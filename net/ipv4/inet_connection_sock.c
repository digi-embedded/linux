/*
 * INET		An implementation of the TCP/IP protocol suite for the LINUX
 *		operating system.  INET is implemented using the  BSD Socket
 *		interface as the means of communication with the user level.
 *
 *		Support for INET connection oriented protocols.
 *
 * Authors:	See the TCP sources
 *
 *		This program is free software; you can redistribute it and/or
 *		modify it under the terms of the GNU General Public License
 *		as published by the Free Software Foundation; either version
 *		2 of the License, or(at your option) any later version.
 */

#include <linux/module.h>
#include <linux/jhash.h>

#include <net/inet_connection_sock.h>
#include <net/inet_hashtables.h>
#include <net/inet_timewait_sock.h>
#include <net/ip.h>
#include <net/route.h>
#include <net/tcp_states.h>
#include <net/xfrm.h>
#include <net/tcp.h>
#include <net/sock_reuseport.h>

#ifdef INET_CSK_DEBUG
const char inet_csk_timer_bug_msg[] = "inet_csk BUG: unknown timer value\n";
EXPORT_SYMBOL(inet_csk_timer_bug_msg);
#endif

void inet_get_local_port_range(struct net *net, int *low, int *high)
{
	unsigned int seq;

	do {
		seq = read_seqbegin(&net->ipv4.ip_local_ports.lock);

		*low = net->ipv4.ip_local_ports.range[0];
		*high = net->ipv4.ip_local_ports.range[1];
	} while (read_seqretry(&net->ipv4.ip_local_ports.lock, seq));
}
EXPORT_SYMBOL(inet_get_local_port_range);

int inet_csk_bind_conflict(const struct sock *sk,
			   const struct inet_bind_bucket *tb, bool relax)
{
	struct sock *sk2;
	int reuse = sk->sk_reuse;
	int reuseport = sk->sk_reuseport;
	kuid_t uid = sock_i_uid((struct sock *)sk);

	/*
	 * Unlike other sk lookup places we do not check
	 * for sk_net here, since _all_ the socks listed
	 * in tb->owners list belong to the same net - the
	 * one this bucket belongs to.
	 */

	sk_for_each_bound(sk2, &tb->owners) {
		if (sk != sk2 &&
		    !inet_v6_ipv6only(sk2) &&
		    (!sk->sk_bound_dev_if ||
		     !sk2->sk_bound_dev_if ||
		     sk->sk_bound_dev_if == sk2->sk_bound_dev_if)) {
			if ((!reuse || !sk2->sk_reuse ||
			    sk2->sk_state == TCP_LISTEN) &&
			    (!reuseport || !sk2->sk_reuseport ||
			     rcu_access_pointer(sk->sk_reuseport_cb) ||
			     (sk2->sk_state != TCP_TIME_WAIT &&
			     !uid_eq(uid, sock_i_uid(sk2))))) {

				if (!sk2->sk_rcv_saddr || !sk->sk_rcv_saddr ||
				    sk2->sk_rcv_saddr == sk->sk_rcv_saddr)
					break;
			}
			if (!relax && reuse && sk2->sk_reuse &&
			    sk2->sk_state != TCP_LISTEN) {

				if (!sk2->sk_rcv_saddr || !sk->sk_rcv_saddr ||
				    sk2->sk_rcv_saddr == sk->sk_rcv_saddr)
					break;
			}
		}
	}
	return sk2 != NULL;
}
EXPORT_SYMBOL_GPL(inet_csk_bind_conflict);

/* Obtain a reference to a local port for the given sock,
 * if snum is zero it means select any available local port.
 * We try to allocate an odd port (and leave even ports for connect())
 */
int inet_csk_get_port(struct sock *sk, unsigned short snum)
{
	bool reuse = sk->sk_reuse && sk->sk_state != TCP_LISTEN;
	struct inet_hashinfo *hinfo = sk->sk_prot->h.hashinfo;
	int ret = 1, attempts = 5, port = snum;
	int smallest_size = -1, smallest_port;
	struct inet_bind_hashbucket *head;
	struct net *net = sock_net(sk);
	int i, low, high, attempt_half;
	struct inet_bind_bucket *tb;
	kuid_t uid = sock_i_uid(sk);
	u32 remaining, offset;

	if (port) {
have_port:
		head = &hinfo->bhash[inet_bhashfn(net, port,
						  hinfo->bhash_size)];
		spin_lock_bh(&head->lock);
		inet_bind_bucket_for_each(tb, &head->chain)
			if (net_eq(ib_net(tb), net) && tb->port == port)
				goto tb_found;

		goto tb_not_found;
	}
again:
	attempt_half = (sk->sk_reuse == SK_CAN_REUSE) ? 1 : 0;
other_half_scan:
	inet_get_local_port_range(net, &low, &high);
	high++; /* [32768, 60999] -> [32768, 61000[ */
	if (high - low < 4)
		attempt_half = 0;
	if (attempt_half) {
		int half = low + (((high - low) >> 2) << 1);

		if (attempt_half == 1)
			high = half;
		else
			low = half;
	}
	remaining = high - low;
	if (likely(remaining > 1))
		remaining &= ~1U;

	offset = prandom_u32() % remaining;
	/* __inet_hash_connect() favors ports having @low parity
	 * We do the opposite to not pollute connect() users.
	 */
	offset |= 1U;
	smallest_size = -1;
	smallest_port = low; /* avoid compiler warning */

other_parity_scan:
	port = low + offset;
	for (i = 0; i < remaining; i += 2, port += 2) {
		if (unlikely(port >= high))
			port -= remaining;
		if (inet_is_local_reserved_port(net, port))
			continue;
		head = &hinfo->bhash[inet_bhashfn(net, port,
						  hinfo->bhash_size)];
		spin_lock_bh(&head->lock);
		inet_bind_bucket_for_each(tb, &head->chain)
			if (net_eq(ib_net(tb), net) && tb->port == port) {
				if (((tb->fastreuse > 0 && reuse) ||
				     (tb->fastreuseport > 0 &&
				      sk->sk_reuseport &&
				      !rcu_access_pointer(sk->sk_reuseport_cb) &&
				      uid_eq(tb->fastuid, uid))) &&
				    (tb->num_owners < smallest_size || smallest_size == -1)) {
					smallest_size = tb->num_owners;
					smallest_port = port;
				}
				if (!inet_csk(sk)->icsk_af_ops->bind_conflict(sk, tb, false))
					goto tb_found;
				goto next_port;
			}
		goto tb_not_found;
next_port:
		spin_unlock_bh(&head->lock);
		cond_resched();
	}

	if (smallest_size != -1) {
		port = smallest_port;
		goto have_port;
	}
	offset--;
	if (!(offset & 1))
		goto other_parity_scan;

	if (attempt_half == 1) {
		/* OK we now try the upper half of the range */
		attempt_half = 2;
		goto other_half_scan;
	}
	return ret;

tb_not_found:
	tb = inet_bind_bucket_create(hinfo->bind_bucket_cachep,
				     net, head, port);
	if (!tb)
		goto fail_unlock;
tb_found:
	if (!hlist_empty(&tb->owners)) {
		if (sk->sk_reuse == SK_FORCE_REUSE)
			goto success;

		if (((tb->fastreuse > 0 && reuse) ||
		     (tb->fastreuseport > 0 &&
		      !rcu_access_pointer(sk->sk_reuseport_cb) &&
		      sk->sk_reuseport && uid_eq(tb->fastuid, uid))) &&
		    smallest_size == -1)
			goto success;
		if (inet_csk(sk)->icsk_af_ops->bind_conflict(sk, tb, true)) {
			if ((reuse ||
			     (tb->fastreuseport > 0 &&
			      sk->sk_reuseport &&
			      !rcu_access_pointer(sk->sk_reuseport_cb) &&
			      uid_eq(tb->fastuid, uid))) &&
			    smallest_size != -1 && --attempts >= 0) {
				spin_unlock_bh(&head->lock);
				goto again;
			}
			goto fail_unlock;
		}
		if (!reuse)
			tb->fastreuse = 0;
		if (!sk->sk_reuseport || !uid_eq(tb->fastuid, uid))
			tb->fastreuseport = 0;
	} else {
		tb->fastreuse = reuse;
		if (sk->sk_reuseport) {
			tb->fastreuseport = 1;
			tb->fastuid = uid;
		} else {
			tb->fastreuseport = 0;
		}
	}
success:
	if (!inet_csk(sk)->icsk_bind_hash)
		inet_bind_hash(sk, tb, port);
	WARN_ON(inet_csk(sk)->icsk_bind_hash != tb);
	ret = 0;

fail_unlock:
	spin_unlock_bh(&head->lock);
	return ret;
}
EXPORT_SYMBOL_GPL(inet_csk_get_port);

/*
 * Wait for an incoming connection, avoid race conditions. This must be called
 * with the socket locked.
 */
static int inet_csk_wait_for_connect(struct sock *sk, long timeo)
{
	struct inet_connection_sock *icsk = inet_csk(sk);
	DEFINE_WAIT(wait);
	int err;

	/*
	 * True wake-one mechanism for incoming connections: only
	 * one process gets woken up, not the 'whole herd'.
	 * Since we do not 'race & poll' for established sockets
	 * anymore, the common case will execute the loop only once.
	 *
	 * Subtle issue: "add_wait_queue_exclusive()" will be added
	 * after any current non-exclusive waiters, and we know that
	 * it will always _stay_ after any new non-exclusive waiters
	 * because all non-exclusive waiters are added at the
	 * beginning of the wait-queue. As such, it's ok to "drop"
	 * our exclusiveness temporarily when we get woken up without
	 * having to remove and re-insert us on the wait queue.
	 */
	for (;;) {
		prepare_to_wait_exclusive(sk_sleep(sk), &wait,
					  TASK_INTERRUPTIBLE);
		release_sock(sk);
		if (reqsk_queue_empty(&icsk->icsk_accept_queue))
			timeo = schedule_timeout(timeo);
		sched_annotate_sleep();
		lock_sock(sk);
		err = 0;
		if (!reqsk_queue_empty(&icsk->icsk_accept_queue))
			break;
		err = -EINVAL;
		if (sk->sk_state != TCP_LISTEN)
			break;
		err = sock_intr_errno(timeo);
		if (signal_pending(current))
			break;
		err = -EAGAIN;
		if (!timeo)
			break;
	}
	finish_wait(sk_sleep(sk), &wait);
	return err;
}

/*
 * This will accept the next outstanding connection.
 */
struct sock *inet_csk_accept(struct sock *sk, int flags, int *err)
{
	struct inet_connection_sock *icsk = inet_csk(sk);
	struct request_sock_queue *queue = &icsk->icsk_accept_queue;
	struct request_sock *req;
	struct sock *newsk;
	int error;

	lock_sock(sk);

	/* We need to make sure that this socket is listening,
	 * and that it has something pending.
	 */
	error = -EINVAL;
	if (sk->sk_state != TCP_LISTEN)
		goto out_err;

	/* Find already established connection */
	if (reqsk_queue_empty(queue)) {
		long timeo = sock_rcvtimeo(sk, flags & O_NONBLOCK);

		/* If this is a non blocking socket don't sleep */
		error = -EAGAIN;
		if (!timeo)
			goto out_err;

		error = inet_csk_wait_for_connect(sk, timeo);
		if (error)
			goto out_err;
	}
	req = reqsk_queue_remove(queue, sk);
	newsk = req->sk;

	if (sk->sk_protocol == IPPROTO_TCP &&
	    tcp_rsk(req)->tfo_listener) {
		spin_lock_bh(&queue->fastopenq.lock);
		if (tcp_rsk(req)->tfo_listener) {
			/* We are still waiting for the final ACK from 3WHS
			 * so can't free req now. Instead, we set req->sk to
			 * NULL to signify that the child socket is taken
			 * so reqsk_fastopen_remove() will free the req
			 * when 3WHS finishes (or is aborted).
			 */
			req->sk = NULL;
			req = NULL;
		}
		spin_unlock_bh(&queue->fastopenq.lock);
	}
out:
	release_sock(sk);
	if (req)
		reqsk_put(req);
	return newsk;
out_err:
	newsk = NULL;
	req = NULL;
	*err = error;
	goto out;
}
EXPORT_SYMBOL(inet_csk_accept);

/*
 * Using different timers for retransmit, delayed acks and probes
 * We may wish use just one timer maintaining a list of expire jiffies
 * to optimize.
 */
void inet_csk_init_xmit_timers(struct sock *sk,
			       void (*retransmit_handler)(unsigned long),
			       void (*delack_handler)(unsigned long),
			       void (*keepalive_handler)(unsigned long))
{
	struct inet_connection_sock *icsk = inet_csk(sk);

	setup_timer(&icsk->icsk_retransmit_timer, retransmit_handler,
			(unsigned long)sk);
	setup_timer(&icsk->icsk_delack_timer, delack_handler,
			(unsigned long)sk);
	setup_timer(&sk->sk_timer, keepalive_handler, (unsigned long)sk);
	icsk->icsk_pending = icsk->icsk_ack.pending = 0;
}
EXPORT_SYMBOL(inet_csk_init_xmit_timers);

void inet_csk_clear_xmit_timers(struct sock *sk)
{
	struct inet_connection_sock *icsk = inet_csk(sk);

	icsk->icsk_pending = icsk->icsk_ack.pending = icsk->icsk_ack.blocked = 0;

	sk_stop_timer(sk, &icsk->icsk_retransmit_timer);
	sk_stop_timer(sk, &icsk->icsk_delack_timer);
	sk_stop_timer(sk, &sk->sk_timer);
}
EXPORT_SYMBOL(inet_csk_clear_xmit_timers);

void inet_csk_delete_keepalive_timer(struct sock *sk)
{
	sk_stop_timer(sk, &sk->sk_timer);
}
EXPORT_SYMBOL(inet_csk_delete_keepalive_timer);

void inet_csk_reset_keepalive_timer(struct sock *sk, unsigned long len)
{
	sk_reset_timer(sk, &sk->sk_timer, jiffies + len);
}
EXPORT_SYMBOL(inet_csk_reset_keepalive_timer);

struct dst_entry *inet_csk_route_req(const struct sock *sk,
				     struct flowi4 *fl4,
				     const struct request_sock *req)
{
	const struct inet_request_sock *ireq = inet_rsk(req);
	struct net *net = read_pnet(&ireq->ireq_net);
	struct ip_options_rcu *opt = ireq->opt;
	struct rtable *rt;

	flowi4_init_output(fl4, ireq->ir_iif, ireq->ir_mark,
			   RT_CONN_FLAGS(sk), RT_SCOPE_UNIVERSE,
			   sk->sk_protocol, inet_sk_flowi_flags(sk),
			   (opt && opt->opt.srr) ? opt->opt.faddr : ireq->ir_rmt_addr,
			   ireq->ir_loc_addr, ireq->ir_rmt_port,
			   htons(ireq->ir_num));
	security_req_classify_flow(req, flowi4_to_flowi(fl4));
	rt = ip_route_output_flow(net, fl4, sk);
	if (IS_ERR(rt))
		goto no_route;
	if (opt && opt->opt.is_strictroute && rt->rt_uses_gateway)
		goto route_err;
	return &rt->dst;

route_err:
	ip_rt_put(rt);
no_route:
	__IP_INC_STATS(net, IPSTATS_MIB_OUTNOROUTES);
	return NULL;
}
EXPORT_SYMBOL_GPL(inet_csk_route_req);

struct dst_entry *inet_csk_route_child_sock(const struct sock *sk,
					    struct sock *newsk,
					    const struct request_sock *req)
{
	const struct inet_request_sock *ireq = inet_rsk(req);
	struct net *net = read_pnet(&ireq->ireq_net);
	struct inet_sock *newinet = inet_sk(newsk);
	struct ip_options_rcu *opt;
	struct flowi4 *fl4;
	struct rtable *rt;

	fl4 = &newinet->cork.fl.u.ip4;

	rcu_read_lock();
	opt = rcu_dereference(newinet->inet_opt);
	flowi4_init_output(fl4, ireq->ir_iif, ireq->ir_mark,
			   RT_CONN_FLAGS(sk), RT_SCOPE_UNIVERSE,
			   sk->sk_protocol, inet_sk_flowi_flags(sk),
			   (opt && opt->opt.srr) ? opt->opt.faddr : ireq->ir_rmt_addr,
			   ireq->ir_loc_addr, ireq->ir_rmt_port,
			   htons(ireq->ir_num));
	security_req_classify_flow(req, flowi4_to_flowi(fl4));
	rt = ip_route_output_flow(net, fl4, sk);
	if (IS_ERR(rt))
		goto no_route;
	if (opt && opt->opt.is_strictroute && rt->rt_uses_gateway)
		goto route_err;
	rcu_read_unlock();
	return &rt->dst;

route_err:
	ip_rt_put(rt);
no_route:
	rcu_read_unlock();
	__IP_INC_STATS(net, IPSTATS_MIB_OUTNOROUTES);
	return NULL;
}
EXPORT_SYMBOL_GPL(inet_csk_route_child_sock);

#if IS_ENABLED(CONFIG_IPV6)
#define AF_INET_FAMILY(fam) ((fam) == AF_INET)
#else
#define AF_INET_FAMILY(fam) true
#endif

/* Decide when to expire the request and when to resend SYN-ACK */
static inline void syn_ack_recalc(struct request_sock *req, const int thresh,
				  const int max_retries,
				  const u8 rskq_defer_accept,
				  int *expire, int *resend)
{
	if (!rskq_defer_accept) {
		*expire = req->num_timeout >= thresh;
		*resend = 1;
		return;
	}
	*expire = req->num_timeout >= thresh &&
		  (!inet_rsk(req)->acked || req->num_timeout >= max_retries);
	/*
	 * Do not resend while waiting for data after ACK,
	 * start to resend on end of deferring period to give
	 * last chance for data or ACK to create established socket.
	 */
	*resend = !inet_rsk(req)->acked ||
		  req->num_timeout >= rskq_defer_accept - 1;
}

int inet_rtx_syn_ack(const struct sock *parent, struct request_sock *req)
{
	int err = req->rsk_ops->rtx_syn_ack(parent, req);

	if (!err)
		req->num_retrans++;
	return err;
}
EXPORT_SYMBOL(inet_rtx_syn_ack);

/* return true if req was found in the ehash table */
static bool reqsk_queue_unlink(struct request_sock_queue *queue,
			       struct request_sock *req)
{
<<<<<<< HEAD
	struct request_sock **prev;
	struct listen_sock *lopt;
	bool found = false;

	spin_lock(&queue->syn_wait_lock);
	lopt = queue->listen_opt;
	if (lopt) {
		for (prev = &lopt->syn_table[req->rsk_hash]; *prev != NULL;
		     prev = &(*prev)->dl_next) {
			if (*prev == req) {
				*prev = req->dl_next;
				found = true;
				break;
			}
		}
	}
	spin_unlock(&queue->syn_wait_lock);
=======
	struct inet_hashinfo *hashinfo = req_to_sk(req)->sk_prot->h.hashinfo;
	bool found = false;

	if (sk_hashed(req_to_sk(req))) {
		spinlock_t *lock = inet_ehash_lockp(hashinfo, req->rsk_hash);

		spin_lock(lock);
		found = __sk_nulls_del_node_init_rcu(req_to_sk(req));
		spin_unlock(lock);
	}
>>>>>>> f2ed3bfc
	if (timer_pending(&req->rsk_timer) && del_timer_sync(&req->rsk_timer))
		reqsk_put(req);
	return found;
}

void inet_csk_reqsk_queue_drop(struct sock *sk, struct request_sock *req)
{
	if (reqsk_queue_unlink(&inet_csk(sk)->icsk_accept_queue, req)) {
		reqsk_queue_removed(&inet_csk(sk)->icsk_accept_queue, req);
		reqsk_put(req);
	}
}
EXPORT_SYMBOL(inet_csk_reqsk_queue_drop);

void inet_csk_reqsk_queue_drop_and_put(struct sock *sk, struct request_sock *req)
{
	inet_csk_reqsk_queue_drop(sk, req);
	reqsk_put(req);
}
EXPORT_SYMBOL(inet_csk_reqsk_queue_drop_and_put);

static void reqsk_timer_handler(unsigned long data)
{
	struct request_sock *req = (struct request_sock *)data;
	struct sock *sk_listener = req->rsk_listener;
	struct net *net = sock_net(sk_listener);
	struct inet_connection_sock *icsk = inet_csk(sk_listener);
	struct request_sock_queue *queue = &icsk->icsk_accept_queue;
	int qlen, expire = 0, resend = 0;
	int max_retries, thresh;
	u8 defer_accept;

	if (sk_state_load(sk_listener) != TCP_LISTEN)
		goto drop;

	max_retries = icsk->icsk_syn_retries ? : net->ipv4.sysctl_tcp_synack_retries;
	thresh = max_retries;
	/* Normally all the openreqs are young and become mature
	 * (i.e. converted to established socket) for first timeout.
	 * If synack was not acknowledged for 1 second, it means
	 * one of the following things: synack was lost, ack was lost,
	 * rtt is high or nobody planned to ack (i.e. synflood).
	 * When server is a bit loaded, queue is populated with old
	 * open requests, reducing effective size of queue.
	 * When server is well loaded, queue size reduces to zero
	 * after several minutes of work. It is not synflood,
	 * it is normal operation. The solution is pruning
	 * too old entries overriding normal timeout, when
	 * situation becomes dangerous.
	 *
	 * Essentially, we reserve half of room for young
	 * embrions; and abort old ones without pity, if old
	 * ones are about to clog our table.
	 */
	qlen = reqsk_queue_len(queue);
	if ((qlen << 1) > max(8U, sk_listener->sk_max_ack_backlog)) {
		int young = reqsk_queue_len_young(queue) << 1;

		while (thresh > 2) {
			if (qlen < young)
				break;
			thresh--;
			young <<= 1;
		}
	}
	defer_accept = READ_ONCE(queue->rskq_defer_accept);
	if (defer_accept)
		max_retries = defer_accept;
	syn_ack_recalc(req, thresh, max_retries, defer_accept,
		       &expire, &resend);
	req->rsk_ops->syn_ack_timeout(req);
	if (!expire &&
	    (!resend ||
	     !inet_rtx_syn_ack(sk_listener, req) ||
	     inet_rsk(req)->acked)) {
		unsigned long timeo;

		if (req->num_timeout++ == 0)
			atomic_dec(&queue->young);
		timeo = min(TCP_TIMEOUT_INIT << req->num_timeout, TCP_RTO_MAX);
		mod_timer(&req->rsk_timer, jiffies + timeo);
		return;
	}
drop:
	inet_csk_reqsk_queue_drop_and_put(sk_listener, req);
}

static void reqsk_queue_hash_req(struct request_sock *req,
				 unsigned long timeout)
{
	req->num_retrans = 0;
	req->num_timeout = 0;
	req->sk = NULL;

<<<<<<< HEAD
	setup_timer(&req->rsk_timer, reqsk_timer_handler, (unsigned long)req);
	mod_timer_pinned(&req->rsk_timer, jiffies + timeout);
	req->rsk_hash = hash;

=======
	setup_pinned_timer(&req->rsk_timer, reqsk_timer_handler,
			    (unsigned long)req);
	mod_timer(&req->rsk_timer, jiffies + timeout);

	inet_ehash_insert(req_to_sk(req), NULL);
>>>>>>> f2ed3bfc
	/* before letting lookups find us, make sure all req fields
	 * are committed to memory and refcnt initialized.
	 */
	smp_wmb();
<<<<<<< HEAD
	atomic_set(&req->rsk_refcnt, 2);

	spin_lock(&queue->syn_wait_lock);
	req->dl_next = lopt->syn_table[hash];
	lopt->syn_table[hash] = req;
	spin_unlock(&queue->syn_wait_lock);
=======
	atomic_set(&req->rsk_refcnt, 2 + 1);
}

void inet_csk_reqsk_queue_hash_add(struct sock *sk, struct request_sock *req,
				   unsigned long timeout)
{
	reqsk_queue_hash_req(req, timeout);
	inet_csk_reqsk_queue_added(sk);
>>>>>>> f2ed3bfc
}
EXPORT_SYMBOL_GPL(inet_csk_reqsk_queue_hash_add);

/**
 *	inet_csk_clone_lock - clone an inet socket, and lock its clone
 *	@sk: the socket to clone
 *	@req: request_sock
 *	@priority: for allocation (%GFP_KERNEL, %GFP_ATOMIC, etc)
 *
 *	Caller must unlock socket even in error path (bh_unlock_sock(newsk))
 */
struct sock *inet_csk_clone_lock(const struct sock *sk,
				 const struct request_sock *req,
				 const gfp_t priority)
{
	struct sock *newsk = sk_clone_lock(sk, priority);

	if (newsk) {
		struct inet_connection_sock *newicsk = inet_csk(newsk);

		newsk->sk_state = TCP_SYN_RECV;
		newicsk->icsk_bind_hash = NULL;

		inet_sk(newsk)->inet_dport = inet_rsk(req)->ir_rmt_port;
		inet_sk(newsk)->inet_num = inet_rsk(req)->ir_num;
		inet_sk(newsk)->inet_sport = htons(inet_rsk(req)->ir_num);
		newsk->sk_write_space = sk_stream_write_space;

		/* listeners have SOCK_RCU_FREE, not the children */
		sock_reset_flag(newsk, SOCK_RCU_FREE);

		newsk->sk_mark = inet_rsk(req)->ir_mark;
		atomic64_set(&newsk->sk_cookie,
			     atomic64_read(&inet_rsk(req)->ir_cookie));

		newicsk->icsk_retransmits = 0;
		newicsk->icsk_backoff	  = 0;
		newicsk->icsk_probes_out  = 0;

		/* Deinitialize accept_queue to trap illegal accesses. */
		memset(&newicsk->icsk_accept_queue, 0, sizeof(newicsk->icsk_accept_queue));

		security_inet_csk_clone(newsk, req);
	}
	return newsk;
}
EXPORT_SYMBOL_GPL(inet_csk_clone_lock);

/*
 * At this point, there should be no process reference to this
 * socket, and thus no user references at all.  Therefore we
 * can assume the socket waitqueue is inactive and nobody will
 * try to jump onto it.
 */
void inet_csk_destroy_sock(struct sock *sk)
{
	WARN_ON(sk->sk_state != TCP_CLOSE);
	WARN_ON(!sock_flag(sk, SOCK_DEAD));

	/* It cannot be in hash table! */
	WARN_ON(!sk_unhashed(sk));

	/* If it has not 0 inet_sk(sk)->inet_num, it must be bound */
	WARN_ON(inet_sk(sk)->inet_num && !inet_csk(sk)->icsk_bind_hash);

	sk->sk_prot->destroy(sk);

	sk_stream_kill_queues(sk);

	xfrm_sk_free_policy(sk);

	sk_refcnt_debug_release(sk);

	local_bh_disable();
	percpu_counter_dec(sk->sk_prot->orphan_count);
	local_bh_enable();
	sock_put(sk);
}
EXPORT_SYMBOL(inet_csk_destroy_sock);

/* This function allows to force a closure of a socket after the call to
 * tcp/dccp_create_openreq_child().
 */
void inet_csk_prepare_forced_close(struct sock *sk)
	__releases(&sk->sk_lock.slock)
{
	/* sk_clone_lock locked the socket and set refcnt to 2 */
	bh_unlock_sock(sk);
	sock_put(sk);

	/* The below has to be done to allow calling inet_csk_destroy_sock */
	sock_set_flag(sk, SOCK_DEAD);
	percpu_counter_inc(sk->sk_prot->orphan_count);
	inet_sk(sk)->inet_num = 0;
}
EXPORT_SYMBOL(inet_csk_prepare_forced_close);

int inet_csk_listen_start(struct sock *sk, int backlog)
{
	struct inet_connection_sock *icsk = inet_csk(sk);
	struct inet_sock *inet = inet_sk(sk);
	int err = -EADDRINUSE;

	reqsk_queue_alloc(&icsk->icsk_accept_queue);

	sk->sk_max_ack_backlog = backlog;
	sk->sk_ack_backlog = 0;
	inet_csk_delack_init(sk);

	/* There is race window here: we announce ourselves listening,
	 * but this transition is still not validated by get_port().
	 * It is OK, because this socket enters to hash table only
	 * after validation is complete.
	 */
	sk_state_store(sk, TCP_LISTEN);
	if (!sk->sk_prot->get_port(sk, inet->inet_num)) {
		inet->inet_sport = htons(inet->inet_num);

		sk_dst_reset(sk);
		err = sk->sk_prot->hash(sk);

		if (likely(!err))
			return 0;
	}

	sk->sk_state = TCP_CLOSE;
	return err;
}
EXPORT_SYMBOL_GPL(inet_csk_listen_start);

static void inet_child_forget(struct sock *sk, struct request_sock *req,
			      struct sock *child)
{
	sk->sk_prot->disconnect(child, O_NONBLOCK);

	sock_orphan(child);

	percpu_counter_inc(sk->sk_prot->orphan_count);

	if (sk->sk_protocol == IPPROTO_TCP && tcp_rsk(req)->tfo_listener) {
		BUG_ON(tcp_sk(child)->fastopen_rsk != req);
		BUG_ON(sk != req->rsk_listener);

		/* Paranoid, to prevent race condition if
		 * an inbound pkt destined for child is
		 * blocked by sock lock in tcp_v4_rcv().
		 * Also to satisfy an assertion in
		 * tcp_v4_destroy_sock().
		 */
		tcp_sk(child)->fastopen_rsk = NULL;
	}
	inet_csk_destroy_sock(child);
	reqsk_put(req);
}

struct sock *inet_csk_reqsk_queue_add(struct sock *sk,
				      struct request_sock *req,
				      struct sock *child)
{
	struct request_sock_queue *queue = &inet_csk(sk)->icsk_accept_queue;

	spin_lock(&queue->rskq_lock);
	if (unlikely(sk->sk_state != TCP_LISTEN)) {
		inet_child_forget(sk, req, child);
		child = NULL;
	} else {
		req->sk = child;
		req->dl_next = NULL;
		if (queue->rskq_accept_head == NULL)
			queue->rskq_accept_head = req;
		else
			queue->rskq_accept_tail->dl_next = req;
		queue->rskq_accept_tail = req;
		sk_acceptq_added(sk);
	}
	spin_unlock(&queue->rskq_lock);
	return child;
}
EXPORT_SYMBOL(inet_csk_reqsk_queue_add);

struct sock *inet_csk_complete_hashdance(struct sock *sk, struct sock *child,
					 struct request_sock *req, bool own_req)
{
	if (own_req) {
		inet_csk_reqsk_queue_drop(sk, req);
		reqsk_queue_removed(&inet_csk(sk)->icsk_accept_queue, req);
		if (inet_csk_reqsk_queue_add(sk, req, child))
			return child;
	}
	/* Too bad, another child took ownership of the request, undo. */
	bh_unlock_sock(child);
	sock_put(child);
	return NULL;
}
EXPORT_SYMBOL(inet_csk_complete_hashdance);

/*
 *	This routine closes sockets which have been at least partially
 *	opened, but not yet accepted.
 */
void inet_csk_listen_stop(struct sock *sk)
{
	struct inet_connection_sock *icsk = inet_csk(sk);
	struct request_sock_queue *queue = &icsk->icsk_accept_queue;
	struct request_sock *next, *req;

	/* Following specs, it would be better either to send FIN
	 * (and enter FIN-WAIT-1, it is normal close)
	 * or to send active reset (abort).
	 * Certainly, it is pretty dangerous while synflood, but it is
	 * bad justification for our negligence 8)
	 * To be honest, we are not able to make either
	 * of the variants now.			--ANK
	 */
	while ((req = reqsk_queue_remove(queue, sk)) != NULL) {
		struct sock *child = req->sk;

		local_bh_disable();
		bh_lock_sock(child);
		WARN_ON(sock_owned_by_user(child));
		sock_hold(child);

		inet_child_forget(sk, req, child);
		bh_unlock_sock(child);
		local_bh_enable();
		sock_put(child);

		cond_resched();
	}
	if (queue->fastopenq.rskq_rst_head) {
		/* Free all the reqs queued in rskq_rst_head. */
		spin_lock_bh(&queue->fastopenq.lock);
		req = queue->fastopenq.rskq_rst_head;
		queue->fastopenq.rskq_rst_head = NULL;
		spin_unlock_bh(&queue->fastopenq.lock);
		while (req != NULL) {
			next = req->dl_next;
			reqsk_put(req);
			req = next;
		}
	}
	WARN_ON_ONCE(sk->sk_ack_backlog);
}
EXPORT_SYMBOL_GPL(inet_csk_listen_stop);

void inet_csk_addr2sockaddr(struct sock *sk, struct sockaddr *uaddr)
{
	struct sockaddr_in *sin = (struct sockaddr_in *)uaddr;
	const struct inet_sock *inet = inet_sk(sk);

	sin->sin_family		= AF_INET;
	sin->sin_addr.s_addr	= inet->inet_daddr;
	sin->sin_port		= inet->inet_dport;
}
EXPORT_SYMBOL_GPL(inet_csk_addr2sockaddr);

#ifdef CONFIG_COMPAT
int inet_csk_compat_getsockopt(struct sock *sk, int level, int optname,
			       char __user *optval, int __user *optlen)
{
	const struct inet_connection_sock *icsk = inet_csk(sk);

	if (icsk->icsk_af_ops->compat_getsockopt)
		return icsk->icsk_af_ops->compat_getsockopt(sk, level, optname,
							    optval, optlen);
	return icsk->icsk_af_ops->getsockopt(sk, level, optname,
					     optval, optlen);
}
EXPORT_SYMBOL_GPL(inet_csk_compat_getsockopt);

int inet_csk_compat_setsockopt(struct sock *sk, int level, int optname,
			       char __user *optval, unsigned int optlen)
{
	const struct inet_connection_sock *icsk = inet_csk(sk);

	if (icsk->icsk_af_ops->compat_setsockopt)
		return icsk->icsk_af_ops->compat_setsockopt(sk, level, optname,
							    optval, optlen);
	return icsk->icsk_af_ops->setsockopt(sk, level, optname,
					     optval, optlen);
}
EXPORT_SYMBOL_GPL(inet_csk_compat_setsockopt);
#endif

static struct dst_entry *inet_csk_rebuild_route(struct sock *sk, struct flowi *fl)
{
	const struct inet_sock *inet = inet_sk(sk);
	const struct ip_options_rcu *inet_opt;
	__be32 daddr = inet->inet_daddr;
	struct flowi4 *fl4;
	struct rtable *rt;

	rcu_read_lock();
	inet_opt = rcu_dereference(inet->inet_opt);
	if (inet_opt && inet_opt->opt.srr)
		daddr = inet_opt->opt.faddr;
	fl4 = &fl->u.ip4;
	rt = ip_route_output_ports(sock_net(sk), fl4, sk, daddr,
				   inet->inet_saddr, inet->inet_dport,
				   inet->inet_sport, sk->sk_protocol,
				   RT_CONN_FLAGS(sk), sk->sk_bound_dev_if);
	if (IS_ERR(rt))
		rt = NULL;
	if (rt)
		sk_setup_caps(sk, &rt->dst);
	rcu_read_unlock();

	return &rt->dst;
}

struct dst_entry *inet_csk_update_pmtu(struct sock *sk, u32 mtu)
{
	struct dst_entry *dst = __sk_dst_check(sk, 0);
	struct inet_sock *inet = inet_sk(sk);

	if (!dst) {
		dst = inet_csk_rebuild_route(sk, &inet->cork.fl);
		if (!dst)
			goto out;
	}
	dst->ops->update_pmtu(dst, sk, NULL, mtu);

	dst = __sk_dst_check(sk, 0);
	if (!dst)
		dst = inet_csk_rebuild_route(sk, &inet->cork.fl);
out:
	return dst;
}
EXPORT_SYMBOL_GPL(inet_csk_update_pmtu);<|MERGE_RESOLUTION|>--- conflicted
+++ resolved
@@ -513,25 +513,6 @@
 static bool reqsk_queue_unlink(struct request_sock_queue *queue,
 			       struct request_sock *req)
 {
-<<<<<<< HEAD
-	struct request_sock **prev;
-	struct listen_sock *lopt;
-	bool found = false;
-
-	spin_lock(&queue->syn_wait_lock);
-	lopt = queue->listen_opt;
-	if (lopt) {
-		for (prev = &lopt->syn_table[req->rsk_hash]; *prev != NULL;
-		     prev = &(*prev)->dl_next) {
-			if (*prev == req) {
-				*prev = req->dl_next;
-				found = true;
-				break;
-			}
-		}
-	}
-	spin_unlock(&queue->syn_wait_lock);
-=======
 	struct inet_hashinfo *hashinfo = req_to_sk(req)->sk_prot->h.hashinfo;
 	bool found = false;
 
@@ -542,7 +523,6 @@
 		found = __sk_nulls_del_node_init_rcu(req_to_sk(req));
 		spin_unlock(lock);
 	}
->>>>>>> f2ed3bfc
 	if (timer_pending(&req->rsk_timer) && del_timer_sync(&req->rsk_timer))
 		reqsk_put(req);
 	return found;
@@ -637,30 +617,15 @@
 	req->num_timeout = 0;
 	req->sk = NULL;
 
-<<<<<<< HEAD
-	setup_timer(&req->rsk_timer, reqsk_timer_handler, (unsigned long)req);
-	mod_timer_pinned(&req->rsk_timer, jiffies + timeout);
-	req->rsk_hash = hash;
-
-=======
 	setup_pinned_timer(&req->rsk_timer, reqsk_timer_handler,
 			    (unsigned long)req);
 	mod_timer(&req->rsk_timer, jiffies + timeout);
 
 	inet_ehash_insert(req_to_sk(req), NULL);
->>>>>>> f2ed3bfc
 	/* before letting lookups find us, make sure all req fields
 	 * are committed to memory and refcnt initialized.
 	 */
 	smp_wmb();
-<<<<<<< HEAD
-	atomic_set(&req->rsk_refcnt, 2);
-
-	spin_lock(&queue->syn_wait_lock);
-	req->dl_next = lopt->syn_table[hash];
-	lopt->syn_table[hash] = req;
-	spin_unlock(&queue->syn_wait_lock);
-=======
 	atomic_set(&req->rsk_refcnt, 2 + 1);
 }
 
@@ -669,7 +634,6 @@
 {
 	reqsk_queue_hash_req(req, timeout);
 	inet_csk_reqsk_queue_added(sk);
->>>>>>> f2ed3bfc
 }
 EXPORT_SYMBOL_GPL(inet_csk_reqsk_queue_hash_add);
 
