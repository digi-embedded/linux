--- conflicted
+++ resolved
@@ -90,11 +90,7 @@
 
 void inet_frags_exit_net(struct netns_frags *nf)
 {
-<<<<<<< HEAD
-	nf->low_thresh = 0; /* prevent creation of new frags */
-=======
 	nf->high_thresh = 0; /* prevent creation of new frags */
->>>>>>> ee68d467
 
 	rhashtable_free_and_destroy(&nf->rhashtable, inet_frags_free_cb, NULL);
 }
@@ -184,36 +180,22 @@
 }
 
 static struct inet_frag_queue *inet_frag_create(struct netns_frags *nf,
-<<<<<<< HEAD
-						void *arg)
-=======
 						void *arg,
 						struct inet_frag_queue **prev)
->>>>>>> ee68d467
 {
 	struct inet_frags *f = nf->f;
 	struct inet_frag_queue *q;
-	int err;
 
 	q = inet_frag_alloc(nf, f, arg);
 	if (!q) {
 		*prev = ERR_PTR(-ENOMEM);
 		return NULL;
-<<<<<<< HEAD
-
-	mod_timer(&q->timer, jiffies + nf->timeout);
-
-	err = rhashtable_insert_fast(&nf->rhashtable, &q->node,
-				     f->rhash_params);
-	if (err < 0) {
-=======
 	}
 	mod_timer(&q->timer, jiffies + nf->timeout);
 
 	*prev = rhashtable_lookup_get_insert_key(&nf->rhashtable, &q->key,
 						 &q->node, f->rhash_params);
 	if (*prev) {
->>>>>>> ee68d467
 		q->flags |= INET_FRAG_COMPLETE;
 		inet_frag_kill(q);
 		inet_frag_destroy(q);
@@ -225,22 +207,6 @@
 /* TODO : call from rcu_read_lock() and no longer use refcount_inc_not_zero() */
 struct inet_frag_queue *inet_frag_find(struct netns_frags *nf, void *key)
 {
-<<<<<<< HEAD
-	struct inet_frag_queue *fq;
-
-	rcu_read_lock();
-
-	fq = rhashtable_lookup(&nf->rhashtable, key, nf->f->rhash_params);
-	if (fq) {
-		if (!refcount_inc_not_zero(&fq->refcnt))
-			fq = NULL;
-		rcu_read_unlock();
-		return fq;
-	}
-	rcu_read_unlock();
-
-	return inet_frag_create(nf, key);
-=======
 	struct inet_frag_queue *fq = NULL, *prev;
 
 	rcu_read_lock();
@@ -256,6 +222,5 @@
 	rcu_read_unlock();
 
 	return fq;
->>>>>>> ee68d467
 }
 EXPORT_SYMBOL(inet_frag_find);