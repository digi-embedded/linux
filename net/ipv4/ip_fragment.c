--- conflicted
+++ resolved
@@ -618,11 +618,6 @@
 	iph->tot_len = htons(len);
 	iph->tos |= ecn;
 
-<<<<<<< HEAD
-	ip_send_check(iph);
-
-	IP_INC_STATS_BH(net, IPSTATS_MIB_REASMOKS);
-=======
 	/* When we set IP_DF on a refragmented skb we must also force a
 	 * call to ip_fragment to avoid forwarding a DF-skb of size s while
 	 * original sender only sent fragments of size f (where f < s).
@@ -641,7 +636,6 @@
 	ip_send_check(iph);
 
 	__IP_INC_STATS(net, IPSTATS_MIB_REASMOKS);
->>>>>>> f2ed3bfc
 	qp->q.fragments = NULL;
 	qp->q.fragments_tail = NULL;
 	return 0;
