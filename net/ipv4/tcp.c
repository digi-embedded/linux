--- conflicted
+++ resolved
@@ -2659,11 +2659,7 @@
 		    TCPF_LISTEN))) {
 			tcp_fastopen_init_key_once(true);
 
-<<<<<<< HEAD
-			err = fastopen_init_queue(sk, val);
-=======
 			fastopen_queue_tune(sk, val);
->>>>>>> f2ed3bfc
 		} else {
 			err = -EINVAL;
 		}
