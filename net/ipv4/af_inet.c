/*
 * INET		An implementation of the TCP/IP protocol suite for the LINUX
 *		operating system.  INET is implemented using the  BSD Socket
 *		interface as the means of communication with the user level.
 *
 *		PF_INET protocol family socket handler.
 *
 * Authors:	Ross Biro
 *		Fred N. van Kempen, <waltje@uWalt.NL.Mugnet.ORG>
 *		Florian La Roche, <flla@stud.uni-sb.de>
 *		Alan Cox, <A.Cox@swansea.ac.uk>
 *
 * Changes (see also sock.c)
 *
 *		piggy,
 *		Karl Knutson	:	Socket protocol table
 *		A.N.Kuznetsov	:	Socket death error in accept().
 *		John Richardson :	Fix non blocking error in connect()
 *					so sockets that fail to connect
 *					don't return -EINPROGRESS.
 *		Alan Cox	:	Asynchronous I/O support
 *		Alan Cox	:	Keep correct socket pointer on sock
 *					structures
 *					when accept() ed
 *		Alan Cox	:	Semantics of SO_LINGER aren't state
 *					moved to close when you look carefully.
 *					With this fixed and the accept bug fixed
 *					some RPC stuff seems happier.
 *		Niibe Yutaka	:	4.4BSD style write async I/O
 *		Alan Cox,
 *		Tony Gale 	:	Fixed reuse semantics.
 *		Alan Cox	:	bind() shouldn't abort existing but dead
 *					sockets. Stops FTP netin:.. I hope.
 *		Alan Cox	:	bind() works correctly for RAW sockets.
 *					Note that FreeBSD at least was broken
 *					in this respect so be careful with
 *					compatibility tests...
 *		Alan Cox	:	routing cache support
 *		Alan Cox	:	memzero the socket structure for
 *					compactness.
 *		Matt Day	:	nonblock connect error handler
 *		Alan Cox	:	Allow large numbers of pending sockets
 *					(eg for big web sites), but only if
 *					specifically application requested.
 *		Alan Cox	:	New buffering throughout IP. Used
 *					dumbly.
 *		Alan Cox	:	New buffering now used smartly.
 *		Alan Cox	:	BSD rather than common sense
 *					interpretation of listen.
 *		Germano Caronni	:	Assorted small races.
 *		Alan Cox	:	sendmsg/recvmsg basic support.
 *		Alan Cox	:	Only sendmsg/recvmsg now supported.
 *		Alan Cox	:	Locked down bind (see security list).
 *		Alan Cox	:	Loosened bind a little.
 *		Mike McLagan	:	ADD/DEL DLCI Ioctls
 *	Willy Konynenberg	:	Transparent proxying support.
 *		David S. Miller	:	New socket lookup architecture.
 *					Some other random speedups.
 *		Cyrus Durgin	:	Cleaned up file for kmod hacks.
 *		Andi Kleen	:	Fix inet_stream_connect TCP race.
 *
 *		This program is free software; you can redistribute it and/or
 *		modify it under the terms of the GNU General Public License
 *		as published by the Free Software Foundation; either version
 *		2 of the License, or (at your option) any later version.
 */

#define pr_fmt(fmt) "IPv4: " fmt

#include <linux/err.h>
#include <linux/errno.h>
#include <linux/types.h>
#include <linux/socket.h>
#include <linux/in.h>
#include <linux/kernel.h>
#include <linux/kmod.h>
#include <linux/sched.h>
#include <linux/timer.h>
#include <linux/string.h>
#include <linux/sockios.h>
#include <linux/net.h>
#include <linux/capability.h>
#include <linux/fcntl.h>
#include <linux/mm.h>
#include <linux/interrupt.h>
#include <linux/stat.h>
#include <linux/init.h>
#include <linux/poll.h>
#include <linux/netfilter_ipv4.h>
#include <linux/random.h>
#include <linux/slab.h>

#include <asm/uaccess.h>

#include <linux/inet.h>
#include <linux/igmp.h>
#include <linux/inetdevice.h>
#include <linux/netdevice.h>
#include <net/checksum.h>
#include <net/ip.h>
#include <net/protocol.h>
#include <net/arp.h>
#include <net/route.h>
#include <net/ip_fib.h>
#include <net/inet_connection_sock.h>
#include <net/tcp.h>
#include <net/udp.h>
#include <net/udplite.h>
#include <net/ping.h>
#include <linux/skbuff.h>
#include <net/sock.h>
#include <net/raw.h>
#include <net/icmp.h>
#include <net/inet_common.h>
#include <net/ip_tunnels.h>
#include <net/xfrm.h>
#include <net/net_namespace.h>
#include <net/secure_seq.h>
#ifdef CONFIG_IP_MROUTE
#include <linux/mroute.h>
#endif
#include <net/l3mdev.h>


/* The inetsw table contains everything that inet_create needs to
 * build a new socket.
 */
static struct list_head inetsw[SOCK_MAX];
static DEFINE_SPINLOCK(inetsw_lock);

/* New destruction routine */

void inet_sock_destruct(struct sock *sk)
{
	struct inet_sock *inet = inet_sk(sk);

	__skb_queue_purge(&sk->sk_receive_queue);
	__skb_queue_purge(&sk->sk_error_queue);

	sk_mem_reclaim(sk);

	if (sk->sk_type == SOCK_STREAM && sk->sk_state != TCP_CLOSE) {
		pr_err("Attempt to release TCP socket in state %d %p\n",
		       sk->sk_state, sk);
		return;
	}
	if (!sock_flag(sk, SOCK_DEAD)) {
		pr_err("Attempt to release alive inet socket %p\n", sk);
		return;
	}

	WARN_ON(atomic_read(&sk->sk_rmem_alloc));
	WARN_ON(atomic_read(&sk->sk_wmem_alloc));
	WARN_ON(sk->sk_wmem_queued);
	WARN_ON(sk->sk_forward_alloc);

	kfree(rcu_dereference_protected(inet->inet_opt, 1));
	dst_release(rcu_dereference_check(sk->sk_dst_cache, 1));
	dst_release(sk->sk_rx_dst);
	sk_refcnt_debug_dec(sk);
}
EXPORT_SYMBOL(inet_sock_destruct);

/*
 *	The routines beyond this point handle the behaviour of an AF_INET
 *	socket object. Mostly it punts to the subprotocols of IP to do
 *	the work.
 */

/*
 *	Automatically bind an unbound socket.
 */

static int inet_autobind(struct sock *sk)
{
	struct inet_sock *inet;
	/* We may need to bind the socket. */
	lock_sock(sk);
	inet = inet_sk(sk);
	if (!inet->inet_num) {
		if (sk->sk_prot->get_port(sk, 0)) {
			release_sock(sk);
			return -EAGAIN;
		}
		inet->inet_sport = htons(inet->inet_num);
	}
	release_sock(sk);
	return 0;
}

/*
 *	Move a socket into listening state.
 */
int inet_listen(struct socket *sock, int backlog)
{
	struct sock *sk = sock->sk;
	unsigned char old_state;
	int err;

	lock_sock(sk);

	err = -EINVAL;
	if (sock->state != SS_UNCONNECTED || sock->type != SOCK_STREAM)
		goto out;

	old_state = sk->sk_state;
	if (!((1 << old_state) & (TCPF_CLOSE | TCPF_LISTEN)))
		goto out;

	/* Really, if the socket is already in listen state
	 * we can only allow the backlog to be adjusted.
	 */
	if (old_state != TCP_LISTEN) {
		/* Enable TFO w/o requiring TCP_FASTOPEN socket option.
		 * Note that only TCP sockets (SOCK_STREAM) will reach here.
		 * Also fastopen backlog may already been set via the option
		 * because the socket was in TCP_LISTEN state previously but
		 * was shutdown() rather than close().
		 */
<<<<<<< HEAD
		if ((sysctl_tcp_fastopen & TFO_SERVER_ENABLE) != 0 &&
		    !inet_csk(sk)->icsk_accept_queue.fastopenq) {
			if ((sysctl_tcp_fastopen & TFO_SERVER_WO_SOCKOPT1) != 0)
				err = fastopen_init_queue(sk, backlog);
			else if ((sysctl_tcp_fastopen &
				  TFO_SERVER_WO_SOCKOPT2) != 0)
				err = fastopen_init_queue(sk,
				    ((uint)sysctl_tcp_fastopen) >> 16);
			else
				err = 0;
			if (err)
				goto out;

=======
		if ((sysctl_tcp_fastopen & TFO_SERVER_WO_SOCKOPT1) &&
		    (sysctl_tcp_fastopen & TFO_SERVER_ENABLE) &&
		    !inet_csk(sk)->icsk_accept_queue.fastopenq.max_qlen) {
			fastopen_queue_tune(sk, backlog);
>>>>>>> f2ed3bfc
			tcp_fastopen_init_key_once(true);
		}

		err = inet_csk_listen_start(sk, backlog);
		if (err)
			goto out;
	}
	sk->sk_max_ack_backlog = backlog;
	err = 0;

out:
	release_sock(sk);
	return err;
}
EXPORT_SYMBOL(inet_listen);

/*
 *	Create an inet socket.
 */

static int inet_create(struct net *net, struct socket *sock, int protocol,
		       int kern)
{
	struct sock *sk;
	struct inet_protosw *answer;
	struct inet_sock *inet;
	struct proto *answer_prot;
	unsigned char answer_flags;
	int try_loading_module = 0;
	int err;

	if (protocol < 0 || protocol >= IPPROTO_MAX)
		return -EINVAL;

	sock->state = SS_UNCONNECTED;

	/* Look for the requested type/protocol pair. */
lookup_protocol:
	err = -ESOCKTNOSUPPORT;
	rcu_read_lock();
	list_for_each_entry_rcu(answer, &inetsw[sock->type], list) {

		err = 0;
		/* Check the non-wild match. */
		if (protocol == answer->protocol) {
			if (protocol != IPPROTO_IP)
				break;
		} else {
			/* Check for the two wild cases. */
			if (IPPROTO_IP == protocol) {
				protocol = answer->protocol;
				break;
			}
			if (IPPROTO_IP == answer->protocol)
				break;
		}
		err = -EPROTONOSUPPORT;
	}

	if (unlikely(err)) {
		if (try_loading_module < 2) {
			rcu_read_unlock();
			/*
			 * Be more specific, e.g. net-pf-2-proto-132-type-1
			 * (net-pf-PF_INET-proto-IPPROTO_SCTP-type-SOCK_STREAM)
			 */
			if (++try_loading_module == 1)
				request_module("net-pf-%d-proto-%d-type-%d",
					       PF_INET, protocol, sock->type);
			/*
			 * Fall back to generic, e.g. net-pf-2-proto-132
			 * (net-pf-PF_INET-proto-IPPROTO_SCTP)
			 */
			else
				request_module("net-pf-%d-proto-%d",
					       PF_INET, protocol);
			goto lookup_protocol;
		} else
			goto out_rcu_unlock;
	}

	err = -EPERM;
	if (sock->type == SOCK_RAW && !kern &&
	    !ns_capable(net->user_ns, CAP_NET_RAW))
		goto out_rcu_unlock;

	sock->ops = answer->ops;
	answer_prot = answer->prot;
	answer_flags = answer->flags;
	rcu_read_unlock();

	WARN_ON(!answer_prot->slab);

	err = -ENOBUFS;
	sk = sk_alloc(net, PF_INET, GFP_KERNEL, answer_prot, kern);
	if (!sk)
		goto out;

	err = 0;
	if (INET_PROTOSW_REUSE & answer_flags)
		sk->sk_reuse = SK_CAN_REUSE;

	inet = inet_sk(sk);
	inet->is_icsk = (INET_PROTOSW_ICSK & answer_flags) != 0;

	inet->nodefrag = 0;

	if (SOCK_RAW == sock->type) {
		inet->inet_num = protocol;
		if (IPPROTO_RAW == protocol)
			inet->hdrincl = 1;
	}

	if (net->ipv4.sysctl_ip_no_pmtu_disc)
		inet->pmtudisc = IP_PMTUDISC_DONT;
	else
		inet->pmtudisc = IP_PMTUDISC_WANT;

	inet->inet_id = 0;

	sock_init_data(sock, sk);

	sk->sk_destruct	   = inet_sock_destruct;
	sk->sk_protocol	   = protocol;
	sk->sk_backlog_rcv = sk->sk_prot->backlog_rcv;

	inet->uc_ttl	= -1;
	inet->mc_loop	= 1;
	inet->mc_ttl	= 1;
	inet->mc_all	= 1;
	inet->mc_index	= 0;
	inet->mc_list	= NULL;
	inet->rcv_tos	= 0;

	sk_refcnt_debug_inc(sk);

	if (inet->inet_num) {
		/* It assumes that any protocol which allows
		 * the user to assign a number at socket
		 * creation time automatically
		 * shares.
		 */
		inet->inet_sport = htons(inet->inet_num);
		/* Add to protocol hash chains. */
		err = sk->sk_prot->hash(sk);
		if (err) {
			sk_common_release(sk);
			goto out;
		}
	}

	if (sk->sk_prot->init) {
		err = sk->sk_prot->init(sk);
		if (err)
			sk_common_release(sk);
	}
out:
	return err;
out_rcu_unlock:
	rcu_read_unlock();
	goto out;
}


/*
 *	The peer socket should always be NULL (or else). When we call this
 *	function we are destroying the object and from then on nobody
 *	should refer to it.
 */
int inet_release(struct socket *sock)
{
	struct sock *sk = sock->sk;

	if (sk) {
		long timeout;

		/* Applications forget to leave groups before exiting */
		ip_mc_drop_socket(sk);

		/* If linger is set, we don't return until the close
		 * is complete.  Otherwise we return immediately. The
		 * actually closing is done the same either way.
		 *
		 * If the close is due to the process exiting, we never
		 * linger..
		 */
		timeout = 0;
		if (sock_flag(sk, SOCK_LINGER) &&
		    !(current->flags & PF_EXITING))
			timeout = sk->sk_lingertime;
		sock->sk = NULL;
		sk->sk_prot->close(sk, timeout);
	}
	return 0;
}
EXPORT_SYMBOL(inet_release);

int inet_bind(struct socket *sock, struct sockaddr *uaddr, int addr_len)
{
	struct sockaddr_in *addr = (struct sockaddr_in *)uaddr;
	struct sock *sk = sock->sk;
	struct inet_sock *inet = inet_sk(sk);
	struct net *net = sock_net(sk);
	unsigned short snum;
	int chk_addr_ret;
	u32 tb_id = RT_TABLE_LOCAL;
	int err;

	/* If the socket has its own bind function then use it. (RAW) */
	if (sk->sk_prot->bind) {
		err = sk->sk_prot->bind(sk, uaddr, addr_len);
		goto out;
	}
	err = -EINVAL;
	if (addr_len < sizeof(struct sockaddr_in))
		goto out;

	if (addr->sin_family != AF_INET) {
		/* Compatibility games : accept AF_UNSPEC (mapped to AF_INET)
		 * only if s_addr is INADDR_ANY.
		 */
		err = -EAFNOSUPPORT;
		if (addr->sin_family != AF_UNSPEC ||
		    addr->sin_addr.s_addr != htonl(INADDR_ANY))
			goto out;
	}

	tb_id = l3mdev_fib_table_by_index(net, sk->sk_bound_dev_if) ? : tb_id;
	chk_addr_ret = inet_addr_type_table(net, addr->sin_addr.s_addr, tb_id);

	/* Not specified by any standard per-se, however it breaks too
	 * many applications when removed.  It is unfortunate since
	 * allowing applications to make a non-local bind solves
	 * several problems with systems using dynamic addressing.
	 * (ie. your servers still start up even if your ISDN link
	 *  is temporarily down)
	 */
	err = -EADDRNOTAVAIL;
	if (!net->ipv4.sysctl_ip_nonlocal_bind &&
	    !(inet->freebind || inet->transparent) &&
	    addr->sin_addr.s_addr != htonl(INADDR_ANY) &&
	    chk_addr_ret != RTN_LOCAL &&
	    chk_addr_ret != RTN_MULTICAST &&
	    chk_addr_ret != RTN_BROADCAST)
		goto out;

	snum = ntohs(addr->sin_port);
	err = -EACCES;
	if (snum && snum < PROT_SOCK &&
	    !ns_capable(net->user_ns, CAP_NET_BIND_SERVICE))
		goto out;

	/*      We keep a pair of addresses. rcv_saddr is the one
	 *      used by hash lookups, and saddr is used for transmit.
	 *
	 *      In the BSD API these are the same except where it
	 *      would be illegal to use them (multicast/broadcast) in
	 *      which case the sending device address is used.
	 */
	lock_sock(sk);

	/* Check these errors (active socket, double bind). */
	err = -EINVAL;
	if (sk->sk_state != TCP_CLOSE || inet->inet_num)
		goto out_release_sock;

	inet->inet_rcv_saddr = inet->inet_saddr = addr->sin_addr.s_addr;
	if (chk_addr_ret == RTN_MULTICAST || chk_addr_ret == RTN_BROADCAST)
		inet->inet_saddr = 0;  /* Use device */

	/* Make sure we are allowed to bind here. */
	if ((snum || !inet->bind_address_no_port) &&
	    sk->sk_prot->get_port(sk, snum)) {
		inet->inet_saddr = inet->inet_rcv_saddr = 0;
		err = -EADDRINUSE;
		goto out_release_sock;
	}

	if (inet->inet_rcv_saddr)
		sk->sk_userlocks |= SOCK_BINDADDR_LOCK;
	if (snum)
		sk->sk_userlocks |= SOCK_BINDPORT_LOCK;
	inet->inet_sport = htons(inet->inet_num);
	inet->inet_daddr = 0;
	inet->inet_dport = 0;
	sk_dst_reset(sk);
	err = 0;
out_release_sock:
	release_sock(sk);
out:
	return err;
}
EXPORT_SYMBOL(inet_bind);

int inet_dgram_connect(struct socket *sock, struct sockaddr *uaddr,
		       int addr_len, int flags)
{
	struct sock *sk = sock->sk;

	if (addr_len < sizeof(uaddr->sa_family))
		return -EINVAL;
	if (uaddr->sa_family == AF_UNSPEC)
		return sk->sk_prot->disconnect(sk, flags);

	if (!inet_sk(sk)->inet_num && inet_autobind(sk))
		return -EAGAIN;
	return sk->sk_prot->connect(sk, uaddr, addr_len);
}
EXPORT_SYMBOL(inet_dgram_connect);

static long inet_wait_for_connect(struct sock *sk, long timeo, int writebias)
{
	DEFINE_WAIT_FUNC(wait, woken_wake_function);

	add_wait_queue(sk_sleep(sk), &wait);
	sk->sk_write_pending += writebias;

	/* Basic assumption: if someone sets sk->sk_err, he _must_
	 * change state of the socket from TCP_SYN_*.
	 * Connect() does not allow to get error notifications
	 * without closing the socket.
	 */
	while ((1 << sk->sk_state) & (TCPF_SYN_SENT | TCPF_SYN_RECV)) {
		release_sock(sk);
		timeo = wait_woken(&wait, TASK_INTERRUPTIBLE, timeo);
		lock_sock(sk);
		if (signal_pending(current) || !timeo)
			break;
	}
	remove_wait_queue(sk_sleep(sk), &wait);
	sk->sk_write_pending -= writebias;
	return timeo;
}

/*
 *	Connect to a remote host. There is regrettably still a little
 *	TCP 'magic' in here.
 */
int __inet_stream_connect(struct socket *sock, struct sockaddr *uaddr,
			  int addr_len, int flags)
{
	struct sock *sk = sock->sk;
	int err;
	long timeo;

	if (addr_len < sizeof(uaddr->sa_family))
		return -EINVAL;

	if (uaddr->sa_family == AF_UNSPEC) {
		err = sk->sk_prot->disconnect(sk, flags);
		sock->state = err ? SS_DISCONNECTING : SS_UNCONNECTED;
		goto out;
	}

	switch (sock->state) {
	default:
		err = -EINVAL;
		goto out;
	case SS_CONNECTED:
		err = -EISCONN;
		goto out;
	case SS_CONNECTING:
		err = -EALREADY;
		/* Fall out of switch with err, set for this state */
		break;
	case SS_UNCONNECTED:
		err = -EISCONN;
		if (sk->sk_state != TCP_CLOSE)
			goto out;

		err = sk->sk_prot->connect(sk, uaddr, addr_len);
		if (err < 0)
			goto out;

		sock->state = SS_CONNECTING;

		/* Just entered SS_CONNECTING state; the only
		 * difference is that return value in non-blocking
		 * case is EINPROGRESS, rather than EALREADY.
		 */
		err = -EINPROGRESS;
		break;
	}

	timeo = sock_sndtimeo(sk, flags & O_NONBLOCK);

	if ((1 << sk->sk_state) & (TCPF_SYN_SENT | TCPF_SYN_RECV)) {
		int writebias = (sk->sk_protocol == IPPROTO_TCP) &&
				tcp_sk(sk)->fastopen_req &&
				tcp_sk(sk)->fastopen_req->data ? 1 : 0;

		/* Error code is set above */
		if (!timeo || !inet_wait_for_connect(sk, timeo, writebias))
			goto out;

		err = sock_intr_errno(timeo);
		if (signal_pending(current))
			goto out;
	}

	/* Connection was closed by RST, timeout, ICMP error
	 * or another process disconnected us.
	 */
	if (sk->sk_state == TCP_CLOSE)
		goto sock_error;

	/* sk->sk_err may be not zero now, if RECVERR was ordered by user
	 * and error was received after socket entered established state.
	 * Hence, it is handled normally after connect() return successfully.
	 */

	sock->state = SS_CONNECTED;
	err = 0;
out:
	return err;

sock_error:
	err = sock_error(sk) ? : -ECONNABORTED;
	sock->state = SS_UNCONNECTED;
	if (sk->sk_prot->disconnect(sk, flags))
		sock->state = SS_DISCONNECTING;
	goto out;
}
EXPORT_SYMBOL(__inet_stream_connect);

int inet_stream_connect(struct socket *sock, struct sockaddr *uaddr,
			int addr_len, int flags)
{
	int err;

	lock_sock(sock->sk);
	err = __inet_stream_connect(sock, uaddr, addr_len, flags);
	release_sock(sock->sk);
	return err;
}
EXPORT_SYMBOL(inet_stream_connect);

/*
 *	Accept a pending connection. The TCP layer now gives BSD semantics.
 */

int inet_accept(struct socket *sock, struct socket *newsock, int flags)
{
	struct sock *sk1 = sock->sk;
	int err = -EINVAL;
	struct sock *sk2 = sk1->sk_prot->accept(sk1, flags, &err);

	if (!sk2)
		goto do_err;

	lock_sock(sk2);

	sock_rps_record_flow(sk2);
	WARN_ON(!((1 << sk2->sk_state) &
		  (TCPF_ESTABLISHED | TCPF_SYN_RECV |
		  TCPF_CLOSE_WAIT | TCPF_CLOSE)));

	sock_graft(sk2, newsock);

	newsock->state = SS_CONNECTED;
	err = 0;
	release_sock(sk2);
do_err:
	return err;
}
EXPORT_SYMBOL(inet_accept);


/*
 *	This does both peername and sockname.
 */
int inet_getname(struct socket *sock, struct sockaddr *uaddr,
			int *uaddr_len, int peer)
{
	struct sock *sk		= sock->sk;
	struct inet_sock *inet	= inet_sk(sk);
	DECLARE_SOCKADDR(struct sockaddr_in *, sin, uaddr);

	sin->sin_family = AF_INET;
	if (peer) {
		if (!inet->inet_dport ||
		    (((1 << sk->sk_state) & (TCPF_CLOSE | TCPF_SYN_SENT)) &&
		     peer == 1))
			return -ENOTCONN;
		sin->sin_port = inet->inet_dport;
		sin->sin_addr.s_addr = inet->inet_daddr;
	} else {
		__be32 addr = inet->inet_rcv_saddr;
		if (!addr)
			addr = inet->inet_saddr;
		sin->sin_port = inet->inet_sport;
		sin->sin_addr.s_addr = addr;
	}
	memset(sin->sin_zero, 0, sizeof(sin->sin_zero));
	*uaddr_len = sizeof(*sin);
	return 0;
}
EXPORT_SYMBOL(inet_getname);

int inet_sendmsg(struct socket *sock, struct msghdr *msg, size_t size)
{
	struct sock *sk = sock->sk;

	sock_rps_record_flow(sk);

	/* We may need to bind the socket. */
	if (!inet_sk(sk)->inet_num && !sk->sk_prot->no_autobind &&
	    inet_autobind(sk))
		return -EAGAIN;

	return sk->sk_prot->sendmsg(sk, msg, size);
}
EXPORT_SYMBOL(inet_sendmsg);

ssize_t inet_sendpage(struct socket *sock, struct page *page, int offset,
		      size_t size, int flags)
{
	struct sock *sk = sock->sk;

	sock_rps_record_flow(sk);

	/* We may need to bind the socket. */
	if (!inet_sk(sk)->inet_num && !sk->sk_prot->no_autobind &&
	    inet_autobind(sk))
		return -EAGAIN;

	if (sk->sk_prot->sendpage)
		return sk->sk_prot->sendpage(sk, page, offset, size, flags);
	return sock_no_sendpage(sock, page, offset, size, flags);
}
EXPORT_SYMBOL(inet_sendpage);

int inet_recvmsg(struct socket *sock, struct msghdr *msg, size_t size,
		 int flags)
{
	struct sock *sk = sock->sk;
	int addr_len = 0;
	int err;

	sock_rps_record_flow(sk);

	err = sk->sk_prot->recvmsg(sk, msg, size, flags & MSG_DONTWAIT,
				   flags & ~MSG_DONTWAIT, &addr_len);
	if (err >= 0)
		msg->msg_namelen = addr_len;
	return err;
}
EXPORT_SYMBOL(inet_recvmsg);

int inet_shutdown(struct socket *sock, int how)
{
	struct sock *sk = sock->sk;
	int err = 0;

	/* This should really check to make sure
	 * the socket is a TCP socket. (WHY AC...)
	 */
	how++; /* maps 0->1 has the advantage of making bit 1 rcvs and
		       1->2 bit 2 snds.
		       2->3 */
	if ((how & ~SHUTDOWN_MASK) || !how)	/* MAXINT->0 */
		return -EINVAL;

	lock_sock(sk);
	if (sock->state == SS_CONNECTING) {
		if ((1 << sk->sk_state) &
		    (TCPF_SYN_SENT | TCPF_SYN_RECV | TCPF_CLOSE))
			sock->state = SS_DISCONNECTING;
		else
			sock->state = SS_CONNECTED;
	}

	switch (sk->sk_state) {
	case TCP_CLOSE:
		err = -ENOTCONN;
		/* Hack to wake up other listeners, who can poll for
		   POLLHUP, even on eg. unconnected UDP sockets -- RR */
	default:
		sk->sk_shutdown |= how;
		if (sk->sk_prot->shutdown)
			sk->sk_prot->shutdown(sk, how);
		break;

	/* Remaining two branches are temporary solution for missing
	 * close() in multithreaded environment. It is _not_ a good idea,
	 * but we have no choice until close() is repaired at VFS level.
	 */
	case TCP_LISTEN:
		if (!(how & RCV_SHUTDOWN))
			break;
		/* Fall through */
	case TCP_SYN_SENT:
		err = sk->sk_prot->disconnect(sk, O_NONBLOCK);
		sock->state = err ? SS_DISCONNECTING : SS_UNCONNECTED;
		break;
	}

	/* Wake up anyone sleeping in poll. */
	sk->sk_state_change(sk);
	release_sock(sk);
	return err;
}
EXPORT_SYMBOL(inet_shutdown);

/*
 *	ioctl() calls you can issue on an INET socket. Most of these are
 *	device configuration and stuff and very rarely used. Some ioctls
 *	pass on to the socket itself.
 *
 *	NOTE: I like the idea of a module for the config stuff. ie ifconfig
 *	loads the devconfigure module does its configuring and unloads it.
 *	There's a good 20K of config code hanging around the kernel.
 */

int inet_ioctl(struct socket *sock, unsigned int cmd, unsigned long arg)
{
	struct sock *sk = sock->sk;
	int err = 0;
	struct net *net = sock_net(sk);

	switch (cmd) {
	case SIOCGSTAMP:
		err = sock_get_timestamp(sk, (struct timeval __user *)arg);
		break;
	case SIOCGSTAMPNS:
		err = sock_get_timestampns(sk, (struct timespec __user *)arg);
		break;
	case SIOCADDRT:
	case SIOCDELRT:
	case SIOCRTMSG:
		err = ip_rt_ioctl(net, cmd, (void __user *)arg);
		break;
	case SIOCDARP:
	case SIOCGARP:
	case SIOCSARP:
		err = arp_ioctl(net, cmd, (void __user *)arg);
		break;
	case SIOCGIFADDR:
	case SIOCSIFADDR:
	case SIOCGIFBRDADDR:
	case SIOCSIFBRDADDR:
	case SIOCGIFNETMASK:
	case SIOCSIFNETMASK:
	case SIOCGIFDSTADDR:
	case SIOCSIFDSTADDR:
	case SIOCSIFPFLAGS:
	case SIOCGIFPFLAGS:
	case SIOCSIFFLAGS:
		err = devinet_ioctl(net, cmd, (void __user *)arg);
		break;
	default:
		if (sk->sk_prot->ioctl)
			err = sk->sk_prot->ioctl(sk, cmd, arg);
		else
			err = -ENOIOCTLCMD;
		break;
	}
	return err;
}
EXPORT_SYMBOL(inet_ioctl);

#ifdef CONFIG_COMPAT
static int inet_compat_ioctl(struct socket *sock, unsigned int cmd, unsigned long arg)
{
	struct sock *sk = sock->sk;
	int err = -ENOIOCTLCMD;

	if (sk->sk_prot->compat_ioctl)
		err = sk->sk_prot->compat_ioctl(sk, cmd, arg);

	return err;
}
#endif

const struct proto_ops inet_stream_ops = {
	.family		   = PF_INET,
	.owner		   = THIS_MODULE,
	.release	   = inet_release,
	.bind		   = inet_bind,
	.connect	   = inet_stream_connect,
	.socketpair	   = sock_no_socketpair,
	.accept		   = inet_accept,
	.getname	   = inet_getname,
	.poll		   = tcp_poll,
	.ioctl		   = inet_ioctl,
	.listen		   = inet_listen,
	.shutdown	   = inet_shutdown,
	.setsockopt	   = sock_common_setsockopt,
	.getsockopt	   = sock_common_getsockopt,
	.sendmsg	   = inet_sendmsg,
	.recvmsg	   = inet_recvmsg,
	.mmap		   = sock_no_mmap,
	.sendpage	   = inet_sendpage,
	.splice_read	   = tcp_splice_read,
	.read_sock	   = tcp_read_sock,
	.peek_len	   = tcp_peek_len,
#ifdef CONFIG_COMPAT
	.compat_setsockopt = compat_sock_common_setsockopt,
	.compat_getsockopt = compat_sock_common_getsockopt,
	.compat_ioctl	   = inet_compat_ioctl,
#endif
};
EXPORT_SYMBOL(inet_stream_ops);

const struct proto_ops inet_dgram_ops = {
	.family		   = PF_INET,
	.owner		   = THIS_MODULE,
	.release	   = inet_release,
	.bind		   = inet_bind,
	.connect	   = inet_dgram_connect,
	.socketpair	   = sock_no_socketpair,
	.accept		   = sock_no_accept,
	.getname	   = inet_getname,
	.poll		   = udp_poll,
	.ioctl		   = inet_ioctl,
	.listen		   = sock_no_listen,
	.shutdown	   = inet_shutdown,
	.setsockopt	   = sock_common_setsockopt,
	.getsockopt	   = sock_common_getsockopt,
	.sendmsg	   = inet_sendmsg,
	.recvmsg	   = inet_recvmsg,
	.mmap		   = sock_no_mmap,
	.sendpage	   = inet_sendpage,
	.set_peek_off	   = sk_set_peek_off,
#ifdef CONFIG_COMPAT
	.compat_setsockopt = compat_sock_common_setsockopt,
	.compat_getsockopt = compat_sock_common_getsockopt,
	.compat_ioctl	   = inet_compat_ioctl,
#endif
};
EXPORT_SYMBOL(inet_dgram_ops);

/*
 * For SOCK_RAW sockets; should be the same as inet_dgram_ops but without
 * udp_poll
 */
static const struct proto_ops inet_sockraw_ops = {
	.family		   = PF_INET,
	.owner		   = THIS_MODULE,
	.release	   = inet_release,
	.bind		   = inet_bind,
	.connect	   = inet_dgram_connect,
	.socketpair	   = sock_no_socketpair,
	.accept		   = sock_no_accept,
	.getname	   = inet_getname,
	.poll		   = datagram_poll,
	.ioctl		   = inet_ioctl,
	.listen		   = sock_no_listen,
	.shutdown	   = inet_shutdown,
	.setsockopt	   = sock_common_setsockopt,
	.getsockopt	   = sock_common_getsockopt,
	.sendmsg	   = inet_sendmsg,
	.recvmsg	   = inet_recvmsg,
	.mmap		   = sock_no_mmap,
	.sendpage	   = inet_sendpage,
#ifdef CONFIG_COMPAT
	.compat_setsockopt = compat_sock_common_setsockopt,
	.compat_getsockopt = compat_sock_common_getsockopt,
	.compat_ioctl	   = inet_compat_ioctl,
#endif
};

static const struct net_proto_family inet_family_ops = {
	.family = PF_INET,
	.create = inet_create,
	.owner	= THIS_MODULE,
};

/* Upon startup we insert all the elements in inetsw_array[] into
 * the linked list inetsw.
 */
static struct inet_protosw inetsw_array[] =
{
	{
		.type =       SOCK_STREAM,
		.protocol =   IPPROTO_TCP,
		.prot =       &tcp_prot,
		.ops =        &inet_stream_ops,
		.flags =      INET_PROTOSW_PERMANENT |
			      INET_PROTOSW_ICSK,
	},

	{
		.type =       SOCK_DGRAM,
		.protocol =   IPPROTO_UDP,
		.prot =       &udp_prot,
		.ops =        &inet_dgram_ops,
		.flags =      INET_PROTOSW_PERMANENT,
       },

       {
		.type =       SOCK_DGRAM,
		.protocol =   IPPROTO_ICMP,
		.prot =       &ping_prot,
		.ops =        &inet_dgram_ops,
		.flags =      INET_PROTOSW_REUSE,
       },

       {
	       .type =       SOCK_RAW,
	       .protocol =   IPPROTO_IP,	/* wild card */
	       .prot =       &raw_prot,
	       .ops =        &inet_sockraw_ops,
	       .flags =      INET_PROTOSW_REUSE,
       }
};

#define INETSW_ARRAY_LEN ARRAY_SIZE(inetsw_array)

void inet_register_protosw(struct inet_protosw *p)
{
	struct list_head *lh;
	struct inet_protosw *answer;
	int protocol = p->protocol;
	struct list_head *last_perm;

	spin_lock_bh(&inetsw_lock);

	if (p->type >= SOCK_MAX)
		goto out_illegal;

	/* If we are trying to override a permanent protocol, bail. */
	last_perm = &inetsw[p->type];
	list_for_each(lh, &inetsw[p->type]) {
		answer = list_entry(lh, struct inet_protosw, list);
		/* Check only the non-wild match. */
		if ((INET_PROTOSW_PERMANENT & answer->flags) == 0)
			break;
		if (protocol == answer->protocol)
			goto out_permanent;
		last_perm = lh;
	}

	/* Add the new entry after the last permanent entry if any, so that
	 * the new entry does not override a permanent entry when matched with
	 * a wild-card protocol. But it is allowed to override any existing
	 * non-permanent entry.  This means that when we remove this entry, the
	 * system automatically returns to the old behavior.
	 */
	list_add_rcu(&p->list, last_perm);
out:
	spin_unlock_bh(&inetsw_lock);

	return;

out_permanent:
	pr_err("Attempt to override permanent protocol %d\n", protocol);
	goto out;

out_illegal:
	pr_err("Ignoring attempt to register invalid socket type %d\n",
	       p->type);
	goto out;
}
EXPORT_SYMBOL(inet_register_protosw);

void inet_unregister_protosw(struct inet_protosw *p)
{
	if (INET_PROTOSW_PERMANENT & p->flags) {
		pr_err("Attempt to unregister permanent protocol %d\n",
		       p->protocol);
	} else {
		spin_lock_bh(&inetsw_lock);
		list_del_rcu(&p->list);
		spin_unlock_bh(&inetsw_lock);

		synchronize_net();
	}
}
EXPORT_SYMBOL(inet_unregister_protosw);

static int inet_sk_reselect_saddr(struct sock *sk)
{
	struct inet_sock *inet = inet_sk(sk);
	__be32 old_saddr = inet->inet_saddr;
	__be32 daddr = inet->inet_daddr;
	struct flowi4 *fl4;
	struct rtable *rt;
	__be32 new_saddr;
	struct ip_options_rcu *inet_opt;

	inet_opt = rcu_dereference_protected(inet->inet_opt,
					     lockdep_sock_is_held(sk));
	if (inet_opt && inet_opt->opt.srr)
		daddr = inet_opt->opt.faddr;

	/* Query new route. */
	fl4 = &inet->cork.fl.u.ip4;
	rt = ip_route_connect(fl4, daddr, 0, RT_CONN_FLAGS(sk),
			      sk->sk_bound_dev_if, sk->sk_protocol,
			      inet->inet_sport, inet->inet_dport, sk);
	if (IS_ERR(rt))
		return PTR_ERR(rt);

	sk_setup_caps(sk, &rt->dst);

	new_saddr = fl4->saddr;

	if (new_saddr == old_saddr)
		return 0;

	if (sock_net(sk)->ipv4.sysctl_ip_dynaddr > 1) {
		pr_info("%s(): shifting inet->saddr from %pI4 to %pI4\n",
			__func__, &old_saddr, &new_saddr);
	}

	inet->inet_saddr = inet->inet_rcv_saddr = new_saddr;

	/*
	 * XXX The only one ugly spot where we need to
	 * XXX really change the sockets identity after
	 * XXX it has entered the hashes. -DaveM
	 *
	 * Besides that, it does not check for connection
	 * uniqueness. Wait for troubles.
	 */
	return __sk_prot_rehash(sk);
}

int inet_sk_rebuild_header(struct sock *sk)
{
	struct inet_sock *inet = inet_sk(sk);
	struct rtable *rt = (struct rtable *)__sk_dst_check(sk, 0);
	__be32 daddr;
	struct ip_options_rcu *inet_opt;
	struct flowi4 *fl4;
	int err;

	/* Route is OK, nothing to do. */
	if (rt)
		return 0;

	/* Reroute. */
	rcu_read_lock();
	inet_opt = rcu_dereference(inet->inet_opt);
	daddr = inet->inet_daddr;
	if (inet_opt && inet_opt->opt.srr)
		daddr = inet_opt->opt.faddr;
	rcu_read_unlock();
	fl4 = &inet->cork.fl.u.ip4;
	rt = ip_route_output_ports(sock_net(sk), fl4, sk, daddr, inet->inet_saddr,
				   inet->inet_dport, inet->inet_sport,
				   sk->sk_protocol, RT_CONN_FLAGS(sk),
				   sk->sk_bound_dev_if);
	if (!IS_ERR(rt)) {
		err = 0;
		sk_setup_caps(sk, &rt->dst);
	} else {
		err = PTR_ERR(rt);

		/* Routing failed... */
		sk->sk_route_caps = 0;
		/*
		 * Other protocols have to map its equivalent state to TCP_SYN_SENT.
		 * DCCP maps its DCCP_REQUESTING state to TCP_SYN_SENT. -acme
		 */
		if (!sock_net(sk)->ipv4.sysctl_ip_dynaddr ||
		    sk->sk_state != TCP_SYN_SENT ||
		    (sk->sk_userlocks & SOCK_BINDADDR_LOCK) ||
		    (err = inet_sk_reselect_saddr(sk)) != 0)
			sk->sk_err_soft = -err;
	}

	return err;
}
EXPORT_SYMBOL(inet_sk_rebuild_header);

struct sk_buff *inet_gso_segment(struct sk_buff *skb,
				 netdev_features_t features)
{
	bool udpfrag = false, fixedid = false, gso_partial, encap;
	struct sk_buff *segs = ERR_PTR(-EINVAL);
	const struct net_offload *ops;
	unsigned int offset = 0;
	struct iphdr *iph;
	int proto, tot_len;
	int nhoff;
	int ihl;
	int id;

	skb_reset_network_header(skb);
	nhoff = skb_network_header(skb) - skb_mac_header(skb);
	if (unlikely(!pskb_may_pull(skb, sizeof(*iph))))
		goto out;

	iph = ip_hdr(skb);
	ihl = iph->ihl * 4;
	if (ihl < sizeof(*iph))
		goto out;

	id = ntohs(iph->id);
	proto = iph->protocol;

	/* Warning: after this point, iph might be no longer valid */
	if (unlikely(!pskb_may_pull(skb, ihl)))
		goto out;
	__skb_pull(skb, ihl);

	encap = SKB_GSO_CB(skb)->encap_level > 0;
	if (encap)
		features &= skb->dev->hw_enc_features;
	SKB_GSO_CB(skb)->encap_level += ihl;

	skb_reset_transport_header(skb);

	segs = ERR_PTR(-EPROTONOSUPPORT);

	if (!skb->encapsulation || encap) {
		udpfrag = !!(skb_shinfo(skb)->gso_type & SKB_GSO_UDP);
		fixedid = !!(skb_shinfo(skb)->gso_type & SKB_GSO_TCP_FIXEDID);

		/* fixed ID is invalid if DF bit is not set */
		if (fixedid && !(ip_hdr(skb)->frag_off & htons(IP_DF)))
			goto out;
	}

	ops = rcu_dereference(inet_offloads[proto]);
	if (likely(ops && ops->callbacks.gso_segment))
		segs = ops->callbacks.gso_segment(skb, features);

	if (IS_ERR_OR_NULL(segs))
		goto out;

	gso_partial = !!(skb_shinfo(segs)->gso_type & SKB_GSO_PARTIAL);

	skb = segs;
	do {
		iph = (struct iphdr *)(skb_mac_header(skb) + nhoff);
		if (udpfrag) {
			iph->frag_off = htons(offset >> 3);
			if (skb->next)
				iph->frag_off |= htons(IP_MF);
			offset += skb->len - nhoff - ihl;
			tot_len = skb->len - nhoff;
		} else if (skb_is_gso(skb)) {
			if (!fixedid) {
				iph->id = htons(id);
				id += skb_shinfo(skb)->gso_segs;
			}

			if (gso_partial)
				tot_len = skb_shinfo(skb)->gso_size +
					  SKB_GSO_CB(skb)->data_offset +
					  skb->head - (unsigned char *)iph;
			else
				tot_len = skb->len - nhoff;
		} else {
			if (!fixedid)
				iph->id = htons(id++);
			tot_len = skb->len - nhoff;
		}
		iph->tot_len = htons(tot_len);
		ip_send_check(iph);
		if (encap)
			skb_reset_inner_headers(skb);
		skb->network_header = (u8 *)iph - skb->head;
	} while ((skb = skb->next));

out:
	return segs;
}
EXPORT_SYMBOL(inet_gso_segment);

struct sk_buff **inet_gro_receive(struct sk_buff **head, struct sk_buff *skb)
{
	const struct net_offload *ops;
	struct sk_buff **pp = NULL;
	struct sk_buff *p;
	const struct iphdr *iph;
	unsigned int hlen;
	unsigned int off;
	unsigned int id;
	int flush = 1;
	int proto;

	off = skb_gro_offset(skb);
	hlen = off + sizeof(*iph);
	iph = skb_gro_header_fast(skb, off);
	if (skb_gro_header_hard(skb, hlen)) {
		iph = skb_gro_header_slow(skb, hlen, off);
		if (unlikely(!iph))
			goto out;
	}

	proto = iph->protocol;

	rcu_read_lock();
	ops = rcu_dereference(inet_offloads[proto]);
	if (!ops || !ops->callbacks.gro_receive)
		goto out_unlock;

	if (*(u8 *)iph != 0x45)
		goto out_unlock;

	if (unlikely(ip_fast_csum((u8 *)iph, 5)))
		goto out_unlock;

	id = ntohl(*(__be32 *)&iph->id);
	flush = (u16)((ntohl(*(__be32 *)iph) ^ skb_gro_len(skb)) | (id & ~IP_DF));
	id >>= 16;

	for (p = *head; p; p = p->next) {
		struct iphdr *iph2;
		u16 flush_id;

		if (!NAPI_GRO_CB(p)->same_flow)
			continue;

		iph2 = (struct iphdr *)(p->data + off);
		/* The above works because, with the exception of the top
		 * (inner most) layer, we only aggregate pkts with the same
		 * hdr length so all the hdrs we'll need to verify will start
		 * at the same offset.
		 */
		if ((iph->protocol ^ iph2->protocol) |
		    ((__force u32)iph->saddr ^ (__force u32)iph2->saddr) |
		    ((__force u32)iph->daddr ^ (__force u32)iph2->daddr)) {
			NAPI_GRO_CB(p)->same_flow = 0;
			continue;
		}

		/* All fields must match except length and checksum. */
		NAPI_GRO_CB(p)->flush |=
			(iph->ttl ^ iph2->ttl) |
			(iph->tos ^ iph2->tos) |
			((iph->frag_off ^ iph2->frag_off) & htons(IP_DF));

		NAPI_GRO_CB(p)->flush |= flush;

		/* We need to store of the IP ID check to be included later
		 * when we can verify that this packet does in fact belong
		 * to a given flow.
		 */
		flush_id = (u16)(id - ntohs(iph2->id));

		/* This bit of code makes it much easier for us to identify
		 * the cases where we are doing atomic vs non-atomic IP ID
		 * checks.  Specifically an atomic check can return IP ID
		 * values 0 - 0xFFFF, while a non-atomic check can only
		 * return 0 or 0xFFFF.
		 */
		if (!NAPI_GRO_CB(p)->is_atomic ||
		    !(iph->frag_off & htons(IP_DF))) {
			flush_id ^= NAPI_GRO_CB(p)->count;
			flush_id = flush_id ? 0xFFFF : 0;
		}

		/* If the previous IP ID value was based on an atomic
		 * datagram we can overwrite the value and ignore it.
		 */
		if (NAPI_GRO_CB(skb)->is_atomic)
			NAPI_GRO_CB(p)->flush_id = flush_id;
		else
			NAPI_GRO_CB(p)->flush_id |= flush_id;
	}

	NAPI_GRO_CB(skb)->is_atomic = !!(iph->frag_off & htons(IP_DF));
	NAPI_GRO_CB(skb)->flush |= flush;
	skb_set_network_header(skb, off);
	/* The above will be needed by the transport layer if there is one
	 * immediately following this IP hdr.
	 */

	/* Note : No need to call skb_gro_postpull_rcsum() here,
	 * as we already checked checksum over ipv4 header was 0
	 */
	skb_gro_pull(skb, sizeof(*iph));
	skb_set_transport_header(skb, skb_gro_offset(skb));

	pp = call_gro_receive(ops->callbacks.gro_receive, head, skb);

out_unlock:
	rcu_read_unlock();

out:
	NAPI_GRO_CB(skb)->flush |= flush;

	return pp;
}
EXPORT_SYMBOL(inet_gro_receive);

static struct sk_buff **ipip_gro_receive(struct sk_buff **head,
					 struct sk_buff *skb)
{
	if (NAPI_GRO_CB(skb)->encap_mark) {
		NAPI_GRO_CB(skb)->flush = 1;
		return NULL;
	}

	NAPI_GRO_CB(skb)->encap_mark = 1;

	return inet_gro_receive(head, skb);
}

#define SECONDS_PER_DAY	86400

/* inet_current_timestamp - Return IP network timestamp
 *
 * Return milliseconds since midnight in network byte order.
 */
__be32 inet_current_timestamp(void)
{
	u32 secs;
	u32 msecs;
	struct timespec64 ts;

	ktime_get_real_ts64(&ts);

	/* Get secs since midnight. */
	(void)div_u64_rem(ts.tv_sec, SECONDS_PER_DAY, &secs);
	/* Convert to msecs. */
	msecs = secs * MSEC_PER_SEC;
	/* Convert nsec to msec. */
	msecs += (u32)ts.tv_nsec / NSEC_PER_MSEC;

	/* Convert to network byte order. */
	return htonl(msecs);
}
EXPORT_SYMBOL(inet_current_timestamp);

int inet_recv_error(struct sock *sk, struct msghdr *msg, int len, int *addr_len)
{
	if (sk->sk_family == AF_INET)
		return ip_recv_error(sk, msg, len, addr_len);
#if IS_ENABLED(CONFIG_IPV6)
	if (sk->sk_family == AF_INET6)
		return pingv6_ops.ipv6_recv_error(sk, msg, len, addr_len);
#endif
	return -EINVAL;
}

int inet_gro_complete(struct sk_buff *skb, int nhoff)
{
	__be16 newlen = htons(skb->len - nhoff);
	struct iphdr *iph = (struct iphdr *)(skb->data + nhoff);
	const struct net_offload *ops;
	int proto = iph->protocol;
	int err = -ENOSYS;

	if (skb->encapsulation)
		skb_set_inner_network_header(skb, nhoff);

	csum_replace2(&iph->check, iph->tot_len, newlen);
	iph->tot_len = newlen;

	rcu_read_lock();
	ops = rcu_dereference(inet_offloads[proto]);
	if (WARN_ON(!ops || !ops->callbacks.gro_complete))
		goto out_unlock;

	/* Only need to add sizeof(*iph) to get to the next hdr below
	 * because any hdr with option will have been flushed in
	 * inet_gro_receive().
	 */
	err = ops->callbacks.gro_complete(skb, nhoff + sizeof(*iph));

out_unlock:
	rcu_read_unlock();

	return err;
}
EXPORT_SYMBOL(inet_gro_complete);

static int ipip_gro_complete(struct sk_buff *skb, int nhoff)
{
	skb->encapsulation = 1;
	skb_shinfo(skb)->gso_type |= SKB_GSO_IPXIP4;
	return inet_gro_complete(skb, nhoff);
}

int inet_ctl_sock_create(struct sock **sk, unsigned short family,
			 unsigned short type, unsigned char protocol,
			 struct net *net)
{
	struct socket *sock;
	int rc = sock_create_kern(net, family, type, protocol, &sock);

	if (rc == 0) {
		*sk = sock->sk;
		(*sk)->sk_allocation = GFP_ATOMIC;
		/*
		 * Unhash it so that IP input processing does not even see it,
		 * we do not wish this socket to see incoming packets.
		 */
		(*sk)->sk_prot->unhash(*sk);
	}
	return rc;
}
EXPORT_SYMBOL_GPL(inet_ctl_sock_create);

u64 snmp_get_cpu_field(void __percpu *mib, int cpu, int offt)
{
	return  *(((unsigned long *)per_cpu_ptr(mib, cpu)) + offt);
}
EXPORT_SYMBOL_GPL(snmp_get_cpu_field);

unsigned long snmp_fold_field(void __percpu *mib, int offt)
{
	unsigned long res = 0;
	int i;

	for_each_possible_cpu(i)
		res += snmp_get_cpu_field(mib, i, offt);
	return res;
}
EXPORT_SYMBOL_GPL(snmp_fold_field);

#if BITS_PER_LONG==32

u64 snmp_get_cpu_field64(void __percpu *mib, int cpu, int offt,
			 size_t syncp_offset)
{
	void *bhptr;
	struct u64_stats_sync *syncp;
	u64 v;
	unsigned int start;

	bhptr = per_cpu_ptr(mib, cpu);
	syncp = (struct u64_stats_sync *)(bhptr + syncp_offset);
	do {
		start = u64_stats_fetch_begin_irq(syncp);
		v = *(((u64 *)bhptr) + offt);
	} while (u64_stats_fetch_retry_irq(syncp, start));

	return v;
}
EXPORT_SYMBOL_GPL(snmp_get_cpu_field64);

u64 snmp_fold_field64(void __percpu *mib, int offt, size_t syncp_offset)
{
	u64 res = 0;
	int cpu;

	for_each_possible_cpu(cpu) {
		res += snmp_get_cpu_field64(mib, cpu, offt, syncp_offset);
	}
	return res;
}
EXPORT_SYMBOL_GPL(snmp_fold_field64);
#endif

#ifdef CONFIG_IP_MULTICAST
static const struct net_protocol igmp_protocol = {
	.handler =	igmp_rcv,
	.netns_ok =	1,
};
#endif

static const struct net_protocol tcp_protocol = {
	.early_demux	=	tcp_v4_early_demux,
	.handler	=	tcp_v4_rcv,
	.err_handler	=	tcp_v4_err,
	.no_policy	=	1,
	.netns_ok	=	1,
	.icmp_strict_tag_validation = 1,
};

static const struct net_protocol udp_protocol = {
	.early_demux =	udp_v4_early_demux,
	.handler =	udp_rcv,
	.err_handler =	udp_err,
	.no_policy =	1,
	.netns_ok =	1,
};

static const struct net_protocol icmp_protocol = {
	.handler =	icmp_rcv,
	.err_handler =	icmp_err,
	.no_policy =	1,
	.netns_ok =	1,
};

static __net_init int ipv4_mib_init_net(struct net *net)
{
	int i;

	net->mib.tcp_statistics = alloc_percpu(struct tcp_mib);
	if (!net->mib.tcp_statistics)
		goto err_tcp_mib;
	net->mib.ip_statistics = alloc_percpu(struct ipstats_mib);
	if (!net->mib.ip_statistics)
		goto err_ip_mib;

	for_each_possible_cpu(i) {
		struct ipstats_mib *af_inet_stats;
		af_inet_stats = per_cpu_ptr(net->mib.ip_statistics, i);
		u64_stats_init(&af_inet_stats->syncp);
	}

	net->mib.net_statistics = alloc_percpu(struct linux_mib);
	if (!net->mib.net_statistics)
		goto err_net_mib;
	net->mib.udp_statistics = alloc_percpu(struct udp_mib);
	if (!net->mib.udp_statistics)
		goto err_udp_mib;
	net->mib.udplite_statistics = alloc_percpu(struct udp_mib);
	if (!net->mib.udplite_statistics)
		goto err_udplite_mib;
	net->mib.icmp_statistics = alloc_percpu(struct icmp_mib);
	if (!net->mib.icmp_statistics)
		goto err_icmp_mib;
	net->mib.icmpmsg_statistics = kzalloc(sizeof(struct icmpmsg_mib),
					      GFP_KERNEL);
	if (!net->mib.icmpmsg_statistics)
		goto err_icmpmsg_mib;

	tcp_mib_init(net);
	return 0;

err_icmpmsg_mib:
	free_percpu(net->mib.icmp_statistics);
err_icmp_mib:
	free_percpu(net->mib.udplite_statistics);
err_udplite_mib:
	free_percpu(net->mib.udp_statistics);
err_udp_mib:
	free_percpu(net->mib.net_statistics);
err_net_mib:
	free_percpu(net->mib.ip_statistics);
err_ip_mib:
	free_percpu(net->mib.tcp_statistics);
err_tcp_mib:
	return -ENOMEM;
}

static __net_exit void ipv4_mib_exit_net(struct net *net)
{
	kfree(net->mib.icmpmsg_statistics);
	free_percpu(net->mib.icmp_statistics);
	free_percpu(net->mib.udplite_statistics);
	free_percpu(net->mib.udp_statistics);
	free_percpu(net->mib.net_statistics);
	free_percpu(net->mib.ip_statistics);
	free_percpu(net->mib.tcp_statistics);
}

static __net_initdata struct pernet_operations ipv4_mib_ops = {
	.init = ipv4_mib_init_net,
	.exit = ipv4_mib_exit_net,
};

static int __init init_ipv4_mibs(void)
{
	return register_pernet_subsys(&ipv4_mib_ops);
}

static __net_init int inet_init_net(struct net *net)
{
	/*
	 * Set defaults for local port range
	 */
	seqlock_init(&net->ipv4.ip_local_ports.lock);
	net->ipv4.ip_local_ports.range[0] =  32768;
	net->ipv4.ip_local_ports.range[1] =  60999;

	seqlock_init(&net->ipv4.ping_group_range.lock);
	/*
	 * Sane defaults - nobody may create ping sockets.
	 * Boot scripts should set this to distro-specific group.
	 */
	net->ipv4.ping_group_range.range[0] = make_kgid(&init_user_ns, 1);
	net->ipv4.ping_group_range.range[1] = make_kgid(&init_user_ns, 0);

	/* Default values for sysctl-controlled parameters.
	 * We set them here, in case sysctl is not compiled.
	 */
	net->ipv4.sysctl_ip_default_ttl = IPDEFTTL;
	net->ipv4.sysctl_ip_dynaddr = 0;
	net->ipv4.sysctl_ip_early_demux = 1;

	return 0;
}

static __net_exit void inet_exit_net(struct net *net)
{
}

static __net_initdata struct pernet_operations af_inet_ops = {
	.init = inet_init_net,
	.exit = inet_exit_net,
};

static int __init init_inet_pernet_ops(void)
{
	return register_pernet_subsys(&af_inet_ops);
}

static int ipv4_proc_init(void);

/*
 *	IP protocol layer initialiser
 */

static struct packet_offload ip_packet_offload __read_mostly = {
	.type = cpu_to_be16(ETH_P_IP),
	.callbacks = {
		.gso_segment = inet_gso_segment,
		.gro_receive = inet_gro_receive,
		.gro_complete = inet_gro_complete,
	},
};

static const struct net_offload ipip_offload = {
	.callbacks = {
		.gso_segment	= inet_gso_segment,
		.gro_receive	= ipip_gro_receive,
		.gro_complete	= ipip_gro_complete,
	},
};

static int __init ipv4_offload_init(void)
{
	/*
	 * Add offloads
	 */
	if (udpv4_offload_init() < 0)
		pr_crit("%s: Cannot add UDP protocol offload\n", __func__);
	if (tcpv4_offload_init() < 0)
		pr_crit("%s: Cannot add TCP protocol offload\n", __func__);

	dev_add_offload(&ip_packet_offload);
	inet_add_offload(&ipip_offload, IPPROTO_IPIP);
	return 0;
}

fs_initcall(ipv4_offload_init);

static struct packet_type ip_packet_type __read_mostly = {
	.type = cpu_to_be16(ETH_P_IP),
	.func = ip_rcv,
};

static int __init inet_init(void)
{
	struct inet_protosw *q;
	struct list_head *r;
	int rc = -EINVAL;

	sock_skb_cb_check_size(sizeof(struct inet_skb_parm));

	rc = proto_register(&tcp_prot, 1);
	if (rc)
		goto out;

	rc = proto_register(&udp_prot, 1);
	if (rc)
		goto out_unregister_tcp_proto;

	rc = proto_register(&raw_prot, 1);
	if (rc)
		goto out_unregister_udp_proto;

	rc = proto_register(&ping_prot, 1);
	if (rc)
		goto out_unregister_raw_proto;

	/*
	 *	Tell SOCKET that we are alive...
	 */

	(void)sock_register(&inet_family_ops);

#ifdef CONFIG_SYSCTL
	ip_static_sysctl_init();
#endif

	/*
	 *	Add all the base protocols.
	 */

	if (inet_add_protocol(&icmp_protocol, IPPROTO_ICMP) < 0)
		pr_crit("%s: Cannot add ICMP protocol\n", __func__);
	if (inet_add_protocol(&udp_protocol, IPPROTO_UDP) < 0)
		pr_crit("%s: Cannot add UDP protocol\n", __func__);
	if (inet_add_protocol(&tcp_protocol, IPPROTO_TCP) < 0)
		pr_crit("%s: Cannot add TCP protocol\n", __func__);
#ifdef CONFIG_IP_MULTICAST
	if (inet_add_protocol(&igmp_protocol, IPPROTO_IGMP) < 0)
		pr_crit("%s: Cannot add IGMP protocol\n", __func__);
#endif

	/* Register the socket-side information for inet_create. */
	for (r = &inetsw[0]; r < &inetsw[SOCK_MAX]; ++r)
		INIT_LIST_HEAD(r);

	for (q = inetsw_array; q < &inetsw_array[INETSW_ARRAY_LEN]; ++q)
		inet_register_protosw(q);

	/*
	 *	Set the ARP module up
	 */

	arp_init();

	/*
	 *	Set the IP module up
	 */

	ip_init();

	tcp_v4_init();

	/* Setup TCP slab cache for open requests. */
	tcp_init();

	/* Setup UDP memory threshold */
	udp_init();

	/* Add UDP-Lite (RFC 3828) */
	udplite4_register();

	ping_init();

	/*
	 *	Set the ICMP layer up
	 */

	if (icmp_init() < 0)
		panic("Failed to create the ICMP control socket.\n");

	/*
	 *	Initialise the multicast router
	 */
#if defined(CONFIG_IP_MROUTE)
	if (ip_mr_init())
		pr_crit("%s: Cannot init ipv4 mroute\n", __func__);
#endif

	if (init_inet_pernet_ops())
		pr_crit("%s: Cannot init ipv4 inet pernet ops\n", __func__);
	/*
	 *	Initialise per-cpu ipv4 mibs
	 */

	if (init_ipv4_mibs())
		pr_crit("%s: Cannot init ipv4 mibs\n", __func__);

	ipv4_proc_init();

	ipfrag_init();

	dev_add_pack(&ip_packet_type);

	ip_tunnel_core_init();

	rc = 0;
out:
	return rc;
out_unregister_raw_proto:
	proto_unregister(&raw_prot);
out_unregister_udp_proto:
	proto_unregister(&udp_prot);
out_unregister_tcp_proto:
	proto_unregister(&tcp_prot);
	goto out;
}

fs_initcall(inet_init);

/* ------------------------------------------------------------------------ */

#ifdef CONFIG_PROC_FS
static int __init ipv4_proc_init(void)
{
	int rc = 0;

	if (raw_proc_init())
		goto out_raw;
	if (tcp4_proc_init())
		goto out_tcp;
	if (udp4_proc_init())
		goto out_udp;
	if (ping_proc_init())
		goto out_ping;
	if (ip_misc_proc_init())
		goto out_misc;
out:
	return rc;
out_misc:
	ping_proc_exit();
out_ping:
	udp4_proc_exit();
out_udp:
	tcp4_proc_exit();
out_tcp:
	raw_proc_exit();
out_raw:
	rc = -ENOMEM;
	goto out;
}

#else /* CONFIG_PROC_FS */
static int __init ipv4_proc_init(void)
{
	return 0;
}
#endif /* CONFIG_PROC_FS */<|MERGE_RESOLUTION|>--- conflicted
+++ resolved
@@ -217,26 +217,10 @@
 		 * because the socket was in TCP_LISTEN state previously but
 		 * was shutdown() rather than close().
 		 */
-<<<<<<< HEAD
-		if ((sysctl_tcp_fastopen & TFO_SERVER_ENABLE) != 0 &&
-		    !inet_csk(sk)->icsk_accept_queue.fastopenq) {
-			if ((sysctl_tcp_fastopen & TFO_SERVER_WO_SOCKOPT1) != 0)
-				err = fastopen_init_queue(sk, backlog);
-			else if ((sysctl_tcp_fastopen &
-				  TFO_SERVER_WO_SOCKOPT2) != 0)
-				err = fastopen_init_queue(sk,
-				    ((uint)sysctl_tcp_fastopen) >> 16);
-			else
-				err = 0;
-			if (err)
-				goto out;
-
-=======
 		if ((sysctl_tcp_fastopen & TFO_SERVER_WO_SOCKOPT1) &&
 		    (sysctl_tcp_fastopen & TFO_SERVER_ENABLE) &&
 		    !inet_csk(sk)->icsk_accept_queue.fastopenq.max_qlen) {
 			fastopen_queue_tune(sk, backlog);
->>>>>>> f2ed3bfc
 			tcp_fastopen_init_key_once(true);
 		}
 
