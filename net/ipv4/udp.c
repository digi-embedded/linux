// SPDX-License-Identifier: GPL-2.0-or-later
/*
 * INET		An implementation of the TCP/IP protocol suite for the LINUX
 *		operating system.  INET is implemented using the  BSD Socket
 *		interface as the means of communication with the user level.
 *
 *		The User Datagram Protocol (UDP).
 *
 * Authors:	Ross Biro
 *		Fred N. van Kempen, <waltje@uWalt.NL.Mugnet.ORG>
 *		Arnt Gulbrandsen, <agulbra@nvg.unit.no>
 *		Alan Cox, <alan@lxorguk.ukuu.org.uk>
 *		Hirokazu Takahashi, <taka@valinux.co.jp>
 *
 * Fixes:
 *		Alan Cox	:	verify_area() calls
 *		Alan Cox	: 	stopped close while in use off icmp
 *					messages. Not a fix but a botch that
 *					for udp at least is 'valid'.
 *		Alan Cox	:	Fixed icmp handling properly
 *		Alan Cox	: 	Correct error for oversized datagrams
 *		Alan Cox	:	Tidied select() semantics.
 *		Alan Cox	:	udp_err() fixed properly, also now
 *					select and read wake correctly on errors
 *		Alan Cox	:	udp_send verify_area moved to avoid mem leak
 *		Alan Cox	:	UDP can count its memory
 *		Alan Cox	:	send to an unknown connection causes
 *					an ECONNREFUSED off the icmp, but
 *					does NOT close.
 *		Alan Cox	:	Switched to new sk_buff handlers. No more backlog!
 *		Alan Cox	:	Using generic datagram code. Even smaller and the PEEK
 *					bug no longer crashes it.
 *		Fred Van Kempen	: 	Net2e support for sk->broadcast.
 *		Alan Cox	:	Uses skb_free_datagram
 *		Alan Cox	:	Added get/set sockopt support.
 *		Alan Cox	:	Broadcasting without option set returns EACCES.
 *		Alan Cox	:	No wakeup calls. Instead we now use the callbacks.
 *		Alan Cox	:	Use ip_tos and ip_ttl
 *		Alan Cox	:	SNMP Mibs
 *		Alan Cox	:	MSG_DONTROUTE, and 0.0.0.0 support.
 *		Matt Dillon	:	UDP length checks.
 *		Alan Cox	:	Smarter af_inet used properly.
 *		Alan Cox	:	Use new kernel side addressing.
 *		Alan Cox	:	Incorrect return on truncated datagram receive.
 *	Arnt Gulbrandsen 	:	New udp_send and stuff
 *		Alan Cox	:	Cache last socket
 *		Alan Cox	:	Route cache
 *		Jon Peatfield	:	Minor efficiency fix to sendto().
 *		Mike Shaver	:	RFC1122 checks.
 *		Alan Cox	:	Nonblocking error fix.
 *	Willy Konynenberg	:	Transparent proxying support.
 *		Mike McLagan	:	Routing by source
 *		David S. Miller	:	New socket lookup architecture.
 *					Last socket cache retained as it
 *					does have a high hit rate.
 *		Olaf Kirch	:	Don't linearise iovec on sendmsg.
 *		Andi Kleen	:	Some cleanups, cache destination entry
 *					for connect.
 *	Vitaly E. Lavrov	:	Transparent proxy revived after year coma.
 *		Melvin Smith	:	Check msg_name not msg_namelen in sendto(),
 *					return ENOTCONN for unconnected sockets (POSIX)
 *		Janos Farkas	:	don't deliver multi/broadcasts to a different
 *					bound-to-device socket
 *	Hirokazu Takahashi	:	HW checksumming for outgoing UDP
 *					datagrams.
 *	Hirokazu Takahashi	:	sendfile() on UDP works now.
 *		Arnaldo C. Melo :	convert /proc/net/udp to seq_file
 *	YOSHIFUJI Hideaki @USAGI and:	Support IPV6_V6ONLY socket option, which
 *	Alexey Kuznetsov:		allow both IPv4 and IPv6 sockets to bind
 *					a single port at the same time.
 *	Derek Atkins <derek@ihtfp.com>: Add Encapulation Support
 *	James Chapman		:	Add L2TP encapsulation type.
 */

#define pr_fmt(fmt) "UDP: " fmt

#include <linux/bpf-cgroup.h>
#include <linux/uaccess.h>
#include <asm/ioctls.h>
#include <linux/memblock.h>
#include <linux/highmem.h>
#include <linux/types.h>
#include <linux/fcntl.h>
#include <linux/module.h>
#include <linux/socket.h>
#include <linux/sockios.h>
#include <linux/igmp.h>
#include <linux/inetdevice.h>
#include <linux/in.h>
#include <linux/errno.h>
#include <linux/timer.h>
#include <linux/mm.h>
#include <linux/inet.h>
#include <linux/netdevice.h>
#include <linux/slab.h>
#include <net/tcp_states.h>
#include <linux/skbuff.h>
#include <linux/proc_fs.h>
#include <linux/seq_file.h>
#include <net/net_namespace.h>
#include <net/icmp.h>
#include <net/inet_hashtables.h>
#include <net/ip_tunnels.h>
#include <net/route.h>
#include <net/checksum.h>
#include <net/gso.h>
#include <net/xfrm.h>
#include <trace/events/udp.h>
#include <linux/static_key.h>
#include <linux/btf_ids.h>
#include <trace/events/skb.h>
#include <net/busy_poll.h>
#include "udp_impl.h"
#include <net/sock_reuseport.h>
#include <net/addrconf.h>
#include <net/udp_tunnel.h>
#include <net/gro.h>
#if IS_ENABLED(CONFIG_IPV6)
#include <net/ipv6_stubs.h>
#endif

struct udp_table udp_table __read_mostly;
EXPORT_SYMBOL(udp_table);

long sysctl_udp_mem[3] __read_mostly;
EXPORT_SYMBOL(sysctl_udp_mem);

atomic_long_t udp_memory_allocated ____cacheline_aligned_in_smp;
EXPORT_SYMBOL(udp_memory_allocated);
DEFINE_PER_CPU(int, udp_memory_per_cpu_fw_alloc);
EXPORT_PER_CPU_SYMBOL_GPL(udp_memory_per_cpu_fw_alloc);

#define MAX_UDP_PORTS 65536
#define PORTS_PER_CHAIN (MAX_UDP_PORTS / UDP_HTABLE_SIZE_MIN_PERNET)

static struct udp_table *udp_get_table_prot(struct sock *sk)
{
	return sk->sk_prot->h.udp_table ? : sock_net(sk)->ipv4.udp_table;
}

static int udp_lib_lport_inuse(struct net *net, __u16 num,
			       const struct udp_hslot *hslot,
			       unsigned long *bitmap,
			       struct sock *sk, unsigned int log)
{
	struct sock *sk2;
	kuid_t uid = sock_i_uid(sk);

	sk_for_each(sk2, &hslot->head) {
		if (net_eq(sock_net(sk2), net) &&
		    sk2 != sk &&
		    (bitmap || udp_sk(sk2)->udp_port_hash == num) &&
		    (!sk2->sk_reuse || !sk->sk_reuse) &&
		    (!sk2->sk_bound_dev_if || !sk->sk_bound_dev_if ||
		     sk2->sk_bound_dev_if == sk->sk_bound_dev_if) &&
		    inet_rcv_saddr_equal(sk, sk2, true)) {
			if (sk2->sk_reuseport && sk->sk_reuseport &&
			    !rcu_access_pointer(sk->sk_reuseport_cb) &&
			    uid_eq(uid, sock_i_uid(sk2))) {
				if (!bitmap)
					return 0;
			} else {
				if (!bitmap)
					return 1;
				__set_bit(udp_sk(sk2)->udp_port_hash >> log,
					  bitmap);
			}
		}
	}
	return 0;
}

/*
 * Note: we still hold spinlock of primary hash chain, so no other writer
 * can insert/delete a socket with local_port == num
 */
static int udp_lib_lport_inuse2(struct net *net, __u16 num,
				struct udp_hslot *hslot2,
				struct sock *sk)
{
	struct sock *sk2;
	kuid_t uid = sock_i_uid(sk);
	int res = 0;

	spin_lock(&hslot2->lock);
	udp_portaddr_for_each_entry(sk2, &hslot2->head) {
		if (net_eq(sock_net(sk2), net) &&
		    sk2 != sk &&
		    (udp_sk(sk2)->udp_port_hash == num) &&
		    (!sk2->sk_reuse || !sk->sk_reuse) &&
		    (!sk2->sk_bound_dev_if || !sk->sk_bound_dev_if ||
		     sk2->sk_bound_dev_if == sk->sk_bound_dev_if) &&
		    inet_rcv_saddr_equal(sk, sk2, true)) {
			if (sk2->sk_reuseport && sk->sk_reuseport &&
			    !rcu_access_pointer(sk->sk_reuseport_cb) &&
			    uid_eq(uid, sock_i_uid(sk2))) {
				res = 0;
			} else {
				res = 1;
			}
			break;
		}
	}
	spin_unlock(&hslot2->lock);
	return res;
}

static int udp_reuseport_add_sock(struct sock *sk, struct udp_hslot *hslot)
{
	struct net *net = sock_net(sk);
	kuid_t uid = sock_i_uid(sk);
	struct sock *sk2;

	sk_for_each(sk2, &hslot->head) {
		if (net_eq(sock_net(sk2), net) &&
		    sk2 != sk &&
		    sk2->sk_family == sk->sk_family &&
		    ipv6_only_sock(sk2) == ipv6_only_sock(sk) &&
		    (udp_sk(sk2)->udp_port_hash == udp_sk(sk)->udp_port_hash) &&
		    (sk2->sk_bound_dev_if == sk->sk_bound_dev_if) &&
		    sk2->sk_reuseport && uid_eq(uid, sock_i_uid(sk2)) &&
		    inet_rcv_saddr_equal(sk, sk2, false)) {
			return reuseport_add_sock(sk, sk2,
						  inet_rcv_saddr_any(sk));
		}
	}

	return reuseport_alloc(sk, inet_rcv_saddr_any(sk));
}

/**
 *  udp_lib_get_port  -  UDP/-Lite port lookup for IPv4 and IPv6
 *
 *  @sk:          socket struct in question
 *  @snum:        port number to look up
 *  @hash2_nulladdr: AF-dependent hash value in secondary hash chains,
 *                   with NULL address
 */
int udp_lib_get_port(struct sock *sk, unsigned short snum,
		     unsigned int hash2_nulladdr)
{
<<<<<<< HEAD
	struct udp_table *udptable = sk->sk_prot->h.udp_table;
=======
	struct udp_table *udptable = udp_get_table_prot(sk);
>>>>>>> ccf0a997
	struct udp_hslot *hslot, *hslot2;
	struct net *net = sock_net(sk);
	int error = -EADDRINUSE;

	if (!snum) {
		DECLARE_BITMAP(bitmap, PORTS_PER_CHAIN);
		unsigned short first, last;
		int low, high, remaining;
		unsigned int rand;

		inet_sk_get_local_port_range(sk, &low, &high);
		remaining = (high - low) + 1;

		rand = get_random_u32();
		first = reciprocal_scale(rand, remaining) + low;
		/*
		 * force rand to be an odd multiple of UDP_HTABLE_SIZE
		 */
		rand = (rand | 1) * (udptable->mask + 1);
		last = first + udptable->mask + 1;
		do {
			hslot = udp_hashslot(udptable, net, first);
			bitmap_zero(bitmap, PORTS_PER_CHAIN);
			spin_lock_bh(&hslot->lock);
			udp_lib_lport_inuse(net, snum, hslot, bitmap, sk,
					    udptable->log);

			snum = first;
			/*
			 * Iterate on all possible values of snum for this hash.
			 * Using steps of an odd multiple of UDP_HTABLE_SIZE
			 * give us randomization and full range coverage.
			 */
			do {
				if (low <= snum && snum <= high &&
				    !test_bit(snum >> udptable->log, bitmap) &&
				    !inet_is_local_reserved_port(net, snum))
					goto found;
				snum += rand;
			} while (snum != first);
			spin_unlock_bh(&hslot->lock);
			cond_resched();
		} while (++first != last);
		goto fail;
	} else {
		hslot = udp_hashslot(udptable, net, snum);
		spin_lock_bh(&hslot->lock);
		if (hslot->count > 10) {
			int exist;
			unsigned int slot2 = udp_sk(sk)->udp_portaddr_hash ^ snum;

			slot2          &= udptable->mask;
			hash2_nulladdr &= udptable->mask;

			hslot2 = udp_hashslot2(udptable, slot2);
			if (hslot->count < hslot2->count)
				goto scan_primary_hash;

			exist = udp_lib_lport_inuse2(net, snum, hslot2, sk);
			if (!exist && (hash2_nulladdr != slot2)) {
				hslot2 = udp_hashslot2(udptable, hash2_nulladdr);
				exist = udp_lib_lport_inuse2(net, snum, hslot2,
							     sk);
			}
			if (exist)
				goto fail_unlock;
			else
				goto found;
		}
scan_primary_hash:
		if (udp_lib_lport_inuse(net, snum, hslot, NULL, sk, 0))
			goto fail_unlock;
	}
found:
	inet_sk(sk)->inet_num = snum;
	udp_sk(sk)->udp_port_hash = snum;
	udp_sk(sk)->udp_portaddr_hash ^= snum;
	if (sk_unhashed(sk)) {
		if (sk->sk_reuseport &&
		    udp_reuseport_add_sock(sk, hslot)) {
			inet_sk(sk)->inet_num = 0;
			udp_sk(sk)->udp_port_hash = 0;
			udp_sk(sk)->udp_portaddr_hash ^= snum;
			goto fail_unlock;
		}

		sk_add_node_rcu(sk, &hslot->head);
		hslot->count++;
		sock_prot_inuse_add(sock_net(sk), sk->sk_prot, 1);

		hslot2 = udp_hashslot2(udptable, udp_sk(sk)->udp_portaddr_hash);
		spin_lock(&hslot2->lock);
		if (IS_ENABLED(CONFIG_IPV6) && sk->sk_reuseport &&
		    sk->sk_family == AF_INET6)
			hlist_add_tail_rcu(&udp_sk(sk)->udp_portaddr_node,
					   &hslot2->head);
		else
			hlist_add_head_rcu(&udp_sk(sk)->udp_portaddr_node,
					   &hslot2->head);
		hslot2->count++;
		spin_unlock(&hslot2->lock);
	}
	sock_set_flag(sk, SOCK_RCU_FREE);
	error = 0;
fail_unlock:
	spin_unlock_bh(&hslot->lock);
fail:
	return error;
}
EXPORT_SYMBOL(udp_lib_get_port);

int udp_v4_get_port(struct sock *sk, unsigned short snum)
{
	unsigned int hash2_nulladdr =
		ipv4_portaddr_hash(sock_net(sk), htonl(INADDR_ANY), snum);
	unsigned int hash2_partial =
		ipv4_portaddr_hash(sock_net(sk), inet_sk(sk)->inet_rcv_saddr, 0);

	/* precompute partial secondary hash */
	udp_sk(sk)->udp_portaddr_hash = hash2_partial;
	return udp_lib_get_port(sk, snum, hash2_nulladdr);
}

static int compute_score(struct sock *sk, struct net *net,
			 __be32 saddr, __be16 sport,
			 __be32 daddr, unsigned short hnum,
			 int dif, int sdif)
{
	int score;
	struct inet_sock *inet;
	bool dev_match;

	if (!net_eq(sock_net(sk), net) ||
	    udp_sk(sk)->udp_port_hash != hnum ||
	    ipv6_only_sock(sk))
		return -1;

	if (sk->sk_rcv_saddr != daddr)
		return -1;

	score = (sk->sk_family == PF_INET) ? 2 : 1;

	inet = inet_sk(sk);
	if (inet->inet_daddr) {
		if (inet->inet_daddr != saddr)
			return -1;
		score += 4;
	}

	if (inet->inet_dport) {
		if (inet->inet_dport != sport)
			return -1;
		score += 4;
	}

	dev_match = udp_sk_bound_dev_eq(net, sk->sk_bound_dev_if,
					dif, sdif);
	if (!dev_match)
		return -1;
	if (sk->sk_bound_dev_if)
		score += 4;

	if (READ_ONCE(sk->sk_incoming_cpu) == raw_smp_processor_id())
		score++;
	return score;
}

INDIRECT_CALLABLE_SCOPE
u32 udp_ehashfn(const struct net *net, const __be32 laddr, const __u16 lport,
		const __be32 faddr, const __be16 fport)
{
	static u32 udp_ehash_secret __read_mostly;

	net_get_random_once(&udp_ehash_secret, sizeof(udp_ehash_secret));

	return __inet_ehashfn(laddr, lport, faddr, fport,
			      udp_ehash_secret + net_hash_mix(net));
}

/* called with rcu_read_lock() */
static struct sock *udp4_lib_lookup2(struct net *net,
				     __be32 saddr, __be16 sport,
				     __be32 daddr, unsigned int hnum,
				     int dif, int sdif,
				     struct udp_hslot *hslot2,
				     struct sk_buff *skb)
{
	struct sock *sk, *result;
	int score, badness;

	result = NULL;
	badness = 0;
	udp_portaddr_for_each_entry_rcu(sk, &hslot2->head) {
		score = compute_score(sk, net, saddr, sport,
				      daddr, hnum, dif, sdif);
		if (score > badness) {
			badness = score;
<<<<<<< HEAD
			result = lookup_reuseport(net, sk, skb, saddr, sport, daddr, hnum);
=======

			if (sk->sk_state == TCP_ESTABLISHED) {
				result = sk;
				continue;
			}

			result = inet_lookup_reuseport(net, sk, skb, sizeof(struct udphdr),
						       saddr, sport, daddr, hnum, udp_ehashfn);
>>>>>>> ccf0a997
			if (!result) {
				result = sk;
				continue;
			}

			/* Fall back to scoring if group has connections */
			if (!reuseport_has_conns(sk))
				return result;

			/* Reuseport logic returned an error, keep original score. */
			if (IS_ERR(result))
				continue;

			badness = compute_score(result, net, saddr, sport,
						daddr, hnum, dif, sdif);

		}
	}
	return result;
}

/* UDP is nearly always wildcards out the wazoo, it makes no sense to try
 * harder than this. -DaveM
 */
struct sock *__udp4_lib_lookup(struct net *net, __be32 saddr,
		__be16 sport, __be32 daddr, __be16 dport, int dif,
		int sdif, struct udp_table *udptable, struct sk_buff *skb)
{
	unsigned short hnum = ntohs(dport);
	unsigned int hash2, slot2;
	struct udp_hslot *hslot2;
	struct sock *result, *sk;

	hash2 = ipv4_portaddr_hash(net, daddr, hnum);
	slot2 = hash2 & udptable->mask;
	hslot2 = &udptable->hash2[slot2];

	/* Lookup connected or non-wildcard socket */
	result = udp4_lib_lookup2(net, saddr, sport,
				  daddr, hnum, dif, sdif,
				  hslot2, skb);
	if (!IS_ERR_OR_NULL(result) && result->sk_state == TCP_ESTABLISHED)
		goto done;

	/* Lookup redirect from BPF */
	if (static_branch_unlikely(&bpf_sk_lookup_enabled) &&
	    udptable == net->ipv4.udp_table) {
		sk = inet_lookup_run_sk_lookup(net, IPPROTO_UDP, skb, sizeof(struct udphdr),
					       saddr, sport, daddr, hnum, dif,
					       udp_ehashfn);
		if (sk) {
			result = sk;
			goto done;
		}
	}

	/* Got non-wildcard socket or error on first lookup */
	if (result)
		goto done;

	/* Lookup wildcard sockets */
	hash2 = ipv4_portaddr_hash(net, htonl(INADDR_ANY), hnum);
	slot2 = hash2 & udptable->mask;
	hslot2 = &udptable->hash2[slot2];

	result = udp4_lib_lookup2(net, saddr, sport,
				  htonl(INADDR_ANY), hnum, dif, sdif,
				  hslot2, skb);
done:
	if (IS_ERR(result))
		return NULL;
	return result;
}
EXPORT_SYMBOL_GPL(__udp4_lib_lookup);

static inline struct sock *__udp4_lib_lookup_skb(struct sk_buff *skb,
						 __be16 sport, __be16 dport,
						 struct udp_table *udptable)
{
	const struct iphdr *iph = ip_hdr(skb);

	return __udp4_lib_lookup(dev_net(skb->dev), iph->saddr, sport,
				 iph->daddr, dport, inet_iif(skb),
				 inet_sdif(skb), udptable, skb);
}

struct sock *udp4_lib_lookup_skb(const struct sk_buff *skb,
				 __be16 sport, __be16 dport)
{
	const struct iphdr *iph = ip_hdr(skb);
	struct net *net = dev_net(skb->dev);
	int iif, sdif;

	inet_get_iif_sdif(skb, &iif, &sdif);

	return __udp4_lib_lookup(net, iph->saddr, sport,
				 iph->daddr, dport, iif,
				 sdif, net->ipv4.udp_table, NULL);
}

/* Must be called under rcu_read_lock().
 * Does increment socket refcount.
 */
#if IS_ENABLED(CONFIG_NF_TPROXY_IPV4) || IS_ENABLED(CONFIG_NF_SOCKET_IPV4)
struct sock *udp4_lib_lookup(struct net *net, __be32 saddr, __be16 sport,
			     __be32 daddr, __be16 dport, int dif)
{
	struct sock *sk;

	sk = __udp4_lib_lookup(net, saddr, sport, daddr, dport,
			       dif, 0, net->ipv4.udp_table, NULL);
	if (sk && !refcount_inc_not_zero(&sk->sk_refcnt))
		sk = NULL;
	return sk;
}
EXPORT_SYMBOL_GPL(udp4_lib_lookup);
#endif

static inline bool __udp_is_mcast_sock(struct net *net, const struct sock *sk,
				       __be16 loc_port, __be32 loc_addr,
				       __be16 rmt_port, __be32 rmt_addr,
				       int dif, int sdif, unsigned short hnum)
{
	const struct inet_sock *inet = inet_sk(sk);

	if (!net_eq(sock_net(sk), net) ||
	    udp_sk(sk)->udp_port_hash != hnum ||
	    (inet->inet_daddr && inet->inet_daddr != rmt_addr) ||
	    (inet->inet_dport != rmt_port && inet->inet_dport) ||
	    (inet->inet_rcv_saddr && inet->inet_rcv_saddr != loc_addr) ||
	    ipv6_only_sock(sk) ||
	    !udp_sk_bound_dev_eq(net, sk->sk_bound_dev_if, dif, sdif))
		return false;
	if (!ip_mc_sf_allow(sk, loc_addr, rmt_addr, dif, sdif))
		return false;
	return true;
}

DEFINE_STATIC_KEY_FALSE(udp_encap_needed_key);
void udp_encap_enable(void)
{
	static_branch_inc(&udp_encap_needed_key);
}
EXPORT_SYMBOL(udp_encap_enable);

void udp_encap_disable(void)
{
	static_branch_dec(&udp_encap_needed_key);
}
EXPORT_SYMBOL(udp_encap_disable);

/* Handler for tunnels with arbitrary destination ports: no socket lookup, go
 * through error handlers in encapsulations looking for a match.
 */
static int __udp4_lib_err_encap_no_sk(struct sk_buff *skb, u32 info)
{
	int i;

	for (i = 0; i < MAX_IPTUN_ENCAP_OPS; i++) {
		int (*handler)(struct sk_buff *skb, u32 info);
		const struct ip_tunnel_encap_ops *encap;

		encap = rcu_dereference(iptun_encaps[i]);
		if (!encap)
			continue;
		handler = encap->err_handler;
		if (handler && !handler(skb, info))
			return 0;
	}

	return -ENOENT;
}

/* Try to match ICMP errors to UDP tunnels by looking up a socket without
 * reversing source and destination port: this will match tunnels that force the
 * same destination port on both endpoints (e.g. VXLAN, GENEVE). Note that
 * lwtunnels might actually break this assumption by being configured with
 * different destination ports on endpoints, in this case we won't be able to
 * trace ICMP messages back to them.
 *
 * If this doesn't match any socket, probe tunnels with arbitrary destination
 * ports (e.g. FoU, GUE): there, the receiving socket is useless, as the port
 * we've sent packets to won't necessarily match the local destination port.
 *
 * Then ask the tunnel implementation to match the error against a valid
 * association.
 *
 * Return an error if we can't find a match, the socket if we need further
 * processing, zero otherwise.
 */
static struct sock *__udp4_lib_err_encap(struct net *net,
					 const struct iphdr *iph,
					 struct udphdr *uh,
					 struct udp_table *udptable,
					 struct sock *sk,
					 struct sk_buff *skb, u32 info)
{
	int (*lookup)(struct sock *sk, struct sk_buff *skb);
	int network_offset, transport_offset;
	struct udp_sock *up;

	network_offset = skb_network_offset(skb);
	transport_offset = skb_transport_offset(skb);

	/* Network header needs to point to the outer IPv4 header inside ICMP */
	skb_reset_network_header(skb);

	/* Transport header needs to point to the UDP header */
	skb_set_transport_header(skb, iph->ihl << 2);

	if (sk) {
		up = udp_sk(sk);

		lookup = READ_ONCE(up->encap_err_lookup);
		if (lookup && lookup(sk, skb))
			sk = NULL;

		goto out;
	}

	sk = __udp4_lib_lookup(net, iph->daddr, uh->source,
			       iph->saddr, uh->dest, skb->dev->ifindex, 0,
			       udptable, NULL);
	if (sk) {
		up = udp_sk(sk);

		lookup = READ_ONCE(up->encap_err_lookup);
		if (!lookup || lookup(sk, skb))
			sk = NULL;
	}

out:
	if (!sk)
		sk = ERR_PTR(__udp4_lib_err_encap_no_sk(skb, info));

	skb_set_transport_header(skb, transport_offset);
	skb_set_network_header(skb, network_offset);

	return sk;
}

/*
 * This routine is called by the ICMP module when it gets some
 * sort of error condition.  If err < 0 then the socket should
 * be closed and the error returned to the user.  If err > 0
 * it's just the icmp type << 8 | icmp code.
 * Header points to the ip header of the error packet. We move
 * on past this. Then (as it used to claim before adjustment)
 * header points to the first 8 bytes of the udp header.  We need
 * to find the appropriate port.
 */

int __udp4_lib_err(struct sk_buff *skb, u32 info, struct udp_table *udptable)
{
	struct inet_sock *inet;
	const struct iphdr *iph = (const struct iphdr *)skb->data;
	struct udphdr *uh = (struct udphdr *)(skb->data+(iph->ihl<<2));
	const int type = icmp_hdr(skb)->type;
	const int code = icmp_hdr(skb)->code;
	bool tunnel = false;
	struct sock *sk;
	int harderr;
	int err;
	struct net *net = dev_net(skb->dev);

	sk = __udp4_lib_lookup(net, iph->daddr, uh->dest,
			       iph->saddr, uh->source, skb->dev->ifindex,
			       inet_sdif(skb), udptable, NULL);

	if (!sk || READ_ONCE(udp_sk(sk)->encap_type)) {
		/* No socket for error: try tunnels before discarding */
		if (static_branch_unlikely(&udp_encap_needed_key)) {
			sk = __udp4_lib_err_encap(net, iph, uh, udptable, sk, skb,
						  info);
			if (!sk)
				return 0;
		} else
			sk = ERR_PTR(-ENOENT);

		if (IS_ERR(sk)) {
			__ICMP_INC_STATS(net, ICMP_MIB_INERRORS);
			return PTR_ERR(sk);
		}

		tunnel = true;
	}

	err = 0;
	harderr = 0;
	inet = inet_sk(sk);

	switch (type) {
	default:
	case ICMP_TIME_EXCEEDED:
		err = EHOSTUNREACH;
		break;
	case ICMP_SOURCE_QUENCH:
		goto out;
	case ICMP_PARAMETERPROB:
		err = EPROTO;
		harderr = 1;
		break;
	case ICMP_DEST_UNREACH:
		if (code == ICMP_FRAG_NEEDED) { /* Path MTU discovery */
			ipv4_sk_update_pmtu(skb, sk, info);
			if (inet->pmtudisc != IP_PMTUDISC_DONT) {
				err = EMSGSIZE;
				harderr = 1;
				break;
			}
			goto out;
		}
		err = EHOSTUNREACH;
		if (code <= NR_ICMP_UNREACH) {
			harderr = icmp_err_convert[code].fatal;
			err = icmp_err_convert[code].errno;
		}
		break;
	case ICMP_REDIRECT:
		ipv4_sk_redirect(skb, sk);
		goto out;
	}

	/*
	 *      RFC1122: OK.  Passes ICMP errors back to application, as per
	 *	4.1.3.3.
	 */
	if (tunnel) {
		/* ...not for tunnels though: we don't have a sending socket */
		if (udp_sk(sk)->encap_err_rcv)
			udp_sk(sk)->encap_err_rcv(sk, skb, err, uh->dest, info,
						  (u8 *)(uh+1));
		goto out;
	}
	if (!inet_test_bit(RECVERR, sk)) {
		if (!harderr || sk->sk_state != TCP_ESTABLISHED)
			goto out;
	} else
		ip_icmp_error(sk, skb, err, uh->dest, info, (u8 *)(uh+1));

	sk->sk_err = err;
	sk_error_report(sk);
out:
	return 0;
}

int udp_err(struct sk_buff *skb, u32 info)
{
	return __udp4_lib_err(skb, info, dev_net(skb->dev)->ipv4.udp_table);
}

/*
 * Throw away all pending data and cancel the corking. Socket is locked.
 */
void udp_flush_pending_frames(struct sock *sk)
{
	struct udp_sock *up = udp_sk(sk);

	if (up->pending) {
		up->len = 0;
		up->pending = 0;
		ip_flush_pending_frames(sk);
	}
}
EXPORT_SYMBOL(udp_flush_pending_frames);

/**
 * 	udp4_hwcsum  -  handle outgoing HW checksumming
 * 	@skb: 	sk_buff containing the filled-in UDP header
 * 	        (checksum field must be zeroed out)
 *	@src:	source IP address
 *	@dst:	destination IP address
 */
void udp4_hwcsum(struct sk_buff *skb, __be32 src, __be32 dst)
{
	struct udphdr *uh = udp_hdr(skb);
	int offset = skb_transport_offset(skb);
	int len = skb->len - offset;
	int hlen = len;
	__wsum csum = 0;

	if (!skb_has_frag_list(skb)) {
		/*
		 * Only one fragment on the socket.
		 */
		skb->csum_start = skb_transport_header(skb) - skb->head;
		skb->csum_offset = offsetof(struct udphdr, check);
		uh->check = ~csum_tcpudp_magic(src, dst, len,
					       IPPROTO_UDP, 0);
	} else {
		struct sk_buff *frags;

		/*
		 * HW-checksum won't work as there are two or more
		 * fragments on the socket so that all csums of sk_buffs
		 * should be together
		 */
		skb_walk_frags(skb, frags) {
			csum = csum_add(csum, frags->csum);
			hlen -= frags->len;
		}

		csum = skb_checksum(skb, offset, hlen, csum);
		skb->ip_summed = CHECKSUM_NONE;

		uh->check = csum_tcpudp_magic(src, dst, len, IPPROTO_UDP, csum);
		if (uh->check == 0)
			uh->check = CSUM_MANGLED_0;
	}
}
EXPORT_SYMBOL_GPL(udp4_hwcsum);

/* Function to set UDP checksum for an IPv4 UDP packet. This is intended
 * for the simple case like when setting the checksum for a UDP tunnel.
 */
void udp_set_csum(bool nocheck, struct sk_buff *skb,
		  __be32 saddr, __be32 daddr, int len)
{
	struct udphdr *uh = udp_hdr(skb);

	if (nocheck) {
		uh->check = 0;
	} else if (skb_is_gso(skb)) {
		uh->check = ~udp_v4_check(len, saddr, daddr, 0);
	} else if (skb->ip_summed == CHECKSUM_PARTIAL) {
		uh->check = 0;
		uh->check = udp_v4_check(len, saddr, daddr, lco_csum(skb));
		if (uh->check == 0)
			uh->check = CSUM_MANGLED_0;
	} else {
		skb->ip_summed = CHECKSUM_PARTIAL;
		skb->csum_start = skb_transport_header(skb) - skb->head;
		skb->csum_offset = offsetof(struct udphdr, check);
		uh->check = ~udp_v4_check(len, saddr, daddr, 0);
	}
}
EXPORT_SYMBOL(udp_set_csum);

static int udp_send_skb(struct sk_buff *skb, struct flowi4 *fl4,
			struct inet_cork *cork)
{
	struct sock *sk = skb->sk;
	struct inet_sock *inet = inet_sk(sk);
	struct udphdr *uh;
	int err;
	int is_udplite = IS_UDPLITE(sk);
	int offset = skb_transport_offset(skb);
	int len = skb->len - offset;
	int datalen = len - sizeof(*uh);
	__wsum csum = 0;

	/*
	 * Create a UDP header
	 */
	uh = udp_hdr(skb);
	uh->source = inet->inet_sport;
	uh->dest = fl4->fl4_dport;
	uh->len = htons(len);
	uh->check = 0;

	if (cork->gso_size) {
		const int hlen = skb_network_header_len(skb) +
				 sizeof(struct udphdr);

		if (hlen + cork->gso_size > cork->fragsize) {
			kfree_skb(skb);
			return -EINVAL;
		}
		if (datalen > cork->gso_size * UDP_MAX_SEGMENTS) {
			kfree_skb(skb);
			return -EINVAL;
		}
		if (sk->sk_no_check_tx) {
			kfree_skb(skb);
			return -EINVAL;
		}
		if (skb->ip_summed != CHECKSUM_PARTIAL || is_udplite ||
		    dst_xfrm(skb_dst(skb))) {
			kfree_skb(skb);
			return -EIO;
		}

		if (datalen > cork->gso_size) {
			skb_shinfo(skb)->gso_size = cork->gso_size;
			skb_shinfo(skb)->gso_type = SKB_GSO_UDP_L4;
			skb_shinfo(skb)->gso_segs = DIV_ROUND_UP(datalen,
								 cork->gso_size);
		}
		goto csum_partial;
	}

	if (is_udplite)  				 /*     UDP-Lite      */
		csum = udplite_csum(skb);

	else if (sk->sk_no_check_tx) {			 /* UDP csum off */

		skb->ip_summed = CHECKSUM_NONE;
		goto send;

	} else if (skb->ip_summed == CHECKSUM_PARTIAL) { /* UDP hardware csum */
csum_partial:

		udp4_hwcsum(skb, fl4->saddr, fl4->daddr);
		goto send;

	} else
		csum = udp_csum(skb);

	/* add protocol-dependent pseudo-header */
	uh->check = csum_tcpudp_magic(fl4->saddr, fl4->daddr, len,
				      sk->sk_protocol, csum);
	if (uh->check == 0)
		uh->check = CSUM_MANGLED_0;

send:
	err = ip_send_skb(sock_net(sk), skb);
	if (err) {
		if (err == -ENOBUFS &&
		    !inet_test_bit(RECVERR, sk)) {
			UDP_INC_STATS(sock_net(sk),
				      UDP_MIB_SNDBUFERRORS, is_udplite);
			err = 0;
		}
	} else
		UDP_INC_STATS(sock_net(sk),
			      UDP_MIB_OUTDATAGRAMS, is_udplite);
	return err;
}

/*
 * Push out all pending data as one UDP datagram. Socket is locked.
 */
int udp_push_pending_frames(struct sock *sk)
{
	struct udp_sock  *up = udp_sk(sk);
	struct inet_sock *inet = inet_sk(sk);
	struct flowi4 *fl4 = &inet->cork.fl.u.ip4;
	struct sk_buff *skb;
	int err = 0;

	skb = ip_finish_skb(sk, fl4);
	if (!skb)
		goto out;

	err = udp_send_skb(skb, fl4, &inet->cork.base);

out:
	up->len = 0;
	up->pending = 0;
	return err;
}
EXPORT_SYMBOL(udp_push_pending_frames);

static int __udp_cmsg_send(struct cmsghdr *cmsg, u16 *gso_size)
{
	switch (cmsg->cmsg_type) {
	case UDP_SEGMENT:
		if (cmsg->cmsg_len != CMSG_LEN(sizeof(__u16)))
			return -EINVAL;
		*gso_size = *(__u16 *)CMSG_DATA(cmsg);
		return 0;
	default:
		return -EINVAL;
	}
}

int udp_cmsg_send(struct sock *sk, struct msghdr *msg, u16 *gso_size)
{
	struct cmsghdr *cmsg;
	bool need_ip = false;
	int err;

	for_each_cmsghdr(cmsg, msg) {
		if (!CMSG_OK(msg, cmsg))
			return -EINVAL;

		if (cmsg->cmsg_level != SOL_UDP) {
			need_ip = true;
			continue;
		}

		err = __udp_cmsg_send(cmsg, gso_size);
		if (err)
			return err;
	}

	return need_ip;
}
EXPORT_SYMBOL_GPL(udp_cmsg_send);

int udp_sendmsg(struct sock *sk, struct msghdr *msg, size_t len)
{
	struct inet_sock *inet = inet_sk(sk);
	struct udp_sock *up = udp_sk(sk);
	DECLARE_SOCKADDR(struct sockaddr_in *, usin, msg->msg_name);
	struct flowi4 fl4_stack;
	struct flowi4 *fl4;
	int ulen = len;
	struct ipcm_cookie ipc;
	struct rtable *rt = NULL;
	int free = 0;
	int connected = 0;
	__be32 daddr, faddr, saddr;
	u8 tos, scope;
	__be16 dport;
	int err, is_udplite = IS_UDPLITE(sk);
	int corkreq = udp_test_bit(CORK, sk) || msg->msg_flags & MSG_MORE;
	int (*getfrag)(void *, char *, int, int, int, struct sk_buff *);
	struct sk_buff *skb;
	struct ip_options_data opt_copy;

	if (len > 0xFFFF)
		return -EMSGSIZE;

	/*
	 *	Check the flags.
	 */

	if (msg->msg_flags & MSG_OOB) /* Mirror BSD error message compatibility */
		return -EOPNOTSUPP;

	getfrag = is_udplite ? udplite_getfrag : ip_generic_getfrag;

	fl4 = &inet->cork.fl.u.ip4;
	if (up->pending) {
		/*
		 * There are pending frames.
		 * The socket lock must be held while it's corked.
		 */
		lock_sock(sk);
		if (likely(up->pending)) {
			if (unlikely(up->pending != AF_INET)) {
				release_sock(sk);
				return -EINVAL;
			}
			goto do_append_data;
		}
		release_sock(sk);
	}
	ulen += sizeof(struct udphdr);

	/*
	 *	Get and verify the address.
	 */
	if (usin) {
		if (msg->msg_namelen < sizeof(*usin))
			return -EINVAL;
		if (usin->sin_family != AF_INET) {
			if (usin->sin_family != AF_UNSPEC)
				return -EAFNOSUPPORT;
		}

		daddr = usin->sin_addr.s_addr;
		dport = usin->sin_port;
		if (dport == 0)
			return -EINVAL;
	} else {
		if (sk->sk_state != TCP_ESTABLISHED)
			return -EDESTADDRREQ;
		daddr = inet->inet_daddr;
		dport = inet->inet_dport;
		/* Open fast path for connected socket.
		   Route will not be used, if at least one option is set.
		 */
		connected = 1;
	}

	ipcm_init_sk(&ipc, inet);
	ipc.gso_size = READ_ONCE(up->gso_size);

	if (msg->msg_controllen) {
		err = udp_cmsg_send(sk, msg, &ipc.gso_size);
		if (err > 0)
			err = ip_cmsg_send(sk, msg, &ipc,
					   sk->sk_family == AF_INET6);
		if (unlikely(err < 0)) {
			kfree(ipc.opt);
			return err;
		}
		if (ipc.opt)
			free = 1;
		connected = 0;
	}
	if (!ipc.opt) {
		struct ip_options_rcu *inet_opt;

		rcu_read_lock();
		inet_opt = rcu_dereference(inet->inet_opt);
		if (inet_opt) {
			memcpy(&opt_copy, inet_opt,
			       sizeof(*inet_opt) + inet_opt->opt.optlen);
			ipc.opt = &opt_copy.opt;
		}
		rcu_read_unlock();
	}

	if (cgroup_bpf_enabled(CGROUP_UDP4_SENDMSG) && !connected) {
		err = BPF_CGROUP_RUN_PROG_UDP4_SENDMSG_LOCK(sk,
					    (struct sockaddr *)usin, &ipc.addr);
		if (err)
			goto out_free;
		if (usin) {
			if (usin->sin_port == 0) {
				/* BPF program set invalid port. Reject it. */
				err = -EINVAL;
				goto out_free;
			}
			daddr = usin->sin_addr.s_addr;
			dport = usin->sin_port;
		}
	}

	saddr = ipc.addr;
	ipc.addr = faddr = daddr;

	if (ipc.opt && ipc.opt->opt.srr) {
		if (!daddr) {
			err = -EINVAL;
			goto out_free;
		}
		faddr = ipc.opt->opt.faddr;
		connected = 0;
	}
	tos = get_rttos(&ipc, inet);
	scope = ip_sendmsg_scope(inet, &ipc, msg);
	if (scope == RT_SCOPE_LINK)
		connected = 0;

	if (ipv4_is_multicast(daddr)) {
		if (!ipc.oif || netif_index_is_l3_master(sock_net(sk), ipc.oif))
			ipc.oif = inet->mc_index;
		if (!saddr)
			saddr = inet->mc_addr;
		connected = 0;
	} else if (!ipc.oif) {
		ipc.oif = inet->uc_index;
	} else if (ipv4_is_lbcast(daddr) && inet->uc_index) {
		/* oif is set, packet is to local broadcast and
		 * uc_index is set. oif is most likely set
		 * by sk_bound_dev_if. If uc_index != oif check if the
		 * oif is an L3 master and uc_index is an L3 slave.
		 * If so, we want to allow the send using the uc_index.
		 */
		if (ipc.oif != inet->uc_index &&
		    ipc.oif == l3mdev_master_ifindex_by_index(sock_net(sk),
							      inet->uc_index)) {
			ipc.oif = inet->uc_index;
		}
	}

	if (connected)
		rt = (struct rtable *)sk_dst_check(sk, 0);

	if (!rt) {
		struct net *net = sock_net(sk);
		__u8 flow_flags = inet_sk_flowi_flags(sk);

		fl4 = &fl4_stack;

		flowi4_init_output(fl4, ipc.oif, ipc.sockc.mark, tos, scope,
				   sk->sk_protocol, flow_flags, faddr, saddr,
				   dport, inet->inet_sport, sk->sk_uid);

		security_sk_classify_flow(sk, flowi4_to_flowi_common(fl4));
		rt = ip_route_output_flow(net, fl4, sk);
		if (IS_ERR(rt)) {
			err = PTR_ERR(rt);
			rt = NULL;
			if (err == -ENETUNREACH)
				IP_INC_STATS(net, IPSTATS_MIB_OUTNOROUTES);
			goto out;
		}

		err = -EACCES;
		if ((rt->rt_flags & RTCF_BROADCAST) &&
		    !sock_flag(sk, SOCK_BROADCAST))
			goto out;
		if (connected)
			sk_dst_set(sk, dst_clone(&rt->dst));
	}

	if (msg->msg_flags&MSG_CONFIRM)
		goto do_confirm;
back_from_confirm:

	saddr = fl4->saddr;
	if (!ipc.addr)
		daddr = ipc.addr = fl4->daddr;

	/* Lockless fast path for the non-corking case. */
	if (!corkreq) {
		struct inet_cork cork;

		skb = ip_make_skb(sk, fl4, getfrag, msg, ulen,
				  sizeof(struct udphdr), &ipc, &rt,
				  &cork, msg->msg_flags);
		err = PTR_ERR(skb);
		if (!IS_ERR_OR_NULL(skb))
			err = udp_send_skb(skb, fl4, &cork);
		goto out;
	}

	lock_sock(sk);
	if (unlikely(up->pending)) {
		/* The socket is already corked while preparing it. */
		/* ... which is an evident application bug. --ANK */
		release_sock(sk);

		net_dbg_ratelimited("socket already corked\n");
		err = -EINVAL;
		goto out;
	}
	/*
	 *	Now cork the socket to pend data.
	 */
	fl4 = &inet->cork.fl.u.ip4;
	fl4->daddr = daddr;
	fl4->saddr = saddr;
	fl4->fl4_dport = dport;
	fl4->fl4_sport = inet->inet_sport;
	up->pending = AF_INET;

do_append_data:
	up->len += ulen;
	err = ip_append_data(sk, fl4, getfrag, msg, ulen,
			     sizeof(struct udphdr), &ipc, &rt,
			     corkreq ? msg->msg_flags|MSG_MORE : msg->msg_flags);
	if (err)
		udp_flush_pending_frames(sk);
	else if (!corkreq)
		err = udp_push_pending_frames(sk);
	else if (unlikely(skb_queue_empty(&sk->sk_write_queue)))
		up->pending = 0;
	release_sock(sk);

out:
	ip_rt_put(rt);
out_free:
	if (free)
		kfree(ipc.opt);
	if (!err)
		return len;
	/*
	 * ENOBUFS = no kernel mem, SOCK_NOSPACE = no sndbuf space.  Reporting
	 * ENOBUFS might not be good (it's not tunable per se), but otherwise
	 * we don't have a good statistic (IpOutDiscards but it can be too many
	 * things).  We could add another new stat but at least for now that
	 * seems like overkill.
	 */
	if (err == -ENOBUFS || test_bit(SOCK_NOSPACE, &sk->sk_socket->flags)) {
		UDP_INC_STATS(sock_net(sk),
			      UDP_MIB_SNDBUFERRORS, is_udplite);
	}
	return err;

do_confirm:
	if (msg->msg_flags & MSG_PROBE)
		dst_confirm_neigh(&rt->dst, &fl4->daddr);
	if (!(msg->msg_flags&MSG_PROBE) || len)
		goto back_from_confirm;
	err = 0;
	goto out;
}
EXPORT_SYMBOL(udp_sendmsg);

void udp_splice_eof(struct socket *sock)
{
	struct sock *sk = sock->sk;
	struct udp_sock *up = udp_sk(sk);

	if (!up->pending || udp_test_bit(CORK, sk))
		return;

	lock_sock(sk);
	if (up->pending && !udp_test_bit(CORK, sk))
		udp_push_pending_frames(sk);
	release_sock(sk);
}
EXPORT_SYMBOL_GPL(udp_splice_eof);

#define UDP_SKB_IS_STATELESS 0x80000000

/* all head states (dst, sk, nf conntrack) except skb extensions are
 * cleared by udp_rcv().
 *
 * We need to preserve secpath, if present, to eventually process
 * IP_CMSG_PASSSEC at recvmsg() time.
 *
 * Other extensions can be cleared.
 */
static bool udp_try_make_stateless(struct sk_buff *skb)
{
	if (!skb_has_extensions(skb))
		return true;

	if (!secpath_exists(skb)) {
		skb_ext_reset(skb);
		return true;
	}

	return false;
}

static void udp_set_dev_scratch(struct sk_buff *skb)
{
	struct udp_dev_scratch *scratch = udp_skb_scratch(skb);

	BUILD_BUG_ON(sizeof(struct udp_dev_scratch) > sizeof(long));
	scratch->_tsize_state = skb->truesize;
#if BITS_PER_LONG == 64
	scratch->len = skb->len;
	scratch->csum_unnecessary = !!skb_csum_unnecessary(skb);
	scratch->is_linear = !skb_is_nonlinear(skb);
#endif
	if (udp_try_make_stateless(skb))
		scratch->_tsize_state |= UDP_SKB_IS_STATELESS;
}

static void udp_skb_csum_unnecessary_set(struct sk_buff *skb)
{
	/* We come here after udp_lib_checksum_complete() returned 0.
	 * This means that __skb_checksum_complete() might have
	 * set skb->csum_valid to 1.
	 * On 64bit platforms, we can set csum_unnecessary
	 * to true, but only if the skb is not shared.
	 */
#if BITS_PER_LONG == 64
	if (!skb_shared(skb))
		udp_skb_scratch(skb)->csum_unnecessary = true;
#endif
}

static int udp_skb_truesize(struct sk_buff *skb)
{
	return udp_skb_scratch(skb)->_tsize_state & ~UDP_SKB_IS_STATELESS;
}

static bool udp_skb_has_head_state(struct sk_buff *skb)
{
	return !(udp_skb_scratch(skb)->_tsize_state & UDP_SKB_IS_STATELESS);
}

/* fully reclaim rmem/fwd memory allocated for skb */
static void udp_rmem_release(struct sock *sk, int size, int partial,
			     bool rx_queue_lock_held)
{
	struct udp_sock *up = udp_sk(sk);
	struct sk_buff_head *sk_queue;
	int amt;

	if (likely(partial)) {
		up->forward_deficit += size;
		size = up->forward_deficit;
		if (size < READ_ONCE(up->forward_threshold) &&
		    !skb_queue_empty(&up->reader_queue))
			return;
	} else {
		size += up->forward_deficit;
	}
	up->forward_deficit = 0;

	/* acquire the sk_receive_queue for fwd allocated memory scheduling,
	 * if the called don't held it already
	 */
	sk_queue = &sk->sk_receive_queue;
	if (!rx_queue_lock_held)
		spin_lock(&sk_queue->lock);


	sk_forward_alloc_add(sk, size);
	amt = (sk->sk_forward_alloc - partial) & ~(PAGE_SIZE - 1);
	sk_forward_alloc_add(sk, -amt);

	if (amt)
		__sk_mem_reduce_allocated(sk, amt >> PAGE_SHIFT);

	atomic_sub(size, &sk->sk_rmem_alloc);

	/* this can save us from acquiring the rx queue lock on next receive */
	skb_queue_splice_tail_init(sk_queue, &up->reader_queue);

	if (!rx_queue_lock_held)
		spin_unlock(&sk_queue->lock);
}

/* Note: called with reader_queue.lock held.
 * Instead of using skb->truesize here, find a copy of it in skb->dev_scratch
 * This avoids a cache line miss while receive_queue lock is held.
 * Look at __udp_enqueue_schedule_skb() to find where this copy is done.
 */
void udp_skb_destructor(struct sock *sk, struct sk_buff *skb)
{
	prefetch(&skb->data);
	udp_rmem_release(sk, udp_skb_truesize(skb), 1, false);
}
EXPORT_SYMBOL(udp_skb_destructor);

/* as above, but the caller held the rx queue lock, too */
static void udp_skb_dtor_locked(struct sock *sk, struct sk_buff *skb)
{
	prefetch(&skb->data);
	udp_rmem_release(sk, udp_skb_truesize(skb), 1, true);
}

/* Idea of busylocks is to let producers grab an extra spinlock
 * to relieve pressure on the receive_queue spinlock shared by consumer.
 * Under flood, this means that only one producer can be in line
 * trying to acquire the receive_queue spinlock.
 * These busylock can be allocated on a per cpu manner, instead of a
 * per socket one (that would consume a cache line per socket)
 */
static int udp_busylocks_log __read_mostly;
static spinlock_t *udp_busylocks __read_mostly;

static spinlock_t *busylock_acquire(void *ptr)
{
	spinlock_t *busy;

	busy = udp_busylocks + hash_ptr(ptr, udp_busylocks_log);
	spin_lock(busy);
	return busy;
}

static void busylock_release(spinlock_t *busy)
{
	if (busy)
		spin_unlock(busy);
}

static int udp_rmem_schedule(struct sock *sk, int size)
{
	int delta;

	delta = size - sk->sk_forward_alloc;
	if (delta > 0 && !__sk_mem_schedule(sk, delta, SK_MEM_RECV))
		return -ENOBUFS;

	return 0;
}

int __udp_enqueue_schedule_skb(struct sock *sk, struct sk_buff *skb)
{
	struct sk_buff_head *list = &sk->sk_receive_queue;
	int rmem, err = -ENOMEM;
	spinlock_t *busy = NULL;
	int size;

	/* try to avoid the costly atomic add/sub pair when the receive
	 * queue is full; always allow at least a packet
	 */
	rmem = atomic_read(&sk->sk_rmem_alloc);
	if (rmem > sk->sk_rcvbuf)
		goto drop;

	/* Under mem pressure, it might be helpful to help udp_recvmsg()
	 * having linear skbs :
	 * - Reduce memory overhead and thus increase receive queue capacity
	 * - Less cache line misses at copyout() time
	 * - Less work at consume_skb() (less alien page frag freeing)
	 */
	if (rmem > (sk->sk_rcvbuf >> 1)) {
		skb_condense(skb);

		busy = busylock_acquire(sk);
	}
	size = skb->truesize;
	udp_set_dev_scratch(skb);

	/* we drop only if the receive buf is full and the receive
	 * queue contains some other skb
	 */
	rmem = atomic_add_return(size, &sk->sk_rmem_alloc);
	if (rmem > (size + (unsigned int)sk->sk_rcvbuf))
		goto uncharge_drop;

	spin_lock(&list->lock);
	err = udp_rmem_schedule(sk, size);
	if (err) {
		spin_unlock(&list->lock);
		goto uncharge_drop;
	}

	sk_forward_alloc_add(sk, -size);

	/* no need to setup a destructor, we will explicitly release the
	 * forward allocated memory on dequeue
	 */
	sock_skb_set_dropcount(sk, skb);

	__skb_queue_tail(list, skb);
	spin_unlock(&list->lock);

	if (!sock_flag(sk, SOCK_DEAD))
		INDIRECT_CALL_1(sk->sk_data_ready, sock_def_readable, sk);

	busylock_release(busy);
	return 0;

uncharge_drop:
	atomic_sub(skb->truesize, &sk->sk_rmem_alloc);

drop:
	atomic_inc(&sk->sk_drops);
	busylock_release(busy);
	return err;
}
EXPORT_SYMBOL_GPL(__udp_enqueue_schedule_skb);

void udp_destruct_common(struct sock *sk)
{
	/* reclaim completely the forward allocated memory */
	struct udp_sock *up = udp_sk(sk);
	unsigned int total = 0;
	struct sk_buff *skb;

	skb_queue_splice_tail_init(&sk->sk_receive_queue, &up->reader_queue);
	while ((skb = __skb_dequeue(&up->reader_queue)) != NULL) {
		total += skb->truesize;
		kfree_skb(skb);
	}
	udp_rmem_release(sk, total, 0, true);
}
EXPORT_SYMBOL_GPL(udp_destruct_common);

static void udp_destruct_sock(struct sock *sk)
{
	udp_destruct_common(sk);
	inet_sock_destruct(sk);
}

int udp_init_sock(struct sock *sk)
{
	udp_lib_init_sock(sk);
	sk->sk_destruct = udp_destruct_sock;
	set_bit(SOCK_SUPPORT_ZC, &sk->sk_socket->flags);
	return 0;
}

void skb_consume_udp(struct sock *sk, struct sk_buff *skb, int len)
{
	if (unlikely(READ_ONCE(sk->sk_peek_off) >= 0)) {
		bool slow = lock_sock_fast(sk);

		sk_peek_offset_bwd(sk, len);
		unlock_sock_fast(sk, slow);
	}

	if (!skb_unref(skb))
		return;

	/* In the more common cases we cleared the head states previously,
	 * see __udp_queue_rcv_skb().
	 */
	if (unlikely(udp_skb_has_head_state(skb)))
		skb_release_head_state(skb);
	__consume_stateless_skb(skb);
}
EXPORT_SYMBOL_GPL(skb_consume_udp);

static struct sk_buff *__first_packet_length(struct sock *sk,
					     struct sk_buff_head *rcvq,
					     int *total)
{
	struct sk_buff *skb;

	while ((skb = skb_peek(rcvq)) != NULL) {
		if (udp_lib_checksum_complete(skb)) {
			__UDP_INC_STATS(sock_net(sk), UDP_MIB_CSUMERRORS,
					IS_UDPLITE(sk));
			__UDP_INC_STATS(sock_net(sk), UDP_MIB_INERRORS,
					IS_UDPLITE(sk));
			atomic_inc(&sk->sk_drops);
			__skb_unlink(skb, rcvq);
			*total += skb->truesize;
			kfree_skb(skb);
		} else {
			udp_skb_csum_unnecessary_set(skb);
			break;
		}
	}
	return skb;
}

/**
 *	first_packet_length	- return length of first packet in receive queue
 *	@sk: socket
 *
 *	Drops all bad checksum frames, until a valid one is found.
 *	Returns the length of found skb, or -1 if none is found.
 */
static int first_packet_length(struct sock *sk)
{
	struct sk_buff_head *rcvq = &udp_sk(sk)->reader_queue;
	struct sk_buff_head *sk_queue = &sk->sk_receive_queue;
	struct sk_buff *skb;
	int total = 0;
	int res;

	spin_lock_bh(&rcvq->lock);
	skb = __first_packet_length(sk, rcvq, &total);
	if (!skb && !skb_queue_empty_lockless(sk_queue)) {
		spin_lock(&sk_queue->lock);
		skb_queue_splice_tail_init(sk_queue, rcvq);
		spin_unlock(&sk_queue->lock);

		skb = __first_packet_length(sk, rcvq, &total);
	}
	res = skb ? skb->len : -1;
	if (total)
		udp_rmem_release(sk, total, 1, false);
	spin_unlock_bh(&rcvq->lock);
	return res;
}

/*
 *	IOCTL requests applicable to the UDP protocol
 */

int udp_ioctl(struct sock *sk, int cmd, int *karg)
{
	switch (cmd) {
	case SIOCOUTQ:
	{
		*karg = sk_wmem_alloc_get(sk);
		return 0;
	}

	case SIOCINQ:
	{
		*karg = max_t(int, 0, first_packet_length(sk));
		return 0;
	}

	default:
		return -ENOIOCTLCMD;
	}

	return 0;
}
EXPORT_SYMBOL(udp_ioctl);

struct sk_buff *__skb_recv_udp(struct sock *sk, unsigned int flags,
			       int *off, int *err)
{
	struct sk_buff_head *sk_queue = &sk->sk_receive_queue;
	struct sk_buff_head *queue;
	struct sk_buff *last;
	long timeo;
	int error;

	queue = &udp_sk(sk)->reader_queue;
	timeo = sock_rcvtimeo(sk, flags & MSG_DONTWAIT);
	do {
		struct sk_buff *skb;

		error = sock_error(sk);
		if (error)
			break;

		error = -EAGAIN;
		do {
			spin_lock_bh(&queue->lock);
			skb = __skb_try_recv_from_queue(sk, queue, flags, off,
							err, &last);
			if (skb) {
				if (!(flags & MSG_PEEK))
					udp_skb_destructor(sk, skb);
				spin_unlock_bh(&queue->lock);
				return skb;
			}

			if (skb_queue_empty_lockless(sk_queue)) {
				spin_unlock_bh(&queue->lock);
				goto busy_check;
			}

			/* refill the reader queue and walk it again
			 * keep both queues locked to avoid re-acquiring
			 * the sk_receive_queue lock if fwd memory scheduling
			 * is needed.
			 */
			spin_lock(&sk_queue->lock);
			skb_queue_splice_tail_init(sk_queue, queue);

			skb = __skb_try_recv_from_queue(sk, queue, flags, off,
							err, &last);
			if (skb && !(flags & MSG_PEEK))
				udp_skb_dtor_locked(sk, skb);
			spin_unlock(&sk_queue->lock);
			spin_unlock_bh(&queue->lock);
			if (skb)
				return skb;

busy_check:
			if (!sk_can_busy_loop(sk))
				break;

			sk_busy_loop(sk, flags & MSG_DONTWAIT);
		} while (!skb_queue_empty_lockless(sk_queue));

		/* sk_queue is empty, reader_queue may contain peeked packets */
	} while (timeo &&
		 !__skb_wait_for_more_packets(sk, &sk->sk_receive_queue,
					      &error, &timeo,
					      (struct sk_buff *)sk_queue));

	*err = error;
	return NULL;
}
EXPORT_SYMBOL(__skb_recv_udp);

int udp_read_skb(struct sock *sk, skb_read_actor_t recv_actor)
{
	struct sk_buff *skb;
	int err;

try_again:
	skb = skb_recv_udp(sk, MSG_DONTWAIT, &err);
	if (!skb)
		return err;

	if (udp_lib_checksum_complete(skb)) {
		int is_udplite = IS_UDPLITE(sk);
		struct net *net = sock_net(sk);

		__UDP_INC_STATS(net, UDP_MIB_CSUMERRORS, is_udplite);
		__UDP_INC_STATS(net, UDP_MIB_INERRORS, is_udplite);
		atomic_inc(&sk->sk_drops);
		kfree_skb(skb);
		goto try_again;
	}

	WARN_ON_ONCE(!skb_set_owner_sk_safe(skb, sk));
	return recv_actor(sk, skb);
}
EXPORT_SYMBOL(udp_read_skb);

/*
 * 	This should be easy, if there is something there we
 * 	return it, otherwise we block.
 */

int udp_recvmsg(struct sock *sk, struct msghdr *msg, size_t len, int flags,
		int *addr_len)
{
	struct inet_sock *inet = inet_sk(sk);
	DECLARE_SOCKADDR(struct sockaddr_in *, sin, msg->msg_name);
	struct sk_buff *skb;
	unsigned int ulen, copied;
	int off, err, peeking = flags & MSG_PEEK;
	int is_udplite = IS_UDPLITE(sk);
	bool checksum_valid = false;

	if (flags & MSG_ERRQUEUE)
		return ip_recv_error(sk, msg, len, addr_len);

try_again:
	off = sk_peek_offset(sk, flags);
	skb = __skb_recv_udp(sk, flags, &off, &err);
	if (!skb)
		return err;

	ulen = udp_skb_len(skb);
	copied = len;
	if (copied > ulen - off)
		copied = ulen - off;
	else if (copied < ulen)
		msg->msg_flags |= MSG_TRUNC;

	/*
	 * If checksum is needed at all, try to do it while copying the
	 * data.  If the data is truncated, or if we only want a partial
	 * coverage checksum (UDP-Lite), do it before the copy.
	 */

	if (copied < ulen || peeking ||
	    (is_udplite && UDP_SKB_CB(skb)->partial_cov)) {
		checksum_valid = udp_skb_csum_unnecessary(skb) ||
				!__udp_lib_checksum_complete(skb);
		if (!checksum_valid)
			goto csum_copy_err;
	}

	if (checksum_valid || udp_skb_csum_unnecessary(skb)) {
		if (udp_skb_is_linear(skb))
			err = copy_linear_skb(skb, copied, off, &msg->msg_iter);
		else
			err = skb_copy_datagram_msg(skb, off, msg, copied);
	} else {
		err = skb_copy_and_csum_datagram_msg(skb, off, msg);

		if (err == -EINVAL)
			goto csum_copy_err;
	}

	if (unlikely(err)) {
		if (!peeking) {
			atomic_inc(&sk->sk_drops);
			UDP_INC_STATS(sock_net(sk),
				      UDP_MIB_INERRORS, is_udplite);
		}
		kfree_skb(skb);
		return err;
	}

	if (!peeking)
		UDP_INC_STATS(sock_net(sk),
			      UDP_MIB_INDATAGRAMS, is_udplite);

	sock_recv_cmsgs(msg, sk, skb);

	/* Copy the address. */
	if (sin) {
		sin->sin_family = AF_INET;
		sin->sin_port = udp_hdr(skb)->source;
		sin->sin_addr.s_addr = ip_hdr(skb)->saddr;
		memset(sin->sin_zero, 0, sizeof(sin->sin_zero));
		*addr_len = sizeof(*sin);

		BPF_CGROUP_RUN_PROG_UDP4_RECVMSG_LOCK(sk,
						      (struct sockaddr *)sin);
	}

	if (udp_test_bit(GRO_ENABLED, sk))
		udp_cmsg_recv(msg, sk, skb);

	if (inet_cmsg_flags(inet))
		ip_cmsg_recv_offset(msg, sk, skb, sizeof(struct udphdr), off);

	err = copied;
	if (flags & MSG_TRUNC)
		err = ulen;

	skb_consume_udp(sk, skb, peeking ? -err : err);
	return err;

csum_copy_err:
	if (!__sk_queue_drop_skb(sk, &udp_sk(sk)->reader_queue, skb, flags,
				 udp_skb_destructor)) {
		UDP_INC_STATS(sock_net(sk), UDP_MIB_CSUMERRORS, is_udplite);
		UDP_INC_STATS(sock_net(sk), UDP_MIB_INERRORS, is_udplite);
	}
	kfree_skb(skb);

	/* starting over for a new packet, but check if we need to yield */
	cond_resched();
	msg->msg_flags &= ~MSG_TRUNC;
	goto try_again;
}

int udp_pre_connect(struct sock *sk, struct sockaddr *uaddr, int addr_len)
{
	/* This check is replicated from __ip4_datagram_connect() and
	 * intended to prevent BPF program called below from accessing bytes
	 * that are out of the bound specified by user in addr_len.
	 */
	if (addr_len < sizeof(struct sockaddr_in))
		return -EINVAL;

	return BPF_CGROUP_RUN_PROG_INET4_CONNECT_LOCK(sk, uaddr);
}
EXPORT_SYMBOL(udp_pre_connect);

int __udp_disconnect(struct sock *sk, int flags)
{
	struct inet_sock *inet = inet_sk(sk);
	/*
	 *	1003.1g - break association.
	 */

	sk->sk_state = TCP_CLOSE;
	inet->inet_daddr = 0;
	inet->inet_dport = 0;
	sock_rps_reset_rxhash(sk);
	sk->sk_bound_dev_if = 0;
	if (!(sk->sk_userlocks & SOCK_BINDADDR_LOCK)) {
		inet_reset_saddr(sk);
		if (sk->sk_prot->rehash &&
		    (sk->sk_userlocks & SOCK_BINDPORT_LOCK))
			sk->sk_prot->rehash(sk);
	}

	if (!(sk->sk_userlocks & SOCK_BINDPORT_LOCK)) {
		sk->sk_prot->unhash(sk);
		inet->inet_sport = 0;
	}
	sk_dst_reset(sk);
	return 0;
}
EXPORT_SYMBOL(__udp_disconnect);

int udp_disconnect(struct sock *sk, int flags)
{
	lock_sock(sk);
	__udp_disconnect(sk, flags);
	release_sock(sk);
	return 0;
}
EXPORT_SYMBOL(udp_disconnect);

void udp_lib_unhash(struct sock *sk)
{
	if (sk_hashed(sk)) {
		struct udp_table *udptable = udp_get_table_prot(sk);
		struct udp_hslot *hslot, *hslot2;

		hslot  = udp_hashslot(udptable, sock_net(sk),
				      udp_sk(sk)->udp_port_hash);
		hslot2 = udp_hashslot2(udptable, udp_sk(sk)->udp_portaddr_hash);

		spin_lock_bh(&hslot->lock);
		if (rcu_access_pointer(sk->sk_reuseport_cb))
			reuseport_detach_sock(sk);
		if (sk_del_node_init_rcu(sk)) {
			hslot->count--;
			inet_sk(sk)->inet_num = 0;
			sock_prot_inuse_add(sock_net(sk), sk->sk_prot, -1);

			spin_lock(&hslot2->lock);
			hlist_del_init_rcu(&udp_sk(sk)->udp_portaddr_node);
			hslot2->count--;
			spin_unlock(&hslot2->lock);
		}
		spin_unlock_bh(&hslot->lock);
	}
}
EXPORT_SYMBOL(udp_lib_unhash);

/*
 * inet_rcv_saddr was changed, we must rehash secondary hash
 */
void udp_lib_rehash(struct sock *sk, u16 newhash)
{
	if (sk_hashed(sk)) {
		struct udp_table *udptable = udp_get_table_prot(sk);
		struct udp_hslot *hslot, *hslot2, *nhslot2;

		hslot2 = udp_hashslot2(udptable, udp_sk(sk)->udp_portaddr_hash);
		nhslot2 = udp_hashslot2(udptable, newhash);
		udp_sk(sk)->udp_portaddr_hash = newhash;

		if (hslot2 != nhslot2 ||
		    rcu_access_pointer(sk->sk_reuseport_cb)) {
			hslot = udp_hashslot(udptable, sock_net(sk),
					     udp_sk(sk)->udp_port_hash);
			/* we must lock primary chain too */
			spin_lock_bh(&hslot->lock);
			if (rcu_access_pointer(sk->sk_reuseport_cb))
				reuseport_detach_sock(sk);

			if (hslot2 != nhslot2) {
				spin_lock(&hslot2->lock);
				hlist_del_init_rcu(&udp_sk(sk)->udp_portaddr_node);
				hslot2->count--;
				spin_unlock(&hslot2->lock);

				spin_lock(&nhslot2->lock);
				hlist_add_head_rcu(&udp_sk(sk)->udp_portaddr_node,
							 &nhslot2->head);
				nhslot2->count++;
				spin_unlock(&nhslot2->lock);
			}

			spin_unlock_bh(&hslot->lock);
		}
	}
}
EXPORT_SYMBOL(udp_lib_rehash);

void udp_v4_rehash(struct sock *sk)
{
	u16 new_hash = ipv4_portaddr_hash(sock_net(sk),
					  inet_sk(sk)->inet_rcv_saddr,
					  inet_sk(sk)->inet_num);
	udp_lib_rehash(sk, new_hash);
}

static int __udp_queue_rcv_skb(struct sock *sk, struct sk_buff *skb)
{
	int rc;

	if (inet_sk(sk)->inet_daddr) {
		sock_rps_save_rxhash(sk, skb);
		sk_mark_napi_id(sk, skb);
		sk_incoming_cpu_update(sk);
	} else {
		sk_mark_napi_id_once(sk, skb);
	}

	rc = __udp_enqueue_schedule_skb(sk, skb);
	if (rc < 0) {
		int is_udplite = IS_UDPLITE(sk);
		int drop_reason;

		/* Note that an ENOMEM error is charged twice */
		if (rc == -ENOMEM) {
			UDP_INC_STATS(sock_net(sk), UDP_MIB_RCVBUFERRORS,
					is_udplite);
			drop_reason = SKB_DROP_REASON_SOCKET_RCVBUFF;
		} else {
			UDP_INC_STATS(sock_net(sk), UDP_MIB_MEMERRORS,
				      is_udplite);
			drop_reason = SKB_DROP_REASON_PROTO_MEM;
		}
		UDP_INC_STATS(sock_net(sk), UDP_MIB_INERRORS, is_udplite);
		kfree_skb_reason(skb, drop_reason);
		trace_udp_fail_queue_rcv_skb(rc, sk);
		return -1;
	}

	return 0;
}

/* returns:
 *  -1: error
 *   0: success
 *  >0: "udp encap" protocol resubmission
 *
 * Note that in the success and error cases, the skb is assumed to
 * have either been requeued or freed.
 */
static int udp_queue_rcv_one_skb(struct sock *sk, struct sk_buff *skb)
{
	int drop_reason = SKB_DROP_REASON_NOT_SPECIFIED;
	struct udp_sock *up = udp_sk(sk);
	int is_udplite = IS_UDPLITE(sk);

	/*
	 *	Charge it to the socket, dropping if the queue is full.
	 */
	if (!xfrm4_policy_check(sk, XFRM_POLICY_IN, skb)) {
		drop_reason = SKB_DROP_REASON_XFRM_POLICY;
		goto drop;
	}
	nf_reset_ct(skb);

	if (static_branch_unlikely(&udp_encap_needed_key) &&
	    READ_ONCE(up->encap_type)) {
		int (*encap_rcv)(struct sock *sk, struct sk_buff *skb);

		/*
		 * This is an encapsulation socket so pass the skb to
		 * the socket's udp_encap_rcv() hook. Otherwise, just
		 * fall through and pass this up the UDP socket.
		 * up->encap_rcv() returns the following value:
		 * =0 if skb was successfully passed to the encap
		 *    handler or was discarded by it.
		 * >0 if skb should be passed on to UDP.
		 * <0 if skb should be resubmitted as proto -N
		 */

		/* if we're overly short, let UDP handle it */
		encap_rcv = READ_ONCE(up->encap_rcv);
		if (encap_rcv) {
			int ret;

			/* Verify checksum before giving to encap */
			if (udp_lib_checksum_complete(skb))
				goto csum_error;

			ret = encap_rcv(sk, skb);
			if (ret <= 0) {
				__UDP_INC_STATS(sock_net(sk),
						UDP_MIB_INDATAGRAMS,
						is_udplite);
				return -ret;
			}
		}

		/* FALLTHROUGH -- it's a UDP Packet */
	}

	/*
	 * 	UDP-Lite specific tests, ignored on UDP sockets
	 */
	if (udp_test_bit(UDPLITE_RECV_CC, sk) && UDP_SKB_CB(skb)->partial_cov) {
		u16 pcrlen = READ_ONCE(up->pcrlen);

		/*
		 * MIB statistics other than incrementing the error count are
		 * disabled for the following two types of errors: these depend
		 * on the application settings, not on the functioning of the
		 * protocol stack as such.
		 *
		 * RFC 3828 here recommends (sec 3.3): "There should also be a
		 * way ... to ... at least let the receiving application block
		 * delivery of packets with coverage values less than a value
		 * provided by the application."
		 */
		if (pcrlen == 0) {          /* full coverage was set  */
			net_dbg_ratelimited("UDPLite: partial coverage %d while full coverage %d requested\n",
					    UDP_SKB_CB(skb)->cscov, skb->len);
			goto drop;
		}
		/* The next case involves violating the min. coverage requested
		 * by the receiver. This is subtle: if receiver wants x and x is
		 * greater than the buffersize/MTU then receiver will complain
		 * that it wants x while sender emits packets of smaller size y.
		 * Therefore the above ...()->partial_cov statement is essential.
		 */
		if (UDP_SKB_CB(skb)->cscov < pcrlen) {
			net_dbg_ratelimited("UDPLite: coverage %d too small, need min %d\n",
					    UDP_SKB_CB(skb)->cscov, pcrlen);
			goto drop;
		}
	}

	prefetch(&sk->sk_rmem_alloc);
	if (rcu_access_pointer(sk->sk_filter) &&
	    udp_lib_checksum_complete(skb))
			goto csum_error;

	if (sk_filter_trim_cap(sk, skb, sizeof(struct udphdr))) {
		drop_reason = SKB_DROP_REASON_SOCKET_FILTER;
		goto drop;
	}

	udp_csum_pull_header(skb);

	ipv4_pktinfo_prepare(sk, skb);
	return __udp_queue_rcv_skb(sk, skb);

csum_error:
	drop_reason = SKB_DROP_REASON_UDP_CSUM;
	__UDP_INC_STATS(sock_net(sk), UDP_MIB_CSUMERRORS, is_udplite);
drop:
	__UDP_INC_STATS(sock_net(sk), UDP_MIB_INERRORS, is_udplite);
	atomic_inc(&sk->sk_drops);
	kfree_skb_reason(skb, drop_reason);
	return -1;
}

static int udp_queue_rcv_skb(struct sock *sk, struct sk_buff *skb)
{
	struct sk_buff *next, *segs;
	int ret;

	if (likely(!udp_unexpected_gso(sk, skb)))
		return udp_queue_rcv_one_skb(sk, skb);

	BUILD_BUG_ON(sizeof(struct udp_skb_cb) > SKB_GSO_CB_OFFSET);
	__skb_push(skb, -skb_mac_offset(skb));
	segs = udp_rcv_segment(sk, skb, true);
	skb_list_walk_safe(segs, skb, next) {
		__skb_pull(skb, skb_transport_offset(skb));

		udp_post_segment_fix_csum(skb);
		ret = udp_queue_rcv_one_skb(sk, skb);
		if (ret > 0)
			ip_protocol_deliver_rcu(dev_net(skb->dev), skb, ret);
	}
	return 0;
}

/* For TCP sockets, sk_rx_dst is protected by socket lock
 * For UDP, we use xchg() to guard against concurrent changes.
 */
bool udp_sk_rx_dst_set(struct sock *sk, struct dst_entry *dst)
{
	struct dst_entry *old;

	if (dst_hold_safe(dst)) {
		old = xchg((__force struct dst_entry **)&sk->sk_rx_dst, dst);
		dst_release(old);
		return old != dst;
	}
	return false;
}
EXPORT_SYMBOL(udp_sk_rx_dst_set);

/*
 *	Multicasts and broadcasts go to each listener.
 *
 *	Note: called only from the BH handler context.
 */
static int __udp4_lib_mcast_deliver(struct net *net, struct sk_buff *skb,
				    struct udphdr  *uh,
				    __be32 saddr, __be32 daddr,
				    struct udp_table *udptable,
				    int proto)
{
	struct sock *sk, *first = NULL;
	unsigned short hnum = ntohs(uh->dest);
	struct udp_hslot *hslot = udp_hashslot(udptable, net, hnum);
	unsigned int hash2 = 0, hash2_any = 0, use_hash2 = (hslot->count > 10);
	unsigned int offset = offsetof(typeof(*sk), sk_node);
	int dif = skb->dev->ifindex;
	int sdif = inet_sdif(skb);
	struct hlist_node *node;
	struct sk_buff *nskb;

	if (use_hash2) {
		hash2_any = ipv4_portaddr_hash(net, htonl(INADDR_ANY), hnum) &
			    udptable->mask;
		hash2 = ipv4_portaddr_hash(net, daddr, hnum) & udptable->mask;
start_lookup:
		hslot = &udptable->hash2[hash2];
		offset = offsetof(typeof(*sk), __sk_common.skc_portaddr_node);
	}

	sk_for_each_entry_offset_rcu(sk, node, &hslot->head, offset) {
		if (!__udp_is_mcast_sock(net, sk, uh->dest, daddr,
					 uh->source, saddr, dif, sdif, hnum))
			continue;

		if (!first) {
			first = sk;
			continue;
		}
		nskb = skb_clone(skb, GFP_ATOMIC);

		if (unlikely(!nskb)) {
			atomic_inc(&sk->sk_drops);
			__UDP_INC_STATS(net, UDP_MIB_RCVBUFERRORS,
					IS_UDPLITE(sk));
			__UDP_INC_STATS(net, UDP_MIB_INERRORS,
					IS_UDPLITE(sk));
			continue;
		}
		if (udp_queue_rcv_skb(sk, nskb) > 0)
			consume_skb(nskb);
	}

	/* Also lookup *:port if we are using hash2 and haven't done so yet. */
	if (use_hash2 && hash2 != hash2_any) {
		hash2 = hash2_any;
		goto start_lookup;
	}

	if (first) {
		if (udp_queue_rcv_skb(first, skb) > 0)
			consume_skb(skb);
	} else {
		kfree_skb(skb);
		__UDP_INC_STATS(net, UDP_MIB_IGNOREDMULTI,
				proto == IPPROTO_UDPLITE);
	}
	return 0;
}

/* Initialize UDP checksum. If exited with zero value (success),
 * CHECKSUM_UNNECESSARY means, that no more checks are required.
 * Otherwise, csum completion requires checksumming packet body,
 * including udp header and folding it to skb->csum.
 */
static inline int udp4_csum_init(struct sk_buff *skb, struct udphdr *uh,
				 int proto)
{
	int err;

	UDP_SKB_CB(skb)->partial_cov = 0;
	UDP_SKB_CB(skb)->cscov = skb->len;

	if (proto == IPPROTO_UDPLITE) {
		err = udplite_checksum_init(skb, uh);
		if (err)
			return err;

		if (UDP_SKB_CB(skb)->partial_cov) {
			skb->csum = inet_compute_pseudo(skb, proto);
			return 0;
		}
	}

	/* Note, we are only interested in != 0 or == 0, thus the
	 * force to int.
	 */
	err = (__force int)skb_checksum_init_zero_check(skb, proto, uh->check,
							inet_compute_pseudo);
	if (err)
		return err;

	if (skb->ip_summed == CHECKSUM_COMPLETE && !skb->csum_valid) {
		/* If SW calculated the value, we know it's bad */
		if (skb->csum_complete_sw)
			return 1;

		/* HW says the value is bad. Let's validate that.
		 * skb->csum is no longer the full packet checksum,
		 * so don't treat it as such.
		 */
		skb_checksum_complete_unset(skb);
	}

	return 0;
}

/* wrapper for udp_queue_rcv_skb tacking care of csum conversion and
 * return code conversion for ip layer consumption
 */
static int udp_unicast_rcv_skb(struct sock *sk, struct sk_buff *skb,
			       struct udphdr *uh)
{
	int ret;

	if (inet_get_convert_csum(sk) && uh->check && !IS_UDPLITE(sk))
		skb_checksum_try_convert(skb, IPPROTO_UDP, inet_compute_pseudo);

	ret = udp_queue_rcv_skb(sk, skb);

	/* a return value > 0 means to resubmit the input, but
	 * it wants the return to be -protocol, or 0
	 */
	if (ret > 0)
		return -ret;
	return 0;
}

/*
 *	All we need to do is get the socket, and then do a checksum.
 */

int __udp4_lib_rcv(struct sk_buff *skb, struct udp_table *udptable,
		   int proto)
{
	struct sock *sk;
	struct udphdr *uh;
	unsigned short ulen;
	struct rtable *rt = skb_rtable(skb);
	__be32 saddr, daddr;
	struct net *net = dev_net(skb->dev);
	bool refcounted;
	int drop_reason;

	drop_reason = SKB_DROP_REASON_NOT_SPECIFIED;

	/*
	 *  Validate the packet.
	 */
	if (!pskb_may_pull(skb, sizeof(struct udphdr)))
		goto drop;		/* No space for header. */

	uh   = udp_hdr(skb);
	ulen = ntohs(uh->len);
	saddr = ip_hdr(skb)->saddr;
	daddr = ip_hdr(skb)->daddr;

	if (ulen > skb->len)
		goto short_packet;

	if (proto == IPPROTO_UDP) {
		/* UDP validates ulen. */
		if (ulen < sizeof(*uh) || pskb_trim_rcsum(skb, ulen))
			goto short_packet;
		uh = udp_hdr(skb);
	}

	if (udp4_csum_init(skb, uh, proto))
		goto csum_error;

	sk = inet_steal_sock(net, skb, sizeof(struct udphdr), saddr, uh->source, daddr, uh->dest,
			     &refcounted, udp_ehashfn);
	if (IS_ERR(sk))
		goto no_sk;

	if (sk) {
		struct dst_entry *dst = skb_dst(skb);
		int ret;

		if (unlikely(rcu_dereference(sk->sk_rx_dst) != dst))
			udp_sk_rx_dst_set(sk, dst);

		ret = udp_unicast_rcv_skb(sk, skb, uh);
		if (refcounted)
			sock_put(sk);
		return ret;
	}

	if (rt->rt_flags & (RTCF_BROADCAST|RTCF_MULTICAST))
		return __udp4_lib_mcast_deliver(net, skb, uh,
						saddr, daddr, udptable, proto);

	sk = __udp4_lib_lookup_skb(skb, uh->source, uh->dest, udptable);
	if (sk)
		return udp_unicast_rcv_skb(sk, skb, uh);
no_sk:
	if (!xfrm4_policy_check(NULL, XFRM_POLICY_IN, skb))
		goto drop;
	nf_reset_ct(skb);

	/* No socket. Drop packet silently, if checksum is wrong */
	if (udp_lib_checksum_complete(skb))
		goto csum_error;

	drop_reason = SKB_DROP_REASON_NO_SOCKET;
	__UDP_INC_STATS(net, UDP_MIB_NOPORTS, proto == IPPROTO_UDPLITE);
	icmp_send(skb, ICMP_DEST_UNREACH, ICMP_PORT_UNREACH, 0);

	/*
	 * Hmm.  We got an UDP packet to a port to which we
	 * don't wanna listen.  Ignore it.
	 */
	kfree_skb_reason(skb, drop_reason);
	return 0;

short_packet:
	drop_reason = SKB_DROP_REASON_PKT_TOO_SMALL;
	net_dbg_ratelimited("UDP%s: short packet: From %pI4:%u %d/%d to %pI4:%u\n",
			    proto == IPPROTO_UDPLITE ? "Lite" : "",
			    &saddr, ntohs(uh->source),
			    ulen, skb->len,
			    &daddr, ntohs(uh->dest));
	goto drop;

csum_error:
	/*
	 * RFC1122: OK.  Discards the bad packet silently (as far as
	 * the network is concerned, anyway) as per 4.1.3.4 (MUST).
	 */
	drop_reason = SKB_DROP_REASON_UDP_CSUM;
	net_dbg_ratelimited("UDP%s: bad checksum. From %pI4:%u to %pI4:%u ulen %d\n",
			    proto == IPPROTO_UDPLITE ? "Lite" : "",
			    &saddr, ntohs(uh->source), &daddr, ntohs(uh->dest),
			    ulen);
	__UDP_INC_STATS(net, UDP_MIB_CSUMERRORS, proto == IPPROTO_UDPLITE);
drop:
	__UDP_INC_STATS(net, UDP_MIB_INERRORS, proto == IPPROTO_UDPLITE);
	kfree_skb_reason(skb, drop_reason);
	return 0;
}

/* We can only early demux multicast if there is a single matching socket.
 * If more than one socket found returns NULL
 */
static struct sock *__udp4_lib_mcast_demux_lookup(struct net *net,
						  __be16 loc_port, __be32 loc_addr,
						  __be16 rmt_port, __be32 rmt_addr,
						  int dif, int sdif)
{
<<<<<<< HEAD
=======
	struct udp_table *udptable = net->ipv4.udp_table;
>>>>>>> ccf0a997
	unsigned short hnum = ntohs(loc_port);
	struct sock *sk, *result;
	struct udp_hslot *hslot;
	unsigned int slot;

<<<<<<< HEAD
	slot = udp_hashfn(net, hnum, udp_table.mask);
	hslot = &udp_table.hash[slot];
=======
	slot = udp_hashfn(net, hnum, udptable->mask);
	hslot = &udptable->hash[slot];
>>>>>>> ccf0a997

	/* Do not bother scanning a too big list */
	if (hslot->count > 10)
		return NULL;

	result = NULL;
	sk_for_each_rcu(sk, &hslot->head) {
		if (__udp_is_mcast_sock(net, sk, loc_port, loc_addr,
					rmt_port, rmt_addr, dif, sdif, hnum)) {
			if (result)
				return NULL;
			result = sk;
		}
	}

	return result;
}

/* For unicast we should only early demux connected sockets or we can
 * break forwarding setups.  The chains here can be long so only check
 * if the first socket is an exact match and if not move on.
 */
static struct sock *__udp4_lib_demux_lookup(struct net *net,
					    __be16 loc_port, __be32 loc_addr,
					    __be16 rmt_port, __be32 rmt_addr,
					    int dif, int sdif)
{
<<<<<<< HEAD
=======
	struct udp_table *udptable = net->ipv4.udp_table;
>>>>>>> ccf0a997
	INET_ADDR_COOKIE(acookie, rmt_addr, loc_addr);
	unsigned short hnum = ntohs(loc_port);
	unsigned int hash2, slot2;
	struct udp_hslot *hslot2;
	__portpair ports;
	struct sock *sk;

	hash2 = ipv4_portaddr_hash(net, loc_addr, hnum);
<<<<<<< HEAD
	slot2 = hash2 & udp_table.mask;
	hslot2 = &udp_table.hash2[slot2];
=======
	slot2 = hash2 & udptable->mask;
	hslot2 = &udptable->hash2[slot2];
>>>>>>> ccf0a997
	ports = INET_COMBINED_PORTS(rmt_port, hnum);

	udp_portaddr_for_each_entry_rcu(sk, &hslot2->head) {
		if (inet_match(net, sk, acookie, ports, dif, sdif))
			return sk;
		/* Only check first socket in chain */
		break;
	}
	return NULL;
}

int udp_v4_early_demux(struct sk_buff *skb)
{
	struct net *net = dev_net(skb->dev);
	struct in_device *in_dev = NULL;
	const struct iphdr *iph;
	const struct udphdr *uh;
	struct sock *sk = NULL;
	struct dst_entry *dst;
	int dif = skb->dev->ifindex;
	int sdif = inet_sdif(skb);
	int ours;

	/* validate the packet */
	if (!pskb_may_pull(skb, skb_transport_offset(skb) + sizeof(struct udphdr)))
		return 0;

	iph = ip_hdr(skb);
	uh = udp_hdr(skb);

	if (skb->pkt_type == PACKET_MULTICAST) {
		in_dev = __in_dev_get_rcu(skb->dev);

		if (!in_dev)
			return 0;

		ours = ip_check_mc_rcu(in_dev, iph->daddr, iph->saddr,
				       iph->protocol);
		if (!ours)
			return 0;

		sk = __udp4_lib_mcast_demux_lookup(net, uh->dest, iph->daddr,
						   uh->source, iph->saddr,
						   dif, sdif);
	} else if (skb->pkt_type == PACKET_HOST) {
		sk = __udp4_lib_demux_lookup(net, uh->dest, iph->daddr,
					     uh->source, iph->saddr, dif, sdif);
	}

	if (!sk || !refcount_inc_not_zero(&sk->sk_refcnt))
		return 0;

	skb->sk = sk;
	skb->destructor = sock_efree;
	dst = rcu_dereference(sk->sk_rx_dst);

	if (dst)
		dst = dst_check(dst, 0);
	if (dst) {
		u32 itag = 0;

		/* set noref for now.
		 * any place which wants to hold dst has to call
		 * dst_hold_safe()
		 */
		skb_dst_set_noref(skb, dst);

		/* for unconnected multicast sockets we need to validate
		 * the source on each packet
		 */
		if (!inet_sk(sk)->inet_daddr && in_dev)
			return ip_mc_validate_source(skb, iph->daddr,
						     iph->saddr,
						     iph->tos & IPTOS_RT_MASK,
						     skb->dev, in_dev, &itag);
	}
	return 0;
}

int udp_rcv(struct sk_buff *skb)
{
	return __udp4_lib_rcv(skb, dev_net(skb->dev)->ipv4.udp_table, IPPROTO_UDP);
}

void udp_destroy_sock(struct sock *sk)
{
	struct udp_sock *up = udp_sk(sk);
	bool slow = lock_sock_fast(sk);

	/* protects from races with udp_abort() */
	sock_set_flag(sk, SOCK_DEAD);
	udp_flush_pending_frames(sk);
	unlock_sock_fast(sk, slow);
	if (static_branch_unlikely(&udp_encap_needed_key)) {
		if (up->encap_type) {
			void (*encap_destroy)(struct sock *sk);
			encap_destroy = READ_ONCE(up->encap_destroy);
			if (encap_destroy)
				encap_destroy(sk);
		}
		if (udp_test_bit(ENCAP_ENABLED, sk))
			static_branch_dec(&udp_encap_needed_key);
	}
}

/*
 *	Socket option code for UDP
 */
int udp_lib_setsockopt(struct sock *sk, int level, int optname,
		       sockptr_t optval, unsigned int optlen,
		       int (*push_pending_frames)(struct sock *))
{
	struct udp_sock *up = udp_sk(sk);
	int val, valbool;
	int err = 0;
	int is_udplite = IS_UDPLITE(sk);

	if (level == SOL_SOCKET) {
		err = sk_setsockopt(sk, level, optname, optval, optlen);

		if (optname == SO_RCVBUF || optname == SO_RCVBUFFORCE) {
			sockopt_lock_sock(sk);
			/* paired with READ_ONCE in udp_rmem_release() */
			WRITE_ONCE(up->forward_threshold, sk->sk_rcvbuf >> 2);
			sockopt_release_sock(sk);
		}
		return err;
	}

	if (optlen < sizeof(int))
		return -EINVAL;

	if (copy_from_sockptr(&val, optval, sizeof(val)))
		return -EFAULT;

	valbool = val ? 1 : 0;

	switch (optname) {
	case UDP_CORK:
		if (val != 0) {
			udp_set_bit(CORK, sk);
		} else {
			udp_clear_bit(CORK, sk);
			lock_sock(sk);
			push_pending_frames(sk);
			release_sock(sk);
		}
		break;

	case UDP_ENCAP:
		switch (val) {
		case 0:
#ifdef CONFIG_XFRM
		case UDP_ENCAP_ESPINUDP:
		case UDP_ENCAP_ESPINUDP_NON_IKE:
#if IS_ENABLED(CONFIG_IPV6)
			if (sk->sk_family == AF_INET6)
				WRITE_ONCE(up->encap_rcv,
					   ipv6_stub->xfrm6_udp_encap_rcv);
			else
#endif
				WRITE_ONCE(up->encap_rcv,
					   xfrm4_udp_encap_rcv);
#endif
			fallthrough;
		case UDP_ENCAP_L2TPINUDP:
			WRITE_ONCE(up->encap_type, val);
			udp_tunnel_encap_enable(sk);
			break;
		default:
			err = -ENOPROTOOPT;
			break;
		}
		break;

	case UDP_NO_CHECK6_TX:
		udp_set_no_check6_tx(sk, valbool);
		break;

	case UDP_NO_CHECK6_RX:
		udp_set_no_check6_rx(sk, valbool);
		break;

	case UDP_SEGMENT:
		if (val < 0 || val > USHRT_MAX)
			return -EINVAL;
		WRITE_ONCE(up->gso_size, val);
		break;

	case UDP_GRO:

		/* when enabling GRO, accept the related GSO packet type */
		if (valbool)
			udp_tunnel_encap_enable(sk);
		udp_assign_bit(GRO_ENABLED, sk, valbool);
		udp_assign_bit(ACCEPT_L4, sk, valbool);
		break;

	/*
	 * 	UDP-Lite's partial checksum coverage (RFC 3828).
	 */
	/* The sender sets actual checksum coverage length via this option.
	 * The case coverage > packet length is handled by send module. */
	case UDPLITE_SEND_CSCOV:
		if (!is_udplite)         /* Disable the option on UDP sockets */
			return -ENOPROTOOPT;
		if (val != 0 && val < 8) /* Illegal coverage: use default (8) */
			val = 8;
		else if (val > USHRT_MAX)
			val = USHRT_MAX;
		WRITE_ONCE(up->pcslen, val);
		udp_set_bit(UDPLITE_SEND_CC, sk);
		break;

	/* The receiver specifies a minimum checksum coverage value. To make
	 * sense, this should be set to at least 8 (as done below). If zero is
	 * used, this again means full checksum coverage.                     */
	case UDPLITE_RECV_CSCOV:
		if (!is_udplite)         /* Disable the option on UDP sockets */
			return -ENOPROTOOPT;
		if (val != 0 && val < 8) /* Avoid silly minimal values.       */
			val = 8;
		else if (val > USHRT_MAX)
			val = USHRT_MAX;
		WRITE_ONCE(up->pcrlen, val);
		udp_set_bit(UDPLITE_RECV_CC, sk);
		break;

	default:
		err = -ENOPROTOOPT;
		break;
	}

	return err;
}
EXPORT_SYMBOL(udp_lib_setsockopt);

int udp_setsockopt(struct sock *sk, int level, int optname, sockptr_t optval,
		   unsigned int optlen)
{
	if (level == SOL_UDP  ||  level == SOL_UDPLITE || level == SOL_SOCKET)
		return udp_lib_setsockopt(sk, level, optname,
					  optval, optlen,
					  udp_push_pending_frames);
	return ip_setsockopt(sk, level, optname, optval, optlen);
}

int udp_lib_getsockopt(struct sock *sk, int level, int optname,
		       char __user *optval, int __user *optlen)
{
	struct udp_sock *up = udp_sk(sk);
	int val, len;

	if (get_user(len, optlen))
		return -EFAULT;

	len = min_t(unsigned int, len, sizeof(int));

	if (len < 0)
		return -EINVAL;

	switch (optname) {
	case UDP_CORK:
		val = udp_test_bit(CORK, sk);
		break;

	case UDP_ENCAP:
		val = READ_ONCE(up->encap_type);
		break;

	case UDP_NO_CHECK6_TX:
		val = udp_get_no_check6_tx(sk);
		break;

	case UDP_NO_CHECK6_RX:
		val = udp_get_no_check6_rx(sk);
		break;

	case UDP_SEGMENT:
		val = READ_ONCE(up->gso_size);
		break;

	case UDP_GRO:
		val = udp_test_bit(GRO_ENABLED, sk);
		break;

	/* The following two cannot be changed on UDP sockets, the return is
	 * always 0 (which corresponds to the full checksum coverage of UDP). */
	case UDPLITE_SEND_CSCOV:
		val = READ_ONCE(up->pcslen);
		break;

	case UDPLITE_RECV_CSCOV:
		val = READ_ONCE(up->pcrlen);
		break;

	default:
		return -ENOPROTOOPT;
	}

	if (put_user(len, optlen))
		return -EFAULT;
	if (copy_to_user(optval, &val, len))
		return -EFAULT;
	return 0;
}
EXPORT_SYMBOL(udp_lib_getsockopt);

int udp_getsockopt(struct sock *sk, int level, int optname,
		   char __user *optval, int __user *optlen)
{
	if (level == SOL_UDP  ||  level == SOL_UDPLITE)
		return udp_lib_getsockopt(sk, level, optname, optval, optlen);
	return ip_getsockopt(sk, level, optname, optval, optlen);
}

/**
 * 	udp_poll - wait for a UDP event.
 *	@file: - file struct
 *	@sock: - socket
 *	@wait: - poll table
 *
 *	This is same as datagram poll, except for the special case of
 *	blocking sockets. If application is using a blocking fd
 *	and a packet with checksum error is in the queue;
 *	then it could get return from select indicating data available
 *	but then block when reading it. Add special case code
 *	to work around these arguably broken applications.
 */
__poll_t udp_poll(struct file *file, struct socket *sock, poll_table *wait)
{
	__poll_t mask = datagram_poll(file, sock, wait);
	struct sock *sk = sock->sk;

	if (!skb_queue_empty_lockless(&udp_sk(sk)->reader_queue))
		mask |= EPOLLIN | EPOLLRDNORM;

	/* Check for false positives due to checksum errors */
	if ((mask & EPOLLRDNORM) && !(file->f_flags & O_NONBLOCK) &&
	    !(sk->sk_shutdown & RCV_SHUTDOWN) && first_packet_length(sk) == -1)
		mask &= ~(EPOLLIN | EPOLLRDNORM);

	/* psock ingress_msg queue should not contain any bad checksum frames */
	if (sk_is_readable(sk))
		mask |= EPOLLIN | EPOLLRDNORM;
	return mask;

}
EXPORT_SYMBOL(udp_poll);

int udp_abort(struct sock *sk, int err)
{
	if (!has_current_bpf_ctx())
		lock_sock(sk);

	/* udp{v6}_destroy_sock() sets it under the sk lock, avoid racing
	 * with close()
	 */
	if (sock_flag(sk, SOCK_DEAD))
		goto out;

	sk->sk_err = err;
	sk_error_report(sk);
	__udp_disconnect(sk, 0);

out:
	if (!has_current_bpf_ctx())
		release_sock(sk);

	return 0;
}
EXPORT_SYMBOL_GPL(udp_abort);

struct proto udp_prot = {
	.name			= "UDP",
	.owner			= THIS_MODULE,
	.close			= udp_lib_close,
	.pre_connect		= udp_pre_connect,
	.connect		= ip4_datagram_connect,
	.disconnect		= udp_disconnect,
	.ioctl			= udp_ioctl,
	.init			= udp_init_sock,
	.destroy		= udp_destroy_sock,
	.setsockopt		= udp_setsockopt,
	.getsockopt		= udp_getsockopt,
	.sendmsg		= udp_sendmsg,
	.recvmsg		= udp_recvmsg,
	.splice_eof		= udp_splice_eof,
	.release_cb		= ip4_datagram_release_cb,
	.hash			= udp_lib_hash,
	.unhash			= udp_lib_unhash,
	.rehash			= udp_v4_rehash,
	.get_port		= udp_v4_get_port,
	.put_port		= udp_lib_unhash,
#ifdef CONFIG_BPF_SYSCALL
	.psock_update_sk_prot	= udp_bpf_update_proto,
#endif
	.memory_allocated	= &udp_memory_allocated,
	.per_cpu_fw_alloc	= &udp_memory_per_cpu_fw_alloc,

	.sysctl_mem		= sysctl_udp_mem,
	.sysctl_wmem_offset	= offsetof(struct net, ipv4.sysctl_udp_wmem_min),
	.sysctl_rmem_offset	= offsetof(struct net, ipv4.sysctl_udp_rmem_min),
	.obj_size		= sizeof(struct udp_sock),
	.h.udp_table		= NULL,
	.diag_destroy		= udp_abort,
};
EXPORT_SYMBOL(udp_prot);

/* ------------------------------------------------------------------------ */
#ifdef CONFIG_PROC_FS

static unsigned short seq_file_family(const struct seq_file *seq);
static bool seq_sk_match(struct seq_file *seq, const struct sock *sk)
{
	unsigned short family = seq_file_family(seq);

	/* AF_UNSPEC is used as a match all */
	return ((family == AF_UNSPEC || family == sk->sk_family) &&
		net_eq(sock_net(sk), seq_file_net(seq)));
}

#ifdef CONFIG_BPF_SYSCALL
static const struct seq_operations bpf_iter_udp_seq_ops;
#endif
static struct udp_table *udp_get_table_seq(struct seq_file *seq,
					   struct net *net)
{
	const struct udp_seq_afinfo *afinfo;

#ifdef CONFIG_BPF_SYSCALL
	if (seq->op == &bpf_iter_udp_seq_ops)
		return net->ipv4.udp_table;
#endif

	afinfo = pde_data(file_inode(seq->file));
	return afinfo->udp_table ? : net->ipv4.udp_table;
}

static struct sock *udp_get_first(struct seq_file *seq, int start)
{
	struct udp_iter_state *state = seq->private;
	struct net *net = seq_file_net(seq);
<<<<<<< HEAD
	struct udp_seq_afinfo *afinfo;
=======
	struct udp_table *udptable;
>>>>>>> ccf0a997
	struct sock *sk;

	udptable = udp_get_table_seq(seq, net);

	for (state->bucket = start; state->bucket <= udptable->mask;
	     ++state->bucket) {
		struct udp_hslot *hslot = &udptable->hash[state->bucket];

		if (hlist_empty(&hslot->head))
			continue;

		spin_lock_bh(&hslot->lock);
		sk_for_each(sk, &hslot->head) {
			if (seq_sk_match(seq, sk))
				goto found;
		}
		spin_unlock_bh(&hslot->lock);
	}
	sk = NULL;
found:
	return sk;
}

static struct sock *udp_get_next(struct seq_file *seq, struct sock *sk)
{
	struct udp_iter_state *state = seq->private;
	struct net *net = seq_file_net(seq);
<<<<<<< HEAD
	struct udp_seq_afinfo *afinfo;

	if (state->bpf_seq_afinfo)
		afinfo = state->bpf_seq_afinfo;
	else
		afinfo = pde_data(file_inode(seq->file));
=======
	struct udp_table *udptable;
>>>>>>> ccf0a997

	do {
		sk = sk_next(sk);
	} while (sk && !seq_sk_match(seq, sk));

	if (!sk) {
		udptable = udp_get_table_seq(seq, net);

		if (state->bucket <= udptable->mask)
			spin_unlock_bh(&udptable->hash[state->bucket].lock);

		return udp_get_first(seq, state->bucket + 1);
	}
	return sk;
}

static struct sock *udp_get_idx(struct seq_file *seq, loff_t pos)
{
	struct sock *sk = udp_get_first(seq, 0);

	if (sk)
		while (pos && (sk = udp_get_next(seq, sk)) != NULL)
			--pos;
	return pos ? NULL : sk;
}

void *udp_seq_start(struct seq_file *seq, loff_t *pos)
{
	struct udp_iter_state *state = seq->private;
	state->bucket = MAX_UDP_PORTS;

	return *pos ? udp_get_idx(seq, *pos-1) : SEQ_START_TOKEN;
}
EXPORT_SYMBOL(udp_seq_start);

void *udp_seq_next(struct seq_file *seq, void *v, loff_t *pos)
{
	struct sock *sk;

	if (v == SEQ_START_TOKEN)
		sk = udp_get_idx(seq, 0);
	else
		sk = udp_get_next(seq, v);

	++*pos;
	return sk;
}
EXPORT_SYMBOL(udp_seq_next);

void udp_seq_stop(struct seq_file *seq, void *v)
{
	struct udp_iter_state *state = seq->private;
<<<<<<< HEAD
	struct udp_seq_afinfo *afinfo;
=======
	struct udp_table *udptable;
>>>>>>> ccf0a997

	udptable = udp_get_table_seq(seq, seq_file_net(seq));

	if (state->bucket <= udptable->mask)
		spin_unlock_bh(&udptable->hash[state->bucket].lock);
}
EXPORT_SYMBOL(udp_seq_stop);

/* ------------------------------------------------------------------------ */
static void udp4_format_sock(struct sock *sp, struct seq_file *f,
		int bucket)
{
	struct inet_sock *inet = inet_sk(sp);
	__be32 dest = inet->inet_daddr;
	__be32 src  = inet->inet_rcv_saddr;
	__u16 destp	  = ntohs(inet->inet_dport);
	__u16 srcp	  = ntohs(inet->inet_sport);

	seq_printf(f, "%5d: %08X:%04X %08X:%04X"
		" %02X %08X:%08X %02X:%08lX %08X %5u %8d %lu %d %pK %u",
		bucket, src, srcp, dest, destp, sp->sk_state,
		sk_wmem_alloc_get(sp),
		udp_rqueue_get(sp),
		0, 0L, 0,
		from_kuid_munged(seq_user_ns(f), sock_i_uid(sp)),
		0, sock_i_ino(sp),
		refcount_read(&sp->sk_refcnt), sp,
		atomic_read(&sp->sk_drops));
}

int udp4_seq_show(struct seq_file *seq, void *v)
{
	seq_setwidth(seq, 127);
	if (v == SEQ_START_TOKEN)
		seq_puts(seq, "   sl  local_address rem_address   st tx_queue "
			   "rx_queue tr tm->when retrnsmt   uid  timeout "
			   "inode ref pointer drops");
	else {
		struct udp_iter_state *state = seq->private;

		udp4_format_sock(v, seq, state->bucket);
	}
	seq_pad(seq, '\n');
	return 0;
}

#ifdef CONFIG_BPF_SYSCALL
struct bpf_iter__udp {
	__bpf_md_ptr(struct bpf_iter_meta *, meta);
	__bpf_md_ptr(struct udp_sock *, udp_sk);
	uid_t uid __aligned(8);
	int bucket __aligned(8);
};

struct bpf_udp_iter_state {
	struct udp_iter_state state;
	unsigned int cur_sk;
	unsigned int end_sk;
	unsigned int max_sk;
	int offset;
	struct sock **batch;
	bool st_bucket_done;
};

static int bpf_iter_udp_realloc_batch(struct bpf_udp_iter_state *iter,
				      unsigned int new_batch_sz);
static struct sock *bpf_iter_udp_batch(struct seq_file *seq)
{
	struct bpf_udp_iter_state *iter = seq->private;
	struct udp_iter_state *state = &iter->state;
	struct net *net = seq_file_net(seq);
	struct udp_table *udptable;
	unsigned int batch_sks = 0;
	bool resized = false;
	struct sock *sk;

	/* The current batch is done, so advance the bucket. */
	if (iter->st_bucket_done) {
		state->bucket++;
		iter->offset = 0;
	}

	udptable = udp_get_table_seq(seq, net);

again:
	/* New batch for the next bucket.
	 * Iterate over the hash table to find a bucket with sockets matching
	 * the iterator attributes, and return the first matching socket from
	 * the bucket. The remaining matched sockets from the bucket are batched
	 * before releasing the bucket lock. This allows BPF programs that are
	 * called in seq_show to acquire the bucket lock if needed.
	 */
	iter->cur_sk = 0;
	iter->end_sk = 0;
	iter->st_bucket_done = false;
	batch_sks = 0;

	for (; state->bucket <= udptable->mask; state->bucket++) {
		struct udp_hslot *hslot2 = &udptable->hash2[state->bucket];

		if (hlist_empty(&hslot2->head)) {
			iter->offset = 0;
			continue;
		}

		spin_lock_bh(&hslot2->lock);
		udp_portaddr_for_each_entry(sk, &hslot2->head) {
			if (seq_sk_match(seq, sk)) {
				/* Resume from the last iterated socket at the
				 * offset in the bucket before iterator was stopped.
				 */
				if (iter->offset) {
					--iter->offset;
					continue;
				}
				if (iter->end_sk < iter->max_sk) {
					sock_hold(sk);
					iter->batch[iter->end_sk++] = sk;
				}
				batch_sks++;
			}
		}
		spin_unlock_bh(&hslot2->lock);

		if (iter->end_sk)
			break;

		/* Reset the current bucket's offset before moving to the next bucket. */
		iter->offset = 0;
	}

	/* All done: no batch made. */
	if (!iter->end_sk)
		return NULL;

	if (iter->end_sk == batch_sks) {
		/* Batching is done for the current bucket; return the first
		 * socket to be iterated from the batch.
		 */
		iter->st_bucket_done = true;
		goto done;
	}
	if (!resized && !bpf_iter_udp_realloc_batch(iter, batch_sks * 3 / 2)) {
		resized = true;
		/* After allocating a larger batch, retry one more time to grab
		 * the whole bucket.
		 */
		state->bucket--;
		goto again;
	}
done:
	return iter->batch[0];
}

static void *bpf_iter_udp_seq_next(struct seq_file *seq, void *v, loff_t *pos)
{
	struct bpf_udp_iter_state *iter = seq->private;
	struct sock *sk;

	/* Whenever seq_next() is called, the iter->cur_sk is
	 * done with seq_show(), so unref the iter->cur_sk.
	 */
	if (iter->cur_sk < iter->end_sk) {
		sock_put(iter->batch[iter->cur_sk++]);
		++iter->offset;
	}

	/* After updating iter->cur_sk, check if there are more sockets
	 * available in the current bucket batch.
	 */
	if (iter->cur_sk < iter->end_sk)
		sk = iter->batch[iter->cur_sk];
	else
		/* Prepare a new batch. */
		sk = bpf_iter_udp_batch(seq);

	++*pos;
	return sk;
}

static void *bpf_iter_udp_seq_start(struct seq_file *seq, loff_t *pos)
{
	/* bpf iter does not support lseek, so it always
	 * continue from where it was stop()-ped.
	 */
	if (*pos)
		return bpf_iter_udp_batch(seq);

	return SEQ_START_TOKEN;
}

static int udp_prog_seq_show(struct bpf_prog *prog, struct bpf_iter_meta *meta,
			     struct udp_sock *udp_sk, uid_t uid, int bucket)
{
	struct bpf_iter__udp ctx;

	meta->seq_num--;  /* skip SEQ_START_TOKEN */
	ctx.meta = meta;
	ctx.udp_sk = udp_sk;
	ctx.uid = uid;
	ctx.bucket = bucket;
	return bpf_iter_run_prog(prog, &ctx);
}

static int bpf_iter_udp_seq_show(struct seq_file *seq, void *v)
{
	struct udp_iter_state *state = seq->private;
	struct bpf_iter_meta meta;
	struct bpf_prog *prog;
	struct sock *sk = v;
	uid_t uid;
	int ret;

	if (v == SEQ_START_TOKEN)
		return 0;

	lock_sock(sk);

	if (unlikely(sk_unhashed(sk))) {
		ret = SEQ_SKIP;
		goto unlock;
	}

	uid = from_kuid_munged(seq_user_ns(seq), sock_i_uid(sk));
	meta.seq = seq;
	prog = bpf_iter_get_info(&meta, false);
	ret = udp_prog_seq_show(prog, &meta, v, uid, state->bucket);

unlock:
	release_sock(sk);
	return ret;
}

static void bpf_iter_udp_put_batch(struct bpf_udp_iter_state *iter)
{
	while (iter->cur_sk < iter->end_sk)
		sock_put(iter->batch[iter->cur_sk++]);
}

static void bpf_iter_udp_seq_stop(struct seq_file *seq, void *v)
{
	struct bpf_udp_iter_state *iter = seq->private;
	struct bpf_iter_meta meta;
	struct bpf_prog *prog;

	if (!v) {
		meta.seq = seq;
		prog = bpf_iter_get_info(&meta, true);
		if (prog)
			(void)udp_prog_seq_show(prog, &meta, v, 0, 0);
	}

	if (iter->cur_sk < iter->end_sk) {
		bpf_iter_udp_put_batch(iter);
		iter->st_bucket_done = false;
	}
}

static const struct seq_operations bpf_iter_udp_seq_ops = {
	.start		= bpf_iter_udp_seq_start,
	.next		= bpf_iter_udp_seq_next,
	.stop		= bpf_iter_udp_seq_stop,
	.show		= bpf_iter_udp_seq_show,
};
#endif

static unsigned short seq_file_family(const struct seq_file *seq)
{
	const struct udp_seq_afinfo *afinfo;

#ifdef CONFIG_BPF_SYSCALL
	/* BPF iterator: bpf programs to filter sockets. */
	if (seq->op == &bpf_iter_udp_seq_ops)
		return AF_UNSPEC;
#endif

	/* Proc fs iterator */
	afinfo = pde_data(file_inode(seq->file));
	return afinfo->family;
}

const struct seq_operations udp_seq_ops = {
	.start		= udp_seq_start,
	.next		= udp_seq_next,
	.stop		= udp_seq_stop,
	.show		= udp4_seq_show,
};
EXPORT_SYMBOL(udp_seq_ops);

static struct udp_seq_afinfo udp4_seq_afinfo = {
	.family		= AF_INET,
	.udp_table	= NULL,
};

static int __net_init udp4_proc_init_net(struct net *net)
{
	if (!proc_create_net_data("udp", 0444, net->proc_net, &udp_seq_ops,
			sizeof(struct udp_iter_state), &udp4_seq_afinfo))
		return -ENOMEM;
	return 0;
}

static void __net_exit udp4_proc_exit_net(struct net *net)
{
	remove_proc_entry("udp", net->proc_net);
}

static struct pernet_operations udp4_net_ops = {
	.init = udp4_proc_init_net,
	.exit = udp4_proc_exit_net,
};

int __init udp4_proc_init(void)
{
	return register_pernet_subsys(&udp4_net_ops);
}

void udp4_proc_exit(void)
{
	unregister_pernet_subsys(&udp4_net_ops);
}
#endif /* CONFIG_PROC_FS */

static __initdata unsigned long uhash_entries;
static int __init set_uhash_entries(char *str)
{
	ssize_t ret;

	if (!str)
		return 0;

	ret = kstrtoul(str, 0, &uhash_entries);
	if (ret)
		return 0;

	if (uhash_entries && uhash_entries < UDP_HTABLE_SIZE_MIN)
		uhash_entries = UDP_HTABLE_SIZE_MIN;
	return 1;
}
__setup("uhash_entries=", set_uhash_entries);

void __init udp_table_init(struct udp_table *table, const char *name)
{
	unsigned int i;

	table->hash = alloc_large_system_hash(name,
					      2 * sizeof(struct udp_hslot),
					      uhash_entries,
					      21, /* one slot per 2 MB */
					      0,
					      &table->log,
					      &table->mask,
					      UDP_HTABLE_SIZE_MIN,
					      UDP_HTABLE_SIZE_MAX);

	table->hash2 = table->hash + (table->mask + 1);
	for (i = 0; i <= table->mask; i++) {
		INIT_HLIST_HEAD(&table->hash[i].head);
		table->hash[i].count = 0;
		spin_lock_init(&table->hash[i].lock);
	}
	for (i = 0; i <= table->mask; i++) {
		INIT_HLIST_HEAD(&table->hash2[i].head);
		table->hash2[i].count = 0;
		spin_lock_init(&table->hash2[i].lock);
	}
}

u32 udp_flow_hashrnd(void)
{
	static u32 hashrnd __read_mostly;

	net_get_random_once(&hashrnd, sizeof(hashrnd));

	return hashrnd;
}
EXPORT_SYMBOL(udp_flow_hashrnd);

static void __net_init udp_sysctl_init(struct net *net)
{
	net->ipv4.sysctl_udp_rmem_min = PAGE_SIZE;
	net->ipv4.sysctl_udp_wmem_min = PAGE_SIZE;

#ifdef CONFIG_NET_L3_MASTER_DEV
	net->ipv4.sysctl_udp_l3mdev_accept = 0;
#endif
}

static struct udp_table __net_init *udp_pernet_table_alloc(unsigned int hash_entries)
{
	struct udp_table *udptable;
	int i;

	udptable = kmalloc(sizeof(*udptable), GFP_KERNEL);
	if (!udptable)
		goto out;

	udptable->hash = vmalloc_huge(hash_entries * 2 * sizeof(struct udp_hslot),
				      GFP_KERNEL_ACCOUNT);
	if (!udptable->hash)
		goto free_table;

	udptable->hash2 = udptable->hash + hash_entries;
	udptable->mask = hash_entries - 1;
	udptable->log = ilog2(hash_entries);

	for (i = 0; i < hash_entries; i++) {
		INIT_HLIST_HEAD(&udptable->hash[i].head);
		udptable->hash[i].count = 0;
		spin_lock_init(&udptable->hash[i].lock);

		INIT_HLIST_HEAD(&udptable->hash2[i].head);
		udptable->hash2[i].count = 0;
		spin_lock_init(&udptable->hash2[i].lock);
	}

	return udptable;

free_table:
	kfree(udptable);
out:
	return NULL;
}

static void __net_exit udp_pernet_table_free(struct net *net)
{
	struct udp_table *udptable = net->ipv4.udp_table;

	if (udptable == &udp_table)
		return;

	kvfree(udptable->hash);
	kfree(udptable);
}

static void __net_init udp_set_table(struct net *net)
{
	struct udp_table *udptable;
	unsigned int hash_entries;
	struct net *old_net;

	if (net_eq(net, &init_net))
		goto fallback;

	old_net = current->nsproxy->net_ns;
	hash_entries = READ_ONCE(old_net->ipv4.sysctl_udp_child_hash_entries);
	if (!hash_entries)
		goto fallback;

	/* Set min to keep the bitmap on stack in udp_lib_get_port() */
	if (hash_entries < UDP_HTABLE_SIZE_MIN_PERNET)
		hash_entries = UDP_HTABLE_SIZE_MIN_PERNET;
	else
		hash_entries = roundup_pow_of_two(hash_entries);

	udptable = udp_pernet_table_alloc(hash_entries);
	if (udptable) {
		net->ipv4.udp_table = udptable;
	} else {
		pr_warn("Failed to allocate UDP hash table (entries: %u) "
			"for a netns, fallback to the global one\n",
			hash_entries);
fallback:
		net->ipv4.udp_table = &udp_table;
	}
}

static int __net_init udp_pernet_init(struct net *net)
{
	udp_sysctl_init(net);
	udp_set_table(net);

	return 0;
}

static void __net_exit udp_pernet_exit(struct net *net)
{
	udp_pernet_table_free(net);
}

static struct pernet_operations __net_initdata udp_sysctl_ops = {
	.init	= udp_pernet_init,
	.exit	= udp_pernet_exit,
};

#if defined(CONFIG_BPF_SYSCALL) && defined(CONFIG_PROC_FS)
DEFINE_BPF_ITER_FUNC(udp, struct bpf_iter_meta *meta,
		     struct udp_sock *udp_sk, uid_t uid, int bucket)

static int bpf_iter_udp_realloc_batch(struct bpf_udp_iter_state *iter,
				      unsigned int new_batch_sz)
{
	struct sock **new_batch;

	new_batch = kvmalloc_array(new_batch_sz, sizeof(*new_batch),
				   GFP_USER | __GFP_NOWARN);
	if (!new_batch)
		return -ENOMEM;

	bpf_iter_udp_put_batch(iter);
	kvfree(iter->batch);
	iter->batch = new_batch;
	iter->max_sk = new_batch_sz;

	return 0;
}

#define INIT_BATCH_SZ 16

static int bpf_iter_init_udp(void *priv_data, struct bpf_iter_aux_info *aux)
{
	struct bpf_udp_iter_state *iter = priv_data;
	int ret;

	ret = bpf_iter_init_seq_net(priv_data, aux);
	if (ret)
		return ret;

	ret = bpf_iter_udp_realloc_batch(iter, INIT_BATCH_SZ);
	if (ret)
		bpf_iter_fini_seq_net(priv_data);

	return ret;
}

static void bpf_iter_fini_udp(void *priv_data)
{
	struct bpf_udp_iter_state *iter = priv_data;

	bpf_iter_fini_seq_net(priv_data);
	kvfree(iter->batch);
}

static const struct bpf_iter_seq_info udp_seq_info = {
	.seq_ops		= &bpf_iter_udp_seq_ops,
	.init_seq_private	= bpf_iter_init_udp,
	.fini_seq_private	= bpf_iter_fini_udp,
	.seq_priv_size		= sizeof(struct bpf_udp_iter_state),
};

static struct bpf_iter_reg udp_reg_info = {
	.target			= "udp",
	.ctx_arg_info_size	= 1,
	.ctx_arg_info		= {
		{ offsetof(struct bpf_iter__udp, udp_sk),
		  PTR_TO_BTF_ID_OR_NULL | PTR_TRUSTED },
	},
	.seq_info		= &udp_seq_info,
};

static void __init bpf_iter_register(void)
{
	udp_reg_info.ctx_arg_info[0].btf_id = btf_sock_ids[BTF_SOCK_TYPE_UDP];
	if (bpf_iter_reg_target(&udp_reg_info))
		pr_warn("Warning: could not register bpf iterator udp\n");
}
#endif

void __init udp_init(void)
{
	unsigned long limit;
	unsigned int i;

	udp_table_init(&udp_table, "UDP");
	limit = nr_free_buffer_pages() / 8;
	limit = max(limit, 128UL);
	sysctl_udp_mem[0] = limit / 4 * 3;
	sysctl_udp_mem[1] = limit;
	sysctl_udp_mem[2] = sysctl_udp_mem[0] * 2;

	/* 16 spinlocks per cpu */
	udp_busylocks_log = ilog2(nr_cpu_ids) + 4;
	udp_busylocks = kmalloc(sizeof(spinlock_t) << udp_busylocks_log,
				GFP_KERNEL);
	if (!udp_busylocks)
		panic("UDP: failed to alloc udp_busylocks\n");
	for (i = 0; i < (1U << udp_busylocks_log); i++)
		spin_lock_init(udp_busylocks + i);

	if (register_pernet_subsys(&udp_sysctl_ops))
		panic("UDP: failed to init sysctl parameters.\n");

#if defined(CONFIG_BPF_SYSCALL) && defined(CONFIG_PROC_FS)
	bpf_iter_register();
#endif
}<|MERGE_RESOLUTION|>--- conflicted
+++ resolved
@@ -239,11 +239,7 @@
 int udp_lib_get_port(struct sock *sk, unsigned short snum,
 		     unsigned int hash2_nulladdr)
 {
-<<<<<<< HEAD
-	struct udp_table *udptable = sk->sk_prot->h.udp_table;
-=======
 	struct udp_table *udptable = udp_get_table_prot(sk);
->>>>>>> ccf0a997
 	struct udp_hslot *hslot, *hslot2;
 	struct net *net = sock_net(sk);
 	int error = -EADDRINUSE;
@@ -441,9 +437,6 @@
 				      daddr, hnum, dif, sdif);
 		if (score > badness) {
 			badness = score;
-<<<<<<< HEAD
-			result = lookup_reuseport(net, sk, skb, saddr, sport, daddr, hnum);
-=======
 
 			if (sk->sk_state == TCP_ESTABLISHED) {
 				result = sk;
@@ -452,7 +445,6 @@
 
 			result = inet_lookup_reuseport(net, sk, skb, sizeof(struct udphdr),
 						       saddr, sport, daddr, hnum, udp_ehashfn);
->>>>>>> ccf0a997
 			if (!result) {
 				result = sk;
 				continue;
@@ -2482,22 +2474,14 @@
 						  __be16 rmt_port, __be32 rmt_addr,
 						  int dif, int sdif)
 {
-<<<<<<< HEAD
-=======
 	struct udp_table *udptable = net->ipv4.udp_table;
->>>>>>> ccf0a997
 	unsigned short hnum = ntohs(loc_port);
 	struct sock *sk, *result;
 	struct udp_hslot *hslot;
 	unsigned int slot;
 
-<<<<<<< HEAD
-	slot = udp_hashfn(net, hnum, udp_table.mask);
-	hslot = &udp_table.hash[slot];
-=======
 	slot = udp_hashfn(net, hnum, udptable->mask);
 	hslot = &udptable->hash[slot];
->>>>>>> ccf0a997
 
 	/* Do not bother scanning a too big list */
 	if (hslot->count > 10)
@@ -2525,10 +2509,7 @@
 					    __be16 rmt_port, __be32 rmt_addr,
 					    int dif, int sdif)
 {
-<<<<<<< HEAD
-=======
 	struct udp_table *udptable = net->ipv4.udp_table;
->>>>>>> ccf0a997
 	INET_ADDR_COOKIE(acookie, rmt_addr, loc_addr);
 	unsigned short hnum = ntohs(loc_port);
 	unsigned int hash2, slot2;
@@ -2537,13 +2518,8 @@
 	struct sock *sk;
 
 	hash2 = ipv4_portaddr_hash(net, loc_addr, hnum);
-<<<<<<< HEAD
-	slot2 = hash2 & udp_table.mask;
-	hslot2 = &udp_table.hash2[slot2];
-=======
 	slot2 = hash2 & udptable->mask;
 	hslot2 = &udptable->hash2[slot2];
->>>>>>> ccf0a997
 	ports = INET_COMBINED_PORTS(rmt_port, hnum);
 
 	udp_portaddr_for_each_entry_rcu(sk, &hslot2->head) {
@@ -2987,11 +2963,7 @@
 {
 	struct udp_iter_state *state = seq->private;
 	struct net *net = seq_file_net(seq);
-<<<<<<< HEAD
-	struct udp_seq_afinfo *afinfo;
-=======
 	struct udp_table *udptable;
->>>>>>> ccf0a997
 	struct sock *sk;
 
 	udptable = udp_get_table_seq(seq, net);
@@ -3019,16 +2991,7 @@
 {
 	struct udp_iter_state *state = seq->private;
 	struct net *net = seq_file_net(seq);
-<<<<<<< HEAD
-	struct udp_seq_afinfo *afinfo;
-
-	if (state->bpf_seq_afinfo)
-		afinfo = state->bpf_seq_afinfo;
-	else
-		afinfo = pde_data(file_inode(seq->file));
-=======
 	struct udp_table *udptable;
->>>>>>> ccf0a997
 
 	do {
 		sk = sk_next(sk);
@@ -3081,11 +3044,7 @@
 void udp_seq_stop(struct seq_file *seq, void *v)
 {
 	struct udp_iter_state *state = seq->private;
-<<<<<<< HEAD
-	struct udp_seq_afinfo *afinfo;
-=======
 	struct udp_table *udptable;
->>>>>>> ccf0a997
 
 	udptable = udp_get_table_seq(seq, seq_file_net(seq));
 
