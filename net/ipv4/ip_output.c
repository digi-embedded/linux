--- conflicted
+++ resolved
@@ -1466,12 +1466,8 @@
 		 * so icmphdr does not in skb linear region and can not get icmp_type
 		 * by icmp_hdr(skb)->type.
 		 */
-<<<<<<< HEAD
-		if (sk->sk_type == SOCK_RAW && !inet_sk(sk)->hdrincl)
-=======
 		if (sk->sk_type == SOCK_RAW &&
 		    !inet_test_bit(HDRINCL, sk))
->>>>>>> ccf0a997
 			icmp_type = fl4->fl4_icmp_type;
 		else
 			icmp_type = icmp_hdr(skb)->type;
