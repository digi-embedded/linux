--- conflicted
+++ resolved
@@ -560,18 +560,7 @@
 	if (!p || p->br != br || p->state == BR_STATE_DISABLED)
 		return -EINVAL;
 
-<<<<<<< HEAD
-	memset(&ip, 0, sizeof(ip));
-	ip.proto = entry->addr.proto;
-	if (ip.proto == htons(ETH_P_IP))
-		ip.u.ip4 = entry->addr.u.ip4;
-#if IS_ENABLED(CONFIG_IPV6)
-	else
-		ip.u.ip6 = entry->addr.u.ip6;
-#endif
-=======
 	__mdb_entry_to_br_ip(entry, &ip);
->>>>>>> f2ed3bfc
 
 	spin_lock_bh(&br->multicast_lock);
 	ret = br_mdb_add_group(br, p, &ip, entry->state);
@@ -637,25 +626,7 @@
 	if (!netif_running(br->dev) || br->multicast_disabled)
 		return -EINVAL;
 
-<<<<<<< HEAD
-	memset(&ip, 0, sizeof(ip));
-	ip.proto = entry->addr.proto;
-	if (ip.proto == htons(ETH_P_IP)) {
-		if (timer_pending(&br->ip4_other_query.timer))
-			return -EBUSY;
-
-		ip.u.ip4 = entry->addr.u.ip4;
-#if IS_ENABLED(CONFIG_IPV6)
-	} else {
-		if (timer_pending(&br->ip6_other_query.timer))
-			return -EBUSY;
-
-		ip.u.ip6 = entry->addr.u.ip6;
-#endif
-	}
-=======
 	__mdb_entry_to_br_ip(entry, &ip);
->>>>>>> f2ed3bfc
 
 	spin_lock_bh(&br->multicast_lock);
 	mdb = mlock_dereference(br->mdb, br);
