--- conflicted
+++ resolved
@@ -332,8 +332,6 @@
 	return err;
 }
 
-<<<<<<< HEAD
-=======
 static int br_switchdev_vlan_attr_replay(struct net_device *br_dev,
 					 const void *ctx,
 					 struct notifier_block *nb,
@@ -376,7 +374,6 @@
 	return 0;
 }
 
->>>>>>> 29549c70
 static int
 br_switchdev_vlan_replay_one(struct notifier_block *nb,
 			     struct net_device *dev,
@@ -471,15 +468,12 @@
 			return err;
 	}
 
-<<<<<<< HEAD
-=======
 	if (adding) {
 		err = br_switchdev_vlan_attr_replay(br_dev, ctx, nb, extack);
 		if (err)
 			return err;
 	}
 
->>>>>>> 29549c70
 	return 0;
 }
 
