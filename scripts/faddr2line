--- conflicted
+++ resolved
@@ -61,10 +61,7 @@
 READELF="${CROSS_COMPILE:-}readelf"
 ADDR2LINE="${CROSS_COMPILE:-}addr2line"
 AWK="awk"
-<<<<<<< HEAD
-=======
 GREP="grep"
->>>>>>> 29549c70
 
 command -v ${AWK} >/dev/null 2>&1 || die "${AWK} isn't installed"
 command -v ${READELF} >/dev/null 2>&1 || die "${READELF} isn't installed"
@@ -77,12 +74,8 @@
 find_dir_prefix() {
 	local objfile=$1
 
-<<<<<<< HEAD
-	local start_kernel_addr=$(${READELF} --symbols --wide $objfile | ${AWK} '$8 == "start_kernel" {printf "0x%s", $2}')
-=======
 	local start_kernel_addr=$(${READELF} --symbols --wide $objfile | sed 's/\[.*\]//' |
 		${AWK} '$8 == "start_kernel" {printf "0x%s", $2}')
->>>>>>> 29549c70
 	[[ -z $start_kernel_addr ]] && return
 
 	local file_line=$(${ADDR2LINE} -e $objfile $start_kernel_addr)
@@ -186,11 +179,7 @@
 				found=2
 				break
 			fi
-<<<<<<< HEAD
-		done < <(${READELF} --symbols --wide $objfile | ${AWK} -v sec=$sym_sec '$7 == sec' | sort --key=2)
-=======
 		done < <(${READELF} --symbols --wide $objfile | sed 's/\[.*\]//' | ${AWK} -v sec=$sym_sec '$7 == sec' | sort --key=2)
->>>>>>> 29549c70
 
 		if [[ $found = 0 ]]; then
 			warn "can't find symbol: sym_name: $sym_name sym_sec: $sym_sec sym_addr: $sym_addr sym_elf_size: $sym_elf_size"
@@ -239,7 +228,6 @@
 		FIRST=0
 
 		echo "$sym_name+$func_offset/$sym_size:"
-<<<<<<< HEAD
 
 		# Pass section address to addr2line and strip absolute paths
 		# from the output:
@@ -248,16 +236,6 @@
 		local output=$(${ADDR2LINE} $args $addr | sed "s; $dir_prefix\(\./\)*; ;")
 		[[ -z $output ]] && continue
 
-=======
-
-		# Pass section address to addr2line and strip absolute paths
-		# from the output:
-		local args="--functions --pretty-print --inlines --exe=$objfile"
-		[[ $is_vmlinux = 0 ]] && args="$args --section=$sec_name"
-		local output=$(${ADDR2LINE} $args $addr | sed "s; $dir_prefix\(\./\)*; ;")
-		[[ -z $output ]] && continue
-
->>>>>>> 29549c70
 		# Default output (non --list):
 		if [[ $LIST = 0 ]]; then
 			echo "$output" | while read -r line
@@ -282,11 +260,7 @@
 
 		DONE=1
 
-<<<<<<< HEAD
-	done < <(${READELF} --symbols --wide $objfile | ${AWK} -v fn=$sym_name '$4 == "FUNC" && $8 == fn')
-=======
 	done < <(${READELF} --symbols --wide $objfile | sed 's/\[.*\]//' | ${AWK} -v fn=$sym_name '$4 == "FUNC" && $8 == fn')
->>>>>>> 29549c70
 }
 
 [[ $# -lt 2 ]] && usage
