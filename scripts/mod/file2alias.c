/* Simple code to turn various tables in an ELF file into alias definitions.
 * This deals with kernel datastructures where they should be
 * dealt with: in the kernel source.
 *
 * Copyright 2002-2003  Rusty Russell, IBM Corporation
 *           2003       Kai Germaschewski
 *
 *
 * This software may be used and distributed according to the terms
 * of the GNU General Public License, incorporated herein by reference.
 */

#include "modpost.h"
#include "devicetable-offsets.h"

/* We use the ELF typedefs for kernel_ulong_t but bite the bullet and
 * use either stdint.h or inttypes.h for the rest. */
#if KERNEL_ELFCLASS == ELFCLASS32
typedef Elf32_Addr	kernel_ulong_t;
#define BITS_PER_LONG 32
#else
typedef Elf64_Addr	kernel_ulong_t;
#define BITS_PER_LONG 64
#endif
#ifdef __sun__
#include <inttypes.h>
#else
#include <stdint.h>
#endif

#include <ctype.h>
#include <stdbool.h>

typedef uint32_t	__u32;
typedef uint16_t	__u16;
typedef unsigned char	__u8;
typedef struct {
	__u8 b[16];
} guid_t;

/* backwards compatibility, don't use in new code */
typedef struct {
	__u8 b[16];
} uuid_le;
typedef struct {
	__u8 b[16];
} uuid_t;
#define	UUID_STRING_LEN		36

/* Big exception to the "don't include kernel headers into userspace, which
 * even potentially has different endianness and word sizes, since
 * we handle those differences explicitly below */
#include "../../include/linux/mod_devicetable.h"

/* This array collects all instances that use the generic do_table */
struct devtable {
	const char *device_id; /* name of table, __mod_<name>__*_device_table. */
	unsigned long id_size;
	int (*do_entry)(const char *filename, void *symval, char *alias);
};

/* Size of alias provided to do_entry functions */
#define ALIAS_SIZE 500

/* Define a variable f that holds the value of field f of struct devid
 * based at address m.
 */
#define DEF_FIELD(m, devid, f) \
	typeof(((struct devid *)0)->f) f = TO_NATIVE(*(typeof(f) *)((m) + OFF_##devid##_##f))

/* Define a variable v that holds the address of field f of struct devid
 * based at address m.  Due to the way typeof works, for a field of type
 * T[N] the variable has type T(*)[N], _not_ T*.
 */
#define DEF_FIELD_ADDR_VAR(m, devid, f, v) \
	typeof(((struct devid *)0)->f) *v = ((m) + OFF_##devid##_##f)

/* Define a variable f that holds the address of field f of struct devid
 * based at address m.  Due to the way typeof works, for a field of type
 * T[N] the variable has type T(*)[N], _not_ T*.
 */
#define DEF_FIELD_ADDR(m, devid, f) \
	DEF_FIELD_ADDR_VAR(m, devid, f, f)

#define ADD(str, sep, cond, field)                              \
do {                                                            \
        strcat(str, sep);                                       \
        if (cond)                                               \
                sprintf(str + strlen(str),                      \
                        sizeof(field) == 1 ? "%02X" :           \
                        sizeof(field) == 2 ? "%04X" :           \
                        sizeof(field) == 4 ? "%08X" : "",       \
                        field);                                 \
        else                                                    \
                sprintf(str + strlen(str), "*");                \
} while(0)

/* End in a wildcard, for future extension */
static inline void add_wildcard(char *str)
{
	int len = strlen(str);

	if (str[len - 1] != '*')
		strcat(str + len, "*");
}

static inline void add_uuid(char *str, uuid_le uuid)
{
	int len = strlen(str);

	sprintf(str + len, "%02x%02x%02x%02x-%02x%02x-%02x%02x-%02x%02x-%02x%02x%02x%02x%02x%02x",
		uuid.b[3], uuid.b[2], uuid.b[1], uuid.b[0],
		uuid.b[5], uuid.b[4], uuid.b[7], uuid.b[6],
		uuid.b[8], uuid.b[9], uuid.b[10], uuid.b[11],
		uuid.b[12], uuid.b[13], uuid.b[14], uuid.b[15]);
}

/**
 * Check that sizeof(device_id type) are consistent with size of section
 * in .o file. If in-consistent then userspace and kernel does not agree
 * on actual size which is a bug.
 * Also verify that the final entry in the table is all zeros.
 * Ignore both checks if build host differ from target host and size differs.
 **/
static void device_id_check(const char *modname, const char *device_id,
			    unsigned long size, unsigned long id_size,
			    void *symval)
{
	int i;

	if (size % id_size || size < id_size) {
		fatal("%s: sizeof(struct %s_device_id)=%lu is not a modulo "
		      "of the size of "
		      "section __mod_%s__<identifier>_device_table=%lu.\n"
		      "Fix definition of struct %s_device_id "
		      "in mod_devicetable.h\n",
		      modname, device_id, id_size, device_id, size, device_id);
	}
	/* Verify last one is a terminator */
	for (i = 0; i < id_size; i++ ) {
		if (*(uint8_t*)(symval+size-id_size+i)) {
			fprintf(stderr,"%s: struct %s_device_id is %lu bytes.  "
				"The last of %lu is:\n",
				modname, device_id, id_size, size / id_size);
			for (i = 0; i < id_size; i++ )
				fprintf(stderr,"0x%02x ",
					*(uint8_t*)(symval+size-id_size+i) );
			fprintf(stderr,"\n");
			fatal("%s: struct %s_device_id is not terminated "
				"with a NULL entry!\n", modname, device_id);
		}
	}
}

/* USB is special because the bcdDevice can be matched against a numeric range */
/* Looks like "usb:vNpNdNdcNdscNdpNicNiscNipNinN" */
static void do_usb_entry(void *symval,
			 unsigned int bcdDevice_initial, int bcdDevice_initial_digits,
			 unsigned char range_lo, unsigned char range_hi,
			 unsigned char max, struct module *mod)
{
	char alias[500];
	DEF_FIELD(symval, usb_device_id, match_flags);
	DEF_FIELD(symval, usb_device_id, idVendor);
	DEF_FIELD(symval, usb_device_id, idProduct);
	DEF_FIELD(symval, usb_device_id, bcdDevice_lo);
	DEF_FIELD(symval, usb_device_id, bDeviceClass);
	DEF_FIELD(symval, usb_device_id, bDeviceSubClass);
	DEF_FIELD(symval, usb_device_id, bDeviceProtocol);
	DEF_FIELD(symval, usb_device_id, bInterfaceClass);
	DEF_FIELD(symval, usb_device_id, bInterfaceSubClass);
	DEF_FIELD(symval, usb_device_id, bInterfaceProtocol);
	DEF_FIELD(symval, usb_device_id, bInterfaceNumber);

	strcpy(alias, "usb:");
	ADD(alias, "v", match_flags&USB_DEVICE_ID_MATCH_VENDOR,
	    idVendor);
	ADD(alias, "p", match_flags&USB_DEVICE_ID_MATCH_PRODUCT,
	    idProduct);

	strcat(alias, "d");
	if (bcdDevice_initial_digits)
		sprintf(alias + strlen(alias), "%0*X",
			bcdDevice_initial_digits, bcdDevice_initial);
	if (range_lo == range_hi)
		sprintf(alias + strlen(alias), "%X", range_lo);
	else if (range_lo > 0 || range_hi < max) {
		if (range_lo > 0x9 || range_hi < 0xA)
			sprintf(alias + strlen(alias),
				"[%X-%X]",
				range_lo,
				range_hi);
		else {
			sprintf(alias + strlen(alias),
				range_lo < 0x9 ? "[%X-9" : "[%X",
				range_lo);
			sprintf(alias + strlen(alias),
				range_hi > 0xA ? "A-%X]" : "%X]",
				range_hi);
		}
	}
	if (bcdDevice_initial_digits < (sizeof(bcdDevice_lo) * 2 - 1))
		strcat(alias, "*");

	ADD(alias, "dc", match_flags&USB_DEVICE_ID_MATCH_DEV_CLASS,
	    bDeviceClass);
	ADD(alias, "dsc", match_flags&USB_DEVICE_ID_MATCH_DEV_SUBCLASS,
	    bDeviceSubClass);
	ADD(alias, "dp", match_flags&USB_DEVICE_ID_MATCH_DEV_PROTOCOL,
	    bDeviceProtocol);
	ADD(alias, "ic", match_flags&USB_DEVICE_ID_MATCH_INT_CLASS,
	    bInterfaceClass);
	ADD(alias, "isc", match_flags&USB_DEVICE_ID_MATCH_INT_SUBCLASS,
	    bInterfaceSubClass);
	ADD(alias, "ip", match_flags&USB_DEVICE_ID_MATCH_INT_PROTOCOL,
	    bInterfaceProtocol);
	ADD(alias, "in", match_flags&USB_DEVICE_ID_MATCH_INT_NUMBER,
	    bInterfaceNumber);

	add_wildcard(alias);
	buf_printf(&mod->dev_table_buf,
		   "MODULE_ALIAS(\"%s\");\n", alias);
}

/* Handles increment/decrement of BCD formatted integers */
/* Returns the previous value, so it works like i++ or i-- */
static unsigned int incbcd(unsigned int *bcd,
			   int inc,
			   unsigned char max,
			   size_t chars)
{
	unsigned int init = *bcd, i, j;
	unsigned long long c, dec = 0;

	/* If bcd is not in BCD format, just increment */
	if (max > 0x9) {
		*bcd += inc;
		return init;
	}

	/* Convert BCD to Decimal */
	for (i=0 ; i < chars ; i++) {
		c = (*bcd >> (i << 2)) & 0xf;
		c = c > 9 ? 9 : c; /* force to bcd just in case */
		for (j=0 ; j < i ; j++)
			c = c * 10;
		dec += c;
	}

	/* Do our increment/decrement */
	dec += inc;
	*bcd  = 0;

	/* Convert back to BCD */
	for (i=0 ; i < chars ; i++) {
		for (c=1,j=0 ; j < i ; j++)
			c = c * 10;
		c = (dec / c) % 10;
		*bcd += c << (i << 2);
	}
	return init;
}

static void do_usb_entry_multi(void *symval, struct module *mod)
{
	unsigned int devlo, devhi;
	unsigned char chi, clo, max;
	int ndigits;

	DEF_FIELD(symval, usb_device_id, match_flags);
	DEF_FIELD(symval, usb_device_id, idVendor);
	DEF_FIELD(symval, usb_device_id, idProduct);
	DEF_FIELD(symval, usb_device_id, bcdDevice_lo);
	DEF_FIELD(symval, usb_device_id, bcdDevice_hi);
	DEF_FIELD(symval, usb_device_id, bDeviceClass);
	DEF_FIELD(symval, usb_device_id, bInterfaceClass);

	devlo = match_flags & USB_DEVICE_ID_MATCH_DEV_LO ?
		bcdDevice_lo : 0x0U;
	devhi = match_flags & USB_DEVICE_ID_MATCH_DEV_HI ?
		bcdDevice_hi : ~0x0U;

	/* Figure out if this entry is in bcd or hex format */
	max = 0x9; /* Default to decimal format */
	for (ndigits = 0 ; ndigits < sizeof(bcdDevice_lo) * 2 ; ndigits++) {
		clo = (devlo >> (ndigits << 2)) & 0xf;
		chi = ((devhi > 0x9999 ? 0x9999 : devhi) >> (ndigits << 2)) & 0xf;
		if (clo > max || chi > max) {
			max = 0xf;
			break;
		}
	}

	/*
	 * Some modules (visor) have empty slots as placeholder for
	 * run-time specification that results in catch-all alias
	 */
	if (!(idVendor | idProduct | bDeviceClass | bInterfaceClass))
		return;

	/* Convert numeric bcdDevice range into fnmatch-able pattern(s) */
	for (ndigits = sizeof(bcdDevice_lo) * 2 - 1; devlo <= devhi; ndigits--) {
		clo = devlo & 0xf;
		chi = devhi & 0xf;
		if (chi > max)	/* If we are in bcd mode, truncate if necessary */
			chi = max;
		devlo >>= 4;
		devhi >>= 4;

		if (devlo == devhi || !ndigits) {
			do_usb_entry(symval, devlo, ndigits, clo, chi, max, mod);
			break;
		}

		if (clo > 0x0)
			do_usb_entry(symval,
				     incbcd(&devlo, 1, max,
					    sizeof(bcdDevice_lo) * 2),
				     ndigits, clo, max, max, mod);

		if (chi < max)
			do_usb_entry(symval,
				     incbcd(&devhi, -1, max,
					    sizeof(bcdDevice_lo) * 2),
				     ndigits, 0x0, chi, max, mod);
	}
}

static void do_usb_table(void *symval, unsigned long size,
			 struct module *mod)
{
	unsigned int i;
	const unsigned long id_size = SIZE_usb_device_id;

	device_id_check(mod->name, "usb", size, id_size, symval);

	/* Leave last one: it's the terminator. */
	size -= id_size;

	for (i = 0; i < size; i += id_size)
		do_usb_entry_multi(symval + i, mod);
}

static void do_of_entry_multi(void *symval, struct module *mod)
{
	char alias[500];
	int len;
	char *tmp;

	DEF_FIELD_ADDR(symval, of_device_id, name);
	DEF_FIELD_ADDR(symval, of_device_id, type);
	DEF_FIELD_ADDR(symval, of_device_id, compatible);

	len = sprintf(alias, "of:N%sT%s", (*name)[0] ? *name : "*",
		      (*type)[0] ? *type : "*");

	if ((*compatible)[0])
		sprintf(&alias[len], "%sC%s", (*type)[0] ? "*" : "",
			*compatible);

	/* Replace all whitespace with underscores */
	for (tmp = alias; tmp && *tmp; tmp++)
		if (isspace(*tmp))
			*tmp = '_';

	buf_printf(&mod->dev_table_buf, "MODULE_ALIAS(\"%s\");\n", alias);
	strcat(alias, "C");
	add_wildcard(alias);
	buf_printf(&mod->dev_table_buf, "MODULE_ALIAS(\"%s\");\n", alias);
}

static void do_of_table(void *symval, unsigned long size,
			struct module *mod)
{
	unsigned int i;
	const unsigned long id_size = SIZE_of_device_id;

	device_id_check(mod->name, "of", size, id_size, symval);

	/* Leave last one: it's the terminator. */
	size -= id_size;

	for (i = 0; i < size; i += id_size)
		do_of_entry_multi(symval + i, mod);
}

/* Looks like: hid:bNvNpN */
static int do_hid_entry(const char *filename,
			     void *symval, char *alias)
{
	DEF_FIELD(symval, hid_device_id, bus);
	DEF_FIELD(symval, hid_device_id, group);
	DEF_FIELD(symval, hid_device_id, vendor);
	DEF_FIELD(symval, hid_device_id, product);

	sprintf(alias, "hid:");
	ADD(alias, "b", bus != HID_BUS_ANY, bus);
	ADD(alias, "g", group != HID_GROUP_ANY, group);
	ADD(alias, "v", vendor != HID_ANY_ID, vendor);
	ADD(alias, "p", product != HID_ANY_ID, product);

	return 1;
}

/* Looks like: ieee1394:venNmoNspNverN */
static int do_ieee1394_entry(const char *filename,
			     void *symval, char *alias)
{
	DEF_FIELD(symval, ieee1394_device_id, match_flags);
	DEF_FIELD(symval, ieee1394_device_id, vendor_id);
	DEF_FIELD(symval, ieee1394_device_id, model_id);
	DEF_FIELD(symval, ieee1394_device_id, specifier_id);
	DEF_FIELD(symval, ieee1394_device_id, version);

	strcpy(alias, "ieee1394:");
	ADD(alias, "ven", match_flags & IEEE1394_MATCH_VENDOR_ID,
	    vendor_id);
	ADD(alias, "mo", match_flags & IEEE1394_MATCH_MODEL_ID,
	    model_id);
	ADD(alias, "sp", match_flags & IEEE1394_MATCH_SPECIFIER_ID,
	    specifier_id);
	ADD(alias, "ver", match_flags & IEEE1394_MATCH_VERSION,
	    version);

	add_wildcard(alias);
	return 1;
}

/* Looks like: pci:vNdNsvNsdNbcNscNiN or <prefix>_pci:vNdNsvNsdNbcNscNiN. */
static int do_pci_entry(const char *filename,
			void *symval, char *alias)
{
	/* Class field can be divided into these three. */
	unsigned char baseclass, subclass, interface,
		baseclass_mask, subclass_mask, interface_mask;

	DEF_FIELD(symval, pci_device_id, vendor);
	DEF_FIELD(symval, pci_device_id, device);
	DEF_FIELD(symval, pci_device_id, subvendor);
	DEF_FIELD(symval, pci_device_id, subdevice);
	DEF_FIELD(symval, pci_device_id, class);
	DEF_FIELD(symval, pci_device_id, class_mask);
	DEF_FIELD(symval, pci_device_id, override_only);

	switch (override_only) {
	case 0:
		strcpy(alias, "pci:");
		break;
	case PCI_ID_F_VFIO_DRIVER_OVERRIDE:
		strcpy(alias, "vfio_pci:");
		break;
	default:
		warn("Unknown PCI driver_override alias %08X\n",
		     override_only);
		return 0;
	}

	ADD(alias, "v", vendor != PCI_ANY_ID, vendor);
	ADD(alias, "d", device != PCI_ANY_ID, device);
	ADD(alias, "sv", subvendor != PCI_ANY_ID, subvendor);
	ADD(alias, "sd", subdevice != PCI_ANY_ID, subdevice);

	baseclass = (class) >> 16;
	baseclass_mask = (class_mask) >> 16;
	subclass = (class) >> 8;
	subclass_mask = (class_mask) >> 8;
	interface = class;
	interface_mask = class_mask;

	if ((baseclass_mask != 0 && baseclass_mask != 0xFF)
	    || (subclass_mask != 0 && subclass_mask != 0xFF)
	    || (interface_mask != 0 && interface_mask != 0xFF)) {
		warn("Can't handle masks in %s:%04X\n",
		     filename, class_mask);
		return 0;
	}

	ADD(alias, "bc", baseclass_mask == 0xFF, baseclass);
	ADD(alias, "sc", subclass_mask == 0xFF, subclass);
	ADD(alias, "i", interface_mask == 0xFF, interface);
	add_wildcard(alias);
	return 1;
}

/* looks like: "ccw:tNmNdtNdmN" */
static int do_ccw_entry(const char *filename,
			void *symval, char *alias)
{
	DEF_FIELD(symval, ccw_device_id, match_flags);
	DEF_FIELD(symval, ccw_device_id, cu_type);
	DEF_FIELD(symval, ccw_device_id, cu_model);
	DEF_FIELD(symval, ccw_device_id, dev_type);
	DEF_FIELD(symval, ccw_device_id, dev_model);

	strcpy(alias, "ccw:");
	ADD(alias, "t", match_flags&CCW_DEVICE_ID_MATCH_CU_TYPE,
	    cu_type);
	ADD(alias, "m", match_flags&CCW_DEVICE_ID_MATCH_CU_MODEL,
	    cu_model);
	ADD(alias, "dt", match_flags&CCW_DEVICE_ID_MATCH_DEVICE_TYPE,
	    dev_type);
	ADD(alias, "dm", match_flags&CCW_DEVICE_ID_MATCH_DEVICE_MODEL,
	    dev_model);
	add_wildcard(alias);
	return 1;
}

/* looks like: "ap:tN" */
static int do_ap_entry(const char *filename,
		       void *symval, char *alias)
{
	DEF_FIELD(symval, ap_device_id, dev_type);

	sprintf(alias, "ap:t%02X*", dev_type);
	return 1;
}

/* looks like: "css:tN" */
static int do_css_entry(const char *filename,
			void *symval, char *alias)
{
	DEF_FIELD(symval, css_device_id, type);

	sprintf(alias, "css:t%01X", type);
	return 1;
}

/* Looks like: "serio:tyNprNidNexN" */
static int do_serio_entry(const char *filename,
			  void *symval, char *alias)
{
	DEF_FIELD(symval, serio_device_id, type);
	DEF_FIELD(symval, serio_device_id, proto);
	DEF_FIELD(symval, serio_device_id, id);
	DEF_FIELD(symval, serio_device_id, extra);

	strcpy(alias, "serio:");
	ADD(alias, "ty", type != SERIO_ANY, type);
	ADD(alias, "pr", proto != SERIO_ANY, proto);
	ADD(alias, "id", id != SERIO_ANY, id);
	ADD(alias, "ex", extra != SERIO_ANY, extra);

	add_wildcard(alias);
	return 1;
}

/* looks like: "acpi:ACPI0003" or "acpi:PNP0C0B" or "acpi:LNXVIDEO" or
 *             "acpi:bbsspp" (bb=base-class, ss=sub-class, pp=prog-if)
 *
 * NOTE: Each driver should use one of the following : _HID, _CIDs
 *       or _CLS. Also, bb, ss, and pp can be substituted with ??
 *       as don't care byte.
 */
static int do_acpi_entry(const char *filename,
			void *symval, char *alias)
{
	DEF_FIELD_ADDR(symval, acpi_device_id, id);
	DEF_FIELD_ADDR(symval, acpi_device_id, cls);
	DEF_FIELD_ADDR(symval, acpi_device_id, cls_msk);

	if (id && strlen((const char *)*id))
		sprintf(alias, "acpi*:%s:*", *id);
	else if (cls) {
		int i, byte_shift, cnt = 0;
		unsigned int msk;

		sprintf(&alias[cnt], "acpi*:");
		cnt = 6;
		for (i = 1; i <= 3; i++) {
			byte_shift = 8 * (3-i);
			msk = (*cls_msk >> byte_shift) & 0xFF;
			if (msk)
				sprintf(&alias[cnt], "%02x",
					(*cls >> byte_shift) & 0xFF);
			else
				sprintf(&alias[cnt], "??");
			cnt += 2;
		}
		sprintf(&alias[cnt], ":*");
	}
	return 1;
}

/* looks like: "pnp:dD" */
static void do_pnp_device_entry(void *symval, unsigned long size,
				struct module *mod)
{
	const unsigned long id_size = SIZE_pnp_device_id;
	const unsigned int count = (size / id_size)-1;
	unsigned int i;

	device_id_check(mod->name, "pnp", size, id_size, symval);

	for (i = 0; i < count; i++) {
		DEF_FIELD_ADDR(symval + i*id_size, pnp_device_id, id);
		char acpi_id[sizeof(*id)];
		int j;

		buf_printf(&mod->dev_table_buf,
			   "MODULE_ALIAS(\"pnp:d%s*\");\n", *id);

		/* fix broken pnp bus lowercasing */
		for (j = 0; j < sizeof(acpi_id); j++)
			acpi_id[j] = toupper((*id)[j]);
		buf_printf(&mod->dev_table_buf,
			   "MODULE_ALIAS(\"acpi*:%s:*\");\n", acpi_id);
	}
}

/* looks like: "pnp:dD" for every device of the card */
static void do_pnp_card_entries(void *symval, unsigned long size,
				struct module *mod)
{
	const unsigned long id_size = SIZE_pnp_card_device_id;
	const unsigned int count = (size / id_size)-1;
	unsigned int i;

	device_id_check(mod->name, "pnp", size, id_size, symval);

	for (i = 0; i < count; i++) {
		unsigned int j;
		DEF_FIELD_ADDR(symval + i * id_size, pnp_card_device_id, devs);

		for (j = 0; j < PNP_MAX_DEVICES; j++) {
			const char *id = (char *)(*devs)[j].id;
			int i2, j2;
			int dup = 0;

			if (!id[0])
				break;

			/* find duplicate, already added value */
			for (i2 = 0; i2 < i && !dup; i2++) {
				DEF_FIELD_ADDR_VAR(symval + i2 * id_size,
						   pnp_card_device_id,
						   devs, devs_dup);

				for (j2 = 0; j2 < PNP_MAX_DEVICES; j2++) {
					const char *id2 =
						(char *)(*devs_dup)[j2].id;

					if (!id2[0])
						break;

					if (!strcmp(id, id2)) {
						dup = 1;
						break;
					}
				}
			}

			/* add an individual alias for every device entry */
			if (!dup) {
				char acpi_id[PNP_ID_LEN];
				int k;

				buf_printf(&mod->dev_table_buf,
					   "MODULE_ALIAS(\"pnp:d%s*\");\n", id);

				/* fix broken pnp bus lowercasing */
				for (k = 0; k < sizeof(acpi_id); k++)
					acpi_id[k] = toupper(id[k]);
				buf_printf(&mod->dev_table_buf,
					   "MODULE_ALIAS(\"acpi*:%s:*\");\n", acpi_id);
			}
		}
	}
}

/* Looks like: pcmcia:mNcNfNfnNpfnNvaNvbNvcNvdN. */
static int do_pcmcia_entry(const char *filename,
			   void *symval, char *alias)
{
	unsigned int i;
	DEF_FIELD(symval, pcmcia_device_id, match_flags);
	DEF_FIELD(symval, pcmcia_device_id, manf_id);
	DEF_FIELD(symval, pcmcia_device_id, card_id);
	DEF_FIELD(symval, pcmcia_device_id, func_id);
	DEF_FIELD(symval, pcmcia_device_id, function);
	DEF_FIELD(symval, pcmcia_device_id, device_no);
	DEF_FIELD_ADDR(symval, pcmcia_device_id, prod_id_hash);

	for (i=0; i<4; i++) {
		(*prod_id_hash)[i] = TO_NATIVE((*prod_id_hash)[i]);
	}

	strcpy(alias, "pcmcia:");
	ADD(alias, "m", match_flags & PCMCIA_DEV_ID_MATCH_MANF_ID,
	    manf_id);
	ADD(alias, "c", match_flags & PCMCIA_DEV_ID_MATCH_CARD_ID,
	    card_id);
	ADD(alias, "f", match_flags & PCMCIA_DEV_ID_MATCH_FUNC_ID,
	    func_id);
	ADD(alias, "fn", match_flags & PCMCIA_DEV_ID_MATCH_FUNCTION,
	    function);
	ADD(alias, "pfn", match_flags & PCMCIA_DEV_ID_MATCH_DEVICE_NO,
	    device_no);
	ADD(alias, "pa", match_flags & PCMCIA_DEV_ID_MATCH_PROD_ID1, (*prod_id_hash)[0]);
	ADD(alias, "pb", match_flags & PCMCIA_DEV_ID_MATCH_PROD_ID2, (*prod_id_hash)[1]);
	ADD(alias, "pc", match_flags & PCMCIA_DEV_ID_MATCH_PROD_ID3, (*prod_id_hash)[2]);
	ADD(alias, "pd", match_flags & PCMCIA_DEV_ID_MATCH_PROD_ID4, (*prod_id_hash)[3]);

	add_wildcard(alias);
	return 1;
}

static int do_vio_entry(const char *filename, void *symval,
		char *alias)
{
	char *tmp;
	DEF_FIELD_ADDR(symval, vio_device_id, type);
	DEF_FIELD_ADDR(symval, vio_device_id, compat);

	sprintf(alias, "vio:T%sS%s", (*type)[0] ? *type : "*",
			(*compat)[0] ? *compat : "*");

	/* Replace all whitespace with underscores */
	for (tmp = alias; tmp && *tmp; tmp++)
		if (isspace (*tmp))
			*tmp = '_';

	add_wildcard(alias);
	return 1;
}

#define ARRAY_SIZE(x) (sizeof(x) / sizeof((x)[0]))

static void do_input(char *alias,
		     kernel_ulong_t *arr, unsigned int min, unsigned int max)
{
	unsigned int i;

	for (i = min / BITS_PER_LONG; i < max / BITS_PER_LONG + 1; i++)
		arr[i] = TO_NATIVE(arr[i]);
	for (i = min; i < max; i++)
		if (arr[i / BITS_PER_LONG] & (1L << (i%BITS_PER_LONG)))
			sprintf(alias + strlen(alias), "%X,*", i);
}

/* input:b0v0p0e0-eXkXrXaXmXlXsXfXwX where X is comma-separated %02X. */
static int do_input_entry(const char *filename, void *symval,
			  char *alias)
{
	DEF_FIELD(symval, input_device_id, flags);
	DEF_FIELD(symval, input_device_id, bustype);
	DEF_FIELD(symval, input_device_id, vendor);
	DEF_FIELD(symval, input_device_id, product);
	DEF_FIELD(symval, input_device_id, version);
	DEF_FIELD_ADDR(symval, input_device_id, evbit);
	DEF_FIELD_ADDR(symval, input_device_id, keybit);
	DEF_FIELD_ADDR(symval, input_device_id, relbit);
	DEF_FIELD_ADDR(symval, input_device_id, absbit);
	DEF_FIELD_ADDR(symval, input_device_id, mscbit);
	DEF_FIELD_ADDR(symval, input_device_id, ledbit);
	DEF_FIELD_ADDR(symval, input_device_id, sndbit);
	DEF_FIELD_ADDR(symval, input_device_id, ffbit);
	DEF_FIELD_ADDR(symval, input_device_id, swbit);

	sprintf(alias, "input:");

	ADD(alias, "b", flags & INPUT_DEVICE_ID_MATCH_BUS, bustype);
	ADD(alias, "v", flags & INPUT_DEVICE_ID_MATCH_VENDOR, vendor);
	ADD(alias, "p", flags & INPUT_DEVICE_ID_MATCH_PRODUCT, product);
	ADD(alias, "e", flags & INPUT_DEVICE_ID_MATCH_VERSION, version);

	sprintf(alias + strlen(alias), "-e*");
	if (flags & INPUT_DEVICE_ID_MATCH_EVBIT)
		do_input(alias, *evbit, 0, INPUT_DEVICE_ID_EV_MAX);
	sprintf(alias + strlen(alias), "k*");
	if (flags & INPUT_DEVICE_ID_MATCH_KEYBIT)
		do_input(alias, *keybit,
			 INPUT_DEVICE_ID_KEY_MIN_INTERESTING,
			 INPUT_DEVICE_ID_KEY_MAX);
	sprintf(alias + strlen(alias), "r*");
	if (flags & INPUT_DEVICE_ID_MATCH_RELBIT)
		do_input(alias, *relbit, 0, INPUT_DEVICE_ID_REL_MAX);
	sprintf(alias + strlen(alias), "a*");
	if (flags & INPUT_DEVICE_ID_MATCH_ABSBIT)
		do_input(alias, *absbit, 0, INPUT_DEVICE_ID_ABS_MAX);
	sprintf(alias + strlen(alias), "m*");
	if (flags & INPUT_DEVICE_ID_MATCH_MSCIT)
		do_input(alias, *mscbit, 0, INPUT_DEVICE_ID_MSC_MAX);
	sprintf(alias + strlen(alias), "l*");
	if (flags & INPUT_DEVICE_ID_MATCH_LEDBIT)
		do_input(alias, *ledbit, 0, INPUT_DEVICE_ID_LED_MAX);
	sprintf(alias + strlen(alias), "s*");
	if (flags & INPUT_DEVICE_ID_MATCH_SNDBIT)
		do_input(alias, *sndbit, 0, INPUT_DEVICE_ID_SND_MAX);
	sprintf(alias + strlen(alias), "f*");
	if (flags & INPUT_DEVICE_ID_MATCH_FFBIT)
		do_input(alias, *ffbit, 0, INPUT_DEVICE_ID_FF_MAX);
	sprintf(alias + strlen(alias), "w*");
	if (flags & INPUT_DEVICE_ID_MATCH_SWBIT)
		do_input(alias, *swbit, 0, INPUT_DEVICE_ID_SW_MAX);
	return 1;
}

static int do_eisa_entry(const char *filename, void *symval,
		char *alias)
{
	DEF_FIELD_ADDR(symval, eisa_device_id, sig);
	if (sig[0])
		sprintf(alias, EISA_DEVICE_MODALIAS_FMT "*", *sig);
	else
		strcat(alias, "*");
	return 1;
}

/* Looks like: parisc:tNhvNrevNsvN */
static int do_parisc_entry(const char *filename, void *symval,
		char *alias)
{
	DEF_FIELD(symval, parisc_device_id, hw_type);
	DEF_FIELD(symval, parisc_device_id, hversion);
	DEF_FIELD(symval, parisc_device_id, hversion_rev);
	DEF_FIELD(symval, parisc_device_id, sversion);

	strcpy(alias, "parisc:");
	ADD(alias, "t", hw_type != PA_HWTYPE_ANY_ID, hw_type);
	ADD(alias, "hv", hversion != PA_HVERSION_ANY_ID, hversion);
	ADD(alias, "rev", hversion_rev != PA_HVERSION_REV_ANY_ID, hversion_rev);
	ADD(alias, "sv", sversion != PA_SVERSION_ANY_ID, sversion);

	add_wildcard(alias);
	return 1;
}

/* Looks like: sdio:cNvNdN. */
static int do_sdio_entry(const char *filename,
			void *symval, char *alias)
{
	DEF_FIELD(symval, sdio_device_id, class);
	DEF_FIELD(symval, sdio_device_id, vendor);
	DEF_FIELD(symval, sdio_device_id, device);

	strcpy(alias, "sdio:");
	ADD(alias, "c", class != (__u8)SDIO_ANY_ID, class);
	ADD(alias, "v", vendor != (__u16)SDIO_ANY_ID, vendor);
	ADD(alias, "d", device != (__u16)SDIO_ANY_ID, device);
	add_wildcard(alias);
	return 1;
}

/* Looks like: ssb:vNidNrevN. */
static int do_ssb_entry(const char *filename,
			void *symval, char *alias)
{
	DEF_FIELD(symval, ssb_device_id, vendor);
	DEF_FIELD(symval, ssb_device_id, coreid);
	DEF_FIELD(symval, ssb_device_id, revision);

	strcpy(alias, "ssb:");
	ADD(alias, "v", vendor != SSB_ANY_VENDOR, vendor);
	ADD(alias, "id", coreid != SSB_ANY_ID, coreid);
	ADD(alias, "rev", revision != SSB_ANY_REV, revision);
	add_wildcard(alias);
	return 1;
}

/* Looks like: bcma:mNidNrevNclN. */
static int do_bcma_entry(const char *filename,
			 void *symval, char *alias)
{
	DEF_FIELD(symval, bcma_device_id, manuf);
	DEF_FIELD(symval, bcma_device_id, id);
	DEF_FIELD(symval, bcma_device_id, rev);
	DEF_FIELD(symval, bcma_device_id, class);

	strcpy(alias, "bcma:");
	ADD(alias, "m", manuf != BCMA_ANY_MANUF, manuf);
	ADD(alias, "id", id != BCMA_ANY_ID, id);
	ADD(alias, "rev", rev != BCMA_ANY_REV, rev);
	ADD(alias, "cl", class != BCMA_ANY_CLASS, class);
	add_wildcard(alias);
	return 1;
}

/* Looks like: virtio:dNvN */
static int do_virtio_entry(const char *filename, void *symval,
			   char *alias)
{
	DEF_FIELD(symval, virtio_device_id, device);
	DEF_FIELD(symval, virtio_device_id, vendor);

	strcpy(alias, "virtio:");
	ADD(alias, "d", device != VIRTIO_DEV_ANY_ID, device);
	ADD(alias, "v", vendor != VIRTIO_DEV_ANY_ID, vendor);

	add_wildcard(alias);
	return 1;
}

/*
 * Looks like: vmbus:guid
 * Each byte of the guid will be represented by two hex characters
 * in the name.
 */

static int do_vmbus_entry(const char *filename, void *symval,
			  char *alias)
{
	int i;
	DEF_FIELD_ADDR(symval, hv_vmbus_device_id, guid);
	char guid_name[(sizeof(*guid) + 1) * 2];

	for (i = 0; i < (sizeof(*guid) * 2); i += 2)
		sprintf(&guid_name[i], "%02x", TO_NATIVE((guid->b)[i/2]));

	strcpy(alias, "vmbus:");
	strcat(alias, guid_name);

	return 1;
}

/* Looks like: rpmsg:S */
static int do_rpmsg_entry(const char *filename, void *symval,
			  char *alias)
{
	DEF_FIELD_ADDR(symval, rpmsg_device_id, name);
	sprintf(alias, RPMSG_DEVICE_MODALIAS_FMT, *name);

	return 1;
}

/* Looks like: i2c:S */
static int do_i2c_entry(const char *filename, void *symval,
			char *alias)
{
	DEF_FIELD_ADDR(symval, i2c_device_id, name);
	sprintf(alias, I2C_MODULE_PREFIX "%s", *name);

	return 1;
}

static int do_i3c_entry(const char *filename, void *symval,
			char *alias)
{
	DEF_FIELD(symval, i3c_device_id, match_flags);
	DEF_FIELD(symval, i3c_device_id, dcr);
	DEF_FIELD(symval, i3c_device_id, manuf_id);
	DEF_FIELD(symval, i3c_device_id, part_id);
	DEF_FIELD(symval, i3c_device_id, extra_info);

	strcpy(alias, "i3c:");
	ADD(alias, "dcr", match_flags & I3C_MATCH_DCR, dcr);
	ADD(alias, "manuf", match_flags & I3C_MATCH_MANUF, manuf_id);
	ADD(alias, "part", match_flags & I3C_MATCH_PART, part_id);
	ADD(alias, "ext", match_flags & I3C_MATCH_EXTRA_INFO, extra_info);

	return 1;
}

/* Looks like: spi:S */
static int do_spi_entry(const char *filename, void *symval,
			char *alias)
{
	DEF_FIELD_ADDR(symval, spi_device_id, name);
	sprintf(alias, SPI_MODULE_PREFIX "%s", *name);

	return 1;
}

static const struct dmifield {
	const char *prefix;
	int field;
} dmi_fields[] = {
	{ "bvn", DMI_BIOS_VENDOR },
	{ "bvr", DMI_BIOS_VERSION },
	{ "bd",  DMI_BIOS_DATE },
	{ "br",  DMI_BIOS_RELEASE },
	{ "efr", DMI_EC_FIRMWARE_RELEASE },
	{ "svn", DMI_SYS_VENDOR },
	{ "pn",  DMI_PRODUCT_NAME },
	{ "pvr", DMI_PRODUCT_VERSION },
	{ "rvn", DMI_BOARD_VENDOR },
	{ "rn",  DMI_BOARD_NAME },
	{ "rvr", DMI_BOARD_VERSION },
	{ "cvn", DMI_CHASSIS_VENDOR },
	{ "ct",  DMI_CHASSIS_TYPE },
	{ "cvr", DMI_CHASSIS_VERSION },
	{ NULL,  DMI_NONE }
};

static void dmi_ascii_filter(char *d, const char *s)
{
	/* Filter out characters we don't want to see in the modalias string */
	for (; *s; s++)
		if (*s > ' ' && *s < 127 && *s != ':')
			*(d++) = *s;

	*d = 0;
}


static int do_dmi_entry(const char *filename, void *symval,
			char *alias)
{
	int i, j;
	DEF_FIELD_ADDR(symval, dmi_system_id, matches);
	sprintf(alias, "dmi*");

	for (i = 0; i < ARRAY_SIZE(dmi_fields); i++) {
		for (j = 0; j < 4; j++) {
			if ((*matches)[j].slot &&
			    (*matches)[j].slot == dmi_fields[i].field) {
				sprintf(alias + strlen(alias), ":%s*",
					dmi_fields[i].prefix);
				dmi_ascii_filter(alias + strlen(alias),
						 (*matches)[j].substr);
				strcat(alias, "*");
			}
		}
	}

	strcat(alias, ":");
	return 1;
}

static int do_platform_entry(const char *filename,
			     void *symval, char *alias)
{
	DEF_FIELD_ADDR(symval, platform_device_id, name);
	sprintf(alias, PLATFORM_MODULE_PREFIX "%s", *name);
	return 1;
}

static int do_mdio_entry(const char *filename,
			 void *symval, char *alias)
{
	int i;
	DEF_FIELD(symval, mdio_device_id, phy_id);
	DEF_FIELD(symval, mdio_device_id, phy_id_mask);

	alias += sprintf(alias, MDIO_MODULE_PREFIX);

	for (i = 0; i < 32; i++) {
		if (!((phy_id_mask >> (31-i)) & 1))
			*(alias++) = '?';
		else if ((phy_id >> (31-i)) & 1)
			*(alias++) = '1';
		else
			*(alias++) = '0';
	}

	/* Terminate the string */
	*alias = 0;

	return 1;
}

/* Looks like: zorro:iN. */
static int do_zorro_entry(const char *filename, void *symval,
			  char *alias)
{
	DEF_FIELD(symval, zorro_device_id, id);
	strcpy(alias, "zorro:");
	ADD(alias, "i", id != ZORRO_WILDCARD, id);
	return 1;
}

/* looks like: "pnp:dD" */
static int do_isapnp_entry(const char *filename,
			   void *symval, char *alias)
{
	DEF_FIELD(symval, isapnp_device_id, vendor);
	DEF_FIELD(symval, isapnp_device_id, function);
	sprintf(alias, "pnp:d%c%c%c%x%x%x%x*",
		'A' + ((vendor >> 2) & 0x3f) - 1,
		'A' + (((vendor & 3) << 3) | ((vendor >> 13) & 7)) - 1,
		'A' + ((vendor >> 8) & 0x1f) - 1,
		(function >> 4) & 0x0f, function & 0x0f,
		(function >> 12) & 0x0f, (function >> 8) & 0x0f);
	return 1;
}

/* Looks like: "ipack:fNvNdN". */
static int do_ipack_entry(const char *filename,
			  void *symval, char *alias)
{
	DEF_FIELD(symval, ipack_device_id, format);
	DEF_FIELD(symval, ipack_device_id, vendor);
	DEF_FIELD(symval, ipack_device_id, device);
	strcpy(alias, "ipack:");
	ADD(alias, "f", format != IPACK_ANY_FORMAT, format);
	ADD(alias, "v", vendor != IPACK_ANY_ID, vendor);
	ADD(alias, "d", device != IPACK_ANY_ID, device);
	add_wildcard(alias);
	return 1;
}

/*
 * Append a match expression for a single masked hex digit.
 * outp points to a pointer to the character at which to append.
 *	*outp is updated on return to point just after the appended text,
 *	to facilitate further appending.
 */
static void append_nibble_mask(char **outp,
			       unsigned int nibble, unsigned int mask)
{
	char *p = *outp;
	unsigned int i;

	switch (mask) {
	case 0:
		*p++ = '?';
		break;

	case 0xf:
		p += sprintf(p, "%X",  nibble);
		break;

	default:
		/*
		 * Dumbly emit a match pattern for all possible matching
		 * digits.  This could be improved in some cases using ranges,
		 * but it has the advantage of being trivially correct, and is
		 * often optimal.
		 */
		*p++ = '[';
		for (i = 0; i < 0x10; i++)
			if ((i & mask) == nibble)
				p += sprintf(p, "%X", i);
		*p++ = ']';
	}

	/* Ensure that the string remains NUL-terminated: */
	*p = '\0';

	/* Advance the caller's end-of-string pointer: */
	*outp = p;
}

/*
 * looks like: "amba:dN"
 *
 * N is exactly 8 digits, where each is an upper-case hex digit, or
 *	a ? or [] pattern matching exactly one digit.
 */
static int do_amba_entry(const char *filename,
			 void *symval, char *alias)
{
	unsigned int digit;
	char *p = alias;
	DEF_FIELD(symval, amba_id, id);
	DEF_FIELD(symval, amba_id, mask);

	if ((id & mask) != id)
		fatal("%s: Masked-off bit(s) of AMBA device ID are non-zero: "
		      "id=0x%08X, mask=0x%08X.  Please fix this driver.\n",
		      filename, id, mask);

	p += sprintf(alias, "amba:d");
	for (digit = 0; digit < 8; digit++)
		append_nibble_mask(&p,
				   (id >> (4 * (7 - digit))) & 0xf,
				   (mask >> (4 * (7 - digit))) & 0xf);

	return 1;
}

/*
 * looks like: "mipscdmm:tN"
 *
 * N is exactly 2 digits, where each is an upper-case hex digit, or
 *	a ? or [] pattern matching exactly one digit.
 */
static int do_mips_cdmm_entry(const char *filename,
			      void *symval, char *alias)
{
	DEF_FIELD(symval, mips_cdmm_device_id, type);

	sprintf(alias, "mipscdmm:t%02X*", type);
	return 1;
}

/* LOOKS like cpu:type:x86,venVVVVfamFFFFmodMMMM:feature:*,FEAT,*
 * All fields are numbers. It would be nicer to use strings for vendor
 * and feature, but getting those out of the build system here is too
 * complicated.
 */

static int do_x86cpu_entry(const char *filename, void *symval,
			   char *alias)
{
	DEF_FIELD(symval, x86_cpu_id, feature);
	DEF_FIELD(symval, x86_cpu_id, family);
	DEF_FIELD(symval, x86_cpu_id, model);
	DEF_FIELD(symval, x86_cpu_id, vendor);

	strcpy(alias, "cpu:type:x86,");
	ADD(alias, "ven", vendor != X86_VENDOR_ANY, vendor);
	ADD(alias, "fam", family != X86_FAMILY_ANY, family);
	ADD(alias, "mod", model  != X86_MODEL_ANY,  model);
	strcat(alias, ":feature:*");
	if (feature != X86_FEATURE_ANY)
		sprintf(alias + strlen(alias), "%04X*", feature);
	return 1;
}

/* LOOKS like cpu:type:*:feature:*FEAT* */
static int do_cpu_entry(const char *filename, void *symval, char *alias)
{
	DEF_FIELD(symval, cpu_feature, feature);

	sprintf(alias, "cpu:type:*:feature:*%04X*", feature);
	return 1;
}

/* Looks like: mei:S:uuid:N:* */
static int do_mei_entry(const char *filename, void *symval,
			char *alias)
{
	DEF_FIELD_ADDR(symval, mei_cl_device_id, name);
	DEF_FIELD_ADDR(symval, mei_cl_device_id, uuid);
	DEF_FIELD(symval, mei_cl_device_id, version);

	sprintf(alias, MEI_CL_MODULE_PREFIX);
	sprintf(alias + strlen(alias), "%s:",  (*name)[0]  ? *name : "*");
	add_uuid(alias, *uuid);
	ADD(alias, ":", version != MEI_CL_VERSION_ANY, version);

	strcat(alias, ":*");

	return 1;
}

/* Looks like: rapidio:vNdNavNadN */
static int do_rio_entry(const char *filename,
			void *symval, char *alias)
{
	DEF_FIELD(symval, rio_device_id, did);
	DEF_FIELD(symval, rio_device_id, vid);
	DEF_FIELD(symval, rio_device_id, asm_did);
	DEF_FIELD(symval, rio_device_id, asm_vid);

	strcpy(alias, "rapidio:");
	ADD(alias, "v", vid != RIO_ANY_ID, vid);
	ADD(alias, "d", did != RIO_ANY_ID, did);
	ADD(alias, "av", asm_vid != RIO_ANY_ID, asm_vid);
	ADD(alias, "ad", asm_did != RIO_ANY_ID, asm_did);

	add_wildcard(alias);
	return 1;
}

/* Looks like: ulpi:vNpN */
static int do_ulpi_entry(const char *filename, void *symval,
			 char *alias)
{
	DEF_FIELD(symval, ulpi_device_id, vendor);
	DEF_FIELD(symval, ulpi_device_id, product);

	sprintf(alias, "ulpi:v%04xp%04x", vendor, product);

	return 1;
}

/* Looks like: hdaudio:vNrNaN */
static int do_hda_entry(const char *filename, void *symval, char *alias)
{
	DEF_FIELD(symval, hda_device_id, vendor_id);
	DEF_FIELD(symval, hda_device_id, rev_id);
	DEF_FIELD(symval, hda_device_id, api_version);

	strcpy(alias, "hdaudio:");
	ADD(alias, "v", vendor_id != 0, vendor_id);
	ADD(alias, "r", rev_id != 0, rev_id);
	ADD(alias, "a", api_version != 0, api_version);

	add_wildcard(alias);
	return 1;
}

/* Looks like: sdw:mNpNvNcN */
static int do_sdw_entry(const char *filename, void *symval, char *alias)
{
	DEF_FIELD(symval, sdw_device_id, mfg_id);
	DEF_FIELD(symval, sdw_device_id, part_id);
	DEF_FIELD(symval, sdw_device_id, sdw_version);
	DEF_FIELD(symval, sdw_device_id, class_id);

	strcpy(alias, "sdw:");
	ADD(alias, "m", mfg_id != 0, mfg_id);
	ADD(alias, "p", part_id != 0, part_id);
	ADD(alias, "v", sdw_version != 0, sdw_version);
	ADD(alias, "c", class_id != 0, class_id);

	add_wildcard(alias);
	return 1;
}

/* Looks like: fsl-mc:vNdN */
static int do_fsl_mc_entry(const char *filename, void *symval,
			   char *alias)
{
	DEF_FIELD(symval, fsl_mc_device_id, vendor);
	DEF_FIELD_ADDR(symval, fsl_mc_device_id, obj_type);

	sprintf(alias, "fsl-mc:v%08Xd%s", vendor, *obj_type);
	return 1;
}

/* Looks like: tbsvc:kSpNvNrN */
static int do_tbsvc_entry(const char *filename, void *symval, char *alias)
{
	DEF_FIELD(symval, tb_service_id, match_flags);
	DEF_FIELD_ADDR(symval, tb_service_id, protocol_key);
	DEF_FIELD(symval, tb_service_id, protocol_id);
	DEF_FIELD(symval, tb_service_id, protocol_version);
	DEF_FIELD(symval, tb_service_id, protocol_revision);

	strcpy(alias, "tbsvc:");
	if (match_flags & TBSVC_MATCH_PROTOCOL_KEY)
		sprintf(alias + strlen(alias), "k%s", *protocol_key);
	else
		strcat(alias + strlen(alias), "k*");
	ADD(alias, "p", match_flags & TBSVC_MATCH_PROTOCOL_ID, protocol_id);
	ADD(alias, "v", match_flags & TBSVC_MATCH_PROTOCOL_VERSION,
	    protocol_version);
	ADD(alias, "r", match_flags & TBSVC_MATCH_PROTOCOL_REVISION,
	    protocol_revision);

	add_wildcard(alias);
	return 1;
}

/* Looks like: typec:idNmN */
static int do_typec_entry(const char *filename, void *symval, char *alias)
{
	DEF_FIELD(symval, typec_device_id, svid);
	DEF_FIELD(symval, typec_device_id, mode);

	sprintf(alias, "typec:id%04X", svid);
	ADD(alias, "m", mode != TYPEC_ANY_MODE, mode);

	return 1;
}

/* Looks like: tee:uuid */
static int do_tee_entry(const char *filename, void *symval, char *alias)
{
	DEF_FIELD(symval, tee_client_device_id, uuid);

	sprintf(alias, "tee:%02x%02x%02x%02x-%02x%02x-%02x%02x-%02x%02x-%02x%02x%02x%02x%02x%02x",
		uuid.b[0], uuid.b[1], uuid.b[2], uuid.b[3], uuid.b[4],
		uuid.b[5], uuid.b[6], uuid.b[7], uuid.b[8], uuid.b[9],
		uuid.b[10], uuid.b[11], uuid.b[12], uuid.b[13], uuid.b[14],
		uuid.b[15]);

	add_wildcard(alias);
	return 1;
}

/* Looks like: wmi:guid */
static int do_wmi_entry(const char *filename, void *symval, char *alias)
{
	int len;
	DEF_FIELD_ADDR(symval, wmi_device_id, guid_string);

	if (strlen(*guid_string) != UUID_STRING_LEN) {
		warn("Invalid WMI device id 'wmi:%s' in '%s'\n",
				*guid_string, filename);
		return 0;
	}

	len = snprintf(alias, ALIAS_SIZE, WMI_MODULE_PREFIX "%s", *guid_string);
	if (len < 0 || len >= ALIAS_SIZE) {
		warn("Could not generate all MODULE_ALIAS's in '%s'\n",
				filename);
		return 0;
	}
	return 1;
}

<<<<<<< HEAD
/* Looks like: vop:dNvN */
static int do_vop_entry(const char *filename, void *symval,
			   char *alias)
{
	DEF_FIELD(symval, vop_device_id, device);
	DEF_FIELD(symval, vop_device_id, vendor);

	strcpy(alias, "vop:");
	ADD(alias, "d", device != VOP_DEV_ANY_ID, device);
	ADD(alias, "v", vendor != VOP_DEV_ANY_ID, vendor);

	add_wildcard(alias);
	return 1;
}

/* Looks like: cosm:S */
static int do_cosm_entry(const char *filename, void *symval,
			  char *alias)
{
	DEF_FIELD_ADDR(symval, cosm_device_id, name);
	sprintf(alias, COSM_MODULE_PREFIX "%s", *name);

=======
/* Looks like: mhi:S */
static int do_mhi_entry(const char *filename, void *symval, char *alias)
{
	DEF_FIELD_ADDR(symval, mhi_device_id, chan);
	sprintf(alias, MHI_DEVICE_MODALIAS_FMT, *chan);
	return 1;
}

static int do_auxiliary_entry(const char *filename, void *symval, char *alias)
{
	DEF_FIELD_ADDR(symval, auxiliary_device_id, name);
	sprintf(alias, AUXILIARY_MODULE_PREFIX "%s", *name);

	return 1;
}

/*
 * Looks like: ssam:dNcNtNiNfN
 *
 * N is exactly 2 digits, where each is an upper-case hex digit.
 */
static int do_ssam_entry(const char *filename, void *symval, char *alias)
{
	DEF_FIELD(symval, ssam_device_id, match_flags);
	DEF_FIELD(symval, ssam_device_id, domain);
	DEF_FIELD(symval, ssam_device_id, category);
	DEF_FIELD(symval, ssam_device_id, target);
	DEF_FIELD(symval, ssam_device_id, instance);
	DEF_FIELD(symval, ssam_device_id, function);

	sprintf(alias, "ssam:d%02Xc%02X", domain, category);
	ADD(alias, "t", match_flags & SSAM_MATCH_TARGET, target);
	ADD(alias, "i", match_flags & SSAM_MATCH_INSTANCE, instance);
	ADD(alias, "f", match_flags & SSAM_MATCH_FUNCTION, function);

	return 1;
}

/* Looks like: dfl:tNfN */
static int do_dfl_entry(const char *filename, void *symval, char *alias)
{
	DEF_FIELD(symval, dfl_device_id, type);
	DEF_FIELD(symval, dfl_device_id, feature_id);

	sprintf(alias, "dfl:t%04Xf%04X", type, feature_id);

	add_wildcard(alias);
>>>>>>> c1084c27
	return 1;
}

/* Does namelen bytes of name exactly match the symbol? */
static bool sym_is(const char *name, unsigned namelen, const char *symbol)
{
	if (namelen != strlen(symbol))
		return false;

	return memcmp(name, symbol, namelen) == 0;
}

static void do_table(void *symval, unsigned long size,
		     unsigned long id_size,
		     const char *device_id,
		     int (*do_entry)(const char *filename, void *symval, char *alias),
		     struct module *mod)
{
	unsigned int i;
	char alias[ALIAS_SIZE];

	device_id_check(mod->name, device_id, size, id_size, symval);
	/* Leave last one: it's the terminator. */
	size -= id_size;

	for (i = 0; i < size; i += id_size) {
		if (do_entry(mod->name, symval+i, alias)) {
			buf_printf(&mod->dev_table_buf,
				   "MODULE_ALIAS(\"%s\");\n", alias);
		}
	}
}

static const struct devtable devtable[] = {
	{"hid", SIZE_hid_device_id, do_hid_entry},
	{"ieee1394", SIZE_ieee1394_device_id, do_ieee1394_entry},
	{"pci", SIZE_pci_device_id, do_pci_entry},
	{"ccw", SIZE_ccw_device_id, do_ccw_entry},
	{"ap", SIZE_ap_device_id, do_ap_entry},
	{"css", SIZE_css_device_id, do_css_entry},
	{"serio", SIZE_serio_device_id, do_serio_entry},
	{"acpi", SIZE_acpi_device_id, do_acpi_entry},
	{"pcmcia", SIZE_pcmcia_device_id, do_pcmcia_entry},
	{"vio", SIZE_vio_device_id, do_vio_entry},
	{"input", SIZE_input_device_id, do_input_entry},
	{"eisa", SIZE_eisa_device_id, do_eisa_entry},
	{"parisc", SIZE_parisc_device_id, do_parisc_entry},
	{"sdio", SIZE_sdio_device_id, do_sdio_entry},
	{"ssb", SIZE_ssb_device_id, do_ssb_entry},
	{"bcma", SIZE_bcma_device_id, do_bcma_entry},
	{"virtio", SIZE_virtio_device_id, do_virtio_entry},
	{"vmbus", SIZE_hv_vmbus_device_id, do_vmbus_entry},
	{"rpmsg", SIZE_rpmsg_device_id, do_rpmsg_entry},
	{"i2c", SIZE_i2c_device_id, do_i2c_entry},
	{"i3c", SIZE_i3c_device_id, do_i3c_entry},
	{"spi", SIZE_spi_device_id, do_spi_entry},
	{"dmi", SIZE_dmi_system_id, do_dmi_entry},
	{"platform", SIZE_platform_device_id, do_platform_entry},
	{"mdio", SIZE_mdio_device_id, do_mdio_entry},
	{"zorro", SIZE_zorro_device_id, do_zorro_entry},
	{"isapnp", SIZE_isapnp_device_id, do_isapnp_entry},
	{"ipack", SIZE_ipack_device_id, do_ipack_entry},
	{"amba", SIZE_amba_id, do_amba_entry},
	{"mipscdmm", SIZE_mips_cdmm_device_id, do_mips_cdmm_entry},
	{"x86cpu", SIZE_x86_cpu_id, do_x86cpu_entry},
	{"cpu", SIZE_cpu_feature, do_cpu_entry},
	{"mei", SIZE_mei_cl_device_id, do_mei_entry},
	{"rapidio", SIZE_rio_device_id, do_rio_entry},
	{"ulpi", SIZE_ulpi_device_id, do_ulpi_entry},
	{"hdaudio", SIZE_hda_device_id, do_hda_entry},
	{"sdw", SIZE_sdw_device_id, do_sdw_entry},
	{"fslmc", SIZE_fsl_mc_device_id, do_fsl_mc_entry},
	{"tbsvc", SIZE_tb_service_id, do_tbsvc_entry},
	{"typec", SIZE_typec_device_id, do_typec_entry},
	{"tee", SIZE_tee_client_device_id, do_tee_entry},
	{"wmi", SIZE_wmi_device_id, do_wmi_entry},
<<<<<<< HEAD
	{"vop", SIZE_vop_device_id, do_vop_entry},
	{"cosm", SIZE_cosm_device_id, do_cosm_entry},
=======
	{"mhi", SIZE_mhi_device_id, do_mhi_entry},
	{"auxiliary", SIZE_auxiliary_device_id, do_auxiliary_entry},
	{"ssam", SIZE_ssam_device_id, do_ssam_entry},
	{"dfl", SIZE_dfl_device_id, do_dfl_entry},
>>>>>>> c1084c27
};

/* Create MODULE_ALIAS() statements.
 * At this time, we cannot write the actual output C source yet,
 * so we write into the mod->dev_table_buf buffer. */
void handle_moddevtable(struct module *mod, struct elf_info *info,
			Elf_Sym *sym, const char *symname)
{
	void *symval;
	char *zeros = NULL;
	const char *name, *identifier;
	unsigned int namelen;

	/* We're looking for a section relative symbol */
	if (!sym->st_shndx || get_secindex(info, sym) >= info->num_sections)
		return;

	/* We're looking for an object */
	if (ELF_ST_TYPE(sym->st_info) != STT_OBJECT)
		return;

	/* All our symbols are of form __mod_<name>__<identifier>_device_table. */
	if (strncmp(symname, "__mod_", strlen("__mod_")))
		return;
	name = symname + strlen("__mod_");
	namelen = strlen(name);
	if (namelen < strlen("_device_table"))
		return;
	if (strcmp(name + namelen - strlen("_device_table"), "_device_table"))
		return;
	identifier = strstr(name, "__");
	if (!identifier)
		return;
	namelen = identifier - name;

	/* Handle all-NULL symbols allocated into .bss */
	if (info->sechdrs[get_secindex(info, sym)].sh_type & SHT_NOBITS) {
		zeros = calloc(1, sym->st_size);
		symval = zeros;
	} else {
		symval = (void *)info->hdr
			+ info->sechdrs[get_secindex(info, sym)].sh_offset
			+ sym->st_value;
	}

	/* First handle the "special" cases */
	if (sym_is(name, namelen, "usb"))
		do_usb_table(symval, sym->st_size, mod);
	if (sym_is(name, namelen, "of"))
		do_of_table(symval, sym->st_size, mod);
	else if (sym_is(name, namelen, "pnp"))
		do_pnp_device_entry(symval, sym->st_size, mod);
	else if (sym_is(name, namelen, "pnp_card"))
		do_pnp_card_entries(symval, sym->st_size, mod);
	else {
		int i;

		for (i = 0; i < ARRAY_SIZE(devtable); i++) {
			const struct devtable *p = &devtable[i];

			if (sym_is(name, namelen, p->device_id)) {
				do_table(symval, sym->st_size, p->id_size,
					 p->device_id, p->do_entry, mod);
				break;
			}
		}
	}
	free(zeros);
}

/* Now add out buffered information to the generated C source */
void add_moddevtable(struct buffer *buf, struct module *mod)
{
	buf_printf(buf, "\n");
	buf_write(buf, mod->dev_table_buf.p, mod->dev_table_buf.pos);
	free(mod->dev_table_buf.p);
}<|MERGE_RESOLUTION|>--- conflicted
+++ resolved
@@ -1372,30 +1372,6 @@
 	return 1;
 }
 
-<<<<<<< HEAD
-/* Looks like: vop:dNvN */
-static int do_vop_entry(const char *filename, void *symval,
-			   char *alias)
-{
-	DEF_FIELD(symval, vop_device_id, device);
-	DEF_FIELD(symval, vop_device_id, vendor);
-
-	strcpy(alias, "vop:");
-	ADD(alias, "d", device != VOP_DEV_ANY_ID, device);
-	ADD(alias, "v", vendor != VOP_DEV_ANY_ID, vendor);
-
-	add_wildcard(alias);
-	return 1;
-}
-
-/* Looks like: cosm:S */
-static int do_cosm_entry(const char *filename, void *symval,
-			  char *alias)
-{
-	DEF_FIELD_ADDR(symval, cosm_device_id, name);
-	sprintf(alias, COSM_MODULE_PREFIX "%s", *name);
-
-=======
 /* Looks like: mhi:S */
 static int do_mhi_entry(const char *filename, void *symval, char *alias)
 {
@@ -1443,7 +1419,6 @@
 	sprintf(alias, "dfl:t%04Xf%04X", type, feature_id);
 
 	add_wildcard(alias);
->>>>>>> c1084c27
 	return 1;
 }
 
@@ -1520,15 +1495,10 @@
 	{"typec", SIZE_typec_device_id, do_typec_entry},
 	{"tee", SIZE_tee_client_device_id, do_tee_entry},
 	{"wmi", SIZE_wmi_device_id, do_wmi_entry},
-<<<<<<< HEAD
-	{"vop", SIZE_vop_device_id, do_vop_entry},
-	{"cosm", SIZE_cosm_device_id, do_cosm_entry},
-=======
 	{"mhi", SIZE_mhi_device_id, do_mhi_entry},
 	{"auxiliary", SIZE_auxiliary_device_id, do_auxiliary_entry},
 	{"ssam", SIZE_ssam_device_id, do_ssam_entry},
 	{"dfl", SIZE_dfl_device_id, do_dfl_entry},
->>>>>>> c1084c27
 };
 
 /* Create MODULE_ALIAS() statements.
