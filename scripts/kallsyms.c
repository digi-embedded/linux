/* Generate assembler source containing symbol information
 *
 * Copyright 2002       by Kai Germaschewski
 *
 * This software may be used and distributed according to the terms
 * of the GNU General Public License, incorporated herein by reference.
 *
 * Usage: nm -n vmlinux | scripts/kallsyms [--all-symbols] > symbols.S
 *
 *      Table compression uses all the unused char codes on the symbols and
 *  maps these to the most used substrings (tokens). For instance, it might
 *  map char code 0xF7 to represent "write_" and then in every symbol where
 *  "write_" appears it can be replaced by 0xF7, saving 5 bytes.
 *      The used codes themselves are also placed in the table so that the
 *  decompresion can work without "special cases".
 *      Applied to kernel symbols, this usually produces a compression ratio
 *  of about 50%.
 *
 */

#include <stdbool.h>
#include <stdio.h>
#include <stdlib.h>
#include <string.h>
#include <ctype.h>
#include <limits.h>

#define ARRAY_SIZE(arr) (sizeof(arr) / sizeof(arr[0]))

#define KSYM_NAME_LEN		128

struct sym_entry {
	unsigned long long addr;
	unsigned int len;
	unsigned int start_pos;
	unsigned int percpu_absolute;
	unsigned char sym[];
};

struct addr_range {
	const char *start_sym, *end_sym;
	unsigned long long start, end;
};

static unsigned long long _text;
static unsigned long long relative_base;
static struct addr_range text_ranges[] = {
	{ "_stext",     "_etext"     },
	{ "_sinittext", "_einittext" },
};
#define text_range_text     (&text_ranges[0])
#define text_range_inittext (&text_ranges[1])

static struct addr_range percpu_range = {
	"__per_cpu_start", "__per_cpu_end", -1ULL, 0
};

static struct sym_entry **table;
static unsigned int table_size, table_cnt;
static int all_symbols;
static int absolute_percpu;
static int base_relative;

static int token_profit[0x10000];

/* the table that holds the result of the compression */
static unsigned char best_table[256][2];
static unsigned char best_table_len[256];


static void usage(void)
{
	fprintf(stderr, "Usage: kallsyms [--all-symbols] "
			"[--base-relative] < in.map > out.S\n");
	exit(1);
}

static char *sym_name(const struct sym_entry *s)
{
	return (char *)s->sym + 1;
}

static bool is_ignored_symbol(const char *name, char type)
{
	/* Symbol names that exactly match to the following are ignored.*/
	static const char * const ignored_symbols[] = {
		/*
		 * Symbols which vary between passes. Passes 1 and 2 must have
		 * identical symbol lists. The kallsyms_* symbols below are
		 * only added after pass 1, they would be included in pass 2
		 * when --all-symbols is specified so exclude them to get a
		 * stable symbol list.
		 */
		"kallsyms_addresses",
		"kallsyms_offsets",
		"kallsyms_relative_base",
		"kallsyms_num_syms",
		"kallsyms_names",
		"kallsyms_markers",
		"kallsyms_token_table",
		"kallsyms_token_index",
		/* Exclude linker generated symbols which vary between passes */
		"_SDA_BASE_",		/* ppc */
		"_SDA2_BASE_",		/* ppc */
		NULL
	};

	/* Symbol names that begin with the following are ignored.*/
	static const char * const ignored_prefixes[] = {
		"$",			/* local symbols for ARM, MIPS, etc. */
		".LASANPC",		/* s390 kasan local symbols */
		"__crc_",		/* modversions */
		"__efistub_",		/* arm64 EFI stub namespace */
		"__kvm_nvhe_",		/* arm64 non-VHE KVM namespace */
		"__AArch64ADRPThunk_",	/* arm64 lld */
		"__ARMV5PILongThunk_",	/* arm lld */
		"__ARMV7PILongThunk_",
		"__ThumbV7PILongThunk_",
		"__LA25Thunk_",		/* mips lld */
		"__microLA25Thunk_",
		NULL
	};

	/* Symbol names that end with the following are ignored.*/
	static const char * const ignored_suffixes[] = {
		"_from_arm",		/* arm */
		"_from_thumb",		/* arm */
		"_veneer",		/* arm */
		NULL
	};

	/* Symbol names that contain the following are ignored.*/
	static const char * const ignored_matches[] = {
		".long_branch.",	/* ppc stub */
		".plt_branch.",		/* ppc stub */
		NULL
	};

	const char * const *p;

	for (p = ignored_symbols; *p; p++)
		if (!strcmp(name, *p))
			return true;

	for (p = ignored_prefixes; *p; p++)
		if (!strncmp(name, *p, strlen(*p)))
			return true;

	for (p = ignored_suffixes; *p; p++) {
		int l = strlen(name) - strlen(*p);

		if (l >= 0 && !strcmp(name + l, *p))
			return true;
	}

	for (p = ignored_matches; *p; p++) {
		if (strstr(name, *p))
			return true;
	}

	if (type == 'U' || type == 'u')
		return true;
	/* exclude debugging symbols */
	if (type == 'N' || type == 'n')
		return true;

	if (toupper(type) == 'A') {
		/* Keep these useful absolute symbols */
		if (strcmp(name, "__kernel_syscall_via_break") &&
		    strcmp(name, "__kernel_syscall_via_epc") &&
		    strcmp(name, "__kernel_sigtramp") &&
		    strcmp(name, "__gp"))
			return true;
	}

	return false;
}

static void check_symbol_range(const char *sym, unsigned long long addr,
			       struct addr_range *ranges, int entries)
{
	size_t i;
	struct addr_range *ar;

	for (i = 0; i < entries; ++i) {
		ar = &ranges[i];

		if (strcmp(sym, ar->start_sym) == 0) {
			ar->start = addr;
			return;
		} else if (strcmp(sym, ar->end_sym) == 0) {
			ar->end = addr;
			return;
		}
	}
}

static struct sym_entry *read_symbol(FILE *in)
{
	char name[500], type;
	unsigned long long addr;
	unsigned int len;
	struct sym_entry *sym;
	int rc;

	rc = fscanf(in, "%llx %c %499s\n", &addr, &type, name);
	if (rc != 3) {
		if (rc != EOF && fgets(name, 500, in) == NULL)
			fprintf(stderr, "Read error or end of file.\n");
		return NULL;
	}
	if (strlen(name) >= KSYM_NAME_LEN) {
		fprintf(stderr, "Symbol %s too long for kallsyms (%zu >= %d).\n"
				"Please increase KSYM_NAME_LEN both in kernel and kallsyms.c\n",
			name, strlen(name), KSYM_NAME_LEN);
		return NULL;
	}

	if (strcmp(name, "_text") == 0)
		_text = addr;

	/* Ignore most absolute/undefined (?) symbols. */
	if (is_ignored_symbol(name, type))
		return NULL;

	check_symbol_range(name, addr, text_ranges, ARRAY_SIZE(text_ranges));
	check_symbol_range(name, addr, &percpu_range, 1);

	/* include the type field in the symbol name, so that it gets
	 * compressed together */

	len = strlen(name) + 1;

	sym = malloc(sizeof(*sym) + len + 1);
	if (!sym) {
		fprintf(stderr, "kallsyms failure: "
			"unable to allocate required amount of memory\n");
		exit(EXIT_FAILURE);
	}
	sym->addr = addr;
	sym->len = len;
	sym->sym[0] = type;
	strcpy(sym_name(sym), name);
	sym->percpu_absolute = 0;

	return sym;
}

static int symbol_in_range(const struct sym_entry *s,
			   const struct addr_range *ranges, int entries)
{
	size_t i;
	const struct addr_range *ar;

	for (i = 0; i < entries; ++i) {
		ar = &ranges[i];

		if (s->addr >= ar->start && s->addr <= ar->end)
			return 1;
	}

	return 0;
}

static int symbol_valid(const struct sym_entry *s)
{
	const char *name = sym_name(s);

	/* if --all-symbols is not specified, then symbols outside the text
	 * and inittext sections are discarded */
	if (!all_symbols) {
		if (symbol_in_range(s, text_ranges,
				    ARRAY_SIZE(text_ranges)) == 0)
			return 0;
		/* Corner case.  Discard any symbols with the same value as
		 * _etext _einittext; they can move between pass 1 and 2 when
		 * the kallsyms data are added.  If these symbols move then
		 * they may get dropped in pass 2, which breaks the kallsyms
		 * rules.
		 */
		if ((s->addr == text_range_text->end &&
		     strcmp(name, text_range_text->end_sym)) ||
		    (s->addr == text_range_inittext->end &&
		     strcmp(name, text_range_inittext->end_sym)))
			return 0;
	}

	return 1;
}

/* remove all the invalid symbols from the table */
static void shrink_table(void)
{
	unsigned int i, pos;

	pos = 0;
	for (i = 0; i < table_cnt; i++) {
		if (symbol_valid(table[i])) {
			if (pos != i)
				table[pos] = table[i];
			pos++;
		} else {
			free(table[i]);
		}
	}
	table_cnt = pos;

	/* When valid symbol is not registered, exit to error */
	if (!table_cnt) {
		fprintf(stderr, "No valid symbol.\n");
		exit(1);
	}
}

static void read_map(FILE *in)
{
	struct sym_entry *sym;

	while (!feof(in)) {
		sym = read_symbol(in);
		if (!sym)
			continue;

		sym->start_pos = table_cnt;

		if (table_cnt >= table_size) {
			table_size += 10000;
			table = realloc(table, sizeof(*table) * table_size);
			if (!table) {
				fprintf(stderr, "out of memory\n");
				exit (1);
			}
		}

		table[table_cnt++] = sym;
	}
}

static void output_label(const char *label)
{
	printf(".globl %s\n", label);
	printf("\tALGN\n");
	printf("%s:\n", label);
}

/* Provide proper symbols relocatability by their '_text' relativeness. */
static void output_address(unsigned long long addr)
{
	if (_text <= addr)
		printf("\tPTR\t_text + %#llx\n", addr - _text);
	else
		printf("\tPTR\t_text - %#llx\n", _text - addr);
}

/* uncompress a compressed symbol. When this function is called, the best table
 * might still be compressed itself, so the function needs to be recursive */
static int expand_symbol(const unsigned char *data, int len, char *result)
{
	int c, rlen, total=0;

	while (len) {
		c = *data;
		/* if the table holds a single char that is the same as the one
		 * we are looking for, then end the search */
		if (best_table[c][0]==c && best_table_len[c]==1) {
			*result++ = c;
			total++;
		} else {
			/* if not, recurse and expand */
			rlen = expand_symbol(best_table[c], best_table_len[c], result);
			total += rlen;
			result += rlen;
		}
		data++;
		len--;
	}
	*result=0;

	return total;
}

static int symbol_absolute(const struct sym_entry *s)
{
	return s->percpu_absolute;
}

static void write_src(void)
{
	unsigned int i, k, off;
	unsigned int best_idx[256];
	unsigned int *markers;
	char buf[KSYM_NAME_LEN];

	printf("#include <asm/bitsperlong.h>\n");
	printf("#if BITS_PER_LONG == 64\n");
	printf("#define PTR .quad\n");
	printf("#define ALGN .balign 8\n");
	printf("#else\n");
	printf("#define PTR .long\n");
	printf("#define ALGN .balign 4\n");
	printf("#endif\n");

	printf("\t.section .rodata, \"a\"\n");

	if (!base_relative)
		output_label("kallsyms_addresses");
	else
		output_label("kallsyms_offsets");

	for (i = 0; i < table_cnt; i++) {
		if (base_relative) {
			/*
			 * Use the offset relative to the lowest value
			 * encountered of all relative symbols, and emit
			 * non-relocatable fixed offsets that will be fixed
			 * up at runtime.
			 */

			long long offset;
			int overflow;

			if (!absolute_percpu) {
				offset = table[i]->addr - relative_base;
				overflow = (offset < 0 || offset > UINT_MAX);
			} else if (symbol_absolute(table[i])) {
				offset = table[i]->addr;
				overflow = (offset < 0 || offset > INT_MAX);
			} else {
				offset = relative_base - table[i]->addr - 1;
				overflow = (offset < INT_MIN || offset >= 0);
			}
			if (overflow) {
				fprintf(stderr, "kallsyms failure: "
					"%s symbol value %#llx out of range in relative mode\n",
					symbol_absolute(table[i]) ? "absolute" : "relative",
					table[i]->addr);
				exit(EXIT_FAILURE);
			}
			printf("\t.long\t%#x\n", (int)offset);
		} else if (!symbol_absolute(table[i])) {
			output_address(table[i]->addr);
		} else {
			printf("\tPTR\t%#llx\n", table[i]->addr);
		}
	}
	printf("\n");

	if (base_relative) {
		output_label("kallsyms_relative_base");
		output_address(relative_base);
		printf("\n");
	}

	output_label("kallsyms_num_syms");
	printf("\t.long\t%u\n", table_cnt);
	printf("\n");

	/* table of offset markers, that give the offset in the compressed stream
	 * every 256 symbols */
	markers = malloc(sizeof(unsigned int) * ((table_cnt + 255) / 256));
	if (!markers) {
		fprintf(stderr, "kallsyms failure: "
			"unable to allocate required memory\n");
		exit(EXIT_FAILURE);
	}

	output_label("kallsyms_names");
	off = 0;
	for (i = 0; i < table_cnt; i++) {
		if ((i & 0xFF) == 0)
			markers[i >> 8] = off;

		printf("\t.byte 0x%02x", table[i]->len);
		for (k = 0; k < table[i]->len; k++)
			printf(", 0x%02x", table[i]->sym[k]);
		printf("\n");

		off += table[i]->len + 1;
	}
	printf("\n");

	output_label("kallsyms_markers");
	for (i = 0; i < ((table_cnt + 255) >> 8); i++)
		printf("\t.long\t%u\n", markers[i]);
	printf("\n");

	free(markers);

	output_label("kallsyms_token_table");
	off = 0;
	for (i = 0; i < 256; i++) {
		best_idx[i] = off;
		expand_symbol(best_table[i], best_table_len[i], buf);
		printf("\t.asciz\t\"%s\"\n", buf);
		off += strlen(buf) + 1;
	}
	printf("\n");

	output_label("kallsyms_token_index");
	for (i = 0; i < 256; i++)
		printf("\t.short\t%d\n", best_idx[i]);
	printf("\n");
}


/* table lookup compression functions */

/* count all the possible tokens in a symbol */
static void learn_symbol(const unsigned char *symbol, int len)
{
	int i;

	for (i = 0; i < len - 1; i++)
		token_profit[ symbol[i] + (symbol[i + 1] << 8) ]++;
}

/* decrease the count for all the possible tokens in a symbol */
static void forget_symbol(const unsigned char *symbol, int len)
{
	int i;

	for (i = 0; i < len - 1; i++)
		token_profit[ symbol[i] + (symbol[i + 1] << 8) ]--;
}

/* do the initial token count */
static void build_initial_tok_table(void)
{
	unsigned int i;

<<<<<<< HEAD
	pos = 0;
	for (i = 0; i < table_cnt; i++) {
		if ( symbol_valid(&table[i]) ) {
			if (pos != i)
				table[pos] = table[i];
			learn_symbol(table[pos].sym, table[pos].len);
			pos++;
		} else {
			free(table[i].sym);
		}
	}
	table_cnt = pos;
=======
	for (i = 0; i < table_cnt; i++)
		learn_symbol(table[i]->sym, table[i]->len);
>>>>>>> c1084c27
}

static unsigned char *find_token(unsigned char *str, int len,
				 const unsigned char *token)
{
	int i;

	for (i = 0; i < len - 1; i++) {
		if (str[i] == token[0] && str[i+1] == token[1])
			return &str[i];
	}
	return NULL;
}

/* replace a given token in all the valid symbols. Use the sampled symbols
 * to update the counts */
static void compress_symbols(const unsigned char *str, int idx)
{
	unsigned int i, len, size;
	unsigned char *p1, *p2;

	for (i = 0; i < table_cnt; i++) {

		len = table[i]->len;
		p1 = table[i]->sym;

		/* find the token on the symbol */
		p2 = find_token(p1, len, str);
		if (!p2) continue;

		/* decrease the counts for this symbol's tokens */
		forget_symbol(table[i]->sym, len);

		size = len;

		do {
			*p2 = idx;
			p2++;
			size -= (p2 - p1);
			memmove(p2, p2 + 1, size);
			p1 = p2;
			len--;

			if (size < 2) break;

			/* find the token on the symbol */
			p2 = find_token(p1, size, str);

		} while (p2);

		table[i]->len = len;

		/* increase the counts for this symbol's new tokens */
		learn_symbol(table[i]->sym, len);
	}
}

/* search the token with the maximum profit */
static int find_best_token(void)
{
	int i, best, bestprofit;

	bestprofit=-10000;
	best = 0;

	for (i = 0; i < 0x10000; i++) {
		if (token_profit[i] > bestprofit) {
			best = i;
			bestprofit = token_profit[i];
		}
	}
	return best;
}

/* this is the core of the algorithm: calculate the "best" table */
static void optimize_result(void)
{
	int i, best;

	/* using the '\0' symbol last allows compress_symbols to use standard
	 * fast string functions */
	for (i = 255; i >= 0; i--) {

		/* if this table slot is empty (it is not used by an actual
		 * original char code */
		if (!best_table_len[i]) {

			/* find the token with the best profit value */
			best = find_best_token();
			if (token_profit[best] == 0)
				break;

			/* place it in the "best" table */
			best_table_len[i] = 2;
			best_table[i][0] = best & 0xFF;
			best_table[i][1] = (best >> 8) & 0xFF;

			/* replace this token in all the valid symbols */
			compress_symbols(best_table[i], i);
		}
	}
}

/* start by placing the symbols that are actually used on the table */
static void insert_real_symbols_in_table(void)
{
	unsigned int i, j, c;

	for (i = 0; i < table_cnt; i++) {
		for (j = 0; j < table[i]->len; j++) {
			c = table[i]->sym[j];
			best_table[c][0]=c;
			best_table_len[c]=1;
		}
	}
}

static void optimize_token_table(void)
{
	build_initial_tok_table();

	insert_real_symbols_in_table();

	optimize_result();
}

/* guess for "linker script provide" symbol */
static int may_be_linker_script_provide_symbol(const struct sym_entry *se)
{
	const char *symbol = sym_name(se);
	int len = se->len - 1;

	if (len < 8)
		return 0;

	if (symbol[0] != '_' || symbol[1] != '_')
		return 0;

	/* __start_XXXXX */
	if (!memcmp(symbol + 2, "start_", 6))
		return 1;

	/* __stop_XXXXX */
	if (!memcmp(symbol + 2, "stop_", 5))
		return 1;

	/* __end_XXXXX */
	if (!memcmp(symbol + 2, "end_", 4))
		return 1;

	/* __XXXXX_start */
	if (!memcmp(symbol + len - 6, "_start", 6))
		return 1;

	/* __XXXXX_end */
	if (!memcmp(symbol + len - 4, "_end", 4))
		return 1;

	return 0;
}

static int compare_symbols(const void *a, const void *b)
{
	const struct sym_entry *sa = *(const struct sym_entry **)a;
	const struct sym_entry *sb = *(const struct sym_entry **)b;
	int wa, wb;

	/* sort by address first */
	if (sa->addr > sb->addr)
		return 1;
	if (sa->addr < sb->addr)
		return -1;

	/* sort by "weakness" type */
	wa = (sa->sym[0] == 'w') || (sa->sym[0] == 'W');
	wb = (sb->sym[0] == 'w') || (sb->sym[0] == 'W');
	if (wa != wb)
		return wa - wb;

	/* sort by "linker script provide" type */
	wa = may_be_linker_script_provide_symbol(sa);
	wb = may_be_linker_script_provide_symbol(sb);
	if (wa != wb)
		return wa - wb;

	/* sort by the number of prefix underscores */
	wa = strspn(sym_name(sa), "_");
	wb = strspn(sym_name(sb), "_");
	if (wa != wb)
		return wa - wb;

	/* sort by initial order, so that other symbols are left undisturbed */
	return sa->start_pos - sb->start_pos;
}

static void sort_symbols(void)
{
	qsort(table, table_cnt, sizeof(table[0]), compare_symbols);
}

static void make_percpus_absolute(void)
{
	unsigned int i;

	for (i = 0; i < table_cnt; i++)
		if (symbol_in_range(table[i], &percpu_range, 1)) {
			/*
			 * Keep the 'A' override for percpu symbols to
			 * ensure consistent behavior compared to older
			 * versions of this tool.
			 */
			table[i]->sym[0] = 'A';
			table[i]->percpu_absolute = 1;
		}
}

/* find the minimum non-absolute symbol address */
static void record_relative_base(void)
{
	unsigned int i;

	for (i = 0; i < table_cnt; i++)
		if (!symbol_absolute(table[i])) {
			/*
			 * The table is sorted by address.
			 * Take the first non-absolute symbol value.
			 */
			relative_base = table[i]->addr;
			return;
		}
}

int main(int argc, char **argv)
{
	if (argc >= 2) {
		int i;
		for (i = 1; i < argc; i++) {
			if(strcmp(argv[i], "--all-symbols") == 0)
				all_symbols = 1;
			else if (strcmp(argv[i], "--absolute-percpu") == 0)
				absolute_percpu = 1;
			else if (strcmp(argv[i], "--base-relative") == 0)
				base_relative = 1;
			else
				usage();
		}
	} else if (argc != 1)
		usage();

	read_map(stdin);
	shrink_table();
	if (absolute_percpu)
		make_percpus_absolute();
	sort_symbols();
	if (base_relative)
		record_relative_base();
	optimize_token_table();
	write_src();

	return 0;
}<|MERGE_RESOLUTION|>--- conflicted
+++ resolved
@@ -528,23 +528,8 @@
 {
 	unsigned int i;
 
-<<<<<<< HEAD
-	pos = 0;
-	for (i = 0; i < table_cnt; i++) {
-		if ( symbol_valid(&table[i]) ) {
-			if (pos != i)
-				table[pos] = table[i];
-			learn_symbol(table[pos].sym, table[pos].len);
-			pos++;
-		} else {
-			free(table[i].sym);
-		}
-	}
-	table_cnt = pos;
-=======
 	for (i = 0; i < table_cnt; i++)
 		learn_symbol(table[i]->sym, table[i]->len);
->>>>>>> c1084c27
 }
 
 static unsigned char *find_token(unsigned char *str, int len,
