--- conflicted
+++ resolved
@@ -64,7 +64,7 @@
 	d
 ' $OUTFILE)
 
-# The entries in the following list do not result in an error.
+# The entries in the following list are not warned.
 # Please do not add a new entry. This list is only for existing ones.
 # The list will be reduced gradually, and deleted eventually. (hopefully)
 #
@@ -89,30 +89,22 @@
 include/uapi/linux/eventpoll.h:CONFIG_PM_SLEEP
 include/uapi/linux/hw_breakpoint.h:CONFIG_HAVE_MIXED_BREAKPOINTS_REGS
 include/uapi/linux/pktcdvd.h:CONFIG_CDROM_PKTCDVD_WCACHE
-<<<<<<< HEAD
-include/uapi/linux/raw.h:CONFIG_MAX_RAW_DEVS
-include/uapi/linux/fmd/Peripherals/fm_port_ioctls.h:CONFIG_COMPAT
-include/uapi/linux/fmd/Peripherals/fm_pcd_ioctls.h:CONFIG_COMPAT
-include/uapi/linux/fmd/Peripherals/fm_ioctls.h:CONFIG_COMPAT
-=======
->>>>>>> c1084c27
 "
 
 for c in $configs
 do
-	leak_error=1
+	warn=1
 
 	for ignore in $config_leak_ignores
 	do
 		if echo "$INFILE:$c" | grep -q "$ignore$"; then
-			leak_error=
+			warn=
 			break
 		fi
 	done
 
-	if [ "$leak_error" = 1 ]; then
-		echo "error: $INFILE: leak $c to user-space" >&2
-		exit 1
+	if [ "$warn" = 1 ]; then
+		echo "warning: $INFILE: leak $c to user-space" >&2
 	fi
 done
 
