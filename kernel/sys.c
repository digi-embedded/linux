--- conflicted
+++ resolved
@@ -497,11 +497,7 @@
 	 * for programs doing set*uid()+execve() by harmlessly deferring the
 	 * failure to the execve() stage.
 	 */
-<<<<<<< HEAD
-	if (is_ucounts_overlimit(new->ucounts, UCOUNT_RLIMIT_NPROC, rlimit(RLIMIT_NPROC)) &&
-=======
 	if (is_rlimit_overlimit(new->ucounts, UCOUNT_RLIMIT_NPROC, rlimit(RLIMIT_NPROC)) &&
->>>>>>> 29549c70
 			new->user != INIT_USER)
 		current->flags |= PF_NPROC_EXCEEDED;
 	else
