/*
 *  linux/kernel/time/timekeeping.c
 *
 *  Kernel timekeeping code and accessor functions
 *
 *  This code was moved from linux/kernel/timer.c.
 *  Please see that file for copyright and history logs.
 *
 */

#include <linux/timekeeper_internal.h>
#include <linux/module.h>
#include <linux/interrupt.h>
#include <linux/percpu.h>
#include <linux/init.h>
#include <linux/mm.h>
#include <linux/sched.h>
#include <linux/syscore_ops.h>
#include <linux/clocksource.h>
#include <linux/jiffies.h>
#include <linux/time.h>
#include <linux/tick.h>
#include <linux/stop_machine.h>
#include <linux/pvclock_gtod.h>
#include <linux/compiler.h>

#include "tick-internal.h"
#include "ntp_internal.h"
#include "timekeeping_internal.h"

#define TK_CLEAR_NTP		(1 << 0)
#define TK_MIRROR		(1 << 1)
#define TK_CLOCK_WAS_SET	(1 << 2)

/*
 * The most important data for readout fits into a single 64 byte
 * cache line.
 */
static struct {
	seqcount_t		seq;
	struct timekeeper	timekeeper;
} tk_core ____cacheline_aligned;

static DEFINE_RAW_SPINLOCK(timekeeper_lock);
static struct timekeeper shadow_timekeeper;

/**
 * struct tk_fast - NMI safe timekeeper
 * @seq:	Sequence counter for protecting updates. The lowest bit
 *		is the index for the tk_read_base array
 * @base:	tk_read_base array. Access is indexed by the lowest bit of
 *		@seq.
 *
 * See @update_fast_timekeeper() below.
 */
struct tk_fast {
	seqcount_t		seq;
	struct tk_read_base	base[2];
};

static struct tk_fast tk_fast_mono ____cacheline_aligned;
static struct tk_fast tk_fast_raw  ____cacheline_aligned;

/* flag for if timekeeping is suspended */
int __read_mostly timekeeping_suspended;

static inline void tk_normalize_xtime(struct timekeeper *tk)
{
	while (tk->tkr_mono.xtime_nsec >= ((u64)NSEC_PER_SEC << tk->tkr_mono.shift)) {
		tk->tkr_mono.xtime_nsec -= (u64)NSEC_PER_SEC << tk->tkr_mono.shift;
		tk->xtime_sec++;
	}
}

static inline struct timespec64 tk_xtime(struct timekeeper *tk)
{
	struct timespec64 ts;

	ts.tv_sec = tk->xtime_sec;
	ts.tv_nsec = (long)(tk->tkr_mono.xtime_nsec >> tk->tkr_mono.shift);
	return ts;
}

static void tk_set_xtime(struct timekeeper *tk, const struct timespec64 *ts)
{
	tk->xtime_sec = ts->tv_sec;
	tk->tkr_mono.xtime_nsec = (u64)ts->tv_nsec << tk->tkr_mono.shift;
}

static void tk_xtime_add(struct timekeeper *tk, const struct timespec64 *ts)
{
	tk->xtime_sec += ts->tv_sec;
	tk->tkr_mono.xtime_nsec += (u64)ts->tv_nsec << tk->tkr_mono.shift;
	tk_normalize_xtime(tk);
}

static void tk_set_wall_to_mono(struct timekeeper *tk, struct timespec64 wtm)
{
	struct timespec64 tmp;

	/*
	 * Verify consistency of: offset_real = -wall_to_monotonic
	 * before modifying anything
	 */
	set_normalized_timespec64(&tmp, -tk->wall_to_monotonic.tv_sec,
					-tk->wall_to_monotonic.tv_nsec);
	WARN_ON_ONCE(tk->offs_real.tv64 != timespec64_to_ktime(tmp).tv64);
	tk->wall_to_monotonic = wtm;
	set_normalized_timespec64(&tmp, -wtm.tv_sec, -wtm.tv_nsec);
	tk->offs_real = timespec64_to_ktime(tmp);
	tk->offs_tai = ktime_add(tk->offs_real, ktime_set(tk->tai_offset, 0));
}

static inline void tk_update_sleep_time(struct timekeeper *tk, ktime_t delta)
{
	tk->offs_boot = ktime_add(tk->offs_boot, delta);
}

#ifdef CONFIG_DEBUG_TIMEKEEPING
#define WARNING_FREQ (HZ*300) /* 5 minute rate-limiting */

static void timekeeping_check_update(struct timekeeper *tk, cycle_t offset)
{

	cycle_t max_cycles = tk->tkr_mono.clock->max_cycles;
	const char *name = tk->tkr_mono.clock->name;

	if (offset > max_cycles) {
		printk_deferred("WARNING: timekeeping: Cycle offset (%lld) is larger than allowed by the '%s' clock's max_cycles value (%lld): time overflow danger\n",
				offset, name, max_cycles);
		printk_deferred("         timekeeping: Your kernel is sick, but tries to cope by capping time updates\n");
	} else {
		if (offset > (max_cycles >> 1)) {
			printk_deferred("INFO: timekeeping: Cycle offset (%lld) is larger than the '%s' clock's 50%% safety margin (%lld)\n",
					offset, name, max_cycles >> 1);
			printk_deferred("      timekeeping: Your kernel is still fine, but is feeling a bit nervous\n");
		}
	}

	if (tk->underflow_seen) {
		if (jiffies - tk->last_warning > WARNING_FREQ) {
			printk_deferred("WARNING: Underflow in clocksource '%s' observed, time update ignored.\n", name);
			printk_deferred("         Please report this, consider using a different clocksource, if possible.\n");
			printk_deferred("         Your kernel is probably still fine.\n");
			tk->last_warning = jiffies;
		}
		tk->underflow_seen = 0;
	}

	if (tk->overflow_seen) {
		if (jiffies - tk->last_warning > WARNING_FREQ) {
			printk_deferred("WARNING: Overflow in clocksource '%s' observed, time update capped.\n", name);
			printk_deferred("         Please report this, consider using a different clocksource, if possible.\n");
			printk_deferred("         Your kernel is probably still fine.\n");
			tk->last_warning = jiffies;
		}
		tk->overflow_seen = 0;
	}
}

static inline cycle_t timekeeping_get_delta(struct tk_read_base *tkr)
{
	struct timekeeper *tk = &tk_core.timekeeper;
	cycle_t now, last, mask, max, delta;
	unsigned int seq;

	/*
	 * Since we're called holding a seqlock, the data may shift
	 * under us while we're doing the calculation. This can cause
	 * false positives, since we'd note a problem but throw the
	 * results away. So nest another seqlock here to atomically
	 * grab the points we are checking with.
	 */
	do {
		seq = read_seqcount_begin(&tk_core.seq);
		now = tkr->read(tkr->clock);
		last = tkr->cycle_last;
		mask = tkr->mask;
		max = tkr->clock->max_cycles;
	} while (read_seqcount_retry(&tk_core.seq, seq));

	delta = clocksource_delta(now, last, mask);

	/*
	 * Try to catch underflows by checking if we are seeing small
	 * mask-relative negative values.
	 */
	if (unlikely((~delta & mask) < (mask >> 3))) {
		tk->underflow_seen = 1;
		delta = 0;
	}

	/* Cap delta value to the max_cycles values to avoid mult overflows */
	if (unlikely(delta > max)) {
		tk->overflow_seen = 1;
		delta = tkr->clock->max_cycles;
	}

	return delta;
}
#else
static inline void timekeeping_check_update(struct timekeeper *tk, cycle_t offset)
{
}
static inline cycle_t timekeeping_get_delta(struct tk_read_base *tkr)
{
	cycle_t cycle_now, delta;

	/* read clocksource */
	cycle_now = tkr->read(tkr->clock);

	/* calculate the delta since the last update_wall_time */
	delta = clocksource_delta(cycle_now, tkr->cycle_last, tkr->mask);

	return delta;
}
#endif

/**
 * tk_setup_internals - Set up internals to use clocksource clock.
 *
 * @tk:		The target timekeeper to setup.
 * @clock:		Pointer to clocksource.
 *
 * Calculates a fixed cycle/nsec interval for a given clocksource/adjustment
 * pair and interval request.
 *
 * Unless you're the timekeeping code, you should not be using this!
 */
static void tk_setup_internals(struct timekeeper *tk, struct clocksource *clock)
{
	cycle_t interval;
	u64 tmp, ntpinterval;
	struct clocksource *old_clock;

	++tk->cs_was_changed_seq;
	old_clock = tk->tkr_mono.clock;
	tk->tkr_mono.clock = clock;
	tk->tkr_mono.read = clock->read;
	tk->tkr_mono.mask = clock->mask;
	tk->tkr_mono.cycle_last = tk->tkr_mono.read(clock);

	tk->tkr_raw.clock = clock;
	tk->tkr_raw.read = clock->read;
	tk->tkr_raw.mask = clock->mask;
	tk->tkr_raw.cycle_last = tk->tkr_mono.cycle_last;

	/* Do the ns -> cycle conversion first, using original mult */
	tmp = NTP_INTERVAL_LENGTH;
	tmp <<= clock->shift;
	ntpinterval = tmp;
	tmp += clock->mult/2;
	do_div(tmp, clock->mult);
	if (tmp == 0)
		tmp = 1;

	interval = (cycle_t) tmp;
	tk->cycle_interval = interval;

	/* Go back from cycles -> shifted ns */
	tk->xtime_interval = (u64) interval * clock->mult;
	tk->xtime_remainder = ntpinterval - tk->xtime_interval;
	tk->raw_interval =
		((u64) interval * clock->mult) >> clock->shift;

	 /* if changing clocks, convert xtime_nsec shift units */
	if (old_clock) {
		int shift_change = clock->shift - old_clock->shift;
		if (shift_change < 0)
			tk->tkr_mono.xtime_nsec >>= -shift_change;
		else
			tk->tkr_mono.xtime_nsec <<= shift_change;
	}
	tk->tkr_raw.xtime_nsec = 0;

	tk->tkr_mono.shift = clock->shift;
	tk->tkr_raw.shift = clock->shift;

	tk->ntp_error = 0;
	tk->ntp_error_shift = NTP_SCALE_SHIFT - clock->shift;
	tk->ntp_tick = ntpinterval << tk->ntp_error_shift;

	/*
	 * The timekeeper keeps its own mult values for the currently
	 * active clocksource. These value will be adjusted via NTP
	 * to counteract clock drifting.
	 */
	tk->tkr_mono.mult = clock->mult;
	tk->tkr_raw.mult = clock->mult;
	tk->ntp_err_mult = 0;
}

/* Timekeeper helper functions. */

#ifdef CONFIG_ARCH_USES_GETTIMEOFFSET
static u32 default_arch_gettimeoffset(void) { return 0; }
u32 (*arch_gettimeoffset)(void) = default_arch_gettimeoffset;
#else
static inline u32 arch_gettimeoffset(void) { return 0; }
#endif

static inline u64 timekeeping_delta_to_ns(struct tk_read_base *tkr,
					  cycle_t delta)
{
	u64 nsec;

	nsec = delta * tkr->mult + tkr->xtime_nsec;
	nsec >>= tkr->shift;

	/* If arch requires, add in get_arch_timeoffset() */
	return nsec + arch_gettimeoffset();
}

static inline s64 timekeeping_get_ns(struct tk_read_base *tkr)
{
	cycle_t delta;

	delta = timekeeping_get_delta(tkr);
	return timekeeping_delta_to_ns(tkr, delta);
}

static inline s64 timekeeping_cycles_to_ns(struct tk_read_base *tkr,
					    cycle_t cycles)
{
	cycle_t delta;

	/* calculate the delta since the last update_wall_time */
	delta = clocksource_delta(cycles, tkr->cycle_last, tkr->mask);
	return timekeeping_delta_to_ns(tkr, delta);
}

/**
 * update_fast_timekeeper - Update the fast and NMI safe monotonic timekeeper.
 * @tkr: Timekeeping readout base from which we take the update
 *
 * We want to use this from any context including NMI and tracing /
 * instrumenting the timekeeping code itself.
 *
 * Employ the latch technique; see @raw_write_seqcount_latch.
 *
 * So if a NMI hits the update of base[0] then it will use base[1]
 * which is still consistent. In the worst case this can result is a
 * slightly wrong timestamp (a few nanoseconds). See
 * @ktime_get_mono_fast_ns.
 */
static void update_fast_timekeeper(struct tk_read_base *tkr, struct tk_fast *tkf)
{
	struct tk_read_base *base = tkf->base;

	/* Force readers off to base[1] */
	raw_write_seqcount_latch(&tkf->seq);

	/* Update base[0] */
	memcpy(base, tkr, sizeof(*base));

	/* Force readers back to base[0] */
	raw_write_seqcount_latch(&tkf->seq);

	/* Update base[1] */
	memcpy(base + 1, base, sizeof(*base));
}

/**
 * ktime_get_mono_fast_ns - Fast NMI safe access to clock monotonic
 *
 * This timestamp is not guaranteed to be monotonic across an update.
 * The timestamp is calculated by:
 *
 *	now = base_mono + clock_delta * slope
 *
 * So if the update lowers the slope, readers who are forced to the
 * not yet updated second array are still using the old steeper slope.
 *
 * tmono
 * ^
 * |    o  n
 * |   o n
 * |  u
 * | o
 * |o
 * |12345678---> reader order
 *
 * o = old slope
 * u = update
 * n = new slope
 *
 * So reader 6 will observe time going backwards versus reader 5.
 *
 * While other CPUs are likely to be able observe that, the only way
 * for a CPU local observation is when an NMI hits in the middle of
 * the update. Timestamps taken from that NMI context might be ahead
 * of the following timestamps. Callers need to be aware of that and
 * deal with it.
 */
static __always_inline u64 __ktime_get_fast_ns(struct tk_fast *tkf)
{
	struct tk_read_base *tkr;
	unsigned int seq;
	u64 now;

	do {
		seq = raw_read_seqcount_latch(&tkf->seq);
		tkr = tkf->base + (seq & 0x01);
		now = ktime_to_ns(tkr->base);

		now += timekeeping_delta_to_ns(tkr,
				clocksource_delta(
					tkr->read(tkr->clock),
					tkr->cycle_last,
					tkr->mask));
	} while (read_seqcount_retry(&tkf->seq, seq));

	return now;
}

u64 ktime_get_mono_fast_ns(void)
{
	return __ktime_get_fast_ns(&tk_fast_mono);
}
EXPORT_SYMBOL_GPL(ktime_get_mono_fast_ns);

u64 ktime_get_raw_fast_ns(void)
{
	return __ktime_get_fast_ns(&tk_fast_raw);
}
EXPORT_SYMBOL_GPL(ktime_get_raw_fast_ns);

/* Suspend-time cycles value for halted fast timekeeper. */
static cycle_t cycles_at_suspend;

static cycle_t dummy_clock_read(struct clocksource *cs)
{
	return cycles_at_suspend;
}

/**
 * halt_fast_timekeeper - Prevent fast timekeeper from accessing clocksource.
 * @tk: Timekeeper to snapshot.
 *
 * It generally is unsafe to access the clocksource after timekeeping has been
 * suspended, so take a snapshot of the readout base of @tk and use it as the
 * fast timekeeper's readout base while suspended.  It will return the same
 * number of cycles every time until timekeeping is resumed at which time the
 * proper readout base for the fast timekeeper will be restored automatically.
 */
static void halt_fast_timekeeper(struct timekeeper *tk)
{
	static struct tk_read_base tkr_dummy;
	struct tk_read_base *tkr = &tk->tkr_mono;

	memcpy(&tkr_dummy, tkr, sizeof(tkr_dummy));
	cycles_at_suspend = tkr->read(tkr->clock);
	tkr_dummy.read = dummy_clock_read;
	update_fast_timekeeper(&tkr_dummy, &tk_fast_mono);

	tkr = &tk->tkr_raw;
	memcpy(&tkr_dummy, tkr, sizeof(tkr_dummy));
	tkr_dummy.read = dummy_clock_read;
	update_fast_timekeeper(&tkr_dummy, &tk_fast_raw);
}

#ifdef CONFIG_GENERIC_TIME_VSYSCALL_OLD

static inline void update_vsyscall(struct timekeeper *tk)
{
	struct timespec xt, wm;

	xt = timespec64_to_timespec(tk_xtime(tk));
	wm = timespec64_to_timespec(tk->wall_to_monotonic);
	update_vsyscall_old(&xt, &wm, tk->tkr_mono.clock, tk->tkr_mono.mult,
			    tk->tkr_mono.cycle_last);
}

static inline void old_vsyscall_fixup(struct timekeeper *tk)
{
	s64 remainder;

	/*
	* Store only full nanoseconds into xtime_nsec after rounding
	* it up and add the remainder to the error difference.
	* XXX - This is necessary to avoid small 1ns inconsistnecies caused
	* by truncating the remainder in vsyscalls. However, it causes
	* additional work to be done in timekeeping_adjust(). Once
	* the vsyscall implementations are converted to use xtime_nsec
	* (shifted nanoseconds), and CONFIG_GENERIC_TIME_VSYSCALL_OLD
	* users are removed, this can be killed.
	*/
	remainder = tk->tkr_mono.xtime_nsec & ((1ULL << tk->tkr_mono.shift) - 1);
	if (remainder != 0) {
		tk->tkr_mono.xtime_nsec -= remainder;
		tk->tkr_mono.xtime_nsec += 1ULL << tk->tkr_mono.shift;
		tk->ntp_error += remainder << tk->ntp_error_shift;
		tk->ntp_error -= (1ULL << tk->tkr_mono.shift) << tk->ntp_error_shift;
	}
}
#else
#define old_vsyscall_fixup(tk)
#endif

static RAW_NOTIFIER_HEAD(pvclock_gtod_chain);

static void update_pvclock_gtod(struct timekeeper *tk, bool was_set)
{
	raw_notifier_call_chain(&pvclock_gtod_chain, was_set, tk);
}

/**
 * pvclock_gtod_register_notifier - register a pvclock timedata update listener
 */
int pvclock_gtod_register_notifier(struct notifier_block *nb)
{
	struct timekeeper *tk = &tk_core.timekeeper;
	unsigned long flags;
	int ret;

	raw_spin_lock_irqsave(&timekeeper_lock, flags);
	ret = raw_notifier_chain_register(&pvclock_gtod_chain, nb);
	update_pvclock_gtod(tk, true);
	raw_spin_unlock_irqrestore(&timekeeper_lock, flags);

	return ret;
}
EXPORT_SYMBOL_GPL(pvclock_gtod_register_notifier);

/**
 * pvclock_gtod_unregister_notifier - unregister a pvclock
 * timedata update listener
 */
int pvclock_gtod_unregister_notifier(struct notifier_block *nb)
{
	unsigned long flags;
	int ret;

	raw_spin_lock_irqsave(&timekeeper_lock, flags);
	ret = raw_notifier_chain_unregister(&pvclock_gtod_chain, nb);
	raw_spin_unlock_irqrestore(&timekeeper_lock, flags);

	return ret;
}
EXPORT_SYMBOL_GPL(pvclock_gtod_unregister_notifier);

/*
 * tk_update_leap_state - helper to update the next_leap_ktime
 */
static inline void tk_update_leap_state(struct timekeeper *tk)
{
	tk->next_leap_ktime = ntp_get_next_leap();
	if (tk->next_leap_ktime.tv64 != KTIME_MAX)
		/* Convert to monotonic time */
		tk->next_leap_ktime = ktime_sub(tk->next_leap_ktime, tk->offs_real);
}

/*
 * Update the ktime_t based scalar nsec members of the timekeeper
 */
static inline void tk_update_ktime_data(struct timekeeper *tk)
{
	u64 seconds;
	u32 nsec;

	/*
	 * The xtime based monotonic readout is:
	 *	nsec = (xtime_sec + wtm_sec) * 1e9 + wtm_nsec + now();
	 * The ktime based monotonic readout is:
	 *	nsec = base_mono + now();
	 * ==> base_mono = (xtime_sec + wtm_sec) * 1e9 + wtm_nsec
	 */
	seconds = (u64)(tk->xtime_sec + tk->wall_to_monotonic.tv_sec);
	nsec = (u32) tk->wall_to_monotonic.tv_nsec;
	tk->tkr_mono.base = ns_to_ktime(seconds * NSEC_PER_SEC + nsec);

	/* Update the monotonic raw base */
	tk->tkr_raw.base = timespec64_to_ktime(tk->raw_time);

	/*
	 * The sum of the nanoseconds portions of xtime and
	 * wall_to_monotonic can be greater/equal one second. Take
	 * this into account before updating tk->ktime_sec.
	 */
	nsec += (u32)(tk->tkr_mono.xtime_nsec >> tk->tkr_mono.shift);
	if (nsec >= NSEC_PER_SEC)
		seconds++;
	tk->ktime_sec = seconds;
}

/* must hold timekeeper_lock */
static void timekeeping_update(struct timekeeper *tk, unsigned int action)
{
	if (action & TK_CLEAR_NTP) {
		tk->ntp_error = 0;
		ntp_clear();
	}

	tk_update_leap_state(tk);
	tk_update_ktime_data(tk);

	update_vsyscall(tk);
	update_pvclock_gtod(tk, action & TK_CLOCK_WAS_SET);

	update_fast_timekeeper(&tk->tkr_mono, &tk_fast_mono);
	update_fast_timekeeper(&tk->tkr_raw,  &tk_fast_raw);

	if (action & TK_CLOCK_WAS_SET)
		tk->clock_was_set_seq++;
	/*
	 * The mirroring of the data to the shadow-timekeeper needs
	 * to happen last here to ensure we don't over-write the
	 * timekeeper structure on the next update with stale data
	 */
	if (action & TK_MIRROR)
		memcpy(&shadow_timekeeper, &tk_core.timekeeper,
		       sizeof(tk_core.timekeeper));
}

/**
 * timekeeping_forward_now - update clock to the current time
 *
 * Forward the current clock to update its state since the last call to
 * update_wall_time(). This is useful before significant clock changes,
 * as it avoids having to deal with this time offset explicitly.
 */
static void timekeeping_forward_now(struct timekeeper *tk)
{
	struct clocksource *clock = tk->tkr_mono.clock;
	cycle_t cycle_now, delta;
	s64 nsec;

	cycle_now = tk->tkr_mono.read(clock);
	delta = clocksource_delta(cycle_now, tk->tkr_mono.cycle_last, tk->tkr_mono.mask);
	tk->tkr_mono.cycle_last = cycle_now;
	tk->tkr_raw.cycle_last  = cycle_now;

	tk->tkr_mono.xtime_nsec += delta * tk->tkr_mono.mult;

	/* If arch requires, add in get_arch_timeoffset() */
	tk->tkr_mono.xtime_nsec += (u64)arch_gettimeoffset() << tk->tkr_mono.shift;

	tk_normalize_xtime(tk);

	nsec = clocksource_cyc2ns(delta, tk->tkr_raw.mult, tk->tkr_raw.shift);
	timespec64_add_ns(&tk->raw_time, nsec);
}

/**
 * __getnstimeofday64 - Returns the time of day in a timespec64.
 * @ts:		pointer to the timespec to be set
 *
 * Updates the time of day in the timespec.
 * Returns 0 on success, or -ve when suspended (timespec will be undefined).
 */
int __getnstimeofday64(struct timespec64 *ts)
{
	struct timekeeper *tk = &tk_core.timekeeper;
	unsigned long seq;
	s64 nsecs = 0;

	do {
		seq = read_seqcount_begin(&tk_core.seq);

		ts->tv_sec = tk->xtime_sec;
		nsecs = timekeeping_get_ns(&tk->tkr_mono);

	} while (read_seqcount_retry(&tk_core.seq, seq));

	ts->tv_nsec = 0;
	timespec64_add_ns(ts, nsecs);

	/*
	 * Do not bail out early, in case there were callers still using
	 * the value, even in the face of the WARN_ON.
	 */
	if (unlikely(timekeeping_suspended))
		return -EAGAIN;
	return 0;
}
EXPORT_SYMBOL(__getnstimeofday64);

/**
 * getnstimeofday64 - Returns the time of day in a timespec64.
 * @ts:		pointer to the timespec64 to be set
 *
 * Returns the time of day in a timespec64 (WARN if suspended).
 */
void getnstimeofday64(struct timespec64 *ts)
{
	WARN_ON(__getnstimeofday64(ts));
}
EXPORT_SYMBOL(getnstimeofday64);

ktime_t ktime_get(void)
{
	struct timekeeper *tk = &tk_core.timekeeper;
	unsigned int seq;
	ktime_t base;
	s64 nsecs;

	WARN_ON(timekeeping_suspended);

	do {
		seq = read_seqcount_begin(&tk_core.seq);
		base = tk->tkr_mono.base;
		nsecs = timekeeping_get_ns(&tk->tkr_mono);

	} while (read_seqcount_retry(&tk_core.seq, seq));

	return ktime_add_ns(base, nsecs);
}
EXPORT_SYMBOL_GPL(ktime_get);

u32 ktime_get_resolution_ns(void)
{
	struct timekeeper *tk = &tk_core.timekeeper;
	unsigned int seq;
	u32 nsecs;

	WARN_ON(timekeeping_suspended);

	do {
		seq = read_seqcount_begin(&tk_core.seq);
		nsecs = tk->tkr_mono.mult >> tk->tkr_mono.shift;
	} while (read_seqcount_retry(&tk_core.seq, seq));

	return nsecs;
}
EXPORT_SYMBOL_GPL(ktime_get_resolution_ns);

static ktime_t *offsets[TK_OFFS_MAX] = {
	[TK_OFFS_REAL]	= &tk_core.timekeeper.offs_real,
	[TK_OFFS_BOOT]	= &tk_core.timekeeper.offs_boot,
	[TK_OFFS_TAI]	= &tk_core.timekeeper.offs_tai,
};

ktime_t ktime_get_with_offset(enum tk_offsets offs)
{
	struct timekeeper *tk = &tk_core.timekeeper;
	unsigned int seq;
	ktime_t base, *offset = offsets[offs];
	s64 nsecs;

	WARN_ON(timekeeping_suspended);

	do {
		seq = read_seqcount_begin(&tk_core.seq);
		base = ktime_add(tk->tkr_mono.base, *offset);
		nsecs = timekeeping_get_ns(&tk->tkr_mono);

	} while (read_seqcount_retry(&tk_core.seq, seq));

	return ktime_add_ns(base, nsecs);

}
EXPORT_SYMBOL_GPL(ktime_get_with_offset);

/**
 * ktime_mono_to_any() - convert mononotic time to any other time
 * @tmono:	time to convert.
 * @offs:	which offset to use
 */
ktime_t ktime_mono_to_any(ktime_t tmono, enum tk_offsets offs)
{
	ktime_t *offset = offsets[offs];
	unsigned long seq;
	ktime_t tconv;

	do {
		seq = read_seqcount_begin(&tk_core.seq);
		tconv = ktime_add(tmono, *offset);
	} while (read_seqcount_retry(&tk_core.seq, seq));

	return tconv;
}
EXPORT_SYMBOL_GPL(ktime_mono_to_any);

/**
 * ktime_get_raw - Returns the raw monotonic time in ktime_t format
 */
ktime_t ktime_get_raw(void)
{
	struct timekeeper *tk = &tk_core.timekeeper;
	unsigned int seq;
	ktime_t base;
	s64 nsecs;

	do {
		seq = read_seqcount_begin(&tk_core.seq);
		base = tk->tkr_raw.base;
		nsecs = timekeeping_get_ns(&tk->tkr_raw);

	} while (read_seqcount_retry(&tk_core.seq, seq));

	return ktime_add_ns(base, nsecs);
}
EXPORT_SYMBOL_GPL(ktime_get_raw);

/**
 * ktime_get_ts64 - get the monotonic clock in timespec64 format
 * @ts:		pointer to timespec variable
 *
 * The function calculates the monotonic clock from the realtime
 * clock and the wall_to_monotonic offset and stores the result
 * in normalized timespec64 format in the variable pointed to by @ts.
 */
void ktime_get_ts64(struct timespec64 *ts)
{
	struct timekeeper *tk = &tk_core.timekeeper;
	struct timespec64 tomono;
	s64 nsec;
	unsigned int seq;

	WARN_ON(timekeeping_suspended);

	do {
		seq = read_seqcount_begin(&tk_core.seq);
		ts->tv_sec = tk->xtime_sec;
		nsec = timekeeping_get_ns(&tk->tkr_mono);
		tomono = tk->wall_to_monotonic;

	} while (read_seqcount_retry(&tk_core.seq, seq));

	ts->tv_sec += tomono.tv_sec;
	ts->tv_nsec = 0;
	timespec64_add_ns(ts, nsec + tomono.tv_nsec);
}
EXPORT_SYMBOL_GPL(ktime_get_ts64);

/**
 * ktime_get_seconds - Get the seconds portion of CLOCK_MONOTONIC
 *
 * Returns the seconds portion of CLOCK_MONOTONIC with a single non
 * serialized read. tk->ktime_sec is of type 'unsigned long' so this
 * works on both 32 and 64 bit systems. On 32 bit systems the readout
 * covers ~136 years of uptime which should be enough to prevent
 * premature wrap arounds.
 */
time64_t ktime_get_seconds(void)
{
	struct timekeeper *tk = &tk_core.timekeeper;

	WARN_ON(timekeeping_suspended);
	return tk->ktime_sec;
}
EXPORT_SYMBOL_GPL(ktime_get_seconds);

/**
 * ktime_get_real_seconds - Get the seconds portion of CLOCK_REALTIME
 *
 * Returns the wall clock seconds since 1970. This replaces the
 * get_seconds() interface which is not y2038 safe on 32bit systems.
 *
 * For 64bit systems the fast access to tk->xtime_sec is preserved. On
 * 32bit systems the access must be protected with the sequence
 * counter to provide "atomic" access to the 64bit tk->xtime_sec
 * value.
 */
time64_t ktime_get_real_seconds(void)
{
	struct timekeeper *tk = &tk_core.timekeeper;
	time64_t seconds;
	unsigned int seq;

	if (IS_ENABLED(CONFIG_64BIT))
		return tk->xtime_sec;

	do {
		seq = read_seqcount_begin(&tk_core.seq);
		seconds = tk->xtime_sec;

	} while (read_seqcount_retry(&tk_core.seq, seq));

	return seconds;
}
EXPORT_SYMBOL_GPL(ktime_get_real_seconds);

/**
 * __ktime_get_real_seconds - The same as ktime_get_real_seconds
 * but without the sequence counter protect. This internal function
 * is called just when timekeeping lock is already held.
 */
time64_t __ktime_get_real_seconds(void)
{
	struct timekeeper *tk = &tk_core.timekeeper;

	return tk->xtime_sec;
}

/**
 * ktime_get_snapshot - snapshots the realtime/monotonic raw clocks with counter
 * @systime_snapshot:	pointer to struct receiving the system time snapshot
 */
void ktime_get_snapshot(struct system_time_snapshot *systime_snapshot)
{
	struct timekeeper *tk = &tk_core.timekeeper;
	unsigned long seq;
	ktime_t base_raw;
	ktime_t base_real;
	s64 nsec_raw;
	s64 nsec_real;
	cycle_t now;

	WARN_ON_ONCE(timekeeping_suspended);

	do {
		seq = read_seqcount_begin(&tk_core.seq);

		now = tk->tkr_mono.read(tk->tkr_mono.clock);
		systime_snapshot->cs_was_changed_seq = tk->cs_was_changed_seq;
		systime_snapshot->clock_was_set_seq = tk->clock_was_set_seq;
		base_real = ktime_add(tk->tkr_mono.base,
				      tk_core.timekeeper.offs_real);
		base_raw = tk->tkr_raw.base;
		nsec_real = timekeeping_cycles_to_ns(&tk->tkr_mono, now);
		nsec_raw  = timekeeping_cycles_to_ns(&tk->tkr_raw, now);
	} while (read_seqcount_retry(&tk_core.seq, seq));

	systime_snapshot->cycles = now;
	systime_snapshot->real = ktime_add_ns(base_real, nsec_real);
	systime_snapshot->raw = ktime_add_ns(base_raw, nsec_raw);
}
EXPORT_SYMBOL_GPL(ktime_get_snapshot);

/* Scale base by mult/div checking for overflow */
static int scale64_check_overflow(u64 mult, u64 div, u64 *base)
{
	u64 tmp, rem;

	tmp = div64_u64_rem(*base, div, &rem);

	if (((int)sizeof(u64)*8 - fls64(mult) < fls64(tmp)) ||
	    ((int)sizeof(u64)*8 - fls64(mult) < fls64(rem)))
		return -EOVERFLOW;
	tmp *= mult;
	rem *= mult;

	do_div(rem, div);
	*base = tmp + rem;
	return 0;
}

/**
 * adjust_historical_crosststamp - adjust crosstimestamp previous to current interval
 * @history:			Snapshot representing start of history
 * @partial_history_cycles:	Cycle offset into history (fractional part)
 * @total_history_cycles:	Total history length in cycles
 * @discontinuity:		True indicates clock was set on history period
 * @ts:				Cross timestamp that should be adjusted using
 *	partial/total ratio
 *
 * Helper function used by get_device_system_crosststamp() to correct the
 * crosstimestamp corresponding to the start of the current interval to the
 * system counter value (timestamp point) provided by the driver. The
 * total_history_* quantities are the total history starting at the provided
 * reference point and ending at the start of the current interval. The cycle
 * count between the driver timestamp point and the start of the current
 * interval is partial_history_cycles.
 */
static int adjust_historical_crosststamp(struct system_time_snapshot *history,
					 cycle_t partial_history_cycles,
					 cycle_t total_history_cycles,
					 bool discontinuity,
					 struct system_device_crosststamp *ts)
{
	struct timekeeper *tk = &tk_core.timekeeper;
	u64 corr_raw, corr_real;
	bool interp_forward;
	int ret;

	if (total_history_cycles == 0 || partial_history_cycles == 0)
		return 0;

	/* Interpolate shortest distance from beginning or end of history */
	interp_forward = partial_history_cycles > total_history_cycles/2 ?
		true : false;
	partial_history_cycles = interp_forward ?
		total_history_cycles - partial_history_cycles :
		partial_history_cycles;

	/*
	 * Scale the monotonic raw time delta by:
	 *	partial_history_cycles / total_history_cycles
	 */
	corr_raw = (u64)ktime_to_ns(
		ktime_sub(ts->sys_monoraw, history->raw));
	ret = scale64_check_overflow(partial_history_cycles,
				     total_history_cycles, &corr_raw);
	if (ret)
		return ret;

	/*
	 * If there is a discontinuity in the history, scale monotonic raw
	 *	correction by:
	 *	mult(real)/mult(raw) yielding the realtime correction
	 * Otherwise, calculate the realtime correction similar to monotonic
	 *	raw calculation
	 */
	if (discontinuity) {
		corr_real = mul_u64_u32_div
			(corr_raw, tk->tkr_mono.mult, tk->tkr_raw.mult);
	} else {
		corr_real = (u64)ktime_to_ns(
			ktime_sub(ts->sys_realtime, history->real));
		ret = scale64_check_overflow(partial_history_cycles,
					     total_history_cycles, &corr_real);
		if (ret)
			return ret;
	}

	/* Fixup monotonic raw and real time time values */
	if (interp_forward) {
		ts->sys_monoraw = ktime_add_ns(history->raw, corr_raw);
		ts->sys_realtime = ktime_add_ns(history->real, corr_real);
	} else {
		ts->sys_monoraw = ktime_sub_ns(ts->sys_monoraw, corr_raw);
		ts->sys_realtime = ktime_sub_ns(ts->sys_realtime, corr_real);
	}

	return 0;
}

/*
 * cycle_between - true if test occurs chronologically between before and after
 */
static bool cycle_between(cycle_t before, cycle_t test, cycle_t after)
{
	if (test > before && test < after)
		return true;
	if (test < before && before > after)
		return true;
	return false;
}

/**
 * get_device_system_crosststamp - Synchronously capture system/device timestamp
 * @get_time_fn:	Callback to get simultaneous device time and
 *	system counter from the device driver
 * @ctx:		Context passed to get_time_fn()
 * @history_begin:	Historical reference point used to interpolate system
 *	time when counter provided by the driver is before the current interval
 * @xtstamp:		Receives simultaneously captured system and device time
 *
 * Reads a timestamp from a device and correlates it to system time
 */
int get_device_system_crosststamp(int (*get_time_fn)
				  (ktime_t *device_time,
				   struct system_counterval_t *sys_counterval,
				   void *ctx),
				  void *ctx,
				  struct system_time_snapshot *history_begin,
				  struct system_device_crosststamp *xtstamp)
{
	struct system_counterval_t system_counterval;
	struct timekeeper *tk = &tk_core.timekeeper;
	cycle_t cycles, now, interval_start;
	unsigned int clock_was_set_seq = 0;
	ktime_t base_real, base_raw;
	s64 nsec_real, nsec_raw;
	u8 cs_was_changed_seq;
	unsigned long seq;
	bool do_interp;
	int ret;

	do {
		seq = read_seqcount_begin(&tk_core.seq);
		/*
		 * Try to synchronously capture device time and a system
		 * counter value calling back into the device driver
		 */
		ret = get_time_fn(&xtstamp->device, &system_counterval, ctx);
		if (ret)
			return ret;

		/*
		 * Verify that the clocksource associated with the captured
		 * system counter value is the same as the currently installed
		 * timekeeper clocksource
		 */
		if (tk->tkr_mono.clock != system_counterval.cs)
			return -ENODEV;
		cycles = system_counterval.cycles;

		/*
		 * Check whether the system counter value provided by the
		 * device driver is on the current timekeeping interval.
		 */
		now = tk->tkr_mono.read(tk->tkr_mono.clock);
		interval_start = tk->tkr_mono.cycle_last;
		if (!cycle_between(interval_start, cycles, now)) {
			clock_was_set_seq = tk->clock_was_set_seq;
			cs_was_changed_seq = tk->cs_was_changed_seq;
			cycles = interval_start;
			do_interp = true;
		} else {
			do_interp = false;
		}

		base_real = ktime_add(tk->tkr_mono.base,
				      tk_core.timekeeper.offs_real);
		base_raw = tk->tkr_raw.base;

		nsec_real = timekeeping_cycles_to_ns(&tk->tkr_mono,
						     system_counterval.cycles);
		nsec_raw = timekeeping_cycles_to_ns(&tk->tkr_raw,
						    system_counterval.cycles);
	} while (read_seqcount_retry(&tk_core.seq, seq));

	xtstamp->sys_realtime = ktime_add_ns(base_real, nsec_real);
	xtstamp->sys_monoraw = ktime_add_ns(base_raw, nsec_raw);

	/*
	 * Interpolate if necessary, adjusting back from the start of the
	 * current interval
	 */
	if (do_interp) {
		cycle_t partial_history_cycles, total_history_cycles;
		bool discontinuity;

		/*
		 * Check that the counter value occurs after the provided
		 * history reference and that the history doesn't cross a
		 * clocksource change
		 */
		if (!history_begin ||
		    !cycle_between(history_begin->cycles,
				   system_counterval.cycles, cycles) ||
		    history_begin->cs_was_changed_seq != cs_was_changed_seq)
			return -EINVAL;
		partial_history_cycles = cycles - system_counterval.cycles;
		total_history_cycles = cycles - history_begin->cycles;
		discontinuity =
			history_begin->clock_was_set_seq != clock_was_set_seq;

		ret = adjust_historical_crosststamp(history_begin,
						    partial_history_cycles,
						    total_history_cycles,
						    discontinuity, xtstamp);
		if (ret)
			return ret;
	}

	return 0;
}
EXPORT_SYMBOL_GPL(get_device_system_crosststamp);

/**
 * do_gettimeofday - Returns the time of day in a timeval
 * @tv:		pointer to the timeval to be set
 *
 * NOTE: Users should be converted to using getnstimeofday()
 */
void do_gettimeofday(struct timeval *tv)
{
	struct timespec64 now;

	getnstimeofday64(&now);
	tv->tv_sec = now.tv_sec;
	tv->tv_usec = now.tv_nsec/1000;
}
EXPORT_SYMBOL(do_gettimeofday);

/**
 * do_settimeofday64 - Sets the time of day.
 * @ts:     pointer to the timespec64 variable containing the new time
 *
 * Sets the time of day to the new time and update NTP and notify hrtimers
 */
int do_settimeofday64(const struct timespec64 *ts)
{
	struct timekeeper *tk = &tk_core.timekeeper;
	struct timespec64 ts_delta, xt;
	unsigned long flags;
	int ret = 0;

	if (!timespec64_valid_strict(ts))
		return -EINVAL;

	raw_spin_lock_irqsave(&timekeeper_lock, flags);
	write_seqcount_begin(&tk_core.seq);

	timekeeping_forward_now(tk);

	xt = tk_xtime(tk);
	ts_delta.tv_sec = ts->tv_sec - xt.tv_sec;
	ts_delta.tv_nsec = ts->tv_nsec - xt.tv_nsec;

	if (timespec64_compare(&tk->wall_to_monotonic, &ts_delta) > 0) {
		ret = -EINVAL;
		goto out;
	}

	tk_set_wall_to_mono(tk, timespec64_sub(tk->wall_to_monotonic, ts_delta));

	tk_set_xtime(tk, ts);
out:
	timekeeping_update(tk, TK_CLEAR_NTP | TK_MIRROR | TK_CLOCK_WAS_SET);

	write_seqcount_end(&tk_core.seq);
	raw_spin_unlock_irqrestore(&timekeeper_lock, flags);

	/* signal hrtimers about time change */
	clock_was_set();

	return ret;
}
EXPORT_SYMBOL(do_settimeofday64);

/**
 * timekeeping_inject_offset - Adds or subtracts from the current time.
 * @tv:		pointer to the timespec variable containing the offset
 *
 * Adds or subtracts an offset value from the current time.
 */
int timekeeping_inject_offset(struct timespec *ts)
{
	struct timekeeper *tk = &tk_core.timekeeper;
	unsigned long flags;
	struct timespec64 ts64, tmp;
	int ret = 0;

	if (!timespec_inject_offset_valid(ts))
		return -EINVAL;

	ts64 = timespec_to_timespec64(*ts);

	raw_spin_lock_irqsave(&timekeeper_lock, flags);
	write_seqcount_begin(&tk_core.seq);

	timekeeping_forward_now(tk);

	/* Make sure the proposed value is valid */
	tmp = timespec64_add(tk_xtime(tk),  ts64);
	if (timespec64_compare(&tk->wall_to_monotonic, &ts64) > 0 ||
	    !timespec64_valid_strict(&tmp)) {
		ret = -EINVAL;
		goto error;
	}

	tk_xtime_add(tk, &ts64);
	tk_set_wall_to_mono(tk, timespec64_sub(tk->wall_to_monotonic, ts64));

error: /* even if we error out, we forwarded the time, so call update */
	timekeeping_update(tk, TK_CLEAR_NTP | TK_MIRROR | TK_CLOCK_WAS_SET);

	write_seqcount_end(&tk_core.seq);
	raw_spin_unlock_irqrestore(&timekeeper_lock, flags);

	/* signal hrtimers about time change */
	clock_was_set();

	return ret;
}
EXPORT_SYMBOL(timekeeping_inject_offset);


/**
 * timekeeping_get_tai_offset - Returns current TAI offset from UTC
 *
 */
s32 timekeeping_get_tai_offset(void)
{
	struct timekeeper *tk = &tk_core.timekeeper;
	unsigned int seq;
	s32 ret;

	do {
		seq = read_seqcount_begin(&tk_core.seq);
		ret = tk->tai_offset;
	} while (read_seqcount_retry(&tk_core.seq, seq));

	return ret;
}

/**
 * __timekeeping_set_tai_offset - Lock free worker function
 *
 */
static void __timekeeping_set_tai_offset(struct timekeeper *tk, s32 tai_offset)
{
	tk->tai_offset = tai_offset;
	tk->offs_tai = ktime_add(tk->offs_real, ktime_set(tai_offset, 0));
}

/**
 * timekeeping_set_tai_offset - Sets the current TAI offset from UTC
 *
 */
void timekeeping_set_tai_offset(s32 tai_offset)
{
	struct timekeeper *tk = &tk_core.timekeeper;
	unsigned long flags;

	raw_spin_lock_irqsave(&timekeeper_lock, flags);
	write_seqcount_begin(&tk_core.seq);
	__timekeeping_set_tai_offset(tk, tai_offset);
	timekeeping_update(tk, TK_MIRROR | TK_CLOCK_WAS_SET);
	write_seqcount_end(&tk_core.seq);
	raw_spin_unlock_irqrestore(&timekeeper_lock, flags);
	clock_was_set();
}

/**
 * change_clocksource - Swaps clocksources if a new one is available
 *
 * Accumulates current time interval and initializes new clocksource
 */
static int change_clocksource(void *data)
{
	struct timekeeper *tk = &tk_core.timekeeper;
	struct clocksource *new, *old;
	unsigned long flags;

	new = (struct clocksource *) data;

	raw_spin_lock_irqsave(&timekeeper_lock, flags);
	write_seqcount_begin(&tk_core.seq);

	timekeeping_forward_now(tk);
	/*
	 * If the cs is in module, get a module reference. Succeeds
	 * for built-in code (owner == NULL) as well.
	 */
	if (try_module_get(new->owner)) {
		if (!new->enable || new->enable(new) == 0) {
			old = tk->tkr_mono.clock;
			tk_setup_internals(tk, new);
			if (old->disable)
				old->disable(old);
			module_put(old->owner);
		} else {
			module_put(new->owner);
		}
	}
	timekeeping_update(tk, TK_CLEAR_NTP | TK_MIRROR | TK_CLOCK_WAS_SET);

	write_seqcount_end(&tk_core.seq);
	raw_spin_unlock_irqrestore(&timekeeper_lock, flags);

	return 0;
}

/**
 * timekeeping_notify - Install a new clock source
 * @clock:		pointer to the clock source
 *
 * This function is called from clocksource.c after a new, better clock
 * source has been registered. The caller holds the clocksource_mutex.
 */
int timekeeping_notify(struct clocksource *clock)
{
	struct timekeeper *tk = &tk_core.timekeeper;

	if (tk->tkr_mono.clock == clock)
		return 0;
	stop_machine(change_clocksource, clock, NULL);
	tick_clock_notify();
	return tk->tkr_mono.clock == clock ? 0 : -1;
}

/**
 * getrawmonotonic64 - Returns the raw monotonic time in a timespec
 * @ts:		pointer to the timespec64 to be set
 *
 * Returns the raw monotonic time (completely un-modified by ntp)
 */
void getrawmonotonic64(struct timespec64 *ts)
{
	struct timekeeper *tk = &tk_core.timekeeper;
	struct timespec64 ts64;
	unsigned long seq;
	s64 nsecs;

	do {
		seq = read_seqcount_begin(&tk_core.seq);
		nsecs = timekeeping_get_ns(&tk->tkr_raw);
		ts64 = tk->raw_time;

	} while (read_seqcount_retry(&tk_core.seq, seq));

	timespec64_add_ns(&ts64, nsecs);
	*ts = ts64;
}
EXPORT_SYMBOL(getrawmonotonic64);


/**
 * timekeeping_valid_for_hres - Check if timekeeping is suitable for hres
 */
int timekeeping_valid_for_hres(void)
{
	struct timekeeper *tk = &tk_core.timekeeper;
	unsigned long seq;
	int ret;

	do {
		seq = read_seqcount_begin(&tk_core.seq);

		ret = tk->tkr_mono.clock->flags & CLOCK_SOURCE_VALID_FOR_HRES;

	} while (read_seqcount_retry(&tk_core.seq, seq));

	return ret;
}

/**
 * timekeeping_max_deferment - Returns max time the clocksource can be deferred
 */
u64 timekeeping_max_deferment(void)
{
	struct timekeeper *tk = &tk_core.timekeeper;
	unsigned long seq;
	u64 ret;

	do {
		seq = read_seqcount_begin(&tk_core.seq);

		ret = tk->tkr_mono.clock->max_idle_ns;

	} while (read_seqcount_retry(&tk_core.seq, seq));

	return ret;
}

/**
 * read_persistent_clock -  Return time from the persistent clock.
 *
 * Weak dummy function for arches that do not yet support it.
 * Reads the time from the battery backed persistent clock.
 * Returns a timespec with tv_sec=0 and tv_nsec=0 if unsupported.
 *
 *  XXX - Do be sure to remove it once all arches implement it.
 */
void __weak read_persistent_clock(struct timespec *ts)
{
	ts->tv_sec = 0;
	ts->tv_nsec = 0;
}

void __weak read_persistent_clock64(struct timespec64 *ts64)
{
	struct timespec ts;

	read_persistent_clock(&ts);
	*ts64 = timespec_to_timespec64(ts);
}

/**
 * read_boot_clock64 -  Return time of the system start.
 *
 * Weak dummy function for arches that do not yet support it.
 * Function to read the exact time the system has been started.
 * Returns a timespec64 with tv_sec=0 and tv_nsec=0 if unsupported.
 *
 *  XXX - Do be sure to remove it once all arches implement it.
 */
void __weak read_boot_clock64(struct timespec64 *ts)
{
	ts->tv_sec = 0;
	ts->tv_nsec = 0;
}

/* Flag for if timekeeping_resume() has injected sleeptime */
static bool sleeptime_injected;

/* Flag for if there is a persistent clock on this platform */
static bool persistent_clock_exists;

/*
 * timekeeping_init - Initializes the clocksource and common timekeeping values
 */
void __init timekeeping_init(void)
{
	struct timekeeper *tk = &tk_core.timekeeper;
	struct clocksource *clock;
	unsigned long flags;
	struct timespec64 now, boot, tmp;

	read_persistent_clock64(&now);
	if (!timespec64_valid_strict(&now)) {
		pr_warn("WARNING: Persistent clock returned invalid value!\n"
			"         Check your CMOS/BIOS settings.\n");
		now.tv_sec = 0;
		now.tv_nsec = 0;
	} else if (now.tv_sec || now.tv_nsec)
		persistent_clock_exists = true;

	read_boot_clock64(&boot);
	if (!timespec64_valid_strict(&boot)) {
		pr_warn("WARNING: Boot clock returned invalid value!\n"
			"         Check your CMOS/BIOS settings.\n");
		boot.tv_sec = 0;
		boot.tv_nsec = 0;
	}

	raw_spin_lock_irqsave(&timekeeper_lock, flags);
	write_seqcount_begin(&tk_core.seq);
	ntp_init();

	clock = clocksource_default_clock();
	if (clock->enable)
		clock->enable(clock);
	tk_setup_internals(tk, clock);

	tk_set_xtime(tk, &now);
	tk->raw_time.tv_sec = 0;
	tk->raw_time.tv_nsec = 0;
	if (boot.tv_sec == 0 && boot.tv_nsec == 0)
		boot = tk_xtime(tk);

	set_normalized_timespec64(&tmp, -boot.tv_sec, -boot.tv_nsec);
	tk_set_wall_to_mono(tk, tmp);

	timekeeping_update(tk, TK_MIRROR | TK_CLOCK_WAS_SET);

	write_seqcount_end(&tk_core.seq);
	raw_spin_unlock_irqrestore(&timekeeper_lock, flags);
}

/* time in seconds when suspend began for persistent clock */
static struct timespec64 timekeeping_suspend_time;

/**
 * __timekeeping_inject_sleeptime - Internal function to add sleep interval
 * @delta: pointer to a timespec delta value
 *
 * Takes a timespec offset measuring a suspend interval and properly
 * adds the sleep offset to the timekeeping variables.
 */
static void __timekeeping_inject_sleeptime(struct timekeeper *tk,
					   struct timespec64 *delta)
{
	if (!timespec64_valid_strict(delta)) {
		printk_deferred(KERN_WARNING
				"__timekeeping_inject_sleeptime: Invalid "
				"sleep delta value!\n");
		return;
	}
	tk_xtime_add(tk, delta);
	tk_set_wall_to_mono(tk, timespec64_sub(tk->wall_to_monotonic, *delta));
	tk_update_sleep_time(tk, timespec64_to_ktime(*delta));
	tk_debug_account_sleep_time(delta);
}

#if defined(CONFIG_PM_SLEEP) && defined(CONFIG_RTC_HCTOSYS_DEVICE)
/**
 * We have three kinds of time sources to use for sleep time
 * injection, the preference order is:
 * 1) non-stop clocksource
 * 2) persistent clock (ie: RTC accessible when irqs are off)
 * 3) RTC
 *
 * 1) and 2) are used by timekeeping, 3) by RTC subsystem.
 * If system has neither 1) nor 2), 3) will be used finally.
 *
 *
 * If timekeeping has injected sleeptime via either 1) or 2),
 * 3) becomes needless, so in this case we don't need to call
 * rtc_resume(), and this is what timekeeping_rtc_skipresume()
 * means.
 */
bool timekeeping_rtc_skipresume(void)
{
	return sleeptime_injected;
}

/**
 * 1) can be determined whether to use or not only when doing
 * timekeeping_resume() which is invoked after rtc_suspend(),
 * so we can't skip rtc_suspend() surely if system has 1).
 *
 * But if system has 2), 2) will definitely be used, so in this
 * case we don't need to call rtc_suspend(), and this is what
 * timekeeping_rtc_skipsuspend() means.
 */
bool timekeeping_rtc_skipsuspend(void)
{
	return persistent_clock_exists;
}

/**
 * timekeeping_inject_sleeptime64 - Adds suspend interval to timeekeeping values
 * @delta: pointer to a timespec64 delta value
 *
 * This hook is for architectures that cannot support read_persistent_clock64
 * because their RTC/persistent clock is only accessible when irqs are enabled.
 * and also don't have an effective nonstop clocksource.
 *
 * This function should only be called by rtc_resume(), and allows
 * a suspend offset to be injected into the timekeeping values.
 */
void timekeeping_inject_sleeptime64(struct timespec64 *delta)
{
	struct timekeeper *tk = &tk_core.timekeeper;
	unsigned long flags;

	raw_spin_lock_irqsave(&timekeeper_lock, flags);
	write_seqcount_begin(&tk_core.seq);

	timekeeping_forward_now(tk);

	__timekeeping_inject_sleeptime(tk, delta);

	timekeeping_update(tk, TK_CLEAR_NTP | TK_MIRROR | TK_CLOCK_WAS_SET);

	write_seqcount_end(&tk_core.seq);
	raw_spin_unlock_irqrestore(&timekeeper_lock, flags);

	/* signal hrtimers about time change */
	clock_was_set();
}
#endif

/**
 * timekeeping_resume - Resumes the generic timekeeping subsystem.
 */
void timekeeping_resume(void)
{
	struct timekeeper *tk = &tk_core.timekeeper;
	struct clocksource *clock = tk->tkr_mono.clock;
	unsigned long flags;
	struct timespec64 ts_new, ts_delta;
	cycle_t cycle_now, cycle_delta;

	sleeptime_injected = false;
	read_persistent_clock64(&ts_new);

	clockevents_resume();
	clocksource_resume();

	raw_spin_lock_irqsave(&timekeeper_lock, flags);
	write_seqcount_begin(&tk_core.seq);

	/*
	 * After system resumes, we need to calculate the suspended time and
	 * compensate it for the OS time. There are 3 sources that could be
	 * used: Nonstop clocksource during suspend, persistent clock and rtc
	 * device.
	 *
	 * One specific platform may have 1 or 2 or all of them, and the
	 * preference will be:
	 *	suspend-nonstop clocksource -> persistent clock -> rtc
	 * The less preferred source will only be tried if there is no better
	 * usable source. The rtc part is handled separately in rtc core code.
	 */
	cycle_now = tk->tkr_mono.read(clock);
	if ((clock->flags & CLOCK_SOURCE_SUSPEND_NONSTOP) &&
		cycle_now > tk->tkr_mono.cycle_last) {
		u64 num, max = ULLONG_MAX;
		u32 mult = clock->mult;
		u32 shift = clock->shift;
		s64 nsec = 0;

		cycle_delta = clocksource_delta(cycle_now, tk->tkr_mono.cycle_last,
						tk->tkr_mono.mask);

		/*
		 * "cycle_delta * mutl" may cause 64 bits overflow, if the
		 * suspended time is too long. In that case we need do the
		 * 64 bits math carefully
		 */
		do_div(max, mult);
		if (cycle_delta > max) {
			num = div64_u64(cycle_delta, max);
			nsec = (((u64) max * mult) >> shift) * num;
			cycle_delta -= num * max;
		}
		nsec += ((u64) cycle_delta * mult) >> shift;

		ts_delta = ns_to_timespec64(nsec);
		sleeptime_injected = true;
	} else if (timespec64_compare(&ts_new, &timekeeping_suspend_time) > 0) {
		ts_delta = timespec64_sub(ts_new, timekeeping_suspend_time);
		sleeptime_injected = true;
	}

	if (sleeptime_injected)
		__timekeeping_inject_sleeptime(tk, &ts_delta);

	/* Re-base the last cycle value */
	tk->tkr_mono.cycle_last = cycle_now;
	tk->tkr_raw.cycle_last  = cycle_now;

	tk->ntp_error = 0;
	timekeeping_suspended = 0;
	timekeeping_update(tk, TK_MIRROR | TK_CLOCK_WAS_SET);
	write_seqcount_end(&tk_core.seq);
	raw_spin_unlock_irqrestore(&timekeeper_lock, flags);

	touch_softlockup_watchdog();

	tick_resume();
	hrtimers_resume();
}

int timekeeping_suspend(void)
{
	struct timekeeper *tk = &tk_core.timekeeper;
	unsigned long flags;
	struct timespec64		delta, delta_delta;
	static struct timespec64	old_delta;

	read_persistent_clock64(&timekeeping_suspend_time);

	/*
	 * On some systems the persistent_clock can not be detected at
	 * timekeeping_init by its return value, so if we see a valid
	 * value returned, update the persistent_clock_exists flag.
	 */
	if (timekeeping_suspend_time.tv_sec || timekeeping_suspend_time.tv_nsec)
		persistent_clock_exists = true;

	raw_spin_lock_irqsave(&timekeeper_lock, flags);
	write_seqcount_begin(&tk_core.seq);
	timekeeping_forward_now(tk);
	timekeeping_suspended = 1;

	if (persistent_clock_exists) {
		/*
		 * To avoid drift caused by repeated suspend/resumes,
		 * which each can add ~1 second drift error,
		 * try to compensate so the difference in system time
		 * and persistent_clock time stays close to constant.
		 */
		delta = timespec64_sub(tk_xtime(tk), timekeeping_suspend_time);
		delta_delta = timespec64_sub(delta, old_delta);
		if (abs(delta_delta.tv_sec) >= 2) {
			/*
			 * if delta_delta is too large, assume time correction
			 * has occurred and set old_delta to the current delta.
			 */
			old_delta = delta;
		} else {
			/* Otherwise try to adjust old_system to compensate */
			timekeeping_suspend_time =
				timespec64_add(timekeeping_suspend_time, delta_delta);
		}
	}

	timekeeping_update(tk, TK_MIRROR);
	halt_fast_timekeeper(tk);
	write_seqcount_end(&tk_core.seq);
	raw_spin_unlock_irqrestore(&timekeeper_lock, flags);

	tick_suspend();
	clocksource_suspend();
	clockevents_suspend();

	return 0;
}

/* sysfs resume/suspend bits for timekeeping */
static struct syscore_ops timekeeping_syscore_ops = {
	.resume		= timekeeping_resume,
	.suspend	= timekeeping_suspend,
};

static int __init timekeeping_init_ops(void)
{
	register_syscore_ops(&timekeeping_syscore_ops);
	return 0;
}
device_initcall(timekeeping_init_ops);

/*
 * Apply a multiplier adjustment to the timekeeper
 */
static __always_inline void timekeeping_apply_adjustment(struct timekeeper *tk,
							 s64 offset,
							 bool negative,
							 int adj_scale)
{
	s64 interval = tk->cycle_interval;
	s32 mult_adj = 1;

	if (negative) {
		mult_adj = -mult_adj;
		interval = -interval;
		offset  = -offset;
	}
	mult_adj <<= adj_scale;
	interval <<= adj_scale;
	offset <<= adj_scale;

	/*
	 * So the following can be confusing.
	 *
	 * To keep things simple, lets assume mult_adj == 1 for now.
	 *
	 * When mult_adj != 1, remember that the interval and offset values
	 * have been appropriately scaled so the math is the same.
	 *
	 * The basic idea here is that we're increasing the multiplier
	 * by one, this causes the xtime_interval to be incremented by
	 * one cycle_interval. This is because:
	 *	xtime_interval = cycle_interval * mult
	 * So if mult is being incremented by one:
	 *	xtime_interval = cycle_interval * (mult + 1)
	 * Its the same as:
	 *	xtime_interval = (cycle_interval * mult) + cycle_interval
	 * Which can be shortened to:
	 *	xtime_interval += cycle_interval
	 *
	 * So offset stores the non-accumulated cycles. Thus the current
	 * time (in shifted nanoseconds) is:
	 *	now = (offset * adj) + xtime_nsec
	 * Now, even though we're adjusting the clock frequency, we have
	 * to keep time consistent. In other words, we can't jump back
	 * in time, and we also want to avoid jumping forward in time.
	 *
	 * So given the same offset value, we need the time to be the same
	 * both before and after the freq adjustment.
	 *	now = (offset * adj_1) + xtime_nsec_1
	 *	now = (offset * adj_2) + xtime_nsec_2
	 * So:
	 *	(offset * adj_1) + xtime_nsec_1 =
	 *		(offset * adj_2) + xtime_nsec_2
	 * And we know:
	 *	adj_2 = adj_1 + 1
	 * So:
	 *	(offset * adj_1) + xtime_nsec_1 =
	 *		(offset * (adj_1+1)) + xtime_nsec_2
	 *	(offset * adj_1) + xtime_nsec_1 =
	 *		(offset * adj_1) + offset + xtime_nsec_2
	 * Canceling the sides:
	 *	xtime_nsec_1 = offset + xtime_nsec_2
	 * Which gives us:
	 *	xtime_nsec_2 = xtime_nsec_1 - offset
	 * Which simplfies to:
	 *	xtime_nsec -= offset
	 *
	 * XXX - TODO: Doc ntp_error calculation.
	 */
	if ((mult_adj > 0) && (tk->tkr_mono.mult + mult_adj < mult_adj)) {
		/* NTP adjustment caused clocksource mult overflow */
		WARN_ON_ONCE(1);
		return;
	}

	tk->tkr_mono.mult += mult_adj;
	tk->xtime_interval += interval;
	tk->tkr_mono.xtime_nsec -= offset;
	tk->ntp_error -= (interval - offset) << tk->ntp_error_shift;
}

/*
 * Calculate the multiplier adjustment needed to match the frequency
 * specified by NTP
 */
static __always_inline void timekeeping_freqadjust(struct timekeeper *tk,
							s64 offset)
{
	s64 interval = tk->cycle_interval;
	s64 xinterval = tk->xtime_interval;
	u32 base = tk->tkr_mono.clock->mult;
	u32 max = tk->tkr_mono.clock->maxadj;
	u32 cur_adj = tk->tkr_mono.mult;
	s64 tick_error;
	bool negative;
	u32 adj_scale;

	/* Remove any current error adj from freq calculation */
	if (tk->ntp_err_mult)
		xinterval -= tk->cycle_interval;

	tk->ntp_tick = ntp_tick_length();

	/* Calculate current error per tick */
	tick_error = ntp_tick_length() >> tk->ntp_error_shift;
	tick_error -= (xinterval + tk->xtime_remainder);

	/* Don't worry about correcting it if its small */
	if (likely((tick_error >= 0) && (tick_error <= interval)))
		return;

	/* preserve the direction of correction */
	negative = (tick_error < 0);

<<<<<<< HEAD
	/* Sort out the magnitude of the correction */
	tick_error = abs64(tick_error);
	for (adj = 0; tick_error > interval; adj++)
=======
	/* If any adjustment would pass the max, just return */
	if (negative && (cur_adj - 1) <= (base - max))
		return;
	if (!negative && (cur_adj + 1) >= (base + max))
		return;
	/*
	 * Sort out the magnitude of the correction, but
	 * avoid making so large a correction that we go
	 * over the max adjustment.
	 */
	adj_scale = 0;
	tick_error = abs(tick_error);
	while (tick_error > interval) {
		u32 adj = 1 << (adj_scale + 1);

		/* Check if adjustment gets us within 1 unit from the max */
		if (negative && (cur_adj - adj) <= (base - max))
			break;
		if (!negative && (cur_adj + adj) >= (base + max))
			break;

		adj_scale++;
>>>>>>> f2ed3bfc
		tick_error >>= 1;
	}

	/* scale the corrections */
	timekeeping_apply_adjustment(tk, offset, negative, adj_scale);
}

/*
 * Adjust the timekeeper's multiplier to the correct frequency
 * and also to reduce the accumulated error value.
 */
static void timekeeping_adjust(struct timekeeper *tk, s64 offset)
{
	/* Correct for the current frequency error */
	timekeeping_freqadjust(tk, offset);

	/* Next make a small adjustment to fix any cumulative error */
	if (!tk->ntp_err_mult && (tk->ntp_error > 0)) {
		tk->ntp_err_mult = 1;
		timekeeping_apply_adjustment(tk, offset, 0, 0);
	} else if (tk->ntp_err_mult && (tk->ntp_error <= 0)) {
		/* Undo any existing error adjustment */
		timekeeping_apply_adjustment(tk, offset, 1, 0);
		tk->ntp_err_mult = 0;
	}

	if (unlikely(tk->tkr_mono.clock->maxadj &&
		(abs(tk->tkr_mono.mult - tk->tkr_mono.clock->mult)
			> tk->tkr_mono.clock->maxadj))) {
		printk_once(KERN_WARNING
			"Adjusting %s more than 11%% (%ld vs %ld)\n",
			tk->tkr_mono.clock->name, (long)tk->tkr_mono.mult,
			(long)tk->tkr_mono.clock->mult + tk->tkr_mono.clock->maxadj);
	}

	/*
	 * It may be possible that when we entered this function, xtime_nsec
	 * was very small.  Further, if we're slightly speeding the clocksource
	 * in the code above, its possible the required corrective factor to
	 * xtime_nsec could cause it to underflow.
	 *
	 * Now, since we already accumulated the second, cannot simply roll
	 * the accumulated second back, since the NTP subsystem has been
	 * notified via second_overflow. So instead we push xtime_nsec forward
	 * by the amount we underflowed, and add that amount into the error.
	 *
	 * We'll correct this error next time through this function, when
	 * xtime_nsec is not as small.
	 */
	if (unlikely((s64)tk->tkr_mono.xtime_nsec < 0)) {
		s64 neg = -(s64)tk->tkr_mono.xtime_nsec;
		tk->tkr_mono.xtime_nsec = 0;
		tk->ntp_error += neg << tk->ntp_error_shift;
	}
}

/**
 * accumulate_nsecs_to_secs - Accumulates nsecs into secs
 *
 * Helper function that accumulates the nsecs greater than a second
 * from the xtime_nsec field to the xtime_secs field.
 * It also calls into the NTP code to handle leapsecond processing.
 *
 */
static inline unsigned int accumulate_nsecs_to_secs(struct timekeeper *tk)
{
	u64 nsecps = (u64)NSEC_PER_SEC << tk->tkr_mono.shift;
	unsigned int clock_set = 0;

	while (tk->tkr_mono.xtime_nsec >= nsecps) {
		int leap;

		tk->tkr_mono.xtime_nsec -= nsecps;
		tk->xtime_sec++;

		/* Figure out if its a leap sec and apply if needed */
		leap = second_overflow(tk->xtime_sec);
		if (unlikely(leap)) {
			struct timespec64 ts;

			tk->xtime_sec += leap;

			ts.tv_sec = leap;
			ts.tv_nsec = 0;
			tk_set_wall_to_mono(tk,
				timespec64_sub(tk->wall_to_monotonic, ts));

			__timekeeping_set_tai_offset(tk, tk->tai_offset - leap);

			clock_set = TK_CLOCK_WAS_SET;
		}
	}
	return clock_set;
}

/**
 * logarithmic_accumulation - shifted accumulation of cycles
 *
 * This functions accumulates a shifted interval of cycles into
 * into a shifted interval nanoseconds. Allows for O(log) accumulation
 * loop.
 *
 * Returns the unconsumed cycles.
 */
static cycle_t logarithmic_accumulation(struct timekeeper *tk, cycle_t offset,
						u32 shift,
						unsigned int *clock_set)
{
	cycle_t interval = tk->cycle_interval << shift;
	u64 raw_nsecs;

	/* If the offset is smaller than a shifted interval, do nothing */
	if (offset < interval)
		return offset;

	/* Accumulate one shifted interval */
	offset -= interval;
	tk->tkr_mono.cycle_last += interval;
	tk->tkr_raw.cycle_last  += interval;

	tk->tkr_mono.xtime_nsec += tk->xtime_interval << shift;
	*clock_set |= accumulate_nsecs_to_secs(tk);

	/* Accumulate raw time */
	raw_nsecs = (u64)tk->raw_interval << shift;
	raw_nsecs += tk->raw_time.tv_nsec;
	if (raw_nsecs >= NSEC_PER_SEC) {
		u64 raw_secs = raw_nsecs;
		raw_nsecs = do_div(raw_secs, NSEC_PER_SEC);
		tk->raw_time.tv_sec += raw_secs;
	}
	tk->raw_time.tv_nsec = raw_nsecs;

	/* Accumulate error between NTP and clock interval */
	tk->ntp_error += tk->ntp_tick << shift;
	tk->ntp_error -= (tk->xtime_interval + tk->xtime_remainder) <<
						(tk->ntp_error_shift + shift);

	return offset;
}

/**
 * update_wall_time - Uses the current clocksource to increment the wall time
 *
 */
void update_wall_time(void)
{
	struct timekeeper *real_tk = &tk_core.timekeeper;
	struct timekeeper *tk = &shadow_timekeeper;
	cycle_t offset;
	int shift = 0, maxshift;
	unsigned int clock_set = 0;
	unsigned long flags;

	raw_spin_lock_irqsave(&timekeeper_lock, flags);

	/* Make sure we're fully resumed: */
	if (unlikely(timekeeping_suspended))
		goto out;

#ifdef CONFIG_ARCH_USES_GETTIMEOFFSET
	offset = real_tk->cycle_interval;
#else
	offset = clocksource_delta(tk->tkr_mono.read(tk->tkr_mono.clock),
				   tk->tkr_mono.cycle_last, tk->tkr_mono.mask);
#endif

	/* Check if there's really nothing to do */
	if (offset < real_tk->cycle_interval)
		goto out;

	/* Do some additional sanity checking */
	timekeeping_check_update(real_tk, offset);

	/*
	 * With NO_HZ we may have to accumulate many cycle_intervals
	 * (think "ticks") worth of time at once. To do this efficiently,
	 * we calculate the largest doubling multiple of cycle_intervals
	 * that is smaller than the offset.  We then accumulate that
	 * chunk in one go, and then try to consume the next smaller
	 * doubled multiple.
	 */
	shift = ilog2(offset) - ilog2(tk->cycle_interval);
	shift = max(0, shift);
	/* Bound shift to one less than what overflows tick_length */
	maxshift = (64 - (ilog2(ntp_tick_length())+1)) - 1;
	shift = min(shift, maxshift);
	while (offset >= tk->cycle_interval) {
		offset = logarithmic_accumulation(tk, offset, shift,
							&clock_set);
		if (offset < tk->cycle_interval<<shift)
			shift--;
	}

	/* correct the clock when NTP error is too big */
	timekeeping_adjust(tk, offset);

	/*
	 * XXX This can be killed once everyone converts
	 * to the new update_vsyscall.
	 */
	old_vsyscall_fixup(tk);

	/*
	 * Finally, make sure that after the rounding
	 * xtime_nsec isn't larger than NSEC_PER_SEC
	 */
	clock_set |= accumulate_nsecs_to_secs(tk);

	write_seqcount_begin(&tk_core.seq);
	/*
	 * Update the real timekeeper.
	 *
	 * We could avoid this memcpy by switching pointers, but that
	 * requires changes to all other timekeeper usage sites as
	 * well, i.e. move the timekeeper pointer getter into the
	 * spinlocked/seqcount protected sections. And we trade this
	 * memcpy under the tk_core.seq against one before we start
	 * updating.
	 */
	timekeeping_update(tk, clock_set);
	memcpy(real_tk, tk, sizeof(*tk));
	/* The memcpy must come last. Do not put anything here! */
	write_seqcount_end(&tk_core.seq);
out:
	raw_spin_unlock_irqrestore(&timekeeper_lock, flags);
	if (clock_set)
		/* Have to call _delayed version, since in irq context*/
		clock_was_set_delayed();
}

/**
 * getboottime64 - Return the real time of system boot.
 * @ts:		pointer to the timespec64 to be set
 *
 * Returns the wall-time of boot in a timespec64.
 *
 * This is based on the wall_to_monotonic offset and the total suspend
 * time. Calls to settimeofday will affect the value returned (which
 * basically means that however wrong your real time clock is at boot time,
 * you get the right time here).
 */
void getboottime64(struct timespec64 *ts)
{
	struct timekeeper *tk = &tk_core.timekeeper;
	ktime_t t = ktime_sub(tk->offs_real, tk->offs_boot);

	*ts = ktime_to_timespec64(t);
}
EXPORT_SYMBOL_GPL(getboottime64);

unsigned long get_seconds(void)
{
	struct timekeeper *tk = &tk_core.timekeeper;

	return tk->xtime_sec;
}
EXPORT_SYMBOL(get_seconds);

struct timespec __current_kernel_time(void)
{
	struct timekeeper *tk = &tk_core.timekeeper;

	return timespec64_to_timespec(tk_xtime(tk));
}

struct timespec64 current_kernel_time64(void)
{
	struct timekeeper *tk = &tk_core.timekeeper;
	struct timespec64 now;
	unsigned long seq;

	do {
		seq = read_seqcount_begin(&tk_core.seq);

		now = tk_xtime(tk);
	} while (read_seqcount_retry(&tk_core.seq, seq));

	return now;
}
EXPORT_SYMBOL(current_kernel_time64);

struct timespec64 get_monotonic_coarse64(void)
{
	struct timekeeper *tk = &tk_core.timekeeper;
	struct timespec64 now, mono;
	unsigned long seq;

	do {
		seq = read_seqcount_begin(&tk_core.seq);

		now = tk_xtime(tk);
		mono = tk->wall_to_monotonic;
	} while (read_seqcount_retry(&tk_core.seq, seq));

	set_normalized_timespec64(&now, now.tv_sec + mono.tv_sec,
				now.tv_nsec + mono.tv_nsec);

	return now;
}
EXPORT_SYMBOL(get_monotonic_coarse64);

/*
 * Must hold jiffies_lock
 */
void do_timer(unsigned long ticks)
{
	jiffies_64 += ticks;
	calc_global_load(ticks);
}

/**
 * ktime_get_update_offsets_now - hrtimer helper
 * @cwsseq:	pointer to check and store the clock was set sequence number
 * @offs_real:	pointer to storage for monotonic -> realtime offset
 * @offs_boot:	pointer to storage for monotonic -> boottime offset
 * @offs_tai:	pointer to storage for monotonic -> clock tai offset
 *
 * Returns current monotonic time and updates the offsets if the
 * sequence number in @cwsseq and timekeeper.clock_was_set_seq are
 * different.
 *
 * Called from hrtimer_interrupt() or retrigger_next_event()
 */
ktime_t ktime_get_update_offsets_now(unsigned int *cwsseq, ktime_t *offs_real,
				     ktime_t *offs_boot, ktime_t *offs_tai)
{
	struct timekeeper *tk = &tk_core.timekeeper;
	unsigned int seq;
	ktime_t base;
	u64 nsecs;

	do {
		seq = read_seqcount_begin(&tk_core.seq);

		base = tk->tkr_mono.base;
		nsecs = timekeeping_get_ns(&tk->tkr_mono);
		base = ktime_add_ns(base, nsecs);

		if (*cwsseq != tk->clock_was_set_seq) {
			*cwsseq = tk->clock_was_set_seq;
			*offs_real = tk->offs_real;
			*offs_boot = tk->offs_boot;
			*offs_tai = tk->offs_tai;
		}

		/* Handle leapsecond insertion adjustments */
		if (unlikely(base.tv64 >= tk->next_leap_ktime.tv64))
			*offs_real = ktime_sub(tk->offs_real, ktime_set(1, 0));

	} while (read_seqcount_retry(&tk_core.seq, seq));

	return base;
}

/**
 * do_adjtimex() - Accessor function to NTP __do_adjtimex function
 */
int do_adjtimex(struct timex *txc)
{
	struct timekeeper *tk = &tk_core.timekeeper;
	unsigned long flags;
	struct timespec64 ts;
	s32 orig_tai, tai;
	int ret;

	/* Validate the data before disabling interrupts */
	ret = ntp_validate_timex(txc);
	if (ret)
		return ret;

	if (txc->modes & ADJ_SETOFFSET) {
		struct timespec delta;
		delta.tv_sec  = txc->time.tv_sec;
		delta.tv_nsec = txc->time.tv_usec;
		if (!(txc->modes & ADJ_NANO))
			delta.tv_nsec *= 1000;
		ret = timekeeping_inject_offset(&delta);
		if (ret)
			return ret;
	}

	getnstimeofday64(&ts);

	raw_spin_lock_irqsave(&timekeeper_lock, flags);
	write_seqcount_begin(&tk_core.seq);

	orig_tai = tai = tk->tai_offset;
	ret = __do_adjtimex(txc, &ts, &tai);

	if (tai != orig_tai) {
		__timekeeping_set_tai_offset(tk, tai);
		timekeeping_update(tk, TK_MIRROR | TK_CLOCK_WAS_SET);
	}
	tk_update_leap_state(tk);

	write_seqcount_end(&tk_core.seq);
	raw_spin_unlock_irqrestore(&timekeeper_lock, flags);

	if (tai != orig_tai)
		clock_was_set();

	ntp_notify_cmos_timer();

	return ret;
}

#ifdef CONFIG_NTP_PPS
/**
 * hardpps() - Accessor function to NTP __hardpps function
 */
void hardpps(const struct timespec64 *phase_ts, const struct timespec64 *raw_ts)
{
	unsigned long flags;

	raw_spin_lock_irqsave(&timekeeper_lock, flags);
	write_seqcount_begin(&tk_core.seq);

	__hardpps(phase_ts, raw_ts);

	write_seqcount_end(&tk_core.seq);
	raw_spin_unlock_irqrestore(&timekeeper_lock, flags);
}
EXPORT_SYMBOL(hardpps);
#endif

/**
 * xtime_update() - advances the timekeeping infrastructure
 * @ticks:	number of ticks, that have elapsed since the last call.
 *
 * Must be called with interrupts disabled.
 */
void xtime_update(unsigned long ticks)
{
	write_seqlock(&jiffies_lock);
	do_timer(ticks);
	write_sequnlock(&jiffies_lock);
	update_wall_time();
}<|MERGE_RESOLUTION|>--- conflicted
+++ resolved
@@ -1872,11 +1872,6 @@
 	/* preserve the direction of correction */
 	negative = (tick_error < 0);
 
-<<<<<<< HEAD
-	/* Sort out the magnitude of the correction */
-	tick_error = abs64(tick_error);
-	for (adj = 0; tick_error > interval; adj++)
-=======
 	/* If any adjustment would pass the max, just return */
 	if (negative && (cur_adj - 1) <= (base - max))
 		return;
@@ -1899,7 +1894,6 @@
 			break;
 
 		adj_scale++;
->>>>>>> f2ed3bfc
 		tick_error >>= 1;
 	}
 
