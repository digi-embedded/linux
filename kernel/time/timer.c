--- conflicted
+++ resolved
@@ -590,18 +590,6 @@
 	 * effective expiry time of the timer is required here
 	 * (bucket_expiry) instead of timer->expires.
 	 */
-<<<<<<< HEAD
-	if (time_before(timer->expires, base->clk)) {
-		/*
-		 * Prevent from forward_timer_base() moving the base->clk
-		 * backward
-		 */
-		base->next_expiry = base->clk;
-	} else {
-		base->next_expiry = timer->expires;
-	}
-	wake_up_nohz_cpu(base->cpu);
-=======
 	if (time_before(bucket_expiry, base->next_expiry)) {
 		/*
 		 * Set the next expiry time and kick the CPU so it
@@ -612,7 +600,6 @@
 		base->next_expiry_recalc = false;
 		trigger_dyntick_cpu(base, timer);
 	}
->>>>>>> c1084c27
 }
 
 static void internal_add_timer(struct timer_base *base, struct timer_list *timer)
@@ -925,10 +912,6 @@
 			return;
 		base->clk = base->next_expiry;
 	}
-<<<<<<< HEAD
-#endif
-=======
->>>>>>> c1084c27
 }
 
 
@@ -1720,37 +1703,6 @@
 }
 #endif
 
-<<<<<<< HEAD
-/*
- * Called from the timer interrupt handler to charge one tick to the current
- * process.  user_tick is 1 if the tick is user time, 0 for system.
- */
-void update_process_times(int user_tick)
-{
-	struct task_struct *p = current;
-
-	/* Note: this timer irq context must be accounted for as well. */
-	account_process_tick(p, user_tick);
-	run_local_timers();
-	rcu_sched_clock_irq(user_tick);
-#ifdef CONFIG_IRQ_WORK
-	if (in_irq())
-		irq_work_tick();
-#endif
-	scheduler_tick();
-	if (IS_ENABLED(CONFIG_POSIX_TIMERS))
-		run_posix_cpu_timers();
-
-	/* The current CPU might make use of net randoms without receiving IRQs
-	 * to renew them often enough. Let's update the net_rand_state from a
-	 * non-constant value that's not affine to the number of calls to make
-	 * sure it's updated when there's some activity (we don't care in idle).
-	 */
-	this_cpu_add(net_rand_state.s1, rol32(jiffies, 24) + user_tick);
-}
-
-=======
->>>>>>> c1084c27
 /**
  * __run_timers - run all expired timers (if any) on this CPU.
  * @base: the timer vector to be processed.
