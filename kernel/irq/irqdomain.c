--- conflicted
+++ resolved
@@ -549,11 +549,7 @@
 
 	hwirq = irq_data->hwirq;
 
-<<<<<<< HEAD
-	mutex_lock(&irq_domain_mutex);
-=======
 	mutex_lock(&domain->root->mutex);
->>>>>>> ccf0a997
 
 	irq_set_status_flags(irq, IRQ_NOREQUEST);
 
@@ -575,11 +571,7 @@
 	/* Clear reverse map for this hwirq */
 	irq_domain_clear_mapping(domain, hwirq);
 
-<<<<<<< HEAD
-	mutex_unlock(&irq_domain_mutex);
-=======
 	mutex_unlock(&domain->root->mutex);
->>>>>>> ccf0a997
 }
 
 static int irq_domain_associate_locked(struct irq_domain *domain, unsigned int virq,
@@ -629,15 +621,9 @@
 {
 	int ret;
 
-<<<<<<< HEAD
-	mutex_lock(&irq_domain_mutex);
-	ret = irq_domain_associate_locked(domain, virq, hwirq);
-	mutex_unlock(&irq_domain_mutex);
-=======
 	mutex_lock(&domain->root->mutex);
 	ret = irq_domain_associate_locked(domain, virq, hwirq);
 	mutex_unlock(&domain->root->mutex);
->>>>>>> ccf0a997
 
 	return ret;
 }
@@ -754,11 +740,7 @@
 		return 0;
 	}
 
-<<<<<<< HEAD
-	mutex_lock(&irq_domain_mutex);
-=======
 	mutex_lock(&domain->root->mutex);
->>>>>>> ccf0a997
 
 	/* Check if mapping already exists */
 	virq = irq_find_mapping(domain, hwirq);
@@ -769,11 +751,7 @@
 
 	virq = irq_create_mapping_affinity_locked(domain, hwirq, affinity);
 out:
-<<<<<<< HEAD
-	mutex_unlock(&irq_domain_mutex);
-=======
 	mutex_unlock(&domain->root->mutex);
->>>>>>> ccf0a997
 
 	return virq;
 }
@@ -842,11 +820,7 @@
 	if (WARN_ON(type & ~IRQ_TYPE_SENSE_MASK))
 		type &= IRQ_TYPE_SENSE_MASK;
 
-<<<<<<< HEAD
-	mutex_lock(&irq_domain_mutex);
-=======
 	mutex_lock(&domain->root->mutex);
->>>>>>> ccf0a997
 
 	/*
 	 * If we've already configured this interrupt,
@@ -906,11 +880,7 @@
 	/* Store trigger type */
 	irqd_set_trigger_type(irq_data, type);
 out:
-<<<<<<< HEAD
-	mutex_unlock(&irq_domain_mutex);
-=======
 	mutex_unlock(&domain->root->mutex);
->>>>>>> ccf0a997
 
 	return virq;
 }
@@ -1575,17 +1545,10 @@
 			return -EINVAL;
 	}
 
-<<<<<<< HEAD
-	mutex_lock(&irq_domain_mutex);
-	ret = irq_domain_alloc_irqs_locked(domain, irq_base, nr_irqs, node, arg,
-					   realloc, affinity);
-	mutex_unlock(&irq_domain_mutex);
-=======
 	mutex_lock(&domain->root->mutex);
 	ret = irq_domain_alloc_irqs_locked(domain, irq_base, nr_irqs, node, arg,
 					   realloc, affinity);
 	mutex_unlock(&domain->root->mutex);
->>>>>>> ccf0a997
 
 	return ret;
 }
