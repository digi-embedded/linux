--- conflicted
+++ resolved
@@ -65,7 +65,6 @@
 static int hibernation_mode = HIBERNATION_SHUTDOWN;
 
 bool freezer_test_done;
-bool snapshot_test;
 
 static const struct platform_hibernation_ops *hibernation_ops;
 
@@ -689,30 +688,18 @@
 {
 	int error;
 	unsigned int flags;
-	fmode_t mode = FMODE_READ;
-
-	if (snapshot_test)
-		mode |= FMODE_EXCL;
 
 	pm_pr_dbg("Loading hibernation image.\n");
 
 	lock_device_hotplug();
 	error = create_basic_memory_bitmaps();
 	if (error) {
-<<<<<<< HEAD
-		swsusp_close(mode);
-=======
 		swsusp_close(snapshot_test);
->>>>>>> ccf0a997
 		goto Unlock;
 	}
 
 	error = swsusp_read(&flags);
-<<<<<<< HEAD
-	swsusp_close(mode);
-=======
 	swsusp_close(snapshot_test);
->>>>>>> ccf0a997
 	if (!error)
 		error = hibernation_restore(flags & SF_PLATFORM_MODE);
 
@@ -730,6 +717,7 @@
  */
 int hibernate(void)
 {
+	bool snapshot_test = false;
 	unsigned int sleep_flags;
 	int error;
 
@@ -756,9 +744,6 @@
 	error = freeze_processes();
 	if (error)
 		goto Exit;
-
-	/* protected by system_transition_mutex */
-	snapshot_test = false;
 
 	lock_device_hotplug();
 	/* Allocate memory management structures */
@@ -921,40 +906,8 @@
 
 static int __init find_resume_device(void)
 {
-<<<<<<< HEAD
-	int error;
-
-	/*
-	 * If the user said "noresume".. bail out early.
-	 */
-	if (noresume || !hibernation_available())
-		return 0;
-
-	/*
-	 * name_to_dev_t() below takes a sysfs buffer mutex when sysfs
-	 * is configured into the kernel. Since the regular hibernate
-	 * trigger path is via sysfs which takes a buffer mutex before
-	 * calling hibernate functions (which take system_transition_mutex)
-	 * this can cause lockdep to complain about a possible ABBA deadlock
-	 * which cannot happen since we're in the boot code here and
-	 * sysfs can't be invoked yet. Therefore, we use a subclass
-	 * here to avoid lockdep complaining.
-	 */
-	mutex_lock_nested(&system_transition_mutex, SINGLE_DEPTH_NESTING);
-
-	snapshot_test = false;
-
-	if (swsusp_resume_device)
-		goto Check_image;
-
-	if (!strlen(resume_file)) {
-		error = -ENOENT;
-		goto Unlock;
-	}
-=======
 	if (!strlen(resume_file))
 		return -ENOENT;
->>>>>>> ccf0a997
 
 	pm_pr_dbg("Checking hibernation image partition %s\n", resume_file);
 
