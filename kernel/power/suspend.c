--- conflicted
+++ resolved
@@ -138,12 +138,9 @@
 			break;
 		}
 
-<<<<<<< HEAD
-=======
 		if (s2idle_ops && s2idle_ops->check)
 			s2idle_ops->check();
 
->>>>>>> 29549c70
 		s2idle_enter();
 	}
 
