// SPDX-License-Identifier: GPL-2.0-only
/*
 * kexec.c - kexec system call core code.
 * Copyright (C) 2002-2004 Eric Biederman  <ebiederm@xmission.com>
 */

#define pr_fmt(fmt) KBUILD_MODNAME ": " fmt

#include <linux/btf.h>
#include <linux/capability.h>
#include <linux/mm.h>
#include <linux/file.h>
#include <linux/slab.h>
#include <linux/fs.h>
#include <linux/kexec.h>
#include <linux/mutex.h>
#include <linux/list.h>
#include <linux/highmem.h>
#include <linux/syscalls.h>
#include <linux/reboot.h>
#include <linux/ioport.h>
#include <linux/hardirq.h>
#include <linux/elf.h>
#include <linux/elfcore.h>
#include <linux/utsname.h>
#include <linux/numa.h>
#include <linux/suspend.h>
#include <linux/device.h>
#include <linux/freezer.h>
#include <linux/panic_notifier.h>
#include <linux/pm.h>
#include <linux/cpu.h>
#include <linux/uaccess.h>
#include <linux/io.h>
#include <linux/console.h>
#include <linux/vmalloc.h>
#include <linux/swap.h>
#include <linux/syscore_ops.h>
#include <linux/compiler.h>
#include <linux/hugetlb.h>
#include <linux/objtool.h>
#include <linux/kmsg_dump.h>

#include <asm/page.h>
#include <asm/sections.h>

#include <crypto/hash.h>
#include "kexec_internal.h"

atomic_t __kexec_lock = ATOMIC_INIT(0);

/* Flag to indicate we are going to kexec a new kernel */
bool kexec_in_progress = false;


/* Location of the reserved area for the crash kernel */
struct resource crashk_res = {
	.name  = "Crash kernel",
	.start = 0,
	.end   = 0,
	.flags = IORESOURCE_BUSY | IORESOURCE_SYSTEM_RAM,
	.desc  = IORES_DESC_CRASH_KERNEL
};
struct resource crashk_low_res = {
	.name  = "Crash kernel",
	.start = 0,
	.end   = 0,
	.flags = IORESOURCE_BUSY | IORESOURCE_SYSTEM_RAM,
	.desc  = IORES_DESC_CRASH_KERNEL
};

int kexec_should_crash(struct task_struct *p)
{
	/*
	 * If crash_kexec_post_notifiers is enabled, don't run
	 * crash_kexec() here yet, which must be run after panic
	 * notifiers in panic().
	 */
	if (crash_kexec_post_notifiers)
		return 0;
	/*
	 * There are 4 panic() calls in make_task_dead() path, each of which
	 * corresponds to each of these 4 conditions.
	 */
	if (in_interrupt() || !p->pid || is_global_init(p) || panic_on_oops)
		return 1;
	return 0;
}

int kexec_crash_loaded(void)
{
	return !!kexec_crash_image;
}
EXPORT_SYMBOL_GPL(kexec_crash_loaded);

/*
 * When kexec transitions to the new kernel there is a one-to-one
 * mapping between physical and virtual addresses.  On processors
 * where you can disable the MMU this is trivial, and easy.  For
 * others it is still a simple predictable page table to setup.
 *
 * In that environment kexec copies the new kernel to its final
 * resting place.  This means I can only support memory whose
 * physical address can fit in an unsigned long.  In particular
 * addresses where (pfn << PAGE_SHIFT) > ULONG_MAX cannot be handled.
 * If the assembly stub has more restrictive requirements
 * KEXEC_SOURCE_MEMORY_LIMIT and KEXEC_DEST_MEMORY_LIMIT can be
 * defined more restrictively in <asm/kexec.h>.
 *
 * The code for the transition from the current kernel to the
 * new kernel is placed in the control_code_buffer, whose size
 * is given by KEXEC_CONTROL_PAGE_SIZE.  In the best case only a single
 * page of memory is necessary, but some architectures require more.
 * Because this memory must be identity mapped in the transition from
 * virtual to physical addresses it must live in the range
 * 0 - TASK_SIZE, as only the user space mappings are arbitrarily
 * modifiable.
 *
 * The assembly stub in the control code buffer is passed a linked list
 * of descriptor pages detailing the source pages of the new kernel,
 * and the destination addresses of those source pages.  As this data
 * structure is not used in the context of the current OS, it must
 * be self-contained.
 *
 * The code has been made to work with highmem pages and will use a
 * destination page in its final resting place (if it happens
 * to allocate it).  The end product of this is that most of the
 * physical address space, and most of RAM can be used.
 *
 * Future directions include:
 *  - allocating a page table with the control code buffer identity
 *    mapped, to simplify machine_kexec and make kexec_on_panic more
 *    reliable.
 */

/*
 * KIMAGE_NO_DEST is an impossible destination address..., for
 * allocating pages whose destination address we do not care about.
 */
#define KIMAGE_NO_DEST (-1UL)
#define PAGE_COUNT(x) (((x) + PAGE_SIZE - 1) >> PAGE_SHIFT)

static struct page *kimage_alloc_page(struct kimage *image,
				       gfp_t gfp_mask,
				       unsigned long dest);

int sanity_check_segment_list(struct kimage *image)
{
	int i;
	unsigned long nr_segments = image->nr_segments;
	unsigned long total_pages = 0;
	unsigned long nr_pages = totalram_pages();

	/*
	 * Verify we have good destination addresses.  The caller is
	 * responsible for making certain we don't attempt to load
	 * the new image into invalid or reserved areas of RAM.  This
	 * just verifies it is an address we can use.
	 *
	 * Since the kernel does everything in page size chunks ensure
	 * the destination addresses are page aligned.  Too many
	 * special cases crop of when we don't do this.  The most
	 * insidious is getting overlapping destination addresses
	 * simply because addresses are changed to page size
	 * granularity.
	 */
	for (i = 0; i < nr_segments; i++) {
		unsigned long mstart, mend;

		mstart = image->segment[i].mem;
		mend   = mstart + image->segment[i].memsz;
		if (mstart > mend)
			return -EADDRNOTAVAIL;
		if ((mstart & ~PAGE_MASK) || (mend & ~PAGE_MASK))
			return -EADDRNOTAVAIL;
		if (mend >= KEXEC_DESTINATION_MEMORY_LIMIT)
			return -EADDRNOTAVAIL;
	}

	/* Verify our destination addresses do not overlap.
	 * If we alloed overlapping destination addresses
	 * through very weird things can happen with no
	 * easy explanation as one segment stops on another.
	 */
	for (i = 0; i < nr_segments; i++) {
		unsigned long mstart, mend;
		unsigned long j;

		mstart = image->segment[i].mem;
		mend   = mstart + image->segment[i].memsz;
		for (j = 0; j < i; j++) {
			unsigned long pstart, pend;

			pstart = image->segment[j].mem;
			pend   = pstart + image->segment[j].memsz;
			/* Do the segments overlap ? */
			if ((mend > pstart) && (mstart < pend))
				return -EINVAL;
		}
	}

	/* Ensure our buffer sizes are strictly less than
	 * our memory sizes.  This should always be the case,
	 * and it is easier to check up front than to be surprised
	 * later on.
	 */
	for (i = 0; i < nr_segments; i++) {
		if (image->segment[i].bufsz > image->segment[i].memsz)
			return -EINVAL;
	}

	/*
	 * Verify that no more than half of memory will be consumed. If the
	 * request from userspace is too large, a large amount of time will be
	 * wasted allocating pages, which can cause a soft lockup.
	 */
	for (i = 0; i < nr_segments; i++) {
		if (PAGE_COUNT(image->segment[i].memsz) > nr_pages / 2)
			return -EINVAL;

		total_pages += PAGE_COUNT(image->segment[i].memsz);
	}

	if (total_pages > nr_pages / 2)
		return -EINVAL;

	/*
	 * Verify we have good destination addresses.  Normally
	 * the caller is responsible for making certain we don't
	 * attempt to load the new image into invalid or reserved
	 * areas of RAM.  But crash kernels are preloaded into a
	 * reserved area of ram.  We must ensure the addresses
	 * are in the reserved area otherwise preloading the
	 * kernel could corrupt things.
	 */

	if (image->type == KEXEC_TYPE_CRASH) {
		for (i = 0; i < nr_segments; i++) {
			unsigned long mstart, mend;

			mstart = image->segment[i].mem;
			mend = mstart + image->segment[i].memsz - 1;
			/* Ensure we are within the crash kernel limits */
			if ((mstart < phys_to_boot_phys(crashk_res.start)) ||
			    (mend > phys_to_boot_phys(crashk_res.end)))
				return -EADDRNOTAVAIL;
		}
	}

	return 0;
}

struct kimage *do_kimage_alloc_init(void)
{
	struct kimage *image;

	/* Allocate a controlling structure */
	image = kzalloc(sizeof(*image), GFP_KERNEL);
	if (!image)
		return NULL;

	image->head = 0;
	image->entry = &image->head;
	image->last_entry = &image->head;
	image->control_page = ~0; /* By default this does not apply */
	image->type = KEXEC_TYPE_DEFAULT;

	/* Initialize the list of control pages */
	INIT_LIST_HEAD(&image->control_pages);

	/* Initialize the list of destination pages */
	INIT_LIST_HEAD(&image->dest_pages);

	/* Initialize the list of unusable pages */
	INIT_LIST_HEAD(&image->unusable_pages);

#ifdef CONFIG_CRASH_HOTPLUG
	image->hp_action = KEXEC_CRASH_HP_NONE;
	image->elfcorehdr_index = -1;
	image->elfcorehdr_updated = false;
#endif

	return image;
}

int kimage_is_destination_range(struct kimage *image,
					unsigned long start,
					unsigned long end)
{
	unsigned long i;

	for (i = 0; i < image->nr_segments; i++) {
		unsigned long mstart, mend;

		mstart = image->segment[i].mem;
		mend = mstart + image->segment[i].memsz;
		if ((end > mstart) && (start < mend))
			return 1;
	}

	return 0;
}

static struct page *kimage_alloc_pages(gfp_t gfp_mask, unsigned int order)
{
	struct page *pages;

	if (fatal_signal_pending(current))
		return NULL;
	pages = alloc_pages(gfp_mask & ~__GFP_ZERO, order);
	if (pages) {
		unsigned int count, i;

		pages->mapping = NULL;
		set_page_private(pages, order);
		count = 1 << order;
		for (i = 0; i < count; i++)
			SetPageReserved(pages + i);

		arch_kexec_post_alloc_pages(page_address(pages), count,
					    gfp_mask);

		if (gfp_mask & __GFP_ZERO)
			for (i = 0; i < count; i++)
				clear_highpage(pages + i);
	}

	return pages;
}

static void kimage_free_pages(struct page *page)
{
	unsigned int order, count, i;

	order = page_private(page);
	count = 1 << order;

	arch_kexec_pre_free_pages(page_address(page), count);

	for (i = 0; i < count; i++)
		ClearPageReserved(page + i);
	__free_pages(page, order);
}

void kimage_free_page_list(struct list_head *list)
{
	struct page *page, *next;

	list_for_each_entry_safe(page, next, list, lru) {
		list_del(&page->lru);
		kimage_free_pages(page);
	}
}

static struct page *kimage_alloc_normal_control_pages(struct kimage *image,
							unsigned int order)
{
	/* Control pages are special, they are the intermediaries
	 * that are needed while we copy the rest of the pages
	 * to their final resting place.  As such they must
	 * not conflict with either the destination addresses
	 * or memory the kernel is already using.
	 *
	 * The only case where we really need more than one of
	 * these are for architectures where we cannot disable
	 * the MMU and must instead generate an identity mapped
	 * page table for all of the memory.
	 *
	 * At worst this runs in O(N) of the image size.
	 */
	struct list_head extra_pages;
	struct page *pages;
	unsigned int count;

	count = 1 << order;
	INIT_LIST_HEAD(&extra_pages);

	/* Loop while I can allocate a page and the page allocated
	 * is a destination page.
	 */
	do {
		unsigned long pfn, epfn, addr, eaddr;

		pages = kimage_alloc_pages(KEXEC_CONTROL_MEMORY_GFP, order);
		if (!pages)
			break;
		pfn   = page_to_boot_pfn(pages);
		epfn  = pfn + count;
		addr  = pfn << PAGE_SHIFT;
		eaddr = epfn << PAGE_SHIFT;
		if ((epfn >= (KEXEC_CONTROL_MEMORY_LIMIT >> PAGE_SHIFT)) ||
			      kimage_is_destination_range(image, addr, eaddr)) {
			list_add(&pages->lru, &extra_pages);
			pages = NULL;
		}
	} while (!pages);

	if (pages) {
		/* Remember the allocated page... */
		list_add(&pages->lru, &image->control_pages);

		/* Because the page is already in it's destination
		 * location we will never allocate another page at
		 * that address.  Therefore kimage_alloc_pages
		 * will not return it (again) and we don't need
		 * to give it an entry in image->segment[].
		 */
	}
	/* Deal with the destination pages I have inadvertently allocated.
	 *
	 * Ideally I would convert multi-page allocations into single
	 * page allocations, and add everything to image->dest_pages.
	 *
	 * For now it is simpler to just free the pages.
	 */
	kimage_free_page_list(&extra_pages);

	return pages;
}

static struct page *kimage_alloc_crash_control_pages(struct kimage *image,
						      unsigned int order)
{
	/* Control pages are special, they are the intermediaries
	 * that are needed while we copy the rest of the pages
	 * to their final resting place.  As such they must
	 * not conflict with either the destination addresses
	 * or memory the kernel is already using.
	 *
	 * Control pages are also the only pags we must allocate
	 * when loading a crash kernel.  All of the other pages
	 * are specified by the segments and we just memcpy
	 * into them directly.
	 *
	 * The only case where we really need more than one of
	 * these are for architectures where we cannot disable
	 * the MMU and must instead generate an identity mapped
	 * page table for all of the memory.
	 *
	 * Given the low demand this implements a very simple
	 * allocator that finds the first hole of the appropriate
	 * size in the reserved memory region, and allocates all
	 * of the memory up to and including the hole.
	 */
	unsigned long hole_start, hole_end, size;
	struct page *pages;

	pages = NULL;
	size = (1 << order) << PAGE_SHIFT;
	hole_start = (image->control_page + (size - 1)) & ~(size - 1);
	hole_end   = hole_start + size - 1;
	while (hole_end <= crashk_res.end) {
		unsigned long i;

		cond_resched();

		if (hole_end > KEXEC_CRASH_CONTROL_MEMORY_LIMIT)
			break;
		/* See if I overlap any of the segments */
		for (i = 0; i < image->nr_segments; i++) {
			unsigned long mstart, mend;

			mstart = image->segment[i].mem;
			mend   = mstart + image->segment[i].memsz - 1;
			if ((hole_end >= mstart) && (hole_start <= mend)) {
				/* Advance the hole to the end of the segment */
				hole_start = (mend + (size - 1)) & ~(size - 1);
				hole_end   = hole_start + size - 1;
				break;
			}
		}
		/* If I don't overlap any segments I have found my hole! */
		if (i == image->nr_segments) {
			pages = pfn_to_page(hole_start >> PAGE_SHIFT);
			image->control_page = hole_end;
			break;
		}
	}

	/* Ensure that these pages are decrypted if SME is enabled. */
	if (pages)
		arch_kexec_post_alloc_pages(page_address(pages), 1 << order, 0);

	return pages;
}


struct page *kimage_alloc_control_pages(struct kimage *image,
					 unsigned int order)
{
	struct page *pages = NULL;

	switch (image->type) {
	case KEXEC_TYPE_DEFAULT:
		pages = kimage_alloc_normal_control_pages(image, order);
		break;
	case KEXEC_TYPE_CRASH:
		pages = kimage_alloc_crash_control_pages(image, order);
		break;
	}

	return pages;
}

int kimage_crash_copy_vmcoreinfo(struct kimage *image)
{
	struct page *vmcoreinfo_page;
	void *safecopy;

	if (image->type != KEXEC_TYPE_CRASH)
		return 0;

	/*
	 * For kdump, allocate one vmcoreinfo safe copy from the
	 * crash memory. as we have arch_kexec_protect_crashkres()
	 * after kexec syscall, we naturally protect it from write
	 * (even read) access under kernel direct mapping. But on
	 * the other hand, we still need to operate it when crash
	 * happens to generate vmcoreinfo note, hereby we rely on
	 * vmap for this purpose.
	 */
	vmcoreinfo_page = kimage_alloc_control_pages(image, 0);
	if (!vmcoreinfo_page) {
		pr_warn("Could not allocate vmcoreinfo buffer\n");
		return -ENOMEM;
	}
	safecopy = vmap(&vmcoreinfo_page, 1, VM_MAP, PAGE_KERNEL);
	if (!safecopy) {
		pr_warn("Could not vmap vmcoreinfo buffer\n");
		return -ENOMEM;
	}

	image->vmcoreinfo_data_copy = safecopy;
	crash_update_vmcoreinfo_safecopy(safecopy);

	return 0;
}

static int kimage_add_entry(struct kimage *image, kimage_entry_t entry)
{
	if (*image->entry != 0)
		image->entry++;

	if (image->entry == image->last_entry) {
		kimage_entry_t *ind_page;
		struct page *page;

		page = kimage_alloc_page(image, GFP_KERNEL, KIMAGE_NO_DEST);
		if (!page)
			return -ENOMEM;

		ind_page = page_address(page);
		*image->entry = virt_to_boot_phys(ind_page) | IND_INDIRECTION;
		image->entry = ind_page;
		image->last_entry = ind_page +
				      ((PAGE_SIZE/sizeof(kimage_entry_t)) - 1);
	}
	*image->entry = entry;
	image->entry++;
	*image->entry = 0;

	return 0;
}

static int kimage_set_destination(struct kimage *image,
				   unsigned long destination)
{
	destination &= PAGE_MASK;

	return kimage_add_entry(image, destination | IND_DESTINATION);
}


static int kimage_add_page(struct kimage *image, unsigned long page)
{
	page &= PAGE_MASK;

	return kimage_add_entry(image, page | IND_SOURCE);
}


static void kimage_free_extra_pages(struct kimage *image)
{
	/* Walk through and free any extra destination pages I may have */
	kimage_free_page_list(&image->dest_pages);

	/* Walk through and free any unusable pages I have cached */
	kimage_free_page_list(&image->unusable_pages);

}

void kimage_terminate(struct kimage *image)
{
	if (*image->entry != 0)
		image->entry++;

	*image->entry = IND_DONE;
}

#define for_each_kimage_entry(image, ptr, entry) \
	for (ptr = &image->head; (entry = *ptr) && !(entry & IND_DONE); \
		ptr = (entry & IND_INDIRECTION) ? \
			boot_phys_to_virt((entry & PAGE_MASK)) : ptr + 1)

static void kimage_free_entry(kimage_entry_t entry)
{
	struct page *page;

	page = boot_pfn_to_page(entry >> PAGE_SHIFT);
	kimage_free_pages(page);
}

void kimage_free(struct kimage *image)
{
	kimage_entry_t *ptr, entry;
	kimage_entry_t ind = 0;

	if (!image)
		return;

	if (image->vmcoreinfo_data_copy) {
		crash_update_vmcoreinfo_safecopy(NULL);
		vunmap(image->vmcoreinfo_data_copy);
	}

	kimage_free_extra_pages(image);
	for_each_kimage_entry(image, ptr, entry) {
		if (entry & IND_INDIRECTION) {
			/* Free the previous indirection page */
			if (ind & IND_INDIRECTION)
				kimage_free_entry(ind);
			/* Save this indirection page until we are
			 * done with it.
			 */
			ind = entry;
		} else if (entry & IND_SOURCE)
			kimage_free_entry(entry);
	}
	/* Free the final indirection page */
	if (ind & IND_INDIRECTION)
		kimage_free_entry(ind);

	/* Handle any machine specific cleanup */
	machine_kexec_cleanup(image);

	/* Free the kexec control pages... */
	kimage_free_page_list(&image->control_pages);

	/*
	 * Free up any temporary buffers allocated. This might hit if
	 * error occurred much later after buffer allocation.
	 */
	if (image->file_mode)
		kimage_file_post_load_cleanup(image);

	kfree(image);
}

static kimage_entry_t *kimage_dst_used(struct kimage *image,
					unsigned long page)
{
	kimage_entry_t *ptr, entry;
	unsigned long destination = 0;

	for_each_kimage_entry(image, ptr, entry) {
		if (entry & IND_DESTINATION)
			destination = entry & PAGE_MASK;
		else if (entry & IND_SOURCE) {
			if (page == destination)
				return ptr;
			destination += PAGE_SIZE;
		}
	}

	return NULL;
}

static struct page *kimage_alloc_page(struct kimage *image,
					gfp_t gfp_mask,
					unsigned long destination)
{
	/*
	 * Here we implement safeguards to ensure that a source page
	 * is not copied to its destination page before the data on
	 * the destination page is no longer useful.
	 *
	 * To do this we maintain the invariant that a source page is
	 * either its own destination page, or it is not a
	 * destination page at all.
	 *
	 * That is slightly stronger than required, but the proof
	 * that no problems will not occur is trivial, and the
	 * implementation is simply to verify.
	 *
	 * When allocating all pages normally this algorithm will run
	 * in O(N) time, but in the worst case it will run in O(N^2)
	 * time.   If the runtime is a problem the data structures can
	 * be fixed.
	 */
	struct page *page;
	unsigned long addr;

	/*
	 * Walk through the list of destination pages, and see if I
	 * have a match.
	 */
	list_for_each_entry(page, &image->dest_pages, lru) {
		addr = page_to_boot_pfn(page) << PAGE_SHIFT;
		if (addr == destination) {
			list_del(&page->lru);
			return page;
		}
	}
	page = NULL;
	while (1) {
		kimage_entry_t *old;

		/* Allocate a page, if we run out of memory give up */
		page = kimage_alloc_pages(gfp_mask, 0);
		if (!page)
			return NULL;
		/* If the page cannot be used file it away */
		if (page_to_boot_pfn(page) >
				(KEXEC_SOURCE_MEMORY_LIMIT >> PAGE_SHIFT)) {
			list_add(&page->lru, &image->unusable_pages);
			continue;
		}
		addr = page_to_boot_pfn(page) << PAGE_SHIFT;

		/* If it is the destination page we want use it */
		if (addr == destination)
			break;

		/* If the page is not a destination page use it */
		if (!kimage_is_destination_range(image, addr,
						  addr + PAGE_SIZE))
			break;

		/*
		 * I know that the page is someones destination page.
		 * See if there is already a source page for this
		 * destination page.  And if so swap the source pages.
		 */
		old = kimage_dst_used(image, addr);
		if (old) {
			/* If so move it */
			unsigned long old_addr;
			struct page *old_page;

			old_addr = *old & PAGE_MASK;
			old_page = boot_pfn_to_page(old_addr >> PAGE_SHIFT);
			copy_highpage(page, old_page);
			*old = addr | (*old & ~PAGE_MASK);

			/* The old page I have found cannot be a
			 * destination page, so return it if it's
			 * gfp_flags honor the ones passed in.
			 */
			if (!(gfp_mask & __GFP_HIGHMEM) &&
			    PageHighMem(old_page)) {
				kimage_free_pages(old_page);
				continue;
			}
			page = old_page;
			break;
		}
		/* Place the page on the destination list, to be used later */
		list_add(&page->lru, &image->dest_pages);
	}

	return page;
}

static int kimage_load_normal_segment(struct kimage *image,
					 struct kexec_segment *segment)
{
	unsigned long maddr;
	size_t ubytes, mbytes;
	int result;
	unsigned char __user *buf = NULL;
	unsigned char *kbuf = NULL;

	if (image->file_mode)
		kbuf = segment->kbuf;
	else
		buf = segment->buf;
	ubytes = segment->bufsz;
	mbytes = segment->memsz;
	maddr = segment->mem;

	result = kimage_set_destination(image, maddr);
	if (result < 0)
		goto out;

	while (mbytes) {
		struct page *page;
		char *ptr;
		size_t uchunk, mchunk;

		page = kimage_alloc_page(image, GFP_HIGHUSER, maddr);
		if (!page) {
			result  = -ENOMEM;
			goto out;
		}
		result = kimage_add_page(image, page_to_boot_pfn(page)
								<< PAGE_SHIFT);
		if (result < 0)
			goto out;

		ptr = kmap_local_page(page);
		/* Start with a clear page */
		clear_page(ptr);
		ptr += maddr & ~PAGE_MASK;
		mchunk = min_t(size_t, mbytes,
				PAGE_SIZE - (maddr & ~PAGE_MASK));
		uchunk = min(ubytes, mchunk);

		/* For file based kexec, source pages are in kernel memory */
		if (image->file_mode)
			memcpy(ptr, kbuf, uchunk);
		else
			result = copy_from_user(ptr, buf, uchunk);
		kunmap_local(ptr);
		if (result) {
			result = -EFAULT;
			goto out;
		}
		ubytes -= uchunk;
		maddr  += mchunk;
		if (image->file_mode)
			kbuf += mchunk;
		else
			buf += mchunk;
		mbytes -= mchunk;

		cond_resched();
	}
out:
	return result;
}

static int kimage_load_crash_segment(struct kimage *image,
					struct kexec_segment *segment)
{
	/* For crash dumps kernels we simply copy the data from
	 * user space to it's destination.
	 * We do things a page at a time for the sake of kmap.
	 */
	unsigned long maddr;
	size_t ubytes, mbytes;
	int result;
	unsigned char __user *buf = NULL;
	unsigned char *kbuf = NULL;

	result = 0;
	if (image->file_mode)
		kbuf = segment->kbuf;
	else
		buf = segment->buf;
	ubytes = segment->bufsz;
	mbytes = segment->memsz;
	maddr = segment->mem;
	while (mbytes) {
		struct page *page;
		char *ptr;
		size_t uchunk, mchunk;

		page = boot_pfn_to_page(maddr >> PAGE_SHIFT);
		if (!page) {
			result  = -ENOMEM;
			goto out;
		}
		arch_kexec_post_alloc_pages(page_address(page), 1, 0);
		ptr = kmap_local_page(page);
		ptr += maddr & ~PAGE_MASK;
		mchunk = min_t(size_t, mbytes,
				PAGE_SIZE - (maddr & ~PAGE_MASK));
		uchunk = min(ubytes, mchunk);
		if (mchunk > uchunk) {
			/* Zero the trailing part of the page */
			memset(ptr + uchunk, 0, mchunk - uchunk);
		}

		/* For file based kexec, source pages are in kernel memory */
		if (image->file_mode)
			memcpy(ptr, kbuf, uchunk);
		else
			result = copy_from_user(ptr, buf, uchunk);
		kexec_flush_icache_page(page);
		kunmap_local(ptr);
		arch_kexec_pre_free_pages(page_address(page), 1);
		if (result) {
			result = -EFAULT;
			goto out;
		}
		ubytes -= uchunk;
		maddr  += mchunk;
		if (image->file_mode)
			kbuf += mchunk;
		else
			buf += mchunk;
		mbytes -= mchunk;

		cond_resched();
	}
out:
	return result;
}

int kimage_load_segment(struct kimage *image,
				struct kexec_segment *segment)
{
	int result = -ENOMEM;

	switch (image->type) {
	case KEXEC_TYPE_DEFAULT:
		result = kimage_load_normal_segment(image, segment);
		break;
	case KEXEC_TYPE_CRASH:
		result = kimage_load_crash_segment(image, segment);
		break;
	}

	return result;
}

struct kexec_load_limit {
	/* Mutex protects the limit count. */
	struct mutex mutex;
	int limit;
};

static struct kexec_load_limit load_limit_reboot = {
	.mutex = __MUTEX_INITIALIZER(load_limit_reboot.mutex),
	.limit = -1,
};

static struct kexec_load_limit load_limit_panic = {
	.mutex = __MUTEX_INITIALIZER(load_limit_panic.mutex),
	.limit = -1,
};

struct kimage *kexec_image;
struct kimage *kexec_crash_image;
static int kexec_load_disabled;

#ifdef CONFIG_SYSCTL
static int kexec_limit_handler(struct ctl_table *table, int write,
			       void *buffer, size_t *lenp, loff_t *ppos)
{
	struct kexec_load_limit *limit = table->data;
	int val;
	struct ctl_table tmp = {
		.data = &val,
		.maxlen = sizeof(val),
		.mode = table->mode,
	};
	int ret;

	if (write) {
		ret = proc_dointvec(&tmp, write, buffer, lenp, ppos);
		if (ret)
			return ret;

		if (val < 0)
			return -EINVAL;

		mutex_lock(&limit->mutex);
		if (limit->limit != -1 && val >= limit->limit)
			ret = -EINVAL;
		else
			limit->limit = val;
		mutex_unlock(&limit->mutex);

		return ret;
	}

	mutex_lock(&limit->mutex);
	val = limit->limit;
	mutex_unlock(&limit->mutex);

	return proc_dointvec(&tmp, write, buffer, lenp, ppos);
}

static struct ctl_table kexec_core_sysctls[] = {
	{
		.procname	= "kexec_load_disabled",
		.data		= &kexec_load_disabled,
		.maxlen		= sizeof(int),
		.mode		= 0644,
		/* only handle a transition from default "0" to "1" */
		.proc_handler	= proc_dointvec_minmax,
		.extra1		= SYSCTL_ONE,
		.extra2		= SYSCTL_ONE,
	},
	{
		.procname	= "kexec_load_limit_panic",
		.data		= &load_limit_panic,
		.mode		= 0644,
		.proc_handler	= kexec_limit_handler,
	},
	{
		.procname	= "kexec_load_limit_reboot",
		.data		= &load_limit_reboot,
		.mode		= 0644,
		.proc_handler	= kexec_limit_handler,
	},
	{ }
};

static int __init kexec_core_sysctl_init(void)
{
	register_sysctl_init("kernel", kexec_core_sysctls);
	return 0;
}
late_initcall(kexec_core_sysctl_init);
#endif

bool kexec_load_permitted(int kexec_image_type)
{
	struct kexec_load_limit *limit;

	/*
	 * Only the superuser can use the kexec syscall and if it has not
	 * been disabled.
	 */
	if (!capable(CAP_SYS_BOOT) || kexec_load_disabled)
		return false;

	/* Check limit counter and decrease it.*/
	limit = (kexec_image_type == KEXEC_TYPE_CRASH) ?
		&load_limit_panic : &load_limit_reboot;
	mutex_lock(&limit->mutex);
	if (!limit->limit) {
		mutex_unlock(&limit->mutex);
		return false;
	}
	if (limit->limit != -1)
		limit->limit--;
	mutex_unlock(&limit->mutex);

	return true;
}

/*
 * No panic_cpu check version of crash_kexec().  This function is called
 * only when panic_cpu holds the current CPU number; this is the only CPU
 * which processes crash_kexec routines.
 */
void __noclone __crash_kexec(struct pt_regs *regs)
{
	/* Take the kexec_lock here to prevent sys_kexec_load
	 * running on one cpu from replacing the crash kernel
	 * we are using after a panic on a different cpu.
	 *
	 * If the crash kernel was not located in a fixed area
	 * of memory the xchg(&kexec_crash_image) would be
	 * sufficient.  But since I reuse the memory...
	 */
	if (kexec_trylock()) {
		if (kexec_crash_image) {
			struct pt_regs fixed_regs;

			crash_setup_regs(&fixed_regs, regs);
			crash_save_vmcoreinfo();
			machine_crash_shutdown(&fixed_regs);
			machine_kexec(kexec_crash_image);
		}
		kexec_unlock();
	}
}
STACK_FRAME_NON_STANDARD(__crash_kexec);

__bpf_kfunc void crash_kexec(struct pt_regs *regs)
{
	int old_cpu, this_cpu;

	/*
	 * Only one CPU is allowed to execute the crash_kexec() code as with
	 * panic().  Otherwise parallel calls of panic() and crash_kexec()
	 * may stop each other.  To exclude them, we use panic_cpu here too.
	 */
	this_cpu = raw_smp_processor_id();
	old_cpu = atomic_cmpxchg(&panic_cpu, PANIC_CPU_INVALID, this_cpu);
	if (old_cpu == PANIC_CPU_INVALID) {
		/* This is the 1st CPU which comes here, so go ahead. */
		__crash_kexec(regs);

		/*
		 * Reset panic_cpu to allow another panic()/crash_kexec()
		 * call.
		 */
		atomic_set(&panic_cpu, PANIC_CPU_INVALID);
	}
}

static inline resource_size_t crash_resource_size(const struct resource *res)
{
	return !res->end ? 0 : resource_size(res);
}

ssize_t crash_get_memory_size(void)
{
	ssize_t size = 0;

	if (!kexec_trylock())
		return -EBUSY;

	size += crash_resource_size(&crashk_res);
	size += crash_resource_size(&crashk_low_res);

	kexec_unlock();
	return size;
}

static int __crash_shrink_memory(struct resource *old_res,
				 unsigned long new_size)
{
	struct resource *ram_res;

	ram_res = kzalloc(sizeof(*ram_res), GFP_KERNEL);
	if (!ram_res)
		return -ENOMEM;

	ram_res->start = old_res->start + new_size;
	ram_res->end   = old_res->end;
	ram_res->flags = IORESOURCE_BUSY | IORESOURCE_SYSTEM_RAM;
	ram_res->name  = "System RAM";

	if (!new_size) {
		release_resource(old_res);
		old_res->start = 0;
		old_res->end   = 0;
	} else {
		crashk_res.end = ram_res->start - 1;
	}

	crash_free_reserved_phys_range(ram_res->start, ram_res->end);
	insert_resource(&iomem_resource, ram_res);

	return 0;
}

int crash_shrink_memory(unsigned long new_size)
{
	int ret = 0;
	unsigned long old_size, low_size;

	if (!kexec_trylock())
		return -EBUSY;

	if (kexec_crash_image) {
		ret = -ENOENT;
		goto unlock;
	}
<<<<<<< HEAD
	start = crashk_res.start;
	end = crashk_res.end;
	old_size = (end == 0) ? 0 : end - start + 1;
=======

	low_size = crash_resource_size(&crashk_low_res);
	old_size = crash_resource_size(&crashk_res) + low_size;
>>>>>>> ccf0a997
	new_size = roundup(new_size, KEXEC_CRASH_MEM_ALIGN);
	if (new_size >= old_size) {
		ret = (new_size == old_size) ? 0 : -EINVAL;
		goto unlock;
	}

	/*
	 * (low_size > new_size) implies that low_size is greater than zero.
	 * This also means that if low_size is zero, the else branch is taken.
	 *
	 * If low_size is greater than 0, (low_size > new_size) indicates that
	 * crashk_low_res also needs to be shrunken. Otherwise, only crashk_res
	 * needs to be shrunken.
	 */
	if (low_size > new_size) {
		ret = __crash_shrink_memory(&crashk_res, 0);
		if (ret)
			goto unlock;

		ret = __crash_shrink_memory(&crashk_low_res, new_size);
	} else {
		ret = __crash_shrink_memory(&crashk_res, new_size - low_size);
	}

<<<<<<< HEAD
	end = start + new_size;
	crash_free_reserved_phys_range(end, crashk_res.end);

	if ((start == end) && (crashk_res.parent != NULL))
		release_resource(&crashk_res);

	ram_res->start = end;
	ram_res->end = crashk_res.end;
	ram_res->flags = IORESOURCE_BUSY | IORESOURCE_SYSTEM_RAM;
	ram_res->name = "System RAM";

	crashk_res.end = end - 1;

	insert_resource(&iomem_resource, ram_res);
=======
	/* Swap crashk_res and crashk_low_res if needed */
	if (!crashk_res.end && crashk_low_res.end) {
		crashk_res.start = crashk_low_res.start;
		crashk_res.end   = crashk_low_res.end;
		release_resource(&crashk_low_res);
		crashk_low_res.start = 0;
		crashk_low_res.end   = 0;
		insert_resource(&iomem_resource, &crashk_res);
	}
>>>>>>> ccf0a997

unlock:
	kexec_unlock();
	return ret;
}

void crash_save_cpu(struct pt_regs *regs, int cpu)
{
	struct elf_prstatus prstatus;
	u32 *buf;

	if ((cpu < 0) || (cpu >= nr_cpu_ids))
		return;

	/* Using ELF notes here is opportunistic.
	 * I need a well defined structure format
	 * for the data I pass, and I need tags
	 * on the data to indicate what information I have
	 * squirrelled away.  ELF notes happen to provide
	 * all of that, so there is no need to invent something new.
	 */
	buf = (u32 *)per_cpu_ptr(crash_notes, cpu);
	if (!buf)
		return;
	memset(&prstatus, 0, sizeof(prstatus));
	prstatus.common.pr_pid = current->pid;
	elf_core_copy_regs(&prstatus.pr_reg, regs);
	buf = append_elf_note(buf, KEXEC_CORE_NOTE_NAME, NT_PRSTATUS,
			      &prstatus, sizeof(prstatus));
	final_note(buf);
}

/*
 * Move into place and start executing a preloaded standalone
 * executable.  If nothing was preloaded return an error.
 */
int kernel_kexec(void)
{
	int error = 0;

	if (!kexec_trylock())
		return -EBUSY;
	if (!kexec_image) {
		error = -EINVAL;
		goto Unlock;
	}

#ifdef CONFIG_KEXEC_JUMP
	if (kexec_image->preserve_context) {
		pm_prepare_console();
		error = freeze_processes();
		if (error) {
			error = -EBUSY;
			goto Restore_console;
		}
		suspend_console();
		error = dpm_suspend_start(PMSG_FREEZE);
		if (error)
			goto Resume_console;
		/* At this point, dpm_suspend_start() has been called,
		 * but *not* dpm_suspend_end(). We *must* call
		 * dpm_suspend_end() now.  Otherwise, drivers for
		 * some devices (e.g. interrupt controllers) become
		 * desynchronized with the actual state of the
		 * hardware at resume time, and evil weirdness ensues.
		 */
		error = dpm_suspend_end(PMSG_FREEZE);
		if (error)
			goto Resume_devices;
		error = suspend_disable_secondary_cpus();
		if (error)
			goto Enable_cpus;
		local_irq_disable();
		error = syscore_suspend();
		if (error)
			goto Enable_irqs;
	} else
#endif
	{
		kexec_in_progress = true;
		kernel_restart_prepare("kexec reboot");
		migrate_to_reboot_cpu();

		/*
		 * migrate_to_reboot_cpu() disables CPU hotplug assuming that
		 * no further code needs to use CPU hotplug (which is true in
		 * the reboot case). However, the kexec path depends on using
		 * CPU hotplug again; so re-enable it here.
		 */
		cpu_hotplug_enable();
		pr_notice("Starting new kernel\n");
		machine_shutdown();
	}

	kmsg_dump(KMSG_DUMP_SHUTDOWN);
	machine_kexec(kexec_image);

#ifdef CONFIG_KEXEC_JUMP
	if (kexec_image->preserve_context) {
		syscore_resume();
 Enable_irqs:
		local_irq_enable();
 Enable_cpus:
		suspend_enable_secondary_cpus();
		dpm_resume_start(PMSG_RESTORE);
 Resume_devices:
		dpm_resume_end(PMSG_RESTORE);
 Resume_console:
		resume_console();
		thaw_processes();
 Restore_console:
		pm_restore_console();
	}
#endif

 Unlock:
	kexec_unlock();
	return error;
}<|MERGE_RESOLUTION|>--- conflicted
+++ resolved
@@ -1153,15 +1153,9 @@
 		ret = -ENOENT;
 		goto unlock;
 	}
-<<<<<<< HEAD
-	start = crashk_res.start;
-	end = crashk_res.end;
-	old_size = (end == 0) ? 0 : end - start + 1;
-=======
 
 	low_size = crash_resource_size(&crashk_low_res);
 	old_size = crash_resource_size(&crashk_res) + low_size;
->>>>>>> ccf0a997
 	new_size = roundup(new_size, KEXEC_CRASH_MEM_ALIGN);
 	if (new_size >= old_size) {
 		ret = (new_size == old_size) ? 0 : -EINVAL;
@@ -1186,22 +1180,6 @@
 		ret = __crash_shrink_memory(&crashk_res, new_size - low_size);
 	}
 
-<<<<<<< HEAD
-	end = start + new_size;
-	crash_free_reserved_phys_range(end, crashk_res.end);
-
-	if ((start == end) && (crashk_res.parent != NULL))
-		release_resource(&crashk_res);
-
-	ram_res->start = end;
-	ram_res->end = crashk_res.end;
-	ram_res->flags = IORESOURCE_BUSY | IORESOURCE_SYSTEM_RAM;
-	ram_res->name = "System RAM";
-
-	crashk_res.end = end - 1;
-
-	insert_resource(&iomem_resource, ram_res);
-=======
 	/* Swap crashk_res and crashk_low_res if needed */
 	if (!crashk_res.end && crashk_low_res.end) {
 		crashk_res.start = crashk_low_res.start;
@@ -1211,7 +1189,6 @@
 		crashk_low_res.end   = 0;
 		insert_resource(&iomem_resource, &crashk_res);
 	}
->>>>>>> ccf0a997
 
 unlock:
 	kexec_unlock();
