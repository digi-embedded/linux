/*
 * Detect hard and soft lockups on a system
 *
 * started by Don Zickus, Copyright (C) 2010 Red Hat, Inc.
 *
 * Note: Most of this code is borrowed heavily from the original softlockup
 * detector, so thanks to Ingo for the initial implementation.
 * Some chunks also taken from the old x86-specific nmi watchdog code, thanks
 * to those contributors as well.
 */

#define pr_fmt(fmt) "NMI watchdog: " fmt

#include <linux/mm.h>
#include <linux/cpu.h>
#include <linux/nmi.h>
#include <linux/init.h>
#include <linux/module.h>
#include <linux/sysctl.h>
#include <linux/smpboot.h>
#include <linux/sched/rt.h>
#include <linux/tick.h>
#include <linux/workqueue.h>

#include <asm/irq_regs.h>
#include <linux/kvm_para.h>
#include <linux/kthread.h>

static DEFINE_MUTEX(watchdog_proc_mutex);

#if defined(CONFIG_HAVE_NMI_WATCHDOG) || defined(CONFIG_HARDLOCKUP_DETECTOR)
unsigned long __read_mostly watchdog_enabled = SOFT_WATCHDOG_ENABLED|NMI_WATCHDOG_ENABLED;
#else
unsigned long __read_mostly watchdog_enabled = SOFT_WATCHDOG_ENABLED;
#endif
int __read_mostly nmi_watchdog_enabled;
int __read_mostly soft_watchdog_enabled;
int __read_mostly watchdog_user_enabled;
int __read_mostly watchdog_thresh = 10;

#ifdef CONFIG_SMP
int __read_mostly sysctl_softlockup_all_cpu_backtrace;
int __read_mostly sysctl_hardlockup_all_cpu_backtrace;
#endif
static struct cpumask watchdog_cpumask __read_mostly;
unsigned long *watchdog_cpumask_bits = cpumask_bits(&watchdog_cpumask);

/* Helper for online, unparked cpus. */
#define for_each_watchdog_cpu(cpu) \
	for_each_cpu_and((cpu), cpu_online_mask, &watchdog_cpumask)

atomic_t watchdog_park_in_progress = ATOMIC_INIT(0);

/*
 * The 'watchdog_running' variable is set to 1 when the watchdog threads
 * are registered/started and is set to 0 when the watchdog threads are
 * unregistered/stopped, so it is an indicator whether the threads exist.
 */
static int __read_mostly watchdog_running;
/*
 * If a subsystem has a need to deactivate the watchdog temporarily, it
 * can use the suspend/resume interface to achieve this. The content of
 * the 'watchdog_suspended' variable reflects this state. Existing threads
 * are parked/unparked by the lockup_detector_{suspend|resume} functions
 * (see comment blocks pertaining to those functions for further details).
 *
 * 'watchdog_suspended' also prevents threads from being registered/started
 * or unregistered/stopped via parameters in /proc/sys/kernel, so the state
 * of 'watchdog_running' cannot change while the watchdog is deactivated
 * temporarily (see related code in 'proc' handlers).
 */
static int __read_mostly watchdog_suspended;

static u64 __read_mostly sample_period;

static DEFINE_PER_CPU(unsigned long, watchdog_touch_ts);
static DEFINE_PER_CPU(struct task_struct *, softlockup_watchdog);
static DEFINE_PER_CPU(struct hrtimer, watchdog_hrtimer);
static DEFINE_PER_CPU(bool, softlockup_touch_sync);
static DEFINE_PER_CPU(bool, soft_watchdog_warn);
static DEFINE_PER_CPU(unsigned long, hrtimer_interrupts);
static DEFINE_PER_CPU(unsigned long, soft_lockup_hrtimer_cnt);
static DEFINE_PER_CPU(struct task_struct *, softlockup_task_ptr_saved);
static DEFINE_PER_CPU(unsigned long, hrtimer_interrupts_saved);
<<<<<<< HEAD
#endif
#ifdef CONFIG_HARDLOCKUP_DETECTOR_OTHER_CPU
static cpumask_t __read_mostly watchdog_cpus;
#endif
#ifdef CONFIG_HARDLOCKUP_DETECTOR_NMI
static DEFINE_PER_CPU(struct perf_event *, watchdog_ev);
#endif
static unsigned long soft_lockup_nmi_warn;

/* boot commands */
/*
 * Should we panic when a soft-lockup or hard-lockup occurs:
 */
#ifdef CONFIG_HARDLOCKUP_DETECTOR
unsigned int __read_mostly hardlockup_panic =
			CONFIG_BOOTPARAM_HARDLOCKUP_PANIC_VALUE;
static unsigned long __maybe_unused hardlockup_allcpu_dumped;
/*
 * We may not want to enable hard lockup detection by default in all cases,
 * for example when running the kernel as a guest on a hypervisor. In these
 * cases this function can be called to disable hard lockup detection. This
 * function should only be executed once by the boot processor before the
 * kernel command line parameters are parsed, because otherwise it is not
 * possible to override this in hardlockup_panic_setup().
 */
void hardlockup_detector_disable(void)
{
	watchdog_enabled &= ~NMI_WATCHDOG_ENABLED;
}

static int __init hardlockup_panic_setup(char *str)
{
	if (!strncmp(str, "panic", 5))
		hardlockup_panic = 1;
	else if (!strncmp(str, "nopanic", 7))
		hardlockup_panic = 0;
	else if (!strncmp(str, "0", 1))
		watchdog_enabled &= ~NMI_WATCHDOG_ENABLED;
	else if (!strncmp(str, "1", 1))
		watchdog_enabled |= NMI_WATCHDOG_ENABLED;
	return 1;
}
__setup("nmi_watchdog=", hardlockup_panic_setup);
#endif

=======
static unsigned long soft_lockup_nmi_warn;

>>>>>>> 0cff8946
unsigned int __read_mostly softlockup_panic =
			CONFIG_BOOTPARAM_SOFTLOCKUP_PANIC_VALUE;

static int __init softlockup_panic_setup(char *str)
{
	softlockup_panic = simple_strtoul(str, NULL, 0);

	return 1;
}
__setup("softlockup_panic=", softlockup_panic_setup);

static int __init nowatchdog_setup(char *str)
{
	watchdog_enabled = 0;
	return 1;
}
__setup("nowatchdog", nowatchdog_setup);

static int __init nosoftlockup_setup(char *str)
{
	watchdog_enabled &= ~SOFT_WATCHDOG_ENABLED;
	return 1;
}
__setup("nosoftlockup", nosoftlockup_setup);

#ifdef CONFIG_SMP
static int __init softlockup_all_cpu_backtrace_setup(char *str)
{
	sysctl_softlockup_all_cpu_backtrace =
		!!simple_strtol(str, NULL, 0);
	return 1;
}
__setup("softlockup_all_cpu_backtrace=", softlockup_all_cpu_backtrace_setup);
static int __init hardlockup_all_cpu_backtrace_setup(char *str)
{
	sysctl_hardlockup_all_cpu_backtrace =
		!!simple_strtol(str, NULL, 0);
	return 1;
}
__setup("hardlockup_all_cpu_backtrace=", hardlockup_all_cpu_backtrace_setup);
#endif

/*
 * Hard-lockup warnings should be triggered after just a few seconds. Soft-
 * lockups can have false positives under extreme conditions. So we generally
 * want a higher threshold for soft lockups than for hard lockups. So we couple
 * the thresholds with a factor: we make the soft threshold twice the amount of
 * time the hard threshold is.
 */
static int get_softlockup_thresh(void)
{
	return watchdog_thresh * 2;
}

/*
 * Returns seconds, approximately.  We don't need nanosecond
 * resolution, and we don't need to waste time with a big divide when
 * 2^30ns == 1.074s.
 */
static unsigned long get_timestamp(void)
{
	return running_clock() >> 30LL;  /* 2^30 ~= 10^9 */
}

static void set_sample_period(void)
{
	/*
	 * convert watchdog_thresh from seconds to ns
	 * the divide by 5 is to give hrtimer several chances (two
	 * or three with the current relation between the soft
	 * and hard thresholds) to increment before the
	 * hardlockup detector generates a warning
	 */
	sample_period = get_softlockup_thresh() * ((u64)NSEC_PER_SEC / 5);
}

/* Commands for resetting the watchdog */
static void __touch_watchdog(void)
{
	__this_cpu_write(watchdog_touch_ts, get_timestamp());
}

/**
 * touch_softlockup_watchdog_sched - touch watchdog on scheduler stalls
 *
 * Call when the scheduler may have stalled for legitimate reasons
 * preventing the watchdog task from executing - e.g. the scheduler
 * entering idle state.  This should only be used for scheduler events.
 * Use touch_softlockup_watchdog() for everything else.
 */
void touch_softlockup_watchdog_sched(void)
{
	/*
	 * Preemption can be enabled.  It doesn't matter which CPU's timestamp
	 * gets zeroed here, so use the raw_ operation.
	 */
	raw_cpu_write(watchdog_touch_ts, 0);
}

void touch_softlockup_watchdog(void)
{
	touch_softlockup_watchdog_sched();
	wq_watchdog_touch(raw_smp_processor_id());
}
EXPORT_SYMBOL(touch_softlockup_watchdog);

void touch_all_softlockup_watchdogs(void)
{
	int cpu;

	/*
	 * this is done lockless
	 * do we care if a 0 races with a timestamp?
	 * all it means is the softlock check starts one cycle later
	 */
	for_each_watchdog_cpu(cpu)
		per_cpu(watchdog_touch_ts, cpu) = 0;
	wq_watchdog_touch(-1);
}

void touch_softlockup_watchdog_sync(void)
{
	__this_cpu_write(softlockup_touch_sync, true);
	__this_cpu_write(watchdog_touch_ts, 0);
}

<<<<<<< HEAD
#ifdef CONFIG_HARDLOCKUP_DETECTOR_NMI
=======
>>>>>>> 0cff8946
/* watchdog detector functions */
bool is_hardlockup(void)
{
	unsigned long hrint = __this_cpu_read(hrtimer_interrupts);

	if (__this_cpu_read(hrtimer_interrupts_saved) == hrint)
		return true;

	__this_cpu_write(hrtimer_interrupts_saved, hrint);
	return false;
}

#ifdef CONFIG_HARDLOCKUP_DETECTOR_OTHER_CPU
static unsigned int watchdog_next_cpu(unsigned int cpu)
{
	cpumask_t cpus = watchdog_cpus;
	unsigned int next_cpu;

	next_cpu = cpumask_next(cpu, &cpus);
	if (next_cpu >= nr_cpu_ids)
		next_cpu = cpumask_first(&cpus);

	if (next_cpu == cpu)
		return nr_cpu_ids;

	return next_cpu;
}

static int is_hardlockup_other_cpu(unsigned int cpu)
{
	unsigned long hrint = per_cpu(hrtimer_interrupts, cpu);

	if (per_cpu(hrtimer_interrupts_saved, cpu) == hrint)
		return 1;

	per_cpu(hrtimer_interrupts_saved, cpu) = hrint;
	return 0;
}

static void watchdog_check_hardlockup_other_cpu(void)
{
	unsigned int next_cpu;

	/*
	 * Test for hardlockups every 3 samples.  The sample period is
	 *  watchdog_thresh * 2 / 5, so 3 samples gets us back to slightly over
	 *  watchdog_thresh (over by 20%).
	 */
	if (__this_cpu_read(hrtimer_interrupts) % 3 != 0)
		return;

	/* check for a hardlockup on the next cpu */
	next_cpu = watchdog_next_cpu(smp_processor_id());
	if (next_cpu >= nr_cpu_ids)
		return;

	smp_rmb();

	if (per_cpu(watchdog_nmi_touch, next_cpu) == true) {
		per_cpu(watchdog_nmi_touch, next_cpu) = false;
		return;
	}

	if (is_hardlockup_other_cpu(next_cpu)) {
		/* only warn once */
		if (per_cpu(hard_watchdog_warn, next_cpu) == true)
			return;

		if (hardlockup_panic)
			panic("Watchdog detected hard LOCKUP on cpu %u", next_cpu);
		else
			WARN(1, "Watchdog detected hard LOCKUP on cpu %u", next_cpu);

		per_cpu(hard_watchdog_warn, next_cpu) = true;
	} else {
		per_cpu(hard_watchdog_warn, next_cpu) = false;
	}
}
#else
static inline void watchdog_check_hardlockup_other_cpu(void) { return; }
#endif

static int is_softlockup(unsigned long touch_ts)
{
	unsigned long now = get_timestamp();

	if ((watchdog_enabled & SOFT_WATCHDOG_ENABLED) && watchdog_thresh){
		/* Warn about unreasonable delays. */
		if (time_after(now, touch_ts + get_softlockup_thresh()))
			return now - touch_ts;
	}
	return 0;
}

<<<<<<< HEAD
#ifdef CONFIG_HARDLOCKUP_DETECTOR_NMI

static struct perf_event_attr wd_hw_attr = {
	.type		= PERF_TYPE_HARDWARE,
	.config		= PERF_COUNT_HW_CPU_CYCLES,
	.size		= sizeof(struct perf_event_attr),
	.pinned		= 1,
	.disabled	= 1,
};

/* Callback function for perf event subsystem */
static void watchdog_overflow_callback(struct perf_event *event,
		 struct perf_sample_data *data,
		 struct pt_regs *regs)
{
	/* Ensure the watchdog never gets throttled */
	event->hw.interrupts = 0;

	if (__this_cpu_read(watchdog_nmi_touch) == true) {
		__this_cpu_write(watchdog_nmi_touch, false);
		return;
	}

	/* check for a hardlockup
	 * This is done by making sure our timer interrupt
	 * is incrementing.  The timer interrupt should have
	 * fired multiple times before we overflow'd.  If it hasn't
	 * then this is a good indication the cpu is stuck
	 */
	if (is_hardlockup()) {
		int this_cpu = smp_processor_id();

		/* only print hardlockups once */
		if (__this_cpu_read(hard_watchdog_warn) == true)
			return;

		pr_emerg("Watchdog detected hard LOCKUP on cpu %d", this_cpu);
		print_modules();
		print_irqtrace_events(current);
		if (regs)
			show_regs(regs);
		else
			dump_stack();

		/*
		 * Perform all-CPU dump only once to avoid multiple hardlockups
		 * generating interleaving traces
		 */
		if (sysctl_hardlockup_all_cpu_backtrace &&
				!test_and_set_bit(0, &hardlockup_allcpu_dumped))
			trigger_allbutself_cpu_backtrace();

		if (hardlockup_panic)
			nmi_panic(regs, "Hard LOCKUP");

		__this_cpu_write(hard_watchdog_warn, true);
		return;
	}

	__this_cpu_write(hard_watchdog_warn, false);
	return;
}
#endif /* CONFIG_HARDLOCKUP_DETECTOR_NMI */

=======
>>>>>>> 0cff8946
static void watchdog_interrupt_count(void)
{
	__this_cpu_inc(hrtimer_interrupts);
}

/*
 * These two functions are mostly architecture specific
 * defining them as weak here.
 */
int __weak watchdog_nmi_enable(unsigned int cpu)
{
	return 0;
}
void __weak watchdog_nmi_disable(unsigned int cpu)
{
}

static int watchdog_enable_all_cpus(void);
static void watchdog_disable_all_cpus(void);

/* watchdog kicker functions */
static enum hrtimer_restart watchdog_timer_fn(struct hrtimer *hrtimer)
{
	unsigned long touch_ts = __this_cpu_read(watchdog_touch_ts);
	struct pt_regs *regs = get_irq_regs();
	int duration;
	int softlockup_all_cpu_backtrace = sysctl_softlockup_all_cpu_backtrace;

	if (atomic_read(&watchdog_park_in_progress) != 0)
		return HRTIMER_NORESTART;

	/* kick the hardlockup detector */
	watchdog_interrupt_count();

	/* test for hardlockups on the next cpu */
	watchdog_check_hardlockup_other_cpu();

	/* kick the softlockup detector */
	wake_up_process(__this_cpu_read(softlockup_watchdog));

	/* .. and repeat */
	hrtimer_forward_now(hrtimer, ns_to_ktime(sample_period));

	if (touch_ts == 0) {
		if (unlikely(__this_cpu_read(softlockup_touch_sync))) {
			/*
			 * If the time stamp was touched atomically
			 * make sure the scheduler tick is up to date.
			 */
			__this_cpu_write(softlockup_touch_sync, false);
			sched_clock_tick();
		}

		/* Clear the guest paused flag on watchdog reset */
		kvm_check_and_clear_guest_paused();
		__touch_watchdog();
		return HRTIMER_RESTART;
	}

	/* check for a softlockup
	 * This is done by making sure a high priority task is
	 * being scheduled.  The task touches the watchdog to
	 * indicate it is getting cpu time.  If it hasn't then
	 * this is a good indication some task is hogging the cpu
	 */
	duration = is_softlockup(touch_ts);
	if (unlikely(duration)) {
		/*
		 * If a virtual machine is stopped by the host it can look to
		 * the watchdog like a soft lockup, check to see if the host
		 * stopped the vm before we issue the warning
		 */
		if (kvm_check_and_clear_guest_paused())
			return HRTIMER_RESTART;

		/* only warn once */
		if (__this_cpu_read(soft_watchdog_warn) == true) {
			/*
			 * When multiple processes are causing softlockups the
			 * softlockup detector only warns on the first one
			 * because the code relies on a full quiet cycle to
			 * re-arm.  The second process prevents the quiet cycle
			 * and never gets reported.  Use task pointers to detect
			 * this.
			 */
			if (__this_cpu_read(softlockup_task_ptr_saved) !=
			    current) {
				__this_cpu_write(soft_watchdog_warn, false);
				__touch_watchdog();
			}
			return HRTIMER_RESTART;
		}

		if (softlockup_all_cpu_backtrace) {
			/* Prevent multiple soft-lockup reports if one cpu is already
			 * engaged in dumping cpu back traces
			 */
			if (test_and_set_bit(0, &soft_lockup_nmi_warn)) {
				/* Someone else will report us. Let's give up */
				__this_cpu_write(soft_watchdog_warn, true);
				return HRTIMER_RESTART;
			}
		}

		pr_emerg("BUG: soft lockup - CPU#%d stuck for %us! [%s:%d]\n",
			smp_processor_id(), duration,
			current->comm, task_pid_nr(current));
		__this_cpu_write(softlockup_task_ptr_saved, current);
		print_modules();
		print_irqtrace_events(current);
		if (regs)
			show_regs(regs);
		else
			dump_stack();

		if (softlockup_all_cpu_backtrace) {
			/* Avoid generating two back traces for current
			 * given that one is already made above
			 */
			trigger_allbutself_cpu_backtrace();

			clear_bit(0, &soft_lockup_nmi_warn);
			/* Barrier to sync with other cpus */
			smp_mb__after_atomic();
		}

		add_taint(TAINT_SOFTLOCKUP, LOCKDEP_STILL_OK);
		if (softlockup_panic)
			panic("softlockup: hung tasks");
		__this_cpu_write(soft_watchdog_warn, true);
	} else
		__this_cpu_write(soft_watchdog_warn, false);

	return HRTIMER_RESTART;
}

static void watchdog_set_prio(unsigned int policy, unsigned int prio)
{
	struct sched_param param = { .sched_priority = prio };

	sched_setscheduler(current, policy, &param);
}

static void watchdog_enable(unsigned int cpu)
{
	struct hrtimer *hrtimer = raw_cpu_ptr(&watchdog_hrtimer);

	/* kick off the timer for the hardlockup detector */
	hrtimer_init(hrtimer, CLOCK_MONOTONIC, HRTIMER_MODE_REL);
	hrtimer->function = watchdog_timer_fn;

	/* Enable the perf event */
	watchdog_nmi_enable(cpu);

	/* done here because hrtimer_start can only pin to smp_processor_id() */
	hrtimer_start(hrtimer, ns_to_ktime(sample_period),
		      HRTIMER_MODE_REL_PINNED);

	/* initialize timestamp */
	watchdog_set_prio(SCHED_FIFO, MAX_RT_PRIO - 1);
	__touch_watchdog();
}

static void watchdog_disable(unsigned int cpu)
{
	struct hrtimer *hrtimer = raw_cpu_ptr(&watchdog_hrtimer);

	watchdog_set_prio(SCHED_NORMAL, 0);
	hrtimer_cancel(hrtimer);
	/* disable the perf event */
	watchdog_nmi_disable(cpu);
}

static void watchdog_cleanup(unsigned int cpu, bool online)
{
	watchdog_disable(cpu);
}

static int watchdog_should_run(unsigned int cpu)
{
	return __this_cpu_read(hrtimer_interrupts) !=
		__this_cpu_read(soft_lockup_hrtimer_cnt);
}

/*
 * The watchdog thread function - touches the timestamp.
 *
 * It only runs once every sample_period seconds (4 seconds by
 * default) to reset the softlockup timestamp. If this gets delayed
 * for more than 2*watchdog_thresh seconds then the debug-printout
 * triggers in watchdog_timer_fn().
 */
static void watchdog(unsigned int cpu)
{
	__this_cpu_write(soft_lockup_hrtimer_cnt,
			 __this_cpu_read(hrtimer_interrupts));
	__touch_watchdog();

	/*
	 * watchdog_nmi_enable() clears the NMI_WATCHDOG_ENABLED bit in the
	 * failure path. Check for failures that can occur asynchronously -
	 * for example, when CPUs are on-lined - and shut down the hardware
	 * perf event on each CPU accordingly.
	 *
	 * The only non-obvious place this bit can be cleared is through
	 * watchdog_nmi_enable(), so a pr_info() is placed there.  Placing a
	 * pr_info here would be too noisy as it would result in a message
	 * every few seconds if the hardlockup was disabled but the softlockup
	 * enabled.
	 */
	if (!(watchdog_enabled & NMI_WATCHDOG_ENABLED))
		watchdog_nmi_disable(cpu);
}

<<<<<<< HEAD
#ifdef CONFIG_HARDLOCKUP_DETECTOR_NMI
/*
 * People like the simple clean cpu node info on boot.
 * Reduce the watchdog noise by only printing messages
 * that are different from what cpu0 displayed.
 */
static unsigned long cpu0_err;

static int watchdog_nmi_enable(unsigned int cpu)
{
	struct perf_event_attr *wd_attr;
	struct perf_event *event = per_cpu(watchdog_ev, cpu);

	/* nothing to do if the hard lockup detector is disabled */
	if (!(watchdog_enabled & NMI_WATCHDOG_ENABLED))
		goto out;

	/* is it already setup and enabled? */
	if (event && event->state > PERF_EVENT_STATE_OFF)
		goto out;

	/* it is setup but not enabled */
	if (event != NULL)
		goto out_enable;

	wd_attr = &wd_hw_attr;
	wd_attr->sample_period = hw_nmi_get_sample_period(watchdog_thresh);

	/* Try to register using hardware perf events */
	event = perf_event_create_kernel_counter(wd_attr, cpu, NULL, watchdog_overflow_callback, NULL);

	/* save cpu0 error for future comparision */
	if (cpu == 0 && IS_ERR(event))
		cpu0_err = PTR_ERR(event);

	if (!IS_ERR(event)) {
		/* only print for cpu0 or different than cpu0 */
		if (cpu == 0 || cpu0_err)
			pr_info("enabled on all CPUs, permanently consumes one hw-PMU counter.\n");
		goto out_save;
	}

	/*
	 * Disable the hard lockup detector if _any_ CPU fails to set up
	 * set up the hardware perf event. The watchdog() function checks
	 * the NMI_WATCHDOG_ENABLED bit periodically.
	 *
	 * The barriers are for syncing up watchdog_enabled across all the
	 * cpus, as clear_bit() does not use barriers.
	 */
	smp_mb__before_atomic();
	clear_bit(NMI_WATCHDOG_ENABLED_BIT, &watchdog_enabled);
	smp_mb__after_atomic();

	/* skip displaying the same error again */
	if (cpu > 0 && (PTR_ERR(event) == cpu0_err))
		return PTR_ERR(event);

	/* vary the KERN level based on the returned errno */
	if (PTR_ERR(event) == -EOPNOTSUPP)
		pr_info("disabled (cpu%i): not supported (no LAPIC?)\n", cpu);
	else if (PTR_ERR(event) == -ENOENT)
		pr_warn("disabled (cpu%i): hardware events not enabled\n",
			 cpu);
	else
		pr_err("disabled (cpu%i): unable to create perf event: %ld\n",
			cpu, PTR_ERR(event));

	pr_info("Shutting down hard lockup detector on all cpus\n");

	return PTR_ERR(event);

	/* success path */
out_save:
	per_cpu(watchdog_ev, cpu) = event;
out_enable:
	perf_event_enable(per_cpu(watchdog_ev, cpu));
out:
	return 0;
}

static void watchdog_nmi_disable(unsigned int cpu)
{
	struct perf_event *event = per_cpu(watchdog_ev, cpu);

	if (event) {
		perf_event_disable(event);
		per_cpu(watchdog_ev, cpu) = NULL;

		/* should be in cleanup, but blocks oprofile */
		perf_event_release_kernel(event);
	}
	if (cpu == 0) {
		/* watchdog_nmi_enable() expects this to be zero initially. */
		cpu0_err = 0;
	}
}

#else
#ifdef CONFIG_HARDLOCKUP_DETECTOR_OTHER_CPU
static int watchdog_nmi_enable(unsigned int cpu)
{
	/*
	 * The new cpu will be marked online before the first hrtimer interrupt
	 * runs on it.  If another cpu tests for a hardlockup on the new cpu
	 * before it has run its first hrtimer, it will get a false positive.
	 * Touch the watchdog on the new cpu to delay the first check for at
	 * least 3 sampling periods to guarantee one hrtimer has run on the new
	 * cpu.
	 */
	per_cpu(watchdog_nmi_touch, cpu) = true;
	smp_wmb();
	cpumask_set_cpu(cpu, &watchdog_cpus);
	return 0;
}

static void watchdog_nmi_disable(unsigned int cpu)
{
	unsigned int next_cpu = watchdog_next_cpu(cpu);

	/*
	 * Offlining this cpu will cause the cpu before this one to start
	 * checking the one after this one.  If this cpu just finished checking
	 * the next cpu and updating hrtimer_interrupts_saved, and then the
	 * previous cpu checks it within one sample period, it will trigger a
	 * false positive.  Touch the watchdog on the next cpu to prevent it.
	 */
	if (next_cpu < nr_cpu_ids)
		per_cpu(watchdog_nmi_touch, next_cpu) = true;
	smp_wmb();
	cpumask_clear_cpu(cpu, &watchdog_cpus);
}
#else
static int watchdog_nmi_enable(unsigned int cpu) { return 0; }
static void watchdog_nmi_disable(unsigned int cpu) { return; }
#endif /* CONFIG_HARDLOCKUP_DETECTOR_OTHER_CPU */
#endif /* CONFIG_HARDLOCKUP_DETECTOR_NMI */

=======
>>>>>>> 0cff8946
static struct smp_hotplug_thread watchdog_threads = {
	.store			= &softlockup_watchdog,
	.thread_should_run	= watchdog_should_run,
	.thread_fn		= watchdog,
	.thread_comm		= "watchdog/%u",
	.setup			= watchdog_enable,
	.cleanup		= watchdog_cleanup,
	.park			= watchdog_disable,
	.unpark			= watchdog_enable,
};

/*
 * park all watchdog threads that are specified in 'watchdog_cpumask'
 *
 * This function returns an error if kthread_park() of a watchdog thread
 * fails. In this situation, the watchdog threads of some CPUs can already
 * be parked and the watchdog threads of other CPUs can still be runnable.
 * Callers are expected to handle this special condition as appropriate in
 * their context.
 *
 * This function may only be called in a context that is protected against
 * races with CPU hotplug - for example, via get_online_cpus().
 */
static int watchdog_park_threads(void)
{
	int cpu, ret = 0;

	atomic_set(&watchdog_park_in_progress, 1);

	for_each_watchdog_cpu(cpu) {
		ret = kthread_park(per_cpu(softlockup_watchdog, cpu));
		if (ret)
			break;
	}

	atomic_set(&watchdog_park_in_progress, 0);

	return ret;
}

/*
 * unpark all watchdog threads that are specified in 'watchdog_cpumask'
 *
 * This function may only be called in a context that is protected against
 * races with CPU hotplug - for example, via get_online_cpus().
 */
static void watchdog_unpark_threads(void)
{
	int cpu;

	for_each_watchdog_cpu(cpu)
		kthread_unpark(per_cpu(softlockup_watchdog, cpu));
}

/*
 * Suspend the hard and soft lockup detector by parking the watchdog threads.
 */
int lockup_detector_suspend(void)
{
	int ret = 0;

	get_online_cpus();
	mutex_lock(&watchdog_proc_mutex);
	/*
	 * Multiple suspend requests can be active in parallel (counted by
	 * the 'watchdog_suspended' variable). If the watchdog threads are
	 * running, the first caller takes care that they will be parked.
	 * The state of 'watchdog_running' cannot change while a suspend
	 * request is active (see related code in 'proc' handlers).
	 */
	if (watchdog_running && !watchdog_suspended)
		ret = watchdog_park_threads();

	if (ret == 0)
		watchdog_suspended++;
	else {
		watchdog_disable_all_cpus();
		pr_err("Failed to suspend lockup detectors, disabled\n");
		watchdog_enabled = 0;
	}

	mutex_unlock(&watchdog_proc_mutex);

	return ret;
}

/*
 * Resume the hard and soft lockup detector by unparking the watchdog threads.
 */
void lockup_detector_resume(void)
{
	mutex_lock(&watchdog_proc_mutex);

	watchdog_suspended--;
	/*
	 * The watchdog threads are unparked if they were previously running
	 * and if there is no more active suspend request.
	 */
	if (watchdog_running && !watchdog_suspended)
		watchdog_unpark_threads();

	mutex_unlock(&watchdog_proc_mutex);
	put_online_cpus();
}

static int update_watchdog_all_cpus(void)
{
	int ret;

	ret = watchdog_park_threads();
	if (ret)
		return ret;

	watchdog_unpark_threads();

	return 0;
}

static int watchdog_enable_all_cpus(void)
{
	int err = 0;

	if (!watchdog_running) {
		err = smpboot_register_percpu_thread_cpumask(&watchdog_threads,
							     &watchdog_cpumask);
		if (err)
			pr_err("Failed to create watchdog threads, disabled\n");
		else
			watchdog_running = 1;
	} else {
		/*
		 * Enable/disable the lockup detectors or
		 * change the sample period 'on the fly'.
		 */
		err = update_watchdog_all_cpus();

		if (err) {
			watchdog_disable_all_cpus();
			pr_err("Failed to update lockup detectors, disabled\n");
		}
	}

	if (err)
		watchdog_enabled = 0;

	return err;
}

static void watchdog_disable_all_cpus(void)
{
	if (watchdog_running) {
		watchdog_running = 0;
		smpboot_unregister_percpu_thread(&watchdog_threads);
	}
}

#ifdef CONFIG_SYSCTL

/*
 * Update the run state of the lockup detectors.
 */
static int proc_watchdog_update(void)
{
	int err = 0;

	/*
	 * Watchdog threads won't be started if they are already active.
	 * The 'watchdog_running' variable in watchdog_*_all_cpus() takes
	 * care of this. If those threads are already active, the sample
	 * period will be updated and the lockup detectors will be enabled
	 * or disabled 'on the fly'.
	 */
	if (watchdog_enabled && watchdog_thresh)
		err = watchdog_enable_all_cpus();
	else
		watchdog_disable_all_cpus();

	return err;

}

/*
 * common function for watchdog, nmi_watchdog and soft_watchdog parameter
 *
 * caller             | table->data points to | 'which' contains the flag(s)
 * -------------------|-----------------------|-----------------------------
 * proc_watchdog      | watchdog_user_enabled | NMI_WATCHDOG_ENABLED or'ed
 *                    |                       | with SOFT_WATCHDOG_ENABLED
 * -------------------|-----------------------|-----------------------------
 * proc_nmi_watchdog  | nmi_watchdog_enabled  | NMI_WATCHDOG_ENABLED
 * -------------------|-----------------------|-----------------------------
 * proc_soft_watchdog | soft_watchdog_enabled | SOFT_WATCHDOG_ENABLED
 */
static int proc_watchdog_common(int which, struct ctl_table *table, int write,
				void __user *buffer, size_t *lenp, loff_t *ppos)
{
	int err, old, new;
	int *watchdog_param = (int *)table->data;

	get_online_cpus();
	mutex_lock(&watchdog_proc_mutex);

	if (watchdog_suspended) {
		/* no parameter changes allowed while watchdog is suspended */
		err = -EAGAIN;
		goto out;
	}

	/*
	 * If the parameter is being read return the state of the corresponding
	 * bit(s) in 'watchdog_enabled', else update 'watchdog_enabled' and the
	 * run state of the lockup detectors.
	 */
	if (!write) {
		*watchdog_param = (watchdog_enabled & which) != 0;
		err = proc_dointvec_minmax(table, write, buffer, lenp, ppos);
	} else {
		err = proc_dointvec_minmax(table, write, buffer, lenp, ppos);
		if (err)
			goto out;

		/*
		 * There is a race window between fetching the current value
		 * from 'watchdog_enabled' and storing the new value. During
		 * this race window, watchdog_nmi_enable() can sneak in and
		 * clear the NMI_WATCHDOG_ENABLED bit in 'watchdog_enabled'.
		 * The 'cmpxchg' detects this race and the loop retries.
		 */
		do {
			old = watchdog_enabled;
			/*
			 * If the parameter value is not zero set the
			 * corresponding bit(s), else clear it(them).
			 */
			if (*watchdog_param)
				new = old | which;
			else
				new = old & ~which;
		} while (cmpxchg(&watchdog_enabled, old, new) != old);

		/*
		 * Update the run state of the lockup detectors. There is _no_
		 * need to check the value returned by proc_watchdog_update()
		 * and to restore the previous value of 'watchdog_enabled' as
		 * both lockup detectors are disabled if proc_watchdog_update()
		 * returns an error.
		 */
		if (old == new)
			goto out;

		err = proc_watchdog_update();
	}
out:
	mutex_unlock(&watchdog_proc_mutex);
	put_online_cpus();
	return err;
}

/*
 * /proc/sys/kernel/watchdog
 */
int proc_watchdog(struct ctl_table *table, int write,
		  void __user *buffer, size_t *lenp, loff_t *ppos)
{
	return proc_watchdog_common(NMI_WATCHDOG_ENABLED|SOFT_WATCHDOG_ENABLED,
				    table, write, buffer, lenp, ppos);
}

/*
 * /proc/sys/kernel/nmi_watchdog
 */
int proc_nmi_watchdog(struct ctl_table *table, int write,
		      void __user *buffer, size_t *lenp, loff_t *ppos)
{
	return proc_watchdog_common(NMI_WATCHDOG_ENABLED,
				    table, write, buffer, lenp, ppos);
}

/*
 * /proc/sys/kernel/soft_watchdog
 */
int proc_soft_watchdog(struct ctl_table *table, int write,
			void __user *buffer, size_t *lenp, loff_t *ppos)
{
	return proc_watchdog_common(SOFT_WATCHDOG_ENABLED,
				    table, write, buffer, lenp, ppos);
}

/*
 * /proc/sys/kernel/watchdog_thresh
 */
int proc_watchdog_thresh(struct ctl_table *table, int write,
			 void __user *buffer, size_t *lenp, loff_t *ppos)
{
	int err, old, new;

	get_online_cpus();
	mutex_lock(&watchdog_proc_mutex);

	if (watchdog_suspended) {
		/* no parameter changes allowed while watchdog is suspended */
		err = -EAGAIN;
		goto out;
	}

	old = ACCESS_ONCE(watchdog_thresh);
	err = proc_dointvec_minmax(table, write, buffer, lenp, ppos);

	if (err || !write)
		goto out;

	/*
	 * Update the sample period. Restore on failure.
	 */
	new = ACCESS_ONCE(watchdog_thresh);
	if (old == new)
		goto out;

	set_sample_period();
	err = proc_watchdog_update();
	if (err) {
		watchdog_thresh = old;
		set_sample_period();
	}
out:
	mutex_unlock(&watchdog_proc_mutex);
	put_online_cpus();
	return err;
}

/*
 * The cpumask is the mask of possible cpus that the watchdog can run
 * on, not the mask of cpus it is actually running on.  This allows the
 * user to specify a mask that will include cpus that have not yet
 * been brought online, if desired.
 */
int proc_watchdog_cpumask(struct ctl_table *table, int write,
			  void __user *buffer, size_t *lenp, loff_t *ppos)
{
	int err;

	get_online_cpus();
	mutex_lock(&watchdog_proc_mutex);

	if (watchdog_suspended) {
		/* no parameter changes allowed while watchdog is suspended */
		err = -EAGAIN;
		goto out;
	}

	err = proc_do_large_bitmap(table, write, buffer, lenp, ppos);
	if (!err && write) {
		/* Remove impossible cpus to keep sysctl output cleaner. */
		cpumask_and(&watchdog_cpumask, &watchdog_cpumask,
			    cpu_possible_mask);

		if (watchdog_running) {
			/*
			 * Failure would be due to being unable to allocate
			 * a temporary cpumask, so we are likely not in a
			 * position to do much else to make things better.
			 */
			if (smpboot_update_cpumask_percpu_thread(
				    &watchdog_threads, &watchdog_cpumask) != 0)
				pr_err("cpumask update failed\n");
		}
	}
out:
	mutex_unlock(&watchdog_proc_mutex);
	put_online_cpus();
	return err;
}

#endif /* CONFIG_SYSCTL */

void __init lockup_detector_init(void)
{
	set_sample_period();

#ifdef CONFIG_NO_HZ_FULL
	if (tick_nohz_full_enabled()) {
		pr_info("Disabling watchdog on nohz_full cores by default\n");
		cpumask_copy(&watchdog_cpumask, housekeeping_mask);
	} else
		cpumask_copy(&watchdog_cpumask, cpu_possible_mask);
#else
	cpumask_copy(&watchdog_cpumask, cpu_possible_mask);
#endif

	if (watchdog_enabled)
		watchdog_enable_all_cpus();
}<|MERGE_RESOLUTION|>--- conflicted
+++ resolved
@@ -82,7 +82,8 @@
 static DEFINE_PER_CPU(unsigned long, soft_lockup_hrtimer_cnt);
 static DEFINE_PER_CPU(struct task_struct *, softlockup_task_ptr_saved);
 static DEFINE_PER_CPU(unsigned long, hrtimer_interrupts_saved);
-<<<<<<< HEAD
+static unsigned long soft_lockup_nmi_warn;
+
 #endif
 #ifdef CONFIG_HARDLOCKUP_DETECTOR_OTHER_CPU
 static cpumask_t __read_mostly watchdog_cpus;
@@ -128,10 +129,6 @@
 __setup("nmi_watchdog=", hardlockup_panic_setup);
 #endif
 
-=======
-static unsigned long soft_lockup_nmi_warn;
-
->>>>>>> 0cff8946
 unsigned int __read_mostly softlockup_panic =
 			CONFIG_BOOTPARAM_SOFTLOCKUP_PANIC_VALUE;
 
@@ -258,10 +255,6 @@
 	__this_cpu_write(watchdog_touch_ts, 0);
 }
 
-<<<<<<< HEAD
-#ifdef CONFIG_HARDLOCKUP_DETECTOR_NMI
-=======
->>>>>>> 0cff8946
 /* watchdog detector functions */
 bool is_hardlockup(void)
 {
@@ -273,6 +266,7 @@
 	__this_cpu_write(hrtimer_interrupts_saved, hrint);
 	return false;
 }
+
 
 #ifdef CONFIG_HARDLOCKUP_DETECTOR_OTHER_CPU
 static unsigned int watchdog_next_cpu(unsigned int cpu)
@@ -356,7 +350,6 @@
 	return 0;
 }
 
-<<<<<<< HEAD
 #ifdef CONFIG_HARDLOCKUP_DETECTOR_NMI
 
 static struct perf_event_attr wd_hw_attr = {
@@ -421,8 +414,6 @@
 }
 #endif /* CONFIG_HARDLOCKUP_DETECTOR_NMI */
 
-=======
->>>>>>> 0cff8946
 static void watchdog_interrupt_count(void)
 {
 	__this_cpu_inc(hrtimer_interrupts);
@@ -637,7 +628,6 @@
 		watchdog_nmi_disable(cpu);
 }
 
-<<<<<<< HEAD
 #ifdef CONFIG_HARDLOCKUP_DETECTOR_NMI
 /*
  * People like the simple clean cpu node info on boot.
@@ -776,8 +766,6 @@
 #endif /* CONFIG_HARDLOCKUP_DETECTOR_OTHER_CPU */
 #endif /* CONFIG_HARDLOCKUP_DETECTOR_NMI */
 
-=======
->>>>>>> 0cff8946
 static struct smp_hotplug_thread watchdog_threads = {
 	.store			= &softlockup_watchdog,
 	.thread_should_run	= watchdog_should_run,
