--- conflicted
+++ resolved
@@ -156,13 +156,8 @@
 	/*
 	 * One should have enough rights to inspect task details.
 	 */
-<<<<<<< HEAD
-	ret = kcmp_lock(&task1->signal->exec_update_mutex,
-			&task2->signal->exec_update_mutex);
-=======
 	ret = kcmp_lock(&task1->signal->exec_update_lock,
 			&task2->signal->exec_update_lock);
->>>>>>> c1084c27
 	if (ret)
 		goto err;
 	if (!ptrace_may_access(task1, PTRACE_MODE_READ_REALCREDS) ||
@@ -217,13 +212,8 @@
 	}
 
 err_unlock:
-<<<<<<< HEAD
-	kcmp_unlock(&task1->signal->exec_update_mutex,
-		    &task2->signal->exec_update_mutex);
-=======
 	kcmp_unlock(&task1->signal->exec_update_lock,
 		    &task2->signal->exec_update_lock);
->>>>>>> c1084c27
 err:
 	put_task_struct(task1);
 	put_task_struct(task2);
