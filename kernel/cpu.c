--- conflicted
+++ resolved
@@ -348,15 +348,12 @@
 EXPORT_SYMBOL_GPL(cpu_hotplug_enable);
 #endif	/* CONFIG_HOTPLUG_CPU */
 
-<<<<<<< HEAD
-=======
 /*
  * Architectures that need SMT-specific errata handling during SMT hotplug
  * should override this.
  */
 void __weak arch_smt_update(void) { }
 
->>>>>>> ee68d467
 #ifdef CONFIG_HOTPLUG_SMT
 enum cpuhp_smt_control cpu_smt_control __read_mostly = CPU_SMT_ENABLED;
 EXPORT_SYMBOL_GPL(cpu_smt_control);
@@ -2090,15 +2087,10 @@
 		 */
 		cpuhp_offline_cpu_device(cpu);
 	}
-<<<<<<< HEAD
-	if (!ret)
-		cpu_smt_control = ctrlval;
-=======
 	if (!ret) {
 		cpu_smt_control = ctrlval;
 		arch_smt_update();
 	}
->>>>>>> ee68d467
 	cpu_maps_update_done();
 	return ret;
 }
@@ -2109,10 +2101,7 @@
 
 	cpu_maps_update_begin();
 	cpu_smt_control = CPU_SMT_ENABLED;
-<<<<<<< HEAD
-=======
 	arch_smt_update();
->>>>>>> ee68d467
 	for_each_present_cpu(cpu) {
 		/* Skip online CPUs and CPUs on offline nodes */
 		if (cpu_online(cpu) || !node_online(cpu_to_node(cpu)))
