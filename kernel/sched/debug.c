// SPDX-License-Identifier: GPL-2.0-only
/*
 * kernel/sched/debug.c
 *
 * Print the CFS rbtree and other debugging details
 *
 * Copyright(C) 2007, Red Hat, Inc., Ingo Molnar
 */
#include "sched.h"

/*
 * This allows printing both to /proc/sched_debug and
 * to the console
 */
#define SEQ_printf(m, x...)			\
 do {						\
	if (m)					\
		seq_printf(m, x);		\
	else					\
		pr_cont(x);			\
 } while (0)

/*
 * Ease the printing of nsec fields:
 */
static long long nsec_high(unsigned long long nsec)
{
	if ((long long)nsec < 0) {
		nsec = -nsec;
		do_div(nsec, 1000000);
		return -nsec;
	}
	do_div(nsec, 1000000);

	return nsec;
}

static unsigned long nsec_low(unsigned long long nsec)
{
	if ((long long)nsec < 0)
		nsec = -nsec;

	return do_div(nsec, 1000000);
}

#define SPLIT_NS(x) nsec_high(x), nsec_low(x)

#define SCHED_FEAT(name, enabled)	\
	#name ,

static const char * const sched_feat_names[] = {
#include "features.h"
};

#undef SCHED_FEAT

static int sched_feat_show(struct seq_file *m, void *v)
{
	int i;

	for (i = 0; i < __SCHED_FEAT_NR; i++) {
		if (!(sysctl_sched_features & (1UL << i)))
			seq_puts(m, "NO_");
		seq_printf(m, "%s ", sched_feat_names[i]);
	}
	seq_puts(m, "\n");

	return 0;
}

#ifdef CONFIG_JUMP_LABEL

#define jump_label_key__true  STATIC_KEY_INIT_TRUE
#define jump_label_key__false STATIC_KEY_INIT_FALSE

#define SCHED_FEAT(name, enabled)	\
	jump_label_key__##enabled ,

struct static_key sched_feat_keys[__SCHED_FEAT_NR] = {
#include "features.h"
};

#undef SCHED_FEAT

static void sched_feat_disable(int i)
{
	static_key_disable_cpuslocked(&sched_feat_keys[i]);
}

static void sched_feat_enable(int i)
{
	static_key_enable_cpuslocked(&sched_feat_keys[i]);
}
#else
static void sched_feat_disable(int i) { };
static void sched_feat_enable(int i) { };
#endif /* CONFIG_JUMP_LABEL */

static int sched_feat_set(char *cmp)
{
	int i;
	int neg = 0;

	if (strncmp(cmp, "NO_", 3) == 0) {
		neg = 1;
		cmp += 3;
	}

	i = match_string(sched_feat_names, __SCHED_FEAT_NR, cmp);
	if (i < 0)
		return i;

	if (neg) {
		sysctl_sched_features &= ~(1UL << i);
		sched_feat_disable(i);
	} else {
		sysctl_sched_features |= (1UL << i);
		sched_feat_enable(i);
	}

	return 0;
}

static ssize_t
sched_feat_write(struct file *filp, const char __user *ubuf,
		size_t cnt, loff_t *ppos)
{
	char buf[64];
	char *cmp;
	int ret;
	struct inode *inode;

	if (cnt > 63)
		cnt = 63;

	if (copy_from_user(&buf, ubuf, cnt))
		return -EFAULT;

	buf[cnt] = 0;
	cmp = strstrip(buf);

	/* Ensure the static_key remains in a consistent state */
	inode = file_inode(filp);
	cpus_read_lock();
	inode_lock(inode);
	ret = sched_feat_set(cmp);
	inode_unlock(inode);
	cpus_read_unlock();
	if (ret < 0)
		return ret;

	*ppos += cnt;

	return cnt;
}

static int sched_feat_open(struct inode *inode, struct file *filp)
{
	return single_open(filp, sched_feat_show, NULL);
}

static const struct file_operations sched_feat_fops = {
	.open		= sched_feat_open,
	.write		= sched_feat_write,
	.read		= seq_read,
	.llseek		= seq_lseek,
	.release	= single_release,
};

#ifdef CONFIG_SMP

static ssize_t sched_scaling_write(struct file *filp, const char __user *ubuf,
				   size_t cnt, loff_t *ppos)
{
	char buf[16];
	unsigned int scaling;

	if (cnt > 15)
		cnt = 15;

	if (copy_from_user(&buf, ubuf, cnt))
		return -EFAULT;
	buf[cnt] = '\0';

	if (kstrtouint(buf, 10, &scaling))
		return -EINVAL;

	if (scaling >= SCHED_TUNABLESCALING_END)
		return -EINVAL;

	sysctl_sched_tunable_scaling = scaling;
	if (sched_update_scaling())
		return -EINVAL;

	*ppos += cnt;
	return cnt;
}

static int sched_scaling_show(struct seq_file *m, void *v)
{
	seq_printf(m, "%d\n", sysctl_sched_tunable_scaling);
	return 0;
}

static int sched_scaling_open(struct inode *inode, struct file *filp)
{
	return single_open(filp, sched_scaling_show, NULL);
}

static const struct file_operations sched_scaling_fops = {
	.open		= sched_scaling_open,
	.write		= sched_scaling_write,
	.read		= seq_read,
	.llseek		= seq_lseek,
	.release	= single_release,
};

#endif /* SMP */

#ifdef CONFIG_PREEMPT_DYNAMIC

static ssize_t sched_dynamic_write(struct file *filp, const char __user *ubuf,
				   size_t cnt, loff_t *ppos)
{
	char buf[16];
	int mode;

	if (cnt > 15)
		cnt = 15;

	if (copy_from_user(&buf, ubuf, cnt))
		return -EFAULT;

	buf[cnt] = 0;
	mode = sched_dynamic_mode(strstrip(buf));
	if (mode < 0)
		return mode;

	sched_dynamic_update(mode);

	*ppos += cnt;

	return cnt;
}

static int sched_dynamic_show(struct seq_file *m, void *v)
{
	static const char * preempt_modes[] = {
		"none", "voluntary", "full"
	};
	int i;

	for (i = 0; i < ARRAY_SIZE(preempt_modes); i++) {
		if (preempt_dynamic_mode == i)
			seq_puts(m, "(");
		seq_puts(m, preempt_modes[i]);
		if (preempt_dynamic_mode == i)
			seq_puts(m, ")");

		seq_puts(m, " ");
	}

	seq_puts(m, "\n");
	return 0;
}

static int sched_dynamic_open(struct inode *inode, struct file *filp)
{
	return single_open(filp, sched_dynamic_show, NULL);
}

static const struct file_operations sched_dynamic_fops = {
	.open		= sched_dynamic_open,
	.write		= sched_dynamic_write,
	.read		= seq_read,
	.llseek		= seq_lseek,
	.release	= single_release,
};

#endif /* CONFIG_PREEMPT_DYNAMIC */

__read_mostly bool sched_debug_verbose;

static const struct seq_operations sched_debug_sops;

static int sched_debug_open(struct inode *inode, struct file *filp)
{
	return seq_open(filp, &sched_debug_sops);
}

static const struct file_operations sched_debug_fops = {
	.open		= sched_debug_open,
	.read		= seq_read,
	.llseek		= seq_lseek,
	.release	= seq_release,
};

static struct dentry *debugfs_sched;

static __init int sched_init_debug(void)
{
	struct dentry __maybe_unused *numa;

	debugfs_sched = debugfs_create_dir("sched", NULL);

	debugfs_create_file("features", 0644, debugfs_sched, NULL, &sched_feat_fops);
	debugfs_create_bool("verbose", 0644, debugfs_sched, &sched_debug_verbose);
#ifdef CONFIG_PREEMPT_DYNAMIC
	debugfs_create_file("preempt", 0644, debugfs_sched, NULL, &sched_dynamic_fops);
#endif

	debugfs_create_u32("latency_ns", 0644, debugfs_sched, &sysctl_sched_latency);
	debugfs_create_u32("min_granularity_ns", 0644, debugfs_sched, &sysctl_sched_min_granularity);
	debugfs_create_u32("wakeup_granularity_ns", 0644, debugfs_sched, &sysctl_sched_wakeup_granularity);

	debugfs_create_u32("latency_warn_ms", 0644, debugfs_sched, &sysctl_resched_latency_warn_ms);
	debugfs_create_u32("latency_warn_once", 0644, debugfs_sched, &sysctl_resched_latency_warn_once);

#ifdef CONFIG_SMP
	debugfs_create_file("tunable_scaling", 0644, debugfs_sched, NULL, &sched_scaling_fops);
	debugfs_create_u32("migration_cost_ns", 0644, debugfs_sched, &sysctl_sched_migration_cost);
	debugfs_create_u32("nr_migrate", 0644, debugfs_sched, &sysctl_sched_nr_migrate);

	mutex_lock(&sched_domains_mutex);
	update_sched_domain_debugfs();
	mutex_unlock(&sched_domains_mutex);
#endif

#ifdef CONFIG_NUMA_BALANCING
	numa = debugfs_create_dir("numa_balancing", debugfs_sched);

	debugfs_create_u32("scan_delay_ms", 0644, numa, &sysctl_numa_balancing_scan_delay);
	debugfs_create_u32("scan_period_min_ms", 0644, numa, &sysctl_numa_balancing_scan_period_min);
	debugfs_create_u32("scan_period_max_ms", 0644, numa, &sysctl_numa_balancing_scan_period_max);
	debugfs_create_u32("scan_size_mb", 0644, numa, &sysctl_numa_balancing_scan_size);
#endif

	debugfs_create_file("debug", 0444, debugfs_sched, NULL, &sched_debug_fops);

	return 0;
}
late_initcall(sched_init_debug);

#ifdef CONFIG_SMP

static cpumask_var_t		sd_sysctl_cpus;
static struct dentry		*sd_dentry;

static int sd_flags_show(struct seq_file *m, void *v)
{
	unsigned long flags = *(unsigned int *)m->private;
	int idx;

	for_each_set_bit(idx, &flags, __SD_FLAG_CNT) {
		seq_puts(m, sd_flag_debug[idx].name);
		seq_puts(m, " ");
	}
	seq_puts(m, "\n");

	return 0;
}

<<<<<<< HEAD
static void
set_table_entry(struct ctl_table *entry,
		const char *procname, void *data, int maxlen,
		umode_t mode, proc_handler *proc_handler)
{
	entry->procname = procname;
	entry->data = data;
	entry->maxlen = maxlen;
	entry->mode = mode;
	entry->proc_handler = proc_handler;
}

static struct ctl_table *
sd_alloc_ctl_domain_table(struct sched_domain *sd)
{
	struct ctl_table *table = sd_alloc_ctl_entry(9);

	if (table == NULL)
		return NULL;

	set_table_entry(&table[0], "min_interval",	  &sd->min_interval,	    sizeof(long), 0644, proc_doulongvec_minmax);
	set_table_entry(&table[1], "max_interval",	  &sd->max_interval,	    sizeof(long), 0644, proc_doulongvec_minmax);
	set_table_entry(&table[2], "busy_factor",	  &sd->busy_factor,	    sizeof(int),  0644, proc_dointvec_minmax);
	set_table_entry(&table[3], "imbalance_pct",	  &sd->imbalance_pct,	    sizeof(int),  0644, proc_dointvec_minmax);
	set_table_entry(&table[4], "cache_nice_tries",	  &sd->cache_nice_tries,    sizeof(int),  0644, proc_dointvec_minmax);
	set_table_entry(&table[5], "flags",		  &sd->flags,		    sizeof(int),  0444, proc_dointvec_minmax);
	set_table_entry(&table[6], "max_newidle_lb_cost", &sd->max_newidle_lb_cost, sizeof(long), 0644, proc_doulongvec_minmax);
	set_table_entry(&table[7], "name",		  sd->name,	       CORENAME_MAX_SIZE, 0444, proc_dostring);
	/* &table[8] is terminator */

	return table;
}

static struct ctl_table *sd_alloc_ctl_cpu_table(int cpu)
{
	struct ctl_table *entry, *table;
	struct sched_domain *sd;
	int domain_num = 0, i;
	char buf[32];

	for_each_domain(cpu, sd)
		domain_num++;
	entry = table = sd_alloc_ctl_entry(domain_num + 1);
	if (table == NULL)
		return NULL;

	i = 0;
	for_each_domain(cpu, sd) {
		snprintf(buf, 32, "domain%d", i);
		entry->procname = kstrdup(buf, GFP_KERNEL);
		entry->mode = 0555;
		entry->child = sd_alloc_ctl_domain_table(sd);
		entry++;
		i++;
	}
	return table;
=======
static int sd_flags_open(struct inode *inode, struct file *file)
{
	return single_open(file, sd_flags_show, inode->i_private);
>>>>>>> c1084c27
}

static const struct file_operations sd_flags_fops = {
	.open		= sd_flags_open,
	.read		= seq_read,
	.llseek		= seq_lseek,
	.release	= single_release,
};

static void register_sd(struct sched_domain *sd, struct dentry *parent)
{
#define SDM(type, mode, member)	\
	debugfs_create_##type(#member, mode, parent, &sd->member)

	SDM(ulong, 0644, min_interval);
	SDM(ulong, 0644, max_interval);
	SDM(u64,   0644, max_newidle_lb_cost);
	SDM(u32,   0644, busy_factor);
	SDM(u32,   0644, imbalance_pct);
	SDM(u32,   0644, cache_nice_tries);
	SDM(str,   0444, name);

#undef SDM

	debugfs_create_file("flags", 0444, parent, &sd->flags, &sd_flags_fops);
}

void update_sched_domain_debugfs(void)
{
	int cpu, i;

	/*
	 * This can unfortunately be invoked before sched_debug_init() creates
	 * the debug directory. Don't touch sd_sysctl_cpus until then.
	 */
	if (!debugfs_sched)
		return;

	if (!cpumask_available(sd_sysctl_cpus)) {
		if (!alloc_cpumask_var(&sd_sysctl_cpus, GFP_KERNEL))
			return;
		cpumask_copy(sd_sysctl_cpus, cpu_possible_mask);
	}

	if (!sd_dentry)
		sd_dentry = debugfs_create_dir("domains", debugfs_sched);

	for_each_cpu(cpu, sd_sysctl_cpus) {
		struct sched_domain *sd;
		struct dentry *d_cpu;
		char buf[32];

		snprintf(buf, sizeof(buf), "cpu%d", cpu);
		debugfs_remove(debugfs_lookup(buf, sd_dentry));
		d_cpu = debugfs_create_dir(buf, sd_dentry);

		i = 0;
		for_each_domain(cpu, sd) {
			struct dentry *d_sd;

			snprintf(buf, sizeof(buf), "domain%d", i);
			d_sd = debugfs_create_dir(buf, d_cpu);

			register_sd(sd, d_sd);
			i++;
		}

		__cpumask_clear_cpu(cpu, sd_sysctl_cpus);
	}
}

void dirty_sched_domain_sysctl(int cpu)
{
	if (cpumask_available(sd_sysctl_cpus))
		__cpumask_set_cpu(cpu, sd_sysctl_cpus);
}

#endif /* CONFIG_SMP */

#ifdef CONFIG_FAIR_GROUP_SCHED
static void print_cfs_group_stats(struct seq_file *m, int cpu, struct task_group *tg)
{
	struct sched_entity *se = tg->se[cpu];

#define P(F)		SEQ_printf(m, "  .%-30s: %lld\n",	#F, (long long)F)
#define P_SCHEDSTAT(F)	SEQ_printf(m, "  .%-30s: %lld\n",	#F, (long long)schedstat_val(F))
#define PN(F)		SEQ_printf(m, "  .%-30s: %lld.%06ld\n", #F, SPLIT_NS((long long)F))
#define PN_SCHEDSTAT(F)	SEQ_printf(m, "  .%-30s: %lld.%06ld\n", #F, SPLIT_NS((long long)schedstat_val(F)))

	if (!se)
		return;

	PN(se->exec_start);
	PN(se->vruntime);
	PN(se->sum_exec_runtime);

	if (schedstat_enabled()) {
		PN_SCHEDSTAT(se->statistics.wait_start);
		PN_SCHEDSTAT(se->statistics.sleep_start);
		PN_SCHEDSTAT(se->statistics.block_start);
		PN_SCHEDSTAT(se->statistics.sleep_max);
		PN_SCHEDSTAT(se->statistics.block_max);
		PN_SCHEDSTAT(se->statistics.exec_max);
		PN_SCHEDSTAT(se->statistics.slice_max);
		PN_SCHEDSTAT(se->statistics.wait_max);
		PN_SCHEDSTAT(se->statistics.wait_sum);
		P_SCHEDSTAT(se->statistics.wait_count);
	}

	P(se->load.weight);
#ifdef CONFIG_SMP
	P(se->avg.load_avg);
	P(se->avg.util_avg);
	P(se->avg.runnable_avg);
#endif

#undef PN_SCHEDSTAT
#undef PN
#undef P_SCHEDSTAT
#undef P
}
#endif

#ifdef CONFIG_CGROUP_SCHED
static DEFINE_SPINLOCK(sched_debug_lock);
static char group_path[PATH_MAX];

static void task_group_path(struct task_group *tg, char *path, int plen)
{
	if (autogroup_path(tg, path, plen))
		return;

	cgroup_path(tg->css.cgroup, path, plen);
}

/*
 * Only 1 SEQ_printf_task_group_path() caller can use the full length
 * group_path[] for cgroup path. Other simultaneous callers will have
 * to use a shorter stack buffer. A "..." suffix is appended at the end
 * of the stack buffer so that it will show up in case the output length
 * matches the given buffer size to indicate possible path name truncation.
 */
#define SEQ_printf_task_group_path(m, tg, fmt...)			\
{									\
	if (spin_trylock(&sched_debug_lock)) {				\
		task_group_path(tg, group_path, sizeof(group_path));	\
		SEQ_printf(m, fmt, group_path);				\
		spin_unlock(&sched_debug_lock);				\
	} else {							\
		char buf[128];						\
		char *bufend = buf + sizeof(buf) - 3;			\
		task_group_path(tg, buf, bufend - buf);			\
		strcpy(bufend - 1, "...");				\
		SEQ_printf(m, fmt, buf);				\
	}								\
}
#endif

static void
print_task(struct seq_file *m, struct rq *rq, struct task_struct *p)
{
	if (task_current(rq, p))
		SEQ_printf(m, ">R");
	else
		SEQ_printf(m, " %c", task_state_to_char(p));

	SEQ_printf(m, " %15s %5d %9Ld.%06ld %9Ld %5d ",
		p->comm, task_pid_nr(p),
		SPLIT_NS(p->se.vruntime),
		(long long)(p->nvcsw + p->nivcsw),
		p->prio);

	SEQ_printf(m, "%9Ld.%06ld %9Ld.%06ld %9Ld.%06ld",
		SPLIT_NS(schedstat_val_or_zero(p->se.statistics.wait_sum)),
		SPLIT_NS(p->se.sum_exec_runtime),
		SPLIT_NS(schedstat_val_or_zero(p->se.statistics.sum_sleep_runtime)));

#ifdef CONFIG_NUMA_BALANCING
	SEQ_printf(m, " %d %d", task_node(p), task_numa_group_id(p));
#endif
#ifdef CONFIG_CGROUP_SCHED
	SEQ_printf_task_group_path(m, task_group(p), " %s")
#endif

	SEQ_printf(m, "\n");
}

static void print_rq(struct seq_file *m, struct rq *rq, int rq_cpu)
{
	struct task_struct *g, *p;

	SEQ_printf(m, "\n");
	SEQ_printf(m, "runnable tasks:\n");
	SEQ_printf(m, " S            task   PID         tree-key  switches  prio"
		   "     wait-time             sum-exec        sum-sleep\n");
	SEQ_printf(m, "-------------------------------------------------------"
		   "------------------------------------------------------\n");

	rcu_read_lock();
	for_each_process_thread(g, p) {
		if (task_cpu(p) != rq_cpu)
			continue;

		print_task(m, rq, p);
	}
	rcu_read_unlock();
}

void print_cfs_rq(struct seq_file *m, int cpu, struct cfs_rq *cfs_rq)
{
	s64 MIN_vruntime = -1, min_vruntime, max_vruntime = -1,
		spread, rq0_min_vruntime, spread0;
	struct rq *rq = cpu_rq(cpu);
	struct sched_entity *last;
	unsigned long flags;

#ifdef CONFIG_FAIR_GROUP_SCHED
	SEQ_printf(m, "\n");
	SEQ_printf_task_group_path(m, cfs_rq->tg, "cfs_rq[%d]:%s\n", cpu);
#else
	SEQ_printf(m, "\n");
	SEQ_printf(m, "cfs_rq[%d]:\n", cpu);
#endif
	SEQ_printf(m, "  .%-30s: %Ld.%06ld\n", "exec_clock",
			SPLIT_NS(cfs_rq->exec_clock));

	raw_spin_rq_lock_irqsave(rq, flags);
	if (rb_first_cached(&cfs_rq->tasks_timeline))
		MIN_vruntime = (__pick_first_entity(cfs_rq))->vruntime;
	last = __pick_last_entity(cfs_rq);
	if (last)
		max_vruntime = last->vruntime;
	min_vruntime = cfs_rq->min_vruntime;
	rq0_min_vruntime = cpu_rq(0)->cfs.min_vruntime;
	raw_spin_rq_unlock_irqrestore(rq, flags);
	SEQ_printf(m, "  .%-30s: %Ld.%06ld\n", "MIN_vruntime",
			SPLIT_NS(MIN_vruntime));
	SEQ_printf(m, "  .%-30s: %Ld.%06ld\n", "min_vruntime",
			SPLIT_NS(min_vruntime));
	SEQ_printf(m, "  .%-30s: %Ld.%06ld\n", "max_vruntime",
			SPLIT_NS(max_vruntime));
	spread = max_vruntime - MIN_vruntime;
	SEQ_printf(m, "  .%-30s: %Ld.%06ld\n", "spread",
			SPLIT_NS(spread));
	spread0 = min_vruntime - rq0_min_vruntime;
	SEQ_printf(m, "  .%-30s: %Ld.%06ld\n", "spread0",
			SPLIT_NS(spread0));
	SEQ_printf(m, "  .%-30s: %d\n", "nr_spread_over",
			cfs_rq->nr_spread_over);
	SEQ_printf(m, "  .%-30s: %d\n", "nr_running", cfs_rq->nr_running);
	SEQ_printf(m, "  .%-30s: %d\n", "h_nr_running", cfs_rq->h_nr_running);
	SEQ_printf(m, "  .%-30s: %d\n", "idle_h_nr_running",
			cfs_rq->idle_h_nr_running);
	SEQ_printf(m, "  .%-30s: %ld\n", "load", cfs_rq->load.weight);
#ifdef CONFIG_SMP
	SEQ_printf(m, "  .%-30s: %lu\n", "load_avg",
			cfs_rq->avg.load_avg);
	SEQ_printf(m, "  .%-30s: %lu\n", "runnable_avg",
			cfs_rq->avg.runnable_avg);
	SEQ_printf(m, "  .%-30s: %lu\n", "util_avg",
			cfs_rq->avg.util_avg);
	SEQ_printf(m, "  .%-30s: %u\n", "util_est_enqueued",
			cfs_rq->avg.util_est.enqueued);
	SEQ_printf(m, "  .%-30s: %ld\n", "removed.load_avg",
			cfs_rq->removed.load_avg);
	SEQ_printf(m, "  .%-30s: %ld\n", "removed.util_avg",
			cfs_rq->removed.util_avg);
	SEQ_printf(m, "  .%-30s: %ld\n", "removed.runnable_avg",
			cfs_rq->removed.runnable_avg);
#ifdef CONFIG_FAIR_GROUP_SCHED
	SEQ_printf(m, "  .%-30s: %lu\n", "tg_load_avg_contrib",
			cfs_rq->tg_load_avg_contrib);
	SEQ_printf(m, "  .%-30s: %ld\n", "tg_load_avg",
			atomic_long_read(&cfs_rq->tg->load_avg));
#endif
#endif
#ifdef CONFIG_CFS_BANDWIDTH
	SEQ_printf(m, "  .%-30s: %d\n", "throttled",
			cfs_rq->throttled);
	SEQ_printf(m, "  .%-30s: %d\n", "throttle_count",
			cfs_rq->throttle_count);
#endif

#ifdef CONFIG_FAIR_GROUP_SCHED
	print_cfs_group_stats(m, cpu, cfs_rq->tg);
#endif
}

void print_rt_rq(struct seq_file *m, int cpu, struct rt_rq *rt_rq)
{
#ifdef CONFIG_RT_GROUP_SCHED
	SEQ_printf(m, "\n");
	SEQ_printf_task_group_path(m, rt_rq->tg, "rt_rq[%d]:%s\n", cpu);
#else
	SEQ_printf(m, "\n");
	SEQ_printf(m, "rt_rq[%d]:\n", cpu);
#endif

#define P(x) \
	SEQ_printf(m, "  .%-30s: %Ld\n", #x, (long long)(rt_rq->x))
#define PU(x) \
	SEQ_printf(m, "  .%-30s: %lu\n", #x, (unsigned long)(rt_rq->x))
#define PN(x) \
	SEQ_printf(m, "  .%-30s: %Ld.%06ld\n", #x, SPLIT_NS(rt_rq->x))

	PU(rt_nr_running);
#ifdef CONFIG_SMP
	PU(rt_nr_migratory);
#endif
	P(rt_throttled);
	PN(rt_time);
	PN(rt_runtime);

#undef PN
#undef PU
#undef P
}

void print_dl_rq(struct seq_file *m, int cpu, struct dl_rq *dl_rq)
{
	struct dl_bw *dl_bw;

	SEQ_printf(m, "\n");
	SEQ_printf(m, "dl_rq[%d]:\n", cpu);

#define PU(x) \
	SEQ_printf(m, "  .%-30s: %lu\n", #x, (unsigned long)(dl_rq->x))

	PU(dl_nr_running);
#ifdef CONFIG_SMP
	PU(dl_nr_migratory);
	dl_bw = &cpu_rq(cpu)->rd->dl_bw;
#else
	dl_bw = &dl_rq->dl_bw;
#endif
	SEQ_printf(m, "  .%-30s: %lld\n", "dl_bw->bw", dl_bw->bw);
	SEQ_printf(m, "  .%-30s: %lld\n", "dl_bw->total_bw", dl_bw->total_bw);

#undef PU
}

static void print_cpu(struct seq_file *m, int cpu)
{
	struct rq *rq = cpu_rq(cpu);

#ifdef CONFIG_X86
	{
		unsigned int freq = cpu_khz ? : 1;

		SEQ_printf(m, "cpu#%d, %u.%03u MHz\n",
			   cpu, freq / 1000, (freq % 1000));
	}
#else
	SEQ_printf(m, "cpu#%d\n", cpu);
#endif

#define P(x)								\
do {									\
	if (sizeof(rq->x) == 4)						\
		SEQ_printf(m, "  .%-30s: %ld\n", #x, (long)(rq->x));	\
	else								\
		SEQ_printf(m, "  .%-30s: %Ld\n", #x, (long long)(rq->x));\
} while (0)

#define PN(x) \
	SEQ_printf(m, "  .%-30s: %Ld.%06ld\n", #x, SPLIT_NS(rq->x))

	P(nr_running);
	P(nr_switches);
	P(nr_uninterruptible);
	PN(next_balance);
	SEQ_printf(m, "  .%-30s: %ld\n", "curr->pid", (long)(task_pid_nr(rq->curr)));
	PN(clock);
	PN(clock_task);
#undef P
#undef PN

#ifdef CONFIG_SMP
#define P64(n) SEQ_printf(m, "  .%-30s: %Ld\n", #n, rq->n);
	P64(avg_idle);
	P64(max_idle_balance_cost);
#undef P64
#endif

#define P(n) SEQ_printf(m, "  .%-30s: %d\n", #n, schedstat_val(rq->n));
	if (schedstat_enabled()) {
		P(yld_count);
		P(sched_count);
		P(sched_goidle);
		P(ttwu_count);
		P(ttwu_local);
	}
#undef P

	print_cfs_stats(m, cpu);
	print_rt_stats(m, cpu);
	print_dl_stats(m, cpu);

	print_rq(m, rq, cpu);
	SEQ_printf(m, "\n");
}

static const char *sched_tunable_scaling_names[] = {
	"none",
	"logarithmic",
	"linear"
};

static void sched_debug_header(struct seq_file *m)
{
	u64 ktime, sched_clk, cpu_clk;
	unsigned long flags;

	local_irq_save(flags);
	ktime = ktime_to_ns(ktime_get());
	sched_clk = sched_clock();
	cpu_clk = local_clock();
	local_irq_restore(flags);

	SEQ_printf(m, "Sched Debug Version: v0.11, %s %.*s\n",
		init_utsname()->release,
		(int)strcspn(init_utsname()->version, " "),
		init_utsname()->version);

#define P(x) \
	SEQ_printf(m, "%-40s: %Ld\n", #x, (long long)(x))
#define PN(x) \
	SEQ_printf(m, "%-40s: %Ld.%06ld\n", #x, SPLIT_NS(x))
	PN(ktime);
	PN(sched_clk);
	PN(cpu_clk);
	P(jiffies);
#ifdef CONFIG_HAVE_UNSTABLE_SCHED_CLOCK
	P(sched_clock_stable());
#endif
#undef PN
#undef P

	SEQ_printf(m, "\n");
	SEQ_printf(m, "sysctl_sched\n");

#define P(x) \
	SEQ_printf(m, "  .%-40s: %Ld\n", #x, (long long)(x))
#define PN(x) \
	SEQ_printf(m, "  .%-40s: %Ld.%06ld\n", #x, SPLIT_NS(x))
	PN(sysctl_sched_latency);
	PN(sysctl_sched_min_granularity);
	PN(sysctl_sched_wakeup_granularity);
	P(sysctl_sched_child_runs_first);
	P(sysctl_sched_features);
#undef PN
#undef P

	SEQ_printf(m, "  .%-40s: %d (%s)\n",
		"sysctl_sched_tunable_scaling",
		sysctl_sched_tunable_scaling,
		sched_tunable_scaling_names[sysctl_sched_tunable_scaling]);
	SEQ_printf(m, "\n");
}

static int sched_debug_show(struct seq_file *m, void *v)
{
	int cpu = (unsigned long)(v - 2);

	if (cpu != -1)
		print_cpu(m, cpu);
	else
		sched_debug_header(m);

	return 0;
}

void sysrq_sched_debug_show(void)
{
	int cpu;

	sched_debug_header(NULL);
	for_each_online_cpu(cpu) {
		/*
		 * Need to reset softlockup watchdogs on all CPUs, because
		 * another CPU might be blocked waiting for us to process
		 * an IPI or stop_machine.
		 */
		touch_nmi_watchdog();
		touch_all_softlockup_watchdogs();
		print_cpu(NULL, cpu);
	}
}

/*
 * This iterator needs some explanation.
 * It returns 1 for the header position.
 * This means 2 is CPU 0.
 * In a hotplugged system some CPUs, including CPU 0, may be missing so we have
 * to use cpumask_* to iterate over the CPUs.
 */
static void *sched_debug_start(struct seq_file *file, loff_t *offset)
{
	unsigned long n = *offset;

	if (n == 0)
		return (void *) 1;

	n--;

	if (n > 0)
		n = cpumask_next(n - 1, cpu_online_mask);
	else
		n = cpumask_first(cpu_online_mask);

	*offset = n + 1;

	if (n < nr_cpu_ids)
		return (void *)(unsigned long)(n + 2);

	return NULL;
}

static void *sched_debug_next(struct seq_file *file, void *data, loff_t *offset)
{
	(*offset)++;
	return sched_debug_start(file, offset);
}

static void sched_debug_stop(struct seq_file *file, void *data)
{
}

static const struct seq_operations sched_debug_sops = {
	.start		= sched_debug_start,
	.next		= sched_debug_next,
	.stop		= sched_debug_stop,
	.show		= sched_debug_show,
};

#define __PS(S, F) SEQ_printf(m, "%-45s:%21Ld\n", S, (long long)(F))
#define __P(F) __PS(#F, F)
#define   P(F) __PS(#F, p->F)
#define   PM(F, M) __PS(#F, p->F & (M))
#define __PSN(S, F) SEQ_printf(m, "%-45s:%14Ld.%06ld\n", S, SPLIT_NS((long long)(F)))
#define __PN(F) __PSN(#F, F)
#define   PN(F) __PSN(#F, p->F)


#ifdef CONFIG_NUMA_BALANCING
void print_numa_stats(struct seq_file *m, int node, unsigned long tsf,
		unsigned long tpf, unsigned long gsf, unsigned long gpf)
{
	SEQ_printf(m, "numa_faults node=%d ", node);
	SEQ_printf(m, "task_private=%lu task_shared=%lu ", tpf, tsf);
	SEQ_printf(m, "group_private=%lu group_shared=%lu\n", gpf, gsf);
}
#endif


static void sched_show_numa(struct task_struct *p, struct seq_file *m)
{
#ifdef CONFIG_NUMA_BALANCING
	struct mempolicy *pol;

	if (p->mm)
		P(mm->numa_scan_seq);

	task_lock(p);
	pol = p->mempolicy;
	if (pol && !(pol->flags & MPOL_F_MORON))
		pol = NULL;
	mpol_get(pol);
	task_unlock(p);

	P(numa_pages_migrated);
	P(numa_preferred_nid);
	P(total_numa_faults);
	SEQ_printf(m, "current_node=%d, numa_group_id=%d\n",
			task_node(p), task_numa_group_id(p));
	show_numa_stats(p, m);
	mpol_put(pol);
#endif
}

void proc_sched_show_task(struct task_struct *p, struct pid_namespace *ns,
						  struct seq_file *m)
{
	unsigned long nr_switches;

	SEQ_printf(m, "%s (%d, #threads: %d)\n", p->comm, task_pid_nr_ns(p, ns),
						get_nr_threads(p));
	SEQ_printf(m,
		"---------------------------------------------------------"
		"----------\n");

#define P_SCHEDSTAT(F)  __PS(#F, schedstat_val(p->F))
#define PN_SCHEDSTAT(F) __PSN(#F, schedstat_val(p->F))

	PN(se.exec_start);
	PN(se.vruntime);
	PN(se.sum_exec_runtime);

	nr_switches = p->nvcsw + p->nivcsw;

	P(se.nr_migrations);

	if (schedstat_enabled()) {
		u64 avg_atom, avg_per_cpu;

		PN_SCHEDSTAT(se.statistics.sum_sleep_runtime);
		PN_SCHEDSTAT(se.statistics.wait_start);
		PN_SCHEDSTAT(se.statistics.sleep_start);
		PN_SCHEDSTAT(se.statistics.block_start);
		PN_SCHEDSTAT(se.statistics.sleep_max);
		PN_SCHEDSTAT(se.statistics.block_max);
		PN_SCHEDSTAT(se.statistics.exec_max);
		PN_SCHEDSTAT(se.statistics.slice_max);
		PN_SCHEDSTAT(se.statistics.wait_max);
		PN_SCHEDSTAT(se.statistics.wait_sum);
		P_SCHEDSTAT(se.statistics.wait_count);
		PN_SCHEDSTAT(se.statistics.iowait_sum);
		P_SCHEDSTAT(se.statistics.iowait_count);
		P_SCHEDSTAT(se.statistics.nr_migrations_cold);
		P_SCHEDSTAT(se.statistics.nr_failed_migrations_affine);
		P_SCHEDSTAT(se.statistics.nr_failed_migrations_running);
		P_SCHEDSTAT(se.statistics.nr_failed_migrations_hot);
		P_SCHEDSTAT(se.statistics.nr_forced_migrations);
		P_SCHEDSTAT(se.statistics.nr_wakeups);
		P_SCHEDSTAT(se.statistics.nr_wakeups_sync);
		P_SCHEDSTAT(se.statistics.nr_wakeups_migrate);
		P_SCHEDSTAT(se.statistics.nr_wakeups_local);
		P_SCHEDSTAT(se.statistics.nr_wakeups_remote);
		P_SCHEDSTAT(se.statistics.nr_wakeups_affine);
		P_SCHEDSTAT(se.statistics.nr_wakeups_affine_attempts);
		P_SCHEDSTAT(se.statistics.nr_wakeups_passive);
		P_SCHEDSTAT(se.statistics.nr_wakeups_idle);

		avg_atom = p->se.sum_exec_runtime;
		if (nr_switches)
			avg_atom = div64_ul(avg_atom, nr_switches);
		else
			avg_atom = -1LL;

		avg_per_cpu = p->se.sum_exec_runtime;
		if (p->se.nr_migrations) {
			avg_per_cpu = div64_u64(avg_per_cpu,
						p->se.nr_migrations);
		} else {
			avg_per_cpu = -1LL;
		}

		__PN(avg_atom);
		__PN(avg_per_cpu);
	}

	__P(nr_switches);
	__PS("nr_voluntary_switches", p->nvcsw);
	__PS("nr_involuntary_switches", p->nivcsw);

	P(se.load.weight);
#ifdef CONFIG_SMP
	P(se.avg.load_sum);
	P(se.avg.runnable_sum);
	P(se.avg.util_sum);
	P(se.avg.load_avg);
	P(se.avg.runnable_avg);
	P(se.avg.util_avg);
	P(se.avg.last_update_time);
	P(se.avg.util_est.ewma);
	PM(se.avg.util_est.enqueued, ~UTIL_AVG_UNCHANGED);
#endif
#ifdef CONFIG_UCLAMP_TASK
	__PS("uclamp.min", p->uclamp_req[UCLAMP_MIN].value);
	__PS("uclamp.max", p->uclamp_req[UCLAMP_MAX].value);
	__PS("effective uclamp.min", uclamp_eff_value(p, UCLAMP_MIN));
	__PS("effective uclamp.max", uclamp_eff_value(p, UCLAMP_MAX));
#endif
	P(policy);
	P(prio);
	if (task_has_dl_policy(p)) {
		P(dl.runtime);
		P(dl.deadline);
	}
#undef PN_SCHEDSTAT
#undef P_SCHEDSTAT

	{
		unsigned int this_cpu = raw_smp_processor_id();
		u64 t0, t1;

		t0 = cpu_clock(this_cpu);
		t1 = cpu_clock(this_cpu);
		__PS("clock-delta", t1-t0);
	}

	sched_show_numa(p, m);
}

void proc_sched_set_task(struct task_struct *p)
{
#ifdef CONFIG_SCHEDSTATS
	memset(&p->se.statistics, 0, sizeof(p->se.statistics));
#endif
}

void resched_latency_warn(int cpu, u64 latency)
{
	static DEFINE_RATELIMIT_STATE(latency_check_ratelimit, 60 * 60 * HZ, 1);

	WARN(__ratelimit(&latency_check_ratelimit),
	     "sched: CPU %d need_resched set for > %llu ns (%d ticks) "
	     "without schedule\n",
	     cpu, latency, cpu_rq(cpu)->ticks_without_resched);
}<|MERGE_RESOLUTION|>--- conflicted
+++ resolved
@@ -360,68 +360,9 @@
 	return 0;
 }
 
-<<<<<<< HEAD
-static void
-set_table_entry(struct ctl_table *entry,
-		const char *procname, void *data, int maxlen,
-		umode_t mode, proc_handler *proc_handler)
-{
-	entry->procname = procname;
-	entry->data = data;
-	entry->maxlen = maxlen;
-	entry->mode = mode;
-	entry->proc_handler = proc_handler;
-}
-
-static struct ctl_table *
-sd_alloc_ctl_domain_table(struct sched_domain *sd)
-{
-	struct ctl_table *table = sd_alloc_ctl_entry(9);
-
-	if (table == NULL)
-		return NULL;
-
-	set_table_entry(&table[0], "min_interval",	  &sd->min_interval,	    sizeof(long), 0644, proc_doulongvec_minmax);
-	set_table_entry(&table[1], "max_interval",	  &sd->max_interval,	    sizeof(long), 0644, proc_doulongvec_minmax);
-	set_table_entry(&table[2], "busy_factor",	  &sd->busy_factor,	    sizeof(int),  0644, proc_dointvec_minmax);
-	set_table_entry(&table[3], "imbalance_pct",	  &sd->imbalance_pct,	    sizeof(int),  0644, proc_dointvec_minmax);
-	set_table_entry(&table[4], "cache_nice_tries",	  &sd->cache_nice_tries,    sizeof(int),  0644, proc_dointvec_minmax);
-	set_table_entry(&table[5], "flags",		  &sd->flags,		    sizeof(int),  0444, proc_dointvec_minmax);
-	set_table_entry(&table[6], "max_newidle_lb_cost", &sd->max_newidle_lb_cost, sizeof(long), 0644, proc_doulongvec_minmax);
-	set_table_entry(&table[7], "name",		  sd->name,	       CORENAME_MAX_SIZE, 0444, proc_dostring);
-	/* &table[8] is terminator */
-
-	return table;
-}
-
-static struct ctl_table *sd_alloc_ctl_cpu_table(int cpu)
-{
-	struct ctl_table *entry, *table;
-	struct sched_domain *sd;
-	int domain_num = 0, i;
-	char buf[32];
-
-	for_each_domain(cpu, sd)
-		domain_num++;
-	entry = table = sd_alloc_ctl_entry(domain_num + 1);
-	if (table == NULL)
-		return NULL;
-
-	i = 0;
-	for_each_domain(cpu, sd) {
-		snprintf(buf, 32, "domain%d", i);
-		entry->procname = kstrdup(buf, GFP_KERNEL);
-		entry->mode = 0555;
-		entry->child = sd_alloc_ctl_domain_table(sd);
-		entry++;
-		i++;
-	}
-	return table;
-=======
 static int sd_flags_open(struct inode *inode, struct file *file)
 {
 	return single_open(file, sd_flags_show, inode->i_private);
->>>>>>> c1084c27
 }
 
 static const struct file_operations sd_flags_fops = {
