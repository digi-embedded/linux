--- conflicted
+++ resolved
@@ -5680,22 +5680,10 @@
 
 #ifdef CONFIG_SCHED_SMT
 	/*
-<<<<<<< HEAD
-	 * The sched_smt_present static key needs to be evaluated on every
-	 * hotplug event because at boot time SMT might be disabled when
-	 * the number of booted CPUs is limited.
-	 *
-	 * If then later a sibling gets hotplugged, then the key would stay
-	 * off and SMT scheduling would never be functional.
-	 */
-	if (cpumask_weight(cpu_smt_mask(cpu)) > 1)
-		static_branch_enable_cpuslocked(&sched_smt_present);
-=======
 	 * When going up, increment the number of cores with SMT present.
 	 */
 	if (cpumask_weight(cpu_smt_mask(cpu)) == 2)
 		static_branch_inc_cpuslocked(&sched_smt_present);
->>>>>>> ee68d467
 #endif
 	set_cpu_active(cpu, true);
 
