--- conflicted
+++ resolved
@@ -39,10 +39,6 @@
 	if (!sched_stop_runnable(rq))
 		return NULL;
 
-<<<<<<< HEAD
-	set_next_task_stop(rq, rq->stop, true);
-=======
->>>>>>> c1084c27
 	return rq->stop;
 }
 
