--- conflicted
+++ resolved
@@ -773,11 +773,7 @@
 	struct srcu_data *sdp;
 	int state;
 
-<<<<<<< HEAD
-	if (smp_load_acquire(&ssp->srcu_size_state) < SRCU_SIZE_WAIT_BARRIER)
-=======
 	if (smp_load_acquire(&ssp->srcu_sup->srcu_size_state) < SRCU_SIZE_WAIT_BARRIER)
->>>>>>> ccf0a997
 		sdp = per_cpu_ptr(ssp->sda, get_boot_cpu_id());
 	else
 		sdp = this_cpu_ptr(ssp->sda);
@@ -1602,13 +1598,8 @@
 	/* Initial count prevents reaching zero until all CBs are posted. */
 	atomic_set(&ssp->srcu_sup->srcu_barrier_cpu_cnt, 1);
 
-<<<<<<< HEAD
-	idx = srcu_read_lock(ssp);
-	if (smp_load_acquire(&ssp->srcu_size_state) < SRCU_SIZE_WAIT_BARRIER)
-=======
 	idx = __srcu_read_lock_nmisafe(ssp);
 	if (smp_load_acquire(&ssp->srcu_sup->srcu_size_state) < SRCU_SIZE_WAIT_BARRIER)
->>>>>>> ccf0a997
 		srcu_barrier_one_cpu(ssp, per_cpu_ptr(ssp->sda,	get_boot_cpu_id()));
 	else
 		for_each_possible_cpu(cpu)
