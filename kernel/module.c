--- conflicted
+++ resolved
@@ -422,90 +422,6 @@
 #define symversion(base, idx) ((base != NULL) ? ((base) + (idx)) : NULL)
 #endif
 
-<<<<<<< HEAD
-static bool each_symbol_in_section(const struct symsearch *arr,
-				   unsigned int arrsize,
-				   struct module *owner,
-				   bool (*fn)(const struct symsearch *syms,
-					      struct module *owner,
-					      void *data),
-				   void *data)
-{
-	unsigned int j;
-
-	for (j = 0; j < arrsize; j++) {
-		if (fn(&arr[j], owner, data))
-			return true;
-	}
-
-	return false;
-}
-
-/* Returns true as soon as fn returns true, otherwise false. */
-bool each_symbol_section(bool (*fn)(const struct symsearch *arr,
-				    struct module *owner,
-				    void *data),
-			 void *data)
-{
-	struct module *mod;
-	static const struct symsearch arr[] = {
-		{ __start___ksymtab, __stop___ksymtab, __start___kcrctab,
-		  NOT_GPL_ONLY, false },
-		{ __start___ksymtab_gpl, __stop___ksymtab_gpl,
-		  __start___kcrctab_gpl,
-		  GPL_ONLY, false },
-		{ __start___ksymtab_gpl_future, __stop___ksymtab_gpl_future,
-		  __start___kcrctab_gpl_future,
-		  WILL_BE_GPL_ONLY, false },
-#ifdef CONFIG_UNUSED_SYMBOLS
-		{ __start___ksymtab_unused, __stop___ksymtab_unused,
-		  __start___kcrctab_unused,
-		  NOT_GPL_ONLY, true },
-		{ __start___ksymtab_unused_gpl, __stop___ksymtab_unused_gpl,
-		  __start___kcrctab_unused_gpl,
-		  GPL_ONLY, true },
-#endif
-	};
-
-	module_assert_mutex_or_preempt();
-
-	if (each_symbol_in_section(arr, ARRAY_SIZE(arr), NULL, fn, data))
-		return true;
-
-	list_for_each_entry_rcu(mod, &modules, list,
-				lockdep_is_held(&module_mutex)) {
-		struct symsearch arr[] = {
-			{ mod->syms, mod->syms + mod->num_syms, mod->crcs,
-			  NOT_GPL_ONLY, false },
-			{ mod->gpl_syms, mod->gpl_syms + mod->num_gpl_syms,
-			  mod->gpl_crcs,
-			  GPL_ONLY, false },
-			{ mod->gpl_future_syms,
-			  mod->gpl_future_syms + mod->num_gpl_future_syms,
-			  mod->gpl_future_crcs,
-			  WILL_BE_GPL_ONLY, false },
-#ifdef CONFIG_UNUSED_SYMBOLS
-			{ mod->unused_syms,
-			  mod->unused_syms + mod->num_unused_syms,
-			  mod->unused_crcs,
-			  NOT_GPL_ONLY, true },
-			{ mod->unused_gpl_syms,
-			  mod->unused_gpl_syms + mod->num_unused_gpl_syms,
-			  mod->unused_gpl_crcs,
-			  GPL_ONLY, true },
-#endif
-		};
-
-		if (mod->state == MODULE_STATE_UNFORMED)
-			continue;
-
-		if (each_symbol_in_section(arr, ARRAY_SIZE(arr), mod, fn, data))
-			return true;
-	}
-	return false;
-}
-EXPORT_SYMBOL_GPL(each_symbol_section);
-=======
 struct symsearch {
 	const struct kernel_symbol *start, *stop;
 	const s32 *crcs;
@@ -514,7 +430,6 @@
 		GPL_ONLY,
 	} license;
 };
->>>>>>> c1084c27
 
 struct find_symbol_arg {
 	/* Input */
