/*
 * Kernel Debugger Architecture Independent Console I/O handler
 *
 * This file is subject to the terms and conditions of the GNU General Public
 * License.  See the file "COPYING" in the main directory of this archive
 * for more details.
 *
 * Copyright (c) 1999-2006 Silicon Graphics, Inc.  All Rights Reserved.
 * Copyright (c) 2009 Wind River Systems, Inc.  All Rights Reserved.
 */

#include <linux/module.h>
#include <linux/types.h>
#include <linux/ctype.h>
#include <linux/kernel.h>
#include <linux/init.h>
#include <linux/kdev_t.h>
#include <linux/console.h>
#include <linux/string.h>
#include <linux/sched.h>
#include <linux/smp.h>
#include <linux/nmi.h>
#include <linux/delay.h>
#include <linux/kgdb.h>
#include <linux/kdb.h>
#include <linux/kallsyms.h>
#include "kdb_private.h"

#define CMD_BUFLEN 256
char kdb_prompt_str[CMD_BUFLEN];

int kdb_trap_printk;
int kdb_printf_cpu = -1;

static int kgdb_transition_check(char *buffer)
{
	if (buffer[0] != '+' && buffer[0] != '$') {
		KDB_STATE_SET(KGDB_TRANS);
		kdb_printf("%s", buffer);
	} else {
		int slen = strlen(buffer);
		if (slen > 3 && buffer[slen - 3] == '#') {
			kdb_gdb_state_pass(buffer);
			strcpy(buffer, "kgdb");
			KDB_STATE_SET(DOING_KGDB);
			return 1;
		}
	}
	return 0;
}

static int kdb_read_get_key(char *buffer, size_t bufsize)
{
#define ESCAPE_UDELAY 1000
#define ESCAPE_DELAY (2*1000000/ESCAPE_UDELAY) /* 2 seconds worth of udelays */
	char escape_data[5];	/* longest vt100 escape sequence is 4 bytes */
	char *ped = escape_data;
	int escape_delay = 0;
	get_char_func *f, *f_escape = NULL;
	int key;

	for (f = &kdb_poll_funcs[0]; ; ++f) {
		if (*f == NULL) {
			/* Reset NMI watchdog once per poll loop */
			touch_nmi_watchdog();
			f = &kdb_poll_funcs[0];
		}
		if (escape_delay == 2) {
			*ped = '\0';
			ped = escape_data;
			--escape_delay;
		}
		if (escape_delay == 1) {
			key = *ped++;
			if (!*ped)
				--escape_delay;
			break;
		}
		key = (*f)();
		if (key == -1) {
			if (escape_delay) {
				udelay(ESCAPE_UDELAY);
				--escape_delay;
			}
			continue;
		}
		if (bufsize <= 2) {
			if (key == '\r')
				key = '\n';
			*buffer++ = key;
			*buffer = '\0';
			return -1;
		}
		if (escape_delay == 0 && key == '\e') {
			escape_delay = ESCAPE_DELAY;
			ped = escape_data;
			f_escape = f;
		}
		if (escape_delay) {
			*ped++ = key;
			if (f_escape != f) {
				escape_delay = 2;
				continue;
			}
			if (ped - escape_data == 1) {
				/* \e */
				continue;
			} else if (ped - escape_data == 2) {
				/* \e<something> */
				if (key != '[')
					escape_delay = 2;
				continue;
			} else if (ped - escape_data == 3) {
				/* \e[<something> */
				int mapkey = 0;
				switch (key) {
				case 'A': /* \e[A, up arrow */
					mapkey = 16;
					break;
				case 'B': /* \e[B, down arrow */
					mapkey = 14;
					break;
				case 'C': /* \e[C, right arrow */
					mapkey = 6;
					break;
				case 'D': /* \e[D, left arrow */
					mapkey = 2;
					break;
				case '1': /* dropthrough */
				case '3': /* dropthrough */
				/* \e[<1,3,4>], may be home, del, end */
				case '4':
					mapkey = -1;
					break;
				}
				if (mapkey != -1) {
					if (mapkey > 0) {
						escape_data[0] = mapkey;
						escape_data[1] = '\0';
					}
					escape_delay = 2;
				}
				continue;
			} else if (ped - escape_data == 4) {
				/* \e[<1,3,4><something> */
				int mapkey = 0;
				if (key == '~') {
					switch (escape_data[2]) {
					case '1': /* \e[1~, home */
						mapkey = 1;
						break;
					case '3': /* \e[3~, del */
						mapkey = 4;
						break;
					case '4': /* \e[4~, end */
						mapkey = 5;
						break;
					}
				}
				if (mapkey > 0) {
					escape_data[0] = mapkey;
					escape_data[1] = '\0';
				}
				escape_delay = 2;
				continue;
			}
		}
		break;	/* A key to process */
	}
	return key;
}

/*
 * kdb_read
 *
 *	This function reads a string of characters, terminated by
 *	a newline, or by reaching the end of the supplied buffer,
 *	from the current kernel debugger console device.
 * Parameters:
 *	buffer	- Address of character buffer to receive input characters.
 *	bufsize - size, in bytes, of the character buffer
 * Returns:
 *	Returns a pointer to the buffer containing the received
 *	character string.  This string will be terminated by a
 *	newline character.
 * Locking:
 *	No locks are required to be held upon entry to this
 *	function.  It is not reentrant - it relies on the fact
 *	that while kdb is running on only one "master debug" cpu.
 * Remarks:
 *
 * The buffer size must be >= 2.  A buffer size of 2 means that the caller only
 * wants a single key.
 *
 * An escape key could be the start of a vt100 control sequence such as \e[D
 * (left arrow) or it could be a character in its own right.  The standard
 * method for detecting the difference is to wait for 2 seconds to see if there
 * are any other characters.  kdb is complicated by the lack of a timer service
 * (interrupts are off), by multiple input sources and by the need to sometimes
 * return after just one key.  Escape sequence processing has to be done as
 * states in the polling loop.
 */

static char *kdb_read(char *buffer, size_t bufsize)
{
	char *cp = buffer;
	char *bufend = buffer+bufsize-2;	/* Reserve space for newline
						 * and null byte */
	char *lastchar;
	char *p_tmp;
	char tmp;
	static char tmpbuffer[CMD_BUFLEN];
	int len = strlen(buffer);
	int len_tmp;
	int tab = 0;
	int count;
	int i;
	int diag, dtab_count;
<<<<<<< HEAD
	int key, buf_size, ret;

=======
	int key;
	static int last_crlf;
>>>>>>> 7943e452

	diag = kdbgetintenv("DTABCOUNT", &dtab_count);
	if (diag)
		dtab_count = 30;

	if (len > 0) {
		cp += len;
		if (*(buffer+len-1) == '\n')
			cp--;
	}

	lastchar = cp;
	*cp = '\0';
	kdb_printf("%s", buffer);
poll_again:
	key = kdb_read_get_key(buffer, bufsize);
	if (key == -1)
		return buffer;
	if (key != 9)
		tab = 0;
	if (key != 10 && key != 13)
		last_crlf = 0;

	switch (key) {
	case 8: /* backspace */
		if (cp > buffer) {
			if (cp < lastchar) {
				memcpy(tmpbuffer, cp, lastchar - cp);
				memcpy(cp-1, tmpbuffer, lastchar - cp);
			}
			*(--lastchar) = '\0';
			--cp;
			kdb_printf("\b%s \r", cp);
			tmp = *cp;
			*cp = '\0';
			kdb_printf(kdb_prompt_str);
			kdb_printf("%s", buffer);
			*cp = tmp;
		}
		break;
	case 10: /* new line */
	case 13: /* carriage return */
		/* handle \n after \r */
		if (last_crlf && last_crlf != key)
			break;
		last_crlf = key;
		*lastchar++ = '\n';
		*lastchar++ = '\0';
		if (!KDB_STATE(KGDB_TRANS)) {
			KDB_STATE_SET(KGDB_TRANS);
			kdb_printf("%s", buffer);
		}
		kdb_printf("\n");
		return buffer;
	case 4: /* Del */
		if (cp < lastchar) {
			memcpy(tmpbuffer, cp+1, lastchar - cp - 1);
			memcpy(cp, tmpbuffer, lastchar - cp - 1);
			*(--lastchar) = '\0';
			kdb_printf("%s \r", cp);
			tmp = *cp;
			*cp = '\0';
			kdb_printf(kdb_prompt_str);
			kdb_printf("%s", buffer);
			*cp = tmp;
		}
		break;
	case 1: /* Home */
		if (cp > buffer) {
			kdb_printf("\r");
			kdb_printf(kdb_prompt_str);
			cp = buffer;
		}
		break;
	case 5: /* End */
		if (cp < lastchar) {
			kdb_printf("%s", cp);
			cp = lastchar;
		}
		break;
	case 2: /* Left */
		if (cp > buffer) {
			kdb_printf("\b");
			--cp;
		}
		break;
	case 14: /* Down */
		memset(tmpbuffer, ' ',
		       strlen(kdb_prompt_str) + (lastchar-buffer));
		*(tmpbuffer+strlen(kdb_prompt_str) +
		  (lastchar-buffer)) = '\0';
		kdb_printf("\r%s\r", tmpbuffer);
		*lastchar = (char)key;
		*(lastchar+1) = '\0';
		return lastchar;
	case 6: /* Right */
		if (cp < lastchar) {
			kdb_printf("%c", *cp);
			++cp;
		}
		break;
	case 16: /* Up */
		memset(tmpbuffer, ' ',
		       strlen(kdb_prompt_str) + (lastchar-buffer));
		*(tmpbuffer+strlen(kdb_prompt_str) +
		  (lastchar-buffer)) = '\0';
		kdb_printf("\r%s\r", tmpbuffer);
		*lastchar = (char)key;
		*(lastchar+1) = '\0';
		return lastchar;
	case 9: /* Tab */
		if (tab < 2)
			++tab;
		p_tmp = buffer;
		while (*p_tmp == ' ')
			p_tmp++;
		if (p_tmp > cp)
			break;
		memcpy(tmpbuffer, p_tmp, cp-p_tmp);
		*(tmpbuffer + (cp-p_tmp)) = '\0';
		p_tmp = strrchr(tmpbuffer, ' ');
		if (p_tmp)
			++p_tmp;
		else
			p_tmp = tmpbuffer;
		len = strlen(p_tmp);
		buf_size = sizeof(tmpbuffer) - (p_tmp - tmpbuffer);
		count = kallsyms_symbol_complete(p_tmp, buf_size);
		if (tab == 2 && count > 0) {
			kdb_printf("\n%d symbols are found.", count);
			if (count > dtab_count) {
				count = dtab_count;
				kdb_printf(" But only first %d symbols will"
					   " be printed.\nYou can change the"
					   " environment variable DTABCOUNT.",
					   count);
			}
			kdb_printf("\n");
			for (i = 0; i < count; i++) {
				ret = kallsyms_symbol_next(p_tmp, i, buf_size);
				if (WARN_ON(!ret))
					break;
				if (ret != -E2BIG)
					kdb_printf("%s ", p_tmp);
				else
					kdb_printf("%s... ", p_tmp);
				*(p_tmp + len) = '\0';
			}
			if (i >= dtab_count)
				kdb_printf("...");
			kdb_printf("\n");
			kdb_printf(kdb_prompt_str);
			kdb_printf("%s", buffer);
		} else if (tab != 2 && count > 0) {
			len_tmp = strlen(p_tmp);
			strncpy(p_tmp+len_tmp, cp, lastchar-cp+1);
			len_tmp = strlen(p_tmp);
			strncpy(cp, p_tmp+len, len_tmp-len + 1);
			len = len_tmp - len;
			kdb_printf("%s", cp);
			cp += len;
			lastchar += len;
		}
		kdb_nextline = 1; /* reset output line number */
		break;
	default:
		if (key >= 32 && lastchar < bufend) {
			if (cp < lastchar) {
				memcpy(tmpbuffer, cp, lastchar - cp);
				memcpy(cp+1, tmpbuffer, lastchar - cp);
				*++lastchar = '\0';
				*cp = key;
				kdb_printf("%s\r", cp);
				++cp;
				tmp = *cp;
				*cp = '\0';
				kdb_printf(kdb_prompt_str);
				kdb_printf("%s", buffer);
				*cp = tmp;
			} else {
				*++lastchar = '\0';
				*cp++ = key;
				/* The kgdb transition check will hide
				 * printed characters if we think that
				 * kgdb is connecting, until the check
				 * fails */
				if (!KDB_STATE(KGDB_TRANS)) {
					if (kgdb_transition_check(buffer))
						return buffer;
				} else {
					kdb_printf("%c", key);
				}
			}
			/* Special escape to kgdb */
			if (lastchar - buffer >= 5 &&
			    strcmp(lastchar - 5, "$?#3f") == 0) {
				kdb_gdb_state_pass(lastchar - 5);
				strcpy(buffer, "kgdb");
				KDB_STATE_SET(DOING_KGDB);
				return buffer;
			}
			if (lastchar - buffer >= 11 &&
			    strcmp(lastchar - 11, "$qSupported") == 0) {
				kdb_gdb_state_pass(lastchar - 11);
				strcpy(buffer, "kgdb");
				KDB_STATE_SET(DOING_KGDB);
				return buffer;
			}
		}
		break;
	}
	goto poll_again;
}

/*
 * kdb_getstr
 *
 *	Print the prompt string and read a command from the
 *	input device.
 *
 * Parameters:
 *	buffer	Address of buffer to receive command
 *	bufsize Size of buffer in bytes
 *	prompt	Pointer to string to use as prompt string
 * Returns:
 *	Pointer to command buffer.
 * Locking:
 *	None.
 * Remarks:
 *	For SMP kernels, the processor number will be
 *	substituted for %d, %x or %o in the prompt.
 */

char *kdb_getstr(char *buffer, size_t bufsize, const char *prompt)
{
	if (prompt && kdb_prompt_str != prompt)
		strncpy(kdb_prompt_str, prompt, CMD_BUFLEN);
	kdb_printf(kdb_prompt_str);
	kdb_nextline = 1;	/* Prompt and input resets line number */
	return kdb_read(buffer, bufsize);
}

/*
 * kdb_input_flush
 *
 *	Get rid of any buffered console input.
 *
 * Parameters:
 *	none
 * Returns:
 *	nothing
 * Locking:
 *	none
 * Remarks:
 *	Call this function whenever you want to flush input.  If there is any
 *	outstanding input, it ignores all characters until there has been no
 *	data for approximately 1ms.
 */

static void kdb_input_flush(void)
{
	get_char_func *f;
	int res;
	int flush_delay = 1;
	while (flush_delay) {
		flush_delay--;
empty:
		touch_nmi_watchdog();
		for (f = &kdb_poll_funcs[0]; *f; ++f) {
			res = (*f)();
			if (res != -1) {
				flush_delay = 1;
				goto empty;
			}
		}
		if (flush_delay)
			mdelay(1);
	}
}

/*
 * kdb_printf
 *
 *	Print a string to the output device(s).
 *
 * Parameters:
 *	printf-like format and optional args.
 * Returns:
 *	0
 * Locking:
 *	None.
 * Remarks:
 *	use 'kdbcons->write()' to avoid polluting 'log_buf' with
 *	kdb output.
 *
 *  If the user is doing a cmd args | grep srch
 *  then kdb_grepping_flag is set.
 *  In that case we need to accumulate full lines (ending in \n) before
 *  searching for the pattern.
 */

static char kdb_buffer[256];	/* A bit too big to go on stack */
static char *next_avail = kdb_buffer;
static int  size_avail;
static int  suspend_grep;

/*
 * search arg1 to see if it contains arg2
 * (kdmain.c provides flags for ^pat and pat$)
 *
 * return 1 for found, 0 for not found
 */
static int kdb_search_string(char *searched, char *searchfor)
{
	char firstchar, *cp;
	int len1, len2;

	/* not counting the newline at the end of "searched" */
	len1 = strlen(searched)-1;
	len2 = strlen(searchfor);
	if (len1 < len2)
		return 0;
	if (kdb_grep_leading && kdb_grep_trailing && len1 != len2)
		return 0;
	if (kdb_grep_leading) {
		if (!strncmp(searched, searchfor, len2))
			return 1;
	} else if (kdb_grep_trailing) {
		if (!strncmp(searched+len1-len2, searchfor, len2))
			return 1;
	} else {
		firstchar = *searchfor;
		cp = searched;
		while ((cp = strchr(cp, firstchar))) {
			if (!strncmp(cp, searchfor, len2))
				return 1;
			cp++;
		}
	}
	return 0;
}

int vkdb_printf(enum kdb_msgsrc src, const char *fmt, va_list ap)
{
	int diag;
	int linecount;
	int colcount;
	int logging, saved_loglevel = 0;
	int retlen = 0;
	int fnd, len;
	int this_cpu, old_cpu;
	char *cp, *cp2, *cphold = NULL, replaced_byte = ' ';
	char *moreprompt = "more> ";
	struct console *c = console_drivers;
	unsigned long uninitialized_var(flags);

	/* Serialize kdb_printf if multiple cpus try to write at once.
	 * But if any cpu goes recursive in kdb, just print the output,
	 * even if it is interleaved with any other text.
	 */
	local_irq_save(flags);
	this_cpu = smp_processor_id();
	for (;;) {
		old_cpu = cmpxchg(&kdb_printf_cpu, -1, this_cpu);
		if (old_cpu == -1 || old_cpu == this_cpu)
			break;

		cpu_relax();
	}

	diag = kdbgetintenv("LINES", &linecount);
	if (diag || linecount <= 1)
		linecount = 24;

	diag = kdbgetintenv("COLUMNS", &colcount);
	if (diag || colcount <= 1)
		colcount = 80;

	diag = kdbgetintenv("LOGGING", &logging);
	if (diag)
		logging = 0;

	if (!kdb_grepping_flag || suspend_grep) {
		/* normally, every vsnprintf starts a new buffer */
		next_avail = kdb_buffer;
		size_avail = sizeof(kdb_buffer);
	}
	vsnprintf(next_avail, size_avail, fmt, ap);

	/*
	 * If kdb_parse() found that the command was cmd xxx | grep yyy
	 * then kdb_grepping_flag is set, and kdb_grep_string contains yyy
	 *
	 * Accumulate the print data up to a newline before searching it.
	 * (vsnprintf does null-terminate the string that it generates)
	 */

	/* skip the search if prints are temporarily unconditional */
	if (!suspend_grep && kdb_grepping_flag) {
		cp = strchr(kdb_buffer, '\n');
		if (!cp) {
			/*
			 * Special cases that don't end with newlines
			 * but should be written without one:
			 *   The "[nn]kdb> " prompt should
			 *   appear at the front of the buffer.
			 *
			 *   The "[nn]more " prompt should also be
			 *     (MOREPROMPT -> moreprompt)
			 *   written *   but we print that ourselves,
			 *   we set the suspend_grep flag to make
			 *   it unconditional.
			 *
			 */
			if (next_avail == kdb_buffer) {
				/*
				 * these should occur after a newline,
				 * so they will be at the front of the
				 * buffer
				 */
				cp2 = kdb_buffer;
				len = strlen(kdb_prompt_str);
				if (!strncmp(cp2, kdb_prompt_str, len)) {
					/*
					 * We're about to start a new
					 * command, so we can go back
					 * to normal mode.
					 */
					kdb_grepping_flag = 0;
					goto kdb_printit;
				}
			}
			/* no newline; don't search/write the buffer
			   until one is there */
			len = strlen(kdb_buffer);
			next_avail = kdb_buffer + len;
			size_avail = sizeof(kdb_buffer) - len;
			goto kdb_print_out;
		}

		/*
		 * The newline is present; print through it or discard
		 * it, depending on the results of the search.
		 */
		cp++;	 	     /* to byte after the newline */
		replaced_byte = *cp; /* remember what/where it was */
		cphold = cp;
		*cp = '\0';	     /* end the string for our search */

		/*
		 * We now have a newline at the end of the string
		 * Only continue with this output if it contains the
		 * search string.
		 */
		fnd = kdb_search_string(kdb_buffer, kdb_grep_string);
		if (!fnd) {
			/*
			 * At this point the complete line at the start
			 * of kdb_buffer can be discarded, as it does
			 * not contain what the user is looking for.
			 * Shift the buffer left.
			 */
			*cphold = replaced_byte;
			strcpy(kdb_buffer, cphold);
			len = strlen(kdb_buffer);
			next_avail = kdb_buffer + len;
			size_avail = sizeof(kdb_buffer) - len;
			goto kdb_print_out;
		}
		if (kdb_grepping_flag >= KDB_GREPPING_FLAG_SEARCH)
			/*
			 * This was a interactive search (using '/' at more
			 * prompt) and it has completed. Clear the flag.
			 */
			kdb_grepping_flag = 0;
		/*
		 * at this point the string is a full line and
		 * should be printed, up to the null.
		 */
	}
kdb_printit:

	/*
	 * Write to all consoles.
	 */
	retlen = strlen(kdb_buffer);
	cp = (char *) printk_skip_headers(kdb_buffer);
	if (!dbg_kdb_mode && kgdb_connected) {
		gdbstub_msg_write(cp, retlen - (cp - kdb_buffer));
	} else {
		if (dbg_io_ops && !dbg_io_ops->is_console) {
			len = retlen - (cp - kdb_buffer);
			cp2 = cp;
			while (len--) {
				dbg_io_ops->write_char(*cp2);
				cp2++;
			}
		}
		while (c) {
			c->write(c, cp, retlen - (cp - kdb_buffer));
			touch_nmi_watchdog();
			c = c->next;
		}
	}
	if (logging) {
		saved_loglevel = console_loglevel;
		console_loglevel = CONSOLE_LOGLEVEL_SILENT;
		if (printk_get_level(kdb_buffer) || src == KDB_MSGSRC_PRINTK)
			printk("%s", kdb_buffer);
		else
			pr_info("%s", kdb_buffer);
	}

	if (KDB_STATE(PAGER)) {
		/*
		 * Check printed string to decide how to bump the
		 * kdb_nextline to control when the more prompt should
		 * show up.
		 */
		int got = 0;
		len = retlen;
		while (len--) {
			if (kdb_buffer[len] == '\n') {
				kdb_nextline++;
				got = 0;
			} else if (kdb_buffer[len] == '\r') {
				got = 0;
			} else {
				got++;
			}
		}
		kdb_nextline += got / (colcount + 1);
	}

	/* check for having reached the LINES number of printed lines */
	if (kdb_nextline >= linecount) {
		char buf1[16] = "";

		/* Watch out for recursion here.  Any routine that calls
		 * kdb_printf will come back through here.  And kdb_read
		 * uses kdb_printf to echo on serial consoles ...
		 */
		kdb_nextline = 1;	/* In case of recursion */

		/*
		 * Pause until cr.
		 */
		moreprompt = kdbgetenv("MOREPROMPT");
		if (moreprompt == NULL)
			moreprompt = "more> ";

		kdb_input_flush();
		c = console_drivers;

		if (dbg_io_ops && !dbg_io_ops->is_console) {
			len = strlen(moreprompt);
			cp = moreprompt;
			while (len--) {
				dbg_io_ops->write_char(*cp);
				cp++;
			}
		}
		while (c) {
			c->write(c, moreprompt, strlen(moreprompt));
			touch_nmi_watchdog();
			c = c->next;
		}

		if (logging)
			printk("%s", moreprompt);

		kdb_read(buf1, 2); /* '2' indicates to return
				    * immediately after getting one key. */
		kdb_nextline = 1;	/* Really set output line 1 */

		/* empty and reset the buffer: */
		kdb_buffer[0] = '\0';
		next_avail = kdb_buffer;
		size_avail = sizeof(kdb_buffer);
		if ((buf1[0] == 'q') || (buf1[0] == 'Q')) {
			/* user hit q or Q */
			KDB_FLAG_SET(CMD_INTERRUPT); /* command interrupted */
			KDB_STATE_CLEAR(PAGER);
			/* end of command output; back to normal mode */
			kdb_grepping_flag = 0;
			kdb_printf("\n");
		} else if (buf1[0] == ' ') {
			kdb_printf("\r");
			suspend_grep = 1; /* for this recursion */
		} else if (buf1[0] == '\n') {
			kdb_nextline = linecount - 1;
			kdb_printf("\r");
			suspend_grep = 1; /* for this recursion */
		} else if (buf1[0] == '/' && !kdb_grepping_flag) {
			kdb_printf("\r");
			kdb_getstr(kdb_grep_string, KDB_GREP_STRLEN,
				   kdbgetenv("SEARCHPROMPT") ?: "search> ");
			*strchrnul(kdb_grep_string, '\n') = '\0';
			kdb_grepping_flag += KDB_GREPPING_FLAG_SEARCH;
			suspend_grep = 1; /* for this recursion */
		} else if (buf1[0] && buf1[0] != '\n') {
			/* user hit something other than enter */
			suspend_grep = 1; /* for this recursion */
			if (buf1[0] != '/')
				kdb_printf(
				    "\nOnly 'q', 'Q' or '/' are processed at "
				    "more prompt, input ignored\n");
			else
				kdb_printf("\n'/' cannot be used during | "
					   "grep filtering, input ignored\n");
		} else if (kdb_grepping_flag) {
			/* user hit enter */
			suspend_grep = 1; /* for this recursion */
			kdb_printf("\n");
		}
		kdb_input_flush();
	}

	/*
	 * For grep searches, shift the printed string left.
	 *  replaced_byte contains the character that was overwritten with
	 *  the terminating null, and cphold points to the null.
	 * Then adjust the notion of available space in the buffer.
	 */
	if (kdb_grepping_flag && !suspend_grep) {
		*cphold = replaced_byte;
		strcpy(kdb_buffer, cphold);
		len = strlen(kdb_buffer);
		next_avail = kdb_buffer + len;
		size_avail = sizeof(kdb_buffer) - len;
	}

kdb_print_out:
	suspend_grep = 0; /* end of what may have been a recursive call */
	if (logging)
		console_loglevel = saved_loglevel;
	/* kdb_printf_cpu locked the code above. */
	smp_store_release(&kdb_printf_cpu, old_cpu);
	local_irq_restore(flags);
	return retlen;
}

int kdb_printf(const char *fmt, ...)
{
	va_list ap;
	int r;

	va_start(ap, fmt);
	r = vkdb_printf(KDB_MSGSRC_INTERNAL, fmt, ap);
	va_end(ap);

	return r;
}
EXPORT_SYMBOL_GPL(kdb_printf);<|MERGE_RESOLUTION|>--- conflicted
+++ resolved
@@ -216,13 +216,8 @@
 	int count;
 	int i;
 	int diag, dtab_count;
-<<<<<<< HEAD
 	int key, buf_size, ret;
-
-=======
-	int key;
 	static int last_crlf;
->>>>>>> 7943e452
 
 	diag = kdbgetintenv("DTABCOUNT", &dtab_count);
 	if (diag)
