--- conflicted
+++ resolved
@@ -216,13 +216,8 @@
 	int count;
 	int i;
 	int diag, dtab_count;
-<<<<<<< HEAD
-	int key;
+	int key, buf_size, ret;
 	static int last_crlf;
-=======
-	int key, buf_size, ret;
-
->>>>>>> 1ec8f1f0
 
 	diag = kdbgetintenv("DTABCOUNT", &dtab_count);
 	if (diag)
@@ -350,7 +345,9 @@
 			p_tmp = tmpbuffer;
 		len = strlen(p_tmp);
 		buf_size = sizeof(tmpbuffer) - (p_tmp - tmpbuffer);
-		count = kallsyms_symbol_complete(p_tmp, buf_size);
+		count = kallsyms_symbol_complete(p_tmp,
+						 sizeof(tmpbuffer) -
+						 (p_tmp - tmpbuffer));
 		if (tab == 2 && count > 0) {
 			kdb_printf("\n%d symbols are found.", count);
 			if (count > dtab_count) {
