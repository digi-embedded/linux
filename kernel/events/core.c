--- conflicted
+++ resolved
@@ -102,11 +102,7 @@
  * retry due to any failures in smp_call_function_single(), such as if the
  * task_cpu() goes offline concurrently.
  *
-<<<<<<< HEAD
- * returns @func return value or -ESRCH when the process isn't running
-=======
  * returns @func return value or -ESRCH or -ENXIO when the process isn't running
->>>>>>> c1084c27
  */
 static int
 task_function_call(struct task_struct *p, remote_function_f func, void *info)
@@ -122,12 +118,8 @@
 	for (;;) {
 		ret = smp_call_function_single(task_cpu(p), remote_function,
 					       &data, 1);
-<<<<<<< HEAD
-		ret = !ret ? data.ret : -EAGAIN;
-=======
 		if (!ret)
 			ret = data.ret;
->>>>>>> c1084c27
 
 		if (ret != -EAGAIN)
 			break;
@@ -1335,11 +1327,7 @@
  * function.
  *
  * Lock order:
-<<<<<<< HEAD
- *    exec_update_mutex
-=======
  *    exec_update_lock
->>>>>>> c1084c27
  *	task_struct::perf_event_mutex
  *	  perf_event_context::mutex
  *	    perf_event::child_mutex;
@@ -6311,17 +6299,6 @@
 	user_lock_limit *= num_online_cpus();
 
 	user_locked = atomic_long_read(&user->locked_vm);
-<<<<<<< HEAD
-
-	/*
-	 * sysctl_perf_event_mlock may have changed, so that
-	 *     user->locked_vm > user_lock_limit
-	 */
-	if (user_locked > user_lock_limit)
-		user_locked = user_lock_limit;
-	user_locked += user_extra;
-=======
->>>>>>> c1084c27
 
 	/*
 	 * sysctl_perf_event_mlock may have changed, so that
@@ -7195,15 +7172,7 @@
 		 * If failed, leave phys_addr as 0.
 		 */
 		if (current->mm != NULL) {
-<<<<<<< HEAD
-			pagefault_disable();
-			if (__get_user_pages_fast(virt, 1, 0, &p) == 1)
-				phys_addr = page_to_phys(p) + virt % PAGE_SIZE;
-			pagefault_enable();
-		}
-=======
 			struct page *p;
->>>>>>> c1084c27
 
 			pagefault_disable();
 			if (get_user_page_fast_only(virt, 0, &p)) {
@@ -12120,27 +12089,6 @@
 		goto err_task;
 	}
 
-<<<<<<< HEAD
-	if (task) {
-		err = mutex_lock_interruptible(&task->signal->exec_update_mutex);
-		if (err)
-			goto err_task;
-
-		/*
-		 * Reuse ptrace permission checks for now.
-		 *
-		 * We must hold exec_update_mutex across this and any potential
-		 * perf_install_in_context() call for this new event to
-		 * serialize against exec() altering our credentials (and the
-		 * perf_event_exit_task() that could imply).
-		 */
-		err = -EACCES;
-		if (!ptrace_may_access(task, PTRACE_MODE_READ_REALCREDS))
-			goto err_cred;
-	}
-
-=======
->>>>>>> c1084c27
 	if (flags & PERF_FLAG_PID_CGROUP)
 		cgroup_fd = pid;
 
@@ -12351,11 +12299,7 @@
 		}
 	}
 
-<<<<<<< HEAD
-	if (event->attr.aux_output && !perf_get_aux_event(event, group_leader)) {
-=======
 	if (perf_need_aux_event(event) && !perf_get_aux_event(event, group_leader)) {
->>>>>>> c1084c27
 		err = -EINVAL;
 		goto err_locked;
 	}
@@ -12440,11 +12384,7 @@
 	mutex_unlock(&ctx->mutex);
 
 	if (task) {
-<<<<<<< HEAD
-		mutex_unlock(&task->signal->exec_update_mutex);
-=======
 		up_read(&task->signal->exec_update_lock);
->>>>>>> c1084c27
 		put_task_struct(task);
 	}
 
@@ -12481,12 +12421,6 @@
 	 */
 	if (!event_file)
 		free_event(event);
-<<<<<<< HEAD
-err_cred:
-	if (task)
-		mutex_unlock(&task->signal->exec_update_mutex);
-=======
->>>>>>> c1084c27
 err_task:
 	if (task)
 		put_task_struct(task);
@@ -12789,13 +12723,8 @@
 /*
  * When a child task exits, feed back event values to parent events.
  *
-<<<<<<< HEAD
- * Can be called with exec_update_mutex held when called from
- * install_exec_creds().
-=======
  * Can be called with exec_update_lock held when called from
  * setup_new_exec().
->>>>>>> c1084c27
  */
 void perf_event_exit_task(struct task_struct *child)
 {
