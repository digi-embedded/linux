--- conflicted
+++ resolved
@@ -11376,11 +11376,7 @@
 		cpc = per_cpu_ptr(pmu->cpu_pmu_context, cpu);
 		cpc->hrtimer_interval = ns_to_ktime(NSEC_PER_MSEC * timer);
 
-<<<<<<< HEAD
-		cpu_function_call(cpu, perf_mux_hrtimer_restart_ipi, cpuctx);
-=======
 		cpu_function_call(cpu, perf_mux_hrtimer_restart_ipi, cpc);
->>>>>>> ccf0a997
 	}
 	cpus_read_unlock();
 	mutex_unlock(&mux_interval_mutex);
