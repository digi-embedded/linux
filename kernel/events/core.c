--- conflicted
+++ resolved
@@ -781,10 +781,6 @@
 static inline void update_cgrp_time_from_event(struct perf_event *event)
 {
 	struct perf_cgroup_info *info;
-<<<<<<< HEAD
-	struct perf_cgroup *cgrp;
-=======
->>>>>>> 29549c70
 
 	/*
 	 * ensure we access cgroup data only when needed and
@@ -797,15 +793,8 @@
 	/*
 	 * Do not update time when cgroup is not active
 	 */
-<<<<<<< HEAD
-	if (cgroup_is_descendant(cgrp->css.cgroup, event->cgrp->css.cgroup)) {
-		info = this_cpu_ptr(event->cgrp->info);
-		__update_cgrp_time(info, perf_clock(), true);
-	}
-=======
 	if (info->active)
 		__update_cgrp_time(info, perf_clock(), true);
->>>>>>> 29549c70
 }
 
 static inline void
@@ -841,10 +830,7 @@
  */
 static void perf_cgroup_switch(struct task_struct *task)
 {
-<<<<<<< HEAD
-=======
 	struct perf_cgroup *cgrp;
->>>>>>> 29549c70
 	struct perf_cpu_context *cpuctx, *tmp;
 	struct list_head *list;
 	unsigned long flags;
@@ -1033,19 +1019,6 @@
 
 static inline void update_cgrp_time_from_cpuctx(struct perf_cpu_context *cpuctx,
 						bool final)
-<<<<<<< HEAD
-{
-}
-
-static inline void perf_cgroup_sched_out(struct task_struct *task,
-					 struct task_struct *next)
-{
-}
-
-static inline void perf_cgroup_sched_in(struct task_struct *prev,
-					struct task_struct *task)
-=======
->>>>>>> 29549c70
 {
 }
 
@@ -1496,11 +1469,8 @@
 {
 	u64 now = perf_clock();
 
-<<<<<<< HEAD
-=======
 	lockdep_assert_held(&ctx->lock);
 
->>>>>>> 29549c70
 	if (adv)
 		ctx->time += now - ctx->timestamp;
 	ctx->timestamp = now;
@@ -2527,14 +2497,8 @@
 
 void perf_event_disable_inatomic(struct perf_event *event)
 {
-<<<<<<< HEAD
-	WRITE_ONCE(event->pending_disable, smp_processor_id());
-	/* can fail, see perf_pending_event_disable() */
-	irq_work_queue(&event->pending);
-=======
 	event->pending_disable = 1;
 	irq_work_queue(&event->pending_irq);
->>>>>>> 29549c70
 }
 
 #define MAX_INTERRUPTS (~0ULL)
@@ -3869,11 +3833,7 @@
 	if (is_active ^ EVENT_TIME) {
 		/* start ctx time */
 		__update_context_time(ctx, false);
-<<<<<<< HEAD
-		perf_cgroup_set_timestamp(task, ctx);
-=======
 		perf_cgroup_set_timestamp(cpuctx);
->>>>>>> 29549c70
 		/*
 		 * CPU-release for the below ->is_active store,
 		 * see __load_acquire() in perf_event_time_now()
@@ -4543,11 +4503,7 @@
 
 	*value = local64_read(&event->count);
 	if (enabled || running) {
-<<<<<<< HEAD
-		u64 __enabled, __running, __now;;
-=======
 		u64 __enabled, __running, __now;
->>>>>>> 29549c70
 
 		calc_timer_values(event, &__now, &__enabled, &__running);
 		if (enabled)
@@ -6607,14 +6563,6 @@
 		perf_swevent_put_recursion_context(rctx);
 }
 
-<<<<<<< HEAD
-/*
- * We assume there is only KVM supporting the callbacks.
- * Later on, we might change it to a list if there is
- * another virtualization implementation supporting the callbacks.
- */
-struct perf_guest_info_callbacks __rcu *perf_guest_cbs;
-=======
 static void perf_pending_task(struct callback_head *head)
 {
 	struct perf_event *event = container_of(head, struct perf_event, pending_task);
@@ -6636,7 +6584,6 @@
 	if (rctx >= 0)
 		perf_swevent_put_recursion_context(rctx);
 	preempt_enable_notrace();
->>>>>>> 29549c70
 
 	put_event(event);
 }
@@ -6651,12 +6598,6 @@
 void perf_register_guest_info_callbacks(struct perf_guest_info_callbacks *cbs)
 {
 	if (WARN_ON_ONCE(rcu_access_pointer(perf_guest_cbs)))
-<<<<<<< HEAD
-		return -EBUSY;
-
-	rcu_assign_pointer(perf_guest_cbs, cbs);
-	return 0;
-=======
 		return;
 
 	rcu_assign_pointer(perf_guest_cbs, cbs);
@@ -6667,20 +6608,12 @@
 	if (cbs->handle_intel_pt_intr)
 		static_call_update(__perf_guest_handle_intel_pt_intr,
 				   cbs->handle_intel_pt_intr);
->>>>>>> 29549c70
 }
 EXPORT_SYMBOL_GPL(perf_register_guest_info_callbacks);
 
 void perf_unregister_guest_info_callbacks(struct perf_guest_info_callbacks *cbs)
 {
 	if (WARN_ON_ONCE(rcu_access_pointer(perf_guest_cbs) != cbs))
-<<<<<<< HEAD
-		return -EINVAL;
-
-	rcu_assign_pointer(perf_guest_cbs, NULL);
-	synchronize_rcu();
-	return 0;
-=======
 		return;
 
 	rcu_assign_pointer(perf_guest_cbs, NULL);
@@ -6689,7 +6622,6 @@
 	static_call_update(__perf_guest_handle_intel_pt_intr,
 			   (void *)&__static_call_return0);
 	synchronize_rcu();
->>>>>>> 29549c70
 }
 EXPORT_SYMBOL_GPL(perf_unregister_guest_info_callbacks);
 #endif
@@ -11784,12 +11716,6 @@
 
 	if (parent_event)
 		event->event_caps = parent_event->event_caps;
-<<<<<<< HEAD
-
-	if (event->attr.sigtrap)
-		atomic_set(&event->event_limit, 1);
-=======
->>>>>>> 29549c70
 
 	if (task) {
 		event->attach_state = PERF_ATTACH_TASK;
