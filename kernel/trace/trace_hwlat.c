--- conflicted
+++ resolved
@@ -325,17 +325,10 @@
 	if (!cpumask_equal(current_mask, current->cpus_ptr))
 		goto change_mode;
 
-<<<<<<< HEAD
-	get_online_cpus();
-	cpumask_and(current_mask, cpu_online_mask, tr->tracing_cpumask);
-	next_cpu = cpumask_next(smp_processor_id(), current_mask);
-	put_online_cpus();
-=======
 	cpus_read_lock();
 	cpumask_and(current_mask, cpu_online_mask, tr->tracing_cpumask);
 	next_cpu = cpumask_next(raw_smp_processor_id(), current_mask);
 	cpus_read_unlock();
->>>>>>> c1084c27
 
 	if (next_cpu >= nr_cpu_ids)
 		next_cpu = cpumask_first(current_mask);
@@ -432,21 +425,9 @@
 	struct task_struct *kthread;
 	int next_cpu;
 
-<<<<<<< HEAD
-	if (WARN_ON(hwlat_kthread))
-		return 0;
-
-	/* Just pick the first CPU on first iteration */
-	current_mask = &save_cpumask;
-	get_online_cpus();
-	cpumask_and(current_mask, cpu_online_mask, tr->tracing_cpumask);
-	put_online_cpus();
-	next_cpu = cpumask_first(current_mask);
-=======
 	cpus_read_lock();
 	if (kdata->kthread)
 		goto out_put_cpus;
->>>>>>> c1084c27
 
 	kthread = kthread_create(kthread_fn, NULL, "hwlatd");
 	if (IS_ERR(kthread)) {
