// SPDX-License-Identifier: GPL-2.0
/*
 * Common code for probe-based Dynamic events.
 *
 * This code was copied from kernel/trace/trace_kprobe.c written by
 * Masami Hiramatsu <masami.hiramatsu.pt@hitachi.com>
 *
 * Updates to make this generic:
 * Copyright (C) IBM Corporation, 2010-2011
 * Author:     Srikar Dronamraju
 */
#define pr_fmt(fmt)	"trace_probe: " fmt

#include <linux/bpf.h>
#include "trace_btf.h"

#include "trace_probe.h"

#undef C
#define C(a, b)		b

static const char *trace_probe_err_text[] = { ERRORS };

static const char *reserved_field_names[] = {
	"common_type",
	"common_flags",
	"common_preempt_count",
	"common_pid",
	"common_tgid",
	FIELD_STRING_IP,
	FIELD_STRING_RETIP,
	FIELD_STRING_FUNC,
};

/* Printing  in basic type function template */
#define DEFINE_BASIC_PRINT_TYPE_FUNC(tname, type, fmt)			\
int PRINT_TYPE_FUNC_NAME(tname)(struct trace_seq *s, void *data, void *ent)\
{									\
	trace_seq_printf(s, fmt, *(type *)data);			\
	return !trace_seq_has_overflowed(s);				\
}									\
const char PRINT_TYPE_FMT_NAME(tname)[] = fmt;

DEFINE_BASIC_PRINT_TYPE_FUNC(u8,  u8,  "%u")
DEFINE_BASIC_PRINT_TYPE_FUNC(u16, u16, "%u")
DEFINE_BASIC_PRINT_TYPE_FUNC(u32, u32, "%u")
DEFINE_BASIC_PRINT_TYPE_FUNC(u64, u64, "%Lu")
DEFINE_BASIC_PRINT_TYPE_FUNC(s8,  s8,  "%d")
DEFINE_BASIC_PRINT_TYPE_FUNC(s16, s16, "%d")
DEFINE_BASIC_PRINT_TYPE_FUNC(s32, s32, "%d")
DEFINE_BASIC_PRINT_TYPE_FUNC(s64, s64, "%Ld")
DEFINE_BASIC_PRINT_TYPE_FUNC(x8,  u8,  "0x%x")
DEFINE_BASIC_PRINT_TYPE_FUNC(x16, u16, "0x%x")
DEFINE_BASIC_PRINT_TYPE_FUNC(x32, u32, "0x%x")
DEFINE_BASIC_PRINT_TYPE_FUNC(x64, u64, "0x%Lx")
DEFINE_BASIC_PRINT_TYPE_FUNC(char, u8, "'%c'")

int PRINT_TYPE_FUNC_NAME(symbol)(struct trace_seq *s, void *data, void *ent)
{
	trace_seq_printf(s, "%pS", (void *)*(unsigned long *)data);
	return !trace_seq_has_overflowed(s);
}
const char PRINT_TYPE_FMT_NAME(symbol)[] = "%pS";

/* Print type function for string type */
int PRINT_TYPE_FUNC_NAME(string)(struct trace_seq *s, void *data, void *ent)
{
	int len = *(u32 *)data >> 16;

	if (!len)
		trace_seq_puts(s, FAULT_STRING);
	else
		trace_seq_printf(s, "\"%s\"",
				 (const char *)get_loc_data(data, ent));
	return !trace_seq_has_overflowed(s);
}

const char PRINT_TYPE_FMT_NAME(string)[] = "\\\"%s\\\"";

/* Fetch type information table */
static const struct fetch_type probe_fetch_types[] = {
	/* Special types */
	__ASSIGN_FETCH_TYPE("string", string, string, sizeof(u32), 1, 1,
<<<<<<< HEAD
			    "__data_loc char[]"),
	__ASSIGN_FETCH_TYPE("ustring", string, string, sizeof(u32), 1, 1,
			    "__data_loc char[]"),
=======
			    "__data_loc char[]"),
	__ASSIGN_FETCH_TYPE("ustring", string, string, sizeof(u32), 1, 1,
			    "__data_loc char[]"),
>>>>>>> ccf0a997
	__ASSIGN_FETCH_TYPE("symstr", string, string, sizeof(u32), 1, 1,
			    "__data_loc char[]"),
	/* Basic types */
	ASSIGN_FETCH_TYPE(u8,  u8,  0),
	ASSIGN_FETCH_TYPE(u16, u16, 0),
	ASSIGN_FETCH_TYPE(u32, u32, 0),
	ASSIGN_FETCH_TYPE(u64, u64, 0),
	ASSIGN_FETCH_TYPE(s8,  u8,  1),
	ASSIGN_FETCH_TYPE(s16, u16, 1),
	ASSIGN_FETCH_TYPE(s32, u32, 1),
	ASSIGN_FETCH_TYPE(s64, u64, 1),
	ASSIGN_FETCH_TYPE_ALIAS(x8,  u8,  u8,  0),
	ASSIGN_FETCH_TYPE_ALIAS(x16, u16, u16, 0),
	ASSIGN_FETCH_TYPE_ALIAS(x32, u32, u32, 0),
	ASSIGN_FETCH_TYPE_ALIAS(x64, u64, u64, 0),
	ASSIGN_FETCH_TYPE_ALIAS(char, u8, u8,  0),
	ASSIGN_FETCH_TYPE_ALIAS(symbol, ADDR_FETCH_TYPE, ADDR_FETCH_TYPE, 0),

	ASSIGN_FETCH_TYPE_END
};

static const struct fetch_type *find_fetch_type(const char *type, unsigned long flags)
{
	int i;

	/* Reject the symbol/symstr for uprobes */
	if (type && (flags & TPARG_FL_USER) &&
	    (!strcmp(type, "symbol") || !strcmp(type, "symstr")))
		return NULL;

	if (!type)
		type = DEFAULT_FETCH_TYPE_STR;

	/* Special case: bitfield */
	if (*type == 'b') {
		unsigned long bs;

		type = strchr(type, '/');
		if (!type)
			goto fail;

		type++;
		if (kstrtoul(type, 0, &bs))
			goto fail;

		switch (bs) {
		case 8:
			return find_fetch_type("u8", flags);
		case 16:
			return find_fetch_type("u16", flags);
		case 32:
			return find_fetch_type("u32", flags);
		case 64:
			return find_fetch_type("u64", flags);
		default:
			goto fail;
		}
	}

	for (i = 0; probe_fetch_types[i].name; i++) {
		if (strcmp(type, probe_fetch_types[i].name) == 0)
			return &probe_fetch_types[i];
	}

fail:
	return NULL;
}

static struct trace_probe_log trace_probe_log;

void trace_probe_log_init(const char *subsystem, int argc, const char **argv)
{
	trace_probe_log.subsystem = subsystem;
	trace_probe_log.argc = argc;
	trace_probe_log.argv = argv;
	trace_probe_log.index = 0;
}

void trace_probe_log_clear(void)
{
	memset(&trace_probe_log, 0, sizeof(trace_probe_log));
}

void trace_probe_log_set_index(int index)
{
	trace_probe_log.index = index;
}

void __trace_probe_log_err(int offset, int err_type)
{
	char *command, *p;
	int i, len = 0, pos = 0;

	if (!trace_probe_log.argv)
		return;

	/* Recalculate the length and allocate buffer */
	for (i = 0; i < trace_probe_log.argc; i++) {
		if (i == trace_probe_log.index)
			pos = len;
		len += strlen(trace_probe_log.argv[i]) + 1;
	}
	command = kzalloc(len, GFP_KERNEL);
	if (!command)
		return;

	if (trace_probe_log.index >= trace_probe_log.argc) {
		/**
		 * Set the error position is next to the last arg + space.
		 * Note that len includes the terminal null and the cursor
		 * appears at pos + 1.
		 */
		pos = len;
		offset = 0;
	}

	/* And make a command string from argv array */
	p = command;
	for (i = 0; i < trace_probe_log.argc; i++) {
		len = strlen(trace_probe_log.argv[i]);
		strcpy(p, trace_probe_log.argv[i]);
		p[len] = ' ';
		p += len + 1;
	}
	*(p - 1) = '\0';

	tracing_log_err(NULL, trace_probe_log.subsystem, command,
			trace_probe_err_text, err_type, pos + offset);

	kfree(command);
}

/* Split symbol and offset. */
int traceprobe_split_symbol_offset(char *symbol, long *offset)
{
	char *tmp;
	int ret;

	if (!offset)
		return -EINVAL;

	tmp = strpbrk(symbol, "+-");
	if (tmp) {
		ret = kstrtol(tmp, 0, offset);
		if (ret)
			return ret;
		*tmp = '\0';
	} else
		*offset = 0;

	return 0;
}

/* @buf must has MAX_EVENT_NAME_LEN size */
int traceprobe_parse_event_name(const char **pevent, const char **pgroup,
				char *buf, int offset)
{
	const char *slash, *event = *pevent;
	int len;

	slash = strchr(event, '/');
	if (!slash)
		slash = strchr(event, '.');

	if (slash) {
		if (slash == event) {
			trace_probe_log_err(offset, NO_GROUP_NAME);
			return -EINVAL;
		}
		if (slash - event + 1 > MAX_EVENT_NAME_LEN) {
			trace_probe_log_err(offset, GROUP_TOO_LONG);
			return -EINVAL;
		}
<<<<<<< HEAD
		strlcpy(buf, event, slash - event + 1);
=======
		strscpy(buf, event, slash - event + 1);
>>>>>>> ccf0a997
		if (!is_good_system_name(buf)) {
			trace_probe_log_err(offset, BAD_GROUP_NAME);
			return -EINVAL;
		}
		*pgroup = buf;
		*pevent = slash + 1;
		offset += slash - event + 1;
		event = *pevent;
	}
	len = strlen(event);
	if (len == 0) {
		if (slash) {
			*pevent = NULL;
			return 0;
		}
		trace_probe_log_err(offset, NO_EVENT_NAME);
		return -EINVAL;
	} else if (len > MAX_EVENT_NAME_LEN) {
		trace_probe_log_err(offset, EVENT_TOO_LONG);
		return -EINVAL;
	}
	if (!is_good_name(event)) {
		trace_probe_log_err(offset, BAD_EVENT_NAME);
		return -EINVAL;
	}
	return 0;
}

static int parse_trace_event_arg(char *arg, struct fetch_insn *code,
				 struct traceprobe_parse_context *ctx)
{
	struct ftrace_event_field *field;
	struct list_head *head;

	head = trace_get_fields(ctx->event);
	list_for_each_entry(field, head, link) {
		if (!strcmp(arg, field->name)) {
			code->op = FETCH_OP_TP_ARG;
			code->data = field;
			return 0;
		}
	}
	return -ENOENT;
}

#ifdef CONFIG_PROBE_EVENTS_BTF_ARGS

static u32 btf_type_int(const struct btf_type *t)
{
	return *(u32 *)(t + 1);
}

static bool btf_type_is_char_ptr(struct btf *btf, const struct btf_type *type)
{
	const struct btf_type *real_type;
	u32 intdata;
	s32 tid;

	real_type = btf_type_skip_modifiers(btf, type->type, &tid);
	if (!real_type)
		return false;

	if (BTF_INFO_KIND(real_type->info) != BTF_KIND_INT)
		return false;

	intdata = btf_type_int(real_type);
	return !(BTF_INT_ENCODING(intdata) & BTF_INT_SIGNED)
		&& BTF_INT_BITS(intdata) == 8;
}

static bool btf_type_is_char_array(struct btf *btf, const struct btf_type *type)
{
	const struct btf_type *real_type;
	const struct btf_array *array;
	u32 intdata;
	s32 tid;

	if (BTF_INFO_KIND(type->info) != BTF_KIND_ARRAY)
		return false;

	array = (const struct btf_array *)(type + 1);

	real_type = btf_type_skip_modifiers(btf, array->type, &tid);

	intdata = btf_type_int(real_type);
	return !(BTF_INT_ENCODING(intdata) & BTF_INT_SIGNED)
		&& BTF_INT_BITS(intdata) == 8;
}

static int check_prepare_btf_string_fetch(char *typename,
				struct fetch_insn **pcode,
				struct traceprobe_parse_context *ctx)
{
	struct btf *btf = ctx->btf;

	if (!btf || !ctx->last_type)
		return 0;

	/* char [] does not need any change. */
	if (btf_type_is_char_array(btf, ctx->last_type))
		return 0;

	/* char * requires dereference the pointer. */
	if (btf_type_is_char_ptr(btf, ctx->last_type)) {
		struct fetch_insn *code = *pcode + 1;

		if (code->op == FETCH_OP_END) {
			trace_probe_log_err(ctx->offset, TOO_MANY_OPS);
			return -E2BIG;
		}
		if (typename[0] == 'u')
			code->op = FETCH_OP_UDEREF;
		else
			code->op = FETCH_OP_DEREF;
		code->offset = 0;
		*pcode = code;
		return 0;
	}
	/* Other types are not available for string */
	trace_probe_log_err(ctx->offset, BAD_TYPE4STR);
	return -EINVAL;
}

static const char *fetch_type_from_btf_type(struct btf *btf,
					const struct btf_type *type,
					struct traceprobe_parse_context *ctx)
{
	u32 intdata;

	/* TODO: const char * could be converted as a string */
	switch (BTF_INFO_KIND(type->info)) {
	case BTF_KIND_ENUM:
		/* enum is "int", so convert to "s32" */
		return "s32";
	case BTF_KIND_ENUM64:
		return "s64";
	case BTF_KIND_PTR:
		/* pointer will be converted to "x??" */
		if (IS_ENABLED(CONFIG_64BIT))
			return "x64";
		else
			return "x32";
	case BTF_KIND_INT:
		intdata = btf_type_int(type);
		if (BTF_INT_ENCODING(intdata) & BTF_INT_SIGNED) {
			switch (BTF_INT_BITS(intdata)) {
			case 8:
				return "s8";
			case 16:
				return "s16";
			case 32:
				return "s32";
			case 64:
				return "s64";
			}
		} else {	/* unsigned */
			switch (BTF_INT_BITS(intdata)) {
			case 8:
				return "u8";
			case 16:
				return "u16";
			case 32:
				return "u32";
			case 64:
				return "u64";
			}
			/* bitfield, size is encoded in the type */
			ctx->last_bitsize = BTF_INT_BITS(intdata);
			ctx->last_bitoffs += BTF_INT_OFFSET(intdata);
			return "u64";
		}
	}
	/* TODO: support other types */

	return NULL;
}

static int query_btf_context(struct traceprobe_parse_context *ctx)
{
	const struct btf_param *param;
	const struct btf_type *type;
	struct btf *btf;
	s32 nr;

	if (ctx->btf)
		return 0;

	if (!ctx->funcname)
		return -EINVAL;

	type = btf_find_func_proto(ctx->funcname, &btf);
	if (!type)
		return -ENOENT;

	ctx->btf = btf;
	ctx->proto = type;

	/* ctx->params is optional, since func(void) will not have params. */
	nr = 0;
	param = btf_get_func_param(type, &nr);
	if (!IS_ERR_OR_NULL(param)) {
		/* Hide the first 'data' argument of tracepoint */
		if (ctx->flags & TPARG_FL_TPOINT) {
			nr--;
			param++;
		}
	}

	if (nr > 0) {
		ctx->nr_params = nr;
		ctx->params = param;
	} else {
		ctx->nr_params = 0;
		ctx->params = NULL;
	}

	return 0;
}

static void clear_btf_context(struct traceprobe_parse_context *ctx)
{
	if (ctx->btf) {
		btf_put(ctx->btf);
		ctx->btf = NULL;
		ctx->proto = NULL;
		ctx->params = NULL;
		ctx->nr_params = 0;
	}
}

/* Return 1 if the field separater is arrow operator ('->') */
static int split_next_field(char *varname, char **next_field,
			    struct traceprobe_parse_context *ctx)
{
	char *field;
	int ret = 0;

	field = strpbrk(varname, ".-");
	if (field) {
		if (field[0] == '-' && field[1] == '>') {
			field[0] = '\0';
			field += 2;
			ret = 1;
		} else if (field[0] == '.') {
			field[0] = '\0';
			field += 1;
		} else {
			trace_probe_log_err(ctx->offset + field - varname, BAD_HYPHEN);
			return -EINVAL;
		}
		*next_field = field;
	}

	return ret;
}

/*
 * Parse the field of data structure. The @type must be a pointer type
 * pointing the target data structure type.
 */
static int parse_btf_field(char *fieldname, const struct btf_type *type,
			   struct fetch_insn **pcode, struct fetch_insn *end,
			   struct traceprobe_parse_context *ctx)
{
	struct fetch_insn *code = *pcode;
	const struct btf_member *field;
	u32 bitoffs, anon_offs;
	char *next;
	int is_ptr;
	s32 tid;

	do {
		/* Outer loop for solving arrow operator ('->') */
		if (BTF_INFO_KIND(type->info) != BTF_KIND_PTR) {
			trace_probe_log_err(ctx->offset, NO_PTR_STRCT);
			return -EINVAL;
		}
		/* Convert a struct pointer type to a struct type */
		type = btf_type_skip_modifiers(ctx->btf, type->type, &tid);
		if (!type) {
			trace_probe_log_err(ctx->offset, BAD_BTF_TID);
			return -EINVAL;
		}

		bitoffs = 0;
		do {
			/* Inner loop for solving dot operator ('.') */
			next = NULL;
			is_ptr = split_next_field(fieldname, &next, ctx);
			if (is_ptr < 0)
				return is_ptr;

			anon_offs = 0;
			field = btf_find_struct_member(ctx->btf, type, fieldname,
						       &anon_offs);
			if (!field) {
				trace_probe_log_err(ctx->offset, NO_BTF_FIELD);
				return -ENOENT;
			}
			/* Add anonymous structure/union offset */
			bitoffs += anon_offs;

			/* Accumulate the bit-offsets of the dot-connected fields */
			if (btf_type_kflag(type)) {
				bitoffs += BTF_MEMBER_BIT_OFFSET(field->offset);
				ctx->last_bitsize = BTF_MEMBER_BITFIELD_SIZE(field->offset);
			} else {
				bitoffs += field->offset;
				ctx->last_bitsize = 0;
			}

			type = btf_type_skip_modifiers(ctx->btf, field->type, &tid);
			if (!type) {
				trace_probe_log_err(ctx->offset, BAD_BTF_TID);
				return -EINVAL;
			}

			ctx->offset += next - fieldname;
			fieldname = next;
		} while (!is_ptr && fieldname);

		if (++code == end) {
			trace_probe_log_err(ctx->offset, TOO_MANY_OPS);
			return -EINVAL;
		}
		code->op = FETCH_OP_DEREF;	/* TODO: user deref support */
		code->offset = bitoffs / 8;
		*pcode = code;

		ctx->last_bitoffs = bitoffs % 8;
		ctx->last_type = type;
	} while (fieldname);

	return 0;
}

static int parse_btf_arg(char *varname,
			 struct fetch_insn **pcode, struct fetch_insn *end,
			 struct traceprobe_parse_context *ctx)
{
	struct fetch_insn *code = *pcode;
	const struct btf_param *params;
	const struct btf_type *type;
	char *field = NULL;
	int i, is_ptr, ret;
	u32 tid;

	if (WARN_ON_ONCE(!ctx->funcname))
		return -EINVAL;

	is_ptr = split_next_field(varname, &field, ctx);
	if (is_ptr < 0)
		return is_ptr;
	if (!is_ptr && field) {
		/* dot-connected field on an argument is not supported. */
		trace_probe_log_err(ctx->offset + field - varname,
				    NOSUP_DAT_ARG);
		return -EOPNOTSUPP;
	}

	if (ctx->flags & TPARG_FL_RETURN) {
		if (strcmp(varname, "$retval") != 0) {
			trace_probe_log_err(ctx->offset, NO_BTFARG);
			return -ENOENT;
		}
		code->op = FETCH_OP_RETVAL;
		/* Check whether the function return type is not void */
		if (query_btf_context(ctx) == 0) {
			if (ctx->proto->type == 0) {
				trace_probe_log_err(ctx->offset, NO_RETVAL);
				return -ENOENT;
			}
			tid = ctx->proto->type;
			goto found;
		}
		if (field) {
			trace_probe_log_err(ctx->offset + field - varname,
					    NO_BTF_ENTRY);
			return -ENOENT;
		}
		return 0;
	}

	if (!ctx->btf) {
		ret = query_btf_context(ctx);
		if (ret < 0 || ctx->nr_params == 0) {
			trace_probe_log_err(ctx->offset, NO_BTF_ENTRY);
			return PTR_ERR(params);
		}
	}
	params = ctx->params;

	for (i = 0; i < ctx->nr_params; i++) {
		const char *name = btf_name_by_offset(ctx->btf, params[i].name_off);

		if (name && !strcmp(name, varname)) {
			code->op = FETCH_OP_ARG;
			if (ctx->flags & TPARG_FL_TPOINT)
				code->param = i + 1;
			else
				code->param = i;
			tid = params[i].type;
			goto found;
		}
	}
	trace_probe_log_err(ctx->offset, NO_BTFARG);
	return -ENOENT;

found:
	type = btf_type_skip_modifiers(ctx->btf, tid, &tid);
	if (!type) {
		trace_probe_log_err(ctx->offset, BAD_BTF_TID);
		return -EINVAL;
	}
	/* Initialize the last type information */
	ctx->last_type = type;
	ctx->last_bitoffs = 0;
	ctx->last_bitsize = 0;
	if (field) {
		ctx->offset += field - varname;
		return parse_btf_field(field, type, pcode, end, ctx);
	}
	return 0;
}

static const struct fetch_type *find_fetch_type_from_btf_type(
					struct traceprobe_parse_context *ctx)
{
	struct btf *btf = ctx->btf;
	const char *typestr = NULL;

	if (btf && ctx->last_type)
		typestr = fetch_type_from_btf_type(btf, ctx->last_type, ctx);

	return find_fetch_type(typestr, ctx->flags);
}

static int parse_btf_bitfield(struct fetch_insn **pcode,
			      struct traceprobe_parse_context *ctx)
{
	struct fetch_insn *code = *pcode;

	if ((ctx->last_bitsize % 8 == 0) && ctx->last_bitoffs == 0)
		return 0;

	code++;
	if (code->op != FETCH_OP_NOP) {
		trace_probe_log_err(ctx->offset, TOO_MANY_OPS);
		return -EINVAL;
	}
	*pcode = code;

	code->op = FETCH_OP_MOD_BF;
	code->lshift = 64 - (ctx->last_bitsize + ctx->last_bitoffs);
	code->rshift = 64 - ctx->last_bitsize;
	code->basesize = 64 / 8;
	return 0;
}

#else
static void clear_btf_context(struct traceprobe_parse_context *ctx)
{
	ctx->btf = NULL;
}

static int query_btf_context(struct traceprobe_parse_context *ctx)
{
	return -EOPNOTSUPP;
}

static int parse_btf_arg(char *varname,
			 struct fetch_insn **pcode, struct fetch_insn *end,
			 struct traceprobe_parse_context *ctx)
{
	trace_probe_log_err(ctx->offset, NOSUP_BTFARG);
	return -EOPNOTSUPP;
}

static int parse_btf_bitfield(struct fetch_insn **pcode,
			      struct traceprobe_parse_context *ctx)
{
	trace_probe_log_err(ctx->offset, NOSUP_BTFARG);
	return -EOPNOTSUPP;
}

#define find_fetch_type_from_btf_type(ctx)		\
	find_fetch_type(NULL, ctx->flags)

static int check_prepare_btf_string_fetch(char *typename,
				struct fetch_insn **pcode,
				struct traceprobe_parse_context *ctx)
{
	return 0;
}

#endif

#define PARAM_MAX_STACK (THREAD_SIZE / sizeof(unsigned long))

/* Parse $vars. @orig_arg points '$', which syncs to @ctx->offset */
static int parse_probe_vars(char *orig_arg, const struct fetch_type *t,
			    struct fetch_insn **pcode,
			    struct fetch_insn *end,
			    struct traceprobe_parse_context *ctx)
{
	struct fetch_insn *code = *pcode;
	int err = TP_ERR_BAD_VAR;
	char *arg = orig_arg + 1;
	unsigned long param;
	int ret = 0;
	int len;

	if (ctx->flags & TPARG_FL_TEVENT) {
		if (code->data)
			return -EFAULT;
		ret = parse_trace_event_arg(arg, code, ctx);
		if (!ret)
			return 0;
		if (strcmp(arg, "comm") == 0 || strcmp(arg, "COMM") == 0) {
			code->op = FETCH_OP_COMM;
			return 0;
		}
		/* backward compatibility */
		ctx->offset = 0;
		goto inval;
	}

	if (str_has_prefix(arg, "retval")) {
		if (!(ctx->flags & TPARG_FL_RETURN)) {
			err = TP_ERR_RETVAL_ON_PROBE;
			goto inval;
		}
		if (!(ctx->flags & TPARG_FL_KERNEL) ||
		    !IS_ENABLED(CONFIG_PROBE_EVENTS_BTF_ARGS)) {
			code->op = FETCH_OP_RETVAL;
			return 0;
		}
		return parse_btf_arg(orig_arg, pcode, end, ctx);
	}

	len = str_has_prefix(arg, "stack");
	if (len) {

		if (arg[len] == '\0') {
			code->op = FETCH_OP_STACKP;
			return 0;
		}

		if (isdigit(arg[len])) {
			ret = kstrtoul(arg + len, 10, &param);
			if (ret)
				goto inval;

			if ((ctx->flags & TPARG_FL_KERNEL) &&
			    param > PARAM_MAX_STACK) {
				err = TP_ERR_BAD_STACK_NUM;
				goto inval;
			}
			code->op = FETCH_OP_STACK;
			code->param = (unsigned int)param;
			return 0;
		}
		goto inval;
	}

	if (strcmp(arg, "comm") == 0 || strcmp(arg, "COMM") == 0) {
		code->op = FETCH_OP_COMM;
		return 0;
	}

#ifdef CONFIG_HAVE_FUNCTION_ARG_ACCESS_API
	len = str_has_prefix(arg, "arg");
	if (len && tparg_is_function_entry(ctx->flags)) {
		ret = kstrtoul(arg + len, 10, &param);
		if (ret)
			goto inval;

		if (!param || param > PARAM_MAX_STACK) {
			err = TP_ERR_BAD_ARG_NUM;
			goto inval;
		}

		code->op = FETCH_OP_ARG;
		code->param = (unsigned int)param - 1;
		/*
		 * The tracepoint probe will probe a stub function, and the
		 * first parameter of the stub is a dummy and should be ignored.
		 */
		if (ctx->flags & TPARG_FL_TPOINT)
			code->param++;
		return 0;
	}
#endif

inval:
	__trace_probe_log_err(ctx->offset, err);
	return -EINVAL;
}

static int str_to_immediate(char *str, unsigned long *imm)
{
	if (isdigit(str[0]))
		return kstrtoul(str, 0, imm);
	else if (str[0] == '-')
		return kstrtol(str, 0, (long *)imm);
	else if (str[0] == '+')
		return kstrtol(str + 1, 0, (long *)imm);
	return -EINVAL;
}

static int __parse_imm_string(char *str, char **pbuf, int offs)
{
	size_t len = strlen(str);

	if (str[len - 1] != '"') {
		trace_probe_log_err(offs + len, IMMSTR_NO_CLOSE);
		return -EINVAL;
	}
	*pbuf = kstrndup(str, len - 1, GFP_KERNEL);
	if (!*pbuf)
		return -ENOMEM;
	return 0;
}

/* Recursive argument parser */
static int
parse_probe_arg(char *arg, const struct fetch_type *type,
		struct fetch_insn **pcode, struct fetch_insn *end,
		struct traceprobe_parse_context *ctx)
{
	struct fetch_insn *code = *pcode;
	unsigned long param;
	int deref = FETCH_OP_DEREF;
	long offset = 0;
	char *tmp;
	int ret = 0;

	switch (arg[0]) {
	case '$':
		ret = parse_probe_vars(arg, type, pcode, end, ctx);
		break;

	case '%':	/* named register */
		if (ctx->flags & (TPARG_FL_TEVENT | TPARG_FL_FPROBE)) {
			/* eprobe and fprobe do not handle registers */
			trace_probe_log_err(ctx->offset, BAD_VAR);
			break;
		}
		ret = regs_query_register_offset(arg + 1);
		if (ret >= 0) {
			code->op = FETCH_OP_REG;
			code->param = (unsigned int)ret;
			ret = 0;
		} else
			trace_probe_log_err(ctx->offset, BAD_REG_NAME);
		break;

	case '@':	/* memory, file-offset or symbol */
		if (isdigit(arg[1])) {
			ret = kstrtoul(arg + 1, 0, &param);
			if (ret) {
				trace_probe_log_err(ctx->offset, BAD_MEM_ADDR);
				break;
			}
			/* load address */
			code->op = FETCH_OP_IMM;
			code->immediate = param;
		} else if (arg[1] == '+') {
			/* kprobes don't support file offsets */
			if (ctx->flags & TPARG_FL_KERNEL) {
				trace_probe_log_err(ctx->offset, FILE_ON_KPROBE);
				return -EINVAL;
			}
			ret = kstrtol(arg + 2, 0, &offset);
			if (ret) {
				trace_probe_log_err(ctx->offset, BAD_FILE_OFFS);
				break;
			}

			code->op = FETCH_OP_FOFFS;
			code->immediate = (unsigned long)offset;  // imm64?
		} else {
			/* uprobes don't support symbols */
			if (!(ctx->flags & TPARG_FL_KERNEL)) {
				trace_probe_log_err(ctx->offset, SYM_ON_UPROBE);
				return -EINVAL;
			}
			/* Preserve symbol for updating */
			code->op = FETCH_NOP_SYMBOL;
			code->data = kstrdup(arg + 1, GFP_KERNEL);
			if (!code->data)
				return -ENOMEM;
			if (++code == end) {
				trace_probe_log_err(ctx->offset, TOO_MANY_OPS);
				return -EINVAL;
			}
			code->op = FETCH_OP_IMM;
			code->immediate = 0;
		}
		/* These are fetching from memory */
		if (++code == end) {
			trace_probe_log_err(ctx->offset, TOO_MANY_OPS);
			return -EINVAL;
		}
		*pcode = code;
		code->op = FETCH_OP_DEREF;
		code->offset = offset;
		break;

	case '+':	/* deref memory */
	case '-':
		if (arg[1] == 'u') {
			deref = FETCH_OP_UDEREF;
			arg[1] = arg[0];
			arg++;
		}
		if (arg[0] == '+')
			arg++;	/* Skip '+', because kstrtol() rejects it. */
		tmp = strchr(arg, '(');
		if (!tmp) {
			trace_probe_log_err(ctx->offset, DEREF_NEED_BRACE);
			return -EINVAL;
		}
		*tmp = '\0';
		ret = kstrtol(arg, 0, &offset);
		if (ret) {
			trace_probe_log_err(ctx->offset, BAD_DEREF_OFFS);
			break;
		}
		ctx->offset += (tmp + 1 - arg) + (arg[0] != '-' ? 1 : 0);
		arg = tmp + 1;
		tmp = strrchr(arg, ')');
		if (!tmp) {
			trace_probe_log_err(ctx->offset + strlen(arg),
					    DEREF_OPEN_BRACE);
			return -EINVAL;
		} else {
			const struct fetch_type *t2 = find_fetch_type(NULL, ctx->flags);
			int cur_offs = ctx->offset;

			*tmp = '\0';
			ret = parse_probe_arg(arg, t2, &code, end, ctx);
			if (ret)
				break;
			ctx->offset = cur_offs;
			if (code->op == FETCH_OP_COMM ||
			    code->op == FETCH_OP_DATA) {
				trace_probe_log_err(ctx->offset, COMM_CANT_DEREF);
				return -EINVAL;
			}
			if (++code == end) {
				trace_probe_log_err(ctx->offset, TOO_MANY_OPS);
				return -EINVAL;
			}
			*pcode = code;

			code->op = deref;
			code->offset = offset;
			/* Reset the last type if used */
			ctx->last_type = NULL;
		}
		break;
	case '\\':	/* Immediate value */
		if (arg[1] == '"') {	/* Immediate string */
			ret = __parse_imm_string(arg + 2, &tmp, ctx->offset + 2);
			if (ret)
				break;
			code->op = FETCH_OP_DATA;
			code->data = tmp;
		} else {
			ret = str_to_immediate(arg + 1, &code->immediate);
			if (ret)
				trace_probe_log_err(ctx->offset + 1, BAD_IMM);
			else
				code->op = FETCH_OP_IMM;
		}
		break;
	default:
		if (isalpha(arg[0]) || arg[0] == '_') {	/* BTF variable */
			if (!tparg_is_function_entry(ctx->flags)) {
				trace_probe_log_err(ctx->offset, NOSUP_BTFARG);
				return -EINVAL;
			}
			ret = parse_btf_arg(arg, pcode, end, ctx);
			break;
		}
	}
	if (!ret && code->op == FETCH_OP_NOP) {
		/* Parsed, but do not find fetch method */
		trace_probe_log_err(ctx->offset, BAD_FETCH_ARG);
		ret = -EINVAL;
	}
	return ret;
}

#define BYTES_TO_BITS(nb)	((BITS_PER_LONG * (nb)) / sizeof(long))

/* Bitfield type needs to be parsed into a fetch function */
static int __parse_bitfield_probe_arg(const char *bf,
				      const struct fetch_type *t,
				      struct fetch_insn **pcode)
{
	struct fetch_insn *code = *pcode;
	unsigned long bw, bo;
	char *tail;

	if (*bf != 'b')
		return 0;

	bw = simple_strtoul(bf + 1, &tail, 0);	/* Use simple one */

	if (bw == 0 || *tail != '@')
		return -EINVAL;

	bf = tail + 1;
	bo = simple_strtoul(bf, &tail, 0);

	if (tail == bf || *tail != '/')
		return -EINVAL;
	code++;
	if (code->op != FETCH_OP_NOP)
		return -EINVAL;
	*pcode = code;

	code->op = FETCH_OP_MOD_BF;
	code->lshift = BYTES_TO_BITS(t->size) - (bw + bo);
	code->rshift = BYTES_TO_BITS(t->size) - bw;
	code->basesize = t->size;

	return (BYTES_TO_BITS(t->size) < (bw + bo)) ? -EINVAL : 0;
}

/* String length checking wrapper */
static int traceprobe_parse_probe_arg_body(const char *argv, ssize_t *size,
					   struct probe_arg *parg,
					   struct traceprobe_parse_context *ctx)
{
	struct fetch_insn *code, *scode, *tmp = NULL;
	char *t, *t2, *t3;
	int ret, len;
	char *arg;

	arg = kstrdup(argv, GFP_KERNEL);
	if (!arg)
		return -ENOMEM;

	ret = -EINVAL;
	len = strlen(arg);
	if (len > MAX_ARGSTR_LEN) {
		trace_probe_log_err(ctx->offset, ARG_TOO_LONG);
		goto out;
	} else if (len == 0) {
		trace_probe_log_err(ctx->offset, NO_ARG_BODY);
		goto out;
	}

	ret = -ENOMEM;
	parg->comm = kstrdup(arg, GFP_KERNEL);
	if (!parg->comm)
		goto out;

	ret = -EINVAL;
	t = strchr(arg, ':');
	if (t) {
		*t = '\0';
		t2 = strchr(++t, '[');
		if (t2) {
			*t2++ = '\0';
			t3 = strchr(t2, ']');
			if (!t3) {
				int offs = t2 + strlen(t2) - arg;

				trace_probe_log_err(ctx->offset + offs,
						    ARRAY_NO_CLOSE);
				goto out;
			} else if (t3[1] != '\0') {
				trace_probe_log_err(ctx->offset + t3 + 1 - arg,
						    BAD_ARRAY_SUFFIX);
				goto out;
			}
			*t3 = '\0';
			if (kstrtouint(t2, 0, &parg->count) || !parg->count) {
				trace_probe_log_err(ctx->offset + t2 - arg,
						    BAD_ARRAY_NUM);
				goto out;
			}
			if (parg->count > MAX_ARRAY_LEN) {
				trace_probe_log_err(ctx->offset + t2 - arg,
						    ARRAY_TOO_BIG);
				goto out;
			}
		}
	}

	/*
	 * Since $comm and immediate string can not be dereferenced,
	 * we can find those by strcmp. But ignore for eprobes.
	 */
	if (!(ctx->flags & TPARG_FL_TEVENT) &&
	    (strcmp(arg, "$comm") == 0 || strcmp(arg, "$COMM") == 0 ||
	     strncmp(arg, "\\\"", 2) == 0)) {
		/* The type of $comm must be "string", and not an array. */
		if (parg->count || (t && strcmp(t, "string")))
			goto out;
		parg->type = find_fetch_type("string", ctx->flags);
	} else
		parg->type = find_fetch_type(t, ctx->flags);
	if (!parg->type) {
		trace_probe_log_err(ctx->offset + (t ? (t - arg) : 0), BAD_TYPE);
		goto out;
	}
	parg->offset = *size;
	*size += parg->type->size * (parg->count ?: 1);

	ret = -ENOMEM;
	if (parg->count) {
		len = strlen(parg->type->fmttype) + 6;
		parg->fmt = kmalloc(len, GFP_KERNEL);
		if (!parg->fmt)
			goto out;
		snprintf(parg->fmt, len, "%s[%d]", parg->type->fmttype,
			 parg->count);
	}

	code = tmp = kcalloc(FETCH_INSN_MAX, sizeof(*code), GFP_KERNEL);
	if (!code)
		goto out;
	code[FETCH_INSN_MAX - 1].op = FETCH_OP_END;

	ctx->last_type = NULL;
	ret = parse_probe_arg(arg, parg->type, &code, &code[FETCH_INSN_MAX - 1],
			      ctx);
	if (ret)
		goto fail;

	/* Update storing type if BTF is available */
	if (IS_ENABLED(CONFIG_PROBE_EVENTS_BTF_ARGS) &&
	    ctx->last_type) {
		if (!t) {
			parg->type = find_fetch_type_from_btf_type(ctx);
		} else if (strstr(t, "string")) {
			ret = check_prepare_btf_string_fetch(t, &code, ctx);
			if (ret)
				goto fail;
		}
	}

	ret = -EINVAL;
	/* Store operation */
	if (parg->type->is_string) {
		if (!strcmp(parg->type->name, "symstr")) {
			if (code->op != FETCH_OP_REG && code->op != FETCH_OP_STACK &&
			    code->op != FETCH_OP_RETVAL && code->op != FETCH_OP_ARG &&
			    code->op != FETCH_OP_DEREF && code->op != FETCH_OP_TP_ARG) {
<<<<<<< HEAD
				trace_probe_log_err(offset + (t ? (t - arg) : 0),
=======
				trace_probe_log_err(ctx->offset + (t ? (t - arg) : 0),
>>>>>>> ccf0a997
						    BAD_SYMSTRING);
				goto fail;
			}
		} else {
			if (code->op != FETCH_OP_DEREF && code->op != FETCH_OP_UDEREF &&
			    code->op != FETCH_OP_IMM && code->op != FETCH_OP_COMM &&
			    code->op != FETCH_OP_DATA && code->op != FETCH_OP_TP_ARG) {
<<<<<<< HEAD
				trace_probe_log_err(offset + (t ? (t - arg) : 0),
=======
				trace_probe_log_err(ctx->offset + (t ? (t - arg) : 0),
>>>>>>> ccf0a997
						    BAD_STRING);
				goto fail;
			}
		}
		if (!strcmp(parg->type->name, "symstr") ||
		    (code->op == FETCH_OP_IMM || code->op == FETCH_OP_COMM ||
		     code->op == FETCH_OP_DATA) || code->op == FETCH_OP_TP_ARG ||
		     parg->count) {
			/*
			 * IMM, DATA and COMM is pointing actual address, those
			 * must be kept, and if parg->count != 0, this is an
			 * array of string pointers instead of string address
			 * itself.
			 * For the symstr, it doesn't need to dereference, thus
			 * it just get the value.
			 */
			code++;
			if (code->op != FETCH_OP_NOP) {
				trace_probe_log_err(ctx->offset, TOO_MANY_OPS);
				goto fail;
			}
		}
		/* If op == DEREF, replace it with STRING */
		if (!strcmp(parg->type->name, "ustring") ||
		    code->op == FETCH_OP_UDEREF)
			code->op = FETCH_OP_ST_USTRING;
		else if (!strcmp(parg->type->name, "symstr"))
			code->op = FETCH_OP_ST_SYMSTR;
		else
			code->op = FETCH_OP_ST_STRING;
		code->size = parg->type->size;
		parg->dynamic = true;
	} else if (code->op == FETCH_OP_DEREF) {
		code->op = FETCH_OP_ST_MEM;
		code->size = parg->type->size;
	} else if (code->op == FETCH_OP_UDEREF) {
		code->op = FETCH_OP_ST_UMEM;
		code->size = parg->type->size;
	} else {
		code++;
		if (code->op != FETCH_OP_NOP) {
			trace_probe_log_err(ctx->offset, TOO_MANY_OPS);
			goto fail;
		}
		code->op = FETCH_OP_ST_RAW;
		code->size = parg->type->size;
	}
	scode = code;
	/* Modify operation */
	if (t != NULL) {
		ret = __parse_bitfield_probe_arg(t, parg->type, &code);
		if (ret) {
			trace_probe_log_err(ctx->offset + t - arg, BAD_BITFIELD);
			goto fail;
		}
	} else if (IS_ENABLED(CONFIG_PROBE_EVENTS_BTF_ARGS) &&
		   ctx->last_type) {
		ret = parse_btf_bitfield(&code, ctx);
		if (ret)
			goto fail;
	}
	ret = -EINVAL;
	/* Loop(Array) operation */
	if (parg->count) {
		if (scode->op != FETCH_OP_ST_MEM &&
		    scode->op != FETCH_OP_ST_STRING &&
		    scode->op != FETCH_OP_ST_USTRING) {
			trace_probe_log_err(ctx->offset + (t ? (t - arg) : 0),
					    BAD_STRING);
			goto fail;
		}
		code++;
		if (code->op != FETCH_OP_NOP) {
			trace_probe_log_err(ctx->offset, TOO_MANY_OPS);
			goto fail;
		}
		code->op = FETCH_OP_LP_ARRAY;
		code->param = parg->count;
	}
	code++;
	code->op = FETCH_OP_END;

	ret = 0;
	/* Shrink down the code buffer */
	parg->code = kcalloc(code - tmp + 1, sizeof(*code), GFP_KERNEL);
	if (!parg->code)
		ret = -ENOMEM;
	else
		memcpy(parg->code, tmp, sizeof(*code) * (code - tmp + 1));

fail:
	if (ret) {
		for (code = tmp; code < tmp + FETCH_INSN_MAX; code++)
			if (code->op == FETCH_NOP_SYMBOL ||
			    code->op == FETCH_OP_DATA)
				kfree(code->data);
	}
	kfree(tmp);
out:
	kfree(arg);

	return ret;
}

/* Return 1 if name is reserved or already used by another argument */
static int traceprobe_conflict_field_name(const char *name,
					  struct probe_arg *args, int narg)
{
	int i;

	for (i = 0; i < ARRAY_SIZE(reserved_field_names); i++)
		if (strcmp(reserved_field_names[i], name) == 0)
			return 1;

	for (i = 0; i < narg; i++)
		if (strcmp(args[i].name, name) == 0)
			return 1;

	return 0;
}

static char *generate_probe_arg_name(const char *arg, int idx)
{
	char *name = NULL;
	const char *end;

	/*
	 * If argument name is omitted, try arg as a name (BTF variable)
	 * or "argN".
	 */
	if (IS_ENABLED(CONFIG_PROBE_EVENTS_BTF_ARGS)) {
		end = strchr(arg, ':');
		if (!end)
			end = arg + strlen(arg);

		name = kmemdup_nul(arg, end - arg, GFP_KERNEL);
		if (!name || !is_good_name(name)) {
			kfree(name);
			name = NULL;
		}
	}

	if (!name)
		name = kasprintf(GFP_KERNEL, "arg%d", idx + 1);

	return name;
}

int traceprobe_parse_probe_arg(struct trace_probe *tp, int i, const char *arg,
			       struct traceprobe_parse_context *ctx)
{
	struct probe_arg *parg = &tp->args[i];
	const char *body;

	/* Increment count for freeing args in error case */
	tp->nr_args++;

	body = strchr(arg, '=');
	if (body) {
		if (body - arg > MAX_ARG_NAME_LEN) {
			trace_probe_log_err(0, ARG_NAME_TOO_LONG);
			return -EINVAL;
		} else if (body == arg) {
			trace_probe_log_err(0, NO_ARG_NAME);
			return -EINVAL;
		}
		parg->name = kmemdup_nul(arg, body - arg, GFP_KERNEL);
		body++;
	} else {
		parg->name = generate_probe_arg_name(arg, i);
		body = arg;
	}
	if (!parg->name)
		return -ENOMEM;

	if (!is_good_name(parg->name)) {
		trace_probe_log_err(0, BAD_ARG_NAME);
		return -EINVAL;
	}
	if (traceprobe_conflict_field_name(parg->name, tp->args, i)) {
		trace_probe_log_err(0, USED_ARG_NAME);
		return -EINVAL;
	}
	ctx->offset = body - arg;
	/* Parse fetch argument */
	return traceprobe_parse_probe_arg_body(body, &tp->size, parg, ctx);
}

void traceprobe_free_probe_arg(struct probe_arg *arg)
{
	struct fetch_insn *code = arg->code;

	while (code && code->op != FETCH_OP_END) {
		if (code->op == FETCH_NOP_SYMBOL ||
		    code->op == FETCH_OP_DATA)
			kfree(code->data);
		code++;
	}
	kfree(arg->code);
	kfree(arg->name);
	kfree(arg->comm);
	kfree(arg->fmt);
}

static int argv_has_var_arg(int argc, const char *argv[], int *args_idx,
			    struct traceprobe_parse_context *ctx)
{
	int i, found = 0;

	for (i = 0; i < argc; i++)
		if (str_has_prefix(argv[i], "$arg")) {
			trace_probe_log_set_index(i + 2);

			if (!tparg_is_function_entry(ctx->flags)) {
				trace_probe_log_err(0, NOFENTRY_ARGS);
				return -EINVAL;
			}

			if (isdigit(argv[i][4])) {
				found = 1;
				continue;
			}

			if (argv[i][4] != '*') {
				trace_probe_log_err(0, BAD_VAR);
				return -EINVAL;
			}

			if (*args_idx >= 0 && *args_idx < argc) {
				trace_probe_log_err(0, DOUBLE_ARGS);
				return -EINVAL;
			}
			found = 1;
			*args_idx = i;
		}

	return found;
}

static int sprint_nth_btf_arg(int idx, const char *type,
			      char *buf, int bufsize,
			      struct traceprobe_parse_context *ctx)
{
	const char *name;
	int ret;

	if (idx >= ctx->nr_params) {
		trace_probe_log_err(0, NO_BTFARG);
		return -ENOENT;
	}
	name = btf_name_by_offset(ctx->btf, ctx->params[idx].name_off);
	if (!name) {
		trace_probe_log_err(0, NO_BTF_ENTRY);
		return -ENOENT;
	}
	ret = snprintf(buf, bufsize, "%s%s", name, type);
	if (ret >= bufsize) {
		trace_probe_log_err(0, ARGS_2LONG);
		return -E2BIG;
	}
	return ret;
}

/* Return new_argv which must be freed after use */
const char **traceprobe_expand_meta_args(int argc, const char *argv[],
					 int *new_argc, char *buf, int bufsize,
					 struct traceprobe_parse_context *ctx)
{
	const struct btf_param *params = NULL;
	int i, j, n, used, ret, args_idx = -1;
	const char **new_argv = NULL;

	ret = argv_has_var_arg(argc, argv, &args_idx, ctx);
	if (ret < 0)
		return ERR_PTR(ret);

	if (!ret) {
		*new_argc = argc;
		return NULL;
	}

	ret = query_btf_context(ctx);
	if (ret < 0 || ctx->nr_params == 0) {
		if (args_idx != -1) {
			/* $arg* requires BTF info */
			trace_probe_log_err(0, NOSUP_BTFARG);
			return (const char **)params;
		}
		*new_argc = argc;
		return NULL;
	}

	if (args_idx >= 0)
		*new_argc = argc + ctx->nr_params - 1;
	else
		*new_argc = argc;

	new_argv = kcalloc(*new_argc, sizeof(char *), GFP_KERNEL);
	if (!new_argv)
		return ERR_PTR(-ENOMEM);

	used = 0;
	for (i = 0, j = 0; i < argc; i++) {
		trace_probe_log_set_index(i + 2);
		if (i == args_idx) {
			for (n = 0; n < ctx->nr_params; n++) {
				ret = sprint_nth_btf_arg(n, "", buf + used,
							 bufsize - used, ctx);
				if (ret < 0)
					goto error;

				new_argv[j++] = buf + used;
				used += ret + 1;
			}
			continue;
		}

		if (str_has_prefix(argv[i], "$arg")) {
			char *type = NULL;

			n = simple_strtoul(argv[i] + 4, &type, 10);
			if (type && !(*type == ':' || *type == '\0')) {
				trace_probe_log_err(0, BAD_VAR);
				ret = -ENOENT;
				goto error;
			}
			/* Note: $argN starts from $arg1 */
			ret = sprint_nth_btf_arg(n - 1, type, buf + used,
						 bufsize - used, ctx);
			if (ret < 0)
				goto error;
			new_argv[j++] = buf + used;
			used += ret + 1;
		} else
			new_argv[j++] = argv[i];
	}

	return new_argv;

error:
	kfree(new_argv);
	return ERR_PTR(ret);
}

void traceprobe_finish_parse(struct traceprobe_parse_context *ctx)
{
	clear_btf_context(ctx);
}

int traceprobe_update_arg(struct probe_arg *arg)
{
	struct fetch_insn *code = arg->code;
	long offset;
	char *tmp;
	char c;
	int ret = 0;

	while (code && code->op != FETCH_OP_END) {
		if (code->op == FETCH_NOP_SYMBOL) {
			if (code[1].op != FETCH_OP_IMM)
				return -EINVAL;

			tmp = strpbrk(code->data, "+-");
			if (tmp)
				c = *tmp;
			ret = traceprobe_split_symbol_offset(code->data,
							     &offset);
			if (ret)
				return ret;

			code[1].immediate =
				(unsigned long)kallsyms_lookup_name(code->data);
			if (tmp)
				*tmp = c;
			if (!code[1].immediate)
				return -ENOENT;
			code[1].immediate += offset;
		}
		code++;
	}
	return 0;
}

/* When len=0, we just calculate the needed length */
#define LEN_OR_ZERO (len ? len - pos : 0)
static int __set_print_fmt(struct trace_probe *tp, char *buf, int len,
			   enum probe_print_type ptype)
{
	struct probe_arg *parg;
	int i, j;
	int pos = 0;
	const char *fmt, *arg;

	switch (ptype) {
	case PROBE_PRINT_NORMAL:
		fmt = "(%lx)";
		arg = ", REC->" FIELD_STRING_IP;
		break;
	case PROBE_PRINT_RETURN:
		fmt = "(%lx <- %lx)";
		arg = ", REC->" FIELD_STRING_FUNC ", REC->" FIELD_STRING_RETIP;
		break;
	case PROBE_PRINT_EVENT:
		fmt = "";
		arg = "";
		break;
	default:
		WARN_ON_ONCE(1);
		return 0;
	}

	pos += snprintf(buf + pos, LEN_OR_ZERO, "\"%s", fmt);

	for (i = 0; i < tp->nr_args; i++) {
		parg = tp->args + i;
		pos += snprintf(buf + pos, LEN_OR_ZERO, " %s=", parg->name);
		if (parg->count) {
			pos += snprintf(buf + pos, LEN_OR_ZERO, "{%s",
					parg->type->fmt);
			for (j = 1; j < parg->count; j++)
				pos += snprintf(buf + pos, LEN_OR_ZERO, ",%s",
						parg->type->fmt);
			pos += snprintf(buf + pos, LEN_OR_ZERO, "}");
		} else
			pos += snprintf(buf + pos, LEN_OR_ZERO, "%s",
					parg->type->fmt);
	}

	pos += snprintf(buf + pos, LEN_OR_ZERO, "\"%s", arg);

	for (i = 0; i < tp->nr_args; i++) {
		parg = tp->args + i;
		if (parg->count) {
			if (parg->type->is_string)
				fmt = ", __get_str(%s[%d])";
			else
				fmt = ", REC->%s[%d]";
			for (j = 0; j < parg->count; j++)
				pos += snprintf(buf + pos, LEN_OR_ZERO,
						fmt, parg->name, j);
		} else {
			if (parg->type->is_string)
				fmt = ", __get_str(%s)";
			else
				fmt = ", REC->%s";
			pos += snprintf(buf + pos, LEN_OR_ZERO,
					fmt, parg->name);
		}
	}

	/* return the length of print_fmt */
	return pos;
}
#undef LEN_OR_ZERO

int traceprobe_set_print_fmt(struct trace_probe *tp, enum probe_print_type ptype)
{
	struct trace_event_call *call = trace_probe_event_call(tp);
	int len;
	char *print_fmt;

	/* First: called with 0 length to calculate the needed length */
	len = __set_print_fmt(tp, NULL, 0, ptype);
	print_fmt = kmalloc(len + 1, GFP_KERNEL);
	if (!print_fmt)
		return -ENOMEM;

	/* Second: actually write the @print_fmt */
	__set_print_fmt(tp, print_fmt, len + 1, ptype);
	call->print_fmt = print_fmt;

	return 0;
}

int traceprobe_define_arg_fields(struct trace_event_call *event_call,
				 size_t offset, struct trace_probe *tp)
{
	int ret, i;

	/* Set argument names as fields */
	for (i = 0; i < tp->nr_args; i++) {
		struct probe_arg *parg = &tp->args[i];
		const char *fmt = parg->type->fmttype;
		int size = parg->type->size;

		if (parg->fmt)
			fmt = parg->fmt;
		if (parg->count)
			size *= parg->count;
		ret = trace_define_field(event_call, fmt, parg->name,
					 offset + parg->offset, size,
					 parg->type->is_signed,
					 FILTER_OTHER);
		if (ret)
			return ret;
	}
	return 0;
}

static void trace_probe_event_free(struct trace_probe_event *tpe)
{
	kfree(tpe->class.system);
	kfree(tpe->call.name);
	kfree(tpe->call.print_fmt);
	kfree(tpe);
}

int trace_probe_append(struct trace_probe *tp, struct trace_probe *to)
{
	if (trace_probe_has_sibling(tp))
		return -EBUSY;

	list_del_init(&tp->list);
	trace_probe_event_free(tp->event);

	tp->event = to->event;
	list_add_tail(&tp->list, trace_probe_probe_list(to));

	return 0;
}

void trace_probe_unlink(struct trace_probe *tp)
{
	list_del_init(&tp->list);
	if (list_empty(trace_probe_probe_list(tp)))
		trace_probe_event_free(tp->event);
	tp->event = NULL;
}

void trace_probe_cleanup(struct trace_probe *tp)
{
	int i;

	for (i = 0; i < tp->nr_args; i++)
		traceprobe_free_probe_arg(&tp->args[i]);

	if (tp->event)
		trace_probe_unlink(tp);
}

int trace_probe_init(struct trace_probe *tp, const char *event,
		     const char *group, bool alloc_filter)
{
	struct trace_event_call *call;
	size_t size = sizeof(struct trace_probe_event);
	int ret = 0;

	if (!event || !group)
		return -EINVAL;

	if (alloc_filter)
		size += sizeof(struct trace_uprobe_filter);

	tp->event = kzalloc(size, GFP_KERNEL);
	if (!tp->event)
		return -ENOMEM;

	INIT_LIST_HEAD(&tp->event->files);
	INIT_LIST_HEAD(&tp->event->class.fields);
	INIT_LIST_HEAD(&tp->event->probes);
	INIT_LIST_HEAD(&tp->list);
	list_add(&tp->list, &tp->event->probes);

	call = trace_probe_event_call(tp);
	call->class = &tp->event->class;
	call->name = kstrdup(event, GFP_KERNEL);
	if (!call->name) {
		ret = -ENOMEM;
		goto error;
	}

	tp->event->class.system = kstrdup(group, GFP_KERNEL);
	if (!tp->event->class.system) {
		ret = -ENOMEM;
		goto error;
	}

	return 0;

error:
	trace_probe_cleanup(tp);
	return ret;
}

static struct trace_event_call *
find_trace_event_call(const char *system, const char *event_name)
{
	struct trace_event_call *tp_event;
	const char *name;

	list_for_each_entry(tp_event, &ftrace_events, list) {
		if (!tp_event->class->system ||
		    strcmp(system, tp_event->class->system))
			continue;
		name = trace_event_name(tp_event);
		if (!name || strcmp(event_name, name))
			continue;
		return tp_event;
	}

	return NULL;
}

int trace_probe_register_event_call(struct trace_probe *tp)
{
	struct trace_event_call *call = trace_probe_event_call(tp);
	int ret;

	lockdep_assert_held(&event_mutex);

	if (find_trace_event_call(trace_probe_group_name(tp),
				  trace_probe_name(tp)))
		return -EEXIST;

	ret = register_trace_event(&call->event);
	if (!ret)
		return -ENODEV;

	ret = trace_add_event_call(call);
	if (ret)
		unregister_trace_event(&call->event);

	return ret;
}

int trace_probe_add_file(struct trace_probe *tp, struct trace_event_file *file)
{
	struct event_file_link *link;

	link = kmalloc(sizeof(*link), GFP_KERNEL);
	if (!link)
		return -ENOMEM;

	link->file = file;
	INIT_LIST_HEAD(&link->list);
	list_add_tail_rcu(&link->list, &tp->event->files);
	trace_probe_set_flag(tp, TP_FLAG_TRACE);
	return 0;
}

struct event_file_link *trace_probe_get_file_link(struct trace_probe *tp,
						  struct trace_event_file *file)
{
	struct event_file_link *link;

	trace_probe_for_each_link(link, tp) {
		if (link->file == file)
			return link;
	}

	return NULL;
}

int trace_probe_remove_file(struct trace_probe *tp,
			    struct trace_event_file *file)
{
	struct event_file_link *link;

	link = trace_probe_get_file_link(tp, file);
	if (!link)
		return -ENOENT;

	list_del_rcu(&link->list);
	kvfree_rcu_mightsleep(link);

	if (list_empty(&tp->event->files))
		trace_probe_clear_flag(tp, TP_FLAG_TRACE);

	return 0;
}

/*
 * Return the smallest index of different type argument (start from 1).
 * If all argument types and name are same, return 0.
 */
int trace_probe_compare_arg_type(struct trace_probe *a, struct trace_probe *b)
{
	int i;

	/* In case of more arguments */
	if (a->nr_args < b->nr_args)
		return a->nr_args + 1;
	if (a->nr_args > b->nr_args)
		return b->nr_args + 1;

	for (i = 0; i < a->nr_args; i++) {
		if ((b->nr_args <= i) ||
		    ((a->args[i].type != b->args[i].type) ||
		     (a->args[i].count != b->args[i].count) ||
		     strcmp(a->args[i].name, b->args[i].name)))
			return i + 1;
	}

	return 0;
}

bool trace_probe_match_command_args(struct trace_probe *tp,
				    int argc, const char **argv)
{
	char buf[MAX_ARGSTR_LEN + 1];
	int i;

	if (tp->nr_args < argc)
		return false;

	for (i = 0; i < argc; i++) {
		snprintf(buf, sizeof(buf), "%s=%s",
			 tp->args[i].name, tp->args[i].comm);
		if (strcmp(buf, argv[i]))
			return false;
	}
	return true;
}

int trace_probe_create(const char *raw_command, int (*createfn)(int, const char **))
{
	int argc = 0, ret = 0;
	char **argv;

	argv = argv_split(GFP_KERNEL, raw_command, &argc);
	if (!argv)
		return -ENOMEM;

	if (argc)
		ret = createfn(argc, (const char **)argv);

	argv_free(argv);

	return ret;
}

int trace_probe_print_args(struct trace_seq *s, struct probe_arg *args, int nr_args,
		 u8 *data, void *field)
{
	void *p;
	int i, j;

	for (i = 0; i < nr_args; i++) {
		struct probe_arg *a = args + i;

		trace_seq_printf(s, " %s=", a->name);
		if (likely(!a->count)) {
			if (!a->type->print(s, data + a->offset, field))
				return -ENOMEM;
			continue;
		}
		trace_seq_putc(s, '{');
		p = data + a->offset;
		for (j = 0; j < a->count; j++) {
			if (!a->type->print(s, p, field))
				return -ENOMEM;
			trace_seq_putc(s, j == a->count - 1 ? '}' : ',');
			p += a->type->size;
		}
	}
	return 0;
}<|MERGE_RESOLUTION|>--- conflicted
+++ resolved
@@ -81,15 +81,9 @@
 static const struct fetch_type probe_fetch_types[] = {
 	/* Special types */
 	__ASSIGN_FETCH_TYPE("string", string, string, sizeof(u32), 1, 1,
-<<<<<<< HEAD
 			    "__data_loc char[]"),
 	__ASSIGN_FETCH_TYPE("ustring", string, string, sizeof(u32), 1, 1,
 			    "__data_loc char[]"),
-=======
-			    "__data_loc char[]"),
-	__ASSIGN_FETCH_TYPE("ustring", string, string, sizeof(u32), 1, 1,
-			    "__data_loc char[]"),
->>>>>>> ccf0a997
 	__ASSIGN_FETCH_TYPE("symstr", string, string, sizeof(u32), 1, 1,
 			    "__data_loc char[]"),
 	/* Basic types */
@@ -263,11 +257,7 @@
 			trace_probe_log_err(offset, GROUP_TOO_LONG);
 			return -EINVAL;
 		}
-<<<<<<< HEAD
-		strlcpy(buf, event, slash - event + 1);
-=======
 		strscpy(buf, event, slash - event + 1);
->>>>>>> ccf0a997
 		if (!is_good_system_name(buf)) {
 			trace_probe_log_err(offset, BAD_GROUP_NAME);
 			return -EINVAL;
@@ -1222,11 +1212,7 @@
 			if (code->op != FETCH_OP_REG && code->op != FETCH_OP_STACK &&
 			    code->op != FETCH_OP_RETVAL && code->op != FETCH_OP_ARG &&
 			    code->op != FETCH_OP_DEREF && code->op != FETCH_OP_TP_ARG) {
-<<<<<<< HEAD
-				trace_probe_log_err(offset + (t ? (t - arg) : 0),
-=======
 				trace_probe_log_err(ctx->offset + (t ? (t - arg) : 0),
->>>>>>> ccf0a997
 						    BAD_SYMSTRING);
 				goto fail;
 			}
@@ -1234,11 +1220,7 @@
 			if (code->op != FETCH_OP_DEREF && code->op != FETCH_OP_UDEREF &&
 			    code->op != FETCH_OP_IMM && code->op != FETCH_OP_COMM &&
 			    code->op != FETCH_OP_DATA && code->op != FETCH_OP_TP_ARG) {
-<<<<<<< HEAD
-				trace_probe_log_err(offset + (t ? (t - arg) : 0),
-=======
 				trace_probe_log_err(ctx->offset + (t ? (t - arg) : 0),
->>>>>>> ccf0a997
 						    BAD_STRING);
 				goto fail;
 			}
