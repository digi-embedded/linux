// SPDX-License-Identifier: GPL-2.0
/*
 * Common code for probe-based Dynamic events.
 *
 * This code was copied from kernel/trace/trace_kprobe.c written by
 * Masami Hiramatsu <masami.hiramatsu.pt@hitachi.com>
 *
 * Updates to make this generic:
 * Copyright (C) IBM Corporation, 2010-2011
 * Author:     Srikar Dronamraju
 */
#define pr_fmt(fmt)	"trace_probe: " fmt

#include "trace_probe.h"

#undef C
#define C(a, b)		b

static const char *trace_probe_err_text[] = { ERRORS };

static const char *reserved_field_names[] = {
	"common_type",
	"common_flags",
	"common_preempt_count",
	"common_pid",
	"common_tgid",
	FIELD_STRING_IP,
	FIELD_STRING_RETIP,
	FIELD_STRING_FUNC,
};

/* Printing  in basic type function template */
#define DEFINE_BASIC_PRINT_TYPE_FUNC(tname, type, fmt)			\
int PRINT_TYPE_FUNC_NAME(tname)(struct trace_seq *s, void *data, void *ent)\
{									\
	trace_seq_printf(s, fmt, *(type *)data);			\
	return !trace_seq_has_overflowed(s);				\
}									\
const char PRINT_TYPE_FMT_NAME(tname)[] = fmt;

DEFINE_BASIC_PRINT_TYPE_FUNC(u8,  u8,  "%u")
DEFINE_BASIC_PRINT_TYPE_FUNC(u16, u16, "%u")
DEFINE_BASIC_PRINT_TYPE_FUNC(u32, u32, "%u")
DEFINE_BASIC_PRINT_TYPE_FUNC(u64, u64, "%Lu")
DEFINE_BASIC_PRINT_TYPE_FUNC(s8,  s8,  "%d")
DEFINE_BASIC_PRINT_TYPE_FUNC(s16, s16, "%d")
DEFINE_BASIC_PRINT_TYPE_FUNC(s32, s32, "%d")
DEFINE_BASIC_PRINT_TYPE_FUNC(s64, s64, "%Ld")
DEFINE_BASIC_PRINT_TYPE_FUNC(x8,  u8,  "0x%x")
DEFINE_BASIC_PRINT_TYPE_FUNC(x16, u16, "0x%x")
DEFINE_BASIC_PRINT_TYPE_FUNC(x32, u32, "0x%x")
DEFINE_BASIC_PRINT_TYPE_FUNC(x64, u64, "0x%Lx")

int PRINT_TYPE_FUNC_NAME(symbol)(struct trace_seq *s, void *data, void *ent)
{
	trace_seq_printf(s, "%pS", (void *)*(unsigned long *)data);
	return !trace_seq_has_overflowed(s);
}
const char PRINT_TYPE_FMT_NAME(symbol)[] = "%pS";

/* Print type function for string type */
int PRINT_TYPE_FUNC_NAME(string)(struct trace_seq *s, void *data, void *ent)
{
	int len = *(u32 *)data >> 16;

	if (!len)
		trace_seq_puts(s, "(fault)");
	else
		trace_seq_printf(s, "\"%s\"",
				 (const char *)get_loc_data(data, ent));
	return !trace_seq_has_overflowed(s);
}

const char PRINT_TYPE_FMT_NAME(string)[] = "\\\"%s\\\"";

/* Fetch type information table */
static const struct fetch_type probe_fetch_types[] = {
	/* Special types */
	__ASSIGN_FETCH_TYPE("string", string, string, sizeof(u32), 1,
			    "__data_loc char[]"),
	__ASSIGN_FETCH_TYPE("ustring", string, string, sizeof(u32), 1,
			    "__data_loc char[]"),
	/* Basic types */
	ASSIGN_FETCH_TYPE(u8,  u8,  0),
	ASSIGN_FETCH_TYPE(u16, u16, 0),
	ASSIGN_FETCH_TYPE(u32, u32, 0),
	ASSIGN_FETCH_TYPE(u64, u64, 0),
	ASSIGN_FETCH_TYPE(s8,  u8,  1),
	ASSIGN_FETCH_TYPE(s16, u16, 1),
	ASSIGN_FETCH_TYPE(s32, u32, 1),
	ASSIGN_FETCH_TYPE(s64, u64, 1),
	ASSIGN_FETCH_TYPE_ALIAS(x8,  u8,  u8,  0),
	ASSIGN_FETCH_TYPE_ALIAS(x16, u16, u16, 0),
	ASSIGN_FETCH_TYPE_ALIAS(x32, u32, u32, 0),
	ASSIGN_FETCH_TYPE_ALIAS(x64, u64, u64, 0),
	ASSIGN_FETCH_TYPE_ALIAS(symbol, ADDR_FETCH_TYPE, ADDR_FETCH_TYPE, 0),

	ASSIGN_FETCH_TYPE_END
};

static const struct fetch_type *find_fetch_type(const char *type)
{
	int i;

	if (!type)
		type = DEFAULT_FETCH_TYPE_STR;

	/* Special case: bitfield */
	if (*type == 'b') {
		unsigned long bs;

		type = strchr(type, '/');
		if (!type)
			goto fail;

		type++;
		if (kstrtoul(type, 0, &bs))
			goto fail;

		switch (bs) {
		case 8:
			return find_fetch_type("u8");
		case 16:
			return find_fetch_type("u16");
		case 32:
			return find_fetch_type("u32");
		case 64:
			return find_fetch_type("u64");
		default:
			goto fail;
		}
	}

	for (i = 0; probe_fetch_types[i].name; i++) {
		if (strcmp(type, probe_fetch_types[i].name) == 0)
			return &probe_fetch_types[i];
	}

fail:
	return NULL;
}

static struct trace_probe_log trace_probe_log;

void trace_probe_log_init(const char *subsystem, int argc, const char **argv)
{
	trace_probe_log.subsystem = subsystem;
	trace_probe_log.argc = argc;
	trace_probe_log.argv = argv;
	trace_probe_log.index = 0;
}

void trace_probe_log_clear(void)
{
	memset(&trace_probe_log, 0, sizeof(trace_probe_log));
}

void trace_probe_log_set_index(int index)
{
	trace_probe_log.index = index;
}

void __trace_probe_log_err(int offset, int err_type)
{
	char *command, *p;
	int i, len = 0, pos = 0;

	if (!trace_probe_log.argv)
		return;

	/* Recalculate the length and allocate buffer */
	for (i = 0; i < trace_probe_log.argc; i++) {
		if (i == trace_probe_log.index)
			pos = len;
		len += strlen(trace_probe_log.argv[i]) + 1;
	}
	command = kzalloc(len, GFP_KERNEL);
	if (!command)
		return;

	if (trace_probe_log.index >= trace_probe_log.argc) {
		/**
		 * Set the error position is next to the last arg + space.
		 * Note that len includes the terminal null and the cursor
		 * appears at pos + 1.
		 */
		pos = len;
		offset = 0;
	}

	/* And make a command string from argv array */
	p = command;
	for (i = 0; i < trace_probe_log.argc; i++) {
		len = strlen(trace_probe_log.argv[i]);
		strcpy(p, trace_probe_log.argv[i]);
		p[len] = ' ';
		p += len + 1;
	}
	*(p - 1) = '\0';

	tracing_log_err(NULL, trace_probe_log.subsystem, command,
			trace_probe_err_text, err_type, pos + offset);

	kfree(command);
}

/* Split symbol and offset. */
int traceprobe_split_symbol_offset(char *symbol, long *offset)
{
	char *tmp;
	int ret;

	if (!offset)
		return -EINVAL;

	tmp = strpbrk(symbol, "+-");
	if (tmp) {
		ret = kstrtol(tmp, 0, offset);
		if (ret)
			return ret;
		*tmp = '\0';
	} else
		*offset = 0;

	return 0;
}

/* @buf must has MAX_EVENT_NAME_LEN size */
int traceprobe_parse_event_name(const char **pevent, const char **pgroup,
				char *buf, int offset)
{
	const char *slash, *event = *pevent;
	int len;

	slash = strchr(event, '/');
	if (!slash)
		slash = strchr(event, '.');

	if (slash) {
		if (slash == event) {
			trace_probe_log_err(offset, NO_GROUP_NAME);
			return -EINVAL;
		}
		if (slash - event + 1 > MAX_EVENT_NAME_LEN) {
			trace_probe_log_err(offset, GROUP_TOO_LONG);
			return -EINVAL;
		}
		strlcpy(buf, event, slash - event + 1);
		if (!is_good_name(buf)) {
			trace_probe_log_err(offset, BAD_GROUP_NAME);
			return -EINVAL;
		}
		*pgroup = buf;
		*pevent = slash + 1;
		offset += slash - event + 1;
		event = *pevent;
	}
	len = strlen(event);
	if (len == 0) {
		trace_probe_log_err(offset, NO_EVENT_NAME);
		return -EINVAL;
	} else if (len > MAX_EVENT_NAME_LEN) {
		trace_probe_log_err(offset, EVENT_TOO_LONG);
		return -EINVAL;
	}
	if (!is_good_name(event)) {
		trace_probe_log_err(offset, BAD_EVENT_NAME);
		return -EINVAL;
	}
	return 0;
}

#define PARAM_MAX_STACK (THREAD_SIZE / sizeof(unsigned long))

static int parse_probe_vars(char *arg, const struct fetch_type *t,
			struct fetch_insn *code, unsigned int flags, int offs)
{
	unsigned long param;
	int ret = 0;
	int len;

	if (strcmp(arg, "retval") == 0) {
		if (flags & TPARG_FL_RETURN) {
			code->op = FETCH_OP_RETVAL;
		} else {
			trace_probe_log_err(offs, RETVAL_ON_PROBE);
			ret = -EINVAL;
		}
	} else if ((len = str_has_prefix(arg, "stack"))) {
		if (arg[len] == '\0') {
			code->op = FETCH_OP_STACKP;
		} else if (isdigit(arg[len])) {
			ret = kstrtoul(arg + len, 10, &param);
			if (ret) {
				goto inval_var;
			} else if ((flags & TPARG_FL_KERNEL) &&
				    param > PARAM_MAX_STACK) {
				trace_probe_log_err(offs, BAD_STACK_NUM);
				ret = -EINVAL;
			} else {
				code->op = FETCH_OP_STACK;
				code->param = (unsigned int)param;
			}
		} else
			goto inval_var;
	} else if (strcmp(arg, "comm") == 0) {
		code->op = FETCH_OP_COMM;
#ifdef CONFIG_HAVE_FUNCTION_ARG_ACCESS_API
	} else if (((flags & TPARG_FL_MASK) ==
		    (TPARG_FL_KERNEL | TPARG_FL_FENTRY)) &&
		   (len = str_has_prefix(arg, "arg"))) {
		ret = kstrtoul(arg + len, 10, &param);
		if (ret) {
			goto inval_var;
		} else if (!param || param > PARAM_MAX_STACK) {
			trace_probe_log_err(offs, BAD_ARG_NUM);
			return -EINVAL;
		}
		code->op = FETCH_OP_ARG;
		code->param = (unsigned int)param - 1;
#endif
	} else if (flags & TPARG_FL_TPOINT) {
		if (code->data)
			return -EFAULT;
		code->data = kstrdup(arg, GFP_KERNEL);
		if (!code->data)
			return -ENOMEM;
		code->op = FETCH_OP_TP_ARG;
	} else
		goto inval_var;

	return ret;

inval_var:
	trace_probe_log_err(offs, BAD_VAR);
	return -EINVAL;
}

static int str_to_immediate(char *str, unsigned long *imm)
{
	if (isdigit(str[0]))
		return kstrtoul(str, 0, imm);
	else if (str[0] == '-')
		return kstrtol(str, 0, (long *)imm);
	else if (str[0] == '+')
		return kstrtol(str + 1, 0, (long *)imm);
	return -EINVAL;
}

static int __parse_imm_string(char *str, char **pbuf, int offs)
{
	size_t len = strlen(str);

	if (str[len - 1] != '"') {
		trace_probe_log_err(offs + len, IMMSTR_NO_CLOSE);
		return -EINVAL;
	}
	*pbuf = kstrndup(str, len - 1, GFP_KERNEL);
	return 0;
}

/* Recursive argument parser */
static int
parse_probe_arg(char *arg, const struct fetch_type *type,
		struct fetch_insn **pcode, struct fetch_insn *end,
		unsigned int flags, int offs)
{
	struct fetch_insn *code = *pcode;
	unsigned long param;
	int deref = FETCH_OP_DEREF;
	long offset = 0;
	char *tmp;
	int ret = 0;

	switch (arg[0]) {
	case '$':
		ret = parse_probe_vars(arg + 1, type, code, flags, offs);
		break;

	case '%':	/* named register */
		ret = regs_query_register_offset(arg + 1);
		if (ret >= 0) {
			code->op = FETCH_OP_REG;
			code->param = (unsigned int)ret;
			ret = 0;
		} else
			trace_probe_log_err(offs, BAD_REG_NAME);
		break;

	case '@':	/* memory, file-offset or symbol */
		if (isdigit(arg[1])) {
			ret = kstrtoul(arg + 1, 0, &param);
			if (ret) {
				trace_probe_log_err(offs, BAD_MEM_ADDR);
				break;
			}
			/* load address */
			code->op = FETCH_OP_IMM;
			code->immediate = param;
		} else if (arg[1] == '+') {
			/* kprobes don't support file offsets */
			if (flags & TPARG_FL_KERNEL) {
				trace_probe_log_err(offs, FILE_ON_KPROBE);
				return -EINVAL;
			}
			ret = kstrtol(arg + 2, 0, &offset);
			if (ret) {
				trace_probe_log_err(offs, BAD_FILE_OFFS);
				break;
			}

			code->op = FETCH_OP_FOFFS;
			code->immediate = (unsigned long)offset;  // imm64?
		} else {
			/* uprobes don't support symbols */
			if (!(flags & TPARG_FL_KERNEL)) {
				trace_probe_log_err(offs, SYM_ON_UPROBE);
				return -EINVAL;
			}
			/* Preserve symbol for updating */
			code->op = FETCH_NOP_SYMBOL;
			code->data = kstrdup(arg + 1, GFP_KERNEL);
			if (!code->data)
				return -ENOMEM;
			if (++code == end) {
				trace_probe_log_err(offs, TOO_MANY_OPS);
				return -EINVAL;
			}
			code->op = FETCH_OP_IMM;
			code->immediate = 0;
		}
		/* These are fetching from memory */
		if (++code == end) {
			trace_probe_log_err(offs, TOO_MANY_OPS);
			return -EINVAL;
		}
		*pcode = code;
		code->op = FETCH_OP_DEREF;
		code->offset = offset;
		break;

	case '+':	/* deref memory */
	case '-':
		if (arg[1] == 'u') {
			deref = FETCH_OP_UDEREF;
			arg[1] = arg[0];
			arg++;
		}
		if (arg[0] == '+')
			arg++;	/* Skip '+', because kstrtol() rejects it. */
		tmp = strchr(arg, '(');
		if (!tmp) {
			trace_probe_log_err(offs, DEREF_NEED_BRACE);
			return -EINVAL;
		}
		*tmp = '\0';
		ret = kstrtol(arg, 0, &offset);
		if (ret) {
			trace_probe_log_err(offs, BAD_DEREF_OFFS);
			break;
		}
		offs += (tmp + 1 - arg) + (arg[0] != '-' ? 1 : 0);
		arg = tmp + 1;
		tmp = strrchr(arg, ')');
		if (!tmp) {
			trace_probe_log_err(offs + strlen(arg),
					    DEREF_OPEN_BRACE);
			return -EINVAL;
		} else {
			const struct fetch_type *t2 = find_fetch_type(NULL);

			*tmp = '\0';
			ret = parse_probe_arg(arg, t2, &code, end, flags, offs);
			if (ret)
				break;
			if (code->op == FETCH_OP_COMM ||
			    code->op == FETCH_OP_DATA) {
				trace_probe_log_err(offs, COMM_CANT_DEREF);
				return -EINVAL;
			}
			if (++code == end) {
				trace_probe_log_err(offs, TOO_MANY_OPS);
				return -EINVAL;
			}
			*pcode = code;

			code->op = deref;
			code->offset = offset;
		}
		break;
	case '\\':	/* Immediate value */
		if (arg[1] == '"') {	/* Immediate string */
			ret = __parse_imm_string(arg + 2, &tmp, offs + 2);
			if (ret)
				break;
			code->op = FETCH_OP_DATA;
			code->data = tmp;
		} else {
			ret = str_to_immediate(arg + 1, &code->immediate);
			if (ret)
				trace_probe_log_err(offs + 1, BAD_IMM);
			else
				code->op = FETCH_OP_IMM;
		}
		break;
	}
	if (!ret && code->op == FETCH_OP_NOP) {
		/* Parsed, but do not find fetch method */
		trace_probe_log_err(offs, BAD_FETCH_ARG);
		ret = -EINVAL;
	}
	return ret;
}

#define BYTES_TO_BITS(nb)	((BITS_PER_LONG * (nb)) / sizeof(long))

/* Bitfield type needs to be parsed into a fetch function */
static int __parse_bitfield_probe_arg(const char *bf,
				      const struct fetch_type *t,
				      struct fetch_insn **pcode)
{
	struct fetch_insn *code = *pcode;
	unsigned long bw, bo;
	char *tail;

	if (*bf != 'b')
		return 0;

	bw = simple_strtoul(bf + 1, &tail, 0);	/* Use simple one */

	if (bw == 0 || *tail != '@')
		return -EINVAL;

	bf = tail + 1;
	bo = simple_strtoul(bf, &tail, 0);

	if (tail == bf || *tail != '/')
		return -EINVAL;
	code++;
	if (code->op != FETCH_OP_NOP)
		return -EINVAL;
	*pcode = code;

	code->op = FETCH_OP_MOD_BF;
	code->lshift = BYTES_TO_BITS(t->size) - (bw + bo);
	code->rshift = BYTES_TO_BITS(t->size) - bw;
	code->basesize = t->size;

	return (BYTES_TO_BITS(t->size) < (bw + bo)) ? -EINVAL : 0;
}

/* String length checking wrapper */
static int traceprobe_parse_probe_arg_body(const char *argv, ssize_t *size,
		struct probe_arg *parg, unsigned int flags, int offset)
{
	struct fetch_insn *code, *scode, *tmp = NULL;
	char *t, *t2, *t3;
	char *arg;
	int ret, len;

	arg = kstrdup(argv, GFP_KERNEL);
	if (!arg)
		return -ENOMEM;

	ret = -EINVAL;
	len = strlen(arg);
	if (len > MAX_ARGSTR_LEN) {
		trace_probe_log_err(offset, ARG_TOO_LONG);
		goto out;
	} else if (len == 0) {
		trace_probe_log_err(offset, NO_ARG_BODY);
		goto out;
	}

	ret = -ENOMEM;
	parg->comm = kstrdup(arg, GFP_KERNEL);
	if (!parg->comm)
		goto out;

	ret = -EINVAL;
	t = strchr(arg, ':');
	if (t) {
		*t = '\0';
		t2 = strchr(++t, '[');
		if (t2) {
			*t2++ = '\0';
			t3 = strchr(t2, ']');
			if (!t3) {
				offset += t2 + strlen(t2) - arg;
				trace_probe_log_err(offset,
						    ARRAY_NO_CLOSE);
				goto out;
			} else if (t3[1] != '\0') {
				trace_probe_log_err(offset + t3 + 1 - arg,
						    BAD_ARRAY_SUFFIX);
				goto out;
			}
			*t3 = '\0';
			if (kstrtouint(t2, 0, &parg->count) || !parg->count) {
				trace_probe_log_err(offset + t2 - arg,
						    BAD_ARRAY_NUM);
				goto out;
			}
			if (parg->count > MAX_ARRAY_LEN) {
				trace_probe_log_err(offset + t2 - arg,
						    ARRAY_TOO_BIG);
				goto out;
			}
		}
	}

	/*
	 * Since $comm and immediate string can not be dereferenced,
	 * we can find those by strcmp.
	 */
	if (strcmp(arg, "$comm") == 0 || strncmp(arg, "\\\"", 2) == 0) {
		/* The type of $comm must be "string", and not an array. */
		if (parg->count || (t && strcmp(t, "string")))
			goto out;
		parg->type = find_fetch_type("string");
	} else
		parg->type = find_fetch_type(t);
	if (!parg->type) {
		trace_probe_log_err(offset + (t ? (t - arg) : 0), BAD_TYPE);
		goto out;
	}
	parg->offset = *size;
	*size += parg->type->size * (parg->count ?: 1);

	ret = -ENOMEM;
	if (parg->count) {
		len = strlen(parg->type->fmttype) + 6;
		parg->fmt = kmalloc(len, GFP_KERNEL);
		if (!parg->fmt)
			goto out;
		snprintf(parg->fmt, len, "%s[%d]", parg->type->fmttype,
			 parg->count);
	}

	code = tmp = kcalloc(FETCH_INSN_MAX, sizeof(*code), GFP_KERNEL);
	if (!code)
		goto out;
	code[FETCH_INSN_MAX - 1].op = FETCH_OP_END;

	ret = parse_probe_arg(arg, parg->type, &code, &code[FETCH_INSN_MAX - 1],
			      flags, offset);
	if (ret)
		goto fail;

	ret = -EINVAL;
	/* Store operation */
	if (!strcmp(parg->type->name, "string") ||
	    !strcmp(parg->type->name, "ustring")) {
		if (code->op != FETCH_OP_DEREF && code->op != FETCH_OP_UDEREF &&
		    code->op != FETCH_OP_IMM && code->op != FETCH_OP_COMM &&
		    code->op != FETCH_OP_DATA && code->op != FETCH_OP_TP_ARG) {
			trace_probe_log_err(offset + (t ? (t - arg) : 0),
					    BAD_STRING);
			goto fail;
		}
		if ((code->op == FETCH_OP_IMM || code->op == FETCH_OP_COMM ||
<<<<<<< HEAD
		     code->op == FETCH_OP_DATA) || parg->count) {
=======
		     code->op == FETCH_OP_DATA) || code->op == FETCH_OP_TP_ARG ||
		     parg->count) {
>>>>>>> c1084c27
			/*
			 * IMM, DATA and COMM is pointing actual address, those
			 * must be kept, and if parg->count != 0, this is an
			 * array of string pointers instead of string address
			 * itself.
			 */
			code++;
			if (code->op != FETCH_OP_NOP) {
				trace_probe_log_err(offset, TOO_MANY_OPS);
				goto fail;
			}
		}
		/* If op == DEREF, replace it with STRING */
		if (!strcmp(parg->type->name, "ustring") ||
		    code->op == FETCH_OP_UDEREF)
			code->op = FETCH_OP_ST_USTRING;
		else
			code->op = FETCH_OP_ST_STRING;
		code->size = parg->type->size;
		parg->dynamic = true;
	} else if (code->op == FETCH_OP_DEREF) {
		code->op = FETCH_OP_ST_MEM;
		code->size = parg->type->size;
	} else if (code->op == FETCH_OP_UDEREF) {
		code->op = FETCH_OP_ST_UMEM;
		code->size = parg->type->size;
	} else {
		code++;
		if (code->op != FETCH_OP_NOP) {
			trace_probe_log_err(offset, TOO_MANY_OPS);
			goto fail;
		}
		code->op = FETCH_OP_ST_RAW;
		code->size = parg->type->size;
	}
	scode = code;
	/* Modify operation */
	if (t != NULL) {
		ret = __parse_bitfield_probe_arg(t, parg->type, &code);
		if (ret) {
			trace_probe_log_err(offset + t - arg, BAD_BITFIELD);
			goto fail;
		}
	}
	ret = -EINVAL;
	/* Loop(Array) operation */
	if (parg->count) {
		if (scode->op != FETCH_OP_ST_MEM &&
		    scode->op != FETCH_OP_ST_STRING &&
		    scode->op != FETCH_OP_ST_USTRING) {
			trace_probe_log_err(offset + (t ? (t - arg) : 0),
					    BAD_STRING);
			goto fail;
		}
		code++;
		if (code->op != FETCH_OP_NOP) {
			trace_probe_log_err(offset, TOO_MANY_OPS);
			goto fail;
		}
		code->op = FETCH_OP_LP_ARRAY;
		code->param = parg->count;
	}
	code++;
	code->op = FETCH_OP_END;

	ret = 0;
	/* Shrink down the code buffer */
	parg->code = kcalloc(code - tmp + 1, sizeof(*code), GFP_KERNEL);
	if (!parg->code)
		ret = -ENOMEM;
	else
		memcpy(parg->code, tmp, sizeof(*code) * (code - tmp + 1));

fail:
	if (ret) {
		for (code = tmp; code < tmp + FETCH_INSN_MAX; code++)
			if (code->op == FETCH_NOP_SYMBOL ||
			    code->op == FETCH_OP_DATA)
				kfree(code->data);
	}
	kfree(tmp);
out:
	kfree(arg);

	return ret;
}

/* Return 1 if name is reserved or already used by another argument */
static int traceprobe_conflict_field_name(const char *name,
					  struct probe_arg *args, int narg)
{
	int i;

	for (i = 0; i < ARRAY_SIZE(reserved_field_names); i++)
		if (strcmp(reserved_field_names[i], name) == 0)
			return 1;

	for (i = 0; i < narg; i++)
		if (strcmp(args[i].name, name) == 0)
			return 1;

	return 0;
}

int traceprobe_parse_probe_arg(struct trace_probe *tp, int i, const char *arg,
				unsigned int flags)
{
	struct probe_arg *parg = &tp->args[i];
	const char *body;

	/* Increment count for freeing args in error case */
	tp->nr_args++;

	body = strchr(arg, '=');
	if (body) {
		if (body - arg > MAX_ARG_NAME_LEN) {
			trace_probe_log_err(0, ARG_NAME_TOO_LONG);
			return -EINVAL;
		} else if (body == arg) {
			trace_probe_log_err(0, NO_ARG_NAME);
			return -EINVAL;
		}
		parg->name = kmemdup_nul(arg, body - arg, GFP_KERNEL);
		body++;
	} else {
		/* If argument name is omitted, set "argN" */
		parg->name = kasprintf(GFP_KERNEL, "arg%d", i + 1);
		body = arg;
	}
	if (!parg->name)
		return -ENOMEM;

	if (!is_good_name(parg->name)) {
		trace_probe_log_err(0, BAD_ARG_NAME);
		return -EINVAL;
	}
	if (traceprobe_conflict_field_name(parg->name, tp->args, i)) {
		trace_probe_log_err(0, USED_ARG_NAME);
		return -EINVAL;
	}
	/* Parse fetch argument */
	return traceprobe_parse_probe_arg_body(body, &tp->size, parg, flags,
					       body - arg);
}

void traceprobe_free_probe_arg(struct probe_arg *arg)
{
	struct fetch_insn *code = arg->code;

	while (code && code->op != FETCH_OP_END) {
		if (code->op == FETCH_NOP_SYMBOL ||
		    code->op == FETCH_OP_DATA)
			kfree(code->data);
		code++;
	}
	kfree(arg->code);
	kfree(arg->name);
	kfree(arg->comm);
	kfree(arg->fmt);
}

int traceprobe_update_arg(struct probe_arg *arg)
{
	struct fetch_insn *code = arg->code;
	long offset;
	char *tmp;
	char c;
	int ret = 0;

	while (code && code->op != FETCH_OP_END) {
		if (code->op == FETCH_NOP_SYMBOL) {
			if (code[1].op != FETCH_OP_IMM)
				return -EINVAL;

			tmp = strpbrk(code->data, "+-");
			if (tmp)
				c = *tmp;
			ret = traceprobe_split_symbol_offset(code->data,
							     &offset);
			if (ret)
				return ret;

			code[1].immediate =
				(unsigned long)kallsyms_lookup_name(code->data);
			if (tmp)
				*tmp = c;
			if (!code[1].immediate)
				return -ENOENT;
			code[1].immediate += offset;
		}
		code++;
	}
	return 0;
}

/* When len=0, we just calculate the needed length */
#define LEN_OR_ZERO (len ? len - pos : 0)
static int __set_print_fmt(struct trace_probe *tp, char *buf, int len,
			   enum probe_print_type ptype)
{
	struct probe_arg *parg;
	int i, j;
	int pos = 0;
	const char *fmt, *arg;

	switch (ptype) {
	case PROBE_PRINT_NORMAL:
		fmt = "(%lx)";
		arg = "REC->" FIELD_STRING_IP;
		break;
	case PROBE_PRINT_RETURN:
		fmt = "(%lx <- %lx)";
		arg = "REC->" FIELD_STRING_FUNC ", REC->" FIELD_STRING_RETIP;
		break;
	case PROBE_PRINT_EVENT:
		fmt = "(%u)";
		arg = "REC->" FIELD_STRING_TYPE;
		break;
	default:
		WARN_ON_ONCE(1);
		return 0;
	}

	pos += snprintf(buf + pos, LEN_OR_ZERO, "\"%s", fmt);

	for (i = 0; i < tp->nr_args; i++) {
		parg = tp->args + i;
		pos += snprintf(buf + pos, LEN_OR_ZERO, " %s=", parg->name);
		if (parg->count) {
			pos += snprintf(buf + pos, LEN_OR_ZERO, "{%s",
					parg->type->fmt);
			for (j = 1; j < parg->count; j++)
				pos += snprintf(buf + pos, LEN_OR_ZERO, ",%s",
						parg->type->fmt);
			pos += snprintf(buf + pos, LEN_OR_ZERO, "}");
		} else
			pos += snprintf(buf + pos, LEN_OR_ZERO, "%s",
					parg->type->fmt);
	}

	pos += snprintf(buf + pos, LEN_OR_ZERO, "\", %s", arg);

	for (i = 0; i < tp->nr_args; i++) {
		parg = tp->args + i;
		if (parg->count) {
			if ((strcmp(parg->type->name, "string") == 0) ||
			    (strcmp(parg->type->name, "ustring") == 0))
				fmt = ", __get_str(%s[%d])";
			else
				fmt = ", REC->%s[%d]";
			for (j = 0; j < parg->count; j++)
				pos += snprintf(buf + pos, LEN_OR_ZERO,
						fmt, parg->name, j);
		} else {
			if ((strcmp(parg->type->name, "string") == 0) ||
			    (strcmp(parg->type->name, "ustring") == 0))
				fmt = ", __get_str(%s)";
			else
				fmt = ", REC->%s";
			pos += snprintf(buf + pos, LEN_OR_ZERO,
					fmt, parg->name);
		}
	}

	/* return the length of print_fmt */
	return pos;
}
#undef LEN_OR_ZERO

int traceprobe_set_print_fmt(struct trace_probe *tp, enum probe_print_type ptype)
{
	struct trace_event_call *call = trace_probe_event_call(tp);
	int len;
	char *print_fmt;

	/* First: called with 0 length to calculate the needed length */
	len = __set_print_fmt(tp, NULL, 0, ptype);
	print_fmt = kmalloc(len + 1, GFP_KERNEL);
	if (!print_fmt)
		return -ENOMEM;

	/* Second: actually write the @print_fmt */
	__set_print_fmt(tp, print_fmt, len + 1, ptype);
	call->print_fmt = print_fmt;

	return 0;
}

int traceprobe_define_arg_fields(struct trace_event_call *event_call,
				 size_t offset, struct trace_probe *tp)
{
	int ret, i;

	/* Set argument names as fields */
	for (i = 0; i < tp->nr_args; i++) {
		struct probe_arg *parg = &tp->args[i];
		const char *fmt = parg->type->fmttype;
		int size = parg->type->size;

		if (parg->fmt)
			fmt = parg->fmt;
		if (parg->count)
			size *= parg->count;
		ret = trace_define_field(event_call, fmt, parg->name,
					 offset + parg->offset, size,
					 parg->type->is_signed,
					 FILTER_OTHER);
		if (ret)
			return ret;
	}
	return 0;
}

static void trace_probe_event_free(struct trace_probe_event *tpe)
{
	kfree(tpe->class.system);
	kfree(tpe->call.name);
	kfree(tpe->call.print_fmt);
	kfree(tpe);
}

int trace_probe_append(struct trace_probe *tp, struct trace_probe *to)
{
	if (trace_probe_has_sibling(tp))
		return -EBUSY;

	list_del_init(&tp->list);
	trace_probe_event_free(tp->event);

	tp->event = to->event;
	list_add_tail(&tp->list, trace_probe_probe_list(to));

	return 0;
}

void trace_probe_unlink(struct trace_probe *tp)
{
	list_del_init(&tp->list);
	if (list_empty(trace_probe_probe_list(tp)))
		trace_probe_event_free(tp->event);
	tp->event = NULL;
}

void trace_probe_cleanup(struct trace_probe *tp)
{
	int i;

	for (i = 0; i < tp->nr_args; i++)
		traceprobe_free_probe_arg(&tp->args[i]);

	if (tp->event)
		trace_probe_unlink(tp);
}

int trace_probe_init(struct trace_probe *tp, const char *event,
		     const char *group, bool alloc_filter)
{
	struct trace_event_call *call;
	size_t size = sizeof(struct trace_probe_event);
	int ret = 0;

	if (!event || !group)
		return -EINVAL;

	if (alloc_filter)
		size += sizeof(struct trace_uprobe_filter);

	tp->event = kzalloc(size, GFP_KERNEL);
	if (!tp->event)
		return -ENOMEM;

	INIT_LIST_HEAD(&tp->event->files);
	INIT_LIST_HEAD(&tp->event->class.fields);
	INIT_LIST_HEAD(&tp->event->probes);
	INIT_LIST_HEAD(&tp->list);
	list_add(&tp->list, &tp->event->probes);

	call = trace_probe_event_call(tp);
	call->class = &tp->event->class;
	call->name = kstrdup(event, GFP_KERNEL);
	if (!call->name) {
		ret = -ENOMEM;
		goto error;
	}

	tp->event->class.system = kstrdup(group, GFP_KERNEL);
	if (!tp->event->class.system) {
		ret = -ENOMEM;
		goto error;
	}

	return 0;

error:
	trace_probe_cleanup(tp);
	return ret;
}

static struct trace_event_call *
find_trace_event_call(const char *system, const char *event_name)
{
	struct trace_event_call *tp_event;
	const char *name;

	list_for_each_entry(tp_event, &ftrace_events, list) {
		if (!tp_event->class->system ||
		    strcmp(system, tp_event->class->system))
			continue;
		name = trace_event_name(tp_event);
		if (!name || strcmp(event_name, name))
			continue;
		return tp_event;
	}

	return NULL;
}

int trace_probe_register_event_call(struct trace_probe *tp)
{
	struct trace_event_call *call = trace_probe_event_call(tp);
	int ret;

	lockdep_assert_held(&event_mutex);

	if (find_trace_event_call(trace_probe_group_name(tp),
				  trace_probe_name(tp)))
		return -EEXIST;

	ret = register_trace_event(&call->event);
	if (!ret)
		return -ENODEV;

	ret = trace_add_event_call(call);
	if (ret)
		unregister_trace_event(&call->event);

	return ret;
}

int trace_probe_add_file(struct trace_probe *tp, struct trace_event_file *file)
{
	struct event_file_link *link;

	link = kmalloc(sizeof(*link), GFP_KERNEL);
	if (!link)
		return -ENOMEM;

	link->file = file;
	INIT_LIST_HEAD(&link->list);
	list_add_tail_rcu(&link->list, &tp->event->files);
	trace_probe_set_flag(tp, TP_FLAG_TRACE);
	return 0;
}

struct event_file_link *trace_probe_get_file_link(struct trace_probe *tp,
						  struct trace_event_file *file)
{
	struct event_file_link *link;

	trace_probe_for_each_link(link, tp) {
		if (link->file == file)
			return link;
	}

	return NULL;
}

int trace_probe_remove_file(struct trace_probe *tp,
			    struct trace_event_file *file)
{
	struct event_file_link *link;

	link = trace_probe_get_file_link(tp, file);
	if (!link)
		return -ENOENT;

	list_del_rcu(&link->list);
	synchronize_rcu();
	kfree(link);

	if (list_empty(&tp->event->files))
		trace_probe_clear_flag(tp, TP_FLAG_TRACE);

	return 0;
}

/*
 * Return the smallest index of different type argument (start from 1).
 * If all argument types and name are same, return 0.
 */
int trace_probe_compare_arg_type(struct trace_probe *a, struct trace_probe *b)
{
	int i;

	/* In case of more arguments */
	if (a->nr_args < b->nr_args)
		return a->nr_args + 1;
	if (a->nr_args > b->nr_args)
		return b->nr_args + 1;

	for (i = 0; i < a->nr_args; i++) {
		if ((b->nr_args <= i) ||
		    ((a->args[i].type != b->args[i].type) ||
		     (a->args[i].count != b->args[i].count) ||
		     strcmp(a->args[i].name, b->args[i].name)))
			return i + 1;
	}

	return 0;
}

bool trace_probe_match_command_args(struct trace_probe *tp,
				    int argc, const char **argv)
{
	char buf[MAX_ARGSTR_LEN + 1];
	int i;

	if (tp->nr_args < argc)
		return false;

	for (i = 0; i < argc; i++) {
		snprintf(buf, sizeof(buf), "%s=%s",
			 tp->args[i].name, tp->args[i].comm);
		if (strcmp(buf, argv[i]))
			return false;
	}
	return true;
}

int trace_probe_create(const char *raw_command, int (*createfn)(int, const char **))
{
	int argc = 0, ret = 0;
	char **argv;

	argv = argv_split(GFP_KERNEL, raw_command, &argc);
	if (!argv)
		return -ENOMEM;

	if (argc)
		ret = createfn(argc, (const char **)argv);

	argv_free(argv);

	return ret;
}<|MERGE_RESOLUTION|>--- conflicted
+++ resolved
@@ -659,12 +659,8 @@
 			goto fail;
 		}
 		if ((code->op == FETCH_OP_IMM || code->op == FETCH_OP_COMM ||
-<<<<<<< HEAD
-		     code->op == FETCH_OP_DATA) || parg->count) {
-=======
 		     code->op == FETCH_OP_DATA) || code->op == FETCH_OP_TP_ARG ||
 		     parg->count) {
->>>>>>> c1084c27
 			/*
 			 * IMM, DATA and COMM is pointing actual address, those
 			 * must be kept, and if parg->count != 0, this is an
