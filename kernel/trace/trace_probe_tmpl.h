/* SPDX-License-Identifier: GPL-2.0 */
/*
 * Traceprobe fetch helper inlines
 */

static nokprobe_inline void
fetch_store_raw(unsigned long val, struct fetch_insn *code, void *buf)
{
	switch (code->size) {
	case 1:
		*(u8 *)buf = (u8)val;
		break;
	case 2:
		*(u16 *)buf = (u16)val;
		break;
	case 4:
		*(u32 *)buf = (u32)val;
		break;
	case 8:
		//TBD: 32bit signed
		*(u64 *)buf = (u64)val;
		break;
	default:
		*(unsigned long *)buf = val;
	}
}

static nokprobe_inline void
fetch_apply_bitfield(struct fetch_insn *code, void *buf)
{
	switch (code->basesize) {
	case 1:
		*(u8 *)buf <<= code->lshift;
		*(u8 *)buf >>= code->rshift;
		break;
	case 2:
		*(u16 *)buf <<= code->lshift;
		*(u16 *)buf >>= code->rshift;
		break;
	case 4:
		*(u32 *)buf <<= code->lshift;
		*(u32 *)buf >>= code->rshift;
		break;
	case 8:
		*(u64 *)buf <<= code->lshift;
		*(u64 *)buf >>= code->rshift;
		break;
	}
}

/*
 * These functions must be defined for each callsite.
 * Return consumed dynamic data size (>= 0), or error (< 0).
 * If dest is NULL, don't store result and return required dynamic data size.
 */
static int
process_fetch_insn(struct fetch_insn *code, void *rec,
		   void *dest, void *base);
static nokprobe_inline int fetch_store_strlen(unsigned long addr);
static nokprobe_inline int
fetch_store_string(unsigned long addr, void *dest, void *base);
static nokprobe_inline int fetch_store_strlen_user(unsigned long addr);
static nokprobe_inline int
fetch_store_string_user(unsigned long addr, void *dest, void *base);
static nokprobe_inline int
probe_mem_read(void *dest, void *src, size_t size);
static nokprobe_inline int
probe_mem_read_user(void *dest, void *src, size_t size);

static nokprobe_inline int
fetch_store_symstrlen(unsigned long addr)
{
	char namebuf[KSYM_SYMBOL_LEN];
	int ret;

	ret = sprint_symbol(namebuf, addr);
	if (ret < 0)
		return 0;

	return ret + 1;
}

/*
 * Fetch a null-terminated symbol string + offset. Caller MUST set *(u32 *)buf
 * with max length and relative data location.
 */
static nokprobe_inline int
fetch_store_symstring(unsigned long addr, void *dest, void *base)
{
	int maxlen = get_loc_len(*(u32 *)dest);
	void *__dest;

	if (unlikely(!maxlen))
		return -ENOMEM;

	__dest = get_loc_data(dest, base);

	return sprint_symbol(__dest, addr);
}

<<<<<<< HEAD
=======
/* common part of process_fetch_insn*/
static nokprobe_inline int
process_common_fetch_insn(struct fetch_insn *code, unsigned long *val)
{
	switch (code->op) {
	case FETCH_OP_IMM:
		*val = code->immediate;
		break;
	case FETCH_OP_COMM:
		*val = (unsigned long)current->comm;
		break;
	case FETCH_OP_DATA:
		*val = (unsigned long)code->data;
		break;
	default:
		return -EILSEQ;
	}
	return 0;
}

>>>>>>> ccf0a997
/* From the 2nd stage, routine is same */
static nokprobe_inline int
process_fetch_insn_bottom(struct fetch_insn *code, unsigned long val,
			   void *dest, void *base)
{
	struct fetch_insn *s3 = NULL;
	int total = 0, ret = 0, i = 0;
	u32 loc = 0;
	unsigned long lval = val;

stage2:
	/* 2nd stage: dereference memory if needed */
	do {
		if (code->op == FETCH_OP_DEREF) {
			lval = val;
			ret = probe_mem_read(&val, (void *)val + code->offset,
					     sizeof(val));
		} else if (code->op == FETCH_OP_UDEREF) {
			lval = val;
			ret = probe_mem_read_user(&val,
				 (void *)val + code->offset, sizeof(val));
		} else
			break;
		if (ret)
			return ret;
		code++;
	} while (1);

	s3 = code;
stage3:
	/* 3rd stage: store value to buffer */
	if (unlikely(!dest)) {
		switch (code->op) {
		case FETCH_OP_ST_STRING:
			ret = fetch_store_strlen(val + code->offset);
			code++;
			goto array;
		case FETCH_OP_ST_USTRING:
			ret = fetch_store_strlen_user(val + code->offset);
			code++;
			goto array;
		case FETCH_OP_ST_SYMSTR:
			ret = fetch_store_symstrlen(val + code->offset);
			code++;
			goto array;
		default:
			return -EILSEQ;
		}
	}

	switch (code->op) {
	case FETCH_OP_ST_RAW:
		fetch_store_raw(val, code, dest);
		break;
	case FETCH_OP_ST_MEM:
		probe_mem_read(dest, (void *)val + code->offset, code->size);
		break;
	case FETCH_OP_ST_UMEM:
		probe_mem_read_user(dest, (void *)val + code->offset, code->size);
		break;
	case FETCH_OP_ST_STRING:
		loc = *(u32 *)dest;
		ret = fetch_store_string(val + code->offset, dest, base);
		break;
	case FETCH_OP_ST_USTRING:
		loc = *(u32 *)dest;
		ret = fetch_store_string_user(val + code->offset, dest, base);
		break;
	case FETCH_OP_ST_SYMSTR:
		loc = *(u32 *)dest;
		ret = fetch_store_symstring(val + code->offset, dest, base);
		break;
	default:
		return -EILSEQ;
	}
	code++;

	/* 4th stage: modify stored value if needed */
	if (code->op == FETCH_OP_MOD_BF) {
		fetch_apply_bitfield(code, dest);
		code++;
	}

array:
	/* the last stage: Loop on array */
	if (code->op == FETCH_OP_LP_ARRAY) {
		if (ret < 0)
			ret = 0;
		total += ret;
		if (++i < code->param) {
			code = s3;
			if (s3->op != FETCH_OP_ST_STRING &&
			    s3->op != FETCH_OP_ST_USTRING) {
				dest += s3->size;
				val += s3->size;
				goto stage3;
			}
			code--;
			val = lval + sizeof(char *);
			if (dest) {
				dest += sizeof(u32);
				*(u32 *)dest = update_data_loc(loc, ret);
			}
			goto stage2;
		}
		code++;
		ret = total;
	}

	return code->op == FETCH_OP_END ? ret : -EILSEQ;
}

/* Sum up total data length for dynamic arrays (strings) */
static nokprobe_inline int
__get_data_size(struct trace_probe *tp, struct pt_regs *regs)
{
	struct probe_arg *arg;
	int i, len, ret = 0;

	for (i = 0; i < tp->nr_args; i++) {
		arg = tp->args + i;
		if (unlikely(arg->dynamic)) {
			len = process_fetch_insn(arg->code, regs, NULL, NULL);
			if (len > 0)
				ret += len;
		}
	}

	return ret;
}

/* Store the value of each argument */
static nokprobe_inline void
store_trace_args(void *data, struct trace_probe *tp, void *rec,
		 int header_size, int maxlen)
{
	struct probe_arg *arg;
	void *base = data - header_size;
	void *dyndata = data + tp->size;
	u32 *dl;	/* Data location */
	int ret, i;

	for (i = 0; i < tp->nr_args; i++) {
		arg = tp->args + i;
		dl = data + arg->offset;
		/* Point the dynamic data area if needed */
		if (unlikely(arg->dynamic))
			*dl = make_data_loc(maxlen, dyndata - base);
		ret = process_fetch_insn(arg->code, rec, dl, base);
		if (arg->dynamic && likely(ret > 0)) {
			dyndata += ret;
			maxlen -= ret;
		}
	}
}<|MERGE_RESOLUTION|>--- conflicted
+++ resolved
@@ -98,8 +98,6 @@
 	return sprint_symbol(__dest, addr);
 }
 
-<<<<<<< HEAD
-=======
 /* common part of process_fetch_insn*/
 static nokprobe_inline int
 process_common_fetch_insn(struct fetch_insn *code, unsigned long *val)
@@ -120,7 +118,6 @@
 	return 0;
 }
 
->>>>>>> ccf0a997
 /* From the 2nd stage, routine is same */
 static nokprobe_inline int
 process_fetch_insn_bottom(struct fetch_insn *code, unsigned long val,
