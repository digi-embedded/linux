--- conflicted
+++ resolved
@@ -4190,19 +4190,11 @@
 	int cpu;
 
 	mutex_lock(&trace_types_lock);
-<<<<<<< HEAD
-	if (unlikely(tr->current_trace && iter->trace->name != tr->current_trace->name)) {
-		/* Close iter->trace before switching to the new current tracer */
-		if (iter->trace->close)
-			iter->trace->close(iter);
-		*iter->trace = *tr->current_trace;
-=======
 	if (unlikely(tr->current_trace != iter->trace)) {
 		/* Close iter->trace before switching to the new current tracer */
 		if (iter->trace->close)
 			iter->trace->close(iter);
 		iter->trace = tr->current_trace;
->>>>>>> ccf0a997
 		/* Reopen the new current tracer */
 		if (iter->trace->open)
 			iter->trace->open(iter);
@@ -4994,8 +4986,6 @@
 	if (ret)
 		return ret;
 
-<<<<<<< HEAD
-=======
 	mutex_lock(&event_mutex);
 
 	/* Fail if the file is marked for removal */
@@ -5010,7 +5000,6 @@
 	if (ret)
 		return ret;
 
->>>>>>> ccf0a997
 	filp->private_data = inode->i_private;
 
 	return 0;
@@ -5021,10 +5010,7 @@
 	struct trace_event_file *file = inode->i_private;
 
 	trace_array_put(file->tr);
-<<<<<<< HEAD
-=======
 	event_file_put(file);
->>>>>>> ccf0a997
 
 	return 0;
 }
@@ -5261,11 +5247,7 @@
 	.open		= tracing_open,
 	.read		= seq_read,
 	.read_iter	= seq_read_iter,
-<<<<<<< HEAD
-	.splice_read	= generic_file_splice_read,
-=======
 	.splice_read	= copy_splice_read,
->>>>>>> ccf0a997
 	.write		= tracing_write_stub,
 	.llseek		= tracing_lseek,
 	.release	= tracing_release,
@@ -6874,14 +6856,7 @@
 	close_pipe_on_cpu(tr, iter->cpu_file);
 	mutex_unlock(&trace_types_lock);
 
-<<<<<<< HEAD
-	free_cpumask_var(iter->started);
-	kfree(iter->fmt);
-	kfree(iter->temp);
-	mutex_destroy(&iter->mutex);
-=======
 	free_trace_iter_content(iter);
->>>>>>> ccf0a997
 	kfree(iter);
 
 	trace_array_put(tr);
