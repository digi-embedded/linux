// SPDX-License-Identifier: GPL-2.0
/*
 * ring buffer based function tracer
 *
 * Copyright (C) 2007-2012 Steven Rostedt <srostedt@redhat.com>
 * Copyright (C) 2008 Ingo Molnar <mingo@redhat.com>
 *
 * Originally taken from the RT patch by:
 *    Arnaldo Carvalho de Melo <acme@redhat.com>
 *
 * Based on code from the latency_tracer, that is:
 *  Copyright (C) 2004-2006 Ingo Molnar
 *  Copyright (C) 2004 Nadia Yvette Chambers
 */
#include <linux/ring_buffer.h>
#include <generated/utsrelease.h>
#include <linux/stacktrace.h>
#include <linux/writeback.h>
#include <linux/kallsyms.h>
#include <linux/security.h>
#include <linux/seq_file.h>
#include <linux/notifier.h>
#include <linux/irqflags.h>
#include <linux/debugfs.h>
#include <linux/tracefs.h>
#include <linux/pagemap.h>
#include <linux/hardirq.h>
#include <linux/linkage.h>
#include <linux/uaccess.h>
#include <linux/vmalloc.h>
#include <linux/ftrace.h>
#include <linux/module.h>
#include <linux/percpu.h>
#include <linux/splice.h>
#include <linux/kdebug.h>
#include <linux/string.h>
#include <linux/mount.h>
#include <linux/rwsem.h>
#include <linux/slab.h>
#include <linux/ctype.h>
#include <linux/init.h>
#include <linux/panic_notifier.h>
#include <linux/poll.h>
#include <linux/nmi.h>
#include <linux/fs.h>
#include <linux/trace.h>
#include <linux/sched/clock.h>
#include <linux/sched/rt.h>
#include <linux/fsnotify.h>
#include <linux/irq_work.h>
#include <linux/workqueue.h>

#include "trace.h"
#include "trace_output.h"

/*
 * On boot up, the ring buffer is set to the minimum size, so that
 * we do not waste memory on systems that are not using tracing.
 */
bool ring_buffer_expanded;

/*
 * We need to change this state when a selftest is running.
 * A selftest will lurk into the ring-buffer to count the
 * entries inserted during the selftest although some concurrent
 * insertions into the ring-buffer such as trace_printk could occurred
 * at the same time, giving false positive or negative results.
 */
static bool __read_mostly tracing_selftest_running;

/*
 * If boot-time tracing including tracers/events via kernel cmdline
 * is running, we do not want to run SELFTEST.
 */
bool __read_mostly tracing_selftest_disabled;

#ifdef CONFIG_FTRACE_STARTUP_TEST
void __init disable_tracing_selftest(const char *reason)
{
	if (!tracing_selftest_disabled) {
		tracing_selftest_disabled = true;
		pr_info("Ftrace startup test is disabled due to %s\n", reason);
	}
}
#endif

/* Pipe tracepoints to printk */
struct trace_iterator *tracepoint_print_iter;
int tracepoint_printk;
static bool tracepoint_printk_stop_on_boot __initdata;
static DEFINE_STATIC_KEY_FALSE(tracepoint_printk_key);

/* For tracers that don't implement custom flags */
static struct tracer_opt dummy_tracer_opt[] = {
	{ }
};

static int
dummy_set_flag(struct trace_array *tr, u32 old_flags, u32 bit, int set)
{
	return 0;
}

/*
 * To prevent the comm cache from being overwritten when no
 * tracing is active, only save the comm when a trace event
 * occurred.
 */
static DEFINE_PER_CPU(bool, trace_taskinfo_save);

/*
 * Kill all tracing for good (never come back).
 * It is initialized to 1 but will turn to zero if the initialization
 * of the tracer is successful. But that is the only place that sets
 * this back to zero.
 */
static int tracing_disabled = 1;

cpumask_var_t __read_mostly	tracing_buffer_mask;

/*
 * ftrace_dump_on_oops - variable to dump ftrace buffer on oops
 *
 * If there is an oops (or kernel panic) and the ftrace_dump_on_oops
 * is set, then ftrace_dump is called. This will output the contents
 * of the ftrace buffers to the console.  This is very useful for
 * capturing traces that lead to crashes and outputing it to a
 * serial console.
 *
 * It is default off, but you can enable it with either specifying
 * "ftrace_dump_on_oops" in the kernel command line, or setting
 * /proc/sys/kernel/ftrace_dump_on_oops
 * Set 1 if you want to dump buffers of all CPUs
 * Set 2 if you want to dump the buffer of the CPU that triggered oops
 */

enum ftrace_dump_mode ftrace_dump_on_oops;

/* When set, tracing will stop when a WARN*() is hit */
int __disable_trace_on_warning;

#ifdef CONFIG_TRACE_EVAL_MAP_FILE
/* Map of enums to their values, for "eval_map" file */
struct trace_eval_map_head {
	struct module			*mod;
	unsigned long			length;
};

union trace_eval_map_item;

struct trace_eval_map_tail {
	/*
	 * "end" is first and points to NULL as it must be different
	 * than "mod" or "eval_string"
	 */
	union trace_eval_map_item	*next;
	const char			*end;	/* points to NULL */
};

static DEFINE_MUTEX(trace_eval_mutex);

/*
 * The trace_eval_maps are saved in an array with two extra elements,
 * one at the beginning, and one at the end. The beginning item contains
 * the count of the saved maps (head.length), and the module they
 * belong to if not built in (head.mod). The ending item contains a
 * pointer to the next array of saved eval_map items.
 */
union trace_eval_map_item {
	struct trace_eval_map		map;
	struct trace_eval_map_head	head;
	struct trace_eval_map_tail	tail;
};

static union trace_eval_map_item *trace_eval_maps;
#endif /* CONFIG_TRACE_EVAL_MAP_FILE */

int tracing_set_tracer(struct trace_array *tr, const char *buf);
static void ftrace_trace_userstack(struct trace_array *tr,
				   struct trace_buffer *buffer,
				   unsigned int trace_ctx);

#define MAX_TRACER_SIZE		100
static char bootup_tracer_buf[MAX_TRACER_SIZE] __initdata;
static char *default_bootup_tracer;

static bool allocate_snapshot;
static bool snapshot_at_boot;

static int __init set_cmdline_ftrace(char *str)
{
	strlcpy(bootup_tracer_buf, str, MAX_TRACER_SIZE);
	default_bootup_tracer = bootup_tracer_buf;
	/* We are using ftrace early, expand it */
	ring_buffer_expanded = true;
	return 1;
}
__setup("ftrace=", set_cmdline_ftrace);

static int __init set_ftrace_dump_on_oops(char *str)
{
	if (*str++ != '=' || !*str || !strcmp("1", str)) {
		ftrace_dump_on_oops = DUMP_ALL;
		return 1;
	}

	if (!strcmp("orig_cpu", str) || !strcmp("2", str)) {
		ftrace_dump_on_oops = DUMP_ORIG;
                return 1;
        }

        return 0;
}
__setup("ftrace_dump_on_oops", set_ftrace_dump_on_oops);

static int __init stop_trace_on_warning(char *str)
{
	if ((strcmp(str, "=0") != 0 && strcmp(str, "=off") != 0))
		__disable_trace_on_warning = 1;
	return 1;
}
__setup("traceoff_on_warning", stop_trace_on_warning);

static int __init boot_alloc_snapshot(char *str)
{
	allocate_snapshot = true;
	/* We also need the main ring buffer expanded */
	ring_buffer_expanded = true;
	return 1;
}
__setup("alloc_snapshot", boot_alloc_snapshot);


static int __init boot_snapshot(char *str)
{
	snapshot_at_boot = true;
	boot_alloc_snapshot(str);
	return 1;
}
__setup("ftrace_boot_snapshot", boot_snapshot);


static char trace_boot_options_buf[MAX_TRACER_SIZE] __initdata;

static int __init set_trace_boot_options(char *str)
{
	strlcpy(trace_boot_options_buf, str, MAX_TRACER_SIZE);
	return 1;
}
__setup("trace_options=", set_trace_boot_options);

static char trace_boot_clock_buf[MAX_TRACER_SIZE] __initdata;
static char *trace_boot_clock __initdata;

static int __init set_trace_boot_clock(char *str)
{
	strlcpy(trace_boot_clock_buf, str, MAX_TRACER_SIZE);
	trace_boot_clock = trace_boot_clock_buf;
	return 1;
}
__setup("trace_clock=", set_trace_boot_clock);

static int __init set_tracepoint_printk(char *str)
{
	/* Ignore the "tp_printk_stop_on_boot" param */
	if (*str == '_')
		return 0;

	if ((strcmp(str, "=0") != 0 && strcmp(str, "=off") != 0))
		tracepoint_printk = 1;
	return 1;
}
__setup("tp_printk", set_tracepoint_printk);

static int __init set_tracepoint_printk_stop(char *str)
{
	tracepoint_printk_stop_on_boot = true;
	return 1;
}
__setup("tp_printk_stop_on_boot", set_tracepoint_printk_stop);

unsigned long long ns2usecs(u64 nsec)
{
	nsec += 500;
	do_div(nsec, 1000);
	return nsec;
}

static void
trace_process_export(struct trace_export *export,
	       struct ring_buffer_event *event, int flag)
{
	struct trace_entry *entry;
	unsigned int size = 0;

	if (export->flags & flag) {
		entry = ring_buffer_event_data(event);
		size = ring_buffer_event_length(event);
		export->write(export, entry, size);
	}
}

static DEFINE_MUTEX(ftrace_export_lock);

static struct trace_export __rcu *ftrace_exports_list __read_mostly;

static DEFINE_STATIC_KEY_FALSE(trace_function_exports_enabled);
static DEFINE_STATIC_KEY_FALSE(trace_event_exports_enabled);
static DEFINE_STATIC_KEY_FALSE(trace_marker_exports_enabled);

static inline void ftrace_exports_enable(struct trace_export *export)
{
	if (export->flags & TRACE_EXPORT_FUNCTION)
		static_branch_inc(&trace_function_exports_enabled);

	if (export->flags & TRACE_EXPORT_EVENT)
		static_branch_inc(&trace_event_exports_enabled);

	if (export->flags & TRACE_EXPORT_MARKER)
		static_branch_inc(&trace_marker_exports_enabled);
}

static inline void ftrace_exports_disable(struct trace_export *export)
{
	if (export->flags & TRACE_EXPORT_FUNCTION)
		static_branch_dec(&trace_function_exports_enabled);

	if (export->flags & TRACE_EXPORT_EVENT)
		static_branch_dec(&trace_event_exports_enabled);

	if (export->flags & TRACE_EXPORT_MARKER)
		static_branch_dec(&trace_marker_exports_enabled);
}

static void ftrace_exports(struct ring_buffer_event *event, int flag)
{
	struct trace_export *export;

	preempt_disable_notrace();

	export = rcu_dereference_raw_check(ftrace_exports_list);
	while (export) {
		trace_process_export(export, event, flag);
		export = rcu_dereference_raw_check(export->next);
	}

	preempt_enable_notrace();
}

static inline void
add_trace_export(struct trace_export **list, struct trace_export *export)
{
	rcu_assign_pointer(export->next, *list);
	/*
	 * We are entering export into the list but another
	 * CPU might be walking that list. We need to make sure
	 * the export->next pointer is valid before another CPU sees
	 * the export pointer included into the list.
	 */
	rcu_assign_pointer(*list, export);
}

static inline int
rm_trace_export(struct trace_export **list, struct trace_export *export)
{
	struct trace_export **p;

	for (p = list; *p != NULL; p = &(*p)->next)
		if (*p == export)
			break;

	if (*p != export)
		return -1;

	rcu_assign_pointer(*p, (*p)->next);

	return 0;
}

static inline void
add_ftrace_export(struct trace_export **list, struct trace_export *export)
{
	ftrace_exports_enable(export);

	add_trace_export(list, export);
}

static inline int
rm_ftrace_export(struct trace_export **list, struct trace_export *export)
{
	int ret;

	ret = rm_trace_export(list, export);
	ftrace_exports_disable(export);

	return ret;
}

int register_ftrace_export(struct trace_export *export)
{
	if (WARN_ON_ONCE(!export->write))
		return -1;

	mutex_lock(&ftrace_export_lock);

	add_ftrace_export(&ftrace_exports_list, export);

	mutex_unlock(&ftrace_export_lock);

	return 0;
}
EXPORT_SYMBOL_GPL(register_ftrace_export);

int unregister_ftrace_export(struct trace_export *export)
{
	int ret;

	mutex_lock(&ftrace_export_lock);

	ret = rm_ftrace_export(&ftrace_exports_list, export);

	mutex_unlock(&ftrace_export_lock);

	return ret;
}
EXPORT_SYMBOL_GPL(unregister_ftrace_export);

/* trace_flags holds trace_options default values */
#define TRACE_DEFAULT_FLAGS						\
	(FUNCTION_DEFAULT_FLAGS |					\
	 TRACE_ITER_PRINT_PARENT | TRACE_ITER_PRINTK |			\
	 TRACE_ITER_ANNOTATE | TRACE_ITER_CONTEXT_INFO |		\
	 TRACE_ITER_RECORD_CMD | TRACE_ITER_OVERWRITE |			\
	 TRACE_ITER_IRQ_INFO | TRACE_ITER_MARKERS |			\
	 TRACE_ITER_HASH_PTR)

/* trace_options that are only supported by global_trace */
#define TOP_LEVEL_TRACE_FLAGS (TRACE_ITER_PRINTK |			\
	       TRACE_ITER_PRINTK_MSGONLY | TRACE_ITER_RECORD_CMD)

/* trace_flags that are default zero for instances */
#define ZEROED_TRACE_FLAGS \
	(TRACE_ITER_EVENT_FORK | TRACE_ITER_FUNC_FORK)

/*
 * The global_trace is the descriptor that holds the top-level tracing
 * buffers for the live tracing.
 */
static struct trace_array global_trace = {
	.trace_flags = TRACE_DEFAULT_FLAGS,
};

LIST_HEAD(ftrace_trace_arrays);

int trace_array_get(struct trace_array *this_tr)
{
	struct trace_array *tr;
	int ret = -ENODEV;

	mutex_lock(&trace_types_lock);
	list_for_each_entry(tr, &ftrace_trace_arrays, list) {
		if (tr == this_tr) {
			tr->ref++;
			ret = 0;
			break;
		}
	}
	mutex_unlock(&trace_types_lock);

	return ret;
}

static void __trace_array_put(struct trace_array *this_tr)
{
	WARN_ON(!this_tr->ref);
	this_tr->ref--;
}

/**
 * trace_array_put - Decrement the reference counter for this trace array.
 * @this_tr : pointer to the trace array
 *
 * NOTE: Use this when we no longer need the trace array returned by
 * trace_array_get_by_name(). This ensures the trace array can be later
 * destroyed.
 *
 */
void trace_array_put(struct trace_array *this_tr)
{
	if (!this_tr)
		return;

	mutex_lock(&trace_types_lock);
	__trace_array_put(this_tr);
	mutex_unlock(&trace_types_lock);
}
EXPORT_SYMBOL_GPL(trace_array_put);

int tracing_check_open_get_tr(struct trace_array *tr)
{
	int ret;

	ret = security_locked_down(LOCKDOWN_TRACEFS);
	if (ret)
		return ret;

	if (tracing_disabled)
		return -ENODEV;

	if (tr && trace_array_get(tr) < 0)
		return -ENODEV;

	return 0;
}

int call_filter_check_discard(struct trace_event_call *call, void *rec,
			      struct trace_buffer *buffer,
			      struct ring_buffer_event *event)
{
	if (unlikely(call->flags & TRACE_EVENT_FL_FILTERED) &&
	    !filter_match_preds(call->filter, rec)) {
		__trace_event_discard_commit(buffer, event);
		return 1;
	}

	return 0;
}

/**
 * trace_find_filtered_pid - check if a pid exists in a filtered_pid list
 * @filtered_pids: The list of pids to check
 * @search_pid: The PID to find in @filtered_pids
 *
 * Returns true if @search_pid is found in @filtered_pids, and false otherwise.
 */
bool
trace_find_filtered_pid(struct trace_pid_list *filtered_pids, pid_t search_pid)
{
	return trace_pid_list_is_set(filtered_pids, search_pid);
}

/**
 * trace_ignore_this_task - should a task be ignored for tracing
 * @filtered_pids: The list of pids to check
 * @filtered_no_pids: The list of pids not to be traced
 * @task: The task that should be ignored if not filtered
 *
 * Checks if @task should be traced or not from @filtered_pids.
 * Returns true if @task should *NOT* be traced.
 * Returns false if @task should be traced.
 */
bool
trace_ignore_this_task(struct trace_pid_list *filtered_pids,
		       struct trace_pid_list *filtered_no_pids,
		       struct task_struct *task)
{
	/*
	 * If filtered_no_pids is not empty, and the task's pid is listed
	 * in filtered_no_pids, then return true.
	 * Otherwise, if filtered_pids is empty, that means we can
	 * trace all tasks. If it has content, then only trace pids
	 * within filtered_pids.
	 */

	return (filtered_pids &&
		!trace_find_filtered_pid(filtered_pids, task->pid)) ||
		(filtered_no_pids &&
		 trace_find_filtered_pid(filtered_no_pids, task->pid));
}

/**
 * trace_filter_add_remove_task - Add or remove a task from a pid_list
 * @pid_list: The list to modify
 * @self: The current task for fork or NULL for exit
 * @task: The task to add or remove
 *
 * If adding a task, if @self is defined, the task is only added if @self
 * is also included in @pid_list. This happens on fork and tasks should
 * only be added when the parent is listed. If @self is NULL, then the
 * @task pid will be removed from the list, which would happen on exit
 * of a task.
 */
void trace_filter_add_remove_task(struct trace_pid_list *pid_list,
				  struct task_struct *self,
				  struct task_struct *task)
{
	if (!pid_list)
		return;

	/* For forks, we only add if the forking task is listed */
	if (self) {
		if (!trace_find_filtered_pid(pid_list, self->pid))
			return;
	}

	/* "self" is set for forks, and NULL for exits */
	if (self)
		trace_pid_list_set(pid_list, task->pid);
	else
		trace_pid_list_clear(pid_list, task->pid);
}

/**
 * trace_pid_next - Used for seq_file to get to the next pid of a pid_list
 * @pid_list: The pid list to show
 * @v: The last pid that was shown (+1 the actual pid to let zero be displayed)
 * @pos: The position of the file
 *
 * This is used by the seq_file "next" operation to iterate the pids
 * listed in a trace_pid_list structure.
 *
 * Returns the pid+1 as we want to display pid of zero, but NULL would
 * stop the iteration.
 */
void *trace_pid_next(struct trace_pid_list *pid_list, void *v, loff_t *pos)
{
	long pid = (unsigned long)v;
	unsigned int next;

	(*pos)++;

	/* pid already is +1 of the actual previous bit */
	if (trace_pid_list_next(pid_list, pid, &next) < 0)
		return NULL;

	pid = next;

	/* Return pid + 1 to allow zero to be represented */
	return (void *)(pid + 1);
}

/**
 * trace_pid_start - Used for seq_file to start reading pid lists
 * @pid_list: The pid list to show
 * @pos: The position of the file
 *
 * This is used by seq_file "start" operation to start the iteration
 * of listing pids.
 *
 * Returns the pid+1 as we want to display pid of zero, but NULL would
 * stop the iteration.
 */
void *trace_pid_start(struct trace_pid_list *pid_list, loff_t *pos)
{
	unsigned long pid;
	unsigned int first;
	loff_t l = 0;

	if (trace_pid_list_first(pid_list, &first) < 0)
		return NULL;

	pid = first;

	/* Return pid + 1 so that zero can be the exit value */
	for (pid++; pid && l < *pos;
	     pid = (unsigned long)trace_pid_next(pid_list, (void *)pid, &l))
		;
	return (void *)pid;
}

/**
 * trace_pid_show - show the current pid in seq_file processing
 * @m: The seq_file structure to write into
 * @v: A void pointer of the pid (+1) value to display
 *
 * Can be directly used by seq_file operations to display the current
 * pid value.
 */
int trace_pid_show(struct seq_file *m, void *v)
{
	unsigned long pid = (unsigned long)v - 1;

	seq_printf(m, "%lu\n", pid);
	return 0;
}

/* 128 should be much more than enough */
#define PID_BUF_SIZE		127

int trace_pid_write(struct trace_pid_list *filtered_pids,
		    struct trace_pid_list **new_pid_list,
		    const char __user *ubuf, size_t cnt)
{
	struct trace_pid_list *pid_list;
	struct trace_parser parser;
	unsigned long val;
	int nr_pids = 0;
	ssize_t read = 0;
	ssize_t ret;
	loff_t pos;
	pid_t pid;

	if (trace_parser_get_init(&parser, PID_BUF_SIZE + 1))
		return -ENOMEM;

	/*
	 * Always recreate a new array. The write is an all or nothing
	 * operation. Always create a new array when adding new pids by
	 * the user. If the operation fails, then the current list is
	 * not modified.
	 */
	pid_list = trace_pid_list_alloc();
	if (!pid_list) {
		trace_parser_put(&parser);
		return -ENOMEM;
	}

	if (filtered_pids) {
		/* copy the current bits to the new max */
		ret = trace_pid_list_first(filtered_pids, &pid);
		while (!ret) {
			trace_pid_list_set(pid_list, pid);
			ret = trace_pid_list_next(filtered_pids, pid + 1, &pid);
			nr_pids++;
		}
	}

	ret = 0;
	while (cnt > 0) {

		pos = 0;

		ret = trace_get_user(&parser, ubuf, cnt, &pos);
		if (ret < 0)
			break;

		read += ret;
		ubuf += ret;
		cnt -= ret;

		if (!trace_parser_loaded(&parser))
			break;

		ret = -EINVAL;
		if (kstrtoul(parser.buffer, 0, &val))
			break;

		pid = (pid_t)val;

		if (trace_pid_list_set(pid_list, pid) < 0) {
			ret = -1;
			break;
		}
		nr_pids++;

		trace_parser_clear(&parser);
		ret = 0;
	}
	trace_parser_put(&parser);

	if (ret < 0) {
		trace_pid_list_free(pid_list);
		return ret;
	}

	if (!nr_pids) {
		/* Cleared the list of pids */
		trace_pid_list_free(pid_list);
		pid_list = NULL;
	}

	*new_pid_list = pid_list;

	return read;
}

static u64 buffer_ftrace_now(struct array_buffer *buf, int cpu)
{
	u64 ts;

	/* Early boot up does not have a buffer yet */
	if (!buf->buffer)
		return trace_clock_local();

	ts = ring_buffer_time_stamp(buf->buffer);
	ring_buffer_normalize_time_stamp(buf->buffer, cpu, &ts);

	return ts;
}

u64 ftrace_now(int cpu)
{
	return buffer_ftrace_now(&global_trace.array_buffer, cpu);
}

/**
 * tracing_is_enabled - Show if global_trace has been enabled
 *
 * Shows if the global trace has been enabled or not. It uses the
 * mirror flag "buffer_disabled" to be used in fast paths such as for
 * the irqsoff tracer. But it may be inaccurate due to races. If you
 * need to know the accurate state, use tracing_is_on() which is a little
 * slower, but accurate.
 */
int tracing_is_enabled(void)
{
	/*
	 * For quick access (irqsoff uses this in fast path), just
	 * return the mirror variable of the state of the ring buffer.
	 * It's a little racy, but we don't really care.
	 */
	smp_rmb();
	return !global_trace.buffer_disabled;
}

/*
 * trace_buf_size is the size in bytes that is allocated
 * for a buffer. Note, the number of bytes is always rounded
 * to page size.
 *
 * This number is purposely set to a low number of 16384.
 * If the dump on oops happens, it will be much appreciated
 * to not have to wait for all that output. Anyway this can be
 * boot time and run time configurable.
 */
#define TRACE_BUF_SIZE_DEFAULT	1441792UL /* 16384 * 88 (sizeof(entry)) */

static unsigned long		trace_buf_size = TRACE_BUF_SIZE_DEFAULT;

/* trace_types holds a link list of available tracers. */
static struct tracer		*trace_types __read_mostly;

/*
 * trace_types_lock is used to protect the trace_types list.
 */
DEFINE_MUTEX(trace_types_lock);

/*
 * serialize the access of the ring buffer
 *
 * ring buffer serializes readers, but it is low level protection.
 * The validity of the events (which returns by ring_buffer_peek() ..etc)
 * are not protected by ring buffer.
 *
 * The content of events may become garbage if we allow other process consumes
 * these events concurrently:
 *   A) the page of the consumed events may become a normal page
 *      (not reader page) in ring buffer, and this page will be rewritten
 *      by events producer.
 *   B) The page of the consumed events may become a page for splice_read,
 *      and this page will be returned to system.
 *
 * These primitives allow multi process access to different cpu ring buffer
 * concurrently.
 *
 * These primitives don't distinguish read-only and read-consume access.
 * Multi read-only access are also serialized.
 */

#ifdef CONFIG_SMP
static DECLARE_RWSEM(all_cpu_access_lock);
static DEFINE_PER_CPU(struct mutex, cpu_access_lock);

static inline void trace_access_lock(int cpu)
{
	if (cpu == RING_BUFFER_ALL_CPUS) {
		/* gain it for accessing the whole ring buffer. */
		down_write(&all_cpu_access_lock);
	} else {
		/* gain it for accessing a cpu ring buffer. */

		/* Firstly block other trace_access_lock(RING_BUFFER_ALL_CPUS). */
		down_read(&all_cpu_access_lock);

		/* Secondly block other access to this @cpu ring buffer. */
		mutex_lock(&per_cpu(cpu_access_lock, cpu));
	}
}

static inline void trace_access_unlock(int cpu)
{
	if (cpu == RING_BUFFER_ALL_CPUS) {
		up_write(&all_cpu_access_lock);
	} else {
		mutex_unlock(&per_cpu(cpu_access_lock, cpu));
		up_read(&all_cpu_access_lock);
	}
}

static inline void trace_access_lock_init(void)
{
	int cpu;

	for_each_possible_cpu(cpu)
		mutex_init(&per_cpu(cpu_access_lock, cpu));
}

#else

static DEFINE_MUTEX(access_lock);

static inline void trace_access_lock(int cpu)
{
	(void)cpu;
	mutex_lock(&access_lock);
}

static inline void trace_access_unlock(int cpu)
{
	(void)cpu;
	mutex_unlock(&access_lock);
}

static inline void trace_access_lock_init(void)
{
}

#endif

#ifdef CONFIG_STACKTRACE
static void __ftrace_trace_stack(struct trace_buffer *buffer,
				 unsigned int trace_ctx,
				 int skip, struct pt_regs *regs);
static inline void ftrace_trace_stack(struct trace_array *tr,
				      struct trace_buffer *buffer,
				      unsigned int trace_ctx,
				      int skip, struct pt_regs *regs);

#else
static inline void __ftrace_trace_stack(struct trace_buffer *buffer,
					unsigned int trace_ctx,
					int skip, struct pt_regs *regs)
{
}
static inline void ftrace_trace_stack(struct trace_array *tr,
				      struct trace_buffer *buffer,
				      unsigned long trace_ctx,
				      int skip, struct pt_regs *regs)
{
}

#endif

static __always_inline void
trace_event_setup(struct ring_buffer_event *event,
		  int type, unsigned int trace_ctx)
{
	struct trace_entry *ent = ring_buffer_event_data(event);

	tracing_generic_entry_update(ent, type, trace_ctx);
}

static __always_inline struct ring_buffer_event *
__trace_buffer_lock_reserve(struct trace_buffer *buffer,
			  int type,
			  unsigned long len,
			  unsigned int trace_ctx)
{
	struct ring_buffer_event *event;

	event = ring_buffer_lock_reserve(buffer, len);
	if (event != NULL)
		trace_event_setup(event, type, trace_ctx);

	return event;
}

void tracer_tracing_on(struct trace_array *tr)
{
	if (tr->array_buffer.buffer)
		ring_buffer_record_on(tr->array_buffer.buffer);
	/*
	 * This flag is looked at when buffers haven't been allocated
	 * yet, or by some tracers (like irqsoff), that just want to
	 * know if the ring buffer has been disabled, but it can handle
	 * races of where it gets disabled but we still do a record.
	 * As the check is in the fast path of the tracers, it is more
	 * important to be fast than accurate.
	 */
	tr->buffer_disabled = 0;
	/* Make the flag seen by readers */
	smp_wmb();
}

/**
 * tracing_on - enable tracing buffers
 *
 * This function enables tracing buffers that may have been
 * disabled with tracing_off.
 */
void tracing_on(void)
{
	tracer_tracing_on(&global_trace);
}
EXPORT_SYMBOL_GPL(tracing_on);


static __always_inline void
__buffer_unlock_commit(struct trace_buffer *buffer, struct ring_buffer_event *event)
{
	__this_cpu_write(trace_taskinfo_save, true);

	/* If this is the temp buffer, we need to commit fully */
	if (this_cpu_read(trace_buffered_event) == event) {
		/* Length is in event->array[0] */
		ring_buffer_write(buffer, event->array[0], &event->array[1]);
		/* Release the temp buffer */
		this_cpu_dec(trace_buffered_event_cnt);
		/* ring_buffer_unlock_commit() enables preemption */
		preempt_enable_notrace();
	} else
		ring_buffer_unlock_commit(buffer, event);
}

/**
 * __trace_puts - write a constant string into the trace buffer.
 * @ip:	   The address of the caller
 * @str:   The constant string to write
 * @size:  The size of the string.
 */
int __trace_puts(unsigned long ip, const char *str, int size)
{
	struct ring_buffer_event *event;
	struct trace_buffer *buffer;
	struct print_entry *entry;
	unsigned int trace_ctx;
	int alloc;

	if (!(global_trace.trace_flags & TRACE_ITER_PRINTK))
		return 0;

	if (unlikely(tracing_selftest_running || tracing_disabled))
		return 0;

	alloc = sizeof(*entry) + size + 2; /* possible \n added */

	trace_ctx = tracing_gen_ctx();
	buffer = global_trace.array_buffer.buffer;
	ring_buffer_nest_start(buffer);
	event = __trace_buffer_lock_reserve(buffer, TRACE_PRINT, alloc,
					    trace_ctx);
	if (!event) {
		size = 0;
		goto out;
	}

	entry = ring_buffer_event_data(event);
	entry->ip = ip;

	memcpy(&entry->buf, str, size);

	/* Add a newline if necessary */
	if (entry->buf[size - 1] != '\n') {
		entry->buf[size] = '\n';
		entry->buf[size + 1] = '\0';
	} else
		entry->buf[size] = '\0';

	__buffer_unlock_commit(buffer, event);
	ftrace_trace_stack(&global_trace, buffer, trace_ctx, 4, NULL);
 out:
	ring_buffer_nest_end(buffer);
	return size;
}
EXPORT_SYMBOL_GPL(__trace_puts);

/**
 * __trace_bputs - write the pointer to a constant string into trace buffer
 * @ip:	   The address of the caller
 * @str:   The constant string to write to the buffer to
 */
int __trace_bputs(unsigned long ip, const char *str)
{
	struct ring_buffer_event *event;
	struct trace_buffer *buffer;
	struct bputs_entry *entry;
	unsigned int trace_ctx;
	int size = sizeof(struct bputs_entry);
	int ret = 0;

	if (!(global_trace.trace_flags & TRACE_ITER_PRINTK))
		return 0;

	if (unlikely(tracing_selftest_running || tracing_disabled))
		return 0;

	trace_ctx = tracing_gen_ctx();
	buffer = global_trace.array_buffer.buffer;

	ring_buffer_nest_start(buffer);
	event = __trace_buffer_lock_reserve(buffer, TRACE_BPUTS, size,
					    trace_ctx);
	if (!event)
		goto out;

	entry = ring_buffer_event_data(event);
	entry->ip			= ip;
	entry->str			= str;

	__buffer_unlock_commit(buffer, event);
	ftrace_trace_stack(&global_trace, buffer, trace_ctx, 4, NULL);

	ret = 1;
 out:
	ring_buffer_nest_end(buffer);
	return ret;
}
EXPORT_SYMBOL_GPL(__trace_bputs);

#ifdef CONFIG_TRACER_SNAPSHOT
static void tracing_snapshot_instance_cond(struct trace_array *tr,
					   void *cond_data)
{
	struct tracer *tracer = tr->current_trace;
	unsigned long flags;

	if (in_nmi()) {
		internal_trace_puts("*** SNAPSHOT CALLED FROM NMI CONTEXT ***\n");
		internal_trace_puts("*** snapshot is being ignored        ***\n");
		return;
	}

	if (!tr->allocated_snapshot) {
		internal_trace_puts("*** SNAPSHOT NOT ALLOCATED ***\n");
		internal_trace_puts("*** stopping trace here!   ***\n");
		tracing_off();
		return;
	}

	/* Note, snapshot can not be used when the tracer uses it */
	if (tracer->use_max_tr) {
		internal_trace_puts("*** LATENCY TRACER ACTIVE ***\n");
		internal_trace_puts("*** Can not use snapshot (sorry) ***\n");
		return;
	}

	local_irq_save(flags);
	update_max_tr(tr, current, smp_processor_id(), cond_data);
	local_irq_restore(flags);
}

void tracing_snapshot_instance(struct trace_array *tr)
{
	tracing_snapshot_instance_cond(tr, NULL);
}

/**
 * tracing_snapshot - take a snapshot of the current buffer.
 *
 * This causes a swap between the snapshot buffer and the current live
 * tracing buffer. You can use this to take snapshots of the live
 * trace when some condition is triggered, but continue to trace.
 *
 * Note, make sure to allocate the snapshot with either
 * a tracing_snapshot_alloc(), or by doing it manually
 * with: echo 1 > /sys/kernel/debug/tracing/snapshot
 *
 * If the snapshot buffer is not allocated, it will stop tracing.
 * Basically making a permanent snapshot.
 */
void tracing_snapshot(void)
{
	struct trace_array *tr = &global_trace;

	tracing_snapshot_instance(tr);
}
EXPORT_SYMBOL_GPL(tracing_snapshot);

/**
 * tracing_snapshot_cond - conditionally take a snapshot of the current buffer.
 * @tr:		The tracing instance to snapshot
 * @cond_data:	The data to be tested conditionally, and possibly saved
 *
 * This is the same as tracing_snapshot() except that the snapshot is
 * conditional - the snapshot will only happen if the
 * cond_snapshot.update() implementation receiving the cond_data
 * returns true, which means that the trace array's cond_snapshot
 * update() operation used the cond_data to determine whether the
 * snapshot should be taken, and if it was, presumably saved it along
 * with the snapshot.
 */
void tracing_snapshot_cond(struct trace_array *tr, void *cond_data)
{
	tracing_snapshot_instance_cond(tr, cond_data);
}
EXPORT_SYMBOL_GPL(tracing_snapshot_cond);

/**
 * tracing_cond_snapshot_data - get the user data associated with a snapshot
 * @tr:		The tracing instance
 *
 * When the user enables a conditional snapshot using
 * tracing_snapshot_cond_enable(), the user-defined cond_data is saved
 * with the snapshot.  This accessor is used to retrieve it.
 *
 * Should not be called from cond_snapshot.update(), since it takes
 * the tr->max_lock lock, which the code calling
 * cond_snapshot.update() has already done.
 *
 * Returns the cond_data associated with the trace array's snapshot.
 */
void *tracing_cond_snapshot_data(struct trace_array *tr)
{
	void *cond_data = NULL;

	local_irq_disable();
	arch_spin_lock(&tr->max_lock);

	if (tr->cond_snapshot)
		cond_data = tr->cond_snapshot->cond_data;

	arch_spin_unlock(&tr->max_lock);
	local_irq_enable();

	return cond_data;
}
EXPORT_SYMBOL_GPL(tracing_cond_snapshot_data);

static int resize_buffer_duplicate_size(struct array_buffer *trace_buf,
					struct array_buffer *size_buf, int cpu_id);
static void set_buffer_entries(struct array_buffer *buf, unsigned long val);

int tracing_alloc_snapshot_instance(struct trace_array *tr)
{
	int ret;

	if (!tr->allocated_snapshot) {

		/* allocate spare buffer */
		ret = resize_buffer_duplicate_size(&tr->max_buffer,
				   &tr->array_buffer, RING_BUFFER_ALL_CPUS);
		if (ret < 0)
			return ret;

		tr->allocated_snapshot = true;
	}

	return 0;
}

static void free_snapshot(struct trace_array *tr)
{
	/*
	 * We don't free the ring buffer. instead, resize it because
	 * The max_tr ring buffer has some state (e.g. ring->clock) and
	 * we want preserve it.
	 */
	ring_buffer_resize(tr->max_buffer.buffer, 1, RING_BUFFER_ALL_CPUS);
	set_buffer_entries(&tr->max_buffer, 1);
	tracing_reset_online_cpus(&tr->max_buffer);
	tr->allocated_snapshot = false;
}

/**
 * tracing_alloc_snapshot - allocate snapshot buffer.
 *
 * This only allocates the snapshot buffer if it isn't already
 * allocated - it doesn't also take a snapshot.
 *
 * This is meant to be used in cases where the snapshot buffer needs
 * to be set up for events that can't sleep but need to be able to
 * trigger a snapshot.
 */
int tracing_alloc_snapshot(void)
{
	struct trace_array *tr = &global_trace;
	int ret;

	ret = tracing_alloc_snapshot_instance(tr);
	WARN_ON(ret < 0);

	return ret;
}
EXPORT_SYMBOL_GPL(tracing_alloc_snapshot);

/**
 * tracing_snapshot_alloc - allocate and take a snapshot of the current buffer.
 *
 * This is similar to tracing_snapshot(), but it will allocate the
 * snapshot buffer if it isn't already allocated. Use this only
 * where it is safe to sleep, as the allocation may sleep.
 *
 * This causes a swap between the snapshot buffer and the current live
 * tracing buffer. You can use this to take snapshots of the live
 * trace when some condition is triggered, but continue to trace.
 */
void tracing_snapshot_alloc(void)
{
	int ret;

	ret = tracing_alloc_snapshot();
	if (ret < 0)
		return;

	tracing_snapshot();
}
EXPORT_SYMBOL_GPL(tracing_snapshot_alloc);

/**
 * tracing_snapshot_cond_enable - enable conditional snapshot for an instance
 * @tr:		The tracing instance
 * @cond_data:	User data to associate with the snapshot
 * @update:	Implementation of the cond_snapshot update function
 *
 * Check whether the conditional snapshot for the given instance has
 * already been enabled, or if the current tracer is already using a
 * snapshot; if so, return -EBUSY, else create a cond_snapshot and
 * save the cond_data and update function inside.
 *
 * Returns 0 if successful, error otherwise.
 */
int tracing_snapshot_cond_enable(struct trace_array *tr, void *cond_data,
				 cond_update_fn_t update)
{
	struct cond_snapshot *cond_snapshot;
	int ret = 0;

	cond_snapshot = kzalloc(sizeof(*cond_snapshot), GFP_KERNEL);
	if (!cond_snapshot)
		return -ENOMEM;

	cond_snapshot->cond_data = cond_data;
	cond_snapshot->update = update;

	mutex_lock(&trace_types_lock);

	ret = tracing_alloc_snapshot_instance(tr);
	if (ret)
		goto fail_unlock;

	if (tr->current_trace->use_max_tr) {
		ret = -EBUSY;
		goto fail_unlock;
	}

	/*
	 * The cond_snapshot can only change to NULL without the
	 * trace_types_lock. We don't care if we race with it going
	 * to NULL, but we want to make sure that it's not set to
	 * something other than NULL when we get here, which we can
	 * do safely with only holding the trace_types_lock and not
	 * having to take the max_lock.
	 */
	if (tr->cond_snapshot) {
		ret = -EBUSY;
		goto fail_unlock;
	}

	local_irq_disable();
	arch_spin_lock(&tr->max_lock);
	tr->cond_snapshot = cond_snapshot;
	arch_spin_unlock(&tr->max_lock);
	local_irq_enable();

	mutex_unlock(&trace_types_lock);

	return ret;

 fail_unlock:
	mutex_unlock(&trace_types_lock);
	kfree(cond_snapshot);
	return ret;
}
EXPORT_SYMBOL_GPL(tracing_snapshot_cond_enable);

/**
 * tracing_snapshot_cond_disable - disable conditional snapshot for an instance
 * @tr:		The tracing instance
 *
 * Check whether the conditional snapshot for the given instance is
 * enabled; if so, free the cond_snapshot associated with it,
 * otherwise return -EINVAL.
 *
 * Returns 0 if successful, error otherwise.
 */
int tracing_snapshot_cond_disable(struct trace_array *tr)
{
	int ret = 0;

	local_irq_disable();
	arch_spin_lock(&tr->max_lock);

	if (!tr->cond_snapshot)
		ret = -EINVAL;
	else {
		kfree(tr->cond_snapshot);
		tr->cond_snapshot = NULL;
	}

	arch_spin_unlock(&tr->max_lock);
	local_irq_enable();

	return ret;
}
EXPORT_SYMBOL_GPL(tracing_snapshot_cond_disable);
#else
void tracing_snapshot(void)
{
	WARN_ONCE(1, "Snapshot feature not enabled, but internal snapshot used");
}
EXPORT_SYMBOL_GPL(tracing_snapshot);
void tracing_snapshot_cond(struct trace_array *tr, void *cond_data)
{
	WARN_ONCE(1, "Snapshot feature not enabled, but internal conditional snapshot used");
}
EXPORT_SYMBOL_GPL(tracing_snapshot_cond);
int tracing_alloc_snapshot(void)
{
	WARN_ONCE(1, "Snapshot feature not enabled, but snapshot allocation used");
	return -ENODEV;
}
EXPORT_SYMBOL_GPL(tracing_alloc_snapshot);
void tracing_snapshot_alloc(void)
{
	/* Give warning */
	tracing_snapshot();
}
EXPORT_SYMBOL_GPL(tracing_snapshot_alloc);
void *tracing_cond_snapshot_data(struct trace_array *tr)
{
	return NULL;
}
EXPORT_SYMBOL_GPL(tracing_cond_snapshot_data);
int tracing_snapshot_cond_enable(struct trace_array *tr, void *cond_data, cond_update_fn_t update)
{
	return -ENODEV;
}
EXPORT_SYMBOL_GPL(tracing_snapshot_cond_enable);
int tracing_snapshot_cond_disable(struct trace_array *tr)
{
	return false;
}
EXPORT_SYMBOL_GPL(tracing_snapshot_cond_disable);
#endif /* CONFIG_TRACER_SNAPSHOT */

void tracer_tracing_off(struct trace_array *tr)
{
	if (tr->array_buffer.buffer)
		ring_buffer_record_off(tr->array_buffer.buffer);
	/*
	 * This flag is looked at when buffers haven't been allocated
	 * yet, or by some tracers (like irqsoff), that just want to
	 * know if the ring buffer has been disabled, but it can handle
	 * races of where it gets disabled but we still do a record.
	 * As the check is in the fast path of the tracers, it is more
	 * important to be fast than accurate.
	 */
	tr->buffer_disabled = 1;
	/* Make the flag seen by readers */
	smp_wmb();
}

/**
 * tracing_off - turn off tracing buffers
 *
 * This function stops the tracing buffers from recording data.
 * It does not disable any overhead the tracers themselves may
 * be causing. This function simply causes all recording to
 * the ring buffers to fail.
 */
void tracing_off(void)
{
	tracer_tracing_off(&global_trace);
}
EXPORT_SYMBOL_GPL(tracing_off);

void disable_trace_on_warning(void)
{
	if (__disable_trace_on_warning) {
		trace_array_printk_buf(global_trace.array_buffer.buffer, _THIS_IP_,
			"Disabling tracing due to warning\n");
		tracing_off();
	}
}

/**
 * tracer_tracing_is_on - show real state of ring buffer enabled
 * @tr : the trace array to know if ring buffer is enabled
 *
 * Shows real state of the ring buffer if it is enabled or not.
 */
bool tracer_tracing_is_on(struct trace_array *tr)
{
	if (tr->array_buffer.buffer)
		return ring_buffer_record_is_on(tr->array_buffer.buffer);
	return !tr->buffer_disabled;
}

/**
 * tracing_is_on - show state of ring buffers enabled
 */
int tracing_is_on(void)
{
	return tracer_tracing_is_on(&global_trace);
}
EXPORT_SYMBOL_GPL(tracing_is_on);

static int __init set_buf_size(char *str)
{
	unsigned long buf_size;

	if (!str)
		return 0;
	buf_size = memparse(str, &str);
	/*
	 * nr_entries can not be zero and the startup
	 * tests require some buffer space. Therefore
	 * ensure we have at least 4096 bytes of buffer.
	 */
	trace_buf_size = max(4096UL, buf_size);
	return 1;
}
__setup("trace_buf_size=", set_buf_size);

static int __init set_tracing_thresh(char *str)
{
	unsigned long threshold;
	int ret;

	if (!str)
		return 0;
	ret = kstrtoul(str, 0, &threshold);
	if (ret < 0)
		return 0;
	tracing_thresh = threshold * 1000;
	return 1;
}
__setup("tracing_thresh=", set_tracing_thresh);

unsigned long nsecs_to_usecs(unsigned long nsecs)
{
	return nsecs / 1000;
}

/*
 * TRACE_FLAGS is defined as a tuple matching bit masks with strings.
 * It uses C(a, b) where 'a' is the eval (enum) name and 'b' is the string that
 * matches it. By defining "C(a, b) b", TRACE_FLAGS becomes a list
 * of strings in the order that the evals (enum) were defined.
 */
#undef C
#define C(a, b) b

/* These must match the bit positions in trace_iterator_flags */
static const char *trace_options[] = {
	TRACE_FLAGS
	NULL
};

static struct {
	u64 (*func)(void);
	const char *name;
	int in_ns;		/* is this clock in nanoseconds? */
} trace_clocks[] = {
	{ trace_clock_local,		"local",	1 },
	{ trace_clock_global,		"global",	1 },
	{ trace_clock_counter,		"counter",	0 },
	{ trace_clock_jiffies,		"uptime",	0 },
	{ trace_clock,			"perf",		1 },
	{ ktime_get_mono_fast_ns,	"mono",		1 },
	{ ktime_get_raw_fast_ns,	"mono_raw",	1 },
	{ ktime_get_boot_fast_ns,	"boot",		1 },
	{ ktime_get_tai_fast_ns,	"tai",		1 },
	ARCH_TRACE_CLOCKS
};

bool trace_clock_in_ns(struct trace_array *tr)
{
	if (trace_clocks[tr->clock_id].in_ns)
		return true;

	return false;
}

/*
 * trace_parser_get_init - gets the buffer for trace parser
 */
int trace_parser_get_init(struct trace_parser *parser, int size)
{
	memset(parser, 0, sizeof(*parser));

	parser->buffer = kmalloc(size, GFP_KERNEL);
	if (!parser->buffer)
		return 1;

	parser->size = size;
	return 0;
}

/*
 * trace_parser_put - frees the buffer for trace parser
 */
void trace_parser_put(struct trace_parser *parser)
{
	kfree(parser->buffer);
	parser->buffer = NULL;
}

/*
 * trace_get_user - reads the user input string separated by  space
 * (matched by isspace(ch))
 *
 * For each string found the 'struct trace_parser' is updated,
 * and the function returns.
 *
 * Returns number of bytes read.
 *
 * See kernel/trace/trace.h for 'struct trace_parser' details.
 */
int trace_get_user(struct trace_parser *parser, const char __user *ubuf,
	size_t cnt, loff_t *ppos)
{
	char ch;
	size_t read = 0;
	ssize_t ret;

	if (!*ppos)
		trace_parser_clear(parser);

	ret = get_user(ch, ubuf++);
	if (ret)
		goto out;

	read++;
	cnt--;

	/*
	 * The parser is not finished with the last write,
	 * continue reading the user input without skipping spaces.
	 */
	if (!parser->cont) {
		/* skip white space */
		while (cnt && isspace(ch)) {
			ret = get_user(ch, ubuf++);
			if (ret)
				goto out;
			read++;
			cnt--;
		}

		parser->idx = 0;

		/* only spaces were written */
		if (isspace(ch) || !ch) {
			*ppos += read;
			ret = read;
			goto out;
		}
	}

	/* read the non-space input */
	while (cnt && !isspace(ch) && ch) {
		if (parser->idx < parser->size - 1)
			parser->buffer[parser->idx++] = ch;
		else {
			ret = -EINVAL;
			goto out;
		}
		ret = get_user(ch, ubuf++);
		if (ret)
			goto out;
		read++;
		cnt--;
	}

	/* We either got finished input or we have to wait for another call. */
	if (isspace(ch) || !ch) {
		parser->buffer[parser->idx] = 0;
		parser->cont = false;
	} else if (parser->idx < parser->size - 1) {
		parser->cont = true;
		parser->buffer[parser->idx++] = ch;
		/* Make sure the parsed string always terminates with '\0'. */
		parser->buffer[parser->idx] = 0;
	} else {
		ret = -EINVAL;
		goto out;
	}

	*ppos += read;
	ret = read;

out:
	return ret;
}

/* TODO add a seq_buf_to_buffer() */
static ssize_t trace_seq_to_buffer(struct trace_seq *s, void *buf, size_t cnt)
{
	int len;

	if (trace_seq_used(s) <= s->seq.readpos)
		return -EBUSY;

	len = trace_seq_used(s) - s->seq.readpos;
	if (cnt > len)
		cnt = len;
	memcpy(buf, s->buffer + s->seq.readpos, cnt);

	s->seq.readpos += cnt;
	return cnt;
}

unsigned long __read_mostly	tracing_thresh;
static const struct file_operations tracing_max_lat_fops;

#ifdef LATENCY_FS_NOTIFY

static struct workqueue_struct *fsnotify_wq;

static void latency_fsnotify_workfn(struct work_struct *work)
{
	struct trace_array *tr = container_of(work, struct trace_array,
					      fsnotify_work);
	fsnotify_inode(tr->d_max_latency->d_inode, FS_MODIFY);
}

static void latency_fsnotify_workfn_irq(struct irq_work *iwork)
{
	struct trace_array *tr = container_of(iwork, struct trace_array,
					      fsnotify_irqwork);
	queue_work(fsnotify_wq, &tr->fsnotify_work);
}

static void trace_create_maxlat_file(struct trace_array *tr,
				     struct dentry *d_tracer)
{
	INIT_WORK(&tr->fsnotify_work, latency_fsnotify_workfn);
	init_irq_work(&tr->fsnotify_irqwork, latency_fsnotify_workfn_irq);
	tr->d_max_latency = trace_create_file("tracing_max_latency",
					      TRACE_MODE_WRITE,
					      d_tracer, &tr->max_latency,
					      &tracing_max_lat_fops);
}

__init static int latency_fsnotify_init(void)
{
	fsnotify_wq = alloc_workqueue("tr_max_lat_wq",
				      WQ_UNBOUND | WQ_HIGHPRI, 0);
	if (!fsnotify_wq) {
		pr_err("Unable to allocate tr_max_lat_wq\n");
		return -ENOMEM;
	}
	return 0;
}

late_initcall_sync(latency_fsnotify_init);

void latency_fsnotify(struct trace_array *tr)
{
	if (!fsnotify_wq)
		return;
	/*
	 * We cannot call queue_work(&tr->fsnotify_work) from here because it's
	 * possible that we are called from __schedule() or do_idle(), which
	 * could cause a deadlock.
	 */
	irq_work_queue(&tr->fsnotify_irqwork);
}

#elif defined(CONFIG_TRACER_MAX_TRACE) || defined(CONFIG_HWLAT_TRACER)	\
	|| defined(CONFIG_OSNOISE_TRACER)

#define trace_create_maxlat_file(tr, d_tracer)				\
	trace_create_file("tracing_max_latency", TRACE_MODE_WRITE,	\
			  d_tracer, &tr->max_latency, &tracing_max_lat_fops)

#else
#define trace_create_maxlat_file(tr, d_tracer)	 do { } while (0)
#endif

#ifdef CONFIG_TRACER_MAX_TRACE
/*
 * Copy the new maximum trace into the separate maximum-trace
 * structure. (this way the maximum trace is permanently saved,
 * for later retrieval via /sys/kernel/tracing/tracing_max_latency)
 */
static void
__update_max_tr(struct trace_array *tr, struct task_struct *tsk, int cpu)
{
	struct array_buffer *trace_buf = &tr->array_buffer;
	struct array_buffer *max_buf = &tr->max_buffer;
	struct trace_array_cpu *data = per_cpu_ptr(trace_buf->data, cpu);
	struct trace_array_cpu *max_data = per_cpu_ptr(max_buf->data, cpu);

	max_buf->cpu = cpu;
	max_buf->time_start = data->preempt_timestamp;

	max_data->saved_latency = tr->max_latency;
	max_data->critical_start = data->critical_start;
	max_data->critical_end = data->critical_end;

	strncpy(max_data->comm, tsk->comm, TASK_COMM_LEN);
	max_data->pid = tsk->pid;
	/*
	 * If tsk == current, then use current_uid(), as that does not use
	 * RCU. The irq tracer can be called out of RCU scope.
	 */
	if (tsk == current)
		max_data->uid = current_uid();
	else
		max_data->uid = task_uid(tsk);

	max_data->nice = tsk->static_prio - 20 - MAX_RT_PRIO;
	max_data->policy = tsk->policy;
	max_data->rt_priority = tsk->rt_priority;

	/* record this tasks comm */
	tracing_record_cmdline(tsk);
	latency_fsnotify(tr);
}

/**
 * update_max_tr - snapshot all trace buffers from global_trace to max_tr
 * @tr: tracer
 * @tsk: the task with the latency
 * @cpu: The cpu that initiated the trace.
 * @cond_data: User data associated with a conditional snapshot
 *
 * Flip the buffers between the @tr and the max_tr and record information
 * about which task was the cause of this latency.
 */
void
update_max_tr(struct trace_array *tr, struct task_struct *tsk, int cpu,
	      void *cond_data)
{
	if (tr->stop_count)
		return;

	WARN_ON_ONCE(!irqs_disabled());

	if (!tr->allocated_snapshot) {
		/* Only the nop tracer should hit this when disabling */
		WARN_ON_ONCE(tr->current_trace != &nop_trace);
		return;
	}

	arch_spin_lock(&tr->max_lock);

	/* Inherit the recordable setting from array_buffer */
	if (ring_buffer_record_is_set_on(tr->array_buffer.buffer))
		ring_buffer_record_on(tr->max_buffer.buffer);
	else
		ring_buffer_record_off(tr->max_buffer.buffer);

#ifdef CONFIG_TRACER_SNAPSHOT
	if (tr->cond_snapshot && !tr->cond_snapshot->update(tr, cond_data))
		goto out_unlock;
#endif
	swap(tr->array_buffer.buffer, tr->max_buffer.buffer);

	__update_max_tr(tr, tsk, cpu);

 out_unlock:
	arch_spin_unlock(&tr->max_lock);
}

/**
 * update_max_tr_single - only copy one trace over, and reset the rest
 * @tr: tracer
 * @tsk: task with the latency
 * @cpu: the cpu of the buffer to copy.
 *
 * Flip the trace of a single CPU buffer between the @tr and the max_tr.
 */
void
update_max_tr_single(struct trace_array *tr, struct task_struct *tsk, int cpu)
{
	int ret;

	if (tr->stop_count)
		return;

	WARN_ON_ONCE(!irqs_disabled());
	if (!tr->allocated_snapshot) {
		/* Only the nop tracer should hit this when disabling */
		WARN_ON_ONCE(tr->current_trace != &nop_trace);
		return;
	}

	arch_spin_lock(&tr->max_lock);

	ret = ring_buffer_swap_cpu(tr->max_buffer.buffer, tr->array_buffer.buffer, cpu);

	if (ret == -EBUSY) {
		/*
		 * We failed to swap the buffer due to a commit taking
		 * place on this CPU. We fail to record, but we reset
		 * the max trace buffer (no one writes directly to it)
		 * and flag that it failed.
		 */
		trace_array_printk_buf(tr->max_buffer.buffer, _THIS_IP_,
			"Failed to swap buffers due to commit in progress\n");
	}

	WARN_ON_ONCE(ret && ret != -EAGAIN && ret != -EBUSY);

	__update_max_tr(tr, tsk, cpu);
	arch_spin_unlock(&tr->max_lock);
}
#endif /* CONFIG_TRACER_MAX_TRACE */

static int wait_on_pipe(struct trace_iterator *iter, int full)
{
	/* Iterators are static, they should be filled or empty */
	if (trace_buffer_iter(iter, iter->cpu_file))
		return 0;

	return ring_buffer_wait(iter->array_buffer->buffer, iter->cpu_file,
				full);
}

#ifdef CONFIG_FTRACE_STARTUP_TEST
static bool selftests_can_run;

struct trace_selftests {
	struct list_head		list;
	struct tracer			*type;
};

static LIST_HEAD(postponed_selftests);

static int save_selftest(struct tracer *type)
{
	struct trace_selftests *selftest;

	selftest = kmalloc(sizeof(*selftest), GFP_KERNEL);
	if (!selftest)
		return -ENOMEM;

	selftest->type = type;
	list_add(&selftest->list, &postponed_selftests);
	return 0;
}

static int run_tracer_selftest(struct tracer *type)
{
	struct trace_array *tr = &global_trace;
	struct tracer *saved_tracer = tr->current_trace;
	int ret;

	if (!type->selftest || tracing_selftest_disabled)
		return 0;

	/*
	 * If a tracer registers early in boot up (before scheduling is
	 * initialized and such), then do not run its selftests yet.
	 * Instead, run it a little later in the boot process.
	 */
	if (!selftests_can_run)
		return save_selftest(type);

	if (!tracing_is_on()) {
		pr_warn("Selftest for tracer %s skipped due to tracing disabled\n",
			type->name);
		return 0;
	}

	/*
	 * Run a selftest on this tracer.
	 * Here we reset the trace buffer, and set the current
	 * tracer to be this tracer. The tracer can then run some
	 * internal tracing to verify that everything is in order.
	 * If we fail, we do not register this tracer.
	 */
	tracing_reset_online_cpus(&tr->array_buffer);

	tr->current_trace = type;

#ifdef CONFIG_TRACER_MAX_TRACE
	if (type->use_max_tr) {
		/* If we expanded the buffers, make sure the max is expanded too */
		if (ring_buffer_expanded)
			ring_buffer_resize(tr->max_buffer.buffer, trace_buf_size,
					   RING_BUFFER_ALL_CPUS);
		tr->allocated_snapshot = true;
	}
#endif

	/* the test is responsible for initializing and enabling */
	pr_info("Testing tracer %s: ", type->name);
	ret = type->selftest(type, tr);
	/* the test is responsible for resetting too */
	tr->current_trace = saved_tracer;
	if (ret) {
		printk(KERN_CONT "FAILED!\n");
		/* Add the warning after printing 'FAILED' */
		WARN_ON(1);
		return -1;
	}
	/* Only reset on passing, to avoid touching corrupted buffers */
	tracing_reset_online_cpus(&tr->array_buffer);

#ifdef CONFIG_TRACER_MAX_TRACE
	if (type->use_max_tr) {
		tr->allocated_snapshot = false;

		/* Shrink the max buffer again */
		if (ring_buffer_expanded)
			ring_buffer_resize(tr->max_buffer.buffer, 1,
					   RING_BUFFER_ALL_CPUS);
	}
#endif

	printk(KERN_CONT "PASSED\n");
	return 0;
}

static __init int init_trace_selftests(void)
{
	struct trace_selftests *p, *n;
	struct tracer *t, **last;
	int ret;

	selftests_can_run = true;

	mutex_lock(&trace_types_lock);

	if (list_empty(&postponed_selftests))
		goto out;

	pr_info("Running postponed tracer tests:\n");

	tracing_selftest_running = true;
	list_for_each_entry_safe(p, n, &postponed_selftests, list) {
		/* This loop can take minutes when sanitizers are enabled, so
		 * lets make sure we allow RCU processing.
		 */
		cond_resched();
		ret = run_tracer_selftest(p->type);
		/* If the test fails, then warn and remove from available_tracers */
		if (ret < 0) {
			WARN(1, "tracer: %s failed selftest, disabling\n",
			     p->type->name);
			last = &trace_types;
			for (t = trace_types; t; t = t->next) {
				if (t == p->type) {
					*last = t->next;
					break;
				}
				last = &t->next;
			}
		}
		list_del(&p->list);
		kfree(p);
	}
	tracing_selftest_running = false;

 out:
	mutex_unlock(&trace_types_lock);

	return 0;
}
core_initcall(init_trace_selftests);
#else
static inline int run_tracer_selftest(struct tracer *type)
{
	return 0;
}
#endif /* CONFIG_FTRACE_STARTUP_TEST */

static void add_tracer_options(struct trace_array *tr, struct tracer *t);

static void __init apply_trace_boot_options(void);

/**
 * register_tracer - register a tracer with the ftrace system.
 * @type: the plugin for the tracer
 *
 * Register a new plugin tracer.
 */
int __init register_tracer(struct tracer *type)
{
	struct tracer *t;
	int ret = 0;

	if (!type->name) {
		pr_info("Tracer must have a name\n");
		return -1;
	}

	if (strlen(type->name) >= MAX_TRACER_SIZE) {
		pr_info("Tracer has a name longer than %d\n", MAX_TRACER_SIZE);
		return -1;
	}

	if (security_locked_down(LOCKDOWN_TRACEFS)) {
		pr_warn("Can not register tracer %s due to lockdown\n",
			   type->name);
		return -EPERM;
	}

	mutex_lock(&trace_types_lock);

	tracing_selftest_running = true;

	for (t = trace_types; t; t = t->next) {
		if (strcmp(type->name, t->name) == 0) {
			/* already found */
			pr_info("Tracer %s already registered\n",
				type->name);
			ret = -1;
			goto out;
		}
	}

	if (!type->set_flag)
		type->set_flag = &dummy_set_flag;
	if (!type->flags) {
		/*allocate a dummy tracer_flags*/
		type->flags = kmalloc(sizeof(*type->flags), GFP_KERNEL);
		if (!type->flags) {
			ret = -ENOMEM;
			goto out;
		}
		type->flags->val = 0;
		type->flags->opts = dummy_tracer_opt;
	} else
		if (!type->flags->opts)
			type->flags->opts = dummy_tracer_opt;

	/* store the tracer for __set_tracer_option */
	type->flags->trace = type;

	ret = run_tracer_selftest(type);
	if (ret < 0)
		goto out;

	type->next = trace_types;
	trace_types = type;
	add_tracer_options(&global_trace, type);

 out:
	tracing_selftest_running = false;
	mutex_unlock(&trace_types_lock);

	if (ret || !default_bootup_tracer)
		goto out_unlock;

	if (strncmp(default_bootup_tracer, type->name, MAX_TRACER_SIZE))
		goto out_unlock;

	printk(KERN_INFO "Starting tracer '%s'\n", type->name);
	/* Do we want this tracer to start on bootup? */
	tracing_set_tracer(&global_trace, type->name);
	default_bootup_tracer = NULL;

	apply_trace_boot_options();

	/* disable other selftests, since this will break it. */
	disable_tracing_selftest("running a tracer");

 out_unlock:
	return ret;
}

static void tracing_reset_cpu(struct array_buffer *buf, int cpu)
{
	struct trace_buffer *buffer = buf->buffer;

	if (!buffer)
		return;

	ring_buffer_record_disable(buffer);

	/* Make sure all commits have finished */
	synchronize_rcu();
	ring_buffer_reset_cpu(buffer, cpu);

	ring_buffer_record_enable(buffer);
}

void tracing_reset_online_cpus(struct array_buffer *buf)
{
	struct trace_buffer *buffer = buf->buffer;

	if (!buffer)
		return;

	ring_buffer_record_disable(buffer);

	/* Make sure all commits have finished */
	synchronize_rcu();

	buf->time_start = buffer_ftrace_now(buf, buf->cpu);

	ring_buffer_reset_online_cpus(buffer);

	ring_buffer_record_enable(buffer);
}

/* Must have trace_types_lock held */
void tracing_reset_all_online_cpus_unlocked(void)
{
	struct trace_array *tr;

	lockdep_assert_held(&trace_types_lock);

	list_for_each_entry(tr, &ftrace_trace_arrays, list) {
		if (!tr->clear_trace)
			continue;
		tr->clear_trace = false;
		tracing_reset_online_cpus(&tr->array_buffer);
#ifdef CONFIG_TRACER_MAX_TRACE
		tracing_reset_online_cpus(&tr->max_buffer);
#endif
	}
}

void tracing_reset_all_online_cpus(void)
{
	mutex_lock(&trace_types_lock);
	tracing_reset_all_online_cpus_unlocked();
	mutex_unlock(&trace_types_lock);
}

/*
 * The tgid_map array maps from pid to tgid; i.e. the value stored at index i
 * is the tgid last observed corresponding to pid=i.
 */
static int *tgid_map;

/* The maximum valid index into tgid_map. */
static size_t tgid_map_max;

#define SAVED_CMDLINES_DEFAULT 128
#define NO_CMDLINE_MAP UINT_MAX
/*
 * Preemption must be disabled before acquiring trace_cmdline_lock.
 * The various trace_arrays' max_lock must be acquired in a context
 * where interrupt is disabled.
 */
static arch_spinlock_t trace_cmdline_lock = __ARCH_SPIN_LOCK_UNLOCKED;
struct saved_cmdlines_buffer {
	unsigned map_pid_to_cmdline[PID_MAX_DEFAULT+1];
	unsigned *map_cmdline_to_pid;
	unsigned cmdline_num;
	int cmdline_idx;
	char *saved_cmdlines;
};
static struct saved_cmdlines_buffer *savedcmd;

static inline char *get_saved_cmdlines(int idx)
{
	return &savedcmd->saved_cmdlines[idx * TASK_COMM_LEN];
}

static inline void set_cmdline(int idx, const char *cmdline)
{
	strncpy(get_saved_cmdlines(idx), cmdline, TASK_COMM_LEN);
}

static int allocate_cmdlines_buffer(unsigned int val,
				    struct saved_cmdlines_buffer *s)
{
	s->map_cmdline_to_pid = kmalloc_array(val,
					      sizeof(*s->map_cmdline_to_pid),
					      GFP_KERNEL);
	if (!s->map_cmdline_to_pid)
		return -ENOMEM;

	s->saved_cmdlines = kmalloc_array(TASK_COMM_LEN, val, GFP_KERNEL);
	if (!s->saved_cmdlines) {
		kfree(s->map_cmdline_to_pid);
		return -ENOMEM;
	}

	s->cmdline_idx = 0;
	s->cmdline_num = val;
	memset(&s->map_pid_to_cmdline, NO_CMDLINE_MAP,
	       sizeof(s->map_pid_to_cmdline));
	memset(s->map_cmdline_to_pid, NO_CMDLINE_MAP,
	       val * sizeof(*s->map_cmdline_to_pid));

	return 0;
}

static int trace_create_savedcmd(void)
{
	int ret;

	savedcmd = kmalloc(sizeof(*savedcmd), GFP_KERNEL);
	if (!savedcmd)
		return -ENOMEM;

	ret = allocate_cmdlines_buffer(SAVED_CMDLINES_DEFAULT, savedcmd);
	if (ret < 0) {
		kfree(savedcmd);
		savedcmd = NULL;
		return -ENOMEM;
	}

	return 0;
}

int is_tracing_stopped(void)
{
	return global_trace.stop_count;
}

/**
 * tracing_start - quick start of the tracer
 *
 * If tracing is enabled but was stopped by tracing_stop,
 * this will start the tracer back up.
 */
void tracing_start(void)
{
	struct trace_buffer *buffer;
	unsigned long flags;

	if (tracing_disabled)
		return;

	raw_spin_lock_irqsave(&global_trace.start_lock, flags);
	if (--global_trace.stop_count) {
		if (global_trace.stop_count < 0) {
			/* Someone screwed up their debugging */
			WARN_ON_ONCE(1);
			global_trace.stop_count = 0;
		}
		goto out;
	}

	/* Prevent the buffers from switching */
	arch_spin_lock(&global_trace.max_lock);

	buffer = global_trace.array_buffer.buffer;
	if (buffer)
		ring_buffer_record_enable(buffer);

#ifdef CONFIG_TRACER_MAX_TRACE
	buffer = global_trace.max_buffer.buffer;
	if (buffer)
		ring_buffer_record_enable(buffer);
#endif

	arch_spin_unlock(&global_trace.max_lock);

 out:
	raw_spin_unlock_irqrestore(&global_trace.start_lock, flags);
}

static void tracing_start_tr(struct trace_array *tr)
{
	struct trace_buffer *buffer;
	unsigned long flags;

	if (tracing_disabled)
		return;

	/* If global, we need to also start the max tracer */
	if (tr->flags & TRACE_ARRAY_FL_GLOBAL)
		return tracing_start();

	raw_spin_lock_irqsave(&tr->start_lock, flags);

	if (--tr->stop_count) {
		if (tr->stop_count < 0) {
			/* Someone screwed up their debugging */
			WARN_ON_ONCE(1);
			tr->stop_count = 0;
		}
		goto out;
	}

	buffer = tr->array_buffer.buffer;
	if (buffer)
		ring_buffer_record_enable(buffer);

 out:
	raw_spin_unlock_irqrestore(&tr->start_lock, flags);
}

/**
 * tracing_stop - quick stop of the tracer
 *
 * Light weight way to stop tracing. Use in conjunction with
 * tracing_start.
 */
void tracing_stop(void)
{
	struct trace_buffer *buffer;
	unsigned long flags;

	raw_spin_lock_irqsave(&global_trace.start_lock, flags);
	if (global_trace.stop_count++)
		goto out;

	/* Prevent the buffers from switching */
	arch_spin_lock(&global_trace.max_lock);

	buffer = global_trace.array_buffer.buffer;
	if (buffer)
		ring_buffer_record_disable(buffer);

#ifdef CONFIG_TRACER_MAX_TRACE
	buffer = global_trace.max_buffer.buffer;
	if (buffer)
		ring_buffer_record_disable(buffer);
#endif

	arch_spin_unlock(&global_trace.max_lock);

 out:
	raw_spin_unlock_irqrestore(&global_trace.start_lock, flags);
}

static void tracing_stop_tr(struct trace_array *tr)
{
	struct trace_buffer *buffer;
	unsigned long flags;

	/* If global, we need to also stop the max tracer */
	if (tr->flags & TRACE_ARRAY_FL_GLOBAL)
		return tracing_stop();

	raw_spin_lock_irqsave(&tr->start_lock, flags);
	if (tr->stop_count++)
		goto out;

	buffer = tr->array_buffer.buffer;
	if (buffer)
		ring_buffer_record_disable(buffer);

 out:
	raw_spin_unlock_irqrestore(&tr->start_lock, flags);
}

static int trace_save_cmdline(struct task_struct *tsk)
{
	unsigned tpid, idx;

	/* treat recording of idle task as a success */
	if (!tsk->pid)
		return 1;

	tpid = tsk->pid & (PID_MAX_DEFAULT - 1);

	/*
	 * It's not the end of the world if we don't get
	 * the lock, but we also don't want to spin
	 * nor do we want to disable interrupts,
	 * so if we miss here, then better luck next time.
	 *
	 * This is called within the scheduler and wake up, so interrupts
	 * had better been disabled and run queue lock been held.
	 */
	lockdep_assert_preemption_disabled();
	if (!arch_spin_trylock(&trace_cmdline_lock))
		return 0;

	idx = savedcmd->map_pid_to_cmdline[tpid];
	if (idx == NO_CMDLINE_MAP) {
		idx = (savedcmd->cmdline_idx + 1) % savedcmd->cmdline_num;

		savedcmd->map_pid_to_cmdline[tpid] = idx;
		savedcmd->cmdline_idx = idx;
	}

	savedcmd->map_cmdline_to_pid[idx] = tsk->pid;
	set_cmdline(idx, tsk->comm);

	arch_spin_unlock(&trace_cmdline_lock);

	return 1;
}

static void __trace_find_cmdline(int pid, char comm[])
{
	unsigned map;
	int tpid;

	if (!pid) {
		strcpy(comm, "<idle>");
		return;
	}

	if (WARN_ON_ONCE(pid < 0)) {
		strcpy(comm, "<XXX>");
		return;
	}

	tpid = pid & (PID_MAX_DEFAULT - 1);
	map = savedcmd->map_pid_to_cmdline[tpid];
	if (map != NO_CMDLINE_MAP) {
		tpid = savedcmd->map_cmdline_to_pid[map];
		if (tpid == pid) {
			strlcpy(comm, get_saved_cmdlines(map), TASK_COMM_LEN);
			return;
		}
	}
	strcpy(comm, "<...>");
}

void trace_find_cmdline(int pid, char comm[])
{
	preempt_disable();
	arch_spin_lock(&trace_cmdline_lock);

	__trace_find_cmdline(pid, comm);

	arch_spin_unlock(&trace_cmdline_lock);
	preempt_enable();
}

static int *trace_find_tgid_ptr(int pid)
{
	/*
	 * Pairs with the smp_store_release in set_tracer_flag() to ensure that
	 * if we observe a non-NULL tgid_map then we also observe the correct
	 * tgid_map_max.
	 */
	int *map = smp_load_acquire(&tgid_map);

	if (unlikely(!map || pid > tgid_map_max))
		return NULL;

	return &map[pid];
}

int trace_find_tgid(int pid)
{
	int *ptr = trace_find_tgid_ptr(pid);

	return ptr ? *ptr : 0;
}

static int trace_save_tgid(struct task_struct *tsk)
{
	int *ptr;

	/* treat recording of idle task as a success */
	if (!tsk->pid)
		return 1;

	ptr = trace_find_tgid_ptr(tsk->pid);
	if (!ptr)
		return 0;

	*ptr = tsk->tgid;
	return 1;
}

static bool tracing_record_taskinfo_skip(int flags)
{
	if (unlikely(!(flags & (TRACE_RECORD_CMDLINE | TRACE_RECORD_TGID))))
		return true;
	if (!__this_cpu_read(trace_taskinfo_save))
		return true;
	return false;
}

/**
 * tracing_record_taskinfo - record the task info of a task
 *
 * @task:  task to record
 * @flags: TRACE_RECORD_CMDLINE for recording comm
 *         TRACE_RECORD_TGID for recording tgid
 */
void tracing_record_taskinfo(struct task_struct *task, int flags)
{
	bool done;

	if (tracing_record_taskinfo_skip(flags))
		return;

	/*
	 * Record as much task information as possible. If some fail, continue
	 * to try to record the others.
	 */
	done = !(flags & TRACE_RECORD_CMDLINE) || trace_save_cmdline(task);
	done &= !(flags & TRACE_RECORD_TGID) || trace_save_tgid(task);

	/* If recording any information failed, retry again soon. */
	if (!done)
		return;

	__this_cpu_write(trace_taskinfo_save, false);
}

/**
 * tracing_record_taskinfo_sched_switch - record task info for sched_switch
 *
 * @prev: previous task during sched_switch
 * @next: next task during sched_switch
 * @flags: TRACE_RECORD_CMDLINE for recording comm
 *         TRACE_RECORD_TGID for recording tgid
 */
void tracing_record_taskinfo_sched_switch(struct task_struct *prev,
					  struct task_struct *next, int flags)
{
	bool done;

	if (tracing_record_taskinfo_skip(flags))
		return;

	/*
	 * Record as much task information as possible. If some fail, continue
	 * to try to record the others.
	 */
	done  = !(flags & TRACE_RECORD_CMDLINE) || trace_save_cmdline(prev);
	done &= !(flags & TRACE_RECORD_CMDLINE) || trace_save_cmdline(next);
	done &= !(flags & TRACE_RECORD_TGID) || trace_save_tgid(prev);
	done &= !(flags & TRACE_RECORD_TGID) || trace_save_tgid(next);

	/* If recording any information failed, retry again soon. */
	if (!done)
		return;

	__this_cpu_write(trace_taskinfo_save, false);
}

/* Helpers to record a specific task information */
void tracing_record_cmdline(struct task_struct *task)
{
	tracing_record_taskinfo(task, TRACE_RECORD_CMDLINE);
}

void tracing_record_tgid(struct task_struct *task)
{
	tracing_record_taskinfo(task, TRACE_RECORD_TGID);
}

/*
 * Several functions return TRACE_TYPE_PARTIAL_LINE if the trace_seq
 * overflowed, and TRACE_TYPE_HANDLED otherwise. This helper function
 * simplifies those functions and keeps them in sync.
 */
enum print_line_t trace_handle_return(struct trace_seq *s)
{
	return trace_seq_has_overflowed(s) ?
		TRACE_TYPE_PARTIAL_LINE : TRACE_TYPE_HANDLED;
}
EXPORT_SYMBOL_GPL(trace_handle_return);

static unsigned short migration_disable_value(void)
{
#if defined(CONFIG_SMP)
	return current->migration_disabled;
#else
	return 0;
#endif
}

unsigned int tracing_gen_ctx_irq_test(unsigned int irqs_status)
{
	unsigned int trace_flags = irqs_status;
	unsigned int pc;

	pc = preempt_count();

	if (pc & NMI_MASK)
		trace_flags |= TRACE_FLAG_NMI;
	if (pc & HARDIRQ_MASK)
		trace_flags |= TRACE_FLAG_HARDIRQ;
	if (in_serving_softirq())
		trace_flags |= TRACE_FLAG_SOFTIRQ;
	if (softirq_count() >> (SOFTIRQ_SHIFT + 1))
		trace_flags |= TRACE_FLAG_BH_OFF;

	if (tif_need_resched())
		trace_flags |= TRACE_FLAG_NEED_RESCHED;
	if (test_preempt_need_resched())
		trace_flags |= TRACE_FLAG_PREEMPT_RESCHED;
	return (trace_flags << 16) | (min_t(unsigned int, pc & 0xff, 0xf)) |
		(min_t(unsigned int, migration_disable_value(), 0xf)) << 4;
}

struct ring_buffer_event *
trace_buffer_lock_reserve(struct trace_buffer *buffer,
			  int type,
			  unsigned long len,
			  unsigned int trace_ctx)
{
	return __trace_buffer_lock_reserve(buffer, type, len, trace_ctx);
}

DEFINE_PER_CPU(struct ring_buffer_event *, trace_buffered_event);
DEFINE_PER_CPU(int, trace_buffered_event_cnt);
static int trace_buffered_event_ref;

/**
 * trace_buffered_event_enable - enable buffering events
 *
 * When events are being filtered, it is quicker to use a temporary
 * buffer to write the event data into if there's a likely chance
 * that it will not be committed. The discard of the ring buffer
 * is not as fast as committing, and is much slower than copying
 * a commit.
 *
 * When an event is to be filtered, allocate per cpu buffers to
 * write the event data into, and if the event is filtered and discarded
 * it is simply dropped, otherwise, the entire data is to be committed
 * in one shot.
 */
void trace_buffered_event_enable(void)
{
	struct ring_buffer_event *event;
	struct page *page;
	int cpu;

	WARN_ON_ONCE(!mutex_is_locked(&event_mutex));

	if (trace_buffered_event_ref++)
		return;

	for_each_tracing_cpu(cpu) {
		page = alloc_pages_node(cpu_to_node(cpu),
					GFP_KERNEL | __GFP_NORETRY, 0);
		if (!page)
			goto failed;

		event = page_address(page);
		memset(event, 0, sizeof(*event));

		per_cpu(trace_buffered_event, cpu) = event;

		preempt_disable();
		if (cpu == smp_processor_id() &&
		    __this_cpu_read(trace_buffered_event) !=
		    per_cpu(trace_buffered_event, cpu))
			WARN_ON_ONCE(1);
		preempt_enable();
	}

	return;
 failed:
	trace_buffered_event_disable();
}

static void enable_trace_buffered_event(void *data)
{
	/* Probably not needed, but do it anyway */
	smp_rmb();
	this_cpu_dec(trace_buffered_event_cnt);
}

static void disable_trace_buffered_event(void *data)
{
	this_cpu_inc(trace_buffered_event_cnt);
}

/**
 * trace_buffered_event_disable - disable buffering events
 *
 * When a filter is removed, it is faster to not use the buffered
 * events, and to commit directly into the ring buffer. Free up
 * the temp buffers when there are no more users. This requires
 * special synchronization with current events.
 */
void trace_buffered_event_disable(void)
{
	int cpu;

	WARN_ON_ONCE(!mutex_is_locked(&event_mutex));

	if (WARN_ON_ONCE(!trace_buffered_event_ref))
		return;

	if (--trace_buffered_event_ref)
		return;

	preempt_disable();
	/* For each CPU, set the buffer as used. */
	smp_call_function_many(tracing_buffer_mask,
			       disable_trace_buffered_event, NULL, 1);
	preempt_enable();

	/* Wait for all current users to finish */
	synchronize_rcu();

	for_each_tracing_cpu(cpu) {
		free_page((unsigned long)per_cpu(trace_buffered_event, cpu));
		per_cpu(trace_buffered_event, cpu) = NULL;
	}
	/*
	 * Make sure trace_buffered_event is NULL before clearing
	 * trace_buffered_event_cnt.
	 */
	smp_wmb();

	preempt_disable();
	/* Do the work on each cpu */
	smp_call_function_many(tracing_buffer_mask,
			       enable_trace_buffered_event, NULL, 1);
	preempt_enable();
}

static struct trace_buffer *temp_buffer;

struct ring_buffer_event *
trace_event_buffer_lock_reserve(struct trace_buffer **current_rb,
			  struct trace_event_file *trace_file,
			  int type, unsigned long len,
			  unsigned int trace_ctx)
{
	struct ring_buffer_event *entry;
	struct trace_array *tr = trace_file->tr;
	int val;

	*current_rb = tr->array_buffer.buffer;

	if (!tr->no_filter_buffering_ref &&
	    (trace_file->flags & (EVENT_FILE_FL_SOFT_DISABLED | EVENT_FILE_FL_FILTERED))) {
		preempt_disable_notrace();
		/*
		 * Filtering is on, so try to use the per cpu buffer first.
		 * This buffer will simulate a ring_buffer_event,
		 * where the type_len is zero and the array[0] will
		 * hold the full length.
		 * (see include/linux/ring-buffer.h for details on
		 *  how the ring_buffer_event is structured).
		 *
		 * Using a temp buffer during filtering and copying it
		 * on a matched filter is quicker than writing directly
		 * into the ring buffer and then discarding it when
		 * it doesn't match. That is because the discard
		 * requires several atomic operations to get right.
		 * Copying on match and doing nothing on a failed match
		 * is still quicker than no copy on match, but having
		 * to discard out of the ring buffer on a failed match.
		 */
		if ((entry = __this_cpu_read(trace_buffered_event))) {
			int max_len = PAGE_SIZE - struct_size(entry, array, 1);

			val = this_cpu_inc_return(trace_buffered_event_cnt);

			/*
			 * Preemption is disabled, but interrupts and NMIs
			 * can still come in now. If that happens after
			 * the above increment, then it will have to go
			 * back to the old method of allocating the event
			 * on the ring buffer, and if the filter fails, it
			 * will have to call ring_buffer_discard_commit()
			 * to remove it.
			 *
			 * Need to also check the unlikely case that the
			 * length is bigger than the temp buffer size.
			 * If that happens, then the reserve is pretty much
			 * guaranteed to fail, as the ring buffer currently
			 * only allows events less than a page. But that may
			 * change in the future, so let the ring buffer reserve
			 * handle the failure in that case.
			 */
			if (val == 1 && likely(len <= max_len)) {
				trace_event_setup(entry, type, trace_ctx);
				entry->array[0] = len;
				/* Return with preemption disabled */
				return entry;
			}
			this_cpu_dec(trace_buffered_event_cnt);
		}
		/* __trace_buffer_lock_reserve() disables preemption */
		preempt_enable_notrace();
	}

	entry = __trace_buffer_lock_reserve(*current_rb, type, len,
					    trace_ctx);
	/*
	 * If tracing is off, but we have triggers enabled
	 * we still need to look at the event data. Use the temp_buffer
	 * to store the trace event for the trigger to use. It's recursive
	 * safe and will not be recorded anywhere.
	 */
	if (!entry && trace_file->flags & EVENT_FILE_FL_TRIGGER_COND) {
		*current_rb = temp_buffer;
		entry = __trace_buffer_lock_reserve(*current_rb, type, len,
						    trace_ctx);
	}
	return entry;
}
EXPORT_SYMBOL_GPL(trace_event_buffer_lock_reserve);

static DEFINE_RAW_SPINLOCK(tracepoint_iter_lock);
static DEFINE_MUTEX(tracepoint_printk_mutex);

static void output_printk(struct trace_event_buffer *fbuffer)
{
	struct trace_event_call *event_call;
	struct trace_event_file *file;
	struct trace_event *event;
	unsigned long flags;
	struct trace_iterator *iter = tracepoint_print_iter;

	/* We should never get here if iter is NULL */
	if (WARN_ON_ONCE(!iter))
		return;

	event_call = fbuffer->trace_file->event_call;
	if (!event_call || !event_call->event.funcs ||
	    !event_call->event.funcs->trace)
		return;

	file = fbuffer->trace_file;
	if (test_bit(EVENT_FILE_FL_SOFT_DISABLED_BIT, &file->flags) ||
	    (unlikely(file->flags & EVENT_FILE_FL_FILTERED) &&
	     !filter_match_preds(file->filter, fbuffer->entry)))
		return;

	event = &fbuffer->trace_file->event_call->event;

	raw_spin_lock_irqsave(&tracepoint_iter_lock, flags);
	trace_seq_init(&iter->seq);
	iter->ent = fbuffer->entry;
	event_call->event.funcs->trace(iter, 0, event);
	trace_seq_putc(&iter->seq, 0);
	printk("%s", iter->seq.buffer);

	raw_spin_unlock_irqrestore(&tracepoint_iter_lock, flags);
}

int tracepoint_printk_sysctl(struct ctl_table *table, int write,
			     void *buffer, size_t *lenp,
			     loff_t *ppos)
{
	int save_tracepoint_printk;
	int ret;

	mutex_lock(&tracepoint_printk_mutex);
	save_tracepoint_printk = tracepoint_printk;

	ret = proc_dointvec(table, write, buffer, lenp, ppos);

	/*
	 * This will force exiting early, as tracepoint_printk
	 * is always zero when tracepoint_printk_iter is not allocated
	 */
	if (!tracepoint_print_iter)
		tracepoint_printk = 0;

	if (save_tracepoint_printk == tracepoint_printk)
		goto out;

	if (tracepoint_printk)
		static_key_enable(&tracepoint_printk_key.key);
	else
		static_key_disable(&tracepoint_printk_key.key);

 out:
	mutex_unlock(&tracepoint_printk_mutex);

	return ret;
}

void trace_event_buffer_commit(struct trace_event_buffer *fbuffer)
{
	enum event_trigger_type tt = ETT_NONE;
	struct trace_event_file *file = fbuffer->trace_file;

	if (__event_trigger_test_discard(file, fbuffer->buffer, fbuffer->event,
			fbuffer->entry, &tt))
		goto discard;

	if (static_key_false(&tracepoint_printk_key.key))
		output_printk(fbuffer);

	if (static_branch_unlikely(&trace_event_exports_enabled))
		ftrace_exports(fbuffer->event, TRACE_EXPORT_EVENT);

	trace_buffer_unlock_commit_regs(file->tr, fbuffer->buffer,
			fbuffer->event, fbuffer->trace_ctx, fbuffer->regs);

discard:
	if (tt)
		event_triggers_post_call(file, tt);

}
EXPORT_SYMBOL_GPL(trace_event_buffer_commit);

/*
 * Skip 3:
 *
 *   trace_buffer_unlock_commit_regs()
 *   trace_event_buffer_commit()
 *   trace_event_raw_event_xxx()
 */
# define STACK_SKIP 3

void trace_buffer_unlock_commit_regs(struct trace_array *tr,
				     struct trace_buffer *buffer,
				     struct ring_buffer_event *event,
				     unsigned int trace_ctx,
				     struct pt_regs *regs)
{
	__buffer_unlock_commit(buffer, event);

	/*
	 * If regs is not set, then skip the necessary functions.
	 * Note, we can still get here via blktrace, wakeup tracer
	 * and mmiotrace, but that's ok if they lose a function or
	 * two. They are not that meaningful.
	 */
	ftrace_trace_stack(tr, buffer, trace_ctx, regs ? 0 : STACK_SKIP, regs);
	ftrace_trace_userstack(tr, buffer, trace_ctx);
}

/*
 * Similar to trace_buffer_unlock_commit_regs() but do not dump stack.
 */
void
trace_buffer_unlock_commit_nostack(struct trace_buffer *buffer,
				   struct ring_buffer_event *event)
{
	__buffer_unlock_commit(buffer, event);
}

void
trace_function(struct trace_array *tr, unsigned long ip, unsigned long
	       parent_ip, unsigned int trace_ctx)
{
	struct trace_event_call *call = &event_function;
	struct trace_buffer *buffer = tr->array_buffer.buffer;
	struct ring_buffer_event *event;
	struct ftrace_entry *entry;

	event = __trace_buffer_lock_reserve(buffer, TRACE_FN, sizeof(*entry),
					    trace_ctx);
	if (!event)
		return;
	entry	= ring_buffer_event_data(event);
	entry->ip			= ip;
	entry->parent_ip		= parent_ip;

	if (!call_filter_check_discard(call, entry, buffer, event)) {
		if (static_branch_unlikely(&trace_function_exports_enabled))
			ftrace_exports(event, TRACE_EXPORT_FUNCTION);
		__buffer_unlock_commit(buffer, event);
	}
}

#ifdef CONFIG_STACKTRACE

/* Allow 4 levels of nesting: normal, softirq, irq, NMI */
#define FTRACE_KSTACK_NESTING	4

#define FTRACE_KSTACK_ENTRIES	(PAGE_SIZE / FTRACE_KSTACK_NESTING)

struct ftrace_stack {
	unsigned long		calls[FTRACE_KSTACK_ENTRIES];
};


struct ftrace_stacks {
	struct ftrace_stack	stacks[FTRACE_KSTACK_NESTING];
};

static DEFINE_PER_CPU(struct ftrace_stacks, ftrace_stacks);
static DEFINE_PER_CPU(int, ftrace_stack_reserve);

static void __ftrace_trace_stack(struct trace_buffer *buffer,
				 unsigned int trace_ctx,
				 int skip, struct pt_regs *regs)
{
	struct trace_event_call *call = &event_kernel_stack;
	struct ring_buffer_event *event;
	unsigned int size, nr_entries;
	struct ftrace_stack *fstack;
	struct stack_entry *entry;
	int stackidx;

	/*
	 * Add one, for this function and the call to save_stack_trace()
	 * If regs is set, then these functions will not be in the way.
	 */
#ifndef CONFIG_UNWINDER_ORC
	if (!regs)
		skip++;
#endif

	preempt_disable_notrace();

	stackidx = __this_cpu_inc_return(ftrace_stack_reserve) - 1;

	/* This should never happen. If it does, yell once and skip */
	if (WARN_ON_ONCE(stackidx >= FTRACE_KSTACK_NESTING))
		goto out;

	/*
	 * The above __this_cpu_inc_return() is 'atomic' cpu local. An
	 * interrupt will either see the value pre increment or post
	 * increment. If the interrupt happens pre increment it will have
	 * restored the counter when it returns.  We just need a barrier to
	 * keep gcc from moving things around.
	 */
	barrier();

	fstack = this_cpu_ptr(ftrace_stacks.stacks) + stackidx;
	size = ARRAY_SIZE(fstack->calls);

	if (regs) {
		nr_entries = stack_trace_save_regs(regs, fstack->calls,
						   size, skip);
	} else {
		nr_entries = stack_trace_save(fstack->calls, size, skip);
	}

	size = nr_entries * sizeof(unsigned long);
	event = __trace_buffer_lock_reserve(buffer, TRACE_STACK,
				    (sizeof(*entry) - sizeof(entry->caller)) + size,
				    trace_ctx);
	if (!event)
		goto out;
	entry = ring_buffer_event_data(event);

	memcpy(&entry->caller, fstack->calls, size);
	entry->size = nr_entries;

	if (!call_filter_check_discard(call, entry, buffer, event))
		__buffer_unlock_commit(buffer, event);

 out:
	/* Again, don't let gcc optimize things here */
	barrier();
	__this_cpu_dec(ftrace_stack_reserve);
	preempt_enable_notrace();

}

static inline void ftrace_trace_stack(struct trace_array *tr,
				      struct trace_buffer *buffer,
				      unsigned int trace_ctx,
				      int skip, struct pt_regs *regs)
{
	if (!(tr->trace_flags & TRACE_ITER_STACKTRACE))
		return;

	__ftrace_trace_stack(buffer, trace_ctx, skip, regs);
}

void __trace_stack(struct trace_array *tr, unsigned int trace_ctx,
		   int skip)
{
	struct trace_buffer *buffer = tr->array_buffer.buffer;

	if (rcu_is_watching()) {
		__ftrace_trace_stack(buffer, trace_ctx, skip, NULL);
		return;
	}

	/*
	 * When an NMI triggers, RCU is enabled via ct_nmi_enter(),
	 * but if the above rcu_is_watching() failed, then the NMI
	 * triggered someplace critical, and ct_irq_enter() should
	 * not be called from NMI.
	 */
	if (unlikely(in_nmi()))
		return;

	ct_irq_enter_irqson();
	__ftrace_trace_stack(buffer, trace_ctx, skip, NULL);
	ct_irq_exit_irqson();
}

/**
 * trace_dump_stack - record a stack back trace in the trace buffer
 * @skip: Number of functions to skip (helper handlers)
 */
void trace_dump_stack(int skip)
{
	if (tracing_disabled || tracing_selftest_running)
		return;

#ifndef CONFIG_UNWINDER_ORC
	/* Skip 1 to skip this function. */
	skip++;
#endif
	__ftrace_trace_stack(global_trace.array_buffer.buffer,
			     tracing_gen_ctx(), skip, NULL);
}
EXPORT_SYMBOL_GPL(trace_dump_stack);

#ifdef CONFIG_USER_STACKTRACE_SUPPORT
static DEFINE_PER_CPU(int, user_stack_count);

static void
ftrace_trace_userstack(struct trace_array *tr,
		       struct trace_buffer *buffer, unsigned int trace_ctx)
{
	struct trace_event_call *call = &event_user_stack;
	struct ring_buffer_event *event;
	struct userstack_entry *entry;

	if (!(tr->trace_flags & TRACE_ITER_USERSTACKTRACE))
		return;

	/*
	 * NMIs can not handle page faults, even with fix ups.
	 * The save user stack can (and often does) fault.
	 */
	if (unlikely(in_nmi()))
		return;

	/*
	 * prevent recursion, since the user stack tracing may
	 * trigger other kernel events.
	 */
	preempt_disable();
	if (__this_cpu_read(user_stack_count))
		goto out;

	__this_cpu_inc(user_stack_count);

	event = __trace_buffer_lock_reserve(buffer, TRACE_USER_STACK,
					    sizeof(*entry), trace_ctx);
	if (!event)
		goto out_drop_count;
	entry	= ring_buffer_event_data(event);

	entry->tgid		= current->tgid;
	memset(&entry->caller, 0, sizeof(entry->caller));

	stack_trace_save_user(entry->caller, FTRACE_STACK_ENTRIES);
	if (!call_filter_check_discard(call, entry, buffer, event))
		__buffer_unlock_commit(buffer, event);

 out_drop_count:
	__this_cpu_dec(user_stack_count);
 out:
	preempt_enable();
}
#else /* CONFIG_USER_STACKTRACE_SUPPORT */
static void ftrace_trace_userstack(struct trace_array *tr,
				   struct trace_buffer *buffer,
				   unsigned int trace_ctx)
{
}
#endif /* !CONFIG_USER_STACKTRACE_SUPPORT */

#endif /* CONFIG_STACKTRACE */

static inline void
func_repeats_set_delta_ts(struct func_repeats_entry *entry,
			  unsigned long long delta)
{
	entry->bottom_delta_ts = delta & U32_MAX;
	entry->top_delta_ts = (delta >> 32);
}

void trace_last_func_repeats(struct trace_array *tr,
			     struct trace_func_repeats *last_info,
			     unsigned int trace_ctx)
{
	struct trace_buffer *buffer = tr->array_buffer.buffer;
	struct func_repeats_entry *entry;
	struct ring_buffer_event *event;
	u64 delta;

	event = __trace_buffer_lock_reserve(buffer, TRACE_FUNC_REPEATS,
					    sizeof(*entry), trace_ctx);
	if (!event)
		return;

	delta = ring_buffer_event_time_stamp(buffer, event) -
		last_info->ts_last_call;

	entry = ring_buffer_event_data(event);
	entry->ip = last_info->ip;
	entry->parent_ip = last_info->parent_ip;
	entry->count = last_info->count;
	func_repeats_set_delta_ts(entry, delta);

	__buffer_unlock_commit(buffer, event);
}

/* created for use with alloc_percpu */
struct trace_buffer_struct {
	int nesting;
	char buffer[4][TRACE_BUF_SIZE];
};

static struct trace_buffer_struct __percpu *trace_percpu_buffer;

/*
 * This allows for lockless recording.  If we're nested too deeply, then
 * this returns NULL.
 */
static char *get_trace_buf(void)
{
	struct trace_buffer_struct *buffer = this_cpu_ptr(trace_percpu_buffer);

	if (!trace_percpu_buffer || buffer->nesting >= 4)
		return NULL;

	buffer->nesting++;

	/* Interrupts must see nesting incremented before we use the buffer */
	barrier();
	return &buffer->buffer[buffer->nesting - 1][0];
}

static void put_trace_buf(void)
{
	/* Don't let the decrement of nesting leak before this */
	barrier();
	this_cpu_dec(trace_percpu_buffer->nesting);
}

static int alloc_percpu_trace_buffer(void)
{
	struct trace_buffer_struct __percpu *buffers;

	if (trace_percpu_buffer)
		return 0;

	buffers = alloc_percpu(struct trace_buffer_struct);
	if (MEM_FAIL(!buffers, "Could not allocate percpu trace_printk buffer"))
		return -ENOMEM;

	trace_percpu_buffer = buffers;
	return 0;
}

static int buffers_allocated;

void trace_printk_init_buffers(void)
{
	if (buffers_allocated)
		return;

	if (alloc_percpu_trace_buffer())
		return;

	/* trace_printk() is for debug use only. Don't use it in production. */

	pr_warn("\n");
	pr_warn("**********************************************************\n");
	pr_warn("**   NOTICE NOTICE NOTICE NOTICE NOTICE NOTICE NOTICE   **\n");
	pr_warn("**                                                      **\n");
	pr_warn("** trace_printk() being used. Allocating extra memory.  **\n");
	pr_warn("**                                                      **\n");
	pr_warn("** This means that this is a DEBUG kernel and it is     **\n");
	pr_warn("** unsafe for production use.                           **\n");
	pr_warn("**                                                      **\n");
	pr_warn("** If you see this message and you are not debugging    **\n");
	pr_warn("** the kernel, report this immediately to your vendor!  **\n");
	pr_warn("**                                                      **\n");
	pr_warn("**   NOTICE NOTICE NOTICE NOTICE NOTICE NOTICE NOTICE   **\n");
	pr_warn("**********************************************************\n");

	/* Expand the buffers to set size */
	tracing_update_buffers();

	buffers_allocated = 1;

	/*
	 * trace_printk_init_buffers() can be called by modules.
	 * If that happens, then we need to start cmdline recording
	 * directly here. If the global_trace.buffer is already
	 * allocated here, then this was called by module code.
	 */
	if (global_trace.array_buffer.buffer)
		tracing_start_cmdline_record();
}
EXPORT_SYMBOL_GPL(trace_printk_init_buffers);

void trace_printk_start_comm(void)
{
	/* Start tracing comms if trace printk is set */
	if (!buffers_allocated)
		return;
	tracing_start_cmdline_record();
}

static void trace_printk_start_stop_comm(int enabled)
{
	if (!buffers_allocated)
		return;

	if (enabled)
		tracing_start_cmdline_record();
	else
		tracing_stop_cmdline_record();
}

/**
 * trace_vbprintk - write binary msg to tracing buffer
 * @ip:    The address of the caller
 * @fmt:   The string format to write to the buffer
 * @args:  Arguments for @fmt
 */
int trace_vbprintk(unsigned long ip, const char *fmt, va_list args)
{
	struct trace_event_call *call = &event_bprint;
	struct ring_buffer_event *event;
	struct trace_buffer *buffer;
	struct trace_array *tr = &global_trace;
	struct bprint_entry *entry;
	unsigned int trace_ctx;
	char *tbuffer;
	int len = 0, size;

	if (unlikely(tracing_selftest_running || tracing_disabled))
		return 0;

	/* Don't pollute graph traces with trace_vprintk internals */
	pause_graph_tracing();

	trace_ctx = tracing_gen_ctx();
	preempt_disable_notrace();

	tbuffer = get_trace_buf();
	if (!tbuffer) {
		len = 0;
		goto out_nobuffer;
	}

	len = vbin_printf((u32 *)tbuffer, TRACE_BUF_SIZE/sizeof(int), fmt, args);

	if (len > TRACE_BUF_SIZE/sizeof(int) || len < 0)
		goto out_put;

	size = sizeof(*entry) + sizeof(u32) * len;
	buffer = tr->array_buffer.buffer;
	ring_buffer_nest_start(buffer);
	event = __trace_buffer_lock_reserve(buffer, TRACE_BPRINT, size,
					    trace_ctx);
	if (!event)
		goto out;
	entry = ring_buffer_event_data(event);
	entry->ip			= ip;
	entry->fmt			= fmt;

	memcpy(entry->buf, tbuffer, sizeof(u32) * len);
	if (!call_filter_check_discard(call, entry, buffer, event)) {
		__buffer_unlock_commit(buffer, event);
		ftrace_trace_stack(tr, buffer, trace_ctx, 6, NULL);
	}

out:
	ring_buffer_nest_end(buffer);
out_put:
	put_trace_buf();

out_nobuffer:
	preempt_enable_notrace();
	unpause_graph_tracing();

	return len;
}
EXPORT_SYMBOL_GPL(trace_vbprintk);

__printf(3, 0)
static int
__trace_array_vprintk(struct trace_buffer *buffer,
		      unsigned long ip, const char *fmt, va_list args)
{
	struct trace_event_call *call = &event_print;
	struct ring_buffer_event *event;
	int len = 0, size;
	struct print_entry *entry;
	unsigned int trace_ctx;
	char *tbuffer;

	if (tracing_disabled || tracing_selftest_running)
		return 0;

	/* Don't pollute graph traces with trace_vprintk internals */
	pause_graph_tracing();

	trace_ctx = tracing_gen_ctx();
	preempt_disable_notrace();


	tbuffer = get_trace_buf();
	if (!tbuffer) {
		len = 0;
		goto out_nobuffer;
	}

	len = vscnprintf(tbuffer, TRACE_BUF_SIZE, fmt, args);

	size = sizeof(*entry) + len + 1;
	ring_buffer_nest_start(buffer);
	event = __trace_buffer_lock_reserve(buffer, TRACE_PRINT, size,
					    trace_ctx);
	if (!event)
		goto out;
	entry = ring_buffer_event_data(event);
	entry->ip = ip;

	memcpy(&entry->buf, tbuffer, len + 1);
	if (!call_filter_check_discard(call, entry, buffer, event)) {
		__buffer_unlock_commit(buffer, event);
		ftrace_trace_stack(&global_trace, buffer, trace_ctx, 6, NULL);
	}

out:
	ring_buffer_nest_end(buffer);
	put_trace_buf();

out_nobuffer:
	preempt_enable_notrace();
	unpause_graph_tracing();

	return len;
}

__printf(3, 0)
int trace_array_vprintk(struct trace_array *tr,
			unsigned long ip, const char *fmt, va_list args)
{
	return __trace_array_vprintk(tr->array_buffer.buffer, ip, fmt, args);
}

/**
 * trace_array_printk - Print a message to a specific instance
 * @tr: The instance trace_array descriptor
 * @ip: The instruction pointer that this is called from.
 * @fmt: The format to print (printf format)
 *
 * If a subsystem sets up its own instance, they have the right to
 * printk strings into their tracing instance buffer using this
 * function. Note, this function will not write into the top level
 * buffer (use trace_printk() for that), as writing into the top level
 * buffer should only have events that can be individually disabled.
 * trace_printk() is only used for debugging a kernel, and should not
 * be ever incorporated in normal use.
 *
 * trace_array_printk() can be used, as it will not add noise to the
 * top level tracing buffer.
 *
 * Note, trace_array_init_printk() must be called on @tr before this
 * can be used.
 */
__printf(3, 0)
int trace_array_printk(struct trace_array *tr,
		       unsigned long ip, const char *fmt, ...)
{
	int ret;
	va_list ap;

	if (!tr)
		return -ENOENT;

	/* This is only allowed for created instances */
	if (tr == &global_trace)
		return 0;

	if (!(tr->trace_flags & TRACE_ITER_PRINTK))
		return 0;

	va_start(ap, fmt);
	ret = trace_array_vprintk(tr, ip, fmt, ap);
	va_end(ap);
	return ret;
}
EXPORT_SYMBOL_GPL(trace_array_printk);

/**
 * trace_array_init_printk - Initialize buffers for trace_array_printk()
 * @tr: The trace array to initialize the buffers for
 *
 * As trace_array_printk() only writes into instances, they are OK to
 * have in the kernel (unlike trace_printk()). This needs to be called
 * before trace_array_printk() can be used on a trace_array.
 */
int trace_array_init_printk(struct trace_array *tr)
{
	if (!tr)
		return -ENOENT;

	/* This is only allowed for created instances */
	if (tr == &global_trace)
		return -EINVAL;

	return alloc_percpu_trace_buffer();
}
EXPORT_SYMBOL_GPL(trace_array_init_printk);

__printf(3, 4)
int trace_array_printk_buf(struct trace_buffer *buffer,
			   unsigned long ip, const char *fmt, ...)
{
	int ret;
	va_list ap;

	if (!(global_trace.trace_flags & TRACE_ITER_PRINTK))
		return 0;

	va_start(ap, fmt);
	ret = __trace_array_vprintk(buffer, ip, fmt, ap);
	va_end(ap);
	return ret;
}

__printf(2, 0)
int trace_vprintk(unsigned long ip, const char *fmt, va_list args)
{
	return trace_array_vprintk(&global_trace, ip, fmt, args);
}
EXPORT_SYMBOL_GPL(trace_vprintk);

static void trace_iterator_increment(struct trace_iterator *iter)
{
	struct ring_buffer_iter *buf_iter = trace_buffer_iter(iter, iter->cpu);

	iter->idx++;
	if (buf_iter)
		ring_buffer_iter_advance(buf_iter);
}

static struct trace_entry *
peek_next_entry(struct trace_iterator *iter, int cpu, u64 *ts,
		unsigned long *lost_events)
{
	struct ring_buffer_event *event;
	struct ring_buffer_iter *buf_iter = trace_buffer_iter(iter, cpu);

	if (buf_iter) {
		event = ring_buffer_iter_peek(buf_iter, ts);
		if (lost_events)
			*lost_events = ring_buffer_iter_dropped(buf_iter) ?
				(unsigned long)-1 : 0;
	} else {
		event = ring_buffer_peek(iter->array_buffer->buffer, cpu, ts,
					 lost_events);
	}

	if (event) {
		iter->ent_size = ring_buffer_event_length(event);
		return ring_buffer_event_data(event);
	}
	iter->ent_size = 0;
	return NULL;
}

static struct trace_entry *
__find_next_entry(struct trace_iterator *iter, int *ent_cpu,
		  unsigned long *missing_events, u64 *ent_ts)
{
	struct trace_buffer *buffer = iter->array_buffer->buffer;
	struct trace_entry *ent, *next = NULL;
	unsigned long lost_events = 0, next_lost = 0;
	int cpu_file = iter->cpu_file;
	u64 next_ts = 0, ts;
	int next_cpu = -1;
	int next_size = 0;
	int cpu;

	/*
	 * If we are in a per_cpu trace file, don't bother by iterating over
	 * all cpu and peek directly.
	 */
	if (cpu_file > RING_BUFFER_ALL_CPUS) {
		if (ring_buffer_empty_cpu(buffer, cpu_file))
			return NULL;
		ent = peek_next_entry(iter, cpu_file, ent_ts, missing_events);
		if (ent_cpu)
			*ent_cpu = cpu_file;

		return ent;
	}

	for_each_tracing_cpu(cpu) {

		if (ring_buffer_empty_cpu(buffer, cpu))
			continue;

		ent = peek_next_entry(iter, cpu, &ts, &lost_events);

		/*
		 * Pick the entry with the smallest timestamp:
		 */
		if (ent && (!next || ts < next_ts)) {
			next = ent;
			next_cpu = cpu;
			next_ts = ts;
			next_lost = lost_events;
			next_size = iter->ent_size;
		}
	}

	iter->ent_size = next_size;

	if (ent_cpu)
		*ent_cpu = next_cpu;

	if (ent_ts)
		*ent_ts = next_ts;

	if (missing_events)
		*missing_events = next_lost;

	return next;
}

#define STATIC_FMT_BUF_SIZE	128
static char static_fmt_buf[STATIC_FMT_BUF_SIZE];

static char *trace_iter_expand_format(struct trace_iterator *iter)
{
	char *tmp;

	/*
	 * iter->tr is NULL when used with tp_printk, which makes
	 * this get called where it is not safe to call krealloc().
	 */
	if (!iter->tr || iter->fmt == static_fmt_buf)
		return NULL;

	tmp = krealloc(iter->fmt, iter->fmt_size + STATIC_FMT_BUF_SIZE,
		       GFP_KERNEL);
	if (tmp) {
		iter->fmt_size += STATIC_FMT_BUF_SIZE;
		iter->fmt = tmp;
	}

	return tmp;
}

/* Returns true if the string is safe to dereference from an event */
static bool trace_safe_str(struct trace_iterator *iter, const char *str,
			   bool star, int len)
{
	unsigned long addr = (unsigned long)str;
	struct trace_event *trace_event;
	struct trace_event_call *event;

	/* Ignore strings with no length */
	if (star && !len)
		return true;

	/* OK if part of the event data */
	if ((addr >= (unsigned long)iter->ent) &&
	    (addr < (unsigned long)iter->ent + iter->ent_size))
		return true;

	/* OK if part of the temp seq buffer */
	if ((addr >= (unsigned long)iter->tmp_seq.buffer) &&
	    (addr < (unsigned long)iter->tmp_seq.buffer + PAGE_SIZE))
		return true;

	/* Core rodata can not be freed */
	if (is_kernel_rodata(addr))
		return true;

	if (trace_is_tracepoint_string(str))
		return true;

	/*
	 * Now this could be a module event, referencing core module
	 * data, which is OK.
	 */
	if (!iter->ent)
		return false;

	trace_event = ftrace_find_event(iter->ent->type);
	if (!trace_event)
		return false;

	event = container_of(trace_event, struct trace_event_call, event);
	if ((event->flags & TRACE_EVENT_FL_DYNAMIC) || !event->module)
		return false;

	/* Would rather have rodata, but this will suffice */
	if (within_module_core(addr, event->module))
		return true;

	return false;
}

static const char *show_buffer(struct trace_seq *s)
{
	struct seq_buf *seq = &s->seq;

	seq_buf_terminate(seq);

	return seq->buffer;
}

static DEFINE_STATIC_KEY_FALSE(trace_no_verify);

static int test_can_verify_check(const char *fmt, ...)
{
	char buf[16];
	va_list ap;
	int ret;

	/*
	 * The verifier is dependent on vsnprintf() modifies the va_list
	 * passed to it, where it is sent as a reference. Some architectures
	 * (like x86_32) passes it by value, which means that vsnprintf()
	 * does not modify the va_list passed to it, and the verifier
	 * would then need to be able to understand all the values that
	 * vsnprintf can use. If it is passed by value, then the verifier
	 * is disabled.
	 */
	va_start(ap, fmt);
	vsnprintf(buf, 16, "%d", ap);
	ret = va_arg(ap, int);
	va_end(ap);

	return ret;
}

static void test_can_verify(void)
{
	if (!test_can_verify_check("%d %d", 0, 1)) {
		pr_info("trace event string verifier disabled\n");
		static_branch_inc(&trace_no_verify);
	}
}

/**
 * trace_check_vprintf - Check dereferenced strings while writing to the seq buffer
 * @iter: The iterator that holds the seq buffer and the event being printed
 * @fmt: The format used to print the event
 * @ap: The va_list holding the data to print from @fmt.
 *
 * This writes the data into the @iter->seq buffer using the data from
 * @fmt and @ap. If the format has a %s, then the source of the string
 * is examined to make sure it is safe to print, otherwise it will
 * warn and print "[UNSAFE MEMORY]" in place of the dereferenced string
 * pointer.
 */
void trace_check_vprintf(struct trace_iterator *iter, const char *fmt,
			 va_list ap)
{
	const char *p = fmt;
	const char *str;
	int i, j;

	if (WARN_ON_ONCE(!fmt))
		return;

	if (static_branch_unlikely(&trace_no_verify))
		goto print;

	/* Don't bother checking when doing a ftrace_dump() */
	if (iter->fmt == static_fmt_buf)
		goto print;

	while (*p) {
		bool star = false;
		int len = 0;

		j = 0;

		/* We only care about %s and variants */
		for (i = 0; p[i]; i++) {
			if (i + 1 >= iter->fmt_size) {
				/*
				 * If we can't expand the copy buffer,
				 * just print it.
				 */
				if (!trace_iter_expand_format(iter))
					goto print;
			}

			if (p[i] == '\\' && p[i+1]) {
				i++;
				continue;
			}
			if (p[i] == '%') {
				/* Need to test cases like %08.*s */
				for (j = 1; p[i+j]; j++) {
					if (isdigit(p[i+j]) ||
					    p[i+j] == '.')
						continue;
					if (p[i+j] == '*') {
						star = true;
						continue;
					}
					break;
				}
				if (p[i+j] == 's')
					break;
				star = false;
			}
			j = 0;
		}
		/* If no %s found then just print normally */
		if (!p[i])
			break;

		/* Copy up to the %s, and print that */
		strncpy(iter->fmt, p, i);
		iter->fmt[i] = '\0';
		trace_seq_vprintf(&iter->seq, iter->fmt, ap);

		/*
		 * If iter->seq is full, the above call no longer guarantees
		 * that ap is in sync with fmt processing, and further calls
		 * to va_arg() can return wrong positional arguments.
		 *
		 * Ensure that ap is no longer used in this case.
		 */
		if (iter->seq.full) {
			p = "";
			break;
		}

		if (star)
			len = va_arg(ap, int);

		/* The ap now points to the string data of the %s */
		str = va_arg(ap, const char *);

		/*
		 * If you hit this warning, it is likely that the
		 * trace event in question used %s on a string that
		 * was saved at the time of the event, but may not be
		 * around when the trace is read. Use __string(),
		 * __assign_str() and __get_str() helpers in the TRACE_EVENT()
		 * instead. See samples/trace_events/trace-events-sample.h
		 * for reference.
		 */
		if (WARN_ONCE(!trace_safe_str(iter, str, star, len),
			      "fmt: '%s' current_buffer: '%s'",
			      fmt, show_buffer(&iter->seq))) {
			int ret;

			/* Try to safely read the string */
			if (star) {
				if (len + 1 > iter->fmt_size)
					len = iter->fmt_size - 1;
				if (len < 0)
					len = 0;
				ret = copy_from_kernel_nofault(iter->fmt, str, len);
				iter->fmt[len] = 0;
				star = false;
			} else {
				ret = strncpy_from_kernel_nofault(iter->fmt, str,
								  iter->fmt_size);
			}
			if (ret < 0)
				trace_seq_printf(&iter->seq, "(0x%px)", str);
			else
				trace_seq_printf(&iter->seq, "(0x%px:%s)",
						 str, iter->fmt);
			str = "[UNSAFE-MEMORY]";
			strcpy(iter->fmt, "%s");
		} else {
			strncpy(iter->fmt, p + i, j + 1);
			iter->fmt[j+1] = '\0';
		}
		if (star)
			trace_seq_printf(&iter->seq, iter->fmt, len, str);
		else
			trace_seq_printf(&iter->seq, iter->fmt, str);

		p += i + j + 1;
	}
 print:
	if (*p)
		trace_seq_vprintf(&iter->seq, p, ap);
}

const char *trace_event_format(struct trace_iterator *iter, const char *fmt)
{
	const char *p, *new_fmt;
	char *q;

	if (WARN_ON_ONCE(!fmt))
		return fmt;

	if (!iter->tr || iter->tr->trace_flags & TRACE_ITER_HASH_PTR)
		return fmt;

	p = fmt;
	new_fmt = q = iter->fmt;
	while (*p) {
		if (unlikely(q - new_fmt + 3 > iter->fmt_size)) {
			if (!trace_iter_expand_format(iter))
				return fmt;

			q += iter->fmt - new_fmt;
			new_fmt = iter->fmt;
		}

		*q++ = *p++;

		/* Replace %p with %px */
		if (p[-1] == '%') {
			if (p[0] == '%') {
				*q++ = *p++;
			} else if (p[0] == 'p' && !isalnum(p[1])) {
				*q++ = *p++;
				*q++ = 'x';
			}
		}
	}
	*q = '\0';

	return new_fmt;
}

#define STATIC_TEMP_BUF_SIZE	128
static char static_temp_buf[STATIC_TEMP_BUF_SIZE] __aligned(4);

/* Find the next real entry, without updating the iterator itself */
struct trace_entry *trace_find_next_entry(struct trace_iterator *iter,
					  int *ent_cpu, u64 *ent_ts)
{
	/* __find_next_entry will reset ent_size */
	int ent_size = iter->ent_size;
	struct trace_entry *entry;

	/*
	 * If called from ftrace_dump(), then the iter->temp buffer
	 * will be the static_temp_buf and not created from kmalloc.
	 * If the entry size is greater than the buffer, we can
	 * not save it. Just return NULL in that case. This is only
	 * used to add markers when two consecutive events' time
	 * stamps have a large delta. See trace_print_lat_context()
	 */
	if (iter->temp == static_temp_buf &&
	    STATIC_TEMP_BUF_SIZE < ent_size)
		return NULL;

	/*
	 * The __find_next_entry() may call peek_next_entry(), which may
	 * call ring_buffer_peek() that may make the contents of iter->ent
	 * undefined. Need to copy iter->ent now.
	 */
	if (iter->ent && iter->ent != iter->temp) {
		if ((!iter->temp || iter->temp_size < iter->ent_size) &&
		    !WARN_ON_ONCE(iter->temp == static_temp_buf)) {
			void *temp;
			temp = kmalloc(iter->ent_size, GFP_KERNEL);
			if (!temp)
				return NULL;
			kfree(iter->temp);
			iter->temp = temp;
			iter->temp_size = iter->ent_size;
		}
		memcpy(iter->temp, iter->ent, iter->ent_size);
		iter->ent = iter->temp;
	}
	entry = __find_next_entry(iter, ent_cpu, NULL, ent_ts);
	/* Put back the original ent_size */
	iter->ent_size = ent_size;

	return entry;
}

/* Find the next real entry, and increment the iterator to the next entry */
void *trace_find_next_entry_inc(struct trace_iterator *iter)
{
	iter->ent = __find_next_entry(iter, &iter->cpu,
				      &iter->lost_events, &iter->ts);

	if (iter->ent)
		trace_iterator_increment(iter);

	return iter->ent ? iter : NULL;
}

static void trace_consume(struct trace_iterator *iter)
{
	ring_buffer_consume(iter->array_buffer->buffer, iter->cpu, &iter->ts,
			    &iter->lost_events);
}

static void *s_next(struct seq_file *m, void *v, loff_t *pos)
{
	struct trace_iterator *iter = m->private;
	int i = (int)*pos;
	void *ent;

	WARN_ON_ONCE(iter->leftover);

	(*pos)++;

	/* can't go backwards */
	if (iter->idx > i)
		return NULL;

	if (iter->idx < 0)
		ent = trace_find_next_entry_inc(iter);
	else
		ent = iter;

	while (ent && iter->idx < i)
		ent = trace_find_next_entry_inc(iter);

	iter->pos = *pos;

	return ent;
}

void tracing_iter_reset(struct trace_iterator *iter, int cpu)
{
	struct ring_buffer_iter *buf_iter;
	unsigned long entries = 0;
	u64 ts;

	per_cpu_ptr(iter->array_buffer->data, cpu)->skipped_entries = 0;

	buf_iter = trace_buffer_iter(iter, cpu);
	if (!buf_iter)
		return;

	ring_buffer_iter_reset(buf_iter);

	/*
	 * We could have the case with the max latency tracers
	 * that a reset never took place on a cpu. This is evident
	 * by the timestamp being before the start of the buffer.
	 */
	while (ring_buffer_iter_peek(buf_iter, &ts)) {
		if (ts >= iter->array_buffer->time_start)
			break;
		entries++;
		ring_buffer_iter_advance(buf_iter);
	}

	per_cpu_ptr(iter->array_buffer->data, cpu)->skipped_entries = entries;
}

/*
 * The current tracer is copied to avoid a global locking
 * all around.
 */
static void *s_start(struct seq_file *m, loff_t *pos)
{
	struct trace_iterator *iter = m->private;
	struct trace_array *tr = iter->tr;
	int cpu_file = iter->cpu_file;
	void *p = NULL;
	loff_t l = 0;
	int cpu;

	/*
	 * copy the tracer to avoid using a global lock all around.
	 * iter->trace is a copy of current_trace, the pointer to the
	 * name may be used instead of a strcmp(), as iter->trace->name
	 * will point to the same string as current_trace->name.
	 */
	mutex_lock(&trace_types_lock);
	if (unlikely(tr->current_trace && iter->trace->name != tr->current_trace->name))
		*iter->trace = *tr->current_trace;
	mutex_unlock(&trace_types_lock);

#ifdef CONFIG_TRACER_MAX_TRACE
	if (iter->snapshot && iter->trace->use_max_tr)
		return ERR_PTR(-EBUSY);
#endif

	if (*pos != iter->pos) {
		iter->ent = NULL;
		iter->cpu = 0;
		iter->idx = -1;

		if (cpu_file == RING_BUFFER_ALL_CPUS) {
			for_each_tracing_cpu(cpu)
				tracing_iter_reset(iter, cpu);
		} else
			tracing_iter_reset(iter, cpu_file);

		iter->leftover = 0;
		for (p = iter; p && l < *pos; p = s_next(m, p, &l))
			;

	} else {
		/*
		 * If we overflowed the seq_file before, then we want
		 * to just reuse the trace_seq buffer again.
		 */
		if (iter->leftover)
			p = iter;
		else {
			l = *pos - 1;
			p = s_next(m, p, &l);
		}
	}

	trace_event_read_lock();
	trace_access_lock(cpu_file);
	return p;
}

static void s_stop(struct seq_file *m, void *p)
{
	struct trace_iterator *iter = m->private;

#ifdef CONFIG_TRACER_MAX_TRACE
	if (iter->snapshot && iter->trace->use_max_tr)
		return;
#endif

	trace_access_unlock(iter->cpu_file);
	trace_event_read_unlock();
}

static void
get_total_entries_cpu(struct array_buffer *buf, unsigned long *total,
		      unsigned long *entries, int cpu)
{
	unsigned long count;

	count = ring_buffer_entries_cpu(buf->buffer, cpu);
	/*
	 * If this buffer has skipped entries, then we hold all
	 * entries for the trace and we need to ignore the
	 * ones before the time stamp.
	 */
	if (per_cpu_ptr(buf->data, cpu)->skipped_entries) {
		count -= per_cpu_ptr(buf->data, cpu)->skipped_entries;
		/* total is the same as the entries */
		*total = count;
	} else
		*total = count +
			ring_buffer_overrun_cpu(buf->buffer, cpu);
	*entries = count;
}

static void
get_total_entries(struct array_buffer *buf,
		  unsigned long *total, unsigned long *entries)
{
	unsigned long t, e;
	int cpu;

	*total = 0;
	*entries = 0;

	for_each_tracing_cpu(cpu) {
		get_total_entries_cpu(buf, &t, &e, cpu);
		*total += t;
		*entries += e;
	}
}

unsigned long trace_total_entries_cpu(struct trace_array *tr, int cpu)
{
	unsigned long total, entries;

	if (!tr)
		tr = &global_trace;

	get_total_entries_cpu(&tr->array_buffer, &total, &entries, cpu);

	return entries;
}

unsigned long trace_total_entries(struct trace_array *tr)
{
	unsigned long total, entries;

	if (!tr)
		tr = &global_trace;

	get_total_entries(&tr->array_buffer, &total, &entries);

	return entries;
}

static void print_lat_help_header(struct seq_file *m)
{
	seq_puts(m, "#                    _------=> CPU#            \n"
		    "#                   / _-----=> irqs-off/BH-disabled\n"
		    "#                  | / _----=> need-resched    \n"
		    "#                  || / _---=> hardirq/softirq \n"
		    "#                  ||| / _--=> preempt-depth   \n"
		    "#                  |||| / _-=> migrate-disable \n"
		    "#                  ||||| /     delay           \n"
		    "#  cmd     pid     |||||| time  |   caller     \n"
		    "#     \\   /        ||||||  \\    |    /       \n");
}

static void print_event_info(struct array_buffer *buf, struct seq_file *m)
{
	unsigned long total;
	unsigned long entries;

	get_total_entries(buf, &total, &entries);
	seq_printf(m, "# entries-in-buffer/entries-written: %lu/%lu   #P:%d\n",
		   entries, total, num_online_cpus());
	seq_puts(m, "#\n");
}

static void print_func_help_header(struct array_buffer *buf, struct seq_file *m,
				   unsigned int flags)
{
	bool tgid = flags & TRACE_ITER_RECORD_TGID;

	print_event_info(buf, m);

	seq_printf(m, "#           TASK-PID    %s CPU#     TIMESTAMP  FUNCTION\n", tgid ? "   TGID   " : "");
	seq_printf(m, "#              | |      %s   |         |         |\n",      tgid ? "     |    " : "");
}

static void print_func_help_header_irq(struct array_buffer *buf, struct seq_file *m,
				       unsigned int flags)
{
	bool tgid = flags & TRACE_ITER_RECORD_TGID;
	static const char space[] = "            ";
	int prec = tgid ? 12 : 2;

	print_event_info(buf, m);

	seq_printf(m, "#                            %.*s  _-----=> irqs-off/BH-disabled\n", prec, space);
	seq_printf(m, "#                            %.*s / _----=> need-resched\n", prec, space);
	seq_printf(m, "#                            %.*s| / _---=> hardirq/softirq\n", prec, space);
	seq_printf(m, "#                            %.*s|| / _--=> preempt-depth\n", prec, space);
	seq_printf(m, "#                            %.*s||| / _-=> migrate-disable\n", prec, space);
	seq_printf(m, "#                            %.*s|||| /     delay\n", prec, space);
	seq_printf(m, "#           TASK-PID  %.*s CPU#  |||||  TIMESTAMP  FUNCTION\n", prec, "     TGID   ");
	seq_printf(m, "#              | |    %.*s   |   |||||     |         |\n", prec, "       |    ");
}

void
print_trace_header(struct seq_file *m, struct trace_iterator *iter)
{
	unsigned long sym_flags = (global_trace.trace_flags & TRACE_ITER_SYM_MASK);
	struct array_buffer *buf = iter->array_buffer;
	struct trace_array_cpu *data = per_cpu_ptr(buf->data, buf->cpu);
	struct tracer *type = iter->trace;
	unsigned long entries;
	unsigned long total;
	const char *name = type->name;

	get_total_entries(buf, &total, &entries);

	seq_printf(m, "# %s latency trace v1.1.5 on %s\n",
		   name, UTS_RELEASE);
	seq_puts(m, "# -----------------------------------"
		 "---------------------------------\n");
	seq_printf(m, "# latency: %lu us, #%lu/%lu, CPU#%d |"
		   " (M:%s VP:%d, KP:%d, SP:%d HP:%d",
		   nsecs_to_usecs(data->saved_latency),
		   entries,
		   total,
		   buf->cpu,
		   preempt_model_none()      ? "server" :
		   preempt_model_voluntary() ? "desktop" :
		   preempt_model_full()      ? "preempt" :
		   preempt_model_rt()        ? "preempt_rt" :
		   "unknown",
		   /* These are reserved for later use */
		   0, 0, 0, 0);
#ifdef CONFIG_SMP
	seq_printf(m, " #P:%d)\n", num_online_cpus());
#else
	seq_puts(m, ")\n");
#endif
	seq_puts(m, "#    -----------------\n");
	seq_printf(m, "#    | task: %.16s-%d "
		   "(uid:%d nice:%ld policy:%ld rt_prio:%ld)\n",
		   data->comm, data->pid,
		   from_kuid_munged(seq_user_ns(m), data->uid), data->nice,
		   data->policy, data->rt_priority);
	seq_puts(m, "#    -----------------\n");

	if (data->critical_start) {
		seq_puts(m, "#  => started at: ");
		seq_print_ip_sym(&iter->seq, data->critical_start, sym_flags);
		trace_print_seq(m, &iter->seq);
		seq_puts(m, "\n#  => ended at:   ");
		seq_print_ip_sym(&iter->seq, data->critical_end, sym_flags);
		trace_print_seq(m, &iter->seq);
		seq_puts(m, "\n#\n");
	}

	seq_puts(m, "#\n");
}

static void test_cpu_buff_start(struct trace_iterator *iter)
{
	struct trace_seq *s = &iter->seq;
	struct trace_array *tr = iter->tr;

	if (!(tr->trace_flags & TRACE_ITER_ANNOTATE))
		return;

	if (!(iter->iter_flags & TRACE_FILE_ANNOTATE))
		return;

	if (cpumask_available(iter->started) &&
	    cpumask_test_cpu(iter->cpu, iter->started))
		return;

	if (per_cpu_ptr(iter->array_buffer->data, iter->cpu)->skipped_entries)
		return;

	if (cpumask_available(iter->started))
		cpumask_set_cpu(iter->cpu, iter->started);

	/* Don't print started cpu buffer for the first entry of the trace */
	if (iter->idx > 1)
		trace_seq_printf(s, "##### CPU %u buffer started ####\n",
				iter->cpu);
}

static enum print_line_t print_trace_fmt(struct trace_iterator *iter)
{
	struct trace_array *tr = iter->tr;
	struct trace_seq *s = &iter->seq;
	unsigned long sym_flags = (tr->trace_flags & TRACE_ITER_SYM_MASK);
	struct trace_entry *entry;
	struct trace_event *event;

	entry = iter->ent;

	test_cpu_buff_start(iter);

	event = ftrace_find_event(entry->type);

	if (tr->trace_flags & TRACE_ITER_CONTEXT_INFO) {
		if (iter->iter_flags & TRACE_FILE_LAT_FMT)
			trace_print_lat_context(iter);
		else
			trace_print_context(iter);
	}

	if (trace_seq_has_overflowed(s))
		return TRACE_TYPE_PARTIAL_LINE;

	if (event)
		return event->funcs->trace(iter, sym_flags, event);

	trace_seq_printf(s, "Unknown type %d\n", entry->type);

	return trace_handle_return(s);
}

static enum print_line_t print_raw_fmt(struct trace_iterator *iter)
{
	struct trace_array *tr = iter->tr;
	struct trace_seq *s = &iter->seq;
	struct trace_entry *entry;
	struct trace_event *event;

	entry = iter->ent;

	if (tr->trace_flags & TRACE_ITER_CONTEXT_INFO)
		trace_seq_printf(s, "%d %d %llu ",
				 entry->pid, iter->cpu, iter->ts);

	if (trace_seq_has_overflowed(s))
		return TRACE_TYPE_PARTIAL_LINE;

	event = ftrace_find_event(entry->type);
	if (event)
		return event->funcs->raw(iter, 0, event);

	trace_seq_printf(s, "%d ?\n", entry->type);

	return trace_handle_return(s);
}

static enum print_line_t print_hex_fmt(struct trace_iterator *iter)
{
	struct trace_array *tr = iter->tr;
	struct trace_seq *s = &iter->seq;
	unsigned char newline = '\n';
	struct trace_entry *entry;
	struct trace_event *event;

	entry = iter->ent;

	if (tr->trace_flags & TRACE_ITER_CONTEXT_INFO) {
		SEQ_PUT_HEX_FIELD(s, entry->pid);
		SEQ_PUT_HEX_FIELD(s, iter->cpu);
		SEQ_PUT_HEX_FIELD(s, iter->ts);
		if (trace_seq_has_overflowed(s))
			return TRACE_TYPE_PARTIAL_LINE;
	}

	event = ftrace_find_event(entry->type);
	if (event) {
		enum print_line_t ret = event->funcs->hex(iter, 0, event);
		if (ret != TRACE_TYPE_HANDLED)
			return ret;
	}

	SEQ_PUT_FIELD(s, newline);

	return trace_handle_return(s);
}

static enum print_line_t print_bin_fmt(struct trace_iterator *iter)
{
	struct trace_array *tr = iter->tr;
	struct trace_seq *s = &iter->seq;
	struct trace_entry *entry;
	struct trace_event *event;

	entry = iter->ent;

	if (tr->trace_flags & TRACE_ITER_CONTEXT_INFO) {
		SEQ_PUT_FIELD(s, entry->pid);
		SEQ_PUT_FIELD(s, iter->cpu);
		SEQ_PUT_FIELD(s, iter->ts);
		if (trace_seq_has_overflowed(s))
			return TRACE_TYPE_PARTIAL_LINE;
	}

	event = ftrace_find_event(entry->type);
	return event ? event->funcs->binary(iter, 0, event) :
		TRACE_TYPE_HANDLED;
}

int trace_empty(struct trace_iterator *iter)
{
	struct ring_buffer_iter *buf_iter;
	int cpu;

	/* If we are looking at one CPU buffer, only check that one */
	if (iter->cpu_file != RING_BUFFER_ALL_CPUS) {
		cpu = iter->cpu_file;
		buf_iter = trace_buffer_iter(iter, cpu);
		if (buf_iter) {
			if (!ring_buffer_iter_empty(buf_iter))
				return 0;
		} else {
			if (!ring_buffer_empty_cpu(iter->array_buffer->buffer, cpu))
				return 0;
		}
		return 1;
	}

	for_each_tracing_cpu(cpu) {
		buf_iter = trace_buffer_iter(iter, cpu);
		if (buf_iter) {
			if (!ring_buffer_iter_empty(buf_iter))
				return 0;
		} else {
			if (!ring_buffer_empty_cpu(iter->array_buffer->buffer, cpu))
				return 0;
		}
	}

	return 1;
}

/*  Called with trace_event_read_lock() held. */
enum print_line_t print_trace_line(struct trace_iterator *iter)
{
	struct trace_array *tr = iter->tr;
	unsigned long trace_flags = tr->trace_flags;
	enum print_line_t ret;

	if (iter->lost_events) {
		if (iter->lost_events == (unsigned long)-1)
			trace_seq_printf(&iter->seq, "CPU:%d [LOST EVENTS]\n",
					 iter->cpu);
		else
			trace_seq_printf(&iter->seq, "CPU:%d [LOST %lu EVENTS]\n",
					 iter->cpu, iter->lost_events);
		if (trace_seq_has_overflowed(&iter->seq))
			return TRACE_TYPE_PARTIAL_LINE;
	}

	if (iter->trace && iter->trace->print_line) {
		ret = iter->trace->print_line(iter);
		if (ret != TRACE_TYPE_UNHANDLED)
			return ret;
	}

	if (iter->ent->type == TRACE_BPUTS &&
			trace_flags & TRACE_ITER_PRINTK &&
			trace_flags & TRACE_ITER_PRINTK_MSGONLY)
		return trace_print_bputs_msg_only(iter);

	if (iter->ent->type == TRACE_BPRINT &&
			trace_flags & TRACE_ITER_PRINTK &&
			trace_flags & TRACE_ITER_PRINTK_MSGONLY)
		return trace_print_bprintk_msg_only(iter);

	if (iter->ent->type == TRACE_PRINT &&
			trace_flags & TRACE_ITER_PRINTK &&
			trace_flags & TRACE_ITER_PRINTK_MSGONLY)
		return trace_print_printk_msg_only(iter);

	if (trace_flags & TRACE_ITER_BIN)
		return print_bin_fmt(iter);

	if (trace_flags & TRACE_ITER_HEX)
		return print_hex_fmt(iter);

	if (trace_flags & TRACE_ITER_RAW)
		return print_raw_fmt(iter);

	return print_trace_fmt(iter);
}

void trace_latency_header(struct seq_file *m)
{
	struct trace_iterator *iter = m->private;
	struct trace_array *tr = iter->tr;

	/* print nothing if the buffers are empty */
	if (trace_empty(iter))
		return;

	if (iter->iter_flags & TRACE_FILE_LAT_FMT)
		print_trace_header(m, iter);

	if (!(tr->trace_flags & TRACE_ITER_VERBOSE))
		print_lat_help_header(m);
}

void trace_default_header(struct seq_file *m)
{
	struct trace_iterator *iter = m->private;
	struct trace_array *tr = iter->tr;
	unsigned long trace_flags = tr->trace_flags;

	if (!(trace_flags & TRACE_ITER_CONTEXT_INFO))
		return;

	if (iter->iter_flags & TRACE_FILE_LAT_FMT) {
		/* print nothing if the buffers are empty */
		if (trace_empty(iter))
			return;
		print_trace_header(m, iter);
		if (!(trace_flags & TRACE_ITER_VERBOSE))
			print_lat_help_header(m);
	} else {
		if (!(trace_flags & TRACE_ITER_VERBOSE)) {
			if (trace_flags & TRACE_ITER_IRQ_INFO)
				print_func_help_header_irq(iter->array_buffer,
							   m, trace_flags);
			else
				print_func_help_header(iter->array_buffer, m,
						       trace_flags);
		}
	}
}

static void test_ftrace_alive(struct seq_file *m)
{
	if (!ftrace_is_dead())
		return;
	seq_puts(m, "# WARNING: FUNCTION TRACING IS CORRUPTED\n"
		    "#          MAY BE MISSING FUNCTION EVENTS\n");
}

#ifdef CONFIG_TRACER_MAX_TRACE
static void show_snapshot_main_help(struct seq_file *m)
{
	seq_puts(m, "# echo 0 > snapshot : Clears and frees snapshot buffer\n"
		    "# echo 1 > snapshot : Allocates snapshot buffer, if not already allocated.\n"
		    "#                      Takes a snapshot of the main buffer.\n"
		    "# echo 2 > snapshot : Clears snapshot buffer (but does not allocate or free)\n"
		    "#                      (Doesn't have to be '2' works with any number that\n"
		    "#                       is not a '0' or '1')\n");
}

static void show_snapshot_percpu_help(struct seq_file *m)
{
	seq_puts(m, "# echo 0 > snapshot : Invalid for per_cpu snapshot file.\n");
#ifdef CONFIG_RING_BUFFER_ALLOW_SWAP
	seq_puts(m, "# echo 1 > snapshot : Allocates snapshot buffer, if not already allocated.\n"
		    "#                      Takes a snapshot of the main buffer for this cpu.\n");
#else
	seq_puts(m, "# echo 1 > snapshot : Not supported with this kernel.\n"
		    "#                     Must use main snapshot file to allocate.\n");
#endif
	seq_puts(m, "# echo 2 > snapshot : Clears this cpu's snapshot buffer (but does not allocate)\n"
		    "#                      (Doesn't have to be '2' works with any number that\n"
		    "#                       is not a '0' or '1')\n");
}

static void print_snapshot_help(struct seq_file *m, struct trace_iterator *iter)
{
	if (iter->tr->allocated_snapshot)
		seq_puts(m, "#\n# * Snapshot is allocated *\n#\n");
	else
		seq_puts(m, "#\n# * Snapshot is freed *\n#\n");

	seq_puts(m, "# Snapshot commands:\n");
	if (iter->cpu_file == RING_BUFFER_ALL_CPUS)
		show_snapshot_main_help(m);
	else
		show_snapshot_percpu_help(m);
}
#else
/* Should never be called */
static inline void print_snapshot_help(struct seq_file *m, struct trace_iterator *iter) { }
#endif

static int s_show(struct seq_file *m, void *v)
{
	struct trace_iterator *iter = v;
	int ret;

	if (iter->ent == NULL) {
		if (iter->tr) {
			seq_printf(m, "# tracer: %s\n", iter->trace->name);
			seq_puts(m, "#\n");
			test_ftrace_alive(m);
		}
		if (iter->snapshot && trace_empty(iter))
			print_snapshot_help(m, iter);
		else if (iter->trace && iter->trace->print_header)
			iter->trace->print_header(m);
		else
			trace_default_header(m);

	} else if (iter->leftover) {
		/*
		 * If we filled the seq_file buffer earlier, we
		 * want to just show it now.
		 */
		ret = trace_print_seq(m, &iter->seq);

		/* ret should this time be zero, but you never know */
		iter->leftover = ret;

	} else {
		print_trace_line(iter);
		ret = trace_print_seq(m, &iter->seq);
		/*
		 * If we overflow the seq_file buffer, then it will
		 * ask us for this data again at start up.
		 * Use that instead.
		 *  ret is 0 if seq_file write succeeded.
		 *        -1 otherwise.
		 */
		iter->leftover = ret;
	}

	return 0;
}

/*
 * Should be used after trace_array_get(), trace_types_lock
 * ensures that i_cdev was already initialized.
 */
static inline int tracing_get_cpu(struct inode *inode)
{
	if (inode->i_cdev) /* See trace_create_cpu_file() */
		return (long)inode->i_cdev - 1;
	return RING_BUFFER_ALL_CPUS;
}

static const struct seq_operations tracer_seq_ops = {
	.start		= s_start,
	.next		= s_next,
	.stop		= s_stop,
	.show		= s_show,
};

static struct trace_iterator *
__tracing_open(struct inode *inode, struct file *file, bool snapshot)
{
	struct trace_array *tr = inode->i_private;
	struct trace_iterator *iter;
	int cpu;

	if (tracing_disabled)
		return ERR_PTR(-ENODEV);

	iter = __seq_open_private(file, &tracer_seq_ops, sizeof(*iter));
	if (!iter)
		return ERR_PTR(-ENOMEM);

	iter->buffer_iter = kcalloc(nr_cpu_ids, sizeof(*iter->buffer_iter),
				    GFP_KERNEL);
	if (!iter->buffer_iter)
		goto release;

	/*
	 * trace_find_next_entry() may need to save off iter->ent.
	 * It will place it into the iter->temp buffer. As most
	 * events are less than 128, allocate a buffer of that size.
	 * If one is greater, then trace_find_next_entry() will
	 * allocate a new buffer to adjust for the bigger iter->ent.
	 * It's not critical if it fails to get allocated here.
	 */
	iter->temp = kmalloc(128, GFP_KERNEL);
	if (iter->temp)
		iter->temp_size = 128;

	/*
	 * trace_event_printf() may need to modify given format
	 * string to replace %p with %px so that it shows real address
	 * instead of hash value. However, that is only for the event
	 * tracing, other tracer may not need. Defer the allocation
	 * until it is needed.
	 */
	iter->fmt = NULL;
	iter->fmt_size = 0;

	/*
	 * We make a copy of the current tracer to avoid concurrent
	 * changes on it while we are reading.
	 */
	mutex_lock(&trace_types_lock);
	iter->trace = kzalloc(sizeof(*iter->trace), GFP_KERNEL);
	if (!iter->trace)
		goto fail;

	*iter->trace = *tr->current_trace;

	if (!zalloc_cpumask_var(&iter->started, GFP_KERNEL))
		goto fail;

	iter->tr = tr;

#ifdef CONFIG_TRACER_MAX_TRACE
	/* Currently only the top directory has a snapshot */
	if (tr->current_trace->print_max || snapshot)
		iter->array_buffer = &tr->max_buffer;
	else
#endif
		iter->array_buffer = &tr->array_buffer;
	iter->snapshot = snapshot;
	iter->pos = -1;
	iter->cpu_file = tracing_get_cpu(inode);
	mutex_init(&iter->mutex);

	/* Notify the tracer early; before we stop tracing. */
	if (iter->trace->open)
		iter->trace->open(iter);

	/* Annotate start of buffers if we had overruns */
	if (ring_buffer_overruns(iter->array_buffer->buffer))
		iter->iter_flags |= TRACE_FILE_ANNOTATE;

	/* Output in nanoseconds only if we are using a clock in nanoseconds. */
	if (trace_clocks[tr->clock_id].in_ns)
		iter->iter_flags |= TRACE_FILE_TIME_IN_NS;

	/*
	 * If pause-on-trace is enabled, then stop the trace while
	 * dumping, unless this is the "snapshot" file
	 */
	if (!iter->snapshot && (tr->trace_flags & TRACE_ITER_PAUSE_ON_TRACE))
		tracing_stop_tr(tr);

	if (iter->cpu_file == RING_BUFFER_ALL_CPUS) {
		for_each_tracing_cpu(cpu) {
			iter->buffer_iter[cpu] =
				ring_buffer_read_prepare(iter->array_buffer->buffer,
							 cpu, GFP_KERNEL);
		}
		ring_buffer_read_prepare_sync();
		for_each_tracing_cpu(cpu) {
			ring_buffer_read_start(iter->buffer_iter[cpu]);
			tracing_iter_reset(iter, cpu);
		}
	} else {
		cpu = iter->cpu_file;
		iter->buffer_iter[cpu] =
			ring_buffer_read_prepare(iter->array_buffer->buffer,
						 cpu, GFP_KERNEL);
		ring_buffer_read_prepare_sync();
		ring_buffer_read_start(iter->buffer_iter[cpu]);
		tracing_iter_reset(iter, cpu);
	}

	mutex_unlock(&trace_types_lock);

	return iter;

 fail:
	mutex_unlock(&trace_types_lock);
	kfree(iter->trace);
	kfree(iter->temp);
	kfree(iter->buffer_iter);
release:
	seq_release_private(inode, file);
	return ERR_PTR(-ENOMEM);
}

int tracing_open_generic(struct inode *inode, struct file *filp)
{
	int ret;

	ret = tracing_check_open_get_tr(NULL);
	if (ret)
		return ret;

	filp->private_data = inode->i_private;
	return 0;
}

bool tracing_is_disabled(void)
{
	return (tracing_disabled) ? true: false;
}

/*
 * Open and update trace_array ref count.
 * Must have the current trace_array passed to it.
 */
int tracing_open_generic_tr(struct inode *inode, struct file *filp)
{
	struct trace_array *tr = inode->i_private;
	int ret;

	ret = tracing_check_open_get_tr(tr);
	if (ret)
		return ret;

	filp->private_data = inode->i_private;

	return 0;
}

static int tracing_mark_open(struct inode *inode, struct file *filp)
{
	stream_open(inode, filp);
	return tracing_open_generic_tr(inode, filp);
}

static int tracing_release(struct inode *inode, struct file *file)
{
	struct trace_array *tr = inode->i_private;
	struct seq_file *m = file->private_data;
	struct trace_iterator *iter;
	int cpu;

	if (!(file->f_mode & FMODE_READ)) {
		trace_array_put(tr);
		return 0;
	}

	/* Writes do not use seq_file */
	iter = m->private;
	mutex_lock(&trace_types_lock);

	for_each_tracing_cpu(cpu) {
		if (iter->buffer_iter[cpu])
			ring_buffer_read_finish(iter->buffer_iter[cpu]);
	}

	if (iter->trace && iter->trace->close)
		iter->trace->close(iter);

	if (!iter->snapshot && tr->stop_count)
		/* reenable tracing if it was previously enabled */
		tracing_start_tr(tr);

	__trace_array_put(tr);

	mutex_unlock(&trace_types_lock);

	mutex_destroy(&iter->mutex);
	free_cpumask_var(iter->started);
	kfree(iter->fmt);
	kfree(iter->temp);
	kfree(iter->trace);
	kfree(iter->buffer_iter);
	seq_release_private(inode, file);

	return 0;
}

static int tracing_release_generic_tr(struct inode *inode, struct file *file)
{
	struct trace_array *tr = inode->i_private;

	trace_array_put(tr);
	return 0;
}

static int tracing_single_release_tr(struct inode *inode, struct file *file)
{
	struct trace_array *tr = inode->i_private;

	trace_array_put(tr);

	return single_release(inode, file);
}

static int tracing_open(struct inode *inode, struct file *file)
{
	struct trace_array *tr = inode->i_private;
	struct trace_iterator *iter;
	int ret;

	ret = tracing_check_open_get_tr(tr);
	if (ret)
		return ret;

	/* If this file was open for write, then erase contents */
	if ((file->f_mode & FMODE_WRITE) && (file->f_flags & O_TRUNC)) {
		int cpu = tracing_get_cpu(inode);
		struct array_buffer *trace_buf = &tr->array_buffer;

#ifdef CONFIG_TRACER_MAX_TRACE
		if (tr->current_trace->print_max)
			trace_buf = &tr->max_buffer;
#endif

		if (cpu == RING_BUFFER_ALL_CPUS)
			tracing_reset_online_cpus(trace_buf);
		else
			tracing_reset_cpu(trace_buf, cpu);
	}

	if (file->f_mode & FMODE_READ) {
		iter = __tracing_open(inode, file, false);
		if (IS_ERR(iter))
			ret = PTR_ERR(iter);
		else if (tr->trace_flags & TRACE_ITER_LATENCY_FMT)
			iter->iter_flags |= TRACE_FILE_LAT_FMT;
	}

	if (ret < 0)
		trace_array_put(tr);

	return ret;
}

/*
 * Some tracers are not suitable for instance buffers.
 * A tracer is always available for the global array (toplevel)
 * or if it explicitly states that it is.
 */
static bool
trace_ok_for_array(struct tracer *t, struct trace_array *tr)
{
	return (tr->flags & TRACE_ARRAY_FL_GLOBAL) || t->allow_instances;
}

/* Find the next tracer that this trace array may use */
static struct tracer *
get_tracer_for_array(struct trace_array *tr, struct tracer *t)
{
	while (t && !trace_ok_for_array(t, tr))
		t = t->next;

	return t;
}

static void *
t_next(struct seq_file *m, void *v, loff_t *pos)
{
	struct trace_array *tr = m->private;
	struct tracer *t = v;

	(*pos)++;

	if (t)
		t = get_tracer_for_array(tr, t->next);

	return t;
}

static void *t_start(struct seq_file *m, loff_t *pos)
{
	struct trace_array *tr = m->private;
	struct tracer *t;
	loff_t l = 0;

	mutex_lock(&trace_types_lock);

	t = get_tracer_for_array(tr, trace_types);
	for (; t && l < *pos; t = t_next(m, t, &l))
			;

	return t;
}

static void t_stop(struct seq_file *m, void *p)
{
	mutex_unlock(&trace_types_lock);
}

static int t_show(struct seq_file *m, void *v)
{
	struct tracer *t = v;

	if (!t)
		return 0;

	seq_puts(m, t->name);
	if (t->next)
		seq_putc(m, ' ');
	else
		seq_putc(m, '\n');

	return 0;
}

static const struct seq_operations show_traces_seq_ops = {
	.start		= t_start,
	.next		= t_next,
	.stop		= t_stop,
	.show		= t_show,
};

static int show_traces_open(struct inode *inode, struct file *file)
{
	struct trace_array *tr = inode->i_private;
	struct seq_file *m;
	int ret;

	ret = tracing_check_open_get_tr(tr);
	if (ret)
		return ret;

	ret = seq_open(file, &show_traces_seq_ops);
	if (ret) {
		trace_array_put(tr);
		return ret;
	}

	m = file->private_data;
	m->private = tr;

	return 0;
}

static int show_traces_release(struct inode *inode, struct file *file)
{
	struct trace_array *tr = inode->i_private;

	trace_array_put(tr);
	return seq_release(inode, file);
}

static ssize_t
tracing_write_stub(struct file *filp, const char __user *ubuf,
		   size_t count, loff_t *ppos)
{
	return count;
}

loff_t tracing_lseek(struct file *file, loff_t offset, int whence)
{
	int ret;

	if (file->f_mode & FMODE_READ)
		ret = seq_lseek(file, offset, whence);
	else
		file->f_pos = ret = 0;

	return ret;
}

static const struct file_operations tracing_fops = {
	.open		= tracing_open,
	.read		= seq_read,
	.write		= tracing_write_stub,
	.llseek		= tracing_lseek,
	.release	= tracing_release,
};

static const struct file_operations show_traces_fops = {
	.open		= show_traces_open,
	.read		= seq_read,
	.llseek		= seq_lseek,
	.release	= show_traces_release,
};

static ssize_t
tracing_cpumask_read(struct file *filp, char __user *ubuf,
		     size_t count, loff_t *ppos)
{
	struct trace_array *tr = file_inode(filp)->i_private;
	char *mask_str;
	int len;

	len = snprintf(NULL, 0, "%*pb\n",
		       cpumask_pr_args(tr->tracing_cpumask)) + 1;
	mask_str = kmalloc(len, GFP_KERNEL);
	if (!mask_str)
		return -ENOMEM;

	len = snprintf(mask_str, len, "%*pb\n",
		       cpumask_pr_args(tr->tracing_cpumask));
	if (len >= count) {
		count = -EINVAL;
		goto out_err;
	}
	count = simple_read_from_buffer(ubuf, count, ppos, mask_str, len);

out_err:
	kfree(mask_str);

	return count;
}

int tracing_set_cpumask(struct trace_array *tr,
			cpumask_var_t tracing_cpumask_new)
{
	int cpu;

	if (!tr)
		return -EINVAL;

	local_irq_disable();
	arch_spin_lock(&tr->max_lock);
	for_each_tracing_cpu(cpu) {
		/*
		 * Increase/decrease the disabled counter if we are
		 * about to flip a bit in the cpumask:
		 */
		if (cpumask_test_cpu(cpu, tr->tracing_cpumask) &&
				!cpumask_test_cpu(cpu, tracing_cpumask_new)) {
			atomic_inc(&per_cpu_ptr(tr->array_buffer.data, cpu)->disabled);
			ring_buffer_record_disable_cpu(tr->array_buffer.buffer, cpu);
		}
		if (!cpumask_test_cpu(cpu, tr->tracing_cpumask) &&
				cpumask_test_cpu(cpu, tracing_cpumask_new)) {
			atomic_dec(&per_cpu_ptr(tr->array_buffer.data, cpu)->disabled);
			ring_buffer_record_enable_cpu(tr->array_buffer.buffer, cpu);
		}
	}
	arch_spin_unlock(&tr->max_lock);
	local_irq_enable();

	cpumask_copy(tr->tracing_cpumask, tracing_cpumask_new);

	return 0;
}

static ssize_t
tracing_cpumask_write(struct file *filp, const char __user *ubuf,
		      size_t count, loff_t *ppos)
{
	struct trace_array *tr = file_inode(filp)->i_private;
	cpumask_var_t tracing_cpumask_new;
	int err;

	if (!zalloc_cpumask_var(&tracing_cpumask_new, GFP_KERNEL))
		return -ENOMEM;

	err = cpumask_parse_user(ubuf, count, tracing_cpumask_new);
	if (err)
		goto err_free;

	err = tracing_set_cpumask(tr, tracing_cpumask_new);
	if (err)
		goto err_free;

	free_cpumask_var(tracing_cpumask_new);

	return count;

err_free:
	free_cpumask_var(tracing_cpumask_new);

	return err;
}

static const struct file_operations tracing_cpumask_fops = {
	.open		= tracing_open_generic_tr,
	.read		= tracing_cpumask_read,
	.write		= tracing_cpumask_write,
	.release	= tracing_release_generic_tr,
	.llseek		= generic_file_llseek,
};

static int tracing_trace_options_show(struct seq_file *m, void *v)
{
	struct tracer_opt *trace_opts;
	struct trace_array *tr = m->private;
	u32 tracer_flags;
	int i;

	mutex_lock(&trace_types_lock);
	tracer_flags = tr->current_trace->flags->val;
	trace_opts = tr->current_trace->flags->opts;

	for (i = 0; trace_options[i]; i++) {
		if (tr->trace_flags & (1 << i))
			seq_printf(m, "%s\n", trace_options[i]);
		else
			seq_printf(m, "no%s\n", trace_options[i]);
	}

	for (i = 0; trace_opts[i].name; i++) {
		if (tracer_flags & trace_opts[i].bit)
			seq_printf(m, "%s\n", trace_opts[i].name);
		else
			seq_printf(m, "no%s\n", trace_opts[i].name);
	}
	mutex_unlock(&trace_types_lock);

	return 0;
}

static int __set_tracer_option(struct trace_array *tr,
			       struct tracer_flags *tracer_flags,
			       struct tracer_opt *opts, int neg)
{
	struct tracer *trace = tracer_flags->trace;
	int ret;

	ret = trace->set_flag(tr, tracer_flags->val, opts->bit, !neg);
	if (ret)
		return ret;

	if (neg)
		tracer_flags->val &= ~opts->bit;
	else
		tracer_flags->val |= opts->bit;
	return 0;
}

/* Try to assign a tracer specific option */
static int set_tracer_option(struct trace_array *tr, char *cmp, int neg)
{
	struct tracer *trace = tr->current_trace;
	struct tracer_flags *tracer_flags = trace->flags;
	struct tracer_opt *opts = NULL;
	int i;

	for (i = 0; tracer_flags->opts[i].name; i++) {
		opts = &tracer_flags->opts[i];

		if (strcmp(cmp, opts->name) == 0)
			return __set_tracer_option(tr, trace->flags, opts, neg);
	}

	return -EINVAL;
}

/* Some tracers require overwrite to stay enabled */
int trace_keep_overwrite(struct tracer *tracer, u32 mask, int set)
{
	if (tracer->enabled && (mask & TRACE_ITER_OVERWRITE) && !set)
		return -1;

	return 0;
}

int set_tracer_flag(struct trace_array *tr, unsigned int mask, int enabled)
{
	int *map;

	if ((mask == TRACE_ITER_RECORD_TGID) ||
	    (mask == TRACE_ITER_RECORD_CMD))
		lockdep_assert_held(&event_mutex);

	/* do nothing if flag is already set */
	if (!!(tr->trace_flags & mask) == !!enabled)
		return 0;

	/* Give the tracer a chance to approve the change */
	if (tr->current_trace->flag_changed)
		if (tr->current_trace->flag_changed(tr, mask, !!enabled))
			return -EINVAL;

	if (enabled)
		tr->trace_flags |= mask;
	else
		tr->trace_flags &= ~mask;

	if (mask == TRACE_ITER_RECORD_CMD)
		trace_event_enable_cmd_record(enabled);

	if (mask == TRACE_ITER_RECORD_TGID) {
		if (!tgid_map) {
			tgid_map_max = pid_max;
			map = kvcalloc(tgid_map_max + 1, sizeof(*tgid_map),
				       GFP_KERNEL);

			/*
			 * Pairs with smp_load_acquire() in
			 * trace_find_tgid_ptr() to ensure that if it observes
			 * the tgid_map we just allocated then it also observes
			 * the corresponding tgid_map_max value.
			 */
			smp_store_release(&tgid_map, map);
		}
		if (!tgid_map) {
			tr->trace_flags &= ~TRACE_ITER_RECORD_TGID;
			return -ENOMEM;
		}

		trace_event_enable_tgid_record(enabled);
	}

	if (mask == TRACE_ITER_EVENT_FORK)
		trace_event_follow_fork(tr, enabled);

	if (mask == TRACE_ITER_FUNC_FORK)
		ftrace_pid_follow_fork(tr, enabled);

	if (mask == TRACE_ITER_OVERWRITE) {
		ring_buffer_change_overwrite(tr->array_buffer.buffer, enabled);
#ifdef CONFIG_TRACER_MAX_TRACE
		ring_buffer_change_overwrite(tr->max_buffer.buffer, enabled);
#endif
	}

	if (mask == TRACE_ITER_PRINTK) {
		trace_printk_start_stop_comm(enabled);
		trace_printk_control(enabled);
	}

	return 0;
}

int trace_set_options(struct trace_array *tr, char *option)
{
	char *cmp;
	int neg = 0;
	int ret;
	size_t orig_len = strlen(option);
	int len;

	cmp = strstrip(option);

	len = str_has_prefix(cmp, "no");
	if (len)
		neg = 1;

	cmp += len;

	mutex_lock(&event_mutex);
	mutex_lock(&trace_types_lock);

	ret = match_string(trace_options, -1, cmp);
	/* If no option could be set, test the specific tracer options */
	if (ret < 0)
		ret = set_tracer_option(tr, cmp, neg);
	else
		ret = set_tracer_flag(tr, 1 << ret, !neg);

	mutex_unlock(&trace_types_lock);
	mutex_unlock(&event_mutex);

	/*
	 * If the first trailing whitespace is replaced with '\0' by strstrip,
	 * turn it back into a space.
	 */
	if (orig_len > strlen(option))
		option[strlen(option)] = ' ';

	return ret;
}

static void __init apply_trace_boot_options(void)
{
	char *buf = trace_boot_options_buf;
	char *option;

	while (true) {
		option = strsep(&buf, ",");

		if (!option)
			break;

		if (*option)
			trace_set_options(&global_trace, option);

		/* Put back the comma to allow this to be called again */
		if (buf)
			*(buf - 1) = ',';
	}
}

static ssize_t
tracing_trace_options_write(struct file *filp, const char __user *ubuf,
			size_t cnt, loff_t *ppos)
{
	struct seq_file *m = filp->private_data;
	struct trace_array *tr = m->private;
	char buf[64];
	int ret;

	if (cnt >= sizeof(buf))
		return -EINVAL;

	if (copy_from_user(buf, ubuf, cnt))
		return -EFAULT;

	buf[cnt] = 0;

	ret = trace_set_options(tr, buf);
	if (ret < 0)
		return ret;

	*ppos += cnt;

	return cnt;
}

static int tracing_trace_options_open(struct inode *inode, struct file *file)
{
	struct trace_array *tr = inode->i_private;
	int ret;

	ret = tracing_check_open_get_tr(tr);
	if (ret)
		return ret;

	ret = single_open(file, tracing_trace_options_show, inode->i_private);
	if (ret < 0)
		trace_array_put(tr);

	return ret;
}

static const struct file_operations tracing_iter_fops = {
	.open		= tracing_trace_options_open,
	.read		= seq_read,
	.llseek		= seq_lseek,
	.release	= tracing_single_release_tr,
	.write		= tracing_trace_options_write,
};

static const char readme_msg[] =
	"tracing mini-HOWTO:\n\n"
	"# echo 0 > tracing_on : quick way to disable tracing\n"
	"# echo 1 > tracing_on : quick way to re-enable tracing\n\n"
	" Important files:\n"
	"  trace\t\t\t- The static contents of the buffer\n"
	"\t\t\t  To clear the buffer write into this file: echo > trace\n"
	"  trace_pipe\t\t- A consuming read to see the contents of the buffer\n"
	"  current_tracer\t- function and latency tracers\n"
	"  available_tracers\t- list of configured tracers for current_tracer\n"
	"  error_log\t- error log for failed commands (that support it)\n"
	"  buffer_size_kb\t- view and modify size of per cpu buffer\n"
	"  buffer_total_size_kb  - view total size of all cpu buffers\n\n"
	"  trace_clock\t\t- change the clock used to order events\n"
	"       local:   Per cpu clock but may not be synced across CPUs\n"
	"      global:   Synced across CPUs but slows tracing down.\n"
	"     counter:   Not a clock, but just an increment\n"
	"      uptime:   Jiffy counter from time of boot\n"
	"        perf:   Same clock that perf events use\n"
#ifdef CONFIG_X86_64
	"     x86-tsc:   TSC cycle counter\n"
#endif
	"\n  timestamp_mode\t- view the mode used to timestamp events\n"
	"       delta:   Delta difference against a buffer-wide timestamp\n"
	"    absolute:   Absolute (standalone) timestamp\n"
	"\n  trace_marker\t\t- Writes into this file writes into the kernel buffer\n"
	"\n  trace_marker_raw\t\t- Writes into this file writes binary data into the kernel buffer\n"
	"  tracing_cpumask\t- Limit which CPUs to trace\n"
	"  instances\t\t- Make sub-buffers with: mkdir instances/foo\n"
	"\t\t\t  Remove sub-buffer with rmdir\n"
	"  trace_options\t\t- Set format or modify how tracing happens\n"
	"\t\t\t  Disable an option by prefixing 'no' to the\n"
	"\t\t\t  option name\n"
	"  saved_cmdlines_size\t- echo command number in here to store comm-pid list\n"
#ifdef CONFIG_DYNAMIC_FTRACE
	"\n  available_filter_functions - list of functions that can be filtered on\n"
	"  set_ftrace_filter\t- echo function name in here to only trace these\n"
	"\t\t\t  functions\n"
	"\t     accepts: func_full_name or glob-matching-pattern\n"
	"\t     modules: Can select a group via module\n"
	"\t      Format: :mod:<module-name>\n"
	"\t     example: echo :mod:ext3 > set_ftrace_filter\n"
	"\t    triggers: a command to perform when function is hit\n"
	"\t      Format: <function>:<trigger>[:count]\n"
	"\t     trigger: traceon, traceoff\n"
	"\t\t      enable_event:<system>:<event>\n"
	"\t\t      disable_event:<system>:<event>\n"
#ifdef CONFIG_STACKTRACE
	"\t\t      stacktrace\n"
#endif
#ifdef CONFIG_TRACER_SNAPSHOT
	"\t\t      snapshot\n"
#endif
	"\t\t      dump\n"
	"\t\t      cpudump\n"
	"\t     example: echo do_fault:traceoff > set_ftrace_filter\n"
	"\t              echo do_trap:traceoff:3 > set_ftrace_filter\n"
	"\t     The first one will disable tracing every time do_fault is hit\n"
	"\t     The second will disable tracing at most 3 times when do_trap is hit\n"
	"\t       The first time do trap is hit and it disables tracing, the\n"
	"\t       counter will decrement to 2. If tracing is already disabled,\n"
	"\t       the counter will not decrement. It only decrements when the\n"
	"\t       trigger did work\n"
	"\t     To remove trigger without count:\n"
	"\t       echo '!<function>:<trigger> > set_ftrace_filter\n"
	"\t     To remove trigger with a count:\n"
	"\t       echo '!<function>:<trigger>:0 > set_ftrace_filter\n"
	"  set_ftrace_notrace\t- echo function name in here to never trace.\n"
	"\t    accepts: func_full_name, *func_end, func_begin*, *func_middle*\n"
	"\t    modules: Can select a group via module command :mod:\n"
	"\t    Does not accept triggers\n"
#endif /* CONFIG_DYNAMIC_FTRACE */
#ifdef CONFIG_FUNCTION_TRACER
	"  set_ftrace_pid\t- Write pid(s) to only function trace those pids\n"
	"\t\t    (function)\n"
	"  set_ftrace_notrace_pid\t- Write pid(s) to not function trace those pids\n"
	"\t\t    (function)\n"
#endif
#ifdef CONFIG_FUNCTION_GRAPH_TRACER
	"  set_graph_function\t- Trace the nested calls of a function (function_graph)\n"
	"  set_graph_notrace\t- Do not trace the nested calls of a function (function_graph)\n"
	"  max_graph_depth\t- Trace a limited depth of nested calls (0 is unlimited)\n"
#endif
#ifdef CONFIG_TRACER_SNAPSHOT
	"\n  snapshot\t\t- Like 'trace' but shows the content of the static\n"
	"\t\t\t  snapshot buffer. Read the contents for more\n"
	"\t\t\t  information\n"
#endif
#ifdef CONFIG_STACK_TRACER
	"  stack_trace\t\t- Shows the max stack trace when active\n"
	"  stack_max_size\t- Shows current max stack size that was traced\n"
	"\t\t\t  Write into this file to reset the max size (trigger a\n"
	"\t\t\t  new trace)\n"
#ifdef CONFIG_DYNAMIC_FTRACE
	"  stack_trace_filter\t- Like set_ftrace_filter but limits what stack_trace\n"
	"\t\t\t  traces\n"
#endif
#endif /* CONFIG_STACK_TRACER */
#ifdef CONFIG_DYNAMIC_EVENTS
	"  dynamic_events\t\t- Create/append/remove/show the generic dynamic events\n"
	"\t\t\t  Write into this file to define/undefine new trace events.\n"
#endif
#ifdef CONFIG_KPROBE_EVENTS
	"  kprobe_events\t\t- Create/append/remove/show the kernel dynamic events\n"
	"\t\t\t  Write into this file to define/undefine new trace events.\n"
#endif
#ifdef CONFIG_UPROBE_EVENTS
	"  uprobe_events\t\t- Create/append/remove/show the userspace dynamic events\n"
	"\t\t\t  Write into this file to define/undefine new trace events.\n"
#endif
#if defined(CONFIG_KPROBE_EVENTS) || defined(CONFIG_UPROBE_EVENTS)
	"\t  accepts: event-definitions (one definition per line)\n"
	"\t   Format: p[:[<group>/][<event>]] <place> [<args>]\n"
	"\t           r[maxactive][:[<group>/][<event>]] <place> [<args>]\n"
#ifdef CONFIG_HIST_TRIGGERS
	"\t           s:[synthetic/]<event> <field> [<field>]\n"
#endif
	"\t           e[:[<group>/][<event>]] <attached-group>.<attached-event> [<args>]\n"
	"\t           -:[<group>/][<event>]\n"
#ifdef CONFIG_KPROBE_EVENTS
	"\t    place: [<module>:]<symbol>[+<offset>]|<memaddr>\n"
  "place (kretprobe): [<module>:]<symbol>[+<offset>]%return|<memaddr>\n"
#endif
#ifdef CONFIG_UPROBE_EVENTS
  "   place (uprobe): <path>:<offset>[%return][(ref_ctr_offset)]\n"
#endif
	"\t     args: <name>=fetcharg[:type]\n"
	"\t fetcharg: (%<register>|$<efield>), @<address>, @<symbol>[+|-<offset>],\n"
#ifdef CONFIG_HAVE_FUNCTION_ARG_ACCESS_API
	"\t           $stack<index>, $stack, $retval, $comm, $arg<N>,\n"
#else
	"\t           $stack<index>, $stack, $retval, $comm,\n"
#endif
	"\t           +|-[u]<offset>(<fetcharg>), \\imm-value, \\\"imm-string\"\n"
	"\t     type: s8/16/32/64, u8/16/32/64, x8/16/32/64, string, symbol,\n"
	"\t           b<bit-width>@<bit-offset>/<container-size>, ustring,\n"
	"\t           <type>\\[<array-size>\\]\n"
#ifdef CONFIG_HIST_TRIGGERS
	"\t    field: <stype> <name>;\n"
	"\t    stype: u8/u16/u32/u64, s8/s16/s32/s64, pid_t,\n"
	"\t           [unsigned] char/int/long\n"
#endif
	"\t    efield: For event probes ('e' types), the field is on of the fields\n"
	"\t            of the <attached-group>/<attached-event>.\n"
#endif
	"  events/\t\t- Directory containing all trace event subsystems:\n"
	"      enable\t\t- Write 0/1 to enable/disable tracing of all events\n"
	"  events/<system>/\t- Directory containing all trace events for <system>:\n"
	"      enable\t\t- Write 0/1 to enable/disable tracing of all <system>\n"
	"\t\t\t  events\n"
	"      filter\t\t- If set, only events passing filter are traced\n"
	"  events/<system>/<event>/\t- Directory containing control files for\n"
	"\t\t\t  <event>:\n"
	"      enable\t\t- Write 0/1 to enable/disable tracing of <event>\n"
	"      filter\t\t- If set, only events passing filter are traced\n"
	"      trigger\t\t- If set, a command to perform when event is hit\n"
	"\t    Format: <trigger>[:count][if <filter>]\n"
	"\t   trigger: traceon, traceoff\n"
	"\t            enable_event:<system>:<event>\n"
	"\t            disable_event:<system>:<event>\n"
#ifdef CONFIG_HIST_TRIGGERS
	"\t            enable_hist:<system>:<event>\n"
	"\t            disable_hist:<system>:<event>\n"
#endif
#ifdef CONFIG_STACKTRACE
	"\t\t    stacktrace\n"
#endif
#ifdef CONFIG_TRACER_SNAPSHOT
	"\t\t    snapshot\n"
#endif
#ifdef CONFIG_HIST_TRIGGERS
	"\t\t    hist (see below)\n"
#endif
	"\t   example: echo traceoff > events/block/block_unplug/trigger\n"
	"\t            echo traceoff:3 > events/block/block_unplug/trigger\n"
	"\t            echo 'enable_event:kmem:kmalloc:3 if nr_rq > 1' > \\\n"
	"\t                  events/block/block_unplug/trigger\n"
	"\t   The first disables tracing every time block_unplug is hit.\n"
	"\t   The second disables tracing the first 3 times block_unplug is hit.\n"
	"\t   The third enables the kmalloc event the first 3 times block_unplug\n"
	"\t     is hit and has value of greater than 1 for the 'nr_rq' event field.\n"
	"\t   Like function triggers, the counter is only decremented if it\n"
	"\t    enabled or disabled tracing.\n"
	"\t   To remove a trigger without a count:\n"
	"\t     echo '!<trigger> > <system>/<event>/trigger\n"
	"\t   To remove a trigger with a count:\n"
	"\t     echo '!<trigger>:0 > <system>/<event>/trigger\n"
	"\t   Filters can be ignored when removing a trigger.\n"
#ifdef CONFIG_HIST_TRIGGERS
	"      hist trigger\t- If set, event hits are aggregated into a hash table\n"
	"\t    Format: hist:keys=<field1[,field2,...]>\n"
	"\t            [:<var1>=<field|var_ref|numeric_literal>[,<var2>=...]]\n"
	"\t            [:values=<field1[,field2,...]>]\n"
	"\t            [:sort=<field1[,field2,...]>]\n"
	"\t            [:size=#entries]\n"
	"\t            [:pause][:continue][:clear]\n"
	"\t            [:name=histname1]\n"
	"\t            [:<handler>.<action>]\n"
	"\t            [if <filter>]\n\n"
	"\t    Note, special fields can be used as well:\n"
	"\t            common_timestamp - to record current timestamp\n"
	"\t            common_cpu - to record the CPU the event happened on\n"
	"\n"
	"\t    A hist trigger variable can be:\n"
	"\t        - a reference to a field e.g. x=current_timestamp,\n"
	"\t        - a reference to another variable e.g. y=$x,\n"
	"\t        - a numeric literal: e.g. ms_per_sec=1000,\n"
	"\t        - an arithmetic expression: e.g. time_secs=current_timestamp/1000\n"
	"\n"
	"\t    hist trigger arithmetic expressions support addition(+), subtraction(-),\n"
	"\t    multiplication(*) and division(/) operators. An operand can be either a\n"
	"\t    variable reference, field or numeric literal.\n"
	"\n"
	"\t    When a matching event is hit, an entry is added to a hash\n"
	"\t    table using the key(s) and value(s) named, and the value of a\n"
	"\t    sum called 'hitcount' is incremented.  Keys and values\n"
	"\t    correspond to fields in the event's format description.  Keys\n"
	"\t    can be any field, or the special string 'stacktrace'.\n"
	"\t    Compound keys consisting of up to two fields can be specified\n"
	"\t    by the 'keys' keyword.  Values must correspond to numeric\n"
	"\t    fields.  Sort keys consisting of up to two fields can be\n"
	"\t    specified using the 'sort' keyword.  The sort direction can\n"
	"\t    be modified by appending '.descending' or '.ascending' to a\n"
	"\t    sort field.  The 'size' parameter can be used to specify more\n"
	"\t    or fewer than the default 2048 entries for the hashtable size.\n"
	"\t    If a hist trigger is given a name using the 'name' parameter,\n"
	"\t    its histogram data will be shared with other triggers of the\n"
	"\t    same name, and trigger hits will update this common data.\n\n"
	"\t    Reading the 'hist' file for the event will dump the hash\n"
	"\t    table in its entirety to stdout.  If there are multiple hist\n"
	"\t    triggers attached to an event, there will be a table for each\n"
	"\t    trigger in the output.  The table displayed for a named\n"
	"\t    trigger will be the same as any other instance having the\n"
	"\t    same name.  The default format used to display a given field\n"
	"\t    can be modified by appending any of the following modifiers\n"
	"\t    to the field name, as applicable:\n\n"
	"\t            .hex        display a number as a hex value\n"
	"\t            .sym        display an address as a symbol\n"
	"\t            .sym-offset display an address as a symbol and offset\n"
	"\t            .execname   display a common_pid as a program name\n"
	"\t            .syscall    display a syscall id as a syscall name\n"
	"\t            .log2       display log2 value rather than raw number\n"
	"\t            .buckets=size  display values in groups of size rather than raw number\n"
	"\t            .usecs      display a common_timestamp in microseconds\n\n"
	"\t    The 'pause' parameter can be used to pause an existing hist\n"
	"\t    trigger or to start a hist trigger but not log any events\n"
	"\t    until told to do so.  'continue' can be used to start or\n"
	"\t    restart a paused hist trigger.\n\n"
	"\t    The 'clear' parameter will clear the contents of a running\n"
	"\t    hist trigger and leave its current paused/active state\n"
	"\t    unchanged.\n\n"
	"\t    The enable_hist and disable_hist triggers can be used to\n"
	"\t    have one event conditionally start and stop another event's\n"
	"\t    already-attached hist trigger.  The syntax is analogous to\n"
	"\t    the enable_event and disable_event triggers.\n\n"
	"\t    Hist trigger handlers and actions are executed whenever a\n"
	"\t    a histogram entry is added or updated.  They take the form:\n\n"
	"\t        <handler>.<action>\n\n"
	"\t    The available handlers are:\n\n"
	"\t        onmatch(matching.event)  - invoke on addition or update\n"
	"\t        onmax(var)               - invoke if var exceeds current max\n"
	"\t        onchange(var)            - invoke action if var changes\n\n"
	"\t    The available actions are:\n\n"
	"\t        trace(<synthetic_event>,param list)  - generate synthetic event\n"
	"\t        save(field,...)                      - save current event fields\n"
#ifdef CONFIG_TRACER_SNAPSHOT
	"\t        snapshot()                           - snapshot the trace buffer\n\n"
#endif
#ifdef CONFIG_SYNTH_EVENTS
	"  events/synthetic_events\t- Create/append/remove/show synthetic events\n"
	"\t  Write into this file to define/undefine new synthetic events.\n"
	"\t     example: echo 'myevent u64 lat; char name[]' >> synthetic_events\n"
#endif
#endif
;

static ssize_t
tracing_readme_read(struct file *filp, char __user *ubuf,
		       size_t cnt, loff_t *ppos)
{
	return simple_read_from_buffer(ubuf, cnt, ppos,
					readme_msg, strlen(readme_msg));
}

static const struct file_operations tracing_readme_fops = {
	.open		= tracing_open_generic,
	.read		= tracing_readme_read,
	.llseek		= generic_file_llseek,
};

static void *saved_tgids_next(struct seq_file *m, void *v, loff_t *pos)
{
	int pid = ++(*pos);

	return trace_find_tgid_ptr(pid);
}

static void *saved_tgids_start(struct seq_file *m, loff_t *pos)
{
	int pid = *pos;

	return trace_find_tgid_ptr(pid);
}

static void saved_tgids_stop(struct seq_file *m, void *v)
{
}

static int saved_tgids_show(struct seq_file *m, void *v)
{
	int *entry = (int *)v;
	int pid = entry - tgid_map;
	int tgid = *entry;

	if (tgid == 0)
		return SEQ_SKIP;

	seq_printf(m, "%d %d\n", pid, tgid);
	return 0;
}

static const struct seq_operations tracing_saved_tgids_seq_ops = {
	.start		= saved_tgids_start,
	.stop		= saved_tgids_stop,
	.next		= saved_tgids_next,
	.show		= saved_tgids_show,
};

static int tracing_saved_tgids_open(struct inode *inode, struct file *filp)
{
	int ret;

	ret = tracing_check_open_get_tr(NULL);
	if (ret)
		return ret;

	return seq_open(filp, &tracing_saved_tgids_seq_ops);
}


static const struct file_operations tracing_saved_tgids_fops = {
	.open		= tracing_saved_tgids_open,
	.read		= seq_read,
	.llseek		= seq_lseek,
	.release	= seq_release,
};

static void *saved_cmdlines_next(struct seq_file *m, void *v, loff_t *pos)
{
	unsigned int *ptr = v;

	if (*pos || m->count)
		ptr++;

	(*pos)++;

	for (; ptr < &savedcmd->map_cmdline_to_pid[savedcmd->cmdline_num];
	     ptr++) {
		if (*ptr == -1 || *ptr == NO_CMDLINE_MAP)
			continue;

		return ptr;
	}

	return NULL;
}

static void *saved_cmdlines_start(struct seq_file *m, loff_t *pos)
{
	void *v;
	loff_t l = 0;

	preempt_disable();
	arch_spin_lock(&trace_cmdline_lock);

	v = &savedcmd->map_cmdline_to_pid[0];
	while (l <= *pos) {
		v = saved_cmdlines_next(m, v, &l);
		if (!v)
			return NULL;
	}

	return v;
}

static void saved_cmdlines_stop(struct seq_file *m, void *v)
{
	arch_spin_unlock(&trace_cmdline_lock);
	preempt_enable();
}

static int saved_cmdlines_show(struct seq_file *m, void *v)
{
	char buf[TASK_COMM_LEN];
	unsigned int *pid = v;

	__trace_find_cmdline(*pid, buf);
	seq_printf(m, "%d %s\n", *pid, buf);
	return 0;
}

static const struct seq_operations tracing_saved_cmdlines_seq_ops = {
	.start		= saved_cmdlines_start,
	.next		= saved_cmdlines_next,
	.stop		= saved_cmdlines_stop,
	.show		= saved_cmdlines_show,
};

static int tracing_saved_cmdlines_open(struct inode *inode, struct file *filp)
{
	int ret;

	ret = tracing_check_open_get_tr(NULL);
	if (ret)
		return ret;

	return seq_open(filp, &tracing_saved_cmdlines_seq_ops);
}

static const struct file_operations tracing_saved_cmdlines_fops = {
	.open		= tracing_saved_cmdlines_open,
	.read		= seq_read,
	.llseek		= seq_lseek,
	.release	= seq_release,
};

static ssize_t
tracing_saved_cmdlines_size_read(struct file *filp, char __user *ubuf,
				 size_t cnt, loff_t *ppos)
{
	char buf[64];
	int r;

	preempt_disable();
	arch_spin_lock(&trace_cmdline_lock);
	r = scnprintf(buf, sizeof(buf), "%u\n", savedcmd->cmdline_num);
	arch_spin_unlock(&trace_cmdline_lock);
	preempt_enable();

	return simple_read_from_buffer(ubuf, cnt, ppos, buf, r);
}

static void free_saved_cmdlines_buffer(struct saved_cmdlines_buffer *s)
{
	kfree(s->saved_cmdlines);
	kfree(s->map_cmdline_to_pid);
	kfree(s);
}

static int tracing_resize_saved_cmdlines(unsigned int val)
{
	struct saved_cmdlines_buffer *s, *savedcmd_temp;

	s = kmalloc(sizeof(*s), GFP_KERNEL);
	if (!s)
		return -ENOMEM;

	if (allocate_cmdlines_buffer(val, s) < 0) {
		kfree(s);
		return -ENOMEM;
	}

	preempt_disable();
	arch_spin_lock(&trace_cmdline_lock);
	savedcmd_temp = savedcmd;
	savedcmd = s;
	arch_spin_unlock(&trace_cmdline_lock);
	preempt_enable();
	free_saved_cmdlines_buffer(savedcmd_temp);

	return 0;
}

static ssize_t
tracing_saved_cmdlines_size_write(struct file *filp, const char __user *ubuf,
				  size_t cnt, loff_t *ppos)
{
	unsigned long val;
	int ret;

	ret = kstrtoul_from_user(ubuf, cnt, 10, &val);
	if (ret)
		return ret;

	/* must have at least 1 entry or less than PID_MAX_DEFAULT */
	if (!val || val > PID_MAX_DEFAULT)
		return -EINVAL;

	ret = tracing_resize_saved_cmdlines((unsigned int)val);
	if (ret < 0)
		return ret;

	*ppos += cnt;

	return cnt;
}

static const struct file_operations tracing_saved_cmdlines_size_fops = {
	.open		= tracing_open_generic,
	.read		= tracing_saved_cmdlines_size_read,
	.write		= tracing_saved_cmdlines_size_write,
};

#ifdef CONFIG_TRACE_EVAL_MAP_FILE
static union trace_eval_map_item *
update_eval_map(union trace_eval_map_item *ptr)
{
	if (!ptr->map.eval_string) {
		if (ptr->tail.next) {
			ptr = ptr->tail.next;
			/* Set ptr to the next real item (skip head) */
			ptr++;
		} else
			return NULL;
	}
	return ptr;
}

static void *eval_map_next(struct seq_file *m, void *v, loff_t *pos)
{
	union trace_eval_map_item *ptr = v;

	/*
	 * Paranoid! If ptr points to end, we don't want to increment past it.
	 * This really should never happen.
	 */
	(*pos)++;
	ptr = update_eval_map(ptr);
	if (WARN_ON_ONCE(!ptr))
		return NULL;

	ptr++;
	ptr = update_eval_map(ptr);

	return ptr;
}

static void *eval_map_start(struct seq_file *m, loff_t *pos)
{
	union trace_eval_map_item *v;
	loff_t l = 0;

	mutex_lock(&trace_eval_mutex);

	v = trace_eval_maps;
	if (v)
		v++;

	while (v && l < *pos) {
		v = eval_map_next(m, v, &l);
	}

	return v;
}

static void eval_map_stop(struct seq_file *m, void *v)
{
	mutex_unlock(&trace_eval_mutex);
}

static int eval_map_show(struct seq_file *m, void *v)
{
	union trace_eval_map_item *ptr = v;

	seq_printf(m, "%s %ld (%s)\n",
		   ptr->map.eval_string, ptr->map.eval_value,
		   ptr->map.system);

	return 0;
}

static const struct seq_operations tracing_eval_map_seq_ops = {
	.start		= eval_map_start,
	.next		= eval_map_next,
	.stop		= eval_map_stop,
	.show		= eval_map_show,
};

static int tracing_eval_map_open(struct inode *inode, struct file *filp)
{
	int ret;

	ret = tracing_check_open_get_tr(NULL);
	if (ret)
		return ret;

	return seq_open(filp, &tracing_eval_map_seq_ops);
}

static const struct file_operations tracing_eval_map_fops = {
	.open		= tracing_eval_map_open,
	.read		= seq_read,
	.llseek		= seq_lseek,
	.release	= seq_release,
};

static inline union trace_eval_map_item *
trace_eval_jmp_to_tail(union trace_eval_map_item *ptr)
{
	/* Return tail of array given the head */
	return ptr + ptr->head.length + 1;
}

static void
trace_insert_eval_map_file(struct module *mod, struct trace_eval_map **start,
			   int len)
{
	struct trace_eval_map **stop;
	struct trace_eval_map **map;
	union trace_eval_map_item *map_array;
	union trace_eval_map_item *ptr;

	stop = start + len;

	/*
	 * The trace_eval_maps contains the map plus a head and tail item,
	 * where the head holds the module and length of array, and the
	 * tail holds a pointer to the next list.
	 */
	map_array = kmalloc_array(len + 2, sizeof(*map_array), GFP_KERNEL);
	if (!map_array) {
		pr_warn("Unable to allocate trace eval mapping\n");
		return;
	}

	mutex_lock(&trace_eval_mutex);

	if (!trace_eval_maps)
		trace_eval_maps = map_array;
	else {
		ptr = trace_eval_maps;
		for (;;) {
			ptr = trace_eval_jmp_to_tail(ptr);
			if (!ptr->tail.next)
				break;
			ptr = ptr->tail.next;

		}
		ptr->tail.next = map_array;
	}
	map_array->head.mod = mod;
	map_array->head.length = len;
	map_array++;

	for (map = start; (unsigned long)map < (unsigned long)stop; map++) {
		map_array->map = **map;
		map_array++;
	}
	memset(map_array, 0, sizeof(*map_array));

	mutex_unlock(&trace_eval_mutex);
}

static void trace_create_eval_file(struct dentry *d_tracer)
{
	trace_create_file("eval_map", TRACE_MODE_READ, d_tracer,
			  NULL, &tracing_eval_map_fops);
}

#else /* CONFIG_TRACE_EVAL_MAP_FILE */
static inline void trace_create_eval_file(struct dentry *d_tracer) { }
static inline void trace_insert_eval_map_file(struct module *mod,
			      struct trace_eval_map **start, int len) { }
#endif /* !CONFIG_TRACE_EVAL_MAP_FILE */

static void trace_insert_eval_map(struct module *mod,
				  struct trace_eval_map **start, int len)
{
	struct trace_eval_map **map;

	if (len <= 0)
		return;

	map = start;

	trace_event_eval_update(map, len);

	trace_insert_eval_map_file(mod, start, len);
}

static ssize_t
tracing_set_trace_read(struct file *filp, char __user *ubuf,
		       size_t cnt, loff_t *ppos)
{
	struct trace_array *tr = filp->private_data;
	char buf[MAX_TRACER_SIZE+2];
	int r;

	mutex_lock(&trace_types_lock);
	r = sprintf(buf, "%s\n", tr->current_trace->name);
	mutex_unlock(&trace_types_lock);

	return simple_read_from_buffer(ubuf, cnt, ppos, buf, r);
}

int tracer_init(struct tracer *t, struct trace_array *tr)
{
	tracing_reset_online_cpus(&tr->array_buffer);
	return t->init(tr);
}

static void set_buffer_entries(struct array_buffer *buf, unsigned long val)
{
	int cpu;

	for_each_tracing_cpu(cpu)
		per_cpu_ptr(buf->data, cpu)->entries = val;
}

#ifdef CONFIG_TRACER_MAX_TRACE
/* resize @tr's buffer to the size of @size_tr's entries */
static int resize_buffer_duplicate_size(struct array_buffer *trace_buf,
					struct array_buffer *size_buf, int cpu_id)
{
	int cpu, ret = 0;

	if (cpu_id == RING_BUFFER_ALL_CPUS) {
		for_each_tracing_cpu(cpu) {
			ret = ring_buffer_resize(trace_buf->buffer,
				 per_cpu_ptr(size_buf->data, cpu)->entries, cpu);
			if (ret < 0)
				break;
			per_cpu_ptr(trace_buf->data, cpu)->entries =
				per_cpu_ptr(size_buf->data, cpu)->entries;
		}
	} else {
		ret = ring_buffer_resize(trace_buf->buffer,
				 per_cpu_ptr(size_buf->data, cpu_id)->entries, cpu_id);
		if (ret == 0)
			per_cpu_ptr(trace_buf->data, cpu_id)->entries =
				per_cpu_ptr(size_buf->data, cpu_id)->entries;
	}

	return ret;
}
#endif /* CONFIG_TRACER_MAX_TRACE */

static int __tracing_resize_ring_buffer(struct trace_array *tr,
					unsigned long size, int cpu)
{
	int ret;

	/*
	 * If kernel or user changes the size of the ring buffer
	 * we use the size that was given, and we can forget about
	 * expanding it later.
	 */
	ring_buffer_expanded = true;

	/* May be called before buffers are initialized */
	if (!tr->array_buffer.buffer)
		return 0;

	ret = ring_buffer_resize(tr->array_buffer.buffer, size, cpu);
	if (ret < 0)
		return ret;

#ifdef CONFIG_TRACER_MAX_TRACE
	if (!(tr->flags & TRACE_ARRAY_FL_GLOBAL) ||
	    !tr->current_trace->use_max_tr)
		goto out;

	ret = ring_buffer_resize(tr->max_buffer.buffer, size, cpu);
	if (ret < 0) {
		int r = resize_buffer_duplicate_size(&tr->array_buffer,
						     &tr->array_buffer, cpu);
		if (r < 0) {
			/*
			 * AARGH! We are left with different
			 * size max buffer!!!!
			 * The max buffer is our "snapshot" buffer.
			 * When a tracer needs a snapshot (one of the
			 * latency tracers), it swaps the max buffer
			 * with the saved snap shot. We succeeded to
			 * update the size of the main buffer, but failed to
			 * update the size of the max buffer. But when we tried
			 * to reset the main buffer to the original size, we
			 * failed there too. This is very unlikely to
			 * happen, but if it does, warn and kill all
			 * tracing.
			 */
			WARN_ON(1);
			tracing_disabled = 1;
		}
		return ret;
	}

	if (cpu == RING_BUFFER_ALL_CPUS)
		set_buffer_entries(&tr->max_buffer, size);
	else
		per_cpu_ptr(tr->max_buffer.data, cpu)->entries = size;

 out:
#endif /* CONFIG_TRACER_MAX_TRACE */

	if (cpu == RING_BUFFER_ALL_CPUS)
		set_buffer_entries(&tr->array_buffer, size);
	else
		per_cpu_ptr(tr->array_buffer.data, cpu)->entries = size;

	return ret;
}

ssize_t tracing_resize_ring_buffer(struct trace_array *tr,
				  unsigned long size, int cpu_id)
{
	int ret;

	mutex_lock(&trace_types_lock);

	if (cpu_id != RING_BUFFER_ALL_CPUS) {
		/* make sure, this cpu is enabled in the mask */
		if (!cpumask_test_cpu(cpu_id, tracing_buffer_mask)) {
			ret = -EINVAL;
			goto out;
		}
	}

	ret = __tracing_resize_ring_buffer(tr, size, cpu_id);
	if (ret < 0)
		ret = -ENOMEM;

out:
	mutex_unlock(&trace_types_lock);

	return ret;
}


/**
 * tracing_update_buffers - used by tracing facility to expand ring buffers
 *
 * To save on memory when the tracing is never used on a system with it
 * configured in. The ring buffers are set to a minimum size. But once
 * a user starts to use the tracing facility, then they need to grow
 * to their default size.
 *
 * This function is to be called when a tracer is about to be used.
 */
int tracing_update_buffers(void)
{
	int ret = 0;

	mutex_lock(&trace_types_lock);
	if (!ring_buffer_expanded)
		ret = __tracing_resize_ring_buffer(&global_trace, trace_buf_size,
						RING_BUFFER_ALL_CPUS);
	mutex_unlock(&trace_types_lock);

	return ret;
}

struct trace_option_dentry;

static void
create_trace_option_files(struct trace_array *tr, struct tracer *tracer);

/*
 * Used to clear out the tracer before deletion of an instance.
 * Must have trace_types_lock held.
 */
static void tracing_set_nop(struct trace_array *tr)
{
	if (tr->current_trace == &nop_trace)
		return;
	
	tr->current_trace->enabled--;

	if (tr->current_trace->reset)
		tr->current_trace->reset(tr);

	tr->current_trace = &nop_trace;
}

static bool tracer_options_updated;

static void add_tracer_options(struct trace_array *tr, struct tracer *t)
{
	/* Only enable if the directory has been created already. */
	if (!tr->dir)
		return;

	/* Only create trace option files after update_tracer_options finish */
	if (!tracer_options_updated)
		return;

	create_trace_option_files(tr, t);
}

int tracing_set_tracer(struct trace_array *tr, const char *buf)
{
	struct tracer *t;
#ifdef CONFIG_TRACER_MAX_TRACE
	bool had_max_tr;
#endif
	int ret = 0;

	mutex_lock(&trace_types_lock);

	if (!ring_buffer_expanded) {
		ret = __tracing_resize_ring_buffer(tr, trace_buf_size,
						RING_BUFFER_ALL_CPUS);
		if (ret < 0)
			goto out;
		ret = 0;
	}

	for (t = trace_types; t; t = t->next) {
		if (strcmp(t->name, buf) == 0)
			break;
	}
	if (!t) {
		ret = -EINVAL;
		goto out;
	}
	if (t == tr->current_trace)
		goto out;

#ifdef CONFIG_TRACER_SNAPSHOT
	if (t->use_max_tr) {
		local_irq_disable();
		arch_spin_lock(&tr->max_lock);
		if (tr->cond_snapshot)
			ret = -EBUSY;
		arch_spin_unlock(&tr->max_lock);
		local_irq_enable();
		if (ret)
			goto out;
	}
#endif
	/* Some tracers won't work on kernel command line */
	if (system_state < SYSTEM_RUNNING && t->noboot) {
		pr_warn("Tracer '%s' is not allowed on command line, ignored\n",
			t->name);
		goto out;
	}

	/* Some tracers are only allowed for the top level buffer */
	if (!trace_ok_for_array(t, tr)) {
		ret = -EINVAL;
		goto out;
	}

	/* If trace pipe files are being read, we can't change the tracer */
	if (tr->trace_ref) {
		ret = -EBUSY;
		goto out;
	}

	trace_branch_disable();

	tr->current_trace->enabled--;

	if (tr->current_trace->reset)
		tr->current_trace->reset(tr);

#ifdef CONFIG_TRACER_MAX_TRACE
	had_max_tr = tr->current_trace->use_max_tr;

	/* Current trace needs to be nop_trace before synchronize_rcu */
	tr->current_trace = &nop_trace;

	if (had_max_tr && !t->use_max_tr) {
		/*
		 * We need to make sure that the update_max_tr sees that
		 * current_trace changed to nop_trace to keep it from
		 * swapping the buffers after we resize it.
		 * The update_max_tr is called from interrupts disabled
		 * so a synchronized_sched() is sufficient.
		 */
		synchronize_rcu();
		free_snapshot(tr);
	}

	if (t->use_max_tr && !tr->allocated_snapshot) {
		ret = tracing_alloc_snapshot_instance(tr);
		if (ret < 0)
			goto out;
	}
#else
	tr->current_trace = &nop_trace;
#endif

	if (t->init) {
		ret = tracer_init(t, tr);
		if (ret)
			goto out;
	}

	tr->current_trace = t;
	tr->current_trace->enabled++;
	trace_branch_enable(tr);
 out:
	mutex_unlock(&trace_types_lock);

	return ret;
}

static ssize_t
tracing_set_trace_write(struct file *filp, const char __user *ubuf,
			size_t cnt, loff_t *ppos)
{
	struct trace_array *tr = filp->private_data;
	char buf[MAX_TRACER_SIZE+1];
	char *name;
	size_t ret;
	int err;

	ret = cnt;

	if (cnt > MAX_TRACER_SIZE)
		cnt = MAX_TRACER_SIZE;

	if (copy_from_user(buf, ubuf, cnt))
		return -EFAULT;

	buf[cnt] = 0;

	name = strim(buf);

	err = tracing_set_tracer(tr, name);
	if (err)
		return err;

	*ppos += ret;

	return ret;
}

static ssize_t
tracing_nsecs_read(unsigned long *ptr, char __user *ubuf,
		   size_t cnt, loff_t *ppos)
{
	char buf[64];
	int r;

	r = snprintf(buf, sizeof(buf), "%ld\n",
		     *ptr == (unsigned long)-1 ? -1 : nsecs_to_usecs(*ptr));
	if (r > sizeof(buf))
		r = sizeof(buf);
	return simple_read_from_buffer(ubuf, cnt, ppos, buf, r);
}

static ssize_t
tracing_nsecs_write(unsigned long *ptr, const char __user *ubuf,
		    size_t cnt, loff_t *ppos)
{
	unsigned long val;
	int ret;

	ret = kstrtoul_from_user(ubuf, cnt, 10, &val);
	if (ret)
		return ret;

	*ptr = val * 1000;

	return cnt;
}

static ssize_t
tracing_thresh_read(struct file *filp, char __user *ubuf,
		    size_t cnt, loff_t *ppos)
{
	return tracing_nsecs_read(&tracing_thresh, ubuf, cnt, ppos);
}

static ssize_t
tracing_thresh_write(struct file *filp, const char __user *ubuf,
		     size_t cnt, loff_t *ppos)
{
	struct trace_array *tr = filp->private_data;
	int ret;

	mutex_lock(&trace_types_lock);
	ret = tracing_nsecs_write(&tracing_thresh, ubuf, cnt, ppos);
	if (ret < 0)
		goto out;

	if (tr->current_trace->update_thresh) {
		ret = tr->current_trace->update_thresh(tr);
		if (ret < 0)
			goto out;
	}

	ret = cnt;
out:
	mutex_unlock(&trace_types_lock);

	return ret;
}

#if defined(CONFIG_TRACER_MAX_TRACE) || defined(CONFIG_HWLAT_TRACER)

static ssize_t
tracing_max_lat_read(struct file *filp, char __user *ubuf,
		     size_t cnt, loff_t *ppos)
{
	return tracing_nsecs_read(filp->private_data, ubuf, cnt, ppos);
}

static ssize_t
tracing_max_lat_write(struct file *filp, const char __user *ubuf,
		      size_t cnt, loff_t *ppos)
{
	return tracing_nsecs_write(filp->private_data, ubuf, cnt, ppos);
}

#endif

static int tracing_open_pipe(struct inode *inode, struct file *filp)
{
	struct trace_array *tr = inode->i_private;
	struct trace_iterator *iter;
	int ret;

	ret = tracing_check_open_get_tr(tr);
	if (ret)
		return ret;

	mutex_lock(&trace_types_lock);

	/* create a buffer to store the information to pass to userspace */
	iter = kzalloc(sizeof(*iter), GFP_KERNEL);
	if (!iter) {
		ret = -ENOMEM;
		__trace_array_put(tr);
		goto out;
	}

	trace_seq_init(&iter->seq);
	iter->trace = tr->current_trace;

	if (!alloc_cpumask_var(&iter->started, GFP_KERNEL)) {
		ret = -ENOMEM;
		goto fail;
	}

	/* trace pipe does not show start of buffer */
	cpumask_setall(iter->started);

	if (tr->trace_flags & TRACE_ITER_LATENCY_FMT)
		iter->iter_flags |= TRACE_FILE_LAT_FMT;

	/* Output in nanoseconds only if we are using a clock in nanoseconds. */
	if (trace_clocks[tr->clock_id].in_ns)
		iter->iter_flags |= TRACE_FILE_TIME_IN_NS;

	iter->tr = tr;
	iter->array_buffer = &tr->array_buffer;
	iter->cpu_file = tracing_get_cpu(inode);
	mutex_init(&iter->mutex);
	filp->private_data = iter;

	if (iter->trace->pipe_open)
		iter->trace->pipe_open(iter);

	nonseekable_open(inode, filp);

	tr->trace_ref++;
out:
	mutex_unlock(&trace_types_lock);
	return ret;

fail:
	kfree(iter);
	__trace_array_put(tr);
	mutex_unlock(&trace_types_lock);
	return ret;
}

static int tracing_release_pipe(struct inode *inode, struct file *file)
{
	struct trace_iterator *iter = file->private_data;
	struct trace_array *tr = inode->i_private;

	mutex_lock(&trace_types_lock);

	tr->trace_ref--;

	if (iter->trace->pipe_close)
		iter->trace->pipe_close(iter);

	mutex_unlock(&trace_types_lock);

	free_cpumask_var(iter->started);
	kfree(iter->fmt);
	mutex_destroy(&iter->mutex);
	kfree(iter);

	trace_array_put(tr);

	return 0;
}

static __poll_t
trace_poll(struct trace_iterator *iter, struct file *filp, poll_table *poll_table)
{
	struct trace_array *tr = iter->tr;

	/* Iterators are static, they should be filled or empty */
	if (trace_buffer_iter(iter, iter->cpu_file))
		return EPOLLIN | EPOLLRDNORM;

	if (tr->trace_flags & TRACE_ITER_BLOCK)
		/*
		 * Always select as readable when in blocking mode
		 */
		return EPOLLIN | EPOLLRDNORM;
	else
		return ring_buffer_poll_wait(iter->array_buffer->buffer, iter->cpu_file,
					     filp, poll_table, iter->tr->buffer_percent);
}

static __poll_t
tracing_poll_pipe(struct file *filp, poll_table *poll_table)
{
	struct trace_iterator *iter = filp->private_data;

	return trace_poll(iter, filp, poll_table);
}

/* Must be called with iter->mutex held. */
static int tracing_wait_pipe(struct file *filp)
{
	struct trace_iterator *iter = filp->private_data;
	int ret;

	while (trace_empty(iter)) {

		if ((filp->f_flags & O_NONBLOCK)) {
			return -EAGAIN;
		}

		/*
		 * We block until we read something and tracing is disabled.
		 * We still block if tracing is disabled, but we have never
		 * read anything. This allows a user to cat this file, and
		 * then enable tracing. But after we have read something,
		 * we give an EOF when tracing is again disabled.
		 *
		 * iter->pos will be 0 if we haven't read anything.
		 */
		if (!tracer_tracing_is_on(iter->tr) && iter->pos)
			break;

		mutex_unlock(&iter->mutex);

		ret = wait_on_pipe(iter, 0);

		mutex_lock(&iter->mutex);

		if (ret)
			return ret;
	}

	return 1;
}

/*
 * Consumer reader.
 */
static ssize_t
tracing_read_pipe(struct file *filp, char __user *ubuf,
		  size_t cnt, loff_t *ppos)
{
	struct trace_iterator *iter = filp->private_data;
	ssize_t sret;

	/*
	 * Avoid more than one consumer on a single file descriptor
	 * This is just a matter of traces coherency, the ring buffer itself
	 * is protected.
	 */
	mutex_lock(&iter->mutex);

	/* return any leftover data */
	sret = trace_seq_to_user(&iter->seq, ubuf, cnt);
	if (sret != -EBUSY)
		goto out;

	trace_seq_init(&iter->seq);

	if (iter->trace->read) {
		sret = iter->trace->read(iter, filp, ubuf, cnt, ppos);
		if (sret)
			goto out;
	}

waitagain:
	sret = tracing_wait_pipe(filp);
	if (sret <= 0)
		goto out;

	/* stop when tracing is finished */
	if (trace_empty(iter)) {
		sret = 0;
		goto out;
	}

	if (cnt >= PAGE_SIZE)
		cnt = PAGE_SIZE - 1;

	/* reset all but tr, trace, and overruns */
	trace_iterator_reset(iter);
	cpumask_clear(iter->started);
	trace_seq_init(&iter->seq);

	trace_event_read_lock();
	trace_access_lock(iter->cpu_file);
	while (trace_find_next_entry_inc(iter) != NULL) {
		enum print_line_t ret;
		int save_len = iter->seq.seq.len;

		ret = print_trace_line(iter);
		if (ret == TRACE_TYPE_PARTIAL_LINE) {
			/* don't print partial lines */
			iter->seq.seq.len = save_len;
			break;
		}
		if (ret != TRACE_TYPE_NO_CONSUME)
			trace_consume(iter);

		if (trace_seq_used(&iter->seq) >= cnt)
			break;

		/*
		 * Setting the full flag means we reached the trace_seq buffer
		 * size and we should leave by partial output condition above.
		 * One of the trace_seq_* functions is not used properly.
		 */
		WARN_ONCE(iter->seq.full, "full flag set for trace type %d",
			  iter->ent->type);
	}
	trace_access_unlock(iter->cpu_file);
	trace_event_read_unlock();

	/* Now copy what we have to the user */
	sret = trace_seq_to_user(&iter->seq, ubuf, cnt);
	if (iter->seq.seq.readpos >= trace_seq_used(&iter->seq))
		trace_seq_init(&iter->seq);

	/*
	 * If there was nothing to send to user, in spite of consuming trace
	 * entries, go back to wait for more entries.
	 */
	if (sret == -EBUSY)
		goto waitagain;

out:
	mutex_unlock(&iter->mutex);

	return sret;
}

static void tracing_spd_release_pipe(struct splice_pipe_desc *spd,
				     unsigned int idx)
{
	__free_page(spd->pages[idx]);
}

static size_t
tracing_fill_pipe_page(size_t rem, struct trace_iterator *iter)
{
	size_t count;
	int save_len;
	int ret;

	/* Seq buffer is page-sized, exactly what we need. */
	for (;;) {
		save_len = iter->seq.seq.len;
		ret = print_trace_line(iter);

		if (trace_seq_has_overflowed(&iter->seq)) {
			iter->seq.seq.len = save_len;
			break;
		}

		/*
		 * This should not be hit, because it should only
		 * be set if the iter->seq overflowed. But check it
		 * anyway to be safe.
		 */
		if (ret == TRACE_TYPE_PARTIAL_LINE) {
			iter->seq.seq.len = save_len;
			break;
		}

		count = trace_seq_used(&iter->seq) - save_len;
		if (rem < count) {
			rem = 0;
			iter->seq.seq.len = save_len;
			break;
		}

		if (ret != TRACE_TYPE_NO_CONSUME)
			trace_consume(iter);
		rem -= count;
		if (!trace_find_next_entry_inc(iter))	{
			rem = 0;
			iter->ent = NULL;
			break;
		}
	}

	return rem;
}

static ssize_t tracing_splice_read_pipe(struct file *filp,
					loff_t *ppos,
					struct pipe_inode_info *pipe,
					size_t len,
					unsigned int flags)
{
	struct page *pages_def[PIPE_DEF_BUFFERS];
	struct partial_page partial_def[PIPE_DEF_BUFFERS];
	struct trace_iterator *iter = filp->private_data;
	struct splice_pipe_desc spd = {
		.pages		= pages_def,
		.partial	= partial_def,
		.nr_pages	= 0, /* This gets updated below. */
		.nr_pages_max	= PIPE_DEF_BUFFERS,
		.ops		= &default_pipe_buf_ops,
		.spd_release	= tracing_spd_release_pipe,
	};
	ssize_t ret;
	size_t rem;
	unsigned int i;

	if (splice_grow_spd(pipe, &spd))
		return -ENOMEM;

	mutex_lock(&iter->mutex);

	if (iter->trace->splice_read) {
		ret = iter->trace->splice_read(iter, filp,
					       ppos, pipe, len, flags);
		if (ret)
			goto out_err;
	}

	ret = tracing_wait_pipe(filp);
	if (ret <= 0)
		goto out_err;

	if (!iter->ent && !trace_find_next_entry_inc(iter)) {
		ret = -EFAULT;
		goto out_err;
	}

	trace_event_read_lock();
	trace_access_lock(iter->cpu_file);

	/* Fill as many pages as possible. */
	for (i = 0, rem = len; i < spd.nr_pages_max && rem; i++) {
		spd.pages[i] = alloc_page(GFP_KERNEL);
		if (!spd.pages[i])
			break;

		rem = tracing_fill_pipe_page(rem, iter);

		/* Copy the data into the page, so we can start over. */
		ret = trace_seq_to_buffer(&iter->seq,
					  page_address(spd.pages[i]),
					  trace_seq_used(&iter->seq));
		if (ret < 0) {
			__free_page(spd.pages[i]);
			break;
		}
		spd.partial[i].offset = 0;
		spd.partial[i].len = trace_seq_used(&iter->seq);

		trace_seq_init(&iter->seq);
	}

	trace_access_unlock(iter->cpu_file);
	trace_event_read_unlock();
	mutex_unlock(&iter->mutex);

	spd.nr_pages = i;

	if (i)
		ret = splice_to_pipe(pipe, &spd);
	else
		ret = 0;
out:
	splice_shrink_spd(&spd);
	return ret;

out_err:
	mutex_unlock(&iter->mutex);
	goto out;
}

static ssize_t
tracing_entries_read(struct file *filp, char __user *ubuf,
		     size_t cnt, loff_t *ppos)
{
	struct inode *inode = file_inode(filp);
	struct trace_array *tr = inode->i_private;
	int cpu = tracing_get_cpu(inode);
	char buf[64];
	int r = 0;
	ssize_t ret;

	mutex_lock(&trace_types_lock);

	if (cpu == RING_BUFFER_ALL_CPUS) {
		int cpu, buf_size_same;
		unsigned long size;

		size = 0;
		buf_size_same = 1;
		/* check if all cpu sizes are same */
		for_each_tracing_cpu(cpu) {
			/* fill in the size from first enabled cpu */
			if (size == 0)
				size = per_cpu_ptr(tr->array_buffer.data, cpu)->entries;
			if (size != per_cpu_ptr(tr->array_buffer.data, cpu)->entries) {
				buf_size_same = 0;
				break;
			}
		}

		if (buf_size_same) {
			if (!ring_buffer_expanded)
				r = sprintf(buf, "%lu (expanded: %lu)\n",
					    size >> 10,
					    trace_buf_size >> 10);
			else
				r = sprintf(buf, "%lu\n", size >> 10);
		} else
			r = sprintf(buf, "X\n");
	} else
		r = sprintf(buf, "%lu\n", per_cpu_ptr(tr->array_buffer.data, cpu)->entries >> 10);

	mutex_unlock(&trace_types_lock);

	ret = simple_read_from_buffer(ubuf, cnt, ppos, buf, r);
	return ret;
}

static ssize_t
tracing_entries_write(struct file *filp, const char __user *ubuf,
		      size_t cnt, loff_t *ppos)
{
	struct inode *inode = file_inode(filp);
	struct trace_array *tr = inode->i_private;
	unsigned long val;
	int ret;

	ret = kstrtoul_from_user(ubuf, cnt, 10, &val);
	if (ret)
		return ret;

	/* must have at least 1 entry */
	if (!val)
		return -EINVAL;

	/* value is in KB */
	val <<= 10;
	ret = tracing_resize_ring_buffer(tr, val, tracing_get_cpu(inode));
	if (ret < 0)
		return ret;

	*ppos += cnt;

	return cnt;
}

static ssize_t
tracing_total_entries_read(struct file *filp, char __user *ubuf,
				size_t cnt, loff_t *ppos)
{
	struct trace_array *tr = filp->private_data;
	char buf[64];
	int r, cpu;
	unsigned long size = 0, expanded_size = 0;

	mutex_lock(&trace_types_lock);
	for_each_tracing_cpu(cpu) {
		size += per_cpu_ptr(tr->array_buffer.data, cpu)->entries >> 10;
		if (!ring_buffer_expanded)
			expanded_size += trace_buf_size >> 10;
	}
	if (ring_buffer_expanded)
		r = sprintf(buf, "%lu\n", size);
	else
		r = sprintf(buf, "%lu (expanded: %lu)\n", size, expanded_size);
	mutex_unlock(&trace_types_lock);

	return simple_read_from_buffer(ubuf, cnt, ppos, buf, r);
}

static ssize_t
tracing_free_buffer_write(struct file *filp, const char __user *ubuf,
			  size_t cnt, loff_t *ppos)
{
	/*
	 * There is no need to read what the user has written, this function
	 * is just to make sure that there is no error when "echo" is used
	 */

	*ppos += cnt;

	return cnt;
}

static int
tracing_free_buffer_release(struct inode *inode, struct file *filp)
{
	struct trace_array *tr = inode->i_private;

	/* disable tracing ? */
	if (tr->trace_flags & TRACE_ITER_STOP_ON_FREE)
		tracer_tracing_off(tr);
	/* resize the ring buffer to 0 */
	tracing_resize_ring_buffer(tr, 0, RING_BUFFER_ALL_CPUS);

	trace_array_put(tr);

	return 0;
}

static ssize_t
tracing_mark_write(struct file *filp, const char __user *ubuf,
					size_t cnt, loff_t *fpos)
{
	struct trace_array *tr = filp->private_data;
	struct ring_buffer_event *event;
	enum event_trigger_type tt = ETT_NONE;
	struct trace_buffer *buffer;
	struct print_entry *entry;
	ssize_t written;
	int size;
	int len;

/* Used in tracing_mark_raw_write() as well */
#define FAULTED_STR "<faulted>"
#define FAULTED_SIZE (sizeof(FAULTED_STR) - 1) /* '\0' is already accounted for */

	if (tracing_disabled)
		return -EINVAL;

	if (!(tr->trace_flags & TRACE_ITER_MARKERS))
		return -EINVAL;

	if (cnt > TRACE_BUF_SIZE)
		cnt = TRACE_BUF_SIZE;

	BUILD_BUG_ON(TRACE_BUF_SIZE >= PAGE_SIZE);

	size = sizeof(*entry) + cnt + 2; /* add '\0' and possible '\n' */

	/* If less than "<faulted>", then make sure we can still add that */
	if (cnt < FAULTED_SIZE)
		size += FAULTED_SIZE - cnt;

	buffer = tr->array_buffer.buffer;
	event = __trace_buffer_lock_reserve(buffer, TRACE_PRINT, size,
					    tracing_gen_ctx());
	if (unlikely(!event))
		/* Ring buffer disabled, return as if not open for write */
		return -EBADF;

	entry = ring_buffer_event_data(event);
	entry->ip = _THIS_IP_;

	len = __copy_from_user_inatomic(&entry->buf, ubuf, cnt);
	if (len) {
		memcpy(&entry->buf, FAULTED_STR, FAULTED_SIZE);
		cnt = FAULTED_SIZE;
		written = -EFAULT;
	} else
		written = cnt;

	if (tr->trace_marker_file && !list_empty(&tr->trace_marker_file->triggers)) {
		/* do not add \n before testing triggers, but add \0 */
		entry->buf[cnt] = '\0';
		tt = event_triggers_call(tr->trace_marker_file, buffer, entry, event);
	}

	if (entry->buf[cnt - 1] != '\n') {
		entry->buf[cnt] = '\n';
		entry->buf[cnt + 1] = '\0';
	} else
		entry->buf[cnt] = '\0';

	if (static_branch_unlikely(&trace_marker_exports_enabled))
		ftrace_exports(event, TRACE_EXPORT_MARKER);
	__buffer_unlock_commit(buffer, event);

	if (tt)
		event_triggers_post_call(tr->trace_marker_file, tt);

	return written;
}

/* Limit it for now to 3K (including tag) */
#define RAW_DATA_MAX_SIZE (1024*3)

static ssize_t
tracing_mark_raw_write(struct file *filp, const char __user *ubuf,
					size_t cnt, loff_t *fpos)
{
	struct trace_array *tr = filp->private_data;
	struct ring_buffer_event *event;
	struct trace_buffer *buffer;
	struct raw_data_entry *entry;
	ssize_t written;
	int size;
	int len;

#define FAULT_SIZE_ID (FAULTED_SIZE + sizeof(int))

	if (tracing_disabled)
		return -EINVAL;

	if (!(tr->trace_flags & TRACE_ITER_MARKERS))
		return -EINVAL;

	/* The marker must at least have a tag id */
	if (cnt < sizeof(unsigned int) || cnt > RAW_DATA_MAX_SIZE)
		return -EINVAL;

	if (cnt > TRACE_BUF_SIZE)
		cnt = TRACE_BUF_SIZE;

	BUILD_BUG_ON(TRACE_BUF_SIZE >= PAGE_SIZE);

	size = sizeof(*entry) + cnt;
	if (cnt < FAULT_SIZE_ID)
		size += FAULT_SIZE_ID - cnt;

	buffer = tr->array_buffer.buffer;
	event = __trace_buffer_lock_reserve(buffer, TRACE_RAW_DATA, size,
					    tracing_gen_ctx());
	if (!event)
		/* Ring buffer disabled, return as if not open for write */
		return -EBADF;

	entry = ring_buffer_event_data(event);

	len = __copy_from_user_inatomic(&entry->id, ubuf, cnt);
	if (len) {
		entry->id = -1;
		memcpy(&entry->buf, FAULTED_STR, FAULTED_SIZE);
		written = -EFAULT;
	} else
		written = cnt;

	__buffer_unlock_commit(buffer, event);

	return written;
}

static int tracing_clock_show(struct seq_file *m, void *v)
{
	struct trace_array *tr = m->private;
	int i;

	for (i = 0; i < ARRAY_SIZE(trace_clocks); i++)
		seq_printf(m,
			"%s%s%s%s", i ? " " : "",
			i == tr->clock_id ? "[" : "", trace_clocks[i].name,
			i == tr->clock_id ? "]" : "");
	seq_putc(m, '\n');

	return 0;
}

int tracing_set_clock(struct trace_array *tr, const char *clockstr)
{
	int i;

	for (i = 0; i < ARRAY_SIZE(trace_clocks); i++) {
		if (strcmp(trace_clocks[i].name, clockstr) == 0)
			break;
	}
	if (i == ARRAY_SIZE(trace_clocks))
		return -EINVAL;

	mutex_lock(&trace_types_lock);

	tr->clock_id = i;

	ring_buffer_set_clock(tr->array_buffer.buffer, trace_clocks[i].func);

	/*
	 * New clock may not be consistent with the previous clock.
	 * Reset the buffer so that it doesn't have incomparable timestamps.
	 */
	tracing_reset_online_cpus(&tr->array_buffer);

#ifdef CONFIG_TRACER_MAX_TRACE
	if (tr->max_buffer.buffer)
		ring_buffer_set_clock(tr->max_buffer.buffer, trace_clocks[i].func);
	tracing_reset_online_cpus(&tr->max_buffer);
#endif

	mutex_unlock(&trace_types_lock);

	return 0;
}

static ssize_t tracing_clock_write(struct file *filp, const char __user *ubuf,
				   size_t cnt, loff_t *fpos)
{
	struct seq_file *m = filp->private_data;
	struct trace_array *tr = m->private;
	char buf[64];
	const char *clockstr;
	int ret;

	if (cnt >= sizeof(buf))
		return -EINVAL;

	if (copy_from_user(buf, ubuf, cnt))
		return -EFAULT;

	buf[cnt] = 0;

	clockstr = strstrip(buf);

	ret = tracing_set_clock(tr, clockstr);
	if (ret)
		return ret;

	*fpos += cnt;

	return cnt;
}

static int tracing_clock_open(struct inode *inode, struct file *file)
{
	struct trace_array *tr = inode->i_private;
	int ret;

	ret = tracing_check_open_get_tr(tr);
	if (ret)
		return ret;

	ret = single_open(file, tracing_clock_show, inode->i_private);
	if (ret < 0)
		trace_array_put(tr);

	return ret;
}

static int tracing_time_stamp_mode_show(struct seq_file *m, void *v)
{
	struct trace_array *tr = m->private;

	mutex_lock(&trace_types_lock);

	if (ring_buffer_time_stamp_abs(tr->array_buffer.buffer))
		seq_puts(m, "delta [absolute]\n");
	else
		seq_puts(m, "[delta] absolute\n");

	mutex_unlock(&trace_types_lock);

	return 0;
}

static int tracing_time_stamp_mode_open(struct inode *inode, struct file *file)
{
	struct trace_array *tr = inode->i_private;
	int ret;

	ret = tracing_check_open_get_tr(tr);
	if (ret)
		return ret;

	ret = single_open(file, tracing_time_stamp_mode_show, inode->i_private);
	if (ret < 0)
		trace_array_put(tr);

	return ret;
}

u64 tracing_event_time_stamp(struct trace_buffer *buffer, struct ring_buffer_event *rbe)
{
	if (rbe == this_cpu_read(trace_buffered_event))
		return ring_buffer_time_stamp(buffer);

	return ring_buffer_event_time_stamp(buffer, rbe);
}

/*
 * Set or disable using the per CPU trace_buffer_event when possible.
 */
int tracing_set_filter_buffering(struct trace_array *tr, bool set)
{
	int ret = 0;

	mutex_lock(&trace_types_lock);

	if (set && tr->no_filter_buffering_ref++)
		goto out;

	if (!set) {
		if (WARN_ON_ONCE(!tr->no_filter_buffering_ref)) {
			ret = -EINVAL;
			goto out;
		}

		--tr->no_filter_buffering_ref;
	}
 out:
	mutex_unlock(&trace_types_lock);

	return ret;
}

struct ftrace_buffer_info {
	struct trace_iterator	iter;
	void			*spare;
	unsigned int		spare_cpu;
	unsigned int		read;
};

#ifdef CONFIG_TRACER_SNAPSHOT
static int tracing_snapshot_open(struct inode *inode, struct file *file)
{
	struct trace_array *tr = inode->i_private;
	struct trace_iterator *iter;
	struct seq_file *m;
	int ret;

	ret = tracing_check_open_get_tr(tr);
	if (ret)
		return ret;

	if (file->f_mode & FMODE_READ) {
		iter = __tracing_open(inode, file, true);
		if (IS_ERR(iter))
			ret = PTR_ERR(iter);
	} else {
		/* Writes still need the seq_file to hold the private data */
		ret = -ENOMEM;
		m = kzalloc(sizeof(*m), GFP_KERNEL);
		if (!m)
			goto out;
		iter = kzalloc(sizeof(*iter), GFP_KERNEL);
		if (!iter) {
			kfree(m);
			goto out;
		}
		ret = 0;

		iter->tr = tr;
		iter->array_buffer = &tr->max_buffer;
		iter->cpu_file = tracing_get_cpu(inode);
		m->private = iter;
		file->private_data = m;
	}
out:
	if (ret < 0)
		trace_array_put(tr);

	return ret;
}

static ssize_t
tracing_snapshot_write(struct file *filp, const char __user *ubuf, size_t cnt,
		       loff_t *ppos)
{
	struct seq_file *m = filp->private_data;
	struct trace_iterator *iter = m->private;
	struct trace_array *tr = iter->tr;
	unsigned long val;
	int ret;

	ret = tracing_update_buffers();
	if (ret < 0)
		return ret;

	ret = kstrtoul_from_user(ubuf, cnt, 10, &val);
	if (ret)
		return ret;

	mutex_lock(&trace_types_lock);

	if (tr->current_trace->use_max_tr) {
		ret = -EBUSY;
		goto out;
	}

	local_irq_disable();
	arch_spin_lock(&tr->max_lock);
	if (tr->cond_snapshot)
		ret = -EBUSY;
	arch_spin_unlock(&tr->max_lock);
	local_irq_enable();
	if (ret)
		goto out;

	switch (val) {
	case 0:
		if (iter->cpu_file != RING_BUFFER_ALL_CPUS) {
			ret = -EINVAL;
			break;
		}
		if (tr->allocated_snapshot)
			free_snapshot(tr);
		break;
	case 1:
/* Only allow per-cpu swap if the ring buffer supports it */
#ifndef CONFIG_RING_BUFFER_ALLOW_SWAP
		if (iter->cpu_file != RING_BUFFER_ALL_CPUS) {
			ret = -EINVAL;
			break;
		}
#endif
		if (tr->allocated_snapshot)
			ret = resize_buffer_duplicate_size(&tr->max_buffer,
					&tr->array_buffer, iter->cpu_file);
		else
			ret = tracing_alloc_snapshot_instance(tr);
		if (ret < 0)
			break;
		local_irq_disable();
		/* Now, we're going to swap */
		if (iter->cpu_file == RING_BUFFER_ALL_CPUS)
			update_max_tr(tr, current, smp_processor_id(), NULL);
		else
			update_max_tr_single(tr, current, iter->cpu_file);
		local_irq_enable();
		break;
	default:
		if (tr->allocated_snapshot) {
			if (iter->cpu_file == RING_BUFFER_ALL_CPUS)
				tracing_reset_online_cpus(&tr->max_buffer);
			else
				tracing_reset_cpu(&tr->max_buffer, iter->cpu_file);
		}
		break;
	}

	if (ret >= 0) {
		*ppos += cnt;
		ret = cnt;
	}
out:
	mutex_unlock(&trace_types_lock);
	return ret;
}

static int tracing_snapshot_release(struct inode *inode, struct file *file)
{
	struct seq_file *m = file->private_data;
	int ret;

	ret = tracing_release(inode, file);

	if (file->f_mode & FMODE_READ)
		return ret;

	/* If write only, the seq_file is just a stub */
	if (m)
		kfree(m->private);
	kfree(m);

	return 0;
}

static int tracing_buffers_open(struct inode *inode, struct file *filp);
static ssize_t tracing_buffers_read(struct file *filp, char __user *ubuf,
				    size_t count, loff_t *ppos);
static int tracing_buffers_release(struct inode *inode, struct file *file);
static ssize_t tracing_buffers_splice_read(struct file *file, loff_t *ppos,
		   struct pipe_inode_info *pipe, size_t len, unsigned int flags);

static int snapshot_raw_open(struct inode *inode, struct file *filp)
{
	struct ftrace_buffer_info *info;
	int ret;

	/* The following checks for tracefs lockdown */
	ret = tracing_buffers_open(inode, filp);
	if (ret < 0)
		return ret;

	info = filp->private_data;

	if (info->iter.trace->use_max_tr) {
		tracing_buffers_release(inode, filp);
		return -EBUSY;
	}

	info->iter.snapshot = true;
	info->iter.array_buffer = &info->iter.tr->max_buffer;

	return ret;
}

#endif /* CONFIG_TRACER_SNAPSHOT */


static const struct file_operations tracing_thresh_fops = {
	.open		= tracing_open_generic,
	.read		= tracing_thresh_read,
	.write		= tracing_thresh_write,
	.llseek		= generic_file_llseek,
};

#if defined(CONFIG_TRACER_MAX_TRACE) || defined(CONFIG_HWLAT_TRACER)
static const struct file_operations tracing_max_lat_fops = {
	.open		= tracing_open_generic,
	.read		= tracing_max_lat_read,
	.write		= tracing_max_lat_write,
	.llseek		= generic_file_llseek,
};
#endif

static const struct file_operations set_tracer_fops = {
	.open		= tracing_open_generic,
	.read		= tracing_set_trace_read,
	.write		= tracing_set_trace_write,
	.llseek		= generic_file_llseek,
};

static const struct file_operations tracing_pipe_fops = {
	.open		= tracing_open_pipe,
	.poll		= tracing_poll_pipe,
	.read		= tracing_read_pipe,
	.splice_read	= tracing_splice_read_pipe,
	.release	= tracing_release_pipe,
	.llseek		= no_llseek,
};

static const struct file_operations tracing_entries_fops = {
	.open		= tracing_open_generic_tr,
	.read		= tracing_entries_read,
	.write		= tracing_entries_write,
	.llseek		= generic_file_llseek,
	.release	= tracing_release_generic_tr,
};

static const struct file_operations tracing_total_entries_fops = {
	.open		= tracing_open_generic_tr,
	.read		= tracing_total_entries_read,
	.llseek		= generic_file_llseek,
	.release	= tracing_release_generic_tr,
};

static const struct file_operations tracing_free_buffer_fops = {
	.open		= tracing_open_generic_tr,
	.write		= tracing_free_buffer_write,
	.release	= tracing_free_buffer_release,
};

static const struct file_operations tracing_mark_fops = {
	.open		= tracing_mark_open,
	.write		= tracing_mark_write,
	.release	= tracing_release_generic_tr,
};

static const struct file_operations tracing_mark_raw_fops = {
	.open		= tracing_mark_open,
	.write		= tracing_mark_raw_write,
	.release	= tracing_release_generic_tr,
};

static const struct file_operations trace_clock_fops = {
	.open		= tracing_clock_open,
	.read		= seq_read,
	.llseek		= seq_lseek,
	.release	= tracing_single_release_tr,
	.write		= tracing_clock_write,
};

static const struct file_operations trace_time_stamp_mode_fops = {
	.open		= tracing_time_stamp_mode_open,
	.read		= seq_read,
	.llseek		= seq_lseek,
	.release	= tracing_single_release_tr,
};

#ifdef CONFIG_TRACER_SNAPSHOT
static const struct file_operations snapshot_fops = {
	.open		= tracing_snapshot_open,
	.read		= seq_read,
	.write		= tracing_snapshot_write,
	.llseek		= tracing_lseek,
	.release	= tracing_snapshot_release,
};

static const struct file_operations snapshot_raw_fops = {
	.open		= snapshot_raw_open,
	.read		= tracing_buffers_read,
	.release	= tracing_buffers_release,
	.splice_read	= tracing_buffers_splice_read,
	.llseek		= no_llseek,
};

#endif /* CONFIG_TRACER_SNAPSHOT */

/*
 * trace_min_max_write - Write a u64 value to a trace_min_max_param struct
 * @filp: The active open file structure
 * @ubuf: The userspace provided buffer to read value into
 * @cnt: The maximum number of bytes to read
 * @ppos: The current "file" position
 *
 * This function implements the write interface for a struct trace_min_max_param.
 * The filp->private_data must point to a trace_min_max_param structure that
 * defines where to write the value, the min and the max acceptable values,
 * and a lock to protect the write.
 */
static ssize_t
trace_min_max_write(struct file *filp, const char __user *ubuf, size_t cnt, loff_t *ppos)
{
	struct trace_min_max_param *param = filp->private_data;
	u64 val;
	int err;

	if (!param)
		return -EFAULT;

	err = kstrtoull_from_user(ubuf, cnt, 10, &val);
	if (err)
		return err;

	if (param->lock)
		mutex_lock(param->lock);

	if (param->min && val < *param->min)
		err = -EINVAL;

	if (param->max && val > *param->max)
		err = -EINVAL;

	if (!err)
		*param->val = val;

	if (param->lock)
		mutex_unlock(param->lock);

	if (err)
		return err;

	return cnt;
}

/*
 * trace_min_max_read - Read a u64 value from a trace_min_max_param struct
 * @filp: The active open file structure
 * @ubuf: The userspace provided buffer to read value into
 * @cnt: The maximum number of bytes to read
 * @ppos: The current "file" position
 *
 * This function implements the read interface for a struct trace_min_max_param.
 * The filp->private_data must point to a trace_min_max_param struct with valid
 * data.
 */
static ssize_t
trace_min_max_read(struct file *filp, char __user *ubuf, size_t cnt, loff_t *ppos)
{
	struct trace_min_max_param *param = filp->private_data;
	char buf[U64_STR_SIZE];
	int len;
	u64 val;

	if (!param)
		return -EFAULT;

	val = *param->val;

	if (cnt > sizeof(buf))
		cnt = sizeof(buf);

	len = snprintf(buf, sizeof(buf), "%llu\n", val);

	return simple_read_from_buffer(ubuf, cnt, ppos, buf, len);
}

const struct file_operations trace_min_max_fops = {
	.open		= tracing_open_generic,
	.read		= trace_min_max_read,
	.write		= trace_min_max_write,
};

#define TRACING_LOG_ERRS_MAX	8
#define TRACING_LOG_LOC_MAX	128

#define CMD_PREFIX "  Command: "

struct err_info {
	const char	**errs;	/* ptr to loc-specific array of err strings */
	u8		type;	/* index into errs -> specific err string */
	u16		pos;	/* caret position */
	u64		ts;
};

struct tracing_log_err {
	struct list_head	list;
	struct err_info		info;
	char			loc[TRACING_LOG_LOC_MAX]; /* err location */
	char			*cmd;                     /* what caused err */
};

static DEFINE_MUTEX(tracing_err_log_lock);

static struct tracing_log_err *alloc_tracing_log_err(int len)
{
	struct tracing_log_err *err;

	err = kzalloc(sizeof(*err), GFP_KERNEL);
	if (!err)
		return ERR_PTR(-ENOMEM);

	err->cmd = kzalloc(len, GFP_KERNEL);
	if (!err->cmd) {
		kfree(err);
		return ERR_PTR(-ENOMEM);
	}

	return err;
}

static void free_tracing_log_err(struct tracing_log_err *err)
{
	kfree(err->cmd);
	kfree(err);
}

static struct tracing_log_err *get_tracing_log_err(struct trace_array *tr,
						   int len)
{
	struct tracing_log_err *err;
	char *cmd;

	if (tr->n_err_log_entries < TRACING_LOG_ERRS_MAX) {
<<<<<<< HEAD
		err = kzalloc(sizeof(*err), GFP_KERNEL);
		if (!err)
			err = ERR_PTR(-ENOMEM);
		else
=======
		err = alloc_tracing_log_err(len);
		if (PTR_ERR(err) != -ENOMEM)
>>>>>>> 29549c70
			tr->n_err_log_entries++;

		return err;
	}
	cmd = kzalloc(len, GFP_KERNEL);
	if (!cmd)
		return ERR_PTR(-ENOMEM);
	err = list_first_entry(&tr->err_log, struct tracing_log_err, list);
	kfree(err->cmd);
	err->cmd = cmd;
	list_del(&err->list);

	return err;
}

/**
 * err_pos - find the position of a string within a command for error careting
 * @cmd: The tracing command that caused the error
 * @str: The string to position the caret at within @cmd
 *
 * Finds the position of the first occurrence of @str within @cmd.  The
 * return value can be passed to tracing_log_err() for caret placement
 * within @cmd.
 *
 * Returns the index within @cmd of the first occurrence of @str or 0
 * if @str was not found.
 */
unsigned int err_pos(char *cmd, const char *str)
{
	char *found;

	if (WARN_ON(!strlen(cmd)))
		return 0;

	found = strstr(cmd, str);
	if (found)
		return found - cmd;

	return 0;
}

/**
 * tracing_log_err - write an error to the tracing error log
 * @tr: The associated trace array for the error (NULL for top level array)
 * @loc: A string describing where the error occurred
 * @cmd: The tracing command that caused the error
 * @errs: The array of loc-specific static error strings
 * @type: The index into errs[], which produces the specific static err string
 * @pos: The position the caret should be placed in the cmd
 *
 * Writes an error into tracing/error_log of the form:
 *
 * <loc>: error: <text>
 *   Command: <cmd>
 *              ^
 *
 * tracing/error_log is a small log file containing the last
 * TRACING_LOG_ERRS_MAX errors (8).  Memory for errors isn't allocated
 * unless there has been a tracing error, and the error log can be
 * cleared and have its memory freed by writing the empty string in
 * truncation mode to it i.e. echo > tracing/error_log.
 *
 * NOTE: the @errs array along with the @type param are used to
 * produce a static error string - this string is not copied and saved
 * when the error is logged - only a pointer to it is saved.  See
 * existing callers for examples of how static strings are typically
 * defined for use with tracing_log_err().
 */
void tracing_log_err(struct trace_array *tr,
		     const char *loc, const char *cmd,
		     const char **errs, u8 type, u16 pos)
{
	struct tracing_log_err *err;
	int len = 0;

	if (!tr)
		tr = &global_trace;

	len += sizeof(CMD_PREFIX) + 2 * sizeof("\n") + strlen(cmd) + 1;

	mutex_lock(&tracing_err_log_lock);
	err = get_tracing_log_err(tr, len);
	if (PTR_ERR(err) == -ENOMEM) {
		mutex_unlock(&tracing_err_log_lock);
		return;
	}

	snprintf(err->loc, TRACING_LOG_LOC_MAX, "%s: error: ", loc);
	snprintf(err->cmd, len, "\n" CMD_PREFIX "%s\n", cmd);

	err->info.errs = errs;
	err->info.type = type;
	err->info.pos = pos;
	err->info.ts = local_clock();

	list_add_tail(&err->list, &tr->err_log);
	mutex_unlock(&tracing_err_log_lock);
}

static void clear_tracing_err_log(struct trace_array *tr)
{
	struct tracing_log_err *err, *next;

	mutex_lock(&tracing_err_log_lock);
	list_for_each_entry_safe(err, next, &tr->err_log, list) {
		list_del(&err->list);
		free_tracing_log_err(err);
	}

	tr->n_err_log_entries = 0;
	mutex_unlock(&tracing_err_log_lock);
}

static void *tracing_err_log_seq_start(struct seq_file *m, loff_t *pos)
{
	struct trace_array *tr = m->private;

	mutex_lock(&tracing_err_log_lock);

	return seq_list_start(&tr->err_log, *pos);
}

static void *tracing_err_log_seq_next(struct seq_file *m, void *v, loff_t *pos)
{
	struct trace_array *tr = m->private;

	return seq_list_next(v, &tr->err_log, pos);
}

static void tracing_err_log_seq_stop(struct seq_file *m, void *v)
{
	mutex_unlock(&tracing_err_log_lock);
}

static void tracing_err_log_show_pos(struct seq_file *m, u16 pos)
{
	u16 i;

	for (i = 0; i < sizeof(CMD_PREFIX) - 1; i++)
		seq_putc(m, ' ');
	for (i = 0; i < pos; i++)
		seq_putc(m, ' ');
	seq_puts(m, "^\n");
}

static int tracing_err_log_seq_show(struct seq_file *m, void *v)
{
	struct tracing_log_err *err = v;

	if (err) {
		const char *err_text = err->info.errs[err->info.type];
		u64 sec = err->info.ts;
		u32 nsec;

		nsec = do_div(sec, NSEC_PER_SEC);
		seq_printf(m, "[%5llu.%06u] %s%s", sec, nsec / 1000,
			   err->loc, err_text);
		seq_printf(m, "%s", err->cmd);
		tracing_err_log_show_pos(m, err->info.pos);
	}

	return 0;
}

static const struct seq_operations tracing_err_log_seq_ops = {
	.start  = tracing_err_log_seq_start,
	.next   = tracing_err_log_seq_next,
	.stop   = tracing_err_log_seq_stop,
	.show   = tracing_err_log_seq_show
};

static int tracing_err_log_open(struct inode *inode, struct file *file)
{
	struct trace_array *tr = inode->i_private;
	int ret = 0;

	ret = tracing_check_open_get_tr(tr);
	if (ret)
		return ret;

	/* If this file was opened for write, then erase contents */
	if ((file->f_mode & FMODE_WRITE) && (file->f_flags & O_TRUNC))
		clear_tracing_err_log(tr);

	if (file->f_mode & FMODE_READ) {
		ret = seq_open(file, &tracing_err_log_seq_ops);
		if (!ret) {
			struct seq_file *m = file->private_data;
			m->private = tr;
		} else {
			trace_array_put(tr);
		}
	}
	return ret;
}

static ssize_t tracing_err_log_write(struct file *file,
				     const char __user *buffer,
				     size_t count, loff_t *ppos)
{
	return count;
}

static int tracing_err_log_release(struct inode *inode, struct file *file)
{
	struct trace_array *tr = inode->i_private;

	trace_array_put(tr);

	if (file->f_mode & FMODE_READ)
		seq_release(inode, file);

	return 0;
}

static const struct file_operations tracing_err_log_fops = {
	.open           = tracing_err_log_open,
	.write		= tracing_err_log_write,
	.read           = seq_read,
	.llseek         = seq_lseek,
	.release        = tracing_err_log_release,
};

static int tracing_buffers_open(struct inode *inode, struct file *filp)
{
	struct trace_array *tr = inode->i_private;
	struct ftrace_buffer_info *info;
	int ret;

	ret = tracing_check_open_get_tr(tr);
	if (ret)
		return ret;

	info = kvzalloc(sizeof(*info), GFP_KERNEL);
	if (!info) {
		trace_array_put(tr);
		return -ENOMEM;
	}

	mutex_lock(&trace_types_lock);

	info->iter.tr		= tr;
	info->iter.cpu_file	= tracing_get_cpu(inode);
	info->iter.trace	= tr->current_trace;
	info->iter.array_buffer = &tr->array_buffer;
	info->spare		= NULL;
	/* Force reading ring buffer for first read */
	info->read		= (unsigned int)-1;

	filp->private_data = info;

	tr->trace_ref++;

	mutex_unlock(&trace_types_lock);

	ret = nonseekable_open(inode, filp);
	if (ret < 0)
		trace_array_put(tr);

	return ret;
}

static __poll_t
tracing_buffers_poll(struct file *filp, poll_table *poll_table)
{
	struct ftrace_buffer_info *info = filp->private_data;
	struct trace_iterator *iter = &info->iter;

	return trace_poll(iter, filp, poll_table);
}

static ssize_t
tracing_buffers_read(struct file *filp, char __user *ubuf,
		     size_t count, loff_t *ppos)
{
	struct ftrace_buffer_info *info = filp->private_data;
	struct trace_iterator *iter = &info->iter;
	ssize_t ret = 0;
	ssize_t size;

	if (!count)
		return 0;

#ifdef CONFIG_TRACER_MAX_TRACE
	if (iter->snapshot && iter->tr->current_trace->use_max_tr)
		return -EBUSY;
#endif

	if (!info->spare) {
		info->spare = ring_buffer_alloc_read_page(iter->array_buffer->buffer,
							  iter->cpu_file);
		if (IS_ERR(info->spare)) {
			ret = PTR_ERR(info->spare);
			info->spare = NULL;
		} else {
			info->spare_cpu = iter->cpu_file;
		}
	}
	if (!info->spare)
		return ret;

	/* Do we have previous read data to read? */
	if (info->read < PAGE_SIZE)
		goto read;

 again:
	trace_access_lock(iter->cpu_file);
	ret = ring_buffer_read_page(iter->array_buffer->buffer,
				    &info->spare,
				    count,
				    iter->cpu_file, 0);
	trace_access_unlock(iter->cpu_file);

	if (ret < 0) {
		if (trace_empty(iter)) {
			if ((filp->f_flags & O_NONBLOCK))
				return -EAGAIN;

			ret = wait_on_pipe(iter, 0);
			if (ret)
				return ret;

			goto again;
		}
		return 0;
	}

	info->read = 0;
 read:
	size = PAGE_SIZE - info->read;
	if (size > count)
		size = count;

	ret = copy_to_user(ubuf, info->spare + info->read, size);
	if (ret == size)
		return -EFAULT;

	size -= ret;

	*ppos += size;
	info->read += size;

	return size;
}

static int tracing_buffers_release(struct inode *inode, struct file *file)
{
	struct ftrace_buffer_info *info = file->private_data;
	struct trace_iterator *iter = &info->iter;

	mutex_lock(&trace_types_lock);

	iter->tr->trace_ref--;

	__trace_array_put(iter->tr);

	iter->wait_index++;
	/* Make sure the waiters see the new wait_index */
	smp_wmb();

	ring_buffer_wake_waiters(iter->array_buffer->buffer, iter->cpu_file);

	if (info->spare)
		ring_buffer_free_read_page(iter->array_buffer->buffer,
					   info->spare_cpu, info->spare);
	kvfree(info);

	mutex_unlock(&trace_types_lock);

	return 0;
}

struct buffer_ref {
	struct trace_buffer	*buffer;
	void			*page;
	int			cpu;
	refcount_t		refcount;
};

static void buffer_ref_release(struct buffer_ref *ref)
{
	if (!refcount_dec_and_test(&ref->refcount))
		return;
	ring_buffer_free_read_page(ref->buffer, ref->cpu, ref->page);
	kfree(ref);
}

static void buffer_pipe_buf_release(struct pipe_inode_info *pipe,
				    struct pipe_buffer *buf)
{
	struct buffer_ref *ref = (struct buffer_ref *)buf->private;

	buffer_ref_release(ref);
	buf->private = 0;
}

static bool buffer_pipe_buf_get(struct pipe_inode_info *pipe,
				struct pipe_buffer *buf)
{
	struct buffer_ref *ref = (struct buffer_ref *)buf->private;

	if (refcount_read(&ref->refcount) > INT_MAX/2)
		return false;

	refcount_inc(&ref->refcount);
	return true;
}

/* Pipe buffer operations for a buffer. */
static const struct pipe_buf_operations buffer_pipe_buf_ops = {
	.release		= buffer_pipe_buf_release,
	.get			= buffer_pipe_buf_get,
};

/*
 * Callback from splice_to_pipe(), if we need to release some pages
 * at the end of the spd in case we error'ed out in filling the pipe.
 */
static void buffer_spd_release(struct splice_pipe_desc *spd, unsigned int i)
{
	struct buffer_ref *ref =
		(struct buffer_ref *)spd->partial[i].private;

	buffer_ref_release(ref);
	spd->partial[i].private = 0;
}

static ssize_t
tracing_buffers_splice_read(struct file *file, loff_t *ppos,
			    struct pipe_inode_info *pipe, size_t len,
			    unsigned int flags)
{
	struct ftrace_buffer_info *info = file->private_data;
	struct trace_iterator *iter = &info->iter;
	struct partial_page partial_def[PIPE_DEF_BUFFERS];
	struct page *pages_def[PIPE_DEF_BUFFERS];
	struct splice_pipe_desc spd = {
		.pages		= pages_def,
		.partial	= partial_def,
		.nr_pages_max	= PIPE_DEF_BUFFERS,
		.ops		= &buffer_pipe_buf_ops,
		.spd_release	= buffer_spd_release,
	};
	struct buffer_ref *ref;
	int entries, i;
	ssize_t ret = 0;

#ifdef CONFIG_TRACER_MAX_TRACE
	if (iter->snapshot && iter->tr->current_trace->use_max_tr)
		return -EBUSY;
#endif

	if (*ppos & (PAGE_SIZE - 1))
		return -EINVAL;

	if (len & (PAGE_SIZE - 1)) {
		if (len < PAGE_SIZE)
			return -EINVAL;
		len &= PAGE_MASK;
	}

	if (splice_grow_spd(pipe, &spd))
		return -ENOMEM;

 again:
	trace_access_lock(iter->cpu_file);
	entries = ring_buffer_entries_cpu(iter->array_buffer->buffer, iter->cpu_file);

	for (i = 0; i < spd.nr_pages_max && len && entries; i++, len -= PAGE_SIZE) {
		struct page *page;
		int r;

		ref = kzalloc(sizeof(*ref), GFP_KERNEL);
		if (!ref) {
			ret = -ENOMEM;
			break;
		}

		refcount_set(&ref->refcount, 1);
		ref->buffer = iter->array_buffer->buffer;
		ref->page = ring_buffer_alloc_read_page(ref->buffer, iter->cpu_file);
		if (IS_ERR(ref->page)) {
			ret = PTR_ERR(ref->page);
			ref->page = NULL;
			kfree(ref);
			break;
		}
		ref->cpu = iter->cpu_file;

		r = ring_buffer_read_page(ref->buffer, &ref->page,
					  len, iter->cpu_file, 1);
		if (r < 0) {
			ring_buffer_free_read_page(ref->buffer, ref->cpu,
						   ref->page);
			kfree(ref);
			break;
		}

		page = virt_to_page(ref->page);

		spd.pages[i] = page;
		spd.partial[i].len = PAGE_SIZE;
		spd.partial[i].offset = 0;
		spd.partial[i].private = (unsigned long)ref;
		spd.nr_pages++;
		*ppos += PAGE_SIZE;

		entries = ring_buffer_entries_cpu(iter->array_buffer->buffer, iter->cpu_file);
	}

	trace_access_unlock(iter->cpu_file);
	spd.nr_pages = i;

	/* did we read anything? */
	if (!spd.nr_pages) {
		long wait_index;

		if (ret)
			goto out;

		ret = -EAGAIN;
		if ((file->f_flags & O_NONBLOCK) || (flags & SPLICE_F_NONBLOCK))
			goto out;

		wait_index = READ_ONCE(iter->wait_index);

		ret = wait_on_pipe(iter, iter->tr->buffer_percent);
		if (ret)
			goto out;

		/* No need to wait after waking up when tracing is off */
		if (!tracer_tracing_is_on(iter->tr))
			goto out;

		/* Make sure we see the new wait_index */
		smp_rmb();
		if (wait_index != iter->wait_index)
			goto out;

		goto again;
	}

	ret = splice_to_pipe(pipe, &spd);
out:
	splice_shrink_spd(&spd);

	return ret;
}

/* An ioctl call with cmd 0 to the ring buffer file will wake up all waiters */
static long tracing_buffers_ioctl(struct file *file, unsigned int cmd, unsigned long arg)
{
	struct ftrace_buffer_info *info = file->private_data;
	struct trace_iterator *iter = &info->iter;

	if (cmd)
		return -ENOIOCTLCMD;

	mutex_lock(&trace_types_lock);

	iter->wait_index++;
	/* Make sure the waiters see the new wait_index */
	smp_wmb();

	ring_buffer_wake_waiters(iter->array_buffer->buffer, iter->cpu_file);

	mutex_unlock(&trace_types_lock);
	return 0;
}

static const struct file_operations tracing_buffers_fops = {
	.open		= tracing_buffers_open,
	.read		= tracing_buffers_read,
	.poll		= tracing_buffers_poll,
	.release	= tracing_buffers_release,
	.splice_read	= tracing_buffers_splice_read,
	.unlocked_ioctl = tracing_buffers_ioctl,
	.llseek		= no_llseek,
};

static ssize_t
tracing_stats_read(struct file *filp, char __user *ubuf,
		   size_t count, loff_t *ppos)
{
	struct inode *inode = file_inode(filp);
	struct trace_array *tr = inode->i_private;
	struct array_buffer *trace_buf = &tr->array_buffer;
	int cpu = tracing_get_cpu(inode);
	struct trace_seq *s;
	unsigned long cnt;
	unsigned long long t;
	unsigned long usec_rem;

	s = kmalloc(sizeof(*s), GFP_KERNEL);
	if (!s)
		return -ENOMEM;

	trace_seq_init(s);

	cnt = ring_buffer_entries_cpu(trace_buf->buffer, cpu);
	trace_seq_printf(s, "entries: %ld\n", cnt);

	cnt = ring_buffer_overrun_cpu(trace_buf->buffer, cpu);
	trace_seq_printf(s, "overrun: %ld\n", cnt);

	cnt = ring_buffer_commit_overrun_cpu(trace_buf->buffer, cpu);
	trace_seq_printf(s, "commit overrun: %ld\n", cnt);

	cnt = ring_buffer_bytes_cpu(trace_buf->buffer, cpu);
	trace_seq_printf(s, "bytes: %ld\n", cnt);

	if (trace_clocks[tr->clock_id].in_ns) {
		/* local or global for trace_clock */
		t = ns2usecs(ring_buffer_oldest_event_ts(trace_buf->buffer, cpu));
		usec_rem = do_div(t, USEC_PER_SEC);
		trace_seq_printf(s, "oldest event ts: %5llu.%06lu\n",
								t, usec_rem);

		t = ns2usecs(ring_buffer_time_stamp(trace_buf->buffer));
		usec_rem = do_div(t, USEC_PER_SEC);
		trace_seq_printf(s, "now ts: %5llu.%06lu\n", t, usec_rem);
	} else {
		/* counter or tsc mode for trace_clock */
		trace_seq_printf(s, "oldest event ts: %llu\n",
				ring_buffer_oldest_event_ts(trace_buf->buffer, cpu));

		trace_seq_printf(s, "now ts: %llu\n",
				ring_buffer_time_stamp(trace_buf->buffer));
	}

	cnt = ring_buffer_dropped_events_cpu(trace_buf->buffer, cpu);
	trace_seq_printf(s, "dropped events: %ld\n", cnt);

	cnt = ring_buffer_read_events_cpu(trace_buf->buffer, cpu);
	trace_seq_printf(s, "read events: %ld\n", cnt);

	count = simple_read_from_buffer(ubuf, count, ppos,
					s->buffer, trace_seq_used(s));

	kfree(s);

	return count;
}

static const struct file_operations tracing_stats_fops = {
	.open		= tracing_open_generic_tr,
	.read		= tracing_stats_read,
	.llseek		= generic_file_llseek,
	.release	= tracing_release_generic_tr,
};

#ifdef CONFIG_DYNAMIC_FTRACE

static ssize_t
tracing_read_dyn_info(struct file *filp, char __user *ubuf,
		  size_t cnt, loff_t *ppos)
{
	ssize_t ret;
	char *buf;
	int r;

	/* 256 should be plenty to hold the amount needed */
	buf = kmalloc(256, GFP_KERNEL);
	if (!buf)
		return -ENOMEM;

	r = scnprintf(buf, 256, "%ld pages:%ld groups: %ld\n",
		      ftrace_update_tot_cnt,
		      ftrace_number_of_pages,
		      ftrace_number_of_groups);

	ret = simple_read_from_buffer(ubuf, cnt, ppos, buf, r);
	kfree(buf);
	return ret;
}

static const struct file_operations tracing_dyn_info_fops = {
	.open		= tracing_open_generic,
	.read		= tracing_read_dyn_info,
	.llseek		= generic_file_llseek,
};
#endif /* CONFIG_DYNAMIC_FTRACE */

#if defined(CONFIG_TRACER_SNAPSHOT) && defined(CONFIG_DYNAMIC_FTRACE)
static void
ftrace_snapshot(unsigned long ip, unsigned long parent_ip,
		struct trace_array *tr, struct ftrace_probe_ops *ops,
		void *data)
{
	tracing_snapshot_instance(tr);
}

static void
ftrace_count_snapshot(unsigned long ip, unsigned long parent_ip,
		      struct trace_array *tr, struct ftrace_probe_ops *ops,
		      void *data)
{
	struct ftrace_func_mapper *mapper = data;
	long *count = NULL;

	if (mapper)
		count = (long *)ftrace_func_mapper_find_ip(mapper, ip);

	if (count) {

		if (*count <= 0)
			return;

		(*count)--;
	}

	tracing_snapshot_instance(tr);
}

static int
ftrace_snapshot_print(struct seq_file *m, unsigned long ip,
		      struct ftrace_probe_ops *ops, void *data)
{
	struct ftrace_func_mapper *mapper = data;
	long *count = NULL;

	seq_printf(m, "%ps:", (void *)ip);

	seq_puts(m, "snapshot");

	if (mapper)
		count = (long *)ftrace_func_mapper_find_ip(mapper, ip);

	if (count)
		seq_printf(m, ":count=%ld\n", *count);
	else
		seq_puts(m, ":unlimited\n");

	return 0;
}

static int
ftrace_snapshot_init(struct ftrace_probe_ops *ops, struct trace_array *tr,
		     unsigned long ip, void *init_data, void **data)
{
	struct ftrace_func_mapper *mapper = *data;

	if (!mapper) {
		mapper = allocate_ftrace_func_mapper();
		if (!mapper)
			return -ENOMEM;
		*data = mapper;
	}

	return ftrace_func_mapper_add_ip(mapper, ip, init_data);
}

static void
ftrace_snapshot_free(struct ftrace_probe_ops *ops, struct trace_array *tr,
		     unsigned long ip, void *data)
{
	struct ftrace_func_mapper *mapper = data;

	if (!ip) {
		if (!mapper)
			return;
		free_ftrace_func_mapper(mapper, NULL);
		return;
	}

	ftrace_func_mapper_remove_ip(mapper, ip);
}

static struct ftrace_probe_ops snapshot_probe_ops = {
	.func			= ftrace_snapshot,
	.print			= ftrace_snapshot_print,
};

static struct ftrace_probe_ops snapshot_count_probe_ops = {
	.func			= ftrace_count_snapshot,
	.print			= ftrace_snapshot_print,
	.init			= ftrace_snapshot_init,
	.free			= ftrace_snapshot_free,
};

static int
ftrace_trace_snapshot_callback(struct trace_array *tr, struct ftrace_hash *hash,
			       char *glob, char *cmd, char *param, int enable)
{
	struct ftrace_probe_ops *ops;
	void *count = (void *)-1;
	char *number;
	int ret;

	if (!tr)
		return -ENODEV;

	/* hash funcs only work with set_ftrace_filter */
	if (!enable)
		return -EINVAL;

	ops = param ? &snapshot_count_probe_ops :  &snapshot_probe_ops;

	if (glob[0] == '!')
		return unregister_ftrace_function_probe_func(glob+1, tr, ops);

	if (!param)
		goto out_reg;

	number = strsep(&param, ":");

	if (!strlen(number))
		goto out_reg;

	/*
	 * We use the callback data field (which is a pointer)
	 * as our counter.
	 */
	ret = kstrtoul(number, 0, (unsigned long *)&count);
	if (ret)
		return ret;

 out_reg:
	ret = tracing_alloc_snapshot_instance(tr);
	if (ret < 0)
		goto out;

	ret = register_ftrace_function_probe(glob, tr, ops, count);

 out:
	return ret < 0 ? ret : 0;
}

static struct ftrace_func_command ftrace_snapshot_cmd = {
	.name			= "snapshot",
	.func			= ftrace_trace_snapshot_callback,
};

static __init int register_snapshot_cmd(void)
{
	return register_ftrace_command(&ftrace_snapshot_cmd);
}
#else
static inline __init int register_snapshot_cmd(void) { return 0; }
#endif /* defined(CONFIG_TRACER_SNAPSHOT) && defined(CONFIG_DYNAMIC_FTRACE) */

static struct dentry *tracing_get_dentry(struct trace_array *tr)
{
	if (WARN_ON(!tr->dir))
		return ERR_PTR(-ENODEV);

	/* Top directory uses NULL as the parent */
	if (tr->flags & TRACE_ARRAY_FL_GLOBAL)
		return NULL;

	/* All sub buffers have a descriptor */
	return tr->dir;
}

static struct dentry *tracing_dentry_percpu(struct trace_array *tr, int cpu)
{
	struct dentry *d_tracer;

	if (tr->percpu_dir)
		return tr->percpu_dir;

	d_tracer = tracing_get_dentry(tr);
	if (IS_ERR(d_tracer))
		return NULL;

	tr->percpu_dir = tracefs_create_dir("per_cpu", d_tracer);

	MEM_FAIL(!tr->percpu_dir,
		  "Could not create tracefs directory 'per_cpu/%d'\n", cpu);

	return tr->percpu_dir;
}

static struct dentry *
trace_create_cpu_file(const char *name, umode_t mode, struct dentry *parent,
		      void *data, long cpu, const struct file_operations *fops)
{
	struct dentry *ret = trace_create_file(name, mode, parent, data, fops);

	if (ret) /* See tracing_get_cpu() */
		d_inode(ret)->i_cdev = (void *)(cpu + 1);
	return ret;
}

static void
tracing_init_tracefs_percpu(struct trace_array *tr, long cpu)
{
	struct dentry *d_percpu = tracing_dentry_percpu(tr, cpu);
	struct dentry *d_cpu;
	char cpu_dir[30]; /* 30 characters should be more than enough */

	if (!d_percpu)
		return;

	snprintf(cpu_dir, 30, "cpu%ld", cpu);
	d_cpu = tracefs_create_dir(cpu_dir, d_percpu);
	if (!d_cpu) {
		pr_warn("Could not create tracefs '%s' entry\n", cpu_dir);
		return;
	}

	/* per cpu trace_pipe */
	trace_create_cpu_file("trace_pipe", TRACE_MODE_READ, d_cpu,
				tr, cpu, &tracing_pipe_fops);

	/* per cpu trace */
	trace_create_cpu_file("trace", TRACE_MODE_WRITE, d_cpu,
				tr, cpu, &tracing_fops);

	trace_create_cpu_file("trace_pipe_raw", TRACE_MODE_READ, d_cpu,
				tr, cpu, &tracing_buffers_fops);

	trace_create_cpu_file("stats", TRACE_MODE_READ, d_cpu,
				tr, cpu, &tracing_stats_fops);

	trace_create_cpu_file("buffer_size_kb", TRACE_MODE_READ, d_cpu,
				tr, cpu, &tracing_entries_fops);

#ifdef CONFIG_TRACER_SNAPSHOT
	trace_create_cpu_file("snapshot", TRACE_MODE_WRITE, d_cpu,
				tr, cpu, &snapshot_fops);

	trace_create_cpu_file("snapshot_raw", TRACE_MODE_READ, d_cpu,
				tr, cpu, &snapshot_raw_fops);
#endif
}

#ifdef CONFIG_FTRACE_SELFTEST
/* Let selftest have access to static functions in this file */
#include "trace_selftest.c"
#endif

static ssize_t
trace_options_read(struct file *filp, char __user *ubuf, size_t cnt,
			loff_t *ppos)
{
	struct trace_option_dentry *topt = filp->private_data;
	char *buf;

	if (topt->flags->val & topt->opt->bit)
		buf = "1\n";
	else
		buf = "0\n";

	return simple_read_from_buffer(ubuf, cnt, ppos, buf, 2);
}

static ssize_t
trace_options_write(struct file *filp, const char __user *ubuf, size_t cnt,
			 loff_t *ppos)
{
	struct trace_option_dentry *topt = filp->private_data;
	unsigned long val;
	int ret;

	ret = kstrtoul_from_user(ubuf, cnt, 10, &val);
	if (ret)
		return ret;

	if (val != 0 && val != 1)
		return -EINVAL;

	if (!!(topt->flags->val & topt->opt->bit) != val) {
		mutex_lock(&trace_types_lock);
		ret = __set_tracer_option(topt->tr, topt->flags,
					  topt->opt, !val);
		mutex_unlock(&trace_types_lock);
		if (ret)
			return ret;
	}

	*ppos += cnt;

	return cnt;
}


static const struct file_operations trace_options_fops = {
	.open = tracing_open_generic,
	.read = trace_options_read,
	.write = trace_options_write,
	.llseek	= generic_file_llseek,
};

/*
 * In order to pass in both the trace_array descriptor as well as the index
 * to the flag that the trace option file represents, the trace_array
 * has a character array of trace_flags_index[], which holds the index
 * of the bit for the flag it represents. index[0] == 0, index[1] == 1, etc.
 * The address of this character array is passed to the flag option file
 * read/write callbacks.
 *
 * In order to extract both the index and the trace_array descriptor,
 * get_tr_index() uses the following algorithm.
 *
 *   idx = *ptr;
 *
 * As the pointer itself contains the address of the index (remember
 * index[1] == 1).
 *
 * Then to get the trace_array descriptor, by subtracting that index
 * from the ptr, we get to the start of the index itself.
 *
 *   ptr - idx == &index[0]
 *
 * Then a simple container_of() from that pointer gets us to the
 * trace_array descriptor.
 */
static void get_tr_index(void *data, struct trace_array **ptr,
			 unsigned int *pindex)
{
	*pindex = *(unsigned char *)data;

	*ptr = container_of(data - *pindex, struct trace_array,
			    trace_flags_index);
}

static ssize_t
trace_options_core_read(struct file *filp, char __user *ubuf, size_t cnt,
			loff_t *ppos)
{
	void *tr_index = filp->private_data;
	struct trace_array *tr;
	unsigned int index;
	char *buf;

	get_tr_index(tr_index, &tr, &index);

	if (tr->trace_flags & (1 << index))
		buf = "1\n";
	else
		buf = "0\n";

	return simple_read_from_buffer(ubuf, cnt, ppos, buf, 2);
}

static ssize_t
trace_options_core_write(struct file *filp, const char __user *ubuf, size_t cnt,
			 loff_t *ppos)
{
	void *tr_index = filp->private_data;
	struct trace_array *tr;
	unsigned int index;
	unsigned long val;
	int ret;

	get_tr_index(tr_index, &tr, &index);

	ret = kstrtoul_from_user(ubuf, cnt, 10, &val);
	if (ret)
		return ret;

	if (val != 0 && val != 1)
		return -EINVAL;

	mutex_lock(&event_mutex);
	mutex_lock(&trace_types_lock);
	ret = set_tracer_flag(tr, 1 << index, val);
	mutex_unlock(&trace_types_lock);
	mutex_unlock(&event_mutex);

	if (ret < 0)
		return ret;

	*ppos += cnt;

	return cnt;
}

static const struct file_operations trace_options_core_fops = {
	.open = tracing_open_generic,
	.read = trace_options_core_read,
	.write = trace_options_core_write,
	.llseek = generic_file_llseek,
};

struct dentry *trace_create_file(const char *name,
				 umode_t mode,
				 struct dentry *parent,
				 void *data,
				 const struct file_operations *fops)
{
	struct dentry *ret;

	ret = tracefs_create_file(name, mode, parent, data, fops);
	if (!ret)
		pr_warn("Could not create tracefs '%s' entry\n", name);

	return ret;
}


static struct dentry *trace_options_init_dentry(struct trace_array *tr)
{
	struct dentry *d_tracer;

	if (tr->options)
		return tr->options;

	d_tracer = tracing_get_dentry(tr);
	if (IS_ERR(d_tracer))
		return NULL;

	tr->options = tracefs_create_dir("options", d_tracer);
	if (!tr->options) {
		pr_warn("Could not create tracefs directory 'options'\n");
		return NULL;
	}

	return tr->options;
}

static void
create_trace_option_file(struct trace_array *tr,
			 struct trace_option_dentry *topt,
			 struct tracer_flags *flags,
			 struct tracer_opt *opt)
{
	struct dentry *t_options;

	t_options = trace_options_init_dentry(tr);
	if (!t_options)
		return;

	topt->flags = flags;
	topt->opt = opt;
	topt->tr = tr;

	topt->entry = trace_create_file(opt->name, TRACE_MODE_WRITE,
					t_options, topt, &trace_options_fops);

}

static void
create_trace_option_files(struct trace_array *tr, struct tracer *tracer)
{
	struct trace_option_dentry *topts;
	struct trace_options *tr_topts;
	struct tracer_flags *flags;
	struct tracer_opt *opts;
	int cnt;
	int i;

	if (!tracer)
		return;

	flags = tracer->flags;

	if (!flags || !flags->opts)
		return;

	/*
	 * If this is an instance, only create flags for tracers
	 * the instance may have.
	 */
	if (!trace_ok_for_array(tracer, tr))
		return;

	for (i = 0; i < tr->nr_topts; i++) {
		/* Make sure there's no duplicate flags. */
		if (WARN_ON_ONCE(tr->topts[i].tracer->flags == tracer->flags))
			return;
	}

	opts = flags->opts;

	for (cnt = 0; opts[cnt].name; cnt++)
		;

	topts = kcalloc(cnt + 1, sizeof(*topts), GFP_KERNEL);
	if (!topts)
		return;

	tr_topts = krealloc(tr->topts, sizeof(*tr->topts) * (tr->nr_topts + 1),
			    GFP_KERNEL);
	if (!tr_topts) {
		kfree(topts);
		return;
	}

	tr->topts = tr_topts;
	tr->topts[tr->nr_topts].tracer = tracer;
	tr->topts[tr->nr_topts].topts = topts;
	tr->nr_topts++;

	for (cnt = 0; opts[cnt].name; cnt++) {
		create_trace_option_file(tr, &topts[cnt], flags,
					 &opts[cnt]);
		MEM_FAIL(topts[cnt].entry == NULL,
			  "Failed to create trace option: %s",
			  opts[cnt].name);
	}
}

static struct dentry *
create_trace_option_core_file(struct trace_array *tr,
			      const char *option, long index)
{
	struct dentry *t_options;

	t_options = trace_options_init_dentry(tr);
	if (!t_options)
		return NULL;

	return trace_create_file(option, TRACE_MODE_WRITE, t_options,
				 (void *)&tr->trace_flags_index[index],
				 &trace_options_core_fops);
}

static void create_trace_options_dir(struct trace_array *tr)
{
	struct dentry *t_options;
	bool top_level = tr == &global_trace;
	int i;

	t_options = trace_options_init_dentry(tr);
	if (!t_options)
		return;

	for (i = 0; trace_options[i]; i++) {
		if (top_level ||
		    !((1 << i) & TOP_LEVEL_TRACE_FLAGS))
			create_trace_option_core_file(tr, trace_options[i], i);
	}
}

static ssize_t
rb_simple_read(struct file *filp, char __user *ubuf,
	       size_t cnt, loff_t *ppos)
{
	struct trace_array *tr = filp->private_data;
	char buf[64];
	int r;

	r = tracer_tracing_is_on(tr);
	r = sprintf(buf, "%d\n", r);

	return simple_read_from_buffer(ubuf, cnt, ppos, buf, r);
}

static ssize_t
rb_simple_write(struct file *filp, const char __user *ubuf,
		size_t cnt, loff_t *ppos)
{
	struct trace_array *tr = filp->private_data;
	struct trace_buffer *buffer = tr->array_buffer.buffer;
	unsigned long val;
	int ret;

	ret = kstrtoul_from_user(ubuf, cnt, 10, &val);
	if (ret)
		return ret;

	if (buffer) {
		mutex_lock(&trace_types_lock);
		if (!!val == tracer_tracing_is_on(tr)) {
			val = 0; /* do nothing */
		} else if (val) {
			tracer_tracing_on(tr);
			if (tr->current_trace->start)
				tr->current_trace->start(tr);
		} else {
			tracer_tracing_off(tr);
			if (tr->current_trace->stop)
				tr->current_trace->stop(tr);
			/* Wake up any waiters */
			ring_buffer_wake_waiters(buffer, RING_BUFFER_ALL_CPUS);
		}
		mutex_unlock(&trace_types_lock);
	}

	(*ppos)++;

	return cnt;
}

static const struct file_operations rb_simple_fops = {
	.open		= tracing_open_generic_tr,
	.read		= rb_simple_read,
	.write		= rb_simple_write,
	.release	= tracing_release_generic_tr,
	.llseek		= default_llseek,
};

static ssize_t
buffer_percent_read(struct file *filp, char __user *ubuf,
		    size_t cnt, loff_t *ppos)
{
	struct trace_array *tr = filp->private_data;
	char buf[64];
	int r;

	r = tr->buffer_percent;
	r = sprintf(buf, "%d\n", r);

	return simple_read_from_buffer(ubuf, cnt, ppos, buf, r);
}

static ssize_t
buffer_percent_write(struct file *filp, const char __user *ubuf,
		     size_t cnt, loff_t *ppos)
{
	struct trace_array *tr = filp->private_data;
	unsigned long val;
	int ret;

	ret = kstrtoul_from_user(ubuf, cnt, 10, &val);
	if (ret)
		return ret;

	if (val > 100)
		return -EINVAL;

	if (!val)
		val = 1;

	tr->buffer_percent = val;

	(*ppos)++;

	return cnt;
}

static const struct file_operations buffer_percent_fops = {
	.open		= tracing_open_generic_tr,
	.read		= buffer_percent_read,
	.write		= buffer_percent_write,
	.release	= tracing_release_generic_tr,
	.llseek		= default_llseek,
};

static struct dentry *trace_instance_dir;

static void
init_tracer_tracefs(struct trace_array *tr, struct dentry *d_tracer);

static int
allocate_trace_buffer(struct trace_array *tr, struct array_buffer *buf, int size)
{
	enum ring_buffer_flags rb_flags;

	rb_flags = tr->trace_flags & TRACE_ITER_OVERWRITE ? RB_FL_OVERWRITE : 0;

	buf->tr = tr;

	buf->buffer = ring_buffer_alloc(size, rb_flags);
	if (!buf->buffer)
		return -ENOMEM;

	buf->data = alloc_percpu(struct trace_array_cpu);
	if (!buf->data) {
		ring_buffer_free(buf->buffer);
		buf->buffer = NULL;
		return -ENOMEM;
	}

	/* Allocate the first page for all buffers */
	set_buffer_entries(&tr->array_buffer,
			   ring_buffer_size(tr->array_buffer.buffer, 0));

	return 0;
}

static void free_trace_buffer(struct array_buffer *buf)
{
	if (buf->buffer) {
		ring_buffer_free(buf->buffer);
		buf->buffer = NULL;
		free_percpu(buf->data);
		buf->data = NULL;
	}
}

static int allocate_trace_buffers(struct trace_array *tr, int size)
{
	int ret;

	ret = allocate_trace_buffer(tr, &tr->array_buffer, size);
	if (ret)
		return ret;

#ifdef CONFIG_TRACER_MAX_TRACE
	ret = allocate_trace_buffer(tr, &tr->max_buffer,
				    allocate_snapshot ? size : 1);
	if (MEM_FAIL(ret, "Failed to allocate trace buffer\n")) {
		free_trace_buffer(&tr->array_buffer);
		return -ENOMEM;
	}
	tr->allocated_snapshot = allocate_snapshot;

	/*
	 * Only the top level trace array gets its snapshot allocated
	 * from the kernel command line.
	 */
	allocate_snapshot = false;
#endif

	return 0;
}

static void free_trace_buffers(struct trace_array *tr)
{
	if (!tr)
		return;

	free_trace_buffer(&tr->array_buffer);

#ifdef CONFIG_TRACER_MAX_TRACE
	free_trace_buffer(&tr->max_buffer);
#endif
}

static void init_trace_flags_index(struct trace_array *tr)
{
	int i;

	/* Used by the trace options files */
	for (i = 0; i < TRACE_FLAGS_MAX_SIZE; i++)
		tr->trace_flags_index[i] = i;
}

static void __update_tracer_options(struct trace_array *tr)
{
	struct tracer *t;

	for (t = trace_types; t; t = t->next)
		add_tracer_options(tr, t);
}

static void update_tracer_options(struct trace_array *tr)
{
	mutex_lock(&trace_types_lock);
	tracer_options_updated = true;
	__update_tracer_options(tr);
	mutex_unlock(&trace_types_lock);
}

/* Must have trace_types_lock held */
struct trace_array *trace_array_find(const char *instance)
{
	struct trace_array *tr, *found = NULL;

	list_for_each_entry(tr, &ftrace_trace_arrays, list) {
		if (tr->name && strcmp(tr->name, instance) == 0) {
			found = tr;
			break;
		}
	}

	return found;
}

struct trace_array *trace_array_find_get(const char *instance)
{
	struct trace_array *tr;

	mutex_lock(&trace_types_lock);
	tr = trace_array_find(instance);
	if (tr)
		tr->ref++;
	mutex_unlock(&trace_types_lock);

	return tr;
}

static int trace_array_create_dir(struct trace_array *tr)
{
	int ret;

	tr->dir = tracefs_create_dir(tr->name, trace_instance_dir);
	if (!tr->dir)
		return -EINVAL;

	ret = event_trace_add_tracer(tr->dir, tr);
	if (ret) {
		tracefs_remove(tr->dir);
		return ret;
	}

	init_tracer_tracefs(tr, tr->dir);
	__update_tracer_options(tr);

	return ret;
}

static struct trace_array *trace_array_create(const char *name)
{
	struct trace_array *tr;
	int ret;

	ret = -ENOMEM;
	tr = kzalloc(sizeof(*tr), GFP_KERNEL);
	if (!tr)
		return ERR_PTR(ret);

	tr->name = kstrdup(name, GFP_KERNEL);
	if (!tr->name)
		goto out_free_tr;

	if (!alloc_cpumask_var(&tr->tracing_cpumask, GFP_KERNEL))
		goto out_free_tr;

	tr->trace_flags = global_trace.trace_flags & ~ZEROED_TRACE_FLAGS;

	cpumask_copy(tr->tracing_cpumask, cpu_all_mask);

	raw_spin_lock_init(&tr->start_lock);

	tr->max_lock = (arch_spinlock_t)__ARCH_SPIN_LOCK_UNLOCKED;

	tr->current_trace = &nop_trace;

	INIT_LIST_HEAD(&tr->systems);
	INIT_LIST_HEAD(&tr->events);
	INIT_LIST_HEAD(&tr->hist_vars);
	INIT_LIST_HEAD(&tr->err_log);

	if (allocate_trace_buffers(tr, trace_buf_size) < 0)
		goto out_free_tr;

	if (ftrace_allocate_ftrace_ops(tr) < 0)
		goto out_free_tr;

	ftrace_init_trace_array(tr);

	init_trace_flags_index(tr);

	if (trace_instance_dir) {
		ret = trace_array_create_dir(tr);
		if (ret)
			goto out_free_tr;
	} else
		__trace_early_add_events(tr);

	list_add(&tr->list, &ftrace_trace_arrays);

	tr->ref++;

	return tr;

 out_free_tr:
	ftrace_free_ftrace_ops(tr);
	free_trace_buffers(tr);
	free_cpumask_var(tr->tracing_cpumask);
	kfree(tr->name);
	kfree(tr);

	return ERR_PTR(ret);
}

static int instance_mkdir(const char *name)
{
	struct trace_array *tr;
	int ret;

	mutex_lock(&event_mutex);
	mutex_lock(&trace_types_lock);

	ret = -EEXIST;
	if (trace_array_find(name))
		goto out_unlock;

	tr = trace_array_create(name);

	ret = PTR_ERR_OR_ZERO(tr);

out_unlock:
	mutex_unlock(&trace_types_lock);
	mutex_unlock(&event_mutex);
	return ret;
}

/**
 * trace_array_get_by_name - Create/Lookup a trace array, given its name.
 * @name: The name of the trace array to be looked up/created.
 *
 * Returns pointer to trace array with given name.
 * NULL, if it cannot be created.
 *
 * NOTE: This function increments the reference counter associated with the
 * trace array returned. This makes sure it cannot be freed while in use.
 * Use trace_array_put() once the trace array is no longer needed.
 * If the trace_array is to be freed, trace_array_destroy() needs to
 * be called after the trace_array_put(), or simply let user space delete
 * it from the tracefs instances directory. But until the
 * trace_array_put() is called, user space can not delete it.
 *
 */
struct trace_array *trace_array_get_by_name(const char *name)
{
	struct trace_array *tr;

	mutex_lock(&event_mutex);
	mutex_lock(&trace_types_lock);

	list_for_each_entry(tr, &ftrace_trace_arrays, list) {
		if (tr->name && strcmp(tr->name, name) == 0)
			goto out_unlock;
	}

	tr = trace_array_create(name);

	if (IS_ERR(tr))
		tr = NULL;
out_unlock:
	if (tr)
		tr->ref++;

	mutex_unlock(&trace_types_lock);
	mutex_unlock(&event_mutex);
	return tr;
}
EXPORT_SYMBOL_GPL(trace_array_get_by_name);

static int __remove_instance(struct trace_array *tr)
{
	int i;

	/* Reference counter for a newly created trace array = 1. */
	if (tr->ref > 1 || (tr->current_trace && tr->trace_ref))
		return -EBUSY;

	list_del(&tr->list);

	/* Disable all the flags that were enabled coming in */
	for (i = 0; i < TRACE_FLAGS_MAX_SIZE; i++) {
		if ((1 << i) & ZEROED_TRACE_FLAGS)
			set_tracer_flag(tr, 1 << i, 0);
	}

	tracing_set_nop(tr);
	clear_ftrace_function_probes(tr);
	event_trace_del_tracer(tr);
	ftrace_clear_pids(tr);
	ftrace_destroy_function_files(tr);
	tracefs_remove(tr->dir);
	free_percpu(tr->last_func_repeats);
	free_trace_buffers(tr);

	for (i = 0; i < tr->nr_topts; i++) {
		kfree(tr->topts[i].topts);
	}
	kfree(tr->topts);

	free_cpumask_var(tr->tracing_cpumask);
	kfree(tr->name);
	kfree(tr);

	return 0;
}

int trace_array_destroy(struct trace_array *this_tr)
{
	struct trace_array *tr;
	int ret;

	if (!this_tr)
		return -EINVAL;

	mutex_lock(&event_mutex);
	mutex_lock(&trace_types_lock);

	ret = -ENODEV;

	/* Making sure trace array exists before destroying it. */
	list_for_each_entry(tr, &ftrace_trace_arrays, list) {
		if (tr == this_tr) {
			ret = __remove_instance(tr);
			break;
		}
	}

	mutex_unlock(&trace_types_lock);
	mutex_unlock(&event_mutex);

	return ret;
}
EXPORT_SYMBOL_GPL(trace_array_destroy);

static int instance_rmdir(const char *name)
{
	struct trace_array *tr;
	int ret;

	mutex_lock(&event_mutex);
	mutex_lock(&trace_types_lock);

	ret = -ENODEV;
	tr = trace_array_find(name);
	if (tr)
		ret = __remove_instance(tr);

	mutex_unlock(&trace_types_lock);
	mutex_unlock(&event_mutex);

	return ret;
}

static __init void create_trace_instances(struct dentry *d_tracer)
{
	struct trace_array *tr;

	trace_instance_dir = tracefs_create_instance_dir("instances", d_tracer,
							 instance_mkdir,
							 instance_rmdir);
	if (MEM_FAIL(!trace_instance_dir, "Failed to create instances directory\n"))
		return;

	mutex_lock(&event_mutex);
	mutex_lock(&trace_types_lock);

	list_for_each_entry(tr, &ftrace_trace_arrays, list) {
		if (!tr->name)
			continue;
		if (MEM_FAIL(trace_array_create_dir(tr) < 0,
			     "Failed to create instance directory\n"))
			break;
	}

	mutex_unlock(&trace_types_lock);
	mutex_unlock(&event_mutex);
}

static void
init_tracer_tracefs(struct trace_array *tr, struct dentry *d_tracer)
{
	struct trace_event_file *file;
	int cpu;

	trace_create_file("available_tracers", TRACE_MODE_READ, d_tracer,
			tr, &show_traces_fops);

	trace_create_file("current_tracer", TRACE_MODE_WRITE, d_tracer,
			tr, &set_tracer_fops);

	trace_create_file("tracing_cpumask", TRACE_MODE_WRITE, d_tracer,
			  tr, &tracing_cpumask_fops);

	trace_create_file("trace_options", TRACE_MODE_WRITE, d_tracer,
			  tr, &tracing_iter_fops);

	trace_create_file("trace", TRACE_MODE_WRITE, d_tracer,
			  tr, &tracing_fops);

	trace_create_file("trace_pipe", TRACE_MODE_READ, d_tracer,
			  tr, &tracing_pipe_fops);

	trace_create_file("buffer_size_kb", TRACE_MODE_WRITE, d_tracer,
			  tr, &tracing_entries_fops);

	trace_create_file("buffer_total_size_kb", TRACE_MODE_READ, d_tracer,
			  tr, &tracing_total_entries_fops);

	trace_create_file("free_buffer", 0200, d_tracer,
			  tr, &tracing_free_buffer_fops);

	trace_create_file("trace_marker", 0220, d_tracer,
			  tr, &tracing_mark_fops);

	file = __find_event_file(tr, "ftrace", "print");
	if (file && file->dir)
		trace_create_file("trigger", TRACE_MODE_WRITE, file->dir,
				  file, &event_trigger_fops);
	tr->trace_marker_file = file;

	trace_create_file("trace_marker_raw", 0220, d_tracer,
			  tr, &tracing_mark_raw_fops);

	trace_create_file("trace_clock", TRACE_MODE_WRITE, d_tracer, tr,
			  &trace_clock_fops);

	trace_create_file("tracing_on", TRACE_MODE_WRITE, d_tracer,
			  tr, &rb_simple_fops);

	trace_create_file("timestamp_mode", TRACE_MODE_READ, d_tracer, tr,
			  &trace_time_stamp_mode_fops);

	tr->buffer_percent = 50;

	trace_create_file("buffer_percent", TRACE_MODE_READ, d_tracer,
			tr, &buffer_percent_fops);

	create_trace_options_dir(tr);

	trace_create_maxlat_file(tr, d_tracer);

	if (ftrace_create_function_files(tr, d_tracer))
		MEM_FAIL(1, "Could not allocate function filter files");

#ifdef CONFIG_TRACER_SNAPSHOT
	trace_create_file("snapshot", TRACE_MODE_WRITE, d_tracer,
			  tr, &snapshot_fops);
#endif

	trace_create_file("error_log", TRACE_MODE_WRITE, d_tracer,
			  tr, &tracing_err_log_fops);

	for_each_tracing_cpu(cpu)
		tracing_init_tracefs_percpu(tr, cpu);

	ftrace_init_tracefs(tr, d_tracer);
}

static struct vfsmount *trace_automount(struct dentry *mntpt, void *ingore)
{
	struct vfsmount *mnt;
	struct file_system_type *type;

	/*
	 * To maintain backward compatibility for tools that mount
	 * debugfs to get to the tracing facility, tracefs is automatically
	 * mounted to the debugfs/tracing directory.
	 */
	type = get_fs_type("tracefs");
	if (!type)
		return NULL;
	mnt = vfs_submount(mntpt, type, "tracefs", NULL);
	put_filesystem(type);
	if (IS_ERR(mnt))
		return NULL;
	mntget(mnt);

	return mnt;
}

/**
 * tracing_init_dentry - initialize top level trace array
 *
 * This is called when creating files or directories in the tracing
 * directory. It is called via fs_initcall() by any of the boot up code
 * and expects to return the dentry of the top level tracing directory.
 */
int tracing_init_dentry(void)
{
	struct trace_array *tr = &global_trace;

	if (security_locked_down(LOCKDOWN_TRACEFS)) {
		pr_warn("Tracing disabled due to lockdown\n");
		return -EPERM;
	}

	/* The top level trace array uses  NULL as parent */
	if (tr->dir)
		return 0;

	if (WARN_ON(!tracefs_initialized()))
		return -ENODEV;

	/*
	 * As there may still be users that expect the tracing
	 * files to exist in debugfs/tracing, we must automount
	 * the tracefs file system there, so older tools still
	 * work with the newer kernel.
	 */
	tr->dir = debugfs_create_automount("tracing", NULL,
					   trace_automount, NULL);

	return 0;
}

extern struct trace_eval_map *__start_ftrace_eval_maps[];
extern struct trace_eval_map *__stop_ftrace_eval_maps[];

static struct workqueue_struct *eval_map_wq __initdata;
static struct work_struct eval_map_work __initdata;
static struct work_struct tracerfs_init_work __initdata;

static void __init eval_map_work_func(struct work_struct *work)
{
	int len;

	len = __stop_ftrace_eval_maps - __start_ftrace_eval_maps;
	trace_insert_eval_map(NULL, __start_ftrace_eval_maps, len);
}

static int __init trace_eval_init(void)
{
	INIT_WORK(&eval_map_work, eval_map_work_func);

	eval_map_wq = alloc_workqueue("eval_map_wq", WQ_UNBOUND, 0);
	if (!eval_map_wq) {
		pr_err("Unable to allocate eval_map_wq\n");
		/* Do work here */
		eval_map_work_func(&eval_map_work);
		return -ENOMEM;
	}

	queue_work(eval_map_wq, &eval_map_work);
	return 0;
}

subsys_initcall(trace_eval_init);

static int __init trace_eval_sync(void)
{
	/* Make sure the eval map updates are finished */
	if (eval_map_wq)
		destroy_workqueue(eval_map_wq);
	return 0;
}

late_initcall_sync(trace_eval_sync);


#ifdef CONFIG_MODULES
static void trace_module_add_evals(struct module *mod)
{
	if (!mod->num_trace_evals)
		return;

	/*
	 * Modules with bad taint do not have events created, do
	 * not bother with enums either.
	 */
	if (trace_module_has_bad_taint(mod))
		return;

	trace_insert_eval_map(mod, mod->trace_evals, mod->num_trace_evals);
}

#ifdef CONFIG_TRACE_EVAL_MAP_FILE
static void trace_module_remove_evals(struct module *mod)
{
	union trace_eval_map_item *map;
	union trace_eval_map_item **last = &trace_eval_maps;

	if (!mod->num_trace_evals)
		return;

	mutex_lock(&trace_eval_mutex);

	map = trace_eval_maps;

	while (map) {
		if (map->head.mod == mod)
			break;
		map = trace_eval_jmp_to_tail(map);
		last = &map->tail.next;
		map = map->tail.next;
	}
	if (!map)
		goto out;

	*last = trace_eval_jmp_to_tail(map)->tail.next;
	kfree(map);
 out:
	mutex_unlock(&trace_eval_mutex);
}
#else
static inline void trace_module_remove_evals(struct module *mod) { }
#endif /* CONFIG_TRACE_EVAL_MAP_FILE */

static int trace_module_notify(struct notifier_block *self,
			       unsigned long val, void *data)
{
	struct module *mod = data;

	switch (val) {
	case MODULE_STATE_COMING:
		trace_module_add_evals(mod);
		break;
	case MODULE_STATE_GOING:
		trace_module_remove_evals(mod);
		break;
	}

	return NOTIFY_OK;
}

static struct notifier_block trace_module_nb = {
	.notifier_call = trace_module_notify,
	.priority = 0,
};
#endif /* CONFIG_MODULES */

static __init void tracer_init_tracefs_work_func(struct work_struct *work)
{

	event_trace_init();

	init_tracer_tracefs(&global_trace, NULL);
	ftrace_init_tracefs_toplevel(&global_trace, NULL);

	trace_create_file("tracing_thresh", TRACE_MODE_WRITE, NULL,
			&global_trace, &tracing_thresh_fops);

	trace_create_file("README", TRACE_MODE_READ, NULL,
			NULL, &tracing_readme_fops);

	trace_create_file("saved_cmdlines", TRACE_MODE_READ, NULL,
			NULL, &tracing_saved_cmdlines_fops);

	trace_create_file("saved_cmdlines_size", TRACE_MODE_WRITE, NULL,
			  NULL, &tracing_saved_cmdlines_size_fops);

	trace_create_file("saved_tgids", TRACE_MODE_READ, NULL,
			NULL, &tracing_saved_tgids_fops);

	trace_create_eval_file(NULL);

#ifdef CONFIG_MODULES
	register_module_notifier(&trace_module_nb);
#endif

#ifdef CONFIG_DYNAMIC_FTRACE
	trace_create_file("dyn_ftrace_total_info", TRACE_MODE_READ, NULL,
			NULL, &tracing_dyn_info_fops);
#endif

	create_trace_instances(NULL);

	update_tracer_options(&global_trace);
}

static __init int tracer_init_tracefs(void)
{
	int ret;

	trace_access_lock_init();

	ret = tracing_init_dentry();
	if (ret)
		return 0;

	if (eval_map_wq) {
		INIT_WORK(&tracerfs_init_work, tracer_init_tracefs_work_func);
		queue_work(eval_map_wq, &tracerfs_init_work);
	} else {
		tracer_init_tracefs_work_func(NULL);
	}

	rv_init_interface();

	return 0;
}

fs_initcall(tracer_init_tracefs);

static int trace_panic_handler(struct notifier_block *this,
			       unsigned long event, void *unused)
{
	if (ftrace_dump_on_oops)
		ftrace_dump(ftrace_dump_on_oops);
	return NOTIFY_OK;
}

static struct notifier_block trace_panic_notifier = {
	.notifier_call  = trace_panic_handler,
	.next           = NULL,
	.priority       = 150   /* priority: INT_MAX >= x >= 0 */
};

static int trace_die_handler(struct notifier_block *self,
			     unsigned long val,
			     void *data)
{
	switch (val) {
	case DIE_OOPS:
		if (ftrace_dump_on_oops)
			ftrace_dump(ftrace_dump_on_oops);
		break;
	default:
		break;
	}
	return NOTIFY_OK;
}

static struct notifier_block trace_die_notifier = {
	.notifier_call = trace_die_handler,
	.priority = 200
};

/*
 * printk is set to max of 1024, we really don't need it that big.
 * Nothing should be printing 1000 characters anyway.
 */
#define TRACE_MAX_PRINT		1000

/*
 * Define here KERN_TRACE so that we have one place to modify
 * it if we decide to change what log level the ftrace dump
 * should be at.
 */
#define KERN_TRACE		KERN_EMERG

void
trace_printk_seq(struct trace_seq *s)
{
	/* Probably should print a warning here. */
	if (s->seq.len >= TRACE_MAX_PRINT)
		s->seq.len = TRACE_MAX_PRINT;

	/*
	 * More paranoid code. Although the buffer size is set to
	 * PAGE_SIZE, and TRACE_MAX_PRINT is 1000, this is just
	 * an extra layer of protection.
	 */
	if (WARN_ON_ONCE(s->seq.len >= s->seq.size))
		s->seq.len = s->seq.size - 1;

	/* should be zero ended, but we are paranoid. */
	s->buffer[s->seq.len] = 0;

	printk(KERN_TRACE "%s", s->buffer);

	trace_seq_init(s);
}

void trace_init_global_iter(struct trace_iterator *iter)
{
	iter->tr = &global_trace;
	iter->trace = iter->tr->current_trace;
	iter->cpu_file = RING_BUFFER_ALL_CPUS;
	iter->array_buffer = &global_trace.array_buffer;

	if (iter->trace && iter->trace->open)
		iter->trace->open(iter);

	/* Annotate start of buffers if we had overruns */
	if (ring_buffer_overruns(iter->array_buffer->buffer))
		iter->iter_flags |= TRACE_FILE_ANNOTATE;

	/* Output in nanoseconds only if we are using a clock in nanoseconds. */
	if (trace_clocks[iter->tr->clock_id].in_ns)
		iter->iter_flags |= TRACE_FILE_TIME_IN_NS;

	/* Can not use kmalloc for iter.temp and iter.fmt */
	iter->temp = static_temp_buf;
	iter->temp_size = STATIC_TEMP_BUF_SIZE;
	iter->fmt = static_fmt_buf;
	iter->fmt_size = STATIC_FMT_BUF_SIZE;
}

void ftrace_dump(enum ftrace_dump_mode oops_dump_mode)
{
	/* use static because iter can be a bit big for the stack */
	static struct trace_iterator iter;
	static atomic_t dump_running;
	struct trace_array *tr = &global_trace;
	unsigned int old_userobj;
	unsigned long flags;
	int cnt = 0, cpu;

	/* Only allow one dump user at a time. */
	if (atomic_inc_return(&dump_running) != 1) {
		atomic_dec(&dump_running);
		return;
	}

	/*
	 * Always turn off tracing when we dump.
	 * We don't need to show trace output of what happens
	 * between multiple crashes.
	 *
	 * If the user does a sysrq-z, then they can re-enable
	 * tracing with echo 1 > tracing_on.
	 */
	tracing_off();

	local_irq_save(flags);

	/* Simulate the iterator */
	trace_init_global_iter(&iter);

	for_each_tracing_cpu(cpu) {
		atomic_inc(&per_cpu_ptr(iter.array_buffer->data, cpu)->disabled);
	}

	old_userobj = tr->trace_flags & TRACE_ITER_SYM_USEROBJ;

	/* don't look at user memory in panic mode */
	tr->trace_flags &= ~TRACE_ITER_SYM_USEROBJ;

	switch (oops_dump_mode) {
	case DUMP_ALL:
		iter.cpu_file = RING_BUFFER_ALL_CPUS;
		break;
	case DUMP_ORIG:
		iter.cpu_file = raw_smp_processor_id();
		break;
	case DUMP_NONE:
		goto out_enable;
	default:
		printk(KERN_TRACE "Bad dumping mode, switching to all CPUs dump\n");
		iter.cpu_file = RING_BUFFER_ALL_CPUS;
	}

	printk(KERN_TRACE "Dumping ftrace buffer:\n");

	/* Did function tracer already get disabled? */
	if (ftrace_is_dead()) {
		printk("# WARNING: FUNCTION TRACING IS CORRUPTED\n");
		printk("#          MAY BE MISSING FUNCTION EVENTS\n");
	}

	/*
	 * We need to stop all tracing on all CPUS to read
	 * the next buffer. This is a bit expensive, but is
	 * not done often. We fill all what we can read,
	 * and then release the locks again.
	 */

	while (!trace_empty(&iter)) {

		if (!cnt)
			printk(KERN_TRACE "---------------------------------\n");

		cnt++;

		trace_iterator_reset(&iter);
		iter.iter_flags |= TRACE_FILE_LAT_FMT;

		if (trace_find_next_entry_inc(&iter) != NULL) {
			int ret;

			ret = print_trace_line(&iter);
			if (ret != TRACE_TYPE_NO_CONSUME)
				trace_consume(&iter);
		}
		touch_nmi_watchdog();

		trace_printk_seq(&iter.seq);
	}

	if (!cnt)
		printk(KERN_TRACE "   (ftrace buffer empty)\n");
	else
		printk(KERN_TRACE "---------------------------------\n");

 out_enable:
	tr->trace_flags |= old_userobj;

	for_each_tracing_cpu(cpu) {
		atomic_dec(&per_cpu_ptr(iter.array_buffer->data, cpu)->disabled);
	}
	atomic_dec(&dump_running);
	local_irq_restore(flags);
}
EXPORT_SYMBOL_GPL(ftrace_dump);

#define WRITE_BUFSIZE  4096

ssize_t trace_parse_run_command(struct file *file, const char __user *buffer,
				size_t count, loff_t *ppos,
				int (*createfn)(const char *))
{
	char *kbuf, *buf, *tmp;
	int ret = 0;
	size_t done = 0;
	size_t size;

	kbuf = kmalloc(WRITE_BUFSIZE, GFP_KERNEL);
	if (!kbuf)
		return -ENOMEM;

	while (done < count) {
		size = count - done;

		if (size >= WRITE_BUFSIZE)
			size = WRITE_BUFSIZE - 1;

		if (copy_from_user(kbuf, buffer + done, size)) {
			ret = -EFAULT;
			goto out;
		}
		kbuf[size] = '\0';
		buf = kbuf;
		do {
			tmp = strchr(buf, '\n');
			if (tmp) {
				*tmp = '\0';
				size = tmp - buf + 1;
			} else {
				size = strlen(buf);
				if (done + size < count) {
					if (buf != kbuf)
						break;
					/* This can accept WRITE_BUFSIZE - 2 ('\n' + '\0') */
					pr_warn("Line length is too long: Should be less than %d\n",
						WRITE_BUFSIZE - 2);
					ret = -EINVAL;
					goto out;
				}
			}
			done += size;

			/* Remove comments */
			tmp = strchr(buf, '#');

			if (tmp)
				*tmp = '\0';

			ret = createfn(buf);
			if (ret)
				goto out;
			buf += size;

		} while (done < count);
	}
	ret = done;

out:
	kfree(kbuf);

	return ret;
}

__init static int tracer_alloc_buffers(void)
{
	int ring_buf_size;
	int ret = -ENOMEM;


	if (security_locked_down(LOCKDOWN_TRACEFS)) {
		pr_warn("Tracing disabled due to lockdown\n");
		return -EPERM;
	}

	/*
	 * Make sure we don't accidentally add more trace options
	 * than we have bits for.
	 */
	BUILD_BUG_ON(TRACE_ITER_LAST_BIT > TRACE_FLAGS_MAX_SIZE);

	if (!alloc_cpumask_var(&tracing_buffer_mask, GFP_KERNEL))
		goto out;

	if (!alloc_cpumask_var(&global_trace.tracing_cpumask, GFP_KERNEL))
		goto out_free_buffer_mask;

	/* Only allocate trace_printk buffers if a trace_printk exists */
	if (&__stop___trace_bprintk_fmt != &__start___trace_bprintk_fmt)
		/* Must be called before global_trace.buffer is allocated */
		trace_printk_init_buffers();

	/* To save memory, keep the ring buffer size to its minimum */
	if (ring_buffer_expanded)
		ring_buf_size = trace_buf_size;
	else
		ring_buf_size = 1;

	cpumask_copy(tracing_buffer_mask, cpu_possible_mask);
	cpumask_copy(global_trace.tracing_cpumask, cpu_all_mask);

	raw_spin_lock_init(&global_trace.start_lock);

	/*
	 * The prepare callbacks allocates some memory for the ring buffer. We
	 * don't free the buffer if the CPU goes down. If we were to free
	 * the buffer, then the user would lose any trace that was in the
	 * buffer. The memory will be removed once the "instance" is removed.
	 */
	ret = cpuhp_setup_state_multi(CPUHP_TRACE_RB_PREPARE,
				      "trace/RB:prepare", trace_rb_cpu_prepare,
				      NULL);
	if (ret < 0)
		goto out_free_cpumask;
	/* Used for event triggers */
	ret = -ENOMEM;
	temp_buffer = ring_buffer_alloc(PAGE_SIZE, RB_FL_OVERWRITE);
	if (!temp_buffer)
		goto out_rm_hp_state;

	if (trace_create_savedcmd() < 0)
		goto out_free_temp_buffer;

	/* TODO: make the number of buffers hot pluggable with CPUS */
	if (allocate_trace_buffers(&global_trace, ring_buf_size) < 0) {
		MEM_FAIL(1, "tracer: failed to allocate ring buffer!\n");
		goto out_free_savedcmd;
	}

	if (global_trace.buffer_disabled)
		tracing_off();

	if (trace_boot_clock) {
		ret = tracing_set_clock(&global_trace, trace_boot_clock);
		if (ret < 0)
			pr_warn("Trace clock %s not defined, going back to default\n",
				trace_boot_clock);
	}

	/*
	 * register_tracer() might reference current_trace, so it
	 * needs to be set before we register anything. This is
	 * just a bootstrap of current_trace anyway.
	 */
	global_trace.current_trace = &nop_trace;

	global_trace.max_lock = (arch_spinlock_t)__ARCH_SPIN_LOCK_UNLOCKED;

	ftrace_init_global_array_ops(&global_trace);

	init_trace_flags_index(&global_trace);

	register_tracer(&nop_trace);

	/* Function tracing may start here (via kernel command line) */
	init_function_trace();

	/* All seems OK, enable tracing */
	tracing_disabled = 0;

	atomic_notifier_chain_register(&panic_notifier_list,
				       &trace_panic_notifier);

	register_die_notifier(&trace_die_notifier);

	global_trace.flags = TRACE_ARRAY_FL_GLOBAL;

	INIT_LIST_HEAD(&global_trace.systems);
	INIT_LIST_HEAD(&global_trace.events);
	INIT_LIST_HEAD(&global_trace.hist_vars);
	INIT_LIST_HEAD(&global_trace.err_log);
	list_add(&global_trace.list, &ftrace_trace_arrays);

	apply_trace_boot_options();

	register_snapshot_cmd();

	test_can_verify();

	return 0;

out_free_savedcmd:
	free_saved_cmdlines_buffer(savedcmd);
out_free_temp_buffer:
	ring_buffer_free(temp_buffer);
out_rm_hp_state:
	cpuhp_remove_multi_state(CPUHP_TRACE_RB_PREPARE);
out_free_cpumask:
	free_cpumask_var(global_trace.tracing_cpumask);
out_free_buffer_mask:
	free_cpumask_var(tracing_buffer_mask);
out:
	return ret;
}

void __init ftrace_boot_snapshot(void)
{
	if (snapshot_at_boot) {
		tracing_snapshot();
		internal_trace_puts("** Boot snapshot taken **\n");
	}
}

void __init early_trace_init(void)
{
	if (tracepoint_printk) {
		tracepoint_print_iter =
			kzalloc(sizeof(*tracepoint_print_iter), GFP_KERNEL);
		if (MEM_FAIL(!tracepoint_print_iter,
			     "Failed to allocate trace iterator\n"))
			tracepoint_printk = 0;
		else
			static_key_enable(&tracepoint_printk_key.key);
	}
	tracer_alloc_buffers();
}

void __init trace_init(void)
{
	trace_event_init();
}

__init static void clear_boot_tracer(void)
{
	/*
	 * The default tracer at boot buffer is an init section.
	 * This function is called in lateinit. If we did not
	 * find the boot tracer, then clear it out, to prevent
	 * later registration from accessing the buffer that is
	 * about to be freed.
	 */
	if (!default_bootup_tracer)
		return;

	printk(KERN_INFO "ftrace bootup tracer '%s' not registered.\n",
	       default_bootup_tracer);
	default_bootup_tracer = NULL;
}

#ifdef CONFIG_HAVE_UNSTABLE_SCHED_CLOCK
__init static void tracing_set_default_clock(void)
{
	/* sched_clock_stable() is determined in late_initcall */
	if (!trace_boot_clock && !sched_clock_stable()) {
		if (security_locked_down(LOCKDOWN_TRACEFS)) {
			pr_warn("Can not set tracing clock due to lockdown\n");
			return;
		}

		printk(KERN_WARNING
		       "Unstable clock detected, switching default tracing clock to \"global\"\n"
		       "If you want to keep using the local clock, then add:\n"
		       "  \"trace_clock=local\"\n"
		       "on the kernel command line\n");
		tracing_set_clock(&global_trace, "global");
	}
}
#else
static inline void tracing_set_default_clock(void) { }
#endif

__init static int late_trace_init(void)
{
	if (tracepoint_printk && tracepoint_printk_stop_on_boot) {
		static_key_disable(&tracepoint_printk_key.key);
		tracepoint_printk = 0;
	}

	tracing_set_default_clock();
	clear_boot_tracer();
	return 0;
}

late_initcall_sync(late_trace_init);<|MERGE_RESOLUTION|>--- conflicted
+++ resolved
@@ -7815,15 +7815,8 @@
 	char *cmd;
 
 	if (tr->n_err_log_entries < TRACING_LOG_ERRS_MAX) {
-<<<<<<< HEAD
-		err = kzalloc(sizeof(*err), GFP_KERNEL);
-		if (!err)
-			err = ERR_PTR(-ENOMEM);
-		else
-=======
 		err = alloc_tracing_log_err(len);
 		if (PTR_ERR(err) != -ENOMEM)
->>>>>>> 29549c70
 			tr->n_err_log_entries++;
 
 		return err;
