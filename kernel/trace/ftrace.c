/*
 * Infrastructure for profiling code inserted by 'gcc -pg'.
 *
 * Copyright (C) 2007-2008 Steven Rostedt <srostedt@redhat.com>
 * Copyright (C) 2004-2008 Ingo Molnar <mingo@redhat.com>
 *
 * Originally ported from the -rt patch by:
 *   Copyright (C) 2007 Arnaldo Carvalho de Melo <acme@redhat.com>
 *
 * Based on code in the latency_tracer, that is:
 *
 *  Copyright (C) 2004-2006 Ingo Molnar
 *  Copyright (C) 2004 Nadia Yvette Chambers
 */

#include <linux/stop_machine.h>
#include <linux/clocksource.h>
#include <linux/kallsyms.h>
#include <linux/seq_file.h>
#include <linux/suspend.h>
#include <linux/tracefs.h>
#include <linux/hardirq.h>
#include <linux/kthread.h>
#include <linux/uaccess.h>
#include <linux/bsearch.h>
#include <linux/module.h>
#include <linux/ftrace.h>
#include <linux/sysctl.h>
#include <linux/slab.h>
#include <linux/ctype.h>
#include <linux/sort.h>
#include <linux/list.h>
#include <linux/hash.h>
#include <linux/rcupdate.h>

#include <trace/events/sched.h>

#include <asm/setup.h>

#include "trace_output.h"
#include "trace_stat.h"

#define FTRACE_WARN_ON(cond)			\
	({					\
		int ___r = cond;		\
		if (WARN_ON(___r))		\
			ftrace_kill();		\
		___r;				\
	})

#define FTRACE_WARN_ON_ONCE(cond)		\
	({					\
		int ___r = cond;		\
		if (WARN_ON_ONCE(___r))		\
			ftrace_kill();		\
		___r;				\
	})

/* hash bits for specific function selection */
#define FTRACE_HASH_BITS 7
#define FTRACE_FUNC_HASHSIZE (1 << FTRACE_HASH_BITS)
#define FTRACE_HASH_DEFAULT_BITS 10
#define FTRACE_HASH_MAX_BITS 12

#ifdef CONFIG_DYNAMIC_FTRACE
#define INIT_OPS_HASH(opsname)	\
	.func_hash		= &opsname.local_hash,			\
	.local_hash.regex_lock	= __MUTEX_INITIALIZER(opsname.local_hash.regex_lock),
#define ASSIGN_OPS_HASH(opsname, val) \
	.func_hash		= val, \
	.local_hash.regex_lock	= __MUTEX_INITIALIZER(opsname.local_hash.regex_lock),
#else
#define INIT_OPS_HASH(opsname)
#define ASSIGN_OPS_HASH(opsname, val)
#endif

static struct ftrace_ops ftrace_list_end __read_mostly = {
	.func		= ftrace_stub,
	.flags		= FTRACE_OPS_FL_RECURSION_SAFE | FTRACE_OPS_FL_STUB,
	INIT_OPS_HASH(ftrace_list_end)
};

/* ftrace_enabled is a method to turn ftrace on or off */
int ftrace_enabled __read_mostly;
static int last_ftrace_enabled;

/* Current function tracing op */
struct ftrace_ops *function_trace_op __read_mostly = &ftrace_list_end;
/* What to set function_trace_op to */
static struct ftrace_ops *set_function_trace_op;

static bool ftrace_pids_enabled(struct ftrace_ops *ops)
{
	struct trace_array *tr;

	if (!(ops->flags & FTRACE_OPS_FL_PID) || !ops->private)
		return false;

	tr = ops->private;

	return tr->function_pids != NULL;
}

static void ftrace_update_trampoline(struct ftrace_ops *ops);

static bool ftrace_pids_enabled(void)
{
	return !list_empty(&ftrace_pids);
}

static void ftrace_update_trampoline(struct ftrace_ops *ops);

/*
 * ftrace_disabled is set when an anomaly is discovered.
 * ftrace_disabled is much stronger than ftrace_enabled.
 */
static int ftrace_disabled __read_mostly;

static DEFINE_MUTEX(ftrace_lock);

static struct ftrace_ops *ftrace_ops_list __read_mostly = &ftrace_list_end;
ftrace_func_t ftrace_trace_function __read_mostly = ftrace_stub;
static struct ftrace_ops global_ops;

#if ARCH_SUPPORTS_FTRACE_OPS
static void ftrace_ops_list_func(unsigned long ip, unsigned long parent_ip,
				 struct ftrace_ops *op, struct pt_regs *regs);
#else
/* See comment below, where ftrace_ops_list_func is defined */
static void ftrace_ops_no_ops(unsigned long ip, unsigned long parent_ip);
#define ftrace_ops_list_func ((ftrace_func_t)ftrace_ops_no_ops)
#endif

/*
 * Traverse the ftrace_global_list, invoking all entries.  The reason that we
 * can use rcu_dereference_raw_notrace() is that elements removed from this list
 * are simply leaked, so there is no need to interact with a grace-period
 * mechanism.  The rcu_dereference_raw_notrace() calls are needed to handle
 * concurrent insertions into the ftrace_global_list.
 *
 * Silly Alpha and silly pointer-speculation compiler optimizations!
 */
#define do_for_each_ftrace_op(op, list)			\
	op = rcu_dereference_raw_notrace(list);			\
	do

/*
 * Optimized for just a single item in the list (as that is the normal case).
 */
#define while_for_each_ftrace_op(op)				\
	while (likely(op = rcu_dereference_raw_notrace((op)->next)) &&	\
	       unlikely((op) != &ftrace_list_end))

static inline void ftrace_ops_init(struct ftrace_ops *ops)
{
#ifdef CONFIG_DYNAMIC_FTRACE
	if (!(ops->flags & FTRACE_OPS_FL_INITIALIZED)) {
		mutex_init(&ops->local_hash.regex_lock);
		ops->func_hash = &ops->local_hash;
		ops->flags |= FTRACE_OPS_FL_INITIALIZED;
	}
#endif
}

/**
 * ftrace_nr_registered_ops - return number of ops registered
 *
 * Returns the number of ftrace_ops registered and tracing functions
 */
int ftrace_nr_registered_ops(void)
{
	struct ftrace_ops *ops;
	int cnt = 0;

	mutex_lock(&ftrace_lock);

	for (ops = ftrace_ops_list;
	     ops != &ftrace_list_end; ops = ops->next)
		cnt++;

	mutex_unlock(&ftrace_lock);

	return cnt;
}

static void ftrace_pid_func(unsigned long ip, unsigned long parent_ip,
			    struct ftrace_ops *op, struct pt_regs *regs)
{
	struct trace_array *tr = op->private;

	if (tr && this_cpu_read(tr->trace_buffer.data->ftrace_ignore_pid))
		return;

	op->saved_func(ip, parent_ip, op, regs);
}

/**
 * clear_ftrace_function - reset the ftrace function
 *
 * This NULLs the ftrace function and in essence stops
 * tracing.  There may be lag
 */
void clear_ftrace_function(void)
{
	ftrace_trace_function = ftrace_stub;
}

static void per_cpu_ops_disable_all(struct ftrace_ops *ops)
{
	int cpu;

	for_each_possible_cpu(cpu)
		*per_cpu_ptr(ops->disabled, cpu) = 1;
}

static int per_cpu_ops_alloc(struct ftrace_ops *ops)
{
	int __percpu *disabled;

	if (WARN_ON_ONCE(!(ops->flags & FTRACE_OPS_FL_PER_CPU)))
		return -EINVAL;

	disabled = alloc_percpu(int);
	if (!disabled)
		return -ENOMEM;

	ops->disabled = disabled;
	per_cpu_ops_disable_all(ops);
	return 0;
}

static void ftrace_sync(struct work_struct *work)
{
	/*
	 * This function is just a stub to implement a hard force
	 * of synchronize_sched(). This requires synchronizing
	 * tasks even in userspace and idle.
	 *
	 * Yes, function tracing is rude.
	 */
}

static void ftrace_sync_ipi(void *data)
{
	/* Probably not needed, but do it anyway */
	smp_rmb();
}

#ifdef CONFIG_FUNCTION_GRAPH_TRACER
static void update_function_graph_func(void);

/* Both enabled by default (can be cleared by function_graph tracer flags */
static bool fgraph_sleep_time = true;
static bool fgraph_graph_time = true;

#else
static inline void update_function_graph_func(void) { }
#endif


static ftrace_func_t ftrace_ops_get_list_func(struct ftrace_ops *ops)
{
	/*
	 * If this is a dynamic, RCU, or per CPU ops, or we force list func,
	 * then it needs to call the list anyway.
	 */
	if (ops->flags & (FTRACE_OPS_FL_DYNAMIC | FTRACE_OPS_FL_PER_CPU |
			  FTRACE_OPS_FL_RCU) || FTRACE_FORCE_LIST_FUNC)
		return ftrace_ops_list_func;

	return ftrace_ops_get_func(ops);
}

static void update_ftrace_function(void)
{
	ftrace_func_t func;

	/*
	 * Prepare the ftrace_ops that the arch callback will use.
	 * If there's only one ftrace_ops registered, the ftrace_ops_list
	 * will point to the ops we want.
	 */
	set_function_trace_op = ftrace_ops_list;

	/* If there's no ftrace_ops registered, just call the stub function */
	if (ftrace_ops_list == &ftrace_list_end) {
		func = ftrace_stub;

	/*
	 * If we are at the end of the list and this ops is
	 * recursion safe and not dynamic and the arch supports passing ops,
	 * then have the mcount trampoline call the function directly.
	 */
	} else if (ftrace_ops_list->next == &ftrace_list_end) {
		func = ftrace_ops_get_list_func(ftrace_ops_list);

	} else {
		/* Just use the default ftrace_ops */
		set_function_trace_op = &ftrace_list_end;
		func = ftrace_ops_list_func;
	}

	update_function_graph_func();

	/* If there's no change, then do nothing more here */
	if (ftrace_trace_function == func)
		return;

	/*
	 * If we are using the list function, it doesn't care
	 * about the function_trace_ops.
	 */
	if (func == ftrace_ops_list_func) {
		ftrace_trace_function = func;
		/*
		 * Don't even bother setting function_trace_ops,
		 * it would be racy to do so anyway.
		 */
		return;
	}

#ifndef CONFIG_DYNAMIC_FTRACE
	/*
	 * For static tracing, we need to be a bit more careful.
	 * The function change takes affect immediately. Thus,
	 * we need to coorditate the setting of the function_trace_ops
	 * with the setting of the ftrace_trace_function.
	 *
	 * Set the function to the list ops, which will call the
	 * function we want, albeit indirectly, but it handles the
	 * ftrace_ops and doesn't depend on function_trace_op.
	 */
	ftrace_trace_function = ftrace_ops_list_func;
	/*
	 * Make sure all CPUs see this. Yes this is slow, but static
	 * tracing is slow and nasty to have enabled.
	 */
	schedule_on_each_cpu(ftrace_sync);
	/* Now all cpus are using the list ops. */
	function_trace_op = set_function_trace_op;
	/* Make sure the function_trace_op is visible on all CPUs */
	smp_wmb();
	/* Nasty way to force a rmb on all cpus */
	smp_call_function(ftrace_sync_ipi, NULL, 1);
	/* OK, we are all set to update the ftrace_trace_function now! */
#endif /* !CONFIG_DYNAMIC_FTRACE */

	ftrace_trace_function = func;
}

int using_ftrace_ops_list_func(void)
{
	return ftrace_trace_function == ftrace_ops_list_func;
}

static void add_ftrace_ops(struct ftrace_ops **list, struct ftrace_ops *ops)
{
	ops->next = *list;
	/*
	 * We are entering ops into the list but another
	 * CPU might be walking that list. We need to make sure
	 * the ops->next pointer is valid before another CPU sees
	 * the ops pointer included into the list.
	 */
	rcu_assign_pointer(*list, ops);
}

static int remove_ftrace_ops(struct ftrace_ops **list, struct ftrace_ops *ops)
{
	struct ftrace_ops **p;

	/*
	 * If we are removing the last function, then simply point
	 * to the ftrace_stub.
	 */
	if (*list == ops && ops->next == &ftrace_list_end) {
		*list = &ftrace_list_end;
		return 0;
	}

	for (p = list; *p != &ftrace_list_end; p = &(*p)->next)
		if (*p == ops)
			break;

	if (*p != ops)
		return -1;

	*p = (*p)->next;
	return 0;
}

static void ftrace_update_trampoline(struct ftrace_ops *ops);

static int __register_ftrace_function(struct ftrace_ops *ops)
{
	if (ops->flags & FTRACE_OPS_FL_DELETED)
		return -EINVAL;

	if (WARN_ON(ops->flags & FTRACE_OPS_FL_ENABLED))
		return -EBUSY;

#ifndef CONFIG_DYNAMIC_FTRACE_WITH_REGS
	/*
	 * If the ftrace_ops specifies SAVE_REGS, then it only can be used
	 * if the arch supports it, or SAVE_REGS_IF_SUPPORTED is also set.
	 * Setting SAVE_REGS_IF_SUPPORTED makes SAVE_REGS irrelevant.
	 */
	if (ops->flags & FTRACE_OPS_FL_SAVE_REGS &&
	    !(ops->flags & FTRACE_OPS_FL_SAVE_REGS_IF_SUPPORTED))
		return -EINVAL;

	if (ops->flags & FTRACE_OPS_FL_SAVE_REGS_IF_SUPPORTED)
		ops->flags |= FTRACE_OPS_FL_SAVE_REGS;
#endif

	if (!core_kernel_data((unsigned long)ops))
		ops->flags |= FTRACE_OPS_FL_DYNAMIC;

	if (ops->flags & FTRACE_OPS_FL_PER_CPU) {
		if (per_cpu_ops_alloc(ops))
			return -ENOMEM;
	}

	add_ftrace_ops(&ftrace_ops_list, ops);

	/* Always save the function, and reset at unregistering */
	ops->saved_func = ops->func;

	if (ftrace_pids_enabled(ops))
		ops->func = ftrace_pid_func;

	/* Always save the function, and reset at unregistering */
	ops->saved_func = ops->func;

	if (ops->flags & FTRACE_OPS_FL_PID && ftrace_pids_enabled())
		ops->func = ftrace_pid_func;

	ftrace_update_trampoline(ops);

	if (ftrace_enabled)
		update_ftrace_function();

	return 0;
}

static int __unregister_ftrace_function(struct ftrace_ops *ops)
{
	int ret;

	if (WARN_ON(!(ops->flags & FTRACE_OPS_FL_ENABLED)))
		return -EBUSY;

	ret = remove_ftrace_ops(&ftrace_ops_list, ops);

	if (ret < 0)
		return ret;

	if (ftrace_enabled)
		update_ftrace_function();

	ops->func = ops->saved_func;

	return 0;
}

static void ftrace_update_pid_func(void)
{
<<<<<<< HEAD
	bool enabled = ftrace_pids_enabled();
=======
>>>>>>> f2ed3bfc
	struct ftrace_ops *op;

	/* Only do something if we are tracing something */
	if (ftrace_trace_function == ftrace_stub)
		return;

	do_for_each_ftrace_op(op, ftrace_ops_list) {
		if (op->flags & FTRACE_OPS_FL_PID) {
<<<<<<< HEAD
			op->func = enabled ? ftrace_pid_func :
				op->saved_func;
=======
			op->func = ftrace_pids_enabled(op) ?
				ftrace_pid_func : op->saved_func;
>>>>>>> f2ed3bfc
			ftrace_update_trampoline(op);
		}
	} while_for_each_ftrace_op(op);

	update_ftrace_function();
}

#ifdef CONFIG_FUNCTION_PROFILER
struct ftrace_profile {
	struct hlist_node		node;
	unsigned long			ip;
	unsigned long			counter;
#ifdef CONFIG_FUNCTION_GRAPH_TRACER
	unsigned long long		time;
	unsigned long long		time_squared;
#endif
};

struct ftrace_profile_page {
	struct ftrace_profile_page	*next;
	unsigned long			index;
	struct ftrace_profile		records[];
};

struct ftrace_profile_stat {
	atomic_t			disabled;
	struct hlist_head		*hash;
	struct ftrace_profile_page	*pages;
	struct ftrace_profile_page	*start;
	struct tracer_stat		stat;
};

#define PROFILE_RECORDS_SIZE						\
	(PAGE_SIZE - offsetof(struct ftrace_profile_page, records))

#define PROFILES_PER_PAGE					\
	(PROFILE_RECORDS_SIZE / sizeof(struct ftrace_profile))

static int ftrace_profile_enabled __read_mostly;

/* ftrace_profile_lock - synchronize the enable and disable of the profiler */
static DEFINE_MUTEX(ftrace_profile_lock);

static DEFINE_PER_CPU(struct ftrace_profile_stat, ftrace_profile_stats);

#define FTRACE_PROFILE_HASH_BITS 10
#define FTRACE_PROFILE_HASH_SIZE (1 << FTRACE_PROFILE_HASH_BITS)

static void *
function_stat_next(void *v, int idx)
{
	struct ftrace_profile *rec = v;
	struct ftrace_profile_page *pg;

	pg = (struct ftrace_profile_page *)((unsigned long)rec & PAGE_MASK);

 again:
	if (idx != 0)
		rec++;

	if ((void *)rec >= (void *)&pg->records[pg->index]) {
		pg = pg->next;
		if (!pg)
			return NULL;
		rec = &pg->records[0];
		if (!rec->counter)
			goto again;
	}

	return rec;
}

static void *function_stat_start(struct tracer_stat *trace)
{
	struct ftrace_profile_stat *stat =
		container_of(trace, struct ftrace_profile_stat, stat);

	if (!stat || !stat->start)
		return NULL;

	return function_stat_next(&stat->start->records[0], 0);
}

#ifdef CONFIG_FUNCTION_GRAPH_TRACER
/* function graph compares on total time */
static int function_stat_cmp(void *p1, void *p2)
{
	struct ftrace_profile *a = p1;
	struct ftrace_profile *b = p2;

	if (a->time < b->time)
		return -1;
	if (a->time > b->time)
		return 1;
	else
		return 0;
}
#else
/* not function graph compares against hits */
static int function_stat_cmp(void *p1, void *p2)
{
	struct ftrace_profile *a = p1;
	struct ftrace_profile *b = p2;

	if (a->counter < b->counter)
		return -1;
	if (a->counter > b->counter)
		return 1;
	else
		return 0;
}
#endif

static int function_stat_headers(struct seq_file *m)
{
#ifdef CONFIG_FUNCTION_GRAPH_TRACER
	seq_puts(m, "  Function                               "
		 "Hit    Time            Avg             s^2\n"
		    "  --------                               "
		 "---    ----            ---             ---\n");
#else
	seq_puts(m, "  Function                               Hit\n"
		    "  --------                               ---\n");
#endif
	return 0;
}

static int function_stat_show(struct seq_file *m, void *v)
{
	struct ftrace_profile *rec = v;
	char str[KSYM_SYMBOL_LEN];
	int ret = 0;
#ifdef CONFIG_FUNCTION_GRAPH_TRACER
	static struct trace_seq s;
	unsigned long long avg;
	unsigned long long stddev;
#endif
	mutex_lock(&ftrace_profile_lock);

	/* we raced with function_profile_reset() */
	if (unlikely(rec->counter == 0)) {
		ret = -EBUSY;
		goto out;
	}

#ifdef CONFIG_FUNCTION_GRAPH_TRACER
	avg = rec->time;
	do_div(avg, rec->counter);
	if (tracing_thresh && (avg < tracing_thresh))
		goto out;
#endif

	kallsyms_lookup(rec->ip, NULL, NULL, NULL, str);
	seq_printf(m, "  %-30.30s  %10lu", str, rec->counter);

#ifdef CONFIG_FUNCTION_GRAPH_TRACER
	seq_puts(m, "    ");

	/* Sample standard deviation (s^2) */
	if (rec->counter <= 1)
		stddev = 0;
	else {
		/*
		 * Apply Welford's method:
		 * s^2 = 1 / (n * (n-1)) * (n * \Sum (x_i)^2 - (\Sum x_i)^2)
		 */
		stddev = rec->counter * rec->time_squared -
			 rec->time * rec->time;

		/*
		 * Divide only 1000 for ns^2 -> us^2 conversion.
		 * trace_print_graph_duration will divide 1000 again.
		 */
		do_div(stddev, rec->counter * (rec->counter - 1) * 1000);
	}

	trace_seq_init(&s);
	trace_print_graph_duration(rec->time, &s);
	trace_seq_puts(&s, "    ");
	trace_print_graph_duration(avg, &s);
	trace_seq_puts(&s, "    ");
	trace_print_graph_duration(stddev, &s);
	trace_print_seq(m, &s);
#endif
	seq_putc(m, '\n');
out:
	mutex_unlock(&ftrace_profile_lock);

	return ret;
}

static void ftrace_profile_reset(struct ftrace_profile_stat *stat)
{
	struct ftrace_profile_page *pg;

	pg = stat->pages = stat->start;

	while (pg) {
		memset(pg->records, 0, PROFILE_RECORDS_SIZE);
		pg->index = 0;
		pg = pg->next;
	}

	memset(stat->hash, 0,
	       FTRACE_PROFILE_HASH_SIZE * sizeof(struct hlist_head));
}

int ftrace_profile_pages_init(struct ftrace_profile_stat *stat)
{
	struct ftrace_profile_page *pg;
	int functions;
	int pages;
	int i;

	/* If we already allocated, do nothing */
	if (stat->pages)
		return 0;

	stat->pages = (void *)get_zeroed_page(GFP_KERNEL);
	if (!stat->pages)
		return -ENOMEM;

#ifdef CONFIG_DYNAMIC_FTRACE
	functions = ftrace_update_tot_cnt;
#else
	/*
	 * We do not know the number of functions that exist because
	 * dynamic tracing is what counts them. With past experience
	 * we have around 20K functions. That should be more than enough.
	 * It is highly unlikely we will execute every function in
	 * the kernel.
	 */
	functions = 20000;
#endif

	pg = stat->start = stat->pages;

	pages = DIV_ROUND_UP(functions, PROFILES_PER_PAGE);

	for (i = 1; i < pages; i++) {
		pg->next = (void *)get_zeroed_page(GFP_KERNEL);
		if (!pg->next)
			goto out_free;
		pg = pg->next;
	}

	return 0;

 out_free:
	pg = stat->start;
	while (pg) {
		unsigned long tmp = (unsigned long)pg;

		pg = pg->next;
		free_page(tmp);
	}

	stat->pages = NULL;
	stat->start = NULL;

	return -ENOMEM;
}

static int ftrace_profile_init_cpu(int cpu)
{
	struct ftrace_profile_stat *stat;
	int size;

	stat = &per_cpu(ftrace_profile_stats, cpu);

	if (stat->hash) {
		/* If the profile is already created, simply reset it */
		ftrace_profile_reset(stat);
		return 0;
	}

	/*
	 * We are profiling all functions, but usually only a few thousand
	 * functions are hit. We'll make a hash of 1024 items.
	 */
	size = FTRACE_PROFILE_HASH_SIZE;

	stat->hash = kzalloc(sizeof(struct hlist_head) * size, GFP_KERNEL);

	if (!stat->hash)
		return -ENOMEM;

	/* Preallocate the function profiling pages */
	if (ftrace_profile_pages_init(stat) < 0) {
		kfree(stat->hash);
		stat->hash = NULL;
		return -ENOMEM;
	}

	return 0;
}

static int ftrace_profile_init(void)
{
	int cpu;
	int ret = 0;

	for_each_possible_cpu(cpu) {
		ret = ftrace_profile_init_cpu(cpu);
		if (ret)
			break;
	}

	return ret;
}

/* interrupts must be disabled */
static struct ftrace_profile *
ftrace_find_profiled_func(struct ftrace_profile_stat *stat, unsigned long ip)
{
	struct ftrace_profile *rec;
	struct hlist_head *hhd;
	unsigned long key;

	key = hash_long(ip, FTRACE_PROFILE_HASH_BITS);
	hhd = &stat->hash[key];

	if (hlist_empty(hhd))
		return NULL;

	hlist_for_each_entry_rcu_notrace(rec, hhd, node) {
		if (rec->ip == ip)
			return rec;
	}

	return NULL;
}

static void ftrace_add_profile(struct ftrace_profile_stat *stat,
			       struct ftrace_profile *rec)
{
	unsigned long key;

	key = hash_long(rec->ip, FTRACE_PROFILE_HASH_BITS);
	hlist_add_head_rcu(&rec->node, &stat->hash[key]);
}

/*
 * The memory is already allocated, this simply finds a new record to use.
 */
static struct ftrace_profile *
ftrace_profile_alloc(struct ftrace_profile_stat *stat, unsigned long ip)
{
	struct ftrace_profile *rec = NULL;

	/* prevent recursion (from NMIs) */
	if (atomic_inc_return(&stat->disabled) != 1)
		goto out;

	/*
	 * Try to find the function again since an NMI
	 * could have added it
	 */
	rec = ftrace_find_profiled_func(stat, ip);
	if (rec)
		goto out;

	if (stat->pages->index == PROFILES_PER_PAGE) {
		if (!stat->pages->next)
			goto out;
		stat->pages = stat->pages->next;
	}

	rec = &stat->pages->records[stat->pages->index++];
	rec->ip = ip;
	ftrace_add_profile(stat, rec);

 out:
	atomic_dec(&stat->disabled);

	return rec;
}

static void
function_profile_call(unsigned long ip, unsigned long parent_ip,
		      struct ftrace_ops *ops, struct pt_regs *regs)
{
	struct ftrace_profile_stat *stat;
	struct ftrace_profile *rec;
	unsigned long flags;

	if (!ftrace_profile_enabled)
		return;

	local_irq_save(flags);

	stat = this_cpu_ptr(&ftrace_profile_stats);
	if (!stat->hash || !ftrace_profile_enabled)
		goto out;

	rec = ftrace_find_profiled_func(stat, ip);
	if (!rec) {
		rec = ftrace_profile_alloc(stat, ip);
		if (!rec)
			goto out;
	}

	rec->counter++;
 out:
	local_irq_restore(flags);
}

#ifdef CONFIG_FUNCTION_GRAPH_TRACER
static int profile_graph_entry(struct ftrace_graph_ent *trace)
{
	int index = trace->depth;

	function_profile_call(trace->func, 0, NULL, NULL);

	if (index >= 0 && index < FTRACE_RETFUNC_DEPTH)
		current->ret_stack[index].subtime = 0;

	return 1;
}

static void profile_graph_return(struct ftrace_graph_ret *trace)
{
	struct ftrace_profile_stat *stat;
	unsigned long long calltime;
	struct ftrace_profile *rec;
	unsigned long flags;

	local_irq_save(flags);
	stat = this_cpu_ptr(&ftrace_profile_stats);
	if (!stat->hash || !ftrace_profile_enabled)
		goto out;

	/* If the calltime was zero'd ignore it */
	if (!trace->calltime)
		goto out;

	calltime = trace->rettime - trace->calltime;

	if (!fgraph_graph_time) {
		int index;

		index = trace->depth;

		/* Append this call time to the parent time to subtract */
		if (index)
			current->ret_stack[index - 1].subtime += calltime;

		if (current->ret_stack[index].subtime < calltime)
			calltime -= current->ret_stack[index].subtime;
		else
			calltime = 0;
	}

	rec = ftrace_find_profiled_func(stat, trace->func);
	if (rec) {
		rec->time += calltime;
		rec->time_squared += calltime * calltime;
	}

 out:
	local_irq_restore(flags);
}

static int register_ftrace_profiler(void)
{
	return register_ftrace_graph(&profile_graph_return,
				     &profile_graph_entry);
}

static void unregister_ftrace_profiler(void)
{
	unregister_ftrace_graph();
}
#else
static struct ftrace_ops ftrace_profile_ops __read_mostly = {
	.func		= function_profile_call,
	.flags		= FTRACE_OPS_FL_RECURSION_SAFE | FTRACE_OPS_FL_INITIALIZED,
	INIT_OPS_HASH(ftrace_profile_ops)
};

static int register_ftrace_profiler(void)
{
	return register_ftrace_function(&ftrace_profile_ops);
}

static void unregister_ftrace_profiler(void)
{
	unregister_ftrace_function(&ftrace_profile_ops);
}
#endif /* CONFIG_FUNCTION_GRAPH_TRACER */

static ssize_t
ftrace_profile_write(struct file *filp, const char __user *ubuf,
		     size_t cnt, loff_t *ppos)
{
	unsigned long val;
	int ret;

	ret = kstrtoul_from_user(ubuf, cnt, 10, &val);
	if (ret)
		return ret;

	val = !!val;

	mutex_lock(&ftrace_profile_lock);
	if (ftrace_profile_enabled ^ val) {
		if (val) {
			ret = ftrace_profile_init();
			if (ret < 0) {
				cnt = ret;
				goto out;
			}

			ret = register_ftrace_profiler();
			if (ret < 0) {
				cnt = ret;
				goto out;
			}
			ftrace_profile_enabled = 1;
		} else {
			ftrace_profile_enabled = 0;
			/*
			 * unregister_ftrace_profiler calls stop_machine
			 * so this acts like an synchronize_sched.
			 */
			unregister_ftrace_profiler();
		}
	}
 out:
	mutex_unlock(&ftrace_profile_lock);

	*ppos += cnt;

	return cnt;
}

static ssize_t
ftrace_profile_read(struct file *filp, char __user *ubuf,
		     size_t cnt, loff_t *ppos)
{
	char buf[64];		/* big enough to hold a number */
	int r;

	r = sprintf(buf, "%u\n", ftrace_profile_enabled);
	return simple_read_from_buffer(ubuf, cnt, ppos, buf, r);
}

static const struct file_operations ftrace_profile_fops = {
	.open		= tracing_open_generic,
	.read		= ftrace_profile_read,
	.write		= ftrace_profile_write,
	.llseek		= default_llseek,
};

/* used to initialize the real stat files */
static struct tracer_stat function_stats __initdata = {
	.name		= "functions",
	.stat_start	= function_stat_start,
	.stat_next	= function_stat_next,
	.stat_cmp	= function_stat_cmp,
	.stat_headers	= function_stat_headers,
	.stat_show	= function_stat_show
};

static __init void ftrace_profile_tracefs(struct dentry *d_tracer)
{
	struct ftrace_profile_stat *stat;
	struct dentry *entry;
	char *name;
	int ret;
	int cpu;

	for_each_possible_cpu(cpu) {
		stat = &per_cpu(ftrace_profile_stats, cpu);

		name = kasprintf(GFP_KERNEL, "function%d", cpu);
		if (!name) {
			/*
			 * The files created are permanent, if something happens
			 * we still do not free memory.
			 */
			WARN(1,
			     "Could not allocate stat file for cpu %d\n",
			     cpu);
			return;
		}
		stat->stat = function_stats;
		stat->stat.name = name;
		ret = register_stat_tracer(&stat->stat);
		if (ret) {
			WARN(1,
			     "Could not register function stat for cpu %d\n",
			     cpu);
			kfree(name);
			return;
		}
	}

	entry = tracefs_create_file("function_profile_enabled", 0644,
				    d_tracer, NULL, &ftrace_profile_fops);
	if (!entry)
		pr_warn("Could not create tracefs 'function_profile_enabled' entry\n");
}

#else /* CONFIG_FUNCTION_PROFILER */
static __init void ftrace_profile_tracefs(struct dentry *d_tracer)
{
}
#endif /* CONFIG_FUNCTION_PROFILER */

static struct pid * const ftrace_swapper_pid = &init_struct_pid;

#ifdef CONFIG_FUNCTION_GRAPH_TRACER
static int ftrace_graph_active;
#else
# define ftrace_graph_active 0
#endif

#ifdef CONFIG_DYNAMIC_FTRACE

static struct ftrace_ops *removed_ops;

/*
 * Set when doing a global update, like enabling all recs or disabling them.
 * It is not set when just updating a single ftrace_ops.
 */
static bool update_all_ops;

#ifndef CONFIG_FTRACE_MCOUNT_RECORD
# error Dynamic ftrace depends on MCOUNT_RECORD
#endif

static struct hlist_head ftrace_func_hash[FTRACE_FUNC_HASHSIZE] __read_mostly;

struct ftrace_func_probe {
	struct hlist_node	node;
	struct ftrace_probe_ops	*ops;
	unsigned long		flags;
	unsigned long		ip;
	void			*data;
	struct list_head	free_list;
};

struct ftrace_func_entry {
	struct hlist_node hlist;
	unsigned long ip;
};

struct ftrace_hash {
	unsigned long		size_bits;
	struct hlist_head	*buckets;
	unsigned long		count;
	struct rcu_head		rcu;
};

/*
 * We make these constant because no one should touch them,
 * but they are used as the default "empty hash", to avoid allocating
 * it all the time. These are in a read only section such that if
 * anyone does try to modify it, it will cause an exception.
 */
static const struct hlist_head empty_buckets[1];
static const struct ftrace_hash empty_hash = {
	.buckets = (struct hlist_head *)empty_buckets,
};
#define EMPTY_HASH	((struct ftrace_hash *)&empty_hash)

static struct ftrace_ops global_ops = {
	.func				= ftrace_stub,
	.local_hash.notrace_hash	= EMPTY_HASH,
	.local_hash.filter_hash		= EMPTY_HASH,
	INIT_OPS_HASH(global_ops)
	.flags				= FTRACE_OPS_FL_RECURSION_SAFE |
					  FTRACE_OPS_FL_INITIALIZED |
					  FTRACE_OPS_FL_PID,
};

/*
 * This is used by __kernel_text_address() to return true if the
 * address is on a dynamically allocated trampoline that would
 * not return true for either core_kernel_text() or
 * is_module_text_address().
 */
bool is_ftrace_trampoline(unsigned long addr)
{
	struct ftrace_ops *op;
	bool ret = false;

	/*
	 * Some of the ops may be dynamically allocated,
	 * they are freed after a synchronize_sched().
	 */
	preempt_disable_notrace();

	do_for_each_ftrace_op(op, ftrace_ops_list) {
		/*
		 * This is to check for dynamically allocated trampolines.
		 * Trampolines that are in kernel text will have
		 * core_kernel_text() return true.
		 */
		if (op->trampoline && op->trampoline_size)
			if (addr >= op->trampoline &&
			    addr < op->trampoline + op->trampoline_size) {
				ret = true;
				goto out;
			}
	} while_for_each_ftrace_op(op);

 out:
	preempt_enable_notrace();

	return ret;
}

struct ftrace_page {
	struct ftrace_page	*next;
	struct dyn_ftrace	*records;
	int			index;
	int			size;
};

#define ENTRY_SIZE sizeof(struct dyn_ftrace)
#define ENTRIES_PER_PAGE (PAGE_SIZE / ENTRY_SIZE)

/* estimate from running different kernels */
#define NR_TO_INIT		10000

static struct ftrace_page	*ftrace_pages_start;
static struct ftrace_page	*ftrace_pages;

static bool __always_inline ftrace_hash_empty(struct ftrace_hash *hash)
{
	return !hash || !hash->count;
}

static struct ftrace_func_entry *
ftrace_lookup_ip(struct ftrace_hash *hash, unsigned long ip)
{
	unsigned long key;
	struct ftrace_func_entry *entry;
	struct hlist_head *hhd;

	if (ftrace_hash_empty(hash))
		return NULL;

	if (hash->size_bits > 0)
		key = hash_long(ip, hash->size_bits);
	else
		key = 0;

	hhd = &hash->buckets[key];

	hlist_for_each_entry_rcu_notrace(entry, hhd, hlist) {
		if (entry->ip == ip)
			return entry;
	}
	return NULL;
}

static void __add_hash_entry(struct ftrace_hash *hash,
			     struct ftrace_func_entry *entry)
{
	struct hlist_head *hhd;
	unsigned long key;

	if (hash->size_bits)
		key = hash_long(entry->ip, hash->size_bits);
	else
		key = 0;

	hhd = &hash->buckets[key];
	hlist_add_head(&entry->hlist, hhd);
	hash->count++;
}

static int add_hash_entry(struct ftrace_hash *hash, unsigned long ip)
{
	struct ftrace_func_entry *entry;

	entry = kmalloc(sizeof(*entry), GFP_KERNEL);
	if (!entry)
		return -ENOMEM;

	entry->ip = ip;
	__add_hash_entry(hash, entry);

	return 0;
}

static void
free_hash_entry(struct ftrace_hash *hash,
		  struct ftrace_func_entry *entry)
{
	hlist_del(&entry->hlist);
	kfree(entry);
	hash->count--;
}

static void
remove_hash_entry(struct ftrace_hash *hash,
		  struct ftrace_func_entry *entry)
{
	hlist_del(&entry->hlist);
	hash->count--;
}

static void ftrace_hash_clear(struct ftrace_hash *hash)
{
	struct hlist_head *hhd;
	struct hlist_node *tn;
	struct ftrace_func_entry *entry;
	int size = 1 << hash->size_bits;
	int i;

	if (!hash->count)
		return;

	for (i = 0; i < size; i++) {
		hhd = &hash->buckets[i];
		hlist_for_each_entry_safe(entry, tn, hhd, hlist)
			free_hash_entry(hash, entry);
	}
	FTRACE_WARN_ON(hash->count);
}

static void free_ftrace_hash(struct ftrace_hash *hash)
{
	if (!hash || hash == EMPTY_HASH)
		return;
	ftrace_hash_clear(hash);
	kfree(hash->buckets);
	kfree(hash);
}

static void __free_ftrace_hash_rcu(struct rcu_head *rcu)
{
	struct ftrace_hash *hash;

	hash = container_of(rcu, struct ftrace_hash, rcu);
	free_ftrace_hash(hash);
}

static void free_ftrace_hash_rcu(struct ftrace_hash *hash)
{
	if (!hash || hash == EMPTY_HASH)
		return;
	call_rcu_sched(&hash->rcu, __free_ftrace_hash_rcu);
}

void ftrace_free_filter(struct ftrace_ops *ops)
{
	ftrace_ops_init(ops);
	free_ftrace_hash(ops->func_hash->filter_hash);
	free_ftrace_hash(ops->func_hash->notrace_hash);
}

static struct ftrace_hash *alloc_ftrace_hash(int size_bits)
{
	struct ftrace_hash *hash;
	int size;

	hash = kzalloc(sizeof(*hash), GFP_KERNEL);
	if (!hash)
		return NULL;

	size = 1 << size_bits;
	hash->buckets = kcalloc(size, sizeof(*hash->buckets), GFP_KERNEL);

	if (!hash->buckets) {
		kfree(hash);
		return NULL;
	}

	hash->size_bits = size_bits;

	return hash;
}

static struct ftrace_hash *
alloc_and_copy_ftrace_hash(int size_bits, struct ftrace_hash *hash)
{
	struct ftrace_func_entry *entry;
	struct ftrace_hash *new_hash;
	int size;
	int ret;
	int i;

	new_hash = alloc_ftrace_hash(size_bits);
	if (!new_hash)
		return NULL;

	/* Empty hash? */
	if (ftrace_hash_empty(hash))
		return new_hash;

	size = 1 << hash->size_bits;
	for (i = 0; i < size; i++) {
		hlist_for_each_entry(entry, &hash->buckets[i], hlist) {
			ret = add_hash_entry(new_hash, entry->ip);
			if (ret < 0)
				goto free_hash;
		}
	}

	FTRACE_WARN_ON(new_hash->count != hash->count);

	return new_hash;

 free_hash:
	free_ftrace_hash(new_hash);
	return NULL;
}

static void
ftrace_hash_rec_disable_modify(struct ftrace_ops *ops, int filter_hash);
static void
ftrace_hash_rec_enable_modify(struct ftrace_ops *ops, int filter_hash);

static int ftrace_hash_ipmodify_update(struct ftrace_ops *ops,
				       struct ftrace_hash *new_hash);

static int
ftrace_hash_move(struct ftrace_ops *ops, int enable,
		 struct ftrace_hash **dst, struct ftrace_hash *src)
{
	struct ftrace_func_entry *entry;
	struct hlist_node *tn;
	struct hlist_head *hhd;
	struct ftrace_hash *new_hash;
	int size = src->count;
	int bits = 0;
	int ret;
	int i;

	/* Reject setting notrace hash on IPMODIFY ftrace_ops */
	if (ops->flags & FTRACE_OPS_FL_IPMODIFY && !enable)
		return -EINVAL;

	/*
	 * If the new source is empty, just free dst and assign it
	 * the empty_hash.
	 */
	if (!src->count) {
		new_hash = EMPTY_HASH;
		goto update;
	}

	/*
	 * Make the hash size about 1/2 the # found
	 */
	for (size /= 2; size; size >>= 1)
		bits++;

	/* Don't allocate too much */
	if (bits > FTRACE_HASH_MAX_BITS)
		bits = FTRACE_HASH_MAX_BITS;

	new_hash = alloc_ftrace_hash(bits);
	if (!new_hash)
		return -ENOMEM;

	size = 1 << src->size_bits;
	for (i = 0; i < size; i++) {
		hhd = &src->buckets[i];
		hlist_for_each_entry_safe(entry, tn, hhd, hlist) {
			remove_hash_entry(src, entry);
			__add_hash_entry(new_hash, entry);
		}
	}

update:
	/* Make sure this can be applied if it is IPMODIFY ftrace_ops */
	if (enable) {
		/* IPMODIFY should be updated only when filter_hash updating */
		ret = ftrace_hash_ipmodify_update(ops, new_hash);
		if (ret < 0) {
			free_ftrace_hash(new_hash);
			return ret;
		}
	}

	/*
	 * Remove the current set, update the hash and add
	 * them back.
	 */
	ftrace_hash_rec_disable_modify(ops, enable);

	rcu_assign_pointer(*dst, new_hash);

	ftrace_hash_rec_enable_modify(ops, enable);

	return 0;
}

static bool hash_contains_ip(unsigned long ip,
			     struct ftrace_ops_hash *hash)
{
	/*
	 * The function record is a match if it exists in the filter
	 * hash and not in the notrace hash. Note, an emty hash is
	 * considered a match for the filter hash, but an empty
	 * notrace hash is considered not in the notrace hash.
	 */
	return (ftrace_hash_empty(hash->filter_hash) ||
		ftrace_lookup_ip(hash->filter_hash, ip)) &&
		(ftrace_hash_empty(hash->notrace_hash) ||
		 !ftrace_lookup_ip(hash->notrace_hash, ip));
}

/*
 * Test the hashes for this ops to see if we want to call
 * the ops->func or not.
 *
 * It's a match if the ip is in the ops->filter_hash or
 * the filter_hash does not exist or is empty,
 *  AND
 * the ip is not in the ops->notrace_hash.
 *
 * This needs to be called with preemption disabled as
 * the hashes are freed with call_rcu_sched().
 */
static int
ftrace_ops_test(struct ftrace_ops *ops, unsigned long ip, void *regs)
{
	struct ftrace_ops_hash hash;
	int ret;

#ifdef CONFIG_DYNAMIC_FTRACE_WITH_REGS
	/*
	 * There's a small race when adding ops that the ftrace handler
	 * that wants regs, may be called without them. We can not
	 * allow that handler to be called if regs is NULL.
	 */
	if (regs == NULL && (ops->flags & FTRACE_OPS_FL_SAVE_REGS))
		return 0;
#endif

	hash.filter_hash = rcu_dereference_raw_notrace(ops->func_hash->filter_hash);
	hash.notrace_hash = rcu_dereference_raw_notrace(ops->func_hash->notrace_hash);

	if (hash_contains_ip(ip, &hash))
		ret = 1;
	else
		ret = 0;

	return ret;
}

/*
 * This is a double for. Do not use 'break' to break out of the loop,
 * you must use a goto.
 */
#define do_for_each_ftrace_rec(pg, rec)					\
	for (pg = ftrace_pages_start; pg; pg = pg->next) {		\
		int _____i;						\
		for (_____i = 0; _____i < pg->index; _____i++) {	\
			rec = &pg->records[_____i];

#define while_for_each_ftrace_rec()		\
		}				\
	}


static int ftrace_cmp_recs(const void *a, const void *b)
{
	const struct dyn_ftrace *key = a;
	const struct dyn_ftrace *rec = b;

	if (key->flags < rec->ip)
		return -1;
	if (key->ip >= rec->ip + MCOUNT_INSN_SIZE)
		return 1;
	return 0;
}

/**
 * ftrace_location_range - return the first address of a traced location
 *	if it touches the given ip range
 * @start: start of range to search.
 * @end: end of range to search (inclusive). @end points to the last byte
 *	to check.
 *
 * Returns rec->ip if the related ftrace location is a least partly within
 * the given address range. That is, the first address of the instruction
 * that is either a NOP or call to the function tracer. It checks the ftrace
 * internal tables to determine if the address belongs or not.
 */
unsigned long ftrace_location_range(unsigned long start, unsigned long end)
{
	struct ftrace_page *pg;
	struct dyn_ftrace *rec;
	struct dyn_ftrace key;

	key.ip = start;
	key.flags = end;	/* overload flags, as it is unsigned long */

	for (pg = ftrace_pages_start; pg; pg = pg->next) {
		if (end < pg->records[0].ip ||
		    start >= (pg->records[pg->index - 1].ip + MCOUNT_INSN_SIZE))
			continue;
		rec = bsearch(&key, pg->records, pg->index,
			      sizeof(struct dyn_ftrace),
			      ftrace_cmp_recs);
		if (rec)
			return rec->ip;
	}

	return 0;
}

/**
 * ftrace_location - return true if the ip giving is a traced location
 * @ip: the instruction pointer to check
 *
 * Returns rec->ip if @ip given is a pointer to a ftrace location.
 * That is, the instruction that is either a NOP or call to
 * the function tracer. It checks the ftrace internal tables to
 * determine if the address belongs or not.
 */
unsigned long ftrace_location(unsigned long ip)
{
	return ftrace_location_range(ip, ip);
}

/**
 * ftrace_text_reserved - return true if range contains an ftrace location
 * @start: start of range to search
 * @end: end of range to search (inclusive). @end points to the last byte to check.
 *
 * Returns 1 if @start and @end contains a ftrace location.
 * That is, the instruction that is either a NOP or call to
 * the function tracer. It checks the ftrace internal tables to
 * determine if the address belongs or not.
 */
int ftrace_text_reserved(const void *start, const void *end)
{
	unsigned long ret;

	ret = ftrace_location_range((unsigned long)start,
				    (unsigned long)end);

	return (int)!!ret;
}

/* Test if ops registered to this rec needs regs */
static bool test_rec_ops_needs_regs(struct dyn_ftrace *rec)
{
	struct ftrace_ops *ops;
	bool keep_regs = false;

	for (ops = ftrace_ops_list;
	     ops != &ftrace_list_end; ops = ops->next) {
		/* pass rec in as regs to have non-NULL val */
		if (ftrace_ops_test(ops, rec->ip, rec)) {
			if (ops->flags & FTRACE_OPS_FL_SAVE_REGS) {
				keep_regs = true;
				break;
			}
		}
	}

	return  keep_regs;
}

static bool __ftrace_hash_rec_update(struct ftrace_ops *ops,
				     int filter_hash,
				     bool inc)
{
	struct ftrace_hash *hash;
	struct ftrace_hash *other_hash;
	struct ftrace_page *pg;
	struct dyn_ftrace *rec;
	bool update = false;
	int count = 0;
	int all = 0;

	/* Only update if the ops has been registered */
	if (!(ops->flags & FTRACE_OPS_FL_ENABLED))
		return false;

	/*
	 * In the filter_hash case:
	 *   If the count is zero, we update all records.
	 *   Otherwise we just update the items in the hash.
	 *
	 * In the notrace_hash case:
	 *   We enable the update in the hash.
	 *   As disabling notrace means enabling the tracing,
	 *   and enabling notrace means disabling, the inc variable
	 *   gets inversed.
	 */
	if (filter_hash) {
		hash = ops->func_hash->filter_hash;
		other_hash = ops->func_hash->notrace_hash;
		if (ftrace_hash_empty(hash))
			all = 1;
	} else {
		inc = !inc;
		hash = ops->func_hash->notrace_hash;
		other_hash = ops->func_hash->filter_hash;
		/*
		 * If the notrace hash has no items,
		 * then there's nothing to do.
		 */
		if (ftrace_hash_empty(hash))
			return false;
	}

	do_for_each_ftrace_rec(pg, rec) {
		int in_other_hash = 0;
		int in_hash = 0;
		int match = 0;

		if (rec->flags & FTRACE_FL_DISABLED)
			continue;

		if (all) {
			/*
			 * Only the filter_hash affects all records.
			 * Update if the record is not in the notrace hash.
			 */
			if (!other_hash || !ftrace_lookup_ip(other_hash, rec->ip))
				match = 1;
		} else {
			in_hash = !!ftrace_lookup_ip(hash, rec->ip);
			in_other_hash = !!ftrace_lookup_ip(other_hash, rec->ip);

			/*
			 * If filter_hash is set, we want to match all functions
			 * that are in the hash but not in the other hash.
			 *
			 * If filter_hash is not set, then we are decrementing.
			 * That means we match anything that is in the hash
			 * and also in the other_hash. That is, we need to turn
			 * off functions in the other hash because they are disabled
			 * by this hash.
			 */
			if (filter_hash && in_hash && !in_other_hash)
				match = 1;
			else if (!filter_hash && in_hash &&
				 (in_other_hash || ftrace_hash_empty(other_hash)))
				match = 1;
		}
		if (!match)
			continue;

		if (inc) {
			rec->flags++;
			if (FTRACE_WARN_ON(ftrace_rec_count(rec) == FTRACE_REF_MAX))
				return false;

			/*
			 * If there's only a single callback registered to a
			 * function, and the ops has a trampoline registered
			 * for it, then we can call it directly.
			 */
			if (ftrace_rec_count(rec) == 1 && ops->trampoline)
				rec->flags |= FTRACE_FL_TRAMP;
			else
				/*
				 * If we are adding another function callback
				 * to this function, and the previous had a
				 * custom trampoline in use, then we need to go
				 * back to the default trampoline.
				 */
				rec->flags &= ~FTRACE_FL_TRAMP;

			/*
			 * If any ops wants regs saved for this function
			 * then all ops will get saved regs.
			 */
			if (ops->flags & FTRACE_OPS_FL_SAVE_REGS)
				rec->flags |= FTRACE_FL_REGS;
		} else {
			if (FTRACE_WARN_ON(ftrace_rec_count(rec) == 0))
				return false;
			rec->flags--;

			/*
			 * If the rec had REGS enabled and the ops that is
			 * being removed had REGS set, then see if there is
			 * still any ops for this record that wants regs.
			 * If not, we can stop recording them.
			 */
			if (ftrace_rec_count(rec) > 0 &&
			    rec->flags & FTRACE_FL_REGS &&
			    ops->flags & FTRACE_OPS_FL_SAVE_REGS) {
				if (!test_rec_ops_needs_regs(rec))
					rec->flags &= ~FTRACE_FL_REGS;
			}

			/*
			 * If the rec had TRAMP enabled, then it needs to
			 * be cleared. As TRAMP can only be enabled iff
			 * there is only a single ops attached to it.
			 * In otherwords, always disable it on decrementing.
			 * In the future, we may set it if rec count is
			 * decremented to one, and the ops that is left
			 * has a trampoline.
			 */
			rec->flags &= ~FTRACE_FL_TRAMP;

			/*
			 * flags will be cleared in ftrace_check_record()
			 * if rec count is zero.
			 */
		}
		count++;

		/* Must match FTRACE_UPDATE_CALLS in ftrace_modify_all_code() */
		update |= ftrace_test_record(rec, 1) != FTRACE_UPDATE_IGNORE;

		/* Shortcut, if we handled all records, we are done. */
		if (!all && count == hash->count)
			return update;
	} while_for_each_ftrace_rec();

	return update;
}

static bool ftrace_hash_rec_disable(struct ftrace_ops *ops,
				    int filter_hash)
{
	return __ftrace_hash_rec_update(ops, filter_hash, 0);
}

static bool ftrace_hash_rec_enable(struct ftrace_ops *ops,
				   int filter_hash)
{
	return __ftrace_hash_rec_update(ops, filter_hash, 1);
}

static void ftrace_hash_rec_update_modify(struct ftrace_ops *ops,
					  int filter_hash, int inc)
{
	struct ftrace_ops *op;

	__ftrace_hash_rec_update(ops, filter_hash, inc);

	if (ops->func_hash != &global_ops.local_hash)
		return;

	/*
	 * If the ops shares the global_ops hash, then we need to update
	 * all ops that are enabled and use this hash.
	 */
	do_for_each_ftrace_op(op, ftrace_ops_list) {
		/* Already done */
		if (op == ops)
			continue;
		if (op->func_hash == &global_ops.local_hash)
			__ftrace_hash_rec_update(op, filter_hash, inc);
	} while_for_each_ftrace_op(op);
}

static void ftrace_hash_rec_disable_modify(struct ftrace_ops *ops,
					   int filter_hash)
{
	ftrace_hash_rec_update_modify(ops, filter_hash, 0);
}

static void ftrace_hash_rec_enable_modify(struct ftrace_ops *ops,
					  int filter_hash)
{
	ftrace_hash_rec_update_modify(ops, filter_hash, 1);
}

/*
 * Try to update IPMODIFY flag on each ftrace_rec. Return 0 if it is OK
 * or no-needed to update, -EBUSY if it detects a conflict of the flag
 * on a ftrace_rec, and -EINVAL if the new_hash tries to trace all recs.
 * Note that old_hash and new_hash has below meanings
 *  - If the hash is NULL, it hits all recs (if IPMODIFY is set, this is rejected)
 *  - If the hash is EMPTY_HASH, it hits nothing
 *  - Anything else hits the recs which match the hash entries.
 */
static int __ftrace_hash_update_ipmodify(struct ftrace_ops *ops,
					 struct ftrace_hash *old_hash,
					 struct ftrace_hash *new_hash)
{
	struct ftrace_page *pg;
	struct dyn_ftrace *rec, *end = NULL;
	int in_old, in_new;

	/* Only update if the ops has been registered */
	if (!(ops->flags & FTRACE_OPS_FL_ENABLED))
		return 0;

	if (!(ops->flags & FTRACE_OPS_FL_IPMODIFY))
		return 0;

	/*
	 * Since the IPMODIFY is a very address sensitive action, we do not
	 * allow ftrace_ops to set all functions to new hash.
	 */
	if (!new_hash || !old_hash)
		return -EINVAL;

	/* Update rec->flags */
	do_for_each_ftrace_rec(pg, rec) {

		if (rec->flags & FTRACE_FL_DISABLED)
			continue;

		/* We need to update only differences of filter_hash */
		in_old = !!ftrace_lookup_ip(old_hash, rec->ip);
		in_new = !!ftrace_lookup_ip(new_hash, rec->ip);
		if (in_old == in_new)
			continue;

		if (in_new) {
			/* New entries must ensure no others are using it */
			if (rec->flags & FTRACE_FL_IPMODIFY)
				goto rollback;
			rec->flags |= FTRACE_FL_IPMODIFY;
		} else /* Removed entry */
			rec->flags &= ~FTRACE_FL_IPMODIFY;
	} while_for_each_ftrace_rec();

	return 0;

rollback:
	end = rec;

	/* Roll back what we did above */
	do_for_each_ftrace_rec(pg, rec) {

		if (rec->flags & FTRACE_FL_DISABLED)
			continue;

		if (rec == end)
			goto err_out;

		in_old = !!ftrace_lookup_ip(old_hash, rec->ip);
		in_new = !!ftrace_lookup_ip(new_hash, rec->ip);
		if (in_old == in_new)
			continue;

		if (in_new)
			rec->flags &= ~FTRACE_FL_IPMODIFY;
		else
			rec->flags |= FTRACE_FL_IPMODIFY;
	} while_for_each_ftrace_rec();

err_out:
	return -EBUSY;
}

static int ftrace_hash_ipmodify_enable(struct ftrace_ops *ops)
{
	struct ftrace_hash *hash = ops->func_hash->filter_hash;

	if (ftrace_hash_empty(hash))
		hash = NULL;

	return __ftrace_hash_update_ipmodify(ops, EMPTY_HASH, hash);
}

/* Disabling always succeeds */
static void ftrace_hash_ipmodify_disable(struct ftrace_ops *ops)
{
	struct ftrace_hash *hash = ops->func_hash->filter_hash;

	if (ftrace_hash_empty(hash))
		hash = NULL;

	__ftrace_hash_update_ipmodify(ops, hash, EMPTY_HASH);
}

static int ftrace_hash_ipmodify_update(struct ftrace_ops *ops,
				       struct ftrace_hash *new_hash)
{
	struct ftrace_hash *old_hash = ops->func_hash->filter_hash;

	if (ftrace_hash_empty(old_hash))
		old_hash = NULL;

	if (ftrace_hash_empty(new_hash))
		new_hash = NULL;

	return __ftrace_hash_update_ipmodify(ops, old_hash, new_hash);
}

static void print_ip_ins(const char *fmt, const unsigned char *p)
{
	int i;

	printk(KERN_CONT "%s", fmt);

	for (i = 0; i < MCOUNT_INSN_SIZE; i++)
		printk(KERN_CONT "%s%02x", i ? ":" : "", p[i]);
}

static struct ftrace_ops *
ftrace_find_tramp_ops_any(struct dyn_ftrace *rec);
static struct ftrace_ops *
ftrace_find_tramp_ops_next(struct dyn_ftrace *rec, struct ftrace_ops *ops);

enum ftrace_bug_type ftrace_bug_type;
const void *ftrace_expected;

static void print_bug_type(void)
{
	switch (ftrace_bug_type) {
	case FTRACE_BUG_UNKNOWN:
		break;
	case FTRACE_BUG_INIT:
		pr_info("Initializing ftrace call sites\n");
		break;
	case FTRACE_BUG_NOP:
		pr_info("Setting ftrace call site to NOP\n");
		break;
	case FTRACE_BUG_CALL:
		pr_info("Setting ftrace call site to call ftrace function\n");
		break;
	case FTRACE_BUG_UPDATE:
		pr_info("Updating ftrace call site to call a different ftrace function\n");
		break;
	}
}

/**
 * ftrace_bug - report and shutdown function tracer
 * @failed: The failed type (EFAULT, EINVAL, EPERM)
 * @rec: The record that failed
 *
 * The arch code that enables or disables the function tracing
 * can call ftrace_bug() when it has detected a problem in
 * modifying the code. @failed should be one of either:
 * EFAULT - if the problem happens on reading the @ip address
 * EINVAL - if what is read at @ip is not what was expected
 * EPERM - if the problem happens on writting to the @ip address
 */
void ftrace_bug(int failed, struct dyn_ftrace *rec)
{
	unsigned long ip = rec ? rec->ip : 0;

	switch (failed) {
	case -EFAULT:
		FTRACE_WARN_ON_ONCE(1);
		pr_info("ftrace faulted on modifying ");
		print_ip_sym(ip);
		break;
	case -EINVAL:
		FTRACE_WARN_ON_ONCE(1);
		pr_info("ftrace failed to modify ");
		print_ip_sym(ip);
		print_ip_ins(" actual:   ", (unsigned char *)ip);
		pr_cont("\n");
		if (ftrace_expected) {
			print_ip_ins(" expected: ", ftrace_expected);
			pr_cont("\n");
		}
		break;
	case -EPERM:
		FTRACE_WARN_ON_ONCE(1);
		pr_info("ftrace faulted on writing ");
		print_ip_sym(ip);
		break;
	default:
		FTRACE_WARN_ON_ONCE(1);
		pr_info("ftrace faulted on unknown error ");
		print_ip_sym(ip);
	}
	print_bug_type();
	if (rec) {
		struct ftrace_ops *ops = NULL;

		pr_info("ftrace record flags: %lx\n", rec->flags);
		pr_cont(" (%ld)%s", ftrace_rec_count(rec),
			rec->flags & FTRACE_FL_REGS ? " R" : "  ");
		if (rec->flags & FTRACE_FL_TRAMP_EN) {
			ops = ftrace_find_tramp_ops_any(rec);
			if (ops) {
				do {
					pr_cont("\ttramp: %pS (%pS)",
						(void *)ops->trampoline,
						(void *)ops->func);
					ops = ftrace_find_tramp_ops_next(rec, ops);
				} while (ops);
			} else
				pr_cont("\ttramp: ERROR!");

		}
		ip = ftrace_get_addr_curr(rec);
		pr_cont("\n expected tramp: %lx\n", ip);
	}
}

static int ftrace_check_record(struct dyn_ftrace *rec, int enable, int update)
{
	unsigned long flag = 0UL;

	ftrace_bug_type = FTRACE_BUG_UNKNOWN;

	if (rec->flags & FTRACE_FL_DISABLED)
		return FTRACE_UPDATE_IGNORE;

	/*
	 * If we are updating calls:
	 *
	 *   If the record has a ref count, then we need to enable it
	 *   because someone is using it.
	 *
	 *   Otherwise we make sure its disabled.
	 *
	 * If we are disabling calls, then disable all records that
	 * are enabled.
	 */
	if (enable && ftrace_rec_count(rec))
		flag = FTRACE_FL_ENABLED;

	/*
	 * If enabling and the REGS flag does not match the REGS_EN, or
	 * the TRAMP flag doesn't match the TRAMP_EN, then do not ignore
	 * this record. Set flags to fail the compare against ENABLED.
	 */
	if (flag) {
		if (!(rec->flags & FTRACE_FL_REGS) != 
		    !(rec->flags & FTRACE_FL_REGS_EN))
			flag |= FTRACE_FL_REGS;

		if (!(rec->flags & FTRACE_FL_TRAMP) != 
		    !(rec->flags & FTRACE_FL_TRAMP_EN))
			flag |= FTRACE_FL_TRAMP;
	}

	/* If the state of this record hasn't changed, then do nothing */
	if ((rec->flags & FTRACE_FL_ENABLED) == flag)
		return FTRACE_UPDATE_IGNORE;

	if (flag) {
		/* Save off if rec is being enabled (for return value) */
		flag ^= rec->flags & FTRACE_FL_ENABLED;

		if (update) {
			rec->flags |= FTRACE_FL_ENABLED;
			if (flag & FTRACE_FL_REGS) {
				if (rec->flags & FTRACE_FL_REGS)
					rec->flags |= FTRACE_FL_REGS_EN;
				else
					rec->flags &= ~FTRACE_FL_REGS_EN;
			}
			if (flag & FTRACE_FL_TRAMP) {
				if (rec->flags & FTRACE_FL_TRAMP)
					rec->flags |= FTRACE_FL_TRAMP_EN;
				else
					rec->flags &= ~FTRACE_FL_TRAMP_EN;
			}
		}

		/*
		 * If this record is being updated from a nop, then
		 *   return UPDATE_MAKE_CALL.
		 * Otherwise,
		 *   return UPDATE_MODIFY_CALL to tell the caller to convert
		 *   from the save regs, to a non-save regs function or
		 *   vice versa, or from a trampoline call.
		 */
		if (flag & FTRACE_FL_ENABLED) {
			ftrace_bug_type = FTRACE_BUG_CALL;
			return FTRACE_UPDATE_MAKE_CALL;
		}

		ftrace_bug_type = FTRACE_BUG_UPDATE;
		return FTRACE_UPDATE_MODIFY_CALL;
	}

	if (update) {
		/* If there's no more users, clear all flags */
		if (!ftrace_rec_count(rec))
			rec->flags = 0;
		else
			/*
			 * Just disable the record, but keep the ops TRAMP
			 * and REGS states. The _EN flags must be disabled though.
			 */
			rec->flags &= ~(FTRACE_FL_ENABLED | FTRACE_FL_TRAMP_EN |
					FTRACE_FL_REGS_EN);
	}

	ftrace_bug_type = FTRACE_BUG_NOP;
	return FTRACE_UPDATE_MAKE_NOP;
}

/**
 * ftrace_update_record, set a record that now is tracing or not
 * @rec: the record to update
 * @enable: set to 1 if the record is tracing, zero to force disable
 *
 * The records that represent all functions that can be traced need
 * to be updated when tracing has been enabled.
 */
int ftrace_update_record(struct dyn_ftrace *rec, int enable)
{
	return ftrace_check_record(rec, enable, 1);
}

/**
 * ftrace_test_record, check if the record has been enabled or not
 * @rec: the record to test
 * @enable: set to 1 to check if enabled, 0 if it is disabled
 *
 * The arch code may need to test if a record is already set to
 * tracing to determine how to modify the function code that it
 * represents.
 */
int ftrace_test_record(struct dyn_ftrace *rec, int enable)
{
	return ftrace_check_record(rec, enable, 0);
}

static struct ftrace_ops *
ftrace_find_tramp_ops_any(struct dyn_ftrace *rec)
{
	struct ftrace_ops *op;
	unsigned long ip = rec->ip;

	do_for_each_ftrace_op(op, ftrace_ops_list) {

		if (!op->trampoline)
			continue;

		if (hash_contains_ip(ip, op->func_hash))
			return op;
	} while_for_each_ftrace_op(op);

	return NULL;
}

static struct ftrace_ops *
ftrace_find_tramp_ops_next(struct dyn_ftrace *rec,
			   struct ftrace_ops *op)
{
	unsigned long ip = rec->ip;

	while_for_each_ftrace_op(op) {

		if (!op->trampoline)
			continue;

		if (hash_contains_ip(ip, op->func_hash))
			return op;
	} 

	return NULL;
}

static struct ftrace_ops *
ftrace_find_tramp_ops_curr(struct dyn_ftrace *rec)
{
	struct ftrace_ops *op;
	unsigned long ip = rec->ip;

	/*
	 * Need to check removed ops first.
	 * If they are being removed, and this rec has a tramp,
	 * and this rec is in the ops list, then it would be the
	 * one with the tramp.
	 */
	if (removed_ops) {
		if (hash_contains_ip(ip, &removed_ops->old_hash))
			return removed_ops;
	}

	/*
	 * Need to find the current trampoline for a rec.
	 * Now, a trampoline is only attached to a rec if there
	 * was a single 'ops' attached to it. But this can be called
	 * when we are adding another op to the rec or removing the
	 * current one. Thus, if the op is being added, we can
	 * ignore it because it hasn't attached itself to the rec
	 * yet.
	 *
	 * If an ops is being modified (hooking to different functions)
	 * then we don't care about the new functions that are being
	 * added, just the old ones (that are probably being removed).
	 *
	 * If we are adding an ops to a function that already is using
	 * a trampoline, it needs to be removed (trampolines are only
	 * for single ops connected), then an ops that is not being
	 * modified also needs to be checked.
	 */
	do_for_each_ftrace_op(op, ftrace_ops_list) {

		if (!op->trampoline)
			continue;

		/*
		 * If the ops is being added, it hasn't gotten to
		 * the point to be removed from this tree yet.
		 */
		if (op->flags & FTRACE_OPS_FL_ADDING)
			continue;


		/*
		 * If the ops is being modified and is in the old
		 * hash, then it is probably being removed from this
		 * function.
		 */
		if ((op->flags & FTRACE_OPS_FL_MODIFYING) &&
		    hash_contains_ip(ip, &op->old_hash))
			return op;
		/*
		 * If the ops is not being added or modified, and it's
		 * in its normal filter hash, then this must be the one
		 * we want!
		 */
		if (!(op->flags & FTRACE_OPS_FL_MODIFYING) &&
		    hash_contains_ip(ip, op->func_hash))
			return op;

	} while_for_each_ftrace_op(op);

	return NULL;
}

static struct ftrace_ops *
ftrace_find_tramp_ops_new(struct dyn_ftrace *rec)
{
	struct ftrace_ops *op;
	unsigned long ip = rec->ip;

	do_for_each_ftrace_op(op, ftrace_ops_list) {
		/* pass rec in as regs to have non-NULL val */
		if (hash_contains_ip(ip, op->func_hash))
			return op;
	} while_for_each_ftrace_op(op);

	return NULL;
}

/**
 * ftrace_get_addr_new - Get the call address to set to
 * @rec:  The ftrace record descriptor
 *
 * If the record has the FTRACE_FL_REGS set, that means that it
 * wants to convert to a callback that saves all regs. If FTRACE_FL_REGS
 * is not not set, then it wants to convert to the normal callback.
 *
 * Returns the address of the trampoline to set to
 */
unsigned long ftrace_get_addr_new(struct dyn_ftrace *rec)
{
	struct ftrace_ops *ops;

	/* Trampolines take precedence over regs */
	if (rec->flags & FTRACE_FL_TRAMP) {
		ops = ftrace_find_tramp_ops_new(rec);
		if (FTRACE_WARN_ON(!ops || !ops->trampoline)) {
			pr_warn("Bad trampoline accounting at: %p (%pS) (%lx)\n",
				(void *)rec->ip, (void *)rec->ip, rec->flags);
			/* Ftrace is shutting down, return anything */
			return (unsigned long)FTRACE_ADDR;
		}
		return ops->trampoline;
	}

	if (rec->flags & FTRACE_FL_REGS)
		return (unsigned long)FTRACE_REGS_ADDR;
	else
		return (unsigned long)FTRACE_ADDR;
}

/**
 * ftrace_get_addr_curr - Get the call address that is already there
 * @rec:  The ftrace record descriptor
 *
 * The FTRACE_FL_REGS_EN is set when the record already points to
 * a function that saves all the regs. Basically the '_EN' version
 * represents the current state of the function.
 *
 * Returns the address of the trampoline that is currently being called
 */
unsigned long ftrace_get_addr_curr(struct dyn_ftrace *rec)
{
	struct ftrace_ops *ops;

	/* Trampolines take precedence over regs */
	if (rec->flags & FTRACE_FL_TRAMP_EN) {
		ops = ftrace_find_tramp_ops_curr(rec);
		if (FTRACE_WARN_ON(!ops)) {
			pr_warn("Bad trampoline accounting at: %p (%pS)\n",
				(void *)rec->ip, (void *)rec->ip);
			/* Ftrace is shutting down, return anything */
			return (unsigned long)FTRACE_ADDR;
		}
		return ops->trampoline;
	}

	if (rec->flags & FTRACE_FL_REGS_EN)
		return (unsigned long)FTRACE_REGS_ADDR;
	else
		return (unsigned long)FTRACE_ADDR;
}

static int
__ftrace_replace_code(struct dyn_ftrace *rec, int enable)
{
	unsigned long ftrace_old_addr;
	unsigned long ftrace_addr;
	int ret;

	ftrace_addr = ftrace_get_addr_new(rec);

	/* This needs to be done before we call ftrace_update_record */
	ftrace_old_addr = ftrace_get_addr_curr(rec);

	ret = ftrace_update_record(rec, enable);

	ftrace_bug_type = FTRACE_BUG_UNKNOWN;

	switch (ret) {
	case FTRACE_UPDATE_IGNORE:
		return 0;

	case FTRACE_UPDATE_MAKE_CALL:
		ftrace_bug_type = FTRACE_BUG_CALL;
		return ftrace_make_call(rec, ftrace_addr);

	case FTRACE_UPDATE_MAKE_NOP:
		ftrace_bug_type = FTRACE_BUG_NOP;
		return ftrace_make_nop(NULL, rec, ftrace_old_addr);

	case FTRACE_UPDATE_MODIFY_CALL:
		ftrace_bug_type = FTRACE_BUG_UPDATE;
		return ftrace_modify_call(rec, ftrace_old_addr, ftrace_addr);
	}

	return -1; /* unknow ftrace bug */
}

void __weak ftrace_replace_code(int enable)
{
	struct dyn_ftrace *rec;
	struct ftrace_page *pg;
	int failed;

	if (unlikely(ftrace_disabled))
		return;

	do_for_each_ftrace_rec(pg, rec) {

		if (rec->flags & FTRACE_FL_DISABLED)
			continue;

		failed = __ftrace_replace_code(rec, enable);
		if (failed) {
			ftrace_bug(failed, rec);
			/* Stop processing */
			return;
		}
	} while_for_each_ftrace_rec();
}

struct ftrace_rec_iter {
	struct ftrace_page	*pg;
	int			index;
};

/**
 * ftrace_rec_iter_start, start up iterating over traced functions
 *
 * Returns an iterator handle that is used to iterate over all
 * the records that represent address locations where functions
 * are traced.
 *
 * May return NULL if no records are available.
 */
struct ftrace_rec_iter *ftrace_rec_iter_start(void)
{
	/*
	 * We only use a single iterator.
	 * Protected by the ftrace_lock mutex.
	 */
	static struct ftrace_rec_iter ftrace_rec_iter;
	struct ftrace_rec_iter *iter = &ftrace_rec_iter;

	iter->pg = ftrace_pages_start;
	iter->index = 0;

	/* Could have empty pages */
	while (iter->pg && !iter->pg->index)
		iter->pg = iter->pg->next;

	if (!iter->pg)
		return NULL;

	return iter;
}

/**
 * ftrace_rec_iter_next, get the next record to process.
 * @iter: The handle to the iterator.
 *
 * Returns the next iterator after the given iterator @iter.
 */
struct ftrace_rec_iter *ftrace_rec_iter_next(struct ftrace_rec_iter *iter)
{
	iter->index++;

	if (iter->index >= iter->pg->index) {
		iter->pg = iter->pg->next;
		iter->index = 0;

		/* Could have empty pages */
		while (iter->pg && !iter->pg->index)
			iter->pg = iter->pg->next;
	}

	if (!iter->pg)
		return NULL;

	return iter;
}

/**
 * ftrace_rec_iter_record, get the record at the iterator location
 * @iter: The current iterator location
 *
 * Returns the record that the current @iter is at.
 */
struct dyn_ftrace *ftrace_rec_iter_record(struct ftrace_rec_iter *iter)
{
	return &iter->pg->records[iter->index];
}

static int
ftrace_code_disable(struct module *mod, struct dyn_ftrace *rec)
{
	int ret;

	if (unlikely(ftrace_disabled))
		return 0;

	ret = ftrace_make_nop(mod, rec, MCOUNT_ADDR);
	if (ret) {
		ftrace_bug_type = FTRACE_BUG_INIT;
		ftrace_bug(ret, rec);
		return 0;
	}
	return 1;
}

/*
 * archs can override this function if they must do something
 * before the modifying code is performed.
 */
int __weak ftrace_arch_code_modify_prepare(void)
{
	return 0;
}

/*
 * archs can override this function if they must do something
 * after the modifying code is performed.
 */
int __weak ftrace_arch_code_modify_post_process(void)
{
	return 0;
}

void ftrace_modify_all_code(int command)
{
	int update = command & FTRACE_UPDATE_TRACE_FUNC;
	int err = 0;

	/*
	 * If the ftrace_caller calls a ftrace_ops func directly,
	 * we need to make sure that it only traces functions it
	 * expects to trace. When doing the switch of functions,
	 * we need to update to the ftrace_ops_list_func first
	 * before the transition between old and new calls are set,
	 * as the ftrace_ops_list_func will check the ops hashes
	 * to make sure the ops are having the right functions
	 * traced.
	 */
	if (update) {
		err = ftrace_update_ftrace_func(ftrace_ops_list_func);
		if (FTRACE_WARN_ON(err))
			return;
	}

	if (command & FTRACE_UPDATE_CALLS)
		ftrace_replace_code(1);
	else if (command & FTRACE_DISABLE_CALLS)
		ftrace_replace_code(0);

	if (update && ftrace_trace_function != ftrace_ops_list_func) {
		function_trace_op = set_function_trace_op;
		smp_wmb();
		/* If irqs are disabled, we are in stop machine */
		if (!irqs_disabled())
			smp_call_function(ftrace_sync_ipi, NULL, 1);
		err = ftrace_update_ftrace_func(ftrace_trace_function);
		if (FTRACE_WARN_ON(err))
			return;
	}

	if (command & FTRACE_START_FUNC_RET)
		err = ftrace_enable_ftrace_graph_caller();
	else if (command & FTRACE_STOP_FUNC_RET)
		err = ftrace_disable_ftrace_graph_caller();
	FTRACE_WARN_ON(err);
}

static int __ftrace_modify_code(void *data)
{
	int *command = data;

	ftrace_modify_all_code(*command);

	return 0;
}

/**
 * ftrace_run_stop_machine, go back to the stop machine method
 * @command: The command to tell ftrace what to do
 *
 * If an arch needs to fall back to the stop machine method, the
 * it can call this function.
 */
void ftrace_run_stop_machine(int command)
{
	stop_machine(__ftrace_modify_code, &command, NULL);
}

/**
 * arch_ftrace_update_code, modify the code to trace or not trace
 * @command: The command that needs to be done
 *
 * Archs can override this function if it does not need to
 * run stop_machine() to modify code.
 */
void __weak arch_ftrace_update_code(int command)
{
	ftrace_run_stop_machine(command);
}

static void ftrace_run_update_code(int command)
{
	int ret;

	ret = ftrace_arch_code_modify_prepare();
	FTRACE_WARN_ON(ret);
	if (ret)
		return;

	/*
	 * By default we use stop_machine() to modify the code.
	 * But archs can do what ever they want as long as it
	 * is safe. The stop_machine() is the safest, but also
	 * produces the most overhead.
	 */
	arch_ftrace_update_code(command);

	ret = ftrace_arch_code_modify_post_process();
	FTRACE_WARN_ON(ret);
}

static void ftrace_run_modify_code(struct ftrace_ops *ops, int command,
				   struct ftrace_ops_hash *old_hash)
{
	ops->flags |= FTRACE_OPS_FL_MODIFYING;
	ops->old_hash.filter_hash = old_hash->filter_hash;
	ops->old_hash.notrace_hash = old_hash->notrace_hash;
	ftrace_run_update_code(command);
	ops->old_hash.filter_hash = NULL;
	ops->old_hash.notrace_hash = NULL;
	ops->flags &= ~FTRACE_OPS_FL_MODIFYING;
}

static ftrace_func_t saved_ftrace_func;
static int ftrace_start_up;

void __weak arch_ftrace_trampoline_free(struct ftrace_ops *ops)
{
}

static void per_cpu_ops_free(struct ftrace_ops *ops)
{
	free_percpu(ops->disabled);
}

static void ftrace_startup_enable(int command)
{
	if (saved_ftrace_func != ftrace_trace_function) {
		saved_ftrace_func = ftrace_trace_function;
		command |= FTRACE_UPDATE_TRACE_FUNC;
	}

	if (!command || !ftrace_enabled)
		return;

	ftrace_run_update_code(command);
}

static void ftrace_startup_all(int command)
{
	update_all_ops = true;
	ftrace_startup_enable(command);
	update_all_ops = false;
}

static int ftrace_startup(struct ftrace_ops *ops, int command)
{
	int ret;

	if (unlikely(ftrace_disabled))
		return -ENODEV;

	ret = __register_ftrace_function(ops);
	if (ret)
		return ret;

	ftrace_start_up++;

	/*
	 * Note that ftrace probes uses this to start up
	 * and modify functions it will probe. But we still
	 * set the ADDING flag for modification, as probes
	 * do not have trampolines. If they add them in the
	 * future, then the probes will need to distinguish
	 * between adding and updating probes.
	 */
	ops->flags |= FTRACE_OPS_FL_ENABLED | FTRACE_OPS_FL_ADDING;

	ret = ftrace_hash_ipmodify_enable(ops);
	if (ret < 0) {
		/* Rollback registration process */
		__unregister_ftrace_function(ops);
		ftrace_start_up--;
		ops->flags &= ~FTRACE_OPS_FL_ENABLED;
		return ret;
	}

	if (ftrace_hash_rec_enable(ops, 1))
		command |= FTRACE_UPDATE_CALLS;

	ftrace_startup_enable(command);

	ops->flags &= ~FTRACE_OPS_FL_ADDING;

	return 0;
}

static int ftrace_shutdown(struct ftrace_ops *ops, int command)
{
	int ret;

	if (unlikely(ftrace_disabled))
		return -ENODEV;

	ret = __unregister_ftrace_function(ops);
	if (ret)
		return ret;

	ftrace_start_up--;
	/*
	 * Just warn in case of unbalance, no need to kill ftrace, it's not
	 * critical but the ftrace_call callers may be never nopped again after
	 * further ftrace uses.
	 */
	WARN_ON_ONCE(ftrace_start_up < 0);

	/* Disabling ipmodify never fails */
	ftrace_hash_ipmodify_disable(ops);

	if (ftrace_hash_rec_disable(ops, 1))
		command |= FTRACE_UPDATE_CALLS;

	ops->flags &= ~FTRACE_OPS_FL_ENABLED;

	if (saved_ftrace_func != ftrace_trace_function) {
		saved_ftrace_func = ftrace_trace_function;
		command |= FTRACE_UPDATE_TRACE_FUNC;
	}

	if (!command || !ftrace_enabled) {
		/*
		 * If these are per_cpu ops, they still need their
		 * per_cpu field freed. Since, function tracing is
		 * not currently active, we can just free them
		 * without synchronizing all CPUs.
		 */
		if (ops->flags & FTRACE_OPS_FL_PER_CPU)
			per_cpu_ops_free(ops);
		return 0;
	}

	/*
	 * If the ops uses a trampoline, then it needs to be
	 * tested first on update.
	 */
	ops->flags |= FTRACE_OPS_FL_REMOVING;
	removed_ops = ops;

	/* The trampoline logic checks the old hashes */
	ops->old_hash.filter_hash = ops->func_hash->filter_hash;
	ops->old_hash.notrace_hash = ops->func_hash->notrace_hash;

	ftrace_run_update_code(command);

	/*
	 * If there's no more ops registered with ftrace, run a
	 * sanity check to make sure all rec flags are cleared.
	 */
	if (ftrace_ops_list == &ftrace_list_end) {
		struct ftrace_page *pg;
		struct dyn_ftrace *rec;

		do_for_each_ftrace_rec(pg, rec) {
			if (FTRACE_WARN_ON_ONCE(rec->flags & ~FTRACE_FL_DISABLED))
				pr_warn("  %pS flags:%lx\n",
					(void *)rec->ip, rec->flags);
		} while_for_each_ftrace_rec();
	}

	ops->old_hash.filter_hash = NULL;
	ops->old_hash.notrace_hash = NULL;

	removed_ops = NULL;
	ops->flags &= ~FTRACE_OPS_FL_REMOVING;

	/*
	 * Dynamic ops may be freed, we must make sure that all
	 * callers are done before leaving this function.
	 * The same goes for freeing the per_cpu data of the per_cpu
	 * ops.
	 *
	 * Again, normal synchronize_sched() is not good enough.
	 * We need to do a hard force of sched synchronization.
	 * This is because we use preempt_disable() to do RCU, but
	 * the function tracers can be called where RCU is not watching
	 * (like before user_exit()). We can not rely on the RCU
	 * infrastructure to do the synchronization, thus we must do it
	 * ourselves.
	 */
	if (ops->flags & (FTRACE_OPS_FL_DYNAMIC | FTRACE_OPS_FL_PER_CPU)) {
		schedule_on_each_cpu(ftrace_sync);

		arch_ftrace_trampoline_free(ops);

		if (ops->flags & FTRACE_OPS_FL_PER_CPU)
			per_cpu_ops_free(ops);
	}

	return 0;
}

static void ftrace_startup_sysctl(void)
{
	int command;

	if (unlikely(ftrace_disabled))
		return;

	/* Force update next time */
	saved_ftrace_func = NULL;
	/* ftrace_start_up is true if we want ftrace running */
	if (ftrace_start_up) {
		command = FTRACE_UPDATE_CALLS;
		if (ftrace_graph_active)
			command |= FTRACE_START_FUNC_RET;
		ftrace_startup_enable(command);
	}
}

static void ftrace_shutdown_sysctl(void)
{
	int command;

	if (unlikely(ftrace_disabled))
		return;

	/* ftrace_start_up is true if ftrace is running */
	if (ftrace_start_up) {
		command = FTRACE_DISABLE_CALLS;
		if (ftrace_graph_active)
			command |= FTRACE_STOP_FUNC_RET;
		ftrace_run_update_code(command);
	}
}

static cycle_t		ftrace_update_time;
unsigned long		ftrace_update_tot_cnt;

static inline int ops_traces_mod(struct ftrace_ops *ops)
{
	/*
	 * Filter_hash being empty will default to trace module.
	 * But notrace hash requires a test of individual module functions.
	 */
	return ftrace_hash_empty(ops->func_hash->filter_hash) &&
		ftrace_hash_empty(ops->func_hash->notrace_hash);
}

/*
 * Check if the current ops references the record.
 *
 * If the ops traces all functions, then it was already accounted for.
 * If the ops does not trace the current record function, skip it.
 * If the ops ignores the function via notrace filter, skip it.
 */
static inline bool
ops_references_rec(struct ftrace_ops *ops, struct dyn_ftrace *rec)
{
	/* If ops isn't enabled, ignore it */
	if (!(ops->flags & FTRACE_OPS_FL_ENABLED))
		return 0;

	/* If ops traces all then it includes this function */
	if (ops_traces_mod(ops))
		return 1;

	/* The function must be in the filter */
	if (!ftrace_hash_empty(ops->func_hash->filter_hash) &&
	    !ftrace_lookup_ip(ops->func_hash->filter_hash, rec->ip))
		return 0;

	/* If in notrace hash, we ignore it too */
	if (ftrace_lookup_ip(ops->func_hash->notrace_hash, rec->ip))
		return 0;

	return 1;
}

static int ftrace_update_code(struct module *mod, struct ftrace_page *new_pgs)
{
	struct ftrace_page *pg;
	struct dyn_ftrace *p;
	cycle_t start, stop;
	unsigned long update_cnt = 0;
	unsigned long rec_flags = 0;
	int i;

	start = ftrace_now(raw_smp_processor_id());

	/*
	 * When a module is loaded, this function is called to convert
	 * the calls to mcount in its text to nops, and also to create
	 * an entry in the ftrace data. Now, if ftrace is activated
	 * after this call, but before the module sets its text to
	 * read-only, the modification of enabling ftrace can fail if
	 * the read-only is done while ftrace is converting the calls.
	 * To prevent this, the module's records are set as disabled
	 * and will be enabled after the call to set the module's text
	 * to read-only.
	 */
	if (mod)
		rec_flags |= FTRACE_FL_DISABLED;

	for (pg = new_pgs; pg; pg = pg->next) {

		for (i = 0; i < pg->index; i++) {

			/* If something went wrong, bail without enabling anything */
			if (unlikely(ftrace_disabled))
				return -1;

			p = &pg->records[i];
			p->flags = rec_flags;

			/*
			 * Do the initial record conversion from mcount jump
			 * to the NOP instructions.
			 */
			if (!ftrace_code_disable(mod, p))
				break;

			update_cnt++;
		}
	}

	stop = ftrace_now(raw_smp_processor_id());
	ftrace_update_time = stop - start;
	ftrace_update_tot_cnt += update_cnt;

	return 0;
}

static int ftrace_allocate_records(struct ftrace_page *pg, int count)
{
	int order;
	int cnt;

	if (WARN_ON(!count))
		return -EINVAL;

	order = get_count_order(DIV_ROUND_UP(count, ENTRIES_PER_PAGE));

	/*
	 * We want to fill as much as possible. No more than a page
	 * may be empty.
	 */
	while ((PAGE_SIZE << order) / ENTRY_SIZE >= count + ENTRIES_PER_PAGE)
		order--;

 again:
	pg->records = (void *)__get_free_pages(GFP_KERNEL | __GFP_ZERO, order);

	if (!pg->records) {
		/* if we can't allocate this size, try something smaller */
		if (!order)
			return -ENOMEM;
		order >>= 1;
		goto again;
	}

	cnt = (PAGE_SIZE << order) / ENTRY_SIZE;
	pg->size = cnt;

	if (cnt > count)
		cnt = count;

	return cnt;
}

static struct ftrace_page *
ftrace_allocate_pages(unsigned long num_to_init)
{
	struct ftrace_page *start_pg;
	struct ftrace_page *pg;
	int order;
	int cnt;

	if (!num_to_init)
		return 0;

	start_pg = pg = kzalloc(sizeof(*pg), GFP_KERNEL);
	if (!pg)
		return NULL;

	/*
	 * Try to allocate as much as possible in one continues
	 * location that fills in all of the space. We want to
	 * waste as little space as possible.
	 */
	for (;;) {
		cnt = ftrace_allocate_records(pg, num_to_init);
		if (cnt < 0)
			goto free_pages;

		num_to_init -= cnt;
		if (!num_to_init)
			break;

		pg->next = kzalloc(sizeof(*pg), GFP_KERNEL);
		if (!pg->next)
			goto free_pages;

		pg = pg->next;
	}

	return start_pg;

 free_pages:
	pg = start_pg;
	while (pg) {
		order = get_count_order(pg->size / ENTRIES_PER_PAGE);
		free_pages((unsigned long)pg->records, order);
		start_pg = pg->next;
		kfree(pg);
		pg = start_pg;
	}
	pr_info("ftrace: FAILED to allocate memory for functions\n");
	return NULL;
}

#define FTRACE_BUFF_MAX (KSYM_SYMBOL_LEN+4) /* room for wildcards */

struct ftrace_iterator {
	loff_t				pos;
	loff_t				func_pos;
	struct ftrace_page		*pg;
	struct dyn_ftrace		*func;
	struct ftrace_func_probe	*probe;
	struct trace_parser		parser;
	struct ftrace_hash		*hash;
	struct ftrace_ops		*ops;
	int				hidx;
	int				idx;
	unsigned			flags;
};

static void *
t_hash_next(struct seq_file *m, loff_t *pos)
{
	struct ftrace_iterator *iter = m->private;
	struct hlist_node *hnd = NULL;
	struct hlist_head *hhd;

	(*pos)++;
	iter->pos = *pos;

	if (iter->probe)
		hnd = &iter->probe->node;
 retry:
	if (iter->hidx >= FTRACE_FUNC_HASHSIZE)
		return NULL;

	hhd = &ftrace_func_hash[iter->hidx];

	if (hlist_empty(hhd)) {
		iter->hidx++;
		hnd = NULL;
		goto retry;
	}

	if (!hnd)
		hnd = hhd->first;
	else {
		hnd = hnd->next;
		if (!hnd) {
			iter->hidx++;
			goto retry;
		}
	}

	if (WARN_ON_ONCE(!hnd))
		return NULL;

	iter->probe = hlist_entry(hnd, struct ftrace_func_probe, node);

	return iter;
}

static void *t_hash_start(struct seq_file *m, loff_t *pos)
{
	struct ftrace_iterator *iter = m->private;
	void *p = NULL;
	loff_t l;

	if (!(iter->flags & FTRACE_ITER_DO_HASH))
		return NULL;

	if (iter->func_pos > *pos)
		return NULL;

	iter->hidx = 0;
	for (l = 0; l <= (*pos - iter->func_pos); ) {
		p = t_hash_next(m, &l);
		if (!p)
			break;
	}
	if (!p)
		return NULL;

	/* Only set this if we have an item */
	iter->flags |= FTRACE_ITER_HASH;

	return iter;
}

static int
t_hash_show(struct seq_file *m, struct ftrace_iterator *iter)
{
	struct ftrace_func_probe *rec;

	rec = iter->probe;
	if (WARN_ON_ONCE(!rec))
		return -EIO;

	if (rec->ops->print)
		return rec->ops->print(m, rec->ip, rec->ops, rec->data);

	seq_printf(m, "%ps:%ps", (void *)rec->ip, (void *)rec->ops->func);

	if (rec->data)
		seq_printf(m, ":%p", rec->data);
	seq_putc(m, '\n');

	return 0;
}

static void *
t_next(struct seq_file *m, void *v, loff_t *pos)
{
	struct ftrace_iterator *iter = m->private;
	struct ftrace_ops *ops = iter->ops;
	struct dyn_ftrace *rec = NULL;

	if (unlikely(ftrace_disabled))
		return NULL;

	if (iter->flags & FTRACE_ITER_HASH)
		return t_hash_next(m, pos);

	(*pos)++;
	iter->pos = iter->func_pos = *pos;

	if (iter->flags & FTRACE_ITER_PRINTALL)
		return t_hash_start(m, pos);

 retry:
	if (iter->idx >= iter->pg->index) {
		if (iter->pg->next) {
			iter->pg = iter->pg->next;
			iter->idx = 0;
			goto retry;
		}
	} else {
		rec = &iter->pg->records[iter->idx++];
		if (((iter->flags & FTRACE_ITER_FILTER) &&
		     !(ftrace_lookup_ip(ops->func_hash->filter_hash, rec->ip))) ||

		    ((iter->flags & FTRACE_ITER_NOTRACE) &&
		     !ftrace_lookup_ip(ops->func_hash->notrace_hash, rec->ip)) ||

		    ((iter->flags & FTRACE_ITER_ENABLED) &&
		     !(rec->flags & FTRACE_FL_ENABLED))) {

			rec = NULL;
			goto retry;
		}
	}

	if (!rec)
		return t_hash_start(m, pos);

	iter->func = rec;

	return iter;
}

static void reset_iter_read(struct ftrace_iterator *iter)
{
	iter->pos = 0;
	iter->func_pos = 0;
	iter->flags &= ~(FTRACE_ITER_PRINTALL | FTRACE_ITER_HASH);
}

static void *t_start(struct seq_file *m, loff_t *pos)
{
	struct ftrace_iterator *iter = m->private;
	struct ftrace_ops *ops = iter->ops;
	void *p = NULL;
	loff_t l;

	mutex_lock(&ftrace_lock);

	if (unlikely(ftrace_disabled))
		return NULL;

	/*
	 * If an lseek was done, then reset and start from beginning.
	 */
	if (*pos < iter->pos)
		reset_iter_read(iter);

	/*
	 * For set_ftrace_filter reading, if we have the filter
	 * off, we can short cut and just print out that all
	 * functions are enabled.
	 */
	if ((iter->flags & FTRACE_ITER_FILTER &&
	     ftrace_hash_empty(ops->func_hash->filter_hash)) ||
	    (iter->flags & FTRACE_ITER_NOTRACE &&
	     ftrace_hash_empty(ops->func_hash->notrace_hash))) {
		if (*pos > 0)
			return t_hash_start(m, pos);
		iter->flags |= FTRACE_ITER_PRINTALL;
		/* reset in case of seek/pread */
		iter->flags &= ~FTRACE_ITER_HASH;
		return iter;
	}

	if (iter->flags & FTRACE_ITER_HASH)
		return t_hash_start(m, pos);

	/*
	 * Unfortunately, we need to restart at ftrace_pages_start
	 * every time we let go of the ftrace_mutex. This is because
	 * those pointers can change without the lock.
	 */
	iter->pg = ftrace_pages_start;
	iter->idx = 0;
	for (l = 0; l <= *pos; ) {
		p = t_next(m, p, &l);
		if (!p)
			break;
	}

	if (!p)
		return t_hash_start(m, pos);

	return iter;
}

static void t_stop(struct seq_file *m, void *p)
{
	mutex_unlock(&ftrace_lock);
}

void * __weak
arch_ftrace_trampoline_func(struct ftrace_ops *ops, struct dyn_ftrace *rec)
{
	return NULL;
}

static void add_trampoline_func(struct seq_file *m, struct ftrace_ops *ops,
				struct dyn_ftrace *rec)
{
	void *ptr;

	ptr = arch_ftrace_trampoline_func(ops, rec);
	if (ptr)
		seq_printf(m, " ->%pS", ptr);
}

static int t_show(struct seq_file *m, void *v)
{
	struct ftrace_iterator *iter = m->private;
	struct dyn_ftrace *rec;

	if (iter->flags & FTRACE_ITER_HASH)
		return t_hash_show(m, iter);

	if (iter->flags & FTRACE_ITER_PRINTALL) {
		if (iter->flags & FTRACE_ITER_NOTRACE)
			seq_puts(m, "#### no functions disabled ####\n");
		else
			seq_puts(m, "#### all functions enabled ####\n");
		return 0;
	}

	rec = iter->func;

	if (!rec)
		return 0;

	seq_printf(m, "%ps", (void *)rec->ip);
	if (iter->flags & FTRACE_ITER_ENABLED) {
		struct ftrace_ops *ops;

		seq_printf(m, " (%ld)%s%s",
			   ftrace_rec_count(rec),
			   rec->flags & FTRACE_FL_REGS ? " R" : "  ",
			   rec->flags & FTRACE_FL_IPMODIFY ? " I" : "  ");
		if (rec->flags & FTRACE_FL_TRAMP_EN) {
			ops = ftrace_find_tramp_ops_any(rec);
			if (ops) {
				do {
					seq_printf(m, "\ttramp: %pS (%pS)",
						   (void *)ops->trampoline,
						   (void *)ops->func);
					add_trampoline_func(m, ops, rec);
					ops = ftrace_find_tramp_ops_next(rec, ops);
				} while (ops);
			} else
				seq_puts(m, "\ttramp: ERROR!");
		} else {
			add_trampoline_func(m, NULL, rec);
		}
	}	

	seq_putc(m, '\n');

	return 0;
}

static const struct seq_operations show_ftrace_seq_ops = {
	.start = t_start,
	.next = t_next,
	.stop = t_stop,
	.show = t_show,
};

static int
ftrace_avail_open(struct inode *inode, struct file *file)
{
	struct ftrace_iterator *iter;

	if (unlikely(ftrace_disabled))
		return -ENODEV;

	iter = __seq_open_private(file, &show_ftrace_seq_ops, sizeof(*iter));
	if (iter) {
		iter->pg = ftrace_pages_start;
		iter->ops = &global_ops;
	}

	return iter ? 0 : -ENOMEM;
}

static int
ftrace_enabled_open(struct inode *inode, struct file *file)
{
	struct ftrace_iterator *iter;

	iter = __seq_open_private(file, &show_ftrace_seq_ops, sizeof(*iter));
	if (iter) {
		iter->pg = ftrace_pages_start;
		iter->flags = FTRACE_ITER_ENABLED;
		iter->ops = &global_ops;
	}

	return iter ? 0 : -ENOMEM;
}

/**
 * ftrace_regex_open - initialize function tracer filter files
 * @ops: The ftrace_ops that hold the hash filters
 * @flag: The type of filter to process
 * @inode: The inode, usually passed in to your open routine
 * @file: The file, usually passed in to your open routine
 *
 * ftrace_regex_open() initializes the filter files for the
 * @ops. Depending on @flag it may process the filter hash or
 * the notrace hash of @ops. With this called from the open
 * routine, you can use ftrace_filter_write() for the write
 * routine if @flag has FTRACE_ITER_FILTER set, or
 * ftrace_notrace_write() if @flag has FTRACE_ITER_NOTRACE set.
 * tracing_lseek() should be used as the lseek routine, and
 * release must call ftrace_regex_release().
 */
int
ftrace_regex_open(struct ftrace_ops *ops, int flag,
		  struct inode *inode, struct file *file)
{
	struct ftrace_iterator *iter;
	struct ftrace_hash *hash;
	int ret = 0;

	ftrace_ops_init(ops);

	if (unlikely(ftrace_disabled))
		return -ENODEV;

	iter = kzalloc(sizeof(*iter), GFP_KERNEL);
	if (!iter)
		return -ENOMEM;

	if (trace_parser_get_init(&iter->parser, FTRACE_BUFF_MAX)) {
		kfree(iter);
		return -ENOMEM;
	}

	iter->ops = ops;
	iter->flags = flag;

	mutex_lock(&ops->func_hash->regex_lock);

	if (flag & FTRACE_ITER_NOTRACE)
		hash = ops->func_hash->notrace_hash;
	else
		hash = ops->func_hash->filter_hash;

	if (file->f_mode & FMODE_WRITE) {
		const int size_bits = FTRACE_HASH_DEFAULT_BITS;

		if (file->f_flags & O_TRUNC)
			iter->hash = alloc_ftrace_hash(size_bits);
		else
			iter->hash = alloc_and_copy_ftrace_hash(size_bits, hash);

		if (!iter->hash) {
			trace_parser_put(&iter->parser);
			kfree(iter);
			ret = -ENOMEM;
			goto out_unlock;
		}
	}

	if (file->f_mode & FMODE_READ) {
		iter->pg = ftrace_pages_start;

		ret = seq_open(file, &show_ftrace_seq_ops);
		if (!ret) {
			struct seq_file *m = file->private_data;
			m->private = iter;
		} else {
			/* Failed */
			free_ftrace_hash(iter->hash);
			trace_parser_put(&iter->parser);
			kfree(iter);
		}
	} else
		file->private_data = iter;

 out_unlock:
	mutex_unlock(&ops->func_hash->regex_lock);

	return ret;
}

static int
ftrace_filter_open(struct inode *inode, struct file *file)
{
	struct ftrace_ops *ops = inode->i_private;

	return ftrace_regex_open(ops,
			FTRACE_ITER_FILTER | FTRACE_ITER_DO_HASH,
			inode, file);
}

static int
ftrace_notrace_open(struct inode *inode, struct file *file)
{
	struct ftrace_ops *ops = inode->i_private;

	return ftrace_regex_open(ops, FTRACE_ITER_NOTRACE,
				 inode, file);
}

/* Type for quick search ftrace basic regexes (globs) from filter_parse_regex */
struct ftrace_glob {
	char *search;
	unsigned len;
	int type;
};

/*
 * If symbols in an architecture don't correspond exactly to the user-visible
 * name of what they represent, it is possible to define this function to
 * perform the necessary adjustments.
*/
char * __weak arch_ftrace_match_adjust(char *str, const char *search)
{
	return str;
}

static int ftrace_match(char *str, struct ftrace_glob *g)
{
	int matched = 0;
	int slen;

	str = arch_ftrace_match_adjust(str, g->search);

	switch (g->type) {
	case MATCH_FULL:
		if (strcmp(str, g->search) == 0)
			matched = 1;
		break;
	case MATCH_FRONT_ONLY:
		if (strncmp(str, g->search, g->len) == 0)
			matched = 1;
		break;
	case MATCH_MIDDLE_ONLY:
		if (strstr(str, g->search))
			matched = 1;
		break;
	case MATCH_END_ONLY:
		slen = strlen(str);
		if (slen >= g->len &&
		    memcmp(str + slen - g->len, g->search, g->len) == 0)
			matched = 1;
		break;
	}

	return matched;
}

static int
enter_record(struct ftrace_hash *hash, struct dyn_ftrace *rec, int clear_filter)
{
	struct ftrace_func_entry *entry;
	int ret = 0;

	entry = ftrace_lookup_ip(hash, rec->ip);
	if (clear_filter) {
		/* Do nothing if it doesn't exist */
		if (!entry)
			return 0;

		free_hash_entry(hash, entry);
	} else {
		/* Do nothing if it exists */
		if (entry)
			return 0;

		ret = add_hash_entry(hash, rec->ip);
	}
	return ret;
}

static int
ftrace_match_record(struct dyn_ftrace *rec, struct ftrace_glob *func_g,
		struct ftrace_glob *mod_g, int exclude_mod)
{
	char str[KSYM_SYMBOL_LEN];
	char *modname;

	kallsyms_lookup(rec->ip, NULL, NULL, &modname, str);

	if (mod_g) {
		int mod_matches = (modname) ? ftrace_match(modname, mod_g) : 0;

		/* blank module name to match all modules */
		if (!mod_g->len) {
			/* blank module globbing: modname xor exclude_mod */
			if ((!exclude_mod) != (!modname))
				goto func_match;
			return 0;
		}

		/* not matching the module */
		if (!modname || !mod_matches) {
			if (exclude_mod)
				goto func_match;
			else
				return 0;
		}

		if (mod_matches && exclude_mod)
			return 0;

func_match:
		/* blank search means to match all funcs in the mod */
		if (!func_g->len)
			return 1;
	}

	return ftrace_match(str, func_g);
}

static int
match_records(struct ftrace_hash *hash, char *func, int len, char *mod)
{
	struct ftrace_page *pg;
	struct dyn_ftrace *rec;
	struct ftrace_glob func_g = { .type = MATCH_FULL };
	struct ftrace_glob mod_g = { .type = MATCH_FULL };
	struct ftrace_glob *mod_match = (mod) ? &mod_g : NULL;
	int exclude_mod = 0;
	int found = 0;
	int ret;
	int clear_filter;

	if (func) {
		func_g.type = filter_parse_regex(func, len, &func_g.search,
						 &clear_filter);
		func_g.len = strlen(func_g.search);
	}

	if (mod) {
		mod_g.type = filter_parse_regex(mod, strlen(mod),
				&mod_g.search, &exclude_mod);
		mod_g.len = strlen(mod_g.search);
	}

	mutex_lock(&ftrace_lock);

	if (unlikely(ftrace_disabled))
		goto out_unlock;

	do_for_each_ftrace_rec(pg, rec) {

		if (rec->flags & FTRACE_FL_DISABLED)
			continue;

		if (ftrace_match_record(rec, &func_g, mod_match, exclude_mod)) {
			ret = enter_record(hash, rec, clear_filter);
			if (ret < 0) {
				found = ret;
				goto out_unlock;
			}
			found = 1;
		}
	} while_for_each_ftrace_rec();
 out_unlock:
	mutex_unlock(&ftrace_lock);

	return found;
}

static int
ftrace_match_records(struct ftrace_hash *hash, char *buff, int len)
{
	return match_records(hash, buff, len, NULL);
}


/*
 * We register the module command as a template to show others how
 * to register the a command as well.
 */

static int
ftrace_mod_callback(struct ftrace_hash *hash,
		    char *func, char *cmd, char *module, int enable)
{
	int ret;

	/*
	 * cmd == 'mod' because we only registered this func
	 * for the 'mod' ftrace_func_command.
	 * But if you register one func with multiple commands,
	 * you can tell which command was used by the cmd
	 * parameter.
	 */
	ret = match_records(hash, func, strlen(func), module);
	if (!ret)
		return -EINVAL;
	if (ret < 0)
		return ret;
	return 0;
}

static struct ftrace_func_command ftrace_mod_cmd = {
	.name			= "mod",
	.func			= ftrace_mod_callback,
};

static int __init ftrace_mod_cmd_init(void)
{
	return register_ftrace_command(&ftrace_mod_cmd);
}
core_initcall(ftrace_mod_cmd_init);

static void function_trace_probe_call(unsigned long ip, unsigned long parent_ip,
				      struct ftrace_ops *op, struct pt_regs *pt_regs)
{
	struct ftrace_func_probe *entry;
	struct hlist_head *hhd;
	unsigned long key;

	key = hash_long(ip, FTRACE_HASH_BITS);

	hhd = &ftrace_func_hash[key];

	if (hlist_empty(hhd))
		return;

	/*
	 * Disable preemption for these calls to prevent a RCU grace
	 * period. This syncs the hash iteration and freeing of items
	 * on the hash. rcu_read_lock is too dangerous here.
	 */
	preempt_disable_notrace();
	hlist_for_each_entry_rcu_notrace(entry, hhd, node) {
		if (entry->ip == ip)
			entry->ops->func(ip, parent_ip, &entry->data);
	}
	preempt_enable_notrace();
}

static struct ftrace_ops trace_probe_ops __read_mostly =
{
	.func		= function_trace_probe_call,
	.flags		= FTRACE_OPS_FL_INITIALIZED,
	INIT_OPS_HASH(trace_probe_ops)
};

static int ftrace_probe_registered;

static void __enable_ftrace_function_probe(struct ftrace_ops_hash *old_hash)
{
	int ret;
	int i;

	if (ftrace_probe_registered) {
		/* still need to update the function call sites */
		if (ftrace_enabled)
			ftrace_run_modify_code(&trace_probe_ops, FTRACE_UPDATE_CALLS,
					       old_hash);
		return;
	}

	for (i = 0; i < FTRACE_FUNC_HASHSIZE; i++) {
		struct hlist_head *hhd = &ftrace_func_hash[i];
		if (hhd->first)
			break;
	}
	/* Nothing registered? */
	if (i == FTRACE_FUNC_HASHSIZE)
		return;

	ret = ftrace_startup(&trace_probe_ops, 0);

	ftrace_probe_registered = 1;
}

static void __disable_ftrace_function_probe(void)
{
	int i;

	if (!ftrace_probe_registered)
		return;

	for (i = 0; i < FTRACE_FUNC_HASHSIZE; i++) {
		struct hlist_head *hhd = &ftrace_func_hash[i];
		if (hhd->first)
			return;
	}

	/* no more funcs left */
	ftrace_shutdown(&trace_probe_ops, 0);

	ftrace_probe_registered = 0;
}


static void ftrace_free_entry(struct ftrace_func_probe *entry)
{
	if (entry->ops->free)
		entry->ops->free(entry->ops, entry->ip, &entry->data);
	kfree(entry);
}

int
register_ftrace_function_probe(char *glob, struct ftrace_probe_ops *ops,
			      void *data)
{
	struct ftrace_ops_hash old_hash_ops;
	struct ftrace_func_probe *entry;
	struct ftrace_glob func_g;
	struct ftrace_hash **orig_hash = &trace_probe_ops.func_hash->filter_hash;
	struct ftrace_hash *old_hash = *orig_hash;
	struct ftrace_hash *hash;
	struct ftrace_page *pg;
	struct dyn_ftrace *rec;
	int not;
	unsigned long key;
	int count = 0;
	int ret;

	func_g.type = filter_parse_regex(glob, strlen(glob),
			&func_g.search, &not);
	func_g.len = strlen(func_g.search);

	/* we do not support '!' for function probes */
	if (WARN_ON(not))
		return -EINVAL;

	mutex_lock(&trace_probe_ops.func_hash->regex_lock);

	old_hash_ops.filter_hash = old_hash;
	/* Probes only have filters */
	old_hash_ops.notrace_hash = NULL;

	hash = alloc_and_copy_ftrace_hash(FTRACE_HASH_DEFAULT_BITS, old_hash);
	if (!hash) {
		count = -ENOMEM;
		goto out;
	}

	if (unlikely(ftrace_disabled)) {
		count = -ENODEV;
		goto out;
	}

	mutex_lock(&ftrace_lock);

	do_for_each_ftrace_rec(pg, rec) {

		if (rec->flags & FTRACE_FL_DISABLED)
			continue;

		if (!ftrace_match_record(rec, &func_g, NULL, 0))
			continue;

		entry = kmalloc(sizeof(*entry), GFP_KERNEL);
		if (!entry) {
			/* If we did not process any, then return error */
			if (!count)
				count = -ENOMEM;
			goto out_unlock;
		}

		count++;

		entry->data = data;

		/*
		 * The caller might want to do something special
		 * for each function we find. We call the callback
		 * to give the caller an opportunity to do so.
		 */
		if (ops->init) {
			if (ops->init(ops, rec->ip, &entry->data) < 0) {
				/* caller does not like this func */
				kfree(entry);
				continue;
			}
		}

		ret = enter_record(hash, rec, 0);
		if (ret < 0) {
			kfree(entry);
			count = ret;
			goto out_unlock;
		}

		entry->ops = ops;
		entry->ip = rec->ip;

		key = hash_long(entry->ip, FTRACE_HASH_BITS);
		hlist_add_head_rcu(&entry->node, &ftrace_func_hash[key]);

	} while_for_each_ftrace_rec();

	ret = ftrace_hash_move(&trace_probe_ops, 1, orig_hash, hash);

	__enable_ftrace_function_probe(&old_hash_ops);

	if (!ret)
		free_ftrace_hash_rcu(old_hash);
	else
		count = ret;

 out_unlock:
	mutex_unlock(&ftrace_lock);
 out:
	mutex_unlock(&trace_probe_ops.func_hash->regex_lock);
	free_ftrace_hash(hash);

	return count;
}

enum {
	PROBE_TEST_FUNC		= 1,
	PROBE_TEST_DATA		= 2
};

static void
__unregister_ftrace_function_probe(char *glob, struct ftrace_probe_ops *ops,
				  void *data, int flags)
{
	struct ftrace_func_entry *rec_entry;
	struct ftrace_func_probe *entry;
	struct ftrace_func_probe *p;
	struct ftrace_glob func_g;
	struct ftrace_hash **orig_hash = &trace_probe_ops.func_hash->filter_hash;
	struct ftrace_hash *old_hash = *orig_hash;
	struct list_head free_list;
	struct ftrace_hash *hash;
	struct hlist_node *tmp;
	char str[KSYM_SYMBOL_LEN];
	int i, ret;

	if (glob && (strcmp(glob, "*") == 0 || !strlen(glob)))
		func_g.search = NULL;
	else if (glob) {
		int not;

		func_g.type = filter_parse_regex(glob, strlen(glob),
						 &func_g.search, &not);
		func_g.len = strlen(func_g.search);
		func_g.search = glob;

		/* we do not support '!' for function probes */
		if (WARN_ON(not))
			return;
	}

	mutex_lock(&trace_probe_ops.func_hash->regex_lock);

	hash = alloc_and_copy_ftrace_hash(FTRACE_HASH_DEFAULT_BITS, *orig_hash);
	if (!hash)
		/* Hmm, should report this somehow */
		goto out_unlock;

	INIT_LIST_HEAD(&free_list);

	for (i = 0; i < FTRACE_FUNC_HASHSIZE; i++) {
		struct hlist_head *hhd = &ftrace_func_hash[i];

		hlist_for_each_entry_safe(entry, tmp, hhd, node) {

			/* break up if statements for readability */
			if ((flags & PROBE_TEST_FUNC) && entry->ops != ops)
				continue;

			if ((flags & PROBE_TEST_DATA) && entry->data != data)
				continue;

			/* do this last, since it is the most expensive */
			if (func_g.search) {
				kallsyms_lookup(entry->ip, NULL, NULL,
						NULL, str);
				if (!ftrace_match(str, &func_g))
					continue;
			}

			rec_entry = ftrace_lookup_ip(hash, entry->ip);
			/* It is possible more than one entry had this ip */
			if (rec_entry)
				free_hash_entry(hash, rec_entry);

			hlist_del_rcu(&entry->node);
			list_add(&entry->free_list, &free_list);
		}
	}
	mutex_lock(&ftrace_lock);
	__disable_ftrace_function_probe();
	/*
	 * Remove after the disable is called. Otherwise, if the last
	 * probe is removed, a null hash means *all enabled*.
	 */
	ret = ftrace_hash_move(&trace_probe_ops, 1, orig_hash, hash);
	synchronize_sched();
	if (!ret)
		free_ftrace_hash_rcu(old_hash);

	list_for_each_entry_safe(entry, p, &free_list, free_list) {
		list_del(&entry->free_list);
		ftrace_free_entry(entry);
	}
	mutex_unlock(&ftrace_lock);

 out_unlock:
	mutex_unlock(&trace_probe_ops.func_hash->regex_lock);
	free_ftrace_hash(hash);
}

void
unregister_ftrace_function_probe(char *glob, struct ftrace_probe_ops *ops,
				void *data)
{
	__unregister_ftrace_function_probe(glob, ops, data,
					  PROBE_TEST_FUNC | PROBE_TEST_DATA);
}

void
unregister_ftrace_function_probe_func(char *glob, struct ftrace_probe_ops *ops)
{
	__unregister_ftrace_function_probe(glob, ops, NULL, PROBE_TEST_FUNC);
}

void unregister_ftrace_function_probe_all(char *glob)
{
	__unregister_ftrace_function_probe(glob, NULL, NULL, 0);
}

static LIST_HEAD(ftrace_commands);
static DEFINE_MUTEX(ftrace_cmd_mutex);

/*
 * Currently we only register ftrace commands from __init, so mark this
 * __init too.
 */
__init int register_ftrace_command(struct ftrace_func_command *cmd)
{
	struct ftrace_func_command *p;
	int ret = 0;

	mutex_lock(&ftrace_cmd_mutex);
	list_for_each_entry(p, &ftrace_commands, list) {
		if (strcmp(cmd->name, p->name) == 0) {
			ret = -EBUSY;
			goto out_unlock;
		}
	}
	list_add(&cmd->list, &ftrace_commands);
 out_unlock:
	mutex_unlock(&ftrace_cmd_mutex);

	return ret;
}

/*
 * Currently we only unregister ftrace commands from __init, so mark
 * this __init too.
 */
__init int unregister_ftrace_command(struct ftrace_func_command *cmd)
{
	struct ftrace_func_command *p, *n;
	int ret = -ENODEV;

	mutex_lock(&ftrace_cmd_mutex);
	list_for_each_entry_safe(p, n, &ftrace_commands, list) {
		if (strcmp(cmd->name, p->name) == 0) {
			ret = 0;
			list_del_init(&p->list);
			goto out_unlock;
		}
	}
 out_unlock:
	mutex_unlock(&ftrace_cmd_mutex);

	return ret;
}

static int ftrace_process_regex(struct ftrace_hash *hash,
				char *buff, int len, int enable)
{
	char *func, *command, *next = buff;
	struct ftrace_func_command *p;
	int ret = -EINVAL;

	func = strsep(&next, ":");

	if (!next) {
		ret = ftrace_match_records(hash, func, len);
		if (!ret)
			ret = -EINVAL;
		if (ret < 0)
			return ret;
		return 0;
	}

	/* command found */

	command = strsep(&next, ":");

	mutex_lock(&ftrace_cmd_mutex);
	list_for_each_entry(p, &ftrace_commands, list) {
		if (strcmp(p->name, command) == 0) {
			ret = p->func(hash, func, command, next, enable);
			goto out_unlock;
		}
	}
 out_unlock:
	mutex_unlock(&ftrace_cmd_mutex);

	return ret;
}

static ssize_t
ftrace_regex_write(struct file *file, const char __user *ubuf,
		   size_t cnt, loff_t *ppos, int enable)
{
	struct ftrace_iterator *iter;
	struct trace_parser *parser;
	ssize_t ret, read;

	if (!cnt)
		return 0;

	if (file->f_mode & FMODE_READ) {
		struct seq_file *m = file->private_data;
		iter = m->private;
	} else
		iter = file->private_data;

	if (unlikely(ftrace_disabled))
		return -ENODEV;

	/* iter->hash is a local copy, so we don't need regex_lock */

	parser = &iter->parser;
	read = trace_get_user(parser, ubuf, cnt, ppos);

	if (read >= 0 && trace_parser_loaded(parser) &&
	    !trace_parser_cont(parser)) {
		ret = ftrace_process_regex(iter->hash, parser->buffer,
					   parser->idx, enable);
		trace_parser_clear(parser);
		if (ret < 0)
			goto out;
	}

	ret = read;
 out:
	return ret;
}

ssize_t
ftrace_filter_write(struct file *file, const char __user *ubuf,
		    size_t cnt, loff_t *ppos)
{
	return ftrace_regex_write(file, ubuf, cnt, ppos, 1);
}

ssize_t
ftrace_notrace_write(struct file *file, const char __user *ubuf,
		     size_t cnt, loff_t *ppos)
{
	return ftrace_regex_write(file, ubuf, cnt, ppos, 0);
}

static int
ftrace_match_addr(struct ftrace_hash *hash, unsigned long ip, int remove)
{
	struct ftrace_func_entry *entry;

	if (!ftrace_location(ip))
		return -EINVAL;

	if (remove) {
		entry = ftrace_lookup_ip(hash, ip);
		if (!entry)
			return -ENOENT;
		free_hash_entry(hash, entry);
		return 0;
	}

	return add_hash_entry(hash, ip);
}

static void ftrace_ops_update_code(struct ftrace_ops *ops,
				   struct ftrace_ops_hash *old_hash)
{
	struct ftrace_ops *op;

	if (!ftrace_enabled)
		return;

	if (ops->flags & FTRACE_OPS_FL_ENABLED) {
		ftrace_run_modify_code(ops, FTRACE_UPDATE_CALLS, old_hash);
		return;
	}

	/*
	 * If this is the shared global_ops filter, then we need to
	 * check if there is another ops that shares it, is enabled.
	 * If so, we still need to run the modify code.
	 */
	if (ops->func_hash != &global_ops.local_hash)
		return;

	do_for_each_ftrace_op(op, ftrace_ops_list) {
		if (op->func_hash == &global_ops.local_hash &&
		    op->flags & FTRACE_OPS_FL_ENABLED) {
			ftrace_run_modify_code(op, FTRACE_UPDATE_CALLS, old_hash);
			/* Only need to do this once */
			return;
		}
	} while_for_each_ftrace_op(op);
}

static int
ftrace_set_hash(struct ftrace_ops *ops, unsigned char *buf, int len,
		unsigned long ip, int remove, int reset, int enable)
{
	struct ftrace_hash **orig_hash;
	struct ftrace_ops_hash old_hash_ops;
	struct ftrace_hash *old_hash;
	struct ftrace_hash *hash;
	int ret;

	if (unlikely(ftrace_disabled))
		return -ENODEV;

	mutex_lock(&ops->func_hash->regex_lock);

	if (enable)
		orig_hash = &ops->func_hash->filter_hash;
	else
		orig_hash = &ops->func_hash->notrace_hash;

	if (reset)
		hash = alloc_ftrace_hash(FTRACE_HASH_DEFAULT_BITS);
	else
		hash = alloc_and_copy_ftrace_hash(FTRACE_HASH_DEFAULT_BITS, *orig_hash);

	if (!hash) {
		ret = -ENOMEM;
		goto out_regex_unlock;
	}

	if (buf && !ftrace_match_records(hash, buf, len)) {
		ret = -EINVAL;
		goto out_regex_unlock;
	}
	if (ip) {
		ret = ftrace_match_addr(hash, ip, remove);
		if (ret < 0)
			goto out_regex_unlock;
	}

	mutex_lock(&ftrace_lock);
	old_hash = *orig_hash;
	old_hash_ops.filter_hash = ops->func_hash->filter_hash;
	old_hash_ops.notrace_hash = ops->func_hash->notrace_hash;
	ret = ftrace_hash_move(ops, enable, orig_hash, hash);
	if (!ret) {
		ftrace_ops_update_code(ops, &old_hash_ops);
		free_ftrace_hash_rcu(old_hash);
	}
	mutex_unlock(&ftrace_lock);

 out_regex_unlock:
	mutex_unlock(&ops->func_hash->regex_lock);

	free_ftrace_hash(hash);
	return ret;
}

static int
ftrace_set_addr(struct ftrace_ops *ops, unsigned long ip, int remove,
		int reset, int enable)
{
	return ftrace_set_hash(ops, 0, 0, ip, remove, reset, enable);
}

/**
 * ftrace_set_filter_ip - set a function to filter on in ftrace by address
 * @ops - the ops to set the filter with
 * @ip - the address to add to or remove from the filter.
 * @remove - non zero to remove the ip from the filter
 * @reset - non zero to reset all filters before applying this filter.
 *
 * Filters denote which functions should be enabled when tracing is enabled
 * If @ip is NULL, it failes to update filter.
 */
int ftrace_set_filter_ip(struct ftrace_ops *ops, unsigned long ip,
			 int remove, int reset)
{
	ftrace_ops_init(ops);
	return ftrace_set_addr(ops, ip, remove, reset, 1);
}
EXPORT_SYMBOL_GPL(ftrace_set_filter_ip);

static int
ftrace_set_regex(struct ftrace_ops *ops, unsigned char *buf, int len,
		 int reset, int enable)
{
	return ftrace_set_hash(ops, buf, len, 0, 0, reset, enable);
}

/**
 * ftrace_set_filter - set a function to filter on in ftrace
 * @ops - the ops to set the filter with
 * @buf - the string that holds the function filter text.
 * @len - the length of the string.
 * @reset - non zero to reset all filters before applying this filter.
 *
 * Filters denote which functions should be enabled when tracing is enabled.
 * If @buf is NULL and reset is set, all functions will be enabled for tracing.
 */
int ftrace_set_filter(struct ftrace_ops *ops, unsigned char *buf,
		       int len, int reset)
{
	ftrace_ops_init(ops);
	return ftrace_set_regex(ops, buf, len, reset, 1);
}
EXPORT_SYMBOL_GPL(ftrace_set_filter);

/**
 * ftrace_set_notrace - set a function to not trace in ftrace
 * @ops - the ops to set the notrace filter with
 * @buf - the string that holds the function notrace text.
 * @len - the length of the string.
 * @reset - non zero to reset all filters before applying this filter.
 *
 * Notrace Filters denote which functions should not be enabled when tracing
 * is enabled. If @buf is NULL and reset is set, all functions will be enabled
 * for tracing.
 */
int ftrace_set_notrace(struct ftrace_ops *ops, unsigned char *buf,
			int len, int reset)
{
	ftrace_ops_init(ops);
	return ftrace_set_regex(ops, buf, len, reset, 0);
}
EXPORT_SYMBOL_GPL(ftrace_set_notrace);
/**
 * ftrace_set_global_filter - set a function to filter on with global tracers
 * @buf - the string that holds the function filter text.
 * @len - the length of the string.
 * @reset - non zero to reset all filters before applying this filter.
 *
 * Filters denote which functions should be enabled when tracing is enabled.
 * If @buf is NULL and reset is set, all functions will be enabled for tracing.
 */
void ftrace_set_global_filter(unsigned char *buf, int len, int reset)
{
	ftrace_set_regex(&global_ops, buf, len, reset, 1);
}
EXPORT_SYMBOL_GPL(ftrace_set_global_filter);

/**
 * ftrace_set_global_notrace - set a function to not trace with global tracers
 * @buf - the string that holds the function notrace text.
 * @len - the length of the string.
 * @reset - non zero to reset all filters before applying this filter.
 *
 * Notrace Filters denote which functions should not be enabled when tracing
 * is enabled. If @buf is NULL and reset is set, all functions will be enabled
 * for tracing.
 */
void ftrace_set_global_notrace(unsigned char *buf, int len, int reset)
{
	ftrace_set_regex(&global_ops, buf, len, reset, 0);
}
EXPORT_SYMBOL_GPL(ftrace_set_global_notrace);

/*
 * command line interface to allow users to set filters on boot up.
 */
#define FTRACE_FILTER_SIZE		COMMAND_LINE_SIZE
static char ftrace_notrace_buf[FTRACE_FILTER_SIZE] __initdata;
static char ftrace_filter_buf[FTRACE_FILTER_SIZE] __initdata;

/* Used by function selftest to not test if filter is set */
bool ftrace_filter_param __initdata;

static int __init set_ftrace_notrace(char *str)
{
	ftrace_filter_param = true;
	strlcpy(ftrace_notrace_buf, str, FTRACE_FILTER_SIZE);
	return 1;
}
__setup("ftrace_notrace=", set_ftrace_notrace);

static int __init set_ftrace_filter(char *str)
{
	ftrace_filter_param = true;
	strlcpy(ftrace_filter_buf, str, FTRACE_FILTER_SIZE);
	return 1;
}
__setup("ftrace_filter=", set_ftrace_filter);

#ifdef CONFIG_FUNCTION_GRAPH_TRACER
static char ftrace_graph_buf[FTRACE_FILTER_SIZE] __initdata;
static char ftrace_graph_notrace_buf[FTRACE_FILTER_SIZE] __initdata;
static int ftrace_set_func(unsigned long *array, int *idx, int size, char *buffer);

static unsigned long save_global_trampoline;
static unsigned long save_global_flags;

static int __init set_graph_function(char *str)
{
	strlcpy(ftrace_graph_buf, str, FTRACE_FILTER_SIZE);
	return 1;
}
__setup("ftrace_graph_filter=", set_graph_function);

static int __init set_graph_notrace_function(char *str)
{
	strlcpy(ftrace_graph_notrace_buf, str, FTRACE_FILTER_SIZE);
	return 1;
}
__setup("ftrace_graph_notrace=", set_graph_notrace_function);

static void __init set_ftrace_early_graph(char *buf, int enable)
{
	int ret;
	char *func;
	unsigned long *table = ftrace_graph_funcs;
	int *count = &ftrace_graph_count;

	if (!enable) {
		table = ftrace_graph_notrace_funcs;
		count = &ftrace_graph_notrace_count;
	}

	while (buf) {
		func = strsep(&buf, ",");
		/* we allow only one expression at a time */
		ret = ftrace_set_func(table, count, FTRACE_GRAPH_MAX_FUNCS, func);
		if (ret)
			printk(KERN_DEBUG "ftrace: function %s not "
					  "traceable\n", func);
	}
}
#endif /* CONFIG_FUNCTION_GRAPH_TRACER */

void __init
ftrace_set_early_filter(struct ftrace_ops *ops, char *buf, int enable)
{
	char *func;

	ftrace_ops_init(ops);

	while (buf) {
		func = strsep(&buf, ",");
		ftrace_set_regex(ops, func, strlen(func), 0, enable);
	}
}

static void __init set_ftrace_early_filters(void)
{
	if (ftrace_filter_buf[0])
		ftrace_set_early_filter(&global_ops, ftrace_filter_buf, 1);
	if (ftrace_notrace_buf[0])
		ftrace_set_early_filter(&global_ops, ftrace_notrace_buf, 0);
#ifdef CONFIG_FUNCTION_GRAPH_TRACER
	if (ftrace_graph_buf[0])
		set_ftrace_early_graph(ftrace_graph_buf, 1);
	if (ftrace_graph_notrace_buf[0])
		set_ftrace_early_graph(ftrace_graph_notrace_buf, 0);
#endif /* CONFIG_FUNCTION_GRAPH_TRACER */
}

int ftrace_regex_release(struct inode *inode, struct file *file)
{
	struct seq_file *m = (struct seq_file *)file->private_data;
	struct ftrace_ops_hash old_hash_ops;
	struct ftrace_iterator *iter;
	struct ftrace_hash **orig_hash;
	struct ftrace_hash *old_hash;
	struct trace_parser *parser;
	int filter_hash;
	int ret;

	if (file->f_mode & FMODE_READ) {
		iter = m->private;
		seq_release(inode, file);
	} else
		iter = file->private_data;

	parser = &iter->parser;
	if (trace_parser_loaded(parser)) {
		parser->buffer[parser->idx] = 0;
		ftrace_match_records(iter->hash, parser->buffer, parser->idx);
	}

	trace_parser_put(parser);

	mutex_lock(&iter->ops->func_hash->regex_lock);

	if (file->f_mode & FMODE_WRITE) {
		filter_hash = !!(iter->flags & FTRACE_ITER_FILTER);

		if (filter_hash)
			orig_hash = &iter->ops->func_hash->filter_hash;
		else
			orig_hash = &iter->ops->func_hash->notrace_hash;

		mutex_lock(&ftrace_lock);
		old_hash = *orig_hash;
		old_hash_ops.filter_hash = iter->ops->func_hash->filter_hash;
		old_hash_ops.notrace_hash = iter->ops->func_hash->notrace_hash;
		ret = ftrace_hash_move(iter->ops, filter_hash,
				       orig_hash, iter->hash);
		if (!ret) {
			ftrace_ops_update_code(iter->ops, &old_hash_ops);
			free_ftrace_hash_rcu(old_hash);
		}
		mutex_unlock(&ftrace_lock);
	}

	mutex_unlock(&iter->ops->func_hash->regex_lock);
	free_ftrace_hash(iter->hash);
	kfree(iter);

	return 0;
}

static const struct file_operations ftrace_avail_fops = {
	.open = ftrace_avail_open,
	.read = seq_read,
	.llseek = seq_lseek,
	.release = seq_release_private,
};

static const struct file_operations ftrace_enabled_fops = {
	.open = ftrace_enabled_open,
	.read = seq_read,
	.llseek = seq_lseek,
	.release = seq_release_private,
};

static const struct file_operations ftrace_filter_fops = {
	.open = ftrace_filter_open,
	.read = seq_read,
	.write = ftrace_filter_write,
	.llseek = tracing_lseek,
	.release = ftrace_regex_release,
};

static const struct file_operations ftrace_notrace_fops = {
	.open = ftrace_notrace_open,
	.read = seq_read,
	.write = ftrace_notrace_write,
	.llseek = tracing_lseek,
	.release = ftrace_regex_release,
};

#ifdef CONFIG_FUNCTION_GRAPH_TRACER

static DEFINE_MUTEX(graph_lock);

int ftrace_graph_count;
int ftrace_graph_notrace_count;
unsigned long ftrace_graph_funcs[FTRACE_GRAPH_MAX_FUNCS] __read_mostly;
unsigned long ftrace_graph_notrace_funcs[FTRACE_GRAPH_MAX_FUNCS] __read_mostly;

struct ftrace_graph_data {
	unsigned long *table;
	size_t size;
	int *count;
	const struct seq_operations *seq_ops;
};

static void *
__g_next(struct seq_file *m, loff_t *pos)
{
	struct ftrace_graph_data *fgd = m->private;

	if (*pos >= *fgd->count)
		return NULL;
	return &fgd->table[*pos];
}

static void *
g_next(struct seq_file *m, void *v, loff_t *pos)
{
	(*pos)++;
	return __g_next(m, pos);
}

static void *g_start(struct seq_file *m, loff_t *pos)
{
	struct ftrace_graph_data *fgd = m->private;

	mutex_lock(&graph_lock);

	/* Nothing, tell g_show to print all functions are enabled */
	if (!*fgd->count && !*pos)
		return (void *)1;

	return __g_next(m, pos);
}

static void g_stop(struct seq_file *m, void *p)
{
	mutex_unlock(&graph_lock);
}

static int g_show(struct seq_file *m, void *v)
{
	unsigned long *ptr = v;

	if (!ptr)
		return 0;

	if (ptr == (unsigned long *)1) {
		struct ftrace_graph_data *fgd = m->private;

		if (fgd->table == ftrace_graph_funcs)
			seq_puts(m, "#### all functions enabled ####\n");
		else
			seq_puts(m, "#### no functions disabled ####\n");
		return 0;
	}

	seq_printf(m, "%ps\n", (void *)*ptr);

	return 0;
}

static const struct seq_operations ftrace_graph_seq_ops = {
	.start = g_start,
	.next = g_next,
	.stop = g_stop,
	.show = g_show,
};

static int
__ftrace_graph_open(struct inode *inode, struct file *file,
		    struct ftrace_graph_data *fgd)
{
	int ret = 0;

	mutex_lock(&graph_lock);
	if ((file->f_mode & FMODE_WRITE) &&
	    (file->f_flags & O_TRUNC)) {
		*fgd->count = 0;
		memset(fgd->table, 0, fgd->size * sizeof(*fgd->table));
	}
	mutex_unlock(&graph_lock);

	if (file->f_mode & FMODE_READ) {
		ret = seq_open(file, fgd->seq_ops);
		if (!ret) {
			struct seq_file *m = file->private_data;
			m->private = fgd;
		}
	} else
		file->private_data = fgd;

	return ret;
}

static int
ftrace_graph_open(struct inode *inode, struct file *file)
{
	struct ftrace_graph_data *fgd;

	if (unlikely(ftrace_disabled))
		return -ENODEV;

	fgd = kmalloc(sizeof(*fgd), GFP_KERNEL);
	if (fgd == NULL)
		return -ENOMEM;

	fgd->table = ftrace_graph_funcs;
	fgd->size = FTRACE_GRAPH_MAX_FUNCS;
	fgd->count = &ftrace_graph_count;
	fgd->seq_ops = &ftrace_graph_seq_ops;

	return __ftrace_graph_open(inode, file, fgd);
}

static int
ftrace_graph_notrace_open(struct inode *inode, struct file *file)
{
	struct ftrace_graph_data *fgd;

	if (unlikely(ftrace_disabled))
		return -ENODEV;

	fgd = kmalloc(sizeof(*fgd), GFP_KERNEL);
	if (fgd == NULL)
		return -ENOMEM;

	fgd->table = ftrace_graph_notrace_funcs;
	fgd->size = FTRACE_GRAPH_MAX_FUNCS;
	fgd->count = &ftrace_graph_notrace_count;
	fgd->seq_ops = &ftrace_graph_seq_ops;

	return __ftrace_graph_open(inode, file, fgd);
}

static int
ftrace_graph_release(struct inode *inode, struct file *file)
{
	if (file->f_mode & FMODE_READ) {
		struct seq_file *m = file->private_data;

		kfree(m->private);
		seq_release(inode, file);
	} else {
		kfree(file->private_data);
	}

	return 0;
}

static int
ftrace_set_func(unsigned long *array, int *idx, int size, char *buffer)
{
	struct ftrace_glob func_g;
	struct dyn_ftrace *rec;
	struct ftrace_page *pg;
	int fail = 1;
	int not;
	bool exists;
	int i;

	/* decode regex */
	func_g.type = filter_parse_regex(buffer, strlen(buffer),
					 &func_g.search, &not);
	if (!not && *idx >= size)
		return -EBUSY;

	func_g.len = strlen(func_g.search);

	mutex_lock(&ftrace_lock);

	if (unlikely(ftrace_disabled)) {
		mutex_unlock(&ftrace_lock);
		return -ENODEV;
	}

	do_for_each_ftrace_rec(pg, rec) {

		if (rec->flags & FTRACE_FL_DISABLED)
			continue;

		if (ftrace_match_record(rec, &func_g, NULL, 0)) {
			/* if it is in the array */
			exists = false;
			for (i = 0; i < *idx; i++) {
				if (array[i] == rec->ip) {
					exists = true;
					break;
				}
			}

			if (!not) {
				fail = 0;
				if (!exists) {
					array[(*idx)++] = rec->ip;
					if (*idx >= size)
						goto out;
				}
			} else {
				if (exists) {
					array[i] = array[--(*idx)];
					array[*idx] = 0;
					fail = 0;
				}
			}
		}
	} while_for_each_ftrace_rec();
out:
	mutex_unlock(&ftrace_lock);

	if (fail)
		return -EINVAL;

	return 0;
}

static ssize_t
ftrace_graph_write(struct file *file, const char __user *ubuf,
		   size_t cnt, loff_t *ppos)
{
	struct trace_parser parser;
	ssize_t read, ret = 0;
	struct ftrace_graph_data *fgd = file->private_data;

	if (!cnt)
		return 0;

	if (trace_parser_get_init(&parser, FTRACE_BUFF_MAX))
		return -ENOMEM;

	read = trace_get_user(&parser, ubuf, cnt, ppos);

	if (read >= 0 && trace_parser_loaded((&parser))) {
		parser.buffer[parser.idx] = 0;

		mutex_lock(&graph_lock);

		/* we allow only one expression at a time */
		ret = ftrace_set_func(fgd->table, fgd->count, fgd->size,
				      parser.buffer);

		mutex_unlock(&graph_lock);
	}

	if (!ret)
		ret = read;

	trace_parser_put(&parser);

	return ret;
}

static const struct file_operations ftrace_graph_fops = {
	.open		= ftrace_graph_open,
	.read		= seq_read,
	.write		= ftrace_graph_write,
	.llseek		= tracing_lseek,
	.release	= ftrace_graph_release,
};

static const struct file_operations ftrace_graph_notrace_fops = {
	.open		= ftrace_graph_notrace_open,
	.read		= seq_read,
	.write		= ftrace_graph_write,
	.llseek		= tracing_lseek,
	.release	= ftrace_graph_release,
};
#endif /* CONFIG_FUNCTION_GRAPH_TRACER */

void ftrace_create_filter_files(struct ftrace_ops *ops,
				struct dentry *parent)
{

	trace_create_file("set_ftrace_filter", 0644, parent,
			  ops, &ftrace_filter_fops);

	trace_create_file("set_ftrace_notrace", 0644, parent,
			  ops, &ftrace_notrace_fops);
}

/*
 * The name "destroy_filter_files" is really a misnomer. Although
 * in the future, it may actualy delete the files, but this is
 * really intended to make sure the ops passed in are disabled
 * and that when this function returns, the caller is free to
 * free the ops.
 *
 * The "destroy" name is only to match the "create" name that this
 * should be paired with.
 */
void ftrace_destroy_filter_files(struct ftrace_ops *ops)
{
	mutex_lock(&ftrace_lock);
	if (ops->flags & FTRACE_OPS_FL_ENABLED)
		ftrace_shutdown(ops, 0);
	ops->flags |= FTRACE_OPS_FL_DELETED;
	mutex_unlock(&ftrace_lock);
}

static __init int ftrace_init_dyn_tracefs(struct dentry *d_tracer)
{

	trace_create_file("available_filter_functions", 0444,
			d_tracer, NULL, &ftrace_avail_fops);

	trace_create_file("enabled_functions", 0444,
			d_tracer, NULL, &ftrace_enabled_fops);

	ftrace_create_filter_files(&global_ops, d_tracer);

#ifdef CONFIG_FUNCTION_GRAPH_TRACER
	trace_create_file("set_graph_function", 0444, d_tracer,
				    NULL,
				    &ftrace_graph_fops);
	trace_create_file("set_graph_notrace", 0444, d_tracer,
				    NULL,
				    &ftrace_graph_notrace_fops);
#endif /* CONFIG_FUNCTION_GRAPH_TRACER */

	return 0;
}

static int ftrace_cmp_ips(const void *a, const void *b)
{
	const unsigned long *ipa = a;
	const unsigned long *ipb = b;

	if (*ipa > *ipb)
		return 1;
	if (*ipa < *ipb)
		return -1;
	return 0;
}

static int ftrace_process_locs(struct module *mod,
			       unsigned long *start,
			       unsigned long *end)
{
	struct ftrace_page *start_pg;
	struct ftrace_page *pg;
	struct dyn_ftrace *rec;
	unsigned long count;
	unsigned long *p;
	unsigned long addr;
	unsigned long flags = 0; /* Shut up gcc */
	int ret = -ENOMEM;

	count = end - start;

	if (!count)
		return 0;

	sort(start, count, sizeof(*start),
	     ftrace_cmp_ips, NULL);

	start_pg = ftrace_allocate_pages(count);
	if (!start_pg)
		return -ENOMEM;

	mutex_lock(&ftrace_lock);

	/*
	 * Core and each module needs their own pages, as
	 * modules will free them when they are removed.
	 * Force a new page to be allocated for modules.
	 */
	if (!mod) {
		WARN_ON(ftrace_pages || ftrace_pages_start);
		/* First initialization */
		ftrace_pages = ftrace_pages_start = start_pg;
	} else {
		if (!ftrace_pages)
			goto out;

		if (WARN_ON(ftrace_pages->next)) {
			/* Hmm, we have free pages? */
			while (ftrace_pages->next)
				ftrace_pages = ftrace_pages->next;
		}

		ftrace_pages->next = start_pg;
	}

	p = start;
	pg = start_pg;
	while (p < end) {
		addr = ftrace_call_adjust(*p++);
		/*
		 * Some architecture linkers will pad between
		 * the different mcount_loc sections of different
		 * object files to satisfy alignments.
		 * Skip any NULL pointers.
		 */
		if (!addr)
			continue;

		if (pg->index == pg->size) {
			/* We should have allocated enough */
			if (WARN_ON(!pg->next))
				break;
			pg = pg->next;
		}

		rec = &pg->records[pg->index++];
		rec->ip = addr;
	}

	/* We should have used all pages */
	WARN_ON(pg->next);

	/* Assign the last page to ftrace_pages */
	ftrace_pages = pg;

	/*
	 * We only need to disable interrupts on start up
	 * because we are modifying code that an interrupt
	 * may execute, and the modification is not atomic.
	 * But for modules, nothing runs the code we modify
	 * until we are finished with it, and there's no
	 * reason to cause large interrupt latencies while we do it.
	 */
	if (!mod)
		local_irq_save(flags);
	ftrace_update_code(mod, start_pg);
	if (!mod)
		local_irq_restore(flags);
	ret = 0;
 out:
	mutex_unlock(&ftrace_lock);

	return ret;
}

#ifdef CONFIG_MODULES

#define next_to_ftrace_page(p) container_of(p, struct ftrace_page, next)

static int referenced_filters(struct dyn_ftrace *rec)
{
	struct ftrace_ops *ops;
	int cnt = 0;

	for (ops = ftrace_ops_list; ops != &ftrace_list_end; ops = ops->next) {
		if (ops_references_rec(ops, rec))
		    cnt++;
	}

	return cnt;
}

void ftrace_release_mod(struct module *mod)
{
	struct dyn_ftrace *rec;
	struct ftrace_page **last_pg;
	struct ftrace_page *pg;
	int order;

	mutex_lock(&ftrace_lock);

	if (ftrace_disabled)
		goto out_unlock;

	/*
	 * Each module has its own ftrace_pages, remove
	 * them from the list.
	 */
	last_pg = &ftrace_pages_start;
	for (pg = ftrace_pages_start; pg; pg = *last_pg) {
		rec = &pg->records[0];
		if (within_module_core(rec->ip, mod)) {
			/*
			 * As core pages are first, the first
			 * page should never be a module page.
			 */
			if (WARN_ON(pg == ftrace_pages_start))
				goto out_unlock;

			/* Check if we are deleting the last page */
			if (pg == ftrace_pages)
				ftrace_pages = next_to_ftrace_page(last_pg);

			*last_pg = pg->next;
			order = get_count_order(pg->size / ENTRIES_PER_PAGE);
			free_pages((unsigned long)pg->records, order);
			kfree(pg);
		} else
			last_pg = &pg->next;
	}
 out_unlock:
	mutex_unlock(&ftrace_lock);
}

void ftrace_module_enable(struct module *mod)
{
	struct dyn_ftrace *rec;
	struct ftrace_page *pg;

	mutex_lock(&ftrace_lock);

	if (ftrace_disabled)
		goto out_unlock;

	/*
	 * If the tracing is enabled, go ahead and enable the record.
	 *
	 * The reason not to enable the record immediatelly is the
	 * inherent check of ftrace_make_nop/ftrace_make_call for
	 * correct previous instructions.  Making first the NOP
	 * conversion puts the module to the correct state, thus
	 * passing the ftrace_make_call check.
	 *
	 * We also delay this to after the module code already set the
	 * text to read-only, as we now need to set it back to read-write
	 * so that we can modify the text.
	 */
	if (ftrace_start_up)
		ftrace_arch_code_modify_prepare();

	do_for_each_ftrace_rec(pg, rec) {
		int cnt;
		/*
		 * do_for_each_ftrace_rec() is a double loop.
		 * module text shares the pg. If a record is
		 * not part of this module, then skip this pg,
		 * which the "break" will do.
		 */
		if (!within_module_core(rec->ip, mod))
			break;

		cnt = 0;

		/*
		 * When adding a module, we need to check if tracers are
		 * currently enabled and if they are, and can trace this record,
		 * we need to enable the module functions as well as update the
		 * reference counts for those function records.
		 */
		if (ftrace_start_up)
			cnt += referenced_filters(rec);

		/* This clears FTRACE_FL_DISABLED */
		rec->flags = cnt;

		if (ftrace_start_up && cnt) {
			int failed = __ftrace_replace_code(rec, 1);
			if (failed) {
				ftrace_bug(failed, rec);
				goto out_loop;
			}
		}

	} while_for_each_ftrace_rec();

 out_loop:
	if (ftrace_start_up)
		ftrace_arch_code_modify_post_process();

 out_unlock:
	mutex_unlock(&ftrace_lock);
}

void ftrace_module_init(struct module *mod)
{
	if (ftrace_disabled || !mod->num_ftrace_callsites)
		return;

	ftrace_process_locs(mod, mod->ftrace_callsites,
			    mod->ftrace_callsites + mod->num_ftrace_callsites);
}
#endif /* CONFIG_MODULES */

void __init ftrace_init(void)
{
	extern unsigned long __start_mcount_loc[];
	extern unsigned long __stop_mcount_loc[];
	unsigned long count, flags;
	int ret;

	local_irq_save(flags);
	ret = ftrace_dyn_arch_init();
	local_irq_restore(flags);
	if (ret)
		goto failed;

	count = __stop_mcount_loc - __start_mcount_loc;
	if (!count) {
		pr_info("ftrace: No functions to be traced?\n");
		goto failed;
	}

	pr_info("ftrace: allocating %ld entries in %ld pages\n",
		count, count / ENTRIES_PER_PAGE + 1);

	last_ftrace_enabled = ftrace_enabled = 1;

	ret = ftrace_process_locs(NULL,
				  __start_mcount_loc,
				  __stop_mcount_loc);

	set_ftrace_early_filters();

	return;
 failed:
	ftrace_disabled = 1;
}

/* Do nothing if arch does not support this */
void __weak arch_ftrace_update_trampoline(struct ftrace_ops *ops)
{
}

static void ftrace_update_trampoline(struct ftrace_ops *ops)
{

/*
 * Currently there's no safe way to free a trampoline when the kernel
 * is configured with PREEMPT. That is because a task could be preempted
 * when it jumped to the trampoline, it may be preempted for a long time
 * depending on the system load, and currently there's no way to know
 * when it will be off the trampoline. If the trampoline is freed
 * too early, when the task runs again, it will be executing on freed
 * memory and crash.
 */
#ifdef CONFIG_PREEMPT
	/* Currently, only non dynamic ops can have a trampoline */
	if (ops->flags & FTRACE_OPS_FL_DYNAMIC)
		return;
#endif

	arch_ftrace_update_trampoline(ops);
}

#else

static struct ftrace_ops global_ops = {
	.func			= ftrace_stub,
	.flags			= FTRACE_OPS_FL_RECURSION_SAFE |
				  FTRACE_OPS_FL_INITIALIZED |
				  FTRACE_OPS_FL_PID,
};

static int __init ftrace_nodyn_init(void)
{
	ftrace_enabled = 1;
	return 0;
}
core_initcall(ftrace_nodyn_init);

static inline int ftrace_init_dyn_tracefs(struct dentry *d_tracer) { return 0; }
static inline void ftrace_startup_enable(int command) { }
static inline void ftrace_startup_all(int command) { }
/* Keep as macros so we do not need to define the commands */
# define ftrace_startup(ops, command)					\
	({								\
		int ___ret = __register_ftrace_function(ops);		\
		if (!___ret)						\
			(ops)->flags |= FTRACE_OPS_FL_ENABLED;		\
		___ret;							\
	})
# define ftrace_shutdown(ops, command)					\
	({								\
		int ___ret = __unregister_ftrace_function(ops);		\
		if (!___ret)						\
			(ops)->flags &= ~FTRACE_OPS_FL_ENABLED;		\
		___ret;							\
	})

# define ftrace_startup_sysctl()	do { } while (0)
# define ftrace_shutdown_sysctl()	do { } while (0)

static inline int
ftrace_ops_test(struct ftrace_ops *ops, unsigned long ip, void *regs)
{
	return 1;
}

static void ftrace_update_trampoline(struct ftrace_ops *ops)
{
}

#endif /* CONFIG_DYNAMIC_FTRACE */

__init void ftrace_init_global_array_ops(struct trace_array *tr)
{
	tr->ops = &global_ops;
	tr->ops->private = tr;
}

void ftrace_init_array_ops(struct trace_array *tr, ftrace_func_t func)
{
	/* If we filter on pids, update to use the pid function */
	if (tr->flags & TRACE_ARRAY_FL_GLOBAL) {
		if (WARN_ON(tr->ops->func != ftrace_stub))
			printk("ftrace ops had %pS for function\n",
			       tr->ops->func);
	}
	tr->ops->func = func;
	tr->ops->private = tr;
}

void ftrace_reset_array_ops(struct trace_array *tr)
{
	tr->ops->func = ftrace_stub;
}

static inline void
__ftrace_ops_list_func(unsigned long ip, unsigned long parent_ip,
		       struct ftrace_ops *ignored, struct pt_regs *regs)
{
	struct ftrace_ops *op;
	int bit;

	bit = trace_test_and_set_recursion(TRACE_LIST_START, TRACE_LIST_MAX);
	if (bit < 0)
		return;

	/*
	 * Some of the ops may be dynamically allocated,
	 * they must be freed after a synchronize_sched().
	 */
	preempt_disable_notrace();

	do_for_each_ftrace_op(op, ftrace_ops_list) {
		/*
		 * Check the following for each ops before calling their func:
		 *  if RCU flag is set, then rcu_is_watching() must be true
		 *  if PER_CPU is set, then ftrace_function_local_disable()
		 *                          must be false
		 *  Otherwise test if the ip matches the ops filter
		 *
		 * If any of the above fails then the op->func() is not executed.
		 */
		if ((!(op->flags & FTRACE_OPS_FL_RCU) || rcu_is_watching()) &&
		    (!(op->flags & FTRACE_OPS_FL_PER_CPU) ||
		     !ftrace_function_local_disabled(op)) &&
		    ftrace_ops_test(op, ip, regs)) {
		    
			if (FTRACE_WARN_ON(!op->func)) {
				pr_warn("op=%p %pS\n", op, op);
				goto out;
			}
			op->func(ip, parent_ip, op, regs);
		}
	} while_for_each_ftrace_op(op);
out:
	preempt_enable_notrace();
	trace_clear_recursion(bit);
}

/*
 * Some archs only support passing ip and parent_ip. Even though
 * the list function ignores the op parameter, we do not want any
 * C side effects, where a function is called without the caller
 * sending a third parameter.
 * Archs are to support both the regs and ftrace_ops at the same time.
 * If they support ftrace_ops, it is assumed they support regs.
 * If call backs want to use regs, they must either check for regs
 * being NULL, or CONFIG_DYNAMIC_FTRACE_WITH_REGS.
 * Note, CONFIG_DYNAMIC_FTRACE_WITH_REGS expects a full regs to be saved.
 * An architecture can pass partial regs with ftrace_ops and still
 * set the ARCH_SUPPORTS_FTRACE_OPS.
 */
#if ARCH_SUPPORTS_FTRACE_OPS
static void ftrace_ops_list_func(unsigned long ip, unsigned long parent_ip,
				 struct ftrace_ops *op, struct pt_regs *regs)
{
	__ftrace_ops_list_func(ip, parent_ip, NULL, regs);
}
#else
static void ftrace_ops_no_ops(unsigned long ip, unsigned long parent_ip)
{
	__ftrace_ops_list_func(ip, parent_ip, NULL, NULL);
}
#endif

/*
 * If there's only one function registered but it does not support
 * recursion, needs RCU protection and/or requires per cpu handling, then
 * this function will be called by the mcount trampoline.
 */
static void ftrace_ops_assist_func(unsigned long ip, unsigned long parent_ip,
				   struct ftrace_ops *op, struct pt_regs *regs)
{
	int bit;

	if ((op->flags & FTRACE_OPS_FL_RCU) && !rcu_is_watching())
		return;

	bit = trace_test_and_set_recursion(TRACE_LIST_START, TRACE_LIST_MAX);
	if (bit < 0)
		return;

	preempt_disable_notrace();

	if (!(op->flags & FTRACE_OPS_FL_PER_CPU) ||
	    !ftrace_function_local_disabled(op)) {
		op->func(ip, parent_ip, op, regs);
	}

	preempt_enable_notrace();
	trace_clear_recursion(bit);
}

/**
 * ftrace_ops_get_func - get the function a trampoline should call
 * @ops: the ops to get the function for
 *
 * Normally the mcount trampoline will call the ops->func, but there
 * are times that it should not. For example, if the ops does not
 * have its own recursion protection, then it should call the
 * ftrace_ops_recurs_func() instead.
 *
 * Returns the function that the trampoline should call for @ops.
 */
ftrace_func_t ftrace_ops_get_func(struct ftrace_ops *ops)
{
	/*
	 * If the function does not handle recursion, needs to be RCU safe,
	 * or does per cpu logic, then we need to call the assist handler.
	 */
	if (!(ops->flags & FTRACE_OPS_FL_RECURSION_SAFE) ||
	    ops->flags & (FTRACE_OPS_FL_RCU | FTRACE_OPS_FL_PER_CPU))
		return ftrace_ops_assist_func;

	return ops->func;
}

static void
ftrace_filter_pid_sched_switch_probe(void *data, bool preempt,
		    struct task_struct *prev, struct task_struct *next)
{
	struct trace_array *tr = data;
	struct trace_pid_list *pid_list;

	pid_list = rcu_dereference_sched(tr->function_pids);

	this_cpu_write(tr->trace_buffer.data->ftrace_ignore_pid,
		       trace_ignore_this_task(pid_list, next));
}

static void clear_ftrace_pids(struct trace_array *tr)
{
	struct trace_pid_list *pid_list;
	int cpu;

	pid_list = rcu_dereference_protected(tr->function_pids,
					     lockdep_is_held(&ftrace_lock));
	if (!pid_list)
		return;

	unregister_trace_sched_switch(ftrace_filter_pid_sched_switch_probe, tr);

	for_each_possible_cpu(cpu)
		per_cpu_ptr(tr->trace_buffer.data, cpu)->ftrace_ignore_pid = false;

	rcu_assign_pointer(tr->function_pids, NULL);

	/* Wait till all users are no longer using pid filtering */
	synchronize_sched();

	trace_free_pid_list(pid_list);
}

static void ftrace_pid_reset(struct trace_array *tr)
{
	mutex_lock(&ftrace_lock);
	clear_ftrace_pids(tr);

	ftrace_update_pid_func();
	ftrace_startup_all(0);

	mutex_unlock(&ftrace_lock);
}

/* Greater than any max PID */
#define FTRACE_NO_PIDS		(void *)(PID_MAX_LIMIT + 1)

static void *fpid_start(struct seq_file *m, loff_t *pos)
	__acquires(RCU)
{
	struct trace_pid_list *pid_list;
	struct trace_array *tr = m->private;

	mutex_lock(&ftrace_lock);
	rcu_read_lock_sched();

	pid_list = rcu_dereference_sched(tr->function_pids);

<<<<<<< HEAD
	if (!ftrace_pids_enabled() && (!*pos))
		return (void *) 1;
=======
	if (!pid_list)
		return !(*pos) ? FTRACE_NO_PIDS : NULL;
>>>>>>> f2ed3bfc

	return trace_pid_start(pid_list, pos);
}

static void *fpid_next(struct seq_file *m, void *v, loff_t *pos)
{
	struct trace_array *tr = m->private;
	struct trace_pid_list *pid_list = rcu_dereference_sched(tr->function_pids);

	if (v == FTRACE_NO_PIDS)
		return NULL;

	return trace_pid_next(pid_list, v, pos);
}

static void fpid_stop(struct seq_file *m, void *p)
	__releases(RCU)
{
	rcu_read_unlock_sched();
	mutex_unlock(&ftrace_lock);
}

static int fpid_show(struct seq_file *m, void *v)
{
	if (v == FTRACE_NO_PIDS) {
		seq_puts(m, "no pid\n");
		return 0;
	}

	return trace_pid_show(m, v);
}

static const struct seq_operations ftrace_pid_sops = {
	.start = fpid_start,
	.next = fpid_next,
	.stop = fpid_stop,
	.show = fpid_show,
};

static int
ftrace_pid_open(struct inode *inode, struct file *file)
{
	struct trace_array *tr = inode->i_private;
	struct seq_file *m;
	int ret = 0;

	if (trace_array_get(tr) < 0)
		return -ENODEV;

	if ((file->f_mode & FMODE_WRITE) &&
	    (file->f_flags & O_TRUNC))
		ftrace_pid_reset(tr);

	ret = seq_open(file, &ftrace_pid_sops);
	if (ret < 0) {
		trace_array_put(tr);
	} else {
		m = file->private_data;
		/* copy tr over to seq ops */
		m->private = tr;
	}

	return ret;
}

static void ignore_task_cpu(void *data)
{
	struct trace_array *tr = data;
	struct trace_pid_list *pid_list;

	/*
	 * This function is called by on_each_cpu() while the
	 * event_mutex is held.
	 */
	pid_list = rcu_dereference_protected(tr->function_pids,
					     mutex_is_locked(&ftrace_lock));

	this_cpu_write(tr->trace_buffer.data->ftrace_ignore_pid,
		       trace_ignore_this_task(pid_list, current));
}

static ssize_t
ftrace_pid_write(struct file *filp, const char __user *ubuf,
		   size_t cnt, loff_t *ppos)
{
	struct seq_file *m = filp->private_data;
	struct trace_array *tr = m->private;
	struct trace_pid_list *filtered_pids = NULL;
	struct trace_pid_list *pid_list;
	ssize_t ret;

	if (!cnt)
		return 0;

	mutex_lock(&ftrace_lock);

	filtered_pids = rcu_dereference_protected(tr->function_pids,
					     lockdep_is_held(&ftrace_lock));

	ret = trace_pid_write(filtered_pids, &pid_list, ubuf, cnt);
	if (ret < 0)
		goto out;

	rcu_assign_pointer(tr->function_pids, pid_list);

	if (filtered_pids) {
		synchronize_sched();
		trace_free_pid_list(filtered_pids);
	} else if (pid_list) {
		/* Register a probe to set whether to ignore the tracing of a task */
		register_trace_sched_switch(ftrace_filter_pid_sched_switch_probe, tr);
	}

	/*
	 * Ignoring of pids is done at task switch. But we have to
	 * check for those tasks that are currently running.
	 * Always do this in case a pid was appended or removed.
	 */
	on_each_cpu(ignore_task_cpu, tr, 1);

	ftrace_update_pid_func();
	ftrace_startup_all(0);
 out:
	mutex_unlock(&ftrace_lock);

	if (ret > 0)
		*ppos += ret;

	return ret;
}

static int
ftrace_pid_release(struct inode *inode, struct file *file)
{
	struct trace_array *tr = inode->i_private;

	trace_array_put(tr);

	return seq_release(inode, file);
}

static const struct file_operations ftrace_pid_fops = {
	.open		= ftrace_pid_open,
	.write		= ftrace_pid_write,
	.read		= seq_read,
	.llseek		= tracing_lseek,
	.release	= ftrace_pid_release,
};

void ftrace_init_tracefs(struct trace_array *tr, struct dentry *d_tracer)
{
	trace_create_file("set_ftrace_pid", 0644, d_tracer,
			    tr, &ftrace_pid_fops);
}

void __init ftrace_init_tracefs_toplevel(struct trace_array *tr,
					 struct dentry *d_tracer)
{
	/* Only the top level directory has the dyn_tracefs and profile */
	WARN_ON(!(tr->flags & TRACE_ARRAY_FL_GLOBAL));

	ftrace_init_dyn_tracefs(d_tracer);
	ftrace_profile_tracefs(d_tracer);
}

/**
 * ftrace_kill - kill ftrace
 *
 * This function should be used by panic code. It stops ftrace
 * but in a not so nice way. If you need to simply kill ftrace
 * from a non-atomic section, use ftrace_kill.
 */
void ftrace_kill(void)
{
	ftrace_disabled = 1;
	ftrace_enabled = 0;
	clear_ftrace_function();
}

/**
 * Test if ftrace is dead or not.
 */
int ftrace_is_dead(void)
{
	return ftrace_disabled;
}

/**
 * register_ftrace_function - register a function for profiling
 * @ops - ops structure that holds the function for profiling.
 *
 * Register a function to be called by all functions in the
 * kernel.
 *
 * Note: @ops->func and all the functions it calls must be labeled
 *       with "notrace", otherwise it will go into a
 *       recursive loop.
 */
int register_ftrace_function(struct ftrace_ops *ops)
{
	int ret = -1;

	ftrace_ops_init(ops);

	mutex_lock(&ftrace_lock);

	ret = ftrace_startup(ops, 0);

	mutex_unlock(&ftrace_lock);

	return ret;
}
EXPORT_SYMBOL_GPL(register_ftrace_function);

/**
 * unregister_ftrace_function - unregister a function for profiling.
 * @ops - ops structure that holds the function to unregister
 *
 * Unregister a function that was added to be called by ftrace profiling.
 */
int unregister_ftrace_function(struct ftrace_ops *ops)
{
	int ret;

	mutex_lock(&ftrace_lock);
	ret = ftrace_shutdown(ops, 0);
	mutex_unlock(&ftrace_lock);

	return ret;
}
EXPORT_SYMBOL_GPL(unregister_ftrace_function);

int
ftrace_enable_sysctl(struct ctl_table *table, int write,
		     void __user *buffer, size_t *lenp,
		     loff_t *ppos)
{
	int ret = -ENODEV;

	mutex_lock(&ftrace_lock);

	if (unlikely(ftrace_disabled))
		goto out;

	ret = proc_dointvec(table, write, buffer, lenp, ppos);

	if (ret || !write || (last_ftrace_enabled == !!ftrace_enabled))
		goto out;

	last_ftrace_enabled = !!ftrace_enabled;

	if (ftrace_enabled) {

		/* we are starting ftrace again */
		if (ftrace_ops_list != &ftrace_list_end)
			update_ftrace_function();

		ftrace_startup_sysctl();

	} else {
		/* stopping ftrace calls (just send to ftrace_stub) */
		ftrace_trace_function = ftrace_stub;

		ftrace_shutdown_sysctl();
	}

 out:
	mutex_unlock(&ftrace_lock);
	return ret;
}

#ifdef CONFIG_FUNCTION_GRAPH_TRACER

static struct ftrace_ops graph_ops = {
	.func			= ftrace_stub,
	.flags			= FTRACE_OPS_FL_RECURSION_SAFE |
				   FTRACE_OPS_FL_INITIALIZED |
				   FTRACE_OPS_FL_PID |
				   FTRACE_OPS_FL_STUB,
#ifdef FTRACE_GRAPH_TRAMP_ADDR
	.trampoline		= FTRACE_GRAPH_TRAMP_ADDR,
	/* trampoline_size is only needed for dynamically allocated tramps */
#endif
	ASSIGN_OPS_HASH(graph_ops, &global_ops.local_hash)
};

void ftrace_graph_sleep_time_control(bool enable)
{
	fgraph_sleep_time = enable;
}

void ftrace_graph_graph_time_control(bool enable)
{
	fgraph_graph_time = enable;
}

int ftrace_graph_entry_stub(struct ftrace_graph_ent *trace)
{
	return 0;
}

/* The callbacks that hook a function */
trace_func_graph_ret_t ftrace_graph_return =
			(trace_func_graph_ret_t)ftrace_stub;
trace_func_graph_ent_t ftrace_graph_entry = ftrace_graph_entry_stub;
static trace_func_graph_ent_t __ftrace_graph_entry = ftrace_graph_entry_stub;

/* Try to assign a return stack array on FTRACE_RETSTACK_ALLOC_SIZE tasks. */
static int alloc_retstack_tasklist(struct ftrace_ret_stack **ret_stack_list)
{
	int i;
	int ret = 0;
	int start = 0, end = FTRACE_RETSTACK_ALLOC_SIZE;
	struct task_struct *g, *t;

	for (i = 0; i < FTRACE_RETSTACK_ALLOC_SIZE; i++) {
		ret_stack_list[i] = kmalloc(FTRACE_RETFUNC_DEPTH
					* sizeof(struct ftrace_ret_stack),
					GFP_KERNEL);
		if (!ret_stack_list[i]) {
			start = 0;
			end = i;
			ret = -ENOMEM;
			goto free;
		}
	}

	read_lock(&tasklist_lock);
	do_each_thread(g, t) {
		if (start == end) {
			ret = -EAGAIN;
			goto unlock;
		}

		if (t->ret_stack == NULL) {
			atomic_set(&t->tracing_graph_pause, 0);
			atomic_set(&t->trace_overrun, 0);
			t->curr_ret_stack = -1;
			/* Make sure the tasks see the -1 first: */
			smp_wmb();
			t->ret_stack = ret_stack_list[start++];
		}
	} while_each_thread(g, t);

unlock:
	read_unlock(&tasklist_lock);
free:
	for (i = start; i < end; i++)
		kfree(ret_stack_list[i]);
	return ret;
}

static void
ftrace_graph_probe_sched_switch(void *ignore, bool preempt,
			struct task_struct *prev, struct task_struct *next)
{
	unsigned long long timestamp;
	int index;

	/*
	 * Does the user want to count the time a function was asleep.
	 * If so, do not update the time stamps.
	 */
	if (fgraph_sleep_time)
		return;

	timestamp = trace_clock_local();

	prev->ftrace_timestamp = timestamp;

	/* only process tasks that we timestamped */
	if (!next->ftrace_timestamp)
		return;

	/*
	 * Update all the counters in next to make up for the
	 * time next was sleeping.
	 */
	timestamp -= next->ftrace_timestamp;

	for (index = next->curr_ret_stack; index >= 0; index--)
		next->ret_stack[index].calltime += timestamp;
}

/* Allocate a return stack for each task */
static int start_graph_tracing(void)
{
	struct ftrace_ret_stack **ret_stack_list;
	int ret, cpu;

	ret_stack_list = kmalloc(FTRACE_RETSTACK_ALLOC_SIZE *
				sizeof(struct ftrace_ret_stack *),
				GFP_KERNEL);

	if (!ret_stack_list)
		return -ENOMEM;

	/* The cpu_boot init_task->ret_stack will never be freed */
	for_each_online_cpu(cpu) {
		if (!idle_task(cpu)->ret_stack)
			ftrace_graph_init_idle_task(idle_task(cpu), cpu);
	}

	do {
		ret = alloc_retstack_tasklist(ret_stack_list);
	} while (ret == -EAGAIN);

	if (!ret) {
		ret = register_trace_sched_switch(ftrace_graph_probe_sched_switch, NULL);
		if (ret)
			pr_info("ftrace_graph: Couldn't activate tracepoint"
				" probe to kernel_sched_switch\n");
	}

	kfree(ret_stack_list);
	return ret;
}

/*
 * Hibernation protection.
 * The state of the current task is too much unstable during
 * suspend/restore to disk. We want to protect against that.
 */
static int
ftrace_suspend_notifier_call(struct notifier_block *bl, unsigned long state,
							void *unused)
{
	switch (state) {
	case PM_HIBERNATION_PREPARE:
		pause_graph_tracing();
		break;

	case PM_POST_HIBERNATION:
		unpause_graph_tracing();
		break;
	}
	return NOTIFY_DONE;
}

static int ftrace_graph_entry_test(struct ftrace_graph_ent *trace)
{
	if (!ftrace_ops_test(&global_ops, trace->func, NULL))
		return 0;
	return __ftrace_graph_entry(trace);
}

/*
 * The function graph tracer should only trace the functions defined
 * by set_ftrace_filter and set_ftrace_notrace. If another function
 * tracer ops is registered, the graph tracer requires testing the
 * function against the global ops, and not just trace any function
 * that any ftrace_ops registered.
 */
static void update_function_graph_func(void)
{
	struct ftrace_ops *op;
	bool do_test = false;

	/*
	 * The graph and global ops share the same set of functions
	 * to test. If any other ops is on the list, then
	 * the graph tracing needs to test if its the function
	 * it should call.
	 */
	do_for_each_ftrace_op(op, ftrace_ops_list) {
		if (op != &global_ops && op != &graph_ops &&
		    op != &ftrace_list_end) {
			do_test = true;
			/* in double loop, break out with goto */
			goto out;
		}
	} while_for_each_ftrace_op(op);
 out:
	if (do_test)
		ftrace_graph_entry = ftrace_graph_entry_test;
	else
		ftrace_graph_entry = __ftrace_graph_entry;
}

static struct notifier_block ftrace_suspend_notifier = {
	.notifier_call = ftrace_suspend_notifier_call,
};

int register_ftrace_graph(trace_func_graph_ret_t retfunc,
			trace_func_graph_ent_t entryfunc)
{
	int ret = 0;

	mutex_lock(&ftrace_lock);

	/* we currently allow only one tracer registered at a time */
	if (ftrace_graph_active) {
		ret = -EBUSY;
		goto out;
	}

	register_pm_notifier(&ftrace_suspend_notifier);

	ftrace_graph_active++;
	ret = start_graph_tracing();
	if (ret) {
		ftrace_graph_active--;
		goto out;
	}

	ftrace_graph_return = retfunc;

	/*
	 * Update the indirect function to the entryfunc, and the
	 * function that gets called to the entry_test first. Then
	 * call the update fgraph entry function to determine if
	 * the entryfunc should be called directly or not.
	 */
	__ftrace_graph_entry = entryfunc;
	ftrace_graph_entry = ftrace_graph_entry_test;
	update_function_graph_func();

	ret = ftrace_startup(&graph_ops, FTRACE_START_FUNC_RET);
out:
	mutex_unlock(&ftrace_lock);
	return ret;
}

void unregister_ftrace_graph(void)
{
	mutex_lock(&ftrace_lock);

	if (unlikely(!ftrace_graph_active))
		goto out;

	ftrace_graph_active--;
	ftrace_graph_return = (trace_func_graph_ret_t)ftrace_stub;
	ftrace_graph_entry = ftrace_graph_entry_stub;
	__ftrace_graph_entry = ftrace_graph_entry_stub;
	ftrace_shutdown(&graph_ops, FTRACE_STOP_FUNC_RET);
	unregister_pm_notifier(&ftrace_suspend_notifier);
	unregister_trace_sched_switch(ftrace_graph_probe_sched_switch, NULL);

#ifdef CONFIG_DYNAMIC_FTRACE
	/*
	 * Function graph does not allocate the trampoline, but
	 * other global_ops do. We need to reset the ALLOC_TRAMP flag
	 * if one was used.
	 */
	global_ops.trampoline = save_global_trampoline;
	if (save_global_flags & FTRACE_OPS_FL_ALLOC_TRAMP)
		global_ops.flags |= FTRACE_OPS_FL_ALLOC_TRAMP;
#endif

 out:
	mutex_unlock(&ftrace_lock);
}

static DEFINE_PER_CPU(struct ftrace_ret_stack *, idle_ret_stack);

static void
graph_init_task(struct task_struct *t, struct ftrace_ret_stack *ret_stack)
{
	atomic_set(&t->tracing_graph_pause, 0);
	atomic_set(&t->trace_overrun, 0);
	t->ftrace_timestamp = 0;
	/* make curr_ret_stack visible before we add the ret_stack */
	smp_wmb();
	t->ret_stack = ret_stack;
}

/*
 * Allocate a return stack for the idle task. May be the first
 * time through, or it may be done by CPU hotplug online.
 */
void ftrace_graph_init_idle_task(struct task_struct *t, int cpu)
{
	t->curr_ret_stack = -1;
	/*
	 * The idle task has no parent, it either has its own
	 * stack or no stack at all.
	 */
	if (t->ret_stack)
		WARN_ON(t->ret_stack != per_cpu(idle_ret_stack, cpu));

	if (ftrace_graph_active) {
		struct ftrace_ret_stack *ret_stack;

		ret_stack = per_cpu(idle_ret_stack, cpu);
		if (!ret_stack) {
			ret_stack = kmalloc(FTRACE_RETFUNC_DEPTH
					    * sizeof(struct ftrace_ret_stack),
					    GFP_KERNEL);
			if (!ret_stack)
				return;
			per_cpu(idle_ret_stack, cpu) = ret_stack;
		}
		graph_init_task(t, ret_stack);
	}
}

/* Allocate a return stack for newly created task */
void ftrace_graph_init_task(struct task_struct *t)
{
	/* Make sure we do not use the parent ret_stack */
	t->ret_stack = NULL;
	t->curr_ret_stack = -1;

	if (ftrace_graph_active) {
		struct ftrace_ret_stack *ret_stack;

		ret_stack = kmalloc(FTRACE_RETFUNC_DEPTH
				* sizeof(struct ftrace_ret_stack),
				GFP_KERNEL);
		if (!ret_stack)
			return;
		graph_init_task(t, ret_stack);
	}
}

void ftrace_graph_exit_task(struct task_struct *t)
{
	struct ftrace_ret_stack	*ret_stack = t->ret_stack;

	t->ret_stack = NULL;
	/* NULL must become visible to IRQs before we free it: */
	barrier();

	kfree(ret_stack);
}
#endif<|MERGE_RESOLUTION|>--- conflicted
+++ resolved
@@ -99,13 +99,6 @@
 	tr = ops->private;
 
 	return tr->function_pids != NULL;
-}
-
-static void ftrace_update_trampoline(struct ftrace_ops *ops);
-
-static bool ftrace_pids_enabled(void)
-{
-	return !list_empty(&ftrace_pids);
 }
 
 static void ftrace_update_trampoline(struct ftrace_ops *ops);
@@ -429,12 +422,6 @@
 	if (ftrace_pids_enabled(ops))
 		ops->func = ftrace_pid_func;
 
-	/* Always save the function, and reset at unregistering */
-	ops->saved_func = ops->func;
-
-	if (ops->flags & FTRACE_OPS_FL_PID && ftrace_pids_enabled())
-		ops->func = ftrace_pid_func;
-
 	ftrace_update_trampoline(ops);
 
 	if (ftrace_enabled)
@@ -465,10 +452,6 @@
 
 static void ftrace_update_pid_func(void)
 {
-<<<<<<< HEAD
-	bool enabled = ftrace_pids_enabled();
-=======
->>>>>>> f2ed3bfc
 	struct ftrace_ops *op;
 
 	/* Only do something if we are tracing something */
@@ -477,13 +460,8 @@
 
 	do_for_each_ftrace_op(op, ftrace_ops_list) {
 		if (op->flags & FTRACE_OPS_FL_PID) {
-<<<<<<< HEAD
-			op->func = enabled ? ftrace_pid_func :
-				op->saved_func;
-=======
 			op->func = ftrace_pids_enabled(op) ?
 				ftrace_pid_func : op->saved_func;
->>>>>>> f2ed3bfc
 			ftrace_update_trampoline(op);
 		}
 	} while_for_each_ftrace_op(op);
@@ -5436,13 +5414,8 @@
 
 	pid_list = rcu_dereference_sched(tr->function_pids);
 
-<<<<<<< HEAD
-	if (!ftrace_pids_enabled() && (!*pos))
-		return (void *) 1;
-=======
 	if (!pid_list)
 		return !(*pos) ? FTRACE_NO_PIDS : NULL;
->>>>>>> f2ed3bfc
 
 	return trace_pid_start(pid_list, pos);
 }
