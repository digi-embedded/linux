// SPDX-License-Identifier: GPL-2.0
/*
 * Infrastructure for profiling code inserted by 'gcc -pg'.
 *
 * Copyright (C) 2007-2008 Steven Rostedt <srostedt@redhat.com>
 * Copyright (C) 2004-2008 Ingo Molnar <mingo@redhat.com>
 *
 * Originally ported from the -rt patch by:
 *   Copyright (C) 2007 Arnaldo Carvalho de Melo <acme@redhat.com>
 *
 * Based on code in the latency_tracer, that is:
 *
 *  Copyright (C) 2004-2006 Ingo Molnar
 *  Copyright (C) 2004 Nadia Yvette Chambers
 */

#include <linux/stop_machine.h>
#include <linux/clocksource.h>
#include <linux/sched/task.h>
#include <linux/kallsyms.h>
#include <linux/security.h>
#include <linux/seq_file.h>
#include <linux/tracefs.h>
#include <linux/hardirq.h>
#include <linux/kthread.h>
#include <linux/uaccess.h>
#include <linux/bsearch.h>
#include <linux/module.h>
#include <linux/ftrace.h>
#include <linux/sysctl.h>
#include <linux/slab.h>
#include <linux/ctype.h>
#include <linux/sort.h>
#include <linux/list.h>
#include <linux/hash.h>
#include <linux/rcupdate.h>
#include <linux/kprobes.h>

#include <trace/events/sched.h>

#include <asm/sections.h>
#include <asm/setup.h>

#include "ftrace_internal.h"
#include "trace_output.h"
#include "trace_stat.h"

#define FTRACE_INVALID_FUNCTION		"__ftrace_invalid_address__"

#define FTRACE_WARN_ON(cond)			\
	({					\
		int ___r = cond;		\
		if (WARN_ON(___r))		\
			ftrace_kill();		\
		___r;				\
	})

#define FTRACE_WARN_ON_ONCE(cond)		\
	({					\
		int ___r = cond;		\
		if (WARN_ON_ONCE(___r))		\
			ftrace_kill();		\
		___r;				\
	})

/* hash bits for specific function selection */
#define FTRACE_HASH_DEFAULT_BITS 10
#define FTRACE_HASH_MAX_BITS 12

#ifdef CONFIG_DYNAMIC_FTRACE
#define INIT_OPS_HASH(opsname)	\
	.func_hash		= &opsname.local_hash,			\
	.local_hash.regex_lock	= __MUTEX_INITIALIZER(opsname.local_hash.regex_lock),
#else
#define INIT_OPS_HASH(opsname)
#endif

enum {
	FTRACE_MODIFY_ENABLE_FL		= (1 << 0),
	FTRACE_MODIFY_MAY_SLEEP_FL	= (1 << 1),
};

struct ftrace_ops ftrace_list_end __read_mostly = {
	.func		= ftrace_stub,
	.flags		= FTRACE_OPS_FL_STUB,
	INIT_OPS_HASH(ftrace_list_end)
};

/* ftrace_enabled is a method to turn ftrace on or off */
int ftrace_enabled __read_mostly;
static int __maybe_unused last_ftrace_enabled;

/* Current function tracing op */
struct ftrace_ops *function_trace_op __read_mostly = &ftrace_list_end;
/* What to set function_trace_op to */
static struct ftrace_ops *set_function_trace_op;

static bool ftrace_pids_enabled(struct ftrace_ops *ops)
{
	struct trace_array *tr;

	if (!(ops->flags & FTRACE_OPS_FL_PID) || !ops->private)
		return false;

	tr = ops->private;

	return tr->function_pids != NULL || tr->function_no_pids != NULL;
}

static void ftrace_update_trampoline(struct ftrace_ops *ops);

/*
 * ftrace_disabled is set when an anomaly is discovered.
 * ftrace_disabled is much stronger than ftrace_enabled.
 */
static int ftrace_disabled __read_mostly;

DEFINE_MUTEX(ftrace_lock);

struct ftrace_ops __rcu *ftrace_ops_list __read_mostly = &ftrace_list_end;
ftrace_func_t ftrace_trace_function __read_mostly = ftrace_stub;
struct ftrace_ops global_ops;

/* Defined by vmlinux.lds.h see the comment above arch_ftrace_ops_list_func for details */
void ftrace_ops_list_func(unsigned long ip, unsigned long parent_ip,
			  struct ftrace_ops *op, struct ftrace_regs *fregs);

static inline void ftrace_ops_init(struct ftrace_ops *ops)
{
#ifdef CONFIG_DYNAMIC_FTRACE
	if (!(ops->flags & FTRACE_OPS_FL_INITIALIZED)) {
		mutex_init(&ops->local_hash.regex_lock);
		ops->func_hash = &ops->local_hash;
		ops->flags |= FTRACE_OPS_FL_INITIALIZED;
	}
#endif
}

static void ftrace_pid_func(unsigned long ip, unsigned long parent_ip,
			    struct ftrace_ops *op, struct ftrace_regs *fregs)
{
	struct trace_array *tr = op->private;
	int pid;

	if (tr) {
		pid = this_cpu_read(tr->array_buffer.data->ftrace_ignore_pid);
		if (pid == FTRACE_PID_IGNORE)
			return;
		if (pid != FTRACE_PID_TRACE &&
		    pid != current->pid)
			return;
	}

	op->saved_func(ip, parent_ip, op, fregs);
}

static void ftrace_sync_ipi(void *data)
{
	/* Probably not needed, but do it anyway */
	smp_rmb();
}

static ftrace_func_t ftrace_ops_get_list_func(struct ftrace_ops *ops)
{
	/*
	 * If this is a dynamic, RCU, or per CPU ops, or we force list func,
	 * then it needs to call the list anyway.
	 */
	if (ops->flags & (FTRACE_OPS_FL_DYNAMIC | FTRACE_OPS_FL_RCU) ||
	    FTRACE_FORCE_LIST_FUNC)
		return ftrace_ops_list_func;

	return ftrace_ops_get_func(ops);
}

static void update_ftrace_function(void)
{
	ftrace_func_t func;

	/*
	 * Prepare the ftrace_ops that the arch callback will use.
	 * If there's only one ftrace_ops registered, the ftrace_ops_list
	 * will point to the ops we want.
	 */
	set_function_trace_op = rcu_dereference_protected(ftrace_ops_list,
						lockdep_is_held(&ftrace_lock));

	/* If there's no ftrace_ops registered, just call the stub function */
	if (set_function_trace_op == &ftrace_list_end) {
		func = ftrace_stub;

	/*
	 * If we are at the end of the list and this ops is
	 * recursion safe and not dynamic and the arch supports passing ops,
	 * then have the mcount trampoline call the function directly.
	 */
	} else if (rcu_dereference_protected(ftrace_ops_list->next,
			lockdep_is_held(&ftrace_lock)) == &ftrace_list_end) {
		func = ftrace_ops_get_list_func(ftrace_ops_list);

	} else {
		/* Just use the default ftrace_ops */
		set_function_trace_op = &ftrace_list_end;
		func = ftrace_ops_list_func;
	}

	update_function_graph_func();

	/* If there's no change, then do nothing more here */
	if (ftrace_trace_function == func)
		return;

	/*
	 * If we are using the list function, it doesn't care
	 * about the function_trace_ops.
	 */
	if (func == ftrace_ops_list_func) {
		ftrace_trace_function = func;
		/*
		 * Don't even bother setting function_trace_ops,
		 * it would be racy to do so anyway.
		 */
		return;
	}

#ifndef CONFIG_DYNAMIC_FTRACE
	/*
	 * For static tracing, we need to be a bit more careful.
	 * The function change takes affect immediately. Thus,
	 * we need to coordinate the setting of the function_trace_ops
	 * with the setting of the ftrace_trace_function.
	 *
	 * Set the function to the list ops, which will call the
	 * function we want, albeit indirectly, but it handles the
	 * ftrace_ops and doesn't depend on function_trace_op.
	 */
	ftrace_trace_function = ftrace_ops_list_func;
	/*
	 * Make sure all CPUs see this. Yes this is slow, but static
	 * tracing is slow and nasty to have enabled.
	 */
	synchronize_rcu_tasks_rude();
	/* Now all cpus are using the list ops. */
	function_trace_op = set_function_trace_op;
	/* Make sure the function_trace_op is visible on all CPUs */
	smp_wmb();
	/* Nasty way to force a rmb on all cpus */
	smp_call_function(ftrace_sync_ipi, NULL, 1);
	/* OK, we are all set to update the ftrace_trace_function now! */
#endif /* !CONFIG_DYNAMIC_FTRACE */

	ftrace_trace_function = func;
}

static void add_ftrace_ops(struct ftrace_ops __rcu **list,
			   struct ftrace_ops *ops)
{
	rcu_assign_pointer(ops->next, *list);

	/*
	 * We are entering ops into the list but another
	 * CPU might be walking that list. We need to make sure
	 * the ops->next pointer is valid before another CPU sees
	 * the ops pointer included into the list.
	 */
	rcu_assign_pointer(*list, ops);
}

static int remove_ftrace_ops(struct ftrace_ops __rcu **list,
			     struct ftrace_ops *ops)
{
	struct ftrace_ops **p;

	/*
	 * If we are removing the last function, then simply point
	 * to the ftrace_stub.
	 */
	if (rcu_dereference_protected(*list,
			lockdep_is_held(&ftrace_lock)) == ops &&
	    rcu_dereference_protected(ops->next,
			lockdep_is_held(&ftrace_lock)) == &ftrace_list_end) {
		*list = &ftrace_list_end;
		return 0;
	}

	for (p = list; *p != &ftrace_list_end; p = &(*p)->next)
		if (*p == ops)
			break;

	if (*p != ops)
		return -1;

	*p = (*p)->next;
	return 0;
}

static void ftrace_update_trampoline(struct ftrace_ops *ops);

int __register_ftrace_function(struct ftrace_ops *ops)
{
	if (ops->flags & FTRACE_OPS_FL_DELETED)
		return -EINVAL;

	if (WARN_ON(ops->flags & FTRACE_OPS_FL_ENABLED))
		return -EBUSY;

#ifndef CONFIG_DYNAMIC_FTRACE_WITH_REGS
	/*
	 * If the ftrace_ops specifies SAVE_REGS, then it only can be used
	 * if the arch supports it, or SAVE_REGS_IF_SUPPORTED is also set.
	 * Setting SAVE_REGS_IF_SUPPORTED makes SAVE_REGS irrelevant.
	 */
	if (ops->flags & FTRACE_OPS_FL_SAVE_REGS &&
	    !(ops->flags & FTRACE_OPS_FL_SAVE_REGS_IF_SUPPORTED))
		return -EINVAL;

	if (ops->flags & FTRACE_OPS_FL_SAVE_REGS_IF_SUPPORTED)
		ops->flags |= FTRACE_OPS_FL_SAVE_REGS;
#endif
	if (!ftrace_enabled && (ops->flags & FTRACE_OPS_FL_PERMANENT))
		return -EBUSY;

	if (!is_kernel_core_data((unsigned long)ops))
		ops->flags |= FTRACE_OPS_FL_DYNAMIC;

	add_ftrace_ops(&ftrace_ops_list, ops);

	/* Always save the function, and reset at unregistering */
	ops->saved_func = ops->func;

	if (ftrace_pids_enabled(ops))
		ops->func = ftrace_pid_func;

	ftrace_update_trampoline(ops);

	if (ftrace_enabled)
		update_ftrace_function();

	return 0;
}

int __unregister_ftrace_function(struct ftrace_ops *ops)
{
	int ret;

	if (WARN_ON(!(ops->flags & FTRACE_OPS_FL_ENABLED)))
		return -EBUSY;

	ret = remove_ftrace_ops(&ftrace_ops_list, ops);

	if (ret < 0)
		return ret;

	if (ftrace_enabled)
		update_ftrace_function();

	ops->func = ops->saved_func;

	return 0;
}

static void ftrace_update_pid_func(void)
{
	struct ftrace_ops *op;

	/* Only do something if we are tracing something */
	if (ftrace_trace_function == ftrace_stub)
		return;

	do_for_each_ftrace_op(op, ftrace_ops_list) {
		if (op->flags & FTRACE_OPS_FL_PID) {
			op->func = ftrace_pids_enabled(op) ?
				ftrace_pid_func : op->saved_func;
			ftrace_update_trampoline(op);
		}
	} while_for_each_ftrace_op(op);

	update_ftrace_function();
}

#ifdef CONFIG_FUNCTION_PROFILER
struct ftrace_profile {
	struct hlist_node		node;
	unsigned long			ip;
	unsigned long			counter;
#ifdef CONFIG_FUNCTION_GRAPH_TRACER
	unsigned long long		time;
	unsigned long long		time_squared;
#endif
};

struct ftrace_profile_page {
	struct ftrace_profile_page	*next;
	unsigned long			index;
	struct ftrace_profile		records[];
};

struct ftrace_profile_stat {
	atomic_t			disabled;
	struct hlist_head		*hash;
	struct ftrace_profile_page	*pages;
	struct ftrace_profile_page	*start;
	struct tracer_stat		stat;
};

#define PROFILE_RECORDS_SIZE						\
	(PAGE_SIZE - offsetof(struct ftrace_profile_page, records))

#define PROFILES_PER_PAGE					\
	(PROFILE_RECORDS_SIZE / sizeof(struct ftrace_profile))

static int ftrace_profile_enabled __read_mostly;

/* ftrace_profile_lock - synchronize the enable and disable of the profiler */
static DEFINE_MUTEX(ftrace_profile_lock);

static DEFINE_PER_CPU(struct ftrace_profile_stat, ftrace_profile_stats);

#define FTRACE_PROFILE_HASH_BITS 10
#define FTRACE_PROFILE_HASH_SIZE (1 << FTRACE_PROFILE_HASH_BITS)

static void *
function_stat_next(void *v, int idx)
{
	struct ftrace_profile *rec = v;
	struct ftrace_profile_page *pg;

	pg = (struct ftrace_profile_page *)((unsigned long)rec & PAGE_MASK);

 again:
	if (idx != 0)
		rec++;

	if ((void *)rec >= (void *)&pg->records[pg->index]) {
		pg = pg->next;
		if (!pg)
			return NULL;
		rec = &pg->records[0];
		if (!rec->counter)
			goto again;
	}

	return rec;
}

static void *function_stat_start(struct tracer_stat *trace)
{
	struct ftrace_profile_stat *stat =
		container_of(trace, struct ftrace_profile_stat, stat);

	if (!stat || !stat->start)
		return NULL;

	return function_stat_next(&stat->start->records[0], 0);
}

#ifdef CONFIG_FUNCTION_GRAPH_TRACER
/* function graph compares on total time */
static int function_stat_cmp(const void *p1, const void *p2)
{
	const struct ftrace_profile *a = p1;
	const struct ftrace_profile *b = p2;

	if (a->time < b->time)
		return -1;
	if (a->time > b->time)
		return 1;
	else
		return 0;
}
#else
/* not function graph compares against hits */
static int function_stat_cmp(const void *p1, const void *p2)
{
	const struct ftrace_profile *a = p1;
	const struct ftrace_profile *b = p2;

	if (a->counter < b->counter)
		return -1;
	if (a->counter > b->counter)
		return 1;
	else
		return 0;
}
#endif

static int function_stat_headers(struct seq_file *m)
{
#ifdef CONFIG_FUNCTION_GRAPH_TRACER
	seq_puts(m, "  Function                               "
		 "Hit    Time            Avg             s^2\n"
		    "  --------                               "
		 "---    ----            ---             ---\n");
#else
	seq_puts(m, "  Function                               Hit\n"
		    "  --------                               ---\n");
#endif
	return 0;
}

static int function_stat_show(struct seq_file *m, void *v)
{
	struct ftrace_profile *rec = v;
	char str[KSYM_SYMBOL_LEN];
	int ret = 0;
#ifdef CONFIG_FUNCTION_GRAPH_TRACER
	static struct trace_seq s;
	unsigned long long avg;
	unsigned long long stddev;
#endif
	mutex_lock(&ftrace_profile_lock);

	/* we raced with function_profile_reset() */
	if (unlikely(rec->counter == 0)) {
		ret = -EBUSY;
		goto out;
	}

#ifdef CONFIG_FUNCTION_GRAPH_TRACER
	avg = div64_ul(rec->time, rec->counter);
	if (tracing_thresh && (avg < tracing_thresh))
		goto out;
#endif

	kallsyms_lookup(rec->ip, NULL, NULL, NULL, str);
	seq_printf(m, "  %-30.30s  %10lu", str, rec->counter);

#ifdef CONFIG_FUNCTION_GRAPH_TRACER
	seq_puts(m, "    ");

	/* Sample standard deviation (s^2) */
	if (rec->counter <= 1)
		stddev = 0;
	else {
		/*
		 * Apply Welford's method:
		 * s^2 = 1 / (n * (n-1)) * (n * \Sum (x_i)^2 - (\Sum x_i)^2)
		 */
		stddev = rec->counter * rec->time_squared -
			 rec->time * rec->time;

		/*
		 * Divide only 1000 for ns^2 -> us^2 conversion.
		 * trace_print_graph_duration will divide 1000 again.
		 */
		stddev = div64_ul(stddev,
				  rec->counter * (rec->counter - 1) * 1000);
	}

	trace_seq_init(&s);
	trace_print_graph_duration(rec->time, &s);
	trace_seq_puts(&s, "    ");
	trace_print_graph_duration(avg, &s);
	trace_seq_puts(&s, "    ");
	trace_print_graph_duration(stddev, &s);
	trace_print_seq(m, &s);
#endif
	seq_putc(m, '\n');
out:
	mutex_unlock(&ftrace_profile_lock);

	return ret;
}

static void ftrace_profile_reset(struct ftrace_profile_stat *stat)
{
	struct ftrace_profile_page *pg;

	pg = stat->pages = stat->start;

	while (pg) {
		memset(pg->records, 0, PROFILE_RECORDS_SIZE);
		pg->index = 0;
		pg = pg->next;
	}

	memset(stat->hash, 0,
	       FTRACE_PROFILE_HASH_SIZE * sizeof(struct hlist_head));
}

static int ftrace_profile_pages_init(struct ftrace_profile_stat *stat)
{
	struct ftrace_profile_page *pg;
	int functions;
	int pages;
	int i;

	/* If we already allocated, do nothing */
	if (stat->pages)
		return 0;

	stat->pages = (void *)get_zeroed_page(GFP_KERNEL);
	if (!stat->pages)
		return -ENOMEM;

#ifdef CONFIG_DYNAMIC_FTRACE
	functions = ftrace_update_tot_cnt;
#else
	/*
	 * We do not know the number of functions that exist because
	 * dynamic tracing is what counts them. With past experience
	 * we have around 20K functions. That should be more than enough.
	 * It is highly unlikely we will execute every function in
	 * the kernel.
	 */
	functions = 20000;
#endif

	pg = stat->start = stat->pages;

	pages = DIV_ROUND_UP(functions, PROFILES_PER_PAGE);

	for (i = 1; i < pages; i++) {
		pg->next = (void *)get_zeroed_page(GFP_KERNEL);
		if (!pg->next)
			goto out_free;
		pg = pg->next;
	}

	return 0;

 out_free:
	pg = stat->start;
	while (pg) {
		unsigned long tmp = (unsigned long)pg;

		pg = pg->next;
		free_page(tmp);
	}

	stat->pages = NULL;
	stat->start = NULL;

	return -ENOMEM;
}

static int ftrace_profile_init_cpu(int cpu)
{
	struct ftrace_profile_stat *stat;
	int size;

	stat = &per_cpu(ftrace_profile_stats, cpu);

	if (stat->hash) {
		/* If the profile is already created, simply reset it */
		ftrace_profile_reset(stat);
		return 0;
	}

	/*
	 * We are profiling all functions, but usually only a few thousand
	 * functions are hit. We'll make a hash of 1024 items.
	 */
	size = FTRACE_PROFILE_HASH_SIZE;

	stat->hash = kcalloc(size, sizeof(struct hlist_head), GFP_KERNEL);

	if (!stat->hash)
		return -ENOMEM;

	/* Preallocate the function profiling pages */
	if (ftrace_profile_pages_init(stat) < 0) {
		kfree(stat->hash);
		stat->hash = NULL;
		return -ENOMEM;
	}

	return 0;
}

static int ftrace_profile_init(void)
{
	int cpu;
	int ret = 0;

	for_each_possible_cpu(cpu) {
		ret = ftrace_profile_init_cpu(cpu);
		if (ret)
			break;
	}

	return ret;
}

/* interrupts must be disabled */
static struct ftrace_profile *
ftrace_find_profiled_func(struct ftrace_profile_stat *stat, unsigned long ip)
{
	struct ftrace_profile *rec;
	struct hlist_head *hhd;
	unsigned long key;

	key = hash_long(ip, FTRACE_PROFILE_HASH_BITS);
	hhd = &stat->hash[key];

	if (hlist_empty(hhd))
		return NULL;

	hlist_for_each_entry_rcu_notrace(rec, hhd, node) {
		if (rec->ip == ip)
			return rec;
	}

	return NULL;
}

static void ftrace_add_profile(struct ftrace_profile_stat *stat,
			       struct ftrace_profile *rec)
{
	unsigned long key;

	key = hash_long(rec->ip, FTRACE_PROFILE_HASH_BITS);
	hlist_add_head_rcu(&rec->node, &stat->hash[key]);
}

/*
 * The memory is already allocated, this simply finds a new record to use.
 */
static struct ftrace_profile *
ftrace_profile_alloc(struct ftrace_profile_stat *stat, unsigned long ip)
{
	struct ftrace_profile *rec = NULL;

	/* prevent recursion (from NMIs) */
	if (atomic_inc_return(&stat->disabled) != 1)
		goto out;

	/*
	 * Try to find the function again since an NMI
	 * could have added it
	 */
	rec = ftrace_find_profiled_func(stat, ip);
	if (rec)
		goto out;

	if (stat->pages->index == PROFILES_PER_PAGE) {
		if (!stat->pages->next)
			goto out;
		stat->pages = stat->pages->next;
	}

	rec = &stat->pages->records[stat->pages->index++];
	rec->ip = ip;
	ftrace_add_profile(stat, rec);

 out:
	atomic_dec(&stat->disabled);

	return rec;
}

static void
function_profile_call(unsigned long ip, unsigned long parent_ip,
		      struct ftrace_ops *ops, struct ftrace_regs *fregs)
{
	struct ftrace_profile_stat *stat;
	struct ftrace_profile *rec;
	unsigned long flags;

	if (!ftrace_profile_enabled)
		return;

	local_irq_save(flags);

	stat = this_cpu_ptr(&ftrace_profile_stats);
	if (!stat->hash || !ftrace_profile_enabled)
		goto out;

	rec = ftrace_find_profiled_func(stat, ip);
	if (!rec) {
		rec = ftrace_profile_alloc(stat, ip);
		if (!rec)
			goto out;
	}

	rec->counter++;
 out:
	local_irq_restore(flags);
}

#ifdef CONFIG_FUNCTION_GRAPH_TRACER
static bool fgraph_graph_time = true;

void ftrace_graph_graph_time_control(bool enable)
{
	fgraph_graph_time = enable;
}

static int profile_graph_entry(struct ftrace_graph_ent *trace)
{
	struct ftrace_ret_stack *ret_stack;

	function_profile_call(trace->func, 0, NULL, NULL);

	/* If function graph is shutting down, ret_stack can be NULL */
	if (!current->ret_stack)
		return 0;

	ret_stack = ftrace_graph_get_ret_stack(current, 0);
	if (ret_stack)
		ret_stack->subtime = 0;

	return 1;
}

static void profile_graph_return(struct ftrace_graph_ret *trace)
{
	struct ftrace_ret_stack *ret_stack;
	struct ftrace_profile_stat *stat;
	unsigned long long calltime;
	struct ftrace_profile *rec;
	unsigned long flags;

	local_irq_save(flags);
	stat = this_cpu_ptr(&ftrace_profile_stats);
	if (!stat->hash || !ftrace_profile_enabled)
		goto out;

	/* If the calltime was zero'd ignore it */
	if (!trace->calltime)
		goto out;

	calltime = trace->rettime - trace->calltime;

	if (!fgraph_graph_time) {

		/* Append this call time to the parent time to subtract */
		ret_stack = ftrace_graph_get_ret_stack(current, 1);
		if (ret_stack)
			ret_stack->subtime += calltime;

		ret_stack = ftrace_graph_get_ret_stack(current, 0);
		if (ret_stack && ret_stack->subtime < calltime)
			calltime -= ret_stack->subtime;
		else
			calltime = 0;
	}

	rec = ftrace_find_profiled_func(stat, trace->func);
	if (rec) {
		rec->time += calltime;
		rec->time_squared += calltime * calltime;
	}

 out:
	local_irq_restore(flags);
}

static struct fgraph_ops fprofiler_ops = {
	.entryfunc = &profile_graph_entry,
	.retfunc = &profile_graph_return,
};

static int register_ftrace_profiler(void)
{
	return register_ftrace_graph(&fprofiler_ops);
}

static void unregister_ftrace_profiler(void)
{
	unregister_ftrace_graph(&fprofiler_ops);
}
#else
static struct ftrace_ops ftrace_profile_ops __read_mostly = {
	.func		= function_profile_call,
	.flags		= FTRACE_OPS_FL_INITIALIZED,
	INIT_OPS_HASH(ftrace_profile_ops)
};

static int register_ftrace_profiler(void)
{
	return register_ftrace_function(&ftrace_profile_ops);
}

static void unregister_ftrace_profiler(void)
{
	unregister_ftrace_function(&ftrace_profile_ops);
}
#endif /* CONFIG_FUNCTION_GRAPH_TRACER */

static ssize_t
ftrace_profile_write(struct file *filp, const char __user *ubuf,
		     size_t cnt, loff_t *ppos)
{
	unsigned long val;
	int ret;

	ret = kstrtoul_from_user(ubuf, cnt, 10, &val);
	if (ret)
		return ret;

	val = !!val;

	mutex_lock(&ftrace_profile_lock);
	if (ftrace_profile_enabled ^ val) {
		if (val) {
			ret = ftrace_profile_init();
			if (ret < 0) {
				cnt = ret;
				goto out;
			}

			ret = register_ftrace_profiler();
			if (ret < 0) {
				cnt = ret;
				goto out;
			}
			ftrace_profile_enabled = 1;
		} else {
			ftrace_profile_enabled = 0;
			/*
			 * unregister_ftrace_profiler calls stop_machine
			 * so this acts like an synchronize_rcu.
			 */
			unregister_ftrace_profiler();
		}
	}
 out:
	mutex_unlock(&ftrace_profile_lock);

	*ppos += cnt;

	return cnt;
}

static ssize_t
ftrace_profile_read(struct file *filp, char __user *ubuf,
		     size_t cnt, loff_t *ppos)
{
	char buf[64];		/* big enough to hold a number */
	int r;

	r = sprintf(buf, "%u\n", ftrace_profile_enabled);
	return simple_read_from_buffer(ubuf, cnt, ppos, buf, r);
}

static const struct file_operations ftrace_profile_fops = {
	.open		= tracing_open_generic,
	.read		= ftrace_profile_read,
	.write		= ftrace_profile_write,
	.llseek		= default_llseek,
};

/* used to initialize the real stat files */
static struct tracer_stat function_stats __initdata = {
	.name		= "functions",
	.stat_start	= function_stat_start,
	.stat_next	= function_stat_next,
	.stat_cmp	= function_stat_cmp,
	.stat_headers	= function_stat_headers,
	.stat_show	= function_stat_show
};

static __init void ftrace_profile_tracefs(struct dentry *d_tracer)
{
	struct ftrace_profile_stat *stat;
	char *name;
	int ret;
	int cpu;

	for_each_possible_cpu(cpu) {
		stat = &per_cpu(ftrace_profile_stats, cpu);

		name = kasprintf(GFP_KERNEL, "function%d", cpu);
		if (!name) {
			/*
			 * The files created are permanent, if something happens
			 * we still do not free memory.
			 */
			WARN(1,
			     "Could not allocate stat file for cpu %d\n",
			     cpu);
			return;
		}
		stat->stat = function_stats;
		stat->stat.name = name;
		ret = register_stat_tracer(&stat->stat);
		if (ret) {
			WARN(1,
			     "Could not register function stat for cpu %d\n",
			     cpu);
			kfree(name);
			return;
		}
	}

<<<<<<< HEAD
	entry = tracefs_create_file("function_profile_enabled",
				    TRACE_MODE_WRITE, d_tracer, NULL,
				    &ftrace_profile_fops);
	if (!entry)
		pr_warn("Could not create tracefs 'function_profile_enabled' entry\n");
=======
	trace_create_file("function_profile_enabled",
			  TRACE_MODE_WRITE, d_tracer, NULL,
			  &ftrace_profile_fops);
>>>>>>> 29549c70
}

#else /* CONFIG_FUNCTION_PROFILER */
static __init void ftrace_profile_tracefs(struct dentry *d_tracer)
{
}
#endif /* CONFIG_FUNCTION_PROFILER */

#ifdef CONFIG_DYNAMIC_FTRACE

static struct ftrace_ops *removed_ops;

/*
 * Set when doing a global update, like enabling all recs or disabling them.
 * It is not set when just updating a single ftrace_ops.
 */
static bool update_all_ops;

#ifndef CONFIG_FTRACE_MCOUNT_RECORD
# error Dynamic ftrace depends on MCOUNT_RECORD
#endif

struct ftrace_func_probe {
	struct ftrace_probe_ops	*probe_ops;
	struct ftrace_ops	ops;
	struct trace_array	*tr;
	struct list_head	list;
	void			*data;
	int			ref;
};

/*
 * We make these constant because no one should touch them,
 * but they are used as the default "empty hash", to avoid allocating
 * it all the time. These are in a read only section such that if
 * anyone does try to modify it, it will cause an exception.
 */
static const struct hlist_head empty_buckets[1];
static const struct ftrace_hash empty_hash = {
	.buckets = (struct hlist_head *)empty_buckets,
};
#define EMPTY_HASH	((struct ftrace_hash *)&empty_hash)

struct ftrace_ops global_ops = {
	.func				= ftrace_stub,
	.local_hash.notrace_hash	= EMPTY_HASH,
	.local_hash.filter_hash		= EMPTY_HASH,
	INIT_OPS_HASH(global_ops)
	.flags				= FTRACE_OPS_FL_INITIALIZED |
					  FTRACE_OPS_FL_PID,
};

/*
 * Used by the stack unwinder to know about dynamic ftrace trampolines.
 */
struct ftrace_ops *ftrace_ops_trampoline(unsigned long addr)
{
	struct ftrace_ops *op = NULL;

	/*
	 * Some of the ops may be dynamically allocated,
	 * they are freed after a synchronize_rcu().
	 */
	preempt_disable_notrace();

	do_for_each_ftrace_op(op, ftrace_ops_list) {
		/*
		 * This is to check for dynamically allocated trampolines.
		 * Trampolines that are in kernel text will have
		 * core_kernel_text() return true.
		 */
		if (op->trampoline && op->trampoline_size)
			if (addr >= op->trampoline &&
			    addr < op->trampoline + op->trampoline_size) {
				preempt_enable_notrace();
				return op;
			}
	} while_for_each_ftrace_op(op);
	preempt_enable_notrace();

	return NULL;
}

/*
 * This is used by __kernel_text_address() to return true if the
 * address is on a dynamically allocated trampoline that would
 * not return true for either core_kernel_text() or
 * is_module_text_address().
 */
bool is_ftrace_trampoline(unsigned long addr)
{
	return ftrace_ops_trampoline(addr) != NULL;
}

struct ftrace_page {
	struct ftrace_page	*next;
	struct dyn_ftrace	*records;
	int			index;
	int			order;
};

#define ENTRY_SIZE sizeof(struct dyn_ftrace)
#define ENTRIES_PER_PAGE (PAGE_SIZE / ENTRY_SIZE)

static struct ftrace_page	*ftrace_pages_start;
static struct ftrace_page	*ftrace_pages;

static __always_inline unsigned long
ftrace_hash_key(struct ftrace_hash *hash, unsigned long ip)
{
	if (hash->size_bits > 0)
		return hash_long(ip, hash->size_bits);

	return 0;
}

/* Only use this function if ftrace_hash_empty() has already been tested */
static __always_inline struct ftrace_func_entry *
__ftrace_lookup_ip(struct ftrace_hash *hash, unsigned long ip)
{
	unsigned long key;
	struct ftrace_func_entry *entry;
	struct hlist_head *hhd;

	key = ftrace_hash_key(hash, ip);
	hhd = &hash->buckets[key];

	hlist_for_each_entry_rcu_notrace(entry, hhd, hlist) {
		if (entry->ip == ip)
			return entry;
	}
	return NULL;
}

/**
 * ftrace_lookup_ip - Test to see if an ip exists in an ftrace_hash
 * @hash: The hash to look at
 * @ip: The instruction pointer to test
 *
 * Search a given @hash to see if a given instruction pointer (@ip)
 * exists in it.
 *
 * Returns the entry that holds the @ip if found. NULL otherwise.
 */
struct ftrace_func_entry *
ftrace_lookup_ip(struct ftrace_hash *hash, unsigned long ip)
{
	if (ftrace_hash_empty(hash))
		return NULL;

	return __ftrace_lookup_ip(hash, ip);
}

static void __add_hash_entry(struct ftrace_hash *hash,
			     struct ftrace_func_entry *entry)
{
	struct hlist_head *hhd;
	unsigned long key;

	key = ftrace_hash_key(hash, entry->ip);
	hhd = &hash->buckets[key];
	hlist_add_head(&entry->hlist, hhd);
	hash->count++;
}

static int add_hash_entry(struct ftrace_hash *hash, unsigned long ip)
{
	struct ftrace_func_entry *entry;

	entry = kmalloc(sizeof(*entry), GFP_KERNEL);
	if (!entry)
		return -ENOMEM;

	entry->ip = ip;
	__add_hash_entry(hash, entry);

	return 0;
}

static void
free_hash_entry(struct ftrace_hash *hash,
		  struct ftrace_func_entry *entry)
{
	hlist_del(&entry->hlist);
	kfree(entry);
	hash->count--;
}

static void
remove_hash_entry(struct ftrace_hash *hash,
		  struct ftrace_func_entry *entry)
{
	hlist_del_rcu(&entry->hlist);
	hash->count--;
}

static void ftrace_hash_clear(struct ftrace_hash *hash)
{
	struct hlist_head *hhd;
	struct hlist_node *tn;
	struct ftrace_func_entry *entry;
	int size = 1 << hash->size_bits;
	int i;

	if (!hash->count)
		return;

	for (i = 0; i < size; i++) {
		hhd = &hash->buckets[i];
		hlist_for_each_entry_safe(entry, tn, hhd, hlist)
			free_hash_entry(hash, entry);
	}
	FTRACE_WARN_ON(hash->count);
}

static void free_ftrace_mod(struct ftrace_mod_load *ftrace_mod)
{
	list_del(&ftrace_mod->list);
	kfree(ftrace_mod->module);
	kfree(ftrace_mod->func);
	kfree(ftrace_mod);
}

static void clear_ftrace_mod_list(struct list_head *head)
{
	struct ftrace_mod_load *p, *n;

	/* stack tracer isn't supported yet */
	if (!head)
		return;

	mutex_lock(&ftrace_lock);
	list_for_each_entry_safe(p, n, head, list)
		free_ftrace_mod(p);
	mutex_unlock(&ftrace_lock);
}

static void free_ftrace_hash(struct ftrace_hash *hash)
{
	if (!hash || hash == EMPTY_HASH)
		return;
	ftrace_hash_clear(hash);
	kfree(hash->buckets);
	kfree(hash);
}

static void __free_ftrace_hash_rcu(struct rcu_head *rcu)
{
	struct ftrace_hash *hash;

	hash = container_of(rcu, struct ftrace_hash, rcu);
	free_ftrace_hash(hash);
}

static void free_ftrace_hash_rcu(struct ftrace_hash *hash)
{
	if (!hash || hash == EMPTY_HASH)
		return;
	call_rcu(&hash->rcu, __free_ftrace_hash_rcu);
}

void ftrace_free_filter(struct ftrace_ops *ops)
{
	ftrace_ops_init(ops);
	free_ftrace_hash(ops->func_hash->filter_hash);
	free_ftrace_hash(ops->func_hash->notrace_hash);
}

static struct ftrace_hash *alloc_ftrace_hash(int size_bits)
{
	struct ftrace_hash *hash;
	int size;

	hash = kzalloc(sizeof(*hash), GFP_KERNEL);
	if (!hash)
		return NULL;

	size = 1 << size_bits;
	hash->buckets = kcalloc(size, sizeof(*hash->buckets), GFP_KERNEL);

	if (!hash->buckets) {
		kfree(hash);
		return NULL;
	}

	hash->size_bits = size_bits;

	return hash;
}


static int ftrace_add_mod(struct trace_array *tr,
			  const char *func, const char *module,
			  int enable)
{
	struct ftrace_mod_load *ftrace_mod;
	struct list_head *mod_head = enable ? &tr->mod_trace : &tr->mod_notrace;

	ftrace_mod = kzalloc(sizeof(*ftrace_mod), GFP_KERNEL);
	if (!ftrace_mod)
		return -ENOMEM;

	INIT_LIST_HEAD(&ftrace_mod->list);
	ftrace_mod->func = kstrdup(func, GFP_KERNEL);
	ftrace_mod->module = kstrdup(module, GFP_KERNEL);
	ftrace_mod->enable = enable;

	if (!ftrace_mod->func || !ftrace_mod->module)
		goto out_free;

	list_add(&ftrace_mod->list, mod_head);

	return 0;

 out_free:
	free_ftrace_mod(ftrace_mod);

	return -ENOMEM;
}

static struct ftrace_hash *
alloc_and_copy_ftrace_hash(int size_bits, struct ftrace_hash *hash)
{
	struct ftrace_func_entry *entry;
	struct ftrace_hash *new_hash;
	int size;
	int ret;
	int i;

	new_hash = alloc_ftrace_hash(size_bits);
	if (!new_hash)
		return NULL;

	if (hash)
		new_hash->flags = hash->flags;

	/* Empty hash? */
	if (ftrace_hash_empty(hash))
		return new_hash;

	size = 1 << hash->size_bits;
	for (i = 0; i < size; i++) {
		hlist_for_each_entry(entry, &hash->buckets[i], hlist) {
			ret = add_hash_entry(new_hash, entry->ip);
			if (ret < 0)
				goto free_hash;
		}
	}

	FTRACE_WARN_ON(new_hash->count != hash->count);

	return new_hash;

 free_hash:
	free_ftrace_hash(new_hash);
	return NULL;
}

static void
ftrace_hash_rec_disable_modify(struct ftrace_ops *ops, int filter_hash);
static void
ftrace_hash_rec_enable_modify(struct ftrace_ops *ops, int filter_hash);

static int ftrace_hash_ipmodify_update(struct ftrace_ops *ops,
				       struct ftrace_hash *new_hash);

static struct ftrace_hash *dup_hash(struct ftrace_hash *src, int size)
{
	struct ftrace_func_entry *entry;
	struct ftrace_hash *new_hash;
	struct hlist_head *hhd;
	struct hlist_node *tn;
	int bits = 0;
	int i;

	/*
	 * Use around half the size (max bit of it), but
	 * a minimum of 2 is fine (as size of 0 or 1 both give 1 for bits).
	 */
	bits = fls(size / 2);

	/* Don't allocate too much */
	if (bits > FTRACE_HASH_MAX_BITS)
		bits = FTRACE_HASH_MAX_BITS;

	new_hash = alloc_ftrace_hash(bits);
	if (!new_hash)
		return NULL;

	new_hash->flags = src->flags;

	size = 1 << src->size_bits;
	for (i = 0; i < size; i++) {
		hhd = &src->buckets[i];
		hlist_for_each_entry_safe(entry, tn, hhd, hlist) {
			remove_hash_entry(src, entry);
			__add_hash_entry(new_hash, entry);
		}
	}
	return new_hash;
}

static struct ftrace_hash *
__ftrace_hash_move(struct ftrace_hash *src)
{
	int size = src->count;

	/*
	 * If the new source is empty, just return the empty_hash.
	 */
	if (ftrace_hash_empty(src))
		return EMPTY_HASH;

	return dup_hash(src, size);
}

static int
ftrace_hash_move(struct ftrace_ops *ops, int enable,
		 struct ftrace_hash **dst, struct ftrace_hash *src)
{
	struct ftrace_hash *new_hash;
	int ret;

	/* Reject setting notrace hash on IPMODIFY ftrace_ops */
	if (ops->flags & FTRACE_OPS_FL_IPMODIFY && !enable)
		return -EINVAL;

	new_hash = __ftrace_hash_move(src);
	if (!new_hash)
		return -ENOMEM;

	/* Make sure this can be applied if it is IPMODIFY ftrace_ops */
	if (enable) {
		/* IPMODIFY should be updated only when filter_hash updating */
		ret = ftrace_hash_ipmodify_update(ops, new_hash);
		if (ret < 0) {
			free_ftrace_hash(new_hash);
			return ret;
		}
	}

	/*
	 * Remove the current set, update the hash and add
	 * them back.
	 */
	ftrace_hash_rec_disable_modify(ops, enable);

	rcu_assign_pointer(*dst, new_hash);

	ftrace_hash_rec_enable_modify(ops, enable);

	return 0;
}

static bool hash_contains_ip(unsigned long ip,
			     struct ftrace_ops_hash *hash)
{
	/*
	 * The function record is a match if it exists in the filter
	 * hash and not in the notrace hash. Note, an empty hash is
	 * considered a match for the filter hash, but an empty
	 * notrace hash is considered not in the notrace hash.
	 */
	return (ftrace_hash_empty(hash->filter_hash) ||
		__ftrace_lookup_ip(hash->filter_hash, ip)) &&
		(ftrace_hash_empty(hash->notrace_hash) ||
		 !__ftrace_lookup_ip(hash->notrace_hash, ip));
}

/*
 * Test the hashes for this ops to see if we want to call
 * the ops->func or not.
 *
 * It's a match if the ip is in the ops->filter_hash or
 * the filter_hash does not exist or is empty,
 *  AND
 * the ip is not in the ops->notrace_hash.
 *
 * This needs to be called with preemption disabled as
 * the hashes are freed with call_rcu().
 */
int
ftrace_ops_test(struct ftrace_ops *ops, unsigned long ip, void *regs)
{
	struct ftrace_ops_hash hash;
	int ret;

#ifdef CONFIG_DYNAMIC_FTRACE_WITH_REGS
	/*
	 * There's a small race when adding ops that the ftrace handler
	 * that wants regs, may be called without them. We can not
	 * allow that handler to be called if regs is NULL.
	 */
	if (regs == NULL && (ops->flags & FTRACE_OPS_FL_SAVE_REGS))
		return 0;
#endif

	rcu_assign_pointer(hash.filter_hash, ops->func_hash->filter_hash);
	rcu_assign_pointer(hash.notrace_hash, ops->func_hash->notrace_hash);

	if (hash_contains_ip(ip, &hash))
		ret = 1;
	else
		ret = 0;

	return ret;
}

/*
 * This is a double for. Do not use 'break' to break out of the loop,
 * you must use a goto.
 */
#define do_for_each_ftrace_rec(pg, rec)					\
	for (pg = ftrace_pages_start; pg; pg = pg->next) {		\
		int _____i;						\
		for (_____i = 0; _____i < pg->index; _____i++) {	\
			rec = &pg->records[_____i];

#define while_for_each_ftrace_rec()		\
		}				\
	}


static int ftrace_cmp_recs(const void *a, const void *b)
{
	const struct dyn_ftrace *key = a;
	const struct dyn_ftrace *rec = b;

	if (key->flags < rec->ip)
		return -1;
	if (key->ip >= rec->ip + MCOUNT_INSN_SIZE)
		return 1;
	return 0;
}

static struct dyn_ftrace *lookup_rec(unsigned long start, unsigned long end)
{
	struct ftrace_page *pg;
	struct dyn_ftrace *rec = NULL;
	struct dyn_ftrace key;

	key.ip = start;
	key.flags = end;	/* overload flags, as it is unsigned long */

	for (pg = ftrace_pages_start; pg; pg = pg->next) {
		if (end < pg->records[0].ip ||
		    start >= (pg->records[pg->index - 1].ip + MCOUNT_INSN_SIZE))
			continue;
		rec = bsearch(&key, pg->records, pg->index,
			      sizeof(struct dyn_ftrace),
			      ftrace_cmp_recs);
		if (rec)
			break;
	}
	return rec;
}

/**
 * ftrace_location_range - return the first address of a traced location
 *	if it touches the given ip range
 * @start: start of range to search.
 * @end: end of range to search (inclusive). @end points to the last byte
 *	to check.
 *
 * Returns rec->ip if the related ftrace location is a least partly within
 * the given address range. That is, the first address of the instruction
 * that is either a NOP or call to the function tracer. It checks the ftrace
 * internal tables to determine if the address belongs or not.
 */
unsigned long ftrace_location_range(unsigned long start, unsigned long end)
{
	struct dyn_ftrace *rec;

	rec = lookup_rec(start, end);
	if (rec)
		return rec->ip;

	return 0;
}

/**
 * ftrace_location - return the ftrace location
 * @ip: the instruction pointer to check
 *
 * If @ip matches the ftrace location, return @ip.
 * If @ip matches sym+0, return sym's ftrace location.
 * Otherwise, return 0.
 */
unsigned long ftrace_location(unsigned long ip)
{
	struct dyn_ftrace *rec;
	unsigned long offset;
	unsigned long size;

	rec = lookup_rec(ip, ip);
	if (!rec) {
		if (!kallsyms_lookup_size_offset(ip, &size, &offset))
			goto out;

		/* map sym+0 to __fentry__ */
		if (!offset)
			rec = lookup_rec(ip, ip + size - 1);
	}

	if (rec)
		return rec->ip;

out:
	return 0;
}

/**
 * ftrace_text_reserved - return true if range contains an ftrace location
 * @start: start of range to search
 * @end: end of range to search (inclusive). @end points to the last byte to check.
 *
 * Returns 1 if @start and @end contains a ftrace location.
 * That is, the instruction that is either a NOP or call to
 * the function tracer. It checks the ftrace internal tables to
 * determine if the address belongs or not.
 */
int ftrace_text_reserved(const void *start, const void *end)
{
	unsigned long ret;

	ret = ftrace_location_range((unsigned long)start,
				    (unsigned long)end);

	return (int)!!ret;
}

/* Test if ops registered to this rec needs regs */
static bool test_rec_ops_needs_regs(struct dyn_ftrace *rec)
{
	struct ftrace_ops *ops;
	bool keep_regs = false;

	for (ops = ftrace_ops_list;
	     ops != &ftrace_list_end; ops = ops->next) {
		/* pass rec in as regs to have non-NULL val */
		if (ftrace_ops_test(ops, rec->ip, rec)) {
			if (ops->flags & FTRACE_OPS_FL_SAVE_REGS) {
				keep_regs = true;
				break;
			}
		}
	}

	return  keep_regs;
}

static struct ftrace_ops *
ftrace_find_tramp_ops_any(struct dyn_ftrace *rec);
static struct ftrace_ops *
ftrace_find_tramp_ops_any_other(struct dyn_ftrace *rec, struct ftrace_ops *op_exclude);
static struct ftrace_ops *
ftrace_find_tramp_ops_next(struct dyn_ftrace *rec, struct ftrace_ops *ops);

static bool skip_record(struct dyn_ftrace *rec)
{
	/*
	 * At boot up, weak functions are set to disable. Function tracing
	 * can be enabled before they are, and they still need to be disabled now.
	 * If the record is disabled, still continue if it is marked as already
	 * enabled (this is needed to keep the accounting working).
	 */
	return rec->flags & FTRACE_FL_DISABLED &&
		!(rec->flags & FTRACE_FL_ENABLED);
}

static bool __ftrace_hash_rec_update(struct ftrace_ops *ops,
				     int filter_hash,
				     bool inc)
{
	struct ftrace_hash *hash;
	struct ftrace_hash *other_hash;
	struct ftrace_page *pg;
	struct dyn_ftrace *rec;
	bool update = false;
	int count = 0;
	int all = false;

	/* Only update if the ops has been registered */
	if (!(ops->flags & FTRACE_OPS_FL_ENABLED))
		return false;

	/*
	 * In the filter_hash case:
	 *   If the count is zero, we update all records.
	 *   Otherwise we just update the items in the hash.
	 *
	 * In the notrace_hash case:
	 *   We enable the update in the hash.
	 *   As disabling notrace means enabling the tracing,
	 *   and enabling notrace means disabling, the inc variable
	 *   gets inversed.
	 */
	if (filter_hash) {
		hash = ops->func_hash->filter_hash;
		other_hash = ops->func_hash->notrace_hash;
		if (ftrace_hash_empty(hash))
			all = true;
	} else {
		inc = !inc;
		hash = ops->func_hash->notrace_hash;
		other_hash = ops->func_hash->filter_hash;
		/*
		 * If the notrace hash has no items,
		 * then there's nothing to do.
		 */
		if (ftrace_hash_empty(hash))
			return false;
	}

	do_for_each_ftrace_rec(pg, rec) {
		int in_other_hash = 0;
		int in_hash = 0;
		int match = 0;

		if (skip_record(rec))
			continue;

		if (all) {
			/*
			 * Only the filter_hash affects all records.
			 * Update if the record is not in the notrace hash.
			 */
			if (!other_hash || !ftrace_lookup_ip(other_hash, rec->ip))
				match = 1;
		} else {
			in_hash = !!ftrace_lookup_ip(hash, rec->ip);
			in_other_hash = !!ftrace_lookup_ip(other_hash, rec->ip);

			/*
			 * If filter_hash is set, we want to match all functions
			 * that are in the hash but not in the other hash.
			 *
			 * If filter_hash is not set, then we are decrementing.
			 * That means we match anything that is in the hash
			 * and also in the other_hash. That is, we need to turn
			 * off functions in the other hash because they are disabled
			 * by this hash.
			 */
			if (filter_hash && in_hash && !in_other_hash)
				match = 1;
			else if (!filter_hash && in_hash &&
				 (in_other_hash || ftrace_hash_empty(other_hash)))
				match = 1;
		}
		if (!match)
			continue;

		if (inc) {
			rec->flags++;
			if (FTRACE_WARN_ON(ftrace_rec_count(rec) == FTRACE_REF_MAX))
				return false;

			if (ops->flags & FTRACE_OPS_FL_DIRECT)
				rec->flags |= FTRACE_FL_DIRECT;

			/*
			 * If there's only a single callback registered to a
			 * function, and the ops has a trampoline registered
			 * for it, then we can call it directly.
			 */
			if (ftrace_rec_count(rec) == 1 && ops->trampoline)
				rec->flags |= FTRACE_FL_TRAMP;
			else
				/*
				 * If we are adding another function callback
				 * to this function, and the previous had a
				 * custom trampoline in use, then we need to go
				 * back to the default trampoline.
				 */
				rec->flags &= ~FTRACE_FL_TRAMP;

			/*
			 * If any ops wants regs saved for this function
			 * then all ops will get saved regs.
			 */
			if (ops->flags & FTRACE_OPS_FL_SAVE_REGS)
				rec->flags |= FTRACE_FL_REGS;
		} else {
			if (FTRACE_WARN_ON(ftrace_rec_count(rec) == 0))
				return false;
			rec->flags--;

			/*
			 * Only the internal direct_ops should have the
			 * DIRECT flag set. Thus, if it is removing a
			 * function, then that function should no longer
			 * be direct.
			 */
			if (ops->flags & FTRACE_OPS_FL_DIRECT)
				rec->flags &= ~FTRACE_FL_DIRECT;

			/*
			 * If the rec had REGS enabled and the ops that is
			 * being removed had REGS set, then see if there is
			 * still any ops for this record that wants regs.
			 * If not, we can stop recording them.
			 */
			if (ftrace_rec_count(rec) > 0 &&
			    rec->flags & FTRACE_FL_REGS &&
			    ops->flags & FTRACE_OPS_FL_SAVE_REGS) {
				if (!test_rec_ops_needs_regs(rec))
					rec->flags &= ~FTRACE_FL_REGS;
			}

			/*
			 * The TRAMP needs to be set only if rec count
			 * is decremented to one, and the ops that is
			 * left has a trampoline. As TRAMP can only be
			 * enabled if there is only a single ops attached
			 * to it.
			 */
			if (ftrace_rec_count(rec) == 1 &&
			    ftrace_find_tramp_ops_any_other(rec, ops))
				rec->flags |= FTRACE_FL_TRAMP;
			else
				rec->flags &= ~FTRACE_FL_TRAMP;

			/*
			 * flags will be cleared in ftrace_check_record()
			 * if rec count is zero.
			 */
		}
		count++;

		/* Must match FTRACE_UPDATE_CALLS in ftrace_modify_all_code() */
		update |= ftrace_test_record(rec, true) != FTRACE_UPDATE_IGNORE;

		/* Shortcut, if we handled all records, we are done. */
		if (!all && count == hash->count)
			return update;
	} while_for_each_ftrace_rec();

	return update;
}

static bool ftrace_hash_rec_disable(struct ftrace_ops *ops,
				    int filter_hash)
{
	return __ftrace_hash_rec_update(ops, filter_hash, 0);
}

static bool ftrace_hash_rec_enable(struct ftrace_ops *ops,
				   int filter_hash)
{
	return __ftrace_hash_rec_update(ops, filter_hash, 1);
}

static void ftrace_hash_rec_update_modify(struct ftrace_ops *ops,
					  int filter_hash, int inc)
{
	struct ftrace_ops *op;

	__ftrace_hash_rec_update(ops, filter_hash, inc);

	if (ops->func_hash != &global_ops.local_hash)
		return;

	/*
	 * If the ops shares the global_ops hash, then we need to update
	 * all ops that are enabled and use this hash.
	 */
	do_for_each_ftrace_op(op, ftrace_ops_list) {
		/* Already done */
		if (op == ops)
			continue;
		if (op->func_hash == &global_ops.local_hash)
			__ftrace_hash_rec_update(op, filter_hash, inc);
	} while_for_each_ftrace_op(op);
}

static void ftrace_hash_rec_disable_modify(struct ftrace_ops *ops,
					   int filter_hash)
{
	ftrace_hash_rec_update_modify(ops, filter_hash, 0);
}

static void ftrace_hash_rec_enable_modify(struct ftrace_ops *ops,
					  int filter_hash)
{
	ftrace_hash_rec_update_modify(ops, filter_hash, 1);
}

/*
 * Try to update IPMODIFY flag on each ftrace_rec. Return 0 if it is OK
 * or no-needed to update, -EBUSY if it detects a conflict of the flag
 * on a ftrace_rec, and -EINVAL if the new_hash tries to trace all recs.
 * Note that old_hash and new_hash has below meanings
 *  - If the hash is NULL, it hits all recs (if IPMODIFY is set, this is rejected)
 *  - If the hash is EMPTY_HASH, it hits nothing
 *  - Anything else hits the recs which match the hash entries.
 *
 * DIRECT ops does not have IPMODIFY flag, but we still need to check it
 * against functions with FTRACE_FL_IPMODIFY. If there is any overlap, call
 * ops_func(SHARE_IPMODIFY_SELF) to make sure current ops can share with
 * IPMODIFY. If ops_func(SHARE_IPMODIFY_SELF) returns non-zero, propagate
 * the return value to the caller and eventually to the owner of the DIRECT
 * ops.
 */
static int __ftrace_hash_update_ipmodify(struct ftrace_ops *ops,
					 struct ftrace_hash *old_hash,
					 struct ftrace_hash *new_hash)
{
	struct ftrace_page *pg;
	struct dyn_ftrace *rec, *end = NULL;
	int in_old, in_new;
	bool is_ipmodify, is_direct;

	/* Only update if the ops has been registered */
	if (!(ops->flags & FTRACE_OPS_FL_ENABLED))
		return 0;

	is_ipmodify = ops->flags & FTRACE_OPS_FL_IPMODIFY;
	is_direct = ops->flags & FTRACE_OPS_FL_DIRECT;

	/* neither IPMODIFY nor DIRECT, skip */
	if (!is_ipmodify && !is_direct)
		return 0;

	if (WARN_ON_ONCE(is_ipmodify && is_direct))
		return 0;

	/*
	 * Since the IPMODIFY and DIRECT are very address sensitive
	 * actions, we do not allow ftrace_ops to set all functions to new
	 * hash.
	 */
	if (!new_hash || !old_hash)
		return -EINVAL;

	/* Update rec->flags */
	do_for_each_ftrace_rec(pg, rec) {

		if (rec->flags & FTRACE_FL_DISABLED)
			continue;

		/* We need to update only differences of filter_hash */
		in_old = !!ftrace_lookup_ip(old_hash, rec->ip);
		in_new = !!ftrace_lookup_ip(new_hash, rec->ip);
		if (in_old == in_new)
			continue;

		if (in_new) {
			if (rec->flags & FTRACE_FL_IPMODIFY) {
				int ret;

				/* Cannot have two ipmodify on same rec */
				if (is_ipmodify)
					goto rollback;

				FTRACE_WARN_ON(rec->flags & FTRACE_FL_DIRECT);

				/*
				 * Another ops with IPMODIFY is already
				 * attached. We are now attaching a direct
				 * ops. Run SHARE_IPMODIFY_SELF, to check
				 * whether sharing is supported.
				 */
				if (!ops->ops_func)
					return -EBUSY;
				ret = ops->ops_func(ops, FTRACE_OPS_CMD_ENABLE_SHARE_IPMODIFY_SELF);
				if (ret)
					return ret;
			} else if (is_ipmodify) {
				rec->flags |= FTRACE_FL_IPMODIFY;
			}
		} else if (is_ipmodify) {
			rec->flags &= ~FTRACE_FL_IPMODIFY;
		}
	} while_for_each_ftrace_rec();

	return 0;

rollback:
	end = rec;

	/* Roll back what we did above */
	do_for_each_ftrace_rec(pg, rec) {

		if (rec->flags & FTRACE_FL_DISABLED)
			continue;

		if (rec == end)
			goto err_out;

		in_old = !!ftrace_lookup_ip(old_hash, rec->ip);
		in_new = !!ftrace_lookup_ip(new_hash, rec->ip);
		if (in_old == in_new)
			continue;

		if (in_new)
			rec->flags &= ~FTRACE_FL_IPMODIFY;
		else
			rec->flags |= FTRACE_FL_IPMODIFY;
	} while_for_each_ftrace_rec();

err_out:
	return -EBUSY;
}

static int ftrace_hash_ipmodify_enable(struct ftrace_ops *ops)
{
	struct ftrace_hash *hash = ops->func_hash->filter_hash;

	if (ftrace_hash_empty(hash))
		hash = NULL;

	return __ftrace_hash_update_ipmodify(ops, EMPTY_HASH, hash);
}

/* Disabling always succeeds */
static void ftrace_hash_ipmodify_disable(struct ftrace_ops *ops)
{
	struct ftrace_hash *hash = ops->func_hash->filter_hash;

	if (ftrace_hash_empty(hash))
		hash = NULL;

	__ftrace_hash_update_ipmodify(ops, hash, EMPTY_HASH);
}

static int ftrace_hash_ipmodify_update(struct ftrace_ops *ops,
				       struct ftrace_hash *new_hash)
{
	struct ftrace_hash *old_hash = ops->func_hash->filter_hash;

	if (ftrace_hash_empty(old_hash))
		old_hash = NULL;

	if (ftrace_hash_empty(new_hash))
		new_hash = NULL;

	return __ftrace_hash_update_ipmodify(ops, old_hash, new_hash);
}

static void print_ip_ins(const char *fmt, const unsigned char *p)
{
	char ins[MCOUNT_INSN_SIZE];

	if (copy_from_kernel_nofault(ins, p, MCOUNT_INSN_SIZE)) {
		printk(KERN_CONT "%s[FAULT] %px\n", fmt, p);
		return;
	}

	printk(KERN_CONT "%s", fmt);
	pr_cont("%*phC", MCOUNT_INSN_SIZE, ins);
}

enum ftrace_bug_type ftrace_bug_type;
const void *ftrace_expected;

static void print_bug_type(void)
{
	switch (ftrace_bug_type) {
	case FTRACE_BUG_UNKNOWN:
		break;
	case FTRACE_BUG_INIT:
		pr_info("Initializing ftrace call sites\n");
		break;
	case FTRACE_BUG_NOP:
		pr_info("Setting ftrace call site to NOP\n");
		break;
	case FTRACE_BUG_CALL:
		pr_info("Setting ftrace call site to call ftrace function\n");
		break;
	case FTRACE_BUG_UPDATE:
		pr_info("Updating ftrace call site to call a different ftrace function\n");
		break;
	}
}

/**
 * ftrace_bug - report and shutdown function tracer
 * @failed: The failed type (EFAULT, EINVAL, EPERM)
 * @rec: The record that failed
 *
 * The arch code that enables or disables the function tracing
 * can call ftrace_bug() when it has detected a problem in
 * modifying the code. @failed should be one of either:
 * EFAULT - if the problem happens on reading the @ip address
 * EINVAL - if what is read at @ip is not what was expected
 * EPERM - if the problem happens on writing to the @ip address
 */
void ftrace_bug(int failed, struct dyn_ftrace *rec)
{
	unsigned long ip = rec ? rec->ip : 0;

	pr_info("------------[ ftrace bug ]------------\n");

	switch (failed) {
	case -EFAULT:
		pr_info("ftrace faulted on modifying ");
		print_ip_sym(KERN_INFO, ip);
		break;
	case -EINVAL:
		pr_info("ftrace failed to modify ");
		print_ip_sym(KERN_INFO, ip);
		print_ip_ins(" actual:   ", (unsigned char *)ip);
		pr_cont("\n");
		if (ftrace_expected) {
			print_ip_ins(" expected: ", ftrace_expected);
			pr_cont("\n");
		}
		break;
	case -EPERM:
		pr_info("ftrace faulted on writing ");
		print_ip_sym(KERN_INFO, ip);
		break;
	default:
		pr_info("ftrace faulted on unknown error ");
		print_ip_sym(KERN_INFO, ip);
	}
	print_bug_type();
	if (rec) {
		struct ftrace_ops *ops = NULL;

		pr_info("ftrace record flags: %lx\n", rec->flags);
		pr_cont(" (%ld)%s", ftrace_rec_count(rec),
			rec->flags & FTRACE_FL_REGS ? " R" : "  ");
		if (rec->flags & FTRACE_FL_TRAMP_EN) {
			ops = ftrace_find_tramp_ops_any(rec);
			if (ops) {
				do {
					pr_cont("\ttramp: %pS (%pS)",
						(void *)ops->trampoline,
						(void *)ops->func);
					ops = ftrace_find_tramp_ops_next(rec, ops);
				} while (ops);
			} else
				pr_cont("\ttramp: ERROR!");

		}
		ip = ftrace_get_addr_curr(rec);
		pr_cont("\n expected tramp: %lx\n", ip);
	}

	FTRACE_WARN_ON_ONCE(1);
}

static int ftrace_check_record(struct dyn_ftrace *rec, bool enable, bool update)
{
	unsigned long flag = 0UL;

	ftrace_bug_type = FTRACE_BUG_UNKNOWN;

	if (skip_record(rec))
		return FTRACE_UPDATE_IGNORE;

	/*
	 * If we are updating calls:
	 *
	 *   If the record has a ref count, then we need to enable it
	 *   because someone is using it.
	 *
	 *   Otherwise we make sure its disabled.
	 *
	 * If we are disabling calls, then disable all records that
	 * are enabled.
	 */
	if (enable && ftrace_rec_count(rec))
		flag = FTRACE_FL_ENABLED;

	/*
	 * If enabling and the REGS flag does not match the REGS_EN, or
	 * the TRAMP flag doesn't match the TRAMP_EN, then do not ignore
	 * this record. Set flags to fail the compare against ENABLED.
	 * Same for direct calls.
	 */
	if (flag) {
		if (!(rec->flags & FTRACE_FL_REGS) !=
		    !(rec->flags & FTRACE_FL_REGS_EN))
			flag |= FTRACE_FL_REGS;

		if (!(rec->flags & FTRACE_FL_TRAMP) !=
		    !(rec->flags & FTRACE_FL_TRAMP_EN))
			flag |= FTRACE_FL_TRAMP;

		/*
		 * Direct calls are special, as count matters.
		 * We must test the record for direct, if the
		 * DIRECT and DIRECT_EN do not match, but only
		 * if the count is 1. That's because, if the
		 * count is something other than one, we do not
		 * want the direct enabled (it will be done via the
		 * direct helper). But if DIRECT_EN is set, and
		 * the count is not one, we need to clear it.
		 */
		if (ftrace_rec_count(rec) == 1) {
			if (!(rec->flags & FTRACE_FL_DIRECT) !=
			    !(rec->flags & FTRACE_FL_DIRECT_EN))
				flag |= FTRACE_FL_DIRECT;
		} else if (rec->flags & FTRACE_FL_DIRECT_EN) {
			flag |= FTRACE_FL_DIRECT;
		}
	}

	/* If the state of this record hasn't changed, then do nothing */
	if ((rec->flags & FTRACE_FL_ENABLED) == flag)
		return FTRACE_UPDATE_IGNORE;

	if (flag) {
		/* Save off if rec is being enabled (for return value) */
		flag ^= rec->flags & FTRACE_FL_ENABLED;

		if (update) {
			rec->flags |= FTRACE_FL_ENABLED;
			if (flag & FTRACE_FL_REGS) {
				if (rec->flags & FTRACE_FL_REGS)
					rec->flags |= FTRACE_FL_REGS_EN;
				else
					rec->flags &= ~FTRACE_FL_REGS_EN;
			}
			if (flag & FTRACE_FL_TRAMP) {
				if (rec->flags & FTRACE_FL_TRAMP)
					rec->flags |= FTRACE_FL_TRAMP_EN;
				else
					rec->flags &= ~FTRACE_FL_TRAMP_EN;
			}

			if (flag & FTRACE_FL_DIRECT) {
				/*
				 * If there's only one user (direct_ops helper)
				 * then we can call the direct function
				 * directly (no ftrace trampoline).
				 */
				if (ftrace_rec_count(rec) == 1) {
					if (rec->flags & FTRACE_FL_DIRECT)
						rec->flags |= FTRACE_FL_DIRECT_EN;
					else
						rec->flags &= ~FTRACE_FL_DIRECT_EN;
				} else {
					/*
					 * Can only call directly if there's
					 * only one callback to the function.
					 */
					rec->flags &= ~FTRACE_FL_DIRECT_EN;
				}
			}
		}

		/*
		 * If this record is being updated from a nop, then
		 *   return UPDATE_MAKE_CALL.
		 * Otherwise,
		 *   return UPDATE_MODIFY_CALL to tell the caller to convert
		 *   from the save regs, to a non-save regs function or
		 *   vice versa, or from a trampoline call.
		 */
		if (flag & FTRACE_FL_ENABLED) {
			ftrace_bug_type = FTRACE_BUG_CALL;
			return FTRACE_UPDATE_MAKE_CALL;
		}

		ftrace_bug_type = FTRACE_BUG_UPDATE;
		return FTRACE_UPDATE_MODIFY_CALL;
	}

	if (update) {
		/* If there's no more users, clear all flags */
		if (!ftrace_rec_count(rec))
			rec->flags &= FTRACE_FL_DISABLED;
		else
			/*
			 * Just disable the record, but keep the ops TRAMP
			 * and REGS states. The _EN flags must be disabled though.
			 */
			rec->flags &= ~(FTRACE_FL_ENABLED | FTRACE_FL_TRAMP_EN |
					FTRACE_FL_REGS_EN | FTRACE_FL_DIRECT_EN);
	}

	ftrace_bug_type = FTRACE_BUG_NOP;
	return FTRACE_UPDATE_MAKE_NOP;
}

/**
 * ftrace_update_record - set a record that now is tracing or not
 * @rec: the record to update
 * @enable: set to true if the record is tracing, false to force disable
 *
 * The records that represent all functions that can be traced need
 * to be updated when tracing has been enabled.
 */
int ftrace_update_record(struct dyn_ftrace *rec, bool enable)
{
	return ftrace_check_record(rec, enable, true);
}

/**
 * ftrace_test_record - check if the record has been enabled or not
 * @rec: the record to test
 * @enable: set to true to check if enabled, false if it is disabled
 *
 * The arch code may need to test if a record is already set to
 * tracing to determine how to modify the function code that it
 * represents.
 */
int ftrace_test_record(struct dyn_ftrace *rec, bool enable)
{
	return ftrace_check_record(rec, enable, false);
}

static struct ftrace_ops *
ftrace_find_tramp_ops_any(struct dyn_ftrace *rec)
{
	struct ftrace_ops *op;
	unsigned long ip = rec->ip;

	do_for_each_ftrace_op(op, ftrace_ops_list) {

		if (!op->trampoline)
			continue;

		if (hash_contains_ip(ip, op->func_hash))
			return op;
	} while_for_each_ftrace_op(op);

	return NULL;
}

static struct ftrace_ops *
ftrace_find_tramp_ops_any_other(struct dyn_ftrace *rec, struct ftrace_ops *op_exclude)
{
	struct ftrace_ops *op;
	unsigned long ip = rec->ip;

	do_for_each_ftrace_op(op, ftrace_ops_list) {

		if (op == op_exclude || !op->trampoline)
			continue;

		if (hash_contains_ip(ip, op->func_hash))
			return op;
	} while_for_each_ftrace_op(op);

	return NULL;
}

static struct ftrace_ops *
ftrace_find_tramp_ops_next(struct dyn_ftrace *rec,
			   struct ftrace_ops *op)
{
	unsigned long ip = rec->ip;

	while_for_each_ftrace_op(op) {

		if (!op->trampoline)
			continue;

		if (hash_contains_ip(ip, op->func_hash))
			return op;
	}

	return NULL;
}

static struct ftrace_ops *
ftrace_find_tramp_ops_curr(struct dyn_ftrace *rec)
{
	struct ftrace_ops *op;
	unsigned long ip = rec->ip;

	/*
	 * Need to check removed ops first.
	 * If they are being removed, and this rec has a tramp,
	 * and this rec is in the ops list, then it would be the
	 * one with the tramp.
	 */
	if (removed_ops) {
		if (hash_contains_ip(ip, &removed_ops->old_hash))
			return removed_ops;
	}

	/*
	 * Need to find the current trampoline for a rec.
	 * Now, a trampoline is only attached to a rec if there
	 * was a single 'ops' attached to it. But this can be called
	 * when we are adding another op to the rec or removing the
	 * current one. Thus, if the op is being added, we can
	 * ignore it because it hasn't attached itself to the rec
	 * yet.
	 *
	 * If an ops is being modified (hooking to different functions)
	 * then we don't care about the new functions that are being
	 * added, just the old ones (that are probably being removed).
	 *
	 * If we are adding an ops to a function that already is using
	 * a trampoline, it needs to be removed (trampolines are only
	 * for single ops connected), then an ops that is not being
	 * modified also needs to be checked.
	 */
	do_for_each_ftrace_op(op, ftrace_ops_list) {

		if (!op->trampoline)
			continue;

		/*
		 * If the ops is being added, it hasn't gotten to
		 * the point to be removed from this tree yet.
		 */
		if (op->flags & FTRACE_OPS_FL_ADDING)
			continue;


		/*
		 * If the ops is being modified and is in the old
		 * hash, then it is probably being removed from this
		 * function.
		 */
		if ((op->flags & FTRACE_OPS_FL_MODIFYING) &&
		    hash_contains_ip(ip, &op->old_hash))
			return op;
		/*
		 * If the ops is not being added or modified, and it's
		 * in its normal filter hash, then this must be the one
		 * we want!
		 */
		if (!(op->flags & FTRACE_OPS_FL_MODIFYING) &&
		    hash_contains_ip(ip, op->func_hash))
			return op;

	} while_for_each_ftrace_op(op);

	return NULL;
}

static struct ftrace_ops *
ftrace_find_tramp_ops_new(struct dyn_ftrace *rec)
{
	struct ftrace_ops *op;
	unsigned long ip = rec->ip;

	do_for_each_ftrace_op(op, ftrace_ops_list) {
		/* pass rec in as regs to have non-NULL val */
		if (hash_contains_ip(ip, op->func_hash))
			return op;
	} while_for_each_ftrace_op(op);

	return NULL;
}

#ifdef CONFIG_DYNAMIC_FTRACE_WITH_DIRECT_CALLS
/* Protected by rcu_tasks for reading, and direct_mutex for writing */
static struct ftrace_hash *direct_functions = EMPTY_HASH;
static DEFINE_MUTEX(direct_mutex);
int ftrace_direct_func_count;

/*
 * Search the direct_functions hash to see if the given instruction pointer
 * has a direct caller attached to it.
 */
unsigned long ftrace_find_rec_direct(unsigned long ip)
{
	struct ftrace_func_entry *entry;

	entry = __ftrace_lookup_ip(direct_functions, ip);
	if (!entry)
		return 0;

	return entry->direct;
}

static struct ftrace_func_entry*
ftrace_add_rec_direct(unsigned long ip, unsigned long addr,
		      struct ftrace_hash **free_hash)
{
	struct ftrace_func_entry *entry;

	if (ftrace_hash_empty(direct_functions) ||
	    direct_functions->count > 2 * (1 << direct_functions->size_bits)) {
		struct ftrace_hash *new_hash;
		int size = ftrace_hash_empty(direct_functions) ? 0 :
			direct_functions->count + 1;

		if (size < 32)
			size = 32;

		new_hash = dup_hash(direct_functions, size);
		if (!new_hash)
			return NULL;

		*free_hash = direct_functions;
		direct_functions = new_hash;
	}

	entry = kmalloc(sizeof(*entry), GFP_KERNEL);
	if (!entry)
		return NULL;

	entry->ip = ip;
	entry->direct = addr;
	__add_hash_entry(direct_functions, entry);
	return entry;
}

static void call_direct_funcs(unsigned long ip, unsigned long pip,
			      struct ftrace_ops *ops, struct ftrace_regs *fregs)
{
	struct pt_regs *regs = ftrace_get_regs(fregs);
	unsigned long addr;

	addr = ftrace_find_rec_direct(ip);
	if (!addr)
		return;

	arch_ftrace_set_direct_caller(regs, addr);
}

struct ftrace_ops direct_ops = {
	.func		= call_direct_funcs,
	.flags		= FTRACE_OPS_FL_DIRECT | FTRACE_OPS_FL_SAVE_REGS
			  | FTRACE_OPS_FL_PERMANENT,
	/*
	 * By declaring the main trampoline as this trampoline
	 * it will never have one allocated for it. Allocated
	 * trampolines should not call direct functions.
	 * The direct_ops should only be called by the builtin
	 * ftrace_regs_caller trampoline.
	 */
	.trampoline	= FTRACE_REGS_ADDR,
};
#endif /* CONFIG_DYNAMIC_FTRACE_WITH_DIRECT_CALLS */

/**
 * ftrace_get_addr_new - Get the call address to set to
 * @rec:  The ftrace record descriptor
 *
 * If the record has the FTRACE_FL_REGS set, that means that it
 * wants to convert to a callback that saves all regs. If FTRACE_FL_REGS
 * is not set, then it wants to convert to the normal callback.
 *
 * Returns the address of the trampoline to set to
 */
unsigned long ftrace_get_addr_new(struct dyn_ftrace *rec)
{
	struct ftrace_ops *ops;
	unsigned long addr;

	if ((rec->flags & FTRACE_FL_DIRECT) &&
	    (ftrace_rec_count(rec) == 1)) {
		addr = ftrace_find_rec_direct(rec->ip);
		if (addr)
			return addr;
		WARN_ON_ONCE(1);
	}

	/* Trampolines take precedence over regs */
	if (rec->flags & FTRACE_FL_TRAMP) {
		ops = ftrace_find_tramp_ops_new(rec);
		if (FTRACE_WARN_ON(!ops || !ops->trampoline)) {
			pr_warn("Bad trampoline accounting at: %p (%pS) (%lx)\n",
				(void *)rec->ip, (void *)rec->ip, rec->flags);
			/* Ftrace is shutting down, return anything */
			return (unsigned long)FTRACE_ADDR;
		}
		return ops->trampoline;
	}

	if (rec->flags & FTRACE_FL_REGS)
		return (unsigned long)FTRACE_REGS_ADDR;
	else
		return (unsigned long)FTRACE_ADDR;
}

/**
 * ftrace_get_addr_curr - Get the call address that is already there
 * @rec:  The ftrace record descriptor
 *
 * The FTRACE_FL_REGS_EN is set when the record already points to
 * a function that saves all the regs. Basically the '_EN' version
 * represents the current state of the function.
 *
 * Returns the address of the trampoline that is currently being called
 */
unsigned long ftrace_get_addr_curr(struct dyn_ftrace *rec)
{
	struct ftrace_ops *ops;
	unsigned long addr;

	/* Direct calls take precedence over trampolines */
	if (rec->flags & FTRACE_FL_DIRECT_EN) {
		addr = ftrace_find_rec_direct(rec->ip);
		if (addr)
			return addr;
		WARN_ON_ONCE(1);
	}

	/* Trampolines take precedence over regs */
	if (rec->flags & FTRACE_FL_TRAMP_EN) {
		ops = ftrace_find_tramp_ops_curr(rec);
		if (FTRACE_WARN_ON(!ops)) {
			pr_warn("Bad trampoline accounting at: %p (%pS)\n",
				(void *)rec->ip, (void *)rec->ip);
			/* Ftrace is shutting down, return anything */
			return (unsigned long)FTRACE_ADDR;
		}
		return ops->trampoline;
	}

	if (rec->flags & FTRACE_FL_REGS_EN)
		return (unsigned long)FTRACE_REGS_ADDR;
	else
		return (unsigned long)FTRACE_ADDR;
}

static int
__ftrace_replace_code(struct dyn_ftrace *rec, bool enable)
{
	unsigned long ftrace_old_addr;
	unsigned long ftrace_addr;
	int ret;

	ftrace_addr = ftrace_get_addr_new(rec);

	/* This needs to be done before we call ftrace_update_record */
	ftrace_old_addr = ftrace_get_addr_curr(rec);

	ret = ftrace_update_record(rec, enable);

	ftrace_bug_type = FTRACE_BUG_UNKNOWN;

	switch (ret) {
	case FTRACE_UPDATE_IGNORE:
		return 0;

	case FTRACE_UPDATE_MAKE_CALL:
		ftrace_bug_type = FTRACE_BUG_CALL;
		return ftrace_make_call(rec, ftrace_addr);

	case FTRACE_UPDATE_MAKE_NOP:
		ftrace_bug_type = FTRACE_BUG_NOP;
		return ftrace_make_nop(NULL, rec, ftrace_old_addr);

	case FTRACE_UPDATE_MODIFY_CALL:
		ftrace_bug_type = FTRACE_BUG_UPDATE;
		return ftrace_modify_call(rec, ftrace_old_addr, ftrace_addr);
	}

	return -1; /* unknown ftrace bug */
}

void __weak ftrace_replace_code(int mod_flags)
{
	struct dyn_ftrace *rec;
	struct ftrace_page *pg;
	bool enable = mod_flags & FTRACE_MODIFY_ENABLE_FL;
	int schedulable = mod_flags & FTRACE_MODIFY_MAY_SLEEP_FL;
	int failed;

	if (unlikely(ftrace_disabled))
		return;

	do_for_each_ftrace_rec(pg, rec) {

		if (skip_record(rec))
			continue;

		failed = __ftrace_replace_code(rec, enable);
		if (failed) {
			ftrace_bug(failed, rec);
			/* Stop processing */
			return;
		}
		if (schedulable)
			cond_resched();
	} while_for_each_ftrace_rec();
}

struct ftrace_rec_iter {
	struct ftrace_page	*pg;
	int			index;
};

/**
 * ftrace_rec_iter_start - start up iterating over traced functions
 *
 * Returns an iterator handle that is used to iterate over all
 * the records that represent address locations where functions
 * are traced.
 *
 * May return NULL if no records are available.
 */
struct ftrace_rec_iter *ftrace_rec_iter_start(void)
{
	/*
	 * We only use a single iterator.
	 * Protected by the ftrace_lock mutex.
	 */
	static struct ftrace_rec_iter ftrace_rec_iter;
	struct ftrace_rec_iter *iter = &ftrace_rec_iter;

	iter->pg = ftrace_pages_start;
	iter->index = 0;

	/* Could have empty pages */
	while (iter->pg && !iter->pg->index)
		iter->pg = iter->pg->next;

	if (!iter->pg)
		return NULL;

	return iter;
}

/**
 * ftrace_rec_iter_next - get the next record to process.
 * @iter: The handle to the iterator.
 *
 * Returns the next iterator after the given iterator @iter.
 */
struct ftrace_rec_iter *ftrace_rec_iter_next(struct ftrace_rec_iter *iter)
{
	iter->index++;

	if (iter->index >= iter->pg->index) {
		iter->pg = iter->pg->next;
		iter->index = 0;

		/* Could have empty pages */
		while (iter->pg && !iter->pg->index)
			iter->pg = iter->pg->next;
	}

	if (!iter->pg)
		return NULL;

	return iter;
}

/**
 * ftrace_rec_iter_record - get the record at the iterator location
 * @iter: The current iterator location
 *
 * Returns the record that the current @iter is at.
 */
struct dyn_ftrace *ftrace_rec_iter_record(struct ftrace_rec_iter *iter)
{
	return &iter->pg->records[iter->index];
}

static int
ftrace_nop_initialize(struct module *mod, struct dyn_ftrace *rec)
{
	int ret;

	if (unlikely(ftrace_disabled))
		return 0;

	ret = ftrace_init_nop(mod, rec);
	if (ret) {
		ftrace_bug_type = FTRACE_BUG_INIT;
		ftrace_bug(ret, rec);
		return 0;
	}
	return 1;
}

/*
 * archs can override this function if they must do something
 * before the modifying code is performed.
 */
void __weak ftrace_arch_code_modify_prepare(void)
{
}

/*
 * archs can override this function if they must do something
 * after the modifying code is performed.
 */
void __weak ftrace_arch_code_modify_post_process(void)
{
}

void ftrace_modify_all_code(int command)
{
	int update = command & FTRACE_UPDATE_TRACE_FUNC;
	int mod_flags = 0;
	int err = 0;

	if (command & FTRACE_MAY_SLEEP)
		mod_flags = FTRACE_MODIFY_MAY_SLEEP_FL;

	/*
	 * If the ftrace_caller calls a ftrace_ops func directly,
	 * we need to make sure that it only traces functions it
	 * expects to trace. When doing the switch of functions,
	 * we need to update to the ftrace_ops_list_func first
	 * before the transition between old and new calls are set,
	 * as the ftrace_ops_list_func will check the ops hashes
	 * to make sure the ops are having the right functions
	 * traced.
	 */
	if (update) {
		err = ftrace_update_ftrace_func(ftrace_ops_list_func);
		if (FTRACE_WARN_ON(err))
			return;
	}

	if (command & FTRACE_UPDATE_CALLS)
		ftrace_replace_code(mod_flags | FTRACE_MODIFY_ENABLE_FL);
	else if (command & FTRACE_DISABLE_CALLS)
		ftrace_replace_code(mod_flags);

	if (update && ftrace_trace_function != ftrace_ops_list_func) {
		function_trace_op = set_function_trace_op;
		smp_wmb();
		/* If irqs are disabled, we are in stop machine */
		if (!irqs_disabled())
			smp_call_function(ftrace_sync_ipi, NULL, 1);
		err = ftrace_update_ftrace_func(ftrace_trace_function);
		if (FTRACE_WARN_ON(err))
			return;
	}

	if (command & FTRACE_START_FUNC_RET)
		err = ftrace_enable_ftrace_graph_caller();
	else if (command & FTRACE_STOP_FUNC_RET)
		err = ftrace_disable_ftrace_graph_caller();
	FTRACE_WARN_ON(err);
}

static int __ftrace_modify_code(void *data)
{
	int *command = data;

	ftrace_modify_all_code(*command);

	return 0;
}

/**
 * ftrace_run_stop_machine - go back to the stop machine method
 * @command: The command to tell ftrace what to do
 *
 * If an arch needs to fall back to the stop machine method, the
 * it can call this function.
 */
void ftrace_run_stop_machine(int command)
{
	stop_machine(__ftrace_modify_code, &command, NULL);
}

/**
 * arch_ftrace_update_code - modify the code to trace or not trace
 * @command: The command that needs to be done
 *
 * Archs can override this function if it does not need to
 * run stop_machine() to modify code.
 */
void __weak arch_ftrace_update_code(int command)
{
	ftrace_run_stop_machine(command);
}

static void ftrace_run_update_code(int command)
{
	ftrace_arch_code_modify_prepare();

	/*
	 * By default we use stop_machine() to modify the code.
	 * But archs can do what ever they want as long as it
	 * is safe. The stop_machine() is the safest, but also
	 * produces the most overhead.
	 */
	arch_ftrace_update_code(command);

	ftrace_arch_code_modify_post_process();
}

static void ftrace_run_modify_code(struct ftrace_ops *ops, int command,
				   struct ftrace_ops_hash *old_hash)
{
	ops->flags |= FTRACE_OPS_FL_MODIFYING;
	ops->old_hash.filter_hash = old_hash->filter_hash;
	ops->old_hash.notrace_hash = old_hash->notrace_hash;
	ftrace_run_update_code(command);
	ops->old_hash.filter_hash = NULL;
	ops->old_hash.notrace_hash = NULL;
	ops->flags &= ~FTRACE_OPS_FL_MODIFYING;
}

static ftrace_func_t saved_ftrace_func;
static int ftrace_start_up;

void __weak arch_ftrace_trampoline_free(struct ftrace_ops *ops)
{
}

/* List of trace_ops that have allocated trampolines */
static LIST_HEAD(ftrace_ops_trampoline_list);

static void ftrace_add_trampoline_to_kallsyms(struct ftrace_ops *ops)
{
	lockdep_assert_held(&ftrace_lock);
	list_add_rcu(&ops->list, &ftrace_ops_trampoline_list);
}

static void ftrace_remove_trampoline_from_kallsyms(struct ftrace_ops *ops)
{
	lockdep_assert_held(&ftrace_lock);
	list_del_rcu(&ops->list);
	synchronize_rcu();
}

/*
 * "__builtin__ftrace" is used as a module name in /proc/kallsyms for symbols
 * for pages allocated for ftrace purposes, even though "__builtin__ftrace" is
 * not a module.
 */
#define FTRACE_TRAMPOLINE_MOD "__builtin__ftrace"
#define FTRACE_TRAMPOLINE_SYM "ftrace_trampoline"

static void ftrace_trampoline_free(struct ftrace_ops *ops)
{
	if (ops && (ops->flags & FTRACE_OPS_FL_ALLOC_TRAMP) &&
	    ops->trampoline) {
		/*
		 * Record the text poke event before the ksymbol unregister
		 * event.
		 */
		perf_event_text_poke((void *)ops->trampoline,
				     (void *)ops->trampoline,
				     ops->trampoline_size, NULL, 0);
		perf_event_ksymbol(PERF_RECORD_KSYMBOL_TYPE_OOL,
				   ops->trampoline, ops->trampoline_size,
				   true, FTRACE_TRAMPOLINE_SYM);
		/* Remove from kallsyms after the perf events */
		ftrace_remove_trampoline_from_kallsyms(ops);
	}

	arch_ftrace_trampoline_free(ops);
}

static void ftrace_startup_enable(int command)
{
	if (saved_ftrace_func != ftrace_trace_function) {
		saved_ftrace_func = ftrace_trace_function;
		command |= FTRACE_UPDATE_TRACE_FUNC;
	}

	if (!command || !ftrace_enabled)
		return;

	ftrace_run_update_code(command);
}

static void ftrace_startup_all(int command)
{
	update_all_ops = true;
	ftrace_startup_enable(command);
	update_all_ops = false;
}

int ftrace_startup(struct ftrace_ops *ops, int command)
{
	int ret;

	if (unlikely(ftrace_disabled))
		return -ENODEV;

	ret = __register_ftrace_function(ops);
	if (ret)
		return ret;

	ftrace_start_up++;

	/*
	 * Note that ftrace probes uses this to start up
	 * and modify functions it will probe. But we still
	 * set the ADDING flag for modification, as probes
	 * do not have trampolines. If they add them in the
	 * future, then the probes will need to distinguish
	 * between adding and updating probes.
	 */
	ops->flags |= FTRACE_OPS_FL_ENABLED | FTRACE_OPS_FL_ADDING;

	ret = ftrace_hash_ipmodify_enable(ops);
	if (ret < 0) {
		/* Rollback registration process */
		__unregister_ftrace_function(ops);
		ftrace_start_up--;
		ops->flags &= ~FTRACE_OPS_FL_ENABLED;
		if (ops->flags & FTRACE_OPS_FL_DYNAMIC)
			ftrace_trampoline_free(ops);
		return ret;
	}

	if (ftrace_hash_rec_enable(ops, 1))
		command |= FTRACE_UPDATE_CALLS;

	ftrace_startup_enable(command);

	/*
	 * If ftrace is in an undefined state, we just remove ops from list
	 * to prevent the NULL pointer, instead of totally rolling it back and
	 * free trampoline, because those actions could cause further damage.
	 */
	if (unlikely(ftrace_disabled)) {
		__unregister_ftrace_function(ops);
		return -ENODEV;
	}

	ops->flags &= ~FTRACE_OPS_FL_ADDING;

	return 0;
}

int ftrace_shutdown(struct ftrace_ops *ops, int command)
{
	int ret;

	if (unlikely(ftrace_disabled))
		return -ENODEV;

	ret = __unregister_ftrace_function(ops);
	if (ret)
		return ret;

	ftrace_start_up--;
	/*
	 * Just warn in case of unbalance, no need to kill ftrace, it's not
	 * critical but the ftrace_call callers may be never nopped again after
	 * further ftrace uses.
	 */
	WARN_ON_ONCE(ftrace_start_up < 0);

	/* Disabling ipmodify never fails */
	ftrace_hash_ipmodify_disable(ops);

	if (ftrace_hash_rec_disable(ops, 1))
		command |= FTRACE_UPDATE_CALLS;

	ops->flags &= ~FTRACE_OPS_FL_ENABLED;

	if (saved_ftrace_func != ftrace_trace_function) {
		saved_ftrace_func = ftrace_trace_function;
		command |= FTRACE_UPDATE_TRACE_FUNC;
	}

	if (!command || !ftrace_enabled)
		goto out;

	/*
	 * If the ops uses a trampoline, then it needs to be
	 * tested first on update.
	 */
	ops->flags |= FTRACE_OPS_FL_REMOVING;
	removed_ops = ops;

	/* The trampoline logic checks the old hashes */
	ops->old_hash.filter_hash = ops->func_hash->filter_hash;
	ops->old_hash.notrace_hash = ops->func_hash->notrace_hash;

	ftrace_run_update_code(command);

	/*
	 * If there's no more ops registered with ftrace, run a
	 * sanity check to make sure all rec flags are cleared.
	 */
	if (rcu_dereference_protected(ftrace_ops_list,
			lockdep_is_held(&ftrace_lock)) == &ftrace_list_end) {
		struct ftrace_page *pg;
		struct dyn_ftrace *rec;

		do_for_each_ftrace_rec(pg, rec) {
			if (FTRACE_WARN_ON_ONCE(rec->flags & ~FTRACE_FL_DISABLED))
				pr_warn("  %pS flags:%lx\n",
					(void *)rec->ip, rec->flags);
		} while_for_each_ftrace_rec();
	}

	ops->old_hash.filter_hash = NULL;
	ops->old_hash.notrace_hash = NULL;

	removed_ops = NULL;
	ops->flags &= ~FTRACE_OPS_FL_REMOVING;

out:
	/*
	 * Dynamic ops may be freed, we must make sure that all
	 * callers are done before leaving this function.
	 * The same goes for freeing the per_cpu data of the per_cpu
	 * ops.
	 */
	if (ops->flags & FTRACE_OPS_FL_DYNAMIC) {
		/*
		 * We need to do a hard force of sched synchronization.
		 * This is because we use preempt_disable() to do RCU, but
		 * the function tracers can be called where RCU is not watching
		 * (like before user_exit()). We can not rely on the RCU
		 * infrastructure to do the synchronization, thus we must do it
		 * ourselves.
		 */
		synchronize_rcu_tasks_rude();

		/*
		 * When the kernel is preemptive, tasks can be preempted
		 * while on a ftrace trampoline. Just scheduling a task on
		 * a CPU is not good enough to flush them. Calling
		 * synchronize_rcu_tasks() will wait for those tasks to
		 * execute and either schedule voluntarily or enter user space.
		 */
		if (IS_ENABLED(CONFIG_PREEMPTION))
			synchronize_rcu_tasks();

		ftrace_trampoline_free(ops);
	}

	return 0;
}

static u64		ftrace_update_time;
unsigned long		ftrace_update_tot_cnt;
unsigned long		ftrace_number_of_pages;
unsigned long		ftrace_number_of_groups;

static inline int ops_traces_mod(struct ftrace_ops *ops)
{
	/*
	 * Filter_hash being empty will default to trace module.
	 * But notrace hash requires a test of individual module functions.
	 */
	return ftrace_hash_empty(ops->func_hash->filter_hash) &&
		ftrace_hash_empty(ops->func_hash->notrace_hash);
}

static int ftrace_update_code(struct module *mod, struct ftrace_page *new_pgs)
{
	bool init_nop = ftrace_need_init_nop();
	struct ftrace_page *pg;
	struct dyn_ftrace *p;
	u64 start, stop;
	unsigned long update_cnt = 0;
	unsigned long rec_flags = 0;
	int i;

	start = ftrace_now(raw_smp_processor_id());

	/*
	 * When a module is loaded, this function is called to convert
	 * the calls to mcount in its text to nops, and also to create
	 * an entry in the ftrace data. Now, if ftrace is activated
	 * after this call, but before the module sets its text to
	 * read-only, the modification of enabling ftrace can fail if
	 * the read-only is done while ftrace is converting the calls.
	 * To prevent this, the module's records are set as disabled
	 * and will be enabled after the call to set the module's text
	 * to read-only.
	 */
	if (mod)
		rec_flags |= FTRACE_FL_DISABLED;

	for (pg = new_pgs; pg; pg = pg->next) {

		for (i = 0; i < pg->index; i++) {

			/* If something went wrong, bail without enabling anything */
			if (unlikely(ftrace_disabled))
				return -1;

			p = &pg->records[i];
			p->flags = rec_flags;

			/*
			 * Do the initial record conversion from mcount jump
			 * to the NOP instructions.
			 */
			if (init_nop && !ftrace_nop_initialize(mod, p))
				break;

			update_cnt++;
		}
	}

	stop = ftrace_now(raw_smp_processor_id());
	ftrace_update_time = stop - start;
	ftrace_update_tot_cnt += update_cnt;

	return 0;
}

static int ftrace_allocate_records(struct ftrace_page *pg, int count)
{
	int order;
	int pages;
	int cnt;

	if (WARN_ON(!count))
		return -EINVAL;

	/* We want to fill as much as possible, with no empty pages */
	pages = DIV_ROUND_UP(count, ENTRIES_PER_PAGE);
	order = fls(pages) - 1;

 again:
	pg->records = (void *)__get_free_pages(GFP_KERNEL | __GFP_ZERO, order);

	if (!pg->records) {
		/* if we can't allocate this size, try something smaller */
		if (!order)
			return -ENOMEM;
		order--;
		goto again;
	}

	ftrace_number_of_pages += 1 << order;
	ftrace_number_of_groups++;

	cnt = (PAGE_SIZE << order) / ENTRY_SIZE;
	pg->order = order;

	if (cnt > count)
		cnt = count;

	return cnt;
}

static struct ftrace_page *
ftrace_allocate_pages(unsigned long num_to_init)
{
	struct ftrace_page *start_pg;
	struct ftrace_page *pg;
	int cnt;

	if (!num_to_init)
		return NULL;

	start_pg = pg = kzalloc(sizeof(*pg), GFP_KERNEL);
	if (!pg)
		return NULL;

	/*
	 * Try to allocate as much as possible in one continues
	 * location that fills in all of the space. We want to
	 * waste as little space as possible.
	 */
	for (;;) {
		cnt = ftrace_allocate_records(pg, num_to_init);
		if (cnt < 0)
			goto free_pages;

		num_to_init -= cnt;
		if (!num_to_init)
			break;

		pg->next = kzalloc(sizeof(*pg), GFP_KERNEL);
		if (!pg->next)
			goto free_pages;

		pg = pg->next;
	}

	return start_pg;

 free_pages:
	pg = start_pg;
	while (pg) {
		if (pg->records) {
			free_pages((unsigned long)pg->records, pg->order);
			ftrace_number_of_pages -= 1 << pg->order;
		}
		start_pg = pg->next;
		kfree(pg);
		pg = start_pg;
		ftrace_number_of_groups--;
	}
	pr_info("ftrace: FAILED to allocate memory for functions\n");
	return NULL;
}

#define FTRACE_BUFF_MAX (KSYM_SYMBOL_LEN+4) /* room for wildcards */

struct ftrace_iterator {
	loff_t				pos;
	loff_t				func_pos;
	loff_t				mod_pos;
	struct ftrace_page		*pg;
	struct dyn_ftrace		*func;
	struct ftrace_func_probe	*probe;
	struct ftrace_func_entry	*probe_entry;
	struct trace_parser		parser;
	struct ftrace_hash		*hash;
	struct ftrace_ops		*ops;
	struct trace_array		*tr;
	struct list_head		*mod_list;
	int				pidx;
	int				idx;
	unsigned			flags;
};

static void *
t_probe_next(struct seq_file *m, loff_t *pos)
{
	struct ftrace_iterator *iter = m->private;
	struct trace_array *tr = iter->ops->private;
	struct list_head *func_probes;
	struct ftrace_hash *hash;
	struct list_head *next;
	struct hlist_node *hnd = NULL;
	struct hlist_head *hhd;
	int size;

	(*pos)++;
	iter->pos = *pos;

	if (!tr)
		return NULL;

	func_probes = &tr->func_probes;
	if (list_empty(func_probes))
		return NULL;

	if (!iter->probe) {
		next = func_probes->next;
		iter->probe = list_entry(next, struct ftrace_func_probe, list);
	}

	if (iter->probe_entry)
		hnd = &iter->probe_entry->hlist;

	hash = iter->probe->ops.func_hash->filter_hash;

	/*
	 * A probe being registered may temporarily have an empty hash
	 * and it's at the end of the func_probes list.
	 */
	if (!hash || hash == EMPTY_HASH)
		return NULL;

	size = 1 << hash->size_bits;

 retry:
	if (iter->pidx >= size) {
		if (iter->probe->list.next == func_probes)
			return NULL;
		next = iter->probe->list.next;
		iter->probe = list_entry(next, struct ftrace_func_probe, list);
		hash = iter->probe->ops.func_hash->filter_hash;
		size = 1 << hash->size_bits;
		iter->pidx = 0;
	}

	hhd = &hash->buckets[iter->pidx];

	if (hlist_empty(hhd)) {
		iter->pidx++;
		hnd = NULL;
		goto retry;
	}

	if (!hnd)
		hnd = hhd->first;
	else {
		hnd = hnd->next;
		if (!hnd) {
			iter->pidx++;
			goto retry;
		}
	}

	if (WARN_ON_ONCE(!hnd))
		return NULL;

	iter->probe_entry = hlist_entry(hnd, struct ftrace_func_entry, hlist);

	return iter;
}

static void *t_probe_start(struct seq_file *m, loff_t *pos)
{
	struct ftrace_iterator *iter = m->private;
	void *p = NULL;
	loff_t l;

	if (!(iter->flags & FTRACE_ITER_DO_PROBES))
		return NULL;

	if (iter->mod_pos > *pos)
		return NULL;

	iter->probe = NULL;
	iter->probe_entry = NULL;
	iter->pidx = 0;
	for (l = 0; l <= (*pos - iter->mod_pos); ) {
		p = t_probe_next(m, &l);
		if (!p)
			break;
	}
	if (!p)
		return NULL;

	/* Only set this if we have an item */
	iter->flags |= FTRACE_ITER_PROBE;

	return iter;
}

static int
t_probe_show(struct seq_file *m, struct ftrace_iterator *iter)
{
	struct ftrace_func_entry *probe_entry;
	struct ftrace_probe_ops *probe_ops;
	struct ftrace_func_probe *probe;

	probe = iter->probe;
	probe_entry = iter->probe_entry;

	if (WARN_ON_ONCE(!probe || !probe_entry))
		return -EIO;

	probe_ops = probe->probe_ops;

	if (probe_ops->print)
		return probe_ops->print(m, probe_entry->ip, probe_ops, probe->data);

	seq_printf(m, "%ps:%ps\n", (void *)probe_entry->ip,
		   (void *)probe_ops->func);

	return 0;
}

static void *
t_mod_next(struct seq_file *m, loff_t *pos)
{
	struct ftrace_iterator *iter = m->private;
	struct trace_array *tr = iter->tr;

	(*pos)++;
	iter->pos = *pos;

	iter->mod_list = iter->mod_list->next;

	if (iter->mod_list == &tr->mod_trace ||
	    iter->mod_list == &tr->mod_notrace) {
		iter->flags &= ~FTRACE_ITER_MOD;
		return NULL;
	}

	iter->mod_pos = *pos;

	return iter;
}

static void *t_mod_start(struct seq_file *m, loff_t *pos)
{
	struct ftrace_iterator *iter = m->private;
	void *p = NULL;
	loff_t l;

	if (iter->func_pos > *pos)
		return NULL;

	iter->mod_pos = iter->func_pos;

	/* probes are only available if tr is set */
	if (!iter->tr)
		return NULL;

	for (l = 0; l <= (*pos - iter->func_pos); ) {
		p = t_mod_next(m, &l);
		if (!p)
			break;
	}
	if (!p) {
		iter->flags &= ~FTRACE_ITER_MOD;
		return t_probe_start(m, pos);
	}

	/* Only set this if we have an item */
	iter->flags |= FTRACE_ITER_MOD;

	return iter;
}

static int
t_mod_show(struct seq_file *m, struct ftrace_iterator *iter)
{
	struct ftrace_mod_load *ftrace_mod;
	struct trace_array *tr = iter->tr;

	if (WARN_ON_ONCE(!iter->mod_list) ||
			 iter->mod_list == &tr->mod_trace ||
			 iter->mod_list == &tr->mod_notrace)
		return -EIO;

	ftrace_mod = list_entry(iter->mod_list, struct ftrace_mod_load, list);

	if (ftrace_mod->func)
		seq_printf(m, "%s", ftrace_mod->func);
	else
		seq_putc(m, '*');

	seq_printf(m, ":mod:%s\n", ftrace_mod->module);

	return 0;
}

static void *
t_func_next(struct seq_file *m, loff_t *pos)
{
	struct ftrace_iterator *iter = m->private;
	struct dyn_ftrace *rec = NULL;

	(*pos)++;

 retry:
	if (iter->idx >= iter->pg->index) {
		if (iter->pg->next) {
			iter->pg = iter->pg->next;
			iter->idx = 0;
			goto retry;
		}
	} else {
		rec = &iter->pg->records[iter->idx++];
		if (((iter->flags & (FTRACE_ITER_FILTER | FTRACE_ITER_NOTRACE)) &&
		     !ftrace_lookup_ip(iter->hash, rec->ip)) ||

		    ((iter->flags & FTRACE_ITER_ENABLED) &&
		     !(rec->flags & FTRACE_FL_ENABLED))) {

			rec = NULL;
			goto retry;
		}
	}

	if (!rec)
		return NULL;

	iter->pos = iter->func_pos = *pos;
	iter->func = rec;

	return iter;
}

static void *
t_next(struct seq_file *m, void *v, loff_t *pos)
{
	struct ftrace_iterator *iter = m->private;
	loff_t l = *pos; /* t_probe_start() must use original pos */
	void *ret;

	if (unlikely(ftrace_disabled))
		return NULL;

	if (iter->flags & FTRACE_ITER_PROBE)
		return t_probe_next(m, pos);

	if (iter->flags & FTRACE_ITER_MOD)
		return t_mod_next(m, pos);

	if (iter->flags & FTRACE_ITER_PRINTALL) {
		/* next must increment pos, and t_probe_start does not */
		(*pos)++;
		return t_mod_start(m, &l);
	}

	ret = t_func_next(m, pos);

	if (!ret)
		return t_mod_start(m, &l);

	return ret;
}

static void reset_iter_read(struct ftrace_iterator *iter)
{
	iter->pos = 0;
	iter->func_pos = 0;
	iter->flags &= ~(FTRACE_ITER_PRINTALL | FTRACE_ITER_PROBE | FTRACE_ITER_MOD);
}

static void *t_start(struct seq_file *m, loff_t *pos)
{
	struct ftrace_iterator *iter = m->private;
	void *p = NULL;
	loff_t l;

	mutex_lock(&ftrace_lock);

	if (unlikely(ftrace_disabled))
		return NULL;

	/*
	 * If an lseek was done, then reset and start from beginning.
	 */
	if (*pos < iter->pos)
		reset_iter_read(iter);

	/*
	 * For set_ftrace_filter reading, if we have the filter
	 * off, we can short cut and just print out that all
	 * functions are enabled.
	 */
	if ((iter->flags & (FTRACE_ITER_FILTER | FTRACE_ITER_NOTRACE)) &&
	    ftrace_hash_empty(iter->hash)) {
		iter->func_pos = 1; /* Account for the message */
		if (*pos > 0)
			return t_mod_start(m, pos);
		iter->flags |= FTRACE_ITER_PRINTALL;
		/* reset in case of seek/pread */
		iter->flags &= ~FTRACE_ITER_PROBE;
		return iter;
	}

	if (iter->flags & FTRACE_ITER_MOD)
		return t_mod_start(m, pos);

	/*
	 * Unfortunately, we need to restart at ftrace_pages_start
	 * every time we let go of the ftrace_mutex. This is because
	 * those pointers can change without the lock.
	 */
	iter->pg = ftrace_pages_start;
	iter->idx = 0;
	for (l = 0; l <= *pos; ) {
		p = t_func_next(m, &l);
		if (!p)
			break;
	}

	if (!p)
		return t_mod_start(m, pos);

	return iter;
}

static void t_stop(struct seq_file *m, void *p)
{
	mutex_unlock(&ftrace_lock);
}

void * __weak
arch_ftrace_trampoline_func(struct ftrace_ops *ops, struct dyn_ftrace *rec)
{
	return NULL;
}

static void add_trampoline_func(struct seq_file *m, struct ftrace_ops *ops,
				struct dyn_ftrace *rec)
{
	void *ptr;

	ptr = arch_ftrace_trampoline_func(ops, rec);
	if (ptr)
		seq_printf(m, " ->%pS", ptr);
}

#ifdef FTRACE_MCOUNT_MAX_OFFSET
/*
 * Weak functions can still have an mcount/fentry that is saved in
 * the __mcount_loc section. These can be detected by having a
 * symbol offset of greater than FTRACE_MCOUNT_MAX_OFFSET, as the
 * symbol found by kallsyms is not the function that the mcount/fentry
 * is part of. The offset is much greater in these cases.
 *
 * Test the record to make sure that the ip points to a valid kallsyms
 * and if not, mark it disabled.
 */
static int test_for_valid_rec(struct dyn_ftrace *rec)
{
	char str[KSYM_SYMBOL_LEN];
	unsigned long offset;
	const char *ret;

	ret = kallsyms_lookup(rec->ip, NULL, &offset, NULL, str);

	/* Weak functions can cause invalid addresses */
	if (!ret || offset > FTRACE_MCOUNT_MAX_OFFSET) {
		rec->flags |= FTRACE_FL_DISABLED;
		return 0;
	}
	return 1;
}

static struct workqueue_struct *ftrace_check_wq __initdata;
static struct work_struct ftrace_check_work __initdata;

/*
 * Scan all the mcount/fentry entries to make sure they are valid.
 */
static __init void ftrace_check_work_func(struct work_struct *work)
{
	struct ftrace_page *pg;
	struct dyn_ftrace *rec;

	mutex_lock(&ftrace_lock);
	do_for_each_ftrace_rec(pg, rec) {
		test_for_valid_rec(rec);
	} while_for_each_ftrace_rec();
	mutex_unlock(&ftrace_lock);
}

static int __init ftrace_check_for_weak_functions(void)
{
	INIT_WORK(&ftrace_check_work, ftrace_check_work_func);

	ftrace_check_wq = alloc_workqueue("ftrace_check_wq", WQ_UNBOUND, 0);

	queue_work(ftrace_check_wq, &ftrace_check_work);
	return 0;
}

static int __init ftrace_check_sync(void)
{
	/* Make sure the ftrace_check updates are finished */
	if (ftrace_check_wq)
		destroy_workqueue(ftrace_check_wq);
	return 0;
}

late_initcall_sync(ftrace_check_sync);
subsys_initcall(ftrace_check_for_weak_functions);

static int print_rec(struct seq_file *m, unsigned long ip)
{
	unsigned long offset;
	char str[KSYM_SYMBOL_LEN];
	char *modname;
	const char *ret;

	ret = kallsyms_lookup(ip, NULL, &offset, &modname, str);
	/* Weak functions can cause invalid addresses */
	if (!ret || offset > FTRACE_MCOUNT_MAX_OFFSET) {
		snprintf(str, KSYM_SYMBOL_LEN, "%s_%ld",
			 FTRACE_INVALID_FUNCTION, offset);
		ret = NULL;
	}

	seq_puts(m, str);
	if (modname)
		seq_printf(m, " [%s]", modname);
	return ret == NULL ? -1 : 0;
}
#else
static inline int test_for_valid_rec(struct dyn_ftrace *rec)
{
	return 1;
}

static inline int print_rec(struct seq_file *m, unsigned long ip)
{
	seq_printf(m, "%ps", (void *)ip);
	return 0;
}
#endif

static int t_show(struct seq_file *m, void *v)
{
	struct ftrace_iterator *iter = m->private;
	struct dyn_ftrace *rec;

	if (iter->flags & FTRACE_ITER_PROBE)
		return t_probe_show(m, iter);

	if (iter->flags & FTRACE_ITER_MOD)
		return t_mod_show(m, iter);

	if (iter->flags & FTRACE_ITER_PRINTALL) {
		if (iter->flags & FTRACE_ITER_NOTRACE)
			seq_puts(m, "#### no functions disabled ####\n");
		else
			seq_puts(m, "#### all functions enabled ####\n");
		return 0;
	}

	rec = iter->func;

	if (!rec)
		return 0;

	if (print_rec(m, rec->ip)) {
		/* This should only happen when a rec is disabled */
		WARN_ON_ONCE(!(rec->flags & FTRACE_FL_DISABLED));
		seq_putc(m, '\n');
		return 0;
	}

	if (iter->flags & FTRACE_ITER_ENABLED) {
		struct ftrace_ops *ops;

		seq_printf(m, " (%ld)%s%s%s",
			   ftrace_rec_count(rec),
			   rec->flags & FTRACE_FL_REGS ? " R" : "  ",
			   rec->flags & FTRACE_FL_IPMODIFY ? " I" : "  ",
			   rec->flags & FTRACE_FL_DIRECT ? " D" : "  ");
		if (rec->flags & FTRACE_FL_TRAMP_EN) {
			ops = ftrace_find_tramp_ops_any(rec);
			if (ops) {
				do {
					seq_printf(m, "\ttramp: %pS (%pS)",
						   (void *)ops->trampoline,
						   (void *)ops->func);
					add_trampoline_func(m, ops, rec);
					ops = ftrace_find_tramp_ops_next(rec, ops);
				} while (ops);
			} else
				seq_puts(m, "\ttramp: ERROR!");
		} else {
			add_trampoline_func(m, NULL, rec);
		}
		if (rec->flags & FTRACE_FL_DIRECT) {
			unsigned long direct;

			direct = ftrace_find_rec_direct(rec->ip);
			if (direct)
				seq_printf(m, "\n\tdirect-->%pS", (void *)direct);
		}
	}

	seq_putc(m, '\n');

	return 0;
}

static const struct seq_operations show_ftrace_seq_ops = {
	.start = t_start,
	.next = t_next,
	.stop = t_stop,
	.show = t_show,
};

static int
ftrace_avail_open(struct inode *inode, struct file *file)
{
	struct ftrace_iterator *iter;
	int ret;

	ret = security_locked_down(LOCKDOWN_TRACEFS);
	if (ret)
		return ret;

	if (unlikely(ftrace_disabled))
		return -ENODEV;

	iter = __seq_open_private(file, &show_ftrace_seq_ops, sizeof(*iter));
	if (!iter)
		return -ENOMEM;

	iter->pg = ftrace_pages_start;
	iter->ops = &global_ops;

	return 0;
}

static int
ftrace_enabled_open(struct inode *inode, struct file *file)
{
	struct ftrace_iterator *iter;

	/*
	 * This shows us what functions are currently being
	 * traced and by what. Not sure if we want lockdown
	 * to hide such critical information for an admin.
	 * Although, perhaps it can show information we don't
	 * want people to see, but if something is tracing
	 * something, we probably want to know about it.
	 */

	iter = __seq_open_private(file, &show_ftrace_seq_ops, sizeof(*iter));
	if (!iter)
		return -ENOMEM;

	iter->pg = ftrace_pages_start;
	iter->flags = FTRACE_ITER_ENABLED;
	iter->ops = &global_ops;

	return 0;
}

/**
 * ftrace_regex_open - initialize function tracer filter files
 * @ops: The ftrace_ops that hold the hash filters
 * @flag: The type of filter to process
 * @inode: The inode, usually passed in to your open routine
 * @file: The file, usually passed in to your open routine
 *
 * ftrace_regex_open() initializes the filter files for the
 * @ops. Depending on @flag it may process the filter hash or
 * the notrace hash of @ops. With this called from the open
 * routine, you can use ftrace_filter_write() for the write
 * routine if @flag has FTRACE_ITER_FILTER set, or
 * ftrace_notrace_write() if @flag has FTRACE_ITER_NOTRACE set.
 * tracing_lseek() should be used as the lseek routine, and
 * release must call ftrace_regex_release().
 */
int
ftrace_regex_open(struct ftrace_ops *ops, int flag,
		  struct inode *inode, struct file *file)
{
	struct ftrace_iterator *iter;
	struct ftrace_hash *hash;
	struct list_head *mod_head;
	struct trace_array *tr = ops->private;
	int ret = -ENOMEM;

	ftrace_ops_init(ops);

	if (unlikely(ftrace_disabled))
		return -ENODEV;

	if (tracing_check_open_get_tr(tr))
		return -ENODEV;

	iter = kzalloc(sizeof(*iter), GFP_KERNEL);
	if (!iter)
		goto out;

	if (trace_parser_get_init(&iter->parser, FTRACE_BUFF_MAX))
		goto out;

	iter->ops = ops;
	iter->flags = flag;
	iter->tr = tr;

	mutex_lock(&ops->func_hash->regex_lock);

	if (flag & FTRACE_ITER_NOTRACE) {
		hash = ops->func_hash->notrace_hash;
		mod_head = tr ? &tr->mod_notrace : NULL;
	} else {
		hash = ops->func_hash->filter_hash;
		mod_head = tr ? &tr->mod_trace : NULL;
	}

	iter->mod_list = mod_head;

	if (file->f_mode & FMODE_WRITE) {
		const int size_bits = FTRACE_HASH_DEFAULT_BITS;

		if (file->f_flags & O_TRUNC) {
			iter->hash = alloc_ftrace_hash(size_bits);
			clear_ftrace_mod_list(mod_head);
	        } else {
			iter->hash = alloc_and_copy_ftrace_hash(size_bits, hash);
		}

		if (!iter->hash) {
			trace_parser_put(&iter->parser);
			goto out_unlock;
		}
	} else
		iter->hash = hash;

	ret = 0;

	if (file->f_mode & FMODE_READ) {
		iter->pg = ftrace_pages_start;

		ret = seq_open(file, &show_ftrace_seq_ops);
		if (!ret) {
			struct seq_file *m = file->private_data;
			m->private = iter;
		} else {
			/* Failed */
			free_ftrace_hash(iter->hash);
			trace_parser_put(&iter->parser);
		}
	} else
		file->private_data = iter;

 out_unlock:
	mutex_unlock(&ops->func_hash->regex_lock);

 out:
	if (ret) {
		kfree(iter);
		if (tr)
			trace_array_put(tr);
	}

	return ret;
}

static int
ftrace_filter_open(struct inode *inode, struct file *file)
{
	struct ftrace_ops *ops = inode->i_private;

	/* Checks for tracefs lockdown */
	return ftrace_regex_open(ops,
			FTRACE_ITER_FILTER | FTRACE_ITER_DO_PROBES,
			inode, file);
}

static int
ftrace_notrace_open(struct inode *inode, struct file *file)
{
	struct ftrace_ops *ops = inode->i_private;

	/* Checks for tracefs lockdown */
	return ftrace_regex_open(ops, FTRACE_ITER_NOTRACE,
				 inode, file);
}

/* Type for quick search ftrace basic regexes (globs) from filter_parse_regex */
struct ftrace_glob {
	char *search;
	unsigned len;
	int type;
};

/*
 * If symbols in an architecture don't correspond exactly to the user-visible
 * name of what they represent, it is possible to define this function to
 * perform the necessary adjustments.
*/
char * __weak arch_ftrace_match_adjust(char *str, const char *search)
{
	return str;
}

static int ftrace_match(char *str, struct ftrace_glob *g)
{
	int matched = 0;
	int slen;

	str = arch_ftrace_match_adjust(str, g->search);

	switch (g->type) {
	case MATCH_FULL:
		if (strcmp(str, g->search) == 0)
			matched = 1;
		break;
	case MATCH_FRONT_ONLY:
		if (strncmp(str, g->search, g->len) == 0)
			matched = 1;
		break;
	case MATCH_MIDDLE_ONLY:
		if (strstr(str, g->search))
			matched = 1;
		break;
	case MATCH_END_ONLY:
		slen = strlen(str);
		if (slen >= g->len &&
		    memcmp(str + slen - g->len, g->search, g->len) == 0)
			matched = 1;
		break;
	case MATCH_GLOB:
		if (glob_match(g->search, str))
			matched = 1;
		break;
	}

	return matched;
}

static int
enter_record(struct ftrace_hash *hash, struct dyn_ftrace *rec, int clear_filter)
{
	struct ftrace_func_entry *entry;
	int ret = 0;

	entry = ftrace_lookup_ip(hash, rec->ip);
	if (clear_filter) {
		/* Do nothing if it doesn't exist */
		if (!entry)
			return 0;

		free_hash_entry(hash, entry);
	} else {
		/* Do nothing if it exists */
		if (entry)
			return 0;

		ret = add_hash_entry(hash, rec->ip);
	}
	return ret;
}

static int
add_rec_by_index(struct ftrace_hash *hash, struct ftrace_glob *func_g,
		 int clear_filter)
{
	long index = simple_strtoul(func_g->search, NULL, 0);
	struct ftrace_page *pg;
	struct dyn_ftrace *rec;

	/* The index starts at 1 */
	if (--index < 0)
		return 0;

	do_for_each_ftrace_rec(pg, rec) {
		if (pg->index <= index) {
			index -= pg->index;
			/* this is a double loop, break goes to the next page */
			break;
		}
		rec = &pg->records[index];
		enter_record(hash, rec, clear_filter);
		return 1;
	} while_for_each_ftrace_rec();
	return 0;
}

#ifdef FTRACE_MCOUNT_MAX_OFFSET
static int lookup_ip(unsigned long ip, char **modname, char *str)
{
	unsigned long offset;

	kallsyms_lookup(ip, NULL, &offset, modname, str);
	if (offset > FTRACE_MCOUNT_MAX_OFFSET)
		return -1;
	return 0;
}
#else
static int lookup_ip(unsigned long ip, char **modname, char *str)
{
	kallsyms_lookup(ip, NULL, NULL, modname, str);
	return 0;
}
#endif

static int
ftrace_match_record(struct dyn_ftrace *rec, struct ftrace_glob *func_g,
		struct ftrace_glob *mod_g, int exclude_mod)
{
	char str[KSYM_SYMBOL_LEN];
	char *modname;

	if (lookup_ip(rec->ip, &modname, str)) {
		/* This should only happen when a rec is disabled */
		WARN_ON_ONCE(system_state == SYSTEM_RUNNING &&
			     !(rec->flags & FTRACE_FL_DISABLED));
		return 0;
	}

	if (mod_g) {
		int mod_matches = (modname) ? ftrace_match(modname, mod_g) : 0;

		/* blank module name to match all modules */
		if (!mod_g->len) {
			/* blank module globbing: modname xor exclude_mod */
			if (!exclude_mod != !modname)
				goto func_match;
			return 0;
		}

		/*
		 * exclude_mod is set to trace everything but the given
		 * module. If it is set and the module matches, then
		 * return 0. If it is not set, and the module doesn't match
		 * also return 0. Otherwise, check the function to see if
		 * that matches.
		 */
		if (!mod_matches == !exclude_mod)
			return 0;
func_match:
		/* blank search means to match all funcs in the mod */
		if (!func_g->len)
			return 1;
	}

	return ftrace_match(str, func_g);
}

static int
match_records(struct ftrace_hash *hash, char *func, int len, char *mod)
{
	struct ftrace_page *pg;
	struct dyn_ftrace *rec;
	struct ftrace_glob func_g = { .type = MATCH_FULL };
	struct ftrace_glob mod_g = { .type = MATCH_FULL };
	struct ftrace_glob *mod_match = (mod) ? &mod_g : NULL;
	int exclude_mod = 0;
	int found = 0;
	int ret;
	int clear_filter = 0;

	if (func) {
		func_g.type = filter_parse_regex(func, len, &func_g.search,
						 &clear_filter);
		func_g.len = strlen(func_g.search);
	}

	if (mod) {
		mod_g.type = filter_parse_regex(mod, strlen(mod),
				&mod_g.search, &exclude_mod);
		mod_g.len = strlen(mod_g.search);
	}

	mutex_lock(&ftrace_lock);

	if (unlikely(ftrace_disabled))
		goto out_unlock;

	if (func_g.type == MATCH_INDEX) {
		found = add_rec_by_index(hash, &func_g, clear_filter);
		goto out_unlock;
	}

	do_for_each_ftrace_rec(pg, rec) {

		if (rec->flags & FTRACE_FL_DISABLED)
			continue;

		if (ftrace_match_record(rec, &func_g, mod_match, exclude_mod)) {
			ret = enter_record(hash, rec, clear_filter);
			if (ret < 0) {
				found = ret;
				goto out_unlock;
			}
			found = 1;
		}
	} while_for_each_ftrace_rec();
 out_unlock:
	mutex_unlock(&ftrace_lock);

	return found;
}

static int
ftrace_match_records(struct ftrace_hash *hash, char *buff, int len)
{
	return match_records(hash, buff, len, NULL);
}

static void ftrace_ops_update_code(struct ftrace_ops *ops,
				   struct ftrace_ops_hash *old_hash)
{
	struct ftrace_ops *op;

	if (!ftrace_enabled)
		return;

	if (ops->flags & FTRACE_OPS_FL_ENABLED) {
		ftrace_run_modify_code(ops, FTRACE_UPDATE_CALLS, old_hash);
		return;
	}

	/*
	 * If this is the shared global_ops filter, then we need to
	 * check if there is another ops that shares it, is enabled.
	 * If so, we still need to run the modify code.
	 */
	if (ops->func_hash != &global_ops.local_hash)
		return;

	do_for_each_ftrace_op(op, ftrace_ops_list) {
		if (op->func_hash == &global_ops.local_hash &&
		    op->flags & FTRACE_OPS_FL_ENABLED) {
			ftrace_run_modify_code(op, FTRACE_UPDATE_CALLS, old_hash);
			/* Only need to do this once */
			return;
		}
	} while_for_each_ftrace_op(op);
}

static int ftrace_hash_move_and_update_ops(struct ftrace_ops *ops,
					   struct ftrace_hash **orig_hash,
					   struct ftrace_hash *hash,
					   int enable)
{
	struct ftrace_ops_hash old_hash_ops;
	struct ftrace_hash *old_hash;
	int ret;

	old_hash = *orig_hash;
	old_hash_ops.filter_hash = ops->func_hash->filter_hash;
	old_hash_ops.notrace_hash = ops->func_hash->notrace_hash;
	ret = ftrace_hash_move(ops, enable, orig_hash, hash);
	if (!ret) {
		ftrace_ops_update_code(ops, &old_hash_ops);
		free_ftrace_hash_rcu(old_hash);
	}
	return ret;
}

static bool module_exists(const char *module)
{
	/* All modules have the symbol __this_module */
	static const char this_mod[] = "__this_module";
	char modname[MAX_PARAM_PREFIX_LEN + sizeof(this_mod) + 2];
	unsigned long val;
	int n;

	n = snprintf(modname, sizeof(modname), "%s:%s", module, this_mod);

	if (n > sizeof(modname) - 1)
		return false;

	val = module_kallsyms_lookup_name(modname);
	return val != 0;
}

static int cache_mod(struct trace_array *tr,
		     const char *func, char *module, int enable)
{
	struct ftrace_mod_load *ftrace_mod, *n;
	struct list_head *head = enable ? &tr->mod_trace : &tr->mod_notrace;
	int ret;

	mutex_lock(&ftrace_lock);

	/* We do not cache inverse filters */
	if (func[0] == '!') {
		func++;
		ret = -EINVAL;

		/* Look to remove this hash */
		list_for_each_entry_safe(ftrace_mod, n, head, list) {
			if (strcmp(ftrace_mod->module, module) != 0)
				continue;

			/* no func matches all */
			if (strcmp(func, "*") == 0 ||
			    (ftrace_mod->func &&
			     strcmp(ftrace_mod->func, func) == 0)) {
				ret = 0;
				free_ftrace_mod(ftrace_mod);
				continue;
			}
		}
		goto out;
	}

	ret = -EINVAL;
	/* We only care about modules that have not been loaded yet */
	if (module_exists(module))
		goto out;

	/* Save this string off, and execute it when the module is loaded */
	ret = ftrace_add_mod(tr, func, module, enable);
 out:
	mutex_unlock(&ftrace_lock);

	return ret;
}

static int
ftrace_set_regex(struct ftrace_ops *ops, unsigned char *buf, int len,
		 int reset, int enable);

#ifdef CONFIG_MODULES
static void process_mod_list(struct list_head *head, struct ftrace_ops *ops,
			     char *mod, bool enable)
{
	struct ftrace_mod_load *ftrace_mod, *n;
	struct ftrace_hash **orig_hash, *new_hash;
	LIST_HEAD(process_mods);
	char *func;

	mutex_lock(&ops->func_hash->regex_lock);

	if (enable)
		orig_hash = &ops->func_hash->filter_hash;
	else
		orig_hash = &ops->func_hash->notrace_hash;

	new_hash = alloc_and_copy_ftrace_hash(FTRACE_HASH_DEFAULT_BITS,
					      *orig_hash);
	if (!new_hash)
		goto out; /* warn? */

	mutex_lock(&ftrace_lock);

	list_for_each_entry_safe(ftrace_mod, n, head, list) {

		if (strcmp(ftrace_mod->module, mod) != 0)
			continue;

		if (ftrace_mod->func)
			func = kstrdup(ftrace_mod->func, GFP_KERNEL);
		else
			func = kstrdup("*", GFP_KERNEL);

		if (!func) /* warn? */
			continue;

		list_move(&ftrace_mod->list, &process_mods);

		/* Use the newly allocated func, as it may be "*" */
		kfree(ftrace_mod->func);
		ftrace_mod->func = func;
	}

	mutex_unlock(&ftrace_lock);

	list_for_each_entry_safe(ftrace_mod, n, &process_mods, list) {

		func = ftrace_mod->func;

		/* Grabs ftrace_lock, which is why we have this extra step */
		match_records(new_hash, func, strlen(func), mod);
		free_ftrace_mod(ftrace_mod);
	}

	if (enable && list_empty(head))
		new_hash->flags &= ~FTRACE_HASH_FL_MOD;

	mutex_lock(&ftrace_lock);

	ftrace_hash_move_and_update_ops(ops, orig_hash,
					      new_hash, enable);
	mutex_unlock(&ftrace_lock);

 out:
	mutex_unlock(&ops->func_hash->regex_lock);

	free_ftrace_hash(new_hash);
}

static void process_cached_mods(const char *mod_name)
{
	struct trace_array *tr;
	char *mod;

	mod = kstrdup(mod_name, GFP_KERNEL);
	if (!mod)
		return;

	mutex_lock(&trace_types_lock);
	list_for_each_entry(tr, &ftrace_trace_arrays, list) {
		if (!list_empty(&tr->mod_trace))
			process_mod_list(&tr->mod_trace, tr->ops, mod, true);
		if (!list_empty(&tr->mod_notrace))
			process_mod_list(&tr->mod_notrace, tr->ops, mod, false);
	}
	mutex_unlock(&trace_types_lock);

	kfree(mod);
}
#endif

/*
 * We register the module command as a template to show others how
 * to register the a command as well.
 */

static int
ftrace_mod_callback(struct trace_array *tr, struct ftrace_hash *hash,
		    char *func_orig, char *cmd, char *module, int enable)
{
	char *func;
	int ret;

	/* match_records() modifies func, and we need the original */
	func = kstrdup(func_orig, GFP_KERNEL);
	if (!func)
		return -ENOMEM;

	/*
	 * cmd == 'mod' because we only registered this func
	 * for the 'mod' ftrace_func_command.
	 * But if you register one func with multiple commands,
	 * you can tell which command was used by the cmd
	 * parameter.
	 */
	ret = match_records(hash, func, strlen(func), module);
	kfree(func);

	if (!ret)
		return cache_mod(tr, func_orig, module, enable);
	if (ret < 0)
		return ret;
	return 0;
}

static struct ftrace_func_command ftrace_mod_cmd = {
	.name			= "mod",
	.func			= ftrace_mod_callback,
};

static int __init ftrace_mod_cmd_init(void)
{
	return register_ftrace_command(&ftrace_mod_cmd);
}
core_initcall(ftrace_mod_cmd_init);

static void function_trace_probe_call(unsigned long ip, unsigned long parent_ip,
				      struct ftrace_ops *op, struct ftrace_regs *fregs)
{
	struct ftrace_probe_ops *probe_ops;
	struct ftrace_func_probe *probe;

	probe = container_of(op, struct ftrace_func_probe, ops);
	probe_ops = probe->probe_ops;

	/*
	 * Disable preemption for these calls to prevent a RCU grace
	 * period. This syncs the hash iteration and freeing of items
	 * on the hash. rcu_read_lock is too dangerous here.
	 */
	preempt_disable_notrace();
	probe_ops->func(ip, parent_ip, probe->tr, probe_ops, probe->data);
	preempt_enable_notrace();
}

struct ftrace_func_map {
	struct ftrace_func_entry	entry;
	void				*data;
};

struct ftrace_func_mapper {
	struct ftrace_hash		hash;
};

/**
 * allocate_ftrace_func_mapper - allocate a new ftrace_func_mapper
 *
 * Returns a ftrace_func_mapper descriptor that can be used to map ips to data.
 */
struct ftrace_func_mapper *allocate_ftrace_func_mapper(void)
{
	struct ftrace_hash *hash;

	/*
	 * The mapper is simply a ftrace_hash, but since the entries
	 * in the hash are not ftrace_func_entry type, we define it
	 * as a separate structure.
	 */
	hash = alloc_ftrace_hash(FTRACE_HASH_DEFAULT_BITS);
	return (struct ftrace_func_mapper *)hash;
}

/**
 * ftrace_func_mapper_find_ip - Find some data mapped to an ip
 * @mapper: The mapper that has the ip maps
 * @ip: the instruction pointer to find the data for
 *
 * Returns the data mapped to @ip if found otherwise NULL. The return
 * is actually the address of the mapper data pointer. The address is
 * returned for use cases where the data is no bigger than a long, and
 * the user can use the data pointer as its data instead of having to
 * allocate more memory for the reference.
 */
void **ftrace_func_mapper_find_ip(struct ftrace_func_mapper *mapper,
				  unsigned long ip)
{
	struct ftrace_func_entry *entry;
	struct ftrace_func_map *map;

	entry = ftrace_lookup_ip(&mapper->hash, ip);
	if (!entry)
		return NULL;

	map = (struct ftrace_func_map *)entry;
	return &map->data;
}

/**
 * ftrace_func_mapper_add_ip - Map some data to an ip
 * @mapper: The mapper that has the ip maps
 * @ip: The instruction pointer address to map @data to
 * @data: The data to map to @ip
 *
 * Returns 0 on success otherwise an error.
 */
int ftrace_func_mapper_add_ip(struct ftrace_func_mapper *mapper,
			      unsigned long ip, void *data)
{
	struct ftrace_func_entry *entry;
	struct ftrace_func_map *map;

	entry = ftrace_lookup_ip(&mapper->hash, ip);
	if (entry)
		return -EBUSY;

	map = kmalloc(sizeof(*map), GFP_KERNEL);
	if (!map)
		return -ENOMEM;

	map->entry.ip = ip;
	map->data = data;

	__add_hash_entry(&mapper->hash, &map->entry);

	return 0;
}

/**
 * ftrace_func_mapper_remove_ip - Remove an ip from the mapping
 * @mapper: The mapper that has the ip maps
 * @ip: The instruction pointer address to remove the data from
 *
 * Returns the data if it is found, otherwise NULL.
 * Note, if the data pointer is used as the data itself, (see
 * ftrace_func_mapper_find_ip(), then the return value may be meaningless,
 * if the data pointer was set to zero.
 */
void *ftrace_func_mapper_remove_ip(struct ftrace_func_mapper *mapper,
				   unsigned long ip)
{
	struct ftrace_func_entry *entry;
	struct ftrace_func_map *map;
	void *data;

	entry = ftrace_lookup_ip(&mapper->hash, ip);
	if (!entry)
		return NULL;

	map = (struct ftrace_func_map *)entry;
	data = map->data;

	remove_hash_entry(&mapper->hash, entry);
	kfree(entry);

	return data;
}

/**
 * free_ftrace_func_mapper - free a mapping of ips and data
 * @mapper: The mapper that has the ip maps
 * @free_func: A function to be called on each data item.
 *
 * This is used to free the function mapper. The @free_func is optional
 * and can be used if the data needs to be freed as well.
 */
void free_ftrace_func_mapper(struct ftrace_func_mapper *mapper,
			     ftrace_mapper_func free_func)
{
	struct ftrace_func_entry *entry;
	struct ftrace_func_map *map;
	struct hlist_head *hhd;
	int size, i;

	if (!mapper)
		return;

	if (free_func && mapper->hash.count) {
		size = 1 << mapper->hash.size_bits;
		for (i = 0; i < size; i++) {
			hhd = &mapper->hash.buckets[i];
			hlist_for_each_entry(entry, hhd, hlist) {
				map = (struct ftrace_func_map *)entry;
				free_func(map);
			}
		}
	}
	free_ftrace_hash(&mapper->hash);
}

static void release_probe(struct ftrace_func_probe *probe)
{
	struct ftrace_probe_ops *probe_ops;

	mutex_lock(&ftrace_lock);

	WARN_ON(probe->ref <= 0);

	/* Subtract the ref that was used to protect this instance */
	probe->ref--;

	if (!probe->ref) {
		probe_ops = probe->probe_ops;
		/*
		 * Sending zero as ip tells probe_ops to free
		 * the probe->data itself
		 */
		if (probe_ops->free)
			probe_ops->free(probe_ops, probe->tr, 0, probe->data);
		list_del(&probe->list);
		kfree(probe);
	}
	mutex_unlock(&ftrace_lock);
}

static void acquire_probe_locked(struct ftrace_func_probe *probe)
{
	/*
	 * Add one ref to keep it from being freed when releasing the
	 * ftrace_lock mutex.
	 */
	probe->ref++;
}

int
register_ftrace_function_probe(char *glob, struct trace_array *tr,
			       struct ftrace_probe_ops *probe_ops,
			       void *data)
{
	struct ftrace_func_probe *probe = NULL, *iter;
	struct ftrace_func_entry *entry;
	struct ftrace_hash **orig_hash;
	struct ftrace_hash *old_hash;
	struct ftrace_hash *hash;
	int count = 0;
	int size;
	int ret;
	int i;

	if (WARN_ON(!tr))
		return -EINVAL;

	/* We do not support '!' for function probes */
	if (WARN_ON(glob[0] == '!'))
		return -EINVAL;


	mutex_lock(&ftrace_lock);
	/* Check if the probe_ops is already registered */
	list_for_each_entry(iter, &tr->func_probes, list) {
		if (iter->probe_ops == probe_ops) {
			probe = iter;
			break;
		}
	}
	if (!probe) {
		probe = kzalloc(sizeof(*probe), GFP_KERNEL);
		if (!probe) {
			mutex_unlock(&ftrace_lock);
			return -ENOMEM;
		}
		probe->probe_ops = probe_ops;
		probe->ops.func = function_trace_probe_call;
		probe->tr = tr;
		ftrace_ops_init(&probe->ops);
		list_add(&probe->list, &tr->func_probes);
	}

	acquire_probe_locked(probe);

	mutex_unlock(&ftrace_lock);

	/*
	 * Note, there's a small window here that the func_hash->filter_hash
	 * may be NULL or empty. Need to be careful when reading the loop.
	 */
	mutex_lock(&probe->ops.func_hash->regex_lock);

	orig_hash = &probe->ops.func_hash->filter_hash;
	old_hash = *orig_hash;
	hash = alloc_and_copy_ftrace_hash(FTRACE_HASH_DEFAULT_BITS, old_hash);

	if (!hash) {
		ret = -ENOMEM;
		goto out;
	}

	ret = ftrace_match_records(hash, glob, strlen(glob));

	/* Nothing found? */
	if (!ret)
		ret = -EINVAL;

	if (ret < 0)
		goto out;

	size = 1 << hash->size_bits;
	for (i = 0; i < size; i++) {
		hlist_for_each_entry(entry, &hash->buckets[i], hlist) {
			if (ftrace_lookup_ip(old_hash, entry->ip))
				continue;
			/*
			 * The caller might want to do something special
			 * for each function we find. We call the callback
			 * to give the caller an opportunity to do so.
			 */
			if (probe_ops->init) {
				ret = probe_ops->init(probe_ops, tr,
						      entry->ip, data,
						      &probe->data);
				if (ret < 0) {
					if (probe_ops->free && count)
						probe_ops->free(probe_ops, tr,
								0, probe->data);
					probe->data = NULL;
					goto out;
				}
			}
			count++;
		}
	}

	mutex_lock(&ftrace_lock);

	if (!count) {
		/* Nothing was added? */
		ret = -EINVAL;
		goto out_unlock;
	}

	ret = ftrace_hash_move_and_update_ops(&probe->ops, orig_hash,
					      hash, 1);
	if (ret < 0)
		goto err_unlock;

	/* One ref for each new function traced */
	probe->ref += count;

	if (!(probe->ops.flags & FTRACE_OPS_FL_ENABLED))
		ret = ftrace_startup(&probe->ops, 0);

 out_unlock:
	mutex_unlock(&ftrace_lock);

	if (!ret)
		ret = count;
 out:
	mutex_unlock(&probe->ops.func_hash->regex_lock);
	free_ftrace_hash(hash);

	release_probe(probe);

	return ret;

 err_unlock:
	if (!probe_ops->free || !count)
		goto out_unlock;

	/* Failed to do the move, need to call the free functions */
	for (i = 0; i < size; i++) {
		hlist_for_each_entry(entry, &hash->buckets[i], hlist) {
			if (ftrace_lookup_ip(old_hash, entry->ip))
				continue;
			probe_ops->free(probe_ops, tr, entry->ip, probe->data);
		}
	}
	goto out_unlock;
}

int
unregister_ftrace_function_probe_func(char *glob, struct trace_array *tr,
				      struct ftrace_probe_ops *probe_ops)
{
	struct ftrace_func_probe *probe = NULL, *iter;
	struct ftrace_ops_hash old_hash_ops;
	struct ftrace_func_entry *entry;
	struct ftrace_glob func_g;
	struct ftrace_hash **orig_hash;
	struct ftrace_hash *old_hash;
	struct ftrace_hash *hash = NULL;
	struct hlist_node *tmp;
	struct hlist_head hhd;
	char str[KSYM_SYMBOL_LEN];
	int count = 0;
	int i, ret = -ENODEV;
	int size;

	if (!glob || !strlen(glob) || !strcmp(glob, "*"))
		func_g.search = NULL;
	else {
		int not;

		func_g.type = filter_parse_regex(glob, strlen(glob),
						 &func_g.search, &not);
		func_g.len = strlen(func_g.search);

		/* we do not support '!' for function probes */
		if (WARN_ON(not))
			return -EINVAL;
	}

	mutex_lock(&ftrace_lock);
	/* Check if the probe_ops is already registered */
	list_for_each_entry(iter, &tr->func_probes, list) {
		if (iter->probe_ops == probe_ops) {
			probe = iter;
			break;
		}
	}
	if (!probe)
		goto err_unlock_ftrace;

	ret = -EINVAL;
	if (!(probe->ops.flags & FTRACE_OPS_FL_INITIALIZED))
		goto err_unlock_ftrace;

	acquire_probe_locked(probe);

	mutex_unlock(&ftrace_lock);

	mutex_lock(&probe->ops.func_hash->regex_lock);

	orig_hash = &probe->ops.func_hash->filter_hash;
	old_hash = *orig_hash;

	if (ftrace_hash_empty(old_hash))
		goto out_unlock;

	old_hash_ops.filter_hash = old_hash;
	/* Probes only have filters */
	old_hash_ops.notrace_hash = NULL;

	ret = -ENOMEM;
	hash = alloc_and_copy_ftrace_hash(FTRACE_HASH_DEFAULT_BITS, old_hash);
	if (!hash)
		goto out_unlock;

	INIT_HLIST_HEAD(&hhd);

	size = 1 << hash->size_bits;
	for (i = 0; i < size; i++) {
		hlist_for_each_entry_safe(entry, tmp, &hash->buckets[i], hlist) {

			if (func_g.search) {
				kallsyms_lookup(entry->ip, NULL, NULL,
						NULL, str);
				if (!ftrace_match(str, &func_g))
					continue;
			}
			count++;
			remove_hash_entry(hash, entry);
			hlist_add_head(&entry->hlist, &hhd);
		}
	}

	/* Nothing found? */
	if (!count) {
		ret = -EINVAL;
		goto out_unlock;
	}

	mutex_lock(&ftrace_lock);

	WARN_ON(probe->ref < count);

	probe->ref -= count;

	if (ftrace_hash_empty(hash))
		ftrace_shutdown(&probe->ops, 0);

	ret = ftrace_hash_move_and_update_ops(&probe->ops, orig_hash,
					      hash, 1);

	/* still need to update the function call sites */
	if (ftrace_enabled && !ftrace_hash_empty(hash))
		ftrace_run_modify_code(&probe->ops, FTRACE_UPDATE_CALLS,
				       &old_hash_ops);
	synchronize_rcu();

	hlist_for_each_entry_safe(entry, tmp, &hhd, hlist) {
		hlist_del(&entry->hlist);
		if (probe_ops->free)
			probe_ops->free(probe_ops, tr, entry->ip, probe->data);
		kfree(entry);
	}
	mutex_unlock(&ftrace_lock);

 out_unlock:
	mutex_unlock(&probe->ops.func_hash->regex_lock);
	free_ftrace_hash(hash);

	release_probe(probe);

	return ret;

 err_unlock_ftrace:
	mutex_unlock(&ftrace_lock);
	return ret;
}

void clear_ftrace_function_probes(struct trace_array *tr)
{
	struct ftrace_func_probe *probe, *n;

	list_for_each_entry_safe(probe, n, &tr->func_probes, list)
		unregister_ftrace_function_probe_func(NULL, tr, probe->probe_ops);
}

static LIST_HEAD(ftrace_commands);
static DEFINE_MUTEX(ftrace_cmd_mutex);

/*
 * Currently we only register ftrace commands from __init, so mark this
 * __init too.
 */
__init int register_ftrace_command(struct ftrace_func_command *cmd)
{
	struct ftrace_func_command *p;
	int ret = 0;

	mutex_lock(&ftrace_cmd_mutex);
	list_for_each_entry(p, &ftrace_commands, list) {
		if (strcmp(cmd->name, p->name) == 0) {
			ret = -EBUSY;
			goto out_unlock;
		}
	}
	list_add(&cmd->list, &ftrace_commands);
 out_unlock:
	mutex_unlock(&ftrace_cmd_mutex);

	return ret;
}

/*
 * Currently we only unregister ftrace commands from __init, so mark
 * this __init too.
 */
__init int unregister_ftrace_command(struct ftrace_func_command *cmd)
{
	struct ftrace_func_command *p, *n;
	int ret = -ENODEV;

	mutex_lock(&ftrace_cmd_mutex);
	list_for_each_entry_safe(p, n, &ftrace_commands, list) {
		if (strcmp(cmd->name, p->name) == 0) {
			ret = 0;
			list_del_init(&p->list);
			goto out_unlock;
		}
	}
 out_unlock:
	mutex_unlock(&ftrace_cmd_mutex);

	return ret;
}

static int ftrace_process_regex(struct ftrace_iterator *iter,
				char *buff, int len, int enable)
{
	struct ftrace_hash *hash = iter->hash;
	struct trace_array *tr = iter->ops->private;
	char *func, *command, *next = buff;
	struct ftrace_func_command *p;
	int ret = -EINVAL;

	func = strsep(&next, ":");

	if (!next) {
		ret = ftrace_match_records(hash, func, len);
		if (!ret)
			ret = -EINVAL;
		if (ret < 0)
			return ret;
		return 0;
	}

	/* command found */

	command = strsep(&next, ":");

	mutex_lock(&ftrace_cmd_mutex);
	list_for_each_entry(p, &ftrace_commands, list) {
		if (strcmp(p->name, command) == 0) {
			ret = p->func(tr, hash, func, command, next, enable);
			goto out_unlock;
		}
	}
 out_unlock:
	mutex_unlock(&ftrace_cmd_mutex);

	return ret;
}

static ssize_t
ftrace_regex_write(struct file *file, const char __user *ubuf,
		   size_t cnt, loff_t *ppos, int enable)
{
	struct ftrace_iterator *iter;
	struct trace_parser *parser;
	ssize_t ret, read;

	if (!cnt)
		return 0;

	if (file->f_mode & FMODE_READ) {
		struct seq_file *m = file->private_data;
		iter = m->private;
	} else
		iter = file->private_data;

	if (unlikely(ftrace_disabled))
		return -ENODEV;

	/* iter->hash is a local copy, so we don't need regex_lock */

	parser = &iter->parser;
	read = trace_get_user(parser, ubuf, cnt, ppos);

	if (read >= 0 && trace_parser_loaded(parser) &&
	    !trace_parser_cont(parser)) {
		ret = ftrace_process_regex(iter, parser->buffer,
					   parser->idx, enable);
		trace_parser_clear(parser);
		if (ret < 0)
			goto out;
	}

	ret = read;
 out:
	return ret;
}

ssize_t
ftrace_filter_write(struct file *file, const char __user *ubuf,
		    size_t cnt, loff_t *ppos)
{
	return ftrace_regex_write(file, ubuf, cnt, ppos, 1);
}

ssize_t
ftrace_notrace_write(struct file *file, const char __user *ubuf,
		     size_t cnt, loff_t *ppos)
{
	return ftrace_regex_write(file, ubuf, cnt, ppos, 0);
}

static int
__ftrace_match_addr(struct ftrace_hash *hash, unsigned long ip, int remove)
{
	struct ftrace_func_entry *entry;

	ip = ftrace_location(ip);
	if (!ip)
		return -EINVAL;

	if (remove) {
		entry = ftrace_lookup_ip(hash, ip);
		if (!entry)
			return -ENOENT;
		free_hash_entry(hash, entry);
		return 0;
	}

	return add_hash_entry(hash, ip);
}

static int
ftrace_match_addr(struct ftrace_hash *hash, unsigned long *ips,
		  unsigned int cnt, int remove)
{
	unsigned int i;
	int err;

	for (i = 0; i < cnt; i++) {
		err = __ftrace_match_addr(hash, ips[i], remove);
		if (err) {
			/*
			 * This expects the @hash is a temporary hash and if this
			 * fails the caller must free the @hash.
			 */
			return err;
		}
	}
	return 0;
}

static int
ftrace_set_hash(struct ftrace_ops *ops, unsigned char *buf, int len,
		unsigned long *ips, unsigned int cnt,
		int remove, int reset, int enable)
{
	struct ftrace_hash **orig_hash;
	struct ftrace_hash *hash;
	int ret;

	if (unlikely(ftrace_disabled))
		return -ENODEV;

	mutex_lock(&ops->func_hash->regex_lock);

	if (enable)
		orig_hash = &ops->func_hash->filter_hash;
	else
		orig_hash = &ops->func_hash->notrace_hash;

	if (reset)
		hash = alloc_ftrace_hash(FTRACE_HASH_DEFAULT_BITS);
	else
		hash = alloc_and_copy_ftrace_hash(FTRACE_HASH_DEFAULT_BITS, *orig_hash);

	if (!hash) {
		ret = -ENOMEM;
		goto out_regex_unlock;
	}

	if (buf && !ftrace_match_records(hash, buf, len)) {
		ret = -EINVAL;
		goto out_regex_unlock;
	}
	if (ips) {
		ret = ftrace_match_addr(hash, ips, cnt, remove);
		if (ret < 0)
			goto out_regex_unlock;
	}

	mutex_lock(&ftrace_lock);
	ret = ftrace_hash_move_and_update_ops(ops, orig_hash, hash, enable);
	mutex_unlock(&ftrace_lock);

 out_regex_unlock:
	mutex_unlock(&ops->func_hash->regex_lock);

	free_ftrace_hash(hash);
	return ret;
}

static int
ftrace_set_addr(struct ftrace_ops *ops, unsigned long *ips, unsigned int cnt,
		int remove, int reset, int enable)
{
	return ftrace_set_hash(ops, NULL, 0, ips, cnt, remove, reset, enable);
}

#ifdef CONFIG_DYNAMIC_FTRACE_WITH_DIRECT_CALLS

struct ftrace_direct_func {
	struct list_head	next;
	unsigned long		addr;
	int			count;
};

static LIST_HEAD(ftrace_direct_funcs);

/**
 * ftrace_find_direct_func - test an address if it is a registered direct caller
 * @addr: The address of a registered direct caller
 *
 * This searches to see if a ftrace direct caller has been registered
 * at a specific address, and if so, it returns a descriptor for it.
 *
 * This can be used by architecture code to see if an address is
 * a direct caller (trampoline) attached to a fentry/mcount location.
 * This is useful for the function_graph tracer, as it may need to
 * do adjustments if it traced a location that also has a direct
 * trampoline attached to it.
 */
struct ftrace_direct_func *ftrace_find_direct_func(unsigned long addr)
{
	struct ftrace_direct_func *entry;
	bool found = false;

	/* May be called by fgraph trampoline (protected by rcu tasks) */
	list_for_each_entry_rcu(entry, &ftrace_direct_funcs, next) {
		if (entry->addr == addr) {
			found = true;
			break;
		}
	}
	if (found)
		return entry;

	return NULL;
}

static struct ftrace_direct_func *ftrace_alloc_direct_func(unsigned long addr)
{
	struct ftrace_direct_func *direct;

	direct = kmalloc(sizeof(*direct), GFP_KERNEL);
	if (!direct)
		return NULL;
	direct->addr = addr;
	direct->count = 0;
	list_add_rcu(&direct->next, &ftrace_direct_funcs);
	ftrace_direct_func_count++;
	return direct;
}

static int register_ftrace_function_nolock(struct ftrace_ops *ops);

/**
 * register_ftrace_direct - Call a custom trampoline directly
 * @ip: The address of the nop at the beginning of a function
 * @addr: The address of the trampoline to call at @ip
 *
 * This is used to connect a direct call from the nop location (@ip)
 * at the start of ftrace traced functions. The location that it calls
 * (@addr) must be able to handle a direct call, and save the parameters
 * of the function being traced, and restore them (or inject new ones
 * if needed), before returning.
 *
 * Returns:
 *  0 on success
 *  -EBUSY - Another direct function is already attached (there can be only one)
 *  -ENODEV - @ip does not point to a ftrace nop location (or not supported)
 *  -ENOMEM - There was an allocation failure.
 */
int register_ftrace_direct(unsigned long ip, unsigned long addr)
{
	struct ftrace_direct_func *direct;
	struct ftrace_func_entry *entry;
	struct ftrace_hash *free_hash = NULL;
	struct dyn_ftrace *rec;
	int ret = -ENODEV;

	mutex_lock(&direct_mutex);

	ip = ftrace_location(ip);
	if (!ip)
		goto out_unlock;

	/* See if there's a direct function at @ip already */
	ret = -EBUSY;
	if (ftrace_find_rec_direct(ip))
		goto out_unlock;

	ret = -ENODEV;
	rec = lookup_rec(ip, ip);
	if (!rec)
		goto out_unlock;

	/*
	 * Check if the rec says it has a direct call but we didn't
	 * find one earlier?
	 */
	if (WARN_ON(rec->flags & FTRACE_FL_DIRECT))
		goto out_unlock;

	/* Make sure the ip points to the exact record */
	if (ip != rec->ip) {
		ip = rec->ip;
		/* Need to check this ip for a direct. */
		if (ftrace_find_rec_direct(ip))
			goto out_unlock;
	}

	ret = -ENOMEM;
	direct = ftrace_find_direct_func(addr);
	if (!direct) {
		direct = ftrace_alloc_direct_func(addr);
		if (!direct)
			goto out_unlock;
	}

	entry = ftrace_add_rec_direct(ip, addr, &free_hash);
	if (!entry)
		goto out_unlock;

	ret = ftrace_set_filter_ip(&direct_ops, ip, 0, 0);

	if (!ret && !(direct_ops.flags & FTRACE_OPS_FL_ENABLED)) {
		ret = register_ftrace_function_nolock(&direct_ops);
		if (ret)
			ftrace_set_filter_ip(&direct_ops, ip, 1, 0);
	}

	if (ret) {
		remove_hash_entry(direct_functions, entry);
		kfree(entry);
		if (!direct->count) {
			list_del_rcu(&direct->next);
			synchronize_rcu_tasks();
			kfree(direct);
			if (free_hash)
				free_ftrace_hash(free_hash);
			free_hash = NULL;
			ftrace_direct_func_count--;
		}
	} else {
		direct->count++;
	}
 out_unlock:
	mutex_unlock(&direct_mutex);

	if (free_hash) {
		synchronize_rcu_tasks();
		free_ftrace_hash(free_hash);
	}

	return ret;
}
EXPORT_SYMBOL_GPL(register_ftrace_direct);

static struct ftrace_func_entry *find_direct_entry(unsigned long *ip,
						   struct dyn_ftrace **recp)
{
	struct ftrace_func_entry *entry;
	struct dyn_ftrace *rec;

	rec = lookup_rec(*ip, *ip);
	if (!rec)
		return NULL;

	entry = __ftrace_lookup_ip(direct_functions, rec->ip);
	if (!entry) {
		WARN_ON(rec->flags & FTRACE_FL_DIRECT);
		return NULL;
	}

	WARN_ON(!(rec->flags & FTRACE_FL_DIRECT));

	/* Passed in ip just needs to be on the call site */
	*ip = rec->ip;

	if (recp)
		*recp = rec;

	return entry;
}

int unregister_ftrace_direct(unsigned long ip, unsigned long addr)
{
	struct ftrace_direct_func *direct;
	struct ftrace_func_entry *entry;
	struct ftrace_hash *hash;
	int ret = -ENODEV;

	mutex_lock(&direct_mutex);

	ip = ftrace_location(ip);
	if (!ip)
		goto out_unlock;

	entry = find_direct_entry(&ip, NULL);
	if (!entry)
		goto out_unlock;

	hash = direct_ops.func_hash->filter_hash;
	if (hash->count == 1)
		unregister_ftrace_function(&direct_ops);

	ret = ftrace_set_filter_ip(&direct_ops, ip, 1, 0);

	WARN_ON(ret);

	remove_hash_entry(direct_functions, entry);

	direct = ftrace_find_direct_func(addr);
	if (!WARN_ON(!direct)) {
		/* This is the good path (see the ! before WARN) */
		direct->count--;
		WARN_ON(direct->count < 0);
		if (!direct->count) {
			list_del_rcu(&direct->next);
			synchronize_rcu_tasks();
			kfree(direct);
			kfree(entry);
			ftrace_direct_func_count--;
		}
	}
 out_unlock:
	mutex_unlock(&direct_mutex);

	return ret;
}
EXPORT_SYMBOL_GPL(unregister_ftrace_direct);

static struct ftrace_ops stub_ops = {
	.func		= ftrace_stub,
};

/**
 * ftrace_modify_direct_caller - modify ftrace nop directly
 * @entry: The ftrace hash entry of the direct helper for @rec
 * @rec: The record representing the function site to patch
 * @old_addr: The location that the site at @rec->ip currently calls
 * @new_addr: The location that the site at @rec->ip should call
 *
 * An architecture may overwrite this function to optimize the
 * changing of the direct callback on an ftrace nop location.
 * This is called with the ftrace_lock mutex held, and no other
 * ftrace callbacks are on the associated record (@rec). Thus,
 * it is safe to modify the ftrace record, where it should be
 * currently calling @old_addr directly, to call @new_addr.
 *
 * This is called with direct_mutex locked.
 *
 * Safety checks should be made to make sure that the code at
 * @rec->ip is currently calling @old_addr. And this must
 * also update entry->direct to @new_addr.
 */
int __weak ftrace_modify_direct_caller(struct ftrace_func_entry *entry,
				       struct dyn_ftrace *rec,
				       unsigned long old_addr,
				       unsigned long new_addr)
{
	unsigned long ip = rec->ip;
	int ret;

	lockdep_assert_held(&direct_mutex);

	/*
	 * The ftrace_lock was used to determine if the record
	 * had more than one registered user to it. If it did,
	 * we needed to prevent that from changing to do the quick
	 * switch. But if it did not (only a direct caller was attached)
	 * then this function is called. But this function can deal
	 * with attached callers to the rec that we care about, and
	 * since this function uses standard ftrace calls that take
	 * the ftrace_lock mutex, we need to release it.
	 */
	mutex_unlock(&ftrace_lock);

	/*
	 * By setting a stub function at the same address, we force
	 * the code to call the iterator and the direct_ops helper.
	 * This means that @ip does not call the direct call, and
	 * we can simply modify it.
	 */
	ret = ftrace_set_filter_ip(&stub_ops, ip, 0, 0);
	if (ret)
		goto out_lock;

	ret = register_ftrace_function_nolock(&stub_ops);
	if (ret) {
		ftrace_set_filter_ip(&stub_ops, ip, 1, 0);
		goto out_lock;
	}

	entry->direct = new_addr;

	/*
	 * By removing the stub, we put back the direct call, calling
	 * the @new_addr.
	 */
	unregister_ftrace_function(&stub_ops);
	ftrace_set_filter_ip(&stub_ops, ip, 1, 0);

 out_lock:
	mutex_lock(&ftrace_lock);

	return ret;
}

/**
 * modify_ftrace_direct - Modify an existing direct call to call something else
 * @ip: The instruction pointer to modify
 * @old_addr: The address that the current @ip calls directly
 * @new_addr: The address that the @ip should call
 *
 * This modifies a ftrace direct caller at an instruction pointer without
 * having to disable it first. The direct call will switch over to the
 * @new_addr without missing anything.
 *
 * Returns: zero on success. Non zero on error, which includes:
 *  -ENODEV : the @ip given has no direct caller attached
 *  -EINVAL : the @old_addr does not match the current direct caller
 */
int modify_ftrace_direct(unsigned long ip,
			 unsigned long old_addr, unsigned long new_addr)
{
	struct ftrace_direct_func *direct, *new_direct = NULL;
	struct ftrace_func_entry *entry;
	struct dyn_ftrace *rec;
	int ret = -ENODEV;

	mutex_lock(&direct_mutex);

	mutex_lock(&ftrace_lock);

	ip = ftrace_location(ip);
	if (!ip)
		goto out_unlock;

	entry = find_direct_entry(&ip, &rec);
	if (!entry)
		goto out_unlock;

	ret = -EINVAL;
	if (entry->direct != old_addr)
		goto out_unlock;

	direct = ftrace_find_direct_func(old_addr);
	if (WARN_ON(!direct))
		goto out_unlock;
	if (direct->count > 1) {
		ret = -ENOMEM;
		new_direct = ftrace_alloc_direct_func(new_addr);
		if (!new_direct)
			goto out_unlock;
		direct->count--;
		new_direct->count++;
	} else {
		direct->addr = new_addr;
	}

	/*
	 * If there's no other ftrace callback on the rec->ip location,
	 * then it can be changed directly by the architecture.
	 * If there is another caller, then we just need to change the
	 * direct caller helper to point to @new_addr.
	 */
	if (ftrace_rec_count(rec) == 1) {
		ret = ftrace_modify_direct_caller(entry, rec, old_addr, new_addr);
	} else {
		entry->direct = new_addr;
		ret = 0;
	}

	if (unlikely(ret && new_direct)) {
		direct->count++;
		list_del_rcu(&new_direct->next);
		synchronize_rcu_tasks();
		kfree(new_direct);
		ftrace_direct_func_count--;
	}

 out_unlock:
	mutex_unlock(&ftrace_lock);
	mutex_unlock(&direct_mutex);
	return ret;
}
EXPORT_SYMBOL_GPL(modify_ftrace_direct);

#define MULTI_FLAGS (FTRACE_OPS_FL_DIRECT | FTRACE_OPS_FL_SAVE_REGS)

static int check_direct_multi(struct ftrace_ops *ops)
{
	if (!(ops->flags & FTRACE_OPS_FL_INITIALIZED))
		return -EINVAL;
	if ((ops->flags & MULTI_FLAGS) != MULTI_FLAGS)
		return -EINVAL;
	return 0;
}

static void remove_direct_functions_hash(struct ftrace_hash *hash, unsigned long addr)
{
	struct ftrace_func_entry *entry, *del;
	int size, i;

	size = 1 << hash->size_bits;
	for (i = 0; i < size; i++) {
		hlist_for_each_entry(entry, &hash->buckets[i], hlist) {
			del = __ftrace_lookup_ip(direct_functions, entry->ip);
			if (del && del->direct == addr) {
				remove_hash_entry(direct_functions, del);
				kfree(del);
			}
		}
	}
}

/**
 * register_ftrace_direct_multi - Call a custom trampoline directly
 * for multiple functions registered in @ops
 * @ops: The address of the struct ftrace_ops object
 * @addr: The address of the trampoline to call at @ops functions
 *
 * This is used to connect a direct calls to @addr from the nop locations
 * of the functions registered in @ops (with by ftrace_set_filter_ip
 * function).
 *
 * The location that it calls (@addr) must be able to handle a direct call,
 * and save the parameters of the function being traced, and restore them
 * (or inject new ones if needed), before returning.
 *
 * Returns:
 *  0 on success
 *  -EINVAL  - The @ops object was already registered with this call or
 *             when there are no functions in @ops object.
 *  -EBUSY   - Another direct function is already attached (there can be only one)
 *  -ENODEV  - @ip does not point to a ftrace nop location (or not supported)
 *  -ENOMEM  - There was an allocation failure.
 */
int register_ftrace_direct_multi(struct ftrace_ops *ops, unsigned long addr)
{
	struct ftrace_hash *hash, *free_hash = NULL;
	struct ftrace_func_entry *entry, *new;
	int err = -EBUSY, size, i;

	if (ops->func || ops->trampoline)
		return -EINVAL;
	if (!(ops->flags & FTRACE_OPS_FL_INITIALIZED))
		return -EINVAL;
	if (ops->flags & FTRACE_OPS_FL_ENABLED)
		return -EINVAL;

	hash = ops->func_hash->filter_hash;
	if (ftrace_hash_empty(hash))
		return -EINVAL;

	mutex_lock(&direct_mutex);

	/* Make sure requested entries are not already registered.. */
	size = 1 << hash->size_bits;
	for (i = 0; i < size; i++) {
		hlist_for_each_entry(entry, &hash->buckets[i], hlist) {
			if (ftrace_find_rec_direct(entry->ip))
				goto out_unlock;
		}
	}

	/* ... and insert them to direct_functions hash. */
	err = -ENOMEM;
	for (i = 0; i < size; i++) {
		hlist_for_each_entry(entry, &hash->buckets[i], hlist) {
			new = ftrace_add_rec_direct(entry->ip, addr, &free_hash);
			if (!new)
				goto out_remove;
			entry->direct = addr;
		}
	}

	ops->func = call_direct_funcs;
	ops->flags = MULTI_FLAGS;
	ops->trampoline = FTRACE_REGS_ADDR;

	err = register_ftrace_function_nolock(ops);

 out_remove:
	if (err)
		remove_direct_functions_hash(hash, addr);

 out_unlock:
	mutex_unlock(&direct_mutex);

	if (free_hash) {
		synchronize_rcu_tasks();
		free_ftrace_hash(free_hash);
	}
	return err;
}
EXPORT_SYMBOL_GPL(register_ftrace_direct_multi);

/**
 * unregister_ftrace_direct_multi - Remove calls to custom trampoline
 * previously registered by register_ftrace_direct_multi for @ops object.
 * @ops: The address of the struct ftrace_ops object
 *
 * This is used to remove a direct calls to @addr from the nop locations
 * of the functions registered in @ops (with by ftrace_set_filter_ip
 * function).
 *
 * Returns:
 *  0 on success
 *  -EINVAL - The @ops object was not properly registered.
 */
int unregister_ftrace_direct_multi(struct ftrace_ops *ops, unsigned long addr)
{
	struct ftrace_hash *hash = ops->func_hash->filter_hash;
	int err;

	if (check_direct_multi(ops))
		return -EINVAL;
	if (!(ops->flags & FTRACE_OPS_FL_ENABLED))
		return -EINVAL;

	mutex_lock(&direct_mutex);
	err = unregister_ftrace_function(ops);
	remove_direct_functions_hash(hash, addr);
	mutex_unlock(&direct_mutex);

	/* cleanup for possible another register call */
	ops->func = NULL;
	ops->trampoline = 0;
	return err;
}
EXPORT_SYMBOL_GPL(unregister_ftrace_direct_multi);

static int
__modify_ftrace_direct_multi(struct ftrace_ops *ops, unsigned long addr)
{
	struct ftrace_hash *hash;
	struct ftrace_func_entry *entry, *iter;
	static struct ftrace_ops tmp_ops = {
		.func		= ftrace_stub,
		.flags		= FTRACE_OPS_FL_STUB,
	};
	int i, size;
	int err;

	lockdep_assert_held_once(&direct_mutex);

	/* Enable the tmp_ops to have the same functions as the direct ops */
	ftrace_ops_init(&tmp_ops);
	tmp_ops.func_hash = ops->func_hash;

	err = register_ftrace_function_nolock(&tmp_ops);
	if (err)
		return err;

	/*
	 * Now the ftrace_ops_list_func() is called to do the direct callers.
	 * We can safely change the direct functions attached to each entry.
	 */
	mutex_lock(&ftrace_lock);

	hash = ops->func_hash->filter_hash;
	size = 1 << hash->size_bits;
	for (i = 0; i < size; i++) {
		hlist_for_each_entry(iter, &hash->buckets[i], hlist) {
			entry = __ftrace_lookup_ip(direct_functions, iter->ip);
			if (!entry)
				continue;
			entry->direct = addr;
		}
	}

	mutex_unlock(&ftrace_lock);

	/* Removing the tmp_ops will add the updated direct callers to the functions */
	unregister_ftrace_function(&tmp_ops);

	return err;
}

/**
 * modify_ftrace_direct_multi_nolock - Modify an existing direct 'multi' call
 * to call something else
 * @ops: The address of the struct ftrace_ops object
 * @addr: The address of the new trampoline to call at @ops functions
 *
 * This is used to unregister currently registered direct caller and
 * register new one @addr on functions registered in @ops object.
 *
 * Note there's window between ftrace_shutdown and ftrace_startup calls
 * where there will be no callbacks called.
 *
 * Caller should already have direct_mutex locked, so we don't lock
 * direct_mutex here.
 *
 * Returns: zero on success. Non zero on error, which includes:
 *  -EINVAL - The @ops object was not properly registered.
 */
int modify_ftrace_direct_multi_nolock(struct ftrace_ops *ops, unsigned long addr)
{
	if (check_direct_multi(ops))
		return -EINVAL;
	if (!(ops->flags & FTRACE_OPS_FL_ENABLED))
		return -EINVAL;

	return __modify_ftrace_direct_multi(ops, addr);
}
EXPORT_SYMBOL_GPL(modify_ftrace_direct_multi_nolock);

/**
 * modify_ftrace_direct_multi - Modify an existing direct 'multi' call
 * to call something else
 * @ops: The address of the struct ftrace_ops object
 * @addr: The address of the new trampoline to call at @ops functions
 *
 * This is used to unregister currently registered direct caller and
 * register new one @addr on functions registered in @ops object.
 *
 * Note there's window between ftrace_shutdown and ftrace_startup calls
 * where there will be no callbacks called.
 *
 * Returns: zero on success. Non zero on error, which includes:
 *  -EINVAL - The @ops object was not properly registered.
 */
int modify_ftrace_direct_multi(struct ftrace_ops *ops, unsigned long addr)
{
	int err;

	if (check_direct_multi(ops))
		return -EINVAL;
	if (!(ops->flags & FTRACE_OPS_FL_ENABLED))
		return -EINVAL;

	mutex_lock(&direct_mutex);
	err = __modify_ftrace_direct_multi(ops, addr);
	mutex_unlock(&direct_mutex);
	return err;
}
EXPORT_SYMBOL_GPL(modify_ftrace_direct_multi);
#endif /* CONFIG_DYNAMIC_FTRACE_WITH_DIRECT_CALLS */

/**
 * ftrace_set_filter_ip - set a function to filter on in ftrace by address
 * @ops - the ops to set the filter with
 * @ip - the address to add to or remove from the filter.
 * @remove - non zero to remove the ip from the filter
 * @reset - non zero to reset all filters before applying this filter.
 *
 * Filters denote which functions should be enabled when tracing is enabled
 * If @ip is NULL, it fails to update filter.
 */
int ftrace_set_filter_ip(struct ftrace_ops *ops, unsigned long ip,
			 int remove, int reset)
{
	ftrace_ops_init(ops);
	return ftrace_set_addr(ops, &ip, 1, remove, reset, 1);
}
EXPORT_SYMBOL_GPL(ftrace_set_filter_ip);

/**
 * ftrace_set_filter_ips - set functions to filter on in ftrace by addresses
 * @ops - the ops to set the filter with
 * @ips - the array of addresses to add to or remove from the filter.
 * @cnt - the number of addresses in @ips
 * @remove - non zero to remove ips from the filter
 * @reset - non zero to reset all filters before applying this filter.
 *
 * Filters denote which functions should be enabled when tracing is enabled
 * If @ips array or any ip specified within is NULL , it fails to update filter.
 */
int ftrace_set_filter_ips(struct ftrace_ops *ops, unsigned long *ips,
			  unsigned int cnt, int remove, int reset)
{
	ftrace_ops_init(ops);
	return ftrace_set_addr(ops, ips, cnt, remove, reset, 1);
}
EXPORT_SYMBOL_GPL(ftrace_set_filter_ips);

/**
 * ftrace_ops_set_global_filter - setup ops to use global filters
 * @ops - the ops which will use the global filters
 *
 * ftrace users who need global function trace filtering should call this.
 * It can set the global filter only if ops were not initialized before.
 */
void ftrace_ops_set_global_filter(struct ftrace_ops *ops)
{
	if (ops->flags & FTRACE_OPS_FL_INITIALIZED)
		return;

	ftrace_ops_init(ops);
	ops->func_hash = &global_ops.local_hash;
}
EXPORT_SYMBOL_GPL(ftrace_ops_set_global_filter);

static int
ftrace_set_regex(struct ftrace_ops *ops, unsigned char *buf, int len,
		 int reset, int enable)
{
	return ftrace_set_hash(ops, buf, len, NULL, 0, 0, reset, enable);
}

/**
 * ftrace_set_filter - set a function to filter on in ftrace
 * @ops - the ops to set the filter with
 * @buf - the string that holds the function filter text.
 * @len - the length of the string.
 * @reset - non zero to reset all filters before applying this filter.
 *
 * Filters denote which functions should be enabled when tracing is enabled.
 * If @buf is NULL and reset is set, all functions will be enabled for tracing.
 */
int ftrace_set_filter(struct ftrace_ops *ops, unsigned char *buf,
		       int len, int reset)
{
	ftrace_ops_init(ops);
	return ftrace_set_regex(ops, buf, len, reset, 1);
}
EXPORT_SYMBOL_GPL(ftrace_set_filter);

/**
 * ftrace_set_notrace - set a function to not trace in ftrace
 * @ops - the ops to set the notrace filter with
 * @buf - the string that holds the function notrace text.
 * @len - the length of the string.
 * @reset - non zero to reset all filters before applying this filter.
 *
 * Notrace Filters denote which functions should not be enabled when tracing
 * is enabled. If @buf is NULL and reset is set, all functions will be enabled
 * for tracing.
 */
int ftrace_set_notrace(struct ftrace_ops *ops, unsigned char *buf,
			int len, int reset)
{
	ftrace_ops_init(ops);
	return ftrace_set_regex(ops, buf, len, reset, 0);
}
EXPORT_SYMBOL_GPL(ftrace_set_notrace);
/**
 * ftrace_set_global_filter - set a function to filter on with global tracers
 * @buf - the string that holds the function filter text.
 * @len - the length of the string.
 * @reset - non zero to reset all filters before applying this filter.
 *
 * Filters denote which functions should be enabled when tracing is enabled.
 * If @buf is NULL and reset is set, all functions will be enabled for tracing.
 */
void ftrace_set_global_filter(unsigned char *buf, int len, int reset)
{
	ftrace_set_regex(&global_ops, buf, len, reset, 1);
}
EXPORT_SYMBOL_GPL(ftrace_set_global_filter);

/**
 * ftrace_set_global_notrace - set a function to not trace with global tracers
 * @buf - the string that holds the function notrace text.
 * @len - the length of the string.
 * @reset - non zero to reset all filters before applying this filter.
 *
 * Notrace Filters denote which functions should not be enabled when tracing
 * is enabled. If @buf is NULL and reset is set, all functions will be enabled
 * for tracing.
 */
void ftrace_set_global_notrace(unsigned char *buf, int len, int reset)
{
	ftrace_set_regex(&global_ops, buf, len, reset, 0);
}
EXPORT_SYMBOL_GPL(ftrace_set_global_notrace);

/*
 * command line interface to allow users to set filters on boot up.
 */
#define FTRACE_FILTER_SIZE		COMMAND_LINE_SIZE
static char ftrace_notrace_buf[FTRACE_FILTER_SIZE] __initdata;
static char ftrace_filter_buf[FTRACE_FILTER_SIZE] __initdata;

/* Used by function selftest to not test if filter is set */
bool ftrace_filter_param __initdata;

static int __init set_ftrace_notrace(char *str)
{
	ftrace_filter_param = true;
	strlcpy(ftrace_notrace_buf, str, FTRACE_FILTER_SIZE);
	return 1;
}
__setup("ftrace_notrace=", set_ftrace_notrace);

static int __init set_ftrace_filter(char *str)
{
	ftrace_filter_param = true;
	strlcpy(ftrace_filter_buf, str, FTRACE_FILTER_SIZE);
	return 1;
}
__setup("ftrace_filter=", set_ftrace_filter);

#ifdef CONFIG_FUNCTION_GRAPH_TRACER
static char ftrace_graph_buf[FTRACE_FILTER_SIZE] __initdata;
static char ftrace_graph_notrace_buf[FTRACE_FILTER_SIZE] __initdata;
static int ftrace_graph_set_hash(struct ftrace_hash *hash, char *buffer);

static int __init set_graph_function(char *str)
{
	strlcpy(ftrace_graph_buf, str, FTRACE_FILTER_SIZE);
	return 1;
}
__setup("ftrace_graph_filter=", set_graph_function);

static int __init set_graph_notrace_function(char *str)
{
	strlcpy(ftrace_graph_notrace_buf, str, FTRACE_FILTER_SIZE);
	return 1;
}
__setup("ftrace_graph_notrace=", set_graph_notrace_function);

static int __init set_graph_max_depth_function(char *str)
{
	if (!str)
		return 0;
	fgraph_max_depth = simple_strtoul(str, NULL, 0);
	return 1;
}
__setup("ftrace_graph_max_depth=", set_graph_max_depth_function);

static void __init set_ftrace_early_graph(char *buf, int enable)
{
	int ret;
	char *func;
	struct ftrace_hash *hash;

	hash = alloc_ftrace_hash(FTRACE_HASH_DEFAULT_BITS);
	if (MEM_FAIL(!hash, "Failed to allocate hash\n"))
		return;

	while (buf) {
		func = strsep(&buf, ",");
		/* we allow only one expression at a time */
		ret = ftrace_graph_set_hash(hash, func);
		if (ret)
			printk(KERN_DEBUG "ftrace: function %s not "
					  "traceable\n", func);
	}

	if (enable)
		ftrace_graph_hash = hash;
	else
		ftrace_graph_notrace_hash = hash;
}
#endif /* CONFIG_FUNCTION_GRAPH_TRACER */

void __init
ftrace_set_early_filter(struct ftrace_ops *ops, char *buf, int enable)
{
	char *func;

	ftrace_ops_init(ops);

	while (buf) {
		func = strsep(&buf, ",");
		ftrace_set_regex(ops, func, strlen(func), 0, enable);
	}
}

static void __init set_ftrace_early_filters(void)
{
	if (ftrace_filter_buf[0])
		ftrace_set_early_filter(&global_ops, ftrace_filter_buf, 1);
	if (ftrace_notrace_buf[0])
		ftrace_set_early_filter(&global_ops, ftrace_notrace_buf, 0);
#ifdef CONFIG_FUNCTION_GRAPH_TRACER
	if (ftrace_graph_buf[0])
		set_ftrace_early_graph(ftrace_graph_buf, 1);
	if (ftrace_graph_notrace_buf[0])
		set_ftrace_early_graph(ftrace_graph_notrace_buf, 0);
#endif /* CONFIG_FUNCTION_GRAPH_TRACER */
}

int ftrace_regex_release(struct inode *inode, struct file *file)
{
	struct seq_file *m = (struct seq_file *)file->private_data;
	struct ftrace_iterator *iter;
	struct ftrace_hash **orig_hash;
	struct trace_parser *parser;
	int filter_hash;

	if (file->f_mode & FMODE_READ) {
		iter = m->private;
		seq_release(inode, file);
	} else
		iter = file->private_data;

	parser = &iter->parser;
	if (trace_parser_loaded(parser)) {
		int enable = !(iter->flags & FTRACE_ITER_NOTRACE);

		ftrace_process_regex(iter, parser->buffer,
				     parser->idx, enable);
	}

	trace_parser_put(parser);

	mutex_lock(&iter->ops->func_hash->regex_lock);

	if (file->f_mode & FMODE_WRITE) {
		filter_hash = !!(iter->flags & FTRACE_ITER_FILTER);

		if (filter_hash) {
			orig_hash = &iter->ops->func_hash->filter_hash;
			if (iter->tr) {
				if (list_empty(&iter->tr->mod_trace))
					iter->hash->flags &= ~FTRACE_HASH_FL_MOD;
				else
					iter->hash->flags |= FTRACE_HASH_FL_MOD;
			}
		} else
			orig_hash = &iter->ops->func_hash->notrace_hash;

		mutex_lock(&ftrace_lock);
		ftrace_hash_move_and_update_ops(iter->ops, orig_hash,
						      iter->hash, filter_hash);
		mutex_unlock(&ftrace_lock);
	} else {
		/* For read only, the hash is the ops hash */
		iter->hash = NULL;
	}

	mutex_unlock(&iter->ops->func_hash->regex_lock);
	free_ftrace_hash(iter->hash);
	if (iter->tr)
		trace_array_put(iter->tr);
	kfree(iter);

	return 0;
}

static const struct file_operations ftrace_avail_fops = {
	.open = ftrace_avail_open,
	.read = seq_read,
	.llseek = seq_lseek,
	.release = seq_release_private,
};

static const struct file_operations ftrace_enabled_fops = {
	.open = ftrace_enabled_open,
	.read = seq_read,
	.llseek = seq_lseek,
	.release = seq_release_private,
};

static const struct file_operations ftrace_filter_fops = {
	.open = ftrace_filter_open,
	.read = seq_read,
	.write = ftrace_filter_write,
	.llseek = tracing_lseek,
	.release = ftrace_regex_release,
};

static const struct file_operations ftrace_notrace_fops = {
	.open = ftrace_notrace_open,
	.read = seq_read,
	.write = ftrace_notrace_write,
	.llseek = tracing_lseek,
	.release = ftrace_regex_release,
};

#ifdef CONFIG_FUNCTION_GRAPH_TRACER

static DEFINE_MUTEX(graph_lock);

struct ftrace_hash __rcu *ftrace_graph_hash = EMPTY_HASH;
struct ftrace_hash __rcu *ftrace_graph_notrace_hash = EMPTY_HASH;

enum graph_filter_type {
	GRAPH_FILTER_NOTRACE	= 0,
	GRAPH_FILTER_FUNCTION,
};

#define FTRACE_GRAPH_EMPTY	((void *)1)

struct ftrace_graph_data {
	struct ftrace_hash		*hash;
	struct ftrace_func_entry	*entry;
	int				idx;   /* for hash table iteration */
	enum graph_filter_type		type;
	struct ftrace_hash		*new_hash;
	const struct seq_operations	*seq_ops;
	struct trace_parser		parser;
};

static void *
__g_next(struct seq_file *m, loff_t *pos)
{
	struct ftrace_graph_data *fgd = m->private;
	struct ftrace_func_entry *entry = fgd->entry;
	struct hlist_head *head;
	int i, idx = fgd->idx;

	if (*pos >= fgd->hash->count)
		return NULL;

	if (entry) {
		hlist_for_each_entry_continue(entry, hlist) {
			fgd->entry = entry;
			return entry;
		}

		idx++;
	}

	for (i = idx; i < 1 << fgd->hash->size_bits; i++) {
		head = &fgd->hash->buckets[i];
		hlist_for_each_entry(entry, head, hlist) {
			fgd->entry = entry;
			fgd->idx = i;
			return entry;
		}
	}
	return NULL;
}

static void *
g_next(struct seq_file *m, void *v, loff_t *pos)
{
	(*pos)++;
	return __g_next(m, pos);
}

static void *g_start(struct seq_file *m, loff_t *pos)
{
	struct ftrace_graph_data *fgd = m->private;

	mutex_lock(&graph_lock);

	if (fgd->type == GRAPH_FILTER_FUNCTION)
		fgd->hash = rcu_dereference_protected(ftrace_graph_hash,
					lockdep_is_held(&graph_lock));
	else
		fgd->hash = rcu_dereference_protected(ftrace_graph_notrace_hash,
					lockdep_is_held(&graph_lock));

	/* Nothing, tell g_show to print all functions are enabled */
	if (ftrace_hash_empty(fgd->hash) && !*pos)
		return FTRACE_GRAPH_EMPTY;

	fgd->idx = 0;
	fgd->entry = NULL;
	return __g_next(m, pos);
}

static void g_stop(struct seq_file *m, void *p)
{
	mutex_unlock(&graph_lock);
}

static int g_show(struct seq_file *m, void *v)
{
	struct ftrace_func_entry *entry = v;

	if (!entry)
		return 0;

	if (entry == FTRACE_GRAPH_EMPTY) {
		struct ftrace_graph_data *fgd = m->private;

		if (fgd->type == GRAPH_FILTER_FUNCTION)
			seq_puts(m, "#### all functions enabled ####\n");
		else
			seq_puts(m, "#### no functions disabled ####\n");
		return 0;
	}

	seq_printf(m, "%ps\n", (void *)entry->ip);

	return 0;
}

static const struct seq_operations ftrace_graph_seq_ops = {
	.start = g_start,
	.next = g_next,
	.stop = g_stop,
	.show = g_show,
};

static int
__ftrace_graph_open(struct inode *inode, struct file *file,
		    struct ftrace_graph_data *fgd)
{
	int ret;
	struct ftrace_hash *new_hash = NULL;

	ret = security_locked_down(LOCKDOWN_TRACEFS);
	if (ret)
		return ret;

	if (file->f_mode & FMODE_WRITE) {
		const int size_bits = FTRACE_HASH_DEFAULT_BITS;

		if (trace_parser_get_init(&fgd->parser, FTRACE_BUFF_MAX))
			return -ENOMEM;

		if (file->f_flags & O_TRUNC)
			new_hash = alloc_ftrace_hash(size_bits);
		else
			new_hash = alloc_and_copy_ftrace_hash(size_bits,
							      fgd->hash);
		if (!new_hash) {
			ret = -ENOMEM;
			goto out;
		}
	}

	if (file->f_mode & FMODE_READ) {
		ret = seq_open(file, &ftrace_graph_seq_ops);
		if (!ret) {
			struct seq_file *m = file->private_data;
			m->private = fgd;
		} else {
			/* Failed */
			free_ftrace_hash(new_hash);
			new_hash = NULL;
		}
	} else
		file->private_data = fgd;

out:
	if (ret < 0 && file->f_mode & FMODE_WRITE)
		trace_parser_put(&fgd->parser);

	fgd->new_hash = new_hash;

	/*
	 * All uses of fgd->hash must be taken with the graph_lock
	 * held. The graph_lock is going to be released, so force
	 * fgd->hash to be reinitialized when it is taken again.
	 */
	fgd->hash = NULL;

	return ret;
}

static int
ftrace_graph_open(struct inode *inode, struct file *file)
{
	struct ftrace_graph_data *fgd;
	int ret;

	if (unlikely(ftrace_disabled))
		return -ENODEV;

	fgd = kmalloc(sizeof(*fgd), GFP_KERNEL);
	if (fgd == NULL)
		return -ENOMEM;

	mutex_lock(&graph_lock);

	fgd->hash = rcu_dereference_protected(ftrace_graph_hash,
					lockdep_is_held(&graph_lock));
	fgd->type = GRAPH_FILTER_FUNCTION;
	fgd->seq_ops = &ftrace_graph_seq_ops;

	ret = __ftrace_graph_open(inode, file, fgd);
	if (ret < 0)
		kfree(fgd);

	mutex_unlock(&graph_lock);
	return ret;
}

static int
ftrace_graph_notrace_open(struct inode *inode, struct file *file)
{
	struct ftrace_graph_data *fgd;
	int ret;

	if (unlikely(ftrace_disabled))
		return -ENODEV;

	fgd = kmalloc(sizeof(*fgd), GFP_KERNEL);
	if (fgd == NULL)
		return -ENOMEM;

	mutex_lock(&graph_lock);

	fgd->hash = rcu_dereference_protected(ftrace_graph_notrace_hash,
					lockdep_is_held(&graph_lock));
	fgd->type = GRAPH_FILTER_NOTRACE;
	fgd->seq_ops = &ftrace_graph_seq_ops;

	ret = __ftrace_graph_open(inode, file, fgd);
	if (ret < 0)
		kfree(fgd);

	mutex_unlock(&graph_lock);
	return ret;
}

static int
ftrace_graph_release(struct inode *inode, struct file *file)
{
	struct ftrace_graph_data *fgd;
	struct ftrace_hash *old_hash, *new_hash;
	struct trace_parser *parser;
	int ret = 0;

	if (file->f_mode & FMODE_READ) {
		struct seq_file *m = file->private_data;

		fgd = m->private;
		seq_release(inode, file);
	} else {
		fgd = file->private_data;
	}


	if (file->f_mode & FMODE_WRITE) {

		parser = &fgd->parser;

		if (trace_parser_loaded((parser))) {
			ret = ftrace_graph_set_hash(fgd->new_hash,
						    parser->buffer);
		}

		trace_parser_put(parser);

		new_hash = __ftrace_hash_move(fgd->new_hash);
		if (!new_hash) {
			ret = -ENOMEM;
			goto out;
		}

		mutex_lock(&graph_lock);

		if (fgd->type == GRAPH_FILTER_FUNCTION) {
			old_hash = rcu_dereference_protected(ftrace_graph_hash,
					lockdep_is_held(&graph_lock));
			rcu_assign_pointer(ftrace_graph_hash, new_hash);
		} else {
			old_hash = rcu_dereference_protected(ftrace_graph_notrace_hash,
					lockdep_is_held(&graph_lock));
			rcu_assign_pointer(ftrace_graph_notrace_hash, new_hash);
		}

		mutex_unlock(&graph_lock);

		/*
		 * We need to do a hard force of sched synchronization.
		 * This is because we use preempt_disable() to do RCU, but
		 * the function tracers can be called where RCU is not watching
		 * (like before user_exit()). We can not rely on the RCU
		 * infrastructure to do the synchronization, thus we must do it
		 * ourselves.
		 */
		if (old_hash != EMPTY_HASH)
			synchronize_rcu_tasks_rude();

		free_ftrace_hash(old_hash);
	}

 out:
	free_ftrace_hash(fgd->new_hash);
	kfree(fgd);

	return ret;
}

static int
ftrace_graph_set_hash(struct ftrace_hash *hash, char *buffer)
{
	struct ftrace_glob func_g;
	struct dyn_ftrace *rec;
	struct ftrace_page *pg;
	struct ftrace_func_entry *entry;
	int fail = 1;
	int not;

	/* decode regex */
	func_g.type = filter_parse_regex(buffer, strlen(buffer),
					 &func_g.search, &not);

	func_g.len = strlen(func_g.search);

	mutex_lock(&ftrace_lock);

	if (unlikely(ftrace_disabled)) {
		mutex_unlock(&ftrace_lock);
		return -ENODEV;
	}

	do_for_each_ftrace_rec(pg, rec) {

		if (rec->flags & FTRACE_FL_DISABLED)
			continue;

		if (ftrace_match_record(rec, &func_g, NULL, 0)) {
			entry = ftrace_lookup_ip(hash, rec->ip);

			if (!not) {
				fail = 0;

				if (entry)
					continue;
				if (add_hash_entry(hash, rec->ip) < 0)
					goto out;
			} else {
				if (entry) {
					free_hash_entry(hash, entry);
					fail = 0;
				}
			}
		}
	} while_for_each_ftrace_rec();
out:
	mutex_unlock(&ftrace_lock);

	if (fail)
		return -EINVAL;

	return 0;
}

static ssize_t
ftrace_graph_write(struct file *file, const char __user *ubuf,
		   size_t cnt, loff_t *ppos)
{
	ssize_t read, ret = 0;
	struct ftrace_graph_data *fgd = file->private_data;
	struct trace_parser *parser;

	if (!cnt)
		return 0;

	/* Read mode uses seq functions */
	if (file->f_mode & FMODE_READ) {
		struct seq_file *m = file->private_data;
		fgd = m->private;
	}

	parser = &fgd->parser;

	read = trace_get_user(parser, ubuf, cnt, ppos);

	if (read >= 0 && trace_parser_loaded(parser) &&
	    !trace_parser_cont(parser)) {

		ret = ftrace_graph_set_hash(fgd->new_hash,
					    parser->buffer);
		trace_parser_clear(parser);
	}

	if (!ret)
		ret = read;

	return ret;
}

static const struct file_operations ftrace_graph_fops = {
	.open		= ftrace_graph_open,
	.read		= seq_read,
	.write		= ftrace_graph_write,
	.llseek		= tracing_lseek,
	.release	= ftrace_graph_release,
};

static const struct file_operations ftrace_graph_notrace_fops = {
	.open		= ftrace_graph_notrace_open,
	.read		= seq_read,
	.write		= ftrace_graph_write,
	.llseek		= tracing_lseek,
	.release	= ftrace_graph_release,
};
#endif /* CONFIG_FUNCTION_GRAPH_TRACER */

void ftrace_create_filter_files(struct ftrace_ops *ops,
				struct dentry *parent)
{

	trace_create_file("set_ftrace_filter", TRACE_MODE_WRITE, parent,
			  ops, &ftrace_filter_fops);

	trace_create_file("set_ftrace_notrace", TRACE_MODE_WRITE, parent,
			  ops, &ftrace_notrace_fops);
}

/*
 * The name "destroy_filter_files" is really a misnomer. Although
 * in the future, it may actually delete the files, but this is
 * really intended to make sure the ops passed in are disabled
 * and that when this function returns, the caller is free to
 * free the ops.
 *
 * The "destroy" name is only to match the "create" name that this
 * should be paired with.
 */
void ftrace_destroy_filter_files(struct ftrace_ops *ops)
{
	mutex_lock(&ftrace_lock);
	if (ops->flags & FTRACE_OPS_FL_ENABLED)
		ftrace_shutdown(ops, 0);
	ops->flags |= FTRACE_OPS_FL_DELETED;
	ftrace_free_filter(ops);
	mutex_unlock(&ftrace_lock);
}

static __init int ftrace_init_dyn_tracefs(struct dentry *d_tracer)
{

	trace_create_file("available_filter_functions", TRACE_MODE_READ,
			d_tracer, NULL, &ftrace_avail_fops);

	trace_create_file("enabled_functions", TRACE_MODE_READ,
			d_tracer, NULL, &ftrace_enabled_fops);

	ftrace_create_filter_files(&global_ops, d_tracer);

#ifdef CONFIG_FUNCTION_GRAPH_TRACER
	trace_create_file("set_graph_function", TRACE_MODE_WRITE, d_tracer,
				    NULL,
				    &ftrace_graph_fops);
	trace_create_file("set_graph_notrace", TRACE_MODE_WRITE, d_tracer,
				    NULL,
				    &ftrace_graph_notrace_fops);
#endif /* CONFIG_FUNCTION_GRAPH_TRACER */

	return 0;
}

static int ftrace_cmp_ips(const void *a, const void *b)
{
	const unsigned long *ipa = a;
	const unsigned long *ipb = b;

	if (*ipa > *ipb)
		return 1;
	if (*ipa < *ipb)
		return -1;
	return 0;
}

#ifdef CONFIG_FTRACE_SORT_STARTUP_TEST
static void test_is_sorted(unsigned long *start, unsigned long count)
{
	int i;

	for (i = 1; i < count; i++) {
		if (WARN(start[i - 1] > start[i],
			 "[%d] %pS at %lx is not sorted with %pS at %lx\n", i,
			 (void *)start[i - 1], start[i - 1],
			 (void *)start[i], start[i]))
			break;
	}
	if (i == count)
		pr_info("ftrace section at %px sorted properly\n", start);
}
#else
static void test_is_sorted(unsigned long *start, unsigned long count)
{
}
#endif

static int ftrace_process_locs(struct module *mod,
			       unsigned long *start,
			       unsigned long *end)
{
	struct ftrace_page *start_pg;
	struct ftrace_page *pg;
	struct dyn_ftrace *rec;
	unsigned long count;
	unsigned long *p;
	unsigned long addr;
	unsigned long flags = 0; /* Shut up gcc */
	int ret = -ENOMEM;

	count = end - start;

	if (!count)
		return 0;

	/*
	 * Sorting mcount in vmlinux at build time depend on
	 * CONFIG_BUILDTIME_MCOUNT_SORT, while mcount loc in
	 * modules can not be sorted at build time.
	 */
	if (!IS_ENABLED(CONFIG_BUILDTIME_MCOUNT_SORT) || mod) {
		sort(start, count, sizeof(*start),
		     ftrace_cmp_ips, NULL);
	} else {
		test_is_sorted(start, count);
	}

	start_pg = ftrace_allocate_pages(count);
	if (!start_pg)
		return -ENOMEM;

	mutex_lock(&ftrace_lock);

	/*
	 * Core and each module needs their own pages, as
	 * modules will free them when they are removed.
	 * Force a new page to be allocated for modules.
	 */
	if (!mod) {
		WARN_ON(ftrace_pages || ftrace_pages_start);
		/* First initialization */
		ftrace_pages = ftrace_pages_start = start_pg;
	} else {
		if (!ftrace_pages)
			goto out;

		if (WARN_ON(ftrace_pages->next)) {
			/* Hmm, we have free pages? */
			while (ftrace_pages->next)
				ftrace_pages = ftrace_pages->next;
		}

		ftrace_pages->next = start_pg;
	}

	p = start;
	pg = start_pg;
	while (p < end) {
		unsigned long end_offset;
		addr = ftrace_call_adjust(*p++);
		/*
		 * Some architecture linkers will pad between
		 * the different mcount_loc sections of different
		 * object files to satisfy alignments.
		 * Skip any NULL pointers.
		 */
		if (!addr)
			continue;

		end_offset = (pg->index+1) * sizeof(pg->records[0]);
		if (end_offset > PAGE_SIZE << pg->order) {
			/* We should have allocated enough */
			if (WARN_ON(!pg->next))
				break;
			pg = pg->next;
		}

		rec = &pg->records[pg->index++];
		rec->ip = addr;
	}

	/* We should have used all pages */
	WARN_ON(pg->next);

	/* Assign the last page to ftrace_pages */
	ftrace_pages = pg;

	/*
	 * We only need to disable interrupts on start up
	 * because we are modifying code that an interrupt
	 * may execute, and the modification is not atomic.
	 * But for modules, nothing runs the code we modify
	 * until we are finished with it, and there's no
	 * reason to cause large interrupt latencies while we do it.
	 */
	if (!mod)
		local_irq_save(flags);
	ftrace_update_code(mod, start_pg);
	if (!mod)
		local_irq_restore(flags);
	ret = 0;
 out:
	mutex_unlock(&ftrace_lock);

	return ret;
}

struct ftrace_mod_func {
	struct list_head	list;
	char			*name;
	unsigned long		ip;
	unsigned int		size;
};

struct ftrace_mod_map {
	struct rcu_head		rcu;
	struct list_head	list;
	struct module		*mod;
	unsigned long		start_addr;
	unsigned long		end_addr;
	struct list_head	funcs;
	unsigned int		num_funcs;
};

static int ftrace_get_trampoline_kallsym(unsigned int symnum,
					 unsigned long *value, char *type,
					 char *name, char *module_name,
					 int *exported)
{
	struct ftrace_ops *op;

	list_for_each_entry_rcu(op, &ftrace_ops_trampoline_list, list) {
		if (!op->trampoline || symnum--)
			continue;
		*value = op->trampoline;
		*type = 't';
		strlcpy(name, FTRACE_TRAMPOLINE_SYM, KSYM_NAME_LEN);
		strlcpy(module_name, FTRACE_TRAMPOLINE_MOD, MODULE_NAME_LEN);
		*exported = 0;
		return 0;
	}

	return -ERANGE;
}

#if defined(CONFIG_DYNAMIC_FTRACE_WITH_DIRECT_CALLS) || defined(CONFIG_MODULES)
/*
 * Check if the current ops references the given ip.
 *
 * If the ops traces all functions, then it was already accounted for.
 * If the ops does not trace the current record function, skip it.
 * If the ops ignores the function via notrace filter, skip it.
 */
static bool
ops_references_ip(struct ftrace_ops *ops, unsigned long ip)
{
	/* If ops isn't enabled, ignore it */
	if (!(ops->flags & FTRACE_OPS_FL_ENABLED))
		return false;

	/* If ops traces all then it includes this function */
	if (ops_traces_mod(ops))
		return true;

	/* The function must be in the filter */
	if (!ftrace_hash_empty(ops->func_hash->filter_hash) &&
	    !__ftrace_lookup_ip(ops->func_hash->filter_hash, ip))
		return false;

	/* If in notrace hash, we ignore it too */
	if (ftrace_lookup_ip(ops->func_hash->notrace_hash, ip))
		return false;

	return true;
}
#endif

#ifdef CONFIG_MODULES

#define next_to_ftrace_page(p) container_of(p, struct ftrace_page, next)

static LIST_HEAD(ftrace_mod_maps);

static int referenced_filters(struct dyn_ftrace *rec)
{
	struct ftrace_ops *ops;
	int cnt = 0;

	for (ops = ftrace_ops_list; ops != &ftrace_list_end; ops = ops->next) {
		if (ops_references_ip(ops, rec->ip)) {
			if (WARN_ON_ONCE(ops->flags & FTRACE_OPS_FL_DIRECT))
				continue;
			if (WARN_ON_ONCE(ops->flags & FTRACE_OPS_FL_IPMODIFY))
				continue;
			cnt++;
			if (ops->flags & FTRACE_OPS_FL_SAVE_REGS)
				rec->flags |= FTRACE_FL_REGS;
			if (cnt == 1 && ops->trampoline)
				rec->flags |= FTRACE_FL_TRAMP;
			else
				rec->flags &= ~FTRACE_FL_TRAMP;
		}
	}

	return cnt;
}

static void
clear_mod_from_hash(struct ftrace_page *pg, struct ftrace_hash *hash)
{
	struct ftrace_func_entry *entry;
	struct dyn_ftrace *rec;
	int i;

	if (ftrace_hash_empty(hash))
		return;

	for (i = 0; i < pg->index; i++) {
		rec = &pg->records[i];
		entry = __ftrace_lookup_ip(hash, rec->ip);
		/*
		 * Do not allow this rec to match again.
		 * Yeah, it may waste some memory, but will be removed
		 * if/when the hash is modified again.
		 */
		if (entry)
			entry->ip = 0;
	}
}

/* Clear any records from hashes */
static void clear_mod_from_hashes(struct ftrace_page *pg)
{
	struct trace_array *tr;

	mutex_lock(&trace_types_lock);
	list_for_each_entry(tr, &ftrace_trace_arrays, list) {
		if (!tr->ops || !tr->ops->func_hash)
			continue;
		mutex_lock(&tr->ops->func_hash->regex_lock);
		clear_mod_from_hash(pg, tr->ops->func_hash->filter_hash);
		clear_mod_from_hash(pg, tr->ops->func_hash->notrace_hash);
		mutex_unlock(&tr->ops->func_hash->regex_lock);
	}
	mutex_unlock(&trace_types_lock);
}

static void ftrace_free_mod_map(struct rcu_head *rcu)
{
	struct ftrace_mod_map *mod_map = container_of(rcu, struct ftrace_mod_map, rcu);
	struct ftrace_mod_func *mod_func;
	struct ftrace_mod_func *n;

	/* All the contents of mod_map are now not visible to readers */
	list_for_each_entry_safe(mod_func, n, &mod_map->funcs, list) {
		kfree(mod_func->name);
		list_del(&mod_func->list);
		kfree(mod_func);
	}

	kfree(mod_map);
}

void ftrace_release_mod(struct module *mod)
{
	struct ftrace_mod_map *mod_map;
	struct ftrace_mod_map *n;
	struct dyn_ftrace *rec;
	struct ftrace_page **last_pg;
	struct ftrace_page *tmp_page = NULL;
	struct ftrace_page *pg;

	mutex_lock(&ftrace_lock);

	if (ftrace_disabled)
		goto out_unlock;

	list_for_each_entry_safe(mod_map, n, &ftrace_mod_maps, list) {
		if (mod_map->mod == mod) {
			list_del_rcu(&mod_map->list);
			call_rcu(&mod_map->rcu, ftrace_free_mod_map);
			break;
		}
	}

	/*
	 * Each module has its own ftrace_pages, remove
	 * them from the list.
	 */
	last_pg = &ftrace_pages_start;
	for (pg = ftrace_pages_start; pg; pg = *last_pg) {
		rec = &pg->records[0];
		if (within_module_core(rec->ip, mod) ||
		    within_module_init(rec->ip, mod)) {
			/*
			 * As core pages are first, the first
			 * page should never be a module page.
			 */
			if (WARN_ON(pg == ftrace_pages_start))
				goto out_unlock;

			/* Check if we are deleting the last page */
			if (pg == ftrace_pages)
				ftrace_pages = next_to_ftrace_page(last_pg);

			ftrace_update_tot_cnt -= pg->index;
			*last_pg = pg->next;

			pg->next = tmp_page;
			tmp_page = pg;
		} else
			last_pg = &pg->next;
	}
 out_unlock:
	mutex_unlock(&ftrace_lock);

	for (pg = tmp_page; pg; pg = tmp_page) {

		/* Needs to be called outside of ftrace_lock */
		clear_mod_from_hashes(pg);

		if (pg->records) {
			free_pages((unsigned long)pg->records, pg->order);
			ftrace_number_of_pages -= 1 << pg->order;
		}
		tmp_page = pg->next;
		kfree(pg);
		ftrace_number_of_groups--;
	}
}

void ftrace_module_enable(struct module *mod)
{
	struct dyn_ftrace *rec;
	struct ftrace_page *pg;

	mutex_lock(&ftrace_lock);

	if (ftrace_disabled)
		goto out_unlock;

	/*
	 * If the tracing is enabled, go ahead and enable the record.
	 *
	 * The reason not to enable the record immediately is the
	 * inherent check of ftrace_make_nop/ftrace_make_call for
	 * correct previous instructions.  Making first the NOP
	 * conversion puts the module to the correct state, thus
	 * passing the ftrace_make_call check.
	 *
	 * We also delay this to after the module code already set the
	 * text to read-only, as we now need to set it back to read-write
	 * so that we can modify the text.
	 */
	if (ftrace_start_up)
		ftrace_arch_code_modify_prepare();

	do_for_each_ftrace_rec(pg, rec) {
		int cnt;
		/*
		 * do_for_each_ftrace_rec() is a double loop.
		 * module text shares the pg. If a record is
		 * not part of this module, then skip this pg,
		 * which the "break" will do.
		 */
		if (!within_module_core(rec->ip, mod) &&
		    !within_module_init(rec->ip, mod))
			break;

		/* Weak functions should still be ignored */
		if (!test_for_valid_rec(rec)) {
			/* Clear all other flags. Should not be enabled anyway */
			rec->flags = FTRACE_FL_DISABLED;
			continue;
		}

		cnt = 0;

		/*
		 * When adding a module, we need to check if tracers are
		 * currently enabled and if they are, and can trace this record,
		 * we need to enable the module functions as well as update the
		 * reference counts for those function records.
		 */
		if (ftrace_start_up)
			cnt += referenced_filters(rec);

		rec->flags &= ~FTRACE_FL_DISABLED;
		rec->flags += cnt;

		if (ftrace_start_up && cnt) {
			int failed = __ftrace_replace_code(rec, 1);
			if (failed) {
				ftrace_bug(failed, rec);
				goto out_loop;
			}
		}

	} while_for_each_ftrace_rec();

 out_loop:
	if (ftrace_start_up)
		ftrace_arch_code_modify_post_process();

 out_unlock:
	mutex_unlock(&ftrace_lock);

	process_cached_mods(mod->name);
}

void ftrace_module_init(struct module *mod)
{
	int ret;

	if (ftrace_disabled || !mod->num_ftrace_callsites)
		return;

	ret = ftrace_process_locs(mod, mod->ftrace_callsites,
				  mod->ftrace_callsites + mod->num_ftrace_callsites);
	if (ret)
		pr_warn("ftrace: failed to allocate entries for module '%s' functions\n",
			mod->name);
}

static void save_ftrace_mod_rec(struct ftrace_mod_map *mod_map,
				struct dyn_ftrace *rec)
{
	struct ftrace_mod_func *mod_func;
	unsigned long symsize;
	unsigned long offset;
	char str[KSYM_SYMBOL_LEN];
	char *modname;
	const char *ret;

	ret = kallsyms_lookup(rec->ip, &symsize, &offset, &modname, str);
	if (!ret)
		return;

	mod_func = kmalloc(sizeof(*mod_func), GFP_KERNEL);
	if (!mod_func)
		return;

	mod_func->name = kstrdup(str, GFP_KERNEL);
	if (!mod_func->name) {
		kfree(mod_func);
		return;
	}

	mod_func->ip = rec->ip - offset;
	mod_func->size = symsize;

	mod_map->num_funcs++;

	list_add_rcu(&mod_func->list, &mod_map->funcs);
}

static struct ftrace_mod_map *
allocate_ftrace_mod_map(struct module *mod,
			unsigned long start, unsigned long end)
{
	struct ftrace_mod_map *mod_map;

	mod_map = kmalloc(sizeof(*mod_map), GFP_KERNEL);
	if (!mod_map)
		return NULL;

	mod_map->mod = mod;
	mod_map->start_addr = start;
	mod_map->end_addr = end;
	mod_map->num_funcs = 0;

	INIT_LIST_HEAD_RCU(&mod_map->funcs);

	list_add_rcu(&mod_map->list, &ftrace_mod_maps);

	return mod_map;
}

static const char *
ftrace_func_address_lookup(struct ftrace_mod_map *mod_map,
			   unsigned long addr, unsigned long *size,
			   unsigned long *off, char *sym)
{
	struct ftrace_mod_func *found_func =  NULL;
	struct ftrace_mod_func *mod_func;

	list_for_each_entry_rcu(mod_func, &mod_map->funcs, list) {
		if (addr >= mod_func->ip &&
		    addr < mod_func->ip + mod_func->size) {
			found_func = mod_func;
			break;
		}
	}

	if (found_func) {
		if (size)
			*size = found_func->size;
		if (off)
			*off = addr - found_func->ip;
		if (sym)
			strlcpy(sym, found_func->name, KSYM_NAME_LEN);

		return found_func->name;
	}

	return NULL;
}

const char *
ftrace_mod_address_lookup(unsigned long addr, unsigned long *size,
		   unsigned long *off, char **modname, char *sym)
{
	struct ftrace_mod_map *mod_map;
	const char *ret = NULL;

	/* mod_map is freed via call_rcu() */
	preempt_disable();
	list_for_each_entry_rcu(mod_map, &ftrace_mod_maps, list) {
		ret = ftrace_func_address_lookup(mod_map, addr, size, off, sym);
		if (ret) {
			if (modname)
				*modname = mod_map->mod->name;
			break;
		}
	}
	preempt_enable();

	return ret;
}

int ftrace_mod_get_kallsym(unsigned int symnum, unsigned long *value,
			   char *type, char *name,
			   char *module_name, int *exported)
{
	struct ftrace_mod_map *mod_map;
	struct ftrace_mod_func *mod_func;
	int ret;

	preempt_disable();
	list_for_each_entry_rcu(mod_map, &ftrace_mod_maps, list) {

		if (symnum >= mod_map->num_funcs) {
			symnum -= mod_map->num_funcs;
			continue;
		}

		list_for_each_entry_rcu(mod_func, &mod_map->funcs, list) {
			if (symnum > 1) {
				symnum--;
				continue;
			}

			*value = mod_func->ip;
			*type = 'T';
			strlcpy(name, mod_func->name, KSYM_NAME_LEN);
			strlcpy(module_name, mod_map->mod->name, MODULE_NAME_LEN);
			*exported = 1;
			preempt_enable();
			return 0;
		}
		WARN_ON(1);
		break;
	}
	ret = ftrace_get_trampoline_kallsym(symnum, value, type, name,
					    module_name, exported);
	preempt_enable();
	return ret;
}

#else
static void save_ftrace_mod_rec(struct ftrace_mod_map *mod_map,
				struct dyn_ftrace *rec) { }
static inline struct ftrace_mod_map *
allocate_ftrace_mod_map(struct module *mod,
			unsigned long start, unsigned long end)
{
	return NULL;
}
int ftrace_mod_get_kallsym(unsigned int symnum, unsigned long *value,
			   char *type, char *name, char *module_name,
			   int *exported)
{
	int ret;

	preempt_disable();
	ret = ftrace_get_trampoline_kallsym(symnum, value, type, name,
					    module_name, exported);
	preempt_enable();
	return ret;
}
#endif /* CONFIG_MODULES */

struct ftrace_init_func {
	struct list_head list;
	unsigned long ip;
};

/* Clear any init ips from hashes */
static void
clear_func_from_hash(struct ftrace_init_func *func, struct ftrace_hash *hash)
{
	struct ftrace_func_entry *entry;

	entry = ftrace_lookup_ip(hash, func->ip);
	/*
	 * Do not allow this rec to match again.
	 * Yeah, it may waste some memory, but will be removed
	 * if/when the hash is modified again.
	 */
	if (entry)
		entry->ip = 0;
}

static void
clear_func_from_hashes(struct ftrace_init_func *func)
{
	struct trace_array *tr;

	mutex_lock(&trace_types_lock);
	list_for_each_entry(tr, &ftrace_trace_arrays, list) {
		if (!tr->ops || !tr->ops->func_hash)
			continue;
		mutex_lock(&tr->ops->func_hash->regex_lock);
		clear_func_from_hash(func, tr->ops->func_hash->filter_hash);
		clear_func_from_hash(func, tr->ops->func_hash->notrace_hash);
		mutex_unlock(&tr->ops->func_hash->regex_lock);
	}
	mutex_unlock(&trace_types_lock);
}

static void add_to_clear_hash_list(struct list_head *clear_list,
				   struct dyn_ftrace *rec)
{
	struct ftrace_init_func *func;

	func = kmalloc(sizeof(*func), GFP_KERNEL);
	if (!func) {
		MEM_FAIL(1, "alloc failure, ftrace filter could be stale\n");
		return;
	}

	func->ip = rec->ip;
	list_add(&func->list, clear_list);
}

void ftrace_free_mem(struct module *mod, void *start_ptr, void *end_ptr)
{
	unsigned long start = (unsigned long)(start_ptr);
	unsigned long end = (unsigned long)(end_ptr);
	struct ftrace_page **last_pg = &ftrace_pages_start;
	struct ftrace_page *pg;
	struct dyn_ftrace *rec;
	struct dyn_ftrace key;
	struct ftrace_mod_map *mod_map = NULL;
	struct ftrace_init_func *func, *func_next;
	struct list_head clear_hash;

	INIT_LIST_HEAD(&clear_hash);

	key.ip = start;
	key.flags = end;	/* overload flags, as it is unsigned long */

	mutex_lock(&ftrace_lock);

	/*
	 * If we are freeing module init memory, then check if
	 * any tracer is active. If so, we need to save a mapping of
	 * the module functions being freed with the address.
	 */
	if (mod && ftrace_ops_list != &ftrace_list_end)
		mod_map = allocate_ftrace_mod_map(mod, start, end);

	for (pg = ftrace_pages_start; pg; last_pg = &pg->next, pg = *last_pg) {
		if (end < pg->records[0].ip ||
		    start >= (pg->records[pg->index - 1].ip + MCOUNT_INSN_SIZE))
			continue;
 again:
		rec = bsearch(&key, pg->records, pg->index,
			      sizeof(struct dyn_ftrace),
			      ftrace_cmp_recs);
		if (!rec)
			continue;

		/* rec will be cleared from hashes after ftrace_lock unlock */
		add_to_clear_hash_list(&clear_hash, rec);

		if (mod_map)
			save_ftrace_mod_rec(mod_map, rec);

		pg->index--;
		ftrace_update_tot_cnt--;
		if (!pg->index) {
			*last_pg = pg->next;
			if (pg->records) {
				free_pages((unsigned long)pg->records, pg->order);
				ftrace_number_of_pages -= 1 << pg->order;
			}
			ftrace_number_of_groups--;
			kfree(pg);
			pg = container_of(last_pg, struct ftrace_page, next);
			if (!(*last_pg))
				ftrace_pages = pg;
			continue;
		}
		memmove(rec, rec + 1,
			(pg->index - (rec - pg->records)) * sizeof(*rec));
		/* More than one function may be in this block */
		goto again;
	}
	mutex_unlock(&ftrace_lock);

	list_for_each_entry_safe(func, func_next, &clear_hash, list) {
		clear_func_from_hashes(func);
		kfree(func);
	}
}

void __init ftrace_free_init_mem(void)
{
	void *start = (void *)(&__init_begin);
	void *end = (void *)(&__init_end);

	ftrace_boot_snapshot();

	ftrace_free_mem(NULL, start, end);
}

int __init __weak ftrace_dyn_arch_init(void)
{
	return 0;
}

void __init ftrace_init(void)
{
	extern unsigned long __start_mcount_loc[];
	extern unsigned long __stop_mcount_loc[];
	unsigned long count, flags;
	int ret;

	local_irq_save(flags);
	ret = ftrace_dyn_arch_init();
	local_irq_restore(flags);
	if (ret)
		goto failed;

	count = __stop_mcount_loc - __start_mcount_loc;
	if (!count) {
		pr_info("ftrace: No functions to be traced?\n");
		goto failed;
	}

	pr_info("ftrace: allocating %ld entries in %ld pages\n",
		count, DIV_ROUND_UP(count, ENTRIES_PER_PAGE));

	ret = ftrace_process_locs(NULL,
				  __start_mcount_loc,
				  __stop_mcount_loc);
	if (ret) {
		pr_warn("ftrace: failed to allocate entries for functions\n");
		goto failed;
	}

	pr_info("ftrace: allocated %ld pages with %ld groups\n",
		ftrace_number_of_pages, ftrace_number_of_groups);

	last_ftrace_enabled = ftrace_enabled = 1;

	set_ftrace_early_filters();

	return;
 failed:
	ftrace_disabled = 1;
}

/* Do nothing if arch does not support this */
void __weak arch_ftrace_update_trampoline(struct ftrace_ops *ops)
{
}

static void ftrace_update_trampoline(struct ftrace_ops *ops)
{
	unsigned long trampoline = ops->trampoline;

	arch_ftrace_update_trampoline(ops);
	if (ops->trampoline && ops->trampoline != trampoline &&
	    (ops->flags & FTRACE_OPS_FL_ALLOC_TRAMP)) {
		/* Add to kallsyms before the perf events */
		ftrace_add_trampoline_to_kallsyms(ops);
		perf_event_ksymbol(PERF_RECORD_KSYMBOL_TYPE_OOL,
				   ops->trampoline, ops->trampoline_size, false,
				   FTRACE_TRAMPOLINE_SYM);
		/*
		 * Record the perf text poke event after the ksymbol register
		 * event.
		 */
		perf_event_text_poke((void *)ops->trampoline, NULL, 0,
				     (void *)ops->trampoline,
				     ops->trampoline_size);
	}
}

void ftrace_init_trace_array(struct trace_array *tr)
{
	INIT_LIST_HEAD(&tr->func_probes);
	INIT_LIST_HEAD(&tr->mod_trace);
	INIT_LIST_HEAD(&tr->mod_notrace);
}
#else

struct ftrace_ops global_ops = {
	.func			= ftrace_stub,
	.flags			= FTRACE_OPS_FL_INITIALIZED |
				  FTRACE_OPS_FL_PID,
};

static int __init ftrace_nodyn_init(void)
{
	ftrace_enabled = 1;
	return 0;
}
core_initcall(ftrace_nodyn_init);

static inline int ftrace_init_dyn_tracefs(struct dentry *d_tracer) { return 0; }
static inline void ftrace_startup_all(int command) { }

static void ftrace_update_trampoline(struct ftrace_ops *ops)
{
}

#endif /* CONFIG_DYNAMIC_FTRACE */

__init void ftrace_init_global_array_ops(struct trace_array *tr)
{
	tr->ops = &global_ops;
	tr->ops->private = tr;
	ftrace_init_trace_array(tr);
}

void ftrace_init_array_ops(struct trace_array *tr, ftrace_func_t func)
{
	/* If we filter on pids, update to use the pid function */
	if (tr->flags & TRACE_ARRAY_FL_GLOBAL) {
		if (WARN_ON(tr->ops->func != ftrace_stub))
			printk("ftrace ops had %pS for function\n",
			       tr->ops->func);
	}
	tr->ops->func = func;
	tr->ops->private = tr;
}

void ftrace_reset_array_ops(struct trace_array *tr)
{
	tr->ops->func = ftrace_stub;
}

static nokprobe_inline void
__ftrace_ops_list_func(unsigned long ip, unsigned long parent_ip,
		       struct ftrace_ops *ignored, struct ftrace_regs *fregs)
{
	struct pt_regs *regs = ftrace_get_regs(fregs);
	struct ftrace_ops *op;
	int bit;

	/*
	 * The ftrace_test_and_set_recursion() will disable preemption,
	 * which is required since some of the ops may be dynamically
	 * allocated, they must be freed after a synchronize_rcu().
	 */
	bit = trace_test_and_set_recursion(ip, parent_ip, TRACE_LIST_START);
	if (bit < 0)
		return;

	do_for_each_ftrace_op(op, ftrace_ops_list) {
		/* Stub functions don't need to be called nor tested */
		if (op->flags & FTRACE_OPS_FL_STUB)
			continue;
		/*
		 * Check the following for each ops before calling their func:
		 *  if RCU flag is set, then rcu_is_watching() must be true
		 *  if PER_CPU is set, then ftrace_function_local_disable()
		 *                          must be false
		 *  Otherwise test if the ip matches the ops filter
		 *
		 * If any of the above fails then the op->func() is not executed.
		 */
		if ((!(op->flags & FTRACE_OPS_FL_RCU) || rcu_is_watching()) &&
		    ftrace_ops_test(op, ip, regs)) {
			if (FTRACE_WARN_ON(!op->func)) {
				pr_warn("op=%p %pS\n", op, op);
				goto out;
			}
			op->func(ip, parent_ip, op, fregs);
		}
	} while_for_each_ftrace_op(op);
out:
	trace_clear_recursion(bit);
}

/*
 * Some archs only support passing ip and parent_ip. Even though
 * the list function ignores the op parameter, we do not want any
 * C side effects, where a function is called without the caller
 * sending a third parameter.
 * Archs are to support both the regs and ftrace_ops at the same time.
 * If they support ftrace_ops, it is assumed they support regs.
 * If call backs want to use regs, they must either check for regs
 * being NULL, or CONFIG_DYNAMIC_FTRACE_WITH_REGS.
 * Note, CONFIG_DYNAMIC_FTRACE_WITH_REGS expects a full regs to be saved.
 * An architecture can pass partial regs with ftrace_ops and still
 * set the ARCH_SUPPORTS_FTRACE_OPS.
 *
 * In vmlinux.lds.h, ftrace_ops_list_func() is defined to be
 * arch_ftrace_ops_list_func.
 */
#if ARCH_SUPPORTS_FTRACE_OPS
void arch_ftrace_ops_list_func(unsigned long ip, unsigned long parent_ip,
			       struct ftrace_ops *op, struct ftrace_regs *fregs)
{
	__ftrace_ops_list_func(ip, parent_ip, NULL, fregs);
}
#else
void arch_ftrace_ops_list_func(unsigned long ip, unsigned long parent_ip)
{
	__ftrace_ops_list_func(ip, parent_ip, NULL, NULL);
}
#endif
NOKPROBE_SYMBOL(arch_ftrace_ops_list_func);

/*
 * If there's only one function registered but it does not support
 * recursion, needs RCU protection and/or requires per cpu handling, then
 * this function will be called by the mcount trampoline.
 */
static void ftrace_ops_assist_func(unsigned long ip, unsigned long parent_ip,
				   struct ftrace_ops *op, struct ftrace_regs *fregs)
{
	int bit;

	bit = trace_test_and_set_recursion(ip, parent_ip, TRACE_LIST_START);
	if (bit < 0)
		return;

	if (!(op->flags & FTRACE_OPS_FL_RCU) || rcu_is_watching())
		op->func(ip, parent_ip, op, fregs);

	trace_clear_recursion(bit);
}
NOKPROBE_SYMBOL(ftrace_ops_assist_func);

/**
 * ftrace_ops_get_func - get the function a trampoline should call
 * @ops: the ops to get the function for
 *
 * Normally the mcount trampoline will call the ops->func, but there
 * are times that it should not. For example, if the ops does not
 * have its own recursion protection, then it should call the
 * ftrace_ops_assist_func() instead.
 *
 * Returns the function that the trampoline should call for @ops.
 */
ftrace_func_t ftrace_ops_get_func(struct ftrace_ops *ops)
{
	/*
	 * If the function does not handle recursion or needs to be RCU safe,
	 * then we need to call the assist handler.
	 */
	if (ops->flags & (FTRACE_OPS_FL_RECURSION |
			  FTRACE_OPS_FL_RCU))
		return ftrace_ops_assist_func;

	return ops->func;
}

static void
ftrace_filter_pid_sched_switch_probe(void *data, bool preempt,
				     struct task_struct *prev,
				     struct task_struct *next,
				     unsigned int prev_state)
{
	struct trace_array *tr = data;
	struct trace_pid_list *pid_list;
	struct trace_pid_list *no_pid_list;

	pid_list = rcu_dereference_sched(tr->function_pids);
	no_pid_list = rcu_dereference_sched(tr->function_no_pids);

	if (trace_ignore_this_task(pid_list, no_pid_list, next))
		this_cpu_write(tr->array_buffer.data->ftrace_ignore_pid,
			       FTRACE_PID_IGNORE);
	else
		this_cpu_write(tr->array_buffer.data->ftrace_ignore_pid,
			       next->pid);
}

static void
ftrace_pid_follow_sched_process_fork(void *data,
				     struct task_struct *self,
				     struct task_struct *task)
{
	struct trace_pid_list *pid_list;
	struct trace_array *tr = data;

	pid_list = rcu_dereference_sched(tr->function_pids);
	trace_filter_add_remove_task(pid_list, self, task);

	pid_list = rcu_dereference_sched(tr->function_no_pids);
	trace_filter_add_remove_task(pid_list, self, task);
}

static void
ftrace_pid_follow_sched_process_exit(void *data, struct task_struct *task)
{
	struct trace_pid_list *pid_list;
	struct trace_array *tr = data;

	pid_list = rcu_dereference_sched(tr->function_pids);
	trace_filter_add_remove_task(pid_list, NULL, task);

	pid_list = rcu_dereference_sched(tr->function_no_pids);
	trace_filter_add_remove_task(pid_list, NULL, task);
}

void ftrace_pid_follow_fork(struct trace_array *tr, bool enable)
{
	if (enable) {
		register_trace_sched_process_fork(ftrace_pid_follow_sched_process_fork,
						  tr);
		register_trace_sched_process_free(ftrace_pid_follow_sched_process_exit,
						  tr);
	} else {
		unregister_trace_sched_process_fork(ftrace_pid_follow_sched_process_fork,
						    tr);
		unregister_trace_sched_process_free(ftrace_pid_follow_sched_process_exit,
						    tr);
	}
}

static void clear_ftrace_pids(struct trace_array *tr, int type)
{
	struct trace_pid_list *pid_list;
	struct trace_pid_list *no_pid_list;
	int cpu;

	pid_list = rcu_dereference_protected(tr->function_pids,
					     lockdep_is_held(&ftrace_lock));
	no_pid_list = rcu_dereference_protected(tr->function_no_pids,
						lockdep_is_held(&ftrace_lock));

	/* Make sure there's something to do */
	if (!pid_type_enabled(type, pid_list, no_pid_list))
		return;

	/* See if the pids still need to be checked after this */
	if (!still_need_pid_events(type, pid_list, no_pid_list)) {
		unregister_trace_sched_switch(ftrace_filter_pid_sched_switch_probe, tr);
		for_each_possible_cpu(cpu)
			per_cpu_ptr(tr->array_buffer.data, cpu)->ftrace_ignore_pid = FTRACE_PID_TRACE;
	}

	if (type & TRACE_PIDS)
		rcu_assign_pointer(tr->function_pids, NULL);

	if (type & TRACE_NO_PIDS)
		rcu_assign_pointer(tr->function_no_pids, NULL);

	/* Wait till all users are no longer using pid filtering */
	synchronize_rcu();

	if ((type & TRACE_PIDS) && pid_list)
		trace_pid_list_free(pid_list);

	if ((type & TRACE_NO_PIDS) && no_pid_list)
		trace_pid_list_free(no_pid_list);
}

void ftrace_clear_pids(struct trace_array *tr)
{
	mutex_lock(&ftrace_lock);

	clear_ftrace_pids(tr, TRACE_PIDS | TRACE_NO_PIDS);

	mutex_unlock(&ftrace_lock);
}

static void ftrace_pid_reset(struct trace_array *tr, int type)
{
	mutex_lock(&ftrace_lock);
	clear_ftrace_pids(tr, type);

	ftrace_update_pid_func();
	ftrace_startup_all(0);

	mutex_unlock(&ftrace_lock);
}

/* Greater than any max PID */
#define FTRACE_NO_PIDS		(void *)(PID_MAX_LIMIT + 1)

static void *fpid_start(struct seq_file *m, loff_t *pos)
	__acquires(RCU)
{
	struct trace_pid_list *pid_list;
	struct trace_array *tr = m->private;

	mutex_lock(&ftrace_lock);
	rcu_read_lock_sched();

	pid_list = rcu_dereference_sched(tr->function_pids);

	if (!pid_list)
		return !(*pos) ? FTRACE_NO_PIDS : NULL;

	return trace_pid_start(pid_list, pos);
}

static void *fpid_next(struct seq_file *m, void *v, loff_t *pos)
{
	struct trace_array *tr = m->private;
	struct trace_pid_list *pid_list = rcu_dereference_sched(tr->function_pids);

	if (v == FTRACE_NO_PIDS) {
		(*pos)++;
		return NULL;
	}
	return trace_pid_next(pid_list, v, pos);
}

static void fpid_stop(struct seq_file *m, void *p)
	__releases(RCU)
{
	rcu_read_unlock_sched();
	mutex_unlock(&ftrace_lock);
}

static int fpid_show(struct seq_file *m, void *v)
{
	if (v == FTRACE_NO_PIDS) {
		seq_puts(m, "no pid\n");
		return 0;
	}

	return trace_pid_show(m, v);
}

static const struct seq_operations ftrace_pid_sops = {
	.start = fpid_start,
	.next = fpid_next,
	.stop = fpid_stop,
	.show = fpid_show,
};

static void *fnpid_start(struct seq_file *m, loff_t *pos)
	__acquires(RCU)
{
	struct trace_pid_list *pid_list;
	struct trace_array *tr = m->private;

	mutex_lock(&ftrace_lock);
	rcu_read_lock_sched();

	pid_list = rcu_dereference_sched(tr->function_no_pids);

	if (!pid_list)
		return !(*pos) ? FTRACE_NO_PIDS : NULL;

	return trace_pid_start(pid_list, pos);
}

static void *fnpid_next(struct seq_file *m, void *v, loff_t *pos)
{
	struct trace_array *tr = m->private;
	struct trace_pid_list *pid_list = rcu_dereference_sched(tr->function_no_pids);

	if (v == FTRACE_NO_PIDS) {
		(*pos)++;
		return NULL;
	}
	return trace_pid_next(pid_list, v, pos);
}

static const struct seq_operations ftrace_no_pid_sops = {
	.start = fnpid_start,
	.next = fnpid_next,
	.stop = fpid_stop,
	.show = fpid_show,
};

static int pid_open(struct inode *inode, struct file *file, int type)
{
	const struct seq_operations *seq_ops;
	struct trace_array *tr = inode->i_private;
	struct seq_file *m;
	int ret = 0;

	ret = tracing_check_open_get_tr(tr);
	if (ret)
		return ret;

	if ((file->f_mode & FMODE_WRITE) &&
	    (file->f_flags & O_TRUNC))
		ftrace_pid_reset(tr, type);

	switch (type) {
	case TRACE_PIDS:
		seq_ops = &ftrace_pid_sops;
		break;
	case TRACE_NO_PIDS:
		seq_ops = &ftrace_no_pid_sops;
		break;
	default:
		trace_array_put(tr);
		WARN_ON_ONCE(1);
		return -EINVAL;
	}

	ret = seq_open(file, seq_ops);
	if (ret < 0) {
		trace_array_put(tr);
	} else {
		m = file->private_data;
		/* copy tr over to seq ops */
		m->private = tr;
	}

	return ret;
}

static int
ftrace_pid_open(struct inode *inode, struct file *file)
{
	return pid_open(inode, file, TRACE_PIDS);
}

static int
ftrace_no_pid_open(struct inode *inode, struct file *file)
{
	return pid_open(inode, file, TRACE_NO_PIDS);
}

static void ignore_task_cpu(void *data)
{
	struct trace_array *tr = data;
	struct trace_pid_list *pid_list;
	struct trace_pid_list *no_pid_list;

	/*
	 * This function is called by on_each_cpu() while the
	 * event_mutex is held.
	 */
	pid_list = rcu_dereference_protected(tr->function_pids,
					     mutex_is_locked(&ftrace_lock));
	no_pid_list = rcu_dereference_protected(tr->function_no_pids,
						mutex_is_locked(&ftrace_lock));

	if (trace_ignore_this_task(pid_list, no_pid_list, current))
		this_cpu_write(tr->array_buffer.data->ftrace_ignore_pid,
			       FTRACE_PID_IGNORE);
	else
		this_cpu_write(tr->array_buffer.data->ftrace_ignore_pid,
			       current->pid);
}

static ssize_t
pid_write(struct file *filp, const char __user *ubuf,
	  size_t cnt, loff_t *ppos, int type)
{
	struct seq_file *m = filp->private_data;
	struct trace_array *tr = m->private;
	struct trace_pid_list *filtered_pids;
	struct trace_pid_list *other_pids;
	struct trace_pid_list *pid_list;
	ssize_t ret;

	if (!cnt)
		return 0;

	mutex_lock(&ftrace_lock);

	switch (type) {
	case TRACE_PIDS:
		filtered_pids = rcu_dereference_protected(tr->function_pids,
					     lockdep_is_held(&ftrace_lock));
		other_pids = rcu_dereference_protected(tr->function_no_pids,
					     lockdep_is_held(&ftrace_lock));
		break;
	case TRACE_NO_PIDS:
		filtered_pids = rcu_dereference_protected(tr->function_no_pids,
					     lockdep_is_held(&ftrace_lock));
		other_pids = rcu_dereference_protected(tr->function_pids,
					     lockdep_is_held(&ftrace_lock));
		break;
	default:
		ret = -EINVAL;
		WARN_ON_ONCE(1);
		goto out;
	}

	ret = trace_pid_write(filtered_pids, &pid_list, ubuf, cnt);
	if (ret < 0)
		goto out;

	switch (type) {
	case TRACE_PIDS:
		rcu_assign_pointer(tr->function_pids, pid_list);
		break;
	case TRACE_NO_PIDS:
		rcu_assign_pointer(tr->function_no_pids, pid_list);
		break;
	}


	if (filtered_pids) {
		synchronize_rcu();
		trace_pid_list_free(filtered_pids);
	} else if (pid_list && !other_pids) {
		/* Register a probe to set whether to ignore the tracing of a task */
		register_trace_sched_switch(ftrace_filter_pid_sched_switch_probe, tr);
	}

	/*
	 * Ignoring of pids is done at task switch. But we have to
	 * check for those tasks that are currently running.
	 * Always do this in case a pid was appended or removed.
	 */
	on_each_cpu(ignore_task_cpu, tr, 1);

	ftrace_update_pid_func();
	ftrace_startup_all(0);
 out:
	mutex_unlock(&ftrace_lock);

	if (ret > 0)
		*ppos += ret;

	return ret;
}

static ssize_t
ftrace_pid_write(struct file *filp, const char __user *ubuf,
		 size_t cnt, loff_t *ppos)
{
	return pid_write(filp, ubuf, cnt, ppos, TRACE_PIDS);
}

static ssize_t
ftrace_no_pid_write(struct file *filp, const char __user *ubuf,
		    size_t cnt, loff_t *ppos)
{
	return pid_write(filp, ubuf, cnt, ppos, TRACE_NO_PIDS);
}

static int
ftrace_pid_release(struct inode *inode, struct file *file)
{
	struct trace_array *tr = inode->i_private;

	trace_array_put(tr);

	return seq_release(inode, file);
}

static const struct file_operations ftrace_pid_fops = {
	.open		= ftrace_pid_open,
	.write		= ftrace_pid_write,
	.read		= seq_read,
	.llseek		= tracing_lseek,
	.release	= ftrace_pid_release,
};

static const struct file_operations ftrace_no_pid_fops = {
	.open		= ftrace_no_pid_open,
	.write		= ftrace_no_pid_write,
	.read		= seq_read,
	.llseek		= tracing_lseek,
	.release	= ftrace_pid_release,
};

void ftrace_init_tracefs(struct trace_array *tr, struct dentry *d_tracer)
{
	trace_create_file("set_ftrace_pid", TRACE_MODE_WRITE, d_tracer,
			    tr, &ftrace_pid_fops);
	trace_create_file("set_ftrace_notrace_pid", TRACE_MODE_WRITE,
			  d_tracer, tr, &ftrace_no_pid_fops);
}

void __init ftrace_init_tracefs_toplevel(struct trace_array *tr,
					 struct dentry *d_tracer)
{
	/* Only the top level directory has the dyn_tracefs and profile */
	WARN_ON(!(tr->flags & TRACE_ARRAY_FL_GLOBAL));

	ftrace_init_dyn_tracefs(d_tracer);
	ftrace_profile_tracefs(d_tracer);
}

/**
 * ftrace_kill - kill ftrace
 *
 * This function should be used by panic code. It stops ftrace
 * but in a not so nice way. If you need to simply kill ftrace
 * from a non-atomic section, use ftrace_kill.
 */
void ftrace_kill(void)
{
	ftrace_disabled = 1;
	ftrace_enabled = 0;
	ftrace_trace_function = ftrace_stub;
}

/**
 * ftrace_is_dead - Test if ftrace is dead or not.
 *
 * Returns 1 if ftrace is "dead", zero otherwise.
 */
int ftrace_is_dead(void)
{
	return ftrace_disabled;
}

#ifdef CONFIG_DYNAMIC_FTRACE_WITH_DIRECT_CALLS
/*
 * When registering ftrace_ops with IPMODIFY, it is necessary to make sure
 * it doesn't conflict with any direct ftrace_ops. If there is existing
 * direct ftrace_ops on a kernel function being patched, call
 * FTRACE_OPS_CMD_ENABLE_SHARE_IPMODIFY_PEER on it to enable sharing.
 *
 * @ops:     ftrace_ops being registered.
 *
 * Returns:
 *         0 on success;
 *         Negative on failure.
 */
static int prepare_direct_functions_for_ipmodify(struct ftrace_ops *ops)
{
	struct ftrace_func_entry *entry;
	struct ftrace_hash *hash;
	struct ftrace_ops *op;
	int size, i, ret;

	lockdep_assert_held_once(&direct_mutex);

	if (!(ops->flags & FTRACE_OPS_FL_IPMODIFY))
		return 0;

	hash = ops->func_hash->filter_hash;
	size = 1 << hash->size_bits;
	for (i = 0; i < size; i++) {
		hlist_for_each_entry(entry, &hash->buckets[i], hlist) {
			unsigned long ip = entry->ip;
			bool found_op = false;

			mutex_lock(&ftrace_lock);
			do_for_each_ftrace_op(op, ftrace_ops_list) {
				if (!(op->flags & FTRACE_OPS_FL_DIRECT))
					continue;
				if (ops_references_ip(op, ip)) {
					found_op = true;
					break;
				}
			} while_for_each_ftrace_op(op);
			mutex_unlock(&ftrace_lock);

			if (found_op) {
				if (!op->ops_func)
					return -EBUSY;

				ret = op->ops_func(op, FTRACE_OPS_CMD_ENABLE_SHARE_IPMODIFY_PEER);
				if (ret)
					return ret;
			}
		}
	}

	return 0;
}

/*
 * Similar to prepare_direct_functions_for_ipmodify, clean up after ops
 * with IPMODIFY is unregistered. The cleanup is optional for most DIRECT
 * ops.
 */
static void cleanup_direct_functions_after_ipmodify(struct ftrace_ops *ops)
{
	struct ftrace_func_entry *entry;
	struct ftrace_hash *hash;
	struct ftrace_ops *op;
	int size, i;

	if (!(ops->flags & FTRACE_OPS_FL_IPMODIFY))
		return;

	mutex_lock(&direct_mutex);

	hash = ops->func_hash->filter_hash;
	size = 1 << hash->size_bits;
	for (i = 0; i < size; i++) {
		hlist_for_each_entry(entry, &hash->buckets[i], hlist) {
			unsigned long ip = entry->ip;
			bool found_op = false;

			mutex_lock(&ftrace_lock);
			do_for_each_ftrace_op(op, ftrace_ops_list) {
				if (!(op->flags & FTRACE_OPS_FL_DIRECT))
					continue;
				if (ops_references_ip(op, ip)) {
					found_op = true;
					break;
				}
			} while_for_each_ftrace_op(op);
			mutex_unlock(&ftrace_lock);

			/* The cleanup is optional, ignore any errors */
			if (found_op && op->ops_func)
				op->ops_func(op, FTRACE_OPS_CMD_DISABLE_SHARE_IPMODIFY_PEER);
		}
	}
	mutex_unlock(&direct_mutex);
}

#define lock_direct_mutex()	mutex_lock(&direct_mutex)
#define unlock_direct_mutex()	mutex_unlock(&direct_mutex)

#else  /* CONFIG_DYNAMIC_FTRACE_WITH_DIRECT_CALLS */

static int prepare_direct_functions_for_ipmodify(struct ftrace_ops *ops)
{
	return 0;
}

static void cleanup_direct_functions_after_ipmodify(struct ftrace_ops *ops)
{
}

#define lock_direct_mutex()	do { } while (0)
#define unlock_direct_mutex()	do { } while (0)

#endif  /* CONFIG_DYNAMIC_FTRACE_WITH_DIRECT_CALLS */

/*
 * Similar to register_ftrace_function, except we don't lock direct_mutex.
 */
static int register_ftrace_function_nolock(struct ftrace_ops *ops)
{
	int ret;

	ftrace_ops_init(ops);

	mutex_lock(&ftrace_lock);

	ret = ftrace_startup(ops, 0);

	mutex_unlock(&ftrace_lock);

	return ret;
}

/**
 * register_ftrace_function - register a function for profiling
 * @ops:	ops structure that holds the function for profiling.
 *
 * Register a function to be called by all functions in the
 * kernel.
 *
 * Note: @ops->func and all the functions it calls must be labeled
 *       with "notrace", otherwise it will go into a
 *       recursive loop.
 */
int register_ftrace_function(struct ftrace_ops *ops)
{
	int ret;

	lock_direct_mutex();
	ret = prepare_direct_functions_for_ipmodify(ops);
	if (ret < 0)
		goto out_unlock;

	ret = register_ftrace_function_nolock(ops);

out_unlock:
	unlock_direct_mutex();
	return ret;
}
EXPORT_SYMBOL_GPL(register_ftrace_function);

/**
 * unregister_ftrace_function - unregister a function for profiling.
 * @ops:	ops structure that holds the function to unregister
 *
 * Unregister a function that was added to be called by ftrace profiling.
 */
int unregister_ftrace_function(struct ftrace_ops *ops)
{
	int ret;

	mutex_lock(&ftrace_lock);
	ret = ftrace_shutdown(ops, 0);
	mutex_unlock(&ftrace_lock);

	cleanup_direct_functions_after_ipmodify(ops);
	return ret;
}
EXPORT_SYMBOL_GPL(unregister_ftrace_function);

static int symbols_cmp(const void *a, const void *b)
{
	const char **str_a = (const char **) a;
	const char **str_b = (const char **) b;

	return strcmp(*str_a, *str_b);
}

struct kallsyms_data {
	unsigned long *addrs;
	const char **syms;
	size_t cnt;
	size_t found;
};

static int kallsyms_callback(void *data, const char *name,
			     struct module *mod, unsigned long addr)
{
	struct kallsyms_data *args = data;
	const char **sym;
	int idx;

	sym = bsearch(&name, args->syms, args->cnt, sizeof(*args->syms), symbols_cmp);
	if (!sym)
		return 0;

	idx = sym - args->syms;
	if (args->addrs[idx])
		return 0;

	if (!ftrace_location(addr))
		return 0;

	args->addrs[idx] = addr;
	args->found++;
	return args->found == args->cnt ? 1 : 0;
}

/**
 * ftrace_lookup_symbols - Lookup addresses for array of symbols
 *
 * @sorted_syms: array of symbols pointers symbols to resolve,
 * must be alphabetically sorted
 * @cnt: number of symbols/addresses in @syms/@addrs arrays
 * @addrs: array for storing resulting addresses
 *
 * This function looks up addresses for array of symbols provided in
 * @syms array (must be alphabetically sorted) and stores them in
 * @addrs array, which needs to be big enough to store at least @cnt
 * addresses.
 *
 * This function returns 0 if all provided symbols are found,
 * -ESRCH otherwise.
 */
int ftrace_lookup_symbols(const char **sorted_syms, size_t cnt, unsigned long *addrs)
{
	struct kallsyms_data args;
	int err;

	memset(addrs, 0, sizeof(*addrs) * cnt);
	args.addrs = addrs;
	args.syms = sorted_syms;
	args.cnt = cnt;
	args.found = 0;
	err = kallsyms_on_each_symbol(kallsyms_callback, &args);
	if (err < 0)
		return err;
	return args.found == args.cnt ? 0 : -ESRCH;
}

#ifdef CONFIG_SYSCTL

#ifdef CONFIG_DYNAMIC_FTRACE
static void ftrace_startup_sysctl(void)
{
	int command;

	if (unlikely(ftrace_disabled))
		return;

	/* Force update next time */
	saved_ftrace_func = NULL;
	/* ftrace_start_up is true if we want ftrace running */
	if (ftrace_start_up) {
		command = FTRACE_UPDATE_CALLS;
		if (ftrace_graph_active)
			command |= FTRACE_START_FUNC_RET;
		ftrace_startup_enable(command);
	}
}

static void ftrace_shutdown_sysctl(void)
{
	int command;

	if (unlikely(ftrace_disabled))
		return;

	/* ftrace_start_up is true if ftrace is running */
	if (ftrace_start_up) {
		command = FTRACE_DISABLE_CALLS;
		if (ftrace_graph_active)
			command |= FTRACE_STOP_FUNC_RET;
		ftrace_run_update_code(command);
	}
}
#else
# define ftrace_startup_sysctl()       do { } while (0)
# define ftrace_shutdown_sysctl()      do { } while (0)
#endif /* CONFIG_DYNAMIC_FTRACE */

static bool is_permanent_ops_registered(void)
{
	struct ftrace_ops *op;

	do_for_each_ftrace_op(op, ftrace_ops_list) {
		if (op->flags & FTRACE_OPS_FL_PERMANENT)
			return true;
	} while_for_each_ftrace_op(op);

	return false;
}

static int
ftrace_enable_sysctl(struct ctl_table *table, int write,
		     void *buffer, size_t *lenp, loff_t *ppos)
{
	int ret = -ENODEV;

	mutex_lock(&ftrace_lock);

	if (unlikely(ftrace_disabled))
		goto out;

	ret = proc_dointvec(table, write, buffer, lenp, ppos);

	if (ret || !write || (last_ftrace_enabled == !!ftrace_enabled))
		goto out;

	if (ftrace_enabled) {

		/* we are starting ftrace again */
		if (rcu_dereference_protected(ftrace_ops_list,
			lockdep_is_held(&ftrace_lock)) != &ftrace_list_end)
			update_ftrace_function();

		ftrace_startup_sysctl();

	} else {
		if (is_permanent_ops_registered()) {
			ftrace_enabled = true;
			ret = -EBUSY;
			goto out;
		}

		/* stopping ftrace calls (just send to ftrace_stub) */
		ftrace_trace_function = ftrace_stub;

		ftrace_shutdown_sysctl();
	}

	last_ftrace_enabled = !!ftrace_enabled;
 out:
	mutex_unlock(&ftrace_lock);
	return ret;
}

static struct ctl_table ftrace_sysctls[] = {
	{
		.procname       = "ftrace_enabled",
		.data           = &ftrace_enabled,
		.maxlen         = sizeof(int),
		.mode           = 0644,
		.proc_handler   = ftrace_enable_sysctl,
	},
	{}
};

static int __init ftrace_sysctl_init(void)
{
	register_sysctl_init("kernel", ftrace_sysctls);
	return 0;
}
late_initcall(ftrace_sysctl_init);
#endif<|MERGE_RESOLUTION|>--- conflicted
+++ resolved
@@ -984,17 +984,9 @@
 		}
 	}
 
-<<<<<<< HEAD
-	entry = tracefs_create_file("function_profile_enabled",
-				    TRACE_MODE_WRITE, d_tracer, NULL,
-				    &ftrace_profile_fops);
-	if (!entry)
-		pr_warn("Could not create tracefs 'function_profile_enabled' entry\n");
-=======
 	trace_create_file("function_profile_enabled",
 			  TRACE_MODE_WRITE, d_tracer, NULL,
 			  &ftrace_profile_fops);
->>>>>>> 29549c70
 }
 
 #else /* CONFIG_FUNCTION_PROFILER */
