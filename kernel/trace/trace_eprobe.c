// SPDX-License-Identifier: GPL-2.0
/*
 * event probes
 *
 * Part of this code was copied from kernel/trace/trace_kprobe.c written by
 * Masami Hiramatsu <mhiramat@kernel.org>
 *
 * Copyright (C) 2021, VMware Inc, Steven Rostedt <rostedt@goodmis.org>
 * Copyright (C) 2021, VMware Inc, Tzvetomir Stoyanov tz.stoyanov@gmail.com>
 *
 */
#include <linux/module.h>
#include <linux/mutex.h>
#include <linux/ftrace.h>

#include "trace_dynevent.h"
#include "trace_probe.h"
#include "trace_probe_tmpl.h"
#include "trace_probe_kernel.h"

#define EPROBE_EVENT_SYSTEM "eprobes"

struct trace_eprobe {
	/* tracepoint system */
	const char *event_system;

	/* tracepoint event */
	const char *event_name;

	/* filter string for the tracepoint */
	char *filter_str;

	struct trace_event_call *event;

	struct dyn_event	devent;
	struct trace_probe	tp;
};

struct eprobe_data {
	struct trace_event_file	*file;
	struct trace_eprobe	*ep;
};

static int __trace_eprobe_create(int argc, const char *argv[]);

static void trace_event_probe_cleanup(struct trace_eprobe *ep)
{
	if (!ep)
		return;
	trace_probe_cleanup(&ep->tp);
	kfree(ep->event_name);
	kfree(ep->event_system);
	if (ep->event)
		trace_event_put_ref(ep->event);
	kfree(ep->filter_str);
	kfree(ep);
}

static struct trace_eprobe *to_trace_eprobe(struct dyn_event *ev)
{
	return container_of(ev, struct trace_eprobe, devent);
}

static int eprobe_dyn_event_create(const char *raw_command)
{
	return trace_probe_create(raw_command, __trace_eprobe_create);
}

static int eprobe_dyn_event_show(struct seq_file *m, struct dyn_event *ev)
{
	struct trace_eprobe *ep = to_trace_eprobe(ev);
	int i;

	seq_printf(m, "e:%s/%s", trace_probe_group_name(&ep->tp),
				trace_probe_name(&ep->tp));
	seq_printf(m, " %s.%s", ep->event_system, ep->event_name);

	for (i = 0; i < ep->tp.nr_args; i++)
		seq_printf(m, " %s=%s", ep->tp.args[i].name, ep->tp.args[i].comm);
	seq_putc(m, '\n');

	return 0;
}

static int unregister_trace_eprobe(struct trace_eprobe *ep)
{
	/* If other probes are on the event, just unregister eprobe */
	if (trace_probe_has_sibling(&ep->tp))
		goto unreg;

	/* Enabled event can not be unregistered */
	if (trace_probe_is_enabled(&ep->tp))
		return -EBUSY;

	/* Will fail if probe is being used by ftrace or perf */
	if (trace_probe_unregister_event_call(&ep->tp))
		return -EBUSY;

unreg:
	dyn_event_remove(&ep->devent);
	trace_probe_unlink(&ep->tp);

	return 0;
}

static int eprobe_dyn_event_release(struct dyn_event *ev)
{
	struct trace_eprobe *ep = to_trace_eprobe(ev);
	int ret = unregister_trace_eprobe(ep);

	if (!ret)
		trace_event_probe_cleanup(ep);
	return ret;
}

static bool eprobe_dyn_event_is_busy(struct dyn_event *ev)
{
	struct trace_eprobe *ep = to_trace_eprobe(ev);

	return trace_probe_is_enabled(&ep->tp);
}

static bool eprobe_dyn_event_match(const char *system, const char *event,
			int argc, const char **argv, struct dyn_event *ev)
{
	struct trace_eprobe *ep = to_trace_eprobe(ev);
	const char *slash;

	/*
	 * We match the following:
	 *  event only			- match all eprobes with event name
	 *  system and event only	- match all system/event probes
	 *  system only			- match all system probes
	 *
	 * The below has the above satisfied with more arguments:
	 *
	 *  attached system/event	- If the arg has the system and event
	 *				  the probe is attached to, match
	 *				  probes with the attachment.
	 *
	 *  If any more args are given, then it requires a full match.
	 */

	/*
	 * If system exists, but this probe is not part of that system
	 * do not match.
	 */
	if (system && strcmp(trace_probe_group_name(&ep->tp), system) != 0)
		return false;

	/* Must match the event name */
	if (event[0] != '\0' && strcmp(trace_probe_name(&ep->tp), event) != 0)
		return false;

	/* No arguments match all */
	if (argc < 1)
		return true;

	/* First argument is the system/event the probe is attached to */

	slash = strchr(argv[0], '/');
	if (!slash)
		slash = strchr(argv[0], '.');
	if (!slash)
		return false;

	if (strncmp(ep->event_system, argv[0], slash - argv[0]))
		return false;
	if (strcmp(ep->event_name, slash + 1))
		return false;

	argc--;
	argv++;

	/* If there are no other args, then match */
	if (argc < 1)
		return true;

	return trace_probe_match_command_args(&ep->tp, argc, argv);
}

static struct dyn_event_operations eprobe_dyn_event_ops = {
	.create = eprobe_dyn_event_create,
	.show = eprobe_dyn_event_show,
	.is_busy = eprobe_dyn_event_is_busy,
	.free = eprobe_dyn_event_release,
	.match = eprobe_dyn_event_match,
};

static struct trace_eprobe *alloc_event_probe(const char *group,
					      const char *this_event,
					      struct trace_event_call *event,
					      int nargs)
{
	struct trace_eprobe *ep;
	const char *event_name;
	const char *sys_name;
	int ret = -ENOMEM;

	if (!event)
		return ERR_PTR(-ENODEV);

	sys_name = event->class->system;
	event_name = trace_event_name(event);

	ep = kzalloc(struct_size(ep, tp.args, nargs), GFP_KERNEL);
	if (!ep) {
		trace_event_put_ref(event);
		goto error;
	}
	ep->event = event;
	ep->event_name = kstrdup(event_name, GFP_KERNEL);
	if (!ep->event_name)
		goto error;
	ep->event_system = kstrdup(sys_name, GFP_KERNEL);
	if (!ep->event_system)
		goto error;

	ret = trace_probe_init(&ep->tp, this_event, group, false);
	if (ret < 0)
		goto error;

	dyn_event_init(&ep->devent, &eprobe_dyn_event_ops);
	return ep;
error:
	trace_event_probe_cleanup(ep);
	return ERR_PTR(ret);
}

static int trace_eprobe_tp_arg_update(struct trace_eprobe *ep, int i)
{
	struct probe_arg *parg = &ep->tp.args[i];
	struct ftrace_event_field *field;
	struct list_head *head;
	int ret = -ENOENT;

	head = trace_get_fields(ep->event);
	list_for_each_entry(field, head, link) {
		if (!strcmp(parg->code->data, field->name)) {
			kfree(parg->code->data);
			parg->code->data = field;
			return 0;
		}
	}

	/*
	 * Argument not found on event. But allow for comm and COMM
	 * to be used to get the current->comm.
	 */
	if (strcmp(parg->code->data, "COMM") == 0 ||
	    strcmp(parg->code->data, "comm") == 0) {
		parg->code->op = FETCH_OP_COMM;
		ret = 0;
	}

	kfree(parg->code->data);
	parg->code->data = NULL;
	return ret;
}

static int eprobe_event_define_fields(struct trace_event_call *event_call)
{
	struct eprobe_trace_entry_head field;
	struct trace_probe *tp;

	tp = trace_probe_primary_from_call(event_call);
	if (WARN_ON_ONCE(!tp))
		return -ENOENT;

	return traceprobe_define_arg_fields(event_call, sizeof(field), tp);
}

static struct trace_event_fields eprobe_fields_array[] = {
	{ .type = TRACE_FUNCTION_TYPE,
	  .define_fields = eprobe_event_define_fields },
	{}
};

/* Event entry printers */
static enum print_line_t
print_eprobe_event(struct trace_iterator *iter, int flags,
		   struct trace_event *event)
{
	struct eprobe_trace_entry_head *field;
	struct trace_event_call *pevent;
	struct trace_event *probed_event;
	struct trace_seq *s = &iter->seq;
	struct trace_eprobe *ep;
	struct trace_probe *tp;
	unsigned int type;

	field = (struct eprobe_trace_entry_head *)iter->ent;
	tp = trace_probe_primary_from_call(
		container_of(event, struct trace_event_call, event));
	if (WARN_ON_ONCE(!tp))
		goto out;

	ep = container_of(tp, struct trace_eprobe, tp);
	type = ep->event->event.type;

	trace_seq_printf(s, "%s: (", trace_probe_name(tp));

	probed_event = ftrace_find_event(type);
	if (probed_event) {
		pevent = container_of(probed_event, struct trace_event_call, event);
		trace_seq_printf(s, "%s.%s", pevent->class->system,
				 trace_event_name(pevent));
	} else {
		trace_seq_printf(s, "%u", type);
	}

	trace_seq_putc(s, ')');

	if (print_probe_args(s, tp->args, tp->nr_args,
			     (u8 *)&field[1], field) < 0)
		goto out;

	trace_seq_putc(s, '\n');
 out:
	return trace_handle_return(s);
}

static unsigned long get_event_field(struct fetch_insn *code, void *rec)
{
	struct ftrace_event_field *field = code->data;
	unsigned long val;
	void *addr;

	addr = rec + field->offset;

	if (is_string_field(field)) {
		switch (field->filter_type) {
		case FILTER_DYN_STRING:
			val = (unsigned long)(rec + (*(unsigned int *)addr & 0xffff));
			break;
<<<<<<< HEAD
=======
		case FILTER_RDYN_STRING:
			val = (unsigned long)(addr + (*(unsigned int *)addr & 0xffff));
			break;
>>>>>>> 29549c70
		case FILTER_STATIC_STRING:
			val = (unsigned long)addr;
			break;
		case FILTER_PTR_STRING:
			val = (unsigned long)(*(char *)addr);
			break;
		default:
			WARN_ON_ONCE(1);
			return 0;
		}
		return val;
	}

	switch (field->size) {
	case 1:
		if (field->is_signed)
			val = *(char *)addr;
		else
			val = *(unsigned char *)addr;
		break;
	case 2:
		if (field->is_signed)
			val = *(short *)addr;
		else
			val = *(unsigned short *)addr;
		break;
	case 4:
		if (field->is_signed)
			val = *(int *)addr;
		else
			val = *(unsigned int *)addr;
		break;
	default:
		if (field->is_signed)
			val = *(long *)addr;
		else
			val = *(unsigned long *)addr;
		break;
	}
	return val;
}

static int get_eprobe_size(struct trace_probe *tp, void *rec)
{
	struct fetch_insn *code;
	struct probe_arg *arg;
	int i, len, ret = 0;

	for (i = 0; i < tp->nr_args; i++) {
		arg = tp->args + i;
		if (arg->dynamic) {
			unsigned long val;

			code = arg->code;
 retry:
			switch (code->op) {
			case FETCH_OP_TP_ARG:
				val = get_event_field(code, rec);
				break;
			case FETCH_OP_IMM:
				val = code->immediate;
				break;
			case FETCH_OP_COMM:
				val = (unsigned long)current->comm;
				break;
			case FETCH_OP_DATA:
				val = (unsigned long)code->data;
				break;
			case FETCH_NOP_SYMBOL:	/* Ignore a place holder */
				code++;
				goto retry;
			default:
				continue;
			}
			code++;
			len = process_fetch_insn_bottom(code, val, NULL, NULL);
			if (len > 0)
				ret += len;
		}
	}

	return ret;
}

/* Kprobe specific fetch functions */

/* Note that we don't verify it, since the code does not come from user space */
static int
process_fetch_insn(struct fetch_insn *code, void *rec, void *dest,
		   void *base)
{
	unsigned long val;

 retry:
	switch (code->op) {
	case FETCH_OP_TP_ARG:
		val = get_event_field(code, rec);
		break;
	case FETCH_OP_IMM:
		val = code->immediate;
		break;
	case FETCH_OP_COMM:
		val = (unsigned long)current->comm;
		break;
	case FETCH_OP_DATA:
		val = (unsigned long)code->data;
		break;
	case FETCH_NOP_SYMBOL:	/* Ignore a place holder */
		code++;
		goto retry;
	default:
		return -EILSEQ;
	}
	code++;
	return process_fetch_insn_bottom(code, val, dest, base);
}
NOKPROBE_SYMBOL(process_fetch_insn)

/* Return the length of string -- including null terminal byte */
static nokprobe_inline int
fetch_store_strlen_user(unsigned long addr)
{
	return kern_fetch_store_strlen_user(addr);
}

/* Return the length of string -- including null terminal byte */
static nokprobe_inline int
fetch_store_strlen(unsigned long addr)
{
	return kern_fetch_store_strlen(addr);
}

/*
 * Fetch a null-terminated string from user. Caller MUST set *(u32 *)buf
 * with max length and relative data location.
 */
static nokprobe_inline int
fetch_store_string_user(unsigned long addr, void *dest, void *base)
{
	return kern_fetch_store_string_user(addr, dest, base);
}

/*
 * Fetch a null-terminated string. Caller MUST set *(u32 *)buf with max
 * length and relative data location.
 */
static nokprobe_inline int
fetch_store_string(unsigned long addr, void *dest, void *base)
{
	return kern_fetch_store_string(addr, dest, base);
}

static nokprobe_inline int
probe_mem_read_user(void *dest, void *src, size_t size)
{
	const void __user *uaddr =  (__force const void __user *)src;

	return copy_from_user_nofault(dest, uaddr, size);
}

static nokprobe_inline int
probe_mem_read(void *dest, void *src, size_t size)
{
#ifdef CONFIG_ARCH_HAS_NON_OVERLAPPING_ADDRESS_SPACE
	if ((unsigned long)src < TASK_SIZE)
		return probe_mem_read_user(dest, src, size);
#endif
	return copy_from_kernel_nofault(dest, src, size);
}

/* eprobe handler */
static inline void
__eprobe_trace_func(struct eprobe_data *edata, void *rec)
{
	struct eprobe_trace_entry_head *entry;
	struct trace_event_call *call = trace_probe_event_call(&edata->ep->tp);
	struct trace_event_buffer fbuffer;
	int dsize;

	if (WARN_ON_ONCE(call != edata->file->event_call))
		return;

	if (trace_trigger_soft_disabled(edata->file))
		return;

	dsize = get_eprobe_size(&edata->ep->tp, rec);

	entry = trace_event_buffer_reserve(&fbuffer, edata->file,
					   sizeof(*entry) + edata->ep->tp.size + dsize);

	if (!entry)
		return;

	entry = fbuffer.entry = ring_buffer_event_data(fbuffer.event);
	store_trace_args(&entry[1], &edata->ep->tp, rec, sizeof(*entry), dsize);

	trace_event_buffer_commit(&fbuffer);
}

/*
 * The event probe implementation uses event triggers to get access to
 * the event it is attached to, but is not an actual trigger. The below
 * functions are just stubs to fulfill what is needed to use the trigger
 * infrastructure.
 */
static int eprobe_trigger_init(struct event_trigger_data *data)
{
	return 0;
}

static void eprobe_trigger_free(struct event_trigger_data *data)
{

}

static int eprobe_trigger_print(struct seq_file *m,
				struct event_trigger_data *data)
{
	/* Do not print eprobe event triggers */
	return 0;
}

static void eprobe_trigger_func(struct event_trigger_data *data,
				struct trace_buffer *buffer, void *rec,
				struct ring_buffer_event *rbe)
{
	struct eprobe_data *edata = data->private_data;

	if (unlikely(!rec))
		return;

	__eprobe_trace_func(edata, rec);
}

static struct event_trigger_ops eprobe_trigger_ops = {
	.trigger		= eprobe_trigger_func,
	.print			= eprobe_trigger_print,
	.init			= eprobe_trigger_init,
	.free			= eprobe_trigger_free,
};

static int eprobe_trigger_cmd_parse(struct event_command *cmd_ops,
				    struct trace_event_file *file,
				    char *glob, char *cmd,
				    char *param_and_filter)
{
	return -1;
}

static int eprobe_trigger_reg_func(char *glob,
				   struct event_trigger_data *data,
				   struct trace_event_file *file)
{
	return -1;
}

static void eprobe_trigger_unreg_func(char *glob,
				      struct event_trigger_data *data,
				      struct trace_event_file *file)
{

}

static struct event_trigger_ops *eprobe_trigger_get_ops(char *cmd,
							char *param)
{
	return &eprobe_trigger_ops;
}

static struct event_command event_trigger_cmd = {
	.name			= "eprobe",
	.trigger_type		= ETT_EVENT_EPROBE,
	.flags			= EVENT_CMD_FL_NEEDS_REC,
	.parse			= eprobe_trigger_cmd_parse,
	.reg			= eprobe_trigger_reg_func,
	.unreg			= eprobe_trigger_unreg_func,
	.unreg_all		= NULL,
	.get_trigger_ops	= eprobe_trigger_get_ops,
	.set_filter		= NULL,
};

static struct event_trigger_data *
new_eprobe_trigger(struct trace_eprobe *ep, struct trace_event_file *file)
{
	struct event_trigger_data *trigger;
	struct event_filter *filter = NULL;
	struct eprobe_data *edata;
	int ret;

	edata = kzalloc(sizeof(*edata), GFP_KERNEL);
	trigger = kzalloc(sizeof(*trigger), GFP_KERNEL);
	if (!trigger || !edata) {
		ret = -ENOMEM;
		goto error;
	}

	trigger->flags = EVENT_TRIGGER_FL_PROBE;
	trigger->count = -1;
	trigger->ops = &eprobe_trigger_ops;

	/*
	 * EVENT PROBE triggers are not registered as commands with
	 * register_event_command(), as they are not controlled by the user
	 * from the trigger file
	 */
	trigger->cmd_ops = &event_trigger_cmd;

	INIT_LIST_HEAD(&trigger->list);

	if (ep->filter_str) {
		ret = create_event_filter(file->tr, ep->event,
					ep->filter_str, false, &filter);
		if (ret)
			goto error;
	}
	RCU_INIT_POINTER(trigger->filter, filter);

	edata->file = file;
	edata->ep = ep;
	trigger->private_data = edata;

	return trigger;
error:
	free_event_filter(filter);
	kfree(edata);
	kfree(trigger);
	return ERR_PTR(ret);
}

static int enable_eprobe(struct trace_eprobe *ep,
			 struct trace_event_file *eprobe_file)
{
	struct event_trigger_data *trigger;
	struct trace_event_file *file;
	struct trace_array *tr = eprobe_file->tr;

	file = find_event_file(tr, ep->event_system, ep->event_name);
	if (!file)
		return -ENOENT;
	trigger = new_eprobe_trigger(ep, eprobe_file);
	if (IS_ERR(trigger))
		return PTR_ERR(trigger);

	list_add_tail_rcu(&trigger->list, &file->triggers);

	trace_event_trigger_enable_disable(file, 1);
	update_cond_flag(file);

	return 0;
}

static struct trace_event_functions eprobe_funcs = {
	.trace		= print_eprobe_event
};

static int disable_eprobe(struct trace_eprobe *ep,
			  struct trace_array *tr)
{
	struct event_trigger_data *trigger = NULL, *iter;
	struct trace_event_file *file;
	struct event_filter *filter;
	struct eprobe_data *edata;

	file = find_event_file(tr, ep->event_system, ep->event_name);
	if (!file)
		return -ENOENT;

	list_for_each_entry(iter, &file->triggers, list) {
		if (!(iter->flags & EVENT_TRIGGER_FL_PROBE))
			continue;
		edata = iter->private_data;
		if (edata->ep == ep) {
			trigger = iter;
			break;
		}
	}
	if (!trigger)
		return -ENODEV;

	list_del_rcu(&trigger->list);

	trace_event_trigger_enable_disable(file, 0);
	update_cond_flag(file);

	/* Make sure nothing is using the edata or trigger */
	tracepoint_synchronize_unregister();

	filter = rcu_access_pointer(trigger->filter);

	if (filter)
		free_event_filter(filter);
	kfree(edata);
	kfree(trigger);

	return 0;
}

static int enable_trace_eprobe(struct trace_event_call *call,
			       struct trace_event_file *file)
{
	struct trace_probe *pos, *tp;
	struct trace_eprobe *ep;
	bool enabled;
	int ret = 0;

	tp = trace_probe_primary_from_call(call);
	if (WARN_ON_ONCE(!tp))
		return -ENODEV;
	enabled = trace_probe_is_enabled(tp);

	/* This also changes "enabled" state */
	if (file) {
		ret = trace_probe_add_file(tp, file);
		if (ret)
			return ret;
	} else
		trace_probe_set_flag(tp, TP_FLAG_PROFILE);

	if (enabled)
		return 0;

	list_for_each_entry(pos, trace_probe_probe_list(tp), list) {
		ep = container_of(pos, struct trace_eprobe, tp);
		ret = enable_eprobe(ep, file);
		if (ret)
			break;
		enabled = true;
	}

	if (ret) {
		/* Failed to enable one of them. Roll back all */
		if (enabled)
			disable_eprobe(ep, file->tr);
		if (file)
			trace_probe_remove_file(tp, file);
		else
			trace_probe_clear_flag(tp, TP_FLAG_PROFILE);
	}

	return ret;
}

static int disable_trace_eprobe(struct trace_event_call *call,
				struct trace_event_file *file)
{
	struct trace_probe *pos, *tp;
	struct trace_eprobe *ep;

	tp = trace_probe_primary_from_call(call);
	if (WARN_ON_ONCE(!tp))
		return -ENODEV;

	if (file) {
		if (!trace_probe_get_file_link(tp, file))
			return -ENOENT;
		if (!trace_probe_has_single_file(tp))
			goto out;
		trace_probe_clear_flag(tp, TP_FLAG_TRACE);
	} else
		trace_probe_clear_flag(tp, TP_FLAG_PROFILE);

	if (!trace_probe_is_enabled(tp)) {
		list_for_each_entry(pos, trace_probe_probe_list(tp), list) {
			ep = container_of(pos, struct trace_eprobe, tp);
			disable_eprobe(ep, file->tr);
		}
	}

 out:
	if (file)
		/*
		 * Synchronization is done in below function. For perf event,
		 * file == NULL and perf_trace_event_unreg() calls
		 * tracepoint_synchronize_unregister() to ensure synchronize
		 * event. We don't need to care about it.
		 */
		trace_probe_remove_file(tp, file);

	return 0;
}

static int eprobe_register(struct trace_event_call *event,
			   enum trace_reg type, void *data)
{
	struct trace_event_file *file = data;

	switch (type) {
	case TRACE_REG_REGISTER:
		return enable_trace_eprobe(event, file);
	case TRACE_REG_UNREGISTER:
		return disable_trace_eprobe(event, file);
#ifdef CONFIG_PERF_EVENTS
	case TRACE_REG_PERF_REGISTER:
	case TRACE_REG_PERF_UNREGISTER:
	case TRACE_REG_PERF_OPEN:
	case TRACE_REG_PERF_CLOSE:
	case TRACE_REG_PERF_ADD:
	case TRACE_REG_PERF_DEL:
		return 0;
#endif
	}
	return 0;
}

static inline void init_trace_eprobe_call(struct trace_eprobe *ep)
{
	struct trace_event_call *call = trace_probe_event_call(&ep->tp);

	call->flags = TRACE_EVENT_FL_EPROBE;
	call->event.funcs = &eprobe_funcs;
	call->class->fields_array = eprobe_fields_array;
	call->class->reg = eprobe_register;
}

static struct trace_event_call *
find_and_get_event(const char *system, const char *event_name)
{
	struct trace_event_call *tp_event;
	const char *name;

	list_for_each_entry(tp_event, &ftrace_events, list) {
		/* Skip other probes and ftrace events */
		if (tp_event->flags &
		    (TRACE_EVENT_FL_IGNORE_ENABLE |
		     TRACE_EVENT_FL_KPROBE |
		     TRACE_EVENT_FL_UPROBE |
		     TRACE_EVENT_FL_EPROBE))
			continue;
		if (!tp_event->class->system ||
		    strcmp(system, tp_event->class->system))
			continue;
		name = trace_event_name(tp_event);
		if (!name || strcmp(event_name, name))
			continue;
		if (!trace_event_try_get_ref(tp_event)) {
			return NULL;
			break;
		}
		return tp_event;
		break;
	}
	return NULL;
}

static int trace_eprobe_tp_update_arg(struct trace_eprobe *ep, const char *argv[], int i)
{
	unsigned int flags = TPARG_FL_KERNEL | TPARG_FL_TPOINT;
	int ret;

	ret = traceprobe_parse_probe_arg(&ep->tp, i, argv[i], flags);
	if (ret)
		return ret;

	if (ep->tp.args[i].code->op == FETCH_OP_TP_ARG) {
		ret = trace_eprobe_tp_arg_update(ep, i);
		if (ret)
			trace_probe_log_err(0, BAD_ATTACH_ARG);
	}

	/* Handle symbols "@" */
	if (!ret)
		ret = traceprobe_update_arg(&ep->tp.args[i]);

	/* Handle symbols "@" */
	if (!ret)
		ret = traceprobe_update_arg(&ep->tp.args[i]);

	return ret;
}

static int trace_eprobe_parse_filter(struct trace_eprobe *ep, int argc, const char *argv[])
{
	struct event_filter *dummy = NULL;
	int i, ret, len = 0;
	char *p;

	if (argc == 0) {
		trace_probe_log_err(0, NO_EP_FILTER);
		return -EINVAL;
	}

	/* Recover the filter string */
	for (i = 0; i < argc; i++)
		len += strlen(argv[i]) + 1;

	ep->filter_str = kzalloc(len, GFP_KERNEL);
	if (!ep->filter_str)
		return -ENOMEM;

	p = ep->filter_str;
	for (i = 0; i < argc; i++) {
		ret = snprintf(p, len, "%s ", argv[i]);
		if (ret < 0)
			goto error;
		if (ret > len) {
			ret = -E2BIG;
			goto error;
		}
		p += ret;
		len -= ret;
	}
	p[-1] = '\0';

	/*
	 * Ensure the filter string can be parsed correctly. Note, this
	 * filter string is for the original event, not for the eprobe.
	 */
	ret = create_event_filter(top_trace_array(), ep->event, ep->filter_str,
				  true, &dummy);
	free_event_filter(dummy);
	if (ret)
		goto error;

	return 0;
error:
	kfree(ep->filter_str);
	ep->filter_str = NULL;
	return ret;
}

static int __trace_eprobe_create(int argc, const char *argv[])
{
	/*
	 * Argument syntax:
	 *      e[:[GRP/][ENAME]] SYSTEM.EVENT [FETCHARGS] [if FILTER]
	 * Fetch args (no space):
	 *  <name>=$<field>[:TYPE]
	 */
	const char *event = NULL, *group = EPROBE_EVENT_SYSTEM;
	const char *sys_event = NULL, *sys_name = NULL;
	struct trace_event_call *event_call;
	struct trace_eprobe *ep = NULL;
	char buf1[MAX_EVENT_NAME_LEN];
	char buf2[MAX_EVENT_NAME_LEN];
	char gbuf[MAX_EVENT_NAME_LEN];
	int ret = 0, filter_idx = 0;
	int i, filter_cnt;

	if (argc < 2 || argv[0][0] != 'e')
		return -ECANCELED;

	trace_probe_log_init("event_probe", argc, argv);

	event = strchr(&argv[0][1], ':');
	if (event) {
		event++;
		ret = traceprobe_parse_event_name(&event, &group, gbuf,
						  event - argv[0]);
		if (ret)
			goto parse_error;
	}

	trace_probe_log_set_index(1);
	sys_event = argv[1];
	ret = traceprobe_parse_event_name(&sys_event, &sys_name, buf2, 0);
	if (ret || !sys_event || !sys_name) {
		trace_probe_log_err(0, NO_EVENT_INFO);
		goto parse_error;
	}

	if (!event) {
		strscpy(buf1, sys_event, MAX_EVENT_NAME_LEN);
		event = buf1;
	}

	for (i = 2; i < argc; i++) {
		if (!strcmp(argv[i], "if")) {
			filter_idx = i + 1;
			filter_cnt = argc - filter_idx;
			argc = i;
			break;
		}
	}

	mutex_lock(&event_mutex);
	event_call = find_and_get_event(sys_name, sys_event);
	ep = alloc_event_probe(group, event, event_call, argc - 2);
	mutex_unlock(&event_mutex);

	if (IS_ERR(ep)) {
		ret = PTR_ERR(ep);
		if (ret == -ENODEV)
			trace_probe_log_err(0, BAD_ATTACH_EVENT);
		/* This must return -ENOMEM or missing event, else there is a bug */
		WARN_ON_ONCE(ret != -ENOMEM && ret != -ENODEV);
		ep = NULL;
		goto error;
	}

	if (filter_idx) {
		trace_probe_log_set_index(filter_idx);
		ret = trace_eprobe_parse_filter(ep, filter_cnt, argv + filter_idx);
		if (ret)
			goto parse_error;
	} else
		ep->filter_str = NULL;

	argc -= 2; argv += 2;
	/* parse arguments */
	for (i = 0; i < argc && i < MAX_TRACE_ARGS; i++) {
		trace_probe_log_set_index(i + 2);
		ret = trace_eprobe_tp_update_arg(ep, argv, i);
		if (ret)
			goto error;
	}
	ret = traceprobe_set_print_fmt(&ep->tp, PROBE_PRINT_EVENT);
	if (ret < 0)
		goto error;
	init_trace_eprobe_call(ep);
	mutex_lock(&event_mutex);
	ret = trace_probe_register_event_call(&ep->tp);
	if (ret) {
		if (ret == -EEXIST) {
			trace_probe_log_set_index(0);
			trace_probe_log_err(0, EVENT_EXIST);
		}
		mutex_unlock(&event_mutex);
		goto error;
	}
	ret = dyn_event_add(&ep->devent, &ep->tp.event->call);
	mutex_unlock(&event_mutex);
	return ret;
parse_error:
	ret = -EINVAL;
error:
	trace_event_probe_cleanup(ep);
	return ret;
}

/*
 * Register dynevent at core_initcall. This allows kernel to setup eprobe
 * events in postcore_initcall without tracefs.
 */
static __init int trace_events_eprobe_init_early(void)
{
	int err = 0;

	err = dyn_event_register(&eprobe_dyn_event_ops);
	if (err)
		pr_warn("Could not register eprobe_dyn_event_ops\n");

	return err;
}
core_initcall(trace_events_eprobe_init_early);<|MERGE_RESOLUTION|>--- conflicted
+++ resolved
@@ -333,12 +333,9 @@
 		case FILTER_DYN_STRING:
 			val = (unsigned long)(rec + (*(unsigned int *)addr & 0xffff));
 			break;
-<<<<<<< HEAD
-=======
 		case FILTER_RDYN_STRING:
 			val = (unsigned long)(addr + (*(unsigned int *)addr & 0xffff));
 			break;
->>>>>>> 29549c70
 		case FILTER_STATIC_STRING:
 			val = (unsigned long)addr;
 			break;
@@ -902,10 +899,6 @@
 	if (!ret)
 		ret = traceprobe_update_arg(&ep->tp.args[i]);
 
-	/* Handle symbols "@" */
-	if (!ret)
-		ret = traceprobe_update_arg(&ep->tp.args[i]);
-
 	return ret;
 }
 
