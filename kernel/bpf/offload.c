--- conflicted
+++ resolved
@@ -373,20 +373,8 @@
 
 void bpf_prog_dev_bound_destroy(struct bpf_prog *prog)
 {
-<<<<<<< HEAD
-	struct bpf_prog_offload *offload = prog->aux->offload;
-
-	if (offload->dev_state)
-		offload->offdev->ops->destroy(prog);
-
-	list_del_init(&offload->offloads);
-	kfree(offload);
-	prog->aux->offload = NULL;
-}
-=======
 	struct bpf_offload_netdev *ondev;
 	struct net_device *netdev;
->>>>>>> ccf0a997
 
 	rtnl_lock();
 	down_write(&bpf_devs_lock);
