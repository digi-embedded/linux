--- conflicted
+++ resolved
@@ -1529,10 +1529,7 @@
 	map = __bpf_map_get(f);
 	if (IS_ERR(map))
 		return PTR_ERR(map);
-<<<<<<< HEAD
-=======
 	bpf_map_write_active_inc(map);
->>>>>>> c1084c27
 	if (!(map_get_sys_perms(map, f) & FMODE_CAN_READ) ||
 	    !(map_get_sys_perms(map, f) & FMODE_CAN_WRITE)) {
 		err = -EPERM;
@@ -3230,40 +3227,6 @@
 	if (CHECK_ATTR(BPF_PROG_DETACH))
 		return -EINVAL;
 
-<<<<<<< HEAD
-	switch (attr->attach_type) {
-	case BPF_CGROUP_INET_INGRESS:
-	case BPF_CGROUP_INET_EGRESS:
-		ptype = BPF_PROG_TYPE_CGROUP_SKB;
-		break;
-	case BPF_CGROUP_INET_SOCK_CREATE:
-	case BPF_CGROUP_INET4_POST_BIND:
-	case BPF_CGROUP_INET6_POST_BIND:
-		ptype = BPF_PROG_TYPE_CGROUP_SOCK;
-		break;
-	case BPF_CGROUP_INET4_BIND:
-	case BPF_CGROUP_INET6_BIND:
-	case BPF_CGROUP_INET4_CONNECT:
-	case BPF_CGROUP_INET6_CONNECT:
-	case BPF_CGROUP_UDP4_SENDMSG:
-	case BPF_CGROUP_UDP6_SENDMSG:
-	case BPF_CGROUP_UDP4_RECVMSG:
-	case BPF_CGROUP_UDP6_RECVMSG:
-		ptype = BPF_PROG_TYPE_CGROUP_SOCK_ADDR;
-		break;
-	case BPF_CGROUP_SOCK_OPS:
-		ptype = BPF_PROG_TYPE_SOCK_OPS;
-		break;
-	case BPF_CGROUP_DEVICE:
-		ptype = BPF_PROG_TYPE_CGROUP_DEVICE;
-		break;
-	case BPF_SK_MSG_VERDICT:
-		return sock_map_prog_detach(attr, BPF_PROG_TYPE_SK_MSG);
-	case BPF_SK_SKB_STREAM_PARSER:
-	case BPF_SK_SKB_STREAM_VERDICT:
-		return sock_map_prog_detach(attr, BPF_PROG_TYPE_SK_SKB);
-	case BPF_LIRC_MODE2:
-=======
 	ptype = attach_type_to_prog_type(attr->attach_type);
 
 	switch (ptype) {
@@ -3271,7 +3234,6 @@
 	case BPF_PROG_TYPE_SK_SKB:
 		return sock_map_prog_detach(attr, ptype);
 	case BPF_PROG_TYPE_LIRC_MODE2:
->>>>>>> c1084c27
 		return lirc_prog_detach(attr);
 	case BPF_PROG_TYPE_FLOW_DISSECTOR:
 		return netns_bpf_prog_detach(attr, ptype);
@@ -4384,38 +4346,15 @@
 	return ret;
 }
 
-<<<<<<< HEAD
-static int bpf_map_get_info_by_fd(struct file *file,
-				  struct bpf_map *map,
-				  const union bpf_attr *attr,
-				  union bpf_attr __user *uattr)
-{
-	struct bpf_map_info __user *uinfo = u64_to_user_ptr(attr->info.info);
-	struct bpf_map_info info;
-	u32 info_len = attr->info.info_len;
-	int err;
-=======
 #define BPF_LINK_DETACH_LAST_FIELD link_detach.link_fd
->>>>>>> c1084c27
 
 static int link_detach(union bpf_attr *attr)
 {
 	struct bpf_link *link;
 	int ret;
 
-<<<<<<< HEAD
-	memset(&info, 0, sizeof(info));
-	info.type = map->map_type;
-	info.id = map->id;
-	info.key_size = map->key_size;
-	info.value_size = map->value_size;
-	info.max_entries = map->max_entries;
-	info.map_flags = map->map_flags;
-	memcpy(info.name, map->name, sizeof(map->name));
-=======
 	if (CHECK_ATTR(BPF_LINK_DETACH))
 		return -EINVAL;
->>>>>>> c1084c27
 
 	link = bpf_link_get_from_fd(attr->link_detach.link_fd);
 	if (IS_ERR(link))
@@ -4435,14 +4374,7 @@
 	return atomic64_fetch_add_unless(&link->refcnt, 1, 0) ? link : ERR_PTR(-ENOENT);
 }
 
-<<<<<<< HEAD
-static int bpf_btf_get_info_by_fd(struct file *file,
-				  struct btf *btf,
-				  const union bpf_attr *attr,
-				  union bpf_attr __user *uattr)
-=======
 struct bpf_link *bpf_link_by_id(u32 id)
->>>>>>> c1084c27
 {
 	struct bpf_link *link;
 
@@ -4478,22 +4410,9 @@
 	if (!capable(CAP_SYS_ADMIN))
 		return -EPERM;
 
-<<<<<<< HEAD
-	if (f.file->f_op == &bpf_prog_fops)
-		err = bpf_prog_get_info_by_fd(f.file, f.file->private_data, attr,
-					      uattr);
-	else if (f.file->f_op == &bpf_map_fops)
-		err = bpf_map_get_info_by_fd(f.file, f.file->private_data, attr,
-					     uattr);
-	else if (f.file->f_op == &btf_fops)
-		err = bpf_btf_get_info_by_fd(f.file, f.file->private_data, attr, uattr);
-	else
-		err = -EINVAL;
-=======
 	link = bpf_link_by_id(id);
 	if (IS_ERR(link))
 		return PTR_ERR(link);
->>>>>>> c1084c27
 
 	fd = bpf_link_new_fd(link);
 	if (fd < 0)
@@ -4656,11 +4575,7 @@
 
 	/* copy attributes from user space, may be less than sizeof(bpf_attr) */
 	memset(&attr, 0, sizeof(attr));
-<<<<<<< HEAD
-	if (copy_from_user(&attr, uattr, size) != 0)
-=======
 	if (copy_from_bpfptr(&attr, uattr, size) != 0)
->>>>>>> c1084c27
 		return -EFAULT;
 
 	err = security_bpf(cmd, &attr, size);
