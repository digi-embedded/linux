// SPDX-License-Identifier: GPL-2.0-only
/*
 * Functions to manage eBPF programs attached to cgroups
 *
 * Copyright (c) 2016 Daniel Mack
 */

#include <linux/kernel.h>
#include <linux/atomic.h>
#include <linux/cgroup.h>
#include <linux/filter.h>
#include <linux/slab.h>
#include <linux/sysctl.h>
#include <linux/string.h>
#include <linux/bpf.h>
#include <linux/bpf-cgroup.h>
#include <net/sock.h>
#include <net/bpf_sk_storage.h>

#include "../cgroup/cgroup-internal.h"

DEFINE_STATIC_KEY_ARRAY_FALSE(cgroup_bpf_enabled_key, MAX_CGROUP_BPF_ATTACH_TYPE);
EXPORT_SYMBOL(cgroup_bpf_enabled_key);

void cgroup_bpf_offline(struct cgroup *cgrp)
{
	cgroup_get(cgrp);
	percpu_ref_kill(&cgrp->bpf.refcnt);
}

static void bpf_cgroup_storages_free(struct bpf_cgroup_storage *storages[])
{
	enum bpf_cgroup_storage_type stype;

	for_each_cgroup_storage_type(stype)
		bpf_cgroup_storage_free(storages[stype]);
}

static int bpf_cgroup_storages_alloc(struct bpf_cgroup_storage *storages[],
				     struct bpf_cgroup_storage *new_storages[],
				     enum bpf_attach_type type,
				     struct bpf_prog *prog,
				     struct cgroup *cgrp)
{
	enum bpf_cgroup_storage_type stype;
	struct bpf_cgroup_storage_key key;
	struct bpf_map *map;

	key.cgroup_inode_id = cgroup_id(cgrp);
	key.attach_type = type;

	for_each_cgroup_storage_type(stype) {
		map = prog->aux->cgroup_storage[stype];
		if (!map)
			continue;

		storages[stype] = cgroup_storage_lookup((void *)map, &key, false);
		if (storages[stype])
			continue;

		storages[stype] = bpf_cgroup_storage_alloc(prog, stype);
		if (IS_ERR(storages[stype])) {
			bpf_cgroup_storages_free(new_storages);
			return -ENOMEM;
		}

		new_storages[stype] = storages[stype];
	}

	return 0;
}

static void bpf_cgroup_storages_assign(struct bpf_cgroup_storage *dst[],
				       struct bpf_cgroup_storage *src[])
{
	enum bpf_cgroup_storage_type stype;

	for_each_cgroup_storage_type(stype)
		dst[stype] = src[stype];
}

static void bpf_cgroup_storages_link(struct bpf_cgroup_storage *storages[],
				     struct cgroup *cgrp,
				     enum bpf_attach_type attach_type)
{
	enum bpf_cgroup_storage_type stype;

	for_each_cgroup_storage_type(stype)
		bpf_cgroup_storage_link(storages[stype], cgrp, attach_type);
}

/* Called when bpf_cgroup_link is auto-detached from dying cgroup.
 * It drops cgroup and bpf_prog refcounts, and marks bpf_link as defunct. It
 * doesn't free link memory, which will eventually be done by bpf_link's
 * release() callback, when its last FD is closed.
 */
static void bpf_cgroup_link_auto_detach(struct bpf_cgroup_link *link)
{
	cgroup_put(link->cgroup);
	link->cgroup = NULL;
}

/**
 * cgroup_bpf_release() - put references of all bpf programs and
 *                        release all cgroup bpf data
 * @work: work structure embedded into the cgroup to modify
 */
static void cgroup_bpf_release(struct work_struct *work)
{
	struct cgroup *p, *cgrp = container_of(work, struct cgroup,
					       bpf.release_work);
<<<<<<< HEAD
	enum bpf_cgroup_storage_type stype;
=======
>>>>>>> c1084c27
	struct bpf_prog_array *old_array;
	struct list_head *storages = &cgrp->bpf.storages;
	struct bpf_cgroup_storage *storage, *stmp;

	unsigned int atype;

	mutex_lock(&cgroup_mutex);

	for (atype = 0; atype < ARRAY_SIZE(cgrp->bpf.progs); atype++) {
		struct list_head *progs = &cgrp->bpf.progs[atype];
		struct bpf_prog_list *pl, *pltmp;

		list_for_each_entry_safe(pl, pltmp, progs, node) {
			list_del(&pl->node);
			if (pl->prog)
				bpf_prog_put(pl->prog);
			if (pl->link)
				bpf_cgroup_link_auto_detach(pl->link);
			kfree(pl);
			static_branch_dec(&cgroup_bpf_enabled_key[atype]);
		}
		old_array = rcu_dereference_protected(
				cgrp->bpf.effective[atype],
				lockdep_is_held(&cgroup_mutex));
		bpf_prog_array_free(old_array);
	}

	list_for_each_entry_safe(storage, stmp, storages, list_cg) {
		bpf_cgroup_storage_unlink(storage);
		bpf_cgroup_storage_free(storage);
	}

	mutex_unlock(&cgroup_mutex);

	for (p = cgroup_parent(cgrp); p; p = cgroup_parent(p))
		cgroup_bpf_put(p);

	percpu_ref_exit(&cgrp->bpf.refcnt);
	cgroup_put(cgrp);
}

/**
 * cgroup_bpf_release_fn() - callback used to schedule releasing
 *                           of bpf cgroup data
 * @ref: percpu ref counter structure
 */
static void cgroup_bpf_release_fn(struct percpu_ref *ref)
{
	struct cgroup *cgrp = container_of(ref, struct cgroup, bpf.refcnt);

	INIT_WORK(&cgrp->bpf.release_work, cgroup_bpf_release);
	queue_work(system_wq, &cgrp->bpf.release_work);
}

/* Get underlying bpf_prog of bpf_prog_list entry, regardless if it's through
 * link or direct prog.
 */
static struct bpf_prog *prog_list_prog(struct bpf_prog_list *pl)
{
	if (pl->prog)
		return pl->prog;
	if (pl->link)
		return pl->link->link.prog;
	return NULL;
}

/* count number of elements in the list.
 * it's slow but the list cannot be long
 */
static u32 prog_list_length(struct list_head *head)
{
	struct bpf_prog_list *pl;
	u32 cnt = 0;

	list_for_each_entry(pl, head, node) {
		if (!prog_list_prog(pl))
			continue;
		cnt++;
	}
	return cnt;
}

/* if parent has non-overridable prog attached,
 * disallow attaching new programs to the descendent cgroup.
 * if parent has overridable or multi-prog, allow attaching
 */
static bool hierarchy_allows_attach(struct cgroup *cgrp,
				    enum cgroup_bpf_attach_type atype)
{
	struct cgroup *p;

	p = cgroup_parent(cgrp);
	if (!p)
		return true;
	do {
		u32 flags = p->bpf.flags[atype];
		u32 cnt;

		if (flags & BPF_F_ALLOW_MULTI)
			return true;
		cnt = prog_list_length(&p->bpf.progs[atype]);
		WARN_ON_ONCE(cnt > 1);
		if (cnt == 1)
			return !!(flags & BPF_F_ALLOW_OVERRIDE);
		p = cgroup_parent(p);
	} while (p);
	return true;
}

/* compute a chain of effective programs for a given cgroup:
 * start from the list of programs in this cgroup and add
 * all parent programs.
 * Note that parent's F_ALLOW_OVERRIDE-type program is yielding
 * to programs in this cgroup
 */
static int compute_effective_progs(struct cgroup *cgrp,
				   enum cgroup_bpf_attach_type atype,
				   struct bpf_prog_array **array)
{
	struct bpf_prog_array_item *item;
	struct bpf_prog_array *progs;
	struct bpf_prog_list *pl;
	struct cgroup *p = cgrp;
	int cnt = 0;

	/* count number of effective programs by walking parents */
	do {
		if (cnt == 0 || (p->bpf.flags[atype] & BPF_F_ALLOW_MULTI))
			cnt += prog_list_length(&p->bpf.progs[atype]);
		p = cgroup_parent(p);
	} while (p);

	progs = bpf_prog_array_alloc(cnt, GFP_KERNEL);
	if (!progs)
		return -ENOMEM;

	/* populate the array with effective progs */
	cnt = 0;
	p = cgrp;
	do {
		if (cnt > 0 && !(p->bpf.flags[atype] & BPF_F_ALLOW_MULTI))
			continue;

		list_for_each_entry(pl, &p->bpf.progs[atype], node) {
			if (!prog_list_prog(pl))
				continue;

			item = &progs->items[cnt];
			item->prog = prog_list_prog(pl);
			bpf_cgroup_storages_assign(item->cgroup_storage,
						   pl->storage);
			cnt++;
		}
	} while ((p = cgroup_parent(p)));

	*array = progs;
	return 0;
}

static void activate_effective_progs(struct cgroup *cgrp,
				     enum cgroup_bpf_attach_type atype,
				     struct bpf_prog_array *old_array)
{
	old_array = rcu_replace_pointer(cgrp->bpf.effective[atype], old_array,
					lockdep_is_held(&cgroup_mutex));
	/* free prog array after grace period, since __cgroup_bpf_run_*()
	 * might be still walking the array
	 */
	bpf_prog_array_free(old_array);
}

/**
 * cgroup_bpf_inherit() - inherit effective programs from parent
 * @cgrp: the cgroup to modify
 */
int cgroup_bpf_inherit(struct cgroup *cgrp)
{
/* has to use marco instead of const int, since compiler thinks
 * that array below is variable length
 */
#define	NR ARRAY_SIZE(cgrp->bpf.effective)
	struct bpf_prog_array *arrays[NR] = {};
	struct cgroup *p;
	int ret, i;

	ret = percpu_ref_init(&cgrp->bpf.refcnt, cgroup_bpf_release_fn, 0,
			      GFP_KERNEL);
	if (ret)
		return ret;

	for (p = cgroup_parent(cgrp); p; p = cgroup_parent(p))
		cgroup_bpf_get(p);

	for (i = 0; i < NR; i++)
		INIT_LIST_HEAD(&cgrp->bpf.progs[i]);

	INIT_LIST_HEAD(&cgrp->bpf.storages);

	for (i = 0; i < NR; i++)
		if (compute_effective_progs(cgrp, i, &arrays[i]))
			goto cleanup;

	for (i = 0; i < NR; i++)
		activate_effective_progs(cgrp, i, arrays[i]);

	return 0;
cleanup:
	for (i = 0; i < NR; i++)
		bpf_prog_array_free(arrays[i]);

	for (p = cgroup_parent(cgrp); p; p = cgroup_parent(p))
		cgroup_bpf_put(p);

	percpu_ref_exit(&cgrp->bpf.refcnt);

	return -ENOMEM;
}

static int update_effective_progs(struct cgroup *cgrp,
				  enum cgroup_bpf_attach_type atype)
{
	struct cgroup_subsys_state *css;
	int err;

	/* allocate and recompute effective prog arrays */
	css_for_each_descendant_pre(css, &cgrp->self) {
		struct cgroup *desc = container_of(css, struct cgroup, self);

		if (percpu_ref_is_zero(&desc->bpf.refcnt))
			continue;

		err = compute_effective_progs(desc, atype, &desc->bpf.inactive);
		if (err)
			goto cleanup;
	}

	/* all allocations were successful. Activate all prog arrays */
	css_for_each_descendant_pre(css, &cgrp->self) {
		struct cgroup *desc = container_of(css, struct cgroup, self);

		if (percpu_ref_is_zero(&desc->bpf.refcnt)) {
			if (unlikely(desc->bpf.inactive)) {
				bpf_prog_array_free(desc->bpf.inactive);
				desc->bpf.inactive = NULL;
			}
			continue;
		}

		activate_effective_progs(desc, atype, desc->bpf.inactive);
		desc->bpf.inactive = NULL;
	}

	return 0;

cleanup:
	/* oom while computing effective. Free all computed effective arrays
	 * since they were not activated
	 */
	css_for_each_descendant_pre(css, &cgrp->self) {
		struct cgroup *desc = container_of(css, struct cgroup, self);

		bpf_prog_array_free(desc->bpf.inactive);
		desc->bpf.inactive = NULL;
	}

	return err;
}

#define BPF_CGROUP_MAX_PROGS 64

static struct bpf_prog_list *find_attach_entry(struct list_head *progs,
					       struct bpf_prog *prog,
					       struct bpf_cgroup_link *link,
					       struct bpf_prog *replace_prog,
					       bool allow_multi)
{
	struct bpf_prog_list *pl;

	/* single-attach case */
	if (!allow_multi) {
		if (list_empty(progs))
			return NULL;
		return list_first_entry(progs, typeof(*pl), node);
	}

	list_for_each_entry(pl, progs, node) {
		if (prog && pl->prog == prog && prog != replace_prog)
			/* disallow attaching the same prog twice */
			return ERR_PTR(-EINVAL);
		if (link && pl->link == link)
			/* disallow attaching the same link twice */
			return ERR_PTR(-EINVAL);
	}

	/* direct prog multi-attach w/ replacement case */
	if (replace_prog) {
		list_for_each_entry(pl, progs, node) {
			if (pl->prog == replace_prog)
				/* a match found */
				return pl;
		}
		/* prog to replace not found for cgroup */
		return ERR_PTR(-ENOENT);
	}

	return NULL;
}

/**
 * __cgroup_bpf_attach() - Attach the program or the link to a cgroup, and
 *                         propagate the change to descendants
 * @cgrp: The cgroup which descendants to traverse
 * @prog: A program to attach
 * @link: A link to attach
 * @replace_prog: Previously attached program to replace if BPF_F_REPLACE is set
 * @type: Type of attach operation
 * @flags: Option flags
 *
 * Exactly one of @prog or @link can be non-null.
 * Must be called with cgroup_mutex held.
 */
int __cgroup_bpf_attach(struct cgroup *cgrp,
			struct bpf_prog *prog, struct bpf_prog *replace_prog,
			struct bpf_cgroup_link *link,
			enum bpf_attach_type type, u32 flags)
{
	u32 saved_flags = (flags & (BPF_F_ALLOW_OVERRIDE | BPF_F_ALLOW_MULTI));
	struct bpf_prog *old_prog = NULL;
	struct bpf_cgroup_storage *storage[MAX_BPF_CGROUP_STORAGE_TYPE] = {};
<<<<<<< HEAD
	struct bpf_cgroup_storage *old_storage[MAX_BPF_CGROUP_STORAGE_TYPE] = {};
	enum bpf_cgroup_storage_type stype;
=======
	struct bpf_cgroup_storage *new_storage[MAX_BPF_CGROUP_STORAGE_TYPE] = {};
	enum cgroup_bpf_attach_type atype;
>>>>>>> c1084c27
	struct bpf_prog_list *pl;
	struct list_head *progs;
	int err;

	if (((flags & BPF_F_ALLOW_OVERRIDE) && (flags & BPF_F_ALLOW_MULTI)) ||
	    ((flags & BPF_F_REPLACE) && !(flags & BPF_F_ALLOW_MULTI)))
		/* invalid combination */
		return -EINVAL;
	if (link && (prog || replace_prog))
		/* only either link or prog/replace_prog can be specified */
		return -EINVAL;
	if (!!replace_prog != !!(flags & BPF_F_REPLACE))
		/* replace_prog implies BPF_F_REPLACE, and vice versa */
		return -EINVAL;

	atype = to_cgroup_bpf_attach_type(type);
	if (atype < 0)
		return -EINVAL;

	progs = &cgrp->bpf.progs[atype];

	if (!hierarchy_allows_attach(cgrp, atype))
		return -EPERM;

	if (!list_empty(progs) && cgrp->bpf.flags[atype] != saved_flags)
		/* Disallow attaching non-overridable on top
		 * of existing overridable in this cgroup.
		 * Disallow attaching multi-prog if overridable or none
		 */
		return -EPERM;

	if (prog_list_length(progs) >= BPF_CGROUP_MAX_PROGS)
		return -E2BIG;

	pl = find_attach_entry(progs, prog, link, replace_prog,
			       flags & BPF_F_ALLOW_MULTI);
	if (IS_ERR(pl))
		return PTR_ERR(pl);

	if (bpf_cgroup_storages_alloc(storage, new_storage, type,
				      prog ? : link->link.prog, cgrp))
		return -ENOMEM;

	if (pl) {
		old_prog = pl->prog;
	} else {
		pl = kmalloc(sizeof(*pl), GFP_KERNEL);
		if (!pl) {
			bpf_cgroup_storages_free(new_storage);
			return -ENOMEM;
		}
		list_add_tail(&pl->node, progs);
	}

	pl->prog = prog;
	pl->link = link;
	bpf_cgroup_storages_assign(pl->storage, storage);
	cgrp->bpf.flags[atype] = saved_flags;

	err = update_effective_progs(cgrp, atype);
	if (err)
		goto cleanup;

	if (old_prog)
		bpf_prog_put(old_prog);
	else
		static_branch_inc(&cgroup_bpf_enabled_key[atype]);
	bpf_cgroup_storages_link(new_storage, cgrp, type);
	return 0;

cleanup:
	if (old_prog) {
		pl->prog = old_prog;
		pl->link = NULL;
	}
	bpf_cgroup_storages_free(new_storage);
	if (!old_prog) {
		list_del(&pl->node);
		kfree(pl);
	}
	return err;
}

/* Swap updated BPF program for given link in effective program arrays across
 * all descendant cgroups. This function is guaranteed to succeed.
 */
static void replace_effective_prog(struct cgroup *cgrp,
				   enum cgroup_bpf_attach_type atype,
				   struct bpf_cgroup_link *link)
{
	struct bpf_prog_array_item *item;
	struct cgroup_subsys_state *css;
	struct bpf_prog_array *progs;
	struct bpf_prog_list *pl;
	struct list_head *head;
	struct cgroup *cg;
	int pos;

	css_for_each_descendant_pre(css, &cgrp->self) {
		struct cgroup *desc = container_of(css, struct cgroup, self);

		if (percpu_ref_is_zero(&desc->bpf.refcnt))
			continue;

		/* find position of link in effective progs array */
		for (pos = 0, cg = desc; cg; cg = cgroup_parent(cg)) {
			if (pos && !(cg->bpf.flags[atype] & BPF_F_ALLOW_MULTI))
				continue;

			head = &cg->bpf.progs[atype];
			list_for_each_entry(pl, head, node) {
				if (!prog_list_prog(pl))
					continue;
				if (pl->link == link)
					goto found;
				pos++;
			}
		}
found:
		BUG_ON(!cg);
		progs = rcu_dereference_protected(
				desc->bpf.effective[atype],
				lockdep_is_held(&cgroup_mutex));
		item = &progs->items[pos];
		WRITE_ONCE(item->prog, link->link.prog);
	}
}

/**
 * __cgroup_bpf_replace() - Replace link's program and propagate the change
 *                          to descendants
 * @cgrp: The cgroup which descendants to traverse
 * @link: A link for which to replace BPF program
 * @type: Type of attach operation
 *
 * Must be called with cgroup_mutex held.
 */
static int __cgroup_bpf_replace(struct cgroup *cgrp,
				struct bpf_cgroup_link *link,
				struct bpf_prog *new_prog)
{
	enum cgroup_bpf_attach_type atype;
	struct bpf_prog *old_prog;
	struct bpf_prog_list *pl;
	struct list_head *progs;
	bool found = false;

	atype = to_cgroup_bpf_attach_type(link->type);
	if (atype < 0)
		return -EINVAL;

	progs = &cgrp->bpf.progs[atype];

	if (link->link.prog->type != new_prog->type)
		return -EINVAL;

	list_for_each_entry(pl, progs, node) {
		if (pl->link == link) {
			found = true;
			break;
		}
	}
	if (!found)
		return -ENOENT;

	old_prog = xchg(&link->link.prog, new_prog);
	replace_effective_prog(cgrp, atype, link);
	bpf_prog_put(old_prog);
	return 0;
}

static int cgroup_bpf_replace(struct bpf_link *link, struct bpf_prog *new_prog,
			      struct bpf_prog *old_prog)
{
	struct bpf_cgroup_link *cg_link;
	int ret;

	cg_link = container_of(link, struct bpf_cgroup_link, link);

	mutex_lock(&cgroup_mutex);
	/* link might have been auto-released by dying cgroup, so fail */
	if (!cg_link->cgroup) {
		ret = -ENOLINK;
		goto out_unlock;
	}
	if (old_prog && link->prog != old_prog) {
		ret = -EPERM;
		goto out_unlock;
	}
	ret = __cgroup_bpf_replace(cg_link->cgroup, cg_link, new_prog);
out_unlock:
	mutex_unlock(&cgroup_mutex);
	return ret;
}

static struct bpf_prog_list *find_detach_entry(struct list_head *progs,
					       struct bpf_prog *prog,
					       struct bpf_cgroup_link *link,
					       bool allow_multi)
{
	struct bpf_prog_list *pl;

	if (!allow_multi) {
		if (list_empty(progs))
			/* report error when trying to detach and nothing is attached */
			return ERR_PTR(-ENOENT);

		/* to maintain backward compatibility NONE and OVERRIDE cgroups
		 * allow detaching with invalid FD (prog==NULL) in legacy mode
		 */
		return list_first_entry(progs, typeof(*pl), node);
	}

	if (!prog && !link)
		/* to detach MULTI prog the user has to specify valid FD
		 * of the program or link to be detached
		 */
		return ERR_PTR(-EINVAL);

	/* find the prog or link and detach it */
	list_for_each_entry(pl, progs, node) {
		if (pl->prog == prog && pl->link == link)
			return pl;
	}
	return ERR_PTR(-ENOENT);
}

/**
 * __cgroup_bpf_detach() - Detach the program or link from a cgroup, and
 *                         propagate the change to descendants
 * @cgrp: The cgroup which descendants to traverse
 * @prog: A program to detach or NULL
 * @prog: A link to detach or NULL
 * @type: Type of detach operation
 *
 * At most one of @prog or @link can be non-NULL.
 * Must be called with cgroup_mutex held.
 */
int __cgroup_bpf_detach(struct cgroup *cgrp, struct bpf_prog *prog,
			struct bpf_cgroup_link *link, enum bpf_attach_type type)
{
	enum cgroup_bpf_attach_type atype;
	struct bpf_prog *old_prog;
	struct bpf_prog_list *pl;
	struct list_head *progs;
	u32 flags;
	int err;

	atype = to_cgroup_bpf_attach_type(type);
	if (atype < 0)
		return -EINVAL;

	progs = &cgrp->bpf.progs[atype];
	flags = cgrp->bpf.flags[atype];

	if (prog && link)
		/* only one of prog or link can be specified */
		return -EINVAL;

	pl = find_detach_entry(progs, prog, link, flags & BPF_F_ALLOW_MULTI);
	if (IS_ERR(pl))
		return PTR_ERR(pl);

	/* mark it deleted, so it's ignored while recomputing effective */
	old_prog = pl->prog;
	pl->prog = NULL;
	pl->link = NULL;

	err = update_effective_progs(cgrp, atype);
	if (err)
		goto cleanup;

	/* now can actually delete it from this cgroup list */
	list_del(&pl->node);
	kfree(pl);
	if (list_empty(progs))
		/* last program was detached, reset flags to zero */
		cgrp->bpf.flags[atype] = 0;
	if (old_prog)
		bpf_prog_put(old_prog);
	static_branch_dec(&cgroup_bpf_enabled_key[atype]);
	return 0;

cleanup:
	/* restore back prog or link */
	pl->prog = old_prog;
	pl->link = link;
	return err;
}

/* Must be called with cgroup_mutex held to avoid races. */
int __cgroup_bpf_query(struct cgroup *cgrp, const union bpf_attr *attr,
		       union bpf_attr __user *uattr)
{
	__u32 __user *prog_ids = u64_to_user_ptr(attr->query.prog_ids);
	enum bpf_attach_type type = attr->query.attach_type;
	enum cgroup_bpf_attach_type atype;
	struct bpf_prog_array *effective;
	struct list_head *progs;
	struct bpf_prog *prog;
	int cnt, ret = 0, i;
	u32 flags;

	atype = to_cgroup_bpf_attach_type(type);
	if (atype < 0)
		return -EINVAL;

	progs = &cgrp->bpf.progs[atype];
	flags = cgrp->bpf.flags[atype];

	effective = rcu_dereference_protected(cgrp->bpf.effective[atype],
					      lockdep_is_held(&cgroup_mutex));

	if (attr->query.query_flags & BPF_F_QUERY_EFFECTIVE)
		cnt = bpf_prog_array_length(effective);
	else
		cnt = prog_list_length(progs);

	if (copy_to_user(&uattr->query.attach_flags, &flags, sizeof(flags)))
		return -EFAULT;
	if (copy_to_user(&uattr->query.prog_cnt, &cnt, sizeof(cnt)))
		return -EFAULT;
	if (attr->query.prog_cnt == 0 || !prog_ids || !cnt)
		/* return early if user requested only program count + flags */
		return 0;
	if (attr->query.prog_cnt < cnt) {
		cnt = attr->query.prog_cnt;
		ret = -ENOSPC;
	}

	if (attr->query.query_flags & BPF_F_QUERY_EFFECTIVE) {
		return bpf_prog_array_copy_to_user(effective, prog_ids, cnt);
	} else {
		struct bpf_prog_list *pl;
		u32 id;

		i = 0;
		list_for_each_entry(pl, progs, node) {
			prog = prog_list_prog(pl);
			id = prog->aux->id;
			if (copy_to_user(prog_ids + i, &id, sizeof(id)))
				return -EFAULT;
			if (++i == cnt)
				break;
		}
	}
	return ret;
}

int cgroup_bpf_prog_attach(const union bpf_attr *attr,
			   enum bpf_prog_type ptype, struct bpf_prog *prog)
{
	struct bpf_prog *replace_prog = NULL;
	struct cgroup *cgrp;
	int ret;

	cgrp = cgroup_get_from_fd(attr->target_fd);
	if (IS_ERR(cgrp))
		return PTR_ERR(cgrp);

	if ((attr->attach_flags & BPF_F_ALLOW_MULTI) &&
	    (attr->attach_flags & BPF_F_REPLACE)) {
		replace_prog = bpf_prog_get_type(attr->replace_bpf_fd, ptype);
		if (IS_ERR(replace_prog)) {
			cgroup_put(cgrp);
			return PTR_ERR(replace_prog);
		}
	}

	ret = cgroup_bpf_attach(cgrp, prog, replace_prog, NULL,
				attr->attach_type, attr->attach_flags);

	if (replace_prog)
		bpf_prog_put(replace_prog);
	cgroup_put(cgrp);
	return ret;
}

int cgroup_bpf_prog_detach(const union bpf_attr *attr, enum bpf_prog_type ptype)
{
	struct bpf_prog *prog;
	struct cgroup *cgrp;
	int ret;

	cgrp = cgroup_get_from_fd(attr->target_fd);
	if (IS_ERR(cgrp))
		return PTR_ERR(cgrp);

	prog = bpf_prog_get_type(attr->attach_bpf_fd, ptype);
	if (IS_ERR(prog))
		prog = NULL;

	ret = cgroup_bpf_detach(cgrp, prog, attr->attach_type);
	if (prog)
		bpf_prog_put(prog);

	cgroup_put(cgrp);
	return ret;
}

static void bpf_cgroup_link_release(struct bpf_link *link)
{
	struct bpf_cgroup_link *cg_link =
		container_of(link, struct bpf_cgroup_link, link);
	struct cgroup *cg;

	/* link might have been auto-detached by dying cgroup already,
	 * in that case our work is done here
	 */
	if (!cg_link->cgroup)
		return;

	mutex_lock(&cgroup_mutex);

	/* re-check cgroup under lock again */
	if (!cg_link->cgroup) {
		mutex_unlock(&cgroup_mutex);
		return;
	}

	WARN_ON(__cgroup_bpf_detach(cg_link->cgroup, NULL, cg_link,
				    cg_link->type));

	cg = cg_link->cgroup;
	cg_link->cgroup = NULL;

	mutex_unlock(&cgroup_mutex);

	cgroup_put(cg);
}

static void bpf_cgroup_link_dealloc(struct bpf_link *link)
{
	struct bpf_cgroup_link *cg_link =
		container_of(link, struct bpf_cgroup_link, link);

	kfree(cg_link);
}

static int bpf_cgroup_link_detach(struct bpf_link *link)
{
	bpf_cgroup_link_release(link);

	return 0;
}

static void bpf_cgroup_link_show_fdinfo(const struct bpf_link *link,
					struct seq_file *seq)
{
	struct bpf_cgroup_link *cg_link =
		container_of(link, struct bpf_cgroup_link, link);
	u64 cg_id = 0;

	mutex_lock(&cgroup_mutex);
	if (cg_link->cgroup)
		cg_id = cgroup_id(cg_link->cgroup);
	mutex_unlock(&cgroup_mutex);

	seq_printf(seq,
		   "cgroup_id:\t%llu\n"
		   "attach_type:\t%d\n",
		   cg_id,
		   cg_link->type);
}

static int bpf_cgroup_link_fill_link_info(const struct bpf_link *link,
					  struct bpf_link_info *info)
{
	struct bpf_cgroup_link *cg_link =
		container_of(link, struct bpf_cgroup_link, link);
	u64 cg_id = 0;

	mutex_lock(&cgroup_mutex);
	if (cg_link->cgroup)
		cg_id = cgroup_id(cg_link->cgroup);
	mutex_unlock(&cgroup_mutex);

	info->cgroup.cgroup_id = cg_id;
	info->cgroup.attach_type = cg_link->type;
	return 0;
}

static const struct bpf_link_ops bpf_cgroup_link_lops = {
	.release = bpf_cgroup_link_release,
	.dealloc = bpf_cgroup_link_dealloc,
	.detach = bpf_cgroup_link_detach,
	.update_prog = cgroup_bpf_replace,
	.show_fdinfo = bpf_cgroup_link_show_fdinfo,
	.fill_link_info = bpf_cgroup_link_fill_link_info,
};

int cgroup_bpf_link_attach(const union bpf_attr *attr, struct bpf_prog *prog)
{
	struct bpf_link_primer link_primer;
	struct bpf_cgroup_link *link;
	struct cgroup *cgrp;
	int err;

	if (attr->link_create.flags)
		return -EINVAL;

	cgrp = cgroup_get_from_fd(attr->link_create.target_fd);
	if (IS_ERR(cgrp))
		return PTR_ERR(cgrp);

	link = kzalloc(sizeof(*link), GFP_USER);
	if (!link) {
		err = -ENOMEM;
		goto out_put_cgroup;
	}
	bpf_link_init(&link->link, BPF_LINK_TYPE_CGROUP, &bpf_cgroup_link_lops,
		      prog);
	link->cgroup = cgrp;
	link->type = attr->link_create.attach_type;

	err = bpf_link_prime(&link->link, &link_primer);
	if (err) {
		kfree(link);
		goto out_put_cgroup;
	}

	err = cgroup_bpf_attach(cgrp, NULL, NULL, link,
				link->type, BPF_F_ALLOW_MULTI);
	if (err) {
		bpf_link_cleanup(&link_primer);
		goto out_put_cgroup;
	}

	return bpf_link_settle(&link_primer);

out_put_cgroup:
	cgroup_put(cgrp);
	return err;
}

int cgroup_bpf_prog_query(const union bpf_attr *attr,
			  union bpf_attr __user *uattr)
{
	struct cgroup *cgrp;
	int ret;

	cgrp = cgroup_get_from_fd(attr->query.target_fd);
	if (IS_ERR(cgrp))
		return PTR_ERR(cgrp);

	ret = cgroup_bpf_query(cgrp, attr, uattr);

	cgroup_put(cgrp);
	return ret;
}

/**
 * __cgroup_bpf_run_filter_skb() - Run a program for packet filtering
 * @sk: The socket sending or receiving traffic
 * @skb: The skb that is being sent or received
 * @type: The type of program to be exectuted
 *
 * If no socket is passed, or the socket is not of type INET or INET6,
 * this function does nothing and returns 0.
 *
 * The program type passed in via @type must be suitable for network
 * filtering. No further check is performed to assert that.
 *
 * For egress packets, this function can return:
 *   NET_XMIT_SUCCESS    (0)	- continue with packet output
 *   NET_XMIT_DROP       (1)	- drop packet and notify TCP to call cwr
 *   NET_XMIT_CN         (2)	- continue with packet output and notify TCP
 *				  to call cwr
 *   -EPERM			- drop packet
 *
 * For ingress packets, this function will return -EPERM if any
 * attached program was found and if it returned != 1 during execution.
 * Otherwise 0 is returned.
 */
int __cgroup_bpf_run_filter_skb(struct sock *sk,
				struct sk_buff *skb,
				enum cgroup_bpf_attach_type atype)
{
	unsigned int offset = skb->data - skb_network_header(skb);
	struct sock *save_sk;
	void *saved_data_end;
	struct cgroup *cgrp;
	int ret;

	if (!sk || !sk_fullsock(sk))
		return 0;

	if (sk->sk_family != AF_INET && sk->sk_family != AF_INET6)
		return 0;

	cgrp = sock_cgroup_ptr(&sk->sk_cgrp_data);
	save_sk = skb->sk;
	skb->sk = sk;
	__skb_push(skb, offset);

	/* compute pointers for the bpf prog */
	bpf_compute_and_save_data_end(skb, &saved_data_end);

	if (atype == CGROUP_INET_EGRESS) {
		ret = BPF_PROG_CGROUP_INET_EGRESS_RUN_ARRAY(
			cgrp->bpf.effective[atype], skb, __bpf_prog_run_save_cb);
	} else {
		ret = BPF_PROG_RUN_ARRAY_CG(cgrp->bpf.effective[atype], skb,
					    __bpf_prog_run_save_cb);
		ret = (ret == 1 ? 0 : -EPERM);
	}
	bpf_restore_data_end(skb, saved_data_end);
	__skb_pull(skb, offset);
	skb->sk = save_sk;

	return ret;
}
EXPORT_SYMBOL(__cgroup_bpf_run_filter_skb);

/**
 * __cgroup_bpf_run_filter_sk() - Run a program on a sock
 * @sk: sock structure to manipulate
 * @type: The type of program to be exectuted
 *
 * socket is passed is expected to be of type INET or INET6.
 *
 * The program type passed in via @type must be suitable for sock
 * filtering. No further check is performed to assert that.
 *
 * This function will return %-EPERM if any if an attached program was found
 * and if it returned != 1 during execution. In all other cases, 0 is returned.
 */
int __cgroup_bpf_run_filter_sk(struct sock *sk,
			       enum cgroup_bpf_attach_type atype)
{
	struct cgroup *cgrp = sock_cgroup_ptr(&sk->sk_cgrp_data);
	int ret;

	ret = BPF_PROG_RUN_ARRAY_CG(cgrp->bpf.effective[atype], sk, bpf_prog_run);
	return ret == 1 ? 0 : -EPERM;
}
EXPORT_SYMBOL(__cgroup_bpf_run_filter_sk);

/**
 * __cgroup_bpf_run_filter_sock_addr() - Run a program on a sock and
 *                                       provided by user sockaddr
 * @sk: sock struct that will use sockaddr
 * @uaddr: sockaddr struct provided by user
 * @type: The type of program to be exectuted
 * @t_ctx: Pointer to attach type specific context
 * @flags: Pointer to u32 which contains higher bits of BPF program
 *         return value (OR'ed together).
 *
 * socket is expected to be of type INET or INET6.
 *
 * This function will return %-EPERM if an attached program is found and
 * returned value != 1 during execution. In all other cases, 0 is returned.
 */
int __cgroup_bpf_run_filter_sock_addr(struct sock *sk,
				      struct sockaddr *uaddr,
				      enum cgroup_bpf_attach_type atype,
				      void *t_ctx,
				      u32 *flags)
{
	struct bpf_sock_addr_kern ctx = {
		.sk = sk,
		.uaddr = uaddr,
		.t_ctx = t_ctx,
	};
	struct sockaddr_storage unspec;
	struct cgroup *cgrp;
	int ret;

	/* Check socket family since not all sockets represent network
	 * endpoint (e.g. AF_UNIX).
	 */
	if (sk->sk_family != AF_INET && sk->sk_family != AF_INET6)
		return 0;

	if (!ctx.uaddr) {
		memset(&unspec, 0, sizeof(unspec));
		ctx.uaddr = (struct sockaddr *)&unspec;
	}

	cgrp = sock_cgroup_ptr(&sk->sk_cgrp_data);
	ret = BPF_PROG_RUN_ARRAY_CG_FLAGS(cgrp->bpf.effective[atype], &ctx,
				          bpf_prog_run, flags);

	return ret == 1 ? 0 : -EPERM;
}
EXPORT_SYMBOL(__cgroup_bpf_run_filter_sock_addr);

/**
 * __cgroup_bpf_run_filter_sock_ops() - Run a program on a sock
 * @sk: socket to get cgroup from
 * @sock_ops: bpf_sock_ops_kern struct to pass to program. Contains
 * sk with connection information (IP addresses, etc.) May not contain
 * cgroup info if it is a req sock.
 * @type: The type of program to be exectuted
 *
 * socket passed is expected to be of type INET or INET6.
 *
 * The program type passed in via @type must be suitable for sock_ops
 * filtering. No further check is performed to assert that.
 *
 * This function will return %-EPERM if any if an attached program was found
 * and if it returned != 1 during execution. In all other cases, 0 is returned.
 */
int __cgroup_bpf_run_filter_sock_ops(struct sock *sk,
				     struct bpf_sock_ops_kern *sock_ops,
				     enum cgroup_bpf_attach_type atype)
{
	struct cgroup *cgrp = sock_cgroup_ptr(&sk->sk_cgrp_data);
	int ret;

	ret = BPF_PROG_RUN_ARRAY_CG(cgrp->bpf.effective[atype], sock_ops,
				    bpf_prog_run);
	return ret == 1 ? 0 : -EPERM;
}
EXPORT_SYMBOL(__cgroup_bpf_run_filter_sock_ops);

int __cgroup_bpf_check_dev_permission(short dev_type, u32 major, u32 minor,
				      short access, enum cgroup_bpf_attach_type atype)
{
	struct cgroup *cgrp;
	struct bpf_cgroup_dev_ctx ctx = {
		.access_type = (access << 16) | dev_type,
		.major = major,
		.minor = minor,
	};
	int allow;

	rcu_read_lock();
	cgrp = task_dfl_cgroup(current);
	allow = BPF_PROG_RUN_ARRAY_CG(cgrp->bpf.effective[atype], &ctx,
				      bpf_prog_run);
	rcu_read_unlock();

	return !allow;
}

static const struct bpf_func_proto *
cgroup_base_func_proto(enum bpf_func_id func_id, const struct bpf_prog *prog)
{
	switch (func_id) {
	case BPF_FUNC_get_current_uid_gid:
		return &bpf_get_current_uid_gid_proto;
	case BPF_FUNC_get_local_storage:
		return &bpf_get_local_storage_proto;
	case BPF_FUNC_get_current_cgroup_id:
		return &bpf_get_current_cgroup_id_proto;
	case BPF_FUNC_perf_event_output:
		return &bpf_event_output_data_proto;
	default:
		return bpf_base_func_proto(func_id);
	}
}

static const struct bpf_func_proto *
cgroup_dev_func_proto(enum bpf_func_id func_id, const struct bpf_prog *prog)
{
	return cgroup_base_func_proto(func_id, prog);
}

static bool cgroup_dev_is_valid_access(int off, int size,
				       enum bpf_access_type type,
				       const struct bpf_prog *prog,
				       struct bpf_insn_access_aux *info)
{
	const int size_default = sizeof(__u32);

	if (type == BPF_WRITE)
		return false;

	if (off < 0 || off + size > sizeof(struct bpf_cgroup_dev_ctx))
		return false;
	/* The verifier guarantees that size > 0. */
	if (off % size != 0)
		return false;

	switch (off) {
	case bpf_ctx_range(struct bpf_cgroup_dev_ctx, access_type):
		bpf_ctx_record_field_size(info, size_default);
		if (!bpf_ctx_narrow_access_ok(off, size, size_default))
			return false;
		break;
	default:
		if (size != size_default)
			return false;
	}

	return true;
}

const struct bpf_prog_ops cg_dev_prog_ops = {
};

const struct bpf_verifier_ops cg_dev_verifier_ops = {
	.get_func_proto		= cgroup_dev_func_proto,
	.is_valid_access	= cgroup_dev_is_valid_access,
};

/**
 * __cgroup_bpf_run_filter_sysctl - Run a program on sysctl
 *
 * @head: sysctl table header
 * @table: sysctl table
 * @write: sysctl is being read (= 0) or written (= 1)
 * @buf: pointer to buffer (in and out)
 * @pcount: value-result argument: value is size of buffer pointed to by @buf,
 *	result is size of @new_buf if program set new value, initial value
 *	otherwise
 * @ppos: value-result argument: value is position at which read from or write
 *	to sysctl is happening, result is new position if program overrode it,
 *	initial value otherwise
 * @type: type of program to be executed
 *
 * Program is run when sysctl is being accessed, either read or written, and
 * can allow or deny such access.
 *
 * This function will return %-EPERM if an attached program is found and
 * returned value != 1 during execution. In all other cases 0 is returned.
 */
int __cgroup_bpf_run_filter_sysctl(struct ctl_table_header *head,
				   struct ctl_table *table, int write,
				   char **buf, size_t *pcount, loff_t *ppos,
				   enum cgroup_bpf_attach_type atype)
{
	struct bpf_sysctl_kern ctx = {
		.head = head,
		.table = table,
		.write = write,
		.ppos = ppos,
		.cur_val = NULL,
		.cur_len = PAGE_SIZE,
		.new_val = NULL,
		.new_len = 0,
		.new_updated = 0,
	};
	struct cgroup *cgrp;
	loff_t pos = 0;
	int ret;

	ctx.cur_val = kmalloc_track_caller(ctx.cur_len, GFP_KERNEL);
	if (!ctx.cur_val ||
	    table->proc_handler(table, 0, ctx.cur_val, &ctx.cur_len, &pos)) {
		/* Let BPF program decide how to proceed. */
		ctx.cur_len = 0;
	}

	if (write && *buf && *pcount) {
		/* BPF program should be able to override new value with a
		 * buffer bigger than provided by user.
		 */
		ctx.new_val = kmalloc_track_caller(PAGE_SIZE, GFP_KERNEL);
		ctx.new_len = min_t(size_t, PAGE_SIZE, *pcount);
		if (ctx.new_val) {
			memcpy(ctx.new_val, *buf, ctx.new_len);
		} else {
			/* Let BPF program decide how to proceed. */
			ctx.new_len = 0;
		}
	}

	rcu_read_lock();
	cgrp = task_dfl_cgroup(current);
	ret = BPF_PROG_RUN_ARRAY_CG(cgrp->bpf.effective[atype], &ctx, bpf_prog_run);
	rcu_read_unlock();

	kfree(ctx.cur_val);

	if (ret == 1 && ctx.new_updated) {
		kfree(*buf);
		*buf = ctx.new_val;
		*pcount = ctx.new_len;
	} else {
		kfree(ctx.new_val);
	}

	return ret == 1 ? 0 : -EPERM;
}

#ifdef CONFIG_NET
static bool __cgroup_bpf_prog_array_is_empty(struct cgroup *cgrp,
					     enum cgroup_bpf_attach_type attach_type)
{
	struct bpf_prog_array *prog_array;
	bool empty;

	rcu_read_lock();
	prog_array = rcu_dereference(cgrp->bpf.effective[attach_type]);
	empty = bpf_prog_array_is_empty(prog_array);
	rcu_read_unlock();

	return empty;
}

static int sockopt_alloc_buf(struct bpf_sockopt_kern *ctx, int max_optlen,
			     struct bpf_sockopt_buf *buf)
{
	if (unlikely(max_optlen < 0))
		return -EINVAL;

	if (unlikely(max_optlen > PAGE_SIZE)) {
		/* We don't expose optvals that are greater than PAGE_SIZE
		 * to the BPF program.
		 */
		max_optlen = PAGE_SIZE;
	}

<<<<<<< HEAD
=======
	if (max_optlen <= sizeof(buf->data)) {
		/* When the optval fits into BPF_SOCKOPT_KERN_BUF_SIZE
		 * bytes avoid the cost of kzalloc.
		 */
		ctx->optval = buf->data;
		ctx->optval_end = ctx->optval + max_optlen;
		return max_optlen;
	}

>>>>>>> c1084c27
	ctx->optval = kzalloc(max_optlen, GFP_USER);
	if (!ctx->optval)
		return -ENOMEM;

	ctx->optval_end = ctx->optval + max_optlen;

	return max_optlen;
}

static void sockopt_free_buf(struct bpf_sockopt_kern *ctx,
			     struct bpf_sockopt_buf *buf)
{
	if (ctx->optval == buf->data)
		return;
	kfree(ctx->optval);
}

static bool sockopt_buf_allocated(struct bpf_sockopt_kern *ctx,
				  struct bpf_sockopt_buf *buf)
{
	return ctx->optval != buf->data;
}

int __cgroup_bpf_run_filter_setsockopt(struct sock *sk, int *level,
				       int *optname, char __user *optval,
				       int *optlen, char **kernel_optval)
{
	struct cgroup *cgrp = sock_cgroup_ptr(&sk->sk_cgrp_data);
	struct bpf_sockopt_buf buf = {};
	struct bpf_sockopt_kern ctx = {
		.sk = sk,
		.level = *level,
		.optname = *optname,
	};
	int ret, max_optlen;

	/* Opportunistic check to see whether we have any BPF program
	 * attached to the hook so we don't waste time allocating
	 * memory and locking the socket.
	 */
	if (__cgroup_bpf_prog_array_is_empty(cgrp, CGROUP_SETSOCKOPT))
		return 0;

	/* Allocate a bit more than the initial user buffer for
	 * BPF program. The canonical use case is overriding
	 * TCP_CONGESTION(nv) to TCP_CONGESTION(cubic).
	 */
	max_optlen = max_t(int, 16, *optlen);

<<<<<<< HEAD
	max_optlen = sockopt_alloc_buf(&ctx, max_optlen);
=======
	max_optlen = sockopt_alloc_buf(&ctx, max_optlen, &buf);
>>>>>>> c1084c27
	if (max_optlen < 0)
		return max_optlen;

	ctx.optlen = *optlen;

	if (copy_from_user(ctx.optval, optval, min(*optlen, max_optlen)) != 0) {
		ret = -EFAULT;
		goto out;
	}

	lock_sock(sk);
	ret = BPF_PROG_RUN_ARRAY_CG(cgrp->bpf.effective[CGROUP_SETSOCKOPT],
				    &ctx, bpf_prog_run);
	release_sock(sk);

	if (!ret) {
		ret = -EPERM;
		goto out;
	}

	if (ctx.optlen == -1) {
		/* optlen set to -1, bypass kernel */
		ret = 1;
	} else if (ctx.optlen > max_optlen || ctx.optlen < -1) {
		/* optlen is out of bounds */
		ret = -EFAULT;
	} else {
		/* optlen within bounds, run kernel handler */
		ret = 0;

		/* export any potential modifications */
		*level = ctx.level;
		*optname = ctx.optname;

		/* optlen == 0 from BPF indicates that we should
		 * use original userspace data.
		 */
		if (ctx.optlen != 0) {
			*optlen = ctx.optlen;
<<<<<<< HEAD
			*kernel_optval = ctx.optval;
=======
			/* We've used bpf_sockopt_kern->buf as an intermediary
			 * storage, but the BPF program indicates that we need
			 * to pass this data to the kernel setsockopt handler.
			 * No way to export on-stack buf, have to allocate a
			 * new buffer.
			 */
			if (!sockopt_buf_allocated(&ctx, &buf)) {
				void *p = kmalloc(ctx.optlen, GFP_USER);

				if (!p) {
					ret = -ENOMEM;
					goto out;
				}
				memcpy(p, ctx.optval, ctx.optlen);
				*kernel_optval = p;
			} else {
				*kernel_optval = ctx.optval;
			}
			/* export and don't free sockopt buf */
			return 0;
>>>>>>> c1084c27
		}
	}

out:
	sockopt_free_buf(&ctx, &buf);
	return ret;
}

int __cgroup_bpf_run_filter_getsockopt(struct sock *sk, int level,
				       int optname, char __user *optval,
				       int __user *optlen, int max_optlen,
				       int retval)
{
	struct cgroup *cgrp = sock_cgroup_ptr(&sk->sk_cgrp_data);
	struct bpf_sockopt_buf buf = {};
	struct bpf_sockopt_kern ctx = {
		.sk = sk,
		.level = level,
		.optname = optname,
		.retval = retval,
	};
	int ret;

	/* Opportunistic check to see whether we have any BPF program
	 * attached to the hook so we don't waste time allocating
	 * memory and locking the socket.
	 */
	if (__cgroup_bpf_prog_array_is_empty(cgrp, CGROUP_GETSOCKOPT))
		return retval;

	ctx.optlen = max_optlen;

<<<<<<< HEAD
	max_optlen = sockopt_alloc_buf(&ctx, max_optlen);
=======
	max_optlen = sockopt_alloc_buf(&ctx, max_optlen, &buf);
>>>>>>> c1084c27
	if (max_optlen < 0)
		return max_optlen;

	if (!retval) {
		/* If kernel getsockopt finished successfully,
		 * copy whatever was returned to the user back
		 * into our temporary buffer. Set optlen to the
		 * one that kernel returned as well to let
		 * BPF programs inspect the value.
		 */

		if (get_user(ctx.optlen, optlen)) {
			ret = -EFAULT;
			goto out;
		}

<<<<<<< HEAD
=======
		if (ctx.optlen < 0) {
			ret = -EFAULT;
			goto out;
		}

>>>>>>> c1084c27
		if (copy_from_user(ctx.optval, optval,
				   min(ctx.optlen, max_optlen)) != 0) {
			ret = -EFAULT;
			goto out;
		}
	}

	lock_sock(sk);
	ret = BPF_PROG_RUN_ARRAY_CG(cgrp->bpf.effective[CGROUP_GETSOCKOPT],
				    &ctx, bpf_prog_run);
	release_sock(sk);

	if (!ret) {
		ret = -EPERM;
		goto out;
	}

	if (ctx.optlen > max_optlen || ctx.optlen < 0) {
		ret = -EFAULT;
		goto out;
	}

	/* BPF programs only allowed to set retval to 0, not some
	 * arbitrary value.
	 */
	if (ctx.retval != 0 && ctx.retval != retval) {
		ret = -EFAULT;
		goto out;
	}

	if (ctx.optlen != 0) {
		if (copy_to_user(optval, ctx.optval, ctx.optlen) ||
		    put_user(ctx.optlen, optlen)) {
			ret = -EFAULT;
			goto out;
		}
	}

	ret = ctx.retval;

out:
	sockopt_free_buf(&ctx, &buf);
	return ret;
}

int __cgroup_bpf_run_filter_getsockopt_kern(struct sock *sk, int level,
					    int optname, void *optval,
					    int *optlen, int retval)
{
	struct cgroup *cgrp = sock_cgroup_ptr(&sk->sk_cgrp_data);
	struct bpf_sockopt_kern ctx = {
		.sk = sk,
		.level = level,
		.optname = optname,
		.retval = retval,
		.optlen = *optlen,
		.optval = optval,
		.optval_end = optval + *optlen,
	};
	int ret;

	/* Note that __cgroup_bpf_run_filter_getsockopt doesn't copy
	 * user data back into BPF buffer when reval != 0. This is
	 * done as an optimization to avoid extra copy, assuming
	 * kernel won't populate the data in case of an error.
	 * Here we always pass the data and memset() should
	 * be called if that data shouldn't be "exported".
	 */

	ret = BPF_PROG_RUN_ARRAY_CG(cgrp->bpf.effective[CGROUP_GETSOCKOPT],
				    &ctx, bpf_prog_run);
	if (!ret)
		return -EPERM;

	if (ctx.optlen > *optlen)
		return -EFAULT;

	/* BPF programs only allowed to set retval to 0, not some
	 * arbitrary value.
	 */
	if (ctx.retval != 0 && ctx.retval != retval)
		return -EFAULT;

	/* BPF programs can shrink the buffer, export the modifications.
	 */
	if (ctx.optlen != 0)
		*optlen = ctx.optlen;

	return ctx.retval;
}
#endif

static ssize_t sysctl_cpy_dir(const struct ctl_dir *dir, char **bufp,
			      size_t *lenp)
{
	ssize_t tmp_ret = 0, ret;

	if (dir->header.parent) {
		tmp_ret = sysctl_cpy_dir(dir->header.parent, bufp, lenp);
		if (tmp_ret < 0)
			return tmp_ret;
	}

	ret = strscpy(*bufp, dir->header.ctl_table[0].procname, *lenp);
	if (ret < 0)
		return ret;
	*bufp += ret;
	*lenp -= ret;
	ret += tmp_ret;

	/* Avoid leading slash. */
	if (!ret)
		return ret;

	tmp_ret = strscpy(*bufp, "/", *lenp);
	if (tmp_ret < 0)
		return tmp_ret;
	*bufp += tmp_ret;
	*lenp -= tmp_ret;

	return ret + tmp_ret;
}

BPF_CALL_4(bpf_sysctl_get_name, struct bpf_sysctl_kern *, ctx, char *, buf,
	   size_t, buf_len, u64, flags)
{
	ssize_t tmp_ret = 0, ret;

	if (!buf)
		return -EINVAL;

	if (!(flags & BPF_F_SYSCTL_BASE_NAME)) {
		if (!ctx->head)
			return -EINVAL;
		tmp_ret = sysctl_cpy_dir(ctx->head->parent, &buf, &buf_len);
		if (tmp_ret < 0)
			return tmp_ret;
	}

	ret = strscpy(buf, ctx->table->procname, buf_len);

	return ret < 0 ? ret : tmp_ret + ret;
}

static const struct bpf_func_proto bpf_sysctl_get_name_proto = {
	.func		= bpf_sysctl_get_name,
	.gpl_only	= false,
	.ret_type	= RET_INTEGER,
	.arg1_type	= ARG_PTR_TO_CTX,
	.arg2_type	= ARG_PTR_TO_MEM,
	.arg3_type	= ARG_CONST_SIZE,
	.arg4_type	= ARG_ANYTHING,
};

static int copy_sysctl_value(char *dst, size_t dst_len, char *src,
			     size_t src_len)
{
	if (!dst)
		return -EINVAL;

	if (!dst_len)
		return -E2BIG;

	if (!src || !src_len) {
		memset(dst, 0, dst_len);
		return -EINVAL;
	}

	memcpy(dst, src, min(dst_len, src_len));

	if (dst_len > src_len) {
		memset(dst + src_len, '\0', dst_len - src_len);
		return src_len;
	}

	dst[dst_len - 1] = '\0';

	return -E2BIG;
}

BPF_CALL_3(bpf_sysctl_get_current_value, struct bpf_sysctl_kern *, ctx,
	   char *, buf, size_t, buf_len)
{
	return copy_sysctl_value(buf, buf_len, ctx->cur_val, ctx->cur_len);
}

static const struct bpf_func_proto bpf_sysctl_get_current_value_proto = {
	.func		= bpf_sysctl_get_current_value,
	.gpl_only	= false,
	.ret_type	= RET_INTEGER,
	.arg1_type	= ARG_PTR_TO_CTX,
	.arg2_type	= ARG_PTR_TO_UNINIT_MEM,
	.arg3_type	= ARG_CONST_SIZE,
};

BPF_CALL_3(bpf_sysctl_get_new_value, struct bpf_sysctl_kern *, ctx, char *, buf,
	   size_t, buf_len)
{
	if (!ctx->write) {
		if (buf && buf_len)
			memset(buf, '\0', buf_len);
		return -EINVAL;
	}
	return copy_sysctl_value(buf, buf_len, ctx->new_val, ctx->new_len);
}

static const struct bpf_func_proto bpf_sysctl_get_new_value_proto = {
	.func		= bpf_sysctl_get_new_value,
	.gpl_only	= false,
	.ret_type	= RET_INTEGER,
	.arg1_type	= ARG_PTR_TO_CTX,
	.arg2_type	= ARG_PTR_TO_UNINIT_MEM,
	.arg3_type	= ARG_CONST_SIZE,
};

BPF_CALL_3(bpf_sysctl_set_new_value, struct bpf_sysctl_kern *, ctx,
	   const char *, buf, size_t, buf_len)
{
	if (!ctx->write || !ctx->new_val || !ctx->new_len || !buf || !buf_len)
		return -EINVAL;

	if (buf_len > PAGE_SIZE - 1)
		return -E2BIG;

	memcpy(ctx->new_val, buf, buf_len);
	ctx->new_len = buf_len;
	ctx->new_updated = 1;

	return 0;
}

static const struct bpf_func_proto bpf_sysctl_set_new_value_proto = {
	.func		= bpf_sysctl_set_new_value,
	.gpl_only	= false,
	.ret_type	= RET_INTEGER,
	.arg1_type	= ARG_PTR_TO_CTX,
	.arg2_type	= ARG_PTR_TO_MEM,
	.arg3_type	= ARG_CONST_SIZE,
};

static const struct bpf_func_proto *
sysctl_func_proto(enum bpf_func_id func_id, const struct bpf_prog *prog)
{
	switch (func_id) {
	case BPF_FUNC_strtol:
		return &bpf_strtol_proto;
	case BPF_FUNC_strtoul:
		return &bpf_strtoul_proto;
	case BPF_FUNC_sysctl_get_name:
		return &bpf_sysctl_get_name_proto;
	case BPF_FUNC_sysctl_get_current_value:
		return &bpf_sysctl_get_current_value_proto;
	case BPF_FUNC_sysctl_get_new_value:
		return &bpf_sysctl_get_new_value_proto;
	case BPF_FUNC_sysctl_set_new_value:
		return &bpf_sysctl_set_new_value_proto;
	case BPF_FUNC_ktime_get_coarse_ns:
		return &bpf_ktime_get_coarse_ns_proto;
	default:
		return cgroup_base_func_proto(func_id, prog);
	}
}

static bool sysctl_is_valid_access(int off, int size, enum bpf_access_type type,
				   const struct bpf_prog *prog,
				   struct bpf_insn_access_aux *info)
{
	const int size_default = sizeof(__u32);

	if (off < 0 || off + size > sizeof(struct bpf_sysctl) || off % size)
		return false;

	switch (off) {
	case bpf_ctx_range(struct bpf_sysctl, write):
		if (type != BPF_READ)
			return false;
		bpf_ctx_record_field_size(info, size_default);
		return bpf_ctx_narrow_access_ok(off, size, size_default);
	case bpf_ctx_range(struct bpf_sysctl, file_pos):
		if (type == BPF_READ) {
			bpf_ctx_record_field_size(info, size_default);
			return bpf_ctx_narrow_access_ok(off, size, size_default);
		} else {
			return size == size_default;
		}
	default:
		return false;
	}
}

static u32 sysctl_convert_ctx_access(enum bpf_access_type type,
				     const struct bpf_insn *si,
				     struct bpf_insn *insn_buf,
				     struct bpf_prog *prog, u32 *target_size)
{
	struct bpf_insn *insn = insn_buf;
	u32 read_size;

	switch (si->off) {
	case offsetof(struct bpf_sysctl, write):
		*insn++ = BPF_LDX_MEM(
			BPF_SIZE(si->code), si->dst_reg, si->src_reg,
			bpf_target_off(struct bpf_sysctl_kern, write,
				       sizeof_field(struct bpf_sysctl_kern,
						    write),
				       target_size));
		break;
	case offsetof(struct bpf_sysctl, file_pos):
		/* ppos is a pointer so it should be accessed via indirect
		 * loads and stores. Also for stores additional temporary
		 * register is used since neither src_reg nor dst_reg can be
		 * overridden.
		 */
		if (type == BPF_WRITE) {
			int treg = BPF_REG_9;

			if (si->src_reg == treg || si->dst_reg == treg)
				--treg;
			if (si->src_reg == treg || si->dst_reg == treg)
				--treg;
			*insn++ = BPF_STX_MEM(
				BPF_DW, si->dst_reg, treg,
				offsetof(struct bpf_sysctl_kern, tmp_reg));
			*insn++ = BPF_LDX_MEM(
				BPF_FIELD_SIZEOF(struct bpf_sysctl_kern, ppos),
				treg, si->dst_reg,
				offsetof(struct bpf_sysctl_kern, ppos));
			*insn++ = BPF_STX_MEM(
				BPF_SIZEOF(u32), treg, si->src_reg,
				bpf_ctx_narrow_access_offset(
					0, sizeof(u32), sizeof(loff_t)));
			*insn++ = BPF_LDX_MEM(
				BPF_DW, treg, si->dst_reg,
				offsetof(struct bpf_sysctl_kern, tmp_reg));
		} else {
			*insn++ = BPF_LDX_MEM(
				BPF_FIELD_SIZEOF(struct bpf_sysctl_kern, ppos),
				si->dst_reg, si->src_reg,
				offsetof(struct bpf_sysctl_kern, ppos));
			read_size = bpf_size_to_bytes(BPF_SIZE(si->code));
			*insn++ = BPF_LDX_MEM(
				BPF_SIZE(si->code), si->dst_reg, si->dst_reg,
				bpf_ctx_narrow_access_offset(
					0, read_size, sizeof(loff_t)));
		}
		*target_size = sizeof(u32);
		break;
	}

	return insn - insn_buf;
}

const struct bpf_verifier_ops cg_sysctl_verifier_ops = {
	.get_func_proto		= sysctl_func_proto,
	.is_valid_access	= sysctl_is_valid_access,
	.convert_ctx_access	= sysctl_convert_ctx_access,
};

const struct bpf_prog_ops cg_sysctl_prog_ops = {
};

#ifdef CONFIG_NET
BPF_CALL_1(bpf_get_netns_cookie_sockopt, struct bpf_sockopt_kern *, ctx)
{
	const struct net *net = ctx ? sock_net(ctx->sk) : &init_net;

	return net->net_cookie;
}

static const struct bpf_func_proto bpf_get_netns_cookie_sockopt_proto = {
	.func		= bpf_get_netns_cookie_sockopt,
	.gpl_only	= false,
	.ret_type	= RET_INTEGER,
	.arg1_type	= ARG_PTR_TO_CTX_OR_NULL,
};
#endif

static const struct bpf_func_proto *
cg_sockopt_func_proto(enum bpf_func_id func_id, const struct bpf_prog *prog)
{
	switch (func_id) {
#ifdef CONFIG_NET
	case BPF_FUNC_get_netns_cookie:
		return &bpf_get_netns_cookie_sockopt_proto;
	case BPF_FUNC_sk_storage_get:
		return &bpf_sk_storage_get_proto;
	case BPF_FUNC_sk_storage_delete:
		return &bpf_sk_storage_delete_proto;
	case BPF_FUNC_setsockopt:
		if (prog->expected_attach_type == BPF_CGROUP_SETSOCKOPT)
			return &bpf_sk_setsockopt_proto;
		return NULL;
	case BPF_FUNC_getsockopt:
		if (prog->expected_attach_type == BPF_CGROUP_SETSOCKOPT)
			return &bpf_sk_getsockopt_proto;
		return NULL;
#endif
#ifdef CONFIG_INET
	case BPF_FUNC_tcp_sock:
		return &bpf_tcp_sock_proto;
#endif
	default:
		return cgroup_base_func_proto(func_id, prog);
	}
}

static bool cg_sockopt_is_valid_access(int off, int size,
				       enum bpf_access_type type,
				       const struct bpf_prog *prog,
				       struct bpf_insn_access_aux *info)
{
	const int size_default = sizeof(__u32);

	if (off < 0 || off >= sizeof(struct bpf_sockopt))
		return false;

	if (off % size != 0)
		return false;

	if (type == BPF_WRITE) {
		switch (off) {
		case offsetof(struct bpf_sockopt, retval):
			if (size != size_default)
				return false;
			return prog->expected_attach_type ==
				BPF_CGROUP_GETSOCKOPT;
		case offsetof(struct bpf_sockopt, optname):
			fallthrough;
		case offsetof(struct bpf_sockopt, level):
			if (size != size_default)
				return false;
			return prog->expected_attach_type ==
				BPF_CGROUP_SETSOCKOPT;
		case offsetof(struct bpf_sockopt, optlen):
			return size == size_default;
		default:
			return false;
		}
	}

	switch (off) {
	case offsetof(struct bpf_sockopt, sk):
		if (size != sizeof(__u64))
			return false;
		info->reg_type = PTR_TO_SOCKET;
		break;
	case offsetof(struct bpf_sockopt, optval):
		if (size != sizeof(__u64))
			return false;
		info->reg_type = PTR_TO_PACKET;
		break;
	case offsetof(struct bpf_sockopt, optval_end):
		if (size != sizeof(__u64))
			return false;
		info->reg_type = PTR_TO_PACKET_END;
		break;
	case offsetof(struct bpf_sockopt, retval):
		if (size != size_default)
			return false;
		return prog->expected_attach_type == BPF_CGROUP_GETSOCKOPT;
	default:
		if (size != size_default)
			return false;
		break;
	}
	return true;
}

#define CG_SOCKOPT_ACCESS_FIELD(T, F)					\
	T(BPF_FIELD_SIZEOF(struct bpf_sockopt_kern, F),			\
	  si->dst_reg, si->src_reg,					\
	  offsetof(struct bpf_sockopt_kern, F))

static u32 cg_sockopt_convert_ctx_access(enum bpf_access_type type,
					 const struct bpf_insn *si,
					 struct bpf_insn *insn_buf,
					 struct bpf_prog *prog,
					 u32 *target_size)
{
	struct bpf_insn *insn = insn_buf;

	switch (si->off) {
	case offsetof(struct bpf_sockopt, sk):
		*insn++ = CG_SOCKOPT_ACCESS_FIELD(BPF_LDX_MEM, sk);
		break;
	case offsetof(struct bpf_sockopt, level):
		if (type == BPF_WRITE)
			*insn++ = CG_SOCKOPT_ACCESS_FIELD(BPF_STX_MEM, level);
		else
			*insn++ = CG_SOCKOPT_ACCESS_FIELD(BPF_LDX_MEM, level);
		break;
	case offsetof(struct bpf_sockopt, optname):
		if (type == BPF_WRITE)
			*insn++ = CG_SOCKOPT_ACCESS_FIELD(BPF_STX_MEM, optname);
		else
			*insn++ = CG_SOCKOPT_ACCESS_FIELD(BPF_LDX_MEM, optname);
		break;
	case offsetof(struct bpf_sockopt, optlen):
		if (type == BPF_WRITE)
			*insn++ = CG_SOCKOPT_ACCESS_FIELD(BPF_STX_MEM, optlen);
		else
			*insn++ = CG_SOCKOPT_ACCESS_FIELD(BPF_LDX_MEM, optlen);
		break;
	case offsetof(struct bpf_sockopt, retval):
		if (type == BPF_WRITE)
			*insn++ = CG_SOCKOPT_ACCESS_FIELD(BPF_STX_MEM, retval);
		else
			*insn++ = CG_SOCKOPT_ACCESS_FIELD(BPF_LDX_MEM, retval);
		break;
	case offsetof(struct bpf_sockopt, optval):
		*insn++ = CG_SOCKOPT_ACCESS_FIELD(BPF_LDX_MEM, optval);
		break;
	case offsetof(struct bpf_sockopt, optval_end):
		*insn++ = CG_SOCKOPT_ACCESS_FIELD(BPF_LDX_MEM, optval_end);
		break;
	}

	return insn - insn_buf;
}

static int cg_sockopt_get_prologue(struct bpf_insn *insn_buf,
				   bool direct_write,
				   const struct bpf_prog *prog)
{
	/* Nothing to do for sockopt argument. The data is kzalloc'ated.
	 */
	return 0;
}

const struct bpf_verifier_ops cg_sockopt_verifier_ops = {
	.get_func_proto		= cg_sockopt_func_proto,
	.is_valid_access	= cg_sockopt_is_valid_access,
	.convert_ctx_access	= cg_sockopt_convert_ctx_access,
	.gen_prologue		= cg_sockopt_get_prologue,
};

const struct bpf_prog_ops cg_sockopt_prog_ops = {
};<|MERGE_RESOLUTION|>--- conflicted
+++ resolved
@@ -109,10 +109,6 @@
 {
 	struct cgroup *p, *cgrp = container_of(work, struct cgroup,
 					       bpf.release_work);
-<<<<<<< HEAD
-	enum bpf_cgroup_storage_type stype;
-=======
->>>>>>> c1084c27
 	struct bpf_prog_array *old_array;
 	struct list_head *storages = &cgrp->bpf.storages;
 	struct bpf_cgroup_storage *storage, *stmp;
@@ -442,13 +438,8 @@
 	u32 saved_flags = (flags & (BPF_F_ALLOW_OVERRIDE | BPF_F_ALLOW_MULTI));
 	struct bpf_prog *old_prog = NULL;
 	struct bpf_cgroup_storage *storage[MAX_BPF_CGROUP_STORAGE_TYPE] = {};
-<<<<<<< HEAD
-	struct bpf_cgroup_storage *old_storage[MAX_BPF_CGROUP_STORAGE_TYPE] = {};
-	enum bpf_cgroup_storage_type stype;
-=======
 	struct bpf_cgroup_storage *new_storage[MAX_BPF_CGROUP_STORAGE_TYPE] = {};
 	enum cgroup_bpf_attach_type atype;
->>>>>>> c1084c27
 	struct bpf_prog_list *pl;
 	struct list_head *progs;
 	int err;
@@ -1354,8 +1345,6 @@
 		max_optlen = PAGE_SIZE;
 	}
 
-<<<<<<< HEAD
-=======
 	if (max_optlen <= sizeof(buf->data)) {
 		/* When the optval fits into BPF_SOCKOPT_KERN_BUF_SIZE
 		 * bytes avoid the cost of kzalloc.
@@ -1365,7 +1354,6 @@
 		return max_optlen;
 	}
 
->>>>>>> c1084c27
 	ctx->optval = kzalloc(max_optlen, GFP_USER);
 	if (!ctx->optval)
 		return -ENOMEM;
@@ -1415,11 +1403,7 @@
 	 */
 	max_optlen = max_t(int, 16, *optlen);
 
-<<<<<<< HEAD
-	max_optlen = sockopt_alloc_buf(&ctx, max_optlen);
-=======
 	max_optlen = sockopt_alloc_buf(&ctx, max_optlen, &buf);
->>>>>>> c1084c27
 	if (max_optlen < 0)
 		return max_optlen;
 
@@ -1459,9 +1443,6 @@
 		 */
 		if (ctx.optlen != 0) {
 			*optlen = ctx.optlen;
-<<<<<<< HEAD
-			*kernel_optval = ctx.optval;
-=======
 			/* We've used bpf_sockopt_kern->buf as an intermediary
 			 * storage, but the BPF program indicates that we need
 			 * to pass this data to the kernel setsockopt handler.
@@ -1482,7 +1463,6 @@
 			}
 			/* export and don't free sockopt buf */
 			return 0;
->>>>>>> c1084c27
 		}
 	}
 
@@ -1515,11 +1495,7 @@
 
 	ctx.optlen = max_optlen;
 
-<<<<<<< HEAD
-	max_optlen = sockopt_alloc_buf(&ctx, max_optlen);
-=======
 	max_optlen = sockopt_alloc_buf(&ctx, max_optlen, &buf);
->>>>>>> c1084c27
 	if (max_optlen < 0)
 		return max_optlen;
 
@@ -1536,14 +1512,11 @@
 			goto out;
 		}
 
-<<<<<<< HEAD
-=======
 		if (ctx.optlen < 0) {
 			ret = -EFAULT;
 			goto out;
 		}
 
->>>>>>> c1084c27
 		if (copy_from_user(ctx.optval, optval,
 				   min(ctx.optlen, max_optlen)) != 0) {
 			ret = -EFAULT;
