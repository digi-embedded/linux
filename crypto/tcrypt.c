// SPDX-License-Identifier: GPL-2.0-or-later
/*
 * Quick & dirty crypto testing module.
 *
 * This will only exist until we have a better testing mechanism
 * (e.g. a char device).
 *
 * Copyright (c) 2002 James Morris <jmorris@intercode.com.au>
 * Copyright (c) 2002 Jean-Francois Dive <jef@linuxbe.org>
 * Copyright (c) 2007 Nokia Siemens Networks
 *
 * Updated RFC4106 AES-GCM testing.
 *    Authors: Aidan O'Mahony (aidan.o.mahony@intel.com)
 *             Adrian Hoban <adrian.hoban@intel.com>
 *             Gabriele Paoloni <gabriele.paoloni@intel.com>
 *             Tadeusz Struk (tadeusz.struk@intel.com)
 *             Copyright (c) 2010, Intel Corporation.
 */

#define pr_fmt(fmt) KBUILD_MODNAME ": " fmt

#include <crypto/aead.h>
#include <crypto/hash.h>
#include <crypto/skcipher.h>
#include <linux/err.h>
#include <linux/fips.h>
#include <linux/init.h>
#include <linux/gfp.h>
#include <linux/module.h>
#include <linux/scatterlist.h>
#include <linux/string.h>
#include <linux/moduleparam.h>
#include <linux/jiffies.h>
#include <linux/timex.h>
#include <linux/interrupt.h>
#include "tcrypt.h"

/*
 * Need slab memory for testing (size in number of pages).
 */
#define TVMEMSIZE	4

/*
* Used by test_cipher_speed()
*/
#define ENCRYPT 1
#define DECRYPT 0

#define MAX_DIGEST_SIZE		64

/*
 * return a string with the driver name
 */
#define get_driver_name(tfm_type, tfm) crypto_tfm_alg_driver_name(tfm_type ## _tfm(tfm))

/*
 * Used by test_cipher_speed()
 */
static unsigned int sec;

static char *alg = NULL;
static u32 type;
static u32 mask;
static int mode;
static u32 num_mb = 8;
static unsigned int klen;
static char *tvmem[TVMEMSIZE];

static const char *check[] = {
	"des", "md5", "des3_ede", "rot13", "sha1", "sha224", "sha256", "sm3",
	"blowfish", "twofish", "serpent", "sha384", "sha512", "md4", "aes",
	"cast6", "arc4", "michael_mic", "deflate", "crc32c", "tea", "xtea",
<<<<<<< HEAD
	"khazad", "wp512", "wp384", "wp256", "tnepres", "xeta",  "fcrypt",
	"camellia", "seed", "salsa20", "rmd128", "rmd160", "rmd256", "rmd320",
	"lzo", "lzo-rle", "cts", "zlib", "sha3-224", "sha3-256", "sha3-384",
	"sha3-512", "streebog256", "streebog512", "rsa", NULL
=======
	"khazad", "wp512", "wp384", "wp256", "xeta",  "fcrypt",
	"camellia", "seed", "rmd160",
	"lzo", "lzo-rle", "cts", "zlib", "sha3-224", "sha3-256", "sha3-384",
	"sha3-512", "streebog256", "streebog512", "rsa",
	NULL
>>>>>>> c1084c27
};

static const int block_sizes[] = { 16, 64, 128, 256, 1024, 1420, 4096, 0 };
static const int aead_sizes[] = { 16, 64, 256, 512, 1024, 1420, 4096, 8192, 0 };

#define XBUFSIZE 8
#define MAX_IVLEN 32

static int testmgr_alloc_buf(char *buf[XBUFSIZE])
{
	int i;

	for (i = 0; i < XBUFSIZE; i++) {
		buf[i] = (void *)__get_free_page(GFP_KERNEL);
		if (!buf[i])
			goto err_free_buf;
	}

	return 0;

err_free_buf:
	while (i-- > 0)
		free_page((unsigned long)buf[i]);

	return -ENOMEM;
}

static void testmgr_free_buf(char *buf[XBUFSIZE])
{
	int i;

	for (i = 0; i < XBUFSIZE; i++)
		free_page((unsigned long)buf[i]);
}

static void sg_init_aead(struct scatterlist *sg, char *xbuf[XBUFSIZE],
			 unsigned int buflen, const void *assoc,
			 unsigned int aad_size)
{
	int np = (buflen + PAGE_SIZE - 1)/PAGE_SIZE;
	int k, rem;

	if (np > XBUFSIZE) {
		rem = PAGE_SIZE;
		np = XBUFSIZE;
	} else {
		rem = buflen % PAGE_SIZE;
	}

	sg_init_table(sg, np + 1);

	sg_set_buf(&sg[0], assoc, aad_size);

	if (rem)
		np--;
	for (k = 0; k < np; k++)
		sg_set_buf(&sg[k + 1], xbuf[k], PAGE_SIZE);

	if (rem)
		sg_set_buf(&sg[k + 1], xbuf[k], rem);
}

static inline int do_one_aead_op(struct aead_request *req, int ret)
{
	struct crypto_wait *wait = req->base.data;

	return crypto_wait_req(ret, wait);
}

struct test_mb_aead_data {
	struct scatterlist sg[XBUFSIZE];
	struct scatterlist sgout[XBUFSIZE];
	struct aead_request *req;
	struct crypto_wait wait;
	char *xbuf[XBUFSIZE];
	char *xoutbuf[XBUFSIZE];
	char *axbuf[XBUFSIZE];
};

static int do_mult_aead_op(struct test_mb_aead_data *data, int enc,
				u32 num_mb, int *rc)
{
	int i, err = 0;

	/* Fire up a bunch of concurrent requests */
	for (i = 0; i < num_mb; i++) {
		if (enc == ENCRYPT)
			rc[i] = crypto_aead_encrypt(data[i].req);
		else
			rc[i] = crypto_aead_decrypt(data[i].req);
	}

	/* Wait for all requests to finish */
	for (i = 0; i < num_mb; i++) {
		rc[i] = crypto_wait_req(rc[i], &data[i].wait);

		if (rc[i]) {
			pr_info("concurrent request %d error %d\n", i, rc[i]);
			err = rc[i];
		}
	}

	return err;
}

static int test_mb_aead_jiffies(struct test_mb_aead_data *data, int enc,
				int blen, int secs, u32 num_mb)
{
	unsigned long start, end;
	int bcount;
	int ret = 0;
	int *rc;

	rc = kcalloc(num_mb, sizeof(*rc), GFP_KERNEL);
	if (!rc)
		return -ENOMEM;

	for (start = jiffies, end = start + secs * HZ, bcount = 0;
	     time_before(jiffies, end); bcount++) {
		ret = do_mult_aead_op(data, enc, num_mb, rc);
		if (ret)
			goto out;
	}

	pr_cont("%d operations in %d seconds (%llu bytes)\n",
		bcount * num_mb, secs, (u64)bcount * blen * num_mb);

out:
	kfree(rc);
	return ret;
}

static int test_mb_aead_cycles(struct test_mb_aead_data *data, int enc,
			       int blen, u32 num_mb)
{
	unsigned long cycles = 0;
	int ret = 0;
	int i;
	int *rc;

	rc = kcalloc(num_mb, sizeof(*rc), GFP_KERNEL);
	if (!rc)
		return -ENOMEM;

	/* Warm-up run. */
	for (i = 0; i < 4; i++) {
		ret = do_mult_aead_op(data, enc, num_mb, rc);
		if (ret)
			goto out;
	}

	/* The real thing. */
	for (i = 0; i < 8; i++) {
		cycles_t start, end;

		start = get_cycles();
		ret = do_mult_aead_op(data, enc, num_mb, rc);
		end = get_cycles();

		if (ret)
			goto out;

		cycles += end - start;
	}

	pr_cont("1 operation in %lu cycles (%d bytes)\n",
		(cycles + 4) / (8 * num_mb), blen);

out:
	kfree(rc);
	return ret;
}

static void test_mb_aead_speed(const char *algo, int enc, int secs,
			       struct aead_speed_template *template,
			       unsigned int tcount, u8 authsize,
			       unsigned int aad_size, u8 *keysize, u32 num_mb)
{
	struct test_mb_aead_data *data;
	struct crypto_aead *tfm;
	unsigned int i, j, iv_len;
	const int *b_size;
	const char *key;
	const char *e;
	void *assoc, *assoc_out;
<<<<<<< HEAD
	u32 *b_size;
=======
>>>>>>> c1084c27
	char *iv;
	int ret;


	if (aad_size >= PAGE_SIZE) {
		pr_err("associate data length (%u) too big\n", aad_size);
		return;
	}

	iv = kzalloc(MAX_IVLEN, GFP_KERNEL);
	if (!iv)
		return;

	if (enc == ENCRYPT)
		e = "encryption";
	else
		e = "decryption";

	data = kcalloc(num_mb, sizeof(*data), GFP_KERNEL);
	if (!data)
		goto out_free_iv;

	tfm = crypto_alloc_aead(algo, 0, 0);
	if (IS_ERR(tfm)) {
		pr_err("failed to load transform for %s: %ld\n",
			algo, PTR_ERR(tfm));
		goto out_free_data;
	}

	ret = crypto_aead_setauthsize(tfm, authsize);
	if (ret) {
		pr_err("alg: aead: Failed to setauthsize for %s: %d\n", algo,
		       ret);
		goto out_free_tfm;
	}

	for (i = 0; i < num_mb; ++i)
		if (testmgr_alloc_buf(data[i].xbuf)) {
			while (i--)
				testmgr_free_buf(data[i].xbuf);
			goto out_free_tfm;
		}

	for (i = 0; i < num_mb; ++i)
		if (testmgr_alloc_buf(data[i].axbuf)) {
			while (i--)
				testmgr_free_buf(data[i].axbuf);
			goto out_free_xbuf;
		}

	for (i = 0; i < num_mb; ++i)
		if (testmgr_alloc_buf(data[i].xoutbuf)) {
			while (i--)
				testmgr_free_buf(data[i].xoutbuf);
			goto out_free_axbuf;
		}

	for (i = 0; i < num_mb; ++i) {
		data[i].req = aead_request_alloc(tfm, GFP_KERNEL);
		if (!data[i].req) {
			pr_err("alg: aead: Failed to allocate request for %s\n",
			       algo);
			while (i--)
				aead_request_free(data[i].req);
			goto out_free_xoutbuf;
		}
	}

	for (i = 0; i < num_mb; ++i) {
		crypto_init_wait(&data[i].wait);
		aead_request_set_callback(data[i].req,
					  CRYPTO_TFM_REQ_MAY_BACKLOG,
					  crypto_req_done, &data[i].wait);
	}

	pr_info("\ntesting speed of multibuffer %s (%s) %s\n", algo,
		get_driver_name(crypto_aead, tfm), e);

	i = 0;
	do {
		b_size = aead_sizes;
		do {
			int bs = round_up(*b_size, crypto_aead_blocksize(tfm));

			if (bs + authsize > XBUFSIZE * PAGE_SIZE) {
				pr_err("template (%u) too big for buffer (%lu)\n",
				       authsize + bs,
				       XBUFSIZE * PAGE_SIZE);
				goto out;
			}

			pr_info("test %u (%d bit key, %d byte blocks): ", i,
				*keysize * 8, bs);

			/* Set up tfm global state, i.e. the key */

			memset(tvmem[0], 0xff, PAGE_SIZE);
			key = tvmem[0];
			for (j = 0; j < tcount; j++) {
				if (template[j].klen == *keysize) {
					key = template[j].key;
					break;
				}
			}

			crypto_aead_clear_flags(tfm, ~0);

			ret = crypto_aead_setkey(tfm, key, *keysize);
			if (ret) {
				pr_err("setkey() failed flags=%x\n",
				       crypto_aead_get_flags(tfm));
				goto out;
			}

			iv_len = crypto_aead_ivsize(tfm);
			if (iv_len)
				memset(iv, 0xff, iv_len);

			/* Now setup per request stuff, i.e. buffers */

			for (j = 0; j < num_mb; ++j) {
				struct test_mb_aead_data *cur = &data[j];

				assoc = cur->axbuf[0];
				memset(assoc, 0xff, aad_size);
				assoc_out = cur->axbuf[1];
				memset(assoc_out, 0xff, aad_size);

				sg_init_aead(cur->sg, cur->xbuf,
					     bs + (enc ? 0 : authsize),
					     assoc, aad_size);

				sg_init_aead(cur->sgout, cur->xoutbuf,
<<<<<<< HEAD
					     *b_size + (enc ? authsize : 0),
=======
					     bs + (enc ? authsize : 0),
>>>>>>> c1084c27
					     assoc_out, aad_size);

				aead_request_set_ad(cur->req, aad_size);

				if (!enc) {

					aead_request_set_crypt(cur->req,
							       cur->sgout,
							       cur->sg,
							       bs, iv);
					ret = crypto_aead_encrypt(cur->req);
					ret = do_one_aead_op(cur->req, ret);

					if (ret) {
						pr_err("calculating auth failed (%d)\n",
						       ret);
						break;
					}

					memset(assoc, 0xff, aad_size);
					memset(assoc_out, 0xff, aad_size);
				}

				aead_request_set_crypt(cur->req, cur->sg,
						       cur->sgout, bs +
						       (enc ? 0 : authsize),
						       iv);

			}

			if (secs) {
				ret = test_mb_aead_jiffies(data, enc, bs,
							   secs, num_mb);
				cond_resched();
			} else {
				ret = test_mb_aead_cycles(data, enc, bs,
							  num_mb);
			}

			if (ret) {
				pr_err("%s() failed return code=%d\n", e, ret);
				break;
			}
			b_size++;
			i++;
		} while (*b_size);
		keysize++;
	} while (*keysize);

out:
	for (i = 0; i < num_mb; ++i)
		aead_request_free(data[i].req);
out_free_xoutbuf:
	for (i = 0; i < num_mb; ++i)
		testmgr_free_buf(data[i].xoutbuf);
out_free_axbuf:
	for (i = 0; i < num_mb; ++i)
		testmgr_free_buf(data[i].axbuf);
out_free_xbuf:
	for (i = 0; i < num_mb; ++i)
		testmgr_free_buf(data[i].xbuf);
out_free_tfm:
	crypto_free_aead(tfm);
out_free_data:
	kfree(data);
out_free_iv:
	kfree(iv);
}

static int test_aead_jiffies(struct aead_request *req, int enc,
				int blen, int secs)
{
	unsigned long start, end;
	int bcount;
	int ret;

	for (start = jiffies, end = start + secs * HZ, bcount = 0;
	     time_before(jiffies, end); bcount++) {
		if (enc)
			ret = do_one_aead_op(req, crypto_aead_encrypt(req));
		else
			ret = do_one_aead_op(req, crypto_aead_decrypt(req));

		if (ret)
			return ret;
	}

	pr_cont("%d operations in %d seconds (%llu bytes)\n",
	        bcount, secs, (u64)bcount * blen);
	return 0;
}

static int test_aead_cycles(struct aead_request *req, int enc, int blen)
{
	unsigned long cycles = 0;
	int ret = 0;
	int i;

	/* Warm-up run. */
	for (i = 0; i < 4; i++) {
		if (enc)
			ret = do_one_aead_op(req, crypto_aead_encrypt(req));
		else
			ret = do_one_aead_op(req, crypto_aead_decrypt(req));

		if (ret)
			goto out;
	}

	/* The real thing. */
	for (i = 0; i < 8; i++) {
		cycles_t start, end;

		start = get_cycles();
		if (enc)
			ret = do_one_aead_op(req, crypto_aead_encrypt(req));
		else
			ret = do_one_aead_op(req, crypto_aead_decrypt(req));
		end = get_cycles();

		if (ret)
			goto out;

		cycles += end - start;
	}

out:
	if (ret == 0)
		printk("1 operation in %lu cycles (%d bytes)\n",
		       (cycles + 4) / 8, blen);

	return ret;
}

static void test_aead_speed(const char *algo, int enc, unsigned int secs,
			    struct aead_speed_template *template,
			    unsigned int tcount, u8 authsize,
			    unsigned int aad_size, u8 *keysize)
{
	unsigned int i, j;
	struct crypto_aead *tfm;
	int ret = -ENOMEM;
	const char *key;
	struct aead_request *req;
	struct scatterlist *sg;
	struct scatterlist *sgout;
	const char *e;
	void *assoc, *assoc_out;
	char *iv;
	char *xbuf[XBUFSIZE];
	char *xoutbuf[XBUFSIZE];
	char *axbuf[XBUFSIZE];
	const int *b_size;
	unsigned int iv_len;
	struct crypto_wait wait;

	iv = kzalloc(MAX_IVLEN, GFP_KERNEL);
	if (!iv)
		return;

	if (aad_size >= PAGE_SIZE) {
		pr_err("associate data length (%u) too big\n", aad_size);
		goto out_noxbuf;
	}

	if (enc == ENCRYPT)
		e = "encryption";
	else
		e = "decryption";

	if (testmgr_alloc_buf(xbuf))
		goto out_noxbuf;
	if (testmgr_alloc_buf(axbuf))
		goto out_noaxbuf;
	if (testmgr_alloc_buf(xoutbuf))
		goto out_nooutbuf;

	sg = kmalloc(sizeof(*sg) * 9 * 2, GFP_KERNEL);
	if (!sg)
		goto out_nosg;
	sgout = &sg[9];

	tfm = crypto_alloc_aead(algo, 0, 0);
	if (IS_ERR(tfm)) {
		pr_err("alg: aead: Failed to load transform for %s: %ld\n", algo,
		       PTR_ERR(tfm));
		goto out_notfm;
	}

	ret = crypto_aead_setauthsize(tfm, authsize);
	if (ret) {
		pr_err("alg: aead: Failed to setauthsize for %s: %d\n", algo,
		       ret);
		goto out_noreq;
	}

	crypto_init_wait(&wait);
	printk(KERN_INFO "\ntesting speed of %s (%s) %s\n", algo,
			get_driver_name(crypto_aead, tfm), e);

	req = aead_request_alloc(tfm, GFP_KERNEL);
	if (!req) {
		pr_err("alg: aead: Failed to allocate request for %s\n",
		       algo);
		goto out_noreq;
	}

	aead_request_set_callback(req, CRYPTO_TFM_REQ_MAY_BACKLOG,
				  crypto_req_done, &wait);

	i = 0;
	do {
		b_size = aead_sizes;
		do {
			u32 bs = round_up(*b_size, crypto_aead_blocksize(tfm));

			assoc = axbuf[0];
			memset(assoc, 0xff, aad_size);
			assoc_out = axbuf[1];
			memset(assoc_out, 0xff, aad_size);

			if ((*keysize + bs) > TVMEMSIZE * PAGE_SIZE) {
				pr_err("template (%u) too big for tvmem (%lu)\n",
				       *keysize + bs,
					TVMEMSIZE * PAGE_SIZE);
				goto out;
			}

			key = tvmem[0];
			for (j = 0; j < tcount; j++) {
				if (template[j].klen == *keysize) {
					key = template[j].key;
					break;
				}
			}

			ret = crypto_aead_setkey(tfm, key, *keysize);
			if (ret) {
				pr_err("setkey() failed flags=%x: %d\n",
					crypto_aead_get_flags(tfm), ret);
				goto out;
			}

			iv_len = crypto_aead_ivsize(tfm);
			if (iv_len)
				memset(iv, 0xff, iv_len);

			crypto_aead_clear_flags(tfm, ~0);
			printk(KERN_INFO "test %u (%d bit key, %d byte blocks): ",
					i, *keysize * 8, bs);

			memset(tvmem[0], 0xff, PAGE_SIZE);

			sg_init_aead(sg, xbuf, bs + (enc ? 0 : authsize),
				     assoc, aad_size);

			sg_init_aead(sgout, xoutbuf,
<<<<<<< HEAD
				     *b_size + (enc ? authsize : 0), assoc_out,
=======
				     bs + (enc ? authsize : 0), assoc_out,
>>>>>>> c1084c27
				     aad_size);

			aead_request_set_ad(req, aad_size);

			if (!enc) {

				/*
				 * For decryption we need a proper auth so
				 * we do the encryption path once with buffers
				 * reversed (input <-> output) to calculate it
				 */
				aead_request_set_crypt(req, sgout, sg,
						       bs, iv);
				ret = do_one_aead_op(req,
						     crypto_aead_encrypt(req));

				if (ret) {
					pr_err("calculating auth failed (%d)\n",
					       ret);
					break;
				}

				memset(assoc, 0xff, aad_size);
				memset(assoc_out, 0xff, aad_size);
			}

			aead_request_set_crypt(req, sg, sgout,
					       bs + (enc ? 0 : authsize),
					       iv);

			if (secs) {
				ret = test_aead_jiffies(req, enc, bs,
							secs);
				cond_resched();
			} else {
				ret = test_aead_cycles(req, enc, bs);
			}

			if (ret) {
				pr_err("%s() failed return code=%d\n", e, ret);
				break;
			}
			b_size++;
			i++;
		} while (*b_size);
		keysize++;
	} while (*keysize);

out:
	aead_request_free(req);
out_noreq:
	crypto_free_aead(tfm);
out_notfm:
	kfree(sg);
out_nosg:
	testmgr_free_buf(xoutbuf);
out_nooutbuf:
	testmgr_free_buf(axbuf);
out_noaxbuf:
	testmgr_free_buf(xbuf);
out_noxbuf:
	kfree(iv);
}

static void test_hash_sg_init(struct scatterlist *sg)
{
	int i;

	sg_init_table(sg, TVMEMSIZE);
	for (i = 0; i < TVMEMSIZE; i++) {
		sg_set_buf(sg + i, tvmem[i], PAGE_SIZE);
		memset(tvmem[i], 0xff, PAGE_SIZE);
	}
}

static inline int do_one_ahash_op(struct ahash_request *req, int ret)
{
	struct crypto_wait *wait = req->base.data;

	return crypto_wait_req(ret, wait);
}

struct test_mb_ahash_data {
	struct scatterlist sg[XBUFSIZE];
	char result[64];
	struct ahash_request *req;
	struct crypto_wait wait;
	char *xbuf[XBUFSIZE];
};

static inline int do_mult_ahash_op(struct test_mb_ahash_data *data, u32 num_mb,
				   int *rc)
{
	int i, err = 0;

	/* Fire up a bunch of concurrent requests */
	for (i = 0; i < num_mb; i++)
		rc[i] = crypto_ahash_digest(data[i].req);

	/* Wait for all requests to finish */
	for (i = 0; i < num_mb; i++) {
		rc[i] = crypto_wait_req(rc[i], &data[i].wait);

		if (rc[i]) {
			pr_info("concurrent request %d error %d\n", i, rc[i]);
			err = rc[i];
		}
	}

	return err;
}

static int test_mb_ahash_jiffies(struct test_mb_ahash_data *data, int blen,
				 int secs, u32 num_mb)
{
	unsigned long start, end;
	int bcount;
	int ret = 0;
	int *rc;

	rc = kcalloc(num_mb, sizeof(*rc), GFP_KERNEL);
	if (!rc)
		return -ENOMEM;

	for (start = jiffies, end = start + secs * HZ, bcount = 0;
	     time_before(jiffies, end); bcount++) {
		ret = do_mult_ahash_op(data, num_mb, rc);
		if (ret)
			goto out;
	}

	pr_cont("%d operations in %d seconds (%llu bytes)\n",
		bcount * num_mb, secs, (u64)bcount * blen * num_mb);

out:
	kfree(rc);
	return ret;
}

static int test_mb_ahash_cycles(struct test_mb_ahash_data *data, int blen,
				u32 num_mb)
{
	unsigned long cycles = 0;
	int ret = 0;
	int i;
	int *rc;

	rc = kcalloc(num_mb, sizeof(*rc), GFP_KERNEL);
	if (!rc)
		return -ENOMEM;

	/* Warm-up run. */
	for (i = 0; i < 4; i++) {
		ret = do_mult_ahash_op(data, num_mb, rc);
		if (ret)
			goto out;
	}

	/* The real thing. */
	for (i = 0; i < 8; i++) {
		cycles_t start, end;

		start = get_cycles();
		ret = do_mult_ahash_op(data, num_mb, rc);
		end = get_cycles();

		if (ret)
			goto out;

		cycles += end - start;
	}

	pr_cont("1 operation in %lu cycles (%d bytes)\n",
		(cycles + 4) / (8 * num_mb), blen);

out:
	kfree(rc);
	return ret;
}

static void test_mb_ahash_speed(const char *algo, unsigned int secs,
				struct hash_speed *speed, u32 num_mb)
{
	struct test_mb_ahash_data *data;
	struct crypto_ahash *tfm;
	unsigned int i, j, k;
	int ret;

	data = kcalloc(num_mb, sizeof(*data), GFP_KERNEL);
	if (!data)
		return;

	tfm = crypto_alloc_ahash(algo, 0, 0);
	if (IS_ERR(tfm)) {
		pr_err("failed to load transform for %s: %ld\n",
			algo, PTR_ERR(tfm));
		goto free_data;
	}

	for (i = 0; i < num_mb; ++i) {
		if (testmgr_alloc_buf(data[i].xbuf))
			goto out;

		crypto_init_wait(&data[i].wait);

		data[i].req = ahash_request_alloc(tfm, GFP_KERNEL);
		if (!data[i].req) {
			pr_err("alg: hash: Failed to allocate request for %s\n",
			       algo);
			goto out;
		}

		ahash_request_set_callback(data[i].req, 0, crypto_req_done,
					   &data[i].wait);

		sg_init_table(data[i].sg, XBUFSIZE);
		for (j = 0; j < XBUFSIZE; j++) {
			sg_set_buf(data[i].sg + j, data[i].xbuf[j], PAGE_SIZE);
			memset(data[i].xbuf[j], 0xff, PAGE_SIZE);
		}
	}

	pr_info("\ntesting speed of multibuffer %s (%s)\n", algo,
		get_driver_name(crypto_ahash, tfm));

	for (i = 0; speed[i].blen != 0; i++) {
		/* For some reason this only tests digests. */
		if (speed[i].blen != speed[i].plen)
			continue;

		if (speed[i].blen > XBUFSIZE * PAGE_SIZE) {
			pr_err("template (%u) too big for tvmem (%lu)\n",
			       speed[i].blen, XBUFSIZE * PAGE_SIZE);
			goto out;
		}

		if (klen)
			crypto_ahash_setkey(tfm, tvmem[0], klen);

		for (k = 0; k < num_mb; k++)
			ahash_request_set_crypt(data[k].req, data[k].sg,
						data[k].result, speed[i].blen);

		pr_info("test%3u "
			"(%5u byte blocks,%5u bytes per update,%4u updates): ",
			i, speed[i].blen, speed[i].plen,
			speed[i].blen / speed[i].plen);

		if (secs) {
			ret = test_mb_ahash_jiffies(data, speed[i].blen, secs,
						    num_mb);
			cond_resched();
		} else {
			ret = test_mb_ahash_cycles(data, speed[i].blen, num_mb);
		}


		if (ret) {
			pr_err("At least one hashing failed ret=%d\n", ret);
			break;
		}
	}

out:
	for (k = 0; k < num_mb; ++k)
		ahash_request_free(data[k].req);

	for (k = 0; k < num_mb; ++k)
		testmgr_free_buf(data[k].xbuf);

	crypto_free_ahash(tfm);

free_data:
	kfree(data);
}

static int test_ahash_jiffies_digest(struct ahash_request *req, int blen,
				     char *out, int secs)
{
	unsigned long start, end;
	int bcount;
	int ret;

	for (start = jiffies, end = start + secs * HZ, bcount = 0;
	     time_before(jiffies, end); bcount++) {
		ret = do_one_ahash_op(req, crypto_ahash_digest(req));
		if (ret)
			return ret;
	}

	printk("%6u opers/sec, %9lu bytes/sec\n",
	       bcount / secs, ((long)bcount * blen) / secs);

	return 0;
}

static int test_ahash_jiffies(struct ahash_request *req, int blen,
			      int plen, char *out, int secs)
{
	unsigned long start, end;
	int bcount, pcount;
	int ret;

	if (plen == blen)
		return test_ahash_jiffies_digest(req, blen, out, secs);

	for (start = jiffies, end = start + secs * HZ, bcount = 0;
	     time_before(jiffies, end); bcount++) {
		ret = do_one_ahash_op(req, crypto_ahash_init(req));
		if (ret)
			return ret;
		for (pcount = 0; pcount < blen; pcount += plen) {
			ret = do_one_ahash_op(req, crypto_ahash_update(req));
			if (ret)
				return ret;
		}
		/* we assume there is enough space in 'out' for the result */
		ret = do_one_ahash_op(req, crypto_ahash_final(req));
		if (ret)
			return ret;
	}

	pr_cont("%6u opers/sec, %9lu bytes/sec\n",
		bcount / secs, ((long)bcount * blen) / secs);

	return 0;
}

static int test_ahash_cycles_digest(struct ahash_request *req, int blen,
				    char *out)
{
	unsigned long cycles = 0;
	int ret, i;

	/* Warm-up run. */
	for (i = 0; i < 4; i++) {
		ret = do_one_ahash_op(req, crypto_ahash_digest(req));
		if (ret)
			goto out;
	}

	/* The real thing. */
	for (i = 0; i < 8; i++) {
		cycles_t start, end;

		start = get_cycles();

		ret = do_one_ahash_op(req, crypto_ahash_digest(req));
		if (ret)
			goto out;

		end = get_cycles();

		cycles += end - start;
	}

out:
	if (ret)
		return ret;

	pr_cont("%6lu cycles/operation, %4lu cycles/byte\n",
		cycles / 8, cycles / (8 * blen));

	return 0;
}

static int test_ahash_cycles(struct ahash_request *req, int blen,
			     int plen, char *out)
{
	unsigned long cycles = 0;
	int i, pcount, ret;

	if (plen == blen)
		return test_ahash_cycles_digest(req, blen, out);

	/* Warm-up run. */
	for (i = 0; i < 4; i++) {
		ret = do_one_ahash_op(req, crypto_ahash_init(req));
		if (ret)
			goto out;
		for (pcount = 0; pcount < blen; pcount += plen) {
			ret = do_one_ahash_op(req, crypto_ahash_update(req));
			if (ret)
				goto out;
		}
		ret = do_one_ahash_op(req, crypto_ahash_final(req));
		if (ret)
			goto out;
	}

	/* The real thing. */
	for (i = 0; i < 8; i++) {
		cycles_t start, end;

		start = get_cycles();

		ret = do_one_ahash_op(req, crypto_ahash_init(req));
		if (ret)
			goto out;
		for (pcount = 0; pcount < blen; pcount += plen) {
			ret = do_one_ahash_op(req, crypto_ahash_update(req));
			if (ret)
				goto out;
		}
		ret = do_one_ahash_op(req, crypto_ahash_final(req));
		if (ret)
			goto out;

		end = get_cycles();

		cycles += end - start;
	}

out:
	if (ret)
		return ret;

	pr_cont("%6lu cycles/operation, %4lu cycles/byte\n",
		cycles / 8, cycles / (8 * blen));

	return 0;
}

static void test_ahash_speed_common(const char *algo, unsigned int secs,
				    struct hash_speed *speed, unsigned mask)
{
	struct scatterlist sg[TVMEMSIZE];
	struct crypto_wait wait;
	struct ahash_request *req;
	struct crypto_ahash *tfm;
	char *output;
	int i, ret;

	tfm = crypto_alloc_ahash(algo, 0, mask);
	if (IS_ERR(tfm)) {
		pr_err("failed to load transform for %s: %ld\n",
		       algo, PTR_ERR(tfm));
		return;
	}

	printk(KERN_INFO "\ntesting speed of async %s (%s)\n", algo,
			get_driver_name(crypto_ahash, tfm));

	if (crypto_ahash_digestsize(tfm) > MAX_DIGEST_SIZE) {
		pr_err("digestsize(%u) > %d\n", crypto_ahash_digestsize(tfm),
		       MAX_DIGEST_SIZE);
		goto out;
	}

	test_hash_sg_init(sg);
	req = ahash_request_alloc(tfm, GFP_KERNEL);
	if (!req) {
		pr_err("ahash request allocation failure\n");
		goto out;
	}

	crypto_init_wait(&wait);
	ahash_request_set_callback(req, CRYPTO_TFM_REQ_MAY_BACKLOG,
				   crypto_req_done, &wait);

	output = kmalloc(MAX_DIGEST_SIZE, GFP_KERNEL);
	if (!output)
		goto out_nomem;

	for (i = 0; speed[i].blen != 0; i++) {
		if (speed[i].blen > TVMEMSIZE * PAGE_SIZE) {
			pr_err("template (%u) too big for tvmem (%lu)\n",
			       speed[i].blen, TVMEMSIZE * PAGE_SIZE);
			break;
		}

		if (klen)
			crypto_ahash_setkey(tfm, tvmem[0], klen);

		pr_info("test%3u "
			"(%5u byte blocks,%5u bytes per update,%4u updates): ",
			i, speed[i].blen, speed[i].plen, speed[i].blen / speed[i].plen);

		ahash_request_set_crypt(req, sg, output, speed[i].plen);

		if (secs) {
			ret = test_ahash_jiffies(req, speed[i].blen,
						 speed[i].plen, output, secs);
			cond_resched();
		} else {
			ret = test_ahash_cycles(req, speed[i].blen,
						speed[i].plen, output);
		}

		if (ret) {
			pr_err("hashing failed ret=%d\n", ret);
			break;
		}
	}

	kfree(output);

out_nomem:
	ahash_request_free(req);

out:
	crypto_free_ahash(tfm);
}

static void test_ahash_speed(const char *algo, unsigned int secs,
			     struct hash_speed *speed)
{
	return test_ahash_speed_common(algo, secs, speed, 0);
}

static void test_hash_speed(const char *algo, unsigned int secs,
			    struct hash_speed *speed)
{
	return test_ahash_speed_common(algo, secs, speed, CRYPTO_ALG_ASYNC);
}

struct test_mb_skcipher_data {
	struct scatterlist sg[XBUFSIZE];
	struct skcipher_request *req;
	struct crypto_wait wait;
	char *xbuf[XBUFSIZE];
};

static int do_mult_acipher_op(struct test_mb_skcipher_data *data, int enc,
				u32 num_mb, int *rc)
{
	int i, err = 0;

	/* Fire up a bunch of concurrent requests */
	for (i = 0; i < num_mb; i++) {
		if (enc == ENCRYPT)
			rc[i] = crypto_skcipher_encrypt(data[i].req);
		else
			rc[i] = crypto_skcipher_decrypt(data[i].req);
	}

	/* Wait for all requests to finish */
	for (i = 0; i < num_mb; i++) {
		rc[i] = crypto_wait_req(rc[i], &data[i].wait);

		if (rc[i]) {
			pr_info("concurrent request %d error %d\n", i, rc[i]);
			err = rc[i];
		}
	}

	return err;
}

static int test_mb_acipher_jiffies(struct test_mb_skcipher_data *data, int enc,
				int blen, int secs, u32 num_mb)
{
	unsigned long start, end;
	int bcount;
	int ret = 0;
	int *rc;

	rc = kcalloc(num_mb, sizeof(*rc), GFP_KERNEL);
	if (!rc)
		return -ENOMEM;

	for (start = jiffies, end = start + secs * HZ, bcount = 0;
	     time_before(jiffies, end); bcount++) {
		ret = do_mult_acipher_op(data, enc, num_mb, rc);
		if (ret)
			goto out;
	}

	pr_cont("%d operations in %d seconds (%llu bytes)\n",
		bcount * num_mb, secs, (u64)bcount * blen * num_mb);

out:
	kfree(rc);
	return ret;
}

static int test_mb_acipher_cycles(struct test_mb_skcipher_data *data, int enc,
			       int blen, u32 num_mb)
{
	unsigned long cycles = 0;
	int ret = 0;
	int i;
	int *rc;

	rc = kcalloc(num_mb, sizeof(*rc), GFP_KERNEL);
	if (!rc)
		return -ENOMEM;

	/* Warm-up run. */
	for (i = 0; i < 4; i++) {
		ret = do_mult_acipher_op(data, enc, num_mb, rc);
		if (ret)
			goto out;
	}

	/* The real thing. */
	for (i = 0; i < 8; i++) {
		cycles_t start, end;

		start = get_cycles();
		ret = do_mult_acipher_op(data, enc, num_mb, rc);
		end = get_cycles();

		if (ret)
			goto out;

		cycles += end - start;
	}

	pr_cont("1 operation in %lu cycles (%d bytes)\n",
		(cycles + 4) / (8 * num_mb), blen);

out:
	kfree(rc);
	return ret;
}

static void test_mb_skcipher_speed(const char *algo, int enc, int secs,
				   struct cipher_speed_template *template,
				   unsigned int tcount, u8 *keysize, u32 num_mb)
{
	struct test_mb_skcipher_data *data;
	struct crypto_skcipher *tfm;
	unsigned int i, j, iv_len;
	const int *b_size;
	const char *key;
	const char *e;
	char iv[128];
	int ret;

	if (enc == ENCRYPT)
		e = "encryption";
	else
		e = "decryption";

	data = kcalloc(num_mb, sizeof(*data), GFP_KERNEL);
	if (!data)
		return;

	tfm = crypto_alloc_skcipher(algo, 0, 0);
	if (IS_ERR(tfm)) {
		pr_err("failed to load transform for %s: %ld\n",
			algo, PTR_ERR(tfm));
		goto out_free_data;
	}

	for (i = 0; i < num_mb; ++i)
		if (testmgr_alloc_buf(data[i].xbuf)) {
			while (i--)
				testmgr_free_buf(data[i].xbuf);
			goto out_free_tfm;
		}


	for (i = 0; i < num_mb; ++i)
		if (testmgr_alloc_buf(data[i].xbuf)) {
			while (i--)
				testmgr_free_buf(data[i].xbuf);
			goto out_free_tfm;
		}


	for (i = 0; i < num_mb; ++i) {
		data[i].req = skcipher_request_alloc(tfm, GFP_KERNEL);
		if (!data[i].req) {
			pr_err("alg: skcipher: Failed to allocate request for %s\n",
			       algo);
			while (i--)
				skcipher_request_free(data[i].req);
			goto out_free_xbuf;
		}
	}

	for (i = 0; i < num_mb; ++i) {
		skcipher_request_set_callback(data[i].req,
					      CRYPTO_TFM_REQ_MAY_BACKLOG,
					      crypto_req_done, &data[i].wait);
		crypto_init_wait(&data[i].wait);
	}

	pr_info("\ntesting speed of multibuffer %s (%s) %s\n", algo,
		get_driver_name(crypto_skcipher, tfm), e);

	i = 0;
	do {
		b_size = block_sizes;
		do {
			u32 bs = round_up(*b_size, crypto_skcipher_blocksize(tfm));

			if (bs > XBUFSIZE * PAGE_SIZE) {
				pr_err("template (%u) too big for buffer (%lu)\n",
				       bs, XBUFSIZE * PAGE_SIZE);
				goto out;
			}

			pr_info("test %u (%d bit key, %d byte blocks): ", i,
				*keysize * 8, bs);

			/* Set up tfm global state, i.e. the key */

			memset(tvmem[0], 0xff, PAGE_SIZE);
			key = tvmem[0];
			for (j = 0; j < tcount; j++) {
				if (template[j].klen == *keysize) {
					key = template[j].key;
					break;
				}
			}

			crypto_skcipher_clear_flags(tfm, ~0);

			ret = crypto_skcipher_setkey(tfm, key, *keysize);
			if (ret) {
				pr_err("setkey() failed flags=%x\n",
				       crypto_skcipher_get_flags(tfm));
				goto out;
			}

			iv_len = crypto_skcipher_ivsize(tfm);
			if (iv_len)
				memset(&iv, 0xff, iv_len);

			/* Now setup per request stuff, i.e. buffers */

			for (j = 0; j < num_mb; ++j) {
				struct test_mb_skcipher_data *cur = &data[j];
				unsigned int k = bs;
				unsigned int pages = DIV_ROUND_UP(k, PAGE_SIZE);
				unsigned int p = 0;

				sg_init_table(cur->sg, pages);

				while (k > PAGE_SIZE) {
					sg_set_buf(cur->sg + p, cur->xbuf[p],
						   PAGE_SIZE);
					memset(cur->xbuf[p], 0xff, PAGE_SIZE);
					p++;
					k -= PAGE_SIZE;
				}

				sg_set_buf(cur->sg + p, cur->xbuf[p], k);
				memset(cur->xbuf[p], 0xff, k);

				skcipher_request_set_crypt(cur->req, cur->sg,
							   cur->sg, bs, iv);
			}

			if (secs) {
				ret = test_mb_acipher_jiffies(data, enc,
							      bs, secs,
							      num_mb);
				cond_resched();
			} else {
				ret = test_mb_acipher_cycles(data, enc,
							     bs, num_mb);
			}

			if (ret) {
				pr_err("%s() failed flags=%x\n", e,
				       crypto_skcipher_get_flags(tfm));
				break;
			}
			b_size++;
			i++;
		} while (*b_size);
		keysize++;
	} while (*keysize);

out:
	for (i = 0; i < num_mb; ++i)
		skcipher_request_free(data[i].req);
out_free_xbuf:
	for (i = 0; i < num_mb; ++i)
		testmgr_free_buf(data[i].xbuf);
out_free_tfm:
	crypto_free_skcipher(tfm);
out_free_data:
	kfree(data);
}

static inline int do_one_acipher_op(struct skcipher_request *req, int ret)
{
	struct crypto_wait *wait = req->base.data;

	return crypto_wait_req(ret, wait);
}

static int test_acipher_jiffies(struct skcipher_request *req, int enc,
				int blen, int secs)
{
	unsigned long start, end;
	int bcount;
	int ret;

	for (start = jiffies, end = start + secs * HZ, bcount = 0;
	     time_before(jiffies, end); bcount++) {
		if (enc)
			ret = do_one_acipher_op(req,
						crypto_skcipher_encrypt(req));
		else
			ret = do_one_acipher_op(req,
						crypto_skcipher_decrypt(req));

		if (ret)
			return ret;
	}

	pr_cont("%d operations in %d seconds (%llu bytes)\n",
		bcount, secs, (u64)bcount * blen);
	return 0;
}

static int test_acipher_cycles(struct skcipher_request *req, int enc,
			       int blen)
{
	unsigned long cycles = 0;
	int ret = 0;
	int i;

	/* Warm-up run. */
	for (i = 0; i < 4; i++) {
		if (enc)
			ret = do_one_acipher_op(req,
						crypto_skcipher_encrypt(req));
		else
			ret = do_one_acipher_op(req,
						crypto_skcipher_decrypt(req));

		if (ret)
			goto out;
	}

	/* The real thing. */
	for (i = 0; i < 8; i++) {
		cycles_t start, end;

		start = get_cycles();
		if (enc)
			ret = do_one_acipher_op(req,
						crypto_skcipher_encrypt(req));
		else
			ret = do_one_acipher_op(req,
						crypto_skcipher_decrypt(req));
		end = get_cycles();

		if (ret)
			goto out;

		cycles += end - start;
	}

out:
	if (ret == 0)
		pr_cont("1 operation in %lu cycles (%d bytes)\n",
			(cycles + 4) / 8, blen);

	return ret;
}

static void test_skcipher_speed(const char *algo, int enc, unsigned int secs,
				struct cipher_speed_template *template,
				unsigned int tcount, u8 *keysize, bool async)
{
	unsigned int ret, i, j, k, iv_len;
	struct crypto_wait wait;
	const char *key;
	char iv[128];
	struct skcipher_request *req;
	struct crypto_skcipher *tfm;
	const int *b_size;
	const char *e;

	if (enc == ENCRYPT)
		e = "encryption";
	else
		e = "decryption";

	crypto_init_wait(&wait);

	tfm = crypto_alloc_skcipher(algo, 0, async ? 0 : CRYPTO_ALG_ASYNC);

	if (IS_ERR(tfm)) {
		pr_err("failed to load transform for %s: %ld\n", algo,
		       PTR_ERR(tfm));
		return;
	}

	pr_info("\ntesting speed of %s %s (%s) %s\n", async ? "async" : "sync",
		algo, get_driver_name(crypto_skcipher, tfm), e);

	req = skcipher_request_alloc(tfm, GFP_KERNEL);
	if (!req) {
		pr_err("tcrypt: skcipher: Failed to allocate request for %s\n",
		       algo);
		goto out;
	}

	skcipher_request_set_callback(req, CRYPTO_TFM_REQ_MAY_BACKLOG,
				      crypto_req_done, &wait);

	i = 0;
	do {
		b_size = block_sizes;

		do {
			u32 bs = round_up(*b_size, crypto_skcipher_blocksize(tfm));
			struct scatterlist sg[TVMEMSIZE];

			if ((*keysize + bs) > TVMEMSIZE * PAGE_SIZE) {
				pr_err("template (%u) too big for "
				       "tvmem (%lu)\n", *keysize + bs,
				       TVMEMSIZE * PAGE_SIZE);
				goto out_free_req;
			}

			pr_info("test %u (%d bit key, %d byte blocks): ", i,
				*keysize * 8, bs);

			memset(tvmem[0], 0xff, PAGE_SIZE);

			/* set key, plain text and IV */
			key = tvmem[0];
			for (j = 0; j < tcount; j++) {
				if (template[j].klen == *keysize) {
					key = template[j].key;
					break;
				}
			}

			crypto_skcipher_clear_flags(tfm, ~0);

			ret = crypto_skcipher_setkey(tfm, key, *keysize);
			if (ret) {
				pr_err("setkey() failed flags=%x\n",
					crypto_skcipher_get_flags(tfm));
				goto out_free_req;
			}

			k = *keysize + bs;
			sg_init_table(sg, DIV_ROUND_UP(k, PAGE_SIZE));

			if (k > PAGE_SIZE) {
				sg_set_buf(sg, tvmem[0] + *keysize,
				   PAGE_SIZE - *keysize);
				k -= PAGE_SIZE;
				j = 1;
				while (k > PAGE_SIZE) {
					sg_set_buf(sg + j, tvmem[j], PAGE_SIZE);
					memset(tvmem[j], 0xff, PAGE_SIZE);
					j++;
					k -= PAGE_SIZE;
				}
				sg_set_buf(sg + j, tvmem[j], k);
				memset(tvmem[j], 0xff, k);
			} else {
				sg_set_buf(sg, tvmem[0] + *keysize, bs);
			}

			iv_len = crypto_skcipher_ivsize(tfm);
			if (iv_len)
				memset(&iv, 0xff, iv_len);

			skcipher_request_set_crypt(req, sg, sg, bs, iv);

			if (secs) {
				ret = test_acipher_jiffies(req, enc,
							   bs, secs);
				cond_resched();
			} else {
				ret = test_acipher_cycles(req, enc,
							  bs);
			}

			if (ret) {
				pr_err("%s() failed flags=%x\n", e,
				       crypto_skcipher_get_flags(tfm));
				break;
			}
			b_size++;
			i++;
		} while (*b_size);
		keysize++;
	} while (*keysize);

out_free_req:
	skcipher_request_free(req);
out:
	crypto_free_skcipher(tfm);
}

static void test_acipher_speed(const char *algo, int enc, unsigned int secs,
			       struct cipher_speed_template *template,
			       unsigned int tcount, u8 *keysize)
{
	return test_skcipher_speed(algo, enc, secs, template, tcount, keysize,
				   true);
}

static void test_cipher_speed(const char *algo, int enc, unsigned int secs,
			      struct cipher_speed_template *template,
			      unsigned int tcount, u8 *keysize)
{
	return test_skcipher_speed(algo, enc, secs, template, tcount, keysize,
				   false);
}

static void test_available(void)
{
	const char **name = check;

	while (*name) {
		printk("alg %s ", *name);
		printk(crypto_has_alg(*name, 0, 0) ?
		       "found\n" : "not found\n");
		name++;
	}
}

static inline int tcrypt_test(const char *alg)
{
	int ret;

	pr_debug("testing %s\n", alg);

	ret = alg_test(alg, alg, 0, 0);
	/* non-fips algs return -EINVAL in fips mode */
	if (fips_enabled && ret == -EINVAL)
		ret = 0;
	return ret;
}

static int do_test(const char *alg, u32 type, u32 mask, int m, u32 num_mb)
{
	int i;
	int ret = 0;

	switch (m) {
	case 0:
		if (alg) {
			if (!crypto_has_alg(alg, type,
					    mask ?: CRYPTO_ALG_TYPE_MASK))
				ret = -ENOENT;
			break;
		}

		for (i = 1; i < 200; i++)
			ret += do_test(NULL, 0, 0, i, num_mb);
		break;

	case 1:
		ret += tcrypt_test("md5");
		break;

	case 2:
		ret += tcrypt_test("sha1");
		break;

	case 3:
		ret += tcrypt_test("ecb(des)");
		ret += tcrypt_test("cbc(des)");
		ret += tcrypt_test("ctr(des)");
		break;

	case 4:
		ret += tcrypt_test("ecb(des3_ede)");
		ret += tcrypt_test("cbc(des3_ede)");
		ret += tcrypt_test("ctr(des3_ede)");
		break;

	case 5:
		ret += tcrypt_test("md4");
		break;

	case 6:
		ret += tcrypt_test("sha256");
		break;

	case 7:
		ret += tcrypt_test("ecb(blowfish)");
		ret += tcrypt_test("cbc(blowfish)");
		ret += tcrypt_test("ctr(blowfish)");
		break;

	case 8:
		ret += tcrypt_test("ecb(twofish)");
		ret += tcrypt_test("cbc(twofish)");
		ret += tcrypt_test("ctr(twofish)");
		ret += tcrypt_test("lrw(twofish)");
		ret += tcrypt_test("xts(twofish)");
		break;

	case 9:
		ret += tcrypt_test("ecb(serpent)");
		ret += tcrypt_test("cbc(serpent)");
		ret += tcrypt_test("ctr(serpent)");
		ret += tcrypt_test("lrw(serpent)");
		ret += tcrypt_test("xts(serpent)");
		break;

	case 10:
		ret += tcrypt_test("ecb(aes)");
		ret += tcrypt_test("cbc(aes)");
		ret += tcrypt_test("lrw(aes)");
		ret += tcrypt_test("xts(aes)");
		ret += tcrypt_test("ctr(aes)");
		ret += tcrypt_test("rfc3686(ctr(aes))");
		ret += tcrypt_test("ofb(aes)");
		ret += tcrypt_test("cfb(aes)");
		break;

	case 11:
		ret += tcrypt_test("sha384");
		break;

	case 12:
		ret += tcrypt_test("sha512");
		break;

	case 13:
		ret += tcrypt_test("deflate");
		break;

	case 14:
		ret += tcrypt_test("ecb(cast5)");
		ret += tcrypt_test("cbc(cast5)");
		ret += tcrypt_test("ctr(cast5)");
		break;

	case 15:
		ret += tcrypt_test("ecb(cast6)");
		ret += tcrypt_test("cbc(cast6)");
		ret += tcrypt_test("ctr(cast6)");
		ret += tcrypt_test("lrw(cast6)");
		ret += tcrypt_test("xts(cast6)");
		break;

	case 16:
		ret += tcrypt_test("ecb(arc4)");
		break;

	case 17:
		ret += tcrypt_test("michael_mic");
		break;

	case 18:
		ret += tcrypt_test("crc32c");
		break;

	case 19:
		ret += tcrypt_test("ecb(tea)");
		break;

	case 20:
		ret += tcrypt_test("ecb(xtea)");
		break;

	case 21:
		ret += tcrypt_test("ecb(khazad)");
		break;

	case 22:
		ret += tcrypt_test("wp512");
		break;

	case 23:
		ret += tcrypt_test("wp384");
		break;

	case 24:
		ret += tcrypt_test("wp256");
		break;

	case 26:
		ret += tcrypt_test("ecb(anubis)");
		ret += tcrypt_test("cbc(anubis)");
		break;

	case 30:
		ret += tcrypt_test("ecb(xeta)");
		break;

	case 31:
		ret += tcrypt_test("pcbc(fcrypt)");
		break;

	case 32:
		ret += tcrypt_test("ecb(camellia)");
		ret += tcrypt_test("cbc(camellia)");
		ret += tcrypt_test("ctr(camellia)");
		ret += tcrypt_test("lrw(camellia)");
		ret += tcrypt_test("xts(camellia)");
		break;

	case 33:
		ret += tcrypt_test("sha224");
		break;

	case 35:
		ret += tcrypt_test("gcm(aes)");
		break;

	case 36:
		ret += tcrypt_test("lzo");
		break;

	case 37:
		ret += tcrypt_test("ccm(aes)");
		break;

	case 38:
		ret += tcrypt_test("cts(cbc(aes))");
		break;

        case 39:
		ret += tcrypt_test("xxhash64");
		break;

        case 40:
		ret += tcrypt_test("rmd160");
		break;

	case 41:
		ret += tcrypt_test("blake2s-256");
		break;

	case 42:
		ret += tcrypt_test("blake2b-512");
		break;

	case 43:
		ret += tcrypt_test("ecb(seed)");
		break;

	case 45:
		ret += tcrypt_test("rfc4309(ccm(aes))");
		break;

	case 46:
		ret += tcrypt_test("ghash");
		break;

	case 47:
		ret += tcrypt_test("crct10dif");
		break;

	case 48:
		ret += tcrypt_test("sha3-224");
		break;

	case 49:
		ret += tcrypt_test("sha3-256");
		break;

	case 50:
		ret += tcrypt_test("sha3-384");
		break;

	case 51:
		ret += tcrypt_test("sha3-512");
		break;

	case 52:
		ret += tcrypt_test("sm3");
		break;

	case 53:
		ret += tcrypt_test("streebog256");
		break;

	case 54:
		ret += tcrypt_test("streebog512");
		break;

	case 55:
		ret += tcrypt_test("gcm(sm4)");
		break;

	case 56:
		ret += tcrypt_test("ccm(sm4)");
		break;

	case 100:
		ret += tcrypt_test("hmac(md5)");
		break;

	case 101:
		ret += tcrypt_test("hmac(sha1)");
		break;

	case 102:
		ret += tcrypt_test("hmac(sha256)");
		break;

	case 103:
		ret += tcrypt_test("hmac(sha384)");
		break;

	case 104:
		ret += tcrypt_test("hmac(sha512)");
		break;

	case 105:
		ret += tcrypt_test("hmac(sha224)");
		break;

	case 106:
		ret += tcrypt_test("xcbc(aes)");
		break;

	case 108:
		ret += tcrypt_test("hmac(rmd160)");
		break;

	case 109:
		ret += tcrypt_test("vmac64(aes)");
		break;

	case 111:
		ret += tcrypt_test("hmac(sha3-224)");
		break;

	case 112:
		ret += tcrypt_test("hmac(sha3-256)");
		break;

	case 113:
		ret += tcrypt_test("hmac(sha3-384)");
		break;

	case 114:
		ret += tcrypt_test("hmac(sha3-512)");
		break;

	case 115:
		ret += tcrypt_test("hmac(streebog256)");
		break;

	case 116:
		ret += tcrypt_test("hmac(streebog512)");
		break;

	case 117:
		ret += tcrypt_test("rsa");
		break;

	case 150:
		ret += tcrypt_test("ansi_cprng");
		break;

	case 151:
		ret += tcrypt_test("rfc4106(gcm(aes))");
		break;

	case 152:
		ret += tcrypt_test("rfc4543(gcm(aes))");
		break;

	case 153:
		ret += tcrypt_test("cmac(aes)");
		break;

	case 154:
		ret += tcrypt_test("cmac(des3_ede)");
		break;

	case 155:
		ret += tcrypt_test("authenc(hmac(sha1),cbc(aes))");
		break;

	case 156:
		ret += tcrypt_test("authenc(hmac(md5),ecb(cipher_null))");
		break;

	case 157:
		ret += tcrypt_test("authenc(hmac(sha1),ecb(cipher_null))");
		break;

	case 158:
		ret += tcrypt_test("cbcmac(sm4)");
		break;

	case 159:
		ret += tcrypt_test("cmac(sm4)");
		break;

	case 181:
		ret += tcrypt_test("authenc(hmac(sha1),cbc(des))");
		break;
	case 182:
		ret += tcrypt_test("authenc(hmac(sha1),cbc(des3_ede))");
		break;
	case 183:
		ret += tcrypt_test("authenc(hmac(sha224),cbc(des))");
		break;
	case 184:
		ret += tcrypt_test("authenc(hmac(sha224),cbc(des3_ede))");
		break;
	case 185:
		ret += tcrypt_test("authenc(hmac(sha256),cbc(des))");
		break;
	case 186:
		ret += tcrypt_test("authenc(hmac(sha256),cbc(des3_ede))");
		break;
	case 187:
		ret += tcrypt_test("authenc(hmac(sha384),cbc(des))");
		break;
	case 188:
		ret += tcrypt_test("authenc(hmac(sha384),cbc(des3_ede))");
		break;
	case 189:
		ret += tcrypt_test("authenc(hmac(sha512),cbc(des))");
		break;
	case 190:
		ret += tcrypt_test("authenc(hmac(sha512),cbc(des3_ede))");
		break;
	case 191:
		ret += tcrypt_test("ecb(sm4)");
		ret += tcrypt_test("cbc(sm4)");
		ret += tcrypt_test("cfb(sm4)");
		ret += tcrypt_test("ctr(sm4)");
		break;
	case 192:
<<<<<<< HEAD
		ret += tcrypt_test("tls10(hmac(sha1),cbc(aes))");
=======
		ret += tcrypt_test("tls11(hmac(sha1),cbc(aes))");
		break;
	case 193:
		ret += tcrypt_test("tls12(hmac(sha256),cbc(aes))");
>>>>>>> c1084c27
		break;
	case 200:
		test_cipher_speed("ecb(aes)", ENCRYPT, sec, NULL, 0,
				speed_template_16_24_32);
		test_cipher_speed("ecb(aes)", DECRYPT, sec, NULL, 0,
				speed_template_16_24_32);
		test_cipher_speed("cbc(aes)", ENCRYPT, sec, NULL, 0,
				speed_template_16_24_32);
		test_cipher_speed("cbc(aes)", DECRYPT, sec, NULL, 0,
				speed_template_16_24_32);
		test_cipher_speed("lrw(aes)", ENCRYPT, sec, NULL, 0,
				speed_template_32_40_48);
		test_cipher_speed("lrw(aes)", DECRYPT, sec, NULL, 0,
				speed_template_32_40_48);
		test_cipher_speed("xts(aes)", ENCRYPT, sec, NULL, 0,
				speed_template_32_64);
		test_cipher_speed("xts(aes)", DECRYPT, sec, NULL, 0,
				speed_template_32_64);
		test_cipher_speed("cts(cbc(aes))", ENCRYPT, sec, NULL, 0,
				speed_template_16_24_32);
		test_cipher_speed("cts(cbc(aes))", DECRYPT, sec, NULL, 0,
				speed_template_16_24_32);
		test_cipher_speed("ctr(aes)", ENCRYPT, sec, NULL, 0,
				speed_template_16_24_32);
		test_cipher_speed("ctr(aes)", DECRYPT, sec, NULL, 0,
				speed_template_16_24_32);
		test_cipher_speed("cfb(aes)", ENCRYPT, sec, NULL, 0,
				speed_template_16_24_32);
		test_cipher_speed("cfb(aes)", DECRYPT, sec, NULL, 0,
				speed_template_16_24_32);
		break;

	case 201:
		test_cipher_speed("ecb(des3_ede)", ENCRYPT, sec,
				des3_speed_template, DES3_SPEED_VECTORS,
				speed_template_24);
		test_cipher_speed("ecb(des3_ede)", DECRYPT, sec,
				des3_speed_template, DES3_SPEED_VECTORS,
				speed_template_24);
		test_cipher_speed("cbc(des3_ede)", ENCRYPT, sec,
				des3_speed_template, DES3_SPEED_VECTORS,
				speed_template_24);
		test_cipher_speed("cbc(des3_ede)", DECRYPT, sec,
				des3_speed_template, DES3_SPEED_VECTORS,
				speed_template_24);
		test_cipher_speed("ctr(des3_ede)", ENCRYPT, sec,
				des3_speed_template, DES3_SPEED_VECTORS,
				speed_template_24);
		test_cipher_speed("ctr(des3_ede)", DECRYPT, sec,
				des3_speed_template, DES3_SPEED_VECTORS,
				speed_template_24);
		break;

	case 202:
		test_cipher_speed("ecb(twofish)", ENCRYPT, sec, NULL, 0,
				speed_template_16_24_32);
		test_cipher_speed("ecb(twofish)", DECRYPT, sec, NULL, 0,
				speed_template_16_24_32);
		test_cipher_speed("cbc(twofish)", ENCRYPT, sec, NULL, 0,
				speed_template_16_24_32);
		test_cipher_speed("cbc(twofish)", DECRYPT, sec, NULL, 0,
				speed_template_16_24_32);
		test_cipher_speed("ctr(twofish)", ENCRYPT, sec, NULL, 0,
				speed_template_16_24_32);
		test_cipher_speed("ctr(twofish)", DECRYPT, sec, NULL, 0,
				speed_template_16_24_32);
		test_cipher_speed("lrw(twofish)", ENCRYPT, sec, NULL, 0,
				speed_template_32_40_48);
		test_cipher_speed("lrw(twofish)", DECRYPT, sec, NULL, 0,
				speed_template_32_40_48);
		test_cipher_speed("xts(twofish)", ENCRYPT, sec, NULL, 0,
				speed_template_32_48_64);
		test_cipher_speed("xts(twofish)", DECRYPT, sec, NULL, 0,
				speed_template_32_48_64);
		break;

	case 203:
		test_cipher_speed("ecb(blowfish)", ENCRYPT, sec, NULL, 0,
				  speed_template_8_32);
		test_cipher_speed("ecb(blowfish)", DECRYPT, sec, NULL, 0,
				  speed_template_8_32);
		test_cipher_speed("cbc(blowfish)", ENCRYPT, sec, NULL, 0,
				  speed_template_8_32);
		test_cipher_speed("cbc(blowfish)", DECRYPT, sec, NULL, 0,
				  speed_template_8_32);
		test_cipher_speed("ctr(blowfish)", ENCRYPT, sec, NULL, 0,
				  speed_template_8_32);
		test_cipher_speed("ctr(blowfish)", DECRYPT, sec, NULL, 0,
				  speed_template_8_32);
		break;

	case 204:
		test_cipher_speed("ecb(des)", ENCRYPT, sec, NULL, 0,
				  speed_template_8);
		test_cipher_speed("ecb(des)", DECRYPT, sec, NULL, 0,
				  speed_template_8);
		test_cipher_speed("cbc(des)", ENCRYPT, sec, NULL, 0,
				  speed_template_8);
		test_cipher_speed("cbc(des)", DECRYPT, sec, NULL, 0,
				  speed_template_8);
		break;

	case 205:
		test_cipher_speed("ecb(camellia)", ENCRYPT, sec, NULL, 0,
				speed_template_16_24_32);
		test_cipher_speed("ecb(camellia)", DECRYPT, sec, NULL, 0,
				speed_template_16_24_32);
		test_cipher_speed("cbc(camellia)", ENCRYPT, sec, NULL, 0,
				speed_template_16_24_32);
		test_cipher_speed("cbc(camellia)", DECRYPT, sec, NULL, 0,
				speed_template_16_24_32);
		test_cipher_speed("ctr(camellia)", ENCRYPT, sec, NULL, 0,
				speed_template_16_24_32);
		test_cipher_speed("ctr(camellia)", DECRYPT, sec, NULL, 0,
				speed_template_16_24_32);
		test_cipher_speed("lrw(camellia)", ENCRYPT, sec, NULL, 0,
				speed_template_32_40_48);
		test_cipher_speed("lrw(camellia)", DECRYPT, sec, NULL, 0,
				speed_template_32_40_48);
		test_cipher_speed("xts(camellia)", ENCRYPT, sec, NULL, 0,
				speed_template_32_48_64);
		test_cipher_speed("xts(camellia)", DECRYPT, sec, NULL, 0,
				speed_template_32_48_64);
		break;

	case 207:
		test_cipher_speed("ecb(serpent)", ENCRYPT, sec, NULL, 0,
				  speed_template_16_32);
		test_cipher_speed("ecb(serpent)", DECRYPT, sec, NULL, 0,
				  speed_template_16_32);
		test_cipher_speed("cbc(serpent)", ENCRYPT, sec, NULL, 0,
				  speed_template_16_32);
		test_cipher_speed("cbc(serpent)", DECRYPT, sec, NULL, 0,
				  speed_template_16_32);
		test_cipher_speed("ctr(serpent)", ENCRYPT, sec, NULL, 0,
				  speed_template_16_32);
		test_cipher_speed("ctr(serpent)", DECRYPT, sec, NULL, 0,
				  speed_template_16_32);
		test_cipher_speed("lrw(serpent)", ENCRYPT, sec, NULL, 0,
				  speed_template_32_48);
		test_cipher_speed("lrw(serpent)", DECRYPT, sec, NULL, 0,
				  speed_template_32_48);
		test_cipher_speed("xts(serpent)", ENCRYPT, sec, NULL, 0,
				  speed_template_32_64);
		test_cipher_speed("xts(serpent)", DECRYPT, sec, NULL, 0,
				  speed_template_32_64);
		break;

	case 208:
		test_cipher_speed("ecb(arc4)", ENCRYPT, sec, NULL, 0,
				  speed_template_8);
		break;

	case 209:
		test_cipher_speed("ecb(cast5)", ENCRYPT, sec, NULL, 0,
				  speed_template_8_16);
		test_cipher_speed("ecb(cast5)", DECRYPT, sec, NULL, 0,
				  speed_template_8_16);
		test_cipher_speed("cbc(cast5)", ENCRYPT, sec, NULL, 0,
				  speed_template_8_16);
		test_cipher_speed("cbc(cast5)", DECRYPT, sec, NULL, 0,
				  speed_template_8_16);
		test_cipher_speed("ctr(cast5)", ENCRYPT, sec, NULL, 0,
				  speed_template_8_16);
		test_cipher_speed("ctr(cast5)", DECRYPT, sec, NULL, 0,
				  speed_template_8_16);
		break;

	case 210:
		test_cipher_speed("ecb(cast6)", ENCRYPT, sec, NULL, 0,
				  speed_template_16_32);
		test_cipher_speed("ecb(cast6)", DECRYPT, sec, NULL, 0,
				  speed_template_16_32);
		test_cipher_speed("cbc(cast6)", ENCRYPT, sec, NULL, 0,
				  speed_template_16_32);
		test_cipher_speed("cbc(cast6)", DECRYPT, sec, NULL, 0,
				  speed_template_16_32);
		test_cipher_speed("ctr(cast6)", ENCRYPT, sec, NULL, 0,
				  speed_template_16_32);
		test_cipher_speed("ctr(cast6)", DECRYPT, sec, NULL, 0,
				  speed_template_16_32);
		test_cipher_speed("lrw(cast6)", ENCRYPT, sec, NULL, 0,
				  speed_template_32_48);
		test_cipher_speed("lrw(cast6)", DECRYPT, sec, NULL, 0,
				  speed_template_32_48);
		test_cipher_speed("xts(cast6)", ENCRYPT, sec, NULL, 0,
				  speed_template_32_64);
		test_cipher_speed("xts(cast6)", DECRYPT, sec, NULL, 0,
				  speed_template_32_64);
		break;

	case 211:
		test_aead_speed("rfc4106(gcm(aes))", ENCRYPT, sec,
				NULL, 0, 16, 16, aead_speed_template_20);
		test_aead_speed("gcm(aes)", ENCRYPT, sec,
				NULL, 0, 16, 8, speed_template_16_24_32);
		test_aead_speed("rfc4106(gcm(aes))", DECRYPT, sec,
				NULL, 0, 16, 16, aead_speed_template_20);
		test_aead_speed("gcm(aes)", DECRYPT, sec,
				NULL, 0, 16, 8, speed_template_16_24_32);
		break;

	case 212:
		test_aead_speed("rfc4309(ccm(aes))", ENCRYPT, sec,
				NULL, 0, 16, 16, aead_speed_template_19);
		test_aead_speed("rfc4309(ccm(aes))", DECRYPT, sec,
				NULL, 0, 16, 16, aead_speed_template_19);
		break;

	case 213:
		test_aead_speed("rfc7539esp(chacha20,poly1305)", ENCRYPT, sec,
				NULL, 0, 16, 8, aead_speed_template_36);
		test_aead_speed("rfc7539esp(chacha20,poly1305)", DECRYPT, sec,
				NULL, 0, 16, 8, aead_speed_template_36);
		break;

	case 214:
		test_cipher_speed("chacha20", ENCRYPT, sec, NULL, 0,
				  speed_template_32);
		break;

	case 215:
		test_mb_aead_speed("rfc4106(gcm(aes))", ENCRYPT, sec, NULL,
				   0, 16, 16, aead_speed_template_20, num_mb);
		test_mb_aead_speed("gcm(aes)", ENCRYPT, sec, NULL, 0, 16, 8,
				   speed_template_16_24_32, num_mb);
		test_mb_aead_speed("rfc4106(gcm(aes))", DECRYPT, sec, NULL,
				   0, 16, 16, aead_speed_template_20, num_mb);
		test_mb_aead_speed("gcm(aes)", DECRYPT, sec, NULL, 0, 16, 8,
				   speed_template_16_24_32, num_mb);
		break;

	case 216:
		test_mb_aead_speed("rfc4309(ccm(aes))", ENCRYPT, sec, NULL, 0,
				   16, 16, aead_speed_template_19, num_mb);
		test_mb_aead_speed("rfc4309(ccm(aes))", DECRYPT, sec, NULL, 0,
				   16, 16, aead_speed_template_19, num_mb);
		break;

	case 217:
		test_mb_aead_speed("rfc7539esp(chacha20,poly1305)", ENCRYPT,
				   sec, NULL, 0, 16, 8, aead_speed_template_36,
				   num_mb);
		test_mb_aead_speed("rfc7539esp(chacha20,poly1305)", DECRYPT,
				   sec, NULL, 0, 16, 8, aead_speed_template_36,
				   num_mb);
		break;

	case 218:
		test_cipher_speed("ecb(sm4)", ENCRYPT, sec, NULL, 0,
				speed_template_16);
		test_cipher_speed("ecb(sm4)", DECRYPT, sec, NULL, 0,
				speed_template_16);
		test_cipher_speed("cbc(sm4)", ENCRYPT, sec, NULL, 0,
				speed_template_16);
		test_cipher_speed("cbc(sm4)", DECRYPT, sec, NULL, 0,
				speed_template_16);
		test_cipher_speed("cfb(sm4)", ENCRYPT, sec, NULL, 0,
				speed_template_16);
		test_cipher_speed("cfb(sm4)", DECRYPT, sec, NULL, 0,
				speed_template_16);
		test_cipher_speed("ctr(sm4)", ENCRYPT, sec, NULL, 0,
				speed_template_16);
		test_cipher_speed("ctr(sm4)", DECRYPT, sec, NULL, 0,
				speed_template_16);
		break;

	case 219:
		test_cipher_speed("adiantum(xchacha12,aes)", ENCRYPT, sec, NULL,
				  0, speed_template_32);
		test_cipher_speed("adiantum(xchacha12,aes)", DECRYPT, sec, NULL,
				  0, speed_template_32);
		test_cipher_speed("adiantum(xchacha20,aes)", ENCRYPT, sec, NULL,
				  0, speed_template_32);
		test_cipher_speed("adiantum(xchacha20,aes)", DECRYPT, sec, NULL,
				  0, speed_template_32);
		break;

	case 220:
		test_acipher_speed("essiv(cbc(aes),sha256)",
				  ENCRYPT, sec, NULL, 0,
				  speed_template_16_24_32);
		test_acipher_speed("essiv(cbc(aes),sha256)",
				  DECRYPT, sec, NULL, 0,
				  speed_template_16_24_32);
		break;

	case 221:
		test_aead_speed("aegis128", ENCRYPT, sec,
				NULL, 0, 16, 8, speed_template_16);
		test_aead_speed("aegis128", DECRYPT, sec,
				NULL, 0, 16, 8, speed_template_16);
		break;

	case 222:
		test_aead_speed("gcm(sm4)", ENCRYPT, sec,
				NULL, 0, 16, 8, speed_template_16);
		test_aead_speed("gcm(sm4)", DECRYPT, sec,
				NULL, 0, 16, 8, speed_template_16);
		break;

	case 223:
		test_aead_speed("rfc4309(ccm(sm4))", ENCRYPT, sec,
				NULL, 0, 16, 16, aead_speed_template_19);
		test_aead_speed("rfc4309(ccm(sm4))", DECRYPT, sec,
				NULL, 0, 16, 16, aead_speed_template_19);
		break;

	case 224:
		test_mb_aead_speed("gcm(sm4)", ENCRYPT, sec, NULL, 0, 16, 8,
				   speed_template_16, num_mb);
		test_mb_aead_speed("gcm(sm4)", DECRYPT, sec, NULL, 0, 16, 8,
				   speed_template_16, num_mb);
		break;

	case 225:
		test_mb_aead_speed("rfc4309(ccm(sm4))", ENCRYPT, sec, NULL, 0,
				   16, 16, aead_speed_template_19, num_mb);
		test_mb_aead_speed("rfc4309(ccm(sm4))", DECRYPT, sec, NULL, 0,
				   16, 16, aead_speed_template_19, num_mb);
		break;

	case 300:
		if (alg) {
			test_hash_speed(alg, sec, generic_hash_speed_template);
			break;
		}
		fallthrough;
	case 301:
		test_hash_speed("md4", sec, generic_hash_speed_template);
		if (mode > 300 && mode < 400) break;
		fallthrough;
	case 302:
		test_hash_speed("md5", sec, generic_hash_speed_template);
		if (mode > 300 && mode < 400) break;
		fallthrough;
	case 303:
		test_hash_speed("sha1", sec, generic_hash_speed_template);
		if (mode > 300 && mode < 400) break;
		fallthrough;
	case 304:
		test_hash_speed("sha256", sec, generic_hash_speed_template);
		if (mode > 300 && mode < 400) break;
		fallthrough;
	case 305:
		test_hash_speed("sha384", sec, generic_hash_speed_template);
		if (mode > 300 && mode < 400) break;
		fallthrough;
	case 306:
		test_hash_speed("sha512", sec, generic_hash_speed_template);
		if (mode > 300 && mode < 400) break;
		fallthrough;
	case 307:
		test_hash_speed("wp256", sec, generic_hash_speed_template);
		if (mode > 300 && mode < 400) break;
		fallthrough;
	case 308:
		test_hash_speed("wp384", sec, generic_hash_speed_template);
		if (mode > 300 && mode < 400) break;
		fallthrough;
	case 309:
		test_hash_speed("wp512", sec, generic_hash_speed_template);
		if (mode > 300 && mode < 400) break;
		fallthrough;
	case 313:
		test_hash_speed("sha224", sec, generic_hash_speed_template);
		if (mode > 300 && mode < 400) break;
		fallthrough;
	case 314:
		test_hash_speed("xxhash64", sec, generic_hash_speed_template);
		if (mode > 300 && mode < 400) break;
		fallthrough;
	case 315:
		test_hash_speed("rmd160", sec, generic_hash_speed_template);
		if (mode > 300 && mode < 400) break;
		fallthrough;
	case 316:
		test_hash_speed("blake2s-256", sec, generic_hash_speed_template);
		if (mode > 300 && mode < 400) break;
		fallthrough;
	case 317:
		test_hash_speed("blake2b-512", sec, generic_hash_speed_template);
		if (mode > 300 && mode < 400) break;
		fallthrough;
	case 318:
		klen = 16;
		test_hash_speed("ghash", sec, generic_hash_speed_template);
		if (mode > 300 && mode < 400) break;
		fallthrough;
	case 319:
		test_hash_speed("crc32c", sec, generic_hash_speed_template);
		if (mode > 300 && mode < 400) break;
		fallthrough;
	case 320:
		test_hash_speed("crct10dif", sec, generic_hash_speed_template);
		if (mode > 300 && mode < 400) break;
		fallthrough;
	case 321:
		test_hash_speed("poly1305", sec, poly1305_speed_template);
		if (mode > 300 && mode < 400) break;
		fallthrough;
	case 322:
		test_hash_speed("sha3-224", sec, generic_hash_speed_template);
		if (mode > 300 && mode < 400) break;
		fallthrough;
	case 323:
		test_hash_speed("sha3-256", sec, generic_hash_speed_template);
		if (mode > 300 && mode < 400) break;
		fallthrough;
	case 324:
		test_hash_speed("sha3-384", sec, generic_hash_speed_template);
		if (mode > 300 && mode < 400) break;
		fallthrough;
	case 325:
		test_hash_speed("sha3-512", sec, generic_hash_speed_template);
		if (mode > 300 && mode < 400) break;
		fallthrough;
	case 326:
		test_hash_speed("sm3", sec, generic_hash_speed_template);
		if (mode > 300 && mode < 400) break;
		fallthrough;
	case 327:
		test_hash_speed("streebog256", sec,
				generic_hash_speed_template);
		if (mode > 300 && mode < 400) break;
		fallthrough;
	case 328:
		test_hash_speed("streebog512", sec,
				generic_hash_speed_template);
		if (mode > 300 && mode < 400) break;
		fallthrough;
	case 399:
		break;

	case 400:
		if (alg) {
			test_ahash_speed(alg, sec, generic_hash_speed_template);
			break;
		}
		fallthrough;
	case 401:
		test_ahash_speed("md4", sec, generic_hash_speed_template);
		if (mode > 400 && mode < 500) break;
		fallthrough;
	case 402:
		test_ahash_speed("md5", sec, generic_hash_speed_template);
		if (mode > 400 && mode < 500) break;
		fallthrough;
	case 403:
		test_ahash_speed("sha1", sec, generic_hash_speed_template);
		if (mode > 400 && mode < 500) break;
		fallthrough;
	case 404:
		test_ahash_speed("sha256", sec, generic_hash_speed_template);
		if (mode > 400 && mode < 500) break;
		fallthrough;
	case 405:
		test_ahash_speed("sha384", sec, generic_hash_speed_template);
		if (mode > 400 && mode < 500) break;
		fallthrough;
	case 406:
		test_ahash_speed("sha512", sec, generic_hash_speed_template);
		if (mode > 400 && mode < 500) break;
		fallthrough;
	case 407:
		test_ahash_speed("wp256", sec, generic_hash_speed_template);
		if (mode > 400 && mode < 500) break;
		fallthrough;
	case 408:
		test_ahash_speed("wp384", sec, generic_hash_speed_template);
		if (mode > 400 && mode < 500) break;
		fallthrough;
	case 409:
		test_ahash_speed("wp512", sec, generic_hash_speed_template);
		if (mode > 400 && mode < 500) break;
		fallthrough;
	case 413:
		test_ahash_speed("sha224", sec, generic_hash_speed_template);
		if (mode > 400 && mode < 500) break;
		fallthrough;
	case 414:
		test_ahash_speed("xxhash64", sec, generic_hash_speed_template);
		if (mode > 400 && mode < 500) break;
		fallthrough;
	case 415:
		test_ahash_speed("rmd160", sec, generic_hash_speed_template);
		if (mode > 400 && mode < 500) break;
		fallthrough;
	case 416:
		test_ahash_speed("blake2s-256", sec, generic_hash_speed_template);
		if (mode > 400 && mode < 500) break;
		fallthrough;
	case 417:
		test_ahash_speed("blake2b-512", sec, generic_hash_speed_template);
		if (mode > 400 && mode < 500) break;
		fallthrough;
	case 418:
		test_ahash_speed("sha3-224", sec, generic_hash_speed_template);
		if (mode > 400 && mode < 500) break;
		fallthrough;
	case 419:
		test_ahash_speed("sha3-256", sec, generic_hash_speed_template);
		if (mode > 400 && mode < 500) break;
		fallthrough;
	case 420:
		test_ahash_speed("sha3-384", sec, generic_hash_speed_template);
		if (mode > 400 && mode < 500) break;
		fallthrough;
	case 421:
		test_ahash_speed("sha3-512", sec, generic_hash_speed_template);
		if (mode > 400 && mode < 500) break;
		fallthrough;
	case 422:
		test_mb_ahash_speed("sha1", sec, generic_hash_speed_template,
				    num_mb);
		if (mode > 400 && mode < 500) break;
		fallthrough;
	case 423:
		test_mb_ahash_speed("sha256", sec, generic_hash_speed_template,
				    num_mb);
		if (mode > 400 && mode < 500) break;
		fallthrough;
	case 424:
		test_mb_ahash_speed("sha512", sec, generic_hash_speed_template,
				    num_mb);
		if (mode > 400 && mode < 500) break;
		fallthrough;
	case 425:
		test_mb_ahash_speed("sm3", sec, generic_hash_speed_template,
				    num_mb);
		if (mode > 400 && mode < 500) break;
		fallthrough;
	case 426:
		test_mb_ahash_speed("streebog256", sec,
				    generic_hash_speed_template, num_mb);
		if (mode > 400 && mode < 500) break;
		fallthrough;
	case 427:
		test_mb_ahash_speed("streebog512", sec,
				    generic_hash_speed_template, num_mb);
		if (mode > 400 && mode < 500) break;
		fallthrough;
	case 499:
		break;

	case 500:
		test_acipher_speed("ecb(aes)", ENCRYPT, sec, NULL, 0,
				   speed_template_16_24_32);
		test_acipher_speed("ecb(aes)", DECRYPT, sec, NULL, 0,
				   speed_template_16_24_32);
		test_acipher_speed("cbc(aes)", ENCRYPT, sec, NULL, 0,
				   speed_template_16_24_32);
		test_acipher_speed("cbc(aes)", DECRYPT, sec, NULL, 0,
				   speed_template_16_24_32);
		test_acipher_speed("lrw(aes)", ENCRYPT, sec, NULL, 0,
				   speed_template_32_40_48);
		test_acipher_speed("lrw(aes)", DECRYPT, sec, NULL, 0,
				   speed_template_32_40_48);
		test_acipher_speed("xts(aes)", ENCRYPT, sec, NULL, 0,
				   speed_template_32_64);
		test_acipher_speed("xts(aes)", DECRYPT, sec, NULL, 0,
				   speed_template_32_64);
		test_acipher_speed("cts(cbc(aes))", ENCRYPT, sec, NULL, 0,
				   speed_template_16_24_32);
		test_acipher_speed("cts(cbc(aes))", DECRYPT, sec, NULL, 0,
				   speed_template_16_24_32);
		test_acipher_speed("ctr(aes)", ENCRYPT, sec, NULL, 0,
				   speed_template_16_24_32);
		test_acipher_speed("ctr(aes)", DECRYPT, sec, NULL, 0,
				   speed_template_16_24_32);
		test_acipher_speed("cfb(aes)", ENCRYPT, sec, NULL, 0,
				   speed_template_16_24_32);
		test_acipher_speed("cfb(aes)", DECRYPT, sec, NULL, 0,
				   speed_template_16_24_32);
		test_acipher_speed("ofb(aes)", ENCRYPT, sec, NULL, 0,
				   speed_template_16_24_32);
		test_acipher_speed("ofb(aes)", DECRYPT, sec, NULL, 0,
				   speed_template_16_24_32);
		test_acipher_speed("rfc3686(ctr(aes))", ENCRYPT, sec, NULL, 0,
				   speed_template_20_28_36);
		test_acipher_speed("rfc3686(ctr(aes))", DECRYPT, sec, NULL, 0,
				   speed_template_20_28_36);
		break;

	case 501:
		test_acipher_speed("ecb(des3_ede)", ENCRYPT, sec,
				   des3_speed_template, DES3_SPEED_VECTORS,
				   speed_template_24);
		test_acipher_speed("ecb(des3_ede)", DECRYPT, sec,
				   des3_speed_template, DES3_SPEED_VECTORS,
				   speed_template_24);
		test_acipher_speed("cbc(des3_ede)", ENCRYPT, sec,
				   des3_speed_template, DES3_SPEED_VECTORS,
				   speed_template_24);
		test_acipher_speed("cbc(des3_ede)", DECRYPT, sec,
				   des3_speed_template, DES3_SPEED_VECTORS,
				   speed_template_24);
		test_acipher_speed("cfb(des3_ede)", ENCRYPT, sec,
				   des3_speed_template, DES3_SPEED_VECTORS,
				   speed_template_24);
		test_acipher_speed("cfb(des3_ede)", DECRYPT, sec,
				   des3_speed_template, DES3_SPEED_VECTORS,
				   speed_template_24);
		test_acipher_speed("ofb(des3_ede)", ENCRYPT, sec,
				   des3_speed_template, DES3_SPEED_VECTORS,
				   speed_template_24);
		test_acipher_speed("ofb(des3_ede)", DECRYPT, sec,
				   des3_speed_template, DES3_SPEED_VECTORS,
				   speed_template_24);
		break;

	case 502:
		test_acipher_speed("ecb(des)", ENCRYPT, sec, NULL, 0,
				   speed_template_8);
		test_acipher_speed("ecb(des)", DECRYPT, sec, NULL, 0,
				   speed_template_8);
		test_acipher_speed("cbc(des)", ENCRYPT, sec, NULL, 0,
				   speed_template_8);
		test_acipher_speed("cbc(des)", DECRYPT, sec, NULL, 0,
				   speed_template_8);
		test_acipher_speed("cfb(des)", ENCRYPT, sec, NULL, 0,
				   speed_template_8);
		test_acipher_speed("cfb(des)", DECRYPT, sec, NULL, 0,
				   speed_template_8);
		test_acipher_speed("ofb(des)", ENCRYPT, sec, NULL, 0,
				   speed_template_8);
		test_acipher_speed("ofb(des)", DECRYPT, sec, NULL, 0,
				   speed_template_8);
		break;

	case 503:
		test_acipher_speed("ecb(serpent)", ENCRYPT, sec, NULL, 0,
				   speed_template_16_32);
		test_acipher_speed("ecb(serpent)", DECRYPT, sec, NULL, 0,
				   speed_template_16_32);
		test_acipher_speed("cbc(serpent)", ENCRYPT, sec, NULL, 0,
				   speed_template_16_32);
		test_acipher_speed("cbc(serpent)", DECRYPT, sec, NULL, 0,
				   speed_template_16_32);
		test_acipher_speed("ctr(serpent)", ENCRYPT, sec, NULL, 0,
				   speed_template_16_32);
		test_acipher_speed("ctr(serpent)", DECRYPT, sec, NULL, 0,
				   speed_template_16_32);
		test_acipher_speed("lrw(serpent)", ENCRYPT, sec, NULL, 0,
				   speed_template_32_48);
		test_acipher_speed("lrw(serpent)", DECRYPT, sec, NULL, 0,
				   speed_template_32_48);
		test_acipher_speed("xts(serpent)", ENCRYPT, sec, NULL, 0,
				   speed_template_32_64);
		test_acipher_speed("xts(serpent)", DECRYPT, sec, NULL, 0,
				   speed_template_32_64);
		break;

	case 504:
		test_acipher_speed("ecb(twofish)", ENCRYPT, sec, NULL, 0,
				   speed_template_16_24_32);
		test_acipher_speed("ecb(twofish)", DECRYPT, sec, NULL, 0,
				   speed_template_16_24_32);
		test_acipher_speed("cbc(twofish)", ENCRYPT, sec, NULL, 0,
				   speed_template_16_24_32);
		test_acipher_speed("cbc(twofish)", DECRYPT, sec, NULL, 0,
				   speed_template_16_24_32);
		test_acipher_speed("ctr(twofish)", ENCRYPT, sec, NULL, 0,
				   speed_template_16_24_32);
		test_acipher_speed("ctr(twofish)", DECRYPT, sec, NULL, 0,
				   speed_template_16_24_32);
		test_acipher_speed("lrw(twofish)", ENCRYPT, sec, NULL, 0,
				   speed_template_32_40_48);
		test_acipher_speed("lrw(twofish)", DECRYPT, sec, NULL, 0,
				   speed_template_32_40_48);
		test_acipher_speed("xts(twofish)", ENCRYPT, sec, NULL, 0,
				   speed_template_32_48_64);
		test_acipher_speed("xts(twofish)", DECRYPT, sec, NULL, 0,
				   speed_template_32_48_64);
		break;

	case 505:
		test_acipher_speed("ecb(arc4)", ENCRYPT, sec, NULL, 0,
				   speed_template_8);
		break;

	case 506:
		test_acipher_speed("ecb(cast5)", ENCRYPT, sec, NULL, 0,
				   speed_template_8_16);
		test_acipher_speed("ecb(cast5)", DECRYPT, sec, NULL, 0,
				   speed_template_8_16);
		test_acipher_speed("cbc(cast5)", ENCRYPT, sec, NULL, 0,
				   speed_template_8_16);
		test_acipher_speed("cbc(cast5)", DECRYPT, sec, NULL, 0,
				   speed_template_8_16);
		test_acipher_speed("ctr(cast5)", ENCRYPT, sec, NULL, 0,
				   speed_template_8_16);
		test_acipher_speed("ctr(cast5)", DECRYPT, sec, NULL, 0,
				   speed_template_8_16);
		break;

	case 507:
		test_acipher_speed("ecb(cast6)", ENCRYPT, sec, NULL, 0,
				   speed_template_16_32);
		test_acipher_speed("ecb(cast6)", DECRYPT, sec, NULL, 0,
				   speed_template_16_32);
		test_acipher_speed("cbc(cast6)", ENCRYPT, sec, NULL, 0,
				   speed_template_16_32);
		test_acipher_speed("cbc(cast6)", DECRYPT, sec, NULL, 0,
				   speed_template_16_32);
		test_acipher_speed("ctr(cast6)", ENCRYPT, sec, NULL, 0,
				   speed_template_16_32);
		test_acipher_speed("ctr(cast6)", DECRYPT, sec, NULL, 0,
				   speed_template_16_32);
		test_acipher_speed("lrw(cast6)", ENCRYPT, sec, NULL, 0,
				   speed_template_32_48);
		test_acipher_speed("lrw(cast6)", DECRYPT, sec, NULL, 0,
				   speed_template_32_48);
		test_acipher_speed("xts(cast6)", ENCRYPT, sec, NULL, 0,
				   speed_template_32_64);
		test_acipher_speed("xts(cast6)", DECRYPT, sec, NULL, 0,
				   speed_template_32_64);
		break;

	case 508:
		test_acipher_speed("ecb(camellia)", ENCRYPT, sec, NULL, 0,
				   speed_template_16_32);
		test_acipher_speed("ecb(camellia)", DECRYPT, sec, NULL, 0,
				   speed_template_16_32);
		test_acipher_speed("cbc(camellia)", ENCRYPT, sec, NULL, 0,
				   speed_template_16_32);
		test_acipher_speed("cbc(camellia)", DECRYPT, sec, NULL, 0,
				   speed_template_16_32);
		test_acipher_speed("ctr(camellia)", ENCRYPT, sec, NULL, 0,
				   speed_template_16_32);
		test_acipher_speed("ctr(camellia)", DECRYPT, sec, NULL, 0,
				   speed_template_16_32);
		test_acipher_speed("lrw(camellia)", ENCRYPT, sec, NULL, 0,
				   speed_template_32_48);
		test_acipher_speed("lrw(camellia)", DECRYPT, sec, NULL, 0,
				   speed_template_32_48);
		test_acipher_speed("xts(camellia)", ENCRYPT, sec, NULL, 0,
				   speed_template_32_64);
		test_acipher_speed("xts(camellia)", DECRYPT, sec, NULL, 0,
				   speed_template_32_64);
		break;

	case 509:
		test_acipher_speed("ecb(blowfish)", ENCRYPT, sec, NULL, 0,
				   speed_template_8_32);
		test_acipher_speed("ecb(blowfish)", DECRYPT, sec, NULL, 0,
				   speed_template_8_32);
		test_acipher_speed("cbc(blowfish)", ENCRYPT, sec, NULL, 0,
				   speed_template_8_32);
		test_acipher_speed("cbc(blowfish)", DECRYPT, sec, NULL, 0,
				   speed_template_8_32);
		test_acipher_speed("ctr(blowfish)", ENCRYPT, sec, NULL, 0,
				   speed_template_8_32);
		test_acipher_speed("ctr(blowfish)", DECRYPT, sec, NULL, 0,
				   speed_template_8_32);
		break;

	case 518:
		test_acipher_speed("ecb(sm4)", ENCRYPT, sec, NULL, 0,
				speed_template_16);
		test_acipher_speed("ecb(sm4)", DECRYPT, sec, NULL, 0,
				speed_template_16);
		test_acipher_speed("cbc(sm4)", ENCRYPT, sec, NULL, 0,
				speed_template_16);
		test_acipher_speed("cbc(sm4)", DECRYPT, sec, NULL, 0,
				speed_template_16);
		test_acipher_speed("cfb(sm4)", ENCRYPT, sec, NULL, 0,
				speed_template_16);
		test_acipher_speed("cfb(sm4)", DECRYPT, sec, NULL, 0,
				speed_template_16);
		test_acipher_speed("ctr(sm4)", ENCRYPT, sec, NULL, 0,
				speed_template_16);
		test_acipher_speed("ctr(sm4)", DECRYPT, sec, NULL, 0,
				speed_template_16);
		break;

	case 600:
		test_mb_skcipher_speed("ecb(aes)", ENCRYPT, sec, NULL, 0,
				       speed_template_16_24_32, num_mb);
		test_mb_skcipher_speed("ecb(aes)", DECRYPT, sec, NULL, 0,
				       speed_template_16_24_32, num_mb);
		test_mb_skcipher_speed("cbc(aes)", ENCRYPT, sec, NULL, 0,
				       speed_template_16_24_32, num_mb);
		test_mb_skcipher_speed("cbc(aes)", DECRYPT, sec, NULL, 0,
				       speed_template_16_24_32, num_mb);
		test_mb_skcipher_speed("lrw(aes)", ENCRYPT, sec, NULL, 0,
				       speed_template_32_40_48, num_mb);
		test_mb_skcipher_speed("lrw(aes)", DECRYPT, sec, NULL, 0,
				       speed_template_32_40_48, num_mb);
		test_mb_skcipher_speed("xts(aes)", ENCRYPT, sec, NULL, 0,
				       speed_template_32_64, num_mb);
		test_mb_skcipher_speed("xts(aes)", DECRYPT, sec, NULL, 0,
				       speed_template_32_64, num_mb);
		test_mb_skcipher_speed("cts(cbc(aes))", ENCRYPT, sec, NULL, 0,
				       speed_template_16_24_32, num_mb);
		test_mb_skcipher_speed("cts(cbc(aes))", DECRYPT, sec, NULL, 0,
				       speed_template_16_24_32, num_mb);
		test_mb_skcipher_speed("ctr(aes)", ENCRYPT, sec, NULL, 0,
				       speed_template_16_24_32, num_mb);
		test_mb_skcipher_speed("ctr(aes)", DECRYPT, sec, NULL, 0,
				       speed_template_16_24_32, num_mb);
		test_mb_skcipher_speed("cfb(aes)", ENCRYPT, sec, NULL, 0,
				       speed_template_16_24_32, num_mb);
		test_mb_skcipher_speed("cfb(aes)", DECRYPT, sec, NULL, 0,
				       speed_template_16_24_32, num_mb);
		test_mb_skcipher_speed("ofb(aes)", ENCRYPT, sec, NULL, 0,
				       speed_template_16_24_32, num_mb);
		test_mb_skcipher_speed("ofb(aes)", DECRYPT, sec, NULL, 0,
				       speed_template_16_24_32, num_mb);
		test_mb_skcipher_speed("rfc3686(ctr(aes))", ENCRYPT, sec, NULL,
				       0, speed_template_20_28_36, num_mb);
		test_mb_skcipher_speed("rfc3686(ctr(aes))", DECRYPT, sec, NULL,
				       0, speed_template_20_28_36, num_mb);
		break;

	case 601:
		test_mb_skcipher_speed("ecb(des3_ede)", ENCRYPT, sec,
				       des3_speed_template, DES3_SPEED_VECTORS,
				       speed_template_24, num_mb);
		test_mb_skcipher_speed("ecb(des3_ede)", DECRYPT, sec,
				       des3_speed_template, DES3_SPEED_VECTORS,
				       speed_template_24, num_mb);
		test_mb_skcipher_speed("cbc(des3_ede)", ENCRYPT, sec,
				       des3_speed_template, DES3_SPEED_VECTORS,
				       speed_template_24, num_mb);
		test_mb_skcipher_speed("cbc(des3_ede)", DECRYPT, sec,
				       des3_speed_template, DES3_SPEED_VECTORS,
				       speed_template_24, num_mb);
		test_mb_skcipher_speed("cfb(des3_ede)", ENCRYPT, sec,
				       des3_speed_template, DES3_SPEED_VECTORS,
				       speed_template_24, num_mb);
		test_mb_skcipher_speed("cfb(des3_ede)", DECRYPT, sec,
				       des3_speed_template, DES3_SPEED_VECTORS,
				       speed_template_24, num_mb);
		test_mb_skcipher_speed("ofb(des3_ede)", ENCRYPT, sec,
				       des3_speed_template, DES3_SPEED_VECTORS,
				       speed_template_24, num_mb);
		test_mb_skcipher_speed("ofb(des3_ede)", DECRYPT, sec,
				       des3_speed_template, DES3_SPEED_VECTORS,
				       speed_template_24, num_mb);
		break;

	case 602:
		test_mb_skcipher_speed("ecb(des)", ENCRYPT, sec, NULL, 0,
				       speed_template_8, num_mb);
		test_mb_skcipher_speed("ecb(des)", DECRYPT, sec, NULL, 0,
				       speed_template_8, num_mb);
		test_mb_skcipher_speed("cbc(des)", ENCRYPT, sec, NULL, 0,
				       speed_template_8, num_mb);
		test_mb_skcipher_speed("cbc(des)", DECRYPT, sec, NULL, 0,
				       speed_template_8, num_mb);
		test_mb_skcipher_speed("cfb(des)", ENCRYPT, sec, NULL, 0,
				       speed_template_8, num_mb);
		test_mb_skcipher_speed("cfb(des)", DECRYPT, sec, NULL, 0,
				       speed_template_8, num_mb);
		test_mb_skcipher_speed("ofb(des)", ENCRYPT, sec, NULL, 0,
				       speed_template_8, num_mb);
		test_mb_skcipher_speed("ofb(des)", DECRYPT, sec, NULL, 0,
				       speed_template_8, num_mb);
		break;

	case 603:
		test_mb_skcipher_speed("ecb(serpent)", ENCRYPT, sec, NULL, 0,
				       speed_template_16_32, num_mb);
		test_mb_skcipher_speed("ecb(serpent)", DECRYPT, sec, NULL, 0,
				       speed_template_16_32, num_mb);
		test_mb_skcipher_speed("cbc(serpent)", ENCRYPT, sec, NULL, 0,
				       speed_template_16_32, num_mb);
		test_mb_skcipher_speed("cbc(serpent)", DECRYPT, sec, NULL, 0,
				       speed_template_16_32, num_mb);
		test_mb_skcipher_speed("ctr(serpent)", ENCRYPT, sec, NULL, 0,
				       speed_template_16_32, num_mb);
		test_mb_skcipher_speed("ctr(serpent)", DECRYPT, sec, NULL, 0,
				       speed_template_16_32, num_mb);
		test_mb_skcipher_speed("lrw(serpent)", ENCRYPT, sec, NULL, 0,
				       speed_template_32_48, num_mb);
		test_mb_skcipher_speed("lrw(serpent)", DECRYPT, sec, NULL, 0,
				       speed_template_32_48, num_mb);
		test_mb_skcipher_speed("xts(serpent)", ENCRYPT, sec, NULL, 0,
				       speed_template_32_64, num_mb);
		test_mb_skcipher_speed("xts(serpent)", DECRYPT, sec, NULL, 0,
				       speed_template_32_64, num_mb);
		break;

	case 604:
		test_mb_skcipher_speed("ecb(twofish)", ENCRYPT, sec, NULL, 0,
				       speed_template_16_24_32, num_mb);
		test_mb_skcipher_speed("ecb(twofish)", DECRYPT, sec, NULL, 0,
				       speed_template_16_24_32, num_mb);
		test_mb_skcipher_speed("cbc(twofish)", ENCRYPT, sec, NULL, 0,
				       speed_template_16_24_32, num_mb);
		test_mb_skcipher_speed("cbc(twofish)", DECRYPT, sec, NULL, 0,
				       speed_template_16_24_32, num_mb);
		test_mb_skcipher_speed("ctr(twofish)", ENCRYPT, sec, NULL, 0,
				       speed_template_16_24_32, num_mb);
		test_mb_skcipher_speed("ctr(twofish)", DECRYPT, sec, NULL, 0,
				       speed_template_16_24_32, num_mb);
		test_mb_skcipher_speed("lrw(twofish)", ENCRYPT, sec, NULL, 0,
				       speed_template_32_40_48, num_mb);
		test_mb_skcipher_speed("lrw(twofish)", DECRYPT, sec, NULL, 0,
				       speed_template_32_40_48, num_mb);
		test_mb_skcipher_speed("xts(twofish)", ENCRYPT, sec, NULL, 0,
				       speed_template_32_48_64, num_mb);
		test_mb_skcipher_speed("xts(twofish)", DECRYPT, sec, NULL, 0,
				       speed_template_32_48_64, num_mb);
		break;

	case 605:
		test_mb_skcipher_speed("ecb(arc4)", ENCRYPT, sec, NULL, 0,
				       speed_template_8, num_mb);
		break;

	case 606:
		test_mb_skcipher_speed("ecb(cast5)", ENCRYPT, sec, NULL, 0,
				       speed_template_8_16, num_mb);
		test_mb_skcipher_speed("ecb(cast5)", DECRYPT, sec, NULL, 0,
				       speed_template_8_16, num_mb);
		test_mb_skcipher_speed("cbc(cast5)", ENCRYPT, sec, NULL, 0,
				       speed_template_8_16, num_mb);
		test_mb_skcipher_speed("cbc(cast5)", DECRYPT, sec, NULL, 0,
				       speed_template_8_16, num_mb);
		test_mb_skcipher_speed("ctr(cast5)", ENCRYPT, sec, NULL, 0,
				       speed_template_8_16, num_mb);
		test_mb_skcipher_speed("ctr(cast5)", DECRYPT, sec, NULL, 0,
				       speed_template_8_16, num_mb);
		break;

	case 607:
		test_mb_skcipher_speed("ecb(cast6)", ENCRYPT, sec, NULL, 0,
				       speed_template_16_32, num_mb);
		test_mb_skcipher_speed("ecb(cast6)", DECRYPT, sec, NULL, 0,
				       speed_template_16_32, num_mb);
		test_mb_skcipher_speed("cbc(cast6)", ENCRYPT, sec, NULL, 0,
				       speed_template_16_32, num_mb);
		test_mb_skcipher_speed("cbc(cast6)", DECRYPT, sec, NULL, 0,
				       speed_template_16_32, num_mb);
		test_mb_skcipher_speed("ctr(cast6)", ENCRYPT, sec, NULL, 0,
				       speed_template_16_32, num_mb);
		test_mb_skcipher_speed("ctr(cast6)", DECRYPT, sec, NULL, 0,
				       speed_template_16_32, num_mb);
		test_mb_skcipher_speed("lrw(cast6)", ENCRYPT, sec, NULL, 0,
				       speed_template_32_48, num_mb);
		test_mb_skcipher_speed("lrw(cast6)", DECRYPT, sec, NULL, 0,
				       speed_template_32_48, num_mb);
		test_mb_skcipher_speed("xts(cast6)", ENCRYPT, sec, NULL, 0,
				       speed_template_32_64, num_mb);
		test_mb_skcipher_speed("xts(cast6)", DECRYPT, sec, NULL, 0,
				       speed_template_32_64, num_mb);
		break;

	case 608:
		test_mb_skcipher_speed("ecb(camellia)", ENCRYPT, sec, NULL, 0,
				       speed_template_16_32, num_mb);
		test_mb_skcipher_speed("ecb(camellia)", DECRYPT, sec, NULL, 0,
				       speed_template_16_32, num_mb);
		test_mb_skcipher_speed("cbc(camellia)", ENCRYPT, sec, NULL, 0,
				       speed_template_16_32, num_mb);
		test_mb_skcipher_speed("cbc(camellia)", DECRYPT, sec, NULL, 0,
				       speed_template_16_32, num_mb);
		test_mb_skcipher_speed("ctr(camellia)", ENCRYPT, sec, NULL, 0,
				       speed_template_16_32, num_mb);
		test_mb_skcipher_speed("ctr(camellia)", DECRYPT, sec, NULL, 0,
				       speed_template_16_32, num_mb);
		test_mb_skcipher_speed("lrw(camellia)", ENCRYPT, sec, NULL, 0,
				       speed_template_32_48, num_mb);
		test_mb_skcipher_speed("lrw(camellia)", DECRYPT, sec, NULL, 0,
				       speed_template_32_48, num_mb);
		test_mb_skcipher_speed("xts(camellia)", ENCRYPT, sec, NULL, 0,
				       speed_template_32_64, num_mb);
		test_mb_skcipher_speed("xts(camellia)", DECRYPT, sec, NULL, 0,
				       speed_template_32_64, num_mb);
		break;

	case 609:
		test_mb_skcipher_speed("ecb(blowfish)", ENCRYPT, sec, NULL, 0,
				       speed_template_8_32, num_mb);
		test_mb_skcipher_speed("ecb(blowfish)", DECRYPT, sec, NULL, 0,
				       speed_template_8_32, num_mb);
		test_mb_skcipher_speed("cbc(blowfish)", ENCRYPT, sec, NULL, 0,
				       speed_template_8_32, num_mb);
		test_mb_skcipher_speed("cbc(blowfish)", DECRYPT, sec, NULL, 0,
				       speed_template_8_32, num_mb);
		test_mb_skcipher_speed("ctr(blowfish)", ENCRYPT, sec, NULL, 0,
				       speed_template_8_32, num_mb);
		test_mb_skcipher_speed("ctr(blowfish)", DECRYPT, sec, NULL, 0,
				       speed_template_8_32, num_mb);
		break;

	case 1000:
		test_available();
		break;
	}

	return ret;
}

static int __init tcrypt_mod_init(void)
{
	int err = -ENOMEM;
	int i;

	for (i = 0; i < TVMEMSIZE; i++) {
		tvmem[i] = (void *)__get_free_page(GFP_KERNEL);
		if (!tvmem[i])
			goto err_free_tv;
	}

	err = do_test(alg, type, mask, mode, num_mb);

	if (err) {
		printk(KERN_ERR "tcrypt: one or more tests failed!\n");
		goto err_free_tv;
	} else {
		pr_debug("all tests passed\n");
	}

	/* We intentionaly return -EAGAIN to prevent keeping the module,
	 * unless we're running in fips mode. It does all its work from
	 * init() and doesn't offer any runtime functionality, but in
	 * the fips case, checking for a successful load is helpful.
	 * => we don't need it in the memory, do we?
	 *                                        -- mludvig
	 */
	if (!fips_enabled)
		err = -EAGAIN;

err_free_tv:
	for (i = 0; i < TVMEMSIZE && tvmem[i]; i++)
		free_page((unsigned long)tvmem[i]);

	return err;
}

/*
 * If an init function is provided, an exit function must also be provided
 * to allow module unload.
 */
static void __exit tcrypt_mod_fini(void) { }

late_initcall(tcrypt_mod_init);
module_exit(tcrypt_mod_fini);

module_param(alg, charp, 0);
module_param(type, uint, 0);
module_param(mask, uint, 0);
module_param(mode, int, 0);
module_param(sec, uint, 0);
MODULE_PARM_DESC(sec, "Length in seconds of speed tests "
		      "(defaults to zero which uses CPU cycles instead)");
module_param(num_mb, uint, 0000);
MODULE_PARM_DESC(num_mb, "Number of concurrent requests to be used in mb speed tests (defaults to 8)");
module_param(klen, uint, 0);
MODULE_PARM_DESC(klen, "Key length (defaults to 0)");

MODULE_LICENSE("GPL");
MODULE_DESCRIPTION("Quick & dirty crypto testing module");
MODULE_AUTHOR("James Morris <jmorris@intercode.com.au>");<|MERGE_RESOLUTION|>--- conflicted
+++ resolved
@@ -70,18 +70,11 @@
 	"des", "md5", "des3_ede", "rot13", "sha1", "sha224", "sha256", "sm3",
 	"blowfish", "twofish", "serpent", "sha384", "sha512", "md4", "aes",
 	"cast6", "arc4", "michael_mic", "deflate", "crc32c", "tea", "xtea",
-<<<<<<< HEAD
-	"khazad", "wp512", "wp384", "wp256", "tnepres", "xeta",  "fcrypt",
-	"camellia", "seed", "salsa20", "rmd128", "rmd160", "rmd256", "rmd320",
-	"lzo", "lzo-rle", "cts", "zlib", "sha3-224", "sha3-256", "sha3-384",
-	"sha3-512", "streebog256", "streebog512", "rsa", NULL
-=======
 	"khazad", "wp512", "wp384", "wp256", "xeta",  "fcrypt",
 	"camellia", "seed", "rmd160",
 	"lzo", "lzo-rle", "cts", "zlib", "sha3-224", "sha3-256", "sha3-384",
 	"sha3-512", "streebog256", "streebog512", "rsa",
 	NULL
->>>>>>> c1084c27
 };
 
 static const int block_sizes[] = { 16, 64, 128, 256, 1024, 1420, 4096, 0 };
@@ -267,10 +260,6 @@
 	const char *key;
 	const char *e;
 	void *assoc, *assoc_out;
-<<<<<<< HEAD
-	u32 *b_size;
-=======
->>>>>>> c1084c27
 	char *iv;
 	int ret;
 
@@ -404,11 +393,7 @@
 					     assoc, aad_size);
 
 				sg_init_aead(cur->sgout, cur->xoutbuf,
-<<<<<<< HEAD
-					     *b_size + (enc ? authsize : 0),
-=======
 					     bs + (enc ? authsize : 0),
->>>>>>> c1084c27
 					     assoc_out, aad_size);
 
 				aead_request_set_ad(cur->req, aad_size);
@@ -666,11 +651,7 @@
 				     assoc, aad_size);
 
 			sg_init_aead(sgout, xoutbuf,
-<<<<<<< HEAD
-				     *b_size + (enc ? authsize : 0), assoc_out,
-=======
 				     bs + (enc ? authsize : 0), assoc_out,
->>>>>>> c1084c27
 				     aad_size);
 
 			aead_request_set_ad(req, aad_size);
@@ -2093,14 +2074,10 @@
 		ret += tcrypt_test("ctr(sm4)");
 		break;
 	case 192:
-<<<<<<< HEAD
-		ret += tcrypt_test("tls10(hmac(sha1),cbc(aes))");
-=======
 		ret += tcrypt_test("tls11(hmac(sha1),cbc(aes))");
 		break;
 	case 193:
 		ret += tcrypt_test("tls12(hmac(sha256),cbc(aes))");
->>>>>>> c1084c27
 		break;
 	case 200:
 		test_cipher_speed("ecb(aes)", ENCRYPT, sec, NULL, 0,
