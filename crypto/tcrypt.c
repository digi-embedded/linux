// SPDX-License-Identifier: GPL-2.0-or-later
/*
 * Quick & dirty crypto testing module.
 *
 * This will only exist until we have a better testing mechanism
 * (e.g. a char device).
 *
 * Copyright (c) 2002 James Morris <jmorris@intercode.com.au>
 * Copyright (c) 2002 Jean-Francois Dive <jef@linuxbe.org>
 * Copyright (c) 2007 Nokia Siemens Networks
 *
 * Updated RFC4106 AES-GCM testing.
 *    Authors: Aidan O'Mahony (aidan.o.mahony@intel.com)
 *             Adrian Hoban <adrian.hoban@intel.com>
 *             Gabriele Paoloni <gabriele.paoloni@intel.com>
 *             Tadeusz Struk (tadeusz.struk@intel.com)
 *             Copyright (c) 2010, Intel Corporation.
 */

#define pr_fmt(fmt) KBUILD_MODNAME ": " fmt

#include <crypto/aead.h>
#include <crypto/hash.h>
#include <crypto/skcipher.h>
#include <linux/err.h>
#include <linux/fips.h>
#include <linux/init.h>
#include <linux/gfp.h>
#include <linux/module.h>
#include <linux/scatterlist.h>
#include <linux/string.h>
#include <linux/moduleparam.h>
#include <linux/jiffies.h>
#include <linux/timex.h>
#include <linux/interrupt.h>
#include "tcrypt.h"

/*
 * Need slab memory for testing (size in number of pages).
 */
#define TVMEMSIZE	4

/*
* Used by test_cipher_speed()
*/
#define ENCRYPT 1
#define DECRYPT 0

#define MAX_DIGEST_SIZE		64

/*
 * return a string with the driver name
 */
#define get_driver_name(tfm_type, tfm) crypto_tfm_alg_driver_name(tfm_type ## _tfm(tfm))

/*
 * Used by test_cipher_speed()
 */
static unsigned int sec;

static char *alg;
static u32 type;
static u32 mask;
static int mode;
static u32 num_mb = 8;
static unsigned int klen;
static char *tvmem[TVMEMSIZE];

<<<<<<< HEAD
static const char *check[] = {
	"des", "md5", "des3_ede", "rot13", "sha1", "sha224", "sha256", "sm3",
	"blowfish", "twofish", "serpent", "sha384", "sha512", "md4", "aes",
	"cast6", "arc4", "michael_mic", "deflate", "crc32c", "tea", "xtea",
	"khazad", "wp512", "wp384", "wp256", "xeta",  "fcrypt",
	"camellia", "seed", "rmd160",
	"lzo", "lzo-rle", "cts", "zlib", "sha3-224", "sha3-256", "sha3-384",
	"sha3-512", "streebog256", "streebog512", "rsa",
	NULL
};

=======
>>>>>>> 29549c70
static const int block_sizes[] = { 16, 64, 128, 256, 1024, 1420, 4096, 0 };
static const int aead_sizes[] = { 16, 64, 256, 512, 1024, 1420, 4096, 8192, 0 };

#define XBUFSIZE 8
#define MAX_IVLEN 32

static int testmgr_alloc_buf(char *buf[XBUFSIZE])
{
	int i;

	for (i = 0; i < XBUFSIZE; i++) {
		buf[i] = (void *)__get_free_page(GFP_KERNEL);
		if (!buf[i])
			goto err_free_buf;
	}

	return 0;

err_free_buf:
	while (i-- > 0)
		free_page((unsigned long)buf[i]);

	return -ENOMEM;
}

static void testmgr_free_buf(char *buf[XBUFSIZE])
{
	int i;

	for (i = 0; i < XBUFSIZE; i++)
		free_page((unsigned long)buf[i]);
}

static void sg_init_aead(struct scatterlist *sg, char *xbuf[XBUFSIZE],
			 unsigned int buflen, const void *assoc,
			 unsigned int aad_size)
{
	int np = (buflen + PAGE_SIZE - 1)/PAGE_SIZE;
	int k, rem;

	if (np > XBUFSIZE) {
		rem = PAGE_SIZE;
		np = XBUFSIZE;
	} else {
		rem = buflen % PAGE_SIZE;
	}

	sg_init_table(sg, np + 1);

	sg_set_buf(&sg[0], assoc, aad_size);

	if (rem)
		np--;
	for (k = 0; k < np; k++)
		sg_set_buf(&sg[k + 1], xbuf[k], PAGE_SIZE);

	if (rem)
		sg_set_buf(&sg[k + 1], xbuf[k], rem);
}

static inline int do_one_aead_op(struct aead_request *req, int ret)
{
	struct crypto_wait *wait = req->base.data;

	return crypto_wait_req(ret, wait);
}

struct test_mb_aead_data {
	struct scatterlist sg[XBUFSIZE];
	struct scatterlist sgout[XBUFSIZE];
	struct aead_request *req;
	struct crypto_wait wait;
	char *xbuf[XBUFSIZE];
	char *xoutbuf[XBUFSIZE];
	char *axbuf[XBUFSIZE];
};

static int do_mult_aead_op(struct test_mb_aead_data *data, int enc,
				u32 num_mb, int *rc)
{
	int i, err = 0;

	/* Fire up a bunch of concurrent requests */
	for (i = 0; i < num_mb; i++) {
		if (enc == ENCRYPT)
			rc[i] = crypto_aead_encrypt(data[i].req);
		else
			rc[i] = crypto_aead_decrypt(data[i].req);
	}

	/* Wait for all requests to finish */
	for (i = 0; i < num_mb; i++) {
		rc[i] = crypto_wait_req(rc[i], &data[i].wait);

		if (rc[i]) {
			pr_info("concurrent request %d error %d\n", i, rc[i]);
			err = rc[i];
		}
	}

	return err;
}

static int test_mb_aead_jiffies(struct test_mb_aead_data *data, int enc,
				int blen, int secs, u32 num_mb)
{
	unsigned long start, end;
	int bcount;
	int ret = 0;
	int *rc;

	rc = kcalloc(num_mb, sizeof(*rc), GFP_KERNEL);
	if (!rc)
		return -ENOMEM;

	for (start = jiffies, end = start + secs * HZ, bcount = 0;
	     time_before(jiffies, end); bcount++) {
		ret = do_mult_aead_op(data, enc, num_mb, rc);
		if (ret)
			goto out;
	}

	pr_cont("%d operations in %d seconds (%llu bytes)\n",
		bcount * num_mb, secs, (u64)bcount * blen * num_mb);

out:
	kfree(rc);
	return ret;
}

static int test_mb_aead_cycles(struct test_mb_aead_data *data, int enc,
			       int blen, u32 num_mb)
{
	unsigned long cycles = 0;
	int ret = 0;
	int i;
	int *rc;

	rc = kcalloc(num_mb, sizeof(*rc), GFP_KERNEL);
	if (!rc)
		return -ENOMEM;

	/* Warm-up run. */
	for (i = 0; i < 4; i++) {
		ret = do_mult_aead_op(data, enc, num_mb, rc);
		if (ret)
			goto out;
	}

	/* The real thing. */
	for (i = 0; i < 8; i++) {
		cycles_t start, end;

		start = get_cycles();
		ret = do_mult_aead_op(data, enc, num_mb, rc);
		end = get_cycles();

		if (ret)
			goto out;

		cycles += end - start;
	}

	pr_cont("1 operation in %lu cycles (%d bytes)\n",
		(cycles + 4) / (8 * num_mb), blen);

out:
	kfree(rc);
	return ret;
}

static void test_mb_aead_speed(const char *algo, int enc, int secs,
			       struct aead_speed_template *template,
			       unsigned int tcount, u8 authsize,
			       unsigned int aad_size, u8 *keysize, u32 num_mb)
{
	struct test_mb_aead_data *data;
	struct crypto_aead *tfm;
	unsigned int i, j, iv_len;
	const int *b_size;
	const char *key;
	const char *e;
	void *assoc, *assoc_out;
	char *iv;
	int ret;


	if (aad_size >= PAGE_SIZE) {
		pr_err("associate data length (%u) too big\n", aad_size);
		return;
	}

	iv = kzalloc(MAX_IVLEN, GFP_KERNEL);
	if (!iv)
		return;

	if (enc == ENCRYPT)
		e = "encryption";
	else
		e = "decryption";

	data = kcalloc(num_mb, sizeof(*data), GFP_KERNEL);
	if (!data)
		goto out_free_iv;

	tfm = crypto_alloc_aead(algo, 0, 0);
	if (IS_ERR(tfm)) {
		pr_err("failed to load transform for %s: %ld\n",
			algo, PTR_ERR(tfm));
		goto out_free_data;
	}

	ret = crypto_aead_setauthsize(tfm, authsize);
	if (ret) {
		pr_err("alg: aead: Failed to setauthsize for %s: %d\n", algo,
		       ret);
		goto out_free_tfm;
	}

	for (i = 0; i < num_mb; ++i)
		if (testmgr_alloc_buf(data[i].xbuf)) {
			while (i--)
				testmgr_free_buf(data[i].xbuf);
			goto out_free_tfm;
		}

	for (i = 0; i < num_mb; ++i)
		if (testmgr_alloc_buf(data[i].axbuf)) {
			while (i--)
				testmgr_free_buf(data[i].axbuf);
			goto out_free_xbuf;
		}

	for (i = 0; i < num_mb; ++i)
		if (testmgr_alloc_buf(data[i].xoutbuf)) {
			while (i--)
				testmgr_free_buf(data[i].xoutbuf);
			goto out_free_axbuf;
		}

	for (i = 0; i < num_mb; ++i) {
		data[i].req = aead_request_alloc(tfm, GFP_KERNEL);
		if (!data[i].req) {
			pr_err("alg: aead: Failed to allocate request for %s\n",
			       algo);
			while (i--)
				aead_request_free(data[i].req);
			goto out_free_xoutbuf;
		}
	}

	for (i = 0; i < num_mb; ++i) {
		crypto_init_wait(&data[i].wait);
		aead_request_set_callback(data[i].req,
					  CRYPTO_TFM_REQ_MAY_BACKLOG,
					  crypto_req_done, &data[i].wait);
	}

	pr_info("\ntesting speed of multibuffer %s (%s) %s\n", algo,
		get_driver_name(crypto_aead, tfm), e);

	i = 0;
	do {
		b_size = aead_sizes;
		do {
			int bs = round_up(*b_size, crypto_aead_blocksize(tfm));

			if (bs + authsize > XBUFSIZE * PAGE_SIZE) {
				pr_err("template (%u) too big for buffer (%lu)\n",
				       authsize + bs,
				       XBUFSIZE * PAGE_SIZE);
				goto out;
			}

			pr_info("test %u (%d bit key, %d byte blocks): ", i,
				*keysize * 8, bs);

			/* Set up tfm global state, i.e. the key */

			memset(tvmem[0], 0xff, PAGE_SIZE);
			key = tvmem[0];
			for (j = 0; j < tcount; j++) {
				if (template[j].klen == *keysize) {
					key = template[j].key;
					break;
				}
			}

			crypto_aead_clear_flags(tfm, ~0);

			ret = crypto_aead_setkey(tfm, key, *keysize);
			if (ret) {
				pr_err("setkey() failed flags=%x\n",
				       crypto_aead_get_flags(tfm));
				goto out;
			}

			iv_len = crypto_aead_ivsize(tfm);
			if (iv_len)
				memset(iv, 0xff, iv_len);

			/* Now setup per request stuff, i.e. buffers */

			for (j = 0; j < num_mb; ++j) {
				struct test_mb_aead_data *cur = &data[j];

				assoc = cur->axbuf[0];
				memset(assoc, 0xff, aad_size);
				assoc_out = cur->axbuf[1];
				memset(assoc_out, 0xff, aad_size);

				sg_init_aead(cur->sg, cur->xbuf,
					     bs + (enc ? 0 : authsize),
					     assoc, aad_size);

				sg_init_aead(cur->sgout, cur->xoutbuf,
					     bs + (enc ? authsize : 0),
					     assoc_out, aad_size);

				aead_request_set_ad(cur->req, aad_size);

				if (!enc) {

					aead_request_set_crypt(cur->req,
							       cur->sgout,
							       cur->sg,
							       bs, iv);
					ret = crypto_aead_encrypt(cur->req);
					ret = do_one_aead_op(cur->req, ret);

					if (ret) {
						pr_err("calculating auth failed (%d)\n",
						       ret);
						break;
					}

					memset(assoc, 0xff, aad_size);
					memset(assoc_out, 0xff, aad_size);
				}

				aead_request_set_crypt(cur->req, cur->sg,
						       cur->sgout, bs +
						       (enc ? 0 : authsize),
						       iv);

			}

			if (secs) {
				ret = test_mb_aead_jiffies(data, enc, bs,
							   secs, num_mb);
				cond_resched();
			} else {
				ret = test_mb_aead_cycles(data, enc, bs,
							  num_mb);
			}

			if (ret) {
				pr_err("%s() failed return code=%d\n", e, ret);
				break;
			}
			b_size++;
			i++;
		} while (*b_size);
		keysize++;
	} while (*keysize);

out:
	for (i = 0; i < num_mb; ++i)
		aead_request_free(data[i].req);
out_free_xoutbuf:
	for (i = 0; i < num_mb; ++i)
		testmgr_free_buf(data[i].xoutbuf);
out_free_axbuf:
	for (i = 0; i < num_mb; ++i)
		testmgr_free_buf(data[i].axbuf);
out_free_xbuf:
	for (i = 0; i < num_mb; ++i)
		testmgr_free_buf(data[i].xbuf);
out_free_tfm:
	crypto_free_aead(tfm);
out_free_data:
	kfree(data);
out_free_iv:
	kfree(iv);
}

static int test_aead_jiffies(struct aead_request *req, int enc,
				int blen, int secs)
{
	unsigned long start, end;
	int bcount;
	int ret;

	for (start = jiffies, end = start + secs * HZ, bcount = 0;
	     time_before(jiffies, end); bcount++) {
		if (enc)
			ret = do_one_aead_op(req, crypto_aead_encrypt(req));
		else
			ret = do_one_aead_op(req, crypto_aead_decrypt(req));

		if (ret)
			return ret;
	}

	pr_cont("%d operations in %d seconds (%llu bytes)\n",
	        bcount, secs, (u64)bcount * blen);
	return 0;
}

static int test_aead_cycles(struct aead_request *req, int enc, int blen)
{
	unsigned long cycles = 0;
	int ret = 0;
	int i;

	/* Warm-up run. */
	for (i = 0; i < 4; i++) {
		if (enc)
			ret = do_one_aead_op(req, crypto_aead_encrypt(req));
		else
			ret = do_one_aead_op(req, crypto_aead_decrypt(req));

		if (ret)
			goto out;
	}

	/* The real thing. */
	for (i = 0; i < 8; i++) {
		cycles_t start, end;

		start = get_cycles();
		if (enc)
			ret = do_one_aead_op(req, crypto_aead_encrypt(req));
		else
			ret = do_one_aead_op(req, crypto_aead_decrypt(req));
		end = get_cycles();

		if (ret)
			goto out;

		cycles += end - start;
	}

out:
	if (ret == 0)
		printk("1 operation in %lu cycles (%d bytes)\n",
		       (cycles + 4) / 8, blen);

	return ret;
}

static void test_aead_speed(const char *algo, int enc, unsigned int secs,
			    struct aead_speed_template *template,
			    unsigned int tcount, u8 authsize,
			    unsigned int aad_size, u8 *keysize)
{
	unsigned int i, j;
	struct crypto_aead *tfm;
	int ret = -ENOMEM;
	const char *key;
	struct aead_request *req;
	struct scatterlist *sg;
	struct scatterlist *sgout;
	const char *e;
	void *assoc, *assoc_out;
	char *iv;
	char *xbuf[XBUFSIZE];
	char *xoutbuf[XBUFSIZE];
	char *axbuf[XBUFSIZE];
	const int *b_size;
	unsigned int iv_len;
	struct crypto_wait wait;

	iv = kzalloc(MAX_IVLEN, GFP_KERNEL);
	if (!iv)
		return;

	if (aad_size >= PAGE_SIZE) {
		pr_err("associate data length (%u) too big\n", aad_size);
		goto out_noxbuf;
	}

	if (enc == ENCRYPT)
		e = "encryption";
	else
		e = "decryption";

	if (testmgr_alloc_buf(xbuf))
		goto out_noxbuf;
	if (testmgr_alloc_buf(axbuf))
		goto out_noaxbuf;
	if (testmgr_alloc_buf(xoutbuf))
		goto out_nooutbuf;

	sg = kmalloc(sizeof(*sg) * 9 * 2, GFP_KERNEL);
	if (!sg)
		goto out_nosg;
	sgout = &sg[9];

	tfm = crypto_alloc_aead(algo, 0, 0);
	if (IS_ERR(tfm)) {
		pr_err("alg: aead: Failed to load transform for %s: %ld\n", algo,
		       PTR_ERR(tfm));
		goto out_notfm;
	}

	ret = crypto_aead_setauthsize(tfm, authsize);
	if (ret) {
		pr_err("alg: aead: Failed to setauthsize for %s: %d\n", algo,
		       ret);
		goto out_noreq;
	}

	crypto_init_wait(&wait);
	printk(KERN_INFO "\ntesting speed of %s (%s) %s\n", algo,
			get_driver_name(crypto_aead, tfm), e);

	req = aead_request_alloc(tfm, GFP_KERNEL);
	if (!req) {
		pr_err("alg: aead: Failed to allocate request for %s\n",
		       algo);
		goto out_noreq;
	}

	aead_request_set_callback(req, CRYPTO_TFM_REQ_MAY_BACKLOG,
				  crypto_req_done, &wait);

	i = 0;
	do {
		b_size = aead_sizes;
		do {
			u32 bs = round_up(*b_size, crypto_aead_blocksize(tfm));

			assoc = axbuf[0];
			memset(assoc, 0xff, aad_size);
			assoc_out = axbuf[1];
			memset(assoc_out, 0xff, aad_size);

			if ((*keysize + bs) > TVMEMSIZE * PAGE_SIZE) {
				pr_err("template (%u) too big for tvmem (%lu)\n",
				       *keysize + bs,
					TVMEMSIZE * PAGE_SIZE);
				goto out;
			}

			key = tvmem[0];
			for (j = 0; j < tcount; j++) {
				if (template[j].klen == *keysize) {
					key = template[j].key;
					break;
				}
			}

			ret = crypto_aead_setkey(tfm, key, *keysize);
			if (ret) {
				pr_err("setkey() failed flags=%x: %d\n",
					crypto_aead_get_flags(tfm), ret);
				goto out;
			}

			iv_len = crypto_aead_ivsize(tfm);
			if (iv_len)
				memset(iv, 0xff, iv_len);

			crypto_aead_clear_flags(tfm, ~0);
			printk(KERN_INFO "test %u (%d bit key, %d byte blocks): ",
					i, *keysize * 8, bs);

			memset(tvmem[0], 0xff, PAGE_SIZE);

			sg_init_aead(sg, xbuf, bs + (enc ? 0 : authsize),
				     assoc, aad_size);

			sg_init_aead(sgout, xoutbuf,
				     bs + (enc ? authsize : 0), assoc_out,
				     aad_size);

			aead_request_set_ad(req, aad_size);

			if (!enc) {

				/*
				 * For decryption we need a proper auth so
				 * we do the encryption path once with buffers
				 * reversed (input <-> output) to calculate it
				 */
				aead_request_set_crypt(req, sgout, sg,
						       bs, iv);
				ret = do_one_aead_op(req,
						     crypto_aead_encrypt(req));

				if (ret) {
					pr_err("calculating auth failed (%d)\n",
					       ret);
					break;
				}

				memset(assoc, 0xff, aad_size);
				memset(assoc_out, 0xff, aad_size);
			}

			aead_request_set_crypt(req, sg, sgout,
					       bs + (enc ? 0 : authsize),
					       iv);

			if (secs) {
				ret = test_aead_jiffies(req, enc, bs,
							secs);
				cond_resched();
			} else {
				ret = test_aead_cycles(req, enc, bs);
			}

			if (ret) {
				pr_err("%s() failed return code=%d\n", e, ret);
				break;
			}
			b_size++;
			i++;
		} while (*b_size);
		keysize++;
	} while (*keysize);

out:
	aead_request_free(req);
out_noreq:
	crypto_free_aead(tfm);
out_notfm:
	kfree(sg);
out_nosg:
	testmgr_free_buf(xoutbuf);
out_nooutbuf:
	testmgr_free_buf(axbuf);
out_noaxbuf:
	testmgr_free_buf(xbuf);
out_noxbuf:
	kfree(iv);
}

static void test_hash_sg_init(struct scatterlist *sg)
{
	int i;

	sg_init_table(sg, TVMEMSIZE);
	for (i = 0; i < TVMEMSIZE; i++) {
		sg_set_buf(sg + i, tvmem[i], PAGE_SIZE);
		memset(tvmem[i], 0xff, PAGE_SIZE);
	}
}

static inline int do_one_ahash_op(struct ahash_request *req, int ret)
{
	struct crypto_wait *wait = req->base.data;

	return crypto_wait_req(ret, wait);
}

static int test_ahash_jiffies_digest(struct ahash_request *req, int blen,
				     char *out, int secs)
{
	unsigned long start, end;
	int bcount;
	int ret;

	for (start = jiffies, end = start + secs * HZ, bcount = 0;
	     time_before(jiffies, end); bcount++) {
		ret = do_one_ahash_op(req, crypto_ahash_digest(req));
		if (ret)
			return ret;
	}

	printk("%6u opers/sec, %9lu bytes/sec\n",
	       bcount / secs, ((long)bcount * blen) / secs);

	return 0;
}

static int test_ahash_jiffies(struct ahash_request *req, int blen,
			      int plen, char *out, int secs)
{
	unsigned long start, end;
	int bcount, pcount;
	int ret;

	if (plen == blen)
		return test_ahash_jiffies_digest(req, blen, out, secs);

	for (start = jiffies, end = start + secs * HZ, bcount = 0;
	     time_before(jiffies, end); bcount++) {
		ret = do_one_ahash_op(req, crypto_ahash_init(req));
		if (ret)
			return ret;
		for (pcount = 0; pcount < blen; pcount += plen) {
			ret = do_one_ahash_op(req, crypto_ahash_update(req));
			if (ret)
				return ret;
		}
		/* we assume there is enough space in 'out' for the result */
		ret = do_one_ahash_op(req, crypto_ahash_final(req));
		if (ret)
			return ret;
	}

	pr_cont("%6u opers/sec, %9lu bytes/sec\n",
		bcount / secs, ((long)bcount * blen) / secs);

	return 0;
}

static int test_ahash_cycles_digest(struct ahash_request *req, int blen,
				    char *out)
{
	unsigned long cycles = 0;
	int ret, i;

	/* Warm-up run. */
	for (i = 0; i < 4; i++) {
		ret = do_one_ahash_op(req, crypto_ahash_digest(req));
		if (ret)
			goto out;
	}

	/* The real thing. */
	for (i = 0; i < 8; i++) {
		cycles_t start, end;

		start = get_cycles();

		ret = do_one_ahash_op(req, crypto_ahash_digest(req));
		if (ret)
			goto out;

		end = get_cycles();

		cycles += end - start;
	}

out:
	if (ret)
		return ret;

	pr_cont("%6lu cycles/operation, %4lu cycles/byte\n",
		cycles / 8, cycles / (8 * blen));

	return 0;
}

static int test_ahash_cycles(struct ahash_request *req, int blen,
			     int plen, char *out)
{
	unsigned long cycles = 0;
	int i, pcount, ret;

	if (plen == blen)
		return test_ahash_cycles_digest(req, blen, out);

	/* Warm-up run. */
	for (i = 0; i < 4; i++) {
		ret = do_one_ahash_op(req, crypto_ahash_init(req));
		if (ret)
			goto out;
		for (pcount = 0; pcount < blen; pcount += plen) {
			ret = do_one_ahash_op(req, crypto_ahash_update(req));
			if (ret)
				goto out;
		}
		ret = do_one_ahash_op(req, crypto_ahash_final(req));
		if (ret)
			goto out;
	}

	/* The real thing. */
	for (i = 0; i < 8; i++) {
		cycles_t start, end;

		start = get_cycles();

		ret = do_one_ahash_op(req, crypto_ahash_init(req));
		if (ret)
			goto out;
		for (pcount = 0; pcount < blen; pcount += plen) {
			ret = do_one_ahash_op(req, crypto_ahash_update(req));
			if (ret)
				goto out;
		}
		ret = do_one_ahash_op(req, crypto_ahash_final(req));
		if (ret)
			goto out;

		end = get_cycles();

		cycles += end - start;
	}

out:
	if (ret)
		return ret;

	pr_cont("%6lu cycles/operation, %4lu cycles/byte\n",
		cycles / 8, cycles / (8 * blen));

	return 0;
}

static void test_ahash_speed_common(const char *algo, unsigned int secs,
				    struct hash_speed *speed, unsigned mask)
{
	struct scatterlist sg[TVMEMSIZE];
	struct crypto_wait wait;
	struct ahash_request *req;
	struct crypto_ahash *tfm;
	char *output;
	int i, ret;

	tfm = crypto_alloc_ahash(algo, 0, mask);
	if (IS_ERR(tfm)) {
		pr_err("failed to load transform for %s: %ld\n",
		       algo, PTR_ERR(tfm));
		return;
	}

	printk(KERN_INFO "\ntesting speed of async %s (%s)\n", algo,
			get_driver_name(crypto_ahash, tfm));

	if (crypto_ahash_digestsize(tfm) > MAX_DIGEST_SIZE) {
		pr_err("digestsize(%u) > %d\n", crypto_ahash_digestsize(tfm),
		       MAX_DIGEST_SIZE);
		goto out;
	}

	test_hash_sg_init(sg);
	req = ahash_request_alloc(tfm, GFP_KERNEL);
	if (!req) {
		pr_err("ahash request allocation failure\n");
		goto out;
	}

	crypto_init_wait(&wait);
	ahash_request_set_callback(req, CRYPTO_TFM_REQ_MAY_BACKLOG,
				   crypto_req_done, &wait);

	output = kmalloc(MAX_DIGEST_SIZE, GFP_KERNEL);
	if (!output)
		goto out_nomem;

	for (i = 0; speed[i].blen != 0; i++) {
		if (speed[i].blen > TVMEMSIZE * PAGE_SIZE) {
			pr_err("template (%u) too big for tvmem (%lu)\n",
			       speed[i].blen, TVMEMSIZE * PAGE_SIZE);
			break;
		}

		if (klen)
			crypto_ahash_setkey(tfm, tvmem[0], klen);

		pr_info("test%3u "
			"(%5u byte blocks,%5u bytes per update,%4u updates): ",
			i, speed[i].blen, speed[i].plen, speed[i].blen / speed[i].plen);

		ahash_request_set_crypt(req, sg, output, speed[i].plen);

		if (secs) {
			ret = test_ahash_jiffies(req, speed[i].blen,
						 speed[i].plen, output, secs);
			cond_resched();
		} else {
			ret = test_ahash_cycles(req, speed[i].blen,
						speed[i].plen, output);
		}

		if (ret) {
			pr_err("hashing failed ret=%d\n", ret);
			break;
		}
	}

	kfree(output);

out_nomem:
	ahash_request_free(req);

out:
	crypto_free_ahash(tfm);
}

static void test_ahash_speed(const char *algo, unsigned int secs,
			     struct hash_speed *speed)
{
	return test_ahash_speed_common(algo, secs, speed, 0);
}

static void test_hash_speed(const char *algo, unsigned int secs,
			    struct hash_speed *speed)
{
	return test_ahash_speed_common(algo, secs, speed, CRYPTO_ALG_ASYNC);
}

struct test_mb_skcipher_data {
	struct scatterlist sg[XBUFSIZE];
	struct skcipher_request *req;
	struct crypto_wait wait;
	char *xbuf[XBUFSIZE];
};

static int do_mult_acipher_op(struct test_mb_skcipher_data *data, int enc,
				u32 num_mb, int *rc)
{
	int i, err = 0;

	/* Fire up a bunch of concurrent requests */
	for (i = 0; i < num_mb; i++) {
		if (enc == ENCRYPT)
			rc[i] = crypto_skcipher_encrypt(data[i].req);
		else
			rc[i] = crypto_skcipher_decrypt(data[i].req);
	}

	/* Wait for all requests to finish */
	for (i = 0; i < num_mb; i++) {
		rc[i] = crypto_wait_req(rc[i], &data[i].wait);

		if (rc[i]) {
			pr_info("concurrent request %d error %d\n", i, rc[i]);
			err = rc[i];
		}
	}

	return err;
}

static int test_mb_acipher_jiffies(struct test_mb_skcipher_data *data, int enc,
				int blen, int secs, u32 num_mb)
{
	unsigned long start, end;
	int bcount;
	int ret = 0;
	int *rc;

	rc = kcalloc(num_mb, sizeof(*rc), GFP_KERNEL);
	if (!rc)
		return -ENOMEM;

	for (start = jiffies, end = start + secs * HZ, bcount = 0;
	     time_before(jiffies, end); bcount++) {
		ret = do_mult_acipher_op(data, enc, num_mb, rc);
		if (ret)
			goto out;
	}

	pr_cont("%d operations in %d seconds (%llu bytes)\n",
		bcount * num_mb, secs, (u64)bcount * blen * num_mb);

out:
	kfree(rc);
	return ret;
}

static int test_mb_acipher_cycles(struct test_mb_skcipher_data *data, int enc,
			       int blen, u32 num_mb)
{
	unsigned long cycles = 0;
	int ret = 0;
	int i;
	int *rc;

	rc = kcalloc(num_mb, sizeof(*rc), GFP_KERNEL);
	if (!rc)
		return -ENOMEM;

	/* Warm-up run. */
	for (i = 0; i < 4; i++) {
		ret = do_mult_acipher_op(data, enc, num_mb, rc);
		if (ret)
			goto out;
	}

	/* The real thing. */
	for (i = 0; i < 8; i++) {
		cycles_t start, end;

		start = get_cycles();
		ret = do_mult_acipher_op(data, enc, num_mb, rc);
		end = get_cycles();

		if (ret)
			goto out;

		cycles += end - start;
	}

	pr_cont("1 operation in %lu cycles (%d bytes)\n",
		(cycles + 4) / (8 * num_mb), blen);

out:
	kfree(rc);
	return ret;
}

static void test_mb_skcipher_speed(const char *algo, int enc, int secs,
				   struct cipher_speed_template *template,
				   unsigned int tcount, u8 *keysize, u32 num_mb)
{
	struct test_mb_skcipher_data *data;
	struct crypto_skcipher *tfm;
	unsigned int i, j, iv_len;
	const int *b_size;
	const char *key;
	const char *e;
	char iv[128];
	int ret;

	if (enc == ENCRYPT)
		e = "encryption";
	else
		e = "decryption";

	data = kcalloc(num_mb, sizeof(*data), GFP_KERNEL);
	if (!data)
		return;

	tfm = crypto_alloc_skcipher(algo, 0, 0);
	if (IS_ERR(tfm)) {
		pr_err("failed to load transform for %s: %ld\n",
			algo, PTR_ERR(tfm));
		goto out_free_data;
	}

	for (i = 0; i < num_mb; ++i)
		if (testmgr_alloc_buf(data[i].xbuf)) {
			while (i--)
				testmgr_free_buf(data[i].xbuf);
			goto out_free_tfm;
		}


	for (i = 0; i < num_mb; ++i)
		if (testmgr_alloc_buf(data[i].xbuf)) {
			while (i--)
				testmgr_free_buf(data[i].xbuf);
			goto out_free_tfm;
		}


	for (i = 0; i < num_mb; ++i) {
		data[i].req = skcipher_request_alloc(tfm, GFP_KERNEL);
		if (!data[i].req) {
			pr_err("alg: skcipher: Failed to allocate request for %s\n",
			       algo);
			while (i--)
				skcipher_request_free(data[i].req);
			goto out_free_xbuf;
		}
	}

	for (i = 0; i < num_mb; ++i) {
		skcipher_request_set_callback(data[i].req,
					      CRYPTO_TFM_REQ_MAY_BACKLOG,
					      crypto_req_done, &data[i].wait);
		crypto_init_wait(&data[i].wait);
	}

	pr_info("\ntesting speed of multibuffer %s (%s) %s\n", algo,
		get_driver_name(crypto_skcipher, tfm), e);

	i = 0;
	do {
		b_size = block_sizes;
		do {
			u32 bs = round_up(*b_size, crypto_skcipher_blocksize(tfm));

			if (bs > XBUFSIZE * PAGE_SIZE) {
				pr_err("template (%u) too big for buffer (%lu)\n",
				       bs, XBUFSIZE * PAGE_SIZE);
				goto out;
			}

			pr_info("test %u (%d bit key, %d byte blocks): ", i,
				*keysize * 8, bs);

			/* Set up tfm global state, i.e. the key */

			memset(tvmem[0], 0xff, PAGE_SIZE);
			key = tvmem[0];
			for (j = 0; j < tcount; j++) {
				if (template[j].klen == *keysize) {
					key = template[j].key;
					break;
				}
			}

			crypto_skcipher_clear_flags(tfm, ~0);

			ret = crypto_skcipher_setkey(tfm, key, *keysize);
			if (ret) {
				pr_err("setkey() failed flags=%x\n",
				       crypto_skcipher_get_flags(tfm));
				goto out;
			}

			iv_len = crypto_skcipher_ivsize(tfm);
			if (iv_len)
				memset(&iv, 0xff, iv_len);

			/* Now setup per request stuff, i.e. buffers */

			for (j = 0; j < num_mb; ++j) {
				struct test_mb_skcipher_data *cur = &data[j];
				unsigned int k = bs;
				unsigned int pages = DIV_ROUND_UP(k, PAGE_SIZE);
				unsigned int p = 0;

				sg_init_table(cur->sg, pages);

				while (k > PAGE_SIZE) {
					sg_set_buf(cur->sg + p, cur->xbuf[p],
						   PAGE_SIZE);
					memset(cur->xbuf[p], 0xff, PAGE_SIZE);
					p++;
					k -= PAGE_SIZE;
				}

				sg_set_buf(cur->sg + p, cur->xbuf[p], k);
				memset(cur->xbuf[p], 0xff, k);

				skcipher_request_set_crypt(cur->req, cur->sg,
							   cur->sg, bs, iv);
			}

			if (secs) {
				ret = test_mb_acipher_jiffies(data, enc,
							      bs, secs,
							      num_mb);
				cond_resched();
			} else {
				ret = test_mb_acipher_cycles(data, enc,
							     bs, num_mb);
			}

			if (ret) {
				pr_err("%s() failed flags=%x\n", e,
				       crypto_skcipher_get_flags(tfm));
				break;
			}
			b_size++;
			i++;
		} while (*b_size);
		keysize++;
	} while (*keysize);

out:
	for (i = 0; i < num_mb; ++i)
		skcipher_request_free(data[i].req);
out_free_xbuf:
	for (i = 0; i < num_mb; ++i)
		testmgr_free_buf(data[i].xbuf);
out_free_tfm:
	crypto_free_skcipher(tfm);
out_free_data:
	kfree(data);
}

static inline int do_one_acipher_op(struct skcipher_request *req, int ret)
{
	struct crypto_wait *wait = req->base.data;

	return crypto_wait_req(ret, wait);
}

static int test_acipher_jiffies(struct skcipher_request *req, int enc,
				int blen, int secs)
{
	unsigned long start, end;
	int bcount;
	int ret;

	for (start = jiffies, end = start + secs * HZ, bcount = 0;
	     time_before(jiffies, end); bcount++) {
		if (enc)
			ret = do_one_acipher_op(req,
						crypto_skcipher_encrypt(req));
		else
			ret = do_one_acipher_op(req,
						crypto_skcipher_decrypt(req));

		if (ret)
			return ret;
	}

	pr_cont("%d operations in %d seconds (%llu bytes)\n",
		bcount, secs, (u64)bcount * blen);
	return 0;
}

static int test_acipher_cycles(struct skcipher_request *req, int enc,
			       int blen)
{
	unsigned long cycles = 0;
	int ret = 0;
	int i;

	/* Warm-up run. */
	for (i = 0; i < 4; i++) {
		if (enc)
			ret = do_one_acipher_op(req,
						crypto_skcipher_encrypt(req));
		else
			ret = do_one_acipher_op(req,
						crypto_skcipher_decrypt(req));

		if (ret)
			goto out;
	}

	/* The real thing. */
	for (i = 0; i < 8; i++) {
		cycles_t start, end;

		start = get_cycles();
		if (enc)
			ret = do_one_acipher_op(req,
						crypto_skcipher_encrypt(req));
		else
			ret = do_one_acipher_op(req,
						crypto_skcipher_decrypt(req));
		end = get_cycles();

		if (ret)
			goto out;

		cycles += end - start;
	}

out:
	if (ret == 0)
		pr_cont("1 operation in %lu cycles (%d bytes)\n",
			(cycles + 4) / 8, blen);

	return ret;
}

static void test_skcipher_speed(const char *algo, int enc, unsigned int secs,
				struct cipher_speed_template *template,
				unsigned int tcount, u8 *keysize, bool async)
{
	unsigned int ret, i, j, k, iv_len;
	struct crypto_wait wait;
	const char *key;
	char iv[128];
	struct skcipher_request *req;
	struct crypto_skcipher *tfm;
	const int *b_size;
	const char *e;

	if (enc == ENCRYPT)
		e = "encryption";
	else
		e = "decryption";

	crypto_init_wait(&wait);

	tfm = crypto_alloc_skcipher(algo, 0, async ? 0 : CRYPTO_ALG_ASYNC);

	if (IS_ERR(tfm)) {
		pr_err("failed to load transform for %s: %ld\n", algo,
		       PTR_ERR(tfm));
		return;
	}

	pr_info("\ntesting speed of %s %s (%s) %s\n", async ? "async" : "sync",
		algo, get_driver_name(crypto_skcipher, tfm), e);

	req = skcipher_request_alloc(tfm, GFP_KERNEL);
	if (!req) {
		pr_err("tcrypt: skcipher: Failed to allocate request for %s\n",
		       algo);
		goto out;
	}

	skcipher_request_set_callback(req, CRYPTO_TFM_REQ_MAY_BACKLOG,
				      crypto_req_done, &wait);

	i = 0;
	do {
		b_size = block_sizes;

		do {
			u32 bs = round_up(*b_size, crypto_skcipher_blocksize(tfm));
			struct scatterlist sg[TVMEMSIZE];

			if ((*keysize + bs) > TVMEMSIZE * PAGE_SIZE) {
				pr_err("template (%u) too big for "
				       "tvmem (%lu)\n", *keysize + bs,
				       TVMEMSIZE * PAGE_SIZE);
				goto out_free_req;
			}

			pr_info("test %u (%d bit key, %d byte blocks): ", i,
				*keysize * 8, bs);

			memset(tvmem[0], 0xff, PAGE_SIZE);

			/* set key, plain text and IV */
			key = tvmem[0];
			for (j = 0; j < tcount; j++) {
				if (template[j].klen == *keysize) {
					key = template[j].key;
					break;
				}
			}

			crypto_skcipher_clear_flags(tfm, ~0);

			ret = crypto_skcipher_setkey(tfm, key, *keysize);
			if (ret) {
				pr_err("setkey() failed flags=%x\n",
					crypto_skcipher_get_flags(tfm));
				goto out_free_req;
			}

			k = *keysize + bs;
			sg_init_table(sg, DIV_ROUND_UP(k, PAGE_SIZE));

			if (k > PAGE_SIZE) {
				sg_set_buf(sg, tvmem[0] + *keysize,
				   PAGE_SIZE - *keysize);
				k -= PAGE_SIZE;
				j = 1;
				while (k > PAGE_SIZE) {
					sg_set_buf(sg + j, tvmem[j], PAGE_SIZE);
					memset(tvmem[j], 0xff, PAGE_SIZE);
					j++;
					k -= PAGE_SIZE;
				}
				sg_set_buf(sg + j, tvmem[j], k);
				memset(tvmem[j], 0xff, k);
			} else {
				sg_set_buf(sg, tvmem[0] + *keysize, bs);
			}

			iv_len = crypto_skcipher_ivsize(tfm);
			if (iv_len)
				memset(&iv, 0xff, iv_len);

			skcipher_request_set_crypt(req, sg, sg, bs, iv);

			if (secs) {
				ret = test_acipher_jiffies(req, enc,
							   bs, secs);
				cond_resched();
			} else {
				ret = test_acipher_cycles(req, enc,
							  bs);
			}

			if (ret) {
				pr_err("%s() failed flags=%x\n", e,
				       crypto_skcipher_get_flags(tfm));
				break;
			}
			b_size++;
			i++;
		} while (*b_size);
		keysize++;
	} while (*keysize);

out_free_req:
	skcipher_request_free(req);
out:
	crypto_free_skcipher(tfm);
}

static void test_acipher_speed(const char *algo, int enc, unsigned int secs,
			       struct cipher_speed_template *template,
			       unsigned int tcount, u8 *keysize)
{
	return test_skcipher_speed(algo, enc, secs, template, tcount, keysize,
				   true);
}

static void test_cipher_speed(const char *algo, int enc, unsigned int secs,
			      struct cipher_speed_template *template,
			      unsigned int tcount, u8 *keysize)
{
	return test_skcipher_speed(algo, enc, secs, template, tcount, keysize,
				   false);
}

static inline int tcrypt_test(const char *alg)
{
	int ret;

	pr_debug("testing %s\n", alg);

	ret = alg_test(alg, alg, 0, 0);
	/* non-fips algs return -EINVAL or -ECANCELED in fips mode */
	if (fips_enabled && (ret == -EINVAL || ret == -ECANCELED))
		ret = 0;
	return ret;
}

static int do_test(const char *alg, u32 type, u32 mask, int m, u32 num_mb)
{
	int i;
	int ret = 0;

	switch (m) {
	case 0:
		if (alg) {
			if (!crypto_has_alg(alg, type,
					    mask ?: CRYPTO_ALG_TYPE_MASK))
				ret = -ENOENT;
			break;
		}

		for (i = 1; i < 200; i++)
			ret += do_test(NULL, 0, 0, i, num_mb);
		break;

	case 1:
		ret += tcrypt_test("md5");
		break;

	case 2:
		ret += tcrypt_test("sha1");
		break;

	case 3:
		ret += tcrypt_test("ecb(des)");
		ret += tcrypt_test("cbc(des)");
		ret += tcrypt_test("ctr(des)");
		break;

	case 4:
		ret += tcrypt_test("ecb(des3_ede)");
		ret += tcrypt_test("cbc(des3_ede)");
		ret += tcrypt_test("ctr(des3_ede)");
		break;

	case 5:
		ret += tcrypt_test("md4");
		break;

	case 6:
		ret += tcrypt_test("sha256");
		break;

	case 7:
		ret += tcrypt_test("ecb(blowfish)");
		ret += tcrypt_test("cbc(blowfish)");
		ret += tcrypt_test("ctr(blowfish)");
		break;

	case 8:
		ret += tcrypt_test("ecb(twofish)");
		ret += tcrypt_test("cbc(twofish)");
		ret += tcrypt_test("ctr(twofish)");
		ret += tcrypt_test("lrw(twofish)");
		ret += tcrypt_test("xts(twofish)");
		break;

	case 9:
		ret += tcrypt_test("ecb(serpent)");
		ret += tcrypt_test("cbc(serpent)");
		ret += tcrypt_test("ctr(serpent)");
		ret += tcrypt_test("lrw(serpent)");
		ret += tcrypt_test("xts(serpent)");
		break;

	case 10:
		ret += tcrypt_test("ecb(aes)");
		ret += tcrypt_test("cbc(aes)");
		ret += tcrypt_test("lrw(aes)");
		ret += tcrypt_test("xts(aes)");
		ret += tcrypt_test("ctr(aes)");
		ret += tcrypt_test("rfc3686(ctr(aes))");
		ret += tcrypt_test("ofb(aes)");
		ret += tcrypt_test("cfb(aes)");
		ret += tcrypt_test("xctr(aes)");
		break;

	case 11:
		ret += tcrypt_test("sha384");
		break;

	case 12:
		ret += tcrypt_test("sha512");
		break;

	case 13:
		ret += tcrypt_test("deflate");
		break;

	case 14:
		ret += tcrypt_test("ecb(cast5)");
		ret += tcrypt_test("cbc(cast5)");
		ret += tcrypt_test("ctr(cast5)");
		break;

	case 15:
		ret += tcrypt_test("ecb(cast6)");
		ret += tcrypt_test("cbc(cast6)");
		ret += tcrypt_test("ctr(cast6)");
		ret += tcrypt_test("lrw(cast6)");
		ret += tcrypt_test("xts(cast6)");
		break;

	case 16:
		ret += tcrypt_test("ecb(arc4)");
		break;

	case 17:
		ret += tcrypt_test("michael_mic");
		break;

	case 18:
		ret += tcrypt_test("crc32c");
		break;

	case 19:
		ret += tcrypt_test("ecb(tea)");
		break;

	case 20:
		ret += tcrypt_test("ecb(xtea)");
		break;

	case 21:
		ret += tcrypt_test("ecb(khazad)");
		break;

	case 22:
		ret += tcrypt_test("wp512");
		break;

	case 23:
		ret += tcrypt_test("wp384");
		break;

	case 24:
		ret += tcrypt_test("wp256");
		break;

	case 26:
		ret += tcrypt_test("ecb(anubis)");
		ret += tcrypt_test("cbc(anubis)");
		break;

	case 30:
		ret += tcrypt_test("ecb(xeta)");
		break;

	case 31:
		ret += tcrypt_test("pcbc(fcrypt)");
		break;

	case 32:
		ret += tcrypt_test("ecb(camellia)");
		ret += tcrypt_test("cbc(camellia)");
		ret += tcrypt_test("ctr(camellia)");
		ret += tcrypt_test("lrw(camellia)");
		ret += tcrypt_test("xts(camellia)");
		break;

	case 33:
		ret += tcrypt_test("sha224");
		break;

	case 35:
		ret += tcrypt_test("gcm(aes)");
		break;

	case 36:
		ret += tcrypt_test("lzo");
		break;

	case 37:
		ret += tcrypt_test("ccm(aes)");
		break;

	case 38:
		ret += tcrypt_test("cts(cbc(aes))");
		break;

        case 39:
		ret += tcrypt_test("xxhash64");
		break;

        case 40:
		ret += tcrypt_test("rmd160");
		break;

	case 42:
		ret += tcrypt_test("blake2b-512");
		break;

	case 43:
		ret += tcrypt_test("ecb(seed)");
		break;

	case 45:
		ret += tcrypt_test("rfc4309(ccm(aes))");
		break;

	case 46:
		ret += tcrypt_test("ghash");
		break;

	case 47:
		ret += tcrypt_test("crct10dif");
		break;

	case 48:
		ret += tcrypt_test("sha3-224");
		break;

	case 49:
		ret += tcrypt_test("sha3-256");
		break;

	case 50:
		ret += tcrypt_test("sha3-384");
		break;

	case 51:
		ret += tcrypt_test("sha3-512");
		break;

	case 52:
		ret += tcrypt_test("sm3");
		break;

	case 53:
		ret += tcrypt_test("streebog256");
		break;

	case 54:
		ret += tcrypt_test("streebog512");
		break;

	case 55:
		ret += tcrypt_test("gcm(sm4)");
		break;

	case 56:
		ret += tcrypt_test("ccm(sm4)");
		break;

	case 57:
		ret += tcrypt_test("polyval");
		break;

	case 58:
		ret += tcrypt_test("gcm(aria)");
		break;

	case 100:
		ret += tcrypt_test("hmac(md5)");
		break;

	case 101:
		ret += tcrypt_test("hmac(sha1)");
		break;

	case 102:
		ret += tcrypt_test("hmac(sha256)");
		break;

	case 103:
		ret += tcrypt_test("hmac(sha384)");
		break;

	case 104:
		ret += tcrypt_test("hmac(sha512)");
		break;

	case 105:
		ret += tcrypt_test("hmac(sha224)");
		break;

	case 106:
		ret += tcrypt_test("xcbc(aes)");
		break;

	case 108:
		ret += tcrypt_test("hmac(rmd160)");
		break;

	case 109:
		ret += tcrypt_test("vmac64(aes)");
		break;

	case 111:
		ret += tcrypt_test("hmac(sha3-224)");
		break;

	case 112:
		ret += tcrypt_test("hmac(sha3-256)");
		break;

	case 113:
		ret += tcrypt_test("hmac(sha3-384)");
		break;

	case 114:
		ret += tcrypt_test("hmac(sha3-512)");
		break;

	case 115:
		ret += tcrypt_test("hmac(streebog256)");
		break;

	case 116:
		ret += tcrypt_test("hmac(streebog512)");
		break;

	case 117:
		ret += tcrypt_test("rsa");
		break;

	case 150:
		ret += tcrypt_test("ansi_cprng");
		break;

	case 151:
		ret += tcrypt_test("rfc4106(gcm(aes))");
		break;

	case 152:
		ret += tcrypt_test("rfc4543(gcm(aes))");
		break;

	case 153:
		ret += tcrypt_test("cmac(aes)");
		break;

	case 154:
		ret += tcrypt_test("cmac(des3_ede)");
		break;

	case 155:
		ret += tcrypt_test("authenc(hmac(sha1),cbc(aes))");
		break;

	case 156:
		ret += tcrypt_test("authenc(hmac(md5),ecb(cipher_null))");
		break;

	case 157:
		ret += tcrypt_test("authenc(hmac(sha1),ecb(cipher_null))");
		break;

	case 158:
		ret += tcrypt_test("cbcmac(sm4)");
		break;

	case 159:
		ret += tcrypt_test("cmac(sm4)");
		break;

	case 181:
		ret += tcrypt_test("authenc(hmac(sha1),cbc(des))");
		break;
	case 182:
		ret += tcrypt_test("authenc(hmac(sha1),cbc(des3_ede))");
		break;
	case 183:
		ret += tcrypt_test("authenc(hmac(sha224),cbc(des))");
		break;
	case 184:
		ret += tcrypt_test("authenc(hmac(sha224),cbc(des3_ede))");
		break;
	case 185:
		ret += tcrypt_test("authenc(hmac(sha256),cbc(des))");
		break;
	case 186:
		ret += tcrypt_test("authenc(hmac(sha256),cbc(des3_ede))");
		break;
	case 187:
		ret += tcrypt_test("authenc(hmac(sha384),cbc(des))");
		break;
	case 188:
		ret += tcrypt_test("authenc(hmac(sha384),cbc(des3_ede))");
		break;
	case 189:
		ret += tcrypt_test("authenc(hmac(sha512),cbc(des))");
		break;
	case 190:
		ret += tcrypt_test("authenc(hmac(sha512),cbc(des3_ede))");
		break;
	case 191:
		ret += tcrypt_test("ecb(sm4)");
		ret += tcrypt_test("cbc(sm4)");
		ret += tcrypt_test("cfb(sm4)");
		ret += tcrypt_test("ctr(sm4)");
		break;
	case 192:
<<<<<<< HEAD
		ret += tcrypt_test("tls11(hmac(sha1),cbc(aes))");
		break;
	case 193:
=======
		ret += tcrypt_test("ecb(aria)");
		ret += tcrypt_test("cbc(aria)");
		ret += tcrypt_test("cfb(aria)");
		ret += tcrypt_test("ctr(aria)");
		break;
	case 193:
		ret += tcrypt_test("tls11(hmac(sha1),cbc(aes))");
		break;
	case 194:
>>>>>>> 29549c70
		ret += tcrypt_test("tls12(hmac(sha256),cbc(aes))");
		break;
	case 200:
		test_cipher_speed("ecb(aes)", ENCRYPT, sec, NULL, 0,
				speed_template_16_24_32);
		test_cipher_speed("ecb(aes)", DECRYPT, sec, NULL, 0,
				speed_template_16_24_32);
		test_cipher_speed("cbc(aes)", ENCRYPT, sec, NULL, 0,
				speed_template_16_24_32);
		test_cipher_speed("cbc(aes)", DECRYPT, sec, NULL, 0,
				speed_template_16_24_32);
		test_cipher_speed("lrw(aes)", ENCRYPT, sec, NULL, 0,
				speed_template_32_40_48);
		test_cipher_speed("lrw(aes)", DECRYPT, sec, NULL, 0,
				speed_template_32_40_48);
		test_cipher_speed("xts(aes)", ENCRYPT, sec, NULL, 0,
				speed_template_32_64);
		test_cipher_speed("xts(aes)", DECRYPT, sec, NULL, 0,
				speed_template_32_64);
		test_cipher_speed("cts(cbc(aes))", ENCRYPT, sec, NULL, 0,
				speed_template_16_24_32);
		test_cipher_speed("cts(cbc(aes))", DECRYPT, sec, NULL, 0,
				speed_template_16_24_32);
		test_cipher_speed("ctr(aes)", ENCRYPT, sec, NULL, 0,
				speed_template_16_24_32);
		test_cipher_speed("ctr(aes)", DECRYPT, sec, NULL, 0,
				speed_template_16_24_32);
		test_cipher_speed("cfb(aes)", ENCRYPT, sec, NULL, 0,
				speed_template_16_24_32);
		test_cipher_speed("cfb(aes)", DECRYPT, sec, NULL, 0,
				speed_template_16_24_32);
		break;

	case 201:
		test_cipher_speed("ecb(des3_ede)", ENCRYPT, sec,
				des3_speed_template, DES3_SPEED_VECTORS,
				speed_template_24);
		test_cipher_speed("ecb(des3_ede)", DECRYPT, sec,
				des3_speed_template, DES3_SPEED_VECTORS,
				speed_template_24);
		test_cipher_speed("cbc(des3_ede)", ENCRYPT, sec,
				des3_speed_template, DES3_SPEED_VECTORS,
				speed_template_24);
		test_cipher_speed("cbc(des3_ede)", DECRYPT, sec,
				des3_speed_template, DES3_SPEED_VECTORS,
				speed_template_24);
		test_cipher_speed("ctr(des3_ede)", ENCRYPT, sec,
				des3_speed_template, DES3_SPEED_VECTORS,
				speed_template_24);
		test_cipher_speed("ctr(des3_ede)", DECRYPT, sec,
				des3_speed_template, DES3_SPEED_VECTORS,
				speed_template_24);
		break;

	case 202:
		test_cipher_speed("ecb(twofish)", ENCRYPT, sec, NULL, 0,
				speed_template_16_24_32);
		test_cipher_speed("ecb(twofish)", DECRYPT, sec, NULL, 0,
				speed_template_16_24_32);
		test_cipher_speed("cbc(twofish)", ENCRYPT, sec, NULL, 0,
				speed_template_16_24_32);
		test_cipher_speed("cbc(twofish)", DECRYPT, sec, NULL, 0,
				speed_template_16_24_32);
		test_cipher_speed("ctr(twofish)", ENCRYPT, sec, NULL, 0,
				speed_template_16_24_32);
		test_cipher_speed("ctr(twofish)", DECRYPT, sec, NULL, 0,
				speed_template_16_24_32);
		test_cipher_speed("lrw(twofish)", ENCRYPT, sec, NULL, 0,
				speed_template_32_40_48);
		test_cipher_speed("lrw(twofish)", DECRYPT, sec, NULL, 0,
				speed_template_32_40_48);
		test_cipher_speed("xts(twofish)", ENCRYPT, sec, NULL, 0,
				speed_template_32_48_64);
		test_cipher_speed("xts(twofish)", DECRYPT, sec, NULL, 0,
				speed_template_32_48_64);
		break;

	case 203:
		test_cipher_speed("ecb(blowfish)", ENCRYPT, sec, NULL, 0,
				  speed_template_8_32);
		test_cipher_speed("ecb(blowfish)", DECRYPT, sec, NULL, 0,
				  speed_template_8_32);
		test_cipher_speed("cbc(blowfish)", ENCRYPT, sec, NULL, 0,
				  speed_template_8_32);
		test_cipher_speed("cbc(blowfish)", DECRYPT, sec, NULL, 0,
				  speed_template_8_32);
		test_cipher_speed("ctr(blowfish)", ENCRYPT, sec, NULL, 0,
				  speed_template_8_32);
		test_cipher_speed("ctr(blowfish)", DECRYPT, sec, NULL, 0,
				  speed_template_8_32);
		break;

	case 204:
		test_cipher_speed("ecb(des)", ENCRYPT, sec, NULL, 0,
				  speed_template_8);
		test_cipher_speed("ecb(des)", DECRYPT, sec, NULL, 0,
				  speed_template_8);
		test_cipher_speed("cbc(des)", ENCRYPT, sec, NULL, 0,
				  speed_template_8);
		test_cipher_speed("cbc(des)", DECRYPT, sec, NULL, 0,
				  speed_template_8);
		break;

	case 205:
		test_cipher_speed("ecb(camellia)", ENCRYPT, sec, NULL, 0,
				speed_template_16_24_32);
		test_cipher_speed("ecb(camellia)", DECRYPT, sec, NULL, 0,
				speed_template_16_24_32);
		test_cipher_speed("cbc(camellia)", ENCRYPT, sec, NULL, 0,
				speed_template_16_24_32);
		test_cipher_speed("cbc(camellia)", DECRYPT, sec, NULL, 0,
				speed_template_16_24_32);
		test_cipher_speed("ctr(camellia)", ENCRYPT, sec, NULL, 0,
				speed_template_16_24_32);
		test_cipher_speed("ctr(camellia)", DECRYPT, sec, NULL, 0,
				speed_template_16_24_32);
		test_cipher_speed("lrw(camellia)", ENCRYPT, sec, NULL, 0,
				speed_template_32_40_48);
		test_cipher_speed("lrw(camellia)", DECRYPT, sec, NULL, 0,
				speed_template_32_40_48);
		test_cipher_speed("xts(camellia)", ENCRYPT, sec, NULL, 0,
				speed_template_32_48_64);
		test_cipher_speed("xts(camellia)", DECRYPT, sec, NULL, 0,
				speed_template_32_48_64);
		break;

	case 207:
		test_cipher_speed("ecb(serpent)", ENCRYPT, sec, NULL, 0,
				  speed_template_16_32);
		test_cipher_speed("ecb(serpent)", DECRYPT, sec, NULL, 0,
				  speed_template_16_32);
		test_cipher_speed("cbc(serpent)", ENCRYPT, sec, NULL, 0,
				  speed_template_16_32);
		test_cipher_speed("cbc(serpent)", DECRYPT, sec, NULL, 0,
				  speed_template_16_32);
		test_cipher_speed("ctr(serpent)", ENCRYPT, sec, NULL, 0,
				  speed_template_16_32);
		test_cipher_speed("ctr(serpent)", DECRYPT, sec, NULL, 0,
				  speed_template_16_32);
		test_cipher_speed("lrw(serpent)", ENCRYPT, sec, NULL, 0,
				  speed_template_32_48);
		test_cipher_speed("lrw(serpent)", DECRYPT, sec, NULL, 0,
				  speed_template_32_48);
		test_cipher_speed("xts(serpent)", ENCRYPT, sec, NULL, 0,
				  speed_template_32_64);
		test_cipher_speed("xts(serpent)", DECRYPT, sec, NULL, 0,
				  speed_template_32_64);
		break;

	case 208:
		test_cipher_speed("ecb(arc4)", ENCRYPT, sec, NULL, 0,
				  speed_template_8);
		break;

	case 209:
		test_cipher_speed("ecb(cast5)", ENCRYPT, sec, NULL, 0,
				  speed_template_8_16);
		test_cipher_speed("ecb(cast5)", DECRYPT, sec, NULL, 0,
				  speed_template_8_16);
		test_cipher_speed("cbc(cast5)", ENCRYPT, sec, NULL, 0,
				  speed_template_8_16);
		test_cipher_speed("cbc(cast5)", DECRYPT, sec, NULL, 0,
				  speed_template_8_16);
		test_cipher_speed("ctr(cast5)", ENCRYPT, sec, NULL, 0,
				  speed_template_8_16);
		test_cipher_speed("ctr(cast5)", DECRYPT, sec, NULL, 0,
				  speed_template_8_16);
		break;

	case 210:
		test_cipher_speed("ecb(cast6)", ENCRYPT, sec, NULL, 0,
				  speed_template_16_32);
		test_cipher_speed("ecb(cast6)", DECRYPT, sec, NULL, 0,
				  speed_template_16_32);
		test_cipher_speed("cbc(cast6)", ENCRYPT, sec, NULL, 0,
				  speed_template_16_32);
		test_cipher_speed("cbc(cast6)", DECRYPT, sec, NULL, 0,
				  speed_template_16_32);
		test_cipher_speed("ctr(cast6)", ENCRYPT, sec, NULL, 0,
				  speed_template_16_32);
		test_cipher_speed("ctr(cast6)", DECRYPT, sec, NULL, 0,
				  speed_template_16_32);
		test_cipher_speed("lrw(cast6)", ENCRYPT, sec, NULL, 0,
				  speed_template_32_48);
		test_cipher_speed("lrw(cast6)", DECRYPT, sec, NULL, 0,
				  speed_template_32_48);
		test_cipher_speed("xts(cast6)", ENCRYPT, sec, NULL, 0,
				  speed_template_32_64);
		test_cipher_speed("xts(cast6)", DECRYPT, sec, NULL, 0,
				  speed_template_32_64);
		break;

	case 211:
		test_aead_speed("rfc4106(gcm(aes))", ENCRYPT, sec,
				NULL, 0, 16, 16, aead_speed_template_20);
		test_aead_speed("gcm(aes)", ENCRYPT, sec,
				NULL, 0, 16, 8, speed_template_16_24_32);
		test_aead_speed("rfc4106(gcm(aes))", DECRYPT, sec,
				NULL, 0, 16, 16, aead_speed_template_20);
		test_aead_speed("gcm(aes)", DECRYPT, sec,
				NULL, 0, 16, 8, speed_template_16_24_32);
		break;

	case 212:
		test_aead_speed("rfc4309(ccm(aes))", ENCRYPT, sec,
				NULL, 0, 16, 16, aead_speed_template_19);
		test_aead_speed("rfc4309(ccm(aes))", DECRYPT, sec,
				NULL, 0, 16, 16, aead_speed_template_19);
		break;

	case 213:
		test_aead_speed("rfc7539esp(chacha20,poly1305)", ENCRYPT, sec,
				NULL, 0, 16, 8, aead_speed_template_36);
		test_aead_speed("rfc7539esp(chacha20,poly1305)", DECRYPT, sec,
				NULL, 0, 16, 8, aead_speed_template_36);
		break;

	case 214:
		test_cipher_speed("chacha20", ENCRYPT, sec, NULL, 0,
				  speed_template_32);
		break;

	case 215:
		test_mb_aead_speed("rfc4106(gcm(aes))", ENCRYPT, sec, NULL,
				   0, 16, 16, aead_speed_template_20, num_mb);
		test_mb_aead_speed("gcm(aes)", ENCRYPT, sec, NULL, 0, 16, 8,
				   speed_template_16_24_32, num_mb);
		test_mb_aead_speed("rfc4106(gcm(aes))", DECRYPT, sec, NULL,
				   0, 16, 16, aead_speed_template_20, num_mb);
		test_mb_aead_speed("gcm(aes)", DECRYPT, sec, NULL, 0, 16, 8,
				   speed_template_16_24_32, num_mb);
		break;

	case 216:
		test_mb_aead_speed("rfc4309(ccm(aes))", ENCRYPT, sec, NULL, 0,
				   16, 16, aead_speed_template_19, num_mb);
		test_mb_aead_speed("rfc4309(ccm(aes))", DECRYPT, sec, NULL, 0,
				   16, 16, aead_speed_template_19, num_mb);
		break;

	case 217:
		test_mb_aead_speed("rfc7539esp(chacha20,poly1305)", ENCRYPT,
				   sec, NULL, 0, 16, 8, aead_speed_template_36,
				   num_mb);
		test_mb_aead_speed("rfc7539esp(chacha20,poly1305)", DECRYPT,
				   sec, NULL, 0, 16, 8, aead_speed_template_36,
				   num_mb);
		break;

	case 218:
		test_cipher_speed("ecb(sm4)", ENCRYPT, sec, NULL, 0,
				speed_template_16);
		test_cipher_speed("ecb(sm4)", DECRYPT, sec, NULL, 0,
				speed_template_16);
		test_cipher_speed("cbc(sm4)", ENCRYPT, sec, NULL, 0,
				speed_template_16);
		test_cipher_speed("cbc(sm4)", DECRYPT, sec, NULL, 0,
				speed_template_16);
		test_cipher_speed("cfb(sm4)", ENCRYPT, sec, NULL, 0,
				speed_template_16);
		test_cipher_speed("cfb(sm4)", DECRYPT, sec, NULL, 0,
				speed_template_16);
		test_cipher_speed("ctr(sm4)", ENCRYPT, sec, NULL, 0,
				speed_template_16);
		test_cipher_speed("ctr(sm4)", DECRYPT, sec, NULL, 0,
				speed_template_16);
		break;

	case 219:
		test_cipher_speed("adiantum(xchacha12,aes)", ENCRYPT, sec, NULL,
				  0, speed_template_32);
		test_cipher_speed("adiantum(xchacha12,aes)", DECRYPT, sec, NULL,
				  0, speed_template_32);
		test_cipher_speed("adiantum(xchacha20,aes)", ENCRYPT, sec, NULL,
				  0, speed_template_32);
		test_cipher_speed("adiantum(xchacha20,aes)", DECRYPT, sec, NULL,
				  0, speed_template_32);
		break;

	case 220:
		test_acipher_speed("essiv(cbc(aes),sha256)",
				  ENCRYPT, sec, NULL, 0,
				  speed_template_16_24_32);
		test_acipher_speed("essiv(cbc(aes),sha256)",
				  DECRYPT, sec, NULL, 0,
				  speed_template_16_24_32);
		break;

	case 221:
		test_aead_speed("aegis128", ENCRYPT, sec,
				NULL, 0, 16, 8, speed_template_16);
		test_aead_speed("aegis128", DECRYPT, sec,
				NULL, 0, 16, 8, speed_template_16);
		break;

	case 222:
		test_aead_speed("gcm(sm4)", ENCRYPT, sec,
				NULL, 0, 16, 8, speed_template_16);
		test_aead_speed("gcm(sm4)", DECRYPT, sec,
				NULL, 0, 16, 8, speed_template_16);
		break;

	case 223:
		test_aead_speed("rfc4309(ccm(sm4))", ENCRYPT, sec,
				NULL, 0, 16, 16, aead_speed_template_19);
		test_aead_speed("rfc4309(ccm(sm4))", DECRYPT, sec,
				NULL, 0, 16, 16, aead_speed_template_19);
		break;

	case 224:
		test_mb_aead_speed("gcm(sm4)", ENCRYPT, sec, NULL, 0, 16, 8,
				   speed_template_16, num_mb);
		test_mb_aead_speed("gcm(sm4)", DECRYPT, sec, NULL, 0, 16, 8,
				   speed_template_16, num_mb);
		break;

	case 225:
		test_mb_aead_speed("rfc4309(ccm(sm4))", ENCRYPT, sec, NULL, 0,
				   16, 16, aead_speed_template_19, num_mb);
		test_mb_aead_speed("rfc4309(ccm(sm4))", DECRYPT, sec, NULL, 0,
				   16, 16, aead_speed_template_19, num_mb);
		break;

	case 226:
		test_cipher_speed("hctr2(aes)", ENCRYPT, sec, NULL,
				  0, speed_template_32);
		break;

	case 227:
		test_cipher_speed("ecb(aria)", ENCRYPT, sec, NULL, 0,
				  speed_template_16_24_32);
		test_cipher_speed("ecb(aria)", DECRYPT, sec, NULL, 0,
				  speed_template_16_24_32);
		test_cipher_speed("cbc(aria)", ENCRYPT, sec, NULL, 0,
				  speed_template_16_24_32);
		test_cipher_speed("cbc(aria)", DECRYPT, sec, NULL, 0,
				  speed_template_16_24_32);
		test_cipher_speed("cfb(aria)", ENCRYPT, sec, NULL, 0,
				  speed_template_16_24_32);
		test_cipher_speed("cfb(aria)", DECRYPT, sec, NULL, 0,
				  speed_template_16_24_32);
		test_cipher_speed("ctr(aria)", ENCRYPT, sec, NULL, 0,
				  speed_template_16_24_32);
		test_cipher_speed("ctr(aria)", DECRYPT, sec, NULL, 0,
				  speed_template_16_24_32);
		break;

	case 228:
		test_aead_speed("gcm(aria)", ENCRYPT, sec,
				NULL, 0, 16, 8, speed_template_16_24_32);
		test_aead_speed("gcm(aria)", DECRYPT, sec,
				NULL, 0, 16, 8, speed_template_16_24_32);
		break;

	case 229:
		test_mb_aead_speed("gcm(aria)", ENCRYPT, sec, NULL, 0, 16, 8,
				   speed_template_16, num_mb);
		test_mb_aead_speed("gcm(aria)", DECRYPT, sec, NULL, 0, 16, 8,
				   speed_template_16, num_mb);
		break;

	case 300:
		if (alg) {
			test_hash_speed(alg, sec, generic_hash_speed_template);
			break;
		}
		fallthrough;
	case 301:
		test_hash_speed("md4", sec, generic_hash_speed_template);
		if (mode > 300 && mode < 400) break;
		fallthrough;
	case 302:
		test_hash_speed("md5", sec, generic_hash_speed_template);
		if (mode > 300 && mode < 400) break;
		fallthrough;
	case 303:
		test_hash_speed("sha1", sec, generic_hash_speed_template);
		if (mode > 300 && mode < 400) break;
		fallthrough;
	case 304:
		test_hash_speed("sha256", sec, generic_hash_speed_template);
		if (mode > 300 && mode < 400) break;
		fallthrough;
	case 305:
		test_hash_speed("sha384", sec, generic_hash_speed_template);
		if (mode > 300 && mode < 400) break;
		fallthrough;
	case 306:
		test_hash_speed("sha512", sec, generic_hash_speed_template);
		if (mode > 300 && mode < 400) break;
		fallthrough;
	case 307:
		test_hash_speed("wp256", sec, generic_hash_speed_template);
		if (mode > 300 && mode < 400) break;
		fallthrough;
	case 308:
		test_hash_speed("wp384", sec, generic_hash_speed_template);
		if (mode > 300 && mode < 400) break;
		fallthrough;
	case 309:
		test_hash_speed("wp512", sec, generic_hash_speed_template);
		if (mode > 300 && mode < 400) break;
		fallthrough;
	case 313:
		test_hash_speed("sha224", sec, generic_hash_speed_template);
		if (mode > 300 && mode < 400) break;
		fallthrough;
	case 314:
		test_hash_speed("xxhash64", sec, generic_hash_speed_template);
		if (mode > 300 && mode < 400) break;
		fallthrough;
	case 315:
		test_hash_speed("rmd160", sec, generic_hash_speed_template);
		if (mode > 300 && mode < 400) break;
		fallthrough;
	case 317:
		test_hash_speed("blake2b-512", sec, generic_hash_speed_template);
		if (mode > 300 && mode < 400) break;
		fallthrough;
	case 318:
		klen = 16;
		test_hash_speed("ghash", sec, generic_hash_speed_template);
		if (mode > 300 && mode < 400) break;
		fallthrough;
	case 319:
		test_hash_speed("crc32c", sec, generic_hash_speed_template);
		if (mode > 300 && mode < 400) break;
		fallthrough;
	case 320:
		test_hash_speed("crct10dif", sec, generic_hash_speed_template);
		if (mode > 300 && mode < 400) break;
		fallthrough;
	case 321:
		test_hash_speed("poly1305", sec, poly1305_speed_template);
		if (mode > 300 && mode < 400) break;
		fallthrough;
	case 322:
		test_hash_speed("sha3-224", sec, generic_hash_speed_template);
		if (mode > 300 && mode < 400) break;
		fallthrough;
	case 323:
		test_hash_speed("sha3-256", sec, generic_hash_speed_template);
		if (mode > 300 && mode < 400) break;
		fallthrough;
	case 324:
		test_hash_speed("sha3-384", sec, generic_hash_speed_template);
		if (mode > 300 && mode < 400) break;
		fallthrough;
	case 325:
		test_hash_speed("sha3-512", sec, generic_hash_speed_template);
		if (mode > 300 && mode < 400) break;
		fallthrough;
	case 326:
		test_hash_speed("sm3", sec, generic_hash_speed_template);
		if (mode > 300 && mode < 400) break;
		fallthrough;
	case 327:
		test_hash_speed("streebog256", sec,
				generic_hash_speed_template);
		if (mode > 300 && mode < 400) break;
		fallthrough;
	case 328:
		test_hash_speed("streebog512", sec,
				generic_hash_speed_template);
		if (mode > 300 && mode < 400) break;
		fallthrough;
	case 399:
		break;

	case 400:
		if (alg) {
			test_ahash_speed(alg, sec, generic_hash_speed_template);
			break;
		}
		fallthrough;
	case 401:
		test_ahash_speed("md4", sec, generic_hash_speed_template);
		if (mode > 400 && mode < 500) break;
		fallthrough;
	case 402:
		test_ahash_speed("md5", sec, generic_hash_speed_template);
		if (mode > 400 && mode < 500) break;
		fallthrough;
	case 403:
		test_ahash_speed("sha1", sec, generic_hash_speed_template);
		if (mode > 400 && mode < 500) break;
		fallthrough;
	case 404:
		test_ahash_speed("sha256", sec, generic_hash_speed_template);
		if (mode > 400 && mode < 500) break;
		fallthrough;
	case 405:
		test_ahash_speed("sha384", sec, generic_hash_speed_template);
		if (mode > 400 && mode < 500) break;
		fallthrough;
	case 406:
		test_ahash_speed("sha512", sec, generic_hash_speed_template);
		if (mode > 400 && mode < 500) break;
		fallthrough;
	case 407:
		test_ahash_speed("wp256", sec, generic_hash_speed_template);
		if (mode > 400 && mode < 500) break;
		fallthrough;
	case 408:
		test_ahash_speed("wp384", sec, generic_hash_speed_template);
		if (mode > 400 && mode < 500) break;
		fallthrough;
	case 409:
		test_ahash_speed("wp512", sec, generic_hash_speed_template);
		if (mode > 400 && mode < 500) break;
		fallthrough;
	case 413:
		test_ahash_speed("sha224", sec, generic_hash_speed_template);
		if (mode > 400 && mode < 500) break;
		fallthrough;
	case 414:
		test_ahash_speed("xxhash64", sec, generic_hash_speed_template);
		if (mode > 400 && mode < 500) break;
		fallthrough;
	case 415:
		test_ahash_speed("rmd160", sec, generic_hash_speed_template);
		if (mode > 400 && mode < 500) break;
		fallthrough;
	case 417:
		test_ahash_speed("blake2b-512", sec, generic_hash_speed_template);
		if (mode > 400 && mode < 500) break;
		fallthrough;
	case 418:
		test_ahash_speed("sha3-224", sec, generic_hash_speed_template);
		if (mode > 400 && mode < 500) break;
		fallthrough;
	case 419:
		test_ahash_speed("sha3-256", sec, generic_hash_speed_template);
		if (mode > 400 && mode < 500) break;
		fallthrough;
	case 420:
		test_ahash_speed("sha3-384", sec, generic_hash_speed_template);
		if (mode > 400 && mode < 500) break;
		fallthrough;
	case 421:
		test_ahash_speed("sha3-512", sec, generic_hash_speed_template);
		if (mode > 400 && mode < 500) break;
		fallthrough;
	case 422:
		test_ahash_speed("sm3", sec, generic_hash_speed_template);
		if (mode > 400 && mode < 500) break;
		fallthrough;
	case 499:
		break;

	case 500:
		test_acipher_speed("ecb(aes)", ENCRYPT, sec, NULL, 0,
				   speed_template_16_24_32);
		test_acipher_speed("ecb(aes)", DECRYPT, sec, NULL, 0,
				   speed_template_16_24_32);
		test_acipher_speed("cbc(aes)", ENCRYPT, sec, NULL, 0,
				   speed_template_16_24_32);
		test_acipher_speed("cbc(aes)", DECRYPT, sec, NULL, 0,
				   speed_template_16_24_32);
		test_acipher_speed("lrw(aes)", ENCRYPT, sec, NULL, 0,
				   speed_template_32_40_48);
		test_acipher_speed("lrw(aes)", DECRYPT, sec, NULL, 0,
				   speed_template_32_40_48);
		test_acipher_speed("xts(aes)", ENCRYPT, sec, NULL, 0,
				   speed_template_32_64);
		test_acipher_speed("xts(aes)", DECRYPT, sec, NULL, 0,
				   speed_template_32_64);
		test_acipher_speed("cts(cbc(aes))", ENCRYPT, sec, NULL, 0,
				   speed_template_16_24_32);
		test_acipher_speed("cts(cbc(aes))", DECRYPT, sec, NULL, 0,
				   speed_template_16_24_32);
		test_acipher_speed("ctr(aes)", ENCRYPT, sec, NULL, 0,
				   speed_template_16_24_32);
		test_acipher_speed("ctr(aes)", DECRYPT, sec, NULL, 0,
				   speed_template_16_24_32);
		test_acipher_speed("cfb(aes)", ENCRYPT, sec, NULL, 0,
				   speed_template_16_24_32);
		test_acipher_speed("cfb(aes)", DECRYPT, sec, NULL, 0,
				   speed_template_16_24_32);
		test_acipher_speed("ofb(aes)", ENCRYPT, sec, NULL, 0,
				   speed_template_16_24_32);
		test_acipher_speed("ofb(aes)", DECRYPT, sec, NULL, 0,
				   speed_template_16_24_32);
		test_acipher_speed("rfc3686(ctr(aes))", ENCRYPT, sec, NULL, 0,
				   speed_template_20_28_36);
		test_acipher_speed("rfc3686(ctr(aes))", DECRYPT, sec, NULL, 0,
				   speed_template_20_28_36);
		break;

	case 501:
		test_acipher_speed("ecb(des3_ede)", ENCRYPT, sec,
				   des3_speed_template, DES3_SPEED_VECTORS,
				   speed_template_24);
		test_acipher_speed("ecb(des3_ede)", DECRYPT, sec,
				   des3_speed_template, DES3_SPEED_VECTORS,
				   speed_template_24);
		test_acipher_speed("cbc(des3_ede)", ENCRYPT, sec,
				   des3_speed_template, DES3_SPEED_VECTORS,
				   speed_template_24);
		test_acipher_speed("cbc(des3_ede)", DECRYPT, sec,
				   des3_speed_template, DES3_SPEED_VECTORS,
				   speed_template_24);
		test_acipher_speed("cfb(des3_ede)", ENCRYPT, sec,
				   des3_speed_template, DES3_SPEED_VECTORS,
				   speed_template_24);
		test_acipher_speed("cfb(des3_ede)", DECRYPT, sec,
				   des3_speed_template, DES3_SPEED_VECTORS,
				   speed_template_24);
		test_acipher_speed("ofb(des3_ede)", ENCRYPT, sec,
				   des3_speed_template, DES3_SPEED_VECTORS,
				   speed_template_24);
		test_acipher_speed("ofb(des3_ede)", DECRYPT, sec,
				   des3_speed_template, DES3_SPEED_VECTORS,
				   speed_template_24);
		break;

	case 502:
		test_acipher_speed("ecb(des)", ENCRYPT, sec, NULL, 0,
				   speed_template_8);
		test_acipher_speed("ecb(des)", DECRYPT, sec, NULL, 0,
				   speed_template_8);
		test_acipher_speed("cbc(des)", ENCRYPT, sec, NULL, 0,
				   speed_template_8);
		test_acipher_speed("cbc(des)", DECRYPT, sec, NULL, 0,
				   speed_template_8);
		test_acipher_speed("cfb(des)", ENCRYPT, sec, NULL, 0,
				   speed_template_8);
		test_acipher_speed("cfb(des)", DECRYPT, sec, NULL, 0,
				   speed_template_8);
		test_acipher_speed("ofb(des)", ENCRYPT, sec, NULL, 0,
				   speed_template_8);
		test_acipher_speed("ofb(des)", DECRYPT, sec, NULL, 0,
				   speed_template_8);
		break;

	case 503:
		test_acipher_speed("ecb(serpent)", ENCRYPT, sec, NULL, 0,
				   speed_template_16_32);
		test_acipher_speed("ecb(serpent)", DECRYPT, sec, NULL, 0,
				   speed_template_16_32);
		test_acipher_speed("cbc(serpent)", ENCRYPT, sec, NULL, 0,
				   speed_template_16_32);
		test_acipher_speed("cbc(serpent)", DECRYPT, sec, NULL, 0,
				   speed_template_16_32);
		test_acipher_speed("ctr(serpent)", ENCRYPT, sec, NULL, 0,
				   speed_template_16_32);
		test_acipher_speed("ctr(serpent)", DECRYPT, sec, NULL, 0,
				   speed_template_16_32);
		test_acipher_speed("lrw(serpent)", ENCRYPT, sec, NULL, 0,
				   speed_template_32_48);
		test_acipher_speed("lrw(serpent)", DECRYPT, sec, NULL, 0,
				   speed_template_32_48);
		test_acipher_speed("xts(serpent)", ENCRYPT, sec, NULL, 0,
				   speed_template_32_64);
		test_acipher_speed("xts(serpent)", DECRYPT, sec, NULL, 0,
				   speed_template_32_64);
		break;

	case 504:
		test_acipher_speed("ecb(twofish)", ENCRYPT, sec, NULL, 0,
				   speed_template_16_24_32);
		test_acipher_speed("ecb(twofish)", DECRYPT, sec, NULL, 0,
				   speed_template_16_24_32);
		test_acipher_speed("cbc(twofish)", ENCRYPT, sec, NULL, 0,
				   speed_template_16_24_32);
		test_acipher_speed("cbc(twofish)", DECRYPT, sec, NULL, 0,
				   speed_template_16_24_32);
		test_acipher_speed("ctr(twofish)", ENCRYPT, sec, NULL, 0,
				   speed_template_16_24_32);
		test_acipher_speed("ctr(twofish)", DECRYPT, sec, NULL, 0,
				   speed_template_16_24_32);
		test_acipher_speed("lrw(twofish)", ENCRYPT, sec, NULL, 0,
				   speed_template_32_40_48);
		test_acipher_speed("lrw(twofish)", DECRYPT, sec, NULL, 0,
				   speed_template_32_40_48);
		test_acipher_speed("xts(twofish)", ENCRYPT, sec, NULL, 0,
				   speed_template_32_48_64);
		test_acipher_speed("xts(twofish)", DECRYPT, sec, NULL, 0,
				   speed_template_32_48_64);
		break;

	case 505:
		test_acipher_speed("ecb(arc4)", ENCRYPT, sec, NULL, 0,
				   speed_template_8);
		break;

	case 506:
		test_acipher_speed("ecb(cast5)", ENCRYPT, sec, NULL, 0,
				   speed_template_8_16);
		test_acipher_speed("ecb(cast5)", DECRYPT, sec, NULL, 0,
				   speed_template_8_16);
		test_acipher_speed("cbc(cast5)", ENCRYPT, sec, NULL, 0,
				   speed_template_8_16);
		test_acipher_speed("cbc(cast5)", DECRYPT, sec, NULL, 0,
				   speed_template_8_16);
		test_acipher_speed("ctr(cast5)", ENCRYPT, sec, NULL, 0,
				   speed_template_8_16);
		test_acipher_speed("ctr(cast5)", DECRYPT, sec, NULL, 0,
				   speed_template_8_16);
		break;

	case 507:
		test_acipher_speed("ecb(cast6)", ENCRYPT, sec, NULL, 0,
				   speed_template_16_32);
		test_acipher_speed("ecb(cast6)", DECRYPT, sec, NULL, 0,
				   speed_template_16_32);
		test_acipher_speed("cbc(cast6)", ENCRYPT, sec, NULL, 0,
				   speed_template_16_32);
		test_acipher_speed("cbc(cast6)", DECRYPT, sec, NULL, 0,
				   speed_template_16_32);
		test_acipher_speed("ctr(cast6)", ENCRYPT, sec, NULL, 0,
				   speed_template_16_32);
		test_acipher_speed("ctr(cast6)", DECRYPT, sec, NULL, 0,
				   speed_template_16_32);
		test_acipher_speed("lrw(cast6)", ENCRYPT, sec, NULL, 0,
				   speed_template_32_48);
		test_acipher_speed("lrw(cast6)", DECRYPT, sec, NULL, 0,
				   speed_template_32_48);
		test_acipher_speed("xts(cast6)", ENCRYPT, sec, NULL, 0,
				   speed_template_32_64);
		test_acipher_speed("xts(cast6)", DECRYPT, sec, NULL, 0,
				   speed_template_32_64);
		break;

	case 508:
		test_acipher_speed("ecb(camellia)", ENCRYPT, sec, NULL, 0,
				   speed_template_16_32);
		test_acipher_speed("ecb(camellia)", DECRYPT, sec, NULL, 0,
				   speed_template_16_32);
		test_acipher_speed("cbc(camellia)", ENCRYPT, sec, NULL, 0,
				   speed_template_16_32);
		test_acipher_speed("cbc(camellia)", DECRYPT, sec, NULL, 0,
				   speed_template_16_32);
		test_acipher_speed("ctr(camellia)", ENCRYPT, sec, NULL, 0,
				   speed_template_16_32);
		test_acipher_speed("ctr(camellia)", DECRYPT, sec, NULL, 0,
				   speed_template_16_32);
		test_acipher_speed("lrw(camellia)", ENCRYPT, sec, NULL, 0,
				   speed_template_32_48);
		test_acipher_speed("lrw(camellia)", DECRYPT, sec, NULL, 0,
				   speed_template_32_48);
		test_acipher_speed("xts(camellia)", ENCRYPT, sec, NULL, 0,
				   speed_template_32_64);
		test_acipher_speed("xts(camellia)", DECRYPT, sec, NULL, 0,
				   speed_template_32_64);
		break;

	case 509:
		test_acipher_speed("ecb(blowfish)", ENCRYPT, sec, NULL, 0,
				   speed_template_8_32);
		test_acipher_speed("ecb(blowfish)", DECRYPT, sec, NULL, 0,
				   speed_template_8_32);
		test_acipher_speed("cbc(blowfish)", ENCRYPT, sec, NULL, 0,
				   speed_template_8_32);
		test_acipher_speed("cbc(blowfish)", DECRYPT, sec, NULL, 0,
				   speed_template_8_32);
		test_acipher_speed("ctr(blowfish)", ENCRYPT, sec, NULL, 0,
				   speed_template_8_32);
		test_acipher_speed("ctr(blowfish)", DECRYPT, sec, NULL, 0,
				   speed_template_8_32);
		break;

	case 518:
		test_acipher_speed("ecb(sm4)", ENCRYPT, sec, NULL, 0,
				speed_template_16);
		test_acipher_speed("ecb(sm4)", DECRYPT, sec, NULL, 0,
				speed_template_16);
		test_acipher_speed("cbc(sm4)", ENCRYPT, sec, NULL, 0,
				speed_template_16);
		test_acipher_speed("cbc(sm4)", DECRYPT, sec, NULL, 0,
				speed_template_16);
		test_acipher_speed("cfb(sm4)", ENCRYPT, sec, NULL, 0,
				speed_template_16);
		test_acipher_speed("cfb(sm4)", DECRYPT, sec, NULL, 0,
				speed_template_16);
		test_acipher_speed("ctr(sm4)", ENCRYPT, sec, NULL, 0,
				speed_template_16);
		test_acipher_speed("ctr(sm4)", DECRYPT, sec, NULL, 0,
				speed_template_16);
		break;

	case 519:
		test_acipher_speed("ecb(aria)", ENCRYPT, sec, NULL, 0,
				   speed_template_16_24_32);
		test_acipher_speed("ecb(aria)", DECRYPT, sec, NULL, 0,
				   speed_template_16_24_32);
		test_acipher_speed("ctr(aria)", ENCRYPT, sec, NULL, 0,
				   speed_template_16_24_32);
		test_acipher_speed("ctr(aria)", DECRYPT, sec, NULL, 0,
				   speed_template_16_24_32);
		break;

	case 600:
		test_mb_skcipher_speed("ecb(aes)", ENCRYPT, sec, NULL, 0,
				       speed_template_16_24_32, num_mb);
		test_mb_skcipher_speed("ecb(aes)", DECRYPT, sec, NULL, 0,
				       speed_template_16_24_32, num_mb);
		test_mb_skcipher_speed("cbc(aes)", ENCRYPT, sec, NULL, 0,
				       speed_template_16_24_32, num_mb);
		test_mb_skcipher_speed("cbc(aes)", DECRYPT, sec, NULL, 0,
				       speed_template_16_24_32, num_mb);
		test_mb_skcipher_speed("lrw(aes)", ENCRYPT, sec, NULL, 0,
				       speed_template_32_40_48, num_mb);
		test_mb_skcipher_speed("lrw(aes)", DECRYPT, sec, NULL, 0,
				       speed_template_32_40_48, num_mb);
		test_mb_skcipher_speed("xts(aes)", ENCRYPT, sec, NULL, 0,
				       speed_template_32_64, num_mb);
		test_mb_skcipher_speed("xts(aes)", DECRYPT, sec, NULL, 0,
				       speed_template_32_64, num_mb);
		test_mb_skcipher_speed("cts(cbc(aes))", ENCRYPT, sec, NULL, 0,
				       speed_template_16_24_32, num_mb);
		test_mb_skcipher_speed("cts(cbc(aes))", DECRYPT, sec, NULL, 0,
				       speed_template_16_24_32, num_mb);
		test_mb_skcipher_speed("ctr(aes)", ENCRYPT, sec, NULL, 0,
				       speed_template_16_24_32, num_mb);
		test_mb_skcipher_speed("ctr(aes)", DECRYPT, sec, NULL, 0,
				       speed_template_16_24_32, num_mb);
		test_mb_skcipher_speed("cfb(aes)", ENCRYPT, sec, NULL, 0,
				       speed_template_16_24_32, num_mb);
		test_mb_skcipher_speed("cfb(aes)", DECRYPT, sec, NULL, 0,
				       speed_template_16_24_32, num_mb);
		test_mb_skcipher_speed("ofb(aes)", ENCRYPT, sec, NULL, 0,
				       speed_template_16_24_32, num_mb);
		test_mb_skcipher_speed("ofb(aes)", DECRYPT, sec, NULL, 0,
				       speed_template_16_24_32, num_mb);
		test_mb_skcipher_speed("rfc3686(ctr(aes))", ENCRYPT, sec, NULL,
				       0, speed_template_20_28_36, num_mb);
		test_mb_skcipher_speed("rfc3686(ctr(aes))", DECRYPT, sec, NULL,
				       0, speed_template_20_28_36, num_mb);
		break;

	case 601:
		test_mb_skcipher_speed("ecb(des3_ede)", ENCRYPT, sec,
				       des3_speed_template, DES3_SPEED_VECTORS,
				       speed_template_24, num_mb);
		test_mb_skcipher_speed("ecb(des3_ede)", DECRYPT, sec,
				       des3_speed_template, DES3_SPEED_VECTORS,
				       speed_template_24, num_mb);
		test_mb_skcipher_speed("cbc(des3_ede)", ENCRYPT, sec,
				       des3_speed_template, DES3_SPEED_VECTORS,
				       speed_template_24, num_mb);
		test_mb_skcipher_speed("cbc(des3_ede)", DECRYPT, sec,
				       des3_speed_template, DES3_SPEED_VECTORS,
				       speed_template_24, num_mb);
		test_mb_skcipher_speed("cfb(des3_ede)", ENCRYPT, sec,
				       des3_speed_template, DES3_SPEED_VECTORS,
				       speed_template_24, num_mb);
		test_mb_skcipher_speed("cfb(des3_ede)", DECRYPT, sec,
				       des3_speed_template, DES3_SPEED_VECTORS,
				       speed_template_24, num_mb);
		test_mb_skcipher_speed("ofb(des3_ede)", ENCRYPT, sec,
				       des3_speed_template, DES3_SPEED_VECTORS,
				       speed_template_24, num_mb);
		test_mb_skcipher_speed("ofb(des3_ede)", DECRYPT, sec,
				       des3_speed_template, DES3_SPEED_VECTORS,
				       speed_template_24, num_mb);
		break;

	case 602:
		test_mb_skcipher_speed("ecb(des)", ENCRYPT, sec, NULL, 0,
				       speed_template_8, num_mb);
		test_mb_skcipher_speed("ecb(des)", DECRYPT, sec, NULL, 0,
				       speed_template_8, num_mb);
		test_mb_skcipher_speed("cbc(des)", ENCRYPT, sec, NULL, 0,
				       speed_template_8, num_mb);
		test_mb_skcipher_speed("cbc(des)", DECRYPT, sec, NULL, 0,
				       speed_template_8, num_mb);
		test_mb_skcipher_speed("cfb(des)", ENCRYPT, sec, NULL, 0,
				       speed_template_8, num_mb);
		test_mb_skcipher_speed("cfb(des)", DECRYPT, sec, NULL, 0,
				       speed_template_8, num_mb);
		test_mb_skcipher_speed("ofb(des)", ENCRYPT, sec, NULL, 0,
				       speed_template_8, num_mb);
		test_mb_skcipher_speed("ofb(des)", DECRYPT, sec, NULL, 0,
				       speed_template_8, num_mb);
		break;

	case 603:
		test_mb_skcipher_speed("ecb(serpent)", ENCRYPT, sec, NULL, 0,
				       speed_template_16_32, num_mb);
		test_mb_skcipher_speed("ecb(serpent)", DECRYPT, sec, NULL, 0,
				       speed_template_16_32, num_mb);
		test_mb_skcipher_speed("cbc(serpent)", ENCRYPT, sec, NULL, 0,
				       speed_template_16_32, num_mb);
		test_mb_skcipher_speed("cbc(serpent)", DECRYPT, sec, NULL, 0,
				       speed_template_16_32, num_mb);
		test_mb_skcipher_speed("ctr(serpent)", ENCRYPT, sec, NULL, 0,
				       speed_template_16_32, num_mb);
		test_mb_skcipher_speed("ctr(serpent)", DECRYPT, sec, NULL, 0,
				       speed_template_16_32, num_mb);
		test_mb_skcipher_speed("lrw(serpent)", ENCRYPT, sec, NULL, 0,
				       speed_template_32_48, num_mb);
		test_mb_skcipher_speed("lrw(serpent)", DECRYPT, sec, NULL, 0,
				       speed_template_32_48, num_mb);
		test_mb_skcipher_speed("xts(serpent)", ENCRYPT, sec, NULL, 0,
				       speed_template_32_64, num_mb);
		test_mb_skcipher_speed("xts(serpent)", DECRYPT, sec, NULL, 0,
				       speed_template_32_64, num_mb);
		break;

	case 604:
		test_mb_skcipher_speed("ecb(twofish)", ENCRYPT, sec, NULL, 0,
				       speed_template_16_24_32, num_mb);
		test_mb_skcipher_speed("ecb(twofish)", DECRYPT, sec, NULL, 0,
				       speed_template_16_24_32, num_mb);
		test_mb_skcipher_speed("cbc(twofish)", ENCRYPT, sec, NULL, 0,
				       speed_template_16_24_32, num_mb);
		test_mb_skcipher_speed("cbc(twofish)", DECRYPT, sec, NULL, 0,
				       speed_template_16_24_32, num_mb);
		test_mb_skcipher_speed("ctr(twofish)", ENCRYPT, sec, NULL, 0,
				       speed_template_16_24_32, num_mb);
		test_mb_skcipher_speed("ctr(twofish)", DECRYPT, sec, NULL, 0,
				       speed_template_16_24_32, num_mb);
		test_mb_skcipher_speed("lrw(twofish)", ENCRYPT, sec, NULL, 0,
				       speed_template_32_40_48, num_mb);
		test_mb_skcipher_speed("lrw(twofish)", DECRYPT, sec, NULL, 0,
				       speed_template_32_40_48, num_mb);
		test_mb_skcipher_speed("xts(twofish)", ENCRYPT, sec, NULL, 0,
				       speed_template_32_48_64, num_mb);
		test_mb_skcipher_speed("xts(twofish)", DECRYPT, sec, NULL, 0,
				       speed_template_32_48_64, num_mb);
		break;

	case 605:
		test_mb_skcipher_speed("ecb(arc4)", ENCRYPT, sec, NULL, 0,
				       speed_template_8, num_mb);
		break;

	case 606:
		test_mb_skcipher_speed("ecb(cast5)", ENCRYPT, sec, NULL, 0,
				       speed_template_8_16, num_mb);
		test_mb_skcipher_speed("ecb(cast5)", DECRYPT, sec, NULL, 0,
				       speed_template_8_16, num_mb);
		test_mb_skcipher_speed("cbc(cast5)", ENCRYPT, sec, NULL, 0,
				       speed_template_8_16, num_mb);
		test_mb_skcipher_speed("cbc(cast5)", DECRYPT, sec, NULL, 0,
				       speed_template_8_16, num_mb);
		test_mb_skcipher_speed("ctr(cast5)", ENCRYPT, sec, NULL, 0,
				       speed_template_8_16, num_mb);
		test_mb_skcipher_speed("ctr(cast5)", DECRYPT, sec, NULL, 0,
				       speed_template_8_16, num_mb);
		break;

	case 607:
		test_mb_skcipher_speed("ecb(cast6)", ENCRYPT, sec, NULL, 0,
				       speed_template_16_32, num_mb);
		test_mb_skcipher_speed("ecb(cast6)", DECRYPT, sec, NULL, 0,
				       speed_template_16_32, num_mb);
		test_mb_skcipher_speed("cbc(cast6)", ENCRYPT, sec, NULL, 0,
				       speed_template_16_32, num_mb);
		test_mb_skcipher_speed("cbc(cast6)", DECRYPT, sec, NULL, 0,
				       speed_template_16_32, num_mb);
		test_mb_skcipher_speed("ctr(cast6)", ENCRYPT, sec, NULL, 0,
				       speed_template_16_32, num_mb);
		test_mb_skcipher_speed("ctr(cast6)", DECRYPT, sec, NULL, 0,
				       speed_template_16_32, num_mb);
		test_mb_skcipher_speed("lrw(cast6)", ENCRYPT, sec, NULL, 0,
				       speed_template_32_48, num_mb);
		test_mb_skcipher_speed("lrw(cast6)", DECRYPT, sec, NULL, 0,
				       speed_template_32_48, num_mb);
		test_mb_skcipher_speed("xts(cast6)", ENCRYPT, sec, NULL, 0,
				       speed_template_32_64, num_mb);
		test_mb_skcipher_speed("xts(cast6)", DECRYPT, sec, NULL, 0,
				       speed_template_32_64, num_mb);
		break;

	case 608:
		test_mb_skcipher_speed("ecb(camellia)", ENCRYPT, sec, NULL, 0,
				       speed_template_16_32, num_mb);
		test_mb_skcipher_speed("ecb(camellia)", DECRYPT, sec, NULL, 0,
				       speed_template_16_32, num_mb);
		test_mb_skcipher_speed("cbc(camellia)", ENCRYPT, sec, NULL, 0,
				       speed_template_16_32, num_mb);
		test_mb_skcipher_speed("cbc(camellia)", DECRYPT, sec, NULL, 0,
				       speed_template_16_32, num_mb);
		test_mb_skcipher_speed("ctr(camellia)", ENCRYPT, sec, NULL, 0,
				       speed_template_16_32, num_mb);
		test_mb_skcipher_speed("ctr(camellia)", DECRYPT, sec, NULL, 0,
				       speed_template_16_32, num_mb);
		test_mb_skcipher_speed("lrw(camellia)", ENCRYPT, sec, NULL, 0,
				       speed_template_32_48, num_mb);
		test_mb_skcipher_speed("lrw(camellia)", DECRYPT, sec, NULL, 0,
				       speed_template_32_48, num_mb);
		test_mb_skcipher_speed("xts(camellia)", ENCRYPT, sec, NULL, 0,
				       speed_template_32_64, num_mb);
		test_mb_skcipher_speed("xts(camellia)", DECRYPT, sec, NULL, 0,
				       speed_template_32_64, num_mb);
		break;

	case 609:
		test_mb_skcipher_speed("ecb(blowfish)", ENCRYPT, sec, NULL, 0,
				       speed_template_8_32, num_mb);
		test_mb_skcipher_speed("ecb(blowfish)", DECRYPT, sec, NULL, 0,
				       speed_template_8_32, num_mb);
		test_mb_skcipher_speed("cbc(blowfish)", ENCRYPT, sec, NULL, 0,
				       speed_template_8_32, num_mb);
		test_mb_skcipher_speed("cbc(blowfish)", DECRYPT, sec, NULL, 0,
				       speed_template_8_32, num_mb);
		test_mb_skcipher_speed("ctr(blowfish)", ENCRYPT, sec, NULL, 0,
				       speed_template_8_32, num_mb);
		test_mb_skcipher_speed("ctr(blowfish)", DECRYPT, sec, NULL, 0,
				       speed_template_8_32, num_mb);
		break;

	case 610:
		test_mb_skcipher_speed("ecb(aria)", ENCRYPT, sec, NULL, 0,
				       speed_template_16_32, num_mb);
		test_mb_skcipher_speed("ecb(aria)", DECRYPT, sec, NULL, 0,
				       speed_template_16_32, num_mb);
		test_mb_skcipher_speed("ctr(aria)", ENCRYPT, sec, NULL, 0,
				       speed_template_16_32, num_mb);
		test_mb_skcipher_speed("ctr(aria)", DECRYPT, sec, NULL, 0,
				       speed_template_16_32, num_mb);
		break;

	}

	return ret;
}

static int __init tcrypt_mod_init(void)
{
	int err = -ENOMEM;
	int i;

	for (i = 0; i < TVMEMSIZE; i++) {
		tvmem[i] = (void *)__get_free_page(GFP_KERNEL);
		if (!tvmem[i])
			goto err_free_tv;
	}

	err = do_test(alg, type, mask, mode, num_mb);

	if (err) {
		printk(KERN_ERR "tcrypt: one or more tests failed!\n");
		goto err_free_tv;
	} else {
		pr_debug("all tests passed\n");
	}

	/* We intentionaly return -EAGAIN to prevent keeping the module,
	 * unless we're running in fips mode. It does all its work from
	 * init() and doesn't offer any runtime functionality, but in
	 * the fips case, checking for a successful load is helpful.
	 * => we don't need it in the memory, do we?
	 *                                        -- mludvig
	 */
	if (!fips_enabled)
		err = -EAGAIN;

err_free_tv:
	for (i = 0; i < TVMEMSIZE && tvmem[i]; i++)
		free_page((unsigned long)tvmem[i]);

	return err;
}

/*
 * If an init function is provided, an exit function must also be provided
 * to allow module unload.
 */
static void __exit tcrypt_mod_fini(void) { }

late_initcall(tcrypt_mod_init);
module_exit(tcrypt_mod_fini);

module_param(alg, charp, 0);
module_param(type, uint, 0);
module_param(mask, uint, 0);
module_param(mode, int, 0);
module_param(sec, uint, 0);
MODULE_PARM_DESC(sec, "Length in seconds of speed tests "
		      "(defaults to zero which uses CPU cycles instead)");
module_param(num_mb, uint, 0000);
MODULE_PARM_DESC(num_mb, "Number of concurrent requests to be used in mb speed tests (defaults to 8)");
module_param(klen, uint, 0);
MODULE_PARM_DESC(klen, "Key length (defaults to 0)");

MODULE_LICENSE("GPL");
MODULE_DESCRIPTION("Quick & dirty crypto testing module");
MODULE_AUTHOR("James Morris <jmorris@intercode.com.au>");<|MERGE_RESOLUTION|>--- conflicted
+++ resolved
@@ -66,20 +66,6 @@
 static unsigned int klen;
 static char *tvmem[TVMEMSIZE];
 
-<<<<<<< HEAD
-static const char *check[] = {
-	"des", "md5", "des3_ede", "rot13", "sha1", "sha224", "sha256", "sm3",
-	"blowfish", "twofish", "serpent", "sha384", "sha512", "md4", "aes",
-	"cast6", "arc4", "michael_mic", "deflate", "crc32c", "tea", "xtea",
-	"khazad", "wp512", "wp384", "wp256", "xeta",  "fcrypt",
-	"camellia", "seed", "rmd160",
-	"lzo", "lzo-rle", "cts", "zlib", "sha3-224", "sha3-256", "sha3-384",
-	"sha3-512", "streebog256", "streebog512", "rsa",
-	NULL
-};
-
-=======
->>>>>>> 29549c70
 static const int block_sizes[] = { 16, 64, 128, 256, 1024, 1420, 4096, 0 };
 static const int aead_sizes[] = { 16, 64, 256, 512, 1024, 1420, 4096, 8192, 0 };
 
@@ -1876,11 +1862,6 @@
 		ret += tcrypt_test("ctr(sm4)");
 		break;
 	case 192:
-<<<<<<< HEAD
-		ret += tcrypt_test("tls11(hmac(sha1),cbc(aes))");
-		break;
-	case 193:
-=======
 		ret += tcrypt_test("ecb(aria)");
 		ret += tcrypt_test("cbc(aria)");
 		ret += tcrypt_test("cfb(aria)");
@@ -1890,7 +1871,6 @@
 		ret += tcrypt_test("tls11(hmac(sha1),cbc(aes))");
 		break;
 	case 194:
->>>>>>> 29549c70
 		ret += tcrypt_test("tls12(hmac(sha256),cbc(aes))");
 		break;
 	case 200:
