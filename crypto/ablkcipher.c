--- conflicted
+++ resolved
@@ -491,199 +491,4 @@
 #endif
 	.report = crypto_givcipher_report,
 };
-<<<<<<< HEAD
-EXPORT_SYMBOL_GPL(crypto_givcipher_type);
-
-const char *crypto_default_geniv(const struct crypto_alg *alg)
-{
-	if (((alg->cra_flags & CRYPTO_ALG_TYPE_MASK) ==
-	     CRYPTO_ALG_TYPE_BLKCIPHER ? alg->cra_blkcipher.ivsize :
-					 alg->cra_ablkcipher.ivsize) !=
-	    alg->cra_blocksize)
-		return "chainiv";
-
-	return "eseqiv";
-}
-
-static int crypto_givcipher_default(struct crypto_alg *alg, u32 type, u32 mask)
-{
-	struct rtattr *tb[3];
-	struct {
-		struct rtattr attr;
-		struct crypto_attr_type data;
-	} ptype;
-	struct {
-		struct rtattr attr;
-		struct crypto_attr_alg data;
-	} palg;
-	struct crypto_template *tmpl;
-	struct crypto_instance *inst;
-	struct crypto_alg *larval;
-	const char *geniv;
-	int err;
-
-	larval = crypto_larval_lookup(alg->cra_driver_name,
-				      (type & ~CRYPTO_ALG_TYPE_MASK) |
-				      CRYPTO_ALG_TYPE_GIVCIPHER,
-				      mask | CRYPTO_ALG_TYPE_MASK);
-	err = PTR_ERR(larval);
-	if (IS_ERR(larval))
-		goto out;
-
-	err = -EAGAIN;
-	if (!crypto_is_larval(larval))
-		goto drop_larval;
-
-	ptype.attr.rta_len = sizeof(ptype);
-	ptype.attr.rta_type = CRYPTOA_TYPE;
-	ptype.data.type = type | CRYPTO_ALG_GENIV;
-	/* GENIV tells the template that we're making a default geniv. */
-	ptype.data.mask = mask | CRYPTO_ALG_GENIV;
-	tb[0] = &ptype.attr;
-
-	palg.attr.rta_len = sizeof(palg);
-	palg.attr.rta_type = CRYPTOA_ALG;
-	/* Must use the exact name to locate ourselves. */
-	memcpy(palg.data.name, alg->cra_driver_name, CRYPTO_MAX_ALG_NAME);
-	tb[1] = &palg.attr;
-
-	tb[2] = NULL;
-
-	if ((alg->cra_flags & CRYPTO_ALG_TYPE_MASK) ==
-	    CRYPTO_ALG_TYPE_BLKCIPHER)
-		geniv = alg->cra_blkcipher.geniv;
-	else
-		geniv = alg->cra_ablkcipher.geniv;
-
-	if (!geniv)
-		geniv = crypto_default_geniv(alg);
-
-	tmpl = crypto_lookup_template(geniv);
-	err = -ENOENT;
-	if (!tmpl)
-		goto kill_larval;
-
-	inst = tmpl->alloc(tb);
-	err = PTR_ERR(inst);
-	if (IS_ERR(inst))
-		goto put_tmpl;
-
-	err = crypto_register_instance(tmpl, inst);
-	if (err) {
-		tmpl->free(inst);
-		goto put_tmpl;
-	}
-
-	/* Redo the lookup to use the instance we just registered. */
-	err = -EAGAIN;
-
-put_tmpl:
-	crypto_tmpl_put(tmpl);
-kill_larval:
-	crypto_larval_kill(larval);
-drop_larval:
-	crypto_mod_put(larval);
-out:
-	crypto_mod_put(alg);
-	return err;
-}
-
-struct crypto_alg *crypto_lookup_skcipher(const char *name, u32 type, u32 mask)
-{
-	struct crypto_alg *alg;
-
-	alg = crypto_alg_mod_lookup(name, type, mask);
-	if (IS_ERR(alg))
-		return alg;
-
-	if ((alg->cra_flags & CRYPTO_ALG_TYPE_MASK) ==
-	    CRYPTO_ALG_TYPE_GIVCIPHER)
-		return alg;
-
-	if (!((alg->cra_flags & CRYPTO_ALG_TYPE_MASK) ==
-	      CRYPTO_ALG_TYPE_BLKCIPHER ? alg->cra_blkcipher.ivsize :
-					  alg->cra_ablkcipher.ivsize))
-		return alg;
-
-	crypto_mod_put(alg);
-	alg = crypto_alg_mod_lookup(name, type | CRYPTO_ALG_TESTED,
-				    mask & ~CRYPTO_ALG_TESTED);
-	if (IS_ERR(alg))
-		return alg;
-
-	if ((alg->cra_flags & CRYPTO_ALG_TYPE_MASK) ==
-	    CRYPTO_ALG_TYPE_GIVCIPHER) {
-		if ((alg->cra_flags ^ type ^ ~mask) & CRYPTO_ALG_TESTED) {
-			crypto_mod_put(alg);
-			alg = ERR_PTR(-ENOENT);
-		}
-		return alg;
-	}
-
-	BUG_ON(!((alg->cra_flags & CRYPTO_ALG_TYPE_MASK) ==
-		 CRYPTO_ALG_TYPE_BLKCIPHER ? alg->cra_blkcipher.ivsize :
-					     alg->cra_ablkcipher.ivsize));
-
-	return ERR_PTR(crypto_givcipher_default(alg, type, mask));
-}
-EXPORT_SYMBOL_GPL(crypto_lookup_skcipher);
-
-int crypto_grab_skcipher(struct crypto_skcipher_spawn *spawn, const char *name,
-			 u32 type, u32 mask)
-{
-	struct crypto_alg *alg;
-	int err;
-
-	type = crypto_skcipher_type(type);
-	mask = crypto_skcipher_mask(mask);
-
-	alg = crypto_lookup_skcipher(name, type, mask);
-	if (IS_ERR(alg))
-		return PTR_ERR(alg);
-
-	err = crypto_init_spawn(&spawn->base, alg, spawn->base.inst, mask);
-	crypto_mod_put(alg);
-	return err;
-}
-EXPORT_SYMBOL_GPL(crypto_grab_skcipher);
-
-struct crypto_ablkcipher *crypto_alloc_ablkcipher(const char *alg_name,
-						  u32 type, u32 mask)
-{
-	struct crypto_tfm *tfm;
-	int err;
-
-	type = crypto_skcipher_type(type);
-	mask = crypto_skcipher_mask(mask);
-
-	for (;;) {
-		struct crypto_alg *alg;
-
-		alg = crypto_lookup_skcipher(alg_name, type, mask);
-		if (IS_ERR(alg)) {
-			err = PTR_ERR(alg);
-			goto err;
-		}
-
-		tfm = __crypto_alloc_tfm(alg, type, mask);
-		if (!IS_ERR(tfm))
-			return __crypto_ablkcipher_cast(tfm);
-
-		crypto_mod_put(alg);
-		err = PTR_ERR(tfm);
-
-err:
-		if (err != -EAGAIN)
-			break;
-		if (fatal_signal_pending(current)) {
-			err = -EINTR;
-			break;
-		}
-	}
-
-	return ERR_PTR(err);
-}
-EXPORT_SYMBOL_GPL(crypto_alloc_ablkcipher);
-=======
-EXPORT_SYMBOL_GPL(crypto_givcipher_type);
->>>>>>> f2ed3bfc
+EXPORT_SYMBOL_GPL(crypto_givcipher_type);