--- conflicted
+++ resolved
@@ -2310,33 +2310,10 @@
 	 * Generate the AAD, plaintext, and ciphertext.  Not applicable if the
 	 * key or the authentication tag size couldn't be set.
 	 */
-<<<<<<< HEAD
-	vec->crypt_error = 0;
-	if (vec->setkey_error || vec->setauthsize_error)
-		goto done;
-
-	/* Ciphertext */
-	sg_init_table(src, 2);
-	i = 0;
-	if (vec->alen)
-		sg_set_buf(&src[i++], vec->assoc, vec->alen);
-	if (vec->plen)
-		sg_set_buf(&src[i++], vec->ptext, vec->plen);
-	sg_init_one(&dst, vec->ctext, vec->alen + vec->clen);
-	memcpy(iv, vec->iv, ivsize);
-	aead_request_set_callback(req, 0, crypto_req_done, &wait);
-	aead_request_set_crypt(req, src, &dst, vec->plen, iv);
-	aead_request_set_ad(req, vec->alen);
-	vec->crypt_error = crypto_wait_req(crypto_aead_encrypt(req), &wait);
-	if (vec->crypt_error == 0)
-		memmove((u8 *)vec->ctext, vec->ctext + vec->alen, vec->clen);
-done:
-=======
 	vec->novrfy = 0;
 	vec->crypt_error = 0;
 	if (vec->setkey_error == 0 && vec->setauthsize_error == 0)
 		generate_aead_message(req, suite, vec, prefer_inauthentic);
->>>>>>> c1084c27
 	snprintf(name, max_namelen,
 		 "\"random: alen=%u plen=%u authsize=%u klen=%u novrfy=%d\"",
 		 vec->alen, vec->plen, authsize, vec->klen, vec->novrfy);
@@ -2538,23 +2515,7 @@
 	if (err)
 		goto out;
 
-<<<<<<< HEAD
-		err = test_aead_vec_cfg(driver, ENCRYPT, &vec, vec_name, cfg,
-					req, tsgls);
-		if (err)
-			goto out;
-		if (vec.crypt_error == 0) {
-			err = test_aead_vec_cfg(driver, DECRYPT, &vec, vec_name,
-						cfg, req, tsgls);
-			if (err)
-				goto out;
-		}
-		cond_resched();
-	}
-	err = 0;
-=======
 	err = test_aead_inauthentic_inputs(ctx);
->>>>>>> c1084c27
 out:
 	kfree(ctx->vec.key);
 	kfree(ctx->vec.iv);
@@ -2684,11 +2645,7 @@
 		} else if (ret)
 			continue;
 
-<<<<<<< HEAD
-		authsize = 20;
-=======
 		authsize = template[i].authlen;
->>>>>>> c1084c27
 		ret = crypto_aead_setauthsize(tfm, authsize);
 		if (ret) {
 			pr_err("alg: aead%s: Failed to set authsize to %u on test %d for %s\n",
@@ -2735,11 +2692,7 @@
 			/* verification failure was expected */
 			if (template[i].novrfy)
 				continue;
-<<<<<<< HEAD
-			/* fall through */
-=======
 			fallthrough;
->>>>>>> c1084c27
 		default:
 			pr_err("alg: tls%s: %s failed on test %d for %s: ret=%d\n",
 			       d, e, i, algo, -ret);
@@ -5716,15 +5669,6 @@
 			}
 		}
 	}, {
-		.alg = "tls10(hmac(sha1),cbc(aes))",
-		.test = alg_test_tls,
-		.suite = {
-			.tls = {
-				.enc = __VECS(tls_enc_tv_template),
-				.dec = __VECS(tls_dec_tv_template)
-			}
-		}
-	}, {
 		.alg = "vmac64(aes)",
 		.test = alg_test_hash,
 		.suite = {
