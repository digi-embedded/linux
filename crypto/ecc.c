/*
 * Copyright (c) 2013, 2014 Kenneth MacKay. All rights reserved.
 * Copyright (c) 2019 Vitaly Chikunov <vt@altlinux.org>
 *
 * Redistribution and use in source and binary forms, with or without
 * modification, are permitted provided that the following conditions are
 * met:
 *  * Redistributions of source code must retain the above copyright
 *   notice, this list of conditions and the following disclaimer.
 *  * Redistributions in binary form must reproduce the above copyright
 *    notice, this list of conditions and the following disclaimer in the
 *    documentation and/or other materials provided with the distribution.
 *
 * THIS SOFTWARE IS PROVIDED BY THE COPYRIGHT HOLDERS AND CONTRIBUTORS
 * "AS IS" AND ANY EXPRESS OR IMPLIED WARRANTIES, INCLUDING, BUT NOT
 * LIMITED TO, THE IMPLIED WARRANTIES OF MERCHANTABILITY AND FITNESS FOR
 * A PARTICULAR PURPOSE ARE DISCLAIMED. IN NO EVENT SHALL THE COPYRIGHT
 * HOLDER OR CONTRIBUTORS BE LIABLE FOR ANY DIRECT, INDIRECT, INCIDENTAL,
 * SPECIAL, EXEMPLARY, OR CONSEQUENTIAL DAMAGES (INCLUDING, BUT NOT
 * LIMITED TO, PROCUREMENT OF SUBSTITUTE GOODS OR SERVICES; LOSS OF USE,
 * DATA, OR PROFITS; OR BUSINESS INTERRUPTION) HOWEVER CAUSED AND ON ANY
 * THEORY OF LIABILITY, WHETHER IN CONTRACT, STRICT LIABILITY, OR TORT
 * (INCLUDING NEGLIGENCE OR OTHERWISE) ARISING IN ANY WAY OUT OF THE USE
 * OF THIS SOFTWARE, EVEN IF ADVISED OF THE POSSIBILITY OF SUCH DAMAGE.
 */

#include <crypto/ecc_curve.h>
#include <linux/module.h>
#include <linux/random.h>
#include <linux/slab.h>
#include <linux/swab.h>
#include <linux/fips.h>
#include <crypto/ecdh.h>
#include <crypto/rng.h>
#include <asm/unaligned.h>
#include <linux/ratelimit.h>

#include "ecc.h"
#include "ecc_curve_defs.h"

typedef struct {
	u64 m_low;
	u64 m_high;
} uint128_t;

/* Returns curv25519 curve param */
const struct ecc_curve *ecc_get_curve25519(void)
{
	return &ecc_25519;
}
EXPORT_SYMBOL(ecc_get_curve25519);

const struct ecc_curve *ecc_get_curve(unsigned int curve_id)
{
	switch (curve_id) {
	/* In FIPS mode only allow P256 and higher */
	case ECC_CURVE_NIST_P192:
		return fips_enabled ? NULL : &nist_p192;
	case ECC_CURVE_NIST_P256:
		return &nist_p256;
	case ECC_CURVE_NIST_P384:
		return &nist_p384;
	default:
		return NULL;
	}
}
EXPORT_SYMBOL(ecc_get_curve);

static u64 *ecc_alloc_digits_space(unsigned int ndigits)
{
	size_t len = ndigits * sizeof(u64);

	if (!len)
		return NULL;

	return kmalloc(len, GFP_KERNEL);
}

static void ecc_free_digits_space(u64 *space)
{
	kfree_sensitive(space);
}

static struct ecc_point *ecc_alloc_point(unsigned int ndigits)
{
	struct ecc_point *p = kmalloc(sizeof(*p), GFP_KERNEL);

	if (!p)
		return NULL;

	p->x = ecc_alloc_digits_space(ndigits);
	if (!p->x)
		goto err_alloc_x;

	p->y = ecc_alloc_digits_space(ndigits);
	if (!p->y)
		goto err_alloc_y;

	p->ndigits = ndigits;

	return p;

err_alloc_y:
	ecc_free_digits_space(p->x);
err_alloc_x:
	kfree(p);
	return NULL;
}

static void ecc_free_point(struct ecc_point *p)
{
	if (!p)
		return;

	kfree_sensitive(p->x);
	kfree_sensitive(p->y);
	kfree_sensitive(p);
}

static void vli_clear(u64 *vli, unsigned int ndigits)
{
	int i;

	for (i = 0; i < ndigits; i++)
		vli[i] = 0;
}

/* Returns true if vli == 0, false otherwise. */
bool vli_is_zero(const u64 *vli, unsigned int ndigits)
{
	int i;

	for (i = 0; i < ndigits; i++) {
		if (vli[i])
			return false;
	}

	return true;
}
EXPORT_SYMBOL(vli_is_zero);

/* Returns nonzero if bit of vli is set. */
static u64 vli_test_bit(const u64 *vli, unsigned int bit)
{
	return (vli[bit / 64] & ((u64)1 << (bit % 64)));
}

static bool vli_is_negative(const u64 *vli, unsigned int ndigits)
{
	return vli_test_bit(vli, ndigits * 64 - 1);
}

/* Counts the number of 64-bit "digits" in vli. */
static unsigned int vli_num_digits(const u64 *vli, unsigned int ndigits)
{
	int i;

	/* Search from the end until we find a non-zero digit.
	 * We do it in reverse because we expect that most digits will
	 * be nonzero.
	 */
	for (i = ndigits - 1; i >= 0 && vli[i] == 0; i--);

	return (i + 1);
}

/* Counts the number of bits required for vli. */
static unsigned int vli_num_bits(const u64 *vli, unsigned int ndigits)
{
	unsigned int i, num_digits;
	u64 digit;

	num_digits = vli_num_digits(vli, ndigits);
	if (num_digits == 0)
		return 0;

	digit = vli[num_digits - 1];
	for (i = 0; digit; i++)
		digit >>= 1;

	return ((num_digits - 1) * 64 + i);
}

/* Set dest from unaligned bit string src. */
void vli_from_be64(u64 *dest, const void *src, unsigned int ndigits)
{
	int i;
	const u64 *from = src;

	for (i = 0; i < ndigits; i++)
		dest[i] = get_unaligned_be64(&from[ndigits - 1 - i]);
}
EXPORT_SYMBOL(vli_from_be64);

void vli_from_le64(u64 *dest, const void *src, unsigned int ndigits)
{
	int i;
	const u64 *from = src;

	for (i = 0; i < ndigits; i++)
		dest[i] = get_unaligned_le64(&from[i]);
}
EXPORT_SYMBOL(vli_from_le64);

/* Sets dest = src. */
static void vli_set(u64 *dest, const u64 *src, unsigned int ndigits)
{
	int i;

	for (i = 0; i < ndigits; i++)
		dest[i] = src[i];
}

/* Returns sign of left - right. */
int vli_cmp(const u64 *left, const u64 *right, unsigned int ndigits)
{
	int i;

	for (i = ndigits - 1; i >= 0; i--) {
		if (left[i] > right[i])
			return 1;
		else if (left[i] < right[i])
			return -1;
	}

	return 0;
}
EXPORT_SYMBOL(vli_cmp);

/* Computes result = in << c, returning carry. Can modify in place
 * (if result == in). 0 < shift < 64.
 */
static u64 vli_lshift(u64 *result, const u64 *in, unsigned int shift,
		      unsigned int ndigits)
{
	u64 carry = 0;
	int i;

	for (i = 0; i < ndigits; i++) {
		u64 temp = in[i];

		result[i] = (temp << shift) | carry;
		carry = temp >> (64 - shift);
	}

	return carry;
}

/* Computes vli = vli >> 1. */
static void vli_rshift1(u64 *vli, unsigned int ndigits)
{
	u64 *end = vli;
	u64 carry = 0;

	vli += ndigits;

	while (vli-- > end) {
		u64 temp = *vli;
		*vli = (temp >> 1) | carry;
		carry = temp << 63;
	}
}

/* Computes result = left + right, returning carry. Can modify in place. */
static u64 vli_add(u64 *result, const u64 *left, const u64 *right,
		   unsigned int ndigits)
{
	u64 carry = 0;
	int i;

	for (i = 0; i < ndigits; i++) {
		u64 sum;

		sum = left[i] + right[i] + carry;
		if (sum != left[i])
			carry = (sum < left[i]);

		result[i] = sum;
	}

	return carry;
}

/* Computes result = left + right, returning carry. Can modify in place. */
static u64 vli_uadd(u64 *result, const u64 *left, u64 right,
		    unsigned int ndigits)
{
	u64 carry = right;
	int i;

	for (i = 0; i < ndigits; i++) {
		u64 sum;

		sum = left[i] + carry;
		if (sum != left[i])
			carry = (sum < left[i]);
		else
			carry = !!carry;

		result[i] = sum;
	}

	return carry;
}

/* Computes result = left - right, returning borrow. Can modify in place. */
u64 vli_sub(u64 *result, const u64 *left, const u64 *right,
		   unsigned int ndigits)
{
	u64 borrow = 0;
	int i;

	for (i = 0; i < ndigits; i++) {
		u64 diff;

		diff = left[i] - right[i] - borrow;
		if (diff != left[i])
			borrow = (diff > left[i]);

		result[i] = diff;
	}

	return borrow;
}
EXPORT_SYMBOL(vli_sub);

/* Computes result = left - right, returning borrow. Can modify in place. */
static u64 vli_usub(u64 *result, const u64 *left, u64 right,
	     unsigned int ndigits)
{
	u64 borrow = right;
	int i;

	for (i = 0; i < ndigits; i++) {
		u64 diff;

		diff = left[i] - borrow;
		if (diff != left[i])
			borrow = (diff > left[i]);

		result[i] = diff;
	}

	return borrow;
}

static uint128_t mul_64_64(u64 left, u64 right)
{
	uint128_t result;
#if defined(CONFIG_ARCH_SUPPORTS_INT128)
	unsigned __int128 m = (unsigned __int128)left * right;

	result.m_low  = m;
	result.m_high = m >> 64;
#else
	u64 a0 = left & 0xffffffffull;
	u64 a1 = left >> 32;
	u64 b0 = right & 0xffffffffull;
	u64 b1 = right >> 32;
	u64 m0 = a0 * b0;
	u64 m1 = a0 * b1;
	u64 m2 = a1 * b0;
	u64 m3 = a1 * b1;

	m2 += (m0 >> 32);
	m2 += m1;

	/* Overflow */
	if (m2 < m1)
		m3 += 0x100000000ull;

	result.m_low = (m0 & 0xffffffffull) | (m2 << 32);
	result.m_high = m3 + (m2 >> 32);
#endif
	return result;
}

static uint128_t add_128_128(uint128_t a, uint128_t b)
{
	uint128_t result;

	result.m_low = a.m_low + b.m_low;
	result.m_high = a.m_high + b.m_high + (result.m_low < a.m_low);

	return result;
}

static void vli_mult(u64 *result, const u64 *left, const u64 *right,
		     unsigned int ndigits)
{
	uint128_t r01 = { 0, 0 };
	u64 r2 = 0;
	unsigned int i, k;

	/* Compute each digit of result in sequence, maintaining the
	 * carries.
	 */
	for (k = 0; k < ndigits * 2 - 1; k++) {
		unsigned int min;

		if (k < ndigits)
			min = 0;
		else
			min = (k + 1) - ndigits;

		for (i = min; i <= k && i < ndigits; i++) {
			uint128_t product;

			product = mul_64_64(left[i], right[k - i]);

			r01 = add_128_128(r01, product);
			r2 += (r01.m_high < product.m_high);
		}

		result[k] = r01.m_low;
		r01.m_low = r01.m_high;
		r01.m_high = r2;
		r2 = 0;
	}

	result[ndigits * 2 - 1] = r01.m_low;
}

/* Compute product = left * right, for a small right value. */
static void vli_umult(u64 *result, const u64 *left, u32 right,
		      unsigned int ndigits)
{
	uint128_t r01 = { 0 };
	unsigned int k;

	for (k = 0; k < ndigits; k++) {
		uint128_t product;

		product = mul_64_64(left[k], right);
		r01 = add_128_128(r01, product);
		/* no carry */
		result[k] = r01.m_low;
		r01.m_low = r01.m_high;
		r01.m_high = 0;
	}
	result[k] = r01.m_low;
	for (++k; k < ndigits * 2; k++)
		result[k] = 0;
}

static void vli_square(u64 *result, const u64 *left, unsigned int ndigits)
{
	uint128_t r01 = { 0, 0 };
	u64 r2 = 0;
	int i, k;

	for (k = 0; k < ndigits * 2 - 1; k++) {
		unsigned int min;

		if (k < ndigits)
			min = 0;
		else
			min = (k + 1) - ndigits;

		for (i = min; i <= k && i <= k - i; i++) {
			uint128_t product;

			product = mul_64_64(left[i], left[k - i]);

			if (i < k - i) {
				r2 += product.m_high >> 63;
				product.m_high = (product.m_high << 1) |
						 (product.m_low >> 63);
				product.m_low <<= 1;
			}

			r01 = add_128_128(r01, product);
			r2 += (r01.m_high < product.m_high);
		}

		result[k] = r01.m_low;
		r01.m_low = r01.m_high;
		r01.m_high = r2;
		r2 = 0;
	}

	result[ndigits * 2 - 1] = r01.m_low;
}

/* Computes result = (left + right) % mod.
 * Assumes that left < mod and right < mod, result != mod.
 */
static void vli_mod_add(u64 *result, const u64 *left, const u64 *right,
			const u64 *mod, unsigned int ndigits)
{
	u64 carry;

	carry = vli_add(result, left, right, ndigits);

	/* result > mod (result = mod + remainder), so subtract mod to
	 * get remainder.
	 */
	if (carry || vli_cmp(result, mod, ndigits) >= 0)
		vli_sub(result, result, mod, ndigits);
}

/* Computes result = (left - right) % mod.
 * Assumes that left < mod and right < mod, result != mod.
 */
static void vli_mod_sub(u64 *result, const u64 *left, const u64 *right,
			const u64 *mod, unsigned int ndigits)
{
	u64 borrow = vli_sub(result, left, right, ndigits);

	/* In this case, p_result == -diff == (max int) - diff.
	 * Since -x % d == d - x, we can get the correct result from
	 * result + mod (with overflow).
	 */
	if (borrow)
		vli_add(result, result, mod, ndigits);
}

/*
 * Computes result = product % mod
 * for special form moduli: p = 2^k-c, for small c (note the minus sign)
 *
 * References:
 * R. Crandall, C. Pomerance. Prime Numbers: A Computational Perspective.
 * 9 Fast Algorithms for Large-Integer Arithmetic. 9.2.3 Moduli of special form
 * Algorithm 9.2.13 (Fast mod operation for special-form moduli).
 */
static void vli_mmod_special(u64 *result, const u64 *product,
			      const u64 *mod, unsigned int ndigits)
{
	u64 c = -mod[0];
	u64 t[ECC_MAX_DIGITS * 2];
	u64 r[ECC_MAX_DIGITS * 2];

	vli_set(r, product, ndigits * 2);
	while (!vli_is_zero(r + ndigits, ndigits)) {
		vli_umult(t, r + ndigits, c, ndigits);
		vli_clear(r + ndigits, ndigits);
		vli_add(r, r, t, ndigits * 2);
	}
	vli_set(t, mod, ndigits);
	vli_clear(t + ndigits, ndigits);
	while (vli_cmp(r, t, ndigits * 2) >= 0)
		vli_sub(r, r, t, ndigits * 2);
	vli_set(result, r, ndigits);
}

/*
 * Computes result = product % mod
 * for special form moduli: p = 2^{k-1}+c, for small c (note the plus sign)
 * where k-1 does not fit into qword boundary by -1 bit (such as 255).

 * References (loosely based on):
 * A. Menezes, P. van Oorschot, S. Vanstone. Handbook of Applied Cryptography.
 * 14.3.4 Reduction methods for moduli of special form. Algorithm 14.47.
 * URL: http://cacr.uwaterloo.ca/hac/about/chap14.pdf
 *
 * H. Cohen, G. Frey, R. Avanzi, C. Doche, T. Lange, K. Nguyen, F. Vercauteren.
 * Handbook of Elliptic and Hyperelliptic Curve Cryptography.
 * Algorithm 10.25 Fast reduction for special form moduli
 */
static void vli_mmod_special2(u64 *result, const u64 *product,
			       const u64 *mod, unsigned int ndigits)
{
	u64 c2 = mod[0] * 2;
	u64 q[ECC_MAX_DIGITS];
	u64 r[ECC_MAX_DIGITS * 2];
	u64 m[ECC_MAX_DIGITS * 2]; /* expanded mod */
	int carry; /* last bit that doesn't fit into q */
	int i;

	vli_set(m, mod, ndigits);
	vli_clear(m + ndigits, ndigits);

	vli_set(r, product, ndigits);
	/* q and carry are top bits */
	vli_set(q, product + ndigits, ndigits);
	vli_clear(r + ndigits, ndigits);
	carry = vli_is_negative(r, ndigits);
	if (carry)
		r[ndigits - 1] &= (1ull << 63) - 1;
	for (i = 1; carry || !vli_is_zero(q, ndigits); i++) {
		u64 qc[ECC_MAX_DIGITS * 2];

		vli_umult(qc, q, c2, ndigits);
		if (carry)
			vli_uadd(qc, qc, mod[0], ndigits * 2);
		vli_set(q, qc + ndigits, ndigits);
		vli_clear(qc + ndigits, ndigits);
		carry = vli_is_negative(qc, ndigits);
		if (carry)
			qc[ndigits - 1] &= (1ull << 63) - 1;
		if (i & 1)
			vli_sub(r, r, qc, ndigits * 2);
		else
			vli_add(r, r, qc, ndigits * 2);
	}
	while (vli_is_negative(r, ndigits * 2))
		vli_add(r, r, m, ndigits * 2);
	while (vli_cmp(r, m, ndigits * 2) >= 0)
		vli_sub(r, r, m, ndigits * 2);

	vli_set(result, r, ndigits);
}

/*
 * Computes result = product % mod, where product is 2N words long.
 * Reference: Ken MacKay's micro-ecc.
 * Currently only designed to work for curve_p or curve_n.
 */
static void vli_mmod_slow(u64 *result, u64 *product, const u64 *mod,
			  unsigned int ndigits)
{
	u64 mod_m[2 * ECC_MAX_DIGITS];
	u64 tmp[2 * ECC_MAX_DIGITS];
	u64 *v[2] = { tmp, product };
	u64 carry = 0;
	unsigned int i;
	/* Shift mod so its highest set bit is at the maximum position. */
	int shift = (ndigits * 2 * 64) - vli_num_bits(mod, ndigits);
	int word_shift = shift / 64;
	int bit_shift = shift % 64;

	vli_clear(mod_m, word_shift);
	if (bit_shift > 0) {
		for (i = 0; i < ndigits; ++i) {
			mod_m[word_shift + i] = (mod[i] << bit_shift) | carry;
			carry = mod[i] >> (64 - bit_shift);
		}
	} else
		vli_set(mod_m + word_shift, mod, ndigits);

	for (i = 1; shift >= 0; --shift) {
		u64 borrow = 0;
		unsigned int j;

		for (j = 0; j < ndigits * 2; ++j) {
			u64 diff = v[i][j] - mod_m[j] - borrow;

			if (diff != v[i][j])
				borrow = (diff > v[i][j]);
			v[1 - i][j] = diff;
		}
		i = !(i ^ borrow); /* Swap the index if there was no borrow */
		vli_rshift1(mod_m, ndigits);
		mod_m[ndigits - 1] |= mod_m[ndigits] << (64 - 1);
		vli_rshift1(mod_m + ndigits, ndigits);
	}
	vli_set(result, v[i], ndigits);
}

/* Computes result = product % mod using Barrett's reduction with precomputed
 * value mu appended to the mod after ndigits, mu = (2^{2w} / mod) and have
 * length ndigits + 1, where mu * (2^w - 1) should not overflow ndigits
 * boundary.
 *
 * Reference:
 * R. Brent, P. Zimmermann. Modern Computer Arithmetic. 2010.
 * 2.4.1 Barrett's algorithm. Algorithm 2.5.
 */
static void vli_mmod_barrett(u64 *result, u64 *product, const u64 *mod,
			     unsigned int ndigits)
{
	u64 q[ECC_MAX_DIGITS * 2];
	u64 r[ECC_MAX_DIGITS * 2];
	const u64 *mu = mod + ndigits;

	vli_mult(q, product + ndigits, mu, ndigits);
	if (mu[ndigits])
		vli_add(q + ndigits, q + ndigits, product + ndigits, ndigits);
	vli_mult(r, mod, q + ndigits, ndigits);
	vli_sub(r, product, r, ndigits * 2);
	while (!vli_is_zero(r + ndigits, ndigits) ||
	       vli_cmp(r, mod, ndigits) != -1) {
		u64 carry;

		carry = vli_sub(r, r, mod, ndigits);
		vli_usub(r + ndigits, r + ndigits, carry, ndigits);
	}
	vli_set(result, r, ndigits);
}

/* Computes p_result = p_product % curve_p.
 * See algorithm 5 and 6 from
 * http://www.isys.uni-klu.ac.at/PDF/2001-0126-MT.pdf
 */
static void vli_mmod_fast_192(u64 *result, const u64 *product,
			      const u64 *curve_prime, u64 *tmp)
{
	const unsigned int ndigits = 3;
	int carry;

	vli_set(result, product, ndigits);

	vli_set(tmp, &product[3], ndigits);
	carry = vli_add(result, result, tmp, ndigits);

	tmp[0] = 0;
	tmp[1] = product[3];
	tmp[2] = product[4];
	carry += vli_add(result, result, tmp, ndigits);

	tmp[0] = tmp[1] = product[5];
	tmp[2] = 0;
	carry += vli_add(result, result, tmp, ndigits);

	while (carry || vli_cmp(curve_prime, result, ndigits) != 1)
		carry -= vli_sub(result, result, curve_prime, ndigits);
}

/* Computes result = product % curve_prime
 * from http://www.nsa.gov/ia/_files/nist-routines.pdf
 */
static void vli_mmod_fast_256(u64 *result, const u64 *product,
			      const u64 *curve_prime, u64 *tmp)
{
	int carry;
	const unsigned int ndigits = 4;

	/* t */
	vli_set(result, product, ndigits);

	/* s1 */
	tmp[0] = 0;
	tmp[1] = product[5] & 0xffffffff00000000ull;
	tmp[2] = product[6];
	tmp[3] = product[7];
	carry = vli_lshift(tmp, tmp, 1, ndigits);
	carry += vli_add(result, result, tmp, ndigits);

	/* s2 */
	tmp[1] = product[6] << 32;
	tmp[2] = (product[6] >> 32) | (product[7] << 32);
	tmp[3] = product[7] >> 32;
	carry += vli_lshift(tmp, tmp, 1, ndigits);
	carry += vli_add(result, result, tmp, ndigits);

	/* s3 */
	tmp[0] = product[4];
	tmp[1] = product[5] & 0xffffffff;
	tmp[2] = 0;
	tmp[3] = product[7];
	carry += vli_add(result, result, tmp, ndigits);

	/* s4 */
	tmp[0] = (product[4] >> 32) | (product[5] << 32);
	tmp[1] = (product[5] >> 32) | (product[6] & 0xffffffff00000000ull);
	tmp[2] = product[7];
	tmp[3] = (product[6] >> 32) | (product[4] << 32);
	carry += vli_add(result, result, tmp, ndigits);

	/* d1 */
	tmp[0] = (product[5] >> 32) | (product[6] << 32);
	tmp[1] = (product[6] >> 32);
	tmp[2] = 0;
	tmp[3] = (product[4] & 0xffffffff) | (product[5] << 32);
	carry -= vli_sub(result, result, tmp, ndigits);

	/* d2 */
	tmp[0] = product[6];
	tmp[1] = product[7];
	tmp[2] = 0;
	tmp[3] = (product[4] >> 32) | (product[5] & 0xffffffff00000000ull);
	carry -= vli_sub(result, result, tmp, ndigits);

	/* d3 */
	tmp[0] = (product[6] >> 32) | (product[7] << 32);
	tmp[1] = (product[7] >> 32) | (product[4] << 32);
	tmp[2] = (product[4] >> 32) | (product[5] << 32);
	tmp[3] = (product[6] << 32);
	carry -= vli_sub(result, result, tmp, ndigits);

	/* d4 */
	tmp[0] = product[7];
	tmp[1] = product[4] & 0xffffffff00000000ull;
	tmp[2] = product[5];
	tmp[3] = product[6] & 0xffffffff00000000ull;
	carry -= vli_sub(result, result, tmp, ndigits);

	if (carry < 0) {
		do {
			carry += vli_add(result, result, curve_prime, ndigits);
		} while (carry < 0);
	} else {
		while (carry || vli_cmp(curve_prime, result, ndigits) != 1)
			carry -= vli_sub(result, result, curve_prime, ndigits);
	}
}

#define SL32OR32(x32, y32) (((u64)x32 << 32) | y32)
#define AND64H(x64)  (x64 & 0xffFFffFF00000000ull)
#define AND64L(x64)  (x64 & 0x00000000ffFFffFFull)

/* Computes result = product % curve_prime
 * from "Mathematical routines for the NIST prime elliptic curves"
 */
static void vli_mmod_fast_384(u64 *result, const u64 *product,
				const u64 *curve_prime, u64 *tmp)
{
	int carry;
	const unsigned int ndigits = 6;

	/* t */
	vli_set(result, product, ndigits);

	/* s1 */
	tmp[0] = 0;		// 0 || 0
	tmp[1] = 0;		// 0 || 0
	tmp[2] = SL32OR32(product[11], (product[10]>>32));	//a22||a21
	tmp[3] = product[11]>>32;	// 0 ||a23
	tmp[4] = 0;		// 0 || 0
	tmp[5] = 0;		// 0 || 0
	carry = vli_lshift(tmp, tmp, 1, ndigits);
	carry += vli_add(result, result, tmp, ndigits);

	/* s2 */
	tmp[0] = product[6];	//a13||a12
	tmp[1] = product[7];	//a15||a14
	tmp[2] = product[8];	//a17||a16
	tmp[3] = product[9];	//a19||a18
	tmp[4] = product[10];	//a21||a20
	tmp[5] = product[11];	//a23||a22
	carry += vli_add(result, result, tmp, ndigits);

	/* s3 */
	tmp[0] = SL32OR32(product[11], (product[10]>>32));	//a22||a21
	tmp[1] = SL32OR32(product[6], (product[11]>>32));	//a12||a23
	tmp[2] = SL32OR32(product[7], (product[6])>>32);	//a14||a13
	tmp[3] = SL32OR32(product[8], (product[7]>>32));	//a16||a15
	tmp[4] = SL32OR32(product[9], (product[8]>>32));	//a18||a17
	tmp[5] = SL32OR32(product[10], (product[9]>>32));	//a20||a19
	carry += vli_add(result, result, tmp, ndigits);

	/* s4 */
	tmp[0] = AND64H(product[11]);	//a23|| 0
	tmp[1] = (product[10]<<32);	//a20|| 0
	tmp[2] = product[6];	//a13||a12
	tmp[3] = product[7];	//a15||a14
	tmp[4] = product[8];	//a17||a16
	tmp[5] = product[9];	//a19||a18
	carry += vli_add(result, result, tmp, ndigits);

	/* s5 */
	tmp[0] = 0;		//  0|| 0
	tmp[1] = 0;		//  0|| 0
	tmp[2] = product[10];	//a21||a20
	tmp[3] = product[11];	//a23||a22
	tmp[4] = 0;		//  0|| 0
	tmp[5] = 0;		//  0|| 0
	carry += vli_add(result, result, tmp, ndigits);

	/* s6 */
	tmp[0] = AND64L(product[10]);	// 0 ||a20
	tmp[1] = AND64H(product[10]);	//a21|| 0
	tmp[2] = product[11];	//a23||a22
	tmp[3] = 0;		// 0 || 0
	tmp[4] = 0;		// 0 || 0
	tmp[5] = 0;		// 0 || 0
	carry += vli_add(result, result, tmp, ndigits);

	/* d1 */
	tmp[0] = SL32OR32(product[6], (product[11]>>32));	//a12||a23
	tmp[1] = SL32OR32(product[7], (product[6]>>32));	//a14||a13
	tmp[2] = SL32OR32(product[8], (product[7]>>32));	//a16||a15
	tmp[3] = SL32OR32(product[9], (product[8]>>32));	//a18||a17
	tmp[4] = SL32OR32(product[10], (product[9]>>32));	//a20||a19
	tmp[5] = SL32OR32(product[11], (product[10]>>32));	//a22||a21
	carry -= vli_sub(result, result, tmp, ndigits);

	/* d2 */
	tmp[0] = (product[10]<<32);	//a20|| 0
	tmp[1] = SL32OR32(product[11], (product[10]>>32));	//a22||a21
	tmp[2] = (product[11]>>32);	// 0 ||a23
	tmp[3] = 0;		// 0 || 0
	tmp[4] = 0;		// 0 || 0
	tmp[5] = 0;		// 0 || 0
	carry -= vli_sub(result, result, tmp, ndigits);

	/* d3 */
	tmp[0] = 0;		// 0 || 0
	tmp[1] = AND64H(product[11]);	//a23|| 0
	tmp[2] = product[11]>>32;	// 0 ||a23
	tmp[3] = 0;		// 0 || 0
	tmp[4] = 0;		// 0 || 0
	tmp[5] = 0;		// 0 || 0
	carry -= vli_sub(result, result, tmp, ndigits);

	if (carry < 0) {
		do {
			carry += vli_add(result, result, curve_prime, ndigits);
		} while (carry < 0);
	} else {
		while (carry || vli_cmp(curve_prime, result, ndigits) != 1)
			carry -= vli_sub(result, result, curve_prime, ndigits);
	}

}

#undef SL32OR32
#undef AND64H
#undef AND64L

/* Computes result = product % curve_prime for different curve_primes.
 *
 * Note that curve_primes are distinguished just by heuristic check and
 * not by complete conformance check.
 */
static bool vli_mmod_fast(u64 *result, u64 *product,
			  const struct ecc_curve *curve)
{
	u64 tmp[2 * ECC_MAX_DIGITS];
	const u64 *curve_prime = curve->p;
	const unsigned int ndigits = curve->g.ndigits;

	/* All NIST curves have name prefix 'nist_' */
	if (strncmp(curve->name, "nist_", 5) != 0) {
		/* Try to handle Pseudo-Marsenne primes. */
		if (curve_prime[ndigits - 1] == -1ull) {
			vli_mmod_special(result, product, curve_prime,
					 ndigits);
			return true;
		} else if (curve_prime[ndigits - 1] == 1ull << 63 &&
			   curve_prime[ndigits - 2] == 0) {
			vli_mmod_special2(result, product, curve_prime,
					  ndigits);
			return true;
		}
		vli_mmod_barrett(result, product, curve_prime, ndigits);
		return true;
	}

	switch (ndigits) {
	case 3:
		vli_mmod_fast_192(result, product, curve_prime, tmp);
		break;
	case 4:
		vli_mmod_fast_256(result, product, curve_prime, tmp);
		break;
	case 6:
		vli_mmod_fast_384(result, product, curve_prime, tmp);
		break;
	default:
		pr_err_ratelimited("ecc: unsupported digits size!\n");
		return false;
	}

	return true;
}

/* Computes result = (left * right) % mod.
 * Assumes that mod is big enough curve order.
 */
void vli_mod_mult_slow(u64 *result, const u64 *left, const u64 *right,
		       const u64 *mod, unsigned int ndigits)
{
	u64 product[ECC_MAX_DIGITS * 2];

	vli_mult(product, left, right, ndigits);
	vli_mmod_slow(result, product, mod, ndigits);
}
EXPORT_SYMBOL(vli_mod_mult_slow);

/* Computes result = (left * right) % curve_prime. */
static void vli_mod_mult_fast(u64 *result, const u64 *left, const u64 *right,
			      const struct ecc_curve *curve)
{
	u64 product[2 * ECC_MAX_DIGITS];

	vli_mult(product, left, right, curve->g.ndigits);
	vli_mmod_fast(result, product, curve);
}

/* Computes result = left^2 % curve_prime. */
static void vli_mod_square_fast(u64 *result, const u64 *left,
				const struct ecc_curve *curve)
{
	u64 product[2 * ECC_MAX_DIGITS];

	vli_square(product, left, curve->g.ndigits);
	vli_mmod_fast(result, product, curve);
}

#define EVEN(vli) (!(vli[0] & 1))
/* Computes result = (1 / p_input) % mod. All VLIs are the same size.
 * See "From Euclid's GCD to Montgomery Multiplication to the Great Divide"
 * https://labs.oracle.com/techrep/2001/smli_tr-2001-95.pdf
 */
void vli_mod_inv(u64 *result, const u64 *input, const u64 *mod,
			unsigned int ndigits)
{
	u64 a[ECC_MAX_DIGITS], b[ECC_MAX_DIGITS];
	u64 u[ECC_MAX_DIGITS], v[ECC_MAX_DIGITS];
	u64 carry;
	int cmp_result;

	if (vli_is_zero(input, ndigits)) {
		vli_clear(result, ndigits);
		return;
	}

	vli_set(a, input, ndigits);
	vli_set(b, mod, ndigits);
	vli_clear(u, ndigits);
	u[0] = 1;
	vli_clear(v, ndigits);

	while ((cmp_result = vli_cmp(a, b, ndigits)) != 0) {
		carry = 0;

		if (EVEN(a)) {
			vli_rshift1(a, ndigits);

			if (!EVEN(u))
				carry = vli_add(u, u, mod, ndigits);

			vli_rshift1(u, ndigits);
			if (carry)
				u[ndigits - 1] |= 0x8000000000000000ull;
		} else if (EVEN(b)) {
			vli_rshift1(b, ndigits);

			if (!EVEN(v))
				carry = vli_add(v, v, mod, ndigits);

			vli_rshift1(v, ndigits);
			if (carry)
				v[ndigits - 1] |= 0x8000000000000000ull;
		} else if (cmp_result > 0) {
			vli_sub(a, a, b, ndigits);
			vli_rshift1(a, ndigits);

			if (vli_cmp(u, v, ndigits) < 0)
				vli_add(u, u, mod, ndigits);

			vli_sub(u, u, v, ndigits);
			if (!EVEN(u))
				carry = vli_add(u, u, mod, ndigits);

			vli_rshift1(u, ndigits);
			if (carry)
				u[ndigits - 1] |= 0x8000000000000000ull;
		} else {
			vli_sub(b, b, a, ndigits);
			vli_rshift1(b, ndigits);

			if (vli_cmp(v, u, ndigits) < 0)
				vli_add(v, v, mod, ndigits);

			vli_sub(v, v, u, ndigits);
			if (!EVEN(v))
				carry = vli_add(v, v, mod, ndigits);

			vli_rshift1(v, ndigits);
			if (carry)
				v[ndigits - 1] |= 0x8000000000000000ull;
		}
	}

	vli_set(result, u, ndigits);
}
EXPORT_SYMBOL(vli_mod_inv);

/* ------ Point operations ------ */

/* Returns true if p_point is the point at infinity, false otherwise. */
static bool ecc_point_is_zero(const struct ecc_point *point)
{
	return (vli_is_zero(point->x, point->ndigits) &&
		vli_is_zero(point->y, point->ndigits));
}

/* Point multiplication algorithm using Montgomery's ladder with co-Z
 * coordinates. From https://eprint.iacr.org/2011/338.pdf
 */

/* Double in place */
static void ecc_point_double_jacobian(u64 *x1, u64 *y1, u64 *z1,
					const struct ecc_curve *curve)
{
	/* t1 = x, t2 = y, t3 = z */
	u64 t4[ECC_MAX_DIGITS];
	u64 t5[ECC_MAX_DIGITS];
	const u64 *curve_prime = curve->p;
	const unsigned int ndigits = curve->g.ndigits;

	if (vli_is_zero(z1, ndigits))
		return;

	/* t4 = y1^2 */
	vli_mod_square_fast(t4, y1, curve);
	/* t5 = x1*y1^2 = A */
	vli_mod_mult_fast(t5, x1, t4, curve);
	/* t4 = y1^4 */
	vli_mod_square_fast(t4, t4, curve);
	/* t2 = y1*z1 = z3 */
	vli_mod_mult_fast(y1, y1, z1, curve);
	/* t3 = z1^2 */
	vli_mod_square_fast(z1, z1, curve);

	/* t1 = x1 + z1^2 */
	vli_mod_add(x1, x1, z1, curve_prime, ndigits);
	/* t3 = 2*z1^2 */
	vli_mod_add(z1, z1, z1, curve_prime, ndigits);
	/* t3 = x1 - z1^2 */
	vli_mod_sub(z1, x1, z1, curve_prime, ndigits);
	/* t1 = x1^2 - z1^4 */
	vli_mod_mult_fast(x1, x1, z1, curve);

	/* t3 = 2*(x1^2 - z1^4) */
	vli_mod_add(z1, x1, x1, curve_prime, ndigits);
	/* t1 = 3*(x1^2 - z1^4) */
	vli_mod_add(x1, x1, z1, curve_prime, ndigits);
	if (vli_test_bit(x1, 0)) {
		u64 carry = vli_add(x1, x1, curve_prime, ndigits);

		vli_rshift1(x1, ndigits);
		x1[ndigits - 1] |= carry << 63;
	} else {
		vli_rshift1(x1, ndigits);
	}
	/* t1 = 3/2*(x1^2 - z1^4) = B */

	/* t3 = B^2 */
	vli_mod_square_fast(z1, x1, curve);
	/* t3 = B^2 - A */
	vli_mod_sub(z1, z1, t5, curve_prime, ndigits);
	/* t3 = B^2 - 2A = x3 */
	vli_mod_sub(z1, z1, t5, curve_prime, ndigits);
	/* t5 = A - x3 */
	vli_mod_sub(t5, t5, z1, curve_prime, ndigits);
	/* t1 = B * (A - x3) */
	vli_mod_mult_fast(x1, x1, t5, curve);
	/* t4 = B * (A - x3) - y1^4 = y3 */
	vli_mod_sub(t4, x1, t4, curve_prime, ndigits);

	vli_set(x1, z1, ndigits);
	vli_set(z1, y1, ndigits);
	vli_set(y1, t4, ndigits);
}

/* Modify (x1, y1) => (x1 * z^2, y1 * z^3) */
static void apply_z(u64 *x1, u64 *y1, u64 *z, const struct ecc_curve *curve)
{
	u64 t1[ECC_MAX_DIGITS];

	vli_mod_square_fast(t1, z, curve);		/* z^2 */
	vli_mod_mult_fast(x1, x1, t1, curve);	/* x1 * z^2 */
	vli_mod_mult_fast(t1, t1, z, curve);	/* z^3 */
	vli_mod_mult_fast(y1, y1, t1, curve);	/* y1 * z^3 */
}

/* P = (x1, y1) => 2P, (x2, y2) => P' */
static void xycz_initial_double(u64 *x1, u64 *y1, u64 *x2, u64 *y2,
				u64 *p_initial_z, const struct ecc_curve *curve)
{
	u64 z[ECC_MAX_DIGITS];
	const unsigned int ndigits = curve->g.ndigits;

	vli_set(x2, x1, ndigits);
	vli_set(y2, y1, ndigits);

	vli_clear(z, ndigits);
	z[0] = 1;

	if (p_initial_z)
		vli_set(z, p_initial_z, ndigits);

	apply_z(x1, y1, z, curve);

	ecc_point_double_jacobian(x1, y1, z, curve);

	apply_z(x2, y2, z, curve);
}

/* Input P = (x1, y1, Z), Q = (x2, y2, Z)
 * Output P' = (x1', y1', Z3), P + Q = (x3, y3, Z3)
 * or P => P', Q => P + Q
 */
static void xycz_add(u64 *x1, u64 *y1, u64 *x2, u64 *y2,
			const struct ecc_curve *curve)
{
	/* t1 = X1, t2 = Y1, t3 = X2, t4 = Y2 */
	u64 t5[ECC_MAX_DIGITS];
	const u64 *curve_prime = curve->p;
	const unsigned int ndigits = curve->g.ndigits;

	/* t5 = x2 - x1 */
	vli_mod_sub(t5, x2, x1, curve_prime, ndigits);
	/* t5 = (x2 - x1)^2 = A */
	vli_mod_square_fast(t5, t5, curve);
	/* t1 = x1*A = B */
	vli_mod_mult_fast(x1, x1, t5, curve);
	/* t3 = x2*A = C */
	vli_mod_mult_fast(x2, x2, t5, curve);
	/* t4 = y2 - y1 */
	vli_mod_sub(y2, y2, y1, curve_prime, ndigits);
	/* t5 = (y2 - y1)^2 = D */
	vli_mod_square_fast(t5, y2, curve);

	/* t5 = D - B */
	vli_mod_sub(t5, t5, x1, curve_prime, ndigits);
	/* t5 = D - B - C = x3 */
	vli_mod_sub(t5, t5, x2, curve_prime, ndigits);
	/* t3 = C - B */
	vli_mod_sub(x2, x2, x1, curve_prime, ndigits);
	/* t2 = y1*(C - B) */
	vli_mod_mult_fast(y1, y1, x2, curve);
	/* t3 = B - x3 */
	vli_mod_sub(x2, x1, t5, curve_prime, ndigits);
	/* t4 = (y2 - y1)*(B - x3) */
	vli_mod_mult_fast(y2, y2, x2, curve);
	/* t4 = y3 */
	vli_mod_sub(y2, y2, y1, curve_prime, ndigits);

	vli_set(x2, t5, ndigits);
}

/* Input P = (x1, y1, Z), Q = (x2, y2, Z)
 * Output P + Q = (x3, y3, Z3), P - Q = (x3', y3', Z3)
 * or P => P - Q, Q => P + Q
 */
static void xycz_add_c(u64 *x1, u64 *y1, u64 *x2, u64 *y2,
			const struct ecc_curve *curve)
{
	/* t1 = X1, t2 = Y1, t3 = X2, t4 = Y2 */
	u64 t5[ECC_MAX_DIGITS];
	u64 t6[ECC_MAX_DIGITS];
	u64 t7[ECC_MAX_DIGITS];
	const u64 *curve_prime = curve->p;
	const unsigned int ndigits = curve->g.ndigits;

	/* t5 = x2 - x1 */
	vli_mod_sub(t5, x2, x1, curve_prime, ndigits);
	/* t5 = (x2 - x1)^2 = A */
	vli_mod_square_fast(t5, t5, curve);
	/* t1 = x1*A = B */
	vli_mod_mult_fast(x1, x1, t5, curve);
	/* t3 = x2*A = C */
	vli_mod_mult_fast(x2, x2, t5, curve);
	/* t4 = y2 + y1 */
	vli_mod_add(t5, y2, y1, curve_prime, ndigits);
	/* t4 = y2 - y1 */
	vli_mod_sub(y2, y2, y1, curve_prime, ndigits);

	/* t6 = C - B */
	vli_mod_sub(t6, x2, x1, curve_prime, ndigits);
	/* t2 = y1 * (C - B) */
	vli_mod_mult_fast(y1, y1, t6, curve);
	/* t6 = B + C */
	vli_mod_add(t6, x1, x2, curve_prime, ndigits);
	/* t3 = (y2 - y1)^2 */
	vli_mod_square_fast(x2, y2, curve);
	/* t3 = x3 */
	vli_mod_sub(x2, x2, t6, curve_prime, ndigits);

	/* t7 = B - x3 */
	vli_mod_sub(t7, x1, x2, curve_prime, ndigits);
	/* t4 = (y2 - y1)*(B - x3) */
	vli_mod_mult_fast(y2, y2, t7, curve);
	/* t4 = y3 */
	vli_mod_sub(y2, y2, y1, curve_prime, ndigits);

	/* t7 = (y2 + y1)^2 = F */
	vli_mod_square_fast(t7, t5, curve);
	/* t7 = x3' */
	vli_mod_sub(t7, t7, t6, curve_prime, ndigits);
	/* t6 = x3' - B */
	vli_mod_sub(t6, t7, x1, curve_prime, ndigits);
	/* t6 = (y2 + y1)*(x3' - B) */
	vli_mod_mult_fast(t6, t6, t5, curve);
	/* t2 = y3' */
	vli_mod_sub(y1, t6, y1, curve_prime, ndigits);

	vli_set(x1, t7, ndigits);
}

static void ecc_point_mult(struct ecc_point *result,
			   const struct ecc_point *point, const u64 *scalar,
			   u64 *initial_z, const struct ecc_curve *curve,
			   unsigned int ndigits)
{
	/* R0 and R1 */
	u64 rx[2][ECC_MAX_DIGITS];
	u64 ry[2][ECC_MAX_DIGITS];
	u64 z[ECC_MAX_DIGITS];
	u64 sk[2][ECC_MAX_DIGITS];
	u64 *curve_prime = curve->p;
	int i, nb;
	int num_bits;
	int carry;

	carry = vli_add(sk[0], scalar, curve->n, ndigits);
	vli_add(sk[1], sk[0], curve->n, ndigits);
	scalar = sk[!carry];
	num_bits = sizeof(u64) * ndigits * 8 + 1;

	vli_set(rx[1], point->x, ndigits);
	vli_set(ry[1], point->y, ndigits);

	xycz_initial_double(rx[1], ry[1], rx[0], ry[0], initial_z, curve);

	for (i = num_bits - 2; i > 0; i--) {
		nb = !vli_test_bit(scalar, i);
		xycz_add_c(rx[1 - nb], ry[1 - nb], rx[nb], ry[nb], curve);
		xycz_add(rx[nb], ry[nb], rx[1 - nb], ry[1 - nb], curve);
	}

	nb = !vli_test_bit(scalar, 0);
	xycz_add_c(rx[1 - nb], ry[1 - nb], rx[nb], ry[nb], curve);

	/* Find final 1/Z value. */
	/* X1 - X0 */
	vli_mod_sub(z, rx[1], rx[0], curve_prime, ndigits);
	/* Yb * (X1 - X0) */
	vli_mod_mult_fast(z, z, ry[1 - nb], curve);
	/* xP * Yb * (X1 - X0) */
	vli_mod_mult_fast(z, z, point->x, curve);

	/* 1 / (xP * Yb * (X1 - X0)) */
	vli_mod_inv(z, z, curve_prime, point->ndigits);

	/* yP / (xP * Yb * (X1 - X0)) */
	vli_mod_mult_fast(z, z, point->y, curve);
	/* Xb * yP / (xP * Yb * (X1 - X0)) */
	vli_mod_mult_fast(z, z, rx[1 - nb], curve);
	/* End 1/Z calculation */

	xycz_add(rx[nb], ry[nb], rx[1 - nb], ry[1 - nb], curve);

	apply_z(rx[0], ry[0], z, curve);

	vli_set(result->x, rx[0], ndigits);
	vli_set(result->y, ry[0], ndigits);
}

/* Computes R = P + Q mod p */
static void ecc_point_add(const struct ecc_point *result,
		   const struct ecc_point *p, const struct ecc_point *q,
		   const struct ecc_curve *curve)
{
	u64 z[ECC_MAX_DIGITS];
	u64 px[ECC_MAX_DIGITS];
	u64 py[ECC_MAX_DIGITS];
	unsigned int ndigits = curve->g.ndigits;

	vli_set(result->x, q->x, ndigits);
	vli_set(result->y, q->y, ndigits);
	vli_mod_sub(z, result->x, p->x, curve->p, ndigits);
	vli_set(px, p->x, ndigits);
	vli_set(py, p->y, ndigits);
	xycz_add(px, py, result->x, result->y, curve);
	vli_mod_inv(z, z, curve->p, ndigits);
	apply_z(result->x, result->y, z, curve);
}

/* Computes R = u1P + u2Q mod p using Shamir's trick.
 * Based on: Kenneth MacKay's micro-ecc (2014).
 */
void ecc_point_mult_shamir(const struct ecc_point *result,
			   const u64 *u1, const struct ecc_point *p,
			   const u64 *u2, const struct ecc_point *q,
			   const struct ecc_curve *curve)
{
	u64 z[ECC_MAX_DIGITS];
	u64 sump[2][ECC_MAX_DIGITS];
	u64 *rx = result->x;
	u64 *ry = result->y;
	unsigned int ndigits = curve->g.ndigits;
	unsigned int num_bits;
	struct ecc_point sum = ECC_POINT_INIT(sump[0], sump[1], ndigits);
	const struct ecc_point *points[4];
	const struct ecc_point *point;
	unsigned int idx;
	int i;

	ecc_point_add(&sum, p, q, curve);
	points[0] = NULL;
	points[1] = p;
	points[2] = q;
	points[3] = &sum;

	num_bits = max(vli_num_bits(u1, ndigits), vli_num_bits(u2, ndigits));
	i = num_bits - 1;
	idx = (!!vli_test_bit(u1, i)) | ((!!vli_test_bit(u2, i)) << 1);
	point = points[idx];

	vli_set(rx, point->x, ndigits);
	vli_set(ry, point->y, ndigits);
	vli_clear(z + 1, ndigits - 1);
	z[0] = 1;

	for (--i; i >= 0; i--) {
		ecc_point_double_jacobian(rx, ry, z, curve);
		idx = (!!vli_test_bit(u1, i)) | ((!!vli_test_bit(u2, i)) << 1);
		point = points[idx];
		if (point) {
			u64 tx[ECC_MAX_DIGITS];
			u64 ty[ECC_MAX_DIGITS];
			u64 tz[ECC_MAX_DIGITS];

			vli_set(tx, point->x, ndigits);
			vli_set(ty, point->y, ndigits);
			apply_z(tx, ty, z, curve);
			vli_mod_sub(tz, rx, tx, curve->p, ndigits);
			xycz_add(tx, ty, rx, ry, curve);
			vli_mod_mult_fast(z, z, tz, curve);
		}
	}
	vli_mod_inv(z, z, curve->p, ndigits);
	apply_z(rx, ry, z, curve);
}
EXPORT_SYMBOL(ecc_point_mult_shamir);

<<<<<<< HEAD
static inline void ecc_swap_digits(const u64 *in, u64 *out,
				   unsigned int ndigits)
{
	const __be64 *src = (__force __be64 *)in;
	int i;

	for (i = 0; i < ndigits; i++)
		out[i] = be64_to_cpu(src[ndigits - 1 - i]);
}

=======
>>>>>>> c1084c27
static int __ecc_is_key_valid(const struct ecc_curve *curve,
			      const u64 *private_key, unsigned int ndigits)
{
	u64 one[ECC_MAX_DIGITS] = { 1, };
	u64 res[ECC_MAX_DIGITS];

	if (!private_key)
		return -EINVAL;

	if (curve->g.ndigits != ndigits)
		return -EINVAL;

	/* Make sure the private key is in the range [2, n-3]. */
	if (vli_cmp(one, private_key, ndigits) != -1)
		return -EINVAL;
	vli_sub(res, curve->n, one, ndigits);
	vli_sub(res, res, one, ndigits);
	if (vli_cmp(res, private_key, ndigits) != 1)
		return -EINVAL;

	return 0;
}

int ecc_is_key_valid(unsigned int curve_id, unsigned int ndigits,
		     const u64 *private_key, unsigned int private_key_len)
{
	int nbytes;
	const struct ecc_curve *curve = ecc_get_curve(curve_id);

	nbytes = ndigits << ECC_DIGITS_TO_BYTES_SHIFT;

	if (private_key_len != nbytes)
		return -EINVAL;

	return __ecc_is_key_valid(curve, private_key, ndigits);
}
EXPORT_SYMBOL(ecc_is_key_valid);

/*
 * ECC private keys are generated using the method of extra random bits,
 * equivalent to that described in FIPS 186-4, Appendix B.4.1.
 *
 * d = (c mod(n–1)) + 1    where c is a string of random bits, 64 bits longer
 *                         than requested
 * 0 <= c mod(n-1) <= n-2  and implies that
 * 1 <= d <= n-1
 *
 * This method generates a private key uniformly distributed in the range
 * [1, n-1].
 */
int ecc_gen_privkey(unsigned int curve_id, unsigned int ndigits, u64 *privkey)
{
	const struct ecc_curve *curve = ecc_get_curve(curve_id);
	u64 priv[ECC_MAX_DIGITS];
	unsigned int nbytes = ndigits << ECC_DIGITS_TO_BYTES_SHIFT;
	unsigned int nbits = vli_num_bits(curve->n, ndigits);
	int err;

	/* Check that N is included in Table 1 of FIPS 186-4, section 6.1.1 */
	if (nbits < 160 || ndigits > ARRAY_SIZE(priv))
		return -EINVAL;

	/*
	 * FIPS 186-4 recommends that the private key should be obtained from a
	 * RBG with a security strength equal to or greater than the security
	 * strength associated with N.
	 *
	 * The maximum security strength identified by NIST SP800-57pt1r4 for
	 * ECC is 256 (N >= 512).
	 *
	 * This condition is met by the default RNG because it selects a favored
	 * DRBG with a security strength of 256.
	 */
	if (crypto_get_default_rng())
		return -EFAULT;

	err = crypto_rng_get_bytes(crypto_default_rng, (u8 *)priv, nbytes);
	crypto_put_default_rng();
	if (err)
		return err;

	/* Make sure the private key is in the valid range. */
	if (__ecc_is_key_valid(curve, priv, ndigits))
		return -EINVAL;

	ecc_swap_digits(priv, privkey, ndigits);

	return 0;
}
EXPORT_SYMBOL(ecc_gen_privkey);

int ecc_make_pub_key(unsigned int curve_id, unsigned int ndigits,
		     const u64 *private_key, u64 *public_key)
{
	int ret = 0;
	struct ecc_point *pk;
	u64 priv[ECC_MAX_DIGITS];
	const struct ecc_curve *curve = ecc_get_curve(curve_id);

	if (!private_key || !curve || ndigits > ARRAY_SIZE(priv)) {
		ret = -EINVAL;
		goto out;
	}

	ecc_swap_digits(private_key, priv, ndigits);

	pk = ecc_alloc_point(ndigits);
	if (!pk) {
		ret = -ENOMEM;
		goto out;
	}

	ecc_point_mult(pk, &curve->g, priv, NULL, curve, ndigits);

	/* SP800-56A rev 3 5.6.2.1.3 key check */
	if (ecc_is_pubkey_valid_full(curve, pk)) {
		ret = -EAGAIN;
		goto err_free_point;
	}

	ecc_swap_digits(pk->x, public_key, ndigits);
	ecc_swap_digits(pk->y, &public_key[ndigits], ndigits);

err_free_point:
	ecc_free_point(pk);
out:
	return ret;
}
EXPORT_SYMBOL(ecc_make_pub_key);

/* SP800-56A section 5.6.2.3.4 partial verification: ephemeral keys only */
int ecc_is_pubkey_valid_partial(const struct ecc_curve *curve,
				struct ecc_point *pk)
{
	u64 yy[ECC_MAX_DIGITS], xxx[ECC_MAX_DIGITS], w[ECC_MAX_DIGITS];

	if (WARN_ON(pk->ndigits != curve->g.ndigits))
		return -EINVAL;

	/* Check 1: Verify key is not the zero point. */
	if (ecc_point_is_zero(pk))
		return -EINVAL;

	/* Check 2: Verify key is in the range [1, p-1]. */
	if (vli_cmp(curve->p, pk->x, pk->ndigits) != 1)
		return -EINVAL;
	if (vli_cmp(curve->p, pk->y, pk->ndigits) != 1)
		return -EINVAL;

	/* Check 3: Verify that y^2 == (x^3 + a·x + b) mod p */
	vli_mod_square_fast(yy, pk->y, curve); /* y^2 */
	vli_mod_square_fast(xxx, pk->x, curve); /* x^2 */
	vli_mod_mult_fast(xxx, xxx, pk->x, curve); /* x^3 */
	vli_mod_mult_fast(w, curve->a, pk->x, curve); /* a·x */
	vli_mod_add(w, w, curve->b, curve->p, pk->ndigits); /* a·x + b */
	vli_mod_add(w, w, xxx, curve->p, pk->ndigits); /* x^3 + a·x + b */
	if (vli_cmp(yy, w, pk->ndigits) != 0) /* Equation */
		return -EINVAL;

	return 0;
}
EXPORT_SYMBOL(ecc_is_pubkey_valid_partial);

/* SP800-56A section 5.6.2.3.3 full verification */
int ecc_is_pubkey_valid_full(const struct ecc_curve *curve,
			     struct ecc_point *pk)
{
	struct ecc_point *nQ;

	/* Checks 1 through 3 */
	int ret = ecc_is_pubkey_valid_partial(curve, pk);

	if (ret)
		return ret;

	/* Check 4: Verify that nQ is the zero point. */
	nQ = ecc_alloc_point(pk->ndigits);
	if (!nQ)
		return -ENOMEM;

	ecc_point_mult(nQ, pk, curve->n, NULL, curve, pk->ndigits);
	if (!ecc_point_is_zero(nQ))
		ret = -EINVAL;

	ecc_free_point(nQ);

	return ret;
}
EXPORT_SYMBOL(ecc_is_pubkey_valid_full);

int crypto_ecdh_shared_secret(unsigned int curve_id, unsigned int ndigits,
			      const u64 *private_key, const u64 *public_key,
			      u64 *secret)
{
	int ret = 0;
	struct ecc_point *product, *pk;
	u64 priv[ECC_MAX_DIGITS];
	u64 rand_z[ECC_MAX_DIGITS];
	unsigned int nbytes;
	const struct ecc_curve *curve = ecc_get_curve(curve_id);

	if (!private_key || !public_key || !curve ||
	    ndigits > ARRAY_SIZE(priv) || ndigits > ARRAY_SIZE(rand_z)) {
		ret = -EINVAL;
		goto out;
	}

	nbytes = ndigits << ECC_DIGITS_TO_BYTES_SHIFT;

	get_random_bytes(rand_z, nbytes);

	pk = ecc_alloc_point(ndigits);
	if (!pk) {
		ret = -ENOMEM;
		goto out;
	}

	ecc_swap_digits(public_key, pk->x, ndigits);
	ecc_swap_digits(&public_key[ndigits], pk->y, ndigits);
	ret = ecc_is_pubkey_valid_partial(curve, pk);
	if (ret)
		goto err_alloc_product;

	ecc_swap_digits(private_key, priv, ndigits);

	product = ecc_alloc_point(ndigits);
	if (!product) {
		ret = -ENOMEM;
		goto err_alloc_product;
	}

	ecc_point_mult(product, pk, priv, rand_z, curve, ndigits);

	if (ecc_point_is_zero(product)) {
		ret = -EFAULT;
		goto err_validity;
	}

	ecc_swap_digits(product->x, secret, ndigits);

err_validity:
	memzero_explicit(priv, sizeof(priv));
	memzero_explicit(rand_z, sizeof(rand_z));
	ecc_free_point(product);
err_alloc_product:
	ecc_free_point(pk);
out:
	return ret;
}
EXPORT_SYMBOL(crypto_ecdh_shared_secret);

MODULE_LICENSE("Dual BSD/GPL");<|MERGE_RESOLUTION|>--- conflicted
+++ resolved
@@ -1410,19 +1410,6 @@
 }
 EXPORT_SYMBOL(ecc_point_mult_shamir);
 
-<<<<<<< HEAD
-static inline void ecc_swap_digits(const u64 *in, u64 *out,
-				   unsigned int ndigits)
-{
-	const __be64 *src = (__force __be64 *)in;
-	int i;
-
-	for (i = 0; i < ndigits; i++)
-		out[i] = be64_to_cpu(src[ndigits - 1 - i]);
-}
-
-=======
->>>>>>> c1084c27
 static int __ecc_is_key_valid(const struct ecc_curve *curve,
 			      const u64 *private_key, unsigned int ndigits)
 {
