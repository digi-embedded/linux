// SPDX-License-Identifier: GPL-2.0
/*
 * (C) 2001 Clemson University and The University of Chicago
 * Copyright 2018 Omnibond Systems, L.L.C.
 *
 * See COPYING in top-level directory.
 */

/*
 *  Linux VFS file operations.
 */

#include "protocol.h"
#include "orangefs-kernel.h"
#include "orangefs-bufmap.h"
#include <linux/fs.h>
#include <linux/pagemap.h>

static int flush_racache(struct inode *inode)
{
	struct orangefs_inode_s *orangefs_inode = ORANGEFS_I(inode);
	struct orangefs_kernel_op_s *new_op;
	int ret;

	gossip_debug(GOSSIP_UTILS_DEBUG,
	    "%s: %pU: Handle is %pU | fs_id %d\n", __func__,
	    get_khandle_from_ino(inode), &orangefs_inode->refn.khandle,
	    orangefs_inode->refn.fs_id);

	new_op = op_alloc(ORANGEFS_VFS_OP_RA_FLUSH);
	if (!new_op)
		return -ENOMEM;
	new_op->upcall.req.ra_cache_flush.refn = orangefs_inode->refn;

	ret = service_operation(new_op, "orangefs_flush_racache",
	    get_interruptible_flag(inode));

	gossip_debug(GOSSIP_UTILS_DEBUG, "%s: got return value of %d\n",
	    __func__, ret);

	op_release(new_op);
	return ret;
}

/*
 * Post and wait for the I/O upcall to finish
 */
ssize_t wait_for_direct_io(enum ORANGEFS_io_type type, struct inode *inode,
	loff_t *offset, struct iov_iter *iter, size_t total_size,
	loff_t readahead_size, struct orangefs_write_range *wr,
	int *index_return, struct file *file)
{
	struct orangefs_inode_s *orangefs_inode = ORANGEFS_I(inode);
	struct orangefs_khandle *handle = &orangefs_inode->refn.khandle;
	struct orangefs_kernel_op_s *new_op = NULL;
	int buffer_index;
	ssize_t ret;
	size_t copy_amount;
	int open_for_read;
	int open_for_write;

	new_op = op_alloc(ORANGEFS_VFS_OP_FILE_IO);
	if (!new_op)
		return -ENOMEM;

	/* synchronous I/O */
	new_op->upcall.req.io.readahead_size = readahead_size;
	new_op->upcall.req.io.io_type = type;
	new_op->upcall.req.io.refn = orangefs_inode->refn;

populate_shared_memory:
	/* get a shared buffer index */
	buffer_index = orangefs_bufmap_get();
	if (buffer_index < 0) {
		ret = buffer_index;
		gossip_debug(GOSSIP_FILE_DEBUG,
			     "%s: orangefs_bufmap_get failure (%zd)\n",
			     __func__, ret);
		goto out;
	}
	gossip_debug(GOSSIP_FILE_DEBUG,
		     "%s(%pU): GET op %p -> buffer_index %d\n",
		     __func__,
		     handle,
		     new_op,
		     buffer_index);

	new_op->uses_shared_memory = 1;
	new_op->upcall.req.io.buf_index = buffer_index;
	new_op->upcall.req.io.count = total_size;
	new_op->upcall.req.io.offset = *offset;
	if (type == ORANGEFS_IO_WRITE && wr) {
		new_op->upcall.uid = from_kuid(&init_user_ns, wr->uid);
		new_op->upcall.gid = from_kgid(&init_user_ns, wr->gid);
	}
	/*
	 * Orangefs has no open, and orangefs checks file permissions
	 * on each file access. Posix requires that file permissions
	 * be checked on open and nowhere else. Orangefs-through-the-kernel
	 * needs to seem posix compliant.
	 *
	 * The VFS opens files, even if the filesystem provides no
	 * method. We can see if a file was successfully opened for
	 * read and or for write by looking at file->f_mode.
	 *
	 * When writes are flowing from the page cache, file is no
	 * longer available. We can trust the VFS to have checked
	 * file->f_mode before writing to the page cache.
	 *
	 * The mode of a file might change between when it is opened
	 * and IO commences, or it might be created with an arbitrary mode.
	 *
	 * We'll make sure we don't hit EACCES during the IO stage by
	 * using UID 0. Some of the time we have access without changing
	 * to UID 0 - how to check?
	 */
	if (file) {
		open_for_write = file->f_mode & FMODE_WRITE;
		open_for_read = file->f_mode & FMODE_READ;
	} else {
		open_for_write = 1;
		open_for_read = 0; /* not relevant? */
	}
	if ((type == ORANGEFS_IO_WRITE) && open_for_write)
		new_op->upcall.uid = 0;
	if ((type == ORANGEFS_IO_READ) && open_for_read)
		new_op->upcall.uid = 0;

	gossip_debug(GOSSIP_FILE_DEBUG,
		     "%s(%pU): offset: %llu total_size: %zd\n",
		     __func__,
		     handle,
		     llu(*offset),
		     total_size);
	/*
	 * Stage 1: copy the buffers into client-core's address space
	 */
	if (type == ORANGEFS_IO_WRITE && total_size) {
		ret = orangefs_bufmap_copy_from_iovec(iter, buffer_index,
		    total_size);
		if (ret < 0) {
			gossip_err("%s: Failed to copy-in buffers. Please make sure that the pvfs2-client is running. %ld\n",
			    __func__, (long)ret);
			goto out;
		}
	}

	gossip_debug(GOSSIP_FILE_DEBUG,
		     "%s(%pU): Calling post_io_request with tag (%llu)\n",
		     __func__,
		     handle,
		     llu(new_op->tag));

	/* Stage 2: Service the I/O operation */
	ret = service_operation(new_op,
				type == ORANGEFS_IO_WRITE ?
					"file_write" :
					"file_read",
				get_interruptible_flag(inode));

	/*
	 * If service_operation() returns -EAGAIN #and# the operation was
	 * purged from orangefs_request_list or htable_ops_in_progress, then
	 * we know that the client was restarted, causing the shared memory
	 * area to be wiped clean.  To restart a  write operation in this
	 * case, we must re-copy the data from the user's iovec to a NEW
	 * shared memory location. To restart a read operation, we must get
	 * a new shared memory location.
	 */
	if (ret == -EAGAIN && op_state_purged(new_op)) {
		orangefs_bufmap_put(buffer_index);
		if (type == ORANGEFS_IO_WRITE)
			iov_iter_revert(iter, total_size);
		gossip_debug(GOSSIP_FILE_DEBUG,
			     "%s:going to repopulate_shared_memory.\n",
			     __func__);
		goto populate_shared_memory;
	}

	if (ret < 0) {
		if (ret == -EINTR) {
			/*
			 * We can't return EINTR if any data was written,
			 * it's not POSIX. It is minimally acceptable
			 * to give a partial write, the way NFS does.
			 *
			 * It would be optimal to return all or nothing,
			 * but if a userspace write is bigger than
			 * an IO buffer, and the interrupt occurs
			 * between buffer writes, that would not be
			 * possible.
			 */
			switch (new_op->op_state - OP_VFS_STATE_GIVEN_UP) {
			/*
			 * If the op was waiting when the interrupt
			 * occurred, then the client-core did not
			 * trigger the write.
			 */
			case OP_VFS_STATE_WAITING:
				if (*offset == 0)
					ret = -EINTR;
				else
					ret = 0;
				break;
			/*
			 * If the op was in progress when the interrupt
			 * occurred, then the client-core was able to
			 * trigger the write.
			 */
			case OP_VFS_STATE_INPROGR:
				if (type == ORANGEFS_IO_READ)
					ret = -EINTR;
				else
					ret = total_size;
				break;
			default:
				gossip_err("%s: unexpected op state :%d:.\n",
					   __func__,
					   new_op->op_state);
				ret = 0;
				break;
			}
			gossip_debug(GOSSIP_FILE_DEBUG,
				     "%s: got EINTR, state:%d: %p\n",
				     __func__,
				     new_op->op_state,
				     new_op);
		} else {
			gossip_err("%s: error in %s handle %pU, returning %zd\n",
				__func__,
				type == ORANGEFS_IO_READ ?
					"read from" : "write to",
				handle, ret);
		}
		if (orangefs_cancel_op_in_progress(new_op))
			return ret;

		goto out;
	}

	/*
	 * Stage 3: Post copy buffers from client-core's address space
	 */
	if (type == ORANGEFS_IO_READ && new_op->downcall.resp.io.amt_complete) {
		/*
		 * NOTE: the iovector can either contain addresses which
		 *       can futher be kernel-space or user-space addresses.
		 *       or it can pointers to struct page's
		 */

		copy_amount = new_op->downcall.resp.io.amt_complete;

		ret = orangefs_bufmap_copy_to_iovec(iter, buffer_index,
			copy_amount);
		if (ret < 0) {
			gossip_err("%s: Failed to copy-out buffers. Please make sure that the pvfs2-client is running (%ld)\n",
			    __func__, (long)ret);
			goto out;
		}
	}
	gossip_debug(GOSSIP_FILE_DEBUG,
	    "%s(%pU): Amount %s, returned by the sys-io call:%d\n",
	    __func__,
	    handle,
	    type == ORANGEFS_IO_READ ?  "read" : "written",
	    (int)new_op->downcall.resp.io.amt_complete);

	ret = new_op->downcall.resp.io.amt_complete;

out:
	if (buffer_index >= 0) {
		orangefs_bufmap_put(buffer_index);
		gossip_debug(GOSSIP_FILE_DEBUG,
			"%s(%pU): PUT buffer_index %d\n",
			__func__, handle, buffer_index);
		buffer_index = -1;
	}
	op_release(new_op);
	return ret;
}

int orangefs_revalidate_mapping(struct inode *inode)
{
	struct orangefs_inode_s *orangefs_inode = ORANGEFS_I(inode);
	struct address_space *mapping = inode->i_mapping;
	unsigned long *bitlock = &orangefs_inode->bitlock;
	int ret;

	while (1) {
		ret = wait_on_bit(bitlock, 1, TASK_KILLABLE);
		if (ret)
			return ret;
		spin_lock(&inode->i_lock);
		if (test_bit(1, bitlock)) {
			spin_unlock(&inode->i_lock);
			continue;
		}
		if (!time_before(jiffies, orangefs_inode->mapping_time))
			break;
		spin_unlock(&inode->i_lock);
		return 0;
	}

	set_bit(1, bitlock);
	smp_wmb();
	spin_unlock(&inode->i_lock);

	unmap_mapping_range(mapping, 0, 0, 0);
	ret = filemap_write_and_wait(mapping);
	if (!ret)
		ret = invalidate_inode_pages2(mapping);

	orangefs_inode->mapping_time = jiffies +
	    orangefs_cache_timeout_msecs*HZ/1000;

	clear_bit(1, bitlock);
	smp_mb__after_atomic();
	wake_up_bit(bitlock, 1);

	return ret;
}

static ssize_t orangefs_file_read_iter(struct kiocb *iocb,
    struct iov_iter *iter)
{
	int ret;
	orangefs_stats.reads++;

	down_read(&file_inode(iocb->ki_filp)->i_rwsem);
	ret = orangefs_revalidate_mapping(file_inode(iocb->ki_filp));
	if (ret)
		goto out;

	ret = generic_file_read_iter(iocb, iter);
out:
	up_read(&file_inode(iocb->ki_filp)->i_rwsem);
	return ret;
}

static ssize_t orangefs_file_write_iter(struct kiocb *iocb,
    struct iov_iter *iter)
{
	int ret;
	orangefs_stats.writes++;

	if (iocb->ki_pos > i_size_read(file_inode(iocb->ki_filp))) {
		ret = orangefs_revalidate_mapping(file_inode(iocb->ki_filp));
		if (ret)
			return ret;
	}

	ret = generic_file_write_iter(iocb, iter);
	return ret;
}

static vm_fault_t orangefs_fault(struct vm_fault *vmf)
{
	struct file *file = vmf->vma->vm_file;
	int ret;
	ret = orangefs_inode_getattr(file->f_mapping->host,
	    ORANGEFS_GETATTR_SIZE);
	if (ret == -ESTALE)
		ret = -EIO;
	if (ret) {
		gossip_err("%s: orangefs_inode_getattr failed, "
		    "ret:%d:.\n", __func__, ret);
		return VM_FAULT_SIGBUS;
	}
	return filemap_fault(vmf);
}

static const struct vm_operations_struct orangefs_file_vm_ops = {
	.fault = orangefs_fault,
	.map_pages = filemap_map_pages,
	.page_mkwrite = orangefs_page_mkwrite,
};

/*
 * Memory map a region of a file.
 */
static int orangefs_file_mmap(struct file *file, struct vm_area_struct *vma)
{
	int ret;

	ret = orangefs_revalidate_mapping(file_inode(file));
	if (ret)
		return ret;

	gossip_debug(GOSSIP_FILE_DEBUG,
		     "orangefs_file_mmap: called on %pD\n", file);

	/* set the sequential readahead hint */
	vma->vm_flags |= VM_SEQ_READ;
	vma->vm_flags &= ~VM_RAND_READ;

	file_accessed(file);
	vma->vm_ops = &orangefs_file_vm_ops;
	return 0;
}

#define mapping_nrpages(idata) ((idata)->nrpages)

/*
 * Called to notify the module that there are no more references to
 * this file (i.e. no processes have it open).
 *
 * \note Not called when each file is closed.
 */
static int orangefs_file_release(struct inode *inode, struct file *file)
{
	gossip_debug(GOSSIP_FILE_DEBUG,
		     "orangefs_file_release: called on %pD\n",
		     file);

	/*
	 * remove all associated inode pages from the page cache and
	 * readahead cache (if any); this forces an expensive refresh of
	 * data for the next caller of mmap (or 'get_block' accesses)
	 */
	if (file_inode(file) &&
	    file_inode(file)->i_mapping &&
	    mapping_nrpages(&file_inode(file)->i_data)) {
		if (orangefs_features & ORANGEFS_FEATURE_READAHEAD) {
			gossip_debug(GOSSIP_INODE_DEBUG,
			    "calling flush_racache on %pU\n",
			    get_khandle_from_ino(inode));
			flush_racache(inode);
			gossip_debug(GOSSIP_INODE_DEBUG,
			    "flush_racache finished\n");
		}

	}
	return 0;
}

/*
 * Push all data for a specific file onto permanent storage.
 */
static int orangefs_fsync(struct file *file,
		       loff_t start,
		       loff_t end,
		       int datasync)
{
	int ret;
	struct orangefs_inode_s *orangefs_inode =
		ORANGEFS_I(file_inode(file));
	struct orangefs_kernel_op_s *new_op = NULL;

	ret = filemap_write_and_wait_range(file_inode(file)->i_mapping,
	    start, end);
	if (ret < 0)
		return ret;

	new_op = op_alloc(ORANGEFS_VFS_OP_FSYNC);
	if (!new_op)
		return -ENOMEM;
	new_op->upcall.req.fsync.refn = orangefs_inode->refn;

	ret = service_operation(new_op,
			"orangefs_fsync",
			get_interruptible_flag(file_inode(file)));

	gossip_debug(GOSSIP_FILE_DEBUG,
		     "orangefs_fsync got return value of %d\n",
		     ret);

	op_release(new_op);
	return ret;
}

/*
 * Change the file pointer position for an instance of an open file.
 *
 * \note If .llseek is overriden, we must acquire lock as described in
 *       Documentation/filesystems/locking.rst.
 *
 * Future upgrade could support SEEK_DATA and SEEK_HOLE but would
 * require much changes to the FS
 */
static loff_t orangefs_file_llseek(struct file *file, loff_t offset, int origin)
{
	int ret = -EINVAL;
	struct inode *inode = file_inode(file);

	if (origin == SEEK_END) {
		/*
		 * revalidate the inode's file size.
		 * NOTE: We are only interested in file size here,
		 * so we set mask accordingly.
		 */
		ret = orangefs_inode_getattr(file->f_mapping->host,
		    ORANGEFS_GETATTR_SIZE);
		if (ret == -ESTALE)
			ret = -EIO;
		if (ret) {
			gossip_debug(GOSSIP_FILE_DEBUG,
				     "%s:%s:%d calling make bad inode\n",
				     __FILE__,
				     __func__,
				     __LINE__);
			return ret;
		}
	}

	gossip_debug(GOSSIP_FILE_DEBUG,
		     "orangefs_file_llseek: offset is %ld | origin is %d"
		     " | inode size is %lu\n",
		     (long)offset,
		     origin,
		     (unsigned long)i_size_read(inode));

	return generic_file_llseek(file, offset, origin);
}

/*
 * Support local locks (locks that only this kernel knows about)
 * if Orangefs was mounted -o local_lock.
 */
static int orangefs_lock(struct file *filp, int cmd, struct file_lock *fl)
{
	int rc = -EINVAL;

	if (ORANGEFS_SB(file_inode(filp)->i_sb)->flags & ORANGEFS_OPT_LOCAL_LOCK) {
		if (cmd == F_GETLK) {
			rc = 0;
			posix_test_lock(filp, fl);
		} else {
			rc = posix_lock_file(filp, fl, NULL);
		}
	}

	return rc;
}

static int orangefs_flush(struct file *file, fl_owner_t id)
{
	/*
	 * This is vfs_fsync_range(file, 0, LLONG_MAX, 0) without the
	 * service_operation in orangefs_fsync.
	 *
	 * Do not send fsync to OrangeFS server on a close.  Do send fsync
	 * on an explicit fsync call.  This duplicates historical OrangeFS
	 * behavior.
	 */
	int r;

<<<<<<< HEAD
	if (inode->i_state & I_DIRTY_TIME) {
		spin_lock(&inode->i_lock);
		inode->i_state &= ~I_DIRTY_TIME;
		spin_unlock(&inode->i_lock);
		mark_inode_dirty_sync(inode);
	}

=======
>>>>>>> c1084c27
	r = filemap_write_and_wait_range(file->f_mapping, 0, LLONG_MAX);
	if (r > 0)
		return 0;
	else
		return r;
}

/** ORANGEFS implementation of VFS file operations */
const struct file_operations orangefs_file_operations = {
	.llseek		= orangefs_file_llseek,
	.read_iter	= orangefs_file_read_iter,
	.write_iter	= orangefs_file_write_iter,
	.lock		= orangefs_lock,
	.mmap		= orangefs_file_mmap,
	.open		= generic_file_open,
<<<<<<< HEAD
=======
	.splice_read    = generic_file_splice_read,
	.splice_write   = iter_file_splice_write,
>>>>>>> c1084c27
	.flush		= orangefs_flush,
	.release	= orangefs_file_release,
	.fsync		= orangefs_fsync,
};<|MERGE_RESOLUTION|>--- conflicted
+++ resolved
@@ -544,16 +544,6 @@
 	 */
 	int r;
 
-<<<<<<< HEAD
-	if (inode->i_state & I_DIRTY_TIME) {
-		spin_lock(&inode->i_lock);
-		inode->i_state &= ~I_DIRTY_TIME;
-		spin_unlock(&inode->i_lock);
-		mark_inode_dirty_sync(inode);
-	}
-
-=======
->>>>>>> c1084c27
 	r = filemap_write_and_wait_range(file->f_mapping, 0, LLONG_MAX);
 	if (r > 0)
 		return 0;
@@ -569,11 +559,8 @@
 	.lock		= orangefs_lock,
 	.mmap		= orangefs_file_mmap,
 	.open		= generic_file_open,
-<<<<<<< HEAD
-=======
 	.splice_read    = generic_file_splice_read,
 	.splice_write   = iter_file_splice_write,
->>>>>>> c1084c27
 	.flush		= orangefs_flush,
 	.release	= orangefs_file_release,
 	.fsync		= orangefs_fsync,
