// SPDX-License-Identifier: GPL-2.0-only
/*
 * balloc.c
 *
 * PURPOSE
 *	Block allocation handling routines for the OSTA-UDF(tm) filesystem.
 *
 * COPYRIGHT
 *  (C) 1999-2001 Ben Fennema
 *  (C) 1999 Stelias Computing Inc
 *
 * HISTORY
 *
 *  02/24/99 blf  Created.
 *
 */

#include "udfdecl.h"

#include <linux/bitops.h>

#include "udf_i.h"
#include "udf_sb.h"

#define udf_clear_bit	__test_and_clear_bit_le
#define udf_set_bit	__test_and_set_bit_le
#define udf_test_bit	test_bit_le
#define udf_find_next_one_bit	find_next_bit_le

static int read_block_bitmap(struct super_block *sb,
			     struct udf_bitmap *bitmap, unsigned int block,
			     unsigned long bitmap_nr)
{
	struct buffer_head *bh = NULL;
	int i;
	int max_bits, off, count;
	struct kernel_lb_addr loc;

	loc.logicalBlockNum = bitmap->s_extPosition;
	loc.partitionReferenceNum = UDF_SB(sb)->s_partition;

<<<<<<< HEAD
	bh = udf_tread(sb, udf_get_lb_pblock(sb, &loc, block));
=======
	bh = sb_bread(sb, udf_get_lb_pblock(sb, &loc, block));
>>>>>>> ccf0a997
	bitmap->s_block_bitmap[bitmap_nr] = bh;
	if (!bh)
		return -EIO;

	/* Check consistency of Space Bitmap buffer. */
	max_bits = sb->s_blocksize * 8;
	if (!bitmap_nr) {
		off = sizeof(struct spaceBitmapDesc) << 3;
		count = min(max_bits - off, bitmap->s_nr_groups);
	} else {
		/*
		 * Rough check if bitmap number is too big to have any bitmap
<<<<<<< HEAD
		 * blocks reserved.
=======
 		 * blocks reserved.
>>>>>>> ccf0a997
		 */
		if (bitmap_nr >
		    (bitmap->s_nr_groups >> (sb->s_blocksize_bits + 3)) + 2)
			return 0;
		off = 0;
		count = bitmap->s_nr_groups - bitmap_nr * max_bits +
				(sizeof(struct spaceBitmapDesc) << 3);
		count = min(count, max_bits);
	}

	for (i = 0; i < count; i++)
		if (udf_test_bit(i + off, bh->b_data))
			return -EFSCORRUPTED;
	return 0;
}

static int __load_block_bitmap(struct super_block *sb,
			       struct udf_bitmap *bitmap,
			       unsigned int block_group)
{
	int retval = 0;
	int nr_groups = bitmap->s_nr_groups;

	if (block_group >= nr_groups) {
		udf_debug("block_group (%u) > nr_groups (%d)\n",
			  block_group, nr_groups);
	}

	if (bitmap->s_block_bitmap[block_group])
		return block_group;

	retval = read_block_bitmap(sb, bitmap, block_group, block_group);
	if (retval < 0)
		return retval;

	return block_group;
}

static inline int load_block_bitmap(struct super_block *sb,
				    struct udf_bitmap *bitmap,
				    unsigned int block_group)
{
	int slot;

	slot = __load_block_bitmap(sb, bitmap, block_group);

	if (slot < 0)
		return slot;

	if (!bitmap->s_block_bitmap[slot])
		return -EIO;

	return slot;
}

static void udf_add_free_space(struct super_block *sb, u16 partition, u32 cnt)
{
	struct udf_sb_info *sbi = UDF_SB(sb);
	struct logicalVolIntegrityDesc *lvid;

	if (!sbi->s_lvid_bh)
		return;

	lvid = (struct logicalVolIntegrityDesc *)sbi->s_lvid_bh->b_data;
	le32_add_cpu(&lvid->freeSpaceTable[partition], cnt);
	udf_updated_lvid(sb);
}

static void udf_bitmap_free_blocks(struct super_block *sb,
				   struct udf_bitmap *bitmap,
				   struct kernel_lb_addr *bloc,
				   uint32_t offset,
				   uint32_t count)
{
	struct udf_sb_info *sbi = UDF_SB(sb);
	struct buffer_head *bh = NULL;
	struct udf_part_map *partmap;
	unsigned long block;
	unsigned long block_group;
	unsigned long bit;
	unsigned long i;
	int bitmap_nr;
	unsigned long overflow;

	mutex_lock(&sbi->s_alloc_mutex);
	partmap = &sbi->s_partmaps[bloc->partitionReferenceNum];
	if (bloc->logicalBlockNum + count < count ||
	    (bloc->logicalBlockNum + count) > partmap->s_partition_len) {
		udf_debug("%u < %d || %u + %u > %u\n",
			  bloc->logicalBlockNum, 0,
			  bloc->logicalBlockNum, count,
			  partmap->s_partition_len);
		goto error_return;
	}

	block = bloc->logicalBlockNum + offset +
		(sizeof(struct spaceBitmapDesc) << 3);

	do {
		overflow = 0;
		block_group = block >> (sb->s_blocksize_bits + 3);
		bit = block % (sb->s_blocksize << 3);

		/*
		* Check to see if we are freeing blocks across a group boundary.
		*/
		if (bit + count > (sb->s_blocksize << 3)) {
			overflow = bit + count - (sb->s_blocksize << 3);
			count -= overflow;
		}
		bitmap_nr = load_block_bitmap(sb, bitmap, block_group);
		if (bitmap_nr < 0)
			goto error_return;

		bh = bitmap->s_block_bitmap[bitmap_nr];
		for (i = 0; i < count; i++) {
			if (udf_set_bit(bit + i, bh->b_data)) {
				udf_debug("bit %lu already set\n", bit + i);
				udf_debug("byte=%2x\n",
					  ((__u8 *)bh->b_data)[(bit + i) >> 3]);
			}
		}
		udf_add_free_space(sb, sbi->s_partition, count);
		mark_buffer_dirty(bh);
		if (overflow) {
			block += count;
			count = overflow;
		}
	} while (overflow);

error_return:
	mutex_unlock(&sbi->s_alloc_mutex);
}

static int udf_bitmap_prealloc_blocks(struct super_block *sb,
				      struct udf_bitmap *bitmap,
				      uint16_t partition, uint32_t first_block,
				      uint32_t block_count)
{
	struct udf_sb_info *sbi = UDF_SB(sb);
	int alloc_count = 0;
	int bit, block, block_group;
	int bitmap_nr;
	struct buffer_head *bh;
	__u32 part_len;

	mutex_lock(&sbi->s_alloc_mutex);
	part_len = sbi->s_partmaps[partition].s_partition_len;
	if (first_block >= part_len)
		goto out;

	if (first_block + block_count > part_len)
		block_count = part_len - first_block;

	do {
		block = first_block + (sizeof(struct spaceBitmapDesc) << 3);
		block_group = block >> (sb->s_blocksize_bits + 3);

		bitmap_nr = load_block_bitmap(sb, bitmap, block_group);
		if (bitmap_nr < 0)
			goto out;
		bh = bitmap->s_block_bitmap[bitmap_nr];

		bit = block % (sb->s_blocksize << 3);

		while (bit < (sb->s_blocksize << 3) && block_count > 0) {
			if (!udf_clear_bit(bit, bh->b_data))
				goto out;
			block_count--;
			alloc_count++;
			bit++;
			block++;
		}
		mark_buffer_dirty(bh);
	} while (block_count > 0);

out:
	udf_add_free_space(sb, partition, -alloc_count);
	mutex_unlock(&sbi->s_alloc_mutex);
	return alloc_count;
}

static udf_pblk_t udf_bitmap_new_block(struct super_block *sb,
				struct udf_bitmap *bitmap, uint16_t partition,
				uint32_t goal, int *err)
{
	struct udf_sb_info *sbi = UDF_SB(sb);
	int newbit, bit = 0;
	udf_pblk_t block;
	int block_group, group_start;
	int end_goal, nr_groups, bitmap_nr, i;
	struct buffer_head *bh = NULL;
	char *ptr;
	udf_pblk_t newblock = 0;

	*err = -ENOSPC;
	mutex_lock(&sbi->s_alloc_mutex);

repeat:
	if (goal >= sbi->s_partmaps[partition].s_partition_len)
		goal = 0;

	nr_groups = bitmap->s_nr_groups;
	block = goal + (sizeof(struct spaceBitmapDesc) << 3);
	block_group = block >> (sb->s_blocksize_bits + 3);
	group_start = block_group ? 0 : sizeof(struct spaceBitmapDesc);

	bitmap_nr = load_block_bitmap(sb, bitmap, block_group);
	if (bitmap_nr < 0)
		goto error_return;
	bh = bitmap->s_block_bitmap[bitmap_nr];
	ptr = memscan((char *)bh->b_data + group_start, 0xFF,
		      sb->s_blocksize - group_start);

	if ((ptr - ((char *)bh->b_data)) < sb->s_blocksize) {
		bit = block % (sb->s_blocksize << 3);
		if (udf_test_bit(bit, bh->b_data))
			goto got_block;

		end_goal = (bit + 63) & ~63;
		bit = udf_find_next_one_bit(bh->b_data, end_goal, bit);
		if (bit < end_goal)
			goto got_block;

		ptr = memscan((char *)bh->b_data + (bit >> 3), 0xFF,
			      sb->s_blocksize - ((bit + 7) >> 3));
		newbit = (ptr - ((char *)bh->b_data)) << 3;
		if (newbit < sb->s_blocksize << 3) {
			bit = newbit;
			goto search_back;
		}

		newbit = udf_find_next_one_bit(bh->b_data,
					       sb->s_blocksize << 3, bit);
		if (newbit < sb->s_blocksize << 3) {
			bit = newbit;
			goto got_block;
		}
	}

	for (i = 0; i < (nr_groups * 2); i++) {
		block_group++;
		if (block_group >= nr_groups)
			block_group = 0;
		group_start = block_group ? 0 : sizeof(struct spaceBitmapDesc);

		bitmap_nr = load_block_bitmap(sb, bitmap, block_group);
		if (bitmap_nr < 0)
			goto error_return;
		bh = bitmap->s_block_bitmap[bitmap_nr];
		if (i < nr_groups) {
			ptr = memscan((char *)bh->b_data + group_start, 0xFF,
				      sb->s_blocksize - group_start);
			if ((ptr - ((char *)bh->b_data)) < sb->s_blocksize) {
				bit = (ptr - ((char *)bh->b_data)) << 3;
				break;
			}
		} else {
			bit = udf_find_next_one_bit(bh->b_data,
						    sb->s_blocksize << 3,
						    group_start << 3);
			if (bit < sb->s_blocksize << 3)
				break;
		}
	}
	if (i >= (nr_groups * 2)) {
		mutex_unlock(&sbi->s_alloc_mutex);
		return newblock;
	}
	if (bit < sb->s_blocksize << 3)
		goto search_back;
	else
		bit = udf_find_next_one_bit(bh->b_data, sb->s_blocksize << 3,
					    group_start << 3);
	if (bit >= sb->s_blocksize << 3) {
		mutex_unlock(&sbi->s_alloc_mutex);
		return 0;
	}

search_back:
	i = 0;
	while (i < 7 && bit > (group_start << 3) &&
	       udf_test_bit(bit - 1, bh->b_data)) {
		++i;
		--bit;
	}

got_block:
	newblock = bit + (block_group << (sb->s_blocksize_bits + 3)) -
		(sizeof(struct spaceBitmapDesc) << 3);

	if (newblock >= sbi->s_partmaps[partition].s_partition_len) {
		/*
		 * Ran off the end of the bitmap, and bits following are
		 * non-compliant (not all zero)
		 */
		udf_err(sb, "bitmap for partition %d corrupted (block %u marked"
			" as free, partition length is %u)\n", partition,
			newblock, sbi->s_partmaps[partition].s_partition_len);
		goto error_return;
	}

	if (!udf_clear_bit(bit, bh->b_data)) {
		udf_debug("bit already cleared for block %d\n", bit);
		goto repeat;
	}

	mark_buffer_dirty(bh);

	udf_add_free_space(sb, partition, -1);
	mutex_unlock(&sbi->s_alloc_mutex);
	*err = 0;
	return newblock;

error_return:
	*err = -EIO;
	mutex_unlock(&sbi->s_alloc_mutex);
	return 0;
}

static void udf_table_free_blocks(struct super_block *sb,
				  struct inode *table,
				  struct kernel_lb_addr *bloc,
				  uint32_t offset,
				  uint32_t count)
{
	struct udf_sb_info *sbi = UDF_SB(sb);
	struct udf_part_map *partmap;
	uint32_t start, end;
	uint32_t elen;
	struct kernel_lb_addr eloc;
	struct extent_position oepos, epos;
	int8_t etype;
	struct udf_inode_info *iinfo;

	mutex_lock(&sbi->s_alloc_mutex);
	partmap = &sbi->s_partmaps[bloc->partitionReferenceNum];
	if (bloc->logicalBlockNum + count < count ||
	    (bloc->logicalBlockNum + count) > partmap->s_partition_len) {
		udf_debug("%u < %d || %u + %u > %u\n",
			  bloc->logicalBlockNum, 0,
			  bloc->logicalBlockNum, count,
			  partmap->s_partition_len);
		goto error_return;
	}

	iinfo = UDF_I(table);
	udf_add_free_space(sb, sbi->s_partition, count);

	start = bloc->logicalBlockNum + offset;
	end = bloc->logicalBlockNum + offset + count - 1;

	epos.offset = oepos.offset = sizeof(struct unallocSpaceEntry);
	elen = 0;
	epos.block = oepos.block = iinfo->i_location;
	epos.bh = oepos.bh = NULL;

	while (count &&
	       (etype = udf_next_aext(table, &epos, &eloc, &elen, 1)) != -1) {
		if (((eloc.logicalBlockNum +
			(elen >> sb->s_blocksize_bits)) == start)) {
			if ((0x3FFFFFFF - elen) <
					(count << sb->s_blocksize_bits)) {
				uint32_t tmp = ((0x3FFFFFFF - elen) >>
							sb->s_blocksize_bits);
				count -= tmp;
				start += tmp;
				elen = (etype << 30) |
					(0x40000000 - sb->s_blocksize);
			} else {
				elen = (etype << 30) |
					(elen +
					(count << sb->s_blocksize_bits));
				start += count;
				count = 0;
			}
			udf_write_aext(table, &oepos, &eloc, elen, 1);
		} else if (eloc.logicalBlockNum == (end + 1)) {
			if ((0x3FFFFFFF - elen) <
					(count << sb->s_blocksize_bits)) {
				uint32_t tmp = ((0x3FFFFFFF - elen) >>
						sb->s_blocksize_bits);
				count -= tmp;
				end -= tmp;
				eloc.logicalBlockNum -= tmp;
				elen = (etype << 30) |
					(0x40000000 - sb->s_blocksize);
			} else {
				eloc.logicalBlockNum = start;
				elen = (etype << 30) |
					(elen +
					(count << sb->s_blocksize_bits));
				end -= count;
				count = 0;
			}
			udf_write_aext(table, &oepos, &eloc, elen, 1);
		}

		if (epos.bh != oepos.bh) {
			oepos.block = epos.block;
			brelse(oepos.bh);
			get_bh(epos.bh);
			oepos.bh = epos.bh;
			oepos.offset = 0;
		} else {
			oepos.offset = epos.offset;
		}
	}

	if (count) {
		/*
		 * NOTE: we CANNOT use udf_add_aext here, as it can try to
		 * allocate a new block, and since we hold the super block
		 * lock already very bad things would happen :)
		 *
		 * We copy the behavior of udf_add_aext, but instead of
		 * trying to allocate a new block close to the existing one,
		 * we just steal a block from the extent we are trying to add.
		 *
		 * It would be nice if the blocks were close together, but it
		 * isn't required.
		 */

		int adsize;

		eloc.logicalBlockNum = start;
		elen = EXT_RECORDED_ALLOCATED |
			(count << sb->s_blocksize_bits);

		if (iinfo->i_alloc_type == ICBTAG_FLAG_AD_SHORT)
			adsize = sizeof(struct short_ad);
		else if (iinfo->i_alloc_type == ICBTAG_FLAG_AD_LONG)
			adsize = sizeof(struct long_ad);
		else {
			brelse(oepos.bh);
			brelse(epos.bh);
			goto error_return;
		}

		if (epos.offset + (2 * adsize) > sb->s_blocksize) {
			/* Steal a block from the extent being free'd */
			udf_setup_indirect_aext(table, eloc.logicalBlockNum,
						&epos);

			eloc.logicalBlockNum++;
			elen -= sb->s_blocksize;
		}

		/* It's possible that stealing the block emptied the extent */
		if (elen)
			__udf_add_aext(table, &epos, &eloc, elen, 1);
	}

	brelse(epos.bh);
	brelse(oepos.bh);

error_return:
	mutex_unlock(&sbi->s_alloc_mutex);
	return;
}

static int udf_table_prealloc_blocks(struct super_block *sb,
				     struct inode *table, uint16_t partition,
				     uint32_t first_block, uint32_t block_count)
{
	struct udf_sb_info *sbi = UDF_SB(sb);
	int alloc_count = 0;
	uint32_t elen, adsize;
	struct kernel_lb_addr eloc;
	struct extent_position epos;
	int8_t etype = -1;
	struct udf_inode_info *iinfo;

	if (first_block >= sbi->s_partmaps[partition].s_partition_len)
		return 0;

	iinfo = UDF_I(table);
	if (iinfo->i_alloc_type == ICBTAG_FLAG_AD_SHORT)
		adsize = sizeof(struct short_ad);
	else if (iinfo->i_alloc_type == ICBTAG_FLAG_AD_LONG)
		adsize = sizeof(struct long_ad);
	else
		return 0;

	mutex_lock(&sbi->s_alloc_mutex);
	epos.offset = sizeof(struct unallocSpaceEntry);
	epos.block = iinfo->i_location;
	epos.bh = NULL;
	eloc.logicalBlockNum = 0xFFFFFFFF;

	while (first_block != eloc.logicalBlockNum &&
	       (etype = udf_next_aext(table, &epos, &eloc, &elen, 1)) != -1) {
		udf_debug("eloc=%u, elen=%u, first_block=%u\n",
			  eloc.logicalBlockNum, elen, first_block);
		; /* empty loop body */
	}

	if (first_block == eloc.logicalBlockNum) {
		epos.offset -= adsize;

		alloc_count = (elen >> sb->s_blocksize_bits);
		if (alloc_count > block_count) {
			alloc_count = block_count;
			eloc.logicalBlockNum += alloc_count;
			elen -= (alloc_count << sb->s_blocksize_bits);
			udf_write_aext(table, &epos, &eloc,
					(etype << 30) | elen, 1);
		} else
			udf_delete_aext(table, epos);
	} else {
		alloc_count = 0;
	}

	brelse(epos.bh);

	if (alloc_count)
		udf_add_free_space(sb, partition, -alloc_count);
	mutex_unlock(&sbi->s_alloc_mutex);
	return alloc_count;
}

static udf_pblk_t udf_table_new_block(struct super_block *sb,
			       struct inode *table, uint16_t partition,
			       uint32_t goal, int *err)
{
	struct udf_sb_info *sbi = UDF_SB(sb);
	uint32_t spread = 0xFFFFFFFF, nspread = 0xFFFFFFFF;
	udf_pblk_t newblock = 0;
	uint32_t adsize;
	uint32_t elen, goal_elen = 0;
	struct kernel_lb_addr eloc, goal_eloc;
	struct extent_position epos, goal_epos;
	int8_t etype;
	struct udf_inode_info *iinfo = UDF_I(table);

	*err = -ENOSPC;

	if (iinfo->i_alloc_type == ICBTAG_FLAG_AD_SHORT)
		adsize = sizeof(struct short_ad);
	else if (iinfo->i_alloc_type == ICBTAG_FLAG_AD_LONG)
		adsize = sizeof(struct long_ad);
	else
		return newblock;

	mutex_lock(&sbi->s_alloc_mutex);
	if (goal >= sbi->s_partmaps[partition].s_partition_len)
		goal = 0;

	/* We search for the closest matching block to goal. If we find
	   a exact hit, we stop. Otherwise we keep going till we run out
	   of extents. We store the buffer_head, bloc, and extoffset
	   of the current closest match and use that when we are done.
	 */
	epos.offset = sizeof(struct unallocSpaceEntry);
	epos.block = iinfo->i_location;
	epos.bh = goal_epos.bh = NULL;

	while (spread &&
	       (etype = udf_next_aext(table, &epos, &eloc, &elen, 1)) != -1) {
		if (goal >= eloc.logicalBlockNum) {
			if (goal < eloc.logicalBlockNum +
					(elen >> sb->s_blocksize_bits))
				nspread = 0;
			else
				nspread = goal - eloc.logicalBlockNum -
					(elen >> sb->s_blocksize_bits);
		} else {
			nspread = eloc.logicalBlockNum - goal;
		}

		if (nspread < spread) {
			spread = nspread;
			if (goal_epos.bh != epos.bh) {
				brelse(goal_epos.bh);
				goal_epos.bh = epos.bh;
				get_bh(goal_epos.bh);
			}
			goal_epos.block = epos.block;
			goal_epos.offset = epos.offset - adsize;
			goal_eloc = eloc;
			goal_elen = (etype << 30) | elen;
		}
	}

	brelse(epos.bh);

	if (spread == 0xFFFFFFFF) {
		brelse(goal_epos.bh);
		mutex_unlock(&sbi->s_alloc_mutex);
		return 0;
	}

	/* Only allocate blocks from the beginning of the extent.
	   That way, we only delete (empty) extents, never have to insert an
	   extent because of splitting */
	/* This works, but very poorly.... */

	newblock = goal_eloc.logicalBlockNum;
	goal_eloc.logicalBlockNum++;
	goal_elen -= sb->s_blocksize;

	if (goal_elen)
		udf_write_aext(table, &goal_epos, &goal_eloc, goal_elen, 1);
	else
		udf_delete_aext(table, goal_epos);
	brelse(goal_epos.bh);

	udf_add_free_space(sb, partition, -1);

	mutex_unlock(&sbi->s_alloc_mutex);
	*err = 0;
	return newblock;
}

void udf_free_blocks(struct super_block *sb, struct inode *inode,
		     struct kernel_lb_addr *bloc, uint32_t offset,
		     uint32_t count)
{
	uint16_t partition = bloc->partitionReferenceNum;
	struct udf_part_map *map = &UDF_SB(sb)->s_partmaps[partition];

	if (map->s_partition_flags & UDF_PART_FLAG_UNALLOC_BITMAP) {
		udf_bitmap_free_blocks(sb, map->s_uspace.s_bitmap,
				       bloc, offset, count);
	} else if (map->s_partition_flags & UDF_PART_FLAG_UNALLOC_TABLE) {
		udf_table_free_blocks(sb, map->s_uspace.s_table,
				      bloc, offset, count);
	}

	if (inode) {
		inode_sub_bytes(inode,
				((sector_t)count) << sb->s_blocksize_bits);
	}
}

inline int udf_prealloc_blocks(struct super_block *sb,
			       struct inode *inode,
			       uint16_t partition, uint32_t first_block,
			       uint32_t block_count)
{
	struct udf_part_map *map = &UDF_SB(sb)->s_partmaps[partition];
	int allocated;

	if (map->s_partition_flags & UDF_PART_FLAG_UNALLOC_BITMAP)
		allocated = udf_bitmap_prealloc_blocks(sb,
						       map->s_uspace.s_bitmap,
						       partition, first_block,
						       block_count);
	else if (map->s_partition_flags & UDF_PART_FLAG_UNALLOC_TABLE)
		allocated = udf_table_prealloc_blocks(sb,
						      map->s_uspace.s_table,
						      partition, first_block,
						      block_count);
	else
		return 0;

	if (inode && allocated > 0)
		inode_add_bytes(inode, allocated << sb->s_blocksize_bits);
	return allocated;
}

inline udf_pblk_t udf_new_block(struct super_block *sb,
			 struct inode *inode,
			 uint16_t partition, uint32_t goal, int *err)
{
	struct udf_part_map *map = &UDF_SB(sb)->s_partmaps[partition];
	udf_pblk_t block;

	if (map->s_partition_flags & UDF_PART_FLAG_UNALLOC_BITMAP)
		block = udf_bitmap_new_block(sb,
					     map->s_uspace.s_bitmap,
					     partition, goal, err);
	else if (map->s_partition_flags & UDF_PART_FLAG_UNALLOC_TABLE)
		block = udf_table_new_block(sb,
					    map->s_uspace.s_table,
					    partition, goal, err);
	else {
		*err = -EIO;
		return 0;
	}
	if (inode && block)
		inode_add_bytes(inode, sb->s_blocksize);
	return block;
}<|MERGE_RESOLUTION|>--- conflicted
+++ resolved
@@ -39,11 +39,7 @@
 	loc.logicalBlockNum = bitmap->s_extPosition;
 	loc.partitionReferenceNum = UDF_SB(sb)->s_partition;
 
-<<<<<<< HEAD
-	bh = udf_tread(sb, udf_get_lb_pblock(sb, &loc, block));
-=======
 	bh = sb_bread(sb, udf_get_lb_pblock(sb, &loc, block));
->>>>>>> ccf0a997
 	bitmap->s_block_bitmap[bitmap_nr] = bh;
 	if (!bh)
 		return -EIO;
@@ -56,11 +52,7 @@
 	} else {
 		/*
 		 * Rough check if bitmap number is too big to have any bitmap
-<<<<<<< HEAD
-		 * blocks reserved.
-=======
  		 * blocks reserved.
->>>>>>> ccf0a997
 		 */
 		if (bitmap_nr >
 		    (bitmap->s_nr_groups >> (sb->s_blocksize_bits + 3)) + 2)
