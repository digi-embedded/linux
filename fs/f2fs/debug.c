--- conflicted
+++ resolved
@@ -88,12 +88,9 @@
 	si->hit_largest = atomic64_read(&sbi->read_hit_largest);
 	si->hit_total[EX_READ] += si->hit_largest;
 
-<<<<<<< HEAD
-=======
 	/* block age extent_cache only */
 	si->allocated_data_blocks = atomic64_read(&sbi->allocated_data_blocks);
 
->>>>>>> ccf0a997
 	/* validation check of the segment numbers */
 	si->ndirty_node = get_pages(sbi, F2FS_DIRTY_NODES);
 	si->ndirty_dent = get_pages(sbi, F2FS_DIRTY_DENTS);
@@ -559,16 +556,6 @@
 		seq_printf(s, "  - Hit Count: L1-1:%llu L1-2:%llu L2:%llu\n",
 				si->hit_largest, si->hit_cached[EX_READ],
 				si->hit_rbtree[EX_READ]);
-<<<<<<< HEAD
-		seq_printf(s, "  - Hit Ratio: %llu%% (%llu / %llu)\n",
-				!si->total_ext[EX_READ] ? 0 :
-				div64_u64(si->hit_total[EX_READ] * 100,
-				si->total_ext[EX_READ]),
-				si->hit_total[EX_READ], si->total_ext[EX_READ]);
-		seq_printf(s, "  - Inner Struct Count: tree: %d(%d), node: %d\n",
-				si->ext_tree[EX_READ], si->zombie_tree[EX_READ],
-				si->ext_node[EX_READ]);
-=======
 		seq_printf(s, "  - Hit Ratio: %llu%% (%llu / %llu)\n",
 				!si->total_ext[EX_READ] ? 0 :
 				div64_u64(si->hit_total[EX_READ] * 100,
@@ -593,7 +580,6 @@
 				si->ext_tree[EX_BLOCK_AGE],
 				si->zombie_tree[EX_BLOCK_AGE],
 				si->ext_node[EX_BLOCK_AGE]);
->>>>>>> ccf0a997
 		seq_puts(s, "\nBalancing F2FS Async:\n");
 		seq_printf(s, "  - DIO (R: %4d, W: %4d)\n",
 			   si->nr_dio_read, si->nr_dio_write);
@@ -664,11 +650,8 @@
 				si->cache_mem >> 10);
 		seq_printf(s, "  - read extent cache: %llu KB\n",
 				si->ext_mem[EX_READ] >> 10);
-<<<<<<< HEAD
-=======
 		seq_printf(s, "  - block age extent cache: %llu KB\n",
 				si->ext_mem[EX_BLOCK_AGE] >> 10);
->>>>>>> ccf0a997
 		seq_printf(s, "  - paged : %llu KB\n",
 				si->page_mem >> 10);
 	}
