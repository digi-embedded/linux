// SPDX-License-Identifier: GPL-2.0
/*
 * fs/f2fs/segment.c
 *
 * Copyright (c) 2012 Samsung Electronics Co., Ltd.
 *             http://www.samsung.com/
 */
#include <linux/fs.h>
#include <linux/f2fs_fs.h>
#include <linux/bio.h>
#include <linux/blkdev.h>
#include <linux/prefetch.h>
#include <linux/kthread.h>
#include <linux/swap.h>
#include <linux/timer.h>
#include <linux/freezer.h>
#include <linux/sched/signal.h>

#include "f2fs.h"
#include "segment.h"
#include "node.h"
#include "gc.h"
#include "iostat.h"
#include <trace/events/f2fs.h>

#define __reverse_ffz(x) __reverse_ffs(~(x))

static struct kmem_cache *discard_entry_slab;
static struct kmem_cache *discard_cmd_slab;
static struct kmem_cache *sit_entry_set_slab;
static struct kmem_cache *inmem_entry_slab;

static unsigned long __reverse_ulong(unsigned char *str)
{
	unsigned long tmp = 0;
	int shift = 24, idx = 0;

#if BITS_PER_LONG == 64
	shift = 56;
#endif
	while (shift >= 0) {
		tmp |= (unsigned long)str[idx++] << shift;
		shift -= BITS_PER_BYTE;
	}
	return tmp;
}

/*
 * __reverse_ffs is copied from include/asm-generic/bitops/__ffs.h since
 * MSB and LSB are reversed in a byte by f2fs_set_bit.
 */
static inline unsigned long __reverse_ffs(unsigned long word)
{
	int num = 0;

#if BITS_PER_LONG == 64
	if ((word & 0xffffffff00000000UL) == 0)
		num += 32;
	else
		word >>= 32;
#endif
	if ((word & 0xffff0000) == 0)
		num += 16;
	else
		word >>= 16;

	if ((word & 0xff00) == 0)
		num += 8;
	else
		word >>= 8;

	if ((word & 0xf0) == 0)
		num += 4;
	else
		word >>= 4;

	if ((word & 0xc) == 0)
		num += 2;
	else
		word >>= 2;

	if ((word & 0x2) == 0)
		num += 1;
	return num;
}

/*
 * __find_rev_next(_zero)_bit is copied from lib/find_next_bit.c because
 * f2fs_set_bit makes MSB and LSB reversed in a byte.
 * @size must be integral times of unsigned long.
 * Example:
 *                             MSB <--> LSB
 *   f2fs_set_bit(0, bitmap) => 1000 0000
 *   f2fs_set_bit(7, bitmap) => 0000 0001
 */
static unsigned long __find_rev_next_bit(const unsigned long *addr,
			unsigned long size, unsigned long offset)
{
	const unsigned long *p = addr + BIT_WORD(offset);
	unsigned long result = size;
	unsigned long tmp;

	if (offset >= size)
		return size;

	size -= (offset & ~(BITS_PER_LONG - 1));
	offset %= BITS_PER_LONG;

	while (1) {
		if (*p == 0)
			goto pass;

		tmp = __reverse_ulong((unsigned char *)p);

		tmp &= ~0UL >> offset;
		if (size < BITS_PER_LONG)
			tmp &= (~0UL << (BITS_PER_LONG - size));
		if (tmp)
			goto found;
pass:
		if (size <= BITS_PER_LONG)
			break;
		size -= BITS_PER_LONG;
		offset = 0;
		p++;
	}
	return result;
found:
	return result - size + __reverse_ffs(tmp);
}

static unsigned long __find_rev_next_zero_bit(const unsigned long *addr,
			unsigned long size, unsigned long offset)
{
	const unsigned long *p = addr + BIT_WORD(offset);
	unsigned long result = size;
	unsigned long tmp;

	if (offset >= size)
		return size;

	size -= (offset & ~(BITS_PER_LONG - 1));
	offset %= BITS_PER_LONG;

	while (1) {
		if (*p == ~0UL)
			goto pass;

		tmp = __reverse_ulong((unsigned char *)p);

		if (offset)
			tmp |= ~0UL << (BITS_PER_LONG - offset);
		if (size < BITS_PER_LONG)
			tmp |= ~0UL >> size;
		if (tmp != ~0UL)
			goto found;
pass:
		if (size <= BITS_PER_LONG)
			break;
		size -= BITS_PER_LONG;
		offset = 0;
		p++;
	}
	return result;
found:
	return result - size + __reverse_ffz(tmp);
}

bool f2fs_need_SSR(struct f2fs_sb_info *sbi)
{
	int node_secs = get_blocktype_secs(sbi, F2FS_DIRTY_NODES);
	int dent_secs = get_blocktype_secs(sbi, F2FS_DIRTY_DENTS);
	int imeta_secs = get_blocktype_secs(sbi, F2FS_DIRTY_IMETA);

	if (f2fs_lfs_mode(sbi))
		return false;
	if (sbi->gc_mode == GC_URGENT_HIGH)
		return true;
	if (unlikely(is_sbi_flag_set(sbi, SBI_CP_DISABLED)))
		return true;

	return free_sections(sbi) <= (node_secs + 2 * dent_secs + imeta_secs +
			SM_I(sbi)->min_ssr_sections + reserved_sections(sbi));
}

void f2fs_register_inmem_page(struct inode *inode, struct page *page)
{
	struct inmem_pages *new;

	set_page_private_atomic(page);

	new = f2fs_kmem_cache_alloc(inmem_entry_slab,
					GFP_NOFS, true, NULL);

	/* add atomic page indices to the list */
	new->page = page;
	INIT_LIST_HEAD(&new->list);

	/* increase reference count with clean state */
	get_page(page);
	mutex_lock(&F2FS_I(inode)->inmem_lock);
	list_add_tail(&new->list, &F2FS_I(inode)->inmem_pages);
	inc_page_count(F2FS_I_SB(inode), F2FS_INMEM_PAGES);
	mutex_unlock(&F2FS_I(inode)->inmem_lock);

	trace_f2fs_register_inmem_page(page, INMEM);
}

static int __revoke_inmem_pages(struct inode *inode,
				struct list_head *head, bool drop, bool recover,
				bool trylock)
{
	struct f2fs_sb_info *sbi = F2FS_I_SB(inode);
	struct inmem_pages *cur, *tmp;
	int err = 0;

	list_for_each_entry_safe(cur, tmp, head, list) {
		struct page *page = cur->page;

		if (drop)
			trace_f2fs_commit_inmem_page(page, INMEM_DROP);

		if (trylock) {
			/*
			 * to avoid deadlock in between page lock and
			 * inmem_lock.
			 */
			if (!trylock_page(page))
				continue;
		} else {
			lock_page(page);
		}

		f2fs_wait_on_page_writeback(page, DATA, true, true);

		if (recover) {
			struct dnode_of_data dn;
			struct node_info ni;

			trace_f2fs_commit_inmem_page(page, INMEM_REVOKE);
retry:
			set_new_dnode(&dn, inode, NULL, NULL, 0);
			err = f2fs_get_dnode_of_data(&dn, page->index,
								LOOKUP_NODE);
			if (err) {
				if (err == -ENOMEM) {
					congestion_wait(BLK_RW_ASYNC,
							DEFAULT_IO_TIMEOUT);
					cond_resched();
					goto retry;
				}
				err = -EAGAIN;
				goto next;
			}

			err = f2fs_get_node_info(sbi, dn.nid, &ni);
			if (err) {
				f2fs_put_dnode(&dn);
				return err;
			}

			if (cur->old_addr == NEW_ADDR) {
				f2fs_invalidate_blocks(sbi, dn.data_blkaddr);
				f2fs_update_data_blkaddr(&dn, NEW_ADDR);
			} else
				f2fs_replace_block(sbi, &dn, dn.data_blkaddr,
					cur->old_addr, ni.version, true, true);
			f2fs_put_dnode(&dn);
		}
next:
		/* we don't need to invalidate this in the sccessful status */
		if (drop || recover) {
			ClearPageUptodate(page);
			clear_page_private_gcing(page);
		}
		detach_page_private(page);
		set_page_private(page, 0);
		f2fs_put_page(page, 1);

		list_del(&cur->list);
		kmem_cache_free(inmem_entry_slab, cur);
		dec_page_count(F2FS_I_SB(inode), F2FS_INMEM_PAGES);
	}
	return err;
}

void f2fs_drop_inmem_pages_all(struct f2fs_sb_info *sbi, bool gc_failure)
{
	struct list_head *head = &sbi->inode_list[ATOMIC_FILE];
	struct inode *inode;
	struct f2fs_inode_info *fi;
	unsigned int count = sbi->atomic_files;
	unsigned int looped = 0;
next:
	spin_lock(&sbi->inode_lock[ATOMIC_FILE]);
	if (list_empty(head)) {
		spin_unlock(&sbi->inode_lock[ATOMIC_FILE]);
		return;
	}
	fi = list_first_entry(head, struct f2fs_inode_info, inmem_ilist);
	inode = igrab(&fi->vfs_inode);
	if (inode)
		list_move_tail(&fi->inmem_ilist, head);
	spin_unlock(&sbi->inode_lock[ATOMIC_FILE]);

	if (inode) {
		if (gc_failure) {
			if (!fi->i_gc_failures[GC_FAILURE_ATOMIC])
				goto skip;
		}
		set_inode_flag(inode, FI_ATOMIC_REVOKE_REQUEST);
		f2fs_drop_inmem_pages(inode);
skip:
		iput(inode);
	}
<<<<<<< HEAD
	congestion_wait(BLK_RW_ASYNC, HZ/50);
=======
	congestion_wait(BLK_RW_ASYNC, DEFAULT_IO_TIMEOUT);
>>>>>>> c1084c27
	cond_resched();
	if (gc_failure) {
		if (++looped >= count)
			return;
	}
	goto next;
}

void f2fs_drop_inmem_pages(struct inode *inode)
{
	struct f2fs_sb_info *sbi = F2FS_I_SB(inode);
	struct f2fs_inode_info *fi = F2FS_I(inode);

	do {
		mutex_lock(&fi->inmem_lock);
		if (list_empty(&fi->inmem_pages)) {
			fi->i_gc_failures[GC_FAILURE_ATOMIC] = 0;

			spin_lock(&sbi->inode_lock[ATOMIC_FILE]);
			if (!list_empty(&fi->inmem_ilist))
				list_del_init(&fi->inmem_ilist);
			if (f2fs_is_atomic_file(inode)) {
				clear_inode_flag(inode, FI_ATOMIC_FILE);
				sbi->atomic_files--;
			}
			spin_unlock(&sbi->inode_lock[ATOMIC_FILE]);

			mutex_unlock(&fi->inmem_lock);
			break;
		}
		__revoke_inmem_pages(inode, &fi->inmem_pages,
						true, false, true);
		mutex_unlock(&fi->inmem_lock);
<<<<<<< HEAD
	}

	fi->i_gc_failures[GC_FAILURE_ATOMIC] = 0;
	stat_dec_atomic_write(inode);

	spin_lock(&sbi->inode_lock[ATOMIC_FILE]);
	if (!list_empty(&fi->inmem_ilist))
		list_del_init(&fi->inmem_ilist);
	if (f2fs_is_atomic_file(inode)) {
		clear_inode_flag(inode, FI_ATOMIC_FILE);
		sbi->atomic_files--;
	}
	spin_unlock(&sbi->inode_lock[ATOMIC_FILE]);
=======
	} while (1);
>>>>>>> c1084c27
}

void f2fs_drop_inmem_page(struct inode *inode, struct page *page)
{
	struct f2fs_inode_info *fi = F2FS_I(inode);
	struct f2fs_sb_info *sbi = F2FS_I_SB(inode);
	struct list_head *head = &fi->inmem_pages;
	struct inmem_pages *cur = NULL;

	f2fs_bug_on(sbi, !page_private_atomic(page));

	mutex_lock(&fi->inmem_lock);
	list_for_each_entry(cur, head, list) {
		if (cur->page == page)
			break;
	}

	f2fs_bug_on(sbi, list_empty(head) || cur->page != page);
	list_del(&cur->list);
	mutex_unlock(&fi->inmem_lock);

	dec_page_count(sbi, F2FS_INMEM_PAGES);
	kmem_cache_free(inmem_entry_slab, cur);

	ClearPageUptodate(page);
	clear_page_private_atomic(page);
	f2fs_put_page(page, 0);

	detach_page_private(page);
	set_page_private(page, 0);

	trace_f2fs_commit_inmem_page(page, INMEM_INVALIDATE);
}

static int __f2fs_commit_inmem_pages(struct inode *inode)
{
	struct f2fs_sb_info *sbi = F2FS_I_SB(inode);
	struct f2fs_inode_info *fi = F2FS_I(inode);
	struct inmem_pages *cur, *tmp;
	struct f2fs_io_info fio = {
		.sbi = sbi,
		.ino = inode->i_ino,
		.type = DATA,
		.op = REQ_OP_WRITE,
		.op_flags = REQ_SYNC | REQ_PRIO,
		.io_type = FS_DATA_IO,
	};
	struct list_head revoke_list;
	bool submit_bio = false;
	int err = 0;

	INIT_LIST_HEAD(&revoke_list);

	list_for_each_entry_safe(cur, tmp, &fi->inmem_pages, list) {
		struct page *page = cur->page;

		lock_page(page);
		if (page->mapping == inode->i_mapping) {
			trace_f2fs_commit_inmem_page(page, INMEM);

			f2fs_wait_on_page_writeback(page, DATA, true, true);

			set_page_dirty(page);
			if (clear_page_dirty_for_io(page)) {
				inode_dec_dirty_pages(inode);
				f2fs_remove_dirty_inode(inode);
			}
retry:
			fio.page = page;
			fio.old_blkaddr = NULL_ADDR;
			fio.encrypted_page = NULL;
			fio.need_lock = LOCK_DONE;
			err = f2fs_do_write_data_page(&fio);
			if (err) {
				if (err == -ENOMEM) {
					congestion_wait(BLK_RW_ASYNC,
							DEFAULT_IO_TIMEOUT);
					cond_resched();
					goto retry;
				}
				unlock_page(page);
				break;
			}
			/* record old blkaddr for revoking */
			cur->old_addr = fio.old_blkaddr;
			submit_bio = true;
		}
		unlock_page(page);
		list_move_tail(&cur->list, &revoke_list);
	}

	if (submit_bio)
		f2fs_submit_merged_write_cond(sbi, inode, NULL, 0, DATA);

	if (err) {
		/*
		 * try to revoke all committed pages, but still we could fail
		 * due to no memory or other reason, if that happened, EAGAIN
		 * will be returned, which means in such case, transaction is
		 * already not integrity, caller should use journal to do the
		 * recovery or rewrite & commit last transaction. For other
		 * error number, revoking was done by filesystem itself.
		 */
		err = __revoke_inmem_pages(inode, &revoke_list,
						false, true, false);

		/* drop all uncommitted pages */
		__revoke_inmem_pages(inode, &fi->inmem_pages,
						true, false, false);
	} else {
		__revoke_inmem_pages(inode, &revoke_list,
						false, false, false);
	}

	return err;
}

int f2fs_commit_inmem_pages(struct inode *inode)
{
	struct f2fs_sb_info *sbi = F2FS_I_SB(inode);
	struct f2fs_inode_info *fi = F2FS_I(inode);
	int err;

	f2fs_balance_fs(sbi, true);

	down_write(&fi->i_gc_rwsem[WRITE]);

	f2fs_lock_op(sbi);
	set_inode_flag(inode, FI_ATOMIC_COMMIT);

	mutex_lock(&fi->inmem_lock);
	err = __f2fs_commit_inmem_pages(inode);
	mutex_unlock(&fi->inmem_lock);

	clear_inode_flag(inode, FI_ATOMIC_COMMIT);

	f2fs_unlock_op(sbi);
	up_write(&fi->i_gc_rwsem[WRITE]);

	return err;
}

/*
 * This function balances dirty node and dentry pages.
 * In addition, it controls garbage collection.
 */
void f2fs_balance_fs(struct f2fs_sb_info *sbi, bool need)
{
	if (time_to_inject(sbi, FAULT_CHECKPOINT)) {
		f2fs_show_injection_info(sbi, FAULT_CHECKPOINT);
		f2fs_stop_checkpoint(sbi, false);
	}

	/* balance_fs_bg is able to be pending */
	if (need && excess_cached_nats(sbi))
		f2fs_balance_fs_bg(sbi, false);

	if (!f2fs_is_checkpoint_ready(sbi))
		return;

	/*
	 * We should do GC or end up with checkpoint, if there are so many dirty
	 * dir/node pages without enough free segments.
	 */
	if (has_not_enough_free_secs(sbi, 0, 0)) {
		if (test_opt(sbi, GC_MERGE) && sbi->gc_thread &&
					sbi->gc_thread->f2fs_gc_task) {
			DEFINE_WAIT(wait);

			prepare_to_wait(&sbi->gc_thread->fggc_wq, &wait,
						TASK_UNINTERRUPTIBLE);
			wake_up(&sbi->gc_thread->gc_wait_queue_head);
			io_schedule();
			finish_wait(&sbi->gc_thread->fggc_wq, &wait);
		} else {
			down_write(&sbi->gc_lock);
			f2fs_gc(sbi, false, false, false, NULL_SEGNO);
		}
	}
}

void f2fs_balance_fs_bg(struct f2fs_sb_info *sbi, bool from_bg)
{
	if (unlikely(is_sbi_flag_set(sbi, SBI_POR_DOING)))
		return;

	/* try to shrink extent cache when there is no enough memory */
	if (!f2fs_available_free_memory(sbi, EXTENT_CACHE))
		f2fs_shrink_extent_tree(sbi, EXTENT_CACHE_SHRINK_NUMBER);

	/* check the # of cached NAT entries */
	if (!f2fs_available_free_memory(sbi, NAT_ENTRIES))
		f2fs_try_to_free_nats(sbi, NAT_ENTRY_PER_BLOCK);

	if (!f2fs_available_free_memory(sbi, FREE_NIDS))
		f2fs_try_to_free_nids(sbi, MAX_FREE_NIDS);
	else
		f2fs_build_free_nids(sbi, false, false);

	if (excess_dirty_nats(sbi) || excess_dirty_nodes(sbi) ||
		excess_prefree_segs(sbi))
		goto do_sync;

	/* there is background inflight IO or foreground operation recently */
	if (is_inflight_io(sbi, REQ_TIME) ||
		(!f2fs_time_over(sbi, REQ_TIME) && rwsem_is_locked(&sbi->cp_rwsem)))
		return;

	/* exceed periodical checkpoint timeout threshold */
	if (f2fs_time_over(sbi, CP_TIME))
		goto do_sync;

	/* checkpoint is the only way to shrink partial cached entries */
	if (f2fs_available_free_memory(sbi, NAT_ENTRIES) &&
		f2fs_available_free_memory(sbi, INO_ENTRIES))
		return;

do_sync:
	if (test_opt(sbi, DATA_FLUSH) && from_bg) {
		struct blk_plug plug;

		mutex_lock(&sbi->flush_lock);

		blk_start_plug(&plug);
		f2fs_sync_dirty_inodes(sbi, FILE_INODE);
		blk_finish_plug(&plug);

		mutex_unlock(&sbi->flush_lock);
	}
	f2fs_sync_fs(sbi->sb, true);
	stat_inc_bg_cp_count(sbi->stat_info);
}

static int __submit_flush_wait(struct f2fs_sb_info *sbi,
				struct block_device *bdev)
{
	int ret = blkdev_issue_flush(bdev);

	trace_f2fs_issue_flush(bdev, test_opt(sbi, NOBARRIER),
				test_opt(sbi, FLUSH_MERGE), ret);
	return ret;
}

static int submit_flush_wait(struct f2fs_sb_info *sbi, nid_t ino)
{
	int ret = 0;
	int i;

	if (!f2fs_is_multi_device(sbi))
		return __submit_flush_wait(sbi, sbi->sb->s_bdev);

	for (i = 0; i < sbi->s_ndevs; i++) {
		if (!f2fs_is_dirty_device(sbi, ino, i, FLUSH_INO))
			continue;
		ret = __submit_flush_wait(sbi, FDEV(i).bdev);
		if (ret)
			break;
	}
	return ret;
}

static int issue_flush_thread(void *data)
{
	struct f2fs_sb_info *sbi = data;
	struct flush_cmd_control *fcc = SM_I(sbi)->fcc_info;
	wait_queue_head_t *q = &fcc->flush_wait_queue;
repeat:
	if (kthread_should_stop())
		return 0;

	if (!llist_empty(&fcc->issue_list)) {
		struct flush_cmd *cmd, *next;
		int ret;

		fcc->dispatch_list = llist_del_all(&fcc->issue_list);
		fcc->dispatch_list = llist_reverse_order(fcc->dispatch_list);

		cmd = llist_entry(fcc->dispatch_list, struct flush_cmd, llnode);

		ret = submit_flush_wait(sbi, cmd->ino);
		atomic_inc(&fcc->issued_flush);

		llist_for_each_entry_safe(cmd, next,
					  fcc->dispatch_list, llnode) {
			cmd->ret = ret;
			complete(&cmd->wait);
		}
		fcc->dispatch_list = NULL;
	}

	wait_event_interruptible(*q,
		kthread_should_stop() || !llist_empty(&fcc->issue_list));
	goto repeat;
}

int f2fs_issue_flush(struct f2fs_sb_info *sbi, nid_t ino)
{
	struct flush_cmd_control *fcc = SM_I(sbi)->fcc_info;
	struct flush_cmd cmd;
	int ret;

	if (test_opt(sbi, NOBARRIER))
		return 0;

	if (!test_opt(sbi, FLUSH_MERGE)) {
		atomic_inc(&fcc->queued_flush);
		ret = submit_flush_wait(sbi, ino);
		atomic_dec(&fcc->queued_flush);
		atomic_inc(&fcc->issued_flush);
		return ret;
	}

	if (atomic_inc_return(&fcc->queued_flush) == 1 ||
	    f2fs_is_multi_device(sbi)) {
		ret = submit_flush_wait(sbi, ino);
		atomic_dec(&fcc->queued_flush);

		atomic_inc(&fcc->issued_flush);
		return ret;
	}

	cmd.ino = ino;
	init_completion(&cmd.wait);

	llist_add(&cmd.llnode, &fcc->issue_list);

	/*
	 * update issue_list before we wake up issue_flush thread, this
	 * smp_mb() pairs with another barrier in ___wait_event(), see
	 * more details in comments of waitqueue_active().
	 */
	smp_mb();

	if (waitqueue_active(&fcc->flush_wait_queue))
		wake_up(&fcc->flush_wait_queue);

	if (fcc->f2fs_issue_flush) {
		wait_for_completion(&cmd.wait);
		atomic_dec(&fcc->queued_flush);
	} else {
		struct llist_node *list;

		list = llist_del_all(&fcc->issue_list);
		if (!list) {
			wait_for_completion(&cmd.wait);
			atomic_dec(&fcc->queued_flush);
		} else {
			struct flush_cmd *tmp, *next;

			ret = submit_flush_wait(sbi, ino);

			llist_for_each_entry_safe(tmp, next, list, llnode) {
				if (tmp == &cmd) {
					cmd.ret = ret;
					atomic_dec(&fcc->queued_flush);
					continue;
				}
				tmp->ret = ret;
				complete(&tmp->wait);
			}
		}
	}

	return cmd.ret;
}

int f2fs_create_flush_cmd_control(struct f2fs_sb_info *sbi)
{
	dev_t dev = sbi->sb->s_bdev->bd_dev;
	struct flush_cmd_control *fcc;
	int err = 0;

	if (SM_I(sbi)->fcc_info) {
		fcc = SM_I(sbi)->fcc_info;
		if (fcc->f2fs_issue_flush)
			return err;
		goto init_thread;
	}

	fcc = f2fs_kzalloc(sbi, sizeof(struct flush_cmd_control), GFP_KERNEL);
	if (!fcc)
		return -ENOMEM;
	atomic_set(&fcc->issued_flush, 0);
	atomic_set(&fcc->queued_flush, 0);
	init_waitqueue_head(&fcc->flush_wait_queue);
	init_llist_head(&fcc->issue_list);
	SM_I(sbi)->fcc_info = fcc;
	if (!test_opt(sbi, FLUSH_MERGE))
		return err;

init_thread:
	fcc->f2fs_issue_flush = kthread_run(issue_flush_thread, sbi,
				"f2fs_flush-%u:%u", MAJOR(dev), MINOR(dev));
	if (IS_ERR(fcc->f2fs_issue_flush)) {
		err = PTR_ERR(fcc->f2fs_issue_flush);
		kfree(fcc);
		SM_I(sbi)->fcc_info = NULL;
		return err;
	}

	return err;
}

void f2fs_destroy_flush_cmd_control(struct f2fs_sb_info *sbi, bool free)
{
	struct flush_cmd_control *fcc = SM_I(sbi)->fcc_info;

	if (fcc && fcc->f2fs_issue_flush) {
		struct task_struct *flush_thread = fcc->f2fs_issue_flush;

		fcc->f2fs_issue_flush = NULL;
		kthread_stop(flush_thread);
	}
	if (free) {
		kfree(fcc);
		SM_I(sbi)->fcc_info = NULL;
	}
}

int f2fs_flush_device_cache(struct f2fs_sb_info *sbi)
{
	int ret = 0, i;

	if (!f2fs_is_multi_device(sbi))
		return 0;

	if (test_opt(sbi, NOBARRIER))
		return 0;

	for (i = 1; i < sbi->s_ndevs; i++) {
		int count = DEFAULT_RETRY_IO_COUNT;

		if (!f2fs_test_bit(i, (char *)&sbi->dirty_device))
			continue;

		do {
			ret = __submit_flush_wait(sbi, FDEV(i).bdev);
			if (ret)
				congestion_wait(BLK_RW_ASYNC,
						DEFAULT_IO_TIMEOUT);
		} while (ret && --count);

		if (ret) {
			f2fs_stop_checkpoint(sbi, false);
			break;
		}

		spin_lock(&sbi->dev_lock);
		f2fs_clear_bit(i, (char *)&sbi->dirty_device);
		spin_unlock(&sbi->dev_lock);
	}

	return ret;
}

static void __locate_dirty_segment(struct f2fs_sb_info *sbi, unsigned int segno,
		enum dirty_type dirty_type)
{
	struct dirty_seglist_info *dirty_i = DIRTY_I(sbi);

	/* need not be added */
	if (IS_CURSEG(sbi, segno))
		return;

	if (!test_and_set_bit(segno, dirty_i->dirty_segmap[dirty_type]))
		dirty_i->nr_dirty[dirty_type]++;

	if (dirty_type == DIRTY) {
		struct seg_entry *sentry = get_seg_entry(sbi, segno);
		enum dirty_type t = sentry->type;

		if (unlikely(t >= DIRTY)) {
			f2fs_bug_on(sbi, 1);
			return;
		}
		if (!test_and_set_bit(segno, dirty_i->dirty_segmap[t]))
			dirty_i->nr_dirty[t]++;

		if (__is_large_section(sbi)) {
			unsigned int secno = GET_SEC_FROM_SEG(sbi, segno);
			block_t valid_blocks =
				get_valid_blocks(sbi, segno, true);

			f2fs_bug_on(sbi, unlikely(!valid_blocks ||
					valid_blocks == BLKS_PER_SEC(sbi)));

			if (!IS_CURSEC(sbi, secno))
				set_bit(secno, dirty_i->dirty_secmap);
		}
	}
}

static void __remove_dirty_segment(struct f2fs_sb_info *sbi, unsigned int segno,
		enum dirty_type dirty_type)
{
	struct dirty_seglist_info *dirty_i = DIRTY_I(sbi);
	block_t valid_blocks;

	if (test_and_clear_bit(segno, dirty_i->dirty_segmap[dirty_type]))
		dirty_i->nr_dirty[dirty_type]--;

	if (dirty_type == DIRTY) {
		struct seg_entry *sentry = get_seg_entry(sbi, segno);
		enum dirty_type t = sentry->type;

		if (test_and_clear_bit(segno, dirty_i->dirty_segmap[t]))
			dirty_i->nr_dirty[t]--;

		valid_blocks = get_valid_blocks(sbi, segno, true);
		if (valid_blocks == 0) {
			clear_bit(GET_SEC_FROM_SEG(sbi, segno),
						dirty_i->victim_secmap);
#ifdef CONFIG_F2FS_CHECK_FS
			clear_bit(segno, SIT_I(sbi)->invalid_segmap);
#endif
		}
		if (__is_large_section(sbi)) {
			unsigned int secno = GET_SEC_FROM_SEG(sbi, segno);

			if (!valid_blocks ||
					valid_blocks == BLKS_PER_SEC(sbi)) {
				clear_bit(secno, dirty_i->dirty_secmap);
				return;
			}

			if (!IS_CURSEC(sbi, secno))
				set_bit(secno, dirty_i->dirty_secmap);
		}
	}
}

/*
 * Should not occur error such as -ENOMEM.
 * Adding dirty entry into seglist is not critical operation.
 * If a given segment is one of current working segments, it won't be added.
 */
static void locate_dirty_segment(struct f2fs_sb_info *sbi, unsigned int segno)
{
	struct dirty_seglist_info *dirty_i = DIRTY_I(sbi);
	unsigned short valid_blocks, ckpt_valid_blocks;
	unsigned int usable_blocks;

	if (segno == NULL_SEGNO || IS_CURSEG(sbi, segno))
		return;

	usable_blocks = f2fs_usable_blks_in_seg(sbi, segno);
	mutex_lock(&dirty_i->seglist_lock);

	valid_blocks = get_valid_blocks(sbi, segno, false);
	ckpt_valid_blocks = get_ckpt_valid_blocks(sbi, segno, false);

	if (valid_blocks == 0 && (!is_sbi_flag_set(sbi, SBI_CP_DISABLED) ||
		ckpt_valid_blocks == usable_blocks)) {
		__locate_dirty_segment(sbi, segno, PRE);
		__remove_dirty_segment(sbi, segno, DIRTY);
	} else if (valid_blocks < usable_blocks) {
		__locate_dirty_segment(sbi, segno, DIRTY);
	} else {
		/* Recovery routine with SSR needs this */
		__remove_dirty_segment(sbi, segno, DIRTY);
	}

	mutex_unlock(&dirty_i->seglist_lock);
}

/* This moves currently empty dirty blocks to prefree. Must hold seglist_lock */
void f2fs_dirty_to_prefree(struct f2fs_sb_info *sbi)
{
	struct dirty_seglist_info *dirty_i = DIRTY_I(sbi);
	unsigned int segno;

	mutex_lock(&dirty_i->seglist_lock);
	for_each_set_bit(segno, dirty_i->dirty_segmap[DIRTY], MAIN_SEGS(sbi)) {
		if (get_valid_blocks(sbi, segno, false))
			continue;
		if (IS_CURSEG(sbi, segno))
			continue;
		__locate_dirty_segment(sbi, segno, PRE);
		__remove_dirty_segment(sbi, segno, DIRTY);
	}
	mutex_unlock(&dirty_i->seglist_lock);
}

block_t f2fs_get_unusable_blocks(struct f2fs_sb_info *sbi)
{
	int ovp_hole_segs =
		(overprovision_segments(sbi) - reserved_segments(sbi));
	block_t ovp_holes = ovp_hole_segs << sbi->log_blocks_per_seg;
	struct dirty_seglist_info *dirty_i = DIRTY_I(sbi);
	block_t holes[2] = {0, 0};	/* DATA and NODE */
	block_t unusable;
	struct seg_entry *se;
	unsigned int segno;

	mutex_lock(&dirty_i->seglist_lock);
	for_each_set_bit(segno, dirty_i->dirty_segmap[DIRTY], MAIN_SEGS(sbi)) {
		se = get_seg_entry(sbi, segno);
		if (IS_NODESEG(se->type))
			holes[NODE] += f2fs_usable_blks_in_seg(sbi, segno) -
							se->valid_blocks;
		else
			holes[DATA] += f2fs_usable_blks_in_seg(sbi, segno) -
							se->valid_blocks;
	}
	mutex_unlock(&dirty_i->seglist_lock);

	unusable = holes[DATA] > holes[NODE] ? holes[DATA] : holes[NODE];
	if (unusable > ovp_holes)
		return unusable - ovp_holes;
	return 0;
}

int f2fs_disable_cp_again(struct f2fs_sb_info *sbi, block_t unusable)
{
	int ovp_hole_segs =
		(overprovision_segments(sbi) - reserved_segments(sbi));
	if (unusable > F2FS_OPTION(sbi).unusable_cap)
		return -EAGAIN;
	if (is_sbi_flag_set(sbi, SBI_CP_DISABLED_QUICK) &&
		dirty_segments(sbi) > ovp_hole_segs)
		return -EAGAIN;
	return 0;
}

/* This is only used by SBI_CP_DISABLED */
static unsigned int get_free_segment(struct f2fs_sb_info *sbi)
{
	struct dirty_seglist_info *dirty_i = DIRTY_I(sbi);
	unsigned int segno = 0;

	mutex_lock(&dirty_i->seglist_lock);
	for_each_set_bit(segno, dirty_i->dirty_segmap[DIRTY], MAIN_SEGS(sbi)) {
		if (get_valid_blocks(sbi, segno, false))
			continue;
		if (get_ckpt_valid_blocks(sbi, segno, false))
			continue;
		mutex_unlock(&dirty_i->seglist_lock);
		return segno;
	}
	mutex_unlock(&dirty_i->seglist_lock);
	return NULL_SEGNO;
}

static struct discard_cmd *__create_discard_cmd(struct f2fs_sb_info *sbi,
		struct block_device *bdev, block_t lstart,
		block_t start, block_t len)
{
	struct discard_cmd_control *dcc = SM_I(sbi)->dcc_info;
	struct list_head *pend_list;
	struct discard_cmd *dc;

	f2fs_bug_on(sbi, !len);

	pend_list = &dcc->pend_list[plist_idx(len)];

	dc = f2fs_kmem_cache_alloc(discard_cmd_slab, GFP_NOFS, true, NULL);
	INIT_LIST_HEAD(&dc->list);
	dc->bdev = bdev;
	dc->lstart = lstart;
	dc->start = start;
	dc->len = len;
	dc->ref = 0;
	dc->state = D_PREP;
	dc->queued = 0;
	dc->error = 0;
	init_completion(&dc->wait);
	list_add_tail(&dc->list, pend_list);
	spin_lock_init(&dc->lock);
	dc->bio_ref = 0;
	atomic_inc(&dcc->discard_cmd_cnt);
	dcc->undiscard_blks += len;

	return dc;
}

static struct discard_cmd *__attach_discard_cmd(struct f2fs_sb_info *sbi,
				struct block_device *bdev, block_t lstart,
				block_t start, block_t len,
				struct rb_node *parent, struct rb_node **p,
				bool leftmost)
{
	struct discard_cmd_control *dcc = SM_I(sbi)->dcc_info;
	struct discard_cmd *dc;

	dc = __create_discard_cmd(sbi, bdev, lstart, start, len);

	rb_link_node(&dc->rb_node, parent, p);
	rb_insert_color_cached(&dc->rb_node, &dcc->root, leftmost);

	return dc;
}

static void __detach_discard_cmd(struct discard_cmd_control *dcc,
							struct discard_cmd *dc)
{
	if (dc->state == D_DONE)
		atomic_sub(dc->queued, &dcc->queued_discard);

	list_del(&dc->list);
	rb_erase_cached(&dc->rb_node, &dcc->root);
	dcc->undiscard_blks -= dc->len;

	kmem_cache_free(discard_cmd_slab, dc);

	atomic_dec(&dcc->discard_cmd_cnt);
}

static void __remove_discard_cmd(struct f2fs_sb_info *sbi,
							struct discard_cmd *dc)
{
	struct discard_cmd_control *dcc = SM_I(sbi)->dcc_info;
	unsigned long flags;

	trace_f2fs_remove_discard(dc->bdev, dc->start, dc->len);

	spin_lock_irqsave(&dc->lock, flags);
	if (dc->bio_ref) {
		spin_unlock_irqrestore(&dc->lock, flags);
		return;
	}
	spin_unlock_irqrestore(&dc->lock, flags);

	f2fs_bug_on(sbi, dc->ref);

	if (dc->error == -EOPNOTSUPP)
		dc->error = 0;

	if (dc->error)
		printk_ratelimited(
			"%sF2FS-fs (%s): Issue discard(%u, %u, %u) failed, ret: %d",
			KERN_INFO, sbi->sb->s_id,
			dc->lstart, dc->start, dc->len, dc->error);
	__detach_discard_cmd(dcc, dc);
}

static void f2fs_submit_discard_endio(struct bio *bio)
{
	struct discard_cmd *dc = (struct discard_cmd *)bio->bi_private;
	unsigned long flags;

	spin_lock_irqsave(&dc->lock, flags);
	if (!dc->error)
		dc->error = blk_status_to_errno(bio->bi_status);
	dc->bio_ref--;
	if (!dc->bio_ref && dc->state == D_SUBMIT) {
		dc->state = D_DONE;
		complete_all(&dc->wait);
	}
	spin_unlock_irqrestore(&dc->lock, flags);
	bio_put(bio);
}

static void __check_sit_bitmap(struct f2fs_sb_info *sbi,
				block_t start, block_t end)
{
#ifdef CONFIG_F2FS_CHECK_FS
	struct seg_entry *sentry;
	unsigned int segno;
	block_t blk = start;
	unsigned long offset, size, max_blocks = sbi->blocks_per_seg;
	unsigned long *map;

	while (blk < end) {
		segno = GET_SEGNO(sbi, blk);
		sentry = get_seg_entry(sbi, segno);
		offset = GET_BLKOFF_FROM_SEG0(sbi, blk);

		if (end < START_BLOCK(sbi, segno + 1))
			size = GET_BLKOFF_FROM_SEG0(sbi, end);
		else
			size = max_blocks;
		map = (unsigned long *)(sentry->cur_valid_map);
		offset = __find_rev_next_bit(map, size, offset);
		f2fs_bug_on(sbi, offset != size);
		blk = START_BLOCK(sbi, segno + 1);
	}
#endif
}

static void __init_discard_policy(struct f2fs_sb_info *sbi,
				struct discard_policy *dpolicy,
				int discard_type, unsigned int granularity)
{
	struct discard_cmd_control *dcc = SM_I(sbi)->dcc_info;

	/* common policy */
	dpolicy->type = discard_type;
	dpolicy->sync = true;
	dpolicy->ordered = false;
	dpolicy->granularity = granularity;

	dpolicy->max_requests = DEF_MAX_DISCARD_REQUEST;
	dpolicy->io_aware_gran = MAX_PLIST_NUM;
	dpolicy->timeout = false;

	if (discard_type == DPOLICY_BG) {
		dpolicy->min_interval = DEF_MIN_DISCARD_ISSUE_TIME;
		dpolicy->mid_interval = DEF_MID_DISCARD_ISSUE_TIME;
		dpolicy->max_interval = DEF_MAX_DISCARD_ISSUE_TIME;
		dpolicy->io_aware = true;
		dpolicy->sync = false;
		dpolicy->ordered = true;
		if (utilization(sbi) > DEF_DISCARD_URGENT_UTIL) {
			dpolicy->granularity = 1;
			if (atomic_read(&dcc->discard_cmd_cnt))
				dpolicy->max_interval =
					DEF_MIN_DISCARD_ISSUE_TIME;
		}
	} else if (discard_type == DPOLICY_FORCE) {
		dpolicy->min_interval = DEF_MIN_DISCARD_ISSUE_TIME;
		dpolicy->mid_interval = DEF_MID_DISCARD_ISSUE_TIME;
		dpolicy->max_interval = DEF_MAX_DISCARD_ISSUE_TIME;
		dpolicy->io_aware = false;
	} else if (discard_type == DPOLICY_FSTRIM) {
		dpolicy->io_aware = false;
	} else if (discard_type == DPOLICY_UMOUNT) {
		dpolicy->io_aware = false;
		/* we need to issue all to keep CP_TRIMMED_FLAG */
		dpolicy->granularity = 1;
		dpolicy->timeout = true;
	}
}

static void __update_discard_tree_range(struct f2fs_sb_info *sbi,
				struct block_device *bdev, block_t lstart,
				block_t start, block_t len);
/* this function is copied from blkdev_issue_discard from block/blk-lib.c */
static int __submit_discard_cmd(struct f2fs_sb_info *sbi,
						struct discard_policy *dpolicy,
						struct discard_cmd *dc,
						unsigned int *issued)
{
	struct block_device *bdev = dc->bdev;
	struct request_queue *q = bdev_get_queue(bdev);
	unsigned int max_discard_blocks =
			SECTOR_TO_BLOCK(q->limits.max_discard_sectors);
	struct discard_cmd_control *dcc = SM_I(sbi)->dcc_info;
	struct list_head *wait_list = (dpolicy->type == DPOLICY_FSTRIM) ?
					&(dcc->fstrim_list) : &(dcc->wait_list);
	int flag = dpolicy->sync ? REQ_SYNC : 0;
	block_t lstart, start, len, total_len;
	int err = 0;

	if (dc->state != D_PREP)
		return 0;

	if (is_sbi_flag_set(sbi, SBI_NEED_FSCK))
		return 0;

	trace_f2fs_issue_discard(bdev, dc->start, dc->len);

	lstart = dc->lstart;
	start = dc->start;
	len = dc->len;
	total_len = len;

	dc->len = 0;

	while (total_len && *issued < dpolicy->max_requests && !err) {
		struct bio *bio = NULL;
		unsigned long flags;
		bool last = true;

		if (len > max_discard_blocks) {
			len = max_discard_blocks;
			last = false;
		}

		(*issued)++;
		if (*issued == dpolicy->max_requests)
			last = true;

		dc->len += len;

		if (time_to_inject(sbi, FAULT_DISCARD)) {
			f2fs_show_injection_info(sbi, FAULT_DISCARD);
			err = -EIO;
			goto submit;
		}
		err = __blkdev_issue_discard(bdev,
					SECTOR_FROM_BLOCK(start),
					SECTOR_FROM_BLOCK(len),
					GFP_NOFS, 0, &bio);
submit:
		if (err) {
			spin_lock_irqsave(&dc->lock, flags);
			if (dc->state == D_PARTIAL)
				dc->state = D_SUBMIT;
			spin_unlock_irqrestore(&dc->lock, flags);

			break;
		}

		f2fs_bug_on(sbi, !bio);

		/*
		 * should keep before submission to avoid D_DONE
		 * right away
		 */
		spin_lock_irqsave(&dc->lock, flags);
		if (last)
			dc->state = D_SUBMIT;
		else
			dc->state = D_PARTIAL;
		dc->bio_ref++;
		spin_unlock_irqrestore(&dc->lock, flags);

		atomic_inc(&dcc->queued_discard);
		dc->queued++;
		list_move_tail(&dc->list, wait_list);

		/* sanity check on discard range */
		__check_sit_bitmap(sbi, lstart, lstart + len);

		bio->bi_private = dc;
		bio->bi_end_io = f2fs_submit_discard_endio;
		bio->bi_opf |= flag;
		submit_bio(bio);

		atomic_inc(&dcc->issued_discard);

		f2fs_update_iostat(sbi, FS_DISCARD, 1);

		lstart += len;
		start += len;
		total_len -= len;
		len = total_len;
	}

	if (!err && len) {
		dcc->undiscard_blks -= len;
		__update_discard_tree_range(sbi, bdev, lstart, start, len);
	}
	return err;
}

static void __insert_discard_tree(struct f2fs_sb_info *sbi,
				struct block_device *bdev, block_t lstart,
				block_t start, block_t len,
				struct rb_node **insert_p,
				struct rb_node *insert_parent)
{
	struct discard_cmd_control *dcc = SM_I(sbi)->dcc_info;
	struct rb_node **p;
	struct rb_node *parent = NULL;
	bool leftmost = true;

	if (insert_p && insert_parent) {
		parent = insert_parent;
		p = insert_p;
		goto do_insert;
	}

	p = f2fs_lookup_rb_tree_for_insert(sbi, &dcc->root, &parent,
							lstart, &leftmost);
do_insert:
	__attach_discard_cmd(sbi, bdev, lstart, start, len, parent,
								p, leftmost);
}

static void __relocate_discard_cmd(struct discard_cmd_control *dcc,
						struct discard_cmd *dc)
{
	list_move_tail(&dc->list, &dcc->pend_list[plist_idx(dc->len)]);
}

static void __punch_discard_cmd(struct f2fs_sb_info *sbi,
				struct discard_cmd *dc, block_t blkaddr)
{
	struct discard_cmd_control *dcc = SM_I(sbi)->dcc_info;
	struct discard_info di = dc->di;
	bool modified = false;

	if (dc->state == D_DONE || dc->len == 1) {
		__remove_discard_cmd(sbi, dc);
		return;
	}

	dcc->undiscard_blks -= di.len;

	if (blkaddr > di.lstart) {
		dc->len = blkaddr - dc->lstart;
		dcc->undiscard_blks += dc->len;
		__relocate_discard_cmd(dcc, dc);
		modified = true;
	}

	if (blkaddr < di.lstart + di.len - 1) {
		if (modified) {
			__insert_discard_tree(sbi, dc->bdev, blkaddr + 1,
					di.start + blkaddr + 1 - di.lstart,
					di.lstart + di.len - 1 - blkaddr,
					NULL, NULL);
		} else {
			dc->lstart++;
			dc->len--;
			dc->start++;
			dcc->undiscard_blks += dc->len;
			__relocate_discard_cmd(dcc, dc);
		}
	}
}

static void __update_discard_tree_range(struct f2fs_sb_info *sbi,
				struct block_device *bdev, block_t lstart,
				block_t start, block_t len)
{
	struct discard_cmd_control *dcc = SM_I(sbi)->dcc_info;
	struct discard_cmd *prev_dc = NULL, *next_dc = NULL;
	struct discard_cmd *dc;
	struct discard_info di = {0};
	struct rb_node **insert_p = NULL, *insert_parent = NULL;
	struct request_queue *q = bdev_get_queue(bdev);
	unsigned int max_discard_blocks =
			SECTOR_TO_BLOCK(q->limits.max_discard_sectors);
	block_t end = lstart + len;

	dc = (struct discard_cmd *)f2fs_lookup_rb_tree_ret(&dcc->root,
					NULL, lstart,
					(struct rb_entry **)&prev_dc,
					(struct rb_entry **)&next_dc,
					&insert_p, &insert_parent, true, NULL);
	if (dc)
		prev_dc = dc;

	if (!prev_dc) {
		di.lstart = lstart;
		di.len = next_dc ? next_dc->lstart - lstart : len;
		di.len = min(di.len, len);
		di.start = start;
	}

	while (1) {
		struct rb_node *node;
		bool merged = false;
		struct discard_cmd *tdc = NULL;

		if (prev_dc) {
			di.lstart = prev_dc->lstart + prev_dc->len;
			if (di.lstart < lstart)
				di.lstart = lstart;
			if (di.lstart >= end)
				break;

			if (!next_dc || next_dc->lstart > end)
				di.len = end - di.lstart;
			else
				di.len = next_dc->lstart - di.lstart;
			di.start = start + di.lstart - lstart;
		}

		if (!di.len)
			goto next;

		if (prev_dc && prev_dc->state == D_PREP &&
			prev_dc->bdev == bdev &&
			__is_discard_back_mergeable(&di, &prev_dc->di,
							max_discard_blocks)) {
			prev_dc->di.len += di.len;
			dcc->undiscard_blks += di.len;
			__relocate_discard_cmd(dcc, prev_dc);
			di = prev_dc->di;
			tdc = prev_dc;
			merged = true;
		}

		if (next_dc && next_dc->state == D_PREP &&
			next_dc->bdev == bdev &&
			__is_discard_front_mergeable(&di, &next_dc->di,
							max_discard_blocks)) {
			next_dc->di.lstart = di.lstart;
			next_dc->di.len += di.len;
			next_dc->di.start = di.start;
			dcc->undiscard_blks += di.len;
			__relocate_discard_cmd(dcc, next_dc);
			if (tdc)
				__remove_discard_cmd(sbi, tdc);
			merged = true;
		}

		if (!merged) {
			__insert_discard_tree(sbi, bdev, di.lstart, di.start,
							di.len, NULL, NULL);
		}
 next:
		prev_dc = next_dc;
		if (!prev_dc)
			break;

		node = rb_next(&prev_dc->rb_node);
		next_dc = rb_entry_safe(node, struct discard_cmd, rb_node);
	}
}

static int __queue_discard_cmd(struct f2fs_sb_info *sbi,
		struct block_device *bdev, block_t blkstart, block_t blklen)
{
	block_t lblkstart = blkstart;

	if (!f2fs_bdev_support_discard(bdev))
		return 0;

	trace_f2fs_queue_discard(bdev, blkstart, blklen);

	if (f2fs_is_multi_device(sbi)) {
		int devi = f2fs_target_device_index(sbi, blkstart);

		blkstart -= FDEV(devi).start_blk;
	}
	mutex_lock(&SM_I(sbi)->dcc_info->cmd_lock);
	__update_discard_tree_range(sbi, bdev, lblkstart, blkstart, blklen);
	mutex_unlock(&SM_I(sbi)->dcc_info->cmd_lock);
	return 0;
}

static unsigned int __issue_discard_cmd_orderly(struct f2fs_sb_info *sbi,
					struct discard_policy *dpolicy)
{
	struct discard_cmd_control *dcc = SM_I(sbi)->dcc_info;
	struct discard_cmd *prev_dc = NULL, *next_dc = NULL;
	struct rb_node **insert_p = NULL, *insert_parent = NULL;
	struct discard_cmd *dc;
	struct blk_plug plug;
	unsigned int pos = dcc->next_pos;
	unsigned int issued = 0;
	bool io_interrupted = false;

	mutex_lock(&dcc->cmd_lock);
	dc = (struct discard_cmd *)f2fs_lookup_rb_tree_ret(&dcc->root,
					NULL, pos,
					(struct rb_entry **)&prev_dc,
					(struct rb_entry **)&next_dc,
					&insert_p, &insert_parent, true, NULL);
	if (!dc)
		dc = next_dc;

	blk_start_plug(&plug);

	while (dc) {
		struct rb_node *node;
		int err = 0;

		if (dc->state != D_PREP)
			goto next;

		if (dpolicy->io_aware && !is_idle(sbi, DISCARD_TIME)) {
			io_interrupted = true;
			break;
		}

		dcc->next_pos = dc->lstart + dc->len;
		err = __submit_discard_cmd(sbi, dpolicy, dc, &issued);

		if (issued >= dpolicy->max_requests)
			break;
next:
		node = rb_next(&dc->rb_node);
		if (err)
			__remove_discard_cmd(sbi, dc);
		dc = rb_entry_safe(node, struct discard_cmd, rb_node);
	}

	blk_finish_plug(&plug);

	if (!dc)
		dcc->next_pos = 0;

	mutex_unlock(&dcc->cmd_lock);

	if (!issued && io_interrupted)
		issued = -1;

	return issued;
}
static unsigned int __wait_all_discard_cmd(struct f2fs_sb_info *sbi,
					struct discard_policy *dpolicy);

static int __issue_discard_cmd(struct f2fs_sb_info *sbi,
					struct discard_policy *dpolicy)
{
	struct discard_cmd_control *dcc = SM_I(sbi)->dcc_info;
	struct list_head *pend_list;
	struct discard_cmd *dc, *tmp;
	struct blk_plug plug;
	int i, issued;
	bool io_interrupted = false;

	if (dpolicy->timeout)
		f2fs_update_time(sbi, UMOUNT_DISCARD_TIMEOUT);

retry:
	issued = 0;
	for (i = MAX_PLIST_NUM - 1; i >= 0; i--) {
		if (dpolicy->timeout &&
				f2fs_time_over(sbi, UMOUNT_DISCARD_TIMEOUT))
			break;

		if (i + 1 < dpolicy->granularity)
			break;

		if (i < DEFAULT_DISCARD_GRANULARITY && dpolicy->ordered)
			return __issue_discard_cmd_orderly(sbi, dpolicy);

		pend_list = &dcc->pend_list[i];

		mutex_lock(&dcc->cmd_lock);
		if (list_empty(pend_list))
			goto next;
		if (unlikely(dcc->rbtree_check))
			f2fs_bug_on(sbi, !f2fs_check_rb_tree_consistence(sbi,
							&dcc->root, false));
		blk_start_plug(&plug);
		list_for_each_entry_safe(dc, tmp, pend_list, list) {
			f2fs_bug_on(sbi, dc->state != D_PREP);

			if (dpolicy->timeout &&
				f2fs_time_over(sbi, UMOUNT_DISCARD_TIMEOUT))
				break;

			if (dpolicy->io_aware && i < dpolicy->io_aware_gran &&
						!is_idle(sbi, DISCARD_TIME)) {
				io_interrupted = true;
				break;
			}

			__submit_discard_cmd(sbi, dpolicy, dc, &issued);

			if (issued >= dpolicy->max_requests)
				break;
		}
		blk_finish_plug(&plug);
next:
		mutex_unlock(&dcc->cmd_lock);

		if (issued >= dpolicy->max_requests || io_interrupted)
			break;
	}

	if (dpolicy->type == DPOLICY_UMOUNT && issued) {
		__wait_all_discard_cmd(sbi, dpolicy);
		goto retry;
	}

	if (!issued && io_interrupted)
		issued = -1;

	return issued;
}

static bool __drop_discard_cmd(struct f2fs_sb_info *sbi)
{
	struct discard_cmd_control *dcc = SM_I(sbi)->dcc_info;
	struct list_head *pend_list;
	struct discard_cmd *dc, *tmp;
	int i;
	bool dropped = false;

	mutex_lock(&dcc->cmd_lock);
	for (i = MAX_PLIST_NUM - 1; i >= 0; i--) {
		pend_list = &dcc->pend_list[i];
		list_for_each_entry_safe(dc, tmp, pend_list, list) {
			f2fs_bug_on(sbi, dc->state != D_PREP);
			__remove_discard_cmd(sbi, dc);
			dropped = true;
		}
	}
	mutex_unlock(&dcc->cmd_lock);

	return dropped;
}

void f2fs_drop_discard_cmd(struct f2fs_sb_info *sbi)
{
	__drop_discard_cmd(sbi);
}

static unsigned int __wait_one_discard_bio(struct f2fs_sb_info *sbi,
							struct discard_cmd *dc)
{
	struct discard_cmd_control *dcc = SM_I(sbi)->dcc_info;
	unsigned int len = 0;

	wait_for_completion_io(&dc->wait);
	mutex_lock(&dcc->cmd_lock);
	f2fs_bug_on(sbi, dc->state != D_DONE);
	dc->ref--;
	if (!dc->ref) {
		if (!dc->error)
			len = dc->len;
		__remove_discard_cmd(sbi, dc);
	}
	mutex_unlock(&dcc->cmd_lock);

	return len;
}

static unsigned int __wait_discard_cmd_range(struct f2fs_sb_info *sbi,
						struct discard_policy *dpolicy,
						block_t start, block_t end)
{
	struct discard_cmd_control *dcc = SM_I(sbi)->dcc_info;
	struct list_head *wait_list = (dpolicy->type == DPOLICY_FSTRIM) ?
					&(dcc->fstrim_list) : &(dcc->wait_list);
	struct discard_cmd *dc, *tmp;
	bool need_wait;
	unsigned int trimmed = 0;

next:
	need_wait = false;

	mutex_lock(&dcc->cmd_lock);
	list_for_each_entry_safe(dc, tmp, wait_list, list) {
		if (dc->lstart + dc->len <= start || end <= dc->lstart)
			continue;
		if (dc->len < dpolicy->granularity)
			continue;
		if (dc->state == D_DONE && !dc->ref) {
			wait_for_completion_io(&dc->wait);
			if (!dc->error)
				trimmed += dc->len;
			__remove_discard_cmd(sbi, dc);
		} else {
			dc->ref++;
			need_wait = true;
			break;
		}
	}
	mutex_unlock(&dcc->cmd_lock);

	if (need_wait) {
		trimmed += __wait_one_discard_bio(sbi, dc);
		goto next;
	}

	return trimmed;
}

static unsigned int __wait_all_discard_cmd(struct f2fs_sb_info *sbi,
						struct discard_policy *dpolicy)
{
	struct discard_policy dp;
	unsigned int discard_blks;

	if (dpolicy)
		return __wait_discard_cmd_range(sbi, dpolicy, 0, UINT_MAX);

	/* wait all */
	__init_discard_policy(sbi, &dp, DPOLICY_FSTRIM, 1);
	discard_blks = __wait_discard_cmd_range(sbi, &dp, 0, UINT_MAX);
	__init_discard_policy(sbi, &dp, DPOLICY_UMOUNT, 1);
	discard_blks += __wait_discard_cmd_range(sbi, &dp, 0, UINT_MAX);

	return discard_blks;
}

/* This should be covered by global mutex, &sit_i->sentry_lock */
static void f2fs_wait_discard_bio(struct f2fs_sb_info *sbi, block_t blkaddr)
{
	struct discard_cmd_control *dcc = SM_I(sbi)->dcc_info;
	struct discard_cmd *dc;
	bool need_wait = false;

	mutex_lock(&dcc->cmd_lock);
	dc = (struct discard_cmd *)f2fs_lookup_rb_tree(&dcc->root,
							NULL, blkaddr);
	if (dc) {
		if (dc->state == D_PREP) {
			__punch_discard_cmd(sbi, dc, blkaddr);
		} else {
			dc->ref++;
			need_wait = true;
		}
	}
	mutex_unlock(&dcc->cmd_lock);

	if (need_wait)
		__wait_one_discard_bio(sbi, dc);
}

void f2fs_stop_discard_thread(struct f2fs_sb_info *sbi)
{
	struct discard_cmd_control *dcc = SM_I(sbi)->dcc_info;

	if (dcc && dcc->f2fs_issue_discard) {
		struct task_struct *discard_thread = dcc->f2fs_issue_discard;

		dcc->f2fs_issue_discard = NULL;
		kthread_stop(discard_thread);
	}
}

/* This comes from f2fs_put_super */
bool f2fs_issue_discard_timeout(struct f2fs_sb_info *sbi)
{
	struct discard_cmd_control *dcc = SM_I(sbi)->dcc_info;
	struct discard_policy dpolicy;
	bool dropped;

	__init_discard_policy(sbi, &dpolicy, DPOLICY_UMOUNT,
					dcc->discard_granularity);
	__issue_discard_cmd(sbi, &dpolicy);
	dropped = __drop_discard_cmd(sbi);

	/* just to make sure there is no pending discard commands */
	__wait_all_discard_cmd(sbi, NULL);

	f2fs_bug_on(sbi, atomic_read(&dcc->discard_cmd_cnt));
	return dropped;
}

static int issue_discard_thread(void *data)
{
	struct f2fs_sb_info *sbi = data;
	struct discard_cmd_control *dcc = SM_I(sbi)->dcc_info;
	wait_queue_head_t *q = &dcc->discard_wait_queue;
	struct discard_policy dpolicy;
	unsigned int wait_ms = DEF_MIN_DISCARD_ISSUE_TIME;
	int issued;

	set_freezable();

	do {
		if (sbi->gc_mode == GC_URGENT_HIGH ||
			!f2fs_available_free_memory(sbi, DISCARD_CACHE))
			__init_discard_policy(sbi, &dpolicy, DPOLICY_FORCE, 1);
		else
			__init_discard_policy(sbi, &dpolicy, DPOLICY_BG,
						dcc->discard_granularity);

		if (!atomic_read(&dcc->discard_cmd_cnt))
		       wait_ms = dpolicy.max_interval;

		wait_event_interruptible_timeout(*q,
				kthread_should_stop() || freezing(current) ||
				dcc->discard_wake,
				msecs_to_jiffies(wait_ms));

		if (dcc->discard_wake)
			dcc->discard_wake = 0;

		/* clean up pending candidates before going to sleep */
		if (atomic_read(&dcc->queued_discard))
			__wait_all_discard_cmd(sbi, NULL);

		if (try_to_freeze())
			continue;
		if (f2fs_readonly(sbi->sb))
			continue;
		if (kthread_should_stop())
			return 0;
		if (is_sbi_flag_set(sbi, SBI_NEED_FSCK)) {
			wait_ms = dpolicy.max_interval;
			continue;
		}
		if (!atomic_read(&dcc->discard_cmd_cnt))
			continue;

		sb_start_intwrite(sbi->sb);

		issued = __issue_discard_cmd(sbi, &dpolicy);
		if (issued > 0) {
			__wait_all_discard_cmd(sbi, &dpolicy);
			wait_ms = dpolicy.min_interval;
		} else if (issued == -1) {
			wait_ms = f2fs_time_to_wait(sbi, DISCARD_TIME);
			if (!wait_ms)
				wait_ms = dpolicy.mid_interval;
		} else {
			wait_ms = dpolicy.max_interval;
		}

		sb_end_intwrite(sbi->sb);

	} while (!kthread_should_stop());
	return 0;
}

#ifdef CONFIG_BLK_DEV_ZONED
static int __f2fs_issue_discard_zone(struct f2fs_sb_info *sbi,
		struct block_device *bdev, block_t blkstart, block_t blklen)
{
	sector_t sector, nr_sects;
	block_t lblkstart = blkstart;
	int devi = 0;

	if (f2fs_is_multi_device(sbi)) {
		devi = f2fs_target_device_index(sbi, blkstart);
		if (blkstart < FDEV(devi).start_blk ||
		    blkstart > FDEV(devi).end_blk) {
			f2fs_err(sbi, "Invalid block %x", blkstart);
			return -EIO;
		}
		blkstart -= FDEV(devi).start_blk;
	}

	/* For sequential zones, reset the zone write pointer */
	if (f2fs_blkz_is_seq(sbi, devi, blkstart)) {
		sector = SECTOR_FROM_BLOCK(blkstart);
		nr_sects = SECTOR_FROM_BLOCK(blklen);

		if (sector & (bdev_zone_sectors(bdev) - 1) ||
				nr_sects != bdev_zone_sectors(bdev)) {
			f2fs_err(sbi, "(%d) %s: Unaligned zone reset attempted (block %x + %x)",
				 devi, sbi->s_ndevs ? FDEV(devi).path : "",
				 blkstart, blklen);
			return -EIO;
		}
		trace_f2fs_issue_reset_zone(bdev, blkstart);
		return blkdev_zone_mgmt(bdev, REQ_OP_ZONE_RESET,
					sector, nr_sects, GFP_NOFS);
	}

	/* For conventional zones, use regular discard if supported */
	return __queue_discard_cmd(sbi, bdev, lblkstart, blklen);
}
#endif

static int __issue_discard_async(struct f2fs_sb_info *sbi,
		struct block_device *bdev, block_t blkstart, block_t blklen)
{
#ifdef CONFIG_BLK_DEV_ZONED
	if (f2fs_sb_has_blkzoned(sbi) && bdev_is_zoned(bdev))
		return __f2fs_issue_discard_zone(sbi, bdev, blkstart, blklen);
#endif
	return __queue_discard_cmd(sbi, bdev, blkstart, blklen);
}

static int f2fs_issue_discard(struct f2fs_sb_info *sbi,
				block_t blkstart, block_t blklen)
{
	sector_t start = blkstart, len = 0;
	struct block_device *bdev;
	struct seg_entry *se;
	unsigned int offset;
	block_t i;
	int err = 0;

	bdev = f2fs_target_device(sbi, blkstart, NULL);

	for (i = blkstart; i < blkstart + blklen; i++, len++) {
		if (i != start) {
			struct block_device *bdev2 =
				f2fs_target_device(sbi, i, NULL);

			if (bdev2 != bdev) {
				err = __issue_discard_async(sbi, bdev,
						start, len);
				if (err)
					return err;
				bdev = bdev2;
				start = i;
				len = 0;
			}
		}

		se = get_seg_entry(sbi, GET_SEGNO(sbi, i));
		offset = GET_BLKOFF_FROM_SEG0(sbi, i);

		if (f2fs_block_unit_discard(sbi) &&
				!f2fs_test_and_set_bit(offset, se->discard_map))
			sbi->discard_blks--;
	}

	if (len)
		err = __issue_discard_async(sbi, bdev, start, len);
	return err;
}

static bool add_discard_addrs(struct f2fs_sb_info *sbi, struct cp_control *cpc,
							bool check_only)
{
	int entries = SIT_VBLOCK_MAP_SIZE / sizeof(unsigned long);
	int max_blocks = sbi->blocks_per_seg;
	struct seg_entry *se = get_seg_entry(sbi, cpc->trim_start);
	unsigned long *cur_map = (unsigned long *)se->cur_valid_map;
	unsigned long *ckpt_map = (unsigned long *)se->ckpt_valid_map;
	unsigned long *discard_map = (unsigned long *)se->discard_map;
	unsigned long *dmap = SIT_I(sbi)->tmp_map;
	unsigned int start = 0, end = -1;
	bool force = (cpc->reason & CP_DISCARD);
	struct discard_entry *de = NULL;
	struct list_head *head = &SM_I(sbi)->dcc_info->entry_list;
	int i;

	if (se->valid_blocks == max_blocks || !f2fs_hw_support_discard(sbi) ||
			!f2fs_block_unit_discard(sbi))
		return false;

	if (!force) {
		if (!f2fs_realtime_discard_enable(sbi) || !se->valid_blocks ||
			SM_I(sbi)->dcc_info->nr_discards >=
				SM_I(sbi)->dcc_info->max_discards)
			return false;
	}

	/* SIT_VBLOCK_MAP_SIZE should be multiple of sizeof(unsigned long) */
	for (i = 0; i < entries; i++)
		dmap[i] = force ? ~ckpt_map[i] & ~discard_map[i] :
				(cur_map[i] ^ ckpt_map[i]) & ckpt_map[i];

	while (force || SM_I(sbi)->dcc_info->nr_discards <=
				SM_I(sbi)->dcc_info->max_discards) {
		start = __find_rev_next_bit(dmap, max_blocks, end + 1);
		if (start >= max_blocks)
			break;

		end = __find_rev_next_zero_bit(dmap, max_blocks, start + 1);
		if (force && start && end != max_blocks
					&& (end - start) < cpc->trim_minlen)
			continue;

		if (check_only)
			return true;

		if (!de) {
			de = f2fs_kmem_cache_alloc(discard_entry_slab,
						GFP_F2FS_ZERO, true, NULL);
			de->start_blkaddr = START_BLOCK(sbi, cpc->trim_start);
			list_add_tail(&de->list, head);
		}

		for (i = start; i < end; i++)
			__set_bit_le(i, (void *)de->discard_map);

		SM_I(sbi)->dcc_info->nr_discards += end - start;
	}
	return false;
}

static void release_discard_addr(struct discard_entry *entry)
{
	list_del(&entry->list);
	kmem_cache_free(discard_entry_slab, entry);
}

void f2fs_release_discard_addrs(struct f2fs_sb_info *sbi)
{
	struct list_head *head = &(SM_I(sbi)->dcc_info->entry_list);
	struct discard_entry *entry, *this;

	/* drop caches */
	list_for_each_entry_safe(entry, this, head, list)
		release_discard_addr(entry);
}

/*
 * Should call f2fs_clear_prefree_segments after checkpoint is done.
 */
static void set_prefree_as_free_segments(struct f2fs_sb_info *sbi)
{
	struct dirty_seglist_info *dirty_i = DIRTY_I(sbi);
	unsigned int segno;

	mutex_lock(&dirty_i->seglist_lock);
	for_each_set_bit(segno, dirty_i->dirty_segmap[PRE], MAIN_SEGS(sbi))
		__set_test_and_free(sbi, segno, false);
	mutex_unlock(&dirty_i->seglist_lock);
}

void f2fs_clear_prefree_segments(struct f2fs_sb_info *sbi,
						struct cp_control *cpc)
{
	struct discard_cmd_control *dcc = SM_I(sbi)->dcc_info;
	struct list_head *head = &dcc->entry_list;
	struct discard_entry *entry, *this;
	struct dirty_seglist_info *dirty_i = DIRTY_I(sbi);
	unsigned long *prefree_map = dirty_i->dirty_segmap[PRE];
	unsigned int start = 0, end = -1;
	unsigned int secno, start_segno;
	bool force = (cpc->reason & CP_DISCARD);
	bool section_alignment = F2FS_OPTION(sbi).discard_unit ==
						DISCARD_UNIT_SECTION;

	if (f2fs_lfs_mode(sbi) && __is_large_section(sbi))
		section_alignment = true;

	mutex_lock(&dirty_i->seglist_lock);

	while (1) {
		int i;

		if (section_alignment && end != -1)
			end--;
		start = find_next_bit(prefree_map, MAIN_SEGS(sbi), end + 1);
		if (start >= MAIN_SEGS(sbi))
			break;
		end = find_next_zero_bit(prefree_map, MAIN_SEGS(sbi),
								start + 1);

		if (section_alignment) {
			start = rounddown(start, sbi->segs_per_sec);
			end = roundup(end, sbi->segs_per_sec);
		}

		for (i = start; i < end; i++) {
			if (test_and_clear_bit(i, prefree_map))
				dirty_i->nr_dirty[PRE]--;
		}

		if (!f2fs_realtime_discard_enable(sbi))
			continue;

		if (force && start >= cpc->trim_start &&
					(end - 1) <= cpc->trim_end)
				continue;

		if (!f2fs_lfs_mode(sbi) || !__is_large_section(sbi)) {
			f2fs_issue_discard(sbi, START_BLOCK(sbi, start),
				(end - start) << sbi->log_blocks_per_seg);
			continue;
		}
next:
		secno = GET_SEC_FROM_SEG(sbi, start);
		start_segno = GET_SEG_FROM_SEC(sbi, secno);
		if (!IS_CURSEC(sbi, secno) &&
			!get_valid_blocks(sbi, start, true))
			f2fs_issue_discard(sbi, START_BLOCK(sbi, start_segno),
				sbi->segs_per_sec << sbi->log_blocks_per_seg);

		start = start_segno + sbi->segs_per_sec;
		if (start < end)
			goto next;
		else
			end = start - 1;
	}
	mutex_unlock(&dirty_i->seglist_lock);

	if (!f2fs_block_unit_discard(sbi))
		goto wakeup;

	/* send small discards */
	list_for_each_entry_safe(entry, this, head, list) {
		unsigned int cur_pos = 0, next_pos, len, total_len = 0;
		bool is_valid = test_bit_le(0, entry->discard_map);

find_next:
		if (is_valid) {
			next_pos = find_next_zero_bit_le(entry->discard_map,
					sbi->blocks_per_seg, cur_pos);
			len = next_pos - cur_pos;

			if (f2fs_sb_has_blkzoned(sbi) ||
			    (force && len < cpc->trim_minlen))
				goto skip;

			f2fs_issue_discard(sbi, entry->start_blkaddr + cur_pos,
									len);
			total_len += len;
		} else {
			next_pos = find_next_bit_le(entry->discard_map,
					sbi->blocks_per_seg, cur_pos);
		}
skip:
		cur_pos = next_pos;
		is_valid = !is_valid;

		if (cur_pos < sbi->blocks_per_seg)
			goto find_next;

		release_discard_addr(entry);
		dcc->nr_discards -= total_len;
	}

wakeup:
	wake_up_discard_thread(sbi, false);
}

int f2fs_start_discard_thread(struct f2fs_sb_info *sbi)
{
	dev_t dev = sbi->sb->s_bdev->bd_dev;
	struct discard_cmd_control *dcc = SM_I(sbi)->dcc_info;
	int err = 0;

	if (!f2fs_realtime_discard_enable(sbi))
		return 0;

	dcc->f2fs_issue_discard = kthread_run(issue_discard_thread, sbi,
				"f2fs_discard-%u:%u", MAJOR(dev), MINOR(dev));
	if (IS_ERR(dcc->f2fs_issue_discard))
		err = PTR_ERR(dcc->f2fs_issue_discard);

	return err;
}

static int create_discard_cmd_control(struct f2fs_sb_info *sbi)
{
	struct discard_cmd_control *dcc;
	int err = 0, i;

	if (SM_I(sbi)->dcc_info) {
		dcc = SM_I(sbi)->dcc_info;
		goto init_thread;
	}

	dcc = f2fs_kzalloc(sbi, sizeof(struct discard_cmd_control), GFP_KERNEL);
	if (!dcc)
		return -ENOMEM;

	dcc->discard_granularity = DEFAULT_DISCARD_GRANULARITY;
	if (F2FS_OPTION(sbi).discard_unit == DISCARD_UNIT_SEGMENT)
		dcc->discard_granularity = sbi->blocks_per_seg;
	else if (F2FS_OPTION(sbi).discard_unit == DISCARD_UNIT_SECTION)
		dcc->discard_granularity = BLKS_PER_SEC(sbi);

	INIT_LIST_HEAD(&dcc->entry_list);
	for (i = 0; i < MAX_PLIST_NUM; i++)
		INIT_LIST_HEAD(&dcc->pend_list[i]);
	INIT_LIST_HEAD(&dcc->wait_list);
	INIT_LIST_HEAD(&dcc->fstrim_list);
	mutex_init(&dcc->cmd_lock);
	atomic_set(&dcc->issued_discard, 0);
	atomic_set(&dcc->queued_discard, 0);
	atomic_set(&dcc->discard_cmd_cnt, 0);
	dcc->nr_discards = 0;
	dcc->max_discards = MAIN_SEGS(sbi) << sbi->log_blocks_per_seg;
	dcc->undiscard_blks = 0;
	dcc->next_pos = 0;
	dcc->root = RB_ROOT_CACHED;
	dcc->rbtree_check = false;

	init_waitqueue_head(&dcc->discard_wait_queue);
	SM_I(sbi)->dcc_info = dcc;
init_thread:
	err = f2fs_start_discard_thread(sbi);
	if (err) {
		kfree(dcc);
		SM_I(sbi)->dcc_info = NULL;
	}

	return err;
}

static void destroy_discard_cmd_control(struct f2fs_sb_info *sbi)
{
	struct discard_cmd_control *dcc = SM_I(sbi)->dcc_info;

	if (!dcc)
		return;

	f2fs_stop_discard_thread(sbi);

	/*
	 * Recovery can cache discard commands, so in error path of
	 * fill_super(), it needs to give a chance to handle them.
	 */
	if (unlikely(atomic_read(&dcc->discard_cmd_cnt)))
		f2fs_issue_discard_timeout(sbi);

	kfree(dcc);
	SM_I(sbi)->dcc_info = NULL;
}

static bool __mark_sit_entry_dirty(struct f2fs_sb_info *sbi, unsigned int segno)
{
	struct sit_info *sit_i = SIT_I(sbi);

	if (!__test_and_set_bit(segno, sit_i->dirty_sentries_bitmap)) {
		sit_i->dirty_sentries++;
		return false;
	}

	return true;
}

static void __set_sit_entry_type(struct f2fs_sb_info *sbi, int type,
					unsigned int segno, int modified)
{
	struct seg_entry *se = get_seg_entry(sbi, segno);

	se->type = type;
	if (modified)
		__mark_sit_entry_dirty(sbi, segno);
}

static inline unsigned long long get_segment_mtime(struct f2fs_sb_info *sbi,
								block_t blkaddr)
{
	unsigned int segno = GET_SEGNO(sbi, blkaddr);

	if (segno == NULL_SEGNO)
		return 0;
	return get_seg_entry(sbi, segno)->mtime;
}

static void update_segment_mtime(struct f2fs_sb_info *sbi, block_t blkaddr,
						unsigned long long old_mtime)
{
	struct seg_entry *se;
	unsigned int segno = GET_SEGNO(sbi, blkaddr);
	unsigned long long ctime = get_mtime(sbi, false);
	unsigned long long mtime = old_mtime ? old_mtime : ctime;

	if (segno == NULL_SEGNO)
		return;

	se = get_seg_entry(sbi, segno);

	if (!se->mtime)
		se->mtime = mtime;
	else
		se->mtime = div_u64(se->mtime * se->valid_blocks + mtime,
						se->valid_blocks + 1);

	if (ctime > SIT_I(sbi)->max_mtime)
		SIT_I(sbi)->max_mtime = ctime;
}

static void update_sit_entry(struct f2fs_sb_info *sbi, block_t blkaddr, int del)
{
	struct seg_entry *se;
	unsigned int segno, offset;
	long int new_vblocks;
	bool exist;
#ifdef CONFIG_F2FS_CHECK_FS
	bool mir_exist;
#endif

	segno = GET_SEGNO(sbi, blkaddr);

	se = get_seg_entry(sbi, segno);
	new_vblocks = se->valid_blocks + del;
	offset = GET_BLKOFF_FROM_SEG0(sbi, blkaddr);

	f2fs_bug_on(sbi, (new_vblocks < 0 ||
			(new_vblocks > f2fs_usable_blks_in_seg(sbi, segno))));

	se->valid_blocks = new_vblocks;

	/* Update valid block bitmap */
	if (del > 0) {
		exist = f2fs_test_and_set_bit(offset, se->cur_valid_map);
#ifdef CONFIG_F2FS_CHECK_FS
		mir_exist = f2fs_test_and_set_bit(offset,
						se->cur_valid_map_mir);
		if (unlikely(exist != mir_exist)) {
			f2fs_err(sbi, "Inconsistent error when setting bitmap, blk:%u, old bit:%d",
				 blkaddr, exist);
			f2fs_bug_on(sbi, 1);
		}
#endif
		if (unlikely(exist)) {
			f2fs_err(sbi, "Bitmap was wrongly set, blk:%u",
				 blkaddr);
			f2fs_bug_on(sbi, 1);
			se->valid_blocks--;
			del = 0;
		}

		if (f2fs_block_unit_discard(sbi) &&
				!f2fs_test_and_set_bit(offset, se->discard_map))
			sbi->discard_blks--;

		/*
		 * SSR should never reuse block which is checkpointed
		 * or newly invalidated.
		 */
		if (!is_sbi_flag_set(sbi, SBI_CP_DISABLED)) {
			if (!f2fs_test_and_set_bit(offset, se->ckpt_valid_map))
				se->ckpt_valid_blocks++;
		}
	} else {
		exist = f2fs_test_and_clear_bit(offset, se->cur_valid_map);
#ifdef CONFIG_F2FS_CHECK_FS
		mir_exist = f2fs_test_and_clear_bit(offset,
						se->cur_valid_map_mir);
		if (unlikely(exist != mir_exist)) {
			f2fs_err(sbi, "Inconsistent error when clearing bitmap, blk:%u, old bit:%d",
				 blkaddr, exist);
			f2fs_bug_on(sbi, 1);
		}
#endif
		if (unlikely(!exist)) {
			f2fs_err(sbi, "Bitmap was wrongly cleared, blk:%u",
				 blkaddr);
			f2fs_bug_on(sbi, 1);
			se->valid_blocks++;
			del = 0;
		} else if (unlikely(is_sbi_flag_set(sbi, SBI_CP_DISABLED))) {
			/*
			 * If checkpoints are off, we must not reuse data that
			 * was used in the previous checkpoint. If it was used
			 * before, we must track that to know how much space we
			 * really have.
			 */
			if (f2fs_test_bit(offset, se->ckpt_valid_map)) {
				spin_lock(&sbi->stat_lock);
				sbi->unusable_block_count++;
				spin_unlock(&sbi->stat_lock);
			}
		}

		if (f2fs_block_unit_discard(sbi) &&
			f2fs_test_and_clear_bit(offset, se->discard_map))
			sbi->discard_blks++;
	}
	if (!f2fs_test_bit(offset, se->ckpt_valid_map))
		se->ckpt_valid_blocks += del;

	__mark_sit_entry_dirty(sbi, segno);

	/* update total number of valid blocks to be written in ckpt area */
	SIT_I(sbi)->written_valid_blocks += del;

	if (__is_large_section(sbi))
		get_sec_entry(sbi, segno)->valid_blocks += del;
}

void f2fs_invalidate_blocks(struct f2fs_sb_info *sbi, block_t addr)
{
	unsigned int segno = GET_SEGNO(sbi, addr);
	struct sit_info *sit_i = SIT_I(sbi);

	f2fs_bug_on(sbi, addr == NULL_ADDR);
	if (addr == NEW_ADDR || addr == COMPRESS_ADDR)
		return;

	invalidate_mapping_pages(META_MAPPING(sbi), addr, addr);
	f2fs_invalidate_compress_page(sbi, addr);

	/* add it into sit main buffer */
	down_write(&sit_i->sentry_lock);

	update_segment_mtime(sbi, addr, 0);
	update_sit_entry(sbi, addr, -1);

	/* add it into dirty seglist */
	locate_dirty_segment(sbi, segno);

	up_write(&sit_i->sentry_lock);
}

bool f2fs_is_checkpointed_data(struct f2fs_sb_info *sbi, block_t blkaddr)
{
	struct sit_info *sit_i = SIT_I(sbi);
	unsigned int segno, offset;
	struct seg_entry *se;
	bool is_cp = false;

	if (!__is_valid_data_blkaddr(blkaddr))
		return true;

	down_read(&sit_i->sentry_lock);

	segno = GET_SEGNO(sbi, blkaddr);
	se = get_seg_entry(sbi, segno);
	offset = GET_BLKOFF_FROM_SEG0(sbi, blkaddr);

	if (f2fs_test_bit(offset, se->ckpt_valid_map))
		is_cp = true;

	up_read(&sit_i->sentry_lock);

	return is_cp;
}

/*
 * This function should be resided under the curseg_mutex lock
 */
static void __add_sum_entry(struct f2fs_sb_info *sbi, int type,
					struct f2fs_summary *sum)
{
	struct curseg_info *curseg = CURSEG_I(sbi, type);
	void *addr = curseg->sum_blk;

	addr += curseg->next_blkoff * sizeof(struct f2fs_summary);
	memcpy(addr, sum, sizeof(struct f2fs_summary));
}

/*
 * Calculate the number of current summary pages for writing
 */
int f2fs_npages_for_summary_flush(struct f2fs_sb_info *sbi, bool for_ra)
{
	int valid_sum_count = 0;
	int i, sum_in_page;

	for (i = CURSEG_HOT_DATA; i <= CURSEG_COLD_DATA; i++) {
		if (sbi->ckpt->alloc_type[i] == SSR)
			valid_sum_count += sbi->blocks_per_seg;
		else {
			if (for_ra)
				valid_sum_count += le16_to_cpu(
					F2FS_CKPT(sbi)->cur_data_blkoff[i]);
			else
				valid_sum_count += curseg_blkoff(sbi, i);
		}
	}

	sum_in_page = (PAGE_SIZE - 2 * SUM_JOURNAL_SIZE -
			SUM_FOOTER_SIZE) / SUMMARY_SIZE;
	if (valid_sum_count <= sum_in_page)
		return 1;
	else if ((valid_sum_count - sum_in_page) <=
		(PAGE_SIZE - SUM_FOOTER_SIZE) / SUMMARY_SIZE)
		return 2;
	return 3;
}

/*
 * Caller should put this summary page
 */
struct page *f2fs_get_sum_page(struct f2fs_sb_info *sbi, unsigned int segno)
{
	if (unlikely(f2fs_cp_error(sbi)))
		return ERR_PTR(-EIO);
	return f2fs_get_meta_page_retry(sbi, GET_SUM_BLOCK(sbi, segno));
}

void f2fs_update_meta_page(struct f2fs_sb_info *sbi,
					void *src, block_t blk_addr)
{
	struct page *page = f2fs_grab_meta_page(sbi, blk_addr);

	memcpy(page_address(page), src, PAGE_SIZE);
	set_page_dirty(page);
	f2fs_put_page(page, 1);
}

static void write_sum_page(struct f2fs_sb_info *sbi,
			struct f2fs_summary_block *sum_blk, block_t blk_addr)
{
	f2fs_update_meta_page(sbi, (void *)sum_blk, blk_addr);
}

static void write_current_sum_page(struct f2fs_sb_info *sbi,
						int type, block_t blk_addr)
{
	struct curseg_info *curseg = CURSEG_I(sbi, type);
	struct page *page = f2fs_grab_meta_page(sbi, blk_addr);
	struct f2fs_summary_block *src = curseg->sum_blk;
	struct f2fs_summary_block *dst;

	dst = (struct f2fs_summary_block *)page_address(page);
	memset(dst, 0, PAGE_SIZE);

	mutex_lock(&curseg->curseg_mutex);

	down_read(&curseg->journal_rwsem);
	memcpy(&dst->journal, curseg->journal, SUM_JOURNAL_SIZE);
	up_read(&curseg->journal_rwsem);

	memcpy(dst->entries, src->entries, SUM_ENTRY_SIZE);
	memcpy(&dst->footer, &src->footer, SUM_FOOTER_SIZE);

	mutex_unlock(&curseg->curseg_mutex);

	set_page_dirty(page);
	f2fs_put_page(page, 1);
}

static int is_next_segment_free(struct f2fs_sb_info *sbi,
				struct curseg_info *curseg, int type)
{
	unsigned int segno = curseg->segno + 1;
	struct free_segmap_info *free_i = FREE_I(sbi);

	if (segno < MAIN_SEGS(sbi) && segno % sbi->segs_per_sec)
		return !test_bit(segno, free_i->free_segmap);
	return 0;
}

/*
 * Find a new segment from the free segments bitmap to right order
 * This function should be returned with success, otherwise BUG
 */
static void get_new_segment(struct f2fs_sb_info *sbi,
			unsigned int *newseg, bool new_sec, int dir)
{
	struct free_segmap_info *free_i = FREE_I(sbi);
	unsigned int segno, secno, zoneno;
	unsigned int total_zones = MAIN_SECS(sbi) / sbi->secs_per_zone;
	unsigned int hint = GET_SEC_FROM_SEG(sbi, *newseg);
	unsigned int old_zoneno = GET_ZONE_FROM_SEG(sbi, *newseg);
	unsigned int left_start = hint;
	bool init = true;
	int go_left = 0;
	int i;

	spin_lock(&free_i->segmap_lock);

	if (!new_sec && ((*newseg + 1) % sbi->segs_per_sec)) {
		segno = find_next_zero_bit(free_i->free_segmap,
			GET_SEG_FROM_SEC(sbi, hint + 1), *newseg + 1);
		if (segno < GET_SEG_FROM_SEC(sbi, hint + 1))
			goto got_it;
	}
find_other_zone:
	secno = find_next_zero_bit(free_i->free_secmap, MAIN_SECS(sbi), hint);
	if (secno >= MAIN_SECS(sbi)) {
		if (dir == ALLOC_RIGHT) {
			secno = find_next_zero_bit(free_i->free_secmap,
							MAIN_SECS(sbi), 0);
			f2fs_bug_on(sbi, secno >= MAIN_SECS(sbi));
		} else {
			go_left = 1;
			left_start = hint - 1;
		}
	}
	if (go_left == 0)
		goto skip_left;

	while (test_bit(left_start, free_i->free_secmap)) {
		if (left_start > 0) {
			left_start--;
			continue;
		}
		left_start = find_next_zero_bit(free_i->free_secmap,
							MAIN_SECS(sbi), 0);
		f2fs_bug_on(sbi, left_start >= MAIN_SECS(sbi));
		break;
	}
	secno = left_start;
skip_left:
	segno = GET_SEG_FROM_SEC(sbi, secno);
	zoneno = GET_ZONE_FROM_SEC(sbi, secno);

	/* give up on finding another zone */
	if (!init)
		goto got_it;
	if (sbi->secs_per_zone == 1)
		goto got_it;
	if (zoneno == old_zoneno)
		goto got_it;
	if (dir == ALLOC_LEFT) {
		if (!go_left && zoneno + 1 >= total_zones)
			goto got_it;
		if (go_left && zoneno == 0)
			goto got_it;
	}
	for (i = 0; i < NR_CURSEG_TYPE; i++)
		if (CURSEG_I(sbi, i)->zone == zoneno)
			break;

	if (i < NR_CURSEG_TYPE) {
		/* zone is in user, try another */
		if (go_left)
			hint = zoneno * sbi->secs_per_zone - 1;
		else if (zoneno + 1 >= total_zones)
			hint = 0;
		else
			hint = (zoneno + 1) * sbi->secs_per_zone;
		init = false;
		goto find_other_zone;
	}
got_it:
	/* set it as dirty segment in free segmap */
	f2fs_bug_on(sbi, test_bit(segno, free_i->free_segmap));
	__set_inuse(sbi, segno);
	*newseg = segno;
	spin_unlock(&free_i->segmap_lock);
}

static void reset_curseg(struct f2fs_sb_info *sbi, int type, int modified)
{
	struct curseg_info *curseg = CURSEG_I(sbi, type);
	struct summary_footer *sum_footer;
	unsigned short seg_type = curseg->seg_type;

	curseg->inited = true;
	curseg->segno = curseg->next_segno;
	curseg->zone = GET_ZONE_FROM_SEG(sbi, curseg->segno);
	curseg->next_blkoff = 0;
	curseg->next_segno = NULL_SEGNO;

	sum_footer = &(curseg->sum_blk->footer);
	memset(sum_footer, 0, sizeof(struct summary_footer));

	sanity_check_seg_type(sbi, seg_type);

	if (IS_DATASEG(seg_type))
		SET_SUM_TYPE(sum_footer, SUM_TYPE_DATA);
	if (IS_NODESEG(seg_type))
		SET_SUM_TYPE(sum_footer, SUM_TYPE_NODE);
	__set_sit_entry_type(sbi, seg_type, curseg->segno, modified);
}

static unsigned int __get_next_segno(struct f2fs_sb_info *sbi, int type)
{
	struct curseg_info *curseg = CURSEG_I(sbi, type);
	unsigned short seg_type = curseg->seg_type;

	sanity_check_seg_type(sbi, seg_type);

	/* if segs_per_sec is large than 1, we need to keep original policy. */
	if (__is_large_section(sbi))
		return curseg->segno;

	/* inmem log may not locate on any segment after mount */
	if (!curseg->inited)
		return 0;

	if (unlikely(is_sbi_flag_set(sbi, SBI_CP_DISABLED)))
		return 0;

	if (test_opt(sbi, NOHEAP) &&
		(seg_type == CURSEG_HOT_DATA || IS_NODESEG(seg_type)))
		return 0;

	if (SIT_I(sbi)->last_victim[ALLOC_NEXT])
		return SIT_I(sbi)->last_victim[ALLOC_NEXT];

	/* find segments from 0 to reuse freed segments */
	if (F2FS_OPTION(sbi).alloc_mode == ALLOC_MODE_REUSE)
		return 0;

	return curseg->segno;
}

/*
 * Allocate a current working segment.
 * This function always allocates a free segment in LFS manner.
 */
static void new_curseg(struct f2fs_sb_info *sbi, int type, bool new_sec)
{
	struct curseg_info *curseg = CURSEG_I(sbi, type);
	unsigned short seg_type = curseg->seg_type;
	unsigned int segno = curseg->segno;
	int dir = ALLOC_LEFT;

	if (curseg->inited)
		write_sum_page(sbi, curseg->sum_blk,
				GET_SUM_BLOCK(sbi, segno));
	if (seg_type == CURSEG_WARM_DATA || seg_type == CURSEG_COLD_DATA)
		dir = ALLOC_RIGHT;

	if (test_opt(sbi, NOHEAP))
		dir = ALLOC_RIGHT;

	segno = __get_next_segno(sbi, type);
	get_new_segment(sbi, &segno, new_sec, dir);
	curseg->next_segno = segno;
	reset_curseg(sbi, type, 1);
	curseg->alloc_type = LFS;
}

static int __next_free_blkoff(struct f2fs_sb_info *sbi,
					int segno, block_t start)
{
	struct seg_entry *se = get_seg_entry(sbi, segno);
	int entries = SIT_VBLOCK_MAP_SIZE / sizeof(unsigned long);
	unsigned long *target_map = SIT_I(sbi)->tmp_map;
	unsigned long *ckpt_map = (unsigned long *)se->ckpt_valid_map;
	unsigned long *cur_map = (unsigned long *)se->cur_valid_map;
	int i;

	for (i = 0; i < entries; i++)
		target_map[i] = ckpt_map[i] | cur_map[i];

	return __find_rev_next_zero_bit(target_map, sbi->blocks_per_seg, start);
}

/*
 * If a segment is written by LFS manner, next block offset is just obtained
 * by increasing the current block offset. However, if a segment is written by
 * SSR manner, next block offset obtained by calling __next_free_blkoff
 */
static void __refresh_next_blkoff(struct f2fs_sb_info *sbi,
				struct curseg_info *seg)
{
	if (seg->alloc_type == SSR)
		seg->next_blkoff =
			__next_free_blkoff(sbi, seg->segno,
						seg->next_blkoff + 1);
	else
		seg->next_blkoff++;
}

bool f2fs_segment_has_free_slot(struct f2fs_sb_info *sbi, int segno)
{
	return __next_free_blkoff(sbi, segno, 0) < sbi->blocks_per_seg;
}

/*
 * This function always allocates a used segment(from dirty seglist) by SSR
 * manner, so it should recover the existing segment information of valid blocks
 */
static void change_curseg(struct f2fs_sb_info *sbi, int type, bool flush)
{
	struct dirty_seglist_info *dirty_i = DIRTY_I(sbi);
	struct curseg_info *curseg = CURSEG_I(sbi, type);
	unsigned int new_segno = curseg->next_segno;
	struct f2fs_summary_block *sum_node;
	struct page *sum_page;

	if (flush)
		write_sum_page(sbi, curseg->sum_blk,
					GET_SUM_BLOCK(sbi, curseg->segno));

	__set_test_and_inuse(sbi, new_segno);

	mutex_lock(&dirty_i->seglist_lock);
	__remove_dirty_segment(sbi, new_segno, PRE);
	__remove_dirty_segment(sbi, new_segno, DIRTY);
	mutex_unlock(&dirty_i->seglist_lock);

	reset_curseg(sbi, type, 1);
	curseg->alloc_type = SSR;
	curseg->next_blkoff = __next_free_blkoff(sbi, curseg->segno, 0);

	sum_page = f2fs_get_sum_page(sbi, new_segno);
	if (IS_ERR(sum_page)) {
		/* GC won't be able to use stale summary pages by cp_error */
		memset(curseg->sum_blk, 0, SUM_ENTRY_SIZE);
		return;
	}
	sum_node = (struct f2fs_summary_block *)page_address(sum_page);
	memcpy(curseg->sum_blk, sum_node, SUM_ENTRY_SIZE);
	f2fs_put_page(sum_page, 1);
}

static int get_ssr_segment(struct f2fs_sb_info *sbi, int type,
				int alloc_mode, unsigned long long age);

static void get_atssr_segment(struct f2fs_sb_info *sbi, int type,
					int target_type, int alloc_mode,
					unsigned long long age)
{
	struct curseg_info *curseg = CURSEG_I(sbi, type);

	curseg->seg_type = target_type;

	if (get_ssr_segment(sbi, type, alloc_mode, age)) {
		struct seg_entry *se = get_seg_entry(sbi, curseg->next_segno);

		curseg->seg_type = se->type;
		change_curseg(sbi, type, true);
	} else {
		/* allocate cold segment by default */
		curseg->seg_type = CURSEG_COLD_DATA;
		new_curseg(sbi, type, true);
	}
	stat_inc_seg_type(sbi, curseg);
}

static void __f2fs_init_atgc_curseg(struct f2fs_sb_info *sbi)
{
	struct curseg_info *curseg = CURSEG_I(sbi, CURSEG_ALL_DATA_ATGC);

	if (!sbi->am.atgc_enabled)
		return;

	down_read(&SM_I(sbi)->curseg_lock);

	mutex_lock(&curseg->curseg_mutex);
	down_write(&SIT_I(sbi)->sentry_lock);

	get_atssr_segment(sbi, CURSEG_ALL_DATA_ATGC, CURSEG_COLD_DATA, SSR, 0);

	up_write(&SIT_I(sbi)->sentry_lock);
	mutex_unlock(&curseg->curseg_mutex);

	up_read(&SM_I(sbi)->curseg_lock);

}
void f2fs_init_inmem_curseg(struct f2fs_sb_info *sbi)
{
	__f2fs_init_atgc_curseg(sbi);
}

static void __f2fs_save_inmem_curseg(struct f2fs_sb_info *sbi, int type)
{
	struct curseg_info *curseg = CURSEG_I(sbi, type);

	mutex_lock(&curseg->curseg_mutex);
	if (!curseg->inited)
		goto out;

	if (get_valid_blocks(sbi, curseg->segno, false)) {
		write_sum_page(sbi, curseg->sum_blk,
				GET_SUM_BLOCK(sbi, curseg->segno));
	} else {
		mutex_lock(&DIRTY_I(sbi)->seglist_lock);
		__set_test_and_free(sbi, curseg->segno, true);
		mutex_unlock(&DIRTY_I(sbi)->seglist_lock);
	}
out:
	mutex_unlock(&curseg->curseg_mutex);
}

void f2fs_save_inmem_curseg(struct f2fs_sb_info *sbi)
{
	__f2fs_save_inmem_curseg(sbi, CURSEG_COLD_DATA_PINNED);

	if (sbi->am.atgc_enabled)
		__f2fs_save_inmem_curseg(sbi, CURSEG_ALL_DATA_ATGC);
}

static void __f2fs_restore_inmem_curseg(struct f2fs_sb_info *sbi, int type)
{
	struct curseg_info *curseg = CURSEG_I(sbi, type);

	mutex_lock(&curseg->curseg_mutex);
	if (!curseg->inited)
		goto out;
	if (get_valid_blocks(sbi, curseg->segno, false))
		goto out;

	mutex_lock(&DIRTY_I(sbi)->seglist_lock);
	__set_test_and_inuse(sbi, curseg->segno);
	mutex_unlock(&DIRTY_I(sbi)->seglist_lock);
out:
	mutex_unlock(&curseg->curseg_mutex);
}

void f2fs_restore_inmem_curseg(struct f2fs_sb_info *sbi)
{
	__f2fs_restore_inmem_curseg(sbi, CURSEG_COLD_DATA_PINNED);

	if (sbi->am.atgc_enabled)
		__f2fs_restore_inmem_curseg(sbi, CURSEG_ALL_DATA_ATGC);
}

static int get_ssr_segment(struct f2fs_sb_info *sbi, int type,
				int alloc_mode, unsigned long long age)
{
	struct curseg_info *curseg = CURSEG_I(sbi, type);
	const struct victim_selection *v_ops = DIRTY_I(sbi)->v_ops;
	unsigned segno = NULL_SEGNO;
	unsigned short seg_type = curseg->seg_type;
	int i, cnt;
	bool reversed = false;

	sanity_check_seg_type(sbi, seg_type);

	/* f2fs_need_SSR() already forces to do this */
	if (!v_ops->get_victim(sbi, &segno, BG_GC, seg_type, alloc_mode, age)) {
		curseg->next_segno = segno;
		return 1;
	}

	/* For node segments, let's do SSR more intensively */
	if (IS_NODESEG(seg_type)) {
		if (seg_type >= CURSEG_WARM_NODE) {
			reversed = true;
			i = CURSEG_COLD_NODE;
		} else {
			i = CURSEG_HOT_NODE;
		}
		cnt = NR_CURSEG_NODE_TYPE;
	} else {
		if (seg_type >= CURSEG_WARM_DATA) {
			reversed = true;
			i = CURSEG_COLD_DATA;
		} else {
			i = CURSEG_HOT_DATA;
		}
		cnt = NR_CURSEG_DATA_TYPE;
	}

	for (; cnt-- > 0; reversed ? i-- : i++) {
		if (i == seg_type)
			continue;
		if (!v_ops->get_victim(sbi, &segno, BG_GC, i, alloc_mode, age)) {
			curseg->next_segno = segno;
			return 1;
		}
	}

	/* find valid_blocks=0 in dirty list */
	if (unlikely(is_sbi_flag_set(sbi, SBI_CP_DISABLED))) {
		segno = get_free_segment(sbi);
		if (segno != NULL_SEGNO) {
			curseg->next_segno = segno;
			return 1;
		}
	}
	return 0;
}

/*
 * flush out current segment and replace it with new segment
 * This function should be returned with success, otherwise BUG
 */
static void allocate_segment_by_default(struct f2fs_sb_info *sbi,
						int type, bool force)
{
	struct curseg_info *curseg = CURSEG_I(sbi, type);

	if (force)
		new_curseg(sbi, type, true);
	else if (!is_set_ckpt_flags(sbi, CP_CRC_RECOVERY_FLAG) &&
					curseg->seg_type == CURSEG_WARM_NODE)
		new_curseg(sbi, type, false);
	else if (curseg->alloc_type == LFS &&
			is_next_segment_free(sbi, curseg, type) &&
			likely(!is_sbi_flag_set(sbi, SBI_CP_DISABLED)))
		new_curseg(sbi, type, false);
	else if (f2fs_need_SSR(sbi) &&
			get_ssr_segment(sbi, type, SSR, 0))
		change_curseg(sbi, type, true);
	else
		new_curseg(sbi, type, false);

	stat_inc_seg_type(sbi, curseg);
}

void f2fs_allocate_segment_for_resize(struct f2fs_sb_info *sbi, int type,
					unsigned int start, unsigned int end)
{
	struct curseg_info *curseg = CURSEG_I(sbi, type);
	unsigned int segno;

	down_read(&SM_I(sbi)->curseg_lock);
	mutex_lock(&curseg->curseg_mutex);
	down_write(&SIT_I(sbi)->sentry_lock);

	segno = CURSEG_I(sbi, type)->segno;
	if (segno < start || segno > end)
		goto unlock;

	if (f2fs_need_SSR(sbi) && get_ssr_segment(sbi, type, SSR, 0))
		change_curseg(sbi, type, true);
	else
		new_curseg(sbi, type, true);

	stat_inc_seg_type(sbi, curseg);

	locate_dirty_segment(sbi, segno);
unlock:
	up_write(&SIT_I(sbi)->sentry_lock);

	if (segno != curseg->segno)
		f2fs_notice(sbi, "For resize: curseg of type %d: %u ==> %u",
			    type, segno, curseg->segno);

	mutex_unlock(&curseg->curseg_mutex);
	up_read(&SM_I(sbi)->curseg_lock);
}

static void __allocate_new_segment(struct f2fs_sb_info *sbi, int type,
						bool new_sec, bool force)
{
	struct curseg_info *curseg = CURSEG_I(sbi, type);
	unsigned int old_segno;

	if (!curseg->inited)
		goto alloc;

	if (force || curseg->next_blkoff ||
		get_valid_blocks(sbi, curseg->segno, new_sec))
		goto alloc;

	if (!get_ckpt_valid_blocks(sbi, curseg->segno, new_sec))
		return;
alloc:
	old_segno = curseg->segno;
	SIT_I(sbi)->s_ops->allocate_segment(sbi, type, true);
	locate_dirty_segment(sbi, old_segno);
}

static void __allocate_new_section(struct f2fs_sb_info *sbi,
						int type, bool force)
{
	__allocate_new_segment(sbi, type, true, force);
}

void f2fs_allocate_new_section(struct f2fs_sb_info *sbi, int type, bool force)
{
	down_read(&SM_I(sbi)->curseg_lock);
	down_write(&SIT_I(sbi)->sentry_lock);
	__allocate_new_section(sbi, type, force);
	up_write(&SIT_I(sbi)->sentry_lock);
	up_read(&SM_I(sbi)->curseg_lock);
}

void f2fs_allocate_new_segments(struct f2fs_sb_info *sbi)
{
	int i;

	down_read(&SM_I(sbi)->curseg_lock);
	down_write(&SIT_I(sbi)->sentry_lock);
	for (i = CURSEG_HOT_DATA; i <= CURSEG_COLD_DATA; i++)
		__allocate_new_segment(sbi, i, false, false);
	up_write(&SIT_I(sbi)->sentry_lock);
	up_read(&SM_I(sbi)->curseg_lock);
}

static const struct segment_allocation default_salloc_ops = {
	.allocate_segment = allocate_segment_by_default,
};

bool f2fs_exist_trim_candidates(struct f2fs_sb_info *sbi,
						struct cp_control *cpc)
{
	__u64 trim_start = cpc->trim_start;
	bool has_candidate = false;

	down_write(&SIT_I(sbi)->sentry_lock);
	for (; cpc->trim_start <= cpc->trim_end; cpc->trim_start++) {
		if (add_discard_addrs(sbi, cpc, true)) {
			has_candidate = true;
			break;
		}
	}
	up_write(&SIT_I(sbi)->sentry_lock);

	cpc->trim_start = trim_start;
	return has_candidate;
}

static unsigned int __issue_discard_cmd_range(struct f2fs_sb_info *sbi,
					struct discard_policy *dpolicy,
					unsigned int start, unsigned int end)
{
	struct discard_cmd_control *dcc = SM_I(sbi)->dcc_info;
	struct discard_cmd *prev_dc = NULL, *next_dc = NULL;
	struct rb_node **insert_p = NULL, *insert_parent = NULL;
	struct discard_cmd *dc;
	struct blk_plug plug;
	int issued;
	unsigned int trimmed = 0;

next:
	issued = 0;

	mutex_lock(&dcc->cmd_lock);
	if (unlikely(dcc->rbtree_check))
		f2fs_bug_on(sbi, !f2fs_check_rb_tree_consistence(sbi,
							&dcc->root, false));

	dc = (struct discard_cmd *)f2fs_lookup_rb_tree_ret(&dcc->root,
					NULL, start,
					(struct rb_entry **)&prev_dc,
					(struct rb_entry **)&next_dc,
					&insert_p, &insert_parent, true, NULL);
	if (!dc)
		dc = next_dc;

	blk_start_plug(&plug);

	while (dc && dc->lstart <= end) {
		struct rb_node *node;
		int err = 0;

		if (dc->len < dpolicy->granularity)
			goto skip;

		if (dc->state != D_PREP) {
			list_move_tail(&dc->list, &dcc->fstrim_list);
			goto skip;
		}

		err = __submit_discard_cmd(sbi, dpolicy, dc, &issued);

		if (issued >= dpolicy->max_requests) {
			start = dc->lstart + dc->len;

			if (err)
				__remove_discard_cmd(sbi, dc);

			blk_finish_plug(&plug);
			mutex_unlock(&dcc->cmd_lock);
			trimmed += __wait_all_discard_cmd(sbi, NULL);
			congestion_wait(BLK_RW_ASYNC, DEFAULT_IO_TIMEOUT);
			goto next;
		}
skip:
		node = rb_next(&dc->rb_node);
		if (err)
			__remove_discard_cmd(sbi, dc);
		dc = rb_entry_safe(node, struct discard_cmd, rb_node);

		if (fatal_signal_pending(current))
			break;
	}

	blk_finish_plug(&plug);
	mutex_unlock(&dcc->cmd_lock);

	return trimmed;
}

int f2fs_trim_fs(struct f2fs_sb_info *sbi, struct fstrim_range *range)
{
	__u64 start = F2FS_BYTES_TO_BLK(range->start);
	__u64 end = start + F2FS_BYTES_TO_BLK(range->len) - 1;
	unsigned int start_segno, end_segno;
	block_t start_block, end_block;
	struct cp_control cpc;
	struct discard_policy dpolicy;
	unsigned long long trimmed = 0;
	int err = 0;
	bool need_align = f2fs_lfs_mode(sbi) && __is_large_section(sbi);

	if (start >= MAX_BLKADDR(sbi) || range->len < sbi->blocksize)
		return -EINVAL;

	if (end < MAIN_BLKADDR(sbi))
		goto out;

	if (is_sbi_flag_set(sbi, SBI_NEED_FSCK)) {
		f2fs_warn(sbi, "Found FS corruption, run fsck to fix.");
		return -EFSCORRUPTED;
	}

	/* start/end segment number in main_area */
	start_segno = (start <= MAIN_BLKADDR(sbi)) ? 0 : GET_SEGNO(sbi, start);
	end_segno = (end >= MAX_BLKADDR(sbi)) ? MAIN_SEGS(sbi) - 1 :
						GET_SEGNO(sbi, end);
	if (need_align) {
		start_segno = rounddown(start_segno, sbi->segs_per_sec);
		end_segno = roundup(end_segno + 1, sbi->segs_per_sec) - 1;
	}

	cpc.reason = CP_DISCARD;
	cpc.trim_minlen = max_t(__u64, 1, F2FS_BYTES_TO_BLK(range->minlen));
	cpc.trim_start = start_segno;
	cpc.trim_end = end_segno;

	if (sbi->discard_blks == 0)
		goto out;

	down_write(&sbi->gc_lock);
	err = f2fs_write_checkpoint(sbi, &cpc);
	up_write(&sbi->gc_lock);
	if (err)
		goto out;

	/*
	 * We filed discard candidates, but actually we don't need to wait for
	 * all of them, since they'll be issued in idle time along with runtime
	 * discard option. User configuration looks like using runtime discard
	 * or periodic fstrim instead of it.
	 */
	if (f2fs_realtime_discard_enable(sbi))
		goto out;

	start_block = START_BLOCK(sbi, start_segno);
	end_block = START_BLOCK(sbi, end_segno + 1);

	__init_discard_policy(sbi, &dpolicy, DPOLICY_FSTRIM, cpc.trim_minlen);
	trimmed = __issue_discard_cmd_range(sbi, &dpolicy,
					start_block, end_block);

	trimmed += __wait_discard_cmd_range(sbi, &dpolicy,
					start_block, end_block);
out:
	if (!err)
		range->len = F2FS_BLK_TO_BYTES(trimmed);
	return err;
}

static bool __has_curseg_space(struct f2fs_sb_info *sbi,
					struct curseg_info *curseg)
{
	return curseg->next_blkoff < f2fs_usable_blks_in_seg(sbi,
							curseg->segno);
}

int f2fs_rw_hint_to_seg_type(enum rw_hint hint)
{
	switch (hint) {
	case WRITE_LIFE_SHORT:
		return CURSEG_HOT_DATA;
	case WRITE_LIFE_EXTREME:
		return CURSEG_COLD_DATA;
	default:
		return CURSEG_WARM_DATA;
	}
}

/* This returns write hints for each segment type. This hints will be
 * passed down to block layer. There are mapping tables which depend on
 * the mount option 'whint_mode'.
 *
 * 1) whint_mode=off. F2FS only passes down WRITE_LIFE_NOT_SET.
 *
 * 2) whint_mode=user-based. F2FS tries to pass down hints given by users.
 *
 * User                  F2FS                     Block
 * ----                  ----                     -----
 *                       META                     WRITE_LIFE_NOT_SET
 *                       HOT_NODE                 "
 *                       WARM_NODE                "
 *                       COLD_NODE                "
 * ioctl(COLD)           COLD_DATA                WRITE_LIFE_EXTREME
 * extension list        "                        "
 *
 * -- buffered io
 * WRITE_LIFE_EXTREME    COLD_DATA                WRITE_LIFE_EXTREME
 * WRITE_LIFE_SHORT      HOT_DATA                 WRITE_LIFE_SHORT
 * WRITE_LIFE_NOT_SET    WARM_DATA                WRITE_LIFE_NOT_SET
 * WRITE_LIFE_NONE       "                        "
 * WRITE_LIFE_MEDIUM     "                        "
 * WRITE_LIFE_LONG       "                        "
 *
 * -- direct io
 * WRITE_LIFE_EXTREME    COLD_DATA                WRITE_LIFE_EXTREME
 * WRITE_LIFE_SHORT      HOT_DATA                 WRITE_LIFE_SHORT
 * WRITE_LIFE_NOT_SET    WARM_DATA                WRITE_LIFE_NOT_SET
 * WRITE_LIFE_NONE       "                        WRITE_LIFE_NONE
 * WRITE_LIFE_MEDIUM     "                        WRITE_LIFE_MEDIUM
 * WRITE_LIFE_LONG       "                        WRITE_LIFE_LONG
 *
 * 3) whint_mode=fs-based. F2FS passes down hints with its policy.
 *
 * User                  F2FS                     Block
 * ----                  ----                     -----
 *                       META                     WRITE_LIFE_MEDIUM;
 *                       HOT_NODE                 WRITE_LIFE_NOT_SET
 *                       WARM_NODE                "
 *                       COLD_NODE                WRITE_LIFE_NONE
 * ioctl(COLD)           COLD_DATA                WRITE_LIFE_EXTREME
 * extension list        "                        "
 *
 * -- buffered io
 * WRITE_LIFE_EXTREME    COLD_DATA                WRITE_LIFE_EXTREME
 * WRITE_LIFE_SHORT      HOT_DATA                 WRITE_LIFE_SHORT
 * WRITE_LIFE_NOT_SET    WARM_DATA                WRITE_LIFE_LONG
 * WRITE_LIFE_NONE       "                        "
 * WRITE_LIFE_MEDIUM     "                        "
 * WRITE_LIFE_LONG       "                        "
 *
 * -- direct io
 * WRITE_LIFE_EXTREME    COLD_DATA                WRITE_LIFE_EXTREME
 * WRITE_LIFE_SHORT      HOT_DATA                 WRITE_LIFE_SHORT
 * WRITE_LIFE_NOT_SET    WARM_DATA                WRITE_LIFE_NOT_SET
 * WRITE_LIFE_NONE       "                        WRITE_LIFE_NONE
 * WRITE_LIFE_MEDIUM     "                        WRITE_LIFE_MEDIUM
 * WRITE_LIFE_LONG       "                        WRITE_LIFE_LONG
 */

enum rw_hint f2fs_io_type_to_rw_hint(struct f2fs_sb_info *sbi,
				enum page_type type, enum temp_type temp)
{
	if (F2FS_OPTION(sbi).whint_mode == WHINT_MODE_USER) {
		if (type == DATA) {
			if (temp == WARM)
				return WRITE_LIFE_NOT_SET;
			else if (temp == HOT)
				return WRITE_LIFE_SHORT;
			else if (temp == COLD)
				return WRITE_LIFE_EXTREME;
		} else {
			return WRITE_LIFE_NOT_SET;
		}
	} else if (F2FS_OPTION(sbi).whint_mode == WHINT_MODE_FS) {
		if (type == DATA) {
			if (temp == WARM)
				return WRITE_LIFE_LONG;
			else if (temp == HOT)
				return WRITE_LIFE_SHORT;
			else if (temp == COLD)
				return WRITE_LIFE_EXTREME;
		} else if (type == NODE) {
			if (temp == WARM || temp == HOT)
				return WRITE_LIFE_NOT_SET;
			else if (temp == COLD)
				return WRITE_LIFE_NONE;
		} else if (type == META) {
			return WRITE_LIFE_MEDIUM;
		}
	}
	return WRITE_LIFE_NOT_SET;
}

static int __get_segment_type_2(struct f2fs_io_info *fio)
{
	if (fio->type == DATA)
		return CURSEG_HOT_DATA;
	else
		return CURSEG_HOT_NODE;
}

static int __get_segment_type_4(struct f2fs_io_info *fio)
{
	if (fio->type == DATA) {
		struct inode *inode = fio->page->mapping->host;

		if (S_ISDIR(inode->i_mode))
			return CURSEG_HOT_DATA;
		else
			return CURSEG_COLD_DATA;
	} else {
		if (IS_DNODE(fio->page) && is_cold_node(fio->page))
			return CURSEG_WARM_NODE;
		else
			return CURSEG_COLD_NODE;
	}
}

static int __get_segment_type_6(struct f2fs_io_info *fio)
{
	if (fio->type == DATA) {
		struct inode *inode = fio->page->mapping->host;

		if (is_inode_flag_set(inode, FI_ALIGNED_WRITE))
			return CURSEG_COLD_DATA_PINNED;

		if (page_private_gcing(fio->page)) {
			if (fio->sbi->am.atgc_enabled &&
				(fio->io_type == FS_DATA_IO) &&
				(fio->sbi->gc_mode != GC_URGENT_HIGH))
				return CURSEG_ALL_DATA_ATGC;
			else
				return CURSEG_COLD_DATA;
		}
		if (file_is_cold(inode) || f2fs_need_compress_data(inode))
			return CURSEG_COLD_DATA;
		if (file_is_hot(inode) ||
				is_inode_flag_set(inode, FI_HOT_DATA) ||
				f2fs_is_atomic_file(inode) ||
				f2fs_is_volatile_file(inode))
			return CURSEG_HOT_DATA;
		return f2fs_rw_hint_to_seg_type(inode->i_write_hint);
	} else {
		if (IS_DNODE(fio->page))
			return is_cold_node(fio->page) ? CURSEG_WARM_NODE :
						CURSEG_HOT_NODE;
		return CURSEG_COLD_NODE;
	}
}

static int __get_segment_type(struct f2fs_io_info *fio)
{
	int type = 0;

	switch (F2FS_OPTION(fio->sbi).active_logs) {
	case 2:
		type = __get_segment_type_2(fio);
		break;
	case 4:
		type = __get_segment_type_4(fio);
		break;
	case 6:
		type = __get_segment_type_6(fio);
		break;
	default:
		f2fs_bug_on(fio->sbi, true);
	}

	if (IS_HOT(type))
		fio->temp = HOT;
	else if (IS_WARM(type))
		fio->temp = WARM;
	else
		fio->temp = COLD;
	return type;
}

void f2fs_allocate_data_block(struct f2fs_sb_info *sbi, struct page *page,
		block_t old_blkaddr, block_t *new_blkaddr,
		struct f2fs_summary *sum, int type,
		struct f2fs_io_info *fio)
{
	struct sit_info *sit_i = SIT_I(sbi);
	struct curseg_info *curseg = CURSEG_I(sbi, type);
	unsigned long long old_mtime;
	bool from_gc = (type == CURSEG_ALL_DATA_ATGC);
	struct seg_entry *se = NULL;

	down_read(&SM_I(sbi)->curseg_lock);

	mutex_lock(&curseg->curseg_mutex);
	down_write(&sit_i->sentry_lock);

	if (from_gc) {
		f2fs_bug_on(sbi, GET_SEGNO(sbi, old_blkaddr) == NULL_SEGNO);
		se = get_seg_entry(sbi, GET_SEGNO(sbi, old_blkaddr));
		sanity_check_seg_type(sbi, se->type);
		f2fs_bug_on(sbi, IS_NODESEG(se->type));
	}
	*new_blkaddr = NEXT_FREE_BLKADDR(sbi, curseg);

	f2fs_bug_on(sbi, curseg->next_blkoff >= sbi->blocks_per_seg);

	f2fs_wait_discard_bio(sbi, *new_blkaddr);

	/*
	 * __add_sum_entry should be resided under the curseg_mutex
	 * because, this function updates a summary entry in the
	 * current summary block.
	 */
	__add_sum_entry(sbi, type, sum);

	__refresh_next_blkoff(sbi, curseg);

	stat_inc_block_count(sbi, curseg);

	if (from_gc) {
		old_mtime = get_segment_mtime(sbi, old_blkaddr);
	} else {
		update_segment_mtime(sbi, old_blkaddr, 0);
		old_mtime = 0;
	}
	update_segment_mtime(sbi, *new_blkaddr, old_mtime);

	/*
	 * SIT information should be updated before segment allocation,
	 * since SSR needs latest valid block information.
	 */
	update_sit_entry(sbi, *new_blkaddr, 1);
	if (GET_SEGNO(sbi, old_blkaddr) != NULL_SEGNO)
		update_sit_entry(sbi, old_blkaddr, -1);

	if (!__has_curseg_space(sbi, curseg)) {
		if (from_gc)
			get_atssr_segment(sbi, type, se->type,
						AT_SSR, se->mtime);
		else
			sit_i->s_ops->allocate_segment(sbi, type, false);
	}
	/*
	 * segment dirty status should be updated after segment allocation,
	 * so we just need to update status only one time after previous
	 * segment being closed.
	 */
	locate_dirty_segment(sbi, GET_SEGNO(sbi, old_blkaddr));
	locate_dirty_segment(sbi, GET_SEGNO(sbi, *new_blkaddr));

	up_write(&sit_i->sentry_lock);

	if (page && IS_NODESEG(type)) {
		fill_node_footer_blkaddr(page, NEXT_FREE_BLKADDR(sbi, curseg));

		f2fs_inode_chksum_set(sbi, page);
	}

	if (fio) {
		struct f2fs_bio_info *io;

		if (F2FS_IO_ALIGNED(sbi))
			fio->retry = false;

		INIT_LIST_HEAD(&fio->list);
		fio->in_list = true;
		io = sbi->write_io[fio->type] + fio->temp;
		spin_lock(&io->io_lock);
		list_add_tail(&fio->list, &io->io_list);
		spin_unlock(&io->io_lock);
	}

	mutex_unlock(&curseg->curseg_mutex);

	up_read(&SM_I(sbi)->curseg_lock);
}

static void update_device_state(struct f2fs_io_info *fio)
{
	struct f2fs_sb_info *sbi = fio->sbi;
	unsigned int devidx;

	if (!f2fs_is_multi_device(sbi))
		return;

	devidx = f2fs_target_device_index(sbi, fio->new_blkaddr);

	/* update device state for fsync */
	f2fs_set_dirty_device(sbi, fio->ino, devidx, FLUSH_INO);

	/* update device state for checkpoint */
	if (!f2fs_test_bit(devidx, (char *)&sbi->dirty_device)) {
		spin_lock(&sbi->dev_lock);
		f2fs_set_bit(devidx, (char *)&sbi->dirty_device);
		spin_unlock(&sbi->dev_lock);
	}
}

static void do_write_page(struct f2fs_summary *sum, struct f2fs_io_info *fio)
{
	int type = __get_segment_type(fio);
	bool keep_order = (f2fs_lfs_mode(fio->sbi) && type == CURSEG_COLD_DATA);

	if (keep_order)
		down_read(&fio->sbi->io_order_lock);
reallocate:
	f2fs_allocate_data_block(fio->sbi, fio->page, fio->old_blkaddr,
			&fio->new_blkaddr, sum, type, fio);
	if (GET_SEGNO(fio->sbi, fio->old_blkaddr) != NULL_SEGNO) {
		invalidate_mapping_pages(META_MAPPING(fio->sbi),
					fio->old_blkaddr, fio->old_blkaddr);
		f2fs_invalidate_compress_page(fio->sbi, fio->old_blkaddr);
	}

	/* writeout dirty page into bdev */
	f2fs_submit_page_write(fio);
	if (fio->retry) {
		fio->old_blkaddr = fio->new_blkaddr;
		goto reallocate;
	}

	update_device_state(fio);

	if (keep_order)
		up_read(&fio->sbi->io_order_lock);
}

void f2fs_do_write_meta_page(struct f2fs_sb_info *sbi, struct page *page,
					enum iostat_type io_type)
{
	struct f2fs_io_info fio = {
		.sbi = sbi,
		.type = META,
		.temp = HOT,
		.op = REQ_OP_WRITE,
		.op_flags = REQ_SYNC | REQ_META | REQ_PRIO,
		.old_blkaddr = page->index,
		.new_blkaddr = page->index,
		.page = page,
		.encrypted_page = NULL,
		.in_list = false,
	};

	if (unlikely(page->index >= MAIN_BLKADDR(sbi)))
		fio.op_flags &= ~REQ_META;

	set_page_writeback(page);
	ClearPageError(page);
	f2fs_submit_page_write(&fio);

	stat_inc_meta_count(sbi, page->index);
	f2fs_update_iostat(sbi, io_type, F2FS_BLKSIZE);
}

void f2fs_do_write_node_page(unsigned int nid, struct f2fs_io_info *fio)
{
	struct f2fs_summary sum;

	set_summary(&sum, nid, 0, 0);
	do_write_page(&sum, fio);

	f2fs_update_iostat(fio->sbi, fio->io_type, F2FS_BLKSIZE);
}

void f2fs_outplace_write_data(struct dnode_of_data *dn,
					struct f2fs_io_info *fio)
{
	struct f2fs_sb_info *sbi = fio->sbi;
	struct f2fs_summary sum;

	f2fs_bug_on(sbi, dn->data_blkaddr == NULL_ADDR);
	set_summary(&sum, dn->nid, dn->ofs_in_node, fio->version);
	do_write_page(&sum, fio);
	f2fs_update_data_blkaddr(dn, fio->new_blkaddr);

	f2fs_update_iostat(sbi, fio->io_type, F2FS_BLKSIZE);
}

int f2fs_inplace_write_data(struct f2fs_io_info *fio)
{
	int err;
	struct f2fs_sb_info *sbi = fio->sbi;
	unsigned int segno;

	fio->new_blkaddr = fio->old_blkaddr;
	/* i/o temperature is needed for passing down write hints */
	__get_segment_type(fio);

	segno = GET_SEGNO(sbi, fio->new_blkaddr);

	if (!IS_DATASEG(get_seg_entry(sbi, segno)->type)) {
		set_sbi_flag(sbi, SBI_NEED_FSCK);
		f2fs_warn(sbi, "%s: incorrect segment(%u) type, run fsck to fix.",
			  __func__, segno);
		err = -EFSCORRUPTED;
		goto drop_bio;
	}

	if (f2fs_cp_error(sbi)) {
		err = -EIO;
		goto drop_bio;
	}

	stat_inc_inplace_blocks(fio->sbi);

	if (fio->bio && !(SM_I(sbi)->ipu_policy & (1 << F2FS_IPU_NOCACHE)))
		err = f2fs_merge_page_bio(fio);
	else
		err = f2fs_submit_page_bio(fio);
	if (!err) {
		update_device_state(fio);
		f2fs_update_iostat(fio->sbi, fio->io_type, F2FS_BLKSIZE);
	}

	return err;
drop_bio:
	if (fio->bio && *(fio->bio)) {
		struct bio *bio = *(fio->bio);

		bio->bi_status = BLK_STS_IOERR;
		bio_endio(bio);
		*(fio->bio) = NULL;
	}
	return err;
}

static inline int __f2fs_get_curseg(struct f2fs_sb_info *sbi,
						unsigned int segno)
{
	int i;

	for (i = CURSEG_HOT_DATA; i < NO_CHECK_TYPE; i++) {
		if (CURSEG_I(sbi, i)->segno == segno)
			break;
	}
	return i;
}

void f2fs_do_replace_block(struct f2fs_sb_info *sbi, struct f2fs_summary *sum,
				block_t old_blkaddr, block_t new_blkaddr,
				bool recover_curseg, bool recover_newaddr,
				bool from_gc)
{
	struct sit_info *sit_i = SIT_I(sbi);
	struct curseg_info *curseg;
	unsigned int segno, old_cursegno;
	struct seg_entry *se;
	int type;
	unsigned short old_blkoff;
	unsigned char old_alloc_type;

	segno = GET_SEGNO(sbi, new_blkaddr);
	se = get_seg_entry(sbi, segno);
	type = se->type;

	down_write(&SM_I(sbi)->curseg_lock);

	if (!recover_curseg) {
		/* for recovery flow */
		if (se->valid_blocks == 0 && !IS_CURSEG(sbi, segno)) {
			if (old_blkaddr == NULL_ADDR)
				type = CURSEG_COLD_DATA;
			else
				type = CURSEG_WARM_DATA;
		}
	} else {
		if (IS_CURSEG(sbi, segno)) {
			/* se->type is volatile as SSR allocation */
			type = __f2fs_get_curseg(sbi, segno);
			f2fs_bug_on(sbi, type == NO_CHECK_TYPE);
		} else {
			type = CURSEG_WARM_DATA;
		}
	}

	f2fs_bug_on(sbi, !IS_DATASEG(type));
	curseg = CURSEG_I(sbi, type);

	mutex_lock(&curseg->curseg_mutex);
	down_write(&sit_i->sentry_lock);

	old_cursegno = curseg->segno;
	old_blkoff = curseg->next_blkoff;
	old_alloc_type = curseg->alloc_type;

	/* change the current segment */
	if (segno != curseg->segno) {
		curseg->next_segno = segno;
		change_curseg(sbi, type, true);
	}

	curseg->next_blkoff = GET_BLKOFF_FROM_SEG0(sbi, new_blkaddr);
	__add_sum_entry(sbi, type, sum);

	if (!recover_curseg || recover_newaddr) {
		if (!from_gc)
			update_segment_mtime(sbi, new_blkaddr, 0);
		update_sit_entry(sbi, new_blkaddr, 1);
	}
	if (GET_SEGNO(sbi, old_blkaddr) != NULL_SEGNO) {
		invalidate_mapping_pages(META_MAPPING(sbi),
					old_blkaddr, old_blkaddr);
		f2fs_invalidate_compress_page(sbi, old_blkaddr);
		if (!from_gc)
			update_segment_mtime(sbi, old_blkaddr, 0);
		update_sit_entry(sbi, old_blkaddr, -1);
	}

	locate_dirty_segment(sbi, GET_SEGNO(sbi, old_blkaddr));
	locate_dirty_segment(sbi, GET_SEGNO(sbi, new_blkaddr));

	locate_dirty_segment(sbi, old_cursegno);

	if (recover_curseg) {
		if (old_cursegno != curseg->segno) {
			curseg->next_segno = old_cursegno;
			change_curseg(sbi, type, true);
		}
		curseg->next_blkoff = old_blkoff;
		curseg->alloc_type = old_alloc_type;
	}

	up_write(&sit_i->sentry_lock);
	mutex_unlock(&curseg->curseg_mutex);
	up_write(&SM_I(sbi)->curseg_lock);
}

void f2fs_replace_block(struct f2fs_sb_info *sbi, struct dnode_of_data *dn,
				block_t old_addr, block_t new_addr,
				unsigned char version, bool recover_curseg,
				bool recover_newaddr)
{
	struct f2fs_summary sum;

	set_summary(&sum, dn->nid, dn->ofs_in_node, version);

	f2fs_do_replace_block(sbi, &sum, old_addr, new_addr,
					recover_curseg, recover_newaddr, false);

	f2fs_update_data_blkaddr(dn, new_addr);
}

void f2fs_wait_on_page_writeback(struct page *page,
				enum page_type type, bool ordered, bool locked)
{
	if (PageWriteback(page)) {
		struct f2fs_sb_info *sbi = F2FS_P_SB(page);

		/* submit cached LFS IO */
		f2fs_submit_merged_write_cond(sbi, NULL, page, 0, type);
		/* sbumit cached IPU IO */
		f2fs_submit_merged_ipu_write(sbi, NULL, page);
		if (ordered) {
			wait_on_page_writeback(page);
			f2fs_bug_on(sbi, locked && PageWriteback(page));
		} else {
			wait_for_stable_page(page);
		}
	}
}

void f2fs_wait_on_block_writeback(struct inode *inode, block_t blkaddr)
{
	struct f2fs_sb_info *sbi = F2FS_I_SB(inode);
	struct page *cpage;

	if (!f2fs_post_read_required(inode))
		return;

	if (!__is_valid_data_blkaddr(blkaddr))
		return;

	cpage = find_lock_page(META_MAPPING(sbi), blkaddr);
	if (cpage) {
		f2fs_wait_on_page_writeback(cpage, DATA, true, true);
		f2fs_put_page(cpage, 1);
	}
}

void f2fs_wait_on_block_writeback_range(struct inode *inode, block_t blkaddr,
								block_t len)
{
	block_t i;

	for (i = 0; i < len; i++)
		f2fs_wait_on_block_writeback(inode, blkaddr + i);
}

static int read_compacted_summaries(struct f2fs_sb_info *sbi)
{
	struct f2fs_checkpoint *ckpt = F2FS_CKPT(sbi);
	struct curseg_info *seg_i;
	unsigned char *kaddr;
	struct page *page;
	block_t start;
	int i, j, offset;

	start = start_sum_block(sbi);

	page = f2fs_get_meta_page(sbi, start++);
	if (IS_ERR(page))
		return PTR_ERR(page);
	kaddr = (unsigned char *)page_address(page);

	/* Step 1: restore nat cache */
	seg_i = CURSEG_I(sbi, CURSEG_HOT_DATA);
	memcpy(seg_i->journal, kaddr, SUM_JOURNAL_SIZE);

	/* Step 2: restore sit cache */
	seg_i = CURSEG_I(sbi, CURSEG_COLD_DATA);
	memcpy(seg_i->journal, kaddr + SUM_JOURNAL_SIZE, SUM_JOURNAL_SIZE);
	offset = 2 * SUM_JOURNAL_SIZE;

	/* Step 3: restore summary entries */
	for (i = CURSEG_HOT_DATA; i <= CURSEG_COLD_DATA; i++) {
		unsigned short blk_off;
		unsigned int segno;

		seg_i = CURSEG_I(sbi, i);
		segno = le32_to_cpu(ckpt->cur_data_segno[i]);
		blk_off = le16_to_cpu(ckpt->cur_data_blkoff[i]);
		seg_i->next_segno = segno;
		reset_curseg(sbi, i, 0);
		seg_i->alloc_type = ckpt->alloc_type[i];
		seg_i->next_blkoff = blk_off;

		if (seg_i->alloc_type == SSR)
			blk_off = sbi->blocks_per_seg;

		for (j = 0; j < blk_off; j++) {
			struct f2fs_summary *s;

			s = (struct f2fs_summary *)(kaddr + offset);
			seg_i->sum_blk->entries[j] = *s;
			offset += SUMMARY_SIZE;
			if (offset + SUMMARY_SIZE <= PAGE_SIZE -
						SUM_FOOTER_SIZE)
				continue;

			f2fs_put_page(page, 1);
			page = NULL;

			page = f2fs_get_meta_page(sbi, start++);
			if (IS_ERR(page))
				return PTR_ERR(page);
			kaddr = (unsigned char *)page_address(page);
			offset = 0;
		}
	}
	f2fs_put_page(page, 1);
	return 0;
}

static int read_normal_summaries(struct f2fs_sb_info *sbi, int type)
{
	struct f2fs_checkpoint *ckpt = F2FS_CKPT(sbi);
	struct f2fs_summary_block *sum;
	struct curseg_info *curseg;
	struct page *new;
	unsigned short blk_off;
	unsigned int segno = 0;
	block_t blk_addr = 0;
	int err = 0;

	/* get segment number and block addr */
	if (IS_DATASEG(type)) {
		segno = le32_to_cpu(ckpt->cur_data_segno[type]);
		blk_off = le16_to_cpu(ckpt->cur_data_blkoff[type -
							CURSEG_HOT_DATA]);
		if (__exist_node_summaries(sbi))
			blk_addr = sum_blk_addr(sbi, NR_CURSEG_PERSIST_TYPE, type);
		else
			blk_addr = sum_blk_addr(sbi, NR_CURSEG_DATA_TYPE, type);
	} else {
		segno = le32_to_cpu(ckpt->cur_node_segno[type -
							CURSEG_HOT_NODE]);
		blk_off = le16_to_cpu(ckpt->cur_node_blkoff[type -
							CURSEG_HOT_NODE]);
		if (__exist_node_summaries(sbi))
			blk_addr = sum_blk_addr(sbi, NR_CURSEG_NODE_TYPE,
							type - CURSEG_HOT_NODE);
		else
			blk_addr = GET_SUM_BLOCK(sbi, segno);
	}

	new = f2fs_get_meta_page(sbi, blk_addr);
	if (IS_ERR(new))
		return PTR_ERR(new);
	sum = (struct f2fs_summary_block *)page_address(new);

	if (IS_NODESEG(type)) {
		if (__exist_node_summaries(sbi)) {
			struct f2fs_summary *ns = &sum->entries[0];
			int i;

			for (i = 0; i < sbi->blocks_per_seg; i++, ns++) {
				ns->version = 0;
				ns->ofs_in_node = 0;
			}
		} else {
			err = f2fs_restore_node_summary(sbi, segno, sum);
			if (err)
				goto out;
		}
	}

	/* set uncompleted segment to curseg */
	curseg = CURSEG_I(sbi, type);
	mutex_lock(&curseg->curseg_mutex);

	/* update journal info */
	down_write(&curseg->journal_rwsem);
	memcpy(curseg->journal, &sum->journal, SUM_JOURNAL_SIZE);
	up_write(&curseg->journal_rwsem);

	memcpy(curseg->sum_blk->entries, sum->entries, SUM_ENTRY_SIZE);
	memcpy(&curseg->sum_blk->footer, &sum->footer, SUM_FOOTER_SIZE);
	curseg->next_segno = segno;
	reset_curseg(sbi, type, 0);
	curseg->alloc_type = ckpt->alloc_type[type];
	curseg->next_blkoff = blk_off;
	mutex_unlock(&curseg->curseg_mutex);
out:
	f2fs_put_page(new, 1);
	return err;
}

static int restore_curseg_summaries(struct f2fs_sb_info *sbi)
{
	struct f2fs_journal *sit_j = CURSEG_I(sbi, CURSEG_COLD_DATA)->journal;
	struct f2fs_journal *nat_j = CURSEG_I(sbi, CURSEG_HOT_DATA)->journal;
	int type = CURSEG_HOT_DATA;
	int err;

	if (is_set_ckpt_flags(sbi, CP_COMPACT_SUM_FLAG)) {
		int npages = f2fs_npages_for_summary_flush(sbi, true);

		if (npages >= 2)
			f2fs_ra_meta_pages(sbi, start_sum_block(sbi), npages,
							META_CP, true);

		/* restore for compacted data summary */
		err = read_compacted_summaries(sbi);
		if (err)
			return err;
		type = CURSEG_HOT_NODE;
	}

	if (__exist_node_summaries(sbi))
		f2fs_ra_meta_pages(sbi,
				sum_blk_addr(sbi, NR_CURSEG_PERSIST_TYPE, type),
				NR_CURSEG_PERSIST_TYPE - type, META_CP, true);

	for (; type <= CURSEG_COLD_NODE; type++) {
		err = read_normal_summaries(sbi, type);
		if (err)
			return err;
	}

	/* sanity check for summary blocks */
	if (nats_in_cursum(nat_j) > NAT_JOURNAL_ENTRIES ||
			sits_in_cursum(sit_j) > SIT_JOURNAL_ENTRIES) {
		f2fs_err(sbi, "invalid journal entries nats %u sits %u",
			 nats_in_cursum(nat_j), sits_in_cursum(sit_j));
		return -EINVAL;
	}

	return 0;
}

static void write_compacted_summaries(struct f2fs_sb_info *sbi, block_t blkaddr)
{
	struct page *page;
	unsigned char *kaddr;
	struct f2fs_summary *summary;
	struct curseg_info *seg_i;
	int written_size = 0;
	int i, j;

	page = f2fs_grab_meta_page(sbi, blkaddr++);
	kaddr = (unsigned char *)page_address(page);
	memset(kaddr, 0, PAGE_SIZE);

	/* Step 1: write nat cache */
	seg_i = CURSEG_I(sbi, CURSEG_HOT_DATA);
	memcpy(kaddr, seg_i->journal, SUM_JOURNAL_SIZE);
	written_size += SUM_JOURNAL_SIZE;

	/* Step 2: write sit cache */
	seg_i = CURSEG_I(sbi, CURSEG_COLD_DATA);
	memcpy(kaddr + written_size, seg_i->journal, SUM_JOURNAL_SIZE);
	written_size += SUM_JOURNAL_SIZE;

	/* Step 3: write summary entries */
	for (i = CURSEG_HOT_DATA; i <= CURSEG_COLD_DATA; i++) {
		unsigned short blkoff;

		seg_i = CURSEG_I(sbi, i);
		if (sbi->ckpt->alloc_type[i] == SSR)
			blkoff = sbi->blocks_per_seg;
		else
			blkoff = curseg_blkoff(sbi, i);

		for (j = 0; j < blkoff; j++) {
			if (!page) {
				page = f2fs_grab_meta_page(sbi, blkaddr++);
				kaddr = (unsigned char *)page_address(page);
				memset(kaddr, 0, PAGE_SIZE);
				written_size = 0;
			}
			summary = (struct f2fs_summary *)(kaddr + written_size);
			*summary = seg_i->sum_blk->entries[j];
			written_size += SUMMARY_SIZE;

			if (written_size + SUMMARY_SIZE <= PAGE_SIZE -
							SUM_FOOTER_SIZE)
				continue;

			set_page_dirty(page);
			f2fs_put_page(page, 1);
			page = NULL;
		}
	}
	if (page) {
		set_page_dirty(page);
		f2fs_put_page(page, 1);
	}
}

static void write_normal_summaries(struct f2fs_sb_info *sbi,
					block_t blkaddr, int type)
{
	int i, end;

	if (IS_DATASEG(type))
		end = type + NR_CURSEG_DATA_TYPE;
	else
		end = type + NR_CURSEG_NODE_TYPE;

	for (i = type; i < end; i++)
		write_current_sum_page(sbi, i, blkaddr + (i - type));
}

void f2fs_write_data_summaries(struct f2fs_sb_info *sbi, block_t start_blk)
{
	if (is_set_ckpt_flags(sbi, CP_COMPACT_SUM_FLAG))
		write_compacted_summaries(sbi, start_blk);
	else
		write_normal_summaries(sbi, start_blk, CURSEG_HOT_DATA);
}

void f2fs_write_node_summaries(struct f2fs_sb_info *sbi, block_t start_blk)
{
	write_normal_summaries(sbi, start_blk, CURSEG_HOT_NODE);
}

int f2fs_lookup_journal_in_cursum(struct f2fs_journal *journal, int type,
					unsigned int val, int alloc)
{
	int i;

	if (type == NAT_JOURNAL) {
		for (i = 0; i < nats_in_cursum(journal); i++) {
			if (le32_to_cpu(nid_in_journal(journal, i)) == val)
				return i;
		}
		if (alloc && __has_cursum_space(journal, 1, NAT_JOURNAL))
			return update_nats_in_cursum(journal, 1);
	} else if (type == SIT_JOURNAL) {
		for (i = 0; i < sits_in_cursum(journal); i++)
			if (le32_to_cpu(segno_in_journal(journal, i)) == val)
				return i;
		if (alloc && __has_cursum_space(journal, 1, SIT_JOURNAL))
			return update_sits_in_cursum(journal, 1);
	}
	return -1;
}

static struct page *get_current_sit_page(struct f2fs_sb_info *sbi,
					unsigned int segno)
{
	return f2fs_get_meta_page(sbi, current_sit_addr(sbi, segno));
}

static struct page *get_next_sit_page(struct f2fs_sb_info *sbi,
					unsigned int start)
{
	struct sit_info *sit_i = SIT_I(sbi);
	struct page *page;
	pgoff_t src_off, dst_off;

	src_off = current_sit_addr(sbi, start);
	dst_off = next_sit_addr(sbi, src_off);

	page = f2fs_grab_meta_page(sbi, dst_off);
	seg_info_to_sit_page(sbi, page, start);

	set_page_dirty(page);
	set_to_next_sit(sit_i, start);

	return page;
}

static struct sit_entry_set *grab_sit_entry_set(void)
{
	struct sit_entry_set *ses =
			f2fs_kmem_cache_alloc(sit_entry_set_slab,
						GFP_NOFS, true, NULL);

	ses->entry_cnt = 0;
	INIT_LIST_HEAD(&ses->set_list);
	return ses;
}

static void release_sit_entry_set(struct sit_entry_set *ses)
{
	list_del(&ses->set_list);
	kmem_cache_free(sit_entry_set_slab, ses);
}

static void adjust_sit_entry_set(struct sit_entry_set *ses,
						struct list_head *head)
{
	struct sit_entry_set *next = ses;

	if (list_is_last(&ses->set_list, head))
		return;

	list_for_each_entry_continue(next, head, set_list)
		if (ses->entry_cnt <= next->entry_cnt)
			break;

	list_move_tail(&ses->set_list, &next->set_list);
}

static void add_sit_entry(unsigned int segno, struct list_head *head)
{
	struct sit_entry_set *ses;
	unsigned int start_segno = START_SEGNO(segno);

	list_for_each_entry(ses, head, set_list) {
		if (ses->start_segno == start_segno) {
			ses->entry_cnt++;
			adjust_sit_entry_set(ses, head);
			return;
		}
	}

	ses = grab_sit_entry_set();

	ses->start_segno = start_segno;
	ses->entry_cnt++;
	list_add(&ses->set_list, head);
}

static void add_sits_in_set(struct f2fs_sb_info *sbi)
{
	struct f2fs_sm_info *sm_info = SM_I(sbi);
	struct list_head *set_list = &sm_info->sit_entry_set;
	unsigned long *bitmap = SIT_I(sbi)->dirty_sentries_bitmap;
	unsigned int segno;

	for_each_set_bit(segno, bitmap, MAIN_SEGS(sbi))
		add_sit_entry(segno, set_list);
}

static void remove_sits_in_journal(struct f2fs_sb_info *sbi)
{
	struct curseg_info *curseg = CURSEG_I(sbi, CURSEG_COLD_DATA);
	struct f2fs_journal *journal = curseg->journal;
	int i;

	down_write(&curseg->journal_rwsem);
	for (i = 0; i < sits_in_cursum(journal); i++) {
		unsigned int segno;
		bool dirtied;

		segno = le32_to_cpu(segno_in_journal(journal, i));
		dirtied = __mark_sit_entry_dirty(sbi, segno);

		if (!dirtied)
			add_sit_entry(segno, &SM_I(sbi)->sit_entry_set);
	}
	update_sits_in_cursum(journal, -i);
	up_write(&curseg->journal_rwsem);
}

/*
 * CP calls this function, which flushes SIT entries including sit_journal,
 * and moves prefree segs to free segs.
 */
void f2fs_flush_sit_entries(struct f2fs_sb_info *sbi, struct cp_control *cpc)
{
	struct sit_info *sit_i = SIT_I(sbi);
	unsigned long *bitmap = sit_i->dirty_sentries_bitmap;
	struct curseg_info *curseg = CURSEG_I(sbi, CURSEG_COLD_DATA);
	struct f2fs_journal *journal = curseg->journal;
	struct sit_entry_set *ses, *tmp;
	struct list_head *head = &SM_I(sbi)->sit_entry_set;
	bool to_journal = !is_sbi_flag_set(sbi, SBI_IS_RESIZEFS);
	struct seg_entry *se;

	down_write(&sit_i->sentry_lock);

	if (!sit_i->dirty_sentries)
		goto out;

	/*
	 * add and account sit entries of dirty bitmap in sit entry
	 * set temporarily
	 */
	add_sits_in_set(sbi);

	/*
	 * if there are no enough space in journal to store dirty sit
	 * entries, remove all entries from journal and add and account
	 * them in sit entry set.
	 */
	if (!__has_cursum_space(journal, sit_i->dirty_sentries, SIT_JOURNAL) ||
								!to_journal)
		remove_sits_in_journal(sbi);

	/*
	 * there are two steps to flush sit entries:
	 * #1, flush sit entries to journal in current cold data summary block.
	 * #2, flush sit entries to sit page.
	 */
	list_for_each_entry_safe(ses, tmp, head, set_list) {
		struct page *page = NULL;
		struct f2fs_sit_block *raw_sit = NULL;
		unsigned int start_segno = ses->start_segno;
		unsigned int end = min(start_segno + SIT_ENTRY_PER_BLOCK,
						(unsigned long)MAIN_SEGS(sbi));
		unsigned int segno = start_segno;

		if (to_journal &&
			!__has_cursum_space(journal, ses->entry_cnt, SIT_JOURNAL))
			to_journal = false;

		if (to_journal) {
			down_write(&curseg->journal_rwsem);
		} else {
			page = get_next_sit_page(sbi, start_segno);
			raw_sit = page_address(page);
		}

		/* flush dirty sit entries in region of current sit set */
		for_each_set_bit_from(segno, bitmap, end) {
			int offset, sit_offset;

			se = get_seg_entry(sbi, segno);
#ifdef CONFIG_F2FS_CHECK_FS
			if (memcmp(se->cur_valid_map, se->cur_valid_map_mir,
						SIT_VBLOCK_MAP_SIZE))
				f2fs_bug_on(sbi, 1);
#endif

			/* add discard candidates */
			if (!(cpc->reason & CP_DISCARD)) {
				cpc->trim_start = segno;
				add_discard_addrs(sbi, cpc, false);
			}

			if (to_journal) {
				offset = f2fs_lookup_journal_in_cursum(journal,
							SIT_JOURNAL, segno, 1);
				f2fs_bug_on(sbi, offset < 0);
				segno_in_journal(journal, offset) =
							cpu_to_le32(segno);
				seg_info_to_raw_sit(se,
					&sit_in_journal(journal, offset));
				check_block_count(sbi, segno,
					&sit_in_journal(journal, offset));
			} else {
				sit_offset = SIT_ENTRY_OFFSET(sit_i, segno);
				seg_info_to_raw_sit(se,
						&raw_sit->entries[sit_offset]);
				check_block_count(sbi, segno,
						&raw_sit->entries[sit_offset]);
			}

			__clear_bit(segno, bitmap);
			sit_i->dirty_sentries--;
			ses->entry_cnt--;
		}

		if (to_journal)
			up_write(&curseg->journal_rwsem);
		else
			f2fs_put_page(page, 1);

		f2fs_bug_on(sbi, ses->entry_cnt);
		release_sit_entry_set(ses);
	}

	f2fs_bug_on(sbi, !list_empty(head));
	f2fs_bug_on(sbi, sit_i->dirty_sentries);
out:
	if (cpc->reason & CP_DISCARD) {
		__u64 trim_start = cpc->trim_start;

		for (; cpc->trim_start <= cpc->trim_end; cpc->trim_start++)
			add_discard_addrs(sbi, cpc, false);

		cpc->trim_start = trim_start;
	}
	up_write(&sit_i->sentry_lock);

	set_prefree_as_free_segments(sbi);
}

static int build_sit_info(struct f2fs_sb_info *sbi)
{
	struct f2fs_super_block *raw_super = F2FS_RAW_SUPER(sbi);
	struct sit_info *sit_i;
	unsigned int sit_segs, start;
	char *src_bitmap, *bitmap;
	unsigned int bitmap_size, main_bitmap_size, sit_bitmap_size;
	unsigned int discard_map = f2fs_block_unit_discard(sbi) ? 1 : 0;

	/* allocate memory for SIT information */
	sit_i = f2fs_kzalloc(sbi, sizeof(struct sit_info), GFP_KERNEL);
	if (!sit_i)
		return -ENOMEM;

	SM_I(sbi)->sit_info = sit_i;

	sit_i->sentries =
		f2fs_kvzalloc(sbi, array_size(sizeof(struct seg_entry),
					      MAIN_SEGS(sbi)),
			      GFP_KERNEL);
	if (!sit_i->sentries)
		return -ENOMEM;

	main_bitmap_size = f2fs_bitmap_size(MAIN_SEGS(sbi));
	sit_i->dirty_sentries_bitmap = f2fs_kvzalloc(sbi, main_bitmap_size,
								GFP_KERNEL);
	if (!sit_i->dirty_sentries_bitmap)
		return -ENOMEM;

#ifdef CONFIG_F2FS_CHECK_FS
	bitmap_size = MAIN_SEGS(sbi) * SIT_VBLOCK_MAP_SIZE * (3 + discard_map);
#else
	bitmap_size = MAIN_SEGS(sbi) * SIT_VBLOCK_MAP_SIZE * (2 + discard_map);
#endif
	sit_i->bitmap = f2fs_kvzalloc(sbi, bitmap_size, GFP_KERNEL);
	if (!sit_i->bitmap)
		return -ENOMEM;

	bitmap = sit_i->bitmap;

	for (start = 0; start < MAIN_SEGS(sbi); start++) {
		sit_i->sentries[start].cur_valid_map = bitmap;
		bitmap += SIT_VBLOCK_MAP_SIZE;

		sit_i->sentries[start].ckpt_valid_map = bitmap;
		bitmap += SIT_VBLOCK_MAP_SIZE;

#ifdef CONFIG_F2FS_CHECK_FS
		sit_i->sentries[start].cur_valid_map_mir = bitmap;
		bitmap += SIT_VBLOCK_MAP_SIZE;
#endif

		if (discard_map) {
			sit_i->sentries[start].discard_map = bitmap;
			bitmap += SIT_VBLOCK_MAP_SIZE;
		}
	}

	sit_i->tmp_map = f2fs_kzalloc(sbi, SIT_VBLOCK_MAP_SIZE, GFP_KERNEL);
	if (!sit_i->tmp_map)
		return -ENOMEM;

	if (__is_large_section(sbi)) {
		sit_i->sec_entries =
			f2fs_kvzalloc(sbi, array_size(sizeof(struct sec_entry),
						      MAIN_SECS(sbi)),
				      GFP_KERNEL);
		if (!sit_i->sec_entries)
			return -ENOMEM;
	}

	/* get information related with SIT */
	sit_segs = le32_to_cpu(raw_super->segment_count_sit) >> 1;

	/* setup SIT bitmap from ckeckpoint pack */
	sit_bitmap_size = __bitmap_size(sbi, SIT_BITMAP);
	src_bitmap = __bitmap_ptr(sbi, SIT_BITMAP);

	sit_i->sit_bitmap = kmemdup(src_bitmap, sit_bitmap_size, GFP_KERNEL);
	if (!sit_i->sit_bitmap)
		return -ENOMEM;

#ifdef CONFIG_F2FS_CHECK_FS
	sit_i->sit_bitmap_mir = kmemdup(src_bitmap,
					sit_bitmap_size, GFP_KERNEL);
	if (!sit_i->sit_bitmap_mir)
		return -ENOMEM;

	sit_i->invalid_segmap = f2fs_kvzalloc(sbi,
					main_bitmap_size, GFP_KERNEL);
	if (!sit_i->invalid_segmap)
		return -ENOMEM;
#endif

	/* init SIT information */
	sit_i->s_ops = &default_salloc_ops;

	sit_i->sit_base_addr = le32_to_cpu(raw_super->sit_blkaddr);
	sit_i->sit_blocks = sit_segs << sbi->log_blocks_per_seg;
	sit_i->written_valid_blocks = 0;
	sit_i->bitmap_size = sit_bitmap_size;
	sit_i->dirty_sentries = 0;
	sit_i->sents_per_block = SIT_ENTRY_PER_BLOCK;
	sit_i->elapsed_time = le64_to_cpu(sbi->ckpt->elapsed_time);
	sit_i->mounted_time = ktime_get_boottime_seconds();
	init_rwsem(&sit_i->sentry_lock);
	return 0;
}

static int build_free_segmap(struct f2fs_sb_info *sbi)
{
	struct free_segmap_info *free_i;
	unsigned int bitmap_size, sec_bitmap_size;

	/* allocate memory for free segmap information */
	free_i = f2fs_kzalloc(sbi, sizeof(struct free_segmap_info), GFP_KERNEL);
	if (!free_i)
		return -ENOMEM;

	SM_I(sbi)->free_info = free_i;

	bitmap_size = f2fs_bitmap_size(MAIN_SEGS(sbi));
	free_i->free_segmap = f2fs_kvmalloc(sbi, bitmap_size, GFP_KERNEL);
	if (!free_i->free_segmap)
		return -ENOMEM;

	sec_bitmap_size = f2fs_bitmap_size(MAIN_SECS(sbi));
	free_i->free_secmap = f2fs_kvmalloc(sbi, sec_bitmap_size, GFP_KERNEL);
	if (!free_i->free_secmap)
		return -ENOMEM;

	/* set all segments as dirty temporarily */
	memset(free_i->free_segmap, 0xff, bitmap_size);
	memset(free_i->free_secmap, 0xff, sec_bitmap_size);

	/* init free segmap information */
	free_i->start_segno = GET_SEGNO_FROM_SEG0(sbi, MAIN_BLKADDR(sbi));
	free_i->free_segments = 0;
	free_i->free_sections = 0;
	spin_lock_init(&free_i->segmap_lock);
	return 0;
}

static int build_curseg(struct f2fs_sb_info *sbi)
{
	struct curseg_info *array;
	int i;

	array = f2fs_kzalloc(sbi, array_size(NR_CURSEG_TYPE,
					sizeof(*array)), GFP_KERNEL);
	if (!array)
		return -ENOMEM;

	SM_I(sbi)->curseg_array = array;

	for (i = 0; i < NO_CHECK_TYPE; i++) {
		mutex_init(&array[i].curseg_mutex);
		array[i].sum_blk = f2fs_kzalloc(sbi, PAGE_SIZE, GFP_KERNEL);
		if (!array[i].sum_blk)
			return -ENOMEM;
		init_rwsem(&array[i].journal_rwsem);
		array[i].journal = f2fs_kzalloc(sbi,
				sizeof(struct f2fs_journal), GFP_KERNEL);
		if (!array[i].journal)
			return -ENOMEM;
		if (i < NR_PERSISTENT_LOG)
			array[i].seg_type = CURSEG_HOT_DATA + i;
		else if (i == CURSEG_COLD_DATA_PINNED)
			array[i].seg_type = CURSEG_COLD_DATA;
		else if (i == CURSEG_ALL_DATA_ATGC)
			array[i].seg_type = CURSEG_COLD_DATA;
		array[i].segno = NULL_SEGNO;
		array[i].next_blkoff = 0;
		array[i].inited = false;
	}
	return restore_curseg_summaries(sbi);
}

static int build_sit_entries(struct f2fs_sb_info *sbi)
{
	struct sit_info *sit_i = SIT_I(sbi);
	struct curseg_info *curseg = CURSEG_I(sbi, CURSEG_COLD_DATA);
	struct f2fs_journal *journal = curseg->journal;
	struct seg_entry *se;
	struct f2fs_sit_entry sit;
	int sit_blk_cnt = SIT_BLK_CNT(sbi);
	unsigned int i, start, end;
	unsigned int readed, start_blk = 0;
	int err = 0;
	block_t total_node_blocks = 0;

	do {
		readed = f2fs_ra_meta_pages(sbi, start_blk, BIO_MAX_VECS,
							META_SIT, true);

		start = start_blk * sit_i->sents_per_block;
		end = (start_blk + readed) * sit_i->sents_per_block;

		for (; start < end && start < MAIN_SEGS(sbi); start++) {
			struct f2fs_sit_block *sit_blk;
			struct page *page;

			se = &sit_i->sentries[start];
			page = get_current_sit_page(sbi, start);
			if (IS_ERR(page))
				return PTR_ERR(page);
			sit_blk = (struct f2fs_sit_block *)page_address(page);
			sit = sit_blk->entries[SIT_ENTRY_OFFSET(sit_i, start)];
			f2fs_put_page(page, 1);

			err = check_block_count(sbi, start, &sit);
			if (err)
				return err;
			seg_info_from_raw_sit(se, &sit);
			if (IS_NODESEG(se->type))
				total_node_blocks += se->valid_blocks;

			if (f2fs_block_unit_discard(sbi)) {
				/* build discard map only one time */
				if (is_set_ckpt_flags(sbi, CP_TRIMMED_FLAG)) {
					memset(se->discard_map, 0xff,
						SIT_VBLOCK_MAP_SIZE);
				} else {
					memcpy(se->discard_map,
						se->cur_valid_map,
						SIT_VBLOCK_MAP_SIZE);
					sbi->discard_blks +=
						sbi->blocks_per_seg -
						se->valid_blocks;
				}
			}

			if (__is_large_section(sbi))
				get_sec_entry(sbi, start)->valid_blocks +=
							se->valid_blocks;
		}
		start_blk += readed;
	} while (start_blk < sit_blk_cnt);

	down_read(&curseg->journal_rwsem);
	for (i = 0; i < sits_in_cursum(journal); i++) {
		unsigned int old_valid_blocks;

		start = le32_to_cpu(segno_in_journal(journal, i));
		if (start >= MAIN_SEGS(sbi)) {
			f2fs_err(sbi, "Wrong journal entry on segno %u",
				 start);
			err = -EFSCORRUPTED;
			break;
		}

		se = &sit_i->sentries[start];
		sit = sit_in_journal(journal, i);

		old_valid_blocks = se->valid_blocks;
		if (IS_NODESEG(se->type))
			total_node_blocks -= old_valid_blocks;

		err = check_block_count(sbi, start, &sit);
		if (err)
			break;
		seg_info_from_raw_sit(se, &sit);
		if (IS_NODESEG(se->type))
			total_node_blocks += se->valid_blocks;

		if (f2fs_block_unit_discard(sbi)) {
			if (is_set_ckpt_flags(sbi, CP_TRIMMED_FLAG)) {
				memset(se->discard_map, 0xff, SIT_VBLOCK_MAP_SIZE);
			} else {
				memcpy(se->discard_map, se->cur_valid_map,
							SIT_VBLOCK_MAP_SIZE);
				sbi->discard_blks += old_valid_blocks;
				sbi->discard_blks -= se->valid_blocks;
			}
		}

		if (__is_large_section(sbi)) {
			get_sec_entry(sbi, start)->valid_blocks +=
							se->valid_blocks;
			get_sec_entry(sbi, start)->valid_blocks -=
							old_valid_blocks;
		}
	}
	up_read(&curseg->journal_rwsem);

	if (!err && total_node_blocks != valid_node_count(sbi)) {
		f2fs_err(sbi, "SIT is corrupted node# %u vs %u",
			 total_node_blocks, valid_node_count(sbi));
		err = -EFSCORRUPTED;
	}

	return err;
}

static void init_free_segmap(struct f2fs_sb_info *sbi)
{
	unsigned int start;
	int type;
	struct seg_entry *sentry;

	for (start = 0; start < MAIN_SEGS(sbi); start++) {
		if (f2fs_usable_blks_in_seg(sbi, start) == 0)
			continue;
		sentry = get_seg_entry(sbi, start);
		if (!sentry->valid_blocks)
			__set_free(sbi, start);
		else
			SIT_I(sbi)->written_valid_blocks +=
						sentry->valid_blocks;
	}

	/* set use the current segments */
	for (type = CURSEG_HOT_DATA; type <= CURSEG_COLD_NODE; type++) {
		struct curseg_info *curseg_t = CURSEG_I(sbi, type);

		__set_test_and_inuse(sbi, curseg_t->segno);
	}
}

static void init_dirty_segmap(struct f2fs_sb_info *sbi)
{
	struct dirty_seglist_info *dirty_i = DIRTY_I(sbi);
	struct free_segmap_info *free_i = FREE_I(sbi);
	unsigned int segno = 0, offset = 0, secno;
	block_t valid_blocks, usable_blks_in_seg;
	block_t blks_per_sec = BLKS_PER_SEC(sbi);

	while (1) {
		/* find dirty segment based on free segmap */
		segno = find_next_inuse(free_i, MAIN_SEGS(sbi), offset);
		if (segno >= MAIN_SEGS(sbi))
			break;
		offset = segno + 1;
		valid_blocks = get_valid_blocks(sbi, segno, false);
		usable_blks_in_seg = f2fs_usable_blks_in_seg(sbi, segno);
		if (valid_blocks == usable_blks_in_seg || !valid_blocks)
			continue;
		if (valid_blocks > usable_blks_in_seg) {
			f2fs_bug_on(sbi, 1);
			continue;
		}
		mutex_lock(&dirty_i->seglist_lock);
		__locate_dirty_segment(sbi, segno, DIRTY);
		mutex_unlock(&dirty_i->seglist_lock);
	}

	if (!__is_large_section(sbi))
		return;

	mutex_lock(&dirty_i->seglist_lock);
	for (segno = 0; segno < MAIN_SEGS(sbi); segno += sbi->segs_per_sec) {
		valid_blocks = get_valid_blocks(sbi, segno, true);
		secno = GET_SEC_FROM_SEG(sbi, segno);

		if (!valid_blocks || valid_blocks == blks_per_sec)
			continue;
		if (IS_CURSEC(sbi, secno))
			continue;
		set_bit(secno, dirty_i->dirty_secmap);
	}
	mutex_unlock(&dirty_i->seglist_lock);
}

static int init_victim_secmap(struct f2fs_sb_info *sbi)
{
	struct dirty_seglist_info *dirty_i = DIRTY_I(sbi);
	unsigned int bitmap_size = f2fs_bitmap_size(MAIN_SECS(sbi));

	dirty_i->victim_secmap = f2fs_kvzalloc(sbi, bitmap_size, GFP_KERNEL);
	if (!dirty_i->victim_secmap)
		return -ENOMEM;
	return 0;
}

static int build_dirty_segmap(struct f2fs_sb_info *sbi)
{
	struct dirty_seglist_info *dirty_i;
	unsigned int bitmap_size, i;

	/* allocate memory for dirty segments list information */
	dirty_i = f2fs_kzalloc(sbi, sizeof(struct dirty_seglist_info),
								GFP_KERNEL);
	if (!dirty_i)
		return -ENOMEM;

	SM_I(sbi)->dirty_info = dirty_i;
	mutex_init(&dirty_i->seglist_lock);

	bitmap_size = f2fs_bitmap_size(MAIN_SEGS(sbi));

	for (i = 0; i < NR_DIRTY_TYPE; i++) {
		dirty_i->dirty_segmap[i] = f2fs_kvzalloc(sbi, bitmap_size,
								GFP_KERNEL);
		if (!dirty_i->dirty_segmap[i])
			return -ENOMEM;
	}

	if (__is_large_section(sbi)) {
		bitmap_size = f2fs_bitmap_size(MAIN_SECS(sbi));
		dirty_i->dirty_secmap = f2fs_kvzalloc(sbi,
						bitmap_size, GFP_KERNEL);
		if (!dirty_i->dirty_secmap)
			return -ENOMEM;
	}

	init_dirty_segmap(sbi);
	return init_victim_secmap(sbi);
}

static int sanity_check_curseg(struct f2fs_sb_info *sbi)
{
	int i;

	/*
	 * In LFS/SSR curseg, .next_blkoff should point to an unused blkaddr;
	 * In LFS curseg, all blkaddr after .next_blkoff should be unused.
	 */
	for (i = 0; i < NR_PERSISTENT_LOG; i++) {
		struct curseg_info *curseg = CURSEG_I(sbi, i);
		struct seg_entry *se = get_seg_entry(sbi, curseg->segno);
		unsigned int blkofs = curseg->next_blkoff;

		if (f2fs_sb_has_readonly(sbi) &&
			i != CURSEG_HOT_DATA && i != CURSEG_HOT_NODE)
			continue;

		sanity_check_seg_type(sbi, curseg->seg_type);

		if (f2fs_test_bit(blkofs, se->cur_valid_map))
			goto out;

		if (curseg->alloc_type == SSR)
			continue;

		for (blkofs += 1; blkofs < sbi->blocks_per_seg; blkofs++) {
			if (!f2fs_test_bit(blkofs, se->cur_valid_map))
				continue;
out:
			f2fs_err(sbi,
				 "Current segment's next free block offset is inconsistent with bitmap, logtype:%u, segno:%u, type:%u, next_blkoff:%u, blkofs:%u",
				 i, curseg->segno, curseg->alloc_type,
				 curseg->next_blkoff, blkofs);
			return -EFSCORRUPTED;
		}
	}
	return 0;
}

#ifdef CONFIG_BLK_DEV_ZONED

static int check_zone_write_pointer(struct f2fs_sb_info *sbi,
				    struct f2fs_dev_info *fdev,
				    struct blk_zone *zone)
{
	unsigned int wp_segno, wp_blkoff, zone_secno, zone_segno, segno;
	block_t zone_block, wp_block, last_valid_block;
	unsigned int log_sectors_per_block = sbi->log_blocksize - SECTOR_SHIFT;
	int i, s, b, ret;
	struct seg_entry *se;

	if (zone->type != BLK_ZONE_TYPE_SEQWRITE_REQ)
		return 0;

	wp_block = fdev->start_blk + (zone->wp >> log_sectors_per_block);
	wp_segno = GET_SEGNO(sbi, wp_block);
	wp_blkoff = wp_block - START_BLOCK(sbi, wp_segno);
	zone_block = fdev->start_blk + (zone->start >> log_sectors_per_block);
	zone_segno = GET_SEGNO(sbi, zone_block);
	zone_secno = GET_SEC_FROM_SEG(sbi, zone_segno);

	if (zone_segno >= MAIN_SEGS(sbi))
		return 0;

	/*
	 * Skip check of zones cursegs point to, since
	 * fix_curseg_write_pointer() checks them.
	 */
	for (i = 0; i < NO_CHECK_TYPE; i++)
		if (zone_secno == GET_SEC_FROM_SEG(sbi,
						   CURSEG_I(sbi, i)->segno))
			return 0;

	/*
	 * Get last valid block of the zone.
	 */
	last_valid_block = zone_block - 1;
	for (s = sbi->segs_per_sec - 1; s >= 0; s--) {
		segno = zone_segno + s;
		se = get_seg_entry(sbi, segno);
		for (b = sbi->blocks_per_seg - 1; b >= 0; b--)
			if (f2fs_test_bit(b, se->cur_valid_map)) {
				last_valid_block = START_BLOCK(sbi, segno) + b;
				break;
			}
		if (last_valid_block >= zone_block)
			break;
	}

	/*
	 * If last valid block is beyond the write pointer, report the
	 * inconsistency. This inconsistency does not cause write error
	 * because the zone will not be selected for write operation until
	 * it get discarded. Just report it.
	 */
	if (last_valid_block >= wp_block) {
		f2fs_notice(sbi, "Valid block beyond write pointer: "
			    "valid block[0x%x,0x%x] wp[0x%x,0x%x]",
			    GET_SEGNO(sbi, last_valid_block),
			    GET_BLKOFF_FROM_SEG0(sbi, last_valid_block),
			    wp_segno, wp_blkoff);
		return 0;
	}

	/*
	 * If there is no valid block in the zone and if write pointer is
	 * not at zone start, reset the write pointer.
	 */
	if (last_valid_block + 1 == zone_block && zone->wp != zone->start) {
		f2fs_notice(sbi,
			    "Zone without valid block has non-zero write "
			    "pointer. Reset the write pointer: wp[0x%x,0x%x]",
			    wp_segno, wp_blkoff);
		ret = __f2fs_issue_discard_zone(sbi, fdev->bdev, zone_block,
					zone->len >> log_sectors_per_block);
		if (ret) {
			f2fs_err(sbi, "Discard zone failed: %s (errno=%d)",
				 fdev->path, ret);
			return ret;
		}
	}

	return 0;
}

static struct f2fs_dev_info *get_target_zoned_dev(struct f2fs_sb_info *sbi,
						  block_t zone_blkaddr)
{
	int i;

	for (i = 0; i < sbi->s_ndevs; i++) {
		if (!bdev_is_zoned(FDEV(i).bdev))
			continue;
		if (sbi->s_ndevs == 1 || (FDEV(i).start_blk <= zone_blkaddr &&
				zone_blkaddr <= FDEV(i).end_blk))
			return &FDEV(i);
	}

	return NULL;
}

static int report_one_zone_cb(struct blk_zone *zone, unsigned int idx,
			      void *data)
{
	memcpy(data, zone, sizeof(struct blk_zone));
	return 0;
}

static int fix_curseg_write_pointer(struct f2fs_sb_info *sbi, int type)
{
	struct curseg_info *cs = CURSEG_I(sbi, type);
	struct f2fs_dev_info *zbd;
	struct blk_zone zone;
	unsigned int cs_section, wp_segno, wp_blkoff, wp_sector_off;
	block_t cs_zone_block, wp_block;
	unsigned int log_sectors_per_block = sbi->log_blocksize - SECTOR_SHIFT;
	sector_t zone_sector;
	int err;

	cs_section = GET_SEC_FROM_SEG(sbi, cs->segno);
	cs_zone_block = START_BLOCK(sbi, GET_SEG_FROM_SEC(sbi, cs_section));

	zbd = get_target_zoned_dev(sbi, cs_zone_block);
	if (!zbd)
		return 0;

	/* report zone for the sector the curseg points to */
	zone_sector = (sector_t)(cs_zone_block - zbd->start_blk)
		<< log_sectors_per_block;
	err = blkdev_report_zones(zbd->bdev, zone_sector, 1,
				  report_one_zone_cb, &zone);
	if (err != 1) {
		f2fs_err(sbi, "Report zone failed: %s errno=(%d)",
			 zbd->path, err);
		return err;
	}

	if (zone.type != BLK_ZONE_TYPE_SEQWRITE_REQ)
		return 0;

	wp_block = zbd->start_blk + (zone.wp >> log_sectors_per_block);
	wp_segno = GET_SEGNO(sbi, wp_block);
	wp_blkoff = wp_block - START_BLOCK(sbi, wp_segno);
	wp_sector_off = zone.wp & GENMASK(log_sectors_per_block - 1, 0);

	if (cs->segno == wp_segno && cs->next_blkoff == wp_blkoff &&
		wp_sector_off == 0)
		return 0;

	f2fs_notice(sbi, "Unaligned curseg[%d] with write pointer: "
		    "curseg[0x%x,0x%x] wp[0x%x,0x%x]",
		    type, cs->segno, cs->next_blkoff, wp_segno, wp_blkoff);

	f2fs_notice(sbi, "Assign new section to curseg[%d]: "
		    "curseg[0x%x,0x%x]", type, cs->segno, cs->next_blkoff);

	f2fs_allocate_new_section(sbi, type, true);

	/* check consistency of the zone curseg pointed to */
	if (check_zone_write_pointer(sbi, zbd, &zone))
		return -EIO;

	/* check newly assigned zone */
	cs_section = GET_SEC_FROM_SEG(sbi, cs->segno);
	cs_zone_block = START_BLOCK(sbi, GET_SEG_FROM_SEC(sbi, cs_section));

	zbd = get_target_zoned_dev(sbi, cs_zone_block);
	if (!zbd)
		return 0;

	zone_sector = (sector_t)(cs_zone_block - zbd->start_blk)
		<< log_sectors_per_block;
	err = blkdev_report_zones(zbd->bdev, zone_sector, 1,
				  report_one_zone_cb, &zone);
	if (err != 1) {
		f2fs_err(sbi, "Report zone failed: %s errno=(%d)",
			 zbd->path, err);
		return err;
	}

	if (zone.type != BLK_ZONE_TYPE_SEQWRITE_REQ)
		return 0;

	if (zone.wp != zone.start) {
		f2fs_notice(sbi,
			    "New zone for curseg[%d] is not yet discarded. "
			    "Reset the zone: curseg[0x%x,0x%x]",
			    type, cs->segno, cs->next_blkoff);
		err = __f2fs_issue_discard_zone(sbi, zbd->bdev,
				zone_sector >> log_sectors_per_block,
				zone.len >> log_sectors_per_block);
		if (err) {
			f2fs_err(sbi, "Discard zone failed: %s (errno=%d)",
				 zbd->path, err);
			return err;
		}
	}

	return 0;
}

int f2fs_fix_curseg_write_pointer(struct f2fs_sb_info *sbi)
{
	int i, ret;

	for (i = 0; i < NR_PERSISTENT_LOG; i++) {
		ret = fix_curseg_write_pointer(sbi, i);
		if (ret)
			return ret;
	}

	return 0;
}

struct check_zone_write_pointer_args {
	struct f2fs_sb_info *sbi;
	struct f2fs_dev_info *fdev;
};

static int check_zone_write_pointer_cb(struct blk_zone *zone, unsigned int idx,
				      void *data)
{
	struct check_zone_write_pointer_args *args;

	args = (struct check_zone_write_pointer_args *)data;

	return check_zone_write_pointer(args->sbi, args->fdev, zone);
}

int f2fs_check_write_pointer(struct f2fs_sb_info *sbi)
{
	int i, ret;
	struct check_zone_write_pointer_args args;

	for (i = 0; i < sbi->s_ndevs; i++) {
		if (!bdev_is_zoned(FDEV(i).bdev))
			continue;

		args.sbi = sbi;
		args.fdev = &FDEV(i);
		ret = blkdev_report_zones(FDEV(i).bdev, 0, BLK_ALL_ZONES,
					  check_zone_write_pointer_cb, &args);
		if (ret < 0)
			return ret;
	}

	return 0;
}

static bool is_conv_zone(struct f2fs_sb_info *sbi, unsigned int zone_idx,
						unsigned int dev_idx)
{
	if (!bdev_is_zoned(FDEV(dev_idx).bdev))
		return true;
	return !test_bit(zone_idx, FDEV(dev_idx).blkz_seq);
}

/* Return the zone index in the given device */
static unsigned int get_zone_idx(struct f2fs_sb_info *sbi, unsigned int secno,
					int dev_idx)
{
	block_t sec_start_blkaddr = START_BLOCK(sbi, GET_SEG_FROM_SEC(sbi, secno));

	return (sec_start_blkaddr - FDEV(dev_idx).start_blk) >>
						sbi->log_blocks_per_blkz;
}

/*
 * Return the usable segments in a section based on the zone's
 * corresponding zone capacity. Zone is equal to a section.
 */
static inline unsigned int f2fs_usable_zone_segs_in_sec(
		struct f2fs_sb_info *sbi, unsigned int segno)
{
	unsigned int dev_idx, zone_idx, unusable_segs_in_sec;

	dev_idx = f2fs_target_device_index(sbi, START_BLOCK(sbi, segno));
	zone_idx = get_zone_idx(sbi, GET_SEC_FROM_SEG(sbi, segno), dev_idx);

	/* Conventional zone's capacity is always equal to zone size */
	if (is_conv_zone(sbi, zone_idx, dev_idx))
		return sbi->segs_per_sec;

	/*
	 * If the zone_capacity_blocks array is NULL, then zone capacity
	 * is equal to the zone size for all zones
	 */
	if (!FDEV(dev_idx).zone_capacity_blocks)
		return sbi->segs_per_sec;

	/* Get the segment count beyond zone capacity block */
	unusable_segs_in_sec = (sbi->blocks_per_blkz -
				FDEV(dev_idx).zone_capacity_blocks[zone_idx]) >>
				sbi->log_blocks_per_seg;
	return sbi->segs_per_sec - unusable_segs_in_sec;
}

/*
 * Return the number of usable blocks in a segment. The number of blocks
 * returned is always equal to the number of blocks in a segment for
 * segments fully contained within a sequential zone capacity or a
 * conventional zone. For segments partially contained in a sequential
 * zone capacity, the number of usable blocks up to the zone capacity
 * is returned. 0 is returned in all other cases.
 */
static inline unsigned int f2fs_usable_zone_blks_in_seg(
			struct f2fs_sb_info *sbi, unsigned int segno)
{
	block_t seg_start, sec_start_blkaddr, sec_cap_blkaddr;
	unsigned int zone_idx, dev_idx, secno;

	secno = GET_SEC_FROM_SEG(sbi, segno);
	seg_start = START_BLOCK(sbi, segno);
	dev_idx = f2fs_target_device_index(sbi, seg_start);
	zone_idx = get_zone_idx(sbi, secno, dev_idx);

	/*
	 * Conventional zone's capacity is always equal to zone size,
	 * so, blocks per segment is unchanged.
	 */
	if (is_conv_zone(sbi, zone_idx, dev_idx))
		return sbi->blocks_per_seg;

	if (!FDEV(dev_idx).zone_capacity_blocks)
		return sbi->blocks_per_seg;

	sec_start_blkaddr = START_BLOCK(sbi, GET_SEG_FROM_SEC(sbi, secno));
	sec_cap_blkaddr = sec_start_blkaddr +
				FDEV(dev_idx).zone_capacity_blocks[zone_idx];

	/*
	 * If segment starts before zone capacity and spans beyond
	 * zone capacity, then usable blocks are from seg start to
	 * zone capacity. If the segment starts after the zone capacity,
	 * then there are no usable blocks.
	 */
	if (seg_start >= sec_cap_blkaddr)
		return 0;
	if (seg_start + sbi->blocks_per_seg > sec_cap_blkaddr)
		return sec_cap_blkaddr - seg_start;

	return sbi->blocks_per_seg;
}
#else
int f2fs_fix_curseg_write_pointer(struct f2fs_sb_info *sbi)
{
	return 0;
}

int f2fs_check_write_pointer(struct f2fs_sb_info *sbi)
{
	return 0;
}

static inline unsigned int f2fs_usable_zone_blks_in_seg(struct f2fs_sb_info *sbi,
							unsigned int segno)
{
	return 0;
}

static inline unsigned int f2fs_usable_zone_segs_in_sec(struct f2fs_sb_info *sbi,
							unsigned int segno)
{
	return 0;
}
#endif
unsigned int f2fs_usable_blks_in_seg(struct f2fs_sb_info *sbi,
					unsigned int segno)
{
	if (f2fs_sb_has_blkzoned(sbi))
		return f2fs_usable_zone_blks_in_seg(sbi, segno);

	return sbi->blocks_per_seg;
}

unsigned int f2fs_usable_segs_in_sec(struct f2fs_sb_info *sbi,
					unsigned int segno)
{
	if (f2fs_sb_has_blkzoned(sbi))
		return f2fs_usable_zone_segs_in_sec(sbi, segno);

	return sbi->segs_per_sec;
}

/*
 * Update min, max modified time for cost-benefit GC algorithm
 */
static void init_min_max_mtime(struct f2fs_sb_info *sbi)
{
	struct sit_info *sit_i = SIT_I(sbi);
	unsigned int segno;

	down_write(&sit_i->sentry_lock);

	sit_i->min_mtime = ULLONG_MAX;

	for (segno = 0; segno < MAIN_SEGS(sbi); segno += sbi->segs_per_sec) {
		unsigned int i;
		unsigned long long mtime = 0;

		for (i = 0; i < sbi->segs_per_sec; i++)
			mtime += get_seg_entry(sbi, segno + i)->mtime;

		mtime = div_u64(mtime, sbi->segs_per_sec);

		if (sit_i->min_mtime > mtime)
			sit_i->min_mtime = mtime;
	}
	sit_i->max_mtime = get_mtime(sbi, false);
	sit_i->dirty_max_mtime = 0;
	up_write(&sit_i->sentry_lock);
}

int f2fs_build_segment_manager(struct f2fs_sb_info *sbi)
{
	struct f2fs_super_block *raw_super = F2FS_RAW_SUPER(sbi);
	struct f2fs_checkpoint *ckpt = F2FS_CKPT(sbi);
	struct f2fs_sm_info *sm_info;
	int err;

	sm_info = f2fs_kzalloc(sbi, sizeof(struct f2fs_sm_info), GFP_KERNEL);
	if (!sm_info)
		return -ENOMEM;

	/* init sm info */
	sbi->sm_info = sm_info;
	sm_info->seg0_blkaddr = le32_to_cpu(raw_super->segment0_blkaddr);
	sm_info->main_blkaddr = le32_to_cpu(raw_super->main_blkaddr);
	sm_info->segment_count = le32_to_cpu(raw_super->segment_count);
	sm_info->reserved_segments = le32_to_cpu(ckpt->rsvd_segment_count);
	sm_info->ovp_segments = le32_to_cpu(ckpt->overprov_segment_count);
	sm_info->main_segments = le32_to_cpu(raw_super->segment_count_main);
	sm_info->ssa_blkaddr = le32_to_cpu(raw_super->ssa_blkaddr);
	sm_info->rec_prefree_segments = sm_info->main_segments *
					DEF_RECLAIM_PREFREE_SEGMENTS / 100;
	if (sm_info->rec_prefree_segments > DEF_MAX_RECLAIM_PREFREE_SEGMENTS)
		sm_info->rec_prefree_segments = DEF_MAX_RECLAIM_PREFREE_SEGMENTS;

	if (!f2fs_lfs_mode(sbi))
		sm_info->ipu_policy = 1 << F2FS_IPU_FSYNC;
	sm_info->min_ipu_util = DEF_MIN_IPU_UTIL;
	sm_info->min_fsync_blocks = DEF_MIN_FSYNC_BLOCKS;
	sm_info->min_seq_blocks = sbi->blocks_per_seg;
	sm_info->min_hot_blocks = DEF_MIN_HOT_BLOCKS;
	sm_info->min_ssr_sections = reserved_sections(sbi);

	INIT_LIST_HEAD(&sm_info->sit_entry_set);

	init_rwsem(&sm_info->curseg_lock);

	if (!f2fs_readonly(sbi->sb)) {
		err = f2fs_create_flush_cmd_control(sbi);
		if (err)
			return err;
	}

	err = create_discard_cmd_control(sbi);
	if (err)
		return err;

	err = build_sit_info(sbi);
	if (err)
		return err;
	err = build_free_segmap(sbi);
	if (err)
		return err;
	err = build_curseg(sbi);
	if (err)
		return err;

	/* reinit free segmap based on SIT */
	err = build_sit_entries(sbi);
	if (err)
		return err;

	init_free_segmap(sbi);
	err = build_dirty_segmap(sbi);
	if (err)
		return err;

	err = sanity_check_curseg(sbi);
	if (err)
		return err;

	init_min_max_mtime(sbi);
	return 0;
}

static void discard_dirty_segmap(struct f2fs_sb_info *sbi,
		enum dirty_type dirty_type)
{
	struct dirty_seglist_info *dirty_i = DIRTY_I(sbi);

	mutex_lock(&dirty_i->seglist_lock);
	kvfree(dirty_i->dirty_segmap[dirty_type]);
	dirty_i->nr_dirty[dirty_type] = 0;
	mutex_unlock(&dirty_i->seglist_lock);
}

static void destroy_victim_secmap(struct f2fs_sb_info *sbi)
{
	struct dirty_seglist_info *dirty_i = DIRTY_I(sbi);

	kvfree(dirty_i->victim_secmap);
}

static void destroy_dirty_segmap(struct f2fs_sb_info *sbi)
{
	struct dirty_seglist_info *dirty_i = DIRTY_I(sbi);
	int i;

	if (!dirty_i)
		return;

	/* discard pre-free/dirty segments list */
	for (i = 0; i < NR_DIRTY_TYPE; i++)
		discard_dirty_segmap(sbi, i);

	if (__is_large_section(sbi)) {
		mutex_lock(&dirty_i->seglist_lock);
		kvfree(dirty_i->dirty_secmap);
		mutex_unlock(&dirty_i->seglist_lock);
	}

	destroy_victim_secmap(sbi);
	SM_I(sbi)->dirty_info = NULL;
	kfree(dirty_i);
}

static void destroy_curseg(struct f2fs_sb_info *sbi)
{
	struct curseg_info *array = SM_I(sbi)->curseg_array;
	int i;

	if (!array)
		return;
	SM_I(sbi)->curseg_array = NULL;
	for (i = 0; i < NR_CURSEG_TYPE; i++) {
		kfree(array[i].sum_blk);
		kfree(array[i].journal);
	}
	kfree(array);
}

static void destroy_free_segmap(struct f2fs_sb_info *sbi)
{
	struct free_segmap_info *free_i = SM_I(sbi)->free_info;

	if (!free_i)
		return;
	SM_I(sbi)->free_info = NULL;
	kvfree(free_i->free_segmap);
	kvfree(free_i->free_secmap);
	kfree(free_i);
}

static void destroy_sit_info(struct f2fs_sb_info *sbi)
{
	struct sit_info *sit_i = SIT_I(sbi);

	if (!sit_i)
		return;

	if (sit_i->sentries)
		kvfree(sit_i->bitmap);
	kfree(sit_i->tmp_map);

	kvfree(sit_i->sentries);
	kvfree(sit_i->sec_entries);
	kvfree(sit_i->dirty_sentries_bitmap);

	SM_I(sbi)->sit_info = NULL;
	kvfree(sit_i->sit_bitmap);
#ifdef CONFIG_F2FS_CHECK_FS
	kvfree(sit_i->sit_bitmap_mir);
	kvfree(sit_i->invalid_segmap);
#endif
	kfree(sit_i);
}

void f2fs_destroy_segment_manager(struct f2fs_sb_info *sbi)
{
	struct f2fs_sm_info *sm_info = SM_I(sbi);

	if (!sm_info)
		return;
	f2fs_destroy_flush_cmd_control(sbi, true);
	destroy_discard_cmd_control(sbi);
	destroy_dirty_segmap(sbi);
	destroy_curseg(sbi);
	destroy_free_segmap(sbi);
	destroy_sit_info(sbi);
	sbi->sm_info = NULL;
	kfree(sm_info);
}

int __init f2fs_create_segment_manager_caches(void)
{
	discard_entry_slab = f2fs_kmem_cache_create("f2fs_discard_entry",
			sizeof(struct discard_entry));
	if (!discard_entry_slab)
		goto fail;

	discard_cmd_slab = f2fs_kmem_cache_create("f2fs_discard_cmd",
			sizeof(struct discard_cmd));
	if (!discard_cmd_slab)
		goto destroy_discard_entry;

	sit_entry_set_slab = f2fs_kmem_cache_create("f2fs_sit_entry_set",
			sizeof(struct sit_entry_set));
	if (!sit_entry_set_slab)
		goto destroy_discard_cmd;

	inmem_entry_slab = f2fs_kmem_cache_create("f2fs_inmem_page_entry",
			sizeof(struct inmem_pages));
	if (!inmem_entry_slab)
		goto destroy_sit_entry_set;
	return 0;

destroy_sit_entry_set:
	kmem_cache_destroy(sit_entry_set_slab);
destroy_discard_cmd:
	kmem_cache_destroy(discard_cmd_slab);
destroy_discard_entry:
	kmem_cache_destroy(discard_entry_slab);
fail:
	return -ENOMEM;
}

void f2fs_destroy_segment_manager_caches(void)
{
	kmem_cache_destroy(sit_entry_set_slab);
	kmem_cache_destroy(discard_cmd_slab);
	kmem_cache_destroy(discard_entry_slab);
	kmem_cache_destroy(inmem_entry_slab);
}<|MERGE_RESOLUTION|>--- conflicted
+++ resolved
@@ -313,11 +313,7 @@
 skip:
 		iput(inode);
 	}
-<<<<<<< HEAD
-	congestion_wait(BLK_RW_ASYNC, HZ/50);
-=======
 	congestion_wait(BLK_RW_ASYNC, DEFAULT_IO_TIMEOUT);
->>>>>>> c1084c27
 	cond_resched();
 	if (gc_failure) {
 		if (++looped >= count)
@@ -351,23 +347,7 @@
 		__revoke_inmem_pages(inode, &fi->inmem_pages,
 						true, false, true);
 		mutex_unlock(&fi->inmem_lock);
-<<<<<<< HEAD
-	}
-
-	fi->i_gc_failures[GC_FAILURE_ATOMIC] = 0;
-	stat_dec_atomic_write(inode);
-
-	spin_lock(&sbi->inode_lock[ATOMIC_FILE]);
-	if (!list_empty(&fi->inmem_ilist))
-		list_del_init(&fi->inmem_ilist);
-	if (f2fs_is_atomic_file(inode)) {
-		clear_inode_flag(inode, FI_ATOMIC_FILE);
-		sbi->atomic_files--;
-	}
-	spin_unlock(&sbi->inode_lock[ATOMIC_FILE]);
-=======
 	} while (1);
->>>>>>> c1084c27
 }
 
 void f2fs_drop_inmem_page(struct inode *inode, struct page *page)
