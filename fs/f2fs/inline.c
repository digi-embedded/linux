--- conflicted
+++ resolved
@@ -313,10 +313,7 @@
 		ret = f2fs_truncate_blocks(inode, 0, false);
 		if (ret)
 			return ret;
-<<<<<<< HEAD
-=======
 		stat_inc_inline_inode(inode);
->>>>>>> c1084c27
 		goto process_inline;
 	}
 	return 0;
