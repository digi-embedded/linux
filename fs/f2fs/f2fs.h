--- conflicted
+++ resolved
@@ -59,10 +59,7 @@
 	FAULT_WRITE_IO,
 	FAULT_SLAB_ALLOC,
 	FAULT_DQUOT_INIT,
-<<<<<<< HEAD
-=======
 	FAULT_LOCK_OP,
->>>>>>> 29549c70
 	FAULT_MAX,
 };
 
