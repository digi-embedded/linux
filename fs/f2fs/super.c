--- conflicted
+++ resolved
@@ -60,10 +60,7 @@
 	[FAULT_WRITE_IO]	= "write IO error",
 	[FAULT_SLAB_ALLOC]	= "slab alloc",
 	[FAULT_DQUOT_INIT]	= "dquot initialize",
-<<<<<<< HEAD
-=======
 	[FAULT_LOCK_OP]		= "lock_op",
->>>>>>> 29549c70
 };
 
 void f2fs_build_fault_attr(struct f2fs_sb_info *sbi, unsigned int rate,
@@ -1345,18 +1342,10 @@
 		return -EINVAL;
 	}
 
-<<<<<<< HEAD
-	/* Not pass down write hints if the number of active logs is lesser
-	 * than NR_CURSEG_PERSIST_TYPE.
-	 */
-	if (F2FS_OPTION(sbi).active_logs != NR_CURSEG_PERSIST_TYPE)
-		F2FS_OPTION(sbi).whint_mode = WHINT_MODE_OFF;
-=======
 	if (test_opt(sbi, ATGC) && f2fs_lfs_mode(sbi)) {
 		f2fs_err(sbi, "LFS not compatible with ATGC");
 		return -EINVAL;
 	}
->>>>>>> 29549c70
 
 	if (f2fs_sb_has_readonly(sbi) && !f2fs_readonly(sbi->sb)) {
 		f2fs_err(sbi, "Allow to mount readonly mode only");
@@ -1682,14 +1671,8 @@
 	if (is_sbi_flag_set(F2FS_SB(sb), SBI_IS_DIRTY))
 		return -EINVAL;
 
-<<<<<<< HEAD
-	/* ensure no checkpoint required */
-	if (!llist_empty(&F2FS_SB(sb)->cprc_info.issue_list))
-		return -EINVAL;
-=======
 	/* Let's flush checkpoints and stop the thread. */
 	f2fs_flush_ckpt_thread(F2FS_SB(sb));
->>>>>>> 29549c70
 
 	/* to avoid deadlock on f2fs_evict_inode->SB_FREEZE_FS */
 	set_sbi_flag(F2FS_SB(sb), SBI_IS_FREEZING);
