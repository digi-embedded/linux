// SPDX-License-Identifier: GPL-2.0
/*
 * fs/f2fs/checkpoint.c
 *
 * Copyright (c) 2012 Samsung Electronics Co., Ltd.
 *             http://www.samsung.com/
 */
#include <linux/fs.h>
#include <linux/bio.h>
#include <linux/mpage.h>
#include <linux/writeback.h>
#include <linux/blkdev.h>
#include <linux/f2fs_fs.h>
#include <linux/pagevec.h>
#include <linux/swap.h>
#include <linux/kthread.h>

#include "f2fs.h"
#include "node.h"
#include "segment.h"
#include "iostat.h"
#include <trace/events/f2fs.h>

#define DEFAULT_CHECKPOINT_IOPRIO (IOPRIO_PRIO_VALUE(IOPRIO_CLASS_BE, 3))

static struct kmem_cache *ino_entry_slab;
struct kmem_cache *f2fs_inode_entry_slab;

void f2fs_stop_checkpoint(struct f2fs_sb_info *sbi, bool end_io,
						unsigned char reason)
{
	f2fs_build_fault_attr(sbi, 0, 0);
	set_ckpt_flags(sbi, CP_ERROR_FLAG);
	if (!end_io) {
		f2fs_flush_merged_writes(sbi);

		f2fs_handle_stop(sbi, reason);
	}
}

/*
 * We guarantee no failure on the returned page.
 */
struct page *f2fs_grab_meta_page(struct f2fs_sb_info *sbi, pgoff_t index)
{
	struct address_space *mapping = META_MAPPING(sbi);
	struct page *page;
repeat:
	page = f2fs_grab_cache_page(mapping, index, false);
	if (!page) {
		cond_resched();
		goto repeat;
	}
	f2fs_wait_on_page_writeback(page, META, true, true);
	if (!PageUptodate(page))
		SetPageUptodate(page);
	return page;
}

static struct page *__get_meta_page(struct f2fs_sb_info *sbi, pgoff_t index,
							bool is_meta)
{
	struct address_space *mapping = META_MAPPING(sbi);
	struct page *page;
	struct f2fs_io_info fio = {
		.sbi = sbi,
		.type = META,
		.op = REQ_OP_READ,
		.op_flags = REQ_META | REQ_PRIO,
		.old_blkaddr = index,
		.new_blkaddr = index,
		.encrypted_page = NULL,
		.is_por = !is_meta,
	};
	int err;

	if (unlikely(!is_meta))
		fio.op_flags &= ~REQ_META;
repeat:
	page = f2fs_grab_cache_page(mapping, index, false);
	if (!page) {
		cond_resched();
		goto repeat;
	}
	if (PageUptodate(page))
		goto out;

	fio.page = page;

	err = f2fs_submit_page_bio(&fio);
	if (err) {
		f2fs_put_page(page, 1);
		return ERR_PTR(err);
	}

	f2fs_update_iostat(sbi, NULL, FS_META_READ_IO, F2FS_BLKSIZE);

	lock_page(page);
	if (unlikely(page->mapping != mapping)) {
		f2fs_put_page(page, 1);
		goto repeat;
	}

	if (unlikely(!PageUptodate(page))) {
		f2fs_handle_page_eio(sbi, page->index, META);
		f2fs_put_page(page, 1);
		return ERR_PTR(-EIO);
	}
out:
	return page;
}

struct page *f2fs_get_meta_page(struct f2fs_sb_info *sbi, pgoff_t index)
{
	return __get_meta_page(sbi, index, true);
}

struct page *f2fs_get_meta_page_retry(struct f2fs_sb_info *sbi, pgoff_t index)
{
	struct page *page;
	int count = 0;

retry:
	page = __get_meta_page(sbi, index, true);
	if (IS_ERR(page)) {
		if (PTR_ERR(page) == -EIO &&
				++count <= DEFAULT_RETRY_IO_COUNT)
			goto retry;
		f2fs_stop_checkpoint(sbi, false, STOP_CP_REASON_META_PAGE);
	}
	return page;
}

/* for POR only */
struct page *f2fs_get_tmp_page(struct f2fs_sb_info *sbi, pgoff_t index)
{
	return __get_meta_page(sbi, index, false);
}

static bool __is_bitmap_valid(struct f2fs_sb_info *sbi, block_t blkaddr,
							int type)
{
	struct seg_entry *se;
	unsigned int segno, offset;
	bool exist;

	if (type == DATA_GENERIC)
		return true;

	segno = GET_SEGNO(sbi, blkaddr);
	offset = GET_BLKOFF_FROM_SEG0(sbi, blkaddr);
	se = get_seg_entry(sbi, segno);

	exist = f2fs_test_bit(offset, se->cur_valid_map);
	if (exist && type == DATA_GENERIC_ENHANCE_UPDATE) {
		f2fs_err(sbi, "Inconsistent error blkaddr:%u, sit bitmap:%d",
			 blkaddr, exist);
		set_sbi_flag(sbi, SBI_NEED_FSCK);
		return exist;
	}

	if (!exist && type == DATA_GENERIC_ENHANCE) {
		f2fs_err(sbi, "Inconsistent error blkaddr:%u, sit bitmap:%d",
			 blkaddr, exist);
		set_sbi_flag(sbi, SBI_NEED_FSCK);
		dump_stack();
	}
	return exist;
}

bool f2fs_is_valid_blkaddr(struct f2fs_sb_info *sbi,
					block_t blkaddr, int type)
{
	switch (type) {
	case META_NAT:
		break;
	case META_SIT:
		if (unlikely(blkaddr >= SIT_BLK_CNT(sbi)))
			return false;
		break;
	case META_SSA:
		if (unlikely(blkaddr >= MAIN_BLKADDR(sbi) ||
			blkaddr < SM_I(sbi)->ssa_blkaddr))
			return false;
		break;
	case META_CP:
		if (unlikely(blkaddr >= SIT_I(sbi)->sit_base_addr ||
			blkaddr < __start_cp_addr(sbi)))
			return false;
		break;
	case META_POR:
		if (unlikely(blkaddr >= MAX_BLKADDR(sbi) ||
			blkaddr < MAIN_BLKADDR(sbi)))
			return false;
		break;
	case DATA_GENERIC:
	case DATA_GENERIC_ENHANCE:
	case DATA_GENERIC_ENHANCE_READ:
	case DATA_GENERIC_ENHANCE_UPDATE:
		if (unlikely(blkaddr >= MAX_BLKADDR(sbi) ||
				blkaddr < MAIN_BLKADDR(sbi))) {
			f2fs_warn(sbi, "access invalid blkaddr:%u",
				  blkaddr);
			set_sbi_flag(sbi, SBI_NEED_FSCK);
			dump_stack();
			return false;
		} else {
			return __is_bitmap_valid(sbi, blkaddr, type);
		}
		break;
	case META_GENERIC:
		if (unlikely(blkaddr < SEG0_BLKADDR(sbi) ||
			blkaddr >= MAIN_BLKADDR(sbi)))
			return false;
		break;
	default:
		BUG();
	}

	return true;
}

/*
 * Readahead CP/NAT/SIT/SSA/POR pages
 */
int f2fs_ra_meta_pages(struct f2fs_sb_info *sbi, block_t start, int nrpages,
							int type, bool sync)
{
	struct page *page;
	block_t blkno = start;
	struct f2fs_io_info fio = {
		.sbi = sbi,
		.type = META,
		.op = REQ_OP_READ,
		.op_flags = sync ? (REQ_META | REQ_PRIO) : REQ_RAHEAD,
		.encrypted_page = NULL,
		.in_list = false,
		.is_por = (type == META_POR),
	};
	struct blk_plug plug;
	int err;

	if (unlikely(type == META_POR))
		fio.op_flags &= ~REQ_META;

	blk_start_plug(&plug);
	for (; nrpages-- > 0; blkno++) {

		if (!f2fs_is_valid_blkaddr(sbi, blkno, type))
			goto out;

		switch (type) {
		case META_NAT:
			if (unlikely(blkno >=
					NAT_BLOCK_OFFSET(NM_I(sbi)->max_nid)))
				blkno = 0;
			/* get nat block addr */
			fio.new_blkaddr = current_nat_addr(sbi,
					blkno * NAT_ENTRY_PER_BLOCK);
			break;
		case META_SIT:
			if (unlikely(blkno >= TOTAL_SEGS(sbi)))
				goto out;
			/* get sit block addr */
			fio.new_blkaddr = current_sit_addr(sbi,
					blkno * SIT_ENTRY_PER_BLOCK);
			break;
		case META_SSA:
		case META_CP:
		case META_POR:
			fio.new_blkaddr = blkno;
			break;
		default:
			BUG();
		}

		page = f2fs_grab_cache_page(META_MAPPING(sbi),
						fio.new_blkaddr, false);
		if (!page)
			continue;
		if (PageUptodate(page)) {
			f2fs_put_page(page, 1);
			continue;
		}

		fio.page = page;
		err = f2fs_submit_page_bio(&fio);
		f2fs_put_page(page, err ? 1 : 0);

		if (!err)
			f2fs_update_iostat(sbi, NULL, FS_META_READ_IO,
							F2FS_BLKSIZE);
	}
out:
	blk_finish_plug(&plug);
	return blkno - start;
}

void f2fs_ra_meta_pages_cond(struct f2fs_sb_info *sbi, pgoff_t index,
							unsigned int ra_blocks)
{
	struct page *page;
	bool readahead = false;

	if (ra_blocks == RECOVERY_MIN_RA_BLOCKS)
		return;

	page = find_get_page(META_MAPPING(sbi), index);
	if (!page || !PageUptodate(page))
		readahead = true;
	f2fs_put_page(page, 0);

	if (readahead)
		f2fs_ra_meta_pages(sbi, index, ra_blocks, META_POR, true);
}

static int __f2fs_write_meta_page(struct page *page,
				struct writeback_control *wbc,
				enum iostat_type io_type)
{
	struct f2fs_sb_info *sbi = F2FS_P_SB(page);

	trace_f2fs_writepage(page, META);

	if (unlikely(f2fs_cp_error(sbi)))
		goto redirty_out;
	if (unlikely(is_sbi_flag_set(sbi, SBI_POR_DOING)))
		goto redirty_out;
	if (wbc->for_reclaim && page->index < GET_SUM_BLOCK(sbi, 0))
		goto redirty_out;

	f2fs_do_write_meta_page(sbi, page, io_type);
	dec_page_count(sbi, F2FS_DIRTY_META);

	if (wbc->for_reclaim)
		f2fs_submit_merged_write_cond(sbi, NULL, page, 0, META);

	unlock_page(page);

	if (unlikely(f2fs_cp_error(sbi)))
		f2fs_submit_merged_write(sbi, META);

	return 0;

redirty_out:
	redirty_page_for_writepage(wbc, page);
	return AOP_WRITEPAGE_ACTIVATE;
}

static int f2fs_write_meta_page(struct page *page,
				struct writeback_control *wbc)
{
	return __f2fs_write_meta_page(page, wbc, FS_META_IO);
}

static int f2fs_write_meta_pages(struct address_space *mapping,
				struct writeback_control *wbc)
{
	struct f2fs_sb_info *sbi = F2FS_M_SB(mapping);
	long diff, written;

	if (unlikely(is_sbi_flag_set(sbi, SBI_POR_DOING)))
		goto skip_write;

	/* collect a number of dirty meta pages and write together */
	if (wbc->sync_mode != WB_SYNC_ALL &&
			get_pages(sbi, F2FS_DIRTY_META) <
					nr_pages_to_skip(sbi, META))
		goto skip_write;

	/* if locked failed, cp will flush dirty pages instead */
	if (!f2fs_down_write_trylock(&sbi->cp_global_sem))
		goto skip_write;

	trace_f2fs_writepages(mapping->host, wbc, META);
	diff = nr_pages_to_write(sbi, META, wbc);
	written = f2fs_sync_meta_pages(sbi, META, wbc->nr_to_write, FS_META_IO);
	f2fs_up_write(&sbi->cp_global_sem);
	wbc->nr_to_write = max((long)0, wbc->nr_to_write - written - diff);
	return 0;

skip_write:
	wbc->pages_skipped += get_pages(sbi, F2FS_DIRTY_META);
	trace_f2fs_writepages(mapping->host, wbc, META);
	return 0;
}

long f2fs_sync_meta_pages(struct f2fs_sb_info *sbi, enum page_type type,
				long nr_to_write, enum iostat_type io_type)
{
	struct address_space *mapping = META_MAPPING(sbi);
	pgoff_t index = 0, prev = ULONG_MAX;
	struct pagevec pvec;
	long nwritten = 0;
	int nr_pages;
	struct writeback_control wbc = {
		.for_reclaim = 0,
	};
	struct blk_plug plug;

	pagevec_init(&pvec);

	blk_start_plug(&plug);

	while ((nr_pages = pagevec_lookup_tag(&pvec, mapping, &index,
				PAGECACHE_TAG_DIRTY))) {
		int i;

		for (i = 0; i < nr_pages; i++) {
			struct page *page = pvec.pages[i];

			if (prev == ULONG_MAX)
				prev = page->index - 1;
			if (nr_to_write != LONG_MAX && page->index != prev + 1) {
				pagevec_release(&pvec);
				goto stop;
			}

			lock_page(page);

			if (unlikely(page->mapping != mapping)) {
continue_unlock:
				unlock_page(page);
				continue;
			}
			if (!PageDirty(page)) {
				/* someone wrote it for us */
				goto continue_unlock;
			}

			f2fs_wait_on_page_writeback(page, META, true, true);

			if (!clear_page_dirty_for_io(page))
				goto continue_unlock;

			if (__f2fs_write_meta_page(page, &wbc, io_type)) {
				unlock_page(page);
				break;
			}
			nwritten++;
			prev = page->index;
			if (unlikely(nwritten >= nr_to_write))
				break;
		}
		pagevec_release(&pvec);
		cond_resched();
	}
stop:
	if (nwritten)
		f2fs_submit_merged_write(sbi, type);

	blk_finish_plug(&plug);

	return nwritten;
}

static bool f2fs_dirty_meta_folio(struct address_space *mapping,
		struct folio *folio)
{
	trace_f2fs_set_page_dirty(&folio->page, META);

	if (!folio_test_uptodate(folio))
		folio_mark_uptodate(folio);
	if (filemap_dirty_folio(mapping, folio)) {
		inc_page_count(F2FS_M_SB(mapping), F2FS_DIRTY_META);
		set_page_private_reference(&folio->page);
		return true;
	}
	return false;
}

const struct address_space_operations f2fs_meta_aops = {
	.writepage	= f2fs_write_meta_page,
	.writepages	= f2fs_write_meta_pages,
	.dirty_folio	= f2fs_dirty_meta_folio,
	.invalidate_folio = f2fs_invalidate_folio,
	.release_folio	= f2fs_release_folio,
	.migrate_folio	= filemap_migrate_folio,
};

static void __add_ino_entry(struct f2fs_sb_info *sbi, nid_t ino,
						unsigned int devidx, int type)
{
	struct inode_management *im = &sbi->im[type];
	struct ino_entry *e = NULL, *new = NULL;

	if (type == FLUSH_INO) {
		rcu_read_lock();
		e = radix_tree_lookup(&im->ino_root, ino);
		rcu_read_unlock();
	}

retry:
	if (!e)
		new = f2fs_kmem_cache_alloc(ino_entry_slab,
						GFP_NOFS, true, NULL);

	radix_tree_preload(GFP_NOFS | __GFP_NOFAIL);

	spin_lock(&im->ino_lock);
	e = radix_tree_lookup(&im->ino_root, ino);
	if (!e) {
		if (!new) {
			spin_unlock(&im->ino_lock);
			goto retry;
		}
		e = new;
		if (unlikely(radix_tree_insert(&im->ino_root, ino, e)))
			f2fs_bug_on(sbi, 1);

		memset(e, 0, sizeof(struct ino_entry));
		e->ino = ino;

		list_add_tail(&e->list, &im->ino_list);
		if (type != ORPHAN_INO)
			im->ino_num++;
	}

	if (type == FLUSH_INO)
		f2fs_set_bit(devidx, (char *)&e->dirty_device);

	spin_unlock(&im->ino_lock);
	radix_tree_preload_end();

	if (new && e != new)
		kmem_cache_free(ino_entry_slab, new);
}

static void __remove_ino_entry(struct f2fs_sb_info *sbi, nid_t ino, int type)
{
	struct inode_management *im = &sbi->im[type];
	struct ino_entry *e;

	spin_lock(&im->ino_lock);
	e = radix_tree_lookup(&im->ino_root, ino);
	if (e) {
		list_del(&e->list);
		radix_tree_delete(&im->ino_root, ino);
		im->ino_num--;
		spin_unlock(&im->ino_lock);
		kmem_cache_free(ino_entry_slab, e);
		return;
	}
	spin_unlock(&im->ino_lock);
}

void f2fs_add_ino_entry(struct f2fs_sb_info *sbi, nid_t ino, int type)
{
	/* add new dirty ino entry into list */
	__add_ino_entry(sbi, ino, 0, type);
}

void f2fs_remove_ino_entry(struct f2fs_sb_info *sbi, nid_t ino, int type)
{
	/* remove dirty ino entry from list */
	__remove_ino_entry(sbi, ino, type);
}

/* mode should be APPEND_INO, UPDATE_INO or TRANS_DIR_INO */
bool f2fs_exist_written_data(struct f2fs_sb_info *sbi, nid_t ino, int mode)
{
	struct inode_management *im = &sbi->im[mode];
	struct ino_entry *e;

	spin_lock(&im->ino_lock);
	e = radix_tree_lookup(&im->ino_root, ino);
	spin_unlock(&im->ino_lock);
	return e ? true : false;
}

void f2fs_release_ino_entry(struct f2fs_sb_info *sbi, bool all)
{
	struct ino_entry *e, *tmp;
	int i;

	for (i = all ? ORPHAN_INO : APPEND_INO; i < MAX_INO_ENTRY; i++) {
		struct inode_management *im = &sbi->im[i];

		spin_lock(&im->ino_lock);
		list_for_each_entry_safe(e, tmp, &im->ino_list, list) {
			list_del(&e->list);
			radix_tree_delete(&im->ino_root, e->ino);
			kmem_cache_free(ino_entry_slab, e);
			im->ino_num--;
		}
		spin_unlock(&im->ino_lock);
	}
}

void f2fs_set_dirty_device(struct f2fs_sb_info *sbi, nid_t ino,
					unsigned int devidx, int type)
{
	__add_ino_entry(sbi, ino, devidx, type);
}

bool f2fs_is_dirty_device(struct f2fs_sb_info *sbi, nid_t ino,
					unsigned int devidx, int type)
{
	struct inode_management *im = &sbi->im[type];
	struct ino_entry *e;
	bool is_dirty = false;

	spin_lock(&im->ino_lock);
	e = radix_tree_lookup(&im->ino_root, ino);
	if (e && f2fs_test_bit(devidx, (char *)&e->dirty_device))
		is_dirty = true;
	spin_unlock(&im->ino_lock);
	return is_dirty;
}

int f2fs_acquire_orphan_inode(struct f2fs_sb_info *sbi)
{
	struct inode_management *im = &sbi->im[ORPHAN_INO];
	int err = 0;

	spin_lock(&im->ino_lock);

	if (time_to_inject(sbi, FAULT_ORPHAN)) {
		spin_unlock(&im->ino_lock);
		f2fs_show_injection_info(sbi, FAULT_ORPHAN);
		return -ENOSPC;
	}

	if (unlikely(im->ino_num >= sbi->max_orphans))
		err = -ENOSPC;
	else
		im->ino_num++;
	spin_unlock(&im->ino_lock);

	return err;
}

void f2fs_release_orphan_inode(struct f2fs_sb_info *sbi)
{
	struct inode_management *im = &sbi->im[ORPHAN_INO];

	spin_lock(&im->ino_lock);
	f2fs_bug_on(sbi, im->ino_num == 0);
	im->ino_num--;
	spin_unlock(&im->ino_lock);
}

void f2fs_add_orphan_inode(struct inode *inode)
{
	/* add new orphan ino entry into list */
	__add_ino_entry(F2FS_I_SB(inode), inode->i_ino, 0, ORPHAN_INO);
	f2fs_update_inode_page(inode);
}

void f2fs_remove_orphan_inode(struct f2fs_sb_info *sbi, nid_t ino)
{
	/* remove orphan entry from orphan list */
	__remove_ino_entry(sbi, ino, ORPHAN_INO);
}

static int recover_orphan_inode(struct f2fs_sb_info *sbi, nid_t ino)
{
	struct inode *inode;
	struct node_info ni;
	int err;

	inode = f2fs_iget_retry(sbi->sb, ino);
	if (IS_ERR(inode)) {
		/*
		 * there should be a bug that we can't find the entry
		 * to orphan inode.
		 */
		f2fs_bug_on(sbi, PTR_ERR(inode) == -ENOENT);
		return PTR_ERR(inode);
	}

	err = f2fs_dquot_initialize(inode);
	if (err) {
		iput(inode);
		goto err_out;
	}

	clear_nlink(inode);

	/* truncate all the data during iput */
	iput(inode);

	err = f2fs_get_node_info(sbi, ino, &ni, false);
	if (err)
		goto err_out;

	/* ENOMEM was fully retried in f2fs_evict_inode. */
	if (ni.blk_addr != NULL_ADDR) {
		err = -EIO;
		goto err_out;
	}
	return 0;

err_out:
	set_sbi_flag(sbi, SBI_NEED_FSCK);
	f2fs_warn(sbi, "%s: orphan failed (ino=%x), run fsck to fix.",
		  __func__, ino);
	return err;
}

int f2fs_recover_orphan_inodes(struct f2fs_sb_info *sbi)
{
	block_t start_blk, orphan_blocks, i, j;
	unsigned int s_flags = sbi->sb->s_flags;
	int err = 0;
#ifdef CONFIG_QUOTA
	int quota_enabled;
#endif

	if (!is_set_ckpt_flags(sbi, CP_ORPHAN_PRESENT_FLAG))
		return 0;

	if (bdev_read_only(sbi->sb->s_bdev)) {
		f2fs_info(sbi, "write access unavailable, skipping orphan cleanup");
		return 0;
	}

	if (s_flags & SB_RDONLY) {
		f2fs_info(sbi, "orphan cleanup on readonly fs");
		sbi->sb->s_flags &= ~SB_RDONLY;
	}

#ifdef CONFIG_QUOTA
	/*
	 * Turn on quotas which were not enabled for read-only mounts if
	 * filesystem has quota feature, so that they are updated correctly.
	 */
	quota_enabled = f2fs_enable_quota_files(sbi, s_flags & SB_RDONLY);
#endif

	start_blk = __start_cp_addr(sbi) + 1 + __cp_payload(sbi);
	orphan_blocks = __start_sum_addr(sbi) - 1 - __cp_payload(sbi);

	f2fs_ra_meta_pages(sbi, start_blk, orphan_blocks, META_CP, true);

	for (i = 0; i < orphan_blocks; i++) {
		struct page *page;
		struct f2fs_orphan_block *orphan_blk;

		page = f2fs_get_meta_page(sbi, start_blk + i);
		if (IS_ERR(page)) {
			err = PTR_ERR(page);
			goto out;
		}

		orphan_blk = (struct f2fs_orphan_block *)page_address(page);
		for (j = 0; j < le32_to_cpu(orphan_blk->entry_count); j++) {
			nid_t ino = le32_to_cpu(orphan_blk->ino[j]);

			err = recover_orphan_inode(sbi, ino);
			if (err) {
				f2fs_put_page(page, 1);
				goto out;
			}
		}
		f2fs_put_page(page, 1);
	}
	/* clear Orphan Flag */
	clear_ckpt_flags(sbi, CP_ORPHAN_PRESENT_FLAG);
out:
	set_sbi_flag(sbi, SBI_IS_RECOVERED);

#ifdef CONFIG_QUOTA
	/* Turn quotas off */
	if (quota_enabled)
		f2fs_quota_off_umount(sbi->sb);
#endif
	sbi->sb->s_flags = s_flags; /* Restore SB_RDONLY status */

	return err;
}

static void write_orphan_inodes(struct f2fs_sb_info *sbi, block_t start_blk)
{
	struct list_head *head;
	struct f2fs_orphan_block *orphan_blk = NULL;
	unsigned int nentries = 0;
	unsigned short index = 1;
	unsigned short orphan_blocks;
	struct page *page = NULL;
	struct ino_entry *orphan = NULL;
	struct inode_management *im = &sbi->im[ORPHAN_INO];

	orphan_blocks = GET_ORPHAN_BLOCKS(im->ino_num);

	/*
	 * we don't need to do spin_lock(&im->ino_lock) here, since all the
	 * orphan inode operations are covered under f2fs_lock_op().
	 * And, spin_lock should be avoided due to page operations below.
	 */
	head = &im->ino_list;

	/* loop for each orphan inode entry and write them in Jornal block */
	list_for_each_entry(orphan, head, list) {
		if (!page) {
			page = f2fs_grab_meta_page(sbi, start_blk++);
			orphan_blk =
				(struct f2fs_orphan_block *)page_address(page);
			memset(orphan_blk, 0, sizeof(*orphan_blk));
		}

		orphan_blk->ino[nentries++] = cpu_to_le32(orphan->ino);

		if (nentries == F2FS_ORPHANS_PER_BLOCK) {
			/*
			 * an orphan block is full of 1020 entries,
			 * then we need to flush current orphan blocks
			 * and bring another one in memory
			 */
			orphan_blk->blk_addr = cpu_to_le16(index);
			orphan_blk->blk_count = cpu_to_le16(orphan_blocks);
			orphan_blk->entry_count = cpu_to_le32(nentries);
			set_page_dirty(page);
			f2fs_put_page(page, 1);
			index++;
			nentries = 0;
			page = NULL;
		}
	}

	if (page) {
		orphan_blk->blk_addr = cpu_to_le16(index);
		orphan_blk->blk_count = cpu_to_le16(orphan_blocks);
		orphan_blk->entry_count = cpu_to_le32(nentries);
		set_page_dirty(page);
		f2fs_put_page(page, 1);
	}
}

static __u32 f2fs_checkpoint_chksum(struct f2fs_sb_info *sbi,
						struct f2fs_checkpoint *ckpt)
{
	unsigned int chksum_ofs = le32_to_cpu(ckpt->checksum_offset);
	__u32 chksum;

	chksum = f2fs_crc32(sbi, ckpt, chksum_ofs);
	if (chksum_ofs < CP_CHKSUM_OFFSET) {
		chksum_ofs += sizeof(chksum);
		chksum = f2fs_chksum(sbi, chksum, (__u8 *)ckpt + chksum_ofs,
						F2FS_BLKSIZE - chksum_ofs);
	}
	return chksum;
}

static int get_checkpoint_version(struct f2fs_sb_info *sbi, block_t cp_addr,
		struct f2fs_checkpoint **cp_block, struct page **cp_page,
		unsigned long long *version)
{
	size_t crc_offset = 0;
	__u32 crc;

	*cp_page = f2fs_get_meta_page(sbi, cp_addr);
	if (IS_ERR(*cp_page))
		return PTR_ERR(*cp_page);

	*cp_block = (struct f2fs_checkpoint *)page_address(*cp_page);

	crc_offset = le32_to_cpu((*cp_block)->checksum_offset);
	if (crc_offset < CP_MIN_CHKSUM_OFFSET ||
			crc_offset > CP_CHKSUM_OFFSET) {
		f2fs_put_page(*cp_page, 1);
		f2fs_warn(sbi, "invalid crc_offset: %zu", crc_offset);
		return -EINVAL;
	}

	crc = f2fs_checkpoint_chksum(sbi, *cp_block);
	if (crc != cur_cp_crc(*cp_block)) {
		f2fs_put_page(*cp_page, 1);
		f2fs_warn(sbi, "invalid crc value");
		return -EINVAL;
	}

	*version = cur_cp_version(*cp_block);
	return 0;
}

static struct page *validate_checkpoint(struct f2fs_sb_info *sbi,
				block_t cp_addr, unsigned long long *version)
{
	struct page *cp_page_1 = NULL, *cp_page_2 = NULL;
	struct f2fs_checkpoint *cp_block = NULL;
	unsigned long long cur_version = 0, pre_version = 0;
	unsigned int cp_blocks;
	int err;

	err = get_checkpoint_version(sbi, cp_addr, &cp_block,
					&cp_page_1, version);
	if (err)
		return NULL;

	cp_blocks = le32_to_cpu(cp_block->cp_pack_total_block_count);

	if (cp_blocks > sbi->blocks_per_seg || cp_blocks <= F2FS_CP_PACKS) {
		f2fs_warn(sbi, "invalid cp_pack_total_block_count:%u",
			  le32_to_cpu(cp_block->cp_pack_total_block_count));
		goto invalid_cp;
	}
	pre_version = *version;

	cp_addr += cp_blocks - 1;
	err = get_checkpoint_version(sbi, cp_addr, &cp_block,
					&cp_page_2, version);
	if (err)
		goto invalid_cp;
	cur_version = *version;

	if (cur_version == pre_version) {
		*version = cur_version;
		f2fs_put_page(cp_page_2, 1);
		return cp_page_1;
	}
	f2fs_put_page(cp_page_2, 1);
invalid_cp:
	f2fs_put_page(cp_page_1, 1);
	return NULL;
}

int f2fs_get_valid_checkpoint(struct f2fs_sb_info *sbi)
{
	struct f2fs_checkpoint *cp_block;
	struct f2fs_super_block *fsb = sbi->raw_super;
	struct page *cp1, *cp2, *cur_page;
	unsigned long blk_size = sbi->blocksize;
	unsigned long long cp1_version = 0, cp2_version = 0;
	unsigned long long cp_start_blk_no;
	unsigned int cp_blks = 1 + __cp_payload(sbi);
	block_t cp_blk_no;
	int i;
	int err;

	sbi->ckpt = f2fs_kvzalloc(sbi, array_size(blk_size, cp_blks),
				  GFP_KERNEL);
	if (!sbi->ckpt)
		return -ENOMEM;
	/*
	 * Finding out valid cp block involves read both
	 * sets( cp pack 1 and cp pack 2)
	 */
	cp_start_blk_no = le32_to_cpu(fsb->cp_blkaddr);
	cp1 = validate_checkpoint(sbi, cp_start_blk_no, &cp1_version);

	/* The second checkpoint pack should start at the next segment */
	cp_start_blk_no += ((unsigned long long)1) <<
				le32_to_cpu(fsb->log_blocks_per_seg);
	cp2 = validate_checkpoint(sbi, cp_start_blk_no, &cp2_version);

	if (cp1 && cp2) {
		if (ver_after(cp2_version, cp1_version))
			cur_page = cp2;
		else
			cur_page = cp1;
	} else if (cp1) {
		cur_page = cp1;
	} else if (cp2) {
		cur_page = cp2;
	} else {
		err = -EFSCORRUPTED;
		goto fail_no_cp;
	}

	cp_block = (struct f2fs_checkpoint *)page_address(cur_page);
	memcpy(sbi->ckpt, cp_block, blk_size);

	if (cur_page == cp1)
		sbi->cur_cp_pack = 1;
	else
		sbi->cur_cp_pack = 2;

	/* Sanity checking of checkpoint */
	if (f2fs_sanity_check_ckpt(sbi)) {
		err = -EFSCORRUPTED;
		goto free_fail_no_cp;
	}

	if (cp_blks <= 1)
		goto done;

	cp_blk_no = le32_to_cpu(fsb->cp_blkaddr);
	if (cur_page == cp2)
		cp_blk_no += 1 << le32_to_cpu(fsb->log_blocks_per_seg);

	for (i = 1; i < cp_blks; i++) {
		void *sit_bitmap_ptr;
		unsigned char *ckpt = (unsigned char *)sbi->ckpt;

		cur_page = f2fs_get_meta_page(sbi, cp_blk_no + i);
		if (IS_ERR(cur_page)) {
			err = PTR_ERR(cur_page);
			goto free_fail_no_cp;
		}
		sit_bitmap_ptr = page_address(cur_page);
		memcpy(ckpt + i * blk_size, sit_bitmap_ptr, blk_size);
		f2fs_put_page(cur_page, 1);
	}
done:
	f2fs_put_page(cp1, 1);
	f2fs_put_page(cp2, 1);
	return 0;

free_fail_no_cp:
	f2fs_put_page(cp1, 1);
	f2fs_put_page(cp2, 1);
fail_no_cp:
	kvfree(sbi->ckpt);
	return err;
}

static void __add_dirty_inode(struct inode *inode, enum inode_type type)
{
	struct f2fs_sb_info *sbi = F2FS_I_SB(inode);
	int flag = (type == DIR_INODE) ? FI_DIRTY_DIR : FI_DIRTY_FILE;

	if (is_inode_flag_set(inode, flag))
		return;

	set_inode_flag(inode, flag);
	list_add_tail(&F2FS_I(inode)->dirty_list, &sbi->inode_list[type]);
	stat_inc_dirty_inode(sbi, type);
}

static void __remove_dirty_inode(struct inode *inode, enum inode_type type)
{
	int flag = (type == DIR_INODE) ? FI_DIRTY_DIR : FI_DIRTY_FILE;

	if (get_dirty_pages(inode) || !is_inode_flag_set(inode, flag))
		return;

	list_del_init(&F2FS_I(inode)->dirty_list);
	clear_inode_flag(inode, flag);
	stat_dec_dirty_inode(F2FS_I_SB(inode), type);
}

void f2fs_update_dirty_folio(struct inode *inode, struct folio *folio)
{
	struct f2fs_sb_info *sbi = F2FS_I_SB(inode);
	enum inode_type type = S_ISDIR(inode->i_mode) ? DIR_INODE : FILE_INODE;

	if (!S_ISDIR(inode->i_mode) && !S_ISREG(inode->i_mode) &&
			!S_ISLNK(inode->i_mode))
		return;

	spin_lock(&sbi->inode_lock[type]);
	if (type != FILE_INODE || test_opt(sbi, DATA_FLUSH))
		__add_dirty_inode(inode, type);
	inode_inc_dirty_pages(inode);
	spin_unlock(&sbi->inode_lock[type]);

	set_page_private_reference(&folio->page);
}

void f2fs_remove_dirty_inode(struct inode *inode)
{
	struct f2fs_sb_info *sbi = F2FS_I_SB(inode);
	enum inode_type type = S_ISDIR(inode->i_mode) ? DIR_INODE : FILE_INODE;

	if (!S_ISDIR(inode->i_mode) && !S_ISREG(inode->i_mode) &&
			!S_ISLNK(inode->i_mode))
		return;

	if (type == FILE_INODE && !test_opt(sbi, DATA_FLUSH))
		return;

	spin_lock(&sbi->inode_lock[type]);
	__remove_dirty_inode(inode, type);
	spin_unlock(&sbi->inode_lock[type]);
}

int f2fs_sync_dirty_inodes(struct f2fs_sb_info *sbi, enum inode_type type,
						bool from_cp)
{
	struct list_head *head;
	struct inode *inode;
	struct f2fs_inode_info *fi;
	bool is_dir = (type == DIR_INODE);
	unsigned long ino = 0;

	trace_f2fs_sync_dirty_inodes_enter(sbi->sb, is_dir,
				get_pages(sbi, is_dir ?
				F2FS_DIRTY_DENTS : F2FS_DIRTY_DATA));
retry:
	if (unlikely(f2fs_cp_error(sbi))) {
		trace_f2fs_sync_dirty_inodes_exit(sbi->sb, is_dir,
				get_pages(sbi, is_dir ?
				F2FS_DIRTY_DENTS : F2FS_DIRTY_DATA));
		return -EIO;
	}

	spin_lock(&sbi->inode_lock[type]);

	head = &sbi->inode_list[type];
	if (list_empty(head)) {
		spin_unlock(&sbi->inode_lock[type]);
		trace_f2fs_sync_dirty_inodes_exit(sbi->sb, is_dir,
				get_pages(sbi, is_dir ?
				F2FS_DIRTY_DENTS : F2FS_DIRTY_DATA));
		return 0;
	}
	fi = list_first_entry(head, struct f2fs_inode_info, dirty_list);
	inode = igrab(&fi->vfs_inode);
	spin_unlock(&sbi->inode_lock[type]);
	if (inode) {
		unsigned long cur_ino = inode->i_ino;

		if (from_cp)
			F2FS_I(inode)->cp_task = current;
		F2FS_I(inode)->wb_task = current;

		filemap_fdatawrite(inode->i_mapping);

		F2FS_I(inode)->wb_task = NULL;
		if (from_cp)
			F2FS_I(inode)->cp_task = NULL;

		iput(inode);
		/* We need to give cpu to another writers. */
		if (ino == cur_ino)
			cond_resched();
		else
			ino = cur_ino;
	} else {
		/*
		 * We should submit bio, since it exists several
		 * wribacking dentry pages in the freeing inode.
		 */
		f2fs_submit_merged_write(sbi, DATA);
		cond_resched();
	}
	goto retry;
}

int f2fs_sync_inode_meta(struct f2fs_sb_info *sbi)
{
	struct list_head *head = &sbi->inode_list[DIRTY_META];
	struct inode *inode;
	struct f2fs_inode_info *fi;
	s64 total = get_pages(sbi, F2FS_DIRTY_IMETA);

	while (total--) {
		if (unlikely(f2fs_cp_error(sbi)))
			return -EIO;

		spin_lock(&sbi->inode_lock[DIRTY_META]);
		if (list_empty(head)) {
			spin_unlock(&sbi->inode_lock[DIRTY_META]);
			return 0;
		}
		fi = list_first_entry(head, struct f2fs_inode_info,
							gdirty_list);
		inode = igrab(&fi->vfs_inode);
		spin_unlock(&sbi->inode_lock[DIRTY_META]);
		if (inode) {
			sync_inode_metadata(inode, 0);

			/* it's on eviction */
			if (is_inode_flag_set(inode, FI_DIRTY_INODE))
				f2fs_update_inode_page(inode);
			iput(inode);
		}
	}
	return 0;
}

static void __prepare_cp_block(struct f2fs_sb_info *sbi)
{
	struct f2fs_checkpoint *ckpt = F2FS_CKPT(sbi);
	struct f2fs_nm_info *nm_i = NM_I(sbi);
	nid_t last_nid = nm_i->next_scan_nid;

	next_free_nid(sbi, &last_nid);
	ckpt->valid_block_count = cpu_to_le64(valid_user_blocks(sbi));
	ckpt->valid_node_count = cpu_to_le32(valid_node_count(sbi));
	ckpt->valid_inode_count = cpu_to_le32(valid_inode_count(sbi));
	ckpt->next_free_nid = cpu_to_le32(last_nid);
}

static bool __need_flush_quota(struct f2fs_sb_info *sbi)
{
	bool ret = false;

	if (!is_journalled_quota(sbi))
		return false;

<<<<<<< HEAD
	if (!down_write_trylock(&sbi->quota_sem))
=======
	if (!f2fs_down_write_trylock(&sbi->quota_sem))
>>>>>>> 29549c70
		return true;
	if (is_sbi_flag_set(sbi, SBI_QUOTA_SKIP_FLUSH)) {
		ret = false;
	} else if (is_sbi_flag_set(sbi, SBI_QUOTA_NEED_REPAIR)) {
		ret = false;
	} else if (is_sbi_flag_set(sbi, SBI_QUOTA_NEED_FLUSH)) {
		clear_sbi_flag(sbi, SBI_QUOTA_NEED_FLUSH);
		ret = true;
	} else if (get_pages(sbi, F2FS_DIRTY_QDATA)) {
		ret = true;
	}
	f2fs_up_write(&sbi->quota_sem);
	return ret;
}

/*
 * Freeze all the FS-operations for checkpoint.
 */
static int block_operations(struct f2fs_sb_info *sbi)
{
	struct writeback_control wbc = {
		.sync_mode = WB_SYNC_ALL,
		.nr_to_write = LONG_MAX,
		.for_reclaim = 0,
	};
	int err = 0, cnt = 0;

	/*
	 * Let's flush inline_data in dirty node pages.
	 */
	f2fs_flush_inline_data(sbi);

retry_flush_quotas:
	f2fs_lock_all(sbi);
	if (__need_flush_quota(sbi)) {
		int locked;

		if (++cnt > DEFAULT_RETRY_QUOTA_FLUSH_COUNT) {
			set_sbi_flag(sbi, SBI_QUOTA_SKIP_FLUSH);
			set_sbi_flag(sbi, SBI_QUOTA_NEED_FLUSH);
			goto retry_flush_dents;
		}
		f2fs_unlock_all(sbi);

		/* only failed during mount/umount/freeze/quotactl */
		locked = down_read_trylock(&sbi->sb->s_umount);
		f2fs_quota_sync(sbi->sb, -1);
		if (locked)
			up_read(&sbi->sb->s_umount);
		cond_resched();
		goto retry_flush_quotas;
	}

retry_flush_dents:
	/* write all the dirty dentry pages */
	if (get_pages(sbi, F2FS_DIRTY_DENTS)) {
		f2fs_unlock_all(sbi);
		err = f2fs_sync_dirty_inodes(sbi, DIR_INODE, true);
		if (err)
			return err;
		cond_resched();
		goto retry_flush_quotas;
	}

	/*
	 * POR: we should ensure that there are no dirty node pages
	 * until finishing nat/sit flush. inode->i_blocks can be updated.
	 */
	f2fs_down_write(&sbi->node_change);

	if (get_pages(sbi, F2FS_DIRTY_IMETA)) {
		f2fs_up_write(&sbi->node_change);
		f2fs_unlock_all(sbi);
		err = f2fs_sync_inode_meta(sbi);
		if (err)
			return err;
		cond_resched();
		goto retry_flush_quotas;
	}

retry_flush_nodes:
	f2fs_down_write(&sbi->node_write);

	if (get_pages(sbi, F2FS_DIRTY_NODES)) {
		f2fs_up_write(&sbi->node_write);
		atomic_inc(&sbi->wb_sync_req[NODE]);
		err = f2fs_sync_node_pages(sbi, &wbc, false, FS_CP_NODE_IO);
		atomic_dec(&sbi->wb_sync_req[NODE]);
		if (err) {
			f2fs_up_write(&sbi->node_change);
			f2fs_unlock_all(sbi);
			return err;
		}
		cond_resched();
		goto retry_flush_nodes;
	}

	/*
	 * sbi->node_change is used only for AIO write_begin path which produces
	 * dirty node blocks and some checkpoint values by block allocation.
	 */
	__prepare_cp_block(sbi);
	f2fs_up_write(&sbi->node_change);
	return err;
}

static void unblock_operations(struct f2fs_sb_info *sbi)
{
	f2fs_up_write(&sbi->node_write);
	f2fs_unlock_all(sbi);
}

void f2fs_wait_on_all_pages(struct f2fs_sb_info *sbi, int type)
{
	DEFINE_WAIT(wait);

	for (;;) {
		if (!get_pages(sbi, type))
			break;

		if (unlikely(f2fs_cp_error(sbi)))
			break;

		if (type == F2FS_DIRTY_META)
			f2fs_sync_meta_pages(sbi, META, LONG_MAX,
							FS_CP_META_IO);
		else if (type == F2FS_WB_CP_DATA)
			f2fs_submit_merged_write(sbi, DATA);

		prepare_to_wait(&sbi->cp_wait, &wait, TASK_UNINTERRUPTIBLE);
		io_schedule_timeout(DEFAULT_IO_TIMEOUT);
	}
	finish_wait(&sbi->cp_wait, &wait);
}

static void update_ckpt_flags(struct f2fs_sb_info *sbi, struct cp_control *cpc)
{
	unsigned long orphan_num = sbi->im[ORPHAN_INO].ino_num;
	struct f2fs_checkpoint *ckpt = F2FS_CKPT(sbi);
	unsigned long flags;

	if (cpc->reason & CP_UMOUNT) {
		if (le32_to_cpu(ckpt->cp_pack_total_block_count) +
			NM_I(sbi)->nat_bits_blocks > sbi->blocks_per_seg) {
			clear_ckpt_flags(sbi, CP_NAT_BITS_FLAG);
			f2fs_notice(sbi, "Disable nat_bits due to no space");
		} else if (!is_set_ckpt_flags(sbi, CP_NAT_BITS_FLAG) &&
						f2fs_nat_bitmap_enabled(sbi)) {
			f2fs_enable_nat_bits(sbi);
			set_ckpt_flags(sbi, CP_NAT_BITS_FLAG);
			f2fs_notice(sbi, "Rebuild and enable nat_bits");
		}
	}

	spin_lock_irqsave(&sbi->cp_lock, flags);

	if (cpc->reason & CP_TRIMMED)
		__set_ckpt_flags(ckpt, CP_TRIMMED_FLAG);
	else
		__clear_ckpt_flags(ckpt, CP_TRIMMED_FLAG);

	if (cpc->reason & CP_UMOUNT)
		__set_ckpt_flags(ckpt, CP_UMOUNT_FLAG);
	else
		__clear_ckpt_flags(ckpt, CP_UMOUNT_FLAG);

	if (cpc->reason & CP_FASTBOOT)
		__set_ckpt_flags(ckpt, CP_FASTBOOT_FLAG);
	else
		__clear_ckpt_flags(ckpt, CP_FASTBOOT_FLAG);

	if (orphan_num)
		__set_ckpt_flags(ckpt, CP_ORPHAN_PRESENT_FLAG);
	else
		__clear_ckpt_flags(ckpt, CP_ORPHAN_PRESENT_FLAG);

	if (is_sbi_flag_set(sbi, SBI_NEED_FSCK))
		__set_ckpt_flags(ckpt, CP_FSCK_FLAG);

	if (is_sbi_flag_set(sbi, SBI_IS_RESIZEFS))
		__set_ckpt_flags(ckpt, CP_RESIZEFS_FLAG);
	else
		__clear_ckpt_flags(ckpt, CP_RESIZEFS_FLAG);

	if (is_sbi_flag_set(sbi, SBI_CP_DISABLED))
		__set_ckpt_flags(ckpt, CP_DISABLED_FLAG);
	else
		__clear_ckpt_flags(ckpt, CP_DISABLED_FLAG);

	if (is_sbi_flag_set(sbi, SBI_CP_DISABLED_QUICK))
		__set_ckpt_flags(ckpt, CP_DISABLED_QUICK_FLAG);
	else
		__clear_ckpt_flags(ckpt, CP_DISABLED_QUICK_FLAG);

	if (is_sbi_flag_set(sbi, SBI_QUOTA_SKIP_FLUSH))
		__set_ckpt_flags(ckpt, CP_QUOTA_NEED_FSCK_FLAG);
	else
		__clear_ckpt_flags(ckpt, CP_QUOTA_NEED_FSCK_FLAG);

	if (is_sbi_flag_set(sbi, SBI_QUOTA_NEED_REPAIR))
		__set_ckpt_flags(ckpt, CP_QUOTA_NEED_FSCK_FLAG);

	/* set this flag to activate crc|cp_ver for recovery */
	__set_ckpt_flags(ckpt, CP_CRC_RECOVERY_FLAG);
	__clear_ckpt_flags(ckpt, CP_NOCRC_RECOVERY_FLAG);

	spin_unlock_irqrestore(&sbi->cp_lock, flags);
}

static void commit_checkpoint(struct f2fs_sb_info *sbi,
	void *src, block_t blk_addr)
{
	struct writeback_control wbc = {
		.for_reclaim = 0,
	};

	/*
	 * pagevec_lookup_tag and lock_page again will take
	 * some extra time. Therefore, f2fs_update_meta_pages and
	 * f2fs_sync_meta_pages are combined in this function.
	 */
	struct page *page = f2fs_grab_meta_page(sbi, blk_addr);
	int err;

	f2fs_wait_on_page_writeback(page, META, true, true);

	memcpy(page_address(page), src, PAGE_SIZE);

	set_page_dirty(page);
	if (unlikely(!clear_page_dirty_for_io(page)))
		f2fs_bug_on(sbi, 1);

	/* writeout cp pack 2 page */
	err = __f2fs_write_meta_page(page, &wbc, FS_CP_META_IO);
	if (unlikely(err && f2fs_cp_error(sbi))) {
		f2fs_put_page(page, 1);
		return;
	}

	f2fs_bug_on(sbi, err);
	f2fs_put_page(page, 0);

	/* submit checkpoint (with barrier if NOBARRIER is not set) */
	f2fs_submit_merged_write(sbi, META_FLUSH);
}

static inline u64 get_sectors_written(struct block_device *bdev)
{
	return (u64)part_stat_read(bdev, sectors[STAT_WRITE]);
}

u64 f2fs_get_sectors_written(struct f2fs_sb_info *sbi)
{
	if (f2fs_is_multi_device(sbi)) {
		u64 sectors = 0;
		int i;

		for (i = 0; i < sbi->s_ndevs; i++)
			sectors += get_sectors_written(FDEV(i).bdev);

		return sectors;
	}

	return get_sectors_written(sbi->sb->s_bdev);
}

static int do_checkpoint(struct f2fs_sb_info *sbi, struct cp_control *cpc)
{
	struct f2fs_checkpoint *ckpt = F2FS_CKPT(sbi);
	struct f2fs_nm_info *nm_i = NM_I(sbi);
	unsigned long orphan_num = sbi->im[ORPHAN_INO].ino_num, flags;
	block_t start_blk;
	unsigned int data_sum_blocks, orphan_blocks;
	__u32 crc32 = 0;
	int i;
	int cp_payload_blks = __cp_payload(sbi);
	struct curseg_info *seg_i = CURSEG_I(sbi, CURSEG_HOT_NODE);
	u64 kbytes_written;
	int err;

	/* Flush all the NAT/SIT pages */
	f2fs_sync_meta_pages(sbi, META, LONG_MAX, FS_CP_META_IO);

	/* start to update checkpoint, cp ver is already updated previously */
	ckpt->elapsed_time = cpu_to_le64(get_mtime(sbi, true));
	ckpt->free_segment_count = cpu_to_le32(free_segments(sbi));
	for (i = 0; i < NR_CURSEG_NODE_TYPE; i++) {
		ckpt->cur_node_segno[i] =
			cpu_to_le32(curseg_segno(sbi, i + CURSEG_HOT_NODE));
		ckpt->cur_node_blkoff[i] =
			cpu_to_le16(curseg_blkoff(sbi, i + CURSEG_HOT_NODE));
		ckpt->alloc_type[i + CURSEG_HOT_NODE] =
				curseg_alloc_type(sbi, i + CURSEG_HOT_NODE);
	}
	for (i = 0; i < NR_CURSEG_DATA_TYPE; i++) {
		ckpt->cur_data_segno[i] =
			cpu_to_le32(curseg_segno(sbi, i + CURSEG_HOT_DATA));
		ckpt->cur_data_blkoff[i] =
			cpu_to_le16(curseg_blkoff(sbi, i + CURSEG_HOT_DATA));
		ckpt->alloc_type[i + CURSEG_HOT_DATA] =
				curseg_alloc_type(sbi, i + CURSEG_HOT_DATA);
	}

	/* 2 cp + n data seg summary + orphan inode blocks */
	data_sum_blocks = f2fs_npages_for_summary_flush(sbi, false);
	spin_lock_irqsave(&sbi->cp_lock, flags);
	if (data_sum_blocks < NR_CURSEG_DATA_TYPE)
		__set_ckpt_flags(ckpt, CP_COMPACT_SUM_FLAG);
	else
		__clear_ckpt_flags(ckpt, CP_COMPACT_SUM_FLAG);
	spin_unlock_irqrestore(&sbi->cp_lock, flags);

	orphan_blocks = GET_ORPHAN_BLOCKS(orphan_num);
	ckpt->cp_pack_start_sum = cpu_to_le32(1 + cp_payload_blks +
			orphan_blocks);

	if (__remain_node_summaries(cpc->reason))
		ckpt->cp_pack_total_block_count = cpu_to_le32(F2FS_CP_PACKS +
				cp_payload_blks + data_sum_blocks +
				orphan_blocks + NR_CURSEG_NODE_TYPE);
	else
		ckpt->cp_pack_total_block_count = cpu_to_le32(F2FS_CP_PACKS +
				cp_payload_blks + data_sum_blocks +
				orphan_blocks);

	/* update ckpt flag for checkpoint */
	update_ckpt_flags(sbi, cpc);

	/* update SIT/NAT bitmap */
	get_sit_bitmap(sbi, __bitmap_ptr(sbi, SIT_BITMAP));
	get_nat_bitmap(sbi, __bitmap_ptr(sbi, NAT_BITMAP));

	crc32 = f2fs_checkpoint_chksum(sbi, ckpt);
	*((__le32 *)((unsigned char *)ckpt +
				le32_to_cpu(ckpt->checksum_offset)))
				= cpu_to_le32(crc32);

	start_blk = __start_cp_next_addr(sbi);

	/* write nat bits */
	if ((cpc->reason & CP_UMOUNT) &&
			is_set_ckpt_flags(sbi, CP_NAT_BITS_FLAG)) {
		__u64 cp_ver = cur_cp_version(ckpt);
		block_t blk;

		cp_ver |= ((__u64)crc32 << 32);
		*(__le64 *)nm_i->nat_bits = cpu_to_le64(cp_ver);

		blk = start_blk + sbi->blocks_per_seg - nm_i->nat_bits_blocks;
		for (i = 0; i < nm_i->nat_bits_blocks; i++)
			f2fs_update_meta_page(sbi, nm_i->nat_bits +
					(i << F2FS_BLKSIZE_BITS), blk + i);
	}

	/* write out checkpoint buffer at block 0 */
	f2fs_update_meta_page(sbi, ckpt, start_blk++);

	for (i = 1; i < 1 + cp_payload_blks; i++)
		f2fs_update_meta_page(sbi, (char *)ckpt + i * F2FS_BLKSIZE,
							start_blk++);

	if (orphan_num) {
		write_orphan_inodes(sbi, start_blk);
		start_blk += orphan_blocks;
	}

	f2fs_write_data_summaries(sbi, start_blk);
	start_blk += data_sum_blocks;

	/* Record write statistics in the hot node summary */
	kbytes_written = sbi->kbytes_written;
	kbytes_written += (f2fs_get_sectors_written(sbi) -
				sbi->sectors_written_start) >> 1;
	seg_i->journal->info.kbytes_written = cpu_to_le64(kbytes_written);

	if (__remain_node_summaries(cpc->reason)) {
		f2fs_write_node_summaries(sbi, start_blk);
		start_blk += NR_CURSEG_NODE_TYPE;
	}

	/* update user_block_counts */
	sbi->last_valid_block_count = sbi->total_valid_block_count;
	percpu_counter_set(&sbi->alloc_valid_block_count, 0);
	percpu_counter_set(&sbi->rf_node_block_count, 0);

	/* Here, we have one bio having CP pack except cp pack 2 page */
	f2fs_sync_meta_pages(sbi, META, LONG_MAX, FS_CP_META_IO);
	/* Wait for all dirty meta pages to be submitted for IO */
	f2fs_wait_on_all_pages(sbi, F2FS_DIRTY_META);

	/* wait for previous submitted meta pages writeback */
	f2fs_wait_on_all_pages(sbi, F2FS_WB_CP_DATA);

	/* flush all device cache */
	err = f2fs_flush_device_cache(sbi);
	if (err)
		return err;

	/* barrier and flush checkpoint cp pack 2 page if it can */
	commit_checkpoint(sbi, ckpt, start_blk);
	f2fs_wait_on_all_pages(sbi, F2FS_WB_CP_DATA);

	/*
	 * invalidate intermediate page cache borrowed from meta inode which are
	 * used for migration of encrypted, verity or compressed inode's blocks.
	 */
	if (f2fs_sb_has_encrypt(sbi) || f2fs_sb_has_verity(sbi) ||
		f2fs_sb_has_compression(sbi))
		invalidate_mapping_pages(META_MAPPING(sbi),
				MAIN_BLKADDR(sbi), MAX_BLKADDR(sbi) - 1);

	f2fs_release_ino_entry(sbi, false);

	f2fs_reset_fsync_node_info(sbi);

	clear_sbi_flag(sbi, SBI_IS_DIRTY);
	clear_sbi_flag(sbi, SBI_NEED_CP);
	clear_sbi_flag(sbi, SBI_QUOTA_SKIP_FLUSH);

	spin_lock(&sbi->stat_lock);
	sbi->unusable_block_count = 0;
	spin_unlock(&sbi->stat_lock);

	__set_cp_next_pack(sbi);

	/*
	 * redirty superblock if metadata like node page or inode cache is
	 * updated during writing checkpoint.
	 */
	if (get_pages(sbi, F2FS_DIRTY_NODES) ||
			get_pages(sbi, F2FS_DIRTY_IMETA))
		set_sbi_flag(sbi, SBI_IS_DIRTY);

	f2fs_bug_on(sbi, get_pages(sbi, F2FS_DIRTY_DENTS));

	return unlikely(f2fs_cp_error(sbi)) ? -EIO : 0;
}

int f2fs_write_checkpoint(struct f2fs_sb_info *sbi, struct cp_control *cpc)
{
	struct f2fs_checkpoint *ckpt = F2FS_CKPT(sbi);
	unsigned long long ckpt_ver;
	int err = 0;

	if (f2fs_readonly(sbi->sb) || f2fs_hw_is_readonly(sbi))
		return -EROFS;

	if (unlikely(is_sbi_flag_set(sbi, SBI_CP_DISABLED))) {
		if (cpc->reason != CP_PAUSE)
			return 0;
		f2fs_warn(sbi, "Start checkpoint disabled!");
	}
	if (cpc->reason != CP_RESIZE)
		f2fs_down_write(&sbi->cp_global_sem);

	if (!is_sbi_flag_set(sbi, SBI_IS_DIRTY) &&
		((cpc->reason & CP_FASTBOOT) || (cpc->reason & CP_SYNC) ||
		((cpc->reason & CP_DISCARD) && !sbi->discard_blks)))
		goto out;
	if (unlikely(f2fs_cp_error(sbi))) {
		err = -EIO;
		goto out;
	}

	trace_f2fs_write_checkpoint(sbi->sb, cpc->reason, "start block_ops");

	err = block_operations(sbi);
	if (err)
		goto out;

	trace_f2fs_write_checkpoint(sbi->sb, cpc->reason, "finish block_ops");

	f2fs_flush_merged_writes(sbi);

	/* this is the case of multiple fstrims without any changes */
	if (cpc->reason & CP_DISCARD) {
		if (!f2fs_exist_trim_candidates(sbi, cpc)) {
			unblock_operations(sbi);
			goto out;
		}

		if (NM_I(sbi)->nat_cnt[DIRTY_NAT] == 0 &&
				SIT_I(sbi)->dirty_sentries == 0 &&
				prefree_segments(sbi) == 0) {
			f2fs_flush_sit_entries(sbi, cpc);
			f2fs_clear_prefree_segments(sbi, cpc);
			unblock_operations(sbi);
			goto out;
		}
	}

	/*
	 * update checkpoint pack index
	 * Increase the version number so that
	 * SIT entries and seg summaries are written at correct place
	 */
	ckpt_ver = cur_cp_version(ckpt);
	ckpt->checkpoint_ver = cpu_to_le64(++ckpt_ver);

	/* write cached NAT/SIT entries to NAT/SIT area */
	err = f2fs_flush_nat_entries(sbi, cpc);
	if (err) {
		f2fs_err(sbi, "f2fs_flush_nat_entries failed err:%d, stop checkpoint", err);
		f2fs_bug_on(sbi, !f2fs_cp_error(sbi));
		goto stop;
	}

	f2fs_flush_sit_entries(sbi, cpc);

	/* save inmem log status */
	f2fs_save_inmem_curseg(sbi);

	err = do_checkpoint(sbi, cpc);
	if (err) {
		f2fs_err(sbi, "do_checkpoint failed err:%d, stop checkpoint", err);
		f2fs_bug_on(sbi, !f2fs_cp_error(sbi));
		f2fs_release_discard_addrs(sbi);
	} else {
		f2fs_clear_prefree_segments(sbi, cpc);
	}

	f2fs_restore_inmem_curseg(sbi);
stop:
	unblock_operations(sbi);
	stat_inc_cp_count(sbi->stat_info);

	if (cpc->reason & CP_RECOVERY)
		f2fs_notice(sbi, "checkpoint: version = %llx", ckpt_ver);

	/* update CP_TIME to trigger checkpoint periodically */
	f2fs_update_time(sbi, CP_TIME);
	trace_f2fs_write_checkpoint(sbi->sb, cpc->reason, "finish checkpoint");
out:
	if (cpc->reason != CP_RESIZE)
		f2fs_up_write(&sbi->cp_global_sem);
	return err;
}

void f2fs_init_ino_entry_info(struct f2fs_sb_info *sbi)
{
	int i;

	for (i = 0; i < MAX_INO_ENTRY; i++) {
		struct inode_management *im = &sbi->im[i];

		INIT_RADIX_TREE(&im->ino_root, GFP_ATOMIC);
		spin_lock_init(&im->ino_lock);
		INIT_LIST_HEAD(&im->ino_list);
		im->ino_num = 0;
	}

	sbi->max_orphans = (sbi->blocks_per_seg - F2FS_CP_PACKS -
			NR_CURSEG_PERSIST_TYPE - __cp_payload(sbi)) *
				F2FS_ORPHANS_PER_BLOCK;
}

int __init f2fs_create_checkpoint_caches(void)
{
	ino_entry_slab = f2fs_kmem_cache_create("f2fs_ino_entry",
			sizeof(struct ino_entry));
	if (!ino_entry_slab)
		return -ENOMEM;
	f2fs_inode_entry_slab = f2fs_kmem_cache_create("f2fs_inode_entry",
			sizeof(struct inode_entry));
	if (!f2fs_inode_entry_slab) {
		kmem_cache_destroy(ino_entry_slab);
		return -ENOMEM;
	}
	return 0;
}

void f2fs_destroy_checkpoint_caches(void)
{
	kmem_cache_destroy(ino_entry_slab);
	kmem_cache_destroy(f2fs_inode_entry_slab);
}

static int __write_checkpoint_sync(struct f2fs_sb_info *sbi)
{
	struct cp_control cpc = { .reason = CP_SYNC, };
	int err;

	f2fs_down_write(&sbi->gc_lock);
	err = f2fs_write_checkpoint(sbi, &cpc);
	f2fs_up_write(&sbi->gc_lock);

	return err;
}

static void __checkpoint_and_complete_reqs(struct f2fs_sb_info *sbi)
{
	struct ckpt_req_control *cprc = &sbi->cprc_info;
	struct ckpt_req *req, *next;
	struct llist_node *dispatch_list;
	u64 sum_diff = 0, diff, count = 0;
	int ret;

	dispatch_list = llist_del_all(&cprc->issue_list);
	if (!dispatch_list)
		return;
	dispatch_list = llist_reverse_order(dispatch_list);

	ret = __write_checkpoint_sync(sbi);
	atomic_inc(&cprc->issued_ckpt);

	llist_for_each_entry_safe(req, next, dispatch_list, llnode) {
		diff = (u64)ktime_ms_delta(ktime_get(), req->queue_time);
		req->ret = ret;
		complete(&req->wait);

		sum_diff += diff;
		count++;
	}
	atomic_sub(count, &cprc->queued_ckpt);
	atomic_add(count, &cprc->total_ckpt);

	spin_lock(&cprc->stat_lock);
	cprc->cur_time = (unsigned int)div64_u64(sum_diff, count);
	if (cprc->peak_time < cprc->cur_time)
		cprc->peak_time = cprc->cur_time;
	spin_unlock(&cprc->stat_lock);
}

static int issue_checkpoint_thread(void *data)
{
	struct f2fs_sb_info *sbi = data;
	struct ckpt_req_control *cprc = &sbi->cprc_info;
	wait_queue_head_t *q = &cprc->ckpt_wait_queue;
repeat:
	if (kthread_should_stop())
		return 0;

	if (!llist_empty(&cprc->issue_list))
		__checkpoint_and_complete_reqs(sbi);

	wait_event_interruptible(*q,
		kthread_should_stop() || !llist_empty(&cprc->issue_list));
	goto repeat;
}

static void flush_remained_ckpt_reqs(struct f2fs_sb_info *sbi,
		struct ckpt_req *wait_req)
{
	struct ckpt_req_control *cprc = &sbi->cprc_info;

	if (!llist_empty(&cprc->issue_list)) {
		__checkpoint_and_complete_reqs(sbi);
	} else {
		/* already dispatched by issue_checkpoint_thread */
		if (wait_req)
			wait_for_completion(&wait_req->wait);
	}
}

static void init_ckpt_req(struct ckpt_req *req)
{
	memset(req, 0, sizeof(struct ckpt_req));

	init_completion(&req->wait);
	req->queue_time = ktime_get();
}

int f2fs_issue_checkpoint(struct f2fs_sb_info *sbi)
{
	struct ckpt_req_control *cprc = &sbi->cprc_info;
	struct ckpt_req req;
	struct cp_control cpc;

	cpc.reason = __get_cp_reason(sbi);
	if (!test_opt(sbi, MERGE_CHECKPOINT) || cpc.reason != CP_SYNC) {
		int ret;

		f2fs_down_write(&sbi->gc_lock);
		ret = f2fs_write_checkpoint(sbi, &cpc);
		f2fs_up_write(&sbi->gc_lock);

		return ret;
	}

	if (!cprc->f2fs_issue_ckpt)
		return __write_checkpoint_sync(sbi);

	init_ckpt_req(&req);

	llist_add(&req.llnode, &cprc->issue_list);
	atomic_inc(&cprc->queued_ckpt);

	/*
	 * update issue_list before we wake up issue_checkpoint thread,
	 * this smp_mb() pairs with another barrier in ___wait_event(),
	 * see more details in comments of waitqueue_active().
	 */
	smp_mb();

	if (waitqueue_active(&cprc->ckpt_wait_queue))
		wake_up(&cprc->ckpt_wait_queue);

	if (cprc->f2fs_issue_ckpt)
		wait_for_completion(&req.wait);
	else
		flush_remained_ckpt_reqs(sbi, &req);

	return req.ret;
}

int f2fs_start_ckpt_thread(struct f2fs_sb_info *sbi)
{
	dev_t dev = sbi->sb->s_bdev->bd_dev;
	struct ckpt_req_control *cprc = &sbi->cprc_info;

	if (cprc->f2fs_issue_ckpt)
		return 0;

	cprc->f2fs_issue_ckpt = kthread_run(issue_checkpoint_thread, sbi,
			"f2fs_ckpt-%u:%u", MAJOR(dev), MINOR(dev));
	if (IS_ERR(cprc->f2fs_issue_ckpt)) {
		cprc->f2fs_issue_ckpt = NULL;
		return -ENOMEM;
	}

	set_task_ioprio(cprc->f2fs_issue_ckpt, cprc->ckpt_thread_ioprio);

	return 0;
}

void f2fs_stop_ckpt_thread(struct f2fs_sb_info *sbi)
{
	struct ckpt_req_control *cprc = &sbi->cprc_info;
	struct task_struct *ckpt_task;

	if (!cprc->f2fs_issue_ckpt)
		return;

	ckpt_task = cprc->f2fs_issue_ckpt;
	cprc->f2fs_issue_ckpt = NULL;
	kthread_stop(ckpt_task);

	f2fs_flush_ckpt_thread(sbi);
}

void f2fs_flush_ckpt_thread(struct f2fs_sb_info *sbi)
{
	struct ckpt_req_control *cprc = &sbi->cprc_info;

	flush_remained_ckpt_reqs(sbi, NULL);

	/* Let's wait for the previous dispatched checkpoint. */
	while (atomic_read(&cprc->queued_ckpt))
		io_schedule_timeout(DEFAULT_IO_TIMEOUT);
}

void f2fs_init_ckpt_req_control(struct f2fs_sb_info *sbi)
{
	struct ckpt_req_control *cprc = &sbi->cprc_info;

	atomic_set(&cprc->issued_ckpt, 0);
	atomic_set(&cprc->total_ckpt, 0);
	atomic_set(&cprc->queued_ckpt, 0);
	cprc->ckpt_thread_ioprio = DEFAULT_CHECKPOINT_IOPRIO;
	init_waitqueue_head(&cprc->ckpt_wait_queue);
	init_llist_head(&cprc->issue_list);
	spin_lock_init(&cprc->stat_lock);
}<|MERGE_RESOLUTION|>--- conflicted
+++ resolved
@@ -1180,11 +1180,7 @@
 	if (!is_journalled_quota(sbi))
 		return false;
 
-<<<<<<< HEAD
-	if (!down_write_trylock(&sbi->quota_sem))
-=======
 	if (!f2fs_down_write_trylock(&sbi->quota_sem))
->>>>>>> 29549c70
 		return true;
 	if (is_sbi_flag_set(sbi, SBI_QUOTA_SKIP_FLUSH)) {
 		ret = false;
