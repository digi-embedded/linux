--- conflicted
+++ resolved
@@ -1279,20 +1279,12 @@
 	DEFINE_WAIT(wait);
 
 	for (;;) {
-<<<<<<< HEAD
-		prepare_to_wait(&sbi->cp_wait, &wait, TASK_UNINTERRUPTIBLE);
-
-=======
->>>>>>> c1084c27
 		if (!get_pages(sbi, type))
 			break;
 
 		if (unlikely(f2fs_cp_error(sbi)))
 			break;
 
-<<<<<<< HEAD
-		io_schedule_timeout(HZ/50);
-=======
 		if (type == F2FS_DIRTY_META)
 			f2fs_sync_meta_pages(sbi, META, LONG_MAX,
 							FS_CP_META_IO);
@@ -1301,7 +1293,6 @@
 
 		prepare_to_wait(&sbi->cp_wait, &wait, TASK_UNINTERRUPTIBLE);
 		io_schedule_timeout(DEFAULT_IO_TIMEOUT);
->>>>>>> c1084c27
 	}
 	finish_wait(&sbi->cp_wait, &wait);
 }
