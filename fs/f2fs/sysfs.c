--- conflicted
+++ resolved
@@ -1143,13 +1143,6 @@
 	init_completion(&sbi->s_kobj_unregister);
 	err = kobject_init_and_add(&sbi->s_kobj, &f2fs_sb_ktype, NULL,
 				"%s", sb->s_id);
-<<<<<<< HEAD
-	if (err) {
-		kobject_put(&sbi->s_kobj);
-		wait_for_completion(&sbi->s_kobj_unregister);
-		return err;
-	}
-=======
 	if (err)
 		goto put_sb_kobj;
 
@@ -1167,7 +1160,6 @@
 					&sbi->s_kobj, "feature_list");
 	if (err)
 		goto put_feature_list_kobj;
->>>>>>> c1084c27
 
 	if (f2fs_proc_root)
 		sbi->s_proc = proc_mkdir(sb->s_id, f2fs_proc_root);
@@ -1218,8 +1210,5 @@
 
 	kobject_del(&sbi->s_kobj);
 	kobject_put(&sbi->s_kobj);
-<<<<<<< HEAD
-=======
 	wait_for_completion(&sbi->s_kobj_unregister);
->>>>>>> c1084c27
 }