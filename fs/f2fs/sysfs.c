--- conflicted
+++ resolved
@@ -146,19 +146,11 @@
 		len += scnprintf(buf + len, PAGE_SIZE - len, "%s%s",
 				len ? ", " : "", "casefold");
 	if (f2fs_sb_has_compression(sbi))
-<<<<<<< HEAD
-		len += snprintf(buf + len, PAGE_SIZE - len, "%s%s",
-				len ? ", " : "", "compression");
-	len += snprintf(buf + len, PAGE_SIZE - len, "%s%s",
-				len ? ", " : "", "pin_file");
-	len += snprintf(buf + len, PAGE_SIZE - len, "\n");
-=======
 		len += scnprintf(buf + len, PAGE_SIZE - len, "%s%s",
 				len ? ", " : "", "compression");
 	len += scnprintf(buf + len, PAGE_SIZE - len, "%s%s",
 				len ? ", " : "", "pin_file");
 	len += scnprintf(buf + len, PAGE_SIZE - len, "\n");
->>>>>>> 22e35a1d
 	return len;
 }
 
@@ -196,15 +188,12 @@
 	return sprintf(buf, "(none)");
 }
 
-<<<<<<< HEAD
-=======
 static ssize_t mounted_time_sec_show(struct f2fs_attr *a,
 		struct f2fs_sb_info *sbi, char *buf)
 {
 	return sprintf(buf, "%llu", SIT_I(sbi)->mounted_time);
 }
 
->>>>>>> 22e35a1d
 #ifdef CONFIG_F2FS_STAT_FS
 static ssize_t moved_blocks_foreground_show(struct f2fs_attr *a,
 				struct f2fs_sb_info *sbi, char *buf)
@@ -575,10 +564,7 @@
 F2FS_GENERAL_RO_ATTR(current_reserved_blocks);
 F2FS_GENERAL_RO_ATTR(unusable);
 F2FS_GENERAL_RO_ATTR(encoding);
-<<<<<<< HEAD
-=======
 F2FS_GENERAL_RO_ATTR(mounted_time_sec);
->>>>>>> 22e35a1d
 #ifdef CONFIG_F2FS_STAT_FS
 F2FS_STAT_ATTR(STAT_INFO, f2fs_stat_info, cp_foreground_calls, cp_count);
 F2FS_STAT_ATTR(STAT_INFO, f2fs_stat_info, cp_background_calls, bg_cp_count);
@@ -608,13 +594,9 @@
 #endif
 F2FS_FEATURE_RO_ATTR(sb_checksum, FEAT_SB_CHECKSUM);
 F2FS_FEATURE_RO_ATTR(casefold, FEAT_CASEFOLD);
-<<<<<<< HEAD
-F2FS_FEATURE_RO_ATTR(compression, FEAT_COMPRESSION);
-=======
 #ifdef CONFIG_F2FS_FS_COMPRESSION
 F2FS_FEATURE_RO_ATTR(compression, FEAT_COMPRESSION);
 #endif
->>>>>>> 22e35a1d
 
 #define ATTR_LIST(name) (&f2fs_attr_##name.attr)
 static struct attribute *f2fs_attrs[] = {
@@ -665,10 +647,7 @@
 	ATTR_LIST(reserved_blocks),
 	ATTR_LIST(current_reserved_blocks),
 	ATTR_LIST(encoding),
-<<<<<<< HEAD
-=======
 	ATTR_LIST(mounted_time_sec),
->>>>>>> 22e35a1d
 #ifdef CONFIG_F2FS_STAT_FS
 	ATTR_LIST(cp_foreground_calls),
 	ATTR_LIST(cp_background_calls),
@@ -702,13 +681,9 @@
 #endif
 	ATTR_LIST(sb_checksum),
 	ATTR_LIST(casefold),
-<<<<<<< HEAD
-	ATTR_LIST(compression),
-=======
 #ifdef CONFIG_F2FS_FS_COMPRESSION
 	ATTR_LIST(compression),
 #endif
->>>>>>> 22e35a1d
 	NULL,
 };
 ATTRIBUTE_GROUPS(f2fs_feat);
