// SPDX-License-Identifier: GPL-2.0
/*
 * fs/f2fs/dir.c
 *
 * Copyright (c) 2012 Samsung Electronics Co., Ltd.
 *             http://www.samsung.com/
 */
#include <asm/unaligned.h>
#include <linux/fs.h>
#include <linux/f2fs_fs.h>
#include <linux/sched/signal.h>
#include <linux/unicode.h>
#include "f2fs.h"
#include "node.h"
#include "acl.h"
#include "xattr.h"
#include <trace/events/f2fs.h>

#ifdef CONFIG_UNICODE
extern struct kmem_cache *f2fs_cf_name_slab;
#endif

static unsigned long dir_blocks(struct inode *inode)
{
	return ((unsigned long long) (i_size_read(inode) + PAGE_SIZE - 1))
							>> PAGE_SHIFT;
}

static unsigned int dir_buckets(unsigned int level, int dir_level)
{
	if (level + dir_level < MAX_DIR_HASH_DEPTH / 2)
		return 1 << (level + dir_level);
	else
		return MAX_DIR_BUCKETS;
}

static unsigned int bucket_blocks(unsigned int level)
{
	if (level < MAX_DIR_HASH_DEPTH / 2)
		return 2;
	else
		return 4;
}

static unsigned char f2fs_filetype_table[F2FS_FT_MAX] = {
	[F2FS_FT_UNKNOWN]	= DT_UNKNOWN,
	[F2FS_FT_REG_FILE]	= DT_REG,
	[F2FS_FT_DIR]		= DT_DIR,
	[F2FS_FT_CHRDEV]	= DT_CHR,
	[F2FS_FT_BLKDEV]	= DT_BLK,
	[F2FS_FT_FIFO]		= DT_FIFO,
	[F2FS_FT_SOCK]		= DT_SOCK,
	[F2FS_FT_SYMLINK]	= DT_LNK,
};

static unsigned char f2fs_type_by_mode[S_IFMT >> S_SHIFT] = {
	[S_IFREG >> S_SHIFT]	= F2FS_FT_REG_FILE,
	[S_IFDIR >> S_SHIFT]	= F2FS_FT_DIR,
	[S_IFCHR >> S_SHIFT]	= F2FS_FT_CHRDEV,
	[S_IFBLK >> S_SHIFT]	= F2FS_FT_BLKDEV,
	[S_IFIFO >> S_SHIFT]	= F2FS_FT_FIFO,
	[S_IFSOCK >> S_SHIFT]	= F2FS_FT_SOCK,
	[S_IFLNK >> S_SHIFT]	= F2FS_FT_SYMLINK,
};

static void set_de_type(struct f2fs_dir_entry *de, umode_t mode)
{
	de->file_type = f2fs_type_by_mode[(mode & S_IFMT) >> S_SHIFT];
}

unsigned char f2fs_get_de_type(struct f2fs_dir_entry *de)
{
	if (de->file_type < F2FS_FT_MAX)
		return f2fs_filetype_table[de->file_type];
	return DT_UNKNOWN;
}

/* If @dir is casefolded, initialize @fname->cf_name from @fname->usr_fname. */
int f2fs_init_casefolded_name(const struct inode *dir,
			      struct f2fs_filename *fname)
{
#ifdef CONFIG_UNICODE
	struct super_block *sb = dir->i_sb;

	if (IS_CASEFOLDED(dir)) {
		fname->cf_name.name = f2fs_kmem_cache_alloc(f2fs_cf_name_slab,
					GFP_NOFS, false, F2FS_SB(sb));
		if (!fname->cf_name.name)
			return -ENOMEM;
		fname->cf_name.len = utf8_casefold(sb->s_encoding,
						   fname->usr_fname,
						   fname->cf_name.name,
						   F2FS_NAME_LEN);
		if ((int)fname->cf_name.len <= 0) {
			kmem_cache_free(f2fs_cf_name_slab, fname->cf_name.name);
			fname->cf_name.name = NULL;
			if (sb_has_strict_encoding(sb))
				return -EINVAL;
			/* fall back to treating name as opaque byte sequence */
		}
	}
#endif
	return 0;
}

static int __f2fs_setup_filename(const struct inode *dir,
				 const struct fscrypt_name *crypt_name,
				 struct f2fs_filename *fname)
{
	int err;

	memset(fname, 0, sizeof(*fname));

	fname->usr_fname = crypt_name->usr_fname;
	fname->disk_name = crypt_name->disk_name;
#ifdef CONFIG_FS_ENCRYPTION
	fname->crypto_buf = crypt_name->crypto_buf;
#endif
	if (crypt_name->is_nokey_name) {
		/* hash was decoded from the no-key name */
		fname->hash = cpu_to_le32(crypt_name->hash);
	} else {
		err = f2fs_init_casefolded_name(dir, fname);
		if (err) {
			f2fs_free_filename(fname);
			return err;
		}
		f2fs_hash_filename(dir, fname);
	}
	return 0;
}

/*
 * Prepare to search for @iname in @dir.  This is similar to
 * fscrypt_setup_filename(), but this also handles computing the casefolded name
 * and the f2fs dirhash if needed, then packing all the information about this
 * filename up into a 'struct f2fs_filename'.
 */
int f2fs_setup_filename(struct inode *dir, const struct qstr *iname,
			int lookup, struct f2fs_filename *fname)
{
	struct fscrypt_name crypt_name;
	int err;

	err = fscrypt_setup_filename(dir, iname, lookup, &crypt_name);
	if (err)
		return err;

	return __f2fs_setup_filename(dir, &crypt_name, fname);
}

/*
 * Prepare to look up @dentry in @dir.  This is similar to
 * fscrypt_prepare_lookup(), but this also handles computing the casefolded name
 * and the f2fs dirhash if needed, then packing all the information about this
 * filename up into a 'struct f2fs_filename'.
 */
int f2fs_prepare_lookup(struct inode *dir, struct dentry *dentry,
			struct f2fs_filename *fname)
{
	struct fscrypt_name crypt_name;
	int err;

	err = fscrypt_prepare_lookup(dir, dentry, &crypt_name);
	if (err)
		return err;

	return __f2fs_setup_filename(dir, &crypt_name, fname);
}

void f2fs_free_filename(struct f2fs_filename *fname)
{
#ifdef CONFIG_FS_ENCRYPTION
	kfree(fname->crypto_buf.name);
	fname->crypto_buf.name = NULL;
#endif
#ifdef CONFIG_UNICODE
	if (fname->cf_name.name) {
		kmem_cache_free(f2fs_cf_name_slab, fname->cf_name.name);
		fname->cf_name.name = NULL;
	}
#endif
}

static unsigned long dir_block_index(unsigned int level,
				int dir_level, unsigned int idx)
{
	unsigned long i;
	unsigned long bidx = 0;

	for (i = 0; i < level; i++)
		bidx += dir_buckets(i, dir_level) * bucket_blocks(i);
	bidx += idx * bucket_blocks(level);
	return bidx;
}

static struct f2fs_dir_entry *find_in_block(struct inode *dir,
				struct page *dentry_page,
				const struct f2fs_filename *fname,
				int *max_slots)
{
	struct f2fs_dentry_block *dentry_blk;
	struct f2fs_dentry_ptr d;

	dentry_blk = (struct f2fs_dentry_block *)page_address(dentry_page);

	make_dentry_ptr_block(dir, &d, dentry_blk);
	return f2fs_find_target_dentry(&d, fname, max_slots);
}

#ifdef CONFIG_UNICODE
/*
 * Test whether a case-insensitive directory entry matches the filename
 * being searched for.
<<<<<<< HEAD
 */
static bool f2fs_match_ci_name(const struct inode *dir, const struct qstr *name,
			       const struct qstr *entry, bool quick)
{
	const struct f2fs_sb_info *sbi = F2FS_SB(dir->i_sb);
	const struct unicode_map *um = sbi->s_encoding;
	int res;

	if (quick)
		res = utf8_strncasecmp_folded(um, name, entry);
	else
		res = utf8_strncasecmp(um, name, entry);
	if (res < 0) {
		/*
		 * In strict mode, ignore invalid names.  In non-strict mode,
		 * fall back to treating them as opaque byte sequences.
		 */
		if (f2fs_has_strict_mode(sbi) || name->len != entry->len)
			return false;
		return !memcmp(name->name, entry->name, name->len);
	}
	return res == 0;
}

static void f2fs_fname_setup_ci_filename(struct inode *dir,
					const struct qstr *iname,
					struct fscrypt_str *cf_name)
{
	struct f2fs_sb_info *sbi = F2FS_I_SB(dir);

	if (!IS_CASEFOLDED(dir)) {
		cf_name->name = NULL;
		return;
=======
 *
 * Returns 1 for a match, 0 for no match, and -errno on an error.
 */
static int f2fs_match_ci_name(const struct inode *dir, const struct qstr *name,
			       const u8 *de_name, u32 de_name_len)
{
	const struct super_block *sb = dir->i_sb;
	const struct unicode_map *um = sb->s_encoding;
	struct fscrypt_str decrypted_name = FSTR_INIT(NULL, de_name_len);
	struct qstr entry = QSTR_INIT(de_name, de_name_len);
	int res;

	if (IS_ENCRYPTED(dir)) {
		const struct fscrypt_str encrypted_name =
			FSTR_INIT((u8 *)de_name, de_name_len);

		if (WARN_ON_ONCE(!fscrypt_has_encryption_key(dir)))
			return -EINVAL;

		decrypted_name.name = kmalloc(de_name_len, GFP_KERNEL);
		if (!decrypted_name.name)
			return -ENOMEM;
		res = fscrypt_fname_disk_to_usr(dir, 0, 0, &encrypted_name,
						&decrypted_name);
		if (res < 0)
			goto out;
		entry.name = decrypted_name.name;
		entry.len = decrypted_name.len;
>>>>>>> c1084c27
	}

	res = utf8_strncasecmp_folded(um, name, &entry);
	/*
	 * In strict mode, ignore invalid names.  In non-strict mode,
	 * fall back to treating them as opaque byte sequences.
	 */
	if (res < 0 && !sb_has_strict_encoding(sb)) {
		res = name->len == entry.len &&
				memcmp(name->name, entry.name, name->len) == 0;
	} else {
		/* utf8_strncasecmp_folded returns 0 on match */
		res = (res == 0);
	}
out:
	kfree(decrypted_name.name);
	return res;
}
#endif /* CONFIG_UNICODE */

static inline int f2fs_match_name(const struct inode *dir,
				   const struct f2fs_filename *fname,
				   const u8 *de_name, u32 de_name_len)
{
	struct fscrypt_name f;

#ifdef CONFIG_UNICODE
<<<<<<< HEAD
	entry.name = d->filename[bit_pos];
	entry.len = de->name_len;

	if (sbi->s_encoding && IS_CASEFOLDED(parent)) {
		if (cf_str->name) {
			struct qstr cf = {.name = cf_str->name,
					  .len = cf_str->len};
			return f2fs_match_ci_name(parent, &cf, &entry, true);
		}
		return f2fs_match_ci_name(parent, fname->usr_fname, &entry,
					  false);
=======
	if (fname->cf_name.name) {
		struct qstr cf = FSTR_TO_QSTR(&fname->cf_name);

		return f2fs_match_ci_name(dir, &cf, de_name, de_name_len);
>>>>>>> c1084c27
	}
#endif
	f.usr_fname = fname->usr_fname;
	f.disk_name = fname->disk_name;
#ifdef CONFIG_FS_ENCRYPTION
	f.crypto_buf = fname->crypto_buf;
#endif
	return fscrypt_match_name(&f, de_name, de_name_len);
}

struct f2fs_dir_entry *f2fs_find_target_dentry(const struct f2fs_dentry_ptr *d,
			const struct f2fs_filename *fname, int *max_slots)
{
	struct f2fs_dir_entry *de;
	unsigned long bit_pos = 0;
	int max_len = 0;
	int res = 0;

	if (max_slots)
		*max_slots = 0;
	while (bit_pos < d->max) {
		if (!test_bit_le(bit_pos, d->bitmap)) {
			bit_pos++;
			max_len++;
			continue;
		}

		de = &d->dentry[bit_pos];

		if (unlikely(!de->name_len)) {
			bit_pos++;
			continue;
		}

		if (de->hash_code == fname->hash) {
			res = f2fs_match_name(d->inode, fname,
					      d->filename[bit_pos],
					      le16_to_cpu(de->name_len));
			if (res < 0)
				return ERR_PTR(res);
			if (res)
				goto found;
		}

		if (max_slots && max_len > *max_slots)
			*max_slots = max_len;
		max_len = 0;

		bit_pos += GET_DENTRY_SLOTS(le16_to_cpu(de->name_len));
	}

	de = NULL;
found:
	if (max_slots && max_len > *max_slots)
		*max_slots = max_len;
	return de;
}

static struct f2fs_dir_entry *find_in_level(struct inode *dir,
					unsigned int level,
					const struct f2fs_filename *fname,
					struct page **res_page)
{
	int s = GET_DENTRY_SLOTS(fname->disk_name.len);
	unsigned int nbucket, nblock;
	unsigned int bidx, end_block;
	struct page *dentry_page;
	struct f2fs_dir_entry *de = NULL;
	bool room = false;
	int max_slots;

	nbucket = dir_buckets(level, F2FS_I(dir)->i_dir_level);
	nblock = bucket_blocks(level);

	bidx = dir_block_index(level, F2FS_I(dir)->i_dir_level,
			       le32_to_cpu(fname->hash) % nbucket);
	end_block = bidx + nblock;

	for (; bidx < end_block; bidx++) {
		/* no need to allocate new dentry pages to all the indices */
		dentry_page = f2fs_find_data_page(dir, bidx);
		if (IS_ERR(dentry_page)) {
			if (PTR_ERR(dentry_page) == -ENOENT) {
				room = true;
				continue;
			} else {
				*res_page = dentry_page;
				break;
			}
		}

		de = find_in_block(dir, dentry_page, fname, &max_slots);
		if (IS_ERR(de)) {
			*res_page = ERR_CAST(de);
			de = NULL;
			break;
		} else if (de) {
			*res_page = dentry_page;
			break;
		}

		if (max_slots >= s)
			room = true;
		f2fs_put_page(dentry_page, 0);
	}

	if (!de && room && F2FS_I(dir)->chash != fname->hash) {
		F2FS_I(dir)->chash = fname->hash;
		F2FS_I(dir)->clevel = level;
	}

	return de;
}

struct f2fs_dir_entry *__f2fs_find_entry(struct inode *dir,
					 const struct f2fs_filename *fname,
					 struct page **res_page)
{
	unsigned long npages = dir_blocks(dir);
	struct f2fs_dir_entry *de = NULL;
	unsigned int max_depth;
	unsigned int level;

	*res_page = NULL;

	if (f2fs_has_inline_dentry(dir)) {
		de = f2fs_find_in_inline_dir(dir, fname, res_page);
		goto out;
	}

	if (npages == 0)
		goto out;

	max_depth = F2FS_I(dir)->i_current_depth;
	if (unlikely(max_depth > MAX_DIR_HASH_DEPTH)) {
		f2fs_warn(F2FS_I_SB(dir), "Corrupted max_depth of %lu: %u",
			  dir->i_ino, max_depth);
		max_depth = MAX_DIR_HASH_DEPTH;
		f2fs_i_depth_write(dir, max_depth);
	}

	for (level = 0; level < max_depth; level++) {
		de = find_in_level(dir, level, fname, res_page);
		if (de || IS_ERR(*res_page))
			break;
	}
out:
	/* This is to increase the speed of f2fs_create */
	if (!de)
		F2FS_I(dir)->task = current;
	return de;
}

/*
 * Find an entry in the specified directory with the wanted name.
 * It returns the page where the entry was found (as a parameter - res_page),
 * and the entry itself. Page is returned mapped and unlocked.
 * Entry is guaranteed to be valid.
 */
struct f2fs_dir_entry *f2fs_find_entry(struct inode *dir,
			const struct qstr *child, struct page **res_page)
{
	struct f2fs_dir_entry *de = NULL;
	struct f2fs_filename fname;
	int err;

	err = f2fs_setup_filename(dir, child, 1, &fname);
	if (err) {
		if (err == -ENOENT)
			*res_page = NULL;
		else
			*res_page = ERR_PTR(err);
		return NULL;
	}

	de = __f2fs_find_entry(dir, &fname, res_page);

	f2fs_free_filename(&fname);
	return de;
}

struct f2fs_dir_entry *f2fs_parent_dir(struct inode *dir, struct page **p)
{
	return f2fs_find_entry(dir, &dotdot_name, p);
}

ino_t f2fs_inode_by_name(struct inode *dir, const struct qstr *qstr,
							struct page **page)
{
	ino_t res = 0;
	struct f2fs_dir_entry *de;

	de = f2fs_find_entry(dir, qstr, page);
	if (de) {
		res = le32_to_cpu(de->ino);
		f2fs_put_page(*page, 0);
	}

	return res;
}

void f2fs_set_link(struct inode *dir, struct f2fs_dir_entry *de,
		struct page *page, struct inode *inode)
{
	enum page_type type = f2fs_has_inline_dentry(dir) ? NODE : DATA;

	lock_page(page);
	f2fs_wait_on_page_writeback(page, type, true, true);
	de->ino = cpu_to_le32(inode->i_ino);
	set_de_type(de, inode->i_mode);
	set_page_dirty(page);

	dir->i_mtime = dir->i_ctime = current_time(dir);
	f2fs_mark_inode_dirty_sync(dir, false);
	f2fs_put_page(page, 1);
}

static void init_dent_inode(struct inode *dir, struct inode *inode,
			    const struct f2fs_filename *fname,
			    struct page *ipage)
{
	struct f2fs_inode *ri;

	if (!fname) /* tmpfile case? */
		return;

	f2fs_wait_on_page_writeback(ipage, NODE, true, true);

	/* copy name info. to this inode page */
	ri = F2FS_INODE(ipage);
	ri->i_namelen = cpu_to_le32(fname->disk_name.len);
	memcpy(ri->i_name, fname->disk_name.name, fname->disk_name.len);
	if (IS_ENCRYPTED(dir)) {
		file_set_enc_name(inode);
		/*
		 * Roll-forward recovery doesn't have encryption keys available,
		 * so it can't compute the dirhash for encrypted+casefolded
		 * filenames.  Append it to i_name if possible.  Else, disable
		 * roll-forward recovery of the dentry (i.e., make fsync'ing the
		 * file force a checkpoint) by setting LOST_PINO.
		 */
		if (IS_CASEFOLDED(dir)) {
			if (fname->disk_name.len + sizeof(f2fs_hash_t) <=
			    F2FS_NAME_LEN)
				put_unaligned(fname->hash, (f2fs_hash_t *)
					&ri->i_name[fname->disk_name.len]);
			else
				file_lost_pino(inode);
		}
	}
	set_page_dirty(ipage);
}

void f2fs_do_make_empty_dir(struct inode *inode, struct inode *parent,
					struct f2fs_dentry_ptr *d)
{
	struct fscrypt_str dot = FSTR_INIT(".", 1);
	struct fscrypt_str dotdot = FSTR_INIT("..", 2);

	/* update dirent of "." */
	f2fs_update_dentry(inode->i_ino, inode->i_mode, d, &dot, 0, 0);

	/* update dirent of ".." */
	f2fs_update_dentry(parent->i_ino, parent->i_mode, d, &dotdot, 0, 1);
}

static int make_empty_dir(struct inode *inode,
		struct inode *parent, struct page *page)
{
	struct page *dentry_page;
	struct f2fs_dentry_block *dentry_blk;
	struct f2fs_dentry_ptr d;

	if (f2fs_has_inline_dentry(inode))
		return f2fs_make_empty_inline_dir(inode, parent, page);

	dentry_page = f2fs_get_new_data_page(inode, page, 0, true);
	if (IS_ERR(dentry_page))
		return PTR_ERR(dentry_page);

	dentry_blk = page_address(dentry_page);

	make_dentry_ptr_block(NULL, &d, dentry_blk);
	f2fs_do_make_empty_dir(inode, parent, &d);

	set_page_dirty(dentry_page);
	f2fs_put_page(dentry_page, 1);
	return 0;
}

struct page *f2fs_init_inode_metadata(struct inode *inode, struct inode *dir,
			const struct f2fs_filename *fname, struct page *dpage)
{
	struct page *page;
	int err;

	if (is_inode_flag_set(inode, FI_NEW_INODE)) {
		page = f2fs_new_inode_page(inode);
		if (IS_ERR(page))
			return page;

		if (S_ISDIR(inode->i_mode)) {
			/* in order to handle error case */
			get_page(page);
			err = make_empty_dir(inode, dir, page);
			if (err) {
				lock_page(page);
				goto put_error;
			}
			put_page(page);
		}

		err = f2fs_init_acl(inode, dir, page, dpage);
		if (err)
			goto put_error;

		err = f2fs_init_security(inode, dir,
					 fname ? fname->usr_fname : NULL, page);
		if (err)
			goto put_error;

		if (IS_ENCRYPTED(inode)) {
			err = fscrypt_set_context(inode, page);
			if (err)
				goto put_error;
		}
	} else {
		page = f2fs_get_node_page(F2FS_I_SB(dir), inode->i_ino);
		if (IS_ERR(page))
			return page;
	}

	init_dent_inode(dir, inode, fname, page);

	/*
	 * This file should be checkpointed during fsync.
	 * We lost i_pino from now on.
	 */
	if (is_inode_flag_set(inode, FI_INC_LINK)) {
		if (!S_ISDIR(inode->i_mode))
			file_lost_pino(inode);
		/*
		 * If link the tmpfile to alias through linkat path,
		 * we should remove this inode from orphan list.
		 */
		if (inode->i_nlink == 0)
			f2fs_remove_orphan_inode(F2FS_I_SB(dir), inode->i_ino);
		f2fs_i_links_write(inode, true);
	}
	return page;

put_error:
	clear_nlink(inode);
	f2fs_update_inode(inode, page);
	f2fs_put_page(page, 1);
	return ERR_PTR(err);
}

void f2fs_update_parent_metadata(struct inode *dir, struct inode *inode,
						unsigned int current_depth)
{
	if (inode && is_inode_flag_set(inode, FI_NEW_INODE)) {
		if (S_ISDIR(inode->i_mode))
			f2fs_i_links_write(dir, true);
		clear_inode_flag(inode, FI_NEW_INODE);
	}
	dir->i_mtime = dir->i_ctime = current_time(dir);
	f2fs_mark_inode_dirty_sync(dir, false);

	if (F2FS_I(dir)->i_current_depth != current_depth)
		f2fs_i_depth_write(dir, current_depth);

	if (inode && is_inode_flag_set(inode, FI_INC_LINK))
		clear_inode_flag(inode, FI_INC_LINK);
}

int f2fs_room_for_filename(const void *bitmap, int slots, int max_slots)
{
	int bit_start = 0;
	int zero_start, zero_end;
next:
	zero_start = find_next_zero_bit_le(bitmap, max_slots, bit_start);
	if (zero_start >= max_slots)
		return max_slots;

	zero_end = find_next_bit_le(bitmap, max_slots, zero_start);
	if (zero_end - zero_start >= slots)
		return zero_start;

	bit_start = zero_end + 1;

	if (zero_end + 1 >= max_slots)
		return max_slots;
	goto next;
}

bool f2fs_has_enough_room(struct inode *dir, struct page *ipage,
			  const struct f2fs_filename *fname)
{
	struct f2fs_dentry_ptr d;
	unsigned int bit_pos;
	int slots = GET_DENTRY_SLOTS(fname->disk_name.len);

	make_dentry_ptr_inline(dir, &d, inline_data_addr(dir, ipage));

	bit_pos = f2fs_room_for_filename(d.bitmap, slots, d.max);

	return bit_pos < d.max;
}

void f2fs_update_dentry(nid_t ino, umode_t mode, struct f2fs_dentry_ptr *d,
			const struct fscrypt_str *name, f2fs_hash_t name_hash,
			unsigned int bit_pos)
{
	struct f2fs_dir_entry *de;
	int slots = GET_DENTRY_SLOTS(name->len);
	int i;

	de = &d->dentry[bit_pos];
	de->hash_code = name_hash;
	de->name_len = cpu_to_le16(name->len);
	memcpy(d->filename[bit_pos], name->name, name->len);
	de->ino = cpu_to_le32(ino);
	set_de_type(de, mode);
	for (i = 0; i < slots; i++) {
		__set_bit_le(bit_pos + i, (void *)d->bitmap);
		/* avoid wrong garbage data for readdir */
		if (i)
			(de + i)->name_len = 0;
	}
}

int f2fs_add_regular_entry(struct inode *dir, const struct f2fs_filename *fname,
			   struct inode *inode, nid_t ino, umode_t mode)
{
	unsigned int bit_pos;
	unsigned int level;
	unsigned int current_depth;
	unsigned long bidx, block;
	unsigned int nbucket, nblock;
	struct page *dentry_page = NULL;
	struct f2fs_dentry_block *dentry_blk = NULL;
	struct f2fs_dentry_ptr d;
	struct page *page = NULL;
	int slots, err = 0;

	level = 0;
	slots = GET_DENTRY_SLOTS(fname->disk_name.len);

	current_depth = F2FS_I(dir)->i_current_depth;
	if (F2FS_I(dir)->chash == fname->hash) {
		level = F2FS_I(dir)->clevel;
		F2FS_I(dir)->chash = 0;
	}

start:
	if (time_to_inject(F2FS_I_SB(dir), FAULT_DIR_DEPTH)) {
		f2fs_show_injection_info(F2FS_I_SB(dir), FAULT_DIR_DEPTH);
		return -ENOSPC;
	}

	if (unlikely(current_depth == MAX_DIR_HASH_DEPTH))
		return -ENOSPC;

	/* Increase the depth, if required */
	if (level == current_depth)
		++current_depth;

	nbucket = dir_buckets(level, F2FS_I(dir)->i_dir_level);
	nblock = bucket_blocks(level);

	bidx = dir_block_index(level, F2FS_I(dir)->i_dir_level,
				(le32_to_cpu(fname->hash) % nbucket));

	for (block = bidx; block <= (bidx + nblock - 1); block++) {
		dentry_page = f2fs_get_new_data_page(dir, NULL, block, true);
		if (IS_ERR(dentry_page))
			return PTR_ERR(dentry_page);

		dentry_blk = page_address(dentry_page);
		bit_pos = f2fs_room_for_filename(&dentry_blk->dentry_bitmap,
						slots, NR_DENTRY_IN_BLOCK);
		if (bit_pos < NR_DENTRY_IN_BLOCK)
			goto add_dentry;

		f2fs_put_page(dentry_page, 1);
	}

	/* Move to next level to find the empty slot for new dentry */
	++level;
	goto start;
add_dentry:
	f2fs_wait_on_page_writeback(dentry_page, DATA, true, true);

	if (inode) {
		down_write(&F2FS_I(inode)->i_sem);
		page = f2fs_init_inode_metadata(inode, dir, fname, NULL);
		if (IS_ERR(page)) {
			err = PTR_ERR(page);
			goto fail;
		}
	}

	make_dentry_ptr_block(NULL, &d, dentry_blk);
	f2fs_update_dentry(ino, mode, &d, &fname->disk_name, fname->hash,
			   bit_pos);

	set_page_dirty(dentry_page);

	if (inode) {
		f2fs_i_pino_write(inode, dir->i_ino);

		/* synchronize inode page's data from inode cache */
		if (is_inode_flag_set(inode, FI_NEW_INODE))
			f2fs_update_inode(inode, page);

		f2fs_put_page(page, 1);
	}

	f2fs_update_parent_metadata(dir, inode, current_depth);
fail:
	if (inode)
		up_write(&F2FS_I(inode)->i_sem);

	f2fs_put_page(dentry_page, 1);

	return err;
}

int f2fs_add_dentry(struct inode *dir, const struct f2fs_filename *fname,
		    struct inode *inode, nid_t ino, umode_t mode)
{
	int err = -EAGAIN;

	if (f2fs_has_inline_dentry(dir))
		err = f2fs_add_inline_entry(dir, fname, inode, ino, mode);
	if (err == -EAGAIN)
		err = f2fs_add_regular_entry(dir, fname, inode, ino, mode);

	f2fs_update_time(F2FS_I_SB(dir), REQ_TIME);
	return err;
}

/*
 * Caller should grab and release a rwsem by calling f2fs_lock_op() and
 * f2fs_unlock_op().
 */
int f2fs_do_add_link(struct inode *dir, const struct qstr *name,
				struct inode *inode, nid_t ino, umode_t mode)
{
	struct f2fs_filename fname;
	struct page *page = NULL;
	struct f2fs_dir_entry *de = NULL;
	int err;

	err = f2fs_setup_filename(dir, name, 0, &fname);
	if (err)
		return err;

	/*
	 * An immature stackable filesystem shows a race condition between lookup
	 * and create. If we have same task when doing lookup and create, it's
	 * definitely fine as expected by VFS normally. Otherwise, let's just
	 * verify on-disk dentry one more time, which guarantees filesystem
	 * consistency more.
	 */
	if (current != F2FS_I(dir)->task) {
		de = __f2fs_find_entry(dir, &fname, &page);
		F2FS_I(dir)->task = NULL;
	}
	if (de) {
		f2fs_put_page(page, 0);
		err = -EEXIST;
	} else if (IS_ERR(page)) {
		err = PTR_ERR(page);
	} else {
		err = f2fs_add_dentry(dir, &fname, inode, ino, mode);
	}
	f2fs_free_filename(&fname);
	return err;
}

int f2fs_do_tmpfile(struct inode *inode, struct inode *dir)
{
	struct page *page;
	int err = 0;

	down_write(&F2FS_I(inode)->i_sem);
	page = f2fs_init_inode_metadata(inode, dir, NULL, NULL);
	if (IS_ERR(page)) {
		err = PTR_ERR(page);
		goto fail;
	}
	f2fs_put_page(page, 1);

	clear_inode_flag(inode, FI_NEW_INODE);
	f2fs_update_time(F2FS_I_SB(inode), REQ_TIME);
fail:
	up_write(&F2FS_I(inode)->i_sem);
	return err;
}

void f2fs_drop_nlink(struct inode *dir, struct inode *inode)
{
	struct f2fs_sb_info *sbi = F2FS_I_SB(dir);

	down_write(&F2FS_I(inode)->i_sem);

	if (S_ISDIR(inode->i_mode))
		f2fs_i_links_write(dir, false);
	inode->i_ctime = current_time(inode);

	f2fs_i_links_write(inode, false);
	if (S_ISDIR(inode->i_mode)) {
		f2fs_i_links_write(inode, false);
		f2fs_i_size_write(inode, 0);
	}
	up_write(&F2FS_I(inode)->i_sem);

	if (inode->i_nlink == 0)
		f2fs_add_orphan_inode(inode);
	else
		f2fs_release_orphan_inode(sbi);
}

/*
 * It only removes the dentry from the dentry page, corresponding name
 * entry in name page does not need to be touched during deletion.
 */
void f2fs_delete_entry(struct f2fs_dir_entry *dentry, struct page *page,
					struct inode *dir, struct inode *inode)
{
	struct	f2fs_dentry_block *dentry_blk;
	unsigned int bit_pos;
	int slots = GET_DENTRY_SLOTS(le16_to_cpu(dentry->name_len));
	int i;

	f2fs_update_time(F2FS_I_SB(dir), REQ_TIME);

	if (F2FS_OPTION(F2FS_I_SB(dir)).fsync_mode == FSYNC_MODE_STRICT)
		f2fs_add_ino_entry(F2FS_I_SB(dir), dir->i_ino, TRANS_DIR_INO);

	if (f2fs_has_inline_dentry(dir))
		return f2fs_delete_inline_entry(dentry, page, dir, inode);

	lock_page(page);
	f2fs_wait_on_page_writeback(page, DATA, true, true);

	dentry_blk = page_address(page);
	bit_pos = dentry - dentry_blk->dentry;
	for (i = 0; i < slots; i++)
		__clear_bit_le(bit_pos + i, &dentry_blk->dentry_bitmap);

	/* Let's check and deallocate this dentry page */
	bit_pos = find_next_bit_le(&dentry_blk->dentry_bitmap,
			NR_DENTRY_IN_BLOCK,
			0);
	set_page_dirty(page);

	if (bit_pos == NR_DENTRY_IN_BLOCK &&
		!f2fs_truncate_hole(dir, page->index, page->index + 1)) {
		f2fs_clear_page_cache_dirty_tag(page);
		clear_page_dirty_for_io(page);
		ClearPageUptodate(page);

		clear_page_private_gcing(page);

		inode_dec_dirty_pages(dir);
		f2fs_remove_dirty_inode(dir);

		detach_page_private(page);
		set_page_private(page, 0);
	}
	f2fs_put_page(page, 1);

	dir->i_ctime = dir->i_mtime = current_time(dir);
	f2fs_mark_inode_dirty_sync(dir, false);

	if (inode)
		f2fs_drop_nlink(dir, inode);
}

bool f2fs_empty_dir(struct inode *dir)
{
	unsigned long bidx;
	struct page *dentry_page;
	unsigned int bit_pos;
	struct f2fs_dentry_block *dentry_blk;
	unsigned long nblock = dir_blocks(dir);

	if (f2fs_has_inline_dentry(dir))
		return f2fs_empty_inline_dir(dir);

	for (bidx = 0; bidx < nblock; bidx++) {
		dentry_page = f2fs_get_lock_data_page(dir, bidx, false);
		if (IS_ERR(dentry_page)) {
			if (PTR_ERR(dentry_page) == -ENOENT)
				continue;
			else
				return false;
		}

		dentry_blk = page_address(dentry_page);
		if (bidx == 0)
			bit_pos = 2;
		else
			bit_pos = 0;
		bit_pos = find_next_bit_le(&dentry_blk->dentry_bitmap,
						NR_DENTRY_IN_BLOCK,
						bit_pos);

		f2fs_put_page(dentry_page, 1);

		if (bit_pos < NR_DENTRY_IN_BLOCK)
			return false;
	}
	return true;
}

int f2fs_fill_dentries(struct dir_context *ctx, struct f2fs_dentry_ptr *d,
			unsigned int start_pos, struct fscrypt_str *fstr)
{
	unsigned char d_type = DT_UNKNOWN;
	unsigned int bit_pos;
	struct f2fs_dir_entry *de = NULL;
	struct fscrypt_str de_name = FSTR_INIT(NULL, 0);
	struct f2fs_sb_info *sbi = F2FS_I_SB(d->inode);
	struct blk_plug plug;
	bool readdir_ra = sbi->readdir_ra == 1;
	bool found_valid_dirent = false;
	int err = 0;

	bit_pos = ((unsigned long)ctx->pos % d->max);

	if (readdir_ra)
		blk_start_plug(&plug);

	while (bit_pos < d->max) {
		bit_pos = find_next_bit_le(d->bitmap, d->max, bit_pos);
		if (bit_pos >= d->max)
			break;

		de = &d->dentry[bit_pos];
		if (de->name_len == 0) {
			if (found_valid_dirent || !bit_pos) {
				printk_ratelimited(
					"%sF2FS-fs (%s): invalid namelen(0), ino:%u, run fsck to fix.",
					KERN_WARNING, sbi->sb->s_id,
					le32_to_cpu(de->ino));
				set_sbi_flag(sbi, SBI_NEED_FSCK);
			}
			bit_pos++;
			ctx->pos = start_pos + bit_pos;
			continue;
		}

		d_type = f2fs_get_de_type(de);

		de_name.name = d->filename[bit_pos];
		de_name.len = le16_to_cpu(de->name_len);

		/* check memory boundary before moving forward */
		bit_pos += GET_DENTRY_SLOTS(le16_to_cpu(de->name_len));
		if (unlikely(bit_pos > d->max ||
				le16_to_cpu(de->name_len) > F2FS_NAME_LEN)) {
			f2fs_warn(sbi, "%s: corrupted namelen=%d, run fsck to fix.",
				  __func__, le16_to_cpu(de->name_len));
			set_sbi_flag(sbi, SBI_NEED_FSCK);
			err = -EFSCORRUPTED;
			goto out;
		}

		if (IS_ENCRYPTED(d->inode)) {
			int save_len = fstr->len;

			err = fscrypt_fname_disk_to_usr(d->inode,
						(u32)le32_to_cpu(de->hash_code),
						0, &de_name, fstr);
			if (err)
				goto out;

			de_name = *fstr;
			fstr->len = save_len;
		}

		if (!dir_emit(ctx, de_name.name, de_name.len,
					le32_to_cpu(de->ino), d_type)) {
			err = 1;
			goto out;
		}

		if (readdir_ra)
			f2fs_ra_node_page(sbi, le32_to_cpu(de->ino));

		ctx->pos = start_pos + bit_pos;
		found_valid_dirent = true;
	}
out:
	if (readdir_ra)
		blk_finish_plug(&plug);
	return err;
}

static int f2fs_readdir(struct file *file, struct dir_context *ctx)
{
	struct inode *inode = file_inode(file);
	unsigned long npages = dir_blocks(inode);
	struct f2fs_dentry_block *dentry_blk = NULL;
	struct page *dentry_page = NULL;
	struct file_ra_state *ra = &file->f_ra;
	loff_t start_pos = ctx->pos;
	unsigned int n = ((unsigned long)ctx->pos / NR_DENTRY_IN_BLOCK);
	struct f2fs_dentry_ptr d;
	struct fscrypt_str fstr = FSTR_INIT(NULL, 0);
	int err = 0;

	if (IS_ENCRYPTED(inode)) {
		err = fscrypt_prepare_readdir(inode);
		if (err)
			goto out;

		err = fscrypt_fname_alloc_buffer(F2FS_NAME_LEN, &fstr);
		if (err < 0)
			goto out;
	}

	if (f2fs_has_inline_dentry(inode)) {
		err = f2fs_read_inline_dir(file, ctx, &fstr);
		goto out_free;
	}

	for (; n < npages; n++, ctx->pos = n * NR_DENTRY_IN_BLOCK) {

		/* allow readdir() to be interrupted */
		if (fatal_signal_pending(current)) {
			err = -ERESTARTSYS;
			goto out_free;
		}
		cond_resched();

		/* readahead for multi pages of dir */
		if (npages - n > 1 && !ra_has_index(ra, n))
			page_cache_sync_readahead(inode->i_mapping, ra, file, n,
				min(npages - n, (pgoff_t)MAX_DIR_RA_PAGES));

		dentry_page = f2fs_find_data_page(inode, n);
		if (IS_ERR(dentry_page)) {
			err = PTR_ERR(dentry_page);
			if (err == -ENOENT) {
				err = 0;
				continue;
			} else {
				goto out_free;
			}
		}

		dentry_blk = page_address(dentry_page);

		make_dentry_ptr_block(inode, &d, dentry_blk);

		err = f2fs_fill_dentries(ctx, &d,
				n * NR_DENTRY_IN_BLOCK, &fstr);
		if (err) {
			f2fs_put_page(dentry_page, 0);
			break;
		}

		f2fs_put_page(dentry_page, 0);
	}
out_free:
	fscrypt_fname_free_buffer(&fstr);
out:
	trace_f2fs_readdir(inode, start_pos, ctx->pos, err);
	return err < 0 ? err : 0;
}

const struct file_operations f2fs_dir_operations = {
	.llseek		= generic_file_llseek,
	.read		= generic_read_dir,
	.iterate_shared	= f2fs_readdir,
	.fsync		= f2fs_sync_file,
	.unlocked_ioctl	= f2fs_ioctl,
#ifdef CONFIG_COMPAT
	.compat_ioctl   = f2fs_compat_ioctl,
#endif
<<<<<<< HEAD
};

#ifdef CONFIG_UNICODE
static int f2fs_d_compare(const struct dentry *dentry, unsigned int len,
			  const char *str, const struct qstr *name)
{
	const struct dentry *parent = READ_ONCE(dentry->d_parent);
	const struct inode *dir = READ_ONCE(parent->d_inode);
	const struct f2fs_sb_info *sbi = F2FS_SB(dentry->d_sb);
	struct qstr entry = QSTR_INIT(str, len);
	char strbuf[DNAME_INLINE_LEN];
	int res;

	if (!dir || !IS_CASEFOLDED(dir))
		goto fallback;

	/*
	 * If the dentry name is stored in-line, then it may be concurrently
	 * modified by a rename.  If this happens, the VFS will eventually retry
	 * the lookup, so it doesn't matter what ->d_compare() returns.
	 * However, it's unsafe to call utf8_strncasecmp() with an unstable
	 * string.  Therefore, we have to copy the name into a temporary buffer.
	 */
	if (len <= DNAME_INLINE_LEN - 1) {
		memcpy(strbuf, str, len);
		strbuf[len] = 0;
		entry.name = strbuf;
		/* prevent compiler from optimizing out the temporary buffer */
		barrier();
	}

	res = utf8_strncasecmp(sbi->s_encoding, name, &entry);
	if (res >= 0)
		return res;

	if (f2fs_has_strict_mode(sbi))
		return -EINVAL;
fallback:
	if (len != name->len)
		return 1;
	return !!memcmp(str, name->name, len);
}

static int f2fs_d_hash(const struct dentry *dentry, struct qstr *str)
{
	struct f2fs_sb_info *sbi = F2FS_SB(dentry->d_sb);
	const struct unicode_map *um = sbi->s_encoding;
	const struct inode *inode = READ_ONCE(dentry->d_inode);
	unsigned char *norm;
	int len, ret = 0;

	if (!inode || !IS_CASEFOLDED(inode))
		return 0;

	norm = f2fs_kmalloc(sbi, PATH_MAX, GFP_ATOMIC);
	if (!norm)
		return -ENOMEM;

	len = utf8_casefold(um, str, norm, PATH_MAX);
	if (len < 0) {
		if (f2fs_has_strict_mode(sbi))
			ret = -EINVAL;
		goto out;
	}
	str->hash = full_name_hash(dentry, norm, len);
out:
	kvfree(norm);
	return ret;
}

const struct dentry_operations f2fs_dentry_ops = {
	.d_hash = f2fs_d_hash,
	.d_compare = f2fs_d_compare,
};
#endif
=======
};
>>>>>>> c1084c27
<|MERGE_RESOLUTION|>--- conflicted
+++ resolved
@@ -212,41 +212,6 @@
 /*
  * Test whether a case-insensitive directory entry matches the filename
  * being searched for.
-<<<<<<< HEAD
- */
-static bool f2fs_match_ci_name(const struct inode *dir, const struct qstr *name,
-			       const struct qstr *entry, bool quick)
-{
-	const struct f2fs_sb_info *sbi = F2FS_SB(dir->i_sb);
-	const struct unicode_map *um = sbi->s_encoding;
-	int res;
-
-	if (quick)
-		res = utf8_strncasecmp_folded(um, name, entry);
-	else
-		res = utf8_strncasecmp(um, name, entry);
-	if (res < 0) {
-		/*
-		 * In strict mode, ignore invalid names.  In non-strict mode,
-		 * fall back to treating them as opaque byte sequences.
-		 */
-		if (f2fs_has_strict_mode(sbi) || name->len != entry->len)
-			return false;
-		return !memcmp(name->name, entry->name, name->len);
-	}
-	return res == 0;
-}
-
-static void f2fs_fname_setup_ci_filename(struct inode *dir,
-					const struct qstr *iname,
-					struct fscrypt_str *cf_name)
-{
-	struct f2fs_sb_info *sbi = F2FS_I_SB(dir);
-
-	if (!IS_CASEFOLDED(dir)) {
-		cf_name->name = NULL;
-		return;
-=======
  *
  * Returns 1 for a match, 0 for no match, and -errno on an error.
  */
@@ -275,7 +240,6 @@
 			goto out;
 		entry.name = decrypted_name.name;
 		entry.len = decrypted_name.len;
->>>>>>> c1084c27
 	}
 
 	res = utf8_strncasecmp_folded(um, name, &entry);
@@ -303,24 +267,10 @@
 	struct fscrypt_name f;
 
 #ifdef CONFIG_UNICODE
-<<<<<<< HEAD
-	entry.name = d->filename[bit_pos];
-	entry.len = de->name_len;
-
-	if (sbi->s_encoding && IS_CASEFOLDED(parent)) {
-		if (cf_str->name) {
-			struct qstr cf = {.name = cf_str->name,
-					  .len = cf_str->len};
-			return f2fs_match_ci_name(parent, &cf, &entry, true);
-		}
-		return f2fs_match_ci_name(parent, fname->usr_fname, &entry,
-					  false);
-=======
 	if (fname->cf_name.name) {
 		struct qstr cf = FSTR_TO_QSTR(&fname->cf_name);
 
 		return f2fs_match_ci_name(dir, &cf, de_name, de_name_len);
->>>>>>> c1084c27
 	}
 #endif
 	f.usr_fname = fname->usr_fname;
@@ -1206,82 +1156,4 @@
 #ifdef CONFIG_COMPAT
 	.compat_ioctl   = f2fs_compat_ioctl,
 #endif
-<<<<<<< HEAD
-};
-
-#ifdef CONFIG_UNICODE
-static int f2fs_d_compare(const struct dentry *dentry, unsigned int len,
-			  const char *str, const struct qstr *name)
-{
-	const struct dentry *parent = READ_ONCE(dentry->d_parent);
-	const struct inode *dir = READ_ONCE(parent->d_inode);
-	const struct f2fs_sb_info *sbi = F2FS_SB(dentry->d_sb);
-	struct qstr entry = QSTR_INIT(str, len);
-	char strbuf[DNAME_INLINE_LEN];
-	int res;
-
-	if (!dir || !IS_CASEFOLDED(dir))
-		goto fallback;
-
-	/*
-	 * If the dentry name is stored in-line, then it may be concurrently
-	 * modified by a rename.  If this happens, the VFS will eventually retry
-	 * the lookup, so it doesn't matter what ->d_compare() returns.
-	 * However, it's unsafe to call utf8_strncasecmp() with an unstable
-	 * string.  Therefore, we have to copy the name into a temporary buffer.
-	 */
-	if (len <= DNAME_INLINE_LEN - 1) {
-		memcpy(strbuf, str, len);
-		strbuf[len] = 0;
-		entry.name = strbuf;
-		/* prevent compiler from optimizing out the temporary buffer */
-		barrier();
-	}
-
-	res = utf8_strncasecmp(sbi->s_encoding, name, &entry);
-	if (res >= 0)
-		return res;
-
-	if (f2fs_has_strict_mode(sbi))
-		return -EINVAL;
-fallback:
-	if (len != name->len)
-		return 1;
-	return !!memcmp(str, name->name, len);
-}
-
-static int f2fs_d_hash(const struct dentry *dentry, struct qstr *str)
-{
-	struct f2fs_sb_info *sbi = F2FS_SB(dentry->d_sb);
-	const struct unicode_map *um = sbi->s_encoding;
-	const struct inode *inode = READ_ONCE(dentry->d_inode);
-	unsigned char *norm;
-	int len, ret = 0;
-
-	if (!inode || !IS_CASEFOLDED(inode))
-		return 0;
-
-	norm = f2fs_kmalloc(sbi, PATH_MAX, GFP_ATOMIC);
-	if (!norm)
-		return -ENOMEM;
-
-	len = utf8_casefold(um, str, norm, PATH_MAX);
-	if (len < 0) {
-		if (f2fs_has_strict_mode(sbi))
-			ret = -EINVAL;
-		goto out;
-	}
-	str->hash = full_name_hash(dentry, norm, len);
-out:
-	kvfree(norm);
-	return ret;
-}
-
-const struct dentry_operations f2fs_dentry_ops = {
-	.d_hash = f2fs_d_hash,
-	.d_compare = f2fs_d_compare,
-};
-#endif
-=======
-};
->>>>>>> c1084c27
+};