// SPDX-License-Identifier: GPL-2.0
#include <linux/ceph/ceph_debug.h>

#include <linux/fs.h>
#include <linux/sort.h>
#include <linux/slab.h>
#include <linux/iversion.h>
#include "super.h"
#include "mds_client.h"
#include <linux/ceph/decode.h>

/* unused map expires after 5 minutes */
#define CEPH_SNAPID_MAP_TIMEOUT	(5 * 60 * HZ)

/*
 * Snapshots in ceph are driven in large part by cooperation from the
 * client.  In contrast to local file systems or file servers that
 * implement snapshots at a single point in the system, ceph's
 * distributed access to storage requires clients to help decide
 * whether a write logically occurs before or after a recently created
 * snapshot.
 *
 * This provides a perfect instantanous client-wide snapshot.  Between
 * clients, however, snapshots may appear to be applied at slightly
 * different points in time, depending on delays in delivering the
 * snapshot notification.
 *
 * Snapshots are _not_ file system-wide.  Instead, each snapshot
 * applies to the subdirectory nested beneath some directory.  This
 * effectively divides the hierarchy into multiple "realms," where all
 * of the files contained by each realm share the same set of
 * snapshots.  An individual realm's snap set contains snapshots
 * explicitly created on that realm, as well as any snaps in its
 * parent's snap set _after_ the point at which the parent became it's
 * parent (due to, say, a rename).  Similarly, snaps from prior parents
 * during the time intervals during which they were the parent are included.
 *
 * The client is spared most of this detail, fortunately... it must only
 * maintains a hierarchy of realms reflecting the current parent/child
 * realm relationship, and for each realm has an explicit list of snaps
 * inherited from prior parents.
 *
 * A snap_realm struct is maintained for realms containing every inode
 * with an open cap in the system.  (The needed snap realm information is
 * provided by the MDS whenever a cap is issued, i.e., on open.)  A 'seq'
 * version number is used to ensure that as realm parameters change (new
 * snapshot, new parent, etc.) the client's realm hierarchy is updated.
 *
 * The realm hierarchy drives the generation of a 'snap context' for each
 * realm, which simply lists the resulting set of snaps for the realm.  This
 * is attached to any writes sent to OSDs.
 */
/*
 * Unfortunately error handling is a bit mixed here.  If we get a snap
 * update, but don't have enough memory to update our realm hierarchy,
 * it's not clear what we can do about it (besides complaining to the
 * console).
 */


/*
 * increase ref count for the realm
 *
 * caller must hold snap_rwsem.
 */
void ceph_get_snap_realm(struct ceph_mds_client *mdsc,
			 struct ceph_snap_realm *realm)
{
	lockdep_assert_held(&mdsc->snap_rwsem);

	/*
	 * The 0->1 and 1->0 transitions must take the snap_empty_lock
	 * atomically with the refcount change. Go ahead and bump the
	 * nref here, unless it's 0, in which case we take the spinlock
	 * and then do the increment and remove it from the list.
	 */
	if (atomic_inc_not_zero(&realm->nref))
		return;

	spin_lock(&mdsc->snap_empty_lock);
	if (atomic_inc_return(&realm->nref) == 1)
		list_del_init(&realm->empty_item);
	spin_unlock(&mdsc->snap_empty_lock);
}

static void __insert_snap_realm(struct rb_root *root,
				struct ceph_snap_realm *new)
{
	struct rb_node **p = &root->rb_node;
	struct rb_node *parent = NULL;
	struct ceph_snap_realm *r = NULL;

	while (*p) {
		parent = *p;
		r = rb_entry(parent, struct ceph_snap_realm, node);
		if (new->ino < r->ino)
			p = &(*p)->rb_left;
		else if (new->ino > r->ino)
			p = &(*p)->rb_right;
		else
			BUG();
	}

	rb_link_node(&new->node, parent, p);
	rb_insert_color(&new->node, root);
}

/*
 * create and get the realm rooted at @ino and bump its ref count.
 *
 * caller must hold snap_rwsem for write.
 */
static struct ceph_snap_realm *ceph_create_snap_realm(
	struct ceph_mds_client *mdsc,
	u64 ino)
{
	struct ceph_snap_realm *realm;

	lockdep_assert_held_write(&mdsc->snap_rwsem);

	realm = kzalloc(sizeof(*realm), GFP_NOFS);
	if (!realm)
		return ERR_PTR(-ENOMEM);

	/* Do not release the global dummy snaprealm until unmouting */
	if (ino == CEPH_INO_GLOBAL_SNAPREALM)
		atomic_set(&realm->nref, 2);
	else
		atomic_set(&realm->nref, 1);
	realm->ino = ino;
	INIT_LIST_HEAD(&realm->children);
	INIT_LIST_HEAD(&realm->child_item);
	INIT_LIST_HEAD(&realm->empty_item);
	INIT_LIST_HEAD(&realm->dirty_item);
	INIT_LIST_HEAD(&realm->rebuild_item);
	INIT_LIST_HEAD(&realm->inodes_with_caps);
	spin_lock_init(&realm->inodes_with_caps_lock);
	__insert_snap_realm(&mdsc->snap_realms, realm);
	mdsc->num_snap_realms++;

	dout("%s %llx %p\n", __func__, realm->ino, realm);
	return realm;
}

/*
 * lookup the realm rooted at @ino.
 *
 * caller must hold snap_rwsem.
 */
static struct ceph_snap_realm *__lookup_snap_realm(struct ceph_mds_client *mdsc,
						   u64 ino)
{
	struct rb_node *n = mdsc->snap_realms.rb_node;
	struct ceph_snap_realm *r;

	lockdep_assert_held(&mdsc->snap_rwsem);

	while (n) {
		r = rb_entry(n, struct ceph_snap_realm, node);
		if (ino < r->ino)
			n = n->rb_left;
		else if (ino > r->ino)
			n = n->rb_right;
		else {
			dout("%s %llx %p\n", __func__, r->ino, r);
			return r;
		}
	}
	return NULL;
}

struct ceph_snap_realm *ceph_lookup_snap_realm(struct ceph_mds_client *mdsc,
					       u64 ino)
{
	struct ceph_snap_realm *r;
	r = __lookup_snap_realm(mdsc, ino);
	if (r)
		ceph_get_snap_realm(mdsc, r);
	return r;
}

static void __put_snap_realm(struct ceph_mds_client *mdsc,
			     struct ceph_snap_realm *realm);

/*
 * called with snap_rwsem (write)
 */
static void __destroy_snap_realm(struct ceph_mds_client *mdsc,
				 struct ceph_snap_realm *realm)
{
	lockdep_assert_held_write(&mdsc->snap_rwsem);

	dout("%s %p %llx\n", __func__, realm, realm->ino);

	rb_erase(&realm->node, &mdsc->snap_realms);
	mdsc->num_snap_realms--;

	if (realm->parent) {
		list_del_init(&realm->child_item);
		__put_snap_realm(mdsc, realm->parent);
	}

	kfree(realm->prior_parent_snaps);
	kfree(realm->snaps);
	ceph_put_snap_context(realm->cached_context);
	kfree(realm);
}

/*
 * caller holds snap_rwsem (write)
 */
static void __put_snap_realm(struct ceph_mds_client *mdsc,
			     struct ceph_snap_realm *realm)
{
	lockdep_assert_held_write(&mdsc->snap_rwsem);

	/*
	 * We do not require the snap_empty_lock here, as any caller that
	 * increments the value must hold the snap_rwsem.
	 */
	if (atomic_dec_and_test(&realm->nref))
		__destroy_snap_realm(mdsc, realm);
}

/*
 * See comments in ceph_get_snap_realm. Caller needn't hold any locks.
 */
void ceph_put_snap_realm(struct ceph_mds_client *mdsc,
			 struct ceph_snap_realm *realm)
{
	if (!atomic_dec_and_lock(&realm->nref, &mdsc->snap_empty_lock))
		return;

	if (down_write_trylock(&mdsc->snap_rwsem)) {
		spin_unlock(&mdsc->snap_empty_lock);
		__destroy_snap_realm(mdsc, realm);
		up_write(&mdsc->snap_rwsem);
	} else {
		list_add(&realm->empty_item, &mdsc->snap_empty);
		spin_unlock(&mdsc->snap_empty_lock);
	}
}

/*
 * Clean up any realms whose ref counts have dropped to zero.  Note
 * that this does not include realms who were created but not yet
 * used.
 *
 * Called under snap_rwsem (write)
 */
static void __cleanup_empty_realms(struct ceph_mds_client *mdsc)
{
	struct ceph_snap_realm *realm;

	lockdep_assert_held_write(&mdsc->snap_rwsem);

	spin_lock(&mdsc->snap_empty_lock);
	while (!list_empty(&mdsc->snap_empty)) {
		realm = list_first_entry(&mdsc->snap_empty,
				   struct ceph_snap_realm, empty_item);
		list_del(&realm->empty_item);
		spin_unlock(&mdsc->snap_empty_lock);
		__destroy_snap_realm(mdsc, realm);
		spin_lock(&mdsc->snap_empty_lock);
	}
	spin_unlock(&mdsc->snap_empty_lock);
}

void ceph_cleanup_global_and_empty_realms(struct ceph_mds_client *mdsc)
{
	struct ceph_snap_realm *global_realm;

	down_write(&mdsc->snap_rwsem);
	global_realm = __lookup_snap_realm(mdsc, CEPH_INO_GLOBAL_SNAPREALM);
	if (global_realm)
		ceph_put_snap_realm(mdsc, global_realm);
	__cleanup_empty_realms(mdsc);
	up_write(&mdsc->snap_rwsem);
}

/*
 * adjust the parent realm of a given @realm.  adjust child list, and parent
 * pointers, and ref counts appropriately.
 *
 * return true if parent was changed, 0 if unchanged, <0 on error.
 *
 * caller must hold snap_rwsem for write.
 */
static int adjust_snap_realm_parent(struct ceph_mds_client *mdsc,
				    struct ceph_snap_realm *realm,
				    u64 parentino)
{
	struct ceph_snap_realm *parent;

	lockdep_assert_held_write(&mdsc->snap_rwsem);

	if (realm->parent_ino == parentino)
		return 0;

	parent = ceph_lookup_snap_realm(mdsc, parentino);
	if (!parent) {
		parent = ceph_create_snap_realm(mdsc, parentino);
		if (IS_ERR(parent))
			return PTR_ERR(parent);
	}
	dout("%s %llx %p: %llx %p -> %llx %p\n", __func__, realm->ino,
	     realm, realm->parent_ino, realm->parent, parentino, parent);
	if (realm->parent) {
		list_del_init(&realm->child_item);
		ceph_put_snap_realm(mdsc, realm->parent);
	}
	realm->parent_ino = parentino;
	realm->parent = parent;
	list_add(&realm->child_item, &parent->children);
	return 1;
}


static int cmpu64_rev(const void *a, const void *b)
{
	if (*(u64 *)a < *(u64 *)b)
		return 1;
	if (*(u64 *)a > *(u64 *)b)
		return -1;
	return 0;
}


/*
 * build the snap context for a given realm.
 */
static int build_snap_context(struct ceph_snap_realm *realm,
			      struct list_head *realm_queue,
			      struct list_head *dirty_realms)
{
	struct ceph_snap_realm *parent = realm->parent;
	struct ceph_snap_context *snapc;
	int err = 0;
	u32 num = realm->num_prior_parent_snaps + realm->num_snaps;

	/*
	 * build parent context, if it hasn't been built.
	 * conservatively estimate that all parent snaps might be
	 * included by us.
	 */
	if (parent) {
		if (!parent->cached_context) {
			/* add to the queue head */
			list_add(&parent->rebuild_item, realm_queue);
			return 1;
		}
		num += parent->cached_context->num_snaps;
	}

	/* do i actually need to update?  not if my context seq
	   matches realm seq, and my parents' does to.  (this works
	   because we rebuild_snap_realms() works _downward_ in
	   hierarchy after each update.) */
	if (realm->cached_context &&
	    realm->cached_context->seq == realm->seq &&
	    (!parent ||
	     realm->cached_context->seq >= parent->cached_context->seq)) {
		dout("%s %llx %p: %p seq %lld (%u snaps) (unchanged)\n",
		     __func__, realm->ino, realm, realm->cached_context,
		     realm->cached_context->seq,
		     (unsigned int)realm->cached_context->num_snaps);
		return 0;
	}

	/* alloc new snap context */
	err = -ENOMEM;
	if (num > (SIZE_MAX - sizeof(*snapc)) / sizeof(u64))
		goto fail;
	snapc = ceph_create_snap_context(num, GFP_NOFS);
	if (!snapc)
		goto fail;

	/* build (reverse sorted) snap vector */
	num = 0;
	snapc->seq = realm->seq;
	if (parent) {
		u32 i;

		/* include any of parent's snaps occurring _after_ my
		   parent became my parent */
		for (i = 0; i < parent->cached_context->num_snaps; i++)
			if (parent->cached_context->snaps[i] >=
			    realm->parent_since)
				snapc->snaps[num++] =
					parent->cached_context->snaps[i];
		if (parent->cached_context->seq > snapc->seq)
			snapc->seq = parent->cached_context->seq;
	}
	memcpy(snapc->snaps + num, realm->snaps,
	       sizeof(u64)*realm->num_snaps);
	num += realm->num_snaps;
	memcpy(snapc->snaps + num, realm->prior_parent_snaps,
	       sizeof(u64)*realm->num_prior_parent_snaps);
	num += realm->num_prior_parent_snaps;

	sort(snapc->snaps, num, sizeof(u64), cmpu64_rev, NULL);
	snapc->num_snaps = num;
	dout("%s %llx %p: %p seq %lld (%u snaps)\n", __func__, realm->ino,
	     realm, snapc, snapc->seq, (unsigned int) snapc->num_snaps);

	ceph_put_snap_context(realm->cached_context);
	realm->cached_context = snapc;
	/* queue realm for cap_snap creation */
	list_add_tail(&realm->dirty_item, dirty_realms);
	return 0;

fail:
	/*
	 * if we fail, clear old (incorrect) cached_context... hopefully
	 * we'll have better luck building it later
	 */
	if (realm->cached_context) {
		ceph_put_snap_context(realm->cached_context);
		realm->cached_context = NULL;
	}
	pr_err("%s %llx %p fail %d\n", __func__, realm->ino, realm, err);
	return err;
}

/*
 * rebuild snap context for the given realm and all of its children.
 */
static void rebuild_snap_realms(struct ceph_snap_realm *realm,
				struct list_head *dirty_realms)
{
	LIST_HEAD(realm_queue);
	int last = 0;
	bool skip = false;

	list_add_tail(&realm->rebuild_item, &realm_queue);

	while (!list_empty(&realm_queue)) {
		struct ceph_snap_realm *_realm, *child;

		_realm = list_first_entry(&realm_queue,
					  struct ceph_snap_realm,
					  rebuild_item);

		/*
		 * If the last building failed dues to memory
		 * issue, just empty the realm_queue and return
		 * to avoid infinite loop.
		 */
		if (last < 0) {
			list_del_init(&_realm->rebuild_item);
			continue;
		}

		last = build_snap_context(_realm, &realm_queue, dirty_realms);
		dout("%s %llx %p, %s\n", __func__, _realm->ino, _realm,
		     last > 0 ? "is deferred" : !last ? "succeeded" : "failed");

		/* is any child in the list ? */
		list_for_each_entry(child, &_realm->children, child_item) {
			if (!list_empty(&child->rebuild_item)) {
				skip = true;
				break;
			}
		}

		if (!skip) {
			list_for_each_entry(child, &_realm->children, child_item)
				list_add_tail(&child->rebuild_item, &realm_queue);
		}

		/* last == 1 means need to build parent first */
		if (last <= 0)
			list_del_init(&_realm->rebuild_item);
	}
}


/*
 * helper to allocate and decode an array of snapids.  free prior
 * instance, if any.
 */
static int dup_array(u64 **dst, __le64 *src, u32 num)
{
	u32 i;

	kfree(*dst);
	if (num) {
		*dst = kcalloc(num, sizeof(u64), GFP_NOFS);
		if (!*dst)
			return -ENOMEM;
		for (i = 0; i < num; i++)
			(*dst)[i] = get_unaligned_le64(src + i);
	} else {
		*dst = NULL;
	}
	return 0;
}

static bool has_new_snaps(struct ceph_snap_context *o,
			  struct ceph_snap_context *n)
{
	if (n->num_snaps == 0)
		return false;
	/* snaps are in descending order */
	return n->snaps[0] > o->seq;
}

/*
 * When a snapshot is applied, the size/mtime inode metadata is queued
 * in a ceph_cap_snap (one for each snapshot) until writeback
 * completes and the metadata can be flushed back to the MDS.
 *
 * However, if a (sync) write is currently in-progress when we apply
 * the snapshot, we have to wait until the write succeeds or fails
 * (and a final size/mtime is known).  In this case the
 * cap_snap->writing = 1, and is said to be "pending."  When the write
 * finishes, we __ceph_finish_cap_snap().
 *
 * Caller must hold snap_rwsem for read (i.e., the realm topology won't
 * change).
 */
static void ceph_queue_cap_snap(struct ceph_inode_info *ci,
				struct ceph_cap_snap **pcapsnap)
{
	struct inode *inode = &ci->netfs.inode;
	struct ceph_snap_context *old_snapc, *new_snapc;
	struct ceph_cap_snap *capsnap = *pcapsnap;
	struct ceph_buffer *old_blob = NULL;
	int used, dirty;

	spin_lock(&ci->i_ceph_lock);
	used = __ceph_caps_used(ci);
	dirty = __ceph_caps_dirty(ci);

	old_snapc = ci->i_head_snapc;
	new_snapc = ci->i_snap_realm->cached_context;

	/*
	 * If there is a write in progress, treat that as a dirty Fw,
	 * even though it hasn't completed yet; by the time we finish
	 * up this capsnap it will be.
	 */
	if (used & CEPH_CAP_FILE_WR)
		dirty |= CEPH_CAP_FILE_WR;

	if (__ceph_have_pending_cap_snap(ci)) {
		/* there is no point in queuing multiple "pending" cap_snaps,
		   as no new writes are allowed to start when pending, so any
		   writes in progress now were started before the previous
		   cap_snap.  lucky us. */
		dout("%s %p %llx.%llx already pending\n",
		     __func__, inode, ceph_vinop(inode));
		goto update_snapc;
	}
	if (ci->i_wrbuffer_ref_head == 0 &&
	    !(dirty & (CEPH_CAP_ANY_EXCL|CEPH_CAP_FILE_WR))) {
		dout("%s %p %llx.%llx nothing dirty|writing\n",
		     __func__, inode, ceph_vinop(inode));
		goto update_snapc;
	}

	BUG_ON(!old_snapc);

	/*
	 * There is no need to send FLUSHSNAP message to MDS if there is
	 * no new snapshot. But when there is dirty pages or on-going
	 * writes, we still need to create cap_snap. cap_snap is needed
	 * by the write path and page writeback path.
	 *
	 * also see ceph_try_drop_cap_snap()
	 */
	if (has_new_snaps(old_snapc, new_snapc)) {
		if (dirty & (CEPH_CAP_ANY_EXCL|CEPH_CAP_FILE_WR))
			capsnap->need_flush = true;
	} else {
		if (!(used & CEPH_CAP_FILE_WR) &&
		    ci->i_wrbuffer_ref_head == 0) {
			dout("%s %p %llx.%llx no new_snap|dirty_page|writing\n",
			     __func__, inode, ceph_vinop(inode));
			goto update_snapc;
		}
	}

	dout("%s %p %llx.%llx cap_snap %p queuing under %p %s %s\n",
	     __func__, inode, ceph_vinop(inode), capsnap, old_snapc,
	     ceph_cap_string(dirty), capsnap->need_flush ? "" : "no_flush");
	ihold(inode);

	capsnap->follows = old_snapc->seq;
	capsnap->issued = __ceph_caps_issued(ci, NULL);
	capsnap->dirty = dirty;

	capsnap->mode = inode->i_mode;
	capsnap->uid = inode->i_uid;
	capsnap->gid = inode->i_gid;

	if (dirty & CEPH_CAP_XATTR_EXCL) {
		old_blob = __ceph_build_xattrs_blob(ci);
		capsnap->xattr_blob =
			ceph_buffer_get(ci->i_xattrs.blob);
		capsnap->xattr_version = ci->i_xattrs.version;
	} else {
		capsnap->xattr_blob = NULL;
		capsnap->xattr_version = 0;
	}

	capsnap->inline_data = ci->i_inline_version != CEPH_INLINE_NONE;

	/* dirty page count moved from _head to this cap_snap;
	   all subsequent writes page dirties occur _after_ this
	   snapshot. */
	capsnap->dirty_pages = ci->i_wrbuffer_ref_head;
	ci->i_wrbuffer_ref_head = 0;
	capsnap->context = old_snapc;
	list_add_tail(&capsnap->ci_item, &ci->i_cap_snaps);

	if (used & CEPH_CAP_FILE_WR) {
		dout("%s %p %llx.%llx cap_snap %p snapc %p seq %llu used WR,"
		     " now pending\n", __func__, inode, ceph_vinop(inode),
		     capsnap, old_snapc, old_snapc->seq);
		capsnap->writing = 1;
	} else {
		/* note mtime, size NOW. */
		__ceph_finish_cap_snap(ci, capsnap);
	}
	*pcapsnap = NULL;
	old_snapc = NULL;

update_snapc:
	if (ci->i_wrbuffer_ref_head == 0 &&
	    ci->i_wr_ref == 0 &&
	    ci->i_dirty_caps == 0 &&
	    ci->i_flushing_caps == 0) {
		ci->i_head_snapc = NULL;
	} else {
		ci->i_head_snapc = ceph_get_snap_context(new_snapc);
		dout(" new snapc is %p\n", new_snapc);
	}
	spin_unlock(&ci->i_ceph_lock);

	ceph_buffer_put(old_blob);
	ceph_put_snap_context(old_snapc);
}

/*
 * Finalize the size, mtime for a cap_snap.. that is, settle on final values
 * to be used for the snapshot, to be flushed back to the mds.
 *
 * If capsnap can now be flushed, add to snap_flush list, and return 1.
 *
 * Caller must hold i_ceph_lock.
 */
int __ceph_finish_cap_snap(struct ceph_inode_info *ci,
			    struct ceph_cap_snap *capsnap)
{
	struct inode *inode = &ci->netfs.inode;
	struct ceph_mds_client *mdsc = ceph_sb_to_mdsc(inode->i_sb);

	BUG_ON(capsnap->writing);
	capsnap->size = i_size_read(inode);
	capsnap->mtime = inode->i_mtime;
	capsnap->atime = inode->i_atime;
	capsnap->ctime = inode_get_ctime(inode);
	capsnap->btime = ci->i_btime;
	capsnap->change_attr = inode_peek_iversion_raw(inode);
	capsnap->time_warp_seq = ci->i_time_warp_seq;
	capsnap->truncate_size = ci->i_truncate_size;
	capsnap->truncate_seq = ci->i_truncate_seq;
	if (capsnap->dirty_pages) {
		dout("%s %p %llx.%llx cap_snap %p snapc %p %llu %s s=%llu "
		     "still has %d dirty pages\n", __func__, inode,
		     ceph_vinop(inode), capsnap, capsnap->context,
		     capsnap->context->seq, ceph_cap_string(capsnap->dirty),
		     capsnap->size, capsnap->dirty_pages);
		return 0;
	}

	/*
	 * Defer flushing the capsnap if the dirty buffer not flushed yet.
	 * And trigger to flush the buffer immediately.
	 */
	if (ci->i_wrbuffer_ref) {
		dout("%s %p %llx.%llx cap_snap %p snapc %p %llu %s s=%llu "
		     "used WRBUFFER, delaying\n", __func__, inode,
		     ceph_vinop(inode), capsnap, capsnap->context,
		     capsnap->context->seq, ceph_cap_string(capsnap->dirty),
		     capsnap->size);
		ceph_queue_writeback(inode);
		return 0;
	}

	ci->i_ceph_flags |= CEPH_I_FLUSH_SNAPS;
	dout("%s %p %llx.%llx cap_snap %p snapc %p %llu %s s=%llu\n",
	     __func__, inode, ceph_vinop(inode), capsnap, capsnap->context,
	     capsnap->context->seq, ceph_cap_string(capsnap->dirty),
	     capsnap->size);

	spin_lock(&mdsc->snap_flush_lock);
	if (list_empty(&ci->i_snap_flush_item)) {
		ihold(inode);
		list_add_tail(&ci->i_snap_flush_item, &mdsc->snap_flush_list);
	}
	spin_unlock(&mdsc->snap_flush_lock);
	return 1;  /* caller may want to ceph_flush_snaps */
}

/*
 * Queue cap_snaps for snap writeback for this realm and its children.
 * Called under snap_rwsem, so realm topology won't change.
 */
static void queue_realm_cap_snaps(struct ceph_snap_realm *realm)
{
	struct ceph_inode_info *ci;
	struct inode *lastinode = NULL;
	struct ceph_cap_snap *capsnap = NULL;

	dout("%s %p %llx inode\n", __func__, realm, realm->ino);

	spin_lock(&realm->inodes_with_caps_lock);
	list_for_each_entry(ci, &realm->inodes_with_caps, i_snap_realm_item) {
		struct inode *inode = igrab(&ci->netfs.inode);
		if (!inode)
			continue;
		spin_unlock(&realm->inodes_with_caps_lock);
		iput(lastinode);
		lastinode = inode;

		/*
		 * Allocate the capsnap memory outside of ceph_queue_cap_snap()
		 * to reduce very possible but unnecessary frequently memory
		 * allocate/free in this loop.
		 */
		if (!capsnap) {
			capsnap = kmem_cache_zalloc(ceph_cap_snap_cachep, GFP_NOFS);
			if (!capsnap) {
				pr_err("ENOMEM allocating ceph_cap_snap on %p\n",
				       inode);
				return;
			}
		}
		capsnap->cap_flush.is_capsnap = true;
		refcount_set(&capsnap->nref, 1);
		INIT_LIST_HEAD(&capsnap->cap_flush.i_list);
		INIT_LIST_HEAD(&capsnap->cap_flush.g_list);
		INIT_LIST_HEAD(&capsnap->ci_item);

		ceph_queue_cap_snap(ci, &capsnap);
		spin_lock(&realm->inodes_with_caps_lock);
	}
	spin_unlock(&realm->inodes_with_caps_lock);
	iput(lastinode);

	if (capsnap)
		kmem_cache_free(ceph_cap_snap_cachep, capsnap);
	dout("%s %p %llx done\n", __func__, realm, realm->ino);
}

/*
 * Parse and apply a snapblob "snap trace" from the MDS.  This specifies
 * the snap realm parameters from a given realm and all of its ancestors,
 * up to the root.
 *
 * Caller must hold snap_rwsem for write.
 */
int ceph_update_snap_trace(struct ceph_mds_client *mdsc,
			   void *p, void *e, bool deletion,
			   struct ceph_snap_realm **realm_ret)
{
	struct ceph_mds_snap_realm *ri;    /* encoded */
	__le64 *snaps;                     /* encoded */
	__le64 *prior_parent_snaps;        /* encoded */
	struct ceph_snap_realm *realm;
	struct ceph_snap_realm *first_realm = NULL;
	struct ceph_snap_realm *realm_to_rebuild = NULL;
	struct ceph_client *client = mdsc->fsc->client;
	int rebuild_snapcs;
	int err = -ENOMEM;
	int ret;
	LIST_HEAD(dirty_realms);

	lockdep_assert_held_write(&mdsc->snap_rwsem);

	dout("%s deletion=%d\n", __func__, deletion);
more:
	realm = NULL;
	rebuild_snapcs = 0;
	ceph_decode_need(&p, e, sizeof(*ri), bad);
	ri = p;
	p += sizeof(*ri);
	ceph_decode_need(&p, e, sizeof(u64)*(le32_to_cpu(ri->num_snaps) +
			    le32_to_cpu(ri->num_prior_parent_snaps)), bad);
	snaps = p;
	p += sizeof(u64) * le32_to_cpu(ri->num_snaps);
	prior_parent_snaps = p;
	p += sizeof(u64) * le32_to_cpu(ri->num_prior_parent_snaps);

	realm = ceph_lookup_snap_realm(mdsc, le64_to_cpu(ri->ino));
	if (!realm) {
		realm = ceph_create_snap_realm(mdsc, le64_to_cpu(ri->ino));
		if (IS_ERR(realm)) {
			err = PTR_ERR(realm);
			goto fail;
		}
	}

	/* ensure the parent is correct */
	err = adjust_snap_realm_parent(mdsc, realm, le64_to_cpu(ri->parent));
	if (err < 0)
		goto fail;
	rebuild_snapcs += err;

	if (le64_to_cpu(ri->seq) > realm->seq) {
		dout("%s updating %llx %p %lld -> %lld\n", __func__,
		     realm->ino, realm, realm->seq, le64_to_cpu(ri->seq));
		/* update realm parameters, snap lists */
		realm->seq = le64_to_cpu(ri->seq);
		realm->created = le64_to_cpu(ri->created);
		realm->parent_since = le64_to_cpu(ri->parent_since);

		realm->num_snaps = le32_to_cpu(ri->num_snaps);
		err = dup_array(&realm->snaps, snaps, realm->num_snaps);
		if (err < 0)
			goto fail;

		realm->num_prior_parent_snaps =
			le32_to_cpu(ri->num_prior_parent_snaps);
		err = dup_array(&realm->prior_parent_snaps, prior_parent_snaps,
				realm->num_prior_parent_snaps);
		if (err < 0)
			goto fail;

		if (realm->seq > mdsc->last_snap_seq)
			mdsc->last_snap_seq = realm->seq;

		rebuild_snapcs = 1;
	} else if (!realm->cached_context) {
		dout("%s %llx %p seq %lld new\n", __func__,
		     realm->ino, realm, realm->seq);
		rebuild_snapcs = 1;
	} else {
		dout("%s %llx %p seq %lld unchanged\n", __func__,
		     realm->ino, realm, realm->seq);
	}

	dout("done with %llx %p, rebuild_snapcs=%d, %p %p\n", realm->ino,
	     realm, rebuild_snapcs, p, e);

	/*
	 * this will always track the uppest parent realm from which
	 * we need to rebuild the snapshot contexts _downward_ in
	 * hierarchy.
	 */
	if (rebuild_snapcs)
		realm_to_rebuild = realm;

	/* rebuild_snapcs when we reach the _end_ (root) of the trace */
	if (realm_to_rebuild && p >= e)
		rebuild_snap_realms(realm_to_rebuild, &dirty_realms);

	if (!first_realm)
		first_realm = realm;
	else
		ceph_put_snap_realm(mdsc, realm);

	if (p < e)
		goto more;

	/*
	 * queue cap snaps _after_ we've built the new snap contexts,
	 * so that i_head_snapc can be set appropriately.
	 */
	while (!list_empty(&dirty_realms)) {
		realm = list_first_entry(&dirty_realms, struct ceph_snap_realm,
					 dirty_item);
		list_del_init(&realm->dirty_item);
		queue_realm_cap_snaps(realm);
	}

	if (realm_ret)
		*realm_ret = first_realm;
	else
		ceph_put_snap_realm(mdsc, first_realm);

	__cleanup_empty_realms(mdsc);
	return 0;

bad:
	err = -EIO;
fail:
	if (realm && !IS_ERR(realm))
		ceph_put_snap_realm(mdsc, realm);
	if (first_realm)
		ceph_put_snap_realm(mdsc, first_realm);
	pr_err("%s error %d\n", __func__, err);

	/*
	 * When receiving a corrupted snap trace we don't know what
	 * exactly has happened in MDS side. And we shouldn't continue
	 * writing to OSD, which may corrupt the snapshot contents.
	 *
	 * Just try to blocklist this kclient and then this kclient
	 * must be remounted to continue after the corrupted metadata
	 * fixed in the MDS side.
	 */
	WRITE_ONCE(mdsc->fsc->mount_state, CEPH_MOUNT_FENCE_IO);
	ret = ceph_monc_blocklist_add(&client->monc, &client->msgr.inst.addr);
	if (ret)
		pr_err("%s failed to blocklist %s: %d\n", __func__,
		       ceph_pr_addr(&client->msgr.inst.addr), ret);

	WARN(1, "%s: %s%sdo remount to continue%s",
	     __func__, ret ? "" : ceph_pr_addr(&client->msgr.inst.addr),
	     ret ? "" : " was blocklisted, ",
	     err == -EIO ? " after corrupted snaptrace is fixed" : "");

	return err;
}


/*
 * Send any cap_snaps that are queued for flush.  Try to carry
 * s_mutex across multiple snap flushes to avoid locking overhead.
 *
 * Caller holds no locks.
 */
static void flush_snaps(struct ceph_mds_client *mdsc)
{
	struct ceph_inode_info *ci;
	struct inode *inode;
	struct ceph_mds_session *session = NULL;

	dout("%s\n", __func__);
	spin_lock(&mdsc->snap_flush_lock);
	while (!list_empty(&mdsc->snap_flush_list)) {
		ci = list_first_entry(&mdsc->snap_flush_list,
				struct ceph_inode_info, i_snap_flush_item);
		inode = &ci->netfs.inode;
		ihold(inode);
		spin_unlock(&mdsc->snap_flush_lock);
		ceph_flush_snaps(ci, &session);
		iput(inode);
		spin_lock(&mdsc->snap_flush_lock);
	}
	spin_unlock(&mdsc->snap_flush_lock);

	ceph_put_mds_session(session);
	dout("%s done\n", __func__);
}

/**
 * ceph_change_snap_realm - change the snap_realm for an inode
 * @inode: inode to move to new snap realm
 * @realm: new realm to move inode into (may be NULL)
 *
 * Detach an inode from its old snaprealm (if any) and attach it to
 * the new snaprealm (if any). The old snap realm reference held by
 * the inode is put. If realm is non-NULL, then the caller's reference
 * to it is taken over by the inode.
 */
void ceph_change_snap_realm(struct inode *inode, struct ceph_snap_realm *realm)
{
	struct ceph_inode_info *ci = ceph_inode(inode);
	struct ceph_mds_client *mdsc = ceph_inode_to_client(inode)->mdsc;
	struct ceph_snap_realm *oldrealm = ci->i_snap_realm;

	lockdep_assert_held(&ci->i_ceph_lock);

	if (oldrealm) {
		spin_lock(&oldrealm->inodes_with_caps_lock);
		list_del_init(&ci->i_snap_realm_item);
		if (oldrealm->ino == ci->i_vino.ino)
			oldrealm->inode = NULL;
		spin_unlock(&oldrealm->inodes_with_caps_lock);
		ceph_put_snap_realm(mdsc, oldrealm);
	}

	ci->i_snap_realm = realm;

	if (realm) {
		spin_lock(&realm->inodes_with_caps_lock);
		list_add(&ci->i_snap_realm_item, &realm->inodes_with_caps);
		if (realm->ino == ci->i_vino.ino)
			realm->inode = inode;
		spin_unlock(&realm->inodes_with_caps_lock);
	}
}

/*
 * Handle a snap notification from the MDS.
 *
 * This can take two basic forms: the simplest is just a snap creation
 * or deletion notification on an existing realm.  This should update the
 * realm and its children.
 *
 * The more difficult case is realm creation, due to snap creation at a
 * new point in the file hierarchy, or due to a rename that moves a file or
 * directory into another realm.
 */
void ceph_handle_snap(struct ceph_mds_client *mdsc,
		      struct ceph_mds_session *session,
		      struct ceph_msg *msg)
{
	struct super_block *sb = mdsc->fsc->sb;
	int mds = session->s_mds;
	u64 split;
	int op;
	int trace_len;
	struct ceph_snap_realm *realm = NULL;
	void *p = msg->front.iov_base;
	void *e = p + msg->front.iov_len;
	struct ceph_mds_snap_head *h;
	int num_split_inos, num_split_realms;
	__le64 *split_inos = NULL, *split_realms = NULL;
	int i;
	int locked_rwsem = 0;
	bool close_sessions = false;
<<<<<<< HEAD
=======

	if (!ceph_inc_mds_stopping_blocker(mdsc, session))
		return;
>>>>>>> ccf0a997

	/* decode */
	if (msg->front.iov_len < sizeof(*h))
		goto bad;
	h = p;
	op = le32_to_cpu(h->op);
	split = le64_to_cpu(h->split);   /* non-zero if we are splitting an
					  * existing realm */
	num_split_inos = le32_to_cpu(h->num_split_inos);
	num_split_realms = le32_to_cpu(h->num_split_realms);
	trace_len = le32_to_cpu(h->trace_len);
	p += sizeof(*h);

	dout("%s from mds%d op %s split %llx tracelen %d\n", __func__,
	     mds, ceph_snap_op_name(op), split, trace_len);

	down_write(&mdsc->snap_rwsem);
	locked_rwsem = 1;

	if (op == CEPH_SNAP_OP_SPLIT) {
		struct ceph_mds_snap_realm *ri;

		/*
		 * A "split" breaks part of an existing realm off into
		 * a new realm.  The MDS provides a list of inodes
		 * (with caps) and child realms that belong to the new
		 * child.
		 */
		split_inos = p;
		p += sizeof(u64) * num_split_inos;
		split_realms = p;
		p += sizeof(u64) * num_split_realms;
		ceph_decode_need(&p, e, sizeof(*ri), bad);
		/* we will peek at realm info here, but will _not_
		 * advance p, as the realm update will occur below in
		 * ceph_update_snap_trace. */
		ri = p;

		realm = ceph_lookup_snap_realm(mdsc, split);
		if (!realm) {
			realm = ceph_create_snap_realm(mdsc, split);
			if (IS_ERR(realm))
				goto out;
		}

		dout("splitting snap_realm %llx %p\n", realm->ino, realm);
		for (i = 0; i < num_split_inos; i++) {
			struct ceph_vino vino = {
				.ino = le64_to_cpu(split_inos[i]),
				.snap = CEPH_NOSNAP,
			};
			struct inode *inode = ceph_find_inode(sb, vino);
			struct ceph_inode_info *ci;

			if (!inode)
				continue;
			ci = ceph_inode(inode);

			spin_lock(&ci->i_ceph_lock);
			if (!ci->i_snap_realm)
				goto skip_inode;
			/*
			 * If this inode belongs to a realm that was
			 * created after our new realm, we experienced
			 * a race (due to another split notifications
			 * arriving from a different MDS).  So skip
			 * this inode.
			 */
			if (ci->i_snap_realm->created >
			    le64_to_cpu(ri->created)) {
				dout(" leaving %p %llx.%llx in newer realm %llx %p\n",
				     inode, ceph_vinop(inode), ci->i_snap_realm->ino,
				     ci->i_snap_realm);
				goto skip_inode;
			}
			dout(" will move %p %llx.%llx to split realm %llx %p\n",
			     inode, ceph_vinop(inode), realm->ino, realm);

			ceph_get_snap_realm(mdsc, realm);
			ceph_change_snap_realm(inode, realm);
			spin_unlock(&ci->i_ceph_lock);
			iput(inode);
			continue;

skip_inode:
			spin_unlock(&ci->i_ceph_lock);
			iput(inode);
		}

		/* we may have taken some of the old realm's children. */
		for (i = 0; i < num_split_realms; i++) {
			struct ceph_snap_realm *child =
				__lookup_snap_realm(mdsc,
					   le64_to_cpu(split_realms[i]));
			if (!child)
				continue;
			adjust_snap_realm_parent(mdsc, child, realm->ino);
		}
	} else {
		/*
		 * In the non-split case both 'num_split_inos' and
		 * 'num_split_realms' should be 0, making this a no-op.
		 * However the MDS happens to populate 'split_realms' list
		 * in one of the UPDATE op cases by mistake.
		 *
		 * Skip both lists just in case to ensure that 'p' is
		 * positioned at the start of realm info, as expected by
		 * ceph_update_snap_trace().
		 */
		p += sizeof(u64) * num_split_inos;
		p += sizeof(u64) * num_split_realms;
	}

	/*
	 * update using the provided snap trace. if we are deleting a
	 * snap, we can avoid queueing cap_snaps.
	 */
	if (ceph_update_snap_trace(mdsc, p, e,
				   op == CEPH_SNAP_OP_DESTROY,
				   NULL)) {
		close_sessions = true;
		goto bad;
	}

	if (op == CEPH_SNAP_OP_SPLIT)
		/* we took a reference when we created the realm, above */
		ceph_put_snap_realm(mdsc, realm);

	__cleanup_empty_realms(mdsc);

	up_write(&mdsc->snap_rwsem);

	flush_snaps(mdsc);
	ceph_dec_mds_stopping_blocker(mdsc);
	return;

bad:
	pr_err("%s corrupt snap message from mds%d\n", __func__, mds);
	ceph_msg_dump(msg);
out:
	if (locked_rwsem)
		up_write(&mdsc->snap_rwsem);

<<<<<<< HEAD
=======
	ceph_dec_mds_stopping_blocker(mdsc);

>>>>>>> ccf0a997
	if (close_sessions)
		ceph_mdsc_close_sessions(mdsc);
	return;
}

struct ceph_snapid_map* ceph_get_snapid_map(struct ceph_mds_client *mdsc,
					    u64 snap)
{
	struct ceph_snapid_map *sm, *exist;
	struct rb_node **p, *parent;
	int ret;

	exist = NULL;
	spin_lock(&mdsc->snapid_map_lock);
	p = &mdsc->snapid_map_tree.rb_node;
	while (*p) {
		exist = rb_entry(*p, struct ceph_snapid_map, node);
		if (snap > exist->snap) {
			p = &(*p)->rb_left;
		} else if (snap < exist->snap) {
			p = &(*p)->rb_right;
		} else {
			if (atomic_inc_return(&exist->ref) == 1)
				list_del_init(&exist->lru);
			break;
		}
		exist = NULL;
	}
	spin_unlock(&mdsc->snapid_map_lock);
	if (exist) {
		dout("%s found snapid map %llx -> %x\n", __func__,
		     exist->snap, exist->dev);
		return exist;
	}

	sm = kmalloc(sizeof(*sm), GFP_NOFS);
	if (!sm)
		return NULL;

	ret = get_anon_bdev(&sm->dev);
	if (ret < 0) {
		kfree(sm);
		return NULL;
	}

	INIT_LIST_HEAD(&sm->lru);
	atomic_set(&sm->ref, 1);
	sm->snap = snap;

	exist = NULL;
	parent = NULL;
	p = &mdsc->snapid_map_tree.rb_node;
	spin_lock(&mdsc->snapid_map_lock);
	while (*p) {
		parent = *p;
		exist = rb_entry(*p, struct ceph_snapid_map, node);
		if (snap > exist->snap)
			p = &(*p)->rb_left;
		else if (snap < exist->snap)
			p = &(*p)->rb_right;
		else
			break;
		exist = NULL;
	}
	if (exist) {
		if (atomic_inc_return(&exist->ref) == 1)
			list_del_init(&exist->lru);
	} else {
		rb_link_node(&sm->node, parent, p);
		rb_insert_color(&sm->node, &mdsc->snapid_map_tree);
	}
	spin_unlock(&mdsc->snapid_map_lock);
	if (exist) {
		free_anon_bdev(sm->dev);
		kfree(sm);
		dout("%s found snapid map %llx -> %x\n", __func__,
		     exist->snap, exist->dev);
		return exist;
	}

	dout("%s create snapid map %llx -> %x\n", __func__,
	     sm->snap, sm->dev);
	return sm;
}

void ceph_put_snapid_map(struct ceph_mds_client* mdsc,
			 struct ceph_snapid_map *sm)
{
	if (!sm)
		return;
	if (atomic_dec_and_lock(&sm->ref, &mdsc->snapid_map_lock)) {
		if (!RB_EMPTY_NODE(&sm->node)) {
			sm->last_used = jiffies;
			list_add_tail(&sm->lru, &mdsc->snapid_map_lru);
			spin_unlock(&mdsc->snapid_map_lock);
		} else {
			/* already cleaned up by
			 * ceph_cleanup_snapid_map() */
			spin_unlock(&mdsc->snapid_map_lock);
			kfree(sm);
		}
	}
}

void ceph_trim_snapid_map(struct ceph_mds_client *mdsc)
{
	struct ceph_snapid_map *sm;
	unsigned long now;
	LIST_HEAD(to_free);

	spin_lock(&mdsc->snapid_map_lock);
	now = jiffies;

	while (!list_empty(&mdsc->snapid_map_lru)) {
		sm = list_first_entry(&mdsc->snapid_map_lru,
				      struct ceph_snapid_map, lru);
		if (time_after(sm->last_used + CEPH_SNAPID_MAP_TIMEOUT, now))
			break;

		rb_erase(&sm->node, &mdsc->snapid_map_tree);
		list_move(&sm->lru, &to_free);
	}
	spin_unlock(&mdsc->snapid_map_lock);

	while (!list_empty(&to_free)) {
		sm = list_first_entry(&to_free, struct ceph_snapid_map, lru);
		list_del(&sm->lru);
		dout("trim snapid map %llx -> %x\n", sm->snap, sm->dev);
		free_anon_bdev(sm->dev);
		kfree(sm);
	}
}

void ceph_cleanup_snapid_map(struct ceph_mds_client *mdsc)
{
	struct ceph_snapid_map *sm;
	struct rb_node *p;
	LIST_HEAD(to_free);

	spin_lock(&mdsc->snapid_map_lock);
	while ((p = rb_first(&mdsc->snapid_map_tree))) {
		sm = rb_entry(p, struct ceph_snapid_map, node);
		rb_erase(p, &mdsc->snapid_map_tree);
		RB_CLEAR_NODE(p);
		list_move(&sm->lru, &to_free);
	}
	spin_unlock(&mdsc->snapid_map_lock);

	while (!list_empty(&to_free)) {
		sm = list_first_entry(&to_free, struct ceph_snapid_map, lru);
		list_del(&sm->lru);
		free_anon_bdev(sm->dev);
		if (WARN_ON_ONCE(atomic_read(&sm->ref))) {
			pr_err("snapid map %llx -> %x still in use\n",
			       sm->snap, sm->dev);
		}
		kfree(sm);
	}
}<|MERGE_RESOLUTION|>--- conflicted
+++ resolved
@@ -1014,12 +1014,9 @@
 	int i;
 	int locked_rwsem = 0;
 	bool close_sessions = false;
-<<<<<<< HEAD
-=======
 
 	if (!ceph_inc_mds_stopping_blocker(mdsc, session))
 		return;
->>>>>>> ccf0a997
 
 	/* decode */
 	if (msg->front.iov_len < sizeof(*h))
@@ -1163,11 +1160,8 @@
 	if (locked_rwsem)
 		up_write(&mdsc->snap_rwsem);
 
-<<<<<<< HEAD
-=======
 	ceph_dec_mds_stopping_blocker(mdsc);
 
->>>>>>> ccf0a997
 	if (close_sessions)
 		ceph_mdsc_close_sessions(mdsc);
 	return;
