--- conflicted
+++ resolved
@@ -1517,10 +1517,6 @@
 	size_t len = iov_iter_count(to);
 	struct inode *inode = file_inode(filp);
 	struct ceph_inode_info *ci = ceph_inode(inode);
-<<<<<<< HEAD
-	struct page *pinned_page = NULL;
-=======
->>>>>>> c1084c27
 	bool direct_lock = iocb->ki_flags & IOCB_DIRECT;
 	ssize_t ret;
 	int want, got = 0;
@@ -1745,19 +1741,6 @@
 			goto out;
 	}
 
-<<<<<<< HEAD
-	down_read(&osdc->lock);
-	map_flags = osdc->osdmap->flags;
-	pool_flags = ceph_pg_pool_flags(osdc->osdmap, ci->i_layout.pool_id);
-	up_read(&osdc->lock);
-	if ((map_flags & CEPH_OSDMAP_FULL) ||
-	    (pool_flags & CEPH_POOL_FLAG_FULL)) {
-		err = -ENOSPC;
-		goto out;
-	}
-
-=======
->>>>>>> c1084c27
 	dout("aio_write %p %llx.%llx %llu~%zd getting caps. i_size %llu\n",
 	     inode, ceph_vinop(inode), pos, count, i_size_read(inode));
 	if (fi->fmode & CEPH_FILE_MODE_LAZY)
