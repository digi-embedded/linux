// SPDX-License-Identifier: GPL-2.0
#include <linux/ceph/ceph_debug.h>
#include <linux/ceph/striper.h>

#include <linux/module.h>
#include <linux/sched.h>
#include <linux/slab.h>
#include <linux/file.h>
#include <linux/mount.h>
#include <linux/namei.h>
#include <linux/writeback.h>
#include <linux/falloc.h>
#include <linux/iversion.h>
#include <linux/ktime.h>

#include "super.h"
#include "mds_client.h"
#include "cache.h"
#include "io.h"
#include "metric.h"

static __le32 ceph_flags_sys2wire(u32 flags)
{
	u32 wire_flags = 0;

	switch (flags & O_ACCMODE) {
	case O_RDONLY:
		wire_flags |= CEPH_O_RDONLY;
		break;
	case O_WRONLY:
		wire_flags |= CEPH_O_WRONLY;
		break;
	case O_RDWR:
		wire_flags |= CEPH_O_RDWR;
		break;
	}

	flags &= ~O_ACCMODE;

#define ceph_sys2wire(a) if (flags & a) { wire_flags |= CEPH_##a; flags &= ~a; }

	ceph_sys2wire(O_CREAT);
	ceph_sys2wire(O_EXCL);
	ceph_sys2wire(O_TRUNC);
	ceph_sys2wire(O_DIRECTORY);
	ceph_sys2wire(O_NOFOLLOW);

#undef ceph_sys2wire

	if (flags)
		dout("unused open flags: %x\n", flags);

	return cpu_to_le32(wire_flags);
}

/*
 * Ceph file operations
 *
 * Implement basic open/close functionality, and implement
 * read/write.
 *
 * We implement three modes of file I/O:
 *  - buffered uses the generic_file_aio_{read,write} helpers
 *
 *  - synchronous is used when there is multi-client read/write
 *    sharing, avoids the page cache, and synchronously waits for an
 *    ack from the OSD.
 *
 *  - direct io takes the variant of the sync path that references
 *    user pages directly.
 *
 * fsync() flushes and waits on dirty pages, but just queues metadata
 * for writeback: since the MDS can recover size and mtime there is no
 * need to wait for MDS acknowledgement.
 */

/*
 * How many pages to get in one call to iov_iter_get_pages().  This
 * determines the size of the on-stack array used as a buffer.
 */
#define ITER_GET_BVECS_PAGES	64

static ssize_t __iter_get_bvecs(struct iov_iter *iter, size_t maxsize,
				struct bio_vec *bvecs)
{
	size_t size = 0;
	int bvec_idx = 0;

	if (maxsize > iov_iter_count(iter))
		maxsize = iov_iter_count(iter);

	while (size < maxsize) {
		struct page *pages[ITER_GET_BVECS_PAGES];
		ssize_t bytes;
		size_t start;
		int idx = 0;

		bytes = iov_iter_get_pages2(iter, pages, maxsize - size,
					   ITER_GET_BVECS_PAGES, &start);
		if (bytes < 0)
			return size ?: bytes;

		size += bytes;

		for ( ; bytes; idx++, bvec_idx++) {
			struct bio_vec bv = {
				.bv_page = pages[idx],
				.bv_len = min_t(int, bytes, PAGE_SIZE - start),
				.bv_offset = start,
			};

			bvecs[bvec_idx] = bv;
			bytes -= bv.bv_len;
			start = 0;
		}
	}

	return size;
}

/*
 * iov_iter_get_pages() only considers one iov_iter segment, no matter
 * what maxsize or maxpages are given.  For ITER_BVEC that is a single
 * page.
 *
 * Attempt to get up to @maxsize bytes worth of pages from @iter.
 * Return the number of bytes in the created bio_vec array, or an error.
 */
static ssize_t iter_get_bvecs_alloc(struct iov_iter *iter, size_t maxsize,
				    struct bio_vec **bvecs, int *num_bvecs)
{
	struct bio_vec *bv;
	size_t orig_count = iov_iter_count(iter);
	ssize_t bytes;
	int npages;

	iov_iter_truncate(iter, maxsize);
	npages = iov_iter_npages(iter, INT_MAX);
	iov_iter_reexpand(iter, orig_count);

	/*
	 * __iter_get_bvecs() may populate only part of the array -- zero it
	 * out.
	 */
	bv = kvmalloc_array(npages, sizeof(*bv), GFP_KERNEL | __GFP_ZERO);
	if (!bv)
		return -ENOMEM;

	bytes = __iter_get_bvecs(iter, maxsize, bv);
	if (bytes < 0) {
		/*
		 * No pages were pinned -- just free the array.
		 */
		kvfree(bv);
		return bytes;
	}

	*bvecs = bv;
	*num_bvecs = npages;
	return bytes;
}

static void put_bvecs(struct bio_vec *bvecs, int num_bvecs, bool should_dirty)
{
	int i;

	for (i = 0; i < num_bvecs; i++) {
		if (bvecs[i].bv_page) {
			if (should_dirty)
				set_page_dirty_lock(bvecs[i].bv_page);
			put_page(bvecs[i].bv_page);
		}
	}
	kvfree(bvecs);
}

/*
 * Prepare an open request.  Preallocate ceph_cap to avoid an
 * inopportune ENOMEM later.
 */
static struct ceph_mds_request *
prepare_open_request(struct super_block *sb, int flags, int create_mode)
{
	struct ceph_mds_client *mdsc = ceph_sb_to_mdsc(sb);
	struct ceph_mds_request *req;
	int want_auth = USE_ANY_MDS;
	int op = (flags & O_CREAT) ? CEPH_MDS_OP_CREATE : CEPH_MDS_OP_OPEN;

	if (flags & (O_WRONLY|O_RDWR|O_CREAT|O_TRUNC))
		want_auth = USE_AUTH_MDS;

	req = ceph_mdsc_create_request(mdsc, op, want_auth);
	if (IS_ERR(req))
		goto out;
	req->r_fmode = ceph_flags_to_mode(flags);
	req->r_args.open.flags = ceph_flags_sys2wire(flags);
	req->r_args.open.mode = cpu_to_le32(create_mode);
out:
	return req;
}

static int ceph_init_file_info(struct inode *inode, struct file *file,
					int fmode, bool isdir)
{
	struct ceph_inode_info *ci = ceph_inode(inode);
	struct ceph_mount_options *opt =
		ceph_inode_to_client(&ci->netfs.inode)->mount_options;
	struct ceph_file_info *fi;
	int ret;

	dout("%s %p %p 0%o (%s)\n", __func__, inode, file,
			inode->i_mode, isdir ? "dir" : "regular");
	BUG_ON(inode->i_fop->release != ceph_release);

	if (isdir) {
		struct ceph_dir_file_info *dfi =
			kmem_cache_zalloc(ceph_dir_file_cachep, GFP_KERNEL);
		if (!dfi)
			return -ENOMEM;

		file->private_data = dfi;
		fi = &dfi->file_info;
		dfi->next_offset = 2;
		dfi->readdir_cache_idx = -1;
	} else {
		fi = kmem_cache_zalloc(ceph_file_cachep, GFP_KERNEL);
		if (!fi)
			return -ENOMEM;

		if (opt->flags & CEPH_MOUNT_OPT_NOPAGECACHE)
			fi->flags |= CEPH_F_SYNC;

		file->private_data = fi;
	}

	ceph_get_fmode(ci, fmode, 1);
	fi->fmode = fmode;

	spin_lock_init(&fi->rw_contexts_lock);
	INIT_LIST_HEAD(&fi->rw_contexts);
	fi->filp_gen = READ_ONCE(ceph_inode_to_client(inode)->filp_gen);

	if ((file->f_mode & FMODE_WRITE) && ceph_has_inline_data(ci)) {
		ret = ceph_uninline_data(file);
		if (ret < 0)
			goto error;
	}

	return 0;

error:
	ceph_fscache_unuse_cookie(inode, file->f_mode & FMODE_WRITE);
	ceph_put_fmode(ci, fi->fmode, 1);
	kmem_cache_free(ceph_file_cachep, fi);
	/* wake up anyone waiting for caps on this inode */
	wake_up_all(&ci->i_cap_wq);
	return ret;
}

/*
 * initialize private struct file data.
 * if we fail, clean up by dropping fmode reference on the ceph_inode
 */
static int ceph_init_file(struct inode *inode, struct file *file, int fmode)
{
	int ret = 0;

	switch (inode->i_mode & S_IFMT) {
	case S_IFREG:
		ceph_fscache_use_cookie(inode, file->f_mode & FMODE_WRITE);
		fallthrough;
	case S_IFDIR:
		ret = ceph_init_file_info(inode, file, fmode,
						S_ISDIR(inode->i_mode));
		break;

	case S_IFLNK:
		dout("init_file %p %p 0%o (symlink)\n", inode, file,
		     inode->i_mode);
		break;

	default:
		dout("init_file %p %p 0%o (special)\n", inode, file,
		     inode->i_mode);
		/*
		 * we need to drop the open ref now, since we don't
		 * have .release set to ceph_release.
		 */
		BUG_ON(inode->i_fop->release == ceph_release);

		/* call the proper open fop */
		ret = inode->i_fop->open(inode, file);
	}
	return ret;
}

/*
 * try renew caps after session gets killed.
 */
int ceph_renew_caps(struct inode *inode, int fmode)
{
	struct ceph_mds_client *mdsc = ceph_sb_to_mdsc(inode->i_sb);
	struct ceph_inode_info *ci = ceph_inode(inode);
	struct ceph_mds_request *req;
	int err, flags, wanted;

	spin_lock(&ci->i_ceph_lock);
	__ceph_touch_fmode(ci, mdsc, fmode);
	wanted = __ceph_caps_file_wanted(ci);
	if (__ceph_is_any_real_caps(ci) &&
	    (!(wanted & CEPH_CAP_ANY_WR) || ci->i_auth_cap)) {
		int issued = __ceph_caps_issued(ci, NULL);
		spin_unlock(&ci->i_ceph_lock);
		dout("renew caps %p want %s issued %s updating mds_wanted\n",
		     inode, ceph_cap_string(wanted), ceph_cap_string(issued));
		ceph_check_caps(ci, 0, NULL);
		return 0;
	}
	spin_unlock(&ci->i_ceph_lock);

	flags = 0;
	if ((wanted & CEPH_CAP_FILE_RD) && (wanted & CEPH_CAP_FILE_WR))
		flags = O_RDWR;
	else if (wanted & CEPH_CAP_FILE_RD)
		flags = O_RDONLY;
	else if (wanted & CEPH_CAP_FILE_WR)
		flags = O_WRONLY;
#ifdef O_LAZY
	if (wanted & CEPH_CAP_FILE_LAZYIO)
		flags |= O_LAZY;
#endif

	req = prepare_open_request(inode->i_sb, flags, 0);
	if (IS_ERR(req)) {
		err = PTR_ERR(req);
		goto out;
	}

	req->r_inode = inode;
	ihold(inode);
	req->r_num_caps = 1;

	err = ceph_mdsc_do_request(mdsc, NULL, req);
	ceph_mdsc_put_request(req);
out:
	dout("renew caps %p open result=%d\n", inode, err);
	return err < 0 ? err : 0;
}

/*
 * If we already have the requisite capabilities, we can satisfy
 * the open request locally (no need to request new caps from the
 * MDS).  We do, however, need to inform the MDS (asynchronously)
 * if our wanted caps set expands.
 */
int ceph_open(struct inode *inode, struct file *file)
{
	struct ceph_inode_info *ci = ceph_inode(inode);
	struct ceph_fs_client *fsc = ceph_sb_to_client(inode->i_sb);
	struct ceph_mds_client *mdsc = fsc->mdsc;
	struct ceph_mds_request *req;
	struct ceph_file_info *fi = file->private_data;
	int err;
	int flags, fmode, wanted;

	if (fi) {
		dout("open file %p is already opened\n", file);
		return 0;
	}

	/* filter out O_CREAT|O_EXCL; vfs did that already.  yuck. */
	flags = file->f_flags & ~(O_CREAT|O_EXCL);
	if (S_ISDIR(inode->i_mode))
		flags = O_DIRECTORY;  /* mds likes to know */

	dout("open inode %p ino %llx.%llx file %p flags %d (%d)\n", inode,
	     ceph_vinop(inode), file, flags, file->f_flags);
	fmode = ceph_flags_to_mode(flags);
	wanted = ceph_caps_for_mode(fmode);

	/* snapped files are read-only */
	if (ceph_snap(inode) != CEPH_NOSNAP && (file->f_mode & FMODE_WRITE))
		return -EROFS;

	/* trivially open snapdir */
	if (ceph_snap(inode) == CEPH_SNAPDIR) {
		return ceph_init_file(inode, file, fmode);
	}

	/*
	 * No need to block if we have caps on the auth MDS (for
	 * write) or any MDS (for read).  Update wanted set
	 * asynchronously.
	 */
	spin_lock(&ci->i_ceph_lock);
	if (__ceph_is_any_real_caps(ci) &&
	    (((fmode & CEPH_FILE_MODE_WR) == 0) || ci->i_auth_cap)) {
		int mds_wanted = __ceph_caps_mds_wanted(ci, true);
		int issued = __ceph_caps_issued(ci, NULL);

		dout("open %p fmode %d want %s issued %s using existing\n",
		     inode, fmode, ceph_cap_string(wanted),
		     ceph_cap_string(issued));
		__ceph_touch_fmode(ci, mdsc, fmode);
		spin_unlock(&ci->i_ceph_lock);

		/* adjust wanted? */
		if ((issued & wanted) != wanted &&
		    (mds_wanted & wanted) != wanted &&
		    ceph_snap(inode) != CEPH_SNAPDIR)
			ceph_check_caps(ci, 0, NULL);

		return ceph_init_file(inode, file, fmode);
	} else if (ceph_snap(inode) != CEPH_NOSNAP &&
		   (ci->i_snap_caps & wanted) == wanted) {
		__ceph_touch_fmode(ci, mdsc, fmode);
		spin_unlock(&ci->i_ceph_lock);
		return ceph_init_file(inode, file, fmode);
	}

	spin_unlock(&ci->i_ceph_lock);

	dout("open fmode %d wants %s\n", fmode, ceph_cap_string(wanted));
	req = prepare_open_request(inode->i_sb, flags, 0);
	if (IS_ERR(req)) {
		err = PTR_ERR(req);
		goto out;
	}
	req->r_inode = inode;
	ihold(inode);

	req->r_num_caps = 1;
	err = ceph_mdsc_do_request(mdsc, NULL, req);
	if (!err)
		err = ceph_init_file(inode, file, req->r_fmode);
	ceph_mdsc_put_request(req);
	dout("open result=%d on %llx.%llx\n", err, ceph_vinop(inode));
out:
	return err;
}

/* Clone the layout from a synchronous create, if the dir now has Dc caps */
static void
cache_file_layout(struct inode *dst, struct inode *src)
{
	struct ceph_inode_info *cdst = ceph_inode(dst);
	struct ceph_inode_info *csrc = ceph_inode(src);

	spin_lock(&cdst->i_ceph_lock);
	if ((__ceph_caps_issued(cdst, NULL) & CEPH_CAP_DIR_CREATE) &&
	    !ceph_file_layout_is_valid(&cdst->i_cached_layout)) {
		memcpy(&cdst->i_cached_layout, &csrc->i_layout,
			sizeof(cdst->i_cached_layout));
		rcu_assign_pointer(cdst->i_cached_layout.pool_ns,
				   ceph_try_get_string(csrc->i_layout.pool_ns));
	}
	spin_unlock(&cdst->i_ceph_lock);
}

/*
 * Try to set up an async create. We need caps, a file layout, and inode number,
 * and either a lease on the dentry or complete dir info. If any of those
 * criteria are not satisfied, then return false and the caller can go
 * synchronous.
 */
static int try_prep_async_create(struct inode *dir, struct dentry *dentry,
				 struct ceph_file_layout *lo, u64 *pino)
{
	struct ceph_inode_info *ci = ceph_inode(dir);
	struct ceph_dentry_info *di = ceph_dentry(dentry);
	int got = 0, want = CEPH_CAP_FILE_EXCL | CEPH_CAP_DIR_CREATE;
	u64 ino;

	spin_lock(&ci->i_ceph_lock);
	/* No auth cap means no chance for Dc caps */
	if (!ci->i_auth_cap)
		goto no_async;

	/* Any delegated inos? */
	if (xa_empty(&ci->i_auth_cap->session->s_delegated_inos))
		goto no_async;

	if (!ceph_file_layout_is_valid(&ci->i_cached_layout))
		goto no_async;

	if ((__ceph_caps_issued(ci, NULL) & want) != want)
		goto no_async;

	if (d_in_lookup(dentry)) {
		if (!__ceph_dir_is_complete(ci))
			goto no_async;
		spin_lock(&dentry->d_lock);
		di->lease_shared_gen = atomic_read(&ci->i_shared_gen);
		spin_unlock(&dentry->d_lock);
	} else if (atomic_read(&ci->i_shared_gen) !=
		   READ_ONCE(di->lease_shared_gen)) {
		goto no_async;
	}

	ino = ceph_get_deleg_ino(ci->i_auth_cap->session);
	if (!ino)
		goto no_async;

	*pino = ino;
	ceph_take_cap_refs(ci, want, false);
	memcpy(lo, &ci->i_cached_layout, sizeof(*lo));
	rcu_assign_pointer(lo->pool_ns,
			   ceph_try_get_string(ci->i_cached_layout.pool_ns));
	got = want;
no_async:
	spin_unlock(&ci->i_ceph_lock);
	return got;
}

static void restore_deleg_ino(struct inode *dir, u64 ino)
{
	struct ceph_inode_info *ci = ceph_inode(dir);
	struct ceph_mds_session *s = NULL;

	spin_lock(&ci->i_ceph_lock);
	if (ci->i_auth_cap)
		s = ceph_get_mds_session(ci->i_auth_cap->session);
	spin_unlock(&ci->i_ceph_lock);
	if (s) {
		int err = ceph_restore_deleg_ino(s, ino);
		if (err)
			pr_warn("ceph: unable to restore delegated ino 0x%llx to session: %d\n",
				ino, err);
		ceph_put_mds_session(s);
	}
}

static void wake_async_create_waiters(struct inode *inode,
				      struct ceph_mds_session *session)
{
	struct ceph_inode_info *ci = ceph_inode(inode);

	spin_lock(&ci->i_ceph_lock);
	if (ci->i_ceph_flags & CEPH_I_ASYNC_CREATE) {
		ci->i_ceph_flags &= ~CEPH_I_ASYNC_CREATE;
		wake_up_bit(&ci->i_ceph_flags, CEPH_ASYNC_CREATE_BIT);
	}
	ceph_kick_flushing_inode_caps(session, ci);
	spin_unlock(&ci->i_ceph_lock);
}

static void ceph_async_create_cb(struct ceph_mds_client *mdsc,
                                 struct ceph_mds_request *req)
{
	struct dentry *dentry = req->r_dentry;
	struct inode *dinode = d_inode(dentry);
	struct inode *tinode = req->r_target_inode;
	int result = req->r_err ? req->r_err :
			le32_to_cpu(req->r_reply_info.head->result);

	WARN_ON_ONCE(dinode && tinode && dinode != tinode);

	/* MDS changed -- caller must resubmit */
	if (result == -EJUKEBOX)
		goto out;

	mapping_set_error(req->r_parent->i_mapping, result);

	if (result) {
		int pathlen = 0;
		u64 base = 0;
		char *path = ceph_mdsc_build_path(req->r_dentry, &pathlen,
						  &base, 0);

		pr_warn("async create failure path=(%llx)%s result=%d!\n",
			base, IS_ERR(path) ? "<<bad>>" : path, result);
		ceph_mdsc_free_path(path, pathlen);

		ceph_dir_clear_complete(req->r_parent);
		if (!d_unhashed(dentry))
			d_drop(dentry);

		if (dinode) {
			mapping_set_error(dinode->i_mapping, result);
			ceph_inode_shutdown(dinode);
			wake_async_create_waiters(dinode, req->r_session);
		}
	}

	if (tinode) {
		u64 ino = ceph_vino(tinode).ino;

		if (req->r_deleg_ino != ino)
			pr_warn("%s: inode number mismatch! err=%d deleg_ino=0x%llx target=0x%llx\n",
				__func__, req->r_err, req->r_deleg_ino, ino);

		mapping_set_error(tinode->i_mapping, result);
		wake_async_create_waiters(tinode, req->r_session);
	} else if (!result) {
		pr_warn("%s: no req->r_target_inode for 0x%llx\n", __func__,
			req->r_deleg_ino);
	}
out:
	ceph_mdsc_release_dir_caps(req);
}

static int ceph_finish_async_create(struct inode *dir, struct dentry *dentry,
				    struct file *file, umode_t mode,
				    struct ceph_mds_request *req,
				    struct ceph_acl_sec_ctx *as_ctx,
				    struct ceph_file_layout *lo)
{
	int ret;
	char xattr_buf[4];
	struct ceph_mds_reply_inode in = { };
	struct ceph_mds_reply_info_in iinfo = { .in = &in };
	struct ceph_inode_info *ci = ceph_inode(dir);
	struct ceph_dentry_info *di = ceph_dentry(dentry);
	struct inode *inode;
	struct timespec64 now;
	struct ceph_string *pool_ns;
	struct ceph_mds_client *mdsc = ceph_sb_to_mdsc(dir->i_sb);
	struct ceph_vino vino = { .ino = req->r_deleg_ino,
				  .snap = CEPH_NOSNAP };

	ktime_get_real_ts64(&now);

	inode = ceph_get_inode(dentry->d_sb, vino);
	if (IS_ERR(inode))
		return PTR_ERR(inode);

	iinfo.inline_version = CEPH_INLINE_NONE;
	iinfo.change_attr = 1;
	ceph_encode_timespec64(&iinfo.btime, &now);

	if (req->r_pagelist) {
		iinfo.xattr_len = req->r_pagelist->length;
		iinfo.xattr_data = req->r_pagelist->mapped_tail;
	} else {
		/* fake it */
		iinfo.xattr_len = ARRAY_SIZE(xattr_buf);
		iinfo.xattr_data = xattr_buf;
		memset(iinfo.xattr_data, 0, iinfo.xattr_len);
	}

	in.ino = cpu_to_le64(vino.ino);
	in.snapid = cpu_to_le64(CEPH_NOSNAP);
	in.version = cpu_to_le64(1);	// ???
	in.cap.caps = in.cap.wanted = cpu_to_le32(CEPH_CAP_ALL_FILE);
	in.cap.cap_id = cpu_to_le64(1);
	in.cap.realm = cpu_to_le64(ci->i_snap_realm->ino);
	in.cap.flags = CEPH_CAP_FLAG_AUTH;
	in.ctime = in.mtime = in.atime = iinfo.btime;
	in.truncate_seq = cpu_to_le32(1);
	in.truncate_size = cpu_to_le64(-1ULL);
	in.xattr_version = cpu_to_le64(1);
	in.uid = cpu_to_le32(from_kuid(&init_user_ns, current_fsuid()));
	if (dir->i_mode & S_ISGID) {
		in.gid = cpu_to_le32(from_kgid(&init_user_ns, dir->i_gid));

		/* Directories always inherit the setgid bit. */
		if (S_ISDIR(mode))
			mode |= S_ISGID;
<<<<<<< HEAD
		else if ((mode & (S_ISGID | S_IXGRP)) == (S_ISGID | S_IXGRP) &&
			 !in_group_p(dir->i_gid) &&
			 !capable_wrt_inode_uidgid(&init_user_ns, dir, CAP_FSETID))
			mode &= ~S_ISGID;
=======
>>>>>>> 29549c70
	} else {
		in.gid = cpu_to_le32(from_kgid(&init_user_ns, current_fsgid()));
	}
	in.mode = cpu_to_le32((u32)mode);

	in.nlink = cpu_to_le32(1);
	in.max_size = cpu_to_le64(lo->stripe_unit);

	ceph_file_layout_to_legacy(lo, &in.layout);
	/* lo is private, so pool_ns can't change */
	pool_ns = rcu_dereference_raw(lo->pool_ns);
	if (pool_ns) {
		iinfo.pool_ns_len = pool_ns->len;
		iinfo.pool_ns_data = pool_ns->str;
	}

	down_read(&mdsc->snap_rwsem);
	ret = ceph_fill_inode(inode, NULL, &iinfo, NULL, req->r_session,
			      req->r_fmode, NULL);
	up_read(&mdsc->snap_rwsem);
	if (ret) {
		dout("%s failed to fill inode: %d\n", __func__, ret);
		ceph_dir_clear_complete(dir);
		if (!d_unhashed(dentry))
			d_drop(dentry);
		if (inode->i_state & I_NEW)
			discard_new_inode(inode);
	} else {
		struct dentry *dn;

		dout("%s d_adding new inode 0x%llx to 0x%llx/%s\n", __func__,
			vino.ino, ceph_ino(dir), dentry->d_name.name);
		ceph_dir_clear_ordered(dir);
		ceph_init_inode_acls(inode, as_ctx);
		if (inode->i_state & I_NEW) {
			/*
			 * If it's not I_NEW, then someone created this before
			 * we got here. Assume the server is aware of it at
			 * that point and don't worry about setting
			 * CEPH_I_ASYNC_CREATE.
			 */
			ceph_inode(inode)->i_ceph_flags = CEPH_I_ASYNC_CREATE;
			unlock_new_inode(inode);
		}
		if (d_in_lookup(dentry) || d_really_is_negative(dentry)) {
			if (!d_unhashed(dentry))
				d_drop(dentry);
			dn = d_splice_alias(inode, dentry);
			WARN_ON_ONCE(dn && dn != dentry);
		}
		file->f_mode |= FMODE_CREATED;
		ret = finish_open(file, dentry, ceph_open);
	}

	spin_lock(&dentry->d_lock);
	di->flags &= ~CEPH_DENTRY_ASYNC_CREATE;
	wake_up_bit(&di->flags, CEPH_DENTRY_ASYNC_CREATE_BIT);
	spin_unlock(&dentry->d_lock);

	return ret;
}

/*
 * Do a lookup + open with a single request.  If we get a non-existent
 * file or symlink, return 1 so the VFS can retry.
 */
int ceph_atomic_open(struct inode *dir, struct dentry *dentry,
		     struct file *file, unsigned flags, umode_t mode)
{
	struct ceph_fs_client *fsc = ceph_sb_to_client(dir->i_sb);
	struct ceph_mds_client *mdsc = fsc->mdsc;
	struct ceph_mds_request *req;
	struct dentry *dn;
	struct ceph_acl_sec_ctx as_ctx = {};
	bool try_async = ceph_test_mount_opt(fsc, ASYNC_DIROPS);
	int mask;
	int err;

	dout("atomic_open %p dentry %p '%pd' %s flags %d mode 0%o\n",
	     dir, dentry, dentry,
	     d_unhashed(dentry) ? "unhashed" : "hashed", flags, mode);

	if (dentry->d_name.len > NAME_MAX)
		return -ENAMETOOLONG;

	err = ceph_wait_on_conflict_unlink(dentry);
	if (err)
		return err;
	/*
	 * Do not truncate the file, since atomic_open is called before the
	 * permission check. The caller will do the truncation afterward.
	 */
	flags &= ~O_TRUNC;

	if (flags & O_CREAT) {
		if (ceph_quota_is_max_files_exceeded(dir))
			return -EDQUOT;
		err = ceph_pre_init_acls(dir, &mode, &as_ctx);
		if (err < 0)
			return err;
		err = ceph_security_init_secctx(dentry, mode, &as_ctx);
		if (err < 0)
			goto out_ctx;
		/* Async create can't handle more than a page of xattrs */
		if (as_ctx.pagelist &&
		    !list_is_singular(&as_ctx.pagelist->head))
			try_async = false;
	} else if (!d_in_lookup(dentry)) {
		/* If it's not being looked up, it's negative */
		return -ENOENT;
	}
retry:
	/* do the open */
	req = prepare_open_request(dir->i_sb, flags, mode);
	if (IS_ERR(req)) {
		err = PTR_ERR(req);
		goto out_ctx;
	}
	req->r_dentry = dget(dentry);
	req->r_num_caps = 2;
	mask = CEPH_STAT_CAP_INODE | CEPH_CAP_AUTH_SHARED;
	if (ceph_security_xattr_wanted(dir))
		mask |= CEPH_CAP_XATTR_SHARED;
	req->r_args.open.mask = cpu_to_le32(mask);
	req->r_parent = dir;
	ihold(dir);

	if (flags & O_CREAT) {
		struct ceph_file_layout lo;

		req->r_dentry_drop = CEPH_CAP_FILE_SHARED | CEPH_CAP_AUTH_EXCL;
		req->r_dentry_unless = CEPH_CAP_FILE_EXCL;
		if (as_ctx.pagelist) {
			req->r_pagelist = as_ctx.pagelist;
			as_ctx.pagelist = NULL;
		}
		if (try_async &&
		    (req->r_dir_caps =
		      try_prep_async_create(dir, dentry, &lo,
					    &req->r_deleg_ino))) {
			struct ceph_dentry_info *di = ceph_dentry(dentry);

			set_bit(CEPH_MDS_R_ASYNC, &req->r_req_flags);
			req->r_args.open.flags |= cpu_to_le32(CEPH_O_EXCL);
			req->r_callback = ceph_async_create_cb;

			spin_lock(&dentry->d_lock);
			di->flags |= CEPH_DENTRY_ASYNC_CREATE;
			spin_unlock(&dentry->d_lock);

			err = ceph_mdsc_submit_request(mdsc, dir, req);
			if (!err) {
				err = ceph_finish_async_create(dir, dentry,
							file, mode, req,
							&as_ctx, &lo);
			} else if (err == -EJUKEBOX) {
				restore_deleg_ino(dir, req->r_deleg_ino);
				ceph_mdsc_put_request(req);
				try_async = false;
				ceph_put_string(rcu_dereference_raw(lo.pool_ns));
				goto retry;
			}
			ceph_put_string(rcu_dereference_raw(lo.pool_ns));
			goto out_req;
		}
	}

	set_bit(CEPH_MDS_R_PARENT_LOCKED, &req->r_req_flags);
	err = ceph_mdsc_do_request(mdsc, (flags & O_CREAT) ? dir : NULL, req);
	if (err == -ENOENT) {
		dentry = ceph_handle_snapdir(req, dentry);
		if (IS_ERR(dentry)) {
			err = PTR_ERR(dentry);
			goto out_req;
		}
		err = 0;
	}

	if (!err && (flags & O_CREAT) && !req->r_reply_info.head->is_dentry)
		err = ceph_handle_notrace_create(dir, dentry);

	if (d_in_lookup(dentry)) {
		dn = ceph_finish_lookup(req, dentry, err);
		if (IS_ERR(dn))
			err = PTR_ERR(dn);
	} else {
		/* we were given a hashed negative dentry */
		dn = NULL;
	}
	if (err)
		goto out_req;
	if (dn || d_really_is_negative(dentry) || d_is_symlink(dentry)) {
		/* make vfs retry on splice, ENOENT, or symlink */
		dout("atomic_open finish_no_open on dn %p\n", dn);
		err = finish_no_open(file, dn);
	} else {
		dout("atomic_open finish_open on dn %p\n", dn);
		if (req->r_op == CEPH_MDS_OP_CREATE && req->r_reply_info.has_create_ino) {
			struct inode *newino = d_inode(dentry);

			cache_file_layout(dir, newino);
			ceph_init_inode_acls(newino, &as_ctx);
			file->f_mode |= FMODE_CREATED;
		}
		err = finish_open(file, dentry, ceph_open);
	}
out_req:
	ceph_mdsc_put_request(req);
out_ctx:
	ceph_release_acl_sec_ctx(&as_ctx);
	dout("atomic_open result=%d\n", err);
	return err;
}

int ceph_release(struct inode *inode, struct file *file)
{
	struct ceph_inode_info *ci = ceph_inode(inode);

	if (S_ISDIR(inode->i_mode)) {
		struct ceph_dir_file_info *dfi = file->private_data;
		dout("release inode %p dir file %p\n", inode, file);
		WARN_ON(!list_empty(&dfi->file_info.rw_contexts));

		ceph_put_fmode(ci, dfi->file_info.fmode, 1);

		if (dfi->last_readdir)
			ceph_mdsc_put_request(dfi->last_readdir);
		kfree(dfi->last_name);
		kfree(dfi->dir_info);
		kmem_cache_free(ceph_dir_file_cachep, dfi);
	} else {
		struct ceph_file_info *fi = file->private_data;
		dout("release inode %p regular file %p\n", inode, file);
		WARN_ON(!list_empty(&fi->rw_contexts));

		ceph_fscache_unuse_cookie(inode, file->f_mode & FMODE_WRITE);
		ceph_put_fmode(ci, fi->fmode, 1);

		kmem_cache_free(ceph_file_cachep, fi);
	}

	/* wake up anyone waiting for caps on this inode */
	wake_up_all(&ci->i_cap_wq);
	return 0;
}

enum {
	HAVE_RETRIED = 1,
	CHECK_EOF =    2,
	READ_INLINE =  3,
};

/*
 * Completely synchronous read and write methods.  Direct from __user
 * buffer to osd, or directly to user pages (if O_DIRECT).
 *
 * If the read spans object boundary, just do multiple reads.  (That's not
 * atomic, but good enough for now.)
 *
 * If we get a short result from the OSD, check against i_size; we need to
 * only return a short read to the caller if we hit EOF.
 */
static ssize_t ceph_sync_read(struct kiocb *iocb, struct iov_iter *to,
			      int *retry_op)
{
	struct file *file = iocb->ki_filp;
	struct inode *inode = file_inode(file);
	struct ceph_inode_info *ci = ceph_inode(inode);
	struct ceph_fs_client *fsc = ceph_inode_to_client(inode);
	struct ceph_osd_client *osdc = &fsc->client->osdc;
	ssize_t ret;
	u64 off = iocb->ki_pos;
	u64 len = iov_iter_count(to);
	u64 i_size = i_size_read(inode);

	dout("sync_read on file %p %llu~%u %s\n", file, off, (unsigned)len,
	     (file->f_flags & O_DIRECT) ? "O_DIRECT" : "");

	if (!len)
		return 0;
	/*
	 * flush any page cache pages in this range.  this
	 * will make concurrent normal and sync io slow,
	 * but it will at least behave sensibly when they are
	 * in sequence.
	 */
	ret = filemap_write_and_wait_range(inode->i_mapping,
					   off, off + len - 1);
	if (ret < 0)
		return ret;

	ret = 0;
	while ((len = iov_iter_count(to)) > 0) {
		struct ceph_osd_request *req;
		struct page **pages;
		int num_pages;
		size_t page_off;
		bool more;
		int idx;
		size_t left;

		req = ceph_osdc_new_request(osdc, &ci->i_layout,
					ci->i_vino, off, &len, 0, 1,
					CEPH_OSD_OP_READ, CEPH_OSD_FLAG_READ,
					NULL, ci->i_truncate_seq,
					ci->i_truncate_size, false);
		if (IS_ERR(req)) {
			ret = PTR_ERR(req);
			break;
		}

		more = len < iov_iter_count(to);

		num_pages = calc_pages_for(off, len);
		page_off = off & ~PAGE_MASK;
		pages = ceph_alloc_page_vector(num_pages, GFP_KERNEL);
		if (IS_ERR(pages)) {
			ceph_osdc_put_request(req);
			ret = PTR_ERR(pages);
			break;
		}

		osd_req_op_extent_osd_data_pages(req, 0, pages, len, page_off,
						 false, false);
		ceph_osdc_start_request(osdc, req);
		ret = ceph_osdc_wait_request(osdc, req);

		ceph_update_read_metrics(&fsc->mdsc->metric,
					 req->r_start_latency,
					 req->r_end_latency,
					 len, ret);

		ceph_osdc_put_request(req);

		i_size = i_size_read(inode);
		dout("sync_read %llu~%llu got %zd i_size %llu%s\n",
		     off, len, ret, i_size, (more ? " MORE" : ""));

		if (ret == -ENOENT)
			ret = 0;
		if (ret >= 0 && ret < len && (off + ret < i_size)) {
			int zlen = min(len - ret, i_size - off - ret);
			int zoff = page_off + ret;
			dout("sync_read zero gap %llu~%llu\n",
                             off + ret, off + ret + zlen);
			ceph_zero_page_vector_range(zoff, zlen, pages);
			ret += zlen;
		}

		idx = 0;
		left = ret > 0 ? ret : 0;
		while (left > 0) {
			size_t len, copied;
			page_off = off & ~PAGE_MASK;
			len = min_t(size_t, left, PAGE_SIZE - page_off);
			SetPageUptodate(pages[idx]);
			copied = copy_page_to_iter(pages[idx++],
						   page_off, len, to);
			off += copied;
			left -= copied;
			if (copied < len) {
				ret = -EFAULT;
				break;
			}
		}
		ceph_release_page_vector(pages, num_pages);

		if (ret < 0) {
			if (ret == -EBLOCKLISTED)
				fsc->blocklisted = true;
			break;
		}

		if (off >= i_size || !more)
			break;
	}

	if (off > iocb->ki_pos) {
		if (off >= i_size) {
			*retry_op = CHECK_EOF;
			ret = i_size - iocb->ki_pos;
			iocb->ki_pos = i_size;
		} else {
			ret = off - iocb->ki_pos;
			iocb->ki_pos = off;
		}
	}

	dout("sync_read result %zd retry_op %d\n", ret, *retry_op);
	return ret;
}

struct ceph_aio_request {
	struct kiocb *iocb;
	size_t total_len;
	bool write;
	bool should_dirty;
	int error;
	struct list_head osd_reqs;
	unsigned num_reqs;
	atomic_t pending_reqs;
	struct timespec64 mtime;
	struct ceph_cap_flush *prealloc_cf;
};

struct ceph_aio_work {
	struct work_struct work;
	struct ceph_osd_request *req;
};

static void ceph_aio_retry_work(struct work_struct *work);

static void ceph_aio_complete(struct inode *inode,
			      struct ceph_aio_request *aio_req)
{
	struct ceph_inode_info *ci = ceph_inode(inode);
	int ret;

	if (!atomic_dec_and_test(&aio_req->pending_reqs))
		return;

	if (aio_req->iocb->ki_flags & IOCB_DIRECT)
		inode_dio_end(inode);

	ret = aio_req->error;
	if (!ret)
		ret = aio_req->total_len;

	dout("ceph_aio_complete %p rc %d\n", inode, ret);

	if (ret >= 0 && aio_req->write) {
		int dirty;

		loff_t endoff = aio_req->iocb->ki_pos + aio_req->total_len;
		if (endoff > i_size_read(inode)) {
			if (ceph_inode_set_size(inode, endoff))
				ceph_check_caps(ci, CHECK_CAPS_AUTHONLY, NULL);
		}

		spin_lock(&ci->i_ceph_lock);
		dirty = __ceph_mark_dirty_caps(ci, CEPH_CAP_FILE_WR,
					       &aio_req->prealloc_cf);
		spin_unlock(&ci->i_ceph_lock);
		if (dirty)
			__mark_inode_dirty(inode, dirty);

	}

	ceph_put_cap_refs(ci, (aio_req->write ? CEPH_CAP_FILE_WR :
						CEPH_CAP_FILE_RD));

	aio_req->iocb->ki_complete(aio_req->iocb, ret);

	ceph_free_cap_flush(aio_req->prealloc_cf);
	kfree(aio_req);
}

static void ceph_aio_complete_req(struct ceph_osd_request *req)
{
	int rc = req->r_result;
	struct inode *inode = req->r_inode;
	struct ceph_aio_request *aio_req = req->r_priv;
	struct ceph_osd_data *osd_data = osd_req_op_extent_osd_data(req, 0);
	struct ceph_client_metric *metric = &ceph_sb_to_mdsc(inode->i_sb)->metric;
	unsigned int len = osd_data->bvec_pos.iter.bi_size;

	BUG_ON(osd_data->type != CEPH_OSD_DATA_TYPE_BVECS);
	BUG_ON(!osd_data->num_bvecs);

	dout("ceph_aio_complete_req %p rc %d bytes %u\n", inode, rc, len);

	if (rc == -EOLDSNAPC) {
		struct ceph_aio_work *aio_work;
		BUG_ON(!aio_req->write);

		aio_work = kmalloc(sizeof(*aio_work), GFP_NOFS);
		if (aio_work) {
			INIT_WORK(&aio_work->work, ceph_aio_retry_work);
			aio_work->req = req;
			queue_work(ceph_inode_to_client(inode)->inode_wq,
				   &aio_work->work);
			return;
		}
		rc = -ENOMEM;
	} else if (!aio_req->write) {
		if (rc == -ENOENT)
			rc = 0;
		if (rc >= 0 && len > rc) {
			struct iov_iter i;
			int zlen = len - rc;

			/*
			 * If read is satisfied by single OSD request,
			 * it can pass EOF. Otherwise read is within
			 * i_size.
			 */
			if (aio_req->num_reqs == 1) {
				loff_t i_size = i_size_read(inode);
				loff_t endoff = aio_req->iocb->ki_pos + rc;
				if (endoff < i_size)
					zlen = min_t(size_t, zlen,
						     i_size - endoff);
				aio_req->total_len = rc + zlen;
			}

			iov_iter_bvec(&i, READ, osd_data->bvec_pos.bvecs,
				      osd_data->num_bvecs, len);
			iov_iter_advance(&i, rc);
			iov_iter_zero(zlen, &i);
		}
	}

	/* r_start_latency == 0 means the request was not submitted */
	if (req->r_start_latency) {
		if (aio_req->write)
			ceph_update_write_metrics(metric, req->r_start_latency,
						  req->r_end_latency, len, rc);
		else
			ceph_update_read_metrics(metric, req->r_start_latency,
						 req->r_end_latency, len, rc);
	}

	put_bvecs(osd_data->bvec_pos.bvecs, osd_data->num_bvecs,
		  aio_req->should_dirty);
	ceph_osdc_put_request(req);

	if (rc < 0)
		cmpxchg(&aio_req->error, 0, rc);

	ceph_aio_complete(inode, aio_req);
	return;
}

static void ceph_aio_retry_work(struct work_struct *work)
{
	struct ceph_aio_work *aio_work =
		container_of(work, struct ceph_aio_work, work);
	struct ceph_osd_request *orig_req = aio_work->req;
	struct ceph_aio_request *aio_req = orig_req->r_priv;
	struct inode *inode = orig_req->r_inode;
	struct ceph_inode_info *ci = ceph_inode(inode);
	struct ceph_snap_context *snapc;
	struct ceph_osd_request *req;
	int ret;

	spin_lock(&ci->i_ceph_lock);
	if (__ceph_have_pending_cap_snap(ci)) {
		struct ceph_cap_snap *capsnap =
			list_last_entry(&ci->i_cap_snaps,
					struct ceph_cap_snap,
					ci_item);
		snapc = ceph_get_snap_context(capsnap->context);
	} else {
		BUG_ON(!ci->i_head_snapc);
		snapc = ceph_get_snap_context(ci->i_head_snapc);
	}
	spin_unlock(&ci->i_ceph_lock);

	req = ceph_osdc_alloc_request(orig_req->r_osdc, snapc, 1,
			false, GFP_NOFS);
	if (!req) {
		ret = -ENOMEM;
		req = orig_req;
		goto out;
	}

	req->r_flags = /* CEPH_OSD_FLAG_ORDERSNAP | */ CEPH_OSD_FLAG_WRITE;
	ceph_oloc_copy(&req->r_base_oloc, &orig_req->r_base_oloc);
	ceph_oid_copy(&req->r_base_oid, &orig_req->r_base_oid);

	req->r_ops[0] = orig_req->r_ops[0];

	req->r_mtime = aio_req->mtime;
	req->r_data_offset = req->r_ops[0].extent.offset;

	ret = ceph_osdc_alloc_messages(req, GFP_NOFS);
	if (ret) {
		ceph_osdc_put_request(req);
		req = orig_req;
		goto out;
	}

	ceph_osdc_put_request(orig_req);

	req->r_callback = ceph_aio_complete_req;
	req->r_inode = inode;
	req->r_priv = aio_req;

	ceph_osdc_start_request(req->r_osdc, req);
out:
	if (ret < 0) {
		req->r_result = ret;
		ceph_aio_complete_req(req);
	}

	ceph_put_snap_context(snapc);
	kfree(aio_work);
}

static ssize_t
ceph_direct_read_write(struct kiocb *iocb, struct iov_iter *iter,
		       struct ceph_snap_context *snapc,
		       struct ceph_cap_flush **pcf)
{
	struct file *file = iocb->ki_filp;
	struct inode *inode = file_inode(file);
	struct ceph_inode_info *ci = ceph_inode(inode);
	struct ceph_fs_client *fsc = ceph_inode_to_client(inode);
	struct ceph_client_metric *metric = &fsc->mdsc->metric;
	struct ceph_vino vino;
	struct ceph_osd_request *req;
	struct bio_vec *bvecs;
	struct ceph_aio_request *aio_req = NULL;
	int num_pages = 0;
	int flags;
	int ret = 0;
	struct timespec64 mtime = current_time(inode);
	size_t count = iov_iter_count(iter);
	loff_t pos = iocb->ki_pos;
	bool write = iov_iter_rw(iter) == WRITE;
	bool should_dirty = !write && user_backed_iter(iter);

	if (write && ceph_snap(file_inode(file)) != CEPH_NOSNAP)
		return -EROFS;

	dout("sync_direct_%s on file %p %lld~%u snapc %p seq %lld\n",
	     (write ? "write" : "read"), file, pos, (unsigned)count,
	     snapc, snapc ? snapc->seq : 0);

	if (write) {
		int ret2;

		ceph_fscache_invalidate(inode, true);

		ret2 = invalidate_inode_pages2_range(inode->i_mapping,
					pos >> PAGE_SHIFT,
					(pos + count - 1) >> PAGE_SHIFT);
		if (ret2 < 0)
			dout("invalidate_inode_pages2_range returned %d\n", ret2);

		flags = /* CEPH_OSD_FLAG_ORDERSNAP | */ CEPH_OSD_FLAG_WRITE;
	} else {
		flags = CEPH_OSD_FLAG_READ;
	}

	while (iov_iter_count(iter) > 0) {
		u64 size = iov_iter_count(iter);
		ssize_t len;

		if (write)
			size = min_t(u64, size, fsc->mount_options->wsize);
		else
			size = min_t(u64, size, fsc->mount_options->rsize);

		vino = ceph_vino(inode);
		req = ceph_osdc_new_request(&fsc->client->osdc, &ci->i_layout,
					    vino, pos, &size, 0,
					    1,
					    write ? CEPH_OSD_OP_WRITE :
						    CEPH_OSD_OP_READ,
					    flags, snapc,
					    ci->i_truncate_seq,
					    ci->i_truncate_size,
					    false);
		if (IS_ERR(req)) {
			ret = PTR_ERR(req);
			break;
		}

		len = iter_get_bvecs_alloc(iter, size, &bvecs, &num_pages);
		if (len < 0) {
			ceph_osdc_put_request(req);
			ret = len;
			break;
		}
		if (len != size)
			osd_req_op_extent_update(req, 0, len);

		/*
		 * To simplify error handling, allow AIO when IO within i_size
		 * or IO can be satisfied by single OSD request.
		 */
		if (pos == iocb->ki_pos && !is_sync_kiocb(iocb) &&
		    (len == count || pos + count <= i_size_read(inode))) {
			aio_req = kzalloc(sizeof(*aio_req), GFP_KERNEL);
			if (aio_req) {
				aio_req->iocb = iocb;
				aio_req->write = write;
				aio_req->should_dirty = should_dirty;
				INIT_LIST_HEAD(&aio_req->osd_reqs);
				if (write) {
					aio_req->mtime = mtime;
					swap(aio_req->prealloc_cf, *pcf);
				}
			}
			/* ignore error */
		}

		if (write) {
			/*
			 * throw out any page cache pages in this range. this
			 * may block.
			 */
			truncate_inode_pages_range(inode->i_mapping, pos,
						   PAGE_ALIGN(pos + len) - 1);

			req->r_mtime = mtime;
		}

		osd_req_op_extent_osd_data_bvecs(req, 0, bvecs, num_pages, len);

		if (aio_req) {
			aio_req->total_len += len;
			aio_req->num_reqs++;
			atomic_inc(&aio_req->pending_reqs);

			req->r_callback = ceph_aio_complete_req;
			req->r_inode = inode;
			req->r_priv = aio_req;
			list_add_tail(&req->r_private_item, &aio_req->osd_reqs);

			pos += len;
			continue;
		}

		ceph_osdc_start_request(req->r_osdc, req);
		ret = ceph_osdc_wait_request(&fsc->client->osdc, req);

		if (write)
			ceph_update_write_metrics(metric, req->r_start_latency,
						  req->r_end_latency, len, ret);
		else
			ceph_update_read_metrics(metric, req->r_start_latency,
						 req->r_end_latency, len, ret);

		size = i_size_read(inode);
		if (!write) {
			if (ret == -ENOENT)
				ret = 0;
			if (ret >= 0 && ret < len && pos + ret < size) {
				struct iov_iter i;
				int zlen = min_t(size_t, len - ret,
						 size - pos - ret);

				iov_iter_bvec(&i, READ, bvecs, num_pages, len);
				iov_iter_advance(&i, ret);
				iov_iter_zero(zlen, &i);
				ret += zlen;
			}
			if (ret >= 0)
				len = ret;
		}

		put_bvecs(bvecs, num_pages, should_dirty);
		ceph_osdc_put_request(req);
		if (ret < 0)
			break;

		pos += len;
		if (!write && pos >= size)
			break;

		if (write && pos > size) {
			if (ceph_inode_set_size(inode, pos))
				ceph_check_caps(ceph_inode(inode),
						CHECK_CAPS_AUTHONLY,
						NULL);
		}
	}

	if (aio_req) {
		LIST_HEAD(osd_reqs);

		if (aio_req->num_reqs == 0) {
			kfree(aio_req);
			return ret;
		}

		ceph_get_cap_refs(ci, write ? CEPH_CAP_FILE_WR :
					      CEPH_CAP_FILE_RD);

		list_splice(&aio_req->osd_reqs, &osd_reqs);
		inode_dio_begin(inode);
		while (!list_empty(&osd_reqs)) {
			req = list_first_entry(&osd_reqs,
					       struct ceph_osd_request,
					       r_private_item);
			list_del_init(&req->r_private_item);
			if (ret >= 0)
				ceph_osdc_start_request(req->r_osdc, req);
			if (ret < 0) {
				req->r_result = ret;
				ceph_aio_complete_req(req);
			}
		}
		return -EIOCBQUEUED;
	}

	if (ret != -EOLDSNAPC && pos > iocb->ki_pos) {
		ret = pos - iocb->ki_pos;
		iocb->ki_pos = pos;
	}
	return ret;
}

/*
 * Synchronous write, straight from __user pointer or user pages.
 *
 * If write spans object boundary, just do multiple writes.  (For a
 * correct atomic write, we should e.g. take write locks on all
 * objects, rollback on failure, etc.)
 */
static ssize_t
ceph_sync_write(struct kiocb *iocb, struct iov_iter *from, loff_t pos,
		struct ceph_snap_context *snapc)
{
	struct file *file = iocb->ki_filp;
	struct inode *inode = file_inode(file);
	struct ceph_inode_info *ci = ceph_inode(inode);
	struct ceph_fs_client *fsc = ceph_inode_to_client(inode);
	struct ceph_vino vino;
	struct ceph_osd_request *req;
	struct page **pages;
	u64 len;
	int num_pages;
	int written = 0;
	int flags;
	int ret;
	bool check_caps = false;
	struct timespec64 mtime = current_time(inode);
	size_t count = iov_iter_count(from);

	if (ceph_snap(file_inode(file)) != CEPH_NOSNAP)
		return -EROFS;

	dout("sync_write on file %p %lld~%u snapc %p seq %lld\n",
	     file, pos, (unsigned)count, snapc, snapc->seq);

	ret = filemap_write_and_wait_range(inode->i_mapping,
					   pos, pos + count - 1);
	if (ret < 0)
		return ret;

	ceph_fscache_invalidate(inode, false);
	ret = invalidate_inode_pages2_range(inode->i_mapping,
					    pos >> PAGE_SHIFT,
					    (pos + count - 1) >> PAGE_SHIFT);
	if (ret < 0)
		dout("invalidate_inode_pages2_range returned %d\n", ret);

	flags = /* CEPH_OSD_FLAG_ORDERSNAP | */ CEPH_OSD_FLAG_WRITE;

	while ((len = iov_iter_count(from)) > 0) {
		size_t left;
		int n;

		vino = ceph_vino(inode);
		req = ceph_osdc_new_request(&fsc->client->osdc, &ci->i_layout,
					    vino, pos, &len, 0, 1,
					    CEPH_OSD_OP_WRITE, flags, snapc,
					    ci->i_truncate_seq,
					    ci->i_truncate_size,
					    false);
		if (IS_ERR(req)) {
			ret = PTR_ERR(req);
			break;
		}

		/*
		 * write from beginning of first page,
		 * regardless of io alignment
		 */
		num_pages = (len + PAGE_SIZE - 1) >> PAGE_SHIFT;

		pages = ceph_alloc_page_vector(num_pages, GFP_KERNEL);
		if (IS_ERR(pages)) {
			ret = PTR_ERR(pages);
			goto out;
		}

		left = len;
		for (n = 0; n < num_pages; n++) {
			size_t plen = min_t(size_t, left, PAGE_SIZE);
			ret = copy_page_from_iter(pages[n], 0, plen, from);
			if (ret != plen) {
				ret = -EFAULT;
				break;
			}
			left -= ret;
		}

		if (ret < 0) {
			ceph_release_page_vector(pages, num_pages);
			goto out;
		}

		req->r_inode = inode;

		osd_req_op_extent_osd_data_pages(req, 0, pages, len, 0,
						false, true);

		req->r_mtime = mtime;
		ceph_osdc_start_request(&fsc->client->osdc, req);
		ret = ceph_osdc_wait_request(&fsc->client->osdc, req);

		ceph_update_write_metrics(&fsc->mdsc->metric, req->r_start_latency,
					  req->r_end_latency, len, ret);
out:
		ceph_osdc_put_request(req);
		if (ret != 0) {
			ceph_set_error_write(ci);
			break;
		}

		ceph_clear_error_write(ci);
		pos += len;
		written += len;
		if (pos > i_size_read(inode)) {
			check_caps = ceph_inode_set_size(inode, pos);
			if (check_caps)
				ceph_check_caps(ceph_inode(inode),
						CHECK_CAPS_AUTHONLY,
						NULL);
		}

	}

	if (ret != -EOLDSNAPC && written > 0) {
		ret = written;
		iocb->ki_pos = pos;
	}
	return ret;
}

/*
 * Wrap generic_file_aio_read with checks for cap bits on the inode.
 * Atomically grab references, so that those bits are not released
 * back to the MDS mid-read.
 *
 * Hmm, the sync read case isn't actually async... should it be?
 */
static ssize_t ceph_read_iter(struct kiocb *iocb, struct iov_iter *to)
{
	struct file *filp = iocb->ki_filp;
	struct ceph_file_info *fi = filp->private_data;
	size_t len = iov_iter_count(to);
	struct inode *inode = file_inode(filp);
	struct ceph_inode_info *ci = ceph_inode(inode);
	bool direct_lock = iocb->ki_flags & IOCB_DIRECT;
	ssize_t ret;
	int want = 0, got = 0;
	int retry_op = 0, read = 0;

again:
	dout("aio_read %p %llx.%llx %llu~%u trying to get caps on %p\n",
	     inode, ceph_vinop(inode), iocb->ki_pos, (unsigned)len, inode);

	if (ceph_inode_is_shutdown(inode))
		return -ESTALE;

	if (direct_lock)
		ceph_start_io_direct(inode);
	else
		ceph_start_io_read(inode);

	if (!(fi->flags & CEPH_F_SYNC) && !direct_lock)
		want |= CEPH_CAP_FILE_CACHE;
	if (fi->fmode & CEPH_FILE_MODE_LAZY)
		want |= CEPH_CAP_FILE_LAZYIO;

	ret = ceph_get_caps(filp, CEPH_CAP_FILE_RD, want, -1, &got);
	if (ret < 0) {
		if (direct_lock)
			ceph_end_io_direct(inode);
		else
			ceph_end_io_read(inode);
		return ret;
	}

	if ((got & (CEPH_CAP_FILE_CACHE|CEPH_CAP_FILE_LAZYIO)) == 0 ||
	    (iocb->ki_flags & IOCB_DIRECT) ||
	    (fi->flags & CEPH_F_SYNC)) {

		dout("aio_sync_read %p %llx.%llx %llu~%u got cap refs on %s\n",
		     inode, ceph_vinop(inode), iocb->ki_pos, (unsigned)len,
		     ceph_cap_string(got));

		if (!ceph_has_inline_data(ci)) {
			if (!retry_op && (iocb->ki_flags & IOCB_DIRECT)) {
				ret = ceph_direct_read_write(iocb, to,
							     NULL, NULL);
				if (ret >= 0 && ret < len)
					retry_op = CHECK_EOF;
			} else {
				ret = ceph_sync_read(iocb, to, &retry_op);
			}
		} else {
			retry_op = READ_INLINE;
		}
	} else {
		CEPH_DEFINE_RW_CONTEXT(rw_ctx, got);
		dout("aio_read %p %llx.%llx %llu~%u got cap refs on %s\n",
		     inode, ceph_vinop(inode), iocb->ki_pos, (unsigned)len,
		     ceph_cap_string(got));
		ceph_add_rw_context(fi, &rw_ctx);
		ret = generic_file_read_iter(iocb, to);
		ceph_del_rw_context(fi, &rw_ctx);
	}

	dout("aio_read %p %llx.%llx dropping cap refs on %s = %d\n",
	     inode, ceph_vinop(inode), ceph_cap_string(got), (int)ret);
	ceph_put_cap_refs(ci, got);

	if (direct_lock)
		ceph_end_io_direct(inode);
	else
		ceph_end_io_read(inode);

	if (retry_op > HAVE_RETRIED && ret >= 0) {
		int statret;
		struct page *page = NULL;
		loff_t i_size;
		if (retry_op == READ_INLINE) {
			page = __page_cache_alloc(GFP_KERNEL);
			if (!page)
				return -ENOMEM;
		}

		statret = __ceph_do_getattr(inode, page,
					    CEPH_STAT_CAP_INLINE_DATA, !!page);
		if (statret < 0) {
			if (page)
				__free_page(page);
			if (statret == -ENODATA) {
				BUG_ON(retry_op != READ_INLINE);
				goto again;
			}
			return statret;
		}

		i_size = i_size_read(inode);
		if (retry_op == READ_INLINE) {
			BUG_ON(ret > 0 || read > 0);
			if (iocb->ki_pos < i_size &&
			    iocb->ki_pos < PAGE_SIZE) {
				loff_t end = min_t(loff_t, i_size,
						   iocb->ki_pos + len);
				end = min_t(loff_t, end, PAGE_SIZE);
				if (statret < end)
					zero_user_segment(page, statret, end);
				ret = copy_page_to_iter(page,
						iocb->ki_pos & ~PAGE_MASK,
						end - iocb->ki_pos, to);
				iocb->ki_pos += ret;
				read += ret;
			}
			if (iocb->ki_pos < i_size && read < len) {
				size_t zlen = min_t(size_t, len - read,
						    i_size - iocb->ki_pos);
				ret = iov_iter_zero(zlen, to);
				iocb->ki_pos += ret;
				read += ret;
			}
			__free_pages(page, 0);
			return read;
		}

		/* hit EOF or hole? */
		if (retry_op == CHECK_EOF && iocb->ki_pos < i_size &&
		    ret < len) {
			dout("sync_read hit hole, ppos %lld < size %lld"
			     ", reading more\n", iocb->ki_pos, i_size);

			read += ret;
			len -= ret;
			retry_op = HAVE_RETRIED;
			goto again;
		}
	}

	if (ret >= 0)
		ret += read;

	return ret;
}

/*
 * Take cap references to avoid releasing caps to MDS mid-write.
 *
 * If we are synchronous, and write with an old snap context, the OSD
 * may return EOLDSNAPC.  In that case, retry the write.. _after_
 * dropping our cap refs and allowing the pending snap to logically
 * complete _before_ this write occurs.
 *
 * If we are near ENOSPC, write synchronously.
 */
static ssize_t ceph_write_iter(struct kiocb *iocb, struct iov_iter *from)
{
	struct file *file = iocb->ki_filp;
	struct ceph_file_info *fi = file->private_data;
	struct inode *inode = file_inode(file);
	struct ceph_inode_info *ci = ceph_inode(inode);
	struct ceph_fs_client *fsc = ceph_inode_to_client(inode);
	struct ceph_osd_client *osdc = &fsc->client->osdc;
	struct ceph_cap_flush *prealloc_cf;
	ssize_t count, written = 0;
	int err, want = 0, got;
	bool direct_lock = false;
	u32 map_flags;
	u64 pool_flags;
	loff_t pos;
	loff_t limit = max(i_size_read(inode), fsc->max_file_size);

	if (ceph_inode_is_shutdown(inode))
		return -ESTALE;

	if (ceph_snap(inode) != CEPH_NOSNAP)
		return -EROFS;

	prealloc_cf = ceph_alloc_cap_flush();
	if (!prealloc_cf)
		return -ENOMEM;

	if ((iocb->ki_flags & (IOCB_DIRECT | IOCB_APPEND)) == IOCB_DIRECT)
		direct_lock = true;

retry_snap:
	if (direct_lock)
		ceph_start_io_direct(inode);
	else
		ceph_start_io_write(inode);

	/* We can write back this queue in page reclaim */
	current->backing_dev_info = inode_to_bdi(inode);

	if (iocb->ki_flags & IOCB_APPEND) {
		err = ceph_do_getattr(inode, CEPH_STAT_CAP_SIZE, false);
		if (err < 0)
			goto out;
	}

	err = generic_write_checks(iocb, from);
	if (err <= 0)
		goto out;

	pos = iocb->ki_pos;
	if (unlikely(pos >= limit)) {
		err = -EFBIG;
		goto out;
	} else {
		iov_iter_truncate(from, limit - pos);
	}

	count = iov_iter_count(from);
	if (ceph_quota_is_max_bytes_exceeded(inode, pos + count)) {
		err = -EDQUOT;
		goto out;
	}

	down_read(&osdc->lock);
	map_flags = osdc->osdmap->flags;
	pool_flags = ceph_pg_pool_flags(osdc->osdmap, ci->i_layout.pool_id);
	up_read(&osdc->lock);
	if ((map_flags & CEPH_OSDMAP_FULL) ||
	    (pool_flags & CEPH_POOL_FLAG_FULL)) {
		err = -ENOSPC;
		goto out;
	}

	err = file_remove_privs(file);
	if (err)
		goto out;

	dout("aio_write %p %llx.%llx %llu~%zd getting caps. i_size %llu\n",
	     inode, ceph_vinop(inode), pos, count, i_size_read(inode));
	if (!(fi->flags & CEPH_F_SYNC) && !direct_lock)
		want |= CEPH_CAP_FILE_BUFFER;
	if (fi->fmode & CEPH_FILE_MODE_LAZY)
		want |= CEPH_CAP_FILE_LAZYIO;
	got = 0;
	err = ceph_get_caps(file, CEPH_CAP_FILE_WR, want, pos + count, &got);
	if (err < 0)
		goto out;

	err = file_update_time(file);
	if (err)
		goto out_caps;

	inode_inc_iversion_raw(inode);

	dout("aio_write %p %llx.%llx %llu~%zd got cap refs on %s\n",
	     inode, ceph_vinop(inode), pos, count, ceph_cap_string(got));

	if ((got & (CEPH_CAP_FILE_BUFFER|CEPH_CAP_FILE_LAZYIO)) == 0 ||
	    (iocb->ki_flags & IOCB_DIRECT) || (fi->flags & CEPH_F_SYNC) ||
	    (ci->i_ceph_flags & CEPH_I_ERROR_WRITE)) {
		struct ceph_snap_context *snapc;
		struct iov_iter data;

		spin_lock(&ci->i_ceph_lock);
		if (__ceph_have_pending_cap_snap(ci)) {
			struct ceph_cap_snap *capsnap =
					list_last_entry(&ci->i_cap_snaps,
							struct ceph_cap_snap,
							ci_item);
			snapc = ceph_get_snap_context(capsnap->context);
		} else {
			BUG_ON(!ci->i_head_snapc);
			snapc = ceph_get_snap_context(ci->i_head_snapc);
		}
		spin_unlock(&ci->i_ceph_lock);

		/* we might need to revert back to that point */
		data = *from;
		if (iocb->ki_flags & IOCB_DIRECT)
			written = ceph_direct_read_write(iocb, &data, snapc,
							 &prealloc_cf);
		else
			written = ceph_sync_write(iocb, &data, pos, snapc);
		if (direct_lock)
			ceph_end_io_direct(inode);
		else
			ceph_end_io_write(inode);
		if (written > 0)
			iov_iter_advance(from, written);
		ceph_put_snap_context(snapc);
	} else {
		/*
		 * No need to acquire the i_truncate_mutex. Because
		 * the MDS revokes Fwb caps before sending truncate
		 * message to us. We can't get Fwb cap while there
		 * are pending vmtruncate. So write and vmtruncate
		 * can not run at the same time
		 */
		written = generic_perform_write(iocb, from);
		if (likely(written >= 0))
			iocb->ki_pos = pos + written;
		ceph_end_io_write(inode);
	}

	if (written >= 0) {
		int dirty;

		spin_lock(&ci->i_ceph_lock);
		dirty = __ceph_mark_dirty_caps(ci, CEPH_CAP_FILE_WR,
					       &prealloc_cf);
		spin_unlock(&ci->i_ceph_lock);
		if (dirty)
			__mark_inode_dirty(inode, dirty);
		if (ceph_quota_is_max_bytes_approaching(inode, iocb->ki_pos))
			ceph_check_caps(ci, CHECK_CAPS_FLUSH, NULL);
	}

	dout("aio_write %p %llx.%llx %llu~%u  dropping cap refs on %s\n",
	     inode, ceph_vinop(inode), pos, (unsigned)count,
	     ceph_cap_string(got));
	ceph_put_cap_refs(ci, got);

	if (written == -EOLDSNAPC) {
		dout("aio_write %p %llx.%llx %llu~%u" "got EOLDSNAPC, retrying\n",
		     inode, ceph_vinop(inode), pos, (unsigned)count);
		goto retry_snap;
	}

	if (written >= 0) {
		if ((map_flags & CEPH_OSDMAP_NEARFULL) ||
		    (pool_flags & CEPH_POOL_FLAG_NEARFULL))
			iocb->ki_flags |= IOCB_DSYNC;
		written = generic_write_sync(iocb, written);
	}

	goto out_unlocked;
out_caps:
	ceph_put_cap_refs(ci, got);
out:
	if (direct_lock)
		ceph_end_io_direct(inode);
	else
		ceph_end_io_write(inode);
out_unlocked:
	ceph_free_cap_flush(prealloc_cf);
	current->backing_dev_info = NULL;
	return written ? written : err;
}

/*
 * llseek.  be sure to verify file size on SEEK_END.
 */
static loff_t ceph_llseek(struct file *file, loff_t offset, int whence)
{
	if (whence == SEEK_END || whence == SEEK_DATA || whence == SEEK_HOLE) {
		struct inode *inode = file_inode(file);
		int ret;

		ret = ceph_do_getattr(inode, CEPH_STAT_CAP_SIZE, false);
		if (ret < 0)
			return ret;
	}
	return generic_file_llseek(file, offset, whence);
}

static inline void ceph_zero_partial_page(
	struct inode *inode, loff_t offset, unsigned size)
{
	struct page *page;
	pgoff_t index = offset >> PAGE_SHIFT;

	page = find_lock_page(inode->i_mapping, index);
	if (page) {
		wait_on_page_writeback(page);
		zero_user(page, offset & (PAGE_SIZE - 1), size);
		unlock_page(page);
		put_page(page);
	}
}

static void ceph_zero_pagecache_range(struct inode *inode, loff_t offset,
				      loff_t length)
{
	loff_t nearly = round_up(offset, PAGE_SIZE);
	if (offset < nearly) {
		loff_t size = nearly - offset;
		if (length < size)
			size = length;
		ceph_zero_partial_page(inode, offset, size);
		offset += size;
		length -= size;
	}
	if (length >= PAGE_SIZE) {
		loff_t size = round_down(length, PAGE_SIZE);
		truncate_pagecache_range(inode, offset, offset + size - 1);
		offset += size;
		length -= size;
	}
	if (length)
		ceph_zero_partial_page(inode, offset, length);
}

static int ceph_zero_partial_object(struct inode *inode,
				    loff_t offset, loff_t *length)
{
	struct ceph_inode_info *ci = ceph_inode(inode);
	struct ceph_fs_client *fsc = ceph_inode_to_client(inode);
	struct ceph_osd_request *req;
	int ret = 0;
	loff_t zero = 0;
	int op;

	if (!length) {
		op = offset ? CEPH_OSD_OP_DELETE : CEPH_OSD_OP_TRUNCATE;
		length = &zero;
	} else {
		op = CEPH_OSD_OP_ZERO;
	}

	req = ceph_osdc_new_request(&fsc->client->osdc, &ci->i_layout,
					ceph_vino(inode),
					offset, length,
					0, 1, op,
					CEPH_OSD_FLAG_WRITE,
					NULL, 0, 0, false);
	if (IS_ERR(req)) {
		ret = PTR_ERR(req);
		goto out;
	}

	req->r_mtime = inode->i_mtime;
	ceph_osdc_start_request(&fsc->client->osdc, req);
	ret = ceph_osdc_wait_request(&fsc->client->osdc, req);
	if (ret == -ENOENT)
		ret = 0;
	ceph_osdc_put_request(req);

out:
	return ret;
}

static int ceph_zero_objects(struct inode *inode, loff_t offset, loff_t length)
{
	int ret = 0;
	struct ceph_inode_info *ci = ceph_inode(inode);
	s32 stripe_unit = ci->i_layout.stripe_unit;
	s32 stripe_count = ci->i_layout.stripe_count;
	s32 object_size = ci->i_layout.object_size;
	u64 object_set_size = object_size * stripe_count;
	u64 nearly, t;

	/* round offset up to next period boundary */
	nearly = offset + object_set_size - 1;
	t = nearly;
	nearly -= do_div(t, object_set_size);

	while (length && offset < nearly) {
		loff_t size = length;
		ret = ceph_zero_partial_object(inode, offset, &size);
		if (ret < 0)
			return ret;
		offset += size;
		length -= size;
	}
	while (length >= object_set_size) {
		int i;
		loff_t pos = offset;
		for (i = 0; i < stripe_count; ++i) {
			ret = ceph_zero_partial_object(inode, pos, NULL);
			if (ret < 0)
				return ret;
			pos += stripe_unit;
		}
		offset += object_set_size;
		length -= object_set_size;
	}
	while (length) {
		loff_t size = length;
		ret = ceph_zero_partial_object(inode, offset, &size);
		if (ret < 0)
			return ret;
		offset += size;
		length -= size;
	}
	return ret;
}

static long ceph_fallocate(struct file *file, int mode,
				loff_t offset, loff_t length)
{
	struct ceph_file_info *fi = file->private_data;
	struct inode *inode = file_inode(file);
	struct ceph_inode_info *ci = ceph_inode(inode);
	struct ceph_cap_flush *prealloc_cf;
	int want, got = 0;
	int dirty;
	int ret = 0;
	loff_t endoff = 0;
	loff_t size;

	if (mode != (FALLOC_FL_KEEP_SIZE | FALLOC_FL_PUNCH_HOLE))
		return -EOPNOTSUPP;

	if (!S_ISREG(inode->i_mode))
		return -EOPNOTSUPP;

	prealloc_cf = ceph_alloc_cap_flush();
	if (!prealloc_cf)
		return -ENOMEM;

	inode_lock(inode);

	if (ceph_snap(inode) != CEPH_NOSNAP) {
		ret = -EROFS;
		goto unlock;
	}

	size = i_size_read(inode);

	/* Are we punching a hole beyond EOF? */
	if (offset >= size)
		goto unlock;
	if ((offset + length) > size)
		length = size - offset;

	if (fi->fmode & CEPH_FILE_MODE_LAZY)
		want = CEPH_CAP_FILE_BUFFER | CEPH_CAP_FILE_LAZYIO;
	else
		want = CEPH_CAP_FILE_BUFFER;

	ret = ceph_get_caps(file, CEPH_CAP_FILE_WR, want, endoff, &got);
	if (ret < 0)
		goto unlock;

	filemap_invalidate_lock(inode->i_mapping);
	ceph_fscache_invalidate(inode, false);
	ceph_zero_pagecache_range(inode, offset, length);
	ret = ceph_zero_objects(inode, offset, length);

	if (!ret) {
		spin_lock(&ci->i_ceph_lock);
		dirty = __ceph_mark_dirty_caps(ci, CEPH_CAP_FILE_WR,
					       &prealloc_cf);
		spin_unlock(&ci->i_ceph_lock);
		if (dirty)
			__mark_inode_dirty(inode, dirty);
	}
	filemap_invalidate_unlock(inode->i_mapping);

	ceph_put_cap_refs(ci, got);
unlock:
	inode_unlock(inode);
	ceph_free_cap_flush(prealloc_cf);
	return ret;
}

/*
 * This function tries to get FILE_WR capabilities for dst_ci and FILE_RD for
 * src_ci.  Two attempts are made to obtain both caps, and an error is return if
 * this fails; zero is returned on success.
 */
static int get_rd_wr_caps(struct file *src_filp, int *src_got,
			  struct file *dst_filp,
			  loff_t dst_endoff, int *dst_got)
{
	int ret = 0;
	bool retrying = false;

retry_caps:
	ret = ceph_get_caps(dst_filp, CEPH_CAP_FILE_WR, CEPH_CAP_FILE_BUFFER,
			    dst_endoff, dst_got);
	if (ret < 0)
		return ret;

	/*
	 * Since we're already holding the FILE_WR capability for the dst file,
	 * we would risk a deadlock by using ceph_get_caps.  Thus, we'll do some
	 * retry dance instead to try to get both capabilities.
	 */
	ret = ceph_try_get_caps(file_inode(src_filp),
				CEPH_CAP_FILE_RD, CEPH_CAP_FILE_SHARED,
				false, src_got);
	if (ret <= 0) {
		/* Start by dropping dst_ci caps and getting src_ci caps */
		ceph_put_cap_refs(ceph_inode(file_inode(dst_filp)), *dst_got);
		if (retrying) {
			if (!ret)
				/* ceph_try_get_caps masks EAGAIN */
				ret = -EAGAIN;
			return ret;
		}
		ret = ceph_get_caps(src_filp, CEPH_CAP_FILE_RD,
				    CEPH_CAP_FILE_SHARED, -1, src_got);
		if (ret < 0)
			return ret;
		/*... drop src_ci caps too, and retry */
		ceph_put_cap_refs(ceph_inode(file_inode(src_filp)), *src_got);
		retrying = true;
		goto retry_caps;
	}
	return ret;
}

static void put_rd_wr_caps(struct ceph_inode_info *src_ci, int src_got,
			   struct ceph_inode_info *dst_ci, int dst_got)
{
	ceph_put_cap_refs(src_ci, src_got);
	ceph_put_cap_refs(dst_ci, dst_got);
}

/*
 * This function does several size-related checks, returning an error if:
 *  - source file is smaller than off+len
 *  - destination file size is not OK (inode_newsize_ok())
 *  - max bytes quotas is exceeded
 */
static int is_file_size_ok(struct inode *src_inode, struct inode *dst_inode,
			   loff_t src_off, loff_t dst_off, size_t len)
{
	loff_t size, endoff;

	size = i_size_read(src_inode);
	/*
	 * Don't copy beyond source file EOF.  Instead of simply setting length
	 * to (size - src_off), just drop to VFS default implementation, as the
	 * local i_size may be stale due to other clients writing to the source
	 * inode.
	 */
	if (src_off + len > size) {
		dout("Copy beyond EOF (%llu + %zu > %llu)\n",
		     src_off, len, size);
		return -EOPNOTSUPP;
	}
	size = i_size_read(dst_inode);

	endoff = dst_off + len;
	if (inode_newsize_ok(dst_inode, endoff))
		return -EOPNOTSUPP;

	if (ceph_quota_is_max_bytes_exceeded(dst_inode, endoff))
		return -EDQUOT;

	return 0;
}

static struct ceph_osd_request *
ceph_alloc_copyfrom_request(struct ceph_osd_client *osdc,
			    u64 src_snapid,
			    struct ceph_object_id *src_oid,
			    struct ceph_object_locator *src_oloc,
			    struct ceph_object_id *dst_oid,
			    struct ceph_object_locator *dst_oloc,
			    u32 truncate_seq, u64 truncate_size)
{
	struct ceph_osd_request *req;
	int ret;
	u32 src_fadvise_flags =
		CEPH_OSD_OP_FLAG_FADVISE_SEQUENTIAL |
		CEPH_OSD_OP_FLAG_FADVISE_NOCACHE;
	u32 dst_fadvise_flags =
		CEPH_OSD_OP_FLAG_FADVISE_SEQUENTIAL |
		CEPH_OSD_OP_FLAG_FADVISE_DONTNEED;

	req = ceph_osdc_alloc_request(osdc, NULL, 1, false, GFP_KERNEL);
	if (!req)
		return ERR_PTR(-ENOMEM);

	req->r_flags = CEPH_OSD_FLAG_WRITE;

	ceph_oloc_copy(&req->r_t.base_oloc, dst_oloc);
	ceph_oid_copy(&req->r_t.base_oid, dst_oid);

	ret = osd_req_op_copy_from_init(req, src_snapid, 0,
					src_oid, src_oloc,
					src_fadvise_flags,
					dst_fadvise_flags,
					truncate_seq,
					truncate_size,
					CEPH_OSD_COPY_FROM_FLAG_TRUNCATE_SEQ);
	if (ret)
		goto out;

	ret = ceph_osdc_alloc_messages(req, GFP_KERNEL);
	if (ret)
		goto out;

	return req;

out:
	ceph_osdc_put_request(req);
	return ERR_PTR(ret);
}

static ssize_t ceph_do_objects_copy(struct ceph_inode_info *src_ci, u64 *src_off,
				    struct ceph_inode_info *dst_ci, u64 *dst_off,
				    struct ceph_fs_client *fsc,
				    size_t len, unsigned int flags)
{
	struct ceph_object_locator src_oloc, dst_oloc;
	struct ceph_object_id src_oid, dst_oid;
	struct ceph_osd_client *osdc;
	struct ceph_osd_request *req;
	size_t bytes = 0;
	u64 src_objnum, src_objoff, dst_objnum, dst_objoff;
	u32 src_objlen, dst_objlen;
	u32 object_size = src_ci->i_layout.object_size;
	int ret;

	src_oloc.pool = src_ci->i_layout.pool_id;
	src_oloc.pool_ns = ceph_try_get_string(src_ci->i_layout.pool_ns);
	dst_oloc.pool = dst_ci->i_layout.pool_id;
	dst_oloc.pool_ns = ceph_try_get_string(dst_ci->i_layout.pool_ns);
	osdc = &fsc->client->osdc;

	while (len >= object_size) {
		ceph_calc_file_object_mapping(&src_ci->i_layout, *src_off,
					      object_size, &src_objnum,
					      &src_objoff, &src_objlen);
		ceph_calc_file_object_mapping(&dst_ci->i_layout, *dst_off,
					      object_size, &dst_objnum,
					      &dst_objoff, &dst_objlen);
		ceph_oid_init(&src_oid);
		ceph_oid_printf(&src_oid, "%llx.%08llx",
				src_ci->i_vino.ino, src_objnum);
		ceph_oid_init(&dst_oid);
		ceph_oid_printf(&dst_oid, "%llx.%08llx",
				dst_ci->i_vino.ino, dst_objnum);
		/* Do an object remote copy */
		req = ceph_alloc_copyfrom_request(osdc, src_ci->i_vino.snap,
						  &src_oid, &src_oloc,
						  &dst_oid, &dst_oloc,
						  dst_ci->i_truncate_seq,
						  dst_ci->i_truncate_size);
		if (IS_ERR(req))
			ret = PTR_ERR(req);
		else {
			ceph_osdc_start_request(osdc, req);
			ret = ceph_osdc_wait_request(osdc, req);
			ceph_update_copyfrom_metrics(&fsc->mdsc->metric,
						     req->r_start_latency,
						     req->r_end_latency,
						     object_size, ret);
			ceph_osdc_put_request(req);
		}
		if (ret) {
			if (ret == -EOPNOTSUPP) {
				fsc->have_copy_from2 = false;
				pr_notice("OSDs don't support copy-from2; disabling copy offload\n");
			}
			dout("ceph_osdc_copy_from returned %d\n", ret);
			if (!bytes)
				bytes = ret;
			goto out;
		}
		len -= object_size;
		bytes += object_size;
		*src_off += object_size;
		*dst_off += object_size;
	}

out:
	ceph_oloc_destroy(&src_oloc);
	ceph_oloc_destroy(&dst_oloc);
	return bytes;
}

static ssize_t __ceph_copy_file_range(struct file *src_file, loff_t src_off,
				      struct file *dst_file, loff_t dst_off,
				      size_t len, unsigned int flags)
{
	struct inode *src_inode = file_inode(src_file);
	struct inode *dst_inode = file_inode(dst_file);
	struct ceph_inode_info *src_ci = ceph_inode(src_inode);
	struct ceph_inode_info *dst_ci = ceph_inode(dst_inode);
	struct ceph_cap_flush *prealloc_cf;
	struct ceph_fs_client *src_fsc = ceph_inode_to_client(src_inode);
	loff_t size;
	ssize_t ret = -EIO, bytes;
	u64 src_objnum, dst_objnum, src_objoff, dst_objoff;
	u32 src_objlen, dst_objlen;
	int src_got = 0, dst_got = 0, err, dirty;

	if (src_inode->i_sb != dst_inode->i_sb) {
		struct ceph_fs_client *dst_fsc = ceph_inode_to_client(dst_inode);

		if (ceph_fsid_compare(&src_fsc->client->fsid,
				      &dst_fsc->client->fsid)) {
			dout("Copying files across clusters: src: %pU dst: %pU\n",
			     &src_fsc->client->fsid, &dst_fsc->client->fsid);
			return -EXDEV;
		}
	}
	if (ceph_snap(dst_inode) != CEPH_NOSNAP)
		return -EROFS;

	/*
	 * Some of the checks below will return -EOPNOTSUPP, which will force a
	 * fallback to the default VFS copy_file_range implementation.  This is
	 * desirable in several cases (for ex, the 'len' is smaller than the
	 * size of the objects, or in cases where that would be more
	 * efficient).
	 */

	if (ceph_test_mount_opt(src_fsc, NOCOPYFROM))
		return -EOPNOTSUPP;

	if (!src_fsc->have_copy_from2)
		return -EOPNOTSUPP;

	/*
	 * Striped file layouts require that we copy partial objects, but the
	 * OSD copy-from operation only supports full-object copies.  Limit
	 * this to non-striped file layouts for now.
	 */
	if ((src_ci->i_layout.stripe_unit != dst_ci->i_layout.stripe_unit) ||
	    (src_ci->i_layout.stripe_count != 1) ||
	    (dst_ci->i_layout.stripe_count != 1) ||
	    (src_ci->i_layout.object_size != dst_ci->i_layout.object_size)) {
		dout("Invalid src/dst files layout\n");
		return -EOPNOTSUPP;
	}

	if (len < src_ci->i_layout.object_size)
		return -EOPNOTSUPP; /* no remote copy will be done */

	prealloc_cf = ceph_alloc_cap_flush();
	if (!prealloc_cf)
		return -ENOMEM;

	/* Start by sync'ing the source and destination files */
	ret = file_write_and_wait_range(src_file, src_off, (src_off + len));
	if (ret < 0) {
		dout("failed to write src file (%zd)\n", ret);
		goto out;
	}
	ret = file_write_and_wait_range(dst_file, dst_off, (dst_off + len));
	if (ret < 0) {
		dout("failed to write dst file (%zd)\n", ret);
		goto out;
	}

	/*
	 * We need FILE_WR caps for dst_ci and FILE_RD for src_ci as other
	 * clients may have dirty data in their caches.  And OSDs know nothing
	 * about caps, so they can't safely do the remote object copies.
	 */
	err = get_rd_wr_caps(src_file, &src_got,
			     dst_file, (dst_off + len), &dst_got);
	if (err < 0) {
		dout("get_rd_wr_caps returned %d\n", err);
		ret = -EOPNOTSUPP;
		goto out;
	}

	ret = is_file_size_ok(src_inode, dst_inode, src_off, dst_off, len);
	if (ret < 0)
		goto out_caps;

	/* Drop dst file cached pages */
	ceph_fscache_invalidate(dst_inode, false);
	ret = invalidate_inode_pages2_range(dst_inode->i_mapping,
					    dst_off >> PAGE_SHIFT,
					    (dst_off + len) >> PAGE_SHIFT);
	if (ret < 0) {
		dout("Failed to invalidate inode pages (%zd)\n", ret);
		ret = 0; /* XXX */
	}
	ceph_calc_file_object_mapping(&src_ci->i_layout, src_off,
				      src_ci->i_layout.object_size,
				      &src_objnum, &src_objoff, &src_objlen);
	ceph_calc_file_object_mapping(&dst_ci->i_layout, dst_off,
				      dst_ci->i_layout.object_size,
				      &dst_objnum, &dst_objoff, &dst_objlen);
	/* object-level offsets need to the same */
	if (src_objoff != dst_objoff) {
		ret = -EOPNOTSUPP;
		goto out_caps;
	}

	/*
	 * Do a manual copy if the object offset isn't object aligned.
	 * 'src_objlen' contains the bytes left until the end of the object,
	 * starting at the src_off
	 */
	if (src_objoff) {
		dout("Initial partial copy of %u bytes\n", src_objlen);

		/*
		 * we need to temporarily drop all caps as we'll be calling
		 * {read,write}_iter, which will get caps again.
		 */
		put_rd_wr_caps(src_ci, src_got, dst_ci, dst_got);
		ret = do_splice_direct(src_file, &src_off, dst_file,
				       &dst_off, src_objlen, flags);
		/* Abort on short copies or on error */
		if (ret < src_objlen) {
			dout("Failed partial copy (%zd)\n", ret);
			goto out;
		}
		len -= ret;
		err = get_rd_wr_caps(src_file, &src_got,
				     dst_file, (dst_off + len), &dst_got);
		if (err < 0)
			goto out;
		err = is_file_size_ok(src_inode, dst_inode,
				      src_off, dst_off, len);
		if (err < 0)
			goto out_caps;
	}

	size = i_size_read(dst_inode);
	bytes = ceph_do_objects_copy(src_ci, &src_off, dst_ci, &dst_off,
				     src_fsc, len, flags);
	if (bytes <= 0) {
		if (!ret)
			ret = bytes;
		goto out_caps;
	}
	dout("Copied %zu bytes out of %zu\n", bytes, len);
	len -= bytes;
	ret += bytes;

	file_update_time(dst_file);
	inode_inc_iversion_raw(dst_inode);

	if (dst_off > size) {
		/* Let the MDS know about dst file size change */
		if (ceph_inode_set_size(dst_inode, dst_off) ||
		    ceph_quota_is_max_bytes_approaching(dst_inode, dst_off))
			ceph_check_caps(dst_ci, CHECK_CAPS_AUTHONLY | CHECK_CAPS_FLUSH,
					NULL);
	}
	/* Mark Fw dirty */
	spin_lock(&dst_ci->i_ceph_lock);
	dirty = __ceph_mark_dirty_caps(dst_ci, CEPH_CAP_FILE_WR, &prealloc_cf);
	spin_unlock(&dst_ci->i_ceph_lock);
	if (dirty)
		__mark_inode_dirty(dst_inode, dirty);

out_caps:
	put_rd_wr_caps(src_ci, src_got, dst_ci, dst_got);

	/*
	 * Do the final manual copy if we still have some bytes left, unless
	 * there were errors in remote object copies (len >= object_size).
	 */
	if (len && (len < src_ci->i_layout.object_size)) {
		dout("Final partial copy of %zu bytes\n", len);
		bytes = do_splice_direct(src_file, &src_off, dst_file,
					 &dst_off, len, flags);
		if (bytes > 0)
			ret += bytes;
		else
			dout("Failed partial copy (%zd)\n", bytes);
	}

out:
	ceph_free_cap_flush(prealloc_cf);

	return ret;
}

static ssize_t ceph_copy_file_range(struct file *src_file, loff_t src_off,
				    struct file *dst_file, loff_t dst_off,
				    size_t len, unsigned int flags)
{
	ssize_t ret;

	ret = __ceph_copy_file_range(src_file, src_off, dst_file, dst_off,
				     len, flags);

	if (ret == -EOPNOTSUPP || ret == -EXDEV)
		ret = generic_copy_file_range(src_file, src_off, dst_file,
					      dst_off, len, flags);
	return ret;
}

const struct file_operations ceph_file_fops = {
	.open = ceph_open,
	.release = ceph_release,
	.llseek = ceph_llseek,
	.read_iter = ceph_read_iter,
	.write_iter = ceph_write_iter,
	.mmap = ceph_mmap,
	.fsync = ceph_fsync,
	.lock = ceph_lock,
	.setlease = simple_nosetlease,
	.flock = ceph_flock,
	.splice_read = generic_file_splice_read,
	.splice_write = iter_file_splice_write,
	.unlocked_ioctl = ceph_ioctl,
	.compat_ioctl = compat_ptr_ioctl,
	.fallocate	= ceph_fallocate,
	.copy_file_range = ceph_copy_file_range,
};<|MERGE_RESOLUTION|>--- conflicted
+++ resolved
@@ -656,13 +656,6 @@
 		/* Directories always inherit the setgid bit. */
 		if (S_ISDIR(mode))
 			mode |= S_ISGID;
-<<<<<<< HEAD
-		else if ((mode & (S_ISGID | S_IXGRP)) == (S_ISGID | S_IXGRP) &&
-			 !in_group_p(dir->i_gid) &&
-			 !capable_wrt_inode_uidgid(&init_user_ns, dir, CAP_FSETID))
-			mode &= ~S_ISGID;
-=======
->>>>>>> 29549c70
 	} else {
 		in.gid = cpu_to_le32(from_kgid(&init_user_ns, current_fsgid()));
 	}
