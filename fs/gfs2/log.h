/* SPDX-License-Identifier: GPL-2.0-only */
/*
 * Copyright (C) Sistina Software, Inc.  1997-2003 All rights reserved.
 * Copyright (C) 2004-2006 Red Hat, Inc.  All rights reserved.
 */

#ifndef __LOG_DOT_H__
#define __LOG_DOT_H__

#include <linux/list.h>
#include <linux/spinlock.h>
#include <linux/writeback.h>
#include "incore.h"
#include "inode.h"

/*
 * The minimum amount of log space required for a log flush is one block for
 * revokes and one block for the log header.  Log flushes other than
 * GFS2_LOG_HEAD_FLUSH_NORMAL may write one or two more log headers.
 */
#define GFS2_LOG_FLUSH_MIN_BLOCKS 4

/**
 * gfs2_log_lock - acquire the right to mess with the log manager
 * @sdp: the filesystem
 *
 */

static inline void gfs2_log_lock(struct gfs2_sbd *sdp)
__acquires(&sdp->sd_log_lock)
{
	spin_lock(&sdp->sd_log_lock);
}

/**
 * gfs2_log_unlock - release the right to mess with the log manager
 * @sdp: the filesystem
 *
 */

static inline void gfs2_log_unlock(struct gfs2_sbd *sdp)
__releases(&sdp->sd_log_lock)
{
	spin_unlock(&sdp->sd_log_lock);
}

static inline void gfs2_log_pointers_init(struct gfs2_sbd *sdp,
					  unsigned int value)
{
	if (++value == sdp->sd_jdesc->jd_blocks) {
		value = 0;
	}
	sdp->sd_log_tail = value;
	sdp->sd_log_flush_tail = value;
	sdp->sd_log_head = value;
}

static inline void gfs2_ordered_add_inode(struct gfs2_inode *ip)
{
	struct gfs2_sbd *sdp = GFS2_SB(&ip->i_inode);

	if (gfs2_is_jdata(ip) || !gfs2_is_ordered(sdp))
		return;

	if (list_empty(&ip->i_ordered)) {
		spin_lock(&sdp->sd_ordered_lock);
		if (list_empty(&ip->i_ordered))
			list_add(&ip->i_ordered, &sdp->sd_log_ordered);
		spin_unlock(&sdp->sd_ordered_lock);
	}
}

extern void gfs2_ordered_del_inode(struct gfs2_inode *ip);
extern unsigned int gfs2_struct2blk(struct gfs2_sbd *sdp, unsigned int nstruct);
extern void gfs2_remove_from_ail(struct gfs2_bufdata *bd);
extern bool gfs2_log_is_empty(struct gfs2_sbd *sdp);
extern void gfs2_log_release_revokes(struct gfs2_sbd *sdp, unsigned int revokes);
extern void gfs2_log_release(struct gfs2_sbd *sdp, unsigned int blks);
extern bool gfs2_log_try_reserve(struct gfs2_sbd *sdp, struct gfs2_trans *tr,
				 unsigned int *extra_revokes);
extern void gfs2_log_reserve(struct gfs2_sbd *sdp, struct gfs2_trans *tr,
			     unsigned int *extra_revokes);
extern void gfs2_write_log_header(struct gfs2_sbd *sdp, struct gfs2_jdesc *jd,
				  u64 seq, u32 tail, u32 lblock, u32 flags,
				  int op_flags);
extern void gfs2_log_flush(struct gfs2_sbd *sdp, struct gfs2_glock *gl,
			   u32 type);
extern void gfs2_log_commit(struct gfs2_sbd *sdp, struct gfs2_trans *trans);
extern void gfs2_ail1_flush(struct gfs2_sbd *sdp, struct writeback_control *wbc);
extern void log_flush_wait(struct gfs2_sbd *sdp);

extern int gfs2_logd(void *data);
extern void gfs2_add_revoke(struct gfs2_sbd *sdp, struct gfs2_bufdata *bd);
extern void gfs2_glock_remove_revoke(struct gfs2_glock *gl);
<<<<<<< HEAD
extern void gfs2_write_revokes(struct gfs2_sbd *sdp);
=======
extern void gfs2_flush_revokes(struct gfs2_sbd *sdp);
extern void gfs2_ail_drain(struct gfs2_sbd *sdp);
>>>>>>> c1084c27

#endif /* __LOG_DOT_H__ */<|MERGE_RESOLUTION|>--- conflicted
+++ resolved
@@ -92,11 +92,7 @@
 extern int gfs2_logd(void *data);
 extern void gfs2_add_revoke(struct gfs2_sbd *sdp, struct gfs2_bufdata *bd);
 extern void gfs2_glock_remove_revoke(struct gfs2_glock *gl);
-<<<<<<< HEAD
-extern void gfs2_write_revokes(struct gfs2_sbd *sdp);
-=======
 extern void gfs2_flush_revokes(struct gfs2_sbd *sdp);
 extern void gfs2_ail_drain(struct gfs2_sbd *sdp);
->>>>>>> c1084c27
 
 #endif /* __LOG_DOT_H__ */