/*
 *  linux/fs/namespace.c
 *
 * (C) Copyright Al Viro 2000, 2001
 *	Released under GPL v2.
 *
 * Based on code from fs/super.c, copyright Linus Torvalds and others.
 * Heavily rewritten.
 */

#include <linux/syscalls.h>
#include <linux/export.h>
#include <linux/capability.h>
#include <linux/mnt_namespace.h>
#include <linux/user_namespace.h>
#include <linux/namei.h>
#include <linux/security.h>
#include <linux/idr.h>
#include <linux/init.h>		/* init_rootfs */
#include <linux/fs_struct.h>	/* get_fs_root et.al. */
#include <linux/fsnotify.h>	/* fsnotify_vfsmount_delete */
#include <linux/uaccess.h>
#include <linux/proc_ns.h>
#include <linux/magic.h>
#include <linux/bootmem.h>
#include <linux/task_work.h>
#include "pnode.h"
#include "internal.h"

/* Maximum number of mounts in a mount namespace */
unsigned int sysctl_mount_max __read_mostly = 100000;

static unsigned int m_hash_mask __read_mostly;
static unsigned int m_hash_shift __read_mostly;
static unsigned int mp_hash_mask __read_mostly;
static unsigned int mp_hash_shift __read_mostly;

static __initdata unsigned long mhash_entries;
static int __init set_mhash_entries(char *str)
{
	if (!str)
		return 0;
	mhash_entries = simple_strtoul(str, &str, 0);
	return 1;
}
__setup("mhash_entries=", set_mhash_entries);

static __initdata unsigned long mphash_entries;
static int __init set_mphash_entries(char *str)
{
	if (!str)
		return 0;
	mphash_entries = simple_strtoul(str, &str, 0);
	return 1;
}
__setup("mphash_entries=", set_mphash_entries);

static u64 event;
static DEFINE_IDA(mnt_id_ida);
static DEFINE_IDA(mnt_group_ida);
static DEFINE_SPINLOCK(mnt_id_lock);
static int mnt_id_start = 0;
static int mnt_group_start = 1;

static struct hlist_head *mount_hashtable __read_mostly;
static struct hlist_head *mountpoint_hashtable __read_mostly;
static struct kmem_cache *mnt_cache __read_mostly;
static DECLARE_RWSEM(namespace_sem);

/* /sys/fs */
struct kobject *fs_kobj;
EXPORT_SYMBOL_GPL(fs_kobj);

/*
 * vfsmount lock may be taken for read to prevent changes to the
 * vfsmount hash, ie. during mountpoint lookups or walking back
 * up the tree.
 *
 * It should be taken for write in all cases where the vfsmount
 * tree or hash is modified or when a vfsmount structure is modified.
 */
__cacheline_aligned_in_smp DEFINE_SEQLOCK(mount_lock);

static inline struct hlist_head *m_hash(struct vfsmount *mnt, struct dentry *dentry)
{
	unsigned long tmp = ((unsigned long)mnt / L1_CACHE_BYTES);
	tmp += ((unsigned long)dentry / L1_CACHE_BYTES);
	tmp = tmp + (tmp >> m_hash_shift);
	return &mount_hashtable[tmp & m_hash_mask];
}

static inline struct hlist_head *mp_hash(struct dentry *dentry)
{
	unsigned long tmp = ((unsigned long)dentry / L1_CACHE_BYTES);
	tmp = tmp + (tmp >> mp_hash_shift);
	return &mountpoint_hashtable[tmp & mp_hash_mask];
}

/*
 * allocation is serialized by namespace_sem, but we need the spinlock to
 * serialize with freeing.
 */
static int mnt_alloc_id(struct mount *mnt)
{
	int res;

retry:
	ida_pre_get(&mnt_id_ida, GFP_KERNEL);
	spin_lock(&mnt_id_lock);
	res = ida_get_new_above(&mnt_id_ida, mnt_id_start, &mnt->mnt_id);
	if (!res)
		mnt_id_start = mnt->mnt_id + 1;
	spin_unlock(&mnt_id_lock);
	if (res == -EAGAIN)
		goto retry;

	return res;
}

static void mnt_free_id(struct mount *mnt)
{
	int id = mnt->mnt_id;
	spin_lock(&mnt_id_lock);
	ida_remove(&mnt_id_ida, id);
	if (mnt_id_start > id)
		mnt_id_start = id;
	spin_unlock(&mnt_id_lock);
}

/*
 * Allocate a new peer group ID
 *
 * mnt_group_ida is protected by namespace_sem
 */
static int mnt_alloc_group_id(struct mount *mnt)
{
	int res;

	if (!ida_pre_get(&mnt_group_ida, GFP_KERNEL))
		return -ENOMEM;

	res = ida_get_new_above(&mnt_group_ida,
				mnt_group_start,
				&mnt->mnt_group_id);
	if (!res)
		mnt_group_start = mnt->mnt_group_id + 1;

	return res;
}

/*
 * Release a peer group ID
 */
void mnt_release_group_id(struct mount *mnt)
{
	int id = mnt->mnt_group_id;
	ida_remove(&mnt_group_ida, id);
	if (mnt_group_start > id)
		mnt_group_start = id;
	mnt->mnt_group_id = 0;
}

/*
 * vfsmount lock must be held for read
 */
static inline void mnt_add_count(struct mount *mnt, int n)
{
#ifdef CONFIG_SMP
	this_cpu_add(mnt->mnt_pcp->mnt_count, n);
#else
	preempt_disable();
	mnt->mnt_count += n;
	preempt_enable();
#endif
}

/*
 * vfsmount lock must be held for write
 */
unsigned int mnt_get_count(struct mount *mnt)
{
#ifdef CONFIG_SMP
	unsigned int count = 0;
	int cpu;

	for_each_possible_cpu(cpu) {
		count += per_cpu_ptr(mnt->mnt_pcp, cpu)->mnt_count;
	}

	return count;
#else
	return mnt->mnt_count;
#endif
}

static void drop_mountpoint(struct fs_pin *p)
{
	struct mount *m = container_of(p, struct mount, mnt_umount);
	dput(m->mnt_ex_mountpoint);
	pin_remove(p);
	mntput(&m->mnt);
}

static struct mount *alloc_vfsmnt(const char *name)
{
	struct mount *mnt = kmem_cache_zalloc(mnt_cache, GFP_KERNEL);
	if (mnt) {
		int err;

		err = mnt_alloc_id(mnt);
		if (err)
			goto out_free_cache;

		if (name) {
			mnt->mnt_devname = kstrdup_const(name, GFP_KERNEL);
			if (!mnt->mnt_devname)
				goto out_free_id;
		}

#ifdef CONFIG_SMP
		mnt->mnt_pcp = alloc_percpu(struct mnt_pcp);
		if (!mnt->mnt_pcp)
			goto out_free_devname;

		this_cpu_add(mnt->mnt_pcp->mnt_count, 1);
#else
		mnt->mnt_count = 1;
		mnt->mnt_writers = 0;
#endif

		INIT_HLIST_NODE(&mnt->mnt_hash);
		INIT_LIST_HEAD(&mnt->mnt_child);
		INIT_LIST_HEAD(&mnt->mnt_mounts);
		INIT_LIST_HEAD(&mnt->mnt_list);
		INIT_LIST_HEAD(&mnt->mnt_expire);
		INIT_LIST_HEAD(&mnt->mnt_share);
		INIT_LIST_HEAD(&mnt->mnt_slave_list);
		INIT_LIST_HEAD(&mnt->mnt_slave);
		INIT_HLIST_NODE(&mnt->mnt_mp_list);
#ifdef CONFIG_FSNOTIFY
		INIT_HLIST_HEAD(&mnt->mnt_fsnotify_marks);
#endif
		init_fs_pin(&mnt->mnt_umount, drop_mountpoint);
	}
	return mnt;

#ifdef CONFIG_SMP
out_free_devname:
	kfree_const(mnt->mnt_devname);
#endif
out_free_id:
	mnt_free_id(mnt);
out_free_cache:
	kmem_cache_free(mnt_cache, mnt);
	return NULL;
}

/*
 * Most r/o checks on a fs are for operations that take
 * discrete amounts of time, like a write() or unlink().
 * We must keep track of when those operations start
 * (for permission checks) and when they end, so that
 * we can determine when writes are able to occur to
 * a filesystem.
 */
/*
 * __mnt_is_readonly: check whether a mount is read-only
 * @mnt: the mount to check for its write status
 *
 * This shouldn't be used directly ouside of the VFS.
 * It does not guarantee that the filesystem will stay
 * r/w, just that it is right *now*.  This can not and
 * should not be used in place of IS_RDONLY(inode).
 * mnt_want/drop_write() will _keep_ the filesystem
 * r/w.
 */
int __mnt_is_readonly(struct vfsmount *mnt)
{
	if (mnt->mnt_flags & MNT_READONLY)
		return 1;
	if (mnt->mnt_sb->s_flags & MS_RDONLY)
		return 1;
	return 0;
}
EXPORT_SYMBOL_GPL(__mnt_is_readonly);

static inline void mnt_inc_writers(struct mount *mnt)
{
#ifdef CONFIG_SMP
	this_cpu_inc(mnt->mnt_pcp->mnt_writers);
#else
	mnt->mnt_writers++;
#endif
}

static inline void mnt_dec_writers(struct mount *mnt)
{
#ifdef CONFIG_SMP
	this_cpu_dec(mnt->mnt_pcp->mnt_writers);
#else
	mnt->mnt_writers--;
#endif
}

static unsigned int mnt_get_writers(struct mount *mnt)
{
#ifdef CONFIG_SMP
	unsigned int count = 0;
	int cpu;

	for_each_possible_cpu(cpu) {
		count += per_cpu_ptr(mnt->mnt_pcp, cpu)->mnt_writers;
	}

	return count;
#else
	return mnt->mnt_writers;
#endif
}

static int mnt_is_readonly(struct vfsmount *mnt)
{
	if (mnt->mnt_sb->s_readonly_remount)
		return 1;
	/* Order wrt setting s_flags/s_readonly_remount in do_remount() */
	smp_rmb();
	return __mnt_is_readonly(mnt);
}

/*
 * Most r/o & frozen checks on a fs are for operations that take discrete
 * amounts of time, like a write() or unlink().  We must keep track of when
 * those operations start (for permission checks) and when they end, so that we
 * can determine when writes are able to occur to a filesystem.
 */
/**
 * __mnt_want_write - get write access to a mount without freeze protection
 * @m: the mount on which to take a write
 *
 * This tells the low-level filesystem that a write is about to be performed to
 * it, and makes sure that writes are allowed (mnt it read-write) before
 * returning success. This operation does not protect against filesystem being
 * frozen. When the write operation is finished, __mnt_drop_write() must be
 * called. This is effectively a refcount.
 */
int __mnt_want_write(struct vfsmount *m)
{
	struct mount *mnt = real_mount(m);
	int ret = 0;

	preempt_disable();
	mnt_inc_writers(mnt);
	/*
	 * The store to mnt_inc_writers must be visible before we pass
	 * MNT_WRITE_HOLD loop below, so that the slowpath can see our
	 * incremented count after it has set MNT_WRITE_HOLD.
	 */
	smp_mb();
	while (ACCESS_ONCE(mnt->mnt.mnt_flags) & MNT_WRITE_HOLD)
		cpu_relax();
	/*
	 * After the slowpath clears MNT_WRITE_HOLD, mnt_is_readonly will
	 * be set to match its requirements. So we must not load that until
	 * MNT_WRITE_HOLD is cleared.
	 */
	smp_rmb();
	if (mnt_is_readonly(m)) {
		mnt_dec_writers(mnt);
		ret = -EROFS;
	}
	preempt_enable();

	return ret;
}

/**
 * mnt_want_write - get write access to a mount
 * @m: the mount on which to take a write
 *
 * This tells the low-level filesystem that a write is about to be performed to
 * it, and makes sure that writes are allowed (mount is read-write, filesystem
 * is not frozen) before returning success.  When the write operation is
 * finished, mnt_drop_write() must be called.  This is effectively a refcount.
 */
int mnt_want_write(struct vfsmount *m)
{
	int ret;

	sb_start_write(m->mnt_sb);
	ret = __mnt_want_write(m);
	if (ret)
		sb_end_write(m->mnt_sb);
	return ret;
}
EXPORT_SYMBOL_GPL(mnt_want_write);

/**
 * mnt_clone_write - get write access to a mount
 * @mnt: the mount on which to take a write
 *
 * This is effectively like mnt_want_write, except
 * it must only be used to take an extra write reference
 * on a mountpoint that we already know has a write reference
 * on it. This allows some optimisation.
 *
 * After finished, mnt_drop_write must be called as usual to
 * drop the reference.
 */
int mnt_clone_write(struct vfsmount *mnt)
{
	/* superblock may be r/o */
	if (__mnt_is_readonly(mnt))
		return -EROFS;
	preempt_disable();
	mnt_inc_writers(real_mount(mnt));
	preempt_enable();
	return 0;
}
EXPORT_SYMBOL_GPL(mnt_clone_write);

/**
 * __mnt_want_write_file - get write access to a file's mount
 * @file: the file who's mount on which to take a write
 *
 * This is like __mnt_want_write, but it takes a file and can
 * do some optimisations if the file is open for write already
 */
int __mnt_want_write_file(struct file *file)
{
	if (!(file->f_mode & FMODE_WRITER))
		return __mnt_want_write(file->f_path.mnt);
	else
		return mnt_clone_write(file->f_path.mnt);
}

/**
 * mnt_want_write_file - get write access to a file's mount
 * @file: the file who's mount on which to take a write
 *
 * This is like mnt_want_write, but it takes a file and can
 * do some optimisations if the file is open for write already
 */
int mnt_want_write_file(struct file *file)
{
	int ret;

	sb_start_write(file->f_path.mnt->mnt_sb);
	ret = __mnt_want_write_file(file);
	if (ret)
		sb_end_write(file->f_path.mnt->mnt_sb);
	return ret;
}
EXPORT_SYMBOL_GPL(mnt_want_write_file);

/**
 * __mnt_drop_write - give up write access to a mount
 * @mnt: the mount on which to give up write access
 *
 * Tells the low-level filesystem that we are done
 * performing writes to it.  Must be matched with
 * __mnt_want_write() call above.
 */
void __mnt_drop_write(struct vfsmount *mnt)
{
	preempt_disable();
	mnt_dec_writers(real_mount(mnt));
	preempt_enable();
}

/**
 * mnt_drop_write - give up write access to a mount
 * @mnt: the mount on which to give up write access
 *
 * Tells the low-level filesystem that we are done performing writes to it and
 * also allows filesystem to be frozen again.  Must be matched with
 * mnt_want_write() call above.
 */
void mnt_drop_write(struct vfsmount *mnt)
{
	__mnt_drop_write(mnt);
	sb_end_write(mnt->mnt_sb);
}
EXPORT_SYMBOL_GPL(mnt_drop_write);

void __mnt_drop_write_file(struct file *file)
{
	__mnt_drop_write(file->f_path.mnt);
}

void mnt_drop_write_file(struct file *file)
{
	mnt_drop_write(file->f_path.mnt);
}
EXPORT_SYMBOL(mnt_drop_write_file);

static int mnt_make_readonly(struct mount *mnt)
{
	int ret = 0;

	lock_mount_hash();
	mnt->mnt.mnt_flags |= MNT_WRITE_HOLD;
	/*
	 * After storing MNT_WRITE_HOLD, we'll read the counters. This store
	 * should be visible before we do.
	 */
	smp_mb();

	/*
	 * With writers on hold, if this value is zero, then there are
	 * definitely no active writers (although held writers may subsequently
	 * increment the count, they'll have to wait, and decrement it after
	 * seeing MNT_READONLY).
	 *
	 * It is OK to have counter incremented on one CPU and decremented on
	 * another: the sum will add up correctly. The danger would be when we
	 * sum up each counter, if we read a counter before it is incremented,
	 * but then read another CPU's count which it has been subsequently
	 * decremented from -- we would see more decrements than we should.
	 * MNT_WRITE_HOLD protects against this scenario, because
	 * mnt_want_write first increments count, then smp_mb, then spins on
	 * MNT_WRITE_HOLD, so it can't be decremented by another CPU while
	 * we're counting up here.
	 */
	if (mnt_get_writers(mnt) > 0)
		ret = -EBUSY;
	else
		mnt->mnt.mnt_flags |= MNT_READONLY;
	/*
	 * MNT_READONLY must become visible before ~MNT_WRITE_HOLD, so writers
	 * that become unheld will see MNT_READONLY.
	 */
	smp_wmb();
	mnt->mnt.mnt_flags &= ~MNT_WRITE_HOLD;
	unlock_mount_hash();
	return ret;
}

static void __mnt_unmake_readonly(struct mount *mnt)
{
	lock_mount_hash();
	mnt->mnt.mnt_flags &= ~MNT_READONLY;
	unlock_mount_hash();
}

int sb_prepare_remount_readonly(struct super_block *sb)
{
	struct mount *mnt;
	int err = 0;

	/* Racy optimization.  Recheck the counter under MNT_WRITE_HOLD */
	if (atomic_long_read(&sb->s_remove_count))
		return -EBUSY;

	lock_mount_hash();
	list_for_each_entry(mnt, &sb->s_mounts, mnt_instance) {
		if (!(mnt->mnt.mnt_flags & MNT_READONLY)) {
			mnt->mnt.mnt_flags |= MNT_WRITE_HOLD;
			smp_mb();
			if (mnt_get_writers(mnt) > 0) {
				err = -EBUSY;
				break;
			}
		}
	}
	if (!err && atomic_long_read(&sb->s_remove_count))
		err = -EBUSY;

	if (!err) {
		sb->s_readonly_remount = 1;
		smp_wmb();
	}
	list_for_each_entry(mnt, &sb->s_mounts, mnt_instance) {
		if (mnt->mnt.mnt_flags & MNT_WRITE_HOLD)
			mnt->mnt.mnt_flags &= ~MNT_WRITE_HOLD;
	}
	unlock_mount_hash();

	return err;
}

static void free_vfsmnt(struct mount *mnt)
{
	kfree_const(mnt->mnt_devname);
#ifdef CONFIG_SMP
	free_percpu(mnt->mnt_pcp);
#endif
	kmem_cache_free(mnt_cache, mnt);
}

static void delayed_free_vfsmnt(struct rcu_head *head)
{
	free_vfsmnt(container_of(head, struct mount, mnt_rcu));
}

/* call under rcu_read_lock */
int __legitimize_mnt(struct vfsmount *bastard, unsigned seq)
{
	struct mount *mnt;
	if (read_seqretry(&mount_lock, seq))
		return 1;
	if (bastard == NULL)
		return 0;
	mnt = real_mount(bastard);
	mnt_add_count(mnt, 1);
	if (likely(!read_seqretry(&mount_lock, seq)))
		return 0;
	if (bastard->mnt_flags & MNT_SYNC_UMOUNT) {
		mnt_add_count(mnt, -1);
		return 1;
	}
	return -1;
}

/* call under rcu_read_lock */
bool legitimize_mnt(struct vfsmount *bastard, unsigned seq)
{
	int res = __legitimize_mnt(bastard, seq);
	if (likely(!res))
		return true;
	if (unlikely(res < 0)) {
		rcu_read_unlock();
		mntput(bastard);
		rcu_read_lock();
	}
	return false;
}

/*
 * find the first mount at @dentry on vfsmount @mnt.
 * call under rcu_read_lock()
 */
struct mount *__lookup_mnt(struct vfsmount *mnt, struct dentry *dentry)
{
	struct hlist_head *head = m_hash(mnt, dentry);
	struct mount *p;

	hlist_for_each_entry_rcu(p, head, mnt_hash)
		if (&p->mnt_parent->mnt == mnt && p->mnt_mountpoint == dentry)
			return p;
	return NULL;
}

/*
 * find the last mount at @dentry on vfsmount @mnt.
 * mount_lock must be held.
 */
struct mount *__lookup_mnt_last(struct vfsmount *mnt, struct dentry *dentry)
{
	struct mount *p, *res = NULL;
	p = __lookup_mnt(mnt, dentry);
	if (!p)
		goto out;
	if (!(p->mnt.mnt_flags & MNT_UMOUNT))
		res = p;
	hlist_for_each_entry_continue(p, mnt_hash) {
		if (&p->mnt_parent->mnt != mnt || p->mnt_mountpoint != dentry)
			break;
		if (!(p->mnt.mnt_flags & MNT_UMOUNT))
			res = p;
	}
out:
	return res;
}

/*
 * lookup_mnt - Return the first child mount mounted at path
 *
 * "First" means first mounted chronologically.  If you create the
 * following mounts:
 *
 * mount /dev/sda1 /mnt
 * mount /dev/sda2 /mnt
 * mount /dev/sda3 /mnt
 *
 * Then lookup_mnt() on the base /mnt dentry in the root mount will
 * return successively the root dentry and vfsmount of /dev/sda1, then
 * /dev/sda2, then /dev/sda3, then NULL.
 *
 * lookup_mnt takes a reference to the found vfsmount.
 */
struct vfsmount *lookup_mnt(struct path *path)
{
	struct mount *child_mnt;
	struct vfsmount *m;
	unsigned seq;

	rcu_read_lock();
	do {
		seq = read_seqbegin(&mount_lock);
		child_mnt = __lookup_mnt(path->mnt, path->dentry);
		m = child_mnt ? &child_mnt->mnt : NULL;
	} while (!legitimize_mnt(m, seq));
	rcu_read_unlock();
	return m;
}

/*
 * __is_local_mountpoint - Test to see if dentry is a mountpoint in the
 *                         current mount namespace.
 *
 * The common case is dentries are not mountpoints at all and that
 * test is handled inline.  For the slow case when we are actually
 * dealing with a mountpoint of some kind, walk through all of the
 * mounts in the current mount namespace and test to see if the dentry
 * is a mountpoint.
 *
 * The mount_hashtable is not usable in the context because we
 * need to identify all mounts that may be in the current mount
 * namespace not just a mount that happens to have some specified
 * parent mount.
 */
bool __is_local_mountpoint(struct dentry *dentry)
{
	struct mnt_namespace *ns = current->nsproxy->mnt_ns;
	struct mount *mnt;
	bool is_covered = false;

	if (!d_mountpoint(dentry))
		goto out;

	down_read(&namespace_sem);
	list_for_each_entry(mnt, &ns->list, mnt_list) {
		is_covered = (mnt->mnt_mountpoint == dentry);
		if (is_covered)
			break;
	}
	up_read(&namespace_sem);
out:
	return is_covered;
}

static struct mountpoint *lookup_mountpoint(struct dentry *dentry)
{
	struct hlist_head *chain = mp_hash(dentry);
	struct mountpoint *mp;

	hlist_for_each_entry(mp, chain, m_hash) {
		if (mp->m_dentry == dentry) {
			/* might be worth a WARN_ON() */
			if (d_unlinked(dentry))
				return ERR_PTR(-ENOENT);
			mp->m_count++;
			return mp;
		}
	}
	return NULL;
}

static struct mountpoint *get_mountpoint(struct dentry *dentry)
{
	struct mountpoint *mp, *new = NULL;
	int ret;

	if (d_mountpoint(dentry)) {
mountpoint:
		read_seqlock_excl(&mount_lock);
		mp = lookup_mountpoint(dentry);
		read_sequnlock_excl(&mount_lock);
		if (mp)
			goto done;
	}

	if (!new)
		new = kmalloc(sizeof(struct mountpoint), GFP_KERNEL);
	if (!new)
		return ERR_PTR(-ENOMEM);


	/* Exactly one processes may set d_mounted */
	ret = d_set_mounted(dentry);

	/* Someone else set d_mounted? */
	if (ret == -EBUSY)
		goto mountpoint;

	/* The dentry is not available as a mountpoint? */
	mp = ERR_PTR(ret);
	if (ret)
		goto done;

	/* Add the new mountpoint to the hash table */
	read_seqlock_excl(&mount_lock);
	new->m_dentry = dentry;
	new->m_count = 1;
	hlist_add_head(&new->m_hash, mp_hash(dentry));
	INIT_HLIST_HEAD(&new->m_list);
	read_sequnlock_excl(&mount_lock);

	mp = new;
	new = NULL;
done:
	kfree(new);
	return mp;
}

static void put_mountpoint(struct mountpoint *mp)
{
	if (!--mp->m_count) {
		struct dentry *dentry = mp->m_dentry;
		BUG_ON(!hlist_empty(&mp->m_list));
		spin_lock(&dentry->d_lock);
		dentry->d_flags &= ~DCACHE_MOUNTED;
		spin_unlock(&dentry->d_lock);
		hlist_del(&mp->m_hash);
		kfree(mp);
	}
}

static inline int check_mnt(struct mount *mnt)
{
	return mnt->mnt_ns == current->nsproxy->mnt_ns;
}

/*
 * vfsmount lock must be held for write
 */
static void touch_mnt_namespace(struct mnt_namespace *ns)
{
	if (ns) {
		ns->event = ++event;
		wake_up_interruptible(&ns->poll);
	}
}

/*
 * vfsmount lock must be held for write
 */
static void __touch_mnt_namespace(struct mnt_namespace *ns)
{
	if (ns && ns->event != event) {
		ns->event = event;
		wake_up_interruptible(&ns->poll);
	}
}

/*
 * vfsmount lock must be held for write
 */
static void unhash_mnt(struct mount *mnt)
{
	mnt->mnt_parent = mnt;
	mnt->mnt_mountpoint = mnt->mnt.mnt_root;
	list_del_init(&mnt->mnt_child);
	hlist_del_init_rcu(&mnt->mnt_hash);
	hlist_del_init(&mnt->mnt_mp_list);
	put_mountpoint(mnt->mnt_mp);
	mnt->mnt_mp = NULL;
}

/*
 * vfsmount lock must be held for write
 */
static void detach_mnt(struct mount *mnt, struct path *old_path)
{
	old_path->dentry = mnt->mnt_mountpoint;
	old_path->mnt = &mnt->mnt_parent->mnt;
	unhash_mnt(mnt);
}

/*
 * vfsmount lock must be held for write
 */
static void umount_mnt(struct mount *mnt)
{
	/* old mountpoint will be dropped when we can do that */
	mnt->mnt_ex_mountpoint = mnt->mnt_mountpoint;
	unhash_mnt(mnt);
}

/*
 * vfsmount lock must be held for write
 */
void mnt_set_mountpoint(struct mount *mnt,
			struct mountpoint *mp,
			struct mount *child_mnt)
{
	mp->m_count++;
	mnt_add_count(mnt, 1);	/* essentially, that's mntget */
	child_mnt->mnt_mountpoint = dget(mp->m_dentry);
	child_mnt->mnt_parent = mnt;
	child_mnt->mnt_mp = mp;
	hlist_add_head(&child_mnt->mnt_mp_list, &mp->m_list);
}

/*
 * vfsmount lock must be held for write
 */
static void attach_mnt(struct mount *mnt,
			struct mount *parent,
			struct mountpoint *mp)
{
	mnt_set_mountpoint(parent, mp, mnt);
	hlist_add_head_rcu(&mnt->mnt_hash, m_hash(&parent->mnt, mp->m_dentry));
	list_add_tail(&mnt->mnt_child, &parent->mnt_mounts);
}

static void attach_shadowed(struct mount *mnt,
			struct mount *parent,
			struct mount *shadows)
{
	if (shadows) {
		hlist_add_behind_rcu(&mnt->mnt_hash, &shadows->mnt_hash);
		list_add(&mnt->mnt_child, &shadows->mnt_child);
	} else {
		hlist_add_head_rcu(&mnt->mnt_hash,
				m_hash(&parent->mnt, mnt->mnt_mountpoint));
		list_add_tail(&mnt->mnt_child, &parent->mnt_mounts);
	}
}

/*
 * vfsmount lock must be held for write
 */
static void commit_tree(struct mount *mnt, struct mount *shadows)
{
	struct mount *parent = mnt->mnt_parent;
	struct mount *m;
	LIST_HEAD(head);
	struct mnt_namespace *n = parent->mnt_ns;

	BUG_ON(parent == mnt);

	list_add_tail(&head, &mnt->mnt_list);
	list_for_each_entry(m, &head, mnt_list)
		m->mnt_ns = n;

	list_splice(&head, n->list.prev);

	n->mounts += n->pending_mounts;
	n->pending_mounts = 0;

	attach_shadowed(mnt, parent, shadows);
	touch_mnt_namespace(n);
}

static struct mount *next_mnt(struct mount *p, struct mount *root)
{
	struct list_head *next = p->mnt_mounts.next;
	if (next == &p->mnt_mounts) {
		while (1) {
			if (p == root)
				return NULL;
			next = p->mnt_child.next;
			if (next != &p->mnt_parent->mnt_mounts)
				break;
			p = p->mnt_parent;
		}
	}
	return list_entry(next, struct mount, mnt_child);
}

static struct mount *skip_mnt_tree(struct mount *p)
{
	struct list_head *prev = p->mnt_mounts.prev;
	while (prev != &p->mnt_mounts) {
		p = list_entry(prev, struct mount, mnt_child);
		prev = p->mnt_mounts.prev;
	}
	return p;
}

struct vfsmount *
vfs_kern_mount(struct file_system_type *type, int flags, const char *name, void *data)
{
	struct mount *mnt;
	struct dentry *root;

	if (!type)
		return ERR_PTR(-ENODEV);

	mnt = alloc_vfsmnt(name);
	if (!mnt)
		return ERR_PTR(-ENOMEM);

	if (flags & MS_KERNMOUNT)
		mnt->mnt.mnt_flags = MNT_INTERNAL;

	root = mount_fs(type, flags, name, data);
	if (IS_ERR(root)) {
		mnt_free_id(mnt);
		free_vfsmnt(mnt);
		return ERR_CAST(root);
	}

	mnt->mnt.mnt_root = root;
	mnt->mnt.mnt_sb = root->d_sb;
	mnt->mnt_mountpoint = mnt->mnt.mnt_root;
	mnt->mnt_parent = mnt;
	lock_mount_hash();
	list_add_tail(&mnt->mnt_instance, &root->d_sb->s_mounts);
	unlock_mount_hash();
	return &mnt->mnt;
}
EXPORT_SYMBOL_GPL(vfs_kern_mount);

static struct mount *clone_mnt(struct mount *old, struct dentry *root,
					int flag)
{
	struct super_block *sb = old->mnt.mnt_sb;
	struct mount *mnt;
	int err;

	mnt = alloc_vfsmnt(old->mnt_devname);
	if (!mnt)
		return ERR_PTR(-ENOMEM);

	if (flag & (CL_SLAVE | CL_PRIVATE | CL_SHARED_TO_SLAVE))
		mnt->mnt_group_id = 0; /* not a peer of original */
	else
		mnt->mnt_group_id = old->mnt_group_id;

	if ((flag & CL_MAKE_SHARED) && !mnt->mnt_group_id) {
		err = mnt_alloc_group_id(mnt);
		if (err)
			goto out_free;
	}

	mnt->mnt.mnt_flags = old->mnt.mnt_flags & ~(MNT_WRITE_HOLD|MNT_MARKED);
	/* Don't allow unprivileged users to change mount flags */
	if (flag & CL_UNPRIVILEGED) {
		mnt->mnt.mnt_flags |= MNT_LOCK_ATIME;

		if (mnt->mnt.mnt_flags & MNT_READONLY)
			mnt->mnt.mnt_flags |= MNT_LOCK_READONLY;

		if (mnt->mnt.mnt_flags & MNT_NODEV)
			mnt->mnt.mnt_flags |= MNT_LOCK_NODEV;

		if (mnt->mnt.mnt_flags & MNT_NOSUID)
			mnt->mnt.mnt_flags |= MNT_LOCK_NOSUID;

		if (mnt->mnt.mnt_flags & MNT_NOEXEC)
			mnt->mnt.mnt_flags |= MNT_LOCK_NOEXEC;
	}

	/* Don't allow unprivileged users to reveal what is under a mount */
	if ((flag & CL_UNPRIVILEGED) &&
	    (!(flag & CL_EXPIRE) || list_empty(&old->mnt_expire)))
		mnt->mnt.mnt_flags |= MNT_LOCKED;

	atomic_inc(&sb->s_active);
	mnt->mnt.mnt_sb = sb;
	mnt->mnt.mnt_root = dget(root);
	mnt->mnt_mountpoint = mnt->mnt.mnt_root;
	mnt->mnt_parent = mnt;
	lock_mount_hash();
	list_add_tail(&mnt->mnt_instance, &sb->s_mounts);
	unlock_mount_hash();

	if ((flag & CL_SLAVE) ||
	    ((flag & CL_SHARED_TO_SLAVE) && IS_MNT_SHARED(old))) {
		list_add(&mnt->mnt_slave, &old->mnt_slave_list);
		mnt->mnt_master = old;
		CLEAR_MNT_SHARED(mnt);
	} else if (!(flag & CL_PRIVATE)) {
		if ((flag & CL_MAKE_SHARED) || IS_MNT_SHARED(old))
			list_add(&mnt->mnt_share, &old->mnt_share);
		if (IS_MNT_SLAVE(old))
			list_add(&mnt->mnt_slave, &old->mnt_slave);
		mnt->mnt_master = old->mnt_master;
	}
	if (flag & CL_MAKE_SHARED)
		set_mnt_shared(mnt);

	/* stick the duplicate mount on the same expiry list
	 * as the original if that was on one */
	if (flag & CL_EXPIRE) {
		if (!list_empty(&old->mnt_expire))
			list_add(&mnt->mnt_expire, &old->mnt_expire);
	}

	return mnt;

 out_free:
	mnt_free_id(mnt);
	free_vfsmnt(mnt);
	return ERR_PTR(err);
}

static void cleanup_mnt(struct mount *mnt)
{
	/*
	 * This probably indicates that somebody messed
	 * up a mnt_want/drop_write() pair.  If this
	 * happens, the filesystem was probably unable
	 * to make r/w->r/o transitions.
	 */
	/*
	 * The locking used to deal with mnt_count decrement provides barriers,
	 * so mnt_get_writers() below is safe.
	 */
	WARN_ON(mnt_get_writers(mnt));
	if (unlikely(mnt->mnt_pins.first))
		mnt_pin_kill(mnt);
	fsnotify_vfsmount_delete(&mnt->mnt);
	dput(mnt->mnt.mnt_root);
	deactivate_super(mnt->mnt.mnt_sb);
	mnt_free_id(mnt);
	call_rcu(&mnt->mnt_rcu, delayed_free_vfsmnt);
}

static void __cleanup_mnt(struct rcu_head *head)
{
	cleanup_mnt(container_of(head, struct mount, mnt_rcu));
}

static LLIST_HEAD(delayed_mntput_list);
static void delayed_mntput(struct work_struct *unused)
{
	struct llist_node *node = llist_del_all(&delayed_mntput_list);
	struct llist_node *next;

	for (; node; node = next) {
		next = llist_next(node);
		cleanup_mnt(llist_entry(node, struct mount, mnt_llist));
	}
}
static DECLARE_DELAYED_WORK(delayed_mntput_work, delayed_mntput);

static void mntput_no_expire(struct mount *mnt)
{
	rcu_read_lock();
	mnt_add_count(mnt, -1);
	if (likely(mnt->mnt_ns)) { /* shouldn't be the last one */
		rcu_read_unlock();
		return;
	}
	lock_mount_hash();
	if (mnt_get_count(mnt)) {
		rcu_read_unlock();
		unlock_mount_hash();
		return;
	}
	if (unlikely(mnt->mnt.mnt_flags & MNT_DOOMED)) {
		rcu_read_unlock();
		unlock_mount_hash();
		return;
	}
	mnt->mnt.mnt_flags |= MNT_DOOMED;
	rcu_read_unlock();

	list_del(&mnt->mnt_instance);

	if (unlikely(!list_empty(&mnt->mnt_mounts))) {
		struct mount *p, *tmp;
		list_for_each_entry_safe(p, tmp, &mnt->mnt_mounts,  mnt_child) {
			umount_mnt(p);
		}
	}
	unlock_mount_hash();

	if (likely(!(mnt->mnt.mnt_flags & MNT_INTERNAL))) {
		struct task_struct *task = current;
		if (likely(!(task->flags & PF_KTHREAD))) {
			init_task_work(&mnt->mnt_rcu, __cleanup_mnt);
			if (!task_work_add(task, &mnt->mnt_rcu, true))
				return;
		}
		if (llist_add(&mnt->mnt_llist, &delayed_mntput_list))
			schedule_delayed_work(&delayed_mntput_work, 1);
		return;
	}
	cleanup_mnt(mnt);
}

void mntput(struct vfsmount *mnt)
{
	if (mnt) {
		struct mount *m = real_mount(mnt);
		/* avoid cacheline pingpong, hope gcc doesn't get "smart" */
		if (unlikely(m->mnt_expiry_mark))
			m->mnt_expiry_mark = 0;
		mntput_no_expire(m);
	}
}
EXPORT_SYMBOL(mntput);

struct vfsmount *mntget(struct vfsmount *mnt)
{
	if (mnt)
		mnt_add_count(real_mount(mnt), 1);
	return mnt;
}
EXPORT_SYMBOL(mntget);

struct vfsmount *mnt_clone_internal(struct path *path)
{
	struct mount *p;
	p = clone_mnt(real_mount(path->mnt), path->dentry, CL_PRIVATE);
	if (IS_ERR(p))
		return ERR_CAST(p);
	p->mnt.mnt_flags |= MNT_INTERNAL;
	return &p->mnt;
}

static inline void mangle(struct seq_file *m, const char *s)
{
	seq_escape(m, s, " \t\n\\");
}

/*
 * Simple .show_options callback for filesystems which don't want to
 * implement more complex mount option showing.
 *
 * See also save_mount_options().
 */
int generic_show_options(struct seq_file *m, struct dentry *root)
{
	const char *options;

	rcu_read_lock();
	options = rcu_dereference(root->d_sb->s_options);

	if (options != NULL && options[0]) {
		seq_putc(m, ',');
		mangle(m, options);
	}
	rcu_read_unlock();

	return 0;
}
EXPORT_SYMBOL(generic_show_options);

/*
 * If filesystem uses generic_show_options(), this function should be
 * called from the fill_super() callback.
 *
 * The .remount_fs callback usually needs to be handled in a special
 * way, to make sure, that previous options are not overwritten if the
 * remount fails.
 *
 * Also note, that if the filesystem's .remount_fs function doesn't
 * reset all options to their default value, but changes only newly
 * given options, then the displayed options will not reflect reality
 * any more.
 */
void save_mount_options(struct super_block *sb, char *options)
{
	BUG_ON(sb->s_options);
	rcu_assign_pointer(sb->s_options, kstrdup(options, GFP_KERNEL));
}
EXPORT_SYMBOL(save_mount_options);

void replace_mount_options(struct super_block *sb, char *options)
{
	char *old = sb->s_options;
	rcu_assign_pointer(sb->s_options, options);
	if (old) {
		synchronize_rcu();
		kfree(old);
	}
}
EXPORT_SYMBOL(replace_mount_options);

#ifdef CONFIG_PROC_FS
/* iterator; we want it to have access to namespace_sem, thus here... */
static void *m_start(struct seq_file *m, loff_t *pos)
{
	struct proc_mounts *p = m->private;

	down_read(&namespace_sem);
	if (p->cached_event == p->ns->event) {
		void *v = p->cached_mount;
		if (*pos == p->cached_index)
			return v;
		if (*pos == p->cached_index + 1) {
			v = seq_list_next(v, &p->ns->list, &p->cached_index);
			return p->cached_mount = v;
		}
	}

	p->cached_event = p->ns->event;
	p->cached_mount = seq_list_start(&p->ns->list, *pos);
	p->cached_index = *pos;
	return p->cached_mount;
}

static void *m_next(struct seq_file *m, void *v, loff_t *pos)
{
	struct proc_mounts *p = m->private;

	p->cached_mount = seq_list_next(v, &p->ns->list, pos);
	p->cached_index = *pos;
	return p->cached_mount;
}

static void m_stop(struct seq_file *m, void *v)
{
	up_read(&namespace_sem);
}

static int m_show(struct seq_file *m, void *v)
{
	struct proc_mounts *p = m->private;
	struct mount *r = list_entry(v, struct mount, mnt_list);
	return p->show(m, &r->mnt);
}

const struct seq_operations mounts_op = {
	.start	= m_start,
	.next	= m_next,
	.stop	= m_stop,
	.show	= m_show,
};
#endif  /* CONFIG_PROC_FS */

/**
 * may_umount_tree - check if a mount tree is busy
 * @mnt: root of mount tree
 *
 * This is called to check if a tree of mounts has any
 * open files, pwds, chroots or sub mounts that are
 * busy.
 */
int may_umount_tree(struct vfsmount *m)
{
	struct mount *mnt = real_mount(m);
	int actual_refs = 0;
	int minimum_refs = 0;
	struct mount *p;
	BUG_ON(!m);

	/* write lock needed for mnt_get_count */
	lock_mount_hash();
	for (p = mnt; p; p = next_mnt(p, mnt)) {
		actual_refs += mnt_get_count(p);
		minimum_refs += 2;
	}
	unlock_mount_hash();

	if (actual_refs > minimum_refs)
		return 0;

	return 1;
}

EXPORT_SYMBOL(may_umount_tree);

/**
 * may_umount - check if a mount point is busy
 * @mnt: root of mount
 *
 * This is called to check if a mount point has any
 * open files, pwds, chroots or sub mounts. If the
 * mount has sub mounts this will return busy
 * regardless of whether the sub mounts are busy.
 *
 * Doesn't take quota and stuff into account. IOW, in some cases it will
 * give false negatives. The main reason why it's here is that we need
 * a non-destructive way to look for easily umountable filesystems.
 */
int may_umount(struct vfsmount *mnt)
{
	int ret = 1;
	down_read(&namespace_sem);
	lock_mount_hash();
	if (propagate_mount_busy(real_mount(mnt), 2))
		ret = 0;
	unlock_mount_hash();
	up_read(&namespace_sem);
	return ret;
}

EXPORT_SYMBOL(may_umount);

static HLIST_HEAD(unmounted);	/* protected by namespace_sem */

static void namespace_unlock(void)
{
	struct hlist_head head;

	hlist_move_list(&unmounted, &head);

	up_write(&namespace_sem);

	if (likely(hlist_empty(&head)))
		return;

	synchronize_rcu();

	group_pin_kill(&head);
}

static inline void namespace_lock(void)
{
	down_write(&namespace_sem);
}

enum umount_tree_flags {
	UMOUNT_SYNC = 1,
	UMOUNT_PROPAGATE = 2,
	UMOUNT_CONNECTED = 4,
};

static bool disconnect_mount(struct mount *mnt, enum umount_tree_flags how)
{
	/* Leaving mounts connected is only valid for lazy umounts */
	if (how & UMOUNT_SYNC)
		return true;

	/* A mount without a parent has nothing to be connected to */
	if (!mnt_has_parent(mnt))
		return true;

	/* Because the reference counting rules change when mounts are
	 * unmounted and connected, umounted mounts may not be
	 * connected to mounted mounts.
	 */
	if (!(mnt->mnt_parent->mnt.mnt_flags & MNT_UMOUNT))
		return true;

	/* Has it been requested that the mount remain connected? */
	if (how & UMOUNT_CONNECTED)
		return false;

	/* Is the mount locked such that it needs to remain connected? */
	if (IS_MNT_LOCKED(mnt))
		return false;

	/* By default disconnect the mount */
	return true;
}

/*
 * mount_lock must be held
 * namespace_sem must be held for write
 */
static void umount_tree(struct mount *mnt, enum umount_tree_flags how)
{
	LIST_HEAD(tmp_list);
	struct mount *p;

	if (how & UMOUNT_PROPAGATE)
		propagate_mount_unlock(mnt);

	/* Gather the mounts to umount */
	for (p = mnt; p; p = next_mnt(p, mnt)) {
		p->mnt.mnt_flags |= MNT_UMOUNT;
		list_move(&p->mnt_list, &tmp_list);
	}

	/* Hide the mounts from mnt_mounts */
	list_for_each_entry(p, &tmp_list, mnt_list) {
		list_del_init(&p->mnt_child);
	}

	/* Add propogated mounts to the tmp_list */
	if (how & UMOUNT_PROPAGATE)
		propagate_umount(&tmp_list);

	while (!list_empty(&tmp_list)) {
		struct mnt_namespace *ns;
		bool disconnect;
		p = list_first_entry(&tmp_list, struct mount, mnt_list);
		list_del_init(&p->mnt_expire);
		list_del_init(&p->mnt_list);
		ns = p->mnt_ns;
		if (ns) {
			ns->mounts--;
			__touch_mnt_namespace(ns);
		}
		p->mnt_ns = NULL;
		if (how & UMOUNT_SYNC)
			p->mnt.mnt_flags |= MNT_SYNC_UMOUNT;

		disconnect = disconnect_mount(p, how);

		pin_insert_group(&p->mnt_umount, &p->mnt_parent->mnt,
				 disconnect ? &unmounted : NULL);
		if (mnt_has_parent(p)) {
			mnt_add_count(p->mnt_parent, -1);
			if (!disconnect) {
				/* Don't forget about p */
				list_add_tail(&p->mnt_child, &p->mnt_parent->mnt_mounts);
			} else {
				umount_mnt(p);
			}
		}
		change_mnt_propagation(p, MS_PRIVATE);
	}
}

static void shrink_submounts(struct mount *mnt);

static int do_umount(struct mount *mnt, int flags)
{
	struct super_block *sb = mnt->mnt.mnt_sb;
	int retval;

	retval = security_sb_umount(&mnt->mnt, flags);
	if (retval)
		return retval;

	/*
	 * Allow userspace to request a mountpoint be expired rather than
	 * unmounting unconditionally. Unmount only happens if:
	 *  (1) the mark is already set (the mark is cleared by mntput())
	 *  (2) the usage count == 1 [parent vfsmount] + 1 [sys_umount]
	 */
	if (flags & MNT_EXPIRE) {
		if (&mnt->mnt == current->fs->root.mnt ||
		    flags & (MNT_FORCE | MNT_DETACH))
			return -EINVAL;

		/*
		 * probably don't strictly need the lock here if we examined
		 * all race cases, but it's a slowpath.
		 */
		lock_mount_hash();
		if (mnt_get_count(mnt) != 2) {
			unlock_mount_hash();
			return -EBUSY;
		}
		unlock_mount_hash();

		if (!xchg(&mnt->mnt_expiry_mark, 1))
			return -EAGAIN;
	}

	/*
	 * If we may have to abort operations to get out of this
	 * mount, and they will themselves hold resources we must
	 * allow the fs to do things. In the Unix tradition of
	 * 'Gee thats tricky lets do it in userspace' the umount_begin
	 * might fail to complete on the first run through as other tasks
	 * must return, and the like. Thats for the mount program to worry
	 * about for the moment.
	 */

	if (flags & MNT_FORCE && sb->s_op->umount_begin) {
		sb->s_op->umount_begin(sb);
	}

	/*
	 * No sense to grab the lock for this test, but test itself looks
	 * somewhat bogus. Suggestions for better replacement?
	 * Ho-hum... In principle, we might treat that as umount + switch
	 * to rootfs. GC would eventually take care of the old vfsmount.
	 * Actually it makes sense, especially if rootfs would contain a
	 * /reboot - static binary that would close all descriptors and
	 * call reboot(9). Then init(8) could umount root and exec /reboot.
	 */
	if (&mnt->mnt == current->fs->root.mnt && !(flags & MNT_DETACH)) {
		/*
		 * Special case for "unmounting" root ...
		 * we just try to remount it readonly.
		 */
		if (!capable(CAP_SYS_ADMIN))
			return -EPERM;
		down_write(&sb->s_umount);
		if (!(sb->s_flags & MS_RDONLY))
			retval = do_remount_sb(sb, MS_RDONLY, NULL, 0);
		up_write(&sb->s_umount);
		return retval;
	}

	namespace_lock();
	lock_mount_hash();
	event++;

	if (flags & MNT_DETACH) {
		if (!list_empty(&mnt->mnt_list))
			umount_tree(mnt, UMOUNT_PROPAGATE);
		retval = 0;
	} else {
		shrink_submounts(mnt);
		retval = -EBUSY;
		if (!propagate_mount_busy(mnt, 2)) {
			if (!list_empty(&mnt->mnt_list))
				umount_tree(mnt, UMOUNT_PROPAGATE|UMOUNT_SYNC);
			retval = 0;
		}
	}
	unlock_mount_hash();
	namespace_unlock();
	return retval;
}

/*
 * __detach_mounts - lazily unmount all mounts on the specified dentry
 *
 * During unlink, rmdir, and d_drop it is possible to loose the path
 * to an existing mountpoint, and wind up leaking the mount.
 * detach_mounts allows lazily unmounting those mounts instead of
 * leaking them.
 *
 * The caller may hold dentry->d_inode->i_mutex.
 */
void __detach_mounts(struct dentry *dentry)
{
	struct mountpoint *mp;
	struct mount *mnt;

	namespace_lock();
	lock_mount_hash();
	mp = lookup_mountpoint(dentry);
	if (IS_ERR_OR_NULL(mp))
		goto out_unlock;

	event++;
	while (!hlist_empty(&mp->m_list)) {
		mnt = hlist_entry(mp->m_list.first, struct mount, mnt_mp_list);
		if (mnt->mnt.mnt_flags & MNT_UMOUNT) {
			hlist_add_head(&mnt->mnt_umount.s_list, &unmounted);
			umount_mnt(mnt);
		}
		else umount_tree(mnt, UMOUNT_CONNECTED);
	}
	put_mountpoint(mp);
out_unlock:
	unlock_mount_hash();
	namespace_unlock();
}

/* 
 * Is the caller allowed to modify his namespace?
 */
static inline bool may_mount(void)
{
	return ns_capable(current->nsproxy->mnt_ns->user_ns, CAP_SYS_ADMIN);
}

static inline bool may_mandlock(void)
{
#ifndef	CONFIG_MANDATORY_FILE_LOCKING
	return false;
#endif
	return capable(CAP_SYS_ADMIN);
}

/*
 * Now umount can handle mount points as well as block devices.
 * This is important for filesystems which use unnamed block devices.
 *
 * We now support a flag for forced unmount like the other 'big iron'
 * unixes. Our API is identical to OSF/1 to avoid making a mess of AMD
 */

SYSCALL_DEFINE2(umount, char __user *, name, int, flags)
{
	struct path path;
	struct mount *mnt;
	int retval;
	int lookup_flags = 0;

	if (flags & ~(MNT_FORCE | MNT_DETACH | MNT_EXPIRE | UMOUNT_NOFOLLOW))
		return -EINVAL;

	if (!may_mount())
		return -EPERM;

	if (!(flags & UMOUNT_NOFOLLOW))
		lookup_flags |= LOOKUP_FOLLOW;

	retval = user_path_mountpoint_at(AT_FDCWD, name, lookup_flags, &path);
	if (retval)
		goto out;
	mnt = real_mount(path.mnt);
	retval = -EINVAL;
	if (path.dentry != path.mnt->mnt_root)
		goto dput_and_out;
	if (!check_mnt(mnt))
		goto dput_and_out;
	if (mnt->mnt.mnt_flags & MNT_LOCKED)
		goto dput_and_out;
	retval = -EPERM;
	if (flags & MNT_FORCE && !capable(CAP_SYS_ADMIN))
		goto dput_and_out;

	retval = do_umount(mnt, flags);
dput_and_out:
	/* we mustn't call path_put() as that would clear mnt_expiry_mark */
	dput(path.dentry);
	mntput_no_expire(mnt);
out:
	return retval;
}

#ifdef __ARCH_WANT_SYS_OLDUMOUNT

/*
 *	The 2.0 compatible umount. No flags.
 */
SYSCALL_DEFINE1(oldumount, char __user *, name)
{
	return sys_umount(name, 0);
}

#endif

static bool is_mnt_ns_file(struct dentry *dentry)
{
	/* Is this a proxy for a mount namespace? */
	return dentry->d_op == &ns_dentry_operations &&
	       dentry->d_fsdata == &mntns_operations;
}

struct mnt_namespace *to_mnt_ns(struct ns_common *ns)
{
	return container_of(ns, struct mnt_namespace, ns);
}

static bool mnt_ns_loop(struct dentry *dentry)
{
	/* Could bind mounting the mount namespace inode cause a
	 * mount namespace loop?
	 */
	struct mnt_namespace *mnt_ns;
	if (!is_mnt_ns_file(dentry))
		return false;

	mnt_ns = to_mnt_ns(get_proc_ns(dentry->d_inode));
	return current->nsproxy->mnt_ns->seq >= mnt_ns->seq;
}

struct mount *copy_tree(struct mount *mnt, struct dentry *dentry,
					int flag)
{
	struct mount *res, *p, *q, *r, *parent;

	if (!(flag & CL_COPY_UNBINDABLE) && IS_MNT_UNBINDABLE(mnt))
		return ERR_PTR(-EINVAL);

	if (!(flag & CL_COPY_MNT_NS_FILE) && is_mnt_ns_file(dentry))
		return ERR_PTR(-EINVAL);

	res = q = clone_mnt(mnt, dentry, flag);
	if (IS_ERR(q))
		return q;

	q->mnt_mountpoint = mnt->mnt_mountpoint;

	p = mnt;
	list_for_each_entry(r, &mnt->mnt_mounts, mnt_child) {
		struct mount *s;
		if (!is_subdir(r->mnt_mountpoint, dentry))
			continue;

		for (s = r; s; s = next_mnt(s, r)) {
			struct mount *t = NULL;
			if (!(flag & CL_COPY_UNBINDABLE) &&
			    IS_MNT_UNBINDABLE(s)) {
				s = skip_mnt_tree(s);
				continue;
			}
			if (!(flag & CL_COPY_MNT_NS_FILE) &&
			    is_mnt_ns_file(s->mnt.mnt_root)) {
				s = skip_mnt_tree(s);
				continue;
			}
			while (p != s->mnt_parent) {
				p = p->mnt_parent;
				q = q->mnt_parent;
			}
			p = s;
			parent = q;
			q = clone_mnt(p, p->mnt.mnt_root, flag);
			if (IS_ERR(q))
				goto out;
			lock_mount_hash();
			list_add_tail(&q->mnt_list, &res->mnt_list);
			mnt_set_mountpoint(parent, p->mnt_mp, q);
			if (!list_empty(&parent->mnt_mounts)) {
				t = list_last_entry(&parent->mnt_mounts,
					struct mount, mnt_child);
				if (t->mnt_mp != p->mnt_mp)
					t = NULL;
			}
			attach_shadowed(q, parent, t);
			unlock_mount_hash();
		}
	}
	return res;
out:
	if (res) {
		lock_mount_hash();
		umount_tree(res, UMOUNT_SYNC);
		unlock_mount_hash();
	}
	return q;
}

/* Caller should check returned pointer for errors */

struct vfsmount *collect_mounts(struct path *path)
{
	struct mount *tree;
	namespace_lock();
	if (!check_mnt(real_mount(path->mnt)))
		tree = ERR_PTR(-EINVAL);
	else
		tree = copy_tree(real_mount(path->mnt), path->dentry,
				 CL_COPY_ALL | CL_PRIVATE);
	namespace_unlock();
	if (IS_ERR(tree))
		return ERR_CAST(tree);
	return &tree->mnt;
}

void drop_collected_mounts(struct vfsmount *mnt)
{
	namespace_lock();
	lock_mount_hash();
	umount_tree(real_mount(mnt), UMOUNT_SYNC);
	unlock_mount_hash();
	namespace_unlock();
}

/**
 * clone_private_mount - create a private clone of a path
 *
 * This creates a new vfsmount, which will be the clone of @path.  The new will
 * not be attached anywhere in the namespace and will be private (i.e. changes
 * to the originating mount won't be propagated into this).
 *
 * Release with mntput().
 */
struct vfsmount *clone_private_mount(struct path *path)
{
	struct mount *old_mnt = real_mount(path->mnt);
	struct mount *new_mnt;

	if (IS_MNT_UNBINDABLE(old_mnt))
		return ERR_PTR(-EINVAL);

	down_read(&namespace_sem);
	new_mnt = clone_mnt(old_mnt, path->dentry, CL_PRIVATE);
	up_read(&namespace_sem);
	if (IS_ERR(new_mnt))
		return ERR_CAST(new_mnt);

	return &new_mnt->mnt;
}
EXPORT_SYMBOL_GPL(clone_private_mount);

int iterate_mounts(int (*f)(struct vfsmount *, void *), void *arg,
		   struct vfsmount *root)
{
	struct mount *mnt;
	int res = f(root, arg);
	if (res)
		return res;
	list_for_each_entry(mnt, &real_mount(root)->mnt_list, mnt_list) {
		res = f(&mnt->mnt, arg);
		if (res)
			return res;
	}
	return 0;
}

static void cleanup_group_ids(struct mount *mnt, struct mount *end)
{
	struct mount *p;

	for (p = mnt; p != end; p = next_mnt(p, mnt)) {
		if (p->mnt_group_id && !IS_MNT_SHARED(p))
			mnt_release_group_id(p);
	}
}

static int invent_group_ids(struct mount *mnt, bool recurse)
{
	struct mount *p;

	for (p = mnt; p; p = recurse ? next_mnt(p, mnt) : NULL) {
		if (!p->mnt_group_id && !IS_MNT_SHARED(p)) {
			int err = mnt_alloc_group_id(p);
			if (err) {
				cleanup_group_ids(mnt, p);
				return err;
			}
		}
	}

	return 0;
}

int count_mounts(struct mnt_namespace *ns, struct mount *mnt)
{
	unsigned int max = READ_ONCE(sysctl_mount_max);
	unsigned int mounts = 0, old, pending, sum;
	struct mount *p;

	for (p = mnt; p; p = next_mnt(p, mnt))
		mounts++;

	old = ns->mounts;
	pending = ns->pending_mounts;
	sum = old + pending;
	if ((old > sum) ||
	    (pending > sum) ||
	    (max < sum) ||
	    (mounts > (max - sum)))
		return -ENOSPC;

	ns->pending_mounts = pending + mounts;
	return 0;
}

/*
 *  @source_mnt : mount tree to be attached
 *  @nd         : place the mount tree @source_mnt is attached
 *  @parent_nd  : if non-null, detach the source_mnt from its parent and
 *  		   store the parent mount and mountpoint dentry.
 *  		   (done when source_mnt is moved)
 *
 *  NOTE: in the table below explains the semantics when a source mount
 *  of a given type is attached to a destination mount of a given type.
 * ---------------------------------------------------------------------------
 * |         BIND MOUNT OPERATION                                            |
 * |**************************************************************************
 * | source-->| shared        |       private  |       slave    | unbindable |
 * | dest     |               |                |                |            |
 * |   |      |               |                |                |            |
 * |   v      |               |                |                |            |
 * |**************************************************************************
 * |  shared  | shared (++)   |     shared (+) |     shared(+++)|  invalid   |
 * |          |               |                |                |            |
 * |non-shared| shared (+)    |      private   |      slave (*) |  invalid   |
 * ***************************************************************************
 * A bind operation clones the source mount and mounts the clone on the
 * destination mount.
 *
 * (++)  the cloned mount is propagated to all the mounts in the propagation
 * 	 tree of the destination mount and the cloned mount is added to
 * 	 the peer group of the source mount.
 * (+)   the cloned mount is created under the destination mount and is marked
 *       as shared. The cloned mount is added to the peer group of the source
 *       mount.
 * (+++) the mount is propagated to all the mounts in the propagation tree
 *       of the destination mount and the cloned mount is made slave
 *       of the same master as that of the source mount. The cloned mount
 *       is marked as 'shared and slave'.
 * (*)   the cloned mount is made a slave of the same master as that of the
 * 	 source mount.
 *
 * ---------------------------------------------------------------------------
 * |         		MOVE MOUNT OPERATION                                 |
 * |**************************************************************************
 * | source-->| shared        |       private  |       slave    | unbindable |
 * | dest     |               |                |                |            |
 * |   |      |               |                |                |            |
 * |   v      |               |                |                |            |
 * |**************************************************************************
 * |  shared  | shared (+)    |     shared (+) |    shared(+++) |  invalid   |
 * |          |               |                |                |            |
 * |non-shared| shared (+*)   |      private   |    slave (*)   | unbindable |
 * ***************************************************************************
 *
 * (+)  the mount is moved to the destination. And is then propagated to
 * 	all the mounts in the propagation tree of the destination mount.
 * (+*)  the mount is moved to the destination.
 * (+++)  the mount is moved to the destination and is then propagated to
 * 	all the mounts belonging to the destination mount's propagation tree.
 * 	the mount is marked as 'shared and slave'.
 * (*)	the mount continues to be a slave at the new location.
 *
 * if the source mount is a tree, the operations explained above is
 * applied to each mount in the tree.
 * Must be called without spinlocks held, since this function can sleep
 * in allocations.
 */
static int attach_recursive_mnt(struct mount *source_mnt,
			struct mount *dest_mnt,
			struct mountpoint *dest_mp,
			struct path *parent_path)
{
	HLIST_HEAD(tree_list);
	struct mnt_namespace *ns = dest_mnt->mnt_ns;
	struct mount *child, *p;
	struct hlist_node *n;
	int err;

	/* Is there space to add these mounts to the mount namespace? */
	if (!parent_path) {
		err = count_mounts(ns, source_mnt);
		if (err)
			goto out;
	}

	if (IS_MNT_SHARED(dest_mnt)) {
		err = invent_group_ids(source_mnt, true);
		if (err)
			goto out;
		err = propagate_mnt(dest_mnt, dest_mp, source_mnt, &tree_list);
		lock_mount_hash();
		if (err)
			goto out_cleanup_ids;
		for (p = source_mnt; p; p = next_mnt(p, source_mnt))
			set_mnt_shared(p);
	} else {
		lock_mount_hash();
	}
	if (parent_path) {
		detach_mnt(source_mnt, parent_path);
		attach_mnt(source_mnt, dest_mnt, dest_mp);
		touch_mnt_namespace(source_mnt->mnt_ns);
	} else {
		mnt_set_mountpoint(dest_mnt, dest_mp, source_mnt);
		commit_tree(source_mnt, NULL);
	}

	hlist_for_each_entry_safe(child, n, &tree_list, mnt_hash) {
		struct mount *q;
		hlist_del_init(&child->mnt_hash);
		q = __lookup_mnt_last(&child->mnt_parent->mnt,
				      child->mnt_mountpoint);
		commit_tree(child, q);
	}
	unlock_mount_hash();

	return 0;

 out_cleanup_ids:
	while (!hlist_empty(&tree_list)) {
		child = hlist_entry(tree_list.first, struct mount, mnt_hash);
		child->mnt_parent->mnt_ns->pending_mounts = 0;
		umount_tree(child, UMOUNT_SYNC);
	}
	unlock_mount_hash();
	cleanup_group_ids(source_mnt, NULL);
 out:
	ns->pending_mounts = 0;
	return err;
}

static struct mountpoint *lock_mount(struct path *path)
{
	struct vfsmount *mnt;
	struct dentry *dentry = path->dentry;
retry:
	inode_lock(dentry->d_inode);
	if (unlikely(cant_mount(dentry))) {
		inode_unlock(dentry->d_inode);
		return ERR_PTR(-ENOENT);
	}
	namespace_lock();
	mnt = lookup_mnt(path);
	if (likely(!mnt)) {
		struct mountpoint *mp = get_mountpoint(dentry);
		if (IS_ERR(mp)) {
			namespace_unlock();
			inode_unlock(dentry->d_inode);
			return mp;
		}
		return mp;
	}
	namespace_unlock();
	inode_unlock(path->dentry->d_inode);
	path_put(path);
	path->mnt = mnt;
	dentry = path->dentry = dget(mnt->mnt_root);
	goto retry;
}

static void unlock_mount(struct mountpoint *where)
{
	struct dentry *dentry = where->m_dentry;

	read_seqlock_excl(&mount_lock);
	put_mountpoint(where);
	read_sequnlock_excl(&mount_lock);

	namespace_unlock();
	inode_unlock(dentry->d_inode);
}

static int graft_tree(struct mount *mnt, struct mount *p, struct mountpoint *mp)
{
	if (mnt->mnt.mnt_sb->s_flags & MS_NOUSER)
		return -EINVAL;

	if (d_is_dir(mp->m_dentry) !=
	      d_is_dir(mnt->mnt.mnt_root))
		return -ENOTDIR;

	return attach_recursive_mnt(mnt, p, mp, NULL);
}

/*
 * Sanity check the flags to change_mnt_propagation.
 */

static int flags_to_propagation_type(int flags)
{
	int type = flags & ~(MS_REC | MS_SILENT);

	/* Fail if any non-propagation flags are set */
	if (type & ~(MS_SHARED | MS_PRIVATE | MS_SLAVE | MS_UNBINDABLE))
		return 0;
	/* Only one propagation flag should be set */
	if (!is_power_of_2(type))
		return 0;
	return type;
}

/*
 * recursively change the type of the mountpoint.
 */
static int do_change_type(struct path *path, int flag)
{
	struct mount *m;
	struct mount *mnt = real_mount(path->mnt);
	int recurse = flag & MS_REC;
	int type;
	int err = 0;

	if (path->dentry != path->mnt->mnt_root)
		return -EINVAL;

	type = flags_to_propagation_type(flag);
	if (!type)
		return -EINVAL;

	namespace_lock();
	if (type == MS_SHARED) {
		err = invent_group_ids(mnt, recurse);
		if (err)
			goto out_unlock;
	}

	lock_mount_hash();
	for (m = mnt; m; m = (recurse ? next_mnt(m, mnt) : NULL))
		change_mnt_propagation(m, type);
	unlock_mount_hash();

 out_unlock:
	namespace_unlock();
	return err;
}

static bool has_locked_children(struct mount *mnt, struct dentry *dentry)
{
	struct mount *child;
	list_for_each_entry(child, &mnt->mnt_mounts, mnt_child) {
		if (!is_subdir(child->mnt_mountpoint, dentry))
			continue;

		if (child->mnt.mnt_flags & MNT_LOCKED)
			return true;
	}
	return false;
}

/*
 * do loopback mount.
 */
static int do_loopback(struct path *path, const char *old_name,
				int recurse)
{
	struct path old_path;
	struct mount *mnt = NULL, *old, *parent;
	struct mountpoint *mp;
	int err;
	if (!old_name || !*old_name)
		return -EINVAL;
	err = kern_path(old_name, LOOKUP_FOLLOW|LOOKUP_AUTOMOUNT, &old_path);
	if (err)
		return err;

	err = -EINVAL;
	if (mnt_ns_loop(old_path.dentry))
		goto out; 

	mp = lock_mount(path);
	err = PTR_ERR(mp);
	if (IS_ERR(mp))
		goto out;

	old = real_mount(old_path.mnt);
	parent = real_mount(path->mnt);

	err = -EINVAL;
	if (IS_MNT_UNBINDABLE(old))
		goto out2;

	if (!check_mnt(parent))
		goto out2;

	if (!check_mnt(old) && old_path.dentry->d_op != &ns_dentry_operations)
		goto out2;

	if (!recurse && has_locked_children(old, old_path.dentry))
		goto out2;

	if (recurse)
		mnt = copy_tree(old, old_path.dentry, CL_COPY_MNT_NS_FILE);
	else
		mnt = clone_mnt(old, old_path.dentry, 0);

	if (IS_ERR(mnt)) {
		err = PTR_ERR(mnt);
		goto out2;
	}

	mnt->mnt.mnt_flags &= ~MNT_LOCKED;

	err = graft_tree(mnt, parent, mp);
	if (err) {
		lock_mount_hash();
		umount_tree(mnt, UMOUNT_SYNC);
		unlock_mount_hash();
	}
out2:
	unlock_mount(mp);
out:
	path_put(&old_path);
	return err;
}

static int change_mount_flags(struct vfsmount *mnt, int ms_flags)
{
	int error = 0;
	int readonly_request = 0;

	if (ms_flags & MS_RDONLY)
		readonly_request = 1;
	if (readonly_request == __mnt_is_readonly(mnt))
		return 0;

	if (readonly_request)
		error = mnt_make_readonly(real_mount(mnt));
	else
		__mnt_unmake_readonly(real_mount(mnt));
	return error;
}

/*
 * change filesystem flags. dir should be a physical root of filesystem.
 * If you've mounted a non-root directory somewhere and want to do remount
 * on it - tough luck.
 */
static int do_remount(struct path *path, int flags, int mnt_flags,
		      void *data)
{
	int err;
	struct super_block *sb = path->mnt->mnt_sb;
	struct mount *mnt = real_mount(path->mnt);

	if (!check_mnt(mnt))
		return -EINVAL;

	if (path->dentry != path->mnt->mnt_root)
		return -EINVAL;

	/* Don't allow changing of locked mnt flags.
	 *
	 * No locks need to be held here while testing the various
	 * MNT_LOCK flags because those flags can never be cleared
	 * once they are set.
	 */
	if ((mnt->mnt.mnt_flags & MNT_LOCK_READONLY) &&
	    !(mnt_flags & MNT_READONLY)) {
		return -EPERM;
	}
	if ((mnt->mnt.mnt_flags & MNT_LOCK_NODEV) &&
	    !(mnt_flags & MNT_NODEV)) {
		return -EPERM;
	}
	if ((mnt->mnt.mnt_flags & MNT_LOCK_NOSUID) &&
	    !(mnt_flags & MNT_NOSUID)) {
		return -EPERM;
	}
	if ((mnt->mnt.mnt_flags & MNT_LOCK_NOEXEC) &&
	    !(mnt_flags & MNT_NOEXEC)) {
		return -EPERM;
	}
	if ((mnt->mnt.mnt_flags & MNT_LOCK_ATIME) &&
	    ((mnt->mnt.mnt_flags & MNT_ATIME_MASK) != (mnt_flags & MNT_ATIME_MASK))) {
		return -EPERM;
	}

	err = security_sb_remount(sb, data);
	if (err)
		return err;

	down_write(&sb->s_umount);
	if (flags & MS_BIND)
		err = change_mount_flags(path->mnt, flags);
	else if (!capable(CAP_SYS_ADMIN))
		err = -EPERM;
	else
		err = do_remount_sb(sb, flags, data, 0);
	if (!err) {
		lock_mount_hash();
		mnt_flags |= mnt->mnt.mnt_flags & ~MNT_USER_SETTABLE_MASK;
		mnt->mnt.mnt_flags = mnt_flags;
		touch_mnt_namespace(mnt->mnt_ns);
		unlock_mount_hash();
	}
	up_write(&sb->s_umount);
	return err;
}

static inline int tree_contains_unbindable(struct mount *mnt)
{
	struct mount *p;
	for (p = mnt; p; p = next_mnt(p, mnt)) {
		if (IS_MNT_UNBINDABLE(p))
			return 1;
	}
	return 0;
}

static int do_move_mount(struct path *path, const char *old_name)
{
	struct path old_path, parent_path;
	struct mount *p;
	struct mount *old;
	struct mountpoint *mp;
	int err;
	if (!old_name || !*old_name)
		return -EINVAL;
	err = kern_path(old_name, LOOKUP_FOLLOW, &old_path);
	if (err)
		return err;

	mp = lock_mount(path);
	err = PTR_ERR(mp);
	if (IS_ERR(mp))
		goto out;

	old = real_mount(old_path.mnt);
	p = real_mount(path->mnt);

	err = -EINVAL;
	if (!check_mnt(p) || !check_mnt(old))
		goto out1;

	if (old->mnt.mnt_flags & MNT_LOCKED)
		goto out1;

	err = -EINVAL;
	if (old_path.dentry != old_path.mnt->mnt_root)
		goto out1;

	if (!mnt_has_parent(old))
		goto out1;

	if (d_is_dir(path->dentry) !=
	      d_is_dir(old_path.dentry))
		goto out1;
	/*
	 * Don't move a mount residing in a shared parent.
	 */
	if (IS_MNT_SHARED(old->mnt_parent))
		goto out1;
	/*
	 * Don't move a mount tree containing unbindable mounts to a destination
	 * mount which is shared.
	 */
	if (IS_MNT_SHARED(p) && tree_contains_unbindable(old))
		goto out1;
	err = -ELOOP;
	for (; mnt_has_parent(p); p = p->mnt_parent)
		if (p == old)
			goto out1;

	err = attach_recursive_mnt(old, real_mount(path->mnt), mp, &parent_path);
	if (err)
		goto out1;

	/* if the mount is moved, it should no longer be expire
	 * automatically */
	list_del_init(&old->mnt_expire);
out1:
	unlock_mount(mp);
out:
	if (!err)
		path_put(&parent_path);
	path_put(&old_path);
	return err;
}

static struct vfsmount *fs_set_subtype(struct vfsmount *mnt, const char *fstype)
{
	int err;
	const char *subtype = strchr(fstype, '.');
	if (subtype) {
		subtype++;
		err = -EINVAL;
		if (!subtype[0])
			goto err;
	} else
		subtype = "";

	mnt->mnt_sb->s_subtype = kstrdup(subtype, GFP_KERNEL);
	err = -ENOMEM;
	if (!mnt->mnt_sb->s_subtype)
		goto err;
	return mnt;

 err:
	mntput(mnt);
	return ERR_PTR(err);
}

/*
 * add a mount into a namespace's mount tree
 */
static int do_add_mount(struct mount *newmnt, struct path *path, int mnt_flags)
{
	struct mountpoint *mp;
	struct mount *parent;
	int err;

	mnt_flags &= ~MNT_INTERNAL_FLAGS;

	mp = lock_mount(path);
	if (IS_ERR(mp))
		return PTR_ERR(mp);

	parent = real_mount(path->mnt);
	err = -EINVAL;
	if (unlikely(!check_mnt(parent))) {
		/* that's acceptable only for automounts done in private ns */
		if (!(mnt_flags & MNT_SHRINKABLE))
			goto unlock;
		/* ... and for those we'd better have mountpoint still alive */
		if (!parent->mnt_ns)
			goto unlock;
	}

	/* Refuse the same filesystem on the same mount point */
	err = -EBUSY;
	if (path->mnt->mnt_sb == newmnt->mnt.mnt_sb &&
	    path->mnt->mnt_root == path->dentry)
		goto unlock;

	err = -EINVAL;
	if (d_is_symlink(newmnt->mnt.mnt_root))
		goto unlock;

	newmnt->mnt.mnt_flags = mnt_flags;
	err = graft_tree(newmnt, parent, mp);

unlock:
	unlock_mount(mp);
	return err;
}

<<<<<<< HEAD
static bool fs_fully_visible(struct file_system_type *fs_type, int *new_mnt_flags);
=======
static bool mount_too_revealing(struct vfsmount *mnt, int *new_mnt_flags);
>>>>>>> f2ed3bfc

/*
 * create a new mount for userspace and request it to be added into the
 * namespace's tree
 */
static int do_new_mount(struct path *path, const char *fstype, int flags,
			int mnt_flags, const char *name, void *data)
{
	struct file_system_type *type;
	struct vfsmount *mnt;
	int err;

	if (!fstype)
		return -EINVAL;

	type = get_fs_type(fstype);
	if (!type)
		return -ENODEV;

<<<<<<< HEAD
	if (user_ns != &init_user_ns) {
		if (!(type->fs_flags & FS_USERNS_MOUNT)) {
			put_filesystem(type);
			return -EPERM;
		}
		/* Only in special cases allow devices from mounts
		 * created outside the initial user namespace.
		 */
		if (!(type->fs_flags & FS_USERNS_DEV_MOUNT)) {
			flags |= MS_NODEV;
			mnt_flags |= MNT_NODEV | MNT_LOCK_NODEV;
		}
		if (type->fs_flags & FS_USERNS_VISIBLE) {
			if (!fs_fully_visible(type, &mnt_flags))
				return -EPERM;
		}
	}

=======
>>>>>>> f2ed3bfc
	mnt = vfs_kern_mount(type, flags, name, data);
	if (!IS_ERR(mnt) && (type->fs_flags & FS_HAS_SUBTYPE) &&
	    !mnt->mnt_sb->s_subtype)
		mnt = fs_set_subtype(mnt, fstype);

	put_filesystem(type);
	if (IS_ERR(mnt))
		return PTR_ERR(mnt);

	if (mount_too_revealing(mnt, &mnt_flags)) {
		mntput(mnt);
		return -EPERM;
	}

	err = do_add_mount(real_mount(mnt), path, mnt_flags);
	if (err)
		mntput(mnt);
	return err;
}

int finish_automount(struct vfsmount *m, struct path *path)
{
	struct mount *mnt = real_mount(m);
	int err;
	/* The new mount record should have at least 2 refs to prevent it being
	 * expired before we get a chance to add it
	 */
	BUG_ON(mnt_get_count(mnt) < 2);

	if (m->mnt_sb == path->mnt->mnt_sb &&
	    m->mnt_root == path->dentry) {
		err = -ELOOP;
		goto fail;
	}

	err = do_add_mount(mnt, path, path->mnt->mnt_flags | MNT_SHRINKABLE);
	if (!err)
		return 0;
fail:
	/* remove m from any expiration list it may be on */
	if (!list_empty(&mnt->mnt_expire)) {
		namespace_lock();
		list_del_init(&mnt->mnt_expire);
		namespace_unlock();
	}
	mntput(m);
	mntput(m);
	return err;
}

/**
 * mnt_set_expiry - Put a mount on an expiration list
 * @mnt: The mount to list.
 * @expiry_list: The list to add the mount to.
 */
void mnt_set_expiry(struct vfsmount *mnt, struct list_head *expiry_list)
{
	namespace_lock();

	list_add_tail(&real_mount(mnt)->mnt_expire, expiry_list);

	namespace_unlock();
}
EXPORT_SYMBOL(mnt_set_expiry);

/*
 * process a list of expirable mountpoints with the intent of discarding any
 * mountpoints that aren't in use and haven't been touched since last we came
 * here
 */
void mark_mounts_for_expiry(struct list_head *mounts)
{
	struct mount *mnt, *next;
	LIST_HEAD(graveyard);

	if (list_empty(mounts))
		return;

	namespace_lock();
	lock_mount_hash();

	/* extract from the expiration list every vfsmount that matches the
	 * following criteria:
	 * - only referenced by its parent vfsmount
	 * - still marked for expiry (marked on the last call here; marks are
	 *   cleared by mntput())
	 */
	list_for_each_entry_safe(mnt, next, mounts, mnt_expire) {
		if (!xchg(&mnt->mnt_expiry_mark, 1) ||
			propagate_mount_busy(mnt, 1))
			continue;
		list_move(&mnt->mnt_expire, &graveyard);
	}
	while (!list_empty(&graveyard)) {
		mnt = list_first_entry(&graveyard, struct mount, mnt_expire);
		touch_mnt_namespace(mnt->mnt_ns);
		umount_tree(mnt, UMOUNT_PROPAGATE|UMOUNT_SYNC);
	}
	unlock_mount_hash();
	namespace_unlock();
}

EXPORT_SYMBOL_GPL(mark_mounts_for_expiry);

/*
 * Ripoff of 'select_parent()'
 *
 * search the list of submounts for a given mountpoint, and move any
 * shrinkable submounts to the 'graveyard' list.
 */
static int select_submounts(struct mount *parent, struct list_head *graveyard)
{
	struct mount *this_parent = parent;
	struct list_head *next;
	int found = 0;

repeat:
	next = this_parent->mnt_mounts.next;
resume:
	while (next != &this_parent->mnt_mounts) {
		struct list_head *tmp = next;
		struct mount *mnt = list_entry(tmp, struct mount, mnt_child);

		next = tmp->next;
		if (!(mnt->mnt.mnt_flags & MNT_SHRINKABLE))
			continue;
		/*
		 * Descend a level if the d_mounts list is non-empty.
		 */
		if (!list_empty(&mnt->mnt_mounts)) {
			this_parent = mnt;
			goto repeat;
		}

		if (!propagate_mount_busy(mnt, 1)) {
			list_move_tail(&mnt->mnt_expire, graveyard);
			found++;
		}
	}
	/*
	 * All done at this level ... ascend and resume the search
	 */
	if (this_parent != parent) {
		next = this_parent->mnt_child.next;
		this_parent = this_parent->mnt_parent;
		goto resume;
	}
	return found;
}

/*
 * process a list of expirable mountpoints with the intent of discarding any
 * submounts of a specific parent mountpoint
 *
 * mount_lock must be held for write
 */
static void shrink_submounts(struct mount *mnt)
{
	LIST_HEAD(graveyard);
	struct mount *m;

	/* extract submounts of 'mountpoint' from the expiration list */
	while (select_submounts(mnt, &graveyard)) {
		while (!list_empty(&graveyard)) {
			m = list_first_entry(&graveyard, struct mount,
						mnt_expire);
			touch_mnt_namespace(m->mnt_ns);
			umount_tree(m, UMOUNT_PROPAGATE|UMOUNT_SYNC);
		}
	}
}

/*
 * Some copy_from_user() implementations do not return the exact number of
 * bytes remaining to copy on a fault.  But copy_mount_options() requires that.
 * Note that this function differs from copy_from_user() in that it will oops
 * on bad values of `to', rather than returning a short copy.
 */
static long exact_copy_from_user(void *to, const void __user * from,
				 unsigned long n)
{
	char *t = to;
	const char __user *f = from;
	char c;

	if (!access_ok(VERIFY_READ, from, n))
		return n;

	while (n) {
		if (__get_user(c, f)) {
			memset(t, 0, n);
			break;
		}
		*t++ = c;
		f++;
		n--;
	}
	return n;
}

void *copy_mount_options(const void __user * data)
{
	int i;
	unsigned long size;
	char *copy;

	if (!data)
		return NULL;

	copy = kmalloc(PAGE_SIZE, GFP_KERNEL);
	if (!copy)
		return ERR_PTR(-ENOMEM);

	/* We only care that *some* data at the address the user
	 * gave us is valid.  Just in case, we'll zero
	 * the remainder of the page.
	 */
	/* copy_from_user cannot cross TASK_SIZE ! */
	size = TASK_SIZE - (unsigned long)data;
	if (size > PAGE_SIZE)
		size = PAGE_SIZE;

	i = size - exact_copy_from_user(copy, data, size);
	if (!i) {
		kfree(copy);
		return ERR_PTR(-EFAULT);
	}
	if (i != PAGE_SIZE)
		memset(copy + i, 0, PAGE_SIZE - i);
	return copy;
}

char *copy_mount_string(const void __user *data)
{
	return data ? strndup_user(data, PAGE_SIZE) : NULL;
}

/*
 * Flags is a 32-bit value that allows up to 31 non-fs dependent flags to
 * be given to the mount() call (ie: read-only, no-dev, no-suid etc).
 *
 * data is a (void *) that can point to any structure up to
 * PAGE_SIZE-1 bytes, which can contain arbitrary fs-dependent
 * information (or be NULL).
 *
 * Pre-0.97 versions of mount() didn't have a flags word.
 * When the flags word was introduced its top half was required
 * to have the magic value 0xC0ED, and this remained so until 2.4.0-test9.
 * Therefore, if this magic number is present, it carries no information
 * and must be discarded.
 */
long do_mount(const char *dev_name, const char __user *dir_name,
		const char *type_page, unsigned long flags, void *data_page)
{
	struct path path;
	int retval = 0;
	int mnt_flags = 0;

	/* Discard magic */
	if ((flags & MS_MGC_MSK) == MS_MGC_VAL)
		flags &= ~MS_MGC_MSK;

	/* Basic sanity checks */
	if (data_page)
		((char *)data_page)[PAGE_SIZE - 1] = 0;

	/* ... and get the mountpoint */
	retval = user_path(dir_name, &path);
	if (retval)
		return retval;

	retval = security_sb_mount(dev_name, &path,
				   type_page, flags, data_page);
	if (!retval && !may_mount())
		retval = -EPERM;
	if (!retval && (flags & MS_MANDLOCK) && !may_mandlock())
		retval = -EPERM;
	if (retval)
		goto dput_out;

	/* Default to relatime unless overriden */
	if (!(flags & MS_NOATIME))
		mnt_flags |= MNT_RELATIME;

	/* Separate the per-mountpoint flags */
	if (flags & MS_NOSUID)
		mnt_flags |= MNT_NOSUID;
	if (flags & MS_NODEV)
		mnt_flags |= MNT_NODEV;
	if (flags & MS_NOEXEC)
		mnt_flags |= MNT_NOEXEC;
	if (flags & MS_NOATIME)
		mnt_flags |= MNT_NOATIME;
	if (flags & MS_NODIRATIME)
		mnt_flags |= MNT_NODIRATIME;
	if (flags & MS_STRICTATIME)
		mnt_flags &= ~(MNT_RELATIME | MNT_NOATIME);
	if (flags & MS_RDONLY)
		mnt_flags |= MNT_READONLY;

	/* The default atime for remount is preservation */
	if ((flags & MS_REMOUNT) &&
	    ((flags & (MS_NOATIME | MS_NODIRATIME | MS_RELATIME |
		       MS_STRICTATIME)) == 0)) {
		mnt_flags &= ~MNT_ATIME_MASK;
		mnt_flags |= path.mnt->mnt_flags & MNT_ATIME_MASK;
	}

	flags &= ~(MS_NOSUID | MS_NOEXEC | MS_NODEV | MS_ACTIVE | MS_BORN |
		   MS_NOATIME | MS_NODIRATIME | MS_RELATIME| MS_KERNMOUNT |
		   MS_STRICTATIME | MS_NOREMOTELOCK);

	if (flags & MS_REMOUNT)
		retval = do_remount(&path, flags & ~MS_REMOUNT, mnt_flags,
				    data_page);
	else if (flags & MS_BIND)
		retval = do_loopback(&path, dev_name, flags & MS_REC);
	else if (flags & (MS_SHARED | MS_PRIVATE | MS_SLAVE | MS_UNBINDABLE))
		retval = do_change_type(&path, flags);
	else if (flags & MS_MOVE)
		retval = do_move_mount(&path, dev_name);
	else
		retval = do_new_mount(&path, type_page, flags, mnt_flags,
				      dev_name, data_page);
dput_out:
	path_put(&path);
	return retval;
}

static struct ucounts *inc_mnt_namespaces(struct user_namespace *ns)
{
	return inc_ucount(ns, current_euid(), UCOUNT_MNT_NAMESPACES);
}

static void dec_mnt_namespaces(struct ucounts *ucounts)
{
	dec_ucount(ucounts, UCOUNT_MNT_NAMESPACES);
}

static void free_mnt_ns(struct mnt_namespace *ns)
{
	ns_free_inum(&ns->ns);
	dec_mnt_namespaces(ns->ucounts);
	put_user_ns(ns->user_ns);
	kfree(ns);
}

/*
 * Assign a sequence number so we can detect when we attempt to bind
 * mount a reference to an older mount namespace into the current
 * mount namespace, preventing reference counting loops.  A 64bit
 * number incrementing at 10Ghz will take 12,427 years to wrap which
 * is effectively never, so we can ignore the possibility.
 */
static atomic64_t mnt_ns_seq = ATOMIC64_INIT(1);

static struct mnt_namespace *alloc_mnt_ns(struct user_namespace *user_ns)
{
	struct mnt_namespace *new_ns;
	struct ucounts *ucounts;
	int ret;

	ucounts = inc_mnt_namespaces(user_ns);
	if (!ucounts)
		return ERR_PTR(-ENOSPC);

	new_ns = kmalloc(sizeof(struct mnt_namespace), GFP_KERNEL);
	if (!new_ns) {
		dec_mnt_namespaces(ucounts);
		return ERR_PTR(-ENOMEM);
	}
	ret = ns_alloc_inum(&new_ns->ns);
	if (ret) {
		kfree(new_ns);
		dec_mnt_namespaces(ucounts);
		return ERR_PTR(ret);
	}
	new_ns->ns.ops = &mntns_operations;
	new_ns->seq = atomic64_add_return(1, &mnt_ns_seq);
	atomic_set(&new_ns->count, 1);
	new_ns->root = NULL;
	INIT_LIST_HEAD(&new_ns->list);
	init_waitqueue_head(&new_ns->poll);
	new_ns->event = 0;
	new_ns->user_ns = get_user_ns(user_ns);
	new_ns->ucounts = ucounts;
	new_ns->mounts = 0;
	new_ns->pending_mounts = 0;
	return new_ns;
}

__latent_entropy
struct mnt_namespace *copy_mnt_ns(unsigned long flags, struct mnt_namespace *ns,
		struct user_namespace *user_ns, struct fs_struct *new_fs)
{
	struct mnt_namespace *new_ns;
	struct vfsmount *rootmnt = NULL, *pwdmnt = NULL;
	struct mount *p, *q;
	struct mount *old;
	struct mount *new;
	int copy_flags;

	BUG_ON(!ns);

	if (likely(!(flags & CLONE_NEWNS))) {
		get_mnt_ns(ns);
		return ns;
	}

	old = ns->root;

	new_ns = alloc_mnt_ns(user_ns);
	if (IS_ERR(new_ns))
		return new_ns;

	namespace_lock();
	/* First pass: copy the tree topology */
	copy_flags = CL_COPY_UNBINDABLE | CL_EXPIRE;
	if (user_ns != ns->user_ns)
		copy_flags |= CL_SHARED_TO_SLAVE | CL_UNPRIVILEGED;
	new = copy_tree(old, old->mnt.mnt_root, copy_flags);
	if (IS_ERR(new)) {
		namespace_unlock();
		free_mnt_ns(new_ns);
		return ERR_CAST(new);
	}
	new_ns->root = new;
	list_add_tail(&new_ns->list, &new->mnt_list);

	/*
	 * Second pass: switch the tsk->fs->* elements and mark new vfsmounts
	 * as belonging to new namespace.  We have already acquired a private
	 * fs_struct, so tsk->fs->lock is not needed.
	 */
	p = old;
	q = new;
	while (p) {
		q->mnt_ns = new_ns;
		new_ns->mounts++;
		if (new_fs) {
			if (&p->mnt == new_fs->root.mnt) {
				new_fs->root.mnt = mntget(&q->mnt);
				rootmnt = &p->mnt;
			}
			if (&p->mnt == new_fs->pwd.mnt) {
				new_fs->pwd.mnt = mntget(&q->mnt);
				pwdmnt = &p->mnt;
			}
		}
		p = next_mnt(p, old);
		q = next_mnt(q, new);
		if (!q)
			break;
		while (p->mnt.mnt_root != q->mnt.mnt_root)
			p = next_mnt(p, old);
	}
	namespace_unlock();

	if (rootmnt)
		mntput(rootmnt);
	if (pwdmnt)
		mntput(pwdmnt);

	return new_ns;
}

/**
 * create_mnt_ns - creates a private namespace and adds a root filesystem
 * @mnt: pointer to the new root filesystem mountpoint
 */
static struct mnt_namespace *create_mnt_ns(struct vfsmount *m)
{
	struct mnt_namespace *new_ns = alloc_mnt_ns(&init_user_ns);
	if (!IS_ERR(new_ns)) {
		struct mount *mnt = real_mount(m);
		mnt->mnt_ns = new_ns;
		new_ns->root = mnt;
		new_ns->mounts++;
		list_add(&mnt->mnt_list, &new_ns->list);
	} else {
		mntput(m);
	}
	return new_ns;
}

struct dentry *mount_subtree(struct vfsmount *mnt, const char *name)
{
	struct mnt_namespace *ns;
	struct super_block *s;
	struct path path;
	int err;

	ns = create_mnt_ns(mnt);
	if (IS_ERR(ns))
		return ERR_CAST(ns);

	err = vfs_path_lookup(mnt->mnt_root, mnt,
			name, LOOKUP_FOLLOW|LOOKUP_AUTOMOUNT, &path);

	put_mnt_ns(ns);

	if (err)
		return ERR_PTR(err);

	/* trade a vfsmount reference for active sb one */
	s = path.mnt->mnt_sb;
	atomic_inc(&s->s_active);
	mntput(path.mnt);
	/* lock the sucker */
	down_write(&s->s_umount);
	/* ... and return the root of (sub)tree on it */
	return path.dentry;
}
EXPORT_SYMBOL(mount_subtree);

SYSCALL_DEFINE5(mount, char __user *, dev_name, char __user *, dir_name,
		char __user *, type, unsigned long, flags, void __user *, data)
{
	int ret;
<<<<<<< HEAD
	char *kernel_type = NULL;
	char *kernel_dev = NULL;
	unsigned long data_page;
=======
	char *kernel_type;
	char *kernel_dev;
	void *options;
>>>>>>> f2ed3bfc

	kernel_type = copy_mount_string(type);
	ret = PTR_ERR(kernel_type);
	if (IS_ERR(kernel_type))
		goto out_type;

	kernel_dev = copy_mount_string(dev_name);
	ret = PTR_ERR(kernel_dev);
	if (IS_ERR(kernel_dev))
		goto out_dev;

	options = copy_mount_options(data);
	ret = PTR_ERR(options);
	if (IS_ERR(options))
		goto out_data;

	ret = do_mount(kernel_dev, dir_name, kernel_type, flags, options);

	kfree(options);
out_data:
	kfree(kernel_dev);
out_dev:
	kfree(kernel_type);
out_type:
	return ret;
}

/*
 * Return true if path is reachable from root
 *
 * namespace_sem or mount_lock is held
 */
bool is_path_reachable(struct mount *mnt, struct dentry *dentry,
			 const struct path *root)
{
	while (&mnt->mnt != root->mnt && mnt_has_parent(mnt)) {
		dentry = mnt->mnt_mountpoint;
		mnt = mnt->mnt_parent;
	}
	return &mnt->mnt == root->mnt && is_subdir(dentry, root->dentry);
}

bool path_is_under(struct path *path1, struct path *path2)
{
	bool res;
	read_seqlock_excl(&mount_lock);
	res = is_path_reachable(real_mount(path1->mnt), path1->dentry, path2);
	read_sequnlock_excl(&mount_lock);
	return res;
}
EXPORT_SYMBOL(path_is_under);

/*
 * pivot_root Semantics:
 * Moves the root file system of the current process to the directory put_old,
 * makes new_root as the new root file system of the current process, and sets
 * root/cwd of all processes which had them on the current root to new_root.
 *
 * Restrictions:
 * The new_root and put_old must be directories, and  must not be on the
 * same file  system as the current process root. The put_old  must  be
 * underneath new_root,  i.e. adding a non-zero number of /.. to the string
 * pointed to by put_old must yield the same directory as new_root. No other
 * file system may be mounted on put_old. After all, new_root is a mountpoint.
 *
 * Also, the current root cannot be on the 'rootfs' (initial ramfs) filesystem.
 * See Documentation/filesystems/ramfs-rootfs-initramfs.txt for alternatives
 * in this situation.
 *
 * Notes:
 *  - we don't move root/cwd if they are not at the root (reason: if something
 *    cared enough to change them, it's probably wrong to force them elsewhere)
 *  - it's okay to pick a root that isn't the root of a file system, e.g.
 *    /nfs/my_root where /nfs is the mount point. It must be a mountpoint,
 *    though, so you may need to say mount --bind /nfs/my_root /nfs/my_root
 *    first.
 */
SYSCALL_DEFINE2(pivot_root, const char __user *, new_root,
		const char __user *, put_old)
{
	struct path new, old, parent_path, root_parent, root;
	struct mount *new_mnt, *root_mnt, *old_mnt;
	struct mountpoint *old_mp, *root_mp;
	int error;

	if (!may_mount())
		return -EPERM;

	error = user_path_dir(new_root, &new);
	if (error)
		goto out0;

	error = user_path_dir(put_old, &old);
	if (error)
		goto out1;

	error = security_sb_pivotroot(&old, &new);
	if (error)
		goto out2;

	get_fs_root(current->fs, &root);
	old_mp = lock_mount(&old);
	error = PTR_ERR(old_mp);
	if (IS_ERR(old_mp))
		goto out3;

	error = -EINVAL;
	new_mnt = real_mount(new.mnt);
	root_mnt = real_mount(root.mnt);
	old_mnt = real_mount(old.mnt);
	if (IS_MNT_SHARED(old_mnt) ||
		IS_MNT_SHARED(new_mnt->mnt_parent) ||
		IS_MNT_SHARED(root_mnt->mnt_parent))
		goto out4;
	if (!check_mnt(root_mnt) || !check_mnt(new_mnt))
		goto out4;
	if (new_mnt->mnt.mnt_flags & MNT_LOCKED)
		goto out4;
	error = -ENOENT;
	if (d_unlinked(new.dentry))
		goto out4;
	error = -EBUSY;
	if (new_mnt == root_mnt || old_mnt == root_mnt)
		goto out4; /* loop, on the same file system  */
	error = -EINVAL;
	if (root.mnt->mnt_root != root.dentry)
		goto out4; /* not a mountpoint */
	if (!mnt_has_parent(root_mnt))
		goto out4; /* not attached */
	root_mp = root_mnt->mnt_mp;
	if (new.mnt->mnt_root != new.dentry)
		goto out4; /* not a mountpoint */
	if (!mnt_has_parent(new_mnt))
		goto out4; /* not attached */
	/* make sure we can reach put_old from new_root */
	if (!is_path_reachable(old_mnt, old.dentry, &new))
		goto out4;
	/* make certain new is below the root */
	if (!is_path_reachable(new_mnt, new.dentry, &root))
		goto out4;
	root_mp->m_count++; /* pin it so it won't go away */
	lock_mount_hash();
	detach_mnt(new_mnt, &parent_path);
	detach_mnt(root_mnt, &root_parent);
	if (root_mnt->mnt.mnt_flags & MNT_LOCKED) {
		new_mnt->mnt.mnt_flags |= MNT_LOCKED;
		root_mnt->mnt.mnt_flags &= ~MNT_LOCKED;
	}
	/* mount old root on put_old */
	attach_mnt(root_mnt, old_mnt, old_mp);
	/* mount new_root on / */
	attach_mnt(new_mnt, real_mount(root_parent.mnt), root_mp);
	touch_mnt_namespace(current->nsproxy->mnt_ns);
	/* A moved mount should not expire automatically */
	list_del_init(&new_mnt->mnt_expire);
	put_mountpoint(root_mp);
	unlock_mount_hash();
	chroot_fs_refs(&root, &new);
	error = 0;
out4:
	unlock_mount(old_mp);
	if (!error) {
		path_put(&root_parent);
		path_put(&parent_path);
	}
out3:
	path_put(&root);
out2:
	path_put(&old);
out1:
	path_put(&new);
out0:
	return error;
}

static void __init init_mount_tree(void)
{
	struct vfsmount *mnt;
	struct mnt_namespace *ns;
	struct path root;
	struct file_system_type *type;

	type = get_fs_type("rootfs");
	if (!type)
		panic("Can't find rootfs type");
	mnt = vfs_kern_mount(type, 0, "rootfs", NULL);
	put_filesystem(type);
	if (IS_ERR(mnt))
		panic("Can't create rootfs");

	ns = create_mnt_ns(mnt);
	if (IS_ERR(ns))
		panic("Can't allocate initial namespace");

	init_task.nsproxy->mnt_ns = ns;
	get_mnt_ns(ns);

	root.mnt = mnt;
	root.dentry = mnt->mnt_root;
	mnt->mnt_flags |= MNT_LOCKED;

	set_fs_pwd(current->fs, &root);
	set_fs_root(current->fs, &root);
}

void __init mnt_init(void)
{
	unsigned u;
	int err;

	mnt_cache = kmem_cache_create("mnt_cache", sizeof(struct mount),
			0, SLAB_HWCACHE_ALIGN | SLAB_PANIC, NULL);

	mount_hashtable = alloc_large_system_hash("Mount-cache",
				sizeof(struct hlist_head),
				mhash_entries, 19,
				0,
				&m_hash_shift, &m_hash_mask, 0, 0);
	mountpoint_hashtable = alloc_large_system_hash("Mountpoint-cache",
				sizeof(struct hlist_head),
				mphash_entries, 19,
				0,
				&mp_hash_shift, &mp_hash_mask, 0, 0);

	if (!mount_hashtable || !mountpoint_hashtable)
		panic("Failed to allocate mount hash table\n");

	for (u = 0; u <= m_hash_mask; u++)
		INIT_HLIST_HEAD(&mount_hashtable[u]);
	for (u = 0; u <= mp_hash_mask; u++)
		INIT_HLIST_HEAD(&mountpoint_hashtable[u]);

	kernfs_init();

	err = sysfs_init();
	if (err)
		printk(KERN_WARNING "%s: sysfs_init error: %d\n",
			__func__, err);
	fs_kobj = kobject_create_and_add("fs", NULL);
	if (!fs_kobj)
		printk(KERN_WARNING "%s: kobj create error\n", __func__);
	init_rootfs();
	init_mount_tree();
}

void put_mnt_ns(struct mnt_namespace *ns)
{
	if (!atomic_dec_and_test(&ns->count))
		return;
	drop_collected_mounts(&ns->root->mnt);
	free_mnt_ns(ns);
}

struct vfsmount *kern_mount_data(struct file_system_type *type, void *data)
{
	struct vfsmount *mnt;
	mnt = vfs_kern_mount(type, MS_KERNMOUNT, type->name, data);
	if (!IS_ERR(mnt)) {
		/*
		 * it is a longterm mount, don't release mnt until
		 * we unmount before file sys is unregistered
		*/
		real_mount(mnt)->mnt_ns = MNT_NS_INTERNAL;
	}
	return mnt;
}
EXPORT_SYMBOL_GPL(kern_mount_data);

void kern_unmount(struct vfsmount *mnt)
{
	/* release long term mount so mount point can be released */
	if (!IS_ERR_OR_NULL(mnt)) {
		real_mount(mnt)->mnt_ns = NULL;
		synchronize_rcu();	/* yecchhh... */
		mntput(mnt);
	}
}
EXPORT_SYMBOL(kern_unmount);

bool our_mnt(struct vfsmount *mnt)
{
	return check_mnt(real_mount(mnt));
}

bool current_chrooted(void)
{
	/* Does the current process have a non-standard root */
	struct path ns_root;
	struct path fs_root;
	bool chrooted;

	/* Find the namespace root */
	ns_root.mnt = &current->nsproxy->mnt_ns->root->mnt;
	ns_root.dentry = ns_root.mnt->mnt_root;
	path_get(&ns_root);
	while (d_mountpoint(ns_root.dentry) && follow_down_one(&ns_root))
		;

	get_fs_root(current->fs, &fs_root);

	chrooted = !path_equal(&fs_root, &ns_root);

	path_put(&fs_root);
	path_put(&ns_root);

	return chrooted;
}

<<<<<<< HEAD
static bool fs_fully_visible(struct file_system_type *type, int *new_mnt_flags)
{
	struct mnt_namespace *ns = current->nsproxy->mnt_ns;
=======
static bool mnt_already_visible(struct mnt_namespace *ns, struct vfsmount *new,
				int *new_mnt_flags)
{
>>>>>>> f2ed3bfc
	int new_flags = *new_mnt_flags;
	struct mount *mnt;
	bool visible = false;

	down_read(&namespace_sem);
	list_for_each_entry(mnt, &ns->list, mnt_list) {
		struct mount *child;
		int mnt_flags;

		if (mnt->mnt.mnt_sb->s_type != new->mnt_sb->s_type)
			continue;

		/* This mount is not fully visible if it's root directory
		 * is not the root directory of the filesystem.
		 */
		if (mnt->mnt.mnt_root != mnt->mnt.mnt_sb->s_root)
			continue;

<<<<<<< HEAD
		/* Verify the mount flags are equal to or more permissive
		 * than the proposed new mount.
		 */
		if ((mnt->mnt.mnt_flags & MNT_LOCK_READONLY) &&
		    !(new_flags & MNT_READONLY))
			continue;
		if ((mnt->mnt.mnt_flags & MNT_LOCK_NODEV) &&
		    !(new_flags & MNT_NODEV))
			continue;
		if ((mnt->mnt.mnt_flags & MNT_LOCK_ATIME) &&
		    ((mnt->mnt.mnt_flags & MNT_ATIME_MASK) != (new_flags & MNT_ATIME_MASK)))
=======
		/* A local view of the mount flags */
		mnt_flags = mnt->mnt.mnt_flags;

		/* Don't miss readonly hidden in the superblock flags */
		if (mnt->mnt.mnt_sb->s_flags & MS_RDONLY)
			mnt_flags |= MNT_LOCK_READONLY;

		/* Verify the mount flags are equal to or more permissive
		 * than the proposed new mount.
		 */
		if ((mnt_flags & MNT_LOCK_READONLY) &&
		    !(new_flags & MNT_READONLY))
			continue;
		if ((mnt_flags & MNT_LOCK_ATIME) &&
		    ((mnt_flags & MNT_ATIME_MASK) != (new_flags & MNT_ATIME_MASK)))
>>>>>>> f2ed3bfc
			continue;

		/* This mount is not fully visible if there are any
		 * locked child mounts that cover anything except for
		 * empty directories.
		 */
		list_for_each_entry(child, &mnt->mnt_mounts, mnt_child) {
			struct inode *inode = child->mnt_mountpoint->d_inode;
			/* Only worry about locked mounts */
<<<<<<< HEAD
			if (!(mnt->mnt.mnt_flags & MNT_LOCKED))
=======
			if (!(child->mnt.mnt_flags & MNT_LOCKED))
>>>>>>> f2ed3bfc
				continue;
			/* Is the directory permanetly empty? */
			if (!is_empty_dir_inode(inode))
				goto next;
		}
		/* Preserve the locked attributes */
<<<<<<< HEAD
		*new_mnt_flags |= mnt->mnt.mnt_flags & (MNT_LOCK_READONLY | \
							MNT_LOCK_NODEV    | \
							MNT_LOCK_ATIME);
=======
		*new_mnt_flags |= mnt_flags & (MNT_LOCK_READONLY | \
					       MNT_LOCK_ATIME);
>>>>>>> f2ed3bfc
		visible = true;
		goto found;
	next:	;
	}
found:
	up_read(&namespace_sem);
	return visible;
}

static bool mount_too_revealing(struct vfsmount *mnt, int *new_mnt_flags)
{
	const unsigned long required_iflags = SB_I_NOEXEC | SB_I_NODEV;
	struct mnt_namespace *ns = current->nsproxy->mnt_ns;
	unsigned long s_iflags;

	if (ns->user_ns == &init_user_ns)
		return false;

	/* Can this filesystem be too revealing? */
	s_iflags = mnt->mnt_sb->s_iflags;
	if (!(s_iflags & SB_I_USERNS_VISIBLE))
		return false;

	if ((s_iflags & required_iflags) != required_iflags) {
		WARN_ONCE(1, "Expected s_iflags to contain 0x%lx\n",
			  required_iflags);
		return true;
	}

	return !mnt_already_visible(ns, mnt, new_mnt_flags);
}

bool mnt_may_suid(struct vfsmount *mnt)
{
	/*
	 * Foreign mounts (accessed via fchdir or through /proc
	 * symlinks) are always treated as if they are nosuid.  This
	 * prevents namespaces from trusting potentially unsafe
	 * suid/sgid bits, file caps, or security labels that originate
	 * in other namespaces.
	 */
	return !(mnt->mnt_flags & MNT_NOSUID) && check_mnt(real_mount(mnt)) &&
	       current_in_userns(mnt->mnt_sb->s_user_ns);
}

static struct ns_common *mntns_get(struct task_struct *task)
{
	struct ns_common *ns = NULL;
	struct nsproxy *nsproxy;

	task_lock(task);
	nsproxy = task->nsproxy;
	if (nsproxy) {
		ns = &nsproxy->mnt_ns->ns;
		get_mnt_ns(to_mnt_ns(ns));
	}
	task_unlock(task);

	return ns;
}

static void mntns_put(struct ns_common *ns)
{
	put_mnt_ns(to_mnt_ns(ns));
}

static int mntns_install(struct nsproxy *nsproxy, struct ns_common *ns)
{
	struct fs_struct *fs = current->fs;
	struct mnt_namespace *mnt_ns = to_mnt_ns(ns);
	struct path root;

	if (!ns_capable(mnt_ns->user_ns, CAP_SYS_ADMIN) ||
	    !ns_capable(current_user_ns(), CAP_SYS_CHROOT) ||
	    !ns_capable(current_user_ns(), CAP_SYS_ADMIN))
		return -EPERM;

	if (fs->users != 1)
		return -EINVAL;

	get_mnt_ns(mnt_ns);
	put_mnt_ns(nsproxy->mnt_ns);
	nsproxy->mnt_ns = mnt_ns;

	/* Find the root */
	root.mnt    = &mnt_ns->root->mnt;
	root.dentry = mnt_ns->root->mnt.mnt_root;
	path_get(&root);
	while(d_mountpoint(root.dentry) && follow_down_one(&root))
		;

	/* Update the pwd and root */
	set_fs_pwd(fs, &root);
	set_fs_root(fs, &root);

	path_put(&root);
	return 0;
}

static struct user_namespace *mntns_owner(struct ns_common *ns)
{
	return to_mnt_ns(ns)->user_ns;
}

const struct proc_ns_operations mntns_operations = {
	.name		= "mnt",
	.type		= CLONE_NEWNS,
	.get		= mntns_get,
	.put		= mntns_put,
	.install	= mntns_install,
	.owner		= mntns_owner,
};<|MERGE_RESOLUTION|>--- conflicted
+++ resolved
@@ -1612,7 +1612,7 @@
 	namespace_unlock();
 }
 
-/* 
+/*
  * Is the caller allowed to modify his namespace?
  */
 static inline bool may_mount(void)
@@ -2160,7 +2160,7 @@
 
 	err = -EINVAL;
 	if (mnt_ns_loop(old_path.dentry))
-		goto out; 
+		goto out;
 
 	mp = lock_mount(path);
 	err = PTR_ERR(mp);
@@ -2439,11 +2439,7 @@
 	return err;
 }
 
-<<<<<<< HEAD
-static bool fs_fully_visible(struct file_system_type *fs_type, int *new_mnt_flags);
-=======
 static bool mount_too_revealing(struct vfsmount *mnt, int *new_mnt_flags);
->>>>>>> f2ed3bfc
 
 /*
  * create a new mount for userspace and request it to be added into the
@@ -2463,27 +2459,6 @@
 	if (!type)
 		return -ENODEV;
 
-<<<<<<< HEAD
-	if (user_ns != &init_user_ns) {
-		if (!(type->fs_flags & FS_USERNS_MOUNT)) {
-			put_filesystem(type);
-			return -EPERM;
-		}
-		/* Only in special cases allow devices from mounts
-		 * created outside the initial user namespace.
-		 */
-		if (!(type->fs_flags & FS_USERNS_DEV_MOUNT)) {
-			flags |= MS_NODEV;
-			mnt_flags |= MNT_NODEV | MNT_LOCK_NODEV;
-		}
-		if (type->fs_flags & FS_USERNS_VISIBLE) {
-			if (!fs_fully_visible(type, &mnt_flags))
-				return -EPERM;
-		}
-	}
-
-=======
->>>>>>> f2ed3bfc
 	mnt = vfs_kern_mount(type, flags, name, data);
 	if (!IS_ERR(mnt) && (type->fs_flags & FS_HAS_SUBTYPE) &&
 	    !mnt->mnt_sb->s_subtype)
@@ -3003,15 +2978,9 @@
 		char __user *, type, unsigned long, flags, void __user *, data)
 {
 	int ret;
-<<<<<<< HEAD
-	char *kernel_type = NULL;
-	char *kernel_dev = NULL;
-	unsigned long data_page;
-=======
 	char *kernel_type;
 	char *kernel_dev;
 	void *options;
->>>>>>> f2ed3bfc
 
 	kernel_type = copy_mount_string(type);
 	ret = PTR_ERR(kernel_type);
@@ -3320,15 +3289,9 @@
 	return chrooted;
 }
 
-<<<<<<< HEAD
-static bool fs_fully_visible(struct file_system_type *type, int *new_mnt_flags)
-{
-	struct mnt_namespace *ns = current->nsproxy->mnt_ns;
-=======
 static bool mnt_already_visible(struct mnt_namespace *ns, struct vfsmount *new,
 				int *new_mnt_flags)
 {
->>>>>>> f2ed3bfc
 	int new_flags = *new_mnt_flags;
 	struct mount *mnt;
 	bool visible = false;
@@ -3347,19 +3310,6 @@
 		if (mnt->mnt.mnt_root != mnt->mnt.mnt_sb->s_root)
 			continue;
 
-<<<<<<< HEAD
-		/* Verify the mount flags are equal to or more permissive
-		 * than the proposed new mount.
-		 */
-		if ((mnt->mnt.mnt_flags & MNT_LOCK_READONLY) &&
-		    !(new_flags & MNT_READONLY))
-			continue;
-		if ((mnt->mnt.mnt_flags & MNT_LOCK_NODEV) &&
-		    !(new_flags & MNT_NODEV))
-			continue;
-		if ((mnt->mnt.mnt_flags & MNT_LOCK_ATIME) &&
-		    ((mnt->mnt.mnt_flags & MNT_ATIME_MASK) != (new_flags & MNT_ATIME_MASK)))
-=======
 		/* A local view of the mount flags */
 		mnt_flags = mnt->mnt.mnt_flags;
 
@@ -3375,7 +3325,6 @@
 			continue;
 		if ((mnt_flags & MNT_LOCK_ATIME) &&
 		    ((mnt_flags & MNT_ATIME_MASK) != (new_flags & MNT_ATIME_MASK)))
->>>>>>> f2ed3bfc
 			continue;
 
 		/* This mount is not fully visible if there are any
@@ -3385,25 +3334,15 @@
 		list_for_each_entry(child, &mnt->mnt_mounts, mnt_child) {
 			struct inode *inode = child->mnt_mountpoint->d_inode;
 			/* Only worry about locked mounts */
-<<<<<<< HEAD
-			if (!(mnt->mnt.mnt_flags & MNT_LOCKED))
-=======
 			if (!(child->mnt.mnt_flags & MNT_LOCKED))
->>>>>>> f2ed3bfc
 				continue;
 			/* Is the directory permanetly empty? */
 			if (!is_empty_dir_inode(inode))
 				goto next;
 		}
 		/* Preserve the locked attributes */
-<<<<<<< HEAD
-		*new_mnt_flags |= mnt->mnt.mnt_flags & (MNT_LOCK_READONLY | \
-							MNT_LOCK_NODEV    | \
-							MNT_LOCK_ATIME);
-=======
 		*new_mnt_flags |= mnt_flags & (MNT_LOCK_READONLY | \
 					       MNT_LOCK_ATIME);
->>>>>>> f2ed3bfc
 		visible = true;
 		goto found;
 	next:	;
