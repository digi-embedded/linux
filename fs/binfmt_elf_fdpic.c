--- conflicted
+++ resolved
@@ -1489,11 +1489,7 @@
 	if (!psinfo)
 		goto end_coredump;
 
-<<<<<<< HEAD
-	for (ct = current->mm->core_state->dumper.next;
-=======
 	for (ct = current->signal->core_state->dumper.next;
->>>>>>> 29549c70
 					ct; ct = ct->next) {
 		tmp = elf_dump_thread_status(cprm->siginfo->si_signo,
 					     ct->task, &thread_status_size);
