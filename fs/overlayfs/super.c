--- conflicted
+++ resolved
@@ -382,9 +382,6 @@
 
 static const struct dentry_operations ovl_dentry_operations = {
 	.d_release = ovl_dentry_release,
-<<<<<<< HEAD
-	.d_select_inode = ovl_d_select_inode,
-=======
 	.d_real = ovl_d_real,
 };
 
@@ -393,7 +390,6 @@
 	.d_real = ovl_d_real,
 	.d_revalidate = ovl_dentry_revalidate,
 	.d_weak_revalidate = ovl_dentry_weak_revalidate,
->>>>>>> f2ed3bfc
 };
 
 static struct ovl_entry *ovl_alloc_entry(unsigned int numlower)
