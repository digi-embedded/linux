--- conflicted
+++ resolved
@@ -791,11 +791,7 @@
 			goto retry;
 		}
 
-<<<<<<< HEAD
-		err = ovl_mkdir_real(dir, &work, attr.ia_mode);
-=======
 		err = ovl_mkdir_real(ofs, dir, &work, attr.ia_mode);
->>>>>>> 29549c70
 		if (err)
 			goto out_dput;
 
@@ -881,13 +877,6 @@
 		pr_err("filesystem on '%s' not supported\n", name);
 		goto out_put;
 	}
-<<<<<<< HEAD
-	if (is_idmapped_mnt(path->mnt)) {
-		pr_err("idmapped layers are currently not supported\n");
-		goto out_put;
-	}
-=======
->>>>>>> 29549c70
 	if (!d_is_dir(path->dentry)) {
 		pr_err("'%s' not a directory\n", name);
 		goto out_put;
