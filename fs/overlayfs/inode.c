/*
 *
 * Copyright (C) 2011 Novell Inc.
 *
 * This program is free software; you can redistribute it and/or modify it
 * under the terms of the GNU General Public License version 2 as published by
 * the Free Software Foundation.
 */

#include <linux/fs.h>
#include <linux/slab.h>
#include <linux/xattr.h>
#include <linux/posix_acl.h>
#include "overlayfs.h"

static int ovl_copy_up_truncate(struct dentry *dentry)
{
	int err;
	struct dentry *parent;
	struct kstat stat;
	struct path lowerpath;
	const struct cred *old_cred;

	parent = dget_parent(dentry);
	err = ovl_copy_up(parent);
	if (err)
		goto out_dput_parent;

	ovl_path_lower(dentry, &lowerpath);

	old_cred = ovl_override_creds(dentry->d_sb);
	err = vfs_getattr(&lowerpath, &stat);
	if (!err) {
		stat.size = 0;
		err = ovl_copy_up_one(parent, dentry, &lowerpath, &stat);
	}
	revert_creds(old_cred);

out_dput_parent:
	dput(parent);
	return err;
}

int ovl_setattr(struct dentry *dentry, struct iattr *attr)
{
	int err;
	struct dentry *upperdentry;
	const struct cred *old_cred;

	/*
	 * Check for permissions before trying to copy-up.  This is redundant
	 * since it will be rechecked later by ->setattr() on upper dentry.  But
	 * without this, copy-up can be triggered by just about anybody.
	 *
	 * We don't initialize inode->size, which just means that
	 * inode_newsize_ok() will always check against MAX_LFS_FILESIZE and not
	 * check for a swapfile (which this won't be anyway).
	 */
	err = setattr_prepare(dentry, attr);
	if (err)
		return err;

	err = ovl_want_write(dentry);
	if (err)
		goto out;

	if (attr->ia_valid & ATTR_SIZE) {
		struct inode *realinode = d_inode(ovl_dentry_real(dentry));

		err = -ETXTBSY;
		if (atomic_read(&realinode->i_writecount) < 0)
			goto out_drop_write;
	}

	err = ovl_copy_up(dentry);
	if (!err) {
		struct inode *winode = NULL;

		upperdentry = ovl_dentry_upper(dentry);

		if (attr->ia_valid & ATTR_SIZE) {
			winode = d_inode(upperdentry);
			err = get_write_access(winode);
			if (err)
				goto out_drop_write;
		}

		if (attr->ia_valid & (ATTR_KILL_SUID|ATTR_KILL_SGID))
			attr->ia_valid &= ~ATTR_MODE;

		inode_lock(upperdentry->d_inode);
		old_cred = ovl_override_creds(dentry->d_sb);
		err = notify_change(upperdentry, attr, NULL);
		revert_creds(old_cred);
		if (!err)
			ovl_copyattr(upperdentry->d_inode, dentry->d_inode);
		inode_unlock(upperdentry->d_inode);

		if (winode)
			put_write_access(winode);
	}
out_drop_write:
	ovl_drop_write(dentry);
out:
	return err;
}

static int ovl_getattr(struct vfsmount *mnt, struct dentry *dentry,
			 struct kstat *stat)
{
	struct path realpath;
	const struct cred *old_cred;
	int err;

	ovl_path_real(dentry, &realpath);
	old_cred = ovl_override_creds(dentry->d_sb);
	err = vfs_getattr(&realpath, stat);
	revert_creds(old_cred);
	return err;
}

int ovl_permission(struct inode *inode, int mask)
{
	bool is_upper;
	struct inode *realinode = ovl_inode_real(inode, &is_upper);
	const struct cred *old_cred;
	int err;

	/* Careful in RCU walk mode */
	if (!realinode) {
		WARN_ON(!(mask & MAY_NOT_BLOCK));
		return -ECHILD;
	}

	/*
	 * Check overlay inode with the creds of task and underlying inode
	 * with creds of mounter
	 */
	err = generic_permission(inode, mask);
	if (err)
		return err;

	old_cred = ovl_override_creds(inode->i_sb);
	if (!is_upper && !special_file(realinode->i_mode) && mask & MAY_WRITE) {
		mask &= ~(MAY_WRITE | MAY_APPEND);
		/* Make sure mounter can read file for copy up later */
		mask |= MAY_READ;
	}
	err = inode_permission(realinode, mask);
	revert_creds(old_cred);

	return err;
}

static const char *ovl_get_link(struct dentry *dentry,
				struct inode *inode,
				struct delayed_call *done)
{
	const struct cred *old_cred;
	const char *p;

	if (!dentry)
		return ERR_PTR(-ECHILD);

	old_cred = ovl_override_creds(dentry->d_sb);
	p = vfs_get_link(ovl_dentry_real(dentry), done);
	revert_creds(old_cred);
	return p;
}

bool ovl_is_private_xattr(const char *name)
{
	return strncmp(name, OVL_XATTR_PREFIX,
		       sizeof(OVL_XATTR_PREFIX) - 1) == 0;
}

int ovl_xattr_set(struct dentry *dentry, const char *name, const void *value,
		  size_t size, int flags)
{
	int err;
	struct path realpath;
	enum ovl_path_type type = ovl_path_real(dentry, &realpath);
	const struct cred *old_cred;

	err = ovl_want_write(dentry);
	if (err)
		goto out;

	if (!value && !OVL_TYPE_UPPER(type)) {
		err = vfs_getxattr(realpath.dentry, name, NULL, 0);
		if (err < 0)
			goto out_drop_write;
	}

	err = ovl_copy_up(dentry);
	if (err)
		goto out_drop_write;

	if (!OVL_TYPE_UPPER(type))
		ovl_path_upper(dentry, &realpath);

	old_cred = ovl_override_creds(dentry->d_sb);
	if (value)
		err = vfs_setxattr(realpath.dentry, name, value, size, flags);
	else {
		WARN_ON(flags != XATTR_REPLACE);
		err = vfs_removexattr(realpath.dentry, name);
	}
	revert_creds(old_cred);

out_drop_write:
	ovl_drop_write(dentry);
out:
	return err;
}

int ovl_xattr_get(struct dentry *dentry, const char *name,
		  void *value, size_t size)
{
	struct dentry *realdentry = ovl_dentry_real(dentry);
	ssize_t res;
	const struct cred *old_cred;

	old_cred = ovl_override_creds(dentry->d_sb);
	res = vfs_getxattr(realdentry, name, value, size);
	revert_creds(old_cred);
	return res;
}

ssize_t ovl_listxattr(struct dentry *dentry, char *list, size_t size)
{
	struct dentry *realdentry = ovl_dentry_real(dentry);
	ssize_t res;
	size_t len;
	char *s;
	const struct cred *old_cred;

	old_cred = ovl_override_creds(dentry->d_sb);
	res = vfs_listxattr(realdentry, list, size);
	revert_creds(old_cred);
	if (res <= 0 || size == 0)
		return res;

	/* filter out private xattrs */
	for (s = list, len = res; len;) {
		size_t slen = strnlen(s, len) + 1;

		/* underlying fs providing us with an broken xattr list? */
		if (WARN_ON(slen > len))
			return -EIO;

		len -= slen;
		if (ovl_is_private_xattr(s)) {
			res -= slen;
			memmove(s, s + slen, len);
		} else {
			s += slen;
		}
	}

	return res;
}

struct posix_acl *ovl_get_acl(struct inode *inode, int type)
{
	struct inode *realinode = ovl_inode_real(inode, NULL);
	const struct cred *old_cred;
	struct posix_acl *acl;

	if (!IS_ENABLED(CONFIG_FS_POSIX_ACL) || !IS_POSIXACL(realinode))
		return NULL;

	old_cred = ovl_override_creds(inode->i_sb);
	acl = get_acl(realinode, type);
	revert_creds(old_cred);

	return acl;
}

static bool ovl_open_need_copy_up(int flags, enum ovl_path_type type,
				  struct dentry *realdentry)
{
	if (OVL_TYPE_UPPER(type))
		return false;

	if (special_file(realdentry->d_inode->i_mode))
		return false;

	if (!(OPEN_FMODE(flags) & FMODE_WRITE) && !(flags & O_TRUNC))
		return false;

	return true;
}

<<<<<<< HEAD
struct inode *ovl_d_select_inode(struct dentry *dentry, unsigned file_flags)
=======
int ovl_open_maybe_copy_up(struct dentry *dentry, unsigned int file_flags)
>>>>>>> f2ed3bfc
{
	int err = 0;
	struct path realpath;
	enum ovl_path_type type;
<<<<<<< HEAD

	if (d_is_dir(dentry))
		return d_backing_inode(dentry);
=======
>>>>>>> f2ed3bfc

	type = ovl_path_real(dentry, &realpath);
	if (ovl_open_need_copy_up(file_flags, type, realpath.dentry)) {
		err = ovl_want_write(dentry);
<<<<<<< HEAD
		if (err)
			return ERR_PTR(err);

		if (file_flags & O_TRUNC)
			err = ovl_copy_up_last(dentry, NULL, true);
		else
			err = ovl_copy_up(dentry);
		ovl_drop_write(dentry);
		if (err)
			return ERR_PTR(err);

		ovl_path_upper(dentry, &realpath);
	}

	return d_backing_inode(realpath.dentry);
=======
		if (!err) {
			if (file_flags & O_TRUNC)
				err = ovl_copy_up_truncate(dentry);
			else
				err = ovl_copy_up(dentry);
			ovl_drop_write(dentry);
		}
	}

	return err;
>>>>>>> f2ed3bfc
}

int ovl_update_time(struct inode *inode, struct timespec *ts, int flags)
{
	struct dentry *alias;
	struct path upperpath;

	if (!(flags & S_ATIME))
		return 0;

	alias = d_find_any_alias(inode);
	if (!alias)
		return 0;

	ovl_path_upper(alias, &upperpath);
	if (upperpath.dentry) {
		touch_atime(&upperpath);
		inode->i_atime = d_inode(upperpath.dentry)->i_atime;
	}

	dput(alias);

	return 0;
}

static const struct inode_operations ovl_file_inode_operations = {
	.setattr	= ovl_setattr,
	.permission	= ovl_permission,
	.getattr	= ovl_getattr,
	.listxattr	= ovl_listxattr,
<<<<<<< HEAD
	.removexattr	= ovl_removexattr,
=======
	.get_acl	= ovl_get_acl,
	.update_time	= ovl_update_time,
>>>>>>> f2ed3bfc
};

static const struct inode_operations ovl_symlink_inode_operations = {
	.setattr	= ovl_setattr,
	.get_link	= ovl_get_link,
	.readlink	= generic_readlink,
	.getattr	= ovl_getattr,
	.listxattr	= ovl_listxattr,
	.update_time	= ovl_update_time,
};

static void ovl_fill_inode(struct inode *inode, umode_t mode)
{
	inode->i_ino = get_next_ino();
	inode->i_mode = mode;
	inode->i_flags |= S_NOCMTIME;
#ifdef CONFIG_FS_POSIX_ACL
	inode->i_acl = inode->i_default_acl = ACL_DONT_CACHE;
#endif

	mode &= S_IFMT;
	switch (mode) {
	case S_IFDIR:
		inode->i_op = &ovl_dir_inode_operations;
		inode->i_fop = &ovl_dir_operations;
		break;

	case S_IFLNK:
		inode->i_op = &ovl_symlink_inode_operations;
		break;

	default:
		WARN(1, "illegal file type: %i\n", mode);
		/* Fall through */

	case S_IFREG:
	case S_IFSOCK:
	case S_IFBLK:
	case S_IFCHR:
	case S_IFIFO:
		inode->i_op = &ovl_file_inode_operations;
		break;
	}
}

struct inode *ovl_new_inode(struct super_block *sb, umode_t mode)
{
	struct inode *inode;

	inode = new_inode(sb);
	if (inode)
		ovl_fill_inode(inode, mode);

	return inode;
}

static int ovl_inode_test(struct inode *inode, void *data)
{
	return ovl_inode_real(inode, NULL) == data;
}

static int ovl_inode_set(struct inode *inode, void *data)
{
	inode->i_private = (void *) (((unsigned long) data) | OVL_ISUPPER_MASK);
	return 0;
}

struct inode *ovl_get_inode(struct super_block *sb, struct inode *realinode)

{
	struct inode *inode;

	inode = iget5_locked(sb, (unsigned long) realinode,
			     ovl_inode_test, ovl_inode_set, realinode);
	if (inode && inode->i_state & I_NEW) {
		ovl_fill_inode(inode, realinode->i_mode);
		set_nlink(inode, realinode->i_nlink);
		unlock_new_inode(inode);
	}

	return inode;
}<|MERGE_RESOLUTION|>--- conflicted
+++ resolved
@@ -292,42 +292,15 @@
 	return true;
 }
 
-<<<<<<< HEAD
-struct inode *ovl_d_select_inode(struct dentry *dentry, unsigned file_flags)
-=======
 int ovl_open_maybe_copy_up(struct dentry *dentry, unsigned int file_flags)
->>>>>>> f2ed3bfc
 {
 	int err = 0;
 	struct path realpath;
 	enum ovl_path_type type;
-<<<<<<< HEAD
-
-	if (d_is_dir(dentry))
-		return d_backing_inode(dentry);
-=======
->>>>>>> f2ed3bfc
 
 	type = ovl_path_real(dentry, &realpath);
 	if (ovl_open_need_copy_up(file_flags, type, realpath.dentry)) {
 		err = ovl_want_write(dentry);
-<<<<<<< HEAD
-		if (err)
-			return ERR_PTR(err);
-
-		if (file_flags & O_TRUNC)
-			err = ovl_copy_up_last(dentry, NULL, true);
-		else
-			err = ovl_copy_up(dentry);
-		ovl_drop_write(dentry);
-		if (err)
-			return ERR_PTR(err);
-
-		ovl_path_upper(dentry, &realpath);
-	}
-
-	return d_backing_inode(realpath.dentry);
-=======
 		if (!err) {
 			if (file_flags & O_TRUNC)
 				err = ovl_copy_up_truncate(dentry);
@@ -338,7 +311,6 @@
 	}
 
 	return err;
->>>>>>> f2ed3bfc
 }
 
 int ovl_update_time(struct inode *inode, struct timespec *ts, int flags)
@@ -369,12 +341,8 @@
 	.permission	= ovl_permission,
 	.getattr	= ovl_getattr,
 	.listxattr	= ovl_listxattr,
-<<<<<<< HEAD
-	.removexattr	= ovl_removexattr,
-=======
 	.get_acl	= ovl_get_acl,
 	.update_time	= ovl_update_time,
->>>>>>> f2ed3bfc
 };
 
 static const struct inode_operations ovl_symlink_inode_operations = {
