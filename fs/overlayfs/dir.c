--- conflicted
+++ resolved
@@ -269,11 +269,7 @@
 
 	ovl_dir_modified(dentry->d_parent, false);
 	ovl_dentry_set_upper_alias(dentry);
-<<<<<<< HEAD
-	ovl_dentry_init_reval(dentry, newdentry);
-=======
 	ovl_dentry_init_reval(dentry, newdentry, NULL);
->>>>>>> ccf0a997
 
 	if (!hardlink) {
 		/*
