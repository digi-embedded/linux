// SPDX-License-Identifier: GPL-2.0-only
/******************************************************************************
*******************************************************************************
**
**  Copyright (C) 2005-2010 Red Hat, Inc.  All rights reserved.
**
**
*******************************************************************************
******************************************************************************/

/* Central locking logic has four stages:

   dlm_lock()
   dlm_unlock()

   request_lock(ls, lkb)
   convert_lock(ls, lkb)
   unlock_lock(ls, lkb)
   cancel_lock(ls, lkb)

   _request_lock(r, lkb)
   _convert_lock(r, lkb)
   _unlock_lock(r, lkb)
   _cancel_lock(r, lkb)

   do_request(r, lkb)
   do_convert(r, lkb)
   do_unlock(r, lkb)
   do_cancel(r, lkb)

   Stage 1 (lock, unlock) is mainly about checking input args and
   splitting into one of the four main operations:

       dlm_lock          = request_lock
       dlm_lock+CONVERT  = convert_lock
       dlm_unlock        = unlock_lock
       dlm_unlock+CANCEL = cancel_lock

   Stage 2, xxxx_lock(), just finds and locks the relevant rsb which is
   provided to the next stage.

   Stage 3, _xxxx_lock(), determines if the operation is local or remote.
   When remote, it calls send_xxxx(), when local it calls do_xxxx().

   Stage 4, do_xxxx(), is the guts of the operation.  It manipulates the
   given rsb and lkb and queues callbacks.

   For remote operations, send_xxxx() results in the corresponding do_xxxx()
   function being executed on the remote node.  The connecting send/receive
   calls on local (L) and remote (R) nodes:

   L: send_xxxx()              ->  R: receive_xxxx()
                                   R: do_xxxx()
   L: receive_xxxx_reply()     <-  R: send_xxxx_reply()
*/
#include <trace/events/dlm.h>

#include <linux/types.h>
#include <linux/rbtree.h>
#include <linux/slab.h>
#include "dlm_internal.h"
#include <linux/dlm_device.h>
#include "memory.h"
#include "midcomms.h"
#include "requestqueue.h"
#include "util.h"
#include "dir.h"
#include "member.h"
#include "lockspace.h"
#include "ast.h"
#include "lock.h"
#include "rcom.h"
#include "recover.h"
#include "lvb_table.h"
#include "user.h"
#include "config.h"

static int send_request(struct dlm_rsb *r, struct dlm_lkb *lkb);
static int send_convert(struct dlm_rsb *r, struct dlm_lkb *lkb);
static int send_unlock(struct dlm_rsb *r, struct dlm_lkb *lkb);
static int send_cancel(struct dlm_rsb *r, struct dlm_lkb *lkb);
static int send_grant(struct dlm_rsb *r, struct dlm_lkb *lkb);
static int send_bast(struct dlm_rsb *r, struct dlm_lkb *lkb, int mode);
static int send_lookup(struct dlm_rsb *r, struct dlm_lkb *lkb);
static int send_remove(struct dlm_rsb *r);
static int _request_lock(struct dlm_rsb *r, struct dlm_lkb *lkb);
static int _cancel_lock(struct dlm_rsb *r, struct dlm_lkb *lkb);
static void __receive_convert_reply(struct dlm_rsb *r, struct dlm_lkb *lkb,
				    struct dlm_message *ms);
static int receive_extralen(struct dlm_message *ms);
static void do_purge(struct dlm_ls *ls, int nodeid, int pid);
static void del_timeout(struct dlm_lkb *lkb);
static void toss_rsb(struct kref *kref);

/*
 * Lock compatibilty matrix - thanks Steve
 * UN = Unlocked state. Not really a state, used as a flag
 * PD = Padding. Used to make the matrix a nice power of two in size
 * Other states are the same as the VMS DLM.
 * Usage: matrix[grmode+1][rqmode+1]  (although m[rq+1][gr+1] is the same)
 */

static const int __dlm_compat_matrix[8][8] = {
      /* UN NL CR CW PR PW EX PD */
        {1, 1, 1, 1, 1, 1, 1, 0},       /* UN */
        {1, 1, 1, 1, 1, 1, 1, 0},       /* NL */
        {1, 1, 1, 1, 1, 1, 0, 0},       /* CR */
        {1, 1, 1, 1, 0, 0, 0, 0},       /* CW */
        {1, 1, 1, 0, 1, 0, 0, 0},       /* PR */
        {1, 1, 1, 0, 0, 0, 0, 0},       /* PW */
        {1, 1, 0, 0, 0, 0, 0, 0},       /* EX */
        {0, 0, 0, 0, 0, 0, 0, 0}        /* PD */
};

/*
 * This defines the direction of transfer of LVB data.
 * Granted mode is the row; requested mode is the column.
 * Usage: matrix[grmode+1][rqmode+1]
 * 1 = LVB is returned to the caller
 * 0 = LVB is written to the resource
 * -1 = nothing happens to the LVB
 */

const int dlm_lvb_operations[8][8] = {
        /* UN   NL  CR  CW  PR  PW  EX  PD*/
        {  -1,  1,  1,  1,  1,  1,  1, -1 }, /* UN */
        {  -1,  1,  1,  1,  1,  1,  1,  0 }, /* NL */
        {  -1, -1,  1,  1,  1,  1,  1,  0 }, /* CR */
        {  -1, -1, -1,  1,  1,  1,  1,  0 }, /* CW */
        {  -1, -1, -1, -1,  1,  1,  1,  0 }, /* PR */
        {  -1,  0,  0,  0,  0,  0,  1,  0 }, /* PW */
        {  -1,  0,  0,  0,  0,  0,  0,  0 }, /* EX */
        {  -1,  0,  0,  0,  0,  0,  0,  0 }  /* PD */
};

#define modes_compat(gr, rq) \
	__dlm_compat_matrix[(gr)->lkb_grmode + 1][(rq)->lkb_rqmode + 1]

int dlm_modes_compat(int mode1, int mode2)
{
	return __dlm_compat_matrix[mode1 + 1][mode2 + 1];
}

/*
 * Compatibility matrix for conversions with QUECVT set.
 * Granted mode is the row; requested mode is the column.
 * Usage: matrix[grmode+1][rqmode+1]
 */

static const int __quecvt_compat_matrix[8][8] = {
      /* UN NL CR CW PR PW EX PD */
        {0, 0, 0, 0, 0, 0, 0, 0},       /* UN */
        {0, 0, 1, 1, 1, 1, 1, 0},       /* NL */
        {0, 0, 0, 1, 1, 1, 1, 0},       /* CR */
        {0, 0, 0, 0, 1, 1, 1, 0},       /* CW */
        {0, 0, 0, 1, 0, 1, 1, 0},       /* PR */
        {0, 0, 0, 0, 0, 0, 1, 0},       /* PW */
        {0, 0, 0, 0, 0, 0, 0, 0},       /* EX */
        {0, 0, 0, 0, 0, 0, 0, 0}        /* PD */
};

void dlm_print_lkb(struct dlm_lkb *lkb)
{
	printk(KERN_ERR "lkb: nodeid %d id %x remid %x exflags %x flags %x "
	       "sts %d rq %d gr %d wait_type %d wait_nodeid %d seq %llu\n",
	       lkb->lkb_nodeid, lkb->lkb_id, lkb->lkb_remid, lkb->lkb_exflags,
	       lkb->lkb_flags, lkb->lkb_status, lkb->lkb_rqmode,
	       lkb->lkb_grmode, lkb->lkb_wait_type, lkb->lkb_wait_nodeid,
	       (unsigned long long)lkb->lkb_recover_seq);
}

static void dlm_print_rsb(struct dlm_rsb *r)
{
	printk(KERN_ERR "rsb: nodeid %d master %d dir %d flags %lx first %x "
	       "rlc %d name %s\n",
	       r->res_nodeid, r->res_master_nodeid, r->res_dir_nodeid,
	       r->res_flags, r->res_first_lkid, r->res_recover_locks_count,
	       r->res_name);
}

void dlm_dump_rsb(struct dlm_rsb *r)
{
	struct dlm_lkb *lkb;

	dlm_print_rsb(r);

	printk(KERN_ERR "rsb: root_list empty %d recover_list empty %d\n",
	       list_empty(&r->res_root_list), list_empty(&r->res_recover_list));
	printk(KERN_ERR "rsb lookup list\n");
	list_for_each_entry(lkb, &r->res_lookup, lkb_rsb_lookup)
		dlm_print_lkb(lkb);
	printk(KERN_ERR "rsb grant queue:\n");
	list_for_each_entry(lkb, &r->res_grantqueue, lkb_statequeue)
		dlm_print_lkb(lkb);
	printk(KERN_ERR "rsb convert queue:\n");
	list_for_each_entry(lkb, &r->res_convertqueue, lkb_statequeue)
		dlm_print_lkb(lkb);
	printk(KERN_ERR "rsb wait queue:\n");
	list_for_each_entry(lkb, &r->res_waitqueue, lkb_statequeue)
		dlm_print_lkb(lkb);
}

/* Threads cannot use the lockspace while it's being recovered */

static inline void dlm_lock_recovery(struct dlm_ls *ls)
{
	down_read(&ls->ls_in_recovery);
}

void dlm_unlock_recovery(struct dlm_ls *ls)
{
	up_read(&ls->ls_in_recovery);
}

int dlm_lock_recovery_try(struct dlm_ls *ls)
{
	return down_read_trylock(&ls->ls_in_recovery);
}

static inline int can_be_queued(struct dlm_lkb *lkb)
{
	return !(lkb->lkb_exflags & DLM_LKF_NOQUEUE);
}

static inline int force_blocking_asts(struct dlm_lkb *lkb)
{
	return (lkb->lkb_exflags & DLM_LKF_NOQUEUEBAST);
}

static inline int is_demoted(struct dlm_lkb *lkb)
{
	return (lkb->lkb_sbflags & DLM_SBF_DEMOTED);
}

static inline int is_altmode(struct dlm_lkb *lkb)
{
	return (lkb->lkb_sbflags & DLM_SBF_ALTMODE);
}

static inline int is_granted(struct dlm_lkb *lkb)
{
	return (lkb->lkb_status == DLM_LKSTS_GRANTED);
}

static inline int is_remote(struct dlm_rsb *r)
{
	DLM_ASSERT(r->res_nodeid >= 0, dlm_print_rsb(r););
	return !!r->res_nodeid;
}

static inline int is_process_copy(struct dlm_lkb *lkb)
{
	return (lkb->lkb_nodeid && !(lkb->lkb_flags & DLM_IFL_MSTCPY));
}

static inline int is_master_copy(struct dlm_lkb *lkb)
{
	return (lkb->lkb_flags & DLM_IFL_MSTCPY) ? 1 : 0;
}

static inline int middle_conversion(struct dlm_lkb *lkb)
{
	if ((lkb->lkb_grmode==DLM_LOCK_PR && lkb->lkb_rqmode==DLM_LOCK_CW) ||
	    (lkb->lkb_rqmode==DLM_LOCK_PR && lkb->lkb_grmode==DLM_LOCK_CW))
		return 1;
	return 0;
}

static inline int down_conversion(struct dlm_lkb *lkb)
{
	return (!middle_conversion(lkb) && lkb->lkb_rqmode < lkb->lkb_grmode);
}

static inline int is_overlap_unlock(struct dlm_lkb *lkb)
{
	return lkb->lkb_flags & DLM_IFL_OVERLAP_UNLOCK;
}

static inline int is_overlap_cancel(struct dlm_lkb *lkb)
{
	return lkb->lkb_flags & DLM_IFL_OVERLAP_CANCEL;
}

static inline int is_overlap(struct dlm_lkb *lkb)
{
	return (lkb->lkb_flags & (DLM_IFL_OVERLAP_UNLOCK |
				  DLM_IFL_OVERLAP_CANCEL));
}

static void queue_cast(struct dlm_rsb *r, struct dlm_lkb *lkb, int rv)
{
	if (is_master_copy(lkb))
		return;

	del_timeout(lkb);

	DLM_ASSERT(lkb->lkb_lksb, dlm_print_lkb(lkb););

#ifdef CONFIG_DLM_DEPRECATED_API
	/* if the operation was a cancel, then return -DLM_ECANCEL, if a
	   timeout caused the cancel then return -ETIMEDOUT */
	if (rv == -DLM_ECANCEL && (lkb->lkb_flags & DLM_IFL_TIMEOUT_CANCEL)) {
		lkb->lkb_flags &= ~DLM_IFL_TIMEOUT_CANCEL;
		rv = -ETIMEDOUT;
	}
#endif

	if (rv == -DLM_ECANCEL && (lkb->lkb_flags & DLM_IFL_DEADLOCK_CANCEL)) {
		lkb->lkb_flags &= ~DLM_IFL_DEADLOCK_CANCEL;
		rv = -EDEADLK;
	}

	dlm_add_cb(lkb, DLM_CB_CAST, lkb->lkb_grmode, rv, lkb->lkb_sbflags);
}

static inline void queue_cast_overlap(struct dlm_rsb *r, struct dlm_lkb *lkb)
{
	queue_cast(r, lkb,
		   is_overlap_unlock(lkb) ? -DLM_EUNLOCK : -DLM_ECANCEL);
}

static void queue_bast(struct dlm_rsb *r, struct dlm_lkb *lkb, int rqmode)
{
	if (is_master_copy(lkb)) {
		send_bast(r, lkb, rqmode);
	} else {
		dlm_add_cb(lkb, DLM_CB_BAST, rqmode, 0, 0);
	}
}

/*
 * Basic operations on rsb's and lkb's
 */

/* This is only called to add a reference when the code already holds
   a valid reference to the rsb, so there's no need for locking. */

static inline void hold_rsb(struct dlm_rsb *r)
{
	kref_get(&r->res_ref);
}

void dlm_hold_rsb(struct dlm_rsb *r)
{
	hold_rsb(r);
}

/* When all references to the rsb are gone it's transferred to
   the tossed list for later disposal. */

static void put_rsb(struct dlm_rsb *r)
{
	struct dlm_ls *ls = r->res_ls;
	uint32_t bucket = r->res_bucket;
	int rv;

	rv = kref_put_lock(&r->res_ref, toss_rsb,
			   &ls->ls_rsbtbl[bucket].lock);
	if (rv)
		spin_unlock(&ls->ls_rsbtbl[bucket].lock);
}

void dlm_put_rsb(struct dlm_rsb *r)
{
	put_rsb(r);
}

static int pre_rsb_struct(struct dlm_ls *ls)
{
	struct dlm_rsb *r1, *r2;
	int count = 0;

	spin_lock(&ls->ls_new_rsb_spin);
	if (ls->ls_new_rsb_count > dlm_config.ci_new_rsb_count / 2) {
		spin_unlock(&ls->ls_new_rsb_spin);
		return 0;
	}
	spin_unlock(&ls->ls_new_rsb_spin);

	r1 = dlm_allocate_rsb(ls);
	r2 = dlm_allocate_rsb(ls);

	spin_lock(&ls->ls_new_rsb_spin);
	if (r1) {
		list_add(&r1->res_hashchain, &ls->ls_new_rsb);
		ls->ls_new_rsb_count++;
	}
	if (r2) {
		list_add(&r2->res_hashchain, &ls->ls_new_rsb);
		ls->ls_new_rsb_count++;
	}
	count = ls->ls_new_rsb_count;
	spin_unlock(&ls->ls_new_rsb_spin);

	if (!count)
		return -ENOMEM;
	return 0;
}

/* If ls->ls_new_rsb is empty, return -EAGAIN, so the caller can
   unlock any spinlocks, go back and call pre_rsb_struct again.
   Otherwise, take an rsb off the list and return it. */

static int get_rsb_struct(struct dlm_ls *ls, const void *name, int len,
			  struct dlm_rsb **r_ret)
{
	struct dlm_rsb *r;
	int count;

	spin_lock(&ls->ls_new_rsb_spin);
	if (list_empty(&ls->ls_new_rsb)) {
		count = ls->ls_new_rsb_count;
		spin_unlock(&ls->ls_new_rsb_spin);
		log_debug(ls, "find_rsb retry %d %d %s",
			  count, dlm_config.ci_new_rsb_count,
			  (const char *)name);
		return -EAGAIN;
	}

	r = list_first_entry(&ls->ls_new_rsb, struct dlm_rsb, res_hashchain);
	list_del(&r->res_hashchain);
	/* Convert the empty list_head to a NULL rb_node for tree usage: */
	memset(&r->res_hashnode, 0, sizeof(struct rb_node));
	ls->ls_new_rsb_count--;
	spin_unlock(&ls->ls_new_rsb_spin);

	r->res_ls = ls;
	r->res_length = len;
	memcpy(r->res_name, name, len);
	mutex_init(&r->res_mutex);

	INIT_LIST_HEAD(&r->res_lookup);
	INIT_LIST_HEAD(&r->res_grantqueue);
	INIT_LIST_HEAD(&r->res_convertqueue);
	INIT_LIST_HEAD(&r->res_waitqueue);
	INIT_LIST_HEAD(&r->res_root_list);
	INIT_LIST_HEAD(&r->res_recover_list);

	*r_ret = r;
	return 0;
}

static int rsb_cmp(struct dlm_rsb *r, const char *name, int nlen)
{
	char maxname[DLM_RESNAME_MAXLEN];

	memset(maxname, 0, DLM_RESNAME_MAXLEN);
	memcpy(maxname, name, nlen);
	return memcmp(r->res_name, maxname, DLM_RESNAME_MAXLEN);
}

int dlm_search_rsb_tree(struct rb_root *tree, const void *name, int len,
			struct dlm_rsb **r_ret)
{
	struct rb_node *node = tree->rb_node;
	struct dlm_rsb *r;
	int rc;

	while (node) {
		r = rb_entry(node, struct dlm_rsb, res_hashnode);
		rc = rsb_cmp(r, name, len);
		if (rc < 0)
			node = node->rb_left;
		else if (rc > 0)
			node = node->rb_right;
		else
			goto found;
	}
	*r_ret = NULL;
	return -EBADR;

 found:
	*r_ret = r;
	return 0;
}

static int rsb_insert(struct dlm_rsb *rsb, struct rb_root *tree)
{
	struct rb_node **newn = &tree->rb_node;
	struct rb_node *parent = NULL;
	int rc;

	while (*newn) {
		struct dlm_rsb *cur = rb_entry(*newn, struct dlm_rsb,
					       res_hashnode);

		parent = *newn;
		rc = rsb_cmp(cur, rsb->res_name, rsb->res_length);
		if (rc < 0)
			newn = &parent->rb_left;
		else if (rc > 0)
			newn = &parent->rb_right;
		else {
			log_print("rsb_insert match");
			dlm_dump_rsb(rsb);
			dlm_dump_rsb(cur);
			return -EEXIST;
		}
	}

	rb_link_node(&rsb->res_hashnode, parent, newn);
	rb_insert_color(&rsb->res_hashnode, tree);
	return 0;
}

/*
 * Find rsb in rsbtbl and potentially create/add one
 *
 * Delaying the release of rsb's has a similar benefit to applications keeping
 * NL locks on an rsb, but without the guarantee that the cached master value
 * will still be valid when the rsb is reused.  Apps aren't always smart enough
 * to keep NL locks on an rsb that they may lock again shortly; this can lead
 * to excessive master lookups and removals if we don't delay the release.
 *
 * Searching for an rsb means looking through both the normal list and toss
 * list.  When found on the toss list the rsb is moved to the normal list with
 * ref count of 1; when found on normal list the ref count is incremented.
 *
 * rsb's on the keep list are being used locally and refcounted.
 * rsb's on the toss list are not being used locally, and are not refcounted.
 *
 * The toss list rsb's were either
 * - previously used locally but not any more (were on keep list, then
 *   moved to toss list when last refcount dropped)
 * - created and put on toss list as a directory record for a lookup
 *   (we are the dir node for the res, but are not using the res right now,
 *   but some other node is)
 *
 * The purpose of find_rsb() is to return a refcounted rsb for local use.
 * So, if the given rsb is on the toss list, it is moved to the keep list
 * before being returned.
 *
 * toss_rsb() happens when all local usage of the rsb is done, i.e. no
 * more refcounts exist, so the rsb is moved from the keep list to the
 * toss list.
 *
 * rsb's on both keep and toss lists are used for doing a name to master
 * lookups.  rsb's that are in use locally (and being refcounted) are on
 * the keep list, rsb's that are not in use locally (not refcounted) and
 * only exist for name/master lookups are on the toss list.
 *
 * rsb's on the toss list who's dir_nodeid is not local can have stale
 * name/master mappings.  So, remote requests on such rsb's can potentially
 * return with an error, which means the mapping is stale and needs to
 * be updated with a new lookup.  (The idea behind MASTER UNCERTAIN and
 * first_lkid is to keep only a single outstanding request on an rsb
 * while that rsb has a potentially stale master.)
 */

static int find_rsb_dir(struct dlm_ls *ls, const void *name, int len,
			uint32_t hash, uint32_t b,
			int dir_nodeid, int from_nodeid,
			unsigned int flags, struct dlm_rsb **r_ret)
{
	struct dlm_rsb *r = NULL;
	int our_nodeid = dlm_our_nodeid();
	int from_local = 0;
	int from_other = 0;
	int from_dir = 0;
	int create = 0;
	int error;

	if (flags & R_RECEIVE_REQUEST) {
		if (from_nodeid == dir_nodeid)
			from_dir = 1;
		else
			from_other = 1;
	} else if (flags & R_REQUEST) {
		from_local = 1;
	}

	/*
	 * flags & R_RECEIVE_RECOVER is from dlm_recover_master_copy, so
	 * from_nodeid has sent us a lock in dlm_recover_locks, believing
	 * we're the new master.  Our local recovery may not have set
	 * res_master_nodeid to our_nodeid yet, so allow either.  Don't
	 * create the rsb; dlm_recover_process_copy() will handle EBADR
	 * by resending.
	 *
	 * If someone sends us a request, we are the dir node, and we do
	 * not find the rsb anywhere, then recreate it.  This happens if
	 * someone sends us a request after we have removed/freed an rsb
	 * from our toss list.  (They sent a request instead of lookup
	 * because they are using an rsb from their toss list.)
	 */

	if (from_local || from_dir ||
	    (from_other && (dir_nodeid == our_nodeid))) {
		create = 1;
	}

 retry:
	if (create) {
		error = pre_rsb_struct(ls);
		if (error < 0)
			goto out;
	}

	spin_lock(&ls->ls_rsbtbl[b].lock);

	error = dlm_search_rsb_tree(&ls->ls_rsbtbl[b].keep, name, len, &r);
	if (error)
		goto do_toss;
	
	/*
	 * rsb is active, so we can't check master_nodeid without lock_rsb.
	 */

	kref_get(&r->res_ref);
	goto out_unlock;


 do_toss:
	error = dlm_search_rsb_tree(&ls->ls_rsbtbl[b].toss, name, len, &r);
	if (error)
		goto do_new;

	/*
	 * rsb found inactive (master_nodeid may be out of date unless
	 * we are the dir_nodeid or were the master)  No other thread
	 * is using this rsb because it's on the toss list, so we can
	 * look at or update res_master_nodeid without lock_rsb.
	 */

	if ((r->res_master_nodeid != our_nodeid) && from_other) {
		/* our rsb was not master, and another node (not the dir node)
		   has sent us a request */
		log_debug(ls, "find_rsb toss from_other %d master %d dir %d %s",
			  from_nodeid, r->res_master_nodeid, dir_nodeid,
			  r->res_name);
		error = -ENOTBLK;
		goto out_unlock;
	}

	if ((r->res_master_nodeid != our_nodeid) && from_dir) {
		/* don't think this should ever happen */
		log_error(ls, "find_rsb toss from_dir %d master %d",
			  from_nodeid, r->res_master_nodeid);
		dlm_print_rsb(r);
		/* fix it and go on */
		r->res_master_nodeid = our_nodeid;
		r->res_nodeid = 0;
		rsb_clear_flag(r, RSB_MASTER_UNCERTAIN);
		r->res_first_lkid = 0;
	}

	if (from_local && (r->res_master_nodeid != our_nodeid)) {
		/* Because we have held no locks on this rsb,
		   res_master_nodeid could have become stale. */
		rsb_set_flag(r, RSB_MASTER_UNCERTAIN);
		r->res_first_lkid = 0;
	}

	rb_erase(&r->res_hashnode, &ls->ls_rsbtbl[b].toss);
	error = rsb_insert(r, &ls->ls_rsbtbl[b].keep);
	goto out_unlock;


 do_new:
	/*
	 * rsb not found
	 */

	if (error == -EBADR && !create)
		goto out_unlock;

	error = get_rsb_struct(ls, name, len, &r);
	if (error == -EAGAIN) {
		spin_unlock(&ls->ls_rsbtbl[b].lock);
		goto retry;
	}
	if (error)
		goto out_unlock;

	r->res_hash = hash;
	r->res_bucket = b;
	r->res_dir_nodeid = dir_nodeid;
	kref_init(&r->res_ref);

	if (from_dir) {
		/* want to see how often this happens */
		log_debug(ls, "find_rsb new from_dir %d recreate %s",
			  from_nodeid, r->res_name);
		r->res_master_nodeid = our_nodeid;
		r->res_nodeid = 0;
		goto out_add;
	}

	if (from_other && (dir_nodeid != our_nodeid)) {
		/* should never happen */
		log_error(ls, "find_rsb new from_other %d dir %d our %d %s",
			  from_nodeid, dir_nodeid, our_nodeid, r->res_name);
		dlm_free_rsb(r);
		r = NULL;
		error = -ENOTBLK;
		goto out_unlock;
	}

	if (from_other) {
		log_debug(ls, "find_rsb new from_other %d dir %d %s",
			  from_nodeid, dir_nodeid, r->res_name);
	}

	if (dir_nodeid == our_nodeid) {
		/* When we are the dir nodeid, we can set the master
		   node immediately */
		r->res_master_nodeid = our_nodeid;
		r->res_nodeid = 0;
	} else {
		/* set_master will send_lookup to dir_nodeid */
		r->res_master_nodeid = 0;
		r->res_nodeid = -1;
	}

 out_add:
	error = rsb_insert(r, &ls->ls_rsbtbl[b].keep);
 out_unlock:
	spin_unlock(&ls->ls_rsbtbl[b].lock);
 out:
	*r_ret = r;
	return error;
}

/* During recovery, other nodes can send us new MSTCPY locks (from
   dlm_recover_locks) before we've made ourself master (in
   dlm_recover_masters). */

static int find_rsb_nodir(struct dlm_ls *ls, const void *name, int len,
			  uint32_t hash, uint32_t b,
			  int dir_nodeid, int from_nodeid,
			  unsigned int flags, struct dlm_rsb **r_ret)
{
	struct dlm_rsb *r = NULL;
	int our_nodeid = dlm_our_nodeid();
	int recover = (flags & R_RECEIVE_RECOVER);
	int error;

 retry:
	error = pre_rsb_struct(ls);
	if (error < 0)
		goto out;

	spin_lock(&ls->ls_rsbtbl[b].lock);

	error = dlm_search_rsb_tree(&ls->ls_rsbtbl[b].keep, name, len, &r);
	if (error)
		goto do_toss;

	/*
	 * rsb is active, so we can't check master_nodeid without lock_rsb.
	 */

	kref_get(&r->res_ref);
	goto out_unlock;


 do_toss:
	error = dlm_search_rsb_tree(&ls->ls_rsbtbl[b].toss, name, len, &r);
	if (error)
		goto do_new;

	/*
	 * rsb found inactive. No other thread is using this rsb because
	 * it's on the toss list, so we can look at or update
	 * res_master_nodeid without lock_rsb.
	 */

	if (!recover && (r->res_master_nodeid != our_nodeid) && from_nodeid) {
		/* our rsb is not master, and another node has sent us a
		   request; this should never happen */
		log_error(ls, "find_rsb toss from_nodeid %d master %d dir %d",
			  from_nodeid, r->res_master_nodeid, dir_nodeid);
		dlm_print_rsb(r);
		error = -ENOTBLK;
		goto out_unlock;
	}

	if (!recover && (r->res_master_nodeid != our_nodeid) &&
	    (dir_nodeid == our_nodeid)) {
		/* our rsb is not master, and we are dir; may as well fix it;
		   this should never happen */
		log_error(ls, "find_rsb toss our %d master %d dir %d",
			  our_nodeid, r->res_master_nodeid, dir_nodeid);
		dlm_print_rsb(r);
		r->res_master_nodeid = our_nodeid;
		r->res_nodeid = 0;
	}

	rb_erase(&r->res_hashnode, &ls->ls_rsbtbl[b].toss);
	error = rsb_insert(r, &ls->ls_rsbtbl[b].keep);
	goto out_unlock;


 do_new:
	/*
	 * rsb not found
	 */

	error = get_rsb_struct(ls, name, len, &r);
	if (error == -EAGAIN) {
		spin_unlock(&ls->ls_rsbtbl[b].lock);
		goto retry;
	}
	if (error)
		goto out_unlock;

	r->res_hash = hash;
	r->res_bucket = b;
	r->res_dir_nodeid = dir_nodeid;
	r->res_master_nodeid = dir_nodeid;
	r->res_nodeid = (dir_nodeid == our_nodeid) ? 0 : dir_nodeid;
	kref_init(&r->res_ref);

	error = rsb_insert(r, &ls->ls_rsbtbl[b].keep);
 out_unlock:
	spin_unlock(&ls->ls_rsbtbl[b].lock);
 out:
	*r_ret = r;
	return error;
}

static int find_rsb(struct dlm_ls *ls, const void *name, int len,
		    int from_nodeid, unsigned int flags,
		    struct dlm_rsb **r_ret)
{
	uint32_t hash, b;
	int dir_nodeid;

	if (len > DLM_RESNAME_MAXLEN)
		return -EINVAL;

	hash = jhash(name, len, 0);
	b = hash & (ls->ls_rsbtbl_size - 1);

	dir_nodeid = dlm_hash2nodeid(ls, hash);

	if (dlm_no_directory(ls))
		return find_rsb_nodir(ls, name, len, hash, b, dir_nodeid,
				      from_nodeid, flags, r_ret);
	else
		return find_rsb_dir(ls, name, len, hash, b, dir_nodeid,
				      from_nodeid, flags, r_ret);
}

/* we have received a request and found that res_master_nodeid != our_nodeid,
   so we need to return an error or make ourself the master */

static int validate_master_nodeid(struct dlm_ls *ls, struct dlm_rsb *r,
				  int from_nodeid)
{
	if (dlm_no_directory(ls)) {
		log_error(ls, "find_rsb keep from_nodeid %d master %d dir %d",
			  from_nodeid, r->res_master_nodeid,
			  r->res_dir_nodeid);
		dlm_print_rsb(r);
		return -ENOTBLK;
	}

	if (from_nodeid != r->res_dir_nodeid) {
		/* our rsb is not master, and another node (not the dir node)
	   	   has sent us a request.  this is much more common when our
	   	   master_nodeid is zero, so limit debug to non-zero.  */

		if (r->res_master_nodeid) {
			log_debug(ls, "validate master from_other %d master %d "
				  "dir %d first %x %s", from_nodeid,
				  r->res_master_nodeid, r->res_dir_nodeid,
				  r->res_first_lkid, r->res_name);
		}
		return -ENOTBLK;
	} else {
		/* our rsb is not master, but the dir nodeid has sent us a
	   	   request; this could happen with master 0 / res_nodeid -1 */

		if (r->res_master_nodeid) {
			log_error(ls, "validate master from_dir %d master %d "
				  "first %x %s",
				  from_nodeid, r->res_master_nodeid,
				  r->res_first_lkid, r->res_name);
		}

		r->res_master_nodeid = dlm_our_nodeid();
		r->res_nodeid = 0;
		return 0;
	}
}

static void __dlm_master_lookup(struct dlm_ls *ls, struct dlm_rsb *r, int our_nodeid,
				int from_nodeid, bool toss_list, unsigned int flags,
				int *r_nodeid, int *result)
{
	int fix_master = (flags & DLM_LU_RECOVER_MASTER);
	int from_master = (flags & DLM_LU_RECOVER_DIR);

	if (r->res_dir_nodeid != our_nodeid) {
		/* should not happen, but may as well fix it and carry on */
		log_error(ls, "%s res_dir %d our %d %s", __func__,
			  r->res_dir_nodeid, our_nodeid, r->res_name);
		r->res_dir_nodeid = our_nodeid;
	}

	if (fix_master && dlm_is_removed(ls, r->res_master_nodeid)) {
		/* Recovery uses this function to set a new master when
		 * the previous master failed.  Setting NEW_MASTER will
		 * force dlm_recover_masters to call recover_master on this
		 * rsb even though the res_nodeid is no longer removed.
		 */

		r->res_master_nodeid = from_nodeid;
		r->res_nodeid = from_nodeid;
		rsb_set_flag(r, RSB_NEW_MASTER);

		if (toss_list) {
			/* I don't think we should ever find it on toss list. */
			log_error(ls, "%s fix_master on toss", __func__);
			dlm_dump_rsb(r);
		}
	}

	if (from_master && (r->res_master_nodeid != from_nodeid)) {
		/* this will happen if from_nodeid became master during
		 * a previous recovery cycle, and we aborted the previous
		 * cycle before recovering this master value
		 */

		log_limit(ls, "%s from_master %d master_nodeid %d res_nodeid %d first %x %s",
			  __func__, from_nodeid, r->res_master_nodeid,
			  r->res_nodeid, r->res_first_lkid, r->res_name);

		if (r->res_master_nodeid == our_nodeid) {
			log_error(ls, "from_master %d our_master", from_nodeid);
			dlm_dump_rsb(r);
			goto ret_assign;
		}

		r->res_master_nodeid = from_nodeid;
		r->res_nodeid = from_nodeid;
		rsb_set_flag(r, RSB_NEW_MASTER);
	}

	if (!r->res_master_nodeid) {
		/* this will happen if recovery happens while we're looking
		 * up the master for this rsb
		 */

		log_debug(ls, "%s master 0 to %d first %x %s", __func__,
			  from_nodeid, r->res_first_lkid, r->res_name);
		r->res_master_nodeid = from_nodeid;
		r->res_nodeid = from_nodeid;
	}

	if (!from_master && !fix_master &&
	    (r->res_master_nodeid == from_nodeid)) {
		/* this can happen when the master sends remove, the dir node
		 * finds the rsb on the keep list and ignores the remove,
		 * and the former master sends a lookup
		 */

		log_limit(ls, "%s from master %d flags %x first %x %s",
			  __func__, from_nodeid, flags, r->res_first_lkid,
			  r->res_name);
	}

 ret_assign:
	*r_nodeid = r->res_master_nodeid;
	if (result)
		*result = DLM_LU_MATCH;
}

/*
 * We're the dir node for this res and another node wants to know the
 * master nodeid.  During normal operation (non recovery) this is only
 * called from receive_lookup(); master lookups when the local node is
 * the dir node are done by find_rsb().
 *
 * normal operation, we are the dir node for a resource
 * . _request_lock
 * . set_master
 * . send_lookup
 * . receive_lookup
 * . dlm_master_lookup flags 0
 *
 * recover directory, we are rebuilding dir for all resources
 * . dlm_recover_directory
 * . dlm_rcom_names
 *   remote node sends back the rsb names it is master of and we are dir of
 * . dlm_master_lookup RECOVER_DIR (fix_master 0, from_master 1)
 *   we either create new rsb setting remote node as master, or find existing
 *   rsb and set master to be the remote node.
 *
 * recover masters, we are finding the new master for resources
 * . dlm_recover_masters
 * . recover_master
 * . dlm_send_rcom_lookup
 * . receive_rcom_lookup
 * . dlm_master_lookup RECOVER_MASTER (fix_master 1, from_master 0)
 */

int dlm_master_lookup(struct dlm_ls *ls, int from_nodeid, char *name, int len,
		      unsigned int flags, int *r_nodeid, int *result)
{
	struct dlm_rsb *r = NULL;
	uint32_t hash, b;
	int our_nodeid = dlm_our_nodeid();
	int dir_nodeid, error;

	if (len > DLM_RESNAME_MAXLEN)
		return -EINVAL;

	if (from_nodeid == our_nodeid) {
		log_error(ls, "dlm_master_lookup from our_nodeid %d flags %x",
			  our_nodeid, flags);
		return -EINVAL;
	}

	hash = jhash(name, len, 0);
	b = hash & (ls->ls_rsbtbl_size - 1);

	dir_nodeid = dlm_hash2nodeid(ls, hash);
	if (dir_nodeid != our_nodeid) {
		log_error(ls, "dlm_master_lookup from %d dir %d our %d h %x %d",
			  from_nodeid, dir_nodeid, our_nodeid, hash,
			  ls->ls_num_nodes);
		*r_nodeid = -1;
		return -EINVAL;
	}

 retry:
	error = pre_rsb_struct(ls);
	if (error < 0)
		return error;

	spin_lock(&ls->ls_rsbtbl[b].lock);
	error = dlm_search_rsb_tree(&ls->ls_rsbtbl[b].keep, name, len, &r);
	if (!error) {
		/* because the rsb is active, we need to lock_rsb before
		 * checking/changing re_master_nodeid
		 */

		hold_rsb(r);
		spin_unlock(&ls->ls_rsbtbl[b].lock);
		lock_rsb(r);

		__dlm_master_lookup(ls, r, our_nodeid, from_nodeid, false,
				    flags, r_nodeid, result);

		/* the rsb was active */
		unlock_rsb(r);
		put_rsb(r);

		return 0;
	}

	error = dlm_search_rsb_tree(&ls->ls_rsbtbl[b].toss, name, len, &r);
	if (error)
		goto not_found;

	/* because the rsb is inactive (on toss list), it's not refcounted
	 * and lock_rsb is not used, but is protected by the rsbtbl lock
	 */

	__dlm_master_lookup(ls, r, our_nodeid, from_nodeid, true, flags,
			    r_nodeid, result);

	r->res_toss_time = jiffies;
	/* the rsb was inactive (on toss list) */
	spin_unlock(&ls->ls_rsbtbl[b].lock);

	return 0;

 not_found:
	error = get_rsb_struct(ls, name, len, &r);
	if (error == -EAGAIN) {
		spin_unlock(&ls->ls_rsbtbl[b].lock);
		goto retry;
	}
	if (error)
		goto out_unlock;

	r->res_hash = hash;
	r->res_bucket = b;
	r->res_dir_nodeid = our_nodeid;
	r->res_master_nodeid = from_nodeid;
	r->res_nodeid = from_nodeid;
	kref_init(&r->res_ref);
	r->res_toss_time = jiffies;

	error = rsb_insert(r, &ls->ls_rsbtbl[b].toss);
	if (error) {
		/* should never happen */
		dlm_free_rsb(r);
		spin_unlock(&ls->ls_rsbtbl[b].lock);
		goto retry;
	}

	if (result)
		*result = DLM_LU_ADD;
	*r_nodeid = from_nodeid;
 out_unlock:
	spin_unlock(&ls->ls_rsbtbl[b].lock);
	return error;
}

static void dlm_dump_rsb_hash(struct dlm_ls *ls, uint32_t hash)
{
	struct rb_node *n;
	struct dlm_rsb *r;
	int i;

	for (i = 0; i < ls->ls_rsbtbl_size; i++) {
		spin_lock(&ls->ls_rsbtbl[i].lock);
		for (n = rb_first(&ls->ls_rsbtbl[i].keep); n; n = rb_next(n)) {
			r = rb_entry(n, struct dlm_rsb, res_hashnode);
			if (r->res_hash == hash)
				dlm_dump_rsb(r);
		}
		spin_unlock(&ls->ls_rsbtbl[i].lock);
	}
}

void dlm_dump_rsb_name(struct dlm_ls *ls, char *name, int len)
{
	struct dlm_rsb *r = NULL;
	uint32_t hash, b;
	int error;

	hash = jhash(name, len, 0);
	b = hash & (ls->ls_rsbtbl_size - 1);

	spin_lock(&ls->ls_rsbtbl[b].lock);
	error = dlm_search_rsb_tree(&ls->ls_rsbtbl[b].keep, name, len, &r);
	if (!error)
		goto out_dump;

	error = dlm_search_rsb_tree(&ls->ls_rsbtbl[b].toss, name, len, &r);
	if (error)
		goto out;
 out_dump:
	dlm_dump_rsb(r);
 out:
	spin_unlock(&ls->ls_rsbtbl[b].lock);
}

static void toss_rsb(struct kref *kref)
{
	struct dlm_rsb *r = container_of(kref, struct dlm_rsb, res_ref);
	struct dlm_ls *ls = r->res_ls;

	DLM_ASSERT(list_empty(&r->res_root_list), dlm_print_rsb(r););
	kref_init(&r->res_ref);
	rb_erase(&r->res_hashnode, &ls->ls_rsbtbl[r->res_bucket].keep);
	rsb_insert(r, &ls->ls_rsbtbl[r->res_bucket].toss);
	r->res_toss_time = jiffies;
	ls->ls_rsbtbl[r->res_bucket].flags |= DLM_RTF_SHRINK;
	if (r->res_lvbptr) {
		dlm_free_lvb(r->res_lvbptr);
		r->res_lvbptr = NULL;
	}
}

/* See comment for unhold_lkb */

static void unhold_rsb(struct dlm_rsb *r)
{
	int rv;
	rv = kref_put(&r->res_ref, toss_rsb);
	DLM_ASSERT(!rv, dlm_dump_rsb(r););
}

static void kill_rsb(struct kref *kref)
{
	struct dlm_rsb *r = container_of(kref, struct dlm_rsb, res_ref);

	/* All work is done after the return from kref_put() so we
	   can release the write_lock before the remove and free. */

	DLM_ASSERT(list_empty(&r->res_lookup), dlm_dump_rsb(r););
	DLM_ASSERT(list_empty(&r->res_grantqueue), dlm_dump_rsb(r););
	DLM_ASSERT(list_empty(&r->res_convertqueue), dlm_dump_rsb(r););
	DLM_ASSERT(list_empty(&r->res_waitqueue), dlm_dump_rsb(r););
	DLM_ASSERT(list_empty(&r->res_root_list), dlm_dump_rsb(r););
	DLM_ASSERT(list_empty(&r->res_recover_list), dlm_dump_rsb(r););
}

/* Attaching/detaching lkb's from rsb's is for rsb reference counting.
   The rsb must exist as long as any lkb's for it do. */

static void attach_lkb(struct dlm_rsb *r, struct dlm_lkb *lkb)
{
	hold_rsb(r);
	lkb->lkb_resource = r;
}

static void detach_lkb(struct dlm_lkb *lkb)
{
	if (lkb->lkb_resource) {
		put_rsb(lkb->lkb_resource);
		lkb->lkb_resource = NULL;
	}
}

static int _create_lkb(struct dlm_ls *ls, struct dlm_lkb **lkb_ret,
		       int start, int end)
{
	struct dlm_lkb *lkb;
	int rv;

	lkb = dlm_allocate_lkb(ls);
	if (!lkb)
		return -ENOMEM;

	lkb->lkb_nodeid = -1;
	lkb->lkb_grmode = DLM_LOCK_IV;
	kref_init(&lkb->lkb_ref);
	INIT_LIST_HEAD(&lkb->lkb_ownqueue);
	INIT_LIST_HEAD(&lkb->lkb_rsb_lookup);
#ifdef CONFIG_DLM_DEPRECATED_API
	INIT_LIST_HEAD(&lkb->lkb_time_list);
#endif
	INIT_LIST_HEAD(&lkb->lkb_cb_list);
	mutex_init(&lkb->lkb_cb_mutex);
	INIT_WORK(&lkb->lkb_cb_work, dlm_callback_work);

	idr_preload(GFP_NOFS);
	spin_lock(&ls->ls_lkbidr_spin);
	rv = idr_alloc(&ls->ls_lkbidr, lkb, start, end, GFP_NOWAIT);
	if (rv >= 0)
		lkb->lkb_id = rv;
	spin_unlock(&ls->ls_lkbidr_spin);
	idr_preload_end();

	if (rv < 0) {
		log_error(ls, "create_lkb idr error %d", rv);
		dlm_free_lkb(lkb);
		return rv;
	}

	*lkb_ret = lkb;
	return 0;
}

static int create_lkb(struct dlm_ls *ls, struct dlm_lkb **lkb_ret)
{
	return _create_lkb(ls, lkb_ret, 1, 0);
}

static int find_lkb(struct dlm_ls *ls, uint32_t lkid, struct dlm_lkb **lkb_ret)
{
	struct dlm_lkb *lkb;

	spin_lock(&ls->ls_lkbidr_spin);
	lkb = idr_find(&ls->ls_lkbidr, lkid);
	if (lkb)
		kref_get(&lkb->lkb_ref);
	spin_unlock(&ls->ls_lkbidr_spin);

	*lkb_ret = lkb;
	return lkb ? 0 : -ENOENT;
}

static void kill_lkb(struct kref *kref)
{
	struct dlm_lkb *lkb = container_of(kref, struct dlm_lkb, lkb_ref);

	/* All work is done after the return from kref_put() so we
	   can release the write_lock before the detach_lkb */

	DLM_ASSERT(!lkb->lkb_status, dlm_print_lkb(lkb););
}

/* __put_lkb() is used when an lkb may not have an rsb attached to
   it so we need to provide the lockspace explicitly */

static int __put_lkb(struct dlm_ls *ls, struct dlm_lkb *lkb)
{
	uint32_t lkid = lkb->lkb_id;
	int rv;

	rv = kref_put_lock(&lkb->lkb_ref, kill_lkb,
			   &ls->ls_lkbidr_spin);
	if (rv) {
		idr_remove(&ls->ls_lkbidr, lkid);
		spin_unlock(&ls->ls_lkbidr_spin);

		detach_lkb(lkb);

		/* for local/process lkbs, lvbptr points to caller's lksb */
		if (lkb->lkb_lvbptr && is_master_copy(lkb))
			dlm_free_lvb(lkb->lkb_lvbptr);
		dlm_free_lkb(lkb);
	}

	return rv;
}

int dlm_put_lkb(struct dlm_lkb *lkb)
{
	struct dlm_ls *ls;

	DLM_ASSERT(lkb->lkb_resource, dlm_print_lkb(lkb););
	DLM_ASSERT(lkb->lkb_resource->res_ls, dlm_print_lkb(lkb););

	ls = lkb->lkb_resource->res_ls;
	return __put_lkb(ls, lkb);
}

/* This is only called to add a reference when the code already holds
   a valid reference to the lkb, so there's no need for locking. */

static inline void hold_lkb(struct dlm_lkb *lkb)
{
	kref_get(&lkb->lkb_ref);
}

static void unhold_lkb_assert(struct kref *kref)
{
	struct dlm_lkb *lkb = container_of(kref, struct dlm_lkb, lkb_ref);

	DLM_ASSERT(false, dlm_print_lkb(lkb););
}

/* This is called when we need to remove a reference and are certain
   it's not the last ref.  e.g. del_lkb is always called between a
   find_lkb/put_lkb and is always the inverse of a previous add_lkb.
   put_lkb would work fine, but would involve unnecessary locking */

static inline void unhold_lkb(struct dlm_lkb *lkb)
{
	kref_put(&lkb->lkb_ref, unhold_lkb_assert);
}

static void lkb_add_ordered(struct list_head *new, struct list_head *head,
			    int mode)
{
	struct dlm_lkb *lkb = NULL, *iter;

	list_for_each_entry(iter, head, lkb_statequeue)
		if (iter->lkb_rqmode < mode) {
			lkb = iter;
			list_add_tail(new, &iter->lkb_statequeue);
			break;
		}

	if (!lkb)
		list_add_tail(new, head);
}

/* add/remove lkb to rsb's grant/convert/wait queue */

static void add_lkb(struct dlm_rsb *r, struct dlm_lkb *lkb, int status)
{
	kref_get(&lkb->lkb_ref);

	DLM_ASSERT(!lkb->lkb_status, dlm_print_lkb(lkb););

	lkb->lkb_timestamp = ktime_get();

	lkb->lkb_status = status;

	switch (status) {
	case DLM_LKSTS_WAITING:
		if (lkb->lkb_exflags & DLM_LKF_HEADQUE)
			list_add(&lkb->lkb_statequeue, &r->res_waitqueue);
		else
			list_add_tail(&lkb->lkb_statequeue, &r->res_waitqueue);
		break;
	case DLM_LKSTS_GRANTED:
		/* convention says granted locks kept in order of grmode */
		lkb_add_ordered(&lkb->lkb_statequeue, &r->res_grantqueue,
				lkb->lkb_grmode);
		break;
	case DLM_LKSTS_CONVERT:
		if (lkb->lkb_exflags & DLM_LKF_HEADQUE)
			list_add(&lkb->lkb_statequeue, &r->res_convertqueue);
		else
			list_add_tail(&lkb->lkb_statequeue,
				      &r->res_convertqueue);
		break;
	default:
		DLM_ASSERT(0, dlm_print_lkb(lkb); printk("sts=%d\n", status););
	}
}

static void del_lkb(struct dlm_rsb *r, struct dlm_lkb *lkb)
{
	lkb->lkb_status = 0;
	list_del(&lkb->lkb_statequeue);
	unhold_lkb(lkb);
}

static void move_lkb(struct dlm_rsb *r, struct dlm_lkb *lkb, int sts)
{
	hold_lkb(lkb);
	del_lkb(r, lkb);
	add_lkb(r, lkb, sts);
	unhold_lkb(lkb);
}

static int msg_reply_type(int mstype)
{
	switch (mstype) {
	case DLM_MSG_REQUEST:
		return DLM_MSG_REQUEST_REPLY;
	case DLM_MSG_CONVERT:
		return DLM_MSG_CONVERT_REPLY;
	case DLM_MSG_UNLOCK:
		return DLM_MSG_UNLOCK_REPLY;
	case DLM_MSG_CANCEL:
		return DLM_MSG_CANCEL_REPLY;
	case DLM_MSG_LOOKUP:
		return DLM_MSG_LOOKUP_REPLY;
	}
	return -1;
}

/* add/remove lkb from global waiters list of lkb's waiting for
   a reply from a remote node */

static int add_to_waiters(struct dlm_lkb *lkb, int mstype, int to_nodeid)
{
	struct dlm_ls *ls = lkb->lkb_resource->res_ls;
	int error = 0;

	mutex_lock(&ls->ls_waiters_mutex);

	if (is_overlap_unlock(lkb) ||
	    (is_overlap_cancel(lkb) && (mstype == DLM_MSG_CANCEL))) {
		error = -EINVAL;
		goto out;
	}

	if (lkb->lkb_wait_type || is_overlap_cancel(lkb)) {
		switch (mstype) {
		case DLM_MSG_UNLOCK:
			lkb->lkb_flags |= DLM_IFL_OVERLAP_UNLOCK;
			break;
		case DLM_MSG_CANCEL:
			lkb->lkb_flags |= DLM_IFL_OVERLAP_CANCEL;
			break;
		default:
			error = -EBUSY;
			goto out;
		}
		lkb->lkb_wait_count++;
		hold_lkb(lkb);

		log_debug(ls, "addwait %x cur %d overlap %d count %d f %x",
			  lkb->lkb_id, lkb->lkb_wait_type, mstype,
			  lkb->lkb_wait_count, lkb->lkb_flags);
		goto out;
	}

	DLM_ASSERT(!lkb->lkb_wait_count,
		   dlm_print_lkb(lkb);
		   printk("wait_count %d\n", lkb->lkb_wait_count););

	lkb->lkb_wait_count++;
	lkb->lkb_wait_type = mstype;
	lkb->lkb_wait_nodeid = to_nodeid; /* for debugging */
	hold_lkb(lkb);
	list_add(&lkb->lkb_wait_reply, &ls->ls_waiters);
 out:
	if (error)
		log_error(ls, "addwait error %x %d flags %x %d %d %s",
			  lkb->lkb_id, error, lkb->lkb_flags, mstype,
			  lkb->lkb_wait_type, lkb->lkb_resource->res_name);
	mutex_unlock(&ls->ls_waiters_mutex);
	return error;
}

/* We clear the RESEND flag because we might be taking an lkb off the waiters
   list as part of process_requestqueue (e.g. a lookup that has an optimized
   request reply on the requestqueue) between dlm_recover_waiters_pre() which
   set RESEND and dlm_recover_waiters_post() */

static int _remove_from_waiters(struct dlm_lkb *lkb, int mstype,
				struct dlm_message *ms)
{
	struct dlm_ls *ls = lkb->lkb_resource->res_ls;
	int overlap_done = 0;

	if (is_overlap_unlock(lkb) && (mstype == DLM_MSG_UNLOCK_REPLY)) {
		log_debug(ls, "remwait %x unlock_reply overlap", lkb->lkb_id);
		lkb->lkb_flags &= ~DLM_IFL_OVERLAP_UNLOCK;
		overlap_done = 1;
		goto out_del;
	}

	if (is_overlap_cancel(lkb) && (mstype == DLM_MSG_CANCEL_REPLY)) {
		log_debug(ls, "remwait %x cancel_reply overlap", lkb->lkb_id);
		lkb->lkb_flags &= ~DLM_IFL_OVERLAP_CANCEL;
		overlap_done = 1;
		goto out_del;
	}

	/* Cancel state was preemptively cleared by a successful convert,
	   see next comment, nothing to do. */

	if ((mstype == DLM_MSG_CANCEL_REPLY) &&
	    (lkb->lkb_wait_type != DLM_MSG_CANCEL)) {
		log_debug(ls, "remwait %x cancel_reply wait_type %d",
			  lkb->lkb_id, lkb->lkb_wait_type);
		return -1;
	}

	/* Remove for the convert reply, and premptively remove for the
	   cancel reply.  A convert has been granted while there's still
	   an outstanding cancel on it (the cancel is moot and the result
	   in the cancel reply should be 0).  We preempt the cancel reply
	   because the app gets the convert result and then can follow up
	   with another op, like convert.  This subsequent op would see the
	   lingering state of the cancel and fail with -EBUSY. */

	if ((mstype == DLM_MSG_CONVERT_REPLY) &&
	    (lkb->lkb_wait_type == DLM_MSG_CONVERT) &&
	    is_overlap_cancel(lkb) && ms && !ms->m_result) {
		log_debug(ls, "remwait %x convert_reply zap overlap_cancel",
			  lkb->lkb_id);
		lkb->lkb_wait_type = 0;
		lkb->lkb_flags &= ~DLM_IFL_OVERLAP_CANCEL;
		lkb->lkb_wait_count--;
		unhold_lkb(lkb);
		goto out_del;
	}

	/* N.B. type of reply may not always correspond to type of original
	   msg due to lookup->request optimization, verify others? */

	if (lkb->lkb_wait_type) {
		lkb->lkb_wait_type = 0;
		goto out_del;
	}

	log_error(ls, "remwait error %x remote %d %x msg %d flags %x no wait",
		  lkb->lkb_id, ms ? le32_to_cpu(ms->m_header.h_nodeid) : 0,
		  lkb->lkb_remid, mstype, lkb->lkb_flags);
	return -1;

 out_del:
	/* the force-unlock/cancel has completed and we haven't recvd a reply
	   to the op that was in progress prior to the unlock/cancel; we
	   give up on any reply to the earlier op.  FIXME: not sure when/how
	   this would happen */

	if (overlap_done && lkb->lkb_wait_type) {
		log_error(ls, "remwait error %x reply %d wait_type %d overlap",
			  lkb->lkb_id, mstype, lkb->lkb_wait_type);
		lkb->lkb_wait_count--;
		unhold_lkb(lkb);
		lkb->lkb_wait_type = 0;
	}

	DLM_ASSERT(lkb->lkb_wait_count, dlm_print_lkb(lkb););

	lkb->lkb_flags &= ~DLM_IFL_RESEND;
	lkb->lkb_wait_count--;
	if (!lkb->lkb_wait_count)
		list_del_init(&lkb->lkb_wait_reply);
	unhold_lkb(lkb);
	return 0;
}

static int remove_from_waiters(struct dlm_lkb *lkb, int mstype)
{
	struct dlm_ls *ls = lkb->lkb_resource->res_ls;
	int error;

	mutex_lock(&ls->ls_waiters_mutex);
	error = _remove_from_waiters(lkb, mstype, NULL);
	mutex_unlock(&ls->ls_waiters_mutex);
	return error;
}

/* Handles situations where we might be processing a "fake" or "stub" reply in
   which we can't try to take waiters_mutex again. */

static int remove_from_waiters_ms(struct dlm_lkb *lkb, struct dlm_message *ms)
{
	struct dlm_ls *ls = lkb->lkb_resource->res_ls;
	int error;

	if (ms->m_flags != cpu_to_le32(DLM_IFL_STUB_MS))
		mutex_lock(&ls->ls_waiters_mutex);
	error = _remove_from_waiters(lkb, le32_to_cpu(ms->m_type), ms);
	if (ms->m_flags != cpu_to_le32(DLM_IFL_STUB_MS))
		mutex_unlock(&ls->ls_waiters_mutex);
	return error;
}

/* If there's an rsb for the same resource being removed, ensure
 * that the remove message is sent before the new lookup message.
 */

#define DLM_WAIT_PENDING_COND(ls, r)		\
	(ls->ls_remove_len &&			\
	 !rsb_cmp(r, ls->ls_remove_name,	\
		  ls->ls_remove_len))

static void wait_pending_remove(struct dlm_rsb *r)
{
	struct dlm_ls *ls = r->res_ls;
 restart:
	spin_lock(&ls->ls_remove_spin);
	if (DLM_WAIT_PENDING_COND(ls, r)) {
		log_debug(ls, "delay lookup for remove dir %d %s",
			  r->res_dir_nodeid, r->res_name);
		spin_unlock(&ls->ls_remove_spin);
		wait_event(ls->ls_remove_wait, !DLM_WAIT_PENDING_COND(ls, r));
		goto restart;
	}
	spin_unlock(&ls->ls_remove_spin);
}

/*
 * ls_remove_spin protects ls_remove_name and ls_remove_len which are
 * read by other threads in wait_pending_remove.  ls_remove_names
 * and ls_remove_lens are only used by the scan thread, so they do
 * not need protection.
 */

static void shrink_bucket(struct dlm_ls *ls, int b)
{
	struct rb_node *n, *next;
	struct dlm_rsb *r;
	char *name;
	int our_nodeid = dlm_our_nodeid();
	int remote_count = 0;
	int need_shrink = 0;
	int i, len, rv;

	memset(&ls->ls_remove_lens, 0, sizeof(int) * DLM_REMOVE_NAMES_MAX);

	spin_lock(&ls->ls_rsbtbl[b].lock);

	if (!(ls->ls_rsbtbl[b].flags & DLM_RTF_SHRINK)) {
		spin_unlock(&ls->ls_rsbtbl[b].lock);
		return;
	}

	for (n = rb_first(&ls->ls_rsbtbl[b].toss); n; n = next) {
		next = rb_next(n);
		r = rb_entry(n, struct dlm_rsb, res_hashnode);

		/* If we're the directory record for this rsb, and
		   we're not the master of it, then we need to wait
		   for the master node to send us a dir remove for
		   before removing the dir record. */

		if (!dlm_no_directory(ls) &&
		    (r->res_master_nodeid != our_nodeid) &&
		    (dlm_dir_nodeid(r) == our_nodeid)) {
			continue;
		}

		need_shrink = 1;

		if (!time_after_eq(jiffies, r->res_toss_time +
				   dlm_config.ci_toss_secs * HZ)) {
			continue;
		}

		if (!dlm_no_directory(ls) &&
		    (r->res_master_nodeid == our_nodeid) &&
		    (dlm_dir_nodeid(r) != our_nodeid)) {

			/* We're the master of this rsb but we're not
			   the directory record, so we need to tell the
			   dir node to remove the dir record. */

			ls->ls_remove_lens[remote_count] = r->res_length;
			memcpy(ls->ls_remove_names[remote_count], r->res_name,
			       DLM_RESNAME_MAXLEN);
			remote_count++;

			if (remote_count >= DLM_REMOVE_NAMES_MAX)
				break;
			continue;
		}

		if (!kref_put(&r->res_ref, kill_rsb)) {
			log_error(ls, "tossed rsb in use %s", r->res_name);
			continue;
		}

		rb_erase(&r->res_hashnode, &ls->ls_rsbtbl[b].toss);
		dlm_free_rsb(r);
	}

	if (need_shrink)
		ls->ls_rsbtbl[b].flags |= DLM_RTF_SHRINK;
	else
		ls->ls_rsbtbl[b].flags &= ~DLM_RTF_SHRINK;
	spin_unlock(&ls->ls_rsbtbl[b].lock);

	/*
	 * While searching for rsb's to free, we found some that require
	 * remote removal.  We leave them in place and find them again here
	 * so there is a very small gap between removing them from the toss
	 * list and sending the removal.  Keeping this gap small is
	 * important to keep us (the master node) from being out of sync
	 * with the remote dir node for very long.
	 *
	 * From the time the rsb is removed from toss until just after
	 * send_remove, the rsb name is saved in ls_remove_name.  A new
	 * lookup checks this to ensure that a new lookup message for the
	 * same resource name is not sent just before the remove message.
	 */

	for (i = 0; i < remote_count; i++) {
		name = ls->ls_remove_names[i];
		len = ls->ls_remove_lens[i];

		spin_lock(&ls->ls_rsbtbl[b].lock);
		rv = dlm_search_rsb_tree(&ls->ls_rsbtbl[b].toss, name, len, &r);
		if (rv) {
			spin_unlock(&ls->ls_rsbtbl[b].lock);
			log_debug(ls, "remove_name not toss %s", name);
			continue;
		}

		if (r->res_master_nodeid != our_nodeid) {
			spin_unlock(&ls->ls_rsbtbl[b].lock);
			log_debug(ls, "remove_name master %d dir %d our %d %s",
				  r->res_master_nodeid, r->res_dir_nodeid,
				  our_nodeid, name);
			continue;
		}

		if (r->res_dir_nodeid == our_nodeid) {
			/* should never happen */
			spin_unlock(&ls->ls_rsbtbl[b].lock);
			log_error(ls, "remove_name dir %d master %d our %d %s",
				  r->res_dir_nodeid, r->res_master_nodeid,
				  our_nodeid, name);
			continue;
		}

		if (!time_after_eq(jiffies, r->res_toss_time +
				   dlm_config.ci_toss_secs * HZ)) {
			spin_unlock(&ls->ls_rsbtbl[b].lock);
			log_debug(ls, "remove_name toss_time %lu now %lu %s",
				  r->res_toss_time, jiffies, name);
			continue;
		}

		if (!kref_put(&r->res_ref, kill_rsb)) {
			spin_unlock(&ls->ls_rsbtbl[b].lock);
			log_error(ls, "remove_name in use %s", name);
			continue;
		}

		rb_erase(&r->res_hashnode, &ls->ls_rsbtbl[b].toss);

		/* block lookup of same name until we've sent remove */
		spin_lock(&ls->ls_remove_spin);
		ls->ls_remove_len = len;
		memcpy(ls->ls_remove_name, name, DLM_RESNAME_MAXLEN);
		spin_unlock(&ls->ls_remove_spin);
		spin_unlock(&ls->ls_rsbtbl[b].lock);

		send_remove(r);

		/* allow lookup of name again */
		spin_lock(&ls->ls_remove_spin);
		ls->ls_remove_len = 0;
		memset(ls->ls_remove_name, 0, DLM_RESNAME_MAXLEN);
		spin_unlock(&ls->ls_remove_spin);
		wake_up(&ls->ls_remove_wait);

		dlm_free_rsb(r);
	}
}

void dlm_scan_rsbs(struct dlm_ls *ls)
{
	int i;

	for (i = 0; i < ls->ls_rsbtbl_size; i++) {
		shrink_bucket(ls, i);
		if (dlm_locking_stopped(ls))
			break;
		cond_resched();
	}
}

#ifdef CONFIG_DLM_DEPRECATED_API
static void add_timeout(struct dlm_lkb *lkb)
{
	struct dlm_ls *ls = lkb->lkb_resource->res_ls;

	if (is_master_copy(lkb))
		return;

	if (test_bit(LSFL_TIMEWARN, &ls->ls_flags) &&
	    !(lkb->lkb_exflags & DLM_LKF_NODLCKWT)) {
		lkb->lkb_flags |= DLM_IFL_WATCH_TIMEWARN;
		goto add_it;
	}
	if (lkb->lkb_exflags & DLM_LKF_TIMEOUT)
		goto add_it;
	return;

 add_it:
	DLM_ASSERT(list_empty(&lkb->lkb_time_list), dlm_print_lkb(lkb););
	mutex_lock(&ls->ls_timeout_mutex);
	hold_lkb(lkb);
	list_add_tail(&lkb->lkb_time_list, &ls->ls_timeout);
	mutex_unlock(&ls->ls_timeout_mutex);
}

static void del_timeout(struct dlm_lkb *lkb)
{
	struct dlm_ls *ls = lkb->lkb_resource->res_ls;

	mutex_lock(&ls->ls_timeout_mutex);
	if (!list_empty(&lkb->lkb_time_list)) {
		list_del_init(&lkb->lkb_time_list);
		unhold_lkb(lkb);
	}
	mutex_unlock(&ls->ls_timeout_mutex);
}

/* FIXME: is it safe to look at lkb_exflags, lkb_flags, lkb_timestamp, and
   lkb_lksb_timeout without lock_rsb?  Note: we can't lock timeout_mutex
   and then lock rsb because of lock ordering in add_timeout.  We may need
   to specify some special timeout-related bits in the lkb that are just to
   be accessed under the timeout_mutex. */

void dlm_scan_timeout(struct dlm_ls *ls)
{
	struct dlm_rsb *r;
	struct dlm_lkb *lkb = NULL, *iter;
	int do_cancel, do_warn;
	s64 wait_us;

	for (;;) {
		if (dlm_locking_stopped(ls))
			break;

		do_cancel = 0;
		do_warn = 0;
		mutex_lock(&ls->ls_timeout_mutex);
		list_for_each_entry(iter, &ls->ls_timeout, lkb_time_list) {

			wait_us = ktime_to_us(ktime_sub(ktime_get(),
							iter->lkb_timestamp));

			if ((iter->lkb_exflags & DLM_LKF_TIMEOUT) &&
			    wait_us >= (iter->lkb_timeout_cs * 10000))
				do_cancel = 1;

			if ((iter->lkb_flags & DLM_IFL_WATCH_TIMEWARN) &&
			    wait_us >= dlm_config.ci_timewarn_cs * 10000)
				do_warn = 1;

			if (!do_cancel && !do_warn)
				continue;
			hold_lkb(iter);
			lkb = iter;
			break;
		}
		mutex_unlock(&ls->ls_timeout_mutex);

		if (!lkb)
			break;

		r = lkb->lkb_resource;
		hold_rsb(r);
		lock_rsb(r);

		if (do_warn) {
			/* clear flag so we only warn once */
			lkb->lkb_flags &= ~DLM_IFL_WATCH_TIMEWARN;
			if (!(lkb->lkb_exflags & DLM_LKF_TIMEOUT))
				del_timeout(lkb);
			dlm_timeout_warn(lkb);
		}

		if (do_cancel) {
			log_debug(ls, "timeout cancel %x node %d %s",
				  lkb->lkb_id, lkb->lkb_nodeid, r->res_name);
			lkb->lkb_flags &= ~DLM_IFL_WATCH_TIMEWARN;
			lkb->lkb_flags |= DLM_IFL_TIMEOUT_CANCEL;
			del_timeout(lkb);
			_cancel_lock(r, lkb);
		}

		unlock_rsb(r);
		unhold_rsb(r);
		dlm_put_lkb(lkb);
	}
}

/* This is only called by dlm_recoverd, and we rely on dlm_ls_stop() stopping
   dlm_recoverd before checking/setting ls_recover_begin. */

void dlm_adjust_timeouts(struct dlm_ls *ls)
{
	struct dlm_lkb *lkb;
	u64 adj_us = jiffies_to_usecs(jiffies - ls->ls_recover_begin);

	ls->ls_recover_begin = 0;
	mutex_lock(&ls->ls_timeout_mutex);
	list_for_each_entry(lkb, &ls->ls_timeout, lkb_time_list)
		lkb->lkb_timestamp = ktime_add_us(lkb->lkb_timestamp, adj_us);
	mutex_unlock(&ls->ls_timeout_mutex);
}
#else
static void add_timeout(struct dlm_lkb *lkb) { }
static void del_timeout(struct dlm_lkb *lkb) { }
#endif

/* lkb is master or local copy */

static void set_lvb_lock(struct dlm_rsb *r, struct dlm_lkb *lkb)
{
	int b, len = r->res_ls->ls_lvblen;

	/* b=1 lvb returned to caller
	   b=0 lvb written to rsb or invalidated
	   b=-1 do nothing */

	b =  dlm_lvb_operations[lkb->lkb_grmode + 1][lkb->lkb_rqmode + 1];

	if (b == 1) {
		if (!lkb->lkb_lvbptr)
			return;

		if (!(lkb->lkb_exflags & DLM_LKF_VALBLK))
			return;

		if (!r->res_lvbptr)
			return;

		memcpy(lkb->lkb_lvbptr, r->res_lvbptr, len);
		lkb->lkb_lvbseq = r->res_lvbseq;

	} else if (b == 0) {
		if (lkb->lkb_exflags & DLM_LKF_IVVALBLK) {
			rsb_set_flag(r, RSB_VALNOTVALID);
			return;
		}

		if (!lkb->lkb_lvbptr)
			return;

		if (!(lkb->lkb_exflags & DLM_LKF_VALBLK))
			return;

		if (!r->res_lvbptr)
			r->res_lvbptr = dlm_allocate_lvb(r->res_ls);

		if (!r->res_lvbptr)
			return;

		memcpy(r->res_lvbptr, lkb->lkb_lvbptr, len);
		r->res_lvbseq++;
		lkb->lkb_lvbseq = r->res_lvbseq;
		rsb_clear_flag(r, RSB_VALNOTVALID);
	}

	if (rsb_flag(r, RSB_VALNOTVALID))
		lkb->lkb_sbflags |= DLM_SBF_VALNOTVALID;
}

static void set_lvb_unlock(struct dlm_rsb *r, struct dlm_lkb *lkb)
{
	if (lkb->lkb_grmode < DLM_LOCK_PW)
		return;

	if (lkb->lkb_exflags & DLM_LKF_IVVALBLK) {
		rsb_set_flag(r, RSB_VALNOTVALID);
		return;
	}

	if (!lkb->lkb_lvbptr)
		return;

	if (!(lkb->lkb_exflags & DLM_LKF_VALBLK))
		return;

	if (!r->res_lvbptr)
		r->res_lvbptr = dlm_allocate_lvb(r->res_ls);

	if (!r->res_lvbptr)
		return;

	memcpy(r->res_lvbptr, lkb->lkb_lvbptr, r->res_ls->ls_lvblen);
	r->res_lvbseq++;
	rsb_clear_flag(r, RSB_VALNOTVALID);
}

/* lkb is process copy (pc) */

static void set_lvb_lock_pc(struct dlm_rsb *r, struct dlm_lkb *lkb,
			    struct dlm_message *ms)
{
	int b;

	if (!lkb->lkb_lvbptr)
		return;

	if (!(lkb->lkb_exflags & DLM_LKF_VALBLK))
		return;

	b = dlm_lvb_operations[lkb->lkb_grmode + 1][lkb->lkb_rqmode + 1];
	if (b == 1) {
		int len = receive_extralen(ms);
		if (len > r->res_ls->ls_lvblen)
			len = r->res_ls->ls_lvblen;
		memcpy(lkb->lkb_lvbptr, ms->m_extra, len);
		lkb->lkb_lvbseq = le32_to_cpu(ms->m_lvbseq);
	}
}

/* Manipulate lkb's on rsb's convert/granted/waiting queues
   remove_lock -- used for unlock, removes lkb from granted
   revert_lock -- used for cancel, moves lkb from convert to granted
   grant_lock  -- used for request and convert, adds lkb to granted or
                  moves lkb from convert or waiting to granted

   Each of these is used for master or local copy lkb's.  There is
   also a _pc() variation used to make the corresponding change on
   a process copy (pc) lkb. */

static void _remove_lock(struct dlm_rsb *r, struct dlm_lkb *lkb)
{
	del_lkb(r, lkb);
	lkb->lkb_grmode = DLM_LOCK_IV;
	/* this unhold undoes the original ref from create_lkb()
	   so this leads to the lkb being freed */
	unhold_lkb(lkb);
}

static void remove_lock(struct dlm_rsb *r, struct dlm_lkb *lkb)
{
	set_lvb_unlock(r, lkb);
	_remove_lock(r, lkb);
}

static void remove_lock_pc(struct dlm_rsb *r, struct dlm_lkb *lkb)
{
	_remove_lock(r, lkb);
}

/* returns: 0 did nothing
	    1 moved lock to granted
	   -1 removed lock */

static int revert_lock(struct dlm_rsb *r, struct dlm_lkb *lkb)
{
	int rv = 0;

	lkb->lkb_rqmode = DLM_LOCK_IV;

	switch (lkb->lkb_status) {
	case DLM_LKSTS_GRANTED:
		break;
	case DLM_LKSTS_CONVERT:
		move_lkb(r, lkb, DLM_LKSTS_GRANTED);
		rv = 1;
		break;
	case DLM_LKSTS_WAITING:
		del_lkb(r, lkb);
		lkb->lkb_grmode = DLM_LOCK_IV;
		/* this unhold undoes the original ref from create_lkb()
		   so this leads to the lkb being freed */
		unhold_lkb(lkb);
		rv = -1;
		break;
	default:
		log_print("invalid status for revert %d", lkb->lkb_status);
	}
	return rv;
}

static int revert_lock_pc(struct dlm_rsb *r, struct dlm_lkb *lkb)
{
	return revert_lock(r, lkb);
}

static void _grant_lock(struct dlm_rsb *r, struct dlm_lkb *lkb)
{
	if (lkb->lkb_grmode != lkb->lkb_rqmode) {
		lkb->lkb_grmode = lkb->lkb_rqmode;
		if (lkb->lkb_status)
			move_lkb(r, lkb, DLM_LKSTS_GRANTED);
		else
			add_lkb(r, lkb, DLM_LKSTS_GRANTED);
	}

	lkb->lkb_rqmode = DLM_LOCK_IV;
	lkb->lkb_highbast = 0;
}

static void grant_lock(struct dlm_rsb *r, struct dlm_lkb *lkb)
{
	set_lvb_lock(r, lkb);
	_grant_lock(r, lkb);
}

static void grant_lock_pc(struct dlm_rsb *r, struct dlm_lkb *lkb,
			  struct dlm_message *ms)
{
	set_lvb_lock_pc(r, lkb, ms);
	_grant_lock(r, lkb);
}

/* called by grant_pending_locks() which means an async grant message must
   be sent to the requesting node in addition to granting the lock if the
   lkb belongs to a remote node. */

static void grant_lock_pending(struct dlm_rsb *r, struct dlm_lkb *lkb)
{
	grant_lock(r, lkb);
	if (is_master_copy(lkb))
		send_grant(r, lkb);
	else
		queue_cast(r, lkb, 0);
}

/* The special CONVDEADLK, ALTPR and ALTCW flags allow the master to
   change the granted/requested modes.  We're munging things accordingly in
   the process copy.
   CONVDEADLK: our grmode may have been forced down to NL to resolve a
   conversion deadlock
   ALTPR/ALTCW: our rqmode may have been changed to PR or CW to become
   compatible with other granted locks */

static void munge_demoted(struct dlm_lkb *lkb)
{
	if (lkb->lkb_rqmode == DLM_LOCK_IV || lkb->lkb_grmode == DLM_LOCK_IV) {
		log_print("munge_demoted %x invalid modes gr %d rq %d",
			  lkb->lkb_id, lkb->lkb_grmode, lkb->lkb_rqmode);
		return;
	}

	lkb->lkb_grmode = DLM_LOCK_NL;
}

static void munge_altmode(struct dlm_lkb *lkb, struct dlm_message *ms)
{
	if (ms->m_type != cpu_to_le32(DLM_MSG_REQUEST_REPLY) &&
	    ms->m_type != cpu_to_le32(DLM_MSG_GRANT)) {
		log_print("munge_altmode %x invalid reply type %d",
			  lkb->lkb_id, le32_to_cpu(ms->m_type));
		return;
	}

	if (lkb->lkb_exflags & DLM_LKF_ALTPR)
		lkb->lkb_rqmode = DLM_LOCK_PR;
	else if (lkb->lkb_exflags & DLM_LKF_ALTCW)
		lkb->lkb_rqmode = DLM_LOCK_CW;
	else {
		log_print("munge_altmode invalid exflags %x", lkb->lkb_exflags);
		dlm_print_lkb(lkb);
	}
}

static inline int first_in_list(struct dlm_lkb *lkb, struct list_head *head)
{
	struct dlm_lkb *first = list_entry(head->next, struct dlm_lkb,
					   lkb_statequeue);
	if (lkb->lkb_id == first->lkb_id)
		return 1;

	return 0;
}

/* Check if the given lkb conflicts with another lkb on the queue. */

static int queue_conflict(struct list_head *head, struct dlm_lkb *lkb)
{
	struct dlm_lkb *this;

	list_for_each_entry(this, head, lkb_statequeue) {
		if (this == lkb)
			continue;
		if (!modes_compat(this, lkb))
			return 1;
	}
	return 0;
}

/*
 * "A conversion deadlock arises with a pair of lock requests in the converting
 * queue for one resource.  The granted mode of each lock blocks the requested
 * mode of the other lock."
 *
 * Part 2: if the granted mode of lkb is preventing an earlier lkb in the
 * convert queue from being granted, then deadlk/demote lkb.
 *
 * Example:
 * Granted Queue: empty
 * Convert Queue: NL->EX (first lock)
 *                PR->EX (second lock)
 *
 * The first lock can't be granted because of the granted mode of the second
 * lock and the second lock can't be granted because it's not first in the
 * list.  We either cancel lkb's conversion (PR->EX) and return EDEADLK, or we
 * demote the granted mode of lkb (from PR to NL) if it has the CONVDEADLK
 * flag set and return DEMOTED in the lksb flags.
 *
 * Originally, this function detected conv-deadlk in a more limited scope:
 * - if !modes_compat(lkb1, lkb2) && !modes_compat(lkb2, lkb1), or
 * - if lkb1 was the first entry in the queue (not just earlier), and was
 *   blocked by the granted mode of lkb2, and there was nothing on the
 *   granted queue preventing lkb1 from being granted immediately, i.e.
 *   lkb2 was the only thing preventing lkb1 from being granted.
 *
 * That second condition meant we'd only say there was conv-deadlk if
 * resolving it (by demotion) would lead to the first lock on the convert
 * queue being granted right away.  It allowed conversion deadlocks to exist
 * between locks on the convert queue while they couldn't be granted anyway.
 *
 * Now, we detect and take action on conversion deadlocks immediately when
 * they're created, even if they may not be immediately consequential.  If
 * lkb1 exists anywhere in the convert queue and lkb2 comes in with a granted
 * mode that would prevent lkb1's conversion from being granted, we do a
 * deadlk/demote on lkb2 right away and don't let it onto the convert queue.
 * I think this means that the lkb_is_ahead condition below should always
 * be zero, i.e. there will never be conv-deadlk between two locks that are
 * both already on the convert queue.
 */

static int conversion_deadlock_detect(struct dlm_rsb *r, struct dlm_lkb *lkb2)
{
	struct dlm_lkb *lkb1;
	int lkb_is_ahead = 0;

	list_for_each_entry(lkb1, &r->res_convertqueue, lkb_statequeue) {
		if (lkb1 == lkb2) {
			lkb_is_ahead = 1;
			continue;
		}

		if (!lkb_is_ahead) {
			if (!modes_compat(lkb2, lkb1))
				return 1;
		} else {
			if (!modes_compat(lkb2, lkb1) &&
			    !modes_compat(lkb1, lkb2))
				return 1;
		}
	}
	return 0;
}

/*
 * Return 1 if the lock can be granted, 0 otherwise.
 * Also detect and resolve conversion deadlocks.
 *
 * lkb is the lock to be granted
 *
 * now is 1 if the function is being called in the context of the
 * immediate request, it is 0 if called later, after the lock has been
 * queued.
 *
 * recover is 1 if dlm_recover_grant() is trying to grant conversions
 * after recovery.
 *
 * References are from chapter 6 of "VAXcluster Principles" by Roy Davis
 */

static int _can_be_granted(struct dlm_rsb *r, struct dlm_lkb *lkb, int now,
			   int recover)
{
	int8_t conv = (lkb->lkb_grmode != DLM_LOCK_IV);

	/*
	 * 6-10: Version 5.4 introduced an option to address the phenomenon of
	 * a new request for a NL mode lock being blocked.
	 *
	 * 6-11: If the optional EXPEDITE flag is used with the new NL mode
	 * request, then it would be granted.  In essence, the use of this flag
	 * tells the Lock Manager to expedite theis request by not considering
	 * what may be in the CONVERTING or WAITING queues...  As of this
	 * writing, the EXPEDITE flag can be used only with new requests for NL
	 * mode locks.  This flag is not valid for conversion requests.
	 *
	 * A shortcut.  Earlier checks return an error if EXPEDITE is used in a
	 * conversion or used with a non-NL requested mode.  We also know an
	 * EXPEDITE request is always granted immediately, so now must always
	 * be 1.  The full condition to grant an expedite request: (now &&
	 * !conv && lkb->rqmode == DLM_LOCK_NL && (flags & EXPEDITE)) can
	 * therefore be shortened to just checking the flag.
	 */

	if (lkb->lkb_exflags & DLM_LKF_EXPEDITE)
		return 1;

	/*
	 * A shortcut. Without this, !queue_conflict(grantqueue, lkb) would be
	 * added to the remaining conditions.
	 */

	if (queue_conflict(&r->res_grantqueue, lkb))
		return 0;

	/*
	 * 6-3: By default, a conversion request is immediately granted if the
	 * requested mode is compatible with the modes of all other granted
	 * locks
	 */

	if (queue_conflict(&r->res_convertqueue, lkb))
		return 0;

	/*
	 * The RECOVER_GRANT flag means dlm_recover_grant() is granting
	 * locks for a recovered rsb, on which lkb's have been rebuilt.
	 * The lkb's may have been rebuilt on the queues in a different
	 * order than they were in on the previous master.  So, granting
	 * queued conversions in order after recovery doesn't make sense
	 * since the order hasn't been preserved anyway.  The new order
	 * could also have created a new "in place" conversion deadlock.
	 * (e.g. old, failed master held granted EX, with PR->EX, NL->EX.
	 * After recovery, there would be no granted locks, and possibly
	 * NL->EX, PR->EX, an in-place conversion deadlock.)  So, after
	 * recovery, grant conversions without considering order.
	 */

	if (conv && recover)
		return 1;

	/*
	 * 6-5: But the default algorithm for deciding whether to grant or
	 * queue conversion requests does not by itself guarantee that such
	 * requests are serviced on a "first come first serve" basis.  This, in
	 * turn, can lead to a phenomenon known as "indefinate postponement".
	 *
	 * 6-7: This issue is dealt with by using the optional QUECVT flag with
	 * the system service employed to request a lock conversion.  This flag
	 * forces certain conversion requests to be queued, even if they are
	 * compatible with the granted modes of other locks on the same
	 * resource.  Thus, the use of this flag results in conversion requests
	 * being ordered on a "first come first servce" basis.
	 *
	 * DCT: This condition is all about new conversions being able to occur
	 * "in place" while the lock remains on the granted queue (assuming
	 * nothing else conflicts.)  IOW if QUECVT isn't set, a conversion
	 * doesn't _have_ to go onto the convert queue where it's processed in
	 * order.  The "now" variable is necessary to distinguish converts
	 * being received and processed for the first time now, because once a
	 * convert is moved to the conversion queue the condition below applies
	 * requiring fifo granting.
	 */

	if (now && conv && !(lkb->lkb_exflags & DLM_LKF_QUECVT))
		return 1;

	/*
	 * Even if the convert is compat with all granted locks,
	 * QUECVT forces it behind other locks on the convert queue.
	 */

	if (now && conv && (lkb->lkb_exflags & DLM_LKF_QUECVT)) {
		if (list_empty(&r->res_convertqueue))
			return 1;
		else
			return 0;
	}

	/*
	 * The NOORDER flag is set to avoid the standard vms rules on grant
	 * order.
	 */

	if (lkb->lkb_exflags & DLM_LKF_NOORDER)
		return 1;

	/*
	 * 6-3: Once in that queue [CONVERTING], a conversion request cannot be
	 * granted until all other conversion requests ahead of it are granted
	 * and/or canceled.
	 */

	if (!now && conv && first_in_list(lkb, &r->res_convertqueue))
		return 1;

	/*
	 * 6-4: By default, a new request is immediately granted only if all
	 * three of the following conditions are satisfied when the request is
	 * issued:
	 * - The queue of ungranted conversion requests for the resource is
	 *   empty.
	 * - The queue of ungranted new requests for the resource is empty.
	 * - The mode of the new request is compatible with the most
	 *   restrictive mode of all granted locks on the resource.
	 */

	if (now && !conv && list_empty(&r->res_convertqueue) &&
	    list_empty(&r->res_waitqueue))
		return 1;

	/*
	 * 6-4: Once a lock request is in the queue of ungranted new requests,
	 * it cannot be granted until the queue of ungranted conversion
	 * requests is empty, all ungranted new requests ahead of it are
	 * granted and/or canceled, and it is compatible with the granted mode
	 * of the most restrictive lock granted on the resource.
	 */

	if (!now && !conv && list_empty(&r->res_convertqueue) &&
	    first_in_list(lkb, &r->res_waitqueue))
		return 1;

	return 0;
}

static int can_be_granted(struct dlm_rsb *r, struct dlm_lkb *lkb, int now,
			  int recover, int *err)
{
	int rv;
	int8_t alt = 0, rqmode = lkb->lkb_rqmode;
	int8_t is_convert = (lkb->lkb_grmode != DLM_LOCK_IV);

	if (err)
		*err = 0;

	rv = _can_be_granted(r, lkb, now, recover);
	if (rv)
		goto out;

	/*
	 * The CONVDEADLK flag is non-standard and tells the dlm to resolve
	 * conversion deadlocks by demoting grmode to NL, otherwise the dlm
	 * cancels one of the locks.
	 */

	if (is_convert && can_be_queued(lkb) &&
	    conversion_deadlock_detect(r, lkb)) {
		if (lkb->lkb_exflags & DLM_LKF_CONVDEADLK) {
			lkb->lkb_grmode = DLM_LOCK_NL;
			lkb->lkb_sbflags |= DLM_SBF_DEMOTED;
		} else if (err) {
			*err = -EDEADLK;
		} else {
			log_print("can_be_granted deadlock %x now %d",
				  lkb->lkb_id, now);
			dlm_dump_rsb(r);
		}
		goto out;
	}

	/*
	 * The ALTPR and ALTCW flags are non-standard and tell the dlm to try
	 * to grant a request in a mode other than the normal rqmode.  It's a
	 * simple way to provide a big optimization to applications that can
	 * use them.
	 */

	if (rqmode != DLM_LOCK_PR && (lkb->lkb_exflags & DLM_LKF_ALTPR))
		alt = DLM_LOCK_PR;
	else if (rqmode != DLM_LOCK_CW && (lkb->lkb_exflags & DLM_LKF_ALTCW))
		alt = DLM_LOCK_CW;

	if (alt) {
		lkb->lkb_rqmode = alt;
		rv = _can_be_granted(r, lkb, now, 0);
		if (rv)
			lkb->lkb_sbflags |= DLM_SBF_ALTMODE;
		else
			lkb->lkb_rqmode = rqmode;
	}
 out:
	return rv;
}

/* Returns the highest requested mode of all blocked conversions; sets
   cw if there's a blocked conversion to DLM_LOCK_CW. */

static int grant_pending_convert(struct dlm_rsb *r, int high, int *cw,
				 unsigned int *count)
{
	struct dlm_lkb *lkb, *s;
	int recover = rsb_flag(r, RSB_RECOVER_GRANT);
	int hi, demoted, quit, grant_restart, demote_restart;
	int deadlk;

	quit = 0;
 restart:
	grant_restart = 0;
	demote_restart = 0;
	hi = DLM_LOCK_IV;

	list_for_each_entry_safe(lkb, s, &r->res_convertqueue, lkb_statequeue) {
		demoted = is_demoted(lkb);
		deadlk = 0;

		if (can_be_granted(r, lkb, 0, recover, &deadlk)) {
			grant_lock_pending(r, lkb);
			grant_restart = 1;
			if (count)
				(*count)++;
			continue;
		}

		if (!demoted && is_demoted(lkb)) {
			log_print("WARN: pending demoted %x node %d %s",
				  lkb->lkb_id, lkb->lkb_nodeid, r->res_name);
			demote_restart = 1;
			continue;
		}

		if (deadlk) {
			/*
			 * If DLM_LKB_NODLKWT flag is set and conversion
			 * deadlock is detected, we request blocking AST and
			 * down (or cancel) conversion.
			 */
			if (lkb->lkb_exflags & DLM_LKF_NODLCKWT) {
				if (lkb->lkb_highbast < lkb->lkb_rqmode) {
					queue_bast(r, lkb, lkb->lkb_rqmode);
					lkb->lkb_highbast = lkb->lkb_rqmode;
				}
			} else {
				log_print("WARN: pending deadlock %x node %d %s",
					  lkb->lkb_id, lkb->lkb_nodeid,
					  r->res_name);
				dlm_dump_rsb(r);
			}
			continue;
		}

		hi = max_t(int, lkb->lkb_rqmode, hi);

		if (cw && lkb->lkb_rqmode == DLM_LOCK_CW)
			*cw = 1;
	}

	if (grant_restart)
		goto restart;
	if (demote_restart && !quit) {
		quit = 1;
		goto restart;
	}

	return max_t(int, high, hi);
}

static int grant_pending_wait(struct dlm_rsb *r, int high, int *cw,
			      unsigned int *count)
{
	struct dlm_lkb *lkb, *s;

	list_for_each_entry_safe(lkb, s, &r->res_waitqueue, lkb_statequeue) {
		if (can_be_granted(r, lkb, 0, 0, NULL)) {
			grant_lock_pending(r, lkb);
			if (count)
				(*count)++;
		} else {
			high = max_t(int, lkb->lkb_rqmode, high);
			if (lkb->lkb_rqmode == DLM_LOCK_CW)
				*cw = 1;
		}
	}

	return high;
}

/* cw of 1 means there's a lock with a rqmode of DLM_LOCK_CW that's blocked
   on either the convert or waiting queue.
   high is the largest rqmode of all locks blocked on the convert or
   waiting queue. */

static int lock_requires_bast(struct dlm_lkb *gr, int high, int cw)
{
	if (gr->lkb_grmode == DLM_LOCK_PR && cw) {
		if (gr->lkb_highbast < DLM_LOCK_EX)
			return 1;
		return 0;
	}

	if (gr->lkb_highbast < high &&
	    !__dlm_compat_matrix[gr->lkb_grmode+1][high+1])
		return 1;
	return 0;
}

static void grant_pending_locks(struct dlm_rsb *r, unsigned int *count)
{
	struct dlm_lkb *lkb, *s;
	int high = DLM_LOCK_IV;
	int cw = 0;

	if (!is_master(r)) {
		log_print("grant_pending_locks r nodeid %d", r->res_nodeid);
		dlm_dump_rsb(r);
		return;
	}

	high = grant_pending_convert(r, high, &cw, count);
	high = grant_pending_wait(r, high, &cw, count);

	if (high == DLM_LOCK_IV)
		return;

	/*
	 * If there are locks left on the wait/convert queue then send blocking
	 * ASTs to granted locks based on the largest requested mode (high)
	 * found above.
	 */

	list_for_each_entry_safe(lkb, s, &r->res_grantqueue, lkb_statequeue) {
		if (lkb->lkb_bastfn && lock_requires_bast(lkb, high, cw)) {
			if (cw && high == DLM_LOCK_PR &&
			    lkb->lkb_grmode == DLM_LOCK_PR)
				queue_bast(r, lkb, DLM_LOCK_CW);
			else
				queue_bast(r, lkb, high);
			lkb->lkb_highbast = high;
		}
	}
}

static int modes_require_bast(struct dlm_lkb *gr, struct dlm_lkb *rq)
{
	if ((gr->lkb_grmode == DLM_LOCK_PR && rq->lkb_rqmode == DLM_LOCK_CW) ||
	    (gr->lkb_grmode == DLM_LOCK_CW && rq->lkb_rqmode == DLM_LOCK_PR)) {
		if (gr->lkb_highbast < DLM_LOCK_EX)
			return 1;
		return 0;
	}

	if (gr->lkb_highbast < rq->lkb_rqmode && !modes_compat(gr, rq))
		return 1;
	return 0;
}

static void send_bast_queue(struct dlm_rsb *r, struct list_head *head,
			    struct dlm_lkb *lkb)
{
	struct dlm_lkb *gr;

	list_for_each_entry(gr, head, lkb_statequeue) {
		/* skip self when sending basts to convertqueue */
		if (gr == lkb)
			continue;
		if (gr->lkb_bastfn && modes_require_bast(gr, lkb)) {
			queue_bast(r, gr, lkb->lkb_rqmode);
			gr->lkb_highbast = lkb->lkb_rqmode;
		}
	}
}

static void send_blocking_asts(struct dlm_rsb *r, struct dlm_lkb *lkb)
{
	send_bast_queue(r, &r->res_grantqueue, lkb);
}

static void send_blocking_asts_all(struct dlm_rsb *r, struct dlm_lkb *lkb)
{
	send_bast_queue(r, &r->res_grantqueue, lkb);
	send_bast_queue(r, &r->res_convertqueue, lkb);
}

/* set_master(r, lkb) -- set the master nodeid of a resource

   The purpose of this function is to set the nodeid field in the given
   lkb using the nodeid field in the given rsb.  If the rsb's nodeid is
   known, it can just be copied to the lkb and the function will return
   0.  If the rsb's nodeid is _not_ known, it needs to be looked up
   before it can be copied to the lkb.

   When the rsb nodeid is being looked up remotely, the initial lkb
   causing the lookup is kept on the ls_waiters list waiting for the
   lookup reply.  Other lkb's waiting for the same rsb lookup are kept
   on the rsb's res_lookup list until the master is verified.

   Return values:
   0: nodeid is set in rsb/lkb and the caller should go ahead and use it
   1: the rsb master is not available and the lkb has been placed on
      a wait queue
*/

static int set_master(struct dlm_rsb *r, struct dlm_lkb *lkb)
{
	int our_nodeid = dlm_our_nodeid();

	if (rsb_flag(r, RSB_MASTER_UNCERTAIN)) {
		rsb_clear_flag(r, RSB_MASTER_UNCERTAIN);
		r->res_first_lkid = lkb->lkb_id;
		lkb->lkb_nodeid = r->res_nodeid;
		return 0;
	}

	if (r->res_first_lkid && r->res_first_lkid != lkb->lkb_id) {
		list_add_tail(&lkb->lkb_rsb_lookup, &r->res_lookup);
		return 1;
	}

	if (r->res_master_nodeid == our_nodeid) {
		lkb->lkb_nodeid = 0;
		return 0;
	}

	if (r->res_master_nodeid) {
		lkb->lkb_nodeid = r->res_master_nodeid;
		return 0;
	}

	if (dlm_dir_nodeid(r) == our_nodeid) {
		/* This is a somewhat unusual case; find_rsb will usually
		   have set res_master_nodeid when dir nodeid is local, but
		   there are cases where we become the dir node after we've
		   past find_rsb and go through _request_lock again.
		   confirm_master() or process_lookup_list() needs to be
		   called after this. */
		log_debug(r->res_ls, "set_master %x self master %d dir %d %s",
			  lkb->lkb_id, r->res_master_nodeid, r->res_dir_nodeid,
			  r->res_name);
		r->res_master_nodeid = our_nodeid;
		r->res_nodeid = 0;
		lkb->lkb_nodeid = 0;
		return 0;
	}

	wait_pending_remove(r);

	r->res_first_lkid = lkb->lkb_id;
	send_lookup(r, lkb);
	return 1;
}

static void process_lookup_list(struct dlm_rsb *r)
{
	struct dlm_lkb *lkb, *safe;

	list_for_each_entry_safe(lkb, safe, &r->res_lookup, lkb_rsb_lookup) {
		list_del_init(&lkb->lkb_rsb_lookup);
		_request_lock(r, lkb);
		schedule();
	}
}

/* confirm_master -- confirm (or deny) an rsb's master nodeid */

static void confirm_master(struct dlm_rsb *r, int error)
{
	struct dlm_lkb *lkb;

	if (!r->res_first_lkid)
		return;

	switch (error) {
	case 0:
	case -EINPROGRESS:
		r->res_first_lkid = 0;
		process_lookup_list(r);
		break;

	case -EAGAIN:
	case -EBADR:
	case -ENOTBLK:
		/* the remote request failed and won't be retried (it was
		   a NOQUEUE, or has been canceled/unlocked); make a waiting
		   lkb the first_lkid */

		r->res_first_lkid = 0;

		if (!list_empty(&r->res_lookup)) {
			lkb = list_entry(r->res_lookup.next, struct dlm_lkb,
					 lkb_rsb_lookup);
			list_del_init(&lkb->lkb_rsb_lookup);
			r->res_first_lkid = lkb->lkb_id;
			_request_lock(r, lkb);
		}
		break;

	default:
		log_error(r->res_ls, "confirm_master unknown error %d", error);
	}
}

#ifdef CONFIG_DLM_DEPRECATED_API
static int set_lock_args(int mode, struct dlm_lksb *lksb, uint32_t flags,
			 int namelen, unsigned long timeout_cs,
			 void (*ast) (void *astparam),
			 void *astparam,
			 void (*bast) (void *astparam, int mode),
			 struct dlm_args *args)
#else
static int set_lock_args(int mode, struct dlm_lksb *lksb, uint32_t flags,
			 int namelen, void (*ast)(void *astparam),
			 void *astparam,
			 void (*bast)(void *astparam, int mode),
			 struct dlm_args *args)
#endif
{
	int rv = -EINVAL;

	/* check for invalid arg usage */

	if (mode < 0 || mode > DLM_LOCK_EX)
		goto out;

	if (!(flags & DLM_LKF_CONVERT) && (namelen > DLM_RESNAME_MAXLEN))
		goto out;

	if (flags & DLM_LKF_CANCEL)
		goto out;

	if (flags & DLM_LKF_QUECVT && !(flags & DLM_LKF_CONVERT))
		goto out;

	if (flags & DLM_LKF_CONVDEADLK && !(flags & DLM_LKF_CONVERT))
		goto out;

	if (flags & DLM_LKF_CONVDEADLK && flags & DLM_LKF_NOQUEUE)
		goto out;

	if (flags & DLM_LKF_EXPEDITE && flags & DLM_LKF_CONVERT)
		goto out;

	if (flags & DLM_LKF_EXPEDITE && flags & DLM_LKF_QUECVT)
		goto out;

	if (flags & DLM_LKF_EXPEDITE && flags & DLM_LKF_NOQUEUE)
		goto out;

	if (flags & DLM_LKF_EXPEDITE && mode != DLM_LOCK_NL)
		goto out;

	if (!ast || !lksb)
		goto out;

	if (flags & DLM_LKF_VALBLK && !lksb->sb_lvbptr)
		goto out;

	if (flags & DLM_LKF_CONVERT && !lksb->sb_lkid)
		goto out;

	/* these args will be copied to the lkb in validate_lock_args,
	   it cannot be done now because when converting locks, fields in
	   an active lkb cannot be modified before locking the rsb */

	args->flags = flags;
	args->astfn = ast;
	args->astparam = astparam;
	args->bastfn = bast;
#ifdef CONFIG_DLM_DEPRECATED_API
	args->timeout = timeout_cs;
#endif
	args->mode = mode;
	args->lksb = lksb;
	rv = 0;
 out:
	return rv;
}

static int set_unlock_args(uint32_t flags, void *astarg, struct dlm_args *args)
{
	if (flags & ~(DLM_LKF_CANCEL | DLM_LKF_VALBLK | DLM_LKF_IVVALBLK |
 		      DLM_LKF_FORCEUNLOCK))
		return -EINVAL;

	if (flags & DLM_LKF_CANCEL && flags & DLM_LKF_FORCEUNLOCK)
		return -EINVAL;

	args->flags = flags;
	args->astparam = astarg;
	return 0;
}

static int validate_lock_args(struct dlm_ls *ls, struct dlm_lkb *lkb,
			      struct dlm_args *args)
{
	int rv = -EBUSY;

	if (args->flags & DLM_LKF_CONVERT) {
		if (lkb->lkb_status != DLM_LKSTS_GRANTED)
			goto out;

		/* lock not allowed if there's any op in progress */
		if (lkb->lkb_wait_type || lkb->lkb_wait_count)
			goto out;

		if (is_overlap(lkb))
			goto out;

		rv = -EINVAL;
		if (lkb->lkb_flags & DLM_IFL_MSTCPY)
			goto out;

		if (args->flags & DLM_LKF_QUECVT &&
		    !__quecvt_compat_matrix[lkb->lkb_grmode+1][args->mode+1])
			goto out;
	}

	lkb->lkb_exflags = args->flags;
	lkb->lkb_sbflags = 0;
	lkb->lkb_astfn = args->astfn;
	lkb->lkb_astparam = args->astparam;
	lkb->lkb_bastfn = args->bastfn;
	lkb->lkb_rqmode = args->mode;
	lkb->lkb_lksb = args->lksb;
	lkb->lkb_lvbptr = args->lksb->sb_lvbptr;
	lkb->lkb_ownpid = (int) current->pid;
#ifdef CONFIG_DLM_DEPRECATED_API
	lkb->lkb_timeout_cs = args->timeout;
#endif
	rv = 0;
 out:
	switch (rv) {
	case 0:
		break;
	case -EINVAL:
		/* annoy the user because dlm usage is wrong */
		WARN_ON(1);
		log_error(ls, "%s %d %x %x %x %d %d %s", __func__,
			  rv, lkb->lkb_id, lkb->lkb_flags, args->flags,
			  lkb->lkb_status, lkb->lkb_wait_type,
			  lkb->lkb_resource->res_name);
		break;
	default:
		log_debug(ls, "%s %d %x %x %x %d %d %s", __func__,
			  rv, lkb->lkb_id, lkb->lkb_flags, args->flags,
			  lkb->lkb_status, lkb->lkb_wait_type,
			  lkb->lkb_resource->res_name);
		break;
	}

	return rv;
}

/* when dlm_unlock() sees -EBUSY with CANCEL/FORCEUNLOCK it returns 0
   for success */

/* note: it's valid for lkb_nodeid/res_nodeid to be -1 when we get here
   because there may be a lookup in progress and it's valid to do
   cancel/unlockf on it */

static int validate_unlock_args(struct dlm_lkb *lkb, struct dlm_args *args)
{
	struct dlm_ls *ls = lkb->lkb_resource->res_ls;
	int rv = -EBUSY;

	/* normal unlock not allowed if there's any op in progress */
	if (!(args->flags & (DLM_LKF_CANCEL | DLM_LKF_FORCEUNLOCK)) &&
	    (lkb->lkb_wait_type || lkb->lkb_wait_count))
		goto out;

	/* an lkb may be waiting for an rsb lookup to complete where the
	   lookup was initiated by another lock */

	if (!list_empty(&lkb->lkb_rsb_lookup)) {
		if (args->flags & (DLM_LKF_CANCEL | DLM_LKF_FORCEUNLOCK)) {
			log_debug(ls, "unlock on rsb_lookup %x", lkb->lkb_id);
			list_del_init(&lkb->lkb_rsb_lookup);
			queue_cast(lkb->lkb_resource, lkb,
				   args->flags & DLM_LKF_CANCEL ?
				   -DLM_ECANCEL : -DLM_EUNLOCK);
			unhold_lkb(lkb); /* undoes create_lkb() */
		}
		/* caller changes -EBUSY to 0 for CANCEL and FORCEUNLOCK */
		goto out;
	}

	rv = -EINVAL;
	if (lkb->lkb_flags & DLM_IFL_MSTCPY) {
		log_error(ls, "unlock on MSTCPY %x", lkb->lkb_id);
		dlm_print_lkb(lkb);
		goto out;
	}

	/* an lkb may still exist even though the lock is EOL'ed due to a
	 * cancel, unlock or failed noqueue request; an app can't use these
	 * locks; return same error as if the lkid had not been found at all
	 */

	if (lkb->lkb_flags & DLM_IFL_ENDOFLIFE) {
		log_debug(ls, "unlock on ENDOFLIFE %x", lkb->lkb_id);
		rv = -ENOENT;
		goto out;
	}

	/* cancel not allowed with another cancel/unlock in progress */

	if (args->flags & DLM_LKF_CANCEL) {
		if (lkb->lkb_exflags & DLM_LKF_CANCEL)
			goto out;

		if (is_overlap(lkb))
			goto out;

		/* don't let scand try to do a cancel */
		del_timeout(lkb);

		if (lkb->lkb_flags & DLM_IFL_RESEND) {
			lkb->lkb_flags |= DLM_IFL_OVERLAP_CANCEL;
			rv = -EBUSY;
			goto out;
		}

		/* there's nothing to cancel */
		if (lkb->lkb_status == DLM_LKSTS_GRANTED &&
		    !lkb->lkb_wait_type) {
			rv = -EBUSY;
			goto out;
		}

		switch (lkb->lkb_wait_type) {
		case DLM_MSG_LOOKUP:
		case DLM_MSG_REQUEST:
			lkb->lkb_flags |= DLM_IFL_OVERLAP_CANCEL;
			rv = -EBUSY;
			goto out;
		case DLM_MSG_UNLOCK:
		case DLM_MSG_CANCEL:
			goto out;
		}
		/* add_to_waiters() will set OVERLAP_CANCEL */
		goto out_ok;
	}

	/* do we need to allow a force-unlock if there's a normal unlock
	   already in progress?  in what conditions could the normal unlock
	   fail such that we'd want to send a force-unlock to be sure? */

	if (args->flags & DLM_LKF_FORCEUNLOCK) {
		if (lkb->lkb_exflags & DLM_LKF_FORCEUNLOCK)
			goto out;

		if (is_overlap_unlock(lkb))
			goto out;

		/* don't let scand try to do a cancel */
		del_timeout(lkb);

		if (lkb->lkb_flags & DLM_IFL_RESEND) {
			lkb->lkb_flags |= DLM_IFL_OVERLAP_UNLOCK;
			rv = -EBUSY;
			goto out;
		}

		switch (lkb->lkb_wait_type) {
		case DLM_MSG_LOOKUP:
		case DLM_MSG_REQUEST:
			lkb->lkb_flags |= DLM_IFL_OVERLAP_UNLOCK;
			rv = -EBUSY;
			goto out;
		case DLM_MSG_UNLOCK:
			goto out;
		}
		/* add_to_waiters() will set OVERLAP_UNLOCK */
	}

 out_ok:
	/* an overlapping op shouldn't blow away exflags from other op */
	lkb->lkb_exflags |= args->flags;
	lkb->lkb_sbflags = 0;
	lkb->lkb_astparam = args->astparam;
	rv = 0;
 out:
	switch (rv) {
	case 0:
		break;
	case -EINVAL:
		/* annoy the user because dlm usage is wrong */
		WARN_ON(1);
		log_error(ls, "%s %d %x %x %x %x %d %s", __func__, rv,
			  lkb->lkb_id, lkb->lkb_flags, lkb->lkb_exflags,
			  args->flags, lkb->lkb_wait_type,
			  lkb->lkb_resource->res_name);
		break;
	default:
		log_debug(ls, "%s %d %x %x %x %x %d %s", __func__, rv,
			  lkb->lkb_id, lkb->lkb_flags, lkb->lkb_exflags,
			  args->flags, lkb->lkb_wait_type,
			  lkb->lkb_resource->res_name);
		break;
	}

	return rv;
}

/*
 * Four stage 4 varieties:
 * do_request(), do_convert(), do_unlock(), do_cancel()
 * These are called on the master node for the given lock and
 * from the central locking logic.
 */

static int do_request(struct dlm_rsb *r, struct dlm_lkb *lkb)
{
	int error = 0;

	if (can_be_granted(r, lkb, 1, 0, NULL)) {
		grant_lock(r, lkb);
		queue_cast(r, lkb, 0);
		goto out;
	}

	if (can_be_queued(lkb)) {
		error = -EINPROGRESS;
		add_lkb(r, lkb, DLM_LKSTS_WAITING);
		add_timeout(lkb);
		goto out;
	}

	error = -EAGAIN;
	queue_cast(r, lkb, -EAGAIN);
 out:
	return error;
}

static void do_request_effects(struct dlm_rsb *r, struct dlm_lkb *lkb,
			       int error)
{
	switch (error) {
	case -EAGAIN:
		if (force_blocking_asts(lkb))
			send_blocking_asts_all(r, lkb);
		break;
	case -EINPROGRESS:
		send_blocking_asts(r, lkb);
		break;
	}
}

static int do_convert(struct dlm_rsb *r, struct dlm_lkb *lkb)
{
	int error = 0;
	int deadlk = 0;

	/* changing an existing lock may allow others to be granted */

	if (can_be_granted(r, lkb, 1, 0, &deadlk)) {
		grant_lock(r, lkb);
		queue_cast(r, lkb, 0);
		goto out;
	}

	/* can_be_granted() detected that this lock would block in a conversion
	   deadlock, so we leave it on the granted queue and return EDEADLK in
	   the ast for the convert. */

	if (deadlk && !(lkb->lkb_exflags & DLM_LKF_NODLCKWT)) {
		/* it's left on the granted queue */
		revert_lock(r, lkb);
		queue_cast(r, lkb, -EDEADLK);
		error = -EDEADLK;
		goto out;
	}

	/* is_demoted() means the can_be_granted() above set the grmode
	   to NL, and left us on the granted queue.  This auto-demotion
	   (due to CONVDEADLK) might mean other locks, and/or this lock, are
	   now grantable.  We have to try to grant other converting locks
	   before we try again to grant this one. */

	if (is_demoted(lkb)) {
		grant_pending_convert(r, DLM_LOCK_IV, NULL, NULL);
		if (_can_be_granted(r, lkb, 1, 0)) {
			grant_lock(r, lkb);
			queue_cast(r, lkb, 0);
			goto out;
		}
		/* else fall through and move to convert queue */
	}

	if (can_be_queued(lkb)) {
		error = -EINPROGRESS;
		del_lkb(r, lkb);
		add_lkb(r, lkb, DLM_LKSTS_CONVERT);
		add_timeout(lkb);
		goto out;
	}

	error = -EAGAIN;
	queue_cast(r, lkb, -EAGAIN);
 out:
	return error;
}

static void do_convert_effects(struct dlm_rsb *r, struct dlm_lkb *lkb,
			       int error)
{
	switch (error) {
	case 0:
		grant_pending_locks(r, NULL);
		/* grant_pending_locks also sends basts */
		break;
	case -EAGAIN:
		if (force_blocking_asts(lkb))
			send_blocking_asts_all(r, lkb);
		break;
	case -EINPROGRESS:
		send_blocking_asts(r, lkb);
		break;
	}
}

static int do_unlock(struct dlm_rsb *r, struct dlm_lkb *lkb)
{
	remove_lock(r, lkb);
	queue_cast(r, lkb, -DLM_EUNLOCK);
	return -DLM_EUNLOCK;
}

static void do_unlock_effects(struct dlm_rsb *r, struct dlm_lkb *lkb,
			      int error)
{
	grant_pending_locks(r, NULL);
}

/* returns: 0 did nothing, -DLM_ECANCEL canceled lock */

static int do_cancel(struct dlm_rsb *r, struct dlm_lkb *lkb)
{
	int error;

	error = revert_lock(r, lkb);
	if (error) {
		queue_cast(r, lkb, -DLM_ECANCEL);
		return -DLM_ECANCEL;
	}
	return 0;
}

static void do_cancel_effects(struct dlm_rsb *r, struct dlm_lkb *lkb,
			      int error)
{
	if (error)
		grant_pending_locks(r, NULL);
}

/*
 * Four stage 3 varieties:
 * _request_lock(), _convert_lock(), _unlock_lock(), _cancel_lock()
 */

/* add a new lkb to a possibly new rsb, called by requesting process */

static int _request_lock(struct dlm_rsb *r, struct dlm_lkb *lkb)
{
	int error;

	/* set_master: sets lkb nodeid from r */

	error = set_master(r, lkb);
	if (error < 0)
		goto out;
	if (error) {
		error = 0;
		goto out;
	}

	if (is_remote(r)) {
		/* receive_request() calls do_request() on remote node */
		error = send_request(r, lkb);
	} else {
		error = do_request(r, lkb);
		/* for remote locks the request_reply is sent
		   between do_request and do_request_effects */
		do_request_effects(r, lkb, error);
	}
 out:
	return error;
}

/* change some property of an existing lkb, e.g. mode */

static int _convert_lock(struct dlm_rsb *r, struct dlm_lkb *lkb)
{
	int error;

	if (is_remote(r)) {
		/* receive_convert() calls do_convert() on remote node */
		error = send_convert(r, lkb);
	} else {
		error = do_convert(r, lkb);
		/* for remote locks the convert_reply is sent
		   between do_convert and do_convert_effects */
		do_convert_effects(r, lkb, error);
	}

	return error;
}

/* remove an existing lkb from the granted queue */

static int _unlock_lock(struct dlm_rsb *r, struct dlm_lkb *lkb)
{
	int error;

	if (is_remote(r)) {
		/* receive_unlock() calls do_unlock() on remote node */
		error = send_unlock(r, lkb);
	} else {
		error = do_unlock(r, lkb);
		/* for remote locks the unlock_reply is sent
		   between do_unlock and do_unlock_effects */
		do_unlock_effects(r, lkb, error);
	}

	return error;
}

/* remove an existing lkb from the convert or wait queue */

static int _cancel_lock(struct dlm_rsb *r, struct dlm_lkb *lkb)
{
	int error;

	if (is_remote(r)) {
		/* receive_cancel() calls do_cancel() on remote node */
		error = send_cancel(r, lkb);
	} else {
		error = do_cancel(r, lkb);
		/* for remote locks the cancel_reply is sent
		   between do_cancel and do_cancel_effects */
		do_cancel_effects(r, lkb, error);
	}

	return error;
}

/*
 * Four stage 2 varieties:
 * request_lock(), convert_lock(), unlock_lock(), cancel_lock()
 */

static int request_lock(struct dlm_ls *ls, struct dlm_lkb *lkb,
			const void *name, int len,
			struct dlm_args *args)
{
	struct dlm_rsb *r;
	int error;

	error = validate_lock_args(ls, lkb, args);
	if (error)
		return error;

	error = find_rsb(ls, name, len, 0, R_REQUEST, &r);
	if (error)
		return error;

	lock_rsb(r);

	attach_lkb(r, lkb);
	lkb->lkb_lksb->sb_lkid = lkb->lkb_id;

	error = _request_lock(r, lkb);

	unlock_rsb(r);
	put_rsb(r);
	return error;
}

static int convert_lock(struct dlm_ls *ls, struct dlm_lkb *lkb,
			struct dlm_args *args)
{
	struct dlm_rsb *r;
	int error;

	r = lkb->lkb_resource;

	hold_rsb(r);
	lock_rsb(r);

	error = validate_lock_args(ls, lkb, args);
	if (error)
		goto out;

	error = _convert_lock(r, lkb);
 out:
	unlock_rsb(r);
	put_rsb(r);
	return error;
}

static int unlock_lock(struct dlm_ls *ls, struct dlm_lkb *lkb,
		       struct dlm_args *args)
{
	struct dlm_rsb *r;
	int error;

	r = lkb->lkb_resource;

	hold_rsb(r);
	lock_rsb(r);

	error = validate_unlock_args(lkb, args);
	if (error)
		goto out;

	error = _unlock_lock(r, lkb);
 out:
	unlock_rsb(r);
	put_rsb(r);
	return error;
}

static int cancel_lock(struct dlm_ls *ls, struct dlm_lkb *lkb,
		       struct dlm_args *args)
{
	struct dlm_rsb *r;
	int error;

	r = lkb->lkb_resource;

	hold_rsb(r);
	lock_rsb(r);

	error = validate_unlock_args(lkb, args);
	if (error)
		goto out;

	error = _cancel_lock(r, lkb);
 out:
	unlock_rsb(r);
	put_rsb(r);
	return error;
}

/*
 * Two stage 1 varieties:  dlm_lock() and dlm_unlock()
 */

int dlm_lock(dlm_lockspace_t *lockspace,
	     int mode,
	     struct dlm_lksb *lksb,
	     uint32_t flags,
	     const void *name,
	     unsigned int namelen,
	     uint32_t parent_lkid,
	     void (*ast) (void *astarg),
	     void *astarg,
	     void (*bast) (void *astarg, int mode))
{
	struct dlm_ls *ls;
	struct dlm_lkb *lkb;
	struct dlm_args args;
	int error, convert = flags & DLM_LKF_CONVERT;

	ls = dlm_find_lockspace_local(lockspace);
	if (!ls)
		return -EINVAL;

	dlm_lock_recovery(ls);

	if (convert)
		error = find_lkb(ls, lksb->sb_lkid, &lkb);
	else
		error = create_lkb(ls, &lkb);

	if (error)
		goto out;

	trace_dlm_lock_start(ls, lkb, name, namelen, mode, flags);

#ifdef CONFIG_DLM_DEPRECATED_API
	error = set_lock_args(mode, lksb, flags, namelen, 0, ast,
			      astarg, bast, &args);
#else
	error = set_lock_args(mode, lksb, flags, namelen, ast, astarg, bast,
			      &args);
#endif
	if (error)
		goto out_put;

	if (convert)
		error = convert_lock(ls, lkb, &args);
	else
		error = request_lock(ls, lkb, name, namelen, &args);

	if (error == -EINPROGRESS)
		error = 0;
 out_put:
	trace_dlm_lock_end(ls, lkb, name, namelen, mode, flags, error, true);

	if (convert || error)
		__put_lkb(ls, lkb);
	if (error == -EAGAIN || error == -EDEADLK)
		error = 0;
 out:
	dlm_unlock_recovery(ls);
	dlm_put_lockspace(ls);
	return error;
}

int dlm_unlock(dlm_lockspace_t *lockspace,
	       uint32_t lkid,
	       uint32_t flags,
	       struct dlm_lksb *lksb,
	       void *astarg)
{
	struct dlm_ls *ls;
	struct dlm_lkb *lkb;
	struct dlm_args args;
	int error;

	ls = dlm_find_lockspace_local(lockspace);
	if (!ls)
		return -EINVAL;

	dlm_lock_recovery(ls);

	error = find_lkb(ls, lkid, &lkb);
	if (error)
		goto out;

	trace_dlm_unlock_start(ls, lkb, flags);

	error = set_unlock_args(flags, astarg, &args);
	if (error)
		goto out_put;

	if (flags & DLM_LKF_CANCEL)
		error = cancel_lock(ls, lkb, &args);
	else
		error = unlock_lock(ls, lkb, &args);

	if (error == -DLM_EUNLOCK || error == -DLM_ECANCEL)
		error = 0;
	if (error == -EBUSY && (flags & (DLM_LKF_CANCEL | DLM_LKF_FORCEUNLOCK)))
		error = 0;
 out_put:
	trace_dlm_unlock_end(ls, lkb, flags, error);

	dlm_put_lkb(lkb);
 out:
	dlm_unlock_recovery(ls);
	dlm_put_lockspace(ls);
	return error;
}

/*
 * send/receive routines for remote operations and replies
 *
 * send_args
 * send_common
 * send_request			receive_request
 * send_convert			receive_convert
 * send_unlock			receive_unlock
 * send_cancel			receive_cancel
 * send_grant			receive_grant
 * send_bast			receive_bast
 * send_lookup			receive_lookup
 * send_remove			receive_remove
 *
 * 				send_common_reply
 * receive_request_reply	send_request_reply
 * receive_convert_reply	send_convert_reply
 * receive_unlock_reply		send_unlock_reply
 * receive_cancel_reply		send_cancel_reply
 * receive_lookup_reply		send_lookup_reply
 */

static int _create_message(struct dlm_ls *ls, int mb_len,
			   int to_nodeid, int mstype,
			   struct dlm_message **ms_ret,
			   struct dlm_mhandle **mh_ret)
{
	struct dlm_message *ms;
	struct dlm_mhandle *mh;
	char *mb;

	/* get_buffer gives us a message handle (mh) that we need to
	   pass into midcomms_commit and a message buffer (mb) that we
	   write our data into */

	mh = dlm_midcomms_get_mhandle(to_nodeid, mb_len, GFP_NOFS, &mb);
	if (!mh)
		return -ENOBUFS;

	ms = (struct dlm_message *) mb;

	ms->m_header.h_version = cpu_to_le32(DLM_HEADER_MAJOR | DLM_HEADER_MINOR);
	ms->m_header.u.h_lockspace = cpu_to_le32(ls->ls_global_id);
	ms->m_header.h_nodeid = cpu_to_le32(dlm_our_nodeid());
	ms->m_header.h_length = cpu_to_le16(mb_len);
	ms->m_header.h_cmd = DLM_MSG;

	ms->m_type = cpu_to_le32(mstype);

	*mh_ret = mh;
	*ms_ret = ms;
	return 0;
}

static int create_message(struct dlm_rsb *r, struct dlm_lkb *lkb,
			  int to_nodeid, int mstype,
			  struct dlm_message **ms_ret,
			  struct dlm_mhandle **mh_ret)
{
	int mb_len = sizeof(struct dlm_message);

	switch (mstype) {
	case DLM_MSG_REQUEST:
	case DLM_MSG_LOOKUP:
	case DLM_MSG_REMOVE:
		mb_len += r->res_length;
		break;
	case DLM_MSG_CONVERT:
	case DLM_MSG_UNLOCK:
	case DLM_MSG_REQUEST_REPLY:
	case DLM_MSG_CONVERT_REPLY:
	case DLM_MSG_GRANT:
		if (lkb && lkb->lkb_lvbptr)
			mb_len += r->res_ls->ls_lvblen;
		break;
	}

	return _create_message(r->res_ls, mb_len, to_nodeid, mstype,
			       ms_ret, mh_ret);
}

/* further lowcomms enhancements or alternate implementations may make
   the return value from this function useful at some point */

static int send_message(struct dlm_mhandle *mh, struct dlm_message *ms)
{
	dlm_midcomms_commit_mhandle(mh);
	return 0;
}

static void send_args(struct dlm_rsb *r, struct dlm_lkb *lkb,
		      struct dlm_message *ms)
{
	ms->m_nodeid   = cpu_to_le32(lkb->lkb_nodeid);
	ms->m_pid      = cpu_to_le32(lkb->lkb_ownpid);
	ms->m_lkid     = cpu_to_le32(lkb->lkb_id);
	ms->m_remid    = cpu_to_le32(lkb->lkb_remid);
	ms->m_exflags  = cpu_to_le32(lkb->lkb_exflags);
	ms->m_sbflags  = cpu_to_le32(lkb->lkb_sbflags);
	ms->m_flags    = cpu_to_le32(lkb->lkb_flags);
	ms->m_lvbseq   = cpu_to_le32(lkb->lkb_lvbseq);
	ms->m_status   = cpu_to_le32(lkb->lkb_status);
	ms->m_grmode   = cpu_to_le32(lkb->lkb_grmode);
	ms->m_rqmode   = cpu_to_le32(lkb->lkb_rqmode);
	ms->m_hash     = cpu_to_le32(r->res_hash);

	/* m_result and m_bastmode are set from function args,
	   not from lkb fields */

	if (lkb->lkb_bastfn)
		ms->m_asts |= cpu_to_le32(DLM_CB_BAST);
	if (lkb->lkb_astfn)
		ms->m_asts |= cpu_to_le32(DLM_CB_CAST);

	/* compare with switch in create_message; send_remove() doesn't
	   use send_args() */

	switch (ms->m_type) {
	case cpu_to_le32(DLM_MSG_REQUEST):
	case cpu_to_le32(DLM_MSG_LOOKUP):
		memcpy(ms->m_extra, r->res_name, r->res_length);
		break;
	case cpu_to_le32(DLM_MSG_CONVERT):
	case cpu_to_le32(DLM_MSG_UNLOCK):
	case cpu_to_le32(DLM_MSG_REQUEST_REPLY):
	case cpu_to_le32(DLM_MSG_CONVERT_REPLY):
	case cpu_to_le32(DLM_MSG_GRANT):
		if (!lkb->lkb_lvbptr || !(lkb->lkb_exflags & DLM_LKF_VALBLK))
			break;
		memcpy(ms->m_extra, lkb->lkb_lvbptr, r->res_ls->ls_lvblen);
		break;
	}
}

static int send_common(struct dlm_rsb *r, struct dlm_lkb *lkb, int mstype)
{
	struct dlm_message *ms;
	struct dlm_mhandle *mh;
	int to_nodeid, error;

	to_nodeid = r->res_nodeid;

	error = add_to_waiters(lkb, mstype, to_nodeid);
	if (error)
		return error;

	error = create_message(r, lkb, to_nodeid, mstype, &ms, &mh);
	if (error)
		goto fail;

	send_args(r, lkb, ms);

	error = send_message(mh, ms);
	if (error)
		goto fail;
	return 0;

 fail:
	remove_from_waiters(lkb, msg_reply_type(mstype));
	return error;
}

static int send_request(struct dlm_rsb *r, struct dlm_lkb *lkb)
{
	return send_common(r, lkb, DLM_MSG_REQUEST);
}

static int send_convert(struct dlm_rsb *r, struct dlm_lkb *lkb)
{
	int error;

	error = send_common(r, lkb, DLM_MSG_CONVERT);

	/* down conversions go without a reply from the master */
	if (!error && down_conversion(lkb)) {
		remove_from_waiters(lkb, DLM_MSG_CONVERT_REPLY);
		r->res_ls->ls_stub_ms.m_flags = cpu_to_le32(DLM_IFL_STUB_MS);
		r->res_ls->ls_stub_ms.m_type = cpu_to_le32(DLM_MSG_CONVERT_REPLY);
		r->res_ls->ls_stub_ms.m_result = 0;
		__receive_convert_reply(r, lkb, &r->res_ls->ls_stub_ms);
	}

	return error;
}

/* FIXME: if this lkb is the only lock we hold on the rsb, then set
   MASTER_UNCERTAIN to force the next request on the rsb to confirm
   that the master is still correct. */

static int send_unlock(struct dlm_rsb *r, struct dlm_lkb *lkb)
{
	return send_common(r, lkb, DLM_MSG_UNLOCK);
}

static int send_cancel(struct dlm_rsb *r, struct dlm_lkb *lkb)
{
	return send_common(r, lkb, DLM_MSG_CANCEL);
}

static int send_grant(struct dlm_rsb *r, struct dlm_lkb *lkb)
{
	struct dlm_message *ms;
	struct dlm_mhandle *mh;
	int to_nodeid, error;

	to_nodeid = lkb->lkb_nodeid;

	error = create_message(r, lkb, to_nodeid, DLM_MSG_GRANT, &ms, &mh);
	if (error)
		goto out;

	send_args(r, lkb, ms);

	ms->m_result = 0;

	error = send_message(mh, ms);
 out:
	return error;
}

static int send_bast(struct dlm_rsb *r, struct dlm_lkb *lkb, int mode)
{
	struct dlm_message *ms;
	struct dlm_mhandle *mh;
	int to_nodeid, error;

	to_nodeid = lkb->lkb_nodeid;

	error = create_message(r, NULL, to_nodeid, DLM_MSG_BAST, &ms, &mh);
	if (error)
		goto out;

	send_args(r, lkb, ms);

	ms->m_bastmode = cpu_to_le32(mode);

	error = send_message(mh, ms);
 out:
	return error;
}

static int send_lookup(struct dlm_rsb *r, struct dlm_lkb *lkb)
{
	struct dlm_message *ms;
	struct dlm_mhandle *mh;
	int to_nodeid, error;

	to_nodeid = dlm_dir_nodeid(r);

	error = add_to_waiters(lkb, DLM_MSG_LOOKUP, to_nodeid);
	if (error)
		return error;

	error = create_message(r, NULL, to_nodeid, DLM_MSG_LOOKUP, &ms, &mh);
	if (error)
		goto fail;

	send_args(r, lkb, ms);

	error = send_message(mh, ms);
	if (error)
		goto fail;
	return 0;

 fail:
	remove_from_waiters(lkb, DLM_MSG_LOOKUP_REPLY);
	return error;
}

static int send_remove(struct dlm_rsb *r)
{
	struct dlm_message *ms;
	struct dlm_mhandle *mh;
	int to_nodeid, error;

	to_nodeid = dlm_dir_nodeid(r);

	error = create_message(r, NULL, to_nodeid, DLM_MSG_REMOVE, &ms, &mh);
	if (error)
		goto out;

	memcpy(ms->m_extra, r->res_name, r->res_length);
	ms->m_hash = cpu_to_le32(r->res_hash);

	error = send_message(mh, ms);
 out:
	return error;
}

static int send_common_reply(struct dlm_rsb *r, struct dlm_lkb *lkb,
			     int mstype, int rv)
{
	struct dlm_message *ms;
	struct dlm_mhandle *mh;
	int to_nodeid, error;

	to_nodeid = lkb->lkb_nodeid;

	error = create_message(r, lkb, to_nodeid, mstype, &ms, &mh);
	if (error)
		goto out;

	send_args(r, lkb, ms);

	ms->m_result = cpu_to_le32(to_dlm_errno(rv));

	error = send_message(mh, ms);
 out:
	return error;
}

static int send_request_reply(struct dlm_rsb *r, struct dlm_lkb *lkb, int rv)
{
	return send_common_reply(r, lkb, DLM_MSG_REQUEST_REPLY, rv);
}

static int send_convert_reply(struct dlm_rsb *r, struct dlm_lkb *lkb, int rv)
{
	return send_common_reply(r, lkb, DLM_MSG_CONVERT_REPLY, rv);
}

static int send_unlock_reply(struct dlm_rsb *r, struct dlm_lkb *lkb, int rv)
{
	return send_common_reply(r, lkb, DLM_MSG_UNLOCK_REPLY, rv);
}

static int send_cancel_reply(struct dlm_rsb *r, struct dlm_lkb *lkb, int rv)
{
	return send_common_reply(r, lkb, DLM_MSG_CANCEL_REPLY, rv);
}

static int send_lookup_reply(struct dlm_ls *ls, struct dlm_message *ms_in,
			     int ret_nodeid, int rv)
{
	struct dlm_rsb *r = &ls->ls_stub_rsb;
	struct dlm_message *ms;
	struct dlm_mhandle *mh;
	int error, nodeid = le32_to_cpu(ms_in->m_header.h_nodeid);

	error = create_message(r, NULL, nodeid, DLM_MSG_LOOKUP_REPLY, &ms, &mh);
	if (error)
		goto out;

	ms->m_lkid = ms_in->m_lkid;
	ms->m_result = cpu_to_le32(to_dlm_errno(rv));
	ms->m_nodeid = cpu_to_le32(ret_nodeid);

	error = send_message(mh, ms);
 out:
	return error;
}

/* which args we save from a received message depends heavily on the type
   of message, unlike the send side where we can safely send everything about
   the lkb for any type of message */

static void receive_flags(struct dlm_lkb *lkb, struct dlm_message *ms)
{
	lkb->lkb_exflags = le32_to_cpu(ms->m_exflags);
	lkb->lkb_sbflags = le32_to_cpu(ms->m_sbflags);
	lkb->lkb_flags = (lkb->lkb_flags & 0xFFFF0000) |
			  (le32_to_cpu(ms->m_flags) & 0x0000FFFF);
}

static void receive_flags_reply(struct dlm_lkb *lkb, struct dlm_message *ms)
{
	if (ms->m_flags == cpu_to_le32(DLM_IFL_STUB_MS))
		return;

	lkb->lkb_sbflags = le32_to_cpu(ms->m_sbflags);
	lkb->lkb_flags = (lkb->lkb_flags & 0xFFFF0000) |
			 (le32_to_cpu(ms->m_flags) & 0x0000FFFF);
}

static int receive_extralen(struct dlm_message *ms)
{
	return (le16_to_cpu(ms->m_header.h_length) -
		sizeof(struct dlm_message));
}

static int receive_lvb(struct dlm_ls *ls, struct dlm_lkb *lkb,
		       struct dlm_message *ms)
{
	int len;

	if (lkb->lkb_exflags & DLM_LKF_VALBLK) {
		if (!lkb->lkb_lvbptr)
			lkb->lkb_lvbptr = dlm_allocate_lvb(ls);
		if (!lkb->lkb_lvbptr)
			return -ENOMEM;
		len = receive_extralen(ms);
		if (len > ls->ls_lvblen)
			len = ls->ls_lvblen;
		memcpy(lkb->lkb_lvbptr, ms->m_extra, len);
	}
	return 0;
}

static void fake_bastfn(void *astparam, int mode)
{
	log_print("fake_bastfn should not be called");
}

static void fake_astfn(void *astparam)
{
	log_print("fake_astfn should not be called");
}

static int receive_request_args(struct dlm_ls *ls, struct dlm_lkb *lkb,
				struct dlm_message *ms)
{
	lkb->lkb_nodeid = le32_to_cpu(ms->m_header.h_nodeid);
	lkb->lkb_ownpid = le32_to_cpu(ms->m_pid);
	lkb->lkb_remid = le32_to_cpu(ms->m_lkid);
	lkb->lkb_grmode = DLM_LOCK_IV;
	lkb->lkb_rqmode = le32_to_cpu(ms->m_rqmode);

	lkb->lkb_bastfn = (ms->m_asts & cpu_to_le32(DLM_CB_BAST)) ? &fake_bastfn : NULL;
	lkb->lkb_astfn = (ms->m_asts & cpu_to_le32(DLM_CB_CAST)) ? &fake_astfn : NULL;

	if (lkb->lkb_exflags & DLM_LKF_VALBLK) {
		/* lkb was just created so there won't be an lvb yet */
		lkb->lkb_lvbptr = dlm_allocate_lvb(ls);
		if (!lkb->lkb_lvbptr)
			return -ENOMEM;
	}

	return 0;
}

static int receive_convert_args(struct dlm_ls *ls, struct dlm_lkb *lkb,
				struct dlm_message *ms)
{
	if (lkb->lkb_status != DLM_LKSTS_GRANTED)
		return -EBUSY;

	if (receive_lvb(ls, lkb, ms))
		return -ENOMEM;

	lkb->lkb_rqmode = le32_to_cpu(ms->m_rqmode);
	lkb->lkb_lvbseq = le32_to_cpu(ms->m_lvbseq);

	return 0;
}

static int receive_unlock_args(struct dlm_ls *ls, struct dlm_lkb *lkb,
			       struct dlm_message *ms)
{
	if (receive_lvb(ls, lkb, ms))
		return -ENOMEM;
	return 0;
}

/* We fill in the stub-lkb fields with the info that send_xxxx_reply()
   uses to send a reply and that the remote end uses to process the reply. */

static void setup_stub_lkb(struct dlm_ls *ls, struct dlm_message *ms)
{
	struct dlm_lkb *lkb = &ls->ls_stub_lkb;
	lkb->lkb_nodeid = le32_to_cpu(ms->m_header.h_nodeid);
	lkb->lkb_remid = le32_to_cpu(ms->m_lkid);
}

/* This is called after the rsb is locked so that we can safely inspect
   fields in the lkb. */

static int validate_message(struct dlm_lkb *lkb, struct dlm_message *ms)
{
	int from = le32_to_cpu(ms->m_header.h_nodeid);
	int error = 0;

	/* currently mixing of user/kernel locks are not supported */
<<<<<<< HEAD
	if (ms->m_flags & DLM_IFL_USER && ~lkb->lkb_flags & DLM_IFL_USER) {
=======
	if (ms->m_flags & cpu_to_le32(DLM_IFL_USER) &&
	    ~lkb->lkb_flags & DLM_IFL_USER) {
>>>>>>> 29549c70
		log_error(lkb->lkb_resource->res_ls,
			  "got user dlm message for a kernel lock");
		error = -EINVAL;
		goto out;
	}

	switch (ms->m_type) {
	case cpu_to_le32(DLM_MSG_CONVERT):
	case cpu_to_le32(DLM_MSG_UNLOCK):
	case cpu_to_le32(DLM_MSG_CANCEL):
		if (!is_master_copy(lkb) || lkb->lkb_nodeid != from)
			error = -EINVAL;
		break;

	case cpu_to_le32(DLM_MSG_CONVERT_REPLY):
	case cpu_to_le32(DLM_MSG_UNLOCK_REPLY):
	case cpu_to_le32(DLM_MSG_CANCEL_REPLY):
	case cpu_to_le32(DLM_MSG_GRANT):
	case cpu_to_le32(DLM_MSG_BAST):
		if (!is_process_copy(lkb) || lkb->lkb_nodeid != from)
			error = -EINVAL;
		break;

	case cpu_to_le32(DLM_MSG_REQUEST_REPLY):
		if (!is_process_copy(lkb))
			error = -EINVAL;
		else if (lkb->lkb_nodeid != -1 && lkb->lkb_nodeid != from)
			error = -EINVAL;
		break;

	default:
		error = -EINVAL;
	}

out:
	if (error)
		log_error(lkb->lkb_resource->res_ls,
			  "ignore invalid message %d from %d %x %x %x %d",
			  le32_to_cpu(ms->m_type), from, lkb->lkb_id,
			  lkb->lkb_remid, lkb->lkb_flags, lkb->lkb_nodeid);
	return error;
}

static void send_repeat_remove(struct dlm_ls *ls, char *ms_name, int len)
{
	char name[DLM_RESNAME_MAXLEN + 1];
	struct dlm_message *ms;
	struct dlm_mhandle *mh;
	struct dlm_rsb *r;
	uint32_t hash, b;
	int rv, dir_nodeid;

	memset(name, 0, sizeof(name));
	memcpy(name, ms_name, len);

	hash = jhash(name, len, 0);
	b = hash & (ls->ls_rsbtbl_size - 1);

	dir_nodeid = dlm_hash2nodeid(ls, hash);

	log_error(ls, "send_repeat_remove dir %d %s", dir_nodeid, name);

	spin_lock(&ls->ls_rsbtbl[b].lock);
	rv = dlm_search_rsb_tree(&ls->ls_rsbtbl[b].keep, name, len, &r);
	if (!rv) {
		spin_unlock(&ls->ls_rsbtbl[b].lock);
		log_error(ls, "repeat_remove on keep %s", name);
		return;
	}

	rv = dlm_search_rsb_tree(&ls->ls_rsbtbl[b].toss, name, len, &r);
	if (!rv) {
		spin_unlock(&ls->ls_rsbtbl[b].lock);
		log_error(ls, "repeat_remove on toss %s", name);
		return;
	}

	/* use ls->remove_name2 to avoid conflict with shrink? */

	spin_lock(&ls->ls_remove_spin);
	ls->ls_remove_len = len;
	memcpy(ls->ls_remove_name, name, DLM_RESNAME_MAXLEN);
	spin_unlock(&ls->ls_remove_spin);
	spin_unlock(&ls->ls_rsbtbl[b].lock);

	rv = _create_message(ls, sizeof(struct dlm_message) + len,
			     dir_nodeid, DLM_MSG_REMOVE, &ms, &mh);
	if (rv)
		goto out;

	memcpy(ms->m_extra, name, len);
	ms->m_hash = cpu_to_le32(hash);

	send_message(mh, ms);

out:
	spin_lock(&ls->ls_remove_spin);
	ls->ls_remove_len = 0;
	memset(ls->ls_remove_name, 0, DLM_RESNAME_MAXLEN);
	spin_unlock(&ls->ls_remove_spin);
	wake_up(&ls->ls_remove_wait);
}

static int receive_request(struct dlm_ls *ls, struct dlm_message *ms)
{
	struct dlm_lkb *lkb;
	struct dlm_rsb *r;
	int from_nodeid;
	int error, namelen = 0;

	from_nodeid = le32_to_cpu(ms->m_header.h_nodeid);

	error = create_lkb(ls, &lkb);
	if (error)
		goto fail;

	receive_flags(lkb, ms);
	lkb->lkb_flags |= DLM_IFL_MSTCPY;
	error = receive_request_args(ls, lkb, ms);
	if (error) {
		__put_lkb(ls, lkb);
		goto fail;
	}

	/* The dir node is the authority on whether we are the master
	   for this rsb or not, so if the master sends us a request, we should
	   recreate the rsb if we've destroyed it.   This race happens when we
	   send a remove message to the dir node at the same time that the dir
	   node sends us a request for the rsb. */

	namelen = receive_extralen(ms);

	error = find_rsb(ls, ms->m_extra, namelen, from_nodeid,
			 R_RECEIVE_REQUEST, &r);
	if (error) {
		__put_lkb(ls, lkb);
		goto fail;
	}

	lock_rsb(r);

	if (r->res_master_nodeid != dlm_our_nodeid()) {
		error = validate_master_nodeid(ls, r, from_nodeid);
		if (error) {
			unlock_rsb(r);
			put_rsb(r);
			__put_lkb(ls, lkb);
			goto fail;
		}
	}

	attach_lkb(r, lkb);
	error = do_request(r, lkb);
	send_request_reply(r, lkb, error);
	do_request_effects(r, lkb, error);

	unlock_rsb(r);
	put_rsb(r);

	if (error == -EINPROGRESS)
		error = 0;
	if (error)
		dlm_put_lkb(lkb);
	return 0;

 fail:
	/* TODO: instead of returning ENOTBLK, add the lkb to res_lookup
	   and do this receive_request again from process_lookup_list once
	   we get the lookup reply.  This would avoid a many repeated
	   ENOTBLK request failures when the lookup reply designating us
	   as master is delayed. */

	/* We could repeatedly return -EBADR here if our send_remove() is
	   delayed in being sent/arriving/being processed on the dir node.
	   Another node would repeatedly lookup up the master, and the dir
	   node would continue returning our nodeid until our send_remove
	   took effect.

	   We send another remove message in case our previous send_remove
	   was lost/ignored/missed somehow. */

	if (error != -ENOTBLK) {
		log_limit(ls, "receive_request %x from %d %d",
			  le32_to_cpu(ms->m_lkid), from_nodeid, error);
	}

	if (namelen && error == -EBADR) {
		send_repeat_remove(ls, ms->m_extra, namelen);
		msleep(1000);
	}

	setup_stub_lkb(ls, ms);
	send_request_reply(&ls->ls_stub_rsb, &ls->ls_stub_lkb, error);
	return error;
}

static int receive_convert(struct dlm_ls *ls, struct dlm_message *ms)
{
	struct dlm_lkb *lkb;
	struct dlm_rsb *r;
	int error, reply = 1;

	error = find_lkb(ls, le32_to_cpu(ms->m_remid), &lkb);
	if (error)
		goto fail;

	if (lkb->lkb_remid != le32_to_cpu(ms->m_lkid)) {
		log_error(ls, "receive_convert %x remid %x recover_seq %llu "
			  "remote %d %x", lkb->lkb_id, lkb->lkb_remid,
			  (unsigned long long)lkb->lkb_recover_seq,
			  le32_to_cpu(ms->m_header.h_nodeid),
			  le32_to_cpu(ms->m_lkid));
		error = -ENOENT;
		dlm_put_lkb(lkb);
		goto fail;
	}

	r = lkb->lkb_resource;

	hold_rsb(r);
	lock_rsb(r);

	error = validate_message(lkb, ms);
	if (error)
		goto out;

	receive_flags(lkb, ms);

	error = receive_convert_args(ls, lkb, ms);
	if (error) {
		send_convert_reply(r, lkb, error);
		goto out;
	}

	reply = !down_conversion(lkb);

	error = do_convert(r, lkb);
	if (reply)
		send_convert_reply(r, lkb, error);
	do_convert_effects(r, lkb, error);
 out:
	unlock_rsb(r);
	put_rsb(r);
	dlm_put_lkb(lkb);
	return 0;

 fail:
	setup_stub_lkb(ls, ms);
	send_convert_reply(&ls->ls_stub_rsb, &ls->ls_stub_lkb, error);
	return error;
}

static int receive_unlock(struct dlm_ls *ls, struct dlm_message *ms)
{
	struct dlm_lkb *lkb;
	struct dlm_rsb *r;
	int error;

	error = find_lkb(ls, le32_to_cpu(ms->m_remid), &lkb);
	if (error)
		goto fail;

	if (lkb->lkb_remid != le32_to_cpu(ms->m_lkid)) {
		log_error(ls, "receive_unlock %x remid %x remote %d %x",
			  lkb->lkb_id, lkb->lkb_remid,
			  le32_to_cpu(ms->m_header.h_nodeid),
			  le32_to_cpu(ms->m_lkid));
		error = -ENOENT;
		dlm_put_lkb(lkb);
		goto fail;
	}

	r = lkb->lkb_resource;

	hold_rsb(r);
	lock_rsb(r);

	error = validate_message(lkb, ms);
	if (error)
		goto out;

	receive_flags(lkb, ms);

	error = receive_unlock_args(ls, lkb, ms);
	if (error) {
		send_unlock_reply(r, lkb, error);
		goto out;
	}

	error = do_unlock(r, lkb);
	send_unlock_reply(r, lkb, error);
	do_unlock_effects(r, lkb, error);
 out:
	unlock_rsb(r);
	put_rsb(r);
	dlm_put_lkb(lkb);
	return 0;

 fail:
	setup_stub_lkb(ls, ms);
	send_unlock_reply(&ls->ls_stub_rsb, &ls->ls_stub_lkb, error);
	return error;
}

static int receive_cancel(struct dlm_ls *ls, struct dlm_message *ms)
{
	struct dlm_lkb *lkb;
	struct dlm_rsb *r;
	int error;

	error = find_lkb(ls, le32_to_cpu(ms->m_remid), &lkb);
	if (error)
		goto fail;

	receive_flags(lkb, ms);

	r = lkb->lkb_resource;

	hold_rsb(r);
	lock_rsb(r);

	error = validate_message(lkb, ms);
	if (error)
		goto out;

	error = do_cancel(r, lkb);
	send_cancel_reply(r, lkb, error);
	do_cancel_effects(r, lkb, error);
 out:
	unlock_rsb(r);
	put_rsb(r);
	dlm_put_lkb(lkb);
	return 0;

 fail:
	setup_stub_lkb(ls, ms);
	send_cancel_reply(&ls->ls_stub_rsb, &ls->ls_stub_lkb, error);
	return error;
}

static int receive_grant(struct dlm_ls *ls, struct dlm_message *ms)
{
	struct dlm_lkb *lkb;
	struct dlm_rsb *r;
	int error;

	error = find_lkb(ls, le32_to_cpu(ms->m_remid), &lkb);
	if (error)
		return error;

	r = lkb->lkb_resource;

	hold_rsb(r);
	lock_rsb(r);

	error = validate_message(lkb, ms);
	if (error)
		goto out;

	receive_flags_reply(lkb, ms);
	if (is_altmode(lkb))
		munge_altmode(lkb, ms);
	grant_lock_pc(r, lkb, ms);
	queue_cast(r, lkb, 0);
 out:
	unlock_rsb(r);
	put_rsb(r);
	dlm_put_lkb(lkb);
	return 0;
}

static int receive_bast(struct dlm_ls *ls, struct dlm_message *ms)
{
	struct dlm_lkb *lkb;
	struct dlm_rsb *r;
	int error;

	error = find_lkb(ls, le32_to_cpu(ms->m_remid), &lkb);
	if (error)
		return error;

	r = lkb->lkb_resource;

	hold_rsb(r);
	lock_rsb(r);

	error = validate_message(lkb, ms);
	if (error)
		goto out;

	queue_bast(r, lkb, le32_to_cpu(ms->m_bastmode));
	lkb->lkb_highbast = le32_to_cpu(ms->m_bastmode);
 out:
	unlock_rsb(r);
	put_rsb(r);
	dlm_put_lkb(lkb);
	return 0;
}

static void receive_lookup(struct dlm_ls *ls, struct dlm_message *ms)
{
	int len, error, ret_nodeid, from_nodeid, our_nodeid;

	from_nodeid = le32_to_cpu(ms->m_header.h_nodeid);
	our_nodeid = dlm_our_nodeid();

	len = receive_extralen(ms);

	error = dlm_master_lookup(ls, from_nodeid, ms->m_extra, len, 0,
				  &ret_nodeid, NULL);

	/* Optimization: we're master so treat lookup as a request */
	if (!error && ret_nodeid == our_nodeid) {
		receive_request(ls, ms);
		return;
	}
	send_lookup_reply(ls, ms, ret_nodeid, error);
}

static void receive_remove(struct dlm_ls *ls, struct dlm_message *ms)
{
	char name[DLM_RESNAME_MAXLEN+1];
	struct dlm_rsb *r;
	uint32_t hash, b;
	int rv, len, dir_nodeid, from_nodeid;

	from_nodeid = le32_to_cpu(ms->m_header.h_nodeid);

	len = receive_extralen(ms);

	if (len > DLM_RESNAME_MAXLEN) {
		log_error(ls, "receive_remove from %d bad len %d",
			  from_nodeid, len);
		return;
	}

	dir_nodeid = dlm_hash2nodeid(ls, le32_to_cpu(ms->m_hash));
	if (dir_nodeid != dlm_our_nodeid()) {
		log_error(ls, "receive_remove from %d bad nodeid %d",
			  from_nodeid, dir_nodeid);
		return;
	}

	/* Look for name on rsbtbl.toss, if it's there, kill it.
	   If it's on rsbtbl.keep, it's being used, and we should ignore this
	   message.  This is an expected race between the dir node sending a
	   request to the master node at the same time as the master node sends
	   a remove to the dir node.  The resolution to that race is for the
	   dir node to ignore the remove message, and the master node to
	   recreate the master rsb when it gets a request from the dir node for
	   an rsb it doesn't have. */

	memset(name, 0, sizeof(name));
	memcpy(name, ms->m_extra, len);

	hash = jhash(name, len, 0);
	b = hash & (ls->ls_rsbtbl_size - 1);

	spin_lock(&ls->ls_rsbtbl[b].lock);

	rv = dlm_search_rsb_tree(&ls->ls_rsbtbl[b].toss, name, len, &r);
	if (rv) {
		/* verify the rsb is on keep list per comment above */
		rv = dlm_search_rsb_tree(&ls->ls_rsbtbl[b].keep, name, len, &r);
		if (rv) {
			/* should not happen */
			log_error(ls, "receive_remove from %d not found %s",
				  from_nodeid, name);
			spin_unlock(&ls->ls_rsbtbl[b].lock);
			return;
		}
		if (r->res_master_nodeid != from_nodeid) {
			/* should not happen */
			log_error(ls, "receive_remove keep from %d master %d",
				  from_nodeid, r->res_master_nodeid);
			dlm_print_rsb(r);
			spin_unlock(&ls->ls_rsbtbl[b].lock);
			return;
		}

		log_debug(ls, "receive_remove from %d master %d first %x %s",
			  from_nodeid, r->res_master_nodeid, r->res_first_lkid,
			  name);
		spin_unlock(&ls->ls_rsbtbl[b].lock);
		return;
	}

	if (r->res_master_nodeid != from_nodeid) {
		log_error(ls, "receive_remove toss from %d master %d",
			  from_nodeid, r->res_master_nodeid);
		dlm_print_rsb(r);
		spin_unlock(&ls->ls_rsbtbl[b].lock);
		return;
	}

	if (kref_put(&r->res_ref, kill_rsb)) {
		rb_erase(&r->res_hashnode, &ls->ls_rsbtbl[b].toss);
		spin_unlock(&ls->ls_rsbtbl[b].lock);
		dlm_free_rsb(r);
	} else {
		log_error(ls, "receive_remove from %d rsb ref error",
			  from_nodeid);
		dlm_print_rsb(r);
		spin_unlock(&ls->ls_rsbtbl[b].lock);
	}
}

static void receive_purge(struct dlm_ls *ls, struct dlm_message *ms)
{
	do_purge(ls, le32_to_cpu(ms->m_nodeid), le32_to_cpu(ms->m_pid));
}

static int receive_request_reply(struct dlm_ls *ls, struct dlm_message *ms)
{
	struct dlm_lkb *lkb;
	struct dlm_rsb *r;
	int error, mstype, result;
	int from_nodeid = le32_to_cpu(ms->m_header.h_nodeid);

	error = find_lkb(ls, le32_to_cpu(ms->m_remid), &lkb);
	if (error)
		return error;

	r = lkb->lkb_resource;
	hold_rsb(r);
	lock_rsb(r);

	error = validate_message(lkb, ms);
	if (error)
		goto out;

	mstype = lkb->lkb_wait_type;
	error = remove_from_waiters(lkb, DLM_MSG_REQUEST_REPLY);
	if (error) {
		log_error(ls, "receive_request_reply %x remote %d %x result %d",
			  lkb->lkb_id, from_nodeid, le32_to_cpu(ms->m_lkid),
			  from_dlm_errno(le32_to_cpu(ms->m_result)));
		dlm_dump_rsb(r);
		goto out;
	}

	/* Optimization: the dir node was also the master, so it took our
	   lookup as a request and sent request reply instead of lookup reply */
	if (mstype == DLM_MSG_LOOKUP) {
		r->res_master_nodeid = from_nodeid;
		r->res_nodeid = from_nodeid;
		lkb->lkb_nodeid = from_nodeid;
	}

	/* this is the value returned from do_request() on the master */
	result = from_dlm_errno(le32_to_cpu(ms->m_result));

	switch (result) {
	case -EAGAIN:
		/* request would block (be queued) on remote master */
		queue_cast(r, lkb, -EAGAIN);
		confirm_master(r, -EAGAIN);
		unhold_lkb(lkb); /* undoes create_lkb() */
		break;

	case -EINPROGRESS:
	case 0:
		/* request was queued or granted on remote master */
		receive_flags_reply(lkb, ms);
		lkb->lkb_remid = le32_to_cpu(ms->m_lkid);
		if (is_altmode(lkb))
			munge_altmode(lkb, ms);
		if (result) {
			add_lkb(r, lkb, DLM_LKSTS_WAITING);
			add_timeout(lkb);
		} else {
			grant_lock_pc(r, lkb, ms);
			queue_cast(r, lkb, 0);
		}
		confirm_master(r, result);
		break;

	case -EBADR:
	case -ENOTBLK:
		/* find_rsb failed to find rsb or rsb wasn't master */
		log_limit(ls, "receive_request_reply %x from %d %d "
			  "master %d dir %d first %x %s", lkb->lkb_id,
			  from_nodeid, result, r->res_master_nodeid,
			  r->res_dir_nodeid, r->res_first_lkid, r->res_name);

		if (r->res_dir_nodeid != dlm_our_nodeid() &&
		    r->res_master_nodeid != dlm_our_nodeid()) {
			/* cause _request_lock->set_master->send_lookup */
			r->res_master_nodeid = 0;
			r->res_nodeid = -1;
			lkb->lkb_nodeid = -1;
		}

		if (is_overlap(lkb)) {
			/* we'll ignore error in cancel/unlock reply */
			queue_cast_overlap(r, lkb);
			confirm_master(r, result);
			unhold_lkb(lkb); /* undoes create_lkb() */
		} else {
			_request_lock(r, lkb);

			if (r->res_master_nodeid == dlm_our_nodeid())
				confirm_master(r, 0);
		}
		break;

	default:
		log_error(ls, "receive_request_reply %x error %d",
			  lkb->lkb_id, result);
	}

	if (is_overlap_unlock(lkb) && (result == 0 || result == -EINPROGRESS)) {
		log_debug(ls, "receive_request_reply %x result %d unlock",
			  lkb->lkb_id, result);
		lkb->lkb_flags &= ~DLM_IFL_OVERLAP_UNLOCK;
		lkb->lkb_flags &= ~DLM_IFL_OVERLAP_CANCEL;
		send_unlock(r, lkb);
	} else if (is_overlap_cancel(lkb) && (result == -EINPROGRESS)) {
		log_debug(ls, "receive_request_reply %x cancel", lkb->lkb_id);
		lkb->lkb_flags &= ~DLM_IFL_OVERLAP_UNLOCK;
		lkb->lkb_flags &= ~DLM_IFL_OVERLAP_CANCEL;
		send_cancel(r, lkb);
	} else {
		lkb->lkb_flags &= ~DLM_IFL_OVERLAP_CANCEL;
		lkb->lkb_flags &= ~DLM_IFL_OVERLAP_UNLOCK;
	}
 out:
	unlock_rsb(r);
	put_rsb(r);
	dlm_put_lkb(lkb);
	return 0;
}

static void __receive_convert_reply(struct dlm_rsb *r, struct dlm_lkb *lkb,
				    struct dlm_message *ms)
{
	/* this is the value returned from do_convert() on the master */
	switch (from_dlm_errno(le32_to_cpu(ms->m_result))) {
	case -EAGAIN:
		/* convert would block (be queued) on remote master */
		queue_cast(r, lkb, -EAGAIN);
		break;

	case -EDEADLK:
		receive_flags_reply(lkb, ms);
		revert_lock_pc(r, lkb);
		queue_cast(r, lkb, -EDEADLK);
		break;

	case -EINPROGRESS:
		/* convert was queued on remote master */
		receive_flags_reply(lkb, ms);
		if (is_demoted(lkb))
			munge_demoted(lkb);
		del_lkb(r, lkb);
		add_lkb(r, lkb, DLM_LKSTS_CONVERT);
		add_timeout(lkb);
		break;

	case 0:
		/* convert was granted on remote master */
		receive_flags_reply(lkb, ms);
		if (is_demoted(lkb))
			munge_demoted(lkb);
		grant_lock_pc(r, lkb, ms);
		queue_cast(r, lkb, 0);
		break;

	default:
		log_error(r->res_ls, "receive_convert_reply %x remote %d %x %d",
			  lkb->lkb_id, le32_to_cpu(ms->m_header.h_nodeid),
			  le32_to_cpu(ms->m_lkid),
			  from_dlm_errno(le32_to_cpu(ms->m_result)));
		dlm_print_rsb(r);
		dlm_print_lkb(lkb);
	}
}

static void _receive_convert_reply(struct dlm_lkb *lkb, struct dlm_message *ms)
{
	struct dlm_rsb *r = lkb->lkb_resource;
	int error;

	hold_rsb(r);
	lock_rsb(r);

	error = validate_message(lkb, ms);
	if (error)
		goto out;

	/* stub reply can happen with waiters_mutex held */
	error = remove_from_waiters_ms(lkb, ms);
	if (error)
		goto out;

	__receive_convert_reply(r, lkb, ms);
 out:
	unlock_rsb(r);
	put_rsb(r);
}

static int receive_convert_reply(struct dlm_ls *ls, struct dlm_message *ms)
{
	struct dlm_lkb *lkb;
	int error;

	error = find_lkb(ls, le32_to_cpu(ms->m_remid), &lkb);
	if (error)
		return error;

	_receive_convert_reply(lkb, ms);
	dlm_put_lkb(lkb);
	return 0;
}

static void _receive_unlock_reply(struct dlm_lkb *lkb, struct dlm_message *ms)
{
	struct dlm_rsb *r = lkb->lkb_resource;
	int error;

	hold_rsb(r);
	lock_rsb(r);

	error = validate_message(lkb, ms);
	if (error)
		goto out;

	/* stub reply can happen with waiters_mutex held */
	error = remove_from_waiters_ms(lkb, ms);
	if (error)
		goto out;

	/* this is the value returned from do_unlock() on the master */

	switch (from_dlm_errno(le32_to_cpu(ms->m_result))) {
	case -DLM_EUNLOCK:
		receive_flags_reply(lkb, ms);
		remove_lock_pc(r, lkb);
		queue_cast(r, lkb, -DLM_EUNLOCK);
		break;
	case -ENOENT:
		break;
	default:
		log_error(r->res_ls, "receive_unlock_reply %x error %d",
			  lkb->lkb_id, from_dlm_errno(le32_to_cpu(ms->m_result)));
	}
 out:
	unlock_rsb(r);
	put_rsb(r);
}

static int receive_unlock_reply(struct dlm_ls *ls, struct dlm_message *ms)
{
	struct dlm_lkb *lkb;
	int error;

	error = find_lkb(ls, le32_to_cpu(ms->m_remid), &lkb);
	if (error)
		return error;

	_receive_unlock_reply(lkb, ms);
	dlm_put_lkb(lkb);
	return 0;
}

static void _receive_cancel_reply(struct dlm_lkb *lkb, struct dlm_message *ms)
{
	struct dlm_rsb *r = lkb->lkb_resource;
	int error;

	hold_rsb(r);
	lock_rsb(r);

	error = validate_message(lkb, ms);
	if (error)
		goto out;

	/* stub reply can happen with waiters_mutex held */
	error = remove_from_waiters_ms(lkb, ms);
	if (error)
		goto out;

	/* this is the value returned from do_cancel() on the master */

	switch (from_dlm_errno(le32_to_cpu(ms->m_result))) {
	case -DLM_ECANCEL:
		receive_flags_reply(lkb, ms);
		revert_lock_pc(r, lkb);
		queue_cast(r, lkb, -DLM_ECANCEL);
		break;
	case 0:
		break;
	default:
		log_error(r->res_ls, "receive_cancel_reply %x error %d",
			  lkb->lkb_id,
			  from_dlm_errno(le32_to_cpu(ms->m_result)));
	}
 out:
	unlock_rsb(r);
	put_rsb(r);
}

static int receive_cancel_reply(struct dlm_ls *ls, struct dlm_message *ms)
{
	struct dlm_lkb *lkb;
	int error;

	error = find_lkb(ls, le32_to_cpu(ms->m_remid), &lkb);
	if (error)
		return error;

	_receive_cancel_reply(lkb, ms);
	dlm_put_lkb(lkb);
	return 0;
}

static void receive_lookup_reply(struct dlm_ls *ls, struct dlm_message *ms)
{
	struct dlm_lkb *lkb;
	struct dlm_rsb *r;
	int error, ret_nodeid;
	int do_lookup_list = 0;

	error = find_lkb(ls, le32_to_cpu(ms->m_lkid), &lkb);
	if (error) {
		log_error(ls, "%s no lkid %x", __func__,
			  le32_to_cpu(ms->m_lkid));
		return;
	}

	/* ms->m_result is the value returned by dlm_master_lookup on dir node
	   FIXME: will a non-zero error ever be returned? */

	r = lkb->lkb_resource;
	hold_rsb(r);
	lock_rsb(r);

	error = remove_from_waiters(lkb, DLM_MSG_LOOKUP_REPLY);
	if (error)
		goto out;

	ret_nodeid = le32_to_cpu(ms->m_nodeid);

	/* We sometimes receive a request from the dir node for this
	   rsb before we've received the dir node's loookup_reply for it.
	   The request from the dir node implies we're the master, so we set
	   ourself as master in receive_request_reply, and verify here that
	   we are indeed the master. */

	if (r->res_master_nodeid && (r->res_master_nodeid != ret_nodeid)) {
		/* This should never happen */
		log_error(ls, "receive_lookup_reply %x from %d ret %d "
			  "master %d dir %d our %d first %x %s",
			  lkb->lkb_id, le32_to_cpu(ms->m_header.h_nodeid),
			  ret_nodeid, r->res_master_nodeid, r->res_dir_nodeid,
			  dlm_our_nodeid(), r->res_first_lkid, r->res_name);
	}

	if (ret_nodeid == dlm_our_nodeid()) {
		r->res_master_nodeid = ret_nodeid;
		r->res_nodeid = 0;
		do_lookup_list = 1;
		r->res_first_lkid = 0;
	} else if (ret_nodeid == -1) {
		/* the remote node doesn't believe it's the dir node */
		log_error(ls, "receive_lookup_reply %x from %d bad ret_nodeid",
			  lkb->lkb_id, le32_to_cpu(ms->m_header.h_nodeid));
		r->res_master_nodeid = 0;
		r->res_nodeid = -1;
		lkb->lkb_nodeid = -1;
	} else {
		/* set_master() will set lkb_nodeid from r */
		r->res_master_nodeid = ret_nodeid;
		r->res_nodeid = ret_nodeid;
	}

	if (is_overlap(lkb)) {
		log_debug(ls, "receive_lookup_reply %x unlock %x",
			  lkb->lkb_id, lkb->lkb_flags);
		queue_cast_overlap(r, lkb);
		unhold_lkb(lkb); /* undoes create_lkb() */
		goto out_list;
	}

	_request_lock(r, lkb);

 out_list:
	if (do_lookup_list)
		process_lookup_list(r);
 out:
	unlock_rsb(r);
	put_rsb(r);
	dlm_put_lkb(lkb);
}

static void _receive_message(struct dlm_ls *ls, struct dlm_message *ms,
			     uint32_t saved_seq)
{
	int error = 0, noent = 0;

	if (!dlm_is_member(ls, le32_to_cpu(ms->m_header.h_nodeid))) {
		log_limit(ls, "receive %d from non-member %d %x %x %d",
			  le32_to_cpu(ms->m_type),
			  le32_to_cpu(ms->m_header.h_nodeid),
			  le32_to_cpu(ms->m_lkid), le32_to_cpu(ms->m_remid),
			  from_dlm_errno(le32_to_cpu(ms->m_result)));
		return;
	}

	switch (ms->m_type) {

	/* messages sent to a master node */

	case cpu_to_le32(DLM_MSG_REQUEST):
		error = receive_request(ls, ms);
		break;

	case cpu_to_le32(DLM_MSG_CONVERT):
		error = receive_convert(ls, ms);
		break;

	case cpu_to_le32(DLM_MSG_UNLOCK):
		error = receive_unlock(ls, ms);
		break;

	case cpu_to_le32(DLM_MSG_CANCEL):
		noent = 1;
		error = receive_cancel(ls, ms);
		break;

	/* messages sent from a master node (replies to above) */

	case cpu_to_le32(DLM_MSG_REQUEST_REPLY):
		error = receive_request_reply(ls, ms);
		break;

	case cpu_to_le32(DLM_MSG_CONVERT_REPLY):
		error = receive_convert_reply(ls, ms);
		break;

	case cpu_to_le32(DLM_MSG_UNLOCK_REPLY):
		error = receive_unlock_reply(ls, ms);
		break;

	case cpu_to_le32(DLM_MSG_CANCEL_REPLY):
		error = receive_cancel_reply(ls, ms);
		break;

	/* messages sent from a master node (only two types of async msg) */

	case cpu_to_le32(DLM_MSG_GRANT):
		noent = 1;
		error = receive_grant(ls, ms);
		break;

	case cpu_to_le32(DLM_MSG_BAST):
		noent = 1;
		error = receive_bast(ls, ms);
		break;

	/* messages sent to a dir node */

	case cpu_to_le32(DLM_MSG_LOOKUP):
		receive_lookup(ls, ms);
		break;

	case cpu_to_le32(DLM_MSG_REMOVE):
		receive_remove(ls, ms);
		break;

	/* messages sent from a dir node (remove has no reply) */

	case cpu_to_le32(DLM_MSG_LOOKUP_REPLY):
		receive_lookup_reply(ls, ms);
		break;

	/* other messages */

	case cpu_to_le32(DLM_MSG_PURGE):
		receive_purge(ls, ms);
		break;

	default:
		log_error(ls, "unknown message type %d",
			  le32_to_cpu(ms->m_type));
	}

	/*
	 * When checking for ENOENT, we're checking the result of
	 * find_lkb(m_remid):
	 *
	 * The lock id referenced in the message wasn't found.  This may
	 * happen in normal usage for the async messages and cancel, so
	 * only use log_debug for them.
	 *
	 * Some errors are expected and normal.
	 */

	if (error == -ENOENT && noent) {
		log_debug(ls, "receive %d no %x remote %d %x saved_seq %u",
			  le32_to_cpu(ms->m_type), le32_to_cpu(ms->m_remid),
			  le32_to_cpu(ms->m_header.h_nodeid),
			  le32_to_cpu(ms->m_lkid), saved_seq);
	} else if (error == -ENOENT) {
		log_error(ls, "receive %d no %x remote %d %x saved_seq %u",
			  le32_to_cpu(ms->m_type), le32_to_cpu(ms->m_remid),
			  le32_to_cpu(ms->m_header.h_nodeid),
			  le32_to_cpu(ms->m_lkid), saved_seq);

		if (ms->m_type == cpu_to_le32(DLM_MSG_CONVERT))
			dlm_dump_rsb_hash(ls, le32_to_cpu(ms->m_hash));
	}

	if (error == -EINVAL) {
		log_error(ls, "receive %d inval from %d lkid %x remid %x "
			  "saved_seq %u",
			  le32_to_cpu(ms->m_type),
			  le32_to_cpu(ms->m_header.h_nodeid),
			  le32_to_cpu(ms->m_lkid), le32_to_cpu(ms->m_remid),
			  saved_seq);
	}
}

/* If the lockspace is in recovery mode (locking stopped), then normal
   messages are saved on the requestqueue for processing after recovery is
   done.  When not in recovery mode, we wait for dlm_recoverd to drain saved
   messages off the requestqueue before we process new ones. This occurs right
   after recovery completes when we transition from saving all messages on
   requestqueue, to processing all the saved messages, to processing new
   messages as they arrive. */

static void dlm_receive_message(struct dlm_ls *ls, struct dlm_message *ms,
				int nodeid)
{
	if (dlm_locking_stopped(ls)) {
		/* If we were a member of this lockspace, left, and rejoined,
		   other nodes may still be sending us messages from the
		   lockspace generation before we left. */
		if (!ls->ls_generation) {
			log_limit(ls, "receive %d from %d ignore old gen",
				  le32_to_cpu(ms->m_type), nodeid);
			return;
		}

		dlm_add_requestqueue(ls, nodeid, ms);
	} else {
		dlm_wait_requestqueue(ls);
		_receive_message(ls, ms, 0);
	}
}

/* This is called by dlm_recoverd to process messages that were saved on
   the requestqueue. */

void dlm_receive_message_saved(struct dlm_ls *ls, struct dlm_message *ms,
			       uint32_t saved_seq)
{
	_receive_message(ls, ms, saved_seq);
}

/* This is called by the midcomms layer when something is received for
   the lockspace.  It could be either a MSG (normal message sent as part of
   standard locking activity) or an RCOM (recovery message sent as part of
   lockspace recovery). */

void dlm_receive_buffer(union dlm_packet *p, int nodeid)
{
	struct dlm_header *hd = &p->header;
	struct dlm_ls *ls;
	int type = 0;

	switch (hd->h_cmd) {
	case DLM_MSG:
		type = le32_to_cpu(p->message.m_type);
		break;
	case DLM_RCOM:
		type = le32_to_cpu(p->rcom.rc_type);
		break;
	default:
		log_print("invalid h_cmd %d from %u", hd->h_cmd, nodeid);
		return;
	}

	if (le32_to_cpu(hd->h_nodeid) != nodeid) {
		log_print("invalid h_nodeid %d from %d lockspace %x",
			  le32_to_cpu(hd->h_nodeid), nodeid,
			  le32_to_cpu(hd->u.h_lockspace));
		return;
	}

	ls = dlm_find_lockspace_global(le32_to_cpu(hd->u.h_lockspace));
	if (!ls) {
		if (dlm_config.ci_log_debug) {
			printk_ratelimited(KERN_DEBUG "dlm: invalid lockspace "
				"%u from %d cmd %d type %d\n",
				le32_to_cpu(hd->u.h_lockspace), nodeid,
				hd->h_cmd, type);
		}

		if (hd->h_cmd == DLM_RCOM && type == DLM_RCOM_STATUS)
			dlm_send_ls_not_ready(nodeid, &p->rcom);
		return;
	}

	/* this rwsem allows dlm_ls_stop() to wait for all dlm_recv threads to
	   be inactive (in this ls) before transitioning to recovery mode */

	down_read(&ls->ls_recv_active);
	if (hd->h_cmd == DLM_MSG)
		dlm_receive_message(ls, &p->message, nodeid);
	else if (hd->h_cmd == DLM_RCOM)
		dlm_receive_rcom(ls, &p->rcom, nodeid);
	else
		log_error(ls, "invalid h_cmd %d from %d lockspace %x",
			  hd->h_cmd, nodeid, le32_to_cpu(hd->u.h_lockspace));
	up_read(&ls->ls_recv_active);

	dlm_put_lockspace(ls);
}

static void recover_convert_waiter(struct dlm_ls *ls, struct dlm_lkb *lkb,
				   struct dlm_message *ms_stub)
{
	if (middle_conversion(lkb)) {
		hold_lkb(lkb);
		memset(ms_stub, 0, sizeof(struct dlm_message));
		ms_stub->m_flags = cpu_to_le32(DLM_IFL_STUB_MS);
		ms_stub->m_type = cpu_to_le32(DLM_MSG_CONVERT_REPLY);
		ms_stub->m_result = cpu_to_le32(to_dlm_errno(-EINPROGRESS));
		ms_stub->m_header.h_nodeid = cpu_to_le32(lkb->lkb_nodeid);
		_receive_convert_reply(lkb, ms_stub);

		/* Same special case as in receive_rcom_lock_args() */
		lkb->lkb_grmode = DLM_LOCK_IV;
		rsb_set_flag(lkb->lkb_resource, RSB_RECOVER_CONVERT);
		unhold_lkb(lkb);

	} else if (lkb->lkb_rqmode >= lkb->lkb_grmode) {
		lkb->lkb_flags |= DLM_IFL_RESEND;
	}

	/* lkb->lkb_rqmode < lkb->lkb_grmode shouldn't happen since down
	   conversions are async; there's no reply from the remote master */
}

/* A waiting lkb needs recovery if the master node has failed, or
   the master node is changing (only when no directory is used) */

static int waiter_needs_recovery(struct dlm_ls *ls, struct dlm_lkb *lkb,
				 int dir_nodeid)
{
	if (dlm_no_directory(ls))
		return 1;

	if (dlm_is_removed(ls, lkb->lkb_wait_nodeid))
		return 1;

	return 0;
}

/* Recovery for locks that are waiting for replies from nodes that are now
   gone.  We can just complete unlocks and cancels by faking a reply from the
   dead node.  Requests and up-conversions we flag to be resent after
   recovery.  Down-conversions can just be completed with a fake reply like
   unlocks.  Conversions between PR and CW need special attention. */

void dlm_recover_waiters_pre(struct dlm_ls *ls)
{
	struct dlm_lkb *lkb, *safe;
	struct dlm_message *ms_stub;
	int wait_type, stub_unlock_result, stub_cancel_result;
	int dir_nodeid;

	ms_stub = kmalloc(sizeof(*ms_stub), GFP_KERNEL);
	if (!ms_stub)
		return;

	mutex_lock(&ls->ls_waiters_mutex);

	list_for_each_entry_safe(lkb, safe, &ls->ls_waiters, lkb_wait_reply) {

		dir_nodeid = dlm_dir_nodeid(lkb->lkb_resource);

		/* exclude debug messages about unlocks because there can be so
		   many and they aren't very interesting */

		if (lkb->lkb_wait_type != DLM_MSG_UNLOCK) {
			log_debug(ls, "waiter %x remote %x msg %d r_nodeid %d "
				  "lkb_nodeid %d wait_nodeid %d dir_nodeid %d",
				  lkb->lkb_id,
				  lkb->lkb_remid,
				  lkb->lkb_wait_type,
				  lkb->lkb_resource->res_nodeid,
				  lkb->lkb_nodeid,
				  lkb->lkb_wait_nodeid,
				  dir_nodeid);
		}

		/* all outstanding lookups, regardless of destination  will be
		   resent after recovery is done */

		if (lkb->lkb_wait_type == DLM_MSG_LOOKUP) {
			lkb->lkb_flags |= DLM_IFL_RESEND;
			continue;
		}

		if (!waiter_needs_recovery(ls, lkb, dir_nodeid))
			continue;

		wait_type = lkb->lkb_wait_type;
		stub_unlock_result = -DLM_EUNLOCK;
		stub_cancel_result = -DLM_ECANCEL;

		/* Main reply may have been received leaving a zero wait_type,
		   but a reply for the overlapping op may not have been
		   received.  In that case we need to fake the appropriate
		   reply for the overlap op. */

		if (!wait_type) {
			if (is_overlap_cancel(lkb)) {
				wait_type = DLM_MSG_CANCEL;
				if (lkb->lkb_grmode == DLM_LOCK_IV)
					stub_cancel_result = 0;
			}
			if (is_overlap_unlock(lkb)) {
				wait_type = DLM_MSG_UNLOCK;
				if (lkb->lkb_grmode == DLM_LOCK_IV)
					stub_unlock_result = -ENOENT;
			}

			log_debug(ls, "rwpre overlap %x %x %d %d %d",
				  lkb->lkb_id, lkb->lkb_flags, wait_type,
				  stub_cancel_result, stub_unlock_result);
		}

		switch (wait_type) {

		case DLM_MSG_REQUEST:
			lkb->lkb_flags |= DLM_IFL_RESEND;
			break;

		case DLM_MSG_CONVERT:
			recover_convert_waiter(ls, lkb, ms_stub);
			break;

		case DLM_MSG_UNLOCK:
			hold_lkb(lkb);
			memset(ms_stub, 0, sizeof(struct dlm_message));
			ms_stub->m_flags = cpu_to_le32(DLM_IFL_STUB_MS);
			ms_stub->m_type = cpu_to_le32(DLM_MSG_UNLOCK_REPLY);
			ms_stub->m_result = cpu_to_le32(to_dlm_errno(stub_unlock_result));
			ms_stub->m_header.h_nodeid = cpu_to_le32(lkb->lkb_nodeid);
			_receive_unlock_reply(lkb, ms_stub);
			dlm_put_lkb(lkb);
			break;

		case DLM_MSG_CANCEL:
			hold_lkb(lkb);
			memset(ms_stub, 0, sizeof(struct dlm_message));
			ms_stub->m_flags = cpu_to_le32(DLM_IFL_STUB_MS);
			ms_stub->m_type = cpu_to_le32(DLM_MSG_CANCEL_REPLY);
			ms_stub->m_result = cpu_to_le32(to_dlm_errno(stub_cancel_result));
			ms_stub->m_header.h_nodeid = cpu_to_le32(lkb->lkb_nodeid);
			_receive_cancel_reply(lkb, ms_stub);
			dlm_put_lkb(lkb);
			break;

		default:
			log_error(ls, "invalid lkb wait_type %d %d",
				  lkb->lkb_wait_type, wait_type);
		}
		schedule();
	}
	mutex_unlock(&ls->ls_waiters_mutex);
	kfree(ms_stub);
}

static struct dlm_lkb *find_resend_waiter(struct dlm_ls *ls)
{
	struct dlm_lkb *lkb = NULL, *iter;

	mutex_lock(&ls->ls_waiters_mutex);
	list_for_each_entry(iter, &ls->ls_waiters, lkb_wait_reply) {
		if (iter->lkb_flags & DLM_IFL_RESEND) {
			hold_lkb(iter);
			lkb = iter;
			break;
		}
	}
	mutex_unlock(&ls->ls_waiters_mutex);

	return lkb;
}

/* Deal with lookups and lkb's marked RESEND from _pre.  We may now be the
   master or dir-node for r.  Processing the lkb may result in it being placed
   back on waiters. */

/* We do this after normal locking has been enabled and any saved messages
   (in requestqueue) have been processed.  We should be confident that at
   this point we won't get or process a reply to any of these waiting
   operations.  But, new ops may be coming in on the rsbs/locks here from
   userspace or remotely. */

/* there may have been an overlap unlock/cancel prior to recovery or after
   recovery.  if before, the lkb may still have a pos wait_count; if after, the
   overlap flag would just have been set and nothing new sent.  we can be
   confident here than any replies to either the initial op or overlap ops
   prior to recovery have been received. */

int dlm_recover_waiters_post(struct dlm_ls *ls)
{
	struct dlm_lkb *lkb;
	struct dlm_rsb *r;
	int error = 0, mstype, err, oc, ou;

	while (1) {
		if (dlm_locking_stopped(ls)) {
			log_debug(ls, "recover_waiters_post aborted");
			error = -EINTR;
			break;
		}

		lkb = find_resend_waiter(ls);
		if (!lkb)
			break;

		r = lkb->lkb_resource;
		hold_rsb(r);
		lock_rsb(r);

		mstype = lkb->lkb_wait_type;
		oc = is_overlap_cancel(lkb);
		ou = is_overlap_unlock(lkb);
		err = 0;

		log_debug(ls, "waiter %x remote %x msg %d r_nodeid %d "
			  "lkb_nodeid %d wait_nodeid %d dir_nodeid %d "
			  "overlap %d %d", lkb->lkb_id, lkb->lkb_remid, mstype,
			  r->res_nodeid, lkb->lkb_nodeid, lkb->lkb_wait_nodeid,
			  dlm_dir_nodeid(r), oc, ou);

		/* At this point we assume that we won't get a reply to any
		   previous op or overlap op on this lock.  First, do a big
		   remove_from_waiters() for all previous ops. */

		lkb->lkb_flags &= ~DLM_IFL_RESEND;
		lkb->lkb_flags &= ~DLM_IFL_OVERLAP_UNLOCK;
		lkb->lkb_flags &= ~DLM_IFL_OVERLAP_CANCEL;
		lkb->lkb_wait_type = 0;
		/* drop all wait_count references we still
		 * hold a reference for this iteration.
		 */
		while (lkb->lkb_wait_count) {
			lkb->lkb_wait_count--;
			unhold_lkb(lkb);
		}
		mutex_lock(&ls->ls_waiters_mutex);
		list_del_init(&lkb->lkb_wait_reply);
		mutex_unlock(&ls->ls_waiters_mutex);

		if (oc || ou) {
			/* do an unlock or cancel instead of resending */
			switch (mstype) {
			case DLM_MSG_LOOKUP:
			case DLM_MSG_REQUEST:
				queue_cast(r, lkb, ou ? -DLM_EUNLOCK :
							-DLM_ECANCEL);
				unhold_lkb(lkb); /* undoes create_lkb() */
				break;
			case DLM_MSG_CONVERT:
				if (oc) {
					queue_cast(r, lkb, -DLM_ECANCEL);
				} else {
					lkb->lkb_exflags |= DLM_LKF_FORCEUNLOCK;
					_unlock_lock(r, lkb);
				}
				break;
			default:
				err = 1;
			}
		} else {
			switch (mstype) {
			case DLM_MSG_LOOKUP:
			case DLM_MSG_REQUEST:
				_request_lock(r, lkb);
				if (is_master(r))
					confirm_master(r, 0);
				break;
			case DLM_MSG_CONVERT:
				_convert_lock(r, lkb);
				break;
			default:
				err = 1;
			}
		}

		if (err) {
			log_error(ls, "waiter %x msg %d r_nodeid %d "
				  "dir_nodeid %d overlap %d %d",
				  lkb->lkb_id, mstype, r->res_nodeid,
				  dlm_dir_nodeid(r), oc, ou);
		}
		unlock_rsb(r);
		put_rsb(r);
		dlm_put_lkb(lkb);
	}

	return error;
}

static void purge_mstcpy_list(struct dlm_ls *ls, struct dlm_rsb *r,
			      struct list_head *list)
{
	struct dlm_lkb *lkb, *safe;

	list_for_each_entry_safe(lkb, safe, list, lkb_statequeue) {
		if (!is_master_copy(lkb))
			continue;

		/* don't purge lkbs we've added in recover_master_copy for
		   the current recovery seq */

		if (lkb->lkb_recover_seq == ls->ls_recover_seq)
			continue;

		del_lkb(r, lkb);

		/* this put should free the lkb */
		if (!dlm_put_lkb(lkb))
			log_error(ls, "purged mstcpy lkb not released");
	}
}

void dlm_purge_mstcpy_locks(struct dlm_rsb *r)
{
	struct dlm_ls *ls = r->res_ls;

	purge_mstcpy_list(ls, r, &r->res_grantqueue);
	purge_mstcpy_list(ls, r, &r->res_convertqueue);
	purge_mstcpy_list(ls, r, &r->res_waitqueue);
}

static void purge_dead_list(struct dlm_ls *ls, struct dlm_rsb *r,
			    struct list_head *list,
			    int nodeid_gone, unsigned int *count)
{
	struct dlm_lkb *lkb, *safe;

	list_for_each_entry_safe(lkb, safe, list, lkb_statequeue) {
		if (!is_master_copy(lkb))
			continue;

		if ((lkb->lkb_nodeid == nodeid_gone) ||
		    dlm_is_removed(ls, lkb->lkb_nodeid)) {

			/* tell recover_lvb to invalidate the lvb
			   because a node holding EX/PW failed */
			if ((lkb->lkb_exflags & DLM_LKF_VALBLK) &&
			    (lkb->lkb_grmode >= DLM_LOCK_PW)) {
				rsb_set_flag(r, RSB_RECOVER_LVB_INVAL);
			}

			del_lkb(r, lkb);

			/* this put should free the lkb */
			if (!dlm_put_lkb(lkb))
				log_error(ls, "purged dead lkb not released");

			rsb_set_flag(r, RSB_RECOVER_GRANT);

			(*count)++;
		}
	}
}

/* Get rid of locks held by nodes that are gone. */

void dlm_recover_purge(struct dlm_ls *ls)
{
	struct dlm_rsb *r;
	struct dlm_member *memb;
	int nodes_count = 0;
	int nodeid_gone = 0;
	unsigned int lkb_count = 0;

	/* cache one removed nodeid to optimize the common
	   case of a single node removed */

	list_for_each_entry(memb, &ls->ls_nodes_gone, list) {
		nodes_count++;
		nodeid_gone = memb->nodeid;
	}

	if (!nodes_count)
		return;

	down_write(&ls->ls_root_sem);
	list_for_each_entry(r, &ls->ls_root_list, res_root_list) {
		hold_rsb(r);
		lock_rsb(r);
		if (is_master(r)) {
			purge_dead_list(ls, r, &r->res_grantqueue,
					nodeid_gone, &lkb_count);
			purge_dead_list(ls, r, &r->res_convertqueue,
					nodeid_gone, &lkb_count);
			purge_dead_list(ls, r, &r->res_waitqueue,
					nodeid_gone, &lkb_count);
		}
		unlock_rsb(r);
		unhold_rsb(r);
		cond_resched();
	}
	up_write(&ls->ls_root_sem);

	if (lkb_count)
		log_rinfo(ls, "dlm_recover_purge %u locks for %u nodes",
			  lkb_count, nodes_count);
}

static struct dlm_rsb *find_grant_rsb(struct dlm_ls *ls, int bucket)
{
	struct rb_node *n;
	struct dlm_rsb *r;

	spin_lock(&ls->ls_rsbtbl[bucket].lock);
	for (n = rb_first(&ls->ls_rsbtbl[bucket].keep); n; n = rb_next(n)) {
		r = rb_entry(n, struct dlm_rsb, res_hashnode);

		if (!rsb_flag(r, RSB_RECOVER_GRANT))
			continue;
		if (!is_master(r)) {
			rsb_clear_flag(r, RSB_RECOVER_GRANT);
			continue;
		}
		hold_rsb(r);
		spin_unlock(&ls->ls_rsbtbl[bucket].lock);
		return r;
	}
	spin_unlock(&ls->ls_rsbtbl[bucket].lock);
	return NULL;
}

/*
 * Attempt to grant locks on resources that we are the master of.
 * Locks may have become grantable during recovery because locks
 * from departed nodes have been purged (or not rebuilt), allowing
 * previously blocked locks to now be granted.  The subset of rsb's
 * we are interested in are those with lkb's on either the convert or
 * waiting queues.
 *
 * Simplest would be to go through each master rsb and check for non-empty
 * convert or waiting queues, and attempt to grant on those rsbs.
 * Checking the queues requires lock_rsb, though, for which we'd need
 * to release the rsbtbl lock.  This would make iterating through all
 * rsb's very inefficient.  So, we rely on earlier recovery routines
 * to set RECOVER_GRANT on any rsb's that we should attempt to grant
 * locks for.
 */

void dlm_recover_grant(struct dlm_ls *ls)
{
	struct dlm_rsb *r;
	int bucket = 0;
	unsigned int count = 0;
	unsigned int rsb_count = 0;
	unsigned int lkb_count = 0;

	while (1) {
		r = find_grant_rsb(ls, bucket);
		if (!r) {
			if (bucket == ls->ls_rsbtbl_size - 1)
				break;
			bucket++;
			continue;
		}
		rsb_count++;
		count = 0;
		lock_rsb(r);
		/* the RECOVER_GRANT flag is checked in the grant path */
		grant_pending_locks(r, &count);
		rsb_clear_flag(r, RSB_RECOVER_GRANT);
		lkb_count += count;
		confirm_master(r, 0);
		unlock_rsb(r);
		put_rsb(r);
		cond_resched();
	}

	if (lkb_count)
		log_rinfo(ls, "dlm_recover_grant %u locks on %u resources",
			  lkb_count, rsb_count);
}

static struct dlm_lkb *search_remid_list(struct list_head *head, int nodeid,
					 uint32_t remid)
{
	struct dlm_lkb *lkb;

	list_for_each_entry(lkb, head, lkb_statequeue) {
		if (lkb->lkb_nodeid == nodeid && lkb->lkb_remid == remid)
			return lkb;
	}
	return NULL;
}

static struct dlm_lkb *search_remid(struct dlm_rsb *r, int nodeid,
				    uint32_t remid)
{
	struct dlm_lkb *lkb;

	lkb = search_remid_list(&r->res_grantqueue, nodeid, remid);
	if (lkb)
		return lkb;
	lkb = search_remid_list(&r->res_convertqueue, nodeid, remid);
	if (lkb)
		return lkb;
	lkb = search_remid_list(&r->res_waitqueue, nodeid, remid);
	if (lkb)
		return lkb;
	return NULL;
}

/* needs at least dlm_rcom + rcom_lock */
static int receive_rcom_lock_args(struct dlm_ls *ls, struct dlm_lkb *lkb,
				  struct dlm_rsb *r, struct dlm_rcom *rc)
{
	struct rcom_lock *rl = (struct rcom_lock *) rc->rc_buf;

	lkb->lkb_nodeid = le32_to_cpu(rc->rc_header.h_nodeid);
	lkb->lkb_ownpid = le32_to_cpu(rl->rl_ownpid);
	lkb->lkb_remid = le32_to_cpu(rl->rl_lkid);
	lkb->lkb_exflags = le32_to_cpu(rl->rl_exflags);
	lkb->lkb_flags = le32_to_cpu(rl->rl_flags) & 0x0000FFFF;
	lkb->lkb_flags |= DLM_IFL_MSTCPY;
	lkb->lkb_lvbseq = le32_to_cpu(rl->rl_lvbseq);
	lkb->lkb_rqmode = rl->rl_rqmode;
	lkb->lkb_grmode = rl->rl_grmode;
	/* don't set lkb_status because add_lkb wants to itself */

	lkb->lkb_bastfn = (rl->rl_asts & DLM_CB_BAST) ? &fake_bastfn : NULL;
	lkb->lkb_astfn = (rl->rl_asts & DLM_CB_CAST) ? &fake_astfn : NULL;

	if (lkb->lkb_exflags & DLM_LKF_VALBLK) {
		int lvblen = le16_to_cpu(rc->rc_header.h_length) -
			sizeof(struct dlm_rcom) - sizeof(struct rcom_lock);
		if (lvblen > ls->ls_lvblen)
			return -EINVAL;
		lkb->lkb_lvbptr = dlm_allocate_lvb(ls);
		if (!lkb->lkb_lvbptr)
			return -ENOMEM;
		memcpy(lkb->lkb_lvbptr, rl->rl_lvb, lvblen);
	}

	/* Conversions between PR and CW (middle modes) need special handling.
	   The real granted mode of these converting locks cannot be determined
	   until all locks have been rebuilt on the rsb (recover_conversion) */

	if (rl->rl_wait_type == cpu_to_le16(DLM_MSG_CONVERT) &&
	    middle_conversion(lkb)) {
		rl->rl_status = DLM_LKSTS_CONVERT;
		lkb->lkb_grmode = DLM_LOCK_IV;
		rsb_set_flag(r, RSB_RECOVER_CONVERT);
	}

	return 0;
}

/* This lkb may have been recovered in a previous aborted recovery so we need
   to check if the rsb already has an lkb with the given remote nodeid/lkid.
   If so we just send back a standard reply.  If not, we create a new lkb with
   the given values and send back our lkid.  We send back our lkid by sending
   back the rcom_lock struct we got but with the remid field filled in. */

/* needs at least dlm_rcom + rcom_lock */
int dlm_recover_master_copy(struct dlm_ls *ls, struct dlm_rcom *rc)
{
	struct rcom_lock *rl = (struct rcom_lock *) rc->rc_buf;
	struct dlm_rsb *r;
	struct dlm_lkb *lkb;
	uint32_t remid = 0;
	int from_nodeid = le32_to_cpu(rc->rc_header.h_nodeid);
	int error;

	if (rl->rl_parent_lkid) {
		error = -EOPNOTSUPP;
		goto out;
	}

	remid = le32_to_cpu(rl->rl_lkid);

	/* In general we expect the rsb returned to be R_MASTER, but we don't
	   have to require it.  Recovery of masters on one node can overlap
	   recovery of locks on another node, so one node can send us MSTCPY
	   locks before we've made ourselves master of this rsb.  We can still
	   add new MSTCPY locks that we receive here without any harm; when
	   we make ourselves master, dlm_recover_masters() won't touch the
	   MSTCPY locks we've received early. */

	error = find_rsb(ls, rl->rl_name, le16_to_cpu(rl->rl_namelen),
			 from_nodeid, R_RECEIVE_RECOVER, &r);
	if (error)
		goto out;

	lock_rsb(r);

	if (dlm_no_directory(ls) && (dlm_dir_nodeid(r) != dlm_our_nodeid())) {
		log_error(ls, "dlm_recover_master_copy remote %d %x not dir",
			  from_nodeid, remid);
		error = -EBADR;
		goto out_unlock;
	}

	lkb = search_remid(r, from_nodeid, remid);
	if (lkb) {
		error = -EEXIST;
		goto out_remid;
	}

	error = create_lkb(ls, &lkb);
	if (error)
		goto out_unlock;

	error = receive_rcom_lock_args(ls, lkb, r, rc);
	if (error) {
		__put_lkb(ls, lkb);
		goto out_unlock;
	}

	attach_lkb(r, lkb);
	add_lkb(r, lkb, rl->rl_status);
	ls->ls_recover_locks_in++;

	if (!list_empty(&r->res_waitqueue) || !list_empty(&r->res_convertqueue))
		rsb_set_flag(r, RSB_RECOVER_GRANT);

 out_remid:
	/* this is the new value returned to the lock holder for
	   saving in its process-copy lkb */
	rl->rl_remid = cpu_to_le32(lkb->lkb_id);

	lkb->lkb_recover_seq = ls->ls_recover_seq;

 out_unlock:
	unlock_rsb(r);
	put_rsb(r);
 out:
	if (error && error != -EEXIST)
		log_rinfo(ls, "dlm_recover_master_copy remote %d %x error %d",
			  from_nodeid, remid, error);
	rl->rl_result = cpu_to_le32(error);
	return error;
}

/* needs at least dlm_rcom + rcom_lock */
int dlm_recover_process_copy(struct dlm_ls *ls, struct dlm_rcom *rc)
{
	struct rcom_lock *rl = (struct rcom_lock *) rc->rc_buf;
	struct dlm_rsb *r;
	struct dlm_lkb *lkb;
	uint32_t lkid, remid;
	int error, result;

	lkid = le32_to_cpu(rl->rl_lkid);
	remid = le32_to_cpu(rl->rl_remid);
	result = le32_to_cpu(rl->rl_result);

	error = find_lkb(ls, lkid, &lkb);
	if (error) {
		log_error(ls, "dlm_recover_process_copy no %x remote %d %x %d",
			  lkid, le32_to_cpu(rc->rc_header.h_nodeid), remid,
			  result);
		return error;
	}

	r = lkb->lkb_resource;
	hold_rsb(r);
	lock_rsb(r);

	if (!is_process_copy(lkb)) {
		log_error(ls, "dlm_recover_process_copy bad %x remote %d %x %d",
			  lkid, le32_to_cpu(rc->rc_header.h_nodeid), remid,
			  result);
		dlm_dump_rsb(r);
		unlock_rsb(r);
		put_rsb(r);
		dlm_put_lkb(lkb);
		return -EINVAL;
	}

	switch (result) {
	case -EBADR:
		/* There's a chance the new master received our lock before
		   dlm_recover_master_reply(), this wouldn't happen if we did
		   a barrier between recover_masters and recover_locks. */

		log_debug(ls, "dlm_recover_process_copy %x remote %d %x %d",
			  lkid, le32_to_cpu(rc->rc_header.h_nodeid), remid,
			  result);
	
		dlm_send_rcom_lock(r, lkb);
		goto out;
	case -EEXIST:
	case 0:
		lkb->lkb_remid = remid;
		break;
	default:
		log_error(ls, "dlm_recover_process_copy %x remote %d %x %d unk",
			  lkid, le32_to_cpu(rc->rc_header.h_nodeid), remid,
			  result);
	}

	/* an ack for dlm_recover_locks() which waits for replies from
	   all the locks it sends to new masters */
	dlm_recovered_lock(r);
 out:
	unlock_rsb(r);
	put_rsb(r);
	dlm_put_lkb(lkb);

	return 0;
}

#ifdef CONFIG_DLM_DEPRECATED_API
int dlm_user_request(struct dlm_ls *ls, struct dlm_user_args *ua,
		     int mode, uint32_t flags, void *name, unsigned int namelen,
		     unsigned long timeout_cs)
#else
int dlm_user_request(struct dlm_ls *ls, struct dlm_user_args *ua,
		     int mode, uint32_t flags, void *name, unsigned int namelen)
#endif
{
	struct dlm_lkb *lkb;
	struct dlm_args args;
	bool do_put = true;
	int error;

	dlm_lock_recovery(ls);

	error = create_lkb(ls, &lkb);
	if (error) {
		kfree(ua);
		goto out;
	}

	trace_dlm_lock_start(ls, lkb, name, namelen, mode, flags);

	if (flags & DLM_LKF_VALBLK) {
		ua->lksb.sb_lvbptr = kzalloc(DLM_USER_LVB_LEN, GFP_NOFS);
		if (!ua->lksb.sb_lvbptr) {
			kfree(ua);
			error = -ENOMEM;
			goto out_put;
		}
	}
#ifdef CONFIG_DLM_DEPRECATED_API
	error = set_lock_args(mode, &ua->lksb, flags, namelen, timeout_cs,
			      fake_astfn, ua, fake_bastfn, &args);
#else
	error = set_lock_args(mode, &ua->lksb, flags, namelen, fake_astfn, ua,
			      fake_bastfn, &args);
#endif
	if (error) {
		kfree(ua->lksb.sb_lvbptr);
		ua->lksb.sb_lvbptr = NULL;
		kfree(ua);
		goto out_put;
	}

	/* After ua is attached to lkb it will be freed by dlm_free_lkb().
	   When DLM_IFL_USER is set, the dlm knows that this is a userspace
	   lock and that lkb_astparam is the dlm_user_args structure. */
	lkb->lkb_flags |= DLM_IFL_USER;
	error = request_lock(ls, lkb, name, namelen, &args);

	switch (error) {
	case 0:
		break;
	case -EINPROGRESS:
		error = 0;
		break;
	case -EAGAIN:
		error = 0;
		fallthrough;
	default:
		goto out_put;
	}

	/* add this new lkb to the per-process list of locks */
	spin_lock(&ua->proc->locks_spin);
	hold_lkb(lkb);
	list_add_tail(&lkb->lkb_ownqueue, &ua->proc->locks);
	spin_unlock(&ua->proc->locks_spin);
	do_put = false;
 out_put:
	trace_dlm_lock_end(ls, lkb, name, namelen, mode, flags, error, false);
	if (do_put)
		__put_lkb(ls, lkb);
 out:
	dlm_unlock_recovery(ls);
	return error;
}

#ifdef CONFIG_DLM_DEPRECATED_API
int dlm_user_convert(struct dlm_ls *ls, struct dlm_user_args *ua_tmp,
		     int mode, uint32_t flags, uint32_t lkid, char *lvb_in,
		     unsigned long timeout_cs)
#else
int dlm_user_convert(struct dlm_ls *ls, struct dlm_user_args *ua_tmp,
		     int mode, uint32_t flags, uint32_t lkid, char *lvb_in)
#endif
{
	struct dlm_lkb *lkb;
	struct dlm_args args;
	struct dlm_user_args *ua;
	int error;

	dlm_lock_recovery(ls);

	error = find_lkb(ls, lkid, &lkb);
	if (error)
		goto out;

	trace_dlm_lock_start(ls, lkb, NULL, 0, mode, flags);

	/* user can change the params on its lock when it converts it, or
	   add an lvb that didn't exist before */

	ua = lkb->lkb_ua;

	if (flags & DLM_LKF_VALBLK && !ua->lksb.sb_lvbptr) {
		ua->lksb.sb_lvbptr = kzalloc(DLM_USER_LVB_LEN, GFP_NOFS);
		if (!ua->lksb.sb_lvbptr) {
			error = -ENOMEM;
			goto out_put;
		}
	}
	if (lvb_in && ua->lksb.sb_lvbptr)
		memcpy(ua->lksb.sb_lvbptr, lvb_in, DLM_USER_LVB_LEN);

	ua->xid = ua_tmp->xid;
	ua->castparam = ua_tmp->castparam;
	ua->castaddr = ua_tmp->castaddr;
	ua->bastparam = ua_tmp->bastparam;
	ua->bastaddr = ua_tmp->bastaddr;
	ua->user_lksb = ua_tmp->user_lksb;

#ifdef CONFIG_DLM_DEPRECATED_API
	error = set_lock_args(mode, &ua->lksb, flags, 0, timeout_cs,
			      fake_astfn, ua, fake_bastfn, &args);
#else
	error = set_lock_args(mode, &ua->lksb, flags, 0, fake_astfn, ua,
			      fake_bastfn, &args);
#endif
	if (error)
		goto out_put;

	error = convert_lock(ls, lkb, &args);

	if (error == -EINPROGRESS || error == -EAGAIN || error == -EDEADLK)
		error = 0;
 out_put:
	trace_dlm_lock_end(ls, lkb, NULL, 0, mode, flags, error, false);
	dlm_put_lkb(lkb);
 out:
	dlm_unlock_recovery(ls);
	kfree(ua_tmp);
	return error;
}

/*
 * The caller asks for an orphan lock on a given resource with a given mode.
 * If a matching lock exists, it's moved to the owner's list of locks and
 * the lkid is returned.
 */

int dlm_user_adopt_orphan(struct dlm_ls *ls, struct dlm_user_args *ua_tmp,
		     int mode, uint32_t flags, void *name, unsigned int namelen,
		     uint32_t *lkid)
{
	struct dlm_lkb *lkb = NULL, *iter;
	struct dlm_user_args *ua;
	int found_other_mode = 0;
	int rv = 0;

	mutex_lock(&ls->ls_orphans_mutex);
	list_for_each_entry(iter, &ls->ls_orphans, lkb_ownqueue) {
		if (iter->lkb_resource->res_length != namelen)
			continue;
		if (memcmp(iter->lkb_resource->res_name, name, namelen))
			continue;
		if (iter->lkb_grmode != mode) {
			found_other_mode = 1;
			continue;
		}

		lkb = iter;
		list_del_init(&iter->lkb_ownqueue);
		iter->lkb_flags &= ~DLM_IFL_ORPHAN;
		*lkid = iter->lkb_id;
		break;
	}
	mutex_unlock(&ls->ls_orphans_mutex);

	if (!lkb && found_other_mode) {
		rv = -EAGAIN;
		goto out;
	}

	if (!lkb) {
		rv = -ENOENT;
		goto out;
	}

	lkb->lkb_exflags = flags;
	lkb->lkb_ownpid = (int) current->pid;

	ua = lkb->lkb_ua;

	ua->proc = ua_tmp->proc;
	ua->xid = ua_tmp->xid;
	ua->castparam = ua_tmp->castparam;
	ua->castaddr = ua_tmp->castaddr;
	ua->bastparam = ua_tmp->bastparam;
	ua->bastaddr = ua_tmp->bastaddr;
	ua->user_lksb = ua_tmp->user_lksb;

	/*
	 * The lkb reference from the ls_orphans list was not
	 * removed above, and is now considered the reference
	 * for the proc locks list.
	 */

	spin_lock(&ua->proc->locks_spin);
	list_add_tail(&lkb->lkb_ownqueue, &ua->proc->locks);
	spin_unlock(&ua->proc->locks_spin);
 out:
	kfree(ua_tmp);
	return rv;
}

int dlm_user_unlock(struct dlm_ls *ls, struct dlm_user_args *ua_tmp,
		    uint32_t flags, uint32_t lkid, char *lvb_in)
{
	struct dlm_lkb *lkb;
	struct dlm_args args;
	struct dlm_user_args *ua;
	int error;

	dlm_lock_recovery(ls);

	error = find_lkb(ls, lkid, &lkb);
	if (error)
		goto out;

	trace_dlm_unlock_start(ls, lkb, flags);

	ua = lkb->lkb_ua;

	if (lvb_in && ua->lksb.sb_lvbptr)
		memcpy(ua->lksb.sb_lvbptr, lvb_in, DLM_USER_LVB_LEN);
	if (ua_tmp->castparam)
		ua->castparam = ua_tmp->castparam;
	ua->user_lksb = ua_tmp->user_lksb;

	error = set_unlock_args(flags, ua, &args);
	if (error)
		goto out_put;

	error = unlock_lock(ls, lkb, &args);

	if (error == -DLM_EUNLOCK)
		error = 0;
	/* from validate_unlock_args() */
	if (error == -EBUSY && (flags & DLM_LKF_FORCEUNLOCK))
		error = 0;
	if (error)
		goto out_put;

	spin_lock(&ua->proc->locks_spin);
	/* dlm_user_add_cb() may have already taken lkb off the proc list */
	if (!list_empty(&lkb->lkb_ownqueue))
		list_move(&lkb->lkb_ownqueue, &ua->proc->unlocking);
	spin_unlock(&ua->proc->locks_spin);
 out_put:
	trace_dlm_unlock_end(ls, lkb, flags, error);
	dlm_put_lkb(lkb);
 out:
	dlm_unlock_recovery(ls);
	kfree(ua_tmp);
	return error;
}

int dlm_user_cancel(struct dlm_ls *ls, struct dlm_user_args *ua_tmp,
		    uint32_t flags, uint32_t lkid)
{
	struct dlm_lkb *lkb;
	struct dlm_args args;
	struct dlm_user_args *ua;
	int error;

	dlm_lock_recovery(ls);

	error = find_lkb(ls, lkid, &lkb);
	if (error)
		goto out;

	trace_dlm_unlock_start(ls, lkb, flags);

	ua = lkb->lkb_ua;
	if (ua_tmp->castparam)
		ua->castparam = ua_tmp->castparam;
	ua->user_lksb = ua_tmp->user_lksb;

	error = set_unlock_args(flags, ua, &args);
	if (error)
		goto out_put;

	error = cancel_lock(ls, lkb, &args);

	if (error == -DLM_ECANCEL)
		error = 0;
	/* from validate_unlock_args() */
	if (error == -EBUSY)
		error = 0;
 out_put:
	trace_dlm_unlock_end(ls, lkb, flags, error);
	dlm_put_lkb(lkb);
 out:
	dlm_unlock_recovery(ls);
	kfree(ua_tmp);
	return error;
}

int dlm_user_deadlock(struct dlm_ls *ls, uint32_t flags, uint32_t lkid)
{
	struct dlm_lkb *lkb;
	struct dlm_args args;
	struct dlm_user_args *ua;
	struct dlm_rsb *r;
	int error;

	dlm_lock_recovery(ls);

	error = find_lkb(ls, lkid, &lkb);
	if (error)
		goto out;

	trace_dlm_unlock_start(ls, lkb, flags);

	ua = lkb->lkb_ua;

	error = set_unlock_args(flags, ua, &args);
	if (error)
		goto out_put;

	/* same as cancel_lock(), but set DEADLOCK_CANCEL after lock_rsb */

	r = lkb->lkb_resource;
	hold_rsb(r);
	lock_rsb(r);

	error = validate_unlock_args(lkb, &args);
	if (error)
		goto out_r;
	lkb->lkb_flags |= DLM_IFL_DEADLOCK_CANCEL;

	error = _cancel_lock(r, lkb);
 out_r:
	unlock_rsb(r);
	put_rsb(r);

	if (error == -DLM_ECANCEL)
		error = 0;
	/* from validate_unlock_args() */
	if (error == -EBUSY)
		error = 0;
 out_put:
	trace_dlm_unlock_end(ls, lkb, flags, error);
	dlm_put_lkb(lkb);
 out:
	dlm_unlock_recovery(ls);
	return error;
}

/* lkb's that are removed from the waiters list by revert are just left on the
   orphans list with the granted orphan locks, to be freed by purge */

static int orphan_proc_lock(struct dlm_ls *ls, struct dlm_lkb *lkb)
{
	struct dlm_args args;
	int error;

	hold_lkb(lkb); /* reference for the ls_orphans list */
	mutex_lock(&ls->ls_orphans_mutex);
	list_add_tail(&lkb->lkb_ownqueue, &ls->ls_orphans);
	mutex_unlock(&ls->ls_orphans_mutex);

	set_unlock_args(0, lkb->lkb_ua, &args);

	error = cancel_lock(ls, lkb, &args);
	if (error == -DLM_ECANCEL)
		error = 0;
	return error;
}

/* The FORCEUNLOCK flag allows the unlock to go ahead even if the lkb isn't
   granted.  Regardless of what rsb queue the lock is on, it's removed and
   freed.  The IVVALBLK flag causes the lvb on the resource to be invalidated
   if our lock is PW/EX (it's ignored if our granted mode is smaller.) */

static int unlock_proc_lock(struct dlm_ls *ls, struct dlm_lkb *lkb)
{
	struct dlm_args args;
	int error;

	set_unlock_args(DLM_LKF_FORCEUNLOCK | DLM_LKF_IVVALBLK,
			lkb->lkb_ua, &args);

	error = unlock_lock(ls, lkb, &args);
	if (error == -DLM_EUNLOCK)
		error = 0;
	return error;
}

/* We have to release clear_proc_locks mutex before calling unlock_proc_lock()
   (which does lock_rsb) due to deadlock with receiving a message that does
   lock_rsb followed by dlm_user_add_cb() */

static struct dlm_lkb *del_proc_lock(struct dlm_ls *ls,
				     struct dlm_user_proc *proc)
{
	struct dlm_lkb *lkb = NULL;

	spin_lock(&ls->ls_clear_proc_locks);
	if (list_empty(&proc->locks))
		goto out;

	lkb = list_entry(proc->locks.next, struct dlm_lkb, lkb_ownqueue);
	list_del_init(&lkb->lkb_ownqueue);

	if (lkb->lkb_exflags & DLM_LKF_PERSISTENT)
		lkb->lkb_flags |= DLM_IFL_ORPHAN;
	else
		lkb->lkb_flags |= DLM_IFL_DEAD;
 out:
	spin_unlock(&ls->ls_clear_proc_locks);
	return lkb;
}

/* The ls_clear_proc_locks mutex protects against dlm_user_add_cb() which
   1) references lkb->ua which we free here and 2) adds lkbs to proc->asts,
   which we clear here. */

/* proc CLOSING flag is set so no more device_reads should look at proc->asts
   list, and no more device_writes should add lkb's to proc->locks list; so we
   shouldn't need to take asts_spin or locks_spin here.  this assumes that
   device reads/writes/closes are serialized -- FIXME: we may need to serialize
   them ourself. */

void dlm_clear_proc_locks(struct dlm_ls *ls, struct dlm_user_proc *proc)
{
	struct dlm_lkb *lkb, *safe;

	dlm_lock_recovery(ls);

	while (1) {
		lkb = del_proc_lock(ls, proc);
		if (!lkb)
			break;
		del_timeout(lkb);
		if (lkb->lkb_exflags & DLM_LKF_PERSISTENT)
			orphan_proc_lock(ls, lkb);
		else
			unlock_proc_lock(ls, lkb);

		/* this removes the reference for the proc->locks list
		   added by dlm_user_request, it may result in the lkb
		   being freed */

		dlm_put_lkb(lkb);
	}

	spin_lock(&ls->ls_clear_proc_locks);

	/* in-progress unlocks */
	list_for_each_entry_safe(lkb, safe, &proc->unlocking, lkb_ownqueue) {
		list_del_init(&lkb->lkb_ownqueue);
		lkb->lkb_flags |= DLM_IFL_DEAD;
		dlm_put_lkb(lkb);
	}

	list_for_each_entry_safe(lkb, safe, &proc->asts, lkb_cb_list) {
		memset(&lkb->lkb_callbacks, 0,
		       sizeof(struct dlm_callback) * DLM_CALLBACKS_SIZE);
		list_del_init(&lkb->lkb_cb_list);
		dlm_put_lkb(lkb);
	}

	spin_unlock(&ls->ls_clear_proc_locks);
	dlm_unlock_recovery(ls);
}

static void purge_proc_locks(struct dlm_ls *ls, struct dlm_user_proc *proc)
{
	struct dlm_lkb *lkb, *safe;

	while (1) {
		lkb = NULL;
		spin_lock(&proc->locks_spin);
		if (!list_empty(&proc->locks)) {
			lkb = list_entry(proc->locks.next, struct dlm_lkb,
					 lkb_ownqueue);
			list_del_init(&lkb->lkb_ownqueue);
		}
		spin_unlock(&proc->locks_spin);

		if (!lkb)
			break;

		lkb->lkb_flags |= DLM_IFL_DEAD;
		unlock_proc_lock(ls, lkb);
		dlm_put_lkb(lkb); /* ref from proc->locks list */
	}

	spin_lock(&proc->locks_spin);
	list_for_each_entry_safe(lkb, safe, &proc->unlocking, lkb_ownqueue) {
		list_del_init(&lkb->lkb_ownqueue);
		lkb->lkb_flags |= DLM_IFL_DEAD;
		dlm_put_lkb(lkb);
	}
	spin_unlock(&proc->locks_spin);

	spin_lock(&proc->asts_spin);
	list_for_each_entry_safe(lkb, safe, &proc->asts, lkb_cb_list) {
		memset(&lkb->lkb_callbacks, 0,
		       sizeof(struct dlm_callback) * DLM_CALLBACKS_SIZE);
		list_del_init(&lkb->lkb_cb_list);
		dlm_put_lkb(lkb);
	}
	spin_unlock(&proc->asts_spin);
}

/* pid of 0 means purge all orphans */

static void do_purge(struct dlm_ls *ls, int nodeid, int pid)
{
	struct dlm_lkb *lkb, *safe;

	mutex_lock(&ls->ls_orphans_mutex);
	list_for_each_entry_safe(lkb, safe, &ls->ls_orphans, lkb_ownqueue) {
		if (pid && lkb->lkb_ownpid != pid)
			continue;
		unlock_proc_lock(ls, lkb);
		list_del_init(&lkb->lkb_ownqueue);
		dlm_put_lkb(lkb);
	}
	mutex_unlock(&ls->ls_orphans_mutex);
}

static int send_purge(struct dlm_ls *ls, int nodeid, int pid)
{
	struct dlm_message *ms;
	struct dlm_mhandle *mh;
	int error;

	error = _create_message(ls, sizeof(struct dlm_message), nodeid,
				DLM_MSG_PURGE, &ms, &mh);
	if (error)
		return error;
	ms->m_nodeid = cpu_to_le32(nodeid);
	ms->m_pid = cpu_to_le32(pid);

	return send_message(mh, ms);
}

int dlm_user_purge(struct dlm_ls *ls, struct dlm_user_proc *proc,
		   int nodeid, int pid)
{
	int error = 0;

	if (nodeid && (nodeid != dlm_our_nodeid())) {
		error = send_purge(ls, nodeid, pid);
	} else {
		dlm_lock_recovery(ls);
		if (pid == current->pid)
			purge_proc_locks(ls, proc);
		else
			do_purge(ls, nodeid, pid);
		dlm_unlock_recovery(ls);
	}
	return error;
}

/* debug functionality */
int dlm_debug_add_lkb(struct dlm_ls *ls, uint32_t lkb_id, char *name, int len,
		      int lkb_nodeid, unsigned int lkb_flags, int lkb_status)
{
	struct dlm_lksb *lksb;
	struct dlm_lkb *lkb;
	struct dlm_rsb *r;
	int error;

	/* we currently can't set a valid user lock */
	if (lkb_flags & DLM_IFL_USER)
		return -EOPNOTSUPP;

	lksb = kzalloc(sizeof(*lksb), GFP_NOFS);
	if (!lksb)
		return -ENOMEM;

	error = _create_lkb(ls, &lkb, lkb_id, lkb_id + 1);
	if (error) {
		kfree(lksb);
		return error;
	}

	lkb->lkb_flags = lkb_flags;
	lkb->lkb_nodeid = lkb_nodeid;
	lkb->lkb_lksb = lksb;
	/* user specific pointer, just don't have it NULL for kernel locks */
	if (~lkb_flags & DLM_IFL_USER)
		lkb->lkb_astparam = (void *)0xDEADBEEF;

	error = find_rsb(ls, name, len, 0, R_REQUEST, &r);
	if (error) {
		kfree(lksb);
		__put_lkb(ls, lkb);
		return error;
	}

	lock_rsb(r);
	attach_lkb(r, lkb);
	add_lkb(r, lkb, lkb_status);
	unlock_rsb(r);
	put_rsb(r);

	return 0;
}

int dlm_debug_add_lkb_to_waiters(struct dlm_ls *ls, uint32_t lkb_id,
				 int mstype, int to_nodeid)
{
	struct dlm_lkb *lkb;
	int error;

	error = find_lkb(ls, lkb_id, &lkb);
	if (error)
		return error;

	error = add_to_waiters(lkb, mstype, to_nodeid);
	dlm_put_lkb(lkb);
	return error;
}
<|MERGE_RESOLUTION|>--- conflicted
+++ resolved
@@ -3999,12 +3999,8 @@
 	int error = 0;
 
 	/* currently mixing of user/kernel locks are not supported */
-<<<<<<< HEAD
-	if (ms->m_flags & DLM_IFL_USER && ~lkb->lkb_flags & DLM_IFL_USER) {
-=======
 	if (ms->m_flags & cpu_to_le32(DLM_IFL_USER) &&
 	    ~lkb->lkb_flags & DLM_IFL_USER) {
->>>>>>> 29549c70
 		log_error(lkb->lkb_resource->res_ls,
 			  "got user dlm message for a kernel lock");
 		error = -EINVAL;
