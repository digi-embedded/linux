--- conflicted
+++ resolved
@@ -1320,11 +1320,7 @@
 	return jbd2_journal_start_thread(journal);
 }
 
-<<<<<<< HEAD
-static int jbd2_write_superblock(journal_t *journal, int write_op)
-=======
 static int jbd2_write_superblock(journal_t *journal, int write_flags)
->>>>>>> f2ed3bfc
 {
 	struct buffer_head *bh = journal->j_sb_buffer;
 	journal_superblock_t *sb = journal->j_superblock;
