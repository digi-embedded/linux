// SPDX-License-Identifier: GPL-2.0
/*
 *  SMB2 version specific operations
 *
 *  Copyright (c) 2012, Jeff Layton <jlayton@redhat.com>
 */

#include <linux/pagemap.h>
#include <linux/vfs.h>
#include <linux/falloc.h>
#include <linux/scatterlist.h>
#include <linux/uuid.h>
#include <linux/sort.h>
#include <crypto/aead.h>
#include <linux/fiemap.h>
#include "cifsfs.h"
#include "cifsglob.h"
#include "smb2pdu.h"
#include "smb2proto.h"
#include "cifsproto.h"
#include "cifs_debug.h"
#include "cifs_unicode.h"
#include "smb2status.h"
#include "smb2glob.h"
#include "cifs_ioctl.h"
#include "smbdirect.h"
#include "fs_context.h"

/* Change credits for different ops and return the total number of credits */
static int
change_conf(struct TCP_Server_Info *server)
{
	server->credits += server->echo_credits + server->oplock_credits;
	server->oplock_credits = server->echo_credits = 0;
	switch (server->credits) {
	case 0:
		return 0;
	case 1:
		server->echoes = false;
		server->oplocks = false;
		break;
	case 2:
		server->echoes = true;
		server->oplocks = false;
		server->echo_credits = 1;
		break;
	default:
		server->echoes = true;
		if (enable_oplocks) {
			server->oplocks = true;
			server->oplock_credits = 1;
		} else
			server->oplocks = false;

		server->echo_credits = 1;
	}
	server->credits -= server->echo_credits + server->oplock_credits;
	return server->credits + server->echo_credits + server->oplock_credits;
}

static void
smb2_add_credits(struct TCP_Server_Info *server,
		 const struct cifs_credits *credits, const int optype)
{
	int *val, rc = -1;
	int scredits, in_flight;
	unsigned int add = credits->value;
	unsigned int instance = credits->instance;
	bool reconnect_detected = false;
	bool reconnect_with_invalid_credits = false;

	spin_lock(&server->req_lock);
	val = server->ops->get_credits_field(server, optype);

	/* eg found case where write overlapping reconnect messed up credits */
	if (((optype & CIFS_OP_MASK) == CIFS_NEG_OP) && (*val != 0))
		reconnect_with_invalid_credits = true;

	if ((instance == 0) || (instance == server->reconnect_instance))
		*val += add;
	else
		reconnect_detected = true;

	if (*val > 65000) {
		*val = 65000; /* Don't get near 64K credits, avoid srv bugs */
		pr_warn_once("server overflowed SMB3 credits\n");
	}
	server->in_flight--;
	if (server->in_flight == 0 &&
	   ((optype & CIFS_OP_MASK) != CIFS_NEG_OP) &&
	   ((optype & CIFS_OP_MASK) != CIFS_SESS_OP))
		rc = change_conf(server);
	/*
	 * Sometimes server returns 0 credits on oplock break ack - we need to
	 * rebalance credits in this case.
	 */
	else if (server->in_flight > 0 && server->oplock_credits == 0 &&
		 server->oplocks) {
		if (server->credits > 1) {
			server->credits--;
			server->oplock_credits++;
		}
	}
	scredits = *val;
	in_flight = server->in_flight;
	spin_unlock(&server->req_lock);
	wake_up(&server->request_q);

	if (reconnect_detected) {
		trace_smb3_reconnect_detected(server->CurrentMid,
			server->conn_id, server->hostname, scredits, add, in_flight);

		cifs_dbg(FYI, "trying to put %d credits from the old server instance %d\n",
			 add, instance);
	}

	if (reconnect_with_invalid_credits) {
		trace_smb3_reconnect_with_invalid_credits(server->CurrentMid,
			server->conn_id, server->hostname, scredits, add, in_flight);
		cifs_dbg(FYI, "Negotiate operation when server credits is non-zero. Optype: %d, server credits: %d, credits added: %d\n",
			 optype, scredits, add);
	}

	if (server->tcpStatus == CifsNeedReconnect
	    || server->tcpStatus == CifsExiting)
		return;

	switch (rc) {
	case -1:
		/* change_conf hasn't been executed */
		break;
	case 0:
		cifs_server_dbg(VFS, "Possible client or server bug - zero credits\n");
		break;
	case 1:
		cifs_server_dbg(VFS, "disabling echoes and oplocks\n");
		break;
	case 2:
		cifs_dbg(FYI, "disabling oplocks\n");
		break;
	default:
		/* change_conf rebalanced credits for different types */
		break;
	}

	trace_smb3_add_credits(server->CurrentMid,
			server->conn_id, server->hostname, scredits, add, in_flight);
	cifs_dbg(FYI, "%s: added %u credits total=%d\n", __func__, add, scredits);
}

static void
smb2_set_credits(struct TCP_Server_Info *server, const int val)
{
	int scredits, in_flight;

	spin_lock(&server->req_lock);
	server->credits = val;
	if (val == 1)
		server->reconnect_instance++;
	scredits = server->credits;
	in_flight = server->in_flight;
	spin_unlock(&server->req_lock);

	trace_smb3_set_credits(server->CurrentMid,
			server->conn_id, server->hostname, scredits, val, in_flight);
	cifs_dbg(FYI, "%s: set %u credits\n", __func__, val);

	/* don't log while holding the lock */
	if (val == 1)
		cifs_dbg(FYI, "set credits to 1 due to smb2 reconnect\n");
}

static int *
smb2_get_credits_field(struct TCP_Server_Info *server, const int optype)
{
	switch (optype) {
	case CIFS_ECHO_OP:
		return &server->echo_credits;
	case CIFS_OBREAK_OP:
		return &server->oplock_credits;
	default:
		return &server->credits;
	}
}

static unsigned int
smb2_get_credits(struct mid_q_entry *mid)
{
	return mid->credits_received;
}

static int
smb2_wait_mtu_credits(struct TCP_Server_Info *server, unsigned int size,
		      unsigned int *num, struct cifs_credits *credits)
{
	int rc = 0;
	unsigned int scredits, in_flight;

	spin_lock(&server->req_lock);
	while (1) {
		if (server->credits <= 0) {
			spin_unlock(&server->req_lock);
			cifs_num_waiters_inc(server);
			rc = wait_event_killable(server->request_q,
				has_credits(server, &server->credits, 1));
			cifs_num_waiters_dec(server);
			if (rc)
				return rc;
			spin_lock(&server->req_lock);
		} else {
			if (server->tcpStatus == CifsExiting) {
				spin_unlock(&server->req_lock);
				return -ENOENT;
			}

			scredits = server->credits;
			/* can deadlock with reopen */
			if (scredits <= 8) {
				*num = SMB2_MAX_BUFFER_SIZE;
				credits->value = 0;
				credits->instance = 0;
				break;
			}

			/* leave some credits for reopen and other ops */
			scredits -= 8;
			*num = min_t(unsigned int, size,
				     scredits * SMB2_MAX_BUFFER_SIZE);

			credits->value =
				DIV_ROUND_UP(*num, SMB2_MAX_BUFFER_SIZE);
			credits->instance = server->reconnect_instance;
			server->credits -= credits->value;
			server->in_flight++;
			if (server->in_flight > server->max_in_flight)
				server->max_in_flight = server->in_flight;
			break;
		}
	}
	scredits = server->credits;
	in_flight = server->in_flight;
	spin_unlock(&server->req_lock);

	trace_smb3_add_credits(server->CurrentMid,
			server->conn_id, server->hostname, scredits, -(credits->value), in_flight);
	cifs_dbg(FYI, "%s: removed %u credits total=%d\n",
			__func__, credits->value, scredits);

	return rc;
}

static int
smb2_adjust_credits(struct TCP_Server_Info *server,
		    struct cifs_credits *credits,
		    const unsigned int payload_size)
{
	int new_val = DIV_ROUND_UP(payload_size, SMB2_MAX_BUFFER_SIZE);
	int scredits, in_flight;

	if (!credits->value || credits->value == new_val)
		return 0;

	if (credits->value < new_val) {
		trace_smb3_too_many_credits(server->CurrentMid,
				server->conn_id, server->hostname, 0, credits->value - new_val, 0);
		cifs_server_dbg(VFS, "request has less credits (%d) than required (%d)",
				credits->value, new_val);

		return -ENOTSUPP;
	}

	spin_lock(&server->req_lock);

	if (server->reconnect_instance != credits->instance) {
		scredits = server->credits;
		in_flight = server->in_flight;
		spin_unlock(&server->req_lock);

		trace_smb3_reconnect_detected(server->CurrentMid,
			server->conn_id, server->hostname, scredits,
			credits->value - new_val, in_flight);
		cifs_server_dbg(VFS, "trying to return %d credits to old session\n",
			 credits->value - new_val);
		return -EAGAIN;
	}

	server->credits += credits->value - new_val;
	scredits = server->credits;
	in_flight = server->in_flight;
	spin_unlock(&server->req_lock);
	wake_up(&server->request_q);

	trace_smb3_add_credits(server->CurrentMid,
			server->conn_id, server->hostname, scredits,
			credits->value - new_val, in_flight);
	cifs_dbg(FYI, "%s: adjust added %u credits total=%d\n",
			__func__, credits->value - new_val, scredits);

	credits->value = new_val;

	return 0;
}

static __u64
smb2_get_next_mid(struct TCP_Server_Info *server)
{
	__u64 mid;
	/* for SMB2 we need the current value */
	spin_lock(&GlobalMid_Lock);
	mid = server->CurrentMid++;
	spin_unlock(&GlobalMid_Lock);
	return mid;
}

static void
smb2_revert_current_mid(struct TCP_Server_Info *server, const unsigned int val)
{
	spin_lock(&GlobalMid_Lock);
	if (server->CurrentMid >= val)
		server->CurrentMid -= val;
	spin_unlock(&GlobalMid_Lock);
}

static struct mid_q_entry *
__smb2_find_mid(struct TCP_Server_Info *server, char *buf, bool dequeue)
{
	struct mid_q_entry *mid;
	struct smb2_sync_hdr *shdr = (struct smb2_sync_hdr *)buf;
	__u64 wire_mid = le64_to_cpu(shdr->MessageId);

	if (shdr->ProtocolId == SMB2_TRANSFORM_PROTO_NUM) {
		cifs_server_dbg(VFS, "Encrypted frame parsing not supported yet\n");
		return NULL;
	}

	spin_lock(&GlobalMid_Lock);
	list_for_each_entry(mid, &server->pending_mid_q, qhead) {
		if ((mid->mid == wire_mid) &&
		    (mid->mid_state == MID_REQUEST_SUBMITTED) &&
		    (mid->command == shdr->Command)) {
			kref_get(&mid->refcount);
			if (dequeue) {
				list_del_init(&mid->qhead);
				mid->mid_flags |= MID_DELETED;
			}
			spin_unlock(&GlobalMid_Lock);
			return mid;
		}
	}
	spin_unlock(&GlobalMid_Lock);
	return NULL;
}

static struct mid_q_entry *
smb2_find_mid(struct TCP_Server_Info *server, char *buf)
{
	return __smb2_find_mid(server, buf, false);
}

static struct mid_q_entry *
smb2_find_dequeue_mid(struct TCP_Server_Info *server, char *buf)
{
	return __smb2_find_mid(server, buf, true);
}

static void
smb2_dump_detail(void *buf, struct TCP_Server_Info *server)
{
#ifdef CONFIG_CIFS_DEBUG2
	struct smb2_sync_hdr *shdr = (struct smb2_sync_hdr *)buf;

	cifs_server_dbg(VFS, "Cmd: %d Err: 0x%x Flags: 0x%x Mid: %llu Pid: %d\n",
		 shdr->Command, shdr->Status, shdr->Flags, shdr->MessageId,
		 shdr->ProcessId);
	cifs_server_dbg(VFS, "smb buf %p len %u\n", buf,
		 server->ops->calc_smb_size(buf, server));
#endif
}

static bool
smb2_need_neg(struct TCP_Server_Info *server)
{
	return server->max_read == 0;
}

static int
smb2_negotiate(const unsigned int xid, struct cifs_ses *ses)
{
	int rc;

	spin_lock(&GlobalMid_Lock);
	cifs_ses_server(ses)->CurrentMid = 0;
	spin_unlock(&GlobalMid_Lock);
	rc = SMB2_negotiate(xid, ses);
	/* BB we probably don't need to retry with modern servers */
	if (rc == -EAGAIN)
		rc = -EHOSTDOWN;
	return rc;
}

static unsigned int
smb2_negotiate_wsize(struct cifs_tcon *tcon, struct smb3_fs_context *ctx)
{
	struct TCP_Server_Info *server = tcon->ses->server;
	unsigned int wsize;

	/* start with specified wsize, or default */
	wsize = ctx->wsize ? ctx->wsize : CIFS_DEFAULT_IOSIZE;
	wsize = min_t(unsigned int, wsize, server->max_write);
	if (!(server->capabilities & SMB2_GLOBAL_CAP_LARGE_MTU))
		wsize = min_t(unsigned int, wsize, SMB2_MAX_BUFFER_SIZE);

	return wsize;
}

static unsigned int
smb3_negotiate_wsize(struct cifs_tcon *tcon, struct smb3_fs_context *ctx)
{
	struct TCP_Server_Info *server = tcon->ses->server;
	unsigned int wsize;

	/* start with specified wsize, or default */
	wsize = ctx->wsize ? ctx->wsize : SMB3_DEFAULT_IOSIZE;
	wsize = min_t(unsigned int, wsize, server->max_write);
#ifdef CONFIG_CIFS_SMB_DIRECT
	if (server->rdma) {
		if (server->sign)
			/*
			 * Account for SMB2 data transfer packet header and
			 * possible encryption header
			 */
			wsize = min_t(unsigned int,
				wsize,
				server->smbd_conn->max_fragmented_send_size -
					SMB2_READWRITE_PDU_HEADER_SIZE -
					sizeof(struct smb2_transform_hdr));
		else
			wsize = min_t(unsigned int,
				wsize, server->smbd_conn->max_readwrite_size);
	}
#endif
	if (!(server->capabilities & SMB2_GLOBAL_CAP_LARGE_MTU))
		wsize = min_t(unsigned int, wsize, SMB2_MAX_BUFFER_SIZE);

	return wsize;
}

static unsigned int
smb2_negotiate_rsize(struct cifs_tcon *tcon, struct smb3_fs_context *ctx)
{
	struct TCP_Server_Info *server = tcon->ses->server;
	unsigned int rsize;

	/* start with specified rsize, or default */
	rsize = ctx->rsize ? ctx->rsize : CIFS_DEFAULT_IOSIZE;
	rsize = min_t(unsigned int, rsize, server->max_read);

	if (!(server->capabilities & SMB2_GLOBAL_CAP_LARGE_MTU))
		rsize = min_t(unsigned int, rsize, SMB2_MAX_BUFFER_SIZE);

	return rsize;
}

static unsigned int
smb3_negotiate_rsize(struct cifs_tcon *tcon, struct smb3_fs_context *ctx)
{
	struct TCP_Server_Info *server = tcon->ses->server;
	unsigned int rsize;

	/* start with specified rsize, or default */
	rsize = ctx->rsize ? ctx->rsize : SMB3_DEFAULT_IOSIZE;
	rsize = min_t(unsigned int, rsize, server->max_read);
#ifdef CONFIG_CIFS_SMB_DIRECT
	if (server->rdma) {
		if (server->sign)
			/*
			 * Account for SMB2 data transfer packet header and
			 * possible encryption header
			 */
			rsize = min_t(unsigned int,
				rsize,
				server->smbd_conn->max_fragmented_recv_size -
					SMB2_READWRITE_PDU_HEADER_SIZE -
					sizeof(struct smb2_transform_hdr));
		else
			rsize = min_t(unsigned int,
				rsize, server->smbd_conn->max_readwrite_size);
	}
#endif

	if (!(server->capabilities & SMB2_GLOBAL_CAP_LARGE_MTU))
		rsize = min_t(unsigned int, rsize, SMB2_MAX_BUFFER_SIZE);

	return rsize;
}

static int
parse_server_interfaces(struct network_interface_info_ioctl_rsp *buf,
			size_t buf_len,
			struct cifs_server_iface **iface_list,
			size_t *iface_count)
{
	struct network_interface_info_ioctl_rsp *p;
	struct sockaddr_in *addr4;
	struct sockaddr_in6 *addr6;
	struct iface_info_ipv4 *p4;
	struct iface_info_ipv6 *p6;
	struct cifs_server_iface *info;
	ssize_t bytes_left;
	size_t next = 0;
	int nb_iface = 0;
	int rc = 0;

	*iface_list = NULL;
	*iface_count = 0;

	/*
	 * Fist pass: count and sanity check
	 */

	bytes_left = buf_len;
	p = buf;
	while (bytes_left >= sizeof(*p)) {
		nb_iface++;
		next = le32_to_cpu(p->Next);
		if (!next) {
			bytes_left -= sizeof(*p);
			break;
		}
		p = (struct network_interface_info_ioctl_rsp *)((u8 *)p+next);
		bytes_left -= next;
	}

	if (!nb_iface) {
		cifs_dbg(VFS, "%s: malformed interface info\n", __func__);
		rc = -EINVAL;
		goto out;
	}

	/* Azure rounds the buffer size up 8, to a 16 byte boundary */
	if ((bytes_left > 8) || p->Next)
		cifs_dbg(VFS, "%s: incomplete interface info\n", __func__);


	/*
	 * Second pass: extract info to internal structure
	 */

	*iface_list = kcalloc(nb_iface, sizeof(**iface_list), GFP_KERNEL);
	if (!*iface_list) {
		rc = -ENOMEM;
		goto out;
	}

	info = *iface_list;
	bytes_left = buf_len;
	p = buf;
	while (bytes_left >= sizeof(*p)) {
		info->speed = le64_to_cpu(p->LinkSpeed);
		info->rdma_capable = le32_to_cpu(p->Capability & RDMA_CAPABLE) ? 1 : 0;
		info->rss_capable = le32_to_cpu(p->Capability & RSS_CAPABLE) ? 1 : 0;

		cifs_dbg(FYI, "%s: adding iface %zu\n", __func__, *iface_count);
		cifs_dbg(FYI, "%s: speed %zu bps\n", __func__, info->speed);
		cifs_dbg(FYI, "%s: capabilities 0x%08x\n", __func__,
			 le32_to_cpu(p->Capability));

		switch (p->Family) {
		/*
		 * The kernel and wire socket structures have the same
		 * layout and use network byte order but make the
		 * conversion explicit in case either one changes.
		 */
		case INTERNETWORK:
			addr4 = (struct sockaddr_in *)&info->sockaddr;
			p4 = (struct iface_info_ipv4 *)p->Buffer;
			addr4->sin_family = AF_INET;
			memcpy(&addr4->sin_addr, &p4->IPv4Address, 4);

			/* [MS-SMB2] 2.2.32.5.1.1 Clients MUST ignore these */
			addr4->sin_port = cpu_to_be16(CIFS_PORT);

			cifs_dbg(FYI, "%s: ipv4 %pI4\n", __func__,
				 &addr4->sin_addr);
			break;
		case INTERNETWORKV6:
			addr6 =	(struct sockaddr_in6 *)&info->sockaddr;
			p6 = (struct iface_info_ipv6 *)p->Buffer;
			addr6->sin6_family = AF_INET6;
			memcpy(&addr6->sin6_addr, &p6->IPv6Address, 16);

			/* [MS-SMB2] 2.2.32.5.1.2 Clients MUST ignore these */
			addr6->sin6_flowinfo = 0;
			addr6->sin6_scope_id = 0;
			addr6->sin6_port = cpu_to_be16(CIFS_PORT);

			cifs_dbg(FYI, "%s: ipv6 %pI6\n", __func__,
				 &addr6->sin6_addr);
			break;
		default:
			cifs_dbg(VFS,
				 "%s: skipping unsupported socket family\n",
				 __func__);
			goto next_iface;
		}

		(*iface_count)++;
		info++;
next_iface:
		next = le32_to_cpu(p->Next);
		if (!next)
			break;
		p = (struct network_interface_info_ioctl_rsp *)((u8 *)p+next);
		bytes_left -= next;
	}

	if (!*iface_count) {
		rc = -EINVAL;
		goto out;
	}

out:
	if (rc) {
		kfree(*iface_list);
		*iface_count = 0;
		*iface_list = NULL;
	}
	return rc;
}

static int compare_iface(const void *ia, const void *ib)
{
	const struct cifs_server_iface *a = (struct cifs_server_iface *)ia;
	const struct cifs_server_iface *b = (struct cifs_server_iface *)ib;

	return a->speed == b->speed ? 0 : (a->speed > b->speed ? -1 : 1);
}

static int
SMB3_request_interfaces(const unsigned int xid, struct cifs_tcon *tcon)
{
	int rc;
	unsigned int ret_data_len = 0;
	struct network_interface_info_ioctl_rsp *out_buf = NULL;
	struct cifs_server_iface *iface_list;
	size_t iface_count;
	struct cifs_ses *ses = tcon->ses;

	rc = SMB2_ioctl(xid, tcon, NO_FILE_ID, NO_FILE_ID,
			FSCTL_QUERY_NETWORK_INTERFACE_INFO, true /* is_fsctl */,
			NULL /* no data input */, 0 /* no data input */,
			CIFSMaxBufSize, (char **)&out_buf, &ret_data_len);
	if (rc == -EOPNOTSUPP) {
		cifs_dbg(FYI,
			 "server does not support query network interfaces\n");
		goto out;
	} else if (rc != 0) {
		cifs_tcon_dbg(VFS, "error %d on ioctl to get interface list\n", rc);
		goto out;
	}

	rc = parse_server_interfaces(out_buf, ret_data_len,
				     &iface_list, &iface_count);
	if (rc)
		goto out;

	/* sort interfaces from fastest to slowest */
	sort(iface_list, iface_count, sizeof(*iface_list), compare_iface, NULL);

	spin_lock(&ses->iface_lock);
	kfree(ses->iface_list);
	ses->iface_list = iface_list;
	ses->iface_count = iface_count;
	ses->iface_last_update = jiffies;
	spin_unlock(&ses->iface_lock);

out:
	kfree(out_buf);
	return rc;
}

static void
smb2_close_cached_fid(struct kref *ref)
{
	struct cached_fid *cfid = container_of(ref, struct cached_fid,
					       refcount);

	if (cfid->is_valid) {
		cifs_dbg(FYI, "clear cached root file handle\n");
		SMB2_close(0, cfid->tcon, cfid->fid->persistent_fid,
			   cfid->fid->volatile_fid);
	}

	/*
	 * We only check validity above to send SMB2_close,
	 * but we still need to invalidate these entries
	 * when this function is called
	 */
	cfid->is_valid = false;
	cfid->file_all_info_is_valid = false;
	cfid->has_lease = false;
	if (cfid->dentry) {
		dput(cfid->dentry);
		cfid->dentry = NULL;
	}
}

void close_cached_dir(struct cached_fid *cfid)
{
	mutex_lock(&cfid->fid_mutex);
	kref_put(&cfid->refcount, smb2_close_cached_fid);
	mutex_unlock(&cfid->fid_mutex);
}

void close_cached_dir_lease_locked(struct cached_fid *cfid)
{
	if (cfid->has_lease) {
		cfid->has_lease = false;
		kref_put(&cfid->refcount, smb2_close_cached_fid);
	}
}

void close_cached_dir_lease(struct cached_fid *cfid)
{
	mutex_lock(&cfid->fid_mutex);
	close_cached_dir_lease_locked(cfid);
	mutex_unlock(&cfid->fid_mutex);
}

void
smb2_cached_lease_break(struct work_struct *work)
{
	struct cached_fid *cfid = container_of(work,
				struct cached_fid, lease_break);

	close_cached_dir_lease(cfid);
}

/*
 * Open the and cache a directory handle.
 * Only supported for the root handle.
 */
int open_cached_dir(unsigned int xid, struct cifs_tcon *tcon,
		const char *path,
		struct cifs_sb_info *cifs_sb,
		struct cached_fid **cfid)
{
	struct cifs_ses *ses = tcon->ses;
	struct TCP_Server_Info *server = ses->server;
	struct cifs_open_parms oparms;
	struct smb2_create_rsp *o_rsp = NULL;
	struct smb2_query_info_rsp *qi_rsp = NULL;
	int resp_buftype[2];
	struct smb_rqst rqst[2];
	struct kvec rsp_iov[2];
	struct kvec open_iov[SMB2_CREATE_IOV_SIZE];
	struct kvec qi_iov[1];
	int rc, flags = 0;
	__le16 utf16_path = 0; /* Null - since an open of top of share */
	u8 oplock = SMB2_OPLOCK_LEVEL_II;
	struct cifs_fid *pfid;
	struct dentry *dentry;

	if (tcon->nohandlecache)
		return -ENOTSUPP;

	if (cifs_sb->root == NULL)
		return -ENOENT;

	if (strlen(path))
		return -ENOENT;

	dentry = cifs_sb->root;

	mutex_lock(&tcon->crfid.fid_mutex);
	if (tcon->crfid.is_valid) {
		cifs_dbg(FYI, "found a cached root file handle\n");
		*cfid = &tcon->crfid;
		kref_get(&tcon->crfid.refcount);
		mutex_unlock(&tcon->crfid.fid_mutex);
		return 0;
	}

	/*
	 * We do not hold the lock for the open because in case
	 * SMB2_open needs to reconnect, it will end up calling
	 * cifs_mark_open_files_invalid() which takes the lock again
	 * thus causing a deadlock
	 */

	mutex_unlock(&tcon->crfid.fid_mutex);

	if (smb3_encryption_required(tcon))
		flags |= CIFS_TRANSFORM_REQ;

	if (!server->ops->new_lease_key)
		return -EIO;

<<<<<<< HEAD
=======
	pfid = tcon->crfid.fid;
>>>>>>> c1084c27
	server->ops->new_lease_key(pfid);

	memset(rqst, 0, sizeof(rqst));
	resp_buftype[0] = resp_buftype[1] = CIFS_NO_BUFFER;
	memset(rsp_iov, 0, sizeof(rsp_iov));

	/* Open */
	memset(&open_iov, 0, sizeof(open_iov));
	rqst[0].rq_iov = open_iov;
	rqst[0].rq_nvec = SMB2_CREATE_IOV_SIZE;

	oparms.tcon = tcon;
	oparms.create_options = cifs_create_options(cifs_sb, 0);
	oparms.desired_access = FILE_READ_ATTRIBUTES;
	oparms.disposition = FILE_OPEN;
	oparms.fid = pfid;
	oparms.reconnect = false;

	rc = SMB2_open_init(tcon, server,
			    &rqst[0], &oplock, &oparms, &utf16_path);
	if (rc)
		goto oshr_free;
	smb2_set_next_command(tcon, &rqst[0]);

	memset(&qi_iov, 0, sizeof(qi_iov));
	rqst[1].rq_iov = qi_iov;
	rqst[1].rq_nvec = 1;

	rc = SMB2_query_info_init(tcon, server,
				  &rqst[1], COMPOUND_FID,
				  COMPOUND_FID, FILE_ALL_INFORMATION,
				  SMB2_O_INFO_FILE, 0,
				  sizeof(struct smb2_file_all_info) +
				  PATH_MAX * 2, 0, NULL);
	if (rc)
		goto oshr_free;

	smb2_set_related(&rqst[1]);

	rc = compound_send_recv(xid, ses, server,
				flags, 2, rqst,
				resp_buftype, rsp_iov);
	mutex_lock(&tcon->crfid.fid_mutex);

	/*
	 * Now we need to check again as the cached root might have
	 * been successfully re-opened from a concurrent process
	 */

	if (tcon->crfid.is_valid) {
		/* work was already done */

		/* stash fids for close() later */
		struct cifs_fid fid = {
			.persistent_fid = pfid->persistent_fid,
			.volatile_fid = pfid->volatile_fid,
		};

		/*
		 * caller expects this func to set the fid in crfid to valid
		 * cached root, so increment the refcount.
		 */
		kref_get(&tcon->crfid.refcount);

		mutex_unlock(&tcon->crfid.fid_mutex);

		if (rc == 0) {
			/* close extra handle outside of crit sec */
			SMB2_close(xid, tcon, fid.persistent_fid, fid.volatile_fid);
		}
		rc = 0;
		goto oshr_free;
	}

	/* Cached root is still invalid, continue normaly */

	if (rc) {
		if (rc == -EREMCHG) {
			tcon->need_reconnect = true;
			pr_warn_once("server share %s deleted\n",
				     tcon->treeName);
		}
		goto oshr_exit;
	}

	atomic_inc(&tcon->num_remote_opens);

	o_rsp = (struct smb2_create_rsp *)rsp_iov[0].iov_base;
	oparms.fid->persistent_fid = o_rsp->PersistentFileId;
	oparms.fid->volatile_fid = o_rsp->VolatileFileId;
#ifdef CONFIG_CIFS_DEBUG2
	oparms.fid->mid = le64_to_cpu(o_rsp->sync_hdr.MessageId);
#endif /* CIFS_DEBUG2 */

	tcon->crfid.tcon = tcon;
	tcon->crfid.is_valid = true;
	tcon->crfid.dentry = dentry;
	dget(dentry);
	kref_init(&tcon->crfid.refcount);

	/* BB TBD check to see if oplock level check can be removed below */
	if (o_rsp->OplockLevel == SMB2_OPLOCK_LEVEL_LEASE) {
		/*
		 * See commit 2f94a3125b87. Increment the refcount when we
		 * get a lease for root, release it if lease break occurs
		 */
		kref_get(&tcon->crfid.refcount);
		tcon->crfid.has_lease = true;
		smb2_parse_contexts(server, o_rsp,
				&oparms.fid->epoch,
				    oparms.fid->lease_key, &oplock,
				    NULL, NULL);
	} else
		goto oshr_exit;

	qi_rsp = (struct smb2_query_info_rsp *)rsp_iov[1].iov_base;
	if (le32_to_cpu(qi_rsp->OutputBufferLength) < sizeof(struct smb2_file_all_info))
		goto oshr_exit;
	if (!smb2_validate_and_copy_iov(
				le16_to_cpu(qi_rsp->OutputBufferOffset),
				sizeof(struct smb2_file_all_info),
				&rsp_iov[1], sizeof(struct smb2_file_all_info),
				(char *)&tcon->crfid.file_all_info))
		tcon->crfid.file_all_info_is_valid = true;
	tcon->crfid.time = jiffies;


oshr_exit:
	mutex_unlock(&tcon->crfid.fid_mutex);
oshr_free:
	SMB2_open_free(&rqst[0]);
	SMB2_query_info_free(&rqst[1]);
	free_rsp_buf(resp_buftype[0], rsp_iov[0].iov_base);
	free_rsp_buf(resp_buftype[1], rsp_iov[1].iov_base);
	if (rc == 0)
		*cfid = &tcon->crfid;
	return rc;
}

int open_cached_dir_by_dentry(struct cifs_tcon *tcon,
			      struct dentry *dentry,
			      struct cached_fid **cfid)
{
	mutex_lock(&tcon->crfid.fid_mutex);
	if (tcon->crfid.dentry == dentry) {
		cifs_dbg(FYI, "found a cached root file handle by dentry\n");
		*cfid = &tcon->crfid;
		kref_get(&tcon->crfid.refcount);
		mutex_unlock(&tcon->crfid.fid_mutex);
		return 0;
	}
	mutex_unlock(&tcon->crfid.fid_mutex);
	return -ENOENT;
}

static void
smb3_qfs_tcon(const unsigned int xid, struct cifs_tcon *tcon,
	      struct cifs_sb_info *cifs_sb)
{
	int rc;
	__le16 srch_path = 0; /* Null - open root of share */
	u8 oplock = SMB2_OPLOCK_LEVEL_NONE;
	struct cifs_open_parms oparms;
	struct cifs_fid fid;
	struct cached_fid *cfid = NULL;

	oparms.tcon = tcon;
	oparms.desired_access = FILE_READ_ATTRIBUTES;
	oparms.disposition = FILE_OPEN;
	oparms.create_options = cifs_create_options(cifs_sb, 0);
	oparms.fid = &fid;
	oparms.reconnect = false;

	rc = open_cached_dir(xid, tcon, "", cifs_sb, &cfid);
	if (rc == 0)
		memcpy(&fid, cfid->fid, sizeof(struct cifs_fid));
	else
		rc = SMB2_open(xid, &oparms, &srch_path, &oplock, NULL, NULL,
			       NULL, NULL);
	if (rc)
		return;

	SMB3_request_interfaces(xid, tcon);

	SMB2_QFS_attr(xid, tcon, fid.persistent_fid, fid.volatile_fid,
			FS_ATTRIBUTE_INFORMATION);
	SMB2_QFS_attr(xid, tcon, fid.persistent_fid, fid.volatile_fid,
			FS_DEVICE_INFORMATION);
	SMB2_QFS_attr(xid, tcon, fid.persistent_fid, fid.volatile_fid,
			FS_VOLUME_INFORMATION);
	SMB2_QFS_attr(xid, tcon, fid.persistent_fid, fid.volatile_fid,
			FS_SECTOR_SIZE_INFORMATION); /* SMB3 specific */
	if (cfid == NULL)
		SMB2_close(xid, tcon, fid.persistent_fid, fid.volatile_fid);
	else
		close_cached_dir(cfid);
}

static void
smb2_qfs_tcon(const unsigned int xid, struct cifs_tcon *tcon,
	      struct cifs_sb_info *cifs_sb)
{
	int rc;
	__le16 srch_path = 0; /* Null - open root of share */
	u8 oplock = SMB2_OPLOCK_LEVEL_NONE;
	struct cifs_open_parms oparms;
	struct cifs_fid fid;

	oparms.tcon = tcon;
	oparms.desired_access = FILE_READ_ATTRIBUTES;
	oparms.disposition = FILE_OPEN;
	oparms.create_options = cifs_create_options(cifs_sb, 0);
	oparms.fid = &fid;
	oparms.reconnect = false;

	rc = SMB2_open(xid, &oparms, &srch_path, &oplock, NULL, NULL,
		       NULL, NULL);
	if (rc)
		return;

	SMB2_QFS_attr(xid, tcon, fid.persistent_fid, fid.volatile_fid,
			FS_ATTRIBUTE_INFORMATION);
	SMB2_QFS_attr(xid, tcon, fid.persistent_fid, fid.volatile_fid,
			FS_DEVICE_INFORMATION);
	SMB2_close(xid, tcon, fid.persistent_fid, fid.volatile_fid);
}

static int
smb2_is_path_accessible(const unsigned int xid, struct cifs_tcon *tcon,
			struct cifs_sb_info *cifs_sb, const char *full_path)
{
	int rc;
	__le16 *utf16_path;
	__u8 oplock = SMB2_OPLOCK_LEVEL_NONE;
	struct cifs_open_parms oparms;
	struct cifs_fid fid;

	if ((*full_path == 0) && tcon->crfid.is_valid)
		return 0;

	utf16_path = cifs_convert_path_to_utf16(full_path, cifs_sb);
	if (!utf16_path)
		return -ENOMEM;

	oparms.tcon = tcon;
	oparms.desired_access = FILE_READ_ATTRIBUTES;
	oparms.disposition = FILE_OPEN;
	oparms.create_options = cifs_create_options(cifs_sb, 0);
	oparms.fid = &fid;
	oparms.reconnect = false;

	rc = SMB2_open(xid, &oparms, utf16_path, &oplock, NULL, NULL, NULL,
		       NULL);
	if (rc) {
		kfree(utf16_path);
		return rc;
	}

	rc = SMB2_close(xid, tcon, fid.persistent_fid, fid.volatile_fid);
	kfree(utf16_path);
	return rc;
}

static int
smb2_get_srv_inum(const unsigned int xid, struct cifs_tcon *tcon,
		  struct cifs_sb_info *cifs_sb, const char *full_path,
		  u64 *uniqueid, FILE_ALL_INFO *data)
{
	*uniqueid = le64_to_cpu(data->IndexNumber);
	return 0;
}

static int
smb2_query_file_info(const unsigned int xid, struct cifs_tcon *tcon,
		     struct cifs_fid *fid, FILE_ALL_INFO *data)
{
	int rc;
	struct smb2_file_all_info *smb2_data;

	smb2_data = kzalloc(sizeof(struct smb2_file_all_info) + PATH_MAX * 2,
			    GFP_KERNEL);
	if (smb2_data == NULL)
		return -ENOMEM;

	rc = SMB2_query_info(xid, tcon, fid->persistent_fid, fid->volatile_fid,
			     smb2_data);
	if (!rc)
		move_smb2_info_to_cifs(data, smb2_data);
	kfree(smb2_data);
	return rc;
}

#ifdef CONFIG_CIFS_XATTR
static ssize_t
move_smb2_ea_to_cifs(char *dst, size_t dst_size,
		     struct smb2_file_full_ea_info *src, size_t src_size,
		     const unsigned char *ea_name)
{
	int rc = 0;
	unsigned int ea_name_len = ea_name ? strlen(ea_name) : 0;
	char *name, *value;
	size_t buf_size = dst_size;
	size_t name_len, value_len, user_name_len;

	while (src_size > 0) {
		name = &src->ea_data[0];
		name_len = (size_t)src->ea_name_length;
		value = &src->ea_data[src->ea_name_length + 1];
		value_len = (size_t)le16_to_cpu(src->ea_value_length);

		if (name_len == 0)
			break;

		if (src_size < 8 + name_len + 1 + value_len) {
			cifs_dbg(FYI, "EA entry goes beyond length of list\n");
			rc = -EIO;
			goto out;
		}

		if (ea_name) {
			if (ea_name_len == name_len &&
			    memcmp(ea_name, name, name_len) == 0) {
				rc = value_len;
				if (dst_size == 0)
					goto out;
				if (dst_size < value_len) {
					rc = -ERANGE;
					goto out;
				}
				memcpy(dst, value, value_len);
				goto out;
			}
		} else {
			/* 'user.' plus a terminating null */
			user_name_len = 5 + 1 + name_len;

			if (buf_size == 0) {
				/* skip copy - calc size only */
				rc += user_name_len;
			} else if (dst_size >= user_name_len) {
				dst_size -= user_name_len;
				memcpy(dst, "user.", 5);
				dst += 5;
				memcpy(dst, src->ea_data, name_len);
				dst += name_len;
				*dst = 0;
				++dst;
				rc += user_name_len;
			} else {
				/* stop before overrun buffer */
				rc = -ERANGE;
				break;
			}
		}

		if (!src->next_entry_offset)
			break;

		if (src_size < le32_to_cpu(src->next_entry_offset)) {
			/* stop before overrun buffer */
			rc = -ERANGE;
			break;
		}
		src_size -= le32_to_cpu(src->next_entry_offset);
		src = (void *)((char *)src +
			       le32_to_cpu(src->next_entry_offset));
	}

	/* didn't find the named attribute */
	if (ea_name)
		rc = -ENODATA;

out:
	return (ssize_t)rc;
}

static ssize_t
smb2_query_eas(const unsigned int xid, struct cifs_tcon *tcon,
	       const unsigned char *path, const unsigned char *ea_name,
	       char *ea_data, size_t buf_size,
	       struct cifs_sb_info *cifs_sb)
{
	int rc;
	__le16 *utf16_path;
	struct kvec rsp_iov = {NULL, 0};
	int buftype = CIFS_NO_BUFFER;
	struct smb2_query_info_rsp *rsp;
	struct smb2_file_full_ea_info *info = NULL;

	utf16_path = cifs_convert_path_to_utf16(path, cifs_sb);
	if (!utf16_path)
		return -ENOMEM;

	rc = smb2_query_info_compound(xid, tcon, utf16_path,
				      FILE_READ_EA,
				      FILE_FULL_EA_INFORMATION,
				      SMB2_O_INFO_FILE,
				      CIFSMaxBufSize -
				      MAX_SMB2_CREATE_RESPONSE_SIZE -
				      MAX_SMB2_CLOSE_RESPONSE_SIZE,
				      &rsp_iov, &buftype, cifs_sb);
	if (rc) {
		/*
		 * If ea_name is NULL (listxattr) and there are no EAs,
		 * return 0 as it's not an error. Otherwise, the specified
		 * ea_name was not found.
		 */
		if (!ea_name && rc == -ENODATA)
			rc = 0;
		goto qeas_exit;
	}

	rsp = (struct smb2_query_info_rsp *)rsp_iov.iov_base;
	rc = smb2_validate_iov(le16_to_cpu(rsp->OutputBufferOffset),
			       le32_to_cpu(rsp->OutputBufferLength),
			       &rsp_iov,
			       sizeof(struct smb2_file_full_ea_info));
	if (rc)
		goto qeas_exit;

	info = (struct smb2_file_full_ea_info *)(
			le16_to_cpu(rsp->OutputBufferOffset) + (char *)rsp);
	rc = move_smb2_ea_to_cifs(ea_data, buf_size, info,
			le32_to_cpu(rsp->OutputBufferLength), ea_name);

 qeas_exit:
	kfree(utf16_path);
	free_rsp_buf(buftype, rsp_iov.iov_base);
	return rc;
}


static int
smb2_set_ea(const unsigned int xid, struct cifs_tcon *tcon,
	    const char *path, const char *ea_name, const void *ea_value,
	    const __u16 ea_value_len, const struct nls_table *nls_codepage,
	    struct cifs_sb_info *cifs_sb)
{
	struct cifs_ses *ses = tcon->ses;
	struct TCP_Server_Info *server = cifs_pick_channel(ses);
	__le16 *utf16_path = NULL;
	int ea_name_len = strlen(ea_name);
	int flags = CIFS_CP_CREATE_CLOSE_OP;
	int len;
	struct smb_rqst rqst[3];
	int resp_buftype[3];
	struct kvec rsp_iov[3];
	struct kvec open_iov[SMB2_CREATE_IOV_SIZE];
	struct cifs_open_parms oparms;
	__u8 oplock = SMB2_OPLOCK_LEVEL_NONE;
	struct cifs_fid fid;
	struct kvec si_iov[SMB2_SET_INFO_IOV_SIZE];
	unsigned int size[1];
	void *data[1];
	struct smb2_file_full_ea_info *ea = NULL;
	struct kvec close_iov[1];
	struct smb2_query_info_rsp *rsp;
	int rc, used_len = 0;

	if (smb3_encryption_required(tcon))
		flags |= CIFS_TRANSFORM_REQ;

	if (ea_name_len > 255)
		return -EINVAL;

	utf16_path = cifs_convert_path_to_utf16(path, cifs_sb);
	if (!utf16_path)
		return -ENOMEM;

	memset(rqst, 0, sizeof(rqst));
	resp_buftype[0] = resp_buftype[1] = resp_buftype[2] = CIFS_NO_BUFFER;
	memset(rsp_iov, 0, sizeof(rsp_iov));

	if (ses->server->ops->query_all_EAs) {
		if (!ea_value) {
			rc = ses->server->ops->query_all_EAs(xid, tcon, path,
							     ea_name, NULL, 0,
							     cifs_sb);
			if (rc == -ENODATA)
				goto sea_exit;
		} else {
			/* If we are adding a attribute we should first check
			 * if there will be enough space available to store
			 * the new EA. If not we should not add it since we
			 * would not be able to even read the EAs back.
			 */
			rc = smb2_query_info_compound(xid, tcon, utf16_path,
				      FILE_READ_EA,
				      FILE_FULL_EA_INFORMATION,
				      SMB2_O_INFO_FILE,
				      CIFSMaxBufSize -
				      MAX_SMB2_CREATE_RESPONSE_SIZE -
				      MAX_SMB2_CLOSE_RESPONSE_SIZE,
				      &rsp_iov[1], &resp_buftype[1], cifs_sb);
			if (rc == 0) {
				rsp = (struct smb2_query_info_rsp *)rsp_iov[1].iov_base;
				used_len = le32_to_cpu(rsp->OutputBufferLength);
			}
			free_rsp_buf(resp_buftype[1], rsp_iov[1].iov_base);
			resp_buftype[1] = CIFS_NO_BUFFER;
			memset(&rsp_iov[1], 0, sizeof(rsp_iov[1]));
			rc = 0;

			/* Use a fudge factor of 256 bytes in case we collide
			 * with a different set_EAs command.
			 */
			if(CIFSMaxBufSize - MAX_SMB2_CREATE_RESPONSE_SIZE -
			   MAX_SMB2_CLOSE_RESPONSE_SIZE - 256 <
			   used_len + ea_name_len + ea_value_len + 1) {
				rc = -ENOSPC;
				goto sea_exit;
			}
		}
	}

	/* Open */
	memset(&open_iov, 0, sizeof(open_iov));
	rqst[0].rq_iov = open_iov;
	rqst[0].rq_nvec = SMB2_CREATE_IOV_SIZE;

	memset(&oparms, 0, sizeof(oparms));
	oparms.tcon = tcon;
	oparms.desired_access = FILE_WRITE_EA;
	oparms.disposition = FILE_OPEN;
	oparms.create_options = cifs_create_options(cifs_sb, 0);
	oparms.fid = &fid;
	oparms.reconnect = false;

	rc = SMB2_open_init(tcon, server,
			    &rqst[0], &oplock, &oparms, utf16_path);
	if (rc)
		goto sea_exit;
	smb2_set_next_command(tcon, &rqst[0]);


	/* Set Info */
	memset(&si_iov, 0, sizeof(si_iov));
	rqst[1].rq_iov = si_iov;
	rqst[1].rq_nvec = 1;

	len = sizeof(*ea) + ea_name_len + ea_value_len + 1;
	ea = kzalloc(len, GFP_KERNEL);
	if (ea == NULL) {
		rc = -ENOMEM;
		goto sea_exit;
	}

	ea->ea_name_length = ea_name_len;
	ea->ea_value_length = cpu_to_le16(ea_value_len);
	memcpy(ea->ea_data, ea_name, ea_name_len + 1);
	memcpy(ea->ea_data + ea_name_len + 1, ea_value, ea_value_len);

	size[0] = len;
	data[0] = ea;

	rc = SMB2_set_info_init(tcon, server,
				&rqst[1], COMPOUND_FID,
				COMPOUND_FID, current->tgid,
				FILE_FULL_EA_INFORMATION,
				SMB2_O_INFO_FILE, 0, data, size);
	smb2_set_next_command(tcon, &rqst[1]);
	smb2_set_related(&rqst[1]);


	/* Close */
	memset(&close_iov, 0, sizeof(close_iov));
	rqst[2].rq_iov = close_iov;
	rqst[2].rq_nvec = 1;
	rc = SMB2_close_init(tcon, server,
			     &rqst[2], COMPOUND_FID, COMPOUND_FID, false);
	smb2_set_related(&rqst[2]);

	rc = compound_send_recv(xid, ses, server,
				flags, 3, rqst,
				resp_buftype, rsp_iov);
	/* no need to bump num_remote_opens because handle immediately closed */

 sea_exit:
	kfree(ea);
	kfree(utf16_path);
	SMB2_open_free(&rqst[0]);
	SMB2_set_info_free(&rqst[1]);
	SMB2_close_free(&rqst[2]);
	free_rsp_buf(resp_buftype[0], rsp_iov[0].iov_base);
	free_rsp_buf(resp_buftype[1], rsp_iov[1].iov_base);
	free_rsp_buf(resp_buftype[2], rsp_iov[2].iov_base);
	return rc;
}
#endif

static bool
smb2_can_echo(struct TCP_Server_Info *server)
{
	return server->echoes;
}

static void
smb2_clear_stats(struct cifs_tcon *tcon)
{
	int i;

	for (i = 0; i < NUMBER_OF_SMB2_COMMANDS; i++) {
		atomic_set(&tcon->stats.smb2_stats.smb2_com_sent[i], 0);
		atomic_set(&tcon->stats.smb2_stats.smb2_com_failed[i], 0);
	}
}

static void
smb2_dump_share_caps(struct seq_file *m, struct cifs_tcon *tcon)
{
	seq_puts(m, "\n\tShare Capabilities:");
	if (tcon->capabilities & SMB2_SHARE_CAP_DFS)
		seq_puts(m, " DFS,");
	if (tcon->capabilities & SMB2_SHARE_CAP_CONTINUOUS_AVAILABILITY)
		seq_puts(m, " CONTINUOUS AVAILABILITY,");
	if (tcon->capabilities & SMB2_SHARE_CAP_SCALEOUT)
		seq_puts(m, " SCALEOUT,");
	if (tcon->capabilities & SMB2_SHARE_CAP_CLUSTER)
		seq_puts(m, " CLUSTER,");
	if (tcon->capabilities & SMB2_SHARE_CAP_ASYMMETRIC)
		seq_puts(m, " ASYMMETRIC,");
	if (tcon->capabilities == 0)
		seq_puts(m, " None");
	if (tcon->ss_flags & SSINFO_FLAGS_ALIGNED_DEVICE)
		seq_puts(m, " Aligned,");
	if (tcon->ss_flags & SSINFO_FLAGS_PARTITION_ALIGNED_ON_DEVICE)
		seq_puts(m, " Partition Aligned,");
	if (tcon->ss_flags & SSINFO_FLAGS_NO_SEEK_PENALTY)
		seq_puts(m, " SSD,");
	if (tcon->ss_flags & SSINFO_FLAGS_TRIM_ENABLED)
		seq_puts(m, " TRIM-support,");

	seq_printf(m, "\tShare Flags: 0x%x", tcon->share_flags);
	seq_printf(m, "\n\ttid: 0x%x", tcon->tid);
	if (tcon->perf_sector_size)
		seq_printf(m, "\tOptimal sector size: 0x%x",
			   tcon->perf_sector_size);
	seq_printf(m, "\tMaximal Access: 0x%x", tcon->maximal_access);
}

static void
smb2_print_stats(struct seq_file *m, struct cifs_tcon *tcon)
{
	atomic_t *sent = tcon->stats.smb2_stats.smb2_com_sent;
	atomic_t *failed = tcon->stats.smb2_stats.smb2_com_failed;

	/*
	 *  Can't display SMB2_NEGOTIATE, SESSION_SETUP, LOGOFF, CANCEL and ECHO
	 *  totals (requests sent) since those SMBs are per-session not per tcon
	 */
	seq_printf(m, "\nBytes read: %llu  Bytes written: %llu",
		   (long long)(tcon->bytes_read),
		   (long long)(tcon->bytes_written));
	seq_printf(m, "\nOpen files: %d total (local), %d open on server",
		   atomic_read(&tcon->num_local_opens),
		   atomic_read(&tcon->num_remote_opens));
	seq_printf(m, "\nTreeConnects: %d total %d failed",
		   atomic_read(&sent[SMB2_TREE_CONNECT_HE]),
		   atomic_read(&failed[SMB2_TREE_CONNECT_HE]));
	seq_printf(m, "\nTreeDisconnects: %d total %d failed",
		   atomic_read(&sent[SMB2_TREE_DISCONNECT_HE]),
		   atomic_read(&failed[SMB2_TREE_DISCONNECT_HE]));
	seq_printf(m, "\nCreates: %d total %d failed",
		   atomic_read(&sent[SMB2_CREATE_HE]),
		   atomic_read(&failed[SMB2_CREATE_HE]));
	seq_printf(m, "\nCloses: %d total %d failed",
		   atomic_read(&sent[SMB2_CLOSE_HE]),
		   atomic_read(&failed[SMB2_CLOSE_HE]));
	seq_printf(m, "\nFlushes: %d total %d failed",
		   atomic_read(&sent[SMB2_FLUSH_HE]),
		   atomic_read(&failed[SMB2_FLUSH_HE]));
	seq_printf(m, "\nReads: %d total %d failed",
		   atomic_read(&sent[SMB2_READ_HE]),
		   atomic_read(&failed[SMB2_READ_HE]));
	seq_printf(m, "\nWrites: %d total %d failed",
		   atomic_read(&sent[SMB2_WRITE_HE]),
		   atomic_read(&failed[SMB2_WRITE_HE]));
	seq_printf(m, "\nLocks: %d total %d failed",
		   atomic_read(&sent[SMB2_LOCK_HE]),
		   atomic_read(&failed[SMB2_LOCK_HE]));
	seq_printf(m, "\nIOCTLs: %d total %d failed",
		   atomic_read(&sent[SMB2_IOCTL_HE]),
		   atomic_read(&failed[SMB2_IOCTL_HE]));
	seq_printf(m, "\nQueryDirectories: %d total %d failed",
		   atomic_read(&sent[SMB2_QUERY_DIRECTORY_HE]),
		   atomic_read(&failed[SMB2_QUERY_DIRECTORY_HE]));
	seq_printf(m, "\nChangeNotifies: %d total %d failed",
		   atomic_read(&sent[SMB2_CHANGE_NOTIFY_HE]),
		   atomic_read(&failed[SMB2_CHANGE_NOTIFY_HE]));
	seq_printf(m, "\nQueryInfos: %d total %d failed",
		   atomic_read(&sent[SMB2_QUERY_INFO_HE]),
		   atomic_read(&failed[SMB2_QUERY_INFO_HE]));
	seq_printf(m, "\nSetInfos: %d total %d failed",
		   atomic_read(&sent[SMB2_SET_INFO_HE]),
		   atomic_read(&failed[SMB2_SET_INFO_HE]));
	seq_printf(m, "\nOplockBreaks: %d sent %d failed",
		   atomic_read(&sent[SMB2_OPLOCK_BREAK_HE]),
		   atomic_read(&failed[SMB2_OPLOCK_BREAK_HE]));
}

static void
smb2_set_fid(struct cifsFileInfo *cfile, struct cifs_fid *fid, __u32 oplock)
{
	struct cifsInodeInfo *cinode = CIFS_I(d_inode(cfile->dentry));
	struct TCP_Server_Info *server = tlink_tcon(cfile->tlink)->ses->server;

	cfile->fid.persistent_fid = fid->persistent_fid;
	cfile->fid.volatile_fid = fid->volatile_fid;
	cfile->fid.access = fid->access;
#ifdef CONFIG_CIFS_DEBUG2
	cfile->fid.mid = fid->mid;
#endif /* CIFS_DEBUG2 */
	server->ops->set_oplock_level(cinode, oplock, fid->epoch,
				      &fid->purge_cache);
	cinode->can_cache_brlcks = CIFS_CACHE_WRITE(cinode);
	memcpy(cfile->fid.create_guid, fid->create_guid, 16);
}

static void
smb2_close_file(const unsigned int xid, struct cifs_tcon *tcon,
		struct cifs_fid *fid)
{
	SMB2_close(xid, tcon, fid->persistent_fid, fid->volatile_fid);
}

static void
smb2_close_getattr(const unsigned int xid, struct cifs_tcon *tcon,
		   struct cifsFileInfo *cfile)
{
	struct smb2_file_network_open_info file_inf;
	struct inode *inode;
	int rc;

	rc = __SMB2_close(xid, tcon, cfile->fid.persistent_fid,
		   cfile->fid.volatile_fid, &file_inf);
	if (rc)
		return;

	inode = d_inode(cfile->dentry);

	spin_lock(&inode->i_lock);
	CIFS_I(inode)->time = jiffies;

	/* Creation time should not need to be updated on close */
	if (file_inf.LastWriteTime)
		inode->i_mtime = cifs_NTtimeToUnix(file_inf.LastWriteTime);
	if (file_inf.ChangeTime)
		inode->i_ctime = cifs_NTtimeToUnix(file_inf.ChangeTime);
	if (file_inf.LastAccessTime)
		inode->i_atime = cifs_NTtimeToUnix(file_inf.LastAccessTime);

	/*
	 * i_blocks is not related to (i_size / i_blksize),
	 * but instead 512 byte (2**9) size is required for
	 * calculating num blocks.
	 */
	if (le64_to_cpu(file_inf.AllocationSize) > 4096)
		inode->i_blocks =
			(512 - 1 + le64_to_cpu(file_inf.AllocationSize)) >> 9;

	/* End of file and Attributes should not have to be updated on close */
	spin_unlock(&inode->i_lock);
}

static int
SMB2_request_res_key(const unsigned int xid, struct cifs_tcon *tcon,
		     u64 persistent_fid, u64 volatile_fid,
		     struct copychunk_ioctl *pcchunk)
{
	int rc;
	unsigned int ret_data_len;
	struct resume_key_req *res_key;

	rc = SMB2_ioctl(xid, tcon, persistent_fid, volatile_fid,
			FSCTL_SRV_REQUEST_RESUME_KEY, true /* is_fsctl */,
			NULL, 0 /* no input */, CIFSMaxBufSize,
			(char **)&res_key, &ret_data_len);

	if (rc == -EOPNOTSUPP) {
		pr_warn_once("Server share %s does not support copy range\n", tcon->treeName);
		goto req_res_key_exit;
	} else if (rc) {
		cifs_tcon_dbg(VFS, "refcpy ioctl error %d getting resume key\n", rc);
		goto req_res_key_exit;
	}
	if (ret_data_len < sizeof(struct resume_key_req)) {
		cifs_tcon_dbg(VFS, "Invalid refcopy resume key length\n");
		rc = -EINVAL;
		goto req_res_key_exit;
	}
	memcpy(pcchunk->SourceKey, res_key->ResumeKey, COPY_CHUNK_RES_KEY_SIZE);

req_res_key_exit:
	kfree(res_key);
	return rc;
}

struct iqi_vars {
	struct smb_rqst rqst[3];
	struct kvec rsp_iov[3];
	struct kvec open_iov[SMB2_CREATE_IOV_SIZE];
	struct kvec qi_iov[1];
	struct kvec io_iov[SMB2_IOCTL_IOV_SIZE];
	struct kvec si_iov[SMB2_SET_INFO_IOV_SIZE];
	struct kvec close_iov[1];
};

static int
smb2_ioctl_query_info(const unsigned int xid,
		      struct cifs_tcon *tcon,
		      struct cifs_sb_info *cifs_sb,
		      __le16 *path, int is_dir,
		      unsigned long p)
{
	struct iqi_vars *vars;
	struct smb_rqst *rqst;
	struct kvec *rsp_iov;
	struct cifs_ses *ses = tcon->ses;
	struct TCP_Server_Info *server = cifs_pick_channel(ses);
	char __user *arg = (char __user *)p;
	struct smb_query_info qi;
	struct smb_query_info __user *pqi;
	int rc = 0;
	int flags = CIFS_CP_CREATE_CLOSE_OP;
	struct smb2_query_info_rsp *qi_rsp = NULL;
	struct smb2_ioctl_rsp *io_rsp = NULL;
	void *buffer = NULL;
	int resp_buftype[3];
	struct cifs_open_parms oparms;
	u8 oplock = SMB2_OPLOCK_LEVEL_NONE;
	struct cifs_fid fid;
	unsigned int size[2];
	void *data[2];
	int create_options = is_dir ? CREATE_NOT_FILE : CREATE_NOT_DIR;

	vars = kzalloc(sizeof(*vars), GFP_ATOMIC);
	if (vars == NULL)
		return -ENOMEM;
	rqst = &vars->rqst[0];
	rsp_iov = &vars->rsp_iov[0];

	resp_buftype[0] = resp_buftype[1] = resp_buftype[2] = CIFS_NO_BUFFER;

	if (copy_from_user(&qi, arg, sizeof(struct smb_query_info)))
		goto e_fault;

	if (qi.output_buffer_length > 1024) {
		kfree(vars);
		return -EINVAL;
	}

	if (!ses || !server) {
		kfree(vars);
		return -EIO;
	}

	if (smb3_encryption_required(tcon))
		flags |= CIFS_TRANSFORM_REQ;

	buffer = memdup_user(arg + sizeof(struct smb_query_info),
			     qi.output_buffer_length);
	if (IS_ERR(buffer)) {
		kfree(vars);
		return PTR_ERR(buffer);
	}

	/* Open */
	rqst[0].rq_iov = &vars->open_iov[0];
	rqst[0].rq_nvec = SMB2_CREATE_IOV_SIZE;

	memset(&oparms, 0, sizeof(oparms));
	oparms.tcon = tcon;
	oparms.disposition = FILE_OPEN;
	oparms.create_options = cifs_create_options(cifs_sb, create_options);
	oparms.fid = &fid;
	oparms.reconnect = false;

	if (qi.flags & PASSTHRU_FSCTL) {
		switch (qi.info_type & FSCTL_DEVICE_ACCESS_MASK) {
		case FSCTL_DEVICE_ACCESS_FILE_READ_WRITE_ACCESS:
			oparms.desired_access = FILE_READ_DATA | FILE_WRITE_DATA | FILE_READ_ATTRIBUTES | SYNCHRONIZE;
			break;
		case FSCTL_DEVICE_ACCESS_FILE_ANY_ACCESS:
			oparms.desired_access = GENERIC_ALL;
			break;
		case FSCTL_DEVICE_ACCESS_FILE_READ_ACCESS:
			oparms.desired_access = GENERIC_READ;
			break;
		case FSCTL_DEVICE_ACCESS_FILE_WRITE_ACCESS:
			oparms.desired_access = GENERIC_WRITE;
			break;
		}
	} else if (qi.flags & PASSTHRU_SET_INFO) {
		oparms.desired_access = GENERIC_WRITE;
	} else {
		oparms.desired_access = FILE_READ_ATTRIBUTES | READ_CONTROL;
	}

	rc = SMB2_open_init(tcon, server,
			    &rqst[0], &oplock, &oparms, path);
	if (rc)
		goto iqinf_exit;
	smb2_set_next_command(tcon, &rqst[0]);

	/* Query */
	if (qi.flags & PASSTHRU_FSCTL) {
		/* Can eventually relax perm check since server enforces too */
		if (!capable(CAP_SYS_ADMIN))
			rc = -EPERM;
		else  {
			rqst[1].rq_iov = &vars->io_iov[0];
			rqst[1].rq_nvec = SMB2_IOCTL_IOV_SIZE;

			rc = SMB2_ioctl_init(tcon, server,
					     &rqst[1],
					     COMPOUND_FID, COMPOUND_FID,
					     qi.info_type, true, buffer,
					     qi.output_buffer_length,
					     CIFSMaxBufSize -
					     MAX_SMB2_CREATE_RESPONSE_SIZE -
					     MAX_SMB2_CLOSE_RESPONSE_SIZE);
		}
	} else if (qi.flags == PASSTHRU_SET_INFO) {
		/* Can eventually relax perm check since server enforces too */
		if (!capable(CAP_SYS_ADMIN))
			rc = -EPERM;
		else  {
			rqst[1].rq_iov = &vars->si_iov[0];
			rqst[1].rq_nvec = 1;

			size[0] = 8;
			data[0] = buffer;

			rc = SMB2_set_info_init(tcon, server,
					&rqst[1],
					COMPOUND_FID, COMPOUND_FID,
					current->tgid,
					FILE_END_OF_FILE_INFORMATION,
					SMB2_O_INFO_FILE, 0, data, size);
		}
	} else if (qi.flags == PASSTHRU_QUERY_INFO) {
		rqst[1].rq_iov = &vars->qi_iov[0];
		rqst[1].rq_nvec = 1;

		rc = SMB2_query_info_init(tcon, server,
				  &rqst[1], COMPOUND_FID,
				  COMPOUND_FID, qi.file_info_class,
				  qi.info_type, qi.additional_information,
				  qi.input_buffer_length,
				  qi.output_buffer_length, buffer);
	} else { /* unknown flags */
		cifs_tcon_dbg(VFS, "Invalid passthru query flags: 0x%x\n",
			      qi.flags);
		rc = -EINVAL;
	}

	if (rc)
		goto iqinf_exit;
	smb2_set_next_command(tcon, &rqst[1]);
	smb2_set_related(&rqst[1]);

	/* Close */
	rqst[2].rq_iov = &vars->close_iov[0];
	rqst[2].rq_nvec = 1;

	rc = SMB2_close_init(tcon, server,
			     &rqst[2], COMPOUND_FID, COMPOUND_FID, false);
	if (rc)
		goto iqinf_exit;
	smb2_set_related(&rqst[2]);

	rc = compound_send_recv(xid, ses, server,
				flags, 3, rqst,
				resp_buftype, rsp_iov);
	if (rc)
		goto iqinf_exit;

	/* No need to bump num_remote_opens since handle immediately closed */
	if (qi.flags & PASSTHRU_FSCTL) {
		pqi = (struct smb_query_info __user *)arg;
		io_rsp = (struct smb2_ioctl_rsp *)rsp_iov[1].iov_base;
		if (le32_to_cpu(io_rsp->OutputCount) < qi.input_buffer_length)
			qi.input_buffer_length = le32_to_cpu(io_rsp->OutputCount);
		if (qi.input_buffer_length > 0 &&
		    le32_to_cpu(io_rsp->OutputOffset) + qi.input_buffer_length
		    > rsp_iov[1].iov_len)
			goto e_fault;

		if (copy_to_user(&pqi->input_buffer_length,
				 &qi.input_buffer_length,
				 sizeof(qi.input_buffer_length)))
			goto e_fault;

		if (copy_to_user((void __user *)pqi + sizeof(struct smb_query_info),
				 (const void *)io_rsp + le32_to_cpu(io_rsp->OutputOffset),
				 qi.input_buffer_length))
			goto e_fault;
	} else {
		pqi = (struct smb_query_info __user *)arg;
		qi_rsp = (struct smb2_query_info_rsp *)rsp_iov[1].iov_base;
		if (le32_to_cpu(qi_rsp->OutputBufferLength) < qi.input_buffer_length)
			qi.input_buffer_length = le32_to_cpu(qi_rsp->OutputBufferLength);
		if (copy_to_user(&pqi->input_buffer_length,
				 &qi.input_buffer_length,
				 sizeof(qi.input_buffer_length)))
			goto e_fault;

		if (copy_to_user(pqi + 1, qi_rsp->Buffer,
				 qi.input_buffer_length))
			goto e_fault;
	}

 iqinf_exit:
	cifs_small_buf_release(rqst[0].rq_iov[0].iov_base);
	cifs_small_buf_release(rqst[1].rq_iov[0].iov_base);
	cifs_small_buf_release(rqst[2].rq_iov[0].iov_base);
	free_rsp_buf(resp_buftype[0], rsp_iov[0].iov_base);
	free_rsp_buf(resp_buftype[1], rsp_iov[1].iov_base);
	free_rsp_buf(resp_buftype[2], rsp_iov[2].iov_base);
	kfree(vars);
	kfree(buffer);
	return rc;

e_fault:
	rc = -EFAULT;
	goto iqinf_exit;
}

static ssize_t
smb2_copychunk_range(const unsigned int xid,
			struct cifsFileInfo *srcfile,
			struct cifsFileInfo *trgtfile, u64 src_off,
			u64 len, u64 dest_off)
{
	int rc;
	unsigned int ret_data_len;
	struct copychunk_ioctl *pcchunk;
	struct copychunk_ioctl_rsp *retbuf = NULL;
	struct cifs_tcon *tcon;
	int chunks_copied = 0;
	bool chunk_sizes_updated = false;
	ssize_t bytes_written, total_bytes_written = 0;

	pcchunk = kmalloc(sizeof(struct copychunk_ioctl), GFP_KERNEL);

	if (pcchunk == NULL)
		return -ENOMEM;

	cifs_dbg(FYI, "%s: about to call request res key\n", __func__);
	/* Request a key from the server to identify the source of the copy */
	rc = SMB2_request_res_key(xid, tlink_tcon(srcfile->tlink),
				srcfile->fid.persistent_fid,
				srcfile->fid.volatile_fid, pcchunk);

	/* Note: request_res_key sets res_key null only if rc !=0 */
	if (rc)
		goto cchunk_out;

	/* For now array only one chunk long, will make more flexible later */
	pcchunk->ChunkCount = cpu_to_le32(1);
	pcchunk->Reserved = 0;
	pcchunk->Reserved2 = 0;

	tcon = tlink_tcon(trgtfile->tlink);

	while (len > 0) {
		pcchunk->SourceOffset = cpu_to_le64(src_off);
		pcchunk->TargetOffset = cpu_to_le64(dest_off);
		pcchunk->Length =
			cpu_to_le32(min_t(u32, len, tcon->max_bytes_chunk));

		/* Request server copy to target from src identified by key */
		kfree(retbuf);
		retbuf = NULL;
		rc = SMB2_ioctl(xid, tcon, trgtfile->fid.persistent_fid,
			trgtfile->fid.volatile_fid, FSCTL_SRV_COPYCHUNK_WRITE,
			true /* is_fsctl */, (char *)pcchunk,
			sizeof(struct copychunk_ioctl),	CIFSMaxBufSize,
			(char **)&retbuf, &ret_data_len);
		if (rc == 0) {
			if (ret_data_len !=
					sizeof(struct copychunk_ioctl_rsp)) {
				cifs_tcon_dbg(VFS, "Invalid cchunk response size\n");
				rc = -EIO;
				goto cchunk_out;
			}
			if (retbuf->TotalBytesWritten == 0) {
				cifs_dbg(FYI, "no bytes copied\n");
				rc = -EIO;
				goto cchunk_out;
			}
			/*
			 * Check if server claimed to write more than we asked
			 */
			if (le32_to_cpu(retbuf->TotalBytesWritten) >
			    le32_to_cpu(pcchunk->Length)) {
				cifs_tcon_dbg(VFS, "Invalid copy chunk response\n");
				rc = -EIO;
				goto cchunk_out;
			}
			if (le32_to_cpu(retbuf->ChunksWritten) != 1) {
				cifs_tcon_dbg(VFS, "Invalid num chunks written\n");
				rc = -EIO;
				goto cchunk_out;
			}
			chunks_copied++;

			bytes_written = le32_to_cpu(retbuf->TotalBytesWritten);
			src_off += bytes_written;
			dest_off += bytes_written;
			len -= bytes_written;
			total_bytes_written += bytes_written;

			cifs_dbg(FYI, "Chunks %d PartialChunk %d Total %zu\n",
				le32_to_cpu(retbuf->ChunksWritten),
				le32_to_cpu(retbuf->ChunkBytesWritten),
				bytes_written);
		} else if (rc == -EINVAL) {
			if (ret_data_len != sizeof(struct copychunk_ioctl_rsp))
				goto cchunk_out;

			cifs_dbg(FYI, "MaxChunks %d BytesChunk %d MaxCopy %d\n",
				le32_to_cpu(retbuf->ChunksWritten),
				le32_to_cpu(retbuf->ChunkBytesWritten),
				le32_to_cpu(retbuf->TotalBytesWritten));

			/*
			 * Check if this is the first request using these sizes,
			 * (ie check if copy succeed once with original sizes
			 * and check if the server gave us different sizes after
			 * we already updated max sizes on previous request).
			 * if not then why is the server returning an error now
			 */
			if ((chunks_copied != 0) || chunk_sizes_updated)
				goto cchunk_out;

			/* Check that server is not asking us to grow size */
			if (le32_to_cpu(retbuf->ChunkBytesWritten) <
					tcon->max_bytes_chunk)
				tcon->max_bytes_chunk =
					le32_to_cpu(retbuf->ChunkBytesWritten);
			else
				goto cchunk_out; /* server gave us bogus size */

			/* No need to change MaxChunks since already set to 1 */
			chunk_sizes_updated = true;
		} else
			goto cchunk_out;
	}

cchunk_out:
	kfree(pcchunk);
	kfree(retbuf);
	if (rc)
		return rc;
	else
		return total_bytes_written;
}

static int
smb2_flush_file(const unsigned int xid, struct cifs_tcon *tcon,
		struct cifs_fid *fid)
{
	return SMB2_flush(xid, tcon, fid->persistent_fid, fid->volatile_fid);
}

static unsigned int
smb2_read_data_offset(char *buf)
{
	struct smb2_read_rsp *rsp = (struct smb2_read_rsp *)buf;

	return rsp->DataOffset;
}

static unsigned int
smb2_read_data_length(char *buf, bool in_remaining)
{
	struct smb2_read_rsp *rsp = (struct smb2_read_rsp *)buf;

	if (in_remaining)
		return le32_to_cpu(rsp->DataRemaining);

	return le32_to_cpu(rsp->DataLength);
}


static int
smb2_sync_read(const unsigned int xid, struct cifs_fid *pfid,
	       struct cifs_io_parms *parms, unsigned int *bytes_read,
	       char **buf, int *buf_type)
{
	parms->persistent_fid = pfid->persistent_fid;
	parms->volatile_fid = pfid->volatile_fid;
	return SMB2_read(xid, parms, bytes_read, buf, buf_type);
}

static int
smb2_sync_write(const unsigned int xid, struct cifs_fid *pfid,
		struct cifs_io_parms *parms, unsigned int *written,
		struct kvec *iov, unsigned long nr_segs)
{

	parms->persistent_fid = pfid->persistent_fid;
	parms->volatile_fid = pfid->volatile_fid;
	return SMB2_write(xid, parms, written, iov, nr_segs);
}

/* Set or clear the SPARSE_FILE attribute based on value passed in setsparse */
static bool smb2_set_sparse(const unsigned int xid, struct cifs_tcon *tcon,
		struct cifsFileInfo *cfile, struct inode *inode, __u8 setsparse)
{
	struct cifsInodeInfo *cifsi;
	int rc;

	cifsi = CIFS_I(inode);

	/* if file already sparse don't bother setting sparse again */
	if ((cifsi->cifsAttrs & FILE_ATTRIBUTE_SPARSE_FILE) && setsparse)
		return true; /* already sparse */

	if (!(cifsi->cifsAttrs & FILE_ATTRIBUTE_SPARSE_FILE) && !setsparse)
		return true; /* already not sparse */

	/*
	 * Can't check for sparse support on share the usual way via the
	 * FS attribute info (FILE_SUPPORTS_SPARSE_FILES) on the share
	 * since Samba server doesn't set the flag on the share, yet
	 * supports the set sparse FSCTL and returns sparse correctly
	 * in the file attributes. If we fail setting sparse though we
	 * mark that server does not support sparse files for this share
	 * to avoid repeatedly sending the unsupported fsctl to server
	 * if the file is repeatedly extended.
	 */
	if (tcon->broken_sparse_sup)
		return false;

	rc = SMB2_ioctl(xid, tcon, cfile->fid.persistent_fid,
			cfile->fid.volatile_fid, FSCTL_SET_SPARSE,
			true /* is_fctl */,
			&setsparse, 1, CIFSMaxBufSize, NULL, NULL);
	if (rc) {
		tcon->broken_sparse_sup = true;
		cifs_dbg(FYI, "set sparse rc = %d\n", rc);
		return false;
	}

	if (setsparse)
		cifsi->cifsAttrs |= FILE_ATTRIBUTE_SPARSE_FILE;
	else
		cifsi->cifsAttrs &= (~FILE_ATTRIBUTE_SPARSE_FILE);

	return true;
}

static int
smb2_set_file_size(const unsigned int xid, struct cifs_tcon *tcon,
		   struct cifsFileInfo *cfile, __u64 size, bool set_alloc)
{
	__le64 eof = cpu_to_le64(size);
	struct inode *inode;

	/*
	 * If extending file more than one page make sparse. Many Linux fs
	 * make files sparse by default when extending via ftruncate
	 */
	inode = d_inode(cfile->dentry);

	if (!set_alloc && (size > inode->i_size + 8192)) {
		__u8 set_sparse = 1;

		/* whether set sparse succeeds or not, extend the file */
		smb2_set_sparse(xid, tcon, cfile, inode, set_sparse);
	}

	return SMB2_set_eof(xid, tcon, cfile->fid.persistent_fid,
			    cfile->fid.volatile_fid, cfile->pid, &eof);
}

static int
smb2_duplicate_extents(const unsigned int xid,
			struct cifsFileInfo *srcfile,
			struct cifsFileInfo *trgtfile, u64 src_off,
			u64 len, u64 dest_off)
{
	int rc;
	unsigned int ret_data_len;
	struct inode *inode;
	struct duplicate_extents_to_file dup_ext_buf;
	struct cifs_tcon *tcon = tlink_tcon(trgtfile->tlink);

	/* server fileays advertise duplicate extent support with this flag */
	if ((le32_to_cpu(tcon->fsAttrInfo.Attributes) &
	     FILE_SUPPORTS_BLOCK_REFCOUNTING) == 0)
		return -EOPNOTSUPP;

	dup_ext_buf.VolatileFileHandle = srcfile->fid.volatile_fid;
	dup_ext_buf.PersistentFileHandle = srcfile->fid.persistent_fid;
	dup_ext_buf.SourceFileOffset = cpu_to_le64(src_off);
	dup_ext_buf.TargetFileOffset = cpu_to_le64(dest_off);
	dup_ext_buf.ByteCount = cpu_to_le64(len);
	cifs_dbg(FYI, "Duplicate extents: src off %lld dst off %lld len %lld\n",
		src_off, dest_off, len);

	inode = d_inode(trgtfile->dentry);
	if (inode->i_size < dest_off + len) {
		rc = smb2_set_file_size(xid, tcon, trgtfile, dest_off + len, false);
		if (rc)
			goto duplicate_extents_out;

		/*
		 * Although also could set plausible allocation size (i_blocks)
		 * here in addition to setting the file size, in reflink
		 * it is likely that the target file is sparse. Its allocation
		 * size will be queried on next revalidate, but it is important
		 * to make sure that file's cached size is updated immediately
		 */
		cifs_setsize(inode, dest_off + len);
	}
	rc = SMB2_ioctl(xid, tcon, trgtfile->fid.persistent_fid,
			trgtfile->fid.volatile_fid,
			FSCTL_DUPLICATE_EXTENTS_TO_FILE,
			true /* is_fsctl */,
			(char *)&dup_ext_buf,
			sizeof(struct duplicate_extents_to_file),
			CIFSMaxBufSize, NULL,
			&ret_data_len);

	if (ret_data_len > 0)
		cifs_dbg(FYI, "Non-zero response length in duplicate extents\n");

duplicate_extents_out:
	return rc;
}

static int
smb2_set_compression(const unsigned int xid, struct cifs_tcon *tcon,
		   struct cifsFileInfo *cfile)
{
	return SMB2_set_compression(xid, tcon, cfile->fid.persistent_fid,
			    cfile->fid.volatile_fid);
}

static int
smb3_set_integrity(const unsigned int xid, struct cifs_tcon *tcon,
		   struct cifsFileInfo *cfile)
{
	struct fsctl_set_integrity_information_req integr_info;
	unsigned int ret_data_len;

	integr_info.ChecksumAlgorithm = cpu_to_le16(CHECKSUM_TYPE_UNCHANGED);
	integr_info.Flags = 0;
	integr_info.Reserved = 0;

	return SMB2_ioctl(xid, tcon, cfile->fid.persistent_fid,
			cfile->fid.volatile_fid,
			FSCTL_SET_INTEGRITY_INFORMATION,
			true /* is_fsctl */,
			(char *)&integr_info,
			sizeof(struct fsctl_set_integrity_information_req),
			CIFSMaxBufSize, NULL,
			&ret_data_len);

}

/* GMT Token is @GMT-YYYY.MM.DD-HH.MM.SS Unicode which is 48 bytes + null */
#define GMT_TOKEN_SIZE 50

#define MIN_SNAPSHOT_ARRAY_SIZE 16 /* See MS-SMB2 section 3.3.5.15.1 */

/*
 * Input buffer contains (empty) struct smb_snapshot array with size filled in
 * For output see struct SRV_SNAPSHOT_ARRAY in MS-SMB2 section 2.2.32.2
 */
static int
smb3_enum_snapshots(const unsigned int xid, struct cifs_tcon *tcon,
		   struct cifsFileInfo *cfile, void __user *ioc_buf)
{
	char *retbuf = NULL;
	unsigned int ret_data_len = 0;
	int rc;
	u32 max_response_size;
	struct smb_snapshot_array snapshot_in;

	/*
	 * On the first query to enumerate the list of snapshots available
	 * for this volume the buffer begins with 0 (number of snapshots
	 * which can be returned is zero since at that point we do not know
	 * how big the buffer needs to be). On the second query,
	 * it (ret_data_len) is set to number of snapshots so we can
	 * know to set the maximum response size larger (see below).
	 */
	if (get_user(ret_data_len, (unsigned int __user *)ioc_buf))
		return -EFAULT;

	/*
	 * Note that for snapshot queries that servers like Azure expect that
	 * the first query be minimal size (and just used to get the number/size
	 * of previous versions) so response size must be specified as EXACTLY
	 * sizeof(struct snapshot_array) which is 16 when rounded up to multiple
	 * of eight bytes.
	 */
	if (ret_data_len == 0)
		max_response_size = MIN_SNAPSHOT_ARRAY_SIZE;
	else
		max_response_size = CIFSMaxBufSize;

	rc = SMB2_ioctl(xid, tcon, cfile->fid.persistent_fid,
			cfile->fid.volatile_fid,
			FSCTL_SRV_ENUMERATE_SNAPSHOTS,
			true /* is_fsctl */,
			NULL, 0 /* no input data */, max_response_size,
			(char **)&retbuf,
			&ret_data_len);
	cifs_dbg(FYI, "enum snaphots ioctl returned %d and ret buflen is %d\n",
			rc, ret_data_len);
	if (rc)
		return rc;

	if (ret_data_len && (ioc_buf != NULL) && (retbuf != NULL)) {
		/* Fixup buffer */
		if (copy_from_user(&snapshot_in, ioc_buf,
		    sizeof(struct smb_snapshot_array))) {
			rc = -EFAULT;
			kfree(retbuf);
			return rc;
		}

		/*
		 * Check for min size, ie not large enough to fit even one GMT
		 * token (snapshot).  On the first ioctl some users may pass in
		 * smaller size (or zero) to simply get the size of the array
		 * so the user space caller can allocate sufficient memory
		 * and retry the ioctl again with larger array size sufficient
		 * to hold all of the snapshot GMT tokens on the second try.
		 */
		if (snapshot_in.snapshot_array_size < GMT_TOKEN_SIZE)
			ret_data_len = sizeof(struct smb_snapshot_array);

		/*
		 * We return struct SRV_SNAPSHOT_ARRAY, followed by
		 * the snapshot array (of 50 byte GMT tokens) each
		 * representing an available previous version of the data
		 */
		if (ret_data_len > (snapshot_in.snapshot_array_size +
					sizeof(struct smb_snapshot_array)))
			ret_data_len = snapshot_in.snapshot_array_size +
					sizeof(struct smb_snapshot_array);

		if (copy_to_user(ioc_buf, retbuf, ret_data_len))
			rc = -EFAULT;
	}

	kfree(retbuf);
	return rc;
}



static int
smb3_notify(const unsigned int xid, struct file *pfile,
	    void __user *ioc_buf)
{
	struct smb3_notify notify;
	struct dentry *dentry = pfile->f_path.dentry;
	struct inode *inode = file_inode(pfile);
	struct cifs_sb_info *cifs_sb = CIFS_SB(inode->i_sb);
	struct cifs_open_parms oparms;
	struct cifs_fid fid;
	struct cifs_tcon *tcon;
	const unsigned char *path;
	void *page = alloc_dentry_path();
	__le16 *utf16_path = NULL;
	u8 oplock = SMB2_OPLOCK_LEVEL_NONE;
	int rc = 0;

	path = build_path_from_dentry(dentry, page);
	if (IS_ERR(path)) {
		rc = PTR_ERR(path);
		goto notify_exit;
	}

	utf16_path = cifs_convert_path_to_utf16(path, cifs_sb);
	if (utf16_path == NULL) {
		rc = -ENOMEM;
		goto notify_exit;
	}

	if (copy_from_user(&notify, ioc_buf, sizeof(struct smb3_notify))) {
		rc = -EFAULT;
		goto notify_exit;
	}

	tcon = cifs_sb_master_tcon(cifs_sb);
	oparms.tcon = tcon;
	oparms.desired_access = FILE_READ_ATTRIBUTES | FILE_READ_DATA;
	oparms.disposition = FILE_OPEN;
	oparms.create_options = cifs_create_options(cifs_sb, 0);
	oparms.fid = &fid;
	oparms.reconnect = false;

	rc = SMB2_open(xid, &oparms, utf16_path, &oplock, NULL, NULL, NULL,
		       NULL);
	if (rc)
		goto notify_exit;

	rc = SMB2_change_notify(xid, tcon, fid.persistent_fid, fid.volatile_fid,
				notify.watch_tree, notify.completion_filter);

	SMB2_close(xid, tcon, fid.persistent_fid, fid.volatile_fid);

	cifs_dbg(FYI, "change notify for path %s rc %d\n", path, rc);

notify_exit:
	free_dentry_path(page);
	kfree(utf16_path);
	return rc;
}

static int
smb2_query_dir_first(const unsigned int xid, struct cifs_tcon *tcon,
		     const char *path, struct cifs_sb_info *cifs_sb,
		     struct cifs_fid *fid, __u16 search_flags,
		     struct cifs_search_info *srch_inf)
{
	__le16 *utf16_path;
	struct smb_rqst rqst[2];
	struct kvec rsp_iov[2];
	int resp_buftype[2];
	struct kvec open_iov[SMB2_CREATE_IOV_SIZE];
	struct kvec qd_iov[SMB2_QUERY_DIRECTORY_IOV_SIZE];
	int rc, flags = 0;
	u8 oplock = SMB2_OPLOCK_LEVEL_NONE;
	struct cifs_open_parms oparms;
	struct smb2_query_directory_rsp *qd_rsp = NULL;
	struct smb2_create_rsp *op_rsp = NULL;
	struct TCP_Server_Info *server = cifs_pick_channel(tcon->ses);
	int retry_count = 0;

	utf16_path = cifs_convert_path_to_utf16(path, cifs_sb);
	if (!utf16_path)
		return -ENOMEM;

	if (smb3_encryption_required(tcon))
		flags |= CIFS_TRANSFORM_REQ;

	memset(rqst, 0, sizeof(rqst));
	resp_buftype[0] = resp_buftype[1] = CIFS_NO_BUFFER;
	memset(rsp_iov, 0, sizeof(rsp_iov));

	/* Open */
	memset(&open_iov, 0, sizeof(open_iov));
	rqst[0].rq_iov = open_iov;
	rqst[0].rq_nvec = SMB2_CREATE_IOV_SIZE;

	oparms.tcon = tcon;
	oparms.desired_access = FILE_READ_ATTRIBUTES | FILE_READ_DATA;
	oparms.disposition = FILE_OPEN;
	oparms.create_options = cifs_create_options(cifs_sb, 0);
	oparms.fid = fid;
	oparms.reconnect = false;

	rc = SMB2_open_init(tcon, server,
			    &rqst[0], &oplock, &oparms, utf16_path);
	if (rc)
		goto qdf_free;
	smb2_set_next_command(tcon, &rqst[0]);

	/* Query directory */
	srch_inf->entries_in_buffer = 0;
	srch_inf->index_of_last_entry = 2;

	memset(&qd_iov, 0, sizeof(qd_iov));
	rqst[1].rq_iov = qd_iov;
	rqst[1].rq_nvec = SMB2_QUERY_DIRECTORY_IOV_SIZE;

	rc = SMB2_query_directory_init(xid, tcon, server,
				       &rqst[1],
				       COMPOUND_FID, COMPOUND_FID,
				       0, srch_inf->info_level);
	if (rc)
		goto qdf_free;

	smb2_set_related(&rqst[1]);

again:
	rc = compound_send_recv(xid, tcon->ses, server,
				flags, 2, rqst,
				resp_buftype, rsp_iov);

	if (rc == -EAGAIN && retry_count++ < 10)
		goto again;

	/* If the open failed there is nothing to do */
	op_rsp = (struct smb2_create_rsp *)rsp_iov[0].iov_base;
	if (op_rsp == NULL || op_rsp->sync_hdr.Status != STATUS_SUCCESS) {
		cifs_dbg(FYI, "query_dir_first: open failed rc=%d\n", rc);
		goto qdf_free;
	}
	fid->persistent_fid = op_rsp->PersistentFileId;
	fid->volatile_fid = op_rsp->VolatileFileId;

	/* Anything else than ENODATA means a genuine error */
	if (rc && rc != -ENODATA) {
		SMB2_close(xid, tcon, fid->persistent_fid, fid->volatile_fid);
		cifs_dbg(FYI, "query_dir_first: query directory failed rc=%d\n", rc);
		trace_smb3_query_dir_err(xid, fid->persistent_fid,
					 tcon->tid, tcon->ses->Suid, 0, 0, rc);
		goto qdf_free;
	}

	atomic_inc(&tcon->num_remote_opens);

	qd_rsp = (struct smb2_query_directory_rsp *)rsp_iov[1].iov_base;
	if (qd_rsp->sync_hdr.Status == STATUS_NO_MORE_FILES) {
		trace_smb3_query_dir_done(xid, fid->persistent_fid,
					  tcon->tid, tcon->ses->Suid, 0, 0);
		srch_inf->endOfSearch = true;
		rc = 0;
		goto qdf_free;
	}

	rc = smb2_parse_query_directory(tcon, &rsp_iov[1], resp_buftype[1],
					srch_inf);
	if (rc) {
		trace_smb3_query_dir_err(xid, fid->persistent_fid, tcon->tid,
			tcon->ses->Suid, 0, 0, rc);
		goto qdf_free;
	}
	resp_buftype[1] = CIFS_NO_BUFFER;

	trace_smb3_query_dir_done(xid, fid->persistent_fid, tcon->tid,
			tcon->ses->Suid, 0, srch_inf->entries_in_buffer);

 qdf_free:
	kfree(utf16_path);
	SMB2_open_free(&rqst[0]);
	SMB2_query_directory_free(&rqst[1]);
	free_rsp_buf(resp_buftype[0], rsp_iov[0].iov_base);
	free_rsp_buf(resp_buftype[1], rsp_iov[1].iov_base);
	return rc;
}

static int
smb2_query_dir_next(const unsigned int xid, struct cifs_tcon *tcon,
		    struct cifs_fid *fid, __u16 search_flags,
		    struct cifs_search_info *srch_inf)
{
	return SMB2_query_directory(xid, tcon, fid->persistent_fid,
				    fid->volatile_fid, 0, srch_inf);
}

static int
smb2_close_dir(const unsigned int xid, struct cifs_tcon *tcon,
	       struct cifs_fid *fid)
{
	return SMB2_close(xid, tcon, fid->persistent_fid, fid->volatile_fid);
}

/*
 * If we negotiate SMB2 protocol and get STATUS_PENDING - update
 * the number of credits and return true. Otherwise - return false.
 */
static bool
smb2_is_status_pending(char *buf, struct TCP_Server_Info *server)
{
	struct smb2_sync_hdr *shdr = (struct smb2_sync_hdr *)buf;
	int scredits, in_flight;

	if (shdr->Status != STATUS_PENDING)
		return false;

	if (shdr->CreditRequest) {
		spin_lock(&server->req_lock);
		server->credits += le16_to_cpu(shdr->CreditRequest);
		scredits = server->credits;
		in_flight = server->in_flight;
		spin_unlock(&server->req_lock);
		wake_up(&server->request_q);

		trace_smb3_add_credits(server->CurrentMid,
				server->conn_id, server->hostname, scredits,
				le16_to_cpu(shdr->CreditRequest), in_flight);
		cifs_dbg(FYI, "%s: status pending add %u credits total=%d\n",
				__func__, le16_to_cpu(shdr->CreditRequest), scredits);
	}

	return true;
}

static bool
smb2_is_session_expired(char *buf)
{
	struct smb2_sync_hdr *shdr = (struct smb2_sync_hdr *)buf;

	if (shdr->Status != STATUS_NETWORK_SESSION_EXPIRED &&
	    shdr->Status != STATUS_USER_SESSION_DELETED)
		return false;

	trace_smb3_ses_expired(shdr->TreeId, shdr->SessionId,
			       le16_to_cpu(shdr->Command),
			       le64_to_cpu(shdr->MessageId));
	cifs_dbg(FYI, "Session expired or deleted\n");

	return true;
}

static bool
smb2_is_status_io_timeout(char *buf)
{
	struct smb2_sync_hdr *shdr = (struct smb2_sync_hdr *)buf;

	if (shdr->Status == STATUS_IO_TIMEOUT)
		return true;
	else
		return false;
}

static void
smb2_is_network_name_deleted(char *buf, struct TCP_Server_Info *server)
{
	struct smb2_sync_hdr *shdr = (struct smb2_sync_hdr *)buf;
	struct list_head *tmp, *tmp1;
	struct cifs_ses *ses;
	struct cifs_tcon *tcon;

	if (shdr->Status != STATUS_NETWORK_NAME_DELETED)
		return;

	spin_lock(&cifs_tcp_ses_lock);
	list_for_each(tmp, &server->smb_ses_list) {
		ses = list_entry(tmp, struct cifs_ses, smb_ses_list);
		list_for_each(tmp1, &ses->tcon_list) {
			tcon = list_entry(tmp1, struct cifs_tcon, tcon_list);
			if (tcon->tid == shdr->TreeId) {
				tcon->need_reconnect = true;
				spin_unlock(&cifs_tcp_ses_lock);
				pr_warn_once("Server share %s deleted.\n",
					     tcon->treeName);
				return;
			}
		}
	}
	spin_unlock(&cifs_tcp_ses_lock);
}

static int
smb2_oplock_response(struct cifs_tcon *tcon, struct cifs_fid *fid,
		     struct cifsInodeInfo *cinode)
{
	if (tcon->ses->server->capabilities & SMB2_GLOBAL_CAP_LEASING)
		return SMB2_lease_break(0, tcon, cinode->lease_key,
					smb2_get_lease_state(cinode));

	return SMB2_oplock_break(0, tcon, fid->persistent_fid,
				 fid->volatile_fid,
				 CIFS_CACHE_READ(cinode) ? 1 : 0);
}

void
smb2_set_related(struct smb_rqst *rqst)
{
	struct smb2_sync_hdr *shdr;

	shdr = (struct smb2_sync_hdr *)(rqst->rq_iov[0].iov_base);
	if (shdr == NULL) {
		cifs_dbg(FYI, "shdr NULL in smb2_set_related\n");
		return;
	}
	shdr->Flags |= SMB2_FLAGS_RELATED_OPERATIONS;
}

char smb2_padding[7] = {0, 0, 0, 0, 0, 0, 0};

void
smb2_set_next_command(struct cifs_tcon *tcon, struct smb_rqst *rqst)
{
	struct smb2_sync_hdr *shdr;
	struct cifs_ses *ses = tcon->ses;
	struct TCP_Server_Info *server = ses->server;
	unsigned long len = smb_rqst_len(server, rqst);
	int i, num_padding;

	shdr = (struct smb2_sync_hdr *)(rqst->rq_iov[0].iov_base);
	if (shdr == NULL) {
		cifs_dbg(FYI, "shdr NULL in smb2_set_next_command\n");
		return;
	}

	/* SMB headers in a compound are 8 byte aligned. */

	/* No padding needed */
	if (!(len & 7))
		goto finished;

	num_padding = 8 - (len & 7);
	if (!smb3_encryption_required(tcon)) {
		/*
		 * If we do not have encryption then we can just add an extra
		 * iov for the padding.
		 */
		rqst->rq_iov[rqst->rq_nvec].iov_base = smb2_padding;
		rqst->rq_iov[rqst->rq_nvec].iov_len = num_padding;
		rqst->rq_nvec++;
		len += num_padding;
	} else {
		/*
		 * We can not add a small padding iov for the encryption case
		 * because the encryption framework can not handle the padding
		 * iovs.
		 * We have to flatten this into a single buffer and add
		 * the padding to it.
		 */
		for (i = 1; i < rqst->rq_nvec; i++) {
			memcpy(rqst->rq_iov[0].iov_base +
			       rqst->rq_iov[0].iov_len,
			       rqst->rq_iov[i].iov_base,
			       rqst->rq_iov[i].iov_len);
			rqst->rq_iov[0].iov_len += rqst->rq_iov[i].iov_len;
		}
		memset(rqst->rq_iov[0].iov_base + rqst->rq_iov[0].iov_len,
		       0, num_padding);
		rqst->rq_iov[0].iov_len += num_padding;
		len += num_padding;
		rqst->rq_nvec = 1;
	}

 finished:
	shdr->NextCommand = cpu_to_le32(len);
}

/*
 * Passes the query info response back to the caller on success.
 * Caller need to free this with free_rsp_buf().
 */
int
smb2_query_info_compound(const unsigned int xid, struct cifs_tcon *tcon,
			 __le16 *utf16_path, u32 desired_access,
			 u32 class, u32 type, u32 output_len,
			 struct kvec *rsp, int *buftype,
			 struct cifs_sb_info *cifs_sb)
{
	struct cifs_ses *ses = tcon->ses;
	struct TCP_Server_Info *server = cifs_pick_channel(ses);
	int flags = CIFS_CP_CREATE_CLOSE_OP;
	struct smb_rqst rqst[3];
	int resp_buftype[3];
	struct kvec rsp_iov[3];
	struct kvec open_iov[SMB2_CREATE_IOV_SIZE];
	struct kvec qi_iov[1];
	struct kvec close_iov[1];
	u8 oplock = SMB2_OPLOCK_LEVEL_NONE;
	struct cifs_open_parms oparms;
	struct cifs_fid fid;
	int rc;

	if (smb3_encryption_required(tcon))
		flags |= CIFS_TRANSFORM_REQ;

	memset(rqst, 0, sizeof(rqst));
	resp_buftype[0] = resp_buftype[1] = resp_buftype[2] = CIFS_NO_BUFFER;
	memset(rsp_iov, 0, sizeof(rsp_iov));

	memset(&open_iov, 0, sizeof(open_iov));
	rqst[0].rq_iov = open_iov;
	rqst[0].rq_nvec = SMB2_CREATE_IOV_SIZE;

	oparms.tcon = tcon;
	oparms.desired_access = desired_access;
	oparms.disposition = FILE_OPEN;
	oparms.create_options = cifs_create_options(cifs_sb, 0);
	oparms.fid = &fid;
	oparms.reconnect = false;

	rc = SMB2_open_init(tcon, server,
			    &rqst[0], &oplock, &oparms, utf16_path);
	if (rc)
		goto qic_exit;
	smb2_set_next_command(tcon, &rqst[0]);

	memset(&qi_iov, 0, sizeof(qi_iov));
	rqst[1].rq_iov = qi_iov;
	rqst[1].rq_nvec = 1;

	rc = SMB2_query_info_init(tcon, server,
				  &rqst[1], COMPOUND_FID, COMPOUND_FID,
				  class, type, 0,
				  output_len, 0,
				  NULL);
	if (rc)
		goto qic_exit;
	smb2_set_next_command(tcon, &rqst[1]);
	smb2_set_related(&rqst[1]);

	memset(&close_iov, 0, sizeof(close_iov));
	rqst[2].rq_iov = close_iov;
	rqst[2].rq_nvec = 1;

	rc = SMB2_close_init(tcon, server,
			     &rqst[2], COMPOUND_FID, COMPOUND_FID, false);
	if (rc)
		goto qic_exit;
	smb2_set_related(&rqst[2]);

	rc = compound_send_recv(xid, ses, server,
				flags, 3, rqst,
				resp_buftype, rsp_iov);
	if (rc) {
		free_rsp_buf(resp_buftype[1], rsp_iov[1].iov_base);
		if (rc == -EREMCHG) {
			tcon->need_reconnect = true;
			pr_warn_once("server share %s deleted\n",
				     tcon->treeName);
		}
		goto qic_exit;
	}
	*rsp = rsp_iov[1];
	*buftype = resp_buftype[1];

 qic_exit:
	SMB2_open_free(&rqst[0]);
	SMB2_query_info_free(&rqst[1]);
	SMB2_close_free(&rqst[2]);
	free_rsp_buf(resp_buftype[0], rsp_iov[0].iov_base);
	free_rsp_buf(resp_buftype[2], rsp_iov[2].iov_base);
	return rc;
}

static int
smb2_queryfs(const unsigned int xid, struct cifs_tcon *tcon,
	     struct cifs_sb_info *cifs_sb, struct kstatfs *buf)
{
	struct smb2_query_info_rsp *rsp;
	struct smb2_fs_full_size_info *info = NULL;
	__le16 utf16_path = 0; /* Null - open root of share */
	struct kvec rsp_iov = {NULL, 0};
	int buftype = CIFS_NO_BUFFER;
	int rc;


	rc = smb2_query_info_compound(xid, tcon, &utf16_path,
				      FILE_READ_ATTRIBUTES,
				      FS_FULL_SIZE_INFORMATION,
				      SMB2_O_INFO_FILESYSTEM,
				      sizeof(struct smb2_fs_full_size_info),
				      &rsp_iov, &buftype, cifs_sb);
	if (rc)
		goto qfs_exit;

	rsp = (struct smb2_query_info_rsp *)rsp_iov.iov_base;
	buf->f_type = SMB2_MAGIC_NUMBER;
	info = (struct smb2_fs_full_size_info *)(
		le16_to_cpu(rsp->OutputBufferOffset) + (char *)rsp);
	rc = smb2_validate_iov(le16_to_cpu(rsp->OutputBufferOffset),
			       le32_to_cpu(rsp->OutputBufferLength),
			       &rsp_iov,
			       sizeof(struct smb2_fs_full_size_info));
	if (!rc)
		smb2_copy_fs_info_to_kstatfs(info, buf);

qfs_exit:
	free_rsp_buf(buftype, rsp_iov.iov_base);
	return rc;
}

static int
smb311_queryfs(const unsigned int xid, struct cifs_tcon *tcon,
	       struct cifs_sb_info *cifs_sb, struct kstatfs *buf)
{
	int rc;
	__le16 srch_path = 0; /* Null - open root of share */
	u8 oplock = SMB2_OPLOCK_LEVEL_NONE;
	struct cifs_open_parms oparms;
	struct cifs_fid fid;

	if (!tcon->posix_extensions)
		return smb2_queryfs(xid, tcon, cifs_sb, buf);

	oparms.tcon = tcon;
	oparms.desired_access = FILE_READ_ATTRIBUTES;
	oparms.disposition = FILE_OPEN;
	oparms.create_options = cifs_create_options(cifs_sb, 0);
	oparms.fid = &fid;
	oparms.reconnect = false;

	rc = SMB2_open(xid, &oparms, &srch_path, &oplock, NULL, NULL,
		       NULL, NULL);
	if (rc)
		return rc;

	rc = SMB311_posix_qfs_info(xid, tcon, fid.persistent_fid,
				   fid.volatile_fid, buf);
	buf->f_type = SMB2_MAGIC_NUMBER;
	SMB2_close(xid, tcon, fid.persistent_fid, fid.volatile_fid);
	return rc;
}

static bool
smb2_compare_fids(struct cifsFileInfo *ob1, struct cifsFileInfo *ob2)
{
	return ob1->fid.persistent_fid == ob2->fid.persistent_fid &&
	       ob1->fid.volatile_fid == ob2->fid.volatile_fid;
}

static int
smb2_mand_lock(const unsigned int xid, struct cifsFileInfo *cfile, __u64 offset,
	       __u64 length, __u32 type, int lock, int unlock, bool wait)
{
	if (unlock && !lock)
		type = SMB2_LOCKFLAG_UNLOCK;
	return SMB2_lock(xid, tlink_tcon(cfile->tlink),
			 cfile->fid.persistent_fid, cfile->fid.volatile_fid,
			 current->tgid, length, offset, type, wait);
}

static void
smb2_get_lease_key(struct inode *inode, struct cifs_fid *fid)
{
	memcpy(fid->lease_key, CIFS_I(inode)->lease_key, SMB2_LEASE_KEY_SIZE);
}

static void
smb2_set_lease_key(struct inode *inode, struct cifs_fid *fid)
{
	memcpy(CIFS_I(inode)->lease_key, fid->lease_key, SMB2_LEASE_KEY_SIZE);
}

static void
smb2_new_lease_key(struct cifs_fid *fid)
{
	generate_random_uuid(fid->lease_key);
}

static int
smb2_get_dfs_refer(const unsigned int xid, struct cifs_ses *ses,
		   const char *search_name,
		   struct dfs_info3_param **target_nodes,
		   unsigned int *num_of_nodes,
		   const struct nls_table *nls_codepage, int remap)
{
	int rc;
	__le16 *utf16_path = NULL;
	int utf16_path_len = 0;
	struct cifs_tcon *tcon;
	struct fsctl_get_dfs_referral_req *dfs_req = NULL;
	struct get_dfs_referral_rsp *dfs_rsp = NULL;
	u32 dfs_req_size = 0, dfs_rsp_size = 0;

	cifs_dbg(FYI, "%s: path: %s\n", __func__, search_name);

	/*
	 * Try to use the IPC tcon, otherwise just use any
	 */
	tcon = ses->tcon_ipc;
	if (tcon == NULL) {
		spin_lock(&cifs_tcp_ses_lock);
		tcon = list_first_entry_or_null(&ses->tcon_list,
						struct cifs_tcon,
						tcon_list);
		if (tcon)
			tcon->tc_count++;
		spin_unlock(&cifs_tcp_ses_lock);
	}

	if (tcon == NULL) {
		cifs_dbg(VFS, "session %p has no tcon available for a dfs referral request\n",
			 ses);
		rc = -ENOTCONN;
		goto out;
	}

	utf16_path = cifs_strndup_to_utf16(search_name, PATH_MAX,
					   &utf16_path_len,
					   nls_codepage, remap);
	if (!utf16_path) {
		rc = -ENOMEM;
		goto out;
	}

	dfs_req_size = sizeof(*dfs_req) + utf16_path_len;
	dfs_req = kzalloc(dfs_req_size, GFP_KERNEL);
	if (!dfs_req) {
		rc = -ENOMEM;
		goto out;
	}

	/* Highest DFS referral version understood */
	dfs_req->MaxReferralLevel = DFS_VERSION;

	/* Path to resolve in an UTF-16 null-terminated string */
	memcpy(dfs_req->RequestFileName, utf16_path, utf16_path_len);

	do {
		rc = SMB2_ioctl(xid, tcon, NO_FILE_ID, NO_FILE_ID,
				FSCTL_DFS_GET_REFERRALS,
				true /* is_fsctl */,
				(char *)dfs_req, dfs_req_size, CIFSMaxBufSize,
				(char **)&dfs_rsp, &dfs_rsp_size);
	} while (rc == -EAGAIN);

	if (rc) {
		if ((rc != -ENOENT) && (rc != -EOPNOTSUPP))
			cifs_tcon_dbg(VFS, "ioctl error in %s rc=%d\n", __func__, rc);
		goto out;
	}

	rc = parse_dfs_referrals(dfs_rsp, dfs_rsp_size,
				 num_of_nodes, target_nodes,
				 nls_codepage, remap, search_name,
				 true /* is_unicode */);
	if (rc) {
		cifs_tcon_dbg(VFS, "parse error in %s rc=%d\n", __func__, rc);
		goto out;
	}

 out:
	if (tcon && !tcon->ipc) {
		/* ipc tcons are not refcounted */
		spin_lock(&cifs_tcp_ses_lock);
		tcon->tc_count--;
		/* tc_count can never go negative */
		WARN_ON(tcon->tc_count < 0);
		spin_unlock(&cifs_tcp_ses_lock);
	}
	kfree(utf16_path);
	kfree(dfs_req);
	kfree(dfs_rsp);
	return rc;
}

static int
parse_reparse_posix(struct reparse_posix_data *symlink_buf,
		      u32 plen, char **target_path,
		      struct cifs_sb_info *cifs_sb)
{
	unsigned int len;

	/* See MS-FSCC 2.1.2.6 for the 'NFS' style reparse tags */
	len = le16_to_cpu(symlink_buf->ReparseDataLength);

	if (le64_to_cpu(symlink_buf->InodeType) != NFS_SPECFILE_LNK) {
		cifs_dbg(VFS, "%lld not a supported symlink type\n",
			le64_to_cpu(symlink_buf->InodeType));
		return -EOPNOTSUPP;
	}

	*target_path = cifs_strndup_from_utf16(
				symlink_buf->PathBuffer,
				len, true, cifs_sb->local_nls);
	if (!(*target_path))
		return -ENOMEM;

	convert_delimiter(*target_path, '/');
	cifs_dbg(FYI, "%s: target path: %s\n", __func__, *target_path);

	return 0;
}

static int
parse_reparse_symlink(struct reparse_symlink_data_buffer *symlink_buf,
		      u32 plen, char **target_path,
		      struct cifs_sb_info *cifs_sb)
{
	unsigned int sub_len;
	unsigned int sub_offset;

	/* We handle Symbolic Link reparse tag here. See: MS-FSCC 2.1.2.4 */

	sub_offset = le16_to_cpu(symlink_buf->SubstituteNameOffset);
	sub_len = le16_to_cpu(symlink_buf->SubstituteNameLength);
	if (sub_offset + 20 > plen ||
	    sub_offset + sub_len + 20 > plen) {
		cifs_dbg(VFS, "srv returned malformed symlink buffer\n");
		return -EIO;
	}

	*target_path = cifs_strndup_from_utf16(
				symlink_buf->PathBuffer + sub_offset,
				sub_len, true, cifs_sb->local_nls);
	if (!(*target_path))
		return -ENOMEM;

	convert_delimiter(*target_path, '/');
	cifs_dbg(FYI, "%s: target path: %s\n", __func__, *target_path);

	return 0;
}

static int
parse_reparse_point(struct reparse_data_buffer *buf,
		    u32 plen, char **target_path,
		    struct cifs_sb_info *cifs_sb)
{
	if (plen < sizeof(struct reparse_data_buffer)) {
		cifs_dbg(VFS, "reparse buffer is too small. Must be at least 8 bytes but was %d\n",
			 plen);
		return -EIO;
	}

	if (plen < le16_to_cpu(buf->ReparseDataLength) +
	    sizeof(struct reparse_data_buffer)) {
		cifs_dbg(VFS, "srv returned invalid reparse buf length: %d\n",
			 plen);
		return -EIO;
	}

	/* See MS-FSCC 2.1.2 */
	switch (le32_to_cpu(buf->ReparseTag)) {
	case IO_REPARSE_TAG_NFS:
		return parse_reparse_posix(
			(struct reparse_posix_data *)buf,
			plen, target_path, cifs_sb);
	case IO_REPARSE_TAG_SYMLINK:
		return parse_reparse_symlink(
			(struct reparse_symlink_data_buffer *)buf,
			plen, target_path, cifs_sb);
	default:
		cifs_dbg(VFS, "srv returned unknown symlink buffer tag:0x%08x\n",
			 le32_to_cpu(buf->ReparseTag));
		return -EOPNOTSUPP;
	}
}

#define SMB2_SYMLINK_STRUCT_SIZE \
	(sizeof(struct smb2_err_rsp) - 1 + sizeof(struct smb2_symlink_err_rsp))

static int
smb2_query_symlink(const unsigned int xid, struct cifs_tcon *tcon,
		   struct cifs_sb_info *cifs_sb, const char *full_path,
		   char **target_path, bool is_reparse_point)
{
	int rc;
	__le16 *utf16_path = NULL;
	__u8 oplock = SMB2_OPLOCK_LEVEL_NONE;
	struct cifs_open_parms oparms;
	struct cifs_fid fid;
	struct kvec err_iov = {NULL, 0};
	struct smb2_err_rsp *err_buf = NULL;
	struct smb2_symlink_err_rsp *symlink;
	struct TCP_Server_Info *server = cifs_pick_channel(tcon->ses);
	unsigned int sub_len;
	unsigned int sub_offset;
	unsigned int print_len;
	unsigned int print_offset;
	int flags = CIFS_CP_CREATE_CLOSE_OP;
	struct smb_rqst rqst[3];
	int resp_buftype[3];
	struct kvec rsp_iov[3];
	struct kvec open_iov[SMB2_CREATE_IOV_SIZE];
	struct kvec io_iov[SMB2_IOCTL_IOV_SIZE];
	struct kvec close_iov[1];
	struct smb2_create_rsp *create_rsp;
	struct smb2_ioctl_rsp *ioctl_rsp;
	struct reparse_data_buffer *reparse_buf;
	int create_options = is_reparse_point ? OPEN_REPARSE_POINT : 0;
	u32 plen;

	cifs_dbg(FYI, "%s: path: %s\n", __func__, full_path);

	*target_path = NULL;

	if (smb3_encryption_required(tcon))
		flags |= CIFS_TRANSFORM_REQ;

	memset(rqst, 0, sizeof(rqst));
	resp_buftype[0] = resp_buftype[1] = resp_buftype[2] = CIFS_NO_BUFFER;
	memset(rsp_iov, 0, sizeof(rsp_iov));

	utf16_path = cifs_convert_path_to_utf16(full_path, cifs_sb);
	if (!utf16_path)
		return -ENOMEM;

	/* Open */
	memset(&open_iov, 0, sizeof(open_iov));
	rqst[0].rq_iov = open_iov;
	rqst[0].rq_nvec = SMB2_CREATE_IOV_SIZE;

	memset(&oparms, 0, sizeof(oparms));
	oparms.tcon = tcon;
	oparms.desired_access = FILE_READ_ATTRIBUTES;
	oparms.disposition = FILE_OPEN;
	oparms.create_options = cifs_create_options(cifs_sb, create_options);
	oparms.fid = &fid;
	oparms.reconnect = false;

	rc = SMB2_open_init(tcon, server,
			    &rqst[0], &oplock, &oparms, utf16_path);
	if (rc)
		goto querty_exit;
	smb2_set_next_command(tcon, &rqst[0]);


	/* IOCTL */
	memset(&io_iov, 0, sizeof(io_iov));
	rqst[1].rq_iov = io_iov;
	rqst[1].rq_nvec = SMB2_IOCTL_IOV_SIZE;

	rc = SMB2_ioctl_init(tcon, server,
			     &rqst[1], fid.persistent_fid,
			     fid.volatile_fid, FSCTL_GET_REPARSE_POINT,
			     true /* is_fctl */, NULL, 0,
			     CIFSMaxBufSize -
			     MAX_SMB2_CREATE_RESPONSE_SIZE -
			     MAX_SMB2_CLOSE_RESPONSE_SIZE);
	if (rc)
		goto querty_exit;

	smb2_set_next_command(tcon, &rqst[1]);
	smb2_set_related(&rqst[1]);


	/* Close */
	memset(&close_iov, 0, sizeof(close_iov));
	rqst[2].rq_iov = close_iov;
	rqst[2].rq_nvec = 1;

	rc = SMB2_close_init(tcon, server,
			     &rqst[2], COMPOUND_FID, COMPOUND_FID, false);
	if (rc)
		goto querty_exit;

	smb2_set_related(&rqst[2]);

	rc = compound_send_recv(xid, tcon->ses, server,
				flags, 3, rqst,
				resp_buftype, rsp_iov);

	create_rsp = rsp_iov[0].iov_base;
	if (create_rsp && create_rsp->sync_hdr.Status)
		err_iov = rsp_iov[0];
	ioctl_rsp = rsp_iov[1].iov_base;

	/*
	 * Open was successful and we got an ioctl response.
	 */
	if ((rc == 0) && (is_reparse_point)) {
		/* See MS-FSCC 2.3.23 */

		reparse_buf = (struct reparse_data_buffer *)
			((char *)ioctl_rsp +
			 le32_to_cpu(ioctl_rsp->OutputOffset));
		plen = le32_to_cpu(ioctl_rsp->OutputCount);

		if (plen + le32_to_cpu(ioctl_rsp->OutputOffset) >
		    rsp_iov[1].iov_len) {
			cifs_tcon_dbg(VFS, "srv returned invalid ioctl len: %d\n",
				 plen);
			rc = -EIO;
			goto querty_exit;
		}

		rc = parse_reparse_point(reparse_buf, plen, target_path,
					 cifs_sb);
		goto querty_exit;
	}

	if (!rc || !err_iov.iov_base) {
		rc = -ENOENT;
		goto querty_exit;
	}

	err_buf = err_iov.iov_base;
	if (le32_to_cpu(err_buf->ByteCount) < sizeof(struct smb2_symlink_err_rsp) ||
	    err_iov.iov_len < SMB2_SYMLINK_STRUCT_SIZE) {
		rc = -EINVAL;
		goto querty_exit;
	}

	symlink = (struct smb2_symlink_err_rsp *)err_buf->ErrorData;
	if (le32_to_cpu(symlink->SymLinkErrorTag) != SYMLINK_ERROR_TAG ||
	    le32_to_cpu(symlink->ReparseTag) != IO_REPARSE_TAG_SYMLINK) {
		rc = -EINVAL;
		goto querty_exit;
	}

	/* open must fail on symlink - reset rc */
	rc = 0;
	sub_len = le16_to_cpu(symlink->SubstituteNameLength);
	sub_offset = le16_to_cpu(symlink->SubstituteNameOffset);
	print_len = le16_to_cpu(symlink->PrintNameLength);
	print_offset = le16_to_cpu(symlink->PrintNameOffset);

	if (err_iov.iov_len < SMB2_SYMLINK_STRUCT_SIZE + sub_offset + sub_len) {
		rc = -EINVAL;
		goto querty_exit;
	}

	if (err_iov.iov_len <
	    SMB2_SYMLINK_STRUCT_SIZE + print_offset + print_len) {
		rc = -EINVAL;
		goto querty_exit;
	}

	*target_path = cifs_strndup_from_utf16(
				(char *)symlink->PathBuffer + sub_offset,
				sub_len, true, cifs_sb->local_nls);
	if (!(*target_path)) {
		rc = -ENOMEM;
		goto querty_exit;
	}
	convert_delimiter(*target_path, '/');
	cifs_dbg(FYI, "%s: target path: %s\n", __func__, *target_path);

 querty_exit:
	cifs_dbg(FYI, "query symlink rc %d\n", rc);
	kfree(utf16_path);
	SMB2_open_free(&rqst[0]);
	SMB2_ioctl_free(&rqst[1]);
	SMB2_close_free(&rqst[2]);
	free_rsp_buf(resp_buftype[0], rsp_iov[0].iov_base);
	free_rsp_buf(resp_buftype[1], rsp_iov[1].iov_base);
	free_rsp_buf(resp_buftype[2], rsp_iov[2].iov_base);
	return rc;
}

int
smb2_query_reparse_tag(const unsigned int xid, struct cifs_tcon *tcon,
		   struct cifs_sb_info *cifs_sb, const char *full_path,
		   __u32 *tag)
{
	int rc;
	__le16 *utf16_path = NULL;
	__u8 oplock = SMB2_OPLOCK_LEVEL_NONE;
	struct cifs_open_parms oparms;
	struct cifs_fid fid;
	struct TCP_Server_Info *server = cifs_pick_channel(tcon->ses);
	int flags = CIFS_CP_CREATE_CLOSE_OP;
	struct smb_rqst rqst[3];
	int resp_buftype[3];
	struct kvec rsp_iov[3];
	struct kvec open_iov[SMB2_CREATE_IOV_SIZE];
	struct kvec io_iov[SMB2_IOCTL_IOV_SIZE];
	struct kvec close_iov[1];
	struct smb2_ioctl_rsp *ioctl_rsp;
	struct reparse_data_buffer *reparse_buf;
	u32 plen;

	cifs_dbg(FYI, "%s: path: %s\n", __func__, full_path);

	if (smb3_encryption_required(tcon))
		flags |= CIFS_TRANSFORM_REQ;

	memset(rqst, 0, sizeof(rqst));
	resp_buftype[0] = resp_buftype[1] = resp_buftype[2] = CIFS_NO_BUFFER;
	memset(rsp_iov, 0, sizeof(rsp_iov));

	utf16_path = cifs_convert_path_to_utf16(full_path, cifs_sb);
	if (!utf16_path)
		return -ENOMEM;

	/*
	 * setup smb2open - TODO add optimization to call cifs_get_readable_path
	 * to see if there is a handle already open that we can use
	 */
	memset(&open_iov, 0, sizeof(open_iov));
	rqst[0].rq_iov = open_iov;
	rqst[0].rq_nvec = SMB2_CREATE_IOV_SIZE;

	memset(&oparms, 0, sizeof(oparms));
	oparms.tcon = tcon;
	oparms.desired_access = FILE_READ_ATTRIBUTES;
	oparms.disposition = FILE_OPEN;
	oparms.create_options = cifs_create_options(cifs_sb, OPEN_REPARSE_POINT);
	oparms.fid = &fid;
	oparms.reconnect = false;

	rc = SMB2_open_init(tcon, server,
			    &rqst[0], &oplock, &oparms, utf16_path);
	if (rc)
		goto query_rp_exit;
	smb2_set_next_command(tcon, &rqst[0]);


	/* IOCTL */
	memset(&io_iov, 0, sizeof(io_iov));
	rqst[1].rq_iov = io_iov;
	rqst[1].rq_nvec = SMB2_IOCTL_IOV_SIZE;

	rc = SMB2_ioctl_init(tcon, server,
			     &rqst[1], COMPOUND_FID,
			     COMPOUND_FID, FSCTL_GET_REPARSE_POINT,
			     true /* is_fctl */, NULL, 0,
			     CIFSMaxBufSize -
			     MAX_SMB2_CREATE_RESPONSE_SIZE -
			     MAX_SMB2_CLOSE_RESPONSE_SIZE);
	if (rc)
		goto query_rp_exit;

	smb2_set_next_command(tcon, &rqst[1]);
	smb2_set_related(&rqst[1]);


	/* Close */
	memset(&close_iov, 0, sizeof(close_iov));
	rqst[2].rq_iov = close_iov;
	rqst[2].rq_nvec = 1;

	rc = SMB2_close_init(tcon, server,
			     &rqst[2], COMPOUND_FID, COMPOUND_FID, false);
	if (rc)
		goto query_rp_exit;

	smb2_set_related(&rqst[2]);

	rc = compound_send_recv(xid, tcon->ses, server,
				flags, 3, rqst,
				resp_buftype, rsp_iov);

	ioctl_rsp = rsp_iov[1].iov_base;

	/*
	 * Open was successful and we got an ioctl response.
	 */
	if (rc == 0) {
		/* See MS-FSCC 2.3.23 */

		reparse_buf = (struct reparse_data_buffer *)
			((char *)ioctl_rsp +
			 le32_to_cpu(ioctl_rsp->OutputOffset));
		plen = le32_to_cpu(ioctl_rsp->OutputCount);

		if (plen + le32_to_cpu(ioctl_rsp->OutputOffset) >
		    rsp_iov[1].iov_len) {
			cifs_tcon_dbg(FYI, "srv returned invalid ioctl len: %d\n",
				 plen);
			rc = -EIO;
			goto query_rp_exit;
		}
		*tag = le32_to_cpu(reparse_buf->ReparseTag);
	}

 query_rp_exit:
	kfree(utf16_path);
	SMB2_open_free(&rqst[0]);
	SMB2_ioctl_free(&rqst[1]);
	SMB2_close_free(&rqst[2]);
	free_rsp_buf(resp_buftype[0], rsp_iov[0].iov_base);
	free_rsp_buf(resp_buftype[1], rsp_iov[1].iov_base);
	free_rsp_buf(resp_buftype[2], rsp_iov[2].iov_base);
	return rc;
}

static struct cifs_ntsd *
get_smb2_acl_by_fid(struct cifs_sb_info *cifs_sb,
		    const struct cifs_fid *cifsfid, u32 *pacllen, u32 info)
{
	struct cifs_ntsd *pntsd = NULL;
	unsigned int xid;
	int rc = -EOPNOTSUPP;
	struct tcon_link *tlink = cifs_sb_tlink(cifs_sb);

	if (IS_ERR(tlink))
		return ERR_CAST(tlink);

	xid = get_xid();
	cifs_dbg(FYI, "trying to get acl\n");

	rc = SMB2_query_acl(xid, tlink_tcon(tlink), cifsfid->persistent_fid,
			    cifsfid->volatile_fid, (void **)&pntsd, pacllen,
			    info);
	free_xid(xid);

	cifs_put_tlink(tlink);

	cifs_dbg(FYI, "%s: rc = %d ACL len %d\n", __func__, rc, *pacllen);
	if (rc)
		return ERR_PTR(rc);
	return pntsd;

}

static struct cifs_ntsd *
get_smb2_acl_by_path(struct cifs_sb_info *cifs_sb,
		     const char *path, u32 *pacllen, u32 info)
{
	struct cifs_ntsd *pntsd = NULL;
	u8 oplock = SMB2_OPLOCK_LEVEL_NONE;
	unsigned int xid;
	int rc;
	struct cifs_tcon *tcon;
	struct tcon_link *tlink = cifs_sb_tlink(cifs_sb);
	struct cifs_fid fid;
	struct cifs_open_parms oparms;
	__le16 *utf16_path;

	cifs_dbg(FYI, "get smb3 acl for path %s\n", path);
	if (IS_ERR(tlink))
		return ERR_CAST(tlink);

	tcon = tlink_tcon(tlink);
	xid = get_xid();

	utf16_path = cifs_convert_path_to_utf16(path, cifs_sb);
	if (!utf16_path) {
		rc = -ENOMEM;
		free_xid(xid);
		return ERR_PTR(rc);
	}

	oparms.tcon = tcon;
	oparms.desired_access = READ_CONTROL;
	oparms.disposition = FILE_OPEN;
	/*
	 * When querying an ACL, even if the file is a symlink we want to open
	 * the source not the target, and so the protocol requires that the
	 * client specify this flag when opening a reparse point
	 */
	oparms.create_options = cifs_create_options(cifs_sb, 0) | OPEN_REPARSE_POINT;
	oparms.fid = &fid;
	oparms.reconnect = false;

	if (info & SACL_SECINFO)
		oparms.desired_access |= SYSTEM_SECURITY;

	rc = SMB2_open(xid, &oparms, utf16_path, &oplock, NULL, NULL, NULL,
		       NULL);
	kfree(utf16_path);
	if (!rc) {
		rc = SMB2_query_acl(xid, tlink_tcon(tlink), fid.persistent_fid,
				    fid.volatile_fid, (void **)&pntsd, pacllen,
				    info);
		SMB2_close(xid, tcon, fid.persistent_fid, fid.volatile_fid);
	}

	cifs_put_tlink(tlink);
	free_xid(xid);

	cifs_dbg(FYI, "%s: rc = %d ACL len %d\n", __func__, rc, *pacllen);
	if (rc)
		return ERR_PTR(rc);
	return pntsd;
}

static int
set_smb2_acl(struct cifs_ntsd *pnntsd, __u32 acllen,
		struct inode *inode, const char *path, int aclflag)
{
	u8 oplock = SMB2_OPLOCK_LEVEL_NONE;
	unsigned int xid;
	int rc, access_flags = 0;
	struct cifs_tcon *tcon;
	struct cifs_sb_info *cifs_sb = CIFS_SB(inode->i_sb);
	struct tcon_link *tlink = cifs_sb_tlink(cifs_sb);
	struct cifs_fid fid;
	struct cifs_open_parms oparms;
	__le16 *utf16_path;

	cifs_dbg(FYI, "set smb3 acl for path %s\n", path);
	if (IS_ERR(tlink))
		return PTR_ERR(tlink);

	tcon = tlink_tcon(tlink);
	xid = get_xid();

	if (aclflag & CIFS_ACL_OWNER || aclflag & CIFS_ACL_GROUP)
		access_flags |= WRITE_OWNER;
	if (aclflag & CIFS_ACL_SACL)
		access_flags |= SYSTEM_SECURITY;
	if (aclflag & CIFS_ACL_DACL)
		access_flags |= WRITE_DAC;

	utf16_path = cifs_convert_path_to_utf16(path, cifs_sb);
	if (!utf16_path) {
		rc = -ENOMEM;
		free_xid(xid);
		return rc;
	}

	oparms.tcon = tcon;
	oparms.desired_access = access_flags;
	oparms.create_options = cifs_create_options(cifs_sb, 0);
	oparms.disposition = FILE_OPEN;
	oparms.path = path;
	oparms.fid = &fid;
	oparms.reconnect = false;

	rc = SMB2_open(xid, &oparms, utf16_path, &oplock, NULL, NULL,
		       NULL, NULL);
	kfree(utf16_path);
	if (!rc) {
		rc = SMB2_set_acl(xid, tlink_tcon(tlink), fid.persistent_fid,
			    fid.volatile_fid, pnntsd, acllen, aclflag);
		SMB2_close(xid, tcon, fid.persistent_fid, fid.volatile_fid);
	}

	cifs_put_tlink(tlink);
	free_xid(xid);
	return rc;
}

/* Retrieve an ACL from the server */
static struct cifs_ntsd *
get_smb2_acl(struct cifs_sb_info *cifs_sb,
	     struct inode *inode, const char *path,
	     u32 *pacllen, u32 info)
{
	struct cifs_ntsd *pntsd = NULL;
	struct cifsFileInfo *open_file = NULL;

	if (inode && !(info & SACL_SECINFO))
		open_file = find_readable_file(CIFS_I(inode), true);
	if (!open_file || (info & SACL_SECINFO))
		return get_smb2_acl_by_path(cifs_sb, path, pacllen, info);

	pntsd = get_smb2_acl_by_fid(cifs_sb, &open_file->fid, pacllen, info);
	cifsFileInfo_put(open_file);
	return pntsd;
}

static long smb3_zero_range(struct file *file, struct cifs_tcon *tcon,
			    loff_t offset, loff_t len, bool keep_size)
{
	struct cifs_ses *ses = tcon->ses;
	struct inode *inode;
	struct cifsInodeInfo *cifsi;
	struct cifsFileInfo *cfile = file->private_data;
	struct file_zero_data_information fsctl_buf;
	long rc;
	unsigned int xid;
	__le64 eof;

	xid = get_xid();

	inode = d_inode(cfile->dentry);
	cifsi = CIFS_I(inode);

	trace_smb3_zero_enter(xid, cfile->fid.persistent_fid, tcon->tid,
			      ses->Suid, offset, len);

	/*
	 * We zero the range through ioctl, so we need remove the page caches
	 * first, otherwise the data may be inconsistent with the server.
	 */
	truncate_pagecache_range(inode, offset, offset + len - 1);

	/* if file not oplocked can't be sure whether asking to extend size */
	if (!CIFS_CACHE_READ(cifsi))
		if (keep_size == false) {
			rc = -EOPNOTSUPP;
			trace_smb3_zero_err(xid, cfile->fid.persistent_fid,
				tcon->tid, ses->Suid, offset, len, rc);
			free_xid(xid);
			return rc;
		}

	cifs_dbg(FYI, "Offset %lld len %lld\n", offset, len);

	fsctl_buf.FileOffset = cpu_to_le64(offset);
	fsctl_buf.BeyondFinalZero = cpu_to_le64(offset + len);

	rc = SMB2_ioctl(xid, tcon, cfile->fid.persistent_fid,
			cfile->fid.volatile_fid, FSCTL_SET_ZERO_DATA, true,
			(char *)&fsctl_buf,
			sizeof(struct file_zero_data_information),
			0, NULL, NULL);
	if (rc)
		goto zero_range_exit;

	/*
	 * do we also need to change the size of the file?
	 */
	if (keep_size == false && i_size_read(inode) < offset + len) {
		eof = cpu_to_le64(offset + len);
		rc = SMB2_set_eof(xid, tcon, cfile->fid.persistent_fid,
				  cfile->fid.volatile_fid, cfile->pid, &eof);
	}

 zero_range_exit:
	free_xid(xid);
	if (rc)
		trace_smb3_zero_err(xid, cfile->fid.persistent_fid, tcon->tid,
			      ses->Suid, offset, len, rc);
	else
		trace_smb3_zero_done(xid, cfile->fid.persistent_fid, tcon->tid,
			      ses->Suid, offset, len);
	return rc;
}

static long smb3_punch_hole(struct file *file, struct cifs_tcon *tcon,
			    loff_t offset, loff_t len)
{
	struct inode *inode;
	struct cifsFileInfo *cfile = file->private_data;
	struct file_zero_data_information fsctl_buf;
	long rc;
	unsigned int xid;
	__u8 set_sparse = 1;

	xid = get_xid();

	inode = d_inode(cfile->dentry);

	/* Need to make file sparse, if not already, before freeing range. */
	/* Consider adding equivalent for compressed since it could also work */
	if (!smb2_set_sparse(xid, tcon, cfile, inode, set_sparse)) {
		rc = -EOPNOTSUPP;
		free_xid(xid);
		return rc;
	}

<<<<<<< HEAD
=======
	filemap_invalidate_lock(inode->i_mapping);
>>>>>>> c1084c27
	/*
	 * We implement the punch hole through ioctl, so we need remove the page
	 * caches first, otherwise the data may be inconsistent with the server.
	 */
	truncate_pagecache_range(inode, offset, offset + len - 1);

	cifs_dbg(FYI, "Offset %lld len %lld\n", offset, len);

	fsctl_buf.FileOffset = cpu_to_le64(offset);
	fsctl_buf.BeyondFinalZero = cpu_to_le64(offset + len);

	rc = SMB2_ioctl(xid, tcon, cfile->fid.persistent_fid,
			cfile->fid.volatile_fid, FSCTL_SET_ZERO_DATA,
			true /* is_fctl */, (char *)&fsctl_buf,
			sizeof(struct file_zero_data_information),
			CIFSMaxBufSize, NULL, NULL);
	free_xid(xid);
	filemap_invalidate_unlock(inode->i_mapping);
	return rc;
}

static int smb3_simple_fallocate_write_range(unsigned int xid,
					     struct cifs_tcon *tcon,
					     struct cifsFileInfo *cfile,
					     loff_t off, loff_t len,
					     char *buf)
{
	struct cifs_io_parms io_parms = {0};
	int nbytes;
	int rc = 0;
	struct kvec iov[2];

	io_parms.netfid = cfile->fid.netfid;
	io_parms.pid = current->tgid;
	io_parms.tcon = tcon;
	io_parms.persistent_fid = cfile->fid.persistent_fid;
	io_parms.volatile_fid = cfile->fid.volatile_fid;

	while (len) {
		io_parms.offset = off;
		io_parms.length = len;
		if (io_parms.length > SMB2_MAX_BUFFER_SIZE)
			io_parms.length = SMB2_MAX_BUFFER_SIZE;
		/* iov[0] is reserved for smb header */
		iov[1].iov_base = buf;
		iov[1].iov_len = io_parms.length;
		rc = SMB2_write(xid, &io_parms, &nbytes, iov, 1);
		if (rc)
			break;
		if (nbytes > len)
			return -EINVAL;
		buf += nbytes;
		off += nbytes;
		len -= nbytes;
	}
	return rc;
}

static int smb3_simple_fallocate_range(unsigned int xid,
				       struct cifs_tcon *tcon,
				       struct cifsFileInfo *cfile,
				       loff_t off, loff_t len)
{
	struct file_allocated_range_buffer in_data, *out_data = NULL, *tmp_data;
	u32 out_data_len;
	char *buf = NULL;
	loff_t l;
	int rc;

	in_data.file_offset = cpu_to_le64(off);
	in_data.length = cpu_to_le64(len);
	rc = SMB2_ioctl(xid, tcon, cfile->fid.persistent_fid,
			cfile->fid.volatile_fid,
			FSCTL_QUERY_ALLOCATED_RANGES, true,
			(char *)&in_data, sizeof(in_data),
			1024 * sizeof(struct file_allocated_range_buffer),
			(char **)&out_data, &out_data_len);
	if (rc)
		goto out;

	buf = kzalloc(1024 * 1024, GFP_KERNEL);
	if (buf == NULL) {
		rc = -ENOMEM;
		goto out;
	}

	tmp_data = out_data;
	while (len) {
		/*
		 * The rest of the region is unmapped so write it all.
		 */
		if (out_data_len == 0) {
			rc = smb3_simple_fallocate_write_range(xid, tcon,
					       cfile, off, len, buf);
			goto out;
		}

		if (out_data_len < sizeof(struct file_allocated_range_buffer)) {
			rc = -EINVAL;
			goto out;
		}

		if (off < le64_to_cpu(tmp_data->file_offset)) {
			/*
			 * We are at a hole. Write until the end of the region
			 * or until the next allocated data,
			 * whichever comes next.
			 */
			l = le64_to_cpu(tmp_data->file_offset) - off;
			if (len < l)
				l = len;
			rc = smb3_simple_fallocate_write_range(xid, tcon,
					       cfile, off, l, buf);
			if (rc)
				goto out;
			off = off + l;
			len = len - l;
			if (len == 0)
				goto out;
		}
		/*
		 * We are at a section of allocated data, just skip forward
		 * until the end of the data or the end of the region
		 * we are supposed to fallocate, whichever comes first.
		 */
		l = le64_to_cpu(tmp_data->length);
		if (len < l)
			l = len;
		off += l;
		len -= l;

		tmp_data = &tmp_data[1];
		out_data_len -= sizeof(struct file_allocated_range_buffer);
	}

 out:
	kfree(out_data);
	kfree(buf);
	return rc;
}


static long smb3_simple_falloc(struct file *file, struct cifs_tcon *tcon,
			    loff_t off, loff_t len, bool keep_size)
{
	struct inode *inode;
	struct cifsInodeInfo *cifsi;
	struct cifsFileInfo *cfile = file->private_data;
	long rc = -EOPNOTSUPP;
	unsigned int xid;
	__le64 eof;

	xid = get_xid();

	inode = d_inode(cfile->dentry);
	cifsi = CIFS_I(inode);

	trace_smb3_falloc_enter(xid, cfile->fid.persistent_fid, tcon->tid,
				tcon->ses->Suid, off, len);
	/* if file not oplocked can't be sure whether asking to extend size */
	if (!CIFS_CACHE_READ(cifsi))
		if (keep_size == false) {
			trace_smb3_falloc_err(xid, cfile->fid.persistent_fid,
				tcon->tid, tcon->ses->Suid, off, len, rc);
			free_xid(xid);
			return rc;
		}

	/*
	 * Extending the file
	 */
	if ((keep_size == false) && i_size_read(inode) < off + len) {
		rc = inode_newsize_ok(inode, off + len);
		if (rc)
			goto out;

		if ((cifsi->cifsAttrs & FILE_ATTRIBUTE_SPARSE_FILE) == 0)
			smb2_set_sparse(xid, tcon, cfile, inode, false);

		eof = cpu_to_le64(off + len);
		rc = SMB2_set_eof(xid, tcon, cfile->fid.persistent_fid,
				  cfile->fid.volatile_fid, cfile->pid, &eof);
		if (rc == 0) {
			cifsi->server_eof = off + len;
			cifs_setsize(inode, off + len);
			cifs_truncate_page(inode->i_mapping, inode->i_size);
			truncate_setsize(inode, off + len);
		}
		goto out;
	}

	/*
	 * Files are non-sparse by default so falloc may be a no-op
	 * Must check if file sparse. If not sparse, and since we are not
	 * extending then no need to do anything since file already allocated
	 */
	if ((cifsi->cifsAttrs & FILE_ATTRIBUTE_SPARSE_FILE) == 0) {
		rc = 0;
		goto out;
	}

	if (keep_size == true) {
		/*
		 * We can not preallocate pages beyond the end of the file
		 * in SMB2
		 */
		if (off >= i_size_read(inode)) {
			rc = 0;
			goto out;
		}
		/*
		 * For fallocates that are partially beyond the end of file,
		 * clamp len so we only fallocate up to the end of file.
		 */
		if (off + len > i_size_read(inode)) {
			len = i_size_read(inode) - off;
		}
	}

	if ((keep_size == true) || (i_size_read(inode) >= off + len)) {
		/*
		 * At this point, we are trying to fallocate an internal
		 * regions of a sparse file. Since smb2 does not have a
		 * fallocate command we have two otions on how to emulate this.
		 * We can either turn the entire file to become non-sparse
		 * which we only do if the fallocate is for virtually
		 * the whole file,  or we can overwrite the region with zeroes
		 * using SMB2_write, which could be prohibitevly expensive
		 * if len is large.
		 */
		/*
		 * We are only trying to fallocate a small region so
		 * just write it with zero.
		 */
		if (len <= 1024 * 1024) {
			rc = smb3_simple_fallocate_range(xid, tcon, cfile,
							 off, len);
			goto out;
		}

		/*
		 * Check if falloc starts within first few pages of file
		 * and ends within a few pages of the end of file to
		 * ensure that most of file is being forced to be
		 * fallocated now. If so then setting whole file sparse
		 * ie potentially making a few extra pages at the beginning
		 * or end of the file non-sparse via set_sparse is harmless.
		 */
		if ((off > 8192) || (off + len + 8192 < i_size_read(inode))) {
			rc = -EOPNOTSUPP;
			goto out;
		}
	}

	smb2_set_sparse(xid, tcon, cfile, inode, false);
	rc = 0;

out:
	if (rc)
		trace_smb3_falloc_err(xid, cfile->fid.persistent_fid, tcon->tid,
				tcon->ses->Suid, off, len, rc);
	else
		trace_smb3_falloc_done(xid, cfile->fid.persistent_fid, tcon->tid,
				tcon->ses->Suid, off, len);

	free_xid(xid);
	return rc;
}

static long smb3_collapse_range(struct file *file, struct cifs_tcon *tcon,
			    loff_t off, loff_t len)
{
	int rc;
	unsigned int xid;
	struct cifsFileInfo *cfile = file->private_data;
	__le64 eof;

	xid = get_xid();

	if (off >= i_size_read(file->f_inode) ||
	    off + len >= i_size_read(file->f_inode)) {
		rc = -EINVAL;
		goto out;
	}

	rc = smb2_copychunk_range(xid, cfile, cfile, off + len,
				  i_size_read(file->f_inode) - off - len, off);
	if (rc < 0)
		goto out;

	eof = cpu_to_le64(i_size_read(file->f_inode) - len);
	rc = SMB2_set_eof(xid, tcon, cfile->fid.persistent_fid,
			  cfile->fid.volatile_fid, cfile->pid, &eof);
	if (rc < 0)
		goto out;

	rc = 0;
 out:
	free_xid(xid);
	return rc;
}

static long smb3_insert_range(struct file *file, struct cifs_tcon *tcon,
			      loff_t off, loff_t len)
{
	int rc;
	unsigned int xid;
	struct cifsFileInfo *cfile = file->private_data;
	__le64 eof;
	__u64  count;

	xid = get_xid();

	if (off >= i_size_read(file->f_inode)) {
		rc = -EINVAL;
		goto out;
	}

	count = i_size_read(file->f_inode) - off;
	eof = cpu_to_le64(i_size_read(file->f_inode) + len);

	rc = SMB2_set_eof(xid, tcon, cfile->fid.persistent_fid,
			  cfile->fid.volatile_fid, cfile->pid, &eof);
	if (rc < 0)
		goto out;

	rc = smb2_copychunk_range(xid, cfile, cfile, off, count, off + len);
	if (rc < 0)
		goto out;

	rc = smb3_zero_range(file, tcon, off, len, 1);
	if (rc < 0)
		goto out;

	rc = 0;
 out:
	free_xid(xid);
	return rc;
}

static loff_t smb3_llseek(struct file *file, struct cifs_tcon *tcon, loff_t offset, int whence)
{
	struct cifsFileInfo *wrcfile, *cfile = file->private_data;
	struct cifsInodeInfo *cifsi;
	struct inode *inode;
	int rc = 0;
	struct file_allocated_range_buffer in_data, *out_data = NULL;
	u32 out_data_len;
	unsigned int xid;

	if (whence != SEEK_HOLE && whence != SEEK_DATA)
		return generic_file_llseek(file, offset, whence);

	inode = d_inode(cfile->dentry);
	cifsi = CIFS_I(inode);

	if (offset < 0 || offset >= i_size_read(inode))
		return -ENXIO;

	xid = get_xid();
	/*
	 * We need to be sure that all dirty pages are written as they
	 * might fill holes on the server.
	 * Note that we also MUST flush any written pages since at least
	 * some servers (Windows2016) will not reflect recent writes in
	 * QUERY_ALLOCATED_RANGES until SMB2_flush is called.
	 */
	wrcfile = find_writable_file(cifsi, FIND_WR_ANY);
	if (wrcfile) {
		filemap_write_and_wait(inode->i_mapping);
		smb2_flush_file(xid, tcon, &wrcfile->fid);
		cifsFileInfo_put(wrcfile);
	}

	if (!(cifsi->cifsAttrs & FILE_ATTRIBUTE_SPARSE_FILE)) {
		if (whence == SEEK_HOLE)
			offset = i_size_read(inode);
		goto lseek_exit;
	}

	in_data.file_offset = cpu_to_le64(offset);
	in_data.length = cpu_to_le64(i_size_read(inode));

	rc = SMB2_ioctl(xid, tcon, cfile->fid.persistent_fid,
			cfile->fid.volatile_fid,
			FSCTL_QUERY_ALLOCATED_RANGES, true,
			(char *)&in_data, sizeof(in_data),
			sizeof(struct file_allocated_range_buffer),
			(char **)&out_data, &out_data_len);
	if (rc == -E2BIG)
		rc = 0;
	if (rc)
		goto lseek_exit;

	if (whence == SEEK_HOLE && out_data_len == 0)
		goto lseek_exit;

	if (whence == SEEK_DATA && out_data_len == 0) {
		rc = -ENXIO;
		goto lseek_exit;
	}

	if (out_data_len < sizeof(struct file_allocated_range_buffer)) {
		rc = -EINVAL;
		goto lseek_exit;
	}
	if (whence == SEEK_DATA) {
		offset = le64_to_cpu(out_data->file_offset);
		goto lseek_exit;
	}
	if (offset < le64_to_cpu(out_data->file_offset))
		goto lseek_exit;

	offset = le64_to_cpu(out_data->file_offset) + le64_to_cpu(out_data->length);

 lseek_exit:
	free_xid(xid);
	kfree(out_data);
	if (!rc)
		return vfs_setpos(file, offset, inode->i_sb->s_maxbytes);
	else
		return rc;
}

static int smb3_fiemap(struct cifs_tcon *tcon,
		       struct cifsFileInfo *cfile,
		       struct fiemap_extent_info *fei, u64 start, u64 len)
{
	unsigned int xid;
	struct file_allocated_range_buffer in_data, *out_data;
	u32 out_data_len;
	int i, num, rc, flags, last_blob;
	u64 next;

	rc = fiemap_prep(d_inode(cfile->dentry), fei, start, &len, 0);
	if (rc)
		return rc;

	xid = get_xid();
 again:
	in_data.file_offset = cpu_to_le64(start);
	in_data.length = cpu_to_le64(len);

	rc = SMB2_ioctl(xid, tcon, cfile->fid.persistent_fid,
			cfile->fid.volatile_fid,
			FSCTL_QUERY_ALLOCATED_RANGES, true,
			(char *)&in_data, sizeof(in_data),
			1024 * sizeof(struct file_allocated_range_buffer),
			(char **)&out_data, &out_data_len);
	if (rc == -E2BIG) {
		last_blob = 0;
		rc = 0;
	} else
		last_blob = 1;
	if (rc)
		goto out;

	if (out_data_len && out_data_len < sizeof(struct file_allocated_range_buffer)) {
		rc = -EINVAL;
		goto out;
	}
	if (out_data_len % sizeof(struct file_allocated_range_buffer)) {
		rc = -EINVAL;
		goto out;
	}

	num = out_data_len / sizeof(struct file_allocated_range_buffer);
	for (i = 0; i < num; i++) {
		flags = 0;
		if (i == num - 1 && last_blob)
			flags |= FIEMAP_EXTENT_LAST;

		rc = fiemap_fill_next_extent(fei,
				le64_to_cpu(out_data[i].file_offset),
				le64_to_cpu(out_data[i].file_offset),
				le64_to_cpu(out_data[i].length),
				flags);
		if (rc < 0)
			goto out;
		if (rc == 1) {
			rc = 0;
			goto out;
		}
	}

	if (!last_blob) {
		next = le64_to_cpu(out_data[num - 1].file_offset) +
		  le64_to_cpu(out_data[num - 1].length);
		len = len - (next - start);
		start = next;
		goto again;
	}

 out:
	free_xid(xid);
	kfree(out_data);
	return rc;
}

static long smb3_fallocate(struct file *file, struct cifs_tcon *tcon, int mode,
			   loff_t off, loff_t len)
{
	/* KEEP_SIZE already checked for by do_fallocate */
	if (mode & FALLOC_FL_PUNCH_HOLE)
		return smb3_punch_hole(file, tcon, off, len);
	else if (mode & FALLOC_FL_ZERO_RANGE) {
		if (mode & FALLOC_FL_KEEP_SIZE)
			return smb3_zero_range(file, tcon, off, len, true);
		return smb3_zero_range(file, tcon, off, len, false);
	} else if (mode == FALLOC_FL_KEEP_SIZE)
		return smb3_simple_falloc(file, tcon, off, len, true);
	else if (mode == FALLOC_FL_COLLAPSE_RANGE)
		return smb3_collapse_range(file, tcon, off, len);
	else if (mode == FALLOC_FL_INSERT_RANGE)
		return smb3_insert_range(file, tcon, off, len);
	else if (mode == 0)
		return smb3_simple_falloc(file, tcon, off, len, false);

	return -EOPNOTSUPP;
}

static void
smb2_downgrade_oplock(struct TCP_Server_Info *server,
		      struct cifsInodeInfo *cinode, __u32 oplock,
		      unsigned int epoch, bool *purge_cache)
{
	server->ops->set_oplock_level(cinode, oplock, 0, NULL);
}

static void
smb21_set_oplock_level(struct cifsInodeInfo *cinode, __u32 oplock,
		       unsigned int epoch, bool *purge_cache);

static void
smb3_downgrade_oplock(struct TCP_Server_Info *server,
		       struct cifsInodeInfo *cinode, __u32 oplock,
		       unsigned int epoch, bool *purge_cache)
{
	unsigned int old_state = cinode->oplock;
	unsigned int old_epoch = cinode->epoch;
	unsigned int new_state;

	if (epoch > old_epoch) {
		smb21_set_oplock_level(cinode, oplock, 0, NULL);
		cinode->epoch = epoch;
	}

	new_state = cinode->oplock;
	*purge_cache = false;

	if ((old_state & CIFS_CACHE_READ_FLG) != 0 &&
	    (new_state & CIFS_CACHE_READ_FLG) == 0)
		*purge_cache = true;
	else if (old_state == new_state && (epoch - old_epoch > 1))
		*purge_cache = true;
}

static void
smb2_set_oplock_level(struct cifsInodeInfo *cinode, __u32 oplock,
		      unsigned int epoch, bool *purge_cache)
{
	oplock &= 0xFF;
	cinode->lease_granted = false;
	if (oplock == SMB2_OPLOCK_LEVEL_NOCHANGE)
		return;
	if (oplock == SMB2_OPLOCK_LEVEL_BATCH) {
		cinode->oplock = CIFS_CACHE_RHW_FLG;
		cifs_dbg(FYI, "Batch Oplock granted on inode %p\n",
			 &cinode->vfs_inode);
	} else if (oplock == SMB2_OPLOCK_LEVEL_EXCLUSIVE) {
		cinode->oplock = CIFS_CACHE_RW_FLG;
		cifs_dbg(FYI, "Exclusive Oplock granted on inode %p\n",
			 &cinode->vfs_inode);
	} else if (oplock == SMB2_OPLOCK_LEVEL_II) {
		cinode->oplock = CIFS_CACHE_READ_FLG;
		cifs_dbg(FYI, "Level II Oplock granted on inode %p\n",
			 &cinode->vfs_inode);
	} else
		cinode->oplock = 0;
}

static void
smb21_set_oplock_level(struct cifsInodeInfo *cinode, __u32 oplock,
		       unsigned int epoch, bool *purge_cache)
{
	char message[5] = {0};
	unsigned int new_oplock = 0;

	oplock &= 0xFF;
	cinode->lease_granted = true;
	if (oplock == SMB2_OPLOCK_LEVEL_NOCHANGE)
		return;

	/* Check if the server granted an oplock rather than a lease */
	if (oplock & SMB2_OPLOCK_LEVEL_EXCLUSIVE)
		return smb2_set_oplock_level(cinode, oplock, epoch,
					     purge_cache);

	if (oplock & SMB2_LEASE_READ_CACHING_HE) {
		new_oplock |= CIFS_CACHE_READ_FLG;
		strcat(message, "R");
	}
	if (oplock & SMB2_LEASE_HANDLE_CACHING_HE) {
		new_oplock |= CIFS_CACHE_HANDLE_FLG;
		strcat(message, "H");
	}
	if (oplock & SMB2_LEASE_WRITE_CACHING_HE) {
		new_oplock |= CIFS_CACHE_WRITE_FLG;
		strcat(message, "W");
	}
	if (!new_oplock)
		strncpy(message, "None", sizeof(message));

	cinode->oplock = new_oplock;
	cifs_dbg(FYI, "%s Lease granted on inode %p\n", message,
		 &cinode->vfs_inode);
}

static void
smb3_set_oplock_level(struct cifsInodeInfo *cinode, __u32 oplock,
		      unsigned int epoch, bool *purge_cache)
{
	unsigned int old_oplock = cinode->oplock;

	smb21_set_oplock_level(cinode, oplock, epoch, purge_cache);

	if (purge_cache) {
		*purge_cache = false;
		if (old_oplock == CIFS_CACHE_READ_FLG) {
			if (cinode->oplock == CIFS_CACHE_READ_FLG &&
			    (epoch - cinode->epoch > 0))
				*purge_cache = true;
			else if (cinode->oplock == CIFS_CACHE_RH_FLG &&
				 (epoch - cinode->epoch > 1))
				*purge_cache = true;
			else if (cinode->oplock == CIFS_CACHE_RHW_FLG &&
				 (epoch - cinode->epoch > 1))
				*purge_cache = true;
			else if (cinode->oplock == 0 &&
				 (epoch - cinode->epoch > 0))
				*purge_cache = true;
		} else if (old_oplock == CIFS_CACHE_RH_FLG) {
			if (cinode->oplock == CIFS_CACHE_RH_FLG &&
			    (epoch - cinode->epoch > 0))
				*purge_cache = true;
			else if (cinode->oplock == CIFS_CACHE_RHW_FLG &&
				 (epoch - cinode->epoch > 1))
				*purge_cache = true;
		}
		cinode->epoch = epoch;
	}
}

static bool
smb2_is_read_op(__u32 oplock)
{
	return oplock == SMB2_OPLOCK_LEVEL_II;
}

static bool
smb21_is_read_op(__u32 oplock)
{
	return (oplock & SMB2_LEASE_READ_CACHING_HE) &&
	       !(oplock & SMB2_LEASE_WRITE_CACHING_HE);
}

static __le32
map_oplock_to_lease(u8 oplock)
{
	if (oplock == SMB2_OPLOCK_LEVEL_EXCLUSIVE)
		return SMB2_LEASE_WRITE_CACHING | SMB2_LEASE_READ_CACHING;
	else if (oplock == SMB2_OPLOCK_LEVEL_II)
		return SMB2_LEASE_READ_CACHING;
	else if (oplock == SMB2_OPLOCK_LEVEL_BATCH)
		return SMB2_LEASE_HANDLE_CACHING | SMB2_LEASE_READ_CACHING |
		       SMB2_LEASE_WRITE_CACHING;
	return 0;
}

static char *
smb2_create_lease_buf(u8 *lease_key, u8 oplock)
{
	struct create_lease *buf;

	buf = kzalloc(sizeof(struct create_lease), GFP_KERNEL);
	if (!buf)
		return NULL;

	memcpy(&buf->lcontext.LeaseKey, lease_key, SMB2_LEASE_KEY_SIZE);
	buf->lcontext.LeaseState = map_oplock_to_lease(oplock);

	buf->ccontext.DataOffset = cpu_to_le16(offsetof
					(struct create_lease, lcontext));
	buf->ccontext.DataLength = cpu_to_le32(sizeof(struct lease_context));
	buf->ccontext.NameOffset = cpu_to_le16(offsetof
				(struct create_lease, Name));
	buf->ccontext.NameLength = cpu_to_le16(4);
	/* SMB2_CREATE_REQUEST_LEASE is "RqLs" */
	buf->Name[0] = 'R';
	buf->Name[1] = 'q';
	buf->Name[2] = 'L';
	buf->Name[3] = 's';
	return (char *)buf;
}

static char *
smb3_create_lease_buf(u8 *lease_key, u8 oplock)
{
	struct create_lease_v2 *buf;

	buf = kzalloc(sizeof(struct create_lease_v2), GFP_KERNEL);
	if (!buf)
		return NULL;

	memcpy(&buf->lcontext.LeaseKey, lease_key, SMB2_LEASE_KEY_SIZE);
	buf->lcontext.LeaseState = map_oplock_to_lease(oplock);

	buf->ccontext.DataOffset = cpu_to_le16(offsetof
					(struct create_lease_v2, lcontext));
	buf->ccontext.DataLength = cpu_to_le32(sizeof(struct lease_context_v2));
	buf->ccontext.NameOffset = cpu_to_le16(offsetof
				(struct create_lease_v2, Name));
	buf->ccontext.NameLength = cpu_to_le16(4);
	/* SMB2_CREATE_REQUEST_LEASE is "RqLs" */
	buf->Name[0] = 'R';
	buf->Name[1] = 'q';
	buf->Name[2] = 'L';
	buf->Name[3] = 's';
	return (char *)buf;
}

static __u8
smb2_parse_lease_buf(void *buf, unsigned int *epoch, char *lease_key)
{
	struct create_lease *lc = (struct create_lease *)buf;

	*epoch = 0; /* not used */
	if (lc->lcontext.LeaseFlags & SMB2_LEASE_FLAG_BREAK_IN_PROGRESS)
		return SMB2_OPLOCK_LEVEL_NOCHANGE;
	return le32_to_cpu(lc->lcontext.LeaseState);
}

static __u8
smb3_parse_lease_buf(void *buf, unsigned int *epoch, char *lease_key)
{
	struct create_lease_v2 *lc = (struct create_lease_v2 *)buf;

	*epoch = le16_to_cpu(lc->lcontext.Epoch);
	if (lc->lcontext.LeaseFlags & SMB2_LEASE_FLAG_BREAK_IN_PROGRESS)
		return SMB2_OPLOCK_LEVEL_NOCHANGE;
	if (lease_key)
		memcpy(lease_key, &lc->lcontext.LeaseKey, SMB2_LEASE_KEY_SIZE);
	return le32_to_cpu(lc->lcontext.LeaseState);
}

static unsigned int
smb2_wp_retry_size(struct inode *inode)
{
	return min_t(unsigned int, CIFS_SB(inode->i_sb)->ctx->wsize,
		     SMB2_MAX_BUFFER_SIZE);
}

static bool
smb2_dir_needs_close(struct cifsFileInfo *cfile)
{
	return !cfile->invalidHandle;
}

static void
fill_transform_hdr(struct smb2_transform_hdr *tr_hdr, unsigned int orig_len,
		   struct smb_rqst *old_rq, __le16 cipher_type)
{
	struct smb2_sync_hdr *shdr =
			(struct smb2_sync_hdr *)old_rq->rq_iov[0].iov_base;

	memset(tr_hdr, 0, sizeof(struct smb2_transform_hdr));
	tr_hdr->ProtocolId = SMB2_TRANSFORM_PROTO_NUM;
	tr_hdr->OriginalMessageSize = cpu_to_le32(orig_len);
	tr_hdr->Flags = cpu_to_le16(0x01);
	if ((cipher_type == SMB2_ENCRYPTION_AES128_GCM) ||
	    (cipher_type == SMB2_ENCRYPTION_AES256_GCM))
		get_random_bytes(&tr_hdr->Nonce, SMB3_AES_GCM_NONCE);
	else
		get_random_bytes(&tr_hdr->Nonce, SMB3_AES_CCM_NONCE);
	memcpy(&tr_hdr->SessionId, &shdr->SessionId, 8);
}

/* We can not use the normal sg_set_buf() as we will sometimes pass a
 * stack object as buf.
 */
static inline void smb2_sg_set_buf(struct scatterlist *sg, const void *buf,
				   unsigned int buflen)
{
	void *addr;
	/*
	 * VMAP_STACK (at least) puts stack into the vmalloc address space
	 */
	if (is_vmalloc_addr(buf))
		addr = vmalloc_to_page(buf);
	else
		addr = virt_to_page(buf);
	sg_set_page(sg, addr, buflen, offset_in_page(buf));
}

/* Assumes the first rqst has a transform header as the first iov.
 * I.e.
 * rqst[0].rq_iov[0]  is transform header
 * rqst[0].rq_iov[1+] data to be encrypted/decrypted
 * rqst[1+].rq_iov[0+] data to be encrypted/decrypted
 */
static struct scatterlist *
init_sg(int num_rqst, struct smb_rqst *rqst, u8 *sign)
{
	unsigned int sg_len;
	struct scatterlist *sg;
	unsigned int i;
	unsigned int j;
	unsigned int idx = 0;
	int skip;

	sg_len = 1;
	for (i = 0; i < num_rqst; i++)
		sg_len += rqst[i].rq_nvec + rqst[i].rq_npages;

	sg = kmalloc_array(sg_len, sizeof(struct scatterlist), GFP_KERNEL);
	if (!sg)
		return NULL;

	sg_init_table(sg, sg_len);
	for (i = 0; i < num_rqst; i++) {
		for (j = 0; j < rqst[i].rq_nvec; j++) {
			/*
			 * The first rqst has a transform header where the
			 * first 20 bytes are not part of the encrypted blob
			 */
			skip = (i == 0) && (j == 0) ? 20 : 0;
			smb2_sg_set_buf(&sg[idx++],
					rqst[i].rq_iov[j].iov_base + skip,
					rqst[i].rq_iov[j].iov_len - skip);
			}

		for (j = 0; j < rqst[i].rq_npages; j++) {
			unsigned int len, offset;

			rqst_page_get_length(&rqst[i], j, &len, &offset);
			sg_set_page(&sg[idx++], rqst[i].rq_pages[j], len, offset);
		}
	}
	smb2_sg_set_buf(&sg[idx], sign, SMB2_SIGNATURE_SIZE);
	return sg;
}

static int
smb2_get_enc_key(struct TCP_Server_Info *server, __u64 ses_id, int enc, u8 *key)
{
	struct cifs_ses *ses;
	u8 *ses_enc_key;

	spin_lock(&cifs_tcp_ses_lock);
	list_for_each_entry(server, &cifs_tcp_ses_list, tcp_ses_list) {
		list_for_each_entry(ses, &server->smb_ses_list, smb_ses_list) {
			if (ses->Suid == ses_id) {
				ses_enc_key = enc ? ses->smb3encryptionkey :
					ses->smb3decryptionkey;
				memcpy(key, ses_enc_key, SMB3_ENC_DEC_KEY_SIZE);
				spin_unlock(&cifs_tcp_ses_lock);
				return 0;
			}
		}
	}
	spin_unlock(&cifs_tcp_ses_lock);

	return -EAGAIN;
}
/*
 * Encrypt or decrypt @rqst message. @rqst[0] has the following format:
 * iov[0]   - transform header (associate data),
 * iov[1-N] - SMB2 header and pages - data to encrypt.
 * On success return encrypted data in iov[1-N] and pages, leave iov[0]
 * untouched.
 */
static int
crypt_message(struct TCP_Server_Info *server, int num_rqst,
	      struct smb_rqst *rqst, int enc)
{
	struct smb2_transform_hdr *tr_hdr =
		(struct smb2_transform_hdr *)rqst[0].rq_iov[0].iov_base;
	unsigned int assoc_data_len = sizeof(struct smb2_transform_hdr) - 20;
	int rc = 0;
	struct scatterlist *sg;
	u8 sign[SMB2_SIGNATURE_SIZE] = {};
	u8 key[SMB3_ENC_DEC_KEY_SIZE];
	struct aead_request *req;
	char *iv;
	unsigned int iv_len;
	DECLARE_CRYPTO_WAIT(wait);
	struct crypto_aead *tfm;
	unsigned int crypt_len = le32_to_cpu(tr_hdr->OriginalMessageSize);

	rc = smb2_get_enc_key(server, tr_hdr->SessionId, enc, key);
	if (rc) {
		cifs_server_dbg(VFS, "%s: Could not get %scryption key\n", __func__,
			 enc ? "en" : "de");
		return rc;
	}

	rc = smb3_crypto_aead_allocate(server);
	if (rc) {
		cifs_server_dbg(VFS, "%s: crypto alloc failed\n", __func__);
		return rc;
	}

	tfm = enc ? server->secmech.ccmaesencrypt :
						server->secmech.ccmaesdecrypt;

	if ((server->cipher_type == SMB2_ENCRYPTION_AES256_CCM) ||
		(server->cipher_type == SMB2_ENCRYPTION_AES256_GCM))
		rc = crypto_aead_setkey(tfm, key, SMB3_GCM256_CRYPTKEY_SIZE);
	else
		rc = crypto_aead_setkey(tfm, key, SMB3_GCM128_CRYPTKEY_SIZE);

	if (rc) {
		cifs_server_dbg(VFS, "%s: Failed to set aead key %d\n", __func__, rc);
		return rc;
	}

	rc = crypto_aead_setauthsize(tfm, SMB2_SIGNATURE_SIZE);
	if (rc) {
		cifs_server_dbg(VFS, "%s: Failed to set authsize %d\n", __func__, rc);
		return rc;
	}

	req = aead_request_alloc(tfm, GFP_KERNEL);
	if (!req) {
		cifs_server_dbg(VFS, "%s: Failed to alloc aead request\n", __func__);
		return -ENOMEM;
	}

	if (!enc) {
		memcpy(sign, &tr_hdr->Signature, SMB2_SIGNATURE_SIZE);
		crypt_len += SMB2_SIGNATURE_SIZE;
	}

	sg = init_sg(num_rqst, rqst, sign);
	if (!sg) {
		cifs_server_dbg(VFS, "%s: Failed to init sg\n", __func__);
		rc = -ENOMEM;
		goto free_req;
	}

	iv_len = crypto_aead_ivsize(tfm);
	iv = kzalloc(iv_len, GFP_KERNEL);
	if (!iv) {
		cifs_server_dbg(VFS, "%s: Failed to alloc iv\n", __func__);
		rc = -ENOMEM;
		goto free_sg;
	}

	if ((server->cipher_type == SMB2_ENCRYPTION_AES128_GCM) ||
	    (server->cipher_type == SMB2_ENCRYPTION_AES256_GCM))
		memcpy(iv, (char *)tr_hdr->Nonce, SMB3_AES_GCM_NONCE);
	else {
		iv[0] = 3;
		memcpy(iv + 1, (char *)tr_hdr->Nonce, SMB3_AES_CCM_NONCE);
	}

	aead_request_set_crypt(req, sg, sg, crypt_len, iv);
	aead_request_set_ad(req, assoc_data_len);

	aead_request_set_callback(req, CRYPTO_TFM_REQ_MAY_BACKLOG,
				  crypto_req_done, &wait);

	rc = crypto_wait_req(enc ? crypto_aead_encrypt(req)
				: crypto_aead_decrypt(req), &wait);

	if (!rc && enc)
		memcpy(&tr_hdr->Signature, sign, SMB2_SIGNATURE_SIZE);

	kfree(iv);
free_sg:
	kfree(sg);
free_req:
	kfree(req);
	return rc;
}

void
smb3_free_compound_rqst(int num_rqst, struct smb_rqst *rqst)
{
	int i, j;

	for (i = 0; i < num_rqst; i++) {
		if (rqst[i].rq_pages) {
			for (j = rqst[i].rq_npages - 1; j >= 0; j--)
				put_page(rqst[i].rq_pages[j]);
			kfree(rqst[i].rq_pages);
		}
	}
}

/*
 * This function will initialize new_rq and encrypt the content.
 * The first entry, new_rq[0], only contains a single iov which contains
 * a smb2_transform_hdr and is pre-allocated by the caller.
 * This function then populates new_rq[1+] with the content from olq_rq[0+].
 *
 * The end result is an array of smb_rqst structures where the first structure
 * only contains a single iov for the transform header which we then can pass
 * to crypt_message().
 *
 * new_rq[0].rq_iov[0] :  smb2_transform_hdr pre-allocated by the caller
 * new_rq[1+].rq_iov[*] == old_rq[0+].rq_iov[*] : SMB2/3 requests
 */
static int
smb3_init_transform_rq(struct TCP_Server_Info *server, int num_rqst,
		       struct smb_rqst *new_rq, struct smb_rqst *old_rq)
{
	struct page **pages;
	struct smb2_transform_hdr *tr_hdr = new_rq[0].rq_iov[0].iov_base;
	unsigned int npages;
	unsigned int orig_len = 0;
	int i, j;
	int rc = -ENOMEM;

	for (i = 1; i < num_rqst; i++) {
		npages = old_rq[i - 1].rq_npages;
		pages = kmalloc_array(npages, sizeof(struct page *),
				      GFP_KERNEL);
		if (!pages)
			goto err_free;

		new_rq[i].rq_pages = pages;
		new_rq[i].rq_npages = npages;
		new_rq[i].rq_offset = old_rq[i - 1].rq_offset;
		new_rq[i].rq_pagesz = old_rq[i - 1].rq_pagesz;
		new_rq[i].rq_tailsz = old_rq[i - 1].rq_tailsz;
		new_rq[i].rq_iov = old_rq[i - 1].rq_iov;
		new_rq[i].rq_nvec = old_rq[i - 1].rq_nvec;

		orig_len += smb_rqst_len(server, &old_rq[i - 1]);

		for (j = 0; j < npages; j++) {
			pages[j] = alloc_page(GFP_KERNEL|__GFP_HIGHMEM);
			if (!pages[j])
				goto err_free;
		}

		/* copy pages form the old */
		for (j = 0; j < npages; j++) {
			char *dst, *src;
			unsigned int offset, len;

			rqst_page_get_length(&new_rq[i], j, &len, &offset);

			dst = (char *) kmap(new_rq[i].rq_pages[j]) + offset;
			src = (char *) kmap(old_rq[i - 1].rq_pages[j]) + offset;

			memcpy(dst, src, len);
			kunmap(new_rq[i].rq_pages[j]);
			kunmap(old_rq[i - 1].rq_pages[j]);
		}
	}

	/* fill the 1st iov with a transform header */
	fill_transform_hdr(tr_hdr, orig_len, old_rq, server->cipher_type);

	rc = crypt_message(server, num_rqst, new_rq, 1);
	cifs_dbg(FYI, "Encrypt message returned %d\n", rc);
	if (rc)
		goto err_free;

	return rc;

err_free:
	smb3_free_compound_rqst(num_rqst - 1, &new_rq[1]);
	return rc;
}

static int
smb3_is_transform_hdr(void *buf)
{
	struct smb2_transform_hdr *trhdr = buf;

	return trhdr->ProtocolId == SMB2_TRANSFORM_PROTO_NUM;
}

static int
decrypt_raw_data(struct TCP_Server_Info *server, char *buf,
		 unsigned int buf_data_size, struct page **pages,
		 unsigned int npages, unsigned int page_data_size,
		 bool is_offloaded)
{
	struct kvec iov[2];
	struct smb_rqst rqst = {NULL};
	int rc;

	iov[0].iov_base = buf;
	iov[0].iov_len = sizeof(struct smb2_transform_hdr);
	iov[1].iov_base = buf + sizeof(struct smb2_transform_hdr);
	iov[1].iov_len = buf_data_size;

	rqst.rq_iov = iov;
	rqst.rq_nvec = 2;
	rqst.rq_pages = pages;
	rqst.rq_npages = npages;
	rqst.rq_pagesz = PAGE_SIZE;
	rqst.rq_tailsz = (page_data_size % PAGE_SIZE) ? : PAGE_SIZE;

	rc = crypt_message(server, 1, &rqst, 0);
	cifs_dbg(FYI, "Decrypt message returned %d\n", rc);

	if (rc)
		return rc;

	memmove(buf, iov[1].iov_base, buf_data_size);

	if (!is_offloaded)
		server->total_read = buf_data_size + page_data_size;

	return rc;
}

static int
read_data_into_pages(struct TCP_Server_Info *server, struct page **pages,
		     unsigned int npages, unsigned int len)
{
	int i;
	int length;

	for (i = 0; i < npages; i++) {
		struct page *page = pages[i];
		size_t n;

		n = len;
		if (len >= PAGE_SIZE) {
			/* enough data to fill the page */
			n = PAGE_SIZE;
			len -= n;
		} else {
			zero_user(page, len, PAGE_SIZE - len);
			len = 0;
		}
		length = cifs_read_page_from_socket(server, page, 0, n);
		if (length < 0)
			return length;
		server->total_read += length;
	}

	return 0;
}

static int
init_read_bvec(struct page **pages, unsigned int npages, unsigned int data_size,
	       unsigned int cur_off, struct bio_vec **page_vec)
{
	struct bio_vec *bvec;
	int i;

	bvec = kcalloc(npages, sizeof(struct bio_vec), GFP_KERNEL);
	if (!bvec)
		return -ENOMEM;

	for (i = 0; i < npages; i++) {
		bvec[i].bv_page = pages[i];
		bvec[i].bv_offset = (i == 0) ? cur_off : 0;
		bvec[i].bv_len = min_t(unsigned int, PAGE_SIZE, data_size);
		data_size -= bvec[i].bv_len;
	}

	if (data_size != 0) {
		cifs_dbg(VFS, "%s: something went wrong\n", __func__);
		kfree(bvec);
		return -EIO;
	}

	*page_vec = bvec;
	return 0;
}

static int
handle_read_data(struct TCP_Server_Info *server, struct mid_q_entry *mid,
		 char *buf, unsigned int buf_len, struct page **pages,
		 unsigned int npages, unsigned int page_data_size,
		 bool is_offloaded)
{
	unsigned int data_offset;
	unsigned int data_len;
	unsigned int cur_off;
	unsigned int cur_page_idx;
	unsigned int pad_len;
	struct cifs_readdata *rdata = mid->callback_data;
	struct smb2_sync_hdr *shdr = (struct smb2_sync_hdr *)buf;
	struct bio_vec *bvec = NULL;
	struct iov_iter iter;
	struct kvec iov;
	int length;
	bool use_rdma_mr = false;

	if (shdr->Command != SMB2_READ) {
		cifs_server_dbg(VFS, "only big read responses are supported\n");
		return -ENOTSUPP;
	}

	if (server->ops->is_session_expired &&
	    server->ops->is_session_expired(buf)) {
		if (!is_offloaded)
			cifs_reconnect(server);
		return -1;
	}

	if (server->ops->is_status_pending &&
			server->ops->is_status_pending(buf, server))
		return -1;

	/* set up first two iov to get credits */
	rdata->iov[0].iov_base = buf;
	rdata->iov[0].iov_len = 0;
	rdata->iov[1].iov_base = buf;
	rdata->iov[1].iov_len =
		min_t(unsigned int, buf_len, server->vals->read_rsp_size);
	cifs_dbg(FYI, "0: iov_base=%p iov_len=%zu\n",
		 rdata->iov[0].iov_base, rdata->iov[0].iov_len);
	cifs_dbg(FYI, "1: iov_base=%p iov_len=%zu\n",
		 rdata->iov[1].iov_base, rdata->iov[1].iov_len);

	rdata->result = server->ops->map_error(buf, true);
	if (rdata->result != 0) {
		cifs_dbg(FYI, "%s: server returned error %d\n",
			 __func__, rdata->result);
		/* normal error on read response */
		if (is_offloaded)
			mid->mid_state = MID_RESPONSE_RECEIVED;
		else
			dequeue_mid(mid, false);
		return 0;
	}

	data_offset = server->ops->read_data_offset(buf);
#ifdef CONFIG_CIFS_SMB_DIRECT
	use_rdma_mr = rdata->mr;
#endif
	data_len = server->ops->read_data_length(buf, use_rdma_mr);

	if (data_offset < server->vals->read_rsp_size) {
		/*
		 * win2k8 sometimes sends an offset of 0 when the read
		 * is beyond the EOF. Treat it as if the data starts just after
		 * the header.
		 */
		cifs_dbg(FYI, "%s: data offset (%u) inside read response header\n",
			 __func__, data_offset);
		data_offset = server->vals->read_rsp_size;
	} else if (data_offset > MAX_CIFS_SMALL_BUFFER_SIZE) {
		/* data_offset is beyond the end of smallbuf */
		cifs_dbg(FYI, "%s: data offset (%u) beyond end of smallbuf\n",
			 __func__, data_offset);
		rdata->result = -EIO;
		if (is_offloaded)
			mid->mid_state = MID_RESPONSE_MALFORMED;
		else
			dequeue_mid(mid, rdata->result);
		return 0;
	}

	pad_len = data_offset - server->vals->read_rsp_size;

	if (buf_len <= data_offset) {
		/* read response payload is in pages */
		cur_page_idx = pad_len / PAGE_SIZE;
		cur_off = pad_len % PAGE_SIZE;

		if (cur_page_idx != 0) {
			/* data offset is beyond the 1st page of response */
			cifs_dbg(FYI, "%s: data offset (%u) beyond 1st page of response\n",
				 __func__, data_offset);
			rdata->result = -EIO;
			if (is_offloaded)
				mid->mid_state = MID_RESPONSE_MALFORMED;
			else
				dequeue_mid(mid, rdata->result);
			return 0;
		}

		if (data_len > page_data_size - pad_len) {
			/* data_len is corrupt -- discard frame */
			rdata->result = -EIO;
			if (is_offloaded)
				mid->mid_state = MID_RESPONSE_MALFORMED;
			else
				dequeue_mid(mid, rdata->result);
			return 0;
		}

		rdata->result = init_read_bvec(pages, npages, page_data_size,
					       cur_off, &bvec);
		if (rdata->result != 0) {
			if (is_offloaded)
				mid->mid_state = MID_RESPONSE_MALFORMED;
			else
				dequeue_mid(mid, rdata->result);
			return 0;
		}

		iov_iter_bvec(&iter, WRITE, bvec, npages, data_len);
	} else if (buf_len >= data_offset + data_len) {
		/* read response payload is in buf */
		WARN_ONCE(npages > 0, "read data can be either in buf or in pages");
		iov.iov_base = buf + data_offset;
		iov.iov_len = data_len;
		iov_iter_kvec(&iter, WRITE, &iov, 1, data_len);
	} else {
		/* read response payload cannot be in both buf and pages */
		WARN_ONCE(1, "buf can not contain only a part of read data");
		rdata->result = -EIO;
		if (is_offloaded)
			mid->mid_state = MID_RESPONSE_MALFORMED;
		else
			dequeue_mid(mid, rdata->result);
		return 0;
	}

	length = rdata->copy_into_pages(server, rdata, &iter);

	kfree(bvec);

	if (length < 0)
		return length;

	if (is_offloaded)
		mid->mid_state = MID_RESPONSE_RECEIVED;
	else
		dequeue_mid(mid, false);
	return length;
}

struct smb2_decrypt_work {
	struct work_struct decrypt;
	struct TCP_Server_Info *server;
	struct page **ppages;
	char *buf;
	unsigned int npages;
	unsigned int len;
};


static void smb2_decrypt_offload(struct work_struct *work)
{
	struct smb2_decrypt_work *dw = container_of(work,
				struct smb2_decrypt_work, decrypt);
	int i, rc;
	struct mid_q_entry *mid;

	rc = decrypt_raw_data(dw->server, dw->buf, dw->server->vals->read_rsp_size,
			      dw->ppages, dw->npages, dw->len, true);
	if (rc) {
		cifs_dbg(VFS, "error decrypting rc=%d\n", rc);
		goto free_pages;
	}

	dw->server->lstrp = jiffies;
	mid = smb2_find_dequeue_mid(dw->server, dw->buf);
	if (mid == NULL)
		cifs_dbg(FYI, "mid not found\n");
	else {
		mid->decrypted = true;
		rc = handle_read_data(dw->server, mid, dw->buf,
				      dw->server->vals->read_rsp_size,
				      dw->ppages, dw->npages, dw->len,
				      true);
		if (rc >= 0) {
#ifdef CONFIG_CIFS_STATS2
			mid->when_received = jiffies;
#endif
			if (dw->server->ops->is_network_name_deleted)
				dw->server->ops->is_network_name_deleted(dw->buf,
									 dw->server);

			mid->callback(mid);
		} else {
			spin_lock(&GlobalMid_Lock);
			if (dw->server->tcpStatus == CifsNeedReconnect) {
				mid->mid_state = MID_RETRY_NEEDED;
				spin_unlock(&GlobalMid_Lock);
				mid->callback(mid);
			} else {
				mid->mid_state = MID_REQUEST_SUBMITTED;
				mid->mid_flags &= ~(MID_DELETED);
				list_add_tail(&mid->qhead,
					&dw->server->pending_mid_q);
				spin_unlock(&GlobalMid_Lock);
			}
		}
		cifs_mid_q_entry_release(mid);
	}

free_pages:
	for (i = dw->npages-1; i >= 0; i--)
		put_page(dw->ppages[i]);

	kfree(dw->ppages);
	cifs_small_buf_release(dw->buf);
	kfree(dw);
}


static int
receive_encrypted_read(struct TCP_Server_Info *server, struct mid_q_entry **mid,
		       int *num_mids)
{
	char *buf = server->smallbuf;
	struct smb2_transform_hdr *tr_hdr = (struct smb2_transform_hdr *)buf;
	unsigned int npages;
	struct page **pages;
	unsigned int len;
	unsigned int buflen = server->pdu_size;
	int rc;
	int i = 0;
	struct smb2_decrypt_work *dw;

	*num_mids = 1;
	len = min_t(unsigned int, buflen, server->vals->read_rsp_size +
		sizeof(struct smb2_transform_hdr)) - HEADER_SIZE(server) + 1;

	rc = cifs_read_from_socket(server, buf + HEADER_SIZE(server) - 1, len);
	if (rc < 0)
		return rc;
	server->total_read += rc;

	len = le32_to_cpu(tr_hdr->OriginalMessageSize) -
		server->vals->read_rsp_size;
	npages = DIV_ROUND_UP(len, PAGE_SIZE);

	pages = kmalloc_array(npages, sizeof(struct page *), GFP_KERNEL);
	if (!pages) {
		rc = -ENOMEM;
		goto discard_data;
	}

	for (; i < npages; i++) {
		pages[i] = alloc_page(GFP_KERNEL|__GFP_HIGHMEM);
		if (!pages[i]) {
			rc = -ENOMEM;
			goto discard_data;
		}
	}

	/* read read data into pages */
	rc = read_data_into_pages(server, pages, npages, len);
	if (rc)
		goto free_pages;

	rc = cifs_discard_remaining_data(server);
	if (rc)
		goto free_pages;

	/*
	 * For large reads, offload to different thread for better performance,
	 * use more cores decrypting which can be expensive
	 */

	if ((server->min_offload) && (server->in_flight > 1) &&
	    (server->pdu_size >= server->min_offload)) {
		dw = kmalloc(sizeof(struct smb2_decrypt_work), GFP_KERNEL);
		if (dw == NULL)
			goto non_offloaded_decrypt;

		dw->buf = server->smallbuf;
		server->smallbuf = (char *)cifs_small_buf_get();

		INIT_WORK(&dw->decrypt, smb2_decrypt_offload);

		dw->npages = npages;
		dw->server = server;
		dw->ppages = pages;
		dw->len = len;
		queue_work(decrypt_wq, &dw->decrypt);
		*num_mids = 0; /* worker thread takes care of finding mid */
		return -1;
	}

non_offloaded_decrypt:
	rc = decrypt_raw_data(server, buf, server->vals->read_rsp_size,
			      pages, npages, len, false);
	if (rc)
		goto free_pages;

	*mid = smb2_find_mid(server, buf);
	if (*mid == NULL)
		cifs_dbg(FYI, "mid not found\n");
	else {
		cifs_dbg(FYI, "mid found\n");
		(*mid)->decrypted = true;
		rc = handle_read_data(server, *mid, buf,
				      server->vals->read_rsp_size,
				      pages, npages, len, false);
		if (rc >= 0) {
			if (server->ops->is_network_name_deleted) {
				server->ops->is_network_name_deleted(buf,
								server);
			}
		}
	}

free_pages:
	for (i = i - 1; i >= 0; i--)
		put_page(pages[i]);
	kfree(pages);
	return rc;
discard_data:
	cifs_discard_remaining_data(server);
	goto free_pages;
}

static int
receive_encrypted_standard(struct TCP_Server_Info *server,
			   struct mid_q_entry **mids, char **bufs,
			   int *num_mids)
{
	int ret, length;
	char *buf = server->smallbuf;
	struct smb2_sync_hdr *shdr;
	unsigned int pdu_length = server->pdu_size;
	unsigned int buf_size;
	struct mid_q_entry *mid_entry;
	int next_is_large;
	char *next_buffer = NULL;

	*num_mids = 0;

	/* switch to large buffer if too big for a small one */
	if (pdu_length > MAX_CIFS_SMALL_BUFFER_SIZE) {
		server->large_buf = true;
		memcpy(server->bigbuf, buf, server->total_read);
		buf = server->bigbuf;
	}

	/* now read the rest */
	length = cifs_read_from_socket(server, buf + HEADER_SIZE(server) - 1,
				pdu_length - HEADER_SIZE(server) + 1);
	if (length < 0)
		return length;
	server->total_read += length;

	buf_size = pdu_length - sizeof(struct smb2_transform_hdr);
	length = decrypt_raw_data(server, buf, buf_size, NULL, 0, 0, false);
	if (length)
		return length;

	next_is_large = server->large_buf;
one_more:
	shdr = (struct smb2_sync_hdr *)buf;
	if (shdr->NextCommand) {
		if (next_is_large)
			next_buffer = (char *)cifs_buf_get();
		else
			next_buffer = (char *)cifs_small_buf_get();
		memcpy(next_buffer,
		       buf + le32_to_cpu(shdr->NextCommand),
		       pdu_length - le32_to_cpu(shdr->NextCommand));
	}

	mid_entry = smb2_find_mid(server, buf);
	if (mid_entry == NULL)
		cifs_dbg(FYI, "mid not found\n");
	else {
		cifs_dbg(FYI, "mid found\n");
		mid_entry->decrypted = true;
		mid_entry->resp_buf_size = server->pdu_size;
	}

	if (*num_mids >= MAX_COMPOUND) {
		cifs_server_dbg(VFS, "too many PDUs in compound\n");
		return -1;
	}
	bufs[*num_mids] = buf;
	mids[(*num_mids)++] = mid_entry;

	if (mid_entry && mid_entry->handle)
		ret = mid_entry->handle(server, mid_entry);
	else
		ret = cifs_handle_standard(server, mid_entry);

	if (ret == 0 && shdr->NextCommand) {
		pdu_length -= le32_to_cpu(shdr->NextCommand);
		server->large_buf = next_is_large;
		if (next_is_large)
			server->bigbuf = buf = next_buffer;
		else
			server->smallbuf = buf = next_buffer;
		goto one_more;
	} else if (ret != 0) {
		/*
		 * ret != 0 here means that we didn't get to handle_mid() thus
		 * server->smallbuf and server->bigbuf are still valid. We need
		 * to free next_buffer because it is not going to be used
		 * anywhere.
		 */
		if (next_is_large)
			free_rsp_buf(CIFS_LARGE_BUFFER, next_buffer);
		else
			free_rsp_buf(CIFS_SMALL_BUFFER, next_buffer);
	}

	return ret;
}

static int
smb3_receive_transform(struct TCP_Server_Info *server,
		       struct mid_q_entry **mids, char **bufs, int *num_mids)
{
	char *buf = server->smallbuf;
	unsigned int pdu_length = server->pdu_size;
	struct smb2_transform_hdr *tr_hdr = (struct smb2_transform_hdr *)buf;
	unsigned int orig_len = le32_to_cpu(tr_hdr->OriginalMessageSize);

	if (pdu_length < sizeof(struct smb2_transform_hdr) +
						sizeof(struct smb2_sync_hdr)) {
		cifs_server_dbg(VFS, "Transform message is too small (%u)\n",
			 pdu_length);
		cifs_reconnect(server);
		return -ECONNABORTED;
	}

	if (pdu_length < orig_len + sizeof(struct smb2_transform_hdr)) {
		cifs_server_dbg(VFS, "Transform message is broken\n");
		cifs_reconnect(server);
		return -ECONNABORTED;
	}

	/* TODO: add support for compounds containing READ. */
	if (pdu_length > CIFSMaxBufSize + MAX_HEADER_SIZE(server)) {
		return receive_encrypted_read(server, &mids[0], num_mids);
	}

	return receive_encrypted_standard(server, mids, bufs, num_mids);
}

int
smb3_handle_read_data(struct TCP_Server_Info *server, struct mid_q_entry *mid)
{
	char *buf = server->large_buf ? server->bigbuf : server->smallbuf;

	return handle_read_data(server, mid, buf, server->pdu_size,
				NULL, 0, 0, false);
}

static int
smb2_next_header(char *buf)
{
	struct smb2_sync_hdr *hdr = (struct smb2_sync_hdr *)buf;
	struct smb2_transform_hdr *t_hdr = (struct smb2_transform_hdr *)buf;

	if (hdr->ProtocolId == SMB2_TRANSFORM_PROTO_NUM)
		return sizeof(struct smb2_transform_hdr) +
		  le32_to_cpu(t_hdr->OriginalMessageSize);

	return le32_to_cpu(hdr->NextCommand);
}

static int
smb2_make_node(unsigned int xid, struct inode *inode,
	       struct dentry *dentry, struct cifs_tcon *tcon,
	       const char *full_path, umode_t mode, dev_t dev)
{
	struct cifs_sb_info *cifs_sb = CIFS_SB(inode->i_sb);
	int rc = -EPERM;
	FILE_ALL_INFO *buf = NULL;
	struct cifs_io_parms io_parms = {0};
	__u32 oplock = 0;
	struct cifs_fid fid;
	struct cifs_open_parms oparms;
	unsigned int bytes_written;
	struct win_dev *pdev;
	struct kvec iov[2];

	/*
	 * Check if mounted with mount parm 'sfu' mount parm.
	 * SFU emulation should work with all servers, but only
	 * supports block and char device (no socket & fifo),
	 * and was used by default in earlier versions of Windows
	 */
	if (!(cifs_sb->mnt_cifs_flags & CIFS_MOUNT_UNX_EMUL))
		goto out;

	/*
	 * TODO: Add ability to create instead via reparse point. Windows (e.g.
	 * their current NFS server) uses this approach to expose special files
	 * over SMB2/SMB3 and Samba will do this with SMB3.1.1 POSIX Extensions
	 */

	if (!S_ISCHR(mode) && !S_ISBLK(mode))
		goto out;

	cifs_dbg(FYI, "sfu compat create special file\n");

	buf = kmalloc(sizeof(FILE_ALL_INFO), GFP_KERNEL);
	if (buf == NULL) {
		rc = -ENOMEM;
		goto out;
	}

	oparms.tcon = tcon;
	oparms.cifs_sb = cifs_sb;
	oparms.desired_access = GENERIC_WRITE;
	oparms.create_options = cifs_create_options(cifs_sb, CREATE_NOT_DIR |
						    CREATE_OPTION_SPECIAL);
	oparms.disposition = FILE_CREATE;
	oparms.path = full_path;
	oparms.fid = &fid;
	oparms.reconnect = false;

	if (tcon->ses->server->oplocks)
		oplock = REQ_OPLOCK;
	else
		oplock = 0;
	rc = tcon->ses->server->ops->open(xid, &oparms, &oplock, buf);
	if (rc)
		goto out;

	/*
	 * BB Do not bother to decode buf since no local inode yet to put
	 * timestamps in, but we can reuse it safely.
	 */

	pdev = (struct win_dev *)buf;
	io_parms.pid = current->tgid;
	io_parms.tcon = tcon;
	io_parms.offset = 0;
	io_parms.length = sizeof(struct win_dev);
	iov[1].iov_base = buf;
	iov[1].iov_len = sizeof(struct win_dev);
	if (S_ISCHR(mode)) {
		memcpy(pdev->type, "IntxCHR", 8);
		pdev->major = cpu_to_le64(MAJOR(dev));
		pdev->minor = cpu_to_le64(MINOR(dev));
		rc = tcon->ses->server->ops->sync_write(xid, &fid, &io_parms,
							&bytes_written, iov, 1);
	} else if (S_ISBLK(mode)) {
		memcpy(pdev->type, "IntxBLK", 8);
		pdev->major = cpu_to_le64(MAJOR(dev));
		pdev->minor = cpu_to_le64(MINOR(dev));
		rc = tcon->ses->server->ops->sync_write(xid, &fid, &io_parms,
							&bytes_written, iov, 1);
	}
	tcon->ses->server->ops->close(xid, tcon, &fid);
	d_drop(dentry);

	/* FIXME: add code here to set EAs */
out:
	kfree(buf);
	return rc;
}


struct smb_version_operations smb20_operations = {
	.compare_fids = smb2_compare_fids,
	.setup_request = smb2_setup_request,
	.setup_async_request = smb2_setup_async_request,
	.check_receive = smb2_check_receive,
	.add_credits = smb2_add_credits,
	.set_credits = smb2_set_credits,
	.get_credits_field = smb2_get_credits_field,
	.get_credits = smb2_get_credits,
	.wait_mtu_credits = cifs_wait_mtu_credits,
	.get_next_mid = smb2_get_next_mid,
	.revert_current_mid = smb2_revert_current_mid,
	.read_data_offset = smb2_read_data_offset,
	.read_data_length = smb2_read_data_length,
	.map_error = map_smb2_to_linux_error,
	.find_mid = smb2_find_mid,
	.check_message = smb2_check_message,
	.dump_detail = smb2_dump_detail,
	.clear_stats = smb2_clear_stats,
	.print_stats = smb2_print_stats,
	.is_oplock_break = smb2_is_valid_oplock_break,
	.handle_cancelled_mid = smb2_handle_cancelled_mid,
	.downgrade_oplock = smb2_downgrade_oplock,
	.need_neg = smb2_need_neg,
	.negotiate = smb2_negotiate,
	.negotiate_wsize = smb2_negotiate_wsize,
	.negotiate_rsize = smb2_negotiate_rsize,
	.sess_setup = SMB2_sess_setup,
	.logoff = SMB2_logoff,
	.tree_connect = SMB2_tcon,
	.tree_disconnect = SMB2_tdis,
	.qfs_tcon = smb2_qfs_tcon,
	.is_path_accessible = smb2_is_path_accessible,
	.can_echo = smb2_can_echo,
	.echo = SMB2_echo,
	.query_path_info = smb2_query_path_info,
	.get_srv_inum = smb2_get_srv_inum,
	.query_file_info = smb2_query_file_info,
	.set_path_size = smb2_set_path_size,
	.set_file_size = smb2_set_file_size,
	.set_file_info = smb2_set_file_info,
	.set_compression = smb2_set_compression,
	.mkdir = smb2_mkdir,
	.mkdir_setinfo = smb2_mkdir_setinfo,
	.rmdir = smb2_rmdir,
	.unlink = smb2_unlink,
	.rename = smb2_rename_path,
	.create_hardlink = smb2_create_hardlink,
	.query_symlink = smb2_query_symlink,
	.query_mf_symlink = smb3_query_mf_symlink,
	.create_mf_symlink = smb3_create_mf_symlink,
	.open = smb2_open_file,
	.set_fid = smb2_set_fid,
	.close = smb2_close_file,
	.flush = smb2_flush_file,
	.async_readv = smb2_async_readv,
	.async_writev = smb2_async_writev,
	.sync_read = smb2_sync_read,
	.sync_write = smb2_sync_write,
	.query_dir_first = smb2_query_dir_first,
	.query_dir_next = smb2_query_dir_next,
	.close_dir = smb2_close_dir,
	.calc_smb_size = smb2_calc_size,
	.is_status_pending = smb2_is_status_pending,
	.is_session_expired = smb2_is_session_expired,
	.oplock_response = smb2_oplock_response,
	.queryfs = smb2_queryfs,
	.mand_lock = smb2_mand_lock,
	.mand_unlock_range = smb2_unlock_range,
	.push_mand_locks = smb2_push_mandatory_locks,
	.get_lease_key = smb2_get_lease_key,
	.set_lease_key = smb2_set_lease_key,
	.new_lease_key = smb2_new_lease_key,
	.calc_signature = smb2_calc_signature,
	.is_read_op = smb2_is_read_op,
	.set_oplock_level = smb2_set_oplock_level,
	.create_lease_buf = smb2_create_lease_buf,
	.parse_lease_buf = smb2_parse_lease_buf,
	.copychunk_range = smb2_copychunk_range,
	.wp_retry_size = smb2_wp_retry_size,
	.dir_needs_close = smb2_dir_needs_close,
	.get_dfs_refer = smb2_get_dfs_refer,
	.select_sectype = smb2_select_sectype,
#ifdef CONFIG_CIFS_XATTR
	.query_all_EAs = smb2_query_eas,
	.set_EA = smb2_set_ea,
#endif /* CIFS_XATTR */
	.get_acl = get_smb2_acl,
	.get_acl_by_fid = get_smb2_acl_by_fid,
	.set_acl = set_smb2_acl,
	.next_header = smb2_next_header,
	.ioctl_query_info = smb2_ioctl_query_info,
	.make_node = smb2_make_node,
	.fiemap = smb3_fiemap,
	.llseek = smb3_llseek,
	.is_status_io_timeout = smb2_is_status_io_timeout,
	.is_network_name_deleted = smb2_is_network_name_deleted,
};

struct smb_version_operations smb21_operations = {
	.compare_fids = smb2_compare_fids,
	.setup_request = smb2_setup_request,
	.setup_async_request = smb2_setup_async_request,
	.check_receive = smb2_check_receive,
	.add_credits = smb2_add_credits,
	.set_credits = smb2_set_credits,
	.get_credits_field = smb2_get_credits_field,
	.get_credits = smb2_get_credits,
	.wait_mtu_credits = smb2_wait_mtu_credits,
	.adjust_credits = smb2_adjust_credits,
	.get_next_mid = smb2_get_next_mid,
	.revert_current_mid = smb2_revert_current_mid,
	.read_data_offset = smb2_read_data_offset,
	.read_data_length = smb2_read_data_length,
	.map_error = map_smb2_to_linux_error,
	.find_mid = smb2_find_mid,
	.check_message = smb2_check_message,
	.dump_detail = smb2_dump_detail,
	.clear_stats = smb2_clear_stats,
	.print_stats = smb2_print_stats,
	.is_oplock_break = smb2_is_valid_oplock_break,
	.handle_cancelled_mid = smb2_handle_cancelled_mid,
	.downgrade_oplock = smb2_downgrade_oplock,
	.need_neg = smb2_need_neg,
	.negotiate = smb2_negotiate,
	.negotiate_wsize = smb2_negotiate_wsize,
	.negotiate_rsize = smb2_negotiate_rsize,
	.sess_setup = SMB2_sess_setup,
	.logoff = SMB2_logoff,
	.tree_connect = SMB2_tcon,
	.tree_disconnect = SMB2_tdis,
	.qfs_tcon = smb2_qfs_tcon,
	.is_path_accessible = smb2_is_path_accessible,
	.can_echo = smb2_can_echo,
	.echo = SMB2_echo,
	.query_path_info = smb2_query_path_info,
	.get_srv_inum = smb2_get_srv_inum,
	.query_file_info = smb2_query_file_info,
	.set_path_size = smb2_set_path_size,
	.set_file_size = smb2_set_file_size,
	.set_file_info = smb2_set_file_info,
	.set_compression = smb2_set_compression,
	.mkdir = smb2_mkdir,
	.mkdir_setinfo = smb2_mkdir_setinfo,
	.rmdir = smb2_rmdir,
	.unlink = smb2_unlink,
	.rename = smb2_rename_path,
	.create_hardlink = smb2_create_hardlink,
	.query_symlink = smb2_query_symlink,
	.query_mf_symlink = smb3_query_mf_symlink,
	.create_mf_symlink = smb3_create_mf_symlink,
	.open = smb2_open_file,
	.set_fid = smb2_set_fid,
	.close = smb2_close_file,
	.flush = smb2_flush_file,
	.async_readv = smb2_async_readv,
	.async_writev = smb2_async_writev,
	.sync_read = smb2_sync_read,
	.sync_write = smb2_sync_write,
	.query_dir_first = smb2_query_dir_first,
	.query_dir_next = smb2_query_dir_next,
	.close_dir = smb2_close_dir,
	.calc_smb_size = smb2_calc_size,
	.is_status_pending = smb2_is_status_pending,
	.is_session_expired = smb2_is_session_expired,
	.oplock_response = smb2_oplock_response,
	.queryfs = smb2_queryfs,
	.mand_lock = smb2_mand_lock,
	.mand_unlock_range = smb2_unlock_range,
	.push_mand_locks = smb2_push_mandatory_locks,
	.get_lease_key = smb2_get_lease_key,
	.set_lease_key = smb2_set_lease_key,
	.new_lease_key = smb2_new_lease_key,
	.calc_signature = smb2_calc_signature,
	.is_read_op = smb21_is_read_op,
	.set_oplock_level = smb21_set_oplock_level,
	.create_lease_buf = smb2_create_lease_buf,
	.parse_lease_buf = smb2_parse_lease_buf,
	.copychunk_range = smb2_copychunk_range,
	.wp_retry_size = smb2_wp_retry_size,
	.dir_needs_close = smb2_dir_needs_close,
	.enum_snapshots = smb3_enum_snapshots,
	.notify = smb3_notify,
	.get_dfs_refer = smb2_get_dfs_refer,
	.select_sectype = smb2_select_sectype,
#ifdef CONFIG_CIFS_XATTR
	.query_all_EAs = smb2_query_eas,
	.set_EA = smb2_set_ea,
#endif /* CIFS_XATTR */
	.get_acl = get_smb2_acl,
	.get_acl_by_fid = get_smb2_acl_by_fid,
	.set_acl = set_smb2_acl,
	.next_header = smb2_next_header,
	.ioctl_query_info = smb2_ioctl_query_info,
	.make_node = smb2_make_node,
	.fiemap = smb3_fiemap,
	.llseek = smb3_llseek,
	.is_status_io_timeout = smb2_is_status_io_timeout,
	.is_network_name_deleted = smb2_is_network_name_deleted,
};

struct smb_version_operations smb30_operations = {
	.compare_fids = smb2_compare_fids,
	.setup_request = smb2_setup_request,
	.setup_async_request = smb2_setup_async_request,
	.check_receive = smb2_check_receive,
	.add_credits = smb2_add_credits,
	.set_credits = smb2_set_credits,
	.get_credits_field = smb2_get_credits_field,
	.get_credits = smb2_get_credits,
	.wait_mtu_credits = smb2_wait_mtu_credits,
	.adjust_credits = smb2_adjust_credits,
	.get_next_mid = smb2_get_next_mid,
	.revert_current_mid = smb2_revert_current_mid,
	.read_data_offset = smb2_read_data_offset,
	.read_data_length = smb2_read_data_length,
	.map_error = map_smb2_to_linux_error,
	.find_mid = smb2_find_mid,
	.check_message = smb2_check_message,
	.dump_detail = smb2_dump_detail,
	.clear_stats = smb2_clear_stats,
	.print_stats = smb2_print_stats,
	.dump_share_caps = smb2_dump_share_caps,
	.is_oplock_break = smb2_is_valid_oplock_break,
	.handle_cancelled_mid = smb2_handle_cancelled_mid,
	.downgrade_oplock = smb3_downgrade_oplock,
	.need_neg = smb2_need_neg,
	.negotiate = smb2_negotiate,
	.negotiate_wsize = smb3_negotiate_wsize,
	.negotiate_rsize = smb3_negotiate_rsize,
	.sess_setup = SMB2_sess_setup,
	.logoff = SMB2_logoff,
	.tree_connect = SMB2_tcon,
	.tree_disconnect = SMB2_tdis,
	.qfs_tcon = smb3_qfs_tcon,
	.is_path_accessible = smb2_is_path_accessible,
	.can_echo = smb2_can_echo,
	.echo = SMB2_echo,
	.query_path_info = smb2_query_path_info,
	/* WSL tags introduced long after smb2.1, enable for SMB3, 3.11 only */
	.query_reparse_tag = smb2_query_reparse_tag,
	.get_srv_inum = smb2_get_srv_inum,
	.query_file_info = smb2_query_file_info,
	.set_path_size = smb2_set_path_size,
	.set_file_size = smb2_set_file_size,
	.set_file_info = smb2_set_file_info,
	.set_compression = smb2_set_compression,
	.mkdir = smb2_mkdir,
	.mkdir_setinfo = smb2_mkdir_setinfo,
	.rmdir = smb2_rmdir,
	.unlink = smb2_unlink,
	.rename = smb2_rename_path,
	.create_hardlink = smb2_create_hardlink,
	.query_symlink = smb2_query_symlink,
	.query_mf_symlink = smb3_query_mf_symlink,
	.create_mf_symlink = smb3_create_mf_symlink,
	.open = smb2_open_file,
	.set_fid = smb2_set_fid,
	.close = smb2_close_file,
	.close_getattr = smb2_close_getattr,
	.flush = smb2_flush_file,
	.async_readv = smb2_async_readv,
	.async_writev = smb2_async_writev,
	.sync_read = smb2_sync_read,
	.sync_write = smb2_sync_write,
	.query_dir_first = smb2_query_dir_first,
	.query_dir_next = smb2_query_dir_next,
	.close_dir = smb2_close_dir,
	.calc_smb_size = smb2_calc_size,
	.is_status_pending = smb2_is_status_pending,
	.is_session_expired = smb2_is_session_expired,
	.oplock_response = smb2_oplock_response,
	.queryfs = smb2_queryfs,
	.mand_lock = smb2_mand_lock,
	.mand_unlock_range = smb2_unlock_range,
	.push_mand_locks = smb2_push_mandatory_locks,
	.get_lease_key = smb2_get_lease_key,
	.set_lease_key = smb2_set_lease_key,
	.new_lease_key = smb2_new_lease_key,
	.generate_signingkey = generate_smb30signingkey,
	.calc_signature = smb3_calc_signature,
	.set_integrity  = smb3_set_integrity,
	.is_read_op = smb21_is_read_op,
	.set_oplock_level = smb3_set_oplock_level,
	.create_lease_buf = smb3_create_lease_buf,
	.parse_lease_buf = smb3_parse_lease_buf,
	.copychunk_range = smb2_copychunk_range,
	.duplicate_extents = smb2_duplicate_extents,
	.validate_negotiate = smb3_validate_negotiate,
	.wp_retry_size = smb2_wp_retry_size,
	.dir_needs_close = smb2_dir_needs_close,
	.fallocate = smb3_fallocate,
	.enum_snapshots = smb3_enum_snapshots,
	.notify = smb3_notify,
	.init_transform_rq = smb3_init_transform_rq,
	.is_transform_hdr = smb3_is_transform_hdr,
	.receive_transform = smb3_receive_transform,
	.get_dfs_refer = smb2_get_dfs_refer,
	.select_sectype = smb2_select_sectype,
#ifdef CONFIG_CIFS_XATTR
	.query_all_EAs = smb2_query_eas,
	.set_EA = smb2_set_ea,
#endif /* CIFS_XATTR */
	.get_acl = get_smb2_acl,
	.get_acl_by_fid = get_smb2_acl_by_fid,
	.set_acl = set_smb2_acl,
	.next_header = smb2_next_header,
	.ioctl_query_info = smb2_ioctl_query_info,
	.make_node = smb2_make_node,
	.fiemap = smb3_fiemap,
	.llseek = smb3_llseek,
	.is_status_io_timeout = smb2_is_status_io_timeout,
	.is_network_name_deleted = smb2_is_network_name_deleted,
};

struct smb_version_operations smb311_operations = {
	.compare_fids = smb2_compare_fids,
	.setup_request = smb2_setup_request,
	.setup_async_request = smb2_setup_async_request,
	.check_receive = smb2_check_receive,
	.add_credits = smb2_add_credits,
	.set_credits = smb2_set_credits,
	.get_credits_field = smb2_get_credits_field,
	.get_credits = smb2_get_credits,
	.wait_mtu_credits = smb2_wait_mtu_credits,
	.adjust_credits = smb2_adjust_credits,
	.get_next_mid = smb2_get_next_mid,
	.revert_current_mid = smb2_revert_current_mid,
	.read_data_offset = smb2_read_data_offset,
	.read_data_length = smb2_read_data_length,
	.map_error = map_smb2_to_linux_error,
	.find_mid = smb2_find_mid,
	.check_message = smb2_check_message,
	.dump_detail = smb2_dump_detail,
	.clear_stats = smb2_clear_stats,
	.print_stats = smb2_print_stats,
	.dump_share_caps = smb2_dump_share_caps,
	.is_oplock_break = smb2_is_valid_oplock_break,
	.handle_cancelled_mid = smb2_handle_cancelled_mid,
	.downgrade_oplock = smb3_downgrade_oplock,
	.need_neg = smb2_need_neg,
	.negotiate = smb2_negotiate,
	.negotiate_wsize = smb3_negotiate_wsize,
	.negotiate_rsize = smb3_negotiate_rsize,
	.sess_setup = SMB2_sess_setup,
	.logoff = SMB2_logoff,
	.tree_connect = SMB2_tcon,
	.tree_disconnect = SMB2_tdis,
	.qfs_tcon = smb3_qfs_tcon,
	.is_path_accessible = smb2_is_path_accessible,
	.can_echo = smb2_can_echo,
	.echo = SMB2_echo,
	.query_path_info = smb2_query_path_info,
	.query_reparse_tag = smb2_query_reparse_tag,
	.get_srv_inum = smb2_get_srv_inum,
	.query_file_info = smb2_query_file_info,
	.set_path_size = smb2_set_path_size,
	.set_file_size = smb2_set_file_size,
	.set_file_info = smb2_set_file_info,
	.set_compression = smb2_set_compression,
	.mkdir = smb2_mkdir,
	.mkdir_setinfo = smb2_mkdir_setinfo,
	.posix_mkdir = smb311_posix_mkdir,
	.rmdir = smb2_rmdir,
	.unlink = smb2_unlink,
	.rename = smb2_rename_path,
	.create_hardlink = smb2_create_hardlink,
	.query_symlink = smb2_query_symlink,
	.query_mf_symlink = smb3_query_mf_symlink,
	.create_mf_symlink = smb3_create_mf_symlink,
	.open = smb2_open_file,
	.set_fid = smb2_set_fid,
	.close = smb2_close_file,
	.close_getattr = smb2_close_getattr,
	.flush = smb2_flush_file,
	.async_readv = smb2_async_readv,
	.async_writev = smb2_async_writev,
	.sync_read = smb2_sync_read,
	.sync_write = smb2_sync_write,
	.query_dir_first = smb2_query_dir_first,
	.query_dir_next = smb2_query_dir_next,
	.close_dir = smb2_close_dir,
	.calc_smb_size = smb2_calc_size,
	.is_status_pending = smb2_is_status_pending,
	.is_session_expired = smb2_is_session_expired,
	.oplock_response = smb2_oplock_response,
	.queryfs = smb311_queryfs,
	.mand_lock = smb2_mand_lock,
	.mand_unlock_range = smb2_unlock_range,
	.push_mand_locks = smb2_push_mandatory_locks,
	.get_lease_key = smb2_get_lease_key,
	.set_lease_key = smb2_set_lease_key,
	.new_lease_key = smb2_new_lease_key,
	.generate_signingkey = generate_smb311signingkey,
	.calc_signature = smb3_calc_signature,
	.set_integrity  = smb3_set_integrity,
	.is_read_op = smb21_is_read_op,
	.set_oplock_level = smb3_set_oplock_level,
	.create_lease_buf = smb3_create_lease_buf,
	.parse_lease_buf = smb3_parse_lease_buf,
	.copychunk_range = smb2_copychunk_range,
	.duplicate_extents = smb2_duplicate_extents,
/*	.validate_negotiate = smb3_validate_negotiate, */ /* not used in 3.11 */
	.wp_retry_size = smb2_wp_retry_size,
	.dir_needs_close = smb2_dir_needs_close,
	.fallocate = smb3_fallocate,
	.enum_snapshots = smb3_enum_snapshots,
	.notify = smb3_notify,
	.init_transform_rq = smb3_init_transform_rq,
	.is_transform_hdr = smb3_is_transform_hdr,
	.receive_transform = smb3_receive_transform,
	.get_dfs_refer = smb2_get_dfs_refer,
	.select_sectype = smb2_select_sectype,
#ifdef CONFIG_CIFS_XATTR
	.query_all_EAs = smb2_query_eas,
	.set_EA = smb2_set_ea,
#endif /* CIFS_XATTR */
	.get_acl = get_smb2_acl,
	.get_acl_by_fid = get_smb2_acl_by_fid,
	.set_acl = set_smb2_acl,
	.next_header = smb2_next_header,
	.ioctl_query_info = smb2_ioctl_query_info,
	.make_node = smb2_make_node,
	.fiemap = smb3_fiemap,
	.llseek = smb3_llseek,
	.is_status_io_timeout = smb2_is_status_io_timeout,
	.is_network_name_deleted = smb2_is_network_name_deleted,
};

struct smb_version_values smb20_values = {
	.version_string = SMB20_VERSION_STRING,
	.protocol_id = SMB20_PROT_ID,
	.req_capabilities = 0, /* MBZ */
	.large_lock_type = 0,
	.exclusive_lock_type = SMB2_LOCKFLAG_EXCLUSIVE_LOCK,
	.shared_lock_type = SMB2_LOCKFLAG_SHARED_LOCK,
	.unlock_lock_type = SMB2_LOCKFLAG_UNLOCK,
	.header_size = sizeof(struct smb2_sync_hdr),
	.header_preamble_size = 0,
	.max_header_size = MAX_SMB2_HDR_SIZE,
	.read_rsp_size = sizeof(struct smb2_read_rsp) - 1,
	.lock_cmd = SMB2_LOCK,
	.cap_unix = 0,
	.cap_nt_find = SMB2_NT_FIND,
	.cap_large_files = SMB2_LARGE_FILES,
	.signing_enabled = SMB2_NEGOTIATE_SIGNING_ENABLED | SMB2_NEGOTIATE_SIGNING_REQUIRED,
	.signing_required = SMB2_NEGOTIATE_SIGNING_REQUIRED,
	.create_lease_size = sizeof(struct create_lease),
};

struct smb_version_values smb21_values = {
	.version_string = SMB21_VERSION_STRING,
	.protocol_id = SMB21_PROT_ID,
	.req_capabilities = 0, /* MBZ on negotiate req until SMB3 dialect */
	.large_lock_type = 0,
	.exclusive_lock_type = SMB2_LOCKFLAG_EXCLUSIVE_LOCK,
	.shared_lock_type = SMB2_LOCKFLAG_SHARED_LOCK,
	.unlock_lock_type = SMB2_LOCKFLAG_UNLOCK,
	.header_size = sizeof(struct smb2_sync_hdr),
	.header_preamble_size = 0,
	.max_header_size = MAX_SMB2_HDR_SIZE,
	.read_rsp_size = sizeof(struct smb2_read_rsp) - 1,
	.lock_cmd = SMB2_LOCK,
	.cap_unix = 0,
	.cap_nt_find = SMB2_NT_FIND,
	.cap_large_files = SMB2_LARGE_FILES,
	.signing_enabled = SMB2_NEGOTIATE_SIGNING_ENABLED | SMB2_NEGOTIATE_SIGNING_REQUIRED,
	.signing_required = SMB2_NEGOTIATE_SIGNING_REQUIRED,
	.create_lease_size = sizeof(struct create_lease),
};

struct smb_version_values smb3any_values = {
	.version_string = SMB3ANY_VERSION_STRING,
	.protocol_id = SMB302_PROT_ID, /* doesn't matter, send protocol array */
	.req_capabilities = SMB2_GLOBAL_CAP_DFS | SMB2_GLOBAL_CAP_LEASING | SMB2_GLOBAL_CAP_LARGE_MTU | SMB2_GLOBAL_CAP_PERSISTENT_HANDLES | SMB2_GLOBAL_CAP_ENCRYPTION | SMB2_GLOBAL_CAP_DIRECTORY_LEASING,
	.large_lock_type = 0,
	.exclusive_lock_type = SMB2_LOCKFLAG_EXCLUSIVE_LOCK,
	.shared_lock_type = SMB2_LOCKFLAG_SHARED_LOCK,
	.unlock_lock_type = SMB2_LOCKFLAG_UNLOCK,
	.header_size = sizeof(struct smb2_sync_hdr),
	.header_preamble_size = 0,
	.max_header_size = MAX_SMB2_HDR_SIZE,
	.read_rsp_size = sizeof(struct smb2_read_rsp) - 1,
	.lock_cmd = SMB2_LOCK,
	.cap_unix = 0,
	.cap_nt_find = SMB2_NT_FIND,
	.cap_large_files = SMB2_LARGE_FILES,
	.signing_enabled = SMB2_NEGOTIATE_SIGNING_ENABLED | SMB2_NEGOTIATE_SIGNING_REQUIRED,
	.signing_required = SMB2_NEGOTIATE_SIGNING_REQUIRED,
	.create_lease_size = sizeof(struct create_lease_v2),
};

struct smb_version_values smbdefault_values = {
	.version_string = SMBDEFAULT_VERSION_STRING,
	.protocol_id = SMB302_PROT_ID, /* doesn't matter, send protocol array */
	.req_capabilities = SMB2_GLOBAL_CAP_DFS | SMB2_GLOBAL_CAP_LEASING | SMB2_GLOBAL_CAP_LARGE_MTU | SMB2_GLOBAL_CAP_PERSISTENT_HANDLES | SMB2_GLOBAL_CAP_ENCRYPTION | SMB2_GLOBAL_CAP_DIRECTORY_LEASING,
	.large_lock_type = 0,
	.exclusive_lock_type = SMB2_LOCKFLAG_EXCLUSIVE_LOCK,
	.shared_lock_type = SMB2_LOCKFLAG_SHARED_LOCK,
	.unlock_lock_type = SMB2_LOCKFLAG_UNLOCK,
	.header_size = sizeof(struct smb2_sync_hdr),
	.header_preamble_size = 0,
	.max_header_size = MAX_SMB2_HDR_SIZE,
	.read_rsp_size = sizeof(struct smb2_read_rsp) - 1,
	.lock_cmd = SMB2_LOCK,
	.cap_unix = 0,
	.cap_nt_find = SMB2_NT_FIND,
	.cap_large_files = SMB2_LARGE_FILES,
	.signing_enabled = SMB2_NEGOTIATE_SIGNING_ENABLED | SMB2_NEGOTIATE_SIGNING_REQUIRED,
	.signing_required = SMB2_NEGOTIATE_SIGNING_REQUIRED,
	.create_lease_size = sizeof(struct create_lease_v2),
};

struct smb_version_values smb30_values = {
	.version_string = SMB30_VERSION_STRING,
	.protocol_id = SMB30_PROT_ID,
	.req_capabilities = SMB2_GLOBAL_CAP_DFS | SMB2_GLOBAL_CAP_LEASING | SMB2_GLOBAL_CAP_LARGE_MTU | SMB2_GLOBAL_CAP_PERSISTENT_HANDLES | SMB2_GLOBAL_CAP_ENCRYPTION | SMB2_GLOBAL_CAP_DIRECTORY_LEASING,
	.large_lock_type = 0,
	.exclusive_lock_type = SMB2_LOCKFLAG_EXCLUSIVE_LOCK,
	.shared_lock_type = SMB2_LOCKFLAG_SHARED_LOCK,
	.unlock_lock_type = SMB2_LOCKFLAG_UNLOCK,
	.header_size = sizeof(struct smb2_sync_hdr),
	.header_preamble_size = 0,
	.max_header_size = MAX_SMB2_HDR_SIZE,
	.read_rsp_size = sizeof(struct smb2_read_rsp) - 1,
	.lock_cmd = SMB2_LOCK,
	.cap_unix = 0,
	.cap_nt_find = SMB2_NT_FIND,
	.cap_large_files = SMB2_LARGE_FILES,
	.signing_enabled = SMB2_NEGOTIATE_SIGNING_ENABLED | SMB2_NEGOTIATE_SIGNING_REQUIRED,
	.signing_required = SMB2_NEGOTIATE_SIGNING_REQUIRED,
	.create_lease_size = sizeof(struct create_lease_v2),
};

struct smb_version_values smb302_values = {
	.version_string = SMB302_VERSION_STRING,
	.protocol_id = SMB302_PROT_ID,
	.req_capabilities = SMB2_GLOBAL_CAP_DFS | SMB2_GLOBAL_CAP_LEASING | SMB2_GLOBAL_CAP_LARGE_MTU | SMB2_GLOBAL_CAP_PERSISTENT_HANDLES | SMB2_GLOBAL_CAP_ENCRYPTION | SMB2_GLOBAL_CAP_DIRECTORY_LEASING,
	.large_lock_type = 0,
	.exclusive_lock_type = SMB2_LOCKFLAG_EXCLUSIVE_LOCK,
	.shared_lock_type = SMB2_LOCKFLAG_SHARED_LOCK,
	.unlock_lock_type = SMB2_LOCKFLAG_UNLOCK,
	.header_size = sizeof(struct smb2_sync_hdr),
	.header_preamble_size = 0,
	.max_header_size = MAX_SMB2_HDR_SIZE,
	.read_rsp_size = sizeof(struct smb2_read_rsp) - 1,
	.lock_cmd = SMB2_LOCK,
	.cap_unix = 0,
	.cap_nt_find = SMB2_NT_FIND,
	.cap_large_files = SMB2_LARGE_FILES,
	.signing_enabled = SMB2_NEGOTIATE_SIGNING_ENABLED | SMB2_NEGOTIATE_SIGNING_REQUIRED,
	.signing_required = SMB2_NEGOTIATE_SIGNING_REQUIRED,
	.create_lease_size = sizeof(struct create_lease_v2),
};

struct smb_version_values smb311_values = {
	.version_string = SMB311_VERSION_STRING,
	.protocol_id = SMB311_PROT_ID,
	.req_capabilities = SMB2_GLOBAL_CAP_DFS | SMB2_GLOBAL_CAP_LEASING | SMB2_GLOBAL_CAP_LARGE_MTU | SMB2_GLOBAL_CAP_PERSISTENT_HANDLES | SMB2_GLOBAL_CAP_ENCRYPTION | SMB2_GLOBAL_CAP_DIRECTORY_LEASING,
	.large_lock_type = 0,
	.exclusive_lock_type = SMB2_LOCKFLAG_EXCLUSIVE_LOCK,
	.shared_lock_type = SMB2_LOCKFLAG_SHARED_LOCK,
	.unlock_lock_type = SMB2_LOCKFLAG_UNLOCK,
	.header_size = sizeof(struct smb2_sync_hdr),
	.header_preamble_size = 0,
	.max_header_size = MAX_SMB2_HDR_SIZE,
	.read_rsp_size = sizeof(struct smb2_read_rsp) - 1,
	.lock_cmd = SMB2_LOCK,
	.cap_unix = 0,
	.cap_nt_find = SMB2_NT_FIND,
	.cap_large_files = SMB2_LARGE_FILES,
	.signing_enabled = SMB2_NEGOTIATE_SIGNING_ENABLED | SMB2_NEGOTIATE_SIGNING_REQUIRED,
	.signing_required = SMB2_NEGOTIATE_SIGNING_REQUIRED,
	.create_lease_size = sizeof(struct create_lease_v2),
};<|MERGE_RESOLUTION|>--- conflicted
+++ resolved
@@ -796,10 +796,7 @@
 	if (!server->ops->new_lease_key)
 		return -EIO;
 
-<<<<<<< HEAD
-=======
 	pfid = tcon->crfid.fid;
->>>>>>> c1084c27
 	server->ops->new_lease_key(pfid);
 
 	memset(rqst, 0, sizeof(rqst));
@@ -3599,10 +3596,7 @@
 		return rc;
 	}
 
-<<<<<<< HEAD
-=======
 	filemap_invalidate_lock(inode->i_mapping);
->>>>>>> c1084c27
 	/*
 	 * We implement the punch hole through ioctl, so we need remove the page
 	 * caches first, otherwise the data may be inconsistent with the server.
