--- conflicted
+++ resolved
@@ -264,24 +264,18 @@
 		rc = cifs_setup_session(0, tcon->ses, nls_codepage);
 		if ((rc == -EACCES) && !tcon->retry) {
 			rc = -EHOSTDOWN;
-<<<<<<< HEAD
-=======
 			ses->binding = false;
 			ses->binding_chan = NULL;
->>>>>>> c1084c27
 			mutex_unlock(&tcon->ses->session_mutex);
 			goto failed;
 		}
 	}
-<<<<<<< HEAD
-=======
 	/*
 	 * End of channel binding
 	 */
 	ses->binding = false;
 	ses->binding_chan = NULL;
 
->>>>>>> c1084c27
 	if (rc || !tcon->need_reconnect) {
 		mutex_unlock(&tcon->ses->session_mutex);
 		goto out;
@@ -359,12 +353,8 @@
  * function must have filled in request_buf pointer.
  */
 static int __smb2_plain_req_init(__le16 smb2_command, struct cifs_tcon *tcon,
-<<<<<<< HEAD
-				  void **request_buf, unsigned int *total_len)
-=======
 				 struct TCP_Server_Info *server,
 				 void **request_buf, unsigned int *total_len)
->>>>>>> c1084c27
 {
 	/* BB eventually switch this to SMB2 specific small buf size */
 	if (smb2_command == SMB2_SET_INFO)
@@ -390,51 +380,30 @@
 }
 
 static int smb2_plain_req_init(__le16 smb2_command, struct cifs_tcon *tcon,
-<<<<<<< HEAD
-=======
 			       struct TCP_Server_Info *server,
->>>>>>> c1084c27
 			       void **request_buf, unsigned int *total_len)
 {
 	int rc;
 
-<<<<<<< HEAD
-	rc = smb2_reconnect(smb2_command, tcon);
-	if (rc)
-		return rc;
-
-	return __smb2_plain_req_init(smb2_command, tcon, request_buf,
-=======
 	rc = smb2_reconnect(smb2_command, tcon, server);
 	if (rc)
 		return rc;
 
 	return __smb2_plain_req_init(smb2_command, tcon, server, request_buf,
->>>>>>> c1084c27
 				     total_len);
 }
 
 static int smb2_ioctl_req_init(u32 opcode, struct cifs_tcon *tcon,
-<<<<<<< HEAD
-=======
 			       struct TCP_Server_Info *server,
->>>>>>> c1084c27
 			       void **request_buf, unsigned int *total_len)
 {
 	/* Skip reconnect only for FSCTL_VALIDATE_NEGOTIATE_INFO IOCTLs */
 	if (opcode == FSCTL_VALIDATE_NEGOTIATE_INFO) {
-<<<<<<< HEAD
-		return __smb2_plain_req_init(SMB2_IOCTL, tcon, request_buf,
-					     total_len);
-	}
-	return smb2_plain_req_init(SMB2_IOCTL, tcon, request_buf, total_len);
-=======
 		return __smb2_plain_req_init(SMB2_IOCTL, tcon, server,
 					     request_buf, total_len);
 	}
 	return smb2_plain_req_init(SMB2_IOCTL, tcon, server,
 				   request_buf, total_len);
->>>>>>> c1084c27
 }
 
 /* For explanation of negotiate contexts see MS-SMB2 section 2.2.3.1 */
@@ -3020,12 +2989,8 @@
 	int rc;
 	char *in_data_buf;
 
-<<<<<<< HEAD
-	rc = smb2_ioctl_req_init(opcode, tcon, (void **) &req, &total_len);
-=======
 	rc = smb2_ioctl_req_init(opcode, tcon, server,
 				 (void **) &req, &total_len);
->>>>>>> c1084c27
 	if (rc)
 		return rc;
 
@@ -3372,25 +3337,7 @@
 SMB2_close(const unsigned int xid, struct cifs_tcon *tcon,
 		u64 persistent_fid, u64 volatile_fid)
 {
-<<<<<<< HEAD
-	int rc;
-	int tmp_rc;
-
-	rc = SMB2_close_flags(xid, tcon, persistent_fid, volatile_fid, 0);
-
-	/* retry close in a worker thread if this one is interrupted */
-	if (rc == -EINTR) {
-		tmp_rc = smb2_handle_cancelled_close(tcon, persistent_fid,
-						     volatile_fid);
-		if (tmp_rc)
-			cifs_dbg(VFS, "handle cancelled close fid 0x%llx returned error %d\n",
-				 persistent_fid, tmp_rc);
-	}
-
-	return rc;
-=======
 	return __SMB2_close(xid, tcon, persistent_fid, volatile_fid, NULL);
->>>>>>> c1084c27
 }
 
 int
@@ -4344,13 +4291,8 @@
 				     tcon->tid, tcon->ses->Suid, wdata->offset,
 				     wdata->bytes, wdata->result);
 		if (wdata->result == -ENOSPC)
-<<<<<<< HEAD
-			printk_once(KERN_WARNING "Out of space writing to %s\n",
-				    tcon->treeName);
-=======
 			pr_warn_once("Out of space writing to %s\n",
 				     tcon->treeName);
->>>>>>> c1084c27
 	} else
 		trace_smb3_write_done(0 /* no xid */,
 				      wdata->cfile->fid.persistent_fid,
