--- conflicted
+++ resolved
@@ -616,27 +616,8 @@
 				cifs_stats_inc(
 				    &tcon->stats.cifs_stats.num_oplock_brks);
 				if (smb2_tcon_has_lease(tcon, rsp)) {
-<<<<<<< HEAD
-=======
 					spin_unlock(&tcon->open_file_lock);
 					spin_unlock(&cifs_tcp_ses_lock);
-					return true;
-				}
-				open = smb2_tcon_find_pending_open_lease(tcon,
-									 rsp);
-				if (open) {
-					__u8 lease_key[SMB2_LEASE_KEY_SIZE];
-					struct tcon_link *tlink;
-
-					tlink = cifs_get_tlink(open->tlink);
-					memcpy(lease_key, open->lease_key,
-					       SMB2_LEASE_KEY_SIZE);
->>>>>>> c1084c27
-					spin_unlock(&tcon->open_file_lock);
-					spin_unlock(&cifs_tcp_ses_lock);
-					smb2_queue_pending_open_break(tlink,
-								      lease_key,
-								      rsp->NewLeaseState);
 					return true;
 				}
 				open = smb2_tcon_find_pending_open_lease(tcon,
@@ -703,16 +684,8 @@
 
 	/* look up tcon based on tid & uid */
 	spin_lock(&cifs_tcp_ses_lock);
-<<<<<<< HEAD
-	list_for_each(tmp, &server->smb_ses_list) {
-		ses = list_entry(tmp, struct cifs_ses, smb_ses_list);
-
-		list_for_each(tmp1, &ses->tcon_list) {
-			tcon = list_entry(tmp1, struct cifs_tcon, tcon_list);
-=======
 	list_for_each_entry(ses, &server->smb_ses_list, smb_ses_list) {
 		list_for_each_entry(tcon, &ses->tcon_list, tcon_list) {
->>>>>>> c1084c27
 
 			spin_lock(&tcon->open_file_lock);
 			list_for_each_entry(cfile, &tcon->openFileList, tlist) {
@@ -778,12 +751,6 @@
 	kfree(cancelled);
 }
 
-<<<<<<< HEAD
-/* Caller should already has an extra reference to @tcon */
-static int
-__smb2_handle_cancelled_close(struct cifs_tcon *tcon, __u64 persistent_fid,
-			      __u64 volatile_fid)
-=======
 /*
  * Caller should already has an extra reference to @tcon
  * This function is used to queue work to close a handle to prevent leaks
@@ -795,7 +762,6 @@
 static int
 __smb2_handle_cancelled_cmd(struct cifs_tcon *tcon, __u16 cmd, __u64 mid,
 			    __u64 persistent_fid, __u64 volatile_fid)
->>>>>>> c1084c27
 {
 	struct close_cancelled_open *cancelled;
 
@@ -806,38 +772,14 @@
 	cancelled->fid.persistent_fid = persistent_fid;
 	cancelled->fid.volatile_fid = volatile_fid;
 	cancelled->tcon = tcon;
-<<<<<<< HEAD
-=======
 	cancelled->cmd = cmd;
 	cancelled->mid = mid;
->>>>>>> c1084c27
 	INIT_WORK(&cancelled->work, smb2_cancelled_close_fid);
 	WARN_ON(queue_work(cifsiod_wq, &cancelled->work) == false);
 
 	return 0;
 }
 
-<<<<<<< HEAD
-int
-smb2_handle_cancelled_close(struct cifs_tcon *tcon, __u64 persistent_fid,
-			    __u64 volatile_fid)
-{
-	int rc;
-
-	cifs_dbg(FYI, "%s: tc_count=%d\n", __func__, tcon->tc_count);
-	spin_lock(&cifs_tcp_ses_lock);
-	tcon->tc_count++;
-	spin_unlock(&cifs_tcp_ses_lock);
-
-	rc = __smb2_handle_cancelled_close(tcon, persistent_fid, volatile_fid);
-	if (rc)
-		cifs_put_tcon(tcon);
-
-	return rc;
-}
-
-=======
->>>>>>> c1084c27
 int
 smb2_handle_cancelled_close(struct cifs_tcon *tcon, __u64 persistent_fid,
 			    __u64 volatile_fid)
@@ -888,16 +830,11 @@
 	if (!tcon)
 		return -ENOENT;
 
-<<<<<<< HEAD
-	rc = __smb2_handle_cancelled_close(tcon, rsp->PersistentFileId,
-					   rsp->VolatileFileId);
-=======
 	rc = __smb2_handle_cancelled_cmd(tcon,
 					 le16_to_cpu(sync_hdr->Command),
 					 le64_to_cpu(sync_hdr->MessageId),
 					 rsp->PersistentFileId,
 					 rsp->VolatileFileId);
->>>>>>> c1084c27
 	if (rc)
 		cifs_put_tcon(tcon);
 
