--- conflicted
+++ resolved
@@ -125,12 +125,7 @@
  * @sb_mountdata:	parent/root DFS mount options (template)
  * @fullpath:		full path in UNC format
  * @ref:		optional server's referral
-<<<<<<< HEAD
- * @devname:		optional pointer for saving device name
- *
-=======
  * @devname:		return the built cifs device name if passed pointer not NULL
->>>>>>> c1084c27
  * creates mount options for submount based on template options sb_mountdata
  * and replacing unc,ip,prefixpath options with ones we've got form ref_unc.
  *
@@ -156,7 +151,9 @@
 		return ERR_PTR(-EINVAL);
 
 	if (ref) {
-<<<<<<< HEAD
+		if (WARN_ON_ONCE(!ref->node_name || ref->path_consumed < 0))
+			return ERR_PTR(-EINVAL);
+
 		if (strlen(fullpath) - ref->path_consumed) {
 			prepath = fullpath + ref->path_consumed;
 			/* skip initial delimiter */
@@ -164,18 +161,6 @@
 				prepath++;
 		}
 
-=======
-		if (WARN_ON_ONCE(!ref->node_name || ref->path_consumed < 0))
-			return ERR_PTR(-EINVAL);
-
-		if (strlen(fullpath) - ref->path_consumed) {
-			prepath = fullpath + ref->path_consumed;
-			/* skip initial delimiter */
-			if (*prepath == '/' || *prepath == '\\')
-				prepath++;
-		}
-
->>>>>>> c1084c27
 		name = cifs_build_devname(ref->node_name, prepath);
 		if (IS_ERR(name)) {
 			rc = PTR_ERR(name);
@@ -280,10 +265,7 @@
  * to perform failover in case we failed to connect to the first target in the
  * referral.
  *
-<<<<<<< HEAD
-=======
  * @mntpt:		directory entry for the path we are trying to automount
->>>>>>> c1084c27
  * @cifs_sb:		parent/root superblock
  * @fullpath:		full path in UNC format
  */
@@ -295,11 +277,7 @@
 	char *mountdata;
 	char *devname;
 
-<<<<<<< HEAD
-	devname = kstrndup(fullpath, strlen(fullpath), GFP_KERNEL);
-=======
 	devname = kstrdup(fullpath, GFP_KERNEL);
->>>>>>> c1084c27
 	if (!devname)
 		return ERR_PTR(-ENOMEM);
 
@@ -310,11 +288,7 @@
 	/* See afs_mntpt_do_automount in fs/afs/mntpt.c for an example */
 
 	/* strip first '\' from fullpath */
-<<<<<<< HEAD
-	mountdata = cifs_compose_mount_options(cifs_sb->mountdata,
-=======
 	mountdata = cifs_compose_mount_options(cifs_sb->ctx->mount_options,
->>>>>>> c1084c27
 					       fullpath + 1, NULL, NULL);
 	if (IS_ERR(mountdata)) {
 		kfree(devname);
@@ -365,8 +339,6 @@
 		mnt = ERR_CAST(full_path);
 		goto free_full_path;
 	}
-
-	convert_delimiter(full_path, '\\');
 
 	convert_delimiter(full_path, '\\');
 
