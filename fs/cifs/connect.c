--- conflicted
+++ resolved
@@ -119,58 +119,15 @@
 	}
 	rc = !rc ? -1 : 0;
 
-<<<<<<< HEAD
-#ifdef CONFIG_CIFS_DFS_UPCALL
-struct super_cb_data {
-	struct TCP_Server_Info *server;
-	struct super_block *sb;
-};
-=======
 requeue_resolve:
 	cifs_dbg(FYI, "%s: next dns resolution scheduled for %lu seconds in the future\n",
 		 __func__, ttl);
 	mod_delayed_work(cifsiod_wq, &server->resolve, (ttl * HZ));
->>>>>>> c1084c27
 
 	return rc;
 }
 
 
-<<<<<<< HEAD
-	if (d->sb)
-		return;
-
-	cifs_sb = CIFS_SB(sb);
-	tcon = cifs_sb_master_tcon(cifs_sb);
-	if (tcon->ses->server == d->server)
-		d->sb = sb;
-}
-
-static struct super_block *get_tcp_super(struct TCP_Server_Info *server)
-{
-	struct super_cb_data d = {
-		.server = server,
-		.sb = NULL,
-	};
-
-	iterate_supers_type(&cifs_fs_type, super_cb, &d);
-
-	if (unlikely(!d.sb))
-		return ERR_PTR(-ENOENT);
-	/*
-	 * Grab an active reference in order to prevent automounts (DFS links)
-	 * of expiring and then freeing up our cifs superblock pointer while
-	 * we're doing failover.
-	 */
-	cifs_sb_active(d.sb);
-	return d.sb;
-}
-
-static inline void put_tcp_super(struct super_block *sb)
-{
-	if (!IS_ERR_OR_NULL(sb))
-		cifs_sb_deactive(sb);
-=======
 static void cifs_resolve_server(struct work_struct *work)
 {
 	int rc;
@@ -189,7 +146,6 @@
 	}
 
 	mutex_unlock(&server->srv_mutex);
->>>>>>> c1084c27
 }
 
 #ifdef CONFIG_CIFS_DFS_UPCALL
@@ -271,11 +227,7 @@
 	server->nr_targets = 1;
 #ifdef CONFIG_CIFS_DFS_UPCALL
 	spin_unlock(&GlobalMid_Lock);
-<<<<<<< HEAD
-	sb = get_tcp_super(server);
-=======
 	sb = cifs_get_tcp_super(server);
->>>>>>> c1084c27
 	if (IS_ERR(sb)) {
 		rc = PTR_ERR(sb);
 		cifs_dbg(FYI, "%s: will not do DFS failover: rc = %d\n",
@@ -283,13 +235,6 @@
 		sb = NULL;
 	} else {
 		cifs_sb = CIFS_SB(sb);
-<<<<<<< HEAD
-
-		rc = reconn_setup_dfs_targets(cifs_sb, &tgt_list, &tgt_it);
-		if (rc && (rc != -EOPNOTSUPP)) {
-			cifs_server_dbg(VFS, "%s: no target servers for DFS failover\n",
-				 __func__);
-=======
 		rc = reconn_setup_dfs_targets(cifs_sb, &tgt_list);
 		if (rc) {
 			cifs_sb = NULL;
@@ -297,7 +242,6 @@
 				cifs_server_dbg(VFS, "%s: no target servers for DFS failover\n",
 						__func__);
 			}
->>>>>>> c1084c27
 		} else {
 			server->nr_targets = dfs_cache_get_nr_tgts(&tgt_list);
 		}
@@ -312,14 +256,9 @@
 		spin_unlock(&GlobalMid_Lock);
 #ifdef CONFIG_CIFS_DFS_UPCALL
 		dfs_cache_free_tgts(&tgt_list);
-<<<<<<< HEAD
-		put_tcp_super(sb);
-#endif
-=======
 		cifs_put_tcp_super(sb);
 #endif
 		wake_up(&server->response_q);
->>>>>>> c1084c27
 		return rc;
 	} else
 		server->tcpStatus = CifsNeedReconnect;
@@ -399,20 +338,6 @@
 		try_to_freeze();
 
 		mutex_lock(&server->srv_mutex);
-<<<<<<< HEAD
-#ifdef CONFIG_CIFS_DFS_UPCALL
-		/*
-		 * Set up next DFS target server (if any) for reconnect. If DFS
-		 * feature is disabled, then we will retry last server we
-		 * connected to before.
-		 */
-		reconn_inval_dfs_target(server, cifs_sb, &tgt_list, &tgt_it);
-#endif
-		rc = reconn_set_ipaddr(server);
-		if (rc) {
-			cifs_dbg(FYI, "%s: failed to resolve hostname: %d\n",
-				 __func__, rc);
-=======
 
 
 		if (!cifs_swn_set_server_dstaddr(server)) {
@@ -440,7 +365,6 @@
 #endif
 
 
->>>>>>> c1084c27
 		}
 
 		if (cifs_rdma_enabled(server))
@@ -472,14 +396,9 @@
 				 __func__, rc);
 		}
 		dfs_cache_free_tgts(&tgt_list);
-
-	}
-
-<<<<<<< HEAD
-	put_tcp_super(sb);
-=======
+	}
+
 	cifs_put_tcp_super(sb);
->>>>>>> c1084c27
 #endif
 	if (server->tcpStatus == CifsNeedNegotiate)
 		mod_delayed_work(cifsiod_wq, &server->echo, 0);
@@ -1107,13 +1026,10 @@
 		for (i = 0; i < num_mids; i++) {
 			if (mids[i] != NULL) {
 				mids[i]->resp_buf_size = server->pdu_size;
-<<<<<<< HEAD
-=======
 
 				if (bufs[i] && server->ops->is_network_name_deleted)
 					server->ops->is_network_name_deleted(bufs[i],
 									server);
->>>>>>> c1084c27
 
 				if (!mids[i]->multiRsp || mids[i]->multiEnd)
 					mids[i]->callback(mids[i]);
@@ -2097,16 +2013,8 @@
 	spin_lock(&cifs_tcp_ses_lock);
 	list_for_each(tmp, &ses->tcon_list) {
 		tcon = list_entry(tmp, struct cifs_tcon, tcon_list);
-<<<<<<< HEAD
-#ifdef CONFIG_CIFS_DFS_UPCALL
-		if (tcon->dfs_path)
-			continue;
-#endif
-		if (!match_tcon(tcon, volume_info))
-=======
 
 		if (!match_tcon(tcon, ctx))
->>>>>>> c1084c27
 			continue;
 		++tcon->tc_count;
 		spin_unlock(&cifs_tcp_ses_lock);
@@ -2896,82 +2804,6 @@
 	spin_lock_init(&cifs_sb->tlink_tree_lock);
 	cifs_sb->tlink_tree = RB_ROOT;
 
-<<<<<<< HEAD
-	cifs_sb->bsize = pvolume_info->bsize;
-	/*
-	 * Temporarily set r/wsize for matching superblock. If we end up using
-	 * new sb then client will later negotiate it downward if needed.
-	 */
-	cifs_sb->rsize = pvolume_info->rsize;
-	cifs_sb->wsize = pvolume_info->wsize;
-
-	cifs_sb->mnt_uid = pvolume_info->linux_uid;
-	cifs_sb->mnt_gid = pvolume_info->linux_gid;
-	cifs_sb->mnt_file_mode = pvolume_info->file_mode;
-	cifs_sb->mnt_dir_mode = pvolume_info->dir_mode;
-	cifs_dbg(FYI, "file mode: %04ho  dir mode: %04ho\n",
-		 cifs_sb->mnt_file_mode, cifs_sb->mnt_dir_mode);
-
-	cifs_sb->actimeo = pvolume_info->actimeo;
-	cifs_sb->local_nls = pvolume_info->local_nls;
-
-	if (pvolume_info->nodfs)
-		cifs_sb->mnt_cifs_flags |= CIFS_MOUNT_NO_DFS;
-	if (pvolume_info->noperm)
-		cifs_sb->mnt_cifs_flags |= CIFS_MOUNT_NO_PERM;
-	if (pvolume_info->setuids)
-		cifs_sb->mnt_cifs_flags |= CIFS_MOUNT_SET_UID;
-	if (pvolume_info->setuidfromacl)
-		cifs_sb->mnt_cifs_flags |= CIFS_MOUNT_UID_FROM_ACL;
-	if (pvolume_info->server_ino)
-		cifs_sb->mnt_cifs_flags |= CIFS_MOUNT_SERVER_INUM;
-	if (pvolume_info->remap)
-		cifs_sb->mnt_cifs_flags |= CIFS_MOUNT_MAP_SFM_CHR;
-	if (pvolume_info->sfu_remap)
-		cifs_sb->mnt_cifs_flags |= CIFS_MOUNT_MAP_SPECIAL_CHR;
-	if (pvolume_info->no_xattr)
-		cifs_sb->mnt_cifs_flags |= CIFS_MOUNT_NO_XATTR;
-	if (pvolume_info->sfu_emul)
-		cifs_sb->mnt_cifs_flags |= CIFS_MOUNT_UNX_EMUL;
-	if (pvolume_info->nobrl)
-		cifs_sb->mnt_cifs_flags |= CIFS_MOUNT_NO_BRL;
-	if (pvolume_info->nohandlecache)
-		cifs_sb->mnt_cifs_flags |= CIFS_MOUNT_NO_HANDLE_CACHE;
-	if (pvolume_info->nostrictsync)
-		cifs_sb->mnt_cifs_flags |= CIFS_MOUNT_NOSSYNC;
-	if (pvolume_info->mand_lock)
-		cifs_sb->mnt_cifs_flags |= CIFS_MOUNT_NOPOSIXBRL;
-	if (pvolume_info->rwpidforward)
-		cifs_sb->mnt_cifs_flags |= CIFS_MOUNT_RWPIDFORWARD;
-	if (pvolume_info->mode_ace)
-		cifs_sb->mnt_cifs_flags |= CIFS_MOUNT_MODE_FROM_SID;
-	if (pvolume_info->cifs_acl)
-		cifs_sb->mnt_cifs_flags |= CIFS_MOUNT_CIFS_ACL;
-	if (pvolume_info->backupuid_specified) {
-		cifs_sb->mnt_cifs_flags |= CIFS_MOUNT_CIFS_BACKUPUID;
-		cifs_sb->mnt_backupuid = pvolume_info->backupuid;
-	}
-	if (pvolume_info->backupgid_specified) {
-		cifs_sb->mnt_cifs_flags |= CIFS_MOUNT_CIFS_BACKUPGID;
-		cifs_sb->mnt_backupgid = pvolume_info->backupgid;
-	}
-	if (pvolume_info->override_uid)
-		cifs_sb->mnt_cifs_flags |= CIFS_MOUNT_OVERR_UID;
-	if (pvolume_info->override_gid)
-		cifs_sb->mnt_cifs_flags |= CIFS_MOUNT_OVERR_GID;
-	if (pvolume_info->dynperm)
-		cifs_sb->mnt_cifs_flags |= CIFS_MOUNT_DYNPERM;
-	if (pvolume_info->fsc)
-		cifs_sb->mnt_cifs_flags |= CIFS_MOUNT_FSCACHE;
-	if (pvolume_info->multiuser)
-		cifs_sb->mnt_cifs_flags |= (CIFS_MOUNT_MULTIUSER |
-					    CIFS_MOUNT_NO_PERM);
-	if (pvolume_info->strict_io)
-		cifs_sb->mnt_cifs_flags |= CIFS_MOUNT_STRICT_IO;
-	if (pvolume_info->direct_io) {
-		cifs_dbg(FYI, "mounting share using direct i/o\n");
-		cifs_sb->mnt_cifs_flags |= CIFS_MOUNT_DIRECT_IO;
-=======
 	cifs_dbg(FYI, "file mode: %04ho  dir mode: %04ho\n",
 		 ctx->file_mode, ctx->dir_mode);
 
@@ -2986,7 +2818,6 @@
 				 ctx->iocharset);
 			return -ELIBACC;
 		}
->>>>>>> c1084c27
 	}
 	ctx->local_nls = cifs_sb->local_nls;
 
@@ -3544,23 +3375,8 @@
 }
 
 #ifdef CONFIG_CIFS_DFS_UPCALL
-<<<<<<< HEAD
-static inline void set_root_tcon(struct cifs_sb_info *cifs_sb,
-				 struct cifs_tcon *tcon,
-				 struct cifs_tcon **root)
-{
-	spin_lock(&cifs_tcp_ses_lock);
-	tcon->tc_count++;
-	tcon->remap = cifs_remap(cifs_sb);
-	spin_unlock(&cifs_tcp_ses_lock);
-	*root = tcon;
-}
-
-int cifs_mount(struct cifs_sb_info *cifs_sb, struct smb_vol *vol)
-=======
 static void set_root_ses(struct cifs_sb_info *cifs_sb, const uuid_t *mount_id, struct cifs_ses *ses,
 			 struct cifs_ses **root_ses)
->>>>>>> c1084c27
 {
 	if (ses) {
 		spin_lock(&cifs_tcp_ses_lock);
@@ -3684,29 +3500,12 @@
 			goto error;
 	}
 
-<<<<<<< HEAD
-	kfree(root_path);
-	root_path = build_unc_path_to_root(vol, cifs_sb, false);
-	if (IS_ERR(root_path)) {
-		rc = PTR_ERR(root_path);
-		root_path = NULL;
-		goto error;
-	}
-	/* Cache out resolved root server */
-	(void)dfs_cache_find(xid, ses, cifs_sb->local_nls, cifs_remap(cifs_sb),
-			     root_path + 1, NULL, NULL);
-	kfree(root_path);
-	root_path = NULL;
-
-	set_root_tcon(cifs_sb, tcon, &root_tcon);
-=======
 	mount_put_conns(cifs_sb, xid, server, ses, tcon);
 	/*
 	 * Ignore error check here because we may failover to other targets from cached a
 	 * referral.
 	 */
 	(void)mount_get_dfs_conns(ctx, cifs_sb, &xid, &server, &ses, &tcon);
->>>>>>> c1084c27
 
 	/* Get path of DFS root */
 	ref_path = build_unc_path_to_root(ctx, cifs_sb, false);
@@ -3735,21 +3534,7 @@
 		/* Connect to new DFS target only if we were redirected */
 		if (oldmnt != cifs_sb->ctx->mount_options) {
 			mount_put_conns(cifs_sb, xid, server, ses, tcon);
-<<<<<<< HEAD
-			rc = mount_get_conns(vol, cifs_sb, &xid, &server, &ses,
-					     &tcon);
-			/*
-			 * Ensure that DFS referrals go through new root server.
-			 */
-			if (!rc && tcon &&
-			    (tcon->share_flags & (SHI1005_FLAGS_DFS |
-						  SHI1005_FLAGS_DFS_ROOT))) {
-				cifs_put_tcon(root_tcon);
-				set_root_tcon(cifs_sb, tcon, &root_tcon);
-			}
-=======
 			rc = mount_get_dfs_conns(ctx, cifs_sb, &xid, &server, &ses, &tcon);
->>>>>>> c1084c27
 		}
 		if (rc && !server && !ses) {
 			/* Failed to connect. Try to connect to other targets in the referral. */
@@ -4121,27 +3906,6 @@
 	if (ctx == NULL)
 		return ERR_PTR(-ENOMEM);
 
-<<<<<<< HEAD
-	vol_info->local_nls = cifs_sb->local_nls;
-	vol_info->linux_uid = fsuid;
-	vol_info->cred_uid = fsuid;
-	vol_info->UNC = master_tcon->treeName;
-	vol_info->retry = master_tcon->retry;
-	vol_info->nocase = master_tcon->nocase;
-	vol_info->nohandlecache = master_tcon->nohandlecache;
-	vol_info->local_lease = master_tcon->local_lease;
-	vol_info->no_lease = master_tcon->no_lease;
-	vol_info->resilient = master_tcon->use_resilient;
-	vol_info->persistent = master_tcon->use_persistent;
-	vol_info->handle_timeout = master_tcon->handle_timeout;
-	vol_info->no_linux_ext = !master_tcon->unix_ext;
-	vol_info->linux_ext = master_tcon->posix_extensions;
-	vol_info->sectype = master_tcon->ses->sectype;
-	vol_info->sign = master_tcon->ses->sign;
-	vol_info->seal = master_tcon->seal;
-
-	rc = cifs_set_vol_auth(vol_info, master_tcon->ses);
-=======
 	ctx->local_nls = cifs_sb->local_nls;
 	ctx->linux_uid = fsuid;
 	ctx->cred_uid = fsuid;
@@ -4162,7 +3926,6 @@
 	ctx->witness = master_tcon->use_witness;
 
 	rc = cifs_set_vol_auth(ctx, master_tcon->ses);
->>>>>>> c1084c27
 	if (rc) {
 		tcon = ERR_PTR(rc);
 		goto out;
