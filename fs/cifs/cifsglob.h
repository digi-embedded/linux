--- conflicted
+++ resolved
@@ -249,11 +249,7 @@
 	/* verify the message */
 	int (*check_message)(char *, unsigned int, struct TCP_Server_Info *);
 	bool (*is_oplock_break)(char *, struct TCP_Server_Info *);
-<<<<<<< HEAD
-	int (*handle_cancelled_mid)(char *, struct TCP_Server_Info *);
-=======
 	int (*handle_cancelled_mid)(struct mid_q_entry *, struct TCP_Server_Info *);
->>>>>>> c1084c27
 	void (*downgrade_oplock)(struct TCP_Server_Info *server,
 				 struct cifsInodeInfo *cinode, __u32 oplock,
 				 unsigned int epoch, bool *purge_cache);
@@ -1257,11 +1253,8 @@
 	struct cifs_search_info srch_inf;
 	struct work_struct oplock_break; /* work for oplock breaks */
 	struct work_struct put; /* work for the final part of _put */
-<<<<<<< HEAD
-=======
 	struct delayed_work deferred;
 	bool deferred_close_scheduled; /* Flag to indicate close is scheduled */
->>>>>>> c1084c27
 };
 
 struct cifs_io_parms {
