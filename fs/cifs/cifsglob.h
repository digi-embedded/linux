/* SPDX-License-Identifier: LGPL-2.1 */
/*
 *
 *   Copyright (C) International Business Machines  Corp., 2002,2008
 *   Author(s): Steve French (sfrench@us.ibm.com)
 *              Jeremy Allison (jra@samba.org)
 *
 */
#ifndef _CIFS_GLOB_H
#define _CIFS_GLOB_H

#include <linux/in.h>
#include <linux/in6.h>
#include <linux/inet.h>
#include <linux/slab.h>
#include <linux/scatterlist.h>
#include <linux/mm.h>
#include <linux/mempool.h>
#include <linux/workqueue.h>
#include <linux/utsname.h>
#include <linux/sched/mm.h>
#include <linux/netfs.h>
#include "cifs_fs_sb.h"
#include "cifsacl.h"
#include <crypto/internal/hash.h>
#include <linux/scatterlist.h>
#include <uapi/linux/cifs/cifs_mount.h>
#include "../smbfs_common/smb2pdu.h"
#include "smb2pdu.h"

#define SMB_PATH_MAX 260
#define CIFS_PORT 445
#define RFC1001_PORT 139

/*
 * The sizes of various internal tables and strings
 */
#define MAX_UID_INFO 16
#define MAX_SES_INFO 2
#define MAX_TCON_INFO 4

#define MAX_TREE_SIZE (2 + CIFS_NI_MAXHOST + 1 + CIFS_MAX_SHARE_LEN + 1)

#define CIFS_MIN_RCV_POOL 4

#define MAX_REOPEN_ATT	5 /* these many maximum attempts to reopen a file */
/*
 * default attribute cache timeout (jiffies)
 */
#define CIFS_DEF_ACTIMEO (1 * HZ)

/*
 * max attribute cache timeout (jiffies) - 2^30
 */
#define CIFS_MAX_ACTIMEO (1 << 30)

/*
 * Max persistent and resilient handle timeout (milliseconds).
 * Windows durable max was 960000 (16 minutes)
 */
#define SMB3_MAX_HANDLE_TIMEOUT 960000

/*
 * MAX_REQ is the maximum number of requests that WE will send
 * on one socket concurrently.
 */
#define CIFS_MAX_REQ 32767

#define RFC1001_NAME_LEN 15
#define RFC1001_NAME_LEN_WITH_NULL (RFC1001_NAME_LEN + 1)

/* maximum length of ip addr as a string (including ipv6 and sctp) */
#define SERVER_NAME_LENGTH 80
#define SERVER_NAME_LEN_WITH_NULL     (SERVER_NAME_LENGTH + 1)

/* echo interval in seconds */
#define SMB_ECHO_INTERVAL_MIN 1
#define SMB_ECHO_INTERVAL_MAX 600
#define SMB_ECHO_INTERVAL_DEFAULT 60

/* dns resolution intervals in seconds */
#define SMB_DNS_RESOLVE_INTERVAL_MIN     120
#define SMB_DNS_RESOLVE_INTERVAL_DEFAULT 600

/* smb multichannel query server interfaces interval in seconds */
#define SMB_INTERFACE_POLL_INTERVAL	600

/* maximum number of PDUs in one compound */
#define MAX_COMPOUND 5

/*
 * Default number of credits to keep available for SMB3.
 * This value is chosen somewhat arbitrarily. The Windows client
 * defaults to 128 credits, the Windows server allows clients up to
 * 512 credits (or 8K for later versions), and the NetApp server
 * does not limit clients at all.  Choose a high enough default value
 * such that the client shouldn't limit performance, but allow mount
 * to override (until you approach 64K, where we limit credits to 65000
 * to reduce possibility of seeing more server credit overflow bugs.
 */
#define SMB2_MAX_CREDITS_AVAILABLE 32000

#include "cifspdu.h"

#ifndef XATTR_DOS_ATTRIB
#define XATTR_DOS_ATTRIB "user.DOSATTRIB"
#endif

#define CIFS_MAX_WORKSTATION_LEN  (__NEW_UTS_LEN + 1)  /* reasonable max for client */

/*
 * CIFS vfs client Status information (based on what we know.)
 */

/* associated with each connection */
enum statusEnum {
	CifsNew = 0,
	CifsGood,
	CifsExiting,
	CifsNeedReconnect,
	CifsNeedNegotiate,
	CifsInNegotiate,
};

/* associated with each smb session */
enum ses_status_enum {
	SES_NEW = 0,
	SES_GOOD,
	SES_EXITING,
	SES_NEED_RECON,
	SES_IN_SETUP
};

/* associated with each tree connection to the server */
enum tid_status_enum {
	TID_NEW = 0,
	TID_GOOD,
	TID_EXITING,
	TID_NEED_RECON,
	TID_NEED_TCON,
	TID_IN_TCON,
	TID_NEED_FILES_INVALIDATE, /* currently unused */
	TID_IN_FILES_INVALIDATE
};

enum securityEnum {
	Unspecified = 0,	/* not specified */
	NTLMv2,			/* Legacy NTLM auth with NTLMv2 hash */
	RawNTLMSSP,		/* NTLMSSP without SPNEGO, NTLMv2 hash */
	Kerberos,		/* Kerberos via SPNEGO */
};

struct session_key {
	unsigned int len;
	char *response;
};

/* crypto hashing related structure/fields, not specific to a sec mech */
struct cifs_secmech {
	struct shash_desc *hmacmd5; /* hmacmd5 hash function, for NTLMv2/CR1 hashes */
	struct shash_desc *md5; /* md5 hash function, for CIFS/SMB1 signatures */
	struct shash_desc *hmacsha256; /* hmac-sha256 hash function, for SMB2 signatures */
	struct shash_desc *sha512; /* sha512 hash function, for SMB3.1.1 preauth hash */
	struct shash_desc *aes_cmac; /* block-cipher based MAC function, for SMB3 signatures */

	struct crypto_aead *enc; /* smb3 encryption AEAD TFM (AES-CCM and AES-GCM) */
	struct crypto_aead *dec; /* smb3 decryption AEAD TFM (AES-CCM and AES-GCM) */
};

/* per smb session structure/fields */
struct ntlmssp_auth {
	bool sesskey_per_smbsess; /* whether session key is per smb session */
	__u32 client_flags; /* sent by client in type 1 ntlmsssp exchange */
	__u32 server_flags; /* sent by server in type 2 ntlmssp exchange */
	unsigned char ciphertext[CIFS_CPHTXT_SIZE]; /* sent to server */
	char cryptkey[CIFS_CRYPTO_KEY_SIZE]; /* used by ntlmssp */
};

struct cifs_cred {
	int uid;
	int gid;
	int mode;
	int cecount;
	struct cifs_sid osid;
	struct cifs_sid gsid;
	struct cifs_ntace *ntaces;
	struct cifs_ace *aces;
};

struct cifs_open_info_data {
	char *symlink_target;
	union {
		struct smb2_file_all_info fi;
		struct smb311_posix_qinfo posix_fi;
	};
};

static inline void cifs_free_open_info(struct cifs_open_info_data *data)
{
	kfree(data->symlink_target);
}

/*
 *****************************************************************
 * Except the CIFS PDUs themselves all the
 * globally interesting structs should go here
 *****************************************************************
 */

/*
 * A smb_rqst represents a complete request to be issued to a server. It's
 * formed by a kvec array, followed by an array of pages. Page data is assumed
 * to start at the beginning of the first page.
 */
struct smb_rqst {
	struct kvec	*rq_iov;	/* array of kvecs */
	unsigned int	rq_nvec;	/* number of kvecs in array */
	struct page	**rq_pages;	/* pointer to array of page ptrs */
	unsigned int	rq_offset;	/* the offset to the 1st page */
	unsigned int	rq_npages;	/* number pages in array */
	unsigned int	rq_pagesz;	/* page size to use */
	unsigned int	rq_tailsz;	/* length of last page */
};

struct mid_q_entry;
struct TCP_Server_Info;
struct cifsFileInfo;
struct cifs_ses;
struct cifs_tcon;
struct dfs_info3_param;
struct cifs_fattr;
struct smb3_fs_context;
struct cifs_fid;
struct cifs_readdata;
struct cifs_writedata;
struct cifs_io_parms;
struct cifs_search_info;
struct cifsInodeInfo;
struct cifs_open_parms;
struct cifs_credits;

struct smb_version_operations {
	int (*send_cancel)(struct TCP_Server_Info *, struct smb_rqst *,
			   struct mid_q_entry *);
	bool (*compare_fids)(struct cifsFileInfo *, struct cifsFileInfo *);
	/* setup request: allocate mid, sign message */
	struct mid_q_entry *(*setup_request)(struct cifs_ses *,
					     struct TCP_Server_Info *,
					     struct smb_rqst *);
	/* setup async request: allocate mid, sign message */
	struct mid_q_entry *(*setup_async_request)(struct TCP_Server_Info *,
						struct smb_rqst *);
	/* check response: verify signature, map error */
	int (*check_receive)(struct mid_q_entry *, struct TCP_Server_Info *,
			     bool);
	void (*add_credits)(struct TCP_Server_Info *server,
			    const struct cifs_credits *credits,
			    const int optype);
	void (*set_credits)(struct TCP_Server_Info *, const int);
	int * (*get_credits_field)(struct TCP_Server_Info *, const int);
	unsigned int (*get_credits)(struct mid_q_entry *);
	__u64 (*get_next_mid)(struct TCP_Server_Info *);
	void (*revert_current_mid)(struct TCP_Server_Info *server,
				   const unsigned int val);
	/* data offset from read response message */
	unsigned int (*read_data_offset)(char *);
	/*
	 * Data length from read response message
	 * When in_remaining is true, the returned data length is in
	 * message field DataRemaining for out-of-band data read (e.g through
	 * Memory Registration RDMA write in SMBD).
	 * Otherwise, the returned data length is in message field DataLength.
	 */
	unsigned int (*read_data_length)(char *, bool in_remaining);
	/* map smb to linux error */
	int (*map_error)(char *, bool);
	/* find mid corresponding to the response message */
	struct mid_q_entry * (*find_mid)(struct TCP_Server_Info *, char *);
	void (*dump_detail)(void *buf, struct TCP_Server_Info *ptcp_info);
	void (*clear_stats)(struct cifs_tcon *);
	void (*print_stats)(struct seq_file *m, struct cifs_tcon *);
	void (*dump_share_caps)(struct seq_file *, struct cifs_tcon *);
	/* verify the message */
	int (*check_message)(char *, unsigned int, struct TCP_Server_Info *);
	bool (*is_oplock_break)(char *, struct TCP_Server_Info *);
	int (*handle_cancelled_mid)(struct mid_q_entry *, struct TCP_Server_Info *);
	void (*downgrade_oplock)(struct TCP_Server_Info *server,
				 struct cifsInodeInfo *cinode, __u32 oplock,
				 unsigned int epoch, bool *purge_cache);
	/* process transaction2 response */
	bool (*check_trans2)(struct mid_q_entry *, struct TCP_Server_Info *,
			     char *, int);
	/* check if we need to negotiate */
	bool (*need_neg)(struct TCP_Server_Info *);
	/* negotiate to the server */
	int (*negotiate)(const unsigned int xid,
			 struct cifs_ses *ses,
			 struct TCP_Server_Info *server);
	/* set negotiated write size */
	unsigned int (*negotiate_wsize)(struct cifs_tcon *tcon, struct smb3_fs_context *ctx);
	/* set negotiated read size */
	unsigned int (*negotiate_rsize)(struct cifs_tcon *tcon, struct smb3_fs_context *ctx);
	/* setup smb sessionn */
	int (*sess_setup)(const unsigned int, struct cifs_ses *,
			  struct TCP_Server_Info *server,
			  const struct nls_table *);
	/* close smb session */
	int (*logoff)(const unsigned int, struct cifs_ses *);
	/* connect to a server share */
	int (*tree_connect)(const unsigned int, struct cifs_ses *, const char *,
			    struct cifs_tcon *, const struct nls_table *);
	/* close tree connecion */
	int (*tree_disconnect)(const unsigned int, struct cifs_tcon *);
	/* get DFS referrals */
	int (*get_dfs_refer)(const unsigned int, struct cifs_ses *,
			     const char *, struct dfs_info3_param **,
			     unsigned int *, const struct nls_table *, int);
	/* informational QFS call */
	void (*qfs_tcon)(const unsigned int, struct cifs_tcon *,
			 struct cifs_sb_info *);
	/* check if a path is accessible or not */
	int (*is_path_accessible)(const unsigned int, struct cifs_tcon *,
				  struct cifs_sb_info *, const char *);
	/* query path data from the server */
	int (*query_path_info)(const unsigned int xid, struct cifs_tcon *tcon,
			       struct cifs_sb_info *cifs_sb, const char *full_path,
			       struct cifs_open_info_data *data, bool *adjust_tz, bool *reparse);
	/* query file data from the server */
	int (*query_file_info)(const unsigned int xid, struct cifs_tcon *tcon,
			       struct cifsFileInfo *cfile, struct cifs_open_info_data *data);
	/* query reparse tag from srv to determine which type of special file */
	int (*query_reparse_tag)(const unsigned int xid, struct cifs_tcon *tcon,
				struct cifs_sb_info *cifs_sb, const char *path,
				__u32 *reparse_tag);
	/* get server index number */
	int (*get_srv_inum)(const unsigned int xid, struct cifs_tcon *tcon,
			    struct cifs_sb_info *cifs_sb, const char *full_path, u64 *uniqueid,
			    struct cifs_open_info_data *data);
	/* set size by path */
	int (*set_path_size)(const unsigned int, struct cifs_tcon *,
			     const char *, __u64, struct cifs_sb_info *, bool);
	/* set size by file handle */
	int (*set_file_size)(const unsigned int, struct cifs_tcon *,
			     struct cifsFileInfo *, __u64, bool);
	/* set attributes */
	int (*set_file_info)(struct inode *, const char *, FILE_BASIC_INFO *,
			     const unsigned int);
	int (*set_compression)(const unsigned int, struct cifs_tcon *,
			       struct cifsFileInfo *);
	/* check if we can send an echo or nor */
	bool (*can_echo)(struct TCP_Server_Info *);
	/* send echo request */
	int (*echo)(struct TCP_Server_Info *);
	/* create directory */
	int (*posix_mkdir)(const unsigned int xid, struct inode *inode,
			umode_t mode, struct cifs_tcon *tcon,
			const char *full_path,
			struct cifs_sb_info *cifs_sb);
	int (*mkdir)(const unsigned int xid, struct inode *inode, umode_t mode,
		     struct cifs_tcon *tcon, const char *name,
		     struct cifs_sb_info *sb);
	/* set info on created directory */
	void (*mkdir_setinfo)(struct inode *, const char *,
			      struct cifs_sb_info *, struct cifs_tcon *,
			      const unsigned int);
	/* remove directory */
	int (*rmdir)(const unsigned int, struct cifs_tcon *, const char *,
		     struct cifs_sb_info *);
	/* unlink file */
	int (*unlink)(const unsigned int, struct cifs_tcon *, const char *,
		      struct cifs_sb_info *);
	/* open, rename and delete file */
	int (*rename_pending_delete)(const char *, struct dentry *,
				     const unsigned int);
	/* send rename request */
	int (*rename)(const unsigned int, struct cifs_tcon *, const char *,
		      const char *, struct cifs_sb_info *);
	/* send create hardlink request */
	int (*create_hardlink)(const unsigned int, struct cifs_tcon *,
			       const char *, const char *,
			       struct cifs_sb_info *);
	/* query symlink target */
	int (*query_symlink)(const unsigned int, struct cifs_tcon *,
			     struct cifs_sb_info *, const char *,
			     char **, bool);
	/* open a file for non-posix mounts */
	int (*open)(const unsigned int xid, struct cifs_open_parms *oparms, __u32 *oplock,
		    void *buf);
	/* set fid protocol-specific info */
	void (*set_fid)(struct cifsFileInfo *, struct cifs_fid *, __u32);
	/* close a file */
	void (*close)(const unsigned int, struct cifs_tcon *,
		      struct cifs_fid *);
	/* close a file, returning file attributes and timestamps */
	void (*close_getattr)(const unsigned int xid, struct cifs_tcon *tcon,
		      struct cifsFileInfo *pfile_info);
	/* send a flush request to the server */
	int (*flush)(const unsigned int, struct cifs_tcon *, struct cifs_fid *);
	/* async read from the server */
	int (*async_readv)(struct cifs_readdata *);
	/* async write to the server */
	int (*async_writev)(struct cifs_writedata *,
			    void (*release)(struct kref *));
	/* sync read from the server */
	int (*sync_read)(const unsigned int, struct cifs_fid *,
			 struct cifs_io_parms *, unsigned int *, char **,
			 int *);
	/* sync write to the server */
	int (*sync_write)(const unsigned int, struct cifs_fid *,
			  struct cifs_io_parms *, unsigned int *, struct kvec *,
			  unsigned long);
	/* open dir, start readdir */
	int (*query_dir_first)(const unsigned int, struct cifs_tcon *,
			       const char *, struct cifs_sb_info *,
			       struct cifs_fid *, __u16,
			       struct cifs_search_info *);
	/* continue readdir */
	int (*query_dir_next)(const unsigned int, struct cifs_tcon *,
			      struct cifs_fid *,
			      __u16, struct cifs_search_info *srch_inf);
	/* close dir */
	int (*close_dir)(const unsigned int, struct cifs_tcon *,
			 struct cifs_fid *);
	/* calculate a size of SMB message */
	unsigned int (*calc_smb_size)(void *buf);
	/* check for STATUS_PENDING and process the response if yes */
	bool (*is_status_pending)(char *buf, struct TCP_Server_Info *server);
	/* check for STATUS_NETWORK_SESSION_EXPIRED */
	bool (*is_session_expired)(char *);
	/* send oplock break response */
	int (*oplock_response)(struct cifs_tcon *, struct cifs_fid *,
			       struct cifsInodeInfo *);
	/* query remote filesystem */
	int (*queryfs)(const unsigned int, struct cifs_tcon *,
		       struct cifs_sb_info *, struct kstatfs *);
	/* send mandatory brlock to the server */
	int (*mand_lock)(const unsigned int, struct cifsFileInfo *, __u64,
			 __u64, __u32, int, int, bool);
	/* unlock range of mandatory locks */
	int (*mand_unlock_range)(struct cifsFileInfo *, struct file_lock *,
				 const unsigned int);
	/* push brlocks from the cache to the server */
	int (*push_mand_locks)(struct cifsFileInfo *);
	/* get lease key of the inode */
	void (*get_lease_key)(struct inode *, struct cifs_fid *);
	/* set lease key of the inode */
	void (*set_lease_key)(struct inode *, struct cifs_fid *);
	/* generate new lease key */
	void (*new_lease_key)(struct cifs_fid *);
	int (*generate_signingkey)(struct cifs_ses *ses,
				   struct TCP_Server_Info *server);
	int (*calc_signature)(struct smb_rqst *, struct TCP_Server_Info *,
				bool allocate_crypto);
	int (*set_integrity)(const unsigned int, struct cifs_tcon *tcon,
			     struct cifsFileInfo *src_file);
	int (*enum_snapshots)(const unsigned int xid, struct cifs_tcon *tcon,
			     struct cifsFileInfo *src_file, void __user *);
	int (*notify)(const unsigned int xid, struct file *pfile,
			     void __user *pbuf, bool return_changes);
	int (*query_mf_symlink)(unsigned int, struct cifs_tcon *,
				struct cifs_sb_info *, const unsigned char *,
				char *, unsigned int *);
	int (*create_mf_symlink)(unsigned int, struct cifs_tcon *,
				 struct cifs_sb_info *, const unsigned char *,
				 char *, unsigned int *);
	/* if we can do cache read operations */
	bool (*is_read_op)(__u32);
	/* set oplock level for the inode */
	void (*set_oplock_level)(struct cifsInodeInfo *, __u32, unsigned int,
				 bool *);
	/* create lease context buffer for CREATE request */
	char * (*create_lease_buf)(u8 *lease_key, u8 oplock);
	/* parse lease context buffer and return oplock/epoch info */
	__u8 (*parse_lease_buf)(void *buf, unsigned int *epoch, char *lkey);
	ssize_t (*copychunk_range)(const unsigned int,
			struct cifsFileInfo *src_file,
			struct cifsFileInfo *target_file,
			u64 src_off, u64 len, u64 dest_off);
	int (*duplicate_extents)(const unsigned int, struct cifsFileInfo *src,
			struct cifsFileInfo *target_file, u64 src_off, u64 len,
			u64 dest_off);
	int (*validate_negotiate)(const unsigned int, struct cifs_tcon *);
	ssize_t (*query_all_EAs)(const unsigned int, struct cifs_tcon *,
			const unsigned char *, const unsigned char *, char *,
			size_t, struct cifs_sb_info *);
	int (*set_EA)(const unsigned int, struct cifs_tcon *, const char *,
			const char *, const void *, const __u16,
			const struct nls_table *, struct cifs_sb_info *);
	struct cifs_ntsd * (*get_acl)(struct cifs_sb_info *, struct inode *,
			const char *, u32 *, u32);
	struct cifs_ntsd * (*get_acl_by_fid)(struct cifs_sb_info *,
			const struct cifs_fid *, u32 *, u32);
	int (*set_acl)(struct cifs_ntsd *, __u32, struct inode *, const char *,
			int);
	/* writepages retry size */
	unsigned int (*wp_retry_size)(struct inode *);
	/* get mtu credits */
	int (*wait_mtu_credits)(struct TCP_Server_Info *, unsigned int,
				unsigned int *, struct cifs_credits *);
	/* adjust previously taken mtu credits to request size */
	int (*adjust_credits)(struct TCP_Server_Info *server,
			      struct cifs_credits *credits,
			      const unsigned int payload_size);
	/* check if we need to issue closedir */
	bool (*dir_needs_close)(struct cifsFileInfo *);
	long (*fallocate)(struct file *, struct cifs_tcon *, int, loff_t,
			  loff_t);
	/* init transform request - used for encryption for now */
	int (*init_transform_rq)(struct TCP_Server_Info *, int num_rqst,
				 struct smb_rqst *, struct smb_rqst *);
	int (*is_transform_hdr)(void *buf);
	int (*receive_transform)(struct TCP_Server_Info *,
				 struct mid_q_entry **, char **, int *);
	enum securityEnum (*select_sectype)(struct TCP_Server_Info *,
			    enum securityEnum);
	int (*next_header)(char *);
	/* ioctl passthrough for query_info */
	int (*ioctl_query_info)(const unsigned int xid,
				struct cifs_tcon *tcon,
				struct cifs_sb_info *cifs_sb,
				__le16 *path, int is_dir,
				unsigned long p);
	/* make unix special files (block, char, fifo, socket) */
	int (*make_node)(unsigned int xid,
			 struct inode *inode,
			 struct dentry *dentry,
			 struct cifs_tcon *tcon,
			 const char *full_path,
			 umode_t mode,
			 dev_t device_number);
	/* version specific fiemap implementation */
	int (*fiemap)(struct cifs_tcon *tcon, struct cifsFileInfo *,
		      struct fiemap_extent_info *, u64, u64);
	/* version specific llseek implementation */
	loff_t (*llseek)(struct file *, struct cifs_tcon *, loff_t, int);
	/* Check for STATUS_IO_TIMEOUT */
	bool (*is_status_io_timeout)(char *buf);
	/* Check for STATUS_NETWORK_NAME_DELETED */
	void (*is_network_name_deleted)(char *buf, struct TCP_Server_Info *srv);
};

struct smb_version_values {
	char		*version_string;
	__u16		protocol_id;
	__u32		req_capabilities;
	__u32		large_lock_type;
	__u32		exclusive_lock_type;
	__u32		shared_lock_type;
	__u32		unlock_lock_type;
	size_t		header_preamble_size;
	size_t		header_size;
	size_t		max_header_size;
	size_t		read_rsp_size;
	__le16		lock_cmd;
	unsigned int	cap_unix;
	unsigned int	cap_nt_find;
	unsigned int	cap_large_files;
	__u16		signing_enabled;
	__u16		signing_required;
	size_t		create_lease_size;
};

#define HEADER_SIZE(server) (server->vals->header_size)
#define MAX_HEADER_SIZE(server) (server->vals->max_header_size)
#define HEADER_PREAMBLE_SIZE(server) (server->vals->header_preamble_size)
#define MID_HEADER_SIZE(server) (HEADER_SIZE(server) - 1 - HEADER_PREAMBLE_SIZE(server))

/**
 * CIFS superblock mount flags (mnt_cifs_flags) to consider when
 * trying to reuse existing superblock for a new mount
 */
#define CIFS_MOUNT_MASK (CIFS_MOUNT_NO_PERM | CIFS_MOUNT_SET_UID | \
			 CIFS_MOUNT_SERVER_INUM | CIFS_MOUNT_DIRECT_IO | \
			 CIFS_MOUNT_NO_XATTR | CIFS_MOUNT_MAP_SPECIAL_CHR | \
			 CIFS_MOUNT_MAP_SFM_CHR | \
			 CIFS_MOUNT_UNX_EMUL | CIFS_MOUNT_NO_BRL | \
			 CIFS_MOUNT_CIFS_ACL | CIFS_MOUNT_OVERR_UID | \
			 CIFS_MOUNT_OVERR_GID | CIFS_MOUNT_DYNPERM | \
			 CIFS_MOUNT_NOPOSIXBRL | CIFS_MOUNT_NOSSYNC | \
			 CIFS_MOUNT_FSCACHE | CIFS_MOUNT_MF_SYMLINKS | \
			 CIFS_MOUNT_MULTIUSER | CIFS_MOUNT_STRICT_IO | \
			 CIFS_MOUNT_CIFS_BACKUPUID | CIFS_MOUNT_CIFS_BACKUPGID | \
			 CIFS_MOUNT_UID_FROM_ACL | CIFS_MOUNT_NO_HANDLE_CACHE | \
			 CIFS_MOUNT_NO_DFS | CIFS_MOUNT_MODE_FROM_SID | \
			 CIFS_MOUNT_RO_CACHE | CIFS_MOUNT_RW_CACHE)

/**
 * Generic VFS superblock mount flags (s_flags) to consider when
 * trying to reuse existing superblock for a new mount
 */
#define CIFS_MS_MASK (SB_RDONLY | SB_MANDLOCK | SB_NOEXEC | SB_NOSUID | \
		      SB_NODEV | SB_SYNCHRONOUS)

struct cifs_mnt_data {
	struct cifs_sb_info *cifs_sb;
	struct smb3_fs_context *ctx;
	int flags;
};

static inline unsigned int
get_rfc1002_length(void *buf)
{
	return be32_to_cpu(*((__be32 *)buf)) & 0xffffff;
}

static inline void
inc_rfc1001_len(void *buf, int count)
{
	be32_add_cpu((__be32 *)buf, count);
}

struct TCP_Server_Info {
	struct list_head tcp_ses_list;
	struct list_head smb_ses_list;
	spinlock_t srv_lock;  /* protect anything here that is not protected */
	__u64 conn_id; /* connection identifier (useful for debugging) */
	int srv_count; /* reference counter */
	/* 15 character server name + 0x20 16th byte indicating type = srv */
	char server_RFC1001_name[RFC1001_NAME_LEN_WITH_NULL];
	struct smb_version_operations	*ops;
	struct smb_version_values	*vals;
	/* updates to tcpStatus protected by cifs_tcp_ses_lock */
	enum statusEnum tcpStatus; /* what we think the status is */
	char *hostname; /* hostname portion of UNC string */
	struct socket *ssocket;
	struct sockaddr_storage dstaddr;
	struct sockaddr_storage srcaddr; /* locally bind to this IP */
#ifdef CONFIG_NET_NS
	struct net *net;
#endif
	wait_queue_head_t response_q;
	wait_queue_head_t request_q; /* if more than maxmpx to srvr must block*/
	spinlock_t mid_lock;  /* protect mid queue and it's entries */
	struct list_head pending_mid_q;
	bool noblocksnd;		/* use blocking sendmsg */
	bool noautotune;		/* do not autotune send buf sizes */
	bool nosharesock;
	bool tcp_nodelay;
	unsigned int credits;  /* send no more requests at once */
	unsigned int max_credits; /* can override large 32000 default at mnt */
	unsigned int in_flight;  /* number of requests on the wire to server */
	unsigned int max_in_flight; /* max number of requests that were on wire */
	spinlock_t req_lock;  /* protect the two values above */
	struct mutex _srv_mutex;
	unsigned int nofs_flag;
	struct task_struct *tsk;
	char server_GUID[16];
	__u16 sec_mode;
	bool sign; /* is signing enabled on this connection? */
	bool ignore_signature:1; /* skip validation of signatures in SMB2/3 rsp */
	bool session_estab; /* mark when very first sess is established */
	int echo_credits;  /* echo reserved slots */
	int oplock_credits;  /* oplock break reserved slots */
	bool echoes:1; /* enable echoes */
	__u8 client_guid[SMB2_CLIENT_GUID_SIZE]; /* Client GUID */
	u16 dialect; /* dialect index that server chose */
	bool oplocks:1; /* enable oplocks */
	unsigned int maxReq;	/* Clients should submit no more */
	/* than maxReq distinct unanswered SMBs to the server when using  */
	/* multiplexed reads or writes (for SMB1/CIFS only, not SMB2/SMB3) */
	unsigned int maxBuf;	/* maxBuf specifies the maximum */
	/* message size the server can send or receive for non-raw SMBs */
	/* maxBuf is returned by SMB NegotiateProtocol so maxBuf is only 0 */
	/* when socket is setup (and during reconnect) before NegProt sent */
	unsigned int max_rw;	/* maxRw specifies the maximum */
	/* message size the server can send or receive for */
	/* SMB_COM_WRITE_RAW or SMB_COM_READ_RAW. */
	unsigned int capabilities; /* selective disabling of caps by smb sess */
	int timeAdj;  /* Adjust for difference in server time zone in sec */
	__u64 CurrentMid;         /* multiplex id - rotating counter, protected by GlobalMid_Lock */
	char cryptkey[CIFS_CRYPTO_KEY_SIZE]; /* used by ntlm, ntlmv2 etc */
	/* 16th byte of RFC1001 workstation name is always null */
	char workstation_RFC1001_name[RFC1001_NAME_LEN_WITH_NULL];
	__u32 sequence_number; /* for signing, protected by srv_mutex */
	__u32 reconnect_instance; /* incremented on each reconnect */
	struct session_key session_key;
	unsigned long lstrp; /* when we got last response from this server */
	struct cifs_secmech secmech; /* crypto sec mech functs, descriptors */
#define	CIFS_NEGFLAVOR_UNENCAP	1	/* wct == 17, but no ext_sec */
#define	CIFS_NEGFLAVOR_EXTENDED	2	/* wct == 17, ext_sec bit set */
	char	negflavor;	/* NEGOTIATE response flavor */
	/* extended security flavors that server supports */
	bool	sec_ntlmssp;		/* supports NTLMSSP */
	bool	sec_kerberosu2u;	/* supports U2U Kerberos */
	bool	sec_kerberos;		/* supports plain Kerberos */
	bool	sec_mskerberos;		/* supports legacy MS Kerberos */
	bool	large_buf;		/* is current buffer large? */
	/* use SMBD connection instead of socket */
	bool	rdma;
	/* point to the SMBD connection if RDMA is used instead of socket */
	struct smbd_connection *smbd_conn;
	struct delayed_work	echo; /* echo ping workqueue job */
	struct delayed_work	resolve; /* dns resolution workqueue job */
	char	*smallbuf;	/* pointer to current "small" buffer */
	char	*bigbuf;	/* pointer to current "big" buffer */
	/* Total size of this PDU. Only valid from cifs_demultiplex_thread */
	unsigned int pdu_size;
	unsigned int total_read; /* total amount of data read in this pass */
	atomic_t in_send; /* requests trying to send */
	atomic_t num_waiters;   /* blocked waiting to get in sendrecv */
#ifdef CONFIG_CIFS_STATS2
	atomic_t num_cmds[NUMBER_OF_SMB2_COMMANDS]; /* total requests by cmd */
	atomic_t smb2slowcmd[NUMBER_OF_SMB2_COMMANDS]; /* count resps > 1 sec */
	__u64 time_per_cmd[NUMBER_OF_SMB2_COMMANDS]; /* total time per cmd */
	__u32 slowest_cmd[NUMBER_OF_SMB2_COMMANDS];
	__u32 fastest_cmd[NUMBER_OF_SMB2_COMMANDS];
#endif /* STATS2 */
	unsigned int	max_read;
	unsigned int	max_write;
	unsigned int	min_offload;
	__le16	compress_algorithm;
	__u16	signing_algorithm;
	__le16	cipher_type;
	 /* save initital negprot hash */
	__u8	preauth_sha_hash[SMB2_PREAUTH_HASH_SIZE];
	bool	signing_negotiated; /* true if valid signing context rcvd from server */
	bool	posix_ext_supported;
	struct delayed_work reconnect; /* reconnect workqueue job */
	struct mutex reconnect_mutex; /* prevent simultaneous reconnects */
	unsigned long echo_interval;

	/*
	 * Number of targets available for reconnect. The more targets
	 * the more tasks have to wait to let the demultiplex thread
	 * reconnect.
	 */
	int nr_targets;
	bool noblockcnt; /* use non-blocking connect() */

	/*
	 * If this is a session channel,
	 * primary_server holds the ref-counted
	 * pointer to primary channel connection for the session.
	 */
#define CIFS_SERVER_IS_CHAN(server)	(!!(server)->primary_server)
	struct TCP_Server_Info *primary_server;

#ifdef CONFIG_CIFS_SWN_UPCALL
	bool use_swn_dstaddr;
	struct sockaddr_storage swn_dstaddr;
#endif
#ifdef CONFIG_CIFS_DFS_UPCALL
	bool is_dfs_conn; /* if a dfs connection */
	struct mutex refpath_lock; /* protects leaf_fullpath */
	/*
	 * Canonical DFS full paths that were used to chase referrals in mount and reconnect.
	 *
	 * origin_fullpath: first or original referral path
	 * leaf_fullpath: last referral path (might be changed due to nested links in reconnect)
	 *
	 * current_fullpath: pointer to either origin_fullpath or leaf_fullpath
	 * NOTE: cannot be accessed outside cifs_reconnect() and smb2_reconnect()
	 *
	 * format: \\HOST\SHARE\[OPTIONAL PATH]
	 */
	char *origin_fullpath, *leaf_fullpath, *current_fullpath;
#endif
};

static inline bool is_smb1(struct TCP_Server_Info *server)
{
	return HEADER_PREAMBLE_SIZE(server) != 0;
}

static inline void cifs_server_lock(struct TCP_Server_Info *server)
{
	unsigned int nofs_flag = memalloc_nofs_save();

	mutex_lock(&server->_srv_mutex);
	server->nofs_flag = nofs_flag;
}

static inline void cifs_server_unlock(struct TCP_Server_Info *server)
{
	unsigned int nofs_flag = server->nofs_flag;

	mutex_unlock(&server->_srv_mutex);
	memalloc_nofs_restore(nofs_flag);
}

struct cifs_credits {
	unsigned int value;
	unsigned int instance;
};

static inline unsigned int
in_flight(struct TCP_Server_Info *server)
{
	unsigned int num;
	spin_lock(&server->req_lock);
	num = server->in_flight;
	spin_unlock(&server->req_lock);
	return num;
}

static inline bool
has_credits(struct TCP_Server_Info *server, int *credits, int num_credits)
{
	int num;
	spin_lock(&server->req_lock);
	num = *credits;
	spin_unlock(&server->req_lock);
	return num >= num_credits;
}

static inline void
add_credits(struct TCP_Server_Info *server, const struct cifs_credits *credits,
	    const int optype)
{
	server->ops->add_credits(server, credits, optype);
}

static inline void
add_credits_and_wake_if(struct TCP_Server_Info *server,
			const struct cifs_credits *credits, const int optype)
{
	if (credits->value) {
		server->ops->add_credits(server, credits, optype);
		wake_up(&server->request_q);
	}
}

static inline void
set_credits(struct TCP_Server_Info *server, const int val)
{
	server->ops->set_credits(server, val);
}

static inline int
adjust_credits(struct TCP_Server_Info *server, struct cifs_credits *credits,
	       const unsigned int payload_size)
{
	return server->ops->adjust_credits ?
		server->ops->adjust_credits(server, credits, payload_size) : 0;
}

static inline __le64
get_next_mid64(struct TCP_Server_Info *server)
{
	return cpu_to_le64(server->ops->get_next_mid(server));
}

static inline __le16
get_next_mid(struct TCP_Server_Info *server)
{
	__u16 mid = server->ops->get_next_mid(server);
	/*
	 * The value in the SMB header should be little endian for easy
	 * on-the-wire decoding.
	 */
	return cpu_to_le16(mid);
}

static inline void
revert_current_mid(struct TCP_Server_Info *server, const unsigned int val)
{
	if (server->ops->revert_current_mid)
		server->ops->revert_current_mid(server, val);
}

static inline void
revert_current_mid_from_hdr(struct TCP_Server_Info *server,
			    const struct smb2_hdr *shdr)
{
	unsigned int num = le16_to_cpu(shdr->CreditCharge);

	return revert_current_mid(server, num > 0 ? num : 1);
}

static inline __u16
get_mid(const struct smb_hdr *smb)
{
	return le16_to_cpu(smb->Mid);
}

static inline bool
compare_mid(__u16 mid, const struct smb_hdr *smb)
{
	return mid == le16_to_cpu(smb->Mid);
}

/*
 * When the server supports very large reads and writes via POSIX extensions,
 * we can allow up to 2^24-1, minus the size of a READ/WRITE_AND_X header, not
 * including the RFC1001 length.
 *
 * Note that this might make for "interesting" allocation problems during
 * writeback however as we have to allocate an array of pointers for the
 * pages. A 16M write means ~32kb page array with PAGE_SIZE == 4096.
 *
 * For reads, there is a similar problem as we need to allocate an array
 * of kvecs to handle the receive, though that should only need to be done
 * once.
 */
#define CIFS_MAX_WSIZE ((1<<24) - 1 - sizeof(WRITE_REQ) + 4)
#define CIFS_MAX_RSIZE ((1<<24) - sizeof(READ_RSP) + 4)

/*
 * When the server doesn't allow large posix writes, only allow a rsize/wsize
 * of 2^17-1 minus the size of the call header. That allows for a read or
 * write up to the maximum size described by RFC1002.
 */
#define CIFS_MAX_RFC1002_WSIZE ((1<<17) - 1 - sizeof(WRITE_REQ) + 4)
#define CIFS_MAX_RFC1002_RSIZE ((1<<17) - 1 - sizeof(READ_RSP) + 4)

#define CIFS_DEFAULT_IOSIZE (1024 * 1024)

/*
 * Windows only supports a max of 60kb reads and 65535 byte writes. Default to
 * those values when posix extensions aren't in force. In actuality here, we
 * use 65536 to allow for a write that is a multiple of 4k. Most servers seem
 * to be ok with the extra byte even though Windows doesn't send writes that
 * are that large.
 *
 * Citation:
 *
 * https://blogs.msdn.com/b/openspecification/archive/2009/04/10/smb-maximum-transmit-buffer-size-and-performance-tuning.aspx
 */
#define CIFS_DEFAULT_NON_POSIX_RSIZE (60 * 1024)
#define CIFS_DEFAULT_NON_POSIX_WSIZE (65536)

/*
 * Macros to allow the TCP_Server_Info->net field and related code to drop out
 * when CONFIG_NET_NS isn't set.
 */

#ifdef CONFIG_NET_NS

static inline struct net *cifs_net_ns(struct TCP_Server_Info *srv)
{
	return srv->net;
}

static inline void cifs_set_net_ns(struct TCP_Server_Info *srv, struct net *net)
{
	srv->net = net;
}

#else

static inline struct net *cifs_net_ns(struct TCP_Server_Info *srv)
{
	return &init_net;
}

static inline void cifs_set_net_ns(struct TCP_Server_Info *srv, struct net *net)
{
}

#endif

struct cifs_server_iface {
	struct list_head iface_head;
	struct kref refcount;
	size_t speed;
	unsigned int rdma_capable : 1;
	unsigned int rss_capable : 1;
	unsigned int is_active : 1; /* unset if non existent */
	struct sockaddr_storage sockaddr;
};

/* release iface when last ref is dropped */
static inline void
release_iface(struct kref *ref)
{
	struct cifs_server_iface *iface = container_of(ref,
						       struct cifs_server_iface,
						       refcount);
	list_del_init(&iface->iface_head);
	kfree(iface);
}

/*
 * compare two interfaces a and b
 * return 0 if everything matches.
 * return 1 if a has higher link speed, or rdma capable, or rss capable
 * return -1 otherwise.
 */
static inline int
iface_cmp(struct cifs_server_iface *a, struct cifs_server_iface *b)
{
	int cmp_ret = 0;

	WARN_ON(!a || !b);
	if (a->speed == b->speed) {
		if (a->rdma_capable == b->rdma_capable) {
			if (a->rss_capable == b->rss_capable) {
				cmp_ret = memcmp(&a->sockaddr, &b->sockaddr,
						 sizeof(a->sockaddr));
				if (!cmp_ret)
					return 0;
				else if (cmp_ret > 0)
					return 1;
				else
					return -1;
			} else if (a->rss_capable > b->rss_capable)
				return 1;
			else
				return -1;
		} else if (a->rdma_capable > b->rdma_capable)
			return 1;
		else
			return -1;
	} else if (a->speed > b->speed)
		return 1;
	else
		return -1;
}

struct cifs_chan {
	unsigned int in_reconnect : 1; /* if session setup in progress for this channel */
	struct TCP_Server_Info *server;
	struct cifs_server_iface *iface; /* interface in use */
	__u8 signkey[SMB3_SIGN_KEY_SIZE];
};

/*
 * Session structure.  One of these for each uid session with a particular host
 */
struct cifs_ses {
	struct list_head smb_ses_list;
	struct list_head rlist; /* reconnect list */
	struct list_head tcon_list;
	struct cifs_tcon *tcon_ipc;
	spinlock_t ses_lock;  /* protect anything here that is not protected */
	struct mutex session_mutex;
	struct TCP_Server_Info *server;	/* pointer to server info */
	int ses_count;		/* reference counter */
	enum ses_status_enum ses_status;  /* updates protected by cifs_tcp_ses_lock */
	unsigned overrideSecFlg;  /* if non-zero override global sec flags */
	char *serverOS;		/* name of operating system underlying server */
	char *serverNOS;	/* name of network operating system of server */
	char *serverDomain;	/* security realm of server */
	__u64 Suid;		/* remote smb uid  */
	kuid_t linux_uid;	/* overriding owner of files on the mount */
	kuid_t cred_uid;	/* owner of credentials */
	unsigned int capabilities;
	char ip_addr[INET6_ADDRSTRLEN + 1]; /* Max ipv6 (or v4) addr string len */
	char *user_name;	/* must not be null except during init of sess
				   and after mount option parsing we fill it */
	char *domainName;
	char *password;
	char workstation_name[CIFS_MAX_WORKSTATION_LEN];
	struct session_key auth_key;
	struct ntlmssp_auth *ntlmssp; /* ciphertext, flags, server challenge */
	enum securityEnum sectype; /* what security flavor was specified? */
	bool sign;		/* is signing required? */
	bool domainAuto:1;
	__u16 session_flags;
	__u8 smb3signingkey[SMB3_SIGN_KEY_SIZE];
	__u8 smb3encryptionkey[SMB3_ENC_DEC_KEY_SIZE];
	__u8 smb3decryptionkey[SMB3_ENC_DEC_KEY_SIZE];
	__u8 preauth_sha_hash[SMB2_PREAUTH_HASH_SIZE];

	/*
	 * Network interfaces available on the server this session is
	 * connected to.
	 *
	 * Other channels can be opened by connecting and binding this
	 * session to interfaces from this list.
	 *
	 * iface_lock should be taken when accessing any of these fields
	 */
	spinlock_t iface_lock;
	/* ========= begin: protected by iface_lock ======== */
<<<<<<< HEAD
	struct cifs_server_iface *iface_list;
=======
	struct list_head iface_list;
>>>>>>> 29549c70
	size_t iface_count;
	unsigned long iface_last_update; /* jiffies */
	/* ========= end: protected by iface_lock ======== */

	spinlock_t chan_lock;
	/* ========= begin: protected by chan_lock ======== */
#define CIFS_MAX_CHANNELS 16
#define CIFS_ALL_CHANNELS_SET(ses)	\
	((1UL << (ses)->chan_count) - 1)
#define CIFS_ALL_CHANS_GOOD(ses)		\
	(!(ses)->chans_need_reconnect)
#define CIFS_ALL_CHANS_NEED_RECONNECT(ses)	\
	((ses)->chans_need_reconnect == CIFS_ALL_CHANNELS_SET(ses))
#define CIFS_SET_ALL_CHANS_NEED_RECONNECT(ses)	\
	((ses)->chans_need_reconnect = CIFS_ALL_CHANNELS_SET(ses))
#define CIFS_CHAN_NEEDS_RECONNECT(ses, index)	\
	test_bit((index), &(ses)->chans_need_reconnect)
#define CIFS_CHAN_IN_RECONNECT(ses, index)	\
	((ses)->chans[(index)].in_reconnect)

	struct cifs_chan chans[CIFS_MAX_CHANNELS];
	size_t chan_count;
	size_t chan_max;
	atomic_t chan_seq; /* round robin state */
<<<<<<< HEAD
	/* ========= end: protected by chan_lock ======== */
};
=======
>>>>>>> 29549c70

	/*
	 * chans_need_reconnect is a bitmap indicating which of the channels
	 * under this smb session needs to be reconnected.
	 * If not multichannel session, only one bit will be used.
	 *
	 * We will ask for sess and tcon reconnection only if all the
	 * channels are marked for needing reconnection. This will
	 * enable the sessions on top to continue to live till any
	 * of the channels below are active.
	 */
	unsigned long chans_need_reconnect;
	/* ========= end: protected by chan_lock ======== */
};

static inline bool
cap_unix(struct cifs_ses *ses)
{
	return ses->server->vals->cap_unix & ses->capabilities;
}

/*
 * common struct for holding inode info when searching for or updating an
 * inode with new info
 */

#define CIFS_FATTR_DFS_REFERRAL		0x1
#define CIFS_FATTR_DELETE_PENDING	0x2
#define CIFS_FATTR_NEED_REVAL		0x4
#define CIFS_FATTR_INO_COLLISION	0x8
#define CIFS_FATTR_UNKNOWN_NLINK	0x10
#define CIFS_FATTR_FAKE_ROOT_INO	0x20

struct cifs_fattr {
	u32		cf_flags;
	u32		cf_cifsattrs;
	u64		cf_uniqueid;
	u64		cf_eof;
	u64		cf_bytes;
	u64		cf_createtime;
	kuid_t		cf_uid;
	kgid_t		cf_gid;
	umode_t		cf_mode;
	dev_t		cf_rdev;
	unsigned int	cf_nlink;
	unsigned int	cf_dtype;
	struct timespec64 cf_atime;
	struct timespec64 cf_mtime;
	struct timespec64 cf_ctime;
	u32             cf_cifstag;
	char            *cf_symlink_target;
};

/*
 * there is one of these for each connection to a resource on a particular
 * session
 */
struct cifs_tcon {
	struct list_head tcon_list;
	int tc_count;
	struct list_head rlist; /* reconnect list */
	spinlock_t tc_lock;  /* protect anything here that is not protected */
	atomic_t num_local_opens;  /* num of all opens including disconnected */
	atomic_t num_remote_opens; /* num of all network opens on server */
	struct list_head openFileList;
	spinlock_t open_file_lock; /* protects list above */
	struct cifs_ses *ses;	/* pointer to session associated with */
	char tree_name[MAX_TREE_SIZE + 1]; /* UNC name of resource in ASCII */
	char *nativeFileSystem;
	char *password;		/* for share-level security */
	__u32 tid;		/* The 4 byte tree id */
	__u16 Flags;		/* optional support bits */
	enum tid_status_enum status;
	atomic_t num_smbs_sent;
	union {
		struct {
			atomic_t num_writes;
			atomic_t num_reads;
			atomic_t num_flushes;
			atomic_t num_oplock_brks;
			atomic_t num_opens;
			atomic_t num_closes;
			atomic_t num_deletes;
			atomic_t num_mkdirs;
			atomic_t num_posixopens;
			atomic_t num_posixmkdirs;
			atomic_t num_rmdirs;
			atomic_t num_renames;
			atomic_t num_t2renames;
			atomic_t num_ffirst;
			atomic_t num_fnext;
			atomic_t num_fclose;
			atomic_t num_hardlinks;
			atomic_t num_symlinks;
			atomic_t num_locks;
			atomic_t num_acl_get;
			atomic_t num_acl_set;
		} cifs_stats;
		struct {
			atomic_t smb2_com_sent[NUMBER_OF_SMB2_COMMANDS];
			atomic_t smb2_com_failed[NUMBER_OF_SMB2_COMMANDS];
		} smb2_stats;
	} stats;
	__u64    bytes_read;
	__u64    bytes_written;
	spinlock_t stat_lock;  /* protects the two fields above */
	FILE_SYSTEM_DEVICE_INFO fsDevInfo;
	FILE_SYSTEM_ATTRIBUTE_INFO fsAttrInfo; /* ok if fs name truncated */
	FILE_SYSTEM_UNIX_INFO fsUnixInfo;
	bool ipc:1;   /* set if connection to IPC$ share (always also pipe) */
	bool pipe:1;  /* set if connection to pipe share */
	bool print:1; /* set if connection to printer share */
	bool retry:1;
	bool nocase:1;
	bool nohandlecache:1; /* if strange server resource prob can turn off */
	bool nodelete:1;
	bool seal:1;      /* transport encryption for this mounted share */
	bool unix_ext:1;  /* if false disable Linux extensions to CIFS protocol
				for this mount even if server would support */
	bool posix_extensions; /* if true SMB3.11 posix extensions enabled */
	bool local_lease:1; /* check leases (only) on local system not remote */
	bool broken_posix_open; /* e.g. Samba server versions < 3.3.2, 3.2.9 */
	bool broken_sparse_sup; /* if server or share does not support sparse */
	bool need_reconnect:1; /* connection reset, tid now invalid */
	bool need_reopen_files:1; /* need to reopen tcon file handles */
	bool use_resilient:1; /* use resilient instead of durable handles */
	bool use_persistent:1; /* use persistent instead of durable handles */
	bool no_lease:1;    /* Do not request leases on files or directories */
	bool use_witness:1; /* use witness protocol */
	__le32 capabilities;
	__u32 share_flags;
	__u32 maximal_access;
	__u32 vol_serial_number;
	__le64 vol_create_time;
	__u64 snapshot_time; /* for timewarp tokens - timestamp of snapshot */
	__u32 handle_timeout; /* persistent and durable handle timeout in ms */
	__u32 ss_flags;		/* sector size flags */
	__u32 perf_sector_size; /* best sector size for perf */
	__u32 max_chunks;
	__u32 max_bytes_chunk;
	__u32 max_bytes_copy;
#ifdef CONFIG_CIFS_FSCACHE
	u64 resource_id;		/* server resource id */
	struct fscache_volume *fscache;	/* cookie for share */
#endif
	struct list_head pending_opens;	/* list of incomplete opens */
	struct cached_fids *cfids;
	/* BB add field for back pointer to sb struct(s)? */
#ifdef CONFIG_CIFS_DFS_UPCALL
	struct list_head ulist; /* cache update list */
#endif
	struct delayed_work	query_interfaces; /* query interfaces workqueue job */
};

/*
 * This is a refcounted and timestamped container for a tcon pointer. The
 * container holds a tcon reference. It is considered safe to free one of
 * these when the tl_count goes to 0. The tl_time is the time of the last
 * "get" on the container.
 */
struct tcon_link {
	struct rb_node		tl_rbnode;
	kuid_t			tl_uid;
	unsigned long		tl_flags;
#define TCON_LINK_MASTER	0
#define TCON_LINK_PENDING	1
#define TCON_LINK_IN_TREE	2
	unsigned long		tl_time;
	atomic_t		tl_count;
	struct cifs_tcon	*tl_tcon;
};

extern struct tcon_link *cifs_sb_tlink(struct cifs_sb_info *cifs_sb);
extern void smb3_free_compound_rqst(int num_rqst, struct smb_rqst *rqst);

static inline struct cifs_tcon *
tlink_tcon(struct tcon_link *tlink)
{
	return tlink->tl_tcon;
}

static inline struct tcon_link *
cifs_sb_master_tlink(struct cifs_sb_info *cifs_sb)
{
	return cifs_sb->master_tlink;
}

extern void cifs_put_tlink(struct tcon_link *tlink);

static inline struct tcon_link *
cifs_get_tlink(struct tcon_link *tlink)
{
	if (tlink && !IS_ERR(tlink))
		atomic_inc(&tlink->tl_count);
	return tlink;
}

/* This function is always expected to succeed */
extern struct cifs_tcon *cifs_sb_master_tcon(struct cifs_sb_info *cifs_sb);

#define CIFS_OPLOCK_NO_CHANGE 0xfe

struct cifs_pending_open {
	struct list_head olist;
	struct tcon_link *tlink;
	__u8 lease_key[16];
	__u32 oplock;
};

struct cifs_deferred_close {
	struct list_head dlist;
	struct tcon_link *tlink;
	__u16  netfid;
	__u64  persistent_fid;
	__u64  volatile_fid;
};

/*
 * This info hangs off the cifsFileInfo structure, pointed to by llist.
 * This is used to track byte stream locks on the file
 */
struct cifsLockInfo {
	struct list_head llist;	/* pointer to next cifsLockInfo */
	struct list_head blist; /* pointer to locks blocked on this */
	wait_queue_head_t block_q;
	__u64 offset;
	__u64 length;
	__u32 pid;
	__u16 type;
	__u16 flags;
};

/*
 * One of these for each open instance of a file
 */
struct cifs_search_info {
	loff_t index_of_last_entry;
	__u16 entries_in_buffer;
	__u16 info_level;
	__u32 resume_key;
	char *ntwrk_buf_start;
	char *srch_entries_start;
	char *last_entry;
	const char *presume_name;
	unsigned int resume_name_len;
	bool endOfSearch:1;
	bool emptyDir:1;
	bool unicode:1;
	bool smallBuf:1; /* so we know which buf_release function to call */
};

#define ACL_NO_MODE	((umode_t)(-1))
struct cifs_open_parms {
	struct cifs_tcon *tcon;
	struct cifs_sb_info *cifs_sb;
	int disposition;
	int desired_access;
	int create_options;
	const char *path;
	struct cifs_fid *fid;
	umode_t mode;
	bool reconnect:1;
};

struct cifs_fid {
	__u16 netfid;
	__u64 persistent_fid;	/* persist file id for smb2 */
	__u64 volatile_fid;	/* volatile file id for smb2 */
	__u8 lease_key[SMB2_LEASE_KEY_SIZE];	/* lease key for smb2 */
	__u8 create_guid[16];
	__u32 access;
	struct cifs_pending_open *pending_open;
	unsigned int epoch;
#ifdef CONFIG_CIFS_DEBUG2
	__u64 mid;
#endif /* CIFS_DEBUG2 */
	bool purge_cache;
};

struct cifs_fid_locks {
	struct list_head llist;
	struct cifsFileInfo *cfile;	/* fid that owns locks */
	struct list_head locks;		/* locks held by fid above */
};

struct cifsFileInfo {
	/* following two lists are protected by tcon->open_file_lock */
	struct list_head tlist;	/* pointer to next fid owned by tcon */
	struct list_head flist;	/* next fid (file instance) for this inode */
	/* lock list below protected by cifsi->lock_sem */
	struct cifs_fid_locks *llist;	/* brlocks held by this fid */
	kuid_t uid;		/* allows finding which FileInfo structure */
	__u32 pid;		/* process id who opened file */
	struct cifs_fid fid;	/* file id from remote */
	struct list_head rlist; /* reconnect list */
	/* BB add lock scope info here if needed */ ;
	/* lock scope id (0 if none) */
	struct dentry *dentry;
	struct tcon_link *tlink;
	unsigned int f_flags;
	bool invalidHandle:1;	/* file closed via session abend */
	bool swapfile:1;
	bool oplock_break_cancelled:1;
	unsigned int oplock_epoch; /* epoch from the lease break */
	__u32 oplock_level; /* oplock/lease level from the lease break */
	int count;
	spinlock_t file_info_lock; /* protects four flag/count fields above */
	struct mutex fh_mutex; /* prevents reopen race after dead ses*/
	struct cifs_search_info srch_inf;
	struct work_struct oplock_break; /* work for oplock breaks */
	struct work_struct put; /* work for the final part of _put */
	struct delayed_work deferred;
	bool deferred_close_scheduled; /* Flag to indicate close is scheduled */
	char *symlink_target;
};

struct cifs_io_parms {
	__u16 netfid;
	__u64 persistent_fid;	/* persist file id for smb2 */
	__u64 volatile_fid;	/* volatile file id for smb2 */
	__u32 pid;
	__u64 offset;
	unsigned int length;
	struct cifs_tcon *tcon;
	struct TCP_Server_Info *server;
};

struct cifs_aio_ctx {
	struct kref		refcount;
	struct list_head	list;
	struct mutex		aio_mutex;
	struct completion	done;
	struct iov_iter		iter;
	struct kiocb		*iocb;
	struct cifsFileInfo	*cfile;
	struct bio_vec		*bv;
	loff_t			pos;
	unsigned int		npages;
	ssize_t			rc;
	unsigned int		len;
	unsigned int		total_len;
	bool			should_dirty;
	/*
	 * Indicates if this aio_ctx is for direct_io,
	 * If yes, iter is a copy of the user passed iov_iter
	 */
	bool			direct_io;
};

/* asynchronous read support */
struct cifs_readdata {
	struct kref			refcount;
	struct list_head		list;
	struct completion		done;
	struct cifsFileInfo		*cfile;
	struct address_space		*mapping;
	struct cifs_aio_ctx		*ctx;
	__u64				offset;
	unsigned int			bytes;
	unsigned int			got_bytes;
	pid_t				pid;
	int				result;
	struct work_struct		work;
	int (*read_into_pages)(struct TCP_Server_Info *server,
				struct cifs_readdata *rdata,
				unsigned int len);
	int (*copy_into_pages)(struct TCP_Server_Info *server,
				struct cifs_readdata *rdata,
				struct iov_iter *iter);
	struct kvec			iov[2];
	struct TCP_Server_Info		*server;
#ifdef CONFIG_CIFS_SMB_DIRECT
	struct smbd_mr			*mr;
#endif
	unsigned int			pagesz;
	unsigned int			page_offset;
	unsigned int			tailsz;
	struct cifs_credits		credits;
	unsigned int			nr_pages;
	struct page			**pages;
};

/* asynchronous write support */
struct cifs_writedata {
	struct kref			refcount;
	struct list_head		list;
	struct completion		done;
	enum writeback_sync_modes	sync_mode;
	struct work_struct		work;
	struct cifsFileInfo		*cfile;
	struct cifs_aio_ctx		*ctx;
	__u64				offset;
	pid_t				pid;
	unsigned int			bytes;
	int				result;
	struct TCP_Server_Info		*server;
#ifdef CONFIG_CIFS_SMB_DIRECT
	struct smbd_mr			*mr;
#endif
	unsigned int			pagesz;
	unsigned int			page_offset;
	unsigned int			tailsz;
	struct cifs_credits		credits;
	unsigned int			nr_pages;
	struct page			**pages;
};

/*
 * Take a reference on the file private data. Must be called with
 * cfile->file_info_lock held.
 */
static inline void
cifsFileInfo_get_locked(struct cifsFileInfo *cifs_file)
{
	++cifs_file->count;
}

struct cifsFileInfo *cifsFileInfo_get(struct cifsFileInfo *cifs_file);
void _cifsFileInfo_put(struct cifsFileInfo *cifs_file, bool wait_oplock_hdlr,
		       bool offload);
void cifsFileInfo_put(struct cifsFileInfo *cifs_file);

#define CIFS_CACHE_READ_FLG	1
#define CIFS_CACHE_HANDLE_FLG	2
#define CIFS_CACHE_RH_FLG	(CIFS_CACHE_READ_FLG | CIFS_CACHE_HANDLE_FLG)
#define CIFS_CACHE_WRITE_FLG	4
#define CIFS_CACHE_RW_FLG	(CIFS_CACHE_READ_FLG | CIFS_CACHE_WRITE_FLG)
#define CIFS_CACHE_RHW_FLG	(CIFS_CACHE_RW_FLG | CIFS_CACHE_HANDLE_FLG)

#define CIFS_CACHE_READ(cinode) ((cinode->oplock & CIFS_CACHE_READ_FLG) || (CIFS_SB(cinode->netfs.inode.i_sb)->mnt_cifs_flags & CIFS_MOUNT_RO_CACHE))
#define CIFS_CACHE_HANDLE(cinode) (cinode->oplock & CIFS_CACHE_HANDLE_FLG)
#define CIFS_CACHE_WRITE(cinode) ((cinode->oplock & CIFS_CACHE_WRITE_FLG) || (CIFS_SB(cinode->netfs.inode.i_sb)->mnt_cifs_flags & CIFS_MOUNT_RW_CACHE))

/*
 * One of these for each file inode
 */

struct cifsInodeInfo {
	struct netfs_inode netfs; /* Netfslib context and vfs inode */
	bool can_cache_brlcks;
	struct list_head llist;	/* locks helb by this inode */
	/*
	 * NOTE: Some code paths call down_read(lock_sem) twice, so
	 * we must always use cifs_down_write() instead of down_write()
	 * for this semaphore to avoid deadlocks.
	 */
	struct rw_semaphore lock_sem;	/* protect the fields above */
	/* BB add in lists for dirty pages i.e. write caching info for oplock */
	struct list_head openFileList;
	spinlock_t	open_file_lock;	/* protects openFileList */
	__u32 cifsAttrs; /* e.g. DOS archive bit, sparse, compressed, system */
	unsigned int oplock;		/* oplock/lease level we have */
	unsigned int epoch;		/* used to track lease state changes */
#define CIFS_INODE_PENDING_OPLOCK_BREAK   (0) /* oplock break in progress */
#define CIFS_INODE_PENDING_WRITERS	  (1) /* Writes in progress */
#define CIFS_INODE_FLAG_UNUSED		  (2) /* Unused flag */
#define CIFS_INO_DELETE_PENDING		  (3) /* delete pending on server */
#define CIFS_INO_INVALID_MAPPING	  (4) /* pagecache is invalid */
#define CIFS_INO_LOCK			  (5) /* lock bit for synchronization */
#define CIFS_INO_MODIFIED_ATTR            (6) /* Indicate change in mtime/ctime */
#define CIFS_INO_CLOSE_ON_LOCK            (7) /* Not to defer the close when lock is set */
	unsigned long flags;
	spinlock_t writers_lock;
	unsigned int writers;		/* Number of writers on this inode */
	unsigned long time;		/* jiffies of last update of inode */
	u64  server_eof;		/* current file size on server -- protected by i_lock */
	u64  uniqueid;			/* server inode number */
	u64  createtime;		/* creation time on server */
	__u8 lease_key[SMB2_LEASE_KEY_SIZE];	/* lease key for this inode */
	struct list_head deferred_closes; /* list of deferred closes */
	spinlock_t deferred_lock; /* protection on deferred list */
	bool lease_granted; /* Flag to indicate whether lease or oplock is granted. */
	char *symlink_target;
};

static inline struct cifsInodeInfo *
CIFS_I(struct inode *inode)
{
	return container_of(inode, struct cifsInodeInfo, netfs.inode);
}

static inline struct cifs_sb_info *
CIFS_SB(struct super_block *sb)
{
	return sb->s_fs_info;
}

static inline struct cifs_sb_info *
CIFS_FILE_SB(struct file *file)
{
	return CIFS_SB(file_inode(file)->i_sb);
}

static inline char CIFS_DIR_SEP(const struct cifs_sb_info *cifs_sb)
{
	if (cifs_sb->mnt_cifs_flags & CIFS_MOUNT_POSIX_PATHS)
		return '/';
	else
		return '\\';
}

static inline void
convert_delimiter(char *path, char delim)
{
	char old_delim, *pos;

	if (delim == '/')
		old_delim = '\\';
	else
		old_delim = '/';

	pos = path;
	while ((pos = strchr(pos, old_delim)))
		*pos = delim;
}

#define cifs_stats_inc atomic_inc

static inline void cifs_stats_bytes_written(struct cifs_tcon *tcon,
					    unsigned int bytes)
{
	if (bytes) {
		spin_lock(&tcon->stat_lock);
		tcon->bytes_written += bytes;
		spin_unlock(&tcon->stat_lock);
	}
}

static inline void cifs_stats_bytes_read(struct cifs_tcon *tcon,
					 unsigned int bytes)
{
	spin_lock(&tcon->stat_lock);
	tcon->bytes_read += bytes;
	spin_unlock(&tcon->stat_lock);
}


/*
 * This is the prototype for the mid receive function. This function is for
 * receiving the rest of the SMB frame, starting with the WordCount (which is
 * just after the MID in struct smb_hdr). Note:
 *
 * - This will be called by cifsd, with no locks held.
 * - The mid will still be on the pending_mid_q.
 * - mid->resp_buf will point to the current buffer.
 *
 * Returns zero on a successful receive, or an error. The receive state in
 * the TCP_Server_Info will also be updated.
 */
typedef int (mid_receive_t)(struct TCP_Server_Info *server,
			    struct mid_q_entry *mid);

/*
 * This is the prototype for the mid callback function. This is called once the
 * mid has been received off of the socket. When creating one, take special
 * care to avoid deadlocks. Things to bear in mind:
 *
 * - it will be called by cifsd, with no locks held
 * - the mid will be removed from any lists
 */
typedef void (mid_callback_t)(struct mid_q_entry *mid);

/*
 * This is the protopyte for mid handle function. This is called once the mid
 * has been recognized after decryption of the message.
 */
typedef int (mid_handle_t)(struct TCP_Server_Info *server,
			    struct mid_q_entry *mid);

/* one of these for every pending CIFS request to the server */
struct mid_q_entry {
	struct list_head qhead;	/* mids waiting on reply from this server */
	struct kref refcount;
	struct TCP_Server_Info *server;	/* server corresponding to this mid */
	__u64 mid;		/* multiplex id */
	__u16 credits;		/* number of credits consumed by this mid */
	__u16 credits_received;	/* number of credits from the response */
	__u32 pid;		/* process id */
	__u32 sequence_number;  /* for CIFS signing */
	unsigned long when_alloc;  /* when mid was created */
#ifdef CONFIG_CIFS_STATS2
	unsigned long when_sent; /* time when smb send finished */
	unsigned long when_received; /* when demux complete (taken off wire) */
#endif
	mid_receive_t *receive; /* call receive callback */
	mid_callback_t *callback; /* call completion callback */
	mid_handle_t *handle; /* call handle mid callback */
	void *callback_data;	  /* general purpose pointer for callback */
	struct task_struct *creator;
	void *resp_buf;		/* pointer to received SMB header */
	unsigned int resp_buf_size;
	int mid_state;	/* wish this were enum but can not pass to wait_event */
	unsigned int mid_flags;
	__le16 command;		/* smb command code */
	unsigned int optype;	/* operation type */
	bool large_buf:1;	/* if valid response, is pointer to large buf */
	bool multiRsp:1;	/* multiple trans2 responses for one request  */
	bool multiEnd:1;	/* both received */
	bool decrypted:1;	/* decrypted entry */
};

struct close_cancelled_open {
	struct cifs_fid         fid;
	struct cifs_tcon        *tcon;
	struct work_struct      work;
	__u64 mid;
	__u16 cmd;
};

/*	Make code in transport.c a little cleaner by moving
	update of optional stats into function below */
static inline void cifs_in_send_inc(struct TCP_Server_Info *server)
{
	atomic_inc(&server->in_send);
}

static inline void cifs_in_send_dec(struct TCP_Server_Info *server)
{
	atomic_dec(&server->in_send);
}

static inline void cifs_num_waiters_inc(struct TCP_Server_Info *server)
{
	atomic_inc(&server->num_waiters);
}

static inline void cifs_num_waiters_dec(struct TCP_Server_Info *server)
{
	atomic_dec(&server->num_waiters);
}

#ifdef CONFIG_CIFS_STATS2
static inline void cifs_save_when_sent(struct mid_q_entry *mid)
{
	mid->when_sent = jiffies;
}
#else
static inline void cifs_save_when_sent(struct mid_q_entry *mid)
{
}
#endif

/* for pending dnotify requests */
struct dir_notify_req {
	struct list_head lhead;
	__le16 Pid;
	__le16 PidHigh;
	__u16 Mid;
	__u16 Tid;
	__u16 Uid;
	__u16 netfid;
	__u32 filter; /* CompletionFilter (for multishot) */
	int multishot;
	struct file *pfile;
};

struct dfs_info3_param {
	int flags; /* DFSREF_REFERRAL_SERVER, DFSREF_STORAGE_SERVER*/
	int path_consumed;
	int server_type;
	int ref_flag;
	char *path_name;
	char *node_name;
	int ttl;
};

struct file_list {
	struct list_head list;
	struct cifsFileInfo *cfile;
};

static inline void free_dfs_info_param(struct dfs_info3_param *param)
{
	if (param) {
		kfree(param->path_name);
		kfree(param->node_name);
	}
}

static inline void free_dfs_info_array(struct dfs_info3_param *param,
				       int number_of_items)
{
	int i;
	if ((number_of_items == 0) || (param == NULL))
		return;
	for (i = 0; i < number_of_items; i++) {
		kfree(param[i].path_name);
		kfree(param[i].node_name);
	}
	kfree(param);
}

static inline bool is_interrupt_error(int error)
{
	switch (error) {
	case -EINTR:
	case -ERESTARTSYS:
	case -ERESTARTNOHAND:
	case -ERESTARTNOINTR:
		return true;
	}
	return false;
}

static inline bool is_retryable_error(int error)
{
	if (is_interrupt_error(error) || error == -EAGAIN)
		return true;
	return false;
}


/* cifs_get_writable_file() flags */
#define FIND_WR_ANY         0
#define FIND_WR_FSUID_ONLY  1
#define FIND_WR_WITH_DELETE 2

#define   MID_FREE 0
#define   MID_REQUEST_ALLOCATED 1
#define   MID_REQUEST_SUBMITTED 2
#define   MID_RESPONSE_RECEIVED 4
#define   MID_RETRY_NEEDED      8 /* session closed while this request out */
#define   MID_RESPONSE_MALFORMED 0x10
#define   MID_SHUTDOWN		 0x20

/* Flags */
#define   MID_WAIT_CANCELLED	 1 /* Cancelled while waiting for response */
#define   MID_DELETED            2 /* Mid has been dequeued/deleted */

/* Types of response buffer returned from SendReceive2 */
#define   CIFS_NO_BUFFER        0    /* Response buffer not returned */
#define   CIFS_SMALL_BUFFER     1
#define   CIFS_LARGE_BUFFER     2
#define   CIFS_IOVEC            4    /* array of response buffers */

/* Type of Request to SendReceive2 */
#define   CIFS_BLOCKING_OP      1    /* operation can block */
#define   CIFS_NON_BLOCKING     2    /* do not block waiting for credits */
#define   CIFS_TIMEOUT_MASK 0x003    /* only one of above set in req */
#define   CIFS_LOG_ERROR    0x010    /* log NT STATUS if non-zero */
#define   CIFS_LARGE_BUF_OP 0x020    /* large request buffer */
#define   CIFS_NO_RSP_BUF   0x040    /* no response buffer required */

/* Type of request operation */
#define   CIFS_ECHO_OP            0x080  /* echo request */
#define   CIFS_OBREAK_OP          0x0100 /* oplock break request */
#define   CIFS_NEG_OP             0x0200 /* negotiate request */
#define   CIFS_CP_CREATE_CLOSE_OP 0x0400 /* compound create+close request */
/* Lower bitmask values are reserved by others below. */
#define   CIFS_SESS_OP            0x2000 /* session setup request */
#define   CIFS_OP_MASK            0x2780 /* mask request type */

#define   CIFS_HAS_CREDITS        0x0400 /* already has credits */
#define   CIFS_TRANSFORM_REQ      0x0800 /* transform request before sending */
#define   CIFS_NO_SRV_RSP         0x1000 /* there is no server response */

/* Security Flags: indicate type of session setup needed */
#define   CIFSSEC_MAY_SIGN	0x00001
#define   CIFSSEC_MAY_NTLMV2	0x00004
#define   CIFSSEC_MAY_KRB5	0x00008
#define   CIFSSEC_MAY_SEAL	0x00040 /* not supported yet */
#define   CIFSSEC_MAY_NTLMSSP	0x00080 /* raw ntlmssp with ntlmv2 */

#define   CIFSSEC_MUST_SIGN	0x01001
/* note that only one of the following can be set so the
result of setting MUST flags more than once will be to
require use of the stronger protocol */
#define   CIFSSEC_MUST_NTLMV2	0x04004
#define   CIFSSEC_MUST_KRB5	0x08008
#ifdef CONFIG_CIFS_UPCALL
#define   CIFSSEC_MASK          0x8F08F /* flags supported if no weak allowed */
#else
#define	  CIFSSEC_MASK          0x87087 /* flags supported if no weak allowed */
#endif /* UPCALL */
#define   CIFSSEC_MUST_SEAL	0x40040 /* not supported yet */
#define   CIFSSEC_MUST_NTLMSSP	0x80080 /* raw ntlmssp with ntlmv2 */

#define   CIFSSEC_DEF (CIFSSEC_MAY_SIGN | CIFSSEC_MAY_NTLMV2 | CIFSSEC_MAY_NTLMSSP)
#define   CIFSSEC_MAX (CIFSSEC_MUST_NTLMV2)
#define   CIFSSEC_AUTH_MASK (CIFSSEC_MAY_NTLMV2 | CIFSSEC_MAY_KRB5 | CIFSSEC_MAY_NTLMSSP)
/*
 *****************************************************************
 * All constants go here
 *****************************************************************
 */

#define UID_HASH (16)

/*
 * Note that ONE module should define _DECLARE_GLOBALS_HERE to cause the
 * following to be declared.
 */

/****************************************************************************
 * Here are all the locks (spinlock, mutex, semaphore) in cifs.ko, arranged according
 * to the locking order. i.e. if two locks are to be held together, the lock that
 * appears higher in this list needs to be taken before the other.
 *
 * If you hold a lock that is lower in this list, and you need to take a higher lock
 * (or if you think that one of the functions that you're calling may need to), first
 * drop the lock you hold, pick up the higher lock, then the lower one. This will
 * ensure that locks are picked up only in one direction in the below table
 * (top to bottom).
 *
 * Also, if you expect a function to be called with a lock held, explicitly document
 * this in the comments on top of your function definition.
 *
 * And also, try to keep the critical sections (lock hold time) to be as minimal as
 * possible. Blocking / calling other functions with a lock held always increase
 * the risk of a possible deadlock.
 *
 * Following this rule will avoid unnecessary deadlocks, which can get really hard to
 * debug. Also, any new lock that you introduce, please add to this list in the correct
 * order.
 *
 * Please populate this list whenever you introduce new locks in your changes. Or in
 * case I've missed some existing locks. Please ensure that it's added in the list
 * based on the locking order expected.
 *
 * =====================================================================================
 * Lock				Protects			Initialization fn
 * =====================================================================================
 * vol_list_lock
 * vol_info->ctx_lock		vol_info->ctx
 * cifs_sb_info->tlink_tree_lock	cifs_sb_info->tlink_tree	cifs_setup_cifs_sb
 * TCP_Server_Info->		TCP_Server_Info			cifs_get_tcp_session
 * reconnect_mutex
 * TCP_Server_Info->srv_mutex	TCP_Server_Info			cifs_get_tcp_session
 * cifs_ses->session_mutex		cifs_ses		sesInfoAlloc
 *				cifs_tcon
 * cifs_tcon->open_file_lock	cifs_tcon->openFileList		tconInfoAlloc
 *				cifs_tcon->pending_opens
 * cifs_tcon->stat_lock		cifs_tcon->bytes_read		tconInfoAlloc
 *				cifs_tcon->bytes_written
 * cifs_tcp_ses_lock		cifs_tcp_ses_list		sesInfoAlloc
 * GlobalMid_Lock		GlobalMaxActiveXid		init_cifs
 *				GlobalCurrentXid
 *				GlobalTotalActiveXid
 * TCP_Server_Info->srv_lock	(anything in struct not protected by another lock and can change)
 * TCP_Server_Info->mid_lock	TCP_Server_Info->pending_mid_q	cifs_get_tcp_session
 *				->CurrentMid
 *				(any changes in mid_q_entry fields)
 * TCP_Server_Info->req_lock	TCP_Server_Info->in_flight	cifs_get_tcp_session
 *				->credits
 *				->echo_credits
 *				->oplock_credits
 *				->reconnect_instance
 * cifs_ses->ses_lock		(anything that is not protected by another lock and can change)
 * cifs_ses->iface_lock		cifs_ses->iface_list		sesInfoAlloc
 *				->iface_count
 *				->iface_last_update
 * cifs_ses->chan_lock		cifs_ses->chans
 *				->chans_need_reconnect
 *				->chans_in_reconnect
 * cifs_tcon->tc_lock		(anything that is not protected by another lock and can change)
 * cifsInodeInfo->open_file_lock	cifsInodeInfo->openFileList	cifs_alloc_inode
 * cifsInodeInfo->writers_lock	cifsInodeInfo->writers		cifsInodeInfo_alloc
 * cifsInodeInfo->lock_sem	cifsInodeInfo->llist		cifs_init_once
 *				->can_cache_brlcks
 * cifsInodeInfo->deferred_lock	cifsInodeInfo->deferred_closes	cifsInodeInfo_alloc
 * cached_fid->fid_mutex		cifs_tcon->crfid		tconInfoAlloc
 * cifsFileInfo->fh_mutex		cifsFileInfo			cifs_new_fileinfo
 * cifsFileInfo->file_info_lock	cifsFileInfo->count		cifs_new_fileinfo
 *				->invalidHandle			initiate_cifs_search
 *				->oplock_break_cancelled
 * cifs_aio_ctx->aio_mutex		cifs_aio_ctx			cifs_aio_ctx_alloc
 ****************************************************************************/

#ifdef DECLARE_GLOBALS_HERE
#define GLOBAL_EXTERN
#else
#define GLOBAL_EXTERN extern
#endif

/*
 * the list of TCP_Server_Info structures, ie each of the sockets
 * connecting our client to a distinct server (ip address), is
 * chained together by cifs_tcp_ses_list. The list of all our SMB
 * sessions (and from that the tree connections) can be found
 * by iterating over cifs_tcp_ses_list
 */
extern struct list_head		cifs_tcp_ses_list;

/*
 * This lock protects the cifs_tcp_ses_list, the list of smb sessions per
 * tcp session, and the list of tcon's per smb session. It also protects
 * the reference counters for the server, smb session, and tcon.
 * generally the locks should be taken in order tcp_ses_lock before
 * tcon->open_file_lock and that before file->file_info_lock since the
 * structure order is cifs_socket-->cifs_ses-->cifs_tcon-->cifs_file
 */
extern spinlock_t		cifs_tcp_ses_lock;

/*
 * Global transaction id (XID) information
 */
extern unsigned int GlobalCurrentXid;	/* protected by GlobalMid_Sem */
extern unsigned int GlobalTotalActiveXid; /* prot by GlobalMid_Sem */
extern unsigned int GlobalMaxActiveXid;	/* prot by GlobalMid_Sem */
extern spinlock_t GlobalMid_Lock; /* protects above & list operations on midQ entries */

/*
 *  Global counters, updated atomically
 */
extern atomic_t sesInfoAllocCount;
extern atomic_t tconInfoAllocCount;
extern atomic_t tcpSesNextId;
extern atomic_t tcpSesAllocCount;
extern atomic_t tcpSesReconnectCount;
extern atomic_t tconInfoReconnectCount;

/* Various Debug counters */
extern atomic_t buf_alloc_count;	/* current number allocated  */
extern atomic_t small_buf_alloc_count;
#ifdef CONFIG_CIFS_STATS2
extern atomic_t total_buf_alloc_count; /* total allocated over all time */
extern atomic_t total_small_buf_alloc_count;
extern unsigned int slow_rsp_threshold; /* number of secs before logging */
#endif

/* Misc globals */
extern bool enable_oplocks; /* enable or disable oplocks */
extern bool lookupCacheEnabled;
extern unsigned int global_secflags;	/* if on, session setup sent
				with more secure ntlmssp2 challenge/resp */
extern unsigned int sign_CIFS_PDUs;  /* enable smb packet signing */
extern bool enable_gcm_256; /* allow optional negotiate of strongest signing (aes-gcm-256) */
extern bool require_gcm_256; /* require use of strongest signing (aes-gcm-256) */
extern bool enable_negotiate_signing; /* request use of faster (GMAC) signing if available */
extern bool linuxExtEnabled;/*enable Linux/Unix CIFS extensions*/
extern unsigned int CIFSMaxBufSize;  /* max size not including hdr */
extern unsigned int cifs_min_rcv;    /* min size of big ntwrk buf pool */
extern unsigned int cifs_min_small;  /* min size of small buf pool */
extern unsigned int cifs_max_pending; /* MAX requests at once to server*/
extern bool disable_legacy_dialects;  /* forbid vers=1.0 and vers=2.0 mounts */
extern atomic_t mid_count;

void cifs_oplock_break(struct work_struct *work);
void cifs_queue_oplock_break(struct cifsFileInfo *cfile);
void smb2_deferred_work_close(struct work_struct *work);

extern const struct slow_work_ops cifs_oplock_break_ops;
extern struct workqueue_struct *cifsiod_wq;
extern struct workqueue_struct *decrypt_wq;
extern struct workqueue_struct *fileinfo_put_wq;
extern struct workqueue_struct *cifsoplockd_wq;
extern struct workqueue_struct *deferredclose_wq;
extern __u32 cifs_lock_secret;

extern mempool_t *cifs_mid_poolp;

/* Operations for different SMB versions */
#define SMB1_VERSION_STRING	"1.0"
#define SMB20_VERSION_STRING    "2.0"
#ifdef CONFIG_CIFS_ALLOW_INSECURE_LEGACY
extern struct smb_version_operations smb1_operations;
extern struct smb_version_values smb1_values;
extern struct smb_version_operations smb20_operations;
extern struct smb_version_values smb20_values;
#endif /* CIFS_ALLOW_INSECURE_LEGACY */
#define SMB21_VERSION_STRING	"2.1"
extern struct smb_version_operations smb21_operations;
extern struct smb_version_values smb21_values;
#define SMBDEFAULT_VERSION_STRING "default"
extern struct smb_version_values smbdefault_values;
#define SMB3ANY_VERSION_STRING "3"
extern struct smb_version_values smb3any_values;
#define SMB30_VERSION_STRING	"3.0"
extern struct smb_version_operations smb30_operations;
extern struct smb_version_values smb30_values;
#define SMB302_VERSION_STRING	"3.02"
#define ALT_SMB302_VERSION_STRING "3.0.2"
/*extern struct smb_version_operations smb302_operations;*/ /* not needed yet */
extern struct smb_version_values smb302_values;
#define SMB311_VERSION_STRING	"3.1.1"
#define ALT_SMB311_VERSION_STRING "3.11"
extern struct smb_version_operations smb311_operations;
extern struct smb_version_values smb311_values;

static inline char *get_security_type_str(enum securityEnum sectype)
{
	switch (sectype) {
	case RawNTLMSSP:
		return "RawNTLMSSP";
	case Kerberos:
		return "Kerberos";
	case NTLMv2:
		return "NTLMv2";
	default:
		return "Unknown";
	}
}

static inline bool is_smb1_server(struct TCP_Server_Info *server)
{
	return strcmp(server->vals->version_string, SMB1_VERSION_STRING) == 0;
}

static inline bool is_tcon_dfs(struct cifs_tcon *tcon)
{
	/*
	 * For SMB1, see MS-CIFS 2.4.55 SMB_COM_TREE_CONNECT_ANDX (0x75) and MS-CIFS 3.3.4.4 DFS
	 * Subsystem Notifies That a Share Is a DFS Share.
	 *
	 * For SMB2+, see MS-SMB2 2.2.10 SMB2 TREE_CONNECT Response and MS-SMB2 3.3.4.14 Server
	 * Application Updates a Share.
	 */
	if (!tcon || !tcon->ses || !tcon->ses->server)
		return false;
	return is_smb1_server(tcon->ses->server) ? tcon->Flags & SMB_SHARE_IS_IN_DFS :
		tcon->share_flags & (SHI1005_FLAGS_DFS | SHI1005_FLAGS_DFS_ROOT);
}

static inline bool cifs_is_referral_server(struct cifs_tcon *tcon,
					   const struct dfs_info3_param *ref)
{
	/*
	 * Check if all targets are capable of handling DFS referrals as per
	 * MS-DFSC 2.2.4 RESP_GET_DFS_REFERRAL.
	 */
	return is_tcon_dfs(tcon) || (ref && (ref->flags & DFSREF_REFERRAL_SERVER));
}

static inline u64 cifs_flock_len(const struct file_lock *fl)
{
	return (u64)fl->fl_end - fl->fl_start + 1;
}

static inline size_t ntlmssp_workstation_name_size(const struct cifs_ses *ses)
{
	if (WARN_ON_ONCE(!ses || !ses->server))
		return 0;
	/*
	 * Make workstation name no more than 15 chars when using insecure dialects as some legacy
	 * servers do require it during NTLMSSP.
	 */
	if (ses->server->dialect <= SMB20_PROT_ID)
		return min_t(size_t, sizeof(ses->workstation_name), RFC1001_NAME_LEN_WITH_NULL);
	return sizeof(ses->workstation_name);
}

static inline void move_cifs_info_to_smb2(struct smb2_file_all_info *dst, const FILE_ALL_INFO *src)
{
	memcpy(dst, src, (size_t)((u8 *)&src->AccessFlags - (u8 *)src));
	dst->AccessFlags = src->AccessFlags;
	dst->CurrentByteOffset = src->CurrentByteOffset;
	dst->Mode = src->Mode;
	dst->AlignmentRequirement = src->AlignmentRequirement;
	dst->FileNameLength = src->FileNameLength;
}

static inline unsigned int cifs_get_num_sgs(const struct smb_rqst *rqst,
					    int num_rqst,
					    const u8 *sig)
{
	unsigned int len, skip;
	unsigned int nents = 0;
	unsigned long addr;
	int i, j;

	/* Assumes the first rqst has a transform header as the first iov.
	 * I.e.
	 * rqst[0].rq_iov[0]  is transform header
	 * rqst[0].rq_iov[1+] data to be encrypted/decrypted
	 * rqst[1+].rq_iov[0+] data to be encrypted/decrypted
	 */
	for (i = 0; i < num_rqst; i++) {
		/*
		 * The first rqst has a transform header where the
		 * first 20 bytes are not part of the encrypted blob.
		 */
		for (j = 0; j < rqst[i].rq_nvec; j++) {
			struct kvec *iov = &rqst[i].rq_iov[j];

			skip = (i == 0) && (j == 0) ? 20 : 0;
			addr = (unsigned long)iov->iov_base + skip;
			if (unlikely(is_vmalloc_addr((void *)addr))) {
				len = iov->iov_len - skip;
				nents += DIV_ROUND_UP(offset_in_page(addr) + len,
						      PAGE_SIZE);
			} else {
				nents++;
			}
		}
		nents += rqst[i].rq_npages;
	}
	nents += DIV_ROUND_UP(offset_in_page(sig) + SMB2_SIGNATURE_SIZE, PAGE_SIZE);
	return nents;
}

/* We can not use the normal sg_set_buf() as we will sometimes pass a
 * stack object as buf.
 */
static inline struct scatterlist *cifs_sg_set_buf(struct scatterlist *sg,
						  const void *buf,
						  unsigned int buflen)
{
	unsigned long addr = (unsigned long)buf;
	unsigned int off = offset_in_page(addr);

	addr &= PAGE_MASK;
	if (unlikely(is_vmalloc_addr((void *)addr))) {
		do {
			unsigned int len = min_t(unsigned int, buflen, PAGE_SIZE - off);

			sg_set_page(sg++, vmalloc_to_page((void *)addr), len, off);

			off = 0;
			addr += PAGE_SIZE;
			buflen -= len;
		} while (buflen);
	} else {
		sg_set_page(sg++, virt_to_page(addr), buflen, off);
	}
	return sg;
}

#endif	/* _CIFS_GLOB_H */<|MERGE_RESOLUTION|>--- conflicted
+++ resolved
@@ -1063,11 +1063,7 @@
 	 */
 	spinlock_t iface_lock;
 	/* ========= begin: protected by iface_lock ======== */
-<<<<<<< HEAD
-	struct cifs_server_iface *iface_list;
-=======
 	struct list_head iface_list;
->>>>>>> 29549c70
 	size_t iface_count;
 	unsigned long iface_last_update; /* jiffies */
 	/* ========= end: protected by iface_lock ======== */
@@ -1092,11 +1088,6 @@
 	size_t chan_count;
 	size_t chan_max;
 	atomic_t chan_seq; /* round robin state */
-<<<<<<< HEAD
-	/* ========= end: protected by chan_lock ======== */
-};
-=======
->>>>>>> 29549c70
 
 	/*
 	 * chans_need_reconnect is a bitmap indicating which of the channels
