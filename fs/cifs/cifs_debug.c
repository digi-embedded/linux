--- conflicted
+++ resolved
@@ -289,12 +289,9 @@
 		atomic_set(&totBufAllocCount, 0);
 		atomic_set(&totSmBufAllocCount, 0);
 #endif /* CONFIG_CIFS_STATS2 */
-<<<<<<< HEAD
-=======
 		atomic_set(&tcpSesReconnectCount, 0);
 		atomic_set(&tconInfoReconnectCount, 0);
 
->>>>>>> ee68d467
 		spin_lock(&GlobalMid_Lock);
 		GlobalMaxActiveXid = 0;
 		GlobalCurrentXid = 0;
