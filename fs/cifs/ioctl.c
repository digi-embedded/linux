--- conflicted
+++ resolved
@@ -47,23 +47,7 @@
 
 	cifs_dbg(FYI, "ioctl clone range\n");
 
-<<<<<<< HEAD
-	src_file = fdget(srcfd);
-	if (!src_file.file) {
-		rc = -EBADF;
-		goto out_drop_write;
-	}
-
-	if (src_file.file->f_op->unlocked_ioctl != cifs_ioctl) {
-		rc = -EBADF;
-		cifs_dbg(VFS, "src file seems to be from a different filesystem type\n");
-		goto out_fput;
-	}
-
-	if ((!src_file.file->private_data) || (!dst_file->private_data)) {
-=======
 	if (!src_file->private_data || !dst_file->private_data) {
->>>>>>> f2ed3bfc
 		rc = -EBADF;
 		cifs_dbg(VFS, "missing cifsFileInfo on copy range src file\n");
 		goto out;
