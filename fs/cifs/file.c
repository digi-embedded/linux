--- conflicted
+++ resolved
@@ -314,10 +314,7 @@
 	cfile->tlink = cifs_get_tlink(tlink);
 	INIT_WORK(&cfile->oplock_break, cifs_oplock_break);
 	INIT_WORK(&cfile->put, cifsFileInfo_put_work);
-<<<<<<< HEAD
-=======
 	INIT_DELAYED_WORK(&cfile->deferred, smb2_deferred_work_close);
->>>>>>> c1084c27
 	mutex_init(&cfile->fh_mutex);
 	spin_lock_init(&cfile->file_info_lock);
 
@@ -379,11 +376,8 @@
 	struct cifsLockInfo *li, *tmp;
 	struct super_block *sb = inode->i_sb;
 
-<<<<<<< HEAD
-=======
 	cifs_fscache_release_inode_cookie(inode);
 
->>>>>>> c1084c27
 	/*
 	 * Delete any outstanding lock records. We'll lose them when the file
 	 * is closed anyway.
@@ -784,13 +778,6 @@
 	if (cfile->f_flags & O_DIRECT)
 		create_options |= CREATE_NO_BUFFER;
 
-	/* O_SYNC also has bit for O_DSYNC so following check picks up either */
-	if (cfile->f_flags & O_SYNC)
-		create_options |= CREATE_WRITE_THROUGH;
-
-	if (cfile->f_flags & O_DIRECT)
-		create_options |= CREATE_NO_BUFFER;
-
 	if (server->ops->get_lease_key)
 		server->ops->get_lease_key(inode, &cfile->fid);
 
@@ -890,11 +877,7 @@
 	struct cifs_deferred_close *dclose;
 
 	if (file->private_data != NULL) {
-<<<<<<< HEAD
-		_cifsFileInfo_put(file->private_data, true, false);
-=======
 		cfile = file->private_data;
->>>>>>> c1084c27
 		file->private_data = NULL;
 		dclose = kmalloc(sizeof(struct cifs_deferred_close), GFP_KERNEL);
 		if ((cinode->oplock == CIFS_CACHE_RHW_FLG) &&
@@ -1260,16 +1243,6 @@
 
 	rc = posix_lock_file(file, flock, NULL);
 	up_write(&cinode->lock_sem);
-<<<<<<< HEAD
-	if (rc == FILE_LOCK_DEFERRED) {
-		rc = wait_event_interruptible(flock->fl_wait,
-					list_empty(&flock->fl_blocked_member));
-		if (!rc)
-			goto try_again;
-		locks_delete_block(flock);
-	}
-=======
->>>>>>> c1084c27
 	return rc;
 }
 
@@ -2183,10 +2156,7 @@
 
 		cinode = CIFS_I(d_inode(cfile->dentry));
 		spin_unlock(&tcon->open_file_lock);
-<<<<<<< HEAD
-=======
 		free_dentry_path(page);
->>>>>>> c1084c27
 		return cifs_get_writable_file(cinode, flags, ret_file);
 	}
 
@@ -4875,11 +4845,8 @@
 	struct TCP_Server_Info *server = tcon->ses->server;
 	int rc = 0;
 	bool purge_cache = false;
-<<<<<<< HEAD
-=======
 	bool is_deferred = false;
 	struct cifs_deferred_close *dclose;
->>>>>>> c1084c27
 
 	wait_on_bit(&cinode->flags, CIFS_INODE_PENDING_WRITERS,
 			TASK_UNINTERRUPTIBLE);
@@ -4915,8 +4882,6 @@
 		cifs_dbg(VFS, "Push locks rc = %d\n", rc);
 
 oplock_break_ack:
-<<<<<<< HEAD
-=======
 	/*
 	 * When oplock break is received and there are no active
 	 * file handles but cached, then schedule deferred close immediately.
@@ -4933,7 +4898,6 @@
 			goto oplock_break_done;
 		}
 	}
->>>>>>> c1084c27
 	/*
 	 * releasing stale oplock after recent reconnect of smb session using
 	 * a now incorrect file handle is not a data integrity issue but do
@@ -4945,10 +4909,7 @@
 							     cinode);
 		cifs_dbg(FYI, "Oplock release rc = %d\n", rc);
 	}
-<<<<<<< HEAD
-=======
 oplock_break_done:
->>>>>>> c1084c27
 	_cifsFileInfo_put(cfile, false /* do not wait for ourself */, false);
 	cifs_done_oplock_break(cinode);
 }
