// SPDX-License-Identifier: GPL-2.0
#include <linux/fanotify.h>
#include <linux/fdtable.h>
#include <linux/fsnotify_backend.h>
#include <linux/init.h>
#include <linux/jiffies.h>
#include <linux/kernel.h> /* UINT_MAX */
#include <linux/mount.h>
#include <linux/sched.h>
#include <linux/sched/user.h>
#include <linux/sched/signal.h>
#include <linux/types.h>
#include <linux/wait.h>
#include <linux/audit.h>
#include <linux/sched/mm.h>
#include <linux/statfs.h>
#include <linux/stringhash.h>

#include "fanotify.h"

static bool fanotify_path_equal(struct path *p1, struct path *p2)
{
	return p1->mnt == p2->mnt && p1->dentry == p2->dentry;
}

static unsigned int fanotify_hash_path(const struct path *path)
{
	return hash_ptr(path->dentry, FANOTIFY_EVENT_HASH_BITS) ^
		hash_ptr(path->mnt, FANOTIFY_EVENT_HASH_BITS);
}

static inline bool fanotify_fsid_equal(__kernel_fsid_t *fsid1,
				       __kernel_fsid_t *fsid2)
{
	return fsid1->val[0] == fsid2->val[0] && fsid1->val[1] == fsid2->val[1];
}

<<<<<<< HEAD
	if (old_fsn->objectid != new_fsn->objectid || old->pid != new->pid ||
	    old->fh_type != new->fh_type || old->fh_len != new->fh_len)
=======
static unsigned int fanotify_hash_fsid(__kernel_fsid_t *fsid)
{
	return hash_32(fsid->val[0], FANOTIFY_EVENT_HASH_BITS) ^
		hash_32(fsid->val[1], FANOTIFY_EVENT_HASH_BITS);
}

static bool fanotify_fh_equal(struct fanotify_fh *fh1,
			      struct fanotify_fh *fh2)
{
	if (fh1->type != fh2->type || fh1->len != fh2->len)
>>>>>>> c1084c27
		return false;

	return !fh1->len ||
		!memcmp(fanotify_fh_buf(fh1), fanotify_fh_buf(fh2), fh1->len);
}

static unsigned int fanotify_hash_fh(struct fanotify_fh *fh)
{
	long salt = (long)fh->type | (long)fh->len << 8;

	/*
	 * full_name_hash() works long by long, so it handles fh buf optimally.
	 */
	return full_name_hash((void *)salt, fanotify_fh_buf(fh), fh->len);
}

static bool fanotify_fid_event_equal(struct fanotify_fid_event *ffe1,
				     struct fanotify_fid_event *ffe2)
{
	/* Do not merge fid events without object fh */
	if (!ffe1->object_fh.len)
		return false;

	return fanotify_fsid_equal(&ffe1->fsid, &ffe2->fsid) &&
		fanotify_fh_equal(&ffe1->object_fh, &ffe2->object_fh);
}

static bool fanotify_info_equal(struct fanotify_info *info1,
				struct fanotify_info *info2)
{
	if (info1->dir_fh_totlen != info2->dir_fh_totlen ||
	    info1->file_fh_totlen != info2->file_fh_totlen ||
	    info1->name_len != info2->name_len)
		return false;

	if (info1->dir_fh_totlen &&
	    !fanotify_fh_equal(fanotify_info_dir_fh(info1),
			       fanotify_info_dir_fh(info2)))
		return false;

	if (info1->file_fh_totlen &&
	    !fanotify_fh_equal(fanotify_info_file_fh(info1),
			       fanotify_info_file_fh(info2)))
		return false;

	return !info1->name_len ||
		!memcmp(fanotify_info_name(info1), fanotify_info_name(info2),
			info1->name_len);
}

static bool fanotify_name_event_equal(struct fanotify_name_event *fne1,
				      struct fanotify_name_event *fne2)
{
	struct fanotify_info *info1 = &fne1->info;
	struct fanotify_info *info2 = &fne2->info;

	/* Do not merge name events without dir fh */
	if (!info1->dir_fh_totlen)
		return false;

	if (!fanotify_fsid_equal(&fne1->fsid, &fne2->fsid))
		return false;

	return fanotify_info_equal(info1, info2);
}

static bool fanotify_should_merge(struct fanotify_event *old,
				  struct fanotify_event *new)
{
	pr_debug("%s: old=%p new=%p\n", __func__, old, new);

	if (old->hash != new->hash ||
	    old->type != new->type || old->pid != new->pid)
		return false;

	/*
	 * We want to merge many dirent events in the same dir (i.e.
	 * creates/unlinks/renames), but we do not want to merge dirent
	 * events referring to subdirs with dirent events referring to
	 * non subdirs, otherwise, user won't be able to tell from a
	 * mask FAN_CREATE|FAN_DELETE|FAN_ONDIR if it describes mkdir+
	 * unlink pair or rmdir+create pair of events.
	 */
	if ((old->mask & FS_ISDIR) != (new->mask & FS_ISDIR))
		return false;

	switch (old->type) {
	case FANOTIFY_EVENT_TYPE_PATH:
		return fanotify_path_equal(fanotify_event_path(old),
					   fanotify_event_path(new));
	case FANOTIFY_EVENT_TYPE_FID:
		return fanotify_fid_event_equal(FANOTIFY_FE(old),
						FANOTIFY_FE(new));
	case FANOTIFY_EVENT_TYPE_FID_NAME:
		return fanotify_name_event_equal(FANOTIFY_NE(old),
						 FANOTIFY_NE(new));
	default:
		WARN_ON_ONCE(1);
	}

	return false;
}

/* Limit event merges to limit CPU overhead per event */
#define FANOTIFY_MAX_MERGE_EVENTS 128

/* and the list better be locked by something too! */
static int fanotify_merge(struct fsnotify_group *group,
			  struct fsnotify_event *event)
{
	struct fanotify_event *old, *new = FANOTIFY_E(event);
	unsigned int bucket = fanotify_event_hash_bucket(group, new);
	struct hlist_head *hlist = &group->fanotify_data.merge_hash[bucket];
	int i = 0;

	pr_debug("%s: group=%p event=%p bucket=%u\n", __func__,
		 group, event, bucket);

	/*
	 * Don't merge a permission event with any other event so that we know
	 * the event structure we have created in fanotify_handle_event() is the
	 * one we should check for permission response.
	 */
	if (fanotify_is_perm_event(new->mask))
		return 0;

	hlist_for_each_entry(old, hlist, merge_list) {
		if (++i > FANOTIFY_MAX_MERGE_EVENTS)
			break;
		if (fanotify_should_merge(old, new)) {
			old->mask |= new->mask;
			return 1;
		}
	}

	return 0;
}

/*
 * Wait for response to permission event. The function also takes care of
 * freeing the permission event (or offloads that in case the wait is canceled
 * by a signal). The function returns 0 in case access got allowed by userspace,
 * -EPERM in case userspace disallowed the access, and -ERESTARTSYS in case
 * the wait got interrupted by a signal.
 */
static int fanotify_get_response(struct fsnotify_group *group,
				 struct fanotify_perm_event *event,
				 struct fsnotify_iter_info *iter_info)
{
	int ret;

	pr_debug("%s: group=%p event=%p\n", __func__, group, event);

	ret = wait_event_killable(group->fanotify_data.access_waitq,
				  event->state == FAN_EVENT_ANSWERED);
	/* Signal pending? */
	if (ret < 0) {
		spin_lock(&group->notification_lock);
		/* Event reported to userspace and no answer yet? */
		if (event->state == FAN_EVENT_REPORTED) {
			/* Event will get freed once userspace answers to it */
			event->state = FAN_EVENT_CANCELED;
			spin_unlock(&group->notification_lock);
			return ret;
		}
		/* Event not yet reported? Just remove it. */
		if (event->state == FAN_EVENT_INIT) {
			fsnotify_remove_queued_event(group, &event->fae.fse);
			/* Permission events are not supposed to be hashed */
			WARN_ON_ONCE(!hlist_unhashed(&event->fae.merge_list));
		}
		/*
		 * Event may be also answered in case signal delivery raced
		 * with wakeup. In that case we have nothing to do besides
		 * freeing the event and reporting error.
		 */
		spin_unlock(&group->notification_lock);
		goto out;
	}

	/* userspace responded, convert to something usable */
	switch (event->response & ~FAN_AUDIT) {
	case FAN_ALLOW:
		ret = 0;
		break;
	case FAN_DENY:
	default:
		ret = -EPERM;
	}

	/* Check if the response should be audited */
	if (event->response & FAN_AUDIT)
		audit_fanotify(event->response & ~FAN_AUDIT);

	pr_debug("%s: group=%p event=%p about to return ret=%d\n", __func__,
		 group, event, ret);
out:
	fsnotify_destroy_event(group, &event->fae.fse);

	return ret;
}

/*
 * This function returns a mask for an event that only contains the flags
 * that have been specifically requested by the user. Flags that may have
 * been included within the event mask, but have not been explicitly
 * requested by the user, will not be present in the returned mask.
 */
static u32 fanotify_group_event_mask(struct fsnotify_group *group,
				     struct fsnotify_iter_info *iter_info,
				     u32 event_mask, const void *data,
				     int data_type, struct inode *dir)
{
	__u32 marks_mask = 0, marks_ignored_mask = 0;
	__u32 test_mask, user_mask = FANOTIFY_OUTGOING_EVENTS |
				     FANOTIFY_EVENT_FLAGS;
	const struct path *path = fsnotify_data_path(data, data_type);
	unsigned int fid_mode = FAN_GROUP_FLAG(group, FANOTIFY_FID_BITS);
	struct fsnotify_mark *mark;
	int type;

	pr_debug("%s: report_mask=%x mask=%x data=%p data_type=%d\n",
		 __func__, iter_info->report_mask, event_mask, data, data_type);

	if (!fid_mode) {
		/* Do we have path to open a file descriptor? */
		if (!path)
			return 0;
		/* Path type events are only relevant for files and dirs */
		if (!d_is_reg(path->dentry) && !d_can_lookup(path->dentry))
			return 0;
	} else if (!(fid_mode & FAN_REPORT_FID)) {
		/* Do we have a directory inode to report? */
		if (!dir && !(event_mask & FS_ISDIR))
			return 0;
	}

	fsnotify_foreach_obj_type(type) {
		if (!fsnotify_iter_should_report_type(iter_info, type))
			continue;
		mark = iter_info->marks[type];

		/* Apply ignore mask regardless of ISDIR and ON_CHILD flags */
		marks_ignored_mask |= mark->ignored_mask;

		/*
		 * If the event is on dir and this mark doesn't care about
		 * events on dir, don't send it!
		 */
		if (event_mask & FS_ISDIR && !(mark->mask & FS_ISDIR))
			continue;

		/*
		 * If the event is on a child and this mark is on a parent not
		 * watching children, don't send it!
		 */
		if (type == FSNOTIFY_OBJ_TYPE_PARENT &&
		    !(mark->mask & FS_EVENT_ON_CHILD))
			continue;

		marks_mask |= mark->mask;
	}

	test_mask = event_mask & marks_mask & ~marks_ignored_mask;

	/*
	 * For dirent modification events (create/delete/move) that do not carry
	 * the child entry name information, we report FAN_ONDIR for mkdir/rmdir
	 * so user can differentiate them from creat/unlink.
	 *
	 * For backward compatibility and consistency, do not report FAN_ONDIR
	 * to user in legacy fanotify mode (reporting fd) and report FAN_ONDIR
	 * to user in fid mode for all event types.
	 *
	 * We never report FAN_EVENT_ON_CHILD to user, but we do pass it in to
	 * fanotify_alloc_event() when group is reporting fid as indication
	 * that event happened on child.
	 */
	if (fid_mode) {
		/* Do not report event flags without any event */
		if (!(test_mask & ~FANOTIFY_EVENT_FLAGS))
			return 0;
	} else {
		user_mask &= ~FANOTIFY_EVENT_FLAGS;
	}

	return test_mask & user_mask;
<<<<<<< HEAD
=======
}

/*
 * Check size needed to encode fanotify_fh.
 *
 * Return size of encoded fh without fanotify_fh header.
 * Return 0 on failure to encode.
 */
static int fanotify_encode_fh_len(struct inode *inode)
{
	int dwords = 0;

	if (!inode)
		return 0;

	exportfs_encode_inode_fh(inode, NULL, &dwords, NULL);

	return dwords << 2;
>>>>>>> c1084c27
}

/*
 * Encode fanotify_fh.
 *
 * Return total size of encoded fh including fanotify_fh header.
 * Return 0 on failure to encode.
 */
static int fanotify_encode_fh(struct fanotify_fh *fh, struct inode *inode,
			      unsigned int fh_len, unsigned int *hash,
			      gfp_t gfp)
{
	int dwords, type = 0;
	char *ext_buf = NULL;
	void *buf = fh->buf;
	int err;

	fh->type = FILEID_ROOT;
	fh->len = 0;
	fh->flags = 0;
	if (!inode)
		return 0;

	/*
	 * !gpf means preallocated variable size fh, but fh_len could
	 * be zero in that case if encoding fh len failed.
	 */
	err = -ENOENT;
	if (fh_len < 4 || WARN_ON_ONCE(fh_len % 4))
		goto out_err;

	/* No external buffer in a variable size allocated fh */
	if (gfp && fh_len > FANOTIFY_INLINE_FH_LEN) {
		/* Treat failure to allocate fh as failure to encode fh */
		err = -ENOMEM;
		ext_buf = kmalloc(fh_len, gfp);
		if (!ext_buf)
			goto out_err;

		*fanotify_fh_ext_buf_ptr(fh) = ext_buf;
		buf = ext_buf;
		fh->flags |= FANOTIFY_FH_FLAG_EXT_BUF;
	}

	dwords = fh_len >> 2;
	type = exportfs_encode_inode_fh(inode, buf, &dwords, NULL);
	err = -EINVAL;
	if (!type || type == FILEID_INVALID || fh_len != dwords << 2)
		goto out_err;

	fh->type = type;
	fh->len = fh_len;

	/* Mix fh into event merge key */
	*hash ^= fanotify_hash_fh(fh);

	return FANOTIFY_FH_HDR_LEN + fh_len;

out_err:
	pr_warn_ratelimited("fanotify: failed to encode fid (type=%d, len=%d, err=%i)\n",
			    type, fh_len, err);
	kfree(ext_buf);
	*fanotify_fh_ext_buf_ptr(fh) = NULL;
	/* Report the event without a file identifier on encode error */
	fh->type = FILEID_INVALID;
	fh->len = 0;
	return 0;
}

/*
 * The inode to use as identifier when reporting fid depends on the event.
 * Report the modified directory inode on dirent modification events.
 * Report the "victim" inode otherwise.
 * For example:
 * FS_ATTRIB reports the child inode even if reported on a watched parent.
 * FS_CREATE reports the modified dir inode and not the created inode.
 */
static struct inode *fanotify_fid_inode(u32 event_mask, const void *data,
					int data_type, struct inode *dir)
{
	if (event_mask & ALL_FSNOTIFY_DIRENT_EVENTS)
		return dir;

	return fsnotify_data_inode(data, data_type);
}

/*
 * The inode to use as identifier when reporting dir fid depends on the event.
 * Report the modified directory inode on dirent modification events.
 * Report the "victim" inode if "victim" is a directory.
 * Report the parent inode if "victim" is not a directory and event is
 * reported to parent.
 * Otherwise, do not report dir fid.
 */
static struct inode *fanotify_dfid_inode(u32 event_mask, const void *data,
					 int data_type, struct inode *dir)
{
	struct inode *inode = fsnotify_data_inode(data, data_type);

	if (event_mask & ALL_FSNOTIFY_DIRENT_EVENTS)
		return dir;

	if (S_ISDIR(inode->i_mode))
		return inode;

	return dir;
}

static struct fanotify_event *fanotify_alloc_path_event(const struct path *path,
							unsigned int *hash,
							gfp_t gfp)
{
	struct fanotify_path_event *pevent;

	pevent = kmem_cache_alloc(fanotify_path_event_cachep, gfp);
	if (!pevent)
		return NULL;

	pevent->fae.type = FANOTIFY_EVENT_TYPE_PATH;
	pevent->path = *path;
	*hash ^= fanotify_hash_path(path);
	path_get(path);

	return &pevent->fae;
}

static struct fanotify_event *fanotify_alloc_perm_event(const struct path *path,
							gfp_t gfp)
{
	struct fanotify_perm_event *pevent;

	pevent = kmem_cache_alloc(fanotify_perm_event_cachep, gfp);
	if (!pevent)
		return NULL;

	pevent->fae.type = FANOTIFY_EVENT_TYPE_PATH_PERM;
	pevent->response = 0;
	pevent->state = FAN_EVENT_INIT;
	pevent->path = *path;
	path_get(path);

	return &pevent->fae;
}

static struct fanotify_event *fanotify_alloc_fid_event(struct inode *id,
						       __kernel_fsid_t *fsid,
						       unsigned int *hash,
						       gfp_t gfp)
{
	struct fanotify_fid_event *ffe;

	ffe = kmem_cache_alloc(fanotify_fid_event_cachep, gfp);
	if (!ffe)
		return NULL;

	ffe->fae.type = FANOTIFY_EVENT_TYPE_FID;
	ffe->fsid = *fsid;
	*hash ^= fanotify_hash_fsid(fsid);
	fanotify_encode_fh(&ffe->object_fh, id, fanotify_encode_fh_len(id),
			   hash, gfp);

	return &ffe->fae;
}

static struct fanotify_event *fanotify_alloc_name_event(struct inode *id,
							__kernel_fsid_t *fsid,
							const struct qstr *name,
							struct inode *child,
							unsigned int *hash,
							gfp_t gfp)
{
	struct fanotify_name_event *fne;
	struct fanotify_info *info;
	struct fanotify_fh *dfh, *ffh;
	unsigned int dir_fh_len = fanotify_encode_fh_len(id);
	unsigned int child_fh_len = fanotify_encode_fh_len(child);
	unsigned int size;

	size = sizeof(*fne) + FANOTIFY_FH_HDR_LEN + dir_fh_len;
	if (child_fh_len)
		size += FANOTIFY_FH_HDR_LEN + child_fh_len;
	if (name)
		size += name->len + 1;
	fne = kmalloc(size, gfp);
	if (!fne)
		return NULL;

	fne->fae.type = FANOTIFY_EVENT_TYPE_FID_NAME;
	fne->fsid = *fsid;
	*hash ^= fanotify_hash_fsid(fsid);
	info = &fne->info;
	fanotify_info_init(info);
	dfh = fanotify_info_dir_fh(info);
	info->dir_fh_totlen = fanotify_encode_fh(dfh, id, dir_fh_len, hash, 0);
	if (child_fh_len) {
		ffh = fanotify_info_file_fh(info);
		info->file_fh_totlen = fanotify_encode_fh(ffh, child,
							child_fh_len, hash, 0);
	}
	if (name) {
		long salt = name->len;

		fanotify_info_copy_name(info, name);
		*hash ^= full_name_hash((void *)salt, name->name, name->len);
	}

	pr_debug("%s: ino=%lu size=%u dir_fh_len=%u child_fh_len=%u name_len=%u name='%.*s'\n",
		 __func__, id->i_ino, size, dir_fh_len, child_fh_len,
		 info->name_len, info->name_len, fanotify_info_name(info));

	return &fne->fae;
}

static struct fanotify_event *fanotify_alloc_event(struct fsnotify_group *group,
						   u32 mask, const void *data,
						   int data_type, struct inode *dir,
						   const struct qstr *file_name,
						   __kernel_fsid_t *fsid)
{
	struct fanotify_event *event = NULL;
	gfp_t gfp = GFP_KERNEL_ACCOUNT;
	struct inode *id = fanotify_fid_inode(mask, data, data_type, dir);
	struct inode *dirid = fanotify_dfid_inode(mask, data, data_type, dir);
	const struct path *path = fsnotify_data_path(data, data_type);
	unsigned int fid_mode = FAN_GROUP_FLAG(group, FANOTIFY_FID_BITS);
	struct mem_cgroup *old_memcg;
	struct inode *child = NULL;
	bool name_event = false;
	unsigned int hash = 0;
	bool ondir = mask & FAN_ONDIR;
	struct pid *pid;

	if ((fid_mode & FAN_REPORT_DIR_FID) && dirid) {
		/*
		 * With both flags FAN_REPORT_DIR_FID and FAN_REPORT_FID, we
		 * report the child fid for events reported on a non-dir child
		 * in addition to reporting the parent fid and maybe child name.
		 */
		if ((fid_mode & FAN_REPORT_FID) && id != dirid && !ondir)
			child = id;

		id = dirid;

		/*
		 * We record file name only in a group with FAN_REPORT_NAME
		 * and when we have a directory inode to report.
		 *
		 * For directory entry modification event, we record the fid of
		 * the directory and the name of the modified entry.
		 *
		 * For event on non-directory that is reported to parent, we
		 * record the fid of the parent and the name of the child.
		 *
		 * Even if not reporting name, we need a variable length
		 * fanotify_name_event if reporting both parent and child fids.
		 */
		if (!(fid_mode & FAN_REPORT_NAME)) {
			name_event = !!child;
			file_name = NULL;
		} else if ((mask & ALL_FSNOTIFY_DIRENT_EVENTS) || !ondir) {
			name_event = true;
		}
	}

	/*
	 * For queues with unlimited length lost events are not expected and
	 * can possibly have security implications. Avoid losing events when
	 * memory is short. For the limited size queues, avoid OOM killer in the
	 * target monitoring memcg as it may have security repercussion.
	 */
	if (group->max_events == UINT_MAX)
		gfp |= __GFP_NOFAIL;
	else
		gfp |= __GFP_RETRY_MAYFAIL;

	/* Whoever is interested in the event, pays for the allocation. */
	old_memcg = set_active_memcg(group->memcg);

	if (fanotify_is_perm_event(mask)) {
		event = fanotify_alloc_perm_event(path, gfp);
	} else if (name_event && (file_name || child)) {
		event = fanotify_alloc_name_event(id, fsid, file_name, child,
						  &hash, gfp);
	} else if (fid_mode) {
		event = fanotify_alloc_fid_event(id, fsid, &hash, gfp);
	} else {
		event = fanotify_alloc_path_event(path, &hash, gfp);
	}

	if (!event)
		goto out;
<<<<<<< HEAD
init: __maybe_unused
	/*
	 * Use the victim inode instead of the watching inode as the id for
	 * event queue, so event reported on parent is merged with event
	 * reported on child when both directory and child watches exist.
	 */
	fsnotify_init_event(&event->fse, (unsigned long)id);
	event->mask = mask;
=======

>>>>>>> c1084c27
	if (FAN_GROUP_FLAG(group, FAN_REPORT_TID))
		pid = get_pid(task_pid(current));
	else
		pid = get_pid(task_tgid(current));

	/* Mix event info, FAN_ONDIR flag and pid into event merge key */
	hash ^= hash_long((unsigned long)pid | ondir, FANOTIFY_EVENT_HASH_BITS);
	fanotify_init_event(event, hash, mask);
	event->pid = pid;

out:
	set_active_memcg(old_memcg);
	return event;
}

/*
 * Get cached fsid of the filesystem containing the object from any connector.
 * All connectors are supposed to have the same fsid, but we do not verify that
 * here.
 */
static __kernel_fsid_t fanotify_get_fsid(struct fsnotify_iter_info *iter_info)
{
	int type;
	__kernel_fsid_t fsid = {};

	fsnotify_foreach_obj_type(type) {
		struct fsnotify_mark_connector *conn;

		if (!fsnotify_iter_should_report_type(iter_info, type))
			continue;

		conn = READ_ONCE(iter_info->marks[type]->connector);
		/* Mark is just getting destroyed or created? */
		if (!conn)
			continue;
		if (!(conn->flags & FSNOTIFY_CONN_FLAG_HAS_FSID))
			continue;
		/* Pairs with smp_wmb() in fsnotify_add_mark_list() */
		smp_rmb();
		fsid = conn->fsid;
		if (WARN_ON_ONCE(!fsid.val[0] && !fsid.val[1]))
			continue;
		return fsid;
	}

	return fsid;
}

/*
 * Add an event to hash table for faster merge.
 */
static void fanotify_insert_event(struct fsnotify_group *group,
				  struct fsnotify_event *fsn_event)
{
	struct fanotify_event *event = FANOTIFY_E(fsn_event);
	unsigned int bucket = fanotify_event_hash_bucket(group, event);
	struct hlist_head *hlist = &group->fanotify_data.merge_hash[bucket];

	assert_spin_locked(&group->notification_lock);

	pr_debug("%s: group=%p event=%p bucket=%u\n", __func__,
		 group, event, bucket);

	hlist_add_head(&event->merge_list, hlist);
}

static int fanotify_handle_event(struct fsnotify_group *group, u32 mask,
				 const void *data, int data_type,
				 struct inode *dir,
				 const struct qstr *file_name, u32 cookie,
				 struct fsnotify_iter_info *iter_info)
{
	int ret = 0;
	struct fanotify_event *event;
	struct fsnotify_event *fsn_event;
	__kernel_fsid_t fsid = {};

	BUILD_BUG_ON(FAN_ACCESS != FS_ACCESS);
	BUILD_BUG_ON(FAN_MODIFY != FS_MODIFY);
	BUILD_BUG_ON(FAN_ATTRIB != FS_ATTRIB);
	BUILD_BUG_ON(FAN_CLOSE_NOWRITE != FS_CLOSE_NOWRITE);
	BUILD_BUG_ON(FAN_CLOSE_WRITE != FS_CLOSE_WRITE);
	BUILD_BUG_ON(FAN_OPEN != FS_OPEN);
	BUILD_BUG_ON(FAN_MOVED_TO != FS_MOVED_TO);
	BUILD_BUG_ON(FAN_MOVED_FROM != FS_MOVED_FROM);
	BUILD_BUG_ON(FAN_CREATE != FS_CREATE);
	BUILD_BUG_ON(FAN_DELETE != FS_DELETE);
	BUILD_BUG_ON(FAN_DELETE_SELF != FS_DELETE_SELF);
	BUILD_BUG_ON(FAN_MOVE_SELF != FS_MOVE_SELF);
	BUILD_BUG_ON(FAN_EVENT_ON_CHILD != FS_EVENT_ON_CHILD);
	BUILD_BUG_ON(FAN_Q_OVERFLOW != FS_Q_OVERFLOW);
	BUILD_BUG_ON(FAN_OPEN_PERM != FS_OPEN_PERM);
	BUILD_BUG_ON(FAN_ACCESS_PERM != FS_ACCESS_PERM);
	BUILD_BUG_ON(FAN_ONDIR != FS_ISDIR);
	BUILD_BUG_ON(FAN_OPEN_EXEC != FS_OPEN_EXEC);
	BUILD_BUG_ON(FAN_OPEN_EXEC_PERM != FS_OPEN_EXEC_PERM);

	BUILD_BUG_ON(HWEIGHT32(ALL_FANOTIFY_EVENT_BITS) != 19);

	mask = fanotify_group_event_mask(group, iter_info, mask, data,
					 data_type, dir);
	if (!mask)
		return 0;

	pr_debug("%s: group=%p mask=%x\n", __func__, group, mask);

	if (fanotify_is_perm_event(mask)) {
		/*
		 * fsnotify_prepare_user_wait() fails if we race with mark
		 * deletion.  Just let the operation pass in that case.
		 */
		if (!fsnotify_prepare_user_wait(iter_info))
			return 0;
	}

	if (FAN_GROUP_FLAG(group, FANOTIFY_FID_BITS)) {
		fsid = fanotify_get_fsid(iter_info);
		/* Racing with mark destruction or creation? */
		if (!fsid.val[0] && !fsid.val[1])
			return 0;
	}

	event = fanotify_alloc_event(group, mask, data, data_type, dir,
				     file_name, &fsid);
	ret = -ENOMEM;
	if (unlikely(!event)) {
		/*
		 * We don't queue overflow events for permission events as
		 * there the access is denied and so no event is in fact lost.
		 */
		if (!fanotify_is_perm_event(mask))
			fsnotify_queue_overflow(group);
		goto finish;
	}

	fsn_event = &event->fse;
	ret = fsnotify_add_event(group, fsn_event, fanotify_merge,
				 fanotify_is_hashed_event(mask) ?
				 fanotify_insert_event : NULL);
	if (ret) {
		/* Permission events shouldn't be merged */
		BUG_ON(ret == 1 && mask & FANOTIFY_PERM_EVENTS);
		/* Our event wasn't used in the end. Free it. */
		fsnotify_destroy_event(group, fsn_event);

		ret = 0;
	} else if (fanotify_is_perm_event(mask)) {
		ret = fanotify_get_response(group, FANOTIFY_PERM(event),
					    iter_info);
	}
finish:
	if (fanotify_is_perm_event(mask))
		fsnotify_finish_user_wait(iter_info);

	return ret;
}

static void fanotify_free_group_priv(struct fsnotify_group *group)
{
	kfree(group->fanotify_data.merge_hash);
	if (group->fanotify_data.ucounts)
		dec_ucount(group->fanotify_data.ucounts,
			   UCOUNT_FANOTIFY_GROUPS);
}

static void fanotify_free_path_event(struct fanotify_event *event)
{
	path_put(fanotify_event_path(event));
	kmem_cache_free(fanotify_path_event_cachep, FANOTIFY_PE(event));
}

static void fanotify_free_perm_event(struct fanotify_event *event)
{
	path_put(fanotify_event_path(event));
	kmem_cache_free(fanotify_perm_event_cachep, FANOTIFY_PERM(event));
}

static void fanotify_free_fid_event(struct fanotify_event *event)
{
	struct fanotify_fid_event *ffe = FANOTIFY_FE(event);

	if (fanotify_fh_has_ext_buf(&ffe->object_fh))
		kfree(fanotify_fh_ext_buf(&ffe->object_fh));
	kmem_cache_free(fanotify_fid_event_cachep, ffe);
}

static void fanotify_free_name_event(struct fanotify_event *event)
{
	kfree(FANOTIFY_NE(event));
}

static void fanotify_free_event(struct fsnotify_event *fsn_event)
{
	struct fanotify_event *event;

	event = FANOTIFY_E(fsn_event);
	put_pid(event->pid);
	switch (event->type) {
	case FANOTIFY_EVENT_TYPE_PATH:
		fanotify_free_path_event(event);
		break;
	case FANOTIFY_EVENT_TYPE_PATH_PERM:
		fanotify_free_perm_event(event);
		break;
	case FANOTIFY_EVENT_TYPE_FID:
		fanotify_free_fid_event(event);
		break;
	case FANOTIFY_EVENT_TYPE_FID_NAME:
		fanotify_free_name_event(event);
		break;
	case FANOTIFY_EVENT_TYPE_OVERFLOW:
		kfree(event);
		break;
	default:
		WARN_ON_ONCE(1);
	}
}

static void fanotify_freeing_mark(struct fsnotify_mark *mark,
				  struct fsnotify_group *group)
{
	if (!FAN_GROUP_FLAG(group, FAN_UNLIMITED_MARKS))
		dec_ucount(group->fanotify_data.ucounts, UCOUNT_FANOTIFY_MARKS);
}

static void fanotify_free_mark(struct fsnotify_mark *fsn_mark)
{
	kmem_cache_free(fanotify_mark_cache, fsn_mark);
}

const struct fsnotify_ops fanotify_fsnotify_ops = {
	.handle_event = fanotify_handle_event,
	.free_group_priv = fanotify_free_group_priv,
	.free_event = fanotify_free_event,
	.freeing_mark = fanotify_freeing_mark,
	.free_mark = fanotify_free_mark,
};<|MERGE_RESOLUTION|>--- conflicted
+++ resolved
@@ -35,10 +35,6 @@
 	return fsid1->val[0] == fsid2->val[0] && fsid1->val[1] == fsid2->val[1];
 }
 
-<<<<<<< HEAD
-	if (old_fsn->objectid != new_fsn->objectid || old->pid != new->pid ||
-	    old->fh_type != new->fh_type || old->fh_len != new->fh_len)
-=======
 static unsigned int fanotify_hash_fsid(__kernel_fsid_t *fsid)
 {
 	return hash_32(fsid->val[0], FANOTIFY_EVENT_HASH_BITS) ^
@@ -49,7 +45,6 @@
 			      struct fanotify_fh *fh2)
 {
 	if (fh1->type != fh2->type || fh1->len != fh2->len)
->>>>>>> c1084c27
 		return false;
 
 	return !fh1->len ||
@@ -337,8 +332,6 @@
 	}
 
 	return test_mask & user_mask;
-<<<<<<< HEAD
-=======
 }
 
 /*
@@ -357,7 +350,6 @@
 	exportfs_encode_inode_fh(inode, NULL, &dwords, NULL);
 
 	return dwords << 2;
->>>>>>> c1084c27
 }
 
 /*
@@ -649,18 +641,7 @@
 
 	if (!event)
 		goto out;
-<<<<<<< HEAD
-init: __maybe_unused
-	/*
-	 * Use the victim inode instead of the watching inode as the id for
-	 * event queue, so event reported on parent is merged with event
-	 * reported on child when both directory and child watches exist.
-	 */
-	fsnotify_init_event(&event->fse, (unsigned long)id);
-	event->mask = mask;
-=======
-
->>>>>>> c1084c27
+
 	if (FAN_GROUP_FLAG(group, FAN_REPORT_TID))
 		pid = get_pid(task_pid(current));
 	else
