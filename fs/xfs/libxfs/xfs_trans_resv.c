// SPDX-License-Identifier: GPL-2.0
/*
 * Copyright (c) 2000-2003,2005 Silicon Graphics, Inc.
 * Copyright (C) 2010 Red Hat, Inc.
 * All Rights Reserved.
 */
#include "xfs.h"
#include "xfs_fs.h"
#include "xfs_shared.h"
#include "xfs_format.h"
#include "xfs_log_format.h"
#include "xfs_trans_resv.h"
#include "xfs_mount.h"
#include "xfs_da_format.h"
#include "xfs_da_btree.h"
#include "xfs_inode.h"
#include "xfs_bmap_btree.h"
#include "xfs_quota.h"
#include "xfs_trans.h"
#include "xfs_qm.h"
#include "xfs_trans_space.h"

#define _ALLOC	true
#define _FREE	false

/*
 * A buffer has a format structure overhead in the log in addition
 * to the data, so we need to take this into account when reserving
 * space in a transaction for a buffer.  Round the space required up
 * to a multiple of 128 bytes so that we don't change the historical
 * reservation that has been used for this overhead.
 */
STATIC uint
xfs_buf_log_overhead(void)
{
	return round_up(sizeof(struct xlog_op_header) +
			sizeof(struct xfs_buf_log_format), 128);
}

/*
 * Calculate out transaction log reservation per item in bytes.
 *
 * The nbufs argument is used to indicate the number of items that
 * will be changed in a transaction.  size is used to tell how many
 * bytes should be reserved per item.
 */
STATIC uint
xfs_calc_buf_res(
	uint		nbufs,
	uint		size)
{
	return nbufs * (size + xfs_buf_log_overhead());
}

/*
 * Per-extent log reservation for the btree changes involved in freeing or
 * allocating an extent.  In classic XFS there were two trees that will be
 * modified (bnobt + cntbt).  With rmap enabled, there are three trees
 * (rmapbt).  With reflink, there are four trees (refcountbt).  The number of
 * blocks reserved is based on the formula:
 *
 * num trees * ((2 blocks/level * max depth) - 1)
 *
 * Keep in mind that max depth is calculated separately for each type of tree.
 */
uint
xfs_allocfree_log_count(
	struct xfs_mount *mp,
	uint		num_ops)
{
	uint		blocks;

	blocks = num_ops * 2 * (2 * mp->m_ag_maxlevels - 1);
	if (xfs_has_rmapbt(mp))
		blocks += num_ops * (2 * mp->m_rmap_maxlevels - 1);
	if (xfs_has_reflink(mp))
		blocks += num_ops * (2 * mp->m_refc_maxlevels - 1);

	return blocks;
}

/*
 * Logging inodes is really tricksy. They are logged in memory format,
 * which means that what we write into the log doesn't directly translate into
 * the amount of space they use on disk.
 *
 * Case in point - btree format forks in memory format use more space than the
 * on-disk format. In memory, the buffer contains a normal btree block header so
 * the btree code can treat it as though it is just another generic buffer.
 * However, when we write it to the inode fork, we don't write all of this
 * header as it isn't needed. e.g. the root is only ever in the inode, so
 * there's no need for sibling pointers which would waste 16 bytes of space.
 *
 * Hence when we have an inode with a maximally sized btree format fork, then
 * amount of information we actually log is greater than the size of the inode
 * on disk. Hence we need an inode reservation function that calculates all this
 * correctly. So, we log:
 *
 * - 4 log op headers for object
 *	- for the ilf, the inode core and 2 forks
 * - inode log format object
 * - the inode core
 * - two inode forks containing bmap btree root blocks.
 *	- the btree data contained by both forks will fit into the inode size,
 *	  hence when combined with the inode core above, we have a total of the
 *	  actual inode size.
 *	- the BMBT headers need to be accounted separately, as they are
 *	  additional to the records and pointers that fit inside the inode
 *	  forks.
 */
STATIC uint
xfs_calc_inode_res(
	struct xfs_mount	*mp,
	uint			ninodes)
{
	return ninodes *
		(4 * sizeof(struct xlog_op_header) +
		 sizeof(struct xfs_inode_log_format) +
		 mp->m_sb.sb_inodesize +
		 2 * XFS_BMBT_BLOCK_LEN(mp));
}

/*
 * Inode btree record insertion/removal modifies the inode btree and free space
 * btrees (since the inobt does not use the agfl). This requires the following
 * reservation:
 *
 * the inode btree: max depth * blocksize
 * the allocation btrees: 2 trees * (max depth - 1) * block size
 *
 * The caller must account for SB and AG header modifications, etc.
 */
STATIC uint
xfs_calc_inobt_res(
	struct xfs_mount	*mp)
{
	return xfs_calc_buf_res(M_IGEO(mp)->inobt_maxlevels,
			XFS_FSB_TO_B(mp, 1)) +
				xfs_calc_buf_res(xfs_allocfree_log_count(mp, 1),
			XFS_FSB_TO_B(mp, 1));
}

/*
 * The free inode btree is a conditional feature. The behavior differs slightly
 * from that of the traditional inode btree in that the finobt tracks records
 * for inode chunks with at least one free inode. A record can be removed from
 * the tree during individual inode allocation. Therefore the finobt
 * reservation is unconditional for both the inode chunk allocation and
 * individual inode allocation (modify) cases.
 *
 * Behavior aside, the reservation for finobt modification is equivalent to the
 * traditional inobt: cover a full finobt shape change plus block allocation.
 */
STATIC uint
xfs_calc_finobt_res(
	struct xfs_mount	*mp)
{
	if (!xfs_has_finobt(mp))
		return 0;

	return xfs_calc_inobt_res(mp);
}

/*
 * Calculate the reservation required to allocate or free an inode chunk. This
 * includes:
 *
 * the allocation btrees: 2 trees * (max depth - 1) * block size
 * the inode chunk: m_ino_geo.ialloc_blks * N
 *
 * The size N of the inode chunk reservation depends on whether it is for
 * allocation or free and which type of create transaction is in use. An inode
 * chunk free always invalidates the buffers and only requires reservation for
 * headers (N == 0). An inode chunk allocation requires a chunk sized
 * reservation on v4 and older superblocks to initialize the chunk. No chunk
 * reservation is required for allocation on v5 supers, which use ordered
 * buffers to initialize.
 */
STATIC uint
xfs_calc_inode_chunk_res(
	struct xfs_mount	*mp,
	bool			alloc)
{
	uint			res, size = 0;

	res = xfs_calc_buf_res(xfs_allocfree_log_count(mp, 1),
			       XFS_FSB_TO_B(mp, 1));
	if (alloc) {
		/* icreate tx uses ordered buffers */
		if (xfs_has_v3inodes(mp))
			return res;
		size = XFS_FSB_TO_B(mp, 1);
	}

	res += xfs_calc_buf_res(M_IGEO(mp)->ialloc_blks, size);
	return res;
}

/*
 * Per-extent log reservation for the btree changes involved in freeing or
 * allocating a realtime extent.  We have to be able to log as many rtbitmap
 * blocks as needed to mark inuse MAXEXTLEN blocks' worth of realtime extents,
 * as well as the realtime summary block.
 */
<<<<<<< HEAD
unsigned int
=======
static unsigned int
>>>>>>> c1084c27
xfs_rtalloc_log_count(
	struct xfs_mount	*mp,
	unsigned int		num_ops)
{
	unsigned int		blksz = XFS_FSB_TO_B(mp, 1);
	unsigned int		rtbmp_bytes;

	rtbmp_bytes = (MAXEXTLEN / mp->m_sb.sb_rextsize) / NBBY;
	return (howmany(rtbmp_bytes, blksz) + 1) * num_ops;
}

/*
 * Various log reservation values.
 *
 * These are based on the size of the file system block because that is what
 * most transactions manipulate.  Each adds in an additional 128 bytes per
 * item logged to try to account for the overhead of the transaction mechanism.
 *
 * Note:  Most of the reservations underestimate the number of allocation
 * groups into which they could free extents in the xfs_defer_finish() call.
 * This is because the number in the worst case is quite high and quite
 * unusual.  In order to fix this we need to change xfs_defer_finish() to free
 * extents in only a single AG at a time.  This will require changes to the
 * EFI code as well, however, so that the EFI for the extents not freed is
 * logged again in each transaction.  See SGI PV #261917.
 *
 * Reservation functions here avoid a huge stack in xfs_trans_init due to
 * register overflow from temporaries in the calculations.
 */


/*
 * In a write transaction we can allocate a maximum of 2
 * extents.  This gives (t1):
 *    the inode getting the new extents: inode size
 *    the inode's bmap btree: max depth * block size
 *    the agfs of the ags from which the extents are allocated: 2 * sector
 *    the superblock free block counter: sector size
 *    the allocation btrees: 2 exts * 2 trees * (2 * max depth - 1) * block size
 * Or, if we're writing to a realtime file (t2):
 *    the inode getting the new extents: inode size
 *    the inode's bmap btree: max depth * block size
 *    the agfs of the ags from which the extents are allocated: 2 * sector
 *    the superblock free block counter: sector size
 *    the realtime bitmap: ((MAXEXTLEN / rtextsize) / NBBY) bytes
 *    the realtime summary: 1 block
 *    the allocation btrees: 2 trees * (2 * max depth - 1) * block size
 * And the bmap_finish transaction can free bmap blocks in a join (t3):
 *    the agfs of the ags containing the blocks: 2 * sector size
 *    the agfls of the ags containing the blocks: 2 * sector size
 *    the super block free block counter: sector size
 *    the allocation btrees: 2 exts * 2 trees * (2 * max depth - 1) * block size
 */
STATIC uint
xfs_calc_write_reservation(
	struct xfs_mount	*mp)
{
	unsigned int		t1, t2, t3;
	unsigned int		blksz = XFS_FSB_TO_B(mp, 1);

	t1 = xfs_calc_inode_res(mp, 1) +
	     xfs_calc_buf_res(XFS_BM_MAXLEVELS(mp, XFS_DATA_FORK), blksz) +
	     xfs_calc_buf_res(3, mp->m_sb.sb_sectsize) +
	     xfs_calc_buf_res(xfs_allocfree_log_count(mp, 2), blksz);

<<<<<<< HEAD
	if (xfs_sb_version_hasrealtime(&mp->m_sb)) {
=======
	if (xfs_has_realtime(mp)) {
>>>>>>> c1084c27
		t2 = xfs_calc_inode_res(mp, 1) +
		     xfs_calc_buf_res(XFS_BM_MAXLEVELS(mp, XFS_DATA_FORK),
				     blksz) +
		     xfs_calc_buf_res(3, mp->m_sb.sb_sectsize) +
		     xfs_calc_buf_res(xfs_rtalloc_log_count(mp, 1), blksz) +
		     xfs_calc_buf_res(xfs_allocfree_log_count(mp, 1), blksz);
	} else {
		t2 = 0;
	}

	t3 = xfs_calc_buf_res(5, mp->m_sb.sb_sectsize) +
	     xfs_calc_buf_res(xfs_allocfree_log_count(mp, 2), blksz);

	return XFS_DQUOT_LOGRES(mp) + max3(t1, t2, t3);
}

/*
 * In truncating a file we free up to two extents at once.  We can modify (t1):
 *    the inode being truncated: inode size
 *    the inode's bmap btree: (max depth + 1) * block size
 * And the bmap_finish transaction can free the blocks and bmap blocks (t2):
 *    the agf for each of the ags: 4 * sector size
 *    the agfl for each of the ags: 4 * sector size
 *    the super block to reflect the freed blocks: sector size
 *    worst case split in allocation btrees per extent assuming 4 extents:
 *		4 exts * 2 trees * (2 * max depth - 1) * block size
 * Or, if it's a realtime file (t3):
 *    the agf for each of the ags: 2 * sector size
 *    the agfl for each of the ags: 2 * sector size
 *    the super block to reflect the freed blocks: sector size
 *    the realtime bitmap: 2 exts * ((MAXEXTLEN / rtextsize) / NBBY) bytes
 *    the realtime summary: 2 exts * 1 block
 *    worst case split in allocation btrees per extent assuming 2 extents:
 *		2 exts * 2 trees * (2 * max depth - 1) * block size
 */
STATIC uint
xfs_calc_itruncate_reservation(
	struct xfs_mount	*mp)
{
	unsigned int		t1, t2, t3;
	unsigned int		blksz = XFS_FSB_TO_B(mp, 1);

	t1 = xfs_calc_inode_res(mp, 1) +
	     xfs_calc_buf_res(XFS_BM_MAXLEVELS(mp, XFS_DATA_FORK) + 1, blksz);

	t2 = xfs_calc_buf_res(9, mp->m_sb.sb_sectsize) +
	     xfs_calc_buf_res(xfs_allocfree_log_count(mp, 4), blksz);

<<<<<<< HEAD
	if (xfs_sb_version_hasrealtime(&mp->m_sb)) {
=======
	if (xfs_has_realtime(mp)) {
>>>>>>> c1084c27
		t3 = xfs_calc_buf_res(5, mp->m_sb.sb_sectsize) +
		     xfs_calc_buf_res(xfs_rtalloc_log_count(mp, 2), blksz) +
		     xfs_calc_buf_res(xfs_allocfree_log_count(mp, 2), blksz);
	} else {
		t3 = 0;
	}

	return XFS_DQUOT_LOGRES(mp) + max3(t1, t2, t3);
}

/*
 * In renaming a files we can modify:
 *    the four inodes involved: 4 * inode size
 *    the two directory btrees: 2 * (max depth + v2) * dir block size
 *    the two directory bmap btrees: 2 * max depth * block size
 * And the bmap_finish transaction can free dir and bmap blocks (two sets
 *	of bmap blocks) giving:
 *    the agf for the ags in which the blocks live: 3 * sector size
 *    the agfl for the ags in which the blocks live: 3 * sector size
 *    the superblock for the free block count: sector size
 *    the allocation btrees: 3 exts * 2 trees * (2 * max depth - 1) * block size
 */
STATIC uint
xfs_calc_rename_reservation(
	struct xfs_mount	*mp)
{
	return XFS_DQUOT_LOGRES(mp) +
		max((xfs_calc_inode_res(mp, 4) +
		     xfs_calc_buf_res(2 * XFS_DIROP_LOG_COUNT(mp),
				      XFS_FSB_TO_B(mp, 1))),
		    (xfs_calc_buf_res(7, mp->m_sb.sb_sectsize) +
		     xfs_calc_buf_res(xfs_allocfree_log_count(mp, 3),
				      XFS_FSB_TO_B(mp, 1))));
}

/*
 * For removing an inode from unlinked list at first, we can modify:
 *    the agi hash list and counters: sector size
 *    the on disk inode before ours in the agi hash list: inode cluster size
 *    the on disk inode in the agi hash list: inode cluster size
 */
STATIC uint
xfs_calc_iunlink_remove_reservation(
	struct xfs_mount        *mp)
{
	return xfs_calc_buf_res(1, mp->m_sb.sb_sectsize) +
	       2 * M_IGEO(mp)->inode_cluster_size;
}

/*
 * For creating a link to an inode:
 *    the parent directory inode: inode size
 *    the linked inode: inode size
 *    the directory btree could split: (max depth + v2) * dir block size
 *    the directory bmap btree could join or split: (max depth + v2) * blocksize
 * And the bmap_finish transaction can free some bmap blocks giving:
 *    the agf for the ag in which the blocks live: sector size
 *    the agfl for the ag in which the blocks live: sector size
 *    the superblock for the free block count: sector size
 *    the allocation btrees: 2 trees * (2 * max depth - 1) * block size
 */
STATIC uint
xfs_calc_link_reservation(
	struct xfs_mount	*mp)
{
	return XFS_DQUOT_LOGRES(mp) +
		xfs_calc_iunlink_remove_reservation(mp) +
		max((xfs_calc_inode_res(mp, 2) +
		     xfs_calc_buf_res(XFS_DIROP_LOG_COUNT(mp),
				      XFS_FSB_TO_B(mp, 1))),
		    (xfs_calc_buf_res(3, mp->m_sb.sb_sectsize) +
		     xfs_calc_buf_res(xfs_allocfree_log_count(mp, 1),
				      XFS_FSB_TO_B(mp, 1))));
}

/*
 * For adding an inode to unlinked list we can modify:
 *    the agi hash list: sector size
 *    the on disk inode: inode cluster size
 */
STATIC uint
xfs_calc_iunlink_add_reservation(xfs_mount_t *mp)
{
	return xfs_calc_buf_res(1, mp->m_sb.sb_sectsize) +
			M_IGEO(mp)->inode_cluster_size;
}

/*
 * For removing a directory entry we can modify:
 *    the parent directory inode: inode size
 *    the removed inode: inode size
 *    the directory btree could join: (max depth + v2) * dir block size
 *    the directory bmap btree could join or split: (max depth + v2) * blocksize
 * And the bmap_finish transaction can free the dir and bmap blocks giving:
 *    the agf for the ag in which the blocks live: 2 * sector size
 *    the agfl for the ag in which the blocks live: 2 * sector size
 *    the superblock for the free block count: sector size
 *    the allocation btrees: 2 exts * 2 trees * (2 * max depth - 1) * block size
 */
STATIC uint
xfs_calc_remove_reservation(
	struct xfs_mount	*mp)
{
	return XFS_DQUOT_LOGRES(mp) +
		xfs_calc_iunlink_add_reservation(mp) +
		max((xfs_calc_inode_res(mp, 1) +
		     xfs_calc_buf_res(XFS_DIROP_LOG_COUNT(mp),
				      XFS_FSB_TO_B(mp, 1))),
		    (xfs_calc_buf_res(4, mp->m_sb.sb_sectsize) +
		     xfs_calc_buf_res(xfs_allocfree_log_count(mp, 2),
				      XFS_FSB_TO_B(mp, 1))));
}

/*
 * For create, break it in to the two cases that the transaction
 * covers. We start with the modify case - allocation done by modification
 * of the state of existing inodes - and the allocation case.
 */

/*
 * For create we can modify:
 *    the parent directory inode: inode size
 *    the new inode: inode size
 *    the inode btree entry: block size
 *    the superblock for the nlink flag: sector size
 *    the directory btree: (max depth + v2) * dir block size
 *    the directory inode's bmap btree: (max depth + v2) * block size
 *    the finobt (record modification and allocation btrees)
 */
STATIC uint
xfs_calc_create_resv_modify(
	struct xfs_mount	*mp)
{
	return xfs_calc_inode_res(mp, 2) +
		xfs_calc_buf_res(1, mp->m_sb.sb_sectsize) +
		(uint)XFS_FSB_TO_B(mp, 1) +
		xfs_calc_buf_res(XFS_DIROP_LOG_COUNT(mp), XFS_FSB_TO_B(mp, 1)) +
		xfs_calc_finobt_res(mp);
}

/*
 * For icreate we can allocate some inodes giving:
 *    the agi and agf of the ag getting the new inodes: 2 * sectorsize
 *    the superblock for the nlink flag: sector size
 *    the inode chunk (allocation, optional init)
 *    the inobt (record insertion)
 *    the finobt (optional, record insertion)
 */
STATIC uint
xfs_calc_icreate_resv_alloc(
	struct xfs_mount	*mp)
{
	return xfs_calc_buf_res(2, mp->m_sb.sb_sectsize) +
		mp->m_sb.sb_sectsize +
		xfs_calc_inode_chunk_res(mp, _ALLOC) +
		xfs_calc_inobt_res(mp) +
		xfs_calc_finobt_res(mp);
}

STATIC uint
xfs_calc_icreate_reservation(xfs_mount_t *mp)
{
	return XFS_DQUOT_LOGRES(mp) +
		max(xfs_calc_icreate_resv_alloc(mp),
		    xfs_calc_create_resv_modify(mp));
}

STATIC uint
xfs_calc_create_tmpfile_reservation(
	struct xfs_mount        *mp)
{
	uint	res = XFS_DQUOT_LOGRES(mp);

	res += xfs_calc_icreate_resv_alloc(mp);
	return res + xfs_calc_iunlink_add_reservation(mp);
}

/*
 * Making a new directory is the same as creating a new file.
 */
STATIC uint
xfs_calc_mkdir_reservation(
	struct xfs_mount	*mp)
{
	return xfs_calc_icreate_reservation(mp);
}


/*
 * Making a new symplink is the same as creating a new file, but
 * with the added blocks for remote symlink data which can be up to 1kB in
 * length (XFS_SYMLINK_MAXLEN).
 */
STATIC uint
xfs_calc_symlink_reservation(
	struct xfs_mount	*mp)
{
	return xfs_calc_icreate_reservation(mp) +
	       xfs_calc_buf_res(1, XFS_SYMLINK_MAXLEN);
}

/*
 * In freeing an inode we can modify:
 *    the inode being freed: inode size
 *    the super block free inode counter, AGF and AGFL: sector size
 *    the on disk inode (agi unlinked list removal)
 *    the inode chunk (invalidated, headers only)
 *    the inode btree
 *    the finobt (record insertion, removal or modification)
 *
 * Note that the inode chunk res. includes an allocfree res. for freeing of the
 * inode chunk. This is technically extraneous because the inode chunk free is
 * deferred (it occurs after a transaction roll). Include the extra reservation
 * anyways since we've had reports of ifree transaction overruns due to too many
 * agfl fixups during inode chunk frees.
 */
STATIC uint
xfs_calc_ifree_reservation(
	struct xfs_mount	*mp)
{
	return XFS_DQUOT_LOGRES(mp) +
		xfs_calc_inode_res(mp, 1) +
		xfs_calc_buf_res(3, mp->m_sb.sb_sectsize) +
		xfs_calc_iunlink_remove_reservation(mp) +
		xfs_calc_inode_chunk_res(mp, _FREE) +
		xfs_calc_inobt_res(mp) +
		xfs_calc_finobt_res(mp);
}

/*
 * When only changing the inode we log the inode and possibly the superblock
 * We also add a bit of slop for the transaction stuff.
 */
STATIC uint
xfs_calc_ichange_reservation(
	struct xfs_mount	*mp)
{
	return XFS_DQUOT_LOGRES(mp) +
		xfs_calc_inode_res(mp, 1) +
		xfs_calc_buf_res(1, mp->m_sb.sb_sectsize);

}

/*
 * Growing the data section of the filesystem.
 *	superblock
 *	agi and agf
 *	allocation btrees
 */
STATIC uint
xfs_calc_growdata_reservation(
	struct xfs_mount	*mp)
{
	return xfs_calc_buf_res(3, mp->m_sb.sb_sectsize) +
		xfs_calc_buf_res(xfs_allocfree_log_count(mp, 1),
				 XFS_FSB_TO_B(mp, 1));
}

/*
 * Growing the rt section of the filesystem.
 * In the first set of transactions (ALLOC) we allocate space to the
 * bitmap or summary files.
 *	superblock: sector size
 *	agf of the ag from which the extent is allocated: sector size
 *	bmap btree for bitmap/summary inode: max depth * blocksize
 *	bitmap/summary inode: inode size
 *	allocation btrees for 1 block alloc: 2 * (2 * maxdepth - 1) * blocksize
 */
STATIC uint
xfs_calc_growrtalloc_reservation(
	struct xfs_mount	*mp)
{
	return xfs_calc_buf_res(2, mp->m_sb.sb_sectsize) +
		xfs_calc_buf_res(XFS_BM_MAXLEVELS(mp, XFS_DATA_FORK),
				 XFS_FSB_TO_B(mp, 1)) +
		xfs_calc_inode_res(mp, 1) +
		xfs_calc_buf_res(xfs_allocfree_log_count(mp, 1),
				 XFS_FSB_TO_B(mp, 1));
}

/*
 * Growing the rt section of the filesystem.
 * In the second set of transactions (ZERO) we zero the new metadata blocks.
 *	one bitmap/summary block: blocksize
 */
STATIC uint
xfs_calc_growrtzero_reservation(
	struct xfs_mount	*mp)
{
	return xfs_calc_buf_res(1, mp->m_sb.sb_blocksize);
}

/*
 * Growing the rt section of the filesystem.
 * In the third set of transactions (FREE) we update metadata without
 * allocating any new blocks.
 *	superblock: sector size
 *	bitmap inode: inode size
 *	summary inode: inode size
 *	one bitmap block: blocksize
 *	summary blocks: new summary size
 */
STATIC uint
xfs_calc_growrtfree_reservation(
	struct xfs_mount	*mp)
{
	return xfs_calc_buf_res(1, mp->m_sb.sb_sectsize) +
		xfs_calc_inode_res(mp, 2) +
		xfs_calc_buf_res(1, mp->m_sb.sb_blocksize) +
		xfs_calc_buf_res(1, mp->m_rsumsize);
}

/*
 * Logging the inode modification timestamp on a synchronous write.
 *	inode
 */
STATIC uint
xfs_calc_swrite_reservation(
	struct xfs_mount	*mp)
{
	return xfs_calc_inode_res(mp, 1);
}

/*
 * Logging the inode mode bits when writing a setuid/setgid file
 *	inode
 */
STATIC uint
xfs_calc_writeid_reservation(
	struct xfs_mount	*mp)
{
	return xfs_calc_inode_res(mp, 1);
}

/*
 * Converting the inode from non-attributed to attributed.
 *	the inode being converted: inode size
 *	agf block and superblock (for block allocation)
 *	the new block (directory sized)
 *	bmap blocks for the new directory block
 *	allocation btrees
 */
STATIC uint
xfs_calc_addafork_reservation(
	struct xfs_mount	*mp)
{
	return XFS_DQUOT_LOGRES(mp) +
		xfs_calc_inode_res(mp, 1) +
		xfs_calc_buf_res(2, mp->m_sb.sb_sectsize) +
		xfs_calc_buf_res(1, mp->m_dir_geo->blksize) +
		xfs_calc_buf_res(XFS_DAENTER_BMAP1B(mp, XFS_DATA_FORK) + 1,
				 XFS_FSB_TO_B(mp, 1)) +
		xfs_calc_buf_res(xfs_allocfree_log_count(mp, 1),
				 XFS_FSB_TO_B(mp, 1));
}

/*
 * Removing the attribute fork of a file
 *    the inode being truncated: inode size
 *    the inode's bmap btree: max depth * block size
 * And the bmap_finish transaction can free the blocks and bmap blocks:
 *    the agf for each of the ags: 4 * sector size
 *    the agfl for each of the ags: 4 * sector size
 *    the super block to reflect the freed blocks: sector size
 *    worst case split in allocation btrees per extent assuming 4 extents:
 *		4 exts * 2 trees * (2 * max depth - 1) * block size
 */
STATIC uint
xfs_calc_attrinval_reservation(
	struct xfs_mount	*mp)
{
	return max((xfs_calc_inode_res(mp, 1) +
		    xfs_calc_buf_res(XFS_BM_MAXLEVELS(mp, XFS_ATTR_FORK),
				     XFS_FSB_TO_B(mp, 1))),
		   (xfs_calc_buf_res(9, mp->m_sb.sb_sectsize) +
		    xfs_calc_buf_res(xfs_allocfree_log_count(mp, 4),
				     XFS_FSB_TO_B(mp, 1))));
}

/*
 * Setting an attribute at mount time.
 *	the inode getting the attribute
 *	the superblock for allocations
 *	the agfs extents are allocated from
 *	the attribute btree * max depth
 *	the inode allocation btree
 * Since attribute transaction space is dependent on the size of the attribute,
 * the calculation is done partially at mount time and partially at runtime(see
 * below).
 */
STATIC uint
xfs_calc_attrsetm_reservation(
	struct xfs_mount	*mp)
{
	return XFS_DQUOT_LOGRES(mp) +
		xfs_calc_inode_res(mp, 1) +
		xfs_calc_buf_res(1, mp->m_sb.sb_sectsize) +
		xfs_calc_buf_res(XFS_DA_NODE_MAXDEPTH, XFS_FSB_TO_B(mp, 1));
}

/*
 * Setting an attribute at runtime, transaction space unit per block.
 * 	the superblock for allocations: sector size
 *	the inode bmap btree could join or split: max depth * block size
 * Since the runtime attribute transaction space is dependent on the total
 * blocks needed for the 1st bmap, here we calculate out the space unit for
 * one block so that the caller could figure out the total space according
 * to the attibute extent length in blocks by:
 *	ext * M_RES(mp)->tr_attrsetrt.tr_logres
 */
STATIC uint
xfs_calc_attrsetrt_reservation(
	struct xfs_mount	*mp)
{
	return xfs_calc_buf_res(1, mp->m_sb.sb_sectsize) +
		xfs_calc_buf_res(XFS_BM_MAXLEVELS(mp, XFS_ATTR_FORK),
				 XFS_FSB_TO_B(mp, 1));
}

/*
 * Removing an attribute.
 *    the inode: inode size
 *    the attribute btree could join: max depth * block size
 *    the inode bmap btree could join or split: max depth * block size
 * And the bmap_finish transaction can free the attr blocks freed giving:
 *    the agf for the ag in which the blocks live: 2 * sector size
 *    the agfl for the ag in which the blocks live: 2 * sector size
 *    the superblock for the free block count: sector size
 *    the allocation btrees: 2 exts * 2 trees * (2 * max depth - 1) * block size
 */
STATIC uint
xfs_calc_attrrm_reservation(
	struct xfs_mount	*mp)
{
	return XFS_DQUOT_LOGRES(mp) +
		max((xfs_calc_inode_res(mp, 1) +
		     xfs_calc_buf_res(XFS_DA_NODE_MAXDEPTH,
				      XFS_FSB_TO_B(mp, 1)) +
		     (uint)XFS_FSB_TO_B(mp,
					XFS_BM_MAXLEVELS(mp, XFS_ATTR_FORK)) +
		     xfs_calc_buf_res(XFS_BM_MAXLEVELS(mp, XFS_DATA_FORK), 0)),
		    (xfs_calc_buf_res(5, mp->m_sb.sb_sectsize) +
		     xfs_calc_buf_res(xfs_allocfree_log_count(mp, 2),
				      XFS_FSB_TO_B(mp, 1))));
}

/*
 * Clearing a bad agino number in an agi hash bucket.
 */
STATIC uint
xfs_calc_clear_agi_bucket_reservation(
	struct xfs_mount	*mp)
{
	return xfs_calc_buf_res(1, mp->m_sb.sb_sectsize);
}

/*
 * Adjusting quota limits.
 *    the disk quota buffer: sizeof(struct xfs_disk_dquot)
 */
STATIC uint
xfs_calc_qm_setqlim_reservation(void)
{
	return xfs_calc_buf_res(1, sizeof(struct xfs_disk_dquot));
}

/*
 * Allocating quota on disk if needed.
 *	the write transaction log space for quota file extent allocation
 *	the unit of quota allocation: one system block size
 */
STATIC uint
xfs_calc_qm_dqalloc_reservation(
	struct xfs_mount	*mp)
{
	return xfs_calc_write_reservation(mp) +
		xfs_calc_buf_res(1,
			XFS_FSB_TO_B(mp, XFS_DQUOT_CLUSTER_SIZE_FSB) - 1);
}

/*
 * Syncing the incore super block changes to disk.
 *     the super block to reflect the changes: sector size
 */
STATIC uint
xfs_calc_sb_reservation(
	struct xfs_mount	*mp)
{
	return xfs_calc_buf_res(1, mp->m_sb.sb_sectsize);
}

void
xfs_trans_resv_calc(
	struct xfs_mount	*mp,
	struct xfs_trans_resv	*resp)
{
	/*
	 * The following transactions are logged in physical format and
	 * require a permanent reservation on space.
	 */
	resp->tr_write.tr_logres = xfs_calc_write_reservation(mp);
	if (xfs_has_reflink(mp))
		resp->tr_write.tr_logcount = XFS_WRITE_LOG_COUNT_REFLINK;
	else
		resp->tr_write.tr_logcount = XFS_WRITE_LOG_COUNT;
	resp->tr_write.tr_logflags |= XFS_TRANS_PERM_LOG_RES;

	resp->tr_itruncate.tr_logres = xfs_calc_itruncate_reservation(mp);
	if (xfs_has_reflink(mp))
		resp->tr_itruncate.tr_logcount =
				XFS_ITRUNCATE_LOG_COUNT_REFLINK;
	else
		resp->tr_itruncate.tr_logcount = XFS_ITRUNCATE_LOG_COUNT;
	resp->tr_itruncate.tr_logflags |= XFS_TRANS_PERM_LOG_RES;

	resp->tr_rename.tr_logres = xfs_calc_rename_reservation(mp);
	resp->tr_rename.tr_logcount = XFS_RENAME_LOG_COUNT;
	resp->tr_rename.tr_logflags |= XFS_TRANS_PERM_LOG_RES;

	resp->tr_link.tr_logres = xfs_calc_link_reservation(mp);
	resp->tr_link.tr_logcount = XFS_LINK_LOG_COUNT;
	resp->tr_link.tr_logflags |= XFS_TRANS_PERM_LOG_RES;

	resp->tr_remove.tr_logres = xfs_calc_remove_reservation(mp);
	resp->tr_remove.tr_logcount = XFS_REMOVE_LOG_COUNT;
	resp->tr_remove.tr_logflags |= XFS_TRANS_PERM_LOG_RES;

	resp->tr_symlink.tr_logres = xfs_calc_symlink_reservation(mp);
	resp->tr_symlink.tr_logcount = XFS_SYMLINK_LOG_COUNT;
	resp->tr_symlink.tr_logflags |= XFS_TRANS_PERM_LOG_RES;

	resp->tr_create.tr_logres = xfs_calc_icreate_reservation(mp);
	resp->tr_create.tr_logcount = XFS_CREATE_LOG_COUNT;
	resp->tr_create.tr_logflags |= XFS_TRANS_PERM_LOG_RES;

	resp->tr_create_tmpfile.tr_logres =
			xfs_calc_create_tmpfile_reservation(mp);
	resp->tr_create_tmpfile.tr_logcount = XFS_CREATE_TMPFILE_LOG_COUNT;
	resp->tr_create_tmpfile.tr_logflags |= XFS_TRANS_PERM_LOG_RES;

	resp->tr_mkdir.tr_logres = xfs_calc_mkdir_reservation(mp);
	resp->tr_mkdir.tr_logcount = XFS_MKDIR_LOG_COUNT;
	resp->tr_mkdir.tr_logflags |= XFS_TRANS_PERM_LOG_RES;

	resp->tr_ifree.tr_logres = xfs_calc_ifree_reservation(mp);
	resp->tr_ifree.tr_logcount = XFS_INACTIVE_LOG_COUNT;
	resp->tr_ifree.tr_logflags |= XFS_TRANS_PERM_LOG_RES;

	resp->tr_addafork.tr_logres = xfs_calc_addafork_reservation(mp);
	resp->tr_addafork.tr_logcount = XFS_ADDAFORK_LOG_COUNT;
	resp->tr_addafork.tr_logflags |= XFS_TRANS_PERM_LOG_RES;

	resp->tr_attrinval.tr_logres = xfs_calc_attrinval_reservation(mp);
	resp->tr_attrinval.tr_logcount = XFS_ATTRINVAL_LOG_COUNT;
	resp->tr_attrinval.tr_logflags |= XFS_TRANS_PERM_LOG_RES;

	resp->tr_attrsetm.tr_logres = xfs_calc_attrsetm_reservation(mp);
	resp->tr_attrsetm.tr_logcount = XFS_ATTRSET_LOG_COUNT;
	resp->tr_attrsetm.tr_logflags |= XFS_TRANS_PERM_LOG_RES;

	resp->tr_attrrm.tr_logres = xfs_calc_attrrm_reservation(mp);
	resp->tr_attrrm.tr_logcount = XFS_ATTRRM_LOG_COUNT;
	resp->tr_attrrm.tr_logflags |= XFS_TRANS_PERM_LOG_RES;

	resp->tr_growrtalloc.tr_logres = xfs_calc_growrtalloc_reservation(mp);
	resp->tr_growrtalloc.tr_logcount = XFS_DEFAULT_PERM_LOG_COUNT;
	resp->tr_growrtalloc.tr_logflags |= XFS_TRANS_PERM_LOG_RES;

	resp->tr_qm_dqalloc.tr_logres = xfs_calc_qm_dqalloc_reservation(mp);
	if (xfs_has_reflink(mp))
		resp->tr_qm_dqalloc.tr_logcount = XFS_WRITE_LOG_COUNT_REFLINK;
	else
		resp->tr_qm_dqalloc.tr_logcount = XFS_WRITE_LOG_COUNT;
	resp->tr_qm_dqalloc.tr_logflags |= XFS_TRANS_PERM_LOG_RES;

	/*
	 * The following transactions are logged in logical format with
	 * a default log count.
	 */
	resp->tr_qm_setqlim.tr_logres = xfs_calc_qm_setqlim_reservation();
	resp->tr_qm_setqlim.tr_logcount = XFS_DEFAULT_LOG_COUNT;

	resp->tr_sb.tr_logres = xfs_calc_sb_reservation(mp);
	resp->tr_sb.tr_logcount = XFS_DEFAULT_LOG_COUNT;

	/* growdata requires permanent res; it can free space to the last AG */
	resp->tr_growdata.tr_logres = xfs_calc_growdata_reservation(mp);
	resp->tr_growdata.tr_logcount = XFS_DEFAULT_PERM_LOG_COUNT;
	resp->tr_growdata.tr_logflags |= XFS_TRANS_PERM_LOG_RES;

	/* The following transaction are logged in logical format */
	resp->tr_ichange.tr_logres = xfs_calc_ichange_reservation(mp);
	resp->tr_fsyncts.tr_logres = xfs_calc_swrite_reservation(mp);
	resp->tr_writeid.tr_logres = xfs_calc_writeid_reservation(mp);
	resp->tr_attrsetrt.tr_logres = xfs_calc_attrsetrt_reservation(mp);
	resp->tr_clearagi.tr_logres = xfs_calc_clear_agi_bucket_reservation(mp);
	resp->tr_growrtzero.tr_logres = xfs_calc_growrtzero_reservation(mp);
	resp->tr_growrtfree.tr_logres = xfs_calc_growrtfree_reservation(mp);
}<|MERGE_RESOLUTION|>--- conflicted
+++ resolved
@@ -202,11 +202,7 @@
  * blocks as needed to mark inuse MAXEXTLEN blocks' worth of realtime extents,
  * as well as the realtime summary block.
  */
-<<<<<<< HEAD
-unsigned int
-=======
 static unsigned int
->>>>>>> c1084c27
 xfs_rtalloc_log_count(
 	struct xfs_mount	*mp,
 	unsigned int		num_ops)
@@ -272,11 +268,7 @@
 	     xfs_calc_buf_res(3, mp->m_sb.sb_sectsize) +
 	     xfs_calc_buf_res(xfs_allocfree_log_count(mp, 2), blksz);
 
-<<<<<<< HEAD
-	if (xfs_sb_version_hasrealtime(&mp->m_sb)) {
-=======
 	if (xfs_has_realtime(mp)) {
->>>>>>> c1084c27
 		t2 = xfs_calc_inode_res(mp, 1) +
 		     xfs_calc_buf_res(XFS_BM_MAXLEVELS(mp, XFS_DATA_FORK),
 				     blksz) +
@@ -325,11 +317,7 @@
 	t2 = xfs_calc_buf_res(9, mp->m_sb.sb_sectsize) +
 	     xfs_calc_buf_res(xfs_allocfree_log_count(mp, 4), blksz);
 
-<<<<<<< HEAD
-	if (xfs_sb_version_hasrealtime(&mp->m_sb)) {
-=======
 	if (xfs_has_realtime(mp)) {
->>>>>>> c1084c27
 		t3 = xfs_calc_buf_res(5, mp->m_sb.sb_sectsize) +
 		     xfs_calc_buf_res(xfs_rtalloc_log_count(mp, 2), blksz) +
 		     xfs_calc_buf_res(xfs_allocfree_log_count(mp, 2), blksz);
