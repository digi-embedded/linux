--- conflicted
+++ resolved
@@ -1292,15 +1292,8 @@
 
 	}
 
-<<<<<<< HEAD
-	if (!bp->b_error) {
-		bp->b_flags &= ~XBF_WRITE_FAIL;
-		bp->b_flags |= XBF_DONE;
-	}
-=======
 	bp->b_flags &= ~(XBF_READ | XBF_WRITE | XBF_READ_AHEAD |
 			 _XBF_LOGRECOVERY);
->>>>>>> c1084c27
 
 	if (bp->b_flags & XBF_ASYNC)
 		xfs_buf_relse(bp);
