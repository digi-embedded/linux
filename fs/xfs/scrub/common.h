// SPDX-License-Identifier: GPL-2.0-or-later
/*
 * Copyright (C) 2017-2023 Oracle.  All Rights Reserved.
 * Author: Darrick J. Wong <djwong@kernel.org>
 */
#ifndef __XFS_SCRUB_COMMON_H__
#define __XFS_SCRUB_COMMON_H__

/*
 * We /could/ terminate a scrub/repair operation early.  If we're not
 * in a good place to continue (fatal signal, etc.) then bail out.
 * Note that we're careful not to make any judgements about *error.
 */
static inline bool
xchk_should_terminate(
	struct xfs_scrub	*sc,
	int			*error)
{
	/*
	 * If preemption is disabled, we need to yield to the scheduler every
	 * few seconds so that we don't run afoul of the soft lockup watchdog
	 * or RCU stall detector.
	 */
	cond_resched();

	if (fatal_signal_pending(current)) {
		if (*error == 0)
			*error = -EINTR;
		return true;
	}
	return false;
}

int xchk_trans_alloc(struct xfs_scrub *sc, uint resblks);
void xchk_trans_cancel(struct xfs_scrub *sc);

bool xchk_process_error(struct xfs_scrub *sc, xfs_agnumber_t agno,
		xfs_agblock_t bno, int *error);
bool xchk_fblock_process_error(struct xfs_scrub *sc, int whichfork,
		xfs_fileoff_t offset, int *error);

bool xchk_xref_process_error(struct xfs_scrub *sc,
		xfs_agnumber_t agno, xfs_agblock_t bno, int *error);
bool xchk_fblock_xref_process_error(struct xfs_scrub *sc,
		int whichfork, xfs_fileoff_t offset, int *error);

void xchk_block_set_preen(struct xfs_scrub *sc,
		struct xfs_buf *bp);
void xchk_ino_set_preen(struct xfs_scrub *sc, xfs_ino_t ino);

void xchk_set_corrupt(struct xfs_scrub *sc);
void xchk_block_set_corrupt(struct xfs_scrub *sc,
		struct xfs_buf *bp);
void xchk_ino_set_corrupt(struct xfs_scrub *sc, xfs_ino_t ino);
void xchk_fblock_set_corrupt(struct xfs_scrub *sc, int whichfork,
		xfs_fileoff_t offset);

void xchk_block_xref_set_corrupt(struct xfs_scrub *sc,
		struct xfs_buf *bp);
void xchk_ino_xref_set_corrupt(struct xfs_scrub *sc,
		xfs_ino_t ino);
void xchk_fblock_xref_set_corrupt(struct xfs_scrub *sc,
		int whichfork, xfs_fileoff_t offset);

void xchk_ino_set_warning(struct xfs_scrub *sc, xfs_ino_t ino);
void xchk_fblock_set_warning(struct xfs_scrub *sc, int whichfork,
		xfs_fileoff_t offset);

void xchk_set_incomplete(struct xfs_scrub *sc);
int xchk_checkpoint_log(struct xfs_mount *mp);

/* Are we set up for a cross-referencing check? */
bool xchk_should_check_xref(struct xfs_scrub *sc, int *error,
			   struct xfs_btree_cur **curpp);

/* Setup functions */
int xchk_setup_agheader(struct xfs_scrub *sc);
int xchk_setup_fs(struct xfs_scrub *sc);
int xchk_setup_ag_allocbt(struct xfs_scrub *sc);
int xchk_setup_ag_iallocbt(struct xfs_scrub *sc);
int xchk_setup_ag_rmapbt(struct xfs_scrub *sc);
int xchk_setup_ag_refcountbt(struct xfs_scrub *sc);
int xchk_setup_inode(struct xfs_scrub *sc);
int xchk_setup_inode_bmap(struct xfs_scrub *sc);
int xchk_setup_inode_bmap_data(struct xfs_scrub *sc);
int xchk_setup_directory(struct xfs_scrub *sc);
int xchk_setup_xattr(struct xfs_scrub *sc);
int xchk_setup_symlink(struct xfs_scrub *sc);
int xchk_setup_parent(struct xfs_scrub *sc);
#ifdef CONFIG_XFS_RT
int xchk_setup_rtbitmap(struct xfs_scrub *sc);
int xchk_setup_rtsummary(struct xfs_scrub *sc);
#else
static inline int
xchk_setup_rtbitmap(struct xfs_scrub *sc)
{
	return -ENOENT;
}
static inline int
xchk_setup_rtsummary(struct xfs_scrub *sc)
{
	return -ENOENT;
}
#endif
#ifdef CONFIG_XFS_QUOTA
int xchk_setup_quota(struct xfs_scrub *sc);
#else
static inline int
xchk_setup_quota(struct xfs_scrub *sc)
{
	return -ENOENT;
}
#endif
int xchk_setup_fscounters(struct xfs_scrub *sc);

void xchk_ag_free(struct xfs_scrub *sc, struct xchk_ag *sa);
int xchk_ag_init(struct xfs_scrub *sc, xfs_agnumber_t agno,
		struct xchk_ag *sa);

/*
 * Grab all AG resources, treating the inability to grab the perag structure as
 * a fs corruption.  This is intended for callers checking an ondisk reference
 * to a given AG, which means that the AG must still exist.
 */
static inline int
xchk_ag_init_existing(
	struct xfs_scrub	*sc,
	xfs_agnumber_t		agno,
	struct xchk_ag		*sa)
{
	int			error = xchk_ag_init(sc, agno, sa);

	return error == -ENOENT ? -EFSCORRUPTED : error;
}

int xchk_ag_read_headers(struct xfs_scrub *sc, xfs_agnumber_t agno,
		struct xchk_ag *sa);
void xchk_ag_btcur_free(struct xchk_ag *sa);
void xchk_ag_btcur_init(struct xfs_scrub *sc, struct xchk_ag *sa);
int xchk_count_rmap_ownedby_ag(struct xfs_scrub *sc, struct xfs_btree_cur *cur,
		const struct xfs_owner_info *oinfo, xfs_filblks_t *blocks);

int xchk_setup_ag_btree(struct xfs_scrub *sc, bool force_log);
int xchk_iget_for_scrubbing(struct xfs_scrub *sc);
int xchk_setup_inode_contents(struct xfs_scrub *sc, unsigned int resblks);
int xchk_install_live_inode(struct xfs_scrub *sc, struct xfs_inode *ip);

void xchk_ilock(struct xfs_scrub *sc, unsigned int ilock_flags);
bool xchk_ilock_nowait(struct xfs_scrub *sc, unsigned int ilock_flags);
void xchk_iunlock(struct xfs_scrub *sc, unsigned int ilock_flags);

void xchk_buffer_recheck(struct xfs_scrub *sc, struct xfs_buf *bp);

int xchk_iget(struct xfs_scrub *sc, xfs_ino_t inum, struct xfs_inode **ipp);
int xchk_iget_agi(struct xfs_scrub *sc, xfs_ino_t inum,
		struct xfs_buf **agi_bpp, struct xfs_inode **ipp);
void xchk_irele(struct xfs_scrub *sc, struct xfs_inode *ip);
int xchk_install_handle_inode(struct xfs_scrub *sc, struct xfs_inode *ip);

/*
 * Don't bother cross-referencing if we already found corruption or cross
 * referencing discrepancies.
 */
static inline bool xchk_skip_xref(struct xfs_scrub_metadata *sm)
{
	return sm->sm_flags & (XFS_SCRUB_OFLAG_CORRUPT |
			       XFS_SCRUB_OFLAG_XCORRUPT);
}

#ifdef CONFIG_XFS_ONLINE_REPAIR
/* Decide if a repair is required. */
static inline bool xchk_needs_repair(const struct xfs_scrub_metadata *sm)
{
	return sm->sm_flags & (XFS_SCRUB_OFLAG_CORRUPT |
			       XFS_SCRUB_OFLAG_XCORRUPT |
			       XFS_SCRUB_OFLAG_PREEN);
}
#else
# define xchk_needs_repair(sc)		(false)
#endif /* CONFIG_XFS_ONLINE_REPAIR */

int xchk_metadata_inode_forks(struct xfs_scrub *sc);
<<<<<<< HEAD
int xchk_ilock_inverted(struct xfs_inode *ip, uint lock_mode);
=======

/*
 * Helper macros to allocate and format xfile description strings.
 * Callers must kfree the pointer returned.
 */
#define xchk_xfile_descr(sc, fmt, ...) \
	kasprintf(XCHK_GFP_FLAGS, "XFS (%s): " fmt, \
			(sc)->mp->m_super->s_id, ##__VA_ARGS__)

/*
 * Setting up a hook to wait for intents to drain is costly -- we have to take
 * the CPU hotplug lock and force an i-cache flush on all CPUs once to set it
 * up, and again to tear it down.  These costs add up quickly, so we only want
 * to enable the drain waiter if the drain actually detected a conflict with
 * running intent chains.
 */
static inline bool xchk_need_intent_drain(struct xfs_scrub *sc)
{
	return sc->flags & XCHK_NEED_DRAIN;
}

void xchk_fsgates_enable(struct xfs_scrub *sc, unsigned int scrub_fshooks);

int xchk_inode_is_allocated(struct xfs_scrub *sc, xfs_agino_t agino,
		bool *inuse);
>>>>>>> ccf0a997

#endif	/* __XFS_SCRUB_COMMON_H__ */<|MERGE_RESOLUTION|>--- conflicted
+++ resolved
@@ -180,9 +180,6 @@
 #endif /* CONFIG_XFS_ONLINE_REPAIR */
 
 int xchk_metadata_inode_forks(struct xfs_scrub *sc);
-<<<<<<< HEAD
-int xchk_ilock_inverted(struct xfs_inode *ip, uint lock_mode);
-=======
 
 /*
  * Helper macros to allocate and format xfile description strings.
@@ -208,6 +205,5 @@
 
 int xchk_inode_is_allocated(struct xfs_scrub *sc, xfs_agino_t agino,
 		bool *inuse);
->>>>>>> ccf0a997
 
 #endif	/* __XFS_SCRUB_COMMON_H__ */