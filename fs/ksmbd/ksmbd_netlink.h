--- conflicted
+++ resolved
@@ -104,12 +104,8 @@
 					 */
 	__u32	sub_auth[3];		/* Subauth value for Security ID */
 	__u32	smb2_max_credits;	/* MAX credits */
-<<<<<<< HEAD
-	__u32	reserved[128];		/* Reserved room */
-=======
 	__u32	smbd_max_io_size;	/* smbd read write size */
 	__u32	reserved[127];		/* Reserved room */
->>>>>>> 29549c70
 	__u32	ifc_list_sz;		/* interfaces list size */
 	__s8	____payload[];
 };
@@ -167,12 +163,8 @@
 	__u16	force_directory_mode;
 	__u16	force_uid;
 	__u16	force_gid;
-<<<<<<< HEAD
-	__u32	reserved[128];		/* Reserved room */
-=======
 	__s8	share_name[KSMBD_REQ_MAX_SHARE_NAME];
 	__u32	reserved[112];		/* Reserved room */
->>>>>>> 29549c70
 	__u32	veto_list_sz;
 	__s8	____payload[];
 };
