--- conflicted
+++ resolved
@@ -413,12 +413,8 @@
 
 	wchan = get_wchan(task);
 
-<<<<<<< HEAD
-	if (wchan && ptrace_may_access(task, PTRACE_MODE_READ) && !lookup_symbol_name(wchan, symname))
-=======
 	if (wchan && ptrace_may_access(task, PTRACE_MODE_READ_FSCREDS)
 			&& !lookup_symbol_name(wchan, symname))
->>>>>>> f2ed3bfc
 		seq_printf(m, "%s", symname);
 	else
 		seq_putc(m, '0');
