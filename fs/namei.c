/*
 *  linux/fs/namei.c
 *
 *  Copyright (C) 1991, 1992  Linus Torvalds
 */

/*
 * Some corrections by tytso.
 */

/* [Feb 1997 T. Schoebel-Theuer] Complete rewrite of the pathname
 * lookup logic.
 */
/* [Feb-Apr 2000, AV] Rewrite to the new namespace architecture.
 */

#include <linux/init.h>
#include <linux/export.h>
#include <linux/kernel.h>
#include <linux/slab.h>
#include <linux/fs.h>
#include <linux/namei.h>
#include <linux/pagemap.h>
#include <linux/fsnotify.h>
#include <linux/personality.h>
#include <linux/security.h>
#include <linux/ima.h>
#include <linux/syscalls.h>
#include <linux/mount.h>
#include <linux/audit.h>
#include <linux/capability.h>
#include <linux/file.h>
#include <linux/fcntl.h>
#include <linux/device_cgroup.h>
#include <linux/fs_struct.h>
#include <linux/posix_acl.h>
#include <linux/hash.h>
#include <linux/bitops.h>
#include <linux/init_task.h>
#include <asm/uaccess.h>

#include "internal.h"
#include "mount.h"

/* [Feb-1997 T. Schoebel-Theuer]
 * Fundamental changes in the pathname lookup mechanisms (namei)
 * were necessary because of omirr.  The reason is that omirr needs
 * to know the _real_ pathname, not the user-supplied one, in case
 * of symlinks (and also when transname replacements occur).
 *
 * The new code replaces the old recursive symlink resolution with
 * an iterative one (in case of non-nested symlink chains).  It does
 * this with calls to <fs>_follow_link().
 * As a side effect, dir_namei(), _namei() and follow_link() are now 
 * replaced with a single function lookup_dentry() that can handle all 
 * the special cases of the former code.
 *
 * With the new dcache, the pathname is stored at each inode, at least as
 * long as the refcount of the inode is positive.  As a side effect, the
 * size of the dcache depends on the inode cache and thus is dynamic.
 *
 * [29-Apr-1998 C. Scott Ananian] Updated above description of symlink
 * resolution to correspond with current state of the code.
 *
 * Note that the symlink resolution is not *completely* iterative.
 * There is still a significant amount of tail- and mid- recursion in
 * the algorithm.  Also, note that <fs>_readlink() is not used in
 * lookup_dentry(): lookup_dentry() on the result of <fs>_readlink()
 * may return different results than <fs>_follow_link().  Many virtual
 * filesystems (including /proc) exhibit this behavior.
 */

/* [24-Feb-97 T. Schoebel-Theuer] Side effects caused by new implementation:
 * New symlink semantics: when open() is called with flags O_CREAT | O_EXCL
 * and the name already exists in form of a symlink, try to create the new
 * name indicated by the symlink. The old code always complained that the
 * name already exists, due to not following the symlink even if its target
 * is nonexistent.  The new semantics affects also mknod() and link() when
 * the name is a symlink pointing to a non-existent name.
 *
 * I don't know which semantics is the right one, since I have no access
 * to standards. But I found by trial that HP-UX 9.0 has the full "new"
 * semantics implemented, while SunOS 4.1.1 and Solaris (SunOS 5.4) have the
 * "old" one. Personally, I think the new semantics is much more logical.
 * Note that "ln old new" where "new" is a symlink pointing to a non-existing
 * file does succeed in both HP-UX and SunOs, but not in Solaris
 * and in the old Linux semantics.
 */

/* [16-Dec-97 Kevin Buhr] For security reasons, we change some symlink
 * semantics.  See the comments in "open_namei" and "do_link" below.
 *
 * [10-Sep-98 Alan Modra] Another symlink change.
 */

/* [Feb-Apr 2000 AV] Complete rewrite. Rules for symlinks:
 *	inside the path - always follow.
 *	in the last component in creation/removal/renaming - never follow.
 *	if LOOKUP_FOLLOW passed - follow.
 *	if the pathname has trailing slashes - follow.
 *	otherwise - don't follow.
 * (applied in that order).
 *
 * [Jun 2000 AV] Inconsistent behaviour of open() in case if flags==O_CREAT
 * restored for 2.4. This is the last surviving part of old 4.2BSD bug.
 * During the 2.4 we need to fix the userland stuff depending on it -
 * hopefully we will be able to get rid of that wart in 2.5. So far only
 * XEmacs seems to be relying on it...
 */
/*
 * [Sep 2001 AV] Single-semaphore locking scheme (kudos to David Holland)
 * implemented.  Let's see if raised priority of ->s_vfs_rename_mutex gives
 * any extra contention...
 */

/* In order to reduce some races, while at the same time doing additional
 * checking and hopefully speeding things up, we copy filenames to the
 * kernel data space before using them..
 *
 * POSIX.1 2.4: an empty pathname is invalid (ENOENT).
 * PATH_MAX includes the nul terminator --RR.
 */

#define EMBEDDED_NAME_MAX	(PATH_MAX - offsetof(struct filename, iname))

struct filename *
getname_flags(const char __user *filename, int flags, int *empty)
{
	struct filename *result;
	char *kname;
	int len;

	result = audit_reusename(filename);
	if (result)
		return result;

	result = __getname();
	if (unlikely(!result))
		return ERR_PTR(-ENOMEM);

	/*
	 * First, try to embed the struct filename inside the names_cache
	 * allocation
	 */
	kname = (char *)result->iname;
	result->name = kname;

	len = strncpy_from_user(kname, filename, EMBEDDED_NAME_MAX);
	if (unlikely(len < 0)) {
		__putname(result);
		return ERR_PTR(len);
	}

	/*
	 * Uh-oh. We have a name that's approaching PATH_MAX. Allocate a
	 * separate struct filename so we can dedicate the entire
	 * names_cache allocation for the pathname, and re-do the copy from
	 * userland.
	 */
	if (unlikely(len == EMBEDDED_NAME_MAX)) {
		const size_t size = offsetof(struct filename, iname[1]);
		kname = (char *)result;

		/*
		 * size is chosen that way we to guarantee that
		 * result->iname[0] is within the same object and that
		 * kname can't be equal to result->iname, no matter what.
		 */
		result = kzalloc(size, GFP_KERNEL);
		if (unlikely(!result)) {
			__putname(kname);
			return ERR_PTR(-ENOMEM);
		}
		result->name = kname;
		len = strncpy_from_user(kname, filename, PATH_MAX);
		if (unlikely(len < 0)) {
			__putname(kname);
			kfree(result);
			return ERR_PTR(len);
		}
		if (unlikely(len == PATH_MAX)) {
			__putname(kname);
			kfree(result);
			return ERR_PTR(-ENAMETOOLONG);
		}
	}

	result->refcnt = 1;
	/* The empty path is special. */
	if (unlikely(!len)) {
		if (empty)
			*empty = 1;
		if (!(flags & LOOKUP_EMPTY)) {
			putname(result);
			return ERR_PTR(-ENOENT);
		}
	}

	result->uptr = filename;
	result->aname = NULL;
	audit_getname(result);
	return result;
}

struct filename *
getname(const char __user * filename)
{
	return getname_flags(filename, 0, NULL);
}

struct filename *
getname_kernel(const char * filename)
{
	struct filename *result;
	int len = strlen(filename) + 1;

	result = __getname();
	if (unlikely(!result))
		return ERR_PTR(-ENOMEM);

	if (len <= EMBEDDED_NAME_MAX) {
		result->name = (char *)result->iname;
	} else if (len <= PATH_MAX) {
		struct filename *tmp;

		tmp = kmalloc(sizeof(*tmp), GFP_KERNEL);
		if (unlikely(!tmp)) {
			__putname(result);
			return ERR_PTR(-ENOMEM);
		}
		tmp->name = (char *)result;
		result = tmp;
	} else {
		__putname(result);
		return ERR_PTR(-ENAMETOOLONG);
	}
	memcpy((char *)result->name, filename, len);
	result->uptr = NULL;
	result->aname = NULL;
	result->refcnt = 1;
	audit_getname(result);

	return result;
}

void putname(struct filename *name)
{
	BUG_ON(name->refcnt <= 0);

	if (--name->refcnt > 0)
		return;

	if (name->name != name->iname) {
		__putname(name->name);
		kfree(name);
	} else
		__putname(name);
}

static int check_acl(struct inode *inode, int mask)
{
#ifdef CONFIG_FS_POSIX_ACL
	struct posix_acl *acl;

	if (mask & MAY_NOT_BLOCK) {
		acl = get_cached_acl_rcu(inode, ACL_TYPE_ACCESS);
	        if (!acl)
	                return -EAGAIN;
		/* no ->get_acl() calls in RCU mode... */
		if (is_uncached_acl(acl))
			return -ECHILD;
	        return posix_acl_permission(inode, acl, mask & ~MAY_NOT_BLOCK);
	}

	acl = get_acl(inode, ACL_TYPE_ACCESS);
	if (IS_ERR(acl))
		return PTR_ERR(acl);
	if (acl) {
	        int error = posix_acl_permission(inode, acl, mask);
	        posix_acl_release(acl);
	        return error;
	}
#endif

	return -EAGAIN;
}

/*
 * This does the basic permission checking
 */
static int acl_permission_check(struct inode *inode, int mask)
{
	unsigned int mode = inode->i_mode;

	if (likely(uid_eq(current_fsuid(), inode->i_uid)))
		mode >>= 6;
	else {
		if (IS_POSIXACL(inode) && (mode & S_IRWXG)) {
			int error = check_acl(inode, mask);
			if (error != -EAGAIN)
				return error;
		}

		if (in_group_p(inode->i_gid))
			mode >>= 3;
	}

	/*
	 * If the DACs are ok we don't need any capability check.
	 */
	if ((mask & ~mode & (MAY_READ | MAY_WRITE | MAY_EXEC)) == 0)
		return 0;
	return -EACCES;
}

/**
 * generic_permission -  check for access rights on a Posix-like filesystem
 * @inode:	inode to check access rights for
 * @mask:	right to check for (%MAY_READ, %MAY_WRITE, %MAY_EXEC, ...)
 *
 * Used to check for read/write/execute permissions on a file.
 * We use "fsuid" for this, letting us set arbitrary permissions
 * for filesystem access without changing the "normal" uids which
 * are used for other things.
 *
 * generic_permission is rcu-walk aware. It returns -ECHILD in case an rcu-walk
 * request cannot be satisfied (eg. requires blocking or too much complexity).
 * It would then be called again in ref-walk mode.
 */
int generic_permission(struct inode *inode, int mask)
{
	int ret;

	/*
	 * Do the basic permission checks.
	 */
	ret = acl_permission_check(inode, mask);
	if (ret != -EACCES)
		return ret;

	if (S_ISDIR(inode->i_mode)) {
		/* DACs are overridable for directories */
		if (capable_wrt_inode_uidgid(inode, CAP_DAC_OVERRIDE))
			return 0;
		if (!(mask & MAY_WRITE))
			if (capable_wrt_inode_uidgid(inode,
						     CAP_DAC_READ_SEARCH))
				return 0;
		return -EACCES;
	}
	/*
	 * Read/write DACs are always overridable.
	 * Executable DACs are overridable when there is
	 * at least one exec bit set.
	 */
	if (!(mask & MAY_EXEC) || (inode->i_mode & S_IXUGO))
		if (capable_wrt_inode_uidgid(inode, CAP_DAC_OVERRIDE))
			return 0;

	/*
	 * Searching includes executable on directories, else just read.
	 */
	mask &= MAY_READ | MAY_WRITE | MAY_EXEC;
	if (mask == MAY_READ)
		if (capable_wrt_inode_uidgid(inode, CAP_DAC_READ_SEARCH))
			return 0;

	return -EACCES;
}
EXPORT_SYMBOL(generic_permission);

/*
 * We _really_ want to just do "generic_permission()" without
 * even looking at the inode->i_op values. So we keep a cache
 * flag in inode->i_opflags, that says "this has not special
 * permission function, use the fast case".
 */
static inline int do_inode_permission(struct inode *inode, int mask)
{
	if (unlikely(!(inode->i_opflags & IOP_FASTPERM))) {
		if (likely(inode->i_op->permission))
			return inode->i_op->permission(inode, mask);

		/* This gets set once for the inode lifetime */
		spin_lock(&inode->i_lock);
		inode->i_opflags |= IOP_FASTPERM;
		spin_unlock(&inode->i_lock);
	}
	return generic_permission(inode, mask);
}

/**
 * __inode_permission - Check for access rights to a given inode
 * @inode: Inode to check permission on
 * @mask: Right to check for (%MAY_READ, %MAY_WRITE, %MAY_EXEC)
 *
 * Check for read/write/execute permissions on an inode.
 *
 * When checking for MAY_APPEND, MAY_WRITE must also be set in @mask.
 *
 * This does not check for a read-only file system.  You probably want
 * inode_permission().
 */
int __inode_permission(struct inode *inode, int mask)
{
	int retval;

	if (unlikely(mask & MAY_WRITE)) {
		/*
		 * Nobody gets write access to an immutable file.
		 */
		if (IS_IMMUTABLE(inode))
			return -EPERM;

		/*
		 * Updating mtime will likely cause i_uid and i_gid to be
		 * written back improperly if their true value is unknown
		 * to the vfs.
		 */
		if (HAS_UNMAPPED_ID(inode))
			return -EACCES;
	}

	retval = do_inode_permission(inode, mask);
	if (retval)
		return retval;

	retval = devcgroup_inode_permission(inode, mask);
	if (retval)
		return retval;

	return security_inode_permission(inode, mask);
}
EXPORT_SYMBOL(__inode_permission);

/**
 * sb_permission - Check superblock-level permissions
 * @sb: Superblock of inode to check permission on
 * @inode: Inode to check permission on
 * @mask: Right to check for (%MAY_READ, %MAY_WRITE, %MAY_EXEC)
 *
 * Separate out file-system wide checks from inode-specific permission checks.
 */
static int sb_permission(struct super_block *sb, struct inode *inode, int mask)
{
	if (unlikely(mask & MAY_WRITE)) {
		umode_t mode = inode->i_mode;

		/* Nobody gets write access to a read-only fs. */
		if ((sb->s_flags & MS_RDONLY) &&
		    (S_ISREG(mode) || S_ISDIR(mode) || S_ISLNK(mode)))
			return -EROFS;
	}
	return 0;
}

/**
 * inode_permission - Check for access rights to a given inode
 * @inode: Inode to check permission on
 * @mask: Right to check for (%MAY_READ, %MAY_WRITE, %MAY_EXEC)
 *
 * Check for read/write/execute permissions on an inode.  We use fs[ug]id for
 * this, letting us set arbitrary permissions for filesystem access without
 * changing the "normal" UIDs which are used for other things.
 *
 * When checking for MAY_APPEND, MAY_WRITE must also be set in @mask.
 */
int inode_permission(struct inode *inode, int mask)
{
	int retval;

	retval = sb_permission(inode->i_sb, inode, mask);
	if (retval)
		return retval;
	return __inode_permission(inode, mask);
}
EXPORT_SYMBOL(inode_permission);

/**
 * path_get - get a reference to a path
 * @path: path to get the reference to
 *
 * Given a path increment the reference count to the dentry and the vfsmount.
 */
void path_get(const struct path *path)
{
	mntget(path->mnt);
	dget(path->dentry);
}
EXPORT_SYMBOL(path_get);

/**
 * path_put - put a reference to a path
 * @path: path to put the reference to
 *
 * Given a path decrement the reference count to the dentry and the vfsmount.
 */
void path_put(const struct path *path)
{
	dput(path->dentry);
	mntput(path->mnt);
}
EXPORT_SYMBOL(path_put);

#define EMBEDDED_LEVELS 2
struct nameidata {
	struct path	path;
	struct qstr	last;
	struct path	root;
	struct inode	*inode; /* path.dentry.d_inode */
	unsigned int	flags;
	unsigned	seq, m_seq;
	int		last_type;
	unsigned	depth;
	int		total_link_count;
	struct saved {
		struct path link;
		struct delayed_call done;
		const char *name;
		unsigned seq;
	} *stack, internal[EMBEDDED_LEVELS];
	struct filename	*name;
	struct nameidata *saved;
	struct inode	*link_inode;
	unsigned	root_seq;
	int		dfd;
};

<<<<<<< HEAD
=======
static void set_nameidata(struct nameidata *p, int dfd, struct filename *name)
{
	struct nameidata *old = current->nameidata;
	p->stack = p->internal;
	p->dfd = dfd;
	p->name = name;
	p->total_link_count = old ? old->total_link_count : 0;
	p->saved = old;
	current->nameidata = p;
}

static void restore_nameidata(void)
{
	struct nameidata *now = current->nameidata, *old = now->saved;

	current->nameidata = old;
	if (old)
		old->total_link_count = now->total_link_count;
	if (now->stack != now->internal)
		kfree(now->stack);
}

static int __nd_alloc_stack(struct nameidata *nd)
{
	struct saved *p;

	if (nd->flags & LOOKUP_RCU) {
		p= kmalloc(MAXSYMLINKS * sizeof(struct saved),
				  GFP_ATOMIC);
		if (unlikely(!p))
			return -ECHILD;
	} else {
		p= kmalloc(MAXSYMLINKS * sizeof(struct saved),
				  GFP_KERNEL);
		if (unlikely(!p))
			return -ENOMEM;
	}
	memcpy(p, nd->internal, sizeof(nd->internal));
	nd->stack = p;
	return 0;
}

>>>>>>> f2ed3bfc
/**
 * path_connected - Verify that a path->dentry is below path->mnt.mnt_root
 * @path: nameidate to verify
 *
 * Rename can sometimes move a file or directory outside of a bind
 * mount, path_connected allows those cases to be detected.
 */
static bool path_connected(const struct path *path)
{
	struct vfsmount *mnt = path->mnt;

	/* Only bind mounts can have disconnected paths */
	if (mnt->mnt_root == mnt->mnt_sb->s_root)
		return true;

	return is_subdir(path->dentry, mnt->mnt_root);
}

<<<<<<< HEAD
=======
static inline int nd_alloc_stack(struct nameidata *nd)
{
	if (likely(nd->depth != EMBEDDED_LEVELS))
		return 0;
	if (likely(nd->stack != nd->internal))
		return 0;
	return __nd_alloc_stack(nd);
}

static void drop_links(struct nameidata *nd)
{
	int i = nd->depth;
	while (i--) {
		struct saved *last = nd->stack + i;
		do_delayed_call(&last->done);
		clear_delayed_call(&last->done);
	}
}

static void terminate_walk(struct nameidata *nd)
{
	drop_links(nd);
	if (!(nd->flags & LOOKUP_RCU)) {
		int i;
		path_put(&nd->path);
		for (i = 0; i < nd->depth; i++)
			path_put(&nd->stack[i].link);
		if (nd->root.mnt && !(nd->flags & LOOKUP_ROOT)) {
			path_put(&nd->root);
			nd->root.mnt = NULL;
		}
	} else {
		nd->flags &= ~LOOKUP_RCU;
		if (!(nd->flags & LOOKUP_ROOT))
			nd->root.mnt = NULL;
		rcu_read_unlock();
	}
	nd->depth = 0;
}

/* path_put is needed afterwards regardless of success or failure */
static bool legitimize_path(struct nameidata *nd,
			    struct path *path, unsigned seq)
{
	int res = __legitimize_mnt(path->mnt, nd->m_seq);
	if (unlikely(res)) {
		if (res > 0)
			path->mnt = NULL;
		path->dentry = NULL;
		return false;
	}
	if (unlikely(!lockref_get_not_dead(&path->dentry->d_lockref))) {
		path->dentry = NULL;
		return false;
	}
	return !read_seqcount_retry(&path->dentry->d_seq, seq);
}

static bool legitimize_links(struct nameidata *nd)
{
	int i;
	for (i = 0; i < nd->depth; i++) {
		struct saved *last = nd->stack + i;
		if (unlikely(!legitimize_path(nd, &last->link, last->seq))) {
			drop_links(nd);
			nd->depth = i + 1;
			return false;
		}
	}
	return true;
}

>>>>>>> f2ed3bfc
/*
 * Path walking has 2 modes, rcu-walk and ref-walk (see
 * Documentation/filesystems/path-lookup.txt).  In situations when we can't
 * continue in RCU mode, we attempt to drop out of rcu-walk mode and grab
 * normal reference counts on dentries and vfsmounts to transition to ref-walk
 * mode.  Refcounts are grabbed at the last known good point before rcu-walk
 * got stuck, so ref-walk may continue from there. If this is not successful
 * (eg. a seqcount has changed), then failure is returned and it's up to caller
 * to restart the path walk from the beginning in ref-walk mode.
 */

/**
 * unlazy_walk - try to switch to ref-walk mode.
 * @nd: nameidata pathwalk data
 * @dentry: child of nd->path.dentry or NULL
 * @seq: seq number to check dentry against
 * Returns: 0 on success, -ECHILD on failure
 *
 * unlazy_walk attempts to legitimize the current nd->path, nd->root and dentry
 * for ref-walk mode.  @dentry must be a path found by a do_lookup call on
 * @nd or NULL.  Must be called from rcu-walk context.
 * Nothing should touch nameidata between unlazy_walk() failure and
 * terminate_walk().
 */
static int unlazy_walk(struct nameidata *nd, struct dentry *dentry, unsigned seq)
{
	struct dentry *parent = nd->path.dentry;

	BUG_ON(!(nd->flags & LOOKUP_RCU));

	nd->flags &= ~LOOKUP_RCU;
	if (unlikely(!legitimize_links(nd)))
		goto out2;
	if (unlikely(!legitimize_mnt(nd->path.mnt, nd->m_seq)))
		goto out2;
	if (unlikely(!lockref_get_not_dead(&parent->d_lockref)))
		goto out1;

	/*
	 * For a negative lookup, the lookup sequence point is the parents
	 * sequence point, and it only needs to revalidate the parent dentry.
	 *
	 * For a positive lookup, we need to move both the parent and the
	 * dentry from the RCU domain to be properly refcounted. And the
	 * sequence number in the dentry validates *both* dentry counters,
	 * since we checked the sequence number of the parent after we got
	 * the child sequence number. So we know the parent must still
	 * be valid if the child sequence number is still valid.
	 */
	if (!dentry) {
		if (read_seqcount_retry(&parent->d_seq, nd->seq))
			goto out;
		BUG_ON(nd->inode != parent->d_inode);
	} else {
		if (!lockref_get_not_dead(&dentry->d_lockref))
			goto out;
		if (read_seqcount_retry(&dentry->d_seq, seq))
			goto drop_dentry;
	}

	/*
	 * Sequence counts matched. Now make sure that the root is
	 * still valid and get it if required.
	 */
	if (nd->root.mnt && !(nd->flags & LOOKUP_ROOT)) {
		if (unlikely(!legitimize_path(nd, &nd->root, nd->root_seq))) {
			rcu_read_unlock();
			dput(dentry);
			return -ECHILD;
		}
	}

	rcu_read_unlock();
	return 0;

drop_dentry:
	rcu_read_unlock();
	dput(dentry);
	goto drop_root_mnt;
out2:
	nd->path.mnt = NULL;
out1:
	nd->path.dentry = NULL;
out:
	rcu_read_unlock();
drop_root_mnt:
	if (!(nd->flags & LOOKUP_ROOT))
		nd->root.mnt = NULL;
	return -ECHILD;
}

static int unlazy_link(struct nameidata *nd, struct path *link, unsigned seq)
{
	if (unlikely(!legitimize_path(nd, link, seq))) {
		drop_links(nd);
		nd->depth = 0;
		nd->flags &= ~LOOKUP_RCU;
		nd->path.mnt = NULL;
		nd->path.dentry = NULL;
		if (!(nd->flags & LOOKUP_ROOT))
			nd->root.mnt = NULL;
		rcu_read_unlock();
	} else if (likely(unlazy_walk(nd, NULL, 0)) == 0) {
		return 0;
	}
	path_put(link);
	return -ECHILD;
}

static inline int d_revalidate(struct dentry *dentry, unsigned int flags)
{
	return dentry->d_op->d_revalidate(dentry, flags);
}

/**
 * complete_walk - successful completion of path walk
 * @nd:  pointer nameidata
 *
 * If we had been in RCU mode, drop out of it and legitimize nd->path.
 * Revalidate the final result, unless we'd already done that during
 * the path walk or the filesystem doesn't ask for it.  Return 0 on
 * success, -error on failure.  In case of failure caller does not
 * need to drop nd->path.
 */
static int complete_walk(struct nameidata *nd)
{
	struct dentry *dentry = nd->path.dentry;
	int status;

	if (nd->flags & LOOKUP_RCU) {
		if (!(nd->flags & LOOKUP_ROOT))
			nd->root.mnt = NULL;
		if (unlikely(unlazy_walk(nd, NULL, 0)))
			return -ECHILD;
	}

	if (likely(!(nd->flags & LOOKUP_JUMPED)))
		return 0;

	if (likely(!(dentry->d_flags & DCACHE_OP_WEAK_REVALIDATE)))
		return 0;

	status = dentry->d_op->d_weak_revalidate(dentry, nd->flags);
	if (status > 0)
		return 0;

	if (!status)
		status = -ESTALE;

	return status;
}

static void set_root(struct nameidata *nd)
{
	struct fs_struct *fs = current->fs;

	if (nd->flags & LOOKUP_RCU) {
		unsigned seq;

		do {
			seq = read_seqcount_begin(&fs->seq);
			nd->root = fs->root;
			nd->root_seq = __read_seqcount_begin(&nd->root.dentry->d_seq);
		} while (read_seqcount_retry(&fs->seq, seq));
	} else {
		get_fs_root(fs, &nd->root);
	}
}

static void path_put_conditional(struct path *path, struct nameidata *nd)
{
	dput(path->dentry);
	if (path->mnt != nd->path.mnt)
		mntput(path->mnt);
}

static inline void path_to_nameidata(const struct path *path,
					struct nameidata *nd)
{
	if (!(nd->flags & LOOKUP_RCU)) {
		dput(nd->path.dentry);
		if (nd->path.mnt != path->mnt)
			mntput(nd->path.mnt);
	}
	nd->path.mnt = path->mnt;
	nd->path.dentry = path->dentry;
}

static int nd_jump_root(struct nameidata *nd)
{
	if (nd->flags & LOOKUP_RCU) {
		struct dentry *d;
		nd->path = nd->root;
		d = nd->path.dentry;
		nd->inode = d->d_inode;
		nd->seq = nd->root_seq;
		if (unlikely(read_seqcount_retry(&d->d_seq, nd->seq)))
			return -ECHILD;
	} else {
		path_put(&nd->path);
		nd->path = nd->root;
		path_get(&nd->path);
		nd->inode = nd->path.dentry->d_inode;
	}
	nd->flags |= LOOKUP_JUMPED;
	return 0;
}

/*
 * Helper to directly jump to a known parsed path from ->get_link,
 * caller must have taken a reference to path beforehand.
 */
void nd_jump_link(struct path *path)
{
	struct nameidata *nd = current->nameidata;
	path_put(&nd->path);

	nd->path = *path;
	nd->inode = nd->path.dentry->d_inode;
	nd->flags |= LOOKUP_JUMPED;
}

static inline void put_link(struct nameidata *nd)
{
	struct saved *last = nd->stack + --nd->depth;
	do_delayed_call(&last->done);
	if (!(nd->flags & LOOKUP_RCU))
		path_put(&last->link);
}

int sysctl_protected_symlinks __read_mostly = 0;
int sysctl_protected_hardlinks __read_mostly = 0;

/**
 * may_follow_link - Check symlink following for unsafe situations
 * @nd: nameidata pathwalk data
 *
 * In the case of the sysctl_protected_symlinks sysctl being enabled,
 * CAP_DAC_OVERRIDE needs to be specifically ignored if the symlink is
 * in a sticky world-writable directory. This is to protect privileged
 * processes from failing races against path names that may change out
 * from under them by way of other users creating malicious symlinks.
 * It will permit symlinks to be followed only when outside a sticky
 * world-writable directory, or when the uid of the symlink and follower
 * match, or when the directory owner matches the symlink's owner.
 *
 * Returns 0 if following the symlink is allowed, -ve on error.
 */
static inline int may_follow_link(struct nameidata *nd)
{
	const struct inode *inode;
	const struct inode *parent;
	kuid_t puid;

	if (!sysctl_protected_symlinks)
		return 0;

	/* Allowed if owner and follower match. */
	inode = nd->link_inode;
	if (uid_eq(current_cred()->fsuid, inode->i_uid))
		return 0;

	/* Allowed if parent directory not sticky and world-writable. */
	parent = nd->inode;
	if ((parent->i_mode & (S_ISVTX|S_IWOTH)) != (S_ISVTX|S_IWOTH))
		return 0;

	/* Allowed if parent directory and link owner match. */
	puid = parent->i_uid;
	if (uid_valid(puid) && uid_eq(puid, inode->i_uid))
		return 0;

	if (nd->flags & LOOKUP_RCU)
		return -ECHILD;

	audit_log_link_denied("follow_link", &nd->stack[0].link);
	return -EACCES;
}

/**
 * safe_hardlink_source - Check for safe hardlink conditions
 * @inode: the source inode to hardlink from
 *
 * Return false if at least one of the following conditions:
 *    - inode is not a regular file
 *    - inode is setuid
 *    - inode is setgid and group-exec
 *    - access failure for read and write
 *
 * Otherwise returns true.
 */
static bool safe_hardlink_source(struct inode *inode)
{
	umode_t mode = inode->i_mode;

	/* Special files should not get pinned to the filesystem. */
	if (!S_ISREG(mode))
		return false;

	/* Setuid files should not get pinned to the filesystem. */
	if (mode & S_ISUID)
		return false;

	/* Executable setgid files should not get pinned to the filesystem. */
	if ((mode & (S_ISGID | S_IXGRP)) == (S_ISGID | S_IXGRP))
		return false;

	/* Hardlinking to unreadable or unwritable sources is dangerous. */
	if (inode_permission(inode, MAY_READ | MAY_WRITE))
		return false;

	return true;
}

/**
 * may_linkat - Check permissions for creating a hardlink
 * @link: the source to hardlink from
 *
 * Block hardlink when all of:
 *  - sysctl_protected_hardlinks enabled
 *  - fsuid does not match inode
 *  - hardlink source is unsafe (see safe_hardlink_source() above)
 *  - not CAP_FOWNER in a namespace with the inode owner uid mapped
 *
 * Returns 0 if successful, -ve on error.
 */
static int may_linkat(struct path *link)
{
	struct inode *inode;

	if (!sysctl_protected_hardlinks)
		return 0;

	inode = link->dentry->d_inode;

	/* Source inode owner (or CAP_FOWNER) can hardlink all they like,
	 * otherwise, it must be a safe source.
	 */
	if (inode_owner_or_capable(inode) || safe_hardlink_source(inode))
		return 0;

	audit_log_link_denied("linkat", link);
	return -EPERM;
}

static __always_inline
const char *get_link(struct nameidata *nd)
{
	struct saved *last = nd->stack + nd->depth - 1;
	struct dentry *dentry = last->link.dentry;
	struct inode *inode = nd->link_inode;
	int error;
	const char *res;

	if (!(nd->flags & LOOKUP_RCU)) {
		touch_atime(&last->link);
		cond_resched();
	} else if (atime_needs_update_rcu(&last->link, inode)) {
		if (unlikely(unlazy_walk(nd, NULL, 0)))
			return ERR_PTR(-ECHILD);
		touch_atime(&last->link);
	}

	error = security_inode_follow_link(dentry, inode,
					   nd->flags & LOOKUP_RCU);
	if (unlikely(error))
		return ERR_PTR(error);

	nd->last_type = LAST_BIND;
	res = inode->i_link;
	if (!res) {
		const char * (*get)(struct dentry *, struct inode *,
				struct delayed_call *);
		get = inode->i_op->get_link;
		if (nd->flags & LOOKUP_RCU) {
			res = get(NULL, inode, &last->done);
			if (res == ERR_PTR(-ECHILD)) {
				if (unlikely(unlazy_walk(nd, NULL, 0)))
					return ERR_PTR(-ECHILD);
				res = get(dentry, inode, &last->done);
			}
		} else {
			res = get(dentry, inode, &last->done);
		}
		if (IS_ERR_OR_NULL(res))
			return res;
	}
	if (*res == '/') {
		if (!nd->root.mnt)
			set_root(nd);
		if (unlikely(nd_jump_root(nd)))
			return ERR_PTR(-ECHILD);
		while (unlikely(*++res == '/'))
			;
	}
	if (!*res)
		res = NULL;
	return res;
}

/*
 * follow_up - Find the mountpoint of path's vfsmount
 *
 * Given a path, find the mountpoint of its source file system.
 * Replace @path with the path of the mountpoint in the parent mount.
 * Up is towards /.
 *
 * Return 1 if we went up a level and 0 if we were already at the
 * root.
 */
int follow_up(struct path *path)
{
	struct mount *mnt = real_mount(path->mnt);
	struct mount *parent;
	struct dentry *mountpoint;

	read_seqlock_excl(&mount_lock);
	parent = mnt->mnt_parent;
	if (parent == mnt) {
		read_sequnlock_excl(&mount_lock);
		return 0;
	}
	mntget(&parent->mnt);
	mountpoint = dget(mnt->mnt_mountpoint);
	read_sequnlock_excl(&mount_lock);
	dput(path->dentry);
	path->dentry = mountpoint;
	mntput(path->mnt);
	path->mnt = &parent->mnt;
	return 1;
}
EXPORT_SYMBOL(follow_up);

/*
 * Perform an automount
 * - return -EISDIR to tell follow_managed() to stop and return the path we
 *   were called with.
 */
static int follow_automount(struct path *path, struct nameidata *nd,
			    bool *need_mntput)
{
	struct vfsmount *mnt;
	const struct cred *old_cred;
	int err;

	if (!path->dentry->d_op || !path->dentry->d_op->d_automount)
		return -EREMOTE;

	/* We don't want to mount if someone's just doing a stat -
	 * unless they're stat'ing a directory and appended a '/' to
	 * the name.
	 *
	 * We do, however, want to mount if someone wants to open or
	 * create a file of any type under the mountpoint, wants to
	 * traverse through the mountpoint or wants to open the
	 * mounted directory.  Also, autofs may mark negative dentries
	 * as being automount points.  These will need the attentions
	 * of the daemon to instantiate them before they can be used.
	 */
	if (!(nd->flags & (LOOKUP_PARENT | LOOKUP_DIRECTORY |
			   LOOKUP_OPEN | LOOKUP_CREATE | LOOKUP_AUTOMOUNT)) &&
	    path->dentry->d_inode)
		return -EISDIR;

	if (path->dentry->d_sb->s_user_ns != &init_user_ns)
		return -EACCES;

	nd->total_link_count++;
	if (nd->total_link_count >= 40)
		return -ELOOP;

	old_cred = override_creds(&init_cred);
	mnt = path->dentry->d_op->d_automount(path);
	revert_creds(old_cred);
	if (IS_ERR(mnt)) {
		/*
		 * The filesystem is allowed to return -EISDIR here to indicate
		 * it doesn't want to automount.  For instance, autofs would do
		 * this so that its userspace daemon can mount on this dentry.
		 *
		 * However, we can only permit this if it's a terminal point in
		 * the path being looked up; if it wasn't then the remainder of
		 * the path is inaccessible and we should say so.
		 */
		if (PTR_ERR(mnt) == -EISDIR && (nd->flags & LOOKUP_PARENT))
			return -EREMOTE;
		return PTR_ERR(mnt);
	}

	if (!mnt) /* mount collision */
		return 0;

	if (!*need_mntput) {
		/* lock_mount() may release path->mnt on error */
		mntget(path->mnt);
		*need_mntput = true;
	}
	err = finish_automount(mnt, path);

	switch (err) {
	case -EBUSY:
		/* Someone else made a mount here whilst we were busy */
		return 0;
	case 0:
		path_put(path);
		path->mnt = mnt;
		path->dentry = dget(mnt->mnt_root);
		return 0;
	default:
		return err;
	}

}

/*
 * Handle a dentry that is managed in some way.
 * - Flagged for transit management (autofs)
 * - Flagged as mountpoint
 * - Flagged as automount point
 *
 * This may only be called in refwalk mode.
 *
 * Serialization is taken care of in namespace.c
 */
static int follow_managed(struct path *path, struct nameidata *nd)
{
	struct vfsmount *mnt = path->mnt; /* held by caller, must be left alone */
	unsigned managed;
	bool need_mntput = false;
	int ret = 0;

	/* Given that we're not holding a lock here, we retain the value in a
	 * local variable for each dentry as we look at it so that we don't see
	 * the components of that value change under us */
	while (managed = ACCESS_ONCE(path->dentry->d_flags),
	       managed &= DCACHE_MANAGED_DENTRY,
	       unlikely(managed != 0)) {
		/* Allow the filesystem to manage the transit without i_mutex
		 * being held. */
		if (managed & DCACHE_MANAGE_TRANSIT) {
			BUG_ON(!path->dentry->d_op);
			BUG_ON(!path->dentry->d_op->d_manage);
			ret = path->dentry->d_op->d_manage(path->dentry, false);
			if (ret < 0)
				break;
		}

		/* Transit to a mounted filesystem. */
		if (managed & DCACHE_MOUNTED) {
			struct vfsmount *mounted = lookup_mnt(path);
			if (mounted) {
				dput(path->dentry);
				if (need_mntput)
					mntput(path->mnt);
				path->mnt = mounted;
				path->dentry = dget(mounted->mnt_root);
				need_mntput = true;
				continue;
			}

			/* Something is mounted on this dentry in another
			 * namespace and/or whatever was mounted there in this
			 * namespace got unmounted before lookup_mnt() could
			 * get it */
		}

		/* Handle an automount point */
		if (managed & DCACHE_NEED_AUTOMOUNT) {
			ret = follow_automount(path, nd, &need_mntput);
			if (ret < 0)
				break;
			continue;
		}

		/* We didn't change the current path point */
		break;
	}

	if (need_mntput && path->mnt == mnt)
		mntput(path->mnt);
	if (ret == -EISDIR || !ret)
		ret = 1;
	if (need_mntput)
		nd->flags |= LOOKUP_JUMPED;
	if (unlikely(ret < 0))
		path_put_conditional(path, nd);
	return ret;
}

int follow_down_one(struct path *path)
{
	struct vfsmount *mounted;

	mounted = lookup_mnt(path);
	if (mounted) {
		dput(path->dentry);
		mntput(path->mnt);
		path->mnt = mounted;
		path->dentry = dget(mounted->mnt_root);
		return 1;
	}
	return 0;
}
EXPORT_SYMBOL(follow_down_one);

static inline int managed_dentry_rcu(struct dentry *dentry)
{
	return (dentry->d_flags & DCACHE_MANAGE_TRANSIT) ?
		dentry->d_op->d_manage(dentry, true) : 0;
}

/*
 * Try to skip to top of mountpoint pile in rcuwalk mode.  Fail if
 * we meet a managed dentry that would need blocking.
 */
static bool __follow_mount_rcu(struct nameidata *nd, struct path *path,
			       struct inode **inode, unsigned *seqp)
{
	for (;;) {
		struct mount *mounted;
		/*
		 * Don't forget we might have a non-mountpoint managed dentry
		 * that wants to block transit.
		 */
		switch (managed_dentry_rcu(path->dentry)) {
		case -ECHILD:
		default:
			return false;
		case -EISDIR:
			return true;
		case 0:
			break;
		}

		if (!d_mountpoint(path->dentry))
			return !(path->dentry->d_flags & DCACHE_NEED_AUTOMOUNT);

		mounted = __lookup_mnt(path->mnt, path->dentry);
		if (!mounted)
			break;
		path->mnt = &mounted->mnt;
		path->dentry = mounted->mnt.mnt_root;
		nd->flags |= LOOKUP_JUMPED;
		*seqp = read_seqcount_begin(&path->dentry->d_seq);
		/*
		 * Update the inode too. We don't need to re-check the
		 * dentry sequence number here after this d_inode read,
		 * because a mount-point is always pinned.
		 */
		*inode = path->dentry->d_inode;
	}
	return !read_seqretry(&mount_lock, nd->m_seq) &&
		!(path->dentry->d_flags & DCACHE_NEED_AUTOMOUNT);
}

static int follow_dotdot_rcu(struct nameidata *nd)
{
	struct inode *inode = nd->inode;

	while (1) {
		if (path_equal(&nd->path, &nd->root))
			break;
		if (nd->path.dentry != nd->path.mnt->mnt_root) {
			struct dentry *old = nd->path.dentry;
			struct dentry *parent = old->d_parent;
			unsigned seq;

			inode = parent->d_inode;
			seq = read_seqcount_begin(&parent->d_seq);
			if (unlikely(read_seqcount_retry(&old->d_seq, nd->seq)))
				return -ECHILD;
			nd->path.dentry = parent;
			nd->seq = seq;
			if (unlikely(!path_connected(&nd->path)))
<<<<<<< HEAD
				goto failed;
=======
				return -ENOENT;
>>>>>>> f2ed3bfc
			break;
		} else {
			struct mount *mnt = real_mount(nd->path.mnt);
			struct mount *mparent = mnt->mnt_parent;
			struct dentry *mountpoint = mnt->mnt_mountpoint;
			struct inode *inode2 = mountpoint->d_inode;
			unsigned seq = read_seqcount_begin(&mountpoint->d_seq);
			if (unlikely(read_seqretry(&mount_lock, nd->m_seq)))
				return -ECHILD;
			if (&mparent->mnt == nd->path.mnt)
				break;
			/* we know that mountpoint was pinned */
			nd->path.dentry = mountpoint;
			nd->path.mnt = &mparent->mnt;
			inode = inode2;
			nd->seq = seq;
		}
	}
	while (unlikely(d_mountpoint(nd->path.dentry))) {
		struct mount *mounted;
		mounted = __lookup_mnt(nd->path.mnt, nd->path.dentry);
		if (unlikely(read_seqretry(&mount_lock, nd->m_seq)))
			return -ECHILD;
		if (!mounted)
			break;
		nd->path.mnt = &mounted->mnt;
		nd->path.dentry = mounted->mnt.mnt_root;
		inode = nd->path.dentry->d_inode;
		nd->seq = read_seqcount_begin(&nd->path.dentry->d_seq);
	}
	nd->inode = inode;
	return 0;
}

/*
 * Follow down to the covering mount currently visible to userspace.  At each
 * point, the filesystem owning that dentry may be queried as to whether the
 * caller is permitted to proceed or not.
 */
int follow_down(struct path *path)
{
	unsigned managed;
	int ret;

	while (managed = ACCESS_ONCE(path->dentry->d_flags),
	       unlikely(managed & DCACHE_MANAGED_DENTRY)) {
		/* Allow the filesystem to manage the transit without i_mutex
		 * being held.
		 *
		 * We indicate to the filesystem if someone is trying to mount
		 * something here.  This gives autofs the chance to deny anyone
		 * other than its daemon the right to mount on its
		 * superstructure.
		 *
		 * The filesystem may sleep at this point.
		 */
		if (managed & DCACHE_MANAGE_TRANSIT) {
			BUG_ON(!path->dentry->d_op);
			BUG_ON(!path->dentry->d_op->d_manage);
			ret = path->dentry->d_op->d_manage(
				path->dentry, false);
			if (ret < 0)
				return ret == -EISDIR ? 0 : ret;
		}

		/* Transit to a mounted filesystem. */
		if (managed & DCACHE_MOUNTED) {
			struct vfsmount *mounted = lookup_mnt(path);
			if (!mounted)
				break;
			dput(path->dentry);
			mntput(path->mnt);
			path->mnt = mounted;
			path->dentry = dget(mounted->mnt_root);
			continue;
		}

		/* Don't handle automount points here */
		break;
	}
	return 0;
}
EXPORT_SYMBOL(follow_down);

/*
 * Skip to top of mountpoint pile in refwalk mode for follow_dotdot()
 */
static void follow_mount(struct path *path)
{
	while (d_mountpoint(path->dentry)) {
		struct vfsmount *mounted = lookup_mnt(path);
		if (!mounted)
			break;
		dput(path->dentry);
		mntput(path->mnt);
		path->mnt = mounted;
		path->dentry = dget(mounted->mnt_root);
	}
}

<<<<<<< HEAD
static int follow_dotdot(struct nameidata *nd)
=======
static int path_parent_directory(struct path *path)
>>>>>>> f2ed3bfc
{
	struct dentry *old = path->dentry;
	/* rare case of legitimate dget_parent()... */
	path->dentry = dget_parent(path->dentry);
	dput(old);
	if (unlikely(!path_connected(path)))
		return -ENOENT;
	return 0;
}

static int follow_dotdot(struct nameidata *nd)
{
	while(1) {
		if (nd->path.dentry == nd->root.dentry &&
		    nd->path.mnt == nd->root.mnt) {
			break;
		}
		if (nd->path.dentry != nd->path.mnt->mnt_root) {
<<<<<<< HEAD
			/* rare case of legitimate dget_parent()... */
			nd->path.dentry = dget_parent(nd->path.dentry);
			dput(old);
			if (unlikely(!path_connected(&nd->path))) {
				path_put(&nd->path);
				return -ENOENT;
			}
=======
			int ret = path_parent_directory(&nd->path);
			if (ret)
				return ret;
>>>>>>> f2ed3bfc
			break;
		}
		if (!follow_up(&nd->path))
			break;
	}
	follow_mount(&nd->path);
	nd->inode = nd->path.dentry->d_inode;
	return 0;
}

/*
 * This looks up the name in dcache and possibly revalidates the found dentry.
 * NULL is returned if the dentry does not exist in the cache.
 */
static struct dentry *lookup_dcache(const struct qstr *name,
				    struct dentry *dir,
				    unsigned int flags)
{
	struct dentry *dentry;
	int error;

	dentry = d_lookup(dir, name);
	if (dentry) {
		if (dentry->d_flags & DCACHE_OP_REVALIDATE) {
			error = d_revalidate(dentry, flags);
			if (unlikely(error <= 0)) {
				if (!error)
					d_invalidate(dentry);
				dput(dentry);
				return ERR_PTR(error);
			}
		}
	}
	return dentry;
}

/*
 * Call i_op->lookup on the dentry.  The dentry must be negative and
 * unhashed.
 *
 * dir->d_inode->i_mutex must be held
 */
static struct dentry *lookup_real(struct inode *dir, struct dentry *dentry,
				  unsigned int flags)
{
	struct dentry *old;

	/* Don't create child dentry for a dead directory. */
	if (unlikely(IS_DEADDIR(dir))) {
		dput(dentry);
		return ERR_PTR(-ENOENT);
	}

	old = dir->i_op->lookup(dir, dentry, flags);
	if (unlikely(old)) {
		dput(dentry);
		dentry = old;
	}
	return dentry;
}

static struct dentry *__lookup_hash(const struct qstr *name,
		struct dentry *base, unsigned int flags)
{
	struct dentry *dentry = lookup_dcache(name, base, flags);

	if (dentry)
		return dentry;

	dentry = d_alloc(base, name);
	if (unlikely(!dentry))
		return ERR_PTR(-ENOMEM);

	return lookup_real(base->d_inode, dentry, flags);
}

static int lookup_fast(struct nameidata *nd,
		       struct path *path, struct inode **inode,
		       unsigned *seqp)
{
	struct vfsmount *mnt = nd->path.mnt;
	struct dentry *dentry, *parent = nd->path.dentry;
	int status = 1;
	int err;

	/*
	 * Rename seqlock is not required here because in the off chance
	 * of a false negative due to a concurrent rename, the caller is
	 * going to fall back to non-racy lookup.
	 */
	if (nd->flags & LOOKUP_RCU) {
		unsigned seq;
		bool negative;
		dentry = __d_lookup_rcu(parent, &nd->last, &seq);
		if (unlikely(!dentry)) {
			if (unlazy_walk(nd, NULL, 0))
				return -ECHILD;
			return 0;
		}

		/*
		 * This sequence count validates that the inode matches
		 * the dentry name information from lookup.
		 */
		*inode = d_backing_inode(dentry);
		negative = d_is_negative(dentry);
		if (unlikely(read_seqcount_retry(&dentry->d_seq, seq)))
			return -ECHILD;

		/*
		 * This sequence count validates that the parent had no
		 * changes while we did the lookup of the dentry above.
		 *
		 * The memory barrier in read_seqcount_begin of child is
		 *  enough, we can use __read_seqcount_retry here.
		 */
		if (unlikely(__read_seqcount_retry(&parent->d_seq, nd->seq)))
			return -ECHILD;

		*seqp = seq;
		if (unlikely(dentry->d_flags & DCACHE_OP_REVALIDATE))
			status = d_revalidate(dentry, nd->flags);
		if (unlikely(status <= 0)) {
			if (unlazy_walk(nd, dentry, seq))
				return -ECHILD;
			if (status == -ECHILD)
				status = d_revalidate(dentry, nd->flags);
		} else {
			/*
			 * Note: do negative dentry check after revalidation in
			 * case that drops it.
			 */
			if (unlikely(negative))
				return -ENOENT;
			path->mnt = mnt;
			path->dentry = dentry;
			if (likely(__follow_mount_rcu(nd, path, inode, seqp)))
				return 1;
			if (unlazy_walk(nd, dentry, seq))
				return -ECHILD;
		}
<<<<<<< HEAD
		/*
		 * Note: do negative dentry check after revalidation in
		 * case that drops it.
		 */
		if (negative)
			return -ENOENT;
		path->mnt = mnt;
		path->dentry = dentry;
		if (likely(__follow_mount_rcu(nd, path, inode)))
			return 0;
unlazy:
		if (unlazy_walk(nd, dentry))
			return -ECHILD;
=======
>>>>>>> f2ed3bfc
	} else {
		dentry = __d_lookup(parent, &nd->last);
		if (unlikely(!dentry))
			return 0;
		if (unlikely(dentry->d_flags & DCACHE_OP_REVALIDATE))
			status = d_revalidate(dentry, nd->flags);
	}
	if (unlikely(status <= 0)) {
		if (!status)
			d_invalidate(dentry);
		dput(dentry);
		return status;
	}
	if (unlikely(d_is_negative(dentry))) {
		dput(dentry);
		return -ENOENT;
	}

	path->mnt = mnt;
	path->dentry = dentry;
	err = follow_managed(path, nd);
	if (likely(err > 0))
		*inode = d_backing_inode(path->dentry);
	return err;
}

/* Fast lookup failed, do it the slow way */
static struct dentry *lookup_slow(const struct qstr *name,
				  struct dentry *dir,
				  unsigned int flags)
{
	struct dentry *dentry = ERR_PTR(-ENOENT), *old;
	struct inode *inode = dir->d_inode;
	DECLARE_WAIT_QUEUE_HEAD_ONSTACK(wq);

	inode_lock_shared(inode);
	/* Don't go there if it's already dead */
	if (unlikely(IS_DEADDIR(inode)))
		goto out;
again:
	dentry = d_alloc_parallel(dir, name, &wq);
	if (IS_ERR(dentry))
		goto out;
	if (unlikely(!d_in_lookup(dentry))) {
		if ((dentry->d_flags & DCACHE_OP_REVALIDATE) &&
		    !(flags & LOOKUP_NO_REVAL)) {
			int error = d_revalidate(dentry, flags);
			if (unlikely(error <= 0)) {
				if (!error) {
					d_invalidate(dentry);
					dput(dentry);
					goto again;
				}
				dput(dentry);
				dentry = ERR_PTR(error);
			}
		}
	} else {
		old = inode->i_op->lookup(inode, dentry, flags);
		d_lookup_done(dentry);
		if (unlikely(old)) {
			dput(dentry);
			dentry = old;
		}
	}
out:
	inode_unlock_shared(inode);
	return dentry;
}

static inline int may_lookup(struct nameidata *nd)
{
	if (nd->flags & LOOKUP_RCU) {
		int err = inode_permission(nd->inode, MAY_EXEC|MAY_NOT_BLOCK);
		if (err != -ECHILD)
			return err;
		if (unlazy_walk(nd, NULL, 0))
			return -ECHILD;
	}
	return inode_permission(nd->inode, MAY_EXEC);
}

static inline int handle_dots(struct nameidata *nd, int type)
{
	if (type == LAST_DOTDOT) {
		if (!nd->root.mnt)
			set_root(nd);
		if (nd->flags & LOOKUP_RCU) {
			return follow_dotdot_rcu(nd);
		} else
			return follow_dotdot(nd);
	}
	return 0;
}

static int pick_link(struct nameidata *nd, struct path *link,
		     struct inode *inode, unsigned seq)
{
	int error;
	struct saved *last;
	if (unlikely(nd->total_link_count++ >= MAXSYMLINKS)) {
		path_to_nameidata(link, nd);
		return -ELOOP;
	}
	if (!(nd->flags & LOOKUP_RCU)) {
		if (link->mnt == nd->path.mnt)
			mntget(link->mnt);
	}
	error = nd_alloc_stack(nd);
	if (unlikely(error)) {
		if (error == -ECHILD) {
			if (unlikely(unlazy_link(nd, link, seq)))
				return -ECHILD;
			error = nd_alloc_stack(nd);
		}
		if (error) {
			path_put(link);
			return error;
		}
	}

	last = nd->stack + nd->depth++;
	last->link = *link;
	clear_delayed_call(&last->done);
	nd->link_inode = inode;
	last->seq = seq;
	return 1;
}

/*
 * Do we need to follow links? We _really_ want to be able
 * to do this check without having to look at inode->i_op,
 * so we keep a cache of "no, this doesn't need follow_link"
 * for the common case.
 */
static inline int should_follow_link(struct nameidata *nd, struct path *link,
				     int follow,
				     struct inode *inode, unsigned seq)
{
	if (likely(!d_is_symlink(link->dentry)))
		return 0;
	if (!follow)
		return 0;
	/* make sure that d_is_symlink above matches inode */
	if (nd->flags & LOOKUP_RCU) {
		if (read_seqcount_retry(&link->dentry->d_seq, seq))
			return -ECHILD;
	}
	return pick_link(nd, link, inode, seq);
}

enum {WALK_GET = 1, WALK_PUT = 2};

static int walk_component(struct nameidata *nd, int flags)
{
	struct path path;
	struct inode *inode;
	unsigned seq;
	int err;
	/*
	 * "." and ".." are special - ".." especially so because it has
	 * to be able to know about the current root directory and
	 * parent relationships.
	 */
	if (unlikely(nd->last_type != LAST_NORM)) {
		err = handle_dots(nd, nd->last_type);
		if (flags & WALK_PUT)
			put_link(nd);
		return err;
	}
	err = lookup_fast(nd, &path, &inode, &seq);
	if (unlikely(err <= 0)) {
		if (err < 0)
			return err;
		path.dentry = lookup_slow(&nd->last, nd->path.dentry,
					  nd->flags);
		if (IS_ERR(path.dentry))
			return PTR_ERR(path.dentry);

		path.mnt = nd->path.mnt;
		err = follow_managed(&path, nd);
		if (unlikely(err < 0))
			return err;

		if (unlikely(d_is_negative(path.dentry))) {
			path_to_nameidata(&path, nd);
			return -ENOENT;
		}

		seq = 0;	/* we are already out of RCU mode */
		inode = d_backing_inode(path.dentry);
	}

	if (flags & WALK_PUT)
		put_link(nd);
	err = should_follow_link(nd, &path, flags & WALK_GET, inode, seq);
	if (unlikely(err))
		return err;
	path_to_nameidata(&path, nd);
	nd->inode = inode;
	nd->seq = seq;
	return 0;
}

/*
 * We can do the critical dentry name comparison and hashing
 * operations one word at a time, but we are limited to:
 *
 * - Architectures with fast unaligned word accesses. We could
 *   do a "get_unaligned()" if this helps and is sufficiently
 *   fast.
 *
 * - non-CONFIG_DEBUG_PAGEALLOC configurations (so that we
 *   do not trap on the (extremely unlikely) case of a page
 *   crossing operation.
 *
 * - Furthermore, we need an efficient 64-bit compile for the
 *   64-bit case in order to generate the "number of bytes in
 *   the final mask". Again, that could be replaced with a
 *   efficient population count instruction or similar.
 */
#ifdef CONFIG_DCACHE_WORD_ACCESS

#include <asm/word-at-a-time.h>

#ifdef HASH_MIX

/* Architecture provides HASH_MIX and fold_hash() in <asm/hash.h> */

#elif defined(CONFIG_64BIT)
/*
 * Register pressure in the mixing function is an issue, particularly
 * on 32-bit x86, but almost any function requires one state value and
 * one temporary.  Instead, use a function designed for two state values
 * and no temporaries.
 *
 * This function cannot create a collision in only two iterations, so
 * we have two iterations to achieve avalanche.  In those two iterations,
 * we have six layers of mixing, which is enough to spread one bit's
 * influence out to 2^6 = 64 state bits.
 *
 * Rotate constants are scored by considering either 64 one-bit input
 * deltas or 64*63/2 = 2016 two-bit input deltas, and finding the
 * probability of that delta causing a change to each of the 128 output
 * bits, using a sample of random initial states.
 *
 * The Shannon entropy of the computed probabilities is then summed
 * to produce a score.  Ideally, any input change has a 50% chance of
 * toggling any given output bit.
 *
 * Mixing scores (in bits) for (12,45):
 * Input delta: 1-bit      2-bit
 * 1 round:     713.3    42542.6
 * 2 rounds:   2753.7   140389.8
 * 3 rounds:   5954.1   233458.2
 * 4 rounds:   7862.6   256672.2
 * Perfect:    8192     258048
 *            (64*128) (64*63/2 * 128)
 */
#define HASH_MIX(x, y, a)	\
	(	x ^= (a),	\
	y ^= x,	x = rol64(x,12),\
	x += y,	y = rol64(y,45),\
	y *= 9			)

/*
 * Fold two longs into one 32-bit hash value.  This must be fast, but
 * latency isn't quite as critical, as there is a fair bit of additional
 * work done before the hash value is used.
 */
static inline unsigned int fold_hash(unsigned long x, unsigned long y)
{
	y ^= x * GOLDEN_RATIO_64;
	y *= GOLDEN_RATIO_64;
	return y >> 32;
}

#else	/* 32-bit case */

/*
 * Mixing scores (in bits) for (7,20):
 * Input delta: 1-bit      2-bit
 * 1 round:     330.3     9201.6
 * 2 rounds:   1246.4    25475.4
 * 3 rounds:   1907.1    31295.1
 * 4 rounds:   2042.3    31718.6
 * Perfect:    2048      31744
 *            (32*64)   (32*31/2 * 64)
 */
#define HASH_MIX(x, y, a)	\
	(	x ^= (a),	\
	y ^= x,	x = rol32(x, 7),\
	x += y,	y = rol32(y,20),\
	y *= 9			)

static inline unsigned int fold_hash(unsigned long x, unsigned long y)
{
	/* Use arch-optimized multiply if one exists */
	return __hash_32(y ^ __hash_32(x));
}

#endif

/*
 * Return the hash of a string of known length.  This is carfully
 * designed to match hash_name(), which is the more critical function.
 * In particular, we must end by hashing a final word containing 0..7
 * payload bytes, to match the way that hash_name() iterates until it
 * finds the delimiter after the name.
 */
unsigned int full_name_hash(const void *salt, const char *name, unsigned int len)
{
	unsigned long a, x = 0, y = (unsigned long)salt;

	for (;;) {
		if (!len)
			goto done;
		a = load_unaligned_zeropad(name);
		if (len < sizeof(unsigned long))
			break;
		HASH_MIX(x, y, a);
		name += sizeof(unsigned long);
		len -= sizeof(unsigned long);
	}
	x ^= a & bytemask_from_count(len);
done:
	return fold_hash(x, y);
}
EXPORT_SYMBOL(full_name_hash);

/* Return the "hash_len" (hash and length) of a null-terminated string */
u64 hashlen_string(const void *salt, const char *name)
{
	unsigned long a = 0, x = 0, y = (unsigned long)salt;
	unsigned long adata, mask, len;
	const struct word_at_a_time constants = WORD_AT_A_TIME_CONSTANTS;

	len = 0;
	goto inside;

	do {
		HASH_MIX(x, y, a);
		len += sizeof(unsigned long);
inside:
		a = load_unaligned_zeropad(name+len);
	} while (!has_zero(a, &adata, &constants));

	adata = prep_zero_mask(a, adata, &constants);
	mask = create_zero_mask(adata);
	x ^= a & zero_bytemask(mask);

	return hashlen_create(fold_hash(x, y), len + find_zero(mask));
}
EXPORT_SYMBOL(hashlen_string);

/*
 * Calculate the length and hash of the path component, and
 * return the "hash_len" as the result.
 */
static inline u64 hash_name(const void *salt, const char *name)
{
	unsigned long a = 0, b, x = 0, y = (unsigned long)salt;
	unsigned long adata, bdata, mask, len;
	const struct word_at_a_time constants = WORD_AT_A_TIME_CONSTANTS;

	len = 0;
	goto inside;

	do {
		HASH_MIX(x, y, a);
		len += sizeof(unsigned long);
inside:
		a = load_unaligned_zeropad(name+len);
		b = a ^ REPEAT_BYTE('/');
	} while (!(has_zero(a, &adata, &constants) | has_zero(b, &bdata, &constants)));

	adata = prep_zero_mask(a, adata, &constants);
	bdata = prep_zero_mask(b, bdata, &constants);
	mask = create_zero_mask(adata | bdata);
	x ^= a & zero_bytemask(mask);

	return hashlen_create(fold_hash(x, y), len + find_zero(mask));
}

#else	/* !CONFIG_DCACHE_WORD_ACCESS: Slow, byte-at-a-time version */

/* Return the hash of a string of known length */
unsigned int full_name_hash(const void *salt, const char *name, unsigned int len)
{
	unsigned long hash = init_name_hash(salt);
	while (len--)
		hash = partial_name_hash((unsigned char)*name++, hash);
	return end_name_hash(hash);
}
EXPORT_SYMBOL(full_name_hash);

/* Return the "hash_len" (hash and length) of a null-terminated string */
u64 hashlen_string(const void *salt, const char *name)
{
	unsigned long hash = init_name_hash(salt);
	unsigned long len = 0, c;

	c = (unsigned char)*name;
	while (c) {
		len++;
		hash = partial_name_hash(c, hash);
		c = (unsigned char)name[len];
	}
	return hashlen_create(end_name_hash(hash), len);
}
EXPORT_SYMBOL(hashlen_string);

/*
 * We know there's a real path component here of at least
 * one character.
 */
static inline u64 hash_name(const void *salt, const char *name)
{
	unsigned long hash = init_name_hash(salt);
	unsigned long len = 0, c;

	c = (unsigned char)*name;
	do {
		len++;
		hash = partial_name_hash(c, hash);
		c = (unsigned char)name[len];
	} while (c && c != '/');
	return hashlen_create(end_name_hash(hash), len);
}

#endif

/*
 * Name resolution.
 * This is the basic name resolution function, turning a pathname into
 * the final dentry. We expect 'base' to be positive and a directory.
 *
 * Returns 0 and nd will have valid dentry and mnt on success.
 * Returns error and drops reference to input namei data on failure.
 */
static int link_path_walk(const char *name, struct nameidata *nd)
{
	int err;

	while (*name=='/')
		name++;
	if (!*name)
		return 0;

	/* At this point we know we have a real path component. */
	for(;;) {
		u64 hash_len;
		int type;

		err = may_lookup(nd);
		if (err)
			return err;

		hash_len = hash_name(nd->path.dentry, name);

		type = LAST_NORM;
		if (name[0] == '.') switch (hashlen_len(hash_len)) {
			case 2:
				if (name[1] == '.') {
					type = LAST_DOTDOT;
					nd->flags |= LOOKUP_JUMPED;
				}
				break;
			case 1:
				type = LAST_DOT;
		}
		if (likely(type == LAST_NORM)) {
			struct dentry *parent = nd->path.dentry;
			nd->flags &= ~LOOKUP_JUMPED;
			if (unlikely(parent->d_flags & DCACHE_OP_HASH)) {
				struct qstr this = { { .hash_len = hash_len }, .name = name };
				err = parent->d_op->d_hash(parent, &this);
				if (err < 0)
					return err;
				hash_len = this.hash_len;
				name = this.name;
			}
		}

		nd->last.hash_len = hash_len;
		nd->last.name = name;
		nd->last_type = type;

		name += hashlen_len(hash_len);
		if (!*name)
			goto OK;
		/*
		 * If it wasn't NUL, we know it was '/'. Skip that
		 * slash, and continue until no more slashes.
		 */
		do {
			name++;
		} while (unlikely(*name == '/'));
		if (unlikely(!*name)) {
OK:
			/* pathname body, done */
			if (!nd->depth)
				return 0;
			name = nd->stack[nd->depth - 1].name;
			/* trailing symlink, done */
			if (!name)
				return 0;
			/* last component of nested symlink */
			err = walk_component(nd, WALK_GET | WALK_PUT);
		} else {
			err = walk_component(nd, WALK_GET);
		}
		if (err < 0)
			return err;

		if (err) {
			const char *s = get_link(nd);

			if (IS_ERR(s))
				return PTR_ERR(s);
			err = 0;
			if (unlikely(!s)) {
				/* jumped */
				put_link(nd);
			} else {
				nd->stack[nd->depth - 1].name = name;
				name = s;
				continue;
			}
		}
		if (unlikely(!d_can_lookup(nd->path.dentry))) {
			if (nd->flags & LOOKUP_RCU) {
				if (unlazy_walk(nd, NULL, 0))
					return -ECHILD;
			}
			return -ENOTDIR;
		}
	}
}

static const char *path_init(struct nameidata *nd, unsigned flags)
{
	int retval = 0;
	const char *s = nd->name->name;

	nd->last_type = LAST_ROOT; /* if there are only slashes... */
	nd->flags = flags | LOOKUP_JUMPED | LOOKUP_PARENT;
	nd->depth = 0;
	if (flags & LOOKUP_ROOT) {
		struct dentry *root = nd->root.dentry;
		struct inode *inode = root->d_inode;
		if (*s) {
			if (!d_can_lookup(root))
				return ERR_PTR(-ENOTDIR);
			retval = inode_permission(inode, MAY_EXEC);
			if (retval)
				return ERR_PTR(retval);
		}
		nd->path = nd->root;
		nd->inode = inode;
		if (flags & LOOKUP_RCU) {
			rcu_read_lock();
			nd->seq = __read_seqcount_begin(&nd->path.dentry->d_seq);
			nd->root_seq = nd->seq;
			nd->m_seq = read_seqbegin(&mount_lock);
		} else {
			path_get(&nd->path);
		}
		return s;
	}

	nd->root.mnt = NULL;
	nd->path.mnt = NULL;
	nd->path.dentry = NULL;

	nd->m_seq = read_seqbegin(&mount_lock);
	if (*s == '/') {
		if (flags & LOOKUP_RCU)
			rcu_read_lock();
		set_root(nd);
		if (likely(!nd_jump_root(nd)))
			return s;
		nd->root.mnt = NULL;
		rcu_read_unlock();
		return ERR_PTR(-ECHILD);
	} else if (nd->dfd == AT_FDCWD) {
		if (flags & LOOKUP_RCU) {
			struct fs_struct *fs = current->fs;
			unsigned seq;

			rcu_read_lock();

			do {
				seq = read_seqcount_begin(&fs->seq);
				nd->path = fs->pwd;
				nd->inode = nd->path.dentry->d_inode;
				nd->seq = __read_seqcount_begin(&nd->path.dentry->d_seq);
			} while (read_seqcount_retry(&fs->seq, seq));
		} else {
			get_fs_pwd(current->fs, &nd->path);
			nd->inode = nd->path.dentry->d_inode;
		}
		return s;
	} else {
		/* Caller must check execute permissions on the starting path component */
		struct fd f = fdget_raw(nd->dfd);
		struct dentry *dentry;

		if (!f.file)
			return ERR_PTR(-EBADF);

		dentry = f.file->f_path.dentry;

		if (*s) {
			if (!d_can_lookup(dentry)) {
				fdput(f);
				return ERR_PTR(-ENOTDIR);
			}
		}

		nd->path = f.file->f_path;
		if (flags & LOOKUP_RCU) {
			rcu_read_lock();
			nd->inode = nd->path.dentry->d_inode;
			nd->seq = read_seqcount_begin(&nd->path.dentry->d_seq);
		} else {
			path_get(&nd->path);
			nd->inode = nd->path.dentry->d_inode;
		}
		fdput(f);
		return s;
	}
}

static const char *trailing_symlink(struct nameidata *nd)
{
	const char *s;
	int error = may_follow_link(nd);
	if (unlikely(error))
		return ERR_PTR(error);
	nd->flags |= LOOKUP_PARENT;
	nd->stack[0].name = NULL;
	s = get_link(nd);
	return s ? s : "";
}

static inline int lookup_last(struct nameidata *nd)
{
	if (nd->last_type == LAST_NORM && nd->last.name[nd->last.len])
		nd->flags |= LOOKUP_FOLLOW | LOOKUP_DIRECTORY;

	nd->flags &= ~LOOKUP_PARENT;
	return walk_component(nd,
			nd->flags & LOOKUP_FOLLOW
				? nd->depth
					? WALK_PUT | WALK_GET
					: WALK_GET
				: 0);
}

/* Returns 0 and nd will be valid on success; Retuns error, otherwise. */
static int path_lookupat(struct nameidata *nd, unsigned flags, struct path *path)
{
	const char *s = path_init(nd, flags);
	int err;

	if (IS_ERR(s))
		return PTR_ERR(s);
	while (!(err = link_path_walk(s, nd))
		&& ((err = lookup_last(nd)) > 0)) {
		s = trailing_symlink(nd);
		if (IS_ERR(s)) {
			err = PTR_ERR(s);
			break;
		}
	}
	if (!err)
		err = complete_walk(nd);

	if (!err && nd->flags & LOOKUP_DIRECTORY)
		if (!d_can_lookup(nd->path.dentry))
			err = -ENOTDIR;
	if (!err) {
		*path = nd->path;
		nd->path.mnt = NULL;
		nd->path.dentry = NULL;
	}
	terminate_walk(nd);
	return err;
}

static int filename_lookup(int dfd, struct filename *name, unsigned flags,
			   struct path *path, struct path *root)
{
	int retval;
	struct nameidata nd;
	if (IS_ERR(name))
		return PTR_ERR(name);
	if (unlikely(root)) {
		nd.root = *root;
		flags |= LOOKUP_ROOT;
	}
	set_nameidata(&nd, dfd, name);
	retval = path_lookupat(&nd, flags | LOOKUP_RCU, path);
	if (unlikely(retval == -ECHILD))
		retval = path_lookupat(&nd, flags, path);
	if (unlikely(retval == -ESTALE))
		retval = path_lookupat(&nd, flags | LOOKUP_REVAL, path);

	if (likely(!retval))
		audit_inode(name, path->dentry, flags & LOOKUP_PARENT);
	restore_nameidata();
	putname(name);
	return retval;
}

/* Returns 0 and nd will be valid on success; Retuns error, otherwise. */
static int path_parentat(struct nameidata *nd, unsigned flags,
				struct path *parent)
{
	const char *s = path_init(nd, flags);
	int err;
	if (IS_ERR(s))
		return PTR_ERR(s);
	err = link_path_walk(s, nd);
	if (!err)
		err = complete_walk(nd);
	if (!err) {
		*parent = nd->path;
		nd->path.mnt = NULL;
		nd->path.dentry = NULL;
	}
	terminate_walk(nd);
	return err;
}

static struct filename *filename_parentat(int dfd, struct filename *name,
				unsigned int flags, struct path *parent,
				struct qstr *last, int *type)
{
	int retval;
	struct nameidata nd;

	if (IS_ERR(name))
		return name;
	set_nameidata(&nd, dfd, name);
	retval = path_parentat(&nd, flags | LOOKUP_RCU, parent);
	if (unlikely(retval == -ECHILD))
		retval = path_parentat(&nd, flags, parent);
	if (unlikely(retval == -ESTALE))
		retval = path_parentat(&nd, flags | LOOKUP_REVAL, parent);
	if (likely(!retval)) {
		*last = nd.last;
		*type = nd.last_type;
		audit_inode(name, parent->dentry, LOOKUP_PARENT);
	} else {
		putname(name);
		name = ERR_PTR(retval);
	}
	restore_nameidata();
	return name;
}

/* does lookup, returns the object with parent locked */
struct dentry *kern_path_locked(const char *name, struct path *path)
{
	struct filename *filename;
	struct dentry *d;
	struct qstr last;
	int type;

	filename = filename_parentat(AT_FDCWD, getname_kernel(name), 0, path,
				    &last, &type);
	if (IS_ERR(filename))
		return ERR_CAST(filename);
	if (unlikely(type != LAST_NORM)) {
		path_put(path);
		putname(filename);
		return ERR_PTR(-EINVAL);
	}
	inode_lock_nested(path->dentry->d_inode, I_MUTEX_PARENT);
	d = __lookup_hash(&last, path->dentry, 0);
	if (IS_ERR(d)) {
		inode_unlock(path->dentry->d_inode);
		path_put(path);
	}
	putname(filename);
	return d;
}

int kern_path(const char *name, unsigned int flags, struct path *path)
{
	return filename_lookup(AT_FDCWD, getname_kernel(name),
			       flags, path, NULL);
}
EXPORT_SYMBOL(kern_path);

/**
 * vfs_path_lookup - lookup a file path relative to a dentry-vfsmount pair
 * @dentry:  pointer to dentry of the base directory
 * @mnt: pointer to vfs mount of the base directory
 * @name: pointer to file name
 * @flags: lookup flags
 * @path: pointer to struct path to fill
 */
int vfs_path_lookup(struct dentry *dentry, struct vfsmount *mnt,
		    const char *name, unsigned int flags,
		    struct path *path)
{
	struct path root = {.mnt = mnt, .dentry = dentry};
	/* the first argument of filename_lookup() is ignored with root */
	return filename_lookup(AT_FDCWD, getname_kernel(name),
			       flags , path, &root);
}
EXPORT_SYMBOL(vfs_path_lookup);

/**
 * lookup_one_len - filesystem helper to lookup single pathname component
 * @name:	pathname component to lookup
 * @base:	base directory to lookup from
 * @len:	maximum length @len should be interpreted to
 *
 * Note that this routine is purely a helper for filesystem usage and should
 * not be called by generic code.
 *
 * The caller must hold base->i_mutex.
 */
struct dentry *lookup_one_len(const char *name, struct dentry *base, int len)
{
	struct qstr this;
	unsigned int c;
	int err;

	WARN_ON_ONCE(!inode_is_locked(base->d_inode));

	this.name = name;
	this.len = len;
	this.hash = full_name_hash(base, name, len);
	if (!len)
		return ERR_PTR(-EACCES);

	if (unlikely(name[0] == '.')) {
		if (len < 2 || (len == 2 && name[1] == '.'))
			return ERR_PTR(-EACCES);
	}

	while (len--) {
		c = *(const unsigned char *)name++;
		if (c == '/' || c == '\0')
			return ERR_PTR(-EACCES);
	}
	/*
	 * See if the low-level filesystem might want
	 * to use its own hash..
	 */
	if (base->d_flags & DCACHE_OP_HASH) {
		int err = base->d_op->d_hash(base, &this);
		if (err < 0)
			return ERR_PTR(err);
	}

	err = inode_permission(base->d_inode, MAY_EXEC);
	if (err)
		return ERR_PTR(err);

	return __lookup_hash(&this, base, 0);
}
EXPORT_SYMBOL(lookup_one_len);

/**
 * lookup_one_len_unlocked - filesystem helper to lookup single pathname component
 * @name:	pathname component to lookup
 * @base:	base directory to lookup from
 * @len:	maximum length @len should be interpreted to
 *
 * Note that this routine is purely a helper for filesystem usage and should
 * not be called by generic code.
 *
 * Unlike lookup_one_len, it should be called without the parent
 * i_mutex held, and will take the i_mutex itself if necessary.
 */
struct dentry *lookup_one_len_unlocked(const char *name,
				       struct dentry *base, int len)
{
	struct qstr this;
	unsigned int c;
	int err;
	struct dentry *ret;

	this.name = name;
	this.len = len;
	this.hash = full_name_hash(base, name, len);
	if (!len)
		return ERR_PTR(-EACCES);

	if (unlikely(name[0] == '.')) {
		if (len < 2 || (len == 2 && name[1] == '.'))
			return ERR_PTR(-EACCES);
	}

	while (len--) {
		c = *(const unsigned char *)name++;
		if (c == '/' || c == '\0')
			return ERR_PTR(-EACCES);
	}
	/*
	 * See if the low-level filesystem might want
	 * to use its own hash..
	 */
	if (base->d_flags & DCACHE_OP_HASH) {
		int err = base->d_op->d_hash(base, &this);
		if (err < 0)
			return ERR_PTR(err);
	}

	err = inode_permission(base->d_inode, MAY_EXEC);
	if (err)
		return ERR_PTR(err);

	ret = lookup_dcache(&this, base, 0);
	if (!ret)
		ret = lookup_slow(&this, base, 0);
	return ret;
}
EXPORT_SYMBOL(lookup_one_len_unlocked);

#ifdef CONFIG_UNIX98_PTYS
int path_pts(struct path *path)
{
	/* Find something mounted on "pts" in the same directory as
	 * the input path.
	 */
	struct dentry *child, *parent;
	struct qstr this;
	int ret;

	ret = path_parent_directory(path);
	if (ret)
		return ret;

	parent = path->dentry;
	this.name = "pts";
	this.len = 3;
	child = d_hash_and_lookup(parent, &this);
	if (!child)
		return -ENOENT;

	path->dentry = child;
	dput(parent);
	follow_mount(path);
	return 0;
}
#endif

int user_path_at_empty(int dfd, const char __user *name, unsigned flags,
		 struct path *path, int *empty)
{
	return filename_lookup(dfd, getname_flags(name, flags, empty),
			       flags, path, NULL);
}
EXPORT_SYMBOL(user_path_at_empty);

/*
 * NB: most callers don't do anything directly with the reference to the
 *     to struct filename, but the nd->last pointer points into the name string
 *     allocated by getname. So we must hold the reference to it until all
 *     path-walking is complete.
 */
static inline struct filename *
user_path_parent(int dfd, const char __user *path,
		 struct path *parent,
		 struct qstr *last,
		 int *type,
		 unsigned int flags)
{
	/* only LOOKUP_REVAL is allowed in extra flags */
	return filename_parentat(dfd, getname(path), flags & LOOKUP_REVAL,
				 parent, last, type);
}

/**
 * mountpoint_last - look up last component for umount
 * @nd:   pathwalk nameidata - currently pointing at parent directory of "last"
 * @path: pointer to container for result
 *
 * This is a special lookup_last function just for umount. In this case, we
 * need to resolve the path without doing any revalidation.
 *
 * The nameidata should be the result of doing a LOOKUP_PARENT pathwalk. Since
 * mountpoints are always pinned in the dcache, their ancestors are too. Thus,
 * in almost all cases, this lookup will be served out of the dcache. The only
 * cases where it won't are if nd->last refers to a symlink or the path is
 * bogus and it doesn't exist.
 *
 * Returns:
 * -error: if there was an error during lookup. This includes -ENOENT if the
 *         lookup found a negative dentry. The nd->path reference will also be
 *         put in this case.
 *
 * 0:      if we successfully resolved nd->path and found it to not to be a
 *         symlink that needs to be followed. "path" will also be populated.
 *         The nd->path reference will also be put.
 *
 * 1:      if we successfully resolved nd->last and found it to be a symlink
 *         that needs to be followed. "path" will be populated with the path
 *         to the link, and nd->path will *not* be put.
 */
static int
mountpoint_last(struct nameidata *nd, struct path *path)
{
	int error = 0;
	struct dentry *dentry;
	struct dentry *dir = nd->path.dentry;

	/* If we're in rcuwalk, drop out of it to handle last component */
	if (nd->flags & LOOKUP_RCU) {
		if (unlazy_walk(nd, NULL, 0))
			return -ECHILD;
	}

	nd->flags &= ~LOOKUP_PARENT;

	if (unlikely(nd->last_type != LAST_NORM)) {
		error = handle_dots(nd, nd->last_type);
		if (error)
			return error;
		dentry = dget(nd->path.dentry);
	} else {
		dentry = d_lookup(dir, &nd->last);
		if (!dentry) {
			/*
			 * No cached dentry. Mounted dentries are pinned in the
			 * cache, so that means that this dentry is probably
			 * a symlink or the path doesn't actually point
			 * to a mounted dentry.
			 */
			dentry = lookup_slow(&nd->last, dir,
					     nd->flags | LOOKUP_NO_REVAL);
			if (IS_ERR(dentry))
				return PTR_ERR(dentry);
		}
	}
	if (d_is_negative(dentry)) {
		dput(dentry);
		return -ENOENT;
	}
	if (nd->depth)
		put_link(nd);
	path->dentry = dentry;
	path->mnt = nd->path.mnt;
	error = should_follow_link(nd, path, nd->flags & LOOKUP_FOLLOW,
				   d_backing_inode(dentry), 0);
	if (unlikely(error))
		return error;
	mntget(path->mnt);
	follow_mount(path);
	return 0;
}

/**
 * path_mountpoint - look up a path to be umounted
 * @nd:		lookup context
 * @flags:	lookup flags
 * @path:	pointer to container for result
 *
 * Look up the given name, but don't attempt to revalidate the last component.
 * Returns 0 and "path" will be valid on success; Returns error otherwise.
 */
static int
path_mountpoint(struct nameidata *nd, unsigned flags, struct path *path)
{
	const char *s = path_init(nd, flags);
	int err;
	if (IS_ERR(s))
		return PTR_ERR(s);
	while (!(err = link_path_walk(s, nd)) &&
		(err = mountpoint_last(nd, path)) > 0) {
		s = trailing_symlink(nd);
		if (IS_ERR(s)) {
			err = PTR_ERR(s);
			break;
		}
	}
	terminate_walk(nd);
	return err;
}

static int
filename_mountpoint(int dfd, struct filename *name, struct path *path,
			unsigned int flags)
{
	struct nameidata nd;
	int error;
	if (IS_ERR(name))
		return PTR_ERR(name);
	set_nameidata(&nd, dfd, name);
	error = path_mountpoint(&nd, flags | LOOKUP_RCU, path);
	if (unlikely(error == -ECHILD))
		error = path_mountpoint(&nd, flags, path);
	if (unlikely(error == -ESTALE))
		error = path_mountpoint(&nd, flags | LOOKUP_REVAL, path);
	if (likely(!error))
		audit_inode(name, path->dentry, 0);
	restore_nameidata();
	putname(name);
	return error;
}

/**
 * user_path_mountpoint_at - lookup a path from userland in order to umount it
 * @dfd:	directory file descriptor
 * @name:	pathname from userland
 * @flags:	lookup flags
 * @path:	pointer to container to hold result
 *
 * A umount is a special case for path walking. We're not actually interested
 * in the inode in this situation, and ESTALE errors can be a problem. We
 * simply want track down the dentry and vfsmount attached at the mountpoint
 * and avoid revalidating the last component.
 *
 * Returns 0 and populates "path" on success.
 */
int
user_path_mountpoint_at(int dfd, const char __user *name, unsigned int flags,
			struct path *path)
{
	return filename_mountpoint(dfd, getname(name), path, flags);
}

int
kern_path_mountpoint(int dfd, const char *name, struct path *path,
			unsigned int flags)
{
	return filename_mountpoint(dfd, getname_kernel(name), path, flags);
}
EXPORT_SYMBOL(kern_path_mountpoint);

int __check_sticky(struct inode *dir, struct inode *inode)
{
	kuid_t fsuid = current_fsuid();

	if (uid_eq(inode->i_uid, fsuid))
		return 0;
	if (uid_eq(dir->i_uid, fsuid))
		return 0;
	return !capable_wrt_inode_uidgid(inode, CAP_FOWNER);
}
EXPORT_SYMBOL(__check_sticky);

/*
 *	Check whether we can remove a link victim from directory dir, check
 *  whether the type of victim is right.
 *  1. We can't do it if dir is read-only (done in permission())
 *  2. We should have write and exec permissions on dir
 *  3. We can't remove anything from append-only dir
 *  4. We can't do anything with immutable dir (done in permission())
 *  5. If the sticky bit on dir is set we should either
 *	a. be owner of dir, or
 *	b. be owner of victim, or
 *	c. have CAP_FOWNER capability
 *  6. If the victim is append-only or immutable we can't do antyhing with
 *     links pointing to it.
 *  7. If the victim has an unknown uid or gid we can't change the inode.
 *  8. If we were asked to remove a directory and victim isn't one - ENOTDIR.
 *  9. If we were asked to remove a non-directory and victim isn't one - EISDIR.
 * 10. We can't remove a root or mountpoint.
 * 11. We don't allow removal of NFS sillyrenamed files; it's handled by
 *     nfs_async_unlink().
 */
static int may_delete(struct inode *dir, struct dentry *victim, bool isdir)
{
	struct inode *inode = d_backing_inode(victim);
	int error;

	if (d_is_negative(victim))
		return -ENOENT;
	BUG_ON(!inode);

	BUG_ON(victim->d_parent->d_inode != dir);
	audit_inode_child(dir, victim, AUDIT_TYPE_CHILD_DELETE);

	error = inode_permission(dir, MAY_WRITE | MAY_EXEC);
	if (error)
		return error;
	if (IS_APPEND(dir))
		return -EPERM;

	if (check_sticky(dir, inode) || IS_APPEND(inode) ||
	    IS_IMMUTABLE(inode) || IS_SWAPFILE(inode) || HAS_UNMAPPED_ID(inode))
		return -EPERM;
	if (isdir) {
		if (!d_is_dir(victim))
			return -ENOTDIR;
		if (IS_ROOT(victim))
			return -EBUSY;
	} else if (d_is_dir(victim))
		return -EISDIR;
	if (IS_DEADDIR(dir))
		return -ENOENT;
	if (victim->d_flags & DCACHE_NFSFS_RENAMED)
		return -EBUSY;
	return 0;
}

/*	Check whether we can create an object with dentry child in directory
 *  dir.
 *  1. We can't do it if child already exists (open has special treatment for
 *     this case, but since we are inlined it's OK)
 *  2. We can't do it if dir is read-only (done in permission())
 *  3. We can't do it if the fs can't represent the fsuid or fsgid.
 *  4. We should have write and exec permissions on dir
 *  5. We can't do it if dir is immutable (done in permission())
 */
static inline int may_create(struct inode *dir, struct dentry *child)
{
	struct user_namespace *s_user_ns;
	audit_inode_child(dir, child, AUDIT_TYPE_CHILD_CREATE);
	if (child->d_inode)
		return -EEXIST;
	if (IS_DEADDIR(dir))
		return -ENOENT;
	s_user_ns = dir->i_sb->s_user_ns;
	if (!kuid_has_mapping(s_user_ns, current_fsuid()) ||
	    !kgid_has_mapping(s_user_ns, current_fsgid()))
		return -EOVERFLOW;
	return inode_permission(dir, MAY_WRITE | MAY_EXEC);
}

/*
 * p1 and p2 should be directories on the same fs.
 */
struct dentry *lock_rename(struct dentry *p1, struct dentry *p2)
{
	struct dentry *p;

	if (p1 == p2) {
		inode_lock_nested(p1->d_inode, I_MUTEX_PARENT);
		return NULL;
	}

	mutex_lock(&p1->d_sb->s_vfs_rename_mutex);

	p = d_ancestor(p2, p1);
	if (p) {
		inode_lock_nested(p2->d_inode, I_MUTEX_PARENT);
		inode_lock_nested(p1->d_inode, I_MUTEX_CHILD);
		return p;
	}

	p = d_ancestor(p1, p2);
	if (p) {
		inode_lock_nested(p1->d_inode, I_MUTEX_PARENT);
		inode_lock_nested(p2->d_inode, I_MUTEX_CHILD);
		return p;
	}

	inode_lock_nested(p1->d_inode, I_MUTEX_PARENT);
	inode_lock_nested(p2->d_inode, I_MUTEX_PARENT2);
	return NULL;
}
EXPORT_SYMBOL(lock_rename);

void unlock_rename(struct dentry *p1, struct dentry *p2)
{
	inode_unlock(p1->d_inode);
	if (p1 != p2) {
		inode_unlock(p2->d_inode);
		mutex_unlock(&p1->d_sb->s_vfs_rename_mutex);
	}
}
EXPORT_SYMBOL(unlock_rename);

int vfs_create(struct inode *dir, struct dentry *dentry, umode_t mode,
		bool want_excl)
{
	int error = may_create(dir, dentry);
	if (error)
		return error;

	if (!dir->i_op->create)
		return -EACCES;	/* shouldn't it be ENOSYS? */
	mode &= S_IALLUGO;
	mode |= S_IFREG;
	error = security_inode_create(dir, dentry, mode);
	if (error)
		return error;
	error = dir->i_op->create(dir, dentry, mode, want_excl);
	if (!error)
		fsnotify_create(dir, dentry);
	return error;
}
EXPORT_SYMBOL(vfs_create);

bool may_open_dev(const struct path *path)
{
	return !(path->mnt->mnt_flags & MNT_NODEV) &&
		!(path->mnt->mnt_sb->s_iflags & SB_I_NODEV);
}

static int may_open(struct path *path, int acc_mode, int flag)
{
	struct dentry *dentry = path->dentry;
	struct inode *inode = dentry->d_inode;
	int error;

	if (!inode)
		return -ENOENT;

	switch (inode->i_mode & S_IFMT) {
	case S_IFLNK:
		return -ELOOP;
	case S_IFDIR:
		if (acc_mode & MAY_WRITE)
			return -EISDIR;
		break;
	case S_IFBLK:
	case S_IFCHR:
		if (!may_open_dev(path))
			return -EACCES;
		/*FALLTHRU*/
	case S_IFIFO:
	case S_IFSOCK:
		flag &= ~O_TRUNC;
		break;
	}

	error = inode_permission(inode, MAY_OPEN | acc_mode);
	if (error)
		return error;

	/*
	 * An append-only file must be opened in append mode for writing.
	 */
	if (IS_APPEND(inode)) {
		if  ((flag & O_ACCMODE) != O_RDONLY && !(flag & O_APPEND))
			return -EPERM;
		if (flag & O_TRUNC)
			return -EPERM;
	}

	/* O_NOATIME can only be set by the owner or superuser */
	if (flag & O_NOATIME && !inode_owner_or_capable(inode))
		return -EPERM;

	return 0;
}

static int handle_truncate(struct file *filp)
{
	struct path *path = &filp->f_path;
	struct inode *inode = path->dentry->d_inode;
	int error = get_write_access(inode);
	if (error)
		return error;
	/*
	 * Refuse to truncate files with mandatory locks held on them.
	 */
	error = locks_verify_locked(filp);
	if (!error)
		error = security_path_truncate(path);
	if (!error) {
		error = do_truncate(path->dentry, 0,
				    ATTR_MTIME|ATTR_CTIME|ATTR_OPEN,
				    filp);
	}
	put_write_access(inode);
	return error;
}

static inline int open_to_namei_flags(int flag)
{
	if ((flag & O_ACCMODE) == 3)
		flag--;
	return flag;
}

static int may_o_create(const struct path *dir, struct dentry *dentry, umode_t mode)
{
	int error = security_path_mknod(dir, dentry, mode, 0);
	if (error)
		return error;

	error = inode_permission(dir->dentry->d_inode, MAY_WRITE | MAY_EXEC);
	if (error)
		return error;

	return security_inode_create(dir->dentry->d_inode, dentry, mode);
}

/*
 * Attempt to atomically look up, create and open a file from a negative
 * dentry.
 *
 * Returns 0 if successful.  The file will have been created and attached to
 * @file by the filesystem calling finish_open().
 *
 * Returns 1 if the file was looked up only or didn't need creating.  The
 * caller will need to perform the open themselves.  @path will have been
 * updated to point to the new dentry.  This may be negative.
 *
 * Returns an error code otherwise.
 */
static int atomic_open(struct nameidata *nd, struct dentry *dentry,
			struct path *path, struct file *file,
			const struct open_flags *op,
			int open_flag, umode_t mode,
			int *opened)
{
	struct dentry *const DENTRY_NOT_SET = (void *) -1UL;
	struct inode *dir =  nd->path.dentry->d_inode;
	int error;

	if (!(~open_flag & (O_EXCL | O_CREAT)))	/* both O_EXCL and O_CREAT */
		open_flag &= ~O_TRUNC;

	if (nd->flags & LOOKUP_DIRECTORY)
		open_flag |= O_DIRECTORY;

	file->f_path.dentry = DENTRY_NOT_SET;
	file->f_path.mnt = nd->path.mnt;
	error = dir->i_op->atomic_open(dir, dentry, file,
				       open_to_namei_flags(open_flag),
				       mode, opened);
	d_lookup_done(dentry);
	if (!error) {
		/*
		 * We didn't have the inode before the open, so check open
		 * permission here.
		 */
		int acc_mode = op->acc_mode;
		if (*opened & FILE_CREATED) {
			WARN_ON(!(open_flag & O_CREAT));
			fsnotify_create(dir, dentry);
			acc_mode = 0;
		}
		error = may_open(&file->f_path, acc_mode, open_flag);
		if (WARN_ON(error > 0))
			error = -EINVAL;
	} else if (error > 0) {
		if (WARN_ON(file->f_path.dentry == DENTRY_NOT_SET)) {
			error = -EIO;
		} else {
			if (file->f_path.dentry) {
				dput(dentry);
				dentry = file->f_path.dentry;
			}
			if (*opened & FILE_CREATED)
				fsnotify_create(dir, dentry);
			if (unlikely(d_is_negative(dentry))) {
				error = -ENOENT;
			} else {
				path->dentry = dentry;
				path->mnt = nd->path.mnt;
				return 1;
			}
		}
	}
	dput(dentry);
	return error;
}

/*
 * Look up and maybe create and open the last component.
 *
 * Must be called with i_mutex held on parent.
 *
 * Returns 0 if the file was successfully atomically created (if necessary) and
 * opened.  In this case the file will be returned attached to @file.
 *
 * Returns 1 if the file was not completely opened at this time, though lookups
 * and creations will have been performed and the dentry returned in @path will
 * be positive upon return if O_CREAT was specified.  If O_CREAT wasn't
 * specified then a negative dentry may be returned.
 *
 * An error code is returned otherwise.
 *
 * FILE_CREATE will be set in @*opened if the dentry was created and will be
 * cleared otherwise prior to returning.
 */
static int lookup_open(struct nameidata *nd, struct path *path,
			struct file *file,
			const struct open_flags *op,
			bool got_write, int *opened)
{
	struct dentry *dir = nd->path.dentry;
	struct inode *dir_inode = dir->d_inode;
	int open_flag = op->open_flag;
	struct dentry *dentry;
	int error, create_error = 0;
	umode_t mode = op->mode;
	DECLARE_WAIT_QUEUE_HEAD_ONSTACK(wq);

	if (unlikely(IS_DEADDIR(dir_inode)))
		return -ENOENT;

	*opened &= ~FILE_CREATED;
	dentry = d_lookup(dir, &nd->last);
	for (;;) {
		if (!dentry) {
			dentry = d_alloc_parallel(dir, &nd->last, &wq);
			if (IS_ERR(dentry))
				return PTR_ERR(dentry);
		}
		if (d_in_lookup(dentry))
			break;

		if (!(dentry->d_flags & DCACHE_OP_REVALIDATE))
			break;

		error = d_revalidate(dentry, nd->flags);
		if (likely(error > 0))
			break;
		if (error)
			goto out_dput;
		d_invalidate(dentry);
		dput(dentry);
		dentry = NULL;
	}
	if (dentry->d_inode) {
		/* Cached positive dentry: will open in f_op->open */
		goto out_no_open;
	}

	/*
	 * Checking write permission is tricky, bacuse we don't know if we are
	 * going to actually need it: O_CREAT opens should work as long as the
	 * file exists.  But checking existence breaks atomicity.  The trick is
	 * to check access and if not granted clear O_CREAT from the flags.
	 *
	 * Another problem is returing the "right" error value (e.g. for an
	 * O_EXCL open we want to return EEXIST not EROFS).
	 */
	if (open_flag & O_CREAT) {
		if (!IS_POSIXACL(dir->d_inode))
			mode &= ~current_umask();
		if (unlikely(!got_write)) {
			create_error = -EROFS;
			open_flag &= ~O_CREAT;
			if (open_flag & (O_EXCL | O_TRUNC))
				goto no_open;
			/* No side effects, safe to clear O_CREAT */
		} else {
			create_error = may_o_create(&nd->path, dentry, mode);
			if (create_error) {
				open_flag &= ~O_CREAT;
				if (open_flag & O_EXCL)
					goto no_open;
			}
		}
	} else if ((open_flag & (O_TRUNC|O_WRONLY|O_RDWR)) &&
		   unlikely(!got_write)) {
		/*
		 * No O_CREATE -> atomicity not a requirement -> fall
		 * back to lookup + open
		 */
		goto no_open;
	}

	if (dir_inode->i_op->atomic_open) {
		error = atomic_open(nd, dentry, path, file, op, open_flag,
				    mode, opened);
		if (unlikely(error == -ENOENT) && create_error)
			error = create_error;
		return error;
	}

no_open:
	if (d_in_lookup(dentry)) {
		struct dentry *res = dir_inode->i_op->lookup(dir_inode, dentry,
							     nd->flags);
		d_lookup_done(dentry);
		if (unlikely(res)) {
			if (IS_ERR(res)) {
				error = PTR_ERR(res);
				goto out_dput;
			}
			dput(dentry);
			dentry = res;
		}
	}

	/* Negative dentry, just create the file */
	if (!dentry->d_inode && (open_flag & O_CREAT)) {
		*opened |= FILE_CREATED;
		audit_inode_child(dir_inode, dentry, AUDIT_TYPE_CHILD_CREATE);
		if (!dir_inode->i_op->create) {
			error = -EACCES;
			goto out_dput;
		}
		error = dir_inode->i_op->create(dir_inode, dentry, mode,
						open_flag & O_EXCL);
		if (error)
			goto out_dput;
		fsnotify_create(dir_inode, dentry);
	}
	if (unlikely(create_error) && !dentry->d_inode) {
		error = create_error;
		goto out_dput;
	}
out_no_open:
	path->dentry = dentry;
	path->mnt = nd->path.mnt;
	return 1;

out_dput:
	dput(dentry);
	return error;
}

/*
 * Handle the last step of open()
 */
static int do_last(struct nameidata *nd,
		   struct file *file, const struct open_flags *op,
		   int *opened)
{
	struct dentry *dir = nd->path.dentry;
	int open_flag = op->open_flag;
	bool will_truncate = (open_flag & O_TRUNC) != 0;
	bool got_write = false;
	int acc_mode = op->acc_mode;
	unsigned seq;
	struct inode *inode;
	struct path path;
	int error;

	nd->flags &= ~LOOKUP_PARENT;
	nd->flags |= op->intent;

	if (nd->last_type != LAST_NORM) {
		error = handle_dots(nd, nd->last_type);
		if (unlikely(error))
			return error;
		goto finish_open;
	}

	if (!(open_flag & O_CREAT)) {
		if (nd->last.name[nd->last.len])
			nd->flags |= LOOKUP_FOLLOW | LOOKUP_DIRECTORY;
		/* we _can_ be in RCU mode here */
		error = lookup_fast(nd, &path, &inode, &seq);
		if (likely(error > 0))
			goto finish_lookup;

		if (error < 0)
			return error;

		BUG_ON(nd->inode != dir->d_inode);
		BUG_ON(nd->flags & LOOKUP_RCU);
	} else {
		/* create side of things */
		/*
		 * This will *only* deal with leaving RCU mode - LOOKUP_JUMPED
		 * has been cleared when we got to the last component we are
		 * about to look up
		 */
		error = complete_walk(nd);
		if (error)
			return error;

		audit_inode(nd->name, dir, LOOKUP_PARENT);
		/* trailing slashes? */
		if (unlikely(nd->last.name[nd->last.len]))
			return -EISDIR;
	}

	if (open_flag & (O_CREAT | O_TRUNC | O_WRONLY | O_RDWR)) {
		error = mnt_want_write(nd->path.mnt);
		if (!error)
			got_write = true;
		/*
		 * do _not_ fail yet - we might not need that or fail with
		 * a different error; let lookup_open() decide; we'll be
		 * dropping this one anyway.
		 */
	}
	if (open_flag & O_CREAT)
		inode_lock(dir->d_inode);
	else
		inode_lock_shared(dir->d_inode);
	error = lookup_open(nd, &path, file, op, got_write, opened);
	if (open_flag & O_CREAT)
		inode_unlock(dir->d_inode);
	else
		inode_unlock_shared(dir->d_inode);

	if (error <= 0) {
		if (error)
			goto out;

		if ((*opened & FILE_CREATED) ||
		    !S_ISREG(file_inode(file)->i_mode))
			will_truncate = false;

		audit_inode(nd->name, file->f_path.dentry, 0);
		goto opened;
	}

	if (*opened & FILE_CREATED) {
		/* Don't check for write permission, don't truncate */
		open_flag &= ~O_TRUNC;
		will_truncate = false;
		acc_mode = 0;
		path_to_nameidata(&path, nd);
		goto finish_open_created;
	}

	/*
	 * If atomic_open() acquired write access it is dropped now due to
	 * possible mount and symlink following (this might be optimized away if
	 * necessary...)
	 */
	if (got_write) {
		mnt_drop_write(nd->path.mnt);
		got_write = false;
	}

	error = follow_managed(&path, nd);
	if (unlikely(error < 0))
		return error;

	if (unlikely(d_is_negative(path.dentry))) {
		path_to_nameidata(&path, nd);
		return -ENOENT;
	}

	/*
	 * create/update audit record if it already exists.
	 */
	audit_inode(nd->name, path.dentry, 0);

	if (unlikely((open_flag & (O_EXCL | O_CREAT)) == (O_EXCL | O_CREAT))) {
		path_to_nameidata(&path, nd);
		return -EEXIST;
	}

	seq = 0;	/* out of RCU mode, so the value doesn't matter */
	inode = d_backing_inode(path.dentry);
finish_lookup:
	if (nd->depth)
		put_link(nd);
	error = should_follow_link(nd, &path, nd->flags & LOOKUP_FOLLOW,
				   inode, seq);
	if (unlikely(error))
		return error;

	path_to_nameidata(&path, nd);
	nd->inode = inode;
	nd->seq = seq;
	/* Why this, you ask?  _Now_ we might have grown LOOKUP_JUMPED... */
finish_open:
	error = complete_walk(nd);
	if (error)
		return error;
	audit_inode(nd->name, nd->path.dentry, 0);
	error = -EISDIR;
	if ((open_flag & O_CREAT) && d_is_dir(nd->path.dentry))
		goto out;
	error = -ENOTDIR;
	if ((nd->flags & LOOKUP_DIRECTORY) && !d_can_lookup(nd->path.dentry))
		goto out;
	if (!d_is_reg(nd->path.dentry))
		will_truncate = false;

	if (will_truncate) {
		error = mnt_want_write(nd->path.mnt);
		if (error)
			goto out;
		got_write = true;
	}
finish_open_created:
	error = may_open(&nd->path, acc_mode, open_flag);
	if (error)
		goto out;
	BUG_ON(*opened & FILE_OPENED); /* once it's opened, it's opened */
	error = vfs_open(&nd->path, file, current_cred());
	if (error)
		goto out;
	*opened |= FILE_OPENED;
opened:
	error = open_check_o_direct(file);
	if (!error)
		error = ima_file_check(file, op->acc_mode, *opened);
	if (!error && will_truncate)
		error = handle_truncate(file);
out:
	if (unlikely(error) && (*opened & FILE_OPENED))
		fput(file);
	if (unlikely(error > 0)) {
		WARN_ON(1);
		error = -EINVAL;
	}
	if (got_write)
		mnt_drop_write(nd->path.mnt);
	return error;
}

static int do_tmpfile(struct nameidata *nd, unsigned flags,
		const struct open_flags *op,
		struct file *file, int *opened)
{
	static const struct qstr name = QSTR_INIT("/", 1);
	struct dentry *child;
	struct inode *dir;
	struct path path;
	int error = path_lookupat(nd, flags | LOOKUP_DIRECTORY, &path);
	if (unlikely(error))
		return error;
	error = mnt_want_write(path.mnt);
	if (unlikely(error))
		goto out;
	dir = path.dentry->d_inode;
	/* we want directory to be writable */
	error = inode_permission(dir, MAY_WRITE | MAY_EXEC);
	if (error)
		goto out2;
	if (!dir->i_op->tmpfile) {
		error = -EOPNOTSUPP;
		goto out2;
	}
	child = d_alloc(path.dentry, &name);
	if (unlikely(!child)) {
		error = -ENOMEM;
		goto out2;
	}
	dput(path.dentry);
	path.dentry = child;
	error = dir->i_op->tmpfile(dir, child, op->mode);
	if (error)
		goto out2;
	audit_inode(nd->name, child, 0);
	/* Don't check for other permissions, the inode was just created */
	error = may_open(&path, 0, op->open_flag);
	if (error)
		goto out2;
	file->f_path.mnt = path.mnt;
	error = finish_open(file, child, NULL, opened);
	if (error)
		goto out2;
	error = open_check_o_direct(file);
	if (error) {
		fput(file);
	} else if (!(op->open_flag & O_EXCL)) {
		struct inode *inode = file_inode(file);
		spin_lock(&inode->i_lock);
		inode->i_state |= I_LINKABLE;
		spin_unlock(&inode->i_lock);
	}
out2:
	mnt_drop_write(path.mnt);
out:
	path_put(&path);
	return error;
}

static int do_o_path(struct nameidata *nd, unsigned flags, struct file *file)
{
	struct path path;
	int error = path_lookupat(nd, flags, &path);
	if (!error) {
		audit_inode(nd->name, path.dentry, 0);
		error = vfs_open(&path, file, current_cred());
		path_put(&path);
	}
	return error;
}

static struct file *path_openat(struct nameidata *nd,
			const struct open_flags *op, unsigned flags)
{
	const char *s;
	struct file *file;
	int opened = 0;
	int error;

	file = get_empty_filp();
	if (IS_ERR(file))
		return file;

	file->f_flags = op->open_flag;

	if (unlikely(file->f_flags & __O_TMPFILE)) {
		error = do_tmpfile(nd, flags, op, file, &opened);
		goto out2;
	}

	if (unlikely(file->f_flags & O_PATH)) {
		error = do_o_path(nd, flags, file);
		if (!error)
			opened |= FILE_OPENED;
		goto out2;
	}

	s = path_init(nd, flags);
	if (IS_ERR(s)) {
		put_filp(file);
		return ERR_CAST(s);
	}
	while (!(error = link_path_walk(s, nd)) &&
		(error = do_last(nd, file, op, &opened)) > 0) {
		nd->flags &= ~(LOOKUP_OPEN|LOOKUP_CREATE|LOOKUP_EXCL);
		s = trailing_symlink(nd);
		if (IS_ERR(s)) {
			error = PTR_ERR(s);
			break;
		}
	}
	terminate_walk(nd);
out2:
	if (!(opened & FILE_OPENED)) {
		BUG_ON(!error);
		put_filp(file);
	}
	if (unlikely(error)) {
		if (error == -EOPENSTALE) {
			if (flags & LOOKUP_RCU)
				error = -ECHILD;
			else
				error = -ESTALE;
		}
		file = ERR_PTR(error);
	}
	return file;
}

struct file *do_filp_open(int dfd, struct filename *pathname,
		const struct open_flags *op)
{
	struct nameidata nd;
	int flags = op->lookup_flags;
	struct file *filp;

	set_nameidata(&nd, dfd, pathname);
	filp = path_openat(&nd, op, flags | LOOKUP_RCU);
	if (unlikely(filp == ERR_PTR(-ECHILD)))
		filp = path_openat(&nd, op, flags);
	if (unlikely(filp == ERR_PTR(-ESTALE)))
		filp = path_openat(&nd, op, flags | LOOKUP_REVAL);
	restore_nameidata();
	return filp;
}

struct file *do_file_open_root(struct dentry *dentry, struct vfsmount *mnt,
		const char *name, const struct open_flags *op)
{
	struct nameidata nd;
	struct file *file;
	struct filename *filename;
	int flags = op->lookup_flags | LOOKUP_ROOT;

	nd.root.mnt = mnt;
	nd.root.dentry = dentry;

	if (d_is_symlink(dentry) && op->intent & LOOKUP_OPEN)
		return ERR_PTR(-ELOOP);

	filename = getname_kernel(name);
	if (IS_ERR(filename))
		return ERR_CAST(filename);

	set_nameidata(&nd, -1, filename);
	file = path_openat(&nd, op, flags | LOOKUP_RCU);
	if (unlikely(file == ERR_PTR(-ECHILD)))
		file = path_openat(&nd, op, flags);
	if (unlikely(file == ERR_PTR(-ESTALE)))
		file = path_openat(&nd, op, flags | LOOKUP_REVAL);
	restore_nameidata();
	putname(filename);
	return file;
}

static struct dentry *filename_create(int dfd, struct filename *name,
				struct path *path, unsigned int lookup_flags)
{
	struct dentry *dentry = ERR_PTR(-EEXIST);
	struct qstr last;
	int type;
	int err2;
	int error;
	bool is_dir = (lookup_flags & LOOKUP_DIRECTORY);

	/*
	 * Note that only LOOKUP_REVAL and LOOKUP_DIRECTORY matter here. Any
	 * other flags passed in are ignored!
	 */
	lookup_flags &= LOOKUP_REVAL;

	name = filename_parentat(dfd, name, lookup_flags, path, &last, &type);
	if (IS_ERR(name))
		return ERR_CAST(name);

	/*
	 * Yucky last component or no last component at all?
	 * (foo/., foo/.., /////)
	 */
	if (unlikely(type != LAST_NORM))
		goto out;

	/* don't fail immediately if it's r/o, at least try to report other errors */
	err2 = mnt_want_write(path->mnt);
	/*
	 * Do the final lookup.
	 */
	lookup_flags |= LOOKUP_CREATE | LOOKUP_EXCL;
	inode_lock_nested(path->dentry->d_inode, I_MUTEX_PARENT);
	dentry = __lookup_hash(&last, path->dentry, lookup_flags);
	if (IS_ERR(dentry))
		goto unlock;

	error = -EEXIST;
	if (d_is_positive(dentry))
		goto fail;

	/*
	 * Special case - lookup gave negative, but... we had foo/bar/
	 * From the vfs_mknod() POV we just have a negative dentry -
	 * all is fine. Let's be bastards - you had / on the end, you've
	 * been asking for (non-existent) directory. -ENOENT for you.
	 */
	if (unlikely(!is_dir && last.name[last.len])) {
		error = -ENOENT;
		goto fail;
	}
	if (unlikely(err2)) {
		error = err2;
		goto fail;
	}
	putname(name);
	return dentry;
fail:
	dput(dentry);
	dentry = ERR_PTR(error);
unlock:
	inode_unlock(path->dentry->d_inode);
	if (!err2)
		mnt_drop_write(path->mnt);
out:
	path_put(path);
	putname(name);
	return dentry;
}

struct dentry *kern_path_create(int dfd, const char *pathname,
				struct path *path, unsigned int lookup_flags)
{
	return filename_create(dfd, getname_kernel(pathname),
				path, lookup_flags);
}
EXPORT_SYMBOL(kern_path_create);

void done_path_create(struct path *path, struct dentry *dentry)
{
	dput(dentry);
	inode_unlock(path->dentry->d_inode);
	mnt_drop_write(path->mnt);
	path_put(path);
}
EXPORT_SYMBOL(done_path_create);

inline struct dentry *user_path_create(int dfd, const char __user *pathname,
				struct path *path, unsigned int lookup_flags)
{
	return filename_create(dfd, getname(pathname), path, lookup_flags);
}
EXPORT_SYMBOL(user_path_create);

int vfs_mknod(struct inode *dir, struct dentry *dentry, umode_t mode, dev_t dev)
{
	int error = may_create(dir, dentry);

	if (error)
		return error;

	if ((S_ISCHR(mode) || S_ISBLK(mode)) && !capable(CAP_MKNOD))
		return -EPERM;

	if (!dir->i_op->mknod)
		return -EPERM;

	error = devcgroup_inode_mknod(mode, dev);
	if (error)
		return error;

	error = security_inode_mknod(dir, dentry, mode, dev);
	if (error)
		return error;

	error = dir->i_op->mknod(dir, dentry, mode, dev);
	if (!error)
		fsnotify_create(dir, dentry);
	return error;
}
EXPORT_SYMBOL(vfs_mknod);

static int may_mknod(umode_t mode)
{
	switch (mode & S_IFMT) {
	case S_IFREG:
	case S_IFCHR:
	case S_IFBLK:
	case S_IFIFO:
	case S_IFSOCK:
	case 0: /* zero mode translates to S_IFREG */
		return 0;
	case S_IFDIR:
		return -EPERM;
	default:
		return -EINVAL;
	}
}

SYSCALL_DEFINE4(mknodat, int, dfd, const char __user *, filename, umode_t, mode,
		unsigned, dev)
{
	struct dentry *dentry;
	struct path path;
	int error;
	unsigned int lookup_flags = 0;

	error = may_mknod(mode);
	if (error)
		return error;
retry:
	dentry = user_path_create(dfd, filename, &path, lookup_flags);
	if (IS_ERR(dentry))
		return PTR_ERR(dentry);

	if (!IS_POSIXACL(path.dentry->d_inode))
		mode &= ~current_umask();
	error = security_path_mknod(&path, dentry, mode, dev);
	if (error)
		goto out;
	switch (mode & S_IFMT) {
		case 0: case S_IFREG:
			error = vfs_create(path.dentry->d_inode,dentry,mode,true);
			if (!error)
				ima_post_path_mknod(dentry);
			break;
		case S_IFCHR: case S_IFBLK:
			error = vfs_mknod(path.dentry->d_inode,dentry,mode,
					new_decode_dev(dev));
			break;
		case S_IFIFO: case S_IFSOCK:
			error = vfs_mknod(path.dentry->d_inode,dentry,mode,0);
			break;
	}
out:
	done_path_create(&path, dentry);
	if (retry_estale(error, lookup_flags)) {
		lookup_flags |= LOOKUP_REVAL;
		goto retry;
	}
	return error;
}

SYSCALL_DEFINE3(mknod, const char __user *, filename, umode_t, mode, unsigned, dev)
{
	return sys_mknodat(AT_FDCWD, filename, mode, dev);
}

int vfs_mkdir(struct inode *dir, struct dentry *dentry, umode_t mode)
{
	int error = may_create(dir, dentry);
	unsigned max_links = dir->i_sb->s_max_links;

	if (error)
		return error;

	if (!dir->i_op->mkdir)
		return -EPERM;

	mode &= (S_IRWXUGO|S_ISVTX);
	error = security_inode_mkdir(dir, dentry, mode);
	if (error)
		return error;

	if (max_links && dir->i_nlink >= max_links)
		return -EMLINK;

	error = dir->i_op->mkdir(dir, dentry, mode);
	if (!error)
		fsnotify_mkdir(dir, dentry);
	return error;
}
EXPORT_SYMBOL(vfs_mkdir);

SYSCALL_DEFINE3(mkdirat, int, dfd, const char __user *, pathname, umode_t, mode)
{
	struct dentry *dentry;
	struct path path;
	int error;
	unsigned int lookup_flags = LOOKUP_DIRECTORY;

retry:
	dentry = user_path_create(dfd, pathname, &path, lookup_flags);
	if (IS_ERR(dentry))
		return PTR_ERR(dentry);

	if (!IS_POSIXACL(path.dentry->d_inode))
		mode &= ~current_umask();
	error = security_path_mkdir(&path, dentry, mode);
	if (!error)
		error = vfs_mkdir(path.dentry->d_inode, dentry, mode);
	done_path_create(&path, dentry);
	if (retry_estale(error, lookup_flags)) {
		lookup_flags |= LOOKUP_REVAL;
		goto retry;
	}
	return error;
}

SYSCALL_DEFINE2(mkdir, const char __user *, pathname, umode_t, mode)
{
	return sys_mkdirat(AT_FDCWD, pathname, mode);
}

int vfs_rmdir(struct inode *dir, struct dentry *dentry)
{
	int error = may_delete(dir, dentry, 1);

	if (error)
		return error;

	if (!dir->i_op->rmdir)
		return -EPERM;

	dget(dentry);
	inode_lock(dentry->d_inode);

	error = -EBUSY;
	if (is_local_mountpoint(dentry))
		goto out;

	error = security_inode_rmdir(dir, dentry);
	if (error)
		goto out;

	shrink_dcache_parent(dentry);
	error = dir->i_op->rmdir(dir, dentry);
	if (error)
		goto out;

	dentry->d_inode->i_flags |= S_DEAD;
	dont_mount(dentry);
	detach_mounts(dentry);

out:
	inode_unlock(dentry->d_inode);
	dput(dentry);
	if (!error)
		d_delete(dentry);
	return error;
}
EXPORT_SYMBOL(vfs_rmdir);

static long do_rmdir(int dfd, const char __user *pathname)
{
	int error = 0;
	struct filename *name;
	struct dentry *dentry;
	struct path path;
	struct qstr last;
	int type;
	unsigned int lookup_flags = 0;
retry:
	name = user_path_parent(dfd, pathname,
				&path, &last, &type, lookup_flags);
	if (IS_ERR(name))
		return PTR_ERR(name);

	switch (type) {
	case LAST_DOTDOT:
		error = -ENOTEMPTY;
		goto exit1;
	case LAST_DOT:
		error = -EINVAL;
		goto exit1;
	case LAST_ROOT:
		error = -EBUSY;
		goto exit1;
	}

	error = mnt_want_write(path.mnt);
	if (error)
		goto exit1;

	inode_lock_nested(path.dentry->d_inode, I_MUTEX_PARENT);
	dentry = __lookup_hash(&last, path.dentry, lookup_flags);
	error = PTR_ERR(dentry);
	if (IS_ERR(dentry))
		goto exit2;
	if (!dentry->d_inode) {
		error = -ENOENT;
		goto exit3;
	}
	error = security_path_rmdir(&path, dentry);
	if (error)
		goto exit3;
	error = vfs_rmdir(path.dentry->d_inode, dentry);
exit3:
	dput(dentry);
exit2:
	inode_unlock(path.dentry->d_inode);
	mnt_drop_write(path.mnt);
exit1:
	path_put(&path);
	putname(name);
	if (retry_estale(error, lookup_flags)) {
		lookup_flags |= LOOKUP_REVAL;
		goto retry;
	}
	return error;
}

SYSCALL_DEFINE1(rmdir, const char __user *, pathname)
{
	return do_rmdir(AT_FDCWD, pathname);
}

/**
 * vfs_unlink - unlink a filesystem object
 * @dir:	parent directory
 * @dentry:	victim
 * @delegated_inode: returns victim inode, if the inode is delegated.
 *
 * The caller must hold dir->i_mutex.
 *
 * If vfs_unlink discovers a delegation, it will return -EWOULDBLOCK and
 * return a reference to the inode in delegated_inode.  The caller
 * should then break the delegation on that inode and retry.  Because
 * breaking a delegation may take a long time, the caller should drop
 * dir->i_mutex before doing so.
 *
 * Alternatively, a caller may pass NULL for delegated_inode.  This may
 * be appropriate for callers that expect the underlying filesystem not
 * to be NFS exported.
 */
int vfs_unlink(struct inode *dir, struct dentry *dentry, struct inode **delegated_inode)
{
	struct inode *target = dentry->d_inode;
	int error = may_delete(dir, dentry, 0);

	if (error)
		return error;

	if (!dir->i_op->unlink)
		return -EPERM;

	inode_lock(target);
	if (is_local_mountpoint(dentry))
		error = -EBUSY;
	else {
		error = security_inode_unlink(dir, dentry);
		if (!error) {
			error = try_break_deleg(target, delegated_inode);
			if (error)
				goto out;
			error = dir->i_op->unlink(dir, dentry);
			if (!error) {
				dont_mount(dentry);
				detach_mounts(dentry);
			}
		}
	}
out:
	inode_unlock(target);

	/* We don't d_delete() NFS sillyrenamed files--they still exist. */
	if (!error && !(dentry->d_flags & DCACHE_NFSFS_RENAMED)) {
		fsnotify_link_count(target);
		d_delete(dentry);
	}

	return error;
}
EXPORT_SYMBOL(vfs_unlink);

/*
 * Make sure that the actual truncation of the file will occur outside its
 * directory's i_mutex.  Truncate can take a long time if there is a lot of
 * writeout happening, and we don't want to prevent access to the directory
 * while waiting on the I/O.
 */
static long do_unlinkat(int dfd, const char __user *pathname)
{
	int error;
	struct filename *name;
	struct dentry *dentry;
	struct path path;
	struct qstr last;
	int type;
	struct inode *inode = NULL;
	struct inode *delegated_inode = NULL;
	unsigned int lookup_flags = 0;
retry:
	name = user_path_parent(dfd, pathname,
				&path, &last, &type, lookup_flags);
	if (IS_ERR(name))
		return PTR_ERR(name);

	error = -EISDIR;
	if (type != LAST_NORM)
		goto exit1;

	error = mnt_want_write(path.mnt);
	if (error)
		goto exit1;
retry_deleg:
	inode_lock_nested(path.dentry->d_inode, I_MUTEX_PARENT);
	dentry = __lookup_hash(&last, path.dentry, lookup_flags);
	error = PTR_ERR(dentry);
	if (!IS_ERR(dentry)) {
		/* Why not before? Because we want correct error value */
		if (last.name[last.len])
			goto slashes;
		inode = dentry->d_inode;
		if (d_is_negative(dentry))
			goto slashes;
		ihold(inode);
		error = security_path_unlink(&path, dentry);
		if (error)
			goto exit2;
		error = vfs_unlink(path.dentry->d_inode, dentry, &delegated_inode);
exit2:
		dput(dentry);
	}
	inode_unlock(path.dentry->d_inode);
	if (inode)
		iput(inode);	/* truncate the inode here */
	inode = NULL;
	if (delegated_inode) {
		error = break_deleg_wait(&delegated_inode);
		if (!error)
			goto retry_deleg;
	}
	mnt_drop_write(path.mnt);
exit1:
	path_put(&path);
	putname(name);
	if (retry_estale(error, lookup_flags)) {
		lookup_flags |= LOOKUP_REVAL;
		inode = NULL;
		goto retry;
	}
	return error;

slashes:
	if (d_is_negative(dentry))
		error = -ENOENT;
	else if (d_is_dir(dentry))
		error = -EISDIR;
	else
		error = -ENOTDIR;
	goto exit2;
}

SYSCALL_DEFINE3(unlinkat, int, dfd, const char __user *, pathname, int, flag)
{
	if ((flag & ~AT_REMOVEDIR) != 0)
		return -EINVAL;

	if (flag & AT_REMOVEDIR)
		return do_rmdir(dfd, pathname);

	return do_unlinkat(dfd, pathname);
}

SYSCALL_DEFINE1(unlink, const char __user *, pathname)
{
	return do_unlinkat(AT_FDCWD, pathname);
}

int vfs_symlink(struct inode *dir, struct dentry *dentry, const char *oldname)
{
	int error = may_create(dir, dentry);

	if (error)
		return error;

	if (!dir->i_op->symlink)
		return -EPERM;

	error = security_inode_symlink(dir, dentry, oldname);
	if (error)
		return error;

	error = dir->i_op->symlink(dir, dentry, oldname);
	if (!error)
		fsnotify_create(dir, dentry);
	return error;
}
EXPORT_SYMBOL(vfs_symlink);

SYSCALL_DEFINE3(symlinkat, const char __user *, oldname,
		int, newdfd, const char __user *, newname)
{
	int error;
	struct filename *from;
	struct dentry *dentry;
	struct path path;
	unsigned int lookup_flags = 0;

	from = getname(oldname);
	if (IS_ERR(from))
		return PTR_ERR(from);
retry:
	dentry = user_path_create(newdfd, newname, &path, lookup_flags);
	error = PTR_ERR(dentry);
	if (IS_ERR(dentry))
		goto out_putname;

	error = security_path_symlink(&path, dentry, from->name);
	if (!error)
		error = vfs_symlink(path.dentry->d_inode, dentry, from->name);
	done_path_create(&path, dentry);
	if (retry_estale(error, lookup_flags)) {
		lookup_flags |= LOOKUP_REVAL;
		goto retry;
	}
out_putname:
	putname(from);
	return error;
}

SYSCALL_DEFINE2(symlink, const char __user *, oldname, const char __user *, newname)
{
	return sys_symlinkat(oldname, AT_FDCWD, newname);
}

/**
 * vfs_link - create a new link
 * @old_dentry:	object to be linked
 * @dir:	new parent
 * @new_dentry:	where to create the new link
 * @delegated_inode: returns inode needing a delegation break
 *
 * The caller must hold dir->i_mutex
 *
 * If vfs_link discovers a delegation on the to-be-linked file in need
 * of breaking, it will return -EWOULDBLOCK and return a reference to the
 * inode in delegated_inode.  The caller should then break the delegation
 * and retry.  Because breaking a delegation may take a long time, the
 * caller should drop the i_mutex before doing so.
 *
 * Alternatively, a caller may pass NULL for delegated_inode.  This may
 * be appropriate for callers that expect the underlying filesystem not
 * to be NFS exported.
 */
int vfs_link(struct dentry *old_dentry, struct inode *dir, struct dentry *new_dentry, struct inode **delegated_inode)
{
	struct inode *inode = old_dentry->d_inode;
	unsigned max_links = dir->i_sb->s_max_links;
	int error;

	if (!inode)
		return -ENOENT;

	error = may_create(dir, new_dentry);
	if (error)
		return error;

	if (dir->i_sb != inode->i_sb)
		return -EXDEV;

	/*
	 * A link to an append-only or immutable file cannot be created.
	 */
	if (IS_APPEND(inode) || IS_IMMUTABLE(inode))
		return -EPERM;
	/*
	 * Updating the link count will likely cause i_uid and i_gid to
	 * be writen back improperly if their true value is unknown to
	 * the vfs.
	 */
	if (HAS_UNMAPPED_ID(inode))
		return -EPERM;
	if (!dir->i_op->link)
		return -EPERM;
	if (S_ISDIR(inode->i_mode))
		return -EPERM;

	error = security_inode_link(old_dentry, dir, new_dentry);
	if (error)
		return error;

	inode_lock(inode);
	/* Make sure we don't allow creating hardlink to an unlinked file */
	if (inode->i_nlink == 0 && !(inode->i_state & I_LINKABLE))
		error =  -ENOENT;
	else if (max_links && inode->i_nlink >= max_links)
		error = -EMLINK;
	else {
		error = try_break_deleg(inode, delegated_inode);
		if (!error)
			error = dir->i_op->link(old_dentry, dir, new_dentry);
	}

	if (!error && (inode->i_state & I_LINKABLE)) {
		spin_lock(&inode->i_lock);
		inode->i_state &= ~I_LINKABLE;
		spin_unlock(&inode->i_lock);
	}
	inode_unlock(inode);
	if (!error)
		fsnotify_link(dir, inode, new_dentry);
	return error;
}
EXPORT_SYMBOL(vfs_link);

/*
 * Hardlinks are often used in delicate situations.  We avoid
 * security-related surprises by not following symlinks on the
 * newname.  --KAB
 *
 * We don't follow them on the oldname either to be compatible
 * with linux 2.0, and to avoid hard-linking to directories
 * and other special files.  --ADM
 */
SYSCALL_DEFINE5(linkat, int, olddfd, const char __user *, oldname,
		int, newdfd, const char __user *, newname, int, flags)
{
	struct dentry *new_dentry;
	struct path old_path, new_path;
	struct inode *delegated_inode = NULL;
	int how = 0;
	int error;

	if ((flags & ~(AT_SYMLINK_FOLLOW | AT_EMPTY_PATH)) != 0)
		return -EINVAL;
	/*
	 * To use null names we require CAP_DAC_READ_SEARCH
	 * This ensures that not everyone will be able to create
	 * handlink using the passed filedescriptor.
	 */
	if (flags & AT_EMPTY_PATH) {
		if (!capable(CAP_DAC_READ_SEARCH))
			return -ENOENT;
		how = LOOKUP_EMPTY;
	}

	if (flags & AT_SYMLINK_FOLLOW)
		how |= LOOKUP_FOLLOW;
retry:
	error = user_path_at(olddfd, oldname, how, &old_path);
	if (error)
		return error;

	new_dentry = user_path_create(newdfd, newname, &new_path,
					(how & LOOKUP_REVAL));
	error = PTR_ERR(new_dentry);
	if (IS_ERR(new_dentry))
		goto out;

	error = -EXDEV;
	if (old_path.mnt != new_path.mnt)
		goto out_dput;
	error = may_linkat(&old_path);
	if (unlikely(error))
		goto out_dput;
	error = security_path_link(old_path.dentry, &new_path, new_dentry);
	if (error)
		goto out_dput;
	error = vfs_link(old_path.dentry, new_path.dentry->d_inode, new_dentry, &delegated_inode);
out_dput:
	done_path_create(&new_path, new_dentry);
	if (delegated_inode) {
		error = break_deleg_wait(&delegated_inode);
		if (!error) {
			path_put(&old_path);
			goto retry;
		}
	}
	if (retry_estale(error, how)) {
		path_put(&old_path);
		how |= LOOKUP_REVAL;
		goto retry;
	}
out:
	path_put(&old_path);

	return error;
}

SYSCALL_DEFINE2(link, const char __user *, oldname, const char __user *, newname)
{
	return sys_linkat(AT_FDCWD, oldname, AT_FDCWD, newname, 0);
}

/**
 * vfs_rename - rename a filesystem object
 * @old_dir:	parent of source
 * @old_dentry:	source
 * @new_dir:	parent of destination
 * @new_dentry:	destination
 * @delegated_inode: returns an inode needing a delegation break
 * @flags:	rename flags
 *
 * The caller must hold multiple mutexes--see lock_rename()).
 *
 * If vfs_rename discovers a delegation in need of breaking at either
 * the source or destination, it will return -EWOULDBLOCK and return a
 * reference to the inode in delegated_inode.  The caller should then
 * break the delegation and retry.  Because breaking a delegation may
 * take a long time, the caller should drop all locks before doing
 * so.
 *
 * Alternatively, a caller may pass NULL for delegated_inode.  This may
 * be appropriate for callers that expect the underlying filesystem not
 * to be NFS exported.
 *
 * The worst of all namespace operations - renaming directory. "Perverted"
 * doesn't even start to describe it. Somebody in UCB had a heck of a trip...
 * Problems:
 *	a) we can get into loop creation.
 *	b) race potential - two innocent renames can create a loop together.
 *	   That's where 4.4 screws up. Current fix: serialization on
 *	   sb->s_vfs_rename_mutex. We might be more accurate, but that's another
 *	   story.
 *	c) we have to lock _four_ objects - parents and victim (if it exists),
 *	   and source (if it is not a directory).
 *	   And that - after we got ->i_mutex on parents (until then we don't know
 *	   whether the target exists).  Solution: try to be smart with locking
 *	   order for inodes.  We rely on the fact that tree topology may change
 *	   only under ->s_vfs_rename_mutex _and_ that parent of the object we
 *	   move will be locked.  Thus we can rank directories by the tree
 *	   (ancestors first) and rank all non-directories after them.
 *	   That works since everybody except rename does "lock parent, lookup,
 *	   lock child" and rename is under ->s_vfs_rename_mutex.
 *	   HOWEVER, it relies on the assumption that any object with ->lookup()
 *	   has no more than 1 dentry.  If "hybrid" objects will ever appear,
 *	   we'd better make sure that there's no link(2) for them.
 *	d) conversion from fhandle to dentry may come in the wrong moment - when
 *	   we are removing the target. Solution: we will have to grab ->i_mutex
 *	   in the fhandle_to_dentry code. [FIXME - current nfsfh.c relies on
 *	   ->i_mutex on parents, which works but leads to some truly excessive
 *	   locking].
 */
int vfs_rename(struct inode *old_dir, struct dentry *old_dentry,
	       struct inode *new_dir, struct dentry *new_dentry,
	       struct inode **delegated_inode, unsigned int flags)
{
	int error;
	bool is_dir = d_is_dir(old_dentry);
	const unsigned char *old_name;
	struct inode *source = old_dentry->d_inode;
	struct inode *target = new_dentry->d_inode;
	bool new_is_dir = false;
	unsigned max_links = new_dir->i_sb->s_max_links;

	/*
	 * Check source == target.
	 * On overlayfs need to look at underlying inodes.
	 */
	if (d_real_inode(old_dentry) == d_real_inode(new_dentry))
		return 0;

	error = may_delete(old_dir, old_dentry, is_dir);
	if (error)
		return error;

	if (!target) {
		error = may_create(new_dir, new_dentry);
	} else {
		new_is_dir = d_is_dir(new_dentry);

		if (!(flags & RENAME_EXCHANGE))
			error = may_delete(new_dir, new_dentry, is_dir);
		else
			error = may_delete(new_dir, new_dentry, new_is_dir);
	}
	if (error)
		return error;

	if (!old_dir->i_op->rename)
		return -EPERM;

	/*
	 * If we are going to change the parent - check write permissions,
	 * we'll need to flip '..'.
	 */
	if (new_dir != old_dir) {
		if (is_dir) {
			error = inode_permission(source, MAY_WRITE);
			if (error)
				return error;
		}
		if ((flags & RENAME_EXCHANGE) && new_is_dir) {
			error = inode_permission(target, MAY_WRITE);
			if (error)
				return error;
		}
	}

	error = security_inode_rename(old_dir, old_dentry, new_dir, new_dentry,
				      flags);
	if (error)
		return error;

	old_name = fsnotify_oldname_init(old_dentry->d_name.name);
	dget(new_dentry);
	if (!is_dir || (flags & RENAME_EXCHANGE))
		lock_two_nondirectories(source, target);
	else if (target)
		inode_lock(target);

	error = -EBUSY;
	if (is_local_mountpoint(old_dentry) || is_local_mountpoint(new_dentry))
		goto out;

	if (max_links && new_dir != old_dir) {
		error = -EMLINK;
		if (is_dir && !new_is_dir && new_dir->i_nlink >= max_links)
			goto out;
		if ((flags & RENAME_EXCHANGE) && !is_dir && new_is_dir &&
		    old_dir->i_nlink >= max_links)
			goto out;
	}
	if (is_dir && !(flags & RENAME_EXCHANGE) && target)
		shrink_dcache_parent(new_dentry);
	if (!is_dir) {
		error = try_break_deleg(source, delegated_inode);
		if (error)
			goto out;
	}
	if (target && !new_is_dir) {
		error = try_break_deleg(target, delegated_inode);
		if (error)
			goto out;
	}
	error = old_dir->i_op->rename(old_dir, old_dentry,
				       new_dir, new_dentry, flags);
	if (error)
		goto out;

	if (!(flags & RENAME_EXCHANGE) && target) {
		if (is_dir)
			target->i_flags |= S_DEAD;
		dont_mount(new_dentry);
		detach_mounts(new_dentry);
	}
	if (!(old_dir->i_sb->s_type->fs_flags & FS_RENAME_DOES_D_MOVE)) {
		if (!(flags & RENAME_EXCHANGE))
			d_move(old_dentry, new_dentry);
		else
			d_exchange(old_dentry, new_dentry);
	}
out:
	if (!is_dir || (flags & RENAME_EXCHANGE))
		unlock_two_nondirectories(source, target);
	else if (target)
		inode_unlock(target);
	dput(new_dentry);
	if (!error) {
		fsnotify_move(old_dir, new_dir, old_name, is_dir,
			      !(flags & RENAME_EXCHANGE) ? target : NULL, old_dentry);
		if (flags & RENAME_EXCHANGE) {
			fsnotify_move(new_dir, old_dir, old_dentry->d_name.name,
				      new_is_dir, NULL, new_dentry);
		}
	}
	fsnotify_oldname_free(old_name);

	return error;
}
EXPORT_SYMBOL(vfs_rename);

SYSCALL_DEFINE5(renameat2, int, olddfd, const char __user *, oldname,
		int, newdfd, const char __user *, newname, unsigned int, flags)
{
	struct dentry *old_dentry, *new_dentry;
	struct dentry *trap;
	struct path old_path, new_path;
	struct qstr old_last, new_last;
	int old_type, new_type;
	struct inode *delegated_inode = NULL;
	struct filename *from;
	struct filename *to;
	unsigned int lookup_flags = 0, target_flags = LOOKUP_RENAME_TARGET;
	bool should_retry = false;
	int error;

	if (flags & ~(RENAME_NOREPLACE | RENAME_EXCHANGE | RENAME_WHITEOUT))
		return -EINVAL;

	if ((flags & (RENAME_NOREPLACE | RENAME_WHITEOUT)) &&
	    (flags & RENAME_EXCHANGE))
		return -EINVAL;

	if ((flags & RENAME_WHITEOUT) && !capable(CAP_MKNOD))
		return -EPERM;

	if (flags & RENAME_EXCHANGE)
		target_flags = 0;

retry:
	from = user_path_parent(olddfd, oldname,
				&old_path, &old_last, &old_type, lookup_flags);
	if (IS_ERR(from)) {
		error = PTR_ERR(from);
		goto exit;
	}

	to = user_path_parent(newdfd, newname,
				&new_path, &new_last, &new_type, lookup_flags);
	if (IS_ERR(to)) {
		error = PTR_ERR(to);
		goto exit1;
	}

	error = -EXDEV;
	if (old_path.mnt != new_path.mnt)
		goto exit2;

	error = -EBUSY;
	if (old_type != LAST_NORM)
		goto exit2;

	if (flags & RENAME_NOREPLACE)
		error = -EEXIST;
	if (new_type != LAST_NORM)
		goto exit2;

	error = mnt_want_write(old_path.mnt);
	if (error)
		goto exit2;

retry_deleg:
	trap = lock_rename(new_path.dentry, old_path.dentry);

	old_dentry = __lookup_hash(&old_last, old_path.dentry, lookup_flags);
	error = PTR_ERR(old_dentry);
	if (IS_ERR(old_dentry))
		goto exit3;
	/* source must exist */
	error = -ENOENT;
	if (d_is_negative(old_dentry))
		goto exit4;
	new_dentry = __lookup_hash(&new_last, new_path.dentry, lookup_flags | target_flags);
	error = PTR_ERR(new_dentry);
	if (IS_ERR(new_dentry))
		goto exit4;
	error = -EEXIST;
	if ((flags & RENAME_NOREPLACE) && d_is_positive(new_dentry))
		goto exit5;
	if (flags & RENAME_EXCHANGE) {
		error = -ENOENT;
		if (d_is_negative(new_dentry))
			goto exit5;

		if (!d_is_dir(new_dentry)) {
			error = -ENOTDIR;
			if (new_last.name[new_last.len])
				goto exit5;
		}
	}
	/* unless the source is a directory trailing slashes give -ENOTDIR */
	if (!d_is_dir(old_dentry)) {
		error = -ENOTDIR;
		if (old_last.name[old_last.len])
			goto exit5;
		if (!(flags & RENAME_EXCHANGE) && new_last.name[new_last.len])
			goto exit5;
	}
	/* source should not be ancestor of target */
	error = -EINVAL;
	if (old_dentry == trap)
		goto exit5;
	/* target should not be an ancestor of source */
	if (!(flags & RENAME_EXCHANGE))
		error = -ENOTEMPTY;
	if (new_dentry == trap)
		goto exit5;

	error = security_path_rename(&old_path, old_dentry,
				     &new_path, new_dentry, flags);
	if (error)
		goto exit5;
	error = vfs_rename(old_path.dentry->d_inode, old_dentry,
			   new_path.dentry->d_inode, new_dentry,
			   &delegated_inode, flags);
exit5:
	dput(new_dentry);
exit4:
	dput(old_dentry);
exit3:
	unlock_rename(new_path.dentry, old_path.dentry);
	if (delegated_inode) {
		error = break_deleg_wait(&delegated_inode);
		if (!error)
			goto retry_deleg;
	}
	mnt_drop_write(old_path.mnt);
exit2:
	if (retry_estale(error, lookup_flags))
		should_retry = true;
	path_put(&new_path);
	putname(to);
exit1:
	path_put(&old_path);
	putname(from);
	if (should_retry) {
		should_retry = false;
		lookup_flags |= LOOKUP_REVAL;
		goto retry;
	}
exit:
	return error;
}

SYSCALL_DEFINE4(renameat, int, olddfd, const char __user *, oldname,
		int, newdfd, const char __user *, newname)
{
	return sys_renameat2(olddfd, oldname, newdfd, newname, 0);
}

SYSCALL_DEFINE2(rename, const char __user *, oldname, const char __user *, newname)
{
	return sys_renameat2(AT_FDCWD, oldname, AT_FDCWD, newname, 0);
}

int vfs_whiteout(struct inode *dir, struct dentry *dentry)
{
	int error = may_create(dir, dentry);
	if (error)
		return error;

	if (!dir->i_op->mknod)
		return -EPERM;

	return dir->i_op->mknod(dir, dentry,
				S_IFCHR | WHITEOUT_MODE, WHITEOUT_DEV);
}
EXPORT_SYMBOL(vfs_whiteout);

int readlink_copy(char __user *buffer, int buflen, const char *link)
{
	int len = PTR_ERR(link);
	if (IS_ERR(link))
		goto out;

	len = strlen(link);
	if (len > (unsigned) buflen)
		len = buflen;
	if (copy_to_user(buffer, link, len))
		len = -EFAULT;
out:
	return len;
}

/*
 * A helper for ->readlink().  This should be used *ONLY* for symlinks that
 * have ->get_link() not calling nd_jump_link().  Using (or not using) it
 * for any given inode is up to filesystem.
 */
int generic_readlink(struct dentry *dentry, char __user *buffer, int buflen)
{
	DEFINE_DELAYED_CALL(done);
	struct inode *inode = d_inode(dentry);
	const char *link = inode->i_link;
	int res;

	if (!link) {
		link = inode->i_op->get_link(dentry, inode, &done);
		if (IS_ERR(link))
			return PTR_ERR(link);
	}
	res = readlink_copy(buffer, buflen, link);
	do_delayed_call(&done);
	return res;
}
EXPORT_SYMBOL(generic_readlink);

/**
 * vfs_get_link - get symlink body
 * @dentry: dentry on which to get symbolic link
 * @done: caller needs to free returned data with this
 *
 * Calls security hook and i_op->get_link() on the supplied inode.
 *
 * It does not touch atime.  That's up to the caller if necessary.
 *
 * Does not work on "special" symlinks like /proc/$$/fd/N
 */
const char *vfs_get_link(struct dentry *dentry, struct delayed_call *done)
{
	const char *res = ERR_PTR(-EINVAL);
	struct inode *inode = d_inode(dentry);

	if (d_is_symlink(dentry)) {
		res = ERR_PTR(security_inode_readlink(dentry));
		if (!res)
			res = inode->i_op->get_link(dentry, inode, done);
	}
	return res;
}
EXPORT_SYMBOL(vfs_get_link);

/* get the link contents into pagecache */
const char *page_get_link(struct dentry *dentry, struct inode *inode,
			  struct delayed_call *callback)
{
	char *kaddr;
	struct page *page;
	struct address_space *mapping = inode->i_mapping;

	if (!dentry) {
		page = find_get_page(mapping, 0);
		if (!page)
			return ERR_PTR(-ECHILD);
		if (!PageUptodate(page)) {
			put_page(page);
			return ERR_PTR(-ECHILD);
		}
	} else {
		page = read_mapping_page(mapping, 0, NULL);
		if (IS_ERR(page))
			return (char*)page;
	}
	set_delayed_call(callback, page_put_link, page);
	BUG_ON(mapping_gfp_mask(mapping) & __GFP_HIGHMEM);
	kaddr = page_address(page);
	nd_terminate_link(kaddr, inode->i_size, PAGE_SIZE - 1);
	return kaddr;
}

EXPORT_SYMBOL(page_get_link);

void page_put_link(void *arg)
{
	put_page(arg);
}
EXPORT_SYMBOL(page_put_link);

int page_readlink(struct dentry *dentry, char __user *buffer, int buflen)
{
	DEFINE_DELAYED_CALL(done);
	int res = readlink_copy(buffer, buflen,
				page_get_link(dentry, d_inode(dentry),
					      &done));
	do_delayed_call(&done);
	return res;
}
EXPORT_SYMBOL(page_readlink);

/*
 * The nofs argument instructs pagecache_write_begin to pass AOP_FLAG_NOFS
 */
int __page_symlink(struct inode *inode, const char *symname, int len, int nofs)
{
	struct address_space *mapping = inode->i_mapping;
	struct page *page;
	void *fsdata;
	int err;
	unsigned int flags = AOP_FLAG_UNINTERRUPTIBLE;
	if (nofs)
		flags |= AOP_FLAG_NOFS;

retry:
	err = pagecache_write_begin(NULL, mapping, 0, len-1,
				flags, &page, &fsdata);
	if (err)
		goto fail;

	memcpy(page_address(page), symname, len-1);

	err = pagecache_write_end(NULL, mapping, 0, len-1, len-1,
							page, fsdata);
	if (err < 0)
		goto fail;
	if (err < len-1)
		goto retry;

	mark_inode_dirty(inode);
	return 0;
fail:
	return err;
}
EXPORT_SYMBOL(__page_symlink);

int page_symlink(struct inode *inode, const char *symname, int len)
{
	return __page_symlink(inode, symname, len,
			!mapping_gfp_constraint(inode->i_mapping, __GFP_FS));
}
EXPORT_SYMBOL(page_symlink);

const struct inode_operations page_symlink_inode_operations = {
	.readlink	= generic_readlink,
	.get_link	= page_get_link,
};
EXPORT_SYMBOL(page_symlink_inode_operations);<|MERGE_RESOLUTION|>--- conflicted
+++ resolved
@@ -526,8 +526,6 @@
 	int		dfd;
 };
 
-<<<<<<< HEAD
-=======
 static void set_nameidata(struct nameidata *p, int dfd, struct filename *name)
 {
 	struct nameidata *old = current->nameidata;
@@ -570,7 +568,6 @@
 	return 0;
 }
 
->>>>>>> f2ed3bfc
 /**
  * path_connected - Verify that a path->dentry is below path->mnt.mnt_root
  * @path: nameidate to verify
@@ -589,8 +586,6 @@
 	return is_subdir(path->dentry, mnt->mnt_root);
 }
 
-<<<<<<< HEAD
-=======
 static inline int nd_alloc_stack(struct nameidata *nd)
 {
 	if (likely(nd->depth != EMBEDDED_LEVELS))
@@ -663,7 +658,6 @@
 	return true;
 }
 
->>>>>>> f2ed3bfc
 /*
  * Path walking has 2 modes, rcu-walk and ref-walk (see
  * Documentation/filesystems/path-lookup.txt).  In situations when we can't
@@ -1338,11 +1332,7 @@
 			nd->path.dentry = parent;
 			nd->seq = seq;
 			if (unlikely(!path_connected(&nd->path)))
-<<<<<<< HEAD
-				goto failed;
-=======
 				return -ENOENT;
->>>>>>> f2ed3bfc
 			break;
 		} else {
 			struct mount *mnt = real_mount(nd->path.mnt);
@@ -1443,11 +1433,7 @@
 	}
 }
 
-<<<<<<< HEAD
-static int follow_dotdot(struct nameidata *nd)
-=======
 static int path_parent_directory(struct path *path)
->>>>>>> f2ed3bfc
 {
 	struct dentry *old = path->dentry;
 	/* rare case of legitimate dget_parent()... */
@@ -1466,19 +1452,9 @@
 			break;
 		}
 		if (nd->path.dentry != nd->path.mnt->mnt_root) {
-<<<<<<< HEAD
-			/* rare case of legitimate dget_parent()... */
-			nd->path.dentry = dget_parent(nd->path.dentry);
-			dput(old);
-			if (unlikely(!path_connected(&nd->path))) {
-				path_put(&nd->path);
-				return -ENOENT;
-			}
-=======
 			int ret = path_parent_directory(&nd->path);
 			if (ret)
 				return ret;
->>>>>>> f2ed3bfc
 			break;
 		}
 		if (!follow_up(&nd->path))
@@ -1620,22 +1596,6 @@
 			if (unlazy_walk(nd, dentry, seq))
 				return -ECHILD;
 		}
-<<<<<<< HEAD
-		/*
-		 * Note: do negative dentry check after revalidation in
-		 * case that drops it.
-		 */
-		if (negative)
-			return -ENOENT;
-		path->mnt = mnt;
-		path->dentry = dentry;
-		if (likely(__follow_mount_rcu(nd, path, inode)))
-			return 0;
-unlazy:
-		if (unlazy_walk(nd, dentry))
-			return -ECHILD;
-=======
->>>>>>> f2ed3bfc
 	} else {
 		dentry = __d_lookup(parent, &nd->last);
 		if (unlikely(!dentry))
