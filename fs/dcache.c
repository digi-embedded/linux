/*
 * fs/dcache.c
 *
 * Complete reimplementation
 * (C) 1997 Thomas Schoebel-Theuer,
 * with heavy changes by Linus Torvalds
 */

/*
 * Notes on the allocation strategy:
 *
 * The dcache is a master of the icache - whenever a dcache entry
 * exists, the inode will always exist. "iput()" is done either when
 * the dcache entry is deleted or garbage collected.
 */

#include <linux/syscalls.h>
#include <linux/string.h>
#include <linux/mm.h>
#include <linux/fs.h>
#include <linux/fsnotify.h>
#include <linux/slab.h>
#include <linux/init.h>
#include <linux/hash.h>
#include <linux/cache.h>
#include <linux/export.h>
#include <linux/mount.h>
#include <linux/file.h>
#include <asm/uaccess.h>
#include <linux/security.h>
#include <linux/seqlock.h>
#include <linux/swap.h>
#include <linux/bootmem.h>
#include <linux/fs_struct.h>
#include <linux/hardirq.h>
#include <linux/bit_spinlock.h>
#include <linux/rculist_bl.h>
#include <linux/prefetch.h>
#include <linux/ratelimit.h>
#include <linux/list_lru.h>
#include <linux/kasan.h>

#include "internal.h"
#include "mount.h"

/*
 * Usage:
 * dcache->d_inode->i_lock protects:
 *   - i_dentry, d_u.d_alias, d_inode of aliases
 * dcache_hash_bucket lock protects:
 *   - the dcache hash table
 * s_anon bl list spinlock protects:
 *   - the s_anon list (see __d_drop)
 * dentry->d_sb->s_dentry_lru_lock protects:
 *   - the dcache lru lists and counters
 * d_lock protects:
 *   - d_flags
 *   - d_name
 *   - d_lru
 *   - d_count
 *   - d_unhashed()
 *   - d_parent and d_subdirs
 *   - childrens' d_child and d_parent
 *   - d_u.d_alias, d_inode
 *
 * Ordering:
 * dentry->d_inode->i_lock
 *   dentry->d_lock
 *     dentry->d_sb->s_dentry_lru_lock
 *     dcache_hash_bucket lock
 *     s_anon lock
 *
 * If there is an ancestor relationship:
 * dentry->d_parent->...->d_parent->d_lock
 *   ...
 *     dentry->d_parent->d_lock
 *       dentry->d_lock
 *
 * If no ancestor relationship:
 * if (dentry1 < dentry2)
 *   dentry1->d_lock
 *     dentry2->d_lock
 */
int sysctl_vfs_cache_pressure __read_mostly = 100;
EXPORT_SYMBOL_GPL(sysctl_vfs_cache_pressure);

__cacheline_aligned_in_smp DEFINE_SEQLOCK(rename_lock);

EXPORT_SYMBOL(rename_lock);

static struct kmem_cache *dentry_cache __read_mostly;

/*
 * This is the single most critical data structure when it comes
 * to the dcache: the hashtable for lookups. Somebody should try
 * to make this good - I've just made it work.
 *
 * This hash-function tries to avoid losing too many bits of hash
 * information, yet avoid using a prime hash-size or similar.
 */

static unsigned int d_hash_mask __read_mostly;
static unsigned int d_hash_shift __read_mostly;

static struct hlist_bl_head *dentry_hashtable __read_mostly;

static inline struct hlist_bl_head *d_hash(unsigned int hash)
{
	return dentry_hashtable + (hash >> (32 - d_hash_shift));
}

#define IN_LOOKUP_SHIFT 10
static struct hlist_bl_head in_lookup_hashtable[1 << IN_LOOKUP_SHIFT];

static inline struct hlist_bl_head *in_lookup_hash(const struct dentry *parent,
					unsigned int hash)
{
	hash += (unsigned long) parent / L1_CACHE_BYTES;
	return in_lookup_hashtable + hash_32(hash, IN_LOOKUP_SHIFT);
}


/* Statistics gathering. */
struct dentry_stat_t dentry_stat = {
	.age_limit = 45,
};

static DEFINE_PER_CPU(long, nr_dentry);
static DEFINE_PER_CPU(long, nr_dentry_unused);

#if defined(CONFIG_SYSCTL) && defined(CONFIG_PROC_FS)

/*
 * Here we resort to our own counters instead of using generic per-cpu counters
 * for consistency with what the vfs inode code does. We are expected to harvest
 * better code and performance by having our own specialized counters.
 *
 * Please note that the loop is done over all possible CPUs, not over all online
 * CPUs. The reason for this is that we don't want to play games with CPUs going
 * on and off. If one of them goes off, we will just keep their counters.
 *
 * glommer: See cffbc8a for details, and if you ever intend to change this,
 * please update all vfs counters to match.
 */
static long get_nr_dentry(void)
{
	int i;
	long sum = 0;
	for_each_possible_cpu(i)
		sum += per_cpu(nr_dentry, i);
	return sum < 0 ? 0 : sum;
}

static long get_nr_dentry_unused(void)
{
	int i;
	long sum = 0;
	for_each_possible_cpu(i)
		sum += per_cpu(nr_dentry_unused, i);
	return sum < 0 ? 0 : sum;
}

int proc_nr_dentry(struct ctl_table *table, int write, void __user *buffer,
		   size_t *lenp, loff_t *ppos)
{
	dentry_stat.nr_dentry = get_nr_dentry();
	dentry_stat.nr_unused = get_nr_dentry_unused();
	return proc_doulongvec_minmax(table, write, buffer, lenp, ppos);
}
#endif

/*
 * Compare 2 name strings, return 0 if they match, otherwise non-zero.
 * The strings are both count bytes long, and count is non-zero.
 */
#ifdef CONFIG_DCACHE_WORD_ACCESS

#include <asm/word-at-a-time.h>
/*
 * NOTE! 'cs' and 'scount' come from a dentry, so it has a
 * aligned allocation for this particular component. We don't
 * strictly need the load_unaligned_zeropad() safety, but it
 * doesn't hurt either.
 *
 * In contrast, 'ct' and 'tcount' can be from a pathname, and do
 * need the careful unaligned handling.
 */
static inline int dentry_string_cmp(const unsigned char *cs, const unsigned char *ct, unsigned tcount)
{
	unsigned long a,b,mask;

	for (;;) {
		a = *(unsigned long *)cs;
		b = load_unaligned_zeropad(ct);
		if (tcount < sizeof(unsigned long))
			break;
		if (unlikely(a != b))
			return 1;
		cs += sizeof(unsigned long);
		ct += sizeof(unsigned long);
		tcount -= sizeof(unsigned long);
		if (!tcount)
			return 0;
	}
	mask = bytemask_from_count(tcount);
	return unlikely(!!((a ^ b) & mask));
}

#else

static inline int dentry_string_cmp(const unsigned char *cs, const unsigned char *ct, unsigned tcount)
{
	do {
		if (*cs != *ct)
			return 1;
		cs++;
		ct++;
		tcount--;
	} while (tcount);
	return 0;
}

#endif

static inline int dentry_cmp(const struct dentry *dentry, const unsigned char *ct, unsigned tcount)
{
	/*
	 * Be careful about RCU walk racing with rename:
	 * use 'lockless_dereference' to fetch the name pointer.
	 *
	 * NOTE! Even if a rename will mean that the length
	 * was not loaded atomically, we don't care. The
	 * RCU walk will check the sequence count eventually,
	 * and catch it. And we won't overrun the buffer,
	 * because we're reading the name pointer atomically,
	 * and a dentry name is guaranteed to be properly
	 * terminated with a NUL byte.
	 *
	 * End result: even if 'len' is wrong, we'll exit
	 * early because the data cannot match (there can
	 * be no NUL in the ct/tcount data)
	 */
	const unsigned char *cs = lockless_dereference(dentry->d_name.name);

	return dentry_string_cmp(cs, ct, tcount);
}

struct external_name {
	union {
		atomic_t count;
		struct rcu_head head;
	} u;
	unsigned char name[];
};

static inline struct external_name *external_name(struct dentry *dentry)
{
	return container_of(dentry->d_name.name, struct external_name, name[0]);
}

static void __d_free(struct rcu_head *head)
{
	struct dentry *dentry = container_of(head, struct dentry, d_u.d_rcu);

	kmem_cache_free(dentry_cache, dentry); 
}

static void __d_free_external(struct rcu_head *head)
{
	struct dentry *dentry = container_of(head, struct dentry, d_u.d_rcu);
	kfree(external_name(dentry));
	kmem_cache_free(dentry_cache, dentry); 
}

static inline int dname_external(const struct dentry *dentry)
{
	return dentry->d_name.name != dentry->d_iname;
}

static inline void __d_set_inode_and_type(struct dentry *dentry,
					  struct inode *inode,
					  unsigned type_flags)
{
	unsigned flags;

	dentry->d_inode = inode;
	flags = READ_ONCE(dentry->d_flags);
	flags &= ~(DCACHE_ENTRY_TYPE | DCACHE_FALLTHRU);
	flags |= type_flags;
	WRITE_ONCE(dentry->d_flags, flags);
}

static inline void __d_clear_type_and_inode(struct dentry *dentry)
{
	unsigned flags = READ_ONCE(dentry->d_flags);

	flags &= ~(DCACHE_ENTRY_TYPE | DCACHE_FALLTHRU);
	WRITE_ONCE(dentry->d_flags, flags);
	dentry->d_inode = NULL;
}

static void dentry_free(struct dentry *dentry)
{
	WARN_ON(!hlist_unhashed(&dentry->d_u.d_alias));
	if (unlikely(dname_external(dentry))) {
		struct external_name *p = external_name(dentry);
		if (likely(atomic_dec_and_test(&p->u.count))) {
			call_rcu(&dentry->d_u.d_rcu, __d_free_external);
			return;
		}
	}
	/* if dentry was never visible to RCU, immediate free is OK */
	if (!(dentry->d_flags & DCACHE_RCUACCESS))
		__d_free(&dentry->d_u.d_rcu);
	else
		call_rcu(&dentry->d_u.d_rcu, __d_free);
}

/*
 * Release the dentry's inode, using the filesystem
 * d_iput() operation if defined.
 */
static void dentry_unlink_inode(struct dentry * dentry)
	__releases(dentry->d_lock)
	__releases(dentry->d_inode->i_lock)
{
	struct inode *inode = dentry->d_inode;
	bool hashed = !d_unhashed(dentry);

	if (hashed)
		raw_write_seqcount_begin(&dentry->d_seq);
	__d_clear_type_and_inode(dentry);
	hlist_del_init(&dentry->d_u.d_alias);
	if (hashed)
		raw_write_seqcount_end(&dentry->d_seq);
	spin_unlock(&dentry->d_lock);
	spin_unlock(&inode->i_lock);
	if (!inode->i_nlink)
		fsnotify_inoderemove(inode);
	if (dentry->d_op && dentry->d_op->d_iput)
		dentry->d_op->d_iput(dentry, inode);
	else
		iput(inode);
}

/*
 * The DCACHE_LRU_LIST bit is set whenever the 'd_lru' entry
 * is in use - which includes both the "real" per-superblock
 * LRU list _and_ the DCACHE_SHRINK_LIST use.
 *
 * The DCACHE_SHRINK_LIST bit is set whenever the dentry is
 * on the shrink list (ie not on the superblock LRU list).
 *
 * The per-cpu "nr_dentry_unused" counters are updated with
 * the DCACHE_LRU_LIST bit.
 *
 * These helper functions make sure we always follow the
 * rules. d_lock must be held by the caller.
 */
#define D_FLAG_VERIFY(dentry,x) WARN_ON_ONCE(((dentry)->d_flags & (DCACHE_LRU_LIST | DCACHE_SHRINK_LIST)) != (x))
static void d_lru_add(struct dentry *dentry)
{
	D_FLAG_VERIFY(dentry, 0);
	dentry->d_flags |= DCACHE_LRU_LIST;
	this_cpu_inc(nr_dentry_unused);
	WARN_ON_ONCE(!list_lru_add(&dentry->d_sb->s_dentry_lru, &dentry->d_lru));
}

static void d_lru_del(struct dentry *dentry)
{
	D_FLAG_VERIFY(dentry, DCACHE_LRU_LIST);
	dentry->d_flags &= ~DCACHE_LRU_LIST;
	this_cpu_dec(nr_dentry_unused);
	WARN_ON_ONCE(!list_lru_del(&dentry->d_sb->s_dentry_lru, &dentry->d_lru));
}

static void d_shrink_del(struct dentry *dentry)
{
	D_FLAG_VERIFY(dentry, DCACHE_SHRINK_LIST | DCACHE_LRU_LIST);
	list_del_init(&dentry->d_lru);
	dentry->d_flags &= ~(DCACHE_SHRINK_LIST | DCACHE_LRU_LIST);
	this_cpu_dec(nr_dentry_unused);
}

static void d_shrink_add(struct dentry *dentry, struct list_head *list)
{
	D_FLAG_VERIFY(dentry, 0);
	list_add(&dentry->d_lru, list);
	dentry->d_flags |= DCACHE_SHRINK_LIST | DCACHE_LRU_LIST;
	this_cpu_inc(nr_dentry_unused);
}

/*
 * These can only be called under the global LRU lock, ie during the
 * callback for freeing the LRU list. "isolate" removes it from the
 * LRU lists entirely, while shrink_move moves it to the indicated
 * private list.
 */
static void d_lru_isolate(struct list_lru_one *lru, struct dentry *dentry)
{
	D_FLAG_VERIFY(dentry, DCACHE_LRU_LIST);
	dentry->d_flags &= ~DCACHE_LRU_LIST;
	this_cpu_dec(nr_dentry_unused);
	list_lru_isolate(lru, &dentry->d_lru);
}

static void d_lru_shrink_move(struct list_lru_one *lru, struct dentry *dentry,
			      struct list_head *list)
{
	D_FLAG_VERIFY(dentry, DCACHE_LRU_LIST);
	dentry->d_flags |= DCACHE_SHRINK_LIST;
	list_lru_isolate_move(lru, &dentry->d_lru, list);
}

/*
 * dentry_lru_(add|del)_list) must be called with d_lock held.
 */
static void dentry_lru_add(struct dentry *dentry)
{
	if (unlikely(!(dentry->d_flags & DCACHE_LRU_LIST)))
		d_lru_add(dentry);
}

/**
 * d_drop - drop a dentry
 * @dentry: dentry to drop
 *
 * d_drop() unhashes the entry from the parent dentry hashes, so that it won't
 * be found through a VFS lookup any more. Note that this is different from
 * deleting the dentry - d_delete will try to mark the dentry negative if
 * possible, giving a successful _negative_ lookup, while d_drop will
 * just make the cache lookup fail.
 *
 * d_drop() is used mainly for stuff that wants to invalidate a dentry for some
 * reason (NFS timeouts or autofs deletes).
 *
 * __d_drop requires dentry->d_lock.
 */
void __d_drop(struct dentry *dentry)
{
	if (!d_unhashed(dentry)) {
		struct hlist_bl_head *b;
		/*
		 * Hashed dentries are normally on the dentry hashtable,
		 * with the exception of those newly allocated by
		 * d_obtain_alias, which are always IS_ROOT:
		 */
		if (unlikely(IS_ROOT(dentry)))
			b = &dentry->d_sb->s_anon;
		else
			b = d_hash(dentry->d_name.hash);

		hlist_bl_lock(b);
		__hlist_bl_del(&dentry->d_hash);
		dentry->d_hash.pprev = NULL;
		hlist_bl_unlock(b);
		/* After this call, in-progress rcu-walk path lookup will fail. */
		write_seqcount_invalidate(&dentry->d_seq);
	}
}
EXPORT_SYMBOL(__d_drop);

void d_drop(struct dentry *dentry)
{
	spin_lock(&dentry->d_lock);
	__d_drop(dentry);
	spin_unlock(&dentry->d_lock);
}
EXPORT_SYMBOL(d_drop);

static inline void dentry_unlist(struct dentry *dentry, struct dentry *parent)
{
	struct dentry *next;
	/*
	 * Inform d_walk() and shrink_dentry_list() that we are no longer
	 * attached to the dentry tree
	 */
	dentry->d_flags |= DCACHE_DENTRY_KILLED;
	if (unlikely(list_empty(&dentry->d_child)))
		return;
	__list_del_entry(&dentry->d_child);
	/*
	 * Cursors can move around the list of children.  While we'd been
	 * a normal list member, it didn't matter - ->d_child.next would've
	 * been updated.  However, from now on it won't be and for the
	 * things like d_walk() it might end up with a nasty surprise.
	 * Normally d_walk() doesn't care about cursors moving around -
	 * ->d_lock on parent prevents that and since a cursor has no children
	 * of its own, we get through it without ever unlocking the parent.
	 * There is one exception, though - if we ascend from a child that
	 * gets killed as soon as we unlock it, the next sibling is found
	 * using the value left in its ->d_child.next.  And if _that_
	 * pointed to a cursor, and cursor got moved (e.g. by lseek())
	 * before d_walk() regains parent->d_lock, we'll end up skipping
	 * everything the cursor had been moved past.
	 *
	 * Solution: make sure that the pointer left behind in ->d_child.next
	 * points to something that won't be moving around.  I.e. skip the
	 * cursors.
	 */
	while (dentry->d_child.next != &parent->d_subdirs) {
		next = list_entry(dentry->d_child.next, struct dentry, d_child);
		if (likely(!(next->d_flags & DCACHE_DENTRY_CURSOR)))
			break;
		dentry->d_child.next = next->d_child.next;
	}
}

static void __dentry_kill(struct dentry *dentry)
{
	struct dentry *parent = NULL;
	bool can_free = true;
	if (!IS_ROOT(dentry))
		parent = dentry->d_parent;

	/*
	 * The dentry is now unrecoverably dead to the world.
	 */
	lockref_mark_dead(&dentry->d_lockref);

	/*
	 * inform the fs via d_prune that this dentry is about to be
	 * unhashed and destroyed.
	 */
	if (dentry->d_flags & DCACHE_OP_PRUNE)
		dentry->d_op->d_prune(dentry);

	if (dentry->d_flags & DCACHE_LRU_LIST) {
		if (!(dentry->d_flags & DCACHE_SHRINK_LIST))
			d_lru_del(dentry);
	}
	/* if it was on the hash then remove it */
	__d_drop(dentry);
	dentry_unlist(dentry, parent);
	if (parent)
		spin_unlock(&parent->d_lock);
	if (dentry->d_inode)
		dentry_unlink_inode(dentry);
	else
		spin_unlock(&dentry->d_lock);
	this_cpu_dec(nr_dentry);
	if (dentry->d_op && dentry->d_op->d_release)
		dentry->d_op->d_release(dentry);

	spin_lock(&dentry->d_lock);
	if (dentry->d_flags & DCACHE_SHRINK_LIST) {
		dentry->d_flags |= DCACHE_MAY_FREE;
		can_free = false;
	}
	spin_unlock(&dentry->d_lock);
	if (likely(can_free))
		dentry_free(dentry);
}

/*
 * Finish off a dentry we've decided to kill.
 * dentry->d_lock must be held, returns with it unlocked.
 * If ref is non-zero, then decrement the refcount too.
 * Returns dentry requiring refcount drop, or NULL if we're done.
 */
static struct dentry *dentry_kill(struct dentry *dentry)
	__releases(dentry->d_lock)
{
	struct inode *inode = dentry->d_inode;
	struct dentry *parent = NULL;

	if (inode && unlikely(!spin_trylock(&inode->i_lock)))
		goto failed;

	if (!IS_ROOT(dentry)) {
		parent = dentry->d_parent;
		if (unlikely(!spin_trylock(&parent->d_lock))) {
			if (inode)
				spin_unlock(&inode->i_lock);
			goto failed;
		}
	}

	__dentry_kill(dentry);
	return parent;

failed:
	spin_unlock(&dentry->d_lock);
	return dentry; /* try again with same dentry */
}

static inline struct dentry *lock_parent(struct dentry *dentry)
{
	struct dentry *parent = dentry->d_parent;
	if (IS_ROOT(dentry))
		return NULL;
	if (unlikely(dentry->d_lockref.count < 0))
		return NULL;
	if (likely(spin_trylock(&parent->d_lock)))
		return parent;
	rcu_read_lock();
	spin_unlock(&dentry->d_lock);
again:
	parent = ACCESS_ONCE(dentry->d_parent);
	spin_lock(&parent->d_lock);
	/*
	 * We can't blindly lock dentry until we are sure
	 * that we won't violate the locking order.
	 * Any changes of dentry->d_parent must have
	 * been done with parent->d_lock held, so
	 * spin_lock() above is enough of a barrier
	 * for checking if it's still our child.
	 */
	if (unlikely(parent != dentry->d_parent)) {
		spin_unlock(&parent->d_lock);
		goto again;
	}
	rcu_read_unlock();
	if (parent != dentry)
		spin_lock_nested(&dentry->d_lock, DENTRY_D_LOCK_NESTED);
	else
		parent = NULL;
	return parent;
}

/*
 * Try to do a lockless dput(), and return whether that was successful.
 *
 * If unsuccessful, we return false, having already taken the dentry lock.
 *
 * The caller needs to hold the RCU read lock, so that the dentry is
 * guaranteed to stay around even if the refcount goes down to zero!
 */
static inline bool fast_dput(struct dentry *dentry)
{
	int ret;
	unsigned int d_flags;

	/*
	 * If we have a d_op->d_delete() operation, we sould not
	 * let the dentry count go to zero, so use "put_or_lock".
	 */
	if (unlikely(dentry->d_flags & DCACHE_OP_DELETE))
		return lockref_put_or_lock(&dentry->d_lockref);

	/*
	 * .. otherwise, we can try to just decrement the
	 * lockref optimistically.
	 */
	ret = lockref_put_return(&dentry->d_lockref);

	/*
	 * If the lockref_put_return() failed due to the lock being held
	 * by somebody else, the fast path has failed. We will need to
	 * get the lock, and then check the count again.
	 */
	if (unlikely(ret < 0)) {
		spin_lock(&dentry->d_lock);
		if (dentry->d_lockref.count > 1) {
			dentry->d_lockref.count--;
			spin_unlock(&dentry->d_lock);
			return 1;
		}
		return 0;
	}

	/*
	 * If we weren't the last ref, we're done.
	 */
	if (ret)
		return 1;

	/*
	 * Careful, careful. The reference count went down
	 * to zero, but we don't hold the dentry lock, so
	 * somebody else could get it again, and do another
	 * dput(), and we need to not race with that.
	 *
	 * However, there is a very special and common case
	 * where we don't care, because there is nothing to
	 * do: the dentry is still hashed, it does not have
	 * a 'delete' op, and it's referenced and already on
	 * the LRU list.
	 *
	 * NOTE! Since we aren't locked, these values are
	 * not "stable". However, it is sufficient that at
	 * some point after we dropped the reference the
	 * dentry was hashed and the flags had the proper
	 * value. Other dentry users may have re-gotten
	 * a reference to the dentry and change that, but
	 * our work is done - we can leave the dentry
	 * around with a zero refcount.
	 */
	smp_rmb();
	d_flags = ACCESS_ONCE(dentry->d_flags);
	d_flags &= DCACHE_REFERENCED | DCACHE_LRU_LIST | DCACHE_DISCONNECTED;

	/* Nothing to do? Dropping the reference was all we needed? */
	if (d_flags == (DCACHE_REFERENCED | DCACHE_LRU_LIST) && !d_unhashed(dentry))
		return 1;

	/*
	 * Not the fast normal case? Get the lock. We've already decremented
	 * the refcount, but we'll need to re-check the situation after
	 * getting the lock.
	 */
	spin_lock(&dentry->d_lock);

	/*
	 * Did somebody else grab a reference to it in the meantime, and
	 * we're no longer the last user after all? Alternatively, somebody
	 * else could have killed it and marked it dead. Either way, we
	 * don't need to do anything else.
	 */
	if (dentry->d_lockref.count) {
		spin_unlock(&dentry->d_lock);
		return 1;
	}

	/*
	 * Re-get the reference we optimistically dropped. We hold the
	 * lock, and we just tested that it was zero, so we can just
	 * set it to 1.
	 */
	dentry->d_lockref.count = 1;
	return 0;
}


/* 
 * This is dput
 *
 * This is complicated by the fact that we do not want to put
 * dentries that are no longer on any hash chain on the unused
 * list: we'd much rather just get rid of them immediately.
 *
 * However, that implies that we have to traverse the dentry
 * tree upwards to the parents which might _also_ now be
 * scheduled for deletion (it may have been only waiting for
 * its last child to go away).
 *
 * This tail recursion is done by hand as we don't want to depend
 * on the compiler to always get this right (gcc generally doesn't).
 * Real recursion would eat up our stack space.
 */

/*
 * dput - release a dentry
 * @dentry: dentry to release 
 *
 * Release a dentry. This will drop the usage count and if appropriate
 * call the dentry unlink method as well as removing it from the queues and
 * releasing its resources. If the parent dentries were scheduled for release
 * they too may now get deleted.
 */
void dput(struct dentry *dentry)
{
	if (unlikely(!dentry))
		return;

repeat:
	might_sleep();

	rcu_read_lock();
	if (likely(fast_dput(dentry))) {
		rcu_read_unlock();
		return;
	}

	/* Slow case: now with the dentry lock held */
	rcu_read_unlock();

	WARN_ON(d_in_lookup(dentry));

	/* Unreachable? Get rid of it */
	if (unlikely(d_unhashed(dentry)))
		goto kill_it;

	if (unlikely(dentry->d_flags & DCACHE_DISCONNECTED))
		goto kill_it;

	if (unlikely(dentry->d_flags & DCACHE_OP_DELETE)) {
		if (dentry->d_op->d_delete(dentry))
			goto kill_it;
	}

	if (!(dentry->d_flags & DCACHE_REFERENCED))
		dentry->d_flags |= DCACHE_REFERENCED;
	dentry_lru_add(dentry);

	dentry->d_lockref.count--;
	spin_unlock(&dentry->d_lock);
	return;

kill_it:
	dentry = dentry_kill(dentry);
	if (dentry) {
		cond_resched();
		goto repeat;
	}
}
EXPORT_SYMBOL(dput);


/* This must be called with d_lock held */
static inline void __dget_dlock(struct dentry *dentry)
{
	dentry->d_lockref.count++;
}

static inline void __dget(struct dentry *dentry)
{
	lockref_get(&dentry->d_lockref);
}

struct dentry *dget_parent(struct dentry *dentry)
{
	int gotref;
	struct dentry *ret;

	/*
	 * Do optimistic parent lookup without any
	 * locking.
	 */
	rcu_read_lock();
	ret = ACCESS_ONCE(dentry->d_parent);
	gotref = lockref_get_not_zero(&ret->d_lockref);
	rcu_read_unlock();
	if (likely(gotref)) {
		if (likely(ret == ACCESS_ONCE(dentry->d_parent)))
			return ret;
		dput(ret);
	}

repeat:
	/*
	 * Don't need rcu_dereference because we re-check it was correct under
	 * the lock.
	 */
	rcu_read_lock();
	ret = dentry->d_parent;
	spin_lock(&ret->d_lock);
	if (unlikely(ret != dentry->d_parent)) {
		spin_unlock(&ret->d_lock);
		rcu_read_unlock();
		goto repeat;
	}
	rcu_read_unlock();
	BUG_ON(!ret->d_lockref.count);
	ret->d_lockref.count++;
	spin_unlock(&ret->d_lock);
	return ret;
}
EXPORT_SYMBOL(dget_parent);

/**
 * d_find_alias - grab a hashed alias of inode
 * @inode: inode in question
 *
 * If inode has a hashed alias, or is a directory and has any alias,
 * acquire the reference to alias and return it. Otherwise return NULL.
 * Notice that if inode is a directory there can be only one alias and
 * it can be unhashed only if it has no children, or if it is the root
 * of a filesystem, or if the directory was renamed and d_revalidate
 * was the first vfs operation to notice.
 *
 * If the inode has an IS_ROOT, DCACHE_DISCONNECTED alias, then prefer
 * any other hashed alias over that one.
 */
static struct dentry *__d_find_alias(struct inode *inode)
{
	struct dentry *alias, *discon_alias;

again:
	discon_alias = NULL;
	hlist_for_each_entry(alias, &inode->i_dentry, d_u.d_alias) {
		spin_lock(&alias->d_lock);
 		if (S_ISDIR(inode->i_mode) || !d_unhashed(alias)) {
			if (IS_ROOT(alias) &&
			    (alias->d_flags & DCACHE_DISCONNECTED)) {
				discon_alias = alias;
			} else {
				__dget_dlock(alias);
				spin_unlock(&alias->d_lock);
				return alias;
			}
		}
		spin_unlock(&alias->d_lock);
	}
	if (discon_alias) {
		alias = discon_alias;
		spin_lock(&alias->d_lock);
		if (S_ISDIR(inode->i_mode) || !d_unhashed(alias)) {
			__dget_dlock(alias);
			spin_unlock(&alias->d_lock);
			return alias;
		}
		spin_unlock(&alias->d_lock);
		goto again;
	}
	return NULL;
}

struct dentry *d_find_alias(struct inode *inode)
{
	struct dentry *de = NULL;

	if (!hlist_empty(&inode->i_dentry)) {
		spin_lock(&inode->i_lock);
		de = __d_find_alias(inode);
		spin_unlock(&inode->i_lock);
	}
	return de;
}
EXPORT_SYMBOL(d_find_alias);

/*
 *	Try to kill dentries associated with this inode.
 * WARNING: you must own a reference to inode.
 */
void d_prune_aliases(struct inode *inode)
{
	struct dentry *dentry;
restart:
	spin_lock(&inode->i_lock);
	hlist_for_each_entry(dentry, &inode->i_dentry, d_u.d_alias) {
		spin_lock(&dentry->d_lock);
		if (!dentry->d_lockref.count) {
			struct dentry *parent = lock_parent(dentry);
			if (likely(!dentry->d_lockref.count)) {
				__dentry_kill(dentry);
				dput(parent);
				goto restart;
			}
			if (parent)
				spin_unlock(&parent->d_lock);
		}
		spin_unlock(&dentry->d_lock);
	}
	spin_unlock(&inode->i_lock);
}
EXPORT_SYMBOL(d_prune_aliases);

static void shrink_dentry_list(struct list_head *list)
{
	struct dentry *dentry, *parent;

	while (!list_empty(list)) {
		struct inode *inode;
		dentry = list_entry(list->prev, struct dentry, d_lru);
		spin_lock(&dentry->d_lock);
		parent = lock_parent(dentry);

		/*
		 * The dispose list is isolated and dentries are not accounted
		 * to the LRU here, so we can simply remove it from the list
		 * here regardless of whether it is referenced or not.
		 */
		d_shrink_del(dentry);

		/*
		 * We found an inuse dentry which was not removed from
		 * the LRU because of laziness during lookup. Do not free it.
		 */
		if (dentry->d_lockref.count > 0) {
			spin_unlock(&dentry->d_lock);
			if (parent)
				spin_unlock(&parent->d_lock);
			continue;
		}


		if (unlikely(dentry->d_flags & DCACHE_DENTRY_KILLED)) {
			bool can_free = dentry->d_flags & DCACHE_MAY_FREE;
			spin_unlock(&dentry->d_lock);
			if (parent)
				spin_unlock(&parent->d_lock);
			if (can_free)
				dentry_free(dentry);
			continue;
		}

		inode = dentry->d_inode;
		if (inode && unlikely(!spin_trylock(&inode->i_lock))) {
			d_shrink_add(dentry, list);
			spin_unlock(&dentry->d_lock);
			if (parent)
				spin_unlock(&parent->d_lock);
			continue;
		}

		__dentry_kill(dentry);

		/*
		 * We need to prune ancestors too. This is necessary to prevent
		 * quadratic behavior of shrink_dcache_parent(), but is also
		 * expected to be beneficial in reducing dentry cache
		 * fragmentation.
		 */
		dentry = parent;
		while (dentry && !lockref_put_or_lock(&dentry->d_lockref)) {
			parent = lock_parent(dentry);
			if (dentry->d_lockref.count != 1) {
				dentry->d_lockref.count--;
				spin_unlock(&dentry->d_lock);
				if (parent)
					spin_unlock(&parent->d_lock);
				break;
			}
			inode = dentry->d_inode;	/* can't be NULL */
			if (unlikely(!spin_trylock(&inode->i_lock))) {
				spin_unlock(&dentry->d_lock);
				if (parent)
					spin_unlock(&parent->d_lock);
				cpu_relax();
				continue;
			}
			__dentry_kill(dentry);
			dentry = parent;
		}
	}
}

static enum lru_status dentry_lru_isolate(struct list_head *item,
		struct list_lru_one *lru, spinlock_t *lru_lock, void *arg)
{
	struct list_head *freeable = arg;
	struct dentry	*dentry = container_of(item, struct dentry, d_lru);


	/*
	 * we are inverting the lru lock/dentry->d_lock here,
	 * so use a trylock. If we fail to get the lock, just skip
	 * it
	 */
	if (!spin_trylock(&dentry->d_lock))
		return LRU_SKIP;

	/*
	 * Referenced dentries are still in use. If they have active
	 * counts, just remove them from the LRU. Otherwise give them
	 * another pass through the LRU.
	 */
	if (dentry->d_lockref.count) {
		d_lru_isolate(lru, dentry);
		spin_unlock(&dentry->d_lock);
		return LRU_REMOVED;
	}

	if (dentry->d_flags & DCACHE_REFERENCED) {
		dentry->d_flags &= ~DCACHE_REFERENCED;
		spin_unlock(&dentry->d_lock);

		/*
		 * The list move itself will be made by the common LRU code. At
		 * this point, we've dropped the dentry->d_lock but keep the
		 * lru lock. This is safe to do, since every list movement is
		 * protected by the lru lock even if both locks are held.
		 *
		 * This is guaranteed by the fact that all LRU management
		 * functions are intermediated by the LRU API calls like
		 * list_lru_add and list_lru_del. List movement in this file
		 * only ever occur through this functions or through callbacks
		 * like this one, that are called from the LRU API.
		 *
		 * The only exceptions to this are functions like
		 * shrink_dentry_list, and code that first checks for the
		 * DCACHE_SHRINK_LIST flag.  Those are guaranteed to be
		 * operating only with stack provided lists after they are
		 * properly isolated from the main list.  It is thus, always a
		 * local access.
		 */
		return LRU_ROTATE;
	}

	d_lru_shrink_move(lru, dentry, freeable);
	spin_unlock(&dentry->d_lock);

	return LRU_REMOVED;
}

/**
 * prune_dcache_sb - shrink the dcache
 * @sb: superblock
 * @sc: shrink control, passed to list_lru_shrink_walk()
 *
 * Attempt to shrink the superblock dcache LRU by @sc->nr_to_scan entries. This
 * is done when we need more memory and called from the superblock shrinker
 * function.
 *
 * This function may fail to free any resources if all the dentries are in
 * use.
 */
long prune_dcache_sb(struct super_block *sb, struct shrink_control *sc)
{
	LIST_HEAD(dispose);
	long freed;

	freed = list_lru_shrink_walk(&sb->s_dentry_lru, sc,
				     dentry_lru_isolate, &dispose);
	shrink_dentry_list(&dispose);
	return freed;
}

static enum lru_status dentry_lru_isolate_shrink(struct list_head *item,
		struct list_lru_one *lru, spinlock_t *lru_lock, void *arg)
{
	struct list_head *freeable = arg;
	struct dentry	*dentry = container_of(item, struct dentry, d_lru);

	/*
	 * we are inverting the lru lock/dentry->d_lock here,
	 * so use a trylock. If we fail to get the lock, just skip
	 * it
	 */
	if (!spin_trylock(&dentry->d_lock))
		return LRU_SKIP;

	d_lru_shrink_move(lru, dentry, freeable);
	spin_unlock(&dentry->d_lock);

	return LRU_REMOVED;
}


/**
 * shrink_dcache_sb - shrink dcache for a superblock
 * @sb: superblock
 *
 * Shrink the dcache for the specified super block. This is used to free
 * the dcache before unmounting a file system.
 */
void shrink_dcache_sb(struct super_block *sb)
{
	long freed;

	do {
		LIST_HEAD(dispose);

		freed = list_lru_walk(&sb->s_dentry_lru,
			dentry_lru_isolate_shrink, &dispose, UINT_MAX);

		this_cpu_sub(nr_dentry_unused, freed);
		shrink_dentry_list(&dispose);
	} while (freed > 0);
}
EXPORT_SYMBOL(shrink_dcache_sb);

/**
 * enum d_walk_ret - action to talke during tree walk
 * @D_WALK_CONTINUE:	contrinue walk
 * @D_WALK_QUIT:	quit walk
 * @D_WALK_NORETRY:	quit when retry is needed
 * @D_WALK_SKIP:	skip this dentry and its children
 */
enum d_walk_ret {
	D_WALK_CONTINUE,
	D_WALK_QUIT,
	D_WALK_NORETRY,
	D_WALK_SKIP,
};

/**
 * d_walk - walk the dentry tree
 * @parent:	start of walk
 * @data:	data passed to @enter() and @finish()
 * @enter:	callback when first entering the dentry
 * @finish:	callback when successfully finished the walk
 *
 * The @enter() and @finish() callbacks are called with d_lock held.
 */
static void d_walk(struct dentry *parent, void *data,
		   enum d_walk_ret (*enter)(void *, struct dentry *),
		   void (*finish)(void *))
{
	struct dentry *this_parent;
	struct list_head *next;
	unsigned seq = 0;
	enum d_walk_ret ret;
	bool retry = true;

again:
	read_seqbegin_or_lock(&rename_lock, &seq);
	this_parent = parent;
	spin_lock(&this_parent->d_lock);

	ret = enter(data, this_parent);
	switch (ret) {
	case D_WALK_CONTINUE:
		break;
	case D_WALK_QUIT:
	case D_WALK_SKIP:
		goto out_unlock;
	case D_WALK_NORETRY:
		retry = false;
		break;
	}
repeat:
	next = this_parent->d_subdirs.next;
resume:
	while (next != &this_parent->d_subdirs) {
		struct list_head *tmp = next;
		struct dentry *dentry = list_entry(tmp, struct dentry, d_child);
		next = tmp->next;

		if (unlikely(dentry->d_flags & DCACHE_DENTRY_CURSOR))
			continue;

		spin_lock_nested(&dentry->d_lock, DENTRY_D_LOCK_NESTED);

		ret = enter(data, dentry);
		switch (ret) {
		case D_WALK_CONTINUE:
			break;
		case D_WALK_QUIT:
			spin_unlock(&dentry->d_lock);
			goto out_unlock;
		case D_WALK_NORETRY:
			retry = false;
			break;
		case D_WALK_SKIP:
			spin_unlock(&dentry->d_lock);
			continue;
		}

		if (!list_empty(&dentry->d_subdirs)) {
			spin_unlock(&this_parent->d_lock);
			spin_release(&dentry->d_lock.dep_map, 1, _RET_IP_);
			this_parent = dentry;
			spin_acquire(&this_parent->d_lock.dep_map, 0, 1, _RET_IP_);
			goto repeat;
		}
		spin_unlock(&dentry->d_lock);
	}
	/*
	 * All done at this level ... ascend and resume the search.
	 */
	rcu_read_lock();
ascend:
	if (this_parent != parent) {
		struct dentry *child = this_parent;
		this_parent = child->d_parent;

		spin_unlock(&child->d_lock);
		spin_lock(&this_parent->d_lock);

		/* might go back up the wrong parent if we have had a rename. */
		if (need_seqretry(&rename_lock, seq))
			goto rename_retry;
		/* go into the first sibling still alive */
		do {
			next = child->d_child.next;
			if (next == &this_parent->d_subdirs)
				goto ascend;
			child = list_entry(next, struct dentry, d_child);
		} while (unlikely(child->d_flags & DCACHE_DENTRY_KILLED));
		rcu_read_unlock();
		goto resume;
	}
	if (need_seqretry(&rename_lock, seq))
		goto rename_retry;
	rcu_read_unlock();
	if (finish)
		finish(data);

out_unlock:
	spin_unlock(&this_parent->d_lock);
	done_seqretry(&rename_lock, seq);
	return;

rename_retry:
	spin_unlock(&this_parent->d_lock);
	rcu_read_unlock();
	BUG_ON(seq & 1);
	if (!retry)
		return;
	seq = 1;
	goto again;
}

/*
 * Search for at least 1 mount point in the dentry's subdirs.
 * We descend to the next level whenever the d_subdirs
 * list is non-empty and continue searching.
 */

static enum d_walk_ret check_mount(void *data, struct dentry *dentry)
{
	int *ret = data;
	if (d_mountpoint(dentry)) {
		*ret = 1;
		return D_WALK_QUIT;
	}
	return D_WALK_CONTINUE;
}

/**
 * have_submounts - check for mounts over a dentry
 * @parent: dentry to check.
 *
 * Return true if the parent or its subdirectories contain
 * a mount point
 */
int have_submounts(struct dentry *parent)
{
	int ret = 0;

	d_walk(parent, &ret, check_mount, NULL);

	return ret;
}
EXPORT_SYMBOL(have_submounts);

/*
 * Called by mount code to set a mountpoint and check if the mountpoint is
 * reachable (e.g. NFS can unhash a directory dentry and then the complete
 * subtree can become unreachable).
 *
 * Only one of d_invalidate() and d_set_mounted() must succeed.  For
 * this reason take rename_lock and d_lock on dentry and ancestors.
 */
int d_set_mounted(struct dentry *dentry)
{
	struct dentry *p;
	int ret = -ENOENT;
	write_seqlock(&rename_lock);
	for (p = dentry->d_parent; !IS_ROOT(p); p = p->d_parent) {
		/* Need exclusion wrt. d_invalidate() */
		spin_lock(&p->d_lock);
		if (unlikely(d_unhashed(p))) {
			spin_unlock(&p->d_lock);
			goto out;
		}
		spin_unlock(&p->d_lock);
	}
	spin_lock(&dentry->d_lock);
	if (!d_unlinked(dentry)) {
		ret = -EBUSY;
		if (!d_mountpoint(dentry)) {
			dentry->d_flags |= DCACHE_MOUNTED;
			ret = 0;
		}
	}
 	spin_unlock(&dentry->d_lock);
out:
	write_sequnlock(&rename_lock);
	return ret;
}

/*
 * Search the dentry child list of the specified parent,
 * and move any unused dentries to the end of the unused
 * list for prune_dcache(). We descend to the next level
 * whenever the d_subdirs list is non-empty and continue
 * searching.
 *
 * It returns zero iff there are no unused children,
 * otherwise  it returns the number of children moved to
 * the end of the unused list. This may not be the total
 * number of unused children, because select_parent can
 * drop the lock and return early due to latency
 * constraints.
 */

struct select_data {
	struct dentry *start;
	struct list_head dispose;
	int found;
};

static enum d_walk_ret select_collect(void *_data, struct dentry *dentry)
{
	struct select_data *data = _data;
	enum d_walk_ret ret = D_WALK_CONTINUE;

	if (data->start == dentry)
		goto out;

	if (dentry->d_flags & DCACHE_SHRINK_LIST) {
		data->found++;
	} else {
		if (dentry->d_flags & DCACHE_LRU_LIST)
			d_lru_del(dentry);
		if (!dentry->d_lockref.count) {
			d_shrink_add(dentry, &data->dispose);
			data->found++;
		}
	}
	/*
	 * We can return to the caller if we have found some (this
	 * ensures forward progress). We'll be coming back to find
	 * the rest.
	 */
	if (!list_empty(&data->dispose))
		ret = need_resched() ? D_WALK_QUIT : D_WALK_NORETRY;
out:
	return ret;
}

/**
 * shrink_dcache_parent - prune dcache
 * @parent: parent of entries to prune
 *
 * Prune the dcache to remove unused children of the parent dentry.
 */
void shrink_dcache_parent(struct dentry *parent)
{
	for (;;) {
		struct select_data data;

		INIT_LIST_HEAD(&data.dispose);
		data.start = parent;
		data.found = 0;

		d_walk(parent, &data, select_collect, NULL);
		if (!data.found)
			break;

		shrink_dentry_list(&data.dispose);
		cond_resched();
	}
}
EXPORT_SYMBOL(shrink_dcache_parent);

static enum d_walk_ret umount_check(void *_data, struct dentry *dentry)
{
	/* it has busy descendents; complain about those instead */
	if (!list_empty(&dentry->d_subdirs))
		return D_WALK_CONTINUE;

	/* root with refcount 1 is fine */
	if (dentry == _data && dentry->d_lockref.count == 1)
		return D_WALK_CONTINUE;

	printk(KERN_ERR "BUG: Dentry %p{i=%lx,n=%pd} "
			" still in use (%d) [unmount of %s %s]\n",
		       dentry,
		       dentry->d_inode ?
		       dentry->d_inode->i_ino : 0UL,
		       dentry,
		       dentry->d_lockref.count,
		       dentry->d_sb->s_type->name,
		       dentry->d_sb->s_id);
	WARN_ON(1);
	return D_WALK_CONTINUE;
}

static void do_one_tree(struct dentry *dentry)
{
	shrink_dcache_parent(dentry);
	d_walk(dentry, dentry, umount_check, NULL);
	d_drop(dentry);
	dput(dentry);
}

/*
 * destroy the dentries attached to a superblock on unmounting
 */
void shrink_dcache_for_umount(struct super_block *sb)
{
	struct dentry *dentry;

	WARN(down_read_trylock(&sb->s_umount), "s_umount should've been locked");

	dentry = sb->s_root;
	sb->s_root = NULL;
	do_one_tree(dentry);

	while (!hlist_bl_empty(&sb->s_anon)) {
		dentry = dget(hlist_bl_entry(hlist_bl_first(&sb->s_anon), struct dentry, d_hash));
		do_one_tree(dentry);
	}
}

struct detach_data {
	struct select_data select;
	struct dentry *mountpoint;
};
static enum d_walk_ret detach_and_collect(void *_data, struct dentry *dentry)
{
	struct detach_data *data = _data;

	if (d_mountpoint(dentry)) {
		__dget_dlock(dentry);
		data->mountpoint = dentry;
		return D_WALK_QUIT;
	}

	return select_collect(&data->select, dentry);
}

static void check_and_drop(void *_data)
{
	struct detach_data *data = _data;

	if (!data->mountpoint && !data->select.found)
		__d_drop(data->select.start);
}

/**
 * d_invalidate - detach submounts, prune dcache, and drop
 * @dentry: dentry to invalidate (aka detach, prune and drop)
 *
 * no dcache lock.
 *
 * The final d_drop is done as an atomic operation relative to
 * rename_lock ensuring there are no races with d_set_mounted.  This
 * ensures there are no unhashed dentries on the path to a mountpoint.
 */
void d_invalidate(struct dentry *dentry)
{
	/*
	 * If it's already been dropped, return OK.
	 */
	spin_lock(&dentry->d_lock);
	if (d_unhashed(dentry)) {
		spin_unlock(&dentry->d_lock);
		return;
	}
	spin_unlock(&dentry->d_lock);

	/* Negative dentries can be dropped without further checks */
	if (!dentry->d_inode) {
		d_drop(dentry);
		return;
	}

	for (;;) {
		struct detach_data data;

		data.mountpoint = NULL;
		INIT_LIST_HEAD(&data.select.dispose);
		data.select.start = dentry;
		data.select.found = 0;

		d_walk(dentry, &data, detach_and_collect, check_and_drop);

		if (data.select.found)
			shrink_dentry_list(&data.select.dispose);

		if (data.mountpoint) {
			detach_mounts(data.mountpoint);
			dput(data.mountpoint);
		}

		if (!data.mountpoint && !data.select.found)
			break;

		cond_resched();
	}
}
EXPORT_SYMBOL(d_invalidate);

/**
 * __d_alloc	-	allocate a dcache entry
 * @sb: filesystem it will belong to
 * @name: qstr of the name
 *
 * Allocates a dentry. It returns %NULL if there is insufficient memory
 * available. On a success the dentry is returned. The name passed in is
 * copied and the copy passed in may be reused after this call.
 */
 
struct dentry *__d_alloc(struct super_block *sb, const struct qstr *name)
{
	struct dentry *dentry;
	char *dname;
	int err;

	dentry = kmem_cache_alloc(dentry_cache, GFP_KERNEL);
	if (!dentry)
		return NULL;

	/*
	 * We guarantee that the inline name is always NUL-terminated.
	 * This way the memcpy() done by the name switching in rename
	 * will still always have a NUL at the end, even if we might
	 * be overwriting an internal NUL character
	 */
	dentry->d_iname[DNAME_INLINE_LEN-1] = 0;
	if (unlikely(!name)) {
		static const struct qstr anon = QSTR_INIT("/", 1);
		name = &anon;
		dname = dentry->d_iname;
	} else if (name->len > DNAME_INLINE_LEN-1) {
		size_t size = offsetof(struct external_name, name[1]);
		struct external_name *p = kmalloc(size + name->len,
						  GFP_KERNEL_ACCOUNT);
		if (!p) {
			kmem_cache_free(dentry_cache, dentry); 
			return NULL;
		}
		atomic_set(&p->u.count, 1);
		dname = p->name;
		if (IS_ENABLED(CONFIG_DCACHE_WORD_ACCESS))
			kasan_unpoison_shadow(dname,
				round_up(name->len + 1,	sizeof(unsigned long)));
	} else  {
		dname = dentry->d_iname;
	}	

	dentry->d_name.len = name->len;
	dentry->d_name.hash = name->hash;
	memcpy(dname, name->name, name->len);
	dname[name->len] = 0;

	/* Make sure we always see the terminating NUL character */
	smp_wmb();
	dentry->d_name.name = dname;

	dentry->d_lockref.count = 1;
	dentry->d_flags = 0;
	spin_lock_init(&dentry->d_lock);
	seqcount_init(&dentry->d_seq);
	dentry->d_inode = NULL;
	dentry->d_parent = dentry;
	dentry->d_sb = sb;
	dentry->d_op = NULL;
	dentry->d_fsdata = NULL;
	INIT_HLIST_BL_NODE(&dentry->d_hash);
	INIT_LIST_HEAD(&dentry->d_lru);
	INIT_LIST_HEAD(&dentry->d_subdirs);
	INIT_HLIST_NODE(&dentry->d_u.d_alias);
	INIT_LIST_HEAD(&dentry->d_child);
	d_set_d_op(dentry, dentry->d_sb->s_d_op);

	if (dentry->d_op && dentry->d_op->d_init) {
		err = dentry->d_op->d_init(dentry);
		if (err) {
			if (dname_external(dentry))
				kfree(external_name(dentry));
			kmem_cache_free(dentry_cache, dentry);
			return NULL;
		}
	}

	this_cpu_inc(nr_dentry);

	return dentry;
}

/**
 * d_alloc	-	allocate a dcache entry
 * @parent: parent of entry to allocate
 * @name: qstr of the name
 *
 * Allocates a dentry. It returns %NULL if there is insufficient memory
 * available. On a success the dentry is returned. The name passed in is
 * copied and the copy passed in may be reused after this call.
 */
struct dentry *d_alloc(struct dentry * parent, const struct qstr *name)
{
	struct dentry *dentry = __d_alloc(parent->d_sb, name);
	if (!dentry)
		return NULL;
	dentry->d_flags |= DCACHE_RCUACCESS;
	spin_lock(&parent->d_lock);
	/*
	 * don't need child lock because it is not subject
	 * to concurrency here
	 */
	__dget_dlock(parent);
	dentry->d_parent = parent;
	list_add(&dentry->d_child, &parent->d_subdirs);
	spin_unlock(&parent->d_lock);

	return dentry;
}
EXPORT_SYMBOL(d_alloc);

struct dentry *d_alloc_cursor(struct dentry * parent)
{
	struct dentry *dentry = __d_alloc(parent->d_sb, NULL);
	if (dentry) {
		dentry->d_flags |= DCACHE_RCUACCESS | DCACHE_DENTRY_CURSOR;
		dentry->d_parent = dget(parent);
	}
	return dentry;
}

/**
 * d_alloc_pseudo - allocate a dentry (for lookup-less filesystems)
 * @sb: the superblock
 * @name: qstr of the name
 *
 * For a filesystem that just pins its dentries in memory and never
 * performs lookups at all, return an unhashed IS_ROOT dentry.
 */
struct dentry *d_alloc_pseudo(struct super_block *sb, const struct qstr *name)
{
	return __d_alloc(sb, name);
}
EXPORT_SYMBOL(d_alloc_pseudo);

struct dentry *d_alloc_name(struct dentry *parent, const char *name)
{
	struct qstr q;

	q.name = name;
	q.hash_len = hashlen_string(parent, name);
	return d_alloc(parent, &q);
}
EXPORT_SYMBOL(d_alloc_name);

void d_set_d_op(struct dentry *dentry, const struct dentry_operations *op)
{
	WARN_ON_ONCE(dentry->d_op);
	WARN_ON_ONCE(dentry->d_flags & (DCACHE_OP_HASH	|
				DCACHE_OP_COMPARE	|
				DCACHE_OP_REVALIDATE	|
				DCACHE_OP_WEAK_REVALIDATE	|
				DCACHE_OP_DELETE	|
<<<<<<< HEAD
				DCACHE_OP_SELECT_INODE));
=======
				DCACHE_OP_REAL));
>>>>>>> f2ed3bfc
	dentry->d_op = op;
	if (!op)
		return;
	if (op->d_hash)
		dentry->d_flags |= DCACHE_OP_HASH;
	if (op->d_compare)
		dentry->d_flags |= DCACHE_OP_COMPARE;
	if (op->d_revalidate)
		dentry->d_flags |= DCACHE_OP_REVALIDATE;
	if (op->d_weak_revalidate)
		dentry->d_flags |= DCACHE_OP_WEAK_REVALIDATE;
	if (op->d_delete)
		dentry->d_flags |= DCACHE_OP_DELETE;
	if (op->d_prune)
		dentry->d_flags |= DCACHE_OP_PRUNE;
<<<<<<< HEAD
	if (op->d_select_inode)
		dentry->d_flags |= DCACHE_OP_SELECT_INODE;
=======
	if (op->d_real)
		dentry->d_flags |= DCACHE_OP_REAL;
>>>>>>> f2ed3bfc

}
EXPORT_SYMBOL(d_set_d_op);


/*
 * d_set_fallthru - Mark a dentry as falling through to a lower layer
 * @dentry - The dentry to mark
 *
 * Mark a dentry as falling through to the lower layer (as set with
 * d_pin_lower()).  This flag may be recorded on the medium.
 */
void d_set_fallthru(struct dentry *dentry)
{
	spin_lock(&dentry->d_lock);
	dentry->d_flags |= DCACHE_FALLTHRU;
	spin_unlock(&dentry->d_lock);
}
EXPORT_SYMBOL(d_set_fallthru);

static unsigned d_flags_for_inode(struct inode *inode)
{
	unsigned add_flags = DCACHE_REGULAR_TYPE;

	if (!inode)
		return DCACHE_MISS_TYPE;

	if (S_ISDIR(inode->i_mode)) {
		add_flags = DCACHE_DIRECTORY_TYPE;
		if (unlikely(!(inode->i_opflags & IOP_LOOKUP))) {
			if (unlikely(!inode->i_op->lookup))
				add_flags = DCACHE_AUTODIR_TYPE;
			else
				inode->i_opflags |= IOP_LOOKUP;
		}
		goto type_determined;
	}

	if (unlikely(!(inode->i_opflags & IOP_NOFOLLOW))) {
		if (unlikely(inode->i_op->get_link)) {
			add_flags = DCACHE_SYMLINK_TYPE;
			goto type_determined;
		}
		inode->i_opflags |= IOP_NOFOLLOW;
	}

	if (unlikely(!S_ISREG(inode->i_mode)))
		add_flags = DCACHE_SPECIAL_TYPE;

type_determined:
	if (unlikely(IS_AUTOMOUNT(inode)))
		add_flags |= DCACHE_NEED_AUTOMOUNT;
	return add_flags;
}

static void __d_instantiate(struct dentry *dentry, struct inode *inode)
{
	unsigned add_flags = d_flags_for_inode(inode);
	WARN_ON(d_in_lookup(dentry));

	spin_lock(&dentry->d_lock);
	hlist_add_head(&dentry->d_u.d_alias, &inode->i_dentry);
	raw_write_seqcount_begin(&dentry->d_seq);
	__d_set_inode_and_type(dentry, inode, add_flags);
	raw_write_seqcount_end(&dentry->d_seq);
	fsnotify_update_flags(dentry);
	spin_unlock(&dentry->d_lock);
}

/**
 * d_instantiate - fill in inode information for a dentry
 * @entry: dentry to complete
 * @inode: inode to attach to this dentry
 *
 * Fill in inode information in the entry.
 *
 * This turns negative dentries into productive full members
 * of society.
 *
 * NOTE! This assumes that the inode count has been incremented
 * (or otherwise set) by the caller to indicate that it is now
 * in use by the dcache.
 */
 
void d_instantiate(struct dentry *entry, struct inode * inode)
{
	BUG_ON(!hlist_unhashed(&entry->d_u.d_alias));
	if (inode) {
		security_d_instantiate(entry, inode);
		spin_lock(&inode->i_lock);
		__d_instantiate(entry, inode);
		spin_unlock(&inode->i_lock);
	}
}
EXPORT_SYMBOL(d_instantiate);

/**
 * d_instantiate_no_diralias - instantiate a non-aliased dentry
 * @entry: dentry to complete
 * @inode: inode to attach to this dentry
 *
 * Fill in inode information in the entry.  If a directory alias is found, then
 * return an error (and drop inode).  Together with d_materialise_unique() this
 * guarantees that a directory inode may never have more than one alias.
 */
int d_instantiate_no_diralias(struct dentry *entry, struct inode *inode)
{
	BUG_ON(!hlist_unhashed(&entry->d_u.d_alias));

	security_d_instantiate(entry, inode);
	spin_lock(&inode->i_lock);
	if (S_ISDIR(inode->i_mode) && !hlist_empty(&inode->i_dentry)) {
		spin_unlock(&inode->i_lock);
		iput(inode);
		return -EBUSY;
	}
	__d_instantiate(entry, inode);
	spin_unlock(&inode->i_lock);

	return 0;
}
EXPORT_SYMBOL(d_instantiate_no_diralias);

struct dentry *d_make_root(struct inode *root_inode)
{
	struct dentry *res = NULL;

	if (root_inode) {
		res = __d_alloc(root_inode->i_sb, NULL);
		if (res)
			d_instantiate(res, root_inode);
		else
			iput(root_inode);
	}
	return res;
}
EXPORT_SYMBOL(d_make_root);

static struct dentry * __d_find_any_alias(struct inode *inode)
{
	struct dentry *alias;

	if (hlist_empty(&inode->i_dentry))
		return NULL;
	alias = hlist_entry(inode->i_dentry.first, struct dentry, d_u.d_alias);
	__dget(alias);
	return alias;
}

/**
 * d_find_any_alias - find any alias for a given inode
 * @inode: inode to find an alias for
 *
 * If any aliases exist for the given inode, take and return a
 * reference for one of them.  If no aliases exist, return %NULL.
 */
struct dentry *d_find_any_alias(struct inode *inode)
{
	struct dentry *de;

	spin_lock(&inode->i_lock);
	de = __d_find_any_alias(inode);
	spin_unlock(&inode->i_lock);
	return de;
}
EXPORT_SYMBOL(d_find_any_alias);

static struct dentry *__d_obtain_alias(struct inode *inode, int disconnected)
{
	struct dentry *tmp;
	struct dentry *res;
	unsigned add_flags;

	if (!inode)
		return ERR_PTR(-ESTALE);
	if (IS_ERR(inode))
		return ERR_CAST(inode);

	res = d_find_any_alias(inode);
	if (res)
		goto out_iput;

	tmp = __d_alloc(inode->i_sb, NULL);
	if (!tmp) {
		res = ERR_PTR(-ENOMEM);
		goto out_iput;
	}

	security_d_instantiate(tmp, inode);
	spin_lock(&inode->i_lock);
	res = __d_find_any_alias(inode);
	if (res) {
		spin_unlock(&inode->i_lock);
		dput(tmp);
		goto out_iput;
	}

	/* attach a disconnected dentry */
	add_flags = d_flags_for_inode(inode);

	if (disconnected)
		add_flags |= DCACHE_DISCONNECTED;

	spin_lock(&tmp->d_lock);
	__d_set_inode_and_type(tmp, inode, add_flags);
	hlist_add_head(&tmp->d_u.d_alias, &inode->i_dentry);
	hlist_bl_lock(&tmp->d_sb->s_anon);
	hlist_bl_add_head(&tmp->d_hash, &tmp->d_sb->s_anon);
	hlist_bl_unlock(&tmp->d_sb->s_anon);
	spin_unlock(&tmp->d_lock);
	spin_unlock(&inode->i_lock);

	return tmp;

 out_iput:
	iput(inode);
	return res;
}

/**
 * d_obtain_alias - find or allocate a DISCONNECTED dentry for a given inode
 * @inode: inode to allocate the dentry for
 *
 * Obtain a dentry for an inode resulting from NFS filehandle conversion or
 * similar open by handle operations.  The returned dentry may be anonymous,
 * or may have a full name (if the inode was already in the cache).
 *
 * When called on a directory inode, we must ensure that the inode only ever
 * has one dentry.  If a dentry is found, that is returned instead of
 * allocating a new one.
 *
 * On successful return, the reference to the inode has been transferred
 * to the dentry.  In case of an error the reference on the inode is released.
 * To make it easier to use in export operations a %NULL or IS_ERR inode may
 * be passed in and the error will be propagated to the return value,
 * with a %NULL @inode replaced by ERR_PTR(-ESTALE).
 */
struct dentry *d_obtain_alias(struct inode *inode)
{
	return __d_obtain_alias(inode, 1);
}
EXPORT_SYMBOL(d_obtain_alias);

/**
 * d_obtain_root - find or allocate a dentry for a given inode
 * @inode: inode to allocate the dentry for
 *
 * Obtain an IS_ROOT dentry for the root of a filesystem.
 *
 * We must ensure that directory inodes only ever have one dentry.  If a
 * dentry is found, that is returned instead of allocating a new one.
 *
 * On successful return, the reference to the inode has been transferred
 * to the dentry.  In case of an error the reference on the inode is
 * released.  A %NULL or IS_ERR inode may be passed in and will be the
 * error will be propagate to the return value, with a %NULL @inode
 * replaced by ERR_PTR(-ESTALE).
 */
struct dentry *d_obtain_root(struct inode *inode)
{
	return __d_obtain_alias(inode, 0);
}
EXPORT_SYMBOL(d_obtain_root);

/**
 * d_add_ci - lookup or allocate new dentry with case-exact name
 * @inode:  the inode case-insensitive lookup has found
 * @dentry: the negative dentry that was passed to the parent's lookup func
 * @name:   the case-exact name to be associated with the returned dentry
 *
 * This is to avoid filling the dcache with case-insensitive names to the
 * same inode, only the actual correct case is stored in the dcache for
 * case-insensitive filesystems.
 *
 * For a case-insensitive lookup match and if the the case-exact dentry
 * already exists in in the dcache, use it and return it.
 *
 * If no entry exists with the exact case name, allocate new dentry with
 * the exact case, and return the spliced entry.
 */
struct dentry *d_add_ci(struct dentry *dentry, struct inode *inode,
			struct qstr *name)
{
	struct dentry *found, *res;

	/*
	 * First check if a dentry matching the name already exists,
	 * if not go ahead and create it now.
	 */
	found = d_hash_and_lookup(dentry->d_parent, name);
	if (found) {
		iput(inode);
		return found;
	}
	if (d_in_lookup(dentry)) {
		found = d_alloc_parallel(dentry->d_parent, name,
					dentry->d_wait);
		if (IS_ERR(found) || !d_in_lookup(found)) {
			iput(inode);
			return found;
		}
	} else {
		found = d_alloc(dentry->d_parent, name);
		if (!found) {
			iput(inode);
			return ERR_PTR(-ENOMEM);
		} 
	}
	res = d_splice_alias(inode, found);
	if (res) {
		dput(found);
		return res;
	}
	return found;
}
EXPORT_SYMBOL(d_add_ci);


static inline bool d_same_name(const struct dentry *dentry,
				const struct dentry *parent,
				const struct qstr *name)
{
	if (likely(!(parent->d_flags & DCACHE_OP_COMPARE))) {
		if (dentry->d_name.len != name->len)
			return false;
		return dentry_cmp(dentry, name->name, name->len) == 0;
	}
	return parent->d_op->d_compare(dentry,
				       dentry->d_name.len, dentry->d_name.name,
				       name) == 0;
}

/**
 * __d_lookup_rcu - search for a dentry (racy, store-free)
 * @parent: parent dentry
 * @name: qstr of name we wish to find
 * @seqp: returns d_seq value at the point where the dentry was found
 * Returns: dentry, or NULL
 *
 * __d_lookup_rcu is the dcache lookup function for rcu-walk name
 * resolution (store-free path walking) design described in
 * Documentation/filesystems/path-lookup.txt.
 *
 * This is not to be used outside core vfs.
 *
 * __d_lookup_rcu must only be used in rcu-walk mode, ie. with vfsmount lock
 * held, and rcu_read_lock held. The returned dentry must not be stored into
 * without taking d_lock and checking d_seq sequence count against @seq
 * returned here.
 *
 * A refcount may be taken on the found dentry with the d_rcu_to_refcount
 * function.
 *
 * Alternatively, __d_lookup_rcu may be called again to look up the child of
 * the returned dentry, so long as its parent's seqlock is checked after the
 * child is looked up. Thus, an interlocking stepping of sequence lock checks
 * is formed, giving integrity down the path walk.
 *
 * NOTE! The caller *has* to check the resulting dentry against the sequence
 * number we've returned before using any of the resulting dentry state!
 */
struct dentry *__d_lookup_rcu(const struct dentry *parent,
				const struct qstr *name,
				unsigned *seqp)
{
	u64 hashlen = name->hash_len;
	const unsigned char *str = name->name;
	struct hlist_bl_head *b = d_hash(hashlen_hash(hashlen));
	struct hlist_bl_node *node;
	struct dentry *dentry;

	/*
	 * Note: There is significant duplication with __d_lookup_rcu which is
	 * required to prevent single threaded performance regressions
	 * especially on architectures where smp_rmb (in seqcounts) are costly.
	 * Keep the two functions in sync.
	 */

	/*
	 * The hash list is protected using RCU.
	 *
	 * Carefully use d_seq when comparing a candidate dentry, to avoid
	 * races with d_move().
	 *
	 * It is possible that concurrent renames can mess up our list
	 * walk here and result in missing our dentry, resulting in the
	 * false-negative result. d_lookup() protects against concurrent
	 * renames using rename_lock seqlock.
	 *
	 * See Documentation/filesystems/path-lookup.txt for more details.
	 */
	hlist_bl_for_each_entry_rcu(dentry, node, b, d_hash) {
		unsigned seq;

seqretry:
		/*
		 * The dentry sequence count protects us from concurrent
		 * renames, and thus protects parent and name fields.
		 *
		 * The caller must perform a seqcount check in order
		 * to do anything useful with the returned dentry.
		 *
		 * NOTE! We do a "raw" seqcount_begin here. That means that
		 * we don't wait for the sequence count to stabilize if it
		 * is in the middle of a sequence change. If we do the slow
		 * dentry compare, we will do seqretries until it is stable,
		 * and if we end up with a successful lookup, we actually
		 * want to exit RCU lookup anyway.
		 *
		 * Note that raw_seqcount_begin still *does* smp_rmb(), so
		 * we are still guaranteed NUL-termination of ->d_name.name.
		 */
		seq = raw_seqcount_begin(&dentry->d_seq);
		if (dentry->d_parent != parent)
			continue;
		if (d_unhashed(dentry))
			continue;

		if (unlikely(parent->d_flags & DCACHE_OP_COMPARE)) {
			int tlen;
			const char *tname;
			if (dentry->d_name.hash != hashlen_hash(hashlen))
				continue;
			tlen = dentry->d_name.len;
			tname = dentry->d_name.name;
			/* we want a consistent (name,len) pair */
			if (read_seqcount_retry(&dentry->d_seq, seq)) {
				cpu_relax();
				goto seqretry;
			}
			if (parent->d_op->d_compare(dentry,
						    tlen, tname, name) != 0)
				continue;
		} else {
			if (dentry->d_name.hash_len != hashlen)
				continue;
			if (dentry_cmp(dentry, str, hashlen_len(hashlen)) != 0)
				continue;
		}
		*seqp = seq;
		return dentry;
	}
	return NULL;
}

/**
 * d_lookup - search for a dentry
 * @parent: parent dentry
 * @name: qstr of name we wish to find
 * Returns: dentry, or NULL
 *
 * d_lookup searches the children of the parent dentry for the name in
 * question. If the dentry is found its reference count is incremented and the
 * dentry is returned. The caller must use dput to free the entry when it has
 * finished using it. %NULL is returned if the dentry does not exist.
 */
struct dentry *d_lookup(const struct dentry *parent, const struct qstr *name)
{
	struct dentry *dentry;
	unsigned seq;

	do {
		seq = read_seqbegin(&rename_lock);
		dentry = __d_lookup(parent, name);
		if (dentry)
			break;
	} while (read_seqretry(&rename_lock, seq));
	return dentry;
}
EXPORT_SYMBOL(d_lookup);

/**
 * __d_lookup - search for a dentry (racy)
 * @parent: parent dentry
 * @name: qstr of name we wish to find
 * Returns: dentry, or NULL
 *
 * __d_lookup is like d_lookup, however it may (rarely) return a
 * false-negative result due to unrelated rename activity.
 *
 * __d_lookup is slightly faster by avoiding rename_lock read seqlock,
 * however it must be used carefully, eg. with a following d_lookup in
 * the case of failure.
 *
 * __d_lookup callers must be commented.
 */
struct dentry *__d_lookup(const struct dentry *parent, const struct qstr *name)
{
	unsigned int hash = name->hash;
	struct hlist_bl_head *b = d_hash(hash);
	struct hlist_bl_node *node;
	struct dentry *found = NULL;
	struct dentry *dentry;

	/*
	 * Note: There is significant duplication with __d_lookup_rcu which is
	 * required to prevent single threaded performance regressions
	 * especially on architectures where smp_rmb (in seqcounts) are costly.
	 * Keep the two functions in sync.
	 */

	/*
	 * The hash list is protected using RCU.
	 *
	 * Take d_lock when comparing a candidate dentry, to avoid races
	 * with d_move().
	 *
	 * It is possible that concurrent renames can mess up our list
	 * walk here and result in missing our dentry, resulting in the
	 * false-negative result. d_lookup() protects against concurrent
	 * renames using rename_lock seqlock.
	 *
	 * See Documentation/filesystems/path-lookup.txt for more details.
	 */
	rcu_read_lock();
	
	hlist_bl_for_each_entry_rcu(dentry, node, b, d_hash) {

		if (dentry->d_name.hash != hash)
			continue;

		spin_lock(&dentry->d_lock);
		if (dentry->d_parent != parent)
			goto next;
		if (d_unhashed(dentry))
			goto next;

		if (!d_same_name(dentry, parent, name))
			goto next;

		dentry->d_lockref.count++;
		found = dentry;
		spin_unlock(&dentry->d_lock);
		break;
next:
		spin_unlock(&dentry->d_lock);
 	}
 	rcu_read_unlock();

 	return found;
}

/**
 * d_hash_and_lookup - hash the qstr then search for a dentry
 * @dir: Directory to search in
 * @name: qstr of name we wish to find
 *
 * On lookup failure NULL is returned; on bad name - ERR_PTR(-error)
 */
struct dentry *d_hash_and_lookup(struct dentry *dir, struct qstr *name)
{
	/*
	 * Check for a fs-specific hash function. Note that we must
	 * calculate the standard hash first, as the d_op->d_hash()
	 * routine may choose to leave the hash value unchanged.
	 */
	name->hash = full_name_hash(dir, name->name, name->len);
	if (dir->d_flags & DCACHE_OP_HASH) {
		int err = dir->d_op->d_hash(dir, name);
		if (unlikely(err < 0))
			return ERR_PTR(err);
	}
	return d_lookup(dir, name);
}
EXPORT_SYMBOL(d_hash_and_lookup);

/*
 * When a file is deleted, we have two options:
 * - turn this dentry into a negative dentry
 * - unhash this dentry and free it.
 *
 * Usually, we want to just turn this into
 * a negative dentry, but if anybody else is
 * currently using the dentry or the inode
 * we can't do that and we fall back on removing
 * it from the hash queues and waiting for
 * it to be deleted later when it has no users
 */
 
/**
 * d_delete - delete a dentry
 * @dentry: The dentry to delete
 *
 * Turn the dentry into a negative dentry if possible, otherwise
 * remove it from the hash queues so it can be deleted later
 */
 
void d_delete(struct dentry * dentry)
{
	struct inode *inode;
	int isdir = 0;
	/*
	 * Are we the only user?
	 */
again:
	spin_lock(&dentry->d_lock);
	inode = dentry->d_inode;
	isdir = S_ISDIR(inode->i_mode);
	if (dentry->d_lockref.count == 1) {
		if (!spin_trylock(&inode->i_lock)) {
			spin_unlock(&dentry->d_lock);
			cpu_relax();
			goto again;
		}
		dentry->d_flags &= ~DCACHE_CANT_MOUNT;
		dentry_unlink_inode(dentry);
		fsnotify_nameremove(dentry, isdir);
		return;
	}

	if (!d_unhashed(dentry))
		__d_drop(dentry);

	spin_unlock(&dentry->d_lock);

	fsnotify_nameremove(dentry, isdir);
}
EXPORT_SYMBOL(d_delete);

static void __d_rehash(struct dentry *entry)
{
	struct hlist_bl_head *b = d_hash(entry->d_name.hash);
	BUG_ON(!d_unhashed(entry));
	hlist_bl_lock(b);
	hlist_bl_add_head_rcu(&entry->d_hash, b);
	hlist_bl_unlock(b);
}

/**
 * d_rehash	- add an entry back to the hash
 * @entry: dentry to add to the hash
 *
 * Adds a dentry to the hash according to its name.
 */
 
void d_rehash(struct dentry * entry)
{
	spin_lock(&entry->d_lock);
	__d_rehash(entry);
	spin_unlock(&entry->d_lock);
}
EXPORT_SYMBOL(d_rehash);

static inline unsigned start_dir_add(struct inode *dir)
{

	for (;;) {
		unsigned n = dir->i_dir_seq;
		if (!(n & 1) && cmpxchg(&dir->i_dir_seq, n, n + 1) == n)
			return n;
		cpu_relax();
	}
}

static inline void end_dir_add(struct inode *dir, unsigned n)
{
	smp_store_release(&dir->i_dir_seq, n + 2);
}

static void d_wait_lookup(struct dentry *dentry)
{
	if (d_in_lookup(dentry)) {
		DECLARE_WAITQUEUE(wait, current);
		add_wait_queue(dentry->d_wait, &wait);
		do {
			set_current_state(TASK_UNINTERRUPTIBLE);
			spin_unlock(&dentry->d_lock);
			schedule();
			spin_lock(&dentry->d_lock);
		} while (d_in_lookup(dentry));
	}
}

struct dentry *d_alloc_parallel(struct dentry *parent,
				const struct qstr *name,
				wait_queue_head_t *wq)
{
	unsigned int hash = name->hash;
	struct hlist_bl_head *b = in_lookup_hash(parent, hash);
	struct hlist_bl_node *node;
	struct dentry *new = d_alloc(parent, name);
	struct dentry *dentry;
	unsigned seq, r_seq, d_seq;

	if (unlikely(!new))
		return ERR_PTR(-ENOMEM);

retry:
	rcu_read_lock();
	seq = smp_load_acquire(&parent->d_inode->i_dir_seq) & ~1;
	r_seq = read_seqbegin(&rename_lock);
	dentry = __d_lookup_rcu(parent, name, &d_seq);
	if (unlikely(dentry)) {
		if (!lockref_get_not_dead(&dentry->d_lockref)) {
			rcu_read_unlock();
			goto retry;
		}
		if (read_seqcount_retry(&dentry->d_seq, d_seq)) {
			rcu_read_unlock();
			dput(dentry);
			goto retry;
		}
		rcu_read_unlock();
		dput(new);
		return dentry;
	}
	if (unlikely(read_seqretry(&rename_lock, r_seq))) {
		rcu_read_unlock();
		goto retry;
	}
	hlist_bl_lock(b);
	if (unlikely(parent->d_inode->i_dir_seq != seq)) {
		hlist_bl_unlock(b);
		rcu_read_unlock();
		goto retry;
	}
	/*
	 * No changes for the parent since the beginning of d_lookup().
	 * Since all removals from the chain happen with hlist_bl_lock(),
	 * any potential in-lookup matches are going to stay here until
	 * we unlock the chain.  All fields are stable in everything
	 * we encounter.
	 */
	hlist_bl_for_each_entry(dentry, node, b, d_u.d_in_lookup_hash) {
		if (dentry->d_name.hash != hash)
			continue;
		if (dentry->d_parent != parent)
			continue;
		if (!d_same_name(dentry, parent, name))
			continue;
		hlist_bl_unlock(b);
		/* now we can try to grab a reference */
		if (!lockref_get_not_dead(&dentry->d_lockref)) {
			rcu_read_unlock();
			goto retry;
		}

		rcu_read_unlock();
		/*
		 * somebody is likely to be still doing lookup for it;
		 * wait for them to finish
		 */
		spin_lock(&dentry->d_lock);
		d_wait_lookup(dentry);
		/*
		 * it's not in-lookup anymore; in principle we should repeat
		 * everything from dcache lookup, but it's likely to be what
		 * d_lookup() would've found anyway.  If it is, just return it;
		 * otherwise we really have to repeat the whole thing.
		 */
		if (unlikely(dentry->d_name.hash != hash))
			goto mismatch;
		if (unlikely(dentry->d_parent != parent))
			goto mismatch;
		if (unlikely(d_unhashed(dentry)))
			goto mismatch;
		if (unlikely(!d_same_name(dentry, parent, name)))
			goto mismatch;
		/* OK, it *is* a hashed match; return it */
		spin_unlock(&dentry->d_lock);
		dput(new);
		return dentry;
	}
	rcu_read_unlock();
	/* we can't take ->d_lock here; it's OK, though. */
	new->d_flags |= DCACHE_PAR_LOOKUP;
	new->d_wait = wq;
	hlist_bl_add_head_rcu(&new->d_u.d_in_lookup_hash, b);
	hlist_bl_unlock(b);
	return new;
mismatch:
	spin_unlock(&dentry->d_lock);
	dput(dentry);
	goto retry;
}
EXPORT_SYMBOL(d_alloc_parallel);

void __d_lookup_done(struct dentry *dentry)
{
	struct hlist_bl_head *b = in_lookup_hash(dentry->d_parent,
						 dentry->d_name.hash);
	hlist_bl_lock(b);
	dentry->d_flags &= ~DCACHE_PAR_LOOKUP;
	__hlist_bl_del(&dentry->d_u.d_in_lookup_hash);
	wake_up_all(dentry->d_wait);
	dentry->d_wait = NULL;
	hlist_bl_unlock(b);
	INIT_HLIST_NODE(&dentry->d_u.d_alias);
	INIT_LIST_HEAD(&dentry->d_lru);
}
EXPORT_SYMBOL(__d_lookup_done);

/* inode->i_lock held if inode is non-NULL */

static inline void __d_add(struct dentry *dentry, struct inode *inode)
{
	struct inode *dir = NULL;
	unsigned n;
	spin_lock(&dentry->d_lock);
	if (unlikely(d_in_lookup(dentry))) {
		dir = dentry->d_parent->d_inode;
		n = start_dir_add(dir);
		__d_lookup_done(dentry);
	}
	if (inode) {
		unsigned add_flags = d_flags_for_inode(inode);
		hlist_add_head(&dentry->d_u.d_alias, &inode->i_dentry);
		raw_write_seqcount_begin(&dentry->d_seq);
		__d_set_inode_and_type(dentry, inode, add_flags);
		raw_write_seqcount_end(&dentry->d_seq);
		fsnotify_update_flags(dentry);
	}
	__d_rehash(dentry);
	if (dir)
		end_dir_add(dir, n);
	spin_unlock(&dentry->d_lock);
	if (inode)
		spin_unlock(&inode->i_lock);
}

/**
 * d_add - add dentry to hash queues
 * @entry: dentry to add
 * @inode: The inode to attach to this dentry
 *
 * This adds the entry to the hash queues and initializes @inode.
 * The entry was actually filled in earlier during d_alloc().
 */

void d_add(struct dentry *entry, struct inode *inode)
{
	if (inode) {
		security_d_instantiate(entry, inode);
		spin_lock(&inode->i_lock);
	}
	__d_add(entry, inode);
}
EXPORT_SYMBOL(d_add);

/**
 * d_exact_alias - find and hash an exact unhashed alias
 * @entry: dentry to add
 * @inode: The inode to go with this dentry
 *
 * If an unhashed dentry with the same name/parent and desired
 * inode already exists, hash and return it.  Otherwise, return
 * NULL.
 *
 * Parent directory should be locked.
 */
struct dentry *d_exact_alias(struct dentry *entry, struct inode *inode)
{
	struct dentry *alias;
	unsigned int hash = entry->d_name.hash;

	spin_lock(&inode->i_lock);
	hlist_for_each_entry(alias, &inode->i_dentry, d_u.d_alias) {
		/*
		 * Don't need alias->d_lock here, because aliases with
		 * d_parent == entry->d_parent are not subject to name or
		 * parent changes, because the parent inode i_mutex is held.
		 */
		if (alias->d_name.hash != hash)
			continue;
		if (alias->d_parent != entry->d_parent)
			continue;
		if (!d_same_name(alias, entry->d_parent, &entry->d_name))
			continue;
		spin_lock(&alias->d_lock);
		if (!d_unhashed(alias)) {
			spin_unlock(&alias->d_lock);
			alias = NULL;
		} else {
			__dget_dlock(alias);
			__d_rehash(alias);
			spin_unlock(&alias->d_lock);
		}
		spin_unlock(&inode->i_lock);
		return alias;
	}
	spin_unlock(&inode->i_lock);
	return NULL;
}
EXPORT_SYMBOL(d_exact_alias);

/**
 * dentry_update_name_case - update case insensitive dentry with a new name
 * @dentry: dentry to be updated
 * @name: new name
 *
 * Update a case insensitive dentry with new case of name.
 *
 * dentry must have been returned by d_lookup with name @name. Old and new
 * name lengths must match (ie. no d_compare which allows mismatched name
 * lengths).
 *
 * Parent inode i_mutex must be held over d_lookup and into this call (to
 * keep renames and concurrent inserts, and readdir(2) away).
 */
void dentry_update_name_case(struct dentry *dentry, const struct qstr *name)
{
	BUG_ON(!inode_is_locked(dentry->d_parent->d_inode));
	BUG_ON(dentry->d_name.len != name->len); /* d_lookup gives this */

	spin_lock(&dentry->d_lock);
	write_seqcount_begin(&dentry->d_seq);
	memcpy((unsigned char *)dentry->d_name.name, name->name, name->len);
	write_seqcount_end(&dentry->d_seq);
	spin_unlock(&dentry->d_lock);
}
EXPORT_SYMBOL(dentry_update_name_case);

static void swap_names(struct dentry *dentry, struct dentry *target)
{
	if (unlikely(dname_external(target))) {
		if (unlikely(dname_external(dentry))) {
			/*
			 * Both external: swap the pointers
			 */
			swap(target->d_name.name, dentry->d_name.name);
		} else {
			/*
			 * dentry:internal, target:external.  Steal target's
			 * storage and make target internal.
			 */
			memcpy(target->d_iname, dentry->d_name.name,
					dentry->d_name.len + 1);
			dentry->d_name.name = target->d_name.name;
			target->d_name.name = target->d_iname;
		}
	} else {
		if (unlikely(dname_external(dentry))) {
			/*
			 * dentry:external, target:internal.  Give dentry's
			 * storage to target and make dentry internal
			 */
			memcpy(dentry->d_iname, target->d_name.name,
					target->d_name.len + 1);
			target->d_name.name = dentry->d_name.name;
			dentry->d_name.name = dentry->d_iname;
		} else {
			/*
			 * Both are internal.
			 */
			unsigned int i;
			BUILD_BUG_ON(!IS_ALIGNED(DNAME_INLINE_LEN, sizeof(long)));
			kmemcheck_mark_initialized(dentry->d_iname, DNAME_INLINE_LEN);
			kmemcheck_mark_initialized(target->d_iname, DNAME_INLINE_LEN);
			for (i = 0; i < DNAME_INLINE_LEN / sizeof(long); i++) {
				swap(((long *) &dentry->d_iname)[i],
				     ((long *) &target->d_iname)[i]);
			}
		}
	}
	swap(dentry->d_name.hash_len, target->d_name.hash_len);
}

static void copy_name(struct dentry *dentry, struct dentry *target)
{
	struct external_name *old_name = NULL;
	if (unlikely(dname_external(dentry)))
		old_name = external_name(dentry);
	if (unlikely(dname_external(target))) {
		atomic_inc(&external_name(target)->u.count);
		dentry->d_name = target->d_name;
	} else {
		memcpy(dentry->d_iname, target->d_name.name,
				target->d_name.len + 1);
		dentry->d_name.name = dentry->d_iname;
		dentry->d_name.hash_len = target->d_name.hash_len;
	}
	if (old_name && likely(atomic_dec_and_test(&old_name->u.count)))
		kfree_rcu(old_name, u.head);
}

static void dentry_lock_for_move(struct dentry *dentry, struct dentry *target)
{
	/*
	 * XXXX: do we really need to take target->d_lock?
	 */
	if (IS_ROOT(dentry) || dentry->d_parent == target->d_parent)
		spin_lock(&target->d_parent->d_lock);
	else {
		if (d_ancestor(dentry->d_parent, target->d_parent)) {
			spin_lock(&dentry->d_parent->d_lock);
			spin_lock_nested(&target->d_parent->d_lock,
						DENTRY_D_LOCK_NESTED);
		} else {
			spin_lock(&target->d_parent->d_lock);
			spin_lock_nested(&dentry->d_parent->d_lock,
						DENTRY_D_LOCK_NESTED);
		}
	}
	if (target < dentry) {
		spin_lock_nested(&target->d_lock, 2);
		spin_lock_nested(&dentry->d_lock, 3);
	} else {
		spin_lock_nested(&dentry->d_lock, 2);
		spin_lock_nested(&target->d_lock, 3);
	}
}

static void dentry_unlock_for_move(struct dentry *dentry, struct dentry *target)
{
	if (target->d_parent != dentry->d_parent)
		spin_unlock(&dentry->d_parent->d_lock);
	if (target->d_parent != target)
		spin_unlock(&target->d_parent->d_lock);
	spin_unlock(&target->d_lock);
	spin_unlock(&dentry->d_lock);
}

/*
 * When switching names, the actual string doesn't strictly have to
 * be preserved in the target - because we're dropping the target
 * anyway. As such, we can just do a simple memcpy() to copy over
 * the new name before we switch, unless we are going to rehash
 * it.  Note that if we *do* unhash the target, we are not allowed
 * to rehash it without giving it a new name/hash key - whether
 * we swap or overwrite the names here, resulting name won't match
 * the reality in filesystem; it's only there for d_path() purposes.
 * Note that all of this is happening under rename_lock, so the
 * any hash lookup seeing it in the middle of manipulations will
 * be discarded anyway.  So we do not care what happens to the hash
 * key in that case.
 */
/*
 * __d_move - move a dentry
 * @dentry: entry to move
 * @target: new dentry
 * @exchange: exchange the two dentries
 *
 * Update the dcache to reflect the move of a file name. Negative
 * dcache entries should not be moved in this way. Caller must hold
 * rename_lock, the i_mutex of the source and target directories,
 * and the sb->s_vfs_rename_mutex if they differ. See lock_rename().
 */
static void __d_move(struct dentry *dentry, struct dentry *target,
		     bool exchange)
{
	struct inode *dir = NULL;
	unsigned n;
	if (!dentry->d_inode)
		printk(KERN_WARNING "VFS: moving negative dcache entry\n");

	BUG_ON(d_ancestor(dentry, target));
	BUG_ON(d_ancestor(target, dentry));

	dentry_lock_for_move(dentry, target);
	if (unlikely(d_in_lookup(target))) {
		dir = target->d_parent->d_inode;
		n = start_dir_add(dir);
		__d_lookup_done(target);
	}

	write_seqcount_begin(&dentry->d_seq);
	write_seqcount_begin_nested(&target->d_seq, DENTRY_D_LOCK_NESTED);

	/* unhash both */
	/* __d_drop does write_seqcount_barrier, but they're OK to nest. */
	__d_drop(dentry);
	__d_drop(target);

	/* Switch the names.. */
	if (exchange)
		swap_names(dentry, target);
	else
		copy_name(dentry, target);

	/* rehash in new place(s) */
	__d_rehash(dentry);
	if (exchange)
		__d_rehash(target);

	/* ... and switch them in the tree */
	if (IS_ROOT(dentry)) {
		/* splicing a tree */
		dentry->d_flags |= DCACHE_RCUACCESS;
		dentry->d_parent = target->d_parent;
		target->d_parent = target;
		list_del_init(&target->d_child);
		list_move(&dentry->d_child, &dentry->d_parent->d_subdirs);
	} else {
		/* swapping two dentries */
		swap(dentry->d_parent, target->d_parent);
		list_move(&target->d_child, &target->d_parent->d_subdirs);
		list_move(&dentry->d_child, &dentry->d_parent->d_subdirs);
		if (exchange)
			fsnotify_update_flags(target);
		fsnotify_update_flags(dentry);
	}

	write_seqcount_end(&target->d_seq);
	write_seqcount_end(&dentry->d_seq);

	if (dir)
		end_dir_add(dir, n);
	dentry_unlock_for_move(dentry, target);
}

/*
 * d_move - move a dentry
 * @dentry: entry to move
 * @target: new dentry
 *
 * Update the dcache to reflect the move of a file name. Negative
 * dcache entries should not be moved in this way. See the locking
 * requirements for __d_move.
 */
void d_move(struct dentry *dentry, struct dentry *target)
{
	write_seqlock(&rename_lock);
	__d_move(dentry, target, false);
	write_sequnlock(&rename_lock);
}
EXPORT_SYMBOL(d_move);

/*
 * d_exchange - exchange two dentries
 * @dentry1: first dentry
 * @dentry2: second dentry
 */
void d_exchange(struct dentry *dentry1, struct dentry *dentry2)
{
	write_seqlock(&rename_lock);

	WARN_ON(!dentry1->d_inode);
	WARN_ON(!dentry2->d_inode);
	WARN_ON(IS_ROOT(dentry1));
	WARN_ON(IS_ROOT(dentry2));

	__d_move(dentry1, dentry2, true);

	write_sequnlock(&rename_lock);
}

/**
 * d_ancestor - search for an ancestor
 * @p1: ancestor dentry
 * @p2: child dentry
 *
 * Returns the ancestor dentry of p2 which is a child of p1, if p1 is
 * an ancestor of p2, else NULL.
 */
struct dentry *d_ancestor(struct dentry *p1, struct dentry *p2)
{
	struct dentry *p;

	for (p = p2; !IS_ROOT(p); p = p->d_parent) {
		if (p->d_parent == p1)
			return p;
	}
	return NULL;
}

/*
 * This helper attempts to cope with remotely renamed directories
 *
 * It assumes that the caller is already holding
 * dentry->d_parent->d_inode->i_mutex, and rename_lock
 *
 * Note: If ever the locking in lock_rename() changes, then please
 * remember to update this too...
 */
static int __d_unalias(struct inode *inode,
		struct dentry *dentry, struct dentry *alias)
{
	struct mutex *m1 = NULL;
	struct rw_semaphore *m2 = NULL;
	int ret = -ESTALE;

	/* If alias and dentry share a parent, then no extra locks required */
	if (alias->d_parent == dentry->d_parent)
		goto out_unalias;

	/* See lock_rename() */
	if (!mutex_trylock(&dentry->d_sb->s_vfs_rename_mutex))
		goto out_err;
	m1 = &dentry->d_sb->s_vfs_rename_mutex;
	if (!inode_trylock_shared(alias->d_parent->d_inode))
		goto out_err;
	m2 = &alias->d_parent->d_inode->i_rwsem;
out_unalias:
	__d_move(alias, dentry, false);
	ret = 0;
out_err:
	if (m2)
		up_read(m2);
	if (m1)
		mutex_unlock(m1);
	return ret;
}

/**
 * d_splice_alias - splice a disconnected dentry into the tree if one exists
 * @inode:  the inode which may have a disconnected dentry
 * @dentry: a negative dentry which we want to point to the inode.
 *
 * If inode is a directory and has an IS_ROOT alias, then d_move that in
 * place of the given dentry and return it, else simply d_add the inode
 * to the dentry and return NULL.
 *
 * If a non-IS_ROOT directory is found, the filesystem is corrupt, and
 * we should error out: directories can't have multiple aliases.
 *
 * This is needed in the lookup routine of any filesystem that is exportable
 * (via knfsd) so that we can build dcache paths to directories effectively.
 *
 * If a dentry was found and moved, then it is returned.  Otherwise NULL
 * is returned.  This matches the expected return value of ->lookup.
 *
 * Cluster filesystems may call this function with a negative, hashed dentry.
 * In that case, we know that the inode will be a regular file, and also this
 * will only occur during atomic_open. So we need to check for the dentry
 * being already hashed only in the final case.
 */
struct dentry *d_splice_alias(struct inode *inode, struct dentry *dentry)
{
	if (IS_ERR(inode))
		return ERR_CAST(inode);

	BUG_ON(!d_unhashed(dentry));

	if (!inode)
		goto out;

	security_d_instantiate(dentry, inode);
	spin_lock(&inode->i_lock);
	if (S_ISDIR(inode->i_mode)) {
		struct dentry *new = __d_find_any_alias(inode);
		if (unlikely(new)) {
			/* The reference to new ensures it remains an alias */
			spin_unlock(&inode->i_lock);
			write_seqlock(&rename_lock);
			if (unlikely(d_ancestor(new, dentry))) {
				write_sequnlock(&rename_lock);
				dput(new);
				new = ERR_PTR(-ELOOP);
				pr_warn_ratelimited(
					"VFS: Lookup of '%s' in %s %s"
					" would have caused loop\n",
					dentry->d_name.name,
					inode->i_sb->s_type->name,
					inode->i_sb->s_id);
			} else if (!IS_ROOT(new)) {
				int err = __d_unalias(inode, dentry, new);
				write_sequnlock(&rename_lock);
				if (err) {
					dput(new);
					new = ERR_PTR(err);
				}
			} else {
				__d_move(new, dentry, false);
				write_sequnlock(&rename_lock);
			}
			iput(inode);
			return new;
		}
	}
out:
	__d_add(dentry, inode);
	return NULL;
}
EXPORT_SYMBOL(d_splice_alias);

static int prepend(char **buffer, int *buflen, const char *str, int namelen)
{
	*buflen -= namelen;
	if (*buflen < 0)
		return -ENAMETOOLONG;
	*buffer -= namelen;
	memcpy(*buffer, str, namelen);
	return 0;
}

/**
 * prepend_name - prepend a pathname in front of current buffer pointer
 * @buffer: buffer pointer
 * @buflen: allocated length of the buffer
 * @name:   name string and length qstr structure
 *
 * With RCU path tracing, it may race with d_move(). Use ACCESS_ONCE() to
 * make sure that either the old or the new name pointer and length are
 * fetched. However, there may be mismatch between length and pointer.
 * The length cannot be trusted, we need to copy it byte-by-byte until
 * the length is reached or a null byte is found. It also prepends "/" at
 * the beginning of the name. The sequence number check at the caller will
 * retry it again when a d_move() does happen. So any garbage in the buffer
 * due to mismatched pointer and length will be discarded.
 *
 * Data dependency barrier is needed to make sure that we see that terminating
 * NUL.  Alpha strikes again, film at 11...
 */
static int prepend_name(char **buffer, int *buflen, const struct qstr *name)
{
	const char *dname = ACCESS_ONCE(name->name);
	u32 dlen = ACCESS_ONCE(name->len);
	char *p;

	smp_read_barrier_depends();

	*buflen -= dlen + 1;
	if (*buflen < 0)
		return -ENAMETOOLONG;
	p = *buffer -= dlen + 1;
	*p++ = '/';
	while (dlen--) {
		char c = *dname++;
		if (!c)
			break;
		*p++ = c;
	}
	return 0;
}

/**
 * prepend_path - Prepend path string to a buffer
 * @path: the dentry/vfsmount to report
 * @root: root vfsmnt/dentry
 * @buffer: pointer to the end of the buffer
 * @buflen: pointer to buffer length
 *
 * The function will first try to write out the pathname without taking any
 * lock other than the RCU read lock to make sure that dentries won't go away.
 * It only checks the sequence number of the global rename_lock as any change
 * in the dentry's d_seq will be preceded by changes in the rename_lock
 * sequence number. If the sequence number had been changed, it will restart
 * the whole pathname back-tracing sequence again by taking the rename_lock.
 * In this case, there is no need to take the RCU read lock as the recursive
 * parent pointer references will keep the dentry chain alive as long as no
 * rename operation is performed.
 */
static int prepend_path(const struct path *path,
			const struct path *root,
			char **buffer, int *buflen)
{
	struct dentry *dentry;
	struct vfsmount *vfsmnt;
	struct mount *mnt;
	int error = 0;
	unsigned seq, m_seq = 0;
	char *bptr;
	int blen;

	rcu_read_lock();
restart_mnt:
	read_seqbegin_or_lock(&mount_lock, &m_seq);
	seq = 0;
	rcu_read_lock();
restart:
	bptr = *buffer;
	blen = *buflen;
	error = 0;
	dentry = path->dentry;
	vfsmnt = path->mnt;
	mnt = real_mount(vfsmnt);
	read_seqbegin_or_lock(&rename_lock, &seq);
	while (dentry != root->dentry || vfsmnt != root->mnt) {
		struct dentry * parent;

		if (dentry == vfsmnt->mnt_root || IS_ROOT(dentry)) {
			struct mount *parent = ACCESS_ONCE(mnt->mnt_parent);
			/* Escaped? */
			if (dentry != vfsmnt->mnt_root) {
				bptr = *buffer;
				blen = *buflen;
				error = 3;
				break;
			}
			/* Global root? */
			if (mnt != parent) {
				dentry = ACCESS_ONCE(mnt->mnt_mountpoint);
				mnt = parent;
				vfsmnt = &mnt->mnt;
				continue;
			}
			if (!error)
				error = is_mounted(vfsmnt) ? 1 : 2;
			break;
		}
		parent = dentry->d_parent;
		prefetch(parent);
		error = prepend_name(&bptr, &blen, &dentry->d_name);
		if (error)
			break;

		dentry = parent;
	}
	if (!(seq & 1))
		rcu_read_unlock();
	if (need_seqretry(&rename_lock, seq)) {
		seq = 1;
		goto restart;
	}
	done_seqretry(&rename_lock, seq);

	if (!(m_seq & 1))
		rcu_read_unlock();
	if (need_seqretry(&mount_lock, m_seq)) {
		m_seq = 1;
		goto restart_mnt;
	}
	done_seqretry(&mount_lock, m_seq);

	if (error >= 0 && bptr == *buffer) {
		if (--blen < 0)
			error = -ENAMETOOLONG;
		else
			*--bptr = '/';
	}
	*buffer = bptr;
	*buflen = blen;
	return error;
}

/**
 * __d_path - return the path of a dentry
 * @path: the dentry/vfsmount to report
 * @root: root vfsmnt/dentry
 * @buf: buffer to return value in
 * @buflen: buffer length
 *
 * Convert a dentry into an ASCII path name.
 *
 * Returns a pointer into the buffer or an error code if the
 * path was too long.
 *
 * "buflen" should be positive.
 *
 * If the path is not reachable from the supplied root, return %NULL.
 */
char *__d_path(const struct path *path,
	       const struct path *root,
	       char *buf, int buflen)
{
	char *res = buf + buflen;
	int error;

	prepend(&res, &buflen, "\0", 1);
	error = prepend_path(path, root, &res, &buflen);

	if (error < 0)
		return ERR_PTR(error);
	if (error > 0)
		return NULL;
	return res;
}

char *d_absolute_path(const struct path *path,
	       char *buf, int buflen)
{
	struct path root = {};
	char *res = buf + buflen;
	int error;

	prepend(&res, &buflen, "\0", 1);
	error = prepend_path(path, &root, &res, &buflen);

	if (error > 1)
		error = -EINVAL;
	if (error < 0)
		return ERR_PTR(error);
	return res;
}

/*
 * same as __d_path but appends "(deleted)" for unlinked files.
 */
static int path_with_deleted(const struct path *path,
			     const struct path *root,
			     char **buf, int *buflen)
{
	prepend(buf, buflen, "\0", 1);
	if (d_unlinked(path->dentry)) {
		int error = prepend(buf, buflen, " (deleted)", 10);
		if (error)
			return error;
	}

	return prepend_path(path, root, buf, buflen);
}

static int prepend_unreachable(char **buffer, int *buflen)
{
	return prepend(buffer, buflen, "(unreachable)", 13);
}

static void get_fs_root_rcu(struct fs_struct *fs, struct path *root)
{
	unsigned seq;

	do {
		seq = read_seqcount_begin(&fs->seq);
		*root = fs->root;
	} while (read_seqcount_retry(&fs->seq, seq));
}

/**
 * d_path - return the path of a dentry
 * @path: path to report
 * @buf: buffer to return value in
 * @buflen: buffer length
 *
 * Convert a dentry into an ASCII path name. If the entry has been deleted
 * the string " (deleted)" is appended. Note that this is ambiguous.
 *
 * Returns a pointer into the buffer or an error code if the path was
 * too long. Note: Callers should use the returned pointer, not the passed
 * in buffer, to use the name! The implementation often starts at an offset
 * into the buffer, and may leave 0 bytes at the start.
 *
 * "buflen" should be positive.
 */
char *d_path(const struct path *path, char *buf, int buflen)
{
	char *res = buf + buflen;
	struct path root;
	int error;

	/*
	 * We have various synthetic filesystems that never get mounted.  On
	 * these filesystems dentries are never used for lookup purposes, and
	 * thus don't need to be hashed.  They also don't need a name until a
	 * user wants to identify the object in /proc/pid/fd/.  The little hack
	 * below allows us to generate a name for these objects on demand:
	 *
	 * Some pseudo inodes are mountable.  When they are mounted
	 * path->dentry == path->mnt->mnt_root.  In that case don't call d_dname
	 * and instead have d_path return the mounted path.
	 */
	if (path->dentry->d_op && path->dentry->d_op->d_dname &&
	    (!IS_ROOT(path->dentry) || path->dentry != path->mnt->mnt_root))
		return path->dentry->d_op->d_dname(path->dentry, buf, buflen);

	rcu_read_lock();
	get_fs_root_rcu(current->fs, &root);
	error = path_with_deleted(path, &root, &res, &buflen);
	rcu_read_unlock();

	if (error < 0)
		res = ERR_PTR(error);
	return res;
}
EXPORT_SYMBOL(d_path);

/*
 * Helper function for dentry_operations.d_dname() members
 */
char *dynamic_dname(struct dentry *dentry, char *buffer, int buflen,
			const char *fmt, ...)
{
	va_list args;
	char temp[64];
	int sz;

	va_start(args, fmt);
	sz = vsnprintf(temp, sizeof(temp), fmt, args) + 1;
	va_end(args);

	if (sz > sizeof(temp) || sz > buflen)
		return ERR_PTR(-ENAMETOOLONG);

	buffer += buflen - sz;
	return memcpy(buffer, temp, sz);
}

char *simple_dname(struct dentry *dentry, char *buffer, int buflen)
{
	char *end = buffer + buflen;
	/* these dentries are never renamed, so d_lock is not needed */
	if (prepend(&end, &buflen, " (deleted)", 11) ||
	    prepend(&end, &buflen, dentry->d_name.name, dentry->d_name.len) ||
	    prepend(&end, &buflen, "/", 1))  
		end = ERR_PTR(-ENAMETOOLONG);
	return end;
}
EXPORT_SYMBOL(simple_dname);

/*
 * Write full pathname from the root of the filesystem into the buffer.
 */
static char *__dentry_path(struct dentry *d, char *buf, int buflen)
{
	struct dentry *dentry;
	char *end, *retval;
	int len, seq = 0;
	int error = 0;

	if (buflen < 2)
		goto Elong;

	rcu_read_lock();
restart:
	dentry = d;
	end = buf + buflen;
	len = buflen;
	prepend(&end, &len, "\0", 1);
	/* Get '/' right */
	retval = end-1;
	*retval = '/';
	read_seqbegin_or_lock(&rename_lock, &seq);
	while (!IS_ROOT(dentry)) {
		struct dentry *parent = dentry->d_parent;

		prefetch(parent);
		error = prepend_name(&end, &len, &dentry->d_name);
		if (error)
			break;

		retval = end;
		dentry = parent;
	}
	if (!(seq & 1))
		rcu_read_unlock();
	if (need_seqretry(&rename_lock, seq)) {
		seq = 1;
		goto restart;
	}
	done_seqretry(&rename_lock, seq);
	if (error)
		goto Elong;
	return retval;
Elong:
	return ERR_PTR(-ENAMETOOLONG);
}

char *dentry_path_raw(struct dentry *dentry, char *buf, int buflen)
{
	return __dentry_path(dentry, buf, buflen);
}
EXPORT_SYMBOL(dentry_path_raw);

char *dentry_path(struct dentry *dentry, char *buf, int buflen)
{
	char *p = NULL;
	char *retval;

	if (d_unlinked(dentry)) {
		p = buf + buflen;
		if (prepend(&p, &buflen, "//deleted", 10) != 0)
			goto Elong;
		buflen++;
	}
	retval = __dentry_path(dentry, buf, buflen);
	if (!IS_ERR(retval) && p)
		*p = '/';	/* restore '/' overriden with '\0' */
	return retval;
Elong:
	return ERR_PTR(-ENAMETOOLONG);
}

static void get_fs_root_and_pwd_rcu(struct fs_struct *fs, struct path *root,
				    struct path *pwd)
{
	unsigned seq;

	do {
		seq = read_seqcount_begin(&fs->seq);
		*root = fs->root;
		*pwd = fs->pwd;
	} while (read_seqcount_retry(&fs->seq, seq));
}

/*
 * NOTE! The user-level library version returns a
 * character pointer. The kernel system call just
 * returns the length of the buffer filled (which
 * includes the ending '\0' character), or a negative
 * error value. So libc would do something like
 *
 *	char *getcwd(char * buf, size_t size)
 *	{
 *		int retval;
 *
 *		retval = sys_getcwd(buf, size);
 *		if (retval >= 0)
 *			return buf;
 *		errno = -retval;
 *		return NULL;
 *	}
 */
SYSCALL_DEFINE2(getcwd, char __user *, buf, unsigned long, size)
{
	int error;
	struct path pwd, root;
	char *page = __getname();

	if (!page)
		return -ENOMEM;

	rcu_read_lock();
	get_fs_root_and_pwd_rcu(current->fs, &root, &pwd);

	error = -ENOENT;
	if (!d_unlinked(pwd.dentry)) {
		unsigned long len;
		char *cwd = page + PATH_MAX;
		int buflen = PATH_MAX;

		prepend(&cwd, &buflen, "\0", 1);
		error = prepend_path(&pwd, &root, &cwd, &buflen);
		rcu_read_unlock();

		if (error < 0)
			goto out;

		/* Unreachable from current root */
		if (error > 0) {
			error = prepend_unreachable(&cwd, &buflen);
			if (error)
				goto out;
		}

		error = -ERANGE;
		len = PATH_MAX + page - cwd;
		if (len <= size) {
			error = len;
			if (copy_to_user(buf, cwd, len))
				error = -EFAULT;
		}
	} else {
		rcu_read_unlock();
	}

out:
	__putname(page);
	return error;
}

/*
 * Test whether new_dentry is a subdirectory of old_dentry.
 *
 * Trivially implemented using the dcache structure
 */

/**
 * is_subdir - is new dentry a subdirectory of old_dentry
 * @new_dentry: new dentry
 * @old_dentry: old dentry
 *
 * Returns true if new_dentry is a subdirectory of the parent (at any depth).
 * Returns false otherwise.
 * Caller must ensure that "new_dentry" is pinned before calling is_subdir()
 */
  
bool is_subdir(struct dentry *new_dentry, struct dentry *old_dentry)
{
	bool result;
	unsigned seq;

	if (new_dentry == old_dentry)
		return true;

	do {
		/* for restarting inner loop in case of seq retry */
		seq = read_seqbegin(&rename_lock);
		/*
		 * Need rcu_readlock to protect against the d_parent trashing
		 * due to d_move
		 */
		rcu_read_lock();
		if (d_ancestor(old_dentry, new_dentry))
			result = true;
		else
			result = false;
		rcu_read_unlock();
	} while (read_seqretry(&rename_lock, seq));

	return result;
}

static enum d_walk_ret d_genocide_kill(void *data, struct dentry *dentry)
{
	struct dentry *root = data;
	if (dentry != root) {
		if (d_unhashed(dentry) || !dentry->d_inode)
			return D_WALK_SKIP;

		if (!(dentry->d_flags & DCACHE_GENOCIDE)) {
			dentry->d_flags |= DCACHE_GENOCIDE;
			dentry->d_lockref.count--;
		}
	}
	return D_WALK_CONTINUE;
}

void d_genocide(struct dentry *parent)
{
	d_walk(parent, parent, d_genocide_kill, NULL);
}

void d_tmpfile(struct dentry *dentry, struct inode *inode)
{
	inode_dec_link_count(inode);
	BUG_ON(dentry->d_name.name != dentry->d_iname ||
		!hlist_unhashed(&dentry->d_u.d_alias) ||
		!d_unlinked(dentry));
	spin_lock(&dentry->d_parent->d_lock);
	spin_lock_nested(&dentry->d_lock, DENTRY_D_LOCK_NESTED);
	dentry->d_name.len = sprintf(dentry->d_iname, "#%llu",
				(unsigned long long)inode->i_ino);
	spin_unlock(&dentry->d_lock);
	spin_unlock(&dentry->d_parent->d_lock);
	d_instantiate(dentry, inode);
}
EXPORT_SYMBOL(d_tmpfile);

static __initdata unsigned long dhash_entries;
static int __init set_dhash_entries(char *str)
{
	if (!str)
		return 0;
	dhash_entries = simple_strtoul(str, &str, 0);
	return 1;
}
__setup("dhash_entries=", set_dhash_entries);

static void __init dcache_init_early(void)
{
	unsigned int loop;

	/* If hashes are distributed across NUMA nodes, defer
	 * hash allocation until vmalloc space is available.
	 */
	if (hashdist)
		return;

	dentry_hashtable =
		alloc_large_system_hash("Dentry cache",
					sizeof(struct hlist_bl_head),
					dhash_entries,
					13,
					HASH_EARLY,
					&d_hash_shift,
					&d_hash_mask,
					0,
					0);

	for (loop = 0; loop < (1U << d_hash_shift); loop++)
		INIT_HLIST_BL_HEAD(dentry_hashtable + loop);
}

static void __init dcache_init(void)
{
	unsigned int loop;

	/* 
	 * A constructor could be added for stable state like the lists,
	 * but it is probably not worth it because of the cache nature
	 * of the dcache. 
	 */
	dentry_cache = KMEM_CACHE(dentry,
		SLAB_RECLAIM_ACCOUNT|SLAB_PANIC|SLAB_MEM_SPREAD|SLAB_ACCOUNT);

	/* Hash may have been set up in dcache_init_early */
	if (!hashdist)
		return;

	dentry_hashtable =
		alloc_large_system_hash("Dentry cache",
					sizeof(struct hlist_bl_head),
					dhash_entries,
					13,
					0,
					&d_hash_shift,
					&d_hash_mask,
					0,
					0);

	for (loop = 0; loop < (1U << d_hash_shift); loop++)
		INIT_HLIST_BL_HEAD(dentry_hashtable + loop);
}

/* SLAB cache for __getname() consumers */
struct kmem_cache *names_cachep __read_mostly;
EXPORT_SYMBOL(names_cachep);

EXPORT_SYMBOL(d_genocide);

void __init vfs_caches_init_early(void)
{
	dcache_init_early();
	inode_init_early();
}

void __init vfs_caches_init(void)
{
	names_cachep = kmem_cache_create("names_cache", PATH_MAX, 0,
			SLAB_HWCACHE_ALIGN|SLAB_PANIC, NULL);

	dcache_init();
	inode_init();
	files_init();
	files_maxfiles_init();
	mnt_init();
	bdev_cache_init();
	chrdev_init();
}<|MERGE_RESOLUTION|>--- conflicted
+++ resolved
@@ -1705,11 +1705,7 @@
 				DCACHE_OP_REVALIDATE	|
 				DCACHE_OP_WEAK_REVALIDATE	|
 				DCACHE_OP_DELETE	|
-<<<<<<< HEAD
-				DCACHE_OP_SELECT_INODE));
-=======
 				DCACHE_OP_REAL));
->>>>>>> f2ed3bfc
 	dentry->d_op = op;
 	if (!op)
 		return;
@@ -1725,13 +1721,8 @@
 		dentry->d_flags |= DCACHE_OP_DELETE;
 	if (op->d_prune)
 		dentry->d_flags |= DCACHE_OP_PRUNE;
-<<<<<<< HEAD
-	if (op->d_select_inode)
-		dentry->d_flags |= DCACHE_OP_SELECT_INODE;
-=======
 	if (op->d_real)
 		dentry->d_flags |= DCACHE_OP_REAL;
->>>>>>> f2ed3bfc
 
 }
 EXPORT_SYMBOL(d_set_d_op);
