--- conflicted
+++ resolved
@@ -1286,23 +1286,10 @@
 	}
 
 	if (iocb->ki_flags & IOCB_NOWAIT)
-<<<<<<< HEAD
-		flags |= IOMAP_NOWAIT;
-
-	while (iov_iter_count(iter)) {
-		ret = iomap_apply(inode, pos, iov_iter_count(iter), flags, ops,
-				iter, dax_iomap_actor);
-		if (ret <= 0)
-			break;
-		pos += ret;
-		done += ret;
-	}
-=======
 		iomi.flags |= IOMAP_NOWAIT;
 
 	while ((ret = iomap_iter(&iomi, ops)) > 0)
 		iomi.processed = dax_iomap_iter(&iomi, iter);
->>>>>>> c1084c27
 
 	done = iomi.pos - iocb->ki_pos;
 	iocb->ki_pos = iomi.pos;
