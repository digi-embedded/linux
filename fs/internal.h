/* fs/ internal definitions
 *
 * Copyright (C) 2006 Red Hat, Inc. All Rights Reserved.
 * Written by David Howells (dhowells@redhat.com)
 *
 * This program is free software; you can redistribute it and/or
 * modify it under the terms of the GNU General Public License
 * as published by the Free Software Foundation; either version
 * 2 of the License, or (at your option) any later version.
 */

struct super_block;
struct file_system_type;
struct iomap;
struct iomap_ops;
struct linux_binprm;
struct path;
struct mount;
struct shrink_control;

/*
 * block_dev.c
 */
#ifdef CONFIG_BLOCK
extern void __init bdev_cache_init(void);

extern int __sync_blockdev(struct block_device *bdev, int wait);

#else
static inline void bdev_cache_init(void)
{
}

static inline int __sync_blockdev(struct block_device *bdev, int wait)
{
	return 0;
}
#endif

/*
 * buffer.c
 */
extern void guard_bio_eod(int rw, struct bio *bio);
extern int __block_write_begin_int(struct page *page, loff_t pos, unsigned len,
		get_block_t *get_block, struct iomap *iomap);

/*
 * char_dev.c
 */
extern void __init chrdev_init(void);

/*
 * namei.c
 */
extern int user_path_mountpoint_at(int, const char __user *, unsigned int, struct path *);
extern int vfs_path_lookup(struct dentry *, struct vfsmount *,
			   const char *, unsigned int, struct path *);

/*
 * namespace.c
 */
extern void *copy_mount_options(const void __user *);
extern char *copy_mount_string(const void __user *);

extern struct vfsmount *lookup_mnt(struct path *);
extern int finish_automount(struct vfsmount *, struct path *);

extern int sb_prepare_remount_readonly(struct super_block *);

extern void __init mnt_init(void);

extern int __mnt_want_write(struct vfsmount *);
extern int __mnt_want_write_file(struct file *);
extern void __mnt_drop_write(struct vfsmount *);
extern void __mnt_drop_write_file(struct file *);

/*
 * fs_struct.c
 */
extern void chroot_fs_refs(const struct path *, const struct path *);

/*
 * file_table.c
 */
extern struct file *get_empty_filp(void);

/*
 * super.c
 */
extern int do_remount_sb(struct super_block *, int, void *, int);
extern bool trylock_super(struct super_block *sb);
extern struct dentry *mount_fs(struct file_system_type *,
			       int, const char *, void *);
extern struct super_block *user_get_super(dev_t);

/*
 * open.c
 */
struct open_flags {
	int open_flag;
	umode_t mode;
	int acc_mode;
	int intent;
	int lookup_flags;
};
extern struct file *do_filp_open(int dfd, struct filename *pathname,
		const struct open_flags *op);
extern struct file *do_file_open_root(struct dentry *, struct vfsmount *,
		const char *, const struct open_flags *);

extern long do_handle_open(int mountdirfd,
			   struct file_handle __user *ufh, int open_flag);
extern int open_check_o_direct(struct file *f);
extern int vfs_open(const struct path *, struct file *, const struct cred *);
<<<<<<< HEAD
=======
extern struct file *filp_clone_open(struct file *);
>>>>>>> f2ed3bfc

/*
 * inode.c
 */
extern long prune_icache_sb(struct super_block *sb, struct shrink_control *sc);
extern void inode_add_lru(struct inode *inode);
extern int dentry_needs_remove_privs(struct dentry *dentry);

extern bool __atime_needs_update(const struct path *, struct inode *, bool);
static inline bool atime_needs_update_rcu(const struct path *path,
					  struct inode *inode)
{
	return __atime_needs_update(path, inode, true);
}

extern bool atime_needs_update_rcu(const struct path *, struct inode *);

/*
 * fs-writeback.c
 */
extern void inode_io_list_del(struct inode *inode);

extern long get_nr_dirty_inodes(void);
extern void evict_inodes(struct super_block *);
extern int invalidate_inodes(struct super_block *, bool);

/*
 * dcache.c
 */
extern struct dentry *__d_alloc(struct super_block *, const struct qstr *);
extern int d_set_mounted(struct dentry *dentry);
extern long prune_dcache_sb(struct super_block *sb, struct shrink_control *sc);
extern struct dentry *d_alloc_cursor(struct dentry *);

/*
 * read_write.c
 */
extern int rw_verify_area(int, struct file *, const loff_t *, size_t);

/*
 * pipe.c
 */
extern const struct file_operations pipefifo_fops;

/*
 * fs_pin.c
 */
extern void group_pin_kill(struct hlist_head *p);
extern void mnt_pin_kill(struct mount *m);

/*
 * fs/nsfs.c
 */
extern const struct dentry_operations ns_dentry_operations;

/*
 * fs/ioctl.c
 */
extern int do_vfs_ioctl(struct file *file, unsigned int fd, unsigned int cmd,
		    unsigned long arg);
extern long vfs_ioctl(struct file *file, unsigned int cmd, unsigned long arg);

/*
 * iomap support:
 */
typedef loff_t (*iomap_actor_t)(struct inode *inode, loff_t pos, loff_t len,
		void *data, struct iomap *iomap);

loff_t iomap_apply(struct inode *inode, loff_t pos, loff_t length,
		unsigned flags, struct iomap_ops *ops, void *data,
		iomap_actor_t actor);<|MERGE_RESOLUTION|>--- conflicted
+++ resolved
@@ -112,10 +112,7 @@
 			   struct file_handle __user *ufh, int open_flag);
 extern int open_check_o_direct(struct file *f);
 extern int vfs_open(const struct path *, struct file *, const struct cred *);
-<<<<<<< HEAD
-=======
 extern struct file *filp_clone_open(struct file *);
->>>>>>> f2ed3bfc
 
 /*
  * inode.c
