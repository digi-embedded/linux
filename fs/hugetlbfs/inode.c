/*
 * hugetlbpage-backed filesystem.  Based on ramfs.
 *
 * Nadia Yvette Chambers, 2002
 *
 * Copyright (C) 2002 Linus Torvalds.
 * License: GPL
 */

#define pr_fmt(fmt) KBUILD_MODNAME ": " fmt

#include <linux/thread_info.h>
#include <asm/current.h>
#include <linux/sched/signal.h>		/* remove ASAP */
#include <linux/falloc.h>
#include <linux/fs.h>
#include <linux/mount.h>
#include <linux/file.h>
#include <linux/kernel.h>
#include <linux/writeback.h>
#include <linux/pagemap.h>
#include <linux/highmem.h>
#include <linux/init.h>
#include <linux/string.h>
#include <linux/capability.h>
#include <linux/ctype.h>
#include <linux/backing-dev.h>
#include <linux/hugetlb.h>
#include <linux/pagevec.h>
#include <linux/fs_parser.h>
#include <linux/mman.h>
#include <linux/slab.h>
#include <linux/dnotify.h>
#include <linux/statfs.h>
#include <linux/security.h>
#include <linux/magic.h>
#include <linux/migrate.h>
#include <linux/uio.h>

#include <linux/uaccess.h>
#include <linux/sched/mm.h>

static const struct super_operations hugetlbfs_ops;
static const struct address_space_operations hugetlbfs_aops;
const struct file_operations hugetlbfs_file_operations;
static const struct inode_operations hugetlbfs_dir_inode_operations;
static const struct inode_operations hugetlbfs_inode_operations;

enum hugetlbfs_size_type { NO_SIZE, SIZE_STD, SIZE_PERCENT };

struct hugetlbfs_fs_context {
	struct hstate		*hstate;
	unsigned long long	max_size_opt;
	unsigned long long	min_size_opt;
	long			max_hpages;
	long			nr_inodes;
	long			min_hpages;
	enum hugetlbfs_size_type max_val_type;
	enum hugetlbfs_size_type min_val_type;
	kuid_t			uid;
	kgid_t			gid;
	umode_t			mode;
};

int sysctl_hugetlb_shm_group;

enum hugetlb_param {
	Opt_gid,
	Opt_min_size,
	Opt_mode,
	Opt_nr_inodes,
	Opt_pagesize,
	Opt_size,
	Opt_uid,
};

static const struct fs_parameter_spec hugetlb_fs_parameters[] = {
	fsparam_u32   ("gid",		Opt_gid),
	fsparam_string("min_size",	Opt_min_size),
	fsparam_u32oct("mode",		Opt_mode),
	fsparam_string("nr_inodes",	Opt_nr_inodes),
	fsparam_string("pagesize",	Opt_pagesize),
	fsparam_string("size",		Opt_size),
	fsparam_u32   ("uid",		Opt_uid),
	{}
};

#ifdef CONFIG_NUMA
static inline void hugetlb_set_vma_policy(struct vm_area_struct *vma,
					struct inode *inode, pgoff_t index)
{
	vma->vm_policy = mpol_shared_policy_lookup(&HUGETLBFS_I(inode)->policy,
							index);
}

static inline void hugetlb_drop_vma_policy(struct vm_area_struct *vma)
{
	mpol_cond_put(vma->vm_policy);
}
#else
static inline void hugetlb_set_vma_policy(struct vm_area_struct *vma,
					struct inode *inode, pgoff_t index)
{
}

static inline void hugetlb_drop_vma_policy(struct vm_area_struct *vma)
{
}
#endif

static void huge_pagevec_release(struct pagevec *pvec)
{
	int i;

	for (i = 0; i < pagevec_count(pvec); ++i)
		put_page(pvec->pages[i]);

	pagevec_reinit(pvec);
}

/*
 * Mask used when checking the page offset value passed in via system
 * calls.  This value will be converted to a loff_t which is signed.
 * Therefore, we want to check the upper PAGE_SHIFT + 1 bits of the
 * value.  The extra bit (- 1 in the shift value) is to take the sign
 * bit into account.
 */
#define PGOFF_LOFFT_MAX \
	(((1UL << (PAGE_SHIFT + 1)) - 1) <<  (BITS_PER_LONG - (PAGE_SHIFT + 1)))

static int hugetlbfs_file_mmap(struct file *file, struct vm_area_struct *vma)
{
	struct inode *inode = file_inode(file);
	struct hugetlbfs_inode_info *info = HUGETLBFS_I(inode);
	loff_t len, vma_len;
	int ret;
	struct hstate *h = hstate_file(file);

	/*
	 * vma address alignment (but not the pgoff alignment) has
	 * already been checked by prepare_hugepage_range.  If you add
	 * any error returns here, do so after setting VM_HUGETLB, so
	 * is_vm_hugetlb_page tests below unmap_region go the right
	 * way when do_mmap unwinds (may be important on powerpc
	 * and ia64).
	 */
	vma->vm_flags |= VM_HUGETLB | VM_DONTEXPAND;
	vma->vm_ops = &hugetlb_vm_ops;

	ret = seal_check_future_write(info->seals, vma);
	if (ret)
		return ret;

	/*
	 * page based offset in vm_pgoff could be sufficiently large to
	 * overflow a loff_t when converted to byte offset.  This can
	 * only happen on architectures where sizeof(loff_t) ==
	 * sizeof(unsigned long).  So, only check in those instances.
	 */
	if (sizeof(unsigned long) == sizeof(loff_t)) {
		if (vma->vm_pgoff & PGOFF_LOFFT_MAX)
			return -EINVAL;
	}

	/* must be huge page aligned */
	if (vma->vm_pgoff & (~huge_page_mask(h) >> PAGE_SHIFT))
		return -EINVAL;

	vma_len = (loff_t)(vma->vm_end - vma->vm_start);
	len = vma_len + ((loff_t)vma->vm_pgoff << PAGE_SHIFT);
	/* check for overflow */
	if (len < vma_len)
		return -EINVAL;

	inode_lock(inode);
	file_accessed(file);

	ret = -ENOMEM;
	if (!hugetlb_reserve_pages(inode,
				vma->vm_pgoff >> huge_page_order(h),
				len >> huge_page_shift(h), vma,
				vma->vm_flags))
		goto out;

	ret = 0;
	if (vma->vm_flags & VM_WRITE && inode->i_size < len)
		i_size_write(inode, len);
out:
	inode_unlock(inode);

	return ret;
}

/*
 * Called under mmap_write_lock(mm).
 */

#ifndef HAVE_ARCH_HUGETLB_UNMAPPED_AREA
static unsigned long
hugetlb_get_unmapped_area_bottomup(struct file *file, unsigned long addr,
		unsigned long len, unsigned long pgoff, unsigned long flags)
{
	struct hstate *h = hstate_file(file);
	struct vm_unmapped_area_info info;

	info.flags = 0;
	info.length = len;
	info.low_limit = current->mm->mmap_base;
	info.high_limit = TASK_SIZE;
	info.align_mask = PAGE_MASK & ~huge_page_mask(h);
	info.align_offset = 0;
	return vm_unmapped_area(&info);
}

static unsigned long
hugetlb_get_unmapped_area_topdown(struct file *file, unsigned long addr,
		unsigned long len, unsigned long pgoff, unsigned long flags)
{
	struct hstate *h = hstate_file(file);
	struct vm_unmapped_area_info info;

	info.flags = VM_UNMAPPED_AREA_TOPDOWN;
	info.length = len;
	info.low_limit = max(PAGE_SIZE, mmap_min_addr);
	info.high_limit = current->mm->mmap_base;
	info.align_mask = PAGE_MASK & ~huge_page_mask(h);
	info.align_offset = 0;
	addr = vm_unmapped_area(&info);

	/*
	 * A failed mmap() very likely causes application failure,
	 * so fall back to the bottom-up function here. This scenario
	 * can happen with large stack limits and large mmap()
	 * allocations.
	 */
	if (unlikely(offset_in_page(addr))) {
		VM_BUG_ON(addr != -ENOMEM);
		info.flags = 0;
		info.low_limit = current->mm->mmap_base;
		info.high_limit = TASK_SIZE;
		addr = vm_unmapped_area(&info);
	}

	return addr;
}

static unsigned long
hugetlb_get_unmapped_area(struct file *file, unsigned long addr,
		unsigned long len, unsigned long pgoff, unsigned long flags)
{
	struct mm_struct *mm = current->mm;
	struct vm_area_struct *vma;
	struct hstate *h = hstate_file(file);

	if (len & ~huge_page_mask(h))
		return -EINVAL;
	if (len > TASK_SIZE)
		return -ENOMEM;

	if (flags & MAP_FIXED) {
		if (prepare_hugepage_range(file, addr, len))
			return -EINVAL;
		return addr;
	}

	if (addr) {
		addr = ALIGN(addr, huge_page_size(h));
		vma = find_vma(mm, addr);
		if (TASK_SIZE - len >= addr &&
		    (!vma || addr + len <= vm_start_gap(vma)))
			return addr;
	}

	/*
	 * Use mm->get_unmapped_area value as a hint to use topdown routine.
	 * If architectures have special needs, they should define their own
	 * version of hugetlb_get_unmapped_area.
	 */
	if (mm->get_unmapped_area == arch_get_unmapped_area_topdown)
		return hugetlb_get_unmapped_area_topdown(file, addr, len,
				pgoff, flags);
	return hugetlb_get_unmapped_area_bottomup(file, addr, len,
			pgoff, flags);
}
#endif

static size_t
hugetlbfs_read_actor(struct page *page, unsigned long offset,
			struct iov_iter *to, unsigned long size)
{
	size_t copied = 0;
	int i, chunksize;

	/* Find which 4k chunk and offset with in that chunk */
	i = offset >> PAGE_SHIFT;
	offset = offset & ~PAGE_MASK;

	while (size) {
		size_t n;
		chunksize = PAGE_SIZE;
		if (offset)
			chunksize -= offset;
		if (chunksize > size)
			chunksize = size;
		n = copy_page_to_iter(&page[i], offset, chunksize, to);
		copied += n;
		if (n != chunksize)
			return copied;
		offset = 0;
		size -= chunksize;
		i++;
	}
	return copied;
}

/*
 * Support for read() - Find the page attached to f_mapping and copy out the
 * data. Its *very* similar to generic_file_buffered_read(), we can't use that
 * since it has PAGE_SIZE assumptions.
 */
static ssize_t hugetlbfs_read_iter(struct kiocb *iocb, struct iov_iter *to)
{
	struct file *file = iocb->ki_filp;
	struct hstate *h = hstate_file(file);
	struct address_space *mapping = file->f_mapping;
	struct inode *inode = mapping->host;
	unsigned long index = iocb->ki_pos >> huge_page_shift(h);
	unsigned long offset = iocb->ki_pos & ~huge_page_mask(h);
	unsigned long end_index;
	loff_t isize;
	ssize_t retval = 0;

	while (iov_iter_count(to)) {
		struct page *page;
		size_t nr, copied;

		/* nr is the maximum number of bytes to copy from this page */
		nr = huge_page_size(h);
		isize = i_size_read(inode);
		if (!isize)
			break;
		end_index = (isize - 1) >> huge_page_shift(h);
		if (index > end_index)
			break;
		if (index == end_index) {
			nr = ((isize - 1) & ~huge_page_mask(h)) + 1;
			if (nr <= offset)
				break;
		}
		nr = nr - offset;

		/* Find the page */
		page = find_lock_page(mapping, index);
		if (unlikely(page == NULL)) {
			/*
			 * We have a HOLE, zero out the user-buffer for the
			 * length of the hole or request.
			 */
			copied = iov_iter_zero(nr, to);
		} else {
			unlock_page(page);

			/*
			 * We have the page, copy it to user space buffer.
			 */
			copied = hugetlbfs_read_actor(page, offset, to, nr);
			put_page(page);
		}
		offset += copied;
		retval += copied;
		if (copied != nr && iov_iter_count(to)) {
			if (!retval)
				retval = -EFAULT;
			break;
		}
		index += offset >> huge_page_shift(h);
		offset &= ~huge_page_mask(h);
	}
	iocb->ki_pos = ((loff_t)index << huge_page_shift(h)) + offset;
	return retval;
}

static int hugetlbfs_write_begin(struct file *file,
			struct address_space *mapping,
			loff_t pos, unsigned len, unsigned flags,
			struct page **pagep, void **fsdata)
{
	return -EINVAL;
}

static int hugetlbfs_write_end(struct file *file, struct address_space *mapping,
			loff_t pos, unsigned len, unsigned copied,
			struct page *page, void *fsdata)
{
	BUG();
	return -EINVAL;
}

static void remove_huge_page(struct page *page)
{
	ClearPageDirty(page);
	ClearPageUptodate(page);
	delete_from_page_cache(page);
}

static void
hugetlb_vmdelete_list(struct rb_root_cached *root, pgoff_t start, pgoff_t end)
{
	struct vm_area_struct *vma;

	/*
	 * end == 0 indicates that the entire range after
	 * start should be unmapped.
	 */
	vma_interval_tree_foreach(vma, root, start, end ? end : ULONG_MAX) {
		unsigned long v_offset;
		unsigned long v_end;

		/*
		 * Can the expression below overflow on 32-bit arches?
		 * No, because the interval tree returns us only those vmas
		 * which overlap the truncated area starting at pgoff,
		 * and no vma on a 32-bit arch can span beyond the 4GB.
		 */
		if (vma->vm_pgoff < start)
			v_offset = (start - vma->vm_pgoff) << PAGE_SHIFT;
		else
			v_offset = 0;

		if (!end)
			v_end = vma->vm_end;
		else {
			v_end = ((end - vma->vm_pgoff) << PAGE_SHIFT)
							+ vma->vm_start;
			if (v_end > vma->vm_end)
				v_end = vma->vm_end;
		}

		unmap_hugepage_range(vma, vma->vm_start + v_offset, v_end,
									NULL);
	}
}

/*
 * remove_inode_hugepages handles two distinct cases: truncation and hole
 * punch.  There are subtle differences in operation for each case.
 *
 * truncation is indicated by end of range being LLONG_MAX
 *	In this case, we first scan the range and release found pages.
 *	After releasing pages, hugetlb_unreserve_pages cleans up region/reserve
 *	maps and global counts.  Page faults can not race with truncation
 *	in this routine.  hugetlb_no_page() holds i_mmap_rwsem and prevents
 *	page faults in the truncated range by checking i_size.  i_size is
 *	modified while holding i_mmap_rwsem.
 * hole punch is indicated if end is not LLONG_MAX
 *	In the hole punch case we scan the range and release found pages.
 *	Only when releasing a page is the associated region/reserve map
 *	deleted.  The region/reserve map for ranges without associated
 *	pages are not modified.  Page faults can race with hole punch.
 *	This is indicated if we find a mapped page.
 * Note: If the passed end of range value is beyond the end of file, but
 * not LLONG_MAX this routine still performs a hole punch operation.
 */
static void remove_inode_hugepages(struct inode *inode, loff_t lstart,
				   loff_t lend)
{
	struct hstate *h = hstate_inode(inode);
	struct address_space *mapping = &inode->i_data;
	const pgoff_t start = lstart >> huge_page_shift(h);
	const pgoff_t end = lend >> huge_page_shift(h);
	struct pagevec pvec;
	pgoff_t next, index;
	int i, freed = 0;
	bool truncate_op = (lend == LLONG_MAX);

	pagevec_init(&pvec);
	next = start;
	while (next < end) {
		/*
		 * When no more pages are found, we are done.
		 */
		if (!pagevec_lookup_range(&pvec, mapping, &next, end - 1))
			break;

		for (i = 0; i < pagevec_count(&pvec); ++i) {
			struct page *page = pvec.pages[i];
			u32 hash = 0;

			index = page->index;
			if (!truncate_op) {
				/*
				 * Only need to hold the fault mutex in the
				 * hole punch case.  This prevents races with
				 * page faults.  Races are not possible in the
				 * case of truncation.
				 */
				hash = hugetlb_fault_mutex_hash(mapping, index);
				mutex_lock(&hugetlb_fault_mutex_table[hash]);
			}

			/*
			 * If page is mapped, it was faulted in after being
			 * unmapped in caller.  Unmap (again) now after taking
			 * the fault mutex.  The mutex will prevent faults
			 * until we finish removing the page.
			 *
			 * This race can only happen in the hole punch case.
			 * Getting here in a truncate operation is a bug.
			 */
			if (unlikely(page_mapped(page))) {
				BUG_ON(truncate_op);

				mutex_unlock(&hugetlb_fault_mutex_table[hash]);
				i_mmap_lock_write(mapping);
				mutex_lock(&hugetlb_fault_mutex_table[hash]);
				hugetlb_vmdelete_list(&mapping->i_mmap,
					index * pages_per_huge_page(h),
					(index + 1) * pages_per_huge_page(h));
				i_mmap_unlock_write(mapping);
			}

			lock_page(page);
			/*
			 * We must free the huge page and remove from page
			 * cache (remove_huge_page) BEFORE removing the
			 * region/reserve map (hugetlb_unreserve_pages).  In
			 * rare out of memory conditions, removal of the
			 * region/reserve map could fail. Correspondingly,
			 * the subpool and global reserve usage count can need
			 * to be adjusted.
			 */
			VM_BUG_ON(HPageRestoreReserve(page));
			remove_huge_page(page);
			freed++;
			if (!truncate_op) {
				if (unlikely(hugetlb_unreserve_pages(inode,
							index, index + 1, 1)))
					hugetlb_fix_reserve_counts(inode);
			}

			unlock_page(page);
			if (!truncate_op)
				mutex_unlock(&hugetlb_fault_mutex_table[hash]);
		}
		huge_pagevec_release(&pvec);
		cond_resched();
	}

	if (truncate_op)
		(void)hugetlb_unreserve_pages(inode, start, LONG_MAX, freed);
}

static void hugetlbfs_evict_inode(struct inode *inode)
{
	struct resv_map *resv_map;

	remove_inode_hugepages(inode, 0, LLONG_MAX);

	/*
	 * Get the resv_map from the address space embedded in the inode.
	 * This is the address space which points to any resv_map allocated
	 * at inode creation time.  If this is a device special inode,
	 * i_mapping may not point to the original address space.
	 */
	resv_map = (struct resv_map *)(&inode->i_data)->private_data;
	/* Only regular and link inodes have associated reserve maps */
	if (resv_map)
		resv_map_release(&resv_map->refs);
	clear_inode(inode);
}

static void hugetlb_vmtruncate(struct inode *inode, loff_t offset)
{
	pgoff_t pgoff;
	struct address_space *mapping = inode->i_mapping;
	struct hstate *h = hstate_inode(inode);

	BUG_ON(offset & ~huge_page_mask(h));
	pgoff = offset >> PAGE_SHIFT;

	i_mmap_lock_write(mapping);
	i_size_write(inode, offset);
	if (!RB_EMPTY_ROOT(&mapping->i_mmap.rb_root))
		hugetlb_vmdelete_list(&mapping->i_mmap, pgoff, 0);
	i_mmap_unlock_write(mapping);
	remove_inode_hugepages(inode, offset, LLONG_MAX);
}

static long hugetlbfs_punch_hole(struct inode *inode, loff_t offset, loff_t len)
{
	struct hstate *h = hstate_inode(inode);
	loff_t hpage_size = huge_page_size(h);
	loff_t hole_start, hole_end;

	/*
	 * For hole punch round up the beginning offset of the hole and
	 * round down the end.
	 */
	hole_start = round_up(offset, hpage_size);
	hole_end = round_down(offset + len, hpage_size);

	if (hole_end > hole_start) {
		struct address_space *mapping = inode->i_mapping;
		struct hugetlbfs_inode_info *info = HUGETLBFS_I(inode);

		inode_lock(inode);

		/* protected by i_rwsem */
		if (info->seals & (F_SEAL_WRITE | F_SEAL_FUTURE_WRITE)) {
			inode_unlock(inode);
			return -EPERM;
		}

		i_mmap_lock_write(mapping);
		if (!RB_EMPTY_ROOT(&mapping->i_mmap.rb_root))
			hugetlb_vmdelete_list(&mapping->i_mmap,
						hole_start >> PAGE_SHIFT,
						hole_end  >> PAGE_SHIFT);
		i_mmap_unlock_write(mapping);
		remove_inode_hugepages(inode, hole_start, hole_end);
		inode_unlock(inode);
	}

	return 0;
}

static long hugetlbfs_fallocate(struct file *file, int mode, loff_t offset,
				loff_t len)
{
	struct inode *inode = file_inode(file);
	struct hugetlbfs_inode_info *info = HUGETLBFS_I(inode);
	struct address_space *mapping = inode->i_mapping;
	struct hstate *h = hstate_inode(inode);
	struct vm_area_struct pseudo_vma;
	struct mm_struct *mm = current->mm;
	loff_t hpage_size = huge_page_size(h);
	unsigned long hpage_shift = huge_page_shift(h);
	pgoff_t start, index, end;
	int error;
	u32 hash;

	if (mode & ~(FALLOC_FL_KEEP_SIZE | FALLOC_FL_PUNCH_HOLE))
		return -EOPNOTSUPP;

	if (mode & FALLOC_FL_PUNCH_HOLE)
		return hugetlbfs_punch_hole(inode, offset, len);

	/*
	 * Default preallocate case.
	 * For this range, start is rounded down and end is rounded up
	 * as well as being converted to page offsets.
	 */
	start = offset >> hpage_shift;
	end = (offset + len + hpage_size - 1) >> hpage_shift;

	inode_lock(inode);

	/* We need to check rlimit even when FALLOC_FL_KEEP_SIZE */
	error = inode_newsize_ok(inode, offset + len);
	if (error)
		goto out;

	if ((info->seals & F_SEAL_GROW) && offset + len > inode->i_size) {
		error = -EPERM;
		goto out;
	}

	/*
	 * Initialize a pseudo vma as this is required by the huge page
	 * allocation routines.  If NUMA is configured, use page index
	 * as input to create an allocation policy.
	 */
	vma_init(&pseudo_vma, mm);
	pseudo_vma.vm_flags = (VM_HUGETLB | VM_MAYSHARE | VM_SHARED);
	pseudo_vma.vm_file = file;

	for (index = start; index < end; index++) {
		/*
		 * This is supposed to be the vaddr where the page is being
		 * faulted in, but we have no vaddr here.
		 */
		struct page *page;
		unsigned long addr;

		cond_resched();

		/*
		 * fallocate(2) manpage permits EINTR; we may have been
		 * interrupted because we are using up too much memory.
		 */
		if (signal_pending(current)) {
			error = -EINTR;
			break;
		}

		/* Set numa allocation policy based on index */
		hugetlb_set_vma_policy(&pseudo_vma, inode, index);

		/* addr is the offset within the file (zero based) */
		addr = index * hpage_size;

		/*
		 * fault mutex taken here, protects against fault path
		 * and hole punch.  inode_lock previously taken protects
		 * against truncation.
		 */
		hash = hugetlb_fault_mutex_hash(mapping, index);
		mutex_lock(&hugetlb_fault_mutex_table[hash]);

		/* See if already present in mapping to avoid alloc/free */
		page = find_get_page(mapping, index);
		if (page) {
			put_page(page);
			mutex_unlock(&hugetlb_fault_mutex_table[hash]);
			hugetlb_drop_vma_policy(&pseudo_vma);
			continue;
		}

		/*
		 * Allocate page without setting the avoid_reserve argument.
		 * There certainly are no reserves associated with the
		 * pseudo_vma.  However, there could be shared mappings with
		 * reserves for the file at the inode level.  If we fallocate
		 * pages in these areas, we need to consume the reserves
		 * to keep reservation accounting consistent.
		 */
		page = alloc_huge_page(&pseudo_vma, addr, 0);
		hugetlb_drop_vma_policy(&pseudo_vma);
		if (IS_ERR(page)) {
			mutex_unlock(&hugetlb_fault_mutex_table[hash]);
			error = PTR_ERR(page);
			goto out;
		}
		clear_huge_page(page, addr, pages_per_huge_page(h));
		__SetPageUptodate(page);
		error = huge_add_to_page_cache(page, mapping, index);
		if (unlikely(error)) {
			restore_reserve_on_error(h, &pseudo_vma, addr, page);
			put_page(page);
			mutex_unlock(&hugetlb_fault_mutex_table[hash]);
			goto out;
		}

		mutex_unlock(&hugetlb_fault_mutex_table[hash]);

		SetHPageMigratable(page);
		/*
		 * unlock_page because locked by add_to_page_cache()
		 * put_page() due to reference from alloc_huge_page()
		 */
		unlock_page(page);
		put_page(page);
	}

	if (!(mode & FALLOC_FL_KEEP_SIZE) && offset + len > inode->i_size)
		i_size_write(inode, offset + len);
	inode->i_ctime = current_time(inode);
out:
	inode_unlock(inode);
	return error;
}

static int hugetlbfs_setattr(struct user_namespace *mnt_userns,
			     struct dentry *dentry, struct iattr *attr)
{
	struct inode *inode = d_inode(dentry);
	struct hstate *h = hstate_inode(inode);
	int error;
	unsigned int ia_valid = attr->ia_valid;
	struct hugetlbfs_inode_info *info = HUGETLBFS_I(inode);

	error = setattr_prepare(&init_user_ns, dentry, attr);
	if (error)
		return error;

	if (ia_valid & ATTR_SIZE) {
		loff_t oldsize = inode->i_size;
		loff_t newsize = attr->ia_size;

		if (newsize & ~huge_page_mask(h))
			return -EINVAL;
		/* protected by i_rwsem */
		if ((newsize < oldsize && (info->seals & F_SEAL_SHRINK)) ||
		    (newsize > oldsize && (info->seals & F_SEAL_GROW)))
			return -EPERM;
		hugetlb_vmtruncate(inode, newsize);
	}

	setattr_copy(&init_user_ns, inode, attr);
	mark_inode_dirty(inode);
	return 0;
}

static struct inode *hugetlbfs_get_root(struct super_block *sb,
					struct hugetlbfs_fs_context *ctx)
{
	struct inode *inode;

	inode = new_inode(sb);
	if (inode) {
		inode->i_ino = get_next_ino();
		inode->i_mode = S_IFDIR | ctx->mode;
		inode->i_uid = ctx->uid;
		inode->i_gid = ctx->gid;
		inode->i_atime = inode->i_mtime = inode->i_ctime = current_time(inode);
		inode->i_op = &hugetlbfs_dir_inode_operations;
		inode->i_fop = &simple_dir_operations;
		/* directory inodes start off with i_nlink == 2 (for "." entry) */
		inc_nlink(inode);
		lockdep_annotate_inode_mutex_key(inode);
	}
	return inode;
}

/*
 * Hugetlbfs is not reclaimable; therefore its i_mmap_rwsem will never
 * be taken from reclaim -- unlike regular filesystems. This needs an
 * annotation because huge_pmd_share() does an allocation under hugetlb's
 * i_mmap_rwsem.
 */
static struct lock_class_key hugetlbfs_i_mmap_rwsem_key;

static struct inode *hugetlbfs_get_inode(struct super_block *sb,
					struct inode *dir,
					umode_t mode, dev_t dev)
{
	struct inode *inode;
	struct resv_map *resv_map = NULL;

	/*
	 * Reserve maps are only needed for inodes that can have associated
	 * page allocations.
	 */
	if (S_ISREG(mode) || S_ISLNK(mode)) {
		resv_map = resv_map_alloc();
		if (!resv_map)
			return NULL;
	}

	inode = new_inode(sb);
	if (inode) {
		struct hugetlbfs_inode_info *info = HUGETLBFS_I(inode);

		inode->i_ino = get_next_ino();
		inode_init_owner(&init_user_ns, inode, dir, mode);
		lockdep_set_class(&inode->i_mapping->i_mmap_rwsem,
				&hugetlbfs_i_mmap_rwsem_key);
		inode->i_mapping->a_ops = &hugetlbfs_aops;
		inode->i_atime = inode->i_mtime = inode->i_ctime = current_time(inode);
		inode->i_mapping->private_data = resv_map;
		info->seals = F_SEAL_SEAL;
		switch (mode & S_IFMT) {
		default:
			init_special_inode(inode, mode, dev);
			break;
		case S_IFREG:
			inode->i_op = &hugetlbfs_inode_operations;
			inode->i_fop = &hugetlbfs_file_operations;
			break;
		case S_IFDIR:
			inode->i_op = &hugetlbfs_dir_inode_operations;
			inode->i_fop = &simple_dir_operations;

			/* directory inodes start off with i_nlink == 2 (for "." entry) */
			inc_nlink(inode);
			break;
		case S_IFLNK:
			inode->i_op = &page_symlink_inode_operations;
			inode_nohighmem(inode);
			break;
		}
		lockdep_annotate_inode_mutex_key(inode);
	} else {
		if (resv_map)
			kref_put(&resv_map->refs, resv_map_release);
	}

	return inode;
}

/*
 * File creation. Allocate an inode, and we're done..
 */
static int do_hugetlbfs_mknod(struct inode *dir,
			struct dentry *dentry,
			umode_t mode,
			dev_t dev,
			bool tmpfile)
{
	struct inode *inode;
	int error = -ENOSPC;

	inode = hugetlbfs_get_inode(dir->i_sb, dir, mode, dev);
	if (inode) {
		dir->i_ctime = dir->i_mtime = current_time(dir);
		if (tmpfile) {
			d_tmpfile(dentry, inode);
		} else {
			d_instantiate(dentry, inode);
			dget(dentry);/* Extra count - pin the dentry in core */
		}
		error = 0;
	}
	return error;
}

static int hugetlbfs_mknod(struct user_namespace *mnt_userns, struct inode *dir,
			   struct dentry *dentry, umode_t mode, dev_t dev)
{
	return do_hugetlbfs_mknod(dir, dentry, mode, dev, false);
}

static int hugetlbfs_mkdir(struct user_namespace *mnt_userns, struct inode *dir,
			   struct dentry *dentry, umode_t mode)
{
	int retval = hugetlbfs_mknod(&init_user_ns, dir, dentry,
				     mode | S_IFDIR, 0);
	if (!retval)
		inc_nlink(dir);
	return retval;
}

static int hugetlbfs_create(struct user_namespace *mnt_userns,
			    struct inode *dir, struct dentry *dentry,
			    umode_t mode, bool excl)
{
	return hugetlbfs_mknod(&init_user_ns, dir, dentry, mode | S_IFREG, 0);
}

static int hugetlbfs_tmpfile(struct user_namespace *mnt_userns,
			     struct inode *dir, struct dentry *dentry,
			     umode_t mode)
{
	return do_hugetlbfs_mknod(dir, dentry, mode | S_IFREG, 0, true);
}

static int hugetlbfs_symlink(struct user_namespace *mnt_userns,
			     struct inode *dir, struct dentry *dentry,
			     const char *symname)
{
	struct inode *inode;
	int error = -ENOSPC;

	inode = hugetlbfs_get_inode(dir->i_sb, dir, S_IFLNK|S_IRWXUGO, 0);
	if (inode) {
		int l = strlen(symname)+1;
		error = page_symlink(inode, symname, l);
		if (!error) {
			d_instantiate(dentry, inode);
			dget(dentry);
		} else
			iput(inode);
	}
	dir->i_ctime = dir->i_mtime = current_time(dir);

	return error;
}

static int hugetlbfs_migrate_page(struct address_space *mapping,
				struct page *newpage, struct page *page,
				enum migrate_mode mode)
{
	int rc;

	rc = migrate_huge_page_move_mapping(mapping, newpage, page);
	if (rc != MIGRATEPAGE_SUCCESS)
		return rc;

	if (hugetlb_page_subpool(page)) {
		hugetlb_set_page_subpool(newpage, hugetlb_page_subpool(page));
		hugetlb_set_page_subpool(page, NULL);
	}

	if (mode != MIGRATE_SYNC_NO_COPY)
		migrate_page_copy(newpage, page);
	else
		migrate_page_states(newpage, page);

	return MIGRATEPAGE_SUCCESS;
}

static int hugetlbfs_error_remove_page(struct address_space *mapping,
				struct page *page)
{
	struct inode *inode = mapping->host;
	pgoff_t index = page->index;

	remove_huge_page(page);
	if (unlikely(hugetlb_unreserve_pages(inode, index, index + 1, 1)))
		hugetlb_fix_reserve_counts(inode);

	return 0;
}

/*
 * Display the mount options in /proc/mounts.
 */
static int hugetlbfs_show_options(struct seq_file *m, struct dentry *root)
{
	struct hugetlbfs_sb_info *sbinfo = HUGETLBFS_SB(root->d_sb);
	struct hugepage_subpool *spool = sbinfo->spool;
	unsigned long hpage_size = huge_page_size(sbinfo->hstate);
	unsigned hpage_shift = huge_page_shift(sbinfo->hstate);
	char mod;

	if (!uid_eq(sbinfo->uid, GLOBAL_ROOT_UID))
		seq_printf(m, ",uid=%u",
			   from_kuid_munged(&init_user_ns, sbinfo->uid));
	if (!gid_eq(sbinfo->gid, GLOBAL_ROOT_GID))
		seq_printf(m, ",gid=%u",
			   from_kgid_munged(&init_user_ns, sbinfo->gid));
	if (sbinfo->mode != 0755)
		seq_printf(m, ",mode=%o", sbinfo->mode);
	if (sbinfo->max_inodes != -1)
		seq_printf(m, ",nr_inodes=%lu", sbinfo->max_inodes);

	hpage_size /= 1024;
	mod = 'K';
	if (hpage_size >= 1024) {
		hpage_size /= 1024;
		mod = 'M';
	}
	seq_printf(m, ",pagesize=%lu%c", hpage_size, mod);
	if (spool) {
		if (spool->max_hpages != -1)
			seq_printf(m, ",size=%llu",
				   (unsigned long long)spool->max_hpages << hpage_shift);
		if (spool->min_hpages != -1)
			seq_printf(m, ",min_size=%llu",
				   (unsigned long long)spool->min_hpages << hpage_shift);
	}
	return 0;
}

static int hugetlbfs_statfs(struct dentry *dentry, struct kstatfs *buf)
{
	struct hugetlbfs_sb_info *sbinfo = HUGETLBFS_SB(dentry->d_sb);
	struct hstate *h = hstate_inode(d_inode(dentry));

	buf->f_type = HUGETLBFS_MAGIC;
	buf->f_bsize = huge_page_size(h);
	if (sbinfo) {
		spin_lock(&sbinfo->stat_lock);
		/* If no limits set, just report 0 for max/free/used
		 * blocks, like simple_statfs() */
		if (sbinfo->spool) {
			long free_pages;

			spin_lock(&sbinfo->spool->lock);
			buf->f_blocks = sbinfo->spool->max_hpages;
			free_pages = sbinfo->spool->max_hpages
				- sbinfo->spool->used_hpages;
			buf->f_bavail = buf->f_bfree = free_pages;
			spin_unlock(&sbinfo->spool->lock);
			buf->f_files = sbinfo->max_inodes;
			buf->f_ffree = sbinfo->free_inodes;
		}
		spin_unlock(&sbinfo->stat_lock);
	}
	buf->f_namelen = NAME_MAX;
	return 0;
}

static void hugetlbfs_put_super(struct super_block *sb)
{
	struct hugetlbfs_sb_info *sbi = HUGETLBFS_SB(sb);

	if (sbi) {
		sb->s_fs_info = NULL;

		if (sbi->spool)
			hugepage_put_subpool(sbi->spool);

		kfree(sbi);
	}
}

static inline int hugetlbfs_dec_free_inodes(struct hugetlbfs_sb_info *sbinfo)
{
	if (sbinfo->free_inodes >= 0) {
		spin_lock(&sbinfo->stat_lock);
		if (unlikely(!sbinfo->free_inodes)) {
			spin_unlock(&sbinfo->stat_lock);
			return 0;
		}
		sbinfo->free_inodes--;
		spin_unlock(&sbinfo->stat_lock);
	}

	return 1;
}

static void hugetlbfs_inc_free_inodes(struct hugetlbfs_sb_info *sbinfo)
{
	if (sbinfo->free_inodes >= 0) {
		spin_lock(&sbinfo->stat_lock);
		sbinfo->free_inodes++;
		spin_unlock(&sbinfo->stat_lock);
	}
}


static struct kmem_cache *hugetlbfs_inode_cachep;

static struct inode *hugetlbfs_alloc_inode(struct super_block *sb)
{
	struct hugetlbfs_sb_info *sbinfo = HUGETLBFS_SB(sb);
	struct hugetlbfs_inode_info *p;

	if (unlikely(!hugetlbfs_dec_free_inodes(sbinfo)))
		return NULL;
	p = kmem_cache_alloc(hugetlbfs_inode_cachep, GFP_KERNEL);
	if (unlikely(!p)) {
		hugetlbfs_inc_free_inodes(sbinfo);
		return NULL;
	}

	/*
	 * Any time after allocation, hugetlbfs_destroy_inode can be called
	 * for the inode.  mpol_free_shared_policy is unconditionally called
	 * as part of hugetlbfs_destroy_inode.  So, initialize policy here
	 * in case of a quick call to destroy.
	 *
	 * Note that the policy is initialized even if we are creating a
	 * private inode.  This simplifies hugetlbfs_destroy_inode.
	 */
	mpol_shared_policy_init(&p->policy, NULL);

	return &p->vfs_inode;
}

static void hugetlbfs_free_inode(struct inode *inode)
{
	kmem_cache_free(hugetlbfs_inode_cachep, HUGETLBFS_I(inode));
}

static void hugetlbfs_destroy_inode(struct inode *inode)
{
	hugetlbfs_inc_free_inodes(HUGETLBFS_SB(inode->i_sb));
	mpol_free_shared_policy(&HUGETLBFS_I(inode)->policy);
}

static const struct address_space_operations hugetlbfs_aops = {
	.write_begin	= hugetlbfs_write_begin,
	.write_end	= hugetlbfs_write_end,
	.set_page_dirty	=  __set_page_dirty_no_writeback,
	.migratepage    = hugetlbfs_migrate_page,
	.error_remove_page	= hugetlbfs_error_remove_page,
};


static void init_once(void *foo)
{
	struct hugetlbfs_inode_info *ei = (struct hugetlbfs_inode_info *)foo;

	inode_init_once(&ei->vfs_inode);
}

const struct file_operations hugetlbfs_file_operations = {
	.read_iter		= hugetlbfs_read_iter,
	.mmap			= hugetlbfs_file_mmap,
	.fsync			= noop_fsync,
	.get_unmapped_area	= hugetlb_get_unmapped_area,
	.llseek			= default_llseek,
	.fallocate		= hugetlbfs_fallocate,
};

static const struct inode_operations hugetlbfs_dir_inode_operations = {
	.create		= hugetlbfs_create,
	.lookup		= simple_lookup,
	.link		= simple_link,
	.unlink		= simple_unlink,
	.symlink	= hugetlbfs_symlink,
	.mkdir		= hugetlbfs_mkdir,
	.rmdir		= simple_rmdir,
	.mknod		= hugetlbfs_mknod,
	.rename		= simple_rename,
	.setattr	= hugetlbfs_setattr,
	.tmpfile	= hugetlbfs_tmpfile,
};

static const struct inode_operations hugetlbfs_inode_operations = {
	.setattr	= hugetlbfs_setattr,
};

static const struct super_operations hugetlbfs_ops = {
	.alloc_inode    = hugetlbfs_alloc_inode,
	.free_inode     = hugetlbfs_free_inode,
	.destroy_inode  = hugetlbfs_destroy_inode,
	.evict_inode	= hugetlbfs_evict_inode,
	.statfs		= hugetlbfs_statfs,
	.put_super	= hugetlbfs_put_super,
	.show_options	= hugetlbfs_show_options,
};

/*
 * Convert size option passed from command line to number of huge pages
 * in the pool specified by hstate.  Size option could be in bytes
 * (val_type == SIZE_STD) or percentage of the pool (val_type == SIZE_PERCENT).
 */
static long
hugetlbfs_size_to_hpages(struct hstate *h, unsigned long long size_opt,
			 enum hugetlbfs_size_type val_type)
{
	if (val_type == NO_SIZE)
		return -1;

	if (val_type == SIZE_PERCENT) {
		size_opt <<= huge_page_shift(h);
		size_opt *= h->max_huge_pages;
		do_div(size_opt, 100);
	}

	size_opt >>= huge_page_shift(h);
	return size_opt;
}

/*
 * Parse one mount parameter.
 */
static int hugetlbfs_parse_param(struct fs_context *fc, struct fs_parameter *param)
{
	struct hugetlbfs_fs_context *ctx = fc->fs_private;
	struct fs_parse_result result;
	char *rest;
	unsigned long ps;
	int opt;

	opt = fs_parse(fc, hugetlb_fs_parameters, param, &result);
	if (opt < 0)
		return opt;

	switch (opt) {
	case Opt_uid:
		ctx->uid = make_kuid(current_user_ns(), result.uint_32);
		if (!uid_valid(ctx->uid))
			goto bad_val;
		return 0;

	case Opt_gid:
		ctx->gid = make_kgid(current_user_ns(), result.uint_32);
		if (!gid_valid(ctx->gid))
			goto bad_val;
		return 0;

	case Opt_mode:
		ctx->mode = result.uint_32 & 01777U;
		return 0;

	case Opt_size:
		/* memparse() will accept a K/M/G without a digit */
		if (!isdigit(param->string[0]))
			goto bad_val;
		ctx->max_size_opt = memparse(param->string, &rest);
		ctx->max_val_type = SIZE_STD;
		if (*rest == '%')
			ctx->max_val_type = SIZE_PERCENT;
		return 0;

	case Opt_nr_inodes:
		/* memparse() will accept a K/M/G without a digit */
		if (!isdigit(param->string[0]))
			goto bad_val;
		ctx->nr_inodes = memparse(param->string, &rest);
		return 0;

	case Opt_pagesize:
		ps = memparse(param->string, &rest);
		ctx->hstate = size_to_hstate(ps);
		if (!ctx->hstate) {
			pr_err("Unsupported page size %lu MB\n", ps >> 20);
			return -EINVAL;
		}
		return 0;

	case Opt_min_size:
		/* memparse() will accept a K/M/G without a digit */
		if (!isdigit(param->string[0]))
			goto bad_val;
		ctx->min_size_opt = memparse(param->string, &rest);
		ctx->min_val_type = SIZE_STD;
		if (*rest == '%')
			ctx->min_val_type = SIZE_PERCENT;
		return 0;

	default:
		return -EINVAL;
	}

bad_val:
	return invalfc(fc, "Bad value '%s' for mount option '%s'\n",
		      param->string, param->key);
}

/*
 * Validate the parsed options.
 */
static int hugetlbfs_validate(struct fs_context *fc)
{
	struct hugetlbfs_fs_context *ctx = fc->fs_private;

	/*
	 * Use huge page pool size (in hstate) to convert the size
	 * options to number of huge pages.  If NO_SIZE, -1 is returned.
	 */
	ctx->max_hpages = hugetlbfs_size_to_hpages(ctx->hstate,
						   ctx->max_size_opt,
						   ctx->max_val_type);
	ctx->min_hpages = hugetlbfs_size_to_hpages(ctx->hstate,
						   ctx->min_size_opt,
						   ctx->min_val_type);

	/*
	 * If max_size was specified, then min_size must be smaller
	 */
	if (ctx->max_val_type > NO_SIZE &&
	    ctx->min_hpages > ctx->max_hpages) {
		pr_err("Minimum size can not be greater than maximum size\n");
		return -EINVAL;
	}

	return 0;
}

static int
hugetlbfs_fill_super(struct super_block *sb, struct fs_context *fc)
{
	struct hugetlbfs_fs_context *ctx = fc->fs_private;
	struct hugetlbfs_sb_info *sbinfo;

	sbinfo = kmalloc(sizeof(struct hugetlbfs_sb_info), GFP_KERNEL);
	if (!sbinfo)
		return -ENOMEM;
	sb->s_fs_info = sbinfo;
	spin_lock_init(&sbinfo->stat_lock);
	sbinfo->hstate		= ctx->hstate;
	sbinfo->max_inodes	= ctx->nr_inodes;
	sbinfo->free_inodes	= ctx->nr_inodes;
	sbinfo->spool		= NULL;
	sbinfo->uid		= ctx->uid;
	sbinfo->gid		= ctx->gid;
	sbinfo->mode		= ctx->mode;

	/*
	 * Allocate and initialize subpool if maximum or minimum size is
	 * specified.  Any needed reservations (for minimum size) are taken
	 * taken when the subpool is created.
	 */
	if (ctx->max_hpages != -1 || ctx->min_hpages != -1) {
		sbinfo->spool = hugepage_new_subpool(ctx->hstate,
						     ctx->max_hpages,
						     ctx->min_hpages);
		if (!sbinfo->spool)
			goto out_free;
	}
	sb->s_maxbytes = MAX_LFS_FILESIZE;
	sb->s_blocksize = huge_page_size(ctx->hstate);
	sb->s_blocksize_bits = huge_page_shift(ctx->hstate);
	sb->s_magic = HUGETLBFS_MAGIC;
	sb->s_op = &hugetlbfs_ops;
	sb->s_time_gran = 1;

	/*
	 * Due to the special and limited functionality of hugetlbfs, it does
	 * not work well as a stacking filesystem.
	 */
	sb->s_stack_depth = FILESYSTEM_MAX_STACK_DEPTH;
	sb->s_root = d_make_root(hugetlbfs_get_root(sb, ctx));
	if (!sb->s_root)
		goto out_free;
	return 0;
out_free:
	kfree(sbinfo->spool);
	kfree(sbinfo);
	return -ENOMEM;
}

static int hugetlbfs_get_tree(struct fs_context *fc)
{
	int err = hugetlbfs_validate(fc);
	if (err)
		return err;
	return get_tree_nodev(fc, hugetlbfs_fill_super);
}

static void hugetlbfs_fs_context_free(struct fs_context *fc)
{
	kfree(fc->fs_private);
}

static const struct fs_context_operations hugetlbfs_fs_context_ops = {
	.free		= hugetlbfs_fs_context_free,
	.parse_param	= hugetlbfs_parse_param,
	.get_tree	= hugetlbfs_get_tree,
};

static int hugetlbfs_init_fs_context(struct fs_context *fc)
{
	struct hugetlbfs_fs_context *ctx;

	ctx = kzalloc(sizeof(struct hugetlbfs_fs_context), GFP_KERNEL);
	if (!ctx)
		return -ENOMEM;

	ctx->max_hpages	= -1; /* No limit on size by default */
	ctx->nr_inodes	= -1; /* No limit on number of inodes by default */
	ctx->uid	= current_fsuid();
	ctx->gid	= current_fsgid();
	ctx->mode	= 0755;
	ctx->hstate	= &default_hstate;
	ctx->min_hpages	= -1; /* No default minimum size */
	ctx->max_val_type = NO_SIZE;
	ctx->min_val_type = NO_SIZE;
	fc->fs_private = ctx;
	fc->ops	= &hugetlbfs_fs_context_ops;
	return 0;
}

static struct file_system_type hugetlbfs_fs_type = {
	.name			= "hugetlbfs",
	.init_fs_context	= hugetlbfs_init_fs_context,
	.parameters		= hugetlb_fs_parameters,
	.kill_sb		= kill_litter_super,
};

static struct vfsmount *hugetlbfs_vfsmount[HUGE_MAX_HSTATE];

static int can_do_hugetlb_shm(void)
{
	kgid_t shm_group;
	shm_group = make_kgid(&init_user_ns, sysctl_hugetlb_shm_group);
	return capable(CAP_IPC_LOCK) || in_group_p(shm_group);
}

static int get_hstate_idx(int page_size_log)
{
	struct hstate *h = hstate_sizelog(page_size_log);

	if (!h)
		return -1;
	return hstate_index(h);
}

/*
 * Note that size should be aligned to proper hugepage size in caller side,
 * otherwise hugetlb_reserve_pages reserves one less hugepages than intended.
 */
struct file *hugetlb_file_setup(const char *name, size_t size,
				vm_flags_t acctflag, struct ucounts **ucounts,
				int creat_flags, int page_size_log)
{
	struct inode *inode;
	struct vfsmount *mnt;
	int hstate_idx;
	struct file *file;

	hstate_idx = get_hstate_idx(page_size_log);
	if (hstate_idx < 0)
		return ERR_PTR(-ENODEV);

	*ucounts = NULL;
	mnt = hugetlbfs_vfsmount[hstate_idx];
	if (!mnt)
		return ERR_PTR(-ENOENT);

	if (creat_flags == HUGETLB_SHMFS_INODE && !can_do_hugetlb_shm()) {
		*ucounts = current_ucounts();
		if (user_shm_lock(size, *ucounts)) {
			task_lock(current);
			pr_warn_once("%s (%d): Using mlock ulimits for SHM_HUGETLB is deprecated\n",
				current->comm, current->pid);
			task_unlock(current);
		} else {
			*ucounts = NULL;
			return ERR_PTR(-EPERM);
		}
	}

	file = ERR_PTR(-ENOSPC);
	inode = hugetlbfs_get_inode(mnt->mnt_sb, NULL, S_IFREG | S_IRWXUGO, 0);
	if (!inode)
		goto out;
	if (creat_flags == HUGETLB_SHMFS_INODE)
		inode->i_flags |= S_PRIVATE;

	inode->i_size = size;
	clear_nlink(inode);

	if (!hugetlb_reserve_pages(inode, 0,
			size >> huge_page_shift(hstate_inode(inode)), NULL,
			acctflag))
		file = ERR_PTR(-ENOMEM);
	else
		file = alloc_file_pseudo(inode, mnt, name, O_RDWR,
					&hugetlbfs_file_operations);
	if (!IS_ERR(file))
		return file;

	iput(inode);
out:
	if (*ucounts) {
		user_shm_unlock(size, *ucounts);
		*ucounts = NULL;
	}
	return file;
}

static struct vfsmount *__init mount_one_hugetlbfs(struct hstate *h)
{
	struct fs_context *fc;
	struct vfsmount *mnt;

	fc = fs_context_for_mount(&hugetlbfs_fs_type, SB_KERNMOUNT);
	if (IS_ERR(fc)) {
		mnt = ERR_CAST(fc);
	} else {
		struct hugetlbfs_fs_context *ctx = fc->fs_private;
		ctx->hstate = h;
		mnt = fc_mount(fc);
		put_fs_context(fc);
	}
	if (IS_ERR(mnt))
		pr_err("Cannot mount internal hugetlbfs for page size %luK",
		       huge_page_size(h) >> 10);
	return mnt;
}

static int __init init_hugetlbfs_fs(void)
{
	struct vfsmount *mnt;
	struct hstate *h;
	int error;
	int i;

	if (!hugepages_supported()) {
		pr_info("disabling because there are no supported hugepage sizes\n");
		return -ENOTSUPP;
	}

	error = -ENOMEM;
	hugetlbfs_inode_cachep = kmem_cache_create("hugetlbfs_inode_cache",
					sizeof(struct hugetlbfs_inode_info),
					0, SLAB_ACCOUNT, init_once);
	if (hugetlbfs_inode_cachep == NULL)
		goto out;

	error = register_filesystem(&hugetlbfs_fs_type);
	if (error)
		goto out_free;

	/* default hstate mount is required */
<<<<<<< HEAD
	mnt = mount_one_hugetlbfs(&hstates[default_hstate_idx]);
=======
	mnt = mount_one_hugetlbfs(&default_hstate);
>>>>>>> c1084c27
	if (IS_ERR(mnt)) {
		error = PTR_ERR(mnt);
		goto out_unreg;
	}
	hugetlbfs_vfsmount[default_hstate_idx] = mnt;

	/* other hstates are optional */
	i = 0;
	for_each_hstate(h) {
		if (i == default_hstate_idx) {
			i++;
			continue;
		}

		mnt = mount_one_hugetlbfs(h);
		if (IS_ERR(mnt))
			hugetlbfs_vfsmount[i] = NULL;
		else
			hugetlbfs_vfsmount[i] = mnt;
		i++;
	}

	return 0;

 out_unreg:
	(void)unregister_filesystem(&hugetlbfs_fs_type);
 out_free:
	kmem_cache_destroy(hugetlbfs_inode_cachep);
 out:
	return error;
}
fs_initcall(init_hugetlbfs_fs)<|MERGE_RESOLUTION|>--- conflicted
+++ resolved
@@ -1549,11 +1549,7 @@
 		goto out_free;
 
 	/* default hstate mount is required */
-<<<<<<< HEAD
-	mnt = mount_one_hugetlbfs(&hstates[default_hstate_idx]);
-=======
 	mnt = mount_one_hugetlbfs(&default_hstate);
->>>>>>> c1084c27
 	if (IS_ERR(mnt)) {
 		error = PTR_ERR(mnt);
 		goto out_unreg;
