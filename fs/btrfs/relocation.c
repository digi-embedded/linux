--- conflicted
+++ resolved
@@ -1334,11 +1334,7 @@
 	struct mapping_node *node = NULL;
 	struct reloc_control *rc = fs_info->reloc_ctl;
 
-<<<<<<< HEAD
-	if (rc) {
-=======
 	if (rc && root->node) {
->>>>>>> ee68d467
 		spin_lock(&rc->reloc_root_tree.lock);
 		rb_node = tree_search(&rc->reloc_root_tree.rb_root,
 				      root->node->start);
