--- conflicted
+++ resolved
@@ -452,17 +452,10 @@
 	list_for_each_entry(cache, &info->block_groups[index], list) {
 		spin_lock(&cache->lock);
 		btrfs_info(fs_info,
-<<<<<<< HEAD
-			"block group %llu has %llu bytes, %llu used %llu pinned %llu reserved %s",
-			cache->key.objectid, cache->key.offset,
-			btrfs_block_group_used(&cache->item), cache->pinned,
-			cache->reserved, cache->ro ? "[readonly]" : "");
-=======
 			"block group %llu has %llu bytes, %llu used %llu pinned %llu reserved %llu zone_unusable %s",
 			cache->start, cache->length, cache->used, cache->pinned,
 			cache->reserved, cache->zone_unusable,
 			cache->ro ? "[readonly]" : "");
->>>>>>> c1084c27
 		spin_unlock(&cache->lock);
 		btrfs_dump_free_space(cache, bytes);
 	}
@@ -592,61 +585,6 @@
 				break;
 		}
 
-<<<<<<< HEAD
-/**
- * maybe_commit_transaction - possibly commit the transaction if its ok to
- * @root - the root we're allocating for
- * @bytes - the number of bytes we want to reserve
- * @force - force the commit
- *
- * This will check to make sure that committing the transaction will actually
- * get us somewhere and then commit the transaction if it does.  Otherwise it
- * will return -ENOSPC.
- */
-static int may_commit_transaction(struct btrfs_fs_info *fs_info,
-				  struct btrfs_space_info *space_info)
-{
-	struct reserve_ticket *ticket = NULL;
-	struct btrfs_block_rsv *delayed_rsv = &fs_info->delayed_block_rsv;
-	struct btrfs_block_rsv *delayed_refs_rsv = &fs_info->delayed_refs_rsv;
-	struct btrfs_block_rsv *trans_rsv = &fs_info->trans_block_rsv;
-	struct btrfs_trans_handle *trans;
-	u64 bytes_needed;
-	u64 reclaim_bytes = 0;
-	u64 cur_free_bytes = 0;
-
-	trans = (struct btrfs_trans_handle *)current->journal_info;
-	if (trans)
-		return -EAGAIN;
-
-	spin_lock(&space_info->lock);
-	cur_free_bytes = btrfs_space_info_used(space_info, true);
-	if (cur_free_bytes < space_info->total_bytes)
-		cur_free_bytes = space_info->total_bytes - cur_free_bytes;
-	else
-		cur_free_bytes = 0;
-
-	if (!list_empty(&space_info->priority_tickets))
-		ticket = list_first_entry(&space_info->priority_tickets,
-					  struct reserve_ticket, list);
-	else if (!list_empty(&space_info->tickets))
-		ticket = list_first_entry(&space_info->tickets,
-					  struct reserve_ticket, list);
-	bytes_needed = (ticket) ? ticket->bytes : 0;
-
-	if (bytes_needed > cur_free_bytes)
-		bytes_needed -= cur_free_bytes;
-	else
-		bytes_needed = 0;
-	spin_unlock(&space_info->lock);
-
-	if (!bytes_needed)
-		return 0;
-
-	trans = btrfs_join_transaction(fs_info->extent_root);
-	if (IS_ERR(trans))
-		return PTR_ERR(trans);
-=======
 		/*
 		 * If we are for preemption we just want a one-shot of delalloc
 		 * flushing so we can stop flushing if we decide we don't need
@@ -654,7 +592,6 @@
 		 */
 		if (for_preempt)
 			break;
->>>>>>> c1084c27
 
 		spin_lock(&space_info->lock);
 		if (list_empty(&space_info->tickets) &&
@@ -664,47 +601,11 @@
 		}
 		spin_unlock(&space_info->lock);
 
-<<<<<<< HEAD
-	/*
-	 * See if there is some space in the delayed insertion reservation for
-	 * this reservation.
-	 */
-	if (space_info != delayed_rsv->space_info)
-		goto enospc;
-
-	spin_lock(&delayed_rsv->lock);
-	reclaim_bytes += delayed_rsv->reserved;
-	spin_unlock(&delayed_rsv->lock);
-
-	spin_lock(&delayed_refs_rsv->lock);
-	reclaim_bytes += delayed_refs_rsv->reserved;
-	spin_unlock(&delayed_refs_rsv->lock);
-
-	spin_lock(&trans_rsv->lock);
-	reclaim_bytes += trans_rsv->reserved;
-	spin_unlock(&trans_rsv->lock);
-
-	if (reclaim_bytes >= bytes_needed)
-		goto commit;
-	bytes_needed -= reclaim_bytes;
-
-	if (__percpu_counter_compare(&space_info->total_bytes_pinned,
-				   bytes_needed,
-				   BTRFS_TOTAL_BYTES_PINNED_BATCH) < 0)
-		goto enospc;
-
-commit:
-	return btrfs_commit_transaction(trans);
-enospc:
-	btrfs_end_transaction(trans);
-	return -ENOSPC;
-=======
 		delalloc_bytes = percpu_counter_sum_positive(
 						&fs_info->delalloc_bytes);
 		ordered_bytes = percpu_counter_sum_positive(
 						&fs_info->ordered_bytes);
 	}
->>>>>>> c1084c27
 }
 
 /*
@@ -947,23 +848,14 @@
 		return false;
 
 	spin_lock(&global_rsv->lock);
-<<<<<<< HEAD
-	min_bytes = div_factor(global_rsv->size, 5);
-=======
 	min_bytes = div_factor(global_rsv->size, 1);
->>>>>>> c1084c27
 	if (global_rsv->reserved < min_bytes + ticket->bytes) {
 		spin_unlock(&global_rsv->lock);
 		return false;
 	}
 	global_rsv->reserved -= ticket->bytes;
-<<<<<<< HEAD
-	ticket->bytes = 0;
-	list_del_init(&ticket->list);
-=======
 	remove_ticket(space_info, ticket);
 	ticket->bytes = 0;
->>>>>>> c1084c27
 	wake_up(&ticket->wait);
 	space_info->tickets_id++;
 	if (global_rsv->reserved < global_rsv->size)
@@ -1008,24 +900,6 @@
 
 		if (ticket->steal &&
 		    steal_from_global_rsv(fs_info, space_info, ticket))
-<<<<<<< HEAD
-			return true;
-
-		/*
-		 * may_commit_transaction will avoid committing the transaction
-		 * if it doesn't feel like the space reclaimed by the commit
-		 * would result in the ticket succeeding.  However if we have a
-		 * smaller ticket in the queue it may be small enough to be
-		 * satisified by committing the transaction, so if any
-		 * subsequent ticket is smaller than the first ticket go ahead
-		 * and send us back for another loop through the enospc flushing
-		 * code.
-		 */
-		if (first_ticket_bytes == 0)
-			first_ticket_bytes = ticket->bytes;
-		else if (first_ticket_bytes > ticket->bytes)
-=======
->>>>>>> c1084c27
 			return true;
 
 		if (btrfs_test_opt(fs_info, ENOSPC_DEBUG))
@@ -1618,17 +1492,12 @@
 		space_info->reclaim_size += ticket.bytes;
 		init_waitqueue_head(&ticket.wait);
 		ticket.steal = (flush == BTRFS_RESERVE_FLUSH_ALL_STEAL);
-<<<<<<< HEAD
-		if (flush == BTRFS_RESERVE_FLUSH_ALL ||
-		    flush == BTRFS_RESERVE_FLUSH_ALL_STEAL) {
-=======
 		if (trace_btrfs_reserve_ticket_enabled())
 			start_ns = ktime_get_ns();
 
 		if (flush == BTRFS_RESERVE_FLUSH_ALL ||
 		    flush == BTRFS_RESERVE_FLUSH_ALL_STEAL ||
 		    flush == BTRFS_RESERVE_FLUSH_DATA) {
->>>>>>> c1084c27
 			list_add_tail(&ticket.list, &space_info->tickets);
 			if (!space_info->flush) {
 				/*
