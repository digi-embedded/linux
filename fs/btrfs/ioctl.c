--- conflicted
+++ resolved
@@ -3178,11 +3178,8 @@
 			const u64 sz = BTRFS_I(src)->root->fs_info->sectorsize;
 
 			len = round_down(i_size_read(src), sz) - loff;
-<<<<<<< HEAD
-=======
 			if (len == 0)
 				return 0;
->>>>>>> ee68d467
 			olen = len;
 		}
 	}
