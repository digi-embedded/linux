--- conflicted
+++ resolved
@@ -367,11 +367,7 @@
 		prev_item_size = btrfs_item_size_nr(leaf, slot - 1);
 		prev_csum_end = (prev_item_size / csumsize) * sectorsize;
 		prev_csum_end += prev_key->offset;
-<<<<<<< HEAD
-		if (prev_csum_end > key->offset) {
-=======
 		if (unlikely(prev_csum_end > key->offset)) {
->>>>>>> c1084c27
 			generic_err(leaf, slot - 1,
 "csum end range (%llu) goes beyond the start range (%llu) of the next csum item",
 				    prev_csum_end, key->offset);
@@ -916,11 +912,7 @@
 {
 	int num_stripes;
 
-<<<<<<< HEAD
-	if (btrfs_item_size_nr(leaf, slot) < sizeof(struct btrfs_chunk)) {
-=======
 	if (unlikely(btrfs_item_size_nr(leaf, slot) < sizeof(struct btrfs_chunk))) {
->>>>>>> c1084c27
 		chunk_err(leaf, chunk, key->offset,
 			"invalid chunk item size: have %u expect [%zu, %u)",
 			btrfs_item_size_nr(leaf, slot),
@@ -934,13 +926,8 @@
 	if (num_stripes == 0)
 		goto out;
 
-<<<<<<< HEAD
-	if (btrfs_chunk_item_size(num_stripes) !=
-	    btrfs_item_size_nr(leaf, slot)) {
-=======
 	if (unlikely(btrfs_chunk_item_size(num_stripes) !=
 		     btrfs_item_size_nr(leaf, slot))) {
->>>>>>> c1084c27
 		chunk_err(leaf, chunk, key->offset,
 			"invalid chunk item size: have %u expect %lu",
 			btrfs_item_size_nr(leaf, slot),
@@ -1032,15 +1019,9 @@
 	iitem = btrfs_item_ptr(leaf, slot, struct btrfs_inode_item);
 
 	/* Here we use super block generation + 1 to handle log tree */
-<<<<<<< HEAD
-	if (btrfs_inode_generation(leaf, iitem) > super_gen + 1) {
-		inode_item_err(fs_info, leaf, slot,
-			"invalid inode transid: has %llu expect [0, %llu]",
-=======
 	if (unlikely(btrfs_inode_generation(leaf, iitem) > super_gen + 1)) {
 		inode_item_err(leaf, slot,
 			"invalid inode generation: has %llu expect (0, %llu]",
->>>>>>> c1084c27
 			       btrfs_inode_generation(leaf, iitem),
 			       super_gen + 1);
 		return -EUCLEAN;
