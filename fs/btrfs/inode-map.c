/*
 * Copyright (C) 2007 Oracle.  All rights reserved.
 *
 * This program is free software; you can redistribute it and/or
 * modify it under the terms of the GNU General Public
 * License v2 as published by the Free Software Foundation.
 *
 * This program is distributed in the hope that it will be useful,
 * but WITHOUT ANY WARRANTY; without even the implied warranty of
 * MERCHANTABILITY or FITNESS FOR A PARTICULAR PURPOSE.  See the GNU
 * General Public License for more details.
 *
 * You should have received a copy of the GNU General Public
 * License along with this program; if not, write to the
 * Free Software Foundation, Inc., 59 Temple Place - Suite 330,
 * Boston, MA 021110-1307, USA.
 */

#include <linux/delay.h>
#include <linux/kthread.h>
#include <linux/pagemap.h>

#include "ctree.h"
#include "disk-io.h"
#include "free-space-cache.h"
#include "inode-map.h"
#include "transaction.h"

static int caching_kthread(void *data)
{
	struct btrfs_root *root = data;
	struct btrfs_fs_info *fs_info = root->fs_info;
	struct btrfs_free_space_ctl *ctl = root->free_ino_ctl;
	struct btrfs_key key;
	struct btrfs_path *path;
	struct extent_buffer *leaf;
	u64 last = (u64)-1;
	int slot;
	int ret;

	if (!btrfs_test_opt(root->fs_info, INODE_MAP_CACHE))
		return 0;

	path = btrfs_alloc_path();
	if (!path)
		return -ENOMEM;

	/* Since the commit root is read-only, we can safely skip locking. */
	path->skip_locking = 1;
	path->search_commit_root = 1;
	path->reada = READA_FORWARD;

	key.objectid = BTRFS_FIRST_FREE_OBJECTID;
	key.offset = 0;
	key.type = BTRFS_INODE_ITEM_KEY;
again:
	/* need to make sure the commit_root doesn't disappear */
	down_read(&fs_info->commit_root_sem);

	ret = btrfs_search_slot(NULL, root, &key, path, 0, 0);
	if (ret < 0)
		goto out;

	while (1) {
		if (btrfs_fs_closing(fs_info))
			goto out;

		leaf = path->nodes[0];
		slot = path->slots[0];
		if (slot >= btrfs_header_nritems(leaf)) {
			ret = btrfs_next_leaf(root, path);
			if (ret < 0)
				goto out;
			else if (ret > 0)
				break;

			if (need_resched() ||
			    btrfs_transaction_in_commit(fs_info)) {
				leaf = path->nodes[0];

				if (WARN_ON(btrfs_header_nritems(leaf) == 0))
					break;

				/*
				 * Save the key so we can advances forward
				 * in the next search.
				 */
				btrfs_item_key_to_cpu(leaf, &key, 0);
				btrfs_release_path(path);
				root->ino_cache_progress = last;
				up_read(&fs_info->commit_root_sem);
				schedule_timeout(1);
				goto again;
			} else
				continue;
		}

		btrfs_item_key_to_cpu(leaf, &key, slot);

		if (key.type != BTRFS_INODE_ITEM_KEY)
			goto next;

		if (key.objectid >= root->highest_objectid)
			break;

		if (last != (u64)-1 && last + 1 != key.objectid) {
			__btrfs_add_free_space(fs_info, ctl, last + 1,
					       key.objectid - last - 1);
			wake_up(&root->ino_cache_wait);
		}

		last = key.objectid;
next:
		path->slots[0]++;
	}

	if (last < root->highest_objectid - 1) {
		__btrfs_add_free_space(fs_info, ctl, last + 1,
				       root->highest_objectid - last - 1);
	}

	spin_lock(&root->ino_cache_lock);
	root->ino_cache_state = BTRFS_CACHE_FINISHED;
	spin_unlock(&root->ino_cache_lock);

	root->ino_cache_progress = (u64)-1;
	btrfs_unpin_free_ino(root);
out:
	wake_up(&root->ino_cache_wait);
	up_read(&fs_info->commit_root_sem);

	btrfs_free_path(path);

	return ret;
}

static void start_caching(struct btrfs_root *root)
{
	struct btrfs_fs_info *fs_info = root->fs_info;
	struct btrfs_free_space_ctl *ctl = root->free_ino_ctl;
	struct task_struct *tsk;
	int ret;
	u64 objectid;

	if (!btrfs_test_opt(fs_info, INODE_MAP_CACHE))
		return;

	spin_lock(&root->ino_cache_lock);
	if (root->ino_cache_state != BTRFS_CACHE_NO) {
		spin_unlock(&root->ino_cache_lock);
		return;
	}

	root->ino_cache_state = BTRFS_CACHE_STARTED;
	spin_unlock(&root->ino_cache_lock);

	ret = load_free_ino_cache(fs_info, root);
	if (ret == 1) {
		spin_lock(&root->ino_cache_lock);
		root->ino_cache_state = BTRFS_CACHE_FINISHED;
		spin_unlock(&root->ino_cache_lock);
		return;
	}

	/*
	 * It can be quite time-consuming to fill the cache by searching
	 * through the extent tree, and this can keep ino allocation path
	 * waiting. Therefore at start we quickly find out the highest
	 * inode number and we know we can use inode numbers which fall in
	 * [highest_ino + 1, BTRFS_LAST_FREE_OBJECTID].
	 */
	ret = btrfs_find_free_objectid(root, &objectid);
	if (!ret && objectid <= BTRFS_LAST_FREE_OBJECTID) {
		__btrfs_add_free_space(fs_info, ctl, objectid,
				       BTRFS_LAST_FREE_OBJECTID - objectid + 1);
	}

	tsk = kthread_run(caching_kthread, root, "btrfs-ino-cache-%llu",
			  root->root_key.objectid);
	if (IS_ERR(tsk)) {
		btrfs_warn(fs_info, "failed to start inode caching task");
		btrfs_clear_pending_and_info(fs_info, INODE_MAP_CACHE,
				"disabling inode map caching");
	}
}

int btrfs_find_free_ino(struct btrfs_root *root, u64 *objectid)
{
	if (!btrfs_test_opt(root->fs_info, INODE_MAP_CACHE))
		return btrfs_find_free_objectid(root, objectid);

again:
	*objectid = btrfs_find_ino_for_alloc(root);

	if (*objectid != 0)
		return 0;

	start_caching(root);

	wait_event(root->ino_cache_wait,
		   root->ino_cache_state == BTRFS_CACHE_FINISHED ||
		   root->free_ino_ctl->free_space > 0);

	if (root->ino_cache_state == BTRFS_CACHE_FINISHED &&
	    root->free_ino_ctl->free_space == 0)
		return -ENOSPC;
	else
		goto again;
}

void btrfs_return_ino(struct btrfs_root *root, u64 objectid)
{
	struct btrfs_fs_info *fs_info = root->fs_info;
	struct btrfs_free_space_ctl *pinned = root->free_ino_pinned;

	if (!btrfs_test_opt(fs_info, INODE_MAP_CACHE))
		return;
again:
	if (root->ino_cache_state == BTRFS_CACHE_FINISHED) {
		__btrfs_add_free_space(fs_info, pinned, objectid, 1);
	} else {
		down_write(&fs_info->commit_root_sem);
		spin_lock(&root->ino_cache_lock);
		if (root->ino_cache_state == BTRFS_CACHE_FINISHED) {
			spin_unlock(&root->ino_cache_lock);
			up_write(&fs_info->commit_root_sem);
			goto again;
		}
		spin_unlock(&root->ino_cache_lock);

		start_caching(root);

		__btrfs_add_free_space(fs_info, pinned, objectid, 1);

		up_write(&fs_info->commit_root_sem);
	}
}

/*
 * When a transaction is committed, we'll move those inode numbers which are
 * smaller than root->ino_cache_progress from pinned tree to free_ino tree, and
 * others will just be dropped, because the commit root we were searching has
 * changed.
 *
 * Must be called with root->fs_info->commit_root_sem held
 */
void btrfs_unpin_free_ino(struct btrfs_root *root)
{
	struct btrfs_free_space_ctl *ctl = root->free_ino_ctl;
	struct rb_root *rbroot = &root->free_ino_pinned->free_space_offset;
	spinlock_t *rbroot_lock = &root->free_ino_pinned->tree_lock;
	struct btrfs_free_space *info;
	struct rb_node *n;
	u64 count;

	if (!btrfs_test_opt(root->fs_info, INODE_MAP_CACHE))
		return;

	while (1) {
		bool add_to_ctl = true;

		spin_lock(rbroot_lock);
		n = rb_first(rbroot);
		if (!n) {
			spin_unlock(rbroot_lock);
			break;
		}

		info = rb_entry(n, struct btrfs_free_space, offset_index);
		BUG_ON(info->bitmap); /* Logic error */

		if (info->offset > root->ino_cache_progress)
			add_to_ctl = false;
		else if (info->offset + info->bytes > root->ino_cache_progress)
			count = root->ino_cache_progress - info->offset + 1;
		else
			count = info->bytes;

		rb_erase(&info->offset_index, rbroot);
		spin_unlock(rbroot_lock);
		if (add_to_ctl)
<<<<<<< HEAD
			__btrfs_add_free_space(ctl, info->offset, count);
=======
			__btrfs_add_free_space(root->fs_info, ctl,
					       info->offset, count);
>>>>>>> f2ed3bfc
		kmem_cache_free(btrfs_free_space_cachep, info);
	}
}

#define INIT_THRESHOLD	((SZ_32K / 2) / sizeof(struct btrfs_free_space))
#define INODES_PER_BITMAP (PAGE_SIZE * 8)

/*
 * The goal is to keep the memory used by the free_ino tree won't
 * exceed the memory if we use bitmaps only.
 */
static void recalculate_thresholds(struct btrfs_free_space_ctl *ctl)
{
	struct btrfs_free_space *info;
	struct rb_node *n;
	int max_ino;
	int max_bitmaps;

	n = rb_last(&ctl->free_space_offset);
	if (!n) {
		ctl->extents_thresh = INIT_THRESHOLD;
		return;
	}
	info = rb_entry(n, struct btrfs_free_space, offset_index);

	/*
	 * Find the maximum inode number in the filesystem. Note we
	 * ignore the fact that this can be a bitmap, because we are
	 * not doing precise calculation.
	 */
	max_ino = info->bytes - 1;

	max_bitmaps = ALIGN(max_ino, INODES_PER_BITMAP) / INODES_PER_BITMAP;
	if (max_bitmaps <= ctl->total_bitmaps) {
		ctl->extents_thresh = 0;
		return;
	}

	ctl->extents_thresh = (max_bitmaps - ctl->total_bitmaps) *
				PAGE_SIZE / sizeof(*info);
}

/*
 * We don't fall back to bitmap, if we are below the extents threshold
 * or this chunk of inode numbers is a big one.
 */
static bool use_bitmap(struct btrfs_free_space_ctl *ctl,
		       struct btrfs_free_space *info)
{
	if (ctl->free_extents < ctl->extents_thresh ||
	    info->bytes > INODES_PER_BITMAP / 10)
		return false;

	return true;
}

static const struct btrfs_free_space_op free_ino_op = {
	.recalc_thresholds	= recalculate_thresholds,
	.use_bitmap		= use_bitmap,
};

static void pinned_recalc_thresholds(struct btrfs_free_space_ctl *ctl)
{
}

static bool pinned_use_bitmap(struct btrfs_free_space_ctl *ctl,
			      struct btrfs_free_space *info)
{
	/*
	 * We always use extents for two reasons:
	 *
	 * - The pinned tree is only used during the process of caching
	 *   work.
	 * - Make code simpler. See btrfs_unpin_free_ino().
	 */
	return false;
}

static const struct btrfs_free_space_op pinned_free_ino_op = {
	.recalc_thresholds	= pinned_recalc_thresholds,
	.use_bitmap		= pinned_use_bitmap,
};

void btrfs_init_free_ino_ctl(struct btrfs_root *root)
{
	struct btrfs_free_space_ctl *ctl = root->free_ino_ctl;
	struct btrfs_free_space_ctl *pinned = root->free_ino_pinned;

	spin_lock_init(&ctl->tree_lock);
	ctl->unit = 1;
	ctl->start = 0;
	ctl->private = NULL;
	ctl->op = &free_ino_op;
	INIT_LIST_HEAD(&ctl->trimming_ranges);
	mutex_init(&ctl->cache_writeout_mutex);

	/*
	 * Initially we allow to use 16K of ram to cache chunks of
	 * inode numbers before we resort to bitmaps. This is somewhat
	 * arbitrary, but it will be adjusted in runtime.
	 */
	ctl->extents_thresh = INIT_THRESHOLD;

	spin_lock_init(&pinned->tree_lock);
	pinned->unit = 1;
	pinned->start = 0;
	pinned->private = NULL;
	pinned->extents_thresh = 0;
	pinned->op = &pinned_free_ino_op;
}

int btrfs_save_ino_cache(struct btrfs_root *root,
			 struct btrfs_trans_handle *trans)
{
	struct btrfs_free_space_ctl *ctl = root->free_ino_ctl;
	struct btrfs_path *path;
	struct inode *inode;
	struct btrfs_block_rsv *rsv;
	u64 num_bytes;
	u64 alloc_hint = 0;
	int ret;
	int prealloc;
	bool retry = false;

	/* only fs tree and subvol/snap needs ino cache */
	if (root->root_key.objectid != BTRFS_FS_TREE_OBJECTID &&
	    (root->root_key.objectid < BTRFS_FIRST_FREE_OBJECTID ||
	     root->root_key.objectid > BTRFS_LAST_FREE_OBJECTID))
		return 0;

	/* Don't save inode cache if we are deleting this root */
	if (btrfs_root_refs(&root->root_item) == 0)
		return 0;

	if (!btrfs_test_opt(root->fs_info, INODE_MAP_CACHE))
		return 0;

	path = btrfs_alloc_path();
	if (!path)
		return -ENOMEM;

	rsv = trans->block_rsv;
	trans->block_rsv = &root->fs_info->trans_block_rsv;

	num_bytes = trans->bytes_reserved;
	/*
	 * 1 item for inode item insertion if need
	 * 4 items for inode item update (in the worst case)
	 * 1 items for slack space if we need do truncation
	 * 1 item for free space object
	 * 3 items for pre-allocation
	 */
	trans->bytes_reserved = btrfs_calc_trans_metadata_size(root, 10);
	ret = btrfs_block_rsv_add(root, trans->block_rsv,
				  trans->bytes_reserved,
				  BTRFS_RESERVE_NO_FLUSH);
	if (ret)
		goto out;
	trace_btrfs_space_reservation(root->fs_info, "ino_cache",
				      trans->transid, trans->bytes_reserved, 1);
again:
	inode = lookup_free_ino_inode(root, path);
	if (IS_ERR(inode) && (PTR_ERR(inode) != -ENOENT || retry)) {
		ret = PTR_ERR(inode);
		goto out_release;
	}

	if (IS_ERR(inode)) {
		BUG_ON(retry); /* Logic error */
		retry = true;

		ret = create_free_ino_inode(root, trans, path);
		if (ret)
			goto out_release;
		goto again;
	}

	BTRFS_I(inode)->generation = 0;
	ret = btrfs_update_inode(trans, root, inode);
	if (ret) {
		btrfs_abort_transaction(trans, ret);
		goto out_put;
	}

	if (i_size_read(inode) > 0) {
		ret = btrfs_truncate_free_space_cache(root, trans, NULL, inode);
		if (ret) {
			if (ret != -ENOSPC)
				btrfs_abort_transaction(trans, ret);
			goto out_put;
		}
	}

	spin_lock(&root->ino_cache_lock);
	if (root->ino_cache_state != BTRFS_CACHE_FINISHED) {
		ret = -1;
		spin_unlock(&root->ino_cache_lock);
		goto out_put;
	}
	spin_unlock(&root->ino_cache_lock);

	spin_lock(&ctl->tree_lock);
	prealloc = sizeof(struct btrfs_free_space) * ctl->free_extents;
	prealloc = ALIGN(prealloc, PAGE_SIZE);
	prealloc += ctl->total_bitmaps * PAGE_SIZE;
	spin_unlock(&ctl->tree_lock);

	/* Just to make sure we have enough space */
	prealloc += 8 * PAGE_SIZE;

	ret = btrfs_delalloc_reserve_space(inode, 0, prealloc);
	if (ret)
		goto out_put;

	ret = btrfs_prealloc_file_range_trans(inode, trans, 0, 0, prealloc,
					      prealloc, prealloc, &alloc_hint);
	if (ret) {
		btrfs_delalloc_release_metadata(inode, prealloc);
		goto out_put;
	}

	ret = btrfs_write_out_ino_cache(root, trans, path, inode);
out_put:
	iput(inode);
out_release:
	trace_btrfs_space_reservation(root->fs_info, "ino_cache",
				      trans->transid, trans->bytes_reserved, 0);
	btrfs_block_rsv_release(root, trans->block_rsv, trans->bytes_reserved);
out:
	trans->block_rsv = rsv;
	trans->bytes_reserved = num_bytes;

	btrfs_free_path(path);
	return ret;
}

int btrfs_find_highest_objectid(struct btrfs_root *root, u64 *objectid)
{
	struct btrfs_path *path;
	int ret;
	struct extent_buffer *l;
	struct btrfs_key search_key;
	struct btrfs_key found_key;
	int slot;

	path = btrfs_alloc_path();
	if (!path)
		return -ENOMEM;

	search_key.objectid = BTRFS_LAST_FREE_OBJECTID;
	search_key.type = -1;
	search_key.offset = (u64)-1;
	ret = btrfs_search_slot(NULL, root, &search_key, path, 0, 0);
	if (ret < 0)
		goto error;
	BUG_ON(ret == 0); /* Corruption */
	if (path->slots[0] > 0) {
		slot = path->slots[0] - 1;
		l = path->nodes[0];
		btrfs_item_key_to_cpu(l, &found_key, slot);
		*objectid = max_t(u64, found_key.objectid,
				  BTRFS_FIRST_FREE_OBJECTID - 1);
	} else {
		*objectid = BTRFS_FIRST_FREE_OBJECTID - 1;
	}
	ret = 0;
error:
	btrfs_free_path(path);
	return ret;
}

int btrfs_find_free_objectid(struct btrfs_root *root, u64 *objectid)
{
	int ret;
	mutex_lock(&root->objectid_mutex);

	if (unlikely(root->highest_objectid >= BTRFS_LAST_FREE_OBJECTID)) {
		btrfs_warn(root->fs_info,
			   "the objectid of root %llu reaches its highest value",
			   root->root_key.objectid);
		ret = -ENOSPC;
		goto out;
	}

	*objectid = ++root->highest_objectid;
	ret = 0;
out:
	mutex_unlock(&root->objectid_mutex);
	return ret;
}<|MERGE_RESOLUTION|>--- conflicted
+++ resolved
@@ -279,12 +279,8 @@
 		rb_erase(&info->offset_index, rbroot);
 		spin_unlock(rbroot_lock);
 		if (add_to_ctl)
-<<<<<<< HEAD
-			__btrfs_add_free_space(ctl, info->offset, count);
-=======
 			__btrfs_add_free_space(root->fs_info, ctl,
 					       info->offset, count);
->>>>>>> f2ed3bfc
 		kmem_cache_free(btrfs_free_space_cachep, info);
 	}
 }
