// SPDX-License-Identifier: GPL-2.0
/*
 * Copyright (C) 2011, 2012 STRATO.  All rights reserved.
 */

#include <linux/blkdev.h>
#include <linux/ratelimit.h>
#include <linux/sched/mm.h>
#include <crypto/hash.h>
#include "ctree.h"
#include "discard.h"
#include "volumes.h"
#include "disk-io.h"
#include "ordered-data.h"
#include "transaction.h"
#include "backref.h"
#include "extent_io.h"
#include "dev-replace.h"
#include "check-integrity.h"
#include "rcu-string.h"
#include "raid56.h"
#include "block-group.h"
#include "zoned.h"

/*
 * This is only the first step towards a full-features scrub. It reads all
 * extent and super block and verifies the checksums. In case a bad checksum
 * is found or the extent cannot be read, good data will be written back if
 * any can be found.
 *
 * Future enhancements:
 *  - In case an unrepairable extent is encountered, track which files are
 *    affected and report them
 *  - track and record media errors, throw out bad devices
 *  - add a mode to also read unallocated space
 */

struct scrub_block;
struct scrub_ctx;

/*
 * the following three values only influence the performance.
 * The last one configures the number of parallel and outstanding I/O
 * operations. The first two values configure an upper limit for the number
 * of (dynamically allocated) pages that are added to a bio.
 */
#define SCRUB_PAGES_PER_RD_BIO	32	/* 128k per bio */
#define SCRUB_PAGES_PER_WR_BIO	32	/* 128k per bio */
#define SCRUB_BIOS_PER_SCTX	64	/* 8MB per device in flight */

/*
 * the following value times PAGE_SIZE needs to be large enough to match the
 * largest node/leaf/sector size that shall be supported.
 * Values larger than BTRFS_STRIPE_LEN are not supported.
 */
#define SCRUB_MAX_PAGES_PER_BLOCK	16	/* 64k per node/leaf/sector */

struct scrub_recover {
	refcount_t		refs;
	struct btrfs_bio	*bbio;
	u64			map_length;
};

struct scrub_page {
	struct scrub_block	*sblock;
	struct page		*page;
	struct btrfs_device	*dev;
	struct list_head	list;
	u64			flags;  /* extent flags */
	u64			generation;
	u64			logical;
	u64			physical;
	u64			physical_for_dev_replace;
	atomic_t		refs;
	u8			mirror_num;
	unsigned int		have_csum:1;
	unsigned int		io_error:1;
	u8			csum[BTRFS_CSUM_SIZE];

	struct scrub_recover	*recover;
};

struct scrub_bio {
	int			index;
	struct scrub_ctx	*sctx;
	struct btrfs_device	*dev;
	struct bio		*bio;
	blk_status_t		status;
	u64			logical;
	u64			physical;
#if SCRUB_PAGES_PER_WR_BIO >= SCRUB_PAGES_PER_RD_BIO
	struct scrub_page	*pagev[SCRUB_PAGES_PER_WR_BIO];
#else
	struct scrub_page	*pagev[SCRUB_PAGES_PER_RD_BIO];
#endif
	int			page_count;
	int			next_free;
	struct btrfs_work	work;
};

struct scrub_block {
	struct scrub_page	*pagev[SCRUB_MAX_PAGES_PER_BLOCK];
	int			page_count;
	atomic_t		outstanding_pages;
	refcount_t		refs; /* free mem on transition to zero */
	struct scrub_ctx	*sctx;
	struct scrub_parity	*sparity;
	struct {
		unsigned int	header_error:1;
		unsigned int	checksum_error:1;
		unsigned int	no_io_error_seen:1;
		unsigned int	generation_error:1; /* also sets header_error */

		/* The following is for the data used to check parity */
		/* It is for the data with checksum */
		unsigned int	data_corrected:1;
	};
	struct btrfs_work	work;
};

/* Used for the chunks with parity stripe such RAID5/6 */
struct scrub_parity {
	struct scrub_ctx	*sctx;

	struct btrfs_device	*scrub_dev;

	u64			logic_start;

	u64			logic_end;

	int			nsectors;

	u32			stripe_len;

	refcount_t		refs;

	struct list_head	spages;

	/* Work of parity check and repair */
	struct btrfs_work	work;

	/* Mark the parity blocks which have data */
	unsigned long		*dbitmap;

	/*
	 * Mark the parity blocks which have data, but errors happen when
	 * read data or check data
	 */
	unsigned long		*ebitmap;

	unsigned long		bitmap[];
};

struct scrub_ctx {
	struct scrub_bio	*bios[SCRUB_BIOS_PER_SCTX];
	struct btrfs_fs_info	*fs_info;
	int			first_free;
	int			curr;
	atomic_t		bios_in_flight;
	atomic_t		workers_pending;
	spinlock_t		list_lock;
	wait_queue_head_t	list_wait;
	struct list_head	csum_list;
	atomic_t		cancel_req;
	int			readonly;
	int			pages_per_rd_bio;

	/* State of IO submission throttling affecting the associated device */
	ktime_t			throttle_deadline;
	u64			throttle_sent;

	int			is_dev_replace;
	u64			write_pointer;

	struct scrub_bio        *wr_curr_bio;
	struct mutex            wr_lock;
	int                     pages_per_wr_bio; /* <= SCRUB_PAGES_PER_WR_BIO */
	struct btrfs_device     *wr_tgtdev;
	bool                    flush_all_writes;

	/*
	 * statistics
	 */
	struct btrfs_scrub_progress stat;
	spinlock_t		stat_lock;

	/*
	 * Use a ref counter to avoid use-after-free issues. Scrub workers
	 * decrement bios_in_flight and workers_pending and then do a wakeup
	 * on the list_wait wait queue. We must ensure the main scrub task
	 * doesn't free the scrub context before or while the workers are
	 * doing the wakeup() call.
	 */
	refcount_t              refs;
};

struct scrub_warning {
	struct btrfs_path	*path;
	u64			extent_item_size;
	const char		*errstr;
	u64			physical;
	u64			logical;
	struct btrfs_device	*dev;
};

struct full_stripe_lock {
	struct rb_node node;
	u64 logical;
	u64 refs;
	struct mutex mutex;
};

static int scrub_setup_recheck_block(struct scrub_block *original_sblock,
				     struct scrub_block *sblocks_for_recheck);
static void scrub_recheck_block(struct btrfs_fs_info *fs_info,
				struct scrub_block *sblock,
				int retry_failed_mirror);
static void scrub_recheck_block_checksum(struct scrub_block *sblock);
static int scrub_repair_block_from_good_copy(struct scrub_block *sblock_bad,
					     struct scrub_block *sblock_good);
static int scrub_repair_page_from_good_copy(struct scrub_block *sblock_bad,
					    struct scrub_block *sblock_good,
					    int page_num, int force_write);
static void scrub_write_block_to_dev_replace(struct scrub_block *sblock);
static int scrub_write_page_to_dev_replace(struct scrub_block *sblock,
					   int page_num);
static int scrub_checksum_data(struct scrub_block *sblock);
static int scrub_checksum_tree_block(struct scrub_block *sblock);
static int scrub_checksum_super(struct scrub_block *sblock);
static void scrub_block_put(struct scrub_block *sblock);
static void scrub_page_get(struct scrub_page *spage);
static void scrub_page_put(struct scrub_page *spage);
static void scrub_parity_get(struct scrub_parity *sparity);
static void scrub_parity_put(struct scrub_parity *sparity);
static int scrub_pages(struct scrub_ctx *sctx, u64 logical, u32 len,
		       u64 physical, struct btrfs_device *dev, u64 flags,
		       u64 gen, int mirror_num, u8 *csum,
		       u64 physical_for_dev_replace);
static void scrub_bio_end_io(struct bio *bio);
static void scrub_bio_end_io_worker(struct btrfs_work *work);
static void scrub_block_complete(struct scrub_block *sblock);
static void scrub_remap_extent(struct btrfs_fs_info *fs_info,
			       u64 extent_logical, u32 extent_len,
			       u64 *extent_physical,
			       struct btrfs_device **extent_dev,
			       int *extent_mirror_num);
static int scrub_add_page_to_wr_bio(struct scrub_ctx *sctx,
				    struct scrub_page *spage);
static void scrub_wr_submit(struct scrub_ctx *sctx);
static void scrub_wr_bio_end_io(struct bio *bio);
static void scrub_wr_bio_end_io_worker(struct btrfs_work *work);
static void scrub_put_ctx(struct scrub_ctx *sctx);

static inline int scrub_is_page_on_raid56(struct scrub_page *spage)
{
	return spage->recover &&
	       (spage->recover->bbio->map_type & BTRFS_BLOCK_GROUP_RAID56_MASK);
}

static void scrub_pending_bio_inc(struct scrub_ctx *sctx)
{
	refcount_inc(&sctx->refs);
	atomic_inc(&sctx->bios_in_flight);
}

static void scrub_pending_bio_dec(struct scrub_ctx *sctx)
{
	atomic_dec(&sctx->bios_in_flight);
	wake_up(&sctx->list_wait);
	scrub_put_ctx(sctx);
}

static void __scrub_blocked_if_needed(struct btrfs_fs_info *fs_info)
{
	while (atomic_read(&fs_info->scrub_pause_req)) {
		mutex_unlock(&fs_info->scrub_lock);
		wait_event(fs_info->scrub_pause_wait,
		   atomic_read(&fs_info->scrub_pause_req) == 0);
		mutex_lock(&fs_info->scrub_lock);
	}
}

static void scrub_pause_on(struct btrfs_fs_info *fs_info)
{
	atomic_inc(&fs_info->scrubs_paused);
	wake_up(&fs_info->scrub_pause_wait);
}

static void scrub_pause_off(struct btrfs_fs_info *fs_info)
{
	mutex_lock(&fs_info->scrub_lock);
	__scrub_blocked_if_needed(fs_info);
	atomic_dec(&fs_info->scrubs_paused);
	mutex_unlock(&fs_info->scrub_lock);

	wake_up(&fs_info->scrub_pause_wait);
}

static void scrub_blocked_if_needed(struct btrfs_fs_info *fs_info)
{
	scrub_pause_on(fs_info);
	scrub_pause_off(fs_info);
}

/*
 * Insert new full stripe lock into full stripe locks tree
 *
 * Return pointer to existing or newly inserted full_stripe_lock structure if
 * everything works well.
 * Return ERR_PTR(-ENOMEM) if we failed to allocate memory
 *
 * NOTE: caller must hold full_stripe_locks_root->lock before calling this
 * function
 */
static struct full_stripe_lock *insert_full_stripe_lock(
		struct btrfs_full_stripe_locks_tree *locks_root,
		u64 fstripe_logical)
{
	struct rb_node **p;
	struct rb_node *parent = NULL;
	struct full_stripe_lock *entry;
	struct full_stripe_lock *ret;

	lockdep_assert_held(&locks_root->lock);

	p = &locks_root->root.rb_node;
	while (*p) {
		parent = *p;
		entry = rb_entry(parent, struct full_stripe_lock, node);
		if (fstripe_logical < entry->logical) {
			p = &(*p)->rb_left;
		} else if (fstripe_logical > entry->logical) {
			p = &(*p)->rb_right;
		} else {
			entry->refs++;
			return entry;
		}
	}

	/*
	 * Insert new lock.
	 */
	ret = kmalloc(sizeof(*ret), GFP_KERNEL);
	if (!ret)
		return ERR_PTR(-ENOMEM);
	ret->logical = fstripe_logical;
	ret->refs = 1;
	mutex_init(&ret->mutex);

	rb_link_node(&ret->node, parent, p);
	rb_insert_color(&ret->node, &locks_root->root);
	return ret;
}

/*
 * Search for a full stripe lock of a block group
 *
 * Return pointer to existing full stripe lock if found
 * Return NULL if not found
 */
static struct full_stripe_lock *search_full_stripe_lock(
		struct btrfs_full_stripe_locks_tree *locks_root,
		u64 fstripe_logical)
{
	struct rb_node *node;
	struct full_stripe_lock *entry;

	lockdep_assert_held(&locks_root->lock);

	node = locks_root->root.rb_node;
	while (node) {
		entry = rb_entry(node, struct full_stripe_lock, node);
		if (fstripe_logical < entry->logical)
			node = node->rb_left;
		else if (fstripe_logical > entry->logical)
			node = node->rb_right;
		else
			return entry;
	}
	return NULL;
}

/*
 * Helper to get full stripe logical from a normal bytenr.
 *
 * Caller must ensure @cache is a RAID56 block group.
 */
static u64 get_full_stripe_logical(struct btrfs_block_group *cache, u64 bytenr)
{
	u64 ret;

	/*
	 * Due to chunk item size limit, full stripe length should not be
	 * larger than U32_MAX. Just a sanity check here.
	 */
	WARN_ON_ONCE(cache->full_stripe_len >= U32_MAX);

	/*
	 * round_down() can only handle power of 2, while RAID56 full
	 * stripe length can be 64KiB * n, so we need to manually round down.
	 */
	ret = div64_u64(bytenr - cache->start, cache->full_stripe_len) *
			cache->full_stripe_len + cache->start;
	return ret;
}

/*
 * Lock a full stripe to avoid concurrency of recovery and read
 *
 * It's only used for profiles with parities (RAID5/6), for other profiles it
 * does nothing.
 *
 * Return 0 if we locked full stripe covering @bytenr, with a mutex held.
 * So caller must call unlock_full_stripe() at the same context.
 *
 * Return <0 if encounters error.
 */
static int lock_full_stripe(struct btrfs_fs_info *fs_info, u64 bytenr,
			    bool *locked_ret)
{
	struct btrfs_block_group *bg_cache;
	struct btrfs_full_stripe_locks_tree *locks_root;
	struct full_stripe_lock *existing;
	u64 fstripe_start;
	int ret = 0;

	*locked_ret = false;
	bg_cache = btrfs_lookup_block_group(fs_info, bytenr);
	if (!bg_cache) {
		ASSERT(0);
		return -ENOENT;
	}

	/* Profiles not based on parity don't need full stripe lock */
	if (!(bg_cache->flags & BTRFS_BLOCK_GROUP_RAID56_MASK))
		goto out;
	locks_root = &bg_cache->full_stripe_locks_root;

	fstripe_start = get_full_stripe_logical(bg_cache, bytenr);

	/* Now insert the full stripe lock */
	mutex_lock(&locks_root->lock);
	existing = insert_full_stripe_lock(locks_root, fstripe_start);
	mutex_unlock(&locks_root->lock);
	if (IS_ERR(existing)) {
		ret = PTR_ERR(existing);
		goto out;
	}
	mutex_lock(&existing->mutex);
	*locked_ret = true;
out:
	btrfs_put_block_group(bg_cache);
	return ret;
}

/*
 * Unlock a full stripe.
 *
 * NOTE: Caller must ensure it's the same context calling corresponding
 * lock_full_stripe().
 *
 * Return 0 if we unlock full stripe without problem.
 * Return <0 for error
 */
static int unlock_full_stripe(struct btrfs_fs_info *fs_info, u64 bytenr,
			      bool locked)
{
	struct btrfs_block_group *bg_cache;
	struct btrfs_full_stripe_locks_tree *locks_root;
	struct full_stripe_lock *fstripe_lock;
	u64 fstripe_start;
	bool freeit = false;
	int ret = 0;

	/* If we didn't acquire full stripe lock, no need to continue */
	if (!locked)
		return 0;

	bg_cache = btrfs_lookup_block_group(fs_info, bytenr);
	if (!bg_cache) {
		ASSERT(0);
		return -ENOENT;
	}
	if (!(bg_cache->flags & BTRFS_BLOCK_GROUP_RAID56_MASK))
		goto out;

	locks_root = &bg_cache->full_stripe_locks_root;
	fstripe_start = get_full_stripe_logical(bg_cache, bytenr);

	mutex_lock(&locks_root->lock);
	fstripe_lock = search_full_stripe_lock(locks_root, fstripe_start);
	/* Unpaired unlock_full_stripe() detected */
	if (!fstripe_lock) {
		WARN_ON(1);
		ret = -ENOENT;
		mutex_unlock(&locks_root->lock);
		goto out;
	}

	if (fstripe_lock->refs == 0) {
		WARN_ON(1);
		btrfs_warn(fs_info, "full stripe lock at %llu refcount underflow",
			fstripe_lock->logical);
	} else {
		fstripe_lock->refs--;
	}

	if (fstripe_lock->refs == 0) {
		rb_erase(&fstripe_lock->node, &locks_root->root);
		freeit = true;
	}
	mutex_unlock(&locks_root->lock);

	mutex_unlock(&fstripe_lock->mutex);
	if (freeit)
		kfree(fstripe_lock);
out:
	btrfs_put_block_group(bg_cache);
	return ret;
}

static void scrub_free_csums(struct scrub_ctx *sctx)
{
	while (!list_empty(&sctx->csum_list)) {
		struct btrfs_ordered_sum *sum;
		sum = list_first_entry(&sctx->csum_list,
				       struct btrfs_ordered_sum, list);
		list_del(&sum->list);
		kfree(sum);
	}
}

static noinline_for_stack void scrub_free_ctx(struct scrub_ctx *sctx)
{
	int i;

	if (!sctx)
		return;

	/* this can happen when scrub is cancelled */
	if (sctx->curr != -1) {
		struct scrub_bio *sbio = sctx->bios[sctx->curr];

		for (i = 0; i < sbio->page_count; i++) {
			WARN_ON(!sbio->pagev[i]->page);
			scrub_block_put(sbio->pagev[i]->sblock);
		}
		bio_put(sbio->bio);
	}

	for (i = 0; i < SCRUB_BIOS_PER_SCTX; ++i) {
		struct scrub_bio *sbio = sctx->bios[i];

		if (!sbio)
			break;
		kfree(sbio);
	}

	kfree(sctx->wr_curr_bio);
	scrub_free_csums(sctx);
	kfree(sctx);
}

static void scrub_put_ctx(struct scrub_ctx *sctx)
{
	if (refcount_dec_and_test(&sctx->refs))
		scrub_free_ctx(sctx);
}

static noinline_for_stack struct scrub_ctx *scrub_setup_ctx(
		struct btrfs_fs_info *fs_info, int is_dev_replace)
{
	struct scrub_ctx *sctx;
	int		i;

	sctx = kzalloc(sizeof(*sctx), GFP_KERNEL);
	if (!sctx)
		goto nomem;
	refcount_set(&sctx->refs, 1);
	sctx->is_dev_replace = is_dev_replace;
	sctx->pages_per_rd_bio = SCRUB_PAGES_PER_RD_BIO;
	sctx->curr = -1;
	sctx->fs_info = fs_info;
	INIT_LIST_HEAD(&sctx->csum_list);
	for (i = 0; i < SCRUB_BIOS_PER_SCTX; ++i) {
		struct scrub_bio *sbio;

		sbio = kzalloc(sizeof(*sbio), GFP_KERNEL);
		if (!sbio)
			goto nomem;
		sctx->bios[i] = sbio;

		sbio->index = i;
		sbio->sctx = sctx;
		sbio->page_count = 0;
		btrfs_init_work(&sbio->work, scrub_bio_end_io_worker, NULL,
				NULL);

		if (i != SCRUB_BIOS_PER_SCTX - 1)
			sctx->bios[i]->next_free = i + 1;
		else
			sctx->bios[i]->next_free = -1;
	}
	sctx->first_free = 0;
	atomic_set(&sctx->bios_in_flight, 0);
	atomic_set(&sctx->workers_pending, 0);
	atomic_set(&sctx->cancel_req, 0);

	spin_lock_init(&sctx->list_lock);
	spin_lock_init(&sctx->stat_lock);
	init_waitqueue_head(&sctx->list_wait);
	sctx->throttle_deadline = 0;

	WARN_ON(sctx->wr_curr_bio != NULL);
	mutex_init(&sctx->wr_lock);
	sctx->wr_curr_bio = NULL;
	if (is_dev_replace) {
		WARN_ON(!fs_info->dev_replace.tgtdev);
		sctx->pages_per_wr_bio = SCRUB_PAGES_PER_WR_BIO;
		sctx->wr_tgtdev = fs_info->dev_replace.tgtdev;
		sctx->flush_all_writes = false;
	}

	return sctx;

nomem:
	scrub_free_ctx(sctx);
	return ERR_PTR(-ENOMEM);
}

static int scrub_print_warning_inode(u64 inum, u64 offset, u64 root,
				     void *warn_ctx)
{
	u32 nlink;
	int ret;
	int i;
	unsigned nofs_flag;
	struct extent_buffer *eb;
	struct btrfs_inode_item *inode_item;
	struct scrub_warning *swarn = warn_ctx;
	struct btrfs_fs_info *fs_info = swarn->dev->fs_info;
	struct inode_fs_paths *ipath = NULL;
	struct btrfs_root *local_root;
	struct btrfs_key key;

	local_root = btrfs_get_fs_root(fs_info, root, true);
	if (IS_ERR(local_root)) {
		ret = PTR_ERR(local_root);
		goto err;
	}

	/*
	 * this makes the path point to (inum INODE_ITEM ioff)
	 */
	key.objectid = inum;
	key.type = BTRFS_INODE_ITEM_KEY;
	key.offset = 0;

	ret = btrfs_search_slot(NULL, local_root, &key, swarn->path, 0, 0);
	if (ret) {
		btrfs_put_root(local_root);
		btrfs_release_path(swarn->path);
		goto err;
	}

	eb = swarn->path->nodes[0];
	inode_item = btrfs_item_ptr(eb, swarn->path->slots[0],
					struct btrfs_inode_item);
	nlink = btrfs_inode_nlink(eb, inode_item);
	btrfs_release_path(swarn->path);

	/*
	 * init_path might indirectly call vmalloc, or use GFP_KERNEL. Scrub
	 * uses GFP_NOFS in this context, so we keep it consistent but it does
	 * not seem to be strictly necessary.
	 */
	nofs_flag = memalloc_nofs_save();
	ipath = init_ipath(4096, local_root, swarn->path);
	memalloc_nofs_restore(nofs_flag);
	if (IS_ERR(ipath)) {
		btrfs_put_root(local_root);
		ret = PTR_ERR(ipath);
		ipath = NULL;
		goto err;
	}
	ret = paths_from_inode(inum, ipath);

	if (ret < 0)
		goto err;

	/*
	 * we deliberately ignore the bit ipath might have been too small to
	 * hold all of the paths here
	 */
	for (i = 0; i < ipath->fspath->elem_cnt; ++i)
		btrfs_warn_in_rcu(fs_info,
"%s at logical %llu on dev %s, physical %llu, root %llu, inode %llu, offset %llu, length %u, links %u (path: %s)",
				  swarn->errstr, swarn->logical,
				  rcu_str_deref(swarn->dev->name),
				  swarn->physical,
				  root, inum, offset,
				  fs_info->sectorsize, nlink,
				  (char *)(unsigned long)ipath->fspath->val[i]);

	btrfs_put_root(local_root);
	free_ipath(ipath);
	return 0;

err:
	btrfs_warn_in_rcu(fs_info,
			  "%s at logical %llu on dev %s, physical %llu, root %llu, inode %llu, offset %llu: path resolving failed with ret=%d",
			  swarn->errstr, swarn->logical,
			  rcu_str_deref(swarn->dev->name),
			  swarn->physical,
			  root, inum, offset, ret);

	free_ipath(ipath);
	return 0;
}

static void scrub_print_warning(const char *errstr, struct scrub_block *sblock)
{
	struct btrfs_device *dev;
	struct btrfs_fs_info *fs_info;
	struct btrfs_path *path;
	struct btrfs_key found_key;
	struct extent_buffer *eb;
	struct btrfs_extent_item *ei;
	struct scrub_warning swarn;
	unsigned long ptr = 0;
	u64 extent_item_pos;
	u64 flags = 0;
	u64 ref_root;
	u32 item_size;
	u8 ref_level = 0;
	int ret;

	WARN_ON(sblock->page_count < 1);
	dev = sblock->pagev[0]->dev;
	fs_info = sblock->sctx->fs_info;

	path = btrfs_alloc_path();
	if (!path)
		return;

	swarn.physical = sblock->pagev[0]->physical;
	swarn.logical = sblock->pagev[0]->logical;
	swarn.errstr = errstr;
	swarn.dev = NULL;

	ret = extent_from_logical(fs_info, swarn.logical, path, &found_key,
				  &flags);
	if (ret < 0)
		goto out;

	extent_item_pos = swarn.logical - found_key.objectid;
	swarn.extent_item_size = found_key.offset;

	eb = path->nodes[0];
	ei = btrfs_item_ptr(eb, path->slots[0], struct btrfs_extent_item);
	item_size = btrfs_item_size_nr(eb, path->slots[0]);

	if (flags & BTRFS_EXTENT_FLAG_TREE_BLOCK) {
		do {
			ret = tree_backref_for_extent(&ptr, eb, &found_key, ei,
						      item_size, &ref_root,
						      &ref_level);
			btrfs_warn_in_rcu(fs_info,
"%s at logical %llu on dev %s, physical %llu: metadata %s (level %d) in tree %llu",
				errstr, swarn.logical,
				rcu_str_deref(dev->name),
				swarn.physical,
				ref_level ? "node" : "leaf",
				ret < 0 ? -1 : ref_level,
				ret < 0 ? -1 : ref_root);
		} while (ret != 1);
		btrfs_release_path(path);
	} else {
		btrfs_release_path(path);
		swarn.path = path;
		swarn.dev = dev;
		iterate_extent_inodes(fs_info, found_key.objectid,
					extent_item_pos, 1,
					scrub_print_warning_inode, &swarn, false);
	}

out:
	btrfs_free_path(path);
}

static inline void scrub_get_recover(struct scrub_recover *recover)
{
	refcount_inc(&recover->refs);
}

static inline void scrub_put_recover(struct btrfs_fs_info *fs_info,
				     struct scrub_recover *recover)
{
	if (refcount_dec_and_test(&recover->refs)) {
		btrfs_bio_counter_dec(fs_info);
		btrfs_put_bbio(recover->bbio);
		kfree(recover);
	}
}

/*
 * scrub_handle_errored_block gets called when either verification of the
 * pages failed or the bio failed to read, e.g. with EIO. In the latter
 * case, this function handles all pages in the bio, even though only one
 * may be bad.
 * The goal of this function is to repair the errored block by using the
 * contents of one of the mirrors.
 */
static int scrub_handle_errored_block(struct scrub_block *sblock_to_check)
{
	struct scrub_ctx *sctx = sblock_to_check->sctx;
	struct btrfs_device *dev;
	struct btrfs_fs_info *fs_info;
	u64 logical;
	unsigned int failed_mirror_index;
	unsigned int is_metadata;
	unsigned int have_csum;
	struct scrub_block *sblocks_for_recheck; /* holds one for each mirror */
	struct scrub_block *sblock_bad;
	int ret;
	int mirror_index;
	int page_num;
	int success;
	bool full_stripe_locked;
	unsigned int nofs_flag;
	static DEFINE_RATELIMIT_STATE(rs, DEFAULT_RATELIMIT_INTERVAL,
				      DEFAULT_RATELIMIT_BURST);

	BUG_ON(sblock_to_check->page_count < 1);
	fs_info = sctx->fs_info;
	if (sblock_to_check->pagev[0]->flags & BTRFS_EXTENT_FLAG_SUPER) {
		/*
		 * if we find an error in a super block, we just report it.
		 * They will get written with the next transaction commit
		 * anyway
		 */
		spin_lock(&sctx->stat_lock);
		++sctx->stat.super_errors;
		spin_unlock(&sctx->stat_lock);
		return 0;
	}
	logical = sblock_to_check->pagev[0]->logical;
	BUG_ON(sblock_to_check->pagev[0]->mirror_num < 1);
	failed_mirror_index = sblock_to_check->pagev[0]->mirror_num - 1;
	is_metadata = !(sblock_to_check->pagev[0]->flags &
			BTRFS_EXTENT_FLAG_DATA);
	have_csum = sblock_to_check->pagev[0]->have_csum;
	dev = sblock_to_check->pagev[0]->dev;

	if (btrfs_is_zoned(fs_info) && !sctx->is_dev_replace)
		return btrfs_repair_one_zone(fs_info, logical);

	/*
	 * We must use GFP_NOFS because the scrub task might be waiting for a
	 * worker task executing this function and in turn a transaction commit
	 * might be waiting the scrub task to pause (which needs to wait for all
	 * the worker tasks to complete before pausing).
	 * We do allocations in the workers through insert_full_stripe_lock()
	 * and scrub_add_page_to_wr_bio(), which happens down the call chain of
	 * this function.
	 */
	nofs_flag = memalloc_nofs_save();
	/*
	 * For RAID5/6, race can happen for a different device scrub thread.
	 * For data corruption, Parity and Data threads will both try
	 * to recovery the data.
	 * Race can lead to doubly added csum error, or even unrecoverable
	 * error.
	 */
	ret = lock_full_stripe(fs_info, logical, &full_stripe_locked);
	if (ret < 0) {
		memalloc_nofs_restore(nofs_flag);
		spin_lock(&sctx->stat_lock);
		if (ret == -ENOMEM)
			sctx->stat.malloc_errors++;
		sctx->stat.read_errors++;
		sctx->stat.uncorrectable_errors++;
		spin_unlock(&sctx->stat_lock);
		return ret;
	}

	/*
	 * read all mirrors one after the other. This includes to
	 * re-read the extent or metadata block that failed (that was
	 * the cause that this fixup code is called) another time,
	 * sector by sector this time in order to know which sectors
	 * caused I/O errors and which ones are good (for all mirrors).
	 * It is the goal to handle the situation when more than one
	 * mirror contains I/O errors, but the errors do not
	 * overlap, i.e. the data can be repaired by selecting the
	 * sectors from those mirrors without I/O error on the
	 * particular sectors. One example (with blocks >= 2 * sectorsize)
	 * would be that mirror #1 has an I/O error on the first sector,
	 * the second sector is good, and mirror #2 has an I/O error on
	 * the second sector, but the first sector is good.
	 * Then the first sector of the first mirror can be repaired by
	 * taking the first sector of the second mirror, and the
	 * second sector of the second mirror can be repaired by
	 * copying the contents of the 2nd sector of the 1st mirror.
	 * One more note: if the sectors of one mirror contain I/O
	 * errors, the checksum cannot be verified. In order to get
	 * the best data for repairing, the first attempt is to find
	 * a mirror without I/O errors and with a validated checksum.
	 * Only if this is not possible, the sectors are picked from
	 * mirrors with I/O errors without considering the checksum.
	 * If the latter is the case, at the end, the checksum of the
	 * repaired area is verified in order to correctly maintain
	 * the statistics.
	 */

	sblocks_for_recheck = kcalloc(BTRFS_MAX_MIRRORS,
				      sizeof(*sblocks_for_recheck), GFP_KERNEL);
	if (!sblocks_for_recheck) {
		spin_lock(&sctx->stat_lock);
		sctx->stat.malloc_errors++;
		sctx->stat.read_errors++;
		sctx->stat.uncorrectable_errors++;
		spin_unlock(&sctx->stat_lock);
		btrfs_dev_stat_inc_and_print(dev, BTRFS_DEV_STAT_READ_ERRS);
		goto out;
	}

	/* setup the context, map the logical blocks and alloc the pages */
	ret = scrub_setup_recheck_block(sblock_to_check, sblocks_for_recheck);
	if (ret) {
		spin_lock(&sctx->stat_lock);
		sctx->stat.read_errors++;
		sctx->stat.uncorrectable_errors++;
		spin_unlock(&sctx->stat_lock);
		btrfs_dev_stat_inc_and_print(dev, BTRFS_DEV_STAT_READ_ERRS);
		goto out;
	}
	BUG_ON(failed_mirror_index >= BTRFS_MAX_MIRRORS);
	sblock_bad = sblocks_for_recheck + failed_mirror_index;

	/* build and submit the bios for the failed mirror, check checksums */
	scrub_recheck_block(fs_info, sblock_bad, 1);

	if (!sblock_bad->header_error && !sblock_bad->checksum_error &&
	    sblock_bad->no_io_error_seen) {
		/*
		 * the error disappeared after reading page by page, or
		 * the area was part of a huge bio and other parts of the
		 * bio caused I/O errors, or the block layer merged several
		 * read requests into one and the error is caused by a
		 * different bio (usually one of the two latter cases is
		 * the cause)
		 */
		spin_lock(&sctx->stat_lock);
		sctx->stat.unverified_errors++;
		sblock_to_check->data_corrected = 1;
		spin_unlock(&sctx->stat_lock);

		if (sctx->is_dev_replace)
			scrub_write_block_to_dev_replace(sblock_bad);
		goto out;
	}

	if (!sblock_bad->no_io_error_seen) {
		spin_lock(&sctx->stat_lock);
		sctx->stat.read_errors++;
		spin_unlock(&sctx->stat_lock);
		if (__ratelimit(&rs))
			scrub_print_warning("i/o error", sblock_to_check);
		btrfs_dev_stat_inc_and_print(dev, BTRFS_DEV_STAT_READ_ERRS);
	} else if (sblock_bad->checksum_error) {
		spin_lock(&sctx->stat_lock);
		sctx->stat.csum_errors++;
		spin_unlock(&sctx->stat_lock);
		if (__ratelimit(&rs))
			scrub_print_warning("checksum error", sblock_to_check);
		btrfs_dev_stat_inc_and_print(dev,
					     BTRFS_DEV_STAT_CORRUPTION_ERRS);
	} else if (sblock_bad->header_error) {
		spin_lock(&sctx->stat_lock);
		sctx->stat.verify_errors++;
		spin_unlock(&sctx->stat_lock);
		if (__ratelimit(&rs))
			scrub_print_warning("checksum/header error",
					    sblock_to_check);
		if (sblock_bad->generation_error)
			btrfs_dev_stat_inc_and_print(dev,
				BTRFS_DEV_STAT_GENERATION_ERRS);
		else
			btrfs_dev_stat_inc_and_print(dev,
				BTRFS_DEV_STAT_CORRUPTION_ERRS);
	}

	if (sctx->readonly) {
		ASSERT(!sctx->is_dev_replace);
		goto out;
	}

	/*
	 * now build and submit the bios for the other mirrors, check
	 * checksums.
	 * First try to pick the mirror which is completely without I/O
	 * errors and also does not have a checksum error.
	 * If one is found, and if a checksum is present, the full block
	 * that is known to contain an error is rewritten. Afterwards
	 * the block is known to be corrected.
	 * If a mirror is found which is completely correct, and no
	 * checksum is present, only those pages are rewritten that had
	 * an I/O error in the block to be repaired, since it cannot be
	 * determined, which copy of the other pages is better (and it
	 * could happen otherwise that a correct page would be
	 * overwritten by a bad one).
	 */
	for (mirror_index = 0; ;mirror_index++) {
		struct scrub_block *sblock_other;

		if (mirror_index == failed_mirror_index)
			continue;

		/* raid56's mirror can be more than BTRFS_MAX_MIRRORS */
		if (!scrub_is_page_on_raid56(sblock_bad->pagev[0])) {
			if (mirror_index >= BTRFS_MAX_MIRRORS)
				break;
			if (!sblocks_for_recheck[mirror_index].page_count)
				break;

			sblock_other = sblocks_for_recheck + mirror_index;
		} else {
			struct scrub_recover *r = sblock_bad->pagev[0]->recover;
			int max_allowed = r->bbio->num_stripes -
						r->bbio->num_tgtdevs;

			if (mirror_index >= max_allowed)
				break;
			if (!sblocks_for_recheck[1].page_count)
				break;

			ASSERT(failed_mirror_index == 0);
			sblock_other = sblocks_for_recheck + 1;
			sblock_other->pagev[0]->mirror_num = 1 + mirror_index;
		}

		/* build and submit the bios, check checksums */
		scrub_recheck_block(fs_info, sblock_other, 0);

		if (!sblock_other->header_error &&
		    !sblock_other->checksum_error &&
		    sblock_other->no_io_error_seen) {
			if (sctx->is_dev_replace) {
				scrub_write_block_to_dev_replace(sblock_other);
				goto corrected_error;
			} else {
				ret = scrub_repair_block_from_good_copy(
						sblock_bad, sblock_other);
				if (!ret)
					goto corrected_error;
			}
		}
	}

	if (sblock_bad->no_io_error_seen && !sctx->is_dev_replace)
		goto did_not_correct_error;

	/*
	 * In case of I/O errors in the area that is supposed to be
	 * repaired, continue by picking good copies of those sectors.
	 * Select the good sectors from mirrors to rewrite bad sectors from
	 * the area to fix. Afterwards verify the checksum of the block
	 * that is supposed to be repaired. This verification step is
	 * only done for the purpose of statistic counting and for the
	 * final scrub report, whether errors remain.
	 * A perfect algorithm could make use of the checksum and try
	 * all possible combinations of sectors from the different mirrors
	 * until the checksum verification succeeds. For example, when
	 * the 2nd sector of mirror #1 faces I/O errors, and the 2nd sector
	 * of mirror #2 is readable but the final checksum test fails,
	 * then the 2nd sector of mirror #3 could be tried, whether now
	 * the final checksum succeeds. But this would be a rare
	 * exception and is therefore not implemented. At least it is
	 * avoided that the good copy is overwritten.
	 * A more useful improvement would be to pick the sectors
	 * without I/O error based on sector sizes (512 bytes on legacy
	 * disks) instead of on sectorsize. Then maybe 512 byte of one
	 * mirror could be repaired by taking 512 byte of a different
	 * mirror, even if other 512 byte sectors in the same sectorsize
	 * area are unreadable.
	 */
	success = 1;
	for (page_num = 0; page_num < sblock_bad->page_count;
	     page_num++) {
		struct scrub_page *spage_bad = sblock_bad->pagev[page_num];
		struct scrub_block *sblock_other = NULL;

		/* skip no-io-error page in scrub */
		if (!spage_bad->io_error && !sctx->is_dev_replace)
			continue;

		if (scrub_is_page_on_raid56(sblock_bad->pagev[0])) {
			/*
			 * In case of dev replace, if raid56 rebuild process
			 * didn't work out correct data, then copy the content
			 * in sblock_bad to make sure target device is identical
			 * to source device, instead of writing garbage data in
			 * sblock_for_recheck array to target device.
			 */
			sblock_other = NULL;
		} else if (spage_bad->io_error) {
			/* try to find no-io-error page in mirrors */
			for (mirror_index = 0;
			     mirror_index < BTRFS_MAX_MIRRORS &&
			     sblocks_for_recheck[mirror_index].page_count > 0;
			     mirror_index++) {
				if (!sblocks_for_recheck[mirror_index].
				    pagev[page_num]->io_error) {
					sblock_other = sblocks_for_recheck +
						       mirror_index;
					break;
				}
			}
			if (!sblock_other)
				success = 0;
		}

		if (sctx->is_dev_replace) {
			/*
			 * did not find a mirror to fetch the page
			 * from. scrub_write_page_to_dev_replace()
			 * handles this case (page->io_error), by
			 * filling the block with zeros before
			 * submitting the write request
			 */
			if (!sblock_other)
				sblock_other = sblock_bad;

			if (scrub_write_page_to_dev_replace(sblock_other,
							    page_num) != 0) {
				atomic64_inc(
					&fs_info->dev_replace.num_write_errors);
				success = 0;
			}
		} else if (sblock_other) {
			ret = scrub_repair_page_from_good_copy(sblock_bad,
							       sblock_other,
							       page_num, 0);
			if (0 == ret)
				spage_bad->io_error = 0;
			else
				success = 0;
		}
	}

	if (success && !sctx->is_dev_replace) {
		if (is_metadata || have_csum) {
			/*
			 * need to verify the checksum now that all
			 * sectors on disk are repaired (the write
			 * request for data to be repaired is on its way).
			 * Just be lazy and use scrub_recheck_block()
			 * which re-reads the data before the checksum
			 * is verified, but most likely the data comes out
			 * of the page cache.
			 */
			scrub_recheck_block(fs_info, sblock_bad, 1);
			if (!sblock_bad->header_error &&
			    !sblock_bad->checksum_error &&
			    sblock_bad->no_io_error_seen)
				goto corrected_error;
			else
				goto did_not_correct_error;
		} else {
corrected_error:
			spin_lock(&sctx->stat_lock);
			sctx->stat.corrected_errors++;
			sblock_to_check->data_corrected = 1;
			spin_unlock(&sctx->stat_lock);
			btrfs_err_rl_in_rcu(fs_info,
				"fixed up error at logical %llu on dev %s",
				logical, rcu_str_deref(dev->name));
		}
	} else {
did_not_correct_error:
		spin_lock(&sctx->stat_lock);
		sctx->stat.uncorrectable_errors++;
		spin_unlock(&sctx->stat_lock);
		btrfs_err_rl_in_rcu(fs_info,
			"unable to fixup (regular) error at logical %llu on dev %s",
			logical, rcu_str_deref(dev->name));
	}

out:
	if (sblocks_for_recheck) {
		for (mirror_index = 0; mirror_index < BTRFS_MAX_MIRRORS;
		     mirror_index++) {
			struct scrub_block *sblock = sblocks_for_recheck +
						     mirror_index;
			struct scrub_recover *recover;
			int page_index;

			for (page_index = 0; page_index < sblock->page_count;
			     page_index++) {
				sblock->pagev[page_index]->sblock = NULL;
				recover = sblock->pagev[page_index]->recover;
				if (recover) {
					scrub_put_recover(fs_info, recover);
					sblock->pagev[page_index]->recover =
									NULL;
				}
				scrub_page_put(sblock->pagev[page_index]);
			}
		}
		kfree(sblocks_for_recheck);
	}

	ret = unlock_full_stripe(fs_info, logical, full_stripe_locked);
	memalloc_nofs_restore(nofs_flag);
	if (ret < 0)
		return ret;
	return 0;
}

static inline int scrub_nr_raid_mirrors(struct btrfs_bio *bbio)
{
	if (bbio->map_type & BTRFS_BLOCK_GROUP_RAID5)
		return 2;
	else if (bbio->map_type & BTRFS_BLOCK_GROUP_RAID6)
		return 3;
	else
		return (int)bbio->num_stripes;
}

static inline void scrub_stripe_index_and_offset(u64 logical, u64 map_type,
						 u64 *raid_map,
						 u64 mapped_length,
						 int nstripes, int mirror,
						 int *stripe_index,
						 u64 *stripe_offset)
{
	int i;

	if (map_type & BTRFS_BLOCK_GROUP_RAID56_MASK) {
		/* RAID5/6 */
		for (i = 0; i < nstripes; i++) {
			if (raid_map[i] == RAID6_Q_STRIPE ||
			    raid_map[i] == RAID5_P_STRIPE)
				continue;

			if (logical >= raid_map[i] &&
			    logical < raid_map[i] + mapped_length)
				break;
		}

		*stripe_index = i;
		*stripe_offset = logical - raid_map[i];
	} else {
		/* The other RAID type */
		*stripe_index = mirror;
		*stripe_offset = 0;
	}
}

static int scrub_setup_recheck_block(struct scrub_block *original_sblock,
				     struct scrub_block *sblocks_for_recheck)
{
	struct scrub_ctx *sctx = original_sblock->sctx;
	struct btrfs_fs_info *fs_info = sctx->fs_info;
	u64 length = original_sblock->page_count * fs_info->sectorsize;
	u64 logical = original_sblock->pagev[0]->logical;
	u64 generation = original_sblock->pagev[0]->generation;
	u64 flags = original_sblock->pagev[0]->flags;
	u64 have_csum = original_sblock->pagev[0]->have_csum;
	struct scrub_recover *recover;
	struct btrfs_bio *bbio;
	u64 sublen;
	u64 mapped_length;
	u64 stripe_offset;
	int stripe_index;
	int page_index = 0;
	int mirror_index;
	int nmirrors;
	int ret;

	/*
	 * note: the two members refs and outstanding_pages
	 * are not used (and not set) in the blocks that are used for
	 * the recheck procedure
	 */

	while (length > 0) {
		sublen = min_t(u64, length, fs_info->sectorsize);
		mapped_length = sublen;
		bbio = NULL;

		/*
		 * With a length of sectorsize, each returned stripe represents
		 * one mirror
		 */
		btrfs_bio_counter_inc_blocked(fs_info);
		ret = btrfs_map_sblock(fs_info, BTRFS_MAP_GET_READ_MIRRORS,
				logical, &mapped_length, &bbio);
		if (ret || !bbio || mapped_length < sublen) {
			btrfs_put_bbio(bbio);
			btrfs_bio_counter_dec(fs_info);
			return -EIO;
		}

		recover = kzalloc(sizeof(struct scrub_recover), GFP_NOFS);
		if (!recover) {
			btrfs_put_bbio(bbio);
			btrfs_bio_counter_dec(fs_info);
			return -ENOMEM;
		}

		refcount_set(&recover->refs, 1);
		recover->bbio = bbio;
		recover->map_length = mapped_length;

		BUG_ON(page_index >= SCRUB_MAX_PAGES_PER_BLOCK);

		nmirrors = min(scrub_nr_raid_mirrors(bbio), BTRFS_MAX_MIRRORS);

		for (mirror_index = 0; mirror_index < nmirrors;
		     mirror_index++) {
			struct scrub_block *sblock;
			struct scrub_page *spage;

			sblock = sblocks_for_recheck + mirror_index;
			sblock->sctx = sctx;

			spage = kzalloc(sizeof(*spage), GFP_NOFS);
			if (!spage) {
leave_nomem:
				spin_lock(&sctx->stat_lock);
				sctx->stat.malloc_errors++;
				spin_unlock(&sctx->stat_lock);
				scrub_put_recover(fs_info, recover);
				return -ENOMEM;
			}
			scrub_page_get(spage);
			sblock->pagev[page_index] = spage;
			spage->sblock = sblock;
			spage->flags = flags;
			spage->generation = generation;
			spage->logical = logical;
			spage->have_csum = have_csum;
			if (have_csum)
				memcpy(spage->csum,
				       original_sblock->pagev[0]->csum,
				       sctx->fs_info->csum_size);

			scrub_stripe_index_and_offset(logical,
						      bbio->map_type,
						      bbio->raid_map,
						      mapped_length,
						      bbio->num_stripes -
						      bbio->num_tgtdevs,
						      mirror_index,
						      &stripe_index,
						      &stripe_offset);
			spage->physical = bbio->stripes[stripe_index].physical +
					 stripe_offset;
			spage->dev = bbio->stripes[stripe_index].dev;

			BUG_ON(page_index >= original_sblock->page_count);
			spage->physical_for_dev_replace =
				original_sblock->pagev[page_index]->
				physical_for_dev_replace;
			/* for missing devices, dev->bdev is NULL */
			spage->mirror_num = mirror_index + 1;
			sblock->page_count++;
			spage->page = alloc_page(GFP_NOFS);
			if (!spage->page)
				goto leave_nomem;

			scrub_get_recover(recover);
			spage->recover = recover;
		}
		scrub_put_recover(fs_info, recover);
		length -= sublen;
		logical += sublen;
		page_index++;
	}

	return 0;
}

static void scrub_bio_wait_endio(struct bio *bio)
{
	complete(bio->bi_private);
}

static int scrub_submit_raid56_bio_wait(struct btrfs_fs_info *fs_info,
					struct bio *bio,
					struct scrub_page *spage)
{
	DECLARE_COMPLETION_ONSTACK(done);
	int ret;
	int mirror_num;

	bio->bi_iter.bi_sector = spage->logical >> 9;
	bio->bi_private = &done;
	bio->bi_end_io = scrub_bio_wait_endio;

	mirror_num = spage->sblock->pagev[0]->mirror_num;
	ret = raid56_parity_recover(fs_info, bio, spage->recover->bbio,
				    spage->recover->map_length,
				    mirror_num, 0);
	if (ret)
		return ret;

	wait_for_completion_io(&done);
	return blk_status_to_errno(bio->bi_status);
}

static void scrub_recheck_block_on_raid56(struct btrfs_fs_info *fs_info,
					  struct scrub_block *sblock)
{
	struct scrub_page *first_page = sblock->pagev[0];
	struct bio *bio;
	int page_num;

	/* All pages in sblock belong to the same stripe on the same device. */
	ASSERT(first_page->dev);
	if (!first_page->dev->bdev)
		goto out;

	bio = btrfs_io_bio_alloc(BIO_MAX_VECS);
	bio_set_dev(bio, first_page->dev->bdev);

	for (page_num = 0; page_num < sblock->page_count; page_num++) {
		struct scrub_page *spage = sblock->pagev[page_num];

		WARN_ON(!spage->page);
		bio_add_page(bio, spage->page, PAGE_SIZE, 0);
	}

	if (scrub_submit_raid56_bio_wait(fs_info, bio, first_page)) {
		bio_put(bio);
		goto out;
	}

	bio_put(bio);

	scrub_recheck_block_checksum(sblock);

	return;
out:
	for (page_num = 0; page_num < sblock->page_count; page_num++)
		sblock->pagev[page_num]->io_error = 1;

	sblock->no_io_error_seen = 0;
}

/*
 * this function will check the on disk data for checksum errors, header
 * errors and read I/O errors. If any I/O errors happen, the exact pages
 * which are errored are marked as being bad. The goal is to enable scrub
 * to take those pages that are not errored from all the mirrors so that
 * the pages that are errored in the just handled mirror can be repaired.
 */
static void scrub_recheck_block(struct btrfs_fs_info *fs_info,
				struct scrub_block *sblock,
				int retry_failed_mirror)
{
	int page_num;

	sblock->no_io_error_seen = 1;

	/* short cut for raid56 */
	if (!retry_failed_mirror && scrub_is_page_on_raid56(sblock->pagev[0]))
		return scrub_recheck_block_on_raid56(fs_info, sblock);

	for (page_num = 0; page_num < sblock->page_count; page_num++) {
		struct bio *bio;
		struct scrub_page *spage = sblock->pagev[page_num];

		if (spage->dev->bdev == NULL) {
			spage->io_error = 1;
			sblock->no_io_error_seen = 0;
			continue;
		}

		WARN_ON(!spage->page);
		bio = btrfs_io_bio_alloc(1);
		bio_set_dev(bio, spage->dev->bdev);

		bio_add_page(bio, spage->page, fs_info->sectorsize, 0);
		bio->bi_iter.bi_sector = spage->physical >> 9;
		bio->bi_opf = REQ_OP_READ;

		if (btrfsic_submit_bio_wait(bio)) {
			spage->io_error = 1;
			sblock->no_io_error_seen = 0;
		}

		bio_put(bio);
	}

	if (sblock->no_io_error_seen)
		scrub_recheck_block_checksum(sblock);
}

static inline int scrub_check_fsid(u8 fsid[],
				   struct scrub_page *spage)
{
	struct btrfs_fs_devices *fs_devices = spage->dev->fs_devices;
	int ret;

	ret = memcmp(fsid, fs_devices->fsid, BTRFS_FSID_SIZE);
	return !ret;
}

static void scrub_recheck_block_checksum(struct scrub_block *sblock)
{
	sblock->header_error = 0;
	sblock->checksum_error = 0;
	sblock->generation_error = 0;

	if (sblock->pagev[0]->flags & BTRFS_EXTENT_FLAG_DATA)
		scrub_checksum_data(sblock);
	else
		scrub_checksum_tree_block(sblock);
}

static int scrub_repair_block_from_good_copy(struct scrub_block *sblock_bad,
					     struct scrub_block *sblock_good)
{
	int page_num;
	int ret = 0;

	for (page_num = 0; page_num < sblock_bad->page_count; page_num++) {
		int ret_sub;

		ret_sub = scrub_repair_page_from_good_copy(sblock_bad,
							   sblock_good,
							   page_num, 1);
		if (ret_sub)
			ret = ret_sub;
	}

	return ret;
}

static int scrub_repair_page_from_good_copy(struct scrub_block *sblock_bad,
					    struct scrub_block *sblock_good,
					    int page_num, int force_write)
{
	struct scrub_page *spage_bad = sblock_bad->pagev[page_num];
	struct scrub_page *spage_good = sblock_good->pagev[page_num];
	struct btrfs_fs_info *fs_info = sblock_bad->sctx->fs_info;
	const u32 sectorsize = fs_info->sectorsize;

	BUG_ON(spage_bad->page == NULL);
	BUG_ON(spage_good->page == NULL);
	if (force_write || sblock_bad->header_error ||
	    sblock_bad->checksum_error || spage_bad->io_error) {
		struct bio *bio;
		int ret;

		if (!spage_bad->dev->bdev) {
			btrfs_warn_rl(fs_info,
				"scrub_repair_page_from_good_copy(bdev == NULL) is unexpected");
			return -EIO;
		}

		bio = btrfs_io_bio_alloc(1);
		bio_set_dev(bio, spage_bad->dev->bdev);
		bio->bi_iter.bi_sector = spage_bad->physical >> 9;
		bio->bi_opf = REQ_OP_WRITE;

		ret = bio_add_page(bio, spage_good->page, sectorsize, 0);
		if (ret != sectorsize) {
			bio_put(bio);
			return -EIO;
		}

		if (btrfsic_submit_bio_wait(bio)) {
			btrfs_dev_stat_inc_and_print(spage_bad->dev,
				BTRFS_DEV_STAT_WRITE_ERRS);
			atomic64_inc(&fs_info->dev_replace.num_write_errors);
			bio_put(bio);
			return -EIO;
		}
		bio_put(bio);
	}

	return 0;
}

static void scrub_write_block_to_dev_replace(struct scrub_block *sblock)
{
	struct btrfs_fs_info *fs_info = sblock->sctx->fs_info;
	int page_num;

	/*
	 * This block is used for the check of the parity on the source device,
	 * so the data needn't be written into the destination device.
	 */
	if (sblock->sparity)
		return;

	for (page_num = 0; page_num < sblock->page_count; page_num++) {
		int ret;

		ret = scrub_write_page_to_dev_replace(sblock, page_num);
		if (ret)
			atomic64_inc(&fs_info->dev_replace.num_write_errors);
	}
}

static int scrub_write_page_to_dev_replace(struct scrub_block *sblock,
					   int page_num)
{
	struct scrub_page *spage = sblock->pagev[page_num];

	BUG_ON(spage->page == NULL);
	if (spage->io_error)
		clear_page(page_address(spage->page));

	return scrub_add_page_to_wr_bio(sblock->sctx, spage);
}

static int fill_writer_pointer_gap(struct scrub_ctx *sctx, u64 physical)
{
	int ret = 0;
	u64 length;

	if (!btrfs_is_zoned(sctx->fs_info))
		return 0;

	if (!btrfs_dev_is_sequential(sctx->wr_tgtdev, physical))
		return 0;

	if (sctx->write_pointer < physical) {
		length = physical - sctx->write_pointer;

		ret = btrfs_zoned_issue_zeroout(sctx->wr_tgtdev,
						sctx->write_pointer, length);
		if (!ret)
			sctx->write_pointer = physical;
	}
	return ret;
}

static int scrub_add_page_to_wr_bio(struct scrub_ctx *sctx,
				    struct scrub_page *spage)
{
	struct scrub_bio *sbio;
	int ret;
	const u32 sectorsize = sctx->fs_info->sectorsize;

	mutex_lock(&sctx->wr_lock);
again:
	if (!sctx->wr_curr_bio) {
		sctx->wr_curr_bio = kzalloc(sizeof(*sctx->wr_curr_bio),
					      GFP_KERNEL);
		if (!sctx->wr_curr_bio) {
			mutex_unlock(&sctx->wr_lock);
			return -ENOMEM;
		}
		sctx->wr_curr_bio->sctx = sctx;
		sctx->wr_curr_bio->page_count = 0;
	}
	sbio = sctx->wr_curr_bio;
	if (sbio->page_count == 0) {
		struct bio *bio;

		ret = fill_writer_pointer_gap(sctx,
					      spage->physical_for_dev_replace);
		if (ret) {
			mutex_unlock(&sctx->wr_lock);
			return ret;
		}

		sbio->physical = spage->physical_for_dev_replace;
		sbio->logical = spage->logical;
		sbio->dev = sctx->wr_tgtdev;
		bio = sbio->bio;
		if (!bio) {
			bio = btrfs_io_bio_alloc(sctx->pages_per_wr_bio);
			sbio->bio = bio;
		}

		bio->bi_private = sbio;
		bio->bi_end_io = scrub_wr_bio_end_io;
		bio_set_dev(bio, sbio->dev->bdev);
		bio->bi_iter.bi_sector = sbio->physical >> 9;
		bio->bi_opf = REQ_OP_WRITE;
		sbio->status = 0;
	} else if (sbio->physical + sbio->page_count * sectorsize !=
		   spage->physical_for_dev_replace ||
		   sbio->logical + sbio->page_count * sectorsize !=
		   spage->logical) {
		scrub_wr_submit(sctx);
		goto again;
	}

	ret = bio_add_page(sbio->bio, spage->page, sectorsize, 0);
	if (ret != sectorsize) {
		if (sbio->page_count < 1) {
			bio_put(sbio->bio);
			sbio->bio = NULL;
			mutex_unlock(&sctx->wr_lock);
			return -EIO;
		}
		scrub_wr_submit(sctx);
		goto again;
	}

	sbio->pagev[sbio->page_count] = spage;
	scrub_page_get(spage);
	sbio->page_count++;
	if (sbio->page_count == sctx->pages_per_wr_bio)
		scrub_wr_submit(sctx);
	mutex_unlock(&sctx->wr_lock);

	return 0;
}

static void scrub_wr_submit(struct scrub_ctx *sctx)
{
	struct scrub_bio *sbio;

	if (!sctx->wr_curr_bio)
		return;

	sbio = sctx->wr_curr_bio;
	sctx->wr_curr_bio = NULL;
	WARN_ON(!sbio->bio->bi_bdev);
	scrub_pending_bio_inc(sctx);
	/* process all writes in a single worker thread. Then the block layer
	 * orders the requests before sending them to the driver which
	 * doubled the write performance on spinning disks when measured
	 * with Linux 3.5 */
	btrfsic_submit_bio(sbio->bio);

	if (btrfs_is_zoned(sctx->fs_info))
		sctx->write_pointer = sbio->physical + sbio->page_count *
			sctx->fs_info->sectorsize;
}

static void scrub_wr_bio_end_io(struct bio *bio)
{
	struct scrub_bio *sbio = bio->bi_private;
	struct btrfs_fs_info *fs_info = sbio->dev->fs_info;

	sbio->status = bio->bi_status;
	sbio->bio = bio;

	btrfs_init_work(&sbio->work, scrub_wr_bio_end_io_worker, NULL, NULL);
	btrfs_queue_work(fs_info->scrub_wr_completion_workers, &sbio->work);
}

static void scrub_wr_bio_end_io_worker(struct btrfs_work *work)
{
	struct scrub_bio *sbio = container_of(work, struct scrub_bio, work);
	struct scrub_ctx *sctx = sbio->sctx;
	int i;

	WARN_ON(sbio->page_count > SCRUB_PAGES_PER_WR_BIO);
	if (sbio->status) {
		struct btrfs_dev_replace *dev_replace =
			&sbio->sctx->fs_info->dev_replace;

		for (i = 0; i < sbio->page_count; i++) {
			struct scrub_page *spage = sbio->pagev[i];

			spage->io_error = 1;
			atomic64_inc(&dev_replace->num_write_errors);
		}
	}

	for (i = 0; i < sbio->page_count; i++)
		scrub_page_put(sbio->pagev[i]);

	bio_put(sbio->bio);
	kfree(sbio);
	scrub_pending_bio_dec(sctx);
}

static int scrub_checksum(struct scrub_block *sblock)
{
	u64 flags;
	int ret;

	/*
	 * No need to initialize these stats currently,
	 * because this function only use return value
	 * instead of these stats value.
	 *
	 * Todo:
	 * always use stats
	 */
	sblock->header_error = 0;
	sblock->generation_error = 0;
	sblock->checksum_error = 0;

	WARN_ON(sblock->page_count < 1);
	flags = sblock->pagev[0]->flags;
	ret = 0;
	if (flags & BTRFS_EXTENT_FLAG_DATA)
		ret = scrub_checksum_data(sblock);
	else if (flags & BTRFS_EXTENT_FLAG_TREE_BLOCK)
		ret = scrub_checksum_tree_block(sblock);
	else if (flags & BTRFS_EXTENT_FLAG_SUPER)
		(void)scrub_checksum_super(sblock);
	else
		WARN_ON(1);
	if (ret)
		scrub_handle_errored_block(sblock);

	return ret;
}

static int scrub_checksum_data(struct scrub_block *sblock)
{
	struct scrub_ctx *sctx = sblock->sctx;
	struct btrfs_fs_info *fs_info = sctx->fs_info;
	SHASH_DESC_ON_STACK(shash, fs_info->csum_shash);
	u8 csum[BTRFS_CSUM_SIZE];
	struct scrub_page *spage;
	char *kaddr;

	BUG_ON(sblock->page_count < 1);
	spage = sblock->pagev[0];
	if (!spage->have_csum)
		return 0;

	kaddr = page_address(spage->page);

	shash->tfm = fs_info->csum_shash;
	crypto_shash_init(shash);

	/*
	 * In scrub_pages() and scrub_pages_for_parity() we ensure each spage
	 * only contains one sector of data.
	 */
	crypto_shash_digest(shash, kaddr, fs_info->sectorsize, csum);

	if (memcmp(csum, spage->csum, fs_info->csum_size))
		sblock->checksum_error = 1;
	return sblock->checksum_error;
}

static int scrub_checksum_tree_block(struct scrub_block *sblock)
{
	struct scrub_ctx *sctx = sblock->sctx;
	struct btrfs_header *h;
	struct btrfs_fs_info *fs_info = sctx->fs_info;
	SHASH_DESC_ON_STACK(shash, fs_info->csum_shash);
	u8 calculated_csum[BTRFS_CSUM_SIZE];
	u8 on_disk_csum[BTRFS_CSUM_SIZE];
	/*
	 * This is done in sectorsize steps even for metadata as there's a
	 * constraint for nodesize to be aligned to sectorsize. This will need
	 * to change so we don't misuse data and metadata units like that.
	 */
	const u32 sectorsize = sctx->fs_info->sectorsize;
	const int num_sectors = fs_info->nodesize >> fs_info->sectorsize_bits;
	int i;
	struct scrub_page *spage;
	char *kaddr;

	BUG_ON(sblock->page_count < 1);

	/* Each member in pagev is just one block, not a full page */
	ASSERT(sblock->page_count == num_sectors);

	spage = sblock->pagev[0];
	kaddr = page_address(spage->page);
	h = (struct btrfs_header *)kaddr;
	memcpy(on_disk_csum, h->csum, sctx->fs_info->csum_size);

	/*
	 * we don't use the getter functions here, as we
	 * a) don't have an extent buffer and
	 * b) the page is already kmapped
	 */
	if (spage->logical != btrfs_stack_header_bytenr(h))
		sblock->header_error = 1;

	if (spage->generation != btrfs_stack_header_generation(h)) {
		sblock->header_error = 1;
		sblock->generation_error = 1;
	}

	if (!scrub_check_fsid(h->fsid, spage))
		sblock->header_error = 1;

	if (memcmp(h->chunk_tree_uuid, fs_info->chunk_tree_uuid,
		   BTRFS_UUID_SIZE))
		sblock->header_error = 1;

	shash->tfm = fs_info->csum_shash;
	crypto_shash_init(shash);
	crypto_shash_update(shash, kaddr + BTRFS_CSUM_SIZE,
			    sectorsize - BTRFS_CSUM_SIZE);

	for (i = 1; i < num_sectors; i++) {
		kaddr = page_address(sblock->pagev[i]->page);
		crypto_shash_update(shash, kaddr, sectorsize);
	}

	crypto_shash_final(shash, calculated_csum);
	if (memcmp(calculated_csum, on_disk_csum, sctx->fs_info->csum_size))
		sblock->checksum_error = 1;

	return sblock->header_error || sblock->checksum_error;
}

static int scrub_checksum_super(struct scrub_block *sblock)
{
	struct btrfs_super_block *s;
	struct scrub_ctx *sctx = sblock->sctx;
	struct btrfs_fs_info *fs_info = sctx->fs_info;
	SHASH_DESC_ON_STACK(shash, fs_info->csum_shash);
	u8 calculated_csum[BTRFS_CSUM_SIZE];
	struct scrub_page *spage;
	char *kaddr;
	int fail_gen = 0;
	int fail_cor = 0;

	BUG_ON(sblock->page_count < 1);
	spage = sblock->pagev[0];
	kaddr = page_address(spage->page);
	s = (struct btrfs_super_block *)kaddr;

	if (spage->logical != btrfs_super_bytenr(s))
		++fail_cor;

	if (spage->generation != btrfs_super_generation(s))
		++fail_gen;

	if (!scrub_check_fsid(s->fsid, spage))
		++fail_cor;

	shash->tfm = fs_info->csum_shash;
	crypto_shash_init(shash);
	crypto_shash_digest(shash, kaddr + BTRFS_CSUM_SIZE,
			BTRFS_SUPER_INFO_SIZE - BTRFS_CSUM_SIZE, calculated_csum);

	if (memcmp(calculated_csum, s->csum, sctx->fs_info->csum_size))
		++fail_cor;

	if (fail_cor + fail_gen) {
		/*
		 * if we find an error in a super block, we just report it.
		 * They will get written with the next transaction commit
		 * anyway
		 */
		spin_lock(&sctx->stat_lock);
		++sctx->stat.super_errors;
		spin_unlock(&sctx->stat_lock);
		if (fail_cor)
			btrfs_dev_stat_inc_and_print(spage->dev,
				BTRFS_DEV_STAT_CORRUPTION_ERRS);
		else
			btrfs_dev_stat_inc_and_print(spage->dev,
				BTRFS_DEV_STAT_GENERATION_ERRS);
	}

	return fail_cor + fail_gen;
}

static void scrub_block_get(struct scrub_block *sblock)
{
	refcount_inc(&sblock->refs);
}

static void scrub_block_put(struct scrub_block *sblock)
{
	if (refcount_dec_and_test(&sblock->refs)) {
		int i;

		if (sblock->sparity)
			scrub_parity_put(sblock->sparity);

		for (i = 0; i < sblock->page_count; i++)
			scrub_page_put(sblock->pagev[i]);
		kfree(sblock);
	}
}

static void scrub_page_get(struct scrub_page *spage)
{
	atomic_inc(&spage->refs);
}

static void scrub_page_put(struct scrub_page *spage)
{
	if (atomic_dec_and_test(&spage->refs)) {
		if (spage->page)
			__free_page(spage->page);
		kfree(spage);
	}
}

/*
 * Throttling of IO submission, bandwidth-limit based, the timeslice is 1
 * second.  Limit can be set via /sys/fs/UUID/devinfo/devid/scrub_speed_max.
 */
static void scrub_throttle(struct scrub_ctx *sctx)
{
	const int time_slice = 1000;
	struct scrub_bio *sbio;
	struct btrfs_device *device;
	s64 delta;
	ktime_t now;
	u32 div;
	u64 bwlimit;

	sbio = sctx->bios[sctx->curr];
	device = sbio->dev;
	bwlimit = READ_ONCE(device->scrub_speed_max);
	if (bwlimit == 0)
		return;

	/*
	 * Slice is divided into intervals when the IO is submitted, adjust by
	 * bwlimit and maximum of 64 intervals.
	 */
	div = max_t(u32, 1, (u32)(bwlimit / (16 * 1024 * 1024)));
	div = min_t(u32, 64, div);

	/* Start new epoch, set deadline */
	now = ktime_get();
	if (sctx->throttle_deadline == 0) {
		sctx->throttle_deadline = ktime_add_ms(now, time_slice / div);
		sctx->throttle_sent = 0;
	}

	/* Still in the time to send? */
	if (ktime_before(now, sctx->throttle_deadline)) {
		/* If current bio is within the limit, send it */
		sctx->throttle_sent += sbio->bio->bi_iter.bi_size;
		if (sctx->throttle_sent <= div_u64(bwlimit, div))
			return;

		/* We're over the limit, sleep until the rest of the slice */
		delta = ktime_ms_delta(sctx->throttle_deadline, now);
	} else {
		/* New request after deadline, start new epoch */
		delta = 0;
	}

	if (delta) {
		long timeout;

		timeout = div_u64(delta * HZ, 1000);
		schedule_timeout_interruptible(timeout);
	}

	/* Next call will start the deadline period */
	sctx->throttle_deadline = 0;
}

static void scrub_submit(struct scrub_ctx *sctx)
{
	struct scrub_bio *sbio;

	if (sctx->curr == -1)
		return;

	scrub_throttle(sctx);

	sbio = sctx->bios[sctx->curr];
	sctx->curr = -1;
	scrub_pending_bio_inc(sctx);
	btrfsic_submit_bio(sbio->bio);
}

static int scrub_add_page_to_rd_bio(struct scrub_ctx *sctx,
				    struct scrub_page *spage)
{
	struct scrub_block *sblock = spage->sblock;
	struct scrub_bio *sbio;
	const u32 sectorsize = sctx->fs_info->sectorsize;
	int ret;

again:
	/*
	 * grab a fresh bio or wait for one to become available
	 */
	while (sctx->curr == -1) {
		spin_lock(&sctx->list_lock);
		sctx->curr = sctx->first_free;
		if (sctx->curr != -1) {
			sctx->first_free = sctx->bios[sctx->curr]->next_free;
			sctx->bios[sctx->curr]->next_free = -1;
			sctx->bios[sctx->curr]->page_count = 0;
			spin_unlock(&sctx->list_lock);
		} else {
			spin_unlock(&sctx->list_lock);
			wait_event(sctx->list_wait, sctx->first_free != -1);
		}
	}
	sbio = sctx->bios[sctx->curr];
	if (sbio->page_count == 0) {
		struct bio *bio;

		sbio->physical = spage->physical;
		sbio->logical = spage->logical;
		sbio->dev = spage->dev;
		bio = sbio->bio;
		if (!bio) {
			bio = btrfs_io_bio_alloc(sctx->pages_per_rd_bio);
			sbio->bio = bio;
		}

		bio->bi_private = sbio;
		bio->bi_end_io = scrub_bio_end_io;
		bio_set_dev(bio, sbio->dev->bdev);
		bio->bi_iter.bi_sector = sbio->physical >> 9;
		bio->bi_opf = REQ_OP_READ;
		sbio->status = 0;
	} else if (sbio->physical + sbio->page_count * sectorsize !=
		   spage->physical ||
		   sbio->logical + sbio->page_count * sectorsize !=
		   spage->logical ||
		   sbio->dev != spage->dev) {
		scrub_submit(sctx);
		goto again;
	}

	sbio->pagev[sbio->page_count] = spage;
	ret = bio_add_page(sbio->bio, spage->page, sectorsize, 0);
	if (ret != sectorsize) {
		if (sbio->page_count < 1) {
			bio_put(sbio->bio);
			sbio->bio = NULL;
			return -EIO;
		}
		scrub_submit(sctx);
		goto again;
	}

	scrub_block_get(sblock); /* one for the page added to the bio */
	atomic_inc(&sblock->outstanding_pages);
	sbio->page_count++;
	if (sbio->page_count == sctx->pages_per_rd_bio)
		scrub_submit(sctx);

	return 0;
}

static void scrub_missing_raid56_end_io(struct bio *bio)
{
	struct scrub_block *sblock = bio->bi_private;
	struct btrfs_fs_info *fs_info = sblock->sctx->fs_info;

	if (bio->bi_status)
		sblock->no_io_error_seen = 0;

	bio_put(bio);

	btrfs_queue_work(fs_info->scrub_workers, &sblock->work);
}

static void scrub_missing_raid56_worker(struct btrfs_work *work)
{
	struct scrub_block *sblock = container_of(work, struct scrub_block, work);
	struct scrub_ctx *sctx = sblock->sctx;
	struct btrfs_fs_info *fs_info = sctx->fs_info;
	u64 logical;
	struct btrfs_device *dev;

	logical = sblock->pagev[0]->logical;
	dev = sblock->pagev[0]->dev;

	if (sblock->no_io_error_seen)
		scrub_recheck_block_checksum(sblock);

	if (!sblock->no_io_error_seen) {
		spin_lock(&sctx->stat_lock);
		sctx->stat.read_errors++;
		spin_unlock(&sctx->stat_lock);
		btrfs_err_rl_in_rcu(fs_info,
			"IO error rebuilding logical %llu for dev %s",
			logical, rcu_str_deref(dev->name));
	} else if (sblock->header_error || sblock->checksum_error) {
		spin_lock(&sctx->stat_lock);
		sctx->stat.uncorrectable_errors++;
		spin_unlock(&sctx->stat_lock);
		btrfs_err_rl_in_rcu(fs_info,
			"failed to rebuild valid logical %llu for dev %s",
			logical, rcu_str_deref(dev->name));
	} else {
		scrub_write_block_to_dev_replace(sblock);
	}

	if (sctx->is_dev_replace && sctx->flush_all_writes) {
		mutex_lock(&sctx->wr_lock);
		scrub_wr_submit(sctx);
		mutex_unlock(&sctx->wr_lock);
	}

	scrub_block_put(sblock);
	scrub_pending_bio_dec(sctx);
}

static void scrub_missing_raid56_pages(struct scrub_block *sblock)
{
	struct scrub_ctx *sctx = sblock->sctx;
	struct btrfs_fs_info *fs_info = sctx->fs_info;
	u64 length = sblock->page_count * PAGE_SIZE;
	u64 logical = sblock->pagev[0]->logical;
	struct btrfs_bio *bbio = NULL;
	struct bio *bio;
	struct btrfs_raid_bio *rbio;
	int ret;
	int i;

	btrfs_bio_counter_inc_blocked(fs_info);
	ret = btrfs_map_sblock(fs_info, BTRFS_MAP_GET_READ_MIRRORS, logical,
			&length, &bbio);
	if (ret || !bbio || !bbio->raid_map)
		goto bbio_out;

	if (WARN_ON(!sctx->is_dev_replace ||
		    !(bbio->map_type & BTRFS_BLOCK_GROUP_RAID56_MASK))) {
		/*
		 * We shouldn't be scrubbing a missing device. Even for dev
		 * replace, we should only get here for RAID 5/6. We either
		 * managed to mount something with no mirrors remaining or
		 * there's a bug in scrub_remap_extent()/btrfs_map_block().
		 */
		goto bbio_out;
	}

	bio = btrfs_io_bio_alloc(0);
	bio->bi_iter.bi_sector = logical >> 9;
	bio->bi_private = sblock;
	bio->bi_end_io = scrub_missing_raid56_end_io;

	rbio = raid56_alloc_missing_rbio(fs_info, bio, bbio, length);
	if (!rbio)
		goto rbio_out;

	for (i = 0; i < sblock->page_count; i++) {
		struct scrub_page *spage = sblock->pagev[i];

		raid56_add_scrub_pages(rbio, spage->page, spage->logical);
	}

	btrfs_init_work(&sblock->work, scrub_missing_raid56_worker, NULL, NULL);
	scrub_block_get(sblock);
	scrub_pending_bio_inc(sctx);
	raid56_submit_missing_rbio(rbio);
	return;

rbio_out:
	bio_put(bio);
bbio_out:
	btrfs_bio_counter_dec(fs_info);
	btrfs_put_bbio(bbio);
	spin_lock(&sctx->stat_lock);
	sctx->stat.malloc_errors++;
	spin_unlock(&sctx->stat_lock);
}

static int scrub_pages(struct scrub_ctx *sctx, u64 logical, u32 len,
		       u64 physical, struct btrfs_device *dev, u64 flags,
		       u64 gen, int mirror_num, u8 *csum,
		       u64 physical_for_dev_replace)
{
	struct scrub_block *sblock;
	const u32 sectorsize = sctx->fs_info->sectorsize;
	int index;

	sblock = kzalloc(sizeof(*sblock), GFP_KERNEL);
	if (!sblock) {
		spin_lock(&sctx->stat_lock);
		sctx->stat.malloc_errors++;
		spin_unlock(&sctx->stat_lock);
		return -ENOMEM;
	}

	/* one ref inside this function, plus one for each page added to
	 * a bio later on */
	refcount_set(&sblock->refs, 1);
	sblock->sctx = sctx;
	sblock->no_io_error_seen = 1;

	for (index = 0; len > 0; index++) {
		struct scrub_page *spage;
		/*
		 * Here we will allocate one page for one sector to scrub.
		 * This is fine if PAGE_SIZE == sectorsize, but will cost
		 * more memory for PAGE_SIZE > sectorsize case.
		 */
		u32 l = min(sectorsize, len);

		spage = kzalloc(sizeof(*spage), GFP_KERNEL);
		if (!spage) {
leave_nomem:
			spin_lock(&sctx->stat_lock);
			sctx->stat.malloc_errors++;
			spin_unlock(&sctx->stat_lock);
			scrub_block_put(sblock);
			return -ENOMEM;
		}
		BUG_ON(index >= SCRUB_MAX_PAGES_PER_BLOCK);
		scrub_page_get(spage);
		sblock->pagev[index] = spage;
		spage->sblock = sblock;
		spage->dev = dev;
		spage->flags = flags;
		spage->generation = gen;
		spage->logical = logical;
		spage->physical = physical;
		spage->physical_for_dev_replace = physical_for_dev_replace;
		spage->mirror_num = mirror_num;
		if (csum) {
			spage->have_csum = 1;
			memcpy(spage->csum, csum, sctx->fs_info->csum_size);
		} else {
			spage->have_csum = 0;
		}
		sblock->page_count++;
		spage->page = alloc_page(GFP_KERNEL);
		if (!spage->page)
			goto leave_nomem;
		len -= l;
		logical += l;
		physical += l;
		physical_for_dev_replace += l;
	}

	WARN_ON(sblock->page_count == 0);
	if (test_bit(BTRFS_DEV_STATE_MISSING, &dev->dev_state)) {
		/*
		 * This case should only be hit for RAID 5/6 device replace. See
		 * the comment in scrub_missing_raid56_pages() for details.
		 */
		scrub_missing_raid56_pages(sblock);
	} else {
		for (index = 0; index < sblock->page_count; index++) {
			struct scrub_page *spage = sblock->pagev[index];
			int ret;

			ret = scrub_add_page_to_rd_bio(sctx, spage);
			if (ret) {
				scrub_block_put(sblock);
				return ret;
			}
		}

		if (flags & BTRFS_EXTENT_FLAG_SUPER)
			scrub_submit(sctx);
	}

	/* last one frees, either here or in bio completion for last page */
	scrub_block_put(sblock);
	return 0;
}

static void scrub_bio_end_io(struct bio *bio)
{
	struct scrub_bio *sbio = bio->bi_private;
	struct btrfs_fs_info *fs_info = sbio->dev->fs_info;

	sbio->status = bio->bi_status;
	sbio->bio = bio;

	btrfs_queue_work(fs_info->scrub_workers, &sbio->work);
}

static void scrub_bio_end_io_worker(struct btrfs_work *work)
{
	struct scrub_bio *sbio = container_of(work, struct scrub_bio, work);
	struct scrub_ctx *sctx = sbio->sctx;
	int i;

	BUG_ON(sbio->page_count > SCRUB_PAGES_PER_RD_BIO);
	if (sbio->status) {
		for (i = 0; i < sbio->page_count; i++) {
			struct scrub_page *spage = sbio->pagev[i];

			spage->io_error = 1;
			spage->sblock->no_io_error_seen = 0;
		}
	}

	/* now complete the scrub_block items that have all pages completed */
	for (i = 0; i < sbio->page_count; i++) {
		struct scrub_page *spage = sbio->pagev[i];
		struct scrub_block *sblock = spage->sblock;

		if (atomic_dec_and_test(&sblock->outstanding_pages))
			scrub_block_complete(sblock);
		scrub_block_put(sblock);
	}

	bio_put(sbio->bio);
	sbio->bio = NULL;
	spin_lock(&sctx->list_lock);
	sbio->next_free = sctx->first_free;
	sctx->first_free = sbio->index;
	spin_unlock(&sctx->list_lock);

	if (sctx->is_dev_replace && sctx->flush_all_writes) {
		mutex_lock(&sctx->wr_lock);
		scrub_wr_submit(sctx);
		mutex_unlock(&sctx->wr_lock);
	}

	scrub_pending_bio_dec(sctx);
}

static inline void __scrub_mark_bitmap(struct scrub_parity *sparity,
				       unsigned long *bitmap,
				       u64 start, u32 len)
{
	u64 offset;
	u32 nsectors;
	u32 sectorsize_bits = sparity->sctx->fs_info->sectorsize_bits;

	if (len >= sparity->stripe_len) {
		bitmap_set(bitmap, 0, sparity->nsectors);
		return;
	}

	start -= sparity->logic_start;
	start = div64_u64_rem(start, sparity->stripe_len, &offset);
	offset = offset >> sectorsize_bits;
	nsectors = len >> sectorsize_bits;

	if (offset + nsectors <= sparity->nsectors) {
		bitmap_set(bitmap, offset, nsectors);
		return;
	}

	bitmap_set(bitmap, offset, sparity->nsectors - offset);
	bitmap_set(bitmap, 0, nsectors - (sparity->nsectors - offset));
}

static inline void scrub_parity_mark_sectors_error(struct scrub_parity *sparity,
						   u64 start, u32 len)
{
	__scrub_mark_bitmap(sparity, sparity->ebitmap, start, len);
}

static inline void scrub_parity_mark_sectors_data(struct scrub_parity *sparity,
						  u64 start, u32 len)
{
	__scrub_mark_bitmap(sparity, sparity->dbitmap, start, len);
}

static void scrub_block_complete(struct scrub_block *sblock)
{
	int corrupted = 0;

	if (!sblock->no_io_error_seen) {
		corrupted = 1;
		scrub_handle_errored_block(sblock);
	} else {
		/*
		 * if has checksum error, write via repair mechanism in
		 * dev replace case, otherwise write here in dev replace
		 * case.
		 */
		corrupted = scrub_checksum(sblock);
		if (!corrupted && sblock->sctx->is_dev_replace)
			scrub_write_block_to_dev_replace(sblock);
	}

	if (sblock->sparity && corrupted && !sblock->data_corrected) {
		u64 start = sblock->pagev[0]->logical;
		u64 end = sblock->pagev[sblock->page_count - 1]->logical +
			  sblock->sctx->fs_info->sectorsize;

		ASSERT(end - start <= U32_MAX);
		scrub_parity_mark_sectors_error(sblock->sparity,
						start, end - start);
	}
}

static void drop_csum_range(struct scrub_ctx *sctx, struct btrfs_ordered_sum *sum)
{
	sctx->stat.csum_discards += sum->len >> sctx->fs_info->sectorsize_bits;
	list_del(&sum->list);
	kfree(sum);
}

/*
 * Find the desired csum for range [logical, logical + sectorsize), and store
 * the csum into @csum.
 *
 * The search source is sctx->csum_list, which is a pre-populated list
 * storing bytenr ordered csum ranges.  We're responsible to cleanup any range
 * that is before @logical.
 *
 * Return 0 if there is no csum for the range.
 * Return 1 if there is csum for the range and copied to @csum.
 */
static int scrub_find_csum(struct scrub_ctx *sctx, u64 logical, u8 *csum)
{
	bool found = false;

	while (!list_empty(&sctx->csum_list)) {
		struct btrfs_ordered_sum *sum = NULL;
		unsigned long index;
		unsigned long num_sectors;

		sum = list_first_entry(&sctx->csum_list,
				       struct btrfs_ordered_sum, list);
		/* The current csum range is beyond our range, no csum found */
		if (sum->bytenr > logical)
			break;

		/*
		 * The current sum is before our bytenr, since scrub is always
		 * done in bytenr order, the csum will never be used anymore,
		 * clean it up so that later calls won't bother with the range,
		 * and continue search the next range.
		 */
		if (sum->bytenr + sum->len <= logical) {
			drop_csum_range(sctx, sum);
			continue;
		}

		/* Now the csum range covers our bytenr, copy the csum */
		found = true;
		index = (logical - sum->bytenr) >> sctx->fs_info->sectorsize_bits;
		num_sectors = sum->len >> sctx->fs_info->sectorsize_bits;

		memcpy(csum, sum->sums + index * sctx->fs_info->csum_size,
		       sctx->fs_info->csum_size);

		/* Cleanup the range if we're at the end of the csum range */
		if (index == num_sectors - 1)
			drop_csum_range(sctx, sum);
		break;
	}
	if (!found)
		return 0;
	return 1;
}

/* scrub extent tries to collect up to 64 kB for each bio */
static int scrub_extent(struct scrub_ctx *sctx, struct map_lookup *map,
			u64 logical, u32 len,
			u64 physical, struct btrfs_device *dev, u64 flags,
			u64 gen, int mirror_num, u64 physical_for_dev_replace)
{
	int ret;
	u8 csum[BTRFS_CSUM_SIZE];
	u32 blocksize;

	if (flags & BTRFS_EXTENT_FLAG_DATA) {
		if (map->type & BTRFS_BLOCK_GROUP_RAID56_MASK)
			blocksize = map->stripe_len;
		else
			blocksize = sctx->fs_info->sectorsize;
		spin_lock(&sctx->stat_lock);
		sctx->stat.data_extents_scrubbed++;
		sctx->stat.data_bytes_scrubbed += len;
		spin_unlock(&sctx->stat_lock);
	} else if (flags & BTRFS_EXTENT_FLAG_TREE_BLOCK) {
		if (map->type & BTRFS_BLOCK_GROUP_RAID56_MASK)
			blocksize = map->stripe_len;
		else
			blocksize = sctx->fs_info->nodesize;
		spin_lock(&sctx->stat_lock);
		sctx->stat.tree_extents_scrubbed++;
		sctx->stat.tree_bytes_scrubbed += len;
		spin_unlock(&sctx->stat_lock);
	} else {
		blocksize = sctx->fs_info->sectorsize;
		WARN_ON(1);
	}

	while (len) {
		u32 l = min(len, blocksize);
		int have_csum = 0;

		if (flags & BTRFS_EXTENT_FLAG_DATA) {
			/* push csums to sbio */
			have_csum = scrub_find_csum(sctx, logical, csum);
			if (have_csum == 0)
				++sctx->stat.no_csum;
		}
		ret = scrub_pages(sctx, logical, l, physical, dev, flags, gen,
				  mirror_num, have_csum ? csum : NULL,
				  physical_for_dev_replace);
		if (ret)
			return ret;
		len -= l;
		logical += l;
		physical += l;
		physical_for_dev_replace += l;
	}
	return 0;
}

static int scrub_pages_for_parity(struct scrub_parity *sparity,
				  u64 logical, u32 len,
				  u64 physical, struct btrfs_device *dev,
				  u64 flags, u64 gen, int mirror_num, u8 *csum)
{
	struct scrub_ctx *sctx = sparity->sctx;
	struct scrub_block *sblock;
	const u32 sectorsize = sctx->fs_info->sectorsize;
	int index;

	ASSERT(IS_ALIGNED(len, sectorsize));

	sblock = kzalloc(sizeof(*sblock), GFP_KERNEL);
	if (!sblock) {
		spin_lock(&sctx->stat_lock);
		sctx->stat.malloc_errors++;
		spin_unlock(&sctx->stat_lock);
		return -ENOMEM;
	}

	/* one ref inside this function, plus one for each page added to
	 * a bio later on */
	refcount_set(&sblock->refs, 1);
	sblock->sctx = sctx;
	sblock->no_io_error_seen = 1;
	sblock->sparity = sparity;
	scrub_parity_get(sparity);

	for (index = 0; len > 0; index++) {
		struct scrub_page *spage;

		spage = kzalloc(sizeof(*spage), GFP_KERNEL);
		if (!spage) {
leave_nomem:
			spin_lock(&sctx->stat_lock);
			sctx->stat.malloc_errors++;
			spin_unlock(&sctx->stat_lock);
			scrub_block_put(sblock);
			return -ENOMEM;
		}
		BUG_ON(index >= SCRUB_MAX_PAGES_PER_BLOCK);
		/* For scrub block */
		scrub_page_get(spage);
		sblock->pagev[index] = spage;
		/* For scrub parity */
		scrub_page_get(spage);
		list_add_tail(&spage->list, &sparity->spages);
		spage->sblock = sblock;
		spage->dev = dev;
		spage->flags = flags;
		spage->generation = gen;
		spage->logical = logical;
		spage->physical = physical;
		spage->mirror_num = mirror_num;
		if (csum) {
			spage->have_csum = 1;
			memcpy(spage->csum, csum, sctx->fs_info->csum_size);
		} else {
			spage->have_csum = 0;
		}
		sblock->page_count++;
		spage->page = alloc_page(GFP_KERNEL);
		if (!spage->page)
			goto leave_nomem;


		/* Iterate over the stripe range in sectorsize steps */
		len -= sectorsize;
		logical += sectorsize;
		physical += sectorsize;
	}

	WARN_ON(sblock->page_count == 0);
	for (index = 0; index < sblock->page_count; index++) {
		struct scrub_page *spage = sblock->pagev[index];
		int ret;

		ret = scrub_add_page_to_rd_bio(sctx, spage);
		if (ret) {
			scrub_block_put(sblock);
			return ret;
		}
	}

	/* last one frees, either here or in bio completion for last page */
	scrub_block_put(sblock);
	return 0;
}

static int scrub_extent_for_parity(struct scrub_parity *sparity,
				   u64 logical, u32 len,
				   u64 physical, struct btrfs_device *dev,
				   u64 flags, u64 gen, int mirror_num)
{
	struct scrub_ctx *sctx = sparity->sctx;
	int ret;
	u8 csum[BTRFS_CSUM_SIZE];
	u32 blocksize;

	if (test_bit(BTRFS_DEV_STATE_MISSING, &dev->dev_state)) {
		scrub_parity_mark_sectors_error(sparity, logical, len);
		return 0;
	}

	if (flags & BTRFS_EXTENT_FLAG_DATA) {
		blocksize = sparity->stripe_len;
	} else if (flags & BTRFS_EXTENT_FLAG_TREE_BLOCK) {
		blocksize = sparity->stripe_len;
	} else {
		blocksize = sctx->fs_info->sectorsize;
		WARN_ON(1);
	}

	while (len) {
		u32 l = min(len, blocksize);
		int have_csum = 0;

		if (flags & BTRFS_EXTENT_FLAG_DATA) {
			/* push csums to sbio */
			have_csum = scrub_find_csum(sctx, logical, csum);
			if (have_csum == 0)
				goto skip;
		}
		ret = scrub_pages_for_parity(sparity, logical, l, physical, dev,
					     flags, gen, mirror_num,
					     have_csum ? csum : NULL);
		if (ret)
			return ret;
skip:
		len -= l;
		logical += l;
		physical += l;
	}
	return 0;
}

/*
 * Given a physical address, this will calculate it's
 * logical offset. if this is a parity stripe, it will return
 * the most left data stripe's logical offset.
 *
 * return 0 if it is a data stripe, 1 means parity stripe.
 */
static int get_raid56_logic_offset(u64 physical, int num,
				   struct map_lookup *map, u64 *offset,
				   u64 *stripe_start)
{
	int i;
	int j = 0;
	u64 stripe_nr;
	u64 last_offset;
	u32 stripe_index;
	u32 rot;
	const int data_stripes = nr_data_stripes(map);

	last_offset = (physical - map->stripes[num].physical) * data_stripes;
	if (stripe_start)
		*stripe_start = last_offset;

	*offset = last_offset;
	for (i = 0; i < data_stripes; i++) {
		*offset = last_offset + i * map->stripe_len;

		stripe_nr = div64_u64(*offset, map->stripe_len);
		stripe_nr = div_u64(stripe_nr, data_stripes);

		/* Work out the disk rotation on this stripe-set */
		stripe_nr = div_u64_rem(stripe_nr, map->num_stripes, &rot);
		/* calculate which stripe this data locates */
		rot += i;
		stripe_index = rot % map->num_stripes;
		if (stripe_index == num)
			return 0;
		if (stripe_index < num)
			j++;
	}
	*offset = last_offset + j * map->stripe_len;
	return 1;
}

static void scrub_free_parity(struct scrub_parity *sparity)
{
	struct scrub_ctx *sctx = sparity->sctx;
	struct scrub_page *curr, *next;
	int nbits;

	nbits = bitmap_weight(sparity->ebitmap, sparity->nsectors);
	if (nbits) {
		spin_lock(&sctx->stat_lock);
		sctx->stat.read_errors += nbits;
		sctx->stat.uncorrectable_errors += nbits;
		spin_unlock(&sctx->stat_lock);
	}

	list_for_each_entry_safe(curr, next, &sparity->spages, list) {
		list_del_init(&curr->list);
		scrub_page_put(curr);
	}

	kfree(sparity);
}

static void scrub_parity_bio_endio_worker(struct btrfs_work *work)
{
	struct scrub_parity *sparity = container_of(work, struct scrub_parity,
						    work);
	struct scrub_ctx *sctx = sparity->sctx;

	scrub_free_parity(sparity);
	scrub_pending_bio_dec(sctx);
}

static void scrub_parity_bio_endio(struct bio *bio)
{
	struct scrub_parity *sparity = (struct scrub_parity *)bio->bi_private;
	struct btrfs_fs_info *fs_info = sparity->sctx->fs_info;

	if (bio->bi_status)
		bitmap_or(sparity->ebitmap, sparity->ebitmap, sparity->dbitmap,
			  sparity->nsectors);

	bio_put(bio);

	btrfs_init_work(&sparity->work, scrub_parity_bio_endio_worker, NULL,
			NULL);
	btrfs_queue_work(fs_info->scrub_parity_workers, &sparity->work);
}

static void scrub_parity_check_and_repair(struct scrub_parity *sparity)
{
	struct scrub_ctx *sctx = sparity->sctx;
	struct btrfs_fs_info *fs_info = sctx->fs_info;
	struct bio *bio;
	struct btrfs_raid_bio *rbio;
	struct btrfs_bio *bbio = NULL;
	u64 length;
	int ret;

	if (!bitmap_andnot(sparity->dbitmap, sparity->dbitmap, sparity->ebitmap,
			   sparity->nsectors))
		goto out;

	length = sparity->logic_end - sparity->logic_start;

	btrfs_bio_counter_inc_blocked(fs_info);
	ret = btrfs_map_sblock(fs_info, BTRFS_MAP_WRITE, sparity->logic_start,
			       &length, &bbio);
	if (ret || !bbio || !bbio->raid_map)
		goto bbio_out;

	bio = btrfs_io_bio_alloc(0);
	bio->bi_iter.bi_sector = sparity->logic_start >> 9;
	bio->bi_private = sparity;
	bio->bi_end_io = scrub_parity_bio_endio;

	rbio = raid56_parity_alloc_scrub_rbio(fs_info, bio, bbio,
					      length, sparity->scrub_dev,
					      sparity->dbitmap,
					      sparity->nsectors);
	if (!rbio)
		goto rbio_out;

	scrub_pending_bio_inc(sctx);
	raid56_parity_submit_scrub_rbio(rbio);
	return;

rbio_out:
	bio_put(bio);
bbio_out:
	btrfs_bio_counter_dec(fs_info);
	btrfs_put_bbio(bbio);
	bitmap_or(sparity->ebitmap, sparity->ebitmap, sparity->dbitmap,
		  sparity->nsectors);
	spin_lock(&sctx->stat_lock);
	sctx->stat.malloc_errors++;
	spin_unlock(&sctx->stat_lock);
out:
	scrub_free_parity(sparity);
}

static inline int scrub_calc_parity_bitmap_len(int nsectors)
{
	return DIV_ROUND_UP(nsectors, BITS_PER_LONG) * sizeof(long);
}

static void scrub_parity_get(struct scrub_parity *sparity)
{
	refcount_inc(&sparity->refs);
}

static void scrub_parity_put(struct scrub_parity *sparity)
{
	if (!refcount_dec_and_test(&sparity->refs))
		return;

	scrub_parity_check_and_repair(sparity);
}

static noinline_for_stack int scrub_raid56_parity(struct scrub_ctx *sctx,
						  struct map_lookup *map,
						  struct btrfs_device *sdev,
						  struct btrfs_path *path,
						  u64 logic_start,
						  u64 logic_end)
{
	struct btrfs_fs_info *fs_info = sctx->fs_info;
	struct btrfs_root *root = fs_info->extent_root;
	struct btrfs_root *csum_root = fs_info->csum_root;
	struct btrfs_extent_item *extent;
	struct btrfs_bio *bbio = NULL;
	u64 flags;
	int ret;
	int slot;
	struct extent_buffer *l;
	struct btrfs_key key;
	u64 generation;
	u64 extent_logical;
	u64 extent_physical;
	/* Check the comment in scrub_stripe() for why u32 is enough here */
	u32 extent_len;
	u64 mapped_length;
	struct btrfs_device *extent_dev;
	struct scrub_parity *sparity;
	int nsectors;
	int bitmap_len;
	int extent_mirror_num;
	int stop_loop = 0;

	ASSERT(map->stripe_len <= U32_MAX);
	nsectors = map->stripe_len >> fs_info->sectorsize_bits;
	bitmap_len = scrub_calc_parity_bitmap_len(nsectors);
	sparity = kzalloc(sizeof(struct scrub_parity) + 2 * bitmap_len,
			  GFP_NOFS);
	if (!sparity) {
		spin_lock(&sctx->stat_lock);
		sctx->stat.malloc_errors++;
		spin_unlock(&sctx->stat_lock);
		return -ENOMEM;
	}

	ASSERT(map->stripe_len <= U32_MAX);
	sparity->stripe_len = map->stripe_len;
	sparity->nsectors = nsectors;
	sparity->sctx = sctx;
	sparity->scrub_dev = sdev;
	sparity->logic_start = logic_start;
	sparity->logic_end = logic_end;
	refcount_set(&sparity->refs, 1);
	INIT_LIST_HEAD(&sparity->spages);
	sparity->dbitmap = sparity->bitmap;
	sparity->ebitmap = (void *)sparity->bitmap + bitmap_len;

	ret = 0;
	while (logic_start < logic_end) {
		if (btrfs_fs_incompat(fs_info, SKINNY_METADATA))
			key.type = BTRFS_METADATA_ITEM_KEY;
		else
			key.type = BTRFS_EXTENT_ITEM_KEY;
		key.objectid = logic_start;
		key.offset = (u64)-1;

		ret = btrfs_search_slot(NULL, root, &key, path, 0, 0);
		if (ret < 0)
			goto out;

		if (ret > 0) {
			ret = btrfs_previous_extent_item(root, path, 0);
			if (ret < 0)
				goto out;
			if (ret > 0) {
				btrfs_release_path(path);
				ret = btrfs_search_slot(NULL, root, &key,
							path, 0, 0);
				if (ret < 0)
					goto out;
			}
		}

		stop_loop = 0;
		while (1) {
			u64 bytes;

			l = path->nodes[0];
			slot = path->slots[0];
			if (slot >= btrfs_header_nritems(l)) {
				ret = btrfs_next_leaf(root, path);
				if (ret == 0)
					continue;
				if (ret < 0)
					goto out;

				stop_loop = 1;
				break;
			}
			btrfs_item_key_to_cpu(l, &key, slot);

			if (key.type != BTRFS_EXTENT_ITEM_KEY &&
			    key.type != BTRFS_METADATA_ITEM_KEY)
				goto next;

			if (key.type == BTRFS_METADATA_ITEM_KEY)
				bytes = fs_info->nodesize;
			else
				bytes = key.offset;

			if (key.objectid + bytes <= logic_start)
				goto next;

			if (key.objectid >= logic_end) {
				stop_loop = 1;
				break;
			}

			while (key.objectid >= logic_start + map->stripe_len)
				logic_start += map->stripe_len;

			extent = btrfs_item_ptr(l, slot,
						struct btrfs_extent_item);
			flags = btrfs_extent_flags(l, extent);
			generation = btrfs_extent_generation(l, extent);

			if ((flags & BTRFS_EXTENT_FLAG_TREE_BLOCK) &&
			    (key.objectid < logic_start ||
			     key.objectid + bytes >
			     logic_start + map->stripe_len)) {
				btrfs_err(fs_info,
					  "scrub: tree block %llu spanning stripes, ignored. logical=%llu",
					  key.objectid, logic_start);
				spin_lock(&sctx->stat_lock);
				sctx->stat.uncorrectable_errors++;
				spin_unlock(&sctx->stat_lock);
				goto next;
			}
again:
			extent_logical = key.objectid;
			ASSERT(bytes <= U32_MAX);
			extent_len = bytes;

			if (extent_logical < logic_start) {
				extent_len -= logic_start - extent_logical;
				extent_logical = logic_start;
			}

			if (extent_logical + extent_len >
			    logic_start + map->stripe_len)
				extent_len = logic_start + map->stripe_len -
					     extent_logical;

			scrub_parity_mark_sectors_data(sparity, extent_logical,
						       extent_len);

			mapped_length = extent_len;
			bbio = NULL;
			ret = btrfs_map_block(fs_info, BTRFS_MAP_READ,
					extent_logical, &mapped_length, &bbio,
					0);
			if (!ret) {
				if (!bbio || mapped_length < extent_len)
					ret = -EIO;
			}
			if (ret) {
				btrfs_put_bbio(bbio);
				goto out;
			}
			extent_physical = bbio->stripes[0].physical;
			extent_mirror_num = bbio->mirror_num;
			extent_dev = bbio->stripes[0].dev;
			btrfs_put_bbio(bbio);

			ret = btrfs_lookup_csums_range(csum_root,
						extent_logical,
						extent_logical + extent_len - 1,
						&sctx->csum_list, 1);
			if (ret)
				goto out;

			ret = scrub_extent_for_parity(sparity, extent_logical,
						      extent_len,
						      extent_physical,
						      extent_dev, flags,
						      generation,
						      extent_mirror_num);

			scrub_free_csums(sctx);

			if (ret)
				goto out;

			if (extent_logical + extent_len <
			    key.objectid + bytes) {
				logic_start += map->stripe_len;

				if (logic_start >= logic_end) {
					stop_loop = 1;
					break;
				}

				if (logic_start < key.objectid + bytes) {
					cond_resched();
					goto again;
				}
			}
next:
			path->slots[0]++;
		}

		btrfs_release_path(path);

		if (stop_loop)
			break;

		logic_start += map->stripe_len;
	}
out:
	if (ret < 0) {
		ASSERT(logic_end - logic_start <= U32_MAX);
		scrub_parity_mark_sectors_error(sparity, logic_start,
						logic_end - logic_start);
	}
	scrub_parity_put(sparity);
	scrub_submit(sctx);
	mutex_lock(&sctx->wr_lock);
	scrub_wr_submit(sctx);
	mutex_unlock(&sctx->wr_lock);

	btrfs_release_path(path);
	return ret < 0 ? ret : 0;
}

static void sync_replace_for_zoned(struct scrub_ctx *sctx)
{
	if (!btrfs_is_zoned(sctx->fs_info))
		return;

	sctx->flush_all_writes = true;
	scrub_submit(sctx);
	mutex_lock(&sctx->wr_lock);
	scrub_wr_submit(sctx);
	mutex_unlock(&sctx->wr_lock);

	wait_event(sctx->list_wait, atomic_read(&sctx->bios_in_flight) == 0);
}

static int sync_write_pointer_for_zoned(struct scrub_ctx *sctx, u64 logical,
					u64 physical, u64 physical_end)
{
	struct btrfs_fs_info *fs_info = sctx->fs_info;
	int ret = 0;

	if (!btrfs_is_zoned(fs_info))
		return 0;

	wait_event(sctx->list_wait, atomic_read(&sctx->bios_in_flight) == 0);

	mutex_lock(&sctx->wr_lock);
	if (sctx->write_pointer < physical_end) {
		ret = btrfs_sync_zone_write_pointer(sctx->wr_tgtdev, logical,
						    physical,
						    sctx->write_pointer);
		if (ret)
			btrfs_err(fs_info,
				  "zoned: failed to recover write pointer");
	}
	mutex_unlock(&sctx->wr_lock);
	btrfs_dev_clear_zone_empty(sctx->wr_tgtdev, physical);

	return ret;
}

static noinline_for_stack int scrub_stripe(struct scrub_ctx *sctx,
					   struct map_lookup *map,
					   struct btrfs_device *scrub_dev,
					   int num, u64 base, u64 length,
					   struct btrfs_block_group *cache)
{
	struct btrfs_path *path, *ppath;
	struct btrfs_fs_info *fs_info = sctx->fs_info;
	struct btrfs_root *root = fs_info->extent_root;
	struct btrfs_root *csum_root = fs_info->csum_root;
	struct btrfs_extent_item *extent;
	struct blk_plug plug;
	u64 flags;
	int ret;
	int slot;
	u64 nstripes;
	struct extent_buffer *l;
	u64 physical;
	u64 logical;
	u64 logic_end;
	u64 physical_end;
	u64 generation;
	int mirror_num;
	struct reada_control *reada1;
	struct reada_control *reada2;
	struct btrfs_key key;
	struct btrfs_key key_end;
	u64 increment = map->stripe_len;
	u64 offset;
	u64 extent_logical;
	u64 extent_physical;
	/*
	 * Unlike chunk length, extent length should never go beyond
	 * BTRFS_MAX_EXTENT_SIZE, thus u32 is enough here.
	 */
	u32 extent_len;
	u64 stripe_logical;
	u64 stripe_end;
	struct btrfs_device *extent_dev;
	int extent_mirror_num;
	int stop_loop = 0;

	physical = map->stripes[num].physical;
	offset = 0;
	nstripes = div64_u64(length, map->stripe_len);
	mirror_num = 1;
	increment = map->stripe_len;
	if (map->type & BTRFS_BLOCK_GROUP_RAID0) {
		offset = map->stripe_len * num;
		increment = map->stripe_len * map->num_stripes;
	} else if (map->type & BTRFS_BLOCK_GROUP_RAID10) {
		int factor = map->num_stripes / map->sub_stripes;
		offset = map->stripe_len * (num / map->sub_stripes);
		increment = map->stripe_len * factor;
		mirror_num = num % map->sub_stripes + 1;
	} else if (map->type & BTRFS_BLOCK_GROUP_RAID1_MASK) {
		mirror_num = num % map->num_stripes + 1;
	} else if (map->type & BTRFS_BLOCK_GROUP_DUP) {
		mirror_num = num % map->num_stripes + 1;
	} else if (map->type & BTRFS_BLOCK_GROUP_RAID56_MASK) {
		get_raid56_logic_offset(physical, num, map, &offset, NULL);
		increment = map->stripe_len * nr_data_stripes(map);
	}

	path = btrfs_alloc_path();
	if (!path)
		return -ENOMEM;

	ppath = btrfs_alloc_path();
	if (!ppath) {
		btrfs_free_path(path);
		return -ENOMEM;
	}

	/*
	 * work on commit root. The related disk blocks are static as
	 * long as COW is applied. This means, it is save to rewrite
	 * them to repair disk errors without any race conditions
	 */
	path->search_commit_root = 1;
	path->skip_locking = 1;

	ppath->search_commit_root = 1;
	ppath->skip_locking = 1;
	/*
	 * trigger the readahead for extent tree csum tree and wait for
	 * completion. During readahead, the scrub is officially paused
	 * to not hold off transaction commits
	 */
	logical = base + offset;
	physical_end = physical + nstripes * map->stripe_len;
	if (map->type & BTRFS_BLOCK_GROUP_RAID56_MASK) {
		get_raid56_logic_offset(physical_end, num,
					map, &logic_end, NULL);
		logic_end += base;
	} else {
		logic_end = logical + increment * nstripes;
	}
	wait_event(sctx->list_wait,
		   atomic_read(&sctx->bios_in_flight) == 0);
	scrub_blocked_if_needed(fs_info);

	/* FIXME it might be better to start readahead at commit root */
	key.objectid = logical;
	key.type = BTRFS_EXTENT_ITEM_KEY;
	key.offset = (u64)0;
	key_end.objectid = logic_end;
	key_end.type = BTRFS_METADATA_ITEM_KEY;
	key_end.offset = (u64)-1;
	reada1 = btrfs_reada_add(root, &key, &key_end);

	if (cache->flags & BTRFS_BLOCK_GROUP_DATA) {
		key.objectid = BTRFS_EXTENT_CSUM_OBJECTID;
		key.type = BTRFS_EXTENT_CSUM_KEY;
		key.offset = logical;
		key_end.objectid = BTRFS_EXTENT_CSUM_OBJECTID;
		key_end.type = BTRFS_EXTENT_CSUM_KEY;
		key_end.offset = logic_end;
		reada2 = btrfs_reada_add(csum_root, &key, &key_end);
	} else {
		reada2 = NULL;
	}

	if (!IS_ERR(reada1))
		btrfs_reada_wait(reada1);
	if (!IS_ERR_OR_NULL(reada2))
		btrfs_reada_wait(reada2);


	/*
	 * collect all data csums for the stripe to avoid seeking during
	 * the scrub. This might currently (crc32) end up to be about 1MB
	 */
	blk_start_plug(&plug);

	if (sctx->is_dev_replace &&
	    btrfs_dev_is_sequential(sctx->wr_tgtdev, physical)) {
		mutex_lock(&sctx->wr_lock);
		sctx->write_pointer = physical;
		mutex_unlock(&sctx->wr_lock);
		sctx->flush_all_writes = true;
	}

	/*
	 * now find all extents for each stripe and scrub them
	 */
	ret = 0;
	while (physical < physical_end) {
		/*
		 * canceled?
		 */
		if (atomic_read(&fs_info->scrub_cancel_req) ||
		    atomic_read(&sctx->cancel_req)) {
			ret = -ECANCELED;
			goto out;
		}
		/*
		 * check to see if we have to pause
		 */
		if (atomic_read(&fs_info->scrub_pause_req)) {
			/* push queued extents */
			sctx->flush_all_writes = true;
			scrub_submit(sctx);
			mutex_lock(&sctx->wr_lock);
			scrub_wr_submit(sctx);
			mutex_unlock(&sctx->wr_lock);
			wait_event(sctx->list_wait,
				   atomic_read(&sctx->bios_in_flight) == 0);
			sctx->flush_all_writes = false;
			scrub_blocked_if_needed(fs_info);
		}

		if (map->type & BTRFS_BLOCK_GROUP_RAID56_MASK) {
			ret = get_raid56_logic_offset(physical, num, map,
						      &logical,
						      &stripe_logical);
			logical += base;
			if (ret) {
				/* it is parity strip */
				stripe_logical += base;
				stripe_end = stripe_logical + increment;
				ret = scrub_raid56_parity(sctx, map, scrub_dev,
							  ppath, stripe_logical,
							  stripe_end);
				if (ret)
					goto out;
				goto skip;
			}
		}

		if (btrfs_fs_incompat(fs_info, SKINNY_METADATA))
			key.type = BTRFS_METADATA_ITEM_KEY;
		else
			key.type = BTRFS_EXTENT_ITEM_KEY;
		key.objectid = logical;
		key.offset = (u64)-1;

		ret = btrfs_search_slot(NULL, root, &key, path, 0, 0);
		if (ret < 0)
			goto out;

		if (ret > 0) {
			ret = btrfs_previous_extent_item(root, path, 0);
			if (ret < 0)
				goto out;
			if (ret > 0) {
				/* there's no smaller item, so stick with the
				 * larger one */
				btrfs_release_path(path);
				ret = btrfs_search_slot(NULL, root, &key,
							path, 0, 0);
				if (ret < 0)
					goto out;
			}
		}

		stop_loop = 0;
		while (1) {
			u64 bytes;

			l = path->nodes[0];
			slot = path->slots[0];
			if (slot >= btrfs_header_nritems(l)) {
				ret = btrfs_next_leaf(root, path);
				if (ret == 0)
					continue;
				if (ret < 0)
					goto out;

				stop_loop = 1;
				break;
			}
			btrfs_item_key_to_cpu(l, &key, slot);

			if (key.type != BTRFS_EXTENT_ITEM_KEY &&
			    key.type != BTRFS_METADATA_ITEM_KEY)
				goto next;

			if (key.type == BTRFS_METADATA_ITEM_KEY)
				bytes = fs_info->nodesize;
			else
				bytes = key.offset;

			if (key.objectid + bytes <= logical)
				goto next;

			if (key.objectid >= logical + map->stripe_len) {
				/* out of this device extent */
				if (key.objectid >= logic_end)
					stop_loop = 1;
				break;
			}

			/*
			 * If our block group was removed in the meanwhile, just
			 * stop scrubbing since there is no point in continuing.
			 * Continuing would prevent reusing its device extents
			 * for new block groups for a long time.
			 */
			spin_lock(&cache->lock);
			if (cache->removed) {
				spin_unlock(&cache->lock);
				ret = 0;
				goto out;
			}
			spin_unlock(&cache->lock);

			extent = btrfs_item_ptr(l, slot,
						struct btrfs_extent_item);
			flags = btrfs_extent_flags(l, extent);
			generation = btrfs_extent_generation(l, extent);

			if ((flags & BTRFS_EXTENT_FLAG_TREE_BLOCK) &&
			    (key.objectid < logical ||
			     key.objectid + bytes >
			     logical + map->stripe_len)) {
				btrfs_err(fs_info,
					   "scrub: tree block %llu spanning stripes, ignored. logical=%llu",
				       key.objectid, logical);
				spin_lock(&sctx->stat_lock);
				sctx->stat.uncorrectable_errors++;
				spin_unlock(&sctx->stat_lock);
				goto next;
			}

again:
			extent_logical = key.objectid;
			ASSERT(bytes <= U32_MAX);
			extent_len = bytes;

			/*
			 * trim extent to this stripe
			 */
			if (extent_logical < logical) {
				extent_len -= logical - extent_logical;
				extent_logical = logical;
			}
			if (extent_logical + extent_len >
			    logical + map->stripe_len) {
				extent_len = logical + map->stripe_len -
					     extent_logical;
			}

			extent_physical = extent_logical - logical + physical;
			extent_dev = scrub_dev;
			extent_mirror_num = mirror_num;
			if (sctx->is_dev_replace)
				scrub_remap_extent(fs_info, extent_logical,
						   extent_len, &extent_physical,
						   &extent_dev,
						   &extent_mirror_num);

			if (flags & BTRFS_EXTENT_FLAG_DATA) {
				ret = btrfs_lookup_csums_range(csum_root,
						extent_logical,
						extent_logical + extent_len - 1,
						&sctx->csum_list, 1);
				if (ret)
					goto out;
			}

			ret = scrub_extent(sctx, map, extent_logical, extent_len,
					   extent_physical, extent_dev, flags,
					   generation, extent_mirror_num,
					   extent_logical - logical + physical);

			scrub_free_csums(sctx);

			if (ret)
				goto out;

			if (sctx->is_dev_replace)
				sync_replace_for_zoned(sctx);

			if (extent_logical + extent_len <
			    key.objectid + bytes) {
				if (map->type & BTRFS_BLOCK_GROUP_RAID56_MASK) {
					/*
					 * loop until we find next data stripe
					 * or we have finished all stripes.
					 */
loop:
					physical += map->stripe_len;
					ret = get_raid56_logic_offset(physical,
							num, map, &logical,
							&stripe_logical);
					logical += base;

					if (ret && physical < physical_end) {
						stripe_logical += base;
						stripe_end = stripe_logical +
								increment;
						ret = scrub_raid56_parity(sctx,
							map, scrub_dev, ppath,
							stripe_logical,
							stripe_end);
						if (ret)
							goto out;
						goto loop;
					}
				} else {
					physical += map->stripe_len;
					logical += increment;
				}
				if (logical < key.objectid + bytes) {
					cond_resched();
					goto again;
				}

				if (physical >= physical_end) {
					stop_loop = 1;
					break;
				}
			}
next:
			path->slots[0]++;
		}
		btrfs_release_path(path);
skip:
		logical += increment;
		physical += map->stripe_len;
		spin_lock(&sctx->stat_lock);
		if (stop_loop)
			sctx->stat.last_physical = map->stripes[num].physical +
						   length;
		else
			sctx->stat.last_physical = physical;
		spin_unlock(&sctx->stat_lock);
		if (stop_loop)
			break;
	}
out:
	/* push queued extents */
	scrub_submit(sctx);
	mutex_lock(&sctx->wr_lock);
	scrub_wr_submit(sctx);
	mutex_unlock(&sctx->wr_lock);

	blk_finish_plug(&plug);
	btrfs_free_path(path);
	btrfs_free_path(ppath);

	if (sctx->is_dev_replace && ret >= 0) {
		int ret2;

		ret2 = sync_write_pointer_for_zoned(sctx, base + offset,
						    map->stripes[num].physical,
						    physical_end);
		if (ret2)
			ret = ret2;
	}

	return ret < 0 ? ret : 0;
}

static noinline_for_stack int scrub_chunk(struct scrub_ctx *sctx,
					  struct btrfs_device *scrub_dev,
					  u64 chunk_offset, u64 length,
					  u64 dev_offset,
					  struct btrfs_block_group *cache)
{
	struct btrfs_fs_info *fs_info = sctx->fs_info;
	struct extent_map_tree *map_tree = &fs_info->mapping_tree;
	struct map_lookup *map;
	struct extent_map *em;
	int i;
	int ret = 0;

	read_lock(&map_tree->lock);
	em = lookup_extent_mapping(map_tree, chunk_offset, 1);
	read_unlock(&map_tree->lock);

	if (!em) {
		/*
		 * Might have been an unused block group deleted by the cleaner
		 * kthread or relocation.
		 */
		spin_lock(&cache->lock);
		if (!cache->removed)
			ret = -EINVAL;
		spin_unlock(&cache->lock);

		return ret;
	}

	map = em->map_lookup;
	if (em->start != chunk_offset)
		goto out;

	if (em->len < length)
		goto out;

	for (i = 0; i < map->num_stripes; ++i) {
		if (map->stripes[i].dev->bdev == scrub_dev->bdev &&
		    map->stripes[i].physical == dev_offset) {
			ret = scrub_stripe(sctx, map, scrub_dev, i,
					   chunk_offset, length, cache);
			if (ret)
				goto out;
		}
	}
out:
	free_extent_map(em);

	return ret;
}

static int finish_extent_writes_for_zoned(struct btrfs_root *root,
					  struct btrfs_block_group *cache)
{
	struct btrfs_fs_info *fs_info = cache->fs_info;
	struct btrfs_trans_handle *trans;

	if (!btrfs_is_zoned(fs_info))
		return 0;

	btrfs_wait_block_group_reservations(cache);
	btrfs_wait_nocow_writers(cache);
	btrfs_wait_ordered_roots(fs_info, U64_MAX, cache->start, cache->length);

	trans = btrfs_join_transaction(root);
	if (IS_ERR(trans))
		return PTR_ERR(trans);
	return btrfs_commit_transaction(trans);
}

static noinline_for_stack
int scrub_enumerate_chunks(struct scrub_ctx *sctx,
			   struct btrfs_device *scrub_dev, u64 start, u64 end)
{
	struct btrfs_dev_extent *dev_extent = NULL;
	struct btrfs_path *path;
	struct btrfs_fs_info *fs_info = sctx->fs_info;
	struct btrfs_root *root = fs_info->dev_root;
	u64 length;
	u64 chunk_offset;
	int ret = 0;
	int ro_set;
	int slot;
	struct extent_buffer *l;
	struct btrfs_key key;
	struct btrfs_key found_key;
	struct btrfs_block_group *cache;
	struct btrfs_dev_replace *dev_replace = &fs_info->dev_replace;

	path = btrfs_alloc_path();
	if (!path)
		return -ENOMEM;

	path->reada = READA_FORWARD;
	path->search_commit_root = 1;
	path->skip_locking = 1;

	key.objectid = scrub_dev->devid;
	key.offset = 0ull;
	key.type = BTRFS_DEV_EXTENT_KEY;

	while (1) {
		ret = btrfs_search_slot(NULL, root, &key, path, 0, 0);
		if (ret < 0)
			break;
		if (ret > 0) {
			if (path->slots[0] >=
			    btrfs_header_nritems(path->nodes[0])) {
				ret = btrfs_next_leaf(root, path);
				if (ret < 0)
					break;
				if (ret > 0) {
					ret = 0;
					break;
				}
			} else {
				ret = 0;
			}
		}

		l = path->nodes[0];
		slot = path->slots[0];

		btrfs_item_key_to_cpu(l, &found_key, slot);

		if (found_key.objectid != scrub_dev->devid)
			break;

		if (found_key.type != BTRFS_DEV_EXTENT_KEY)
			break;

		if (found_key.offset >= end)
			break;

		if (found_key.offset < key.offset)
			break;

		dev_extent = btrfs_item_ptr(l, slot, struct btrfs_dev_extent);
		length = btrfs_dev_extent_length(l, dev_extent);

		if (found_key.offset + length <= start)
			goto skip;

		chunk_offset = btrfs_dev_extent_chunk_offset(l, dev_extent);

		/*
		 * get a reference on the corresponding block group to prevent
		 * the chunk from going away while we scrub it
		 */
		cache = btrfs_lookup_block_group(fs_info, chunk_offset);

		/* some chunks are removed but not committed to disk yet,
		 * continue scrubbing */
		if (!cache)
			goto skip;

		if (sctx->is_dev_replace && btrfs_is_zoned(fs_info)) {
			spin_lock(&cache->lock);
			if (!cache->to_copy) {
				spin_unlock(&cache->lock);
				btrfs_put_block_group(cache);
				goto skip;
			}
			spin_unlock(&cache->lock);
		}

		/*
		 * Make sure that while we are scrubbing the corresponding block
		 * group doesn't get its logical address and its device extents
		 * reused for another block group, which can possibly be of a
		 * different type and different profile. We do this to prevent
		 * false error detections and crashes due to bogus attempts to
		 * repair extents.
		 */
		spin_lock(&cache->lock);
		if (cache->removed) {
			spin_unlock(&cache->lock);
			btrfs_put_block_group(cache);
			goto skip;
		}
		btrfs_freeze_block_group(cache);
		spin_unlock(&cache->lock);

		/*
		 * we need call btrfs_inc_block_group_ro() with scrubs_paused,
		 * to avoid deadlock caused by:
		 * btrfs_inc_block_group_ro()
		 * -> btrfs_wait_for_commit()
		 * -> btrfs_commit_transaction()
		 * -> btrfs_scrub_pause()
		 */
		scrub_pause_on(fs_info);

		/*
		 * Don't do chunk preallocation for scrub.
		 *
		 * This is especially important for SYSTEM bgs, or we can hit
		 * -EFBIG from btrfs_finish_chunk_alloc() like:
		 * 1. The only SYSTEM bg is marked RO.
		 *    Since SYSTEM bg is small, that's pretty common.
		 * 2. New SYSTEM bg will be allocated
		 *    Due to regular version will allocate new chunk.
		 * 3. New SYSTEM bg is empty and will get cleaned up
		 *    Before cleanup really happens, it's marked RO again.
		 * 4. Empty SYSTEM bg get scrubbed
		 *    We go back to 2.
		 *
		 * This can easily boost the amount of SYSTEM chunks if cleaner
		 * thread can't be triggered fast enough, and use up all space
		 * of btrfs_super_block::sys_chunk_array
		 *
		 * While for dev replace, we need to try our best to mark block
		 * group RO, to prevent race between:
		 * - Write duplication
		 *   Contains latest data
		 * - Scrub copy
		 *   Contains data from commit tree
		 *
		 * If target block group is not marked RO, nocow writes can
		 * be overwritten by scrub copy, causing data corruption.
		 * So for dev-replace, it's not allowed to continue if a block
		 * group is not RO.
		 */
		ret = btrfs_inc_block_group_ro(cache, sctx->is_dev_replace);
		if (!ret && sctx->is_dev_replace) {
			ret = finish_extent_writes_for_zoned(root, cache);
			if (ret) {
				btrfs_dec_block_group_ro(cache);
				scrub_pause_off(fs_info);
				btrfs_put_block_group(cache);
				break;
			}
		}

		if (ret == 0) {
			ro_set = 1;
		} else if (ret == -ENOSPC && !sctx->is_dev_replace) {
			/*
			 * btrfs_inc_block_group_ro return -ENOSPC when it
			 * failed in creating new chunk for metadata.
			 * It is not a problem for scrub, because
			 * metadata are always cowed, and our scrub paused
			 * commit_transactions.
			 */
			ro_set = 0;
		} else if (ret == -ETXTBSY) {
			btrfs_warn(fs_info,
		   "skipping scrub of block group %llu due to active swapfile",
				   cache->start);
			scrub_pause_off(fs_info);
			ret = 0;
			goto skip_unfreeze;
		} else {
			btrfs_warn(fs_info,
				   "failed setting block group ro: %d", ret);
			btrfs_unfreeze_block_group(cache);
			btrfs_put_block_group(cache);
			scrub_pause_off(fs_info);
			break;
		}

		/*
		 * Now the target block is marked RO, wait for nocow writes to
		 * finish before dev-replace.
		 * COW is fine, as COW never overwrites extents in commit tree.
		 */
		if (sctx->is_dev_replace) {
			btrfs_wait_nocow_writers(cache);
			btrfs_wait_ordered_roots(fs_info, U64_MAX, cache->start,
					cache->length);
		}

		scrub_pause_off(fs_info);
		down_write(&dev_replace->rwsem);
		dev_replace->cursor_right = found_key.offset + length;
		dev_replace->cursor_left = found_key.offset;
		dev_replace->item_needs_writeback = 1;
		up_write(&dev_replace->rwsem);

		ret = scrub_chunk(sctx, scrub_dev, chunk_offset, length,
				  found_key.offset, cache);

		/*
		 * flush, submit all pending read and write bios, afterwards
		 * wait for them.
		 * Note that in the dev replace case, a read request causes
		 * write requests that are submitted in the read completion
		 * worker. Therefore in the current situation, it is required
		 * that all write requests are flushed, so that all read and
		 * write requests are really completed when bios_in_flight
		 * changes to 0.
		 */
		sctx->flush_all_writes = true;
		scrub_submit(sctx);
		mutex_lock(&sctx->wr_lock);
		scrub_wr_submit(sctx);
		mutex_unlock(&sctx->wr_lock);

		wait_event(sctx->list_wait,
			   atomic_read(&sctx->bios_in_flight) == 0);

		scrub_pause_on(fs_info);

		/*
		 * must be called before we decrease @scrub_paused.
		 * make sure we don't block transaction commit while
		 * we are waiting pending workers finished.
		 */
		wait_event(sctx->list_wait,
			   atomic_read(&sctx->workers_pending) == 0);
		sctx->flush_all_writes = false;

		scrub_pause_off(fs_info);

		if (sctx->is_dev_replace &&
		    !btrfs_finish_block_group_to_copy(dev_replace->srcdev,
						      cache, found_key.offset))
			ro_set = 0;

		down_write(&dev_replace->rwsem);
		dev_replace->cursor_left = dev_replace->cursor_right;
		dev_replace->item_needs_writeback = 1;
		up_write(&dev_replace->rwsem);

		if (ro_set)
			btrfs_dec_block_group_ro(cache);

		/*
		 * We might have prevented the cleaner kthread from deleting
		 * this block group if it was already unused because we raced
		 * and set it to RO mode first. So add it back to the unused
		 * list, otherwise it might not ever be deleted unless a manual
		 * balance is triggered or it becomes used and unused again.
		 */
		spin_lock(&cache->lock);
		if (!cache->removed && !cache->ro && cache->reserved == 0 &&
		    cache->used == 0) {
			spin_unlock(&cache->lock);
			if (btrfs_test_opt(fs_info, DISCARD_ASYNC))
				btrfs_discard_queue_work(&fs_info->discard_ctl,
							 cache);
			else
				btrfs_mark_bg_unused(cache);
		} else {
			spin_unlock(&cache->lock);
		}
skip_unfreeze:
		btrfs_unfreeze_block_group(cache);
		btrfs_put_block_group(cache);
		if (ret)
			break;
		if (sctx->is_dev_replace &&
		    atomic64_read(&dev_replace->num_write_errors) > 0) {
			ret = -EIO;
			break;
		}
		if (sctx->stat.malloc_errors > 0) {
			ret = -ENOMEM;
			break;
		}
skip:
		key.offset = found_key.offset + length;
		btrfs_release_path(path);
	}

	btrfs_free_path(path);

	return ret;
}

static noinline_for_stack int scrub_supers(struct scrub_ctx *sctx,
					   struct btrfs_device *scrub_dev)
{
	int	i;
	u64	bytenr;
	u64	gen;
	int	ret;
	struct btrfs_fs_info *fs_info = sctx->fs_info;

	if (test_bit(BTRFS_FS_STATE_ERROR, &fs_info->fs_state))
		return -EROFS;

	/* Seed devices of a new filesystem has their own generation. */
	if (scrub_dev->fs_devices != fs_info->fs_devices)
		gen = scrub_dev->generation;
	else
		gen = fs_info->last_trans_committed;

	for (i = 0; i < BTRFS_SUPER_MIRROR_MAX; i++) {
		bytenr = btrfs_sb_offset(i);
		if (bytenr + BTRFS_SUPER_INFO_SIZE >
		    scrub_dev->commit_total_bytes)
			break;
		if (!btrfs_check_super_location(scrub_dev, bytenr))
			continue;

		ret = scrub_pages(sctx, bytenr, BTRFS_SUPER_INFO_SIZE, bytenr,
				  scrub_dev, BTRFS_EXTENT_FLAG_SUPER, gen, i,
				  NULL, bytenr);
		if (ret)
			return ret;
	}
	wait_event(sctx->list_wait, atomic_read(&sctx->bios_in_flight) == 0);

	return 0;
}

static void scrub_workers_put(struct btrfs_fs_info *fs_info)
{
	if (refcount_dec_and_mutex_lock(&fs_info->scrub_workers_refcnt,
					&fs_info->scrub_lock)) {
		struct btrfs_workqueue *scrub_workers = NULL;
		struct btrfs_workqueue *scrub_wr_comp = NULL;
		struct btrfs_workqueue *scrub_parity = NULL;

		scrub_workers = fs_info->scrub_workers;
		scrub_wr_comp = fs_info->scrub_wr_completion_workers;
		scrub_parity = fs_info->scrub_parity_workers;

		fs_info->scrub_workers = NULL;
		fs_info->scrub_wr_completion_workers = NULL;
		fs_info->scrub_parity_workers = NULL;
		mutex_unlock(&fs_info->scrub_lock);

		btrfs_destroy_workqueue(scrub_workers);
		btrfs_destroy_workqueue(scrub_wr_comp);
		btrfs_destroy_workqueue(scrub_parity);
	}
}

/*
 * get a reference count on fs_info->scrub_workers. start worker if necessary
 */
static noinline_for_stack int scrub_workers_get(struct btrfs_fs_info *fs_info,
						int is_dev_replace)
{
	struct btrfs_workqueue *scrub_workers = NULL;
	struct btrfs_workqueue *scrub_wr_comp = NULL;
	struct btrfs_workqueue *scrub_parity = NULL;
	unsigned int flags = WQ_FREEZABLE | WQ_UNBOUND;
	int max_active = fs_info->thread_pool_size;
	int ret = -ENOMEM;

	if (refcount_inc_not_zero(&fs_info->scrub_workers_refcnt))
		return 0;

	scrub_workers = btrfs_alloc_workqueue(fs_info, "scrub", flags,
					      is_dev_replace ? 1 : max_active, 4);
	if (!scrub_workers)
		goto fail_scrub_workers;

	scrub_wr_comp = btrfs_alloc_workqueue(fs_info, "scrubwrc", flags,
					      max_active, 2);
	if (!scrub_wr_comp)
		goto fail_scrub_wr_completion_workers;
<<<<<<< HEAD

	scrub_parity = btrfs_alloc_workqueue(fs_info, "scrubparity", flags,
					     max_active, 2);
	if (!scrub_parity)
		goto fail_scrub_parity_workers;

=======

	scrub_parity = btrfs_alloc_workqueue(fs_info, "scrubparity", flags,
					     max_active, 2);
	if (!scrub_parity)
		goto fail_scrub_parity_workers;

>>>>>>> c1084c27
	mutex_lock(&fs_info->scrub_lock);
	if (refcount_read(&fs_info->scrub_workers_refcnt) == 0) {
		ASSERT(fs_info->scrub_workers == NULL &&
		       fs_info->scrub_wr_completion_workers == NULL &&
		       fs_info->scrub_parity_workers == NULL);
		fs_info->scrub_workers = scrub_workers;
		fs_info->scrub_wr_completion_workers = scrub_wr_comp;
		fs_info->scrub_parity_workers = scrub_parity;
		refcount_set(&fs_info->scrub_workers_refcnt, 1);
		mutex_unlock(&fs_info->scrub_lock);
		return 0;
	}
	/* Other thread raced in and created the workers for us */
	refcount_inc(&fs_info->scrub_workers_refcnt);
	mutex_unlock(&fs_info->scrub_lock);

	ret = 0;
	btrfs_destroy_workqueue(scrub_parity);
fail_scrub_parity_workers:
	btrfs_destroy_workqueue(scrub_wr_comp);
fail_scrub_wr_completion_workers:
	btrfs_destroy_workqueue(scrub_workers);
fail_scrub_workers:
	return ret;
}

int btrfs_scrub_dev(struct btrfs_fs_info *fs_info, u64 devid, u64 start,
		    u64 end, struct btrfs_scrub_progress *progress,
		    int readonly, int is_dev_replace)
{
	struct scrub_ctx *sctx;
	int ret;
	struct btrfs_device *dev;
	unsigned int nofs_flag;

	if (btrfs_fs_closing(fs_info))
		return -EAGAIN;

	if (fs_info->nodesize > BTRFS_STRIPE_LEN) {
		/*
		 * in this case scrub is unable to calculate the checksum
		 * the way scrub is implemented. Do not handle this
		 * situation at all because it won't ever happen.
		 */
		btrfs_err(fs_info,
			   "scrub: size assumption nodesize <= BTRFS_STRIPE_LEN (%d <= %d) fails",
		       fs_info->nodesize,
		       BTRFS_STRIPE_LEN);
		return -EINVAL;
	}

	if (fs_info->nodesize >
	    PAGE_SIZE * SCRUB_MAX_PAGES_PER_BLOCK ||
	    fs_info->sectorsize > PAGE_SIZE * SCRUB_MAX_PAGES_PER_BLOCK) {
		/*
		 * would exhaust the array bounds of pagev member in
		 * struct scrub_block
		 */
		btrfs_err(fs_info,
			  "scrub: size assumption nodesize and sectorsize <= SCRUB_MAX_PAGES_PER_BLOCK (%d <= %d && %d <= %d) fails",
		       fs_info->nodesize,
		       SCRUB_MAX_PAGES_PER_BLOCK,
		       fs_info->sectorsize,
		       SCRUB_MAX_PAGES_PER_BLOCK);
		return -EINVAL;
	}

	/* Allocate outside of device_list_mutex */
	sctx = scrub_setup_ctx(fs_info, is_dev_replace);
	if (IS_ERR(sctx))
		return PTR_ERR(sctx);

	ret = scrub_workers_get(fs_info, is_dev_replace);
	if (ret)
		goto out_free_ctx;

	mutex_lock(&fs_info->fs_devices->device_list_mutex);
	dev = btrfs_find_device(fs_info->fs_devices, devid, NULL, NULL);
	if (!dev || (test_bit(BTRFS_DEV_STATE_MISSING, &dev->dev_state) &&
		     !is_dev_replace)) {
		mutex_unlock(&fs_info->fs_devices->device_list_mutex);
		ret = -ENODEV;
		goto out;
	}

	if (!is_dev_replace && !readonly &&
	    !test_bit(BTRFS_DEV_STATE_WRITEABLE, &dev->dev_state)) {
		mutex_unlock(&fs_info->fs_devices->device_list_mutex);
		btrfs_err_in_rcu(fs_info,
			"scrub on devid %llu: filesystem on %s is not writable",
				 devid, rcu_str_deref(dev->name));
		ret = -EROFS;
		goto out;
	}

	mutex_lock(&fs_info->scrub_lock);
	if (!test_bit(BTRFS_DEV_STATE_IN_FS_METADATA, &dev->dev_state) ||
	    test_bit(BTRFS_DEV_STATE_REPLACE_TGT, &dev->dev_state)) {
		mutex_unlock(&fs_info->scrub_lock);
		mutex_unlock(&fs_info->fs_devices->device_list_mutex);
		ret = -EIO;
		goto out;
	}

	down_read(&fs_info->dev_replace.rwsem);
	if (dev->scrub_ctx ||
	    (!is_dev_replace &&
	     btrfs_dev_replace_is_ongoing(&fs_info->dev_replace))) {
		up_read(&fs_info->dev_replace.rwsem);
		mutex_unlock(&fs_info->scrub_lock);
		mutex_unlock(&fs_info->fs_devices->device_list_mutex);
		ret = -EINPROGRESS;
		goto out;
	}
	up_read(&fs_info->dev_replace.rwsem);

	sctx->readonly = readonly;
	dev->scrub_ctx = sctx;
	mutex_unlock(&fs_info->fs_devices->device_list_mutex);

	/*
	 * checking @scrub_pause_req here, we can avoid
	 * race between committing transaction and scrubbing.
	 */
	__scrub_blocked_if_needed(fs_info);
	atomic_inc(&fs_info->scrubs_running);
	mutex_unlock(&fs_info->scrub_lock);

	/*
	 * In order to avoid deadlock with reclaim when there is a transaction
	 * trying to pause scrub, make sure we use GFP_NOFS for all the
	 * allocations done at btrfs_scrub_pages() and scrub_pages_for_parity()
	 * invoked by our callees. The pausing request is done when the
	 * transaction commit starts, and it blocks the transaction until scrub
	 * is paused (done at specific points at scrub_stripe() or right above
	 * before incrementing fs_info->scrubs_running).
	 */
	nofs_flag = memalloc_nofs_save();
	if (!is_dev_replace) {
		btrfs_info(fs_info, "scrub: started on devid %llu", devid);
		/*
		 * by holding device list mutex, we can
		 * kick off writing super in log tree sync.
		 */
		mutex_lock(&fs_info->fs_devices->device_list_mutex);
		ret = scrub_supers(sctx, dev);
		mutex_unlock(&fs_info->fs_devices->device_list_mutex);
	}

	if (!ret)
		ret = scrub_enumerate_chunks(sctx, dev, start, end);
	memalloc_nofs_restore(nofs_flag);

	wait_event(sctx->list_wait, atomic_read(&sctx->bios_in_flight) == 0);
	atomic_dec(&fs_info->scrubs_running);
	wake_up(&fs_info->scrub_pause_wait);

	wait_event(sctx->list_wait, atomic_read(&sctx->workers_pending) == 0);

	if (progress)
		memcpy(progress, &sctx->stat, sizeof(*progress));

	if (!is_dev_replace)
		btrfs_info(fs_info, "scrub: %s on devid %llu with status: %d",
			ret ? "not finished" : "finished", devid, ret);

	mutex_lock(&fs_info->scrub_lock);
	dev->scrub_ctx = NULL;
	mutex_unlock(&fs_info->scrub_lock);

	scrub_workers_put(fs_info);
	scrub_put_ctx(sctx);

	return ret;
out:
	scrub_workers_put(fs_info);
out_free_ctx:
	scrub_free_ctx(sctx);

	return ret;
}

void btrfs_scrub_pause(struct btrfs_fs_info *fs_info)
{
	mutex_lock(&fs_info->scrub_lock);
	atomic_inc(&fs_info->scrub_pause_req);
	while (atomic_read(&fs_info->scrubs_paused) !=
	       atomic_read(&fs_info->scrubs_running)) {
		mutex_unlock(&fs_info->scrub_lock);
		wait_event(fs_info->scrub_pause_wait,
			   atomic_read(&fs_info->scrubs_paused) ==
			   atomic_read(&fs_info->scrubs_running));
		mutex_lock(&fs_info->scrub_lock);
	}
	mutex_unlock(&fs_info->scrub_lock);
}

void btrfs_scrub_continue(struct btrfs_fs_info *fs_info)
{
	atomic_dec(&fs_info->scrub_pause_req);
	wake_up(&fs_info->scrub_pause_wait);
}

int btrfs_scrub_cancel(struct btrfs_fs_info *fs_info)
{
	mutex_lock(&fs_info->scrub_lock);
	if (!atomic_read(&fs_info->scrubs_running)) {
		mutex_unlock(&fs_info->scrub_lock);
		return -ENOTCONN;
	}

	atomic_inc(&fs_info->scrub_cancel_req);
	while (atomic_read(&fs_info->scrubs_running)) {
		mutex_unlock(&fs_info->scrub_lock);
		wait_event(fs_info->scrub_pause_wait,
			   atomic_read(&fs_info->scrubs_running) == 0);
		mutex_lock(&fs_info->scrub_lock);
	}
	atomic_dec(&fs_info->scrub_cancel_req);
	mutex_unlock(&fs_info->scrub_lock);

	return 0;
}

int btrfs_scrub_cancel_dev(struct btrfs_device *dev)
{
	struct btrfs_fs_info *fs_info = dev->fs_info;
	struct scrub_ctx *sctx;

	mutex_lock(&fs_info->scrub_lock);
	sctx = dev->scrub_ctx;
	if (!sctx) {
		mutex_unlock(&fs_info->scrub_lock);
		return -ENOTCONN;
	}
	atomic_inc(&sctx->cancel_req);
	while (dev->scrub_ctx) {
		mutex_unlock(&fs_info->scrub_lock);
		wait_event(fs_info->scrub_pause_wait,
			   dev->scrub_ctx == NULL);
		mutex_lock(&fs_info->scrub_lock);
	}
	mutex_unlock(&fs_info->scrub_lock);

	return 0;
}

int btrfs_scrub_progress(struct btrfs_fs_info *fs_info, u64 devid,
			 struct btrfs_scrub_progress *progress)
{
	struct btrfs_device *dev;
	struct scrub_ctx *sctx = NULL;

	mutex_lock(&fs_info->fs_devices->device_list_mutex);
	dev = btrfs_find_device(fs_info->fs_devices, devid, NULL, NULL);
	if (dev)
		sctx = dev->scrub_ctx;
	if (sctx)
		memcpy(progress, &sctx->stat, sizeof(*progress));
	mutex_unlock(&fs_info->fs_devices->device_list_mutex);

	return dev ? (sctx ? 0 : -ENOTCONN) : -ENODEV;
}

static void scrub_remap_extent(struct btrfs_fs_info *fs_info,
			       u64 extent_logical, u32 extent_len,
			       u64 *extent_physical,
			       struct btrfs_device **extent_dev,
			       int *extent_mirror_num)
{
	u64 mapped_length;
	struct btrfs_bio *bbio = NULL;
	int ret;

	mapped_length = extent_len;
	ret = btrfs_map_block(fs_info, BTRFS_MAP_READ, extent_logical,
			      &mapped_length, &bbio, 0);
	if (ret || !bbio || mapped_length < extent_len ||
	    !bbio->stripes[0].dev->bdev) {
		btrfs_put_bbio(bbio);
		return;
	}

	*extent_physical = bbio->stripes[0].physical;
	*extent_mirror_num = bbio->mirror_num;
	*extent_dev = bbio->stripes[0].dev;
	btrfs_put_bbio(bbio);
}<|MERGE_RESOLUTION|>--- conflicted
+++ resolved
@@ -4032,21 +4032,12 @@
 					      max_active, 2);
 	if (!scrub_wr_comp)
 		goto fail_scrub_wr_completion_workers;
-<<<<<<< HEAD
 
 	scrub_parity = btrfs_alloc_workqueue(fs_info, "scrubparity", flags,
 					     max_active, 2);
 	if (!scrub_parity)
 		goto fail_scrub_parity_workers;
 
-=======
-
-	scrub_parity = btrfs_alloc_workqueue(fs_info, "scrubparity", flags,
-					     max_active, 2);
-	if (!scrub_parity)
-		goto fail_scrub_parity_workers;
-
->>>>>>> c1084c27
 	mutex_lock(&fs_info->scrub_lock);
 	if (refcount_read(&fs_info->scrub_workers_refcnt) == 0) {
 		ASSERT(fs_info->scrub_workers == NULL &&
