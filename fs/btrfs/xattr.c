--- conflicted
+++ resolved
@@ -322,11 +322,7 @@
 		if (found_key.type > BTRFS_XATTR_ITEM_KEY)
 			break;
 		if (found_key.type < BTRFS_XATTR_ITEM_KEY)
-<<<<<<< HEAD
-			goto next;
-=======
 			goto next_item;
->>>>>>> f2ed3bfc
 
 		di = btrfs_item_ptr(leaf, slot, struct btrfs_dir_item);
 		item_size = btrfs_item_size_nr(leaf, slot);
