// SPDX-License-Identifier: GPL-2.0
/*
 * Copyright (C) 2007 Oracle.  All rights reserved.
 */

#include <linux/fs.h>
#include <linux/pagemap.h>
#include <linux/time.h>
#include <linux/init.h>
#include <linux/string.h>
#include <linux/backing-dev.h>
#include <linux/falloc.h>
#include <linux/writeback.h>
#include <linux/compat.h>
#include <linux/slab.h>
#include <linux/btrfs.h>
#include <linux/uio.h>
#include <linux/iversion.h>
#include <linux/fsverity.h>
#include "ctree.h"
#include "disk-io.h"
#include "transaction.h"
#include "btrfs_inode.h"
#include "print-tree.h"
#include "tree-log.h"
#include "locking.h"
#include "volumes.h"
#include "qgroup.h"
#include "compression.h"
#include "delalloc-space.h"
#include "reflink.h"
#include "subpage.h"

static struct kmem_cache *btrfs_inode_defrag_cachep;
/*
 * when auto defrag is enabled we
 * queue up these defrag structs to remember which
 * inodes need defragging passes
 */
struct inode_defrag {
	struct rb_node rb_node;
	/* objectid */
	u64 ino;
	/*
	 * transid where the defrag was added, we search for
	 * extents newer than this
	 */
	u64 transid;

	/* root objectid */
	u64 root;

	/*
	 * The extent size threshold for autodefrag.
	 *
	 * This value is different for compressed/non-compressed extents,
	 * thus needs to be passed from higher layer.
	 * (aka, inode_should_defrag())
	 */
	u32 extent_thresh;
};

static int __compare_inode_defrag(struct inode_defrag *defrag1,
				  struct inode_defrag *defrag2)
{
	if (defrag1->root > defrag2->root)
		return 1;
	else if (defrag1->root < defrag2->root)
		return -1;
	else if (defrag1->ino > defrag2->ino)
		return 1;
	else if (defrag1->ino < defrag2->ino)
		return -1;
	else
		return 0;
}

/* pop a record for an inode into the defrag tree.  The lock
 * must be held already
 *
 * If you're inserting a record for an older transid than an
 * existing record, the transid already in the tree is lowered
 *
 * If an existing record is found the defrag item you
 * pass in is freed
 */
static int __btrfs_add_inode_defrag(struct btrfs_inode *inode,
				    struct inode_defrag *defrag)
{
	struct btrfs_fs_info *fs_info = inode->root->fs_info;
	struct inode_defrag *entry;
	struct rb_node **p;
	struct rb_node *parent = NULL;
	int ret;

	p = &fs_info->defrag_inodes.rb_node;
	while (*p) {
		parent = *p;
		entry = rb_entry(parent, struct inode_defrag, rb_node);

		ret = __compare_inode_defrag(defrag, entry);
		if (ret < 0)
			p = &parent->rb_left;
		else if (ret > 0)
			p = &parent->rb_right;
		else {
			/* if we're reinserting an entry for
			 * an old defrag run, make sure to
			 * lower the transid of our existing record
			 */
			if (defrag->transid < entry->transid)
				entry->transid = defrag->transid;
			entry->extent_thresh = min(defrag->extent_thresh,
						   entry->extent_thresh);
			return -EEXIST;
		}
	}
	set_bit(BTRFS_INODE_IN_DEFRAG, &inode->runtime_flags);
	rb_link_node(&defrag->rb_node, parent, p);
	rb_insert_color(&defrag->rb_node, &fs_info->defrag_inodes);
	return 0;
}

static inline int __need_auto_defrag(struct btrfs_fs_info *fs_info)
{
	if (!btrfs_test_opt(fs_info, AUTO_DEFRAG))
		return 0;

	if (btrfs_fs_closing(fs_info))
		return 0;

	return 1;
}

/*
 * insert a defrag record for this inode if auto defrag is
 * enabled
 */
int btrfs_add_inode_defrag(struct btrfs_trans_handle *trans,
			   struct btrfs_inode *inode, u32 extent_thresh)
{
	struct btrfs_root *root = inode->root;
	struct btrfs_fs_info *fs_info = root->fs_info;
	struct inode_defrag *defrag;
	u64 transid;
	int ret;

	if (!__need_auto_defrag(fs_info))
		return 0;

	if (test_bit(BTRFS_INODE_IN_DEFRAG, &inode->runtime_flags))
		return 0;

	if (trans)
		transid = trans->transid;
	else
		transid = inode->root->last_trans;

	defrag = kmem_cache_zalloc(btrfs_inode_defrag_cachep, GFP_NOFS);
	if (!defrag)
		return -ENOMEM;

	defrag->ino = btrfs_ino(inode);
	defrag->transid = transid;
	defrag->root = root->root_key.objectid;
	defrag->extent_thresh = extent_thresh;

	spin_lock(&fs_info->defrag_inodes_lock);
	if (!test_bit(BTRFS_INODE_IN_DEFRAG, &inode->runtime_flags)) {
		/*
		 * If we set IN_DEFRAG flag and evict the inode from memory,
		 * and then re-read this inode, this new inode doesn't have
		 * IN_DEFRAG flag. At the case, we may find the existed defrag.
		 */
		ret = __btrfs_add_inode_defrag(inode, defrag);
		if (ret)
			kmem_cache_free(btrfs_inode_defrag_cachep, defrag);
	} else {
		kmem_cache_free(btrfs_inode_defrag_cachep, defrag);
	}
	spin_unlock(&fs_info->defrag_inodes_lock);
	return 0;
}

/*
 * pick the defragable inode that we want, if it doesn't exist, we will get
 * the next one.
 */
static struct inode_defrag *
btrfs_pick_defrag_inode(struct btrfs_fs_info *fs_info, u64 root, u64 ino)
{
	struct inode_defrag *entry = NULL;
	struct inode_defrag tmp;
	struct rb_node *p;
	struct rb_node *parent = NULL;
	int ret;

	tmp.ino = ino;
	tmp.root = root;

	spin_lock(&fs_info->defrag_inodes_lock);
	p = fs_info->defrag_inodes.rb_node;
	while (p) {
		parent = p;
		entry = rb_entry(parent, struct inode_defrag, rb_node);

		ret = __compare_inode_defrag(&tmp, entry);
		if (ret < 0)
			p = parent->rb_left;
		else if (ret > 0)
			p = parent->rb_right;
		else
			goto out;
	}

	if (parent && __compare_inode_defrag(&tmp, entry) > 0) {
		parent = rb_next(parent);
		if (parent)
			entry = rb_entry(parent, struct inode_defrag, rb_node);
		else
			entry = NULL;
	}
out:
	if (entry)
		rb_erase(parent, &fs_info->defrag_inodes);
	spin_unlock(&fs_info->defrag_inodes_lock);
	return entry;
}

void btrfs_cleanup_defrag_inodes(struct btrfs_fs_info *fs_info)
{
	struct inode_defrag *defrag;
	struct rb_node *node;

	spin_lock(&fs_info->defrag_inodes_lock);
	node = rb_first(&fs_info->defrag_inodes);
	while (node) {
		rb_erase(node, &fs_info->defrag_inodes);
		defrag = rb_entry(node, struct inode_defrag, rb_node);
		kmem_cache_free(btrfs_inode_defrag_cachep, defrag);

		cond_resched_lock(&fs_info->defrag_inodes_lock);

		node = rb_first(&fs_info->defrag_inodes);
	}
	spin_unlock(&fs_info->defrag_inodes_lock);
}

#define BTRFS_DEFRAG_BATCH	1024

static int __btrfs_run_defrag_inode(struct btrfs_fs_info *fs_info,
				    struct inode_defrag *defrag)
{
	struct btrfs_root *inode_root;
	struct inode *inode;
	struct btrfs_ioctl_defrag_range_args range;
	int ret = 0;
	u64 cur = 0;

again:
	if (test_bit(BTRFS_FS_STATE_REMOUNTING, &fs_info->fs_state))
		goto cleanup;
	if (!__need_auto_defrag(fs_info))
		goto cleanup;

	/* get the inode */
	inode_root = btrfs_get_fs_root(fs_info, defrag->root, true);
	if (IS_ERR(inode_root)) {
		ret = PTR_ERR(inode_root);
		goto cleanup;
	}

	inode = btrfs_iget(fs_info->sb, defrag->ino, inode_root);
	btrfs_put_root(inode_root);
	if (IS_ERR(inode)) {
		ret = PTR_ERR(inode);
		goto cleanup;
	}

	if (cur >= i_size_read(inode)) {
		iput(inode);
		goto cleanup;
	}

	/* do a chunk of defrag */
	clear_bit(BTRFS_INODE_IN_DEFRAG, &BTRFS_I(inode)->runtime_flags);
	memset(&range, 0, sizeof(range));
	range.len = (u64)-1;
	range.start = cur;
	range.extent_thresh = defrag->extent_thresh;

	sb_start_write(fs_info->sb);
	ret = btrfs_defrag_file(inode, NULL, &range, defrag->transid,
				       BTRFS_DEFRAG_BATCH);
	sb_end_write(fs_info->sb);
	iput(inode);

	if (ret < 0)
		goto cleanup;

	cur = max(cur + fs_info->sectorsize, range.start);
	goto again;

cleanup:
	kmem_cache_free(btrfs_inode_defrag_cachep, defrag);
	return ret;
}

/*
 * run through the list of inodes in the FS that need
 * defragging
 */
int btrfs_run_defrag_inodes(struct btrfs_fs_info *fs_info)
{
	struct inode_defrag *defrag;
	u64 first_ino = 0;
	u64 root_objectid = 0;

	atomic_inc(&fs_info->defrag_running);
	while (1) {
		/* Pause the auto defragger. */
		if (test_bit(BTRFS_FS_STATE_REMOUNTING,
			     &fs_info->fs_state))
			break;

		if (!__need_auto_defrag(fs_info))
			break;

		/* find an inode to defrag */
		defrag = btrfs_pick_defrag_inode(fs_info, root_objectid,
						 first_ino);
		if (!defrag) {
			if (root_objectid || first_ino) {
				root_objectid = 0;
				first_ino = 0;
				continue;
			} else {
				break;
			}
		}

		first_ino = defrag->ino + 1;
		root_objectid = defrag->root;

		__btrfs_run_defrag_inode(fs_info, defrag);
	}
	atomic_dec(&fs_info->defrag_running);

	/*
	 * during unmount, we use the transaction_wait queue to
	 * wait for the defragger to stop
	 */
	wake_up(&fs_info->transaction_wait);
	return 0;
}

/* simple helper to fault in pages and copy.  This should go away
 * and be replaced with calls into generic code.
 */
static noinline int btrfs_copy_from_user(loff_t pos, size_t write_bytes,
					 struct page **prepared_pages,
					 struct iov_iter *i)
{
	size_t copied = 0;
	size_t total_copied = 0;
	int pg = 0;
	int offset = offset_in_page(pos);

	while (write_bytes > 0) {
		size_t count = min_t(size_t,
				     PAGE_SIZE - offset, write_bytes);
		struct page *page = prepared_pages[pg];
		/*
		 * Copy data from userspace to the current page
		 */
		copied = copy_page_from_iter_atomic(page, offset, count, i);

		/* Flush processor's dcache for this page */
		flush_dcache_page(page);

		/*
		 * if we get a partial write, we can end up with
		 * partially up to date pages.  These add
		 * a lot of complexity, so make sure they don't
		 * happen by forcing this copy to be retried.
		 *
		 * The rest of the btrfs_file_write code will fall
		 * back to page at a time copies after we return 0.
		 */
		if (unlikely(copied < count)) {
			if (!PageUptodate(page)) {
				iov_iter_revert(i, copied);
				copied = 0;
			}
			if (!copied)
				break;
		}

		write_bytes -= copied;
		total_copied += copied;
		offset += copied;
		if (offset == PAGE_SIZE) {
			pg++;
			offset = 0;
		}
	}
	return total_copied;
}

/*
 * unlocks pages after btrfs_file_write is done with them
 */
static void btrfs_drop_pages(struct btrfs_fs_info *fs_info,
			     struct page **pages, size_t num_pages,
			     u64 pos, u64 copied)
{
	size_t i;
	u64 block_start = round_down(pos, fs_info->sectorsize);
	u64 block_len = round_up(pos + copied, fs_info->sectorsize) - block_start;

	ASSERT(block_len <= U32_MAX);
	for (i = 0; i < num_pages; i++) {
		/* page checked is some magic around finding pages that
		 * have been modified without going through btrfs_set_page_dirty
		 * clear it here. There should be no need to mark the pages
		 * accessed as prepare_pages should have marked them accessed
		 * in prepare_pages via find_or_create_page()
		 */
		btrfs_page_clamp_clear_checked(fs_info, pages[i], block_start,
					       block_len);
		unlock_page(pages[i]);
		put_page(pages[i]);
	}
}

/*
 * After btrfs_copy_from_user(), update the following things for delalloc:
 * - Mark newly dirtied pages as DELALLOC in the io tree.
 *   Used to advise which range is to be written back.
 * - Mark modified pages as Uptodate/Dirty and not needing COW fixup
 * - Update inode size for past EOF write
 */
int btrfs_dirty_pages(struct btrfs_inode *inode, struct page **pages,
		      size_t num_pages, loff_t pos, size_t write_bytes,
		      struct extent_state **cached, bool noreserve)
{
	struct btrfs_fs_info *fs_info = inode->root->fs_info;
	int err = 0;
	int i;
	u64 num_bytes;
	u64 start_pos;
	u64 end_of_last_block;
	u64 end_pos = pos + write_bytes;
	loff_t isize = i_size_read(&inode->vfs_inode);
	unsigned int extra_bits = 0;

	if (write_bytes == 0)
		return 0;

	if (noreserve)
		extra_bits |= EXTENT_NORESERVE;

	start_pos = round_down(pos, fs_info->sectorsize);
	num_bytes = round_up(write_bytes + pos - start_pos,
			     fs_info->sectorsize);
	ASSERT(num_bytes <= U32_MAX);

	end_of_last_block = start_pos + num_bytes - 1;

	/*
	 * The pages may have already been dirty, clear out old accounting so
	 * we can set things up properly
	 */
	clear_extent_bit(&inode->io_tree, start_pos, end_of_last_block,
			 EXTENT_DELALLOC | EXTENT_DO_ACCOUNTING | EXTENT_DEFRAG,
			 cached);

	err = btrfs_set_extent_delalloc(inode, start_pos, end_of_last_block,
					extra_bits, cached);
	if (err)
		return err;

	for (i = 0; i < num_pages; i++) {
		struct page *p = pages[i];

		btrfs_page_clamp_set_uptodate(fs_info, p, start_pos, num_bytes);
		btrfs_page_clamp_clear_checked(fs_info, p, start_pos, num_bytes);
		btrfs_page_clamp_set_dirty(fs_info, p, start_pos, num_bytes);
	}

	/*
	 * we've only changed i_size in ram, and we haven't updated
	 * the disk i_size.  There is no need to log the inode
	 * at this time.
	 */
	if (end_pos > isize)
		i_size_write(&inode->vfs_inode, end_pos);
	return 0;
}

/*
 * this is very complex, but the basic idea is to drop all extents
 * in the range start - end.  hint_block is filled in with a block number
 * that would be a good hint to the block allocator for this file.
 *
 * If an extent intersects the range but is not entirely inside the range
 * it is either truncated or split.  Anything entirely inside the range
 * is deleted from the tree.
 *
 * Note: the VFS' inode number of bytes is not updated, it's up to the caller
 * to deal with that. We set the field 'bytes_found' of the arguments structure
 * with the number of allocated bytes found in the target range, so that the
 * caller can update the inode's number of bytes in an atomic way when
 * replacing extents in a range to avoid races with stat(2).
 */
int btrfs_drop_extents(struct btrfs_trans_handle *trans,
		       struct btrfs_root *root, struct btrfs_inode *inode,
		       struct btrfs_drop_extents_args *args)
{
	struct btrfs_fs_info *fs_info = root->fs_info;
	struct extent_buffer *leaf;
	struct btrfs_file_extent_item *fi;
	struct btrfs_ref ref = { 0 };
	struct btrfs_key key;
	struct btrfs_key new_key;
	u64 ino = btrfs_ino(inode);
	u64 search_start = args->start;
	u64 disk_bytenr = 0;
	u64 num_bytes = 0;
	u64 extent_offset = 0;
	u64 extent_end = 0;
	u64 last_end = args->start;
	int del_nr = 0;
	int del_slot = 0;
	int extent_type;
	int recow;
	int ret;
	int modify_tree = -1;
	int update_refs;
	int found = 0;
	struct btrfs_path *path = args->path;

	args->bytes_found = 0;
	args->extent_inserted = false;

	/* Must always have a path if ->replace_extent is true */
	ASSERT(!(args->replace_extent && !args->path));

	if (!path) {
		path = btrfs_alloc_path();
		if (!path) {
			ret = -ENOMEM;
			goto out;
		}
	}

	if (args->drop_cache)
		btrfs_drop_extent_map_range(inode, args->start, args->end - 1, false);

	if (args->start >= inode->disk_i_size && !args->replace_extent)
		modify_tree = 0;

	update_refs = (root->root_key.objectid != BTRFS_TREE_LOG_OBJECTID);
	while (1) {
		recow = 0;
		ret = btrfs_lookup_file_extent(trans, root, path, ino,
					       search_start, modify_tree);
		if (ret < 0)
			break;
		if (ret > 0 && path->slots[0] > 0 && search_start == args->start) {
			leaf = path->nodes[0];
			btrfs_item_key_to_cpu(leaf, &key, path->slots[0] - 1);
			if (key.objectid == ino &&
			    key.type == BTRFS_EXTENT_DATA_KEY)
				path->slots[0]--;
		}
		ret = 0;
next_slot:
		leaf = path->nodes[0];
		if (path->slots[0] >= btrfs_header_nritems(leaf)) {
			BUG_ON(del_nr > 0);
			ret = btrfs_next_leaf(root, path);
			if (ret < 0)
				break;
			if (ret > 0) {
				ret = 0;
				break;
			}
			leaf = path->nodes[0];
			recow = 1;
		}

		btrfs_item_key_to_cpu(leaf, &key, path->slots[0]);

		if (key.objectid > ino)
			break;
		if (WARN_ON_ONCE(key.objectid < ino) ||
		    key.type < BTRFS_EXTENT_DATA_KEY) {
			ASSERT(del_nr == 0);
			path->slots[0]++;
			goto next_slot;
		}
		if (key.type > BTRFS_EXTENT_DATA_KEY || key.offset >= args->end)
			break;

		fi = btrfs_item_ptr(leaf, path->slots[0],
				    struct btrfs_file_extent_item);
		extent_type = btrfs_file_extent_type(leaf, fi);

		if (extent_type == BTRFS_FILE_EXTENT_REG ||
		    extent_type == BTRFS_FILE_EXTENT_PREALLOC) {
			disk_bytenr = btrfs_file_extent_disk_bytenr(leaf, fi);
			num_bytes = btrfs_file_extent_disk_num_bytes(leaf, fi);
			extent_offset = btrfs_file_extent_offset(leaf, fi);
			extent_end = key.offset +
				btrfs_file_extent_num_bytes(leaf, fi);
		} else if (extent_type == BTRFS_FILE_EXTENT_INLINE) {
			extent_end = key.offset +
				btrfs_file_extent_ram_bytes(leaf, fi);
		} else {
			/* can't happen */
			BUG();
		}

		/*
		 * Don't skip extent items representing 0 byte lengths. They
		 * used to be created (bug) if while punching holes we hit
		 * -ENOSPC condition. So if we find one here, just ensure we
		 * delete it, otherwise we would insert a new file extent item
		 * with the same key (offset) as that 0 bytes length file
		 * extent item in the call to setup_items_for_insert() later
		 * in this function.
		 */
		if (extent_end == key.offset && extent_end >= search_start) {
			last_end = extent_end;
			goto delete_extent_item;
		}

		if (extent_end <= search_start) {
			path->slots[0]++;
			goto next_slot;
		}

		found = 1;
		search_start = max(key.offset, args->start);
		if (recow || !modify_tree) {
			modify_tree = -1;
			btrfs_release_path(path);
			continue;
		}

		/*
		 *     | - range to drop - |
		 *  | -------- extent -------- |
		 */
		if (args->start > key.offset && args->end < extent_end) {
			BUG_ON(del_nr > 0);
			if (extent_type == BTRFS_FILE_EXTENT_INLINE) {
				ret = -EOPNOTSUPP;
				break;
			}

			memcpy(&new_key, &key, sizeof(new_key));
			new_key.offset = args->start;
			ret = btrfs_duplicate_item(trans, root, path,
						   &new_key);
			if (ret == -EAGAIN) {
				btrfs_release_path(path);
				continue;
			}
			if (ret < 0)
				break;

			leaf = path->nodes[0];
			fi = btrfs_item_ptr(leaf, path->slots[0] - 1,
					    struct btrfs_file_extent_item);
			btrfs_set_file_extent_num_bytes(leaf, fi,
							args->start - key.offset);

			fi = btrfs_item_ptr(leaf, path->slots[0],
					    struct btrfs_file_extent_item);

			extent_offset += args->start - key.offset;
			btrfs_set_file_extent_offset(leaf, fi, extent_offset);
			btrfs_set_file_extent_num_bytes(leaf, fi,
							extent_end - args->start);
			btrfs_mark_buffer_dirty(leaf);

			if (update_refs && disk_bytenr > 0) {
				btrfs_init_generic_ref(&ref,
						BTRFS_ADD_DELAYED_REF,
						disk_bytenr, num_bytes, 0);
				btrfs_init_data_ref(&ref,
						root->root_key.objectid,
						new_key.objectid,
						args->start - extent_offset,
						0, false);
				ret = btrfs_inc_extent_ref(trans, &ref);
				BUG_ON(ret); /* -ENOMEM */
			}
			key.offset = args->start;
		}
		/*
		 * From here on out we will have actually dropped something, so
		 * last_end can be updated.
		 */
		last_end = extent_end;

		/*
		 *  | ---- range to drop ----- |
		 *      | -------- extent -------- |
		 */
		if (args->start <= key.offset && args->end < extent_end) {
			if (extent_type == BTRFS_FILE_EXTENT_INLINE) {
				ret = -EOPNOTSUPP;
				break;
			}

			memcpy(&new_key, &key, sizeof(new_key));
			new_key.offset = args->end;
			btrfs_set_item_key_safe(fs_info, path, &new_key);

			extent_offset += args->end - key.offset;
			btrfs_set_file_extent_offset(leaf, fi, extent_offset);
			btrfs_set_file_extent_num_bytes(leaf, fi,
							extent_end - args->end);
			btrfs_mark_buffer_dirty(leaf);
			if (update_refs && disk_bytenr > 0)
				args->bytes_found += args->end - key.offset;
			break;
		}

		search_start = extent_end;
		/*
		 *       | ---- range to drop ----- |
		 *  | -------- extent -------- |
		 */
		if (args->start > key.offset && args->end >= extent_end) {
			BUG_ON(del_nr > 0);
			if (extent_type == BTRFS_FILE_EXTENT_INLINE) {
				ret = -EOPNOTSUPP;
				break;
			}

			btrfs_set_file_extent_num_bytes(leaf, fi,
							args->start - key.offset);
			btrfs_mark_buffer_dirty(leaf);
			if (update_refs && disk_bytenr > 0)
				args->bytes_found += extent_end - args->start;
			if (args->end == extent_end)
				break;

			path->slots[0]++;
			goto next_slot;
		}

		/*
		 *  | ---- range to drop ----- |
		 *    | ------ extent ------ |
		 */
		if (args->start <= key.offset && args->end >= extent_end) {
delete_extent_item:
			if (del_nr == 0) {
				del_slot = path->slots[0];
				del_nr = 1;
			} else {
				BUG_ON(del_slot + del_nr != path->slots[0]);
				del_nr++;
			}

			if (update_refs &&
			    extent_type == BTRFS_FILE_EXTENT_INLINE) {
				args->bytes_found += extent_end - key.offset;
				extent_end = ALIGN(extent_end,
						   fs_info->sectorsize);
			} else if (update_refs && disk_bytenr > 0) {
				btrfs_init_generic_ref(&ref,
						BTRFS_DROP_DELAYED_REF,
						disk_bytenr, num_bytes, 0);
				btrfs_init_data_ref(&ref,
						root->root_key.objectid,
						key.objectid,
						key.offset - extent_offset, 0,
						false);
				ret = btrfs_free_extent(trans, &ref);
				BUG_ON(ret); /* -ENOMEM */
				args->bytes_found += extent_end - key.offset;
			}

			if (args->end == extent_end)
				break;

			if (path->slots[0] + 1 < btrfs_header_nritems(leaf)) {
				path->slots[0]++;
				goto next_slot;
			}

			ret = btrfs_del_items(trans, root, path, del_slot,
					      del_nr);
			if (ret) {
				btrfs_abort_transaction(trans, ret);
				break;
			}

			del_nr = 0;
			del_slot = 0;

			btrfs_release_path(path);
			continue;
		}

		BUG();
	}

	if (!ret && del_nr > 0) {
		/*
		 * Set path->slots[0] to first slot, so that after the delete
		 * if items are move off from our leaf to its immediate left or
		 * right neighbor leafs, we end up with a correct and adjusted
		 * path->slots[0] for our insertion (if args->replace_extent).
		 */
		path->slots[0] = del_slot;
		ret = btrfs_del_items(trans, root, path, del_slot, del_nr);
		if (ret)
			btrfs_abort_transaction(trans, ret);
	}

	leaf = path->nodes[0];
	/*
	 * If btrfs_del_items() was called, it might have deleted a leaf, in
	 * which case it unlocked our path, so check path->locks[0] matches a
	 * write lock.
	 */
	if (!ret && args->replace_extent &&
	    path->locks[0] == BTRFS_WRITE_LOCK &&
	    btrfs_leaf_free_space(leaf) >=
	    sizeof(struct btrfs_item) + args->extent_item_size) {

		key.objectid = ino;
		key.type = BTRFS_EXTENT_DATA_KEY;
		key.offset = args->start;
		if (!del_nr && path->slots[0] < btrfs_header_nritems(leaf)) {
			struct btrfs_key slot_key;

			btrfs_item_key_to_cpu(leaf, &slot_key, path->slots[0]);
			if (btrfs_comp_cpu_keys(&key, &slot_key) > 0)
				path->slots[0]++;
		}
		btrfs_setup_item_for_insert(root, path, &key, args->extent_item_size);
		args->extent_inserted = true;
	}

	if (!args->path)
		btrfs_free_path(path);
	else if (!args->extent_inserted)
		btrfs_release_path(path);
out:
	args->drop_end = found ? min(args->end, last_end) : args->end;

	return ret;
}

static int extent_mergeable(struct extent_buffer *leaf, int slot,
			    u64 objectid, u64 bytenr, u64 orig_offset,
			    u64 *start, u64 *end)
{
	struct btrfs_file_extent_item *fi;
	struct btrfs_key key;
	u64 extent_end;

	if (slot < 0 || slot >= btrfs_header_nritems(leaf))
		return 0;

	btrfs_item_key_to_cpu(leaf, &key, slot);
	if (key.objectid != objectid || key.type != BTRFS_EXTENT_DATA_KEY)
		return 0;

	fi = btrfs_item_ptr(leaf, slot, struct btrfs_file_extent_item);
	if (btrfs_file_extent_type(leaf, fi) != BTRFS_FILE_EXTENT_REG ||
	    btrfs_file_extent_disk_bytenr(leaf, fi) != bytenr ||
	    btrfs_file_extent_offset(leaf, fi) != key.offset - orig_offset ||
	    btrfs_file_extent_compression(leaf, fi) ||
	    btrfs_file_extent_encryption(leaf, fi) ||
	    btrfs_file_extent_other_encoding(leaf, fi))
		return 0;

	extent_end = key.offset + btrfs_file_extent_num_bytes(leaf, fi);
	if ((*start && *start != key.offset) || (*end && *end != extent_end))
		return 0;

	*start = key.offset;
	*end = extent_end;
	return 1;
}

/*
 * Mark extent in the range start - end as written.
 *
 * This changes extent type from 'pre-allocated' to 'regular'. If only
 * part of extent is marked as written, the extent will be split into
 * two or three.
 */
int btrfs_mark_extent_written(struct btrfs_trans_handle *trans,
			      struct btrfs_inode *inode, u64 start, u64 end)
{
	struct btrfs_fs_info *fs_info = trans->fs_info;
	struct btrfs_root *root = inode->root;
	struct extent_buffer *leaf;
	struct btrfs_path *path;
	struct btrfs_file_extent_item *fi;
	struct btrfs_ref ref = { 0 };
	struct btrfs_key key;
	struct btrfs_key new_key;
	u64 bytenr;
	u64 num_bytes;
	u64 extent_end;
	u64 orig_offset;
	u64 other_start;
	u64 other_end;
	u64 split;
	int del_nr = 0;
	int del_slot = 0;
	int recow;
	int ret = 0;
	u64 ino = btrfs_ino(inode);

	path = btrfs_alloc_path();
	if (!path)
		return -ENOMEM;
again:
	recow = 0;
	split = start;
	key.objectid = ino;
	key.type = BTRFS_EXTENT_DATA_KEY;
	key.offset = split;

	ret = btrfs_search_slot(trans, root, &key, path, -1, 1);
	if (ret < 0)
		goto out;
	if (ret > 0 && path->slots[0] > 0)
		path->slots[0]--;

	leaf = path->nodes[0];
	btrfs_item_key_to_cpu(leaf, &key, path->slots[0]);
	if (key.objectid != ino ||
	    key.type != BTRFS_EXTENT_DATA_KEY) {
		ret = -EINVAL;
		btrfs_abort_transaction(trans, ret);
		goto out;
	}
	fi = btrfs_item_ptr(leaf, path->slots[0],
			    struct btrfs_file_extent_item);
	if (btrfs_file_extent_type(leaf, fi) != BTRFS_FILE_EXTENT_PREALLOC) {
		ret = -EINVAL;
		btrfs_abort_transaction(trans, ret);
		goto out;
	}
	extent_end = key.offset + btrfs_file_extent_num_bytes(leaf, fi);
	if (key.offset > start || extent_end < end) {
		ret = -EINVAL;
		btrfs_abort_transaction(trans, ret);
		goto out;
	}

	bytenr = btrfs_file_extent_disk_bytenr(leaf, fi);
	num_bytes = btrfs_file_extent_disk_num_bytes(leaf, fi);
	orig_offset = key.offset - btrfs_file_extent_offset(leaf, fi);
	memcpy(&new_key, &key, sizeof(new_key));

	if (start == key.offset && end < extent_end) {
		other_start = 0;
		other_end = start;
		if (extent_mergeable(leaf, path->slots[0] - 1,
				     ino, bytenr, orig_offset,
				     &other_start, &other_end)) {
			new_key.offset = end;
			btrfs_set_item_key_safe(fs_info, path, &new_key);
			fi = btrfs_item_ptr(leaf, path->slots[0],
					    struct btrfs_file_extent_item);
			btrfs_set_file_extent_generation(leaf, fi,
							 trans->transid);
			btrfs_set_file_extent_num_bytes(leaf, fi,
							extent_end - end);
			btrfs_set_file_extent_offset(leaf, fi,
						     end - orig_offset);
			fi = btrfs_item_ptr(leaf, path->slots[0] - 1,
					    struct btrfs_file_extent_item);
			btrfs_set_file_extent_generation(leaf, fi,
							 trans->transid);
			btrfs_set_file_extent_num_bytes(leaf, fi,
							end - other_start);
			btrfs_mark_buffer_dirty(leaf);
			goto out;
		}
	}

	if (start > key.offset && end == extent_end) {
		other_start = end;
		other_end = 0;
		if (extent_mergeable(leaf, path->slots[0] + 1,
				     ino, bytenr, orig_offset,
				     &other_start, &other_end)) {
			fi = btrfs_item_ptr(leaf, path->slots[0],
					    struct btrfs_file_extent_item);
			btrfs_set_file_extent_num_bytes(leaf, fi,
							start - key.offset);
			btrfs_set_file_extent_generation(leaf, fi,
							 trans->transid);
			path->slots[0]++;
			new_key.offset = start;
			btrfs_set_item_key_safe(fs_info, path, &new_key);

			fi = btrfs_item_ptr(leaf, path->slots[0],
					    struct btrfs_file_extent_item);
			btrfs_set_file_extent_generation(leaf, fi,
							 trans->transid);
			btrfs_set_file_extent_num_bytes(leaf, fi,
							other_end - start);
			btrfs_set_file_extent_offset(leaf, fi,
						     start - orig_offset);
			btrfs_mark_buffer_dirty(leaf);
			goto out;
		}
	}

	while (start > key.offset || end < extent_end) {
		if (key.offset == start)
			split = end;

		new_key.offset = split;
		ret = btrfs_duplicate_item(trans, root, path, &new_key);
		if (ret == -EAGAIN) {
			btrfs_release_path(path);
			goto again;
		}
		if (ret < 0) {
			btrfs_abort_transaction(trans, ret);
			goto out;
		}

		leaf = path->nodes[0];
		fi = btrfs_item_ptr(leaf, path->slots[0] - 1,
				    struct btrfs_file_extent_item);
		btrfs_set_file_extent_generation(leaf, fi, trans->transid);
		btrfs_set_file_extent_num_bytes(leaf, fi,
						split - key.offset);

		fi = btrfs_item_ptr(leaf, path->slots[0],
				    struct btrfs_file_extent_item);

		btrfs_set_file_extent_generation(leaf, fi, trans->transid);
		btrfs_set_file_extent_offset(leaf, fi, split - orig_offset);
		btrfs_set_file_extent_num_bytes(leaf, fi,
						extent_end - split);
		btrfs_mark_buffer_dirty(leaf);

		btrfs_init_generic_ref(&ref, BTRFS_ADD_DELAYED_REF, bytenr,
				       num_bytes, 0);
		btrfs_init_data_ref(&ref, root->root_key.objectid, ino,
				    orig_offset, 0, false);
		ret = btrfs_inc_extent_ref(trans, &ref);
		if (ret) {
			btrfs_abort_transaction(trans, ret);
			goto out;
		}

		if (split == start) {
			key.offset = start;
		} else {
			if (start != key.offset) {
				ret = -EINVAL;
				btrfs_abort_transaction(trans, ret);
				goto out;
			}
			path->slots[0]--;
			extent_end = end;
		}
		recow = 1;
	}

	other_start = end;
	other_end = 0;
	btrfs_init_generic_ref(&ref, BTRFS_DROP_DELAYED_REF, bytenr,
			       num_bytes, 0);
	btrfs_init_data_ref(&ref, root->root_key.objectid, ino, orig_offset,
			    0, false);
	if (extent_mergeable(leaf, path->slots[0] + 1,
			     ino, bytenr, orig_offset,
			     &other_start, &other_end)) {
		if (recow) {
			btrfs_release_path(path);
			goto again;
		}
		extent_end = other_end;
		del_slot = path->slots[0] + 1;
		del_nr++;
		ret = btrfs_free_extent(trans, &ref);
		if (ret) {
			btrfs_abort_transaction(trans, ret);
			goto out;
		}
	}
	other_start = 0;
	other_end = start;
	if (extent_mergeable(leaf, path->slots[0] - 1,
			     ino, bytenr, orig_offset,
			     &other_start, &other_end)) {
		if (recow) {
			btrfs_release_path(path);
			goto again;
		}
		key.offset = other_start;
		del_slot = path->slots[0];
		del_nr++;
		ret = btrfs_free_extent(trans, &ref);
		if (ret) {
			btrfs_abort_transaction(trans, ret);
			goto out;
		}
	}
	if (del_nr == 0) {
		fi = btrfs_item_ptr(leaf, path->slots[0],
			   struct btrfs_file_extent_item);
		btrfs_set_file_extent_type(leaf, fi,
					   BTRFS_FILE_EXTENT_REG);
		btrfs_set_file_extent_generation(leaf, fi, trans->transid);
		btrfs_mark_buffer_dirty(leaf);
	} else {
		fi = btrfs_item_ptr(leaf, del_slot - 1,
			   struct btrfs_file_extent_item);
		btrfs_set_file_extent_type(leaf, fi,
					   BTRFS_FILE_EXTENT_REG);
		btrfs_set_file_extent_generation(leaf, fi, trans->transid);
		btrfs_set_file_extent_num_bytes(leaf, fi,
						extent_end - key.offset);
		btrfs_mark_buffer_dirty(leaf);

		ret = btrfs_del_items(trans, root, path, del_slot, del_nr);
		if (ret < 0) {
			btrfs_abort_transaction(trans, ret);
			goto out;
		}
	}
out:
	btrfs_free_path(path);
	return ret;
}

/*
 * on error we return an unlocked page and the error value
 * on success we return a locked page and 0
 */
static int prepare_uptodate_page(struct inode *inode,
				 struct page *page, u64 pos,
				 bool force_uptodate)
{
	struct folio *folio = page_folio(page);
	int ret = 0;

	if (((pos & (PAGE_SIZE - 1)) || force_uptodate) &&
	    !PageUptodate(page)) {
		ret = btrfs_read_folio(NULL, folio);
		if (ret)
			return ret;
		lock_page(page);
		if (!PageUptodate(page)) {
			unlock_page(page);
			return -EIO;
		}

		/*
		 * Since btrfs_read_folio() will unlock the folio before it
		 * returns, there is a window where btrfs_release_folio() can be
		 * called to release the page.  Here we check both inode
		 * mapping and PagePrivate() to make sure the page was not
		 * released.
		 *
		 * The private flag check is essential for subpage as we need
		 * to store extra bitmap using page->private.
		 */
		if (page->mapping != inode->i_mapping || !PagePrivate(page)) {
			unlock_page(page);
			return -EAGAIN;
		}
	}
	return 0;
}

static unsigned int get_prepare_fgp_flags(bool nowait)
{
	unsigned int fgp_flags = FGP_LOCK | FGP_ACCESSED | FGP_CREAT;

	if (nowait)
		fgp_flags |= FGP_NOWAIT;

	return fgp_flags;
}

static gfp_t get_prepare_gfp_flags(struct inode *inode, bool nowait)
{
	gfp_t gfp;

	gfp = btrfs_alloc_write_mask(inode->i_mapping);
	if (nowait) {
		gfp &= ~__GFP_DIRECT_RECLAIM;
		gfp |= GFP_NOWAIT;
	}

	return gfp;
}

/*
 * this just gets pages into the page cache and locks them down.
 */
static noinline int prepare_pages(struct inode *inode, struct page **pages,
				  size_t num_pages, loff_t pos,
				  size_t write_bytes, bool force_uptodate,
				  bool nowait)
{
	int i;
	unsigned long index = pos >> PAGE_SHIFT;
	gfp_t mask = get_prepare_gfp_flags(inode, nowait);
	unsigned int fgp_flags = get_prepare_fgp_flags(nowait);
	int err = 0;
	int faili;

	for (i = 0; i < num_pages; i++) {
again:
		pages[i] = pagecache_get_page(inode->i_mapping, index + i,
					      fgp_flags, mask | __GFP_WRITE);
		if (!pages[i]) {
			faili = i - 1;
			if (nowait)
				err = -EAGAIN;
			else
				err = -ENOMEM;
			goto fail;
		}

		err = set_page_extent_mapped(pages[i]);
		if (err < 0) {
			faili = i;
			goto fail;
		}

		if (i == 0)
			err = prepare_uptodate_page(inode, pages[i], pos,
						    force_uptodate);
		if (!err && i == num_pages - 1)
			err = prepare_uptodate_page(inode, pages[i],
						    pos + write_bytes, false);
		if (err) {
			put_page(pages[i]);
			if (!nowait && err == -EAGAIN) {
				err = 0;
				goto again;
			}
			faili = i - 1;
			goto fail;
		}
		wait_on_page_writeback(pages[i]);
	}

	return 0;
fail:
	while (faili >= 0) {
		unlock_page(pages[faili]);
		put_page(pages[faili]);
		faili--;
	}
	return err;

}

/*
 * This function locks the extent and properly waits for data=ordered extents
 * to finish before allowing the pages to be modified if need.
 *
 * The return value:
 * 1 - the extent is locked
 * 0 - the extent is not locked, and everything is OK
 * -EAGAIN - need re-prepare the pages
 * the other < 0 number - Something wrong happens
 */
static noinline int
lock_and_cleanup_extent_if_need(struct btrfs_inode *inode, struct page **pages,
				size_t num_pages, loff_t pos,
				size_t write_bytes,
				u64 *lockstart, u64 *lockend, bool nowait,
				struct extent_state **cached_state)
{
	struct btrfs_fs_info *fs_info = inode->root->fs_info;
	u64 start_pos;
	u64 last_pos;
	int i;
	int ret = 0;

	start_pos = round_down(pos, fs_info->sectorsize);
	last_pos = round_up(pos + write_bytes, fs_info->sectorsize) - 1;

	if (start_pos < inode->vfs_inode.i_size) {
		struct btrfs_ordered_extent *ordered;

		if (nowait) {
			if (!try_lock_extent(&inode->io_tree, start_pos, last_pos)) {
				for (i = 0; i < num_pages; i++) {
					unlock_page(pages[i]);
					put_page(pages[i]);
					pages[i] = NULL;
				}

				return -EAGAIN;
			}
		} else {
			lock_extent(&inode->io_tree, start_pos, last_pos, cached_state);
		}

		ordered = btrfs_lookup_ordered_range(inode, start_pos,
						     last_pos - start_pos + 1);
		if (ordered &&
		    ordered->file_offset + ordered->num_bytes > start_pos &&
		    ordered->file_offset <= last_pos) {
			unlock_extent(&inode->io_tree, start_pos, last_pos,
				      cached_state);
			for (i = 0; i < num_pages; i++) {
				unlock_page(pages[i]);
				put_page(pages[i]);
			}
			btrfs_start_ordered_extent(ordered, 1);
			btrfs_put_ordered_extent(ordered);
			return -EAGAIN;
		}
		if (ordered)
			btrfs_put_ordered_extent(ordered);

		*lockstart = start_pos;
		*lockend = last_pos;
		ret = 1;
	}

	/*
	 * We should be called after prepare_pages() which should have locked
	 * all pages in the range.
	 */
	for (i = 0; i < num_pages; i++)
		WARN_ON(!PageLocked(pages[i]));

	return ret;
}

/*
 * Check if we can do nocow write into the range [@pos, @pos + @write_bytes)
 *
 * @pos:         File offset.
 * @write_bytes: The length to write, will be updated to the nocow writeable
 *               range.
 *
 * This function will flush ordered extents in the range to ensure proper
 * nocow checks.
 *
 * Return:
 * > 0          If we can nocow, and updates @write_bytes.
 *  0           If we can't do a nocow write.
 * -EAGAIN      If we can't do a nocow write because snapshoting of the inode's
 *              root is in progress.
 * < 0          If an error happened.
 *
 * NOTE: Callers need to call btrfs_check_nocow_unlock() if we return > 0.
 */
int btrfs_check_nocow_lock(struct btrfs_inode *inode, loff_t pos,
			   size_t *write_bytes, bool nowait)
{
	struct btrfs_fs_info *fs_info = inode->root->fs_info;
	struct btrfs_root *root = inode->root;
	u64 lockstart, lockend;
	u64 num_bytes;
	int ret;

	if (!(inode->flags & (BTRFS_INODE_NODATACOW | BTRFS_INODE_PREALLOC)))
		return 0;

	if (!btrfs_drew_try_write_lock(&root->snapshot_lock))
		return -EAGAIN;

	lockstart = round_down(pos, fs_info->sectorsize);
	lockend = round_up(pos + *write_bytes,
			   fs_info->sectorsize) - 1;
	num_bytes = lockend - lockstart + 1;

	if (nowait) {
		if (!btrfs_try_lock_ordered_range(inode, lockstart, lockend)) {
			btrfs_drew_write_unlock(&root->snapshot_lock);
			return -EAGAIN;
		}
	} else {
		btrfs_lock_and_flush_ordered_range(inode, lockstart, lockend, NULL);
	}
	ret = can_nocow_extent(&inode->vfs_inode, lockstart, &num_bytes,
			NULL, NULL, NULL, nowait, false);
	if (ret <= 0)
		btrfs_drew_write_unlock(&root->snapshot_lock);
	else
		*write_bytes = min_t(size_t, *write_bytes ,
				     num_bytes - pos + lockstart);
	unlock_extent(&inode->io_tree, lockstart, lockend, NULL);

	return ret;
}

void btrfs_check_nocow_unlock(struct btrfs_inode *inode)
{
	btrfs_drew_write_unlock(&inode->root->snapshot_lock);
}

static void update_time_for_write(struct inode *inode)
{
	struct timespec64 now;

	if (IS_NOCMTIME(inode))
		return;

	now = current_time(inode);
	if (!timespec64_equal(&inode->i_mtime, &now))
		inode->i_mtime = now;

	if (!timespec64_equal(&inode->i_ctime, &now))
		inode->i_ctime = now;

	if (IS_I_VERSION(inode))
		inode_inc_iversion(inode);
}

static int btrfs_write_check(struct kiocb *iocb, struct iov_iter *from,
			     size_t count)
{
	struct file *file = iocb->ki_filp;
	struct inode *inode = file_inode(file);
	struct btrfs_fs_info *fs_info = btrfs_sb(inode->i_sb);
	loff_t pos = iocb->ki_pos;
	int ret;
	loff_t oldsize;
	loff_t start_pos;

	/*
	 * Quickly bail out on NOWAIT writes if we don't have the nodatacow or
	 * prealloc flags, as without those flags we always have to COW. We will
	 * later check if we can really COW into the target range (using
	 * can_nocow_extent() at btrfs_get_blocks_direct_write()).
	 */
	if ((iocb->ki_flags & IOCB_NOWAIT) &&
	    !(BTRFS_I(inode)->flags & (BTRFS_INODE_NODATACOW | BTRFS_INODE_PREALLOC)))
		return -EAGAIN;

	current->backing_dev_info = inode_to_bdi(inode);
	ret = file_remove_privs(file);
	if (ret)
		return ret;

	/*
	 * We reserve space for updating the inode when we reserve space for the
	 * extent we are going to write, so we will enospc out there.  We don't
	 * need to start yet another transaction to update the inode as we will
	 * update the inode when we finish writing whatever data we write.
	 */
	update_time_for_write(inode);

	start_pos = round_down(pos, fs_info->sectorsize);
	oldsize = i_size_read(inode);
	if (start_pos > oldsize) {
		/* Expand hole size to cover write data, preventing empty gap */
		loff_t end_pos = round_up(pos + count, fs_info->sectorsize);

		ret = btrfs_cont_expand(BTRFS_I(inode), oldsize, end_pos);
		if (ret) {
			current->backing_dev_info = NULL;
			return ret;
		}
	}

	return 0;
}

static noinline ssize_t btrfs_buffered_write(struct kiocb *iocb,
					       struct iov_iter *i)
{
	struct file *file = iocb->ki_filp;
	loff_t pos;
	struct inode *inode = file_inode(file);
	struct btrfs_fs_info *fs_info = btrfs_sb(inode->i_sb);
	struct page **pages = NULL;
	struct extent_changeset *data_reserved = NULL;
	u64 release_bytes = 0;
	u64 lockstart;
	u64 lockend;
	size_t num_written = 0;
	int nrptrs;
	ssize_t ret;
	bool only_release_metadata = false;
	bool force_page_uptodate = false;
	loff_t old_isize = i_size_read(inode);
	unsigned int ilock_flags = 0;
	const bool nowait = (iocb->ki_flags & IOCB_NOWAIT);
	unsigned int bdp_flags = (nowait ? BDP_ASYNC : 0);

	if (nowait)
		ilock_flags |= BTRFS_ILOCK_TRY;

	ret = btrfs_inode_lock(inode, ilock_flags);
	if (ret < 0)
		return ret;

	ret = generic_write_checks(iocb, i);
	if (ret <= 0)
		goto out;

	ret = btrfs_write_check(iocb, i, ret);
	if (ret < 0)
		goto out;

	pos = iocb->ki_pos;
	nrptrs = min(DIV_ROUND_UP(iov_iter_count(i), PAGE_SIZE),
			PAGE_SIZE / (sizeof(struct page *)));
	nrptrs = min(nrptrs, current->nr_dirtied_pause - current->nr_dirtied);
	nrptrs = max(nrptrs, 8);
	pages = kmalloc_array(nrptrs, sizeof(struct page *), GFP_KERNEL);
	if (!pages) {
		ret = -ENOMEM;
		goto out;
	}

	while (iov_iter_count(i) > 0) {
		struct extent_state *cached_state = NULL;
		size_t offset = offset_in_page(pos);
		size_t sector_offset;
		size_t write_bytes = min(iov_iter_count(i),
					 nrptrs * (size_t)PAGE_SIZE -
					 offset);
		size_t num_pages;
		size_t reserve_bytes;
		size_t dirty_pages;
		size_t copied;
		size_t dirty_sectors;
		size_t num_sectors;
		int extents_locked;

		/*
		 * Fault pages before locking them in prepare_pages
		 * to avoid recursive lock
		 */
		if (unlikely(fault_in_iov_iter_readable(i, write_bytes))) {
			ret = -EFAULT;
			break;
		}

		only_release_metadata = false;
		sector_offset = pos & (fs_info->sectorsize - 1);

		extent_changeset_release(data_reserved);
		ret = btrfs_check_data_free_space(BTRFS_I(inode),
						  &data_reserved, pos,
						  write_bytes, nowait);
		if (ret < 0) {
			int can_nocow;

			if (nowait && (ret == -ENOSPC || ret == -EAGAIN)) {
				ret = -EAGAIN;
				break;
			}

			/*
			 * If we don't have to COW at the offset, reserve
			 * metadata only. write_bytes may get smaller than
			 * requested here.
			 */
			can_nocow = btrfs_check_nocow_lock(BTRFS_I(inode), pos,
							   &write_bytes, nowait);
			if (can_nocow < 0)
				ret = can_nocow;
			if (can_nocow > 0)
				ret = 0;
			if (ret)
				break;
			only_release_metadata = true;
		}

		num_pages = DIV_ROUND_UP(write_bytes + offset, PAGE_SIZE);
		WARN_ON(num_pages > nrptrs);
		reserve_bytes = round_up(write_bytes + sector_offset,
					 fs_info->sectorsize);
		WARN_ON(reserve_bytes == 0);
		ret = btrfs_delalloc_reserve_metadata(BTRFS_I(inode),
						      reserve_bytes,
						      reserve_bytes, nowait);
		if (ret) {
			if (!only_release_metadata)
				btrfs_free_reserved_data_space(BTRFS_I(inode),
						data_reserved, pos,
						write_bytes);
			else
				btrfs_check_nocow_unlock(BTRFS_I(inode));

			if (nowait && ret == -ENOSPC)
				ret = -EAGAIN;
			break;
		}

		release_bytes = reserve_bytes;
again:
		ret = balance_dirty_pages_ratelimited_flags(inode->i_mapping, bdp_flags);
		if (ret) {
			btrfs_delalloc_release_extents(BTRFS_I(inode), reserve_bytes);
			break;
		}

		/*
		 * This is going to setup the pages array with the number of
		 * pages we want, so we don't really need to worry about the
		 * contents of pages from loop to loop
		 */
		ret = prepare_pages(inode, pages, num_pages,
				    pos, write_bytes, force_page_uptodate, false);
		if (ret) {
			btrfs_delalloc_release_extents(BTRFS_I(inode),
						       reserve_bytes);
			break;
		}

		extents_locked = lock_and_cleanup_extent_if_need(
				BTRFS_I(inode), pages,
				num_pages, pos, write_bytes, &lockstart,
				&lockend, nowait, &cached_state);
		if (extents_locked < 0) {
			if (!nowait && extents_locked == -EAGAIN)
				goto again;

			btrfs_delalloc_release_extents(BTRFS_I(inode),
						       reserve_bytes);
			ret = extents_locked;
			break;
		}

		copied = btrfs_copy_from_user(pos, write_bytes, pages, i);

		num_sectors = BTRFS_BYTES_TO_BLKS(fs_info, reserve_bytes);
		dirty_sectors = round_up(copied + sector_offset,
					fs_info->sectorsize);
		dirty_sectors = BTRFS_BYTES_TO_BLKS(fs_info, dirty_sectors);

		/*
		 * if we have trouble faulting in the pages, fall
		 * back to one page at a time
		 */
		if (copied < write_bytes)
			nrptrs = 1;

		if (copied == 0) {
			force_page_uptodate = true;
			dirty_sectors = 0;
			dirty_pages = 0;
		} else {
			force_page_uptodate = false;
			dirty_pages = DIV_ROUND_UP(copied + offset,
						   PAGE_SIZE);
		}

		if (num_sectors > dirty_sectors) {
			/* release everything except the sectors we dirtied */
			release_bytes -= dirty_sectors << fs_info->sectorsize_bits;
			if (only_release_metadata) {
				btrfs_delalloc_release_metadata(BTRFS_I(inode),
							release_bytes, true);
			} else {
				u64 __pos;

				__pos = round_down(pos,
						   fs_info->sectorsize) +
					(dirty_pages << PAGE_SHIFT);
				btrfs_delalloc_release_space(BTRFS_I(inode),
						data_reserved, __pos,
						release_bytes, true);
			}
		}

		release_bytes = round_up(copied + sector_offset,
					fs_info->sectorsize);

		ret = btrfs_dirty_pages(BTRFS_I(inode), pages,
					dirty_pages, pos, copied,
					&cached_state, only_release_metadata);

		/*
		 * If we have not locked the extent range, because the range's
		 * start offset is >= i_size, we might still have a non-NULL
		 * cached extent state, acquired while marking the extent range
		 * as delalloc through btrfs_dirty_pages(). Therefore free any
		 * possible cached extent state to avoid a memory leak.
		 */
		if (extents_locked)
			unlock_extent(&BTRFS_I(inode)->io_tree, lockstart,
				      lockend, &cached_state);
		else
			free_extent_state(cached_state);

		btrfs_delalloc_release_extents(BTRFS_I(inode), reserve_bytes);
		if (ret) {
			btrfs_drop_pages(fs_info, pages, num_pages, pos, copied);
			break;
		}

		release_bytes = 0;
		if (only_release_metadata)
			btrfs_check_nocow_unlock(BTRFS_I(inode));

		btrfs_drop_pages(fs_info, pages, num_pages, pos, copied);

		cond_resched();

		pos += copied;
		num_written += copied;
	}

	kfree(pages);

	if (release_bytes) {
		if (only_release_metadata) {
			btrfs_check_nocow_unlock(BTRFS_I(inode));
			btrfs_delalloc_release_metadata(BTRFS_I(inode),
					release_bytes, true);
		} else {
			btrfs_delalloc_release_space(BTRFS_I(inode),
					data_reserved,
					round_down(pos, fs_info->sectorsize),
					release_bytes, true);
		}
	}

	extent_changeset_free(data_reserved);
	if (num_written > 0) {
		pagecache_isize_extended(inode, old_isize, iocb->ki_pos);
		iocb->ki_pos += num_written;
	}
out:
	btrfs_inode_unlock(inode, ilock_flags);
	return num_written ? num_written : ret;
}

static ssize_t check_direct_IO(struct btrfs_fs_info *fs_info,
			       const struct iov_iter *iter, loff_t offset)
{
	const u32 blocksize_mask = fs_info->sectorsize - 1;

	if (offset & blocksize_mask)
		return -EINVAL;

	if (iov_iter_alignment(iter) & blocksize_mask)
		return -EINVAL;

	return 0;
}

static ssize_t btrfs_direct_write(struct kiocb *iocb, struct iov_iter *from)
{
	const bool is_sync_write = (iocb->ki_flags & IOCB_DSYNC);
	struct file *file = iocb->ki_filp;
	struct inode *inode = file_inode(file);
	struct btrfs_fs_info *fs_info = btrfs_sb(inode->i_sb);
	loff_t pos;
	ssize_t written = 0;
	ssize_t written_buffered;
	size_t prev_left = 0;
	loff_t endbyte;
	ssize_t err;
	unsigned int ilock_flags = 0;
<<<<<<< HEAD
=======
	struct iomap_dio *dio;
>>>>>>> 29549c70

	if (iocb->ki_flags & IOCB_NOWAIT)
		ilock_flags |= BTRFS_ILOCK_TRY;

	/* If the write DIO is within EOF, use a shared lock */
	if (iocb->ki_pos + iov_iter_count(from) <= i_size_read(inode))
		ilock_flags |= BTRFS_ILOCK_SHARED;

relock:
	err = btrfs_inode_lock(inode, ilock_flags);
	if (err < 0)
		return err;

	err = generic_write_checks(iocb, from);
	if (err <= 0) {
		btrfs_inode_unlock(inode, ilock_flags);
		return err;
	}

	err = btrfs_write_check(iocb, from, err);
	if (err < 0) {
		btrfs_inode_unlock(inode, ilock_flags);
		goto out;
	}

	pos = iocb->ki_pos;
	/*
	 * Re-check since file size may have changed just before taking the
	 * lock or pos may have changed because of O_APPEND in generic_write_check()
	 */
	if ((ilock_flags & BTRFS_ILOCK_SHARED) &&
	    pos + iov_iter_count(from) > i_size_read(inode)) {
		btrfs_inode_unlock(inode, ilock_flags);
		ilock_flags &= ~BTRFS_ILOCK_SHARED;
		goto relock;
	}

	if (check_direct_IO(fs_info, from, pos)) {
		btrfs_inode_unlock(inode, ilock_flags);
		goto buffered;
	}

	/*
<<<<<<< HEAD
	 * We remove IOCB_DSYNC so that we don't deadlock when iomap_dio_rw()
	 * calls generic_write_sync() (through iomap_dio_complete()), because
	 * that results in calling fsync (btrfs_sync_file()) which will try to
	 * lock the inode in exclusive/write mode.
	 */
	if (is_sync_write)
		iocb->ki_flags &= ~IOCB_DSYNC;

	/*
	 * The iov_iter can be mapped to the same file range we are writing to.
	 * If that's the case, then we will deadlock in the iomap code, because
	 * it first calls our callback btrfs_dio_iomap_begin(), which will create
	 * an ordered extent, and after that it will fault in the pages that the
	 * iov_iter refers to. During the fault in we end up in the readahead
	 * pages code (starting at btrfs_readahead()), which will lock the range,
	 * find that ordered extent and then wait for it to complete (at
	 * btrfs_lock_and_flush_ordered_range()), resulting in a deadlock since
	 * obviously the ordered extent can never complete as we didn't submit
	 * yet the respective bio(s). This always happens when the buffer is
	 * memory mapped to the same file range, since the iomap DIO code always
	 * invalidates pages in the target file range (after starting and waiting
	 * for any writeback).
	 *
	 * So here we disable page faults in the iov_iter and then retry if we
	 * got -EFAULT, faulting in the pages before the retry.
	 */
again:
	from->nofault = true;
	err = iomap_dio_rw(iocb, from, &btrfs_dio_iomap_ops, &btrfs_dio_ops,
			   IOMAP_DIO_PARTIAL, written);
	from->nofault = false;

=======
	 * The iov_iter can be mapped to the same file range we are writing to.
	 * If that's the case, then we will deadlock in the iomap code, because
	 * it first calls our callback btrfs_dio_iomap_begin(), which will create
	 * an ordered extent, and after that it will fault in the pages that the
	 * iov_iter refers to. During the fault in we end up in the readahead
	 * pages code (starting at btrfs_readahead()), which will lock the range,
	 * find that ordered extent and then wait for it to complete (at
	 * btrfs_lock_and_flush_ordered_range()), resulting in a deadlock since
	 * obviously the ordered extent can never complete as we didn't submit
	 * yet the respective bio(s). This always happens when the buffer is
	 * memory mapped to the same file range, since the iomap DIO code always
	 * invalidates pages in the target file range (after starting and waiting
	 * for any writeback).
	 *
	 * So here we disable page faults in the iov_iter and then retry if we
	 * got -EFAULT, faulting in the pages before the retry.
	 */
	from->nofault = true;
	dio = btrfs_dio_write(iocb, from, written);
	from->nofault = false;

	/*
	 * iomap_dio_complete() will call btrfs_sync_file() if we have a dsync
	 * iocb, and that needs to lock the inode. So unlock it before calling
	 * iomap_dio_complete() to avoid a deadlock.
	 */
	btrfs_inode_unlock(inode, ilock_flags);

	if (IS_ERR_OR_NULL(dio))
		err = PTR_ERR_OR_ZERO(dio);
	else
		err = iomap_dio_complete(dio);

>>>>>>> 29549c70
	/* No increment (+=) because iomap returns a cumulative value. */
	if (err > 0)
		written = err;

	if (iov_iter_count(from) > 0 && (err == -EFAULT || err > 0)) {
		const size_t left = iov_iter_count(from);
		/*
		 * We have more data left to write. Try to fault in as many as
		 * possible of the remainder pages and retry. We do this without
		 * releasing and locking again the inode, to prevent races with
		 * truncate.
		 *
		 * Also, in case the iov refers to pages in the file range of the
		 * file we want to write to (due to a mmap), we could enter an
		 * infinite loop if we retry after faulting the pages in, since
		 * iomap will invalidate any pages in the range early on, before
		 * it tries to fault in the pages of the iov. So we keep track of
		 * how much was left of iov in the previous EFAULT and fallback
		 * to buffered IO in case we haven't made any progress.
		 */
		if (left == prev_left) {
			err = -ENOTBLK;
		} else {
			fault_in_iov_iter_readable(from, left);
			prev_left = left;
<<<<<<< HEAD
			goto again;
		}
	}

	btrfs_inode_unlock(inode, ilock_flags);

	/*
	 * Add back IOCB_DSYNC. Our caller, btrfs_file_write_iter(), will do
	 * the fsync (call generic_write_sync()).
	 */
	if (is_sync_write)
		iocb->ki_flags |= IOCB_DSYNC;

	/* If 'err' is -ENOTBLK then it means we must fallback to buffered IO. */
=======
			goto relock;
		}
	}

	/*
	 * If 'err' is -ENOTBLK or we have not written all data, then it means
	 * we must fallback to buffered IO.
	 */
>>>>>>> 29549c70
	if ((err < 0 && err != -ENOTBLK) || !iov_iter_count(from))
		goto out;

buffered:
	/*
	 * If we are in a NOWAIT context, then return -EAGAIN to signal the caller
	 * it must retry the operation in a context where blocking is acceptable,
	 * since we currently don't have NOWAIT semantics support for buffered IO
	 * and may block there for many reasons (reserving space for example).
	 */
	if (iocb->ki_flags & IOCB_NOWAIT) {
		err = -EAGAIN;
		goto out;
	}

	pos = iocb->ki_pos;
	written_buffered = btrfs_buffered_write(iocb, from);
	if (written_buffered < 0) {
		err = written_buffered;
		goto out;
	}
	/*
	 * Ensure all data is persisted. We want the next direct IO read to be
	 * able to read what was just written.
	 */
	endbyte = pos + written_buffered - 1;
	err = btrfs_fdatawrite_range(inode, pos, endbyte);
	if (err)
		goto out;
	err = filemap_fdatawait_range(inode->i_mapping, pos, endbyte);
	if (err)
		goto out;
	written += written_buffered;
	iocb->ki_pos = pos + written_buffered;
	invalidate_mapping_pages(file->f_mapping, pos >> PAGE_SHIFT,
				 endbyte >> PAGE_SHIFT);
out:
	return err < 0 ? err : written;
<<<<<<< HEAD
=======
}

static ssize_t btrfs_encoded_write(struct kiocb *iocb, struct iov_iter *from,
			const struct btrfs_ioctl_encoded_io_args *encoded)
{
	struct file *file = iocb->ki_filp;
	struct inode *inode = file_inode(file);
	loff_t count;
	ssize_t ret;

	btrfs_inode_lock(inode, 0);
	count = encoded->len;
	ret = generic_write_checks_count(iocb, &count);
	if (ret == 0 && count != encoded->len) {
		/*
		 * The write got truncated by generic_write_checks_count(). We
		 * can't do a partial encoded write.
		 */
		ret = -EFBIG;
	}
	if (ret || encoded->len == 0)
		goto out;

	ret = btrfs_write_check(iocb, from, encoded->len);
	if (ret < 0)
		goto out;

	ret = btrfs_do_encoded_write(iocb, from, encoded);
out:
	btrfs_inode_unlock(inode, 0);
	return ret;
>>>>>>> 29549c70
}

ssize_t btrfs_do_write_iter(struct kiocb *iocb, struct iov_iter *from,
			    const struct btrfs_ioctl_encoded_io_args *encoded)
{
	struct file *file = iocb->ki_filp;
	struct btrfs_inode *inode = BTRFS_I(file_inode(file));
	ssize_t num_written, num_sync;
	const bool sync = iocb_is_dsync(iocb);

	/*
	 * If the fs flips readonly due to some impossible error, although we
	 * have opened a file as writable, we have to stop this write operation
	 * to ensure consistency.
	 */
	if (BTRFS_FS_ERROR(inode->root->fs_info))
		return -EROFS;

	if (encoded && (iocb->ki_flags & IOCB_NOWAIT))
		return -EOPNOTSUPP;

	if (sync)
		atomic_inc(&inode->sync_writers);

	if (encoded) {
		num_written = btrfs_encoded_write(iocb, from, encoded);
		num_sync = encoded->len;
	} else if (iocb->ki_flags & IOCB_DIRECT) {
		num_written = btrfs_direct_write(iocb, from);
		num_sync = num_written;
	} else {
		num_written = btrfs_buffered_write(iocb, from);
		num_sync = num_written;
	}

	btrfs_set_inode_last_sub_trans(inode);

	if (num_sync > 0) {
		num_sync = generic_write_sync(iocb, num_sync);
		if (num_sync < 0)
			num_written = num_sync;
	}

	if (sync)
		atomic_dec(&inode->sync_writers);

	current->backing_dev_info = NULL;
	return num_written;
}

static ssize_t btrfs_file_write_iter(struct kiocb *iocb, struct iov_iter *from)
{
	return btrfs_do_write_iter(iocb, from, NULL);
}

int btrfs_release_file(struct inode *inode, struct file *filp)
{
	struct btrfs_file_private *private = filp->private_data;

	if (private && private->filldir_buf)
		kfree(private->filldir_buf);
	kfree(private);
	filp->private_data = NULL;

	/*
	 * Set by setattr when we are about to truncate a file from a non-zero
	 * size to a zero size.  This tries to flush down new bytes that may
	 * have been written if the application were using truncate to replace
	 * a file in place.
	 */
	if (test_and_clear_bit(BTRFS_INODE_FLUSH_ON_CLOSE,
			       &BTRFS_I(inode)->runtime_flags))
			filemap_flush(inode->i_mapping);
	return 0;
}

static int start_ordered_ops(struct inode *inode, loff_t start, loff_t end)
{
	int ret;
	struct blk_plug plug;

	/*
	 * This is only called in fsync, which would do synchronous writes, so
	 * a plug can merge adjacent IOs as much as possible.  Esp. in case of
	 * multiple disks using raid profile, a large IO can be split to
	 * several segments of stripe length (currently 64K).
	 */
	blk_start_plug(&plug);
	atomic_inc(&BTRFS_I(inode)->sync_writers);
	ret = btrfs_fdatawrite_range(inode, start, end);
	atomic_dec(&BTRFS_I(inode)->sync_writers);
	blk_finish_plug(&plug);

	return ret;
}

static inline bool skip_inode_logging(const struct btrfs_log_ctx *ctx)
{
	struct btrfs_inode *inode = BTRFS_I(ctx->inode);
	struct btrfs_fs_info *fs_info = inode->root->fs_info;

	if (btrfs_inode_in_log(inode, fs_info->generation) &&
	    list_empty(&ctx->ordered_extents))
		return true;

	/*
	 * If we are doing a fast fsync we can not bail out if the inode's
	 * last_trans is <= then the last committed transaction, because we only
	 * update the last_trans of the inode during ordered extent completion,
	 * and for a fast fsync we don't wait for that, we only wait for the
	 * writeback to complete.
	 */
	if (inode->last_trans <= fs_info->last_trans_committed &&
	    (test_bit(BTRFS_INODE_NEEDS_FULL_SYNC, &inode->runtime_flags) ||
	     list_empty(&ctx->ordered_extents)))
		return true;

	return false;
}

/*
 * fsync call for both files and directories.  This logs the inode into
 * the tree log instead of forcing full commits whenever possible.
 *
 * It needs to call filemap_fdatawait so that all ordered extent updates are
 * in the metadata btree are up to date for copying to the log.
 *
 * It drops the inode mutex before doing the tree log commit.  This is an
 * important optimization for directories because holding the mutex prevents
 * new operations on the dir while we write to disk.
 */
int btrfs_sync_file(struct file *file, loff_t start, loff_t end, int datasync)
{
	struct dentry *dentry = file_dentry(file);
	struct inode *inode = d_inode(dentry);
	struct btrfs_fs_info *fs_info = btrfs_sb(inode->i_sb);
	struct btrfs_root *root = BTRFS_I(inode)->root;
	struct btrfs_trans_handle *trans;
	struct btrfs_log_ctx ctx;
	int ret = 0, err;
	u64 len;
	bool full_sync;

	trace_btrfs_sync_file(file, datasync);

	btrfs_init_log_ctx(&ctx, inode);

	/*
	 * Always set the range to a full range, otherwise we can get into
	 * several problems, from missing file extent items to represent holes
	 * when not using the NO_HOLES feature, to log tree corruption due to
	 * races between hole detection during logging and completion of ordered
	 * extents outside the range, to missing checksums due to ordered extents
	 * for which we flushed only a subset of their pages.
	 */
	start = 0;
	end = LLONG_MAX;
	len = (u64)LLONG_MAX + 1;

	/*
	 * We write the dirty pages in the range and wait until they complete
	 * out of the ->i_mutex. If so, we can flush the dirty pages by
	 * multi-task, and make the performance up.  See
	 * btrfs_wait_ordered_range for an explanation of the ASYNC check.
	 */
	ret = start_ordered_ops(inode, start, end);
	if (ret)
		goto out;

	btrfs_inode_lock(inode, BTRFS_ILOCK_MMAP);

	atomic_inc(&root->log_batch);

	/*
	 * Before we acquired the inode's lock and the mmap lock, someone may
	 * have dirtied more pages in the target range. We need to make sure
	 * that writeback for any such pages does not start while we are logging
	 * the inode, because if it does, any of the following might happen when
	 * we are not doing a full inode sync:
	 *
	 * 1) We log an extent after its writeback finishes but before its
	 *    checksums are added to the csum tree, leading to -EIO errors
	 *    when attempting to read the extent after a log replay.
	 *
	 * 2) We can end up logging an extent before its writeback finishes.
	 *    Therefore after the log replay we will have a file extent item
	 *    pointing to an unwritten extent (and no data checksums as well).
	 *
	 * So trigger writeback for any eventual new dirty pages and then we
	 * wait for all ordered extents to complete below.
	 */
	ret = start_ordered_ops(inode, start, end);
	if (ret) {
		btrfs_inode_unlock(inode, BTRFS_ILOCK_MMAP);
		goto out;
	}

	/*
	 * Always check for the full sync flag while holding the inode's lock,
	 * to avoid races with other tasks. The flag must be either set all the
	 * time during logging or always off all the time while logging.
	 * We check the flag here after starting delalloc above, because when
	 * running delalloc the full sync flag may be set if we need to drop
	 * extra extent map ranges due to temporary memory allocation failures.
	 */
	full_sync = test_bit(BTRFS_INODE_NEEDS_FULL_SYNC,
			     &BTRFS_I(inode)->runtime_flags);

	/*
	 * We have to do this here to avoid the priority inversion of waiting on
	 * IO of a lower priority task while holding a transaction open.
	 *
	 * For a full fsync we wait for the ordered extents to complete while
	 * for a fast fsync we wait just for writeback to complete, and then
	 * attach the ordered extents to the transaction so that a transaction
	 * commit waits for their completion, to avoid data loss if we fsync,
	 * the current transaction commits before the ordered extents complete
	 * and a power failure happens right after that.
	 *
	 * For zoned filesystem, if a write IO uses a ZONE_APPEND command, the
	 * logical address recorded in the ordered extent may change. We need
	 * to wait for the IO to stabilize the logical address.
	 */
	if (full_sync || btrfs_is_zoned(fs_info)) {
		ret = btrfs_wait_ordered_range(inode, start, len);
	} else {
		/*
		 * Get our ordered extents as soon as possible to avoid doing
		 * checksum lookups in the csum tree, and use instead the
		 * checksums attached to the ordered extents.
		 */
		btrfs_get_ordered_extents_for_logging(BTRFS_I(inode),
						      &ctx.ordered_extents);
		ret = filemap_fdatawait_range(inode->i_mapping, start, end);
	}

	if (ret)
		goto out_release_extents;

	atomic_inc(&root->log_batch);

	smp_mb();
	if (skip_inode_logging(&ctx)) {
		/*
		 * We've had everything committed since the last time we were
		 * modified so clear this flag in case it was set for whatever
		 * reason, it's no longer relevant.
		 */
		clear_bit(BTRFS_INODE_NEEDS_FULL_SYNC,
			  &BTRFS_I(inode)->runtime_flags);
		/*
		 * An ordered extent might have started before and completed
		 * already with io errors, in which case the inode was not
		 * updated and we end up here. So check the inode's mapping
		 * for any errors that might have happened since we last
		 * checked called fsync.
		 */
		ret = filemap_check_wb_err(inode->i_mapping, file->f_wb_err);
		goto out_release_extents;
	}

	/*
	 * We use start here because we will need to wait on the IO to complete
	 * in btrfs_sync_log, which could require joining a transaction (for
	 * example checking cross references in the nocow path).  If we use join
	 * here we could get into a situation where we're waiting on IO to
	 * happen that is blocked on a transaction trying to commit.  With start
	 * we inc the extwriter counter, so we wait for all extwriters to exit
	 * before we start blocking joiners.  This comment is to keep somebody
	 * from thinking they are super smart and changing this to
	 * btrfs_join_transaction *cough*Josef*cough*.
	 */
	trans = btrfs_start_transaction(root, 0);
	if (IS_ERR(trans)) {
		ret = PTR_ERR(trans);
		goto out_release_extents;
	}
	trans->in_fsync = true;

	ret = btrfs_log_dentry_safe(trans, dentry, &ctx);
	btrfs_release_log_ctx_extents(&ctx);
	if (ret < 0) {
		/* Fallthrough and commit/free transaction. */
		ret = BTRFS_LOG_FORCE_COMMIT;
	}

	/* we've logged all the items and now have a consistent
	 * version of the file in the log.  It is possible that
	 * someone will come in and modify the file, but that's
	 * fine because the log is consistent on disk, and we
	 * have references to all of the file's extents
	 *
	 * It is possible that someone will come in and log the
	 * file again, but that will end up using the synchronization
	 * inside btrfs_sync_log to keep things safe.
	 */
	btrfs_inode_unlock(inode, BTRFS_ILOCK_MMAP);

	if (ret == BTRFS_NO_LOG_SYNC) {
		ret = btrfs_end_transaction(trans);
		goto out;
	}

	/* We successfully logged the inode, attempt to sync the log. */
	if (!ret) {
		ret = btrfs_sync_log(trans, root, &ctx);
		if (!ret) {
			ret = btrfs_end_transaction(trans);
			goto out;
		}
<<<<<<< HEAD
	}

	/*
	 * At this point we need to commit the transaction because we had
	 * btrfs_need_log_full_commit() or some other error.
	 *
	 * If we didn't do a full sync we have to stop the trans handle, wait on
	 * the ordered extents, start it again and commit the transaction.  If
	 * we attempt to wait on the ordered extents here we could deadlock with
	 * something like fallocate() that is holding the extent lock trying to
	 * start a transaction while some other thread is trying to commit the
	 * transaction while we (fsync) are currently holding the transaction
	 * open.
	 */
	if (!full_sync) {
		ret = btrfs_end_transaction(trans);
		if (ret)
			goto out;
		ret = btrfs_wait_ordered_range(inode, start, len);
		if (ret)
			goto out;

		/*
		 * This is safe to use here because we're only interested in
		 * making sure the transaction that had the ordered extents is
		 * committed.  We aren't waiting on anything past this point,
		 * we're purely getting the transaction and committing it.
		 */
		trans = btrfs_attach_transaction_barrier(root);
		if (IS_ERR(trans)) {
			ret = PTR_ERR(trans);

			/*
			 * We committed the transaction and there's no currently
			 * running transaction, this means everything we care
			 * about made it to disk and we are done.
			 */
			if (ret == -ENOENT)
				ret = 0;
			goto out;
		}
	}

	ret = btrfs_commit_transaction(trans);
out:
	ASSERT(list_empty(&ctx.list));
	err = file_check_and_advance_wb_err(file);
	if (!ret)
		ret = err;
	return ret > 0 ? -EIO : ret;
=======
	}
>>>>>>> 29549c70

	/*
	 * At this point we need to commit the transaction because we had
	 * btrfs_need_log_full_commit() or some other error.
	 *
	 * If we didn't do a full sync we have to stop the trans handle, wait on
	 * the ordered extents, start it again and commit the transaction.  If
	 * we attempt to wait on the ordered extents here we could deadlock with
	 * something like fallocate() that is holding the extent lock trying to
	 * start a transaction while some other thread is trying to commit the
	 * transaction while we (fsync) are currently holding the transaction
	 * open.
	 */
	if (!full_sync) {
		ret = btrfs_end_transaction(trans);
		if (ret)
			goto out;
		ret = btrfs_wait_ordered_range(inode, start, len);
		if (ret)
			goto out;

		/*
		 * This is safe to use here because we're only interested in
		 * making sure the transaction that had the ordered extents is
		 * committed.  We aren't waiting on anything past this point,
		 * we're purely getting the transaction and committing it.
		 */
		trans = btrfs_attach_transaction_barrier(root);
		if (IS_ERR(trans)) {
			ret = PTR_ERR(trans);

			/*
			 * We committed the transaction and there's no currently
			 * running transaction, this means everything we care
			 * about made it to disk and we are done.
			 */
			if (ret == -ENOENT)
				ret = 0;
			goto out;
		}
	}

	ret = btrfs_commit_transaction(trans);
out:
	ASSERT(list_empty(&ctx.list));
	ASSERT(list_empty(&ctx.conflict_inodes));
	err = file_check_and_advance_wb_err(file);
	if (!ret)
		ret = err;
	return ret > 0 ? -EIO : ret;

out_release_extents:
	btrfs_release_log_ctx_extents(&ctx);
	btrfs_inode_unlock(inode, BTRFS_ILOCK_MMAP);
	goto out;
}

static const struct vm_operations_struct btrfs_file_vm_ops = {
	.fault		= filemap_fault,
	.map_pages	= filemap_map_pages,
	.page_mkwrite	= btrfs_page_mkwrite,
};

static int btrfs_file_mmap(struct file	*filp, struct vm_area_struct *vma)
{
	struct address_space *mapping = filp->f_mapping;

	if (!mapping->a_ops->read_folio)
		return -ENOEXEC;

	file_accessed(filp);
	vma->vm_ops = &btrfs_file_vm_ops;

	return 0;
}

static int hole_mergeable(struct btrfs_inode *inode, struct extent_buffer *leaf,
			  int slot, u64 start, u64 end)
{
	struct btrfs_file_extent_item *fi;
	struct btrfs_key key;

	if (slot < 0 || slot >= btrfs_header_nritems(leaf))
		return 0;

	btrfs_item_key_to_cpu(leaf, &key, slot);
	if (key.objectid != btrfs_ino(inode) ||
	    key.type != BTRFS_EXTENT_DATA_KEY)
		return 0;

	fi = btrfs_item_ptr(leaf, slot, struct btrfs_file_extent_item);

	if (btrfs_file_extent_type(leaf, fi) != BTRFS_FILE_EXTENT_REG)
		return 0;

	if (btrfs_file_extent_disk_bytenr(leaf, fi))
		return 0;

	if (key.offset == end)
		return 1;
	if (key.offset + btrfs_file_extent_num_bytes(leaf, fi) == start)
		return 1;
	return 0;
}

static int fill_holes(struct btrfs_trans_handle *trans,
		struct btrfs_inode *inode,
		struct btrfs_path *path, u64 offset, u64 end)
{
	struct btrfs_fs_info *fs_info = trans->fs_info;
	struct btrfs_root *root = inode->root;
	struct extent_buffer *leaf;
	struct btrfs_file_extent_item *fi;
	struct extent_map *hole_em;
	struct btrfs_key key;
	int ret;

	if (btrfs_fs_incompat(fs_info, NO_HOLES))
		goto out;

	key.objectid = btrfs_ino(inode);
	key.type = BTRFS_EXTENT_DATA_KEY;
	key.offset = offset;

	ret = btrfs_search_slot(trans, root, &key, path, 0, 1);
	if (ret <= 0) {
		/*
		 * We should have dropped this offset, so if we find it then
		 * something has gone horribly wrong.
		 */
		if (ret == 0)
			ret = -EINVAL;
		return ret;
	}

	leaf = path->nodes[0];
	if (hole_mergeable(inode, leaf, path->slots[0] - 1, offset, end)) {
		u64 num_bytes;

		path->slots[0]--;
		fi = btrfs_item_ptr(leaf, path->slots[0],
				    struct btrfs_file_extent_item);
		num_bytes = btrfs_file_extent_num_bytes(leaf, fi) +
			end - offset;
		btrfs_set_file_extent_num_bytes(leaf, fi, num_bytes);
		btrfs_set_file_extent_ram_bytes(leaf, fi, num_bytes);
		btrfs_set_file_extent_offset(leaf, fi, 0);
		btrfs_set_file_extent_generation(leaf, fi, trans->transid);
		btrfs_mark_buffer_dirty(leaf);
		goto out;
	}

	if (hole_mergeable(inode, leaf, path->slots[0], offset, end)) {
		u64 num_bytes;

		key.offset = offset;
		btrfs_set_item_key_safe(fs_info, path, &key);
		fi = btrfs_item_ptr(leaf, path->slots[0],
				    struct btrfs_file_extent_item);
		num_bytes = btrfs_file_extent_num_bytes(leaf, fi) + end -
			offset;
		btrfs_set_file_extent_num_bytes(leaf, fi, num_bytes);
		btrfs_set_file_extent_ram_bytes(leaf, fi, num_bytes);
		btrfs_set_file_extent_offset(leaf, fi, 0);
		btrfs_set_file_extent_generation(leaf, fi, trans->transid);
		btrfs_mark_buffer_dirty(leaf);
		goto out;
	}
	btrfs_release_path(path);

	ret = btrfs_insert_hole_extent(trans, root, btrfs_ino(inode), offset,
				       end - offset);
	if (ret)
		return ret;

out:
	btrfs_release_path(path);

	hole_em = alloc_extent_map();
	if (!hole_em) {
		btrfs_drop_extent_map_range(inode, offset, end - 1, false);
		btrfs_set_inode_full_sync(inode);
	} else {
		hole_em->start = offset;
		hole_em->len = end - offset;
		hole_em->ram_bytes = hole_em->len;
		hole_em->orig_start = offset;

		hole_em->block_start = EXTENT_MAP_HOLE;
		hole_em->block_len = 0;
		hole_em->orig_block_len = 0;
		hole_em->compress_type = BTRFS_COMPRESS_NONE;
		hole_em->generation = trans->transid;

		ret = btrfs_replace_extent_map_range(inode, hole_em, true);
		free_extent_map(hole_em);
		if (ret)
			btrfs_set_inode_full_sync(inode);
	}

	return 0;
}

/*
 * Find a hole extent on given inode and change start/len to the end of hole
 * extent.(hole/vacuum extent whose em->start <= start &&
 *	   em->start + em->len > start)
 * When a hole extent is found, return 1 and modify start/len.
 */
static int find_first_non_hole(struct btrfs_inode *inode, u64 *start, u64 *len)
{
	struct btrfs_fs_info *fs_info = inode->root->fs_info;
	struct extent_map *em;
	int ret = 0;

	em = btrfs_get_extent(inode, NULL, 0,
			      round_down(*start, fs_info->sectorsize),
			      round_up(*len, fs_info->sectorsize));
	if (IS_ERR(em))
		return PTR_ERR(em);

	/* Hole or vacuum extent(only exists in no-hole mode) */
	if (em->block_start == EXTENT_MAP_HOLE) {
		ret = 1;
		*len = em->start + em->len > *start + *len ?
		       0 : *start + *len - em->start - em->len;
		*start = em->start + em->len;
	}
	free_extent_map(em);
	return ret;
}

static void btrfs_punch_hole_lock_range(struct inode *inode,
					const u64 lockstart,
					const u64 lockend,
					struct extent_state **cached_state)
{
	/*
	 * For subpage case, if the range is not at page boundary, we could
	 * have pages at the leading/tailing part of the range.
	 * This could lead to dead loop since filemap_range_has_page()
	 * will always return true.
	 * So here we need to do extra page alignment for
	 * filemap_range_has_page().
	 */
	const u64 page_lockstart = round_up(lockstart, PAGE_SIZE);
	const u64 page_lockend = round_down(lockend + 1, PAGE_SIZE) - 1;

	while (1) {
		truncate_pagecache_range(inode, lockstart, lockend);

		lock_extent(&BTRFS_I(inode)->io_tree, lockstart, lockend,
			    cached_state);
		/*
		 * We can't have ordered extents in the range, nor dirty/writeback
		 * pages, because we have locked the inode's VFS lock in exclusive
		 * mode, we have locked the inode's i_mmap_lock in exclusive mode,
		 * we have flushed all delalloc in the range and we have waited
		 * for any ordered extents in the range to complete.
		 * We can race with anyone reading pages from this range, so after
		 * locking the range check if we have pages in the range, and if
		 * we do, unlock the range and retry.
		 */
		if (!filemap_range_has_page(inode->i_mapping, page_lockstart,
					    page_lockend))
			break;

		unlock_extent(&BTRFS_I(inode)->io_tree, lockstart, lockend,
			      cached_state);
	}

	btrfs_assert_inode_range_clean(BTRFS_I(inode), lockstart, lockend);
}

static int btrfs_insert_replace_extent(struct btrfs_trans_handle *trans,
				     struct btrfs_inode *inode,
				     struct btrfs_path *path,
				     struct btrfs_replace_extent_info *extent_info,
				     const u64 replace_len,
				     const u64 bytes_to_drop)
{
	struct btrfs_fs_info *fs_info = trans->fs_info;
	struct btrfs_root *root = inode->root;
	struct btrfs_file_extent_item *extent;
	struct extent_buffer *leaf;
	struct btrfs_key key;
	int slot;
	struct btrfs_ref ref = { 0 };
	int ret;

	if (replace_len == 0)
		return 0;

	if (extent_info->disk_offset == 0 &&
	    btrfs_fs_incompat(fs_info, NO_HOLES)) {
		btrfs_update_inode_bytes(inode, 0, bytes_to_drop);
		return 0;
	}

	key.objectid = btrfs_ino(inode);
	key.type = BTRFS_EXTENT_DATA_KEY;
	key.offset = extent_info->file_offset;
	ret = btrfs_insert_empty_item(trans, root, path, &key,
				      sizeof(struct btrfs_file_extent_item));
	if (ret)
		return ret;
	leaf = path->nodes[0];
	slot = path->slots[0];
	write_extent_buffer(leaf, extent_info->extent_buf,
			    btrfs_item_ptr_offset(leaf, slot),
			    sizeof(struct btrfs_file_extent_item));
	extent = btrfs_item_ptr(leaf, slot, struct btrfs_file_extent_item);
	ASSERT(btrfs_file_extent_type(leaf, extent) != BTRFS_FILE_EXTENT_INLINE);
	btrfs_set_file_extent_offset(leaf, extent, extent_info->data_offset);
	btrfs_set_file_extent_num_bytes(leaf, extent, replace_len);
	if (extent_info->is_new_extent)
		btrfs_set_file_extent_generation(leaf, extent, trans->transid);
	btrfs_mark_buffer_dirty(leaf);
	btrfs_release_path(path);

	ret = btrfs_inode_set_file_extent_range(inode, extent_info->file_offset,
						replace_len);
	if (ret)
		return ret;

	/* If it's a hole, nothing more needs to be done. */
	if (extent_info->disk_offset == 0) {
		btrfs_update_inode_bytes(inode, 0, bytes_to_drop);
		return 0;
	}

	btrfs_update_inode_bytes(inode, replace_len, bytes_to_drop);

	if (extent_info->is_new_extent && extent_info->insertions == 0) {
		key.objectid = extent_info->disk_offset;
		key.type = BTRFS_EXTENT_ITEM_KEY;
		key.offset = extent_info->disk_len;
		ret = btrfs_alloc_reserved_file_extent(trans, root,
						       btrfs_ino(inode),
						       extent_info->file_offset,
						       extent_info->qgroup_reserved,
						       &key);
	} else {
		u64 ref_offset;

		btrfs_init_generic_ref(&ref, BTRFS_ADD_DELAYED_REF,
				       extent_info->disk_offset,
				       extent_info->disk_len, 0);
		ref_offset = extent_info->file_offset - extent_info->data_offset;
		btrfs_init_data_ref(&ref, root->root_key.objectid,
				    btrfs_ino(inode), ref_offset, 0, false);
		ret = btrfs_inc_extent_ref(trans, &ref);
	}

	extent_info->insertions++;

	return ret;
}

/*
 * The respective range must have been previously locked, as well as the inode.
 * The end offset is inclusive (last byte of the range).
 * @extent_info is NULL for fallocate's hole punching and non-NULL when replacing
 * the file range with an extent.
 * When not punching a hole, we don't want to end up in a state where we dropped
 * extents without inserting a new one, so we must abort the transaction to avoid
 * a corruption.
 */
int btrfs_replace_file_extents(struct btrfs_inode *inode,
			       struct btrfs_path *path, const u64 start,
			       const u64 end,
			       struct btrfs_replace_extent_info *extent_info,
			       struct btrfs_trans_handle **trans_out)
{
	struct btrfs_drop_extents_args drop_args = { 0 };
	struct btrfs_root *root = inode->root;
	struct btrfs_fs_info *fs_info = root->fs_info;
	u64 min_size = btrfs_calc_insert_metadata_size(fs_info, 1);
	u64 ino_size = round_up(inode->vfs_inode.i_size, fs_info->sectorsize);
	struct btrfs_trans_handle *trans = NULL;
	struct btrfs_block_rsv *rsv;
	unsigned int rsv_count;
	u64 cur_offset;
	u64 len = end - start;
	int ret = 0;

	if (end <= start)
		return -EINVAL;

	rsv = btrfs_alloc_block_rsv(fs_info, BTRFS_BLOCK_RSV_TEMP);
	if (!rsv) {
		ret = -ENOMEM;
		goto out;
	}
	rsv->size = btrfs_calc_insert_metadata_size(fs_info, 1);
	rsv->failfast = true;

	/*
	 * 1 - update the inode
	 * 1 - removing the extents in the range
	 * 1 - adding the hole extent if no_holes isn't set or if we are
	 *     replacing the range with a new extent
	 */
	if (!btrfs_fs_incompat(fs_info, NO_HOLES) || extent_info)
		rsv_count = 3;
	else
		rsv_count = 2;

	trans = btrfs_start_transaction(root, rsv_count);
	if (IS_ERR(trans)) {
		ret = PTR_ERR(trans);
		trans = NULL;
		goto out_free;
	}

	ret = btrfs_block_rsv_migrate(&fs_info->trans_block_rsv, rsv,
				      min_size, false);
	if (WARN_ON(ret))
		goto out_trans;
	trans->block_rsv = rsv;

	cur_offset = start;
	drop_args.path = path;
	drop_args.end = end + 1;
	drop_args.drop_cache = true;
	while (cur_offset < end) {
		drop_args.start = cur_offset;
		ret = btrfs_drop_extents(trans, root, inode, &drop_args);
		/* If we are punching a hole decrement the inode's byte count */
		if (!extent_info)
			btrfs_update_inode_bytes(inode, 0,
						 drop_args.bytes_found);
		if (ret != -ENOSPC) {
			/*
			 * The only time we don't want to abort is if we are
			 * attempting to clone a partial inline extent, in which
			 * case we'll get EOPNOTSUPP.  However if we aren't
			 * clone we need to abort no matter what, because if we
			 * got EOPNOTSUPP via prealloc then we messed up and
			 * need to abort.
			 */
			if (ret &&
			    (ret != -EOPNOTSUPP ||
			     (extent_info && extent_info->is_new_extent)))
				btrfs_abort_transaction(trans, ret);
			break;
		}

		trans->block_rsv = &fs_info->trans_block_rsv;

		if (!extent_info && cur_offset < drop_args.drop_end &&
		    cur_offset < ino_size) {
			ret = fill_holes(trans, inode, path, cur_offset,
					 drop_args.drop_end);
			if (ret) {
				/*
				 * If we failed then we didn't insert our hole
				 * entries for the area we dropped, so now the
				 * fs is corrupted, so we must abort the
				 * transaction.
				 */
				btrfs_abort_transaction(trans, ret);
				break;
			}
		} else if (!extent_info && cur_offset < drop_args.drop_end) {
			/*
			 * We are past the i_size here, but since we didn't
			 * insert holes we need to clear the mapped area so we
			 * know to not set disk_i_size in this area until a new
			 * file extent is inserted here.
			 */
			ret = btrfs_inode_clear_file_extent_range(inode,
					cur_offset,
					drop_args.drop_end - cur_offset);
			if (ret) {
				/*
				 * We couldn't clear our area, so we could
				 * presumably adjust up and corrupt the fs, so
				 * we need to abort.
				 */
				btrfs_abort_transaction(trans, ret);
				break;
			}
		}

		if (extent_info &&
		    drop_args.drop_end > extent_info->file_offset) {
			u64 replace_len = drop_args.drop_end -
					  extent_info->file_offset;

			ret = btrfs_insert_replace_extent(trans, inode,	path,
					extent_info, replace_len,
					drop_args.bytes_found);
			if (ret) {
				btrfs_abort_transaction(trans, ret);
				break;
			}
			extent_info->data_len -= replace_len;
			extent_info->data_offset += replace_len;
			extent_info->file_offset += replace_len;
		}

		/*
		 * We are releasing our handle on the transaction, balance the
		 * dirty pages of the btree inode and flush delayed items, and
		 * then get a new transaction handle, which may now point to a
		 * new transaction in case someone else may have committed the
		 * transaction we used to replace/drop file extent items. So
		 * bump the inode's iversion and update mtime and ctime except
		 * if we are called from a dedupe context. This is because a
		 * power failure/crash may happen after the transaction is
		 * committed and before we finish replacing/dropping all the
		 * file extent items we need.
		 */
		inode_inc_iversion(&inode->vfs_inode);

		if (!extent_info || extent_info->update_times) {
			inode->vfs_inode.i_mtime = current_time(&inode->vfs_inode);
			inode->vfs_inode.i_ctime = inode->vfs_inode.i_mtime;
		}

		ret = btrfs_update_inode(trans, root, inode);
		if (ret)
			break;

		btrfs_end_transaction(trans);
		btrfs_btree_balance_dirty(fs_info);

		trans = btrfs_start_transaction(root, rsv_count);
		if (IS_ERR(trans)) {
			ret = PTR_ERR(trans);
			trans = NULL;
			break;
		}

		ret = btrfs_block_rsv_migrate(&fs_info->trans_block_rsv,
					      rsv, min_size, false);
		if (WARN_ON(ret))
			break;
		trans->block_rsv = rsv;

		cur_offset = drop_args.drop_end;
		len = end - cur_offset;
		if (!extent_info && len) {
			ret = find_first_non_hole(inode, &cur_offset, &len);
			if (unlikely(ret < 0))
				break;
			if (ret && !len) {
				ret = 0;
				break;
			}
		}
	}

	/*
	 * If we were cloning, force the next fsync to be a full one since we
	 * we replaced (or just dropped in the case of cloning holes when
	 * NO_HOLES is enabled) file extent items and did not setup new extent
	 * maps for the replacement extents (or holes).
	 */
	if (extent_info && !extent_info->is_new_extent)
		btrfs_set_inode_full_sync(inode);

	if (ret)
		goto out_trans;

	trans->block_rsv = &fs_info->trans_block_rsv;
	/*
	 * If we are using the NO_HOLES feature we might have had already an
	 * hole that overlaps a part of the region [lockstart, lockend] and
	 * ends at (or beyond) lockend. Since we have no file extent items to
	 * represent holes, drop_end can be less than lockend and so we must
	 * make sure we have an extent map representing the existing hole (the
	 * call to __btrfs_drop_extents() might have dropped the existing extent
	 * map representing the existing hole), otherwise the fast fsync path
	 * will not record the existence of the hole region
	 * [existing_hole_start, lockend].
	 */
	if (drop_args.drop_end <= end)
		drop_args.drop_end = end + 1;
	/*
	 * Don't insert file hole extent item if it's for a range beyond eof
	 * (because it's useless) or if it represents a 0 bytes range (when
	 * cur_offset == drop_end).
	 */
	if (!extent_info && cur_offset < ino_size &&
	    cur_offset < drop_args.drop_end) {
		ret = fill_holes(trans, inode, path, cur_offset,
				 drop_args.drop_end);
		if (ret) {
			/* Same comment as above. */
			btrfs_abort_transaction(trans, ret);
			goto out_trans;
		}
	} else if (!extent_info && cur_offset < drop_args.drop_end) {
		/* See the comment in the loop above for the reasoning here. */
		ret = btrfs_inode_clear_file_extent_range(inode, cur_offset,
					drop_args.drop_end - cur_offset);
		if (ret) {
			btrfs_abort_transaction(trans, ret);
			goto out_trans;
		}

	}
	if (extent_info) {
		ret = btrfs_insert_replace_extent(trans, inode, path,
				extent_info, extent_info->data_len,
				drop_args.bytes_found);
		if (ret) {
			btrfs_abort_transaction(trans, ret);
			goto out_trans;
		}
	}

out_trans:
	if (!trans)
		goto out_free;

	trans->block_rsv = &fs_info->trans_block_rsv;
	if (ret)
		btrfs_end_transaction(trans);
	else
		*trans_out = trans;
out_free:
	btrfs_free_block_rsv(fs_info, rsv);
out:
	return ret;
}

static int btrfs_punch_hole(struct file *file, loff_t offset, loff_t len)
{
	struct inode *inode = file_inode(file);
	struct btrfs_fs_info *fs_info = btrfs_sb(inode->i_sb);
	struct btrfs_root *root = BTRFS_I(inode)->root;
	struct extent_state *cached_state = NULL;
	struct btrfs_path *path;
	struct btrfs_trans_handle *trans = NULL;
	u64 lockstart;
	u64 lockend;
	u64 tail_start;
	u64 tail_len;
	u64 orig_start = offset;
	int ret = 0;
	bool same_block;
	u64 ino_size;
	bool truncated_block = false;
	bool updated_inode = false;

	btrfs_inode_lock(inode, BTRFS_ILOCK_MMAP);

	ret = btrfs_wait_ordered_range(inode, offset, len);
	if (ret)
		goto out_only_mutex;

	ino_size = round_up(inode->i_size, fs_info->sectorsize);
	ret = find_first_non_hole(BTRFS_I(inode), &offset, &len);
	if (ret < 0)
		goto out_only_mutex;
	if (ret && !len) {
		/* Already in a large hole */
		ret = 0;
		goto out_only_mutex;
	}

	ret = file_modified(file);
	if (ret)
		goto out_only_mutex;

<<<<<<< HEAD
	lockstart = round_up(offset, btrfs_inode_sectorsize(BTRFS_I(inode)));
	lockend = round_down(offset + len,
			     btrfs_inode_sectorsize(BTRFS_I(inode))) - 1;
=======
	lockstart = round_up(offset, fs_info->sectorsize);
	lockend = round_down(offset + len, fs_info->sectorsize) - 1;
>>>>>>> 29549c70
	same_block = (BTRFS_BYTES_TO_BLKS(fs_info, offset))
		== (BTRFS_BYTES_TO_BLKS(fs_info, offset + len - 1));
	/*
	 * We needn't truncate any block which is beyond the end of the file
	 * because we are sure there is no data there.
	 */
	/*
	 * Only do this if we are in the same block and we aren't doing the
	 * entire block.
	 */
	if (same_block && len < fs_info->sectorsize) {
		if (offset < ino_size) {
			truncated_block = true;
			ret = btrfs_truncate_block(BTRFS_I(inode), offset, len,
						   0);
		} else {
			ret = 0;
		}
		goto out_only_mutex;
	}

	/* zero back part of the first block */
	if (offset < ino_size) {
		truncated_block = true;
		ret = btrfs_truncate_block(BTRFS_I(inode), offset, 0, 0);
		if (ret) {
			btrfs_inode_unlock(inode, BTRFS_ILOCK_MMAP);
			return ret;
		}
	}

	/* Check the aligned pages after the first unaligned page,
	 * if offset != orig_start, which means the first unaligned page
	 * including several following pages are already in holes,
	 * the extra check can be skipped */
	if (offset == orig_start) {
		/* after truncate page, check hole again */
		len = offset + len - lockstart;
		offset = lockstart;
		ret = find_first_non_hole(BTRFS_I(inode), &offset, &len);
		if (ret < 0)
			goto out_only_mutex;
		if (ret && !len) {
			ret = 0;
			goto out_only_mutex;
		}
		lockstart = offset;
	}

	/* Check the tail unaligned part is in a hole */
	tail_start = lockend + 1;
	tail_len = offset + len - tail_start;
	if (tail_len) {
		ret = find_first_non_hole(BTRFS_I(inode), &tail_start, &tail_len);
		if (unlikely(ret < 0))
			goto out_only_mutex;
		if (!ret) {
			/* zero the front end of the last page */
			if (tail_start + tail_len < ino_size) {
				truncated_block = true;
				ret = btrfs_truncate_block(BTRFS_I(inode),
							tail_start + tail_len,
							0, 1);
				if (ret)
					goto out_only_mutex;
			}
		}
	}

	if (lockend < lockstart) {
		ret = 0;
		goto out_only_mutex;
	}

	btrfs_punch_hole_lock_range(inode, lockstart, lockend, &cached_state);

	path = btrfs_alloc_path();
	if (!path) {
		ret = -ENOMEM;
		goto out;
	}

	ret = btrfs_replace_file_extents(BTRFS_I(inode), path, lockstart,
					 lockend, NULL, &trans);
	btrfs_free_path(path);
	if (ret)
		goto out;

	ASSERT(trans != NULL);
	inode_inc_iversion(inode);
	inode->i_mtime = current_time(inode);
	inode->i_ctime = inode->i_mtime;
	ret = btrfs_update_inode(trans, root, BTRFS_I(inode));
	updated_inode = true;
	btrfs_end_transaction(trans);
	btrfs_btree_balance_dirty(fs_info);
out:
	unlock_extent(&BTRFS_I(inode)->io_tree, lockstart, lockend,
		      &cached_state);
out_only_mutex:
	if (!updated_inode && truncated_block && !ret) {
		/*
		 * If we only end up zeroing part of a page, we still need to
		 * update the inode item, so that all the time fields are
		 * updated as well as the necessary btrfs inode in memory fields
		 * for detecting, at fsync time, if the inode isn't yet in the
		 * log tree or it's there but not up to date.
		 */
		struct timespec64 now = current_time(inode);

		inode_inc_iversion(inode);
		inode->i_mtime = now;
		inode->i_ctime = now;
		trans = btrfs_start_transaction(root, 1);
		if (IS_ERR(trans)) {
			ret = PTR_ERR(trans);
		} else {
			int ret2;

			ret = btrfs_update_inode(trans, root, BTRFS_I(inode));
			ret2 = btrfs_end_transaction(trans);
			if (!ret)
				ret = ret2;
		}
	}
	btrfs_inode_unlock(inode, BTRFS_ILOCK_MMAP);
	return ret;
}

/* Helper structure to record which range is already reserved */
struct falloc_range {
	struct list_head list;
	u64 start;
	u64 len;
};

/*
 * Helper function to add falloc range
 *
 * Caller should have locked the larger range of extent containing
 * [start, len)
 */
static int add_falloc_range(struct list_head *head, u64 start, u64 len)
{
	struct falloc_range *range = NULL;

	if (!list_empty(head)) {
		/*
		 * As fallocate iterates by bytenr order, we only need to check
		 * the last range.
		 */
		range = list_last_entry(head, struct falloc_range, list);
		if (range->start + range->len == start) {
			range->len += len;
			return 0;
		}
	}

	range = kmalloc(sizeof(*range), GFP_KERNEL);
	if (!range)
		return -ENOMEM;
	range->start = start;
	range->len = len;
	list_add_tail(&range->list, head);
	return 0;
}

static int btrfs_fallocate_update_isize(struct inode *inode,
					const u64 end,
					const int mode)
{
	struct btrfs_trans_handle *trans;
	struct btrfs_root *root = BTRFS_I(inode)->root;
	int ret;
	int ret2;

	if (mode & FALLOC_FL_KEEP_SIZE || end <= i_size_read(inode))
		return 0;

	trans = btrfs_start_transaction(root, 1);
	if (IS_ERR(trans))
		return PTR_ERR(trans);

	inode->i_ctime = current_time(inode);
	i_size_write(inode, end);
	btrfs_inode_safe_disk_i_size_write(BTRFS_I(inode), 0);
	ret = btrfs_update_inode(trans, root, BTRFS_I(inode));
	ret2 = btrfs_end_transaction(trans);

	return ret ? ret : ret2;
}

enum {
	RANGE_BOUNDARY_WRITTEN_EXTENT,
	RANGE_BOUNDARY_PREALLOC_EXTENT,
	RANGE_BOUNDARY_HOLE,
};

static int btrfs_zero_range_check_range_boundary(struct btrfs_inode *inode,
						 u64 offset)
{
	const u64 sectorsize = inode->root->fs_info->sectorsize;
	struct extent_map *em;
	int ret;

	offset = round_down(offset, sectorsize);
	em = btrfs_get_extent(inode, NULL, 0, offset, sectorsize);
	if (IS_ERR(em))
		return PTR_ERR(em);

	if (em->block_start == EXTENT_MAP_HOLE)
		ret = RANGE_BOUNDARY_HOLE;
	else if (test_bit(EXTENT_FLAG_PREALLOC, &em->flags))
		ret = RANGE_BOUNDARY_PREALLOC_EXTENT;
	else
		ret = RANGE_BOUNDARY_WRITTEN_EXTENT;

	free_extent_map(em);
	return ret;
}

static int btrfs_zero_range(struct inode *inode,
			    loff_t offset,
			    loff_t len,
			    const int mode)
{
	struct btrfs_fs_info *fs_info = BTRFS_I(inode)->root->fs_info;
	struct extent_map *em;
	struct extent_changeset *data_reserved = NULL;
	int ret;
	u64 alloc_hint = 0;
	const u64 sectorsize = fs_info->sectorsize;
	u64 alloc_start = round_down(offset, sectorsize);
	u64 alloc_end = round_up(offset + len, sectorsize);
	u64 bytes_to_reserve = 0;
	bool space_reserved = false;

	em = btrfs_get_extent(BTRFS_I(inode), NULL, 0, alloc_start,
			      alloc_end - alloc_start);
	if (IS_ERR(em)) {
		ret = PTR_ERR(em);
		goto out;
	}

	/*
	 * Avoid hole punching and extent allocation for some cases. More cases
	 * could be considered, but these are unlikely common and we keep things
	 * as simple as possible for now. Also, intentionally, if the target
	 * range contains one or more prealloc extents together with regular
	 * extents and holes, we drop all the existing extents and allocate a
	 * new prealloc extent, so that we get a larger contiguous disk extent.
	 */
	if (em->start <= alloc_start &&
	    test_bit(EXTENT_FLAG_PREALLOC, &em->flags)) {
		const u64 em_end = em->start + em->len;

		if (em_end >= offset + len) {
			/*
			 * The whole range is already a prealloc extent,
			 * do nothing except updating the inode's i_size if
			 * needed.
			 */
			free_extent_map(em);
			ret = btrfs_fallocate_update_isize(inode, offset + len,
							   mode);
			goto out;
		}
		/*
		 * Part of the range is already a prealloc extent, so operate
		 * only on the remaining part of the range.
		 */
		alloc_start = em_end;
		ASSERT(IS_ALIGNED(alloc_start, sectorsize));
		len = offset + len - alloc_start;
		offset = alloc_start;
		alloc_hint = em->block_start + em->len;
	}
	free_extent_map(em);

	if (BTRFS_BYTES_TO_BLKS(fs_info, offset) ==
	    BTRFS_BYTES_TO_BLKS(fs_info, offset + len - 1)) {
		em = btrfs_get_extent(BTRFS_I(inode), NULL, 0, alloc_start,
				      sectorsize);
		if (IS_ERR(em)) {
			ret = PTR_ERR(em);
			goto out;
		}

		if (test_bit(EXTENT_FLAG_PREALLOC, &em->flags)) {
			free_extent_map(em);
			ret = btrfs_fallocate_update_isize(inode, offset + len,
							   mode);
			goto out;
		}
		if (len < sectorsize && em->block_start != EXTENT_MAP_HOLE) {
			free_extent_map(em);
			ret = btrfs_truncate_block(BTRFS_I(inode), offset, len,
						   0);
			if (!ret)
				ret = btrfs_fallocate_update_isize(inode,
								   offset + len,
								   mode);
			return ret;
		}
		free_extent_map(em);
		alloc_start = round_down(offset, sectorsize);
		alloc_end = alloc_start + sectorsize;
		goto reserve_space;
	}

	alloc_start = round_up(offset, sectorsize);
	alloc_end = round_down(offset + len, sectorsize);

	/*
	 * For unaligned ranges, check the pages at the boundaries, they might
	 * map to an extent, in which case we need to partially zero them, or
	 * they might map to a hole, in which case we need our allocation range
	 * to cover them.
	 */
	if (!IS_ALIGNED(offset, sectorsize)) {
		ret = btrfs_zero_range_check_range_boundary(BTRFS_I(inode),
							    offset);
		if (ret < 0)
			goto out;
		if (ret == RANGE_BOUNDARY_HOLE) {
			alloc_start = round_down(offset, sectorsize);
			ret = 0;
		} else if (ret == RANGE_BOUNDARY_WRITTEN_EXTENT) {
			ret = btrfs_truncate_block(BTRFS_I(inode), offset, 0, 0);
			if (ret)
				goto out;
		} else {
			ret = 0;
		}
	}

	if (!IS_ALIGNED(offset + len, sectorsize)) {
		ret = btrfs_zero_range_check_range_boundary(BTRFS_I(inode),
							    offset + len);
		if (ret < 0)
			goto out;
		if (ret == RANGE_BOUNDARY_HOLE) {
			alloc_end = round_up(offset + len, sectorsize);
			ret = 0;
		} else if (ret == RANGE_BOUNDARY_WRITTEN_EXTENT) {
			ret = btrfs_truncate_block(BTRFS_I(inode), offset + len,
						   0, 1);
			if (ret)
				goto out;
		} else {
			ret = 0;
		}
	}

reserve_space:
	if (alloc_start < alloc_end) {
		struct extent_state *cached_state = NULL;
		const u64 lockstart = alloc_start;
		const u64 lockend = alloc_end - 1;

		bytes_to_reserve = alloc_end - alloc_start;
		ret = btrfs_alloc_data_chunk_ondemand(BTRFS_I(inode),
						      bytes_to_reserve);
		if (ret < 0)
			goto out;
		space_reserved = true;
		btrfs_punch_hole_lock_range(inode, lockstart, lockend,
					    &cached_state);
		ret = btrfs_qgroup_reserve_data(BTRFS_I(inode), &data_reserved,
						alloc_start, bytes_to_reserve);
		if (ret) {
			unlock_extent(&BTRFS_I(inode)->io_tree, lockstart,
				      lockend, &cached_state);
			goto out;
		}
		ret = btrfs_prealloc_file_range(inode, mode, alloc_start,
						alloc_end - alloc_start,
						i_blocksize(inode),
						offset + len, &alloc_hint);
		unlock_extent(&BTRFS_I(inode)->io_tree, lockstart, lockend,
			      &cached_state);
		/* btrfs_prealloc_file_range releases reserved space on error */
		if (ret) {
			space_reserved = false;
			goto out;
		}
	}
	ret = btrfs_fallocate_update_isize(inode, offset + len, mode);
 out:
	if (ret && space_reserved)
		btrfs_free_reserved_data_space(BTRFS_I(inode), data_reserved,
					       alloc_start, bytes_to_reserve);
	extent_changeset_free(data_reserved);

	return ret;
}

static long btrfs_fallocate(struct file *file, int mode,
			    loff_t offset, loff_t len)
{
	struct inode *inode = file_inode(file);
	struct extent_state *cached_state = NULL;
	struct extent_changeset *data_reserved = NULL;
	struct falloc_range *range;
	struct falloc_range *tmp;
	struct list_head reserve_list;
	u64 cur_offset;
	u64 last_byte;
	u64 alloc_start;
	u64 alloc_end;
	u64 alloc_hint = 0;
	u64 locked_end;
	u64 actual_end = 0;
	u64 data_space_needed = 0;
	u64 data_space_reserved = 0;
	u64 qgroup_reserved = 0;
	struct extent_map *em;
	int blocksize = BTRFS_I(inode)->root->fs_info->sectorsize;
	int ret;

	/* Do not allow fallocate in ZONED mode */
	if (btrfs_is_zoned(btrfs_sb(inode->i_sb)))
		return -EOPNOTSUPP;

	alloc_start = round_down(offset, blocksize);
	alloc_end = round_up(offset + len, blocksize);
	cur_offset = alloc_start;

	/* Make sure we aren't being give some crap mode */
	if (mode & ~(FALLOC_FL_KEEP_SIZE | FALLOC_FL_PUNCH_HOLE |
		     FALLOC_FL_ZERO_RANGE))
		return -EOPNOTSUPP;

	if (mode & FALLOC_FL_PUNCH_HOLE)
		return btrfs_punch_hole(file, offset, len);
<<<<<<< HEAD

	/*
	 * Only trigger disk allocation, don't trigger qgroup reserve
	 *
	 * For qgroup space, it will be checked later.
	 */
	if (!(mode & FALLOC_FL_ZERO_RANGE)) {
		ret = btrfs_alloc_data_chunk_ondemand(BTRFS_I(inode),
						      alloc_end - alloc_start);
		if (ret < 0)
			return ret;
	}
=======
>>>>>>> 29549c70

	btrfs_inode_lock(inode, BTRFS_ILOCK_MMAP);

	if (!(mode & FALLOC_FL_KEEP_SIZE) && offset + len > inode->i_size) {
		ret = inode_newsize_ok(inode, offset + len);
		if (ret)
			goto out;
	}

	ret = file_modified(file);
	if (ret)
		goto out;

	/*
	 * TODO: Move these two operations after we have checked
	 * accurate reserved space, or fallocate can still fail but
	 * with page truncated or size expanded.
	 *
	 * But that's a minor problem and won't do much harm BTW.
	 */
	if (alloc_start > inode->i_size) {
		ret = btrfs_cont_expand(BTRFS_I(inode), i_size_read(inode),
					alloc_start);
		if (ret)
			goto out;
	} else if (offset + len > inode->i_size) {
		/*
		 * If we are fallocating from the end of the file onward we
		 * need to zero out the end of the block if i_size lands in the
		 * middle of a block.
		 */
		ret = btrfs_truncate_block(BTRFS_I(inode), inode->i_size, 0, 0);
		if (ret)
			goto out;
	}

	/*
	 * We have locked the inode at the VFS level (in exclusive mode) and we
	 * have locked the i_mmap_lock lock (in exclusive mode). Now before
	 * locking the file range, flush all dealloc in the range and wait for
	 * all ordered extents in the range to complete. After this we can lock
	 * the file range and, due to the previous locking we did, we know there
	 * can't be more delalloc or ordered extents in the range.
	 */
	ret = btrfs_wait_ordered_range(inode, alloc_start,
				       alloc_end - alloc_start);
	if (ret)
		goto out;

	if (mode & FALLOC_FL_ZERO_RANGE) {
		ret = btrfs_zero_range(inode, offset, len, mode);
		btrfs_inode_unlock(inode, BTRFS_ILOCK_MMAP);
		return ret;
	}

	locked_end = alloc_end - 1;
	lock_extent(&BTRFS_I(inode)->io_tree, alloc_start, locked_end,
		    &cached_state);

	btrfs_assert_inode_range_clean(BTRFS_I(inode), alloc_start, locked_end);

	/* First, check if we exceed the qgroup limit */
	INIT_LIST_HEAD(&reserve_list);
	while (cur_offset < alloc_end) {
		em = btrfs_get_extent(BTRFS_I(inode), NULL, 0, cur_offset,
				      alloc_end - cur_offset);
		if (IS_ERR(em)) {
			ret = PTR_ERR(em);
			break;
		}
		last_byte = min(extent_map_end(em), alloc_end);
		actual_end = min_t(u64, extent_map_end(em), offset + len);
		last_byte = ALIGN(last_byte, blocksize);
		if (em->block_start == EXTENT_MAP_HOLE ||
		    (cur_offset >= inode->i_size &&
		     !test_bit(EXTENT_FLAG_PREALLOC, &em->flags))) {
			const u64 range_len = last_byte - cur_offset;

			ret = add_falloc_range(&reserve_list, cur_offset, range_len);
			if (ret < 0) {
				free_extent_map(em);
				break;
			}
			ret = btrfs_qgroup_reserve_data(BTRFS_I(inode),
					&data_reserved, cur_offset, range_len);
			if (ret < 0) {
				free_extent_map(em);
				break;
			}
			qgroup_reserved += range_len;
			data_space_needed += range_len;
		}
		free_extent_map(em);
		cur_offset = last_byte;
	}

	if (!ret && data_space_needed > 0) {
		/*
		 * We are safe to reserve space here as we can't have delalloc
		 * in the range, see above.
		 */
		ret = btrfs_alloc_data_chunk_ondemand(BTRFS_I(inode),
						      data_space_needed);
		if (!ret)
			data_space_reserved = data_space_needed;
	}

	/*
	 * If ret is still 0, means we're OK to fallocate.
	 * Or just cleanup the list and exit.
	 */
	list_for_each_entry_safe(range, tmp, &reserve_list, list) {
		if (!ret) {
			ret = btrfs_prealloc_file_range(inode, mode,
					range->start,
					range->len, i_blocksize(inode),
					offset + len, &alloc_hint);
			/*
			 * btrfs_prealloc_file_range() releases space even
			 * if it returns an error.
			 */
			data_space_reserved -= range->len;
			qgroup_reserved -= range->len;
		} else if (data_space_reserved > 0) {
			btrfs_free_reserved_data_space(BTRFS_I(inode),
					       data_reserved, range->start,
					       range->len);
			data_space_reserved -= range->len;
			qgroup_reserved -= range->len;
		} else if (qgroup_reserved > 0) {
			btrfs_qgroup_free_data(BTRFS_I(inode), data_reserved,
					       range->start, range->len);
			qgroup_reserved -= range->len;
		}
		list_del(&range->list);
		kfree(range);
	}
	if (ret < 0)
		goto out_unlock;

	/*
	 * We didn't need to allocate any more space, but we still extended the
	 * size of the file so we need to update i_size and the inode item.
	 */
	ret = btrfs_fallocate_update_isize(inode, actual_end, mode);
out_unlock:
	unlock_extent(&BTRFS_I(inode)->io_tree, alloc_start, locked_end,
		      &cached_state);
out:
	btrfs_inode_unlock(inode, BTRFS_ILOCK_MMAP);
	extent_changeset_free(data_reserved);
	return ret;
}

/*
 * Helper for btrfs_find_delalloc_in_range(). Find a subrange in a given range
 * that has unflushed and/or flushing delalloc. There might be other adjacent
 * subranges after the one it found, so btrfs_find_delalloc_in_range() keeps
 * looping while it gets adjacent subranges, and merging them together.
 */
static bool find_delalloc_subrange(struct btrfs_inode *inode, u64 start, u64 end,
				   u64 *delalloc_start_ret, u64 *delalloc_end_ret)
{
	const u64 len = end + 1 - start;
	struct extent_map_tree *em_tree = &inode->extent_tree;
	struct extent_map *em;
	u64 em_end;
	u64 delalloc_len;

	/*
	 * Search the io tree first for EXTENT_DELALLOC. If we find any, it
	 * means we have delalloc (dirty pages) for which writeback has not
	 * started yet.
	 */
	*delalloc_start_ret = start;
	delalloc_len = count_range_bits(&inode->io_tree, delalloc_start_ret, end,
					len, EXTENT_DELALLOC, 1);
	/*
	 * If delalloc was found then *delalloc_start_ret has a sector size
	 * aligned value (rounded down).
	 */
	if (delalloc_len > 0)
		*delalloc_end_ret = *delalloc_start_ret + delalloc_len - 1;

	/*
	 * Now also check if there's any extent map in the range that does not
	 * map to a hole or prealloc extent. We do this because:
	 *
	 * 1) When delalloc is flushed, the file range is locked, we clear the
	 *    EXTENT_DELALLOC bit from the io tree and create an extent map for
	 *    an allocated extent. So we might just have been called after
	 *    delalloc is flushed and before the ordered extent completes and
	 *    inserts the new file extent item in the subvolume's btree;
	 *
	 * 2) We may have an extent map created by flushing delalloc for a
	 *    subrange that starts before the subrange we found marked with
	 *    EXTENT_DELALLOC in the io tree.
	 */
	read_lock(&em_tree->lock);
	em = lookup_extent_mapping(em_tree, start, len);
	read_unlock(&em_tree->lock);

	/* extent_map_end() returns a non-inclusive end offset. */
	em_end = em ? extent_map_end(em) : 0;

	/*
	 * If we have a hole/prealloc extent map, check the next one if this one
	 * ends before our range's end.
	 */
	if (em && (em->block_start == EXTENT_MAP_HOLE ||
		   test_bit(EXTENT_FLAG_PREALLOC, &em->flags)) && em_end < end) {
		struct extent_map *next_em;

		read_lock(&em_tree->lock);
		next_em = lookup_extent_mapping(em_tree, em_end, len - em_end);
		read_unlock(&em_tree->lock);

		free_extent_map(em);
		em_end = next_em ? extent_map_end(next_em) : 0;
		em = next_em;
	}

	if (em && (em->block_start == EXTENT_MAP_HOLE ||
		   test_bit(EXTENT_FLAG_PREALLOC, &em->flags))) {
		free_extent_map(em);
		em = NULL;
	}

	/*
	 * No extent map or one for a hole or prealloc extent. Use the delalloc
	 * range we found in the io tree if we have one.
	 */
	if (!em)
		return (delalloc_len > 0);

	/*
	 * We don't have any range as EXTENT_DELALLOC in the io tree, so the
	 * extent map is the only subrange representing delalloc.
	 */
	if (delalloc_len == 0) {
		*delalloc_start_ret = em->start;
		*delalloc_end_ret = min(end, em_end - 1);
		free_extent_map(em);
		return true;
	}

	/*
	 * The extent map represents a delalloc range that starts before the
	 * delalloc range we found in the io tree.
	 */
	if (em->start < *delalloc_start_ret) {
		*delalloc_start_ret = em->start;
		/*
		 * If the ranges are adjacent, return a combined range.
		 * Otherwise return the extent map's range.
		 */
		if (em_end < *delalloc_start_ret)
			*delalloc_end_ret = min(end, em_end - 1);

		free_extent_map(em);
		return true;
	}

	/*
	 * The extent map starts after the delalloc range we found in the io
	 * tree. If it's adjacent, return a combined range, otherwise return
	 * the range found in the io tree.
	 */
	if (*delalloc_end_ret + 1 == em->start)
		*delalloc_end_ret = min(end, em_end - 1);

	free_extent_map(em);
	return true;
}

/*
 * Check if there's delalloc in a given range.
 *
 * @inode:               The inode.
 * @start:               The start offset of the range. It does not need to be
 *                       sector size aligned.
 * @end:                 The end offset (inclusive value) of the search range.
 *                       It does not need to be sector size aligned.
 * @delalloc_start_ret:  Output argument, set to the start offset of the
 *                       subrange found with delalloc (may not be sector size
 *                       aligned).
 * @delalloc_end_ret:    Output argument, set to he end offset (inclusive value)
 *                       of the subrange found with delalloc.
 *
 * Returns true if a subrange with delalloc is found within the given range, and
 * if so it sets @delalloc_start_ret and @delalloc_end_ret with the start and
 * end offsets of the subrange.
 */
bool btrfs_find_delalloc_in_range(struct btrfs_inode *inode, u64 start, u64 end,
				  u64 *delalloc_start_ret, u64 *delalloc_end_ret)
{
	u64 cur_offset = round_down(start, inode->root->fs_info->sectorsize);
	u64 prev_delalloc_end = 0;
	bool ret = false;

	while (cur_offset < end) {
		u64 delalloc_start;
		u64 delalloc_end;
		bool delalloc;

		delalloc = find_delalloc_subrange(inode, cur_offset, end,
						  &delalloc_start,
						  &delalloc_end);
		if (!delalloc)
			break;

		if (prev_delalloc_end == 0) {
			/* First subrange found. */
			*delalloc_start_ret = max(delalloc_start, start);
			*delalloc_end_ret = delalloc_end;
			ret = true;
		} else if (delalloc_start == prev_delalloc_end + 1) {
			/* Subrange adjacent to the previous one, merge them. */
			*delalloc_end_ret = delalloc_end;
		} else {
			/* Subrange not adjacent to the previous one, exit. */
			break;
		}

		prev_delalloc_end = delalloc_end;
		cur_offset = delalloc_end + 1;
		cond_resched();
	}

	return ret;
}

/*
 * Check if there's a hole or delalloc range in a range representing a hole (or
 * prealloc extent) found in the inode's subvolume btree.
 *
 * @inode:      The inode.
 * @whence:     Seek mode (SEEK_DATA or SEEK_HOLE).
 * @start:      Start offset of the hole region. It does not need to be sector
 *              size aligned.
 * @end:        End offset (inclusive value) of the hole region. It does not
 *              need to be sector size aligned.
 * @start_ret:  Return parameter, used to set the start of the subrange in the
 *              hole that matches the search criteria (seek mode), if such
 *              subrange is found (return value of the function is true).
 *              The value returned here may not be sector size aligned.
 *
 * Returns true if a subrange matching the given seek mode is found, and if one
 * is found, it updates @start_ret with the start of the subrange.
 */
static bool find_desired_extent_in_hole(struct btrfs_inode *inode, int whence,
					u64 start, u64 end, u64 *start_ret)
{
	u64 delalloc_start;
	u64 delalloc_end;
	bool delalloc;

	delalloc = btrfs_find_delalloc_in_range(inode, start, end,
						&delalloc_start, &delalloc_end);
	if (delalloc && whence == SEEK_DATA) {
		*start_ret = delalloc_start;
		return true;
	}

	if (delalloc && whence == SEEK_HOLE) {
		/*
		 * We found delalloc but it starts after out start offset. So we
		 * have a hole between our start offset and the delalloc start.
		 */
		if (start < delalloc_start) {
			*start_ret = start;
			return true;
		}
		/*
		 * Delalloc range starts at our start offset.
		 * If the delalloc range's length is smaller than our range,
		 * then it means we have a hole that starts where the delalloc
		 * subrange ends.
		 */
		if (delalloc_end < end) {
			*start_ret = delalloc_end + 1;
			return true;
		}

		/* There's delalloc for the whole range. */
		return false;
	}

	if (!delalloc && whence == SEEK_HOLE) {
		*start_ret = start;
		return true;
	}

	/*
	 * No delalloc in the range and we are seeking for data. The caller has
	 * to iterate to the next extent item in the subvolume btree.
	 */
	return false;
}

static loff_t find_desired_extent(struct btrfs_inode *inode, loff_t offset,
				  int whence)
{
	struct btrfs_fs_info *fs_info = inode->root->fs_info;
	struct extent_state *cached_state = NULL;
	const loff_t i_size = i_size_read(&inode->vfs_inode);
	const u64 ino = btrfs_ino(inode);
	struct btrfs_root *root = inode->root;
	struct btrfs_path *path;
	struct btrfs_key key;
	u64 last_extent_end;
	u64 lockstart;
	u64 lockend;
	u64 start;
	int ret;
	bool found = false;

	if (i_size == 0 || offset >= i_size)
		return -ENXIO;

	/*
	 * Quick path. If the inode has no prealloc extents and its number of
	 * bytes used matches its i_size, then it can not have holes.
	 */
	if (whence == SEEK_HOLE &&
	    !(inode->flags & BTRFS_INODE_PREALLOC) &&
	    inode_get_bytes(&inode->vfs_inode) == i_size)
		return i_size;

	/*
	 * offset can be negative, in this case we start finding DATA/HOLE from
	 * the very start of the file.
	 */
	start = max_t(loff_t, 0, offset);

	lockstart = round_down(start, fs_info->sectorsize);
	lockend = round_up(i_size, fs_info->sectorsize);
	if (lockend <= lockstart)
		lockend = lockstart + fs_info->sectorsize;
	lockend--;

	path = btrfs_alloc_path();
	if (!path)
		return -ENOMEM;
	path->reada = READA_FORWARD;

	key.objectid = ino;
	key.type = BTRFS_EXTENT_DATA_KEY;
	key.offset = start;

	last_extent_end = lockstart;

	lock_extent(&inode->io_tree, lockstart, lockend, &cached_state);

	ret = btrfs_search_slot(NULL, root, &key, path, 0, 0);
	if (ret < 0) {
		goto out;
	} else if (ret > 0 && path->slots[0] > 0) {
		btrfs_item_key_to_cpu(path->nodes[0], &key, path->slots[0] - 1);
		if (key.objectid == ino && key.type == BTRFS_EXTENT_DATA_KEY)
			path->slots[0]--;
	}

	while (start < i_size) {
		struct extent_buffer *leaf = path->nodes[0];
		struct btrfs_file_extent_item *extent;
		u64 extent_end;

		if (path->slots[0] >= btrfs_header_nritems(leaf)) {
			ret = btrfs_next_leaf(root, path);
			if (ret < 0)
				goto out;
			else if (ret > 0)
				break;

			leaf = path->nodes[0];
		}

		btrfs_item_key_to_cpu(leaf, &key, path->slots[0]);
		if (key.objectid != ino || key.type != BTRFS_EXTENT_DATA_KEY)
			break;

		extent_end = btrfs_file_extent_end(path);

		/*
		 * In the first iteration we may have a slot that points to an
		 * extent that ends before our start offset, so skip it.
		 */
		if (extent_end <= start) {
			path->slots[0]++;
			continue;
		}

		/* We have an implicit hole, NO_HOLES feature is likely set. */
		if (last_extent_end < key.offset) {
			u64 search_start = last_extent_end;
			u64 found_start;

			/*
			 * First iteration, @start matches @offset and it's
			 * within the hole.
			 */
			if (start == offset)
				search_start = offset;

			found = find_desired_extent_in_hole(inode, whence,
							    search_start,
							    key.offset - 1,
							    &found_start);
			if (found) {
				start = found_start;
				break;
			}
			/*
			 * Didn't find data or a hole (due to delalloc) in the
			 * implicit hole range, so need to analyze the extent.
			 */
		}

		extent = btrfs_item_ptr(leaf, path->slots[0],
					struct btrfs_file_extent_item);

		if (btrfs_file_extent_disk_bytenr(leaf, extent) == 0 ||
		    btrfs_file_extent_type(leaf, extent) ==
		    BTRFS_FILE_EXTENT_PREALLOC) {
			/*
			 * Explicit hole or prealloc extent, search for delalloc.
			 * A prealloc extent is treated like a hole.
			 */
			u64 search_start = key.offset;
			u64 found_start;

			/*
			 * First iteration, @start matches @offset and it's
			 * within the hole.
			 */
			if (start == offset)
				search_start = offset;

			found = find_desired_extent_in_hole(inode, whence,
							    search_start,
							    extent_end - 1,
							    &found_start);
			if (found) {
				start = found_start;
				break;
			}
			/*
			 * Didn't find data or a hole (due to delalloc) in the
			 * implicit hole range, so need to analyze the next
			 * extent item.
			 */
		} else {
			/*
			 * Found a regular or inline extent.
			 * If we are seeking for data, adjust the start offset
			 * and stop, we're done.
			 */
			if (whence == SEEK_DATA) {
				start = max_t(u64, key.offset, offset);
				found = true;
				break;
			}
			/*
			 * Else, we are seeking for a hole, check the next file
			 * extent item.
			 */
		}

		start = extent_end;
		last_extent_end = extent_end;
		path->slots[0]++;
		if (fatal_signal_pending(current)) {
			ret = -EINTR;
			goto out;
		}
		cond_resched();
	}

	/* We have an implicit hole from the last extent found up to i_size. */
	if (!found && start < i_size) {
		found = find_desired_extent_in_hole(inode, whence, start,
						    i_size - 1, &start);
		if (!found)
			start = i_size;
	}

out:
	unlock_extent(&inode->io_tree, lockstart, lockend, &cached_state);
	btrfs_free_path(path);

	if (ret < 0)
		return ret;

	if (whence == SEEK_DATA && start >= i_size)
		return -ENXIO;

	return min_t(loff_t, start, i_size);
}

static loff_t btrfs_file_llseek(struct file *file, loff_t offset, int whence)
{
	struct inode *inode = file->f_mapping->host;

	switch (whence) {
	default:
		return generic_file_llseek(file, offset, whence);
	case SEEK_DATA:
	case SEEK_HOLE:
		btrfs_inode_lock(inode, BTRFS_ILOCK_SHARED);
		offset = find_desired_extent(BTRFS_I(inode), offset, whence);
		btrfs_inode_unlock(inode, BTRFS_ILOCK_SHARED);
		break;
	}

	if (offset < 0)
		return offset;

	return vfs_setpos(file, offset, inode->i_sb->s_maxbytes);
}

static int btrfs_file_open(struct inode *inode, struct file *filp)
{
	int ret;

	filp->f_mode |= FMODE_NOWAIT | FMODE_BUF_RASYNC | FMODE_BUF_WASYNC;

	ret = fsverity_file_open(inode, filp);
	if (ret)
		return ret;
	return generic_file_open(inode, filp);
}

static int check_direct_read(struct btrfs_fs_info *fs_info,
			     const struct iov_iter *iter, loff_t offset)
{
	int ret;
	int i, seg;

	ret = check_direct_IO(fs_info, iter, offset);
	if (ret < 0)
		return ret;

	if (!iter_is_iovec(iter))
		return 0;

	for (seg = 0; seg < iter->nr_segs; seg++)
		for (i = seg + 1; i < iter->nr_segs; i++)
			if (iter->iov[seg].iov_base == iter->iov[i].iov_base)
				return -EINVAL;
	return 0;
}

static ssize_t btrfs_direct_read(struct kiocb *iocb, struct iov_iter *to)
{
	struct inode *inode = file_inode(iocb->ki_filp);
	size_t prev_left = 0;
	ssize_t read = 0;
	ssize_t ret;

	if (fsverity_active(inode))
		return 0;

	if (check_direct_read(btrfs_sb(inode->i_sb), to, iocb->ki_pos))
		return 0;

	btrfs_inode_lock(inode, BTRFS_ILOCK_SHARED);
again:
	/*
	 * This is similar to what we do for direct IO writes, see the comment
	 * at btrfs_direct_write(), but we also disable page faults in addition
	 * to disabling them only at the iov_iter level. This is because when
	 * reading from a hole or prealloc extent, iomap calls iov_iter_zero(),
	 * which can still trigger page fault ins despite having set ->nofault
	 * to true of our 'to' iov_iter.
	 *
	 * The difference to direct IO writes is that we deadlock when trying
	 * to lock the extent range in the inode's tree during he page reads
	 * triggered by the fault in (while for writes it is due to waiting for
	 * our own ordered extent). This is because for direct IO reads,
	 * btrfs_dio_iomap_begin() returns with the extent range locked, which
	 * is only unlocked in the endio callback (end_bio_extent_readpage()).
	 */
	pagefault_disable();
	to->nofault = true;
<<<<<<< HEAD
	ret = iomap_dio_rw(iocb, to, &btrfs_dio_iomap_ops, &btrfs_dio_ops,
			   IOMAP_DIO_PARTIAL, read);
=======
	ret = btrfs_dio_read(iocb, to, read);
>>>>>>> 29549c70
	to->nofault = false;
	pagefault_enable();

	/* No increment (+=) because iomap returns a cumulative value. */
	if (ret > 0)
		read = ret;

	if (iov_iter_count(to) > 0 && (ret == -EFAULT || ret > 0)) {
		const size_t left = iov_iter_count(to);

		if (left == prev_left) {
			/*
			 * We didn't make any progress since the last attempt,
			 * fallback to a buffered read for the remainder of the
			 * range. This is just to avoid any possibility of looping
			 * for too long.
			 */
			ret = read;
		} else {
			/*
			 * We made some progress since the last retry or this is
			 * the first time we are retrying. Fault in as many pages
			 * as possible and retry.
			 */
			fault_in_iov_iter_writeable(to, left);
			prev_left = left;
			goto again;
		}
	}
	btrfs_inode_unlock(inode, BTRFS_ILOCK_SHARED);
	return ret < 0 ? ret : read;
}

static ssize_t btrfs_file_read_iter(struct kiocb *iocb, struct iov_iter *to)
{
	ssize_t ret = 0;

	if (iocb->ki_flags & IOCB_DIRECT) {
		ret = btrfs_direct_read(iocb, to);
		if (ret < 0 || !iov_iter_count(to) ||
		    iocb->ki_pos >= i_size_read(file_inode(iocb->ki_filp)))
			return ret;
	}

	return filemap_read(iocb, to, ret);
}

const struct file_operations btrfs_file_operations = {
	.llseek		= btrfs_file_llseek,
	.read_iter      = btrfs_file_read_iter,
	.splice_read	= generic_file_splice_read,
	.write_iter	= btrfs_file_write_iter,
	.splice_write	= iter_file_splice_write,
	.mmap		= btrfs_file_mmap,
	.open		= btrfs_file_open,
	.release	= btrfs_release_file,
	.get_unmapped_area = thp_get_unmapped_area,
	.fsync		= btrfs_sync_file,
	.fallocate	= btrfs_fallocate,
	.unlocked_ioctl	= btrfs_ioctl,
#ifdef CONFIG_COMPAT
	.compat_ioctl	= btrfs_compat_ioctl,
#endif
	.remap_file_range = btrfs_remap_file_range,
};

void __cold btrfs_auto_defrag_exit(void)
{
	kmem_cache_destroy(btrfs_inode_defrag_cachep);
}

int __init btrfs_auto_defrag_init(void)
{
	btrfs_inode_defrag_cachep = kmem_cache_create("btrfs_inode_defrag",
					sizeof(struct inode_defrag), 0,
					SLAB_MEM_SPREAD,
					NULL);
	if (!btrfs_inode_defrag_cachep)
		return -ENOMEM;

	return 0;
}

int btrfs_fdatawrite_range(struct inode *inode, loff_t start, loff_t end)
{
	int ret;

	/*
	 * So with compression we will find and lock a dirty page and clear the
	 * first one as dirty, setup an async extent, and immediately return
	 * with the entire range locked but with nobody actually marked with
	 * writeback.  So we can't just filemap_write_and_wait_range() and
	 * expect it to work since it will just kick off a thread to do the
	 * actual work.  So we need to call filemap_fdatawrite_range _again_
	 * since it will wait on the page lock, which won't be unlocked until
	 * after the pages have been marked as writeback and so we're good to go
	 * from there.  We have to do this otherwise we'll miss the ordered
	 * extents and that results in badness.  Please Josef, do not think you
	 * know better and pull this out at some point in the future, it is
	 * right and you are wrong.
	 */
	ret = filemap_fdatawrite_range(inode->i_mapping, start, end);
	if (!ret && test_bit(BTRFS_INODE_HAS_ASYNC_EXTENT,
			     &BTRFS_I(inode)->runtime_flags))
		ret = filemap_fdatawrite_range(inode->i_mapping, start, end);

	return ret;
}<|MERGE_RESOLUTION|>--- conflicted
+++ resolved
@@ -1760,7 +1760,6 @@
 
 static ssize_t btrfs_direct_write(struct kiocb *iocb, struct iov_iter *from)
 {
-	const bool is_sync_write = (iocb->ki_flags & IOCB_DSYNC);
 	struct file *file = iocb->ki_filp;
 	struct inode *inode = file_inode(file);
 	struct btrfs_fs_info *fs_info = btrfs_sb(inode->i_sb);
@@ -1771,10 +1770,7 @@
 	loff_t endbyte;
 	ssize_t err;
 	unsigned int ilock_flags = 0;
-<<<<<<< HEAD
-=======
 	struct iomap_dio *dio;
->>>>>>> 29549c70
 
 	if (iocb->ki_flags & IOCB_NOWAIT)
 		ilock_flags |= BTRFS_ILOCK_TRY;
@@ -1816,16 +1812,6 @@
 		btrfs_inode_unlock(inode, ilock_flags);
 		goto buffered;
 	}
-
-	/*
-<<<<<<< HEAD
-	 * We remove IOCB_DSYNC so that we don't deadlock when iomap_dio_rw()
-	 * calls generic_write_sync() (through iomap_dio_complete()), because
-	 * that results in calling fsync (btrfs_sync_file()) which will try to
-	 * lock the inode in exclusive/write mode.
-	 */
-	if (is_sync_write)
-		iocb->ki_flags &= ~IOCB_DSYNC;
 
 	/*
 	 * The iov_iter can be mapped to the same file range we are writing to.
@@ -1845,30 +1831,6 @@
 	 * So here we disable page faults in the iov_iter and then retry if we
 	 * got -EFAULT, faulting in the pages before the retry.
 	 */
-again:
-	from->nofault = true;
-	err = iomap_dio_rw(iocb, from, &btrfs_dio_iomap_ops, &btrfs_dio_ops,
-			   IOMAP_DIO_PARTIAL, written);
-	from->nofault = false;
-
-=======
-	 * The iov_iter can be mapped to the same file range we are writing to.
-	 * If that's the case, then we will deadlock in the iomap code, because
-	 * it first calls our callback btrfs_dio_iomap_begin(), which will create
-	 * an ordered extent, and after that it will fault in the pages that the
-	 * iov_iter refers to. During the fault in we end up in the readahead
-	 * pages code (starting at btrfs_readahead()), which will lock the range,
-	 * find that ordered extent and then wait for it to complete (at
-	 * btrfs_lock_and_flush_ordered_range()), resulting in a deadlock since
-	 * obviously the ordered extent can never complete as we didn't submit
-	 * yet the respective bio(s). This always happens when the buffer is
-	 * memory mapped to the same file range, since the iomap DIO code always
-	 * invalidates pages in the target file range (after starting and waiting
-	 * for any writeback).
-	 *
-	 * So here we disable page faults in the iov_iter and then retry if we
-	 * got -EFAULT, faulting in the pages before the retry.
-	 */
 	from->nofault = true;
 	dio = btrfs_dio_write(iocb, from, written);
 	from->nofault = false;
@@ -1885,7 +1847,6 @@
 	else
 		err = iomap_dio_complete(dio);
 
->>>>>>> 29549c70
 	/* No increment (+=) because iomap returns a cumulative value. */
 	if (err > 0)
 		written = err;
@@ -1911,22 +1872,6 @@
 		} else {
 			fault_in_iov_iter_readable(from, left);
 			prev_left = left;
-<<<<<<< HEAD
-			goto again;
-		}
-	}
-
-	btrfs_inode_unlock(inode, ilock_flags);
-
-	/*
-	 * Add back IOCB_DSYNC. Our caller, btrfs_file_write_iter(), will do
-	 * the fsync (call generic_write_sync()).
-	 */
-	if (is_sync_write)
-		iocb->ki_flags |= IOCB_DSYNC;
-
-	/* If 'err' is -ENOTBLK then it means we must fallback to buffered IO. */
-=======
 			goto relock;
 		}
 	}
@@ -1935,7 +1880,6 @@
 	 * If 'err' is -ENOTBLK or we have not written all data, then it means
 	 * we must fallback to buffered IO.
 	 */
->>>>>>> 29549c70
 	if ((err < 0 && err != -ENOTBLK) || !iov_iter_count(from))
 		goto out;
 
@@ -1974,8 +1918,6 @@
 				 endbyte >> PAGE_SHIFT);
 out:
 	return err < 0 ? err : written;
-<<<<<<< HEAD
-=======
 }
 
 static ssize_t btrfs_encoded_write(struct kiocb *iocb, struct iov_iter *from,
@@ -2007,7 +1949,6 @@
 out:
 	btrfs_inode_unlock(inode, 0);
 	return ret;
->>>>>>> 29549c70
 }
 
 ssize_t btrfs_do_write_iter(struct kiocb *iocb, struct iov_iter *from,
@@ -2318,60 +2259,7 @@
 			ret = btrfs_end_transaction(trans);
 			goto out;
 		}
-<<<<<<< HEAD
-	}
-
-	/*
-	 * At this point we need to commit the transaction because we had
-	 * btrfs_need_log_full_commit() or some other error.
-	 *
-	 * If we didn't do a full sync we have to stop the trans handle, wait on
-	 * the ordered extents, start it again and commit the transaction.  If
-	 * we attempt to wait on the ordered extents here we could deadlock with
-	 * something like fallocate() that is holding the extent lock trying to
-	 * start a transaction while some other thread is trying to commit the
-	 * transaction while we (fsync) are currently holding the transaction
-	 * open.
-	 */
-	if (!full_sync) {
-		ret = btrfs_end_transaction(trans);
-		if (ret)
-			goto out;
-		ret = btrfs_wait_ordered_range(inode, start, len);
-		if (ret)
-			goto out;
-
-		/*
-		 * This is safe to use here because we're only interested in
-		 * making sure the transaction that had the ordered extents is
-		 * committed.  We aren't waiting on anything past this point,
-		 * we're purely getting the transaction and committing it.
-		 */
-		trans = btrfs_attach_transaction_barrier(root);
-		if (IS_ERR(trans)) {
-			ret = PTR_ERR(trans);
-
-			/*
-			 * We committed the transaction and there's no currently
-			 * running transaction, this means everything we care
-			 * about made it to disk and we are done.
-			 */
-			if (ret == -ENOENT)
-				ret = 0;
-			goto out;
-		}
-	}
-
-	ret = btrfs_commit_transaction(trans);
-out:
-	ASSERT(list_empty(&ctx.list));
-	err = file_check_and_advance_wb_err(file);
-	if (!ret)
-		ret = err;
-	return ret > 0 ? -EIO : ret;
-=======
-	}
->>>>>>> 29549c70
+	}
 
 	/*
 	 * At this point we need to commit the transaction because we had
@@ -3040,14 +2928,8 @@
 	if (ret)
 		goto out_only_mutex;
 
-<<<<<<< HEAD
-	lockstart = round_up(offset, btrfs_inode_sectorsize(BTRFS_I(inode)));
-	lockend = round_down(offset + len,
-			     btrfs_inode_sectorsize(BTRFS_I(inode))) - 1;
-=======
 	lockstart = round_up(offset, fs_info->sectorsize);
 	lockend = round_down(offset + len, fs_info->sectorsize) - 1;
->>>>>>> 29549c70
 	same_block = (BTRFS_BYTES_TO_BLKS(fs_info, offset))
 		== (BTRFS_BYTES_TO_BLKS(fs_info, offset + len - 1));
 	/*
@@ -3483,21 +3365,6 @@
 
 	if (mode & FALLOC_FL_PUNCH_HOLE)
 		return btrfs_punch_hole(file, offset, len);
-<<<<<<< HEAD
-
-	/*
-	 * Only trigger disk allocation, don't trigger qgroup reserve
-	 *
-	 * For qgroup space, it will be checked later.
-	 */
-	if (!(mode & FALLOC_FL_ZERO_RANGE)) {
-		ret = btrfs_alloc_data_chunk_ondemand(BTRFS_I(inode),
-						      alloc_end - alloc_start);
-		if (ret < 0)
-			return ret;
-	}
-=======
->>>>>>> 29549c70
 
 	btrfs_inode_lock(inode, BTRFS_ILOCK_MMAP);
 
@@ -4183,12 +4050,7 @@
 	 */
 	pagefault_disable();
 	to->nofault = true;
-<<<<<<< HEAD
-	ret = iomap_dio_rw(iocb, to, &btrfs_dio_iomap_ops, &btrfs_dio_ops,
-			   IOMAP_DIO_PARTIAL, read);
-=======
 	ret = btrfs_dio_read(iocb, to, read);
->>>>>>> 29549c70
 	to->nofault = false;
 	pagefault_enable();
 
