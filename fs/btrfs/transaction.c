--- conflicted
+++ resolved
@@ -21,10 +21,7 @@
 #include "qgroup.h"
 #include "block-group.h"
 #include "space-info.h"
-<<<<<<< HEAD
-=======
 #include "zoned.h"
->>>>>>> c1084c27
 
 #define BTRFS_ROOT_TRANS_TAG 0
 
@@ -185,10 +182,6 @@
 		btrfs_free_log(trans, root);
 		btrfs_drop_and_free_fs_root(fs_info, root);
 		spin_lock(&cur_trans->dropped_roots_lock);
-<<<<<<< HEAD
-	}
-	spin_unlock(&cur_trans->dropped_roots_lock);
-=======
 	}
 	spin_unlock(&cur_trans->dropped_roots_lock);
 
@@ -232,7 +225,6 @@
 		}
 	}
 	spin_unlock(&fs_info->block_group_cache_lock);
->>>>>>> c1084c27
 	up_write(&fs_info->commit_root_sem);
 }
 
@@ -748,9 +740,6 @@
 	 * Thus it need to be called after current->journal_info initialized,
 	 * or we can deadlock.
 	 */
-<<<<<<< HEAD
-	btrfs_record_root_in_trans(h, root);
-=======
 	ret = btrfs_record_root_in_trans(h, root);
 	if (ret) {
 		/*
@@ -761,7 +750,6 @@
 		btrfs_end_transaction(h);
 		return ERR_PTR(ret);
 	}
->>>>>>> c1084c27
 
 	return h;
 
@@ -1875,34 +1863,6 @@
 }
 
 /*
-<<<<<<< HEAD
- * wait for the current transaction commit to start and block subsequent
- * transaction joins
- */
-static void wait_current_trans_commit_start(struct btrfs_fs_info *fs_info,
-					    struct btrfs_transaction *trans)
-{
-	wait_event(fs_info->transaction_blocked_wait,
-		   trans->state >= TRANS_STATE_COMMIT_START ||
-		   TRANS_ABORTED(trans));
-}
-
-/*
- * wait for the current transaction to start and then become unblocked.
- * caller holds ref.
- */
-static void wait_current_trans_commit_start_and_unblock(
-					struct btrfs_fs_info *fs_info,
-					struct btrfs_transaction *trans)
-{
-	wait_event(fs_info->transaction_wait,
-		   trans->state >= TRANS_STATE_UNBLOCKED ||
-		   TRANS_ABORTED(trans));
-}
-
-/*
-=======
->>>>>>> c1084c27
  * commit transactions asynchronously. once btrfs_commit_transaction_async
  * returns, any subsequent transaction will not be allowed to join.
  */
@@ -2080,17 +2040,7 @@
 	struct btrfs_transaction *prev_trans = NULL;
 	int ret;
 
-<<<<<<< HEAD
-	/*
-	 * Some places just start a transaction to commit it.  We need to make
-	 * sure that if this commit fails that the abort code actually marks the
-	 * transaction as failed, so set trans->dirty to make the abort code do
-	 * the right thing.
-	 */
-	trans->dirty = true;
-=======
 	ASSERT(refcount_read(&trans->use_count) == 1);
->>>>>>> c1084c27
 
 	/* Stop the commit early if ->aborted is set */
 	if (TRANS_ABORTED(cur_trans)) {
@@ -2187,12 +2137,8 @@
 			refcount_inc(&prev_trans->use_count);
 			spin_unlock(&fs_info->trans_lock);
 
-<<<<<<< HEAD
-			wait_for_commit(prev_trans);
-=======
 			wait_for_commit(prev_trans, want_state);
 
->>>>>>> c1084c27
 			ret = READ_ONCE(prev_trans->aborted);
 
 			btrfs_put_transaction(prev_trans);
