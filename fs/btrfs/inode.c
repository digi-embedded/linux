--- conflicted
+++ resolved
@@ -1557,27 +1557,6 @@
 		clear_bits |= EXTENT_CLEAR_DATA_RESV;
 		extent_clear_unlock_delalloc(inode, start, end, locked_page,
 					     clear_bits, page_ops);
-<<<<<<< HEAD
-	}
-	return ret;
-}
-
-/*
- * work queue call back to started compression on a file and pages
- */
-static noinline void async_cow_start(struct btrfs_work *work)
-{
-	struct async_chunk *async_chunk;
-	int compressed_extents;
-
-	async_chunk = container_of(work, struct async_chunk, work);
-
-	compressed_extents = compress_file_range(async_chunk);
-	if (compressed_extents == 0) {
-		btrfs_add_delayed_iput(async_chunk->inode);
-		async_chunk->inode = NULL;
-=======
->>>>>>> ccf0a997
 	}
 	return ret;
 }
@@ -3068,15 +3047,6 @@
 	if (btrfs_is_zoned(fs_info))
 		btrfs_zone_finish_endio(fs_info, ordered_extent->disk_bytenr,
 					ordered_extent->disk_num_bytes);
-<<<<<<< HEAD
-	} else if (btrfs_is_data_reloc_root(inode->root)) {
-		btrfs_zone_finish_endio(fs_info, ordered_extent->disk_bytenr,
-					ordered_extent->disk_num_bytes);
-	}
-
-	btrfs_free_io_failure_record(inode, start, end);
-=======
->>>>>>> ccf0a997
 
 	if (test_bit(BTRFS_ORDERED_TRUNCATED, &ordered_extent->flags)) {
 		truncated = true;
