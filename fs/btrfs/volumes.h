/*
 * Copyright (C) 2007 Oracle.  All rights reserved.
 *
 * This program is free software; you can redistribute it and/or
 * modify it under the terms of the GNU General Public
 * License v2 as published by the Free Software Foundation.
 *
 * This program is distributed in the hope that it will be useful,
 * but WITHOUT ANY WARRANTY; without even the implied warranty of
 * MERCHANTABILITY or FITNESS FOR A PARTICULAR PURPOSE.  See the GNU
 * General Public License for more details.
 *
 * You should have received a copy of the GNU General Public
 * License along with this program; if not, write to the
 * Free Software Foundation, Inc., 59 Temple Place - Suite 330,
 * Boston, MA 021110-1307, USA.
 */

#ifndef __BTRFS_VOLUMES_
#define __BTRFS_VOLUMES_

#include <linux/bio.h>
#include <linux/sort.h>
#include <linux/btrfs.h>
#include "async-thread.h"

extern struct mutex uuid_mutex;

#define BTRFS_STRIPE_LEN	SZ_64K

struct buffer_head;
struct btrfs_pending_bios {
	struct bio *head;
	struct bio *tail;
};

/*
 * Use sequence counter to get consistent device stat data on
 * 32-bit processors.
 */
#if BITS_PER_LONG==32 && defined(CONFIG_SMP)
#include <linux/seqlock.h>
#define __BTRFS_NEED_DEVICE_DATA_ORDERED
#define btrfs_device_data_ordered_init(device)	\
	seqcount_init(&device->data_seqcount)
#else
#define btrfs_device_data_ordered_init(device) do { } while (0)
#endif

struct btrfs_device {
	struct list_head dev_list;
	struct list_head dev_alloc_list;
	struct btrfs_fs_devices *fs_devices;

	struct btrfs_root *dev_root;

	struct rcu_string *name;

	u64 generation;

	spinlock_t io_lock ____cacheline_aligned;
	int running_pending;
	/* regular prio bios */
	struct btrfs_pending_bios pending_bios;
	/* WRITE_SYNC bios */
	struct btrfs_pending_bios pending_sync_bios;

	struct block_device *bdev;

	/* the mode sent to blkdev_get */
	fmode_t mode;

	int writeable;
	int in_fs_metadata;
	int missing;
	int can_discard;
	int is_tgtdev_for_dev_replace;

#ifdef __BTRFS_NEED_DEVICE_DATA_ORDERED
	seqcount_t data_seqcount;
#endif

	/* the internal btrfs device id */
	u64 devid;

	/* size of the device in memory */
	u64 total_bytes;

	/* size of the device on disk */
	u64 disk_total_bytes;

	/* bytes used */
	u64 bytes_used;

	/* optimal io alignment for this device */
	u32 io_align;

	/* optimal io width for this device */
	u32 io_width;
	/* type and info about this device */
	u64 type;

	/* minimal io size for this device */
	u32 sector_size;

	/* physical drive uuid (or lvm uuid) */
	u8 uuid[BTRFS_UUID_SIZE];

	/*
	 * size of the device on the current transaction
	 *
	 * This variant is update when committing the transaction,
	 * and protected by device_list_mutex
	 */
	u64 commit_total_bytes;

	/* bytes used on the current transaction */
	u64 commit_bytes_used;
	/*
	 * used to manage the device which is resized
	 *
	 * It is protected by chunk_lock.
	 */
	struct list_head resized_list;

	/* for sending down flush barriers */
	int nobarriers;
	struct bio *flush_bio;
	struct completion flush_wait;

	/* per-device scrub information */
	struct scrub_ctx *scrub_device;

	struct btrfs_work work;
	struct rcu_head rcu;
	struct work_struct rcu_work;

	/* readahead state */
	spinlock_t reada_lock;
	atomic_t reada_in_flight;
	u64 reada_next;
	struct reada_zone *reada_curr_zone;
	struct radix_tree_root reada_zones;
	struct radix_tree_root reada_extents;

	/* disk I/O failure stats. For detailed description refer to
	 * enum btrfs_dev_stat_values in ioctl.h */
	int dev_stats_valid;

	/* Counter to record the change of device stats */
	atomic_t dev_stats_ccnt;
	atomic_t dev_stat_values[BTRFS_DEV_STAT_VALUES_MAX];
};

/*
 * If we read those variants at the context of their own lock, we needn't
 * use the following helpers, reading them directly is safe.
 */
#if BITS_PER_LONG==32 && defined(CONFIG_SMP)
#define BTRFS_DEVICE_GETSET_FUNCS(name)					\
static inline u64							\
btrfs_device_get_##name(const struct btrfs_device *dev)			\
{									\
	u64 size;							\
	unsigned int seq;						\
									\
	do {								\
		seq = read_seqcount_begin(&dev->data_seqcount);		\
		size = dev->name;					\
	} while (read_seqcount_retry(&dev->data_seqcount, seq));	\
	return size;							\
}									\
									\
static inline void							\
btrfs_device_set_##name(struct btrfs_device *dev, u64 size)		\
{									\
	preempt_disable();						\
	write_seqcount_begin(&dev->data_seqcount);			\
	dev->name = size;						\
	write_seqcount_end(&dev->data_seqcount);			\
	preempt_enable();						\
}
#elif BITS_PER_LONG==32 && defined(CONFIG_PREEMPT)
#define BTRFS_DEVICE_GETSET_FUNCS(name)					\
static inline u64							\
btrfs_device_get_##name(const struct btrfs_device *dev)			\
{									\
	u64 size;							\
									\
	preempt_disable();						\
	size = dev->name;						\
	preempt_enable();						\
	return size;							\
}									\
									\
static inline void							\
btrfs_device_set_##name(struct btrfs_device *dev, u64 size)		\
{									\
	preempt_disable();						\
	dev->name = size;						\
	preempt_enable();						\
}
#else
#define BTRFS_DEVICE_GETSET_FUNCS(name)					\
static inline u64							\
btrfs_device_get_##name(const struct btrfs_device *dev)			\
{									\
	return dev->name;						\
}									\
									\
static inline void							\
btrfs_device_set_##name(struct btrfs_device *dev, u64 size)		\
{									\
	dev->name = size;						\
}
#endif

BTRFS_DEVICE_GETSET_FUNCS(total_bytes);
BTRFS_DEVICE_GETSET_FUNCS(disk_total_bytes);
BTRFS_DEVICE_GETSET_FUNCS(bytes_used);

struct btrfs_fs_devices {
	u8 fsid[BTRFS_FSID_SIZE]; /* FS specific uuid */

	u64 num_devices;
	u64 open_devices;
	u64 rw_devices;
	u64 missing_devices;
	u64 total_rw_bytes;
	u64 total_devices;
	struct block_device *latest_bdev;

	/* all of the devices in the FS, protected by a mutex
	 * so we can safely walk it to write out the supers without
	 * worrying about add/remove by the multi-device code.
	 * Scrubbing super can kick off supers writing by holding
	 * this mutex lock.
	 */
	struct mutex device_list_mutex;
	struct list_head devices;

	struct list_head resized_devices;
	/* devices not currently being allocated */
	struct list_head alloc_list;
	struct list_head list;

	struct btrfs_fs_devices *seed;
	int seeding;

	int opened;

	/* set when we find or add a device that doesn't have the
	 * nonrot flag set
	 */
	int rotating;

	struct btrfs_fs_info *fs_info;
	/* sysfs kobjects */
	struct kobject fsid_kobj;
	struct kobject *device_dir_kobj;
	struct completion kobj_unregister;
};

#define BTRFS_BIO_INLINE_CSUM_SIZE	64

/*
 * we need the mirror number and stripe index to be passed around
 * the call chain while we are processing end_io (especially errors).
 * Really, what we need is a btrfs_bio structure that has this info
 * and is properly sized with its stripe array, but we're not there
 * quite yet.  We have our own btrfs bioset, and all of the bios
 * we allocate are actually btrfs_io_bios.  We'll cram as much of
 * struct btrfs_bio as we can into this over time.
 */
typedef void (btrfs_io_bio_end_io_t) (struct btrfs_io_bio *bio, int err);
struct btrfs_io_bio {
	unsigned int mirror_num;
	unsigned int stripe_index;
	u64 logical;
	u8 *csum;
	u8 csum_inline[BTRFS_BIO_INLINE_CSUM_SIZE];
	u8 *csum_allocated;
	btrfs_io_bio_end_io_t *end_io;
	struct bio bio;
};

static inline struct btrfs_io_bio *btrfs_io_bio(struct bio *bio)
{
	return container_of(bio, struct btrfs_io_bio, bio);
}

struct btrfs_bio_stripe {
	struct btrfs_device *dev;
	u64 physical;
	u64 length; /* only used for discard mappings */
};

struct btrfs_bio;
typedef void (btrfs_bio_end_io_t) (struct btrfs_bio *bio, int err);

struct btrfs_bio {
	atomic_t refs;
	atomic_t stripes_pending;
	struct btrfs_fs_info *fs_info;
	u64 map_type; /* get from map_lookup->type */
	bio_end_io_t *end_io;
	struct bio *orig_bio;
	unsigned long flags;
	void *private;
	atomic_t error;
	int max_errors;
	int num_stripes;
	int mirror_num;
	int num_tgtdevs;
	int *tgtdev_map;
	/*
	 * logical block numbers for the start of each stripe
	 * The last one or two are p/q.  These are sorted,
	 * so raid_map[0] is the start of our full stripe
	 */
	u64 *raid_map;
	struct btrfs_bio_stripe stripes[];
};

struct btrfs_device_info {
	struct btrfs_device *dev;
	u64 dev_offset;
	u64 max_avail;
	u64 total_avail;
};

struct btrfs_raid_attr {
	int sub_stripes;	/* sub_stripes info for map */
	int dev_stripes;	/* stripes per dev */
	int devs_max;		/* max devs to use */
	int devs_min;		/* min devs needed */
	int tolerated_failures; /* max tolerated fail devs */
	int devs_increment;	/* ndevs has to be a multiple of this */
	int ncopies;		/* how many copies to data has */
};

extern const struct btrfs_raid_attr btrfs_raid_array[BTRFS_NR_RAID_TYPES];
extern const int btrfs_raid_mindev_error[BTRFS_NR_RAID_TYPES];
extern const u64 btrfs_raid_group[BTRFS_NR_RAID_TYPES];

struct map_lookup {
	u64 type;
	int io_align;
	int io_width;
	u64 stripe_len;
	int sector_size;
	int num_stripes;
	int sub_stripes;
	struct btrfs_bio_stripe stripes[];
};

#define map_lookup_size(n) (sizeof(struct map_lookup) + \
			    (sizeof(struct btrfs_bio_stripe) * (n)))

<<<<<<< HEAD
/*
 * Restriper's general type filter
 */
#define BTRFS_BALANCE_DATA		(1ULL << 0)
#define BTRFS_BALANCE_SYSTEM		(1ULL << 1)
#define BTRFS_BALANCE_METADATA		(1ULL << 2)

#define BTRFS_BALANCE_TYPE_MASK		(BTRFS_BALANCE_DATA |	    \
					 BTRFS_BALANCE_SYSTEM |	    \
					 BTRFS_BALANCE_METADATA)

#define BTRFS_BALANCE_FORCE		(1ULL << 3)
#define BTRFS_BALANCE_RESUME		(1ULL << 4)

/*
 * Balance filters
 */
#define BTRFS_BALANCE_ARGS_PROFILES	(1ULL << 0)
#define BTRFS_BALANCE_ARGS_USAGE	(1ULL << 1)
#define BTRFS_BALANCE_ARGS_DEVID	(1ULL << 2)
#define BTRFS_BALANCE_ARGS_DRANGE	(1ULL << 3)
#define BTRFS_BALANCE_ARGS_VRANGE	(1ULL << 4)
#define BTRFS_BALANCE_ARGS_LIMIT	(1ULL << 5)

#define BTRFS_BALANCE_ARGS_MASK			\
	(BTRFS_BALANCE_ARGS_PROFILES |		\
	 BTRFS_BALANCE_ARGS_USAGE |		\
	 BTRFS_BALANCE_ARGS_DEVID | 		\
	 BTRFS_BALANCE_ARGS_DRANGE |		\
	 BTRFS_BALANCE_ARGS_VRANGE |		\
	 BTRFS_BALANCE_ARGS_LIMIT)

/*
 * Profile changing flags.  When SOFT is set we won't relocate chunk if
 * it already has the target profile (even though it may be
 * half-filled).
 */
#define BTRFS_BALANCE_ARGS_CONVERT	(1ULL << 8)
#define BTRFS_BALANCE_ARGS_SOFT		(1ULL << 9)

=======
>>>>>>> f2ed3bfc
struct btrfs_balance_args;
struct btrfs_balance_progress;
struct btrfs_balance_control {
	struct btrfs_fs_info *fs_info;

	struct btrfs_balance_args data;
	struct btrfs_balance_args meta;
	struct btrfs_balance_args sys;

	u64 flags;

	struct btrfs_balance_progress stat;
};

int btrfs_account_dev_extents_size(struct btrfs_device *device, u64 start,
				   u64 end, u64 *length);
void btrfs_get_bbio(struct btrfs_bio *bbio);
void btrfs_put_bbio(struct btrfs_bio *bbio);
int btrfs_map_block(struct btrfs_fs_info *fs_info, int op,
		    u64 logical, u64 *length,
		    struct btrfs_bio **bbio_ret, int mirror_num);
int btrfs_map_sblock(struct btrfs_fs_info *fs_info, int op,
		     u64 logical, u64 *length,
		     struct btrfs_bio **bbio_ret, int mirror_num,
		     int need_raid_map);
int btrfs_rmap_block(struct btrfs_fs_info *fs_info,
		     u64 chunk_start, u64 physical, u64 devid,
		     u64 **logical, int *naddrs, int *stripe_len);
int btrfs_read_sys_array(struct btrfs_root *root);
int btrfs_read_chunk_tree(struct btrfs_root *root);
int btrfs_alloc_chunk(struct btrfs_trans_handle *trans,
		      struct btrfs_root *extent_root, u64 type);
void btrfs_mapping_init(struct btrfs_mapping_tree *tree);
void btrfs_mapping_tree_free(struct btrfs_mapping_tree *tree);
int btrfs_map_bio(struct btrfs_root *root, struct bio *bio,
		  int mirror_num, int async_submit);
int btrfs_open_devices(struct btrfs_fs_devices *fs_devices,
		       fmode_t flags, void *holder);
int btrfs_scan_one_device(const char *path, fmode_t flags, void *holder,
			  struct btrfs_fs_devices **fs_devices_ret);
int btrfs_close_devices(struct btrfs_fs_devices *fs_devices);
void btrfs_close_extra_devices(struct btrfs_fs_devices *fs_devices, int step);
void btrfs_assign_next_active_device(struct btrfs_fs_info *fs_info,
		struct btrfs_device *device, struct btrfs_device *this_dev);
int btrfs_find_device_missing_or_by_path(struct btrfs_root *root,
					 char *device_path,
					 struct btrfs_device **device);
int btrfs_find_device_by_devspec(struct btrfs_root *root, u64 devid,
					 char *devpath,
					 struct btrfs_device **device);
struct btrfs_device *btrfs_alloc_device(struct btrfs_fs_info *fs_info,
					const u64 *devid,
					const u8 *uuid);
int btrfs_rm_device(struct btrfs_root *root, char *device_path, u64 devid);
void btrfs_cleanup_fs_uuids(void);
int btrfs_num_copies(struct btrfs_fs_info *fs_info, u64 logical, u64 len);
int btrfs_grow_device(struct btrfs_trans_handle *trans,
		      struct btrfs_device *device, u64 new_size);
struct btrfs_device *btrfs_find_device(struct btrfs_fs_info *fs_info, u64 devid,
				       u8 *uuid, u8 *fsid);
int btrfs_shrink_device(struct btrfs_device *device, u64 new_size);
int btrfs_init_new_device(struct btrfs_root *root, char *path);
int btrfs_init_dev_replace_tgtdev(struct btrfs_root *root, char *device_path,
				  struct btrfs_device *srcdev,
				  struct btrfs_device **device_out);
int btrfs_balance(struct btrfs_balance_control *bctl,
		  struct btrfs_ioctl_balance_args *bargs);
int btrfs_resume_balance_async(struct btrfs_fs_info *fs_info);
int btrfs_recover_balance(struct btrfs_fs_info *fs_info);
int btrfs_pause_balance(struct btrfs_fs_info *fs_info);
int btrfs_cancel_balance(struct btrfs_fs_info *fs_info);
int btrfs_create_uuid_tree(struct btrfs_fs_info *fs_info);
int btrfs_check_uuid_tree(struct btrfs_fs_info *fs_info);
int btrfs_chunk_readonly(struct btrfs_root *root, u64 chunk_offset);
int find_free_dev_extent_start(struct btrfs_transaction *transaction,
			 struct btrfs_device *device, u64 num_bytes,
			 u64 search_start, u64 *start, u64 *max_avail);
int find_free_dev_extent(struct btrfs_trans_handle *trans,
			 struct btrfs_device *device, u64 num_bytes,
			 u64 *start, u64 *max_avail);
void btrfs_dev_stat_inc_and_print(struct btrfs_device *dev, int index);
int btrfs_get_dev_stats(struct btrfs_root *root,
			struct btrfs_ioctl_get_dev_stats *stats);
void btrfs_init_devices_late(struct btrfs_fs_info *fs_info);
int btrfs_init_dev_stats(struct btrfs_fs_info *fs_info);
int btrfs_run_dev_stats(struct btrfs_trans_handle *trans,
			struct btrfs_fs_info *fs_info);
void btrfs_rm_dev_replace_remove_srcdev(struct btrfs_fs_info *fs_info,
					struct btrfs_device *srcdev);
void btrfs_rm_dev_replace_free_srcdev(struct btrfs_fs_info *fs_info,
				      struct btrfs_device *srcdev);
void btrfs_destroy_dev_replace_tgtdev(struct btrfs_fs_info *fs_info,
				      struct btrfs_device *tgtdev);
void btrfs_init_dev_replace_tgtdev_for_resume(struct btrfs_fs_info *fs_info,
					      struct btrfs_device *tgtdev);
void btrfs_scratch_superblocks(struct block_device *bdev, char *device_path);
int btrfs_is_parity_mirror(struct btrfs_mapping_tree *map_tree,
			   u64 logical, u64 len, int mirror_num);
unsigned long btrfs_full_stripe_len(struct btrfs_root *root,
				    struct btrfs_mapping_tree *map_tree,
				    u64 logical);
int btrfs_finish_chunk_alloc(struct btrfs_trans_handle *trans,
				struct btrfs_root *extent_root,
				u64 chunk_offset, u64 chunk_size);
int btrfs_remove_chunk(struct btrfs_trans_handle *trans,
		       struct btrfs_root *root, u64 chunk_offset);

static inline int btrfs_dev_stats_dirty(struct btrfs_device *dev)
{
	return atomic_read(&dev->dev_stats_ccnt);
}

static inline void btrfs_dev_stat_inc(struct btrfs_device *dev,
				      int index)
{
	atomic_inc(dev->dev_stat_values + index);
	smp_mb__before_atomic();
	atomic_inc(&dev->dev_stats_ccnt);
}

static inline int btrfs_dev_stat_read(struct btrfs_device *dev,
				      int index)
{
	return atomic_read(dev->dev_stat_values + index);
}

static inline int btrfs_dev_stat_read_and_reset(struct btrfs_device *dev,
						int index)
{
	int ret;

	ret = atomic_xchg(dev->dev_stat_values + index, 0);
	smp_mb__before_atomic();
	atomic_inc(&dev->dev_stats_ccnt);
	return ret;
}

static inline void btrfs_dev_stat_set(struct btrfs_device *dev,
				      int index, unsigned long val)
{
	atomic_set(dev->dev_stat_values + index, val);
	smp_mb__before_atomic();
	atomic_inc(&dev->dev_stats_ccnt);
}

static inline void btrfs_dev_stat_reset(struct btrfs_device *dev,
					int index)
{
	btrfs_dev_stat_set(dev, index, 0);
}

void btrfs_update_commit_device_size(struct btrfs_fs_info *fs_info);
void btrfs_update_commit_device_bytes_used(struct btrfs_root *root,
					struct btrfs_transaction *transaction);

static inline void lock_chunks(struct btrfs_root *root)
{
	mutex_lock(&root->fs_info->chunk_mutex);
}

static inline void unlock_chunks(struct btrfs_root *root)
{
	mutex_unlock(&root->fs_info->chunk_mutex);
}

struct list_head *btrfs_get_fs_uuids(void);
void btrfs_set_fs_info_ptr(struct btrfs_fs_info *fs_info);
void btrfs_reset_fs_info_ptr(struct btrfs_fs_info *fs_info);

#endif<|MERGE_RESOLUTION|>--- conflicted
+++ resolved
@@ -357,49 +357,6 @@
 #define map_lookup_size(n) (sizeof(struct map_lookup) + \
 			    (sizeof(struct btrfs_bio_stripe) * (n)))
 
-<<<<<<< HEAD
-/*
- * Restriper's general type filter
- */
-#define BTRFS_BALANCE_DATA		(1ULL << 0)
-#define BTRFS_BALANCE_SYSTEM		(1ULL << 1)
-#define BTRFS_BALANCE_METADATA		(1ULL << 2)
-
-#define BTRFS_BALANCE_TYPE_MASK		(BTRFS_BALANCE_DATA |	    \
-					 BTRFS_BALANCE_SYSTEM |	    \
-					 BTRFS_BALANCE_METADATA)
-
-#define BTRFS_BALANCE_FORCE		(1ULL << 3)
-#define BTRFS_BALANCE_RESUME		(1ULL << 4)
-
-/*
- * Balance filters
- */
-#define BTRFS_BALANCE_ARGS_PROFILES	(1ULL << 0)
-#define BTRFS_BALANCE_ARGS_USAGE	(1ULL << 1)
-#define BTRFS_BALANCE_ARGS_DEVID	(1ULL << 2)
-#define BTRFS_BALANCE_ARGS_DRANGE	(1ULL << 3)
-#define BTRFS_BALANCE_ARGS_VRANGE	(1ULL << 4)
-#define BTRFS_BALANCE_ARGS_LIMIT	(1ULL << 5)
-
-#define BTRFS_BALANCE_ARGS_MASK			\
-	(BTRFS_BALANCE_ARGS_PROFILES |		\
-	 BTRFS_BALANCE_ARGS_USAGE |		\
-	 BTRFS_BALANCE_ARGS_DEVID | 		\
-	 BTRFS_BALANCE_ARGS_DRANGE |		\
-	 BTRFS_BALANCE_ARGS_VRANGE |		\
-	 BTRFS_BALANCE_ARGS_LIMIT)
-
-/*
- * Profile changing flags.  When SOFT is set we won't relocate chunk if
- * it already has the target profile (even though it may be
- * half-filled).
- */
-#define BTRFS_BALANCE_ARGS_CONVERT	(1ULL << 8)
-#define BTRFS_BALANCE_ARGS_SOFT		(1ULL << 9)
-
-=======
->>>>>>> f2ed3bfc
 struct btrfs_balance_args;
 struct btrfs_balance_progress;
 struct btrfs_balance_control {
