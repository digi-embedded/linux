// SPDX-License-Identifier: GPL-2.0
/*
 *  linux/fs/super.c
 *
 *  Copyright (C) 1991, 1992  Linus Torvalds
 *
 *  super.c contains code to handle: - mount structures
 *                                   - super-block tables
 *                                   - filesystem drivers list
 *                                   - mount system call
 *                                   - umount system call
 *                                   - ustat system call
 *
 * GK 2/5/95  -  Changed to support mounting the root fs via NFS
 *
 *  Added kerneld support: Jacques Gelinas and Bjorn Ekwall
 *  Added change_root: Werner Almesberger & Hans Lermen, Feb '96
 *  Added options to /proc/mounts:
 *    Torbjörn Lindh (torbjorn.lindh@gopta.se), April 14, 1996.
 *  Added devfs support: Richard Gooch <rgooch@atnf.csiro.au>, 13-JAN-1998
 *  Heavily rewritten for 'one fs - one tree' dcache architecture. AV, Mar 2000
 */

#include <linux/export.h>
#include <linux/slab.h>
#include <linux/blkdev.h>
#include <linux/mount.h>
#include <linux/security.h>
#include <linux/writeback.h>		/* for the emergency remount stuff */
#include <linux/idr.h>
#include <linux/mutex.h>
#include <linux/backing-dev.h>
#include <linux/rculist_bl.h>
#include <linux/cleancache.h>
#include <linux/fscrypt.h>
#include <linux/fsnotify.h>
#include <linux/lockdep.h>
#include <linux/user_namespace.h>
#include <linux/fs_context.h>
#include <uapi/linux/mount.h>
#include "internal.h"

static int thaw_super_locked(struct super_block *sb);

static LIST_HEAD(super_blocks);
static DEFINE_SPINLOCK(sb_lock);

static char *sb_writers_name[SB_FREEZE_LEVELS] = {
	"sb_writers",
	"sb_pagefaults",
	"sb_internal",
};

/*
 * One thing we have to be careful of with a per-sb shrinker is that we don't
 * drop the last active reference to the superblock from within the shrinker.
 * If that happens we could trigger unregistering the shrinker from within the
 * shrinker path and that leads to deadlock on the shrinker_rwsem. Hence we
 * take a passive reference to the superblock to avoid this from occurring.
 */
static unsigned long super_cache_scan(struct shrinker *shrink,
				      struct shrink_control *sc)
{
	struct super_block *sb;
	long	fs_objects = 0;
	long	total_objects;
	long	freed = 0;
	long	dentries;
	long	inodes;

	sb = container_of(shrink, struct super_block, s_shrink);

	/*
	 * Deadlock avoidance.  We may hold various FS locks, and we don't want
	 * to recurse into the FS that called us in clear_inode() and friends..
	 */
	if (!(sc->gfp_mask & __GFP_FS))
		return SHRINK_STOP;

	if (!trylock_super(sb))
		return SHRINK_STOP;

	if (sb->s_op->nr_cached_objects)
		fs_objects = sb->s_op->nr_cached_objects(sb, sc);

	inodes = list_lru_shrink_count(&sb->s_inode_lru, sc);
	dentries = list_lru_shrink_count(&sb->s_dentry_lru, sc);
	total_objects = dentries + inodes + fs_objects + 1;
	if (!total_objects)
		total_objects = 1;

	/* proportion the scan between the caches */
	dentries = mult_frac(sc->nr_to_scan, dentries, total_objects);
	inodes = mult_frac(sc->nr_to_scan, inodes, total_objects);
	fs_objects = mult_frac(sc->nr_to_scan, fs_objects, total_objects);

	/*
	 * prune the dcache first as the icache is pinned by it, then
	 * prune the icache, followed by the filesystem specific caches
	 *
	 * Ensure that we always scan at least one object - memcg kmem
	 * accounting uses this to fully empty the caches.
	 */
	sc->nr_to_scan = dentries + 1;
	freed = prune_dcache_sb(sb, sc);
	sc->nr_to_scan = inodes + 1;
	freed += prune_icache_sb(sb, sc);

	if (fs_objects) {
		sc->nr_to_scan = fs_objects + 1;
		freed += sb->s_op->free_cached_objects(sb, sc);
	}

	up_read(&sb->s_umount);
	return freed;
}

static unsigned long super_cache_count(struct shrinker *shrink,
				       struct shrink_control *sc)
{
	struct super_block *sb;
	long	total_objects = 0;

	sb = container_of(shrink, struct super_block, s_shrink);

	/*
	 * We don't call trylock_super() here as it is a scalability bottleneck,
	 * so we're exposed to partial setup state. The shrinker rwsem does not
	 * protect filesystem operations backing list_lru_shrink_count() or
	 * s_op->nr_cached_objects(). Counts can change between
	 * super_cache_count and super_cache_scan, so we really don't need locks
	 * here.
	 *
	 * However, if we are currently mounting the superblock, the underlying
	 * filesystem might be in a state of partial construction and hence it
	 * is dangerous to access it.  trylock_super() uses a SB_BORN check to
	 * avoid this situation, so do the same here. The memory barrier is
	 * matched with the one in mount_fs() as we don't hold locks here.
	 */
	if (!(sb->s_flags & SB_BORN))
		return 0;
	smp_rmb();

	if (sb->s_op && sb->s_op->nr_cached_objects)
		total_objects = sb->s_op->nr_cached_objects(sb, sc);

	total_objects += list_lru_shrink_count(&sb->s_dentry_lru, sc);
	total_objects += list_lru_shrink_count(&sb->s_inode_lru, sc);

	if (!total_objects)
		return SHRINK_EMPTY;

	total_objects = vfs_pressure_ratio(total_objects);
	return total_objects;
}

static void destroy_super_work(struct work_struct *work)
{
	struct super_block *s = container_of(work, struct super_block,
							destroy_work);
	int i;

	for (i = 0; i < SB_FREEZE_LEVELS; i++)
		percpu_free_rwsem(&s->s_writers.rw_sem[i]);
	kfree(s);
}

static void destroy_super_rcu(struct rcu_head *head)
{
	struct super_block *s = container_of(head, struct super_block, rcu);
	INIT_WORK(&s->destroy_work, destroy_super_work);
	schedule_work(&s->destroy_work);
}

/* Free a superblock that has never been seen by anyone */
static void destroy_unused_super(struct super_block *s)
{
	if (!s)
		return;
	up_write(&s->s_umount);
	list_lru_destroy(&s->s_dentry_lru);
	list_lru_destroy(&s->s_inode_lru);
	security_sb_free(s);
	put_user_ns(s->s_user_ns);
	kfree(s->s_subtype);
	free_prealloced_shrinker(&s->s_shrink);
	/* no delays needed */
	destroy_super_work(&s->destroy_work);
}

/**
 *	alloc_super	-	create new superblock
 *	@type:	filesystem type superblock should belong to
 *	@flags: the mount flags
 *	@user_ns: User namespace for the super_block
 *
 *	Allocates and initializes a new &struct super_block.  alloc_super()
 *	returns a pointer new superblock or %NULL if allocation had failed.
 */
static struct super_block *alloc_super(struct file_system_type *type, int flags,
				       struct user_namespace *user_ns)
{
	struct super_block *s = kzalloc(sizeof(struct super_block),  GFP_USER);
	static const struct super_operations default_op;
	int i;

	if (!s)
		return NULL;

	INIT_LIST_HEAD(&s->s_mounts);
	s->s_user_ns = get_user_ns(user_ns);
	init_rwsem(&s->s_umount);
	lockdep_set_class(&s->s_umount, &type->s_umount_key);
	/*
	 * sget() can have s_umount recursion.
	 *
	 * When it cannot find a suitable sb, it allocates a new
	 * one (this one), and tries again to find a suitable old
	 * one.
	 *
	 * In case that succeeds, it will acquire the s_umount
	 * lock of the old one. Since these are clearly distrinct
	 * locks, and this object isn't exposed yet, there's no
	 * risk of deadlocks.
	 *
	 * Annotate this by putting this lock in a different
	 * subclass.
	 */
	down_write_nested(&s->s_umount, SINGLE_DEPTH_NESTING);

	if (security_sb_alloc(s))
		goto fail;

	for (i = 0; i < SB_FREEZE_LEVELS; i++) {
		if (__percpu_init_rwsem(&s->s_writers.rw_sem[i],
					sb_writers_name[i],
					&type->s_writers_key[i]))
			goto fail;
	}
	init_waitqueue_head(&s->s_writers.wait_unfrozen);
	s->s_bdi = &noop_backing_dev_info;
	s->s_flags = flags;
	if (s->s_user_ns != &init_user_ns)
		s->s_iflags |= SB_I_NODEV;
	INIT_HLIST_NODE(&s->s_instances);
	INIT_HLIST_BL_HEAD(&s->s_roots);
	mutex_init(&s->s_sync_lock);
	INIT_LIST_HEAD(&s->s_inodes);
	spin_lock_init(&s->s_inode_list_lock);
	INIT_LIST_HEAD(&s->s_inodes_wb);
	spin_lock_init(&s->s_inode_wblist_lock);

	s->s_count = 1;
	atomic_set(&s->s_active, 1);
	mutex_init(&s->s_vfs_rename_mutex);
	lockdep_set_class(&s->s_vfs_rename_mutex, &type->s_vfs_rename_key);
	init_rwsem(&s->s_dquot.dqio_sem);
	s->s_maxbytes = MAX_NON_LFS;
	s->s_op = &default_op;
	s->s_time_gran = 1000000000;
	s->s_time_min = TIME64_MIN;
	s->s_time_max = TIME64_MAX;
	s->cleancache_poolid = CLEANCACHE_NO_POOL;

	s->s_shrink.seeks = DEFAULT_SEEKS;
	s->s_shrink.scan_objects = super_cache_scan;
	s->s_shrink.count_objects = super_cache_count;
	s->s_shrink.batch = 1024;
	s->s_shrink.flags = SHRINKER_NUMA_AWARE | SHRINKER_MEMCG_AWARE;
	if (prealloc_shrinker(&s->s_shrink))
		goto fail;
	if (list_lru_init_memcg(&s->s_dentry_lru, &s->s_shrink))
		goto fail;
	if (list_lru_init_memcg(&s->s_inode_lru, &s->s_shrink))
		goto fail;
	return s;

fail:
	destroy_unused_super(s);
	return NULL;
}

/* Superblock refcounting  */

/*
 * Drop a superblock's refcount.  The caller must hold sb_lock.
 */
static void __put_super(struct super_block *s)
{
	if (!--s->s_count) {
		list_del_init(&s->s_list);
		WARN_ON(s->s_dentry_lru.node);
		WARN_ON(s->s_inode_lru.node);
		WARN_ON(!list_empty(&s->s_mounts));
		security_sb_free(s);
		fscrypt_sb_free(s);
		put_user_ns(s->s_user_ns);
		kfree(s->s_subtype);
		call_rcu(&s->rcu, destroy_super_rcu);
	}
}

/**
 *	put_super	-	drop a temporary reference to superblock
 *	@sb: superblock in question
 *
 *	Drops a temporary reference, frees superblock if there's no
 *	references left.
 */
void put_super(struct super_block *sb)
{
	spin_lock(&sb_lock);
	__put_super(sb);
	spin_unlock(&sb_lock);
}


/**
 *	deactivate_locked_super	-	drop an active reference to superblock
 *	@s: superblock to deactivate
 *
 *	Drops an active reference to superblock, converting it into a temporary
 *	one if there is no other active references left.  In that case we
 *	tell fs driver to shut it down and drop the temporary reference we
 *	had just acquired.
 *
 *	Caller holds exclusive lock on superblock; that lock is released.
 */
void deactivate_locked_super(struct super_block *s)
{
	struct file_system_type *fs = s->s_type;
	if (atomic_dec_and_test(&s->s_active)) {
		cleancache_invalidate_fs(s);
		unregister_shrinker(&s->s_shrink);
		fs->kill_sb(s);

		/*
		 * Since list_lru_destroy() may sleep, we cannot call it from
		 * put_super(), where we hold the sb_lock. Therefore we destroy
		 * the lru lists right now.
		 */
		list_lru_destroy(&s->s_dentry_lru);
		list_lru_destroy(&s->s_inode_lru);

		put_filesystem(fs);
		put_super(s);
	} else {
		up_write(&s->s_umount);
	}
}

EXPORT_SYMBOL(deactivate_locked_super);

/**
 *	deactivate_super	-	drop an active reference to superblock
 *	@s: superblock to deactivate
 *
 *	Variant of deactivate_locked_super(), except that superblock is *not*
 *	locked by caller.  If we are going to drop the final active reference,
 *	lock will be acquired prior to that.
 */
void deactivate_super(struct super_block *s)
{
	if (!atomic_add_unless(&s->s_active, -1, 1)) {
		down_write(&s->s_umount);
		deactivate_locked_super(s);
	}
}

EXPORT_SYMBOL(deactivate_super);

/**
 *	grab_super - acquire an active reference
 *	@s: reference we are trying to make active
 *
 *	Tries to acquire an active reference.  grab_super() is used when we
 * 	had just found a superblock in super_blocks or fs_type->fs_supers
 *	and want to turn it into a full-blown active reference.  grab_super()
 *	is called with sb_lock held and drops it.  Returns 1 in case of
 *	success, 0 if we had failed (superblock contents was already dead or
 *	dying when grab_super() had been called).  Note that this is only
 *	called for superblocks not in rundown mode (== ones still on ->fs_supers
 *	of their type), so increment of ->s_count is OK here.
 */
static int grab_super(struct super_block *s) __releases(sb_lock)
{
	s->s_count++;
	spin_unlock(&sb_lock);
	down_write(&s->s_umount);
	if ((s->s_flags & SB_BORN) && atomic_inc_not_zero(&s->s_active)) {
		put_super(s);
		return 1;
	}
	up_write(&s->s_umount);
	put_super(s);
	return 0;
}

/*
 *	trylock_super - try to grab ->s_umount shared
 *	@sb: reference we are trying to grab
 *
 *	Try to prevent fs shutdown.  This is used in places where we
 *	cannot take an active reference but we need to ensure that the
 *	filesystem is not shut down while we are working on it. It returns
 *	false if we cannot acquire s_umount or if we lose the race and
 *	filesystem already got into shutdown, and returns true with the s_umount
 *	lock held in read mode in case of success. On successful return,
 *	the caller must drop the s_umount lock when done.
 *
 *	Note that unlike get_super() et.al. this one does *not* bump ->s_count.
 *	The reason why it's safe is that we are OK with doing trylock instead
 *	of down_read().  There's a couple of places that are OK with that, but
 *	it's very much not a general-purpose interface.
 */
bool trylock_super(struct super_block *sb)
{
	if (down_read_trylock(&sb->s_umount)) {
		if (!hlist_unhashed(&sb->s_instances) &&
		    sb->s_root && (sb->s_flags & SB_BORN))
			return true;
		up_read(&sb->s_umount);
	}

	return false;
}

/**
 *	generic_shutdown_super	-	common helper for ->kill_sb()
 *	@sb: superblock to kill
 *
 *	generic_shutdown_super() does all fs-independent work on superblock
 *	shutdown.  Typical ->kill_sb() should pick all fs-specific objects
 *	that need destruction out of superblock, call generic_shutdown_super()
 *	and release aforementioned objects.  Note: dentries and inodes _are_
 *	taken care of and do not need specific handling.
 *
 *	Upon calling this function, the filesystem may no longer alter or
 *	rearrange the set of dentries belonging to this super_block, nor may it
 *	change the attachments of dentries to inodes.
 */
void generic_shutdown_super(struct super_block *sb)
{
	const struct super_operations *sop = sb->s_op;

	if (sb->s_root) {
		shrink_dcache_for_umount(sb);
		sync_filesystem(sb);
		sb->s_flags &= ~SB_ACTIVE;

		cgroup_writeback_umount();

		/* evict all inodes with zero refcount */
		evict_inodes(sb);
		/* only nonzero refcount inodes can have marks */
		fsnotify_sb_delete(sb);
<<<<<<< HEAD
=======
		security_sb_delete(sb);
>>>>>>> c1084c27

		if (sb->s_dio_done_wq) {
			destroy_workqueue(sb->s_dio_done_wq);
			sb->s_dio_done_wq = NULL;
		}

		if (sop->put_super)
			sop->put_super(sb);

		if (!list_empty(&sb->s_inodes)) {
			printk("VFS: Busy inodes after unmount of %s. "
			   "Self-destruct in 5 seconds.  Have a nice day...\n",
			   sb->s_id);
		}
	}
	spin_lock(&sb_lock);
	/* should be initialized for __put_super_and_need_restart() */
	hlist_del_init(&sb->s_instances);
	spin_unlock(&sb_lock);
	up_write(&sb->s_umount);
	if (sb->s_bdi != &noop_backing_dev_info) {
		bdi_put(sb->s_bdi);
		sb->s_bdi = &noop_backing_dev_info;
	}
}

EXPORT_SYMBOL(generic_shutdown_super);

bool mount_capable(struct fs_context *fc)
{
	if (!(fc->fs_type->fs_flags & FS_USERNS_MOUNT))
		return capable(CAP_SYS_ADMIN);
	else
		return ns_capable(fc->user_ns, CAP_SYS_ADMIN);
}

/**
 * sget_fc - Find or create a superblock
 * @fc:	Filesystem context.
 * @test: Comparison callback
 * @set: Setup callback
 *
 * Find or create a superblock using the parameters stored in the filesystem
 * context and the two callback functions.
 *
 * If an extant superblock is matched, then that will be returned with an
 * elevated reference count that the caller must transfer or discard.
 *
 * If no match is made, a new superblock will be allocated and basic
 * initialisation will be performed (s_type, s_fs_info and s_id will be set and
 * the set() callback will be invoked), the superblock will be published and it
 * will be returned in a partially constructed state with SB_BORN and SB_ACTIVE
 * as yet unset.
 */
struct super_block *sget_fc(struct fs_context *fc,
			    int (*test)(struct super_block *, struct fs_context *),
			    int (*set)(struct super_block *, struct fs_context *))
{
	struct super_block *s = NULL;
	struct super_block *old;
	struct user_namespace *user_ns = fc->global ? &init_user_ns : fc->user_ns;
	int err;

retry:
	spin_lock(&sb_lock);
	if (test) {
		hlist_for_each_entry(old, &fc->fs_type->fs_supers, s_instances) {
			if (test(old, fc))
				goto share_extant_sb;
		}
	}
	if (!s) {
		spin_unlock(&sb_lock);
		s = alloc_super(fc->fs_type, fc->sb_flags, user_ns);
		if (!s)
			return ERR_PTR(-ENOMEM);
		goto retry;
	}

	s->s_fs_info = fc->s_fs_info;
	err = set(s, fc);
	if (err) {
		s->s_fs_info = NULL;
		spin_unlock(&sb_lock);
		destroy_unused_super(s);
		return ERR_PTR(err);
	}
	fc->s_fs_info = NULL;
	s->s_type = fc->fs_type;
	s->s_iflags |= fc->s_iflags;
	strlcpy(s->s_id, s->s_type->name, sizeof(s->s_id));
	list_add_tail(&s->s_list, &super_blocks);
	hlist_add_head(&s->s_instances, &s->s_type->fs_supers);
	spin_unlock(&sb_lock);
	get_filesystem(s->s_type);
	register_shrinker_prepared(&s->s_shrink);
	return s;

share_extant_sb:
	if (user_ns != old->s_user_ns) {
		spin_unlock(&sb_lock);
		destroy_unused_super(s);
		return ERR_PTR(-EBUSY);
	}
	if (!grab_super(old))
		goto retry;
	destroy_unused_super(s);
	return old;
}
EXPORT_SYMBOL(sget_fc);

/**
 *	sget	-	find or create a superblock
 *	@type:	  filesystem type superblock should belong to
 *	@test:	  comparison callback
 *	@set:	  setup callback
 *	@flags:	  mount flags
 *	@data:	  argument to each of them
 */
struct super_block *sget(struct file_system_type *type,
			int (*test)(struct super_block *,void *),
			int (*set)(struct super_block *,void *),
			int flags,
			void *data)
{
	struct user_namespace *user_ns = current_user_ns();
	struct super_block *s = NULL;
	struct super_block *old;
	int err;

	/* We don't yet pass the user namespace of the parent
	 * mount through to here so always use &init_user_ns
	 * until that changes.
	 */
	if (flags & SB_SUBMOUNT)
		user_ns = &init_user_ns;

retry:
	spin_lock(&sb_lock);
	if (test) {
		hlist_for_each_entry(old, &type->fs_supers, s_instances) {
			if (!test(old, data))
				continue;
			if (user_ns != old->s_user_ns) {
				spin_unlock(&sb_lock);
				destroy_unused_super(s);
				return ERR_PTR(-EBUSY);
			}
			if (!grab_super(old))
				goto retry;
			destroy_unused_super(s);
			return old;
		}
	}
	if (!s) {
		spin_unlock(&sb_lock);
		s = alloc_super(type, (flags & ~SB_SUBMOUNT), user_ns);
		if (!s)
			return ERR_PTR(-ENOMEM);
		goto retry;
	}

	err = set(s, data);
	if (err) {
		spin_unlock(&sb_lock);
		destroy_unused_super(s);
		return ERR_PTR(err);
	}
	s->s_type = type;
	strlcpy(s->s_id, type->name, sizeof(s->s_id));
	list_add_tail(&s->s_list, &super_blocks);
	hlist_add_head(&s->s_instances, &type->fs_supers);
	spin_unlock(&sb_lock);
	get_filesystem(type);
	register_shrinker_prepared(&s->s_shrink);
	return s;
}
EXPORT_SYMBOL(sget);

void drop_super(struct super_block *sb)
{
	up_read(&sb->s_umount);
	put_super(sb);
}

EXPORT_SYMBOL(drop_super);

void drop_super_exclusive(struct super_block *sb)
{
	up_write(&sb->s_umount);
	put_super(sb);
}
EXPORT_SYMBOL(drop_super_exclusive);

static void __iterate_supers(void (*f)(struct super_block *))
{
	struct super_block *sb, *p = NULL;

	spin_lock(&sb_lock);
	list_for_each_entry(sb, &super_blocks, s_list) {
		if (hlist_unhashed(&sb->s_instances))
			continue;
		sb->s_count++;
		spin_unlock(&sb_lock);

		f(sb);

		spin_lock(&sb_lock);
		if (p)
			__put_super(p);
		p = sb;
	}
	if (p)
		__put_super(p);
	spin_unlock(&sb_lock);
}
/**
 *	iterate_supers - call function for all active superblocks
 *	@f: function to call
 *	@arg: argument to pass to it
 *
 *	Scans the superblock list and calls given function, passing it
 *	locked superblock and given argument.
 */
void iterate_supers(void (*f)(struct super_block *, void *), void *arg)
{
	struct super_block *sb, *p = NULL;

	spin_lock(&sb_lock);
	list_for_each_entry(sb, &super_blocks, s_list) {
		if (hlist_unhashed(&sb->s_instances))
			continue;
		sb->s_count++;
		spin_unlock(&sb_lock);

		down_read(&sb->s_umount);
		if (sb->s_root && (sb->s_flags & SB_BORN))
			f(sb, arg);
		up_read(&sb->s_umount);

		spin_lock(&sb_lock);
		if (p)
			__put_super(p);
		p = sb;
	}
	if (p)
		__put_super(p);
	spin_unlock(&sb_lock);
}

/**
 *	iterate_supers_type - call function for superblocks of given type
 *	@type: fs type
 *	@f: function to call
 *	@arg: argument to pass to it
 *
 *	Scans the superblock list and calls given function, passing it
 *	locked superblock and given argument.
 */
void iterate_supers_type(struct file_system_type *type,
	void (*f)(struct super_block *, void *), void *arg)
{
	struct super_block *sb, *p = NULL;

	spin_lock(&sb_lock);
	hlist_for_each_entry(sb, &type->fs_supers, s_instances) {
		sb->s_count++;
		spin_unlock(&sb_lock);

		down_read(&sb->s_umount);
		if (sb->s_root && (sb->s_flags & SB_BORN))
			f(sb, arg);
		up_read(&sb->s_umount);

		spin_lock(&sb_lock);
		if (p)
			__put_super(p);
		p = sb;
	}
	if (p)
		__put_super(p);
	spin_unlock(&sb_lock);
}

EXPORT_SYMBOL(iterate_supers_type);

/**
 * get_super - get the superblock of a device
 * @bdev: device to get the superblock for
 *
 * Scans the superblock list and finds the superblock of the file system
 * mounted on the device given. %NULL is returned if no match is found.
 */
struct super_block *get_super(struct block_device *bdev)
{
	struct super_block *sb;

	if (!bdev)
		return NULL;

	spin_lock(&sb_lock);
rescan:
	list_for_each_entry(sb, &super_blocks, s_list) {
		if (hlist_unhashed(&sb->s_instances))
			continue;
		if (sb->s_bdev == bdev) {
			sb->s_count++;
			spin_unlock(&sb_lock);
			down_read(&sb->s_umount);
			/* still alive? */
			if (sb->s_root && (sb->s_flags & SB_BORN))
				return sb;
			up_read(&sb->s_umount);
			/* nope, got unmounted */
			spin_lock(&sb_lock);
			__put_super(sb);
			goto rescan;
		}
	}
	spin_unlock(&sb_lock);
	return NULL;
}

/**
 * get_active_super - get an active reference to the superblock of a device
 * @bdev: device to get the superblock for
 *
 * Scans the superblock list and finds the superblock of the file system
 * mounted on the device given.  Returns the superblock with an active
 * reference or %NULL if none was found.
 */
struct super_block *get_active_super(struct block_device *bdev)
{
	struct super_block *sb;

	if (!bdev)
		return NULL;

restart:
	spin_lock(&sb_lock);
	list_for_each_entry(sb, &super_blocks, s_list) {
		if (hlist_unhashed(&sb->s_instances))
			continue;
		if (sb->s_bdev == bdev) {
			if (!grab_super(sb))
				goto restart;
			up_write(&sb->s_umount);
			return sb;
		}
	}
	spin_unlock(&sb_lock);
	return NULL;
}

struct super_block *user_get_super(dev_t dev, bool excl)
{
	struct super_block *sb;

	spin_lock(&sb_lock);
rescan:
	list_for_each_entry(sb, &super_blocks, s_list) {
		if (hlist_unhashed(&sb->s_instances))
			continue;
		if (sb->s_dev ==  dev) {
			sb->s_count++;
			spin_unlock(&sb_lock);
			if (excl)
				down_write(&sb->s_umount);
			else
				down_read(&sb->s_umount);
			/* still alive? */
			if (sb->s_root && (sb->s_flags & SB_BORN))
				return sb;
			if (excl)
				up_write(&sb->s_umount);
			else
				up_read(&sb->s_umount);
			/* nope, got unmounted */
			spin_lock(&sb_lock);
			__put_super(sb);
			goto rescan;
		}
	}
	spin_unlock(&sb_lock);
	return NULL;
}

/**
 * reconfigure_super - asks filesystem to change superblock parameters
 * @fc: The superblock and configuration
 *
 * Alters the configuration parameters of a live superblock.
 */
int reconfigure_super(struct fs_context *fc)
{
	struct super_block *sb = fc->root->d_sb;
	int retval;
	bool remount_ro = false;
	bool force = fc->sb_flags & SB_FORCE;

	if (fc->sb_flags_mask & ~MS_RMT_MASK)
		return -EINVAL;
	if (sb->s_writers.frozen != SB_UNFROZEN)
		return -EBUSY;

	retval = security_sb_remount(sb, fc->security);
	if (retval)
		return retval;

	if (fc->sb_flags_mask & SB_RDONLY) {
#ifdef CONFIG_BLOCK
		if (!(fc->sb_flags & SB_RDONLY) && sb->s_bdev &&
		    bdev_read_only(sb->s_bdev))
			return -EACCES;
#endif

		remount_ro = (fc->sb_flags & SB_RDONLY) && !sb_rdonly(sb);
	}

	if (remount_ro) {
		if (!hlist_empty(&sb->s_pins)) {
			up_write(&sb->s_umount);
			group_pin_kill(&sb->s_pins);
			down_write(&sb->s_umount);
			if (!sb->s_root)
				return 0;
			if (sb->s_writers.frozen != SB_UNFROZEN)
				return -EBUSY;
			remount_ro = !sb_rdonly(sb);
		}
	}
	shrink_dcache_sb(sb);

	/* If we are reconfiguring to RDONLY and current sb is read/write,
	 * make sure there are no files open for writing.
	 */
	if (remount_ro) {
		if (force) {
			sb->s_readonly_remount = 1;
			smp_wmb();
		} else {
			retval = sb_prepare_remount_readonly(sb);
			if (retval)
				return retval;
		}
	}

	if (fc->ops->reconfigure) {
		retval = fc->ops->reconfigure(fc);
		if (retval) {
			if (!force)
				goto cancel_readonly;
			/* If forced remount, go ahead despite any errors */
			WARN(1, "forced remount of a %s fs returned %i\n",
			     sb->s_type->name, retval);
		}
	}

	WRITE_ONCE(sb->s_flags, ((sb->s_flags & ~fc->sb_flags_mask) |
				 (fc->sb_flags & fc->sb_flags_mask)));
	/* Needs to be ordered wrt mnt_is_readonly() */
	smp_wmb();
	sb->s_readonly_remount = 0;

	/*
	 * Some filesystems modify their metadata via some other path than the
	 * bdev buffer cache (eg. use a private mapping, or directories in
	 * pagecache, etc). Also file data modifications go via their own
	 * mappings. So If we try to mount readonly then copy the filesystem
	 * from bdev, we could get stale data, so invalidate it to give a best
	 * effort at coherency.
	 */
	if (remount_ro && sb->s_bdev)
		invalidate_bdev(sb->s_bdev);
	return 0;

cancel_readonly:
	sb->s_readonly_remount = 0;
	return retval;
}

static void do_emergency_remount_callback(struct super_block *sb)
{
	down_write(&sb->s_umount);
	if (sb->s_root && sb->s_bdev && (sb->s_flags & SB_BORN) &&
	    !sb_rdonly(sb)) {
		struct fs_context *fc;

		fc = fs_context_for_reconfigure(sb->s_root,
					SB_RDONLY | SB_FORCE, SB_RDONLY);
		if (!IS_ERR(fc)) {
			if (parse_monolithic_mount_data(fc, NULL) == 0)
				(void)reconfigure_super(fc);
			put_fs_context(fc);
		}
	}
	up_write(&sb->s_umount);
}

static void do_emergency_remount(struct work_struct *work)
{
	__iterate_supers(do_emergency_remount_callback);
	kfree(work);
	printk("Emergency Remount complete\n");
}

void emergency_remount(void)
{
	struct work_struct *work;

	work = kmalloc(sizeof(*work), GFP_ATOMIC);
	if (work) {
		INIT_WORK(work, do_emergency_remount);
		schedule_work(work);
	}
}

static void do_thaw_all_callback(struct super_block *sb)
{
	down_write(&sb->s_umount);
	if (sb->s_root && sb->s_flags & SB_BORN) {
		emergency_thaw_bdev(sb);
		thaw_super_locked(sb);
	} else {
		up_write(&sb->s_umount);
	}
}

static void do_thaw_all(struct work_struct *work)
{
	__iterate_supers(do_thaw_all_callback);
	kfree(work);
	printk(KERN_WARNING "Emergency Thaw complete\n");
}

/**
 * emergency_thaw_all -- forcibly thaw every frozen filesystem
 *
 * Used for emergency unfreeze of all filesystems via SysRq
 */
void emergency_thaw_all(void)
{
	struct work_struct *work;

	work = kmalloc(sizeof(*work), GFP_ATOMIC);
	if (work) {
		INIT_WORK(work, do_thaw_all);
		schedule_work(work);
	}
}

static DEFINE_IDA(unnamed_dev_ida);

/**
 * get_anon_bdev - Allocate a block device for filesystems which don't have one.
 * @p: Pointer to a dev_t.
 *
 * Filesystems which don't use real block devices can call this function
 * to allocate a virtual block device.
 *
 * Context: Any context.  Frequently called while holding sb_lock.
 * Return: 0 on success, -EMFILE if there are no anonymous bdevs left
 * or -ENOMEM if memory allocation failed.
 */
int get_anon_bdev(dev_t *p)
{
	int dev;

	/*
	 * Many userspace utilities consider an FSID of 0 invalid.
	 * Always return at least 1 from get_anon_bdev.
	 */
	dev = ida_alloc_range(&unnamed_dev_ida, 1, (1 << MINORBITS) - 1,
			GFP_ATOMIC);
	if (dev == -ENOSPC)
		dev = -EMFILE;
	if (dev < 0)
		return dev;

	*p = MKDEV(0, dev);
	return 0;
}
EXPORT_SYMBOL(get_anon_bdev);

void free_anon_bdev(dev_t dev)
{
	ida_free(&unnamed_dev_ida, MINOR(dev));
}
EXPORT_SYMBOL(free_anon_bdev);

int set_anon_super(struct super_block *s, void *data)
{
	return get_anon_bdev(&s->s_dev);
}
EXPORT_SYMBOL(set_anon_super);

void kill_anon_super(struct super_block *sb)
{
	dev_t dev = sb->s_dev;
	generic_shutdown_super(sb);
	free_anon_bdev(dev);
}
EXPORT_SYMBOL(kill_anon_super);

void kill_litter_super(struct super_block *sb)
{
	if (sb->s_root)
		d_genocide(sb->s_root);
	kill_anon_super(sb);
}
EXPORT_SYMBOL(kill_litter_super);

int set_anon_super_fc(struct super_block *sb, struct fs_context *fc)
{
	return set_anon_super(sb, NULL);
}
EXPORT_SYMBOL(set_anon_super_fc);

static int test_keyed_super(struct super_block *sb, struct fs_context *fc)
{
	return sb->s_fs_info == fc->s_fs_info;
}

static int test_single_super(struct super_block *s, struct fs_context *fc)
{
	return 1;
}

/**
 * vfs_get_super - Get a superblock with a search key set in s_fs_info.
 * @fc: The filesystem context holding the parameters
 * @keying: How to distinguish superblocks
 * @fill_super: Helper to initialise a new superblock
 *
 * Search for a superblock and create a new one if not found.  The search
 * criterion is controlled by @keying.  If the search fails, a new superblock
 * is created and @fill_super() is called to initialise it.
 *
 * @keying can take one of a number of values:
 *
 * (1) vfs_get_single_super - Only one superblock of this type may exist on the
 *     system.  This is typically used for special system filesystems.
 *
 * (2) vfs_get_keyed_super - Multiple superblocks may exist, but they must have
 *     distinct keys (where the key is in s_fs_info).  Searching for the same
 *     key again will turn up the superblock for that key.
 *
 * (3) vfs_get_independent_super - Multiple superblocks may exist and are
 *     unkeyed.  Each call will get a new superblock.
 *
 * A permissions check is made by sget_fc() unless we're getting a superblock
 * for a kernel-internal mount or a submount.
 */
int vfs_get_super(struct fs_context *fc,
		  enum vfs_get_super_keying keying,
		  int (*fill_super)(struct super_block *sb,
				    struct fs_context *fc))
{
	int (*test)(struct super_block *, struct fs_context *);
	struct super_block *sb;
	int err;

	switch (keying) {
	case vfs_get_single_super:
	case vfs_get_single_reconf_super:
		test = test_single_super;
		break;
	case vfs_get_keyed_super:
		test = test_keyed_super;
		break;
	case vfs_get_independent_super:
		test = NULL;
		break;
	default:
		BUG();
	}

	sb = sget_fc(fc, test, set_anon_super_fc);
	if (IS_ERR(sb))
		return PTR_ERR(sb);

	if (!sb->s_root) {
		err = fill_super(sb, fc);
		if (err)
			goto error;

		sb->s_flags |= SB_ACTIVE;
		fc->root = dget(sb->s_root);
	} else {
		fc->root = dget(sb->s_root);
		if (keying == vfs_get_single_reconf_super) {
			err = reconfigure_super(fc);
			if (err < 0) {
				dput(fc->root);
				fc->root = NULL;
				goto error;
			}
		}
	}

	return 0;

error:
	deactivate_locked_super(sb);
	return err;
}
EXPORT_SYMBOL(vfs_get_super);

int get_tree_nodev(struct fs_context *fc,
		  int (*fill_super)(struct super_block *sb,
				    struct fs_context *fc))
{
	return vfs_get_super(fc, vfs_get_independent_super, fill_super);
}
EXPORT_SYMBOL(get_tree_nodev);

int get_tree_single(struct fs_context *fc,
		  int (*fill_super)(struct super_block *sb,
				    struct fs_context *fc))
{
	return vfs_get_super(fc, vfs_get_single_super, fill_super);
}
EXPORT_SYMBOL(get_tree_single);

int get_tree_single_reconf(struct fs_context *fc,
		  int (*fill_super)(struct super_block *sb,
				    struct fs_context *fc))
{
	return vfs_get_super(fc, vfs_get_single_reconf_super, fill_super);
}
EXPORT_SYMBOL(get_tree_single_reconf);

int get_tree_keyed(struct fs_context *fc,
		  int (*fill_super)(struct super_block *sb,
				    struct fs_context *fc),
		void *key)
{
	fc->s_fs_info = key;
	return vfs_get_super(fc, vfs_get_keyed_super, fill_super);
}
EXPORT_SYMBOL(get_tree_keyed);

#ifdef CONFIG_BLOCK

static int set_bdev_super(struct super_block *s, void *data)
{
	s->s_bdev = data;
	s->s_dev = s->s_bdev->bd_dev;
	s->s_bdi = bdi_get(s->s_bdev->bd_disk->bdi);

	if (blk_queue_stable_writes(s->s_bdev->bd_disk->queue))
		s->s_iflags |= SB_I_STABLE_WRITES;
	return 0;
}

static int set_bdev_super_fc(struct super_block *s, struct fs_context *fc)
{
	return set_bdev_super(s, fc->sget_key);
}

static int test_bdev_super_fc(struct super_block *s, struct fs_context *fc)
{
	return s->s_bdev == fc->sget_key;
}

/**
 * get_tree_bdev - Get a superblock based on a single block device
 * @fc: The filesystem context holding the parameters
 * @fill_super: Helper to initialise a new superblock
 */
int get_tree_bdev(struct fs_context *fc,
		int (*fill_super)(struct super_block *,
				  struct fs_context *))
{
	struct block_device *bdev;
	struct super_block *s;
	fmode_t mode = FMODE_READ | FMODE_EXCL;
	int error = 0;

	if (!(fc->sb_flags & SB_RDONLY))
		mode |= FMODE_WRITE;

	if (!fc->source)
		return invalf(fc, "No source specified");

	bdev = blkdev_get_by_path(fc->source, mode, fc->fs_type);
	if (IS_ERR(bdev)) {
		errorf(fc, "%s: Can't open blockdev", fc->source);
		return PTR_ERR(bdev);
	}

	/* Once the superblock is inserted into the list by sget_fc(), s_umount
	 * will protect the lockfs code from trying to start a snapshot while
	 * we are mounting
	 */
	mutex_lock(&bdev->bd_fsfreeze_mutex);
	if (bdev->bd_fsfreeze_count > 0) {
		mutex_unlock(&bdev->bd_fsfreeze_mutex);
		warnf(fc, "%pg: Can't mount, blockdev is frozen", bdev);
		blkdev_put(bdev, mode);
		return -EBUSY;
	}

	fc->sb_flags |= SB_NOSEC;
	fc->sget_key = bdev;
	s = sget_fc(fc, test_bdev_super_fc, set_bdev_super_fc);
	mutex_unlock(&bdev->bd_fsfreeze_mutex);
	if (IS_ERR(s)) {
		blkdev_put(bdev, mode);
		return PTR_ERR(s);
	}

	if (s->s_root) {
		/* Don't summarily change the RO/RW state. */
		if ((fc->sb_flags ^ s->s_flags) & SB_RDONLY) {
			warnf(fc, "%pg: Can't mount, would change RO state", bdev);
			deactivate_locked_super(s);
			blkdev_put(bdev, mode);
			return -EBUSY;
		}

		/*
		 * s_umount nests inside open_mutex during
		 * __invalidate_device().  blkdev_put() acquires
		 * open_mutex and can't be called under s_umount.  Drop
		 * s_umount temporarily.  This is safe as we're
		 * holding an active reference.
		 */
		up_write(&s->s_umount);
		blkdev_put(bdev, mode);
		down_write(&s->s_umount);
	} else {
		s->s_mode = mode;
		snprintf(s->s_id, sizeof(s->s_id), "%pg", bdev);
		sb_set_blocksize(s, block_size(bdev));
		error = fill_super(s, fc);
		if (error) {
			deactivate_locked_super(s);
			return error;
		}

		s->s_flags |= SB_ACTIVE;
		bdev->bd_super = s;
	}

	BUG_ON(fc->root);
	fc->root = dget(s->s_root);
	return 0;
}
EXPORT_SYMBOL(get_tree_bdev);

static int test_bdev_super(struct super_block *s, void *data)
{
	return (void *)s->s_bdev == data;
}

struct dentry *mount_bdev(struct file_system_type *fs_type,
	int flags, const char *dev_name, void *data,
	int (*fill_super)(struct super_block *, void *, int))
{
	struct block_device *bdev;
	struct super_block *s;
	fmode_t mode = FMODE_READ | FMODE_EXCL;
	int error = 0;

	if (!(flags & SB_RDONLY))
		mode |= FMODE_WRITE;

	bdev = blkdev_get_by_path(dev_name, mode, fs_type);
	if (IS_ERR(bdev))
		return ERR_CAST(bdev);

	/*
	 * once the super is inserted into the list by sget, s_umount
	 * will protect the lockfs code from trying to start a snapshot
	 * while we are mounting
	 */
	mutex_lock(&bdev->bd_fsfreeze_mutex);
	if (bdev->bd_fsfreeze_count > 0) {
		mutex_unlock(&bdev->bd_fsfreeze_mutex);
		error = -EBUSY;
		goto error_bdev;
	}
	s = sget(fs_type, test_bdev_super, set_bdev_super, flags | SB_NOSEC,
		 bdev);
	mutex_unlock(&bdev->bd_fsfreeze_mutex);
	if (IS_ERR(s))
		goto error_s;

	if (s->s_root) {
		if ((flags ^ s->s_flags) & SB_RDONLY) {
			deactivate_locked_super(s);
			error = -EBUSY;
			goto error_bdev;
		}

		/*
		 * s_umount nests inside open_mutex during
		 * __invalidate_device().  blkdev_put() acquires
		 * open_mutex and can't be called under s_umount.  Drop
		 * s_umount temporarily.  This is safe as we're
		 * holding an active reference.
		 */
		up_write(&s->s_umount);
		blkdev_put(bdev, mode);
		down_write(&s->s_umount);
	} else {
		s->s_mode = mode;
		snprintf(s->s_id, sizeof(s->s_id), "%pg", bdev);
		sb_set_blocksize(s, block_size(bdev));
		error = fill_super(s, data, flags & SB_SILENT ? 1 : 0);
		if (error) {
			deactivate_locked_super(s);
			goto error;
		}

		s->s_flags |= SB_ACTIVE;
		bdev->bd_super = s;
	}

	return dget(s->s_root);

error_s:
	error = PTR_ERR(s);
error_bdev:
	blkdev_put(bdev, mode);
error:
	return ERR_PTR(error);
}
EXPORT_SYMBOL(mount_bdev);

void kill_block_super(struct super_block *sb)
{
	struct block_device *bdev = sb->s_bdev;
	fmode_t mode = sb->s_mode;

	bdev->bd_super = NULL;
	generic_shutdown_super(sb);
	sync_blockdev(bdev);
	WARN_ON_ONCE(!(mode & FMODE_EXCL));
	blkdev_put(bdev, mode | FMODE_EXCL);
}

EXPORT_SYMBOL(kill_block_super);
#endif

struct dentry *mount_nodev(struct file_system_type *fs_type,
	int flags, void *data,
	int (*fill_super)(struct super_block *, void *, int))
{
	int error;
	struct super_block *s = sget(fs_type, NULL, set_anon_super, flags, NULL);

	if (IS_ERR(s))
		return ERR_CAST(s);

	error = fill_super(s, data, flags & SB_SILENT ? 1 : 0);
	if (error) {
		deactivate_locked_super(s);
		return ERR_PTR(error);
	}
	s->s_flags |= SB_ACTIVE;
	return dget(s->s_root);
}
EXPORT_SYMBOL(mount_nodev);

static int reconfigure_single(struct super_block *s,
			      int flags, void *data)
{
	struct fs_context *fc;
	int ret;

	/* The caller really need to be passing fc down into mount_single(),
	 * then a chunk of this can be removed.  [Bollocks -- AV]
	 * Better yet, reconfiguration shouldn't happen, but rather the second
	 * mount should be rejected if the parameters are not compatible.
	 */
	fc = fs_context_for_reconfigure(s->s_root, flags, MS_RMT_MASK);
	if (IS_ERR(fc))
		return PTR_ERR(fc);

	ret = parse_monolithic_mount_data(fc, data);
	if (ret < 0)
		goto out;

	ret = reconfigure_super(fc);
out:
	put_fs_context(fc);
	return ret;
}

static int compare_single(struct super_block *s, void *p)
{
	return 1;
}

struct dentry *mount_single(struct file_system_type *fs_type,
	int flags, void *data,
	int (*fill_super)(struct super_block *, void *, int))
{
	struct super_block *s;
	int error;

	s = sget(fs_type, compare_single, set_anon_super, flags, NULL);
	if (IS_ERR(s))
		return ERR_CAST(s);
	if (!s->s_root) {
		error = fill_super(s, data, flags & SB_SILENT ? 1 : 0);
		if (!error)
			s->s_flags |= SB_ACTIVE;
	} else {
		error = reconfigure_single(s, flags, data);
	}
	if (unlikely(error)) {
		deactivate_locked_super(s);
		return ERR_PTR(error);
	}
	return dget(s->s_root);
}
EXPORT_SYMBOL(mount_single);

/**
 * vfs_get_tree - Get the mountable root
 * @fc: The superblock configuration context.
 *
 * The filesystem is invoked to get or create a superblock which can then later
 * be used for mounting.  The filesystem places a pointer to the root to be
 * used for mounting in @fc->root.
 */
int vfs_get_tree(struct fs_context *fc)
{
	struct super_block *sb;
	int error;

	if (fc->root)
		return -EBUSY;

	/* Get the mountable root in fc->root, with a ref on the root and a ref
	 * on the superblock.
	 */
	error = fc->ops->get_tree(fc);
	if (error < 0)
		return error;

	if (!fc->root) {
		pr_err("Filesystem %s get_tree() didn't set fc->root\n",
		       fc->fs_type->name);
		/* We don't know what the locking state of the superblock is -
		 * if there is a superblock.
		 */
		BUG();
	}

	sb = fc->root->d_sb;
	WARN_ON(!sb->s_bdi);

	/*
	 * Write barrier is for super_cache_count(). We place it before setting
	 * SB_BORN as the data dependency between the two functions is the
	 * superblock structure contents that we just set up, not the SB_BORN
	 * flag.
	 */
	smp_wmb();
	sb->s_flags |= SB_BORN;

	error = security_sb_set_mnt_opts(sb, fc->security, 0, NULL);
	if (unlikely(error)) {
		fc_drop_locked(fc);
		return error;
	}

	/*
	 * filesystems should never set s_maxbytes larger than MAX_LFS_FILESIZE
	 * but s_maxbytes was an unsigned long long for many releases. Throw
	 * this warning for a little while to try and catch filesystems that
	 * violate this rule.
	 */
	WARN((sb->s_maxbytes < 0), "%s set sb->s_maxbytes to "
		"negative value (%lld)\n", fc->fs_type->name, sb->s_maxbytes);

	return 0;
}
EXPORT_SYMBOL(vfs_get_tree);

/*
 * Setup private BDI for given superblock. It gets automatically cleaned up
 * in generic_shutdown_super().
 */
int super_setup_bdi_name(struct super_block *sb, char *fmt, ...)
{
	struct backing_dev_info *bdi;
	int err;
	va_list args;

	bdi = bdi_alloc(NUMA_NO_NODE);
	if (!bdi)
		return -ENOMEM;

	va_start(args, fmt);
	err = bdi_register_va(bdi, fmt, args);
	va_end(args);
	if (err) {
		bdi_put(bdi);
		return err;
	}
	WARN_ON(sb->s_bdi != &noop_backing_dev_info);
	sb->s_bdi = bdi;

	return 0;
}
EXPORT_SYMBOL(super_setup_bdi_name);

/*
 * Setup private BDI for given superblock. I gets automatically cleaned up
 * in generic_shutdown_super().
 */
int super_setup_bdi(struct super_block *sb)
{
	static atomic_long_t bdi_seq = ATOMIC_LONG_INIT(0);

	return super_setup_bdi_name(sb, "%.28s-%ld", sb->s_type->name,
				    atomic_long_inc_return(&bdi_seq));
}
EXPORT_SYMBOL(super_setup_bdi);

/**
 * sb_wait_write - wait until all writers to given file system finish
 * @sb: the super for which we wait
 * @level: type of writers we wait for (normal vs page fault)
 *
 * This function waits until there are no writers of given type to given file
 * system.
 */
static void sb_wait_write(struct super_block *sb, int level)
{
	percpu_down_write(sb->s_writers.rw_sem + level-1);
}

/*
 * We are going to return to userspace and forget about these locks, the
 * ownership goes to the caller of thaw_super() which does unlock().
 */
static void lockdep_sb_freeze_release(struct super_block *sb)
{
	int level;

	for (level = SB_FREEZE_LEVELS - 1; level >= 0; level--)
		percpu_rwsem_release(sb->s_writers.rw_sem + level, 0, _THIS_IP_);
}

/*
 * Tell lockdep we are holding these locks before we call ->unfreeze_fs(sb).
 */
static void lockdep_sb_freeze_acquire(struct super_block *sb)
{
	int level;

	for (level = 0; level < SB_FREEZE_LEVELS; ++level)
		percpu_rwsem_acquire(sb->s_writers.rw_sem + level, 0, _THIS_IP_);
}

static void sb_freeze_unlock(struct super_block *sb)
{
	int level;

	for (level = SB_FREEZE_LEVELS - 1; level >= 0; level--)
		percpu_up_write(sb->s_writers.rw_sem + level);
}

/**
 * freeze_super - lock the filesystem and force it into a consistent state
 * @sb: the super to lock
 *
 * Syncs the super to make sure the filesystem is consistent and calls the fs's
 * freeze_fs.  Subsequent calls to this without first thawing the fs will return
 * -EBUSY.
 *
 * During this function, sb->s_writers.frozen goes through these values:
 *
 * SB_UNFROZEN: File system is normal, all writes progress as usual.
 *
 * SB_FREEZE_WRITE: The file system is in the process of being frozen.  New
 * writes should be blocked, though page faults are still allowed. We wait for
 * all writes to complete and then proceed to the next stage.
 *
 * SB_FREEZE_PAGEFAULT: Freezing continues. Now also page faults are blocked
 * but internal fs threads can still modify the filesystem (although they
 * should not dirty new pages or inodes), writeback can run etc. After waiting
 * for all running page faults we sync the filesystem which will clean all
 * dirty pages and inodes (no new dirty pages or inodes can be created when
 * sync is running).
 *
 * SB_FREEZE_FS: The file system is frozen. Now all internal sources of fs
 * modification are blocked (e.g. XFS preallocation truncation on inode
 * reclaim). This is usually implemented by blocking new transactions for
 * filesystems that have them and need this additional guard. After all
 * internal writers are finished we call ->freeze_fs() to finish filesystem
 * freezing. Then we transition to SB_FREEZE_COMPLETE state. This state is
 * mostly auxiliary for filesystems to verify they do not modify frozen fs.
 *
 * sb->s_writers.frozen is protected by sb->s_umount.
 */
int freeze_super(struct super_block *sb)
{
	int ret;

	atomic_inc(&sb->s_active);
	down_write(&sb->s_umount);
	if (sb->s_writers.frozen != SB_UNFROZEN) {
		deactivate_locked_super(sb);
		return -EBUSY;
	}

	if (!(sb->s_flags & SB_BORN)) {
		up_write(&sb->s_umount);
		return 0;	/* sic - it's "nothing to do" */
	}

	if (sb_rdonly(sb)) {
		/* Nothing to do really... */
		sb->s_writers.frozen = SB_FREEZE_COMPLETE;
		up_write(&sb->s_umount);
		return 0;
	}

	sb->s_writers.frozen = SB_FREEZE_WRITE;
	/* Release s_umount to preserve sb_start_write -> s_umount ordering */
	up_write(&sb->s_umount);
	sb_wait_write(sb, SB_FREEZE_WRITE);
	down_write(&sb->s_umount);

	/* Now we go and block page faults... */
	sb->s_writers.frozen = SB_FREEZE_PAGEFAULT;
	sb_wait_write(sb, SB_FREEZE_PAGEFAULT);

	/* All writers are done so after syncing there won't be dirty data */
	sync_filesystem(sb);

	/* Now wait for internal filesystem counter */
	sb->s_writers.frozen = SB_FREEZE_FS;
	sb_wait_write(sb, SB_FREEZE_FS);

	if (sb->s_op->freeze_fs) {
		ret = sb->s_op->freeze_fs(sb);
		if (ret) {
			printk(KERN_ERR
				"VFS:Filesystem freeze failed\n");
			sb->s_writers.frozen = SB_UNFROZEN;
			sb_freeze_unlock(sb);
			wake_up(&sb->s_writers.wait_unfrozen);
			deactivate_locked_super(sb);
			return ret;
		}
	}
	/*
	 * For debugging purposes so that fs can warn if it sees write activity
	 * when frozen is set to SB_FREEZE_COMPLETE, and for thaw_super().
	 */
	sb->s_writers.frozen = SB_FREEZE_COMPLETE;
	lockdep_sb_freeze_release(sb);
	up_write(&sb->s_umount);
	return 0;
}
EXPORT_SYMBOL(freeze_super);

static int thaw_super_locked(struct super_block *sb)
{
	int error;

	if (sb->s_writers.frozen != SB_FREEZE_COMPLETE) {
		up_write(&sb->s_umount);
		return -EINVAL;
	}

	if (sb_rdonly(sb)) {
		sb->s_writers.frozen = SB_UNFROZEN;
		goto out;
	}

	lockdep_sb_freeze_acquire(sb);

	if (sb->s_op->unfreeze_fs) {
		error = sb->s_op->unfreeze_fs(sb);
		if (error) {
			printk(KERN_ERR
				"VFS:Filesystem thaw failed\n");
			lockdep_sb_freeze_release(sb);
			up_write(&sb->s_umount);
			return error;
		}
	}

	sb->s_writers.frozen = SB_UNFROZEN;
	sb_freeze_unlock(sb);
out:
	wake_up(&sb->s_writers.wait_unfrozen);
	deactivate_locked_super(sb);
	return 0;
}

/**
 * thaw_super -- unlock filesystem
 * @sb: the super to thaw
 *
 * Unlocks the filesystem and marks it writeable again after freeze_super().
 */
int thaw_super(struct super_block *sb)
{
	down_write(&sb->s_umount);
	return thaw_super_locked(sb);
}
EXPORT_SYMBOL(thaw_super);<|MERGE_RESOLUTION|>--- conflicted
+++ resolved
@@ -454,10 +454,7 @@
 		evict_inodes(sb);
 		/* only nonzero refcount inodes can have marks */
 		fsnotify_sb_delete(sb);
-<<<<<<< HEAD
-=======
 		security_sb_delete(sb);
->>>>>>> c1084c27
 
 		if (sb->s_dio_done_wq) {
 			destroy_workqueue(sb->s_dio_done_wq);
