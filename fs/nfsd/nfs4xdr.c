/*
 *  Server-side XDR for NFSv4
 *
 *  Copyright (c) 2002 The Regents of the University of Michigan.
 *  All rights reserved.
 *
 *  Kendrick Smith <kmsmith@umich.edu>
 *  Andy Adamson   <andros@umich.edu>
 *
 *  Redistribution and use in source and binary forms, with or without
 *  modification, are permitted provided that the following conditions
 *  are met:
 *
 *  1. Redistributions of source code must retain the above copyright
 *     notice, this list of conditions and the following disclaimer.
 *  2. Redistributions in binary form must reproduce the above copyright
 *     notice, this list of conditions and the following disclaimer in the
 *     documentation and/or other materials provided with the distribution.
 *  3. Neither the name of the University nor the names of its
 *     contributors may be used to endorse or promote products derived
 *     from this software without specific prior written permission.
 *
 *  THIS SOFTWARE IS PROVIDED ``AS IS'' AND ANY EXPRESS OR IMPLIED
 *  WARRANTIES, INCLUDING, BUT NOT LIMITED TO, THE IMPLIED WARRANTIES OF
 *  MERCHANTABILITY AND FITNESS FOR A PARTICULAR PURPOSE ARE
 *  DISCLAIMED. IN NO EVENT SHALL THE REGENTS OR CONTRIBUTORS BE LIABLE
 *  FOR ANY DIRECT, INDIRECT, INCIDENTAL, SPECIAL, EXEMPLARY, OR
 *  CONSEQUENTIAL DAMAGES (INCLUDING, BUT NOT LIMITED TO, PROCUREMENT OF
 *  SUBSTITUTE GOODS OR SERVICES; LOSS OF USE, DATA, OR PROFITS; OR
 *  BUSINESS INTERRUPTION) HOWEVER CAUSED AND ON ANY THEORY OF
 *  LIABILITY, WHETHER IN CONTRACT, STRICT LIABILITY, OR TORT (INCLUDING
 *  NEGLIGENCE OR OTHERWISE) ARISING IN ANY WAY OUT OF THE USE OF THIS
 *  SOFTWARE, EVEN IF ADVISED OF THE POSSIBILITY OF SUCH DAMAGE.
 */

#include <linux/file.h>
#include <linux/slab.h>
#include <linux/namei.h>
#include <linux/statfs.h>
#include <linux/utsname.h>
#include <linux/pagemap.h>
#include <linux/sunrpc/svcauth_gss.h>

#include "idmap.h"
#include "acl.h"
#include "xdr4.h"
#include "vfs.h"
#include "state.h"
#include "cache.h"
#include "netns.h"
#include "pnfs.h"

#ifdef CONFIG_NFSD_V4_SECURITY_LABEL
#include <linux/security.h>
#endif


#define NFSDDBG_FACILITY		NFSDDBG_XDR

/*
 * As per referral draft, the fsid for a referral MUST be different from the fsid of the containing
 * directory in order to indicate to the client that a filesystem boundary is present
 * We use a fixed fsid for a referral
 */
#define NFS4_REFERRAL_FSID_MAJOR	0x8000000ULL
#define NFS4_REFERRAL_FSID_MINOR	0x8000000ULL

static __be32
check_filename(char *str, int len)
{
	int i;

	if (len == 0)
		return nfserr_inval;
	if (isdotent(str, len))
		return nfserr_badname;
	for (i = 0; i < len; i++)
		if (str[i] == '/')
			return nfserr_badname;
	return 0;
}

#define DECODE_HEAD				\
	__be32 *p;				\
	__be32 status
#define DECODE_TAIL				\
	status = 0;				\
out:						\
	return status;				\
xdr_error:					\
	dprintk("NFSD: xdr error (%s:%d)\n",	\
			__FILE__, __LINE__);	\
	status = nfserr_bad_xdr;		\
	goto out

#define READMEM(x,nbytes) do {			\
	x = (char *)p;				\
	p += XDR_QUADLEN(nbytes);		\
} while (0)
#define SAVEMEM(x,nbytes) do {			\
	if (!(x = (p==argp->tmp || p == argp->tmpp) ? \
 		savemem(argp, p, nbytes) :	\
 		(char *)p)) {			\
		dprintk("NFSD: xdr error (%s:%d)\n", \
				__FILE__, __LINE__); \
		goto xdr_error;			\
		}				\
	p += XDR_QUADLEN(nbytes);		\
} while (0)
#define COPYMEM(x,nbytes) do {			\
	memcpy((x), p, nbytes);			\
	p += XDR_QUADLEN(nbytes);		\
} while (0)

/* READ_BUF, read_buf(): nbytes must be <= PAGE_SIZE */
#define READ_BUF(nbytes)  do {			\
	if (nbytes <= (u32)((char *)argp->end - (char *)argp->p)) {	\
		p = argp->p;			\
		argp->p += XDR_QUADLEN(nbytes);	\
	} else if (!(p = read_buf(argp, nbytes))) { \
		dprintk("NFSD: xdr error (%s:%d)\n", \
				__FILE__, __LINE__); \
		goto xdr_error;			\
	}					\
} while (0)

static void next_decode_page(struct nfsd4_compoundargs *argp)
{
	argp->p = page_address(argp->pagelist[0]);
	argp->pagelist++;
	if (argp->pagelen < PAGE_SIZE) {
		argp->end = argp->p + (argp->pagelen>>2);
		argp->pagelen = 0;
	} else {
		argp->end = argp->p + (PAGE_SIZE>>2);
		argp->pagelen -= PAGE_SIZE;
	}
}

static __be32 *read_buf(struct nfsd4_compoundargs *argp, u32 nbytes)
{
	/* We want more bytes than seem to be available.
	 * Maybe we need a new page, maybe we have just run out
	 */
	unsigned int avail = (char *)argp->end - (char *)argp->p;
	__be32 *p;
	if (avail + argp->pagelen < nbytes)
		return NULL;
	if (avail + PAGE_SIZE < nbytes) /* need more than a page !! */
		return NULL;
	/* ok, we can do it with the current plus the next page */
	if (nbytes <= sizeof(argp->tmp))
		p = argp->tmp;
	else {
		kfree(argp->tmpp);
		p = argp->tmpp = kmalloc(nbytes, GFP_KERNEL);
		if (!p)
			return NULL;
		
	}
	/*
	 * The following memcpy is safe because read_buf is always
	 * called with nbytes > avail, and the two cases above both
	 * guarantee p points to at least nbytes bytes.
	 */
	memcpy(p, argp->p, avail);
	next_decode_page(argp);
	memcpy(((char*)p)+avail, argp->p, (nbytes - avail));
	argp->p += XDR_QUADLEN(nbytes - avail);
	return p;
}

static int zero_clientid(clientid_t *clid)
{
	return (clid->cl_boot == 0) && (clid->cl_id == 0);
}

/**
 * svcxdr_tmpalloc - allocate memory to be freed after compound processing
 * @argp: NFSv4 compound argument structure
 * @p: pointer to be freed (with kfree())
 *
 * Marks @p to be freed when processing the compound operation
 * described in @argp finishes.
 */
static void *
svcxdr_tmpalloc(struct nfsd4_compoundargs *argp, u32 len)
{
	struct svcxdr_tmpbuf *tb;

	tb = kmalloc(sizeof(*tb) + len, GFP_KERNEL);
	if (!tb)
		return NULL;
	tb->next = argp->to_free;
	argp->to_free = tb;
	return tb->buf;
}

/*
 * For xdr strings that need to be passed to other kernel api's
 * as null-terminated strings.
 *
 * Note null-terminating in place usually isn't safe since the
 * buffer might end on a page boundary.
 */
static char *
svcxdr_dupstr(struct nfsd4_compoundargs *argp, void *buf, u32 len)
{
	char *p = svcxdr_tmpalloc(argp, len + 1);

	if (!p)
		return NULL;
	memcpy(p, buf, len);
	p[len] = '\0';
	return p;
}

/**
 * savemem - duplicate a chunk of memory for later processing
 * @argp: NFSv4 compound argument structure to be freed with
 * @p: pointer to be duplicated
 * @nbytes: length to be duplicated
 *
 * Returns a pointer to a copy of @nbytes bytes of memory at @p
 * that are preserved until processing of the NFSv4 compound
 * operation described by @argp finishes.
 */
static char *savemem(struct nfsd4_compoundargs *argp, __be32 *p, int nbytes)
{
	void *ret;

	ret = svcxdr_tmpalloc(argp, nbytes);
	if (!ret)
		return NULL;
	memcpy(ret, p, nbytes);
	return ret;
}

/*
 * We require the high 32 bits of 'seconds' to be 0, and
 * we ignore all 32 bits of 'nseconds'.
 */
static __be32
nfsd4_decode_time(struct nfsd4_compoundargs *argp, struct timespec *tv)
{
	DECODE_HEAD;
	u64 sec;

	READ_BUF(12);
	p = xdr_decode_hyper(p, &sec);
	tv->tv_sec = sec;
	tv->tv_nsec = be32_to_cpup(p++);
	if (tv->tv_nsec >= (u32)1000000000)
		return nfserr_inval;

	DECODE_TAIL;
}

static __be32
nfsd4_decode_bitmap(struct nfsd4_compoundargs *argp, u32 *bmval)
{
	u32 bmlen;
	DECODE_HEAD;

	bmval[0] = 0;
	bmval[1] = 0;
	bmval[2] = 0;

	READ_BUF(4);
	bmlen = be32_to_cpup(p++);
	if (bmlen > 1000)
		goto xdr_error;

	READ_BUF(bmlen << 2);
	if (bmlen > 0)
		bmval[0] = be32_to_cpup(p++);
	if (bmlen > 1)
		bmval[1] = be32_to_cpup(p++);
	if (bmlen > 2)
		bmval[2] = be32_to_cpup(p++);

	DECODE_TAIL;
}

static __be32
nfsd4_decode_fattr(struct nfsd4_compoundargs *argp, u32 *bmval,
		   struct iattr *iattr, struct nfs4_acl **acl,
		   struct xdr_netobj *label)
{
	int expected_len, len = 0;
	u32 dummy32;
	char *buf;

	DECODE_HEAD;
	iattr->ia_valid = 0;
	if ((status = nfsd4_decode_bitmap(argp, bmval)))
		return status;

	READ_BUF(4);
	expected_len = be32_to_cpup(p++);

	if (bmval[0] & FATTR4_WORD0_SIZE) {
		READ_BUF(8);
		len += 8;
		p = xdr_decode_hyper(p, &iattr->ia_size);
		iattr->ia_valid |= ATTR_SIZE;
	}
	if (bmval[0] & FATTR4_WORD0_ACL) {
		u32 nace;
		struct nfs4_ace *ace;

		READ_BUF(4); len += 4;
		nace = be32_to_cpup(p++);

		if (nace > NFS4_ACL_MAX)
			return nfserr_fbig;

		*acl = svcxdr_tmpalloc(argp, nfs4_acl_bytes(nace));
		if (*acl == NULL)
			return nfserr_jukebox;

		(*acl)->naces = nace;
		for (ace = (*acl)->aces; ace < (*acl)->aces + nace; ace++) {
			READ_BUF(16); len += 16;
			ace->type = be32_to_cpup(p++);
			ace->flag = be32_to_cpup(p++);
			ace->access_mask = be32_to_cpup(p++);
			dummy32 = be32_to_cpup(p++);
			READ_BUF(dummy32);
			len += XDR_QUADLEN(dummy32) << 2;
			READMEM(buf, dummy32);
			ace->whotype = nfs4_acl_get_whotype(buf, dummy32);
			status = nfs_ok;
			if (ace->whotype != NFS4_ACL_WHO_NAMED)
				;
			else if (ace->flag & NFS4_ACE_IDENTIFIER_GROUP)
				status = nfsd_map_name_to_gid(argp->rqstp,
						buf, dummy32, &ace->who_gid);
			else
				status = nfsd_map_name_to_uid(argp->rqstp,
						buf, dummy32, &ace->who_uid);
			if (status)
				return status;
		}
	} else
		*acl = NULL;
	if (bmval[1] & FATTR4_WORD1_MODE) {
		READ_BUF(4);
		len += 4;
		iattr->ia_mode = be32_to_cpup(p++);
		iattr->ia_mode &= (S_IFMT | S_IALLUGO);
		iattr->ia_valid |= ATTR_MODE;
	}
	if (bmval[1] & FATTR4_WORD1_OWNER) {
		READ_BUF(4);
		len += 4;
		dummy32 = be32_to_cpup(p++);
		READ_BUF(dummy32);
		len += (XDR_QUADLEN(dummy32) << 2);
		READMEM(buf, dummy32);
		if ((status = nfsd_map_name_to_uid(argp->rqstp, buf, dummy32, &iattr->ia_uid)))
			return status;
		iattr->ia_valid |= ATTR_UID;
	}
	if (bmval[1] & FATTR4_WORD1_OWNER_GROUP) {
		READ_BUF(4);
		len += 4;
		dummy32 = be32_to_cpup(p++);
		READ_BUF(dummy32);
		len += (XDR_QUADLEN(dummy32) << 2);
		READMEM(buf, dummy32);
		if ((status = nfsd_map_name_to_gid(argp->rqstp, buf, dummy32, &iattr->ia_gid)))
			return status;
		iattr->ia_valid |= ATTR_GID;
	}
	if (bmval[1] & FATTR4_WORD1_TIME_ACCESS_SET) {
		READ_BUF(4);
		len += 4;
		dummy32 = be32_to_cpup(p++);
		switch (dummy32) {
		case NFS4_SET_TO_CLIENT_TIME:
			len += 12;
			status = nfsd4_decode_time(argp, &iattr->ia_atime);
			if (status)
				return status;
			iattr->ia_valid |= (ATTR_ATIME | ATTR_ATIME_SET);
			break;
		case NFS4_SET_TO_SERVER_TIME:
			iattr->ia_valid |= ATTR_ATIME;
			break;
		default:
			goto xdr_error;
		}
	}
	if (bmval[1] & FATTR4_WORD1_TIME_MODIFY_SET) {
		READ_BUF(4);
		len += 4;
		dummy32 = be32_to_cpup(p++);
		switch (dummy32) {
		case NFS4_SET_TO_CLIENT_TIME:
			len += 12;
			status = nfsd4_decode_time(argp, &iattr->ia_mtime);
			if (status)
				return status;
			iattr->ia_valid |= (ATTR_MTIME | ATTR_MTIME_SET);
			break;
		case NFS4_SET_TO_SERVER_TIME:
			iattr->ia_valid |= ATTR_MTIME;
			break;
		default:
			goto xdr_error;
		}
	}

	label->len = 0;
#ifdef CONFIG_NFSD_V4_SECURITY_LABEL
	if (bmval[2] & FATTR4_WORD2_SECURITY_LABEL) {
		READ_BUF(4);
		len += 4;
		dummy32 = be32_to_cpup(p++); /* lfs: we don't use it */
		READ_BUF(4);
		len += 4;
		dummy32 = be32_to_cpup(p++); /* pi: we don't use it either */
		READ_BUF(4);
		len += 4;
		dummy32 = be32_to_cpup(p++);
		READ_BUF(dummy32);
		if (dummy32 > NFS4_MAXLABELLEN)
			return nfserr_badlabel;
		len += (XDR_QUADLEN(dummy32) << 2);
		READMEM(buf, dummy32);
		label->len = dummy32;
		label->data = svcxdr_dupstr(argp, buf, dummy32);
		if (!label->data)
			return nfserr_jukebox;
	}
#endif

	if (bmval[0] & ~NFSD_WRITEABLE_ATTRS_WORD0
	    || bmval[1] & ~NFSD_WRITEABLE_ATTRS_WORD1
	    || bmval[2] & ~NFSD_WRITEABLE_ATTRS_WORD2)
		READ_BUF(expected_len - len);
	else if (len != expected_len)
		goto xdr_error;

	DECODE_TAIL;
}

static __be32
nfsd4_decode_stateid(struct nfsd4_compoundargs *argp, stateid_t *sid)
{
	DECODE_HEAD;

	READ_BUF(sizeof(stateid_t));
	sid->si_generation = be32_to_cpup(p++);
	COPYMEM(&sid->si_opaque, sizeof(stateid_opaque_t));

	DECODE_TAIL;
}

static __be32
nfsd4_decode_access(struct nfsd4_compoundargs *argp, struct nfsd4_access *access)
{
	DECODE_HEAD;

	READ_BUF(4);
	access->ac_req_access = be32_to_cpup(p++);

	DECODE_TAIL;
}

static __be32 nfsd4_decode_cb_sec(struct nfsd4_compoundargs *argp, struct nfsd4_cb_sec *cbs)
{
	DECODE_HEAD;
	u32 dummy, uid, gid;
	char *machine_name;
	int i;
	int nr_secflavs;

	/* callback_sec_params4 */
	READ_BUF(4);
	nr_secflavs = be32_to_cpup(p++);
	if (nr_secflavs)
		cbs->flavor = (u32)(-1);
	else
		/* Is this legal? Be generous, take it to mean AUTH_NONE: */
		cbs->flavor = 0;
	for (i = 0; i < nr_secflavs; ++i) {
		READ_BUF(4);
		dummy = be32_to_cpup(p++);
		switch (dummy) {
		case RPC_AUTH_NULL:
			/* Nothing to read */
			if (cbs->flavor == (u32)(-1))
				cbs->flavor = RPC_AUTH_NULL;
			break;
		case RPC_AUTH_UNIX:
			READ_BUF(8);
			/* stamp */
			dummy = be32_to_cpup(p++);

			/* machine name */
			dummy = be32_to_cpup(p++);
			READ_BUF(dummy);
			SAVEMEM(machine_name, dummy);

			/* uid, gid */
			READ_BUF(8);
			uid = be32_to_cpup(p++);
			gid = be32_to_cpup(p++);

			/* more gids */
			READ_BUF(4);
			dummy = be32_to_cpup(p++);
			READ_BUF(dummy * 4);
			if (cbs->flavor == (u32)(-1)) {
				kuid_t kuid = make_kuid(&init_user_ns, uid);
				kgid_t kgid = make_kgid(&init_user_ns, gid);
				if (uid_valid(kuid) && gid_valid(kgid)) {
					cbs->uid = kuid;
					cbs->gid = kgid;
					cbs->flavor = RPC_AUTH_UNIX;
				} else {
					dprintk("RPC_AUTH_UNIX with invalid"
						"uid or gid ignoring!\n");
				}
			}
			break;
		case RPC_AUTH_GSS:
			dprintk("RPC_AUTH_GSS callback secflavor "
				"not supported!\n");
			READ_BUF(8);
			/* gcbp_service */
			dummy = be32_to_cpup(p++);
			/* gcbp_handle_from_server */
			dummy = be32_to_cpup(p++);
			READ_BUF(dummy);
			p += XDR_QUADLEN(dummy);
			/* gcbp_handle_from_client */
			READ_BUF(4);
			dummy = be32_to_cpup(p++);
			READ_BUF(dummy);
			break;
		default:
			dprintk("Illegal callback secflavor\n");
			return nfserr_inval;
		}
	}
	DECODE_TAIL;
}

static __be32 nfsd4_decode_backchannel_ctl(struct nfsd4_compoundargs *argp, struct nfsd4_backchannel_ctl *bc)
{
	DECODE_HEAD;

	READ_BUF(4);
	bc->bc_cb_program = be32_to_cpup(p++);
	nfsd4_decode_cb_sec(argp, &bc->bc_cb_sec);

	DECODE_TAIL;
}

static __be32 nfsd4_decode_bind_conn_to_session(struct nfsd4_compoundargs *argp, struct nfsd4_bind_conn_to_session *bcts)
{
	DECODE_HEAD;

	READ_BUF(NFS4_MAX_SESSIONID_LEN + 8);
	COPYMEM(bcts->sessionid.data, NFS4_MAX_SESSIONID_LEN);
	bcts->dir = be32_to_cpup(p++);
	/* XXX: skipping ctsa_use_conn_in_rdma_mode.  Perhaps Tom Tucker
	 * could help us figure out we should be using it. */
	DECODE_TAIL;
}

static __be32
nfsd4_decode_close(struct nfsd4_compoundargs *argp, struct nfsd4_close *close)
{
	DECODE_HEAD;

	READ_BUF(4);
	close->cl_seqid = be32_to_cpup(p++);
	return nfsd4_decode_stateid(argp, &close->cl_stateid);

	DECODE_TAIL;
}


static __be32
nfsd4_decode_commit(struct nfsd4_compoundargs *argp, struct nfsd4_commit *commit)
{
	DECODE_HEAD;

	READ_BUF(12);
	p = xdr_decode_hyper(p, &commit->co_offset);
	commit->co_count = be32_to_cpup(p++);

	DECODE_TAIL;
}

static __be32
nfsd4_decode_create(struct nfsd4_compoundargs *argp, struct nfsd4_create *create)
{
	DECODE_HEAD;

	READ_BUF(4);
	create->cr_type = be32_to_cpup(p++);
	switch (create->cr_type) {
	case NF4LNK:
		READ_BUF(4);
		create->cr_datalen = be32_to_cpup(p++);
		READ_BUF(create->cr_datalen);
		create->cr_data = svcxdr_dupstr(argp, p, create->cr_datalen);
		if (!create->cr_data)
			return nfserr_jukebox;
		break;
	case NF4BLK:
	case NF4CHR:
		READ_BUF(8);
		create->cr_specdata1 = be32_to_cpup(p++);
		create->cr_specdata2 = be32_to_cpup(p++);
		break;
	case NF4SOCK:
	case NF4FIFO:
	case NF4DIR:
	default:
		break;
	}

	READ_BUF(4);
	create->cr_namelen = be32_to_cpup(p++);
	READ_BUF(create->cr_namelen);
	SAVEMEM(create->cr_name, create->cr_namelen);
	if ((status = check_filename(create->cr_name, create->cr_namelen)))
		return status;

	status = nfsd4_decode_fattr(argp, create->cr_bmval, &create->cr_iattr,
				    &create->cr_acl, &create->cr_label);
	if (status)
		goto out;

	DECODE_TAIL;
}

static inline __be32
nfsd4_decode_delegreturn(struct nfsd4_compoundargs *argp, struct nfsd4_delegreturn *dr)
{
	return nfsd4_decode_stateid(argp, &dr->dr_stateid);
}

static inline __be32
nfsd4_decode_getattr(struct nfsd4_compoundargs *argp, struct nfsd4_getattr *getattr)
{
	return nfsd4_decode_bitmap(argp, getattr->ga_bmval);
}

static __be32
nfsd4_decode_link(struct nfsd4_compoundargs *argp, struct nfsd4_link *link)
{
	DECODE_HEAD;

	READ_BUF(4);
	link->li_namelen = be32_to_cpup(p++);
	READ_BUF(link->li_namelen);
	SAVEMEM(link->li_name, link->li_namelen);
	if ((status = check_filename(link->li_name, link->li_namelen)))
		return status;

	DECODE_TAIL;
}

static __be32
nfsd4_decode_lock(struct nfsd4_compoundargs *argp, struct nfsd4_lock *lock)
{
	DECODE_HEAD;

	/*
	* type, reclaim(boolean), offset, length, new_lock_owner(boolean)
	*/
	READ_BUF(28);
	lock->lk_type = be32_to_cpup(p++);
	if ((lock->lk_type < NFS4_READ_LT) || (lock->lk_type > NFS4_WRITEW_LT))
		goto xdr_error;
	lock->lk_reclaim = be32_to_cpup(p++);
	p = xdr_decode_hyper(p, &lock->lk_offset);
	p = xdr_decode_hyper(p, &lock->lk_length);
	lock->lk_is_new = be32_to_cpup(p++);

	if (lock->lk_is_new) {
		READ_BUF(4);
		lock->lk_new_open_seqid = be32_to_cpup(p++);
		status = nfsd4_decode_stateid(argp, &lock->lk_new_open_stateid);
		if (status)
			return status;
		READ_BUF(8 + sizeof(clientid_t));
		lock->lk_new_lock_seqid = be32_to_cpup(p++);
		COPYMEM(&lock->lk_new_clientid, sizeof(clientid_t));
		lock->lk_new_owner.len = be32_to_cpup(p++);
		READ_BUF(lock->lk_new_owner.len);
		READMEM(lock->lk_new_owner.data, lock->lk_new_owner.len);
	} else {
		status = nfsd4_decode_stateid(argp, &lock->lk_old_lock_stateid);
		if (status)
			return status;
		READ_BUF(4);
		lock->lk_old_lock_seqid = be32_to_cpup(p++);
	}

	DECODE_TAIL;
}

static __be32
nfsd4_decode_lockt(struct nfsd4_compoundargs *argp, struct nfsd4_lockt *lockt)
{
	DECODE_HEAD;
		        
	READ_BUF(32);
	lockt->lt_type = be32_to_cpup(p++);
	if((lockt->lt_type < NFS4_READ_LT) || (lockt->lt_type > NFS4_WRITEW_LT))
		goto xdr_error;
	p = xdr_decode_hyper(p, &lockt->lt_offset);
	p = xdr_decode_hyper(p, &lockt->lt_length);
	COPYMEM(&lockt->lt_clientid, 8);
	lockt->lt_owner.len = be32_to_cpup(p++);
	READ_BUF(lockt->lt_owner.len);
	READMEM(lockt->lt_owner.data, lockt->lt_owner.len);

	DECODE_TAIL;
}

static __be32
nfsd4_decode_locku(struct nfsd4_compoundargs *argp, struct nfsd4_locku *locku)
{
	DECODE_HEAD;

	READ_BUF(8);
	locku->lu_type = be32_to_cpup(p++);
	if ((locku->lu_type < NFS4_READ_LT) || (locku->lu_type > NFS4_WRITEW_LT))
		goto xdr_error;
	locku->lu_seqid = be32_to_cpup(p++);
	status = nfsd4_decode_stateid(argp, &locku->lu_stateid);
	if (status)
		return status;
	READ_BUF(16);
	p = xdr_decode_hyper(p, &locku->lu_offset);
	p = xdr_decode_hyper(p, &locku->lu_length);

	DECODE_TAIL;
}

static __be32
nfsd4_decode_lookup(struct nfsd4_compoundargs *argp, struct nfsd4_lookup *lookup)
{
	DECODE_HEAD;

	READ_BUF(4);
	lookup->lo_len = be32_to_cpup(p++);
	READ_BUF(lookup->lo_len);
	SAVEMEM(lookup->lo_name, lookup->lo_len);
	if ((status = check_filename(lookup->lo_name, lookup->lo_len)))
		return status;

	DECODE_TAIL;
}

static __be32 nfsd4_decode_share_access(struct nfsd4_compoundargs *argp, u32 *share_access, u32 *deleg_want, u32 *deleg_when)
{
	__be32 *p;
	u32 w;

	READ_BUF(4);
	w = be32_to_cpup(p++);
	*share_access = w & NFS4_SHARE_ACCESS_MASK;
	*deleg_want = w & NFS4_SHARE_WANT_MASK;
	if (deleg_when)
		*deleg_when = w & NFS4_SHARE_WHEN_MASK;

	switch (w & NFS4_SHARE_ACCESS_MASK) {
	case NFS4_SHARE_ACCESS_READ:
	case NFS4_SHARE_ACCESS_WRITE:
	case NFS4_SHARE_ACCESS_BOTH:
		break;
	default:
		return nfserr_bad_xdr;
	}
	w &= ~NFS4_SHARE_ACCESS_MASK;
	if (!w)
		return nfs_ok;
	if (!argp->minorversion)
		return nfserr_bad_xdr;
	switch (w & NFS4_SHARE_WANT_MASK) {
	case NFS4_SHARE_WANT_NO_PREFERENCE:
	case NFS4_SHARE_WANT_READ_DELEG:
	case NFS4_SHARE_WANT_WRITE_DELEG:
	case NFS4_SHARE_WANT_ANY_DELEG:
	case NFS4_SHARE_WANT_NO_DELEG:
	case NFS4_SHARE_WANT_CANCEL:
		break;
	default:
		return nfserr_bad_xdr;
	}
	w &= ~NFS4_SHARE_WANT_MASK;
	if (!w)
		return nfs_ok;

	if (!deleg_when)	/* open_downgrade */
		return nfserr_inval;
	switch (w) {
	case NFS4_SHARE_SIGNAL_DELEG_WHEN_RESRC_AVAIL:
	case NFS4_SHARE_PUSH_DELEG_WHEN_UNCONTENDED:
	case (NFS4_SHARE_SIGNAL_DELEG_WHEN_RESRC_AVAIL |
	      NFS4_SHARE_PUSH_DELEG_WHEN_UNCONTENDED):
		return nfs_ok;
	}
xdr_error:
	return nfserr_bad_xdr;
}

static __be32 nfsd4_decode_share_deny(struct nfsd4_compoundargs *argp, u32 *x)
{
	__be32 *p;

	READ_BUF(4);
	*x = be32_to_cpup(p++);
	/* Note: unlinke access bits, deny bits may be zero. */
	if (*x & ~NFS4_SHARE_DENY_BOTH)
		return nfserr_bad_xdr;
	return nfs_ok;
xdr_error:
	return nfserr_bad_xdr;
}

static __be32 nfsd4_decode_opaque(struct nfsd4_compoundargs *argp, struct xdr_netobj *o)
{
	__be32 *p;

	READ_BUF(4);
	o->len = be32_to_cpup(p++);

	if (o->len == 0 || o->len > NFS4_OPAQUE_LIMIT)
		return nfserr_bad_xdr;

	READ_BUF(o->len);
	SAVEMEM(o->data, o->len);
	return nfs_ok;
xdr_error:
	return nfserr_bad_xdr;
}

static __be32
nfsd4_decode_open(struct nfsd4_compoundargs *argp, struct nfsd4_open *open)
{
	DECODE_HEAD;
	u32 dummy;

	memset(open->op_bmval, 0, sizeof(open->op_bmval));
	open->op_iattr.ia_valid = 0;
	open->op_openowner = NULL;

	open->op_xdr_error = 0;
	/* seqid, share_access, share_deny, clientid, ownerlen */
	READ_BUF(4);
	open->op_seqid = be32_to_cpup(p++);
	/* decode, yet ignore deleg_when until supported */
	status = nfsd4_decode_share_access(argp, &open->op_share_access,
					   &open->op_deleg_want, &dummy);
	if (status)
		goto xdr_error;
	status = nfsd4_decode_share_deny(argp, &open->op_share_deny);
	if (status)
		goto xdr_error;
	READ_BUF(sizeof(clientid_t));
	COPYMEM(&open->op_clientid, sizeof(clientid_t));
	status = nfsd4_decode_opaque(argp, &open->op_owner);
	if (status)
		goto xdr_error;
	READ_BUF(4);
	open->op_create = be32_to_cpup(p++);
	switch (open->op_create) {
	case NFS4_OPEN_NOCREATE:
		break;
	case NFS4_OPEN_CREATE:
		READ_BUF(4);
		open->op_createmode = be32_to_cpup(p++);
		switch (open->op_createmode) {
		case NFS4_CREATE_UNCHECKED:
		case NFS4_CREATE_GUARDED:
			status = nfsd4_decode_fattr(argp, open->op_bmval,
				&open->op_iattr, &open->op_acl, &open->op_label);
			if (status)
				goto out;
			break;
		case NFS4_CREATE_EXCLUSIVE:
			READ_BUF(NFS4_VERIFIER_SIZE);
			COPYMEM(open->op_verf.data, NFS4_VERIFIER_SIZE);
			break;
		case NFS4_CREATE_EXCLUSIVE4_1:
			if (argp->minorversion < 1)
				goto xdr_error;
			READ_BUF(NFS4_VERIFIER_SIZE);
			COPYMEM(open->op_verf.data, NFS4_VERIFIER_SIZE);
			status = nfsd4_decode_fattr(argp, open->op_bmval,
				&open->op_iattr, &open->op_acl, &open->op_label);
			if (status)
				goto out;
			break;
		default:
			goto xdr_error;
		}
		break;
	default:
		goto xdr_error;
	}

	/* open_claim */
	READ_BUF(4);
	open->op_claim_type = be32_to_cpup(p++);
	switch (open->op_claim_type) {
	case NFS4_OPEN_CLAIM_NULL:
	case NFS4_OPEN_CLAIM_DELEGATE_PREV:
		READ_BUF(4);
		open->op_fname.len = be32_to_cpup(p++);
		READ_BUF(open->op_fname.len);
		SAVEMEM(open->op_fname.data, open->op_fname.len);
		if ((status = check_filename(open->op_fname.data, open->op_fname.len)))
			return status;
		break;
	case NFS4_OPEN_CLAIM_PREVIOUS:
		READ_BUF(4);
		open->op_delegate_type = be32_to_cpup(p++);
		break;
	case NFS4_OPEN_CLAIM_DELEGATE_CUR:
		status = nfsd4_decode_stateid(argp, &open->op_delegate_stateid);
		if (status)
			return status;
		READ_BUF(4);
		open->op_fname.len = be32_to_cpup(p++);
		READ_BUF(open->op_fname.len);
		SAVEMEM(open->op_fname.data, open->op_fname.len);
		if ((status = check_filename(open->op_fname.data, open->op_fname.len)))
			return status;
		break;
	case NFS4_OPEN_CLAIM_FH:
	case NFS4_OPEN_CLAIM_DELEG_PREV_FH:
		if (argp->minorversion < 1)
			goto xdr_error;
		/* void */
		break;
	case NFS4_OPEN_CLAIM_DELEG_CUR_FH:
		if (argp->minorversion < 1)
			goto xdr_error;
		status = nfsd4_decode_stateid(argp, &open->op_delegate_stateid);
		if (status)
			return status;
		break;
	default:
		goto xdr_error;
	}

	DECODE_TAIL;
}

static __be32
nfsd4_decode_open_confirm(struct nfsd4_compoundargs *argp, struct nfsd4_open_confirm *open_conf)
{
	DECODE_HEAD;

	if (argp->minorversion >= 1)
		return nfserr_notsupp;

	status = nfsd4_decode_stateid(argp, &open_conf->oc_req_stateid);
	if (status)
		return status;
	READ_BUF(4);
	open_conf->oc_seqid = be32_to_cpup(p++);

	DECODE_TAIL;
}

static __be32
nfsd4_decode_open_downgrade(struct nfsd4_compoundargs *argp, struct nfsd4_open_downgrade *open_down)
{
	DECODE_HEAD;
		    
	status = nfsd4_decode_stateid(argp, &open_down->od_stateid);
	if (status)
		return status;
	READ_BUF(4);
	open_down->od_seqid = be32_to_cpup(p++);
	status = nfsd4_decode_share_access(argp, &open_down->od_share_access,
					   &open_down->od_deleg_want, NULL);
	if (status)
		return status;
	status = nfsd4_decode_share_deny(argp, &open_down->od_share_deny);
	if (status)
		return status;
	DECODE_TAIL;
}

static __be32
nfsd4_decode_putfh(struct nfsd4_compoundargs *argp, struct nfsd4_putfh *putfh)
{
	DECODE_HEAD;

	READ_BUF(4);
	putfh->pf_fhlen = be32_to_cpup(p++);
	if (putfh->pf_fhlen > NFS4_FHSIZE)
		goto xdr_error;
	READ_BUF(putfh->pf_fhlen);
	SAVEMEM(putfh->pf_fhval, putfh->pf_fhlen);

	DECODE_TAIL;
}

static __be32
nfsd4_decode_putpubfh(struct nfsd4_compoundargs *argp, void *p)
{
	if (argp->minorversion == 0)
		return nfs_ok;
	return nfserr_notsupp;
}

static __be32
nfsd4_decode_read(struct nfsd4_compoundargs *argp, struct nfsd4_read *read)
{
	DECODE_HEAD;

	status = nfsd4_decode_stateid(argp, &read->rd_stateid);
	if (status)
		return status;
	READ_BUF(12);
	p = xdr_decode_hyper(p, &read->rd_offset);
	read->rd_length = be32_to_cpup(p++);

	DECODE_TAIL;
}

static __be32
nfsd4_decode_readdir(struct nfsd4_compoundargs *argp, struct nfsd4_readdir *readdir)
{
	DECODE_HEAD;

	READ_BUF(24);
	p = xdr_decode_hyper(p, &readdir->rd_cookie);
	COPYMEM(readdir->rd_verf.data, sizeof(readdir->rd_verf.data));
	readdir->rd_dircount = be32_to_cpup(p++);
	readdir->rd_maxcount = be32_to_cpup(p++);
	if ((status = nfsd4_decode_bitmap(argp, readdir->rd_bmval)))
		goto out;

	DECODE_TAIL;
}

static __be32
nfsd4_decode_remove(struct nfsd4_compoundargs *argp, struct nfsd4_remove *remove)
{
	DECODE_HEAD;

	READ_BUF(4);
	remove->rm_namelen = be32_to_cpup(p++);
	READ_BUF(remove->rm_namelen);
	SAVEMEM(remove->rm_name, remove->rm_namelen);
	if ((status = check_filename(remove->rm_name, remove->rm_namelen)))
		return status;

	DECODE_TAIL;
}

static __be32
nfsd4_decode_rename(struct nfsd4_compoundargs *argp, struct nfsd4_rename *rename)
{
	DECODE_HEAD;

	READ_BUF(4);
	rename->rn_snamelen = be32_to_cpup(p++);
	READ_BUF(rename->rn_snamelen);
	SAVEMEM(rename->rn_sname, rename->rn_snamelen);
	READ_BUF(4);
	rename->rn_tnamelen = be32_to_cpup(p++);
	READ_BUF(rename->rn_tnamelen);
	SAVEMEM(rename->rn_tname, rename->rn_tnamelen);
	if ((status = check_filename(rename->rn_sname, rename->rn_snamelen)))
		return status;
	if ((status = check_filename(rename->rn_tname, rename->rn_tnamelen)))
		return status;

	DECODE_TAIL;
}

static __be32
nfsd4_decode_renew(struct nfsd4_compoundargs *argp, clientid_t *clientid)
{
	DECODE_HEAD;

	if (argp->minorversion >= 1)
		return nfserr_notsupp;

	READ_BUF(sizeof(clientid_t));
	COPYMEM(clientid, sizeof(clientid_t));

	DECODE_TAIL;
}

static __be32
nfsd4_decode_secinfo(struct nfsd4_compoundargs *argp,
		     struct nfsd4_secinfo *secinfo)
{
	DECODE_HEAD;

	READ_BUF(4);
	secinfo->si_namelen = be32_to_cpup(p++);
	READ_BUF(secinfo->si_namelen);
	SAVEMEM(secinfo->si_name, secinfo->si_namelen);
	status = check_filename(secinfo->si_name, secinfo->si_namelen);
	if (status)
		return status;
	DECODE_TAIL;
}

static __be32
nfsd4_decode_secinfo_no_name(struct nfsd4_compoundargs *argp,
		     struct nfsd4_secinfo_no_name *sin)
{
	DECODE_HEAD;

	READ_BUF(4);
	sin->sin_style = be32_to_cpup(p++);
	DECODE_TAIL;
}

static __be32
nfsd4_decode_setattr(struct nfsd4_compoundargs *argp, struct nfsd4_setattr *setattr)
{
	__be32 status;

	status = nfsd4_decode_stateid(argp, &setattr->sa_stateid);
	if (status)
		return status;
	return nfsd4_decode_fattr(argp, setattr->sa_bmval, &setattr->sa_iattr,
				  &setattr->sa_acl, &setattr->sa_label);
}

static __be32
nfsd4_decode_setclientid(struct nfsd4_compoundargs *argp, struct nfsd4_setclientid *setclientid)
{
	DECODE_HEAD;

	if (argp->minorversion >= 1)
		return nfserr_notsupp;

	READ_BUF(NFS4_VERIFIER_SIZE);
	COPYMEM(setclientid->se_verf.data, NFS4_VERIFIER_SIZE);

	status = nfsd4_decode_opaque(argp, &setclientid->se_name);
	if (status)
		return nfserr_bad_xdr;
	READ_BUF(8);
	setclientid->se_callback_prog = be32_to_cpup(p++);
	setclientid->se_callback_netid_len = be32_to_cpup(p++);
	READ_BUF(setclientid->se_callback_netid_len);
	SAVEMEM(setclientid->se_callback_netid_val, setclientid->se_callback_netid_len);
	READ_BUF(4);
	setclientid->se_callback_addr_len = be32_to_cpup(p++);

	READ_BUF(setclientid->se_callback_addr_len);
	SAVEMEM(setclientid->se_callback_addr_val, setclientid->se_callback_addr_len);
	READ_BUF(4);
	setclientid->se_callback_ident = be32_to_cpup(p++);

	DECODE_TAIL;
}

static __be32
nfsd4_decode_setclientid_confirm(struct nfsd4_compoundargs *argp, struct nfsd4_setclientid_confirm *scd_c)
{
	DECODE_HEAD;

	if (argp->minorversion >= 1)
		return nfserr_notsupp;

	READ_BUF(8 + NFS4_VERIFIER_SIZE);
	COPYMEM(&scd_c->sc_clientid, 8);
	COPYMEM(&scd_c->sc_confirm, NFS4_VERIFIER_SIZE);

	DECODE_TAIL;
}

/* Also used for NVERIFY */
static __be32
nfsd4_decode_verify(struct nfsd4_compoundargs *argp, struct nfsd4_verify *verify)
{
	DECODE_HEAD;

	if ((status = nfsd4_decode_bitmap(argp, verify->ve_bmval)))
		goto out;

	/* For convenience's sake, we compare raw xdr'd attributes in
	 * nfsd4_proc_verify */

	READ_BUF(4);
	verify->ve_attrlen = be32_to_cpup(p++);
	READ_BUF(verify->ve_attrlen);
	SAVEMEM(verify->ve_attrval, verify->ve_attrlen);

	DECODE_TAIL;
}

static __be32
nfsd4_decode_write(struct nfsd4_compoundargs *argp, struct nfsd4_write *write)
{
	int avail;
	int len;
	DECODE_HEAD;

	status = nfsd4_decode_stateid(argp, &write->wr_stateid);
	if (status)
		return status;
	READ_BUF(16);
	p = xdr_decode_hyper(p, &write->wr_offset);
	write->wr_stable_how = be32_to_cpup(p++);
	if (write->wr_stable_how > 2)
		goto xdr_error;
	write->wr_buflen = be32_to_cpup(p++);

	/* Sorry .. no magic macros for this.. *
	 * READ_BUF(write->wr_buflen);
	 * SAVEMEM(write->wr_buf, write->wr_buflen);
	 */
	avail = (char*)argp->end - (char*)argp->p;
	if (avail + argp->pagelen < write->wr_buflen) {
		dprintk("NFSD: xdr error (%s:%d)\n",
				__FILE__, __LINE__);
		goto xdr_error;
	}
	write->wr_head.iov_base = p;
	write->wr_head.iov_len = avail;
	write->wr_pagelist = argp->pagelist;

	len = XDR_QUADLEN(write->wr_buflen) << 2;
	if (len >= avail) {
		int pages;

		len -= avail;

		pages = len >> PAGE_SHIFT;
		argp->pagelist += pages;
		argp->pagelen -= pages * PAGE_SIZE;
		len -= pages * PAGE_SIZE;

		argp->p = (__be32 *)page_address(argp->pagelist[0]);
		argp->pagelist++;
		argp->end = argp->p + XDR_QUADLEN(PAGE_SIZE);
	}
	argp->p += XDR_QUADLEN(len);

	DECODE_TAIL;
}

static __be32
nfsd4_decode_release_lockowner(struct nfsd4_compoundargs *argp, struct nfsd4_release_lockowner *rlockowner)
{
	DECODE_HEAD;

	if (argp->minorversion >= 1)
		return nfserr_notsupp;

	READ_BUF(12);
	COPYMEM(&rlockowner->rl_clientid, sizeof(clientid_t));
	rlockowner->rl_owner.len = be32_to_cpup(p++);
	READ_BUF(rlockowner->rl_owner.len);
	READMEM(rlockowner->rl_owner.data, rlockowner->rl_owner.len);

	if (argp->minorversion && !zero_clientid(&rlockowner->rl_clientid))
		return nfserr_inval;
	DECODE_TAIL;
}

static __be32
nfsd4_decode_exchange_id(struct nfsd4_compoundargs *argp,
			 struct nfsd4_exchange_id *exid)
{
	int dummy, tmp;
	DECODE_HEAD;

	READ_BUF(NFS4_VERIFIER_SIZE);
	COPYMEM(exid->verifier.data, NFS4_VERIFIER_SIZE);

	status = nfsd4_decode_opaque(argp, &exid->clname);
	if (status)
		return nfserr_bad_xdr;

	READ_BUF(4);
	exid->flags = be32_to_cpup(p++);

	/* Ignore state_protect4_a */
	READ_BUF(4);
	exid->spa_how = be32_to_cpup(p++);
	switch (exid->spa_how) {
	case SP4_NONE:
		break;
	case SP4_MACH_CRED:
		/* spo_must_enforce */
		status = nfsd4_decode_bitmap(argp,
					exid->spo_must_enforce);
		if (status)
			goto out;
		/* spo_must_allow */
		status = nfsd4_decode_bitmap(argp, exid->spo_must_allow);
		if (status)
			goto out;
		break;
	case SP4_SSV:
		/* ssp_ops */
		READ_BUF(4);
		dummy = be32_to_cpup(p++);
		READ_BUF(dummy * 4);
		p += dummy;

		READ_BUF(4);
		dummy = be32_to_cpup(p++);
		READ_BUF(dummy * 4);
		p += dummy;

		/* ssp_hash_algs<> */
		READ_BUF(4);
		tmp = be32_to_cpup(p++);
		while (tmp--) {
			READ_BUF(4);
			dummy = be32_to_cpup(p++);
			READ_BUF(dummy);
			p += XDR_QUADLEN(dummy);
		}

		/* ssp_encr_algs<> */
		READ_BUF(4);
		tmp = be32_to_cpup(p++);
		while (tmp--) {
			READ_BUF(4);
			dummy = be32_to_cpup(p++);
			READ_BUF(dummy);
			p += XDR_QUADLEN(dummy);
		}

		/* ssp_window and ssp_num_gss_handles */
		READ_BUF(8);
		dummy = be32_to_cpup(p++);
		dummy = be32_to_cpup(p++);
		break;
	default:
		goto xdr_error;
	}

	/* Ignore Implementation ID */
	READ_BUF(4);    /* nfs_impl_id4 array length */
	dummy = be32_to_cpup(p++);

	if (dummy > 1)
		goto xdr_error;

	if (dummy == 1) {
		/* nii_domain */
		READ_BUF(4);
		dummy = be32_to_cpup(p++);
		READ_BUF(dummy);
		p += XDR_QUADLEN(dummy);

		/* nii_name */
		READ_BUF(4);
		dummy = be32_to_cpup(p++);
		READ_BUF(dummy);
		p += XDR_QUADLEN(dummy);

		/* nii_date */
		READ_BUF(12);
		p += 3;
	}
	DECODE_TAIL;
}

static __be32
nfsd4_decode_create_session(struct nfsd4_compoundargs *argp,
			    struct nfsd4_create_session *sess)
{
	DECODE_HEAD;
	u32 dummy;

	READ_BUF(16);
	COPYMEM(&sess->clientid, 8);
	sess->seqid = be32_to_cpup(p++);
	sess->flags = be32_to_cpup(p++);

	/* Fore channel attrs */
	READ_BUF(28);
	dummy = be32_to_cpup(p++); /* headerpadsz is always 0 */
	sess->fore_channel.maxreq_sz = be32_to_cpup(p++);
	sess->fore_channel.maxresp_sz = be32_to_cpup(p++);
	sess->fore_channel.maxresp_cached = be32_to_cpup(p++);
	sess->fore_channel.maxops = be32_to_cpup(p++);
	sess->fore_channel.maxreqs = be32_to_cpup(p++);
	sess->fore_channel.nr_rdma_attrs = be32_to_cpup(p++);
	if (sess->fore_channel.nr_rdma_attrs == 1) {
		READ_BUF(4);
		sess->fore_channel.rdma_attrs = be32_to_cpup(p++);
	} else if (sess->fore_channel.nr_rdma_attrs > 1) {
		dprintk("Too many fore channel attr bitmaps!\n");
		goto xdr_error;
	}

	/* Back channel attrs */
	READ_BUF(28);
	dummy = be32_to_cpup(p++); /* headerpadsz is always 0 */
	sess->back_channel.maxreq_sz = be32_to_cpup(p++);
	sess->back_channel.maxresp_sz = be32_to_cpup(p++);
	sess->back_channel.maxresp_cached = be32_to_cpup(p++);
	sess->back_channel.maxops = be32_to_cpup(p++);
	sess->back_channel.maxreqs = be32_to_cpup(p++);
	sess->back_channel.nr_rdma_attrs = be32_to_cpup(p++);
	if (sess->back_channel.nr_rdma_attrs == 1) {
		READ_BUF(4);
		sess->back_channel.rdma_attrs = be32_to_cpup(p++);
	} else if (sess->back_channel.nr_rdma_attrs > 1) {
		dprintk("Too many back channel attr bitmaps!\n");
		goto xdr_error;
	}

	READ_BUF(4);
	sess->callback_prog = be32_to_cpup(p++);
	nfsd4_decode_cb_sec(argp, &sess->cb_sec);
	DECODE_TAIL;
}

static __be32
nfsd4_decode_destroy_session(struct nfsd4_compoundargs *argp,
			     struct nfsd4_destroy_session *destroy_session)
{
	DECODE_HEAD;
	READ_BUF(NFS4_MAX_SESSIONID_LEN);
	COPYMEM(destroy_session->sessionid.data, NFS4_MAX_SESSIONID_LEN);

	DECODE_TAIL;
}

static __be32
nfsd4_decode_free_stateid(struct nfsd4_compoundargs *argp,
			  struct nfsd4_free_stateid *free_stateid)
{
	DECODE_HEAD;

	READ_BUF(sizeof(stateid_t));
	free_stateid->fr_stateid.si_generation = be32_to_cpup(p++);
	COPYMEM(&free_stateid->fr_stateid.si_opaque, sizeof(stateid_opaque_t));

	DECODE_TAIL;
}

static __be32
nfsd4_decode_sequence(struct nfsd4_compoundargs *argp,
		      struct nfsd4_sequence *seq)
{
	DECODE_HEAD;

	READ_BUF(NFS4_MAX_SESSIONID_LEN + 16);
	COPYMEM(seq->sessionid.data, NFS4_MAX_SESSIONID_LEN);
	seq->seqid = be32_to_cpup(p++);
	seq->slotid = be32_to_cpup(p++);
	seq->maxslots = be32_to_cpup(p++);
	seq->cachethis = be32_to_cpup(p++);

	DECODE_TAIL;
}

static __be32
nfsd4_decode_test_stateid(struct nfsd4_compoundargs *argp, struct nfsd4_test_stateid *test_stateid)
{
	int i;
	__be32 *p, status;
	struct nfsd4_test_stateid_id *stateid;

	READ_BUF(4);
	test_stateid->ts_num_ids = ntohl(*p++);

	INIT_LIST_HEAD(&test_stateid->ts_stateid_list);

	for (i = 0; i < test_stateid->ts_num_ids; i++) {
		stateid = svcxdr_tmpalloc(argp, sizeof(*stateid));
		if (!stateid) {
			status = nfserrno(-ENOMEM);
			goto out;
		}

		INIT_LIST_HEAD(&stateid->ts_id_list);
		list_add_tail(&stateid->ts_id_list, &test_stateid->ts_stateid_list);

		status = nfsd4_decode_stateid(argp, &stateid->ts_id_stateid);
		if (status)
			goto out;
	}

	status = 0;
out:
	return status;
xdr_error:
	dprintk("NFSD: xdr error (%s:%d)\n", __FILE__, __LINE__);
	status = nfserr_bad_xdr;
	goto out;
}

static __be32 nfsd4_decode_destroy_clientid(struct nfsd4_compoundargs *argp, struct nfsd4_destroy_clientid *dc)
{
	DECODE_HEAD;

	READ_BUF(8);
	COPYMEM(&dc->clientid, 8);

	DECODE_TAIL;
}

static __be32 nfsd4_decode_reclaim_complete(struct nfsd4_compoundargs *argp, struct nfsd4_reclaim_complete *rc)
{
	DECODE_HEAD;

	READ_BUF(4);
	rc->rca_one_fs = be32_to_cpup(p++);

	DECODE_TAIL;
}

#ifdef CONFIG_NFSD_PNFS
static __be32
nfsd4_decode_getdeviceinfo(struct nfsd4_compoundargs *argp,
		struct nfsd4_getdeviceinfo *gdev)
{
	DECODE_HEAD;
	u32 num, i;

	READ_BUF(sizeof(struct nfsd4_deviceid) + 3 * 4);
	COPYMEM(&gdev->gd_devid, sizeof(struct nfsd4_deviceid));
	gdev->gd_layout_type = be32_to_cpup(p++);
	gdev->gd_maxcount = be32_to_cpup(p++);
	num = be32_to_cpup(p++);
	if (num) {
		READ_BUF(4 * num);
		gdev->gd_notify_types = be32_to_cpup(p++);
		for (i = 1; i < num; i++) {
			if (be32_to_cpup(p++)) {
				status = nfserr_inval;
				goto out;
			}
		}
	}
	DECODE_TAIL;
}

static __be32
nfsd4_decode_layoutget(struct nfsd4_compoundargs *argp,
		struct nfsd4_layoutget *lgp)
{
	DECODE_HEAD;

	READ_BUF(36);
	lgp->lg_signal = be32_to_cpup(p++);
	lgp->lg_layout_type = be32_to_cpup(p++);
	lgp->lg_seg.iomode = be32_to_cpup(p++);
	p = xdr_decode_hyper(p, &lgp->lg_seg.offset);
	p = xdr_decode_hyper(p, &lgp->lg_seg.length);
	p = xdr_decode_hyper(p, &lgp->lg_minlength);

	status = nfsd4_decode_stateid(argp, &lgp->lg_sid);
	if (status)
		return status;

	READ_BUF(4);
	lgp->lg_maxcount = be32_to_cpup(p++);

	DECODE_TAIL;
}

static __be32
nfsd4_decode_layoutcommit(struct nfsd4_compoundargs *argp,
		struct nfsd4_layoutcommit *lcp)
{
	DECODE_HEAD;
	u32 timechange;

	READ_BUF(20);
	p = xdr_decode_hyper(p, &lcp->lc_seg.offset);
	p = xdr_decode_hyper(p, &lcp->lc_seg.length);
	lcp->lc_reclaim = be32_to_cpup(p++);

	status = nfsd4_decode_stateid(argp, &lcp->lc_sid);
	if (status)
		return status;

	READ_BUF(4);
	lcp->lc_newoffset = be32_to_cpup(p++);
	if (lcp->lc_newoffset) {
		READ_BUF(8);
		p = xdr_decode_hyper(p, &lcp->lc_last_wr);
	} else
		lcp->lc_last_wr = 0;
	READ_BUF(4);
	timechange = be32_to_cpup(p++);
	if (timechange) {
		status = nfsd4_decode_time(argp, &lcp->lc_mtime);
		if (status)
			return status;
	} else {
		lcp->lc_mtime.tv_nsec = UTIME_NOW;
	}
	READ_BUF(8);
	lcp->lc_layout_type = be32_to_cpup(p++);

	/*
	 * Save the layout update in XDR format and let the layout driver deal
	 * with it later.
	 */
	lcp->lc_up_len = be32_to_cpup(p++);
	if (lcp->lc_up_len > 0) {
		READ_BUF(lcp->lc_up_len);
		READMEM(lcp->lc_up_layout, lcp->lc_up_len);
	}

	DECODE_TAIL;
}

static __be32
nfsd4_decode_layoutreturn(struct nfsd4_compoundargs *argp,
		struct nfsd4_layoutreturn *lrp)
{
	DECODE_HEAD;

	READ_BUF(16);
	lrp->lr_reclaim = be32_to_cpup(p++);
	lrp->lr_layout_type = be32_to_cpup(p++);
	lrp->lr_seg.iomode = be32_to_cpup(p++);
	lrp->lr_return_type = be32_to_cpup(p++);
	if (lrp->lr_return_type == RETURN_FILE) {
		READ_BUF(16);
		p = xdr_decode_hyper(p, &lrp->lr_seg.offset);
		p = xdr_decode_hyper(p, &lrp->lr_seg.length);

		status = nfsd4_decode_stateid(argp, &lrp->lr_sid);
		if (status)
			return status;

		READ_BUF(4);
		lrp->lrf_body_len = be32_to_cpup(p++);
		if (lrp->lrf_body_len > 0) {
			READ_BUF(lrp->lrf_body_len);
			READMEM(lrp->lrf_body, lrp->lrf_body_len);
		}
	} else {
		lrp->lr_seg.offset = 0;
		lrp->lr_seg.length = NFS4_MAX_UINT64;
	}

	DECODE_TAIL;
}
#endif /* CONFIG_NFSD_PNFS */

static __be32
nfsd4_decode_fallocate(struct nfsd4_compoundargs *argp,
		       struct nfsd4_fallocate *fallocate)
{
	DECODE_HEAD;

	status = nfsd4_decode_stateid(argp, &fallocate->falloc_stateid);
	if (status)
		return status;

	READ_BUF(16);
	p = xdr_decode_hyper(p, &fallocate->falloc_offset);
	xdr_decode_hyper(p, &fallocate->falloc_length);

	DECODE_TAIL;
}

static __be32
nfsd4_decode_clone(struct nfsd4_compoundargs *argp, struct nfsd4_clone *clone)
{
	DECODE_HEAD;

	status = nfsd4_decode_stateid(argp, &clone->cl_src_stateid);
	if (status)
		return status;
	status = nfsd4_decode_stateid(argp, &clone->cl_dst_stateid);
	if (status)
		return status;

	READ_BUF(8 + 8 + 8);
	p = xdr_decode_hyper(p, &clone->cl_src_pos);
	p = xdr_decode_hyper(p, &clone->cl_dst_pos);
	p = xdr_decode_hyper(p, &clone->cl_count);
	DECODE_TAIL;
}

static __be32
nfsd4_decode_copy(struct nfsd4_compoundargs *argp, struct nfsd4_copy *copy)
{
	DECODE_HEAD;
	unsigned int tmp;

	status = nfsd4_decode_stateid(argp, &copy->cp_src_stateid);
	if (status)
		return status;
	status = nfsd4_decode_stateid(argp, &copy->cp_dst_stateid);
	if (status)
		return status;

	READ_BUF(8 + 8 + 8 + 4 + 4 + 4);
	p = xdr_decode_hyper(p, &copy->cp_src_pos);
	p = xdr_decode_hyper(p, &copy->cp_dst_pos);
	p = xdr_decode_hyper(p, &copy->cp_count);
	copy->cp_consecutive = be32_to_cpup(p++);
	copy->cp_synchronous = be32_to_cpup(p++);
	tmp = be32_to_cpup(p); /* Source server list not supported */

	DECODE_TAIL;
}

static __be32
nfsd4_decode_seek(struct nfsd4_compoundargs *argp, struct nfsd4_seek *seek)
{
	DECODE_HEAD;

	status = nfsd4_decode_stateid(argp, &seek->seek_stateid);
	if (status)
		return status;

	READ_BUF(8 + 4);
	p = xdr_decode_hyper(p, &seek->seek_offset);
	seek->seek_whence = be32_to_cpup(p);

	DECODE_TAIL;
}

static __be32
nfsd4_decode_noop(struct nfsd4_compoundargs *argp, void *p)
{
	return nfs_ok;
}

static __be32
nfsd4_decode_notsupp(struct nfsd4_compoundargs *argp, void *p)
{
	return nfserr_notsupp;
}

typedef __be32(*nfsd4_dec)(struct nfsd4_compoundargs *argp, void *);

static nfsd4_dec nfsd4_dec_ops[] = {
	[OP_ACCESS]		= (nfsd4_dec)nfsd4_decode_access,
	[OP_CLOSE]		= (nfsd4_dec)nfsd4_decode_close,
	[OP_COMMIT]		= (nfsd4_dec)nfsd4_decode_commit,
	[OP_CREATE]		= (nfsd4_dec)nfsd4_decode_create,
	[OP_DELEGPURGE]		= (nfsd4_dec)nfsd4_decode_notsupp,
	[OP_DELEGRETURN]	= (nfsd4_dec)nfsd4_decode_delegreturn,
	[OP_GETATTR]		= (nfsd4_dec)nfsd4_decode_getattr,
	[OP_GETFH]		= (nfsd4_dec)nfsd4_decode_noop,
	[OP_LINK]		= (nfsd4_dec)nfsd4_decode_link,
	[OP_LOCK]		= (nfsd4_dec)nfsd4_decode_lock,
	[OP_LOCKT]		= (nfsd4_dec)nfsd4_decode_lockt,
	[OP_LOCKU]		= (nfsd4_dec)nfsd4_decode_locku,
	[OP_LOOKUP]		= (nfsd4_dec)nfsd4_decode_lookup,
	[OP_LOOKUPP]		= (nfsd4_dec)nfsd4_decode_noop,
	[OP_NVERIFY]		= (nfsd4_dec)nfsd4_decode_verify,
	[OP_OPEN]		= (nfsd4_dec)nfsd4_decode_open,
	[OP_OPENATTR]		= (nfsd4_dec)nfsd4_decode_notsupp,
	[OP_OPEN_CONFIRM]	= (nfsd4_dec)nfsd4_decode_open_confirm,
	[OP_OPEN_DOWNGRADE]	= (nfsd4_dec)nfsd4_decode_open_downgrade,
	[OP_PUTFH]		= (nfsd4_dec)nfsd4_decode_putfh,
	[OP_PUTPUBFH]		= (nfsd4_dec)nfsd4_decode_putpubfh,
	[OP_PUTROOTFH]		= (nfsd4_dec)nfsd4_decode_noop,
	[OP_READ]		= (nfsd4_dec)nfsd4_decode_read,
	[OP_READDIR]		= (nfsd4_dec)nfsd4_decode_readdir,
	[OP_READLINK]		= (nfsd4_dec)nfsd4_decode_noop,
	[OP_REMOVE]		= (nfsd4_dec)nfsd4_decode_remove,
	[OP_RENAME]		= (nfsd4_dec)nfsd4_decode_rename,
	[OP_RENEW]		= (nfsd4_dec)nfsd4_decode_renew,
	[OP_RESTOREFH]		= (nfsd4_dec)nfsd4_decode_noop,
	[OP_SAVEFH]		= (nfsd4_dec)nfsd4_decode_noop,
	[OP_SECINFO]		= (nfsd4_dec)nfsd4_decode_secinfo,
	[OP_SETATTR]		= (nfsd4_dec)nfsd4_decode_setattr,
	[OP_SETCLIENTID]	= (nfsd4_dec)nfsd4_decode_setclientid,
	[OP_SETCLIENTID_CONFIRM] = (nfsd4_dec)nfsd4_decode_setclientid_confirm,
	[OP_VERIFY]		= (nfsd4_dec)nfsd4_decode_verify,
	[OP_WRITE]		= (nfsd4_dec)nfsd4_decode_write,
	[OP_RELEASE_LOCKOWNER]	= (nfsd4_dec)nfsd4_decode_release_lockowner,

	/* new operations for NFSv4.1 */
	[OP_BACKCHANNEL_CTL]	= (nfsd4_dec)nfsd4_decode_backchannel_ctl,
	[OP_BIND_CONN_TO_SESSION]= (nfsd4_dec)nfsd4_decode_bind_conn_to_session,
	[OP_EXCHANGE_ID]	= (nfsd4_dec)nfsd4_decode_exchange_id,
	[OP_CREATE_SESSION]	= (nfsd4_dec)nfsd4_decode_create_session,
	[OP_DESTROY_SESSION]	= (nfsd4_dec)nfsd4_decode_destroy_session,
	[OP_FREE_STATEID]	= (nfsd4_dec)nfsd4_decode_free_stateid,
	[OP_GET_DIR_DELEGATION]	= (nfsd4_dec)nfsd4_decode_notsupp,
#ifdef CONFIG_NFSD_PNFS
	[OP_GETDEVICEINFO]	= (nfsd4_dec)nfsd4_decode_getdeviceinfo,
	[OP_GETDEVICELIST]	= (nfsd4_dec)nfsd4_decode_notsupp,
	[OP_LAYOUTCOMMIT]	= (nfsd4_dec)nfsd4_decode_layoutcommit,
	[OP_LAYOUTGET]		= (nfsd4_dec)nfsd4_decode_layoutget,
	[OP_LAYOUTRETURN]	= (nfsd4_dec)nfsd4_decode_layoutreturn,
#else
	[OP_GETDEVICEINFO]	= (nfsd4_dec)nfsd4_decode_notsupp,
	[OP_GETDEVICELIST]	= (nfsd4_dec)nfsd4_decode_notsupp,
	[OP_LAYOUTCOMMIT]	= (nfsd4_dec)nfsd4_decode_notsupp,
	[OP_LAYOUTGET]		= (nfsd4_dec)nfsd4_decode_notsupp,
	[OP_LAYOUTRETURN]	= (nfsd4_dec)nfsd4_decode_notsupp,
#endif
	[OP_SECINFO_NO_NAME]	= (nfsd4_dec)nfsd4_decode_secinfo_no_name,
	[OP_SEQUENCE]		= (nfsd4_dec)nfsd4_decode_sequence,
	[OP_SET_SSV]		= (nfsd4_dec)nfsd4_decode_notsupp,
	[OP_TEST_STATEID]	= (nfsd4_dec)nfsd4_decode_test_stateid,
	[OP_WANT_DELEGATION]	= (nfsd4_dec)nfsd4_decode_notsupp,
	[OP_DESTROY_CLIENTID]	= (nfsd4_dec)nfsd4_decode_destroy_clientid,
	[OP_RECLAIM_COMPLETE]	= (nfsd4_dec)nfsd4_decode_reclaim_complete,

	/* new operations for NFSv4.2 */
	[OP_ALLOCATE]		= (nfsd4_dec)nfsd4_decode_fallocate,
	[OP_COPY]		= (nfsd4_dec)nfsd4_decode_copy,
	[OP_COPY_NOTIFY]	= (nfsd4_dec)nfsd4_decode_notsupp,
	[OP_DEALLOCATE]		= (nfsd4_dec)nfsd4_decode_fallocate,
	[OP_IO_ADVISE]		= (nfsd4_dec)nfsd4_decode_notsupp,
	[OP_LAYOUTERROR]	= (nfsd4_dec)nfsd4_decode_notsupp,
	[OP_LAYOUTSTATS]	= (nfsd4_dec)nfsd4_decode_notsupp,
	[OP_OFFLOAD_CANCEL]	= (nfsd4_dec)nfsd4_decode_notsupp,
	[OP_OFFLOAD_STATUS]	= (nfsd4_dec)nfsd4_decode_notsupp,
	[OP_READ_PLUS]		= (nfsd4_dec)nfsd4_decode_notsupp,
	[OP_SEEK]		= (nfsd4_dec)nfsd4_decode_seek,
	[OP_WRITE_SAME]		= (nfsd4_dec)nfsd4_decode_notsupp,
	[OP_CLONE]		= (nfsd4_dec)nfsd4_decode_clone,
};

static inline bool
nfsd4_opnum_in_range(struct nfsd4_compoundargs *argp, struct nfsd4_op *op)
{
	if (op->opnum < FIRST_NFS4_OP)
		return false;
	else if (argp->minorversion == 0 && op->opnum > LAST_NFS40_OP)
		return false;
	else if (argp->minorversion == 1 && op->opnum > LAST_NFS41_OP)
		return false;
	else if (argp->minorversion == 2 && op->opnum > LAST_NFS42_OP)
		return false;
	return true;
}

static __be32
nfsd4_decode_compound(struct nfsd4_compoundargs *argp)
{
	DECODE_HEAD;
	struct nfsd4_op *op;
	bool cachethis = false;
	int auth_slack= argp->rqstp->rq_auth_slack;
	int max_reply = auth_slack + 8; /* opcnt, status */
	int readcount = 0;
	int readbytes = 0;
	int i;

	READ_BUF(4);
	argp->taglen = be32_to_cpup(p++);
	READ_BUF(argp->taglen);
	SAVEMEM(argp->tag, argp->taglen);
	READ_BUF(8);
	argp->minorversion = be32_to_cpup(p++);
	argp->opcnt = be32_to_cpup(p++);
	max_reply += 4 + (XDR_QUADLEN(argp->taglen) << 2);

	if (argp->taglen > NFSD4_MAX_TAGLEN)
		goto xdr_error;
	if (argp->opcnt > 100)
		goto xdr_error;

	if (argp->opcnt > ARRAY_SIZE(argp->iops)) {
		argp->ops = kzalloc(argp->opcnt * sizeof(*argp->ops), GFP_KERNEL);
		if (!argp->ops) {
			argp->ops = argp->iops;
			dprintk("nfsd: couldn't allocate room for COMPOUND\n");
			goto xdr_error;
		}
	}

	if (argp->minorversion > NFSD_SUPPORTED_MINOR_VERSION)
		argp->opcnt = 0;

	for (i = 0; i < argp->opcnt; i++) {
		op = &argp->ops[i];
		op->replay = NULL;

		READ_BUF(4);
		op->opnum = be32_to_cpup(p++);

		if (nfsd4_opnum_in_range(argp, op))
			op->status = nfsd4_dec_ops[op->opnum](argp, &op->u);
		else {
			op->opnum = OP_ILLEGAL;
			op->status = nfserr_op_illegal;
		}
		/*
		 * We'll try to cache the result in the DRC if any one
		 * op in the compound wants to be cached:
		 */
		cachethis |= nfsd4_cache_this_op(op);

		if (op->opnum == OP_READ) {
			readcount++;
			readbytes += nfsd4_max_reply(argp->rqstp, op);
		} else
			max_reply += nfsd4_max_reply(argp->rqstp, op);
		/*
		 * OP_LOCK may return a conflicting lock.  (Special case
		 * because it will just skip encoding this if it runs
		 * out of xdr buffer space, and it is the only operation
		 * that behaves this way.)
		 */
		if (op->opnum == OP_LOCK)
			max_reply += NFS4_OPAQUE_LIMIT;

		if (op->status) {
			argp->opcnt = i+1;
			break;
		}
	}
	/* Sessions make the DRC unnecessary: */
	if (argp->minorversion)
		cachethis = false;
	svc_reserve(argp->rqstp, max_reply + readbytes);
	argp->rqstp->rq_cachetype = cachethis ? RC_REPLBUFF : RC_NOCACHE;

	if (readcount > 1 || max_reply > PAGE_SIZE - auth_slack)
		clear_bit(RQ_SPLICE_OK, &argp->rqstp->rq_flags);

	DECODE_TAIL;
}

static __be32 *encode_change(__be32 *p, struct kstat *stat, struct inode *inode)
{
	if (IS_I_VERSION(inode)) {
		p = xdr_encode_hyper(p, inode->i_version);
	} else {
		*p++ = cpu_to_be32(stat->ctime.tv_sec);
		*p++ = cpu_to_be32(stat->ctime.tv_nsec);
	}
	return p;
}

static __be32 *encode_cinfo(__be32 *p, struct nfsd4_change_info *c)
{
	*p++ = cpu_to_be32(c->atomic);
	if (c->change_supported) {
		p = xdr_encode_hyper(p, c->before_change);
		p = xdr_encode_hyper(p, c->after_change);
	} else {
		*p++ = cpu_to_be32(c->before_ctime_sec);
		*p++ = cpu_to_be32(c->before_ctime_nsec);
		*p++ = cpu_to_be32(c->after_ctime_sec);
		*p++ = cpu_to_be32(c->after_ctime_nsec);
	}
	return p;
}

/* Encode as an array of strings the string given with components
 * separated @sep, escaped with esc_enter and esc_exit.
 */
static __be32 nfsd4_encode_components_esc(struct xdr_stream *xdr, char sep,
					  char *components, char esc_enter,
					  char esc_exit)
{
	__be32 *p;
	__be32 pathlen;
	int pathlen_offset;
	int strlen, count=0;
	char *str, *end, *next;

	dprintk("nfsd4_encode_components(%s)\n", components);

	pathlen_offset = xdr->buf->len;
	p = xdr_reserve_space(xdr, 4);
	if (!p)
		return nfserr_resource;
	p++; /* We will fill this in with @count later */

	end = str = components;
	while (*end) {
		bool found_esc = false;

		/* try to parse as esc_start, ..., esc_end, sep */
		if (*str == esc_enter) {
			for (; *end && (*end != esc_exit); end++)
				/* find esc_exit or end of string */;
			next = end + 1;
			if (*end && (!*next || *next == sep)) {
				str++;
				found_esc = true;
			}
		}

		if (!found_esc)
			for (; *end && (*end != sep); end++)
				/* find sep or end of string */;

		strlen = end - str;
		if (strlen) {
			p = xdr_reserve_space(xdr, strlen + 4);
			if (!p)
				return nfserr_resource;
			p = xdr_encode_opaque(p, str, strlen);
			count++;
		}
		else
			end++;
		if (found_esc)
			end = next;

		str = end;
	}
	pathlen = htonl(count);
	write_bytes_to_xdr_buf(xdr->buf, pathlen_offset, &pathlen, 4);
	return 0;
}

/* Encode as an array of strings the string given with components
 * separated @sep.
 */
static __be32 nfsd4_encode_components(struct xdr_stream *xdr, char sep,
				      char *components)
{
	return nfsd4_encode_components_esc(xdr, sep, components, 0, 0);
}

/*
 * encode a location element of a fs_locations structure
 */
static __be32 nfsd4_encode_fs_location4(struct xdr_stream *xdr,
					struct nfsd4_fs_location *location)
{
	__be32 status;

	status = nfsd4_encode_components_esc(xdr, ':', location->hosts,
						'[', ']');
	if (status)
		return status;
	status = nfsd4_encode_components(xdr, '/', location->path);
	if (status)
		return status;
	return 0;
}

/*
 * Encode a path in RFC3530 'pathname4' format
 */
static __be32 nfsd4_encode_path(struct xdr_stream *xdr,
				const struct path *root,
				const struct path *path)
{
	struct path cur = *path;
	__be32 *p;
	struct dentry **components = NULL;
	unsigned int ncomponents = 0;
	__be32 err = nfserr_jukebox;

	dprintk("nfsd4_encode_components(");

	path_get(&cur);
	/* First walk the path up to the nfsd root, and store the
	 * dentries/path components in an array.
	 */
	for (;;) {
		if (path_equal(&cur, root))
			break;
		if (cur.dentry == cur.mnt->mnt_root) {
			if (follow_up(&cur))
				continue;
			goto out_free;
		}
		if ((ncomponents & 15) == 0) {
			struct dentry **new;
			new = krealloc(components,
					sizeof(*new) * (ncomponents + 16),
					GFP_KERNEL);
			if (!new)
				goto out_free;
			components = new;
		}
		components[ncomponents++] = cur.dentry;
		cur.dentry = dget_parent(cur.dentry);
	}
	err = nfserr_resource;
	p = xdr_reserve_space(xdr, 4);
	if (!p)
		goto out_free;
	*p++ = cpu_to_be32(ncomponents);

	while (ncomponents) {
		struct dentry *dentry = components[ncomponents - 1];
		unsigned int len;

		spin_lock(&dentry->d_lock);
		len = dentry->d_name.len;
		p = xdr_reserve_space(xdr, len + 4);
		if (!p) {
			spin_unlock(&dentry->d_lock);
			goto out_free;
		}
		p = xdr_encode_opaque(p, dentry->d_name.name, len);
		dprintk("/%pd", dentry);
		spin_unlock(&dentry->d_lock);
		dput(dentry);
		ncomponents--;
	}

	err = 0;
out_free:
	dprintk(")\n");
	while (ncomponents)
		dput(components[--ncomponents]);
	kfree(components);
	path_put(&cur);
	return err;
}

static __be32 nfsd4_encode_fsloc_fsroot(struct xdr_stream *xdr,
			struct svc_rqst *rqstp, const struct path *path)
{
	struct svc_export *exp_ps;
	__be32 res;

	exp_ps = rqst_find_fsidzero_export(rqstp);
	if (IS_ERR(exp_ps))
		return nfserrno(PTR_ERR(exp_ps));
	res = nfsd4_encode_path(xdr, &exp_ps->ex_path, path);
	exp_put(exp_ps);
	return res;
}

/*
 *  encode a fs_locations structure
 */
static __be32 nfsd4_encode_fs_locations(struct xdr_stream *xdr,
			struct svc_rqst *rqstp, struct svc_export *exp)
{
	__be32 status;
	int i;
	__be32 *p;
	struct nfsd4_fs_locations *fslocs = &exp->ex_fslocs;

	status = nfsd4_encode_fsloc_fsroot(xdr, rqstp, &exp->ex_path);
	if (status)
		return status;
	p = xdr_reserve_space(xdr, 4);
	if (!p)
		return nfserr_resource;
	*p++ = cpu_to_be32(fslocs->locations_count);
	for (i=0; i<fslocs->locations_count; i++) {
		status = nfsd4_encode_fs_location4(xdr, &fslocs->locations[i]);
		if (status)
			return status;
	}
	return 0;
}

static u32 nfs4_file_type(umode_t mode)
{
	switch (mode & S_IFMT) {
	case S_IFIFO:	return NF4FIFO;
	case S_IFCHR:	return NF4CHR;
	case S_IFDIR:	return NF4DIR;
	case S_IFBLK:	return NF4BLK;
	case S_IFLNK:	return NF4LNK;
	case S_IFREG:	return NF4REG;
	case S_IFSOCK:	return NF4SOCK;
	default:	return NF4BAD;
	};
}

static inline __be32
nfsd4_encode_aclname(struct xdr_stream *xdr, struct svc_rqst *rqstp,
		     struct nfs4_ace *ace)
{
	if (ace->whotype != NFS4_ACL_WHO_NAMED)
		return nfs4_acl_write_who(xdr, ace->whotype);
	else if (ace->flag & NFS4_ACE_IDENTIFIER_GROUP)
		return nfsd4_encode_group(xdr, rqstp, ace->who_gid);
	else
		return nfsd4_encode_user(xdr, rqstp, ace->who_uid);
}

static inline __be32
<<<<<<< HEAD
nfsd4_encode_layout_type(struct xdr_stream *xdr, enum pnfs_layouttype layout_type)
{
	__be32 *p;

	if (layout_type) {
		p = xdr_reserve_space(xdr, 8);
		if (!p)
			return nfserr_resource;
		*p++ = cpu_to_be32(1);
		*p++ = cpu_to_be32(layout_type);
	} else {
		p = xdr_reserve_space(xdr, 4);
		if (!p)
			return nfserr_resource;
		*p++ = cpu_to_be32(0);
	}
=======
nfsd4_encode_layout_types(struct xdr_stream *xdr, u32 layout_types)
{
	__be32		*p;
	unsigned long	i = hweight_long(layout_types);

	p = xdr_reserve_space(xdr, 4 + 4 * i);
	if (!p)
		return nfserr_resource;

	*p++ = cpu_to_be32(i);

	for (i = LAYOUT_NFSV4_1_FILES; i < LAYOUT_TYPE_MAX; ++i)
		if (layout_types & (1 << i))
			*p++ = cpu_to_be32(i);
>>>>>>> f2ed3bfc

	return 0;
}

#define WORD0_ABSENT_FS_ATTRS (FATTR4_WORD0_FS_LOCATIONS | FATTR4_WORD0_FSID | \
			      FATTR4_WORD0_RDATTR_ERROR)
#define WORD1_ABSENT_FS_ATTRS FATTR4_WORD1_MOUNTED_ON_FILEID
#define WORD2_ABSENT_FS_ATTRS 0

#ifdef CONFIG_NFSD_V4_SECURITY_LABEL
static inline __be32
nfsd4_encode_security_label(struct xdr_stream *xdr, struct svc_rqst *rqstp,
			    void *context, int len)
{
	__be32 *p;

	p = xdr_reserve_space(xdr, len + 4 + 4 + 4);
	if (!p)
		return nfserr_resource;

	/*
	 * For now we use a 0 here to indicate the null translation; in
	 * the future we may place a call to translation code here.
	 */
	*p++ = cpu_to_be32(0); /* lfs */
	*p++ = cpu_to_be32(0); /* pi */
	p = xdr_encode_opaque(p, context, len);
	return 0;
}
#else
static inline __be32
nfsd4_encode_security_label(struct xdr_stream *xdr, struct svc_rqst *rqstp,
			    void *context, int len)
{ return 0; }
#endif

static __be32 fattr_handle_absent_fs(u32 *bmval0, u32 *bmval1, u32 *bmval2, u32 *rdattr_err)
{
	/* As per referral draft:  */
	if (*bmval0 & ~WORD0_ABSENT_FS_ATTRS ||
	    *bmval1 & ~WORD1_ABSENT_FS_ATTRS) {
		if (*bmval0 & FATTR4_WORD0_RDATTR_ERROR ||
	            *bmval0 & FATTR4_WORD0_FS_LOCATIONS)
			*rdattr_err = NFSERR_MOVED;
		else
			return nfserr_moved;
	}
	*bmval0 &= WORD0_ABSENT_FS_ATTRS;
	*bmval1 &= WORD1_ABSENT_FS_ATTRS;
	*bmval2 &= WORD2_ABSENT_FS_ATTRS;
	return 0;
}


static int get_parent_attributes(struct svc_export *exp, struct kstat *stat)
{
	struct path path = exp->ex_path;
	int err;

	path_get(&path);
	while (follow_up(&path)) {
		if (path.dentry != path.mnt->mnt_root)
			break;
	}
	err = vfs_getattr(&path, stat);
	path_put(&path);
	return err;
}

static __be32
nfsd4_encode_bitmap(struct xdr_stream *xdr, u32 bmval0, u32 bmval1, u32 bmval2)
{
	__be32 *p;

	if (bmval2) {
		p = xdr_reserve_space(xdr, 16);
		if (!p)
			goto out_resource;
		*p++ = cpu_to_be32(3);
		*p++ = cpu_to_be32(bmval0);
		*p++ = cpu_to_be32(bmval1);
		*p++ = cpu_to_be32(bmval2);
	} else if (bmval1) {
		p = xdr_reserve_space(xdr, 12);
		if (!p)
			goto out_resource;
		*p++ = cpu_to_be32(2);
		*p++ = cpu_to_be32(bmval0);
		*p++ = cpu_to_be32(bmval1);
	} else {
		p = xdr_reserve_space(xdr, 8);
		if (!p)
			goto out_resource;
		*p++ = cpu_to_be32(1);
		*p++ = cpu_to_be32(bmval0);
	}

	return 0;
out_resource:
	return nfserr_resource;
}

/*
 * Note: @fhp can be NULL; in this case, we might have to compose the filehandle
 * ourselves.
 */
static __be32
nfsd4_encode_fattr(struct xdr_stream *xdr, struct svc_fh *fhp,
		struct svc_export *exp,
		struct dentry *dentry, u32 *bmval,
		struct svc_rqst *rqstp, int ignore_crossmnt)
{
	u32 bmval0 = bmval[0];
	u32 bmval1 = bmval[1];
	u32 bmval2 = bmval[2];
	struct kstat stat;
	struct svc_fh *tempfh = NULL;
	struct kstatfs statfs;
	__be32 *p;
	int starting_len = xdr->buf->len;
	int attrlen_offset;
	__be32 attrlen;
	u32 dummy;
	u64 dummy64;
	u32 rdattr_err = 0;
	__be32 status;
	int err;
	struct nfs4_acl *acl = NULL;
	void *context = NULL;
	int contextlen;
	bool contextsupport = false;
	struct nfsd4_compoundres *resp = rqstp->rq_resp;
	u32 minorversion = resp->cstate.minorversion;
	struct path path = {
		.mnt	= exp->ex_path.mnt,
		.dentry	= dentry,
	};
	struct nfsd_net *nn = net_generic(SVC_NET(rqstp), nfsd_net_id);

	BUG_ON(bmval1 & NFSD_WRITEONLY_ATTRS_WORD1);
	BUG_ON(bmval0 & ~nfsd_suppattrs0(minorversion));
	BUG_ON(bmval1 & ~nfsd_suppattrs1(minorversion));
	BUG_ON(bmval2 & ~nfsd_suppattrs2(minorversion));

	if (exp->ex_fslocs.migrated) {
		status = fattr_handle_absent_fs(&bmval0, &bmval1, &bmval2, &rdattr_err);
		if (status)
			goto out;
	}

	err = vfs_getattr(&path, &stat);
	if (err)
		goto out_nfserr;
	if ((bmval0 & (FATTR4_WORD0_FILES_AVAIL | FATTR4_WORD0_FILES_FREE |
			FATTR4_WORD0_FILES_TOTAL | FATTR4_WORD0_MAXNAME)) ||
	    (bmval1 & (FATTR4_WORD1_SPACE_AVAIL | FATTR4_WORD1_SPACE_FREE |
		       FATTR4_WORD1_SPACE_TOTAL))) {
		err = vfs_statfs(&path, &statfs);
		if (err)
			goto out_nfserr;
	}
	if ((bmval0 & (FATTR4_WORD0_FILEHANDLE | FATTR4_WORD0_FSID)) && !fhp) {
		tempfh = kmalloc(sizeof(struct svc_fh), GFP_KERNEL);
		status = nfserr_jukebox;
		if (!tempfh)
			goto out;
		fh_init(tempfh, NFS4_FHSIZE);
		status = fh_compose(tempfh, exp, dentry, NULL);
		if (status)
			goto out;
		fhp = tempfh;
	}
	if (bmval0 & FATTR4_WORD0_ACL) {
		err = nfsd4_get_nfs4_acl(rqstp, dentry, &acl);
		if (err == -EOPNOTSUPP)
			bmval0 &= ~FATTR4_WORD0_ACL;
		else if (err == -EINVAL) {
			status = nfserr_attrnotsupp;
			goto out;
		} else if (err != 0)
			goto out_nfserr;
	}

#ifdef CONFIG_NFSD_V4_SECURITY_LABEL
	if ((bmval2 & FATTR4_WORD2_SECURITY_LABEL) ||
	     bmval0 & FATTR4_WORD0_SUPPORTED_ATTRS) {
		err = security_inode_getsecctx(d_inode(dentry),
						&context, &contextlen);
		contextsupport = (err == 0);
		if (bmval2 & FATTR4_WORD2_SECURITY_LABEL) {
			if (err == -EOPNOTSUPP)
				bmval2 &= ~FATTR4_WORD2_SECURITY_LABEL;
			else if (err)
				goto out_nfserr;
		}
	}
#endif /* CONFIG_NFSD_V4_SECURITY_LABEL */

	status = nfsd4_encode_bitmap(xdr, bmval0, bmval1, bmval2);
	if (status)
		goto out;

	attrlen_offset = xdr->buf->len;
	p = xdr_reserve_space(xdr, 4);
	if (!p)
		goto out_resource;
	p++;                /* to be backfilled later */

	if (bmval0 & FATTR4_WORD0_SUPPORTED_ATTRS) {
		u32 word0 = nfsd_suppattrs0(minorversion);
		u32 word1 = nfsd_suppattrs1(minorversion);
		u32 word2 = nfsd_suppattrs2(minorversion);

		if (!IS_POSIXACL(dentry->d_inode))
			word0 &= ~FATTR4_WORD0_ACL;
		if (!contextsupport)
			word2 &= ~FATTR4_WORD2_SECURITY_LABEL;
		if (!word2) {
			p = xdr_reserve_space(xdr, 12);
			if (!p)
				goto out_resource;
			*p++ = cpu_to_be32(2);
			*p++ = cpu_to_be32(word0);
			*p++ = cpu_to_be32(word1);
		} else {
			p = xdr_reserve_space(xdr, 16);
			if (!p)
				goto out_resource;
			*p++ = cpu_to_be32(3);
			*p++ = cpu_to_be32(word0);
			*p++ = cpu_to_be32(word1);
			*p++ = cpu_to_be32(word2);
		}
	}
	if (bmval0 & FATTR4_WORD0_TYPE) {
		p = xdr_reserve_space(xdr, 4);
		if (!p)
			goto out_resource;
		dummy = nfs4_file_type(stat.mode);
		if (dummy == NF4BAD) {
			status = nfserr_serverfault;
			goto out;
		}
		*p++ = cpu_to_be32(dummy);
	}
	if (bmval0 & FATTR4_WORD0_FH_EXPIRE_TYPE) {
		p = xdr_reserve_space(xdr, 4);
		if (!p)
			goto out_resource;
		if (exp->ex_flags & NFSEXP_NOSUBTREECHECK)
			*p++ = cpu_to_be32(NFS4_FH_PERSISTENT);
		else
			*p++ = cpu_to_be32(NFS4_FH_PERSISTENT|
						NFS4_FH_VOL_RENAME);
	}
	if (bmval0 & FATTR4_WORD0_CHANGE) {
		p = xdr_reserve_space(xdr, 8);
		if (!p)
			goto out_resource;
		p = encode_change(p, &stat, d_inode(dentry));
	}
	if (bmval0 & FATTR4_WORD0_SIZE) {
		p = xdr_reserve_space(xdr, 8);
		if (!p)
			goto out_resource;
		p = xdr_encode_hyper(p, stat.size);
	}
	if (bmval0 & FATTR4_WORD0_LINK_SUPPORT) {
		p = xdr_reserve_space(xdr, 4);
		if (!p)
			goto out_resource;
		*p++ = cpu_to_be32(1);
	}
	if (bmval0 & FATTR4_WORD0_SYMLINK_SUPPORT) {
		p = xdr_reserve_space(xdr, 4);
		if (!p)
			goto out_resource;
		*p++ = cpu_to_be32(1);
	}
	if (bmval0 & FATTR4_WORD0_NAMED_ATTR) {
		p = xdr_reserve_space(xdr, 4);
		if (!p)
			goto out_resource;
		*p++ = cpu_to_be32(0);
	}
	if (bmval0 & FATTR4_WORD0_FSID) {
		p = xdr_reserve_space(xdr, 16);
		if (!p)
			goto out_resource;
		if (exp->ex_fslocs.migrated) {
			p = xdr_encode_hyper(p, NFS4_REFERRAL_FSID_MAJOR);
			p = xdr_encode_hyper(p, NFS4_REFERRAL_FSID_MINOR);
		} else switch(fsid_source(fhp)) {
		case FSIDSOURCE_FSID:
			p = xdr_encode_hyper(p, (u64)exp->ex_fsid);
			p = xdr_encode_hyper(p, (u64)0);
			break;
		case FSIDSOURCE_DEV:
			*p++ = cpu_to_be32(0);
			*p++ = cpu_to_be32(MAJOR(stat.dev));
			*p++ = cpu_to_be32(0);
			*p++ = cpu_to_be32(MINOR(stat.dev));
			break;
		case FSIDSOURCE_UUID:
			p = xdr_encode_opaque_fixed(p, exp->ex_uuid,
								EX_UUID_LEN);
			break;
		}
	}
	if (bmval0 & FATTR4_WORD0_UNIQUE_HANDLES) {
		p = xdr_reserve_space(xdr, 4);
		if (!p)
			goto out_resource;
		*p++ = cpu_to_be32(0);
	}
	if (bmval0 & FATTR4_WORD0_LEASE_TIME) {
		p = xdr_reserve_space(xdr, 4);
		if (!p)
			goto out_resource;
		*p++ = cpu_to_be32(nn->nfsd4_lease);
	}
	if (bmval0 & FATTR4_WORD0_RDATTR_ERROR) {
		p = xdr_reserve_space(xdr, 4);
		if (!p)
			goto out_resource;
		*p++ = cpu_to_be32(rdattr_err);
	}
	if (bmval0 & FATTR4_WORD0_ACL) {
		struct nfs4_ace *ace;

		if (acl == NULL) {
			p = xdr_reserve_space(xdr, 4);
			if (!p)
				goto out_resource;

			*p++ = cpu_to_be32(0);
			goto out_acl;
		}
		p = xdr_reserve_space(xdr, 4);
		if (!p)
			goto out_resource;
		*p++ = cpu_to_be32(acl->naces);

		for (ace = acl->aces; ace < acl->aces + acl->naces; ace++) {
			p = xdr_reserve_space(xdr, 4*3);
			if (!p)
				goto out_resource;
			*p++ = cpu_to_be32(ace->type);
			*p++ = cpu_to_be32(ace->flag);
			*p++ = cpu_to_be32(ace->access_mask &
							NFS4_ACE_MASK_ALL);
			status = nfsd4_encode_aclname(xdr, rqstp, ace);
			if (status)
				goto out;
		}
	}
out_acl:
	if (bmval0 & FATTR4_WORD0_ACLSUPPORT) {
		p = xdr_reserve_space(xdr, 4);
		if (!p)
			goto out_resource;
		*p++ = cpu_to_be32(IS_POSIXACL(dentry->d_inode) ?
			ACL4_SUPPORT_ALLOW_ACL|ACL4_SUPPORT_DENY_ACL : 0);
	}
	if (bmval0 & FATTR4_WORD0_CANSETTIME) {
		p = xdr_reserve_space(xdr, 4);
		if (!p)
			goto out_resource;
		*p++ = cpu_to_be32(1);
	}
	if (bmval0 & FATTR4_WORD0_CASE_INSENSITIVE) {
		p = xdr_reserve_space(xdr, 4);
		if (!p)
			goto out_resource;
		*p++ = cpu_to_be32(0);
	}
	if (bmval0 & FATTR4_WORD0_CASE_PRESERVING) {
		p = xdr_reserve_space(xdr, 4);
		if (!p)
			goto out_resource;
		*p++ = cpu_to_be32(1);
	}
	if (bmval0 & FATTR4_WORD0_CHOWN_RESTRICTED) {
		p = xdr_reserve_space(xdr, 4);
		if (!p)
			goto out_resource;
		*p++ = cpu_to_be32(1);
	}
	if (bmval0 & FATTR4_WORD0_FILEHANDLE) {
		p = xdr_reserve_space(xdr, fhp->fh_handle.fh_size + 4);
		if (!p)
			goto out_resource;
		p = xdr_encode_opaque(p, &fhp->fh_handle.fh_base,
					fhp->fh_handle.fh_size);
	}
	if (bmval0 & FATTR4_WORD0_FILEID) {
		p = xdr_reserve_space(xdr, 8);
		if (!p)
			goto out_resource;
		p = xdr_encode_hyper(p, stat.ino);
	}
	if (bmval0 & FATTR4_WORD0_FILES_AVAIL) {
		p = xdr_reserve_space(xdr, 8);
		if (!p)
			goto out_resource;
		p = xdr_encode_hyper(p, (u64) statfs.f_ffree);
	}
	if (bmval0 & FATTR4_WORD0_FILES_FREE) {
		p = xdr_reserve_space(xdr, 8);
		if (!p)
			goto out_resource;
		p = xdr_encode_hyper(p, (u64) statfs.f_ffree);
	}
	if (bmval0 & FATTR4_WORD0_FILES_TOTAL) {
		p = xdr_reserve_space(xdr, 8);
		if (!p)
			goto out_resource;
		p = xdr_encode_hyper(p, (u64) statfs.f_files);
	}
	if (bmval0 & FATTR4_WORD0_FS_LOCATIONS) {
		status = nfsd4_encode_fs_locations(xdr, rqstp, exp);
		if (status)
			goto out;
	}
	if (bmval0 & FATTR4_WORD0_HOMOGENEOUS) {
		p = xdr_reserve_space(xdr, 4);
		if (!p)
			goto out_resource;
		*p++ = cpu_to_be32(1);
	}
	if (bmval0 & FATTR4_WORD0_MAXFILESIZE) {
		p = xdr_reserve_space(xdr, 8);
		if (!p)
			goto out_resource;
		p = xdr_encode_hyper(p, exp->ex_path.mnt->mnt_sb->s_maxbytes);
	}
	if (bmval0 & FATTR4_WORD0_MAXLINK) {
		p = xdr_reserve_space(xdr, 4);
		if (!p)
			goto out_resource;
		*p++ = cpu_to_be32(255);
	}
	if (bmval0 & FATTR4_WORD0_MAXNAME) {
		p = xdr_reserve_space(xdr, 4);
		if (!p)
			goto out_resource;
		*p++ = cpu_to_be32(statfs.f_namelen);
	}
	if (bmval0 & FATTR4_WORD0_MAXREAD) {
		p = xdr_reserve_space(xdr, 8);
		if (!p)
			goto out_resource;
		p = xdr_encode_hyper(p, (u64) svc_max_payload(rqstp));
	}
	if (bmval0 & FATTR4_WORD0_MAXWRITE) {
		p = xdr_reserve_space(xdr, 8);
		if (!p)
			goto out_resource;
		p = xdr_encode_hyper(p, (u64) svc_max_payload(rqstp));
	}
	if (bmval1 & FATTR4_WORD1_MODE) {
		p = xdr_reserve_space(xdr, 4);
		if (!p)
			goto out_resource;
		*p++ = cpu_to_be32(stat.mode & S_IALLUGO);
	}
	if (bmval1 & FATTR4_WORD1_NO_TRUNC) {
		p = xdr_reserve_space(xdr, 4);
		if (!p)
			goto out_resource;
		*p++ = cpu_to_be32(1);
	}
	if (bmval1 & FATTR4_WORD1_NUMLINKS) {
		p = xdr_reserve_space(xdr, 4);
		if (!p)
			goto out_resource;
		*p++ = cpu_to_be32(stat.nlink);
	}
	if (bmval1 & FATTR4_WORD1_OWNER) {
		status = nfsd4_encode_user(xdr, rqstp, stat.uid);
		if (status)
			goto out;
	}
	if (bmval1 & FATTR4_WORD1_OWNER_GROUP) {
		status = nfsd4_encode_group(xdr, rqstp, stat.gid);
		if (status)
			goto out;
	}
	if (bmval1 & FATTR4_WORD1_RAWDEV) {
		p = xdr_reserve_space(xdr, 8);
		if (!p)
			goto out_resource;
		*p++ = cpu_to_be32((u32) MAJOR(stat.rdev));
		*p++ = cpu_to_be32((u32) MINOR(stat.rdev));
	}
	if (bmval1 & FATTR4_WORD1_SPACE_AVAIL) {
		p = xdr_reserve_space(xdr, 8);
		if (!p)
			goto out_resource;
		dummy64 = (u64)statfs.f_bavail * (u64)statfs.f_bsize;
		p = xdr_encode_hyper(p, dummy64);
	}
	if (bmval1 & FATTR4_WORD1_SPACE_FREE) {
		p = xdr_reserve_space(xdr, 8);
		if (!p)
			goto out_resource;
		dummy64 = (u64)statfs.f_bfree * (u64)statfs.f_bsize;
		p = xdr_encode_hyper(p, dummy64);
	}
	if (bmval1 & FATTR4_WORD1_SPACE_TOTAL) {
		p = xdr_reserve_space(xdr, 8);
		if (!p)
			goto out_resource;
		dummy64 = (u64)statfs.f_blocks * (u64)statfs.f_bsize;
		p = xdr_encode_hyper(p, dummy64);
	}
	if (bmval1 & FATTR4_WORD1_SPACE_USED) {
		p = xdr_reserve_space(xdr, 8);
		if (!p)
			goto out_resource;
		dummy64 = (u64)stat.blocks << 9;
		p = xdr_encode_hyper(p, dummy64);
	}
	if (bmval1 & FATTR4_WORD1_TIME_ACCESS) {
		p = xdr_reserve_space(xdr, 12);
		if (!p)
			goto out_resource;
		p = xdr_encode_hyper(p, (s64)stat.atime.tv_sec);
		*p++ = cpu_to_be32(stat.atime.tv_nsec);
	}
	if (bmval1 & FATTR4_WORD1_TIME_DELTA) {
		p = xdr_reserve_space(xdr, 12);
		if (!p)
			goto out_resource;
		*p++ = cpu_to_be32(0);
		*p++ = cpu_to_be32(1);
		*p++ = cpu_to_be32(0);
	}
	if (bmval1 & FATTR4_WORD1_TIME_METADATA) {
		p = xdr_reserve_space(xdr, 12);
		if (!p)
			goto out_resource;
		p = xdr_encode_hyper(p, (s64)stat.ctime.tv_sec);
		*p++ = cpu_to_be32(stat.ctime.tv_nsec);
	}
	if (bmval1 & FATTR4_WORD1_TIME_MODIFY) {
		p = xdr_reserve_space(xdr, 12);
		if (!p)
			goto out_resource;
		p = xdr_encode_hyper(p, (s64)stat.mtime.tv_sec);
		*p++ = cpu_to_be32(stat.mtime.tv_nsec);
	}
	if (bmval1 & FATTR4_WORD1_MOUNTED_ON_FILEID) {
		struct kstat parent_stat;
		u64 ino = stat.ino;

		p = xdr_reserve_space(xdr, 8);
		if (!p)
                	goto out_resource;
		/*
		 * Get parent's attributes if not ignoring crossmount
		 * and this is the root of a cross-mounted filesystem.
		 */
		if (ignore_crossmnt == 0 &&
		    dentry == exp->ex_path.mnt->mnt_root) {
			err = get_parent_attributes(exp, &parent_stat);
			if (err)
				goto out_nfserr;
			ino = parent_stat.ino;
		}
		p = xdr_encode_hyper(p, ino);
	}
#ifdef CONFIG_NFSD_PNFS
	if (bmval1 & FATTR4_WORD1_FS_LAYOUT_TYPES) {
<<<<<<< HEAD
		status = nfsd4_encode_layout_type(xdr, exp->ex_layout_type);
=======
		status = nfsd4_encode_layout_types(xdr, exp->ex_layout_types);
>>>>>>> f2ed3bfc
		if (status)
			goto out;
	}

	if (bmval2 & FATTR4_WORD2_LAYOUT_TYPES) {
<<<<<<< HEAD
		status = nfsd4_encode_layout_type(xdr, exp->ex_layout_type);
=======
		status = nfsd4_encode_layout_types(xdr, exp->ex_layout_types);
>>>>>>> f2ed3bfc
		if (status)
			goto out;
	}

	if (bmval2 & FATTR4_WORD2_LAYOUT_BLKSIZE) {
		p = xdr_reserve_space(xdr, 4);
		if (!p)
			goto out_resource;
		*p++ = cpu_to_be32(stat.blksize);
	}
#endif /* CONFIG_NFSD_PNFS */
	if (bmval2 & FATTR4_WORD2_SUPPATTR_EXCLCREAT) {
		status = nfsd4_encode_bitmap(xdr, NFSD_SUPPATTR_EXCLCREAT_WORD0,
						  NFSD_SUPPATTR_EXCLCREAT_WORD1,
						  NFSD_SUPPATTR_EXCLCREAT_WORD2);
		if (status)
			goto out;
	}

	if (bmval2 & FATTR4_WORD2_SECURITY_LABEL) {
		status = nfsd4_encode_security_label(xdr, rqstp, context,
								contextlen);
		if (status)
			goto out;
	}

	attrlen = htonl(xdr->buf->len - attrlen_offset - 4);
	write_bytes_to_xdr_buf(xdr->buf, attrlen_offset, &attrlen, 4);
	status = nfs_ok;

out:
#ifdef CONFIG_NFSD_V4_SECURITY_LABEL
	if (context)
		security_release_secctx(context, contextlen);
#endif /* CONFIG_NFSD_V4_SECURITY_LABEL */
	kfree(acl);
	if (tempfh) {
		fh_put(tempfh);
		kfree(tempfh);
	}
	if (status)
		xdr_truncate_encode(xdr, starting_len);
	return status;
out_nfserr:
	status = nfserrno(err);
	goto out;
out_resource:
	status = nfserr_resource;
	goto out;
}

static void svcxdr_init_encode_from_buffer(struct xdr_stream *xdr,
				struct xdr_buf *buf, __be32 *p, int bytes)
{
	xdr->scratch.iov_len = 0;
	memset(buf, 0, sizeof(struct xdr_buf));
	buf->head[0].iov_base = p;
	buf->head[0].iov_len = 0;
	buf->len = 0;
	xdr->buf = buf;
	xdr->iov = buf->head;
	xdr->p = p;
	xdr->end = (void *)p + bytes;
	buf->buflen = bytes;
}

__be32 nfsd4_encode_fattr_to_buf(__be32 **p, int words,
			struct svc_fh *fhp, struct svc_export *exp,
			struct dentry *dentry, u32 *bmval,
			struct svc_rqst *rqstp, int ignore_crossmnt)
{
	struct xdr_buf dummy;
	struct xdr_stream xdr;
	__be32 ret;

	svcxdr_init_encode_from_buffer(&xdr, &dummy, *p, words << 2);
	ret = nfsd4_encode_fattr(&xdr, fhp, exp, dentry, bmval, rqstp,
							ignore_crossmnt);
	*p = xdr.p;
	return ret;
}

static inline int attributes_need_mount(u32 *bmval)
{
	if (bmval[0] & ~(FATTR4_WORD0_RDATTR_ERROR | FATTR4_WORD0_LEASE_TIME))
		return 1;
	if (bmval[1] & ~FATTR4_WORD1_MOUNTED_ON_FILEID)
		return 1;
	return 0;
}

static __be32
nfsd4_encode_dirent_fattr(struct xdr_stream *xdr, struct nfsd4_readdir *cd,
			const char *name, int namlen)
{
	struct svc_export *exp = cd->rd_fhp->fh_export;
	struct dentry *dentry;
	__be32 nfserr;
	int ignore_crossmnt = 0;

	dentry = lookup_one_len_unlocked(name, cd->rd_fhp->fh_dentry, namlen);
	if (IS_ERR(dentry))
		return nfserrno(PTR_ERR(dentry));
	if (d_really_is_negative(dentry)) {
		/*
		 * we're not holding the i_mutex here, so there's
		 * a window where this directory entry could have gone
		 * away.
		 */
		dput(dentry);
		return nfserr_noent;
	}

	exp_get(exp);
	/*
	 * In the case of a mountpoint, the client may be asking for
	 * attributes that are only properties of the underlying filesystem
	 * as opposed to the cross-mounted file system. In such a case,
	 * we will not follow the cross mount and will fill the attribtutes
	 * directly from the mountpoint dentry.
	 */
	if (nfsd_mountpoint(dentry, exp)) {
		int err;

		if (!(exp->ex_flags & NFSEXP_V4ROOT)
				&& !attributes_need_mount(cd->rd_bmval)) {
			ignore_crossmnt = 1;
			goto out_encode;
		}
		/*
		 * Why the heck aren't we just using nfsd_lookup??
		 * Different "."/".." handling?  Something else?
		 * At least, add a comment here to explain....
		 */
		err = nfsd_cross_mnt(cd->rd_rqstp, &dentry, &exp);
		if (err) {
			nfserr = nfserrno(err);
			goto out_put;
		}
		nfserr = check_nfsd_access(exp, cd->rd_rqstp);
		if (nfserr)
			goto out_put;

	}
out_encode:
	nfserr = nfsd4_encode_fattr(xdr, NULL, exp, dentry, cd->rd_bmval,
					cd->rd_rqstp, ignore_crossmnt);
out_put:
	dput(dentry);
	exp_put(exp);
	return nfserr;
}

static __be32 *
nfsd4_encode_rdattr_error(struct xdr_stream *xdr, __be32 nfserr)
{
	__be32 *p;

	p = xdr_reserve_space(xdr, 20);
	if (!p)
		return NULL;
	*p++ = htonl(2);
	*p++ = htonl(FATTR4_WORD0_RDATTR_ERROR); /* bmval0 */
	*p++ = htonl(0);			 /* bmval1 */

	*p++ = htonl(4);     /* attribute length */
	*p++ = nfserr;       /* no htonl */
	return p;
}

static int
nfsd4_encode_dirent(void *ccdv, const char *name, int namlen,
		    loff_t offset, u64 ino, unsigned int d_type)
{
	struct readdir_cd *ccd = ccdv;
	struct nfsd4_readdir *cd = container_of(ccd, struct nfsd4_readdir, common);
	struct xdr_stream *xdr = cd->xdr;
	int start_offset = xdr->buf->len;
	int cookie_offset;
	u32 name_and_cookie;
	int entry_bytes;
	__be32 nfserr = nfserr_toosmall;
	__be64 wire_offset;
	__be32 *p;

	/* In nfsv4, "." and ".." never make it onto the wire.. */
	if (name && isdotent(name, namlen)) {
		cd->common.err = nfs_ok;
		return 0;
	}

	if (cd->cookie_offset) {
		wire_offset = cpu_to_be64(offset);
		write_bytes_to_xdr_buf(xdr->buf, cd->cookie_offset,
							&wire_offset, 8);
	}

	p = xdr_reserve_space(xdr, 4);
	if (!p)
		goto fail;
	*p++ = xdr_one;                             /* mark entry present */
	cookie_offset = xdr->buf->len;
	p = xdr_reserve_space(xdr, 3*4 + namlen);
	if (!p)
		goto fail;
	p = xdr_encode_hyper(p, NFS_OFFSET_MAX);    /* offset of next entry */
	p = xdr_encode_array(p, name, namlen);      /* name length & name */

	nfserr = nfsd4_encode_dirent_fattr(xdr, cd, name, namlen);
	switch (nfserr) {
	case nfs_ok:
		break;
	case nfserr_resource:
		nfserr = nfserr_toosmall;
		goto fail;
	case nfserr_noent:
		xdr_truncate_encode(xdr, start_offset);
		goto skip_entry;
	default:
		/*
		 * If the client requested the RDATTR_ERROR attribute,
		 * we stuff the error code into this attribute
		 * and continue.  If this attribute was not requested,
		 * then in accordance with the spec, we fail the
		 * entire READDIR operation(!)
		 */
		if (!(cd->rd_bmval[0] & FATTR4_WORD0_RDATTR_ERROR))
			goto fail;
		p = nfsd4_encode_rdattr_error(xdr, nfserr);
		if (p == NULL) {
			nfserr = nfserr_toosmall;
			goto fail;
		}
	}
	nfserr = nfserr_toosmall;
	entry_bytes = xdr->buf->len - start_offset;
	if (entry_bytes > cd->rd_maxcount)
		goto fail;
	cd->rd_maxcount -= entry_bytes;
	/*
	 * RFC 3530 14.2.24 describes rd_dircount as only a "hint", so
	 * let's always let through the first entry, at least:
	 */
	if (!cd->rd_dircount)
		goto fail;
	name_and_cookie = 4 + 4 * XDR_QUADLEN(namlen) + 8;
	if (name_and_cookie > cd->rd_dircount && cd->cookie_offset)
		goto fail;
	cd->rd_dircount -= min(cd->rd_dircount, name_and_cookie);

	cd->cookie_offset = cookie_offset;
skip_entry:
	cd->common.err = nfs_ok;
	return 0;
fail:
	xdr_truncate_encode(xdr, start_offset);
	cd->common.err = nfserr;
	return -EINVAL;
}

static __be32
nfsd4_encode_stateid(struct xdr_stream *xdr, stateid_t *sid)
{
	__be32 *p;

	p = xdr_reserve_space(xdr, sizeof(stateid_t));
	if (!p)
		return nfserr_resource;
	*p++ = cpu_to_be32(sid->si_generation);
	p = xdr_encode_opaque_fixed(p, &sid->si_opaque,
					sizeof(stateid_opaque_t));
	return 0;
}

static __be32
nfsd4_encode_access(struct nfsd4_compoundres *resp, __be32 nfserr, struct nfsd4_access *access)
{
	struct xdr_stream *xdr = &resp->xdr;
	__be32 *p;

	if (!nfserr) {
		p = xdr_reserve_space(xdr, 8);
		if (!p)
			return nfserr_resource;
		*p++ = cpu_to_be32(access->ac_supported);
		*p++ = cpu_to_be32(access->ac_resp_access);
	}
	return nfserr;
}

static __be32 nfsd4_encode_bind_conn_to_session(struct nfsd4_compoundres *resp, __be32 nfserr, struct nfsd4_bind_conn_to_session *bcts)
{
	struct xdr_stream *xdr = &resp->xdr;
	__be32 *p;

	if (!nfserr) {
		p = xdr_reserve_space(xdr, NFS4_MAX_SESSIONID_LEN + 8);
		if (!p)
			return nfserr_resource;
		p = xdr_encode_opaque_fixed(p, bcts->sessionid.data,
						NFS4_MAX_SESSIONID_LEN);
		*p++ = cpu_to_be32(bcts->dir);
		/* Upshifting from TCP to RDMA is not supported */
		*p++ = cpu_to_be32(0);
	}
	return nfserr;
}

static __be32
nfsd4_encode_close(struct nfsd4_compoundres *resp, __be32 nfserr, struct nfsd4_close *close)
{
	struct xdr_stream *xdr = &resp->xdr;

	if (!nfserr)
		nfserr = nfsd4_encode_stateid(xdr, &close->cl_stateid);

	return nfserr;
}


static __be32
nfsd4_encode_commit(struct nfsd4_compoundres *resp, __be32 nfserr, struct nfsd4_commit *commit)
{
	struct xdr_stream *xdr = &resp->xdr;
	__be32 *p;

	if (!nfserr) {
		p = xdr_reserve_space(xdr, NFS4_VERIFIER_SIZE);
		if (!p)
			return nfserr_resource;
		p = xdr_encode_opaque_fixed(p, commit->co_verf.data,
						NFS4_VERIFIER_SIZE);
	}
	return nfserr;
}

static __be32
nfsd4_encode_create(struct nfsd4_compoundres *resp, __be32 nfserr, struct nfsd4_create *create)
{
	struct xdr_stream *xdr = &resp->xdr;
	__be32 *p;

	if (!nfserr) {
		p = xdr_reserve_space(xdr, 20);
		if (!p)
			return nfserr_resource;
		encode_cinfo(p, &create->cr_cinfo);
		nfserr = nfsd4_encode_bitmap(xdr, create->cr_bmval[0],
				create->cr_bmval[1], create->cr_bmval[2]);
	}
	return nfserr;
}

static __be32
nfsd4_encode_getattr(struct nfsd4_compoundres *resp, __be32 nfserr, struct nfsd4_getattr *getattr)
{
	struct svc_fh *fhp = getattr->ga_fhp;
	struct xdr_stream *xdr = &resp->xdr;

	if (nfserr)
		return nfserr;

	nfserr = nfsd4_encode_fattr(xdr, fhp, fhp->fh_export, fhp->fh_dentry,
				    getattr->ga_bmval,
				    resp->rqstp, 0);
	return nfserr;
}

static __be32
nfsd4_encode_getfh(struct nfsd4_compoundres *resp, __be32 nfserr, struct svc_fh **fhpp)
{
	struct xdr_stream *xdr = &resp->xdr;
	struct svc_fh *fhp = *fhpp;
	unsigned int len;
	__be32 *p;

	if (!nfserr) {
		len = fhp->fh_handle.fh_size;
		p = xdr_reserve_space(xdr, len + 4);
		if (!p)
			return nfserr_resource;
		p = xdr_encode_opaque(p, &fhp->fh_handle.fh_base, len);
	}
	return nfserr;
}

/*
* Including all fields other than the name, a LOCK4denied structure requires
*   8(clientid) + 4(namelen) + 8(offset) + 8(length) + 4(type) = 32 bytes.
*/
static __be32
nfsd4_encode_lock_denied(struct xdr_stream *xdr, struct nfsd4_lock_denied *ld)
{
	struct xdr_netobj *conf = &ld->ld_owner;
	__be32 *p;

again:
	p = xdr_reserve_space(xdr, 32 + XDR_LEN(conf->len));
	if (!p) {
		/*
		 * Don't fail to return the result just because we can't
		 * return the conflicting open:
		 */
		if (conf->len) {
			kfree(conf->data);
			conf->len = 0;
			conf->data = NULL;
			goto again;
		}
		return nfserr_resource;
	}
	p = xdr_encode_hyper(p, ld->ld_start);
	p = xdr_encode_hyper(p, ld->ld_length);
	*p++ = cpu_to_be32(ld->ld_type);
	if (conf->len) {
		p = xdr_encode_opaque_fixed(p, &ld->ld_clientid, 8);
		p = xdr_encode_opaque(p, conf->data, conf->len);
		kfree(conf->data);
	}  else {  /* non - nfsv4 lock in conflict, no clientid nor owner */
		p = xdr_encode_hyper(p, (u64)0); /* clientid */
		*p++ = cpu_to_be32(0); /* length of owner name */
	}
	return nfserr_denied;
}

static __be32
nfsd4_encode_lock(struct nfsd4_compoundres *resp, __be32 nfserr, struct nfsd4_lock *lock)
{
	struct xdr_stream *xdr = &resp->xdr;

	if (!nfserr)
		nfserr = nfsd4_encode_stateid(xdr, &lock->lk_resp_stateid);
	else if (nfserr == nfserr_denied)
		nfserr = nfsd4_encode_lock_denied(xdr, &lock->lk_denied);

	return nfserr;
}

static __be32
nfsd4_encode_lockt(struct nfsd4_compoundres *resp, __be32 nfserr, struct nfsd4_lockt *lockt)
{
	struct xdr_stream *xdr = &resp->xdr;

	if (nfserr == nfserr_denied)
		nfsd4_encode_lock_denied(xdr, &lockt->lt_denied);
	return nfserr;
}

static __be32
nfsd4_encode_locku(struct nfsd4_compoundres *resp, __be32 nfserr, struct nfsd4_locku *locku)
{
	struct xdr_stream *xdr = &resp->xdr;

	if (!nfserr)
		nfserr = nfsd4_encode_stateid(xdr, &locku->lu_stateid);

	return nfserr;
}


static __be32
nfsd4_encode_link(struct nfsd4_compoundres *resp, __be32 nfserr, struct nfsd4_link *link)
{
	struct xdr_stream *xdr = &resp->xdr;
	__be32 *p;

	if (!nfserr) {
		p = xdr_reserve_space(xdr, 20);
		if (!p)
			return nfserr_resource;
		p = encode_cinfo(p, &link->li_cinfo);
	}
	return nfserr;
}


static __be32
nfsd4_encode_open(struct nfsd4_compoundres *resp, __be32 nfserr, struct nfsd4_open *open)
{
	struct xdr_stream *xdr = &resp->xdr;
	__be32 *p;

	if (nfserr)
		goto out;

	nfserr = nfsd4_encode_stateid(xdr, &open->op_stateid);
	if (nfserr)
		goto out;
	p = xdr_reserve_space(xdr, 24);
	if (!p)
		return nfserr_resource;
	p = encode_cinfo(p, &open->op_cinfo);
	*p++ = cpu_to_be32(open->op_rflags);

	nfserr = nfsd4_encode_bitmap(xdr, open->op_bmval[0], open->op_bmval[1],
					open->op_bmval[2]);
	if (nfserr)
		goto out;

	p = xdr_reserve_space(xdr, 4);
	if (!p)
		return nfserr_resource;

	*p++ = cpu_to_be32(open->op_delegate_type);
	switch (open->op_delegate_type) {
	case NFS4_OPEN_DELEGATE_NONE:
		break;
	case NFS4_OPEN_DELEGATE_READ:
		nfserr = nfsd4_encode_stateid(xdr, &open->op_delegate_stateid);
		if (nfserr)
			return nfserr;
		p = xdr_reserve_space(xdr, 20);
		if (!p)
			return nfserr_resource;
		*p++ = cpu_to_be32(open->op_recall);

		/*
		 * TODO: ACE's in delegations
		 */
		*p++ = cpu_to_be32(NFS4_ACE_ACCESS_ALLOWED_ACE_TYPE);
		*p++ = cpu_to_be32(0);
		*p++ = cpu_to_be32(0);
		*p++ = cpu_to_be32(0);   /* XXX: is NULL principal ok? */
		break;
	case NFS4_OPEN_DELEGATE_WRITE:
		nfserr = nfsd4_encode_stateid(xdr, &open->op_delegate_stateid);
		if (nfserr)
			return nfserr;
		p = xdr_reserve_space(xdr, 32);
		if (!p)
			return nfserr_resource;
		*p++ = cpu_to_be32(0);

		/*
		 * TODO: space_limit's in delegations
		 */
		*p++ = cpu_to_be32(NFS4_LIMIT_SIZE);
		*p++ = cpu_to_be32(~(u32)0);
		*p++ = cpu_to_be32(~(u32)0);

		/*
		 * TODO: ACE's in delegations
		 */
		*p++ = cpu_to_be32(NFS4_ACE_ACCESS_ALLOWED_ACE_TYPE);
		*p++ = cpu_to_be32(0);
		*p++ = cpu_to_be32(0);
		*p++ = cpu_to_be32(0);   /* XXX: is NULL principal ok? */
		break;
	case NFS4_OPEN_DELEGATE_NONE_EXT: /* 4.1 */
		switch (open->op_why_no_deleg) {
		case WND4_CONTENTION:
		case WND4_RESOURCE:
			p = xdr_reserve_space(xdr, 8);
			if (!p)
				return nfserr_resource;
			*p++ = cpu_to_be32(open->op_why_no_deleg);
			/* deleg signaling not supported yet: */
			*p++ = cpu_to_be32(0);
			break;
		default:
			p = xdr_reserve_space(xdr, 4);
			if (!p)
				return nfserr_resource;
			*p++ = cpu_to_be32(open->op_why_no_deleg);
		}
		break;
	default:
		BUG();
	}
	/* XXX save filehandle here */
out:
	return nfserr;
}

static __be32
nfsd4_encode_open_confirm(struct nfsd4_compoundres *resp, __be32 nfserr, struct nfsd4_open_confirm *oc)
{
	struct xdr_stream *xdr = &resp->xdr;

	if (!nfserr)
		nfserr = nfsd4_encode_stateid(xdr, &oc->oc_resp_stateid);

	return nfserr;
}

static __be32
nfsd4_encode_open_downgrade(struct nfsd4_compoundres *resp, __be32 nfserr, struct nfsd4_open_downgrade *od)
{
	struct xdr_stream *xdr = &resp->xdr;

	if (!nfserr)
		nfserr = nfsd4_encode_stateid(xdr, &od->od_stateid);

	return nfserr;
}

static __be32 nfsd4_encode_splice_read(
				struct nfsd4_compoundres *resp,
				struct nfsd4_read *read,
				struct file *file, unsigned long maxcount)
{
	struct xdr_stream *xdr = &resp->xdr;
	struct xdr_buf *buf = xdr->buf;
	u32 eof;
	long len;
	int space_left;
	__be32 nfserr;
	__be32 *p = xdr->p - 2;

	/* Make sure there will be room for padding if needed */
	if (xdr->end - xdr->p < 1)
		return nfserr_resource;

	len = maxcount;
	nfserr = nfsd_splice_read(read->rd_rqstp, file,
				  read->rd_offset, &maxcount);
	if (nfserr) {
		/*
		 * nfsd_splice_actor may have already messed with the
		 * page length; reset it so as not to confuse
		 * xdr_truncate_encode:
		 */
		buf->page_len = 0;
		return nfserr;
	}

	eof = nfsd_eof_on_read(len, maxcount, read->rd_offset,
				d_inode(read->rd_fhp->fh_dentry)->i_size);

	*(p++) = htonl(eof);
	*(p++) = htonl(maxcount);

	buf->page_len = maxcount;
	buf->len += maxcount;
	xdr->page_ptr += (buf->page_base + maxcount + PAGE_SIZE - 1)
							/ PAGE_SIZE;

	/* Use rest of head for padding and remaining ops: */
	buf->tail[0].iov_base = xdr->p;
	buf->tail[0].iov_len = 0;
	xdr->iov = buf->tail;
	if (maxcount&3) {
		int pad = 4 - (maxcount&3);

		*(xdr->p++) = 0;

		buf->tail[0].iov_base += maxcount&3;
		buf->tail[0].iov_len = pad;
		buf->len += pad;
	}

	space_left = min_t(int, (void *)xdr->end - (void *)xdr->p,
				buf->buflen - buf->len);
	buf->buflen = buf->len + space_left;
	xdr->end = (__be32 *)((void *)xdr->end + space_left);

	return 0;
}

static __be32 nfsd4_encode_readv(struct nfsd4_compoundres *resp,
				 struct nfsd4_read *read,
				 struct file *file, unsigned long maxcount)
{
	struct xdr_stream *xdr = &resp->xdr;
	u32 eof;
	int v;
	int starting_len = xdr->buf->len - 8;
	long len;
	int thislen;
	__be32 nfserr;
	__be32 tmp;
	__be32 *p;
	u32 zzz = 0;
	int pad;

	len = maxcount;
	v = 0;

	thislen = min_t(long, len, ((void *)xdr->end - (void *)xdr->p));
	p = xdr_reserve_space(xdr, (thislen+3)&~3);
	WARN_ON_ONCE(!p);
	resp->rqstp->rq_vec[v].iov_base = p;
	resp->rqstp->rq_vec[v].iov_len = thislen;
	v++;
	len -= thislen;

	while (len) {
		thislen = min_t(long, len, PAGE_SIZE);
		p = xdr_reserve_space(xdr, (thislen+3)&~3);
		WARN_ON_ONCE(!p);
		resp->rqstp->rq_vec[v].iov_base = p;
		resp->rqstp->rq_vec[v].iov_len = thislen;
		v++;
		len -= thislen;
	}
	read->rd_vlen = v;

	len = maxcount;
	nfserr = nfsd_readv(file, read->rd_offset, resp->rqstp->rq_vec,
			read->rd_vlen, &maxcount);
	if (nfserr)
		return nfserr;
	xdr_truncate_encode(xdr, starting_len + 8 + ((maxcount+3)&~3));

	eof = nfsd_eof_on_read(len, maxcount, read->rd_offset,
				d_inode(read->rd_fhp->fh_dentry)->i_size);

	tmp = htonl(eof);
	write_bytes_to_xdr_buf(xdr->buf, starting_len    , &tmp, 4);
	tmp = htonl(maxcount);
	write_bytes_to_xdr_buf(xdr->buf, starting_len + 4, &tmp, 4);

	pad = (maxcount&3) ? 4 - (maxcount&3) : 0;
	write_bytes_to_xdr_buf(xdr->buf, starting_len + 8 + maxcount,
								&zzz, pad);
	return 0;

}

static __be32
nfsd4_encode_read(struct nfsd4_compoundres *resp, __be32 nfserr,
		  struct nfsd4_read *read)
{
	unsigned long maxcount;
	struct xdr_stream *xdr = &resp->xdr;
	struct file *file = read->rd_filp;
	int starting_len = xdr->buf->len;
	struct raparms *ra = NULL;
	__be32 *p;

	if (nfserr)
		goto out;

	p = xdr_reserve_space(xdr, 8); /* eof flag and byte count */
	if (!p) {
		WARN_ON_ONCE(test_bit(RQ_SPLICE_OK, &resp->rqstp->rq_flags));
		nfserr = nfserr_resource;
		goto out;
	}
	if (resp->xdr.buf->page_len &&
	    test_bit(RQ_SPLICE_OK, &resp->rqstp->rq_flags)) {
		WARN_ON_ONCE(1);
		nfserr = nfserr_resource;
		goto out;
	}
	xdr_commit_encode(xdr);

	maxcount = svc_max_payload(resp->rqstp);
	maxcount = min_t(unsigned long, maxcount,
			 (xdr->buf->buflen - xdr->buf->len));
	maxcount = min_t(unsigned long, maxcount, read->rd_length);

	if (read->rd_tmp_file)
		ra = nfsd_init_raparms(file);

	if (file->f_op->splice_read &&
	    test_bit(RQ_SPLICE_OK, &resp->rqstp->rq_flags))
		nfserr = nfsd4_encode_splice_read(resp, read, file, maxcount);
	else
		nfserr = nfsd4_encode_readv(resp, read, file, maxcount);

	if (ra)
		nfsd_put_raparams(file, ra);

	if (nfserr)
		xdr_truncate_encode(xdr, starting_len);

out:
	if (file)
		fput(file);
	return nfserr;
}

static __be32
nfsd4_encode_readlink(struct nfsd4_compoundres *resp, __be32 nfserr, struct nfsd4_readlink *readlink)
{
	int maxcount;
	__be32 wire_count;
	int zero = 0;
	struct xdr_stream *xdr = &resp->xdr;
	int length_offset = xdr->buf->len;
	__be32 *p;

	if (nfserr)
		return nfserr;

	p = xdr_reserve_space(xdr, 4);
	if (!p)
		return nfserr_resource;
	maxcount = PAGE_SIZE;

	p = xdr_reserve_space(xdr, maxcount);
	if (!p)
		return nfserr_resource;
	/*
	 * XXX: By default, the ->readlink() VFS op will truncate symlinks
	 * if they would overflow the buffer.  Is this kosher in NFSv4?  If
	 * not, one easy fix is: if ->readlink() precisely fills the buffer,
	 * assume that truncation occurred, and return NFS4ERR_RESOURCE.
	 */
	nfserr = nfsd_readlink(readlink->rl_rqstp, readlink->rl_fhp,
						(char *)p, &maxcount);
	if (nfserr == nfserr_isdir)
		nfserr = nfserr_inval;
	if (nfserr) {
		xdr_truncate_encode(xdr, length_offset);
		return nfserr;
	}

	wire_count = htonl(maxcount);
	write_bytes_to_xdr_buf(xdr->buf, length_offset, &wire_count, 4);
	xdr_truncate_encode(xdr, length_offset + 4 + ALIGN(maxcount, 4));
	if (maxcount & 3)
		write_bytes_to_xdr_buf(xdr->buf, length_offset + 4 + maxcount,
						&zero, 4 - (maxcount&3));
	return 0;
}

static __be32
nfsd4_encode_readdir(struct nfsd4_compoundres *resp, __be32 nfserr, struct nfsd4_readdir *readdir)
{
	int maxcount;
	int bytes_left;
	loff_t offset;
	__be64 wire_offset;
	struct xdr_stream *xdr = &resp->xdr;
	int starting_len = xdr->buf->len;
	__be32 *p;

	if (nfserr)
		return nfserr;

	p = xdr_reserve_space(xdr, NFS4_VERIFIER_SIZE);
	if (!p)
		return nfserr_resource;

	/* XXX: Following NFSv3, we ignore the READDIR verifier for now. */
	*p++ = cpu_to_be32(0);
	*p++ = cpu_to_be32(0);
	resp->xdr.buf->head[0].iov_len = ((char *)resp->xdr.p)
				- (char *)resp->xdr.buf->head[0].iov_base;

	/*
	 * Number of bytes left for directory entries allowing for the
	 * final 8 bytes of the readdir and a following failed op:
	 */
	bytes_left = xdr->buf->buflen - xdr->buf->len
			- COMPOUND_ERR_SLACK_SPACE - 8;
	if (bytes_left < 0) {
		nfserr = nfserr_resource;
		goto err_no_verf;
	}
	maxcount = min_t(u32, readdir->rd_maxcount, INT_MAX);
	/*
	 * Note the rfc defines rd_maxcount as the size of the
	 * READDIR4resok structure, which includes the verifier above
	 * and the 8 bytes encoded at the end of this function:
	 */
	if (maxcount < 16) {
		nfserr = nfserr_toosmall;
		goto err_no_verf;
	}
	maxcount = min_t(int, maxcount-16, bytes_left);

	/* RFC 3530 14.2.24 allows us to ignore dircount when it's 0: */
	if (!readdir->rd_dircount)
		readdir->rd_dircount = INT_MAX;

	readdir->xdr = xdr;
	readdir->rd_maxcount = maxcount;
	readdir->common.err = 0;
	readdir->cookie_offset = 0;

	offset = readdir->rd_cookie;
	nfserr = nfsd_readdir(readdir->rd_rqstp, readdir->rd_fhp,
			      &offset,
			      &readdir->common, nfsd4_encode_dirent);
	if (nfserr == nfs_ok &&
	    readdir->common.err == nfserr_toosmall &&
	    xdr->buf->len == starting_len + 8) {
		/* nothing encoded; which limit did we hit?: */
		if (maxcount - 16 < bytes_left)
			/* It was the fault of rd_maxcount: */
			nfserr = nfserr_toosmall;
		else
			/* We ran out of buffer space: */
			nfserr = nfserr_resource;
	}
	if (nfserr)
		goto err_no_verf;

	if (readdir->cookie_offset) {
		wire_offset = cpu_to_be64(offset);
		write_bytes_to_xdr_buf(xdr->buf, readdir->cookie_offset,
							&wire_offset, 8);
	}

	p = xdr_reserve_space(xdr, 8);
	if (!p) {
		WARN_ON_ONCE(1);
		goto err_no_verf;
	}
	*p++ = 0;	/* no more entries */
	*p++ = htonl(readdir->common.err == nfserr_eof);

	return 0;
err_no_verf:
	xdr_truncate_encode(xdr, starting_len);
	return nfserr;
}

static __be32
nfsd4_encode_remove(struct nfsd4_compoundres *resp, __be32 nfserr, struct nfsd4_remove *remove)
{
	struct xdr_stream *xdr = &resp->xdr;
	__be32 *p;

	if (!nfserr) {
		p = xdr_reserve_space(xdr, 20);
		if (!p)
			return nfserr_resource;
		p = encode_cinfo(p, &remove->rm_cinfo);
	}
	return nfserr;
}

static __be32
nfsd4_encode_rename(struct nfsd4_compoundres *resp, __be32 nfserr, struct nfsd4_rename *rename)
{
	struct xdr_stream *xdr = &resp->xdr;
	__be32 *p;

	if (!nfserr) {
		p = xdr_reserve_space(xdr, 40);
		if (!p)
			return nfserr_resource;
		p = encode_cinfo(p, &rename->rn_sinfo);
		p = encode_cinfo(p, &rename->rn_tinfo);
	}
	return nfserr;
}

static __be32
nfsd4_do_encode_secinfo(struct xdr_stream *xdr,
			 __be32 nfserr, struct svc_export *exp)
{
	u32 i, nflavs, supported;
	struct exp_flavor_info *flavs;
	struct exp_flavor_info def_flavs[2];
	__be32 *p, *flavorsp;
	static bool report = true;

	if (nfserr)
		goto out;
	nfserr = nfserr_resource;
	if (exp->ex_nflavors) {
		flavs = exp->ex_flavors;
		nflavs = exp->ex_nflavors;
	} else { /* Handling of some defaults in absence of real secinfo: */
		flavs = def_flavs;
		if (exp->ex_client->flavour->flavour == RPC_AUTH_UNIX) {
			nflavs = 2;
			flavs[0].pseudoflavor = RPC_AUTH_UNIX;
			flavs[1].pseudoflavor = RPC_AUTH_NULL;
		} else if (exp->ex_client->flavour->flavour == RPC_AUTH_GSS) {
			nflavs = 1;
			flavs[0].pseudoflavor
					= svcauth_gss_flavor(exp->ex_client);
		} else {
			nflavs = 1;
			flavs[0].pseudoflavor
					= exp->ex_client->flavour->flavour;
		}
	}

	supported = 0;
	p = xdr_reserve_space(xdr, 4);
	if (!p)
		goto out;
	flavorsp = p++;		/* to be backfilled later */

	for (i = 0; i < nflavs; i++) {
		rpc_authflavor_t pf = flavs[i].pseudoflavor;
		struct rpcsec_gss_info info;

		if (rpcauth_get_gssinfo(pf, &info) == 0) {
			supported++;
			p = xdr_reserve_space(xdr, 4 + 4 +
					      XDR_LEN(info.oid.len) + 4 + 4);
			if (!p)
				goto out;
			*p++ = cpu_to_be32(RPC_AUTH_GSS);
			p = xdr_encode_opaque(p,  info.oid.data, info.oid.len);
			*p++ = cpu_to_be32(info.qop);
			*p++ = cpu_to_be32(info.service);
		} else if (pf < RPC_AUTH_MAXFLAVOR) {
			supported++;
			p = xdr_reserve_space(xdr, 4);
			if (!p)
				goto out;
			*p++ = cpu_to_be32(pf);
		} else {
			if (report)
				pr_warn("NFS: SECINFO: security flavor %u "
					"is not supported\n", pf);
		}
	}

	if (nflavs != supported)
		report = false;
	*flavorsp = htonl(supported);
	nfserr = 0;
out:
	if (exp)
		exp_put(exp);
	return nfserr;
}

static __be32
nfsd4_encode_secinfo(struct nfsd4_compoundres *resp, __be32 nfserr,
		     struct nfsd4_secinfo *secinfo)
{
	struct xdr_stream *xdr = &resp->xdr;

	return nfsd4_do_encode_secinfo(xdr, nfserr, secinfo->si_exp);
}

static __be32
nfsd4_encode_secinfo_no_name(struct nfsd4_compoundres *resp, __be32 nfserr,
		     struct nfsd4_secinfo_no_name *secinfo)
{
	struct xdr_stream *xdr = &resp->xdr;

	return nfsd4_do_encode_secinfo(xdr, nfserr, secinfo->sin_exp);
}

/*
 * The SETATTR encode routine is special -- it always encodes a bitmap,
 * regardless of the error status.
 */
static __be32
nfsd4_encode_setattr(struct nfsd4_compoundres *resp, __be32 nfserr, struct nfsd4_setattr *setattr)
{
	struct xdr_stream *xdr = &resp->xdr;
	__be32 *p;

	p = xdr_reserve_space(xdr, 16);
	if (!p)
		return nfserr_resource;
	if (nfserr) {
		*p++ = cpu_to_be32(3);
		*p++ = cpu_to_be32(0);
		*p++ = cpu_to_be32(0);
		*p++ = cpu_to_be32(0);
	}
	else {
		*p++ = cpu_to_be32(3);
		*p++ = cpu_to_be32(setattr->sa_bmval[0]);
		*p++ = cpu_to_be32(setattr->sa_bmval[1]);
		*p++ = cpu_to_be32(setattr->sa_bmval[2]);
	}
	return nfserr;
}

static __be32
nfsd4_encode_setclientid(struct nfsd4_compoundres *resp, __be32 nfserr, struct nfsd4_setclientid *scd)
{
	struct xdr_stream *xdr = &resp->xdr;
	__be32 *p;

	if (!nfserr) {
		p = xdr_reserve_space(xdr, 8 + NFS4_VERIFIER_SIZE);
		if (!p)
			return nfserr_resource;
		p = xdr_encode_opaque_fixed(p, &scd->se_clientid, 8);
		p = xdr_encode_opaque_fixed(p, &scd->se_confirm,
						NFS4_VERIFIER_SIZE);
	}
	else if (nfserr == nfserr_clid_inuse) {
		p = xdr_reserve_space(xdr, 8);
		if (!p)
			return nfserr_resource;
		*p++ = cpu_to_be32(0);
		*p++ = cpu_to_be32(0);
	}
	return nfserr;
}

static __be32
nfsd4_encode_write(struct nfsd4_compoundres *resp, __be32 nfserr, struct nfsd4_write *write)
{
	struct xdr_stream *xdr = &resp->xdr;
	__be32 *p;

	if (!nfserr) {
		p = xdr_reserve_space(xdr, 16);
		if (!p)
			return nfserr_resource;
		*p++ = cpu_to_be32(write->wr_bytes_written);
		*p++ = cpu_to_be32(write->wr_how_written);
		p = xdr_encode_opaque_fixed(p, write->wr_verifier.data,
							NFS4_VERIFIER_SIZE);
	}
	return nfserr;
}

static __be32
nfsd4_encode_exchange_id(struct nfsd4_compoundres *resp, __be32 nfserr,
			 struct nfsd4_exchange_id *exid)
{
	struct xdr_stream *xdr = &resp->xdr;
	__be32 *p;
	char *major_id;
	char *server_scope;
	int major_id_sz;
	int server_scope_sz;
	int status = 0;
	uint64_t minor_id = 0;

	if (nfserr)
		return nfserr;

	major_id = utsname()->nodename;
	major_id_sz = strlen(major_id);
	server_scope = utsname()->nodename;
	server_scope_sz = strlen(server_scope);

	p = xdr_reserve_space(xdr,
		8 /* eir_clientid */ +
		4 /* eir_sequenceid */ +
		4 /* eir_flags */ +
		4 /* spr_how */);
	if (!p)
		return nfserr_resource;

	p = xdr_encode_opaque_fixed(p, &exid->clientid, 8);
	*p++ = cpu_to_be32(exid->seqid);
	*p++ = cpu_to_be32(exid->flags);

	*p++ = cpu_to_be32(exid->spa_how);

	switch (exid->spa_how) {
	case SP4_NONE:
		break;
	case SP4_MACH_CRED:
		/* spo_must_enforce bitmap: */
		status = nfsd4_encode_bitmap(xdr,
					exid->spo_must_enforce[0],
					exid->spo_must_enforce[1],
					exid->spo_must_enforce[2]);
		if (status)
			goto out;
		/* spo_must_allow bitmap: */
		status = nfsd4_encode_bitmap(xdr,
					exid->spo_must_allow[0],
					exid->spo_must_allow[1],
					exid->spo_must_allow[2]);
		if (status)
			goto out;
		break;
	default:
		WARN_ON_ONCE(1);
	}

	p = xdr_reserve_space(xdr,
		8 /* so_minor_id */ +
		4 /* so_major_id.len */ +
		(XDR_QUADLEN(major_id_sz) * 4) +
		4 /* eir_server_scope.len */ +
		(XDR_QUADLEN(server_scope_sz) * 4) +
		4 /* eir_server_impl_id.count (0) */);
	if (!p)
		return nfserr_resource;

	/* The server_owner struct */
	p = xdr_encode_hyper(p, minor_id);      /* Minor id */
	/* major id */
	p = xdr_encode_opaque(p, major_id, major_id_sz);

	/* Server scope */
	p = xdr_encode_opaque(p, server_scope, server_scope_sz);

	/* Implementation id */
	*p++ = cpu_to_be32(0);	/* zero length nfs_impl_id4 array */
	return 0;
out:
	return status;
}

static __be32
nfsd4_encode_create_session(struct nfsd4_compoundres *resp, __be32 nfserr,
			    struct nfsd4_create_session *sess)
{
	struct xdr_stream *xdr = &resp->xdr;
	__be32 *p;

	if (nfserr)
		return nfserr;

	p = xdr_reserve_space(xdr, 24);
	if (!p)
		return nfserr_resource;
	p = xdr_encode_opaque_fixed(p, sess->sessionid.data,
					NFS4_MAX_SESSIONID_LEN);
	*p++ = cpu_to_be32(sess->seqid);
	*p++ = cpu_to_be32(sess->flags);

	p = xdr_reserve_space(xdr, 28);
	if (!p)
		return nfserr_resource;
	*p++ = cpu_to_be32(0); /* headerpadsz */
	*p++ = cpu_to_be32(sess->fore_channel.maxreq_sz);
	*p++ = cpu_to_be32(sess->fore_channel.maxresp_sz);
	*p++ = cpu_to_be32(sess->fore_channel.maxresp_cached);
	*p++ = cpu_to_be32(sess->fore_channel.maxops);
	*p++ = cpu_to_be32(sess->fore_channel.maxreqs);
	*p++ = cpu_to_be32(sess->fore_channel.nr_rdma_attrs);

	if (sess->fore_channel.nr_rdma_attrs) {
		p = xdr_reserve_space(xdr, 4);
		if (!p)
			return nfserr_resource;
		*p++ = cpu_to_be32(sess->fore_channel.rdma_attrs);
	}

	p = xdr_reserve_space(xdr, 28);
	if (!p)
		return nfserr_resource;
	*p++ = cpu_to_be32(0); /* headerpadsz */
	*p++ = cpu_to_be32(sess->back_channel.maxreq_sz);
	*p++ = cpu_to_be32(sess->back_channel.maxresp_sz);
	*p++ = cpu_to_be32(sess->back_channel.maxresp_cached);
	*p++ = cpu_to_be32(sess->back_channel.maxops);
	*p++ = cpu_to_be32(sess->back_channel.maxreqs);
	*p++ = cpu_to_be32(sess->back_channel.nr_rdma_attrs);

	if (sess->back_channel.nr_rdma_attrs) {
		p = xdr_reserve_space(xdr, 4);
		if (!p)
			return nfserr_resource;
		*p++ = cpu_to_be32(sess->back_channel.rdma_attrs);
	}
	return 0;
}

static __be32
nfsd4_encode_sequence(struct nfsd4_compoundres *resp, __be32 nfserr,
		      struct nfsd4_sequence *seq)
{
	struct xdr_stream *xdr = &resp->xdr;
	__be32 *p;

	if (nfserr)
		return nfserr;

	p = xdr_reserve_space(xdr, NFS4_MAX_SESSIONID_LEN + 20);
	if (!p)
		return nfserr_resource;
	p = xdr_encode_opaque_fixed(p, seq->sessionid.data,
					NFS4_MAX_SESSIONID_LEN);
	*p++ = cpu_to_be32(seq->seqid);
	*p++ = cpu_to_be32(seq->slotid);
	/* Note slotid's are numbered from zero: */
	*p++ = cpu_to_be32(seq->maxslots - 1); /* sr_highest_slotid */
	*p++ = cpu_to_be32(seq->maxslots - 1); /* sr_target_highest_slotid */
	*p++ = cpu_to_be32(seq->status_flags);

	resp->cstate.data_offset = xdr->buf->len; /* DRC cache data pointer */
	return 0;
}

static __be32
nfsd4_encode_test_stateid(struct nfsd4_compoundres *resp, __be32 nfserr,
			  struct nfsd4_test_stateid *test_stateid)
{
	struct xdr_stream *xdr = &resp->xdr;
	struct nfsd4_test_stateid_id *stateid, *next;
	__be32 *p;

	if (nfserr)
		return nfserr;

	p = xdr_reserve_space(xdr, 4 + (4 * test_stateid->ts_num_ids));
	if (!p)
		return nfserr_resource;
	*p++ = htonl(test_stateid->ts_num_ids);

	list_for_each_entry_safe(stateid, next, &test_stateid->ts_stateid_list, ts_id_list) {
		*p++ = stateid->ts_id_status;
	}

	return nfserr;
}

#ifdef CONFIG_NFSD_PNFS
static __be32
nfsd4_encode_getdeviceinfo(struct nfsd4_compoundres *resp, __be32 nfserr,
		struct nfsd4_getdeviceinfo *gdev)
{
	struct xdr_stream *xdr = &resp->xdr;
	const struct nfsd4_layout_ops *ops =
		nfsd4_layout_ops[gdev->gd_layout_type];
	u32 starting_len = xdr->buf->len, needed_len;
	__be32 *p;

	dprintk("%s: err %d\n", __func__, be32_to_cpu(nfserr));
	if (nfserr)
		goto out;

	nfserr = nfserr_resource;
	p = xdr_reserve_space(xdr, 4);
	if (!p)
		goto out;

	*p++ = cpu_to_be32(gdev->gd_layout_type);

	/* If maxcount is 0 then just update notifications */
	if (gdev->gd_maxcount != 0) {
		nfserr = ops->encode_getdeviceinfo(xdr, gdev);
		if (nfserr) {
			/*
			 * We don't bother to burden the layout drivers with
			 * enforcing gd_maxcount, just tell the client to
			 * come back with a bigger buffer if it's not enough.
			 */
			if (xdr->buf->len + 4 > gdev->gd_maxcount)
				goto toosmall;
			goto out;
		}
	}

	nfserr = nfserr_resource;
	if (gdev->gd_notify_types) {
		p = xdr_reserve_space(xdr, 4 + 4);
		if (!p)
			goto out;
		*p++ = cpu_to_be32(1);			/* bitmap length */
		*p++ = cpu_to_be32(gdev->gd_notify_types);
	} else {
		p = xdr_reserve_space(xdr, 4);
		if (!p)
			goto out;
		*p++ = 0;
	}

	nfserr = 0;
out:
	kfree(gdev->gd_device);
	dprintk("%s: done: %d\n", __func__, be32_to_cpu(nfserr));
	return nfserr;

toosmall:
	dprintk("%s: maxcount too small\n", __func__);
	needed_len = xdr->buf->len + 4 /* notifications */;
	xdr_truncate_encode(xdr, starting_len);
	p = xdr_reserve_space(xdr, 4);
	if (!p) {
		nfserr = nfserr_resource;
	} else {
		*p++ = cpu_to_be32(needed_len);
		nfserr = nfserr_toosmall;
	}
	goto out;
}

static __be32
nfsd4_encode_layoutget(struct nfsd4_compoundres *resp, __be32 nfserr,
		struct nfsd4_layoutget *lgp)
{
	struct xdr_stream *xdr = &resp->xdr;
	const struct nfsd4_layout_ops *ops =
		nfsd4_layout_ops[lgp->lg_layout_type];
	__be32 *p;

	dprintk("%s: err %d\n", __func__, nfserr);
	if (nfserr)
		goto out;

	nfserr = nfserr_resource;
	p = xdr_reserve_space(xdr, 36 + sizeof(stateid_opaque_t));
	if (!p)
		goto out;

	*p++ = cpu_to_be32(1);	/* we always set return-on-close */
	*p++ = cpu_to_be32(lgp->lg_sid.si_generation);
	p = xdr_encode_opaque_fixed(p, &lgp->lg_sid.si_opaque,
				    sizeof(stateid_opaque_t));

	*p++ = cpu_to_be32(1);	/* we always return a single layout */
	p = xdr_encode_hyper(p, lgp->lg_seg.offset);
	p = xdr_encode_hyper(p, lgp->lg_seg.length);
	*p++ = cpu_to_be32(lgp->lg_seg.iomode);
	*p++ = cpu_to_be32(lgp->lg_layout_type);

	nfserr = ops->encode_layoutget(xdr, lgp);
out:
	kfree(lgp->lg_content);
	return nfserr;
}

static __be32
nfsd4_encode_layoutcommit(struct nfsd4_compoundres *resp, __be32 nfserr,
			  struct nfsd4_layoutcommit *lcp)
{
	struct xdr_stream *xdr = &resp->xdr;
	__be32 *p;

	if (nfserr)
		return nfserr;

	p = xdr_reserve_space(xdr, 4);
	if (!p)
		return nfserr_resource;
	*p++ = cpu_to_be32(lcp->lc_size_chg);
	if (lcp->lc_size_chg) {
		p = xdr_reserve_space(xdr, 8);
		if (!p)
			return nfserr_resource;
		p = xdr_encode_hyper(p, lcp->lc_newsize);
	}

	return nfs_ok;
}

static __be32
nfsd4_encode_layoutreturn(struct nfsd4_compoundres *resp, __be32 nfserr,
		struct nfsd4_layoutreturn *lrp)
{
	struct xdr_stream *xdr = &resp->xdr;
	__be32 *p;

	if (nfserr)
		return nfserr;

	p = xdr_reserve_space(xdr, 4);
	if (!p)
		return nfserr_resource;
	*p++ = cpu_to_be32(lrp->lrs_present);
	if (lrp->lrs_present)
		return nfsd4_encode_stateid(xdr, &lrp->lr_sid);
	return nfs_ok;
}
#endif /* CONFIG_NFSD_PNFS */

static __be32
nfsd42_encode_write_res(struct nfsd4_compoundres *resp, struct nfsd42_write_res *write)
{
	__be32 *p;

	p = xdr_reserve_space(&resp->xdr, 4 + 8 + 4 + NFS4_VERIFIER_SIZE);
	if (!p)
		return nfserr_resource;

	*p++ = cpu_to_be32(0);
	p = xdr_encode_hyper(p, write->wr_bytes_written);
	*p++ = cpu_to_be32(write->wr_stable_how);
	p = xdr_encode_opaque_fixed(p, write->wr_verifier.data,
				    NFS4_VERIFIER_SIZE);
	return nfs_ok;
}

static __be32
nfsd4_encode_copy(struct nfsd4_compoundres *resp, __be32 nfserr,
		  struct nfsd4_copy *copy)
{
	__be32 *p;

	if (!nfserr) {
		nfserr = nfsd42_encode_write_res(resp, &copy->cp_res);
		if (nfserr)
			return nfserr;

		p = xdr_reserve_space(&resp->xdr, 4 + 4);
		*p++ = cpu_to_be32(copy->cp_consecutive);
		*p++ = cpu_to_be32(copy->cp_synchronous);
	}
	return nfserr;
}

static __be32
nfsd4_encode_seek(struct nfsd4_compoundres *resp, __be32 nfserr,
		  struct nfsd4_seek *seek)
{
	__be32 *p;

	if (nfserr)
		return nfserr;

	p = xdr_reserve_space(&resp->xdr, 4 + 8);
	*p++ = cpu_to_be32(seek->seek_eof);
	p = xdr_encode_hyper(p, seek->seek_pos);

	return nfserr;
}

static __be32
nfsd4_encode_noop(struct nfsd4_compoundres *resp, __be32 nfserr, void *p)
{
	return nfserr;
}

typedef __be32(* nfsd4_enc)(struct nfsd4_compoundres *, __be32, void *);

/*
 * Note: nfsd4_enc_ops vector is shared for v4.0 and v4.1
 * since we don't need to filter out obsolete ops as this is
 * done in the decoding phase.
 */
static nfsd4_enc nfsd4_enc_ops[] = {
	[OP_ACCESS]		= (nfsd4_enc)nfsd4_encode_access,
	[OP_CLOSE]		= (nfsd4_enc)nfsd4_encode_close,
	[OP_COMMIT]		= (nfsd4_enc)nfsd4_encode_commit,
	[OP_CREATE]		= (nfsd4_enc)nfsd4_encode_create,
	[OP_DELEGPURGE]		= (nfsd4_enc)nfsd4_encode_noop,
	[OP_DELEGRETURN]	= (nfsd4_enc)nfsd4_encode_noop,
	[OP_GETATTR]		= (nfsd4_enc)nfsd4_encode_getattr,
	[OP_GETFH]		= (nfsd4_enc)nfsd4_encode_getfh,
	[OP_LINK]		= (nfsd4_enc)nfsd4_encode_link,
	[OP_LOCK]		= (nfsd4_enc)nfsd4_encode_lock,
	[OP_LOCKT]		= (nfsd4_enc)nfsd4_encode_lockt,
	[OP_LOCKU]		= (nfsd4_enc)nfsd4_encode_locku,
	[OP_LOOKUP]		= (nfsd4_enc)nfsd4_encode_noop,
	[OP_LOOKUPP]		= (nfsd4_enc)nfsd4_encode_noop,
	[OP_NVERIFY]		= (nfsd4_enc)nfsd4_encode_noop,
	[OP_OPEN]		= (nfsd4_enc)nfsd4_encode_open,
	[OP_OPENATTR]		= (nfsd4_enc)nfsd4_encode_noop,
	[OP_OPEN_CONFIRM]	= (nfsd4_enc)nfsd4_encode_open_confirm,
	[OP_OPEN_DOWNGRADE]	= (nfsd4_enc)nfsd4_encode_open_downgrade,
	[OP_PUTFH]		= (nfsd4_enc)nfsd4_encode_noop,
	[OP_PUTPUBFH]		= (nfsd4_enc)nfsd4_encode_noop,
	[OP_PUTROOTFH]		= (nfsd4_enc)nfsd4_encode_noop,
	[OP_READ]		= (nfsd4_enc)nfsd4_encode_read,
	[OP_READDIR]		= (nfsd4_enc)nfsd4_encode_readdir,
	[OP_READLINK]		= (nfsd4_enc)nfsd4_encode_readlink,
	[OP_REMOVE]		= (nfsd4_enc)nfsd4_encode_remove,
	[OP_RENAME]		= (nfsd4_enc)nfsd4_encode_rename,
	[OP_RENEW]		= (nfsd4_enc)nfsd4_encode_noop,
	[OP_RESTOREFH]		= (nfsd4_enc)nfsd4_encode_noop,
	[OP_SAVEFH]		= (nfsd4_enc)nfsd4_encode_noop,
	[OP_SECINFO]		= (nfsd4_enc)nfsd4_encode_secinfo,
	[OP_SETATTR]		= (nfsd4_enc)nfsd4_encode_setattr,
	[OP_SETCLIENTID]	= (nfsd4_enc)nfsd4_encode_setclientid,
	[OP_SETCLIENTID_CONFIRM] = (nfsd4_enc)nfsd4_encode_noop,
	[OP_VERIFY]		= (nfsd4_enc)nfsd4_encode_noop,
	[OP_WRITE]		= (nfsd4_enc)nfsd4_encode_write,
	[OP_RELEASE_LOCKOWNER]	= (nfsd4_enc)nfsd4_encode_noop,

	/* NFSv4.1 operations */
	[OP_BACKCHANNEL_CTL]	= (nfsd4_enc)nfsd4_encode_noop,
	[OP_BIND_CONN_TO_SESSION] = (nfsd4_enc)nfsd4_encode_bind_conn_to_session,
	[OP_EXCHANGE_ID]	= (nfsd4_enc)nfsd4_encode_exchange_id,
	[OP_CREATE_SESSION]	= (nfsd4_enc)nfsd4_encode_create_session,
	[OP_DESTROY_SESSION]	= (nfsd4_enc)nfsd4_encode_noop,
	[OP_FREE_STATEID]	= (nfsd4_enc)nfsd4_encode_noop,
	[OP_GET_DIR_DELEGATION]	= (nfsd4_enc)nfsd4_encode_noop,
#ifdef CONFIG_NFSD_PNFS
	[OP_GETDEVICEINFO]	= (nfsd4_enc)nfsd4_encode_getdeviceinfo,
	[OP_GETDEVICELIST]	= (nfsd4_enc)nfsd4_encode_noop,
	[OP_LAYOUTCOMMIT]	= (nfsd4_enc)nfsd4_encode_layoutcommit,
	[OP_LAYOUTGET]		= (nfsd4_enc)nfsd4_encode_layoutget,
	[OP_LAYOUTRETURN]	= (nfsd4_enc)nfsd4_encode_layoutreturn,
#else
	[OP_GETDEVICEINFO]	= (nfsd4_enc)nfsd4_encode_noop,
	[OP_GETDEVICELIST]	= (nfsd4_enc)nfsd4_encode_noop,
	[OP_LAYOUTCOMMIT]	= (nfsd4_enc)nfsd4_encode_noop,
	[OP_LAYOUTGET]		= (nfsd4_enc)nfsd4_encode_noop,
	[OP_LAYOUTRETURN]	= (nfsd4_enc)nfsd4_encode_noop,
#endif
	[OP_SECINFO_NO_NAME]	= (nfsd4_enc)nfsd4_encode_secinfo_no_name,
	[OP_SEQUENCE]		= (nfsd4_enc)nfsd4_encode_sequence,
	[OP_SET_SSV]		= (nfsd4_enc)nfsd4_encode_noop,
	[OP_TEST_STATEID]	= (nfsd4_enc)nfsd4_encode_test_stateid,
	[OP_WANT_DELEGATION]	= (nfsd4_enc)nfsd4_encode_noop,
	[OP_DESTROY_CLIENTID]	= (nfsd4_enc)nfsd4_encode_noop,
	[OP_RECLAIM_COMPLETE]	= (nfsd4_enc)nfsd4_encode_noop,

	/* NFSv4.2 operations */
	[OP_ALLOCATE]		= (nfsd4_enc)nfsd4_encode_noop,
	[OP_COPY]		= (nfsd4_enc)nfsd4_encode_copy,
	[OP_COPY_NOTIFY]	= (nfsd4_enc)nfsd4_encode_noop,
	[OP_DEALLOCATE]		= (nfsd4_enc)nfsd4_encode_noop,
	[OP_IO_ADVISE]		= (nfsd4_enc)nfsd4_encode_noop,
	[OP_LAYOUTERROR]	= (nfsd4_enc)nfsd4_encode_noop,
	[OP_LAYOUTSTATS]	= (nfsd4_enc)nfsd4_encode_noop,
	[OP_OFFLOAD_CANCEL]	= (nfsd4_enc)nfsd4_encode_noop,
	[OP_OFFLOAD_STATUS]	= (nfsd4_enc)nfsd4_encode_noop,
	[OP_READ_PLUS]		= (nfsd4_enc)nfsd4_encode_noop,
	[OP_SEEK]		= (nfsd4_enc)nfsd4_encode_seek,
	[OP_WRITE_SAME]		= (nfsd4_enc)nfsd4_encode_noop,
	[OP_CLONE]		= (nfsd4_enc)nfsd4_encode_noop,
};

/*
 * Calculate whether we still have space to encode repsize bytes.
 * There are two considerations:
 *     - For NFS versions >=4.1, the size of the reply must stay within
 *       session limits
 *     - For all NFS versions, we must stay within limited preallocated
 *       buffer space.
 *
 * This is called before the operation is processed, so can only provide
 * an upper estimate.  For some nonidempotent operations (such as
 * getattr), it's not necessarily a problem if that estimate is wrong,
 * as we can fail it after processing without significant side effects.
 */
__be32 nfsd4_check_resp_size(struct nfsd4_compoundres *resp, u32 respsize)
{
	struct xdr_buf *buf = &resp->rqstp->rq_res;
	struct nfsd4_slot *slot = resp->cstate.slot;

	if (buf->len + respsize <= buf->buflen)
		return nfs_ok;
	if (!nfsd4_has_session(&resp->cstate))
		return nfserr_resource;
	if (slot->sl_flags & NFSD4_SLOT_CACHETHIS) {
		WARN_ON_ONCE(1);
		return nfserr_rep_too_big_to_cache;
	}
	return nfserr_rep_too_big;
}

void
nfsd4_encode_operation(struct nfsd4_compoundres *resp, struct nfsd4_op *op)
{
	struct xdr_stream *xdr = &resp->xdr;
	struct nfs4_stateowner *so = resp->cstate.replay_owner;
	struct svc_rqst *rqstp = resp->rqstp;
	int post_err_offset;
	nfsd4_enc encoder;
	__be32 *p;

	p = xdr_reserve_space(xdr, 8);
	if (!p) {
		WARN_ON_ONCE(1);
		return;
	}
	*p++ = cpu_to_be32(op->opnum);
	post_err_offset = xdr->buf->len;

	if (op->opnum == OP_ILLEGAL)
		goto status;
	BUG_ON(op->opnum < 0 || op->opnum >= ARRAY_SIZE(nfsd4_enc_ops) ||
	       !nfsd4_enc_ops[op->opnum]);
	encoder = nfsd4_enc_ops[op->opnum];
	op->status = encoder(resp, op->status, &op->u);
	xdr_commit_encode(xdr);

	/* nfsd4_check_resp_size guarantees enough room for error status */
	if (!op->status) {
		int space_needed = 0;
		if (!nfsd4_last_compound_op(rqstp))
			space_needed = COMPOUND_ERR_SLACK_SPACE;
		op->status = nfsd4_check_resp_size(resp, space_needed);
	}
	if (op->status == nfserr_resource && nfsd4_has_session(&resp->cstate)) {
		struct nfsd4_slot *slot = resp->cstate.slot;

		if (slot->sl_flags & NFSD4_SLOT_CACHETHIS)
			op->status = nfserr_rep_too_big_to_cache;
		else
			op->status = nfserr_rep_too_big;
	}
	if (op->status == nfserr_resource ||
	    op->status == nfserr_rep_too_big ||
	    op->status == nfserr_rep_too_big_to_cache) {
		/*
		 * The operation may have already been encoded or
		 * partially encoded.  No op returns anything additional
		 * in the case of one of these three errors, so we can
		 * just truncate back to after the status.  But it's a
		 * bug if we had to do this on a non-idempotent op:
		 */
		warn_on_nonidempotent_op(op);
		xdr_truncate_encode(xdr, post_err_offset);
	}
	if (so) {
		int len = xdr->buf->len - post_err_offset;

		so->so_replay.rp_status = op->status;
		so->so_replay.rp_buflen = len;
		read_bytes_from_xdr_buf(xdr->buf, post_err_offset,
						so->so_replay.rp_buf, len);
	}
status:
	/* Note that op->status is already in network byte order: */
	write_bytes_to_xdr_buf(xdr->buf, post_err_offset - 4, &op->status, 4);
}

/* 
 * Encode the reply stored in the stateowner reply cache 
 * 
 * XDR note: do not encode rp->rp_buflen: the buffer contains the
 * previously sent already encoded operation.
 */
void
nfsd4_encode_replay(struct xdr_stream *xdr, struct nfsd4_op *op)
{
	__be32 *p;
	struct nfs4_replay *rp = op->replay;

	BUG_ON(!rp);

	p = xdr_reserve_space(xdr, 8 + rp->rp_buflen);
	if (!p) {
		WARN_ON_ONCE(1);
		return;
	}
	*p++ = cpu_to_be32(op->opnum);
	*p++ = rp->rp_status;  /* already xdr'ed */

	p = xdr_encode_opaque_fixed(p, rp->rp_buf, rp->rp_buflen);
}

int
nfs4svc_encode_voidres(struct svc_rqst *rqstp, __be32 *p, void *dummy)
{
        return xdr_ressize_check(rqstp, p);
}

int nfsd4_release_compoundargs(void *rq, __be32 *p, void *resp)
{
	struct svc_rqst *rqstp = rq;
	struct nfsd4_compoundargs *args = rqstp->rq_argp;

	if (args->ops != args->iops) {
		kfree(args->ops);
		args->ops = args->iops;
	}
	kfree(args->tmpp);
	args->tmpp = NULL;
	while (args->to_free) {
		struct svcxdr_tmpbuf *tb = args->to_free;
		args->to_free = tb->next;
		kfree(tb);
	}
	return 1;
}

int
nfs4svc_decode_compoundargs(struct svc_rqst *rqstp, __be32 *p, struct nfsd4_compoundargs *args)
{
	if (rqstp->rq_arg.head[0].iov_len % 4) {
		/* client is nuts */
		dprintk("%s: compound not properly padded! (peeraddr=%pISc xid=0x%x)",
			__func__, svc_addr(rqstp), be32_to_cpu(rqstp->rq_xid));
		return 0;
	}
	args->p = p;
	args->end = rqstp->rq_arg.head[0].iov_base + rqstp->rq_arg.head[0].iov_len;
	args->pagelist = rqstp->rq_arg.pages;
	args->pagelen = rqstp->rq_arg.page_len;
	args->tmpp = NULL;
	args->to_free = NULL;
	args->ops = args->iops;
	args->rqstp = rqstp;

	return !nfsd4_decode_compound(args);
}

int
nfs4svc_encode_compoundres(struct svc_rqst *rqstp, __be32 *p, struct nfsd4_compoundres *resp)
{
	/*
	 * All that remains is to write the tag and operation count...
	 */
	struct xdr_buf *buf = resp->xdr.buf;

	WARN_ON_ONCE(buf->len != buf->head[0].iov_len + buf->page_len +
				 buf->tail[0].iov_len);

	rqstp->rq_next_page = resp->xdr.page_ptr + 1;

	p = resp->tagp;
	*p++ = htonl(resp->taglen);
	memcpy(p, resp->tag, resp->taglen);
	p += XDR_QUADLEN(resp->taglen);
	*p++ = htonl(resp->opcnt);

	nfsd4_sequence_done(resp);
	return 1;
}

/*
 * Local variables:
 *  c-basic-offset: 8
 * End:
 */<|MERGE_RESOLUTION|>--- conflicted
+++ resolved
@@ -2186,24 +2186,6 @@
 }
 
 static inline __be32
-<<<<<<< HEAD
-nfsd4_encode_layout_type(struct xdr_stream *xdr, enum pnfs_layouttype layout_type)
-{
-	__be32 *p;
-
-	if (layout_type) {
-		p = xdr_reserve_space(xdr, 8);
-		if (!p)
-			return nfserr_resource;
-		*p++ = cpu_to_be32(1);
-		*p++ = cpu_to_be32(layout_type);
-	} else {
-		p = xdr_reserve_space(xdr, 4);
-		if (!p)
-			return nfserr_resource;
-		*p++ = cpu_to_be32(0);
-	}
-=======
 nfsd4_encode_layout_types(struct xdr_stream *xdr, u32 layout_types)
 {
 	__be32		*p;
@@ -2218,7 +2200,6 @@
 	for (i = LAYOUT_NFSV4_1_FILES; i < LAYOUT_TYPE_MAX; ++i)
 		if (layout_types & (1 << i))
 			*p++ = cpu_to_be32(i);
->>>>>>> f2ed3bfc
 
 	return 0;
 }
@@ -2793,21 +2774,13 @@
 	}
 #ifdef CONFIG_NFSD_PNFS
 	if (bmval1 & FATTR4_WORD1_FS_LAYOUT_TYPES) {
-<<<<<<< HEAD
-		status = nfsd4_encode_layout_type(xdr, exp->ex_layout_type);
-=======
 		status = nfsd4_encode_layout_types(xdr, exp->ex_layout_types);
->>>>>>> f2ed3bfc
 		if (status)
 			goto out;
 	}
 
 	if (bmval2 & FATTR4_WORD2_LAYOUT_TYPES) {
-<<<<<<< HEAD
-		status = nfsd4_encode_layout_type(xdr, exp->ex_layout_type);
-=======
 		status = nfsd4_encode_layout_types(xdr, exp->ex_layout_types);
->>>>>>> f2ed3bfc
 		if (status)
 			goto out;
 	}
