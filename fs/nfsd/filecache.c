/*
 * Open file cache.
 *
 * (c) 2015 - Jeff Layton <jeff.layton@primarydata.com>
 */

#include <linux/hash.h>
#include <linux/slab.h>
#include <linux/file.h>
#include <linux/pagemap.h>
#include <linux/sched.h>
#include <linux/list_lru.h>
#include <linux/fsnotify_backend.h>
#include <linux/fsnotify.h>
#include <linux/seq_file.h>
#include <linux/rhashtable.h>

#include "vfs.h"
#include "nfsd.h"
#include "nfsfh.h"
#include "netns.h"
#include "filecache.h"
#include "trace.h"

#define NFSD_LAUNDRETTE_DELAY		     (2 * HZ)

#define NFSD_FILE_CACHE_UP		     (0)

/* We only care about NFSD_MAY_READ/WRITE for this cache */
#define NFSD_FILE_MAY_MASK	(NFSD_MAY_READ|NFSD_MAY_WRITE)

static DEFINE_PER_CPU(unsigned long, nfsd_file_cache_hits);
static DEFINE_PER_CPU(unsigned long, nfsd_file_acquisitions);
static DEFINE_PER_CPU(unsigned long, nfsd_file_releases);
static DEFINE_PER_CPU(unsigned long, nfsd_file_total_age);
static DEFINE_PER_CPU(unsigned long, nfsd_file_pages_flushed);
static DEFINE_PER_CPU(unsigned long, nfsd_file_evictions);

struct nfsd_fcache_disposal {
	struct work_struct work;
	spinlock_t lock;
	struct list_head freeme;
};

static struct workqueue_struct *nfsd_filecache_wq __read_mostly;

static struct kmem_cache		*nfsd_file_slab;
static struct kmem_cache		*nfsd_file_mark_slab;
static struct list_lru			nfsd_file_lru;
static unsigned long			nfsd_file_flags;
static struct fsnotify_group		*nfsd_file_fsnotify_group;
static struct delayed_work		nfsd_filecache_laundrette;
static struct rhashtable		nfsd_file_rhash_tbl
						____cacheline_aligned_in_smp;

enum nfsd_file_lookup_type {
	NFSD_FILE_KEY_INODE,
	NFSD_FILE_KEY_FULL,
};

struct nfsd_file_lookup_key {
	struct inode			*inode;
	struct net			*net;
	const struct cred		*cred;
	unsigned char			need;
	enum nfsd_file_lookup_type	type;
};

/*
 * The returned hash value is based solely on the address of an in-code
 * inode, a pointer to a slab-allocated object. The entropy in such a
 * pointer is concentrated in its middle bits.
 */
static u32 nfsd_file_inode_hash(const struct inode *inode, u32 seed)
{
	unsigned long ptr = (unsigned long)inode;
	u32 k;

	k = ptr >> L1_CACHE_SHIFT;
	k &= 0x00ffffff;
	return jhash2(&k, 1, seed);
}

/**
 * nfsd_file_key_hashfn - Compute the hash value of a lookup key
 * @data: key on which to compute the hash value
 * @len: rhash table's key_len parameter (unused)
 * @seed: rhash table's random seed of the day
 *
 * Return value:
 *   Computed 32-bit hash value
 */
static u32 nfsd_file_key_hashfn(const void *data, u32 len, u32 seed)
{
	const struct nfsd_file_lookup_key *key = data;

	return nfsd_file_inode_hash(key->inode, seed);
}

/**
 * nfsd_file_obj_hashfn - Compute the hash value of an nfsd_file
 * @data: object on which to compute the hash value
 * @len: rhash table's key_len parameter (unused)
 * @seed: rhash table's random seed of the day
 *
 * Return value:
 *   Computed 32-bit hash value
 */
static u32 nfsd_file_obj_hashfn(const void *data, u32 len, u32 seed)
{
	const struct nfsd_file *nf = data;

	return nfsd_file_inode_hash(nf->nf_inode, seed);
}

static bool
nfsd_match_cred(const struct cred *c1, const struct cred *c2)
{
	int i;

	if (!uid_eq(c1->fsuid, c2->fsuid))
		return false;
	if (!gid_eq(c1->fsgid, c2->fsgid))
		return false;
	if (c1->group_info == NULL || c2->group_info == NULL)
		return c1->group_info == c2->group_info;
	if (c1->group_info->ngroups != c2->group_info->ngroups)
		return false;
	for (i = 0; i < c1->group_info->ngroups; i++) {
		if (!gid_eq(c1->group_info->gid[i], c2->group_info->gid[i]))
			return false;
	}
	return true;
}

/**
 * nfsd_file_obj_cmpfn - Match a cache item against search criteria
 * @arg: search criteria
 * @ptr: cache item to check
 *
 * Return values:
 *   %0 - Item matches search criteria
 *   %1 - Item does not match search criteria
 */
static int nfsd_file_obj_cmpfn(struct rhashtable_compare_arg *arg,
			       const void *ptr)
{
	const struct nfsd_file_lookup_key *key = arg->key;
	const struct nfsd_file *nf = ptr;

	switch (key->type) {
	case NFSD_FILE_KEY_INODE:
		if (nf->nf_inode != key->inode)
			return 1;
		break;
	case NFSD_FILE_KEY_FULL:
		if (nf->nf_inode != key->inode)
			return 1;
		if (nf->nf_may != key->need)
			return 1;
		if (nf->nf_net != key->net)
			return 1;
		if (!nfsd_match_cred(nf->nf_cred, key->cred))
			return 1;
		if (test_bit(NFSD_FILE_HASHED, &nf->nf_flags) == 0)
			return 1;
		break;
	}
	return 0;
}

static const struct rhashtable_params nfsd_file_rhash_params = {
	.key_len		= sizeof_field(struct nfsd_file, nf_inode),
	.key_offset		= offsetof(struct nfsd_file, nf_inode),
	.head_offset		= offsetof(struct nfsd_file, nf_rhash),
	.hashfn			= nfsd_file_key_hashfn,
	.obj_hashfn		= nfsd_file_obj_hashfn,
	.obj_cmpfn		= nfsd_file_obj_cmpfn,
	/* Reduce resizing churn on light workloads */
	.min_size		= 512,		/* buckets */
	.automatic_shrinking	= true,
};

static void
nfsd_file_schedule_laundrette(void)
{
	if ((atomic_read(&nfsd_file_rhash_tbl.nelems) == 0) ||
	    test_bit(NFSD_FILE_CACHE_UP, &nfsd_file_flags) == 0)
		return;

	queue_delayed_work(system_wq, &nfsd_filecache_laundrette,
			NFSD_LAUNDRETTE_DELAY);
}

static void
nfsd_file_slab_free(struct rcu_head *rcu)
{
	struct nfsd_file *nf = container_of(rcu, struct nfsd_file, nf_rcu);

	put_cred(nf->nf_cred);
	kmem_cache_free(nfsd_file_slab, nf);
}

static void
nfsd_file_mark_free(struct fsnotify_mark *mark)
{
	struct nfsd_file_mark *nfm = container_of(mark, struct nfsd_file_mark,
						  nfm_mark);

	kmem_cache_free(nfsd_file_mark_slab, nfm);
}

static struct nfsd_file_mark *
nfsd_file_mark_get(struct nfsd_file_mark *nfm)
{
	if (!refcount_inc_not_zero(&nfm->nfm_ref))
		return NULL;
	return nfm;
}

static void
nfsd_file_mark_put(struct nfsd_file_mark *nfm)
{
	if (refcount_dec_and_test(&nfm->nfm_ref)) {
		fsnotify_destroy_mark(&nfm->nfm_mark, nfsd_file_fsnotify_group);
		fsnotify_put_mark(&nfm->nfm_mark);
	}
}

static struct nfsd_file_mark *
nfsd_file_mark_find_or_create(struct nfsd_file *nf, struct inode *inode)
{
	int			err;
	struct fsnotify_mark	*mark;
	struct nfsd_file_mark	*nfm = NULL, *new;

	do {
		fsnotify_group_lock(nfsd_file_fsnotify_group);
		mark = fsnotify_find_mark(&inode->i_fsnotify_marks,
					  nfsd_file_fsnotify_group);
		if (mark) {
			nfm = nfsd_file_mark_get(container_of(mark,
						 struct nfsd_file_mark,
						 nfm_mark));
			fsnotify_group_unlock(nfsd_file_fsnotify_group);
			if (nfm) {
				fsnotify_put_mark(mark);
				break;
			}
			/* Avoid soft lockup race with nfsd_file_mark_put() */
			fsnotify_destroy_mark(mark, nfsd_file_fsnotify_group);
			fsnotify_put_mark(mark);
		} else {
			fsnotify_group_unlock(nfsd_file_fsnotify_group);
		}

		/* allocate a new nfm */
		new = kmem_cache_alloc(nfsd_file_mark_slab, GFP_KERNEL);
		if (!new)
			return NULL;
		fsnotify_init_mark(&new->nfm_mark, nfsd_file_fsnotify_group);
		new->nfm_mark.mask = FS_ATTRIB|FS_DELETE_SELF;
		refcount_set(&new->nfm_ref, 1);

		err = fsnotify_add_inode_mark(&new->nfm_mark, inode, 0);

		/*
		 * If the add was successful, then return the object.
		 * Otherwise, we need to put the reference we hold on the
		 * nfm_mark. The fsnotify code will take a reference and put
		 * it on failure, so we can't just free it directly. It's also
		 * not safe to call fsnotify_destroy_mark on it as the
		 * mark->group will be NULL. Thus, we can't let the nfm_ref
		 * counter drive the destruction at this point.
		 */
		if (likely(!err))
			nfm = new;
		else
			fsnotify_put_mark(&new->nfm_mark);
	} while (unlikely(err == -EEXIST));

	return nfm;
}

static struct nfsd_file *
nfsd_file_alloc(struct nfsd_file_lookup_key *key, unsigned int may)
{
	struct nfsd_file *nf;

	nf = kmem_cache_alloc(nfsd_file_slab, GFP_KERNEL);
	if (nf) {
		INIT_LIST_HEAD(&nf->nf_lru);
		nf->nf_birthtime = ktime_get();
		nf->nf_file = NULL;
		nf->nf_cred = get_current_cred();
		nf->nf_net = key->net;
		nf->nf_flags = 0;
<<<<<<< HEAD
		nf->nf_inode = inode;
		nf->nf_hashval = hashval;
		refcount_set(&nf->nf_ref, 1);
		nf->nf_may = may & NFSD_FILE_MAY_MASK;
		nf->nf_mark = NULL;
		trace_nfsd_file_alloc(nf);
=======
		__set_bit(NFSD_FILE_HASHED, &nf->nf_flags);
		__set_bit(NFSD_FILE_PENDING, &nf->nf_flags);
		nf->nf_inode = key->inode;
		/* nf_ref is pre-incremented for hash table */
		refcount_set(&nf->nf_ref, 2);
		nf->nf_may = key->need;
		nf->nf_mark = NULL;
>>>>>>> 29549c70
	}
	return nf;
}

static bool
nfsd_file_free(struct nfsd_file *nf)
{
	s64 age = ktime_to_ms(ktime_sub(ktime_get(), nf->nf_birthtime));
	bool flush = false;

	this_cpu_inc(nfsd_file_releases);
	this_cpu_add(nfsd_file_total_age, age);

	trace_nfsd_file_put_final(nf);
	if (nf->nf_mark)
		nfsd_file_mark_put(nf->nf_mark);
	if (nf->nf_file) {
		get_file(nf->nf_file);
		filp_close(nf->nf_file, NULL);
		fput(nf->nf_file);
		flush = true;
	}

	/*
	 * If this item is still linked via nf_lru, that's a bug.
	 * WARN and leak it to preserve system stability.
	 */
	if (WARN_ON_ONCE(!list_empty(&nf->nf_lru)))
		return flush;

	call_rcu(&nf->nf_rcu, nfsd_file_slab_free);
	return flush;
}

static bool
nfsd_file_check_writeback(struct nfsd_file *nf)
{
	struct file *file = nf->nf_file;
	struct address_space *mapping;

	if (!file || !(file->f_mode & FMODE_WRITE))
		return false;
	mapping = file->f_mapping;
	return mapping_tagged(mapping, PAGECACHE_TAG_DIRTY) ||
		mapping_tagged(mapping, PAGECACHE_TAG_WRITEBACK);
}

static int
nfsd_file_check_write_error(struct nfsd_file *nf)
{
	struct file *file = nf->nf_file;

	if (!file || !(file->f_mode & FMODE_WRITE))
		return 0;
	return filemap_check_wb_err(file->f_mapping, READ_ONCE(file->f_wb_err));
}

static void
nfsd_file_flush(struct nfsd_file *nf)
{
	struct file *file = nf->nf_file;

	if (!file || !(file->f_mode & FMODE_WRITE))
		return;
	this_cpu_add(nfsd_file_pages_flushed, file->f_mapping->nrpages);
	if (vfs_fsync(file, 1) != 0)
		nfsd_reset_write_verifier(net_generic(nf->nf_net, nfsd_net_id));
}

static void nfsd_file_lru_add(struct nfsd_file *nf)
{
	set_bit(NFSD_FILE_REFERENCED, &nf->nf_flags);
	if (list_lru_add(&nfsd_file_lru, &nf->nf_lru))
		trace_nfsd_file_lru_add(nf);
}

static void nfsd_file_lru_remove(struct nfsd_file *nf)
{
	if (list_lru_del(&nfsd_file_lru, &nf->nf_lru))
		trace_nfsd_file_lru_del(nf);
}

static void
nfsd_file_hash_remove(struct nfsd_file *nf)
{
	trace_nfsd_file_unhash(nf);

	if (nfsd_file_check_write_error(nf))
		nfsd_reset_write_verifier(net_generic(nf->nf_net, nfsd_net_id));
	rhashtable_remove_fast(&nfsd_file_rhash_tbl, &nf->nf_rhash,
			       nfsd_file_rhash_params);
}

static bool
nfsd_file_unhash(struct nfsd_file *nf)
{
	if (test_and_clear_bit(NFSD_FILE_HASHED, &nf->nf_flags)) {
		nfsd_file_hash_remove(nf);
		return true;
	}
	return false;
}

static void
nfsd_file_unhash_and_dispose(struct nfsd_file *nf, struct list_head *dispose)
{
	trace_nfsd_file_unhash_and_dispose(nf);
	if (nfsd_file_unhash(nf)) {
		/* caller must call nfsd_file_dispose_list() later */
		nfsd_file_lru_remove(nf);
		list_add(&nf->nf_lru, dispose);
	}
}

static void
nfsd_file_put_noref(struct nfsd_file *nf)
{
	trace_nfsd_file_put(nf);

	if (refcount_dec_and_test(&nf->nf_ref)) {
		WARN_ON(test_bit(NFSD_FILE_HASHED, &nf->nf_flags));
		nfsd_file_lru_remove(nf);
		nfsd_file_free(nf);
	}
}

void
nfsd_file_put(struct nfsd_file *nf)
{
	might_sleep();

	nfsd_file_lru_add(nf);
	if (test_bit(NFSD_FILE_HASHED, &nf->nf_flags) == 0) {
		nfsd_file_flush(nf);
		nfsd_file_put_noref(nf);
	} else if (nf->nf_file) {
		nfsd_file_put_noref(nf);
		nfsd_file_schedule_laundrette();
	} else
		nfsd_file_put_noref(nf);
}

/**
 * nfsd_file_close - Close an nfsd_file
 * @nf: nfsd_file to close
 *
 * If this is the final reference for @nf, free it immediately.
 * This reflects an on-the-wire CLOSE or DELEGRETURN into the
 * VFS and exported filesystem.
 */
void nfsd_file_close(struct nfsd_file *nf)
{
	nfsd_file_put(nf);
	if (refcount_dec_if_one(&nf->nf_ref)) {
		nfsd_file_unhash(nf);
		nfsd_file_lru_remove(nf);
		nfsd_file_free(nf);
	}
}

struct nfsd_file *
nfsd_file_get(struct nfsd_file *nf)
{
	if (likely(refcount_inc_not_zero(&nf->nf_ref)))
		return nf;
	return NULL;
}

static void
nfsd_file_dispose_list(struct list_head *dispose)
{
	struct nfsd_file *nf;

	while(!list_empty(dispose)) {
		nf = list_first_entry(dispose, struct nfsd_file, nf_lru);
		list_del_init(&nf->nf_lru);
		nfsd_file_flush(nf);
		nfsd_file_put_noref(nf);
	}
}

static void
nfsd_file_dispose_list_sync(struct list_head *dispose)
{
	bool flush = false;
	struct nfsd_file *nf;

	while(!list_empty(dispose)) {
		nf = list_first_entry(dispose, struct nfsd_file, nf_lru);
		list_del_init(&nf->nf_lru);
		nfsd_file_flush(nf);
		if (!refcount_dec_and_test(&nf->nf_ref))
			continue;
		if (nfsd_file_free(nf))
			flush = true;
	}
	if (flush)
		flush_delayed_fput();
}

static void
nfsd_file_list_remove_disposal(struct list_head *dst,
		struct nfsd_fcache_disposal *l)
{
	spin_lock(&l->lock);
	list_splice_init(&l->freeme, dst);
	spin_unlock(&l->lock);
}

static void
nfsd_file_list_add_disposal(struct list_head *files, struct net *net)
{
	struct nfsd_net *nn = net_generic(net, nfsd_net_id);
	struct nfsd_fcache_disposal *l = nn->fcache_disposal;

	spin_lock(&l->lock);
	list_splice_tail_init(files, &l->freeme);
	spin_unlock(&l->lock);
	queue_work(nfsd_filecache_wq, &l->work);
}

static void
nfsd_file_list_add_pernet(struct list_head *dst, struct list_head *src,
		struct net *net)
{
	struct nfsd_file *nf, *tmp;

	list_for_each_entry_safe(nf, tmp, src, nf_lru) {
		if (nf->nf_net == net)
			list_move_tail(&nf->nf_lru, dst);
	}
}

static void
nfsd_file_dispose_list_delayed(struct list_head *dispose)
{
	LIST_HEAD(list);
	struct nfsd_file *nf;

	while(!list_empty(dispose)) {
		nf = list_first_entry(dispose, struct nfsd_file, nf_lru);
		nfsd_file_list_add_pernet(&list, dispose, nf->nf_net);
		nfsd_file_list_add_disposal(&list, nf->nf_net);
	}
}

/**
 * nfsd_file_lru_cb - Examine an entry on the LRU list
 * @item: LRU entry to examine
 * @lru: controlling LRU
 * @lock: LRU list lock (unused)
 * @arg: dispose list
 *
 * Return values:
 *   %LRU_REMOVED: @item was removed from the LRU
 *   %LRU_ROTATE: @item is to be moved to the LRU tail
 *   %LRU_SKIP: @item cannot be evicted
 */
static enum lru_status
nfsd_file_lru_cb(struct list_head *item, struct list_lru_one *lru,
		 spinlock_t *lock, void *arg)
	__releases(lock)
	__acquires(lock)
{
	struct list_head *head = arg;
	struct nfsd_file *nf = list_entry(item, struct nfsd_file, nf_lru);

	/*
	 * Do a lockless refcount check. The hashtable holds one reference, so
	 * we look to see if anything else has a reference, or if any have
	 * been put since the shrinker last ran. Those don't get unhashed and
	 * released.
	 *
	 * Note that in the put path, we set the flag and then decrement the
	 * counter. Here we check the counter and then test and clear the flag.
	 * That order is deliberate to ensure that we can do this locklessly.
	 */
	if (refcount_read(&nf->nf_ref) > 1) {
		list_lru_isolate(lru, &nf->nf_lru);
		trace_nfsd_file_gc_in_use(nf);
		return LRU_REMOVED;
	}

	/*
	 * Don't throw out files that are still undergoing I/O or
	 * that have uncleared errors pending.
	 */
	if (nfsd_file_check_writeback(nf)) {
		trace_nfsd_file_gc_writeback(nf);
		return LRU_SKIP;
	}

	if (test_and_clear_bit(NFSD_FILE_REFERENCED, &nf->nf_flags)) {
		trace_nfsd_file_gc_referenced(nf);
		return LRU_ROTATE;
	}

	if (!test_and_clear_bit(NFSD_FILE_HASHED, &nf->nf_flags)) {
		trace_nfsd_file_gc_hashed(nf);
		return LRU_SKIP;
	}

	list_lru_isolate_move(lru, &nf->nf_lru, head);
	this_cpu_inc(nfsd_file_evictions);
	trace_nfsd_file_gc_disposed(nf);
	return LRU_REMOVED;
}

/*
 * Unhash items on @dispose immediately, then queue them on the
 * disposal workqueue to finish releasing them in the background.
 *
 * cel: Note that between the time list_lru_shrink_walk runs and
 * now, these items are in the hash table but marked unhashed.
 * Why release these outside of lru_cb ? There's no lock ordering
 * problem since lru_cb currently takes no lock.
 */
static void nfsd_file_gc_dispose_list(struct list_head *dispose)
{
	struct nfsd_file *nf;

	list_for_each_entry(nf, dispose, nf_lru)
		nfsd_file_hash_remove(nf);
	nfsd_file_dispose_list_delayed(dispose);
}

static void
nfsd_file_gc(void)
{
	LIST_HEAD(dispose);
	unsigned long ret;

	ret = list_lru_walk(&nfsd_file_lru, nfsd_file_lru_cb,
			    &dispose, list_lru_count(&nfsd_file_lru));
	trace_nfsd_file_gc_removed(ret, list_lru_count(&nfsd_file_lru));
	nfsd_file_gc_dispose_list(&dispose);
}

static void
nfsd_file_gc_worker(struct work_struct *work)
{
	nfsd_file_gc();
	nfsd_file_schedule_laundrette();
}

static unsigned long
nfsd_file_lru_count(struct shrinker *s, struct shrink_control *sc)
{
	return list_lru_count(&nfsd_file_lru);
}

static unsigned long
nfsd_file_lru_scan(struct shrinker *s, struct shrink_control *sc)
{
	LIST_HEAD(dispose);
	unsigned long ret;

	ret = list_lru_shrink_walk(&nfsd_file_lru, sc,
				   nfsd_file_lru_cb, &dispose);
	trace_nfsd_file_shrinker_removed(ret, list_lru_count(&nfsd_file_lru));
	nfsd_file_gc_dispose_list(&dispose);
	return ret;
}

static struct shrinker	nfsd_file_shrinker = {
	.scan_objects = nfsd_file_lru_scan,
	.count_objects = nfsd_file_lru_count,
	.seeks = 1,
};

/*
 * Find all cache items across all net namespaces that match @inode and
 * move them to @dispose. The lookup is atomic wrt nfsd_file_acquire().
 */
static unsigned int
__nfsd_file_close_inode(struct inode *inode, struct list_head *dispose)
{
	struct nfsd_file_lookup_key key = {
		.type	= NFSD_FILE_KEY_INODE,
		.inode	= inode,
	};
	unsigned int count = 0;
	struct nfsd_file *nf;

	rcu_read_lock();
	do {
		nf = rhashtable_lookup(&nfsd_file_rhash_tbl, &key,
				       nfsd_file_rhash_params);
		if (!nf)
			break;
		nfsd_file_unhash_and_dispose(nf, dispose);
		count++;
	} while (1);
	rcu_read_unlock();
	return count;
}

/**
 * nfsd_file_close_inode_sync - attempt to forcibly close a nfsd_file
 * @inode: inode of the file to attempt to remove
 *
 * Unhash and put, then flush and fput all cache items associated with @inode.
 */
void
nfsd_file_close_inode_sync(struct inode *inode)
{
	LIST_HEAD(dispose);
	unsigned int count;

	count = __nfsd_file_close_inode(inode, &dispose);
	trace_nfsd_file_close_inode_sync(inode, count);
	nfsd_file_dispose_list_sync(&dispose);
}

/**
 * nfsd_file_close_inode - attempt a delayed close of a nfsd_file
 * @inode: inode of the file to attempt to remove
 *
 * Unhash and put all cache item associated with @inode.
 */
static void
nfsd_file_close_inode(struct inode *inode)
{
	LIST_HEAD(dispose);
	unsigned int count;

	count = __nfsd_file_close_inode(inode, &dispose);
	trace_nfsd_file_close_inode(inode, count);
	nfsd_file_dispose_list_delayed(&dispose);
}

/**
 * nfsd_file_delayed_close - close unused nfsd_files
 * @work: dummy
 *
 * Walk the LRU list and close any entries that have not been used since
 * the last scan.
 */
static void
nfsd_file_delayed_close(struct work_struct *work)
{
	LIST_HEAD(head);
	struct nfsd_fcache_disposal *l = container_of(work,
			struct nfsd_fcache_disposal, work);

	nfsd_file_list_remove_disposal(&head, l);
	nfsd_file_dispose_list(&head);
}

static int
nfsd_file_lease_notifier_call(struct notifier_block *nb, unsigned long arg,
			    void *data)
{
	struct file_lock *fl = data;

	/* Only close files for F_SETLEASE leases */
	if (fl->fl_flags & FL_LEASE)
		nfsd_file_close_inode_sync(file_inode(fl->fl_file));
	return 0;
}

static struct notifier_block nfsd_file_lease_notifier = {
	.notifier_call = nfsd_file_lease_notifier_call,
};

static int
nfsd_file_fsnotify_handle_event(struct fsnotify_mark *mark, u32 mask,
				struct inode *inode, struct inode *dir,
				const struct qstr *name, u32 cookie)
{
	if (WARN_ON_ONCE(!inode))
		return 0;

	trace_nfsd_file_fsnotify_handle_event(inode, mask);

	/* Should be no marks on non-regular files */
	if (!S_ISREG(inode->i_mode)) {
		WARN_ON_ONCE(1);
		return 0;
	}

	/* don't close files if this was not the last link */
	if (mask & FS_ATTRIB) {
		if (inode->i_nlink)
			return 0;
	}

	nfsd_file_close_inode(inode);
	return 0;
}


static const struct fsnotify_ops nfsd_file_fsnotify_ops = {
	.handle_inode_event = nfsd_file_fsnotify_handle_event,
	.free_mark = nfsd_file_mark_free,
};

int
nfsd_file_cache_init(void)
{
	int ret;

	lockdep_assert_held(&nfsd_mutex);
	if (test_and_set_bit(NFSD_FILE_CACHE_UP, &nfsd_file_flags) == 1)
		return 0;

	ret = rhashtable_init(&nfsd_file_rhash_tbl, &nfsd_file_rhash_params);
	if (ret)
		return ret;

	ret = -ENOMEM;
	nfsd_filecache_wq = alloc_workqueue("nfsd_filecache", 0, 0);
	if (!nfsd_filecache_wq)
		goto out;

<<<<<<< HEAD
	nfsd_file_hashtbl = kvcalloc(NFSD_FILE_HASH_SIZE,
				sizeof(*nfsd_file_hashtbl), GFP_KERNEL);
	if (!nfsd_file_hashtbl) {
		pr_err("nfsd: unable to allocate nfsd_file_hashtbl\n");
		goto out_err;
	}

=======
>>>>>>> 29549c70
	nfsd_file_slab = kmem_cache_create("nfsd_file",
				sizeof(struct nfsd_file), 0, 0, NULL);
	if (!nfsd_file_slab) {
		pr_err("nfsd: unable to create nfsd_file_slab\n");
		goto out_err;
	}

	nfsd_file_mark_slab = kmem_cache_create("nfsd_file_mark",
					sizeof(struct nfsd_file_mark), 0, 0, NULL);
	if (!nfsd_file_mark_slab) {
		pr_err("nfsd: unable to create nfsd_file_mark_slab\n");
		goto out_err;
	}


	ret = list_lru_init(&nfsd_file_lru);
	if (ret) {
		pr_err("nfsd: failed to init nfsd_file_lru: %d\n", ret);
		goto out_err;
	}

	ret = register_shrinker(&nfsd_file_shrinker, "nfsd-filecache");
	if (ret) {
		pr_err("nfsd: failed to register nfsd_file_shrinker: %d\n", ret);
		goto out_lru;
	}

	ret = lease_register_notifier(&nfsd_file_lease_notifier);
	if (ret) {
		pr_err("nfsd: unable to register lease notifier: %d\n", ret);
		goto out_shrinker;
	}

	nfsd_file_fsnotify_group = fsnotify_alloc_group(&nfsd_file_fsnotify_ops,
							FSNOTIFY_GROUP_NOFS);
	if (IS_ERR(nfsd_file_fsnotify_group)) {
		pr_err("nfsd: unable to create fsnotify group: %ld\n",
			PTR_ERR(nfsd_file_fsnotify_group));
		ret = PTR_ERR(nfsd_file_fsnotify_group);
		nfsd_file_fsnotify_group = NULL;
		goto out_notifier;
	}

	INIT_DELAYED_WORK(&nfsd_filecache_laundrette, nfsd_file_gc_worker);
out:
	return ret;
out_notifier:
	lease_unregister_notifier(&nfsd_file_lease_notifier);
out_shrinker:
	unregister_shrinker(&nfsd_file_shrinker);
out_lru:
	list_lru_destroy(&nfsd_file_lru);
out_err:
	kmem_cache_destroy(nfsd_file_slab);
	nfsd_file_slab = NULL;
	kmem_cache_destroy(nfsd_file_mark_slab);
	nfsd_file_mark_slab = NULL;
<<<<<<< HEAD
	kvfree(nfsd_file_hashtbl);
	nfsd_file_hashtbl = NULL;
=======
>>>>>>> 29549c70
	destroy_workqueue(nfsd_filecache_wq);
	nfsd_filecache_wq = NULL;
	rhashtable_destroy(&nfsd_file_rhash_tbl);
	goto out;
}

static void
__nfsd_file_cache_purge(struct net *net)
{
	struct rhashtable_iter iter;
	struct nfsd_file *nf;
	LIST_HEAD(dispose);

	rhashtable_walk_enter(&nfsd_file_rhash_tbl, &iter);
	do {
		rhashtable_walk_start(&iter);

		nf = rhashtable_walk_next(&iter);
		while (!IS_ERR_OR_NULL(nf)) {
			if (!net || nf->nf_net == net)
				nfsd_file_unhash_and_dispose(nf, &dispose);
			nf = rhashtable_walk_next(&iter);
		}

		rhashtable_walk_stop(&iter);
	} while (nf == ERR_PTR(-EAGAIN));
	rhashtable_walk_exit(&iter);

	nfsd_file_dispose_list(&dispose);
}

static struct nfsd_fcache_disposal *
nfsd_alloc_fcache_disposal(void)
{
	struct nfsd_fcache_disposal *l;

	l = kmalloc(sizeof(*l), GFP_KERNEL);
	if (!l)
		return NULL;
	INIT_WORK(&l->work, nfsd_file_delayed_close);
	spin_lock_init(&l->lock);
	INIT_LIST_HEAD(&l->freeme);
	return l;
}

static void
nfsd_free_fcache_disposal(struct nfsd_fcache_disposal *l)
{
	cancel_work_sync(&l->work);
	nfsd_file_dispose_list(&l->freeme);
	kfree(l);
}

static void
nfsd_free_fcache_disposal_net(struct net *net)
{
	struct nfsd_net *nn = net_generic(net, nfsd_net_id);
	struct nfsd_fcache_disposal *l = nn->fcache_disposal;

	nfsd_free_fcache_disposal(l);
}

int
nfsd_file_cache_start_net(struct net *net)
{
	struct nfsd_net *nn = net_generic(net, nfsd_net_id);

	nn->fcache_disposal = nfsd_alloc_fcache_disposal();
	return nn->fcache_disposal ? 0 : -ENOMEM;
}

/**
 * nfsd_file_cache_purge - Remove all cache items associated with @net
 * @net: target net namespace
 *
 */
void
nfsd_file_cache_purge(struct net *net)
{
	lockdep_assert_held(&nfsd_mutex);
	if (test_bit(NFSD_FILE_CACHE_UP, &nfsd_file_flags) == 1)
		__nfsd_file_cache_purge(net);
}

void
nfsd_file_cache_shutdown_net(struct net *net)
{
	nfsd_file_cache_purge(net);
	nfsd_free_fcache_disposal_net(net);
}

void
nfsd_file_cache_shutdown(void)
{
	int i;

	lockdep_assert_held(&nfsd_mutex);
	if (test_and_clear_bit(NFSD_FILE_CACHE_UP, &nfsd_file_flags) == 0)
		return;

	lease_unregister_notifier(&nfsd_file_lease_notifier);
	unregister_shrinker(&nfsd_file_shrinker);
	/*
	 * make sure all callers of nfsd_file_lru_cb are done before
	 * calling nfsd_file_cache_purge
	 */
	cancel_delayed_work_sync(&nfsd_filecache_laundrette);
	__nfsd_file_cache_purge(NULL);
	list_lru_destroy(&nfsd_file_lru);
	rcu_barrier();
	fsnotify_put_group(nfsd_file_fsnotify_group);
	nfsd_file_fsnotify_group = NULL;
	kmem_cache_destroy(nfsd_file_slab);
	nfsd_file_slab = NULL;
	fsnotify_wait_marks_destroyed();
	kmem_cache_destroy(nfsd_file_mark_slab);
	nfsd_file_mark_slab = NULL;
<<<<<<< HEAD
	kvfree(nfsd_file_hashtbl);
	nfsd_file_hashtbl = NULL;
=======
>>>>>>> 29549c70
	destroy_workqueue(nfsd_filecache_wq);
	nfsd_filecache_wq = NULL;
	rhashtable_destroy(&nfsd_file_rhash_tbl);

	for_each_possible_cpu(i) {
		per_cpu(nfsd_file_cache_hits, i) = 0;
		per_cpu(nfsd_file_acquisitions, i) = 0;
		per_cpu(nfsd_file_releases, i) = 0;
		per_cpu(nfsd_file_total_age, i) = 0;
		per_cpu(nfsd_file_pages_flushed, i) = 0;
		per_cpu(nfsd_file_evictions, i) = 0;
	}
}

/**
 * nfsd_file_is_cached - are there any cached open files for this inode?
 * @inode: inode to check
 *
 * The lookup matches inodes in all net namespaces and is atomic wrt
 * nfsd_file_acquire().
 *
 * Return values:
 *   %true: filecache contains at least one file matching this inode
 *   %false: filecache contains no files matching this inode
 */
bool
nfsd_file_is_cached(struct inode *inode)
{
	struct nfsd_file_lookup_key key = {
		.type	= NFSD_FILE_KEY_INODE,
		.inode	= inode,
	};
	bool ret = false;

	if (rhashtable_lookup_fast(&nfsd_file_rhash_tbl, &key,
				   nfsd_file_rhash_params) != NULL)
		ret = true;
	trace_nfsd_file_is_cached(inode, (int)ret);
	return ret;
}

static __be32
nfsd_file_do_acquire(struct svc_rqst *rqstp, struct svc_fh *fhp,
		     unsigned int may_flags, struct nfsd_file **pnf, bool open)
{
	struct nfsd_file_lookup_key key = {
		.type	= NFSD_FILE_KEY_FULL,
		.need	= may_flags & NFSD_FILE_MAY_MASK,
		.net	= SVC_NET(rqstp),
	};
	bool open_retry = true;
	struct nfsd_file *nf;
	__be32 status;
	int ret;

	status = fh_verify(rqstp, fhp, S_IFREG,
				may_flags|NFSD_MAY_OWNER_OVERRIDE);
	if (status != nfs_ok)
		return status;
	key.inode = d_inode(fhp->fh_dentry);
	key.cred = get_current_cred();

retry:
	rcu_read_lock();
	nf = rhashtable_lookup(&nfsd_file_rhash_tbl, &key,
			       nfsd_file_rhash_params);
	if (nf)
		nf = nfsd_file_get(nf);
	rcu_read_unlock();
	if (nf)
		goto wait_for_construction;

	nf = nfsd_file_alloc(&key, may_flags);
	if (!nf) {
		status = nfserr_jukebox;
		goto out_status;
	}

	ret = rhashtable_lookup_insert_key(&nfsd_file_rhash_tbl,
					   &key, &nf->nf_rhash,
					   nfsd_file_rhash_params);
	if (likely(ret == 0))
		goto open_file;

	nfsd_file_slab_free(&nf->nf_rcu);
	nf = NULL;
	if (ret == -EEXIST)
		goto retry;
	trace_nfsd_file_insert_err(rqstp, key.inode, may_flags, ret);
	status = nfserr_jukebox;
	goto out_status;

wait_for_construction:
	wait_on_bit(&nf->nf_flags, NFSD_FILE_PENDING, TASK_UNINTERRUPTIBLE);

	/* Did construction of this file fail? */
	if (!test_bit(NFSD_FILE_HASHED, &nf->nf_flags)) {
		trace_nfsd_file_cons_err(rqstp, key.inode, may_flags, nf);
		if (!open_retry) {
			status = nfserr_jukebox;
			goto out;
		}
		open_retry = false;
		nfsd_file_put_noref(nf);
		goto retry;
	}

	nfsd_file_lru_remove(nf);
	this_cpu_inc(nfsd_file_cache_hits);

	status = nfserrno(nfsd_open_break_lease(file_inode(nf->nf_file), may_flags));
out:
	if (status == nfs_ok) {
		if (open)
			this_cpu_inc(nfsd_file_acquisitions);
		*pnf = nf;
	} else {
		nfsd_file_put(nf);
		nf = NULL;
	}

out_status:
	put_cred(key.cred);
	if (open)
		trace_nfsd_file_acquire(rqstp, key.inode, may_flags, nf, status);
	return status;

open_file:
	trace_nfsd_file_alloc(nf);
	nf->nf_mark = nfsd_file_mark_find_or_create(nf, key.inode);
	if (nf->nf_mark) {
		if (open) {
			status = nfsd_open_verified(rqstp, fhp, may_flags,
						    &nf->nf_file);
			trace_nfsd_file_open(nf, status);
		} else
			status = nfs_ok;
	} else
		status = nfserr_jukebox;
	/*
	 * If construction failed, or we raced with a call to unlink()
	 * then unhash.
	 */
	if (status != nfs_ok || key.inode->i_nlink == 0)
		if (nfsd_file_unhash(nf))
			nfsd_file_put_noref(nf);
	clear_bit_unlock(NFSD_FILE_PENDING, &nf->nf_flags);
	smp_mb__after_atomic();
	wake_up_bit(&nf->nf_flags, NFSD_FILE_PENDING);
	goto out;
}

/**
 * nfsd_file_acquire - Get a struct nfsd_file with an open file
 * @rqstp: the RPC transaction being executed
 * @fhp: the NFS filehandle of the file to be opened
 * @may_flags: NFSD_MAY_ settings for the file
 * @pnf: OUT: new or found "struct nfsd_file" object
 *
 * Returns nfs_ok and sets @pnf on success; otherwise an nfsstat in
 * network byte order is returned.
 */
__be32
nfsd_file_acquire(struct svc_rqst *rqstp, struct svc_fh *fhp,
		  unsigned int may_flags, struct nfsd_file **pnf)
{
	return nfsd_file_do_acquire(rqstp, fhp, may_flags, pnf, true);
}

/**
 * nfsd_file_create - Get a struct nfsd_file, do not open
 * @rqstp: the RPC transaction being executed
 * @fhp: the NFS filehandle of the file just created
 * @may_flags: NFSD_MAY_ settings for the file
 * @pnf: OUT: new or found "struct nfsd_file" object
 *
 * Returns nfs_ok and sets @pnf on success; otherwise an nfsstat in
 * network byte order is returned.
 */
__be32
nfsd_file_create(struct svc_rqst *rqstp, struct svc_fh *fhp,
		 unsigned int may_flags, struct nfsd_file **pnf)
{
	return nfsd_file_do_acquire(rqstp, fhp, may_flags, pnf, false);
}

/*
 * Note that fields may be added, removed or reordered in the future. Programs
 * scraping this file for info should test the labels to ensure they're
 * getting the correct field.
 */
int nfsd_file_cache_stats_show(struct seq_file *m, void *v)
{
	unsigned long releases = 0, pages_flushed = 0, evictions = 0;
	unsigned long hits = 0, acquisitions = 0;
	unsigned int i, count = 0, buckets = 0;
	unsigned long lru = 0, total_age = 0;

	/* Serialize with server shutdown */
	mutex_lock(&nfsd_mutex);
	if (test_bit(NFSD_FILE_CACHE_UP, &nfsd_file_flags) == 1) {
		struct bucket_table *tbl;
		struct rhashtable *ht;

		lru = list_lru_count(&nfsd_file_lru);

		rcu_read_lock();
		ht = &nfsd_file_rhash_tbl;
		count = atomic_read(&ht->nelems);
		tbl = rht_dereference_rcu(ht->tbl, ht);
		buckets = tbl->size;
		rcu_read_unlock();
	}
	mutex_unlock(&nfsd_mutex);

	for_each_possible_cpu(i) {
		hits += per_cpu(nfsd_file_cache_hits, i);
		acquisitions += per_cpu(nfsd_file_acquisitions, i);
		releases += per_cpu(nfsd_file_releases, i);
		total_age += per_cpu(nfsd_file_total_age, i);
		evictions += per_cpu(nfsd_file_evictions, i);
		pages_flushed += per_cpu(nfsd_file_pages_flushed, i);
	}

	seq_printf(m, "total entries: %u\n", count);
	seq_printf(m, "hash buckets:  %u\n", buckets);
	seq_printf(m, "lru entries:   %lu\n", lru);
	seq_printf(m, "cache hits:    %lu\n", hits);
	seq_printf(m, "acquisitions:  %lu\n", acquisitions);
	seq_printf(m, "releases:      %lu\n", releases);
	seq_printf(m, "evictions:     %lu\n", evictions);
	if (releases)
		seq_printf(m, "mean age (ms): %ld\n", total_age / releases);
	else
		seq_printf(m, "mean age (ms): -\n");
	seq_printf(m, "pages flushed: %lu\n", pages_flushed);
	return 0;
}<|MERGE_RESOLUTION|>--- conflicted
+++ resolved
@@ -295,14 +295,6 @@
 		nf->nf_cred = get_current_cred();
 		nf->nf_net = key->net;
 		nf->nf_flags = 0;
-<<<<<<< HEAD
-		nf->nf_inode = inode;
-		nf->nf_hashval = hashval;
-		refcount_set(&nf->nf_ref, 1);
-		nf->nf_may = may & NFSD_FILE_MAY_MASK;
-		nf->nf_mark = NULL;
-		trace_nfsd_file_alloc(nf);
-=======
 		__set_bit(NFSD_FILE_HASHED, &nf->nf_flags);
 		__set_bit(NFSD_FILE_PENDING, &nf->nf_flags);
 		nf->nf_inode = key->inode;
@@ -310,7 +302,6 @@
 		refcount_set(&nf->nf_ref, 2);
 		nf->nf_may = key->need;
 		nf->nf_mark = NULL;
->>>>>>> 29549c70
 	}
 	return nf;
 }
@@ -826,16 +817,6 @@
 	if (!nfsd_filecache_wq)
 		goto out;
 
-<<<<<<< HEAD
-	nfsd_file_hashtbl = kvcalloc(NFSD_FILE_HASH_SIZE,
-				sizeof(*nfsd_file_hashtbl), GFP_KERNEL);
-	if (!nfsd_file_hashtbl) {
-		pr_err("nfsd: unable to allocate nfsd_file_hashtbl\n");
-		goto out_err;
-	}
-
-=======
->>>>>>> 29549c70
 	nfsd_file_slab = kmem_cache_create("nfsd_file",
 				sizeof(struct nfsd_file), 0, 0, NULL);
 	if (!nfsd_file_slab) {
@@ -893,11 +874,6 @@
 	nfsd_file_slab = NULL;
 	kmem_cache_destroy(nfsd_file_mark_slab);
 	nfsd_file_mark_slab = NULL;
-<<<<<<< HEAD
-	kvfree(nfsd_file_hashtbl);
-	nfsd_file_hashtbl = NULL;
-=======
->>>>>>> 29549c70
 	destroy_workqueue(nfsd_filecache_wq);
 	nfsd_filecache_wq = NULL;
 	rhashtable_destroy(&nfsd_file_rhash_tbl);
@@ -1015,11 +991,6 @@
 	fsnotify_wait_marks_destroyed();
 	kmem_cache_destroy(nfsd_file_mark_slab);
 	nfsd_file_mark_slab = NULL;
-<<<<<<< HEAD
-	kvfree(nfsd_file_hashtbl);
-	nfsd_file_hashtbl = NULL;
-=======
->>>>>>> 29549c70
 	destroy_workqueue(nfsd_filecache_wq);
 	nfsd_filecache_wq = NULL;
 	rhashtable_destroy(&nfsd_file_rhash_tbl);
