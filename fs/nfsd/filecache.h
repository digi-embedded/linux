#ifndef _FS_NFSD_FILECACHE_H
#define _FS_NFSD_FILECACHE_H

#include <linux/fsnotify_backend.h>

/*
 * This is the fsnotify_mark container that nfsd attaches to the files that it
 * is holding open. Note that we have a separate refcount here aside from the
 * one in the fsnotify_mark. We only want a single fsnotify_mark attached to
 * the inode, and for each nfsd_file to hold a reference to it.
 *
 * The fsnotify_mark is itself refcounted, but that's not sufficient to tell us
 * how to put that reference. If there are still outstanding nfsd_files that
 * reference the mark, then we would want to call fsnotify_put_mark on it.
 * If there were not, then we'd need to call fsnotify_destroy_mark. Since we
 * can't really tell the difference, we use the nfm_mark to keep track of how
 * many nfsd_files hold references to the mark. When that counter goes to zero
 * then we know to call fsnotify_destroy_mark on it.
 */
struct nfsd_file_mark {
	struct fsnotify_mark	nfm_mark;
	refcount_t		nfm_ref;
};

/*
 * A representation of a file that has been opened by knfsd. These are hashed
 * in the hashtable by inode pointer value. Note that this object doesn't
 * hold a reference to the inode by itself, so the nf_inode pointer should
 * never be dereferenced, only used for comparison.
 */
struct nfsd_file {
	struct rhash_head	nf_rhash;
	struct list_head	nf_lru;
	struct rcu_head		nf_rcu;
	struct file		*nf_file;
	const struct cred	*nf_cred;
	struct net		*nf_net;
#define NFSD_FILE_HASHED	(0)
#define NFSD_FILE_PENDING	(1)
#define NFSD_FILE_REFERENCED	(2)
	unsigned long		nf_flags;
	struct inode		*nf_inode;	/* don't deref */
	refcount_t		nf_ref;
	unsigned char		nf_may;
	struct nfsd_file_mark	*nf_mark;
<<<<<<< HEAD
=======
	ktime_t			nf_birthtime;
>>>>>>> 29549c70
};

int nfsd_file_cache_init(void);
void nfsd_file_cache_purge(struct net *);
void nfsd_file_cache_shutdown(void);
int nfsd_file_cache_start_net(struct net *net);
void nfsd_file_cache_shutdown_net(struct net *net);
void nfsd_file_put(struct nfsd_file *nf);
void nfsd_file_close(struct nfsd_file *nf);
struct nfsd_file *nfsd_file_get(struct nfsd_file *nf);
void nfsd_file_close_inode_sync(struct inode *inode);
bool nfsd_file_is_cached(struct inode *inode);
__be32 nfsd_file_acquire(struct svc_rqst *rqstp, struct svc_fh *fhp,
		  unsigned int may_flags, struct nfsd_file **nfp);
__be32 nfsd_file_create(struct svc_rqst *rqstp, struct svc_fh *fhp,
		  unsigned int may_flags, struct nfsd_file **nfp);
int nfsd_file_cache_stats_show(struct seq_file *m, void *v);
#endif /* _FS_NFSD_FILECACHE_H */<|MERGE_RESOLUTION|>--- conflicted
+++ resolved
@@ -43,10 +43,7 @@
 	refcount_t		nf_ref;
 	unsigned char		nf_may;
 	struct nfsd_file_mark	*nf_mark;
-<<<<<<< HEAD
-=======
 	ktime_t			nf_birthtime;
->>>>>>> 29549c70
 };
 
 int nfsd_file_cache_init(void);
