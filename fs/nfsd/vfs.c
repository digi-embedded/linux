--- conflicted
+++ resolved
@@ -390,11 +390,7 @@
 			/* set ATTR_KILL_* bits and let VFS handle it */
 			iap->ia_valid |= ATTR_KILL_SUID;
 			iap->ia_valid |=
-<<<<<<< HEAD
-				setattr_should_drop_sgid(&init_user_ns, inode);
-=======
 				setattr_should_drop_sgid(&nop_mnt_idmap, inode);
->>>>>>> ccf0a997
 		}
 	}
 }
@@ -958,14 +954,6 @@
 	last_page = page + (offset + sd->len - 1) / PAGE_SIZE;
 	for (page += offset / PAGE_SIZE; page <= last_page; page++) {
 		/*
-<<<<<<< HEAD
-		 * Skip page replacement when extending the contents
-		 * of the current page.
-		 */
-		if (page == *(rqstp->rq_next_page - 1))
-			continue;
-		svc_rqst_replace_page(rqstp, page);
-=======
 		 * Skip page replacement when extending the contents of the
 		 * current page.  But note that we may get two zero_pages in a
 		 * row from shmem.
@@ -976,7 +964,6 @@
 			continue;
 		if (unlikely(!svc_rqst_replace_page(rqstp, page)))
 			return -EIO;
->>>>>>> ccf0a997
 	}
 	if (rqstp->rq_res.page_len == 0)	// first call
 		rqstp->rq_res.page_base = offset % PAGE_SIZE;
@@ -1085,11 +1072,7 @@
 	WARN_ON_ONCE(v > ARRAY_SIZE(rqstp->rq_vec));
 
 	trace_nfsd_read_vector(rqstp, fhp, offset, *count);
-<<<<<<< HEAD
-	iov_iter_kvec(&iter, ITER_DEST, vec, vlen, *count);
-=======
 	iov_iter_kvec(&iter, ITER_DEST, rqstp->rq_vec, v, *count);
->>>>>>> ccf0a997
 	host_err = vfs_iter_read(file, &iter, &ppos, 0);
 	return nfsd_finish_read(rqstp, fhp, file, offset, count, eof, host_err);
 }
