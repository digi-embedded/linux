--- conflicted
+++ resolved
@@ -125,11 +125,7 @@
 
 bad:
 	xdr_dump_bad(*_bp);
-<<<<<<< HEAD
-	afs_protocol_error(call, -EBADMSG, afs_eproto_bad_status);
-=======
 	afs_protocol_error(call, afs_eproto_bad_status);
->>>>>>> c1084c27
 	goto advance;
 }
 
@@ -252,15 +248,9 @@
 
 	/* unmarshall the reply once we've received all of it */
 	bp = call->buffer;
-<<<<<<< HEAD
-	xdr_decode_AFSFetchStatus(&bp, call, call->out_scb);
-	xdr_decode_AFSCallBack(&bp, call, call->out_scb);
-	xdr_decode_AFSVolSync(&bp, call->out_volsync);
-=======
 	xdr_decode_AFSFetchStatus(&bp, call, &vp->scb);
 	xdr_decode_AFSCallBack(&bp, call, &vp->scb);
 	xdr_decode_AFSVolSync(&bp, &op->volsync);
->>>>>>> c1084c27
 
 	_leave(" = 0 [done]");
 	return 0;
@@ -360,18 +350,6 @@
 		ret = afs_extract_data(call, true);
 		if (ret < 0)
 			return ret;
-<<<<<<< HEAD
-		req->remain -= call->bvec[0].bv_len;
-		req->offset += call->bvec[0].bv_len;
-		ASSERTCMP(req->offset, <=, PAGE_SIZE);
-		if (req->offset == PAGE_SIZE) {
-			req->offset = 0;
-			req->index++;
-			if (req->remain > 0)
-				goto begin_page;
-		}
-=======
->>>>>>> c1084c27
 
 		call->iter = &call->def_iter;
 		if (req->actual_len <= req->len)
@@ -402,15 +380,9 @@
 			return ret;
 
 		bp = call->buffer;
-<<<<<<< HEAD
-		xdr_decode_AFSFetchStatus(&bp, call, call->out_scb);
-		xdr_decode_AFSCallBack(&bp, call, call->out_scb);
-		xdr_decode_AFSVolSync(&bp, call->out_volsync);
-=======
 		xdr_decode_AFSFetchStatus(&bp, call, &vp->scb);
 		xdr_decode_AFSCallBack(&bp, call, &vp->scb);
 		xdr_decode_AFSVolSync(&bp, &op->volsync);
->>>>>>> c1084c27
 
 		req->data_version = vp->scb.status.data_version;
 		req->file_size = vp->scb.status.size;
@@ -422,20 +394,6 @@
 		break;
 	}
 
-<<<<<<< HEAD
-	for (; req->index < req->nr_pages; req->index++) {
-		if (req->offset < PAGE_SIZE)
-			zero_user_segment(req->pages[req->index],
-					  req->offset, PAGE_SIZE);
-		req->offset = 0;
-	}
-
-	if (req->page_done)
-		for (req->index = 0; req->index < req->nr_pages; req->index++)
-			req->page_done(req);
-
-=======
->>>>>>> c1084c27
 	_leave(" = 0 [done]");
 	return 0;
 }
@@ -539,19 +497,11 @@
 
 	/* unmarshall the reply once we've received all of it */
 	bp = call->buffer;
-<<<<<<< HEAD
-	xdr_decode_AFSFid(&bp, call->out_fid);
-	xdr_decode_AFSFetchStatus(&bp, call, call->out_scb);
-	xdr_decode_AFSFetchStatus(&bp, call, call->out_dir_scb);
-	xdr_decode_AFSCallBack(&bp, call, call->out_scb);
-	xdr_decode_AFSVolSync(&bp, call->out_volsync);
-=======
 	xdr_decode_AFSFid(&bp, &op->file[1].fid);
 	xdr_decode_AFSFetchStatus(&bp, call, &vp->scb);
 	xdr_decode_AFSFetchStatus(&bp, call, &dvp->scb);
 	xdr_decode_AFSCallBack(&bp, call, &vp->scb);
 	xdr_decode_AFSVolSync(&bp, &op->volsync);
->>>>>>> c1084c27
 
 	_leave(" = 0 [done]");
 	return 0;
@@ -682,13 +632,8 @@
 
 	/* unmarshall the reply once we've received all of it */
 	bp = call->buffer;
-<<<<<<< HEAD
-	xdr_decode_AFSFetchStatus(&bp, call, call->out_dir_scb);
-	xdr_decode_AFSVolSync(&bp, call->out_volsync);
-=======
 	xdr_decode_AFSFetchStatus(&bp, call, &vp->scb);
 	xdr_decode_AFSVolSync(&bp, &op->volsync);
->>>>>>> c1084c27
 
 	_leave(" = 0 [done]");
 	return 0;
@@ -810,15 +755,9 @@
 
 	/* unmarshall the reply once we've received all of it */
 	bp = call->buffer;
-<<<<<<< HEAD
-	xdr_decode_AFSFetchStatus(&bp, call, call->out_scb);
-	xdr_decode_AFSFetchStatus(&bp, call, call->out_dir_scb);
-	xdr_decode_AFSVolSync(&bp, call->out_volsync);
-=======
 	xdr_decode_AFSFetchStatus(&bp, call, &vp->scb);
 	xdr_decode_AFSFetchStatus(&bp, call, &dvp->scb);
 	xdr_decode_AFSVolSync(&bp, &op->volsync);
->>>>>>> c1084c27
 
 	_leave(" = 0 [done]");
 	return 0;
@@ -896,17 +835,10 @@
 
 	/* unmarshall the reply once we've received all of it */
 	bp = call->buffer;
-<<<<<<< HEAD
-	xdr_decode_AFSFid(&bp, call->out_fid);
-	xdr_decode_AFSFetchStatus(&bp, call, call->out_scb);
-	xdr_decode_AFSFetchStatus(&bp, call, call->out_dir_scb);
-	xdr_decode_AFSVolSync(&bp, call->out_volsync);
-=======
 	xdr_decode_AFSFid(&bp, &vp->fid);
 	xdr_decode_AFSFetchStatus(&bp, call, &vp->scb);
 	xdr_decode_AFSFetchStatus(&bp, call, &dvp->scb);
 	xdr_decode_AFSVolSync(&bp, &op->volsync);
->>>>>>> c1084c27
 
 	_leave(" = 0 [done]");
 	return 0;
@@ -998,15 +930,9 @@
 	/* If the two dirs are the same, we have two copies of the same status
 	 * report, so we just decode it twice.
 	 */
-<<<<<<< HEAD
-	xdr_decode_AFSFetchStatus(&bp, call, call->out_dir_scb);
-	xdr_decode_AFSFetchStatus(&bp, call, call->out_scb);
-	xdr_decode_AFSVolSync(&bp, call->out_volsync);
-=======
 	xdr_decode_AFSFetchStatus(&bp, call, &orig_dvp->scb);
 	xdr_decode_AFSFetchStatus(&bp, call, &new_dvp->scb);
 	xdr_decode_AFSVolSync(&bp, &op->volsync);
->>>>>>> c1084c27
 
 	_leave(" = 0 [done]");
 	return 0;
@@ -1099,13 +1025,8 @@
 
 	/* unmarshall the reply once we've received all of it */
 	bp = call->buffer;
-<<<<<<< HEAD
-	xdr_decode_AFSFetchStatus(&bp, call, call->out_scb);
-	xdr_decode_AFSVolSync(&bp, call->out_volsync);
-=======
 	xdr_decode_AFSFetchStatus(&bp, call, &vp->scb);
 	xdr_decode_AFSVolSync(&bp, &op->volsync);
->>>>>>> c1084c27
 
 	_leave(" = 0 [done]");
 	return 0;
@@ -1219,18 +1140,8 @@
 	*bp++ = htonl(lower_32_bits(op->store.size));
 	*bp++ = htonl(lower_32_bits(op->store.i_size));
 
-<<<<<<< HEAD
-	/* unmarshall the reply once we've received all of it */
-	bp = call->buffer;
-	xdr_decode_AFSFetchStatus(&bp, call, call->out_scb);
-	xdr_decode_AFSVolSync(&bp, call->out_volsync);
-
-	_leave(" = 0 [done]");
-	return 0;
-=======
 	trace_afs_make_fs_call(call, &vp->fid);
 	afs_make_op_call(op, call, GFP_NOFS);
->>>>>>> c1084c27
 }
 
 /*
@@ -1819,87 +1730,8 @@
 
 	trace_afs_make_fs_call(call, NULL);
 	afs_make_call(ac, call, GFP_NOFS);
-<<<<<<< HEAD
-	return call;
-}
-
-/*
- * Deliver reply data to an FS.FetchStatus with no vnode.
- */
-static int afs_deliver_fs_fetch_status(struct afs_call *call)
-{
-	const __be32 *bp;
-	int ret;
-
-	ret = afs_transfer_reply(call);
-	if (ret < 0)
-		return ret;
-
-	/* unmarshall the reply once we've received all of it */
-	bp = call->buffer;
-	xdr_decode_AFSFetchStatus(&bp, call, call->out_scb);
-	xdr_decode_AFSCallBack(&bp, call, call->out_scb);
-	xdr_decode_AFSVolSync(&bp, call->out_volsync);
-
-	_leave(" = 0 [done]");
-	return 0;
-}
-
-/*
- * FS.FetchStatus operation type
- */
-static const struct afs_call_type afs_RXFSFetchStatus = {
-	.name		= "FS.FetchStatus",
-	.op		= afs_FS_FetchStatus,
-	.deliver	= afs_deliver_fs_fetch_status,
-	.destructor	= afs_flat_call_destructor,
-};
-
-/*
- * Fetch the status information for a fid without needing a vnode handle.
- */
-int afs_fs_fetch_status(struct afs_fs_cursor *fc,
-			struct afs_net *net,
-			struct afs_fid *fid,
-			struct afs_status_cb *scb,
-			struct afs_volsync *volsync)
-{
-	struct afs_call *call;
-	__be32 *bp;
-
-	if (test_bit(AFS_SERVER_FL_IS_YFS, &fc->cbi->server->flags))
-		return yfs_fs_fetch_status(fc, net, fid, scb, volsync);
-
-	_enter(",%x,{%llx:%llu},,",
-	       key_serial(fc->key), fid->vid, fid->vnode);
-
-	call = afs_alloc_flat_call(net, &afs_RXFSFetchStatus, 16, (21 + 3 + 6) * 4);
-	if (!call) {
-		fc->ac.error = -ENOMEM;
-		return -ENOMEM;
-	}
-
-	call->key = fc->key;
-	call->out_fid = fid;
-	call->out_scb = scb;
-	call->out_volsync = volsync;
-
-	/* marshall the parameters */
-	bp = call->request;
-	bp[0] = htonl(FSFETCHSTATUS);
-	bp[1] = htonl(fid->vid);
-	bp[2] = htonl(fid->vnode);
-	bp[3] = htonl(fid->unique);
-
-	afs_use_fs_server(call, fc->cbi);
-	trace_afs_make_fs_call(call, fid);
-	afs_set_fc_call(call, fc);
-	afs_make_call(&fc->ac, call, GFP_NOFS);
-	return afs_wait_for_call_to_complete(call, &fc->ac);
-=======
 	afs_put_call(call);
 	return true;
->>>>>>> c1084c27
 }
 
 /*
@@ -1958,13 +1790,8 @@
 		}
 
 		bp = call->buffer;
-<<<<<<< HEAD
-		scb = &call->out_scb[call->count];
 		xdr_decode_AFSFetchStatus(&bp, call, scb);
-=======
-		xdr_decode_AFSFetchStatus(&bp, call, scb);
-
->>>>>>> c1084c27
+
 		call->count++;
 		if (call->count < op->nr_files)
 			goto more_counts;
@@ -2160,13 +1987,8 @@
 			return ret;
 
 		bp = call->buffer;
-<<<<<<< HEAD
-		xdr_decode_AFSFetchStatus(&bp, call, call->out_scb);
-		xdr_decode_AFSVolSync(&bp, call->out_volsync);
-=======
 		xdr_decode_AFSFetchStatus(&bp, call, &vp->scb);
 		xdr_decode_AFSVolSync(&bp, &op->volsync);
->>>>>>> c1084c27
 
 		call->unmarshall++;
 		fallthrough;
@@ -2207,38 +2029,9 @@
 	/* marshall the parameters */
 	bp = call->request;
 	bp[0] = htonl(FSFETCHACL);
-<<<<<<< HEAD
-	bp[1] = htonl(vnode->fid.vid);
-	bp[2] = htonl(vnode->fid.vnode);
-	bp[3] = htonl(vnode->fid.unique);
-
-	afs_use_fs_server(call, fc->cbi);
-	trace_afs_make_fs_call(call, &vnode->fid);
-	afs_make_call(&fc->ac, call, GFP_KERNEL);
-	return (struct afs_acl *)afs_wait_for_call_to_complete(call, &fc->ac);
-}
-
-/*
- * Deliver reply data to any operation that returns file status and volume
- * sync.
- */
-static int afs_deliver_fs_file_status_and_vol(struct afs_call *call)
-{
-	const __be32 *bp;
-	int ret;
-
-	ret = afs_transfer_reply(call);
-	if (ret < 0)
-		return ret;
-
-	bp = call->buffer;
-	xdr_decode_AFSFetchStatus(&bp, call, call->out_scb);
-	xdr_decode_AFSVolSync(&bp, call->out_volsync);
-=======
 	bp[1] = htonl(vp->fid.vid);
 	bp[2] = htonl(vp->fid.vnode);
 	bp[3] = htonl(vp->fid.unique);
->>>>>>> c1084c27
 
 	trace_afs_make_fs_call(call, &vp->fid);
 	afs_make_op_call(op, call, GFP_KERNEL);
