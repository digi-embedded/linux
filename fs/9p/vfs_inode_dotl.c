// SPDX-License-Identifier: GPL-2.0-only
/*
 * This file contains vfs inode ops for the 9P2000.L protocol.
 *
 *  Copyright (C) 2004 by Eric Van Hensbergen <ericvh@gmail.com>
 *  Copyright (C) 2002 by Ron Minnich <rminnich@lanl.gov>
 */

#include <linux/module.h>
#include <linux/errno.h>
#include <linux/fs.h>
#include <linux/file.h>
#include <linux/pagemap.h>
#include <linux/stat.h>
#include <linux/string.h>
#include <linux/inet.h>
#include <linux/namei.h>
#include <linux/idr.h>
#include <linux/sched.h>
#include <linux/slab.h>
#include <linux/xattr.h>
#include <linux/posix_acl.h>
#include <net/9p/9p.h>
#include <net/9p/client.h>

#include "v9fs.h"
#include "v9fs_vfs.h"
#include "fid.h"
#include "cache.h"
#include "xattr.h"
#include "acl.h"

static int
v9fs_vfs_mknod_dotl(struct user_namespace *mnt_userns, struct inode *dir,
		    struct dentry *dentry, umode_t omode, dev_t rdev);

/**
 * v9fs_get_fsgid_for_create - Helper function to get the gid for a new object
 * @dir_inode: The directory inode
 *
 * Helper function to get the gid for creating a
 * new file system object. This checks the S_ISGID to determine the owning
 * group of the new file system object.
 */

static kgid_t v9fs_get_fsgid_for_create(struct inode *dir_inode)
{
	BUG_ON(dir_inode == NULL);

	if (dir_inode->i_mode & S_ISGID) {
		/* set_gid bit is set.*/
		return dir_inode->i_gid;
	}
	return current_fsgid();
}

static int v9fs_test_inode_dotl(struct inode *inode, void *data)
{
	struct v9fs_inode *v9inode = V9FS_I(inode);
	struct p9_stat_dotl *st = (struct p9_stat_dotl *)data;

	/* don't match inode of different type */
	if (inode_wrong_type(inode, st->st_mode))
		return 0;

	if (inode->i_generation != st->st_gen)
		return 0;

	/* compare qid details */
	if (memcmp(&v9inode->qid.version,
		   &st->qid.version, sizeof(v9inode->qid.version)))
		return 0;

	if (v9inode->qid.type != st->qid.type)
		return 0;

	if (v9inode->qid.path != st->qid.path)
		return 0;
	return 1;
}

/* Always get a new inode */
static int v9fs_test_new_inode_dotl(struct inode *inode, void *data)
{
	return 0;
}

static int v9fs_set_inode_dotl(struct inode *inode,  void *data)
{
	struct v9fs_inode *v9inode = V9FS_I(inode);
	struct p9_stat_dotl *st = (struct p9_stat_dotl *)data;

	memcpy(&v9inode->qid, &st->qid, sizeof(st->qid));
	inode->i_generation = st->st_gen;
	return 0;
}

static struct inode *v9fs_qid_iget_dotl(struct super_block *sb,
					struct p9_qid *qid,
					struct p9_fid *fid,
					struct p9_stat_dotl *st,
					int new)
{
	int retval;
	unsigned long i_ino;
	struct inode *inode;
	struct v9fs_session_info *v9ses = sb->s_fs_info;
	int (*test)(struct inode *inode, void *data);

	if (new)
		test = v9fs_test_new_inode_dotl;
	else
		test = v9fs_test_inode_dotl;

	i_ino = v9fs_qid2ino(qid);
	inode = iget5_locked(sb, i_ino, test, v9fs_set_inode_dotl, st);
	if (!inode)
		return ERR_PTR(-ENOMEM);
	if (!(inode->i_state & I_NEW))
		return inode;
	/*
	 * initialize the inode with the stat info
	 * FIXME!! we may need support for stale inodes
	 * later.
	 */
	inode->i_ino = i_ino;
	retval = v9fs_init_inode(v9ses, inode,
				 st->st_mode, new_decode_dev(st->st_rdev));
	if (retval)
		goto error;

	v9fs_stat2inode_dotl(st, inode, 0);
	v9fs_cache_inode_get_cookie(inode);
	retval = v9fs_get_acl(inode, fid);
	if (retval)
		goto error;

	unlock_new_inode(inode);
	return inode;
error:
	iget_failed(inode);
	return ERR_PTR(retval);

}

struct inode *
v9fs_inode_from_fid_dotl(struct v9fs_session_info *v9ses, struct p9_fid *fid,
			 struct super_block *sb, int new)
{
	struct p9_stat_dotl *st;
	struct inode *inode = NULL;

	st = p9_client_getattr_dotl(fid, P9_STATS_BASIC | P9_STATS_GEN);
	if (IS_ERR(st))
		return ERR_CAST(st);

	inode = v9fs_qid_iget_dotl(sb, &st->qid, fid, st, new);
	kfree(st);
	return inode;
}

struct dotl_openflag_map {
	int open_flag;
	int dotl_flag;
};

static int v9fs_mapped_dotl_flags(int flags)
{
	int i;
	int rflags = 0;
	struct dotl_openflag_map dotl_oflag_map[] = {
		{ O_CREAT,	P9_DOTL_CREATE },
		{ O_EXCL,	P9_DOTL_EXCL },
		{ O_NOCTTY,	P9_DOTL_NOCTTY },
		{ O_APPEND,	P9_DOTL_APPEND },
		{ O_NONBLOCK,	P9_DOTL_NONBLOCK },
		{ O_DSYNC,	P9_DOTL_DSYNC },
		{ FASYNC,	P9_DOTL_FASYNC },
		{ O_DIRECT,	P9_DOTL_DIRECT },
		{ O_LARGEFILE,	P9_DOTL_LARGEFILE },
		{ O_DIRECTORY,	P9_DOTL_DIRECTORY },
		{ O_NOFOLLOW,	P9_DOTL_NOFOLLOW },
		{ O_NOATIME,	P9_DOTL_NOATIME },
		{ O_CLOEXEC,	P9_DOTL_CLOEXEC },
		{ O_SYNC,	P9_DOTL_SYNC},
	};
	for (i = 0; i < ARRAY_SIZE(dotl_oflag_map); i++) {
		if (flags & dotl_oflag_map[i].open_flag)
			rflags |= dotl_oflag_map[i].dotl_flag;
	}
	return rflags;
}

/**
 * v9fs_open_to_dotl_flags- convert Linux specific open flags to
 * plan 9 open flag.
 * @flags: flags to convert
 */
int v9fs_open_to_dotl_flags(int flags)
{
	int rflags = 0;

	/*
	 * We have same bits for P9_DOTL_READONLY, P9_DOTL_WRONLY
	 * and P9_DOTL_NOACCESS
	 */
	rflags |= flags & O_ACCMODE;
	rflags |= v9fs_mapped_dotl_flags(flags);

	return rflags;
}

/**
 * v9fs_vfs_create_dotl - VFS hook to create files for 9P2000.L protocol.
 * @mnt_userns: The user namespace of the mount
 * @dir: directory inode that is being created
 * @dentry:  dentry that is being deleted
 * @omode: create permissions
 * @excl: True if the file must not yet exist
 *
 */
static int
v9fs_vfs_create_dotl(struct user_namespace *mnt_userns, struct inode *dir,
		     struct dentry *dentry, umode_t omode, bool excl)
{
	return v9fs_vfs_mknod_dotl(mnt_userns, dir, dentry, omode, 0);
}

static int
v9fs_vfs_atomic_open_dotl(struct inode *dir, struct dentry *dentry,
			  struct file *file, unsigned int flags, umode_t omode)
{
	int err = 0;
	kgid_t gid;
	umode_t mode;
	const unsigned char *name = NULL;
	struct p9_qid qid;
	struct inode *inode;
	struct p9_fid *fid = NULL;
	struct v9fs_inode *v9inode;
	struct p9_fid *dfid = NULL, *ofid = NULL, *inode_fid = NULL;
	struct v9fs_session_info *v9ses;
	struct posix_acl *pacl = NULL, *dacl = NULL;
	struct dentry *res = NULL;

	if (d_in_lookup(dentry)) {
		res = v9fs_vfs_lookup(dir, dentry, 0);
		if (IS_ERR(res))
			return PTR_ERR(res);

		if (res)
			dentry = res;
	}

	/* Only creates */
	if (!(flags & O_CREAT) || d_really_is_positive(dentry))
		return	finish_no_open(file, res);

	v9ses = v9fs_inode2v9ses(dir);

	name = dentry->d_name.name;
	p9_debug(P9_DEBUG_VFS, "name:%s flags:0x%x mode:0x%x\n",
		 name, flags, omode);

	dfid = v9fs_parent_fid(dentry);
	if (IS_ERR(dfid)) {
		err = PTR_ERR(dfid);
		p9_debug(P9_DEBUG_VFS, "fid lookup failed %d\n", err);
		goto out;
	}

	/* clone a fid to use for creation */
	ofid = clone_fid(dfid);
	if (IS_ERR(ofid)) {
		err = PTR_ERR(ofid);
		p9_debug(P9_DEBUG_VFS, "p9_client_walk failed %d\n", err);
		p9_client_clunk(dfid);
		goto out;
	}

	gid = v9fs_get_fsgid_for_create(dir);

	mode = omode;
	/* Update mode based on ACL value */
	err = v9fs_acl_mode(dir, &mode, &dacl, &pacl);
	if (err) {
		p9_debug(P9_DEBUG_VFS, "Failed to get acl values in creat %d\n",
			 err);
<<<<<<< HEAD
		p9_client_clunk(dfid);
		goto error;
=======
		goto out;
>>>>>>> 29549c70
	}
	err = p9_client_create_dotl(ofid, name, v9fs_open_to_dotl_flags(flags),
				    mode, gid, &qid);
	if (err < 0) {
		p9_debug(P9_DEBUG_VFS, "p9_client_open_dotl failed in creat %d\n",
			 err);
<<<<<<< HEAD
		p9_client_clunk(dfid);
		goto error;
=======
		goto out;
>>>>>>> 29549c70
	}
	v9fs_invalidate_inode_attr(dir);

	/* instantiate inode and assign the unopened fid to the dentry */
	fid = p9_client_walk(dfid, 1, &name, 1);
	if (IS_ERR(fid)) {
		err = PTR_ERR(fid);
		p9_debug(P9_DEBUG_VFS, "p9_client_walk failed %d\n", err);
		goto out;
	}
	inode = v9fs_get_new_inode_from_fid(v9ses, fid, dir->i_sb);
	if (IS_ERR(inode)) {
		err = PTR_ERR(inode);
		p9_debug(P9_DEBUG_VFS, "inode creation failed %d\n", err);
		goto out;
	}
	/* Now set the ACL based on the default value */
	v9fs_set_create_acl(inode, fid, dacl, pacl);

	v9fs_fid_add(dentry, &fid);
	d_instantiate(dentry, inode);

	v9inode = V9FS_I(inode);
	mutex_lock(&v9inode->v_mutex);
	if ((v9ses->cache == CACHE_LOOSE || v9ses->cache == CACHE_FSCACHE) &&
	    !v9inode->writeback_fid &&
	    ((flags & O_ACCMODE) != O_RDONLY)) {
		/*
		 * clone a fid and add it to writeback_fid
		 * we do it during open time instead of
		 * page dirty time via write_begin/page_mkwrite
		 * because we want write after unlink usecase
		 * to work.
		 */
		inode_fid = v9fs_writeback_fid(dentry);
		if (IS_ERR(inode_fid)) {
			err = PTR_ERR(inode_fid);
			mutex_unlock(&v9inode->v_mutex);
			goto out;
		}
		v9inode->writeback_fid = (void *) inode_fid;
	}
	mutex_unlock(&v9inode->v_mutex);
	/* Since we are opening a file, assign the open fid to the file */
	err = finish_open(file, dentry, generic_file_open);
	if (err)
		goto out;
	file->private_data = ofid;
	if (v9ses->cache == CACHE_LOOSE || v9ses->cache == CACHE_FSCACHE)
		fscache_use_cookie(v9fs_inode_cookie(v9inode),
				   file->f_mode & FMODE_WRITE);
	v9fs_open_fid_add(inode, &ofid);
	file->f_mode |= FMODE_CREATED;
out:
	p9_fid_put(dfid);
	p9_fid_put(ofid);
	p9_fid_put(fid);
	v9fs_put_acl(dacl, pacl);
	dput(res);
	return err;
}

/**
 * v9fs_vfs_mkdir_dotl - VFS mkdir hook to create a directory
 * @mnt_userns: The user namespace of the mount
 * @dir:  inode that is being unlinked
 * @dentry: dentry that is being unlinked
 * @omode: mode for new directory
 *
 */

static int v9fs_vfs_mkdir_dotl(struct user_namespace *mnt_userns,
			       struct inode *dir, struct dentry *dentry,
			       umode_t omode)
{
	int err;
	struct v9fs_session_info *v9ses;
	struct p9_fid *fid = NULL, *dfid = NULL;
	kgid_t gid;
	const unsigned char *name;
	umode_t mode;
	struct inode *inode;
	struct p9_qid qid;
	struct posix_acl *dacl = NULL, *pacl = NULL;

	p9_debug(P9_DEBUG_VFS, "name %pd\n", dentry);
	err = 0;
	v9ses = v9fs_inode2v9ses(dir);

	omode |= S_IFDIR;
	if (dir->i_mode & S_ISGID)
		omode |= S_ISGID;

	dfid = v9fs_parent_fid(dentry);
	if (IS_ERR(dfid)) {
		err = PTR_ERR(dfid);
		p9_debug(P9_DEBUG_VFS, "fid lookup failed %d\n", err);
		goto error;
	}

	gid = v9fs_get_fsgid_for_create(dir);
	mode = omode;
	/* Update mode based on ACL value */
	err = v9fs_acl_mode(dir, &mode, &dacl, &pacl);
	if (err) {
		p9_debug(P9_DEBUG_VFS, "Failed to get acl values in mkdir %d\n",
			 err);
		goto error;
	}
	name = dentry->d_name.name;
	err = p9_client_mkdir_dotl(dfid, name, mode, gid, &qid);
	if (err < 0)
		goto error;
	fid = p9_client_walk(dfid, 1, &name, 1);
	if (IS_ERR(fid)) {
		err = PTR_ERR(fid);
		p9_debug(P9_DEBUG_VFS, "p9_client_walk failed %d\n",
			 err);
		goto error;
	}

	/* instantiate inode and assign the unopened fid to the dentry */
	if (v9ses->cache == CACHE_LOOSE || v9ses->cache == CACHE_FSCACHE) {
		inode = v9fs_get_new_inode_from_fid(v9ses, fid, dir->i_sb);
		if (IS_ERR(inode)) {
			err = PTR_ERR(inode);
			p9_debug(P9_DEBUG_VFS, "inode creation failed %d\n",
				 err);
			goto error;
		}
		v9fs_fid_add(dentry, &fid);
		v9fs_set_create_acl(inode, fid, dacl, pacl);
		d_instantiate(dentry, inode);
		err = 0;
	} else {
		/*
		 * Not in cached mode. No need to populate
		 * inode with stat. We need to get an inode
		 * so that we can set the acl with dentry
		 */
		inode = v9fs_get_inode(dir->i_sb, mode, 0);
		if (IS_ERR(inode)) {
			err = PTR_ERR(inode);
			goto error;
		}
		v9fs_set_create_acl(inode, fid, dacl, pacl);
		d_instantiate(dentry, inode);
	}
	inc_nlink(dir);
	v9fs_invalidate_inode_attr(dir);
error:
	p9_fid_put(fid);
	v9fs_put_acl(dacl, pacl);
	p9_fid_put(dfid);
	return err;
}

static int
v9fs_vfs_getattr_dotl(struct user_namespace *mnt_userns,
		      const struct path *path, struct kstat *stat,
		      u32 request_mask, unsigned int flags)
{
	struct dentry *dentry = path->dentry;
	struct v9fs_session_info *v9ses;
	struct p9_fid *fid;
	struct p9_stat_dotl *st;

	p9_debug(P9_DEBUG_VFS, "dentry: %p\n", dentry);
	v9ses = v9fs_dentry2v9ses(dentry);
	if (v9ses->cache == CACHE_LOOSE || v9ses->cache == CACHE_FSCACHE) {
		generic_fillattr(&init_user_ns, d_inode(dentry), stat);
		return 0;
	}
	fid = v9fs_fid_lookup(dentry);
	if (IS_ERR(fid))
		return PTR_ERR(fid);

	/* Ask for all the fields in stat structure. Server will return
	 * whatever it supports
	 */

	st = p9_client_getattr_dotl(fid, P9_STATS_ALL);
	p9_fid_put(fid);
	if (IS_ERR(st))
		return PTR_ERR(st);

	v9fs_stat2inode_dotl(st, d_inode(dentry), 0);
	generic_fillattr(&init_user_ns, d_inode(dentry), stat);
	/* Change block size to what the server returned */
	stat->blksize = st->st_blksize;

	kfree(st);
	return 0;
}

/*
 * Attribute flags.
 */
#define P9_ATTR_MODE		(1 << 0)
#define P9_ATTR_UID		(1 << 1)
#define P9_ATTR_GID		(1 << 2)
#define P9_ATTR_SIZE		(1 << 3)
#define P9_ATTR_ATIME		(1 << 4)
#define P9_ATTR_MTIME		(1 << 5)
#define P9_ATTR_CTIME		(1 << 6)
#define P9_ATTR_ATIME_SET	(1 << 7)
#define P9_ATTR_MTIME_SET	(1 << 8)

struct dotl_iattr_map {
	int iattr_valid;
	int p9_iattr_valid;
};

static int v9fs_mapped_iattr_valid(int iattr_valid)
{
	int i;
	int p9_iattr_valid = 0;
	struct dotl_iattr_map dotl_iattr_map[] = {
		{ ATTR_MODE,		P9_ATTR_MODE },
		{ ATTR_UID,		P9_ATTR_UID },
		{ ATTR_GID,		P9_ATTR_GID },
		{ ATTR_SIZE,		P9_ATTR_SIZE },
		{ ATTR_ATIME,		P9_ATTR_ATIME },
		{ ATTR_MTIME,		P9_ATTR_MTIME },
		{ ATTR_CTIME,		P9_ATTR_CTIME },
		{ ATTR_ATIME_SET,	P9_ATTR_ATIME_SET },
		{ ATTR_MTIME_SET,	P9_ATTR_MTIME_SET },
	};
	for (i = 0; i < ARRAY_SIZE(dotl_iattr_map); i++) {
		if (iattr_valid & dotl_iattr_map[i].iattr_valid)
			p9_iattr_valid |= dotl_iattr_map[i].p9_iattr_valid;
	}
	return p9_iattr_valid;
}

/**
 * v9fs_vfs_setattr_dotl - set file metadata
 * @mnt_userns: The user namespace of the mount
 * @dentry: file whose metadata to set
 * @iattr: metadata assignment structure
 *
 */

int v9fs_vfs_setattr_dotl(struct user_namespace *mnt_userns,
			  struct dentry *dentry, struct iattr *iattr)
{
	int retval, use_dentry = 0;
	struct p9_fid *fid = NULL;
	struct p9_iattr_dotl p9attr = {
		.uid = INVALID_UID,
		.gid = INVALID_GID,
	};
	struct inode *inode = d_inode(dentry);

	p9_debug(P9_DEBUG_VFS, "\n");

	retval = setattr_prepare(&init_user_ns, dentry, iattr);
	if (retval)
		return retval;

	p9attr.valid = v9fs_mapped_iattr_valid(iattr->ia_valid);
	if (iattr->ia_valid & ATTR_MODE)
		p9attr.mode = iattr->ia_mode;
	if (iattr->ia_valid & ATTR_UID)
		p9attr.uid = iattr->ia_uid;
	if (iattr->ia_valid & ATTR_GID)
		p9attr.gid = iattr->ia_gid;
	if (iattr->ia_valid & ATTR_SIZE)
		p9attr.size = iattr->ia_size;
	if (iattr->ia_valid & ATTR_ATIME_SET) {
		p9attr.atime_sec = iattr->ia_atime.tv_sec;
		p9attr.atime_nsec = iattr->ia_atime.tv_nsec;
	}
	if (iattr->ia_valid & ATTR_MTIME_SET) {
		p9attr.mtime_sec = iattr->ia_mtime.tv_sec;
		p9attr.mtime_nsec = iattr->ia_mtime.tv_nsec;
	}

	if (iattr->ia_valid & ATTR_FILE) {
		fid = iattr->ia_file->private_data;
		WARN_ON(!fid);
	}
	if (!fid) {
		fid = v9fs_fid_lookup(dentry);
		use_dentry = 1;
	}
	if (IS_ERR(fid))
		return PTR_ERR(fid);

	/* Write all dirty data */
	if (S_ISREG(inode->i_mode))
		filemap_write_and_wait(inode->i_mapping);

	retval = p9_client_setattr(fid, &p9attr);
	if (retval < 0) {
		if (use_dentry)
			p9_fid_put(fid);
		return retval;
	}

	if ((iattr->ia_valid & ATTR_SIZE) &&
	    iattr->ia_size != i_size_read(inode))
		truncate_setsize(inode, iattr->ia_size);

	v9fs_invalidate_inode_attr(inode);
	setattr_copy(&init_user_ns, inode, iattr);
	mark_inode_dirty(inode);
	if (iattr->ia_valid & ATTR_MODE) {
		/* We also want to update ACL when we update mode bits */
		retval = v9fs_acl_chmod(inode, fid);
		if (retval < 0) {
			if (use_dentry)
				p9_fid_put(fid);
			return retval;
		}
	}
	if (use_dentry)
		p9_fid_put(fid);

	return 0;
}

/**
 * v9fs_stat2inode_dotl - populate an inode structure with stat info
 * @stat: stat structure
 * @inode: inode to populate
 * @flags: ctrl flags (e.g. V9FS_STAT2INODE_KEEP_ISIZE)
 *
 */

void
v9fs_stat2inode_dotl(struct p9_stat_dotl *stat, struct inode *inode,
		      unsigned int flags)
{
	umode_t mode;
	struct v9fs_inode *v9inode = V9FS_I(inode);

	if ((stat->st_result_mask & P9_STATS_BASIC) == P9_STATS_BASIC) {
		inode->i_atime.tv_sec = stat->st_atime_sec;
		inode->i_atime.tv_nsec = stat->st_atime_nsec;
		inode->i_mtime.tv_sec = stat->st_mtime_sec;
		inode->i_mtime.tv_nsec = stat->st_mtime_nsec;
		inode->i_ctime.tv_sec = stat->st_ctime_sec;
		inode->i_ctime.tv_nsec = stat->st_ctime_nsec;
		inode->i_uid = stat->st_uid;
		inode->i_gid = stat->st_gid;
		set_nlink(inode, stat->st_nlink);

		mode = stat->st_mode & S_IALLUGO;
		mode |= inode->i_mode & ~S_IALLUGO;
		inode->i_mode = mode;

		if (!(flags & V9FS_STAT2INODE_KEEP_ISIZE))
			v9fs_i_size_write(inode, stat->st_size);
		inode->i_blocks = stat->st_blocks;
	} else {
		if (stat->st_result_mask & P9_STATS_ATIME) {
			inode->i_atime.tv_sec = stat->st_atime_sec;
			inode->i_atime.tv_nsec = stat->st_atime_nsec;
		}
		if (stat->st_result_mask & P9_STATS_MTIME) {
			inode->i_mtime.tv_sec = stat->st_mtime_sec;
			inode->i_mtime.tv_nsec = stat->st_mtime_nsec;
		}
		if (stat->st_result_mask & P9_STATS_CTIME) {
			inode->i_ctime.tv_sec = stat->st_ctime_sec;
			inode->i_ctime.tv_nsec = stat->st_ctime_nsec;
		}
		if (stat->st_result_mask & P9_STATS_UID)
			inode->i_uid = stat->st_uid;
		if (stat->st_result_mask & P9_STATS_GID)
			inode->i_gid = stat->st_gid;
		if (stat->st_result_mask & P9_STATS_NLINK)
			set_nlink(inode, stat->st_nlink);
		if (stat->st_result_mask & P9_STATS_MODE) {
			mode = stat->st_mode & S_IALLUGO;
			mode |= inode->i_mode & ~S_IALLUGO;
			inode->i_mode = mode;
		}
		if (!(flags & V9FS_STAT2INODE_KEEP_ISIZE) &&
		    stat->st_result_mask & P9_STATS_SIZE)
			v9fs_i_size_write(inode, stat->st_size);
		if (stat->st_result_mask & P9_STATS_BLOCKS)
			inode->i_blocks = stat->st_blocks;
	}
	if (stat->st_result_mask & P9_STATS_GEN)
		inode->i_generation = stat->st_gen;

	/* Currently we don't support P9_STATS_BTIME and P9_STATS_DATA_VERSION
	 * because the inode structure does not have fields for them.
	 */
	v9inode->cache_validity &= ~V9FS_INO_INVALID_ATTR;
}

static int
v9fs_vfs_symlink_dotl(struct user_namespace *mnt_userns, struct inode *dir,
		      struct dentry *dentry, const char *symname)
{
	int err;
	kgid_t gid;
	const unsigned char *name;
	struct p9_qid qid;
	struct inode *inode;
	struct p9_fid *dfid;
	struct p9_fid *fid = NULL;
	struct v9fs_session_info *v9ses;

	name = dentry->d_name.name;
	p9_debug(P9_DEBUG_VFS, "%lu,%s,%s\n", dir->i_ino, name, symname);
	v9ses = v9fs_inode2v9ses(dir);

	dfid = v9fs_parent_fid(dentry);
	if (IS_ERR(dfid)) {
		err = PTR_ERR(dfid);
		p9_debug(P9_DEBUG_VFS, "fid lookup failed %d\n", err);
		return err;
	}

	gid = v9fs_get_fsgid_for_create(dir);

	/* Server doesn't alter fid on TSYMLINK. Hence no need to clone it. */
	err = p9_client_symlink(dfid, name, symname, gid, &qid);

	if (err < 0) {
		p9_debug(P9_DEBUG_VFS, "p9_client_symlink failed %d\n", err);
		goto error;
	}

	v9fs_invalidate_inode_attr(dir);
	if (v9ses->cache == CACHE_LOOSE || v9ses->cache == CACHE_FSCACHE) {
		/* Now walk from the parent so we can get an unopened fid. */
		fid = p9_client_walk(dfid, 1, &name, 1);
		if (IS_ERR(fid)) {
			err = PTR_ERR(fid);
			p9_debug(P9_DEBUG_VFS, "p9_client_walk failed %d\n",
				 err);
			goto error;
		}

		/* instantiate inode and assign the unopened fid to dentry */
		inode = v9fs_get_new_inode_from_fid(v9ses, fid, dir->i_sb);
		if (IS_ERR(inode)) {
			err = PTR_ERR(inode);
			p9_debug(P9_DEBUG_VFS, "inode creation failed %d\n",
				 err);
			goto error;
		}
		v9fs_fid_add(dentry, &fid);
		d_instantiate(dentry, inode);
		err = 0;
	} else {
		/* Not in cached mode. No need to populate inode with stat */
		inode = v9fs_get_inode(dir->i_sb, S_IFLNK, 0);
		if (IS_ERR(inode)) {
			err = PTR_ERR(inode);
			goto error;
		}
		d_instantiate(dentry, inode);
	}

error:
	p9_fid_put(fid);
	p9_fid_put(dfid);
	return err;
}

/**
 * v9fs_vfs_link_dotl - create a hardlink for dotl
 * @old_dentry: dentry for file to link to
 * @dir: inode destination for new link
 * @dentry: dentry for link
 *
 */

static int
v9fs_vfs_link_dotl(struct dentry *old_dentry, struct inode *dir,
		struct dentry *dentry)
{
	int err;
	struct p9_fid *dfid, *oldfid;
	struct v9fs_session_info *v9ses;

	p9_debug(P9_DEBUG_VFS, "dir ino: %lu, old_name: %pd, new_name: %pd\n",
		 dir->i_ino, old_dentry, dentry);

	v9ses = v9fs_inode2v9ses(dir);
	dfid = v9fs_parent_fid(dentry);
	if (IS_ERR(dfid))
		return PTR_ERR(dfid);

	oldfid = v9fs_fid_lookup(old_dentry);
	if (IS_ERR(oldfid)) {
		p9_fid_put(dfid);
		return PTR_ERR(oldfid);
	}

	err = p9_client_link(dfid, oldfid, dentry->d_name.name);

	p9_fid_put(dfid);
	p9_fid_put(oldfid);
	if (err < 0) {
		p9_debug(P9_DEBUG_VFS, "p9_client_link failed %d\n", err);
		return err;
	}

	v9fs_invalidate_inode_attr(dir);
	if (v9ses->cache == CACHE_LOOSE || v9ses->cache == CACHE_FSCACHE) {
		/* Get the latest stat info from server. */
		struct p9_fid *fid;

		fid = v9fs_fid_lookup(old_dentry);
		if (IS_ERR(fid))
			return PTR_ERR(fid);

		v9fs_refresh_inode_dotl(fid, d_inode(old_dentry));
		p9_fid_put(fid);
	}
	ihold(d_inode(old_dentry));
	d_instantiate(dentry, d_inode(old_dentry));

	return err;
}

/**
 * v9fs_vfs_mknod_dotl - create a special file
 * @mnt_userns: The user namespace of the mount
 * @dir: inode destination for new link
 * @dentry: dentry for file
 * @omode: mode for creation
 * @rdev: device associated with special file
 *
 */
static int
v9fs_vfs_mknod_dotl(struct user_namespace *mnt_userns, struct inode *dir,
		    struct dentry *dentry, umode_t omode, dev_t rdev)
{
	int err;
	kgid_t gid;
	const unsigned char *name;
	umode_t mode;
	struct v9fs_session_info *v9ses;
	struct p9_fid *fid = NULL, *dfid = NULL;
	struct inode *inode;
	struct p9_qid qid;
	struct posix_acl *dacl = NULL, *pacl = NULL;

	p9_debug(P9_DEBUG_VFS, " %lu,%pd mode: %x MAJOR: %u MINOR: %u\n",
		 dir->i_ino, dentry, omode,
		 MAJOR(rdev), MINOR(rdev));

	v9ses = v9fs_inode2v9ses(dir);
	dfid = v9fs_parent_fid(dentry);
	if (IS_ERR(dfid)) {
		err = PTR_ERR(dfid);
		p9_debug(P9_DEBUG_VFS, "fid lookup failed %d\n", err);
		goto error;
	}

	gid = v9fs_get_fsgid_for_create(dir);
	mode = omode;
	/* Update mode based on ACL value */
	err = v9fs_acl_mode(dir, &mode, &dacl, &pacl);
	if (err) {
		p9_debug(P9_DEBUG_VFS, "Failed to get acl values in mknod %d\n",
			 err);
		goto error;
	}
	name = dentry->d_name.name;

	err = p9_client_mknod_dotl(dfid, name, mode, rdev, gid, &qid);
	if (err < 0)
		goto error;

	v9fs_invalidate_inode_attr(dir);
	fid = p9_client_walk(dfid, 1, &name, 1);
	if (IS_ERR(fid)) {
		err = PTR_ERR(fid);
		p9_debug(P9_DEBUG_VFS, "p9_client_walk failed %d\n",
			 err);
		goto error;
	}

	/* instantiate inode and assign the unopened fid to the dentry */
	if (v9ses->cache == CACHE_LOOSE || v9ses->cache == CACHE_FSCACHE) {
		inode = v9fs_get_new_inode_from_fid(v9ses, fid, dir->i_sb);
		if (IS_ERR(inode)) {
			err = PTR_ERR(inode);
			p9_debug(P9_DEBUG_VFS, "inode creation failed %d\n",
				 err);
			goto error;
		}
		v9fs_set_create_acl(inode, fid, dacl, pacl);
		v9fs_fid_add(dentry, &fid);
		d_instantiate(dentry, inode);
		err = 0;
	} else {
		/*
		 * Not in cached mode. No need to populate inode with stat.
		 * socket syscall returns a fd, so we need instantiate
		 */
		inode = v9fs_get_inode(dir->i_sb, mode, rdev);
		if (IS_ERR(inode)) {
			err = PTR_ERR(inode);
			goto error;
		}
		v9fs_set_create_acl(inode, fid, dacl, pacl);
		d_instantiate(dentry, inode);
	}
error:
	p9_fid_put(fid);
	v9fs_put_acl(dacl, pacl);
	p9_fid_put(dfid);

	return err;
}

/**
 * v9fs_vfs_get_link_dotl - follow a symlink path
 * @dentry: dentry for symlink
 * @inode: inode for symlink
 * @done: destructor for return value
 */

static const char *
v9fs_vfs_get_link_dotl(struct dentry *dentry,
		       struct inode *inode,
		       struct delayed_call *done)
{
	struct p9_fid *fid;
	char *target;
	int retval;

	if (!dentry)
		return ERR_PTR(-ECHILD);

	p9_debug(P9_DEBUG_VFS, "%pd\n", dentry);

	fid = v9fs_fid_lookup(dentry);
	if (IS_ERR(fid))
		return ERR_CAST(fid);
	retval = p9_client_readlink(fid, &target);
	p9_fid_put(fid);
	if (retval)
		return ERR_PTR(retval);
	set_delayed_call(done, kfree_link, target);
	return target;
}

int v9fs_refresh_inode_dotl(struct p9_fid *fid, struct inode *inode)
{
	struct p9_stat_dotl *st;
	struct v9fs_session_info *v9ses;
	unsigned int flags;

	v9ses = v9fs_inode2v9ses(inode);
	st = p9_client_getattr_dotl(fid, P9_STATS_ALL);
	if (IS_ERR(st))
		return PTR_ERR(st);
	/*
	 * Don't update inode if the file type is different
	 */
	if (inode_wrong_type(inode, st->st_mode))
		goto out;

	/*
	 * We don't want to refresh inode->i_size,
	 * because we may have cached data
	 */
	flags = (v9ses->cache == CACHE_LOOSE || v9ses->cache == CACHE_FSCACHE) ?
		V9FS_STAT2INODE_KEEP_ISIZE : 0;
	v9fs_stat2inode_dotl(st, inode, flags);
out:
	kfree(st);
	return 0;
}

const struct inode_operations v9fs_dir_inode_operations_dotl = {
	.create = v9fs_vfs_create_dotl,
	.atomic_open = v9fs_vfs_atomic_open_dotl,
	.lookup = v9fs_vfs_lookup,
	.link = v9fs_vfs_link_dotl,
	.symlink = v9fs_vfs_symlink_dotl,
	.unlink = v9fs_vfs_unlink,
	.mkdir = v9fs_vfs_mkdir_dotl,
	.rmdir = v9fs_vfs_rmdir,
	.mknod = v9fs_vfs_mknod_dotl,
	.rename = v9fs_vfs_rename,
	.getattr = v9fs_vfs_getattr_dotl,
	.setattr = v9fs_vfs_setattr_dotl,
	.listxattr = v9fs_listxattr,
	.get_acl = v9fs_iop_get_acl,
};

const struct inode_operations v9fs_file_inode_operations_dotl = {
	.getattr = v9fs_vfs_getattr_dotl,
	.setattr = v9fs_vfs_setattr_dotl,
	.listxattr = v9fs_listxattr,
	.get_acl = v9fs_iop_get_acl,
};

const struct inode_operations v9fs_symlink_inode_operations_dotl = {
	.get_link = v9fs_vfs_get_link_dotl,
	.getattr = v9fs_vfs_getattr_dotl,
	.setattr = v9fs_vfs_setattr_dotl,
	.listxattr = v9fs_listxattr,
};<|MERGE_RESOLUTION|>--- conflicted
+++ resolved
@@ -274,7 +274,6 @@
 	if (IS_ERR(ofid)) {
 		err = PTR_ERR(ofid);
 		p9_debug(P9_DEBUG_VFS, "p9_client_walk failed %d\n", err);
-		p9_client_clunk(dfid);
 		goto out;
 	}
 
@@ -286,24 +285,14 @@
 	if (err) {
 		p9_debug(P9_DEBUG_VFS, "Failed to get acl values in creat %d\n",
 			 err);
-<<<<<<< HEAD
-		p9_client_clunk(dfid);
-		goto error;
-=======
 		goto out;
->>>>>>> 29549c70
 	}
 	err = p9_client_create_dotl(ofid, name, v9fs_open_to_dotl_flags(flags),
 				    mode, gid, &qid);
 	if (err < 0) {
 		p9_debug(P9_DEBUG_VFS, "p9_client_open_dotl failed in creat %d\n",
 			 err);
-<<<<<<< HEAD
-		p9_client_clunk(dfid);
-		goto error;
-=======
 		goto out;
->>>>>>> 29549c70
 	}
 	v9fs_invalidate_inode_attr(dir);
 
