--- conflicted
+++ resolved
@@ -1423,13 +1423,8 @@
 			__entry->version = task->tk_client->cl_vers;
 			__entry->error = error;
 			__assign_str(program,
-<<<<<<< HEAD
-				     task->tk_client->cl_program->name)
-			__assign_str(procedure, task->tk_msg.rpc_proc->p_name)
-=======
 				     task->tk_client->cl_program->name);
 			__assign_str(procedure, task->tk_msg.rpc_proc->p_name);
->>>>>>> c1084c27
 		),
 
 		TP_printk(
