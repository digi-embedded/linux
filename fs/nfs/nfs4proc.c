/*
 *  fs/nfs/nfs4proc.c
 *
 *  Client-side procedure declarations for NFSv4.
 *
 *  Copyright (c) 2002 The Regents of the University of Michigan.
 *  All rights reserved.
 *
 *  Kendrick Smith <kmsmith@umich.edu>
 *  Andy Adamson   <andros@umich.edu>
 *
 *  Redistribution and use in source and binary forms, with or without
 *  modification, are permitted provided that the following conditions
 *  are met:
 *
 *  1. Redistributions of source code must retain the above copyright
 *     notice, this list of conditions and the following disclaimer.
 *  2. Redistributions in binary form must reproduce the above copyright
 *     notice, this list of conditions and the following disclaimer in the
 *     documentation and/or other materials provided with the distribution.
 *  3. Neither the name of the University nor the names of its
 *     contributors may be used to endorse or promote products derived
 *     from this software without specific prior written permission.
 *
 *  THIS SOFTWARE IS PROVIDED ``AS IS'' AND ANY EXPRESS OR IMPLIED
 *  WARRANTIES, INCLUDING, BUT NOT LIMITED TO, THE IMPLIED WARRANTIES OF
 *  MERCHANTABILITY AND FITNESS FOR A PARTICULAR PURPOSE ARE
 *  DISCLAIMED. IN NO EVENT SHALL THE REGENTS OR CONTRIBUTORS BE LIABLE
 *  FOR ANY DIRECT, INDIRECT, INCIDENTAL, SPECIAL, EXEMPLARY, OR
 *  CONSEQUENTIAL DAMAGES (INCLUDING, BUT NOT LIMITED TO, PROCUREMENT OF
 *  SUBSTITUTE GOODS OR SERVICES; LOSS OF USE, DATA, OR PROFITS; OR
 *  BUSINESS INTERRUPTION) HOWEVER CAUSED AND ON ANY THEORY OF
 *  LIABILITY, WHETHER IN CONTRACT, STRICT LIABILITY, OR TORT (INCLUDING
 *  NEGLIGENCE OR OTHERWISE) ARISING IN ANY WAY OUT OF THE USE OF THIS
 *  SOFTWARE, EVEN IF ADVISED OF THE POSSIBILITY OF SUCH DAMAGE.
 */

#include <linux/mm.h>
#include <linux/delay.h>
#include <linux/errno.h>
#include <linux/string.h>
#include <linux/ratelimit.h>
#include <linux/printk.h>
#include <linux/slab.h>
#include <linux/sunrpc/clnt.h>
#include <linux/nfs.h>
#include <linux/nfs4.h>
#include <linux/nfs_fs.h>
#include <linux/nfs_page.h>
#include <linux/nfs_mount.h>
#include <linux/namei.h>
#include <linux/mount.h>
#include <linux/module.h>
#include <linux/xattr.h>
#include <linux/utsname.h>
#include <linux/freezer.h>
#include <linux/iversion.h>

#include "nfs4_fs.h"
#include "delegation.h"
#include "internal.h"
#include "iostat.h"
#include "callback.h"
#include "pnfs.h"
#include "netns.h"
#include "sysfs.h"
#include "nfs4idmap.h"
#include "nfs4session.h"
#include "fscache.h"
#include "nfs42.h"

#include "nfs4trace.h"

#define NFSDBG_FACILITY		NFSDBG_PROC

#define NFS4_BITMASK_SZ		3

#define NFS4_POLL_RETRY_MIN	(HZ/10)
#define NFS4_POLL_RETRY_MAX	(15*HZ)

/* file attributes which can be mapped to nfs attributes */
#define NFS4_VALID_ATTRS (ATTR_MODE \
	| ATTR_UID \
	| ATTR_GID \
	| ATTR_SIZE \
	| ATTR_ATIME \
	| ATTR_MTIME \
	| ATTR_CTIME \
	| ATTR_ATIME_SET \
	| ATTR_MTIME_SET)

struct nfs4_opendata;
static int _nfs4_recover_proc_open(struct nfs4_opendata *data);
static int nfs4_do_fsinfo(struct nfs_server *, struct nfs_fh *, struct nfs_fsinfo *);
static void nfs_fixup_referral_attributes(struct nfs_fattr *fattr);
static int _nfs4_proc_getattr(struct nfs_server *server, struct nfs_fh *fhandle,
			      struct nfs_fattr *fattr, struct inode *inode);
static int nfs4_do_setattr(struct inode *inode, const struct cred *cred,
			    struct nfs_fattr *fattr, struct iattr *sattr,
			    struct nfs_open_context *ctx, struct nfs4_label *ilabel);
#ifdef CONFIG_NFS_V4_1
static struct rpc_task *_nfs41_proc_sequence(struct nfs_client *clp,
		const struct cred *cred,
		struct nfs4_slot *slot,
		bool is_privileged);
static int nfs41_test_stateid(struct nfs_server *, nfs4_stateid *,
		const struct cred *);
static int nfs41_free_stateid(struct nfs_server *, const nfs4_stateid *,
		const struct cred *, bool);
#endif

#ifdef CONFIG_NFS_V4_SECURITY_LABEL
static inline struct nfs4_label *
nfs4_label_init_security(struct inode *dir, struct dentry *dentry,
	struct iattr *sattr, struct nfs4_label *label)
{
	int err;

	if (label == NULL)
		return NULL;

	if (nfs_server_capable(dir, NFS_CAP_SECURITY_LABEL) == 0)
		return NULL;

	err = security_dentry_init_security(dentry, sattr->ia_mode,
				&dentry->d_name, NULL,
				(void **)&label->label, &label->len);
	if (err == 0)
		return label;

	return NULL;
}
static inline void
nfs4_label_release_security(struct nfs4_label *label)
{
	if (label)
		security_release_secctx(label->label, label->len);
}
static inline u32 *nfs4_bitmask(struct nfs_server *server, struct nfs4_label *label)
{
	if (label)
		return server->attr_bitmask;

	return server->attr_bitmask_nl;
}
#else
static inline struct nfs4_label *
nfs4_label_init_security(struct inode *dir, struct dentry *dentry,
	struct iattr *sattr, struct nfs4_label *l)
{ return NULL; }
static inline void
nfs4_label_release_security(struct nfs4_label *label)
{ return; }
static inline u32 *
nfs4_bitmask(struct nfs_server *server, struct nfs4_label *label)
{ return server->attr_bitmask; }
#endif

/* Prevent leaks of NFSv4 errors into userland */
static int nfs4_map_errors(int err)
{
	if (err >= -1000)
		return err;
	switch (err) {
	case -NFS4ERR_RESOURCE:
	case -NFS4ERR_LAYOUTTRYLATER:
	case -NFS4ERR_RECALLCONFLICT:
		return -EREMOTEIO;
	case -NFS4ERR_WRONGSEC:
	case -NFS4ERR_WRONG_CRED:
		return -EPERM;
	case -NFS4ERR_BADOWNER:
	case -NFS4ERR_BADNAME:
		return -EINVAL;
	case -NFS4ERR_SHARE_DENIED:
		return -EACCES;
	case -NFS4ERR_MINOR_VERS_MISMATCH:
		return -EPROTONOSUPPORT;
	case -NFS4ERR_FILE_OPEN:
		return -EBUSY;
	case -NFS4ERR_NOT_SAME:
		return -ENOTSYNC;
	default:
		dprintk("%s could not handle NFSv4 error %d\n",
				__func__, -err);
		break;
	}
	return -EIO;
}

/*
 * This is our standard bitmap for GETATTR requests.
 */
const u32 nfs4_fattr_bitmap[3] = {
	FATTR4_WORD0_TYPE
	| FATTR4_WORD0_CHANGE
	| FATTR4_WORD0_SIZE
	| FATTR4_WORD0_FSID
	| FATTR4_WORD0_FILEID,
	FATTR4_WORD1_MODE
	| FATTR4_WORD1_NUMLINKS
	| FATTR4_WORD1_OWNER
	| FATTR4_WORD1_OWNER_GROUP
	| FATTR4_WORD1_RAWDEV
	| FATTR4_WORD1_SPACE_USED
	| FATTR4_WORD1_TIME_ACCESS
	| FATTR4_WORD1_TIME_METADATA
	| FATTR4_WORD1_TIME_MODIFY
	| FATTR4_WORD1_MOUNTED_ON_FILEID,
#ifdef CONFIG_NFS_V4_SECURITY_LABEL
	FATTR4_WORD2_SECURITY_LABEL
#endif
};

static const u32 nfs4_pnfs_open_bitmap[3] = {
	FATTR4_WORD0_TYPE
	| FATTR4_WORD0_CHANGE
	| FATTR4_WORD0_SIZE
	| FATTR4_WORD0_FSID
	| FATTR4_WORD0_FILEID,
	FATTR4_WORD1_MODE
	| FATTR4_WORD1_NUMLINKS
	| FATTR4_WORD1_OWNER
	| FATTR4_WORD1_OWNER_GROUP
	| FATTR4_WORD1_RAWDEV
	| FATTR4_WORD1_SPACE_USED
	| FATTR4_WORD1_TIME_ACCESS
	| FATTR4_WORD1_TIME_METADATA
	| FATTR4_WORD1_TIME_MODIFY,
	FATTR4_WORD2_MDSTHRESHOLD
#ifdef CONFIG_NFS_V4_SECURITY_LABEL
	| FATTR4_WORD2_SECURITY_LABEL
#endif
};

static const u32 nfs4_open_noattr_bitmap[3] = {
	FATTR4_WORD0_TYPE
	| FATTR4_WORD0_FILEID,
};

const u32 nfs4_statfs_bitmap[3] = {
	FATTR4_WORD0_FILES_AVAIL
	| FATTR4_WORD0_FILES_FREE
	| FATTR4_WORD0_FILES_TOTAL,
	FATTR4_WORD1_SPACE_AVAIL
	| FATTR4_WORD1_SPACE_FREE
	| FATTR4_WORD1_SPACE_TOTAL
};

const u32 nfs4_pathconf_bitmap[3] = {
	FATTR4_WORD0_MAXLINK
	| FATTR4_WORD0_MAXNAME,
	0
};

const u32 nfs4_fsinfo_bitmap[3] = { FATTR4_WORD0_MAXFILESIZE
			| FATTR4_WORD0_MAXREAD
			| FATTR4_WORD0_MAXWRITE
			| FATTR4_WORD0_LEASE_TIME,
			FATTR4_WORD1_TIME_DELTA
			| FATTR4_WORD1_FS_LAYOUT_TYPES,
			FATTR4_WORD2_LAYOUT_BLKSIZE
			| FATTR4_WORD2_CLONE_BLKSIZE
			| FATTR4_WORD2_CHANGE_ATTR_TYPE
			| FATTR4_WORD2_XATTR_SUPPORT
};

const u32 nfs4_fs_locations_bitmap[3] = {
	FATTR4_WORD0_CHANGE
	| FATTR4_WORD0_SIZE
	| FATTR4_WORD0_FSID
	| FATTR4_WORD0_FILEID
	| FATTR4_WORD0_FS_LOCATIONS,
	FATTR4_WORD1_OWNER
	| FATTR4_WORD1_OWNER_GROUP
	| FATTR4_WORD1_RAWDEV
	| FATTR4_WORD1_SPACE_USED
	| FATTR4_WORD1_TIME_ACCESS
	| FATTR4_WORD1_TIME_METADATA
	| FATTR4_WORD1_TIME_MODIFY
	| FATTR4_WORD1_MOUNTED_ON_FILEID,
};

static void nfs4_bitmap_copy_adjust(__u32 *dst, const __u32 *src,
				    struct inode *inode, unsigned long flags)
{
	unsigned long cache_validity;

	memcpy(dst, src, NFS4_BITMASK_SZ*sizeof(*dst));
	if (!inode || !nfs4_have_delegation(inode, FMODE_READ))
		return;

	cache_validity = READ_ONCE(NFS_I(inode)->cache_validity) | flags;

	/* Remove the attributes over which we have full control */
	dst[1] &= ~FATTR4_WORD1_RAWDEV;
	if (!(cache_validity & NFS_INO_INVALID_SIZE))
		dst[0] &= ~FATTR4_WORD0_SIZE;

	if (!(cache_validity & NFS_INO_INVALID_CHANGE))
		dst[0] &= ~FATTR4_WORD0_CHANGE;

	if (!(cache_validity & NFS_INO_INVALID_MODE))
		dst[1] &= ~FATTR4_WORD1_MODE;
	if (!(cache_validity & NFS_INO_INVALID_OTHER))
		dst[1] &= ~(FATTR4_WORD1_OWNER | FATTR4_WORD1_OWNER_GROUP);
}

static void nfs4_setup_readdir(u64 cookie, __be32 *verifier, struct dentry *dentry,
		struct nfs4_readdir_arg *readdir)
{
	unsigned int attrs = FATTR4_WORD0_FILEID | FATTR4_WORD0_TYPE;
	__be32 *start, *p;

	if (cookie > 2) {
		readdir->cookie = cookie;
		memcpy(&readdir->verifier, verifier, sizeof(readdir->verifier));
		return;
	}

	readdir->cookie = 0;
	memset(&readdir->verifier, 0, sizeof(readdir->verifier));
	if (cookie == 2)
		return;
	
	/*
	 * NFSv4 servers do not return entries for '.' and '..'
	 * Therefore, we fake these entries here.  We let '.'
	 * have cookie 0 and '..' have cookie 1.  Note that
	 * when talking to the server, we always send cookie 0
	 * instead of 1 or 2.
	 */
	start = p = kmap_atomic(*readdir->pages);
	
	if (cookie == 0) {
		*p++ = xdr_one;                                  /* next */
		*p++ = xdr_zero;                   /* cookie, first word */
		*p++ = xdr_one;                   /* cookie, second word */
		*p++ = xdr_one;                             /* entry len */
		memcpy(p, ".\0\0\0", 4);                        /* entry */
		p++;
		*p++ = xdr_one;                         /* bitmap length */
		*p++ = htonl(attrs);                           /* bitmap */
		*p++ = htonl(12);             /* attribute buffer length */
		*p++ = htonl(NF4DIR);
		p = xdr_encode_hyper(p, NFS_FILEID(d_inode(dentry)));
	}
	
	*p++ = xdr_one;                                  /* next */
	*p++ = xdr_zero;                   /* cookie, first word */
	*p++ = xdr_two;                   /* cookie, second word */
	*p++ = xdr_two;                             /* entry len */
	memcpy(p, "..\0\0", 4);                         /* entry */
	p++;
	*p++ = xdr_one;                         /* bitmap length */
	*p++ = htonl(attrs);                           /* bitmap */
	*p++ = htonl(12);             /* attribute buffer length */
	*p++ = htonl(NF4DIR);
	p = xdr_encode_hyper(p, NFS_FILEID(d_inode(dentry->d_parent)));

	readdir->pgbase = (char *)p - (char *)start;
	readdir->count -= readdir->pgbase;
	kunmap_atomic(start);
}

static void nfs4_fattr_set_prechange(struct nfs_fattr *fattr, u64 version)
{
	if (!(fattr->valid & NFS_ATTR_FATTR_PRECHANGE)) {
		fattr->pre_change_attr = version;
		fattr->valid |= NFS_ATTR_FATTR_PRECHANGE;
	}
}

static void nfs4_test_and_free_stateid(struct nfs_server *server,
		nfs4_stateid *stateid,
		const struct cred *cred)
{
	const struct nfs4_minor_version_ops *ops = server->nfs_client->cl_mvops;

	ops->test_and_free_expired(server, stateid, cred);
}

static void __nfs4_free_revoked_stateid(struct nfs_server *server,
		nfs4_stateid *stateid,
		const struct cred *cred)
{
	stateid->type = NFS4_REVOKED_STATEID_TYPE;
	nfs4_test_and_free_stateid(server, stateid, cred);
}

static void nfs4_free_revoked_stateid(struct nfs_server *server,
		const nfs4_stateid *stateid,
		const struct cred *cred)
{
	nfs4_stateid tmp;

	nfs4_stateid_copy(&tmp, stateid);
	__nfs4_free_revoked_stateid(server, &tmp, cred);
}

static long nfs4_update_delay(long *timeout)
{
	long ret;
	if (!timeout)
		return NFS4_POLL_RETRY_MAX;
	if (*timeout <= 0)
		*timeout = NFS4_POLL_RETRY_MIN;
	if (*timeout > NFS4_POLL_RETRY_MAX)
		*timeout = NFS4_POLL_RETRY_MAX;
	ret = *timeout;
	*timeout <<= 1;
	return ret;
}

static int nfs4_delay_killable(long *timeout)
{
	might_sleep();

	__set_current_state(TASK_KILLABLE|TASK_FREEZABLE_UNSAFE);
	schedule_timeout(nfs4_update_delay(timeout));
	if (!__fatal_signal_pending(current))
		return 0;
	return -EINTR;
}

static int nfs4_delay_interruptible(long *timeout)
{
	might_sleep();

	__set_current_state(TASK_INTERRUPTIBLE|TASK_FREEZABLE_UNSAFE);
	schedule_timeout(nfs4_update_delay(timeout));
	if (!signal_pending(current))
		return 0;
	return __fatal_signal_pending(current) ? -EINTR :-ERESTARTSYS;
}

static int nfs4_delay(long *timeout, bool interruptible)
{
	if (interruptible)
		return nfs4_delay_interruptible(timeout);
	return nfs4_delay_killable(timeout);
}

static const nfs4_stateid *
nfs4_recoverable_stateid(const nfs4_stateid *stateid)
{
	if (!stateid)
		return NULL;
	switch (stateid->type) {
	case NFS4_OPEN_STATEID_TYPE:
	case NFS4_LOCK_STATEID_TYPE:
	case NFS4_DELEGATION_STATEID_TYPE:
		return stateid;
	default:
		break;
	}
	return NULL;
}

/* This is the error handling routine for processes that are allowed
 * to sleep.
 */
static int nfs4_do_handle_exception(struct nfs_server *server,
		int errorcode, struct nfs4_exception *exception)
{
	struct nfs_client *clp = server->nfs_client;
	struct nfs4_state *state = exception->state;
	const nfs4_stateid *stateid;
	struct inode *inode = exception->inode;
	int ret = errorcode;

	exception->delay = 0;
	exception->recovering = 0;
	exception->retry = 0;

	stateid = nfs4_recoverable_stateid(exception->stateid);
	if (stateid == NULL && state != NULL)
		stateid = nfs4_recoverable_stateid(&state->stateid);

	switch(errorcode) {
		case 0:
			return 0;
		case -NFS4ERR_BADHANDLE:
		case -ESTALE:
			if (inode != NULL && S_ISREG(inode->i_mode))
				pnfs_destroy_layout(NFS_I(inode));
			break;
		case -NFS4ERR_DELEG_REVOKED:
		case -NFS4ERR_ADMIN_REVOKED:
		case -NFS4ERR_EXPIRED:
		case -NFS4ERR_BAD_STATEID:
		case -NFS4ERR_PARTNER_NO_AUTH:
			if (inode != NULL && stateid != NULL) {
				nfs_inode_find_state_and_recover(inode,
						stateid);
				goto wait_on_recovery;
			}
			fallthrough;
		case -NFS4ERR_OPENMODE:
			if (inode) {
				int err;

				err = nfs_async_inode_return_delegation(inode,
						stateid);
				if (err == 0)
					goto wait_on_recovery;
				if (stateid != NULL && stateid->type == NFS4_DELEGATION_STATEID_TYPE) {
					exception->retry = 1;
					break;
				}
			}
			if (state == NULL)
				break;
			ret = nfs4_schedule_stateid_recovery(server, state);
			if (ret < 0)
				break;
			goto wait_on_recovery;
		case -NFS4ERR_STALE_STATEID:
		case -NFS4ERR_STALE_CLIENTID:
			nfs4_schedule_lease_recovery(clp);
			goto wait_on_recovery;
		case -NFS4ERR_MOVED:
			ret = nfs4_schedule_migration_recovery(server);
			if (ret < 0)
				break;
			goto wait_on_recovery;
		case -NFS4ERR_LEASE_MOVED:
			nfs4_schedule_lease_moved_recovery(clp);
			goto wait_on_recovery;
#if defined(CONFIG_NFS_V4_1)
		case -NFS4ERR_BADSESSION:
		case -NFS4ERR_BADSLOT:
		case -NFS4ERR_BAD_HIGH_SLOT:
		case -NFS4ERR_CONN_NOT_BOUND_TO_SESSION:
		case -NFS4ERR_DEADSESSION:
		case -NFS4ERR_SEQ_FALSE_RETRY:
		case -NFS4ERR_SEQ_MISORDERED:
			/* Handled in nfs41_sequence_process() */
			goto wait_on_recovery;
#endif /* defined(CONFIG_NFS_V4_1) */
		case -NFS4ERR_FILE_OPEN:
			if (exception->timeout > HZ) {
				/* We have retried a decent amount, time to
				 * fail
				 */
				ret = -EBUSY;
				break;
			}
			fallthrough;
		case -NFS4ERR_DELAY:
			nfs_inc_server_stats(server, NFSIOS_DELAY);
			fallthrough;
		case -NFS4ERR_GRACE:
		case -NFS4ERR_LAYOUTTRYLATER:
		case -NFS4ERR_RECALLCONFLICT:
			exception->delay = 1;
			return 0;

		case -NFS4ERR_RETRY_UNCACHED_REP:
		case -NFS4ERR_OLD_STATEID:
			exception->retry = 1;
			break;
		case -NFS4ERR_BADOWNER:
			/* The following works around a Linux server bug! */
		case -NFS4ERR_BADNAME:
			if (server->caps & NFS_CAP_UIDGID_NOMAP) {
				server->caps &= ~NFS_CAP_UIDGID_NOMAP;
				exception->retry = 1;
				printk(KERN_WARNING "NFS: v4 server %s "
						"does not accept raw "
						"uid/gids. "
						"Reenabling the idmapper.\n",
						server->nfs_client->cl_hostname);
			}
	}
	/* We failed to handle the error */
	return nfs4_map_errors(ret);
wait_on_recovery:
	exception->recovering = 1;
	return 0;
}

/* This is the error handling routine for processes that are allowed
 * to sleep.
 */
int nfs4_handle_exception(struct nfs_server *server, int errorcode, struct nfs4_exception *exception)
{
	struct nfs_client *clp = server->nfs_client;
	int ret;

	ret = nfs4_do_handle_exception(server, errorcode, exception);
	if (exception->delay) {
		ret = nfs4_delay(&exception->timeout,
				exception->interruptible);
		goto out_retry;
	}
	if (exception->recovering) {
		if (exception->task_is_privileged)
			return -EDEADLOCK;
		ret = nfs4_wait_clnt_recover(clp);
		if (test_bit(NFS_MIG_FAILED, &server->mig_status))
			return -EIO;
		goto out_retry;
	}
	return ret;
out_retry:
	if (ret == 0)
		exception->retry = 1;
	return ret;
}

static int
nfs4_async_handle_exception(struct rpc_task *task, struct nfs_server *server,
		int errorcode, struct nfs4_exception *exception)
{
	struct nfs_client *clp = server->nfs_client;
	int ret;

	ret = nfs4_do_handle_exception(server, errorcode, exception);
	if (exception->delay) {
		rpc_delay(task, nfs4_update_delay(&exception->timeout));
		goto out_retry;
	}
	if (exception->recovering) {
		if (exception->task_is_privileged)
			return -EDEADLOCK;
		rpc_sleep_on(&clp->cl_rpcwaitq, task, NULL);
		if (test_bit(NFS4CLNT_MANAGER_RUNNING, &clp->cl_state) == 0)
			rpc_wake_up_queued_task(&clp->cl_rpcwaitq, task);
		goto out_retry;
	}
	if (test_bit(NFS_MIG_FAILED, &server->mig_status))
		ret = -EIO;
	return ret;
out_retry:
	if (ret == 0) {
		exception->retry = 1;
		/*
		 * For NFS4ERR_MOVED, the client transport will need to
		 * be recomputed after migration recovery has completed.
		 */
		if (errorcode == -NFS4ERR_MOVED)
			rpc_task_release_transport(task);
	}
	return ret;
}

int
nfs4_async_handle_error(struct rpc_task *task, struct nfs_server *server,
			struct nfs4_state *state, long *timeout)
{
	struct nfs4_exception exception = {
		.state = state,
	};

	if (task->tk_status >= 0)
		return 0;
	if (timeout)
		exception.timeout = *timeout;
	task->tk_status = nfs4_async_handle_exception(task, server,
			task->tk_status,
			&exception);
	if (exception.delay && timeout)
		*timeout = exception.timeout;
	if (exception.retry)
		return -EAGAIN;
	return 0;
}

/*
 * Return 'true' if 'clp' is using an rpc_client that is integrity protected
 * or 'false' otherwise.
 */
static bool _nfs4_is_integrity_protected(struct nfs_client *clp)
{
	rpc_authflavor_t flavor = clp->cl_rpcclient->cl_auth->au_flavor;
	return (flavor == RPC_AUTH_GSS_KRB5I) || (flavor == RPC_AUTH_GSS_KRB5P);
}

static void do_renew_lease(struct nfs_client *clp, unsigned long timestamp)
{
	spin_lock(&clp->cl_lock);
	if (time_before(clp->cl_last_renewal,timestamp))
		clp->cl_last_renewal = timestamp;
	spin_unlock(&clp->cl_lock);
}

static void renew_lease(const struct nfs_server *server, unsigned long timestamp)
{
	struct nfs_client *clp = server->nfs_client;

	if (!nfs4_has_session(clp))
		do_renew_lease(clp, timestamp);
}

struct nfs4_call_sync_data {
	const struct nfs_server *seq_server;
	struct nfs4_sequence_args *seq_args;
	struct nfs4_sequence_res *seq_res;
};

void nfs4_init_sequence(struct nfs4_sequence_args *args,
			struct nfs4_sequence_res *res, int cache_reply,
			int privileged)
{
	args->sa_slot = NULL;
	args->sa_cache_this = cache_reply;
	args->sa_privileged = privileged;

	res->sr_slot = NULL;
}

static void nfs40_sequence_free_slot(struct nfs4_sequence_res *res)
{
	struct nfs4_slot *slot = res->sr_slot;
	struct nfs4_slot_table *tbl;

	tbl = slot->table;
	spin_lock(&tbl->slot_tbl_lock);
	if (!nfs41_wake_and_assign_slot(tbl, slot))
		nfs4_free_slot(tbl, slot);
	spin_unlock(&tbl->slot_tbl_lock);

	res->sr_slot = NULL;
}

static int nfs40_sequence_done(struct rpc_task *task,
			       struct nfs4_sequence_res *res)
{
	if (res->sr_slot != NULL)
		nfs40_sequence_free_slot(res);
	return 1;
}

#if defined(CONFIG_NFS_V4_1)

static void nfs41_release_slot(struct nfs4_slot *slot)
{
	struct nfs4_session *session;
	struct nfs4_slot_table *tbl;
	bool send_new_highest_used_slotid = false;

	if (!slot)
		return;
	tbl = slot->table;
	session = tbl->session;

	/* Bump the slot sequence number */
	if (slot->seq_done)
		slot->seq_nr++;
	slot->seq_done = 0;

	spin_lock(&tbl->slot_tbl_lock);
	/* Be nice to the server: try to ensure that the last transmitted
	 * value for highest_user_slotid <= target_highest_slotid
	 */
	if (tbl->highest_used_slotid > tbl->target_highest_slotid)
		send_new_highest_used_slotid = true;

	if (nfs41_wake_and_assign_slot(tbl, slot)) {
		send_new_highest_used_slotid = false;
		goto out_unlock;
	}
	nfs4_free_slot(tbl, slot);

	if (tbl->highest_used_slotid != NFS4_NO_SLOT)
		send_new_highest_used_slotid = false;
out_unlock:
	spin_unlock(&tbl->slot_tbl_lock);
	if (send_new_highest_used_slotid)
		nfs41_notify_server(session->clp);
	if (waitqueue_active(&tbl->slot_waitq))
		wake_up_all(&tbl->slot_waitq);
}

static void nfs41_sequence_free_slot(struct nfs4_sequence_res *res)
{
	nfs41_release_slot(res->sr_slot);
	res->sr_slot = NULL;
}

static void nfs4_slot_sequence_record_sent(struct nfs4_slot *slot,
		u32 seqnr)
{
	if ((s32)(seqnr - slot->seq_nr_highest_sent) > 0)
		slot->seq_nr_highest_sent = seqnr;
}
static void nfs4_slot_sequence_acked(struct nfs4_slot *slot, u32 seqnr)
{
	nfs4_slot_sequence_record_sent(slot, seqnr);
	slot->seq_nr_last_acked = seqnr;
}

static void nfs4_probe_sequence(struct nfs_client *client, const struct cred *cred,
				struct nfs4_slot *slot)
{
	struct rpc_task *task = _nfs41_proc_sequence(client, cred, slot, true);
	if (!IS_ERR(task))
		rpc_put_task_async(task);
}

static int nfs41_sequence_process(struct rpc_task *task,
		struct nfs4_sequence_res *res)
{
	struct nfs4_session *session;
	struct nfs4_slot *slot = res->sr_slot;
	struct nfs_client *clp;
	int status;
	int ret = 1;

	if (slot == NULL)
		goto out_noaction;
	/* don't increment the sequence number if the task wasn't sent */
	if (!RPC_WAS_SENT(task) || slot->seq_done)
		goto out;

	session = slot->table->session;
	clp = session->clp;

	trace_nfs4_sequence_done(session, res);

	status = res->sr_status;
	if (task->tk_status == -NFS4ERR_DEADSESSION)
		status = -NFS4ERR_DEADSESSION;

	/* Check the SEQUENCE operation status */
	switch (status) {
	case 0:
		/* Mark this sequence number as having been acked */
		nfs4_slot_sequence_acked(slot, slot->seq_nr);
		/* Update the slot's sequence and clientid lease timer */
		slot->seq_done = 1;
		do_renew_lease(clp, res->sr_timestamp);
		/* Check sequence flags */
		nfs41_handle_sequence_flag_errors(clp, res->sr_status_flags,
				!!slot->privileged);
		nfs41_update_target_slotid(slot->table, slot, res);
		break;
	case 1:
		/*
		 * sr_status remains 1 if an RPC level error occurred.
		 * The server may or may not have processed the sequence
		 * operation..
		 */
		nfs4_slot_sequence_record_sent(slot, slot->seq_nr);
		slot->seq_done = 1;
		goto out;
	case -NFS4ERR_DELAY:
		/* The server detected a resend of the RPC call and
		 * returned NFS4ERR_DELAY as per Section 2.10.6.2
		 * of RFC5661.
		 */
		dprintk("%s: slot=%u seq=%u: Operation in progress\n",
			__func__,
			slot->slot_nr,
			slot->seq_nr);
		goto out_retry;
	case -NFS4ERR_RETRY_UNCACHED_REP:
	case -NFS4ERR_SEQ_FALSE_RETRY:
		/*
		 * The server thinks we tried to replay a request.
		 * Retry the call after bumping the sequence ID.
		 */
		nfs4_slot_sequence_acked(slot, slot->seq_nr);
		goto retry_new_seq;
	case -NFS4ERR_BADSLOT:
		/*
		 * The slot id we used was probably retired. Try again
		 * using a different slot id.
		 */
		if (slot->slot_nr < slot->table->target_highest_slotid)
			goto session_recover;
		goto retry_nowait;
	case -NFS4ERR_SEQ_MISORDERED:
		nfs4_slot_sequence_record_sent(slot, slot->seq_nr);
		/*
		 * Were one or more calls using this slot interrupted?
		 * If the server never received the request, then our
		 * transmitted slot sequence number may be too high. However,
		 * if the server did receive the request then it might
		 * accidentally give us a reply with a mismatched operation.
		 * We can sort this out by sending a lone sequence operation
		 * to the server on the same slot.
		 */
		if ((s32)(slot->seq_nr - slot->seq_nr_last_acked) > 1) {
			slot->seq_nr--;
			if (task->tk_msg.rpc_proc != &nfs4_procedures[NFSPROC4_CLNT_SEQUENCE]) {
				nfs4_probe_sequence(clp, task->tk_msg.rpc_cred, slot);
				res->sr_slot = NULL;
			}
			goto retry_nowait;
		}
		/*
		 * RFC5661:
		 * A retry might be sent while the original request is
		 * still in progress on the replier. The replier SHOULD
		 * deal with the issue by returning NFS4ERR_DELAY as the
		 * reply to SEQUENCE or CB_SEQUENCE operation, but
		 * implementations MAY return NFS4ERR_SEQ_MISORDERED.
		 *
		 * Restart the search after a delay.
		 */
		slot->seq_nr = slot->seq_nr_highest_sent;
		goto out_retry;
	case -NFS4ERR_BADSESSION:
	case -NFS4ERR_DEADSESSION:
	case -NFS4ERR_CONN_NOT_BOUND_TO_SESSION:
		goto session_recover;
	default:
		/* Just update the slot sequence no. */
		slot->seq_done = 1;
	}
out:
	/* The session may be reset by one of the error handlers. */
	dprintk("%s: Error %d free the slot \n", __func__, res->sr_status);
out_noaction:
	return ret;
session_recover:
	nfs4_schedule_session_recovery(session, status);
	dprintk("%s ERROR: %d Reset session\n", __func__, status);
	nfs41_sequence_free_slot(res);
	goto out;
retry_new_seq:
	++slot->seq_nr;
retry_nowait:
	if (rpc_restart_call_prepare(task)) {
		nfs41_sequence_free_slot(res);
		task->tk_status = 0;
		ret = 0;
	}
	goto out;
out_retry:
	if (!rpc_restart_call(task))
		goto out;
	rpc_delay(task, NFS4_POLL_RETRY_MAX);
	return 0;
}

int nfs41_sequence_done(struct rpc_task *task, struct nfs4_sequence_res *res)
{
	if (!nfs41_sequence_process(task, res))
		return 0;
	if (res->sr_slot != NULL)
		nfs41_sequence_free_slot(res);
	return 1;

}
EXPORT_SYMBOL_GPL(nfs41_sequence_done);

static int nfs4_sequence_process(struct rpc_task *task, struct nfs4_sequence_res *res)
{
	if (res->sr_slot == NULL)
		return 1;
	if (res->sr_slot->table->session != NULL)
		return nfs41_sequence_process(task, res);
	return nfs40_sequence_done(task, res);
}

static void nfs4_sequence_free_slot(struct nfs4_sequence_res *res)
{
	if (res->sr_slot != NULL) {
		if (res->sr_slot->table->session != NULL)
			nfs41_sequence_free_slot(res);
		else
			nfs40_sequence_free_slot(res);
	}
}

int nfs4_sequence_done(struct rpc_task *task, struct nfs4_sequence_res *res)
{
	if (res->sr_slot == NULL)
		return 1;
	if (!res->sr_slot->table->session)
		return nfs40_sequence_done(task, res);
	return nfs41_sequence_done(task, res);
}
EXPORT_SYMBOL_GPL(nfs4_sequence_done);

static void nfs41_call_sync_prepare(struct rpc_task *task, void *calldata)
{
	struct nfs4_call_sync_data *data = calldata;

	dprintk("--> %s data->seq_server %p\n", __func__, data->seq_server);

	nfs4_setup_sequence(data->seq_server->nfs_client,
			    data->seq_args, data->seq_res, task);
}

static void nfs41_call_sync_done(struct rpc_task *task, void *calldata)
{
	struct nfs4_call_sync_data *data = calldata;

	nfs41_sequence_done(task, data->seq_res);
}

static const struct rpc_call_ops nfs41_call_sync_ops = {
	.rpc_call_prepare = nfs41_call_sync_prepare,
	.rpc_call_done = nfs41_call_sync_done,
};

#else	/* !CONFIG_NFS_V4_1 */

static int nfs4_sequence_process(struct rpc_task *task, struct nfs4_sequence_res *res)
{
	return nfs40_sequence_done(task, res);
}

static void nfs4_sequence_free_slot(struct nfs4_sequence_res *res)
{
	if (res->sr_slot != NULL)
		nfs40_sequence_free_slot(res);
}

int nfs4_sequence_done(struct rpc_task *task,
		       struct nfs4_sequence_res *res)
{
	return nfs40_sequence_done(task, res);
}
EXPORT_SYMBOL_GPL(nfs4_sequence_done);

#endif	/* !CONFIG_NFS_V4_1 */

static void nfs41_sequence_res_init(struct nfs4_sequence_res *res)
{
	res->sr_timestamp = jiffies;
	res->sr_status_flags = 0;
	res->sr_status = 1;
}

static
void nfs4_sequence_attach_slot(struct nfs4_sequence_args *args,
		struct nfs4_sequence_res *res,
		struct nfs4_slot *slot)
{
	if (!slot)
		return;
	slot->privileged = args->sa_privileged ? 1 : 0;
	args->sa_slot = slot;

	res->sr_slot = slot;
}

int nfs4_setup_sequence(struct nfs_client *client,
			struct nfs4_sequence_args *args,
			struct nfs4_sequence_res *res,
			struct rpc_task *task)
{
	struct nfs4_session *session = nfs4_get_session(client);
	struct nfs4_slot_table *tbl  = client->cl_slot_tbl;
	struct nfs4_slot *slot;

	/* slot already allocated? */
	if (res->sr_slot != NULL)
		goto out_start;

	if (session)
		tbl = &session->fc_slot_table;

	spin_lock(&tbl->slot_tbl_lock);
	/* The state manager will wait until the slot table is empty */
	if (nfs4_slot_tbl_draining(tbl) && !args->sa_privileged)
		goto out_sleep;

	slot = nfs4_alloc_slot(tbl);
	if (IS_ERR(slot)) {
		if (slot == ERR_PTR(-ENOMEM))
			goto out_sleep_timeout;
		goto out_sleep;
	}
	spin_unlock(&tbl->slot_tbl_lock);

	nfs4_sequence_attach_slot(args, res, slot);

	trace_nfs4_setup_sequence(session, args);
out_start:
	nfs41_sequence_res_init(res);
	rpc_call_start(task);
	return 0;
out_sleep_timeout:
	/* Try again in 1/4 second */
	if (args->sa_privileged)
		rpc_sleep_on_priority_timeout(&tbl->slot_tbl_waitq, task,
				jiffies + (HZ >> 2), RPC_PRIORITY_PRIVILEGED);
	else
		rpc_sleep_on_timeout(&tbl->slot_tbl_waitq, task,
				NULL, jiffies + (HZ >> 2));
	spin_unlock(&tbl->slot_tbl_lock);
	return -EAGAIN;
out_sleep:
	if (args->sa_privileged)
		rpc_sleep_on_priority(&tbl->slot_tbl_waitq, task,
				RPC_PRIORITY_PRIVILEGED);
	else
		rpc_sleep_on(&tbl->slot_tbl_waitq, task, NULL);
	spin_unlock(&tbl->slot_tbl_lock);
	return -EAGAIN;
}
EXPORT_SYMBOL_GPL(nfs4_setup_sequence);

static void nfs40_call_sync_prepare(struct rpc_task *task, void *calldata)
{
	struct nfs4_call_sync_data *data = calldata;
	nfs4_setup_sequence(data->seq_server->nfs_client,
				data->seq_args, data->seq_res, task);
}

static void nfs40_call_sync_done(struct rpc_task *task, void *calldata)
{
	struct nfs4_call_sync_data *data = calldata;
	nfs4_sequence_done(task, data->seq_res);
}

static const struct rpc_call_ops nfs40_call_sync_ops = {
	.rpc_call_prepare = nfs40_call_sync_prepare,
	.rpc_call_done = nfs40_call_sync_done,
};

static int nfs4_call_sync_custom(struct rpc_task_setup *task_setup)
{
	int ret;
	struct rpc_task *task;

	task = rpc_run_task(task_setup);
	if (IS_ERR(task))
		return PTR_ERR(task);

	ret = task->tk_status;
	rpc_put_task(task);
	return ret;
}

static int nfs4_do_call_sync(struct rpc_clnt *clnt,
			     struct nfs_server *server,
			     struct rpc_message *msg,
			     struct nfs4_sequence_args *args,
			     struct nfs4_sequence_res *res,
			     unsigned short task_flags)
{
	struct nfs_client *clp = server->nfs_client;
	struct nfs4_call_sync_data data = {
		.seq_server = server,
		.seq_args = args,
		.seq_res = res,
	};
	struct rpc_task_setup task_setup = {
		.rpc_client = clnt,
		.rpc_message = msg,
		.callback_ops = clp->cl_mvops->call_sync_ops,
		.callback_data = &data,
		.flags = task_flags,
	};

	return nfs4_call_sync_custom(&task_setup);
}

static int nfs4_call_sync_sequence(struct rpc_clnt *clnt,
				   struct nfs_server *server,
				   struct rpc_message *msg,
				   struct nfs4_sequence_args *args,
				   struct nfs4_sequence_res *res)
{
	unsigned short task_flags = 0;

	if (server->caps & NFS_CAP_MOVEABLE)
		task_flags = RPC_TASK_MOVEABLE;
	return nfs4_do_call_sync(clnt, server, msg, args, res, task_flags);
}


int nfs4_call_sync(struct rpc_clnt *clnt,
		   struct nfs_server *server,
		   struct rpc_message *msg,
		   struct nfs4_sequence_args *args,
		   struct nfs4_sequence_res *res,
		   int cache_reply)
{
	nfs4_init_sequence(args, res, cache_reply, 0);
	return nfs4_call_sync_sequence(clnt, server, msg, args, res);
}

static void
nfs4_inc_nlink_locked(struct inode *inode)
{
	nfs_set_cache_invalid(inode, NFS_INO_INVALID_CHANGE |
					     NFS_INO_INVALID_CTIME |
					     NFS_INO_INVALID_NLINK);
	inc_nlink(inode);
}

static void
nfs4_inc_nlink(struct inode *inode)
{
	spin_lock(&inode->i_lock);
	nfs4_inc_nlink_locked(inode);
	spin_unlock(&inode->i_lock);
}

static void
nfs4_dec_nlink_locked(struct inode *inode)
{
	nfs_set_cache_invalid(inode, NFS_INO_INVALID_CHANGE |
					     NFS_INO_INVALID_CTIME |
					     NFS_INO_INVALID_NLINK);
	drop_nlink(inode);
}

static void
nfs4_update_changeattr_locked(struct inode *inode,
		struct nfs4_change_info *cinfo,
		unsigned long timestamp, unsigned long cache_validity)
{
	struct nfs_inode *nfsi = NFS_I(inode);
	u64 change_attr = inode_peek_iversion_raw(inode);

	cache_validity |= NFS_INO_INVALID_CTIME | NFS_INO_INVALID_MTIME;
	if (S_ISDIR(inode->i_mode))
		cache_validity |= NFS_INO_INVALID_DATA;

	switch (NFS_SERVER(inode)->change_attr_type) {
	case NFS4_CHANGE_TYPE_IS_UNDEFINED:
		if (cinfo->after == change_attr)
			goto out;
		break;
	default:
		if ((s64)(change_attr - cinfo->after) >= 0)
			goto out;
	}

	inode_set_iversion_raw(inode, cinfo->after);
	if (!cinfo->atomic || cinfo->before != change_attr) {
		if (S_ISDIR(inode->i_mode))
			nfs_force_lookup_revalidate(inode);

		if (!NFS_PROTO(inode)->have_delegation(inode, FMODE_READ))
			cache_validity |=
				NFS_INO_INVALID_ACCESS | NFS_INO_INVALID_ACL |
				NFS_INO_INVALID_SIZE | NFS_INO_INVALID_OTHER |
				NFS_INO_INVALID_BLOCKS | NFS_INO_INVALID_NLINK |
				NFS_INO_INVALID_MODE | NFS_INO_INVALID_XATTR;
		nfsi->attrtimeo = NFS_MINATTRTIMEO(inode);
	}
	nfsi->attrtimeo_timestamp = jiffies;
	nfsi->read_cache_jiffies = timestamp;
	nfsi->attr_gencount = nfs_inc_attr_generation_counter();
	nfsi->cache_validity &= ~NFS_INO_INVALID_CHANGE;
out:
	nfs_set_cache_invalid(inode, cache_validity);
}

void
nfs4_update_changeattr(struct inode *dir, struct nfs4_change_info *cinfo,
		unsigned long timestamp, unsigned long cache_validity)
{
	spin_lock(&dir->i_lock);
	nfs4_update_changeattr_locked(dir, cinfo, timestamp, cache_validity);
	spin_unlock(&dir->i_lock);
}

struct nfs4_open_createattrs {
	struct nfs4_label *label;
	struct iattr *sattr;
	const __u32 verf[2];
};

static bool nfs4_clear_cap_atomic_open_v1(struct nfs_server *server,
		int err, struct nfs4_exception *exception)
{
	if (err != -EINVAL)
		return false;
	if (!(server->caps & NFS_CAP_ATOMIC_OPEN_V1))
		return false;
	server->caps &= ~NFS_CAP_ATOMIC_OPEN_V1;
	exception->retry = 1;
	return true;
}

static fmode_t _nfs4_ctx_to_accessmode(const struct nfs_open_context *ctx)
{
	 return ctx->mode & (FMODE_READ|FMODE_WRITE|FMODE_EXEC);
}

static fmode_t _nfs4_ctx_to_openmode(const struct nfs_open_context *ctx)
{
	fmode_t ret = ctx->mode & (FMODE_READ|FMODE_WRITE);

	return (ctx->mode & FMODE_EXEC) ? FMODE_READ | ret : ret;
}

static u32
nfs4_map_atomic_open_share(struct nfs_server *server,
		fmode_t fmode, int openflags)
{
	u32 res = 0;

	switch (fmode & (FMODE_READ | FMODE_WRITE)) {
	case FMODE_READ:
		res = NFS4_SHARE_ACCESS_READ;
		break;
	case FMODE_WRITE:
		res = NFS4_SHARE_ACCESS_WRITE;
		break;
	case FMODE_READ|FMODE_WRITE:
		res = NFS4_SHARE_ACCESS_BOTH;
	}
	if (!(server->caps & NFS_CAP_ATOMIC_OPEN_V1))
		goto out;
	/* Want no delegation if we're using O_DIRECT */
	if (openflags & O_DIRECT)
		res |= NFS4_SHARE_WANT_NO_DELEG;
out:
	return res;
}

static enum open_claim_type4
nfs4_map_atomic_open_claim(struct nfs_server *server,
		enum open_claim_type4 claim)
{
	if (server->caps & NFS_CAP_ATOMIC_OPEN_V1)
		return claim;
	switch (claim) {
	default:
		return claim;
	case NFS4_OPEN_CLAIM_FH:
		return NFS4_OPEN_CLAIM_NULL;
	case NFS4_OPEN_CLAIM_DELEG_CUR_FH:
		return NFS4_OPEN_CLAIM_DELEGATE_CUR;
	case NFS4_OPEN_CLAIM_DELEG_PREV_FH:
		return NFS4_OPEN_CLAIM_DELEGATE_PREV;
	}
}

static void nfs4_init_opendata_res(struct nfs4_opendata *p)
{
	p->o_res.f_attr = &p->f_attr;
	p->o_res.seqid = p->o_arg.seqid;
	p->c_res.seqid = p->c_arg.seqid;
	p->o_res.server = p->o_arg.server;
	p->o_res.access_request = p->o_arg.access;
	nfs_fattr_init(&p->f_attr);
	nfs_fattr_init_names(&p->f_attr, &p->owner_name, &p->group_name);
}

static struct nfs4_opendata *nfs4_opendata_alloc(struct dentry *dentry,
		struct nfs4_state_owner *sp, fmode_t fmode, int flags,
		const struct nfs4_open_createattrs *c,
		enum open_claim_type4 claim,
		gfp_t gfp_mask)
{
	struct dentry *parent = dget_parent(dentry);
	struct inode *dir = d_inode(parent);
	struct nfs_server *server = NFS_SERVER(dir);
	struct nfs_seqid *(*alloc_seqid)(struct nfs_seqid_counter *, gfp_t);
	struct nfs4_label *label = (c != NULL) ? c->label : NULL;
	struct nfs4_opendata *p;

	p = kzalloc(sizeof(*p), gfp_mask);
	if (p == NULL)
		goto err;

	p->f_attr.label = nfs4_label_alloc(server, gfp_mask);
	if (IS_ERR(p->f_attr.label))
		goto err_free_p;

	p->a_label = nfs4_label_alloc(server, gfp_mask);
	if (IS_ERR(p->a_label))
		goto err_free_f;

	alloc_seqid = server->nfs_client->cl_mvops->alloc_seqid;
	p->o_arg.seqid = alloc_seqid(&sp->so_seqid, gfp_mask);
	if (IS_ERR(p->o_arg.seqid))
		goto err_free_label;
	nfs_sb_active(dentry->d_sb);
	p->dentry = dget(dentry);
	p->dir = parent;
	p->owner = sp;
	atomic_inc(&sp->so_count);
	p->o_arg.open_flags = flags;
	p->o_arg.fmode = fmode & (FMODE_READ|FMODE_WRITE);
	p->o_arg.claim = nfs4_map_atomic_open_claim(server, claim);
	p->o_arg.share_access = nfs4_map_atomic_open_share(server,
			fmode, flags);
	if (flags & O_CREAT) {
		p->o_arg.umask = current_umask();
		p->o_arg.label = nfs4_label_copy(p->a_label, label);
		if (c->sattr != NULL && c->sattr->ia_valid != 0) {
			p->o_arg.u.attrs = &p->attrs;
			memcpy(&p->attrs, c->sattr, sizeof(p->attrs));

			memcpy(p->o_arg.u.verifier.data, c->verf,
					sizeof(p->o_arg.u.verifier.data));
		}
	}
	/* ask server to check for all possible rights as results
	 * are cached */
	switch (p->o_arg.claim) {
	default:
		break;
	case NFS4_OPEN_CLAIM_NULL:
	case NFS4_OPEN_CLAIM_FH:
		p->o_arg.access = NFS4_ACCESS_READ | NFS4_ACCESS_MODIFY |
				  NFS4_ACCESS_EXTEND | NFS4_ACCESS_DELETE |
				  NFS4_ACCESS_EXECUTE |
				  nfs_access_xattr_mask(server);
	}
	p->o_arg.clientid = server->nfs_client->cl_clientid;
	p->o_arg.id.create_time = ktime_to_ns(sp->so_seqid.create_time);
	p->o_arg.id.uniquifier = sp->so_seqid.owner_id;
	p->o_arg.name = &dentry->d_name;
	p->o_arg.server = server;
	p->o_arg.bitmask = nfs4_bitmask(server, label);
	p->o_arg.open_bitmap = &nfs4_fattr_bitmap[0];
	switch (p->o_arg.claim) {
	case NFS4_OPEN_CLAIM_NULL:
	case NFS4_OPEN_CLAIM_DELEGATE_CUR:
	case NFS4_OPEN_CLAIM_DELEGATE_PREV:
		p->o_arg.fh = NFS_FH(dir);
		break;
	case NFS4_OPEN_CLAIM_PREVIOUS:
	case NFS4_OPEN_CLAIM_FH:
	case NFS4_OPEN_CLAIM_DELEG_CUR_FH:
	case NFS4_OPEN_CLAIM_DELEG_PREV_FH:
		p->o_arg.fh = NFS_FH(d_inode(dentry));
	}
	p->c_arg.fh = &p->o_res.fh;
	p->c_arg.stateid = &p->o_res.stateid;
	p->c_arg.seqid = p->o_arg.seqid;
	nfs4_init_opendata_res(p);
	kref_init(&p->kref);
	return p;

err_free_label:
	nfs4_label_free(p->a_label);
err_free_f:
	nfs4_label_free(p->f_attr.label);
err_free_p:
	kfree(p);
err:
	dput(parent);
	return NULL;
}

static void nfs4_opendata_free(struct kref *kref)
{
	struct nfs4_opendata *p = container_of(kref,
			struct nfs4_opendata, kref);
	struct super_block *sb = p->dentry->d_sb;

	nfs4_lgopen_release(p->lgp);
	nfs_free_seqid(p->o_arg.seqid);
	nfs4_sequence_free_slot(&p->o_res.seq_res);
	if (p->state != NULL)
		nfs4_put_open_state(p->state);
	nfs4_put_state_owner(p->owner);

	nfs4_label_free(p->a_label);
	nfs4_label_free(p->f_attr.label);

	dput(p->dir);
	dput(p->dentry);
	nfs_sb_deactive(sb);
	nfs_fattr_free_names(&p->f_attr);
	kfree(p->f_attr.mdsthreshold);
	kfree(p);
}

static void nfs4_opendata_put(struct nfs4_opendata *p)
{
	if (p != NULL)
		kref_put(&p->kref, nfs4_opendata_free);
}

static bool nfs4_mode_match_open_stateid(struct nfs4_state *state,
		fmode_t fmode)
{
	switch(fmode & (FMODE_READ|FMODE_WRITE)) {
	case FMODE_READ|FMODE_WRITE:
		return state->n_rdwr != 0;
	case FMODE_WRITE:
		return state->n_wronly != 0;
	case FMODE_READ:
		return state->n_rdonly != 0;
	}
	WARN_ON_ONCE(1);
	return false;
}

static int can_open_cached(struct nfs4_state *state, fmode_t mode,
		int open_mode, enum open_claim_type4 claim)
{
	int ret = 0;

	if (open_mode & (O_EXCL|O_TRUNC))
		goto out;
	switch (claim) {
	case NFS4_OPEN_CLAIM_NULL:
	case NFS4_OPEN_CLAIM_FH:
		goto out;
	default:
		break;
	}
	switch (mode & (FMODE_READ|FMODE_WRITE)) {
		case FMODE_READ:
			ret |= test_bit(NFS_O_RDONLY_STATE, &state->flags) != 0
				&& state->n_rdonly != 0;
			break;
		case FMODE_WRITE:
			ret |= test_bit(NFS_O_WRONLY_STATE, &state->flags) != 0
				&& state->n_wronly != 0;
			break;
		case FMODE_READ|FMODE_WRITE:
			ret |= test_bit(NFS_O_RDWR_STATE, &state->flags) != 0
				&& state->n_rdwr != 0;
	}
out:
	return ret;
}

static int can_open_delegated(struct nfs_delegation *delegation, fmode_t fmode,
		enum open_claim_type4 claim)
{
	if (delegation == NULL)
		return 0;
	if ((delegation->type & fmode) != fmode)
		return 0;
	switch (claim) {
	case NFS4_OPEN_CLAIM_NULL:
	case NFS4_OPEN_CLAIM_FH:
		break;
	case NFS4_OPEN_CLAIM_PREVIOUS:
		if (!test_bit(NFS_DELEGATION_NEED_RECLAIM, &delegation->flags))
			break;
		fallthrough;
	default:
		return 0;
	}
	nfs_mark_delegation_referenced(delegation);
	return 1;
}

static void update_open_stateflags(struct nfs4_state *state, fmode_t fmode)
{
	switch (fmode) {
		case FMODE_WRITE:
			state->n_wronly++;
			break;
		case FMODE_READ:
			state->n_rdonly++;
			break;
		case FMODE_READ|FMODE_WRITE:
			state->n_rdwr++;
	}
	nfs4_state_set_mode_locked(state, state->state | fmode);
}

#ifdef CONFIG_NFS_V4_1
static bool nfs_open_stateid_recover_openmode(struct nfs4_state *state)
{
	if (state->n_rdonly && !test_bit(NFS_O_RDONLY_STATE, &state->flags))
		return true;
	if (state->n_wronly && !test_bit(NFS_O_WRONLY_STATE, &state->flags))
		return true;
	if (state->n_rdwr && !test_bit(NFS_O_RDWR_STATE, &state->flags))
		return true;
	return false;
}
#endif /* CONFIG_NFS_V4_1 */

static void nfs_state_log_update_open_stateid(struct nfs4_state *state)
{
	if (test_and_clear_bit(NFS_STATE_CHANGE_WAIT, &state->flags))
		wake_up_all(&state->waitq);
}

static void nfs_test_and_clear_all_open_stateid(struct nfs4_state *state)
{
	struct nfs_client *clp = state->owner->so_server->nfs_client;
	bool need_recover = false;

	if (test_and_clear_bit(NFS_O_RDONLY_STATE, &state->flags) && state->n_rdonly)
		need_recover = true;
	if (test_and_clear_bit(NFS_O_WRONLY_STATE, &state->flags) && state->n_wronly)
		need_recover = true;
	if (test_and_clear_bit(NFS_O_RDWR_STATE, &state->flags) && state->n_rdwr)
		need_recover = true;
	if (need_recover)
		nfs4_state_mark_reclaim_nograce(clp, state);
}

/*
 * Check for whether or not the caller may update the open stateid
 * to the value passed in by stateid.
 *
 * Note: This function relies heavily on the server implementing
 * RFC7530 Section 9.1.4.2, and RFC5661 Section 8.2.2
 * correctly.
 * i.e. The stateid seqids have to be initialised to 1, and
 * are then incremented on every state transition.
 */
static bool nfs_stateid_is_sequential(struct nfs4_state *state,
		const nfs4_stateid *stateid)
{
	if (test_bit(NFS_OPEN_STATE, &state->flags)) {
		/* The common case - we're updating to a new sequence number */
		if (nfs4_stateid_match_other(stateid, &state->open_stateid)) {
			if (nfs4_stateid_is_next(&state->open_stateid, stateid))
				return true;
			return false;
		}
		/* The server returned a new stateid */
	}
	/* This is the first OPEN in this generation */
	if (stateid->seqid == cpu_to_be32(1))
		return true;
	return false;
}

static void nfs_resync_open_stateid_locked(struct nfs4_state *state)
{
	if (!(state->n_wronly || state->n_rdonly || state->n_rdwr))
		return;
	if (state->n_wronly)
		set_bit(NFS_O_WRONLY_STATE, &state->flags);
	if (state->n_rdonly)
		set_bit(NFS_O_RDONLY_STATE, &state->flags);
	if (state->n_rdwr)
		set_bit(NFS_O_RDWR_STATE, &state->flags);
	set_bit(NFS_OPEN_STATE, &state->flags);
}

static void nfs_clear_open_stateid_locked(struct nfs4_state *state,
		nfs4_stateid *stateid, fmode_t fmode)
{
	clear_bit(NFS_O_RDWR_STATE, &state->flags);
	switch (fmode & (FMODE_READ|FMODE_WRITE)) {
	case FMODE_WRITE:
		clear_bit(NFS_O_RDONLY_STATE, &state->flags);
		break;
	case FMODE_READ:
		clear_bit(NFS_O_WRONLY_STATE, &state->flags);
		break;
	case 0:
		clear_bit(NFS_O_RDONLY_STATE, &state->flags);
		clear_bit(NFS_O_WRONLY_STATE, &state->flags);
		clear_bit(NFS_OPEN_STATE, &state->flags);
	}
	if (stateid == NULL)
		return;
	/* Handle OPEN+OPEN_DOWNGRADE races */
	if (nfs4_stateid_match_other(stateid, &state->open_stateid) &&
	    !nfs4_stateid_is_newer(stateid, &state->open_stateid)) {
		nfs_resync_open_stateid_locked(state);
		goto out;
	}
	if (test_bit(NFS_DELEGATED_STATE, &state->flags) == 0)
		nfs4_stateid_copy(&state->stateid, stateid);
	nfs4_stateid_copy(&state->open_stateid, stateid);
	trace_nfs4_open_stateid_update(state->inode, stateid, 0);
out:
	nfs_state_log_update_open_stateid(state);
}

static void nfs_clear_open_stateid(struct nfs4_state *state,
	nfs4_stateid *arg_stateid,
	nfs4_stateid *stateid, fmode_t fmode)
{
	write_seqlock(&state->seqlock);
	/* Ignore, if the CLOSE argment doesn't match the current stateid */
	if (nfs4_state_match_open_stateid_other(state, arg_stateid))
		nfs_clear_open_stateid_locked(state, stateid, fmode);
	write_sequnlock(&state->seqlock);
	if (test_bit(NFS_STATE_RECLAIM_NOGRACE, &state->flags))
		nfs4_schedule_state_manager(state->owner->so_server->nfs_client);
}

static void nfs_set_open_stateid_locked(struct nfs4_state *state,
		const nfs4_stateid *stateid, nfs4_stateid *freeme)
	__must_hold(&state->owner->so_lock)
	__must_hold(&state->seqlock)
	__must_hold(RCU)

{
	DEFINE_WAIT(wait);
	int status = 0;
	for (;;) {

		if (nfs_stateid_is_sequential(state, stateid))
			break;

		if (status)
			break;
		/* Rely on seqids for serialisation with NFSv4.0 */
		if (!nfs4_has_session(NFS_SERVER(state->inode)->nfs_client))
			break;

		set_bit(NFS_STATE_CHANGE_WAIT, &state->flags);
		prepare_to_wait(&state->waitq, &wait, TASK_KILLABLE);
		/*
		 * Ensure we process the state changes in the same order
		 * in which the server processed them by delaying the
		 * update of the stateid until we are in sequence.
		 */
		write_sequnlock(&state->seqlock);
		spin_unlock(&state->owner->so_lock);
		rcu_read_unlock();
		trace_nfs4_open_stateid_update_wait(state->inode, stateid, 0);

		if (!fatal_signal_pending(current)) {
			if (schedule_timeout(5*HZ) == 0)
				status = -EAGAIN;
			else
				status = 0;
		} else
			status = -EINTR;
		finish_wait(&state->waitq, &wait);
		rcu_read_lock();
		spin_lock(&state->owner->so_lock);
		write_seqlock(&state->seqlock);
	}

	if (test_bit(NFS_OPEN_STATE, &state->flags) &&
	    !nfs4_stateid_match_other(stateid, &state->open_stateid)) {
		nfs4_stateid_copy(freeme, &state->open_stateid);
		nfs_test_and_clear_all_open_stateid(state);
	}

	if (test_bit(NFS_DELEGATED_STATE, &state->flags) == 0)
		nfs4_stateid_copy(&state->stateid, stateid);
	nfs4_stateid_copy(&state->open_stateid, stateid);
	trace_nfs4_open_stateid_update(state->inode, stateid, status);
	nfs_state_log_update_open_stateid(state);
}

static void nfs_state_set_open_stateid(struct nfs4_state *state,
		const nfs4_stateid *open_stateid,
		fmode_t fmode,
		nfs4_stateid *freeme)
{
	/*
	 * Protect the call to nfs4_state_set_mode_locked and
	 * serialise the stateid update
	 */
	write_seqlock(&state->seqlock);
	nfs_set_open_stateid_locked(state, open_stateid, freeme);
	switch (fmode) {
	case FMODE_READ:
		set_bit(NFS_O_RDONLY_STATE, &state->flags);
		break;
	case FMODE_WRITE:
		set_bit(NFS_O_WRONLY_STATE, &state->flags);
		break;
	case FMODE_READ|FMODE_WRITE:
		set_bit(NFS_O_RDWR_STATE, &state->flags);
	}
	set_bit(NFS_OPEN_STATE, &state->flags);
	write_sequnlock(&state->seqlock);
}

static void nfs_state_clear_open_state_flags(struct nfs4_state *state)
{
	clear_bit(NFS_O_RDWR_STATE, &state->flags);
	clear_bit(NFS_O_WRONLY_STATE, &state->flags);
	clear_bit(NFS_O_RDONLY_STATE, &state->flags);
	clear_bit(NFS_OPEN_STATE, &state->flags);
}

static void nfs_state_set_delegation(struct nfs4_state *state,
		const nfs4_stateid *deleg_stateid,
		fmode_t fmode)
{
	/*
	 * Protect the call to nfs4_state_set_mode_locked and
	 * serialise the stateid update
	 */
	write_seqlock(&state->seqlock);
	nfs4_stateid_copy(&state->stateid, deleg_stateid);
	set_bit(NFS_DELEGATED_STATE, &state->flags);
	write_sequnlock(&state->seqlock);
}

static void nfs_state_clear_delegation(struct nfs4_state *state)
{
	write_seqlock(&state->seqlock);
	nfs4_stateid_copy(&state->stateid, &state->open_stateid);
	clear_bit(NFS_DELEGATED_STATE, &state->flags);
	write_sequnlock(&state->seqlock);
}

int update_open_stateid(struct nfs4_state *state,
		const nfs4_stateid *open_stateid,
		const nfs4_stateid *delegation,
		fmode_t fmode)
{
	struct nfs_server *server = NFS_SERVER(state->inode);
	struct nfs_client *clp = server->nfs_client;
	struct nfs_inode *nfsi = NFS_I(state->inode);
	struct nfs_delegation *deleg_cur;
	nfs4_stateid freeme = { };
	int ret = 0;

	fmode &= (FMODE_READ|FMODE_WRITE);

	rcu_read_lock();
	spin_lock(&state->owner->so_lock);
	if (open_stateid != NULL) {
		nfs_state_set_open_stateid(state, open_stateid, fmode, &freeme);
		ret = 1;
	}

	deleg_cur = nfs4_get_valid_delegation(state->inode);
	if (deleg_cur == NULL)
		goto no_delegation;

	spin_lock(&deleg_cur->lock);
	if (rcu_dereference(nfsi->delegation) != deleg_cur ||
	   test_bit(NFS_DELEGATION_RETURNING, &deleg_cur->flags) ||
	    (deleg_cur->type & fmode) != fmode)
		goto no_delegation_unlock;

	if (delegation == NULL)
		delegation = &deleg_cur->stateid;
	else if (!nfs4_stateid_match_other(&deleg_cur->stateid, delegation))
		goto no_delegation_unlock;

	nfs_mark_delegation_referenced(deleg_cur);
	nfs_state_set_delegation(state, &deleg_cur->stateid, fmode);
	ret = 1;
no_delegation_unlock:
	spin_unlock(&deleg_cur->lock);
no_delegation:
	if (ret)
		update_open_stateflags(state, fmode);
	spin_unlock(&state->owner->so_lock);
	rcu_read_unlock();

	if (test_bit(NFS_STATE_RECLAIM_NOGRACE, &state->flags))
		nfs4_schedule_state_manager(clp);
	if (freeme.type != 0)
		nfs4_test_and_free_stateid(server, &freeme,
				state->owner->so_cred);

	return ret;
}

static bool nfs4_update_lock_stateid(struct nfs4_lock_state *lsp,
		const nfs4_stateid *stateid)
{
	struct nfs4_state *state = lsp->ls_state;
	bool ret = false;

	spin_lock(&state->state_lock);
	if (!nfs4_stateid_match_other(stateid, &lsp->ls_stateid))
		goto out_noupdate;
	if (!nfs4_stateid_is_newer(stateid, &lsp->ls_stateid))
		goto out_noupdate;
	nfs4_stateid_copy(&lsp->ls_stateid, stateid);
	ret = true;
out_noupdate:
	spin_unlock(&state->state_lock);
	return ret;
}

static void nfs4_return_incompatible_delegation(struct inode *inode, fmode_t fmode)
{
	struct nfs_delegation *delegation;

	fmode &= FMODE_READ|FMODE_WRITE;
	rcu_read_lock();
	delegation = nfs4_get_valid_delegation(inode);
	if (delegation == NULL || (delegation->type & fmode) == fmode) {
		rcu_read_unlock();
		return;
	}
	rcu_read_unlock();
	nfs4_inode_return_delegation(inode);
}

static struct nfs4_state *nfs4_try_open_cached(struct nfs4_opendata *opendata)
{
	struct nfs4_state *state = opendata->state;
	struct nfs_delegation *delegation;
	int open_mode = opendata->o_arg.open_flags;
	fmode_t fmode = opendata->o_arg.fmode;
	enum open_claim_type4 claim = opendata->o_arg.claim;
	nfs4_stateid stateid;
	int ret = -EAGAIN;

	for (;;) {
		spin_lock(&state->owner->so_lock);
		if (can_open_cached(state, fmode, open_mode, claim)) {
			update_open_stateflags(state, fmode);
			spin_unlock(&state->owner->so_lock);
			goto out_return_state;
		}
		spin_unlock(&state->owner->so_lock);
		rcu_read_lock();
		delegation = nfs4_get_valid_delegation(state->inode);
		if (!can_open_delegated(delegation, fmode, claim)) {
			rcu_read_unlock();
			break;
		}
		/* Save the delegation */
		nfs4_stateid_copy(&stateid, &delegation->stateid);
		rcu_read_unlock();
		nfs_release_seqid(opendata->o_arg.seqid);
		if (!opendata->is_recover) {
			ret = nfs_may_open(state->inode, state->owner->so_cred, open_mode);
			if (ret != 0)
				goto out;
		}
		ret = -EAGAIN;

		/* Try to update the stateid using the delegation */
		if (update_open_stateid(state, NULL, &stateid, fmode))
			goto out_return_state;
	}
out:
	return ERR_PTR(ret);
out_return_state:
	refcount_inc(&state->count);
	return state;
}

static void
nfs4_opendata_check_deleg(struct nfs4_opendata *data, struct nfs4_state *state)
{
	struct nfs_client *clp = NFS_SERVER(state->inode)->nfs_client;
	struct nfs_delegation *delegation;
	int delegation_flags = 0;

	rcu_read_lock();
	delegation = rcu_dereference(NFS_I(state->inode)->delegation);
	if (delegation)
		delegation_flags = delegation->flags;
	rcu_read_unlock();
	switch (data->o_arg.claim) {
	default:
		break;
	case NFS4_OPEN_CLAIM_DELEGATE_CUR:
	case NFS4_OPEN_CLAIM_DELEG_CUR_FH:
		pr_err_ratelimited("NFS: Broken NFSv4 server %s is "
				   "returning a delegation for "
				   "OPEN(CLAIM_DELEGATE_CUR)\n",
				   clp->cl_hostname);
		return;
	}
	if ((delegation_flags & 1UL<<NFS_DELEGATION_NEED_RECLAIM) == 0)
		nfs_inode_set_delegation(state->inode,
				data->owner->so_cred,
				data->o_res.delegation_type,
				&data->o_res.delegation,
				data->o_res.pagemod_limit);
	else
		nfs_inode_reclaim_delegation(state->inode,
				data->owner->so_cred,
				data->o_res.delegation_type,
				&data->o_res.delegation,
				data->o_res.pagemod_limit);

	if (data->o_res.do_recall)
		nfs_async_inode_return_delegation(state->inode,
						  &data->o_res.delegation);
}

/*
 * Check the inode attributes against the CLAIM_PREVIOUS returned attributes
 * and update the nfs4_state.
 */
static struct nfs4_state *
_nfs4_opendata_reclaim_to_nfs4_state(struct nfs4_opendata *data)
{
	struct inode *inode = data->state->inode;
	struct nfs4_state *state = data->state;
	int ret;

	if (!data->rpc_done) {
		if (data->rpc_status)
			return ERR_PTR(data->rpc_status);
		/* cached opens have already been processed */
		goto update;
	}

	ret = nfs_refresh_inode(inode, &data->f_attr);
	if (ret)
		return ERR_PTR(ret);

	if (data->o_res.delegation_type != 0)
		nfs4_opendata_check_deleg(data, state);
update:
	if (!update_open_stateid(state, &data->o_res.stateid,
				NULL, data->o_arg.fmode))
		return ERR_PTR(-EAGAIN);
	refcount_inc(&state->count);

	return state;
}

static struct inode *
nfs4_opendata_get_inode(struct nfs4_opendata *data)
{
	struct inode *inode;

	switch (data->o_arg.claim) {
	case NFS4_OPEN_CLAIM_NULL:
	case NFS4_OPEN_CLAIM_DELEGATE_CUR:
	case NFS4_OPEN_CLAIM_DELEGATE_PREV:
		if (!(data->f_attr.valid & NFS_ATTR_FATTR))
			return ERR_PTR(-EAGAIN);
		inode = nfs_fhget(data->dir->d_sb, &data->o_res.fh,
				&data->f_attr);
		break;
	default:
		inode = d_inode(data->dentry);
		ihold(inode);
		nfs_refresh_inode(inode, &data->f_attr);
	}
	return inode;
}

static struct nfs4_state *
nfs4_opendata_find_nfs4_state(struct nfs4_opendata *data)
{
	struct nfs4_state *state;
	struct inode *inode;

	inode = nfs4_opendata_get_inode(data);
	if (IS_ERR(inode))
		return ERR_CAST(inode);
	if (data->state != NULL && data->state->inode == inode) {
		state = data->state;
		refcount_inc(&state->count);
	} else
		state = nfs4_get_open_state(inode, data->owner);
	iput(inode);
	if (state == NULL)
		state = ERR_PTR(-ENOMEM);
	return state;
}

static struct nfs4_state *
_nfs4_opendata_to_nfs4_state(struct nfs4_opendata *data)
{
	struct nfs4_state *state;

	if (!data->rpc_done) {
		state = nfs4_try_open_cached(data);
		trace_nfs4_cached_open(data->state);
		goto out;
	}

	state = nfs4_opendata_find_nfs4_state(data);
	if (IS_ERR(state))
		goto out;

	if (data->o_res.delegation_type != 0)
		nfs4_opendata_check_deleg(data, state);
	if (!update_open_stateid(state, &data->o_res.stateid,
				NULL, data->o_arg.fmode)) {
		nfs4_put_open_state(state);
		state = ERR_PTR(-EAGAIN);
	}
out:
	nfs_release_seqid(data->o_arg.seqid);
	return state;
}

static struct nfs4_state *
nfs4_opendata_to_nfs4_state(struct nfs4_opendata *data)
{
	struct nfs4_state *ret;

	if (data->o_arg.claim == NFS4_OPEN_CLAIM_PREVIOUS)
		ret =_nfs4_opendata_reclaim_to_nfs4_state(data);
	else
		ret = _nfs4_opendata_to_nfs4_state(data);
	nfs4_sequence_free_slot(&data->o_res.seq_res);
	return ret;
}

static struct nfs_open_context *
nfs4_state_find_open_context_mode(struct nfs4_state *state, fmode_t mode)
{
	struct nfs_inode *nfsi = NFS_I(state->inode);
	struct nfs_open_context *ctx;

	rcu_read_lock();
	list_for_each_entry_rcu(ctx, &nfsi->open_files, list) {
		if (ctx->state != state)
			continue;
		if ((ctx->mode & mode) != mode)
			continue;
		if (!get_nfs_open_context(ctx))
			continue;
		rcu_read_unlock();
		return ctx;
	}
	rcu_read_unlock();
	return ERR_PTR(-ENOENT);
}

static struct nfs_open_context *
nfs4_state_find_open_context(struct nfs4_state *state)
{
	struct nfs_open_context *ctx;

	ctx = nfs4_state_find_open_context_mode(state, FMODE_READ|FMODE_WRITE);
	if (!IS_ERR(ctx))
		return ctx;
	ctx = nfs4_state_find_open_context_mode(state, FMODE_WRITE);
	if (!IS_ERR(ctx))
		return ctx;
	return nfs4_state_find_open_context_mode(state, FMODE_READ);
}

static struct nfs4_opendata *nfs4_open_recoverdata_alloc(struct nfs_open_context *ctx,
		struct nfs4_state *state, enum open_claim_type4 claim)
{
	struct nfs4_opendata *opendata;

	opendata = nfs4_opendata_alloc(ctx->dentry, state->owner, 0, 0,
			NULL, claim, GFP_NOFS);
	if (opendata == NULL)
		return ERR_PTR(-ENOMEM);
	opendata->state = state;
	refcount_inc(&state->count);
	return opendata;
}

static int nfs4_open_recover_helper(struct nfs4_opendata *opendata,
		fmode_t fmode)
{
	struct nfs4_state *newstate;
	int ret;

	if (!nfs4_mode_match_open_stateid(opendata->state, fmode))
		return 0;
	opendata->o_arg.open_flags = 0;
	opendata->o_arg.fmode = fmode;
	opendata->o_arg.share_access = nfs4_map_atomic_open_share(
			NFS_SB(opendata->dentry->d_sb),
			fmode, 0);
	memset(&opendata->o_res, 0, sizeof(opendata->o_res));
	memset(&opendata->c_res, 0, sizeof(opendata->c_res));
	nfs4_init_opendata_res(opendata);
	ret = _nfs4_recover_proc_open(opendata);
	if (ret != 0)
		return ret; 
	newstate = nfs4_opendata_to_nfs4_state(opendata);
	if (IS_ERR(newstate))
		return PTR_ERR(newstate);
	if (newstate != opendata->state)
		ret = -ESTALE;
	nfs4_close_state(newstate, fmode);
	return ret;
}

static int nfs4_open_recover(struct nfs4_opendata *opendata, struct nfs4_state *state)
{
	int ret;

	/* memory barrier prior to reading state->n_* */
	smp_rmb();
	ret = nfs4_open_recover_helper(opendata, FMODE_READ|FMODE_WRITE);
	if (ret != 0)
		return ret;
	ret = nfs4_open_recover_helper(opendata, FMODE_WRITE);
	if (ret != 0)
		return ret;
	ret = nfs4_open_recover_helper(opendata, FMODE_READ);
	if (ret != 0)
		return ret;
	/*
	 * We may have performed cached opens for all three recoveries.
	 * Check if we need to update the current stateid.
	 */
	if (test_bit(NFS_DELEGATED_STATE, &state->flags) == 0 &&
	    !nfs4_stateid_match(&state->stateid, &state->open_stateid)) {
		write_seqlock(&state->seqlock);
		if (test_bit(NFS_DELEGATED_STATE, &state->flags) == 0)
			nfs4_stateid_copy(&state->stateid, &state->open_stateid);
		write_sequnlock(&state->seqlock);
	}
	return 0;
}

/*
 * OPEN_RECLAIM:
 * 	reclaim state on the server after a reboot.
 */
static int _nfs4_do_open_reclaim(struct nfs_open_context *ctx, struct nfs4_state *state)
{
	struct nfs_delegation *delegation;
	struct nfs4_opendata *opendata;
	fmode_t delegation_type = 0;
	int status;

	opendata = nfs4_open_recoverdata_alloc(ctx, state,
			NFS4_OPEN_CLAIM_PREVIOUS);
	if (IS_ERR(opendata))
		return PTR_ERR(opendata);
	rcu_read_lock();
	delegation = rcu_dereference(NFS_I(state->inode)->delegation);
	if (delegation != NULL && test_bit(NFS_DELEGATION_NEED_RECLAIM, &delegation->flags) != 0)
		delegation_type = delegation->type;
	rcu_read_unlock();
	opendata->o_arg.u.delegation_type = delegation_type;
	status = nfs4_open_recover(opendata, state);
	nfs4_opendata_put(opendata);
	return status;
}

static int nfs4_do_open_reclaim(struct nfs_open_context *ctx, struct nfs4_state *state)
{
	struct nfs_server *server = NFS_SERVER(state->inode);
	struct nfs4_exception exception = { };
	int err;
	do {
		err = _nfs4_do_open_reclaim(ctx, state);
		trace_nfs4_open_reclaim(ctx, 0, err);
		if (nfs4_clear_cap_atomic_open_v1(server, err, &exception))
			continue;
		if (err != -NFS4ERR_DELAY)
			break;
		nfs4_handle_exception(server, err, &exception);
	} while (exception.retry);
	return err;
}

static int nfs4_open_reclaim(struct nfs4_state_owner *sp, struct nfs4_state *state)
{
	struct nfs_open_context *ctx;
	int ret;

	ctx = nfs4_state_find_open_context(state);
	if (IS_ERR(ctx))
		return -EAGAIN;
	clear_bit(NFS_DELEGATED_STATE, &state->flags);
	nfs_state_clear_open_state_flags(state);
	ret = nfs4_do_open_reclaim(ctx, state);
	put_nfs_open_context(ctx);
	return ret;
}

static int nfs4_handle_delegation_recall_error(struct nfs_server *server, struct nfs4_state *state, const nfs4_stateid *stateid, struct file_lock *fl, int err)
{
	switch (err) {
		default:
			printk(KERN_ERR "NFS: %s: unhandled error "
					"%d.\n", __func__, err);
			fallthrough;
		case 0:
		case -ENOENT:
		case -EAGAIN:
		case -ESTALE:
		case -ETIMEDOUT:
			break;
		case -NFS4ERR_BADSESSION:
		case -NFS4ERR_BADSLOT:
		case -NFS4ERR_BAD_HIGH_SLOT:
		case -NFS4ERR_CONN_NOT_BOUND_TO_SESSION:
		case -NFS4ERR_DEADSESSION:
			return -EAGAIN;
		case -NFS4ERR_STALE_CLIENTID:
		case -NFS4ERR_STALE_STATEID:
			/* Don't recall a delegation if it was lost */
			nfs4_schedule_lease_recovery(server->nfs_client);
			return -EAGAIN;
		case -NFS4ERR_MOVED:
			nfs4_schedule_migration_recovery(server);
			return -EAGAIN;
		case -NFS4ERR_LEASE_MOVED:
			nfs4_schedule_lease_moved_recovery(server->nfs_client);
			return -EAGAIN;
		case -NFS4ERR_DELEG_REVOKED:
		case -NFS4ERR_ADMIN_REVOKED:
		case -NFS4ERR_EXPIRED:
		case -NFS4ERR_BAD_STATEID:
		case -NFS4ERR_OPENMODE:
			nfs_inode_find_state_and_recover(state->inode,
					stateid);
			nfs4_schedule_stateid_recovery(server, state);
			return -EAGAIN;
		case -NFS4ERR_DELAY:
		case -NFS4ERR_GRACE:
			ssleep(1);
			return -EAGAIN;
		case -ENOMEM:
		case -NFS4ERR_DENIED:
			if (fl) {
				struct nfs4_lock_state *lsp = fl->fl_u.nfs4_fl.owner;
				if (lsp)
					set_bit(NFS_LOCK_LOST, &lsp->ls_flags);
			}
			return 0;
	}
	return err;
}

int nfs4_open_delegation_recall(struct nfs_open_context *ctx,
		struct nfs4_state *state, const nfs4_stateid *stateid)
{
	struct nfs_server *server = NFS_SERVER(state->inode);
	struct nfs4_opendata *opendata;
	int err = 0;

	opendata = nfs4_open_recoverdata_alloc(ctx, state,
			NFS4_OPEN_CLAIM_DELEG_CUR_FH);
	if (IS_ERR(opendata))
		return PTR_ERR(opendata);
	nfs4_stateid_copy(&opendata->o_arg.u.delegation, stateid);
	if (!test_bit(NFS_O_RDWR_STATE, &state->flags)) {
		err = nfs4_open_recover_helper(opendata, FMODE_READ|FMODE_WRITE);
		if (err)
			goto out;
	}
	if (!test_bit(NFS_O_WRONLY_STATE, &state->flags)) {
		err = nfs4_open_recover_helper(opendata, FMODE_WRITE);
		if (err)
			goto out;
	}
	if (!test_bit(NFS_O_RDONLY_STATE, &state->flags)) {
		err = nfs4_open_recover_helper(opendata, FMODE_READ);
		if (err)
			goto out;
	}
	nfs_state_clear_delegation(state);
out:
	nfs4_opendata_put(opendata);
	return nfs4_handle_delegation_recall_error(server, state, stateid, NULL, err);
}

static void nfs4_open_confirm_prepare(struct rpc_task *task, void *calldata)
{
	struct nfs4_opendata *data = calldata;

	nfs4_setup_sequence(data->o_arg.server->nfs_client,
			   &data->c_arg.seq_args, &data->c_res.seq_res, task);
}

static void nfs4_open_confirm_done(struct rpc_task *task, void *calldata)
{
	struct nfs4_opendata *data = calldata;

	nfs40_sequence_done(task, &data->c_res.seq_res);

	data->rpc_status = task->tk_status;
	if (data->rpc_status == 0) {
		nfs4_stateid_copy(&data->o_res.stateid, &data->c_res.stateid);
		nfs_confirm_seqid(&data->owner->so_seqid, 0);
		renew_lease(data->o_res.server, data->timestamp);
		data->rpc_done = true;
	}
}

static void nfs4_open_confirm_release(void *calldata)
{
	struct nfs4_opendata *data = calldata;
	struct nfs4_state *state = NULL;

	/* If this request hasn't been cancelled, do nothing */
	if (!data->cancelled)
		goto out_free;
	/* In case of error, no cleanup! */
	if (!data->rpc_done)
		goto out_free;
	state = nfs4_opendata_to_nfs4_state(data);
	if (!IS_ERR(state))
		nfs4_close_state(state, data->o_arg.fmode);
out_free:
	nfs4_opendata_put(data);
}

static const struct rpc_call_ops nfs4_open_confirm_ops = {
	.rpc_call_prepare = nfs4_open_confirm_prepare,
	.rpc_call_done = nfs4_open_confirm_done,
	.rpc_release = nfs4_open_confirm_release,
};

/*
 * Note: On error, nfs4_proc_open_confirm will free the struct nfs4_opendata
 */
static int _nfs4_proc_open_confirm(struct nfs4_opendata *data)
{
	struct nfs_server *server = NFS_SERVER(d_inode(data->dir));
	struct rpc_task *task;
	struct  rpc_message msg = {
		.rpc_proc = &nfs4_procedures[NFSPROC4_CLNT_OPEN_CONFIRM],
		.rpc_argp = &data->c_arg,
		.rpc_resp = &data->c_res,
		.rpc_cred = data->owner->so_cred,
	};
	struct rpc_task_setup task_setup_data = {
		.rpc_client = server->client,
		.rpc_message = &msg,
		.callback_ops = &nfs4_open_confirm_ops,
		.callback_data = data,
		.workqueue = nfsiod_workqueue,
		.flags = RPC_TASK_ASYNC | RPC_TASK_CRED_NOREF,
	};
	int status;

	nfs4_init_sequence(&data->c_arg.seq_args, &data->c_res.seq_res, 1,
				data->is_recover);
	kref_get(&data->kref);
	data->rpc_done = false;
	data->rpc_status = 0;
	data->timestamp = jiffies;
	task = rpc_run_task(&task_setup_data);
	if (IS_ERR(task))
		return PTR_ERR(task);
	status = rpc_wait_for_completion_task(task);
	if (status != 0) {
		data->cancelled = true;
		smp_wmb();
	} else
		status = data->rpc_status;
	rpc_put_task(task);
	return status;
}

static void nfs4_open_prepare(struct rpc_task *task, void *calldata)
{
	struct nfs4_opendata *data = calldata;
	struct nfs4_state_owner *sp = data->owner;
	struct nfs_client *clp = sp->so_server->nfs_client;
	enum open_claim_type4 claim = data->o_arg.claim;

	if (nfs_wait_on_sequence(data->o_arg.seqid, task) != 0)
		goto out_wait;
	/*
	 * Check if we still need to send an OPEN call, or if we can use
	 * a delegation instead.
	 */
	if (data->state != NULL) {
		struct nfs_delegation *delegation;

		if (can_open_cached(data->state, data->o_arg.fmode,
					data->o_arg.open_flags, claim))
			goto out_no_action;
		rcu_read_lock();
		delegation = nfs4_get_valid_delegation(data->state->inode);
		if (can_open_delegated(delegation, data->o_arg.fmode, claim))
			goto unlock_no_action;
		rcu_read_unlock();
	}
	/* Update client id. */
	data->o_arg.clientid = clp->cl_clientid;
	switch (claim) {
	default:
		break;
	case NFS4_OPEN_CLAIM_PREVIOUS:
	case NFS4_OPEN_CLAIM_DELEG_CUR_FH:
	case NFS4_OPEN_CLAIM_DELEG_PREV_FH:
		data->o_arg.open_bitmap = &nfs4_open_noattr_bitmap[0];
		fallthrough;
	case NFS4_OPEN_CLAIM_FH:
		task->tk_msg.rpc_proc = &nfs4_procedures[NFSPROC4_CLNT_OPEN_NOATTR];
	}
	data->timestamp = jiffies;
	if (nfs4_setup_sequence(data->o_arg.server->nfs_client,
				&data->o_arg.seq_args,
				&data->o_res.seq_res,
				task) != 0)
		nfs_release_seqid(data->o_arg.seqid);

	/* Set the create mode (note dependency on the session type) */
	data->o_arg.createmode = NFS4_CREATE_UNCHECKED;
	if (data->o_arg.open_flags & O_EXCL) {
		data->o_arg.createmode = NFS4_CREATE_EXCLUSIVE4_1;
		if (clp->cl_mvops->minor_version == 0) {
			data->o_arg.createmode = NFS4_CREATE_EXCLUSIVE;
			/* don't put an ACCESS op in OPEN compound if O_EXCL,
			 * because ACCESS will return permission denied for
			 * all bits until close */
			data->o_res.access_request = data->o_arg.access = 0;
		} else if (nfs4_has_persistent_session(clp))
			data->o_arg.createmode = NFS4_CREATE_GUARDED;
	}
	return;
unlock_no_action:
	trace_nfs4_cached_open(data->state);
	rcu_read_unlock();
out_no_action:
	task->tk_action = NULL;
out_wait:
	nfs4_sequence_done(task, &data->o_res.seq_res);
}

static void nfs4_open_done(struct rpc_task *task, void *calldata)
{
	struct nfs4_opendata *data = calldata;

	data->rpc_status = task->tk_status;

	if (!nfs4_sequence_process(task, &data->o_res.seq_res))
		return;

	if (task->tk_status == 0) {
		if (data->o_res.f_attr->valid & NFS_ATTR_FATTR_TYPE) {
			switch (data->o_res.f_attr->mode & S_IFMT) {
			case S_IFREG:
				break;
			case S_IFLNK:
				data->rpc_status = -ELOOP;
				break;
			case S_IFDIR:
				data->rpc_status = -EISDIR;
				break;
			default:
				data->rpc_status = -ENOTDIR;
			}
		}
		renew_lease(data->o_res.server, data->timestamp);
		if (!(data->o_res.rflags & NFS4_OPEN_RESULT_CONFIRM))
			nfs_confirm_seqid(&data->owner->so_seqid, 0);
	}
	data->rpc_done = true;
}

static void nfs4_open_release(void *calldata)
{
	struct nfs4_opendata *data = calldata;
	struct nfs4_state *state = NULL;

	/* If this request hasn't been cancelled, do nothing */
	if (!data->cancelled)
		goto out_free;
	/* In case of error, no cleanup! */
	if (data->rpc_status != 0 || !data->rpc_done)
		goto out_free;
	/* In case we need an open_confirm, no cleanup! */
	if (data->o_res.rflags & NFS4_OPEN_RESULT_CONFIRM)
		goto out_free;
	state = nfs4_opendata_to_nfs4_state(data);
	if (!IS_ERR(state))
		nfs4_close_state(state, data->o_arg.fmode);
out_free:
	nfs4_opendata_put(data);
}

static const struct rpc_call_ops nfs4_open_ops = {
	.rpc_call_prepare = nfs4_open_prepare,
	.rpc_call_done = nfs4_open_done,
	.rpc_release = nfs4_open_release,
};

static int nfs4_run_open_task(struct nfs4_opendata *data,
			      struct nfs_open_context *ctx)
{
	struct inode *dir = d_inode(data->dir);
	struct nfs_server *server = NFS_SERVER(dir);
	struct nfs_openargs *o_arg = &data->o_arg;
	struct nfs_openres *o_res = &data->o_res;
	struct rpc_task *task;
	struct rpc_message msg = {
		.rpc_proc = &nfs4_procedures[NFSPROC4_CLNT_OPEN],
		.rpc_argp = o_arg,
		.rpc_resp = o_res,
		.rpc_cred = data->owner->so_cred,
	};
	struct rpc_task_setup task_setup_data = {
		.rpc_client = server->client,
		.rpc_message = &msg,
		.callback_ops = &nfs4_open_ops,
		.callback_data = data,
		.workqueue = nfsiod_workqueue,
		.flags = RPC_TASK_ASYNC | RPC_TASK_CRED_NOREF,
	};
	int status;

	if (nfs_server_capable(dir, NFS_CAP_MOVEABLE))
		task_setup_data.flags |= RPC_TASK_MOVEABLE;

	kref_get(&data->kref);
	data->rpc_done = false;
	data->rpc_status = 0;
	data->cancelled = false;
	data->is_recover = false;
	if (!ctx) {
		nfs4_init_sequence(&o_arg->seq_args, &o_res->seq_res, 1, 1);
		data->is_recover = true;
		task_setup_data.flags |= RPC_TASK_TIMEOUT;
	} else {
		nfs4_init_sequence(&o_arg->seq_args, &o_res->seq_res, 1, 0);
		pnfs_lgopen_prepare(data, ctx);
	}
	task = rpc_run_task(&task_setup_data);
	if (IS_ERR(task))
		return PTR_ERR(task);
	status = rpc_wait_for_completion_task(task);
	if (status != 0) {
		data->cancelled = true;
		smp_wmb();
	} else
		status = data->rpc_status;
	rpc_put_task(task);

	return status;
}

static int _nfs4_recover_proc_open(struct nfs4_opendata *data)
{
	struct inode *dir = d_inode(data->dir);
	struct nfs_openres *o_res = &data->o_res;
	int status;

	status = nfs4_run_open_task(data, NULL);
	if (status != 0 || !data->rpc_done)
		return status;

	nfs_fattr_map_and_free_names(NFS_SERVER(dir), &data->f_attr);

	if (o_res->rflags & NFS4_OPEN_RESULT_CONFIRM)
		status = _nfs4_proc_open_confirm(data);

	return status;
}

/*
 * Additional permission checks in order to distinguish between an
 * open for read, and an open for execute. This works around the
 * fact that NFSv4 OPEN treats read and execute permissions as being
 * the same.
 * Note that in the non-execute case, we want to turn off permission
 * checking if we just created a new file (POSIX open() semantics).
 */
static int nfs4_opendata_access(const struct cred *cred,
				struct nfs4_opendata *opendata,
				struct nfs4_state *state, fmode_t fmode,
				int openflags)
{
	struct nfs_access_entry cache;
	u32 mask, flags;

	/* access call failed or for some reason the server doesn't
	 * support any access modes -- defer access call until later */
	if (opendata->o_res.access_supported == 0)
		return 0;

	mask = 0;
	/*
	 * Use openflags to check for exec, because fmode won't
	 * always have FMODE_EXEC set when file open for exec.
	 */
	if (openflags & __FMODE_EXEC) {
		/* ONLY check for exec rights */
		if (S_ISDIR(state->inode->i_mode))
			mask = NFS4_ACCESS_LOOKUP;
		else
			mask = NFS4_ACCESS_EXECUTE;
	} else if ((fmode & FMODE_READ) && !opendata->file_created)
		mask = NFS4_ACCESS_READ;

	nfs_access_set_mask(&cache, opendata->o_res.access_result);
	nfs_access_add_cache(state->inode, &cache, cred);

	flags = NFS4_ACCESS_READ | NFS4_ACCESS_EXECUTE | NFS4_ACCESS_LOOKUP;
	if ((mask & ~cache.mask & flags) == 0)
		return 0;

	return -EACCES;
}

/*
 * Note: On error, nfs4_proc_open will free the struct nfs4_opendata
 */
static int _nfs4_proc_open(struct nfs4_opendata *data,
			   struct nfs_open_context *ctx)
{
	struct inode *dir = d_inode(data->dir);
	struct nfs_server *server = NFS_SERVER(dir);
	struct nfs_openargs *o_arg = &data->o_arg;
	struct nfs_openres *o_res = &data->o_res;
	int status;

	status = nfs4_run_open_task(data, ctx);
	if (!data->rpc_done)
		return status;
	if (status != 0) {
		if (status == -NFS4ERR_BADNAME &&
				!(o_arg->open_flags & O_CREAT))
			return -ENOENT;
		return status;
	}

	nfs_fattr_map_and_free_names(server, &data->f_attr);

	if (o_arg->open_flags & O_CREAT) {
		if (o_arg->open_flags & O_EXCL)
			data->file_created = true;
		else if (o_res->cinfo.before != o_res->cinfo.after)
			data->file_created = true;
		if (data->file_created ||
		    inode_peek_iversion_raw(dir) != o_res->cinfo.after)
			nfs4_update_changeattr(dir, &o_res->cinfo,
					o_res->f_attr->time_start,
					NFS_INO_INVALID_DATA);
	}
	if ((o_res->rflags & NFS4_OPEN_RESULT_LOCKTYPE_POSIX) == 0)
		server->caps &= ~NFS_CAP_POSIX_LOCK;
	if(o_res->rflags & NFS4_OPEN_RESULT_CONFIRM) {
		status = _nfs4_proc_open_confirm(data);
		if (status != 0)
			return status;
	}
	if (!(o_res->f_attr->valid & NFS_ATTR_FATTR)) {
		nfs4_sequence_free_slot(&o_res->seq_res);
		nfs4_proc_getattr(server, &o_res->fh, o_res->f_attr, NULL);
	}
	return 0;
}

/*
 * OPEN_EXPIRED:
 * 	reclaim state on the server after a network partition.
 * 	Assumes caller holds the appropriate lock
 */
static int _nfs4_open_expired(struct nfs_open_context *ctx, struct nfs4_state *state)
{
	struct nfs4_opendata *opendata;
	int ret;

	opendata = nfs4_open_recoverdata_alloc(ctx, state,
			NFS4_OPEN_CLAIM_FH);
	if (IS_ERR(opendata))
		return PTR_ERR(opendata);
	ret = nfs4_open_recover(opendata, state);
	if (ret == -ESTALE)
		d_drop(ctx->dentry);
	nfs4_opendata_put(opendata);
	return ret;
}

static int nfs4_do_open_expired(struct nfs_open_context *ctx, struct nfs4_state *state)
{
	struct nfs_server *server = NFS_SERVER(state->inode);
	struct nfs4_exception exception = { };
	int err;

	do {
		err = _nfs4_open_expired(ctx, state);
		trace_nfs4_open_expired(ctx, 0, err);
		if (nfs4_clear_cap_atomic_open_v1(server, err, &exception))
			continue;
		switch (err) {
		default:
			goto out;
		case -NFS4ERR_GRACE:
		case -NFS4ERR_DELAY:
			nfs4_handle_exception(server, err, &exception);
			err = 0;
		}
	} while (exception.retry);
out:
	return err;
}

static int nfs4_open_expired(struct nfs4_state_owner *sp, struct nfs4_state *state)
{
	struct nfs_open_context *ctx;
	int ret;

	ctx = nfs4_state_find_open_context(state);
	if (IS_ERR(ctx))
		return -EAGAIN;
	ret = nfs4_do_open_expired(ctx, state);
	put_nfs_open_context(ctx);
	return ret;
}

static void nfs_finish_clear_delegation_stateid(struct nfs4_state *state,
		const nfs4_stateid *stateid)
{
	nfs_remove_bad_delegation(state->inode, stateid);
	nfs_state_clear_delegation(state);
}

static void nfs40_clear_delegation_stateid(struct nfs4_state *state)
{
	if (rcu_access_pointer(NFS_I(state->inode)->delegation) != NULL)
		nfs_finish_clear_delegation_stateid(state, NULL);
}

static int nfs40_open_expired(struct nfs4_state_owner *sp, struct nfs4_state *state)
{
	/* NFSv4.0 doesn't allow for delegation recovery on open expire */
	nfs40_clear_delegation_stateid(state);
	nfs_state_clear_open_state_flags(state);
	return nfs4_open_expired(sp, state);
}

static int nfs40_test_and_free_expired_stateid(struct nfs_server *server,
		nfs4_stateid *stateid,
		const struct cred *cred)
{
	return -NFS4ERR_BAD_STATEID;
}

#if defined(CONFIG_NFS_V4_1)
static int nfs41_test_and_free_expired_stateid(struct nfs_server *server,
		nfs4_stateid *stateid,
		const struct cred *cred)
{
	int status;

	switch (stateid->type) {
	default:
		break;
	case NFS4_INVALID_STATEID_TYPE:
	case NFS4_SPECIAL_STATEID_TYPE:
		return -NFS4ERR_BAD_STATEID;
	case NFS4_REVOKED_STATEID_TYPE:
		goto out_free;
	}

	status = nfs41_test_stateid(server, stateid, cred);
	switch (status) {
	case -NFS4ERR_EXPIRED:
	case -NFS4ERR_ADMIN_REVOKED:
	case -NFS4ERR_DELEG_REVOKED:
		break;
	default:
		return status;
	}
out_free:
	/* Ack the revoked state to the server */
	nfs41_free_stateid(server, stateid, cred, true);
	return -NFS4ERR_EXPIRED;
}

static int nfs41_check_delegation_stateid(struct nfs4_state *state)
{
	struct nfs_server *server = NFS_SERVER(state->inode);
	nfs4_stateid stateid;
	struct nfs_delegation *delegation;
	const struct cred *cred = NULL;
	int status, ret = NFS_OK;

	/* Get the delegation credential for use by test/free_stateid */
	rcu_read_lock();
	delegation = rcu_dereference(NFS_I(state->inode)->delegation);
	if (delegation == NULL) {
		rcu_read_unlock();
		nfs_state_clear_delegation(state);
		return NFS_OK;
	}

	spin_lock(&delegation->lock);
	nfs4_stateid_copy(&stateid, &delegation->stateid);

	if (!test_and_clear_bit(NFS_DELEGATION_TEST_EXPIRED,
				&delegation->flags)) {
		spin_unlock(&delegation->lock);
		rcu_read_unlock();
		return NFS_OK;
	}

	if (delegation->cred)
		cred = get_cred(delegation->cred);
	spin_unlock(&delegation->lock);
	rcu_read_unlock();
	status = nfs41_test_and_free_expired_stateid(server, &stateid, cred);
	trace_nfs4_test_delegation_stateid(state, NULL, status);
	if (status == -NFS4ERR_EXPIRED || status == -NFS4ERR_BAD_STATEID)
		nfs_finish_clear_delegation_stateid(state, &stateid);
	else
		ret = status;

	put_cred(cred);
	return ret;
}

static void nfs41_delegation_recover_stateid(struct nfs4_state *state)
{
	nfs4_stateid tmp;

	if (test_bit(NFS_DELEGATED_STATE, &state->flags) &&
	    nfs4_copy_delegation_stateid(state->inode, state->state,
				&tmp, NULL) &&
	    nfs4_stateid_match_other(&state->stateid, &tmp))
		nfs_state_set_delegation(state, &tmp, state->state);
	else
		nfs_state_clear_delegation(state);
}

/**
 * nfs41_check_expired_locks - possibly free a lock stateid
 *
 * @state: NFSv4 state for an inode
 *
 * Returns NFS_OK if recovery for this stateid is now finished.
 * Otherwise a negative NFS4ERR value is returned.
 */
static int nfs41_check_expired_locks(struct nfs4_state *state)
{
	int status, ret = NFS_OK;
	struct nfs4_lock_state *lsp, *prev = NULL;
	struct nfs_server *server = NFS_SERVER(state->inode);

	if (!test_bit(LK_STATE_IN_USE, &state->flags))
		goto out;

	spin_lock(&state->state_lock);
	list_for_each_entry(lsp, &state->lock_states, ls_locks) {
		if (test_bit(NFS_LOCK_INITIALIZED, &lsp->ls_flags)) {
			const struct cred *cred = lsp->ls_state->owner->so_cred;

			refcount_inc(&lsp->ls_count);
			spin_unlock(&state->state_lock);

			nfs4_put_lock_state(prev);
			prev = lsp;

			status = nfs41_test_and_free_expired_stateid(server,
					&lsp->ls_stateid,
					cred);
			trace_nfs4_test_lock_stateid(state, lsp, status);
			if (status == -NFS4ERR_EXPIRED ||
			    status == -NFS4ERR_BAD_STATEID) {
				clear_bit(NFS_LOCK_INITIALIZED, &lsp->ls_flags);
				lsp->ls_stateid.type = NFS4_INVALID_STATEID_TYPE;
				if (!recover_lost_locks)
					set_bit(NFS_LOCK_LOST, &lsp->ls_flags);
			} else if (status != NFS_OK) {
				ret = status;
				nfs4_put_lock_state(prev);
				goto out;
			}
			spin_lock(&state->state_lock);
		}
	}
	spin_unlock(&state->state_lock);
	nfs4_put_lock_state(prev);
out:
	return ret;
}

/**
 * nfs41_check_open_stateid - possibly free an open stateid
 *
 * @state: NFSv4 state for an inode
 *
 * Returns NFS_OK if recovery for this stateid is now finished.
 * Otherwise a negative NFS4ERR value is returned.
 */
static int nfs41_check_open_stateid(struct nfs4_state *state)
{
	struct nfs_server *server = NFS_SERVER(state->inode);
	nfs4_stateid *stateid = &state->open_stateid;
	const struct cred *cred = state->owner->so_cred;
	int status;

	if (test_bit(NFS_OPEN_STATE, &state->flags) == 0)
		return -NFS4ERR_BAD_STATEID;
	status = nfs41_test_and_free_expired_stateid(server, stateid, cred);
	trace_nfs4_test_open_stateid(state, NULL, status);
	if (status == -NFS4ERR_EXPIRED || status == -NFS4ERR_BAD_STATEID) {
		nfs_state_clear_open_state_flags(state);
		stateid->type = NFS4_INVALID_STATEID_TYPE;
		return status;
	}
	if (nfs_open_stateid_recover_openmode(state))
		return -NFS4ERR_OPENMODE;
	return NFS_OK;
}

static int nfs41_open_expired(struct nfs4_state_owner *sp, struct nfs4_state *state)
{
	int status;

	status = nfs41_check_delegation_stateid(state);
	if (status != NFS_OK)
		return status;
	nfs41_delegation_recover_stateid(state);

	status = nfs41_check_expired_locks(state);
	if (status != NFS_OK)
		return status;
	status = nfs41_check_open_stateid(state);
	if (status != NFS_OK)
		status = nfs4_open_expired(sp, state);
	return status;
}
#endif

/*
 * on an EXCLUSIVE create, the server should send back a bitmask with FATTR4-*
 * fields corresponding to attributes that were used to store the verifier.
 * Make sure we clobber those fields in the later setattr call
 */
static unsigned nfs4_exclusive_attrset(struct nfs4_opendata *opendata,
				struct iattr *sattr, struct nfs4_label **label)
{
	const __u32 *bitmask = opendata->o_arg.server->exclcreat_bitmask;
	__u32 attrset[3];
	unsigned ret;
	unsigned i;

	for (i = 0; i < ARRAY_SIZE(attrset); i++) {
		attrset[i] = opendata->o_res.attrset[i];
		if (opendata->o_arg.createmode == NFS4_CREATE_EXCLUSIVE4_1)
			attrset[i] &= ~bitmask[i];
	}

	ret = (opendata->o_arg.createmode == NFS4_CREATE_EXCLUSIVE) ?
		sattr->ia_valid : 0;

	if ((attrset[1] & (FATTR4_WORD1_TIME_ACCESS|FATTR4_WORD1_TIME_ACCESS_SET))) {
		if (sattr->ia_valid & ATTR_ATIME_SET)
			ret |= ATTR_ATIME_SET;
		else
			ret |= ATTR_ATIME;
	}

	if ((attrset[1] & (FATTR4_WORD1_TIME_MODIFY|FATTR4_WORD1_TIME_MODIFY_SET))) {
		if (sattr->ia_valid & ATTR_MTIME_SET)
			ret |= ATTR_MTIME_SET;
		else
			ret |= ATTR_MTIME;
	}

	if (!(attrset[2] & FATTR4_WORD2_SECURITY_LABEL))
		*label = NULL;
	return ret;
}

static int _nfs4_open_and_get_state(struct nfs4_opendata *opendata,
		int flags, struct nfs_open_context *ctx)
{
	struct nfs4_state_owner *sp = opendata->owner;
	struct nfs_server *server = sp->so_server;
	struct dentry *dentry;
	struct nfs4_state *state;
	fmode_t acc_mode = _nfs4_ctx_to_accessmode(ctx);
	struct inode *dir = d_inode(opendata->dir);
	unsigned long dir_verifier;
	unsigned int seq;
	int ret;

	seq = raw_seqcount_begin(&sp->so_reclaim_seqcount);
	dir_verifier = nfs_save_change_attribute(dir);

	ret = _nfs4_proc_open(opendata, ctx);
	if (ret != 0)
		goto out;

	state = _nfs4_opendata_to_nfs4_state(opendata);
	ret = PTR_ERR(state);
	if (IS_ERR(state))
		goto out;
	ctx->state = state;
	if (server->caps & NFS_CAP_POSIX_LOCK)
		set_bit(NFS_STATE_POSIX_LOCKS, &state->flags);
	if (opendata->o_res.rflags & NFS4_OPEN_RESULT_MAY_NOTIFY_LOCK)
		set_bit(NFS_STATE_MAY_NOTIFY_LOCK, &state->flags);
	if (opendata->o_res.rflags & NFS4_OPEN_RESULT_PRESERVE_UNLINKED)
		set_bit(NFS_INO_PRESERVE_UNLINKED, &NFS_I(state->inode)->flags);

	dentry = opendata->dentry;
	if (d_really_is_negative(dentry)) {
		struct dentry *alias;
		d_drop(dentry);
		alias = d_exact_alias(dentry, state->inode);
		if (!alias)
			alias = d_splice_alias(igrab(state->inode), dentry);
		/* d_splice_alias() can't fail here - it's a non-directory */
		if (alias) {
			dput(ctx->dentry);
			ctx->dentry = dentry = alias;
		}
	}

	switch(opendata->o_arg.claim) {
	default:
		break;
	case NFS4_OPEN_CLAIM_NULL:
	case NFS4_OPEN_CLAIM_DELEGATE_CUR:
	case NFS4_OPEN_CLAIM_DELEGATE_PREV:
		if (!opendata->rpc_done)
			break;
		if (opendata->o_res.delegation_type != 0)
			dir_verifier = nfs_save_change_attribute(dir);
		nfs_set_verifier(dentry, dir_verifier);
	}

	/* Parse layoutget results before we check for access */
	pnfs_parse_lgopen(state->inode, opendata->lgp, ctx);

	ret = nfs4_opendata_access(sp->so_cred, opendata, state,
			acc_mode, flags);
	if (ret != 0)
		goto out;

	if (d_inode(dentry) == state->inode) {
		nfs_inode_attach_open_context(ctx);
		if (read_seqcount_retry(&sp->so_reclaim_seqcount, seq))
			nfs4_schedule_stateid_recovery(server, state);
	}

out:
	if (!opendata->cancelled) {
		if (opendata->lgp) {
			nfs4_lgopen_release(opendata->lgp);
			opendata->lgp = NULL;
		}
		nfs4_sequence_free_slot(&opendata->o_res.seq_res);
	}
	return ret;
}

/*
 * Returns a referenced nfs4_state
 */
static int _nfs4_do_open(struct inode *dir,
			struct nfs_open_context *ctx,
			int flags,
			const struct nfs4_open_createattrs *c,
			int *opened)
{
	struct nfs4_state_owner  *sp;
	struct nfs4_state     *state = NULL;
	struct nfs_server       *server = NFS_SERVER(dir);
	struct nfs4_opendata *opendata;
	struct dentry *dentry = ctx->dentry;
	const struct cred *cred = ctx->cred;
	struct nfs4_threshold **ctx_th = &ctx->mdsthreshold;
	fmode_t fmode = _nfs4_ctx_to_openmode(ctx);
	enum open_claim_type4 claim = NFS4_OPEN_CLAIM_NULL;
	struct iattr *sattr = c->sattr;
	struct nfs4_label *label = c->label;
	int status;

	/* Protect against reboot recovery conflicts */
	status = -ENOMEM;
	sp = nfs4_get_state_owner(server, cred, GFP_KERNEL);
	if (sp == NULL) {
		dprintk("nfs4_do_open: nfs4_get_state_owner failed!\n");
		goto out_err;
	}
	status = nfs4_client_recover_expired_lease(server->nfs_client);
	if (status != 0)
		goto err_put_state_owner;
	if (d_really_is_positive(dentry))
		nfs4_return_incompatible_delegation(d_inode(dentry), fmode);
	status = -ENOMEM;
	if (d_really_is_positive(dentry))
		claim = NFS4_OPEN_CLAIM_FH;
	opendata = nfs4_opendata_alloc(dentry, sp, fmode, flags,
			c, claim, GFP_KERNEL);
	if (opendata == NULL)
		goto err_put_state_owner;

	if (server->attr_bitmask[2] & FATTR4_WORD2_MDSTHRESHOLD) {
		if (!opendata->f_attr.mdsthreshold) {
			opendata->f_attr.mdsthreshold = pnfs_mdsthreshold_alloc();
			if (!opendata->f_attr.mdsthreshold)
				goto err_opendata_put;
		}
		opendata->o_arg.open_bitmap = &nfs4_pnfs_open_bitmap[0];
	}
	if (d_really_is_positive(dentry))
		opendata->state = nfs4_get_open_state(d_inode(dentry), sp);

	status = _nfs4_open_and_get_state(opendata, flags, ctx);
	if (status != 0)
		goto err_opendata_put;
	state = ctx->state;

	if ((opendata->o_arg.open_flags & (O_CREAT|O_EXCL)) == (O_CREAT|O_EXCL) &&
	    (opendata->o_arg.createmode != NFS4_CREATE_GUARDED)) {
		unsigned attrs = nfs4_exclusive_attrset(opendata, sattr, &label);
		/*
		 * send create attributes which was not set by open
		 * with an extra setattr.
		 */
		if (attrs || label) {
			unsigned ia_old = sattr->ia_valid;

			sattr->ia_valid = attrs;
			nfs_fattr_init(opendata->o_res.f_attr);
			status = nfs4_do_setattr(state->inode, cred,
					opendata->o_res.f_attr, sattr,
					ctx, label);
			if (status == 0) {
				nfs_setattr_update_inode(state->inode, sattr,
						opendata->o_res.f_attr);
				nfs_setsecurity(state->inode, opendata->o_res.f_attr);
			}
			sattr->ia_valid = ia_old;
		}
	}
	if (opened && opendata->file_created)
		*opened = 1;

	if (pnfs_use_threshold(ctx_th, opendata->f_attr.mdsthreshold, server)) {
		*ctx_th = opendata->f_attr.mdsthreshold;
		opendata->f_attr.mdsthreshold = NULL;
	}

	nfs4_opendata_put(opendata);
	nfs4_put_state_owner(sp);
	return 0;
err_opendata_put:
	nfs4_opendata_put(opendata);
err_put_state_owner:
	nfs4_put_state_owner(sp);
out_err:
	return status;
}


static struct nfs4_state *nfs4_do_open(struct inode *dir,
					struct nfs_open_context *ctx,
					int flags,
					struct iattr *sattr,
					struct nfs4_label *label,
					int *opened)
{
	struct nfs_server *server = NFS_SERVER(dir);
	struct nfs4_exception exception = {
		.interruptible = true,
	};
	struct nfs4_state *res;
	struct nfs4_open_createattrs c = {
		.label = label,
		.sattr = sattr,
		.verf = {
			[0] = (__u32)jiffies,
			[1] = (__u32)current->pid,
		},
	};
	int status;

	do {
		status = _nfs4_do_open(dir, ctx, flags, &c, opened);
		res = ctx->state;
		trace_nfs4_open_file(ctx, flags, status);
		if (status == 0)
			break;
		/* NOTE: BAD_SEQID means the server and client disagree about the
		 * book-keeping w.r.t. state-changing operations
		 * (OPEN/CLOSE/LOCK/LOCKU...)
		 * It is actually a sign of a bug on the client or on the server.
		 *
		 * If we receive a BAD_SEQID error in the particular case of
		 * doing an OPEN, we assume that nfs_increment_open_seqid() will
		 * have unhashed the old state_owner for us, and that we can
		 * therefore safely retry using a new one. We should still warn
		 * the user though...
		 */
		if (status == -NFS4ERR_BAD_SEQID) {
			pr_warn_ratelimited("NFS: v4 server %s "
					" returned a bad sequence-id error!\n",
					NFS_SERVER(dir)->nfs_client->cl_hostname);
			exception.retry = 1;
			continue;
		}
		/*
		 * BAD_STATEID on OPEN means that the server cancelled our
		 * state before it received the OPEN_CONFIRM.
		 * Recover by retrying the request as per the discussion
		 * on Page 181 of RFC3530.
		 */
		if (status == -NFS4ERR_BAD_STATEID) {
			exception.retry = 1;
			continue;
		}
		if (status == -NFS4ERR_EXPIRED) {
			nfs4_schedule_lease_recovery(server->nfs_client);
			exception.retry = 1;
			continue;
		}
		if (status == -EAGAIN) {
			/* We must have found a delegation */
			exception.retry = 1;
			continue;
		}
		if (nfs4_clear_cap_atomic_open_v1(server, status, &exception))
			continue;
		res = ERR_PTR(nfs4_handle_exception(server,
					status, &exception));
	} while (exception.retry);
	return res;
}

static int _nfs4_do_setattr(struct inode *inode,
			    struct nfs_setattrargs *arg,
			    struct nfs_setattrres *res,
			    const struct cred *cred,
			    struct nfs_open_context *ctx)
{
	struct nfs_server *server = NFS_SERVER(inode);
	struct rpc_message msg = {
		.rpc_proc	= &nfs4_procedures[NFSPROC4_CLNT_SETATTR],
		.rpc_argp	= arg,
		.rpc_resp	= res,
		.rpc_cred	= cred,
	};
	const struct cred *delegation_cred = NULL;
	unsigned long timestamp = jiffies;
	bool truncate;
	int status;

	nfs_fattr_init(res->fattr);

	/* Servers should only apply open mode checks for file size changes */
	truncate = (arg->iap->ia_valid & ATTR_SIZE) ? true : false;
	if (!truncate) {
		nfs4_inode_make_writeable(inode);
		goto zero_stateid;
	}

	if (nfs4_copy_delegation_stateid(inode, FMODE_WRITE, &arg->stateid, &delegation_cred)) {
		/* Use that stateid */
	} else if (ctx != NULL && ctx->state) {
		struct nfs_lock_context *l_ctx;
		if (!nfs4_valid_open_stateid(ctx->state))
			return -EBADF;
		l_ctx = nfs_get_lock_context(ctx);
		if (IS_ERR(l_ctx))
			return PTR_ERR(l_ctx);
		status = nfs4_select_rw_stateid(ctx->state, FMODE_WRITE, l_ctx,
						&arg->stateid, &delegation_cred);
		nfs_put_lock_context(l_ctx);
		if (status == -EIO)
			return -EBADF;
		else if (status == -EAGAIN)
			goto zero_stateid;
	} else {
zero_stateid:
		nfs4_stateid_copy(&arg->stateid, &zero_stateid);
	}
	if (delegation_cred)
		msg.rpc_cred = delegation_cred;

	status = nfs4_call_sync(server->client, server, &msg, &arg->seq_args, &res->seq_res, 1);

	put_cred(delegation_cred);
	if (status == 0 && ctx != NULL)
		renew_lease(server, timestamp);
	trace_nfs4_setattr(inode, &arg->stateid, status);
	return status;
}

static int nfs4_do_setattr(struct inode *inode, const struct cred *cred,
			   struct nfs_fattr *fattr, struct iattr *sattr,
			   struct nfs_open_context *ctx, struct nfs4_label *ilabel)
{
	struct nfs_server *server = NFS_SERVER(inode);
	__u32 bitmask[NFS4_BITMASK_SZ];
	struct nfs4_state *state = ctx ? ctx->state : NULL;
	struct nfs_setattrargs	arg = {
		.fh		= NFS_FH(inode),
		.iap		= sattr,
		.server		= server,
		.bitmask = bitmask,
		.label		= ilabel,
	};
	struct nfs_setattrres  res = {
		.fattr		= fattr,
		.server		= server,
	};
	struct nfs4_exception exception = {
		.state = state,
		.inode = inode,
		.stateid = &arg.stateid,
	};
	unsigned long adjust_flags = NFS_INO_INVALID_CHANGE;
	int err;

	if (sattr->ia_valid & (ATTR_MODE | ATTR_KILL_SUID | ATTR_KILL_SGID))
		adjust_flags |= NFS_INO_INVALID_MODE;
	if (sattr->ia_valid & (ATTR_UID | ATTR_GID))
		adjust_flags |= NFS_INO_INVALID_OTHER;

	do {
		nfs4_bitmap_copy_adjust(bitmask, nfs4_bitmask(server, fattr->label),
					inode, adjust_flags);

		err = _nfs4_do_setattr(inode, &arg, &res, cred, ctx);
		switch (err) {
		case -NFS4ERR_OPENMODE:
			if (!(sattr->ia_valid & ATTR_SIZE)) {
				pr_warn_once("NFSv4: server %s is incorrectly "
						"applying open mode checks to "
						"a SETATTR that is not "
						"changing file size.\n",
						server->nfs_client->cl_hostname);
			}
			if (state && !(state->state & FMODE_WRITE)) {
				err = -EBADF;
				if (sattr->ia_valid & ATTR_OPEN)
					err = -EACCES;
				goto out;
			}
		}
		err = nfs4_handle_exception(server, err, &exception);
	} while (exception.retry);
out:
	return err;
}

static bool
nfs4_wait_on_layoutreturn(struct inode *inode, struct rpc_task *task)
{
	if (inode == NULL || !nfs_have_layout(inode))
		return false;

	return pnfs_wait_on_layoutreturn(inode, task);
}

/*
 * Update the seqid of an open stateid
 */
static void nfs4_sync_open_stateid(nfs4_stateid *dst,
		struct nfs4_state *state)
{
	__be32 seqid_open;
	u32 dst_seqid;
	int seq;

	for (;;) {
		if (!nfs4_valid_open_stateid(state))
			break;
		seq = read_seqbegin(&state->seqlock);
		if (!nfs4_state_match_open_stateid_other(state, dst)) {
			nfs4_stateid_copy(dst, &state->open_stateid);
			if (read_seqretry(&state->seqlock, seq))
				continue;
			break;
		}
		seqid_open = state->open_stateid.seqid;
		if (read_seqretry(&state->seqlock, seq))
			continue;

		dst_seqid = be32_to_cpu(dst->seqid);
		if ((s32)(dst_seqid - be32_to_cpu(seqid_open)) < 0)
			dst->seqid = seqid_open;
		break;
	}
}

/*
 * Update the seqid of an open stateid after receiving
 * NFS4ERR_OLD_STATEID
 */
static bool nfs4_refresh_open_old_stateid(nfs4_stateid *dst,
		struct nfs4_state *state)
{
	__be32 seqid_open;
	u32 dst_seqid;
	bool ret;
	int seq, status = -EAGAIN;
	DEFINE_WAIT(wait);

	for (;;) {
		ret = false;
		if (!nfs4_valid_open_stateid(state))
			break;
		seq = read_seqbegin(&state->seqlock);
		if (!nfs4_state_match_open_stateid_other(state, dst)) {
			if (read_seqretry(&state->seqlock, seq))
				continue;
			break;
		}

		write_seqlock(&state->seqlock);
		seqid_open = state->open_stateid.seqid;

		dst_seqid = be32_to_cpu(dst->seqid);

		/* Did another OPEN bump the state's seqid?  try again: */
		if ((s32)(be32_to_cpu(seqid_open) - dst_seqid) > 0) {
			dst->seqid = seqid_open;
			write_sequnlock(&state->seqlock);
			ret = true;
			break;
		}

		/* server says we're behind but we haven't seen the update yet */
		set_bit(NFS_STATE_CHANGE_WAIT, &state->flags);
		prepare_to_wait(&state->waitq, &wait, TASK_KILLABLE);
		write_sequnlock(&state->seqlock);
		trace_nfs4_close_stateid_update_wait(state->inode, dst, 0);

		if (fatal_signal_pending(current))
			status = -EINTR;
		else
			if (schedule_timeout(5*HZ) != 0)
				status = 0;

		finish_wait(&state->waitq, &wait);

		if (!status)
			continue;
		if (status == -EINTR)
			break;

		/* we slept the whole 5 seconds, we must have lost a seqid */
		dst->seqid = cpu_to_be32(dst_seqid + 1);
		ret = true;
		break;
	}

	return ret;
}

struct nfs4_closedata {
	struct inode *inode;
	struct nfs4_state *state;
	struct nfs_closeargs arg;
	struct nfs_closeres res;
	struct {
		struct nfs4_layoutreturn_args arg;
		struct nfs4_layoutreturn_res res;
		struct nfs4_xdr_opaque_data ld_private;
		u32 roc_barrier;
		bool roc;
	} lr;
	struct nfs_fattr fattr;
	unsigned long timestamp;
};

static void nfs4_free_closedata(void *data)
{
	struct nfs4_closedata *calldata = data;
	struct nfs4_state_owner *sp = calldata->state->owner;
	struct super_block *sb = calldata->state->inode->i_sb;

	if (calldata->lr.roc)
		pnfs_roc_release(&calldata->lr.arg, &calldata->lr.res,
				calldata->res.lr_ret);
	nfs4_put_open_state(calldata->state);
	nfs_free_seqid(calldata->arg.seqid);
	nfs4_put_state_owner(sp);
	nfs_sb_deactive(sb);
	kfree(calldata);
}

static void nfs4_close_done(struct rpc_task *task, void *data)
{
	struct nfs4_closedata *calldata = data;
	struct nfs4_state *state = calldata->state;
	struct nfs_server *server = NFS_SERVER(calldata->inode);
	nfs4_stateid *res_stateid = NULL;
	struct nfs4_exception exception = {
		.state = state,
		.inode = calldata->inode,
		.stateid = &calldata->arg.stateid,
	};

	if (!nfs4_sequence_done(task, &calldata->res.seq_res))
		return;
	trace_nfs4_close(state, &calldata->arg, &calldata->res, task->tk_status);

	/* Handle Layoutreturn errors */
	if (pnfs_roc_done(task, &calldata->arg.lr_args, &calldata->res.lr_res,
			  &calldata->res.lr_ret) == -EAGAIN)
		goto out_restart;

	/* hmm. we are done with the inode, and in the process of freeing
	 * the state_owner. we keep this around to process errors
	 */
	switch (task->tk_status) {
		case 0:
			res_stateid = &calldata->res.stateid;
			renew_lease(server, calldata->timestamp);
			break;
		case -NFS4ERR_ACCESS:
			if (calldata->arg.bitmask != NULL) {
				calldata->arg.bitmask = NULL;
				calldata->res.fattr = NULL;
				goto out_restart;

			}
			break;
		case -NFS4ERR_OLD_STATEID:
			/* Did we race with OPEN? */
			if (nfs4_refresh_open_old_stateid(&calldata->arg.stateid,
						state))
				goto out_restart;
			goto out_release;
		case -NFS4ERR_ADMIN_REVOKED:
		case -NFS4ERR_STALE_STATEID:
		case -NFS4ERR_EXPIRED:
			nfs4_free_revoked_stateid(server,
					&calldata->arg.stateid,
					task->tk_msg.rpc_cred);
			fallthrough;
		case -NFS4ERR_BAD_STATEID:
			if (calldata->arg.fmode == 0)
				break;
			fallthrough;
		default:
			task->tk_status = nfs4_async_handle_exception(task,
					server, task->tk_status, &exception);
			if (exception.retry)
				goto out_restart;
	}
	nfs_clear_open_stateid(state, &calldata->arg.stateid,
			res_stateid, calldata->arg.fmode);
out_release:
	task->tk_status = 0;
	nfs_release_seqid(calldata->arg.seqid);
	nfs_refresh_inode(calldata->inode, &calldata->fattr);
	dprintk("%s: ret = %d\n", __func__, task->tk_status);
	return;
out_restart:
	task->tk_status = 0;
	rpc_restart_call_prepare(task);
	goto out_release;
}

static void nfs4_close_prepare(struct rpc_task *task, void *data)
{
	struct nfs4_closedata *calldata = data;
	struct nfs4_state *state = calldata->state;
	struct inode *inode = calldata->inode;
	struct nfs_server *server = NFS_SERVER(inode);
	struct pnfs_layout_hdr *lo;
	bool is_rdonly, is_wronly, is_rdwr;
	int call_close = 0;

	if (nfs_wait_on_sequence(calldata->arg.seqid, task) != 0)
		goto out_wait;

	task->tk_msg.rpc_proc = &nfs4_procedures[NFSPROC4_CLNT_OPEN_DOWNGRADE];
	spin_lock(&state->owner->so_lock);
	is_rdwr = test_bit(NFS_O_RDWR_STATE, &state->flags);
	is_rdonly = test_bit(NFS_O_RDONLY_STATE, &state->flags);
	is_wronly = test_bit(NFS_O_WRONLY_STATE, &state->flags);
	/* Calculate the change in open mode */
	calldata->arg.fmode = 0;
	if (state->n_rdwr == 0) {
		if (state->n_rdonly == 0)
			call_close |= is_rdonly;
		else if (is_rdonly)
			calldata->arg.fmode |= FMODE_READ;
		if (state->n_wronly == 0)
			call_close |= is_wronly;
		else if (is_wronly)
			calldata->arg.fmode |= FMODE_WRITE;
		if (calldata->arg.fmode != (FMODE_READ|FMODE_WRITE))
			call_close |= is_rdwr;
	} else if (is_rdwr)
		calldata->arg.fmode |= FMODE_READ|FMODE_WRITE;

	nfs4_sync_open_stateid(&calldata->arg.stateid, state);
	if (!nfs4_valid_open_stateid(state))
		call_close = 0;
	spin_unlock(&state->owner->so_lock);

	if (!call_close) {
		/* Note: exit _without_ calling nfs4_close_done */
		goto out_no_action;
	}

	if (!calldata->lr.roc && nfs4_wait_on_layoutreturn(inode, task)) {
		nfs_release_seqid(calldata->arg.seqid);
		goto out_wait;
	}

	lo = calldata->arg.lr_args ? calldata->arg.lr_args->layout : NULL;
	if (lo && !pnfs_layout_is_valid(lo)) {
		calldata->arg.lr_args = NULL;
		calldata->res.lr_res = NULL;
	}

	if (calldata->arg.fmode == 0)
		task->tk_msg.rpc_proc = &nfs4_procedures[NFSPROC4_CLNT_CLOSE];

	if (calldata->arg.fmode == 0 || calldata->arg.fmode == FMODE_READ) {
		/* Close-to-open cache consistency revalidation */
		if (!nfs4_have_delegation(inode, FMODE_READ)) {
			nfs4_bitmask_set(calldata->arg.bitmask_store,
					 server->cache_consistency_bitmask,
					 inode, 0);
			calldata->arg.bitmask = calldata->arg.bitmask_store;
		} else
			calldata->arg.bitmask = NULL;
	}

	calldata->arg.share_access =
		nfs4_map_atomic_open_share(NFS_SERVER(inode),
				calldata->arg.fmode, 0);

	if (calldata->res.fattr == NULL)
		calldata->arg.bitmask = NULL;
	else if (calldata->arg.bitmask == NULL)
		calldata->res.fattr = NULL;
	calldata->timestamp = jiffies;
	if (nfs4_setup_sequence(NFS_SERVER(inode)->nfs_client,
				&calldata->arg.seq_args,
				&calldata->res.seq_res,
				task) != 0)
		nfs_release_seqid(calldata->arg.seqid);
	return;
out_no_action:
	task->tk_action = NULL;
out_wait:
	nfs4_sequence_done(task, &calldata->res.seq_res);
}

static const struct rpc_call_ops nfs4_close_ops = {
	.rpc_call_prepare = nfs4_close_prepare,
	.rpc_call_done = nfs4_close_done,
	.rpc_release = nfs4_free_closedata,
};

/* 
 * It is possible for data to be read/written from a mem-mapped file 
 * after the sys_close call (which hits the vfs layer as a flush).
 * This means that we can't safely call nfsv4 close on a file until 
 * the inode is cleared. This in turn means that we are not good
 * NFSv4 citizens - we do not indicate to the server to update the file's 
 * share state even when we are done with one of the three share 
 * stateid's in the inode.
 *
 * NOTE: Caller must be holding the sp->so_owner semaphore!
 */
int nfs4_do_close(struct nfs4_state *state, gfp_t gfp_mask, int wait)
{
	struct nfs_server *server = NFS_SERVER(state->inode);
	struct nfs_seqid *(*alloc_seqid)(struct nfs_seqid_counter *, gfp_t);
	struct nfs4_closedata *calldata;
	struct nfs4_state_owner *sp = state->owner;
	struct rpc_task *task;
	struct rpc_message msg = {
		.rpc_proc = &nfs4_procedures[NFSPROC4_CLNT_CLOSE],
		.rpc_cred = state->owner->so_cred,
	};
	struct rpc_task_setup task_setup_data = {
		.rpc_client = server->client,
		.rpc_message = &msg,
		.callback_ops = &nfs4_close_ops,
		.workqueue = nfsiod_workqueue,
		.flags = RPC_TASK_ASYNC | RPC_TASK_CRED_NOREF,
	};
	int status = -ENOMEM;

	if (nfs_server_capable(state->inode, NFS_CAP_MOVEABLE))
		task_setup_data.flags |= RPC_TASK_MOVEABLE;

	nfs4_state_protect(server->nfs_client, NFS_SP4_MACH_CRED_CLEANUP,
		&task_setup_data.rpc_client, &msg);

	calldata = kzalloc(sizeof(*calldata), gfp_mask);
	if (calldata == NULL)
		goto out;
	nfs4_init_sequence(&calldata->arg.seq_args, &calldata->res.seq_res, 1, 0);
	calldata->inode = state->inode;
	calldata->state = state;
	calldata->arg.fh = NFS_FH(state->inode);
	if (!nfs4_copy_open_stateid(&calldata->arg.stateid, state))
		goto out_free_calldata;
	/* Serialization for the sequence id */
	alloc_seqid = server->nfs_client->cl_mvops->alloc_seqid;
	calldata->arg.seqid = alloc_seqid(&state->owner->so_seqid, gfp_mask);
	if (IS_ERR(calldata->arg.seqid))
		goto out_free_calldata;
	nfs_fattr_init(&calldata->fattr);
	calldata->arg.fmode = 0;
	calldata->lr.arg.ld_private = &calldata->lr.ld_private;
	calldata->res.fattr = &calldata->fattr;
	calldata->res.seqid = calldata->arg.seqid;
	calldata->res.server = server;
	calldata->res.lr_ret = -NFS4ERR_NOMATCHING_LAYOUT;
	calldata->lr.roc = pnfs_roc(state->inode,
			&calldata->lr.arg, &calldata->lr.res, msg.rpc_cred);
	if (calldata->lr.roc) {
		calldata->arg.lr_args = &calldata->lr.arg;
		calldata->res.lr_res = &calldata->lr.res;
	}
	nfs_sb_active(calldata->inode->i_sb);

	msg.rpc_argp = &calldata->arg;
	msg.rpc_resp = &calldata->res;
	task_setup_data.callback_data = calldata;
	task = rpc_run_task(&task_setup_data);
	if (IS_ERR(task))
		return PTR_ERR(task);
	status = 0;
	if (wait)
		status = rpc_wait_for_completion_task(task);
	rpc_put_task(task);
	return status;
out_free_calldata:
	kfree(calldata);
out:
	nfs4_put_open_state(state);
	nfs4_put_state_owner(sp);
	return status;
}

static struct inode *
nfs4_atomic_open(struct inode *dir, struct nfs_open_context *ctx,
		int open_flags, struct iattr *attr, int *opened)
{
	struct nfs4_state *state;
	struct nfs4_label l = {0, 0, 0, NULL}, *label = NULL;

	label = nfs4_label_init_security(dir, ctx->dentry, attr, &l);

	/* Protect against concurrent sillydeletes */
	state = nfs4_do_open(dir, ctx, open_flags, attr, label, opened);

	nfs4_label_release_security(label);

	if (IS_ERR(state))
		return ERR_CAST(state);
	return state->inode;
}

static void nfs4_close_context(struct nfs_open_context *ctx, int is_sync)
{
	if (ctx->state == NULL)
		return;
	if (is_sync)
		nfs4_close_sync(ctx->state, _nfs4_ctx_to_openmode(ctx));
	else
		nfs4_close_state(ctx->state, _nfs4_ctx_to_openmode(ctx));
}

#define FATTR4_WORD1_NFS40_MASK (2*FATTR4_WORD1_MOUNTED_ON_FILEID - 1UL)
#define FATTR4_WORD2_NFS41_MASK (2*FATTR4_WORD2_SUPPATTR_EXCLCREAT - 1UL)
#define FATTR4_WORD2_NFS42_MASK (2*FATTR4_WORD2_XATTR_SUPPORT - 1UL)

static int _nfs4_server_capabilities(struct nfs_server *server, struct nfs_fh *fhandle)
{
	u32 bitmask[3] = {}, minorversion = server->nfs_client->cl_minorversion;
	struct nfs4_server_caps_arg args = {
		.fhandle = fhandle,
		.bitmask = bitmask,
	};
	struct nfs4_server_caps_res res = {};
	struct rpc_message msg = {
		.rpc_proc = &nfs4_procedures[NFSPROC4_CLNT_SERVER_CAPS],
		.rpc_argp = &args,
		.rpc_resp = &res,
	};
	int status;
	int i;

	bitmask[0] = FATTR4_WORD0_SUPPORTED_ATTRS |
		     FATTR4_WORD0_FH_EXPIRE_TYPE |
		     FATTR4_WORD0_LINK_SUPPORT |
		     FATTR4_WORD0_SYMLINK_SUPPORT |
		     FATTR4_WORD0_ACLSUPPORT |
		     FATTR4_WORD0_CASE_INSENSITIVE |
		     FATTR4_WORD0_CASE_PRESERVING;
	if (minorversion)
		bitmask[2] = FATTR4_WORD2_SUPPATTR_EXCLCREAT;

	status = nfs4_call_sync(server->client, server, &msg, &args.seq_args, &res.seq_res, 0);
	if (status == 0) {
		/* Sanity check the server answers */
		switch (minorversion) {
		case 0:
			res.attr_bitmask[1] &= FATTR4_WORD1_NFS40_MASK;
			res.attr_bitmask[2] = 0;
			break;
		case 1:
			res.attr_bitmask[2] &= FATTR4_WORD2_NFS41_MASK;
			break;
		case 2:
			res.attr_bitmask[2] &= FATTR4_WORD2_NFS42_MASK;
		}
		memcpy(server->attr_bitmask, res.attr_bitmask, sizeof(server->attr_bitmask));
		server->caps &= ~(NFS_CAP_ACLS | NFS_CAP_HARDLINKS |
				  NFS_CAP_SYMLINKS| NFS_CAP_SECURITY_LABEL);
		server->fattr_valid = NFS_ATTR_FATTR_V4;
		if (res.attr_bitmask[0] & FATTR4_WORD0_ACL &&
				res.acl_bitmask & ACL4_SUPPORT_ALLOW_ACL)
			server->caps |= NFS_CAP_ACLS;
		if (res.has_links != 0)
			server->caps |= NFS_CAP_HARDLINKS;
		if (res.has_symlinks != 0)
			server->caps |= NFS_CAP_SYMLINKS;
		if (res.case_insensitive)
			server->caps |= NFS_CAP_CASE_INSENSITIVE;
		if (res.case_preserving)
			server->caps |= NFS_CAP_CASE_PRESERVING;
#ifdef CONFIG_NFS_V4_SECURITY_LABEL
		if (res.attr_bitmask[2] & FATTR4_WORD2_SECURITY_LABEL)
			server->caps |= NFS_CAP_SECURITY_LABEL;
#endif
		if (res.attr_bitmask[0] & FATTR4_WORD0_FS_LOCATIONS)
			server->caps |= NFS_CAP_FS_LOCATIONS;
		if (!(res.attr_bitmask[0] & FATTR4_WORD0_FILEID))
			server->fattr_valid &= ~NFS_ATTR_FATTR_FILEID;
		if (!(res.attr_bitmask[1] & FATTR4_WORD1_MODE))
			server->fattr_valid &= ~NFS_ATTR_FATTR_MODE;
		if (!(res.attr_bitmask[1] & FATTR4_WORD1_NUMLINKS))
			server->fattr_valid &= ~NFS_ATTR_FATTR_NLINK;
		if (!(res.attr_bitmask[1] & FATTR4_WORD1_OWNER))
			server->fattr_valid &= ~(NFS_ATTR_FATTR_OWNER |
				NFS_ATTR_FATTR_OWNER_NAME);
		if (!(res.attr_bitmask[1] & FATTR4_WORD1_OWNER_GROUP))
			server->fattr_valid &= ~(NFS_ATTR_FATTR_GROUP |
				NFS_ATTR_FATTR_GROUP_NAME);
		if (!(res.attr_bitmask[1] & FATTR4_WORD1_SPACE_USED))
			server->fattr_valid &= ~NFS_ATTR_FATTR_SPACE_USED;
		if (!(res.attr_bitmask[1] & FATTR4_WORD1_TIME_ACCESS))
			server->fattr_valid &= ~NFS_ATTR_FATTR_ATIME;
		if (!(res.attr_bitmask[1] & FATTR4_WORD1_TIME_METADATA))
			server->fattr_valid &= ~NFS_ATTR_FATTR_CTIME;
		if (!(res.attr_bitmask[1] & FATTR4_WORD1_TIME_MODIFY))
			server->fattr_valid &= ~NFS_ATTR_FATTR_MTIME;
		memcpy(server->attr_bitmask_nl, res.attr_bitmask,
				sizeof(server->attr_bitmask));
		server->attr_bitmask_nl[2] &= ~FATTR4_WORD2_SECURITY_LABEL;

		memcpy(server->cache_consistency_bitmask, res.attr_bitmask, sizeof(server->cache_consistency_bitmask));
		server->cache_consistency_bitmask[0] &= FATTR4_WORD0_CHANGE|FATTR4_WORD0_SIZE;
		server->cache_consistency_bitmask[1] &= FATTR4_WORD1_TIME_METADATA|FATTR4_WORD1_TIME_MODIFY;
		server->cache_consistency_bitmask[2] = 0;

		/* Avoid a regression due to buggy server */
		for (i = 0; i < ARRAY_SIZE(res.exclcreat_bitmask); i++)
			res.exclcreat_bitmask[i] &= res.attr_bitmask[i];
		memcpy(server->exclcreat_bitmask, res.exclcreat_bitmask,
			sizeof(server->exclcreat_bitmask));

		server->acl_bitmask = res.acl_bitmask;
		server->fh_expire_type = res.fh_expire_type;
	}

	return status;
}

int nfs4_server_capabilities(struct nfs_server *server, struct nfs_fh *fhandle)
{
	struct nfs4_exception exception = {
		.interruptible = true,
	};
	int err;

	nfs4_server_set_init_caps(server);
	do {
		err = nfs4_handle_exception(server,
				_nfs4_server_capabilities(server, fhandle),
				&exception);
	} while (exception.retry);
	return err;
}

<<<<<<< HEAD
=======
static void test_fs_location_for_trunking(struct nfs4_fs_location *location,
					  struct nfs_client *clp,
					  struct nfs_server *server)
{
	int i;

	for (i = 0; i < location->nservers; i++) {
		struct nfs4_string *srv_loc = &location->servers[i];
		struct sockaddr_storage addr;
		size_t addrlen;
		struct xprt_create xprt_args = {
			.ident = 0,
			.net = clp->cl_net,
		};
		struct nfs4_add_xprt_data xprtdata = {
			.clp = clp,
		};
		struct rpc_add_xprt_test rpcdata = {
			.add_xprt_test = clp->cl_mvops->session_trunk,
			.data = &xprtdata,
		};
		char *servername = NULL;

		if (!srv_loc->len)
			continue;

		addrlen = nfs_parse_server_name(srv_loc->data, srv_loc->len,
						&addr, sizeof(addr),
						clp->cl_net, server->port);
		if (!addrlen)
			return;
		xprt_args.dstaddr = (struct sockaddr *)&addr;
		xprt_args.addrlen = addrlen;
		servername = kmalloc(srv_loc->len + 1, GFP_KERNEL);
		if (!servername)
			return;
		memcpy(servername, srv_loc->data, srv_loc->len);
		servername[srv_loc->len] = '\0';
		xprt_args.servername = servername;

		xprtdata.cred = nfs4_get_clid_cred(clp);
		rpc_clnt_add_xprt(clp->cl_rpcclient, &xprt_args,
				  rpc_clnt_setup_test_and_add_xprt,
				  &rpcdata);
		if (xprtdata.cred)
			put_cred(xprtdata.cred);
		kfree(servername);
	}
}

>>>>>>> 29549c70
static int _nfs4_discover_trunking(struct nfs_server *server,
				   struct nfs_fh *fhandle)
{
	struct nfs4_fs_locations *locations = NULL;
	struct page *page;
	const struct cred *cred;
	struct nfs_client *clp = server->nfs_client;
	const struct nfs4_state_maintenance_ops *ops =
		clp->cl_mvops->state_renewal_ops;
<<<<<<< HEAD
	int status = -ENOMEM;
=======
	int status = -ENOMEM, i;
>>>>>>> 29549c70

	cred = ops->get_state_renewal_cred(clp);
	if (cred == NULL) {
		cred = nfs4_get_clid_cred(clp);
		if (cred == NULL)
			return -ENOKEY;
	}

	page = alloc_page(GFP_KERNEL);
<<<<<<< HEAD
	locations = kmalloc(sizeof(struct nfs4_fs_locations), GFP_KERNEL);
	if (page == NULL || locations == NULL)
		goto out;
=======
	if (!page)
		return -ENOMEM;
	locations = kmalloc(sizeof(struct nfs4_fs_locations), GFP_KERNEL);
	if (!locations)
		goto out_free;
	locations->fattr = nfs_alloc_fattr();
	if (!locations->fattr)
		goto out_free_2;
>>>>>>> 29549c70

	status = nfs4_proc_get_locations(server, fhandle, locations, page,
					 cred);
	if (status)
<<<<<<< HEAD
		goto out;
out:
	if (page)
		__free_page(page);
	kfree(locations);
=======
		goto out_free_3;

	for (i = 0; i < locations->nlocations; i++)
		test_fs_location_for_trunking(&locations->locations[i], clp,
					      server);
out_free_3:
	kfree(locations->fattr);
out_free_2:
	kfree(locations);
out_free:
	__free_page(page);
>>>>>>> 29549c70
	return status;
}

static int nfs4_discover_trunking(struct nfs_server *server,
				  struct nfs_fh *fhandle)
{
	struct nfs4_exception exception = {
		.interruptible = true,
	};
	struct nfs_client *clp = server->nfs_client;
	int err = 0;

	if (!nfs4_has_session(clp))
		goto out;
	do {
		err = nfs4_handle_exception(server,
				_nfs4_discover_trunking(server, fhandle),
				&exception);
	} while (exception.retry);
out:
	return err;
}

static int _nfs4_lookup_root(struct nfs_server *server, struct nfs_fh *fhandle,
		struct nfs_fsinfo *info)
{
	u32 bitmask[3];
	struct nfs4_lookup_root_arg args = {
		.bitmask = bitmask,
	};
	struct nfs4_lookup_res res = {
		.server = server,
		.fattr = info->fattr,
		.fh = fhandle,
	};
	struct rpc_message msg = {
		.rpc_proc = &nfs4_procedures[NFSPROC4_CLNT_LOOKUP_ROOT],
		.rpc_argp = &args,
		.rpc_resp = &res,
	};

	bitmask[0] = nfs4_fattr_bitmap[0];
	bitmask[1] = nfs4_fattr_bitmap[1];
	/*
	 * Process the label in the upcoming getfattr
	 */
	bitmask[2] = nfs4_fattr_bitmap[2] & ~FATTR4_WORD2_SECURITY_LABEL;

	nfs_fattr_init(info->fattr);
	return nfs4_call_sync(server->client, server, &msg, &args.seq_args, &res.seq_res, 0);
}

static int nfs4_lookup_root(struct nfs_server *server, struct nfs_fh *fhandle,
		struct nfs_fsinfo *info)
{
	struct nfs4_exception exception = {
		.interruptible = true,
	};
	int err;
	do {
		err = _nfs4_lookup_root(server, fhandle, info);
		trace_nfs4_lookup_root(server, fhandle, info->fattr, err);
		switch (err) {
		case 0:
		case -NFS4ERR_WRONGSEC:
			goto out;
		default:
			err = nfs4_handle_exception(server, err, &exception);
		}
	} while (exception.retry);
out:
	return err;
}

static int nfs4_lookup_root_sec(struct nfs_server *server, struct nfs_fh *fhandle,
				struct nfs_fsinfo *info, rpc_authflavor_t flavor)
{
	struct rpc_auth_create_args auth_args = {
		.pseudoflavor = flavor,
	};
	struct rpc_auth *auth;

	auth = rpcauth_create(&auth_args, server->client);
	if (IS_ERR(auth))
		return -EACCES;
	return nfs4_lookup_root(server, fhandle, info);
}

/*
 * Retry pseudoroot lookup with various security flavors.  We do this when:
 *
 *   NFSv4.0: the PUTROOTFH operation returns NFS4ERR_WRONGSEC
 *   NFSv4.1: the server does not support the SECINFO_NO_NAME operation
 *
 * Returns zero on success, or a negative NFS4ERR value, or a
 * negative errno value.
 */
static int nfs4_find_root_sec(struct nfs_server *server, struct nfs_fh *fhandle,
			      struct nfs_fsinfo *info)
{
	/* Per 3530bis 15.33.5 */
	static const rpc_authflavor_t flav_array[] = {
		RPC_AUTH_GSS_KRB5P,
		RPC_AUTH_GSS_KRB5I,
		RPC_AUTH_GSS_KRB5,
		RPC_AUTH_UNIX,			/* courtesy */
		RPC_AUTH_NULL,
	};
	int status = -EPERM;
	size_t i;

	if (server->auth_info.flavor_len > 0) {
		/* try each flavor specified by user */
		for (i = 0; i < server->auth_info.flavor_len; i++) {
			status = nfs4_lookup_root_sec(server, fhandle, info,
						server->auth_info.flavors[i]);
			if (status == -NFS4ERR_WRONGSEC || status == -EACCES)
				continue;
			break;
		}
	} else {
		/* no flavors specified by user, try default list */
		for (i = 0; i < ARRAY_SIZE(flav_array); i++) {
			status = nfs4_lookup_root_sec(server, fhandle, info,
						      flav_array[i]);
			if (status == -NFS4ERR_WRONGSEC || status == -EACCES)
				continue;
			break;
		}
	}

	/*
	 * -EACCES could mean that the user doesn't have correct permissions
	 * to access the mount.  It could also mean that we tried to mount
	 * with a gss auth flavor, but rpc.gssd isn't running.  Either way,
	 * existing mount programs don't handle -EACCES very well so it should
	 * be mapped to -EPERM instead.
	 */
	if (status == -EACCES)
		status = -EPERM;
	return status;
}

/**
 * nfs4_proc_get_rootfh - get file handle for server's pseudoroot
 * @server: initialized nfs_server handle
 * @fhandle: we fill in the pseudo-fs root file handle
 * @info: we fill in an FSINFO struct
 * @auth_probe: probe the auth flavours
 *
 * Returns zero on success, or a negative errno.
 */
int nfs4_proc_get_rootfh(struct nfs_server *server, struct nfs_fh *fhandle,
			 struct nfs_fsinfo *info,
			 bool auth_probe)
{
	int status = 0;

	if (!auth_probe)
		status = nfs4_lookup_root(server, fhandle, info);

	if (auth_probe || status == NFS4ERR_WRONGSEC)
		status = server->nfs_client->cl_mvops->find_root_sec(server,
				fhandle, info);

	if (status == 0)
		status = nfs4_server_capabilities(server, fhandle);
	if (status == 0)
		status = nfs4_do_fsinfo(server, fhandle, info);

	return nfs4_map_errors(status);
}

static int nfs4_proc_get_root(struct nfs_server *server, struct nfs_fh *mntfh,
			      struct nfs_fsinfo *info)
{
	int error;
	struct nfs_fattr *fattr = info->fattr;

	error = nfs4_server_capabilities(server, mntfh);
	if (error < 0) {
		dprintk("nfs4_get_root: getcaps error = %d\n", -error);
		return error;
	}

	error = nfs4_proc_getattr(server, mntfh, fattr, NULL);
	if (error < 0) {
		dprintk("nfs4_get_root: getattr error = %d\n", -error);
		goto out;
	}

	if (fattr->valid & NFS_ATTR_FATTR_FSID &&
	    !nfs_fsid_equal(&server->fsid, &fattr->fsid))
		memcpy(&server->fsid, &fattr->fsid, sizeof(server->fsid));

out:
	return error;
}

/*
 * Get locations and (maybe) other attributes of a referral.
 * Note that we'll actually follow the referral later when
 * we detect fsid mismatch in inode revalidation
 */
static int nfs4_get_referral(struct rpc_clnt *client, struct inode *dir,
			     const struct qstr *name, struct nfs_fattr *fattr,
			     struct nfs_fh *fhandle)
{
	int status = -ENOMEM;
	struct page *page = NULL;
	struct nfs4_fs_locations *locations = NULL;

	page = alloc_page(GFP_KERNEL);
	if (page == NULL)
		goto out;
	locations = kmalloc(sizeof(struct nfs4_fs_locations), GFP_KERNEL);
	if (locations == NULL)
		goto out;

	locations->fattr = fattr;

	status = nfs4_proc_fs_locations(client, dir, name, locations, page);
	if (status != 0)
		goto out;

	/*
	 * If the fsid didn't change, this is a migration event, not a
	 * referral.  Cause us to drop into the exception handler, which
	 * will kick off migration recovery.
	 */
	if (nfs_fsid_equal(&NFS_SERVER(dir)->fsid, &fattr->fsid)) {
		dprintk("%s: server did not return a different fsid for"
			" a referral at %s\n", __func__, name->name);
		status = -NFS4ERR_MOVED;
		goto out;
	}
	/* Fixup attributes for the nfs_lookup() call to nfs_fhget() */
	nfs_fixup_referral_attributes(fattr);
	memset(fhandle, 0, sizeof(struct nfs_fh));
out:
	if (page)
		__free_page(page);
	kfree(locations);
	return status;
}

static int _nfs4_proc_getattr(struct nfs_server *server, struct nfs_fh *fhandle,
				struct nfs_fattr *fattr, struct inode *inode)
{
	__u32 bitmask[NFS4_BITMASK_SZ];
	struct nfs4_getattr_arg args = {
		.fh = fhandle,
		.bitmask = bitmask,
	};
	struct nfs4_getattr_res res = {
		.fattr = fattr,
		.server = server,
	};
	struct rpc_message msg = {
		.rpc_proc = &nfs4_procedures[NFSPROC4_CLNT_GETATTR],
		.rpc_argp = &args,
		.rpc_resp = &res,
	};
	unsigned short task_flags = 0;

	if (nfs4_has_session(server->nfs_client))
		task_flags = RPC_TASK_MOVEABLE;

	/* Is this is an attribute revalidation, subject to softreval? */
	if (inode && (server->flags & NFS_MOUNT_SOFTREVAL))
		task_flags |= RPC_TASK_TIMEOUT;

	nfs4_bitmap_copy_adjust(bitmask, nfs4_bitmask(server, fattr->label), inode, 0);
	nfs_fattr_init(fattr);
	nfs4_init_sequence(&args.seq_args, &res.seq_res, 0, 0);
	return nfs4_do_call_sync(server->client, server, &msg,
			&args.seq_args, &res.seq_res, task_flags);
}

int nfs4_proc_getattr(struct nfs_server *server, struct nfs_fh *fhandle,
				struct nfs_fattr *fattr, struct inode *inode)
{
	struct nfs4_exception exception = {
		.interruptible = true,
	};
	int err;
	do {
		err = _nfs4_proc_getattr(server, fhandle, fattr, inode);
		trace_nfs4_getattr(server, fhandle, fattr, err);
		err = nfs4_handle_exception(server, err,
				&exception);
	} while (exception.retry);
	return err;
}

/* 
 * The file is not closed if it is opened due to the a request to change
 * the size of the file. The open call will not be needed once the
 * VFS layer lookup-intents are implemented.
 *
 * Close is called when the inode is destroyed.
 * If we haven't opened the file for O_WRONLY, we
 * need to in the size_change case to obtain a stateid.
 *
 * Got race?
 * Because OPEN is always done by name in nfsv4, it is
 * possible that we opened a different file by the same
 * name.  We can recognize this race condition, but we
 * can't do anything about it besides returning an error.
 *
 * This will be fixed with VFS changes (lookup-intent).
 */
static int
nfs4_proc_setattr(struct dentry *dentry, struct nfs_fattr *fattr,
		  struct iattr *sattr)
{
	struct inode *inode = d_inode(dentry);
	const struct cred *cred = NULL;
	struct nfs_open_context *ctx = NULL;
	int status;

	if (pnfs_ld_layoutret_on_setattr(inode) &&
	    sattr->ia_valid & ATTR_SIZE &&
	    sattr->ia_size < i_size_read(inode))
		pnfs_commit_and_return_layout(inode);

	nfs_fattr_init(fattr);
	
	/* Deal with open(O_TRUNC) */
	if (sattr->ia_valid & ATTR_OPEN)
		sattr->ia_valid &= ~(ATTR_MTIME|ATTR_CTIME);

	/* Optimization: if the end result is no change, don't RPC */
	if ((sattr->ia_valid & ~(ATTR_FILE|ATTR_OPEN)) == 0)
		return 0;

	/* Search for an existing open(O_WRITE) file */
	if (sattr->ia_valid & ATTR_FILE) {

		ctx = nfs_file_open_context(sattr->ia_file);
		if (ctx)
			cred = ctx->cred;
	}

	/* Return any delegations if we're going to change ACLs */
	if ((sattr->ia_valid & (ATTR_MODE|ATTR_UID|ATTR_GID)) != 0)
		nfs4_inode_make_writeable(inode);

	status = nfs4_do_setattr(inode, cred, fattr, sattr, ctx, NULL);
	if (status == 0) {
		nfs_setattr_update_inode(inode, sattr, fattr);
		nfs_setsecurity(inode, fattr);
	}
	return status;
}

static int _nfs4_proc_lookup(struct rpc_clnt *clnt, struct inode *dir,
		struct dentry *dentry, struct nfs_fh *fhandle,
		struct nfs_fattr *fattr)
{
	struct nfs_server *server = NFS_SERVER(dir);
	int		       status;
	struct nfs4_lookup_arg args = {
		.bitmask = server->attr_bitmask,
		.dir_fh = NFS_FH(dir),
		.name = &dentry->d_name,
	};
	struct nfs4_lookup_res res = {
		.server = server,
		.fattr = fattr,
		.fh = fhandle,
	};
	struct rpc_message msg = {
		.rpc_proc = &nfs4_procedures[NFSPROC4_CLNT_LOOKUP],
		.rpc_argp = &args,
		.rpc_resp = &res,
	};
	unsigned short task_flags = 0;

	if (nfs_server_capable(dir, NFS_CAP_MOVEABLE))
		task_flags = RPC_TASK_MOVEABLE;

	/* Is this is an attribute revalidation, subject to softreval? */
	if (nfs_lookup_is_soft_revalidate(dentry))
		task_flags |= RPC_TASK_TIMEOUT;

	args.bitmask = nfs4_bitmask(server, fattr->label);

	nfs_fattr_init(fattr);

	dprintk("NFS call  lookup %pd2\n", dentry);
	nfs4_init_sequence(&args.seq_args, &res.seq_res, 0, 0);
	status = nfs4_do_call_sync(clnt, server, &msg,
			&args.seq_args, &res.seq_res, task_flags);
	dprintk("NFS reply lookup: %d\n", status);
	return status;
}

static void nfs_fixup_secinfo_attributes(struct nfs_fattr *fattr)
{
	fattr->valid |= NFS_ATTR_FATTR_TYPE | NFS_ATTR_FATTR_MODE |
		NFS_ATTR_FATTR_NLINK | NFS_ATTR_FATTR_MOUNTPOINT;
	fattr->mode = S_IFDIR | S_IRUGO | S_IXUGO;
	fattr->nlink = 2;
}

static int nfs4_proc_lookup_common(struct rpc_clnt **clnt, struct inode *dir,
				   struct dentry *dentry, struct nfs_fh *fhandle,
				   struct nfs_fattr *fattr)
{
	struct nfs4_exception exception = {
		.interruptible = true,
	};
	struct rpc_clnt *client = *clnt;
	const struct qstr *name = &dentry->d_name;
	int err;
	do {
		err = _nfs4_proc_lookup(client, dir, dentry, fhandle, fattr);
		trace_nfs4_lookup(dir, name, err);
		switch (err) {
		case -NFS4ERR_BADNAME:
			err = -ENOENT;
			goto out;
		case -NFS4ERR_MOVED:
			err = nfs4_get_referral(client, dir, name, fattr, fhandle);
			if (err == -NFS4ERR_MOVED)
				err = nfs4_handle_exception(NFS_SERVER(dir), err, &exception);
			goto out;
		case -NFS4ERR_WRONGSEC:
			err = -EPERM;
			if (client != *clnt)
				goto out;
			client = nfs4_negotiate_security(client, dir, name);
			if (IS_ERR(client))
				return PTR_ERR(client);

			exception.retry = 1;
			break;
		default:
			err = nfs4_handle_exception(NFS_SERVER(dir), err, &exception);
		}
	} while (exception.retry);

out:
	if (err == 0)
		*clnt = client;
	else if (client != *clnt)
		rpc_shutdown_client(client);

	return err;
}

static int nfs4_proc_lookup(struct inode *dir, struct dentry *dentry,
			    struct nfs_fh *fhandle, struct nfs_fattr *fattr)
{
	int status;
	struct rpc_clnt *client = NFS_CLIENT(dir);

	status = nfs4_proc_lookup_common(&client, dir, dentry, fhandle, fattr);
	if (client != NFS_CLIENT(dir)) {
		rpc_shutdown_client(client);
		nfs_fixup_secinfo_attributes(fattr);
	}
	return status;
}

struct rpc_clnt *
nfs4_proc_lookup_mountpoint(struct inode *dir, struct dentry *dentry,
			    struct nfs_fh *fhandle, struct nfs_fattr *fattr)
{
	struct rpc_clnt *client = NFS_CLIENT(dir);
	int status;

	status = nfs4_proc_lookup_common(&client, dir, dentry, fhandle, fattr);
	if (status < 0)
		return ERR_PTR(status);
	return (client == NFS_CLIENT(dir)) ? rpc_clone_client(client) : client;
}

static int _nfs4_proc_lookupp(struct inode *inode,
		struct nfs_fh *fhandle, struct nfs_fattr *fattr)
{
	struct rpc_clnt *clnt = NFS_CLIENT(inode);
	struct nfs_server *server = NFS_SERVER(inode);
	int		       status;
	struct nfs4_lookupp_arg args = {
		.bitmask = server->attr_bitmask,
		.fh = NFS_FH(inode),
	};
	struct nfs4_lookupp_res res = {
		.server = server,
		.fattr = fattr,
		.fh = fhandle,
	};
	struct rpc_message msg = {
		.rpc_proc = &nfs4_procedures[NFSPROC4_CLNT_LOOKUPP],
		.rpc_argp = &args,
		.rpc_resp = &res,
	};
	unsigned short task_flags = 0;

	if (NFS_SERVER(inode)->flags & NFS_MOUNT_SOFTREVAL)
		task_flags |= RPC_TASK_TIMEOUT;

	args.bitmask = nfs4_bitmask(server, fattr->label);

	nfs_fattr_init(fattr);

	dprintk("NFS call  lookupp ino=0x%lx\n", inode->i_ino);
	status = nfs4_call_sync(clnt, server, &msg, &args.seq_args,
				&res.seq_res, task_flags);
	dprintk("NFS reply lookupp: %d\n", status);
	return status;
}

static int nfs4_proc_lookupp(struct inode *inode, struct nfs_fh *fhandle,
			     struct nfs_fattr *fattr)
{
	struct nfs4_exception exception = {
		.interruptible = true,
	};
	int err;
	do {
		err = _nfs4_proc_lookupp(inode, fhandle, fattr);
		trace_nfs4_lookupp(inode, err);
		err = nfs4_handle_exception(NFS_SERVER(inode), err,
				&exception);
	} while (exception.retry);
	return err;
}

static int _nfs4_proc_access(struct inode *inode, struct nfs_access_entry *entry,
			     const struct cred *cred)
{
	struct nfs_server *server = NFS_SERVER(inode);
	struct nfs4_accessargs args = {
		.fh = NFS_FH(inode),
		.access = entry->mask,
	};
	struct nfs4_accessres res = {
		.server = server,
	};
	struct rpc_message msg = {
		.rpc_proc = &nfs4_procedures[NFSPROC4_CLNT_ACCESS],
		.rpc_argp = &args,
		.rpc_resp = &res,
		.rpc_cred = cred,
	};
	int status = 0;

	if (!nfs4_have_delegation(inode, FMODE_READ)) {
		res.fattr = nfs_alloc_fattr();
		if (res.fattr == NULL)
			return -ENOMEM;
		args.bitmask = server->cache_consistency_bitmask;
	}
	status = nfs4_call_sync(server->client, server, &msg, &args.seq_args, &res.seq_res, 0);
	if (!status) {
		nfs_access_set_mask(entry, res.access);
		if (res.fattr)
			nfs_refresh_inode(inode, res.fattr);
	}
	nfs_free_fattr(res.fattr);
	return status;
}

static int nfs4_proc_access(struct inode *inode, struct nfs_access_entry *entry,
			    const struct cred *cred)
{
	struct nfs4_exception exception = {
		.interruptible = true,
	};
	int err;
	do {
		err = _nfs4_proc_access(inode, entry, cred);
		trace_nfs4_access(inode, err);
		err = nfs4_handle_exception(NFS_SERVER(inode), err,
				&exception);
	} while (exception.retry);
	return err;
}

/*
 * TODO: For the time being, we don't try to get any attributes
 * along with any of the zero-copy operations READ, READDIR,
 * READLINK, WRITE.
 *
 * In the case of the first three, we want to put the GETATTR
 * after the read-type operation -- this is because it is hard
 * to predict the length of a GETATTR response in v4, and thus
 * align the READ data correctly.  This means that the GETATTR
 * may end up partially falling into the page cache, and we should
 * shift it into the 'tail' of the xdr_buf before processing.
 * To do this efficiently, we need to know the total length
 * of data received, which doesn't seem to be available outside
 * of the RPC layer.
 *
 * In the case of WRITE, we also want to put the GETATTR after
 * the operation -- in this case because we want to make sure
 * we get the post-operation mtime and size.
 *
 * Both of these changes to the XDR layer would in fact be quite
 * minor, but I decided to leave them for a subsequent patch.
 */
static int _nfs4_proc_readlink(struct inode *inode, struct page *page,
		unsigned int pgbase, unsigned int pglen)
{
	struct nfs4_readlink args = {
		.fh       = NFS_FH(inode),
		.pgbase	  = pgbase,
		.pglen    = pglen,
		.pages    = &page,
	};
	struct nfs4_readlink_res res;
	struct rpc_message msg = {
		.rpc_proc = &nfs4_procedures[NFSPROC4_CLNT_READLINK],
		.rpc_argp = &args,
		.rpc_resp = &res,
	};

	return nfs4_call_sync(NFS_SERVER(inode)->client, NFS_SERVER(inode), &msg, &args.seq_args, &res.seq_res, 0);
}

static int nfs4_proc_readlink(struct inode *inode, struct page *page,
		unsigned int pgbase, unsigned int pglen)
{
	struct nfs4_exception exception = {
		.interruptible = true,
	};
	int err;
	do {
		err = _nfs4_proc_readlink(inode, page, pgbase, pglen);
		trace_nfs4_readlink(inode, err);
		err = nfs4_handle_exception(NFS_SERVER(inode), err,
				&exception);
	} while (exception.retry);
	return err;
}

/*
 * This is just for mknod.  open(O_CREAT) will always do ->open_context().
 */
static int
nfs4_proc_create(struct inode *dir, struct dentry *dentry, struct iattr *sattr,
		 int flags)
{
	struct nfs_server *server = NFS_SERVER(dir);
	struct nfs4_label l, *ilabel = NULL;
	struct nfs_open_context *ctx;
	struct nfs4_state *state;
	int status = 0;

	ctx = alloc_nfs_open_context(dentry, FMODE_READ, NULL);
	if (IS_ERR(ctx))
		return PTR_ERR(ctx);

	ilabel = nfs4_label_init_security(dir, dentry, sattr, &l);

	if (!(server->attr_bitmask[2] & FATTR4_WORD2_MODE_UMASK))
		sattr->ia_mode &= ~current_umask();
	state = nfs4_do_open(dir, ctx, flags, sattr, ilabel, NULL);
	if (IS_ERR(state)) {
		status = PTR_ERR(state);
		goto out;
	}
out:
	nfs4_label_release_security(ilabel);
	put_nfs_open_context(ctx);
	return status;
}

static int
_nfs4_proc_remove(struct inode *dir, const struct qstr *name, u32 ftype)
{
	struct nfs_server *server = NFS_SERVER(dir);
	struct nfs_removeargs args = {
		.fh = NFS_FH(dir),
		.name = *name,
	};
	struct nfs_removeres res = {
		.server = server,
	};
	struct rpc_message msg = {
		.rpc_proc = &nfs4_procedures[NFSPROC4_CLNT_REMOVE],
		.rpc_argp = &args,
		.rpc_resp = &res,
	};
	unsigned long timestamp = jiffies;
	int status;

	status = nfs4_call_sync(server->client, server, &msg, &args.seq_args, &res.seq_res, 1);
	if (status == 0) {
		spin_lock(&dir->i_lock);
		/* Removing a directory decrements nlink in the parent */
		if (ftype == NF4DIR && dir->i_nlink > 2)
			nfs4_dec_nlink_locked(dir);
		nfs4_update_changeattr_locked(dir, &res.cinfo, timestamp,
					      NFS_INO_INVALID_DATA);
		spin_unlock(&dir->i_lock);
	}
	return status;
}

static int nfs4_proc_remove(struct inode *dir, struct dentry *dentry)
{
	struct nfs4_exception exception = {
		.interruptible = true,
	};
	struct inode *inode = d_inode(dentry);
	int err;

	if (inode) {
		if (inode->i_nlink == 1)
			nfs4_inode_return_delegation(inode);
		else
			nfs4_inode_make_writeable(inode);
	}
	do {
		err = _nfs4_proc_remove(dir, &dentry->d_name, NF4REG);
		trace_nfs4_remove(dir, &dentry->d_name, err);
		err = nfs4_handle_exception(NFS_SERVER(dir), err,
				&exception);
	} while (exception.retry);
	return err;
}

static int nfs4_proc_rmdir(struct inode *dir, const struct qstr *name)
{
	struct nfs4_exception exception = {
		.interruptible = true,
	};
	int err;

	do {
		err = _nfs4_proc_remove(dir, name, NF4DIR);
		trace_nfs4_remove(dir, name, err);
		err = nfs4_handle_exception(NFS_SERVER(dir), err,
				&exception);
	} while (exception.retry);
	return err;
}

static void nfs4_proc_unlink_setup(struct rpc_message *msg,
		struct dentry *dentry,
		struct inode *inode)
{
	struct nfs_removeargs *args = msg->rpc_argp;
	struct nfs_removeres *res = msg->rpc_resp;

	res->server = NFS_SB(dentry->d_sb);
	msg->rpc_proc = &nfs4_procedures[NFSPROC4_CLNT_REMOVE];
	nfs4_init_sequence(&args->seq_args, &res->seq_res, 1, 0);

	nfs_fattr_init(res->dir_attr);

	if (inode) {
		nfs4_inode_return_delegation(inode);
		nfs_d_prune_case_insensitive_aliases(inode);
	}
}

static void nfs4_proc_unlink_rpc_prepare(struct rpc_task *task, struct nfs_unlinkdata *data)
{
	nfs4_setup_sequence(NFS_SB(data->dentry->d_sb)->nfs_client,
			&data->args.seq_args,
			&data->res.seq_res,
			task);
}

static int nfs4_proc_unlink_done(struct rpc_task *task, struct inode *dir)
{
	struct nfs_unlinkdata *data = task->tk_calldata;
	struct nfs_removeres *res = &data->res;

	if (!nfs4_sequence_done(task, &res->seq_res))
		return 0;
	if (nfs4_async_handle_error(task, res->server, NULL,
				    &data->timeout) == -EAGAIN)
		return 0;
	if (task->tk_status == 0)
		nfs4_update_changeattr(dir, &res->cinfo,
				res->dir_attr->time_start,
				NFS_INO_INVALID_DATA);
	return 1;
}

static void nfs4_proc_rename_setup(struct rpc_message *msg,
		struct dentry *old_dentry,
		struct dentry *new_dentry)
{
	struct nfs_renameargs *arg = msg->rpc_argp;
	struct nfs_renameres *res = msg->rpc_resp;
	struct inode *old_inode = d_inode(old_dentry);
	struct inode *new_inode = d_inode(new_dentry);

	if (old_inode)
		nfs4_inode_make_writeable(old_inode);
	if (new_inode)
		nfs4_inode_return_delegation(new_inode);
	msg->rpc_proc = &nfs4_procedures[NFSPROC4_CLNT_RENAME];
	res->server = NFS_SB(old_dentry->d_sb);
	nfs4_init_sequence(&arg->seq_args, &res->seq_res, 1, 0);
}

static void nfs4_proc_rename_rpc_prepare(struct rpc_task *task, struct nfs_renamedata *data)
{
	nfs4_setup_sequence(NFS_SERVER(data->old_dir)->nfs_client,
			&data->args.seq_args,
			&data->res.seq_res,
			task);
}

static int nfs4_proc_rename_done(struct rpc_task *task, struct inode *old_dir,
				 struct inode *new_dir)
{
	struct nfs_renamedata *data = task->tk_calldata;
	struct nfs_renameres *res = &data->res;

	if (!nfs4_sequence_done(task, &res->seq_res))
		return 0;
	if (nfs4_async_handle_error(task, res->server, NULL, &data->timeout) == -EAGAIN)
		return 0;

	if (task->tk_status == 0) {
		nfs_d_prune_case_insensitive_aliases(d_inode(data->old_dentry));
		if (new_dir != old_dir) {
			/* Note: If we moved a directory, nlink will change */
			nfs4_update_changeattr(old_dir, &res->old_cinfo,
					res->old_fattr->time_start,
					NFS_INO_INVALID_NLINK |
					    NFS_INO_INVALID_DATA);
			nfs4_update_changeattr(new_dir, &res->new_cinfo,
					res->new_fattr->time_start,
					NFS_INO_INVALID_NLINK |
					    NFS_INO_INVALID_DATA);
		} else
			nfs4_update_changeattr(old_dir, &res->old_cinfo,
					res->old_fattr->time_start,
					NFS_INO_INVALID_DATA);
	}
	return 1;
}

static int _nfs4_proc_link(struct inode *inode, struct inode *dir, const struct qstr *name)
{
	struct nfs_server *server = NFS_SERVER(inode);
	__u32 bitmask[NFS4_BITMASK_SZ];
	struct nfs4_link_arg arg = {
		.fh     = NFS_FH(inode),
		.dir_fh = NFS_FH(dir),
		.name   = name,
		.bitmask = bitmask,
	};
	struct nfs4_link_res res = {
		.server = server,
	};
	struct rpc_message msg = {
		.rpc_proc = &nfs4_procedures[NFSPROC4_CLNT_LINK],
		.rpc_argp = &arg,
		.rpc_resp = &res,
	};
	int status = -ENOMEM;

	res.fattr = nfs_alloc_fattr_with_label(server);
	if (res.fattr == NULL)
		goto out;

	nfs4_inode_make_writeable(inode);
	nfs4_bitmap_copy_adjust(bitmask, nfs4_bitmask(server, res.fattr->label), inode,
				NFS_INO_INVALID_CHANGE);
	status = nfs4_call_sync(server->client, server, &msg, &arg.seq_args, &res.seq_res, 1);
	if (!status) {
		nfs4_update_changeattr(dir, &res.cinfo, res.fattr->time_start,
				       NFS_INO_INVALID_DATA);
		nfs4_inc_nlink(inode);
		status = nfs_post_op_update_inode(inode, res.fattr);
		if (!status)
			nfs_setsecurity(inode, res.fattr);
	}

out:
	nfs_free_fattr(res.fattr);
	return status;
}

static int nfs4_proc_link(struct inode *inode, struct inode *dir, const struct qstr *name)
{
	struct nfs4_exception exception = {
		.interruptible = true,
	};
	int err;
	do {
		err = nfs4_handle_exception(NFS_SERVER(inode),
				_nfs4_proc_link(inode, dir, name),
				&exception);
	} while (exception.retry);
	return err;
}

struct nfs4_createdata {
	struct rpc_message msg;
	struct nfs4_create_arg arg;
	struct nfs4_create_res res;
	struct nfs_fh fh;
	struct nfs_fattr fattr;
};

static struct nfs4_createdata *nfs4_alloc_createdata(struct inode *dir,
		const struct qstr *name, struct iattr *sattr, u32 ftype)
{
	struct nfs4_createdata *data;

	data = kzalloc(sizeof(*data), GFP_KERNEL);
	if (data != NULL) {
		struct nfs_server *server = NFS_SERVER(dir);

		data->fattr.label = nfs4_label_alloc(server, GFP_KERNEL);
		if (IS_ERR(data->fattr.label))
			goto out_free;

		data->msg.rpc_proc = &nfs4_procedures[NFSPROC4_CLNT_CREATE];
		data->msg.rpc_argp = &data->arg;
		data->msg.rpc_resp = &data->res;
		data->arg.dir_fh = NFS_FH(dir);
		data->arg.server = server;
		data->arg.name = name;
		data->arg.attrs = sattr;
		data->arg.ftype = ftype;
		data->arg.bitmask = nfs4_bitmask(server, data->fattr.label);
		data->arg.umask = current_umask();
		data->res.server = server;
		data->res.fh = &data->fh;
		data->res.fattr = &data->fattr;
		nfs_fattr_init(data->res.fattr);
	}
	return data;
out_free:
	kfree(data);
	return NULL;
}

static int nfs4_do_create(struct inode *dir, struct dentry *dentry, struct nfs4_createdata *data)
{
	int status = nfs4_call_sync(NFS_SERVER(dir)->client, NFS_SERVER(dir), &data->msg,
				    &data->arg.seq_args, &data->res.seq_res, 1);
	if (status == 0) {
		spin_lock(&dir->i_lock);
		/* Creating a directory bumps nlink in the parent */
		if (data->arg.ftype == NF4DIR)
			nfs4_inc_nlink_locked(dir);
		nfs4_update_changeattr_locked(dir, &data->res.dir_cinfo,
					      data->res.fattr->time_start,
					      NFS_INO_INVALID_DATA);
		spin_unlock(&dir->i_lock);
		status = nfs_instantiate(dentry, data->res.fh, data->res.fattr);
	}
	return status;
}

static void nfs4_free_createdata(struct nfs4_createdata *data)
{
	nfs4_label_free(data->fattr.label);
	kfree(data);
}

static int _nfs4_proc_symlink(struct inode *dir, struct dentry *dentry,
		struct page *page, unsigned int len, struct iattr *sattr,
		struct nfs4_label *label)
{
	struct nfs4_createdata *data;
	int status = -ENAMETOOLONG;

	if (len > NFS4_MAXPATHLEN)
		goto out;

	status = -ENOMEM;
	data = nfs4_alloc_createdata(dir, &dentry->d_name, sattr, NF4LNK);
	if (data == NULL)
		goto out;

	data->msg.rpc_proc = &nfs4_procedures[NFSPROC4_CLNT_SYMLINK];
	data->arg.u.symlink.pages = &page;
	data->arg.u.symlink.len = len;
	data->arg.label = label;
	
	status = nfs4_do_create(dir, dentry, data);

	nfs4_free_createdata(data);
out:
	return status;
}

static int nfs4_proc_symlink(struct inode *dir, struct dentry *dentry,
		struct page *page, unsigned int len, struct iattr *sattr)
{
	struct nfs4_exception exception = {
		.interruptible = true,
	};
	struct nfs4_label l, *label = NULL;
	int err;

	label = nfs4_label_init_security(dir, dentry, sattr, &l);

	do {
		err = _nfs4_proc_symlink(dir, dentry, page, len, sattr, label);
		trace_nfs4_symlink(dir, &dentry->d_name, err);
		err = nfs4_handle_exception(NFS_SERVER(dir), err,
				&exception);
	} while (exception.retry);

	nfs4_label_release_security(label);
	return err;
}

static int _nfs4_proc_mkdir(struct inode *dir, struct dentry *dentry,
		struct iattr *sattr, struct nfs4_label *label)
{
	struct nfs4_createdata *data;
	int status = -ENOMEM;

	data = nfs4_alloc_createdata(dir, &dentry->d_name, sattr, NF4DIR);
	if (data == NULL)
		goto out;

	data->arg.label = label;
	status = nfs4_do_create(dir, dentry, data);

	nfs4_free_createdata(data);
out:
	return status;
}

static int nfs4_proc_mkdir(struct inode *dir, struct dentry *dentry,
		struct iattr *sattr)
{
	struct nfs_server *server = NFS_SERVER(dir);
	struct nfs4_exception exception = {
		.interruptible = true,
	};
	struct nfs4_label l, *label = NULL;
	int err;

	label = nfs4_label_init_security(dir, dentry, sattr, &l);

	if (!(server->attr_bitmask[2] & FATTR4_WORD2_MODE_UMASK))
		sattr->ia_mode &= ~current_umask();
	do {
		err = _nfs4_proc_mkdir(dir, dentry, sattr, label);
		trace_nfs4_mkdir(dir, &dentry->d_name, err);
		err = nfs4_handle_exception(NFS_SERVER(dir), err,
				&exception);
	} while (exception.retry);
	nfs4_label_release_security(label);

	return err;
}

static int _nfs4_proc_readdir(struct nfs_readdir_arg *nr_arg,
			      struct nfs_readdir_res *nr_res)
{
	struct inode		*dir = d_inode(nr_arg->dentry);
	struct nfs_server	*server = NFS_SERVER(dir);
	struct nfs4_readdir_arg args = {
		.fh = NFS_FH(dir),
		.pages = nr_arg->pages,
		.pgbase = 0,
		.count = nr_arg->page_len,
		.plus = nr_arg->plus,
	};
	struct nfs4_readdir_res res;
	struct rpc_message msg = {
		.rpc_proc = &nfs4_procedures[NFSPROC4_CLNT_READDIR],
		.rpc_argp = &args,
		.rpc_resp = &res,
		.rpc_cred = nr_arg->cred,
	};
	int			status;

	dprintk("%s: dentry = %pd2, cookie = %llu\n", __func__,
		nr_arg->dentry, (unsigned long long)nr_arg->cookie);
	if (!(server->caps & NFS_CAP_SECURITY_LABEL))
		args.bitmask = server->attr_bitmask_nl;
	else
		args.bitmask = server->attr_bitmask;

	nfs4_setup_readdir(nr_arg->cookie, nr_arg->verf, nr_arg->dentry, &args);
	res.pgbase = args.pgbase;
	status = nfs4_call_sync(server->client, server, &msg, &args.seq_args,
			&res.seq_res, 0);
	if (status >= 0) {
		memcpy(nr_res->verf, res.verifier.data, NFS4_VERIFIER_SIZE);
		status += args.pgbase;
	}

	nfs_invalidate_atime(dir);

	dprintk("%s: returns %d\n", __func__, status);
	return status;
}

static int nfs4_proc_readdir(struct nfs_readdir_arg *arg,
			     struct nfs_readdir_res *res)
{
	struct nfs4_exception exception = {
		.interruptible = true,
	};
	int err;
	do {
		err = _nfs4_proc_readdir(arg, res);
		trace_nfs4_readdir(d_inode(arg->dentry), err);
		err = nfs4_handle_exception(NFS_SERVER(d_inode(arg->dentry)),
					    err, &exception);
	} while (exception.retry);
	return err;
}

static int _nfs4_proc_mknod(struct inode *dir, struct dentry *dentry,
		struct iattr *sattr, struct nfs4_label *label, dev_t rdev)
{
	struct nfs4_createdata *data;
	int mode = sattr->ia_mode;
	int status = -ENOMEM;

	data = nfs4_alloc_createdata(dir, &dentry->d_name, sattr, NF4SOCK);
	if (data == NULL)
		goto out;

	if (S_ISFIFO(mode))
		data->arg.ftype = NF4FIFO;
	else if (S_ISBLK(mode)) {
		data->arg.ftype = NF4BLK;
		data->arg.u.device.specdata1 = MAJOR(rdev);
		data->arg.u.device.specdata2 = MINOR(rdev);
	}
	else if (S_ISCHR(mode)) {
		data->arg.ftype = NF4CHR;
		data->arg.u.device.specdata1 = MAJOR(rdev);
		data->arg.u.device.specdata2 = MINOR(rdev);
	} else if (!S_ISSOCK(mode)) {
		status = -EINVAL;
		goto out_free;
	}

	data->arg.label = label;
	status = nfs4_do_create(dir, dentry, data);
out_free:
	nfs4_free_createdata(data);
out:
	return status;
}

static int nfs4_proc_mknod(struct inode *dir, struct dentry *dentry,
		struct iattr *sattr, dev_t rdev)
{
	struct nfs_server *server = NFS_SERVER(dir);
	struct nfs4_exception exception = {
		.interruptible = true,
	};
	struct nfs4_label l, *label = NULL;
	int err;

	label = nfs4_label_init_security(dir, dentry, sattr, &l);

	if (!(server->attr_bitmask[2] & FATTR4_WORD2_MODE_UMASK))
		sattr->ia_mode &= ~current_umask();
	do {
		err = _nfs4_proc_mknod(dir, dentry, sattr, label, rdev);
		trace_nfs4_mknod(dir, &dentry->d_name, err);
		err = nfs4_handle_exception(NFS_SERVER(dir), err,
				&exception);
	} while (exception.retry);

	nfs4_label_release_security(label);

	return err;
}

static int _nfs4_proc_statfs(struct nfs_server *server, struct nfs_fh *fhandle,
		 struct nfs_fsstat *fsstat)
{
	struct nfs4_statfs_arg args = {
		.fh = fhandle,
		.bitmask = server->attr_bitmask,
	};
	struct nfs4_statfs_res res = {
		.fsstat = fsstat,
	};
	struct rpc_message msg = {
		.rpc_proc = &nfs4_procedures[NFSPROC4_CLNT_STATFS],
		.rpc_argp = &args,
		.rpc_resp = &res,
	};

	nfs_fattr_init(fsstat->fattr);
	return  nfs4_call_sync(server->client, server, &msg, &args.seq_args, &res.seq_res, 0);
}

static int nfs4_proc_statfs(struct nfs_server *server, struct nfs_fh *fhandle, struct nfs_fsstat *fsstat)
{
	struct nfs4_exception exception = {
		.interruptible = true,
	};
	int err;
	do {
		err = nfs4_handle_exception(server,
				_nfs4_proc_statfs(server, fhandle, fsstat),
				&exception);
	} while (exception.retry);
	return err;
}

static int _nfs4_do_fsinfo(struct nfs_server *server, struct nfs_fh *fhandle,
		struct nfs_fsinfo *fsinfo)
{
	struct nfs4_fsinfo_arg args = {
		.fh = fhandle,
		.bitmask = server->attr_bitmask,
	};
	struct nfs4_fsinfo_res res = {
		.fsinfo = fsinfo,
	};
	struct rpc_message msg = {
		.rpc_proc = &nfs4_procedures[NFSPROC4_CLNT_FSINFO],
		.rpc_argp = &args,
		.rpc_resp = &res,
	};

	return nfs4_call_sync(server->client, server, &msg, &args.seq_args, &res.seq_res, 0);
}

static int nfs4_do_fsinfo(struct nfs_server *server, struct nfs_fh *fhandle, struct nfs_fsinfo *fsinfo)
{
	struct nfs4_exception exception = {
		.interruptible = true,
	};
	int err;

	do {
		err = _nfs4_do_fsinfo(server, fhandle, fsinfo);
		trace_nfs4_fsinfo(server, fhandle, fsinfo->fattr, err);
		if (err == 0) {
			nfs4_set_lease_period(server->nfs_client, fsinfo->lease_time * HZ);
			break;
		}
		err = nfs4_handle_exception(server, err, &exception);
	} while (exception.retry);
	return err;
}

static int nfs4_proc_fsinfo(struct nfs_server *server, struct nfs_fh *fhandle, struct nfs_fsinfo *fsinfo)
{
	int error;

	nfs_fattr_init(fsinfo->fattr);
	error = nfs4_do_fsinfo(server, fhandle, fsinfo);
	if (error == 0) {
		/* block layout checks this! */
		server->pnfs_blksize = fsinfo->blksize;
		set_pnfs_layoutdriver(server, fhandle, fsinfo);
	}

	return error;
}

static int _nfs4_proc_pathconf(struct nfs_server *server, struct nfs_fh *fhandle,
		struct nfs_pathconf *pathconf)
{
	struct nfs4_pathconf_arg args = {
		.fh = fhandle,
		.bitmask = server->attr_bitmask,
	};
	struct nfs4_pathconf_res res = {
		.pathconf = pathconf,
	};
	struct rpc_message msg = {
		.rpc_proc = &nfs4_procedures[NFSPROC4_CLNT_PATHCONF],
		.rpc_argp = &args,
		.rpc_resp = &res,
	};

	/* None of the pathconf attributes are mandatory to implement */
	if ((args.bitmask[0] & nfs4_pathconf_bitmap[0]) == 0) {
		memset(pathconf, 0, sizeof(*pathconf));
		return 0;
	}

	nfs_fattr_init(pathconf->fattr);
	return nfs4_call_sync(server->client, server, &msg, &args.seq_args, &res.seq_res, 0);
}

static int nfs4_proc_pathconf(struct nfs_server *server, struct nfs_fh *fhandle,
		struct nfs_pathconf *pathconf)
{
	struct nfs4_exception exception = {
		.interruptible = true,
	};
	int err;

	do {
		err = nfs4_handle_exception(server,
				_nfs4_proc_pathconf(server, fhandle, pathconf),
				&exception);
	} while (exception.retry);
	return err;
}

int nfs4_set_rw_stateid(nfs4_stateid *stateid,
		const struct nfs_open_context *ctx,
		const struct nfs_lock_context *l_ctx,
		fmode_t fmode)
{
	return nfs4_select_rw_stateid(ctx->state, fmode, l_ctx, stateid, NULL);
}
EXPORT_SYMBOL_GPL(nfs4_set_rw_stateid);

static bool nfs4_stateid_is_current(nfs4_stateid *stateid,
		const struct nfs_open_context *ctx,
		const struct nfs_lock_context *l_ctx,
		fmode_t fmode)
{
	nfs4_stateid _current_stateid;

	/* If the current stateid represents a lost lock, then exit */
	if (nfs4_set_rw_stateid(&_current_stateid, ctx, l_ctx, fmode) == -EIO)
		return true;
	return nfs4_stateid_match(stateid, &_current_stateid);
}

static bool nfs4_error_stateid_expired(int err)
{
	switch (err) {
	case -NFS4ERR_DELEG_REVOKED:
	case -NFS4ERR_ADMIN_REVOKED:
	case -NFS4ERR_BAD_STATEID:
	case -NFS4ERR_STALE_STATEID:
	case -NFS4ERR_OLD_STATEID:
	case -NFS4ERR_OPENMODE:
	case -NFS4ERR_EXPIRED:
		return true;
	}
	return false;
}

static int nfs4_read_done_cb(struct rpc_task *task, struct nfs_pgio_header *hdr)
{
	struct nfs_server *server = NFS_SERVER(hdr->inode);

	trace_nfs4_read(hdr, task->tk_status);
	if (task->tk_status < 0) {
		struct nfs4_exception exception = {
			.inode = hdr->inode,
			.state = hdr->args.context->state,
			.stateid = &hdr->args.stateid,
		};
		task->tk_status = nfs4_async_handle_exception(task,
				server, task->tk_status, &exception);
		if (exception.retry) {
			rpc_restart_call_prepare(task);
			return -EAGAIN;
		}
	}

	if (task->tk_status > 0)
		renew_lease(server, hdr->timestamp);
	return 0;
}

static bool nfs4_read_stateid_changed(struct rpc_task *task,
		struct nfs_pgio_args *args)
{

	if (!nfs4_error_stateid_expired(task->tk_status) ||
		nfs4_stateid_is_current(&args->stateid,
				args->context,
				args->lock_context,
				FMODE_READ))
		return false;
	rpc_restart_call_prepare(task);
	return true;
}

static bool nfs4_read_plus_not_supported(struct rpc_task *task,
					 struct nfs_pgio_header *hdr)
{
	struct nfs_server *server = NFS_SERVER(hdr->inode);
	struct rpc_message *msg = &task->tk_msg;

	if (msg->rpc_proc == &nfs4_procedures[NFSPROC4_CLNT_READ_PLUS] &&
	    server->caps & NFS_CAP_READ_PLUS && task->tk_status == -ENOTSUPP) {
		server->caps &= ~NFS_CAP_READ_PLUS;
		msg->rpc_proc = &nfs4_procedures[NFSPROC4_CLNT_READ];
		rpc_restart_call_prepare(task);
		return true;
	}
	return false;
}

static int nfs4_read_done(struct rpc_task *task, struct nfs_pgio_header *hdr)
{
	if (!nfs4_sequence_done(task, &hdr->res.seq_res))
		return -EAGAIN;
	if (nfs4_read_stateid_changed(task, &hdr->args))
		return -EAGAIN;
	if (nfs4_read_plus_not_supported(task, hdr))
		return -EAGAIN;
	if (task->tk_status > 0)
		nfs_invalidate_atime(hdr->inode);
	return hdr->pgio_done_cb ? hdr->pgio_done_cb(task, hdr) :
				    nfs4_read_done_cb(task, hdr);
}

#if defined CONFIG_NFS_V4_2 && defined CONFIG_NFS_V4_2_READ_PLUS
static void nfs42_read_plus_support(struct nfs_pgio_header *hdr,
				    struct rpc_message *msg)
{
	/* Note: We don't use READ_PLUS with pNFS yet */
	if (nfs_server_capable(hdr->inode, NFS_CAP_READ_PLUS) && !hdr->ds_clp)
		msg->rpc_proc = &nfs4_procedures[NFSPROC4_CLNT_READ_PLUS];
}
#else
static void nfs42_read_plus_support(struct nfs_pgio_header *hdr,
				    struct rpc_message *msg)
{
}
#endif /* CONFIG_NFS_V4_2 */

static void nfs4_proc_read_setup(struct nfs_pgio_header *hdr,
				 struct rpc_message *msg)
{
	hdr->timestamp   = jiffies;
	if (!hdr->pgio_done_cb)
		hdr->pgio_done_cb = nfs4_read_done_cb;
	msg->rpc_proc = &nfs4_procedures[NFSPROC4_CLNT_READ];
	nfs42_read_plus_support(hdr, msg);
	nfs4_init_sequence(&hdr->args.seq_args, &hdr->res.seq_res, 0, 0);
}

static int nfs4_proc_pgio_rpc_prepare(struct rpc_task *task,
				      struct nfs_pgio_header *hdr)
{
	if (nfs4_setup_sequence(NFS_SERVER(hdr->inode)->nfs_client,
			&hdr->args.seq_args,
			&hdr->res.seq_res,
			task))
		return 0;
	if (nfs4_set_rw_stateid(&hdr->args.stateid, hdr->args.context,
				hdr->args.lock_context,
				hdr->rw_mode) == -EIO)
		return -EIO;
	if (unlikely(test_bit(NFS_CONTEXT_BAD, &hdr->args.context->flags)))
		return -EIO;
	return 0;
}

static int nfs4_write_done_cb(struct rpc_task *task,
			      struct nfs_pgio_header *hdr)
{
	struct inode *inode = hdr->inode;

	trace_nfs4_write(hdr, task->tk_status);
	if (task->tk_status < 0) {
		struct nfs4_exception exception = {
			.inode = hdr->inode,
			.state = hdr->args.context->state,
			.stateid = &hdr->args.stateid,
		};
		task->tk_status = nfs4_async_handle_exception(task,
				NFS_SERVER(inode), task->tk_status,
				&exception);
		if (exception.retry) {
			rpc_restart_call_prepare(task);
			return -EAGAIN;
		}
	}
	if (task->tk_status >= 0) {
		renew_lease(NFS_SERVER(inode), hdr->timestamp);
		nfs_writeback_update_inode(hdr);
	}
	return 0;
}

static bool nfs4_write_stateid_changed(struct rpc_task *task,
		struct nfs_pgio_args *args)
{

	if (!nfs4_error_stateid_expired(task->tk_status) ||
		nfs4_stateid_is_current(&args->stateid,
				args->context,
				args->lock_context,
				FMODE_WRITE))
		return false;
	rpc_restart_call_prepare(task);
	return true;
}

static int nfs4_write_done(struct rpc_task *task, struct nfs_pgio_header *hdr)
{
	if (!nfs4_sequence_done(task, &hdr->res.seq_res))
		return -EAGAIN;
	if (nfs4_write_stateid_changed(task, &hdr->args))
		return -EAGAIN;
	return hdr->pgio_done_cb ? hdr->pgio_done_cb(task, hdr) :
		nfs4_write_done_cb(task, hdr);
}

static
bool nfs4_write_need_cache_consistency_data(struct nfs_pgio_header *hdr)
{
	/* Don't request attributes for pNFS or O_DIRECT writes */
	if (hdr->ds_clp != NULL || hdr->dreq != NULL)
		return false;
	/* Otherwise, request attributes if and only if we don't hold
	 * a delegation
	 */
	return nfs4_have_delegation(hdr->inode, FMODE_READ) == 0;
}

void nfs4_bitmask_set(__u32 bitmask[], const __u32 src[],
		      struct inode *inode, unsigned long cache_validity)
{
	struct nfs_server *server = NFS_SERVER(inode);
	unsigned int i;

	memcpy(bitmask, src, sizeof(*bitmask) * NFS4_BITMASK_SZ);
	cache_validity |= READ_ONCE(NFS_I(inode)->cache_validity);

	if (cache_validity & NFS_INO_INVALID_CHANGE)
		bitmask[0] |= FATTR4_WORD0_CHANGE;
	if (cache_validity & NFS_INO_INVALID_ATIME)
		bitmask[1] |= FATTR4_WORD1_TIME_ACCESS;
	if (cache_validity & NFS_INO_INVALID_MODE)
		bitmask[1] |= FATTR4_WORD1_MODE;
	if (cache_validity & NFS_INO_INVALID_OTHER)
		bitmask[1] |= FATTR4_WORD1_OWNER | FATTR4_WORD1_OWNER_GROUP;
	if (cache_validity & NFS_INO_INVALID_NLINK)
		bitmask[1] |= FATTR4_WORD1_NUMLINKS;
	if (cache_validity & NFS_INO_INVALID_CTIME)
		bitmask[1] |= FATTR4_WORD1_TIME_METADATA;
	if (cache_validity & NFS_INO_INVALID_MTIME)
		bitmask[1] |= FATTR4_WORD1_TIME_MODIFY;
	if (cache_validity & NFS_INO_INVALID_BLOCKS)
		bitmask[1] |= FATTR4_WORD1_SPACE_USED;

	if (cache_validity & NFS_INO_INVALID_SIZE)
		bitmask[0] |= FATTR4_WORD0_SIZE;

	for (i = 0; i < NFS4_BITMASK_SZ; i++)
		bitmask[i] &= server->attr_bitmask[i];
}

static void nfs4_proc_write_setup(struct nfs_pgio_header *hdr,
				  struct rpc_message *msg,
				  struct rpc_clnt **clnt)
{
	struct nfs_server *server = NFS_SERVER(hdr->inode);

	if (!nfs4_write_need_cache_consistency_data(hdr)) {
		hdr->args.bitmask = NULL;
		hdr->res.fattr = NULL;
	} else {
		nfs4_bitmask_set(hdr->args.bitmask_store,
				 server->cache_consistency_bitmask,
				 hdr->inode, NFS_INO_INVALID_BLOCKS);
		hdr->args.bitmask = hdr->args.bitmask_store;
	}

	if (!hdr->pgio_done_cb)
		hdr->pgio_done_cb = nfs4_write_done_cb;
	hdr->res.server = server;
	hdr->timestamp   = jiffies;

	msg->rpc_proc = &nfs4_procedures[NFSPROC4_CLNT_WRITE];
	nfs4_init_sequence(&hdr->args.seq_args, &hdr->res.seq_res, 0, 0);
	nfs4_state_protect_write(server->nfs_client, clnt, msg, hdr);
}

static void nfs4_proc_commit_rpc_prepare(struct rpc_task *task, struct nfs_commit_data *data)
{
	nfs4_setup_sequence(NFS_SERVER(data->inode)->nfs_client,
			&data->args.seq_args,
			&data->res.seq_res,
			task);
}

static int nfs4_commit_done_cb(struct rpc_task *task, struct nfs_commit_data *data)
{
	struct inode *inode = data->inode;

	trace_nfs4_commit(data, task->tk_status);
	if (nfs4_async_handle_error(task, NFS_SERVER(inode),
				    NULL, NULL) == -EAGAIN) {
		rpc_restart_call_prepare(task);
		return -EAGAIN;
	}
	return 0;
}

static int nfs4_commit_done(struct rpc_task *task, struct nfs_commit_data *data)
{
	if (!nfs4_sequence_done(task, &data->res.seq_res))
		return -EAGAIN;
	return data->commit_done_cb(task, data);
}

static void nfs4_proc_commit_setup(struct nfs_commit_data *data, struct rpc_message *msg,
				   struct rpc_clnt **clnt)
{
	struct nfs_server *server = NFS_SERVER(data->inode);

	if (data->commit_done_cb == NULL)
		data->commit_done_cb = nfs4_commit_done_cb;
	data->res.server = server;
	msg->rpc_proc = &nfs4_procedures[NFSPROC4_CLNT_COMMIT];
	nfs4_init_sequence(&data->args.seq_args, &data->res.seq_res, 1, 0);
	nfs4_state_protect(server->nfs_client, NFS_SP4_MACH_CRED_COMMIT, clnt, msg);
}

static int _nfs4_proc_commit(struct file *dst, struct nfs_commitargs *args,
				struct nfs_commitres *res)
{
	struct inode *dst_inode = file_inode(dst);
	struct nfs_server *server = NFS_SERVER(dst_inode);
	struct rpc_message msg = {
		.rpc_proc = &nfs4_procedures[NFSPROC4_CLNT_COMMIT],
		.rpc_argp = args,
		.rpc_resp = res,
	};

	args->fh = NFS_FH(dst_inode);
	return nfs4_call_sync(server->client, server, &msg,
			&args->seq_args, &res->seq_res, 1);
}

int nfs4_proc_commit(struct file *dst, __u64 offset, __u32 count, struct nfs_commitres *res)
{
	struct nfs_commitargs args = {
		.offset = offset,
		.count = count,
	};
	struct nfs_server *dst_server = NFS_SERVER(file_inode(dst));
	struct nfs4_exception exception = { };
	int status;

	do {
		status = _nfs4_proc_commit(dst, &args, res);
		status = nfs4_handle_exception(dst_server, status, &exception);
	} while (exception.retry);

	return status;
}

struct nfs4_renewdata {
	struct nfs_client	*client;
	unsigned long		timestamp;
};

/*
 * nfs4_proc_async_renew(): This is not one of the nfs_rpc_ops; it is a special
 * standalone procedure for queueing an asynchronous RENEW.
 */
static void nfs4_renew_release(void *calldata)
{
	struct nfs4_renewdata *data = calldata;
	struct nfs_client *clp = data->client;

	if (refcount_read(&clp->cl_count) > 1)
		nfs4_schedule_state_renewal(clp);
	nfs_put_client(clp);
	kfree(data);
}

static void nfs4_renew_done(struct rpc_task *task, void *calldata)
{
	struct nfs4_renewdata *data = calldata;
	struct nfs_client *clp = data->client;
	unsigned long timestamp = data->timestamp;

	trace_nfs4_renew_async(clp, task->tk_status);
	switch (task->tk_status) {
	case 0:
		break;
	case -NFS4ERR_LEASE_MOVED:
		nfs4_schedule_lease_moved_recovery(clp);
		break;
	default:
		/* Unless we're shutting down, schedule state recovery! */
		if (test_bit(NFS_CS_RENEWD, &clp->cl_res_state) == 0)
			return;
		if (task->tk_status != NFS4ERR_CB_PATH_DOWN) {
			nfs4_schedule_lease_recovery(clp);
			return;
		}
		nfs4_schedule_path_down_recovery(clp);
	}
	do_renew_lease(clp, timestamp);
}

static const struct rpc_call_ops nfs4_renew_ops = {
	.rpc_call_done = nfs4_renew_done,
	.rpc_release = nfs4_renew_release,
};

static int nfs4_proc_async_renew(struct nfs_client *clp, const struct cred *cred, unsigned renew_flags)
{
	struct rpc_message msg = {
		.rpc_proc	= &nfs4_procedures[NFSPROC4_CLNT_RENEW],
		.rpc_argp	= clp,
		.rpc_cred	= cred,
	};
	struct nfs4_renewdata *data;

	if (renew_flags == 0)
		return 0;
	if (!refcount_inc_not_zero(&clp->cl_count))
		return -EIO;
	data = kmalloc(sizeof(*data), GFP_NOFS);
	if (data == NULL) {
		nfs_put_client(clp);
		return -ENOMEM;
	}
	data->client = clp;
	data->timestamp = jiffies;
	return rpc_call_async(clp->cl_rpcclient, &msg, RPC_TASK_TIMEOUT,
			&nfs4_renew_ops, data);
}

static int nfs4_proc_renew(struct nfs_client *clp, const struct cred *cred)
{
	struct rpc_message msg = {
		.rpc_proc	= &nfs4_procedures[NFSPROC4_CLNT_RENEW],
		.rpc_argp	= clp,
		.rpc_cred	= cred,
	};
	unsigned long now = jiffies;
	int status;

	status = rpc_call_sync(clp->cl_rpcclient, &msg, RPC_TASK_TIMEOUT);
	if (status < 0)
		return status;
	do_renew_lease(clp, now);
	return 0;
}

static bool nfs4_server_supports_acls(const struct nfs_server *server,
				      enum nfs4_acl_type type)
{
	switch (type) {
	default:
		return server->attr_bitmask[0] & FATTR4_WORD0_ACL;
	case NFS4ACL_DACL:
		return server->attr_bitmask[1] & FATTR4_WORD1_DACL;
	case NFS4ACL_SACL:
		return server->attr_bitmask[1] & FATTR4_WORD1_SACL;
	}
}

/* Assuming that XATTR_SIZE_MAX is a multiple of PAGE_SIZE, and that
 * it's OK to put sizeof(void) * (XATTR_SIZE_MAX/PAGE_SIZE) bytes on
 * the stack.
 */
#define NFS4ACL_MAXPAGES DIV_ROUND_UP(XATTR_SIZE_MAX, PAGE_SIZE)

int nfs4_buf_to_pages_noslab(const void *buf, size_t buflen,
		struct page **pages)
{
	struct page *newpage, **spages;
	int rc = 0;
	size_t len;
	spages = pages;

	do {
		len = min_t(size_t, PAGE_SIZE, buflen);
		newpage = alloc_page(GFP_KERNEL);

		if (newpage == NULL)
			goto unwind;
		memcpy(page_address(newpage), buf, len);
		buf += len;
		buflen -= len;
		*pages++ = newpage;
		rc++;
	} while (buflen != 0);

	return rc;

unwind:
	for(; rc > 0; rc--)
		__free_page(spages[rc-1]);
	return -ENOMEM;
}

struct nfs4_cached_acl {
	enum nfs4_acl_type type;
	int cached;
	size_t len;
	char data[];
};

static void nfs4_set_cached_acl(struct inode *inode, struct nfs4_cached_acl *acl)
{
	struct nfs_inode *nfsi = NFS_I(inode);

	spin_lock(&inode->i_lock);
	kfree(nfsi->nfs4_acl);
	nfsi->nfs4_acl = acl;
	spin_unlock(&inode->i_lock);
}

static void nfs4_zap_acl_attr(struct inode *inode)
{
	nfs4_set_cached_acl(inode, NULL);
}

static ssize_t nfs4_read_cached_acl(struct inode *inode, char *buf,
				    size_t buflen, enum nfs4_acl_type type)
{
	struct nfs_inode *nfsi = NFS_I(inode);
	struct nfs4_cached_acl *acl;
	int ret = -ENOENT;

	spin_lock(&inode->i_lock);
	acl = nfsi->nfs4_acl;
	if (acl == NULL)
		goto out;
	if (acl->type != type)
		goto out;
	if (buf == NULL) /* user is just asking for length */
		goto out_len;
	if (acl->cached == 0)
		goto out;
	ret = -ERANGE; /* see getxattr(2) man page */
	if (acl->len > buflen)
		goto out;
	memcpy(buf, acl->data, acl->len);
out_len:
	ret = acl->len;
out:
	spin_unlock(&inode->i_lock);
	return ret;
}

static void nfs4_write_cached_acl(struct inode *inode, struct page **pages,
				  size_t pgbase, size_t acl_len,
				  enum nfs4_acl_type type)
{
	struct nfs4_cached_acl *acl;
	size_t buflen = sizeof(*acl) + acl_len;

	if (buflen <= PAGE_SIZE) {
		acl = kmalloc(buflen, GFP_KERNEL);
		if (acl == NULL)
			goto out;
		acl->cached = 1;
		_copy_from_pages(acl->data, pages, pgbase, acl_len);
	} else {
		acl = kmalloc(sizeof(*acl), GFP_KERNEL);
		if (acl == NULL)
			goto out;
		acl->cached = 0;
	}
	acl->type = type;
	acl->len = acl_len;
out:
	nfs4_set_cached_acl(inode, acl);
}

/*
 * The getxattr API returns the required buffer length when called with a
 * NULL buf. The NFSv4 acl tool then calls getxattr again after allocating
 * the required buf.  On a NULL buf, we send a page of data to the server
 * guessing that the ACL request can be serviced by a page. If so, we cache
 * up to the page of ACL data, and the 2nd call to getxattr is serviced by
 * the cache. If not so, we throw away the page, and cache the required
 * length. The next getxattr call will then produce another round trip to
 * the server, this time with the input buf of the required size.
 */
static ssize_t __nfs4_get_acl_uncached(struct inode *inode, void *buf,
				       size_t buflen, enum nfs4_acl_type type)
{
	struct page **pages;
	struct nfs_getaclargs args = {
		.fh = NFS_FH(inode),
		.acl_type = type,
		.acl_len = buflen,
	};
	struct nfs_getaclres res = {
		.acl_type = type,
		.acl_len = buflen,
	};
	struct rpc_message msg = {
		.rpc_proc = &nfs4_procedures[NFSPROC4_CLNT_GETACL],
		.rpc_argp = &args,
		.rpc_resp = &res,
	};
	unsigned int npages;
	int ret = -ENOMEM, i;
	struct nfs_server *server = NFS_SERVER(inode);

	if (buflen == 0)
		buflen = server->rsize;

	npages = DIV_ROUND_UP(buflen, PAGE_SIZE) + 1;
	pages = kmalloc_array(npages, sizeof(struct page *), GFP_KERNEL);
	if (!pages)
		return -ENOMEM;

	args.acl_pages = pages;

	for (i = 0; i < npages; i++) {
		pages[i] = alloc_page(GFP_KERNEL);
		if (!pages[i])
			goto out_free;
	}

	/* for decoding across pages */
	res.acl_scratch = alloc_page(GFP_KERNEL);
	if (!res.acl_scratch)
		goto out_free;

	args.acl_len = npages * PAGE_SIZE;

	dprintk("%s  buf %p buflen %zu npages %d args.acl_len %zu\n",
		__func__, buf, buflen, npages, args.acl_len);
	ret = nfs4_call_sync(NFS_SERVER(inode)->client, NFS_SERVER(inode),
			     &msg, &args.seq_args, &res.seq_res, 0);
	if (ret)
		goto out_free;

	/* Handle the case where the passed-in buffer is too short */
	if (res.acl_flags & NFS4_ACL_TRUNC) {
		/* Did the user only issue a request for the acl length? */
		if (buf == NULL)
			goto out_ok;
		ret = -ERANGE;
		goto out_free;
	}
	nfs4_write_cached_acl(inode, pages, res.acl_data_offset, res.acl_len,
			      type);
	if (buf) {
		if (res.acl_len > buflen) {
			ret = -ERANGE;
			goto out_free;
		}
		_copy_from_pages(buf, pages, res.acl_data_offset, res.acl_len);
	}
out_ok:
	ret = res.acl_len;
out_free:
	for (i = 0; i < npages; i++)
		if (pages[i])
			__free_page(pages[i]);
	if (res.acl_scratch)
		__free_page(res.acl_scratch);
	kfree(pages);
	return ret;
}

static ssize_t nfs4_get_acl_uncached(struct inode *inode, void *buf,
				     size_t buflen, enum nfs4_acl_type type)
{
	struct nfs4_exception exception = {
		.interruptible = true,
	};
	ssize_t ret;
	do {
		ret = __nfs4_get_acl_uncached(inode, buf, buflen, type);
		trace_nfs4_get_acl(inode, ret);
		if (ret >= 0)
			break;
		ret = nfs4_handle_exception(NFS_SERVER(inode), ret, &exception);
	} while (exception.retry);
	return ret;
}

static ssize_t nfs4_proc_get_acl(struct inode *inode, void *buf, size_t buflen,
				 enum nfs4_acl_type type)
{
	struct nfs_server *server = NFS_SERVER(inode);
	int ret;

	if (!nfs4_server_supports_acls(server, type))
		return -EOPNOTSUPP;
	ret = nfs_revalidate_inode(inode, NFS_INO_INVALID_CHANGE);
	if (ret < 0)
		return ret;
	if (NFS_I(inode)->cache_validity & NFS_INO_INVALID_ACL)
		nfs_zap_acl_cache(inode);
	ret = nfs4_read_cached_acl(inode, buf, buflen, type);
	if (ret != -ENOENT)
		/* -ENOENT is returned if there is no ACL or if there is an ACL
		 * but no cached acl data, just the acl length */
		return ret;
	return nfs4_get_acl_uncached(inode, buf, buflen, type);
}

static int __nfs4_proc_set_acl(struct inode *inode, const void *buf,
			       size_t buflen, enum nfs4_acl_type type)
{
	struct nfs_server *server = NFS_SERVER(inode);
	struct page *pages[NFS4ACL_MAXPAGES];
	struct nfs_setaclargs arg = {
		.fh = NFS_FH(inode),
		.acl_type = type,
		.acl_len = buflen,
		.acl_pages = pages,
	};
	struct nfs_setaclres res;
	struct rpc_message msg = {
		.rpc_proc	= &nfs4_procedures[NFSPROC4_CLNT_SETACL],
		.rpc_argp	= &arg,
		.rpc_resp	= &res,
	};
	unsigned int npages = DIV_ROUND_UP(buflen, PAGE_SIZE);
	int ret, i;

	/* You can't remove system.nfs4_acl: */
	if (buflen == 0)
		return -EINVAL;
	if (!nfs4_server_supports_acls(server, type))
		return -EOPNOTSUPP;
	if (npages > ARRAY_SIZE(pages))
		return -ERANGE;
	i = nfs4_buf_to_pages_noslab(buf, buflen, arg.acl_pages);
	if (i < 0)
		return i;
	nfs4_inode_make_writeable(inode);
	ret = nfs4_call_sync(server->client, server, &msg, &arg.seq_args, &res.seq_res, 1);

	/*
	 * Free each page after tx, so the only ref left is
	 * held by the network stack
	 */
	for (; i > 0; i--)
		put_page(pages[i-1]);

	/*
	 * Acl update can result in inode attribute update.
	 * so mark the attribute cache invalid.
	 */
	spin_lock(&inode->i_lock);
	nfs_set_cache_invalid(inode, NFS_INO_INVALID_CHANGE |
					     NFS_INO_INVALID_CTIME |
					     NFS_INO_REVAL_FORCED);
	spin_unlock(&inode->i_lock);
	nfs_access_zap_cache(inode);
	nfs_zap_acl_cache(inode);
	return ret;
}

static int nfs4_proc_set_acl(struct inode *inode, const void *buf,
			     size_t buflen, enum nfs4_acl_type type)
{
	struct nfs4_exception exception = { };
	int err;
	do {
		err = __nfs4_proc_set_acl(inode, buf, buflen, type);
		trace_nfs4_set_acl(inode, err);
		if (err == -NFS4ERR_BADOWNER || err == -NFS4ERR_BADNAME) {
			/*
			 * no need to retry since the kernel
			 * isn't involved in encoding the ACEs.
			 */
			err = -EINVAL;
			break;
		}
		err = nfs4_handle_exception(NFS_SERVER(inode), err,
				&exception);
	} while (exception.retry);
	return err;
}

#ifdef CONFIG_NFS_V4_SECURITY_LABEL
static int _nfs4_get_security_label(struct inode *inode, void *buf,
					size_t buflen)
{
	struct nfs_server *server = NFS_SERVER(inode);
	struct nfs4_label label = {0, 0, buflen, buf};

	u32 bitmask[3] = { 0, 0, FATTR4_WORD2_SECURITY_LABEL };
	struct nfs_fattr fattr = {
		.label = &label,
	};
	struct nfs4_getattr_arg arg = {
		.fh		= NFS_FH(inode),
		.bitmask	= bitmask,
	};
	struct nfs4_getattr_res res = {
		.fattr		= &fattr,
		.server		= server,
	};
	struct rpc_message msg = {
		.rpc_proc	= &nfs4_procedures[NFSPROC4_CLNT_GETATTR],
		.rpc_argp	= &arg,
		.rpc_resp	= &res,
	};
	int ret;

	nfs_fattr_init(&fattr);

	ret = nfs4_call_sync(server->client, server, &msg, &arg.seq_args, &res.seq_res, 0);
	if (ret)
		return ret;
	if (!(fattr.valid & NFS_ATTR_FATTR_V4_SECURITY_LABEL))
		return -ENOENT;
	return label.len;
}

static int nfs4_get_security_label(struct inode *inode, void *buf,
					size_t buflen)
{
	struct nfs4_exception exception = {
		.interruptible = true,
	};
	int err;

	if (!nfs_server_capable(inode, NFS_CAP_SECURITY_LABEL))
		return -EOPNOTSUPP;

	do {
		err = _nfs4_get_security_label(inode, buf, buflen);
		trace_nfs4_get_security_label(inode, err);
		err = nfs4_handle_exception(NFS_SERVER(inode), err,
				&exception);
	} while (exception.retry);
	return err;
}

static int _nfs4_do_set_security_label(struct inode *inode,
		struct nfs4_label *ilabel,
		struct nfs_fattr *fattr)
{

	struct iattr sattr = {0};
	struct nfs_server *server = NFS_SERVER(inode);
	const u32 bitmask[3] = { 0, 0, FATTR4_WORD2_SECURITY_LABEL };
	struct nfs_setattrargs arg = {
		.fh		= NFS_FH(inode),
		.iap		= &sattr,
		.server		= server,
		.bitmask	= bitmask,
		.label		= ilabel,
	};
	struct nfs_setattrres res = {
		.fattr		= fattr,
		.server		= server,
	};
	struct rpc_message msg = {
		.rpc_proc	= &nfs4_procedures[NFSPROC4_CLNT_SETATTR],
		.rpc_argp	= &arg,
		.rpc_resp	= &res,
	};
	int status;

	nfs4_stateid_copy(&arg.stateid, &zero_stateid);

	status = nfs4_call_sync(server->client, server, &msg, &arg.seq_args, &res.seq_res, 1);
	if (status)
		dprintk("%s failed: %d\n", __func__, status);

	return status;
}

static int nfs4_do_set_security_label(struct inode *inode,
		struct nfs4_label *ilabel,
		struct nfs_fattr *fattr)
{
	struct nfs4_exception exception = { };
	int err;

	do {
		err = _nfs4_do_set_security_label(inode, ilabel, fattr);
		trace_nfs4_set_security_label(inode, err);
		err = nfs4_handle_exception(NFS_SERVER(inode), err,
				&exception);
	} while (exception.retry);
	return err;
}

static int
nfs4_set_security_label(struct inode *inode, const void *buf, size_t buflen)
{
	struct nfs4_label ilabel = {0, 0, buflen, (char *)buf };
	struct nfs_fattr *fattr;
	int status;

	if (!nfs_server_capable(inode, NFS_CAP_SECURITY_LABEL))
		return -EOPNOTSUPP;

	fattr = nfs_alloc_fattr_with_label(NFS_SERVER(inode));
	if (fattr == NULL)
		return -ENOMEM;

	status = nfs4_do_set_security_label(inode, &ilabel, fattr);
	if (status == 0)
		nfs_setsecurity(inode, fattr);

	return status;
}
#endif	/* CONFIG_NFS_V4_SECURITY_LABEL */


static void nfs4_init_boot_verifier(const struct nfs_client *clp,
				    nfs4_verifier *bootverf)
{
	__be32 verf[2];

	if (test_bit(NFS4CLNT_PURGE_STATE, &clp->cl_state)) {
		/* An impossible timestamp guarantees this value
		 * will never match a generated boot time. */
		verf[0] = cpu_to_be32(U32_MAX);
		verf[1] = cpu_to_be32(U32_MAX);
	} else {
		struct nfs_net *nn = net_generic(clp->cl_net, nfs_net_id);
		u64 ns = ktime_to_ns(nn->boot_time);

		verf[0] = cpu_to_be32(ns >> 32);
		verf[1] = cpu_to_be32(ns);
	}
	memcpy(bootverf->data, verf, sizeof(bootverf->data));
}

static size_t
nfs4_get_uniquifier(struct nfs_client *clp, char *buf, size_t buflen)
{
	struct nfs_net *nn = net_generic(clp->cl_net, nfs_net_id);
	struct nfs_netns_client *nn_clp = nn->nfs_client;
	const char *id;

	buf[0] = '\0';

	if (nn_clp) {
		rcu_read_lock();
		id = rcu_dereference(nn_clp->identifier);
		if (id)
			strscpy(buf, id, buflen);
		rcu_read_unlock();
	}

	if (nfs4_client_id_uniquifier[0] != '\0' && buf[0] == '\0')
		strscpy(buf, nfs4_client_id_uniquifier, buflen);

	return strlen(buf);
}

static int
nfs4_init_nonuniform_client_string(struct nfs_client *clp)
{
	char buf[NFS4_CLIENT_ID_UNIQ_LEN];
	size_t buflen;
	size_t len;
	char *str;

	if (clp->cl_owner_id != NULL)
		return 0;

	rcu_read_lock();
	len = 14 +
		strlen(clp->cl_rpcclient->cl_nodename) +
		1 +
		strlen(rpc_peeraddr2str(clp->cl_rpcclient, RPC_DISPLAY_ADDR)) +
		1;
	rcu_read_unlock();

	buflen = nfs4_get_uniquifier(clp, buf, sizeof(buf));
	if (buflen)
		len += buflen + 1;

	if (len > NFS4_OPAQUE_LIMIT + 1)
		return -EINVAL;

	/*
	 * Since this string is allocated at mount time, and held until the
	 * nfs_client is destroyed, we can use GFP_KERNEL here w/o worrying
	 * about a memory-reclaim deadlock.
	 */
	str = kmalloc(len, GFP_KERNEL);
	if (!str)
		return -ENOMEM;

	rcu_read_lock();
	if (buflen)
		scnprintf(str, len, "Linux NFSv4.0 %s/%s/%s",
			  clp->cl_rpcclient->cl_nodename, buf,
			  rpc_peeraddr2str(clp->cl_rpcclient,
					   RPC_DISPLAY_ADDR));
	else
		scnprintf(str, len, "Linux NFSv4.0 %s/%s",
			  clp->cl_rpcclient->cl_nodename,
			  rpc_peeraddr2str(clp->cl_rpcclient,
					   RPC_DISPLAY_ADDR));
	rcu_read_unlock();

	clp->cl_owner_id = str;
	return 0;
}

static int
nfs4_init_uniform_client_string(struct nfs_client *clp)
{
	char buf[NFS4_CLIENT_ID_UNIQ_LEN];
	size_t buflen;
	size_t len;
	char *str;

	if (clp->cl_owner_id != NULL)
		return 0;

	len = 10 + 10 + 1 + 10 + 1 +
		strlen(clp->cl_rpcclient->cl_nodename) + 1;

	buflen = nfs4_get_uniquifier(clp, buf, sizeof(buf));
	if (buflen)
		len += buflen + 1;

	if (len > NFS4_OPAQUE_LIMIT + 1)
		return -EINVAL;

	/*
	 * Since this string is allocated at mount time, and held until the
	 * nfs_client is destroyed, we can use GFP_KERNEL here w/o worrying
	 * about a memory-reclaim deadlock.
	 */
	str = kmalloc(len, GFP_KERNEL);
	if (!str)
		return -ENOMEM;

	if (buflen)
		scnprintf(str, len, "Linux NFSv%u.%u %s/%s",
			  clp->rpc_ops->version, clp->cl_minorversion,
			  buf, clp->cl_rpcclient->cl_nodename);
	else
		scnprintf(str, len, "Linux NFSv%u.%u %s",
			  clp->rpc_ops->version, clp->cl_minorversion,
			  clp->cl_rpcclient->cl_nodename);
	clp->cl_owner_id = str;
	return 0;
}

/*
 * nfs4_callback_up_net() starts only "tcp" and "tcp6" callback
 * services.  Advertise one based on the address family of the
 * clientaddr.
 */
static unsigned int
nfs4_init_callback_netid(const struct nfs_client *clp, char *buf, size_t len)
{
	if (strchr(clp->cl_ipaddr, ':') != NULL)
		return scnprintf(buf, len, "tcp6");
	else
		return scnprintf(buf, len, "tcp");
}

static void nfs4_setclientid_done(struct rpc_task *task, void *calldata)
{
	struct nfs4_setclientid *sc = calldata;

	if (task->tk_status == 0)
		sc->sc_cred = get_rpccred(task->tk_rqstp->rq_cred);
}

static const struct rpc_call_ops nfs4_setclientid_ops = {
	.rpc_call_done = nfs4_setclientid_done,
};

/**
 * nfs4_proc_setclientid - Negotiate client ID
 * @clp: state data structure
 * @program: RPC program for NFSv4 callback service
 * @port: IP port number for NFS4 callback service
 * @cred: credential to use for this call
 * @res: where to place the result
 *
 * Returns zero, a negative errno, or a negative NFS4ERR status code.
 */
int nfs4_proc_setclientid(struct nfs_client *clp, u32 program,
		unsigned short port, const struct cred *cred,
		struct nfs4_setclientid_res *res)
{
	nfs4_verifier sc_verifier;
	struct nfs4_setclientid setclientid = {
		.sc_verifier = &sc_verifier,
		.sc_prog = program,
		.sc_clnt = clp,
	};
	struct rpc_message msg = {
		.rpc_proc = &nfs4_procedures[NFSPROC4_CLNT_SETCLIENTID],
		.rpc_argp = &setclientid,
		.rpc_resp = res,
		.rpc_cred = cred,
	};
	struct rpc_task_setup task_setup_data = {
		.rpc_client = clp->cl_rpcclient,
		.rpc_message = &msg,
		.callback_ops = &nfs4_setclientid_ops,
		.callback_data = &setclientid,
		.flags = RPC_TASK_TIMEOUT | RPC_TASK_NO_ROUND_ROBIN,
	};
	unsigned long now = jiffies;
	int status;

	/* nfs_client_id4 */
	nfs4_init_boot_verifier(clp, &sc_verifier);

	if (test_bit(NFS_CS_MIGRATION, &clp->cl_flags))
		status = nfs4_init_uniform_client_string(clp);
	else
		status = nfs4_init_nonuniform_client_string(clp);

	if (status)
		goto out;

	/* cb_client4 */
	setclientid.sc_netid_len =
				nfs4_init_callback_netid(clp,
						setclientid.sc_netid,
						sizeof(setclientid.sc_netid));
	setclientid.sc_uaddr_len = scnprintf(setclientid.sc_uaddr,
				sizeof(setclientid.sc_uaddr), "%s.%u.%u",
				clp->cl_ipaddr, port >> 8, port & 255);

	dprintk("NFS call  setclientid auth=%s, '%s'\n",
		clp->cl_rpcclient->cl_auth->au_ops->au_name,
		clp->cl_owner_id);

	status = nfs4_call_sync_custom(&task_setup_data);
	if (setclientid.sc_cred) {
		kfree(clp->cl_acceptor);
		clp->cl_acceptor = rpcauth_stringify_acceptor(setclientid.sc_cred);
		put_rpccred(setclientid.sc_cred);
	}

	if (status == 0)
		do_renew_lease(clp, now);
out:
	trace_nfs4_setclientid(clp, status);
	dprintk("NFS reply setclientid: %d\n", status);
	return status;
}

/**
 * nfs4_proc_setclientid_confirm - Confirm client ID
 * @clp: state data structure
 * @arg: result of a previous SETCLIENTID
 * @cred: credential to use for this call
 *
 * Returns zero, a negative errno, or a negative NFS4ERR status code.
 */
int nfs4_proc_setclientid_confirm(struct nfs_client *clp,
		struct nfs4_setclientid_res *arg,
		const struct cred *cred)
{
	struct rpc_message msg = {
		.rpc_proc = &nfs4_procedures[NFSPROC4_CLNT_SETCLIENTID_CONFIRM],
		.rpc_argp = arg,
		.rpc_cred = cred,
	};
	int status;

	dprintk("NFS call  setclientid_confirm auth=%s, (client ID %llx)\n",
		clp->cl_rpcclient->cl_auth->au_ops->au_name,
		clp->cl_clientid);
	status = rpc_call_sync(clp->cl_rpcclient, &msg,
			       RPC_TASK_TIMEOUT | RPC_TASK_NO_ROUND_ROBIN);
	trace_nfs4_setclientid_confirm(clp, status);
	dprintk("NFS reply setclientid_confirm: %d\n", status);
	return status;
}

struct nfs4_delegreturndata {
	struct nfs4_delegreturnargs args;
	struct nfs4_delegreturnres res;
	struct nfs_fh fh;
	nfs4_stateid stateid;
	unsigned long timestamp;
	struct {
		struct nfs4_layoutreturn_args arg;
		struct nfs4_layoutreturn_res res;
		struct nfs4_xdr_opaque_data ld_private;
		u32 roc_barrier;
		bool roc;
	} lr;
	struct nfs_fattr fattr;
	int rpc_status;
	struct inode *inode;
};

static void nfs4_delegreturn_done(struct rpc_task *task, void *calldata)
{
	struct nfs4_delegreturndata *data = calldata;
	struct nfs4_exception exception = {
		.inode = data->inode,
		.stateid = &data->stateid,
		.task_is_privileged = data->args.seq_args.sa_privileged,
	};

	if (!nfs4_sequence_done(task, &data->res.seq_res))
		return;

	trace_nfs4_delegreturn_exit(&data->args, &data->res, task->tk_status);

	/* Handle Layoutreturn errors */
	if (pnfs_roc_done(task, &data->args.lr_args, &data->res.lr_res,
			  &data->res.lr_ret) == -EAGAIN)
		goto out_restart;

	switch (task->tk_status) {
	case 0:
		renew_lease(data->res.server, data->timestamp);
		break;
	case -NFS4ERR_ADMIN_REVOKED:
	case -NFS4ERR_DELEG_REVOKED:
	case -NFS4ERR_EXPIRED:
		nfs4_free_revoked_stateid(data->res.server,
				data->args.stateid,
				task->tk_msg.rpc_cred);
		fallthrough;
	case -NFS4ERR_BAD_STATEID:
	case -NFS4ERR_STALE_STATEID:
	case -ETIMEDOUT:
		task->tk_status = 0;
		break;
	case -NFS4ERR_OLD_STATEID:
		if (!nfs4_refresh_delegation_stateid(&data->stateid, data->inode))
			nfs4_stateid_seqid_inc(&data->stateid);
		if (data->args.bitmask) {
			data->args.bitmask = NULL;
			data->res.fattr = NULL;
		}
		goto out_restart;
	case -NFS4ERR_ACCESS:
		if (data->args.bitmask) {
			data->args.bitmask = NULL;
			data->res.fattr = NULL;
			goto out_restart;
		}
		fallthrough;
	default:
		task->tk_status = nfs4_async_handle_exception(task,
				data->res.server, task->tk_status,
				&exception);
		if (exception.retry)
			goto out_restart;
	}
	nfs_delegation_mark_returned(data->inode, data->args.stateid);
	data->rpc_status = task->tk_status;
	return;
out_restart:
	task->tk_status = 0;
	rpc_restart_call_prepare(task);
}

static void nfs4_delegreturn_release(void *calldata)
{
	struct nfs4_delegreturndata *data = calldata;
	struct inode *inode = data->inode;

	if (data->lr.roc)
		pnfs_roc_release(&data->lr.arg, &data->lr.res,
				 data->res.lr_ret);
	if (inode) {
		nfs4_fattr_set_prechange(&data->fattr,
					 inode_peek_iversion_raw(inode));
		nfs_refresh_inode(inode, &data->fattr);
		nfs_iput_and_deactive(inode);
	}
	kfree(calldata);
}

static void nfs4_delegreturn_prepare(struct rpc_task *task, void *data)
{
	struct nfs4_delegreturndata *d_data;
	struct pnfs_layout_hdr *lo;

	d_data = data;

	if (!d_data->lr.roc && nfs4_wait_on_layoutreturn(d_data->inode, task)) {
		nfs4_sequence_done(task, &d_data->res.seq_res);
		return;
	}

	lo = d_data->args.lr_args ? d_data->args.lr_args->layout : NULL;
	if (lo && !pnfs_layout_is_valid(lo)) {
		d_data->args.lr_args = NULL;
		d_data->res.lr_res = NULL;
	}

	nfs4_setup_sequence(d_data->res.server->nfs_client,
			&d_data->args.seq_args,
			&d_data->res.seq_res,
			task);
}

static const struct rpc_call_ops nfs4_delegreturn_ops = {
	.rpc_call_prepare = nfs4_delegreturn_prepare,
	.rpc_call_done = nfs4_delegreturn_done,
	.rpc_release = nfs4_delegreturn_release,
};

static int _nfs4_proc_delegreturn(struct inode *inode, const struct cred *cred, const nfs4_stateid *stateid, int issync)
{
	struct nfs4_delegreturndata *data;
	struct nfs_server *server = NFS_SERVER(inode);
	struct rpc_task *task;
	struct rpc_message msg = {
		.rpc_proc = &nfs4_procedures[NFSPROC4_CLNT_DELEGRETURN],
		.rpc_cred = cred,
	};
	struct rpc_task_setup task_setup_data = {
		.rpc_client = server->client,
		.rpc_message = &msg,
		.callback_ops = &nfs4_delegreturn_ops,
		.flags = RPC_TASK_ASYNC | RPC_TASK_TIMEOUT,
	};
	int status = 0;

	if (nfs_server_capable(inode, NFS_CAP_MOVEABLE))
		task_setup_data.flags |= RPC_TASK_MOVEABLE;

	data = kzalloc(sizeof(*data), GFP_KERNEL);
	if (data == NULL)
		return -ENOMEM;

	nfs4_state_protect(server->nfs_client,
			NFS_SP4_MACH_CRED_CLEANUP,
			&task_setup_data.rpc_client, &msg);

	data->args.fhandle = &data->fh;
	data->args.stateid = &data->stateid;
	nfs4_bitmask_set(data->args.bitmask_store,
			 server->cache_consistency_bitmask, inode, 0);
	data->args.bitmask = data->args.bitmask_store;
	nfs_copy_fh(&data->fh, NFS_FH(inode));
	nfs4_stateid_copy(&data->stateid, stateid);
	data->res.fattr = &data->fattr;
	data->res.server = server;
	data->res.lr_ret = -NFS4ERR_NOMATCHING_LAYOUT;
	data->lr.arg.ld_private = &data->lr.ld_private;
	nfs_fattr_init(data->res.fattr);
	data->timestamp = jiffies;
	data->rpc_status = 0;
	data->inode = nfs_igrab_and_active(inode);
	if (data->inode || issync) {
		data->lr.roc = pnfs_roc(inode, &data->lr.arg, &data->lr.res,
					cred);
		if (data->lr.roc) {
			data->args.lr_args = &data->lr.arg;
			data->res.lr_res = &data->lr.res;
		}
	}

	if (!data->inode)
		nfs4_init_sequence(&data->args.seq_args, &data->res.seq_res, 1,
				   1);
	else
		nfs4_init_sequence(&data->args.seq_args, &data->res.seq_res, 1,
				   0);
	task_setup_data.callback_data = data;
	msg.rpc_argp = &data->args;
	msg.rpc_resp = &data->res;
	task = rpc_run_task(&task_setup_data);
	if (IS_ERR(task))
		return PTR_ERR(task);
	if (!issync)
		goto out;
	status = rpc_wait_for_completion_task(task);
	if (status != 0)
		goto out;
	status = data->rpc_status;
out:
	rpc_put_task(task);
	return status;
}

int nfs4_proc_delegreturn(struct inode *inode, const struct cred *cred, const nfs4_stateid *stateid, int issync)
{
	struct nfs_server *server = NFS_SERVER(inode);
	struct nfs4_exception exception = { };
	int err;
	do {
		err = _nfs4_proc_delegreturn(inode, cred, stateid, issync);
		trace_nfs4_delegreturn(inode, stateid, err);
		switch (err) {
			case -NFS4ERR_STALE_STATEID:
			case -NFS4ERR_EXPIRED:
			case 0:
				return 0;
		}
		err = nfs4_handle_exception(server, err, &exception);
	} while (exception.retry);
	return err;
}

static int _nfs4_proc_getlk(struct nfs4_state *state, int cmd, struct file_lock *request)
{
	struct inode *inode = state->inode;
	struct nfs_server *server = NFS_SERVER(inode);
	struct nfs_client *clp = server->nfs_client;
	struct nfs_lockt_args arg = {
		.fh = NFS_FH(inode),
		.fl = request,
	};
	struct nfs_lockt_res res = {
		.denied = request,
	};
	struct rpc_message msg = {
		.rpc_proc	= &nfs4_procedures[NFSPROC4_CLNT_LOCKT],
		.rpc_argp	= &arg,
		.rpc_resp	= &res,
		.rpc_cred	= state->owner->so_cred,
	};
	struct nfs4_lock_state *lsp;
	int status;

	arg.lock_owner.clientid = clp->cl_clientid;
	status = nfs4_set_lock_state(state, request);
	if (status != 0)
		goto out;
	lsp = request->fl_u.nfs4_fl.owner;
	arg.lock_owner.id = lsp->ls_seqid.owner_id;
	arg.lock_owner.s_dev = server->s_dev;
	status = nfs4_call_sync(server->client, server, &msg, &arg.seq_args, &res.seq_res, 1);
	switch (status) {
		case 0:
			request->fl_type = F_UNLCK;
			break;
		case -NFS4ERR_DENIED:
			status = 0;
	}
	request->fl_ops->fl_release_private(request);
	request->fl_ops = NULL;
out:
	return status;
}

static int nfs4_proc_getlk(struct nfs4_state *state, int cmd, struct file_lock *request)
{
	struct nfs4_exception exception = {
		.interruptible = true,
	};
	int err;

	do {
		err = _nfs4_proc_getlk(state, cmd, request);
		trace_nfs4_get_lock(request, state, cmd, err);
		err = nfs4_handle_exception(NFS_SERVER(state->inode), err,
				&exception);
	} while (exception.retry);
	return err;
}

/*
 * Update the seqid of a lock stateid after receiving
 * NFS4ERR_OLD_STATEID
 */
static bool nfs4_refresh_lock_old_stateid(nfs4_stateid *dst,
		struct nfs4_lock_state *lsp)
{
	struct nfs4_state *state = lsp->ls_state;
	bool ret = false;

	spin_lock(&state->state_lock);
	if (!nfs4_stateid_match_other(dst, &lsp->ls_stateid))
		goto out;
	if (!nfs4_stateid_is_newer(&lsp->ls_stateid, dst))
		nfs4_stateid_seqid_inc(dst);
	else
		dst->seqid = lsp->ls_stateid.seqid;
	ret = true;
out:
	spin_unlock(&state->state_lock);
	return ret;
}

static bool nfs4_sync_lock_stateid(nfs4_stateid *dst,
		struct nfs4_lock_state *lsp)
{
	struct nfs4_state *state = lsp->ls_state;
	bool ret;

	spin_lock(&state->state_lock);
	ret = !nfs4_stateid_match_other(dst, &lsp->ls_stateid);
	nfs4_stateid_copy(dst, &lsp->ls_stateid);
	spin_unlock(&state->state_lock);
	return ret;
}

struct nfs4_unlockdata {
	struct nfs_locku_args arg;
	struct nfs_locku_res res;
	struct nfs4_lock_state *lsp;
	struct nfs_open_context *ctx;
	struct nfs_lock_context *l_ctx;
	struct file_lock fl;
	struct nfs_server *server;
	unsigned long timestamp;
};

static struct nfs4_unlockdata *nfs4_alloc_unlockdata(struct file_lock *fl,
		struct nfs_open_context *ctx,
		struct nfs4_lock_state *lsp,
		struct nfs_seqid *seqid)
{
	struct nfs4_unlockdata *p;
	struct nfs4_state *state = lsp->ls_state;
	struct inode *inode = state->inode;

	p = kzalloc(sizeof(*p), GFP_KERNEL);
	if (p == NULL)
		return NULL;
	p->arg.fh = NFS_FH(inode);
	p->arg.fl = &p->fl;
	p->arg.seqid = seqid;
	p->res.seqid = seqid;
	p->lsp = lsp;
	/* Ensure we don't close file until we're done freeing locks! */
	p->ctx = get_nfs_open_context(ctx);
	p->l_ctx = nfs_get_lock_context(ctx);
	locks_init_lock(&p->fl);
	locks_copy_lock(&p->fl, fl);
	p->server = NFS_SERVER(inode);
	spin_lock(&state->state_lock);
	nfs4_stateid_copy(&p->arg.stateid, &lsp->ls_stateid);
	spin_unlock(&state->state_lock);
	return p;
}

static void nfs4_locku_release_calldata(void *data)
{
	struct nfs4_unlockdata *calldata = data;
	nfs_free_seqid(calldata->arg.seqid);
	nfs4_put_lock_state(calldata->lsp);
	nfs_put_lock_context(calldata->l_ctx);
	put_nfs_open_context(calldata->ctx);
	kfree(calldata);
}

static void nfs4_locku_done(struct rpc_task *task, void *data)
{
	struct nfs4_unlockdata *calldata = data;
	struct nfs4_exception exception = {
		.inode = calldata->lsp->ls_state->inode,
		.stateid = &calldata->arg.stateid,
	};

	if (!nfs4_sequence_done(task, &calldata->res.seq_res))
		return;
	switch (task->tk_status) {
		case 0:
			renew_lease(calldata->server, calldata->timestamp);
			locks_lock_inode_wait(calldata->lsp->ls_state->inode, &calldata->fl);
			if (nfs4_update_lock_stateid(calldata->lsp,
					&calldata->res.stateid))
				break;
			fallthrough;
		case -NFS4ERR_ADMIN_REVOKED:
		case -NFS4ERR_EXPIRED:
			nfs4_free_revoked_stateid(calldata->server,
					&calldata->arg.stateid,
					task->tk_msg.rpc_cred);
			fallthrough;
		case -NFS4ERR_BAD_STATEID:
		case -NFS4ERR_STALE_STATEID:
			if (nfs4_sync_lock_stateid(&calldata->arg.stateid,
						calldata->lsp))
				rpc_restart_call_prepare(task);
			break;
		case -NFS4ERR_OLD_STATEID:
			if (nfs4_refresh_lock_old_stateid(&calldata->arg.stateid,
						calldata->lsp))
				rpc_restart_call_prepare(task);
			break;
		default:
			task->tk_status = nfs4_async_handle_exception(task,
					calldata->server, task->tk_status,
					&exception);
			if (exception.retry)
				rpc_restart_call_prepare(task);
	}
	nfs_release_seqid(calldata->arg.seqid);
}

static void nfs4_locku_prepare(struct rpc_task *task, void *data)
{
	struct nfs4_unlockdata *calldata = data;

	if (test_bit(NFS_CONTEXT_UNLOCK, &calldata->l_ctx->open_context->flags) &&
		nfs_async_iocounter_wait(task, calldata->l_ctx))
		return;

	if (nfs_wait_on_sequence(calldata->arg.seqid, task) != 0)
		goto out_wait;
	if (test_bit(NFS_LOCK_INITIALIZED, &calldata->lsp->ls_flags) == 0) {
		/* Note: exit _without_ running nfs4_locku_done */
		goto out_no_action;
	}
	calldata->timestamp = jiffies;
	if (nfs4_setup_sequence(calldata->server->nfs_client,
				&calldata->arg.seq_args,
				&calldata->res.seq_res,
				task) != 0)
		nfs_release_seqid(calldata->arg.seqid);
	return;
out_no_action:
	task->tk_action = NULL;
out_wait:
	nfs4_sequence_done(task, &calldata->res.seq_res);
}

static const struct rpc_call_ops nfs4_locku_ops = {
	.rpc_call_prepare = nfs4_locku_prepare,
	.rpc_call_done = nfs4_locku_done,
	.rpc_release = nfs4_locku_release_calldata,
};

static struct rpc_task *nfs4_do_unlck(struct file_lock *fl,
		struct nfs_open_context *ctx,
		struct nfs4_lock_state *lsp,
		struct nfs_seqid *seqid)
{
	struct nfs4_unlockdata *data;
	struct rpc_message msg = {
		.rpc_proc = &nfs4_procedures[NFSPROC4_CLNT_LOCKU],
		.rpc_cred = ctx->cred,
	};
	struct rpc_task_setup task_setup_data = {
		.rpc_client = NFS_CLIENT(lsp->ls_state->inode),
		.rpc_message = &msg,
		.callback_ops = &nfs4_locku_ops,
		.workqueue = nfsiod_workqueue,
		.flags = RPC_TASK_ASYNC,
	};

	if (nfs_server_capable(lsp->ls_state->inode, NFS_CAP_MOVEABLE))
		task_setup_data.flags |= RPC_TASK_MOVEABLE;

	nfs4_state_protect(NFS_SERVER(lsp->ls_state->inode)->nfs_client,
		NFS_SP4_MACH_CRED_CLEANUP, &task_setup_data.rpc_client, &msg);

	/* Ensure this is an unlock - when canceling a lock, the
	 * canceled lock is passed in, and it won't be an unlock.
	 */
	fl->fl_type = F_UNLCK;
	if (fl->fl_flags & FL_CLOSE)
		set_bit(NFS_CONTEXT_UNLOCK, &ctx->flags);

	data = nfs4_alloc_unlockdata(fl, ctx, lsp, seqid);
	if (data == NULL) {
		nfs_free_seqid(seqid);
		return ERR_PTR(-ENOMEM);
	}

	nfs4_init_sequence(&data->arg.seq_args, &data->res.seq_res, 1, 0);
	msg.rpc_argp = &data->arg;
	msg.rpc_resp = &data->res;
	task_setup_data.callback_data = data;
	return rpc_run_task(&task_setup_data);
}

static int nfs4_proc_unlck(struct nfs4_state *state, int cmd, struct file_lock *request)
{
	struct inode *inode = state->inode;
	struct nfs4_state_owner *sp = state->owner;
	struct nfs_inode *nfsi = NFS_I(inode);
	struct nfs_seqid *seqid;
	struct nfs4_lock_state *lsp;
	struct rpc_task *task;
	struct nfs_seqid *(*alloc_seqid)(struct nfs_seqid_counter *, gfp_t);
	int status = 0;
	unsigned char fl_flags = request->fl_flags;

	status = nfs4_set_lock_state(state, request);
	/* Unlock _before_ we do the RPC call */
	request->fl_flags |= FL_EXISTS;
	/* Exclude nfs_delegation_claim_locks() */
	mutex_lock(&sp->so_delegreturn_mutex);
	/* Exclude nfs4_reclaim_open_stateid() - note nesting! */
	down_read(&nfsi->rwsem);
	if (locks_lock_inode_wait(inode, request) == -ENOENT) {
		up_read(&nfsi->rwsem);
		mutex_unlock(&sp->so_delegreturn_mutex);
		goto out;
	}
	up_read(&nfsi->rwsem);
	mutex_unlock(&sp->so_delegreturn_mutex);
	if (status != 0)
		goto out;
	/* Is this a delegated lock? */
	lsp = request->fl_u.nfs4_fl.owner;
	if (test_bit(NFS_LOCK_INITIALIZED, &lsp->ls_flags) == 0)
		goto out;
	alloc_seqid = NFS_SERVER(inode)->nfs_client->cl_mvops->alloc_seqid;
	seqid = alloc_seqid(&lsp->ls_seqid, GFP_KERNEL);
	status = -ENOMEM;
	if (IS_ERR(seqid))
		goto out;
	task = nfs4_do_unlck(request, nfs_file_open_context(request->fl_file), lsp, seqid);
	status = PTR_ERR(task);
	if (IS_ERR(task))
		goto out;
	status = rpc_wait_for_completion_task(task);
	rpc_put_task(task);
out:
	request->fl_flags = fl_flags;
	trace_nfs4_unlock(request, state, F_SETLK, status);
	return status;
}

struct nfs4_lockdata {
	struct nfs_lock_args arg;
	struct nfs_lock_res res;
	struct nfs4_lock_state *lsp;
	struct nfs_open_context *ctx;
	struct file_lock fl;
	unsigned long timestamp;
	int rpc_status;
	int cancelled;
	struct nfs_server *server;
};

static struct nfs4_lockdata *nfs4_alloc_lockdata(struct file_lock *fl,
		struct nfs_open_context *ctx, struct nfs4_lock_state *lsp,
		gfp_t gfp_mask)
{
	struct nfs4_lockdata *p;
	struct inode *inode = lsp->ls_state->inode;
	struct nfs_server *server = NFS_SERVER(inode);
	struct nfs_seqid *(*alloc_seqid)(struct nfs_seqid_counter *, gfp_t);

	p = kzalloc(sizeof(*p), gfp_mask);
	if (p == NULL)
		return NULL;

	p->arg.fh = NFS_FH(inode);
	p->arg.fl = &p->fl;
	p->arg.open_seqid = nfs_alloc_seqid(&lsp->ls_state->owner->so_seqid, gfp_mask);
	if (IS_ERR(p->arg.open_seqid))
		goto out_free;
	alloc_seqid = server->nfs_client->cl_mvops->alloc_seqid;
	p->arg.lock_seqid = alloc_seqid(&lsp->ls_seqid, gfp_mask);
	if (IS_ERR(p->arg.lock_seqid))
		goto out_free_seqid;
	p->arg.lock_owner.clientid = server->nfs_client->cl_clientid;
	p->arg.lock_owner.id = lsp->ls_seqid.owner_id;
	p->arg.lock_owner.s_dev = server->s_dev;
	p->res.lock_seqid = p->arg.lock_seqid;
	p->lsp = lsp;
	p->server = server;
	p->ctx = get_nfs_open_context(ctx);
	locks_init_lock(&p->fl);
	locks_copy_lock(&p->fl, fl);
	return p;
out_free_seqid:
	nfs_free_seqid(p->arg.open_seqid);
out_free:
	kfree(p);
	return NULL;
}

static void nfs4_lock_prepare(struct rpc_task *task, void *calldata)
{
	struct nfs4_lockdata *data = calldata;
	struct nfs4_state *state = data->lsp->ls_state;

	if (nfs_wait_on_sequence(data->arg.lock_seqid, task) != 0)
		goto out_wait;
	/* Do we need to do an open_to_lock_owner? */
	if (!test_bit(NFS_LOCK_INITIALIZED, &data->lsp->ls_flags)) {
		if (nfs_wait_on_sequence(data->arg.open_seqid, task) != 0) {
			goto out_release_lock_seqid;
		}
		nfs4_stateid_copy(&data->arg.open_stateid,
				&state->open_stateid);
		data->arg.new_lock_owner = 1;
		data->res.open_seqid = data->arg.open_seqid;
	} else {
		data->arg.new_lock_owner = 0;
		nfs4_stateid_copy(&data->arg.lock_stateid,
				&data->lsp->ls_stateid);
	}
	if (!nfs4_valid_open_stateid(state)) {
		data->rpc_status = -EBADF;
		task->tk_action = NULL;
		goto out_release_open_seqid;
	}
	data->timestamp = jiffies;
	if (nfs4_setup_sequence(data->server->nfs_client,
				&data->arg.seq_args,
				&data->res.seq_res,
				task) == 0)
		return;
out_release_open_seqid:
	nfs_release_seqid(data->arg.open_seqid);
out_release_lock_seqid:
	nfs_release_seqid(data->arg.lock_seqid);
out_wait:
	nfs4_sequence_done(task, &data->res.seq_res);
	dprintk("%s: ret = %d\n", __func__, data->rpc_status);
}

static void nfs4_lock_done(struct rpc_task *task, void *calldata)
{
	struct nfs4_lockdata *data = calldata;
	struct nfs4_lock_state *lsp = data->lsp;
	struct nfs_server *server = NFS_SERVER(d_inode(data->ctx->dentry));

	if (!nfs4_sequence_done(task, &data->res.seq_res))
		return;

	data->rpc_status = task->tk_status;
	switch (task->tk_status) {
	case 0:
		renew_lease(server, data->timestamp);
		if (data->arg.new_lock && !data->cancelled) {
			data->fl.fl_flags &= ~(FL_SLEEP | FL_ACCESS);
			if (locks_lock_inode_wait(lsp->ls_state->inode, &data->fl) < 0)
				goto out_restart;
		}
		if (data->arg.new_lock_owner != 0) {
			nfs_confirm_seqid(&lsp->ls_seqid, 0);
			nfs4_stateid_copy(&lsp->ls_stateid, &data->res.stateid);
			set_bit(NFS_LOCK_INITIALIZED, &lsp->ls_flags);
		} else if (!nfs4_update_lock_stateid(lsp, &data->res.stateid))
			goto out_restart;
		break;
	case -NFS4ERR_BAD_STATEID:
	case -NFS4ERR_OLD_STATEID:
	case -NFS4ERR_STALE_STATEID:
	case -NFS4ERR_EXPIRED:
		if (data->arg.new_lock_owner != 0) {
			if (!nfs4_stateid_match(&data->arg.open_stateid,
						&lsp->ls_state->open_stateid))
				goto out_restart;
			else if (nfs4_async_handle_error(task, server, lsp->ls_state, NULL) == -EAGAIN)
				goto out_restart;
		} else if (!nfs4_stateid_match(&data->arg.lock_stateid,
						&lsp->ls_stateid))
				goto out_restart;
	}
out_done:
	dprintk("%s: ret = %d!\n", __func__, data->rpc_status);
	return;
out_restart:
	if (!data->cancelled)
		rpc_restart_call_prepare(task);
	goto out_done;
}

static void nfs4_lock_release(void *calldata)
{
	struct nfs4_lockdata *data = calldata;

	nfs_free_seqid(data->arg.open_seqid);
	if (data->cancelled && data->rpc_status == 0) {
		struct rpc_task *task;
		task = nfs4_do_unlck(&data->fl, data->ctx, data->lsp,
				data->arg.lock_seqid);
		if (!IS_ERR(task))
			rpc_put_task_async(task);
		dprintk("%s: cancelling lock!\n", __func__);
	} else
		nfs_free_seqid(data->arg.lock_seqid);
	nfs4_put_lock_state(data->lsp);
	put_nfs_open_context(data->ctx);
	kfree(data);
}

static const struct rpc_call_ops nfs4_lock_ops = {
	.rpc_call_prepare = nfs4_lock_prepare,
	.rpc_call_done = nfs4_lock_done,
	.rpc_release = nfs4_lock_release,
};

static void nfs4_handle_setlk_error(struct nfs_server *server, struct nfs4_lock_state *lsp, int new_lock_owner, int error)
{
	switch (error) {
	case -NFS4ERR_ADMIN_REVOKED:
	case -NFS4ERR_EXPIRED:
	case -NFS4ERR_BAD_STATEID:
		lsp->ls_seqid.flags &= ~NFS_SEQID_CONFIRMED;
		if (new_lock_owner != 0 ||
		   test_bit(NFS_LOCK_INITIALIZED, &lsp->ls_flags) != 0)
			nfs4_schedule_stateid_recovery(server, lsp->ls_state);
		break;
	case -NFS4ERR_STALE_STATEID:
		lsp->ls_seqid.flags &= ~NFS_SEQID_CONFIRMED;
		nfs4_schedule_lease_recovery(server->nfs_client);
	}
}

static int _nfs4_do_setlk(struct nfs4_state *state, int cmd, struct file_lock *fl, int recovery_type)
{
	struct nfs4_lockdata *data;
	struct rpc_task *task;
	struct rpc_message msg = {
		.rpc_proc = &nfs4_procedures[NFSPROC4_CLNT_LOCK],
		.rpc_cred = state->owner->so_cred,
	};
	struct rpc_task_setup task_setup_data = {
		.rpc_client = NFS_CLIENT(state->inode),
		.rpc_message = &msg,
		.callback_ops = &nfs4_lock_ops,
		.workqueue = nfsiod_workqueue,
		.flags = RPC_TASK_ASYNC | RPC_TASK_CRED_NOREF,
	};
	int ret;

	if (nfs_server_capable(state->inode, NFS_CAP_MOVEABLE))
		task_setup_data.flags |= RPC_TASK_MOVEABLE;

	data = nfs4_alloc_lockdata(fl, nfs_file_open_context(fl->fl_file),
				   fl->fl_u.nfs4_fl.owner, GFP_KERNEL);
	if (data == NULL)
		return -ENOMEM;
	if (IS_SETLKW(cmd))
		data->arg.block = 1;
	nfs4_init_sequence(&data->arg.seq_args, &data->res.seq_res, 1,
				recovery_type > NFS_LOCK_NEW);
	msg.rpc_argp = &data->arg;
	msg.rpc_resp = &data->res;
	task_setup_data.callback_data = data;
	if (recovery_type > NFS_LOCK_NEW) {
		if (recovery_type == NFS_LOCK_RECLAIM)
			data->arg.reclaim = NFS_LOCK_RECLAIM;
	} else
		data->arg.new_lock = 1;
	task = rpc_run_task(&task_setup_data);
	if (IS_ERR(task))
		return PTR_ERR(task);
	ret = rpc_wait_for_completion_task(task);
	if (ret == 0) {
		ret = data->rpc_status;
		if (ret)
			nfs4_handle_setlk_error(data->server, data->lsp,
					data->arg.new_lock_owner, ret);
	} else
		data->cancelled = true;
	trace_nfs4_set_lock(fl, state, &data->res.stateid, cmd, ret);
	rpc_put_task(task);
	dprintk("%s: ret = %d\n", __func__, ret);
	return ret;
}

static int nfs4_lock_reclaim(struct nfs4_state *state, struct file_lock *request)
{
	struct nfs_server *server = NFS_SERVER(state->inode);
	struct nfs4_exception exception = {
		.inode = state->inode,
	};
	int err;

	do {
		/* Cache the lock if possible... */
		if (test_bit(NFS_DELEGATED_STATE, &state->flags) != 0)
			return 0;
		err = _nfs4_do_setlk(state, F_SETLK, request, NFS_LOCK_RECLAIM);
		if (err != -NFS4ERR_DELAY)
			break;
		nfs4_handle_exception(server, err, &exception);
	} while (exception.retry);
	return err;
}

static int nfs4_lock_expired(struct nfs4_state *state, struct file_lock *request)
{
	struct nfs_server *server = NFS_SERVER(state->inode);
	struct nfs4_exception exception = {
		.inode = state->inode,
	};
	int err;

	err = nfs4_set_lock_state(state, request);
	if (err != 0)
		return err;
	if (!recover_lost_locks) {
		set_bit(NFS_LOCK_LOST, &request->fl_u.nfs4_fl.owner->ls_flags);
		return 0;
	}
	do {
		if (test_bit(NFS_DELEGATED_STATE, &state->flags) != 0)
			return 0;
		err = _nfs4_do_setlk(state, F_SETLK, request, NFS_LOCK_EXPIRED);
		switch (err) {
		default:
			goto out;
		case -NFS4ERR_GRACE:
		case -NFS4ERR_DELAY:
			nfs4_handle_exception(server, err, &exception);
			err = 0;
		}
	} while (exception.retry);
out:
	return err;
}

#if defined(CONFIG_NFS_V4_1)
static int nfs41_lock_expired(struct nfs4_state *state, struct file_lock *request)
{
	struct nfs4_lock_state *lsp;
	int status;

	status = nfs4_set_lock_state(state, request);
	if (status != 0)
		return status;
	lsp = request->fl_u.nfs4_fl.owner;
	if (test_bit(NFS_LOCK_INITIALIZED, &lsp->ls_flags) ||
	    test_bit(NFS_LOCK_LOST, &lsp->ls_flags))
		return 0;
	return nfs4_lock_expired(state, request);
}
#endif

static int _nfs4_proc_setlk(struct nfs4_state *state, int cmd, struct file_lock *request)
{
	struct nfs_inode *nfsi = NFS_I(state->inode);
	struct nfs4_state_owner *sp = state->owner;
	unsigned char fl_flags = request->fl_flags;
	int status;

	request->fl_flags |= FL_ACCESS;
	status = locks_lock_inode_wait(state->inode, request);
	if (status < 0)
		goto out;
	mutex_lock(&sp->so_delegreturn_mutex);
	down_read(&nfsi->rwsem);
	if (test_bit(NFS_DELEGATED_STATE, &state->flags)) {
		/* Yes: cache locks! */
		/* ...but avoid races with delegation recall... */
		request->fl_flags = fl_flags & ~FL_SLEEP;
		status = locks_lock_inode_wait(state->inode, request);
		up_read(&nfsi->rwsem);
		mutex_unlock(&sp->so_delegreturn_mutex);
		goto out;
	}
	up_read(&nfsi->rwsem);
	mutex_unlock(&sp->so_delegreturn_mutex);
	status = _nfs4_do_setlk(state, cmd, request, NFS_LOCK_NEW);
out:
	request->fl_flags = fl_flags;
	return status;
}

static int nfs4_proc_setlk(struct nfs4_state *state, int cmd, struct file_lock *request)
{
	struct nfs4_exception exception = {
		.state = state,
		.inode = state->inode,
		.interruptible = true,
	};
	int err;

	do {
		err = _nfs4_proc_setlk(state, cmd, request);
		if (err == -NFS4ERR_DENIED)
			err = -EAGAIN;
		err = nfs4_handle_exception(NFS_SERVER(state->inode),
				err, &exception);
	} while (exception.retry);
	return err;
}

#define NFS4_LOCK_MINTIMEOUT (1 * HZ)
#define NFS4_LOCK_MAXTIMEOUT (30 * HZ)

static int
nfs4_retry_setlk_simple(struct nfs4_state *state, int cmd,
			struct file_lock *request)
{
	int		status = -ERESTARTSYS;
	unsigned long	timeout = NFS4_LOCK_MINTIMEOUT;

	while(!signalled()) {
		status = nfs4_proc_setlk(state, cmd, request);
		if ((status != -EAGAIN) || IS_SETLK(cmd))
			break;
		__set_current_state(TASK_INTERRUPTIBLE|TASK_FREEZABLE);
		schedule_timeout(timeout);
		timeout *= 2;
		timeout = min_t(unsigned long, NFS4_LOCK_MAXTIMEOUT, timeout);
		status = -ERESTARTSYS;
	}
	return status;
}

#ifdef CONFIG_NFS_V4_1
struct nfs4_lock_waiter {
	struct inode		*inode;
	struct nfs_lowner	owner;
	wait_queue_entry_t	wait;
};

static int
nfs4_wake_lock_waiter(wait_queue_entry_t *wait, unsigned int mode, int flags, void *key)
{
	struct nfs4_lock_waiter	*waiter	=
		container_of(wait, struct nfs4_lock_waiter, wait);

	/* NULL key means to wake up everyone */
	if (key) {
		struct cb_notify_lock_args	*cbnl = key;
		struct nfs_lowner		*lowner = &cbnl->cbnl_owner,
						*wowner = &waiter->owner;

		/* Only wake if the callback was for the same owner. */
		if (lowner->id != wowner->id || lowner->s_dev != wowner->s_dev)
			return 0;

		/* Make sure it's for the right inode */
		if (nfs_compare_fh(NFS_FH(waiter->inode), &cbnl->cbnl_fh))
			return 0;
	}

	return woken_wake_function(wait, mode, flags, key);
}

static int
nfs4_retry_setlk(struct nfs4_state *state, int cmd, struct file_lock *request)
{
	struct nfs4_lock_state *lsp = request->fl_u.nfs4_fl.owner;
	struct nfs_server *server = NFS_SERVER(state->inode);
	struct nfs_client *clp = server->nfs_client;
	wait_queue_head_t *q = &clp->cl_lock_waitq;
	struct nfs4_lock_waiter waiter = {
		.inode = state->inode,
		.owner = { .clientid = clp->cl_clientid,
			   .id = lsp->ls_seqid.owner_id,
			   .s_dev = server->s_dev },
	};
	int status;

	/* Don't bother with waitqueue if we don't expect a callback */
	if (!test_bit(NFS_STATE_MAY_NOTIFY_LOCK, &state->flags))
		return nfs4_retry_setlk_simple(state, cmd, request);

	init_wait(&waiter.wait);
	waiter.wait.func = nfs4_wake_lock_waiter;
	add_wait_queue(q, &waiter.wait);

	do {
		status = nfs4_proc_setlk(state, cmd, request);
		if (status != -EAGAIN || IS_SETLK(cmd))
			break;

		status = -ERESTARTSYS;
		wait_woken(&waiter.wait, TASK_INTERRUPTIBLE|TASK_FREEZABLE,
			   NFS4_LOCK_MAXTIMEOUT);
	} while (!signalled());

	remove_wait_queue(q, &waiter.wait);

	return status;
}
#else /* !CONFIG_NFS_V4_1 */
static inline int
nfs4_retry_setlk(struct nfs4_state *state, int cmd, struct file_lock *request)
{
	return nfs4_retry_setlk_simple(state, cmd, request);
}
#endif

static int
nfs4_proc_lock(struct file *filp, int cmd, struct file_lock *request)
{
	struct nfs_open_context *ctx;
	struct nfs4_state *state;
	int status;

	/* verify open state */
	ctx = nfs_file_open_context(filp);
	state = ctx->state;

	if (IS_GETLK(cmd)) {
		if (state != NULL)
			return nfs4_proc_getlk(state, F_GETLK, request);
		return 0;
	}

	if (!(IS_SETLK(cmd) || IS_SETLKW(cmd)))
		return -EINVAL;

	if (request->fl_type == F_UNLCK) {
		if (state != NULL)
			return nfs4_proc_unlck(state, cmd, request);
		return 0;
	}

	if (state == NULL)
		return -ENOLCK;

	if ((request->fl_flags & FL_POSIX) &&
	    !test_bit(NFS_STATE_POSIX_LOCKS, &state->flags))
		return -ENOLCK;

	/*
	 * Don't rely on the VFS having checked the file open mode,
	 * since it won't do this for flock() locks.
	 */
	switch (request->fl_type) {
	case F_RDLCK:
		if (!(filp->f_mode & FMODE_READ))
			return -EBADF;
		break;
	case F_WRLCK:
		if (!(filp->f_mode & FMODE_WRITE))
			return -EBADF;
	}

	status = nfs4_set_lock_state(state, request);
	if (status != 0)
		return status;

	return nfs4_retry_setlk(state, cmd, request);
}

static int nfs4_delete_lease(struct file *file, void **priv)
{
	return generic_setlease(file, F_UNLCK, NULL, priv);
}

static int nfs4_add_lease(struct file *file, long arg, struct file_lock **lease,
			  void **priv)
{
	struct inode *inode = file_inode(file);
	fmode_t type = arg == F_RDLCK ? FMODE_READ : FMODE_WRITE;
	int ret;

	/* No delegation, no lease */
	if (!nfs4_have_delegation(inode, type))
		return -EAGAIN;
	ret = generic_setlease(file, arg, lease, priv);
	if (ret || nfs4_have_delegation(inode, type))
		return ret;
	/* We raced with a delegation return */
	nfs4_delete_lease(file, priv);
	return -EAGAIN;
}

int nfs4_proc_setlease(struct file *file, long arg, struct file_lock **lease,
		       void **priv)
{
	switch (arg) {
	case F_RDLCK:
	case F_WRLCK:
		return nfs4_add_lease(file, arg, lease, priv);
	case F_UNLCK:
		return nfs4_delete_lease(file, priv);
	default:
		return -EINVAL;
	}
}

int nfs4_lock_delegation_recall(struct file_lock *fl, struct nfs4_state *state, const nfs4_stateid *stateid)
{
	struct nfs_server *server = NFS_SERVER(state->inode);
	int err;

	err = nfs4_set_lock_state(state, fl);
	if (err != 0)
		return err;
	do {
		err = _nfs4_do_setlk(state, F_SETLK, fl, NFS_LOCK_NEW);
		if (err != -NFS4ERR_DELAY)
			break;
		ssleep(1);
	} while (err == -NFS4ERR_DELAY);
	return nfs4_handle_delegation_recall_error(server, state, stateid, fl, err);
}

struct nfs_release_lockowner_data {
	struct nfs4_lock_state *lsp;
	struct nfs_server *server;
	struct nfs_release_lockowner_args args;
	struct nfs_release_lockowner_res res;
	unsigned long timestamp;
};

static void nfs4_release_lockowner_prepare(struct rpc_task *task, void *calldata)
{
	struct nfs_release_lockowner_data *data = calldata;
	struct nfs_server *server = data->server;
	nfs4_setup_sequence(server->nfs_client, &data->args.seq_args,
			   &data->res.seq_res, task);
	data->args.lock_owner.clientid = server->nfs_client->cl_clientid;
	data->timestamp = jiffies;
}

static void nfs4_release_lockowner_done(struct rpc_task *task, void *calldata)
{
	struct nfs_release_lockowner_data *data = calldata;
	struct nfs_server *server = data->server;

	nfs40_sequence_done(task, &data->res.seq_res);

	switch (task->tk_status) {
	case 0:
		renew_lease(server, data->timestamp);
		break;
	case -NFS4ERR_STALE_CLIENTID:
	case -NFS4ERR_EXPIRED:
		nfs4_schedule_lease_recovery(server->nfs_client);
		break;
	case -NFS4ERR_LEASE_MOVED:
	case -NFS4ERR_DELAY:
		if (nfs4_async_handle_error(task, server,
					    NULL, NULL) == -EAGAIN)
			rpc_restart_call_prepare(task);
	}
}

static void nfs4_release_lockowner_release(void *calldata)
{
	struct nfs_release_lockowner_data *data = calldata;
	nfs4_free_lock_state(data->server, data->lsp);
	kfree(calldata);
}

static const struct rpc_call_ops nfs4_release_lockowner_ops = {
	.rpc_call_prepare = nfs4_release_lockowner_prepare,
	.rpc_call_done = nfs4_release_lockowner_done,
	.rpc_release = nfs4_release_lockowner_release,
};

static void
nfs4_release_lockowner(struct nfs_server *server, struct nfs4_lock_state *lsp)
{
	struct nfs_release_lockowner_data *data;
	struct rpc_message msg = {
		.rpc_proc = &nfs4_procedures[NFSPROC4_CLNT_RELEASE_LOCKOWNER],
	};

	if (server->nfs_client->cl_mvops->minor_version != 0)
		return;

	data = kmalloc(sizeof(*data), GFP_KERNEL);
	if (!data)
		return;
	data->lsp = lsp;
	data->server = server;
	data->args.lock_owner.clientid = server->nfs_client->cl_clientid;
	data->args.lock_owner.id = lsp->ls_seqid.owner_id;
	data->args.lock_owner.s_dev = server->s_dev;

	msg.rpc_argp = &data->args;
	msg.rpc_resp = &data->res;
	nfs4_init_sequence(&data->args.seq_args, &data->res.seq_res, 0, 0);
	rpc_call_async(server->client, &msg, 0, &nfs4_release_lockowner_ops, data);
}

#define XATTR_NAME_NFSV4_ACL "system.nfs4_acl"

static int nfs4_xattr_set_nfs4_acl(const struct xattr_handler *handler,
				   struct user_namespace *mnt_userns,
				   struct dentry *unused, struct inode *inode,
				   const char *key, const void *buf,
				   size_t buflen, int flags)
{
	return nfs4_proc_set_acl(inode, buf, buflen, NFS4ACL_ACL);
}

static int nfs4_xattr_get_nfs4_acl(const struct xattr_handler *handler,
				   struct dentry *unused, struct inode *inode,
				   const char *key, void *buf, size_t buflen)
{
	return nfs4_proc_get_acl(inode, buf, buflen, NFS4ACL_ACL);
}

static bool nfs4_xattr_list_nfs4_acl(struct dentry *dentry)
{
	return nfs4_server_supports_acls(NFS_SB(dentry->d_sb), NFS4ACL_ACL);
}

#if defined(CONFIG_NFS_V4_1)
#define XATTR_NAME_NFSV4_DACL "system.nfs4_dacl"

static int nfs4_xattr_set_nfs4_dacl(const struct xattr_handler *handler,
				    struct user_namespace *mnt_userns,
				    struct dentry *unused, struct inode *inode,
				    const char *key, const void *buf,
				    size_t buflen, int flags)
{
	return nfs4_proc_set_acl(inode, buf, buflen, NFS4ACL_DACL);
}

static int nfs4_xattr_get_nfs4_dacl(const struct xattr_handler *handler,
				    struct dentry *unused, struct inode *inode,
				    const char *key, void *buf, size_t buflen)
{
	return nfs4_proc_get_acl(inode, buf, buflen, NFS4ACL_DACL);
}

static bool nfs4_xattr_list_nfs4_dacl(struct dentry *dentry)
{
	return nfs4_server_supports_acls(NFS_SB(dentry->d_sb), NFS4ACL_DACL);
}

#define XATTR_NAME_NFSV4_SACL "system.nfs4_sacl"

static int nfs4_xattr_set_nfs4_sacl(const struct xattr_handler *handler,
				    struct user_namespace *mnt_userns,
				    struct dentry *unused, struct inode *inode,
				    const char *key, const void *buf,
				    size_t buflen, int flags)
{
	return nfs4_proc_set_acl(inode, buf, buflen, NFS4ACL_SACL);
}

static int nfs4_xattr_get_nfs4_sacl(const struct xattr_handler *handler,
				    struct dentry *unused, struct inode *inode,
				    const char *key, void *buf, size_t buflen)
{
	return nfs4_proc_get_acl(inode, buf, buflen, NFS4ACL_SACL);
}

static bool nfs4_xattr_list_nfs4_sacl(struct dentry *dentry)
{
	return nfs4_server_supports_acls(NFS_SB(dentry->d_sb), NFS4ACL_SACL);
}

#endif

#ifdef CONFIG_NFS_V4_SECURITY_LABEL

static int nfs4_xattr_set_nfs4_label(const struct xattr_handler *handler,
				     struct user_namespace *mnt_userns,
				     struct dentry *unused, struct inode *inode,
				     const char *key, const void *buf,
				     size_t buflen, int flags)
{
	if (security_ismaclabel(key))
		return nfs4_set_security_label(inode, buf, buflen);

	return -EOPNOTSUPP;
}

static int nfs4_xattr_get_nfs4_label(const struct xattr_handler *handler,
				     struct dentry *unused, struct inode *inode,
				     const char *key, void *buf, size_t buflen)
{
	if (security_ismaclabel(key))
		return nfs4_get_security_label(inode, buf, buflen);
	return -EOPNOTSUPP;
}

static ssize_t
nfs4_listxattr_nfs4_label(struct inode *inode, char *list, size_t list_len)
{
	int len = 0;

	if (nfs_server_capable(inode, NFS_CAP_SECURITY_LABEL)) {
		len = security_inode_listsecurity(inode, list, list_len);
		if (len >= 0 && list_len && len > list_len)
			return -ERANGE;
	}
	return len;
}

static const struct xattr_handler nfs4_xattr_nfs4_label_handler = {
	.prefix = XATTR_SECURITY_PREFIX,
	.get	= nfs4_xattr_get_nfs4_label,
	.set	= nfs4_xattr_set_nfs4_label,
};

#else

static ssize_t
nfs4_listxattr_nfs4_label(struct inode *inode, char *list, size_t list_len)
{
	return 0;
}

#endif

#ifdef CONFIG_NFS_V4_2
static int nfs4_xattr_set_nfs4_user(const struct xattr_handler *handler,
				    struct user_namespace *mnt_userns,
				    struct dentry *unused, struct inode *inode,
				    const char *key, const void *buf,
				    size_t buflen, int flags)
{
	u32 mask;
	int ret;

	if (!nfs_server_capable(inode, NFS_CAP_XATTR))
		return -EOPNOTSUPP;

	/*
	 * There is no mapping from the MAY_* flags to the NFS_ACCESS_XA*
	 * flags right now. Handling of xattr operations use the normal
	 * file read/write permissions.
	 *
	 * Just in case the server has other ideas (which RFC 8276 allows),
	 * do a cached access check for the XA* flags to possibly avoid
	 * doing an RPC and getting EACCES back.
	 */
	if (!nfs_access_get_cached(inode, current_cred(), &mask, true)) {
		if (!(mask & NFS_ACCESS_XAWRITE))
			return -EACCES;
	}

	if (buf == NULL) {
		ret = nfs42_proc_removexattr(inode, key);
		if (!ret)
			nfs4_xattr_cache_remove(inode, key);
	} else {
		ret = nfs42_proc_setxattr(inode, key, buf, buflen, flags);
		if (!ret)
			nfs4_xattr_cache_add(inode, key, buf, NULL, buflen);
	}

	return ret;
}

static int nfs4_xattr_get_nfs4_user(const struct xattr_handler *handler,
				    struct dentry *unused, struct inode *inode,
				    const char *key, void *buf, size_t buflen)
{
	u32 mask;
	ssize_t ret;

	if (!nfs_server_capable(inode, NFS_CAP_XATTR))
		return -EOPNOTSUPP;

	if (!nfs_access_get_cached(inode, current_cred(), &mask, true)) {
		if (!(mask & NFS_ACCESS_XAREAD))
			return -EACCES;
	}

	ret = nfs_revalidate_inode(inode, NFS_INO_INVALID_CHANGE);
	if (ret)
		return ret;

	ret = nfs4_xattr_cache_get(inode, key, buf, buflen);
	if (ret >= 0 || (ret < 0 && ret != -ENOENT))
		return ret;

	ret = nfs42_proc_getxattr(inode, key, buf, buflen);

	return ret;
}

static ssize_t
nfs4_listxattr_nfs4_user(struct inode *inode, char *list, size_t list_len)
{
	u64 cookie;
	bool eof;
	ssize_t ret, size;
	char *buf;
	size_t buflen;
	u32 mask;

	if (!nfs_server_capable(inode, NFS_CAP_XATTR))
		return 0;

	if (!nfs_access_get_cached(inode, current_cred(), &mask, true)) {
		if (!(mask & NFS_ACCESS_XALIST))
			return 0;
	}

	ret = nfs_revalidate_inode(inode, NFS_INO_INVALID_CHANGE);
	if (ret)
		return ret;

	ret = nfs4_xattr_cache_list(inode, list, list_len);
	if (ret >= 0 || (ret < 0 && ret != -ENOENT))
		return ret;

	cookie = 0;
	eof = false;
	buflen = list_len ? list_len : XATTR_LIST_MAX;
	buf = list_len ? list : NULL;
	size = 0;

	while (!eof) {
		ret = nfs42_proc_listxattrs(inode, buf, buflen,
		    &cookie, &eof);
		if (ret < 0)
			return ret;

		if (list_len) {
			buf += ret;
			buflen -= ret;
		}
		size += ret;
	}

	if (list_len)
		nfs4_xattr_cache_set_list(inode, list, size);

	return size;
}

#else

static ssize_t
nfs4_listxattr_nfs4_user(struct inode *inode, char *list, size_t list_len)
{
	return 0;
}
#endif /* CONFIG_NFS_V4_2 */

/*
 * nfs_fhget will use either the mounted_on_fileid or the fileid
 */
static void nfs_fixup_referral_attributes(struct nfs_fattr *fattr)
{
	if (!(((fattr->valid & NFS_ATTR_FATTR_MOUNTED_ON_FILEID) ||
	       (fattr->valid & NFS_ATTR_FATTR_FILEID)) &&
	      (fattr->valid & NFS_ATTR_FATTR_FSID) &&
	      (fattr->valid & NFS_ATTR_FATTR_V4_LOCATIONS)))
		return;

	fattr->valid |= NFS_ATTR_FATTR_TYPE | NFS_ATTR_FATTR_MODE |
		NFS_ATTR_FATTR_NLINK | NFS_ATTR_FATTR_V4_REFERRAL;
	fattr->mode = S_IFDIR | S_IRUGO | S_IXUGO;
	fattr->nlink = 2;
}

static int _nfs4_proc_fs_locations(struct rpc_clnt *client, struct inode *dir,
				   const struct qstr *name,
				   struct nfs4_fs_locations *fs_locations,
				   struct page *page)
{
	struct nfs_server *server = NFS_SERVER(dir);
	u32 bitmask[3];
	struct nfs4_fs_locations_arg args = {
		.dir_fh = NFS_FH(dir),
		.name = name,
		.page = page,
		.bitmask = bitmask,
	};
	struct nfs4_fs_locations_res res = {
		.fs_locations = fs_locations,
	};
	struct rpc_message msg = {
		.rpc_proc = &nfs4_procedures[NFSPROC4_CLNT_FS_LOCATIONS],
		.rpc_argp = &args,
		.rpc_resp = &res,
	};
	int status;

	dprintk("%s: start\n", __func__);

	bitmask[0] = nfs4_fattr_bitmap[0] | FATTR4_WORD0_FS_LOCATIONS;
	bitmask[1] = nfs4_fattr_bitmap[1];

	/* Ask for the fileid of the absent filesystem if mounted_on_fileid
	 * is not supported */
	if (NFS_SERVER(dir)->attr_bitmask[1] & FATTR4_WORD1_MOUNTED_ON_FILEID)
		bitmask[0] &= ~FATTR4_WORD0_FILEID;
	else
		bitmask[1] &= ~FATTR4_WORD1_MOUNTED_ON_FILEID;

	nfs_fattr_init(fs_locations->fattr);
	fs_locations->server = server;
	fs_locations->nlocations = 0;
	status = nfs4_call_sync(client, server, &msg, &args.seq_args, &res.seq_res, 0);
	dprintk("%s: returned status = %d\n", __func__, status);
	return status;
}

int nfs4_proc_fs_locations(struct rpc_clnt *client, struct inode *dir,
			   const struct qstr *name,
			   struct nfs4_fs_locations *fs_locations,
			   struct page *page)
{
	struct nfs4_exception exception = {
		.interruptible = true,
	};
	int err;
	do {
		err = _nfs4_proc_fs_locations(client, dir, name,
				fs_locations, page);
		trace_nfs4_get_fs_locations(dir, name, err);
		err = nfs4_handle_exception(NFS_SERVER(dir), err,
				&exception);
	} while (exception.retry);
	return err;
}

/*
 * This operation also signals the server that this client is
 * performing migration recovery.  The server can stop returning
 * NFS4ERR_LEASE_MOVED to this client.  A RENEW operation is
 * appended to this compound to identify the client ID which is
 * performing recovery.
 */
static int _nfs40_proc_get_locations(struct nfs_server *server,
				     struct nfs_fh *fhandle,
				     struct nfs4_fs_locations *locations,
				     struct page *page, const struct cred *cred)
{
	struct rpc_clnt *clnt = server->client;
	u32 bitmask[2] = {
		[0] = FATTR4_WORD0_FSID | FATTR4_WORD0_FS_LOCATIONS,
	};
	struct nfs4_fs_locations_arg args = {
		.clientid	= server->nfs_client->cl_clientid,
		.fh		= fhandle,
		.page		= page,
		.bitmask	= bitmask,
		.migration	= 1,		/* skip LOOKUP */
		.renew		= 1,		/* append RENEW */
	};
	struct nfs4_fs_locations_res res = {
		.fs_locations	= locations,
		.migration	= 1,
		.renew		= 1,
	};
	struct rpc_message msg = {
		.rpc_proc	= &nfs4_procedures[NFSPROC4_CLNT_FS_LOCATIONS],
		.rpc_argp	= &args,
		.rpc_resp	= &res,
		.rpc_cred	= cred,
	};
	unsigned long now = jiffies;
	int status;

	nfs_fattr_init(locations->fattr);
	locations->server = server;
	locations->nlocations = 0;

	nfs4_init_sequence(&args.seq_args, &res.seq_res, 0, 1);
	status = nfs4_call_sync_sequence(clnt, server, &msg,
					&args.seq_args, &res.seq_res);
	if (status)
		return status;

	renew_lease(server, now);
	return 0;
}

#ifdef CONFIG_NFS_V4_1

/*
 * This operation also signals the server that this client is
 * performing migration recovery.  The server can stop asserting
 * SEQ4_STATUS_LEASE_MOVED for this client.  The client ID
 * performing this operation is identified in the SEQUENCE
 * operation in this compound.
 *
 * When the client supports GETATTR(fs_locations_info), it can
 * be plumbed in here.
 */
static int _nfs41_proc_get_locations(struct nfs_server *server,
				     struct nfs_fh *fhandle,
				     struct nfs4_fs_locations *locations,
				     struct page *page, const struct cred *cred)
{
	struct rpc_clnt *clnt = server->client;
	u32 bitmask[2] = {
		[0] = FATTR4_WORD0_FSID | FATTR4_WORD0_FS_LOCATIONS,
	};
	struct nfs4_fs_locations_arg args = {
		.fh		= fhandle,
		.page		= page,
		.bitmask	= bitmask,
		.migration	= 1,		/* skip LOOKUP */
	};
	struct nfs4_fs_locations_res res = {
		.fs_locations	= locations,
		.migration	= 1,
	};
	struct rpc_message msg = {
		.rpc_proc	= &nfs4_procedures[NFSPROC4_CLNT_FS_LOCATIONS],
		.rpc_argp	= &args,
		.rpc_resp	= &res,
		.rpc_cred	= cred,
	};
	struct nfs4_call_sync_data data = {
		.seq_server = server,
		.seq_args = &args.seq_args,
		.seq_res = &res.seq_res,
	};
	struct rpc_task_setup task_setup_data = {
		.rpc_client = clnt,
		.rpc_message = &msg,
		.callback_ops = server->nfs_client->cl_mvops->call_sync_ops,
		.callback_data = &data,
		.flags = RPC_TASK_NO_ROUND_ROBIN,
	};
	int status;

	nfs_fattr_init(locations->fattr);
	locations->server = server;
	locations->nlocations = 0;

	nfs4_init_sequence(&args.seq_args, &res.seq_res, 0, 1);
	status = nfs4_call_sync_custom(&task_setup_data);
	if (status == NFS4_OK &&
	    res.seq_res.sr_status_flags & SEQ4_STATUS_LEASE_MOVED)
		status = -NFS4ERR_LEASE_MOVED;
	return status;
}

#endif	/* CONFIG_NFS_V4_1 */

/**
 * nfs4_proc_get_locations - discover locations for a migrated FSID
 * @server: pointer to nfs_server to process
 * @fhandle: pointer to the kernel NFS client file handle
 * @locations: result of query
 * @page: buffer
 * @cred: credential to use for this operation
 *
 * Returns NFS4_OK on success, a negative NFS4ERR status code if the
 * operation failed, or a negative errno if a local error occurred.
 *
 * On success, "locations" is filled in, but if the server has
 * no locations information, NFS_ATTR_FATTR_V4_LOCATIONS is not
 * asserted.
 *
 * -NFS4ERR_LEASE_MOVED is returned if the server still has leases
 * from this client that require migration recovery.
 */
int nfs4_proc_get_locations(struct nfs_server *server,
			    struct nfs_fh *fhandle,
			    struct nfs4_fs_locations *locations,
			    struct page *page, const struct cred *cred)
{
	struct nfs_client *clp = server->nfs_client;
	const struct nfs4_mig_recovery_ops *ops =
					clp->cl_mvops->mig_recovery_ops;
	struct nfs4_exception exception = {
		.interruptible = true,
	};
	int status;

	dprintk("%s: FSID %llx:%llx on \"%s\"\n", __func__,
		(unsigned long long)server->fsid.major,
		(unsigned long long)server->fsid.minor,
		clp->cl_hostname);
	nfs_display_fhandle(fhandle, __func__);

	do {
		status = ops->get_locations(server, fhandle, locations, page,
					    cred);
		if (status != -NFS4ERR_DELAY)
			break;
		nfs4_handle_exception(server, status, &exception);
	} while (exception.retry);
	return status;
}

/*
 * This operation also signals the server that this client is
 * performing "lease moved" recovery.  The server can stop
 * returning NFS4ERR_LEASE_MOVED to this client.  A RENEW operation
 * is appended to this compound to identify the client ID which is
 * performing recovery.
 */
static int _nfs40_proc_fsid_present(struct inode *inode, const struct cred *cred)
{
	struct nfs_server *server = NFS_SERVER(inode);
	struct nfs_client *clp = NFS_SERVER(inode)->nfs_client;
	struct rpc_clnt *clnt = server->client;
	struct nfs4_fsid_present_arg args = {
		.fh		= NFS_FH(inode),
		.clientid	= clp->cl_clientid,
		.renew		= 1,		/* append RENEW */
	};
	struct nfs4_fsid_present_res res = {
		.renew		= 1,
	};
	struct rpc_message msg = {
		.rpc_proc	= &nfs4_procedures[NFSPROC4_CLNT_FSID_PRESENT],
		.rpc_argp	= &args,
		.rpc_resp	= &res,
		.rpc_cred	= cred,
	};
	unsigned long now = jiffies;
	int status;

	res.fh = nfs_alloc_fhandle();
	if (res.fh == NULL)
		return -ENOMEM;

	nfs4_init_sequence(&args.seq_args, &res.seq_res, 0, 1);
	status = nfs4_call_sync_sequence(clnt, server, &msg,
						&args.seq_args, &res.seq_res);
	nfs_free_fhandle(res.fh);
	if (status)
		return status;

	do_renew_lease(clp, now);
	return 0;
}

#ifdef CONFIG_NFS_V4_1

/*
 * This operation also signals the server that this client is
 * performing "lease moved" recovery.  The server can stop asserting
 * SEQ4_STATUS_LEASE_MOVED for this client.  The client ID performing
 * this operation is identified in the SEQUENCE operation in this
 * compound.
 */
static int _nfs41_proc_fsid_present(struct inode *inode, const struct cred *cred)
{
	struct nfs_server *server = NFS_SERVER(inode);
	struct rpc_clnt *clnt = server->client;
	struct nfs4_fsid_present_arg args = {
		.fh		= NFS_FH(inode),
	};
	struct nfs4_fsid_present_res res = {
	};
	struct rpc_message msg = {
		.rpc_proc	= &nfs4_procedures[NFSPROC4_CLNT_FSID_PRESENT],
		.rpc_argp	= &args,
		.rpc_resp	= &res,
		.rpc_cred	= cred,
	};
	int status;

	res.fh = nfs_alloc_fhandle();
	if (res.fh == NULL)
		return -ENOMEM;

	nfs4_init_sequence(&args.seq_args, &res.seq_res, 0, 1);
	status = nfs4_call_sync_sequence(clnt, server, &msg,
						&args.seq_args, &res.seq_res);
	nfs_free_fhandle(res.fh);
	if (status == NFS4_OK &&
	    res.seq_res.sr_status_flags & SEQ4_STATUS_LEASE_MOVED)
		status = -NFS4ERR_LEASE_MOVED;
	return status;
}

#endif	/* CONFIG_NFS_V4_1 */

/**
 * nfs4_proc_fsid_present - Is this FSID present or absent on server?
 * @inode: inode on FSID to check
 * @cred: credential to use for this operation
 *
 * Server indicates whether the FSID is present, moved, or not
 * recognized.  This operation is necessary to clear a LEASE_MOVED
 * condition for this client ID.
 *
 * Returns NFS4_OK if the FSID is present on this server,
 * -NFS4ERR_MOVED if the FSID is no longer present, a negative
 *  NFS4ERR code if some error occurred on the server, or a
 *  negative errno if a local failure occurred.
 */
int nfs4_proc_fsid_present(struct inode *inode, const struct cred *cred)
{
	struct nfs_server *server = NFS_SERVER(inode);
	struct nfs_client *clp = server->nfs_client;
	const struct nfs4_mig_recovery_ops *ops =
					clp->cl_mvops->mig_recovery_ops;
	struct nfs4_exception exception = {
		.interruptible = true,
	};
	int status;

	dprintk("%s: FSID %llx:%llx on \"%s\"\n", __func__,
		(unsigned long long)server->fsid.major,
		(unsigned long long)server->fsid.minor,
		clp->cl_hostname);
	nfs_display_fhandle(NFS_FH(inode), __func__);

	do {
		status = ops->fsid_present(inode, cred);
		if (status != -NFS4ERR_DELAY)
			break;
		nfs4_handle_exception(server, status, &exception);
	} while (exception.retry);
	return status;
}

/*
 * If 'use_integrity' is true and the state managment nfs_client
 * cl_rpcclient is using krb5i/p, use the integrity protected cl_rpcclient
 * and the machine credential as per RFC3530bis and RFC5661 Security
 * Considerations sections. Otherwise, just use the user cred with the
 * filesystem's rpc_client.
 */
static int _nfs4_proc_secinfo(struct inode *dir, const struct qstr *name, struct nfs4_secinfo_flavors *flavors, bool use_integrity)
{
	int status;
	struct rpc_clnt *clnt = NFS_SERVER(dir)->client;
	struct nfs_client *clp = NFS_SERVER(dir)->nfs_client;
	struct nfs4_secinfo_arg args = {
		.dir_fh = NFS_FH(dir),
		.name   = name,
	};
	struct nfs4_secinfo_res res = {
		.flavors     = flavors,
	};
	struct rpc_message msg = {
		.rpc_proc = &nfs4_procedures[NFSPROC4_CLNT_SECINFO],
		.rpc_argp = &args,
		.rpc_resp = &res,
	};
	struct nfs4_call_sync_data data = {
		.seq_server = NFS_SERVER(dir),
		.seq_args = &args.seq_args,
		.seq_res = &res.seq_res,
	};
	struct rpc_task_setup task_setup = {
		.rpc_client = clnt,
		.rpc_message = &msg,
		.callback_ops = clp->cl_mvops->call_sync_ops,
		.callback_data = &data,
		.flags = RPC_TASK_NO_ROUND_ROBIN,
	};
	const struct cred *cred = NULL;

	if (use_integrity) {
		clnt = clp->cl_rpcclient;
		task_setup.rpc_client = clnt;

		cred = nfs4_get_clid_cred(clp);
		msg.rpc_cred = cred;
	}

	dprintk("NFS call  secinfo %s\n", name->name);

	nfs4_state_protect(clp, NFS_SP4_MACH_CRED_SECINFO, &clnt, &msg);
	nfs4_init_sequence(&args.seq_args, &res.seq_res, 0, 0);
	status = nfs4_call_sync_custom(&task_setup);

	dprintk("NFS reply  secinfo: %d\n", status);

	put_cred(cred);
	return status;
}

int nfs4_proc_secinfo(struct inode *dir, const struct qstr *name,
		      struct nfs4_secinfo_flavors *flavors)
{
	struct nfs4_exception exception = {
		.interruptible = true,
	};
	int err;
	do {
		err = -NFS4ERR_WRONGSEC;

		/* try to use integrity protection with machine cred */
		if (_nfs4_is_integrity_protected(NFS_SERVER(dir)->nfs_client))
			err = _nfs4_proc_secinfo(dir, name, flavors, true);

		/*
		 * if unable to use integrity protection, or SECINFO with
		 * integrity protection returns NFS4ERR_WRONGSEC (which is
		 * disallowed by spec, but exists in deployed servers) use
		 * the current filesystem's rpc_client and the user cred.
		 */
		if (err == -NFS4ERR_WRONGSEC)
			err = _nfs4_proc_secinfo(dir, name, flavors, false);

		trace_nfs4_secinfo(dir, name, err);
		err = nfs4_handle_exception(NFS_SERVER(dir), err,
				&exception);
	} while (exception.retry);
	return err;
}

#ifdef CONFIG_NFS_V4_1
/*
 * Check the exchange flags returned by the server for invalid flags, having
 * both PNFS and NON_PNFS flags set, and not having one of NON_PNFS, PNFS, or
 * DS flags set.
 */
static int nfs4_check_cl_exchange_flags(u32 flags, u32 version)
{
	if (version >= 2 && (flags & ~EXCHGID4_2_FLAG_MASK_R))
		goto out_inval;
	else if (version < 2 && (flags & ~EXCHGID4_FLAG_MASK_R))
		goto out_inval;
	if ((flags & EXCHGID4_FLAG_USE_PNFS_MDS) &&
	    (flags & EXCHGID4_FLAG_USE_NON_PNFS))
		goto out_inval;
	if (!(flags & (EXCHGID4_FLAG_MASK_PNFS)))
		goto out_inval;
	return NFS_OK;
out_inval:
	return -NFS4ERR_INVAL;
}

static bool
nfs41_same_server_scope(struct nfs41_server_scope *a,
			struct nfs41_server_scope *b)
{
	if (a->server_scope_sz != b->server_scope_sz)
		return false;
	return memcmp(a->server_scope, b->server_scope, a->server_scope_sz) == 0;
}

static void
nfs4_bind_one_conn_to_session_done(struct rpc_task *task, void *calldata)
{
	struct nfs41_bind_conn_to_session_args *args = task->tk_msg.rpc_argp;
	struct nfs41_bind_conn_to_session_res *res = task->tk_msg.rpc_resp;
	struct nfs_client *clp = args->client;

	switch (task->tk_status) {
	case -NFS4ERR_BADSESSION:
	case -NFS4ERR_DEADSESSION:
		nfs4_schedule_session_recovery(clp->cl_session,
				task->tk_status);
		return;
	}
	if (args->dir == NFS4_CDFC4_FORE_OR_BOTH &&
			res->dir != NFS4_CDFS4_BOTH) {
		rpc_task_close_connection(task);
		if (args->retries++ < MAX_BIND_CONN_TO_SESSION_RETRIES)
			rpc_restart_call(task);
	}
}

static const struct rpc_call_ops nfs4_bind_one_conn_to_session_ops = {
	.rpc_call_done =  nfs4_bind_one_conn_to_session_done,
};

/*
 * nfs4_proc_bind_one_conn_to_session()
 *
 * The 4.1 client currently uses the same TCP connection for the
 * fore and backchannel.
 */
static
int nfs4_proc_bind_one_conn_to_session(struct rpc_clnt *clnt,
		struct rpc_xprt *xprt,
		struct nfs_client *clp,
		const struct cred *cred)
{
	int status;
	struct nfs41_bind_conn_to_session_args args = {
		.client = clp,
		.dir = NFS4_CDFC4_FORE_OR_BOTH,
		.retries = 0,
	};
	struct nfs41_bind_conn_to_session_res res;
	struct rpc_message msg = {
		.rpc_proc =
			&nfs4_procedures[NFSPROC4_CLNT_BIND_CONN_TO_SESSION],
		.rpc_argp = &args,
		.rpc_resp = &res,
		.rpc_cred = cred,
	};
	struct rpc_task_setup task_setup_data = {
		.rpc_client = clnt,
		.rpc_xprt = xprt,
		.callback_ops = &nfs4_bind_one_conn_to_session_ops,
		.rpc_message = &msg,
		.flags = RPC_TASK_TIMEOUT,
	};
	struct rpc_task *task;

	nfs4_copy_sessionid(&args.sessionid, &clp->cl_session->sess_id);
	if (!(clp->cl_session->flags & SESSION4_BACK_CHAN))
		args.dir = NFS4_CDFC4_FORE;

	/* Do not set the backchannel flag unless this is clnt->cl_xprt */
	if (xprt != rcu_access_pointer(clnt->cl_xprt))
		args.dir = NFS4_CDFC4_FORE;

	task = rpc_run_task(&task_setup_data);
	if (!IS_ERR(task)) {
		status = task->tk_status;
		rpc_put_task(task);
	} else
		status = PTR_ERR(task);
	trace_nfs4_bind_conn_to_session(clp, status);
	if (status == 0) {
		if (memcmp(res.sessionid.data,
		    clp->cl_session->sess_id.data, NFS4_MAX_SESSIONID_LEN)) {
			dprintk("NFS: %s: Session ID mismatch\n", __func__);
			return -EIO;
		}
		if ((res.dir & args.dir) != res.dir || res.dir == 0) {
			dprintk("NFS: %s: Unexpected direction from server\n",
				__func__);
			return -EIO;
		}
		if (res.use_conn_in_rdma_mode != args.use_conn_in_rdma_mode) {
			dprintk("NFS: %s: Server returned RDMA mode = true\n",
				__func__);
			return -EIO;
		}
	}

	return status;
}

struct rpc_bind_conn_calldata {
	struct nfs_client *clp;
	const struct cred *cred;
};

static int
nfs4_proc_bind_conn_to_session_callback(struct rpc_clnt *clnt,
		struct rpc_xprt *xprt,
		void *calldata)
{
	struct rpc_bind_conn_calldata *p = calldata;

	return nfs4_proc_bind_one_conn_to_session(clnt, xprt, p->clp, p->cred);
}

int nfs4_proc_bind_conn_to_session(struct nfs_client *clp, const struct cred *cred)
{
	struct rpc_bind_conn_calldata data = {
		.clp = clp,
		.cred = cred,
	};
	return rpc_clnt_iterate_for_each_xprt(clp->cl_rpcclient,
			nfs4_proc_bind_conn_to_session_callback, &data);
}

/*
 * Minimum set of SP4_MACH_CRED operations from RFC 5661 in the enforce map
 * and operations we'd like to see to enable certain features in the allow map
 */
static const struct nfs41_state_protection nfs4_sp4_mach_cred_request = {
	.how = SP4_MACH_CRED,
	.enforce.u.words = {
		[1] = 1 << (OP_BIND_CONN_TO_SESSION - 32) |
		      1 << (OP_EXCHANGE_ID - 32) |
		      1 << (OP_CREATE_SESSION - 32) |
		      1 << (OP_DESTROY_SESSION - 32) |
		      1 << (OP_DESTROY_CLIENTID - 32)
	},
	.allow.u.words = {
		[0] = 1 << (OP_CLOSE) |
		      1 << (OP_OPEN_DOWNGRADE) |
		      1 << (OP_LOCKU) |
		      1 << (OP_DELEGRETURN) |
		      1 << (OP_COMMIT),
		[1] = 1 << (OP_SECINFO - 32) |
		      1 << (OP_SECINFO_NO_NAME - 32) |
		      1 << (OP_LAYOUTRETURN - 32) |
		      1 << (OP_TEST_STATEID - 32) |
		      1 << (OP_FREE_STATEID - 32) |
		      1 << (OP_WRITE - 32)
	}
};

/*
 * Select the state protection mode for client `clp' given the server results
 * from exchange_id in `sp'.
 *
 * Returns 0 on success, negative errno otherwise.
 */
static int nfs4_sp4_select_mode(struct nfs_client *clp,
				 struct nfs41_state_protection *sp)
{
	static const u32 supported_enforce[NFS4_OP_MAP_NUM_WORDS] = {
		[1] = 1 << (OP_BIND_CONN_TO_SESSION - 32) |
		      1 << (OP_EXCHANGE_ID - 32) |
		      1 << (OP_CREATE_SESSION - 32) |
		      1 << (OP_DESTROY_SESSION - 32) |
		      1 << (OP_DESTROY_CLIENTID - 32)
	};
	unsigned long flags = 0;
	unsigned int i;
	int ret = 0;

	if (sp->how == SP4_MACH_CRED) {
		/* Print state protect result */
		dfprintk(MOUNT, "Server SP4_MACH_CRED support:\n");
		for (i = 0; i <= LAST_NFS4_OP; i++) {
			if (test_bit(i, sp->enforce.u.longs))
				dfprintk(MOUNT, "  enforce op %d\n", i);
			if (test_bit(i, sp->allow.u.longs))
				dfprintk(MOUNT, "  allow op %d\n", i);
		}

		/* make sure nothing is on enforce list that isn't supported */
		for (i = 0; i < NFS4_OP_MAP_NUM_WORDS; i++) {
			if (sp->enforce.u.words[i] & ~supported_enforce[i]) {
				dfprintk(MOUNT, "sp4_mach_cred: disabled\n");
				ret = -EINVAL;
				goto out;
			}
		}

		/*
		 * Minimal mode - state operations are allowed to use machine
		 * credential.  Note this already happens by default, so the
		 * client doesn't have to do anything more than the negotiation.
		 *
		 * NOTE: we don't care if EXCHANGE_ID is in the list -
		 *       we're already using the machine cred for exchange_id
		 *       and will never use a different cred.
		 */
		if (test_bit(OP_BIND_CONN_TO_SESSION, sp->enforce.u.longs) &&
		    test_bit(OP_CREATE_SESSION, sp->enforce.u.longs) &&
		    test_bit(OP_DESTROY_SESSION, sp->enforce.u.longs) &&
		    test_bit(OP_DESTROY_CLIENTID, sp->enforce.u.longs)) {
			dfprintk(MOUNT, "sp4_mach_cred:\n");
			dfprintk(MOUNT, "  minimal mode enabled\n");
			__set_bit(NFS_SP4_MACH_CRED_MINIMAL, &flags);
		} else {
			dfprintk(MOUNT, "sp4_mach_cred: disabled\n");
			ret = -EINVAL;
			goto out;
		}

		if (test_bit(OP_CLOSE, sp->allow.u.longs) &&
		    test_bit(OP_OPEN_DOWNGRADE, sp->allow.u.longs) &&
		    test_bit(OP_DELEGRETURN, sp->allow.u.longs) &&
		    test_bit(OP_LOCKU, sp->allow.u.longs)) {
			dfprintk(MOUNT, "  cleanup mode enabled\n");
			__set_bit(NFS_SP4_MACH_CRED_CLEANUP, &flags);
		}

		if (test_bit(OP_LAYOUTRETURN, sp->allow.u.longs)) {
			dfprintk(MOUNT, "  pnfs cleanup mode enabled\n");
			__set_bit(NFS_SP4_MACH_CRED_PNFS_CLEANUP, &flags);
		}

		if (test_bit(OP_SECINFO, sp->allow.u.longs) &&
		    test_bit(OP_SECINFO_NO_NAME, sp->allow.u.longs)) {
			dfprintk(MOUNT, "  secinfo mode enabled\n");
			__set_bit(NFS_SP4_MACH_CRED_SECINFO, &flags);
		}

		if (test_bit(OP_TEST_STATEID, sp->allow.u.longs) &&
		    test_bit(OP_FREE_STATEID, sp->allow.u.longs)) {
			dfprintk(MOUNT, "  stateid mode enabled\n");
			__set_bit(NFS_SP4_MACH_CRED_STATEID, &flags);
		}

		if (test_bit(OP_WRITE, sp->allow.u.longs)) {
			dfprintk(MOUNT, "  write mode enabled\n");
			__set_bit(NFS_SP4_MACH_CRED_WRITE, &flags);
		}

		if (test_bit(OP_COMMIT, sp->allow.u.longs)) {
			dfprintk(MOUNT, "  commit mode enabled\n");
			__set_bit(NFS_SP4_MACH_CRED_COMMIT, &flags);
		}
	}
out:
	clp->cl_sp4_flags = flags;
	return ret;
}

struct nfs41_exchange_id_data {
	struct nfs41_exchange_id_res res;
	struct nfs41_exchange_id_args args;
};

static void nfs4_exchange_id_release(void *data)
{
	struct nfs41_exchange_id_data *cdata =
					(struct nfs41_exchange_id_data *)data;

	nfs_put_client(cdata->args.client);
	kfree(cdata->res.impl_id);
	kfree(cdata->res.server_scope);
	kfree(cdata->res.server_owner);
	kfree(cdata);
}

static const struct rpc_call_ops nfs4_exchange_id_call_ops = {
	.rpc_release = nfs4_exchange_id_release,
};

/*
 * _nfs4_proc_exchange_id()
 *
 * Wrapper for EXCHANGE_ID operation.
 */
static struct rpc_task *
nfs4_run_exchange_id(struct nfs_client *clp, const struct cred *cred,
			u32 sp4_how, struct rpc_xprt *xprt)
{
	struct rpc_message msg = {
		.rpc_proc = &nfs4_procedures[NFSPROC4_CLNT_EXCHANGE_ID],
		.rpc_cred = cred,
	};
	struct rpc_task_setup task_setup_data = {
		.rpc_client = clp->cl_rpcclient,
		.callback_ops = &nfs4_exchange_id_call_ops,
		.rpc_message = &msg,
		.flags = RPC_TASK_TIMEOUT | RPC_TASK_NO_ROUND_ROBIN,
	};
	struct nfs41_exchange_id_data *calldata;
	int status;

	if (!refcount_inc_not_zero(&clp->cl_count))
		return ERR_PTR(-EIO);

	status = -ENOMEM;
	calldata = kzalloc(sizeof(*calldata), GFP_NOFS);
	if (!calldata)
		goto out;

	nfs4_init_boot_verifier(clp, &calldata->args.verifier);

	status = nfs4_init_uniform_client_string(clp);
	if (status)
		goto out_calldata;

	calldata->res.server_owner = kzalloc(sizeof(struct nfs41_server_owner),
						GFP_NOFS);
	status = -ENOMEM;
	if (unlikely(calldata->res.server_owner == NULL))
		goto out_calldata;

	calldata->res.server_scope = kzalloc(sizeof(struct nfs41_server_scope),
					GFP_NOFS);
	if (unlikely(calldata->res.server_scope == NULL))
		goto out_server_owner;

	calldata->res.impl_id = kzalloc(sizeof(struct nfs41_impl_id), GFP_NOFS);
	if (unlikely(calldata->res.impl_id == NULL))
		goto out_server_scope;

	switch (sp4_how) {
	case SP4_NONE:
		calldata->args.state_protect.how = SP4_NONE;
		break;

	case SP4_MACH_CRED:
		calldata->args.state_protect = nfs4_sp4_mach_cred_request;
		break;

	default:
		/* unsupported! */
		WARN_ON_ONCE(1);
		status = -EINVAL;
		goto out_impl_id;
	}
	if (xprt) {
		task_setup_data.rpc_xprt = xprt;
		task_setup_data.flags |= RPC_TASK_SOFTCONN;
		memcpy(calldata->args.verifier.data, clp->cl_confirm.data,
				sizeof(calldata->args.verifier.data));
	}
	calldata->args.client = clp;
	calldata->args.flags = EXCHGID4_FLAG_SUPP_MOVED_REFER |
	EXCHGID4_FLAG_BIND_PRINC_STATEID;
#ifdef CONFIG_NFS_V4_1_MIGRATION
	calldata->args.flags |= EXCHGID4_FLAG_SUPP_MOVED_MIGR;
#endif
	msg.rpc_argp = &calldata->args;
	msg.rpc_resp = &calldata->res;
	task_setup_data.callback_data = calldata;

	return rpc_run_task(&task_setup_data);

out_impl_id:
	kfree(calldata->res.impl_id);
out_server_scope:
	kfree(calldata->res.server_scope);
out_server_owner:
	kfree(calldata->res.server_owner);
out_calldata:
	kfree(calldata);
out:
	nfs_put_client(clp);
	return ERR_PTR(status);
}

/*
 * _nfs4_proc_exchange_id()
 *
 * Wrapper for EXCHANGE_ID operation.
 */
static int _nfs4_proc_exchange_id(struct nfs_client *clp, const struct cred *cred,
			u32 sp4_how)
{
	struct rpc_task *task;
	struct nfs41_exchange_id_args *argp;
	struct nfs41_exchange_id_res *resp;
	unsigned long now = jiffies;
	int status;

	task = nfs4_run_exchange_id(clp, cred, sp4_how, NULL);
	if (IS_ERR(task))
		return PTR_ERR(task);

	argp = task->tk_msg.rpc_argp;
	resp = task->tk_msg.rpc_resp;
	status = task->tk_status;
	if (status  != 0)
		goto out;

	status = nfs4_check_cl_exchange_flags(resp->flags,
			clp->cl_mvops->minor_version);
	if (status  != 0)
		goto out;

	status = nfs4_sp4_select_mode(clp, &resp->state_protect);
	if (status != 0)
		goto out;

	do_renew_lease(clp, now);

	clp->cl_clientid = resp->clientid;
	clp->cl_exchange_flags = resp->flags;
	clp->cl_seqid = resp->seqid;
	/* Client ID is not confirmed */
	if (!(resp->flags & EXCHGID4_FLAG_CONFIRMED_R))
		clear_bit(NFS4_SESSION_ESTABLISHED,
			  &clp->cl_session->session_state);

	if (clp->cl_serverscope != NULL &&
	    !nfs41_same_server_scope(clp->cl_serverscope,
				resp->server_scope)) {
		dprintk("%s: server_scope mismatch detected\n",
			__func__);
		set_bit(NFS4CLNT_SERVER_SCOPE_MISMATCH, &clp->cl_state);
	}

	swap(clp->cl_serverowner, resp->server_owner);
	swap(clp->cl_serverscope, resp->server_scope);
	swap(clp->cl_implid, resp->impl_id);

	/* Save the EXCHANGE_ID verifier session trunk tests */
	memcpy(clp->cl_confirm.data, argp->verifier.data,
	       sizeof(clp->cl_confirm.data));
out:
	trace_nfs4_exchange_id(clp, status);
	rpc_put_task(task);
	return status;
}

/*
 * nfs4_proc_exchange_id()
 *
 * Returns zero, a negative errno, or a negative NFS4ERR status code.
 *
 * Since the clientid has expired, all compounds using sessions
 * associated with the stale clientid will be returning
 * NFS4ERR_BADSESSION in the sequence operation, and will therefore
 * be in some phase of session reset.
 *
 * Will attempt to negotiate SP4_MACH_CRED if krb5i / krb5p auth is used.
 */
int nfs4_proc_exchange_id(struct nfs_client *clp, const struct cred *cred)
{
	rpc_authflavor_t authflavor = clp->cl_rpcclient->cl_auth->au_flavor;
	int status;

	/* try SP4_MACH_CRED if krb5i/p	*/
	if (authflavor == RPC_AUTH_GSS_KRB5I ||
	    authflavor == RPC_AUTH_GSS_KRB5P) {
		status = _nfs4_proc_exchange_id(clp, cred, SP4_MACH_CRED);
		if (!status)
			return 0;
	}

	/* try SP4_NONE */
	return _nfs4_proc_exchange_id(clp, cred, SP4_NONE);
}

/**
 * nfs4_test_session_trunk
 *
 * This is an add_xprt_test() test function called from
 * rpc_clnt_setup_test_and_add_xprt.
 *
 * The rpc_xprt_switch is referrenced by rpc_clnt_setup_test_and_add_xprt
 * and is dereferrenced in nfs4_exchange_id_release
 *
 * Upon success, add the new transport to the rpc_clnt
 *
 * @clnt: struct rpc_clnt to get new transport
 * @xprt: the rpc_xprt to test
 * @data: call data for _nfs4_proc_exchange_id.
 */
void nfs4_test_session_trunk(struct rpc_clnt *clnt, struct rpc_xprt *xprt,
			    void *data)
{
	struct nfs4_add_xprt_data *adata = data;
	struct rpc_task *task;
	int status;

	u32 sp4_how;

	dprintk("--> %s try %s\n", __func__,
		xprt->address_strings[RPC_DISPLAY_ADDR]);

	sp4_how = (adata->clp->cl_sp4_flags == 0 ? SP4_NONE : SP4_MACH_CRED);

	/* Test connection for session trunking. Async exchange_id call */
	task = nfs4_run_exchange_id(adata->clp, adata->cred, sp4_how, xprt);
	if (IS_ERR(task))
		return;

	status = task->tk_status;
	if (status == 0)
		status = nfs4_detect_session_trunking(adata->clp,
				task->tk_msg.rpc_resp, xprt);

	if (status == 0)
		rpc_clnt_xprt_switch_add_xprt(clnt, xprt);
	else if (rpc_clnt_xprt_switch_has_addr(clnt,
				(struct sockaddr *)&xprt->addr))
		rpc_clnt_xprt_switch_remove_xprt(clnt, xprt);

	rpc_put_task(task);
}
EXPORT_SYMBOL_GPL(nfs4_test_session_trunk);

static int _nfs4_proc_destroy_clientid(struct nfs_client *clp,
		const struct cred *cred)
{
	struct rpc_message msg = {
		.rpc_proc = &nfs4_procedures[NFSPROC4_CLNT_DESTROY_CLIENTID],
		.rpc_argp = clp,
		.rpc_cred = cred,
	};
	int status;

	status = rpc_call_sync(clp->cl_rpcclient, &msg,
			       RPC_TASK_TIMEOUT | RPC_TASK_NO_ROUND_ROBIN);
	trace_nfs4_destroy_clientid(clp, status);
	if (status)
		dprintk("NFS: Got error %d from the server %s on "
			"DESTROY_CLIENTID.", status, clp->cl_hostname);
	return status;
}

static int nfs4_proc_destroy_clientid(struct nfs_client *clp,
		const struct cred *cred)
{
	unsigned int loop;
	int ret;

	for (loop = NFS4_MAX_LOOP_ON_RECOVER; loop != 0; loop--) {
		ret = _nfs4_proc_destroy_clientid(clp, cred);
		switch (ret) {
		case -NFS4ERR_DELAY:
		case -NFS4ERR_CLIENTID_BUSY:
			ssleep(1);
			break;
		default:
			return ret;
		}
	}
	return 0;
}

int nfs4_destroy_clientid(struct nfs_client *clp)
{
	const struct cred *cred;
	int ret = 0;

	if (clp->cl_mvops->minor_version < 1)
		goto out;
	if (clp->cl_exchange_flags == 0)
		goto out;
	if (clp->cl_preserve_clid)
		goto out;
	cred = nfs4_get_clid_cred(clp);
	ret = nfs4_proc_destroy_clientid(clp, cred);
	put_cred(cred);
	switch (ret) {
	case 0:
	case -NFS4ERR_STALE_CLIENTID:
		clp->cl_exchange_flags = 0;
	}
out:
	return ret;
}

#endif /* CONFIG_NFS_V4_1 */

struct nfs4_get_lease_time_data {
	struct nfs4_get_lease_time_args *args;
	struct nfs4_get_lease_time_res *res;
	struct nfs_client *clp;
};

static void nfs4_get_lease_time_prepare(struct rpc_task *task,
					void *calldata)
{
	struct nfs4_get_lease_time_data *data =
			(struct nfs4_get_lease_time_data *)calldata;

	/* just setup sequence, do not trigger session recovery
	   since we're invoked within one */
	nfs4_setup_sequence(data->clp,
			&data->args->la_seq_args,
			&data->res->lr_seq_res,
			task);
}

/*
 * Called from nfs4_state_manager thread for session setup, so don't recover
 * from sequence operation or clientid errors.
 */
static void nfs4_get_lease_time_done(struct rpc_task *task, void *calldata)
{
	struct nfs4_get_lease_time_data *data =
			(struct nfs4_get_lease_time_data *)calldata;

	if (!nfs4_sequence_done(task, &data->res->lr_seq_res))
		return;
	switch (task->tk_status) {
	case -NFS4ERR_DELAY:
	case -NFS4ERR_GRACE:
		rpc_delay(task, NFS4_POLL_RETRY_MIN);
		task->tk_status = 0;
		fallthrough;
	case -NFS4ERR_RETRY_UNCACHED_REP:
		rpc_restart_call_prepare(task);
		return;
	}
}

static const struct rpc_call_ops nfs4_get_lease_time_ops = {
	.rpc_call_prepare = nfs4_get_lease_time_prepare,
	.rpc_call_done = nfs4_get_lease_time_done,
};

int nfs4_proc_get_lease_time(struct nfs_client *clp, struct nfs_fsinfo *fsinfo)
{
	struct nfs4_get_lease_time_args args;
	struct nfs4_get_lease_time_res res = {
		.lr_fsinfo = fsinfo,
	};
	struct nfs4_get_lease_time_data data = {
		.args = &args,
		.res = &res,
		.clp = clp,
	};
	struct rpc_message msg = {
		.rpc_proc = &nfs4_procedures[NFSPROC4_CLNT_GET_LEASE_TIME],
		.rpc_argp = &args,
		.rpc_resp = &res,
	};
	struct rpc_task_setup task_setup = {
		.rpc_client = clp->cl_rpcclient,
		.rpc_message = &msg,
		.callback_ops = &nfs4_get_lease_time_ops,
		.callback_data = &data,
		.flags = RPC_TASK_TIMEOUT,
	};

	nfs4_init_sequence(&args.la_seq_args, &res.lr_seq_res, 0, 1);
	return nfs4_call_sync_custom(&task_setup);
}

#ifdef CONFIG_NFS_V4_1

/*
 * Initialize the values to be used by the client in CREATE_SESSION
 * If nfs4_init_session set the fore channel request and response sizes,
 * use them.
 *
 * Set the back channel max_resp_sz_cached to zero to force the client to
 * always set csa_cachethis to FALSE because the current implementation
 * of the back channel DRC only supports caching the CB_SEQUENCE operation.
 */
static void nfs4_init_channel_attrs(struct nfs41_create_session_args *args,
				    struct rpc_clnt *clnt)
{
	unsigned int max_rqst_sz, max_resp_sz;
	unsigned int max_bc_payload = rpc_max_bc_payload(clnt);
	unsigned int max_bc_slots = rpc_num_bc_slots(clnt);

	max_rqst_sz = NFS_MAX_FILE_IO_SIZE + nfs41_maxwrite_overhead;
	max_resp_sz = NFS_MAX_FILE_IO_SIZE + nfs41_maxread_overhead;

	/* Fore channel attributes */
	args->fc_attrs.max_rqst_sz = max_rqst_sz;
	args->fc_attrs.max_resp_sz = max_resp_sz;
	args->fc_attrs.max_ops = NFS4_MAX_OPS;
	args->fc_attrs.max_reqs = max_session_slots;

	dprintk("%s: Fore Channel : max_rqst_sz=%u max_resp_sz=%u "
		"max_ops=%u max_reqs=%u\n",
		__func__,
		args->fc_attrs.max_rqst_sz, args->fc_attrs.max_resp_sz,
		args->fc_attrs.max_ops, args->fc_attrs.max_reqs);

	/* Back channel attributes */
	args->bc_attrs.max_rqst_sz = max_bc_payload;
	args->bc_attrs.max_resp_sz = max_bc_payload;
	args->bc_attrs.max_resp_sz_cached = 0;
	args->bc_attrs.max_ops = NFS4_MAX_BACK_CHANNEL_OPS;
	args->bc_attrs.max_reqs = max_t(unsigned short, max_session_cb_slots, 1);
	if (args->bc_attrs.max_reqs > max_bc_slots)
		args->bc_attrs.max_reqs = max_bc_slots;

	dprintk("%s: Back Channel : max_rqst_sz=%u max_resp_sz=%u "
		"max_resp_sz_cached=%u max_ops=%u max_reqs=%u\n",
		__func__,
		args->bc_attrs.max_rqst_sz, args->bc_attrs.max_resp_sz,
		args->bc_attrs.max_resp_sz_cached, args->bc_attrs.max_ops,
		args->bc_attrs.max_reqs);
}

static int nfs4_verify_fore_channel_attrs(struct nfs41_create_session_args *args,
		struct nfs41_create_session_res *res)
{
	struct nfs4_channel_attrs *sent = &args->fc_attrs;
	struct nfs4_channel_attrs *rcvd = &res->fc_attrs;

	if (rcvd->max_resp_sz > sent->max_resp_sz)
		return -EINVAL;
	/*
	 * Our requested max_ops is the minimum we need; we're not
	 * prepared to break up compounds into smaller pieces than that.
	 * So, no point even trying to continue if the server won't
	 * cooperate:
	 */
	if (rcvd->max_ops < sent->max_ops)
		return -EINVAL;
	if (rcvd->max_reqs == 0)
		return -EINVAL;
	if (rcvd->max_reqs > NFS4_MAX_SLOT_TABLE)
		rcvd->max_reqs = NFS4_MAX_SLOT_TABLE;
	return 0;
}

static int nfs4_verify_back_channel_attrs(struct nfs41_create_session_args *args,
		struct nfs41_create_session_res *res)
{
	struct nfs4_channel_attrs *sent = &args->bc_attrs;
	struct nfs4_channel_attrs *rcvd = &res->bc_attrs;

	if (!(res->flags & SESSION4_BACK_CHAN))
		goto out;
	if (rcvd->max_rqst_sz > sent->max_rqst_sz)
		return -EINVAL;
	if (rcvd->max_resp_sz < sent->max_resp_sz)
		return -EINVAL;
	if (rcvd->max_resp_sz_cached > sent->max_resp_sz_cached)
		return -EINVAL;
	if (rcvd->max_ops > sent->max_ops)
		return -EINVAL;
	if (rcvd->max_reqs > sent->max_reqs)
		return -EINVAL;
out:
	return 0;
}

static int nfs4_verify_channel_attrs(struct nfs41_create_session_args *args,
				     struct nfs41_create_session_res *res)
{
	int ret;

	ret = nfs4_verify_fore_channel_attrs(args, res);
	if (ret)
		return ret;
	return nfs4_verify_back_channel_attrs(args, res);
}

static void nfs4_update_session(struct nfs4_session *session,
		struct nfs41_create_session_res *res)
{
	nfs4_copy_sessionid(&session->sess_id, &res->sessionid);
	/* Mark client id and session as being confirmed */
	session->clp->cl_exchange_flags |= EXCHGID4_FLAG_CONFIRMED_R;
	set_bit(NFS4_SESSION_ESTABLISHED, &session->session_state);
	session->flags = res->flags;
	memcpy(&session->fc_attrs, &res->fc_attrs, sizeof(session->fc_attrs));
	if (res->flags & SESSION4_BACK_CHAN)
		memcpy(&session->bc_attrs, &res->bc_attrs,
				sizeof(session->bc_attrs));
}

static int _nfs4_proc_create_session(struct nfs_client *clp,
		const struct cred *cred)
{
	struct nfs4_session *session = clp->cl_session;
	struct nfs41_create_session_args args = {
		.client = clp,
		.clientid = clp->cl_clientid,
		.seqid = clp->cl_seqid,
		.cb_program = NFS4_CALLBACK,
	};
	struct nfs41_create_session_res res;

	struct rpc_message msg = {
		.rpc_proc = &nfs4_procedures[NFSPROC4_CLNT_CREATE_SESSION],
		.rpc_argp = &args,
		.rpc_resp = &res,
		.rpc_cred = cred,
	};
	int status;

	nfs4_init_channel_attrs(&args, clp->cl_rpcclient);
	args.flags = (SESSION4_PERSIST | SESSION4_BACK_CHAN);

	status = rpc_call_sync(session->clp->cl_rpcclient, &msg,
			       RPC_TASK_TIMEOUT | RPC_TASK_NO_ROUND_ROBIN);
	trace_nfs4_create_session(clp, status);

	switch (status) {
	case -NFS4ERR_STALE_CLIENTID:
	case -NFS4ERR_DELAY:
	case -ETIMEDOUT:
	case -EACCES:
	case -EAGAIN:
		goto out;
	}

	clp->cl_seqid++;
	if (!status) {
		/* Verify the session's negotiated channel_attrs values */
		status = nfs4_verify_channel_attrs(&args, &res);
		/* Increment the clientid slot sequence id */
		if (status)
			goto out;
		nfs4_update_session(session, &res);
	}
out:
	return status;
}

/*
 * Issues a CREATE_SESSION operation to the server.
 * It is the responsibility of the caller to verify the session is
 * expired before calling this routine.
 */
int nfs4_proc_create_session(struct nfs_client *clp, const struct cred *cred)
{
	int status;
	unsigned *ptr;
	struct nfs4_session *session = clp->cl_session;
	struct nfs4_add_xprt_data xprtdata = {
		.clp = clp,
	};
	struct rpc_add_xprt_test rpcdata = {
		.add_xprt_test = clp->cl_mvops->session_trunk,
		.data = &xprtdata,
	};

	dprintk("--> %s clp=%p session=%p\n", __func__, clp, session);

	status = _nfs4_proc_create_session(clp, cred);
	if (status)
		goto out;

	/* Init or reset the session slot tables */
	status = nfs4_setup_session_slot_tables(session);
	dprintk("slot table setup returned %d\n", status);
	if (status)
		goto out;

	ptr = (unsigned *)&session->sess_id.data[0];
	dprintk("%s client>seqid %d sessionid %u:%u:%u:%u\n", __func__,
		clp->cl_seqid, ptr[0], ptr[1], ptr[2], ptr[3]);
	rpc_clnt_probe_trunked_xprts(clp->cl_rpcclient, &rpcdata);
out:
	return status;
}

/*
 * Issue the over-the-wire RPC DESTROY_SESSION.
 * The caller must serialize access to this routine.
 */
int nfs4_proc_destroy_session(struct nfs4_session *session,
		const struct cred *cred)
{
	struct rpc_message msg = {
		.rpc_proc = &nfs4_procedures[NFSPROC4_CLNT_DESTROY_SESSION],
		.rpc_argp = session,
		.rpc_cred = cred,
	};
	int status = 0;

	/* session is still being setup */
	if (!test_and_clear_bit(NFS4_SESSION_ESTABLISHED, &session->session_state))
		return 0;

	status = rpc_call_sync(session->clp->cl_rpcclient, &msg,
			       RPC_TASK_TIMEOUT | RPC_TASK_NO_ROUND_ROBIN);
	trace_nfs4_destroy_session(session->clp, status);

	if (status)
		dprintk("NFS: Got error %d from the server on DESTROY_SESSION. "
			"Session has been destroyed regardless...\n", status);
	rpc_clnt_manage_trunked_xprts(session->clp->cl_rpcclient);
	return status;
}

/*
 * Renew the cl_session lease.
 */
struct nfs4_sequence_data {
	struct nfs_client *clp;
	struct nfs4_sequence_args args;
	struct nfs4_sequence_res res;
};

static void nfs41_sequence_release(void *data)
{
	struct nfs4_sequence_data *calldata = data;
	struct nfs_client *clp = calldata->clp;

	if (refcount_read(&clp->cl_count) > 1)
		nfs4_schedule_state_renewal(clp);
	nfs_put_client(clp);
	kfree(calldata);
}

static int nfs41_sequence_handle_errors(struct rpc_task *task, struct nfs_client *clp)
{
	switch(task->tk_status) {
	case -NFS4ERR_DELAY:
		rpc_delay(task, NFS4_POLL_RETRY_MAX);
		return -EAGAIN;
	default:
		nfs4_schedule_lease_recovery(clp);
	}
	return 0;
}

static void nfs41_sequence_call_done(struct rpc_task *task, void *data)
{
	struct nfs4_sequence_data *calldata = data;
	struct nfs_client *clp = calldata->clp;

	if (!nfs41_sequence_done(task, task->tk_msg.rpc_resp))
		return;

	trace_nfs4_sequence(clp, task->tk_status);
	if (task->tk_status < 0) {
		dprintk("%s ERROR %d\n", __func__, task->tk_status);
		if (refcount_read(&clp->cl_count) == 1)
			return;

		if (nfs41_sequence_handle_errors(task, clp) == -EAGAIN) {
			rpc_restart_call_prepare(task);
			return;
		}
	}
	dprintk("%s rpc_cred %p\n", __func__, task->tk_msg.rpc_cred);
}

static void nfs41_sequence_prepare(struct rpc_task *task, void *data)
{
	struct nfs4_sequence_data *calldata = data;
	struct nfs_client *clp = calldata->clp;
	struct nfs4_sequence_args *args;
	struct nfs4_sequence_res *res;

	args = task->tk_msg.rpc_argp;
	res = task->tk_msg.rpc_resp;

	nfs4_setup_sequence(clp, args, res, task);
}

static const struct rpc_call_ops nfs41_sequence_ops = {
	.rpc_call_done = nfs41_sequence_call_done,
	.rpc_call_prepare = nfs41_sequence_prepare,
	.rpc_release = nfs41_sequence_release,
};

static struct rpc_task *_nfs41_proc_sequence(struct nfs_client *clp,
		const struct cred *cred,
		struct nfs4_slot *slot,
		bool is_privileged)
{
	struct nfs4_sequence_data *calldata;
	struct rpc_message msg = {
		.rpc_proc = &nfs4_procedures[NFSPROC4_CLNT_SEQUENCE],
		.rpc_cred = cred,
	};
	struct rpc_task_setup task_setup_data = {
		.rpc_client = clp->cl_rpcclient,
		.rpc_message = &msg,
		.callback_ops = &nfs41_sequence_ops,
		.flags = RPC_TASK_ASYNC | RPC_TASK_TIMEOUT | RPC_TASK_MOVEABLE,
	};
	struct rpc_task *ret;

	ret = ERR_PTR(-EIO);
	if (!refcount_inc_not_zero(&clp->cl_count))
		goto out_err;

	ret = ERR_PTR(-ENOMEM);
	calldata = kzalloc(sizeof(*calldata), GFP_KERNEL);
	if (calldata == NULL)
		goto out_put_clp;
	nfs4_init_sequence(&calldata->args, &calldata->res, 0, is_privileged);
	nfs4_sequence_attach_slot(&calldata->args, &calldata->res, slot);
	msg.rpc_argp = &calldata->args;
	msg.rpc_resp = &calldata->res;
	calldata->clp = clp;
	task_setup_data.callback_data = calldata;

	ret = rpc_run_task(&task_setup_data);
	if (IS_ERR(ret))
		goto out_err;
	return ret;
out_put_clp:
	nfs_put_client(clp);
out_err:
	nfs41_release_slot(slot);
	return ret;
}

static int nfs41_proc_async_sequence(struct nfs_client *clp, const struct cred *cred, unsigned renew_flags)
{
	struct rpc_task *task;
	int ret = 0;

	if ((renew_flags & NFS4_RENEW_TIMEOUT) == 0)
		return -EAGAIN;
	task = _nfs41_proc_sequence(clp, cred, NULL, false);
	if (IS_ERR(task))
		ret = PTR_ERR(task);
	else
		rpc_put_task_async(task);
	dprintk("<-- %s status=%d\n", __func__, ret);
	return ret;
}

static int nfs4_proc_sequence(struct nfs_client *clp, const struct cred *cred)
{
	struct rpc_task *task;
	int ret;

	task = _nfs41_proc_sequence(clp, cred, NULL, true);
	if (IS_ERR(task)) {
		ret = PTR_ERR(task);
		goto out;
	}
	ret = rpc_wait_for_completion_task(task);
	if (!ret)
		ret = task->tk_status;
	rpc_put_task(task);
out:
	dprintk("<-- %s status=%d\n", __func__, ret);
	return ret;
}

struct nfs4_reclaim_complete_data {
	struct nfs_client *clp;
	struct nfs41_reclaim_complete_args arg;
	struct nfs41_reclaim_complete_res res;
};

static void nfs4_reclaim_complete_prepare(struct rpc_task *task, void *data)
{
	struct nfs4_reclaim_complete_data *calldata = data;

	nfs4_setup_sequence(calldata->clp,
			&calldata->arg.seq_args,
			&calldata->res.seq_res,
			task);
}

static int nfs41_reclaim_complete_handle_errors(struct rpc_task *task, struct nfs_client *clp)
{
	switch(task->tk_status) {
	case 0:
		wake_up_all(&clp->cl_lock_waitq);
		fallthrough;
	case -NFS4ERR_COMPLETE_ALREADY:
	case -NFS4ERR_WRONG_CRED: /* What to do here? */
		break;
	case -NFS4ERR_DELAY:
		rpc_delay(task, NFS4_POLL_RETRY_MAX);
		fallthrough;
	case -NFS4ERR_RETRY_UNCACHED_REP:
	case -EACCES:
		dprintk("%s: failed to reclaim complete error %d for server %s, retrying\n",
			__func__, task->tk_status, clp->cl_hostname);
		return -EAGAIN;
	case -NFS4ERR_BADSESSION:
	case -NFS4ERR_DEADSESSION:
	case -NFS4ERR_CONN_NOT_BOUND_TO_SESSION:
		break;
	default:
		nfs4_schedule_lease_recovery(clp);
	}
	return 0;
}

static void nfs4_reclaim_complete_done(struct rpc_task *task, void *data)
{
	struct nfs4_reclaim_complete_data *calldata = data;
	struct nfs_client *clp = calldata->clp;
	struct nfs4_sequence_res *res = &calldata->res.seq_res;

	if (!nfs41_sequence_done(task, res))
		return;

	trace_nfs4_reclaim_complete(clp, task->tk_status);
	if (nfs41_reclaim_complete_handle_errors(task, clp) == -EAGAIN) {
		rpc_restart_call_prepare(task);
		return;
	}
}

static void nfs4_free_reclaim_complete_data(void *data)
{
	struct nfs4_reclaim_complete_data *calldata = data;

	kfree(calldata);
}

static const struct rpc_call_ops nfs4_reclaim_complete_call_ops = {
	.rpc_call_prepare = nfs4_reclaim_complete_prepare,
	.rpc_call_done = nfs4_reclaim_complete_done,
	.rpc_release = nfs4_free_reclaim_complete_data,
};

/*
 * Issue a global reclaim complete.
 */
static int nfs41_proc_reclaim_complete(struct nfs_client *clp,
		const struct cred *cred)
{
	struct nfs4_reclaim_complete_data *calldata;
	struct rpc_message msg = {
		.rpc_proc = &nfs4_procedures[NFSPROC4_CLNT_RECLAIM_COMPLETE],
		.rpc_cred = cred,
	};
	struct rpc_task_setup task_setup_data = {
		.rpc_client = clp->cl_rpcclient,
		.rpc_message = &msg,
		.callback_ops = &nfs4_reclaim_complete_call_ops,
		.flags = RPC_TASK_NO_ROUND_ROBIN,
	};
	int status = -ENOMEM;

	calldata = kzalloc(sizeof(*calldata), GFP_NOFS);
	if (calldata == NULL)
		goto out;
	calldata->clp = clp;
	calldata->arg.one_fs = 0;

	nfs4_init_sequence(&calldata->arg.seq_args, &calldata->res.seq_res, 0, 1);
	msg.rpc_argp = &calldata->arg;
	msg.rpc_resp = &calldata->res;
	task_setup_data.callback_data = calldata;
	status = nfs4_call_sync_custom(&task_setup_data);
out:
	dprintk("<-- %s status=%d\n", __func__, status);
	return status;
}

static void
nfs4_layoutget_prepare(struct rpc_task *task, void *calldata)
{
	struct nfs4_layoutget *lgp = calldata;
	struct nfs_server *server = NFS_SERVER(lgp->args.inode);

	nfs4_setup_sequence(server->nfs_client, &lgp->args.seq_args,
				&lgp->res.seq_res, task);
}

static void nfs4_layoutget_done(struct rpc_task *task, void *calldata)
{
	struct nfs4_layoutget *lgp = calldata;

	nfs41_sequence_process(task, &lgp->res.seq_res);
}

static int
nfs4_layoutget_handle_exception(struct rpc_task *task,
		struct nfs4_layoutget *lgp, struct nfs4_exception *exception)
{
	struct inode *inode = lgp->args.inode;
	struct nfs_server *server = NFS_SERVER(inode);
	struct pnfs_layout_hdr *lo = lgp->lo;
	int nfs4err = task->tk_status;
	int err, status = 0;
	LIST_HEAD(head);

	dprintk("--> %s tk_status => %d\n", __func__, -task->tk_status);

	nfs4_sequence_free_slot(&lgp->res.seq_res);

	switch (nfs4err) {
	case 0:
		goto out;

	/*
	 * NFS4ERR_LAYOUTUNAVAILABLE means we are not supposed to use pnfs
	 * on the file. set tk_status to -ENODATA to tell upper layer to
	 * retry go inband.
	 */
	case -NFS4ERR_LAYOUTUNAVAILABLE:
		status = -ENODATA;
		goto out;
	/*
	 * NFS4ERR_BADLAYOUT means the MDS cannot return a layout of
	 * length lgp->args.minlength != 0 (see RFC5661 section 18.43.3).
	 */
	case -NFS4ERR_BADLAYOUT:
		status = -EOVERFLOW;
		goto out;
	/*
	 * NFS4ERR_LAYOUTTRYLATER is a conflict with another client
	 * (or clients) writing to the same RAID stripe except when
	 * the minlength argument is 0 (see RFC5661 section 18.43.3).
	 *
	 * Treat it like we would RECALLCONFLICT -- we retry for a little
	 * while, and then eventually give up.
	 */
	case -NFS4ERR_LAYOUTTRYLATER:
		if (lgp->args.minlength == 0) {
			status = -EOVERFLOW;
			goto out;
		}
		status = -EBUSY;
		break;
	case -NFS4ERR_RECALLCONFLICT:
		status = -ERECALLCONFLICT;
		break;
	case -NFS4ERR_DELEG_REVOKED:
	case -NFS4ERR_ADMIN_REVOKED:
	case -NFS4ERR_EXPIRED:
	case -NFS4ERR_BAD_STATEID:
		exception->timeout = 0;
		spin_lock(&inode->i_lock);
		/* If the open stateid was bad, then recover it. */
		if (!lo || test_bit(NFS_LAYOUT_INVALID_STID, &lo->plh_flags) ||
		    !nfs4_stateid_match_other(&lgp->args.stateid, &lo->plh_stateid)) {
			spin_unlock(&inode->i_lock);
			exception->state = lgp->args.ctx->state;
			exception->stateid = &lgp->args.stateid;
			break;
		}

		/*
		 * Mark the bad layout state as invalid, then retry
		 */
		pnfs_mark_layout_stateid_invalid(lo, &head);
		spin_unlock(&inode->i_lock);
		nfs_commit_inode(inode, 0);
		pnfs_free_lseg_list(&head);
		status = -EAGAIN;
		goto out;
	}

	err = nfs4_handle_exception(server, nfs4err, exception);
	if (!status) {
		if (exception->retry)
			status = -EAGAIN;
		else
			status = err;
	}
out:
	return status;
}

size_t max_response_pages(struct nfs_server *server)
{
	u32 max_resp_sz = server->nfs_client->cl_session->fc_attrs.max_resp_sz;
	return nfs_page_array_len(0, max_resp_sz);
}

static void nfs4_layoutget_release(void *calldata)
{
	struct nfs4_layoutget *lgp = calldata;

	nfs4_sequence_free_slot(&lgp->res.seq_res);
	pnfs_layoutget_free(lgp);
}

static const struct rpc_call_ops nfs4_layoutget_call_ops = {
	.rpc_call_prepare = nfs4_layoutget_prepare,
	.rpc_call_done = nfs4_layoutget_done,
	.rpc_release = nfs4_layoutget_release,
};

struct pnfs_layout_segment *
nfs4_proc_layoutget(struct nfs4_layoutget *lgp, long *timeout)
{
	struct inode *inode = lgp->args.inode;
	struct nfs_server *server = NFS_SERVER(inode);
	struct rpc_task *task;
	struct rpc_message msg = {
		.rpc_proc = &nfs4_procedures[NFSPROC4_CLNT_LAYOUTGET],
		.rpc_argp = &lgp->args,
		.rpc_resp = &lgp->res,
		.rpc_cred = lgp->cred,
	};
	struct rpc_task_setup task_setup_data = {
		.rpc_client = server->client,
		.rpc_message = &msg,
		.callback_ops = &nfs4_layoutget_call_ops,
		.callback_data = lgp,
		.flags = RPC_TASK_ASYNC | RPC_TASK_CRED_NOREF |
			 RPC_TASK_MOVEABLE,
	};
	struct pnfs_layout_segment *lseg = NULL;
	struct nfs4_exception exception = {
		.inode = inode,
		.timeout = *timeout,
	};
	int status = 0;

	nfs4_init_sequence(&lgp->args.seq_args, &lgp->res.seq_res, 0, 0);

	task = rpc_run_task(&task_setup_data);
	if (IS_ERR(task))
		return ERR_CAST(task);

	status = rpc_wait_for_completion_task(task);
	if (status != 0)
		goto out;

	if (task->tk_status < 0) {
		status = nfs4_layoutget_handle_exception(task, lgp, &exception);
		*timeout = exception.timeout;
	} else if (lgp->res.layoutp->len == 0) {
		status = -EAGAIN;
		*timeout = nfs4_update_delay(&exception.timeout);
	} else
		lseg = pnfs_layout_process(lgp);
out:
	trace_nfs4_layoutget(lgp->args.ctx,
			&lgp->args.range,
			&lgp->res.range,
			&lgp->res.stateid,
			status);

	rpc_put_task(task);
	dprintk("<-- %s status=%d\n", __func__, status);
	if (status)
		return ERR_PTR(status);
	return lseg;
}

static void
nfs4_layoutreturn_prepare(struct rpc_task *task, void *calldata)
{
	struct nfs4_layoutreturn *lrp = calldata;

	nfs4_setup_sequence(lrp->clp,
			&lrp->args.seq_args,
			&lrp->res.seq_res,
			task);
	if (!pnfs_layout_is_valid(lrp->args.layout))
		rpc_exit(task, 0);
}

static void nfs4_layoutreturn_done(struct rpc_task *task, void *calldata)
{
	struct nfs4_layoutreturn *lrp = calldata;
	struct nfs_server *server;

	if (!nfs41_sequence_process(task, &lrp->res.seq_res))
		return;

	/*
	 * Was there an RPC level error? Assume the call succeeded,
	 * and that we need to release the layout
	 */
	if (task->tk_rpc_status != 0 && RPC_WAS_SENT(task)) {
		lrp->res.lrs_present = 0;
		return;
	}

	server = NFS_SERVER(lrp->args.inode);
	switch (task->tk_status) {
	case -NFS4ERR_OLD_STATEID:
		if (nfs4_layout_refresh_old_stateid(&lrp->args.stateid,
					&lrp->args.range,
					lrp->args.inode))
			goto out_restart;
		fallthrough;
	default:
		task->tk_status = 0;
		fallthrough;
	case 0:
		break;
	case -NFS4ERR_DELAY:
		if (nfs4_async_handle_error(task, server, NULL, NULL) != -EAGAIN)
			break;
		goto out_restart;
	}
	return;
out_restart:
	task->tk_status = 0;
	nfs4_sequence_free_slot(&lrp->res.seq_res);
	rpc_restart_call_prepare(task);
}

static void nfs4_layoutreturn_release(void *calldata)
{
	struct nfs4_layoutreturn *lrp = calldata;
	struct pnfs_layout_hdr *lo = lrp->args.layout;

	pnfs_layoutreturn_free_lsegs(lo, &lrp->args.stateid, &lrp->args.range,
			lrp->res.lrs_present ? &lrp->res.stateid : NULL);
	nfs4_sequence_free_slot(&lrp->res.seq_res);
	if (lrp->ld_private.ops && lrp->ld_private.ops->free)
		lrp->ld_private.ops->free(&lrp->ld_private);
	pnfs_put_layout_hdr(lrp->args.layout);
	nfs_iput_and_deactive(lrp->inode);
	put_cred(lrp->cred);
	kfree(calldata);
}

static const struct rpc_call_ops nfs4_layoutreturn_call_ops = {
	.rpc_call_prepare = nfs4_layoutreturn_prepare,
	.rpc_call_done = nfs4_layoutreturn_done,
	.rpc_release = nfs4_layoutreturn_release,
};

int nfs4_proc_layoutreturn(struct nfs4_layoutreturn *lrp, bool sync)
{
	struct rpc_task *task;
	struct rpc_message msg = {
		.rpc_proc = &nfs4_procedures[NFSPROC4_CLNT_LAYOUTRETURN],
		.rpc_argp = &lrp->args,
		.rpc_resp = &lrp->res,
		.rpc_cred = lrp->cred,
	};
	struct rpc_task_setup task_setup_data = {
		.rpc_client = NFS_SERVER(lrp->args.inode)->client,
		.rpc_message = &msg,
		.callback_ops = &nfs4_layoutreturn_call_ops,
		.callback_data = lrp,
		.flags = RPC_TASK_MOVEABLE,
	};
	int status = 0;

	nfs4_state_protect(NFS_SERVER(lrp->args.inode)->nfs_client,
			NFS_SP4_MACH_CRED_PNFS_CLEANUP,
			&task_setup_data.rpc_client, &msg);

	lrp->inode = nfs_igrab_and_active(lrp->args.inode);
	if (!sync) {
		if (!lrp->inode) {
			nfs4_layoutreturn_release(lrp);
			return -EAGAIN;
		}
		task_setup_data.flags |= RPC_TASK_ASYNC;
	}
	if (!lrp->inode)
		nfs4_init_sequence(&lrp->args.seq_args, &lrp->res.seq_res, 1,
				   1);
	else
		nfs4_init_sequence(&lrp->args.seq_args, &lrp->res.seq_res, 1,
				   0);
	task = rpc_run_task(&task_setup_data);
	if (IS_ERR(task))
		return PTR_ERR(task);
	if (sync)
		status = task->tk_status;
	trace_nfs4_layoutreturn(lrp->args.inode, &lrp->args.stateid, status);
	dprintk("<-- %s status=%d\n", __func__, status);
	rpc_put_task(task);
	return status;
}

static int
_nfs4_proc_getdeviceinfo(struct nfs_server *server,
		struct pnfs_device *pdev,
		const struct cred *cred)
{
	struct nfs4_getdeviceinfo_args args = {
		.pdev = pdev,
		.notify_types = NOTIFY_DEVICEID4_CHANGE |
			NOTIFY_DEVICEID4_DELETE,
	};
	struct nfs4_getdeviceinfo_res res = {
		.pdev = pdev,
	};
	struct rpc_message msg = {
		.rpc_proc = &nfs4_procedures[NFSPROC4_CLNT_GETDEVICEINFO],
		.rpc_argp = &args,
		.rpc_resp = &res,
		.rpc_cred = cred,
	};
	int status;

	status = nfs4_call_sync(server->client, server, &msg, &args.seq_args, &res.seq_res, 0);
	if (res.notification & ~args.notify_types)
		dprintk("%s: unsupported notification\n", __func__);
	if (res.notification != args.notify_types)
		pdev->nocache = 1;

	trace_nfs4_getdeviceinfo(server, &pdev->dev_id, status);

	dprintk("<-- %s status=%d\n", __func__, status);

	return status;
}

int nfs4_proc_getdeviceinfo(struct nfs_server *server,
		struct pnfs_device *pdev,
		const struct cred *cred)
{
	struct nfs4_exception exception = { };
	int err;

	do {
		err = nfs4_handle_exception(server,
					_nfs4_proc_getdeviceinfo(server, pdev, cred),
					&exception);
	} while (exception.retry);
	return err;
}
EXPORT_SYMBOL_GPL(nfs4_proc_getdeviceinfo);

static void nfs4_layoutcommit_prepare(struct rpc_task *task, void *calldata)
{
	struct nfs4_layoutcommit_data *data = calldata;
	struct nfs_server *server = NFS_SERVER(data->args.inode);

	nfs4_setup_sequence(server->nfs_client,
			&data->args.seq_args,
			&data->res.seq_res,
			task);
}

static void
nfs4_layoutcommit_done(struct rpc_task *task, void *calldata)
{
	struct nfs4_layoutcommit_data *data = calldata;
	struct nfs_server *server = NFS_SERVER(data->args.inode);

	if (!nfs41_sequence_done(task, &data->res.seq_res))
		return;

	switch (task->tk_status) { /* Just ignore these failures */
	case -NFS4ERR_DELEG_REVOKED: /* layout was recalled */
	case -NFS4ERR_BADIOMODE:     /* no IOMODE_RW layout for range */
	case -NFS4ERR_BADLAYOUT:     /* no layout */
	case -NFS4ERR_GRACE:	    /* loca_recalim always false */
		task->tk_status = 0;
		break;
	case 0:
		break;
	default:
		if (nfs4_async_handle_error(task, server, NULL, NULL) == -EAGAIN) {
			rpc_restart_call_prepare(task);
			return;
		}
	}
}

static void nfs4_layoutcommit_release(void *calldata)
{
	struct nfs4_layoutcommit_data *data = calldata;

	pnfs_cleanup_layoutcommit(data);
	nfs_post_op_update_inode_force_wcc(data->args.inode,
					   data->res.fattr);
	put_cred(data->cred);
	nfs_iput_and_deactive(data->inode);
	kfree(data);
}

static const struct rpc_call_ops nfs4_layoutcommit_ops = {
	.rpc_call_prepare = nfs4_layoutcommit_prepare,
	.rpc_call_done = nfs4_layoutcommit_done,
	.rpc_release = nfs4_layoutcommit_release,
};

int
nfs4_proc_layoutcommit(struct nfs4_layoutcommit_data *data, bool sync)
{
	struct rpc_message msg = {
		.rpc_proc = &nfs4_procedures[NFSPROC4_CLNT_LAYOUTCOMMIT],
		.rpc_argp = &data->args,
		.rpc_resp = &data->res,
		.rpc_cred = data->cred,
	};
	struct rpc_task_setup task_setup_data = {
		.task = &data->task,
		.rpc_client = NFS_CLIENT(data->args.inode),
		.rpc_message = &msg,
		.callback_ops = &nfs4_layoutcommit_ops,
		.callback_data = data,
		.flags = RPC_TASK_MOVEABLE,
	};
	struct rpc_task *task;
	int status = 0;

	dprintk("NFS: initiating layoutcommit call. sync %d "
		"lbw: %llu inode %lu\n", sync,
		data->args.lastbytewritten,
		data->args.inode->i_ino);

	if (!sync) {
		data->inode = nfs_igrab_and_active(data->args.inode);
		if (data->inode == NULL) {
			nfs4_layoutcommit_release(data);
			return -EAGAIN;
		}
		task_setup_data.flags = RPC_TASK_ASYNC;
	}
	nfs4_init_sequence(&data->args.seq_args, &data->res.seq_res, 1, 0);
	task = rpc_run_task(&task_setup_data);
	if (IS_ERR(task))
		return PTR_ERR(task);
	if (sync)
		status = task->tk_status;
	trace_nfs4_layoutcommit(data->args.inode, &data->args.stateid, status);
	dprintk("%s: status %d\n", __func__, status);
	rpc_put_task(task);
	return status;
}

/*
 * Use the state managment nfs_client cl_rpcclient, which uses krb5i (if
 * possible) as per RFC3530bis and RFC5661 Security Considerations sections
 */
static int
_nfs41_proc_secinfo_no_name(struct nfs_server *server, struct nfs_fh *fhandle,
		    struct nfs_fsinfo *info,
		    struct nfs4_secinfo_flavors *flavors, bool use_integrity)
{
	struct nfs41_secinfo_no_name_args args = {
		.style = SECINFO_STYLE_CURRENT_FH,
	};
	struct nfs4_secinfo_res res = {
		.flavors = flavors,
	};
	struct rpc_message msg = {
		.rpc_proc = &nfs4_procedures[NFSPROC4_CLNT_SECINFO_NO_NAME],
		.rpc_argp = &args,
		.rpc_resp = &res,
	};
	struct nfs4_call_sync_data data = {
		.seq_server = server,
		.seq_args = &args.seq_args,
		.seq_res = &res.seq_res,
	};
	struct rpc_task_setup task_setup = {
		.rpc_client = server->client,
		.rpc_message = &msg,
		.callback_ops = server->nfs_client->cl_mvops->call_sync_ops,
		.callback_data = &data,
		.flags = RPC_TASK_NO_ROUND_ROBIN,
	};
	const struct cred *cred = NULL;
	int status;

	if (use_integrity) {
		task_setup.rpc_client = server->nfs_client->cl_rpcclient;

		cred = nfs4_get_clid_cred(server->nfs_client);
		msg.rpc_cred = cred;
	}

	nfs4_init_sequence(&args.seq_args, &res.seq_res, 0, 0);
	status = nfs4_call_sync_custom(&task_setup);
	dprintk("<-- %s status=%d\n", __func__, status);

	put_cred(cred);

	return status;
}

static int
nfs41_proc_secinfo_no_name(struct nfs_server *server, struct nfs_fh *fhandle,
			   struct nfs_fsinfo *info, struct nfs4_secinfo_flavors *flavors)
{
	struct nfs4_exception exception = {
		.interruptible = true,
	};
	int err;
	do {
		/* first try using integrity protection */
		err = -NFS4ERR_WRONGSEC;

		/* try to use integrity protection with machine cred */
		if (_nfs4_is_integrity_protected(server->nfs_client))
			err = _nfs41_proc_secinfo_no_name(server, fhandle, info,
							  flavors, true);

		/*
		 * if unable to use integrity protection, or SECINFO with
		 * integrity protection returns NFS4ERR_WRONGSEC (which is
		 * disallowed by spec, but exists in deployed servers) use
		 * the current filesystem's rpc_client and the user cred.
		 */
		if (err == -NFS4ERR_WRONGSEC)
			err = _nfs41_proc_secinfo_no_name(server, fhandle, info,
							  flavors, false);

		switch (err) {
		case 0:
		case -NFS4ERR_WRONGSEC:
		case -ENOTSUPP:
			goto out;
		default:
			err = nfs4_handle_exception(server, err, &exception);
		}
	} while (exception.retry);
out:
	return err;
}

static int
nfs41_find_root_sec(struct nfs_server *server, struct nfs_fh *fhandle,
		    struct nfs_fsinfo *info)
{
	int err;
	struct page *page;
	rpc_authflavor_t flavor = RPC_AUTH_MAXFLAVOR;
	struct nfs4_secinfo_flavors *flavors;
	struct nfs4_secinfo4 *secinfo;
	int i;

	page = alloc_page(GFP_KERNEL);
	if (!page) {
		err = -ENOMEM;
		goto out;
	}

	flavors = page_address(page);
	err = nfs41_proc_secinfo_no_name(server, fhandle, info, flavors);

	/*
	 * Fall back on "guess and check" method if
	 * the server doesn't support SECINFO_NO_NAME
	 */
	if (err == -NFS4ERR_WRONGSEC || err == -ENOTSUPP) {
		err = nfs4_find_root_sec(server, fhandle, info);
		goto out_freepage;
	}
	if (err)
		goto out_freepage;

	for (i = 0; i < flavors->num_flavors; i++) {
		secinfo = &flavors->flavors[i];

		switch (secinfo->flavor) {
		case RPC_AUTH_NULL:
		case RPC_AUTH_UNIX:
		case RPC_AUTH_GSS:
			flavor = rpcauth_get_pseudoflavor(secinfo->flavor,
					&secinfo->flavor_info);
			break;
		default:
			flavor = RPC_AUTH_MAXFLAVOR;
			break;
		}

		if (!nfs_auth_info_match(&server->auth_info, flavor))
			flavor = RPC_AUTH_MAXFLAVOR;

		if (flavor != RPC_AUTH_MAXFLAVOR) {
			err = nfs4_lookup_root_sec(server, fhandle,
						   info, flavor);
			if (!err)
				break;
		}
	}

	if (flavor == RPC_AUTH_MAXFLAVOR)
		err = -EPERM;

out_freepage:
	put_page(page);
	if (err == -EACCES)
		return -EPERM;
out:
	return err;
}

static int _nfs41_test_stateid(struct nfs_server *server,
		nfs4_stateid *stateid,
		const struct cred *cred)
{
	int status;
	struct nfs41_test_stateid_args args = {
		.stateid = stateid,
	};
	struct nfs41_test_stateid_res res;
	struct rpc_message msg = {
		.rpc_proc = &nfs4_procedures[NFSPROC4_CLNT_TEST_STATEID],
		.rpc_argp = &args,
		.rpc_resp = &res,
		.rpc_cred = cred,
	};
	struct rpc_clnt *rpc_client = server->client;

	nfs4_state_protect(server->nfs_client, NFS_SP4_MACH_CRED_STATEID,
		&rpc_client, &msg);

	dprintk("NFS call  test_stateid %p\n", stateid);
	nfs4_init_sequence(&args.seq_args, &res.seq_res, 0, 1);
	status = nfs4_call_sync_sequence(rpc_client, server, &msg,
			&args.seq_args, &res.seq_res);
	if (status != NFS_OK) {
		dprintk("NFS reply test_stateid: failed, %d\n", status);
		return status;
	}
	dprintk("NFS reply test_stateid: succeeded, %d\n", -res.status);
	return -res.status;
}

static void nfs4_handle_delay_or_session_error(struct nfs_server *server,
		int err, struct nfs4_exception *exception)
{
	exception->retry = 0;
	switch(err) {
	case -NFS4ERR_DELAY:
	case -NFS4ERR_RETRY_UNCACHED_REP:
		nfs4_handle_exception(server, err, exception);
		break;
	case -NFS4ERR_BADSESSION:
	case -NFS4ERR_BADSLOT:
	case -NFS4ERR_BAD_HIGH_SLOT:
	case -NFS4ERR_CONN_NOT_BOUND_TO_SESSION:
	case -NFS4ERR_DEADSESSION:
		nfs4_do_handle_exception(server, err, exception);
	}
}

/**
 * nfs41_test_stateid - perform a TEST_STATEID operation
 *
 * @server: server / transport on which to perform the operation
 * @stateid: state ID to test
 * @cred: credential
 *
 * Returns NFS_OK if the server recognizes that "stateid" is valid.
 * Otherwise a negative NFS4ERR value is returned if the operation
 * failed or the state ID is not currently valid.
 */
static int nfs41_test_stateid(struct nfs_server *server,
		nfs4_stateid *stateid,
		const struct cred *cred)
{
	struct nfs4_exception exception = {
		.interruptible = true,
	};
	int err;
	do {
		err = _nfs41_test_stateid(server, stateid, cred);
		nfs4_handle_delay_or_session_error(server, err, &exception);
	} while (exception.retry);
	return err;
}

struct nfs_free_stateid_data {
	struct nfs_server *server;
	struct nfs41_free_stateid_args args;
	struct nfs41_free_stateid_res res;
};

static void nfs41_free_stateid_prepare(struct rpc_task *task, void *calldata)
{
	struct nfs_free_stateid_data *data = calldata;
	nfs4_setup_sequence(data->server->nfs_client,
			&data->args.seq_args,
			&data->res.seq_res,
			task);
}

static void nfs41_free_stateid_done(struct rpc_task *task, void *calldata)
{
	struct nfs_free_stateid_data *data = calldata;

	nfs41_sequence_done(task, &data->res.seq_res);

	switch (task->tk_status) {
	case -NFS4ERR_DELAY:
		if (nfs4_async_handle_error(task, data->server, NULL, NULL) == -EAGAIN)
			rpc_restart_call_prepare(task);
	}
}

static void nfs41_free_stateid_release(void *calldata)
{
	struct nfs_free_stateid_data *data = calldata;
	struct nfs_client *clp = data->server->nfs_client;

	nfs_put_client(clp);
	kfree(calldata);
}

static const struct rpc_call_ops nfs41_free_stateid_ops = {
	.rpc_call_prepare = nfs41_free_stateid_prepare,
	.rpc_call_done = nfs41_free_stateid_done,
	.rpc_release = nfs41_free_stateid_release,
};

/**
 * nfs41_free_stateid - perform a FREE_STATEID operation
 *
 * @server: server / transport on which to perform the operation
 * @stateid: state ID to release
 * @cred: credential
 * @privileged: set to true if this call needs to be privileged
 *
 * Note: this function is always asynchronous.
 */
static int nfs41_free_stateid(struct nfs_server *server,
		const nfs4_stateid *stateid,
		const struct cred *cred,
		bool privileged)
{
	struct rpc_message msg = {
		.rpc_proc = &nfs4_procedures[NFSPROC4_CLNT_FREE_STATEID],
		.rpc_cred = cred,
	};
	struct rpc_task_setup task_setup = {
		.rpc_client = server->client,
		.rpc_message = &msg,
		.callback_ops = &nfs41_free_stateid_ops,
		.flags = RPC_TASK_ASYNC | RPC_TASK_MOVEABLE,
	};
	struct nfs_free_stateid_data *data;
	struct rpc_task *task;
	struct nfs_client *clp = server->nfs_client;

	if (!refcount_inc_not_zero(&clp->cl_count))
		return -EIO;

	nfs4_state_protect(server->nfs_client, NFS_SP4_MACH_CRED_STATEID,
		&task_setup.rpc_client, &msg);

	dprintk("NFS call  free_stateid %p\n", stateid);
	data = kmalloc(sizeof(*data), GFP_KERNEL);
	if (!data)
		return -ENOMEM;
	data->server = server;
	nfs4_stateid_copy(&data->args.stateid, stateid);

	task_setup.callback_data = data;

	msg.rpc_argp = &data->args;
	msg.rpc_resp = &data->res;
	nfs4_init_sequence(&data->args.seq_args, &data->res.seq_res, 1, privileged);
	task = rpc_run_task(&task_setup);
	if (IS_ERR(task))
		return PTR_ERR(task);
	rpc_put_task(task);
	return 0;
}

static void
nfs41_free_lock_state(struct nfs_server *server, struct nfs4_lock_state *lsp)
{
	const struct cred *cred = lsp->ls_state->owner->so_cred;

	nfs41_free_stateid(server, &lsp->ls_stateid, cred, false);
	nfs4_free_lock_state(server, lsp);
}

static bool nfs41_match_stateid(const nfs4_stateid *s1,
		const nfs4_stateid *s2)
{
	if (s1->type != s2->type)
		return false;

	if (memcmp(s1->other, s2->other, sizeof(s1->other)) != 0)
		return false;

	if (s1->seqid == s2->seqid)
		return true;

	return s1->seqid == 0 || s2->seqid == 0;
}

#endif /* CONFIG_NFS_V4_1 */

static bool nfs4_match_stateid(const nfs4_stateid *s1,
		const nfs4_stateid *s2)
{
	return nfs4_stateid_match(s1, s2);
}


static const struct nfs4_state_recovery_ops nfs40_reboot_recovery_ops = {
	.owner_flag_bit = NFS_OWNER_RECLAIM_REBOOT,
	.state_flag_bit	= NFS_STATE_RECLAIM_REBOOT,
	.recover_open	= nfs4_open_reclaim,
	.recover_lock	= nfs4_lock_reclaim,
	.establish_clid = nfs4_init_clientid,
	.detect_trunking = nfs40_discover_server_trunking,
};

#if defined(CONFIG_NFS_V4_1)
static const struct nfs4_state_recovery_ops nfs41_reboot_recovery_ops = {
	.owner_flag_bit = NFS_OWNER_RECLAIM_REBOOT,
	.state_flag_bit	= NFS_STATE_RECLAIM_REBOOT,
	.recover_open	= nfs4_open_reclaim,
	.recover_lock	= nfs4_lock_reclaim,
	.establish_clid = nfs41_init_clientid,
	.reclaim_complete = nfs41_proc_reclaim_complete,
	.detect_trunking = nfs41_discover_server_trunking,
};
#endif /* CONFIG_NFS_V4_1 */

static const struct nfs4_state_recovery_ops nfs40_nograce_recovery_ops = {
	.owner_flag_bit = NFS_OWNER_RECLAIM_NOGRACE,
	.state_flag_bit	= NFS_STATE_RECLAIM_NOGRACE,
	.recover_open	= nfs40_open_expired,
	.recover_lock	= nfs4_lock_expired,
	.establish_clid = nfs4_init_clientid,
};

#if defined(CONFIG_NFS_V4_1)
static const struct nfs4_state_recovery_ops nfs41_nograce_recovery_ops = {
	.owner_flag_bit = NFS_OWNER_RECLAIM_NOGRACE,
	.state_flag_bit	= NFS_STATE_RECLAIM_NOGRACE,
	.recover_open	= nfs41_open_expired,
	.recover_lock	= nfs41_lock_expired,
	.establish_clid = nfs41_init_clientid,
};
#endif /* CONFIG_NFS_V4_1 */

static const struct nfs4_state_maintenance_ops nfs40_state_renewal_ops = {
	.sched_state_renewal = nfs4_proc_async_renew,
	.get_state_renewal_cred = nfs4_get_renew_cred,
	.renew_lease = nfs4_proc_renew,
};

#if defined(CONFIG_NFS_V4_1)
static const struct nfs4_state_maintenance_ops nfs41_state_renewal_ops = {
	.sched_state_renewal = nfs41_proc_async_sequence,
	.get_state_renewal_cred = nfs4_get_machine_cred,
	.renew_lease = nfs4_proc_sequence,
};
#endif

static const struct nfs4_mig_recovery_ops nfs40_mig_recovery_ops = {
	.get_locations = _nfs40_proc_get_locations,
	.fsid_present = _nfs40_proc_fsid_present,
};

#if defined(CONFIG_NFS_V4_1)
static const struct nfs4_mig_recovery_ops nfs41_mig_recovery_ops = {
	.get_locations = _nfs41_proc_get_locations,
	.fsid_present = _nfs41_proc_fsid_present,
};
#endif	/* CONFIG_NFS_V4_1 */

static const struct nfs4_minor_version_ops nfs_v4_0_minor_ops = {
	.minor_version = 0,
	.init_caps = NFS_CAP_READDIRPLUS
		| NFS_CAP_ATOMIC_OPEN
		| NFS_CAP_POSIX_LOCK,
	.init_client = nfs40_init_client,
	.shutdown_client = nfs40_shutdown_client,
	.match_stateid = nfs4_match_stateid,
	.find_root_sec = nfs4_find_root_sec,
	.free_lock_state = nfs4_release_lockowner,
	.test_and_free_expired = nfs40_test_and_free_expired_stateid,
	.alloc_seqid = nfs_alloc_seqid,
	.call_sync_ops = &nfs40_call_sync_ops,
	.reboot_recovery_ops = &nfs40_reboot_recovery_ops,
	.nograce_recovery_ops = &nfs40_nograce_recovery_ops,
	.state_renewal_ops = &nfs40_state_renewal_ops,
	.mig_recovery_ops = &nfs40_mig_recovery_ops,
};

#if defined(CONFIG_NFS_V4_1)
static struct nfs_seqid *
nfs_alloc_no_seqid(struct nfs_seqid_counter *arg1, gfp_t arg2)
{
	return NULL;
}

static const struct nfs4_minor_version_ops nfs_v4_1_minor_ops = {
	.minor_version = 1,
	.init_caps = NFS_CAP_READDIRPLUS
		| NFS_CAP_ATOMIC_OPEN
		| NFS_CAP_POSIX_LOCK
		| NFS_CAP_STATEID_NFSV41
		| NFS_CAP_ATOMIC_OPEN_V1
		| NFS_CAP_LGOPEN
		| NFS_CAP_MOVEABLE,
	.init_client = nfs41_init_client,
	.shutdown_client = nfs41_shutdown_client,
	.match_stateid = nfs41_match_stateid,
	.find_root_sec = nfs41_find_root_sec,
	.free_lock_state = nfs41_free_lock_state,
	.test_and_free_expired = nfs41_test_and_free_expired_stateid,
	.alloc_seqid = nfs_alloc_no_seqid,
	.session_trunk = nfs4_test_session_trunk,
	.call_sync_ops = &nfs41_call_sync_ops,
	.reboot_recovery_ops = &nfs41_reboot_recovery_ops,
	.nograce_recovery_ops = &nfs41_nograce_recovery_ops,
	.state_renewal_ops = &nfs41_state_renewal_ops,
	.mig_recovery_ops = &nfs41_mig_recovery_ops,
};
#endif

#if defined(CONFIG_NFS_V4_2)
static const struct nfs4_minor_version_ops nfs_v4_2_minor_ops = {
	.minor_version = 2,
	.init_caps = NFS_CAP_READDIRPLUS
		| NFS_CAP_ATOMIC_OPEN
		| NFS_CAP_POSIX_LOCK
		| NFS_CAP_STATEID_NFSV41
		| NFS_CAP_ATOMIC_OPEN_V1
		| NFS_CAP_LGOPEN
		| NFS_CAP_ALLOCATE
		| NFS_CAP_COPY
		| NFS_CAP_OFFLOAD_CANCEL
		| NFS_CAP_COPY_NOTIFY
		| NFS_CAP_DEALLOCATE
		| NFS_CAP_SEEK
		| NFS_CAP_LAYOUTSTATS
		| NFS_CAP_CLONE
		| NFS_CAP_LAYOUTERROR
		| NFS_CAP_READ_PLUS
		| NFS_CAP_MOVEABLE,
	.init_client = nfs41_init_client,
	.shutdown_client = nfs41_shutdown_client,
	.match_stateid = nfs41_match_stateid,
	.find_root_sec = nfs41_find_root_sec,
	.free_lock_state = nfs41_free_lock_state,
	.call_sync_ops = &nfs41_call_sync_ops,
	.test_and_free_expired = nfs41_test_and_free_expired_stateid,
	.alloc_seqid = nfs_alloc_no_seqid,
	.session_trunk = nfs4_test_session_trunk,
	.reboot_recovery_ops = &nfs41_reboot_recovery_ops,
	.nograce_recovery_ops = &nfs41_nograce_recovery_ops,
	.state_renewal_ops = &nfs41_state_renewal_ops,
	.mig_recovery_ops = &nfs41_mig_recovery_ops,
};
#endif

const struct nfs4_minor_version_ops *nfs_v4_minor_ops[] = {
	[0] = &nfs_v4_0_minor_ops,
#if defined(CONFIG_NFS_V4_1)
	[1] = &nfs_v4_1_minor_ops,
#endif
#if defined(CONFIG_NFS_V4_2)
	[2] = &nfs_v4_2_minor_ops,
#endif
};

static ssize_t nfs4_listxattr(struct dentry *dentry, char *list, size_t size)
{
	ssize_t error, error2, error3;

	error = generic_listxattr(dentry, list, size);
	if (error < 0)
		return error;
	if (list) {
		list += error;
		size -= error;
	}

	error2 = nfs4_listxattr_nfs4_label(d_inode(dentry), list, size);
	if (error2 < 0)
		return error2;

	if (list) {
		list += error2;
		size -= error2;
	}

	error3 = nfs4_listxattr_nfs4_user(d_inode(dentry), list, size);
	if (error3 < 0)
		return error3;

	return error + error2 + error3;
}

static void nfs4_enable_swap(struct inode *inode)
{
	/* The state manager thread must always be running.
	 * It will notice the client is a swapper, and stay put.
	 */
	struct nfs_client *clp = NFS_SERVER(inode)->nfs_client;

	nfs4_schedule_state_manager(clp);
}

static void nfs4_disable_swap(struct inode *inode)
{
	/* The state manager thread will now exit once it is
	 * woken.
	 */
	wake_up_var(&NFS_SERVER(inode)->nfs_client->cl_state);
}

static const struct inode_operations nfs4_dir_inode_operations = {
	.create		= nfs_create,
	.lookup		= nfs_lookup,
	.atomic_open	= nfs_atomic_open,
	.link		= nfs_link,
	.unlink		= nfs_unlink,
	.symlink	= nfs_symlink,
	.mkdir		= nfs_mkdir,
	.rmdir		= nfs_rmdir,
	.mknod		= nfs_mknod,
	.rename		= nfs_rename,
	.permission	= nfs_permission,
	.getattr	= nfs_getattr,
	.setattr	= nfs_setattr,
	.listxattr	= nfs4_listxattr,
};

static const struct inode_operations nfs4_file_inode_operations = {
	.permission	= nfs_permission,
	.getattr	= nfs_getattr,
	.setattr	= nfs_setattr,
	.listxattr	= nfs4_listxattr,
};

const struct nfs_rpc_ops nfs_v4_clientops = {
	.version	= 4,			/* protocol version */
	.dentry_ops	= &nfs4_dentry_operations,
	.dir_inode_ops	= &nfs4_dir_inode_operations,
	.file_inode_ops	= &nfs4_file_inode_operations,
	.file_ops	= &nfs4_file_operations,
	.getroot	= nfs4_proc_get_root,
	.submount	= nfs4_submount,
	.try_get_tree	= nfs4_try_get_tree,
	.getattr	= nfs4_proc_getattr,
	.setattr	= nfs4_proc_setattr,
	.lookup		= nfs4_proc_lookup,
	.lookupp	= nfs4_proc_lookupp,
	.access		= nfs4_proc_access,
	.readlink	= nfs4_proc_readlink,
	.create		= nfs4_proc_create,
	.remove		= nfs4_proc_remove,
	.unlink_setup	= nfs4_proc_unlink_setup,
	.unlink_rpc_prepare = nfs4_proc_unlink_rpc_prepare,
	.unlink_done	= nfs4_proc_unlink_done,
	.rename_setup	= nfs4_proc_rename_setup,
	.rename_rpc_prepare = nfs4_proc_rename_rpc_prepare,
	.rename_done	= nfs4_proc_rename_done,
	.link		= nfs4_proc_link,
	.symlink	= nfs4_proc_symlink,
	.mkdir		= nfs4_proc_mkdir,
	.rmdir		= nfs4_proc_rmdir,
	.readdir	= nfs4_proc_readdir,
	.mknod		= nfs4_proc_mknod,
	.statfs		= nfs4_proc_statfs,
	.fsinfo		= nfs4_proc_fsinfo,
	.pathconf	= nfs4_proc_pathconf,
	.set_capabilities = nfs4_server_capabilities,
	.decode_dirent	= nfs4_decode_dirent,
	.pgio_rpc_prepare = nfs4_proc_pgio_rpc_prepare,
	.read_setup	= nfs4_proc_read_setup,
	.read_done	= nfs4_read_done,
	.write_setup	= nfs4_proc_write_setup,
	.write_done	= nfs4_write_done,
	.commit_setup	= nfs4_proc_commit_setup,
	.commit_rpc_prepare = nfs4_proc_commit_rpc_prepare,
	.commit_done	= nfs4_commit_done,
	.lock		= nfs4_proc_lock,
	.clear_acl_cache = nfs4_zap_acl_attr,
	.close_context  = nfs4_close_context,
	.open_context	= nfs4_atomic_open,
	.have_delegation = nfs4_have_delegation,
	.alloc_client	= nfs4_alloc_client,
	.init_client	= nfs4_init_client,
	.free_client	= nfs4_free_client,
	.create_server	= nfs4_create_server,
	.clone_server	= nfs_clone_server,
	.discover_trunking = nfs4_discover_trunking,
<<<<<<< HEAD
=======
	.enable_swap	= nfs4_enable_swap,
	.disable_swap	= nfs4_disable_swap,
>>>>>>> 29549c70
};

static const struct xattr_handler nfs4_xattr_nfs4_acl_handler = {
	.name	= XATTR_NAME_NFSV4_ACL,
	.list	= nfs4_xattr_list_nfs4_acl,
	.get	= nfs4_xattr_get_nfs4_acl,
	.set	= nfs4_xattr_set_nfs4_acl,
};

#if defined(CONFIG_NFS_V4_1)
static const struct xattr_handler nfs4_xattr_nfs4_dacl_handler = {
	.name	= XATTR_NAME_NFSV4_DACL,
	.list	= nfs4_xattr_list_nfs4_dacl,
	.get	= nfs4_xattr_get_nfs4_dacl,
	.set	= nfs4_xattr_set_nfs4_dacl,
};

static const struct xattr_handler nfs4_xattr_nfs4_sacl_handler = {
	.name	= XATTR_NAME_NFSV4_SACL,
	.list	= nfs4_xattr_list_nfs4_sacl,
	.get	= nfs4_xattr_get_nfs4_sacl,
	.set	= nfs4_xattr_set_nfs4_sacl,
};
#endif

#ifdef CONFIG_NFS_V4_2
static const struct xattr_handler nfs4_xattr_nfs4_user_handler = {
	.prefix	= XATTR_USER_PREFIX,
	.get	= nfs4_xattr_get_nfs4_user,
	.set	= nfs4_xattr_set_nfs4_user,
};
#endif

const struct xattr_handler *nfs4_xattr_handlers[] = {
	&nfs4_xattr_nfs4_acl_handler,
#if defined(CONFIG_NFS_V4_1)
	&nfs4_xattr_nfs4_dacl_handler,
	&nfs4_xattr_nfs4_sacl_handler,
#endif
#ifdef CONFIG_NFS_V4_SECURITY_LABEL
	&nfs4_xattr_nfs4_label_handler,
#endif
#ifdef CONFIG_NFS_V4_2
	&nfs4_xattr_nfs4_user_handler,
#endif
	NULL
};<|MERGE_RESOLUTION|>--- conflicted
+++ resolved
@@ -3943,8 +3943,6 @@
 	return err;
 }
 
-<<<<<<< HEAD
-=======
 static void test_fs_location_for_trunking(struct nfs4_fs_location *location,
 					  struct nfs_client *clp,
 					  struct nfs_server *server)
@@ -3995,7 +3993,6 @@
 	}
 }
 
->>>>>>> 29549c70
 static int _nfs4_discover_trunking(struct nfs_server *server,
 				   struct nfs_fh *fhandle)
 {
@@ -4005,11 +4002,7 @@
 	struct nfs_client *clp = server->nfs_client;
 	const struct nfs4_state_maintenance_ops *ops =
 		clp->cl_mvops->state_renewal_ops;
-<<<<<<< HEAD
-	int status = -ENOMEM;
-=======
 	int status = -ENOMEM, i;
->>>>>>> 29549c70
 
 	cred = ops->get_state_renewal_cred(clp);
 	if (cred == NULL) {
@@ -4019,11 +4012,6 @@
 	}
 
 	page = alloc_page(GFP_KERNEL);
-<<<<<<< HEAD
-	locations = kmalloc(sizeof(struct nfs4_fs_locations), GFP_KERNEL);
-	if (page == NULL || locations == NULL)
-		goto out;
-=======
 	if (!page)
 		return -ENOMEM;
 	locations = kmalloc(sizeof(struct nfs4_fs_locations), GFP_KERNEL);
@@ -4032,18 +4020,10 @@
 	locations->fattr = nfs_alloc_fattr();
 	if (!locations->fattr)
 		goto out_free_2;
->>>>>>> 29549c70
 
 	status = nfs4_proc_get_locations(server, fhandle, locations, page,
 					 cred);
 	if (status)
-<<<<<<< HEAD
-		goto out;
-out:
-	if (page)
-		__free_page(page);
-	kfree(locations);
-=======
 		goto out_free_3;
 
 	for (i = 0; i < locations->nlocations; i++)
@@ -4055,7 +4035,6 @@
 	kfree(locations);
 out_free:
 	__free_page(page);
->>>>>>> 29549c70
 	return status;
 }
 
@@ -10698,11 +10677,8 @@
 	.create_server	= nfs4_create_server,
 	.clone_server	= nfs_clone_server,
 	.discover_trunking = nfs4_discover_trunking,
-<<<<<<< HEAD
-=======
 	.enable_swap	= nfs4_enable_swap,
 	.disable_swap	= nfs4_disable_swap,
->>>>>>> 29549c70
 };
 
 static const struct xattr_handler nfs4_xattr_nfs4_acl_handler = {
