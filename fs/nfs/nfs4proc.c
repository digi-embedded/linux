/*
 *  fs/nfs/nfs4proc.c
 *
 *  Client-side procedure declarations for NFSv4.
 *
 *  Copyright (c) 2002 The Regents of the University of Michigan.
 *  All rights reserved.
 *
 *  Kendrick Smith <kmsmith@umich.edu>
 *  Andy Adamson   <andros@umich.edu>
 *
 *  Redistribution and use in source and binary forms, with or without
 *  modification, are permitted provided that the following conditions
 *  are met:
 *
 *  1. Redistributions of source code must retain the above copyright
 *     notice, this list of conditions and the following disclaimer.
 *  2. Redistributions in binary form must reproduce the above copyright
 *     notice, this list of conditions and the following disclaimer in the
 *     documentation and/or other materials provided with the distribution.
 *  3. Neither the name of the University nor the names of its
 *     contributors may be used to endorse or promote products derived
 *     from this software without specific prior written permission.
 *
 *  THIS SOFTWARE IS PROVIDED ``AS IS'' AND ANY EXPRESS OR IMPLIED
 *  WARRANTIES, INCLUDING, BUT NOT LIMITED TO, THE IMPLIED WARRANTIES OF
 *  MERCHANTABILITY AND FITNESS FOR A PARTICULAR PURPOSE ARE
 *  DISCLAIMED. IN NO EVENT SHALL THE REGENTS OR CONTRIBUTORS BE LIABLE
 *  FOR ANY DIRECT, INDIRECT, INCIDENTAL, SPECIAL, EXEMPLARY, OR
 *  CONSEQUENTIAL DAMAGES (INCLUDING, BUT NOT LIMITED TO, PROCUREMENT OF
 *  SUBSTITUTE GOODS OR SERVICES; LOSS OF USE, DATA, OR PROFITS; OR
 *  BUSINESS INTERRUPTION) HOWEVER CAUSED AND ON ANY THEORY OF
 *  LIABILITY, WHETHER IN CONTRACT, STRICT LIABILITY, OR TORT (INCLUDING
 *  NEGLIGENCE OR OTHERWISE) ARISING IN ANY WAY OUT OF THE USE OF THIS
 *  SOFTWARE, EVEN IF ADVISED OF THE POSSIBILITY OF SUCH DAMAGE.
 */

#include <linux/mm.h>
#include <linux/delay.h>
#include <linux/errno.h>
#include <linux/string.h>
#include <linux/ratelimit.h>
#include <linux/printk.h>
#include <linux/slab.h>
#include <linux/sunrpc/clnt.h>
#include <linux/nfs.h>
#include <linux/nfs4.h>
#include <linux/nfs_fs.h>
#include <linux/nfs_page.h>
#include <linux/nfs_mount.h>
#include <linux/namei.h>
#include <linux/mount.h>
#include <linux/module.h>
#include <linux/xattr.h>
#include <linux/utsname.h>
#include <linux/freezer.h>
#include <linux/iversion.h>

#include "nfs4_fs.h"
#include "delegation.h"
#include "internal.h"
#include "iostat.h"
#include "callback.h"
#include "pnfs.h"
#include "netns.h"
#include "sysfs.h"
#include "nfs4idmap.h"
#include "nfs4session.h"
#include "fscache.h"
#include "nfs42.h"

#include "nfs4trace.h"

#define NFSDBG_FACILITY		NFSDBG_PROC

#define NFS4_BITMASK_SZ		3

#define NFS4_POLL_RETRY_MIN	(HZ/10)
#define NFS4_POLL_RETRY_MAX	(15*HZ)

/* file attributes which can be mapped to nfs attributes */
#define NFS4_VALID_ATTRS (ATTR_MODE \
	| ATTR_UID \
	| ATTR_GID \
	| ATTR_SIZE \
	| ATTR_ATIME \
	| ATTR_MTIME \
	| ATTR_CTIME \
	| ATTR_ATIME_SET \
	| ATTR_MTIME_SET)

struct nfs4_opendata;
static int _nfs4_recover_proc_open(struct nfs4_opendata *data);
static int nfs4_do_fsinfo(struct nfs_server *, struct nfs_fh *, struct nfs_fsinfo *);
static void nfs_fixup_referral_attributes(struct nfs_fattr *fattr);
static int _nfs4_proc_getattr(struct nfs_server *server, struct nfs_fh *fhandle, struct nfs_fattr *fattr, struct nfs4_label *label, struct inode *inode);
static int nfs4_do_setattr(struct inode *inode, const struct cred *cred,
			    struct nfs_fattr *fattr, struct iattr *sattr,
			    struct nfs_open_context *ctx, struct nfs4_label *ilabel,
			    struct nfs4_label *olabel);
#ifdef CONFIG_NFS_V4_1
static struct rpc_task *_nfs41_proc_sequence(struct nfs_client *clp,
		const struct cred *cred,
		struct nfs4_slot *slot,
		bool is_privileged);
static int nfs41_test_stateid(struct nfs_server *, nfs4_stateid *,
		const struct cred *);
static int nfs41_free_stateid(struct nfs_server *, const nfs4_stateid *,
		const struct cred *, bool);
#endif
static void nfs4_bitmask_set(__u32 bitmask[NFS4_BITMASK_SZ],
			     const __u32 *src, struct inode *inode,
			     struct nfs_server *server,
			     struct nfs4_label *label);

#ifdef CONFIG_NFS_V4_SECURITY_LABEL
static inline struct nfs4_label *
nfs4_label_init_security(struct inode *dir, struct dentry *dentry,
	struct iattr *sattr, struct nfs4_label *label)
{
	int err;

	if (label == NULL)
		return NULL;

	if (nfs_server_capable(dir, NFS_CAP_SECURITY_LABEL) == 0)
		return NULL;

	err = security_dentry_init_security(dentry, sattr->ia_mode,
				&dentry->d_name, (void **)&label->label, &label->len);
	if (err == 0)
		return label;

	return NULL;
}
static inline void
nfs4_label_release_security(struct nfs4_label *label)
{
	if (label)
		security_release_secctx(label->label, label->len);
}
static inline u32 *nfs4_bitmask(struct nfs_server *server, struct nfs4_label *label)
{
	if (label)
		return server->attr_bitmask;

	return server->attr_bitmask_nl;
}
#else
static inline struct nfs4_label *
nfs4_label_init_security(struct inode *dir, struct dentry *dentry,
	struct iattr *sattr, struct nfs4_label *l)
{ return NULL; }
static inline void
nfs4_label_release_security(struct nfs4_label *label)
{ return; }
static inline u32 *
nfs4_bitmask(struct nfs_server *server, struct nfs4_label *label)
{ return server->attr_bitmask; }
#endif

/* Prevent leaks of NFSv4 errors into userland */
static int nfs4_map_errors(int err)
{
	if (err >= -1000)
		return err;
	switch (err) {
	case -NFS4ERR_RESOURCE:
	case -NFS4ERR_LAYOUTTRYLATER:
	case -NFS4ERR_RECALLCONFLICT:
		return -EREMOTEIO;
	case -NFS4ERR_WRONGSEC:
	case -NFS4ERR_WRONG_CRED:
		return -EPERM;
	case -NFS4ERR_BADOWNER:
	case -NFS4ERR_BADNAME:
		return -EINVAL;
	case -NFS4ERR_SHARE_DENIED:
		return -EACCES;
	case -NFS4ERR_MINOR_VERS_MISMATCH:
		return -EPROTONOSUPPORT;
	case -NFS4ERR_FILE_OPEN:
		return -EBUSY;
	case -NFS4ERR_NOT_SAME:
		return -ENOTSYNC;
	default:
		dprintk("%s could not handle NFSv4 error %d\n",
				__func__, -err);
		break;
	}
	return -EIO;
}

/*
 * This is our standard bitmap for GETATTR requests.
 */
const u32 nfs4_fattr_bitmap[3] = {
	FATTR4_WORD0_TYPE
	| FATTR4_WORD0_CHANGE
	| FATTR4_WORD0_SIZE
	| FATTR4_WORD0_FSID
	| FATTR4_WORD0_FILEID,
	FATTR4_WORD1_MODE
	| FATTR4_WORD1_NUMLINKS
	| FATTR4_WORD1_OWNER
	| FATTR4_WORD1_OWNER_GROUP
	| FATTR4_WORD1_RAWDEV
	| FATTR4_WORD1_SPACE_USED
	| FATTR4_WORD1_TIME_ACCESS
	| FATTR4_WORD1_TIME_METADATA
	| FATTR4_WORD1_TIME_MODIFY
	| FATTR4_WORD1_MOUNTED_ON_FILEID,
#ifdef CONFIG_NFS_V4_SECURITY_LABEL
	FATTR4_WORD2_SECURITY_LABEL
#endif
};

static const u32 nfs4_pnfs_open_bitmap[3] = {
	FATTR4_WORD0_TYPE
	| FATTR4_WORD0_CHANGE
	| FATTR4_WORD0_SIZE
	| FATTR4_WORD0_FSID
	| FATTR4_WORD0_FILEID,
	FATTR4_WORD1_MODE
	| FATTR4_WORD1_NUMLINKS
	| FATTR4_WORD1_OWNER
	| FATTR4_WORD1_OWNER_GROUP
	| FATTR4_WORD1_RAWDEV
	| FATTR4_WORD1_SPACE_USED
	| FATTR4_WORD1_TIME_ACCESS
	| FATTR4_WORD1_TIME_METADATA
	| FATTR4_WORD1_TIME_MODIFY,
	FATTR4_WORD2_MDSTHRESHOLD
#ifdef CONFIG_NFS_V4_SECURITY_LABEL
	| FATTR4_WORD2_SECURITY_LABEL
#endif
};

static const u32 nfs4_open_noattr_bitmap[3] = {
	FATTR4_WORD0_TYPE
	| FATTR4_WORD0_FILEID,
};

const u32 nfs4_statfs_bitmap[3] = {
	FATTR4_WORD0_FILES_AVAIL
	| FATTR4_WORD0_FILES_FREE
	| FATTR4_WORD0_FILES_TOTAL,
	FATTR4_WORD1_SPACE_AVAIL
	| FATTR4_WORD1_SPACE_FREE
	| FATTR4_WORD1_SPACE_TOTAL
};

const u32 nfs4_pathconf_bitmap[3] = {
	FATTR4_WORD0_MAXLINK
	| FATTR4_WORD0_MAXNAME,
	0
};

const u32 nfs4_fsinfo_bitmap[3] = { FATTR4_WORD0_MAXFILESIZE
			| FATTR4_WORD0_MAXREAD
			| FATTR4_WORD0_MAXWRITE
			| FATTR4_WORD0_LEASE_TIME,
			FATTR4_WORD1_TIME_DELTA
			| FATTR4_WORD1_FS_LAYOUT_TYPES,
			FATTR4_WORD2_LAYOUT_BLKSIZE
			| FATTR4_WORD2_CLONE_BLKSIZE
			| FATTR4_WORD2_CHANGE_ATTR_TYPE
			| FATTR4_WORD2_XATTR_SUPPORT
};

const u32 nfs4_fs_locations_bitmap[3] = {
	FATTR4_WORD0_CHANGE
	| FATTR4_WORD0_SIZE
	| FATTR4_WORD0_FSID
	| FATTR4_WORD0_FILEID
	| FATTR4_WORD0_FS_LOCATIONS,
	FATTR4_WORD1_OWNER
	| FATTR4_WORD1_OWNER_GROUP
	| FATTR4_WORD1_RAWDEV
	| FATTR4_WORD1_SPACE_USED
	| FATTR4_WORD1_TIME_ACCESS
	| FATTR4_WORD1_TIME_METADATA
	| FATTR4_WORD1_TIME_MODIFY
	| FATTR4_WORD1_MOUNTED_ON_FILEID,
};

static void nfs4_bitmap_copy_adjust(__u32 *dst, const __u32 *src,
				    struct inode *inode, unsigned long flags)
{
	unsigned long cache_validity;

	memcpy(dst, src, NFS4_BITMASK_SZ*sizeof(*dst));
	if (!inode || !nfs4_have_delegation(inode, FMODE_READ))
		return;

	cache_validity = READ_ONCE(NFS_I(inode)->cache_validity) | flags;

	/* Remove the attributes over which we have full control */
	dst[1] &= ~FATTR4_WORD1_RAWDEV;
	if (!(cache_validity & NFS_INO_INVALID_SIZE))
		dst[0] &= ~FATTR4_WORD0_SIZE;

	if (!(cache_validity & NFS_INO_INVALID_CHANGE))
		dst[0] &= ~FATTR4_WORD0_CHANGE;

	if (!(cache_validity & NFS_INO_INVALID_MODE))
		dst[1] &= ~FATTR4_WORD1_MODE;
	if (!(cache_validity & NFS_INO_INVALID_OTHER))
		dst[1] &= ~(FATTR4_WORD1_OWNER | FATTR4_WORD1_OWNER_GROUP);
}

static void nfs4_setup_readdir(u64 cookie, __be32 *verifier, struct dentry *dentry,
		struct nfs4_readdir_arg *readdir)
{
	unsigned int attrs = FATTR4_WORD0_FILEID | FATTR4_WORD0_TYPE;
	__be32 *start, *p;

	if (cookie > 2) {
		readdir->cookie = cookie;
		memcpy(&readdir->verifier, verifier, sizeof(readdir->verifier));
		return;
	}

	readdir->cookie = 0;
	memset(&readdir->verifier, 0, sizeof(readdir->verifier));
	if (cookie == 2)
		return;
	
	/*
	 * NFSv4 servers do not return entries for '.' and '..'
	 * Therefore, we fake these entries here.  We let '.'
	 * have cookie 0 and '..' have cookie 1.  Note that
	 * when talking to the server, we always send cookie 0
	 * instead of 1 or 2.
	 */
	start = p = kmap_atomic(*readdir->pages);
	
	if (cookie == 0) {
		*p++ = xdr_one;                                  /* next */
		*p++ = xdr_zero;                   /* cookie, first word */
		*p++ = xdr_one;                   /* cookie, second word */
		*p++ = xdr_one;                             /* entry len */
		memcpy(p, ".\0\0\0", 4);                        /* entry */
		p++;
		*p++ = xdr_one;                         /* bitmap length */
		*p++ = htonl(attrs);                           /* bitmap */
		*p++ = htonl(12);             /* attribute buffer length */
		*p++ = htonl(NF4DIR);
		p = xdr_encode_hyper(p, NFS_FILEID(d_inode(dentry)));
	}
	
	*p++ = xdr_one;                                  /* next */
	*p++ = xdr_zero;                   /* cookie, first word */
	*p++ = xdr_two;                   /* cookie, second word */
	*p++ = xdr_two;                             /* entry len */
	memcpy(p, "..\0\0", 4);                         /* entry */
	p++;
	*p++ = xdr_one;                         /* bitmap length */
	*p++ = htonl(attrs);                           /* bitmap */
	*p++ = htonl(12);             /* attribute buffer length */
	*p++ = htonl(NF4DIR);
	p = xdr_encode_hyper(p, NFS_FILEID(d_inode(dentry->d_parent)));

	readdir->pgbase = (char *)p - (char *)start;
	readdir->count -= readdir->pgbase;
	kunmap_atomic(start);
}

static void nfs4_test_and_free_stateid(struct nfs_server *server,
		nfs4_stateid *stateid,
		const struct cred *cred)
{
	const struct nfs4_minor_version_ops *ops = server->nfs_client->cl_mvops;

	ops->test_and_free_expired(server, stateid, cred);
}

static void __nfs4_free_revoked_stateid(struct nfs_server *server,
		nfs4_stateid *stateid,
		const struct cred *cred)
{
	stateid->type = NFS4_REVOKED_STATEID_TYPE;
	nfs4_test_and_free_stateid(server, stateid, cred);
}

static void nfs4_free_revoked_stateid(struct nfs_server *server,
		const nfs4_stateid *stateid,
		const struct cred *cred)
{
	nfs4_stateid tmp;

	nfs4_stateid_copy(&tmp, stateid);
	__nfs4_free_revoked_stateid(server, &tmp, cred);
}

static long nfs4_update_delay(long *timeout)
{
	long ret;
	if (!timeout)
		return NFS4_POLL_RETRY_MAX;
	if (*timeout <= 0)
		*timeout = NFS4_POLL_RETRY_MIN;
	if (*timeout > NFS4_POLL_RETRY_MAX)
		*timeout = NFS4_POLL_RETRY_MAX;
	ret = *timeout;
	*timeout <<= 1;
	return ret;
}

static int nfs4_delay_killable(long *timeout)
{
	might_sleep();

	freezable_schedule_timeout_killable_unsafe(
		nfs4_update_delay(timeout));
	if (!__fatal_signal_pending(current))
		return 0;
	return -EINTR;
}

static int nfs4_delay_interruptible(long *timeout)
{
	might_sleep();

	freezable_schedule_timeout_interruptible_unsafe(nfs4_update_delay(timeout));
	if (!signal_pending(current))
		return 0;
	return __fatal_signal_pending(current) ? -EINTR :-ERESTARTSYS;
}

static int nfs4_delay(long *timeout, bool interruptible)
{
	if (interruptible)
		return nfs4_delay_interruptible(timeout);
	return nfs4_delay_killable(timeout);
}

static const nfs4_stateid *
nfs4_recoverable_stateid(const nfs4_stateid *stateid)
{
	if (!stateid)
		return NULL;
	switch (stateid->type) {
	case NFS4_OPEN_STATEID_TYPE:
	case NFS4_LOCK_STATEID_TYPE:
	case NFS4_DELEGATION_STATEID_TYPE:
		return stateid;
	default:
		break;
	}
	return NULL;
}

/* This is the error handling routine for processes that are allowed
 * to sleep.
 */
static int nfs4_do_handle_exception(struct nfs_server *server,
		int errorcode, struct nfs4_exception *exception)
{
	struct nfs_client *clp = server->nfs_client;
	struct nfs4_state *state = exception->state;
	const nfs4_stateid *stateid;
	struct inode *inode = exception->inode;
	int ret = errorcode;

	exception->delay = 0;
	exception->recovering = 0;
	exception->retry = 0;

	stateid = nfs4_recoverable_stateid(exception->stateid);
	if (stateid == NULL && state != NULL)
		stateid = nfs4_recoverable_stateid(&state->stateid);

	switch(errorcode) {
		case 0:
			return 0;
		case -NFS4ERR_BADHANDLE:
		case -ESTALE:
			if (inode != NULL && S_ISREG(inode->i_mode))
				pnfs_destroy_layout(NFS_I(inode));
			break;
		case -NFS4ERR_DELEG_REVOKED:
		case -NFS4ERR_ADMIN_REVOKED:
		case -NFS4ERR_EXPIRED:
		case -NFS4ERR_BAD_STATEID:
		case -NFS4ERR_PARTNER_NO_AUTH:
			if (inode != NULL && stateid != NULL) {
				nfs_inode_find_state_and_recover(inode,
						stateid);
				goto wait_on_recovery;
			}
			fallthrough;
		case -NFS4ERR_OPENMODE:
			if (inode) {
				int err;

				err = nfs_async_inode_return_delegation(inode,
						stateid);
				if (err == 0)
					goto wait_on_recovery;
				if (stateid != NULL && stateid->type == NFS4_DELEGATION_STATEID_TYPE) {
					exception->retry = 1;
					break;
				}
			}
			if (state == NULL)
				break;
			ret = nfs4_schedule_stateid_recovery(server, state);
			if (ret < 0)
				break;
			goto wait_on_recovery;
		case -NFS4ERR_STALE_STATEID:
		case -NFS4ERR_STALE_CLIENTID:
			nfs4_schedule_lease_recovery(clp);
			goto wait_on_recovery;
		case -NFS4ERR_MOVED:
			ret = nfs4_schedule_migration_recovery(server);
			if (ret < 0)
				break;
			goto wait_on_recovery;
		case -NFS4ERR_LEASE_MOVED:
			nfs4_schedule_lease_moved_recovery(clp);
			goto wait_on_recovery;
#if defined(CONFIG_NFS_V4_1)
		case -NFS4ERR_BADSESSION:
		case -NFS4ERR_BADSLOT:
		case -NFS4ERR_BAD_HIGH_SLOT:
		case -NFS4ERR_CONN_NOT_BOUND_TO_SESSION:
		case -NFS4ERR_DEADSESSION:
		case -NFS4ERR_SEQ_FALSE_RETRY:
		case -NFS4ERR_SEQ_MISORDERED:
			/* Handled in nfs41_sequence_process() */
			goto wait_on_recovery;
#endif /* defined(CONFIG_NFS_V4_1) */
		case -NFS4ERR_FILE_OPEN:
			if (exception->timeout > HZ) {
				/* We have retried a decent amount, time to
				 * fail
				 */
				ret = -EBUSY;
				break;
			}
			fallthrough;
		case -NFS4ERR_DELAY:
			nfs_inc_server_stats(server, NFSIOS_DELAY);
			fallthrough;
		case -NFS4ERR_GRACE:
		case -NFS4ERR_LAYOUTTRYLATER:
		case -NFS4ERR_RECALLCONFLICT:
			exception->delay = 1;
			return 0;

		case -NFS4ERR_RETRY_UNCACHED_REP:
		case -NFS4ERR_OLD_STATEID:
			exception->retry = 1;
			break;
		case -NFS4ERR_BADOWNER:
			/* The following works around a Linux server bug! */
		case -NFS4ERR_BADNAME:
			if (server->caps & NFS_CAP_UIDGID_NOMAP) {
				server->caps &= ~NFS_CAP_UIDGID_NOMAP;
				exception->retry = 1;
				printk(KERN_WARNING "NFS: v4 server %s "
						"does not accept raw "
						"uid/gids. "
						"Reenabling the idmapper.\n",
						server->nfs_client->cl_hostname);
			}
	}
	/* We failed to handle the error */
	return nfs4_map_errors(ret);
wait_on_recovery:
	exception->recovering = 1;
	return 0;
}

/* This is the error handling routine for processes that are allowed
 * to sleep.
 */
int nfs4_handle_exception(struct nfs_server *server, int errorcode, struct nfs4_exception *exception)
{
	struct nfs_client *clp = server->nfs_client;
	int ret;

	ret = nfs4_do_handle_exception(server, errorcode, exception);
	if (exception->delay) {
		ret = nfs4_delay(&exception->timeout,
				exception->interruptible);
		goto out_retry;
	}
	if (exception->recovering) {
		if (exception->task_is_privileged)
			return -EDEADLOCK;
		ret = nfs4_wait_clnt_recover(clp);
		if (test_bit(NFS_MIG_FAILED, &server->mig_status))
			return -EIO;
		goto out_retry;
	}
	return ret;
out_retry:
	if (ret == 0)
		exception->retry = 1;
	return ret;
}

static int
nfs4_async_handle_exception(struct rpc_task *task, struct nfs_server *server,
		int errorcode, struct nfs4_exception *exception)
{
	struct nfs_client *clp = server->nfs_client;
	int ret;

	ret = nfs4_do_handle_exception(server, errorcode, exception);
	if (exception->delay) {
		rpc_delay(task, nfs4_update_delay(&exception->timeout));
		goto out_retry;
	}
	if (exception->recovering) {
		if (exception->task_is_privileged)
			return -EDEADLOCK;
		rpc_sleep_on(&clp->cl_rpcwaitq, task, NULL);
		if (test_bit(NFS4CLNT_MANAGER_RUNNING, &clp->cl_state) == 0)
			rpc_wake_up_queued_task(&clp->cl_rpcwaitq, task);
		goto out_retry;
	}
	if (test_bit(NFS_MIG_FAILED, &server->mig_status))
		ret = -EIO;
	return ret;
out_retry:
	if (ret == 0) {
		exception->retry = 1;
		/*
		 * For NFS4ERR_MOVED, the client transport will need to
		 * be recomputed after migration recovery has completed.
		 */
		if (errorcode == -NFS4ERR_MOVED)
			rpc_task_release_transport(task);
	}
	return ret;
}

int
nfs4_async_handle_error(struct rpc_task *task, struct nfs_server *server,
			struct nfs4_state *state, long *timeout)
{
	struct nfs4_exception exception = {
		.state = state,
	};

	if (task->tk_status >= 0)
		return 0;
	if (timeout)
		exception.timeout = *timeout;
	task->tk_status = nfs4_async_handle_exception(task, server,
			task->tk_status,
			&exception);
	if (exception.delay && timeout)
		*timeout = exception.timeout;
	if (exception.retry)
		return -EAGAIN;
	return 0;
}

/*
 * Return 'true' if 'clp' is using an rpc_client that is integrity protected
 * or 'false' otherwise.
 */
static bool _nfs4_is_integrity_protected(struct nfs_client *clp)
{
	rpc_authflavor_t flavor = clp->cl_rpcclient->cl_auth->au_flavor;
	return (flavor == RPC_AUTH_GSS_KRB5I) || (flavor == RPC_AUTH_GSS_KRB5P);
}

static void do_renew_lease(struct nfs_client *clp, unsigned long timestamp)
{
	spin_lock(&clp->cl_lock);
	if (time_before(clp->cl_last_renewal,timestamp))
		clp->cl_last_renewal = timestamp;
	spin_unlock(&clp->cl_lock);
}

static void renew_lease(const struct nfs_server *server, unsigned long timestamp)
{
	struct nfs_client *clp = server->nfs_client;

	if (!nfs4_has_session(clp))
		do_renew_lease(clp, timestamp);
}

struct nfs4_call_sync_data {
	const struct nfs_server *seq_server;
	struct nfs4_sequence_args *seq_args;
	struct nfs4_sequence_res *seq_res;
};

void nfs4_init_sequence(struct nfs4_sequence_args *args,
			struct nfs4_sequence_res *res, int cache_reply,
			int privileged)
{
	args->sa_slot = NULL;
	args->sa_cache_this = cache_reply;
	args->sa_privileged = privileged;

	res->sr_slot = NULL;
}

static void nfs40_sequence_free_slot(struct nfs4_sequence_res *res)
{
	struct nfs4_slot *slot = res->sr_slot;
	struct nfs4_slot_table *tbl;

	tbl = slot->table;
	spin_lock(&tbl->slot_tbl_lock);
	if (!nfs41_wake_and_assign_slot(tbl, slot))
		nfs4_free_slot(tbl, slot);
	spin_unlock(&tbl->slot_tbl_lock);

	res->sr_slot = NULL;
}

static int nfs40_sequence_done(struct rpc_task *task,
			       struct nfs4_sequence_res *res)
{
	if (res->sr_slot != NULL)
		nfs40_sequence_free_slot(res);
	return 1;
}

#if defined(CONFIG_NFS_V4_1)

static void nfs41_release_slot(struct nfs4_slot *slot)
{
	struct nfs4_session *session;
	struct nfs4_slot_table *tbl;
	bool send_new_highest_used_slotid = false;

	if (!slot)
		return;
	tbl = slot->table;
	session = tbl->session;

	/* Bump the slot sequence number */
	if (slot->seq_done)
		slot->seq_nr++;
	slot->seq_done = 0;

	spin_lock(&tbl->slot_tbl_lock);
	/* Be nice to the server: try to ensure that the last transmitted
	 * value for highest_user_slotid <= target_highest_slotid
	 */
	if (tbl->highest_used_slotid > tbl->target_highest_slotid)
		send_new_highest_used_slotid = true;

	if (nfs41_wake_and_assign_slot(tbl, slot)) {
		send_new_highest_used_slotid = false;
		goto out_unlock;
	}
	nfs4_free_slot(tbl, slot);

	if (tbl->highest_used_slotid != NFS4_NO_SLOT)
		send_new_highest_used_slotid = false;
out_unlock:
	spin_unlock(&tbl->slot_tbl_lock);
	if (send_new_highest_used_slotid)
		nfs41_notify_server(session->clp);
	if (waitqueue_active(&tbl->slot_waitq))
		wake_up_all(&tbl->slot_waitq);
}

static void nfs41_sequence_free_slot(struct nfs4_sequence_res *res)
{
	nfs41_release_slot(res->sr_slot);
	res->sr_slot = NULL;
}

static void nfs4_slot_sequence_record_sent(struct nfs4_slot *slot,
		u32 seqnr)
{
	if ((s32)(seqnr - slot->seq_nr_highest_sent) > 0)
		slot->seq_nr_highest_sent = seqnr;
}
static void nfs4_slot_sequence_acked(struct nfs4_slot *slot,
		u32 seqnr)
{
	slot->seq_nr_highest_sent = seqnr;
	slot->seq_nr_last_acked = seqnr;
}

static void nfs4_probe_sequence(struct nfs_client *client, const struct cred *cred,
				struct nfs4_slot *slot)
{
	struct rpc_task *task = _nfs41_proc_sequence(client, cred, slot, true);
	if (!IS_ERR(task))
		rpc_put_task_async(task);
}

static int nfs41_sequence_process(struct rpc_task *task,
		struct nfs4_sequence_res *res)
{
	struct nfs4_session *session;
	struct nfs4_slot *slot = res->sr_slot;
	struct nfs_client *clp;
	int status;
	int ret = 1;

	if (slot == NULL)
		goto out_noaction;
	/* don't increment the sequence number if the task wasn't sent */
	if (!RPC_WAS_SENT(task) || slot->seq_done)
		goto out;

	session = slot->table->session;
	clp = session->clp;

	trace_nfs4_sequence_done(session, res);

	status = res->sr_status;
	if (task->tk_status == -NFS4ERR_DEADSESSION)
		status = -NFS4ERR_DEADSESSION;

	/* Check the SEQUENCE operation status */
	switch (status) {
	case 0:
		/* Mark this sequence number as having been acked */
		nfs4_slot_sequence_acked(slot, slot->seq_nr);
		/* Update the slot's sequence and clientid lease timer */
		slot->seq_done = 1;
		do_renew_lease(clp, res->sr_timestamp);
		/* Check sequence flags */
		nfs41_handle_sequence_flag_errors(clp, res->sr_status_flags,
				!!slot->privileged);
		nfs41_update_target_slotid(slot->table, slot, res);
		break;
	case 1:
		/*
		 * sr_status remains 1 if an RPC level error occurred.
		 * The server may or may not have processed the sequence
		 * operation..
		 */
		nfs4_slot_sequence_record_sent(slot, slot->seq_nr);
		slot->seq_done = 1;
		goto out;
	case -NFS4ERR_DELAY:
		/* The server detected a resend of the RPC call and
		 * returned NFS4ERR_DELAY as per Section 2.10.6.2
		 * of RFC5661.
		 */
		dprintk("%s: slot=%u seq=%u: Operation in progress\n",
			__func__,
			slot->slot_nr,
			slot->seq_nr);
		nfs4_slot_sequence_acked(slot, slot->seq_nr);
		goto out_retry;
	case -NFS4ERR_RETRY_UNCACHED_REP:
	case -NFS4ERR_SEQ_FALSE_RETRY:
		/*
		 * The server thinks we tried to replay a request.
		 * Retry the call after bumping the sequence ID.
		 */
		nfs4_slot_sequence_acked(slot, slot->seq_nr);
		goto retry_new_seq;
	case -NFS4ERR_BADSLOT:
		/*
		 * The slot id we used was probably retired. Try again
		 * using a different slot id.
		 */
		if (slot->slot_nr < slot->table->target_highest_slotid)
			goto session_recover;
		goto retry_nowait;
	case -NFS4ERR_SEQ_MISORDERED:
		nfs4_slot_sequence_record_sent(slot, slot->seq_nr);
		/*
		 * Were one or more calls using this slot interrupted?
		 * If the server never received the request, then our
		 * transmitted slot sequence number may be too high. However,
		 * if the server did receive the request then it might
		 * accidentally give us a reply with a mismatched operation.
		 * We can sort this out by sending a lone sequence operation
		 * to the server on the same slot.
		 */
		if ((s32)(slot->seq_nr - slot->seq_nr_last_acked) > 1) {
			slot->seq_nr--;
			if (task->tk_msg.rpc_proc != &nfs4_procedures[NFSPROC4_CLNT_SEQUENCE]) {
				nfs4_probe_sequence(clp, task->tk_msg.rpc_cred, slot);
				res->sr_slot = NULL;
			}
			goto retry_nowait;
		}
		/*
		 * RFC5661:
		 * A retry might be sent while the original request is
		 * still in progress on the replier. The replier SHOULD
		 * deal with the issue by returning NFS4ERR_DELAY as the
		 * reply to SEQUENCE or CB_SEQUENCE operation, but
		 * implementations MAY return NFS4ERR_SEQ_MISORDERED.
		 *
		 * Restart the search after a delay.
		 */
		slot->seq_nr = slot->seq_nr_highest_sent;
		goto out_retry;
	case -NFS4ERR_BADSESSION:
	case -NFS4ERR_DEADSESSION:
	case -NFS4ERR_CONN_NOT_BOUND_TO_SESSION:
		goto session_recover;
	default:
		/* Just update the slot sequence no. */
		slot->seq_done = 1;
	}
out:
	/* The session may be reset by one of the error handlers. */
	dprintk("%s: Error %d free the slot \n", __func__, res->sr_status);
out_noaction:
	return ret;
session_recover:
	nfs4_schedule_session_recovery(session, status);
	dprintk("%s ERROR: %d Reset session\n", __func__, status);
	nfs41_sequence_free_slot(res);
	goto out;
retry_new_seq:
	++slot->seq_nr;
retry_nowait:
	if (rpc_restart_call_prepare(task)) {
		nfs41_sequence_free_slot(res);
		task->tk_status = 0;
		ret = 0;
	}
	goto out;
out_retry:
	if (!rpc_restart_call(task))
		goto out;
	rpc_delay(task, NFS4_POLL_RETRY_MAX);
	return 0;
}

int nfs41_sequence_done(struct rpc_task *task, struct nfs4_sequence_res *res)
{
	if (!nfs41_sequence_process(task, res))
		return 0;
	if (res->sr_slot != NULL)
		nfs41_sequence_free_slot(res);
	return 1;

}
EXPORT_SYMBOL_GPL(nfs41_sequence_done);

static int nfs4_sequence_process(struct rpc_task *task, struct nfs4_sequence_res *res)
{
	if (res->sr_slot == NULL)
		return 1;
	if (res->sr_slot->table->session != NULL)
		return nfs41_sequence_process(task, res);
	return nfs40_sequence_done(task, res);
}

static void nfs4_sequence_free_slot(struct nfs4_sequence_res *res)
{
	if (res->sr_slot != NULL) {
		if (res->sr_slot->table->session != NULL)
			nfs41_sequence_free_slot(res);
		else
			nfs40_sequence_free_slot(res);
	}
}

int nfs4_sequence_done(struct rpc_task *task, struct nfs4_sequence_res *res)
{
	if (res->sr_slot == NULL)
		return 1;
	if (!res->sr_slot->table->session)
		return nfs40_sequence_done(task, res);
	return nfs41_sequence_done(task, res);
}
EXPORT_SYMBOL_GPL(nfs4_sequence_done);

static void nfs41_call_sync_prepare(struct rpc_task *task, void *calldata)
{
	struct nfs4_call_sync_data *data = calldata;

	dprintk("--> %s data->seq_server %p\n", __func__, data->seq_server);

	nfs4_setup_sequence(data->seq_server->nfs_client,
			    data->seq_args, data->seq_res, task);
}

static void nfs41_call_sync_done(struct rpc_task *task, void *calldata)
{
	struct nfs4_call_sync_data *data = calldata;

	nfs41_sequence_done(task, data->seq_res);
}

static const struct rpc_call_ops nfs41_call_sync_ops = {
	.rpc_call_prepare = nfs41_call_sync_prepare,
	.rpc_call_done = nfs41_call_sync_done,
};

#else	/* !CONFIG_NFS_V4_1 */

static int nfs4_sequence_process(struct rpc_task *task, struct nfs4_sequence_res *res)
{
	return nfs40_sequence_done(task, res);
}

static void nfs4_sequence_free_slot(struct nfs4_sequence_res *res)
{
	if (res->sr_slot != NULL)
		nfs40_sequence_free_slot(res);
}

int nfs4_sequence_done(struct rpc_task *task,
		       struct nfs4_sequence_res *res)
{
	return nfs40_sequence_done(task, res);
}
EXPORT_SYMBOL_GPL(nfs4_sequence_done);

#endif	/* !CONFIG_NFS_V4_1 */

static void nfs41_sequence_res_init(struct nfs4_sequence_res *res)
{
	res->sr_timestamp = jiffies;
	res->sr_status_flags = 0;
	res->sr_status = 1;
}

static
void nfs4_sequence_attach_slot(struct nfs4_sequence_args *args,
		struct nfs4_sequence_res *res,
		struct nfs4_slot *slot)
{
	if (!slot)
		return;
	slot->privileged = args->sa_privileged ? 1 : 0;
	args->sa_slot = slot;

	res->sr_slot = slot;
}

int nfs4_setup_sequence(struct nfs_client *client,
			struct nfs4_sequence_args *args,
			struct nfs4_sequence_res *res,
			struct rpc_task *task)
{
	struct nfs4_session *session = nfs4_get_session(client);
	struct nfs4_slot_table *tbl  = client->cl_slot_tbl;
	struct nfs4_slot *slot;

	/* slot already allocated? */
	if (res->sr_slot != NULL)
		goto out_start;

	if (session)
		tbl = &session->fc_slot_table;

	spin_lock(&tbl->slot_tbl_lock);
	/* The state manager will wait until the slot table is empty */
	if (nfs4_slot_tbl_draining(tbl) && !args->sa_privileged)
		goto out_sleep;

	slot = nfs4_alloc_slot(tbl);
	if (IS_ERR(slot)) {
		if (slot == ERR_PTR(-ENOMEM))
			goto out_sleep_timeout;
		goto out_sleep;
	}
	spin_unlock(&tbl->slot_tbl_lock);

	nfs4_sequence_attach_slot(args, res, slot);

	trace_nfs4_setup_sequence(session, args);
out_start:
	nfs41_sequence_res_init(res);
	rpc_call_start(task);
	return 0;
out_sleep_timeout:
	/* Try again in 1/4 second */
	if (args->sa_privileged)
		rpc_sleep_on_priority_timeout(&tbl->slot_tbl_waitq, task,
				jiffies + (HZ >> 2), RPC_PRIORITY_PRIVILEGED);
	else
		rpc_sleep_on_timeout(&tbl->slot_tbl_waitq, task,
				NULL, jiffies + (HZ >> 2));
	spin_unlock(&tbl->slot_tbl_lock);
	return -EAGAIN;
out_sleep:
	if (args->sa_privileged)
		rpc_sleep_on_priority(&tbl->slot_tbl_waitq, task,
				RPC_PRIORITY_PRIVILEGED);
	else
		rpc_sleep_on(&tbl->slot_tbl_waitq, task, NULL);
	spin_unlock(&tbl->slot_tbl_lock);
	return -EAGAIN;
}
EXPORT_SYMBOL_GPL(nfs4_setup_sequence);

static void nfs40_call_sync_prepare(struct rpc_task *task, void *calldata)
{
	struct nfs4_call_sync_data *data = calldata;
	nfs4_setup_sequence(data->seq_server->nfs_client,
				data->seq_args, data->seq_res, task);
}

static void nfs40_call_sync_done(struct rpc_task *task, void *calldata)
{
	struct nfs4_call_sync_data *data = calldata;
	nfs4_sequence_done(task, data->seq_res);
}

static const struct rpc_call_ops nfs40_call_sync_ops = {
	.rpc_call_prepare = nfs40_call_sync_prepare,
	.rpc_call_done = nfs40_call_sync_done,
};

static int nfs4_call_sync_custom(struct rpc_task_setup *task_setup)
{
	int ret;
	struct rpc_task *task;

	task = rpc_run_task(task_setup);
	if (IS_ERR(task))
		return PTR_ERR(task);

	ret = task->tk_status;
	rpc_put_task(task);
	return ret;
}

static int nfs4_do_call_sync(struct rpc_clnt *clnt,
			     struct nfs_server *server,
			     struct rpc_message *msg,
			     struct nfs4_sequence_args *args,
			     struct nfs4_sequence_res *res,
			     unsigned short task_flags)
{
	struct nfs_client *clp = server->nfs_client;
	struct nfs4_call_sync_data data = {
		.seq_server = server,
		.seq_args = args,
		.seq_res = res,
	};
	struct rpc_task_setup task_setup = {
		.rpc_client = clnt,
		.rpc_message = msg,
		.callback_ops = clp->cl_mvops->call_sync_ops,
		.callback_data = &data,
		.flags = task_flags,
	};

	return nfs4_call_sync_custom(&task_setup);
}

static int nfs4_call_sync_sequence(struct rpc_clnt *clnt,
				   struct nfs_server *server,
				   struct rpc_message *msg,
				   struct nfs4_sequence_args *args,
				   struct nfs4_sequence_res *res)
{
	unsigned short task_flags = 0;

	if (server->nfs_client->cl_minorversion)
		task_flags = RPC_TASK_MOVEABLE;
	return nfs4_do_call_sync(clnt, server, msg, args, res, task_flags);
}


int nfs4_call_sync(struct rpc_clnt *clnt,
		   struct nfs_server *server,
		   struct rpc_message *msg,
		   struct nfs4_sequence_args *args,
		   struct nfs4_sequence_res *res,
		   int cache_reply)
{
	nfs4_init_sequence(args, res, cache_reply, 0);
	return nfs4_call_sync_sequence(clnt, server, msg, args, res);
}

static void
nfs4_inc_nlink_locked(struct inode *inode)
{
	nfs_set_cache_invalid(inode, NFS_INO_INVALID_CHANGE |
					     NFS_INO_INVALID_CTIME |
					     NFS_INO_INVALID_NLINK);
	inc_nlink(inode);
}

static void
nfs4_inc_nlink(struct inode *inode)
{
	spin_lock(&inode->i_lock);
	nfs4_inc_nlink_locked(inode);
	spin_unlock(&inode->i_lock);
}

static void
nfs4_dec_nlink_locked(struct inode *inode)
{
	nfs_set_cache_invalid(inode, NFS_INO_INVALID_CHANGE |
					     NFS_INO_INVALID_CTIME |
					     NFS_INO_INVALID_NLINK);
	drop_nlink(inode);
}

static void
nfs4_update_changeattr_locked(struct inode *inode,
		struct nfs4_change_info *cinfo,
		unsigned long timestamp, unsigned long cache_validity)
{
	struct nfs_inode *nfsi = NFS_I(inode);
	u64 change_attr = inode_peek_iversion_raw(inode);

	cache_validity |= NFS_INO_INVALID_CTIME | NFS_INO_INVALID_MTIME;
	if (S_ISDIR(inode->i_mode))
		cache_validity |= NFS_INO_INVALID_DATA;

	switch (NFS_SERVER(inode)->change_attr_type) {
	case NFS4_CHANGE_TYPE_IS_UNDEFINED:
		if (cinfo->after == change_attr)
			goto out;
		break;
	default:
		if ((s64)(change_attr - cinfo->after) >= 0)
			goto out;
	}

	inode_set_iversion_raw(inode, cinfo->after);
	if (!cinfo->atomic || cinfo->before != change_attr) {
		if (S_ISDIR(inode->i_mode))
			nfs_force_lookup_revalidate(inode);

		if (!NFS_PROTO(inode)->have_delegation(inode, FMODE_READ))
			cache_validity |=
				NFS_INO_INVALID_ACCESS | NFS_INO_INVALID_ACL |
				NFS_INO_INVALID_SIZE | NFS_INO_INVALID_OTHER |
				NFS_INO_INVALID_BLOCKS | NFS_INO_INVALID_NLINK |
				NFS_INO_INVALID_MODE | NFS_INO_INVALID_XATTR |
				NFS_INO_REVAL_PAGECACHE;
		nfsi->attrtimeo = NFS_MINATTRTIMEO(inode);
	}
	nfsi->attrtimeo_timestamp = jiffies;
	nfsi->read_cache_jiffies = timestamp;
	nfsi->attr_gencount = nfs_inc_attr_generation_counter();
	nfsi->cache_validity &= ~NFS_INO_INVALID_CHANGE;
out:
	nfs_set_cache_invalid(inode, cache_validity);
}

void
nfs4_update_changeattr(struct inode *dir, struct nfs4_change_info *cinfo,
		unsigned long timestamp, unsigned long cache_validity)
{
	spin_lock(&dir->i_lock);
	nfs4_update_changeattr_locked(dir, cinfo, timestamp, cache_validity);
	spin_unlock(&dir->i_lock);
}

struct nfs4_open_createattrs {
	struct nfs4_label *label;
	struct iattr *sattr;
	const __u32 verf[2];
};

static bool nfs4_clear_cap_atomic_open_v1(struct nfs_server *server,
		int err, struct nfs4_exception *exception)
{
	if (err != -EINVAL)
		return false;
	if (!(server->caps & NFS_CAP_ATOMIC_OPEN_V1))
		return false;
	server->caps &= ~NFS_CAP_ATOMIC_OPEN_V1;
	exception->retry = 1;
	return true;
}

static fmode_t _nfs4_ctx_to_accessmode(const struct nfs_open_context *ctx)
{
	 return ctx->mode & (FMODE_READ|FMODE_WRITE|FMODE_EXEC);
}

static fmode_t _nfs4_ctx_to_openmode(const struct nfs_open_context *ctx)
{
	fmode_t ret = ctx->mode & (FMODE_READ|FMODE_WRITE);

	return (ctx->mode & FMODE_EXEC) ? FMODE_READ | ret : ret;
}

static u32
nfs4_map_atomic_open_share(struct nfs_server *server,
		fmode_t fmode, int openflags)
{
	u32 res = 0;

	switch (fmode & (FMODE_READ | FMODE_WRITE)) {
	case FMODE_READ:
		res = NFS4_SHARE_ACCESS_READ;
		break;
	case FMODE_WRITE:
		res = NFS4_SHARE_ACCESS_WRITE;
		break;
	case FMODE_READ|FMODE_WRITE:
		res = NFS4_SHARE_ACCESS_BOTH;
	}
	if (!(server->caps & NFS_CAP_ATOMIC_OPEN_V1))
		goto out;
	/* Want no delegation if we're using O_DIRECT */
	if (openflags & O_DIRECT)
		res |= NFS4_SHARE_WANT_NO_DELEG;
out:
	return res;
}

static enum open_claim_type4
nfs4_map_atomic_open_claim(struct nfs_server *server,
		enum open_claim_type4 claim)
{
	if (server->caps & NFS_CAP_ATOMIC_OPEN_V1)
		return claim;
	switch (claim) {
	default:
		return claim;
	case NFS4_OPEN_CLAIM_FH:
		return NFS4_OPEN_CLAIM_NULL;
	case NFS4_OPEN_CLAIM_DELEG_CUR_FH:
		return NFS4_OPEN_CLAIM_DELEGATE_CUR;
	case NFS4_OPEN_CLAIM_DELEG_PREV_FH:
		return NFS4_OPEN_CLAIM_DELEGATE_PREV;
	}
}

static void nfs4_init_opendata_res(struct nfs4_opendata *p)
{
	p->o_res.f_attr = &p->f_attr;
	p->o_res.f_label = p->f_label;
	p->o_res.seqid = p->o_arg.seqid;
	p->c_res.seqid = p->c_arg.seqid;
	p->o_res.server = p->o_arg.server;
	p->o_res.access_request = p->o_arg.access;
	nfs_fattr_init(&p->f_attr);
	nfs_fattr_init_names(&p->f_attr, &p->owner_name, &p->group_name);
}

static struct nfs4_opendata *nfs4_opendata_alloc(struct dentry *dentry,
		struct nfs4_state_owner *sp, fmode_t fmode, int flags,
		const struct nfs4_open_createattrs *c,
		enum open_claim_type4 claim,
		gfp_t gfp_mask)
{
	struct dentry *parent = dget_parent(dentry);
	struct inode *dir = d_inode(parent);
	struct nfs_server *server = NFS_SERVER(dir);
	struct nfs_seqid *(*alloc_seqid)(struct nfs_seqid_counter *, gfp_t);
	struct nfs4_label *label = (c != NULL) ? c->label : NULL;
	struct nfs4_opendata *p;

	p = kzalloc(sizeof(*p), gfp_mask);
	if (p == NULL)
		goto err;

	p->f_label = nfs4_label_alloc(server, gfp_mask);
	if (IS_ERR(p->f_label))
		goto err_free_p;

	p->a_label = nfs4_label_alloc(server, gfp_mask);
	if (IS_ERR(p->a_label))
		goto err_free_f;

	alloc_seqid = server->nfs_client->cl_mvops->alloc_seqid;
	p->o_arg.seqid = alloc_seqid(&sp->so_seqid, gfp_mask);
	if (IS_ERR(p->o_arg.seqid))
		goto err_free_label;
	nfs_sb_active(dentry->d_sb);
	p->dentry = dget(dentry);
	p->dir = parent;
	p->owner = sp;
	atomic_inc(&sp->so_count);
	p->o_arg.open_flags = flags;
	p->o_arg.fmode = fmode & (FMODE_READ|FMODE_WRITE);
	p->o_arg.claim = nfs4_map_atomic_open_claim(server, claim);
	p->o_arg.share_access = nfs4_map_atomic_open_share(server,
			fmode, flags);
	if (flags & O_CREAT) {
		p->o_arg.umask = current_umask();
		p->o_arg.label = nfs4_label_copy(p->a_label, label);
		if (c->sattr != NULL && c->sattr->ia_valid != 0) {
			p->o_arg.u.attrs = &p->attrs;
			memcpy(&p->attrs, c->sattr, sizeof(p->attrs));

			memcpy(p->o_arg.u.verifier.data, c->verf,
					sizeof(p->o_arg.u.verifier.data));
		}
	}
	/* don't put an ACCESS op in OPEN compound if O_EXCL, because ACCESS
	 * will return permission denied for all bits until close */
	if (!(flags & O_EXCL)) {
		/* ask server to check for all possible rights as results
		 * are cached */
		switch (p->o_arg.claim) {
		default:
			break;
		case NFS4_OPEN_CLAIM_NULL:
		case NFS4_OPEN_CLAIM_FH:
			p->o_arg.access = NFS4_ACCESS_READ |
				NFS4_ACCESS_MODIFY |
				NFS4_ACCESS_EXTEND |
				NFS4_ACCESS_EXECUTE;
#ifdef CONFIG_NFS_V4_2
			if (server->caps & NFS_CAP_XATTR)
				p->o_arg.access |= NFS4_ACCESS_XAREAD |
				    NFS4_ACCESS_XAWRITE |
				    NFS4_ACCESS_XALIST;
#endif
		}
	}
	p->o_arg.clientid = server->nfs_client->cl_clientid;
	p->o_arg.id.create_time = ktime_to_ns(sp->so_seqid.create_time);
	p->o_arg.id.uniquifier = sp->so_seqid.owner_id;
	p->o_arg.name = &dentry->d_name;
	p->o_arg.server = server;
	p->o_arg.bitmask = nfs4_bitmask(server, label);
	p->o_arg.open_bitmap = &nfs4_fattr_bitmap[0];
	switch (p->o_arg.claim) {
	case NFS4_OPEN_CLAIM_NULL:
	case NFS4_OPEN_CLAIM_DELEGATE_CUR:
	case NFS4_OPEN_CLAIM_DELEGATE_PREV:
		p->o_arg.fh = NFS_FH(dir);
		break;
	case NFS4_OPEN_CLAIM_PREVIOUS:
	case NFS4_OPEN_CLAIM_FH:
	case NFS4_OPEN_CLAIM_DELEG_CUR_FH:
	case NFS4_OPEN_CLAIM_DELEG_PREV_FH:
		p->o_arg.fh = NFS_FH(d_inode(dentry));
	}
	p->c_arg.fh = &p->o_res.fh;
	p->c_arg.stateid = &p->o_res.stateid;
	p->c_arg.seqid = p->o_arg.seqid;
	nfs4_init_opendata_res(p);
	kref_init(&p->kref);
	return p;

err_free_label:
	nfs4_label_free(p->a_label);
err_free_f:
	nfs4_label_free(p->f_label);
err_free_p:
	kfree(p);
err:
	dput(parent);
	return NULL;
}

static void nfs4_opendata_free(struct kref *kref)
{
	struct nfs4_opendata *p = container_of(kref,
			struct nfs4_opendata, kref);
	struct super_block *sb = p->dentry->d_sb;

	nfs4_lgopen_release(p->lgp);
	nfs_free_seqid(p->o_arg.seqid);
	nfs4_sequence_free_slot(&p->o_res.seq_res);
	if (p->state != NULL)
		nfs4_put_open_state(p->state);
	nfs4_put_state_owner(p->owner);

	nfs4_label_free(p->a_label);
	nfs4_label_free(p->f_label);

	dput(p->dir);
	dput(p->dentry);
	nfs_sb_deactive(sb);
	nfs_fattr_free_names(&p->f_attr);
	kfree(p->f_attr.mdsthreshold);
	kfree(p);
}

static void nfs4_opendata_put(struct nfs4_opendata *p)
{
	if (p != NULL)
		kref_put(&p->kref, nfs4_opendata_free);
}

static bool nfs4_mode_match_open_stateid(struct nfs4_state *state,
		fmode_t fmode)
{
	switch(fmode & (FMODE_READ|FMODE_WRITE)) {
	case FMODE_READ|FMODE_WRITE:
		return state->n_rdwr != 0;
	case FMODE_WRITE:
		return state->n_wronly != 0;
	case FMODE_READ:
		return state->n_rdonly != 0;
	}
	WARN_ON_ONCE(1);
	return false;
}

static int can_open_cached(struct nfs4_state *state, fmode_t mode,
		int open_mode, enum open_claim_type4 claim)
{
	int ret = 0;

	if (open_mode & (O_EXCL|O_TRUNC))
		goto out;
	switch (claim) {
	case NFS4_OPEN_CLAIM_NULL:
	case NFS4_OPEN_CLAIM_FH:
		goto out;
	default:
		break;
	}
	switch (mode & (FMODE_READ|FMODE_WRITE)) {
		case FMODE_READ:
			ret |= test_bit(NFS_O_RDONLY_STATE, &state->flags) != 0
				&& state->n_rdonly != 0;
			break;
		case FMODE_WRITE:
			ret |= test_bit(NFS_O_WRONLY_STATE, &state->flags) != 0
				&& state->n_wronly != 0;
			break;
		case FMODE_READ|FMODE_WRITE:
			ret |= test_bit(NFS_O_RDWR_STATE, &state->flags) != 0
				&& state->n_rdwr != 0;
	}
out:
	return ret;
}

static int can_open_delegated(struct nfs_delegation *delegation, fmode_t fmode,
		enum open_claim_type4 claim)
{
	if (delegation == NULL)
		return 0;
	if ((delegation->type & fmode) != fmode)
		return 0;
	switch (claim) {
	case NFS4_OPEN_CLAIM_NULL:
	case NFS4_OPEN_CLAIM_FH:
		break;
	case NFS4_OPEN_CLAIM_PREVIOUS:
		if (!test_bit(NFS_DELEGATION_NEED_RECLAIM, &delegation->flags))
			break;
		fallthrough;
	default:
		return 0;
	}
	nfs_mark_delegation_referenced(delegation);
	return 1;
}

static void update_open_stateflags(struct nfs4_state *state, fmode_t fmode)
{
	switch (fmode) {
		case FMODE_WRITE:
			state->n_wronly++;
			break;
		case FMODE_READ:
			state->n_rdonly++;
			break;
		case FMODE_READ|FMODE_WRITE:
			state->n_rdwr++;
	}
	nfs4_state_set_mode_locked(state, state->state | fmode);
}

#ifdef CONFIG_NFS_V4_1
static bool nfs_open_stateid_recover_openmode(struct nfs4_state *state)
{
	if (state->n_rdonly && !test_bit(NFS_O_RDONLY_STATE, &state->flags))
		return true;
	if (state->n_wronly && !test_bit(NFS_O_WRONLY_STATE, &state->flags))
		return true;
	if (state->n_rdwr && !test_bit(NFS_O_RDWR_STATE, &state->flags))
		return true;
	return false;
}
#endif /* CONFIG_NFS_V4_1 */

static void nfs_state_log_update_open_stateid(struct nfs4_state *state)
{
	if (test_and_clear_bit(NFS_STATE_CHANGE_WAIT, &state->flags))
		wake_up_all(&state->waitq);
}

static void nfs_test_and_clear_all_open_stateid(struct nfs4_state *state)
{
	struct nfs_client *clp = state->owner->so_server->nfs_client;
	bool need_recover = false;

	if (test_and_clear_bit(NFS_O_RDONLY_STATE, &state->flags) && state->n_rdonly)
		need_recover = true;
	if (test_and_clear_bit(NFS_O_WRONLY_STATE, &state->flags) && state->n_wronly)
		need_recover = true;
	if (test_and_clear_bit(NFS_O_RDWR_STATE, &state->flags) && state->n_rdwr)
		need_recover = true;
	if (need_recover)
		nfs4_state_mark_reclaim_nograce(clp, state);
}

/*
 * Check for whether or not the caller may update the open stateid
 * to the value passed in by stateid.
 *
 * Note: This function relies heavily on the server implementing
 * RFC7530 Section 9.1.4.2, and RFC5661 Section 8.2.2
 * correctly.
 * i.e. The stateid seqids have to be initialised to 1, and
 * are then incremented on every state transition.
 */
static bool nfs_stateid_is_sequential(struct nfs4_state *state,
		const nfs4_stateid *stateid)
{
	if (test_bit(NFS_OPEN_STATE, &state->flags)) {
		/* The common case - we're updating to a new sequence number */
		if (nfs4_stateid_match_other(stateid, &state->open_stateid)) {
			if (nfs4_stateid_is_next(&state->open_stateid, stateid))
				return true;
			return false;
		}
		/* The server returned a new stateid */
	}
	/* This is the first OPEN in this generation */
	if (stateid->seqid == cpu_to_be32(1))
		return true;
	return false;
}

static void nfs_resync_open_stateid_locked(struct nfs4_state *state)
{
	if (!(state->n_wronly || state->n_rdonly || state->n_rdwr))
		return;
	if (state->n_wronly)
		set_bit(NFS_O_WRONLY_STATE, &state->flags);
	if (state->n_rdonly)
		set_bit(NFS_O_RDONLY_STATE, &state->flags);
	if (state->n_rdwr)
		set_bit(NFS_O_RDWR_STATE, &state->flags);
	set_bit(NFS_OPEN_STATE, &state->flags);
}

static void nfs_clear_open_stateid_locked(struct nfs4_state *state,
		nfs4_stateid *stateid, fmode_t fmode)
{
	clear_bit(NFS_O_RDWR_STATE, &state->flags);
	switch (fmode & (FMODE_READ|FMODE_WRITE)) {
	case FMODE_WRITE:
		clear_bit(NFS_O_RDONLY_STATE, &state->flags);
		break;
	case FMODE_READ:
		clear_bit(NFS_O_WRONLY_STATE, &state->flags);
		break;
	case 0:
		clear_bit(NFS_O_RDONLY_STATE, &state->flags);
		clear_bit(NFS_O_WRONLY_STATE, &state->flags);
		clear_bit(NFS_OPEN_STATE, &state->flags);
	}
	if (stateid == NULL)
		return;
	/* Handle OPEN+OPEN_DOWNGRADE races */
	if (nfs4_stateid_match_other(stateid, &state->open_stateid) &&
	    !nfs4_stateid_is_newer(stateid, &state->open_stateid)) {
		nfs_resync_open_stateid_locked(state);
		goto out;
	}
	if (test_bit(NFS_DELEGATED_STATE, &state->flags) == 0)
		nfs4_stateid_copy(&state->stateid, stateid);
	nfs4_stateid_copy(&state->open_stateid, stateid);
	trace_nfs4_open_stateid_update(state->inode, stateid, 0);
out:
	nfs_state_log_update_open_stateid(state);
}

static void nfs_clear_open_stateid(struct nfs4_state *state,
	nfs4_stateid *arg_stateid,
	nfs4_stateid *stateid, fmode_t fmode)
{
	write_seqlock(&state->seqlock);
	/* Ignore, if the CLOSE argment doesn't match the current stateid */
	if (nfs4_state_match_open_stateid_other(state, arg_stateid))
		nfs_clear_open_stateid_locked(state, stateid, fmode);
	write_sequnlock(&state->seqlock);
	if (test_bit(NFS_STATE_RECLAIM_NOGRACE, &state->flags))
		nfs4_schedule_state_manager(state->owner->so_server->nfs_client);
}

static void nfs_set_open_stateid_locked(struct nfs4_state *state,
		const nfs4_stateid *stateid, nfs4_stateid *freeme)
	__must_hold(&state->owner->so_lock)
	__must_hold(&state->seqlock)
	__must_hold(RCU)

{
	DEFINE_WAIT(wait);
	int status = 0;
	for (;;) {

		if (nfs_stateid_is_sequential(state, stateid))
			break;

		if (status)
			break;
		/* Rely on seqids for serialisation with NFSv4.0 */
		if (!nfs4_has_session(NFS_SERVER(state->inode)->nfs_client))
			break;

		set_bit(NFS_STATE_CHANGE_WAIT, &state->flags);
		prepare_to_wait(&state->waitq, &wait, TASK_KILLABLE);
		/*
		 * Ensure we process the state changes in the same order
		 * in which the server processed them by delaying the
		 * update of the stateid until we are in sequence.
		 */
		write_sequnlock(&state->seqlock);
		spin_unlock(&state->owner->so_lock);
		rcu_read_unlock();
		trace_nfs4_open_stateid_update_wait(state->inode, stateid, 0);

		if (!fatal_signal_pending(current)) {
			if (schedule_timeout(5*HZ) == 0)
				status = -EAGAIN;
			else
				status = 0;
		} else
			status = -EINTR;
		finish_wait(&state->waitq, &wait);
		rcu_read_lock();
		spin_lock(&state->owner->so_lock);
		write_seqlock(&state->seqlock);
	}

	if (test_bit(NFS_OPEN_STATE, &state->flags) &&
	    !nfs4_stateid_match_other(stateid, &state->open_stateid)) {
		nfs4_stateid_copy(freeme, &state->open_stateid);
		nfs_test_and_clear_all_open_stateid(state);
	}

	if (test_bit(NFS_DELEGATED_STATE, &state->flags) == 0)
		nfs4_stateid_copy(&state->stateid, stateid);
	nfs4_stateid_copy(&state->open_stateid, stateid);
	trace_nfs4_open_stateid_update(state->inode, stateid, status);
	nfs_state_log_update_open_stateid(state);
}

static void nfs_state_set_open_stateid(struct nfs4_state *state,
		const nfs4_stateid *open_stateid,
		fmode_t fmode,
		nfs4_stateid *freeme)
{
	/*
	 * Protect the call to nfs4_state_set_mode_locked and
	 * serialise the stateid update
	 */
	write_seqlock(&state->seqlock);
	nfs_set_open_stateid_locked(state, open_stateid, freeme);
	switch (fmode) {
	case FMODE_READ:
		set_bit(NFS_O_RDONLY_STATE, &state->flags);
		break;
	case FMODE_WRITE:
		set_bit(NFS_O_WRONLY_STATE, &state->flags);
		break;
	case FMODE_READ|FMODE_WRITE:
		set_bit(NFS_O_RDWR_STATE, &state->flags);
	}
	set_bit(NFS_OPEN_STATE, &state->flags);
	write_sequnlock(&state->seqlock);
}

static void nfs_state_clear_open_state_flags(struct nfs4_state *state)
{
	clear_bit(NFS_O_RDWR_STATE, &state->flags);
	clear_bit(NFS_O_WRONLY_STATE, &state->flags);
	clear_bit(NFS_O_RDONLY_STATE, &state->flags);
	clear_bit(NFS_OPEN_STATE, &state->flags);
}

static void nfs_state_set_delegation(struct nfs4_state *state,
		const nfs4_stateid *deleg_stateid,
		fmode_t fmode)
{
	/*
	 * Protect the call to nfs4_state_set_mode_locked and
	 * serialise the stateid update
	 */
	write_seqlock(&state->seqlock);
	nfs4_stateid_copy(&state->stateid, deleg_stateid);
	set_bit(NFS_DELEGATED_STATE, &state->flags);
	write_sequnlock(&state->seqlock);
}

static void nfs_state_clear_delegation(struct nfs4_state *state)
{
	write_seqlock(&state->seqlock);
	nfs4_stateid_copy(&state->stateid, &state->open_stateid);
	clear_bit(NFS_DELEGATED_STATE, &state->flags);
	write_sequnlock(&state->seqlock);
}

int update_open_stateid(struct nfs4_state *state,
		const nfs4_stateid *open_stateid,
		const nfs4_stateid *delegation,
		fmode_t fmode)
{
	struct nfs_server *server = NFS_SERVER(state->inode);
	struct nfs_client *clp = server->nfs_client;
	struct nfs_inode *nfsi = NFS_I(state->inode);
	struct nfs_delegation *deleg_cur;
	nfs4_stateid freeme = { };
	int ret = 0;

	fmode &= (FMODE_READ|FMODE_WRITE);

	rcu_read_lock();
	spin_lock(&state->owner->so_lock);
	if (open_stateid != NULL) {
		nfs_state_set_open_stateid(state, open_stateid, fmode, &freeme);
		ret = 1;
	}

	deleg_cur = nfs4_get_valid_delegation(state->inode);
	if (deleg_cur == NULL)
		goto no_delegation;

	spin_lock(&deleg_cur->lock);
	if (rcu_dereference(nfsi->delegation) != deleg_cur ||
	   test_bit(NFS_DELEGATION_RETURNING, &deleg_cur->flags) ||
	    (deleg_cur->type & fmode) != fmode)
		goto no_delegation_unlock;

	if (delegation == NULL)
		delegation = &deleg_cur->stateid;
	else if (!nfs4_stateid_match_other(&deleg_cur->stateid, delegation))
		goto no_delegation_unlock;

	nfs_mark_delegation_referenced(deleg_cur);
	nfs_state_set_delegation(state, &deleg_cur->stateid, fmode);
	ret = 1;
no_delegation_unlock:
	spin_unlock(&deleg_cur->lock);
no_delegation:
	if (ret)
		update_open_stateflags(state, fmode);
	spin_unlock(&state->owner->so_lock);
	rcu_read_unlock();

	if (test_bit(NFS_STATE_RECLAIM_NOGRACE, &state->flags))
		nfs4_schedule_state_manager(clp);
	if (freeme.type != 0)
		nfs4_test_and_free_stateid(server, &freeme,
				state->owner->so_cred);

	return ret;
}

static bool nfs4_update_lock_stateid(struct nfs4_lock_state *lsp,
		const nfs4_stateid *stateid)
{
	struct nfs4_state *state = lsp->ls_state;
	bool ret = false;

	spin_lock(&state->state_lock);
	if (!nfs4_stateid_match_other(stateid, &lsp->ls_stateid))
		goto out_noupdate;
	if (!nfs4_stateid_is_newer(stateid, &lsp->ls_stateid))
		goto out_noupdate;
	nfs4_stateid_copy(&lsp->ls_stateid, stateid);
	ret = true;
out_noupdate:
	spin_unlock(&state->state_lock);
	return ret;
}

static void nfs4_return_incompatible_delegation(struct inode *inode, fmode_t fmode)
{
	struct nfs_delegation *delegation;

	fmode &= FMODE_READ|FMODE_WRITE;
	rcu_read_lock();
	delegation = nfs4_get_valid_delegation(inode);
	if (delegation == NULL || (delegation->type & fmode) == fmode) {
		rcu_read_unlock();
		return;
	}
	rcu_read_unlock();
	nfs4_inode_return_delegation(inode);
}

static struct nfs4_state *nfs4_try_open_cached(struct nfs4_opendata *opendata)
{
	struct nfs4_state *state = opendata->state;
	struct nfs_delegation *delegation;
	int open_mode = opendata->o_arg.open_flags;
	fmode_t fmode = opendata->o_arg.fmode;
	enum open_claim_type4 claim = opendata->o_arg.claim;
	nfs4_stateid stateid;
	int ret = -EAGAIN;

	for (;;) {
		spin_lock(&state->owner->so_lock);
		if (can_open_cached(state, fmode, open_mode, claim)) {
			update_open_stateflags(state, fmode);
			spin_unlock(&state->owner->so_lock);
			goto out_return_state;
		}
		spin_unlock(&state->owner->so_lock);
		rcu_read_lock();
		delegation = nfs4_get_valid_delegation(state->inode);
		if (!can_open_delegated(delegation, fmode, claim)) {
			rcu_read_unlock();
			break;
		}
		/* Save the delegation */
		nfs4_stateid_copy(&stateid, &delegation->stateid);
		rcu_read_unlock();
		nfs_release_seqid(opendata->o_arg.seqid);
		if (!opendata->is_recover) {
			ret = nfs_may_open(state->inode, state->owner->so_cred, open_mode);
			if (ret != 0)
				goto out;
		}
		ret = -EAGAIN;

		/* Try to update the stateid using the delegation */
		if (update_open_stateid(state, NULL, &stateid, fmode))
			goto out_return_state;
	}
out:
	return ERR_PTR(ret);
out_return_state:
	refcount_inc(&state->count);
	return state;
}

static void
nfs4_opendata_check_deleg(struct nfs4_opendata *data, struct nfs4_state *state)
{
	struct nfs_client *clp = NFS_SERVER(state->inode)->nfs_client;
	struct nfs_delegation *delegation;
	int delegation_flags = 0;

	rcu_read_lock();
	delegation = rcu_dereference(NFS_I(state->inode)->delegation);
	if (delegation)
		delegation_flags = delegation->flags;
	rcu_read_unlock();
	switch (data->o_arg.claim) {
	default:
		break;
	case NFS4_OPEN_CLAIM_DELEGATE_CUR:
	case NFS4_OPEN_CLAIM_DELEG_CUR_FH:
		pr_err_ratelimited("NFS: Broken NFSv4 server %s is "
				   "returning a delegation for "
				   "OPEN(CLAIM_DELEGATE_CUR)\n",
				   clp->cl_hostname);
		return;
	}
	if ((delegation_flags & 1UL<<NFS_DELEGATION_NEED_RECLAIM) == 0)
		nfs_inode_set_delegation(state->inode,
				data->owner->so_cred,
				data->o_res.delegation_type,
				&data->o_res.delegation,
				data->o_res.pagemod_limit);
	else
		nfs_inode_reclaim_delegation(state->inode,
				data->owner->so_cred,
				data->o_res.delegation_type,
				&data->o_res.delegation,
				data->o_res.pagemod_limit);

	if (data->o_res.do_recall)
		nfs_async_inode_return_delegation(state->inode,
						  &data->o_res.delegation);
}

/*
 * Check the inode attributes against the CLAIM_PREVIOUS returned attributes
 * and update the nfs4_state.
 */
static struct nfs4_state *
_nfs4_opendata_reclaim_to_nfs4_state(struct nfs4_opendata *data)
{
	struct inode *inode = data->state->inode;
	struct nfs4_state *state = data->state;
	int ret;

	if (!data->rpc_done) {
		if (data->rpc_status)
			return ERR_PTR(data->rpc_status);
		/* cached opens have already been processed */
		goto update;
	}

	ret = nfs_refresh_inode(inode, &data->f_attr);
	if (ret)
		return ERR_PTR(ret);

	if (data->o_res.delegation_type != 0)
		nfs4_opendata_check_deleg(data, state);
update:
	if (!update_open_stateid(state, &data->o_res.stateid,
				NULL, data->o_arg.fmode))
		return ERR_PTR(-EAGAIN);
	refcount_inc(&state->count);

	return state;
}

static struct inode *
nfs4_opendata_get_inode(struct nfs4_opendata *data)
{
	struct inode *inode;

	switch (data->o_arg.claim) {
	case NFS4_OPEN_CLAIM_NULL:
	case NFS4_OPEN_CLAIM_DELEGATE_CUR:
	case NFS4_OPEN_CLAIM_DELEGATE_PREV:
		if (!(data->f_attr.valid & NFS_ATTR_FATTR))
			return ERR_PTR(-EAGAIN);
		inode = nfs_fhget(data->dir->d_sb, &data->o_res.fh,
				&data->f_attr, data->f_label);
		break;
	default:
		inode = d_inode(data->dentry);
		ihold(inode);
		nfs_refresh_inode(inode, &data->f_attr);
	}
	return inode;
}

static struct nfs4_state *
nfs4_opendata_find_nfs4_state(struct nfs4_opendata *data)
{
	struct nfs4_state *state;
	struct inode *inode;

	inode = nfs4_opendata_get_inode(data);
	if (IS_ERR(inode))
		return ERR_CAST(inode);
	if (data->state != NULL && data->state->inode == inode) {
		state = data->state;
		refcount_inc(&state->count);
	} else
		state = nfs4_get_open_state(inode, data->owner);
	iput(inode);
	if (state == NULL)
		state = ERR_PTR(-ENOMEM);
	return state;
}

static struct nfs4_state *
_nfs4_opendata_to_nfs4_state(struct nfs4_opendata *data)
{
	struct nfs4_state *state;

	if (!data->rpc_done) {
		state = nfs4_try_open_cached(data);
		trace_nfs4_cached_open(data->state);
		goto out;
	}

	state = nfs4_opendata_find_nfs4_state(data);
	if (IS_ERR(state))
		goto out;

	if (data->o_res.delegation_type != 0)
		nfs4_opendata_check_deleg(data, state);
	if (!update_open_stateid(state, &data->o_res.stateid,
				NULL, data->o_arg.fmode)) {
		nfs4_put_open_state(state);
		state = ERR_PTR(-EAGAIN);
	}
out:
	nfs_release_seqid(data->o_arg.seqid);
	return state;
}

static struct nfs4_state *
nfs4_opendata_to_nfs4_state(struct nfs4_opendata *data)
{
	struct nfs4_state *ret;

	if (data->o_arg.claim == NFS4_OPEN_CLAIM_PREVIOUS)
		ret =_nfs4_opendata_reclaim_to_nfs4_state(data);
	else
		ret = _nfs4_opendata_to_nfs4_state(data);
	nfs4_sequence_free_slot(&data->o_res.seq_res);
	return ret;
}

static struct nfs_open_context *
nfs4_state_find_open_context_mode(struct nfs4_state *state, fmode_t mode)
{
	struct nfs_inode *nfsi = NFS_I(state->inode);
	struct nfs_open_context *ctx;

	rcu_read_lock();
	list_for_each_entry_rcu(ctx, &nfsi->open_files, list) {
		if (ctx->state != state)
			continue;
		if ((ctx->mode & mode) != mode)
			continue;
		if (!get_nfs_open_context(ctx))
			continue;
		rcu_read_unlock();
		return ctx;
	}
	rcu_read_unlock();
	return ERR_PTR(-ENOENT);
}

static struct nfs_open_context *
nfs4_state_find_open_context(struct nfs4_state *state)
{
	struct nfs_open_context *ctx;

	ctx = nfs4_state_find_open_context_mode(state, FMODE_READ|FMODE_WRITE);
	if (!IS_ERR(ctx))
		return ctx;
	ctx = nfs4_state_find_open_context_mode(state, FMODE_WRITE);
	if (!IS_ERR(ctx))
		return ctx;
	return nfs4_state_find_open_context_mode(state, FMODE_READ);
}

static struct nfs4_opendata *nfs4_open_recoverdata_alloc(struct nfs_open_context *ctx,
		struct nfs4_state *state, enum open_claim_type4 claim)
{
	struct nfs4_opendata *opendata;

	opendata = nfs4_opendata_alloc(ctx->dentry, state->owner, 0, 0,
			NULL, claim, GFP_NOFS);
	if (opendata == NULL)
		return ERR_PTR(-ENOMEM);
	opendata->state = state;
	refcount_inc(&state->count);
	return opendata;
}

static int nfs4_open_recover_helper(struct nfs4_opendata *opendata,
		fmode_t fmode)
{
	struct nfs4_state *newstate;
	int ret;

	if (!nfs4_mode_match_open_stateid(opendata->state, fmode))
		return 0;
	opendata->o_arg.open_flags = 0;
	opendata->o_arg.fmode = fmode;
	opendata->o_arg.share_access = nfs4_map_atomic_open_share(
			NFS_SB(opendata->dentry->d_sb),
			fmode, 0);
	memset(&opendata->o_res, 0, sizeof(opendata->o_res));
	memset(&opendata->c_res, 0, sizeof(opendata->c_res));
	nfs4_init_opendata_res(opendata);
	ret = _nfs4_recover_proc_open(opendata);
	if (ret != 0)
		return ret; 
	newstate = nfs4_opendata_to_nfs4_state(opendata);
	if (IS_ERR(newstate))
		return PTR_ERR(newstate);
	if (newstate != opendata->state)
		ret = -ESTALE;
	nfs4_close_state(newstate, fmode);
	return ret;
}

static int nfs4_open_recover(struct nfs4_opendata *opendata, struct nfs4_state *state)
{
	int ret;

	/* memory barrier prior to reading state->n_* */
	smp_rmb();
	ret = nfs4_open_recover_helper(opendata, FMODE_READ|FMODE_WRITE);
	if (ret != 0)
		return ret;
	ret = nfs4_open_recover_helper(opendata, FMODE_WRITE);
	if (ret != 0)
		return ret;
	ret = nfs4_open_recover_helper(opendata, FMODE_READ);
	if (ret != 0)
		return ret;
	/*
	 * We may have performed cached opens for all three recoveries.
	 * Check if we need to update the current stateid.
	 */
	if (test_bit(NFS_DELEGATED_STATE, &state->flags) == 0 &&
	    !nfs4_stateid_match(&state->stateid, &state->open_stateid)) {
		write_seqlock(&state->seqlock);
		if (test_bit(NFS_DELEGATED_STATE, &state->flags) == 0)
			nfs4_stateid_copy(&state->stateid, &state->open_stateid);
		write_sequnlock(&state->seqlock);
	}
	return 0;
}

/*
 * OPEN_RECLAIM:
 * 	reclaim state on the server after a reboot.
 */
static int _nfs4_do_open_reclaim(struct nfs_open_context *ctx, struct nfs4_state *state)
{
	struct nfs_delegation *delegation;
	struct nfs4_opendata *opendata;
	fmode_t delegation_type = 0;
	int status;

	opendata = nfs4_open_recoverdata_alloc(ctx, state,
			NFS4_OPEN_CLAIM_PREVIOUS);
	if (IS_ERR(opendata))
		return PTR_ERR(opendata);
	rcu_read_lock();
	delegation = rcu_dereference(NFS_I(state->inode)->delegation);
	if (delegation != NULL && test_bit(NFS_DELEGATION_NEED_RECLAIM, &delegation->flags) != 0)
		delegation_type = delegation->type;
	rcu_read_unlock();
	opendata->o_arg.u.delegation_type = delegation_type;
	status = nfs4_open_recover(opendata, state);
	nfs4_opendata_put(opendata);
	return status;
}

static int nfs4_do_open_reclaim(struct nfs_open_context *ctx, struct nfs4_state *state)
{
	struct nfs_server *server = NFS_SERVER(state->inode);
	struct nfs4_exception exception = { };
	int err;
	do {
		err = _nfs4_do_open_reclaim(ctx, state);
		trace_nfs4_open_reclaim(ctx, 0, err);
		if (nfs4_clear_cap_atomic_open_v1(server, err, &exception))
			continue;
		if (err != -NFS4ERR_DELAY)
			break;
		nfs4_handle_exception(server, err, &exception);
	} while (exception.retry);
	return err;
}

static int nfs4_open_reclaim(struct nfs4_state_owner *sp, struct nfs4_state *state)
{
	struct nfs_open_context *ctx;
	int ret;

	ctx = nfs4_state_find_open_context(state);
	if (IS_ERR(ctx))
		return -EAGAIN;
	clear_bit(NFS_DELEGATED_STATE, &state->flags);
	nfs_state_clear_open_state_flags(state);
	ret = nfs4_do_open_reclaim(ctx, state);
	put_nfs_open_context(ctx);
	return ret;
}

static int nfs4_handle_delegation_recall_error(struct nfs_server *server, struct nfs4_state *state, const nfs4_stateid *stateid, struct file_lock *fl, int err)
{
	switch (err) {
		default:
			printk(KERN_ERR "NFS: %s: unhandled error "
					"%d.\n", __func__, err);
			fallthrough;
		case 0:
		case -ENOENT:
		case -EAGAIN:
		case -ESTALE:
		case -ETIMEDOUT:
			break;
		case -NFS4ERR_BADSESSION:
		case -NFS4ERR_BADSLOT:
		case -NFS4ERR_BAD_HIGH_SLOT:
		case -NFS4ERR_CONN_NOT_BOUND_TO_SESSION:
		case -NFS4ERR_DEADSESSION:
			return -EAGAIN;
		case -NFS4ERR_STALE_CLIENTID:
		case -NFS4ERR_STALE_STATEID:
			/* Don't recall a delegation if it was lost */
			nfs4_schedule_lease_recovery(server->nfs_client);
			return -EAGAIN;
		case -NFS4ERR_MOVED:
			nfs4_schedule_migration_recovery(server);
			return -EAGAIN;
		case -NFS4ERR_LEASE_MOVED:
			nfs4_schedule_lease_moved_recovery(server->nfs_client);
			return -EAGAIN;
		case -NFS4ERR_DELEG_REVOKED:
		case -NFS4ERR_ADMIN_REVOKED:
		case -NFS4ERR_EXPIRED:
		case -NFS4ERR_BAD_STATEID:
		case -NFS4ERR_OPENMODE:
			nfs_inode_find_state_and_recover(state->inode,
					stateid);
			nfs4_schedule_stateid_recovery(server, state);
			return -EAGAIN;
		case -NFS4ERR_DELAY:
		case -NFS4ERR_GRACE:
			ssleep(1);
			return -EAGAIN;
		case -ENOMEM:
		case -NFS4ERR_DENIED:
			if (fl) {
				struct nfs4_lock_state *lsp = fl->fl_u.nfs4_fl.owner;
				if (lsp)
					set_bit(NFS_LOCK_LOST, &lsp->ls_flags);
			}
			return 0;
	}
	return err;
}

int nfs4_open_delegation_recall(struct nfs_open_context *ctx,
		struct nfs4_state *state, const nfs4_stateid *stateid)
{
	struct nfs_server *server = NFS_SERVER(state->inode);
	struct nfs4_opendata *opendata;
	int err = 0;

	opendata = nfs4_open_recoverdata_alloc(ctx, state,
			NFS4_OPEN_CLAIM_DELEG_CUR_FH);
	if (IS_ERR(opendata))
		return PTR_ERR(opendata);
	nfs4_stateid_copy(&opendata->o_arg.u.delegation, stateid);
	if (!test_bit(NFS_O_RDWR_STATE, &state->flags)) {
		err = nfs4_open_recover_helper(opendata, FMODE_READ|FMODE_WRITE);
		if (err)
			goto out;
	}
	if (!test_bit(NFS_O_WRONLY_STATE, &state->flags)) {
		err = nfs4_open_recover_helper(opendata, FMODE_WRITE);
		if (err)
			goto out;
	}
	if (!test_bit(NFS_O_RDONLY_STATE, &state->flags)) {
		err = nfs4_open_recover_helper(opendata, FMODE_READ);
		if (err)
			goto out;
	}
	nfs_state_clear_delegation(state);
out:
	nfs4_opendata_put(opendata);
	return nfs4_handle_delegation_recall_error(server, state, stateid, NULL, err);
}

static void nfs4_open_confirm_prepare(struct rpc_task *task, void *calldata)
{
	struct nfs4_opendata *data = calldata;

	nfs4_setup_sequence(data->o_arg.server->nfs_client,
			   &data->c_arg.seq_args, &data->c_res.seq_res, task);
}

static void nfs4_open_confirm_done(struct rpc_task *task, void *calldata)
{
	struct nfs4_opendata *data = calldata;

	nfs40_sequence_done(task, &data->c_res.seq_res);

	data->rpc_status = task->tk_status;
	if (data->rpc_status == 0) {
		nfs4_stateid_copy(&data->o_res.stateid, &data->c_res.stateid);
		nfs_confirm_seqid(&data->owner->so_seqid, 0);
		renew_lease(data->o_res.server, data->timestamp);
		data->rpc_done = true;
	}
}

static void nfs4_open_confirm_release(void *calldata)
{
	struct nfs4_opendata *data = calldata;
	struct nfs4_state *state = NULL;

	/* If this request hasn't been cancelled, do nothing */
	if (!data->cancelled)
		goto out_free;
	/* In case of error, no cleanup! */
	if (!data->rpc_done)
		goto out_free;
	state = nfs4_opendata_to_nfs4_state(data);
	if (!IS_ERR(state))
		nfs4_close_state(state, data->o_arg.fmode);
out_free:
	nfs4_opendata_put(data);
}

static const struct rpc_call_ops nfs4_open_confirm_ops = {
	.rpc_call_prepare = nfs4_open_confirm_prepare,
	.rpc_call_done = nfs4_open_confirm_done,
	.rpc_release = nfs4_open_confirm_release,
};

/*
 * Note: On error, nfs4_proc_open_confirm will free the struct nfs4_opendata
 */
static int _nfs4_proc_open_confirm(struct nfs4_opendata *data)
{
	struct nfs_server *server = NFS_SERVER(d_inode(data->dir));
	struct rpc_task *task;
	struct  rpc_message msg = {
		.rpc_proc = &nfs4_procedures[NFSPROC4_CLNT_OPEN_CONFIRM],
		.rpc_argp = &data->c_arg,
		.rpc_resp = &data->c_res,
		.rpc_cred = data->owner->so_cred,
	};
	struct rpc_task_setup task_setup_data = {
		.rpc_client = server->client,
		.rpc_message = &msg,
		.callback_ops = &nfs4_open_confirm_ops,
		.callback_data = data,
		.workqueue = nfsiod_workqueue,
		.flags = RPC_TASK_ASYNC | RPC_TASK_CRED_NOREF,
	};
	int status;

	nfs4_init_sequence(&data->c_arg.seq_args, &data->c_res.seq_res, 1,
				data->is_recover);
	kref_get(&data->kref);
	data->rpc_done = false;
	data->rpc_status = 0;
	data->timestamp = jiffies;
	task = rpc_run_task(&task_setup_data);
	if (IS_ERR(task))
		return PTR_ERR(task);
	status = rpc_wait_for_completion_task(task);
	if (status != 0) {
		data->cancelled = true;
		smp_wmb();
	} else
		status = data->rpc_status;
	rpc_put_task(task);
	return status;
}

static void nfs4_open_prepare(struct rpc_task *task, void *calldata)
{
	struct nfs4_opendata *data = calldata;
	struct nfs4_state_owner *sp = data->owner;
	struct nfs_client *clp = sp->so_server->nfs_client;
	enum open_claim_type4 claim = data->o_arg.claim;

	if (nfs_wait_on_sequence(data->o_arg.seqid, task) != 0)
		goto out_wait;
	/*
	 * Check if we still need to send an OPEN call, or if we can use
	 * a delegation instead.
	 */
	if (data->state != NULL) {
		struct nfs_delegation *delegation;

		if (can_open_cached(data->state, data->o_arg.fmode,
					data->o_arg.open_flags, claim))
			goto out_no_action;
		rcu_read_lock();
		delegation = nfs4_get_valid_delegation(data->state->inode);
		if (can_open_delegated(delegation, data->o_arg.fmode, claim))
			goto unlock_no_action;
		rcu_read_unlock();
	}
	/* Update client id. */
	data->o_arg.clientid = clp->cl_clientid;
	switch (claim) {
	default:
		break;
	case NFS4_OPEN_CLAIM_PREVIOUS:
	case NFS4_OPEN_CLAIM_DELEG_CUR_FH:
	case NFS4_OPEN_CLAIM_DELEG_PREV_FH:
		data->o_arg.open_bitmap = &nfs4_open_noattr_bitmap[0];
		fallthrough;
	case NFS4_OPEN_CLAIM_FH:
		task->tk_msg.rpc_proc = &nfs4_procedures[NFSPROC4_CLNT_OPEN_NOATTR];
	}
	data->timestamp = jiffies;
	if (nfs4_setup_sequence(data->o_arg.server->nfs_client,
				&data->o_arg.seq_args,
				&data->o_res.seq_res,
				task) != 0)
		nfs_release_seqid(data->o_arg.seqid);

	/* Set the create mode (note dependency on the session type) */
	data->o_arg.createmode = NFS4_CREATE_UNCHECKED;
	if (data->o_arg.open_flags & O_EXCL) {
		data->o_arg.createmode = NFS4_CREATE_EXCLUSIVE;
		if (nfs4_has_persistent_session(clp))
			data->o_arg.createmode = NFS4_CREATE_GUARDED;
		else if (clp->cl_mvops->minor_version > 0)
			data->o_arg.createmode = NFS4_CREATE_EXCLUSIVE4_1;
	}
	return;
unlock_no_action:
	trace_nfs4_cached_open(data->state);
	rcu_read_unlock();
out_no_action:
	task->tk_action = NULL;
out_wait:
	nfs4_sequence_done(task, &data->o_res.seq_res);
}

static void nfs4_open_done(struct rpc_task *task, void *calldata)
{
	struct nfs4_opendata *data = calldata;

	data->rpc_status = task->tk_status;

	if (!nfs4_sequence_process(task, &data->o_res.seq_res))
		return;

	if (task->tk_status == 0) {
		if (data->o_res.f_attr->valid & NFS_ATTR_FATTR_TYPE) {
			switch (data->o_res.f_attr->mode & S_IFMT) {
			case S_IFREG:
				break;
			case S_IFLNK:
				data->rpc_status = -ELOOP;
				break;
			case S_IFDIR:
				data->rpc_status = -EISDIR;
				break;
			default:
				data->rpc_status = -ENOTDIR;
			}
		}
		renew_lease(data->o_res.server, data->timestamp);
		if (!(data->o_res.rflags & NFS4_OPEN_RESULT_CONFIRM))
			nfs_confirm_seqid(&data->owner->so_seqid, 0);
	}
	data->rpc_done = true;
}

static void nfs4_open_release(void *calldata)
{
	struct nfs4_opendata *data = calldata;
	struct nfs4_state *state = NULL;

	/* If this request hasn't been cancelled, do nothing */
	if (!data->cancelled)
		goto out_free;
	/* In case of error, no cleanup! */
	if (data->rpc_status != 0 || !data->rpc_done)
		goto out_free;
	/* In case we need an open_confirm, no cleanup! */
	if (data->o_res.rflags & NFS4_OPEN_RESULT_CONFIRM)
		goto out_free;
	state = nfs4_opendata_to_nfs4_state(data);
	if (!IS_ERR(state))
		nfs4_close_state(state, data->o_arg.fmode);
out_free:
	nfs4_opendata_put(data);
}

static const struct rpc_call_ops nfs4_open_ops = {
	.rpc_call_prepare = nfs4_open_prepare,
	.rpc_call_done = nfs4_open_done,
	.rpc_release = nfs4_open_release,
};

static int nfs4_run_open_task(struct nfs4_opendata *data,
			      struct nfs_open_context *ctx)
{
	struct inode *dir = d_inode(data->dir);
	struct nfs_server *server = NFS_SERVER(dir);
	struct nfs_openargs *o_arg = &data->o_arg;
	struct nfs_openres *o_res = &data->o_res;
	struct rpc_task *task;
	struct rpc_message msg = {
		.rpc_proc = &nfs4_procedures[NFSPROC4_CLNT_OPEN],
		.rpc_argp = o_arg,
		.rpc_resp = o_res,
		.rpc_cred = data->owner->so_cred,
	};
	struct rpc_task_setup task_setup_data = {
		.rpc_client = server->client,
		.rpc_message = &msg,
		.callback_ops = &nfs4_open_ops,
		.callback_data = data,
		.workqueue = nfsiod_workqueue,
		.flags = RPC_TASK_ASYNC | RPC_TASK_CRED_NOREF,
	};
	int status;

	if (server->nfs_client->cl_minorversion)
		task_setup_data.flags |= RPC_TASK_MOVEABLE;

	kref_get(&data->kref);
	data->rpc_done = false;
	data->rpc_status = 0;
	data->cancelled = false;
	data->is_recover = false;
	if (!ctx) {
		nfs4_init_sequence(&o_arg->seq_args, &o_res->seq_res, 1, 1);
		data->is_recover = true;
		task_setup_data.flags |= RPC_TASK_TIMEOUT;
	} else {
		nfs4_init_sequence(&o_arg->seq_args, &o_res->seq_res, 1, 0);
		pnfs_lgopen_prepare(data, ctx);
	}
	task = rpc_run_task(&task_setup_data);
	if (IS_ERR(task))
		return PTR_ERR(task);
	status = rpc_wait_for_completion_task(task);
	if (status != 0) {
		data->cancelled = true;
		smp_wmb();
	} else
		status = data->rpc_status;
	rpc_put_task(task);

	return status;
}

static int _nfs4_recover_proc_open(struct nfs4_opendata *data)
{
	struct inode *dir = d_inode(data->dir);
	struct nfs_openres *o_res = &data->o_res;
	int status;

	status = nfs4_run_open_task(data, NULL);
	if (status != 0 || !data->rpc_done)
		return status;

	nfs_fattr_map_and_free_names(NFS_SERVER(dir), &data->f_attr);

	if (o_res->rflags & NFS4_OPEN_RESULT_CONFIRM)
		status = _nfs4_proc_open_confirm(data);

	return status;
}

/*
 * Additional permission checks in order to distinguish between an
 * open for read, and an open for execute. This works around the
 * fact that NFSv4 OPEN treats read and execute permissions as being
 * the same.
 * Note that in the non-execute case, we want to turn off permission
 * checking if we just created a new file (POSIX open() semantics).
 */
static int nfs4_opendata_access(const struct cred *cred,
				struct nfs4_opendata *opendata,
				struct nfs4_state *state, fmode_t fmode,
				int openflags)
{
	struct nfs_access_entry cache;
	u32 mask, flags;

	/* access call failed or for some reason the server doesn't
	 * support any access modes -- defer access call until later */
	if (opendata->o_res.access_supported == 0)
		return 0;

	mask = 0;
	/*
	 * Use openflags to check for exec, because fmode won't
	 * always have FMODE_EXEC set when file open for exec.
	 */
	if (openflags & __FMODE_EXEC) {
		/* ONLY check for exec rights */
		if (S_ISDIR(state->inode->i_mode))
			mask = NFS4_ACCESS_LOOKUP;
		else
			mask = NFS4_ACCESS_EXECUTE;
	} else if ((fmode & FMODE_READ) && !opendata->file_created)
		mask = NFS4_ACCESS_READ;

	cache.cred = cred;
	nfs_access_set_mask(&cache, opendata->o_res.access_result);
	nfs_access_add_cache(state->inode, &cache);

	flags = NFS4_ACCESS_READ | NFS4_ACCESS_EXECUTE | NFS4_ACCESS_LOOKUP;
	if ((mask & ~cache.mask & flags) == 0)
		return 0;

	return -EACCES;
}

/*
 * Note: On error, nfs4_proc_open will free the struct nfs4_opendata
 */
static int _nfs4_proc_open(struct nfs4_opendata *data,
			   struct nfs_open_context *ctx)
{
	struct inode *dir = d_inode(data->dir);
	struct nfs_server *server = NFS_SERVER(dir);
	struct nfs_openargs *o_arg = &data->o_arg;
	struct nfs_openres *o_res = &data->o_res;
	int status;

	status = nfs4_run_open_task(data, ctx);
	if (!data->rpc_done)
		return status;
	if (status != 0) {
		if (status == -NFS4ERR_BADNAME &&
				!(o_arg->open_flags & O_CREAT))
			return -ENOENT;
		return status;
	}

	nfs_fattr_map_and_free_names(server, &data->f_attr);

	if (o_arg->open_flags & O_CREAT) {
		if (o_arg->open_flags & O_EXCL)
			data->file_created = true;
		else if (o_res->cinfo.before != o_res->cinfo.after)
			data->file_created = true;
		if (data->file_created ||
		    inode_peek_iversion_raw(dir) != o_res->cinfo.after)
			nfs4_update_changeattr(dir, &o_res->cinfo,
					o_res->f_attr->time_start,
					NFS_INO_INVALID_DATA);
	}
	if ((o_res->rflags & NFS4_OPEN_RESULT_LOCKTYPE_POSIX) == 0)
		server->caps &= ~NFS_CAP_POSIX_LOCK;
	if(o_res->rflags & NFS4_OPEN_RESULT_CONFIRM) {
		status = _nfs4_proc_open_confirm(data);
		if (status != 0)
			return status;
	}
	if (!(o_res->f_attr->valid & NFS_ATTR_FATTR)) {
		nfs4_sequence_free_slot(&o_res->seq_res);
		nfs4_proc_getattr(server, &o_res->fh, o_res->f_attr,
				o_res->f_label, NULL);
	}
	return 0;
}

/*
 * OPEN_EXPIRED:
 * 	reclaim state on the server after a network partition.
 * 	Assumes caller holds the appropriate lock
 */
static int _nfs4_open_expired(struct nfs_open_context *ctx, struct nfs4_state *state)
{
	struct nfs4_opendata *opendata;
	int ret;

	opendata = nfs4_open_recoverdata_alloc(ctx, state,
			NFS4_OPEN_CLAIM_FH);
	if (IS_ERR(opendata))
		return PTR_ERR(opendata);
	ret = nfs4_open_recover(opendata, state);
	if (ret == -ESTALE)
		d_drop(ctx->dentry);
	nfs4_opendata_put(opendata);
	return ret;
}

static int nfs4_do_open_expired(struct nfs_open_context *ctx, struct nfs4_state *state)
{
	struct nfs_server *server = NFS_SERVER(state->inode);
	struct nfs4_exception exception = { };
	int err;

	do {
		err = _nfs4_open_expired(ctx, state);
		trace_nfs4_open_expired(ctx, 0, err);
		if (nfs4_clear_cap_atomic_open_v1(server, err, &exception))
			continue;
		switch (err) {
		default:
			goto out;
		case -NFS4ERR_GRACE:
		case -NFS4ERR_DELAY:
			nfs4_handle_exception(server, err, &exception);
			err = 0;
		}
	} while (exception.retry);
out:
	return err;
}

static int nfs4_open_expired(struct nfs4_state_owner *sp, struct nfs4_state *state)
{
	struct nfs_open_context *ctx;
	int ret;

	ctx = nfs4_state_find_open_context(state);
	if (IS_ERR(ctx))
		return -EAGAIN;
	ret = nfs4_do_open_expired(ctx, state);
	put_nfs_open_context(ctx);
	return ret;
}

static void nfs_finish_clear_delegation_stateid(struct nfs4_state *state,
		const nfs4_stateid *stateid)
{
	nfs_remove_bad_delegation(state->inode, stateid);
	nfs_state_clear_delegation(state);
}

static void nfs40_clear_delegation_stateid(struct nfs4_state *state)
{
	if (rcu_access_pointer(NFS_I(state->inode)->delegation) != NULL)
		nfs_finish_clear_delegation_stateid(state, NULL);
}

static int nfs40_open_expired(struct nfs4_state_owner *sp, struct nfs4_state *state)
{
	/* NFSv4.0 doesn't allow for delegation recovery on open expire */
	nfs40_clear_delegation_stateid(state);
	nfs_state_clear_open_state_flags(state);
	return nfs4_open_expired(sp, state);
}

static int nfs40_test_and_free_expired_stateid(struct nfs_server *server,
		nfs4_stateid *stateid,
		const struct cred *cred)
{
	return -NFS4ERR_BAD_STATEID;
}

#if defined(CONFIG_NFS_V4_1)
static int nfs41_test_and_free_expired_stateid(struct nfs_server *server,
		nfs4_stateid *stateid,
		const struct cred *cred)
{
	int status;

	switch (stateid->type) {
	default:
		break;
	case NFS4_INVALID_STATEID_TYPE:
	case NFS4_SPECIAL_STATEID_TYPE:
		return -NFS4ERR_BAD_STATEID;
	case NFS4_REVOKED_STATEID_TYPE:
		goto out_free;
	}

	status = nfs41_test_stateid(server, stateid, cred);
	switch (status) {
	case -NFS4ERR_EXPIRED:
	case -NFS4ERR_ADMIN_REVOKED:
	case -NFS4ERR_DELEG_REVOKED:
		break;
	default:
		return status;
	}
out_free:
	/* Ack the revoked state to the server */
	nfs41_free_stateid(server, stateid, cred, true);
	return -NFS4ERR_EXPIRED;
}

static int nfs41_check_delegation_stateid(struct nfs4_state *state)
{
	struct nfs_server *server = NFS_SERVER(state->inode);
	nfs4_stateid stateid;
	struct nfs_delegation *delegation;
	const struct cred *cred = NULL;
	int status, ret = NFS_OK;

	/* Get the delegation credential for use by test/free_stateid */
	rcu_read_lock();
	delegation = rcu_dereference(NFS_I(state->inode)->delegation);
	if (delegation == NULL) {
		rcu_read_unlock();
		nfs_state_clear_delegation(state);
		return NFS_OK;
	}

	spin_lock(&delegation->lock);
	nfs4_stateid_copy(&stateid, &delegation->stateid);

	if (!test_and_clear_bit(NFS_DELEGATION_TEST_EXPIRED,
				&delegation->flags)) {
		spin_unlock(&delegation->lock);
		rcu_read_unlock();
		return NFS_OK;
	}

	if (delegation->cred)
		cred = get_cred(delegation->cred);
	spin_unlock(&delegation->lock);
	rcu_read_unlock();
	status = nfs41_test_and_free_expired_stateid(server, &stateid, cred);
	trace_nfs4_test_delegation_stateid(state, NULL, status);
	if (status == -NFS4ERR_EXPIRED || status == -NFS4ERR_BAD_STATEID)
		nfs_finish_clear_delegation_stateid(state, &stateid);
	else
		ret = status;

	put_cred(cred);
	return ret;
}

static void nfs41_delegation_recover_stateid(struct nfs4_state *state)
{
	nfs4_stateid tmp;

	if (test_bit(NFS_DELEGATED_STATE, &state->flags) &&
	    nfs4_copy_delegation_stateid(state->inode, state->state,
				&tmp, NULL) &&
	    nfs4_stateid_match_other(&state->stateid, &tmp))
		nfs_state_set_delegation(state, &tmp, state->state);
	else
		nfs_state_clear_delegation(state);
}

/**
 * nfs41_check_expired_locks - possibly free a lock stateid
 *
 * @state: NFSv4 state for an inode
 *
 * Returns NFS_OK if recovery for this stateid is now finished.
 * Otherwise a negative NFS4ERR value is returned.
 */
static int nfs41_check_expired_locks(struct nfs4_state *state)
{
	int status, ret = NFS_OK;
	struct nfs4_lock_state *lsp, *prev = NULL;
	struct nfs_server *server = NFS_SERVER(state->inode);

	if (!test_bit(LK_STATE_IN_USE, &state->flags))
		goto out;

	spin_lock(&state->state_lock);
	list_for_each_entry(lsp, &state->lock_states, ls_locks) {
		if (test_bit(NFS_LOCK_INITIALIZED, &lsp->ls_flags)) {
			const struct cred *cred = lsp->ls_state->owner->so_cred;

			refcount_inc(&lsp->ls_count);
			spin_unlock(&state->state_lock);

			nfs4_put_lock_state(prev);
			prev = lsp;

			status = nfs41_test_and_free_expired_stateid(server,
					&lsp->ls_stateid,
					cred);
			trace_nfs4_test_lock_stateid(state, lsp, status);
			if (status == -NFS4ERR_EXPIRED ||
			    status == -NFS4ERR_BAD_STATEID) {
				clear_bit(NFS_LOCK_INITIALIZED, &lsp->ls_flags);
				lsp->ls_stateid.type = NFS4_INVALID_STATEID_TYPE;
				if (!recover_lost_locks)
					set_bit(NFS_LOCK_LOST, &lsp->ls_flags);
			} else if (status != NFS_OK) {
				ret = status;
				nfs4_put_lock_state(prev);
				goto out;
			}
			spin_lock(&state->state_lock);
		}
	}
	spin_unlock(&state->state_lock);
	nfs4_put_lock_state(prev);
out:
	return ret;
}

/**
 * nfs41_check_open_stateid - possibly free an open stateid
 *
 * @state: NFSv4 state for an inode
 *
 * Returns NFS_OK if recovery for this stateid is now finished.
 * Otherwise a negative NFS4ERR value is returned.
 */
static int nfs41_check_open_stateid(struct nfs4_state *state)
{
	struct nfs_server *server = NFS_SERVER(state->inode);
	nfs4_stateid *stateid = &state->open_stateid;
	const struct cred *cred = state->owner->so_cred;
	int status;

	if (test_bit(NFS_OPEN_STATE, &state->flags) == 0)
		return -NFS4ERR_BAD_STATEID;
	status = nfs41_test_and_free_expired_stateid(server, stateid, cred);
	trace_nfs4_test_open_stateid(state, NULL, status);
	if (status == -NFS4ERR_EXPIRED || status == -NFS4ERR_BAD_STATEID) {
		nfs_state_clear_open_state_flags(state);
		stateid->type = NFS4_INVALID_STATEID_TYPE;
		return status;
	}
	if (nfs_open_stateid_recover_openmode(state))
		return -NFS4ERR_OPENMODE;
	return NFS_OK;
}

static int nfs41_open_expired(struct nfs4_state_owner *sp, struct nfs4_state *state)
{
	int status;

	status = nfs41_check_delegation_stateid(state);
	if (status != NFS_OK)
		return status;
	nfs41_delegation_recover_stateid(state);

	status = nfs41_check_expired_locks(state);
	if (status != NFS_OK)
		return status;
	status = nfs41_check_open_stateid(state);
	if (status != NFS_OK)
		status = nfs4_open_expired(sp, state);
	return status;
}
#endif

/*
 * on an EXCLUSIVE create, the server should send back a bitmask with FATTR4-*
 * fields corresponding to attributes that were used to store the verifier.
 * Make sure we clobber those fields in the later setattr call
 */
static unsigned nfs4_exclusive_attrset(struct nfs4_opendata *opendata,
				struct iattr *sattr, struct nfs4_label **label)
{
	const __u32 *bitmask = opendata->o_arg.server->exclcreat_bitmask;
	__u32 attrset[3];
	unsigned ret;
	unsigned i;

	for (i = 0; i < ARRAY_SIZE(attrset); i++) {
		attrset[i] = opendata->o_res.attrset[i];
		if (opendata->o_arg.createmode == NFS4_CREATE_EXCLUSIVE4_1)
			attrset[i] &= ~bitmask[i];
	}

	ret = (opendata->o_arg.createmode == NFS4_CREATE_EXCLUSIVE) ?
		sattr->ia_valid : 0;

	if ((attrset[1] & (FATTR4_WORD1_TIME_ACCESS|FATTR4_WORD1_TIME_ACCESS_SET))) {
		if (sattr->ia_valid & ATTR_ATIME_SET)
			ret |= ATTR_ATIME_SET;
		else
			ret |= ATTR_ATIME;
	}

	if ((attrset[1] & (FATTR4_WORD1_TIME_MODIFY|FATTR4_WORD1_TIME_MODIFY_SET))) {
		if (sattr->ia_valid & ATTR_MTIME_SET)
			ret |= ATTR_MTIME_SET;
		else
			ret |= ATTR_MTIME;
	}

	if (!(attrset[2] & FATTR4_WORD2_SECURITY_LABEL))
		*label = NULL;
	return ret;
}

static int _nfs4_open_and_get_state(struct nfs4_opendata *opendata,
		int flags, struct nfs_open_context *ctx)
{
	struct nfs4_state_owner *sp = opendata->owner;
	struct nfs_server *server = sp->so_server;
	struct dentry *dentry;
	struct nfs4_state *state;
	fmode_t acc_mode = _nfs4_ctx_to_accessmode(ctx);
	struct inode *dir = d_inode(opendata->dir);
	unsigned long dir_verifier;
	unsigned int seq;
	int ret;

	seq = raw_seqcount_begin(&sp->so_reclaim_seqcount);
	dir_verifier = nfs_save_change_attribute(dir);

	ret = _nfs4_proc_open(opendata, ctx);
	if (ret != 0)
		goto out;

	state = _nfs4_opendata_to_nfs4_state(opendata);
	ret = PTR_ERR(state);
	if (IS_ERR(state))
		goto out;
	ctx->state = state;
	if (server->caps & NFS_CAP_POSIX_LOCK)
		set_bit(NFS_STATE_POSIX_LOCKS, &state->flags);
	if (opendata->o_res.rflags & NFS4_OPEN_RESULT_MAY_NOTIFY_LOCK)
		set_bit(NFS_STATE_MAY_NOTIFY_LOCK, &state->flags);

	dentry = opendata->dentry;
	if (d_really_is_negative(dentry)) {
		struct dentry *alias;
		d_drop(dentry);
		alias = d_exact_alias(dentry, state->inode);
		if (!alias)
			alias = d_splice_alias(igrab(state->inode), dentry);
		/* d_splice_alias() can't fail here - it's a non-directory */
		if (alias) {
			dput(ctx->dentry);
			ctx->dentry = dentry = alias;
		}
	}

	switch(opendata->o_arg.claim) {
	default:
		break;
	case NFS4_OPEN_CLAIM_NULL:
	case NFS4_OPEN_CLAIM_DELEGATE_CUR:
	case NFS4_OPEN_CLAIM_DELEGATE_PREV:
		if (!opendata->rpc_done)
			break;
		if (opendata->o_res.delegation_type != 0)
			dir_verifier = nfs_save_change_attribute(dir);
		nfs_set_verifier(dentry, dir_verifier);
	}

	/* Parse layoutget results before we check for access */
	pnfs_parse_lgopen(state->inode, opendata->lgp, ctx);

	ret = nfs4_opendata_access(sp->so_cred, opendata, state,
			acc_mode, flags);
	if (ret != 0)
		goto out;

	if (d_inode(dentry) == state->inode) {
		nfs_inode_attach_open_context(ctx);
		if (read_seqcount_retry(&sp->so_reclaim_seqcount, seq))
			nfs4_schedule_stateid_recovery(server, state);
	}

out:
	if (!opendata->cancelled)
		nfs4_sequence_free_slot(&opendata->o_res.seq_res);
	return ret;
}

/*
 * Returns a referenced nfs4_state
 */
static int _nfs4_do_open(struct inode *dir,
			struct nfs_open_context *ctx,
			int flags,
			const struct nfs4_open_createattrs *c,
			int *opened)
{
	struct nfs4_state_owner  *sp;
	struct nfs4_state     *state = NULL;
	struct nfs_server       *server = NFS_SERVER(dir);
	struct nfs4_opendata *opendata;
	struct dentry *dentry = ctx->dentry;
	const struct cred *cred = ctx->cred;
	struct nfs4_threshold **ctx_th = &ctx->mdsthreshold;
	fmode_t fmode = _nfs4_ctx_to_openmode(ctx);
	enum open_claim_type4 claim = NFS4_OPEN_CLAIM_NULL;
	struct iattr *sattr = c->sattr;
	struct nfs4_label *label = c->label;
	struct nfs4_label *olabel = NULL;
	int status;

	/* Protect against reboot recovery conflicts */
	status = -ENOMEM;
	sp = nfs4_get_state_owner(server, cred, GFP_KERNEL);
	if (sp == NULL) {
		dprintk("nfs4_do_open: nfs4_get_state_owner failed!\n");
		goto out_err;
	}
	status = nfs4_client_recover_expired_lease(server->nfs_client);
	if (status != 0)
		goto err_put_state_owner;
	if (d_really_is_positive(dentry))
		nfs4_return_incompatible_delegation(d_inode(dentry), fmode);
	status = -ENOMEM;
	if (d_really_is_positive(dentry))
		claim = NFS4_OPEN_CLAIM_FH;
	opendata = nfs4_opendata_alloc(dentry, sp, fmode, flags,
			c, claim, GFP_KERNEL);
	if (opendata == NULL)
		goto err_put_state_owner;

	if (label) {
		olabel = nfs4_label_alloc(server, GFP_KERNEL);
		if (IS_ERR(olabel)) {
			status = PTR_ERR(olabel);
			goto err_opendata_put;
		}
	}

	if (server->attr_bitmask[2] & FATTR4_WORD2_MDSTHRESHOLD) {
		if (!opendata->f_attr.mdsthreshold) {
			opendata->f_attr.mdsthreshold = pnfs_mdsthreshold_alloc();
			if (!opendata->f_attr.mdsthreshold)
				goto err_free_label;
		}
		opendata->o_arg.open_bitmap = &nfs4_pnfs_open_bitmap[0];
	}
	if (d_really_is_positive(dentry))
		opendata->state = nfs4_get_open_state(d_inode(dentry), sp);

	status = _nfs4_open_and_get_state(opendata, flags, ctx);
	if (status != 0)
		goto err_free_label;
	state = ctx->state;

	if ((opendata->o_arg.open_flags & (O_CREAT|O_EXCL)) == (O_CREAT|O_EXCL) &&
	    (opendata->o_arg.createmode != NFS4_CREATE_GUARDED)) {
		unsigned attrs = nfs4_exclusive_attrset(opendata, sattr, &label);
		/*
		 * send create attributes which was not set by open
		 * with an extra setattr.
		 */
		if (attrs || label) {
			unsigned ia_old = sattr->ia_valid;

			sattr->ia_valid = attrs;
			nfs_fattr_init(opendata->o_res.f_attr);
			status = nfs4_do_setattr(state->inode, cred,
					opendata->o_res.f_attr, sattr,
					ctx, label, olabel);
			if (status == 0) {
				nfs_setattr_update_inode(state->inode, sattr,
						opendata->o_res.f_attr);
				nfs_setsecurity(state->inode, opendata->o_res.f_attr, olabel);
			}
			sattr->ia_valid = ia_old;
		}
	}
	if (opened && opendata->file_created)
		*opened = 1;

	if (pnfs_use_threshold(ctx_th, opendata->f_attr.mdsthreshold, server)) {
		*ctx_th = opendata->f_attr.mdsthreshold;
		opendata->f_attr.mdsthreshold = NULL;
	}

	nfs4_label_free(olabel);

	nfs4_opendata_put(opendata);
	nfs4_put_state_owner(sp);
	return 0;
err_free_label:
	nfs4_label_free(olabel);
err_opendata_put:
	nfs4_opendata_put(opendata);
err_put_state_owner:
	nfs4_put_state_owner(sp);
out_err:
	return status;
}


static struct nfs4_state *nfs4_do_open(struct inode *dir,
					struct nfs_open_context *ctx,
					int flags,
					struct iattr *sattr,
					struct nfs4_label *label,
					int *opened)
{
	struct nfs_server *server = NFS_SERVER(dir);
	struct nfs4_exception exception = {
		.interruptible = true,
	};
	struct nfs4_state *res;
	struct nfs4_open_createattrs c = {
		.label = label,
		.sattr = sattr,
		.verf = {
			[0] = (__u32)jiffies,
			[1] = (__u32)current->pid,
		},
	};
	int status;

	do {
		status = _nfs4_do_open(dir, ctx, flags, &c, opened);
		res = ctx->state;
		trace_nfs4_open_file(ctx, flags, status);
		if (status == 0)
			break;
		/* NOTE: BAD_SEQID means the server and client disagree about the
		 * book-keeping w.r.t. state-changing operations
		 * (OPEN/CLOSE/LOCK/LOCKU...)
		 * It is actually a sign of a bug on the client or on the server.
		 *
		 * If we receive a BAD_SEQID error in the particular case of
		 * doing an OPEN, we assume that nfs_increment_open_seqid() will
		 * have unhashed the old state_owner for us, and that we can
		 * therefore safely retry using a new one. We should still warn
		 * the user though...
		 */
		if (status == -NFS4ERR_BAD_SEQID) {
			pr_warn_ratelimited("NFS: v4 server %s "
					" returned a bad sequence-id error!\n",
					NFS_SERVER(dir)->nfs_client->cl_hostname);
			exception.retry = 1;
			continue;
		}
		/*
		 * BAD_STATEID on OPEN means that the server cancelled our
		 * state before it received the OPEN_CONFIRM.
		 * Recover by retrying the request as per the discussion
		 * on Page 181 of RFC3530.
		 */
		if (status == -NFS4ERR_BAD_STATEID) {
			exception.retry = 1;
			continue;
		}
		if (status == -NFS4ERR_EXPIRED) {
			nfs4_schedule_lease_recovery(server->nfs_client);
			exception.retry = 1;
			continue;
		}
		if (status == -EAGAIN) {
			/* We must have found a delegation */
			exception.retry = 1;
			continue;
		}
		if (nfs4_clear_cap_atomic_open_v1(server, status, &exception))
			continue;
		res = ERR_PTR(nfs4_handle_exception(server,
					status, &exception));
	} while (exception.retry);
	return res;
}

static int _nfs4_do_setattr(struct inode *inode,
			    struct nfs_setattrargs *arg,
			    struct nfs_setattrres *res,
			    const struct cred *cred,
			    struct nfs_open_context *ctx)
{
	struct nfs_server *server = NFS_SERVER(inode);
	struct rpc_message msg = {
		.rpc_proc	= &nfs4_procedures[NFSPROC4_CLNT_SETATTR],
		.rpc_argp	= arg,
		.rpc_resp	= res,
		.rpc_cred	= cred,
	};
	const struct cred *delegation_cred = NULL;
	unsigned long timestamp = jiffies;
	bool truncate;
	int status;

	nfs_fattr_init(res->fattr);

	/* Servers should only apply open mode checks for file size changes */
	truncate = (arg->iap->ia_valid & ATTR_SIZE) ? true : false;
	if (!truncate) {
		nfs4_inode_make_writeable(inode);
		goto zero_stateid;
	}

	if (nfs4_copy_delegation_stateid(inode, FMODE_WRITE, &arg->stateid, &delegation_cred)) {
		/* Use that stateid */
	} else if (ctx != NULL && ctx->state) {
		struct nfs_lock_context *l_ctx;
		if (!nfs4_valid_open_stateid(ctx->state))
			return -EBADF;
		l_ctx = nfs_get_lock_context(ctx);
		if (IS_ERR(l_ctx))
			return PTR_ERR(l_ctx);
		status = nfs4_select_rw_stateid(ctx->state, FMODE_WRITE, l_ctx,
						&arg->stateid, &delegation_cred);
		nfs_put_lock_context(l_ctx);
		if (status == -EIO)
			return -EBADF;
		else if (status == -EAGAIN)
			goto zero_stateid;
	} else {
zero_stateid:
		nfs4_stateid_copy(&arg->stateid, &zero_stateid);
	}
	if (delegation_cred)
		msg.rpc_cred = delegation_cred;

	status = nfs4_call_sync(server->client, server, &msg, &arg->seq_args, &res->seq_res, 1);

	put_cred(delegation_cred);
	if (status == 0 && ctx != NULL)
		renew_lease(server, timestamp);
	trace_nfs4_setattr(inode, &arg->stateid, status);
	return status;
}

static int nfs4_do_setattr(struct inode *inode, const struct cred *cred,
			   struct nfs_fattr *fattr, struct iattr *sattr,
			   struct nfs_open_context *ctx, struct nfs4_label *ilabel,
			   struct nfs4_label *olabel)
{
	struct nfs_server *server = NFS_SERVER(inode);
	__u32 bitmask[NFS4_BITMASK_SZ];
	struct nfs4_state *state = ctx ? ctx->state : NULL;
	struct nfs_setattrargs	arg = {
		.fh		= NFS_FH(inode),
		.iap		= sattr,
		.server		= server,
		.bitmask = bitmask,
		.label		= ilabel,
	};
	struct nfs_setattrres  res = {
		.fattr		= fattr,
		.label		= olabel,
		.server		= server,
	};
	struct nfs4_exception exception = {
		.state = state,
		.inode = inode,
		.stateid = &arg.stateid,
	};
	unsigned long adjust_flags = NFS_INO_INVALID_CHANGE;
	int err;

	if (sattr->ia_valid & (ATTR_MODE | ATTR_KILL_SUID | ATTR_KILL_SGID))
		adjust_flags |= NFS_INO_INVALID_MODE;
	if (sattr->ia_valid & (ATTR_UID | ATTR_GID))
		adjust_flags |= NFS_INO_INVALID_OTHER;

	do {
		nfs4_bitmap_copy_adjust(bitmask, nfs4_bitmask(server, olabel),
					inode, adjust_flags);

		err = _nfs4_do_setattr(inode, &arg, &res, cred, ctx);
		switch (err) {
		case -NFS4ERR_OPENMODE:
			if (!(sattr->ia_valid & ATTR_SIZE)) {
				pr_warn_once("NFSv4: server %s is incorrectly "
						"applying open mode checks to "
						"a SETATTR that is not "
						"changing file size.\n",
						server->nfs_client->cl_hostname);
			}
			if (state && !(state->state & FMODE_WRITE)) {
				err = -EBADF;
				if (sattr->ia_valid & ATTR_OPEN)
					err = -EACCES;
				goto out;
			}
		}
		err = nfs4_handle_exception(server, err, &exception);
	} while (exception.retry);
out:
	return err;
}

static bool
nfs4_wait_on_layoutreturn(struct inode *inode, struct rpc_task *task)
{
	if (inode == NULL || !nfs_have_layout(inode))
		return false;

	return pnfs_wait_on_layoutreturn(inode, task);
}

/*
 * Update the seqid of an open stateid
 */
static void nfs4_sync_open_stateid(nfs4_stateid *dst,
		struct nfs4_state *state)
{
	__be32 seqid_open;
	u32 dst_seqid;
	int seq;

	for (;;) {
		if (!nfs4_valid_open_stateid(state))
			break;
		seq = read_seqbegin(&state->seqlock);
		if (!nfs4_state_match_open_stateid_other(state, dst)) {
			nfs4_stateid_copy(dst, &state->open_stateid);
			if (read_seqretry(&state->seqlock, seq))
				continue;
			break;
		}
		seqid_open = state->open_stateid.seqid;
		if (read_seqretry(&state->seqlock, seq))
			continue;

		dst_seqid = be32_to_cpu(dst->seqid);
		if ((s32)(dst_seqid - be32_to_cpu(seqid_open)) < 0)
			dst->seqid = seqid_open;
		break;
	}
}

/*
 * Update the seqid of an open stateid after receiving
 * NFS4ERR_OLD_STATEID
 */
static bool nfs4_refresh_open_old_stateid(nfs4_stateid *dst,
		struct nfs4_state *state)
{
	__be32 seqid_open;
	u32 dst_seqid;
	bool ret;
	int seq, status = -EAGAIN;
	DEFINE_WAIT(wait);

	for (;;) {
		ret = false;
		if (!nfs4_valid_open_stateid(state))
			break;
		seq = read_seqbegin(&state->seqlock);
		if (!nfs4_state_match_open_stateid_other(state, dst)) {
			if (read_seqretry(&state->seqlock, seq))
				continue;
			break;
		}

		write_seqlock(&state->seqlock);
		seqid_open = state->open_stateid.seqid;

		dst_seqid = be32_to_cpu(dst->seqid);

		/* Did another OPEN bump the state's seqid?  try again: */
		if ((s32)(be32_to_cpu(seqid_open) - dst_seqid) > 0) {
			dst->seqid = seqid_open;
			write_sequnlock(&state->seqlock);
			ret = true;
			break;
		}

		/* server says we're behind but we haven't seen the update yet */
		set_bit(NFS_STATE_CHANGE_WAIT, &state->flags);
		prepare_to_wait(&state->waitq, &wait, TASK_KILLABLE);
		write_sequnlock(&state->seqlock);
		trace_nfs4_close_stateid_update_wait(state->inode, dst, 0);

		if (fatal_signal_pending(current))
			status = -EINTR;
		else
			if (schedule_timeout(5*HZ) != 0)
				status = 0;

		finish_wait(&state->waitq, &wait);

		if (!status)
			continue;
		if (status == -EINTR)
			break;

		/* we slept the whole 5 seconds, we must have lost a seqid */
		dst->seqid = cpu_to_be32(dst_seqid + 1);
		ret = true;
		break;
	}

	return ret;
}

struct nfs4_closedata {
	struct inode *inode;
	struct nfs4_state *state;
	struct nfs_closeargs arg;
	struct nfs_closeres res;
	struct {
		struct nfs4_layoutreturn_args arg;
		struct nfs4_layoutreturn_res res;
		struct nfs4_xdr_opaque_data ld_private;
		u32 roc_barrier;
		bool roc;
	} lr;
	struct nfs_fattr fattr;
	unsigned long timestamp;
};

static void nfs4_free_closedata(void *data)
{
	struct nfs4_closedata *calldata = data;
	struct nfs4_state_owner *sp = calldata->state->owner;
	struct super_block *sb = calldata->state->inode->i_sb;

	if (calldata->lr.roc)
		pnfs_roc_release(&calldata->lr.arg, &calldata->lr.res,
				calldata->res.lr_ret);
	nfs4_put_open_state(calldata->state);
	nfs_free_seqid(calldata->arg.seqid);
	nfs4_put_state_owner(sp);
	nfs_sb_deactive(sb);
	kfree(calldata);
}

static void nfs4_close_done(struct rpc_task *task, void *data)
{
	struct nfs4_closedata *calldata = data;
	struct nfs4_state *state = calldata->state;
	struct nfs_server *server = NFS_SERVER(calldata->inode);
	nfs4_stateid *res_stateid = NULL;
	struct nfs4_exception exception = {
		.state = state,
		.inode = calldata->inode,
		.stateid = &calldata->arg.stateid,
	};

	dprintk("%s: begin!\n", __func__);
	if (!nfs4_sequence_done(task, &calldata->res.seq_res))
		return;
	trace_nfs4_close(state, &calldata->arg, &calldata->res, task->tk_status);

	/* Handle Layoutreturn errors */
	if (pnfs_roc_done(task, &calldata->arg.lr_args, &calldata->res.lr_res,
			  &calldata->res.lr_ret) == -EAGAIN)
		goto out_restart;

	/* hmm. we are done with the inode, and in the process of freeing
	 * the state_owner. we keep this around to process errors
	 */
	switch (task->tk_status) {
		case 0:
			res_stateid = &calldata->res.stateid;
			renew_lease(server, calldata->timestamp);
			break;
		case -NFS4ERR_ACCESS:
			if (calldata->arg.bitmask != NULL) {
				calldata->arg.bitmask = NULL;
				calldata->res.fattr = NULL;
				goto out_restart;

			}
			break;
		case -NFS4ERR_OLD_STATEID:
			/* Did we race with OPEN? */
			if (nfs4_refresh_open_old_stateid(&calldata->arg.stateid,
						state))
				goto out_restart;
			goto out_release;
		case -NFS4ERR_ADMIN_REVOKED:
		case -NFS4ERR_STALE_STATEID:
		case -NFS4ERR_EXPIRED:
			nfs4_free_revoked_stateid(server,
					&calldata->arg.stateid,
					task->tk_msg.rpc_cred);
			fallthrough;
		case -NFS4ERR_BAD_STATEID:
			if (calldata->arg.fmode == 0)
				break;
			fallthrough;
		default:
			task->tk_status = nfs4_async_handle_exception(task,
					server, task->tk_status, &exception);
			if (exception.retry)
				goto out_restart;
	}
	nfs_clear_open_stateid(state, &calldata->arg.stateid,
			res_stateid, calldata->arg.fmode);
out_release:
	task->tk_status = 0;
	nfs_release_seqid(calldata->arg.seqid);
	nfs_refresh_inode(calldata->inode, &calldata->fattr);
	dprintk("%s: done, ret = %d!\n", __func__, task->tk_status);
	return;
out_restart:
	task->tk_status = 0;
	rpc_restart_call_prepare(task);
	goto out_release;
}

static void nfs4_close_prepare(struct rpc_task *task, void *data)
{
	struct nfs4_closedata *calldata = data;
	struct nfs4_state *state = calldata->state;
	struct inode *inode = calldata->inode;
	struct nfs_server *server = NFS_SERVER(inode);
	struct pnfs_layout_hdr *lo;
	bool is_rdonly, is_wronly, is_rdwr;
	int call_close = 0;

	dprintk("%s: begin!\n", __func__);
	if (nfs_wait_on_sequence(calldata->arg.seqid, task) != 0)
		goto out_wait;

	task->tk_msg.rpc_proc = &nfs4_procedures[NFSPROC4_CLNT_OPEN_DOWNGRADE];
	spin_lock(&state->owner->so_lock);
	is_rdwr = test_bit(NFS_O_RDWR_STATE, &state->flags);
	is_rdonly = test_bit(NFS_O_RDONLY_STATE, &state->flags);
	is_wronly = test_bit(NFS_O_WRONLY_STATE, &state->flags);
	/* Calculate the change in open mode */
	calldata->arg.fmode = 0;
	if (state->n_rdwr == 0) {
		if (state->n_rdonly == 0)
			call_close |= is_rdonly;
		else if (is_rdonly)
			calldata->arg.fmode |= FMODE_READ;
		if (state->n_wronly == 0)
			call_close |= is_wronly;
		else if (is_wronly)
			calldata->arg.fmode |= FMODE_WRITE;
		if (calldata->arg.fmode != (FMODE_READ|FMODE_WRITE))
			call_close |= is_rdwr;
	} else if (is_rdwr)
		calldata->arg.fmode |= FMODE_READ|FMODE_WRITE;

	nfs4_sync_open_stateid(&calldata->arg.stateid, state);
	if (!nfs4_valid_open_stateid(state))
		call_close = 0;
	spin_unlock(&state->owner->so_lock);

	if (!call_close) {
		/* Note: exit _without_ calling nfs4_close_done */
		goto out_no_action;
	}

	if (!calldata->lr.roc && nfs4_wait_on_layoutreturn(inode, task)) {
		nfs_release_seqid(calldata->arg.seqid);
		goto out_wait;
	}

	lo = calldata->arg.lr_args ? calldata->arg.lr_args->layout : NULL;
	if (lo && !pnfs_layout_is_valid(lo)) {
		calldata->arg.lr_args = NULL;
		calldata->res.lr_res = NULL;
	}

	if (calldata->arg.fmode == 0)
		task->tk_msg.rpc_proc = &nfs4_procedures[NFSPROC4_CLNT_CLOSE];

	if (calldata->arg.fmode == 0 || calldata->arg.fmode == FMODE_READ) {
		/* Close-to-open cache consistency revalidation */
		if (!nfs4_have_delegation(inode, FMODE_READ)) {
			nfs4_bitmask_set(calldata->arg.bitmask_store,
					 server->cache_consistency_bitmask,
					 inode, server, NULL);
			calldata->arg.bitmask = calldata->arg.bitmask_store;
		} else
			calldata->arg.bitmask = NULL;
	}

	calldata->arg.share_access =
		nfs4_map_atomic_open_share(NFS_SERVER(inode),
				calldata->arg.fmode, 0);

	if (calldata->res.fattr == NULL)
		calldata->arg.bitmask = NULL;
	else if (calldata->arg.bitmask == NULL)
		calldata->res.fattr = NULL;
	calldata->timestamp = jiffies;
	if (nfs4_setup_sequence(NFS_SERVER(inode)->nfs_client,
				&calldata->arg.seq_args,
				&calldata->res.seq_res,
				task) != 0)
		nfs_release_seqid(calldata->arg.seqid);
	dprintk("%s: done!\n", __func__);
	return;
out_no_action:
	task->tk_action = NULL;
out_wait:
	nfs4_sequence_done(task, &calldata->res.seq_res);
}

static const struct rpc_call_ops nfs4_close_ops = {
	.rpc_call_prepare = nfs4_close_prepare,
	.rpc_call_done = nfs4_close_done,
	.rpc_release = nfs4_free_closedata,
};

/* 
 * It is possible for data to be read/written from a mem-mapped file 
 * after the sys_close call (which hits the vfs layer as a flush).
 * This means that we can't safely call nfsv4 close on a file until 
 * the inode is cleared. This in turn means that we are not good
 * NFSv4 citizens - we do not indicate to the server to update the file's 
 * share state even when we are done with one of the three share 
 * stateid's in the inode.
 *
 * NOTE: Caller must be holding the sp->so_owner semaphore!
 */
int nfs4_do_close(struct nfs4_state *state, gfp_t gfp_mask, int wait)
{
	struct nfs_server *server = NFS_SERVER(state->inode);
	struct nfs_seqid *(*alloc_seqid)(struct nfs_seqid_counter *, gfp_t);
	struct nfs4_closedata *calldata;
	struct nfs4_state_owner *sp = state->owner;
	struct rpc_task *task;
	struct rpc_message msg = {
		.rpc_proc = &nfs4_procedures[NFSPROC4_CLNT_CLOSE],
		.rpc_cred = state->owner->so_cred,
	};
	struct rpc_task_setup task_setup_data = {
		.rpc_client = server->client,
		.rpc_message = &msg,
		.callback_ops = &nfs4_close_ops,
		.workqueue = nfsiod_workqueue,
		.flags = RPC_TASK_ASYNC | RPC_TASK_CRED_NOREF,
	};
	int status = -ENOMEM;

	if (server->nfs_client->cl_minorversion)
		task_setup_data.flags |= RPC_TASK_MOVEABLE;

	nfs4_state_protect(server->nfs_client, NFS_SP4_MACH_CRED_CLEANUP,
		&task_setup_data.rpc_client, &msg);

	calldata = kzalloc(sizeof(*calldata), gfp_mask);
	if (calldata == NULL)
		goto out;
	nfs4_init_sequence(&calldata->arg.seq_args, &calldata->res.seq_res, 1, 0);
	calldata->inode = state->inode;
	calldata->state = state;
	calldata->arg.fh = NFS_FH(state->inode);
	if (!nfs4_copy_open_stateid(&calldata->arg.stateid, state))
		goto out_free_calldata;
	/* Serialization for the sequence id */
	alloc_seqid = server->nfs_client->cl_mvops->alloc_seqid;
	calldata->arg.seqid = alloc_seqid(&state->owner->so_seqid, gfp_mask);
	if (IS_ERR(calldata->arg.seqid))
		goto out_free_calldata;
	nfs_fattr_init(&calldata->fattr);
	calldata->arg.fmode = 0;
	calldata->lr.arg.ld_private = &calldata->lr.ld_private;
	calldata->res.fattr = &calldata->fattr;
	calldata->res.seqid = calldata->arg.seqid;
	calldata->res.server = server;
	calldata->res.lr_ret = -NFS4ERR_NOMATCHING_LAYOUT;
	calldata->lr.roc = pnfs_roc(state->inode,
			&calldata->lr.arg, &calldata->lr.res, msg.rpc_cred);
	if (calldata->lr.roc) {
		calldata->arg.lr_args = &calldata->lr.arg;
		calldata->res.lr_res = &calldata->lr.res;
	}
	nfs_sb_active(calldata->inode->i_sb);

	msg.rpc_argp = &calldata->arg;
	msg.rpc_resp = &calldata->res;
	task_setup_data.callback_data = calldata;
	task = rpc_run_task(&task_setup_data);
	if (IS_ERR(task))
		return PTR_ERR(task);
	status = 0;
	if (wait)
		status = rpc_wait_for_completion_task(task);
	rpc_put_task(task);
	return status;
out_free_calldata:
	kfree(calldata);
out:
	nfs4_put_open_state(state);
	nfs4_put_state_owner(sp);
	return status;
}

static struct inode *
nfs4_atomic_open(struct inode *dir, struct nfs_open_context *ctx,
		int open_flags, struct iattr *attr, int *opened)
{
	struct nfs4_state *state;
	struct nfs4_label l = {0, 0, 0, NULL}, *label = NULL;

	label = nfs4_label_init_security(dir, ctx->dentry, attr, &l);

	/* Protect against concurrent sillydeletes */
	state = nfs4_do_open(dir, ctx, open_flags, attr, label, opened);

	nfs4_label_release_security(label);

	if (IS_ERR(state))
		return ERR_CAST(state);
	return state->inode;
}

static void nfs4_close_context(struct nfs_open_context *ctx, int is_sync)
{
	if (ctx->state == NULL)
		return;
	if (is_sync)
		nfs4_close_sync(ctx->state, _nfs4_ctx_to_openmode(ctx));
	else
		nfs4_close_state(ctx->state, _nfs4_ctx_to_openmode(ctx));
}

#define FATTR4_WORD1_NFS40_MASK (2*FATTR4_WORD1_MOUNTED_ON_FILEID - 1UL)
#define FATTR4_WORD2_NFS41_MASK (2*FATTR4_WORD2_SUPPATTR_EXCLCREAT - 1UL)
#define FATTR4_WORD2_NFS42_MASK (2*FATTR4_WORD2_XATTR_SUPPORT - 1UL)

static int _nfs4_server_capabilities(struct nfs_server *server, struct nfs_fh *fhandle)
{
	u32 bitmask[3] = {}, minorversion = server->nfs_client->cl_minorversion;
	struct nfs4_server_caps_arg args = {
		.fhandle = fhandle,
		.bitmask = bitmask,
	};
	struct nfs4_server_caps_res res = {};
	struct rpc_message msg = {
		.rpc_proc = &nfs4_procedures[NFSPROC4_CLNT_SERVER_CAPS],
		.rpc_argp = &args,
		.rpc_resp = &res,
	};
	int status;
	int i;

	bitmask[0] = FATTR4_WORD0_SUPPORTED_ATTRS |
		     FATTR4_WORD0_FH_EXPIRE_TYPE |
		     FATTR4_WORD0_LINK_SUPPORT |
		     FATTR4_WORD0_SYMLINK_SUPPORT |
		     FATTR4_WORD0_ACLSUPPORT;
	if (minorversion)
		bitmask[2] = FATTR4_WORD2_SUPPATTR_EXCLCREAT;

	status = nfs4_call_sync(server->client, server, &msg, &args.seq_args, &res.seq_res, 0);
	if (status == 0) {
		/* Sanity check the server answers */
		switch (minorversion) {
		case 0:
			res.attr_bitmask[1] &= FATTR4_WORD1_NFS40_MASK;
			res.attr_bitmask[2] = 0;
			break;
		case 1:
			res.attr_bitmask[2] &= FATTR4_WORD2_NFS41_MASK;
			break;
		case 2:
			res.attr_bitmask[2] &= FATTR4_WORD2_NFS42_MASK;
		}
		memcpy(server->attr_bitmask, res.attr_bitmask, sizeof(server->attr_bitmask));
		server->caps &= ~(NFS_CAP_ACLS | NFS_CAP_HARDLINKS |
				  NFS_CAP_SYMLINKS| NFS_CAP_SECURITY_LABEL);
		server->fattr_valid = NFS_ATTR_FATTR_V4;
		if (res.attr_bitmask[0] & FATTR4_WORD0_ACL &&
				res.acl_bitmask & ACL4_SUPPORT_ALLOW_ACL)
			server->caps |= NFS_CAP_ACLS;
		if (res.has_links != 0)
			server->caps |= NFS_CAP_HARDLINKS;
		if (res.has_symlinks != 0)
			server->caps |= NFS_CAP_SYMLINKS;
#ifdef CONFIG_NFS_V4_SECURITY_LABEL
		if (res.attr_bitmask[2] & FATTR4_WORD2_SECURITY_LABEL)
			server->caps |= NFS_CAP_SECURITY_LABEL;
#endif
		if (!(res.attr_bitmask[0] & FATTR4_WORD0_FILEID))
			server->fattr_valid &= ~NFS_ATTR_FATTR_FILEID;
		if (!(res.attr_bitmask[1] & FATTR4_WORD1_MODE))
			server->fattr_valid &= ~NFS_ATTR_FATTR_MODE;
		if (!(res.attr_bitmask[1] & FATTR4_WORD1_NUMLINKS))
			server->fattr_valid &= ~NFS_ATTR_FATTR_NLINK;
		if (!(res.attr_bitmask[1] & FATTR4_WORD1_OWNER))
			server->fattr_valid &= ~(NFS_ATTR_FATTR_OWNER |
				NFS_ATTR_FATTR_OWNER_NAME);
		if (!(res.attr_bitmask[1] & FATTR4_WORD1_OWNER_GROUP))
			server->fattr_valid &= ~(NFS_ATTR_FATTR_GROUP |
				NFS_ATTR_FATTR_GROUP_NAME);
		if (!(res.attr_bitmask[1] & FATTR4_WORD1_SPACE_USED))
			server->fattr_valid &= ~NFS_ATTR_FATTR_SPACE_USED;
		if (!(res.attr_bitmask[1] & FATTR4_WORD1_TIME_ACCESS))
			server->fattr_valid &= ~NFS_ATTR_FATTR_ATIME;
		if (!(res.attr_bitmask[1] & FATTR4_WORD1_TIME_METADATA))
			server->fattr_valid &= ~NFS_ATTR_FATTR_CTIME;
		if (!(res.attr_bitmask[1] & FATTR4_WORD1_TIME_MODIFY))
			server->fattr_valid &= ~NFS_ATTR_FATTR_MTIME;
		memcpy(server->attr_bitmask_nl, res.attr_bitmask,
				sizeof(server->attr_bitmask));
		server->attr_bitmask_nl[2] &= ~FATTR4_WORD2_SECURITY_LABEL;

		memcpy(server->cache_consistency_bitmask, res.attr_bitmask, sizeof(server->cache_consistency_bitmask));
		server->cache_consistency_bitmask[0] &= FATTR4_WORD0_CHANGE|FATTR4_WORD0_SIZE;
		server->cache_consistency_bitmask[1] &= FATTR4_WORD1_TIME_METADATA|FATTR4_WORD1_TIME_MODIFY;
		server->cache_consistency_bitmask[2] = 0;

		/* Avoid a regression due to buggy server */
		for (i = 0; i < ARRAY_SIZE(res.exclcreat_bitmask); i++)
			res.exclcreat_bitmask[i] &= res.attr_bitmask[i];
		memcpy(server->exclcreat_bitmask, res.exclcreat_bitmask,
			sizeof(server->exclcreat_bitmask));

		server->acl_bitmask = res.acl_bitmask;
		server->fh_expire_type = res.fh_expire_type;
	}

	return status;
}

int nfs4_server_capabilities(struct nfs_server *server, struct nfs_fh *fhandle)
{
	struct nfs4_exception exception = {
		.interruptible = true,
	};
	int err;
	do {
		err = nfs4_handle_exception(server,
				_nfs4_server_capabilities(server, fhandle),
				&exception);
	} while (exception.retry);
	return err;
}

static int _nfs4_lookup_root(struct nfs_server *server, struct nfs_fh *fhandle,
		struct nfs_fsinfo *info)
{
	u32 bitmask[3];
	struct nfs4_lookup_root_arg args = {
		.bitmask = bitmask,
	};
	struct nfs4_lookup_res res = {
		.server = server,
		.fattr = info->fattr,
		.fh = fhandle,
	};
	struct rpc_message msg = {
		.rpc_proc = &nfs4_procedures[NFSPROC4_CLNT_LOOKUP_ROOT],
		.rpc_argp = &args,
		.rpc_resp = &res,
	};

	bitmask[0] = nfs4_fattr_bitmap[0];
	bitmask[1] = nfs4_fattr_bitmap[1];
	/*
	 * Process the label in the upcoming getfattr
	 */
	bitmask[2] = nfs4_fattr_bitmap[2] & ~FATTR4_WORD2_SECURITY_LABEL;

	nfs_fattr_init(info->fattr);
	return nfs4_call_sync(server->client, server, &msg, &args.seq_args, &res.seq_res, 0);
}

static int nfs4_lookup_root(struct nfs_server *server, struct nfs_fh *fhandle,
		struct nfs_fsinfo *info)
{
	struct nfs4_exception exception = {
		.interruptible = true,
	};
	int err;
	do {
		err = _nfs4_lookup_root(server, fhandle, info);
		trace_nfs4_lookup_root(server, fhandle, info->fattr, err);
		switch (err) {
		case 0:
		case -NFS4ERR_WRONGSEC:
			goto out;
		default:
			err = nfs4_handle_exception(server, err, &exception);
		}
	} while (exception.retry);
out:
	return err;
}

static int nfs4_lookup_root_sec(struct nfs_server *server, struct nfs_fh *fhandle,
				struct nfs_fsinfo *info, rpc_authflavor_t flavor)
{
	struct rpc_auth_create_args auth_args = {
		.pseudoflavor = flavor,
	};
	struct rpc_auth *auth;

	auth = rpcauth_create(&auth_args, server->client);
	if (IS_ERR(auth))
		return -EACCES;
	return nfs4_lookup_root(server, fhandle, info);
}

/*
 * Retry pseudoroot lookup with various security flavors.  We do this when:
 *
 *   NFSv4.0: the PUTROOTFH operation returns NFS4ERR_WRONGSEC
 *   NFSv4.1: the server does not support the SECINFO_NO_NAME operation
 *
 * Returns zero on success, or a negative NFS4ERR value, or a
 * negative errno value.
 */
static int nfs4_find_root_sec(struct nfs_server *server, struct nfs_fh *fhandle,
			      struct nfs_fsinfo *info)
{
	/* Per 3530bis 15.33.5 */
	static const rpc_authflavor_t flav_array[] = {
		RPC_AUTH_GSS_KRB5P,
		RPC_AUTH_GSS_KRB5I,
		RPC_AUTH_GSS_KRB5,
		RPC_AUTH_UNIX,			/* courtesy */
		RPC_AUTH_NULL,
	};
	int status = -EPERM;
	size_t i;

	if (server->auth_info.flavor_len > 0) {
		/* try each flavor specified by user */
		for (i = 0; i < server->auth_info.flavor_len; i++) {
			status = nfs4_lookup_root_sec(server, fhandle, info,
						server->auth_info.flavors[i]);
			if (status == -NFS4ERR_WRONGSEC || status == -EACCES)
				continue;
			break;
		}
	} else {
		/* no flavors specified by user, try default list */
		for (i = 0; i < ARRAY_SIZE(flav_array); i++) {
			status = nfs4_lookup_root_sec(server, fhandle, info,
						      flav_array[i]);
			if (status == -NFS4ERR_WRONGSEC || status == -EACCES)
				continue;
			break;
		}
	}

	/*
	 * -EACCES could mean that the user doesn't have correct permissions
	 * to access the mount.  It could also mean that we tried to mount
	 * with a gss auth flavor, but rpc.gssd isn't running.  Either way,
	 * existing mount programs don't handle -EACCES very well so it should
	 * be mapped to -EPERM instead.
	 */
	if (status == -EACCES)
		status = -EPERM;
	return status;
}

/**
 * nfs4_proc_get_rootfh - get file handle for server's pseudoroot
 * @server: initialized nfs_server handle
 * @fhandle: we fill in the pseudo-fs root file handle
 * @info: we fill in an FSINFO struct
 * @auth_probe: probe the auth flavours
 *
 * Returns zero on success, or a negative errno.
 */
int nfs4_proc_get_rootfh(struct nfs_server *server, struct nfs_fh *fhandle,
			 struct nfs_fsinfo *info,
			 bool auth_probe)
{
	int status = 0;

	if (!auth_probe)
		status = nfs4_lookup_root(server, fhandle, info);

	if (auth_probe || status == NFS4ERR_WRONGSEC)
		status = server->nfs_client->cl_mvops->find_root_sec(server,
				fhandle, info);

	if (status == 0)
		status = nfs4_server_capabilities(server, fhandle);
	if (status == 0)
		status = nfs4_do_fsinfo(server, fhandle, info);

	return nfs4_map_errors(status);
}

static int nfs4_proc_get_root(struct nfs_server *server, struct nfs_fh *mntfh,
			      struct nfs_fsinfo *info)
{
	int error;
	struct nfs_fattr *fattr = info->fattr;
	struct nfs4_label *label = fattr->label;

	error = nfs4_server_capabilities(server, mntfh);
	if (error < 0) {
		dprintk("nfs4_get_root: getcaps error = %d\n", -error);
		return error;
	}

	error = nfs4_proc_getattr(server, mntfh, fattr, label, NULL);
	if (error < 0) {
		dprintk("nfs4_get_root: getattr error = %d\n", -error);
		goto out;
	}

	if (fattr->valid & NFS_ATTR_FATTR_FSID &&
	    !nfs_fsid_equal(&server->fsid, &fattr->fsid))
		memcpy(&server->fsid, &fattr->fsid, sizeof(server->fsid));

out:
	return error;
}

/*
 * Get locations and (maybe) other attributes of a referral.
 * Note that we'll actually follow the referral later when
 * we detect fsid mismatch in inode revalidation
 */
static int nfs4_get_referral(struct rpc_clnt *client, struct inode *dir,
			     const struct qstr *name, struct nfs_fattr *fattr,
			     struct nfs_fh *fhandle)
{
	int status = -ENOMEM;
	struct page *page = NULL;
	struct nfs4_fs_locations *locations = NULL;

	page = alloc_page(GFP_KERNEL);
	if (page == NULL)
		goto out;
	locations = kmalloc(sizeof(struct nfs4_fs_locations), GFP_KERNEL);
	if (locations == NULL)
		goto out;

	status = nfs4_proc_fs_locations(client, dir, name, locations, page);
	if (status != 0)
		goto out;

	/*
	 * If the fsid didn't change, this is a migration event, not a
	 * referral.  Cause us to drop into the exception handler, which
	 * will kick off migration recovery.
	 */
	if (nfs_fsid_equal(&NFS_SERVER(dir)->fsid, &locations->fattr.fsid)) {
		dprintk("%s: server did not return a different fsid for"
			" a referral at %s\n", __func__, name->name);
		status = -NFS4ERR_MOVED;
		goto out;
	}
	/* Fixup attributes for the nfs_lookup() call to nfs_fhget() */
	nfs_fixup_referral_attributes(&locations->fattr);

	/* replace the lookup nfs_fattr with the locations nfs_fattr */
	memcpy(fattr, &locations->fattr, sizeof(struct nfs_fattr));
	memset(fhandle, 0, sizeof(struct nfs_fh));
out:
	if (page)
		__free_page(page);
	kfree(locations);
	return status;
}

static int _nfs4_proc_getattr(struct nfs_server *server, struct nfs_fh *fhandle,
				struct nfs_fattr *fattr, struct nfs4_label *label,
				struct inode *inode)
{
	__u32 bitmask[NFS4_BITMASK_SZ];
	struct nfs4_getattr_arg args = {
		.fh = fhandle,
		.bitmask = bitmask,
	};
	struct nfs4_getattr_res res = {
		.fattr = fattr,
		.label = label,
		.server = server,
	};
	struct rpc_message msg = {
		.rpc_proc = &nfs4_procedures[NFSPROC4_CLNT_GETATTR],
		.rpc_argp = &args,
		.rpc_resp = &res,
	};
	unsigned short task_flags = 0;

	if (nfs4_has_session(server->nfs_client))
		task_flags = RPC_TASK_MOVEABLE;

	/* Is this is an attribute revalidation, subject to softreval? */
	if (inode && (server->flags & NFS_MOUNT_SOFTREVAL))
		task_flags |= RPC_TASK_TIMEOUT;

	nfs4_bitmap_copy_adjust(bitmask, nfs4_bitmask(server, label), inode, 0);
	nfs_fattr_init(fattr);
	nfs4_init_sequence(&args.seq_args, &res.seq_res, 0, 0);
	return nfs4_do_call_sync(server->client, server, &msg,
			&args.seq_args, &res.seq_res, task_flags);
}

int nfs4_proc_getattr(struct nfs_server *server, struct nfs_fh *fhandle,
				struct nfs_fattr *fattr, struct nfs4_label *label,
				struct inode *inode)
{
	struct nfs4_exception exception = {
		.interruptible = true,
	};
	int err;
	do {
		err = _nfs4_proc_getattr(server, fhandle, fattr, label, inode);
		trace_nfs4_getattr(server, fhandle, fattr, err);
		err = nfs4_handle_exception(server, err,
				&exception);
	} while (exception.retry);
	return err;
}

/* 
 * The file is not closed if it is opened due to the a request to change
 * the size of the file. The open call will not be needed once the
 * VFS layer lookup-intents are implemented.
 *
 * Close is called when the inode is destroyed.
 * If we haven't opened the file for O_WRONLY, we
 * need to in the size_change case to obtain a stateid.
 *
 * Got race?
 * Because OPEN is always done by name in nfsv4, it is
 * possible that we opened a different file by the same
 * name.  We can recognize this race condition, but we
 * can't do anything about it besides returning an error.
 *
 * This will be fixed with VFS changes (lookup-intent).
 */
static int
nfs4_proc_setattr(struct dentry *dentry, struct nfs_fattr *fattr,
		  struct iattr *sattr)
{
	struct inode *inode = d_inode(dentry);
	const struct cred *cred = NULL;
	struct nfs_open_context *ctx = NULL;
	struct nfs4_label *label = NULL;
	int status;

	if (pnfs_ld_layoutret_on_setattr(inode) &&
	    sattr->ia_valid & ATTR_SIZE &&
	    sattr->ia_size < i_size_read(inode))
		pnfs_commit_and_return_layout(inode);

	nfs_fattr_init(fattr);
	
	/* Deal with open(O_TRUNC) */
	if (sattr->ia_valid & ATTR_OPEN)
		sattr->ia_valid &= ~(ATTR_MTIME|ATTR_CTIME);

	/* Optimization: if the end result is no change, don't RPC */
	if ((sattr->ia_valid & ~(ATTR_FILE|ATTR_OPEN)) == 0)
		return 0;

	/* Search for an existing open(O_WRITE) file */
	if (sattr->ia_valid & ATTR_FILE) {

		ctx = nfs_file_open_context(sattr->ia_file);
		if (ctx)
			cred = ctx->cred;
	}

	label = nfs4_label_alloc(NFS_SERVER(inode), GFP_KERNEL);
	if (IS_ERR(label))
		return PTR_ERR(label);

	/* Return any delegations if we're going to change ACLs */
	if ((sattr->ia_valid & (ATTR_MODE|ATTR_UID|ATTR_GID)) != 0)
		nfs4_inode_make_writeable(inode);

	status = nfs4_do_setattr(inode, cred, fattr, sattr, ctx, NULL, label);
	if (status == 0) {
		nfs_setattr_update_inode(inode, sattr, fattr);
		nfs_setsecurity(inode, fattr, label);
	}
	nfs4_label_free(label);
	return status;
}

static int _nfs4_proc_lookup(struct rpc_clnt *clnt, struct inode *dir,
		struct dentry *dentry, struct nfs_fh *fhandle,
		struct nfs_fattr *fattr, struct nfs4_label *label)
{
	struct nfs_server *server = NFS_SERVER(dir);
	int		       status;
	struct nfs4_lookup_arg args = {
		.bitmask = server->attr_bitmask,
		.dir_fh = NFS_FH(dir),
		.name = &dentry->d_name,
	};
	struct nfs4_lookup_res res = {
		.server = server,
		.fattr = fattr,
		.label = label,
		.fh = fhandle,
	};
	struct rpc_message msg = {
		.rpc_proc = &nfs4_procedures[NFSPROC4_CLNT_LOOKUP],
		.rpc_argp = &args,
		.rpc_resp = &res,
	};
	unsigned short task_flags = 0;

	if (server->nfs_client->cl_minorversion)
		task_flags = RPC_TASK_MOVEABLE;

	/* Is this is an attribute revalidation, subject to softreval? */
	if (nfs_lookup_is_soft_revalidate(dentry))
		task_flags |= RPC_TASK_TIMEOUT;

	args.bitmask = nfs4_bitmask(server, label);

	nfs_fattr_init(fattr);

	dprintk("NFS call  lookup %pd2\n", dentry);
	nfs4_init_sequence(&args.seq_args, &res.seq_res, 0, 0);
	status = nfs4_do_call_sync(clnt, server, &msg,
			&args.seq_args, &res.seq_res, task_flags);
	dprintk("NFS reply lookup: %d\n", status);
	return status;
}

static void nfs_fixup_secinfo_attributes(struct nfs_fattr *fattr)
{
	fattr->valid |= NFS_ATTR_FATTR_TYPE | NFS_ATTR_FATTR_MODE |
		NFS_ATTR_FATTR_NLINK | NFS_ATTR_FATTR_MOUNTPOINT;
	fattr->mode = S_IFDIR | S_IRUGO | S_IXUGO;
	fattr->nlink = 2;
}

static int nfs4_proc_lookup_common(struct rpc_clnt **clnt, struct inode *dir,
				   struct dentry *dentry, struct nfs_fh *fhandle,
				   struct nfs_fattr *fattr, struct nfs4_label *label)
{
	struct nfs4_exception exception = {
		.interruptible = true,
	};
	struct rpc_clnt *client = *clnt;
	const struct qstr *name = &dentry->d_name;
	int err;
	do {
		err = _nfs4_proc_lookup(client, dir, dentry, fhandle, fattr, label);
		trace_nfs4_lookup(dir, name, err);
		switch (err) {
		case -NFS4ERR_BADNAME:
			err = -ENOENT;
			goto out;
		case -NFS4ERR_MOVED:
			err = nfs4_get_referral(client, dir, name, fattr, fhandle);
			if (err == -NFS4ERR_MOVED)
				err = nfs4_handle_exception(NFS_SERVER(dir), err, &exception);
			goto out;
		case -NFS4ERR_WRONGSEC:
			err = -EPERM;
			if (client != *clnt)
				goto out;
			client = nfs4_negotiate_security(client, dir, name);
			if (IS_ERR(client))
				return PTR_ERR(client);

			exception.retry = 1;
			break;
		default:
			err = nfs4_handle_exception(NFS_SERVER(dir), err, &exception);
		}
	} while (exception.retry);

out:
	if (err == 0)
		*clnt = client;
	else if (client != *clnt)
		rpc_shutdown_client(client);

	return err;
}

static int nfs4_proc_lookup(struct inode *dir, struct dentry *dentry,
			    struct nfs_fh *fhandle, struct nfs_fattr *fattr,
			    struct nfs4_label *label)
{
	int status;
	struct rpc_clnt *client = NFS_CLIENT(dir);

	status = nfs4_proc_lookup_common(&client, dir, dentry, fhandle, fattr, label);
	if (client != NFS_CLIENT(dir)) {
		rpc_shutdown_client(client);
		nfs_fixup_secinfo_attributes(fattr);
	}
	return status;
}

struct rpc_clnt *
nfs4_proc_lookup_mountpoint(struct inode *dir, struct dentry *dentry,
			    struct nfs_fh *fhandle, struct nfs_fattr *fattr)
{
	struct rpc_clnt *client = NFS_CLIENT(dir);
	int status;

	status = nfs4_proc_lookup_common(&client, dir, dentry, fhandle, fattr, NULL);
	if (status < 0)
		return ERR_PTR(status);
	return (client == NFS_CLIENT(dir)) ? rpc_clone_client(client) : client;
}

static int _nfs4_proc_lookupp(struct inode *inode,
		struct nfs_fh *fhandle, struct nfs_fattr *fattr,
		struct nfs4_label *label)
{
	struct rpc_clnt *clnt = NFS_CLIENT(inode);
	struct nfs_server *server = NFS_SERVER(inode);
	int		       status;
	struct nfs4_lookupp_arg args = {
		.bitmask = server->attr_bitmask,
		.fh = NFS_FH(inode),
	};
	struct nfs4_lookupp_res res = {
		.server = server,
		.fattr = fattr,
		.label = label,
		.fh = fhandle,
	};
	struct rpc_message msg = {
		.rpc_proc = &nfs4_procedures[NFSPROC4_CLNT_LOOKUPP],
		.rpc_argp = &args,
		.rpc_resp = &res,
	};
	unsigned short task_flags = 0;

	if (NFS_SERVER(inode)->flags & NFS_MOUNT_SOFTREVAL)
		task_flags |= RPC_TASK_TIMEOUT;

	args.bitmask = nfs4_bitmask(server, label);

	nfs_fattr_init(fattr);

	dprintk("NFS call  lookupp ino=0x%lx\n", inode->i_ino);
	status = nfs4_call_sync(clnt, server, &msg, &args.seq_args,
				&res.seq_res, task_flags);
	dprintk("NFS reply lookupp: %d\n", status);
	return status;
}

static int nfs4_proc_lookupp(struct inode *inode, struct nfs_fh *fhandle,
			     struct nfs_fattr *fattr, struct nfs4_label *label)
{
	struct nfs4_exception exception = {
		.interruptible = true,
	};
	int err;
	do {
		err = _nfs4_proc_lookupp(inode, fhandle, fattr, label);
		trace_nfs4_lookupp(inode, err);
		err = nfs4_handle_exception(NFS_SERVER(inode), err,
				&exception);
	} while (exception.retry);
	return err;
}

static int _nfs4_proc_access(struct inode *inode, struct nfs_access_entry *entry)
{
	struct nfs_server *server = NFS_SERVER(inode);
	struct nfs4_accessargs args = {
		.fh = NFS_FH(inode),
		.access = entry->mask,
	};
	struct nfs4_accessres res = {
		.server = server,
	};
	struct rpc_message msg = {
		.rpc_proc = &nfs4_procedures[NFSPROC4_CLNT_ACCESS],
		.rpc_argp = &args,
		.rpc_resp = &res,
		.rpc_cred = entry->cred,
	};
	int status = 0;

	if (!nfs4_have_delegation(inode, FMODE_READ)) {
		res.fattr = nfs_alloc_fattr();
		if (res.fattr == NULL)
			return -ENOMEM;
		args.bitmask = server->cache_consistency_bitmask;
	}
	status = nfs4_call_sync(server->client, server, &msg, &args.seq_args, &res.seq_res, 0);
	if (!status) {
		nfs_access_set_mask(entry, res.access);
		if (res.fattr)
			nfs_refresh_inode(inode, res.fattr);
	}
	nfs_free_fattr(res.fattr);
	return status;
}

static int nfs4_proc_access(struct inode *inode, struct nfs_access_entry *entry)
{
	struct nfs4_exception exception = {
		.interruptible = true,
	};
	int err;
	do {
		err = _nfs4_proc_access(inode, entry);
		trace_nfs4_access(inode, err);
		err = nfs4_handle_exception(NFS_SERVER(inode), err,
				&exception);
	} while (exception.retry);
	return err;
}

/*
 * TODO: For the time being, we don't try to get any attributes
 * along with any of the zero-copy operations READ, READDIR,
 * READLINK, WRITE.
 *
 * In the case of the first three, we want to put the GETATTR
 * after the read-type operation -- this is because it is hard
 * to predict the length of a GETATTR response in v4, and thus
 * align the READ data correctly.  This means that the GETATTR
 * may end up partially falling into the page cache, and we should
 * shift it into the 'tail' of the xdr_buf before processing.
 * To do this efficiently, we need to know the total length
 * of data received, which doesn't seem to be available outside
 * of the RPC layer.
 *
 * In the case of WRITE, we also want to put the GETATTR after
 * the operation -- in this case because we want to make sure
 * we get the post-operation mtime and size.
 *
 * Both of these changes to the XDR layer would in fact be quite
 * minor, but I decided to leave them for a subsequent patch.
 */
static int _nfs4_proc_readlink(struct inode *inode, struct page *page,
		unsigned int pgbase, unsigned int pglen)
{
	struct nfs4_readlink args = {
		.fh       = NFS_FH(inode),
		.pgbase	  = pgbase,
		.pglen    = pglen,
		.pages    = &page,
	};
	struct nfs4_readlink_res res;
	struct rpc_message msg = {
		.rpc_proc = &nfs4_procedures[NFSPROC4_CLNT_READLINK],
		.rpc_argp = &args,
		.rpc_resp = &res,
	};

	return nfs4_call_sync(NFS_SERVER(inode)->client, NFS_SERVER(inode), &msg, &args.seq_args, &res.seq_res, 0);
}

static int nfs4_proc_readlink(struct inode *inode, struct page *page,
		unsigned int pgbase, unsigned int pglen)
{
	struct nfs4_exception exception = {
		.interruptible = true,
	};
	int err;
	do {
		err = _nfs4_proc_readlink(inode, page, pgbase, pglen);
		trace_nfs4_readlink(inode, err);
		err = nfs4_handle_exception(NFS_SERVER(inode), err,
				&exception);
	} while (exception.retry);
	return err;
}

/*
 * This is just for mknod.  open(O_CREAT) will always do ->open_context().
 */
static int
nfs4_proc_create(struct inode *dir, struct dentry *dentry, struct iattr *sattr,
		 int flags)
{
	struct nfs_server *server = NFS_SERVER(dir);
	struct nfs4_label l, *ilabel = NULL;
	struct nfs_open_context *ctx;
	struct nfs4_state *state;
	int status = 0;

	ctx = alloc_nfs_open_context(dentry, FMODE_READ, NULL);
	if (IS_ERR(ctx))
		return PTR_ERR(ctx);

	ilabel = nfs4_label_init_security(dir, dentry, sattr, &l);

	if (!(server->attr_bitmask[2] & FATTR4_WORD2_MODE_UMASK))
		sattr->ia_mode &= ~current_umask();
	state = nfs4_do_open(dir, ctx, flags, sattr, ilabel, NULL);
	if (IS_ERR(state)) {
		status = PTR_ERR(state);
		goto out;
	}
out:
	nfs4_label_release_security(ilabel);
	put_nfs_open_context(ctx);
	return status;
}

static int
_nfs4_proc_remove(struct inode *dir, const struct qstr *name, u32 ftype)
{
	struct nfs_server *server = NFS_SERVER(dir);
	struct nfs_removeargs args = {
		.fh = NFS_FH(dir),
		.name = *name,
	};
	struct nfs_removeres res = {
		.server = server,
	};
	struct rpc_message msg = {
		.rpc_proc = &nfs4_procedures[NFSPROC4_CLNT_REMOVE],
		.rpc_argp = &args,
		.rpc_resp = &res,
	};
	unsigned long timestamp = jiffies;
	int status;

	status = nfs4_call_sync(server->client, server, &msg, &args.seq_args, &res.seq_res, 1);
	if (status == 0) {
		spin_lock(&dir->i_lock);
		/* Removing a directory decrements nlink in the parent */
		if (ftype == NF4DIR && dir->i_nlink > 2)
			nfs4_dec_nlink_locked(dir);
		nfs4_update_changeattr_locked(dir, &res.cinfo, timestamp,
					      NFS_INO_INVALID_DATA);
		spin_unlock(&dir->i_lock);
	}
	return status;
}

static int nfs4_proc_remove(struct inode *dir, struct dentry *dentry)
{
	struct nfs4_exception exception = {
		.interruptible = true,
	};
	struct inode *inode = d_inode(dentry);
	int err;

	if (inode) {
		if (inode->i_nlink == 1)
			nfs4_inode_return_delegation(inode);
		else
			nfs4_inode_make_writeable(inode);
	}
	do {
		err = _nfs4_proc_remove(dir, &dentry->d_name, NF4REG);
		trace_nfs4_remove(dir, &dentry->d_name, err);
		err = nfs4_handle_exception(NFS_SERVER(dir), err,
				&exception);
	} while (exception.retry);
	return err;
}

static int nfs4_proc_rmdir(struct inode *dir, const struct qstr *name)
{
	struct nfs4_exception exception = {
		.interruptible = true,
	};
	int err;

	do {
		err = _nfs4_proc_remove(dir, name, NF4DIR);
		trace_nfs4_remove(dir, name, err);
		err = nfs4_handle_exception(NFS_SERVER(dir), err,
				&exception);
	} while (exception.retry);
	return err;
}

static void nfs4_proc_unlink_setup(struct rpc_message *msg,
		struct dentry *dentry,
		struct inode *inode)
{
	struct nfs_removeargs *args = msg->rpc_argp;
	struct nfs_removeres *res = msg->rpc_resp;

	res->server = NFS_SB(dentry->d_sb);
	msg->rpc_proc = &nfs4_procedures[NFSPROC4_CLNT_REMOVE];
	nfs4_init_sequence(&args->seq_args, &res->seq_res, 1, 0);

	nfs_fattr_init(res->dir_attr);

	if (inode)
		nfs4_inode_return_delegation(inode);
}

static void nfs4_proc_unlink_rpc_prepare(struct rpc_task *task, struct nfs_unlinkdata *data)
{
	nfs4_setup_sequence(NFS_SB(data->dentry->d_sb)->nfs_client,
			&data->args.seq_args,
			&data->res.seq_res,
			task);
}

static int nfs4_proc_unlink_done(struct rpc_task *task, struct inode *dir)
{
	struct nfs_unlinkdata *data = task->tk_calldata;
	struct nfs_removeres *res = &data->res;

	if (!nfs4_sequence_done(task, &res->seq_res))
		return 0;
	if (nfs4_async_handle_error(task, res->server, NULL,
				    &data->timeout) == -EAGAIN)
		return 0;
	if (task->tk_status == 0)
		nfs4_update_changeattr(dir, &res->cinfo,
				res->dir_attr->time_start,
				NFS_INO_INVALID_DATA);
	return 1;
}

static void nfs4_proc_rename_setup(struct rpc_message *msg,
		struct dentry *old_dentry,
		struct dentry *new_dentry)
{
	struct nfs_renameargs *arg = msg->rpc_argp;
	struct nfs_renameres *res = msg->rpc_resp;
	struct inode *old_inode = d_inode(old_dentry);
	struct inode *new_inode = d_inode(new_dentry);

	if (old_inode)
		nfs4_inode_make_writeable(old_inode);
	if (new_inode)
		nfs4_inode_return_delegation(new_inode);
	msg->rpc_proc = &nfs4_procedures[NFSPROC4_CLNT_RENAME];
	res->server = NFS_SB(old_dentry->d_sb);
	nfs4_init_sequence(&arg->seq_args, &res->seq_res, 1, 0);
}

static void nfs4_proc_rename_rpc_prepare(struct rpc_task *task, struct nfs_renamedata *data)
{
	nfs4_setup_sequence(NFS_SERVER(data->old_dir)->nfs_client,
			&data->args.seq_args,
			&data->res.seq_res,
			task);
}

static int nfs4_proc_rename_done(struct rpc_task *task, struct inode *old_dir,
				 struct inode *new_dir)
{
	struct nfs_renamedata *data = task->tk_calldata;
	struct nfs_renameres *res = &data->res;

	if (!nfs4_sequence_done(task, &res->seq_res))
		return 0;
	if (nfs4_async_handle_error(task, res->server, NULL, &data->timeout) == -EAGAIN)
		return 0;

	if (task->tk_status == 0) {
		if (new_dir != old_dir) {
			/* Note: If we moved a directory, nlink will change */
			nfs4_update_changeattr(old_dir, &res->old_cinfo,
					res->old_fattr->time_start,
					NFS_INO_INVALID_NLINK |
					    NFS_INO_INVALID_DATA);
			nfs4_update_changeattr(new_dir, &res->new_cinfo,
					res->new_fattr->time_start,
					NFS_INO_INVALID_NLINK |
					    NFS_INO_INVALID_DATA);
		} else
			nfs4_update_changeattr(old_dir, &res->old_cinfo,
					res->old_fattr->time_start,
					NFS_INO_INVALID_DATA);
	}
	return 1;
}

static int _nfs4_proc_link(struct inode *inode, struct inode *dir, const struct qstr *name)
{
	struct nfs_server *server = NFS_SERVER(inode);
	__u32 bitmask[NFS4_BITMASK_SZ];
	struct nfs4_link_arg arg = {
		.fh     = NFS_FH(inode),
		.dir_fh = NFS_FH(dir),
		.name   = name,
		.bitmask = bitmask,
	};
	struct nfs4_link_res res = {
		.server = server,
		.label = NULL,
	};
	struct rpc_message msg = {
		.rpc_proc = &nfs4_procedures[NFSPROC4_CLNT_LINK],
		.rpc_argp = &arg,
		.rpc_resp = &res,
	};
	int status = -ENOMEM;

	res.fattr = nfs_alloc_fattr();
	if (res.fattr == NULL)
		goto out;

	res.label = nfs4_label_alloc(server, GFP_KERNEL);
	if (IS_ERR(res.label)) {
		status = PTR_ERR(res.label);
		goto out;
	}

	nfs4_inode_make_writeable(inode);
	nfs4_bitmap_copy_adjust(bitmask, nfs4_bitmask(server, res.label), inode,
				NFS_INO_INVALID_CHANGE);
	status = nfs4_call_sync(server->client, server, &msg, &arg.seq_args, &res.seq_res, 1);
	if (!status) {
		nfs4_update_changeattr(dir, &res.cinfo, res.fattr->time_start,
				       NFS_INO_INVALID_DATA);
		nfs4_inc_nlink(inode);
		status = nfs_post_op_update_inode(inode, res.fattr);
		if (!status)
			nfs_setsecurity(inode, res.fattr, res.label);
	}


	nfs4_label_free(res.label);

out:
	nfs_free_fattr(res.fattr);
	return status;
}

static int nfs4_proc_link(struct inode *inode, struct inode *dir, const struct qstr *name)
{
	struct nfs4_exception exception = {
		.interruptible = true,
	};
	int err;
	do {
		err = nfs4_handle_exception(NFS_SERVER(inode),
				_nfs4_proc_link(inode, dir, name),
				&exception);
	} while (exception.retry);
	return err;
}

struct nfs4_createdata {
	struct rpc_message msg;
	struct nfs4_create_arg arg;
	struct nfs4_create_res res;
	struct nfs_fh fh;
	struct nfs_fattr fattr;
	struct nfs4_label *label;
};

static struct nfs4_createdata *nfs4_alloc_createdata(struct inode *dir,
		const struct qstr *name, struct iattr *sattr, u32 ftype)
{
	struct nfs4_createdata *data;

	data = kzalloc(sizeof(*data), GFP_KERNEL);
	if (data != NULL) {
		struct nfs_server *server = NFS_SERVER(dir);

		data->label = nfs4_label_alloc(server, GFP_KERNEL);
		if (IS_ERR(data->label))
			goto out_free;

		data->msg.rpc_proc = &nfs4_procedures[NFSPROC4_CLNT_CREATE];
		data->msg.rpc_argp = &data->arg;
		data->msg.rpc_resp = &data->res;
		data->arg.dir_fh = NFS_FH(dir);
		data->arg.server = server;
		data->arg.name = name;
		data->arg.attrs = sattr;
		data->arg.ftype = ftype;
		data->arg.bitmask = nfs4_bitmask(server, data->label);
		data->arg.umask = current_umask();
		data->res.server = server;
		data->res.fh = &data->fh;
		data->res.fattr = &data->fattr;
		data->res.label = data->label;
		nfs_fattr_init(data->res.fattr);
	}
	return data;
out_free:
	kfree(data);
	return NULL;
}

static int nfs4_do_create(struct inode *dir, struct dentry *dentry, struct nfs4_createdata *data)
{
	int status = nfs4_call_sync(NFS_SERVER(dir)->client, NFS_SERVER(dir), &data->msg,
				    &data->arg.seq_args, &data->res.seq_res, 1);
	if (status == 0) {
		spin_lock(&dir->i_lock);
		/* Creating a directory bumps nlink in the parent */
		if (data->arg.ftype == NF4DIR)
			nfs4_inc_nlink_locked(dir);
		nfs4_update_changeattr_locked(dir, &data->res.dir_cinfo,
					      data->res.fattr->time_start,
					      NFS_INO_INVALID_DATA);
		spin_unlock(&dir->i_lock);
		status = nfs_instantiate(dentry, data->res.fh, data->res.fattr, data->res.label);
	}
	return status;
}

static void nfs4_free_createdata(struct nfs4_createdata *data)
{
	nfs4_label_free(data->label);
	kfree(data);
}

static int _nfs4_proc_symlink(struct inode *dir, struct dentry *dentry,
		struct page *page, unsigned int len, struct iattr *sattr,
		struct nfs4_label *label)
{
	struct nfs4_createdata *data;
	int status = -ENAMETOOLONG;

	if (len > NFS4_MAXPATHLEN)
		goto out;

	status = -ENOMEM;
	data = nfs4_alloc_createdata(dir, &dentry->d_name, sattr, NF4LNK);
	if (data == NULL)
		goto out;

	data->msg.rpc_proc = &nfs4_procedures[NFSPROC4_CLNT_SYMLINK];
	data->arg.u.symlink.pages = &page;
	data->arg.u.symlink.len = len;
	data->arg.label = label;
	
	status = nfs4_do_create(dir, dentry, data);

	nfs4_free_createdata(data);
out:
	return status;
}

static int nfs4_proc_symlink(struct inode *dir, struct dentry *dentry,
		struct page *page, unsigned int len, struct iattr *sattr)
{
	struct nfs4_exception exception = {
		.interruptible = true,
	};
	struct nfs4_label l, *label = NULL;
	int err;

	label = nfs4_label_init_security(dir, dentry, sattr, &l);

	do {
		err = _nfs4_proc_symlink(dir, dentry, page, len, sattr, label);
		trace_nfs4_symlink(dir, &dentry->d_name, err);
		err = nfs4_handle_exception(NFS_SERVER(dir), err,
				&exception);
	} while (exception.retry);

	nfs4_label_release_security(label);
	return err;
}

static int _nfs4_proc_mkdir(struct inode *dir, struct dentry *dentry,
		struct iattr *sattr, struct nfs4_label *label)
{
	struct nfs4_createdata *data;
	int status = -ENOMEM;

	data = nfs4_alloc_createdata(dir, &dentry->d_name, sattr, NF4DIR);
	if (data == NULL)
		goto out;

	data->arg.label = label;
	status = nfs4_do_create(dir, dentry, data);

	nfs4_free_createdata(data);
out:
	return status;
}

static int nfs4_proc_mkdir(struct inode *dir, struct dentry *dentry,
		struct iattr *sattr)
{
	struct nfs_server *server = NFS_SERVER(dir);
	struct nfs4_exception exception = {
		.interruptible = true,
	};
	struct nfs4_label l, *label = NULL;
	int err;

	label = nfs4_label_init_security(dir, dentry, sattr, &l);

	if (!(server->attr_bitmask[2] & FATTR4_WORD2_MODE_UMASK))
		sattr->ia_mode &= ~current_umask();
	do {
		err = _nfs4_proc_mkdir(dir, dentry, sattr, label);
		trace_nfs4_mkdir(dir, &dentry->d_name, err);
		err = nfs4_handle_exception(NFS_SERVER(dir), err,
				&exception);
	} while (exception.retry);
	nfs4_label_release_security(label);

	return err;
}

static int _nfs4_proc_readdir(struct nfs_readdir_arg *nr_arg,
			      struct nfs_readdir_res *nr_res)
{
	struct inode		*dir = d_inode(nr_arg->dentry);
	struct nfs_server	*server = NFS_SERVER(dir);
	struct nfs4_readdir_arg args = {
		.fh = NFS_FH(dir),
		.pages = nr_arg->pages,
		.pgbase = 0,
		.count = nr_arg->page_len,
		.plus = nr_arg->plus,
	};
	struct nfs4_readdir_res res;
	struct rpc_message msg = {
		.rpc_proc = &nfs4_procedures[NFSPROC4_CLNT_READDIR],
		.rpc_argp = &args,
		.rpc_resp = &res,
		.rpc_cred = nr_arg->cred,
	};
	int			status;

	dprintk("%s: dentry = %pd2, cookie = %llu\n", __func__,
		nr_arg->dentry, (unsigned long long)nr_arg->cookie);
	if (!(server->caps & NFS_CAP_SECURITY_LABEL))
		args.bitmask = server->attr_bitmask_nl;
	else
		args.bitmask = server->attr_bitmask;

	nfs4_setup_readdir(nr_arg->cookie, nr_arg->verf, nr_arg->dentry, &args);
	res.pgbase = args.pgbase;
	status = nfs4_call_sync(server->client, server, &msg, &args.seq_args,
			&res.seq_res, 0);
	if (status >= 0) {
		memcpy(nr_res->verf, res.verifier.data, NFS4_VERIFIER_SIZE);
		status += args.pgbase;
	}

	nfs_invalidate_atime(dir);

	dprintk("%s: returns %d\n", __func__, status);
	return status;
}

static int nfs4_proc_readdir(struct nfs_readdir_arg *arg,
			     struct nfs_readdir_res *res)
{
	struct nfs4_exception exception = {
		.interruptible = true,
	};
	int err;
	do {
		err = _nfs4_proc_readdir(arg, res);
		trace_nfs4_readdir(d_inode(arg->dentry), err);
		err = nfs4_handle_exception(NFS_SERVER(d_inode(arg->dentry)),
					    err, &exception);
	} while (exception.retry);
	return err;
}

static int _nfs4_proc_mknod(struct inode *dir, struct dentry *dentry,
		struct iattr *sattr, struct nfs4_label *label, dev_t rdev)
{
	struct nfs4_createdata *data;
	int mode = sattr->ia_mode;
	int status = -ENOMEM;

	data = nfs4_alloc_createdata(dir, &dentry->d_name, sattr, NF4SOCK);
	if (data == NULL)
		goto out;

	if (S_ISFIFO(mode))
		data->arg.ftype = NF4FIFO;
	else if (S_ISBLK(mode)) {
		data->arg.ftype = NF4BLK;
		data->arg.u.device.specdata1 = MAJOR(rdev);
		data->arg.u.device.specdata2 = MINOR(rdev);
	}
	else if (S_ISCHR(mode)) {
		data->arg.ftype = NF4CHR;
		data->arg.u.device.specdata1 = MAJOR(rdev);
		data->arg.u.device.specdata2 = MINOR(rdev);
	} else if (!S_ISSOCK(mode)) {
		status = -EINVAL;
		goto out_free;
	}

	data->arg.label = label;
	status = nfs4_do_create(dir, dentry, data);
out_free:
	nfs4_free_createdata(data);
out:
	return status;
}

static int nfs4_proc_mknod(struct inode *dir, struct dentry *dentry,
		struct iattr *sattr, dev_t rdev)
{
	struct nfs_server *server = NFS_SERVER(dir);
	struct nfs4_exception exception = {
		.interruptible = true,
	};
	struct nfs4_label l, *label = NULL;
	int err;

	label = nfs4_label_init_security(dir, dentry, sattr, &l);

	if (!(server->attr_bitmask[2] & FATTR4_WORD2_MODE_UMASK))
		sattr->ia_mode &= ~current_umask();
	do {
		err = _nfs4_proc_mknod(dir, dentry, sattr, label, rdev);
		trace_nfs4_mknod(dir, &dentry->d_name, err);
		err = nfs4_handle_exception(NFS_SERVER(dir), err,
				&exception);
	} while (exception.retry);

	nfs4_label_release_security(label);

	return err;
}

static int _nfs4_proc_statfs(struct nfs_server *server, struct nfs_fh *fhandle,
		 struct nfs_fsstat *fsstat)
{
	struct nfs4_statfs_arg args = {
		.fh = fhandle,
		.bitmask = server->attr_bitmask,
	};
	struct nfs4_statfs_res res = {
		.fsstat = fsstat,
	};
	struct rpc_message msg = {
		.rpc_proc = &nfs4_procedures[NFSPROC4_CLNT_STATFS],
		.rpc_argp = &args,
		.rpc_resp = &res,
	};

	nfs_fattr_init(fsstat->fattr);
	return  nfs4_call_sync(server->client, server, &msg, &args.seq_args, &res.seq_res, 0);
}

static int nfs4_proc_statfs(struct nfs_server *server, struct nfs_fh *fhandle, struct nfs_fsstat *fsstat)
{
	struct nfs4_exception exception = {
		.interruptible = true,
	};
	int err;
	do {
		err = nfs4_handle_exception(server,
				_nfs4_proc_statfs(server, fhandle, fsstat),
				&exception);
	} while (exception.retry);
	return err;
}

static int _nfs4_do_fsinfo(struct nfs_server *server, struct nfs_fh *fhandle,
		struct nfs_fsinfo *fsinfo)
{
	struct nfs4_fsinfo_arg args = {
		.fh = fhandle,
		.bitmask = server->attr_bitmask,
	};
	struct nfs4_fsinfo_res res = {
		.fsinfo = fsinfo,
	};
	struct rpc_message msg = {
		.rpc_proc = &nfs4_procedures[NFSPROC4_CLNT_FSINFO],
		.rpc_argp = &args,
		.rpc_resp = &res,
	};

	return nfs4_call_sync(server->client, server, &msg, &args.seq_args, &res.seq_res, 0);
}

static int nfs4_do_fsinfo(struct nfs_server *server, struct nfs_fh *fhandle, struct nfs_fsinfo *fsinfo)
{
	struct nfs4_exception exception = {
		.interruptible = true,
	};
	int err;

	do {
		err = _nfs4_do_fsinfo(server, fhandle, fsinfo);
		trace_nfs4_fsinfo(server, fhandle, fsinfo->fattr, err);
		if (err == 0) {
			nfs4_set_lease_period(server->nfs_client, fsinfo->lease_time * HZ);
			break;
		}
		err = nfs4_handle_exception(server, err, &exception);
	} while (exception.retry);
	return err;
}

static int nfs4_proc_fsinfo(struct nfs_server *server, struct nfs_fh *fhandle, struct nfs_fsinfo *fsinfo)
{
	int error;

	nfs_fattr_init(fsinfo->fattr);
	error = nfs4_do_fsinfo(server, fhandle, fsinfo);
	if (error == 0) {
		/* block layout checks this! */
		server->pnfs_blksize = fsinfo->blksize;
		set_pnfs_layoutdriver(server, fhandle, fsinfo);
	}

	return error;
}

static int _nfs4_proc_pathconf(struct nfs_server *server, struct nfs_fh *fhandle,
		struct nfs_pathconf *pathconf)
{
	struct nfs4_pathconf_arg args = {
		.fh = fhandle,
		.bitmask = server->attr_bitmask,
	};
	struct nfs4_pathconf_res res = {
		.pathconf = pathconf,
	};
	struct rpc_message msg = {
		.rpc_proc = &nfs4_procedures[NFSPROC4_CLNT_PATHCONF],
		.rpc_argp = &args,
		.rpc_resp = &res,
	};

	/* None of the pathconf attributes are mandatory to implement */
	if ((args.bitmask[0] & nfs4_pathconf_bitmap[0]) == 0) {
		memset(pathconf, 0, sizeof(*pathconf));
		return 0;
	}

	nfs_fattr_init(pathconf->fattr);
	return nfs4_call_sync(server->client, server, &msg, &args.seq_args, &res.seq_res, 0);
}

static int nfs4_proc_pathconf(struct nfs_server *server, struct nfs_fh *fhandle,
		struct nfs_pathconf *pathconf)
{
	struct nfs4_exception exception = {
		.interruptible = true,
	};
	int err;

	do {
		err = nfs4_handle_exception(server,
				_nfs4_proc_pathconf(server, fhandle, pathconf),
				&exception);
	} while (exception.retry);
	return err;
}

int nfs4_set_rw_stateid(nfs4_stateid *stateid,
		const struct nfs_open_context *ctx,
		const struct nfs_lock_context *l_ctx,
		fmode_t fmode)
{
	return nfs4_select_rw_stateid(ctx->state, fmode, l_ctx, stateid, NULL);
}
EXPORT_SYMBOL_GPL(nfs4_set_rw_stateid);

static bool nfs4_stateid_is_current(nfs4_stateid *stateid,
		const struct nfs_open_context *ctx,
		const struct nfs_lock_context *l_ctx,
		fmode_t fmode)
{
	nfs4_stateid _current_stateid;

	/* If the current stateid represents a lost lock, then exit */
	if (nfs4_set_rw_stateid(&_current_stateid, ctx, l_ctx, fmode) == -EIO)
		return true;
	return nfs4_stateid_match(stateid, &_current_stateid);
}

static bool nfs4_error_stateid_expired(int err)
{
	switch (err) {
	case -NFS4ERR_DELEG_REVOKED:
	case -NFS4ERR_ADMIN_REVOKED:
	case -NFS4ERR_BAD_STATEID:
	case -NFS4ERR_STALE_STATEID:
	case -NFS4ERR_OLD_STATEID:
	case -NFS4ERR_OPENMODE:
	case -NFS4ERR_EXPIRED:
		return true;
	}
	return false;
}

static int nfs4_read_done_cb(struct rpc_task *task, struct nfs_pgio_header *hdr)
{
	struct nfs_server *server = NFS_SERVER(hdr->inode);

	trace_nfs4_read(hdr, task->tk_status);
	if (task->tk_status < 0) {
		struct nfs4_exception exception = {
			.inode = hdr->inode,
			.state = hdr->args.context->state,
			.stateid = &hdr->args.stateid,
		};
		task->tk_status = nfs4_async_handle_exception(task,
				server, task->tk_status, &exception);
		if (exception.retry) {
			rpc_restart_call_prepare(task);
			return -EAGAIN;
		}
	}

	if (task->tk_status > 0)
		renew_lease(server, hdr->timestamp);
	return 0;
}

static bool nfs4_read_stateid_changed(struct rpc_task *task,
		struct nfs_pgio_args *args)
{

	if (!nfs4_error_stateid_expired(task->tk_status) ||
		nfs4_stateid_is_current(&args->stateid,
				args->context,
				args->lock_context,
				FMODE_READ))
		return false;
	rpc_restart_call_prepare(task);
	return true;
}

static bool nfs4_read_plus_not_supported(struct rpc_task *task,
					 struct nfs_pgio_header *hdr)
{
	struct nfs_server *server = NFS_SERVER(hdr->inode);
	struct rpc_message *msg = &task->tk_msg;

	if (msg->rpc_proc == &nfs4_procedures[NFSPROC4_CLNT_READ_PLUS] &&
	    server->caps & NFS_CAP_READ_PLUS && task->tk_status == -ENOTSUPP) {
		server->caps &= ~NFS_CAP_READ_PLUS;
		msg->rpc_proc = &nfs4_procedures[NFSPROC4_CLNT_READ];
		rpc_restart_call_prepare(task);
		return true;
	}
	return false;
}

static int nfs4_read_done(struct rpc_task *task, struct nfs_pgio_header *hdr)
{
	dprintk("--> %s\n", __func__);

	if (!nfs4_sequence_done(task, &hdr->res.seq_res))
		return -EAGAIN;
	if (nfs4_read_stateid_changed(task, &hdr->args))
		return -EAGAIN;
	if (nfs4_read_plus_not_supported(task, hdr))
		return -EAGAIN;
	if (task->tk_status > 0)
		nfs_invalidate_atime(hdr->inode);
	return hdr->pgio_done_cb ? hdr->pgio_done_cb(task, hdr) :
				    nfs4_read_done_cb(task, hdr);
}

#if defined CONFIG_NFS_V4_2 && defined CONFIG_NFS_V4_2_READ_PLUS
static void nfs42_read_plus_support(struct nfs_pgio_header *hdr,
				    struct rpc_message *msg)
{
	/* Note: We don't use READ_PLUS with pNFS yet */
	if (nfs_server_capable(hdr->inode, NFS_CAP_READ_PLUS) && !hdr->ds_clp)
		msg->rpc_proc = &nfs4_procedures[NFSPROC4_CLNT_READ_PLUS];
}
#else
static void nfs42_read_plus_support(struct nfs_pgio_header *hdr,
				    struct rpc_message *msg)
{
}
#endif /* CONFIG_NFS_V4_2 */

static void nfs4_proc_read_setup(struct nfs_pgio_header *hdr,
				 struct rpc_message *msg)
{
	hdr->timestamp   = jiffies;
	if (!hdr->pgio_done_cb)
		hdr->pgio_done_cb = nfs4_read_done_cb;
	msg->rpc_proc = &nfs4_procedures[NFSPROC4_CLNT_READ];
	nfs42_read_plus_support(hdr, msg);
	nfs4_init_sequence(&hdr->args.seq_args, &hdr->res.seq_res, 0, 0);
}

static int nfs4_proc_pgio_rpc_prepare(struct rpc_task *task,
				      struct nfs_pgio_header *hdr)
{
	if (nfs4_setup_sequence(NFS_SERVER(hdr->inode)->nfs_client,
			&hdr->args.seq_args,
			&hdr->res.seq_res,
			task))
		return 0;
	if (nfs4_set_rw_stateid(&hdr->args.stateid, hdr->args.context,
				hdr->args.lock_context,
				hdr->rw_mode) == -EIO)
		return -EIO;
	if (unlikely(test_bit(NFS_CONTEXT_BAD, &hdr->args.context->flags)))
		return -EIO;
	return 0;
}

static int nfs4_write_done_cb(struct rpc_task *task,
			      struct nfs_pgio_header *hdr)
{
	struct inode *inode = hdr->inode;

	trace_nfs4_write(hdr, task->tk_status);
	if (task->tk_status < 0) {
		struct nfs4_exception exception = {
			.inode = hdr->inode,
			.state = hdr->args.context->state,
			.stateid = &hdr->args.stateid,
		};
		task->tk_status = nfs4_async_handle_exception(task,
				NFS_SERVER(inode), task->tk_status,
				&exception);
		if (exception.retry) {
			rpc_restart_call_prepare(task);
			return -EAGAIN;
		}
	}
	if (task->tk_status >= 0) {
		renew_lease(NFS_SERVER(inode), hdr->timestamp);
		nfs_writeback_update_inode(hdr);
	}
	return 0;
}

static bool nfs4_write_stateid_changed(struct rpc_task *task,
		struct nfs_pgio_args *args)
{

	if (!nfs4_error_stateid_expired(task->tk_status) ||
		nfs4_stateid_is_current(&args->stateid,
				args->context,
				args->lock_context,
				FMODE_WRITE))
		return false;
	rpc_restart_call_prepare(task);
	return true;
}

static int nfs4_write_done(struct rpc_task *task, struct nfs_pgio_header *hdr)
{
	if (!nfs4_sequence_done(task, &hdr->res.seq_res))
		return -EAGAIN;
	if (nfs4_write_stateid_changed(task, &hdr->args))
		return -EAGAIN;
	return hdr->pgio_done_cb ? hdr->pgio_done_cb(task, hdr) :
		nfs4_write_done_cb(task, hdr);
}

static
bool nfs4_write_need_cache_consistency_data(struct nfs_pgio_header *hdr)
{
	/* Don't request attributes for pNFS or O_DIRECT writes */
	if (hdr->ds_clp != NULL || hdr->dreq != NULL)
		return false;
	/* Otherwise, request attributes if and only if we don't hold
	 * a delegation
	 */
	return nfs4_have_delegation(hdr->inode, FMODE_READ) == 0;
}

static void nfs4_bitmask_set(__u32 bitmask[NFS4_BITMASK_SZ], const __u32 *src,
			     struct inode *inode, struct nfs_server *server,
			     struct nfs4_label *label)
{
	unsigned long cache_validity = READ_ONCE(NFS_I(inode)->cache_validity);
	unsigned int i;

	memcpy(bitmask, src, sizeof(*bitmask) * NFS4_BITMASK_SZ);

	if (cache_validity & NFS_INO_INVALID_CHANGE)
		bitmask[0] |= FATTR4_WORD0_CHANGE;
	if (cache_validity & NFS_INO_INVALID_ATIME)
		bitmask[1] |= FATTR4_WORD1_TIME_ACCESS;
	if (cache_validity & NFS_INO_INVALID_MODE)
		bitmask[1] |= FATTR4_WORD1_MODE;
	if (cache_validity & NFS_INO_INVALID_OTHER)
		bitmask[1] |= FATTR4_WORD1_OWNER | FATTR4_WORD1_OWNER_GROUP;
	if (cache_validity & NFS_INO_INVALID_NLINK)
		bitmask[1] |= FATTR4_WORD1_NUMLINKS;
	if (label && label->len && cache_validity & NFS_INO_INVALID_LABEL)
		bitmask[2] |= FATTR4_WORD2_SECURITY_LABEL;
	if (cache_validity & NFS_INO_INVALID_CTIME)
		bitmask[1] |= FATTR4_WORD1_TIME_METADATA;
	if (cache_validity & NFS_INO_INVALID_MTIME)
		bitmask[1] |= FATTR4_WORD1_TIME_MODIFY;
	if (cache_validity & NFS_INO_INVALID_BLOCKS)
		bitmask[1] |= FATTR4_WORD1_SPACE_USED;

	if (cache_validity & NFS_INO_INVALID_SIZE)
		bitmask[0] |= FATTR4_WORD0_SIZE;

	for (i = 0; i < NFS4_BITMASK_SZ; i++)
		bitmask[i] &= server->attr_bitmask[i];
}

static void nfs4_proc_write_setup(struct nfs_pgio_header *hdr,
				  struct rpc_message *msg,
				  struct rpc_clnt **clnt)
{
	struct nfs_server *server = NFS_SERVER(hdr->inode);

	if (!nfs4_write_need_cache_consistency_data(hdr)) {
		hdr->args.bitmask = NULL;
		hdr->res.fattr = NULL;
	} else {
		nfs4_bitmask_set(hdr->args.bitmask_store,
				 server->cache_consistency_bitmask,
				 hdr->inode, server, NULL);
		hdr->args.bitmask = hdr->args.bitmask_store;
	}

	if (!hdr->pgio_done_cb)
		hdr->pgio_done_cb = nfs4_write_done_cb;
	hdr->res.server = server;
	hdr->timestamp   = jiffies;

	msg->rpc_proc = &nfs4_procedures[NFSPROC4_CLNT_WRITE];
	nfs4_init_sequence(&hdr->args.seq_args, &hdr->res.seq_res, 0, 0);
	nfs4_state_protect_write(server->nfs_client, clnt, msg, hdr);
}

static void nfs4_proc_commit_rpc_prepare(struct rpc_task *task, struct nfs_commit_data *data)
{
	nfs4_setup_sequence(NFS_SERVER(data->inode)->nfs_client,
			&data->args.seq_args,
			&data->res.seq_res,
			task);
}

static int nfs4_commit_done_cb(struct rpc_task *task, struct nfs_commit_data *data)
{
	struct inode *inode = data->inode;

	trace_nfs4_commit(data, task->tk_status);
	if (nfs4_async_handle_error(task, NFS_SERVER(inode),
				    NULL, NULL) == -EAGAIN) {
		rpc_restart_call_prepare(task);
		return -EAGAIN;
	}
	return 0;
}

static int nfs4_commit_done(struct rpc_task *task, struct nfs_commit_data *data)
{
	if (!nfs4_sequence_done(task, &data->res.seq_res))
		return -EAGAIN;
	return data->commit_done_cb(task, data);
}

static void nfs4_proc_commit_setup(struct nfs_commit_data *data, struct rpc_message *msg,
				   struct rpc_clnt **clnt)
{
	struct nfs_server *server = NFS_SERVER(data->inode);

	if (data->commit_done_cb == NULL)
		data->commit_done_cb = nfs4_commit_done_cb;
	data->res.server = server;
	msg->rpc_proc = &nfs4_procedures[NFSPROC4_CLNT_COMMIT];
	nfs4_init_sequence(&data->args.seq_args, &data->res.seq_res, 1, 0);
	nfs4_state_protect(server->nfs_client, NFS_SP4_MACH_CRED_COMMIT, clnt, msg);
}

static int _nfs4_proc_commit(struct file *dst, struct nfs_commitargs *args,
				struct nfs_commitres *res)
{
	struct inode *dst_inode = file_inode(dst);
	struct nfs_server *server = NFS_SERVER(dst_inode);
	struct rpc_message msg = {
		.rpc_proc = &nfs4_procedures[NFSPROC4_CLNT_COMMIT],
		.rpc_argp = args,
		.rpc_resp = res,
	};

	args->fh = NFS_FH(dst_inode);
	return nfs4_call_sync(server->client, server, &msg,
			&args->seq_args, &res->seq_res, 1);
}

int nfs4_proc_commit(struct file *dst, __u64 offset, __u32 count, struct nfs_commitres *res)
{
	struct nfs_commitargs args = {
		.offset = offset,
		.count = count,
	};
	struct nfs_server *dst_server = NFS_SERVER(file_inode(dst));
	struct nfs4_exception exception = { };
	int status;

	do {
		status = _nfs4_proc_commit(dst, &args, res);
		status = nfs4_handle_exception(dst_server, status, &exception);
	} while (exception.retry);

	return status;
}

struct nfs4_renewdata {
	struct nfs_client	*client;
	unsigned long		timestamp;
};

/*
 * nfs4_proc_async_renew(): This is not one of the nfs_rpc_ops; it is a special
 * standalone procedure for queueing an asynchronous RENEW.
 */
static void nfs4_renew_release(void *calldata)
{
	struct nfs4_renewdata *data = calldata;
	struct nfs_client *clp = data->client;

	if (refcount_read(&clp->cl_count) > 1)
		nfs4_schedule_state_renewal(clp);
	nfs_put_client(clp);
	kfree(data);
}

static void nfs4_renew_done(struct rpc_task *task, void *calldata)
{
	struct nfs4_renewdata *data = calldata;
	struct nfs_client *clp = data->client;
	unsigned long timestamp = data->timestamp;

	trace_nfs4_renew_async(clp, task->tk_status);
	switch (task->tk_status) {
	case 0:
		break;
	case -NFS4ERR_LEASE_MOVED:
		nfs4_schedule_lease_moved_recovery(clp);
		break;
	default:
		/* Unless we're shutting down, schedule state recovery! */
		if (test_bit(NFS_CS_RENEWD, &clp->cl_res_state) == 0)
			return;
		if (task->tk_status != NFS4ERR_CB_PATH_DOWN) {
			nfs4_schedule_lease_recovery(clp);
			return;
		}
		nfs4_schedule_path_down_recovery(clp);
	}
	do_renew_lease(clp, timestamp);
}

static const struct rpc_call_ops nfs4_renew_ops = {
	.rpc_call_done = nfs4_renew_done,
	.rpc_release = nfs4_renew_release,
};

static int nfs4_proc_async_renew(struct nfs_client *clp, const struct cred *cred, unsigned renew_flags)
{
	struct rpc_message msg = {
		.rpc_proc	= &nfs4_procedures[NFSPROC4_CLNT_RENEW],
		.rpc_argp	= clp,
		.rpc_cred	= cred,
	};
	struct nfs4_renewdata *data;

	if (renew_flags == 0)
		return 0;
	if (!refcount_inc_not_zero(&clp->cl_count))
		return -EIO;
	data = kmalloc(sizeof(*data), GFP_NOFS);
	if (data == NULL) {
		nfs_put_client(clp);
		return -ENOMEM;
	}
	data->client = clp;
	data->timestamp = jiffies;
	return rpc_call_async(clp->cl_rpcclient, &msg, RPC_TASK_TIMEOUT,
			&nfs4_renew_ops, data);
}

static int nfs4_proc_renew(struct nfs_client *clp, const struct cred *cred)
{
	struct rpc_message msg = {
		.rpc_proc	= &nfs4_procedures[NFSPROC4_CLNT_RENEW],
		.rpc_argp	= clp,
		.rpc_cred	= cred,
	};
	unsigned long now = jiffies;
	int status;

	status = rpc_call_sync(clp->cl_rpcclient, &msg, RPC_TASK_TIMEOUT);
	if (status < 0)
		return status;
	do_renew_lease(clp, now);
	return 0;
}

static inline int nfs4_server_supports_acls(struct nfs_server *server)
{
	return server->caps & NFS_CAP_ACLS;
}

/* Assuming that XATTR_SIZE_MAX is a multiple of PAGE_SIZE, and that
 * it's OK to put sizeof(void) * (XATTR_SIZE_MAX/PAGE_SIZE) bytes on
 * the stack.
 */
#define NFS4ACL_MAXPAGES DIV_ROUND_UP(XATTR_SIZE_MAX, PAGE_SIZE)

int nfs4_buf_to_pages_noslab(const void *buf, size_t buflen,
		struct page **pages)
{
	struct page *newpage, **spages;
	int rc = 0;
	size_t len;
	spages = pages;

	do {
		len = min_t(size_t, PAGE_SIZE, buflen);
		newpage = alloc_page(GFP_KERNEL);

		if (newpage == NULL)
			goto unwind;
		memcpy(page_address(newpage), buf, len);
		buf += len;
		buflen -= len;
		*pages++ = newpage;
		rc++;
	} while (buflen != 0);

	return rc;

unwind:
	for(; rc > 0; rc--)
		__free_page(spages[rc-1]);
	return -ENOMEM;
}

struct nfs4_cached_acl {
	int cached;
	size_t len;
	char data[];
};

static void nfs4_set_cached_acl(struct inode *inode, struct nfs4_cached_acl *acl)
{
	struct nfs_inode *nfsi = NFS_I(inode);

	spin_lock(&inode->i_lock);
	kfree(nfsi->nfs4_acl);
	nfsi->nfs4_acl = acl;
	spin_unlock(&inode->i_lock);
}

static void nfs4_zap_acl_attr(struct inode *inode)
{
	nfs4_set_cached_acl(inode, NULL);
}

static inline ssize_t nfs4_read_cached_acl(struct inode *inode, char *buf, size_t buflen)
{
	struct nfs_inode *nfsi = NFS_I(inode);
	struct nfs4_cached_acl *acl;
	int ret = -ENOENT;

	spin_lock(&inode->i_lock);
	acl = nfsi->nfs4_acl;
	if (acl == NULL)
		goto out;
	if (buf == NULL) /* user is just asking for length */
		goto out_len;
	if (acl->cached == 0)
		goto out;
	ret = -ERANGE; /* see getxattr(2) man page */
	if (acl->len > buflen)
		goto out;
	memcpy(buf, acl->data, acl->len);
out_len:
	ret = acl->len;
out:
	spin_unlock(&inode->i_lock);
	return ret;
}

static void nfs4_write_cached_acl(struct inode *inode, struct page **pages, size_t pgbase, size_t acl_len)
{
	struct nfs4_cached_acl *acl;
	size_t buflen = sizeof(*acl) + acl_len;

	if (buflen <= PAGE_SIZE) {
		acl = kmalloc(buflen, GFP_KERNEL);
		if (acl == NULL)
			goto out;
		acl->cached = 1;
		_copy_from_pages(acl->data, pages, pgbase, acl_len);
	} else {
		acl = kmalloc(sizeof(*acl), GFP_KERNEL);
		if (acl == NULL)
			goto out;
		acl->cached = 0;
	}
	acl->len = acl_len;
out:
	nfs4_set_cached_acl(inode, acl);
}

/*
 * The getxattr API returns the required buffer length when called with a
 * NULL buf. The NFSv4 acl tool then calls getxattr again after allocating
 * the required buf.  On a NULL buf, we send a page of data to the server
 * guessing that the ACL request can be serviced by a page. If so, we cache
 * up to the page of ACL data, and the 2nd call to getxattr is serviced by
 * the cache. If not so, we throw away the page, and cache the required
 * length. The next getxattr call will then produce another round trip to
 * the server, this time with the input buf of the required size.
 */
static ssize_t __nfs4_get_acl_uncached(struct inode *inode, void *buf, size_t buflen)
{
	struct page **pages;
	struct nfs_getaclargs args = {
		.fh = NFS_FH(inode),
		.acl_len = buflen,
	};
	struct nfs_getaclres res = {
		.acl_len = buflen,
	};
	struct rpc_message msg = {
		.rpc_proc = &nfs4_procedures[NFSPROC4_CLNT_GETACL],
		.rpc_argp = &args,
		.rpc_resp = &res,
	};
	unsigned int npages;
	int ret = -ENOMEM, i;
	struct nfs_server *server = NFS_SERVER(inode);

	if (buflen == 0)
		buflen = server->rsize;

	npages = DIV_ROUND_UP(buflen, PAGE_SIZE) + 1;
	pages = kmalloc_array(npages, sizeof(struct page *), GFP_NOFS);
	if (!pages)
		return -ENOMEM;

	args.acl_pages = pages;

	for (i = 0; i < npages; i++) {
		pages[i] = alloc_page(GFP_KERNEL);
		if (!pages[i])
			goto out_free;
	}

	/* for decoding across pages */
	res.acl_scratch = alloc_page(GFP_KERNEL);
	if (!res.acl_scratch)
		goto out_free;

	args.acl_len = npages * PAGE_SIZE;

	dprintk("%s  buf %p buflen %zu npages %d args.acl_len %zu\n",
		__func__, buf, buflen, npages, args.acl_len);
	ret = nfs4_call_sync(NFS_SERVER(inode)->client, NFS_SERVER(inode),
			     &msg, &args.seq_args, &res.seq_res, 0);
	if (ret)
		goto out_free;

	/* Handle the case where the passed-in buffer is too short */
	if (res.acl_flags & NFS4_ACL_TRUNC) {
		/* Did the user only issue a request for the acl length? */
		if (buf == NULL)
			goto out_ok;
		ret = -ERANGE;
		goto out_free;
	}
	nfs4_write_cached_acl(inode, pages, res.acl_data_offset, res.acl_len);
	if (buf) {
		if (res.acl_len > buflen) {
			ret = -ERANGE;
			goto out_free;
		}
		_copy_from_pages(buf, pages, res.acl_data_offset, res.acl_len);
	}
out_ok:
	ret = res.acl_len;
out_free:
	for (i = 0; i < npages; i++)
		if (pages[i])
			__free_page(pages[i]);
	if (res.acl_scratch)
		__free_page(res.acl_scratch);
	kfree(pages);
	return ret;
}

static ssize_t nfs4_get_acl_uncached(struct inode *inode, void *buf, size_t buflen)
{
	struct nfs4_exception exception = {
		.interruptible = true,
	};
	ssize_t ret;
	do {
		ret = __nfs4_get_acl_uncached(inode, buf, buflen);
		trace_nfs4_get_acl(inode, ret);
		if (ret >= 0)
			break;
		ret = nfs4_handle_exception(NFS_SERVER(inode), ret, &exception);
	} while (exception.retry);
	return ret;
}

static ssize_t nfs4_proc_get_acl(struct inode *inode, void *buf, size_t buflen)
{
	struct nfs_server *server = NFS_SERVER(inode);
	int ret;

	if (!nfs4_server_supports_acls(server))
		return -EOPNOTSUPP;
	ret = nfs_revalidate_inode(inode, NFS_INO_INVALID_CHANGE);
	if (ret < 0)
		return ret;
	if (NFS_I(inode)->cache_validity & NFS_INO_INVALID_ACL)
		nfs_zap_acl_cache(inode);
	ret = nfs4_read_cached_acl(inode, buf, buflen);
	if (ret != -ENOENT)
		/* -ENOENT is returned if there is no ACL or if there is an ACL
		 * but no cached acl data, just the acl length */
		return ret;
	return nfs4_get_acl_uncached(inode, buf, buflen);
}

static int __nfs4_proc_set_acl(struct inode *inode, const void *buf, size_t buflen)
{
	struct nfs_server *server = NFS_SERVER(inode);
	struct page *pages[NFS4ACL_MAXPAGES];
	struct nfs_setaclargs arg = {
		.fh		= NFS_FH(inode),
		.acl_pages	= pages,
		.acl_len	= buflen,
	};
	struct nfs_setaclres res;
	struct rpc_message msg = {
		.rpc_proc	= &nfs4_procedures[NFSPROC4_CLNT_SETACL],
		.rpc_argp	= &arg,
		.rpc_resp	= &res,
	};
	unsigned int npages = DIV_ROUND_UP(buflen, PAGE_SIZE);
	int ret, i;

	/* You can't remove system.nfs4_acl: */
	if (buflen == 0)
		return -EINVAL;
	if (!nfs4_server_supports_acls(server))
		return -EOPNOTSUPP;
	if (npages > ARRAY_SIZE(pages))
		return -ERANGE;
	i = nfs4_buf_to_pages_noslab(buf, buflen, arg.acl_pages);
	if (i < 0)
		return i;
	nfs4_inode_make_writeable(inode);
	ret = nfs4_call_sync(server->client, server, &msg, &arg.seq_args, &res.seq_res, 1);

	/*
	 * Free each page after tx, so the only ref left is
	 * held by the network stack
	 */
	for (; i > 0; i--)
		put_page(pages[i-1]);

	/*
	 * Acl update can result in inode attribute update.
	 * so mark the attribute cache invalid.
	 */
	spin_lock(&inode->i_lock);
	nfs_set_cache_invalid(inode, NFS_INO_INVALID_CHANGE |
					     NFS_INO_INVALID_CTIME |
					     NFS_INO_REVAL_FORCED);
	spin_unlock(&inode->i_lock);
	nfs_access_zap_cache(inode);
	nfs_zap_acl_cache(inode);
	return ret;
}

static int nfs4_proc_set_acl(struct inode *inode, const void *buf, size_t buflen)
{
	struct nfs4_exception exception = { };
	int err;
	do {
		err = __nfs4_proc_set_acl(inode, buf, buflen);
		trace_nfs4_set_acl(inode, err);
		if (err == -NFS4ERR_BADOWNER || err == -NFS4ERR_BADNAME) {
			/*
			 * no need to retry since the kernel
			 * isn't involved in encoding the ACEs.
			 */
			err = -EINVAL;
			break;
		}
		err = nfs4_handle_exception(NFS_SERVER(inode), err,
				&exception);
	} while (exception.retry);
	return err;
}

#ifdef CONFIG_NFS_V4_SECURITY_LABEL
static int _nfs4_get_security_label(struct inode *inode, void *buf,
					size_t buflen)
{
	struct nfs_server *server = NFS_SERVER(inode);
	struct nfs_fattr fattr;
	struct nfs4_label label = {0, 0, buflen, buf};

	u32 bitmask[3] = { 0, 0, FATTR4_WORD2_SECURITY_LABEL };
	struct nfs4_getattr_arg arg = {
		.fh		= NFS_FH(inode),
		.bitmask	= bitmask,
	};
	struct nfs4_getattr_res res = {
		.fattr		= &fattr,
		.label		= &label,
		.server		= server,
	};
	struct rpc_message msg = {
		.rpc_proc	= &nfs4_procedures[NFSPROC4_CLNT_GETATTR],
		.rpc_argp	= &arg,
		.rpc_resp	= &res,
	};
	int ret;

	nfs_fattr_init(&fattr);

	ret = nfs4_call_sync(server->client, server, &msg, &arg.seq_args, &res.seq_res, 0);
	if (ret)
		return ret;
	if (!(fattr.valid & NFS_ATTR_FATTR_V4_SECURITY_LABEL))
		return -ENOENT;
<<<<<<< HEAD
	return 0;
=======
	return label.len;
>>>>>>> c1084c27
}

static int nfs4_get_security_label(struct inode *inode, void *buf,
					size_t buflen)
{
	struct nfs4_exception exception = {
		.interruptible = true,
	};
	int err;

	if (!nfs_server_capable(inode, NFS_CAP_SECURITY_LABEL))
		return -EOPNOTSUPP;

	do {
		err = _nfs4_get_security_label(inode, buf, buflen);
		trace_nfs4_get_security_label(inode, err);
		err = nfs4_handle_exception(NFS_SERVER(inode), err,
				&exception);
	} while (exception.retry);
	return err;
}

static int _nfs4_do_set_security_label(struct inode *inode,
		struct nfs4_label *ilabel,
		struct nfs_fattr *fattr,
		struct nfs4_label *olabel)
{

	struct iattr sattr = {0};
	struct nfs_server *server = NFS_SERVER(inode);
	const u32 bitmask[3] = { 0, 0, FATTR4_WORD2_SECURITY_LABEL };
	struct nfs_setattrargs arg = {
		.fh		= NFS_FH(inode),
		.iap		= &sattr,
		.server		= server,
		.bitmask	= bitmask,
		.label		= ilabel,
	};
	struct nfs_setattrres res = {
		.fattr		= fattr,
		.label		= olabel,
		.server		= server,
	};
	struct rpc_message msg = {
		.rpc_proc	= &nfs4_procedures[NFSPROC4_CLNT_SETATTR],
		.rpc_argp	= &arg,
		.rpc_resp	= &res,
	};
	int status;

	nfs4_stateid_copy(&arg.stateid, &zero_stateid);

	status = nfs4_call_sync(server->client, server, &msg, &arg.seq_args, &res.seq_res, 1);
	if (status)
		dprintk("%s failed: %d\n", __func__, status);

	return status;
}

static int nfs4_do_set_security_label(struct inode *inode,
		struct nfs4_label *ilabel,
		struct nfs_fattr *fattr,
		struct nfs4_label *olabel)
{
	struct nfs4_exception exception = { };
	int err;

	do {
		err = _nfs4_do_set_security_label(inode, ilabel,
				fattr, olabel);
		trace_nfs4_set_security_label(inode, err);
		err = nfs4_handle_exception(NFS_SERVER(inode), err,
				&exception);
	} while (exception.retry);
	return err;
}

static int
nfs4_set_security_label(struct inode *inode, const void *buf, size_t buflen)
{
	struct nfs4_label ilabel, *olabel = NULL;
	struct nfs_fattr fattr;
	int status;

	if (!nfs_server_capable(inode, NFS_CAP_SECURITY_LABEL))
		return -EOPNOTSUPP;

	nfs_fattr_init(&fattr);

	ilabel.pi = 0;
	ilabel.lfs = 0;
	ilabel.label = (char *)buf;
	ilabel.len = buflen;

	olabel = nfs4_label_alloc(NFS_SERVER(inode), GFP_KERNEL);
	if (IS_ERR(olabel)) {
		status = -PTR_ERR(olabel);
		goto out;
	}

	status = nfs4_do_set_security_label(inode, &ilabel, &fattr, olabel);
	if (status == 0)
		nfs_setsecurity(inode, &fattr, olabel);

	nfs4_label_free(olabel);
out:
	return status;
}
#endif	/* CONFIG_NFS_V4_SECURITY_LABEL */


static void nfs4_init_boot_verifier(const struct nfs_client *clp,
				    nfs4_verifier *bootverf)
{
	__be32 verf[2];

	if (test_bit(NFS4CLNT_PURGE_STATE, &clp->cl_state)) {
		/* An impossible timestamp guarantees this value
		 * will never match a generated boot time. */
		verf[0] = cpu_to_be32(U32_MAX);
		verf[1] = cpu_to_be32(U32_MAX);
	} else {
		struct nfs_net *nn = net_generic(clp->cl_net, nfs_net_id);
		u64 ns = ktime_to_ns(nn->boot_time);

		verf[0] = cpu_to_be32(ns >> 32);
		verf[1] = cpu_to_be32(ns);
	}
	memcpy(bootverf->data, verf, sizeof(bootverf->data));
}

static size_t
nfs4_get_uniquifier(struct nfs_client *clp, char *buf, size_t buflen)
{
	struct nfs_net *nn = net_generic(clp->cl_net, nfs_net_id);
	struct nfs_netns_client *nn_clp = nn->nfs_client;
	const char *id;

	buf[0] = '\0';

	if (nn_clp) {
		rcu_read_lock();
		id = rcu_dereference(nn_clp->identifier);
		if (id)
			strscpy(buf, id, buflen);
		rcu_read_unlock();
	}

	if (nfs4_client_id_uniquifier[0] != '\0' && buf[0] == '\0')
		strscpy(buf, nfs4_client_id_uniquifier, buflen);

	return strlen(buf);
}

static int
nfs4_init_nonuniform_client_string(struct nfs_client *clp)
{
	char buf[NFS4_CLIENT_ID_UNIQ_LEN];
	size_t buflen;
	size_t len;
	char *str;

	if (clp->cl_owner_id != NULL)
		return 0;

	rcu_read_lock();
	len = 14 +
		strlen(clp->cl_rpcclient->cl_nodename) +
		1 +
		strlen(rpc_peeraddr2str(clp->cl_rpcclient, RPC_DISPLAY_ADDR)) +
		1;
	rcu_read_unlock();

	buflen = nfs4_get_uniquifier(clp, buf, sizeof(buf));
	if (buflen)
		len += buflen + 1;

	if (len > NFS4_OPAQUE_LIMIT + 1)
		return -EINVAL;

	/*
	 * Since this string is allocated at mount time, and held until the
	 * nfs_client is destroyed, we can use GFP_KERNEL here w/o worrying
	 * about a memory-reclaim deadlock.
	 */
	str = kmalloc(len, GFP_KERNEL);
	if (!str)
		return -ENOMEM;

	rcu_read_lock();
	if (buflen)
		scnprintf(str, len, "Linux NFSv4.0 %s/%s/%s",
			  clp->cl_rpcclient->cl_nodename, buf,
			  rpc_peeraddr2str(clp->cl_rpcclient,
					   RPC_DISPLAY_ADDR));
	else
		scnprintf(str, len, "Linux NFSv4.0 %s/%s",
			  clp->cl_rpcclient->cl_nodename,
			  rpc_peeraddr2str(clp->cl_rpcclient,
					   RPC_DISPLAY_ADDR));
	rcu_read_unlock();

	clp->cl_owner_id = str;
	return 0;
}

static int
nfs4_init_uniform_client_string(struct nfs_client *clp)
{
	char buf[NFS4_CLIENT_ID_UNIQ_LEN];
	size_t buflen;
	size_t len;
	char *str;

	if (clp->cl_owner_id != NULL)
		return 0;

	len = 10 + 10 + 1 + 10 + 1 +
		strlen(clp->cl_rpcclient->cl_nodename) + 1;

	buflen = nfs4_get_uniquifier(clp, buf, sizeof(buf));
	if (buflen)
		len += buflen + 1;

	if (len > NFS4_OPAQUE_LIMIT + 1)
		return -EINVAL;

	/*
	 * Since this string is allocated at mount time, and held until the
	 * nfs_client is destroyed, we can use GFP_KERNEL here w/o worrying
	 * about a memory-reclaim deadlock.
	 */
	str = kmalloc(len, GFP_KERNEL);
	if (!str)
		return -ENOMEM;

	if (buflen)
		scnprintf(str, len, "Linux NFSv%u.%u %s/%s",
			  clp->rpc_ops->version, clp->cl_minorversion,
			  buf, clp->cl_rpcclient->cl_nodename);
	else
		scnprintf(str, len, "Linux NFSv%u.%u %s",
			  clp->rpc_ops->version, clp->cl_minorversion,
			  clp->cl_rpcclient->cl_nodename);
	clp->cl_owner_id = str;
	return 0;
}

/*
 * nfs4_callback_up_net() starts only "tcp" and "tcp6" callback
 * services.  Advertise one based on the address family of the
 * clientaddr.
 */
static unsigned int
nfs4_init_callback_netid(const struct nfs_client *clp, char *buf, size_t len)
{
	if (strchr(clp->cl_ipaddr, ':') != NULL)
		return scnprintf(buf, len, "tcp6");
	else
		return scnprintf(buf, len, "tcp");
}

static void nfs4_setclientid_done(struct rpc_task *task, void *calldata)
{
	struct nfs4_setclientid *sc = calldata;

	if (task->tk_status == 0)
		sc->sc_cred = get_rpccred(task->tk_rqstp->rq_cred);
}

static const struct rpc_call_ops nfs4_setclientid_ops = {
	.rpc_call_done = nfs4_setclientid_done,
};

/**
 * nfs4_proc_setclientid - Negotiate client ID
 * @clp: state data structure
 * @program: RPC program for NFSv4 callback service
 * @port: IP port number for NFS4 callback service
 * @cred: credential to use for this call
 * @res: where to place the result
 *
 * Returns zero, a negative errno, or a negative NFS4ERR status code.
 */
int nfs4_proc_setclientid(struct nfs_client *clp, u32 program,
		unsigned short port, const struct cred *cred,
		struct nfs4_setclientid_res *res)
{
	nfs4_verifier sc_verifier;
	struct nfs4_setclientid setclientid = {
		.sc_verifier = &sc_verifier,
		.sc_prog = program,
		.sc_clnt = clp,
	};
	struct rpc_message msg = {
		.rpc_proc = &nfs4_procedures[NFSPROC4_CLNT_SETCLIENTID],
		.rpc_argp = &setclientid,
		.rpc_resp = res,
		.rpc_cred = cred,
	};
	struct rpc_task_setup task_setup_data = {
		.rpc_client = clp->cl_rpcclient,
		.rpc_message = &msg,
		.callback_ops = &nfs4_setclientid_ops,
		.callback_data = &setclientid,
		.flags = RPC_TASK_TIMEOUT | RPC_TASK_NO_ROUND_ROBIN,
	};
	unsigned long now = jiffies;
	int status;

	/* nfs_client_id4 */
	nfs4_init_boot_verifier(clp, &sc_verifier);

	if (test_bit(NFS_CS_MIGRATION, &clp->cl_flags))
		status = nfs4_init_uniform_client_string(clp);
	else
		status = nfs4_init_nonuniform_client_string(clp);

	if (status)
		goto out;

	/* cb_client4 */
	setclientid.sc_netid_len =
				nfs4_init_callback_netid(clp,
						setclientid.sc_netid,
						sizeof(setclientid.sc_netid));
	setclientid.sc_uaddr_len = scnprintf(setclientid.sc_uaddr,
				sizeof(setclientid.sc_uaddr), "%s.%u.%u",
				clp->cl_ipaddr, port >> 8, port & 255);

	dprintk("NFS call  setclientid auth=%s, '%s'\n",
		clp->cl_rpcclient->cl_auth->au_ops->au_name,
		clp->cl_owner_id);

	status = nfs4_call_sync_custom(&task_setup_data);
	if (setclientid.sc_cred) {
		kfree(clp->cl_acceptor);
		clp->cl_acceptor = rpcauth_stringify_acceptor(setclientid.sc_cred);
		put_rpccred(setclientid.sc_cred);
	}

	if (status == 0)
		do_renew_lease(clp, now);
out:
	trace_nfs4_setclientid(clp, status);
	dprintk("NFS reply setclientid: %d\n", status);
	return status;
}

/**
 * nfs4_proc_setclientid_confirm - Confirm client ID
 * @clp: state data structure
 * @arg: result of a previous SETCLIENTID
 * @cred: credential to use for this call
 *
 * Returns zero, a negative errno, or a negative NFS4ERR status code.
 */
int nfs4_proc_setclientid_confirm(struct nfs_client *clp,
		struct nfs4_setclientid_res *arg,
		const struct cred *cred)
{
	struct rpc_message msg = {
		.rpc_proc = &nfs4_procedures[NFSPROC4_CLNT_SETCLIENTID_CONFIRM],
		.rpc_argp = arg,
		.rpc_cred = cred,
	};
	int status;

	dprintk("NFS call  setclientid_confirm auth=%s, (client ID %llx)\n",
		clp->cl_rpcclient->cl_auth->au_ops->au_name,
		clp->cl_clientid);
	status = rpc_call_sync(clp->cl_rpcclient, &msg,
			       RPC_TASK_TIMEOUT | RPC_TASK_NO_ROUND_ROBIN);
	trace_nfs4_setclientid_confirm(clp, status);
	dprintk("NFS reply setclientid_confirm: %d\n", status);
	return status;
}

struct nfs4_delegreturndata {
	struct nfs4_delegreturnargs args;
	struct nfs4_delegreturnres res;
	struct nfs_fh fh;
	nfs4_stateid stateid;
	unsigned long timestamp;
	struct {
		struct nfs4_layoutreturn_args arg;
		struct nfs4_layoutreturn_res res;
		struct nfs4_xdr_opaque_data ld_private;
		u32 roc_barrier;
		bool roc;
	} lr;
	struct nfs_fattr fattr;
	int rpc_status;
	struct inode *inode;
};

static void nfs4_delegreturn_done(struct rpc_task *task, void *calldata)
{
	struct nfs4_delegreturndata *data = calldata;
	struct nfs4_exception exception = {
		.inode = data->inode,
		.stateid = &data->stateid,
		.task_is_privileged = data->args.seq_args.sa_privileged,
	};

	if (!nfs4_sequence_done(task, &data->res.seq_res))
		return;

	trace_nfs4_delegreturn_exit(&data->args, &data->res, task->tk_status);

	/* Handle Layoutreturn errors */
	if (pnfs_roc_done(task, &data->args.lr_args, &data->res.lr_res,
			  &data->res.lr_ret) == -EAGAIN)
		goto out_restart;

	switch (task->tk_status) {
	case 0:
		renew_lease(data->res.server, data->timestamp);
		break;
	case -NFS4ERR_ADMIN_REVOKED:
	case -NFS4ERR_DELEG_REVOKED:
	case -NFS4ERR_EXPIRED:
		nfs4_free_revoked_stateid(data->res.server,
				data->args.stateid,
				task->tk_msg.rpc_cred);
		fallthrough;
	case -NFS4ERR_BAD_STATEID:
	case -NFS4ERR_STALE_STATEID:
	case -ETIMEDOUT:
		task->tk_status = 0;
		break;
	case -NFS4ERR_OLD_STATEID:
		if (!nfs4_refresh_delegation_stateid(&data->stateid, data->inode))
			nfs4_stateid_seqid_inc(&data->stateid);
		if (data->args.bitmask) {
			data->args.bitmask = NULL;
			data->res.fattr = NULL;
		}
		goto out_restart;
	case -NFS4ERR_ACCESS:
		if (data->args.bitmask) {
			data->args.bitmask = NULL;
			data->res.fattr = NULL;
			goto out_restart;
		}
		fallthrough;
	default:
		task->tk_status = nfs4_async_handle_exception(task,
				data->res.server, task->tk_status,
				&exception);
		if (exception.retry)
			goto out_restart;
	}
	nfs_delegation_mark_returned(data->inode, data->args.stateid);
	data->rpc_status = task->tk_status;
	return;
out_restart:
	task->tk_status = 0;
	rpc_restart_call_prepare(task);
}

static void nfs4_delegreturn_release(void *calldata)
{
	struct nfs4_delegreturndata *data = calldata;
	struct inode *inode = data->inode;

	if (data->lr.roc)
		pnfs_roc_release(&data->lr.arg, &data->lr.res,
				 data->res.lr_ret);
	if (inode) {
		nfs_post_op_update_inode_force_wcc(inode, &data->fattr);
		nfs_iput_and_deactive(inode);
	}
	kfree(calldata);
}

static void nfs4_delegreturn_prepare(struct rpc_task *task, void *data)
{
	struct nfs4_delegreturndata *d_data;
	struct pnfs_layout_hdr *lo;

	d_data = (struct nfs4_delegreturndata *)data;

	if (!d_data->lr.roc && nfs4_wait_on_layoutreturn(d_data->inode, task)) {
		nfs4_sequence_done(task, &d_data->res.seq_res);
		return;
	}

	lo = d_data->args.lr_args ? d_data->args.lr_args->layout : NULL;
	if (lo && !pnfs_layout_is_valid(lo)) {
		d_data->args.lr_args = NULL;
		d_data->res.lr_res = NULL;
	}

	nfs4_setup_sequence(d_data->res.server->nfs_client,
			&d_data->args.seq_args,
			&d_data->res.seq_res,
			task);
}

static const struct rpc_call_ops nfs4_delegreturn_ops = {
	.rpc_call_prepare = nfs4_delegreturn_prepare,
	.rpc_call_done = nfs4_delegreturn_done,
	.rpc_release = nfs4_delegreturn_release,
};

static int _nfs4_proc_delegreturn(struct inode *inode, const struct cred *cred, const nfs4_stateid *stateid, int issync)
{
	struct nfs4_delegreturndata *data;
	struct nfs_server *server = NFS_SERVER(inode);
	struct rpc_task *task;
	struct rpc_message msg = {
		.rpc_proc = &nfs4_procedures[NFSPROC4_CLNT_DELEGRETURN],
		.rpc_cred = cred,
	};
	struct rpc_task_setup task_setup_data = {
		.rpc_client = server->client,
		.rpc_message = &msg,
		.callback_ops = &nfs4_delegreturn_ops,
		.flags = RPC_TASK_ASYNC | RPC_TASK_TIMEOUT | RPC_TASK_MOVEABLE,
	};
	int status = 0;

	data = kzalloc(sizeof(*data), GFP_NOFS);
	if (data == NULL)
		return -ENOMEM;

	nfs4_state_protect(server->nfs_client,
			NFS_SP4_MACH_CRED_CLEANUP,
			&task_setup_data.rpc_client, &msg);

	data->args.fhandle = &data->fh;
	data->args.stateid = &data->stateid;
	nfs4_bitmask_set(data->args.bitmask_store,
			 server->cache_consistency_bitmask, inode, server,
			 NULL);
	data->args.bitmask = data->args.bitmask_store;
	nfs_copy_fh(&data->fh, NFS_FH(inode));
	nfs4_stateid_copy(&data->stateid, stateid);
	data->res.fattr = &data->fattr;
	data->res.server = server;
	data->res.lr_ret = -NFS4ERR_NOMATCHING_LAYOUT;
	data->lr.arg.ld_private = &data->lr.ld_private;
	nfs_fattr_init(data->res.fattr);
	data->timestamp = jiffies;
	data->rpc_status = 0;
	data->inode = nfs_igrab_and_active(inode);
	if (data->inode || issync) {
		data->lr.roc = pnfs_roc(inode, &data->lr.arg, &data->lr.res,
					cred);
		if (data->lr.roc) {
			data->args.lr_args = &data->lr.arg;
			data->res.lr_res = &data->lr.res;
		}
	}

	if (!data->inode)
		nfs4_init_sequence(&data->args.seq_args, &data->res.seq_res, 1,
				   1);
	else
		nfs4_init_sequence(&data->args.seq_args, &data->res.seq_res, 1,
				   0);
	task_setup_data.callback_data = data;
	msg.rpc_argp = &data->args;
	msg.rpc_resp = &data->res;
	task = rpc_run_task(&task_setup_data);
	if (IS_ERR(task))
		return PTR_ERR(task);
	if (!issync)
		goto out;
	status = rpc_wait_for_completion_task(task);
	if (status != 0)
		goto out;
	status = data->rpc_status;
out:
	rpc_put_task(task);
	return status;
}

int nfs4_proc_delegreturn(struct inode *inode, const struct cred *cred, const nfs4_stateid *stateid, int issync)
{
	struct nfs_server *server = NFS_SERVER(inode);
	struct nfs4_exception exception = { };
	int err;
	do {
		err = _nfs4_proc_delegreturn(inode, cred, stateid, issync);
		trace_nfs4_delegreturn(inode, stateid, err);
		switch (err) {
			case -NFS4ERR_STALE_STATEID:
			case -NFS4ERR_EXPIRED:
			case 0:
				return 0;
		}
		err = nfs4_handle_exception(server, err, &exception);
	} while (exception.retry);
	return err;
}

static int _nfs4_proc_getlk(struct nfs4_state *state, int cmd, struct file_lock *request)
{
	struct inode *inode = state->inode;
	struct nfs_server *server = NFS_SERVER(inode);
	struct nfs_client *clp = server->nfs_client;
	struct nfs_lockt_args arg = {
		.fh = NFS_FH(inode),
		.fl = request,
	};
	struct nfs_lockt_res res = {
		.denied = request,
	};
	struct rpc_message msg = {
		.rpc_proc	= &nfs4_procedures[NFSPROC4_CLNT_LOCKT],
		.rpc_argp	= &arg,
		.rpc_resp	= &res,
		.rpc_cred	= state->owner->so_cred,
	};
	struct nfs4_lock_state *lsp;
	int status;

	arg.lock_owner.clientid = clp->cl_clientid;
	status = nfs4_set_lock_state(state, request);
	if (status != 0)
		goto out;
	lsp = request->fl_u.nfs4_fl.owner;
	arg.lock_owner.id = lsp->ls_seqid.owner_id;
	arg.lock_owner.s_dev = server->s_dev;
	status = nfs4_call_sync(server->client, server, &msg, &arg.seq_args, &res.seq_res, 1);
	switch (status) {
		case 0:
			request->fl_type = F_UNLCK;
			break;
		case -NFS4ERR_DENIED:
			status = 0;
	}
	request->fl_ops->fl_release_private(request);
	request->fl_ops = NULL;
out:
	return status;
}

static int nfs4_proc_getlk(struct nfs4_state *state, int cmd, struct file_lock *request)
{
	struct nfs4_exception exception = {
		.interruptible = true,
	};
	int err;

	do {
		err = _nfs4_proc_getlk(state, cmd, request);
		trace_nfs4_get_lock(request, state, cmd, err);
		err = nfs4_handle_exception(NFS_SERVER(state->inode), err,
				&exception);
	} while (exception.retry);
	return err;
}

/*
 * Update the seqid of a lock stateid after receiving
 * NFS4ERR_OLD_STATEID
 */
static bool nfs4_refresh_lock_old_stateid(nfs4_stateid *dst,
		struct nfs4_lock_state *lsp)
{
	struct nfs4_state *state = lsp->ls_state;
	bool ret = false;

	spin_lock(&state->state_lock);
	if (!nfs4_stateid_match_other(dst, &lsp->ls_stateid))
		goto out;
	if (!nfs4_stateid_is_newer(&lsp->ls_stateid, dst))
		nfs4_stateid_seqid_inc(dst);
	else
		dst->seqid = lsp->ls_stateid.seqid;
	ret = true;
out:
	spin_unlock(&state->state_lock);
	return ret;
}

static bool nfs4_sync_lock_stateid(nfs4_stateid *dst,
		struct nfs4_lock_state *lsp)
{
	struct nfs4_state *state = lsp->ls_state;
	bool ret;

	spin_lock(&state->state_lock);
	ret = !nfs4_stateid_match_other(dst, &lsp->ls_stateid);
	nfs4_stateid_copy(dst, &lsp->ls_stateid);
	spin_unlock(&state->state_lock);
	return ret;
}

struct nfs4_unlockdata {
	struct nfs_locku_args arg;
	struct nfs_locku_res res;
	struct nfs4_lock_state *lsp;
	struct nfs_open_context *ctx;
	struct nfs_lock_context *l_ctx;
	struct file_lock fl;
	struct nfs_server *server;
	unsigned long timestamp;
};

static struct nfs4_unlockdata *nfs4_alloc_unlockdata(struct file_lock *fl,
		struct nfs_open_context *ctx,
		struct nfs4_lock_state *lsp,
		struct nfs_seqid *seqid)
{
	struct nfs4_unlockdata *p;
	struct nfs4_state *state = lsp->ls_state;
	struct inode *inode = state->inode;

	p = kzalloc(sizeof(*p), GFP_NOFS);
	if (p == NULL)
		return NULL;
	p->arg.fh = NFS_FH(inode);
	p->arg.fl = &p->fl;
	p->arg.seqid = seqid;
	p->res.seqid = seqid;
	p->lsp = lsp;
	/* Ensure we don't close file until we're done freeing locks! */
	p->ctx = get_nfs_open_context(ctx);
	p->l_ctx = nfs_get_lock_context(ctx);
	locks_init_lock(&p->fl);
	locks_copy_lock(&p->fl, fl);
	p->server = NFS_SERVER(inode);
	spin_lock(&state->state_lock);
	nfs4_stateid_copy(&p->arg.stateid, &lsp->ls_stateid);
	spin_unlock(&state->state_lock);
	return p;
}

static void nfs4_locku_release_calldata(void *data)
{
	struct nfs4_unlockdata *calldata = data;
	nfs_free_seqid(calldata->arg.seqid);
	nfs4_put_lock_state(calldata->lsp);
	nfs_put_lock_context(calldata->l_ctx);
	put_nfs_open_context(calldata->ctx);
	kfree(calldata);
}

static void nfs4_locku_done(struct rpc_task *task, void *data)
{
	struct nfs4_unlockdata *calldata = data;
	struct nfs4_exception exception = {
		.inode = calldata->lsp->ls_state->inode,
		.stateid = &calldata->arg.stateid,
	};

	if (!nfs4_sequence_done(task, &calldata->res.seq_res))
		return;
	switch (task->tk_status) {
		case 0:
			renew_lease(calldata->server, calldata->timestamp);
			locks_lock_inode_wait(calldata->lsp->ls_state->inode, &calldata->fl);
			if (nfs4_update_lock_stateid(calldata->lsp,
					&calldata->res.stateid))
				break;
			fallthrough;
		case -NFS4ERR_ADMIN_REVOKED:
		case -NFS4ERR_EXPIRED:
			nfs4_free_revoked_stateid(calldata->server,
					&calldata->arg.stateid,
					task->tk_msg.rpc_cred);
			fallthrough;
		case -NFS4ERR_BAD_STATEID:
		case -NFS4ERR_STALE_STATEID:
			if (nfs4_sync_lock_stateid(&calldata->arg.stateid,
						calldata->lsp))
				rpc_restart_call_prepare(task);
			break;
		case -NFS4ERR_OLD_STATEID:
			if (nfs4_refresh_lock_old_stateid(&calldata->arg.stateid,
						calldata->lsp))
				rpc_restart_call_prepare(task);
			break;
		default:
			task->tk_status = nfs4_async_handle_exception(task,
					calldata->server, task->tk_status,
					&exception);
			if (exception.retry)
				rpc_restart_call_prepare(task);
	}
	nfs_release_seqid(calldata->arg.seqid);
}

static void nfs4_locku_prepare(struct rpc_task *task, void *data)
{
	struct nfs4_unlockdata *calldata = data;

	if (test_bit(NFS_CONTEXT_UNLOCK, &calldata->l_ctx->open_context->flags) &&
		nfs_async_iocounter_wait(task, calldata->l_ctx))
		return;

	if (nfs_wait_on_sequence(calldata->arg.seqid, task) != 0)
		goto out_wait;
	if (test_bit(NFS_LOCK_INITIALIZED, &calldata->lsp->ls_flags) == 0) {
		/* Note: exit _without_ running nfs4_locku_done */
		goto out_no_action;
	}
	calldata->timestamp = jiffies;
	if (nfs4_setup_sequence(calldata->server->nfs_client,
				&calldata->arg.seq_args,
				&calldata->res.seq_res,
				task) != 0)
		nfs_release_seqid(calldata->arg.seqid);
	return;
out_no_action:
	task->tk_action = NULL;
out_wait:
	nfs4_sequence_done(task, &calldata->res.seq_res);
}

static const struct rpc_call_ops nfs4_locku_ops = {
	.rpc_call_prepare = nfs4_locku_prepare,
	.rpc_call_done = nfs4_locku_done,
	.rpc_release = nfs4_locku_release_calldata,
};

static struct rpc_task *nfs4_do_unlck(struct file_lock *fl,
		struct nfs_open_context *ctx,
		struct nfs4_lock_state *lsp,
		struct nfs_seqid *seqid)
{
	struct nfs4_unlockdata *data;
	struct rpc_message msg = {
		.rpc_proc = &nfs4_procedures[NFSPROC4_CLNT_LOCKU],
		.rpc_cred = ctx->cred,
	};
	struct rpc_task_setup task_setup_data = {
		.rpc_client = NFS_CLIENT(lsp->ls_state->inode),
		.rpc_message = &msg,
		.callback_ops = &nfs4_locku_ops,
		.workqueue = nfsiod_workqueue,
		.flags = RPC_TASK_ASYNC,
	};
	struct nfs_client *client =
		NFS_SERVER(lsp->ls_state->inode)->nfs_client;

	if (client->cl_minorversion)
		task_setup_data.flags |= RPC_TASK_MOVEABLE;

	nfs4_state_protect(NFS_SERVER(lsp->ls_state->inode)->nfs_client,
		NFS_SP4_MACH_CRED_CLEANUP, &task_setup_data.rpc_client, &msg);

	/* Ensure this is an unlock - when canceling a lock, the
	 * canceled lock is passed in, and it won't be an unlock.
	 */
	fl->fl_type = F_UNLCK;
	if (fl->fl_flags & FL_CLOSE)
		set_bit(NFS_CONTEXT_UNLOCK, &ctx->flags);

	data = nfs4_alloc_unlockdata(fl, ctx, lsp, seqid);
	if (data == NULL) {
		nfs_free_seqid(seqid);
		return ERR_PTR(-ENOMEM);
	}

	nfs4_init_sequence(&data->arg.seq_args, &data->res.seq_res, 1, 0);
	msg.rpc_argp = &data->arg;
	msg.rpc_resp = &data->res;
	task_setup_data.callback_data = data;
	return rpc_run_task(&task_setup_data);
}

static int nfs4_proc_unlck(struct nfs4_state *state, int cmd, struct file_lock *request)
{
	struct inode *inode = state->inode;
	struct nfs4_state_owner *sp = state->owner;
	struct nfs_inode *nfsi = NFS_I(inode);
	struct nfs_seqid *seqid;
	struct nfs4_lock_state *lsp;
	struct rpc_task *task;
	struct nfs_seqid *(*alloc_seqid)(struct nfs_seqid_counter *, gfp_t);
	int status = 0;
	unsigned char fl_flags = request->fl_flags;

	status = nfs4_set_lock_state(state, request);
	/* Unlock _before_ we do the RPC call */
	request->fl_flags |= FL_EXISTS;
	/* Exclude nfs_delegation_claim_locks() */
	mutex_lock(&sp->so_delegreturn_mutex);
	/* Exclude nfs4_reclaim_open_stateid() - note nesting! */
	down_read(&nfsi->rwsem);
	if (locks_lock_inode_wait(inode, request) == -ENOENT) {
		up_read(&nfsi->rwsem);
		mutex_unlock(&sp->so_delegreturn_mutex);
		goto out;
	}
	up_read(&nfsi->rwsem);
	mutex_unlock(&sp->so_delegreturn_mutex);
	if (status != 0)
		goto out;
	/* Is this a delegated lock? */
	lsp = request->fl_u.nfs4_fl.owner;
	if (test_bit(NFS_LOCK_INITIALIZED, &lsp->ls_flags) == 0)
		goto out;
	alloc_seqid = NFS_SERVER(inode)->nfs_client->cl_mvops->alloc_seqid;
	seqid = alloc_seqid(&lsp->ls_seqid, GFP_KERNEL);
	status = -ENOMEM;
	if (IS_ERR(seqid))
		goto out;
	task = nfs4_do_unlck(request, nfs_file_open_context(request->fl_file), lsp, seqid);
	status = PTR_ERR(task);
	if (IS_ERR(task))
		goto out;
	status = rpc_wait_for_completion_task(task);
	rpc_put_task(task);
out:
	request->fl_flags = fl_flags;
	trace_nfs4_unlock(request, state, F_SETLK, status);
	return status;
}

struct nfs4_lockdata {
	struct nfs_lock_args arg;
	struct nfs_lock_res res;
	struct nfs4_lock_state *lsp;
	struct nfs_open_context *ctx;
	struct file_lock fl;
	unsigned long timestamp;
	int rpc_status;
	int cancelled;
	struct nfs_server *server;
};

static struct nfs4_lockdata *nfs4_alloc_lockdata(struct file_lock *fl,
		struct nfs_open_context *ctx, struct nfs4_lock_state *lsp,
		gfp_t gfp_mask)
{
	struct nfs4_lockdata *p;
	struct inode *inode = lsp->ls_state->inode;
	struct nfs_server *server = NFS_SERVER(inode);
	struct nfs_seqid *(*alloc_seqid)(struct nfs_seqid_counter *, gfp_t);

	p = kzalloc(sizeof(*p), gfp_mask);
	if (p == NULL)
		return NULL;

	p->arg.fh = NFS_FH(inode);
	p->arg.fl = &p->fl;
	p->arg.open_seqid = nfs_alloc_seqid(&lsp->ls_state->owner->so_seqid, gfp_mask);
	if (IS_ERR(p->arg.open_seqid))
		goto out_free;
	alloc_seqid = server->nfs_client->cl_mvops->alloc_seqid;
	p->arg.lock_seqid = alloc_seqid(&lsp->ls_seqid, gfp_mask);
	if (IS_ERR(p->arg.lock_seqid))
		goto out_free_seqid;
	p->arg.lock_owner.clientid = server->nfs_client->cl_clientid;
	p->arg.lock_owner.id = lsp->ls_seqid.owner_id;
	p->arg.lock_owner.s_dev = server->s_dev;
	p->res.lock_seqid = p->arg.lock_seqid;
	p->lsp = lsp;
	p->server = server;
	p->ctx = get_nfs_open_context(ctx);
	locks_init_lock(&p->fl);
	locks_copy_lock(&p->fl, fl);
	return p;
out_free_seqid:
	nfs_free_seqid(p->arg.open_seqid);
out_free:
	kfree(p);
	return NULL;
}

static void nfs4_lock_prepare(struct rpc_task *task, void *calldata)
{
	struct nfs4_lockdata *data = calldata;
	struct nfs4_state *state = data->lsp->ls_state;

	dprintk("%s: begin!\n", __func__);
	if (nfs_wait_on_sequence(data->arg.lock_seqid, task) != 0)
		goto out_wait;
	/* Do we need to do an open_to_lock_owner? */
	if (!test_bit(NFS_LOCK_INITIALIZED, &data->lsp->ls_flags)) {
		if (nfs_wait_on_sequence(data->arg.open_seqid, task) != 0) {
			goto out_release_lock_seqid;
		}
		nfs4_stateid_copy(&data->arg.open_stateid,
				&state->open_stateid);
		data->arg.new_lock_owner = 1;
		data->res.open_seqid = data->arg.open_seqid;
	} else {
		data->arg.new_lock_owner = 0;
		nfs4_stateid_copy(&data->arg.lock_stateid,
				&data->lsp->ls_stateid);
	}
	if (!nfs4_valid_open_stateid(state)) {
		data->rpc_status = -EBADF;
		task->tk_action = NULL;
		goto out_release_open_seqid;
	}
	data->timestamp = jiffies;
	if (nfs4_setup_sequence(data->server->nfs_client,
				&data->arg.seq_args,
				&data->res.seq_res,
				task) == 0)
		return;
out_release_open_seqid:
	nfs_release_seqid(data->arg.open_seqid);
out_release_lock_seqid:
	nfs_release_seqid(data->arg.lock_seqid);
out_wait:
	nfs4_sequence_done(task, &data->res.seq_res);
	dprintk("%s: done!, ret = %d\n", __func__, data->rpc_status);
}

static void nfs4_lock_done(struct rpc_task *task, void *calldata)
{
	struct nfs4_lockdata *data = calldata;
	struct nfs4_lock_state *lsp = data->lsp;

	dprintk("%s: begin!\n", __func__);

	if (!nfs4_sequence_done(task, &data->res.seq_res))
		return;

	data->rpc_status = task->tk_status;
	switch (task->tk_status) {
	case 0:
		renew_lease(NFS_SERVER(d_inode(data->ctx->dentry)),
				data->timestamp);
		if (data->arg.new_lock && !data->cancelled) {
			data->fl.fl_flags &= ~(FL_SLEEP | FL_ACCESS);
			if (locks_lock_inode_wait(lsp->ls_state->inode, &data->fl) < 0)
				goto out_restart;
		}
		if (data->arg.new_lock_owner != 0) {
			nfs_confirm_seqid(&lsp->ls_seqid, 0);
			nfs4_stateid_copy(&lsp->ls_stateid, &data->res.stateid);
			set_bit(NFS_LOCK_INITIALIZED, &lsp->ls_flags);
		} else if (!nfs4_update_lock_stateid(lsp, &data->res.stateid))
			goto out_restart;
		break;
	case -NFS4ERR_BAD_STATEID:
	case -NFS4ERR_OLD_STATEID:
	case -NFS4ERR_STALE_STATEID:
	case -NFS4ERR_EXPIRED:
		if (data->arg.new_lock_owner != 0) {
			if (!nfs4_stateid_match(&data->arg.open_stateid,
						&lsp->ls_state->open_stateid))
				goto out_restart;
		} else if (!nfs4_stateid_match(&data->arg.lock_stateid,
						&lsp->ls_stateid))
				goto out_restart;
	}
out_done:
	dprintk("%s: done, ret = %d!\n", __func__, data->rpc_status);
	return;
out_restart:
	if (!data->cancelled)
		rpc_restart_call_prepare(task);
	goto out_done;
}

static void nfs4_lock_release(void *calldata)
{
	struct nfs4_lockdata *data = calldata;

	dprintk("%s: begin!\n", __func__);
	nfs_free_seqid(data->arg.open_seqid);
	if (data->cancelled && data->rpc_status == 0) {
		struct rpc_task *task;
		task = nfs4_do_unlck(&data->fl, data->ctx, data->lsp,
				data->arg.lock_seqid);
		if (!IS_ERR(task))
			rpc_put_task_async(task);
		dprintk("%s: cancelling lock!\n", __func__);
	} else
		nfs_free_seqid(data->arg.lock_seqid);
	nfs4_put_lock_state(data->lsp);
	put_nfs_open_context(data->ctx);
	kfree(data);
	dprintk("%s: done!\n", __func__);
}

static const struct rpc_call_ops nfs4_lock_ops = {
	.rpc_call_prepare = nfs4_lock_prepare,
	.rpc_call_done = nfs4_lock_done,
	.rpc_release = nfs4_lock_release,
};

static void nfs4_handle_setlk_error(struct nfs_server *server, struct nfs4_lock_state *lsp, int new_lock_owner, int error)
{
	switch (error) {
	case -NFS4ERR_ADMIN_REVOKED:
	case -NFS4ERR_EXPIRED:
	case -NFS4ERR_BAD_STATEID:
		lsp->ls_seqid.flags &= ~NFS_SEQID_CONFIRMED;
		if (new_lock_owner != 0 ||
		   test_bit(NFS_LOCK_INITIALIZED, &lsp->ls_flags) != 0)
			nfs4_schedule_stateid_recovery(server, lsp->ls_state);
		break;
	case -NFS4ERR_STALE_STATEID:
		lsp->ls_seqid.flags &= ~NFS_SEQID_CONFIRMED;
		nfs4_schedule_lease_recovery(server->nfs_client);
	}
}

static int _nfs4_do_setlk(struct nfs4_state *state, int cmd, struct file_lock *fl, int recovery_type)
{
	struct nfs4_lockdata *data;
	struct rpc_task *task;
	struct rpc_message msg = {
		.rpc_proc = &nfs4_procedures[NFSPROC4_CLNT_LOCK],
		.rpc_cred = state->owner->so_cred,
	};
	struct rpc_task_setup task_setup_data = {
		.rpc_client = NFS_CLIENT(state->inode),
		.rpc_message = &msg,
		.callback_ops = &nfs4_lock_ops,
		.workqueue = nfsiod_workqueue,
		.flags = RPC_TASK_ASYNC | RPC_TASK_CRED_NOREF,
	};
	int ret;
	struct nfs_client *client = NFS_SERVER(state->inode)->nfs_client;

	if (client->cl_minorversion)
		task_setup_data.flags |= RPC_TASK_MOVEABLE;

	dprintk("%s: begin!\n", __func__);
	data = nfs4_alloc_lockdata(fl, nfs_file_open_context(fl->fl_file),
			fl->fl_u.nfs4_fl.owner,
			recovery_type == NFS_LOCK_NEW ? GFP_KERNEL : GFP_NOFS);
	if (data == NULL)
		return -ENOMEM;
	if (IS_SETLKW(cmd))
		data->arg.block = 1;
	nfs4_init_sequence(&data->arg.seq_args, &data->res.seq_res, 1,
				recovery_type > NFS_LOCK_NEW);
	msg.rpc_argp = &data->arg;
	msg.rpc_resp = &data->res;
	task_setup_data.callback_data = data;
	if (recovery_type > NFS_LOCK_NEW) {
		if (recovery_type == NFS_LOCK_RECLAIM)
			data->arg.reclaim = NFS_LOCK_RECLAIM;
	} else
		data->arg.new_lock = 1;
	task = rpc_run_task(&task_setup_data);
	if (IS_ERR(task))
		return PTR_ERR(task);
	ret = rpc_wait_for_completion_task(task);
	if (ret == 0) {
		ret = data->rpc_status;
		if (ret)
			nfs4_handle_setlk_error(data->server, data->lsp,
					data->arg.new_lock_owner, ret);
	} else
		data->cancelled = true;
	trace_nfs4_set_lock(fl, state, &data->res.stateid, cmd, ret);
	rpc_put_task(task);
	dprintk("%s: done, ret = %d!\n", __func__, ret);
	return ret;
}

static int nfs4_lock_reclaim(struct nfs4_state *state, struct file_lock *request)
{
	struct nfs_server *server = NFS_SERVER(state->inode);
	struct nfs4_exception exception = {
		.inode = state->inode,
	};
	int err;

	do {
		/* Cache the lock if possible... */
		if (test_bit(NFS_DELEGATED_STATE, &state->flags) != 0)
			return 0;
		err = _nfs4_do_setlk(state, F_SETLK, request, NFS_LOCK_RECLAIM);
		if (err != -NFS4ERR_DELAY)
			break;
		nfs4_handle_exception(server, err, &exception);
	} while (exception.retry);
	return err;
}

static int nfs4_lock_expired(struct nfs4_state *state, struct file_lock *request)
{
	struct nfs_server *server = NFS_SERVER(state->inode);
	struct nfs4_exception exception = {
		.inode = state->inode,
	};
	int err;

	err = nfs4_set_lock_state(state, request);
	if (err != 0)
		return err;
	if (!recover_lost_locks) {
		set_bit(NFS_LOCK_LOST, &request->fl_u.nfs4_fl.owner->ls_flags);
		return 0;
	}
	do {
		if (test_bit(NFS_DELEGATED_STATE, &state->flags) != 0)
			return 0;
		err = _nfs4_do_setlk(state, F_SETLK, request, NFS_LOCK_EXPIRED);
		switch (err) {
		default:
			goto out;
		case -NFS4ERR_GRACE:
		case -NFS4ERR_DELAY:
			nfs4_handle_exception(server, err, &exception);
			err = 0;
		}
	} while (exception.retry);
out:
	return err;
}

#if defined(CONFIG_NFS_V4_1)
static int nfs41_lock_expired(struct nfs4_state *state, struct file_lock *request)
{
	struct nfs4_lock_state *lsp;
	int status;

	status = nfs4_set_lock_state(state, request);
	if (status != 0)
		return status;
	lsp = request->fl_u.nfs4_fl.owner;
	if (test_bit(NFS_LOCK_INITIALIZED, &lsp->ls_flags) ||
	    test_bit(NFS_LOCK_LOST, &lsp->ls_flags))
		return 0;
	return nfs4_lock_expired(state, request);
}
#endif

static int _nfs4_proc_setlk(struct nfs4_state *state, int cmd, struct file_lock *request)
{
	struct nfs_inode *nfsi = NFS_I(state->inode);
	struct nfs4_state_owner *sp = state->owner;
	unsigned char fl_flags = request->fl_flags;
	int status;

	request->fl_flags |= FL_ACCESS;
	status = locks_lock_inode_wait(state->inode, request);
	if (status < 0)
		goto out;
	mutex_lock(&sp->so_delegreturn_mutex);
	down_read(&nfsi->rwsem);
	if (test_bit(NFS_DELEGATED_STATE, &state->flags)) {
		/* Yes: cache locks! */
		/* ...but avoid races with delegation recall... */
		request->fl_flags = fl_flags & ~FL_SLEEP;
		status = locks_lock_inode_wait(state->inode, request);
		up_read(&nfsi->rwsem);
		mutex_unlock(&sp->so_delegreturn_mutex);
		goto out;
	}
	up_read(&nfsi->rwsem);
	mutex_unlock(&sp->so_delegreturn_mutex);
	status = _nfs4_do_setlk(state, cmd, request, NFS_LOCK_NEW);
out:
	request->fl_flags = fl_flags;
	return status;
}

static int nfs4_proc_setlk(struct nfs4_state *state, int cmd, struct file_lock *request)
{
	struct nfs4_exception exception = {
		.state = state,
		.inode = state->inode,
		.interruptible = true,
	};
	int err;

	do {
		err = _nfs4_proc_setlk(state, cmd, request);
		if (err == -NFS4ERR_DENIED)
			err = -EAGAIN;
		err = nfs4_handle_exception(NFS_SERVER(state->inode),
				err, &exception);
	} while (exception.retry);
	return err;
}

#define NFS4_LOCK_MINTIMEOUT (1 * HZ)
#define NFS4_LOCK_MAXTIMEOUT (30 * HZ)

static int
nfs4_retry_setlk_simple(struct nfs4_state *state, int cmd,
			struct file_lock *request)
{
	int		status = -ERESTARTSYS;
	unsigned long	timeout = NFS4_LOCK_MINTIMEOUT;

	while(!signalled()) {
		status = nfs4_proc_setlk(state, cmd, request);
		if ((status != -EAGAIN) || IS_SETLK(cmd))
			break;
		freezable_schedule_timeout_interruptible(timeout);
		timeout *= 2;
		timeout = min_t(unsigned long, NFS4_LOCK_MAXTIMEOUT, timeout);
		status = -ERESTARTSYS;
	}
	return status;
}

#ifdef CONFIG_NFS_V4_1
struct nfs4_lock_waiter {
	struct inode		*inode;
	struct nfs_lowner	owner;
	wait_queue_entry_t	wait;
};

static int
nfs4_wake_lock_waiter(wait_queue_entry_t *wait, unsigned int mode, int flags, void *key)
{
	struct nfs4_lock_waiter	*waiter	=
		container_of(wait, struct nfs4_lock_waiter, wait);

	/* NULL key means to wake up everyone */
	if (key) {
		struct cb_notify_lock_args	*cbnl = key;
		struct nfs_lowner		*lowner = &cbnl->cbnl_owner,
						*wowner = &waiter->owner;

		/* Only wake if the callback was for the same owner. */
		if (lowner->id != wowner->id || lowner->s_dev != wowner->s_dev)
			return 0;

		/* Make sure it's for the right inode */
		if (nfs_compare_fh(NFS_FH(waiter->inode), &cbnl->cbnl_fh))
			return 0;
	}

	return woken_wake_function(wait, mode, flags, key);
}

static int
nfs4_retry_setlk(struct nfs4_state *state, int cmd, struct file_lock *request)
{
	struct nfs4_lock_state *lsp = request->fl_u.nfs4_fl.owner;
	struct nfs_server *server = NFS_SERVER(state->inode);
	struct nfs_client *clp = server->nfs_client;
	wait_queue_head_t *q = &clp->cl_lock_waitq;
	struct nfs4_lock_waiter waiter = {
		.inode = state->inode,
		.owner = { .clientid = clp->cl_clientid,
			   .id = lsp->ls_seqid.owner_id,
			   .s_dev = server->s_dev },
	};
	int status;

	/* Don't bother with waitqueue if we don't expect a callback */
	if (!test_bit(NFS_STATE_MAY_NOTIFY_LOCK, &state->flags))
		return nfs4_retry_setlk_simple(state, cmd, request);

	init_wait(&waiter.wait);
	waiter.wait.func = nfs4_wake_lock_waiter;
	add_wait_queue(q, &waiter.wait);

	do {
		status = nfs4_proc_setlk(state, cmd, request);
		if (status != -EAGAIN || IS_SETLK(cmd))
			break;

		status = -ERESTARTSYS;
		freezer_do_not_count();
		wait_woken(&waiter.wait, TASK_INTERRUPTIBLE,
			   NFS4_LOCK_MAXTIMEOUT);
		freezer_count();
	} while (!signalled());

	remove_wait_queue(q, &waiter.wait);

	return status;
}
#else /* !CONFIG_NFS_V4_1 */
static inline int
nfs4_retry_setlk(struct nfs4_state *state, int cmd, struct file_lock *request)
{
	return nfs4_retry_setlk_simple(state, cmd, request);
}
#endif

static int
nfs4_proc_lock(struct file *filp, int cmd, struct file_lock *request)
{
	struct nfs_open_context *ctx;
	struct nfs4_state *state;
	int status;

	/* verify open state */
	ctx = nfs_file_open_context(filp);
	state = ctx->state;

	if (IS_GETLK(cmd)) {
		if (state != NULL)
			return nfs4_proc_getlk(state, F_GETLK, request);
		return 0;
	}

	if (!(IS_SETLK(cmd) || IS_SETLKW(cmd)))
		return -EINVAL;

	if (request->fl_type == F_UNLCK) {
		if (state != NULL)
			return nfs4_proc_unlck(state, cmd, request);
		return 0;
	}

	if (state == NULL)
		return -ENOLCK;

	if ((request->fl_flags & FL_POSIX) &&
	    !test_bit(NFS_STATE_POSIX_LOCKS, &state->flags))
		return -ENOLCK;

	/*
	 * Don't rely on the VFS having checked the file open mode,
	 * since it won't do this for flock() locks.
	 */
	switch (request->fl_type) {
	case F_RDLCK:
		if (!(filp->f_mode & FMODE_READ))
			return -EBADF;
		break;
	case F_WRLCK:
		if (!(filp->f_mode & FMODE_WRITE))
			return -EBADF;
	}

	status = nfs4_set_lock_state(state, request);
	if (status != 0)
		return status;

	return nfs4_retry_setlk(state, cmd, request);
}

static int nfs4_delete_lease(struct file *file, void **priv)
{
	return generic_setlease(file, F_UNLCK, NULL, priv);
}

static int nfs4_add_lease(struct file *file, long arg, struct file_lock **lease,
			  void **priv)
{
	struct inode *inode = file_inode(file);
	fmode_t type = arg == F_RDLCK ? FMODE_READ : FMODE_WRITE;
	int ret;

	/* No delegation, no lease */
	if (!nfs4_have_delegation(inode, type))
		return -EAGAIN;
	ret = generic_setlease(file, arg, lease, priv);
	if (ret || nfs4_have_delegation(inode, type))
		return ret;
	/* We raced with a delegation return */
	nfs4_delete_lease(file, priv);
	return -EAGAIN;
}

int nfs4_proc_setlease(struct file *file, long arg, struct file_lock **lease,
		       void **priv)
{
	switch (arg) {
	case F_RDLCK:
	case F_WRLCK:
		return nfs4_add_lease(file, arg, lease, priv);
	case F_UNLCK:
		return nfs4_delete_lease(file, priv);
	default:
		return -EINVAL;
	}
}

int nfs4_lock_delegation_recall(struct file_lock *fl, struct nfs4_state *state, const nfs4_stateid *stateid)
{
	struct nfs_server *server = NFS_SERVER(state->inode);
	int err;

	err = nfs4_set_lock_state(state, fl);
	if (err != 0)
		return err;
	do {
		err = _nfs4_do_setlk(state, F_SETLK, fl, NFS_LOCK_NEW);
		if (err != -NFS4ERR_DELAY)
			break;
		ssleep(1);
	} while (err == -NFS4ERR_DELAY);
	return nfs4_handle_delegation_recall_error(server, state, stateid, fl, err);
}

struct nfs_release_lockowner_data {
	struct nfs4_lock_state *lsp;
	struct nfs_server *server;
	struct nfs_release_lockowner_args args;
	struct nfs_release_lockowner_res res;
	unsigned long timestamp;
};

static void nfs4_release_lockowner_prepare(struct rpc_task *task, void *calldata)
{
	struct nfs_release_lockowner_data *data = calldata;
	struct nfs_server *server = data->server;
	nfs4_setup_sequence(server->nfs_client, &data->args.seq_args,
			   &data->res.seq_res, task);
	data->args.lock_owner.clientid = server->nfs_client->cl_clientid;
	data->timestamp = jiffies;
}

static void nfs4_release_lockowner_done(struct rpc_task *task, void *calldata)
{
	struct nfs_release_lockowner_data *data = calldata;
	struct nfs_server *server = data->server;

	nfs40_sequence_done(task, &data->res.seq_res);

	switch (task->tk_status) {
	case 0:
		renew_lease(server, data->timestamp);
		break;
	case -NFS4ERR_STALE_CLIENTID:
	case -NFS4ERR_EXPIRED:
		nfs4_schedule_lease_recovery(server->nfs_client);
		break;
	case -NFS4ERR_LEASE_MOVED:
	case -NFS4ERR_DELAY:
		if (nfs4_async_handle_error(task, server,
					    NULL, NULL) == -EAGAIN)
			rpc_restart_call_prepare(task);
	}
}

static void nfs4_release_lockowner_release(void *calldata)
{
	struct nfs_release_lockowner_data *data = calldata;
	nfs4_free_lock_state(data->server, data->lsp);
	kfree(calldata);
}

static const struct rpc_call_ops nfs4_release_lockowner_ops = {
	.rpc_call_prepare = nfs4_release_lockowner_prepare,
	.rpc_call_done = nfs4_release_lockowner_done,
	.rpc_release = nfs4_release_lockowner_release,
};

static void
nfs4_release_lockowner(struct nfs_server *server, struct nfs4_lock_state *lsp)
{
	struct nfs_release_lockowner_data *data;
	struct rpc_message msg = {
		.rpc_proc = &nfs4_procedures[NFSPROC4_CLNT_RELEASE_LOCKOWNER],
	};

	if (server->nfs_client->cl_mvops->minor_version != 0)
		return;

	data = kmalloc(sizeof(*data), GFP_NOFS);
	if (!data)
		return;
	data->lsp = lsp;
	data->server = server;
	data->args.lock_owner.clientid = server->nfs_client->cl_clientid;
	data->args.lock_owner.id = lsp->ls_seqid.owner_id;
	data->args.lock_owner.s_dev = server->s_dev;

	msg.rpc_argp = &data->args;
	msg.rpc_resp = &data->res;
	nfs4_init_sequence(&data->args.seq_args, &data->res.seq_res, 0, 0);
	rpc_call_async(server->client, &msg, 0, &nfs4_release_lockowner_ops, data);
}

#define XATTR_NAME_NFSV4_ACL "system.nfs4_acl"

static int nfs4_xattr_set_nfs4_acl(const struct xattr_handler *handler,
				   struct user_namespace *mnt_userns,
				   struct dentry *unused, struct inode *inode,
				   const char *key, const void *buf,
				   size_t buflen, int flags)
{
	return nfs4_proc_set_acl(inode, buf, buflen);
}

static int nfs4_xattr_get_nfs4_acl(const struct xattr_handler *handler,
				   struct dentry *unused, struct inode *inode,
				   const char *key, void *buf, size_t buflen)
{
	return nfs4_proc_get_acl(inode, buf, buflen);
}

static bool nfs4_xattr_list_nfs4_acl(struct dentry *dentry)
{
	return nfs4_server_supports_acls(NFS_SERVER(d_inode(dentry)));
}

#ifdef CONFIG_NFS_V4_SECURITY_LABEL

static int nfs4_xattr_set_nfs4_label(const struct xattr_handler *handler,
				     struct user_namespace *mnt_userns,
				     struct dentry *unused, struct inode *inode,
				     const char *key, const void *buf,
				     size_t buflen, int flags)
{
	if (security_ismaclabel(key))
		return nfs4_set_security_label(inode, buf, buflen);

	return -EOPNOTSUPP;
}

static int nfs4_xattr_get_nfs4_label(const struct xattr_handler *handler,
				     struct dentry *unused, struct inode *inode,
				     const char *key, void *buf, size_t buflen)
{
	if (security_ismaclabel(key))
		return nfs4_get_security_label(inode, buf, buflen);
	return -EOPNOTSUPP;
}

static ssize_t
nfs4_listxattr_nfs4_label(struct inode *inode, char *list, size_t list_len)
{
	int len = 0;

	if (nfs_server_capable(inode, NFS_CAP_SECURITY_LABEL)) {
		len = security_inode_listsecurity(inode, list, list_len);
		if (len >= 0 && list_len && len > list_len)
			return -ERANGE;
	}
	return len;
}

static const struct xattr_handler nfs4_xattr_nfs4_label_handler = {
	.prefix = XATTR_SECURITY_PREFIX,
	.get	= nfs4_xattr_get_nfs4_label,
	.set	= nfs4_xattr_set_nfs4_label,
};

#else

static ssize_t
nfs4_listxattr_nfs4_label(struct inode *inode, char *list, size_t list_len)
{
	return 0;
}

#endif

#ifdef CONFIG_NFS_V4_2
static int nfs4_xattr_set_nfs4_user(const struct xattr_handler *handler,
				    struct user_namespace *mnt_userns,
				    struct dentry *unused, struct inode *inode,
				    const char *key, const void *buf,
				    size_t buflen, int flags)
{
	struct nfs_access_entry cache;
	int ret;

	if (!nfs_server_capable(inode, NFS_CAP_XATTR))
		return -EOPNOTSUPP;

	/*
	 * There is no mapping from the MAY_* flags to the NFS_ACCESS_XA*
	 * flags right now. Handling of xattr operations use the normal
	 * file read/write permissions.
	 *
	 * Just in case the server has other ideas (which RFC 8276 allows),
	 * do a cached access check for the XA* flags to possibly avoid
	 * doing an RPC and getting EACCES back.
	 */
	if (!nfs_access_get_cached(inode, current_cred(), &cache, true)) {
		if (!(cache.mask & NFS_ACCESS_XAWRITE))
			return -EACCES;
	}

	if (buf == NULL) {
		ret = nfs42_proc_removexattr(inode, key);
		if (!ret)
			nfs4_xattr_cache_remove(inode, key);
	} else {
		ret = nfs42_proc_setxattr(inode, key, buf, buflen, flags);
		if (!ret)
			nfs4_xattr_cache_add(inode, key, buf, NULL, buflen);
	}

	return ret;
}

static int nfs4_xattr_get_nfs4_user(const struct xattr_handler *handler,
				    struct dentry *unused, struct inode *inode,
				    const char *key, void *buf, size_t buflen)
{
	struct nfs_access_entry cache;
	ssize_t ret;

	if (!nfs_server_capable(inode, NFS_CAP_XATTR))
		return -EOPNOTSUPP;

	if (!nfs_access_get_cached(inode, current_cred(), &cache, true)) {
		if (!(cache.mask & NFS_ACCESS_XAREAD))
			return -EACCES;
	}

	ret = nfs_revalidate_inode(inode, NFS_INO_INVALID_CHANGE);
	if (ret)
		return ret;

	ret = nfs4_xattr_cache_get(inode, key, buf, buflen);
	if (ret >= 0 || (ret < 0 && ret != -ENOENT))
		return ret;

	ret = nfs42_proc_getxattr(inode, key, buf, buflen);

	return ret;
}

static ssize_t
nfs4_listxattr_nfs4_user(struct inode *inode, char *list, size_t list_len)
{
	u64 cookie;
	bool eof;
	ssize_t ret, size;
	char *buf;
	size_t buflen;
	struct nfs_access_entry cache;

	if (!nfs_server_capable(inode, NFS_CAP_XATTR))
		return 0;

	if (!nfs_access_get_cached(inode, current_cred(), &cache, true)) {
		if (!(cache.mask & NFS_ACCESS_XALIST))
			return 0;
	}

	ret = nfs_revalidate_inode(inode, NFS_INO_INVALID_CHANGE);
	if (ret)
		return ret;

	ret = nfs4_xattr_cache_list(inode, list, list_len);
	if (ret >= 0 || (ret < 0 && ret != -ENOENT))
		return ret;

	cookie = 0;
	eof = false;
	buflen = list_len ? list_len : XATTR_LIST_MAX;
	buf = list_len ? list : NULL;
	size = 0;

	while (!eof) {
		ret = nfs42_proc_listxattrs(inode, buf, buflen,
		    &cookie, &eof);
		if (ret < 0)
			return ret;

		if (list_len) {
			buf += ret;
			buflen -= ret;
		}
		size += ret;
	}

	if (list_len)
		nfs4_xattr_cache_set_list(inode, list, size);

	return size;
}

#else

static ssize_t
nfs4_listxattr_nfs4_user(struct inode *inode, char *list, size_t list_len)
{
	return 0;
}
#endif /* CONFIG_NFS_V4_2 */

/*
 * nfs_fhget will use either the mounted_on_fileid or the fileid
 */
static void nfs_fixup_referral_attributes(struct nfs_fattr *fattr)
{
	if (!(((fattr->valid & NFS_ATTR_FATTR_MOUNTED_ON_FILEID) ||
	       (fattr->valid & NFS_ATTR_FATTR_FILEID)) &&
	      (fattr->valid & NFS_ATTR_FATTR_FSID) &&
	      (fattr->valid & NFS_ATTR_FATTR_V4_LOCATIONS)))
		return;

	fattr->valid |= NFS_ATTR_FATTR_TYPE | NFS_ATTR_FATTR_MODE |
		NFS_ATTR_FATTR_NLINK | NFS_ATTR_FATTR_V4_REFERRAL;
	fattr->mode = S_IFDIR | S_IRUGO | S_IXUGO;
	fattr->nlink = 2;
}

static int _nfs4_proc_fs_locations(struct rpc_clnt *client, struct inode *dir,
				   const struct qstr *name,
				   struct nfs4_fs_locations *fs_locations,
				   struct page *page)
{
	struct nfs_server *server = NFS_SERVER(dir);
	u32 bitmask[3];
	struct nfs4_fs_locations_arg args = {
		.dir_fh = NFS_FH(dir),
		.name = name,
		.page = page,
		.bitmask = bitmask,
	};
	struct nfs4_fs_locations_res res = {
		.fs_locations = fs_locations,
	};
	struct rpc_message msg = {
		.rpc_proc = &nfs4_procedures[NFSPROC4_CLNT_FS_LOCATIONS],
		.rpc_argp = &args,
		.rpc_resp = &res,
	};
	int status;

	dprintk("%s: start\n", __func__);

	bitmask[0] = nfs4_fattr_bitmap[0] | FATTR4_WORD0_FS_LOCATIONS;
	bitmask[1] = nfs4_fattr_bitmap[1];

	/* Ask for the fileid of the absent filesystem if mounted_on_fileid
	 * is not supported */
	if (NFS_SERVER(dir)->attr_bitmask[1] & FATTR4_WORD1_MOUNTED_ON_FILEID)
		bitmask[0] &= ~FATTR4_WORD0_FILEID;
	else
		bitmask[1] &= ~FATTR4_WORD1_MOUNTED_ON_FILEID;

	nfs_fattr_init(&fs_locations->fattr);
	fs_locations->server = server;
	fs_locations->nlocations = 0;
	status = nfs4_call_sync(client, server, &msg, &args.seq_args, &res.seq_res, 0);
	dprintk("%s: returned status = %d\n", __func__, status);
	return status;
}

int nfs4_proc_fs_locations(struct rpc_clnt *client, struct inode *dir,
			   const struct qstr *name,
			   struct nfs4_fs_locations *fs_locations,
			   struct page *page)
{
	struct nfs4_exception exception = {
		.interruptible = true,
	};
	int err;
	do {
		err = _nfs4_proc_fs_locations(client, dir, name,
				fs_locations, page);
		trace_nfs4_get_fs_locations(dir, name, err);
		err = nfs4_handle_exception(NFS_SERVER(dir), err,
				&exception);
	} while (exception.retry);
	return err;
}

/*
 * This operation also signals the server that this client is
 * performing migration recovery.  The server can stop returning
 * NFS4ERR_LEASE_MOVED to this client.  A RENEW operation is
 * appended to this compound to identify the client ID which is
 * performing recovery.
 */
static int _nfs40_proc_get_locations(struct inode *inode,
				     struct nfs4_fs_locations *locations,
				     struct page *page, const struct cred *cred)
{
	struct nfs_server *server = NFS_SERVER(inode);
	struct rpc_clnt *clnt = server->client;
	u32 bitmask[2] = {
		[0] = FATTR4_WORD0_FSID | FATTR4_WORD0_FS_LOCATIONS,
	};
	struct nfs4_fs_locations_arg args = {
		.clientid	= server->nfs_client->cl_clientid,
		.fh		= NFS_FH(inode),
		.page		= page,
		.bitmask	= bitmask,
		.migration	= 1,		/* skip LOOKUP */
		.renew		= 1,		/* append RENEW */
	};
	struct nfs4_fs_locations_res res = {
		.fs_locations	= locations,
		.migration	= 1,
		.renew		= 1,
	};
	struct rpc_message msg = {
		.rpc_proc	= &nfs4_procedures[NFSPROC4_CLNT_FS_LOCATIONS],
		.rpc_argp	= &args,
		.rpc_resp	= &res,
		.rpc_cred	= cred,
	};
	unsigned long now = jiffies;
	int status;

	nfs_fattr_init(&locations->fattr);
	locations->server = server;
	locations->nlocations = 0;

	nfs4_init_sequence(&args.seq_args, &res.seq_res, 0, 1);
	status = nfs4_call_sync_sequence(clnt, server, &msg,
					&args.seq_args, &res.seq_res);
	if (status)
		return status;

	renew_lease(server, now);
	return 0;
}

#ifdef CONFIG_NFS_V4_1

/*
 * This operation also signals the server that this client is
 * performing migration recovery.  The server can stop asserting
 * SEQ4_STATUS_LEASE_MOVED for this client.  The client ID
 * performing this operation is identified in the SEQUENCE
 * operation in this compound.
 *
 * When the client supports GETATTR(fs_locations_info), it can
 * be plumbed in here.
 */
static int _nfs41_proc_get_locations(struct inode *inode,
				     struct nfs4_fs_locations *locations,
				     struct page *page, const struct cred *cred)
{
	struct nfs_server *server = NFS_SERVER(inode);
	struct rpc_clnt *clnt = server->client;
	u32 bitmask[2] = {
		[0] = FATTR4_WORD0_FSID | FATTR4_WORD0_FS_LOCATIONS,
	};
	struct nfs4_fs_locations_arg args = {
		.fh		= NFS_FH(inode),
		.page		= page,
		.bitmask	= bitmask,
		.migration	= 1,		/* skip LOOKUP */
	};
	struct nfs4_fs_locations_res res = {
		.fs_locations	= locations,
		.migration	= 1,
	};
	struct rpc_message msg = {
		.rpc_proc	= &nfs4_procedures[NFSPROC4_CLNT_FS_LOCATIONS],
		.rpc_argp	= &args,
		.rpc_resp	= &res,
		.rpc_cred	= cred,
	};
	int status;

	nfs_fattr_init(&locations->fattr);
	locations->server = server;
	locations->nlocations = 0;

	nfs4_init_sequence(&args.seq_args, &res.seq_res, 0, 1);
	status = nfs4_call_sync_sequence(clnt, server, &msg,
					&args.seq_args, &res.seq_res);
	if (status == NFS4_OK &&
	    res.seq_res.sr_status_flags & SEQ4_STATUS_LEASE_MOVED)
		status = -NFS4ERR_LEASE_MOVED;
	return status;
}

#endif	/* CONFIG_NFS_V4_1 */

/**
 * nfs4_proc_get_locations - discover locations for a migrated FSID
 * @inode: inode on FSID that is migrating
 * @locations: result of query
 * @page: buffer
 * @cred: credential to use for this operation
 *
 * Returns NFS4_OK on success, a negative NFS4ERR status code if the
 * operation failed, or a negative errno if a local error occurred.
 *
 * On success, "locations" is filled in, but if the server has
 * no locations information, NFS_ATTR_FATTR_V4_LOCATIONS is not
 * asserted.
 *
 * -NFS4ERR_LEASE_MOVED is returned if the server still has leases
 * from this client that require migration recovery.
 */
int nfs4_proc_get_locations(struct inode *inode,
			    struct nfs4_fs_locations *locations,
			    struct page *page, const struct cred *cred)
{
	struct nfs_server *server = NFS_SERVER(inode);
	struct nfs_client *clp = server->nfs_client;
	const struct nfs4_mig_recovery_ops *ops =
					clp->cl_mvops->mig_recovery_ops;
	struct nfs4_exception exception = {
		.interruptible = true,
	};
	int status;

	dprintk("%s: FSID %llx:%llx on \"%s\"\n", __func__,
		(unsigned long long)server->fsid.major,
		(unsigned long long)server->fsid.minor,
		clp->cl_hostname);
	nfs_display_fhandle(NFS_FH(inode), __func__);

	do {
		status = ops->get_locations(inode, locations, page, cred);
		if (status != -NFS4ERR_DELAY)
			break;
		nfs4_handle_exception(server, status, &exception);
	} while (exception.retry);
	return status;
}

/*
 * This operation also signals the server that this client is
 * performing "lease moved" recovery.  The server can stop
 * returning NFS4ERR_LEASE_MOVED to this client.  A RENEW operation
 * is appended to this compound to identify the client ID which is
 * performing recovery.
 */
static int _nfs40_proc_fsid_present(struct inode *inode, const struct cred *cred)
{
	struct nfs_server *server = NFS_SERVER(inode);
	struct nfs_client *clp = NFS_SERVER(inode)->nfs_client;
	struct rpc_clnt *clnt = server->client;
	struct nfs4_fsid_present_arg args = {
		.fh		= NFS_FH(inode),
		.clientid	= clp->cl_clientid,
		.renew		= 1,		/* append RENEW */
	};
	struct nfs4_fsid_present_res res = {
		.renew		= 1,
	};
	struct rpc_message msg = {
		.rpc_proc	= &nfs4_procedures[NFSPROC4_CLNT_FSID_PRESENT],
		.rpc_argp	= &args,
		.rpc_resp	= &res,
		.rpc_cred	= cred,
	};
	unsigned long now = jiffies;
	int status;

	res.fh = nfs_alloc_fhandle();
	if (res.fh == NULL)
		return -ENOMEM;

	nfs4_init_sequence(&args.seq_args, &res.seq_res, 0, 1);
	status = nfs4_call_sync_sequence(clnt, server, &msg,
						&args.seq_args, &res.seq_res);
	nfs_free_fhandle(res.fh);
	if (status)
		return status;

	do_renew_lease(clp, now);
	return 0;
}

#ifdef CONFIG_NFS_V4_1

/*
 * This operation also signals the server that this client is
 * performing "lease moved" recovery.  The server can stop asserting
 * SEQ4_STATUS_LEASE_MOVED for this client.  The client ID performing
 * this operation is identified in the SEQUENCE operation in this
 * compound.
 */
static int _nfs41_proc_fsid_present(struct inode *inode, const struct cred *cred)
{
	struct nfs_server *server = NFS_SERVER(inode);
	struct rpc_clnt *clnt = server->client;
	struct nfs4_fsid_present_arg args = {
		.fh		= NFS_FH(inode),
	};
	struct nfs4_fsid_present_res res = {
	};
	struct rpc_message msg = {
		.rpc_proc	= &nfs4_procedures[NFSPROC4_CLNT_FSID_PRESENT],
		.rpc_argp	= &args,
		.rpc_resp	= &res,
		.rpc_cred	= cred,
	};
	int status;

	res.fh = nfs_alloc_fhandle();
	if (res.fh == NULL)
		return -ENOMEM;

	nfs4_init_sequence(&args.seq_args, &res.seq_res, 0, 1);
	status = nfs4_call_sync_sequence(clnt, server, &msg,
						&args.seq_args, &res.seq_res);
	nfs_free_fhandle(res.fh);
	if (status == NFS4_OK &&
	    res.seq_res.sr_status_flags & SEQ4_STATUS_LEASE_MOVED)
		status = -NFS4ERR_LEASE_MOVED;
	return status;
}

#endif	/* CONFIG_NFS_V4_1 */

/**
 * nfs4_proc_fsid_present - Is this FSID present or absent on server?
 * @inode: inode on FSID to check
 * @cred: credential to use for this operation
 *
 * Server indicates whether the FSID is present, moved, or not
 * recognized.  This operation is necessary to clear a LEASE_MOVED
 * condition for this client ID.
 *
 * Returns NFS4_OK if the FSID is present on this server,
 * -NFS4ERR_MOVED if the FSID is no longer present, a negative
 *  NFS4ERR code if some error occurred on the server, or a
 *  negative errno if a local failure occurred.
 */
int nfs4_proc_fsid_present(struct inode *inode, const struct cred *cred)
{
	struct nfs_server *server = NFS_SERVER(inode);
	struct nfs_client *clp = server->nfs_client;
	const struct nfs4_mig_recovery_ops *ops =
					clp->cl_mvops->mig_recovery_ops;
	struct nfs4_exception exception = {
		.interruptible = true,
	};
	int status;

	dprintk("%s: FSID %llx:%llx on \"%s\"\n", __func__,
		(unsigned long long)server->fsid.major,
		(unsigned long long)server->fsid.minor,
		clp->cl_hostname);
	nfs_display_fhandle(NFS_FH(inode), __func__);

	do {
		status = ops->fsid_present(inode, cred);
		if (status != -NFS4ERR_DELAY)
			break;
		nfs4_handle_exception(server, status, &exception);
	} while (exception.retry);
	return status;
}

/*
 * If 'use_integrity' is true and the state managment nfs_client
 * cl_rpcclient is using krb5i/p, use the integrity protected cl_rpcclient
 * and the machine credential as per RFC3530bis and RFC5661 Security
 * Considerations sections. Otherwise, just use the user cred with the
 * filesystem's rpc_client.
 */
static int _nfs4_proc_secinfo(struct inode *dir, const struct qstr *name, struct nfs4_secinfo_flavors *flavors, bool use_integrity)
{
	int status;
	struct rpc_clnt *clnt = NFS_SERVER(dir)->client;
	struct nfs_client *clp = NFS_SERVER(dir)->nfs_client;
	struct nfs4_secinfo_arg args = {
		.dir_fh = NFS_FH(dir),
		.name   = name,
	};
	struct nfs4_secinfo_res res = {
		.flavors     = flavors,
	};
	struct rpc_message msg = {
		.rpc_proc = &nfs4_procedures[NFSPROC4_CLNT_SECINFO],
		.rpc_argp = &args,
		.rpc_resp = &res,
	};
	struct nfs4_call_sync_data data = {
		.seq_server = NFS_SERVER(dir),
		.seq_args = &args.seq_args,
		.seq_res = &res.seq_res,
	};
	struct rpc_task_setup task_setup = {
		.rpc_client = clnt,
		.rpc_message = &msg,
		.callback_ops = clp->cl_mvops->call_sync_ops,
		.callback_data = &data,
		.flags = RPC_TASK_NO_ROUND_ROBIN,
	};
	const struct cred *cred = NULL;

	if (use_integrity) {
		clnt = clp->cl_rpcclient;
		task_setup.rpc_client = clnt;

		cred = nfs4_get_clid_cred(clp);
		msg.rpc_cred = cred;
	}

	dprintk("NFS call  secinfo %s\n", name->name);

	nfs4_state_protect(clp, NFS_SP4_MACH_CRED_SECINFO, &clnt, &msg);
	nfs4_init_sequence(&args.seq_args, &res.seq_res, 0, 0);
	status = nfs4_call_sync_custom(&task_setup);

	dprintk("NFS reply  secinfo: %d\n", status);

	put_cred(cred);
	return status;
}

int nfs4_proc_secinfo(struct inode *dir, const struct qstr *name,
		      struct nfs4_secinfo_flavors *flavors)
{
	struct nfs4_exception exception = {
		.interruptible = true,
	};
	int err;
	do {
		err = -NFS4ERR_WRONGSEC;

		/* try to use integrity protection with machine cred */
		if (_nfs4_is_integrity_protected(NFS_SERVER(dir)->nfs_client))
			err = _nfs4_proc_secinfo(dir, name, flavors, true);

		/*
		 * if unable to use integrity protection, or SECINFO with
		 * integrity protection returns NFS4ERR_WRONGSEC (which is
		 * disallowed by spec, but exists in deployed servers) use
		 * the current filesystem's rpc_client and the user cred.
		 */
		if (err == -NFS4ERR_WRONGSEC)
			err = _nfs4_proc_secinfo(dir, name, flavors, false);

		trace_nfs4_secinfo(dir, name, err);
		err = nfs4_handle_exception(NFS_SERVER(dir), err,
				&exception);
	} while (exception.retry);
	return err;
}

#ifdef CONFIG_NFS_V4_1
/*
 * Check the exchange flags returned by the server for invalid flags, having
 * both PNFS and NON_PNFS flags set, and not having one of NON_PNFS, PNFS, or
 * DS flags set.
 */
static int nfs4_check_cl_exchange_flags(u32 flags, u32 version)
{
	if (version >= 2 && (flags & ~EXCHGID4_2_FLAG_MASK_R))
		goto out_inval;
	else if (version < 2 && (flags & ~EXCHGID4_FLAG_MASK_R))
		goto out_inval;
	if ((flags & EXCHGID4_FLAG_USE_PNFS_MDS) &&
	    (flags & EXCHGID4_FLAG_USE_NON_PNFS))
		goto out_inval;
	if (!(flags & (EXCHGID4_FLAG_MASK_PNFS)))
		goto out_inval;
	return NFS_OK;
out_inval:
	return -NFS4ERR_INVAL;
}

static bool
nfs41_same_server_scope(struct nfs41_server_scope *a,
			struct nfs41_server_scope *b)
{
	if (a->server_scope_sz != b->server_scope_sz)
		return false;
	return memcmp(a->server_scope, b->server_scope, a->server_scope_sz) == 0;
}

static void
nfs4_bind_one_conn_to_session_done(struct rpc_task *task, void *calldata)
{
	struct nfs41_bind_conn_to_session_args *args = task->tk_msg.rpc_argp;
	struct nfs41_bind_conn_to_session_res *res = task->tk_msg.rpc_resp;
	struct nfs_client *clp = args->client;

	switch (task->tk_status) {
	case -NFS4ERR_BADSESSION:
	case -NFS4ERR_DEADSESSION:
		nfs4_schedule_session_recovery(clp->cl_session,
				task->tk_status);
	}
	if (args->dir == NFS4_CDFC4_FORE_OR_BOTH &&
			res->dir != NFS4_CDFS4_BOTH) {
		rpc_task_close_connection(task);
		if (args->retries++ < MAX_BIND_CONN_TO_SESSION_RETRIES)
			rpc_restart_call(task);
	}
}

static const struct rpc_call_ops nfs4_bind_one_conn_to_session_ops = {
	.rpc_call_done =  nfs4_bind_one_conn_to_session_done,
};

/*
 * nfs4_proc_bind_one_conn_to_session()
 *
 * The 4.1 client currently uses the same TCP connection for the
 * fore and backchannel.
 */
static
int nfs4_proc_bind_one_conn_to_session(struct rpc_clnt *clnt,
		struct rpc_xprt *xprt,
		struct nfs_client *clp,
		const struct cred *cred)
{
	int status;
	struct nfs41_bind_conn_to_session_args args = {
		.client = clp,
		.dir = NFS4_CDFC4_FORE_OR_BOTH,
		.retries = 0,
	};
	struct nfs41_bind_conn_to_session_res res;
	struct rpc_message msg = {
		.rpc_proc =
			&nfs4_procedures[NFSPROC4_CLNT_BIND_CONN_TO_SESSION],
		.rpc_argp = &args,
		.rpc_resp = &res,
		.rpc_cred = cred,
	};
	struct rpc_task_setup task_setup_data = {
		.rpc_client = clnt,
		.rpc_xprt = xprt,
		.callback_ops = &nfs4_bind_one_conn_to_session_ops,
		.rpc_message = &msg,
		.flags = RPC_TASK_TIMEOUT,
	};
	struct rpc_task *task;

	nfs4_copy_sessionid(&args.sessionid, &clp->cl_session->sess_id);
	if (!(clp->cl_session->flags & SESSION4_BACK_CHAN))
		args.dir = NFS4_CDFC4_FORE;

	/* Do not set the backchannel flag unless this is clnt->cl_xprt */
	if (xprt != rcu_access_pointer(clnt->cl_xprt))
		args.dir = NFS4_CDFC4_FORE;

	task = rpc_run_task(&task_setup_data);
	if (!IS_ERR(task)) {
		status = task->tk_status;
		rpc_put_task(task);
	} else
		status = PTR_ERR(task);
	trace_nfs4_bind_conn_to_session(clp, status);
	if (status == 0) {
		if (memcmp(res.sessionid.data,
		    clp->cl_session->sess_id.data, NFS4_MAX_SESSIONID_LEN)) {
			dprintk("NFS: %s: Session ID mismatch\n", __func__);
			return -EIO;
		}
		if ((res.dir & args.dir) != res.dir || res.dir == 0) {
			dprintk("NFS: %s: Unexpected direction from server\n",
				__func__);
			return -EIO;
		}
		if (res.use_conn_in_rdma_mode != args.use_conn_in_rdma_mode) {
			dprintk("NFS: %s: Server returned RDMA mode = true\n",
				__func__);
			return -EIO;
		}
	}

	return status;
}

struct rpc_bind_conn_calldata {
	struct nfs_client *clp;
	const struct cred *cred;
};

static int
nfs4_proc_bind_conn_to_session_callback(struct rpc_clnt *clnt,
		struct rpc_xprt *xprt,
		void *calldata)
{
	struct rpc_bind_conn_calldata *p = calldata;

	return nfs4_proc_bind_one_conn_to_session(clnt, xprt, p->clp, p->cred);
}

int nfs4_proc_bind_conn_to_session(struct nfs_client *clp, const struct cred *cred)
{
	struct rpc_bind_conn_calldata data = {
		.clp = clp,
		.cred = cred,
	};
	return rpc_clnt_iterate_for_each_xprt(clp->cl_rpcclient,
			nfs4_proc_bind_conn_to_session_callback, &data);
}

/*
 * Minimum set of SP4_MACH_CRED operations from RFC 5661 in the enforce map
 * and operations we'd like to see to enable certain features in the allow map
 */
static const struct nfs41_state_protection nfs4_sp4_mach_cred_request = {
	.how = SP4_MACH_CRED,
	.enforce.u.words = {
		[1] = 1 << (OP_BIND_CONN_TO_SESSION - 32) |
		      1 << (OP_EXCHANGE_ID - 32) |
		      1 << (OP_CREATE_SESSION - 32) |
		      1 << (OP_DESTROY_SESSION - 32) |
		      1 << (OP_DESTROY_CLIENTID - 32)
	},
	.allow.u.words = {
		[0] = 1 << (OP_CLOSE) |
		      1 << (OP_OPEN_DOWNGRADE) |
		      1 << (OP_LOCKU) |
		      1 << (OP_DELEGRETURN) |
		      1 << (OP_COMMIT),
		[1] = 1 << (OP_SECINFO - 32) |
		      1 << (OP_SECINFO_NO_NAME - 32) |
		      1 << (OP_LAYOUTRETURN - 32) |
		      1 << (OP_TEST_STATEID - 32) |
		      1 << (OP_FREE_STATEID - 32) |
		      1 << (OP_WRITE - 32)
	}
};

/*
 * Select the state protection mode for client `clp' given the server results
 * from exchange_id in `sp'.
 *
 * Returns 0 on success, negative errno otherwise.
 */
static int nfs4_sp4_select_mode(struct nfs_client *clp,
				 struct nfs41_state_protection *sp)
{
	static const u32 supported_enforce[NFS4_OP_MAP_NUM_WORDS] = {
		[1] = 1 << (OP_BIND_CONN_TO_SESSION - 32) |
		      1 << (OP_EXCHANGE_ID - 32) |
		      1 << (OP_CREATE_SESSION - 32) |
		      1 << (OP_DESTROY_SESSION - 32) |
		      1 << (OP_DESTROY_CLIENTID - 32)
	};
	unsigned long flags = 0;
	unsigned int i;
	int ret = 0;

	if (sp->how == SP4_MACH_CRED) {
		/* Print state protect result */
		dfprintk(MOUNT, "Server SP4_MACH_CRED support:\n");
		for (i = 0; i <= LAST_NFS4_OP; i++) {
			if (test_bit(i, sp->enforce.u.longs))
				dfprintk(MOUNT, "  enforce op %d\n", i);
			if (test_bit(i, sp->allow.u.longs))
				dfprintk(MOUNT, "  allow op %d\n", i);
		}

		/* make sure nothing is on enforce list that isn't supported */
		for (i = 0; i < NFS4_OP_MAP_NUM_WORDS; i++) {
			if (sp->enforce.u.words[i] & ~supported_enforce[i]) {
				dfprintk(MOUNT, "sp4_mach_cred: disabled\n");
				ret = -EINVAL;
				goto out;
			}
		}

		/*
		 * Minimal mode - state operations are allowed to use machine
		 * credential.  Note this already happens by default, so the
		 * client doesn't have to do anything more than the negotiation.
		 *
		 * NOTE: we don't care if EXCHANGE_ID is in the list -
		 *       we're already using the machine cred for exchange_id
		 *       and will never use a different cred.
		 */
		if (test_bit(OP_BIND_CONN_TO_SESSION, sp->enforce.u.longs) &&
		    test_bit(OP_CREATE_SESSION, sp->enforce.u.longs) &&
		    test_bit(OP_DESTROY_SESSION, sp->enforce.u.longs) &&
		    test_bit(OP_DESTROY_CLIENTID, sp->enforce.u.longs)) {
			dfprintk(MOUNT, "sp4_mach_cred:\n");
			dfprintk(MOUNT, "  minimal mode enabled\n");
			__set_bit(NFS_SP4_MACH_CRED_MINIMAL, &flags);
		} else {
			dfprintk(MOUNT, "sp4_mach_cred: disabled\n");
			ret = -EINVAL;
			goto out;
		}

		if (test_bit(OP_CLOSE, sp->allow.u.longs) &&
		    test_bit(OP_OPEN_DOWNGRADE, sp->allow.u.longs) &&
		    test_bit(OP_DELEGRETURN, sp->allow.u.longs) &&
		    test_bit(OP_LOCKU, sp->allow.u.longs)) {
			dfprintk(MOUNT, "  cleanup mode enabled\n");
			__set_bit(NFS_SP4_MACH_CRED_CLEANUP, &flags);
		}

		if (test_bit(OP_LAYOUTRETURN, sp->allow.u.longs)) {
			dfprintk(MOUNT, "  pnfs cleanup mode enabled\n");
			__set_bit(NFS_SP4_MACH_CRED_PNFS_CLEANUP, &flags);
		}

		if (test_bit(OP_SECINFO, sp->allow.u.longs) &&
		    test_bit(OP_SECINFO_NO_NAME, sp->allow.u.longs)) {
			dfprintk(MOUNT, "  secinfo mode enabled\n");
			__set_bit(NFS_SP4_MACH_CRED_SECINFO, &flags);
		}

		if (test_bit(OP_TEST_STATEID, sp->allow.u.longs) &&
		    test_bit(OP_FREE_STATEID, sp->allow.u.longs)) {
			dfprintk(MOUNT, "  stateid mode enabled\n");
			__set_bit(NFS_SP4_MACH_CRED_STATEID, &flags);
		}

		if (test_bit(OP_WRITE, sp->allow.u.longs)) {
			dfprintk(MOUNT, "  write mode enabled\n");
			__set_bit(NFS_SP4_MACH_CRED_WRITE, &flags);
		}

		if (test_bit(OP_COMMIT, sp->allow.u.longs)) {
			dfprintk(MOUNT, "  commit mode enabled\n");
			__set_bit(NFS_SP4_MACH_CRED_COMMIT, &flags);
		}
	}
out:
	clp->cl_sp4_flags = flags;
	return ret;
}

struct nfs41_exchange_id_data {
	struct nfs41_exchange_id_res res;
	struct nfs41_exchange_id_args args;
};

static void nfs4_exchange_id_release(void *data)
{
	struct nfs41_exchange_id_data *cdata =
					(struct nfs41_exchange_id_data *)data;

	nfs_put_client(cdata->args.client);
	kfree(cdata->res.impl_id);
	kfree(cdata->res.server_scope);
	kfree(cdata->res.server_owner);
	kfree(cdata);
}

static const struct rpc_call_ops nfs4_exchange_id_call_ops = {
	.rpc_release = nfs4_exchange_id_release,
};

/*
 * _nfs4_proc_exchange_id()
 *
 * Wrapper for EXCHANGE_ID operation.
 */
static struct rpc_task *
nfs4_run_exchange_id(struct nfs_client *clp, const struct cred *cred,
			u32 sp4_how, struct rpc_xprt *xprt)
{
	struct rpc_message msg = {
		.rpc_proc = &nfs4_procedures[NFSPROC4_CLNT_EXCHANGE_ID],
		.rpc_cred = cred,
	};
	struct rpc_task_setup task_setup_data = {
		.rpc_client = clp->cl_rpcclient,
		.callback_ops = &nfs4_exchange_id_call_ops,
		.rpc_message = &msg,
		.flags = RPC_TASK_TIMEOUT | RPC_TASK_NO_ROUND_ROBIN,
	};
	struct nfs41_exchange_id_data *calldata;
	int status;

	if (!refcount_inc_not_zero(&clp->cl_count))
		return ERR_PTR(-EIO);

	status = -ENOMEM;
	calldata = kzalloc(sizeof(*calldata), GFP_NOFS);
	if (!calldata)
		goto out;

	nfs4_init_boot_verifier(clp, &calldata->args.verifier);

	status = nfs4_init_uniform_client_string(clp);
	if (status)
		goto out_calldata;

	calldata->res.server_owner = kzalloc(sizeof(struct nfs41_server_owner),
						GFP_NOFS);
	status = -ENOMEM;
	if (unlikely(calldata->res.server_owner == NULL))
		goto out_calldata;

	calldata->res.server_scope = kzalloc(sizeof(struct nfs41_server_scope),
					GFP_NOFS);
	if (unlikely(calldata->res.server_scope == NULL))
		goto out_server_owner;

	calldata->res.impl_id = kzalloc(sizeof(struct nfs41_impl_id), GFP_NOFS);
	if (unlikely(calldata->res.impl_id == NULL))
		goto out_server_scope;

	switch (sp4_how) {
	case SP4_NONE:
		calldata->args.state_protect.how = SP4_NONE;
		break;

	case SP4_MACH_CRED:
		calldata->args.state_protect = nfs4_sp4_mach_cred_request;
		break;

	default:
		/* unsupported! */
		WARN_ON_ONCE(1);
		status = -EINVAL;
		goto out_impl_id;
	}
	if (xprt) {
		task_setup_data.rpc_xprt = xprt;
		task_setup_data.flags |= RPC_TASK_SOFTCONN;
		memcpy(calldata->args.verifier.data, clp->cl_confirm.data,
				sizeof(calldata->args.verifier.data));
	}
	calldata->args.client = clp;
	calldata->args.flags = EXCHGID4_FLAG_SUPP_MOVED_REFER |
	EXCHGID4_FLAG_BIND_PRINC_STATEID;
#ifdef CONFIG_NFS_V4_1_MIGRATION
	calldata->args.flags |= EXCHGID4_FLAG_SUPP_MOVED_MIGR;
#endif
	msg.rpc_argp = &calldata->args;
	msg.rpc_resp = &calldata->res;
	task_setup_data.callback_data = calldata;

	return rpc_run_task(&task_setup_data);

out_impl_id:
	kfree(calldata->res.impl_id);
out_server_scope:
	kfree(calldata->res.server_scope);
out_server_owner:
	kfree(calldata->res.server_owner);
out_calldata:
	kfree(calldata);
out:
	nfs_put_client(clp);
	return ERR_PTR(status);
}

/*
 * _nfs4_proc_exchange_id()
 *
 * Wrapper for EXCHANGE_ID operation.
 */
static int _nfs4_proc_exchange_id(struct nfs_client *clp, const struct cred *cred,
			u32 sp4_how)
{
	struct rpc_task *task;
	struct nfs41_exchange_id_args *argp;
	struct nfs41_exchange_id_res *resp;
	unsigned long now = jiffies;
	int status;

	task = nfs4_run_exchange_id(clp, cred, sp4_how, NULL);
	if (IS_ERR(task))
		return PTR_ERR(task);

	argp = task->tk_msg.rpc_argp;
	resp = task->tk_msg.rpc_resp;
	status = task->tk_status;
	if (status  != 0)
		goto out;

	status = nfs4_check_cl_exchange_flags(resp->flags,
			clp->cl_mvops->minor_version);
	if (status  != 0)
		goto out;

	status = nfs4_sp4_select_mode(clp, &resp->state_protect);
	if (status != 0)
		goto out;

	do_renew_lease(clp, now);

	clp->cl_clientid = resp->clientid;
	clp->cl_exchange_flags = resp->flags;
	clp->cl_seqid = resp->seqid;
	/* Client ID is not confirmed */
	if (!(resp->flags & EXCHGID4_FLAG_CONFIRMED_R))
		clear_bit(NFS4_SESSION_ESTABLISHED,
			  &clp->cl_session->session_state);

	if (clp->cl_serverscope != NULL &&
	    !nfs41_same_server_scope(clp->cl_serverscope,
				resp->server_scope)) {
		dprintk("%s: server_scope mismatch detected\n",
			__func__);
		set_bit(NFS4CLNT_SERVER_SCOPE_MISMATCH, &clp->cl_state);
	}

	swap(clp->cl_serverowner, resp->server_owner);
	swap(clp->cl_serverscope, resp->server_scope);
	swap(clp->cl_implid, resp->impl_id);

	/* Save the EXCHANGE_ID verifier session trunk tests */
	memcpy(clp->cl_confirm.data, argp->verifier.data,
	       sizeof(clp->cl_confirm.data));
out:
	trace_nfs4_exchange_id(clp, status);
	rpc_put_task(task);
	return status;
}

/*
 * nfs4_proc_exchange_id()
 *
 * Returns zero, a negative errno, or a negative NFS4ERR status code.
 *
 * Since the clientid has expired, all compounds using sessions
 * associated with the stale clientid will be returning
 * NFS4ERR_BADSESSION in the sequence operation, and will therefore
 * be in some phase of session reset.
 *
 * Will attempt to negotiate SP4_MACH_CRED if krb5i / krb5p auth is used.
 */
int nfs4_proc_exchange_id(struct nfs_client *clp, const struct cred *cred)
{
	rpc_authflavor_t authflavor = clp->cl_rpcclient->cl_auth->au_flavor;
	int status;

	/* try SP4_MACH_CRED if krb5i/p	*/
	if (authflavor == RPC_AUTH_GSS_KRB5I ||
	    authflavor == RPC_AUTH_GSS_KRB5P) {
		status = _nfs4_proc_exchange_id(clp, cred, SP4_MACH_CRED);
		if (!status)
			return 0;
	}

	/* try SP4_NONE */
	return _nfs4_proc_exchange_id(clp, cred, SP4_NONE);
}

/**
 * nfs4_test_session_trunk
 *
 * This is an add_xprt_test() test function called from
 * rpc_clnt_setup_test_and_add_xprt.
 *
 * The rpc_xprt_switch is referrenced by rpc_clnt_setup_test_and_add_xprt
 * and is dereferrenced in nfs4_exchange_id_release
 *
 * Upon success, add the new transport to the rpc_clnt
 *
 * @clnt: struct rpc_clnt to get new transport
 * @xprt: the rpc_xprt to test
 * @data: call data for _nfs4_proc_exchange_id.
 */
void nfs4_test_session_trunk(struct rpc_clnt *clnt, struct rpc_xprt *xprt,
			    void *data)
{
	struct nfs4_add_xprt_data *adata = (struct nfs4_add_xprt_data *)data;
	struct rpc_task *task;
	int status;

	u32 sp4_how;

	dprintk("--> %s try %s\n", __func__,
		xprt->address_strings[RPC_DISPLAY_ADDR]);

	sp4_how = (adata->clp->cl_sp4_flags == 0 ? SP4_NONE : SP4_MACH_CRED);

	/* Test connection for session trunking. Async exchange_id call */
	task = nfs4_run_exchange_id(adata->clp, adata->cred, sp4_how, xprt);
	if (IS_ERR(task))
		return;

	status = task->tk_status;
	if (status == 0)
		status = nfs4_detect_session_trunking(adata->clp,
				task->tk_msg.rpc_resp, xprt);

	if (status == 0)
		rpc_clnt_xprt_switch_add_xprt(clnt, xprt);

	rpc_put_task(task);
}
EXPORT_SYMBOL_GPL(nfs4_test_session_trunk);

static int _nfs4_proc_destroy_clientid(struct nfs_client *clp,
		const struct cred *cred)
{
	struct rpc_message msg = {
		.rpc_proc = &nfs4_procedures[NFSPROC4_CLNT_DESTROY_CLIENTID],
		.rpc_argp = clp,
		.rpc_cred = cred,
	};
	int status;

	status = rpc_call_sync(clp->cl_rpcclient, &msg,
			       RPC_TASK_TIMEOUT | RPC_TASK_NO_ROUND_ROBIN);
	trace_nfs4_destroy_clientid(clp, status);
	if (status)
		dprintk("NFS: Got error %d from the server %s on "
			"DESTROY_CLIENTID.", status, clp->cl_hostname);
	return status;
}

static int nfs4_proc_destroy_clientid(struct nfs_client *clp,
		const struct cred *cred)
{
	unsigned int loop;
	int ret;

	for (loop = NFS4_MAX_LOOP_ON_RECOVER; loop != 0; loop--) {
		ret = _nfs4_proc_destroy_clientid(clp, cred);
		switch (ret) {
		case -NFS4ERR_DELAY:
		case -NFS4ERR_CLIENTID_BUSY:
			ssleep(1);
			break;
		default:
			return ret;
		}
	}
	return 0;
}

int nfs4_destroy_clientid(struct nfs_client *clp)
{
	const struct cred *cred;
	int ret = 0;

	if (clp->cl_mvops->minor_version < 1)
		goto out;
	if (clp->cl_exchange_flags == 0)
		goto out;
	if (clp->cl_preserve_clid)
		goto out;
	cred = nfs4_get_clid_cred(clp);
	ret = nfs4_proc_destroy_clientid(clp, cred);
	put_cred(cred);
	switch (ret) {
	case 0:
	case -NFS4ERR_STALE_CLIENTID:
		clp->cl_exchange_flags = 0;
	}
out:
	return ret;
}

#endif /* CONFIG_NFS_V4_1 */

struct nfs4_get_lease_time_data {
	struct nfs4_get_lease_time_args *args;
	struct nfs4_get_lease_time_res *res;
	struct nfs_client *clp;
};

static void nfs4_get_lease_time_prepare(struct rpc_task *task,
					void *calldata)
{
	struct nfs4_get_lease_time_data *data =
			(struct nfs4_get_lease_time_data *)calldata;

	dprintk("--> %s\n", __func__);
	/* just setup sequence, do not trigger session recovery
	   since we're invoked within one */
	nfs4_setup_sequence(data->clp,
			&data->args->la_seq_args,
			&data->res->lr_seq_res,
			task);
	dprintk("<-- %s\n", __func__);
}

/*
 * Called from nfs4_state_manager thread for session setup, so don't recover
 * from sequence operation or clientid errors.
 */
static void nfs4_get_lease_time_done(struct rpc_task *task, void *calldata)
{
	struct nfs4_get_lease_time_data *data =
			(struct nfs4_get_lease_time_data *)calldata;

	dprintk("--> %s\n", __func__);
	if (!nfs4_sequence_done(task, &data->res->lr_seq_res))
		return;
	switch (task->tk_status) {
	case -NFS4ERR_DELAY:
	case -NFS4ERR_GRACE:
		dprintk("%s Retry: tk_status %d\n", __func__, task->tk_status);
		rpc_delay(task, NFS4_POLL_RETRY_MIN);
		task->tk_status = 0;
		fallthrough;
	case -NFS4ERR_RETRY_UNCACHED_REP:
		rpc_restart_call_prepare(task);
		return;
	}
	dprintk("<-- %s\n", __func__);
}

static const struct rpc_call_ops nfs4_get_lease_time_ops = {
	.rpc_call_prepare = nfs4_get_lease_time_prepare,
	.rpc_call_done = nfs4_get_lease_time_done,
};

int nfs4_proc_get_lease_time(struct nfs_client *clp, struct nfs_fsinfo *fsinfo)
{
	struct nfs4_get_lease_time_args args;
	struct nfs4_get_lease_time_res res = {
		.lr_fsinfo = fsinfo,
	};
	struct nfs4_get_lease_time_data data = {
		.args = &args,
		.res = &res,
		.clp = clp,
	};
	struct rpc_message msg = {
		.rpc_proc = &nfs4_procedures[NFSPROC4_CLNT_GET_LEASE_TIME],
		.rpc_argp = &args,
		.rpc_resp = &res,
	};
	struct rpc_task_setup task_setup = {
		.rpc_client = clp->cl_rpcclient,
		.rpc_message = &msg,
		.callback_ops = &nfs4_get_lease_time_ops,
		.callback_data = &data,
		.flags = RPC_TASK_TIMEOUT,
	};

	nfs4_init_sequence(&args.la_seq_args, &res.lr_seq_res, 0, 1);
	return nfs4_call_sync_custom(&task_setup);
}

#ifdef CONFIG_NFS_V4_1

/*
 * Initialize the values to be used by the client in CREATE_SESSION
 * If nfs4_init_session set the fore channel request and response sizes,
 * use them.
 *
 * Set the back channel max_resp_sz_cached to zero to force the client to
 * always set csa_cachethis to FALSE because the current implementation
 * of the back channel DRC only supports caching the CB_SEQUENCE operation.
 */
static void nfs4_init_channel_attrs(struct nfs41_create_session_args *args,
				    struct rpc_clnt *clnt)
{
	unsigned int max_rqst_sz, max_resp_sz;
	unsigned int max_bc_payload = rpc_max_bc_payload(clnt);
	unsigned int max_bc_slots = rpc_num_bc_slots(clnt);

	max_rqst_sz = NFS_MAX_FILE_IO_SIZE + nfs41_maxwrite_overhead;
	max_resp_sz = NFS_MAX_FILE_IO_SIZE + nfs41_maxread_overhead;

	/* Fore channel attributes */
	args->fc_attrs.max_rqst_sz = max_rqst_sz;
	args->fc_attrs.max_resp_sz = max_resp_sz;
	args->fc_attrs.max_ops = NFS4_MAX_OPS;
	args->fc_attrs.max_reqs = max_session_slots;

	dprintk("%s: Fore Channel : max_rqst_sz=%u max_resp_sz=%u "
		"max_ops=%u max_reqs=%u\n",
		__func__,
		args->fc_attrs.max_rqst_sz, args->fc_attrs.max_resp_sz,
		args->fc_attrs.max_ops, args->fc_attrs.max_reqs);

	/* Back channel attributes */
	args->bc_attrs.max_rqst_sz = max_bc_payload;
	args->bc_attrs.max_resp_sz = max_bc_payload;
	args->bc_attrs.max_resp_sz_cached = 0;
	args->bc_attrs.max_ops = NFS4_MAX_BACK_CHANNEL_OPS;
	args->bc_attrs.max_reqs = max_t(unsigned short, max_session_cb_slots, 1);
	if (args->bc_attrs.max_reqs > max_bc_slots)
		args->bc_attrs.max_reqs = max_bc_slots;

	dprintk("%s: Back Channel : max_rqst_sz=%u max_resp_sz=%u "
		"max_resp_sz_cached=%u max_ops=%u max_reqs=%u\n",
		__func__,
		args->bc_attrs.max_rqst_sz, args->bc_attrs.max_resp_sz,
		args->bc_attrs.max_resp_sz_cached, args->bc_attrs.max_ops,
		args->bc_attrs.max_reqs);
}

static int nfs4_verify_fore_channel_attrs(struct nfs41_create_session_args *args,
		struct nfs41_create_session_res *res)
{
	struct nfs4_channel_attrs *sent = &args->fc_attrs;
	struct nfs4_channel_attrs *rcvd = &res->fc_attrs;

	if (rcvd->max_resp_sz > sent->max_resp_sz)
		return -EINVAL;
	/*
	 * Our requested max_ops is the minimum we need; we're not
	 * prepared to break up compounds into smaller pieces than that.
	 * So, no point even trying to continue if the server won't
	 * cooperate:
	 */
	if (rcvd->max_ops < sent->max_ops)
		return -EINVAL;
	if (rcvd->max_reqs == 0)
		return -EINVAL;
	if (rcvd->max_reqs > NFS4_MAX_SLOT_TABLE)
		rcvd->max_reqs = NFS4_MAX_SLOT_TABLE;
	return 0;
}

static int nfs4_verify_back_channel_attrs(struct nfs41_create_session_args *args,
		struct nfs41_create_session_res *res)
{
	struct nfs4_channel_attrs *sent = &args->bc_attrs;
	struct nfs4_channel_attrs *rcvd = &res->bc_attrs;

	if (!(res->flags & SESSION4_BACK_CHAN))
		goto out;
	if (rcvd->max_rqst_sz > sent->max_rqst_sz)
		return -EINVAL;
	if (rcvd->max_resp_sz < sent->max_resp_sz)
		return -EINVAL;
	if (rcvd->max_resp_sz_cached > sent->max_resp_sz_cached)
		return -EINVAL;
	if (rcvd->max_ops > sent->max_ops)
		return -EINVAL;
	if (rcvd->max_reqs > sent->max_reqs)
		return -EINVAL;
out:
	return 0;
}

static int nfs4_verify_channel_attrs(struct nfs41_create_session_args *args,
				     struct nfs41_create_session_res *res)
{
	int ret;

	ret = nfs4_verify_fore_channel_attrs(args, res);
	if (ret)
		return ret;
	return nfs4_verify_back_channel_attrs(args, res);
}

static void nfs4_update_session(struct nfs4_session *session,
		struct nfs41_create_session_res *res)
{
	nfs4_copy_sessionid(&session->sess_id, &res->sessionid);
	/* Mark client id and session as being confirmed */
	session->clp->cl_exchange_flags |= EXCHGID4_FLAG_CONFIRMED_R;
	set_bit(NFS4_SESSION_ESTABLISHED, &session->session_state);
	session->flags = res->flags;
	memcpy(&session->fc_attrs, &res->fc_attrs, sizeof(session->fc_attrs));
	if (res->flags & SESSION4_BACK_CHAN)
		memcpy(&session->bc_attrs, &res->bc_attrs,
				sizeof(session->bc_attrs));
}

static int _nfs4_proc_create_session(struct nfs_client *clp,
		const struct cred *cred)
{
	struct nfs4_session *session = clp->cl_session;
	struct nfs41_create_session_args args = {
		.client = clp,
		.clientid = clp->cl_clientid,
		.seqid = clp->cl_seqid,
		.cb_program = NFS4_CALLBACK,
	};
	struct nfs41_create_session_res res;

	struct rpc_message msg = {
		.rpc_proc = &nfs4_procedures[NFSPROC4_CLNT_CREATE_SESSION],
		.rpc_argp = &args,
		.rpc_resp = &res,
		.rpc_cred = cred,
	};
	int status;

	nfs4_init_channel_attrs(&args, clp->cl_rpcclient);
	args.flags = (SESSION4_PERSIST | SESSION4_BACK_CHAN);

	status = rpc_call_sync(session->clp->cl_rpcclient, &msg,
			       RPC_TASK_TIMEOUT | RPC_TASK_NO_ROUND_ROBIN);
	trace_nfs4_create_session(clp, status);

	switch (status) {
	case -NFS4ERR_STALE_CLIENTID:
	case -NFS4ERR_DELAY:
	case -ETIMEDOUT:
	case -EACCES:
	case -EAGAIN:
		goto out;
	}

	clp->cl_seqid++;
	if (!status) {
		/* Verify the session's negotiated channel_attrs values */
		status = nfs4_verify_channel_attrs(&args, &res);
		/* Increment the clientid slot sequence id */
		if (status)
			goto out;
		nfs4_update_session(session, &res);
	}
out:
	return status;
}

/*
 * Issues a CREATE_SESSION operation to the server.
 * It is the responsibility of the caller to verify the session is
 * expired before calling this routine.
 */
int nfs4_proc_create_session(struct nfs_client *clp, const struct cred *cred)
{
	int status;
	unsigned *ptr;
	struct nfs4_session *session = clp->cl_session;

	dprintk("--> %s clp=%p session=%p\n", __func__, clp, session);

	status = _nfs4_proc_create_session(clp, cred);
	if (status)
		goto out;

	/* Init or reset the session slot tables */
	status = nfs4_setup_session_slot_tables(session);
	dprintk("slot table setup returned %d\n", status);
	if (status)
		goto out;

	ptr = (unsigned *)&session->sess_id.data[0];
	dprintk("%s client>seqid %d sessionid %u:%u:%u:%u\n", __func__,
		clp->cl_seqid, ptr[0], ptr[1], ptr[2], ptr[3]);
out:
	dprintk("<-- %s\n", __func__);
	return status;
}

/*
 * Issue the over-the-wire RPC DESTROY_SESSION.
 * The caller must serialize access to this routine.
 */
int nfs4_proc_destroy_session(struct nfs4_session *session,
		const struct cred *cred)
{
	struct rpc_message msg = {
		.rpc_proc = &nfs4_procedures[NFSPROC4_CLNT_DESTROY_SESSION],
		.rpc_argp = session,
		.rpc_cred = cred,
	};
	int status = 0;

	dprintk("--> nfs4_proc_destroy_session\n");

	/* session is still being setup */
	if (!test_and_clear_bit(NFS4_SESSION_ESTABLISHED, &session->session_state))
		return 0;

	status = rpc_call_sync(session->clp->cl_rpcclient, &msg,
			       RPC_TASK_TIMEOUT | RPC_TASK_NO_ROUND_ROBIN);
	trace_nfs4_destroy_session(session->clp, status);

	if (status)
		dprintk("NFS: Got error %d from the server on DESTROY_SESSION. "
			"Session has been destroyed regardless...\n", status);

	dprintk("<-- nfs4_proc_destroy_session\n");
	return status;
}

/*
 * Renew the cl_session lease.
 */
struct nfs4_sequence_data {
	struct nfs_client *clp;
	struct nfs4_sequence_args args;
	struct nfs4_sequence_res res;
};

static void nfs41_sequence_release(void *data)
{
	struct nfs4_sequence_data *calldata = data;
	struct nfs_client *clp = calldata->clp;

	if (refcount_read(&clp->cl_count) > 1)
		nfs4_schedule_state_renewal(clp);
	nfs_put_client(clp);
	kfree(calldata);
}

static int nfs41_sequence_handle_errors(struct rpc_task *task, struct nfs_client *clp)
{
	switch(task->tk_status) {
	case -NFS4ERR_DELAY:
		rpc_delay(task, NFS4_POLL_RETRY_MAX);
		return -EAGAIN;
	default:
		nfs4_schedule_lease_recovery(clp);
	}
	return 0;
}

static void nfs41_sequence_call_done(struct rpc_task *task, void *data)
{
	struct nfs4_sequence_data *calldata = data;
	struct nfs_client *clp = calldata->clp;

	if (!nfs41_sequence_done(task, task->tk_msg.rpc_resp))
		return;

	trace_nfs4_sequence(clp, task->tk_status);
	if (task->tk_status < 0) {
		dprintk("%s ERROR %d\n", __func__, task->tk_status);
		if (refcount_read(&clp->cl_count) == 1)
			goto out;

		if (nfs41_sequence_handle_errors(task, clp) == -EAGAIN) {
			rpc_restart_call_prepare(task);
			return;
		}
	}
	dprintk("%s rpc_cred %p\n", __func__, task->tk_msg.rpc_cred);
out:
	dprintk("<-- %s\n", __func__);
}

static void nfs41_sequence_prepare(struct rpc_task *task, void *data)
{
	struct nfs4_sequence_data *calldata = data;
	struct nfs_client *clp = calldata->clp;
	struct nfs4_sequence_args *args;
	struct nfs4_sequence_res *res;

	args = task->tk_msg.rpc_argp;
	res = task->tk_msg.rpc_resp;

	nfs4_setup_sequence(clp, args, res, task);
}

static const struct rpc_call_ops nfs41_sequence_ops = {
	.rpc_call_done = nfs41_sequence_call_done,
	.rpc_call_prepare = nfs41_sequence_prepare,
	.rpc_release = nfs41_sequence_release,
};

static struct rpc_task *_nfs41_proc_sequence(struct nfs_client *clp,
		const struct cred *cred,
		struct nfs4_slot *slot,
		bool is_privileged)
{
	struct nfs4_sequence_data *calldata;
	struct rpc_message msg = {
		.rpc_proc = &nfs4_procedures[NFSPROC4_CLNT_SEQUENCE],
		.rpc_cred = cred,
	};
	struct rpc_task_setup task_setup_data = {
		.rpc_client = clp->cl_rpcclient,
		.rpc_message = &msg,
		.callback_ops = &nfs41_sequence_ops,
		.flags = RPC_TASK_ASYNC | RPC_TASK_TIMEOUT | RPC_TASK_MOVEABLE,
	};
	struct rpc_task *ret;

	ret = ERR_PTR(-EIO);
	if (!refcount_inc_not_zero(&clp->cl_count))
		goto out_err;

	ret = ERR_PTR(-ENOMEM);
	calldata = kzalloc(sizeof(*calldata), GFP_NOFS);
	if (calldata == NULL)
		goto out_put_clp;
	nfs4_init_sequence(&calldata->args, &calldata->res, 0, is_privileged);
	nfs4_sequence_attach_slot(&calldata->args, &calldata->res, slot);
	msg.rpc_argp = &calldata->args;
	msg.rpc_resp = &calldata->res;
	calldata->clp = clp;
	task_setup_data.callback_data = calldata;

	ret = rpc_run_task(&task_setup_data);
	if (IS_ERR(ret))
		goto out_err;
	return ret;
out_put_clp:
	nfs_put_client(clp);
out_err:
	nfs41_release_slot(slot);
	return ret;
}

static int nfs41_proc_async_sequence(struct nfs_client *clp, const struct cred *cred, unsigned renew_flags)
{
	struct rpc_task *task;
	int ret = 0;

	if ((renew_flags & NFS4_RENEW_TIMEOUT) == 0)
		return -EAGAIN;
	task = _nfs41_proc_sequence(clp, cred, NULL, false);
	if (IS_ERR(task))
		ret = PTR_ERR(task);
	else
		rpc_put_task_async(task);
	dprintk("<-- %s status=%d\n", __func__, ret);
	return ret;
}

static int nfs4_proc_sequence(struct nfs_client *clp, const struct cred *cred)
{
	struct rpc_task *task;
	int ret;

	task = _nfs41_proc_sequence(clp, cred, NULL, true);
	if (IS_ERR(task)) {
		ret = PTR_ERR(task);
		goto out;
	}
	ret = rpc_wait_for_completion_task(task);
	if (!ret)
		ret = task->tk_status;
	rpc_put_task(task);
out:
	dprintk("<-- %s status=%d\n", __func__, ret);
	return ret;
}

struct nfs4_reclaim_complete_data {
	struct nfs_client *clp;
	struct nfs41_reclaim_complete_args arg;
	struct nfs41_reclaim_complete_res res;
};

static void nfs4_reclaim_complete_prepare(struct rpc_task *task, void *data)
{
	struct nfs4_reclaim_complete_data *calldata = data;

	nfs4_setup_sequence(calldata->clp,
			&calldata->arg.seq_args,
			&calldata->res.seq_res,
			task);
}

static int nfs41_reclaim_complete_handle_errors(struct rpc_task *task, struct nfs_client *clp)
{
	switch(task->tk_status) {
	case 0:
		wake_up_all(&clp->cl_lock_waitq);
		fallthrough;
	case -NFS4ERR_COMPLETE_ALREADY:
	case -NFS4ERR_WRONG_CRED: /* What to do here? */
		break;
	case -NFS4ERR_DELAY:
		rpc_delay(task, NFS4_POLL_RETRY_MAX);
		fallthrough;
	case -NFS4ERR_RETRY_UNCACHED_REP:
		return -EAGAIN;
	case -NFS4ERR_BADSESSION:
	case -NFS4ERR_DEADSESSION:
	case -NFS4ERR_CONN_NOT_BOUND_TO_SESSION:
		break;
	default:
		nfs4_schedule_lease_recovery(clp);
	}
	return 0;
}

static void nfs4_reclaim_complete_done(struct rpc_task *task, void *data)
{
	struct nfs4_reclaim_complete_data *calldata = data;
	struct nfs_client *clp = calldata->clp;
	struct nfs4_sequence_res *res = &calldata->res.seq_res;

	dprintk("--> %s\n", __func__);
	if (!nfs41_sequence_done(task, res))
		return;

	trace_nfs4_reclaim_complete(clp, task->tk_status);
	if (nfs41_reclaim_complete_handle_errors(task, clp) == -EAGAIN) {
		rpc_restart_call_prepare(task);
		return;
	}
	dprintk("<-- %s\n", __func__);
}

static void nfs4_free_reclaim_complete_data(void *data)
{
	struct nfs4_reclaim_complete_data *calldata = data;

	kfree(calldata);
}

static const struct rpc_call_ops nfs4_reclaim_complete_call_ops = {
	.rpc_call_prepare = nfs4_reclaim_complete_prepare,
	.rpc_call_done = nfs4_reclaim_complete_done,
	.rpc_release = nfs4_free_reclaim_complete_data,
};

/*
 * Issue a global reclaim complete.
 */
static int nfs41_proc_reclaim_complete(struct nfs_client *clp,
		const struct cred *cred)
{
	struct nfs4_reclaim_complete_data *calldata;
	struct rpc_message msg = {
		.rpc_proc = &nfs4_procedures[NFSPROC4_CLNT_RECLAIM_COMPLETE],
		.rpc_cred = cred,
	};
	struct rpc_task_setup task_setup_data = {
		.rpc_client = clp->cl_rpcclient,
		.rpc_message = &msg,
		.callback_ops = &nfs4_reclaim_complete_call_ops,
		.flags = RPC_TASK_NO_ROUND_ROBIN,
	};
	int status = -ENOMEM;

	dprintk("--> %s\n", __func__);
	calldata = kzalloc(sizeof(*calldata), GFP_NOFS);
	if (calldata == NULL)
		goto out;
	calldata->clp = clp;
	calldata->arg.one_fs = 0;

	nfs4_init_sequence(&calldata->arg.seq_args, &calldata->res.seq_res, 0, 1);
	msg.rpc_argp = &calldata->arg;
	msg.rpc_resp = &calldata->res;
	task_setup_data.callback_data = calldata;
	status = nfs4_call_sync_custom(&task_setup_data);
out:
	dprintk("<-- %s status=%d\n", __func__, status);
	return status;
}

static void
nfs4_layoutget_prepare(struct rpc_task *task, void *calldata)
{
	struct nfs4_layoutget *lgp = calldata;
	struct nfs_server *server = NFS_SERVER(lgp->args.inode);

	dprintk("--> %s\n", __func__);
	nfs4_setup_sequence(server->nfs_client, &lgp->args.seq_args,
				&lgp->res.seq_res, task);
	dprintk("<-- %s\n", __func__);
}

static void nfs4_layoutget_done(struct rpc_task *task, void *calldata)
{
	struct nfs4_layoutget *lgp = calldata;

	dprintk("--> %s\n", __func__);
	nfs41_sequence_process(task, &lgp->res.seq_res);
	dprintk("<-- %s\n", __func__);
}

static int
nfs4_layoutget_handle_exception(struct rpc_task *task,
		struct nfs4_layoutget *lgp, struct nfs4_exception *exception)
{
	struct inode *inode = lgp->args.inode;
	struct nfs_server *server = NFS_SERVER(inode);
	struct pnfs_layout_hdr *lo = lgp->lo;
	int nfs4err = task->tk_status;
	int err, status = 0;
	LIST_HEAD(head);

	dprintk("--> %s tk_status => %d\n", __func__, -task->tk_status);

	nfs4_sequence_free_slot(&lgp->res.seq_res);

	switch (nfs4err) {
	case 0:
		goto out;

	/*
	 * NFS4ERR_LAYOUTUNAVAILABLE means we are not supposed to use pnfs
	 * on the file. set tk_status to -ENODATA to tell upper layer to
	 * retry go inband.
	 */
	case -NFS4ERR_LAYOUTUNAVAILABLE:
		status = -ENODATA;
		goto out;
	/*
	 * NFS4ERR_BADLAYOUT means the MDS cannot return a layout of
	 * length lgp->args.minlength != 0 (see RFC5661 section 18.43.3).
	 */
	case -NFS4ERR_BADLAYOUT:
		status = -EOVERFLOW;
		goto out;
	/*
	 * NFS4ERR_LAYOUTTRYLATER is a conflict with another client
	 * (or clients) writing to the same RAID stripe except when
	 * the minlength argument is 0 (see RFC5661 section 18.43.3).
	 *
	 * Treat it like we would RECALLCONFLICT -- we retry for a little
	 * while, and then eventually give up.
	 */
	case -NFS4ERR_LAYOUTTRYLATER:
		if (lgp->args.minlength == 0) {
			status = -EOVERFLOW;
			goto out;
		}
		status = -EBUSY;
		break;
	case -NFS4ERR_RECALLCONFLICT:
		status = -ERECALLCONFLICT;
		break;
	case -NFS4ERR_DELEG_REVOKED:
	case -NFS4ERR_ADMIN_REVOKED:
	case -NFS4ERR_EXPIRED:
	case -NFS4ERR_BAD_STATEID:
		exception->timeout = 0;
		spin_lock(&inode->i_lock);
		/* If the open stateid was bad, then recover it. */
		if (!lo || test_bit(NFS_LAYOUT_INVALID_STID, &lo->plh_flags) ||
		    !nfs4_stateid_match_other(&lgp->args.stateid, &lo->plh_stateid)) {
			spin_unlock(&inode->i_lock);
			exception->state = lgp->args.ctx->state;
			exception->stateid = &lgp->args.stateid;
			break;
		}

		/*
		 * Mark the bad layout state as invalid, then retry
		 */
		pnfs_mark_layout_stateid_invalid(lo, &head);
		spin_unlock(&inode->i_lock);
		nfs_commit_inode(inode, 0);
		pnfs_free_lseg_list(&head);
		status = -EAGAIN;
		goto out;
	}

	err = nfs4_handle_exception(server, nfs4err, exception);
	if (!status) {
		if (exception->retry)
			status = -EAGAIN;
		else
			status = err;
	}
out:
	dprintk("<-- %s\n", __func__);
	return status;
}

size_t max_response_pages(struct nfs_server *server)
{
	u32 max_resp_sz = server->nfs_client->cl_session->fc_attrs.max_resp_sz;
	return nfs_page_array_len(0, max_resp_sz);
}

static void nfs4_layoutget_release(void *calldata)
{
	struct nfs4_layoutget *lgp = calldata;

	dprintk("--> %s\n", __func__);
	nfs4_sequence_free_slot(&lgp->res.seq_res);
	pnfs_layoutget_free(lgp);
	dprintk("<-- %s\n", __func__);
}

static const struct rpc_call_ops nfs4_layoutget_call_ops = {
	.rpc_call_prepare = nfs4_layoutget_prepare,
	.rpc_call_done = nfs4_layoutget_done,
	.rpc_release = nfs4_layoutget_release,
};

struct pnfs_layout_segment *
nfs4_proc_layoutget(struct nfs4_layoutget *lgp, long *timeout)
{
	struct inode *inode = lgp->args.inode;
	struct nfs_server *server = NFS_SERVER(inode);
	struct rpc_task *task;
	struct rpc_message msg = {
		.rpc_proc = &nfs4_procedures[NFSPROC4_CLNT_LAYOUTGET],
		.rpc_argp = &lgp->args,
		.rpc_resp = &lgp->res,
		.rpc_cred = lgp->cred,
	};
	struct rpc_task_setup task_setup_data = {
		.rpc_client = server->client,
		.rpc_message = &msg,
		.callback_ops = &nfs4_layoutget_call_ops,
		.callback_data = lgp,
		.flags = RPC_TASK_ASYNC | RPC_TASK_CRED_NOREF |
			 RPC_TASK_MOVEABLE,
	};
	struct pnfs_layout_segment *lseg = NULL;
	struct nfs4_exception exception = {
		.inode = inode,
		.timeout = *timeout,
	};
	int status = 0;

	dprintk("--> %s\n", __func__);

	nfs4_init_sequence(&lgp->args.seq_args, &lgp->res.seq_res, 0, 0);

	task = rpc_run_task(&task_setup_data);

	status = rpc_wait_for_completion_task(task);
	if (status != 0)
		goto out;

	if (task->tk_status < 0) {
		status = nfs4_layoutget_handle_exception(task, lgp, &exception);
		*timeout = exception.timeout;
	} else if (lgp->res.layoutp->len == 0) {
		status = -EAGAIN;
		*timeout = nfs4_update_delay(&exception.timeout);
	} else
		lseg = pnfs_layout_process(lgp);
out:
	trace_nfs4_layoutget(lgp->args.ctx,
			&lgp->args.range,
			&lgp->res.range,
			&lgp->res.stateid,
			status);

	rpc_put_task(task);
	dprintk("<-- %s status=%d\n", __func__, status);
	if (status)
		return ERR_PTR(status);
	return lseg;
}

static void
nfs4_layoutreturn_prepare(struct rpc_task *task, void *calldata)
{
	struct nfs4_layoutreturn *lrp = calldata;

	dprintk("--> %s\n", __func__);
	nfs4_setup_sequence(lrp->clp,
			&lrp->args.seq_args,
			&lrp->res.seq_res,
			task);
	if (!pnfs_layout_is_valid(lrp->args.layout))
		rpc_exit(task, 0);
}

static void nfs4_layoutreturn_done(struct rpc_task *task, void *calldata)
{
	struct nfs4_layoutreturn *lrp = calldata;
	struct nfs_server *server;

	dprintk("--> %s\n", __func__);

	if (!nfs41_sequence_process(task, &lrp->res.seq_res))
		return;

	/*
	 * Was there an RPC level error? Assume the call succeeded,
	 * and that we need to release the layout
	 */
	if (task->tk_rpc_status != 0 && RPC_WAS_SENT(task)) {
		lrp->res.lrs_present = 0;
		return;
	}

	server = NFS_SERVER(lrp->args.inode);
	switch (task->tk_status) {
	case -NFS4ERR_OLD_STATEID:
		if (nfs4_layout_refresh_old_stateid(&lrp->args.stateid,
					&lrp->args.range,
					lrp->args.inode))
			goto out_restart;
		fallthrough;
	default:
		task->tk_status = 0;
		fallthrough;
	case 0:
		break;
	case -NFS4ERR_DELAY:
		if (nfs4_async_handle_error(task, server, NULL, NULL) != -EAGAIN)
			break;
		goto out_restart;
	}
	dprintk("<-- %s\n", __func__);
	return;
out_restart:
	task->tk_status = 0;
	nfs4_sequence_free_slot(&lrp->res.seq_res);
	rpc_restart_call_prepare(task);
}

static void nfs4_layoutreturn_release(void *calldata)
{
	struct nfs4_layoutreturn *lrp = calldata;
	struct pnfs_layout_hdr *lo = lrp->args.layout;

	dprintk("--> %s\n", __func__);
	pnfs_layoutreturn_free_lsegs(lo, &lrp->args.stateid, &lrp->args.range,
			lrp->res.lrs_present ? &lrp->res.stateid : NULL);
	nfs4_sequence_free_slot(&lrp->res.seq_res);
	if (lrp->ld_private.ops && lrp->ld_private.ops->free)
		lrp->ld_private.ops->free(&lrp->ld_private);
	pnfs_put_layout_hdr(lrp->args.layout);
	nfs_iput_and_deactive(lrp->inode);
	put_cred(lrp->cred);
	kfree(calldata);
	dprintk("<-- %s\n", __func__);
}

static const struct rpc_call_ops nfs4_layoutreturn_call_ops = {
	.rpc_call_prepare = nfs4_layoutreturn_prepare,
	.rpc_call_done = nfs4_layoutreturn_done,
	.rpc_release = nfs4_layoutreturn_release,
};

int nfs4_proc_layoutreturn(struct nfs4_layoutreturn *lrp, bool sync)
{
	struct rpc_task *task;
	struct rpc_message msg = {
		.rpc_proc = &nfs4_procedures[NFSPROC4_CLNT_LAYOUTRETURN],
		.rpc_argp = &lrp->args,
		.rpc_resp = &lrp->res,
		.rpc_cred = lrp->cred,
	};
	struct rpc_task_setup task_setup_data = {
		.rpc_client = NFS_SERVER(lrp->args.inode)->client,
		.rpc_message = &msg,
		.callback_ops = &nfs4_layoutreturn_call_ops,
		.callback_data = lrp,
		.flags = RPC_TASK_MOVEABLE,
	};
	int status = 0;

	nfs4_state_protect(NFS_SERVER(lrp->args.inode)->nfs_client,
			NFS_SP4_MACH_CRED_PNFS_CLEANUP,
			&task_setup_data.rpc_client, &msg);

	dprintk("--> %s\n", __func__);
	lrp->inode = nfs_igrab_and_active(lrp->args.inode);
	if (!sync) {
		if (!lrp->inode) {
			nfs4_layoutreturn_release(lrp);
			return -EAGAIN;
		}
		task_setup_data.flags |= RPC_TASK_ASYNC;
	}
	if (!lrp->inode)
		nfs4_init_sequence(&lrp->args.seq_args, &lrp->res.seq_res, 1,
				   1);
	else
		nfs4_init_sequence(&lrp->args.seq_args, &lrp->res.seq_res, 1,
				   0);
	task = rpc_run_task(&task_setup_data);
	if (IS_ERR(task))
		return PTR_ERR(task);
	if (sync)
		status = task->tk_status;
	trace_nfs4_layoutreturn(lrp->args.inode, &lrp->args.stateid, status);
	dprintk("<-- %s status=%d\n", __func__, status);
	rpc_put_task(task);
	return status;
}

static int
_nfs4_proc_getdeviceinfo(struct nfs_server *server,
		struct pnfs_device *pdev,
		const struct cred *cred)
{
	struct nfs4_getdeviceinfo_args args = {
		.pdev = pdev,
		.notify_types = NOTIFY_DEVICEID4_CHANGE |
			NOTIFY_DEVICEID4_DELETE,
	};
	struct nfs4_getdeviceinfo_res res = {
		.pdev = pdev,
	};
	struct rpc_message msg = {
		.rpc_proc = &nfs4_procedures[NFSPROC4_CLNT_GETDEVICEINFO],
		.rpc_argp = &args,
		.rpc_resp = &res,
		.rpc_cred = cred,
	};
	int status;

	dprintk("--> %s\n", __func__);
	status = nfs4_call_sync(server->client, server, &msg, &args.seq_args, &res.seq_res, 0);
	if (res.notification & ~args.notify_types)
		dprintk("%s: unsupported notification\n", __func__);
	if (res.notification != args.notify_types)
		pdev->nocache = 1;

	trace_nfs4_getdeviceinfo(server, &pdev->dev_id, status);

	dprintk("<-- %s status=%d\n", __func__, status);

	return status;
}

int nfs4_proc_getdeviceinfo(struct nfs_server *server,
		struct pnfs_device *pdev,
		const struct cred *cred)
{
	struct nfs4_exception exception = { };
	int err;

	do {
		err = nfs4_handle_exception(server,
					_nfs4_proc_getdeviceinfo(server, pdev, cred),
					&exception);
	} while (exception.retry);
	return err;
}
EXPORT_SYMBOL_GPL(nfs4_proc_getdeviceinfo);

static void nfs4_layoutcommit_prepare(struct rpc_task *task, void *calldata)
{
	struct nfs4_layoutcommit_data *data = calldata;
	struct nfs_server *server = NFS_SERVER(data->args.inode);

	nfs4_setup_sequence(server->nfs_client,
			&data->args.seq_args,
			&data->res.seq_res,
			task);
}

static void
nfs4_layoutcommit_done(struct rpc_task *task, void *calldata)
{
	struct nfs4_layoutcommit_data *data = calldata;
	struct nfs_server *server = NFS_SERVER(data->args.inode);

	if (!nfs41_sequence_done(task, &data->res.seq_res))
		return;

	switch (task->tk_status) { /* Just ignore these failures */
	case -NFS4ERR_DELEG_REVOKED: /* layout was recalled */
	case -NFS4ERR_BADIOMODE:     /* no IOMODE_RW layout for range */
	case -NFS4ERR_BADLAYOUT:     /* no layout */
	case -NFS4ERR_GRACE:	    /* loca_recalim always false */
		task->tk_status = 0;
		break;
	case 0:
		break;
	default:
		if (nfs4_async_handle_error(task, server, NULL, NULL) == -EAGAIN) {
			rpc_restart_call_prepare(task);
			return;
		}
	}
}

static void nfs4_layoutcommit_release(void *calldata)
{
	struct nfs4_layoutcommit_data *data = calldata;

	pnfs_cleanup_layoutcommit(data);
	nfs_post_op_update_inode_force_wcc(data->args.inode,
					   data->res.fattr);
	put_cred(data->cred);
	nfs_iput_and_deactive(data->inode);
	kfree(data);
}

static const struct rpc_call_ops nfs4_layoutcommit_ops = {
	.rpc_call_prepare = nfs4_layoutcommit_prepare,
	.rpc_call_done = nfs4_layoutcommit_done,
	.rpc_release = nfs4_layoutcommit_release,
};

int
nfs4_proc_layoutcommit(struct nfs4_layoutcommit_data *data, bool sync)
{
	struct rpc_message msg = {
		.rpc_proc = &nfs4_procedures[NFSPROC4_CLNT_LAYOUTCOMMIT],
		.rpc_argp = &data->args,
		.rpc_resp = &data->res,
		.rpc_cred = data->cred,
	};
	struct rpc_task_setup task_setup_data = {
		.task = &data->task,
		.rpc_client = NFS_CLIENT(data->args.inode),
		.rpc_message = &msg,
		.callback_ops = &nfs4_layoutcommit_ops,
		.callback_data = data,
		.flags = RPC_TASK_MOVEABLE,
	};
	struct rpc_task *task;
	int status = 0;

	dprintk("NFS: initiating layoutcommit call. sync %d "
		"lbw: %llu inode %lu\n", sync,
		data->args.lastbytewritten,
		data->args.inode->i_ino);

	if (!sync) {
		data->inode = nfs_igrab_and_active(data->args.inode);
		if (data->inode == NULL) {
			nfs4_layoutcommit_release(data);
			return -EAGAIN;
		}
		task_setup_data.flags = RPC_TASK_ASYNC;
	}
	nfs4_init_sequence(&data->args.seq_args, &data->res.seq_res, 1, 0);
	task = rpc_run_task(&task_setup_data);
	if (IS_ERR(task))
		return PTR_ERR(task);
	if (sync)
		status = task->tk_status;
	trace_nfs4_layoutcommit(data->args.inode, &data->args.stateid, status);
	dprintk("%s: status %d\n", __func__, status);
	rpc_put_task(task);
	return status;
}

/*
 * Use the state managment nfs_client cl_rpcclient, which uses krb5i (if
 * possible) as per RFC3530bis and RFC5661 Security Considerations sections
 */
static int
_nfs41_proc_secinfo_no_name(struct nfs_server *server, struct nfs_fh *fhandle,
		    struct nfs_fsinfo *info,
		    struct nfs4_secinfo_flavors *flavors, bool use_integrity)
{
	struct nfs41_secinfo_no_name_args args = {
		.style = SECINFO_STYLE_CURRENT_FH,
	};
	struct nfs4_secinfo_res res = {
		.flavors = flavors,
	};
	struct rpc_message msg = {
		.rpc_proc = &nfs4_procedures[NFSPROC4_CLNT_SECINFO_NO_NAME],
		.rpc_argp = &args,
		.rpc_resp = &res,
	};
	struct nfs4_call_sync_data data = {
		.seq_server = server,
		.seq_args = &args.seq_args,
		.seq_res = &res.seq_res,
	};
	struct rpc_task_setup task_setup = {
		.rpc_client = server->client,
		.rpc_message = &msg,
		.callback_ops = server->nfs_client->cl_mvops->call_sync_ops,
		.callback_data = &data,
		.flags = RPC_TASK_NO_ROUND_ROBIN,
	};
	const struct cred *cred = NULL;
	int status;

	if (use_integrity) {
		task_setup.rpc_client = server->nfs_client->cl_rpcclient;

		cred = nfs4_get_clid_cred(server->nfs_client);
		msg.rpc_cred = cred;
	}

	dprintk("--> %s\n", __func__);
	nfs4_init_sequence(&args.seq_args, &res.seq_res, 0, 0);
	status = nfs4_call_sync_custom(&task_setup);
	dprintk("<-- %s status=%d\n", __func__, status);

	put_cred(cred);

	return status;
}

static int
nfs41_proc_secinfo_no_name(struct nfs_server *server, struct nfs_fh *fhandle,
			   struct nfs_fsinfo *info, struct nfs4_secinfo_flavors *flavors)
{
	struct nfs4_exception exception = {
		.interruptible = true,
	};
	int err;
	do {
		/* first try using integrity protection */
		err = -NFS4ERR_WRONGSEC;

		/* try to use integrity protection with machine cred */
		if (_nfs4_is_integrity_protected(server->nfs_client))
			err = _nfs41_proc_secinfo_no_name(server, fhandle, info,
							  flavors, true);

		/*
		 * if unable to use integrity protection, or SECINFO with
		 * integrity protection returns NFS4ERR_WRONGSEC (which is
		 * disallowed by spec, but exists in deployed servers) use
		 * the current filesystem's rpc_client and the user cred.
		 */
		if (err == -NFS4ERR_WRONGSEC)
			err = _nfs41_proc_secinfo_no_name(server, fhandle, info,
							  flavors, false);

		switch (err) {
		case 0:
		case -NFS4ERR_WRONGSEC:
		case -ENOTSUPP:
			goto out;
		default:
			err = nfs4_handle_exception(server, err, &exception);
		}
	} while (exception.retry);
out:
	return err;
}

static int
nfs41_find_root_sec(struct nfs_server *server, struct nfs_fh *fhandle,
		    struct nfs_fsinfo *info)
{
	int err;
	struct page *page;
	rpc_authflavor_t flavor = RPC_AUTH_MAXFLAVOR;
	struct nfs4_secinfo_flavors *flavors;
	struct nfs4_secinfo4 *secinfo;
	int i;

	page = alloc_page(GFP_KERNEL);
	if (!page) {
		err = -ENOMEM;
		goto out;
	}

	flavors = page_address(page);
	err = nfs41_proc_secinfo_no_name(server, fhandle, info, flavors);

	/*
	 * Fall back on "guess and check" method if
	 * the server doesn't support SECINFO_NO_NAME
	 */
	if (err == -NFS4ERR_WRONGSEC || err == -ENOTSUPP) {
		err = nfs4_find_root_sec(server, fhandle, info);
		goto out_freepage;
	}
	if (err)
		goto out_freepage;

	for (i = 0; i < flavors->num_flavors; i++) {
		secinfo = &flavors->flavors[i];

		switch (secinfo->flavor) {
		case RPC_AUTH_NULL:
		case RPC_AUTH_UNIX:
		case RPC_AUTH_GSS:
			flavor = rpcauth_get_pseudoflavor(secinfo->flavor,
					&secinfo->flavor_info);
			break;
		default:
			flavor = RPC_AUTH_MAXFLAVOR;
			break;
		}

		if (!nfs_auth_info_match(&server->auth_info, flavor))
			flavor = RPC_AUTH_MAXFLAVOR;

		if (flavor != RPC_AUTH_MAXFLAVOR) {
			err = nfs4_lookup_root_sec(server, fhandle,
						   info, flavor);
			if (!err)
				break;
		}
	}

	if (flavor == RPC_AUTH_MAXFLAVOR)
		err = -EPERM;

out_freepage:
	put_page(page);
	if (err == -EACCES)
		return -EPERM;
out:
	return err;
}

static int _nfs41_test_stateid(struct nfs_server *server,
		nfs4_stateid *stateid,
		const struct cred *cred)
{
	int status;
	struct nfs41_test_stateid_args args = {
		.stateid = stateid,
	};
	struct nfs41_test_stateid_res res;
	struct rpc_message msg = {
		.rpc_proc = &nfs4_procedures[NFSPROC4_CLNT_TEST_STATEID],
		.rpc_argp = &args,
		.rpc_resp = &res,
		.rpc_cred = cred,
	};
	struct rpc_clnt *rpc_client = server->client;

	nfs4_state_protect(server->nfs_client, NFS_SP4_MACH_CRED_STATEID,
		&rpc_client, &msg);

	dprintk("NFS call  test_stateid %p\n", stateid);
	nfs4_init_sequence(&args.seq_args, &res.seq_res, 0, 1);
	status = nfs4_call_sync_sequence(rpc_client, server, &msg,
			&args.seq_args, &res.seq_res);
	if (status != NFS_OK) {
		dprintk("NFS reply test_stateid: failed, %d\n", status);
		return status;
	}
	dprintk("NFS reply test_stateid: succeeded, %d\n", -res.status);
	return -res.status;
}

static void nfs4_handle_delay_or_session_error(struct nfs_server *server,
		int err, struct nfs4_exception *exception)
{
	exception->retry = 0;
	switch(err) {
	case -NFS4ERR_DELAY:
	case -NFS4ERR_RETRY_UNCACHED_REP:
		nfs4_handle_exception(server, err, exception);
		break;
	case -NFS4ERR_BADSESSION:
	case -NFS4ERR_BADSLOT:
	case -NFS4ERR_BAD_HIGH_SLOT:
	case -NFS4ERR_CONN_NOT_BOUND_TO_SESSION:
	case -NFS4ERR_DEADSESSION:
		nfs4_do_handle_exception(server, err, exception);
	}
}

/**
 * nfs41_test_stateid - perform a TEST_STATEID operation
 *
 * @server: server / transport on which to perform the operation
 * @stateid: state ID to test
 * @cred: credential
 *
 * Returns NFS_OK if the server recognizes that "stateid" is valid.
 * Otherwise a negative NFS4ERR value is returned if the operation
 * failed or the state ID is not currently valid.
 */
static int nfs41_test_stateid(struct nfs_server *server,
		nfs4_stateid *stateid,
		const struct cred *cred)
{
	struct nfs4_exception exception = {
		.interruptible = true,
	};
	int err;
	do {
		err = _nfs41_test_stateid(server, stateid, cred);
		nfs4_handle_delay_or_session_error(server, err, &exception);
	} while (exception.retry);
	return err;
}

struct nfs_free_stateid_data {
	struct nfs_server *server;
	struct nfs41_free_stateid_args args;
	struct nfs41_free_stateid_res res;
};

static void nfs41_free_stateid_prepare(struct rpc_task *task, void *calldata)
{
	struct nfs_free_stateid_data *data = calldata;
	nfs4_setup_sequence(data->server->nfs_client,
			&data->args.seq_args,
			&data->res.seq_res,
			task);
}

static void nfs41_free_stateid_done(struct rpc_task *task, void *calldata)
{
	struct nfs_free_stateid_data *data = calldata;

	nfs41_sequence_done(task, &data->res.seq_res);

	switch (task->tk_status) {
	case -NFS4ERR_DELAY:
		if (nfs4_async_handle_error(task, data->server, NULL, NULL) == -EAGAIN)
			rpc_restart_call_prepare(task);
	}
}

static void nfs41_free_stateid_release(void *calldata)
{
	kfree(calldata);
}

static const struct rpc_call_ops nfs41_free_stateid_ops = {
	.rpc_call_prepare = nfs41_free_stateid_prepare,
	.rpc_call_done = nfs41_free_stateid_done,
	.rpc_release = nfs41_free_stateid_release,
};

/**
 * nfs41_free_stateid - perform a FREE_STATEID operation
 *
 * @server: server / transport on which to perform the operation
 * @stateid: state ID to release
 * @cred: credential
 * @privileged: set to true if this call needs to be privileged
 *
 * Note: this function is always asynchronous.
 */
static int nfs41_free_stateid(struct nfs_server *server,
		const nfs4_stateid *stateid,
		const struct cred *cred,
		bool privileged)
{
	struct rpc_message msg = {
		.rpc_proc = &nfs4_procedures[NFSPROC4_CLNT_FREE_STATEID],
		.rpc_cred = cred,
	};
	struct rpc_task_setup task_setup = {
		.rpc_client = server->client,
		.rpc_message = &msg,
		.callback_ops = &nfs41_free_stateid_ops,
		.flags = RPC_TASK_ASYNC | RPC_TASK_MOVEABLE,
	};
	struct nfs_free_stateid_data *data;
	struct rpc_task *task;

	nfs4_state_protect(server->nfs_client, NFS_SP4_MACH_CRED_STATEID,
		&task_setup.rpc_client, &msg);

	dprintk("NFS call  free_stateid %p\n", stateid);
	data = kmalloc(sizeof(*data), GFP_NOFS);
	if (!data)
		return -ENOMEM;
	data->server = server;
	nfs4_stateid_copy(&data->args.stateid, stateid);

	task_setup.callback_data = data;

	msg.rpc_argp = &data->args;
	msg.rpc_resp = &data->res;
	nfs4_init_sequence(&data->args.seq_args, &data->res.seq_res, 1, privileged);
	task = rpc_run_task(&task_setup);
	if (IS_ERR(task))
		return PTR_ERR(task);
	rpc_put_task(task);
	return 0;
}

static void
nfs41_free_lock_state(struct nfs_server *server, struct nfs4_lock_state *lsp)
{
	const struct cred *cred = lsp->ls_state->owner->so_cred;

	nfs41_free_stateid(server, &lsp->ls_stateid, cred, false);
	nfs4_free_lock_state(server, lsp);
}

static bool nfs41_match_stateid(const nfs4_stateid *s1,
		const nfs4_stateid *s2)
{
	if (s1->type != s2->type)
		return false;

	if (memcmp(s1->other, s2->other, sizeof(s1->other)) != 0)
		return false;

	if (s1->seqid == s2->seqid)
		return true;

	return s1->seqid == 0 || s2->seqid == 0;
}

#endif /* CONFIG_NFS_V4_1 */

static bool nfs4_match_stateid(const nfs4_stateid *s1,
		const nfs4_stateid *s2)
{
	return nfs4_stateid_match(s1, s2);
}


static const struct nfs4_state_recovery_ops nfs40_reboot_recovery_ops = {
	.owner_flag_bit = NFS_OWNER_RECLAIM_REBOOT,
	.state_flag_bit	= NFS_STATE_RECLAIM_REBOOT,
	.recover_open	= nfs4_open_reclaim,
	.recover_lock	= nfs4_lock_reclaim,
	.establish_clid = nfs4_init_clientid,
	.detect_trunking = nfs40_discover_server_trunking,
};

#if defined(CONFIG_NFS_V4_1)
static const struct nfs4_state_recovery_ops nfs41_reboot_recovery_ops = {
	.owner_flag_bit = NFS_OWNER_RECLAIM_REBOOT,
	.state_flag_bit	= NFS_STATE_RECLAIM_REBOOT,
	.recover_open	= nfs4_open_reclaim,
	.recover_lock	= nfs4_lock_reclaim,
	.establish_clid = nfs41_init_clientid,
	.reclaim_complete = nfs41_proc_reclaim_complete,
	.detect_trunking = nfs41_discover_server_trunking,
};
#endif /* CONFIG_NFS_V4_1 */

static const struct nfs4_state_recovery_ops nfs40_nograce_recovery_ops = {
	.owner_flag_bit = NFS_OWNER_RECLAIM_NOGRACE,
	.state_flag_bit	= NFS_STATE_RECLAIM_NOGRACE,
	.recover_open	= nfs40_open_expired,
	.recover_lock	= nfs4_lock_expired,
	.establish_clid = nfs4_init_clientid,
};

#if defined(CONFIG_NFS_V4_1)
static const struct nfs4_state_recovery_ops nfs41_nograce_recovery_ops = {
	.owner_flag_bit = NFS_OWNER_RECLAIM_NOGRACE,
	.state_flag_bit	= NFS_STATE_RECLAIM_NOGRACE,
	.recover_open	= nfs41_open_expired,
	.recover_lock	= nfs41_lock_expired,
	.establish_clid = nfs41_init_clientid,
};
#endif /* CONFIG_NFS_V4_1 */

static const struct nfs4_state_maintenance_ops nfs40_state_renewal_ops = {
	.sched_state_renewal = nfs4_proc_async_renew,
	.get_state_renewal_cred = nfs4_get_renew_cred,
	.renew_lease = nfs4_proc_renew,
};

#if defined(CONFIG_NFS_V4_1)
static const struct nfs4_state_maintenance_ops nfs41_state_renewal_ops = {
	.sched_state_renewal = nfs41_proc_async_sequence,
	.get_state_renewal_cred = nfs4_get_machine_cred,
	.renew_lease = nfs4_proc_sequence,
};
#endif

static const struct nfs4_mig_recovery_ops nfs40_mig_recovery_ops = {
	.get_locations = _nfs40_proc_get_locations,
	.fsid_present = _nfs40_proc_fsid_present,
};

#if defined(CONFIG_NFS_V4_1)
static const struct nfs4_mig_recovery_ops nfs41_mig_recovery_ops = {
	.get_locations = _nfs41_proc_get_locations,
	.fsid_present = _nfs41_proc_fsid_present,
};
#endif	/* CONFIG_NFS_V4_1 */

static const struct nfs4_minor_version_ops nfs_v4_0_minor_ops = {
	.minor_version = 0,
	.init_caps = NFS_CAP_READDIRPLUS
		| NFS_CAP_ATOMIC_OPEN
		| NFS_CAP_POSIX_LOCK,
	.init_client = nfs40_init_client,
	.shutdown_client = nfs40_shutdown_client,
	.match_stateid = nfs4_match_stateid,
	.find_root_sec = nfs4_find_root_sec,
	.free_lock_state = nfs4_release_lockowner,
	.test_and_free_expired = nfs40_test_and_free_expired_stateid,
	.alloc_seqid = nfs_alloc_seqid,
	.call_sync_ops = &nfs40_call_sync_ops,
	.reboot_recovery_ops = &nfs40_reboot_recovery_ops,
	.nograce_recovery_ops = &nfs40_nograce_recovery_ops,
	.state_renewal_ops = &nfs40_state_renewal_ops,
	.mig_recovery_ops = &nfs40_mig_recovery_ops,
};

#if defined(CONFIG_NFS_V4_1)
static struct nfs_seqid *
nfs_alloc_no_seqid(struct nfs_seqid_counter *arg1, gfp_t arg2)
{
	return NULL;
}

static const struct nfs4_minor_version_ops nfs_v4_1_minor_ops = {
	.minor_version = 1,
	.init_caps = NFS_CAP_READDIRPLUS
		| NFS_CAP_ATOMIC_OPEN
		| NFS_CAP_POSIX_LOCK
		| NFS_CAP_STATEID_NFSV41
		| NFS_CAP_ATOMIC_OPEN_V1
		| NFS_CAP_LGOPEN,
	.init_client = nfs41_init_client,
	.shutdown_client = nfs41_shutdown_client,
	.match_stateid = nfs41_match_stateid,
	.find_root_sec = nfs41_find_root_sec,
	.free_lock_state = nfs41_free_lock_state,
	.test_and_free_expired = nfs41_test_and_free_expired_stateid,
	.alloc_seqid = nfs_alloc_no_seqid,
	.session_trunk = nfs4_test_session_trunk,
	.call_sync_ops = &nfs41_call_sync_ops,
	.reboot_recovery_ops = &nfs41_reboot_recovery_ops,
	.nograce_recovery_ops = &nfs41_nograce_recovery_ops,
	.state_renewal_ops = &nfs41_state_renewal_ops,
	.mig_recovery_ops = &nfs41_mig_recovery_ops,
};
#endif

#if defined(CONFIG_NFS_V4_2)
static const struct nfs4_minor_version_ops nfs_v4_2_minor_ops = {
	.minor_version = 2,
	.init_caps = NFS_CAP_READDIRPLUS
		| NFS_CAP_ATOMIC_OPEN
		| NFS_CAP_POSIX_LOCK
		| NFS_CAP_STATEID_NFSV41
		| NFS_CAP_ATOMIC_OPEN_V1
		| NFS_CAP_LGOPEN
		| NFS_CAP_ALLOCATE
		| NFS_CAP_COPY
		| NFS_CAP_OFFLOAD_CANCEL
		| NFS_CAP_COPY_NOTIFY
		| NFS_CAP_DEALLOCATE
		| NFS_CAP_SEEK
		| NFS_CAP_LAYOUTSTATS
		| NFS_CAP_CLONE
		| NFS_CAP_LAYOUTERROR
		| NFS_CAP_READ_PLUS,
	.init_client = nfs41_init_client,
	.shutdown_client = nfs41_shutdown_client,
	.match_stateid = nfs41_match_stateid,
	.find_root_sec = nfs41_find_root_sec,
	.free_lock_state = nfs41_free_lock_state,
	.call_sync_ops = &nfs41_call_sync_ops,
	.test_and_free_expired = nfs41_test_and_free_expired_stateid,
	.alloc_seqid = nfs_alloc_no_seqid,
	.session_trunk = nfs4_test_session_trunk,
	.reboot_recovery_ops = &nfs41_reboot_recovery_ops,
	.nograce_recovery_ops = &nfs41_nograce_recovery_ops,
	.state_renewal_ops = &nfs41_state_renewal_ops,
	.mig_recovery_ops = &nfs41_mig_recovery_ops,
};
#endif

const struct nfs4_minor_version_ops *nfs_v4_minor_ops[] = {
	[0] = &nfs_v4_0_minor_ops,
#if defined(CONFIG_NFS_V4_1)
	[1] = &nfs_v4_1_minor_ops,
#endif
#if defined(CONFIG_NFS_V4_2)
	[2] = &nfs_v4_2_minor_ops,
#endif
};

static ssize_t nfs4_listxattr(struct dentry *dentry, char *list, size_t size)
{
	ssize_t error, error2, error3;

	error = generic_listxattr(dentry, list, size);
	if (error < 0)
		return error;
	if (list) {
		list += error;
		size -= error;
	}

	error2 = nfs4_listxattr_nfs4_label(d_inode(dentry), list, size);
	if (error2 < 0)
		return error2;

	if (list) {
		list += error2;
		size -= error2;
	}

	error3 = nfs4_listxattr_nfs4_user(d_inode(dentry), list, size);
	if (error3 < 0)
		return error3;

	return error + error2 + error3;
}

static const struct inode_operations nfs4_dir_inode_operations = {
	.create		= nfs_create,
	.lookup		= nfs_lookup,
	.atomic_open	= nfs_atomic_open,
	.link		= nfs_link,
	.unlink		= nfs_unlink,
	.symlink	= nfs_symlink,
	.mkdir		= nfs_mkdir,
	.rmdir		= nfs_rmdir,
	.mknod		= nfs_mknod,
	.rename		= nfs_rename,
	.permission	= nfs_permission,
	.getattr	= nfs_getattr,
	.setattr	= nfs_setattr,
	.listxattr	= nfs4_listxattr,
};

static const struct inode_operations nfs4_file_inode_operations = {
	.permission	= nfs_permission,
	.getattr	= nfs_getattr,
	.setattr	= nfs_setattr,
	.listxattr	= nfs4_listxattr,
};

const struct nfs_rpc_ops nfs_v4_clientops = {
	.version	= 4,			/* protocol version */
	.dentry_ops	= &nfs4_dentry_operations,
	.dir_inode_ops	= &nfs4_dir_inode_operations,
	.file_inode_ops	= &nfs4_file_inode_operations,
	.file_ops	= &nfs4_file_operations,
	.getroot	= nfs4_proc_get_root,
	.submount	= nfs4_submount,
	.try_get_tree	= nfs4_try_get_tree,
	.getattr	= nfs4_proc_getattr,
	.setattr	= nfs4_proc_setattr,
	.lookup		= nfs4_proc_lookup,
	.lookupp	= nfs4_proc_lookupp,
	.access		= nfs4_proc_access,
	.readlink	= nfs4_proc_readlink,
	.create		= nfs4_proc_create,
	.remove		= nfs4_proc_remove,
	.unlink_setup	= nfs4_proc_unlink_setup,
	.unlink_rpc_prepare = nfs4_proc_unlink_rpc_prepare,
	.unlink_done	= nfs4_proc_unlink_done,
	.rename_setup	= nfs4_proc_rename_setup,
	.rename_rpc_prepare = nfs4_proc_rename_rpc_prepare,
	.rename_done	= nfs4_proc_rename_done,
	.link		= nfs4_proc_link,
	.symlink	= nfs4_proc_symlink,
	.mkdir		= nfs4_proc_mkdir,
	.rmdir		= nfs4_proc_rmdir,
	.readdir	= nfs4_proc_readdir,
	.mknod		= nfs4_proc_mknod,
	.statfs		= nfs4_proc_statfs,
	.fsinfo		= nfs4_proc_fsinfo,
	.pathconf	= nfs4_proc_pathconf,
	.set_capabilities = nfs4_server_capabilities,
	.decode_dirent	= nfs4_decode_dirent,
	.pgio_rpc_prepare = nfs4_proc_pgio_rpc_prepare,
	.read_setup	= nfs4_proc_read_setup,
	.read_done	= nfs4_read_done,
	.write_setup	= nfs4_proc_write_setup,
	.write_done	= nfs4_write_done,
	.commit_setup	= nfs4_proc_commit_setup,
	.commit_rpc_prepare = nfs4_proc_commit_rpc_prepare,
	.commit_done	= nfs4_commit_done,
	.lock		= nfs4_proc_lock,
	.clear_acl_cache = nfs4_zap_acl_attr,
	.close_context  = nfs4_close_context,
	.open_context	= nfs4_atomic_open,
	.have_delegation = nfs4_have_delegation,
	.alloc_client	= nfs4_alloc_client,
	.init_client	= nfs4_init_client,
	.free_client	= nfs4_free_client,
	.create_server	= nfs4_create_server,
	.clone_server	= nfs_clone_server,
};

static const struct xattr_handler nfs4_xattr_nfs4_acl_handler = {
	.name	= XATTR_NAME_NFSV4_ACL,
	.list	= nfs4_xattr_list_nfs4_acl,
	.get	= nfs4_xattr_get_nfs4_acl,
	.set	= nfs4_xattr_set_nfs4_acl,
};

#ifdef CONFIG_NFS_V4_2
static const struct xattr_handler nfs4_xattr_nfs4_user_handler = {
	.prefix	= XATTR_USER_PREFIX,
	.get	= nfs4_xattr_get_nfs4_user,
	.set	= nfs4_xattr_set_nfs4_user,
};
#endif

const struct xattr_handler *nfs4_xattr_handlers[] = {
	&nfs4_xattr_nfs4_acl_handler,
#ifdef CONFIG_NFS_V4_SECURITY_LABEL
	&nfs4_xattr_nfs4_label_handler,
#endif
#ifdef CONFIG_NFS_V4_2
	&nfs4_xattr_nfs4_user_handler,
#endif
	NULL
};<|MERGE_RESOLUTION|>--- conflicted
+++ resolved
@@ -6032,11 +6032,7 @@
 		return ret;
 	if (!(fattr.valid & NFS_ATTR_FATTR_V4_SECURITY_LABEL))
 		return -ENOENT;
-<<<<<<< HEAD
-	return 0;
-=======
 	return label.len;
->>>>>>> c1084c27
 }
 
 static int nfs4_get_security_label(struct inode *inode, void *buf,
