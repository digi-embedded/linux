/*
 *  fs/nfs/nfs4proc.c
 *
 *  Client-side procedure declarations for NFSv4.
 *
 *  Copyright (c) 2002 The Regents of the University of Michigan.
 *  All rights reserved.
 *
 *  Kendrick Smith <kmsmith@umich.edu>
 *  Andy Adamson   <andros@umich.edu>
 *
 *  Redistribution and use in source and binary forms, with or without
 *  modification, are permitted provided that the following conditions
 *  are met:
 *
 *  1. Redistributions of source code must retain the above copyright
 *     notice, this list of conditions and the following disclaimer.
 *  2. Redistributions in binary form must reproduce the above copyright
 *     notice, this list of conditions and the following disclaimer in the
 *     documentation and/or other materials provided with the distribution.
 *  3. Neither the name of the University nor the names of its
 *     contributors may be used to endorse or promote products derived
 *     from this software without specific prior written permission.
 *
 *  THIS SOFTWARE IS PROVIDED ``AS IS'' AND ANY EXPRESS OR IMPLIED
 *  WARRANTIES, INCLUDING, BUT NOT LIMITED TO, THE IMPLIED WARRANTIES OF
 *  MERCHANTABILITY AND FITNESS FOR A PARTICULAR PURPOSE ARE
 *  DISCLAIMED. IN NO EVENT SHALL THE REGENTS OR CONTRIBUTORS BE LIABLE
 *  FOR ANY DIRECT, INDIRECT, INCIDENTAL, SPECIAL, EXEMPLARY, OR
 *  CONSEQUENTIAL DAMAGES (INCLUDING, BUT NOT LIMITED TO, PROCUREMENT OF
 *  SUBSTITUTE GOODS OR SERVICES; LOSS OF USE, DATA, OR PROFITS; OR
 *  BUSINESS INTERRUPTION) HOWEVER CAUSED AND ON ANY THEORY OF
 *  LIABILITY, WHETHER IN CONTRACT, STRICT LIABILITY, OR TORT (INCLUDING
 *  NEGLIGENCE OR OTHERWISE) ARISING IN ANY WAY OUT OF THE USE OF THIS
 *  SOFTWARE, EVEN IF ADVISED OF THE POSSIBILITY OF SUCH DAMAGE.
 */

#include <linux/mm.h>
#include <linux/delay.h>
#include <linux/errno.h>
#include <linux/file.h>
#include <linux/string.h>
#include <linux/ratelimit.h>
#include <linux/printk.h>
#include <linux/slab.h>
#include <linux/sunrpc/clnt.h>
#include <linux/nfs.h>
#include <linux/nfs4.h>
#include <linux/nfs_fs.h>
#include <linux/nfs_page.h>
#include <linux/nfs_mount.h>
#include <linux/namei.h>
#include <linux/mount.h>
#include <linux/module.h>
#include <linux/xattr.h>
#include <linux/utsname.h>
#include <linux/freezer.h>

#include "nfs4_fs.h"
#include "delegation.h"
#include "internal.h"
#include "iostat.h"
#include "callback.h"
#include "pnfs.h"
#include "netns.h"
#include "nfs4idmap.h"
#include "nfs4session.h"
#include "fscache.h"

#include "nfs4trace.h"

#define NFSDBG_FACILITY		NFSDBG_PROC

#define NFS4_POLL_RETRY_MIN	(HZ/10)
#define NFS4_POLL_RETRY_MAX	(15*HZ)

/* file attributes which can be mapped to nfs attributes */
#define NFS4_VALID_ATTRS (ATTR_MODE \
	| ATTR_UID \
	| ATTR_GID \
	| ATTR_SIZE \
	| ATTR_ATIME \
	| ATTR_MTIME \
	| ATTR_CTIME \
	| ATTR_ATIME_SET \
	| ATTR_MTIME_SET)

struct nfs4_opendata;
static int _nfs4_proc_open(struct nfs4_opendata *data);
static int _nfs4_recover_proc_open(struct nfs4_opendata *data);
static int nfs4_do_fsinfo(struct nfs_server *, struct nfs_fh *, struct nfs_fsinfo *);
static void nfs_fixup_referral_attributes(struct nfs_fattr *fattr);
static int nfs4_proc_getattr(struct nfs_server *, struct nfs_fh *, struct nfs_fattr *, struct nfs4_label *label);
static int _nfs4_proc_getattr(struct nfs_server *server, struct nfs_fh *fhandle, struct nfs_fattr *fattr, struct nfs4_label *label);
static int nfs4_do_setattr(struct inode *inode, struct rpc_cred *cred,
			    struct nfs_fattr *fattr, struct iattr *sattr,
			    struct nfs4_state *state, struct nfs4_label *ilabel,
			    struct nfs4_label *olabel);
#ifdef CONFIG_NFS_V4_1
static int nfs41_test_stateid(struct nfs_server *, nfs4_stateid *,
		struct rpc_cred *);
static int nfs41_free_stateid(struct nfs_server *, const nfs4_stateid *,
		struct rpc_cred *, bool);
#endif

#ifdef CONFIG_NFS_V4_SECURITY_LABEL
static inline struct nfs4_label *
nfs4_label_init_security(struct inode *dir, struct dentry *dentry,
	struct iattr *sattr, struct nfs4_label *label)
{
	int err;

	if (label == NULL)
		return NULL;

	if (nfs_server_capable(dir, NFS_CAP_SECURITY_LABEL) == 0)
		return NULL;

	err = security_dentry_init_security(dentry, sattr->ia_mode,
				&dentry->d_name, (void **)&label->label, &label->len);
	if (err == 0)
		return label;

	return NULL;
}
static inline void
nfs4_label_release_security(struct nfs4_label *label)
{
	if (label)
		security_release_secctx(label->label, label->len);
}
static inline u32 *nfs4_bitmask(struct nfs_server *server, struct nfs4_label *label)
{
	if (label)
		return server->attr_bitmask;

	return server->attr_bitmask_nl;
}
#else
static inline struct nfs4_label *
nfs4_label_init_security(struct inode *dir, struct dentry *dentry,
	struct iattr *sattr, struct nfs4_label *l)
{ return NULL; }
static inline void
nfs4_label_release_security(struct nfs4_label *label)
{ return; }
static inline u32 *
nfs4_bitmask(struct nfs_server *server, struct nfs4_label *label)
{ return server->attr_bitmask; }
#endif

/* Prevent leaks of NFSv4 errors into userland */
static int nfs4_map_errors(int err)
{
	if (err >= -1000)
		return err;
	switch (err) {
	case -NFS4ERR_RESOURCE:
	case -NFS4ERR_LAYOUTTRYLATER:
	case -NFS4ERR_RECALLCONFLICT:
		return -EREMOTEIO;
	case -NFS4ERR_WRONGSEC:
	case -NFS4ERR_WRONG_CRED:
		return -EPERM;
	case -NFS4ERR_BADOWNER:
	case -NFS4ERR_BADNAME:
		return -EINVAL;
	case -NFS4ERR_SHARE_DENIED:
		return -EACCES;
	case -NFS4ERR_MINOR_VERS_MISMATCH:
		return -EPROTONOSUPPORT;
	case -NFS4ERR_FILE_OPEN:
		return -EBUSY;
	default:
		dprintk("%s could not handle NFSv4 error %d\n",
				__func__, -err);
		break;
	}
	return -EIO;
}

/*
 * This is our standard bitmap for GETATTR requests.
 */
const u32 nfs4_fattr_bitmap[3] = {
	FATTR4_WORD0_TYPE
	| FATTR4_WORD0_CHANGE
	| FATTR4_WORD0_SIZE
	| FATTR4_WORD0_FSID
	| FATTR4_WORD0_FILEID,
	FATTR4_WORD1_MODE
	| FATTR4_WORD1_NUMLINKS
	| FATTR4_WORD1_OWNER
	| FATTR4_WORD1_OWNER_GROUP
	| FATTR4_WORD1_RAWDEV
	| FATTR4_WORD1_SPACE_USED
	| FATTR4_WORD1_TIME_ACCESS
	| FATTR4_WORD1_TIME_METADATA
	| FATTR4_WORD1_TIME_MODIFY
	| FATTR4_WORD1_MOUNTED_ON_FILEID,
#ifdef CONFIG_NFS_V4_SECURITY_LABEL
	FATTR4_WORD2_SECURITY_LABEL
#endif
};

static const u32 nfs4_pnfs_open_bitmap[3] = {
	FATTR4_WORD0_TYPE
	| FATTR4_WORD0_CHANGE
	| FATTR4_WORD0_SIZE
	| FATTR4_WORD0_FSID
	| FATTR4_WORD0_FILEID,
	FATTR4_WORD1_MODE
	| FATTR4_WORD1_NUMLINKS
	| FATTR4_WORD1_OWNER
	| FATTR4_WORD1_OWNER_GROUP
	| FATTR4_WORD1_RAWDEV
	| FATTR4_WORD1_SPACE_USED
	| FATTR4_WORD1_TIME_ACCESS
	| FATTR4_WORD1_TIME_METADATA
	| FATTR4_WORD1_TIME_MODIFY,
	FATTR4_WORD2_MDSTHRESHOLD
#ifdef CONFIG_NFS_V4_SECURITY_LABEL
	| FATTR4_WORD2_SECURITY_LABEL
#endif
};

static const u32 nfs4_open_noattr_bitmap[3] = {
	FATTR4_WORD0_TYPE
	| FATTR4_WORD0_CHANGE
	| FATTR4_WORD0_FILEID,
};

const u32 nfs4_statfs_bitmap[3] = {
	FATTR4_WORD0_FILES_AVAIL
	| FATTR4_WORD0_FILES_FREE
	| FATTR4_WORD0_FILES_TOTAL,
	FATTR4_WORD1_SPACE_AVAIL
	| FATTR4_WORD1_SPACE_FREE
	| FATTR4_WORD1_SPACE_TOTAL
};

const u32 nfs4_pathconf_bitmap[3] = {
	FATTR4_WORD0_MAXLINK
	| FATTR4_WORD0_MAXNAME,
	0
};

const u32 nfs4_fsinfo_bitmap[3] = { FATTR4_WORD0_MAXFILESIZE
			| FATTR4_WORD0_MAXREAD
			| FATTR4_WORD0_MAXWRITE
			| FATTR4_WORD0_LEASE_TIME,
			FATTR4_WORD1_TIME_DELTA
			| FATTR4_WORD1_FS_LAYOUT_TYPES,
			FATTR4_WORD2_LAYOUT_BLKSIZE
			| FATTR4_WORD2_CLONE_BLKSIZE
};

const u32 nfs4_fs_locations_bitmap[3] = {
	FATTR4_WORD0_TYPE
	| FATTR4_WORD0_CHANGE
	| FATTR4_WORD0_SIZE
	| FATTR4_WORD0_FSID
	| FATTR4_WORD0_FILEID
	| FATTR4_WORD0_FS_LOCATIONS,
	FATTR4_WORD1_MODE
	| FATTR4_WORD1_NUMLINKS
	| FATTR4_WORD1_OWNER
	| FATTR4_WORD1_OWNER_GROUP
	| FATTR4_WORD1_RAWDEV
	| FATTR4_WORD1_SPACE_USED
	| FATTR4_WORD1_TIME_ACCESS
	| FATTR4_WORD1_TIME_METADATA
	| FATTR4_WORD1_TIME_MODIFY
	| FATTR4_WORD1_MOUNTED_ON_FILEID,
};

static void nfs4_setup_readdir(u64 cookie, __be32 *verifier, struct dentry *dentry,
		struct nfs4_readdir_arg *readdir)
{
	__be32 *start, *p;

	if (cookie > 2) {
		readdir->cookie = cookie;
		memcpy(&readdir->verifier, verifier, sizeof(readdir->verifier));
		return;
	}

	readdir->cookie = 0;
	memset(&readdir->verifier, 0, sizeof(readdir->verifier));
	if (cookie == 2)
		return;
	
	/*
	 * NFSv4 servers do not return entries for '.' and '..'
	 * Therefore, we fake these entries here.  We let '.'
	 * have cookie 0 and '..' have cookie 1.  Note that
	 * when talking to the server, we always send cookie 0
	 * instead of 1 or 2.
	 */
	start = p = kmap_atomic(*readdir->pages);
	
	if (cookie == 0) {
		*p++ = xdr_one;                                  /* next */
		*p++ = xdr_zero;                   /* cookie, first word */
		*p++ = xdr_one;                   /* cookie, second word */
		*p++ = xdr_one;                             /* entry len */
		memcpy(p, ".\0\0\0", 4);                        /* entry */
		p++;
		*p++ = xdr_one;                         /* bitmap length */
		*p++ = htonl(FATTR4_WORD0_FILEID);             /* bitmap */
		*p++ = htonl(8);              /* attribute buffer length */
		p = xdr_encode_hyper(p, NFS_FILEID(d_inode(dentry)));
	}
	
	*p++ = xdr_one;                                  /* next */
	*p++ = xdr_zero;                   /* cookie, first word */
	*p++ = xdr_two;                   /* cookie, second word */
	*p++ = xdr_two;                             /* entry len */
	memcpy(p, "..\0\0", 4);                         /* entry */
	p++;
	*p++ = xdr_one;                         /* bitmap length */
	*p++ = htonl(FATTR4_WORD0_FILEID);             /* bitmap */
	*p++ = htonl(8);              /* attribute buffer length */
	p = xdr_encode_hyper(p, NFS_FILEID(d_inode(dentry->d_parent)));

	readdir->pgbase = (char *)p - (char *)start;
	readdir->count -= readdir->pgbase;
	kunmap_atomic(start);
}

static void nfs4_test_and_free_stateid(struct nfs_server *server,
		nfs4_stateid *stateid,
		struct rpc_cred *cred)
{
	const struct nfs4_minor_version_ops *ops = server->nfs_client->cl_mvops;

	ops->test_and_free_expired(server, stateid, cred);
}

static void __nfs4_free_revoked_stateid(struct nfs_server *server,
		nfs4_stateid *stateid,
		struct rpc_cred *cred)
{
	stateid->type = NFS4_REVOKED_STATEID_TYPE;
	nfs4_test_and_free_stateid(server, stateid, cred);
}

static void nfs4_free_revoked_stateid(struct nfs_server *server,
		const nfs4_stateid *stateid,
		struct rpc_cred *cred)
{
	nfs4_stateid tmp;

	nfs4_stateid_copy(&tmp, stateid);
	__nfs4_free_revoked_stateid(server, &tmp, cred);
}

static long nfs4_update_delay(long *timeout)
{
	long ret;
	if (!timeout)
		return NFS4_POLL_RETRY_MAX;
	if (*timeout <= 0)
		*timeout = NFS4_POLL_RETRY_MIN;
	if (*timeout > NFS4_POLL_RETRY_MAX)
		*timeout = NFS4_POLL_RETRY_MAX;
	ret = *timeout;
	*timeout <<= 1;
	return ret;
}

static int nfs4_delay(struct rpc_clnt *clnt, long *timeout)
{
	int res = 0;

	might_sleep();

	freezable_schedule_timeout_killable_unsafe(
		nfs4_update_delay(timeout));
	if (fatal_signal_pending(current))
		res = -ERESTARTSYS;
	return res;
}

/* This is the error handling routine for processes that are allowed
 * to sleep.
 */
static int nfs4_do_handle_exception(struct nfs_server *server,
		int errorcode, struct nfs4_exception *exception)
{
	struct nfs_client *clp = server->nfs_client;
	struct nfs4_state *state = exception->state;
	const nfs4_stateid *stateid = exception->stateid;
	struct inode *inode = exception->inode;
	int ret = errorcode;

	exception->delay = 0;
	exception->recovering = 0;
	exception->retry = 0;

	if (stateid == NULL && state != NULL)
		stateid = &state->stateid;

	switch(errorcode) {
		case 0:
			return 0;
		case -NFS4ERR_DELEG_REVOKED:
		case -NFS4ERR_ADMIN_REVOKED:
		case -NFS4ERR_EXPIRED:
		case -NFS4ERR_BAD_STATEID:
			if (inode != NULL && stateid != NULL) {
				nfs_inode_find_state_and_recover(inode,
						stateid);
				goto wait_on_recovery;
			}
		case -NFS4ERR_OPENMODE:
			if (inode) {
				int err;

				err = nfs_async_inode_return_delegation(inode,
						stateid);
				if (err == 0)
					goto wait_on_recovery;
				if (stateid != NULL && stateid->type == NFS4_DELEGATION_STATEID_TYPE) {
					exception->retry = 1;
					break;
				}
			}
			if (state == NULL)
				break;
			ret = nfs4_schedule_stateid_recovery(server, state);
			if (ret < 0)
				break;
			goto wait_on_recovery;
		case -NFS4ERR_STALE_STATEID:
		case -NFS4ERR_STALE_CLIENTID:
			nfs4_schedule_lease_recovery(clp);
			goto wait_on_recovery;
		case -NFS4ERR_MOVED:
			ret = nfs4_schedule_migration_recovery(server);
			if (ret < 0)
				break;
			goto wait_on_recovery;
		case -NFS4ERR_LEASE_MOVED:
			nfs4_schedule_lease_moved_recovery(clp);
			goto wait_on_recovery;
#if defined(CONFIG_NFS_V4_1)
		case -NFS4ERR_BADSESSION:
		case -NFS4ERR_BADSLOT:
		case -NFS4ERR_BAD_HIGH_SLOT:
		case -NFS4ERR_CONN_NOT_BOUND_TO_SESSION:
		case -NFS4ERR_DEADSESSION:
		case -NFS4ERR_SEQ_FALSE_RETRY:
		case -NFS4ERR_SEQ_MISORDERED:
			dprintk("%s ERROR: %d Reset session\n", __func__,
				errorcode);
			nfs4_schedule_session_recovery(clp->cl_session, errorcode);
			goto wait_on_recovery;
#endif /* defined(CONFIG_NFS_V4_1) */
		case -NFS4ERR_FILE_OPEN:
			if (exception->timeout > HZ) {
				/* We have retried a decent amount, time to
				 * fail
				 */
				ret = -EBUSY;
				break;
			}
		case -NFS4ERR_DELAY:
			nfs_inc_server_stats(server, NFSIOS_DELAY);
		case -NFS4ERR_GRACE:
		case -NFS4ERR_LAYOUTTRYLATER:
		case -NFS4ERR_RECALLCONFLICT:
			exception->delay = 1;
			return 0;

		case -NFS4ERR_RETRY_UNCACHED_REP:
		case -NFS4ERR_OLD_STATEID:
			exception->retry = 1;
			break;
		case -NFS4ERR_BADOWNER:
			/* The following works around a Linux server bug! */
		case -NFS4ERR_BADNAME:
			if (server->caps & NFS_CAP_UIDGID_NOMAP) {
				server->caps &= ~NFS_CAP_UIDGID_NOMAP;
				exception->retry = 1;
				printk(KERN_WARNING "NFS: v4 server %s "
						"does not accept raw "
						"uid/gids. "
						"Reenabling the idmapper.\n",
						server->nfs_client->cl_hostname);
			}
	}
	/* We failed to handle the error */
	return nfs4_map_errors(ret);
wait_on_recovery:
	exception->recovering = 1;
	return 0;
}

/* This is the error handling routine for processes that are allowed
 * to sleep.
 */
int nfs4_handle_exception(struct nfs_server *server, int errorcode, struct nfs4_exception *exception)
{
	struct nfs_client *clp = server->nfs_client;
	int ret;

	ret = nfs4_do_handle_exception(server, errorcode, exception);
	if (exception->delay) {
		ret = nfs4_delay(server->client, &exception->timeout);
		goto out_retry;
	}
	if (exception->recovering) {
		ret = nfs4_wait_clnt_recover(clp);
		if (test_bit(NFS_MIG_FAILED, &server->mig_status))
			return -EIO;
		goto out_retry;
	}
	return ret;
out_retry:
	if (ret == 0)
		exception->retry = 1;
	return ret;
}

static int
nfs4_async_handle_exception(struct rpc_task *task, struct nfs_server *server,
		int errorcode, struct nfs4_exception *exception)
{
	struct nfs_client *clp = server->nfs_client;
	int ret;

	ret = nfs4_do_handle_exception(server, errorcode, exception);
	if (exception->delay) {
		rpc_delay(task, nfs4_update_delay(&exception->timeout));
		goto out_retry;
	}
	if (exception->recovering) {
		rpc_sleep_on(&clp->cl_rpcwaitq, task, NULL);
		if (test_bit(NFS4CLNT_MANAGER_RUNNING, &clp->cl_state) == 0)
			rpc_wake_up_queued_task(&clp->cl_rpcwaitq, task);
		goto out_retry;
	}
	if (test_bit(NFS_MIG_FAILED, &server->mig_status))
		ret = -EIO;
	return ret;
out_retry:
	if (ret == 0)
		exception->retry = 1;
	return ret;
}

static int
nfs4_async_handle_error(struct rpc_task *task, struct nfs_server *server,
			struct nfs4_state *state, long *timeout)
{
	struct nfs4_exception exception = {
		.state = state,
	};

	if (task->tk_status >= 0)
		return 0;
	if (timeout)
		exception.timeout = *timeout;
	task->tk_status = nfs4_async_handle_exception(task, server,
			task->tk_status,
			&exception);
	if (exception.delay && timeout)
		*timeout = exception.timeout;
	if (exception.retry)
		return -EAGAIN;
	return 0;
}

/*
 * Return 'true' if 'clp' is using an rpc_client that is integrity protected
 * or 'false' otherwise.
 */
static bool _nfs4_is_integrity_protected(struct nfs_client *clp)
{
	rpc_authflavor_t flavor = clp->cl_rpcclient->cl_auth->au_flavor;

	if (flavor == RPC_AUTH_GSS_KRB5I ||
	    flavor == RPC_AUTH_GSS_KRB5P)
		return true;

	return false;
}

static void do_renew_lease(struct nfs_client *clp, unsigned long timestamp)
{
	spin_lock(&clp->cl_lock);
	if (time_before(clp->cl_last_renewal,timestamp))
		clp->cl_last_renewal = timestamp;
	spin_unlock(&clp->cl_lock);
}

static void renew_lease(const struct nfs_server *server, unsigned long timestamp)
{
	struct nfs_client *clp = server->nfs_client;

	if (!nfs4_has_session(clp))
		do_renew_lease(clp, timestamp);
}

struct nfs4_call_sync_data {
	const struct nfs_server *seq_server;
	struct nfs4_sequence_args *seq_args;
	struct nfs4_sequence_res *seq_res;
};

void nfs4_init_sequence(struct nfs4_sequence_args *args,
			struct nfs4_sequence_res *res, int cache_reply)
{
	args->sa_slot = NULL;
	args->sa_cache_this = cache_reply;
	args->sa_privileged = 0;

	res->sr_slot = NULL;
}

static void nfs4_set_sequence_privileged(struct nfs4_sequence_args *args)
{
	args->sa_privileged = 1;
}

int nfs40_setup_sequence(struct nfs4_slot_table *tbl,
			 struct nfs4_sequence_args *args,
			 struct nfs4_sequence_res *res,
			 struct rpc_task *task)
{
	struct nfs4_slot *slot;

	/* slot already allocated? */
	if (res->sr_slot != NULL)
		goto out_start;

	spin_lock(&tbl->slot_tbl_lock);
	if (nfs4_slot_tbl_draining(tbl) && !args->sa_privileged)
		goto out_sleep;

	slot = nfs4_alloc_slot(tbl);
	if (IS_ERR(slot)) {
		if (slot == ERR_PTR(-ENOMEM))
			task->tk_timeout = HZ >> 2;
		goto out_sleep;
	}
	spin_unlock(&tbl->slot_tbl_lock);

	slot->privileged = args->sa_privileged ? 1 : 0;
	args->sa_slot = slot;
	res->sr_slot = slot;

out_start:
	rpc_call_start(task);
	return 0;

out_sleep:
	if (args->sa_privileged)
		rpc_sleep_on_priority(&tbl->slot_tbl_waitq, task,
				NULL, RPC_PRIORITY_PRIVILEGED);
	else
		rpc_sleep_on(&tbl->slot_tbl_waitq, task, NULL);
	spin_unlock(&tbl->slot_tbl_lock);
	return -EAGAIN;
}
EXPORT_SYMBOL_GPL(nfs40_setup_sequence);

static void nfs40_sequence_free_slot(struct nfs4_sequence_res *res)
{
	struct nfs4_slot *slot = res->sr_slot;
	struct nfs4_slot_table *tbl;

	tbl = slot->table;
	spin_lock(&tbl->slot_tbl_lock);
	if (!nfs41_wake_and_assign_slot(tbl, slot))
		nfs4_free_slot(tbl, slot);
	spin_unlock(&tbl->slot_tbl_lock);

	res->sr_slot = NULL;
}

static int nfs40_sequence_done(struct rpc_task *task,
			       struct nfs4_sequence_res *res)
{
	if (res->sr_slot != NULL)
		nfs40_sequence_free_slot(res);
	return 1;
}

#if defined(CONFIG_NFS_V4_1)

static void nfs41_sequence_free_slot(struct nfs4_sequence_res *res)
{
	struct nfs4_session *session;
	struct nfs4_slot_table *tbl;
	struct nfs4_slot *slot = res->sr_slot;
	bool send_new_highest_used_slotid = false;

	tbl = slot->table;
	session = tbl->session;

	/* Bump the slot sequence number */
	if (slot->seq_done)
		slot->seq_nr++;
	slot->seq_done = 0;

	spin_lock(&tbl->slot_tbl_lock);
	/* Be nice to the server: try to ensure that the last transmitted
	 * value for highest_user_slotid <= target_highest_slotid
	 */
	if (tbl->highest_used_slotid > tbl->target_highest_slotid)
		send_new_highest_used_slotid = true;

	if (nfs41_wake_and_assign_slot(tbl, slot)) {
		send_new_highest_used_slotid = false;
		goto out_unlock;
	}
	nfs4_free_slot(tbl, slot);

	if (tbl->highest_used_slotid != NFS4_NO_SLOT)
		send_new_highest_used_slotid = false;
out_unlock:
	spin_unlock(&tbl->slot_tbl_lock);
	res->sr_slot = NULL;
	if (send_new_highest_used_slotid)
		nfs41_notify_server(session->clp);
	if (waitqueue_active(&tbl->slot_waitq))
		wake_up_all(&tbl->slot_waitq);
}

static int nfs41_sequence_process(struct rpc_task *task,
		struct nfs4_sequence_res *res)
{
	struct nfs4_session *session;
	struct nfs4_slot *slot = res->sr_slot;
	struct nfs_client *clp;
	bool interrupted = false;
	int ret = 1;

	if (slot == NULL)
		goto out_noaction;
	/* don't increment the sequence number if the task wasn't sent */
	if (!RPC_WAS_SENT(task))
		goto out;

	session = slot->table->session;

	if (slot->interrupted) {
		slot->interrupted = 0;
		interrupted = true;
	}

	trace_nfs4_sequence_done(session, res);
	/* Check the SEQUENCE operation status */
	switch (res->sr_status) {
	case 0:
		/* If previous op on slot was interrupted and we reused
		 * the seq# and got a reply from the cache, then retry
		 */
		if (task->tk_status == -EREMOTEIO && interrupted) {
			++slot->seq_nr;
			goto retry_nowait;
		}
		/* Update the slot's sequence and clientid lease timer */
		slot->seq_done = 1;
		clp = session->clp;
		do_renew_lease(clp, res->sr_timestamp);
		/* Check sequence flags */
		nfs41_handle_sequence_flag_errors(clp, res->sr_status_flags,
				!!slot->privileged);
		nfs41_update_target_slotid(slot->table, slot, res);
		break;
	case 1:
		/*
		 * sr_status remains 1 if an RPC level error occurred.
		 * The server may or may not have processed the sequence
		 * operation..
		 * Mark the slot as having hosted an interrupted RPC call.
		 */
		slot->interrupted = 1;
		goto out;
	case -NFS4ERR_DELAY:
		/* The server detected a resend of the RPC call and
		 * returned NFS4ERR_DELAY as per Section 2.10.6.2
		 * of RFC5661.
		 */
		dprintk("%s: slot=%u seq=%u: Operation in progress\n",
			__func__,
			slot->slot_nr,
			slot->seq_nr);
		goto out_retry;
	case -NFS4ERR_BADSLOT:
		/*
		 * The slot id we used was probably retired. Try again
		 * using a different slot id.
		 */
		goto retry_nowait;
	case -NFS4ERR_SEQ_MISORDERED:
		/*
		 * Was the last operation on this sequence interrupted?
		 * If so, retry after bumping the sequence number.
		 */
		if (interrupted) {
			++slot->seq_nr;
			goto retry_nowait;
		}
		/*
		 * Could this slot have been previously retired?
		 * If so, then the server may be expecting seq_nr = 1!
		 */
		if (slot->seq_nr != 1) {
			slot->seq_nr = 1;
			goto retry_nowait;
		}
		break;
	case -NFS4ERR_SEQ_FALSE_RETRY:
		++slot->seq_nr;
		goto retry_nowait;
	default:
		/* Just update the slot sequence no. */
		slot->seq_done = 1;
	}
out:
	/* The session may be reset by one of the error handlers. */
	dprintk("%s: Error %d free the slot \n", __func__, res->sr_status);
out_noaction:
	return ret;
retry_nowait:
	if (rpc_restart_call_prepare(task)) {
		nfs41_sequence_free_slot(res);
		task->tk_status = 0;
		ret = 0;
	}
	goto out;
out_retry:
	if (!rpc_restart_call(task))
		goto out;
	rpc_delay(task, NFS4_POLL_RETRY_MAX);
	return 0;
}

int nfs41_sequence_done(struct rpc_task *task, struct nfs4_sequence_res *res)
{
	if (!nfs41_sequence_process(task, res))
		return 0;
	if (res->sr_slot != NULL)
		nfs41_sequence_free_slot(res);
	return 1;

}
EXPORT_SYMBOL_GPL(nfs41_sequence_done);

static int nfs4_sequence_process(struct rpc_task *task, struct nfs4_sequence_res *res)
{
	if (res->sr_slot == NULL)
		return 1;
	if (res->sr_slot->table->session != NULL)
		return nfs41_sequence_process(task, res);
	return nfs40_sequence_done(task, res);
}

static void nfs4_sequence_free_slot(struct nfs4_sequence_res *res)
{
	if (res->sr_slot != NULL) {
		if (res->sr_slot->table->session != NULL)
			nfs41_sequence_free_slot(res);
		else
			nfs40_sequence_free_slot(res);
	}
}

int nfs4_sequence_done(struct rpc_task *task, struct nfs4_sequence_res *res)
{
	if (res->sr_slot == NULL)
		return 1;
	if (!res->sr_slot->table->session)
		return nfs40_sequence_done(task, res);
	return nfs41_sequence_done(task, res);
}
EXPORT_SYMBOL_GPL(nfs4_sequence_done);

int nfs41_setup_sequence(struct nfs4_session *session,
				struct nfs4_sequence_args *args,
				struct nfs4_sequence_res *res,
				struct rpc_task *task)
{
	struct nfs4_slot *slot;
	struct nfs4_slot_table *tbl;

	dprintk("--> %s\n", __func__);
	/* slot already allocated? */
	if (res->sr_slot != NULL)
		goto out_success;

	tbl = &session->fc_slot_table;

	task->tk_timeout = 0;

	spin_lock(&tbl->slot_tbl_lock);
	if (test_bit(NFS4_SLOT_TBL_DRAINING, &tbl->slot_tbl_state) &&
	    !args->sa_privileged) {
		/* The state manager will wait until the slot table is empty */
		dprintk("%s session is draining\n", __func__);
		goto out_sleep;
	}

	slot = nfs4_alloc_slot(tbl);
	if (IS_ERR(slot)) {
		/* If out of memory, try again in 1/4 second */
		if (slot == ERR_PTR(-ENOMEM))
			task->tk_timeout = HZ >> 2;
		dprintk("<-- %s: no free slots\n", __func__);
		goto out_sleep;
	}
	spin_unlock(&tbl->slot_tbl_lock);

	slot->privileged = args->sa_privileged ? 1 : 0;
	args->sa_slot = slot;

	dprintk("<-- %s slotid=%u seqid=%u\n", __func__,
			slot->slot_nr, slot->seq_nr);

	res->sr_slot = slot;
	res->sr_timestamp = jiffies;
	res->sr_status_flags = 0;
	/*
	 * sr_status is only set in decode_sequence, and so will remain
	 * set to 1 if an rpc level failure occurs.
	 */
	res->sr_status = 1;
	trace_nfs4_setup_sequence(session, args);
out_success:
	rpc_call_start(task);
	return 0;
out_sleep:
	/* Privileged tasks are queued with top priority */
	if (args->sa_privileged)
		rpc_sleep_on_priority(&tbl->slot_tbl_waitq, task,
				NULL, RPC_PRIORITY_PRIVILEGED);
	else
		rpc_sleep_on(&tbl->slot_tbl_waitq, task, NULL);
	spin_unlock(&tbl->slot_tbl_lock);
	return -EAGAIN;
}
EXPORT_SYMBOL_GPL(nfs41_setup_sequence);

static int nfs4_setup_sequence(const struct nfs_server *server,
			       struct nfs4_sequence_args *args,
			       struct nfs4_sequence_res *res,
			       struct rpc_task *task)
{
	struct nfs4_session *session = nfs4_get_session(server);
	int ret = 0;

	if (!session)
		return nfs40_setup_sequence(server->nfs_client->cl_slot_tbl,
					    args, res, task);

	dprintk("--> %s clp %p session %p sr_slot %u\n",
		__func__, session->clp, session, res->sr_slot ?
			res->sr_slot->slot_nr : NFS4_NO_SLOT);

	ret = nfs41_setup_sequence(session, args, res, task);

	dprintk("<-- %s status=%d\n", __func__, ret);
	return ret;
}

static void nfs41_call_sync_prepare(struct rpc_task *task, void *calldata)
{
	struct nfs4_call_sync_data *data = calldata;
	struct nfs4_session *session = nfs4_get_session(data->seq_server);

	dprintk("--> %s data->seq_server %p\n", __func__, data->seq_server);

	nfs41_setup_sequence(session, data->seq_args, data->seq_res, task);
}

static void nfs41_call_sync_done(struct rpc_task *task, void *calldata)
{
	struct nfs4_call_sync_data *data = calldata;

	nfs41_sequence_done(task, data->seq_res);
}

static const struct rpc_call_ops nfs41_call_sync_ops = {
	.rpc_call_prepare = nfs41_call_sync_prepare,
	.rpc_call_done = nfs41_call_sync_done,
};

#else	/* !CONFIG_NFS_V4_1 */

static int nfs4_setup_sequence(const struct nfs_server *server,
			       struct nfs4_sequence_args *args,
			       struct nfs4_sequence_res *res,
			       struct rpc_task *task)
{
	return nfs40_setup_sequence(server->nfs_client->cl_slot_tbl,
				    args, res, task);
}

static int nfs4_sequence_process(struct rpc_task *task, struct nfs4_sequence_res *res)
{
	return nfs40_sequence_done(task, res);
}

static void nfs4_sequence_free_slot(struct nfs4_sequence_res *res)
{
	if (res->sr_slot != NULL)
		nfs40_sequence_free_slot(res);
}

int nfs4_sequence_done(struct rpc_task *task,
		       struct nfs4_sequence_res *res)
{
	return nfs40_sequence_done(task, res);
}
EXPORT_SYMBOL_GPL(nfs4_sequence_done);

#endif	/* !CONFIG_NFS_V4_1 */

static void nfs40_call_sync_prepare(struct rpc_task *task, void *calldata)
{
	struct nfs4_call_sync_data *data = calldata;
	nfs4_setup_sequence(data->seq_server,
				data->seq_args, data->seq_res, task);
}

static void nfs40_call_sync_done(struct rpc_task *task, void *calldata)
{
	struct nfs4_call_sync_data *data = calldata;
	nfs4_sequence_done(task, data->seq_res);
}

static const struct rpc_call_ops nfs40_call_sync_ops = {
	.rpc_call_prepare = nfs40_call_sync_prepare,
	.rpc_call_done = nfs40_call_sync_done,
};

static int nfs4_call_sync_sequence(struct rpc_clnt *clnt,
				   struct nfs_server *server,
				   struct rpc_message *msg,
				   struct nfs4_sequence_args *args,
				   struct nfs4_sequence_res *res)
{
	int ret;
	struct rpc_task *task;
	struct nfs_client *clp = server->nfs_client;
	struct nfs4_call_sync_data data = {
		.seq_server = server,
		.seq_args = args,
		.seq_res = res,
	};
	struct rpc_task_setup task_setup = {
		.rpc_client = clnt,
		.rpc_message = msg,
		.callback_ops = clp->cl_mvops->call_sync_ops,
		.callback_data = &data
	};

	task = rpc_run_task(&task_setup);
	if (IS_ERR(task))
		ret = PTR_ERR(task);
	else {
		ret = task->tk_status;
		rpc_put_task(task);
	}
	return ret;
}

int nfs4_call_sync(struct rpc_clnt *clnt,
		   struct nfs_server *server,
		   struct rpc_message *msg,
		   struct nfs4_sequence_args *args,
		   struct nfs4_sequence_res *res,
		   int cache_reply)
{
	nfs4_init_sequence(args, res, cache_reply);
	return nfs4_call_sync_sequence(clnt, server, msg, args, res);
}

static void update_changeattr(struct inode *dir, struct nfs4_change_info *cinfo)
{
	struct nfs_inode *nfsi = NFS_I(dir);

	spin_lock(&dir->i_lock);
	nfsi->cache_validity |= NFS_INO_INVALID_ATTR|NFS_INO_INVALID_DATA;
	if (!cinfo->atomic || cinfo->before != dir->i_version)
		nfs_force_lookup_revalidate(dir);
	dir->i_version = cinfo->after;
	nfsi->attr_gencount = nfs_inc_attr_generation_counter();
	nfs_fscache_invalidate(dir);
	spin_unlock(&dir->i_lock);
}

struct nfs4_opendata {
	struct kref kref;
	struct nfs_openargs o_arg;
	struct nfs_openres o_res;
	struct nfs_open_confirmargs c_arg;
	struct nfs_open_confirmres c_res;
	struct nfs4_string owner_name;
	struct nfs4_string group_name;
	struct nfs4_label *a_label;
	struct nfs_fattr f_attr;
	struct nfs4_label *f_label;
	struct dentry *dir;
	struct dentry *dentry;
	struct nfs4_state_owner *owner;
	struct nfs4_state *state;
	struct iattr attrs;
	unsigned long timestamp;
	unsigned int rpc_done : 1;
	unsigned int file_created : 1;
	unsigned int is_recover : 1;
	int rpc_status;
	int cancelled;
};

static bool nfs4_clear_cap_atomic_open_v1(struct nfs_server *server,
		int err, struct nfs4_exception *exception)
{
	if (err != -EINVAL)
		return false;
	if (!(server->caps & NFS_CAP_ATOMIC_OPEN_V1))
		return false;
	server->caps &= ~NFS_CAP_ATOMIC_OPEN_V1;
	exception->retry = 1;
	return true;
}

static u32
nfs4_map_atomic_open_share(struct nfs_server *server,
		fmode_t fmode, int openflags)
{
	u32 res = 0;

	switch (fmode & (FMODE_READ | FMODE_WRITE)) {
	case FMODE_READ:
		res = NFS4_SHARE_ACCESS_READ;
		break;
	case FMODE_WRITE:
		res = NFS4_SHARE_ACCESS_WRITE;
		break;
	case FMODE_READ|FMODE_WRITE:
		res = NFS4_SHARE_ACCESS_BOTH;
	}
	if (!(server->caps & NFS_CAP_ATOMIC_OPEN_V1))
		goto out;
	/* Want no delegation if we're using O_DIRECT */
	if (openflags & O_DIRECT)
		res |= NFS4_SHARE_WANT_NO_DELEG;
out:
	return res;
}

static enum open_claim_type4
nfs4_map_atomic_open_claim(struct nfs_server *server,
		enum open_claim_type4 claim)
{
	if (server->caps & NFS_CAP_ATOMIC_OPEN_V1)
		return claim;
	switch (claim) {
	default:
		return claim;
	case NFS4_OPEN_CLAIM_FH:
		return NFS4_OPEN_CLAIM_NULL;
	case NFS4_OPEN_CLAIM_DELEG_CUR_FH:
		return NFS4_OPEN_CLAIM_DELEGATE_CUR;
	case NFS4_OPEN_CLAIM_DELEG_PREV_FH:
		return NFS4_OPEN_CLAIM_DELEGATE_PREV;
	}
}

static void nfs4_init_opendata_res(struct nfs4_opendata *p)
{
	p->o_res.f_attr = &p->f_attr;
	p->o_res.f_label = p->f_label;
	p->o_res.seqid = p->o_arg.seqid;
	p->c_res.seqid = p->c_arg.seqid;
	p->o_res.server = p->o_arg.server;
	p->o_res.access_request = p->o_arg.access;
	nfs_fattr_init(&p->f_attr);
	nfs_fattr_init_names(&p->f_attr, &p->owner_name, &p->group_name);
}

static struct nfs4_opendata *nfs4_opendata_alloc(struct dentry *dentry,
		struct nfs4_state_owner *sp, fmode_t fmode, int flags,
		const struct iattr *attrs,
		struct nfs4_label *label,
		enum open_claim_type4 claim,
		gfp_t gfp_mask)
{
	struct dentry *parent = dget_parent(dentry);
	struct inode *dir = d_inode(parent);
	struct nfs_server *server = NFS_SERVER(dir);
	struct nfs_seqid *(*alloc_seqid)(struct nfs_seqid_counter *, gfp_t);
	struct nfs4_opendata *p;

	p = kzalloc(sizeof(*p), gfp_mask);
	if (p == NULL)
		goto err;

	p->f_label = nfs4_label_alloc(server, gfp_mask);
	if (IS_ERR(p->f_label))
		goto err_free_p;

	p->a_label = nfs4_label_alloc(server, gfp_mask);
	if (IS_ERR(p->a_label))
		goto err_free_f;

	alloc_seqid = server->nfs_client->cl_mvops->alloc_seqid;
	p->o_arg.seqid = alloc_seqid(&sp->so_seqid, gfp_mask);
	if (IS_ERR(p->o_arg.seqid))
		goto err_free_label;
	nfs_sb_active(dentry->d_sb);
	p->dentry = dget(dentry);
	p->dir = parent;
	p->owner = sp;
	atomic_inc(&sp->so_count);
	p->o_arg.open_flags = flags;
	p->o_arg.fmode = fmode & (FMODE_READ|FMODE_WRITE);
	p->o_arg.share_access = nfs4_map_atomic_open_share(server,
			fmode, flags);
	/* don't put an ACCESS op in OPEN compound if O_EXCL, because ACCESS
	 * will return permission denied for all bits until close */
	if (!(flags & O_EXCL)) {
		/* ask server to check for all possible rights as results
		 * are cached */
		p->o_arg.access = NFS4_ACCESS_READ | NFS4_ACCESS_MODIFY |
				  NFS4_ACCESS_EXTEND | NFS4_ACCESS_EXECUTE;
	}
	p->o_arg.clientid = server->nfs_client->cl_clientid;
	p->o_arg.id.create_time = ktime_to_ns(sp->so_seqid.create_time);
	p->o_arg.id.uniquifier = sp->so_seqid.owner_id;
	p->o_arg.name = &dentry->d_name;
	p->o_arg.server = server;
	p->o_arg.bitmask = nfs4_bitmask(server, label);
	p->o_arg.open_bitmap = &nfs4_fattr_bitmap[0];
	p->o_arg.label = nfs4_label_copy(p->a_label, label);
	p->o_arg.claim = nfs4_map_atomic_open_claim(server, claim);
	switch (p->o_arg.claim) {
	case NFS4_OPEN_CLAIM_NULL:
	case NFS4_OPEN_CLAIM_DELEGATE_CUR:
	case NFS4_OPEN_CLAIM_DELEGATE_PREV:
		p->o_arg.fh = NFS_FH(dir);
		break;
	case NFS4_OPEN_CLAIM_PREVIOUS:
	case NFS4_OPEN_CLAIM_FH:
	case NFS4_OPEN_CLAIM_DELEG_CUR_FH:
	case NFS4_OPEN_CLAIM_DELEG_PREV_FH:
		p->o_arg.fh = NFS_FH(d_inode(dentry));
	}
	if (attrs != NULL && attrs->ia_valid != 0) {
		__u32 verf[2];

		p->o_arg.u.attrs = &p->attrs;
		memcpy(&p->attrs, attrs, sizeof(p->attrs));

		verf[0] = jiffies;
		verf[1] = current->pid;
		memcpy(p->o_arg.u.verifier.data, verf,
				sizeof(p->o_arg.u.verifier.data));
	}
	p->c_arg.fh = &p->o_res.fh;
	p->c_arg.stateid = &p->o_res.stateid;
	p->c_arg.seqid = p->o_arg.seqid;
	nfs4_init_opendata_res(p);
	kref_init(&p->kref);
	return p;

err_free_label:
	nfs4_label_free(p->a_label);
err_free_f:
	nfs4_label_free(p->f_label);
err_free_p:
	kfree(p);
err:
	dput(parent);
	return NULL;
}

static void nfs4_opendata_free(struct kref *kref)
{
	struct nfs4_opendata *p = container_of(kref,
			struct nfs4_opendata, kref);
	struct super_block *sb = p->dentry->d_sb;

	nfs_free_seqid(p->o_arg.seqid);
	nfs4_sequence_free_slot(&p->o_res.seq_res);
	if (p->state != NULL)
		nfs4_put_open_state(p->state);
	nfs4_put_state_owner(p->owner);

	nfs4_label_free(p->a_label);
	nfs4_label_free(p->f_label);

	dput(p->dir);
	dput(p->dentry);
	nfs_sb_deactive(sb);
	nfs_fattr_free_names(&p->f_attr);
	kfree(p->f_attr.mdsthreshold);
	kfree(p);
}

static void nfs4_opendata_put(struct nfs4_opendata *p)
{
	if (p != NULL)
		kref_put(&p->kref, nfs4_opendata_free);
}

static int nfs4_wait_for_completion_rpc_task(struct rpc_task *task)
{
	int ret;

	ret = rpc_wait_for_completion_task(task);
	return ret;
}

static bool nfs4_mode_match_open_stateid(struct nfs4_state *state,
		fmode_t fmode)
{
	switch(fmode & (FMODE_READ|FMODE_WRITE)) {
	case FMODE_READ|FMODE_WRITE:
		return state->n_rdwr != 0;
	case FMODE_WRITE:
		return state->n_wronly != 0;
	case FMODE_READ:
		return state->n_rdonly != 0;
	}
	WARN_ON_ONCE(1);
	return false;
}

static int can_open_cached(struct nfs4_state *state, fmode_t mode, int open_mode)
{
	int ret = 0;

	if (open_mode & (O_EXCL|O_TRUNC))
		goto out;
	switch (mode & (FMODE_READ|FMODE_WRITE)) {
		case FMODE_READ:
			ret |= test_bit(NFS_O_RDONLY_STATE, &state->flags) != 0
				&& state->n_rdonly != 0;
			break;
		case FMODE_WRITE:
			ret |= test_bit(NFS_O_WRONLY_STATE, &state->flags) != 0
				&& state->n_wronly != 0;
			break;
		case FMODE_READ|FMODE_WRITE:
			ret |= test_bit(NFS_O_RDWR_STATE, &state->flags) != 0
				&& state->n_rdwr != 0;
	}
out:
	return ret;
}

static int can_open_delegated(struct nfs_delegation *delegation, fmode_t fmode,
		enum open_claim_type4 claim)
{
	if (delegation == NULL)
		return 0;
	if ((delegation->type & fmode) != fmode)
		return 0;
	if (test_bit(NFS_DELEGATION_NEED_RECLAIM, &delegation->flags))
		return 0;
	if (test_bit(NFS_DELEGATION_RETURNING, &delegation->flags))
		return 0;
	switch (claim) {
	case NFS4_OPEN_CLAIM_NULL:
	case NFS4_OPEN_CLAIM_FH:
		break;
	case NFS4_OPEN_CLAIM_PREVIOUS:
		if (!test_bit(NFS_DELEGATION_NEED_RECLAIM, &delegation->flags))
			break;
	default:
		return 0;
	}
	nfs_mark_delegation_referenced(delegation);
	return 1;
}

static void update_open_stateflags(struct nfs4_state *state, fmode_t fmode)
{
	switch (fmode) {
		case FMODE_WRITE:
			state->n_wronly++;
			break;
		case FMODE_READ:
			state->n_rdonly++;
			break;
		case FMODE_READ|FMODE_WRITE:
			state->n_rdwr++;
	}
	nfs4_state_set_mode_locked(state, state->state | fmode);
}

#ifdef CONFIG_NFS_V4_1
static bool nfs_open_stateid_recover_openmode(struct nfs4_state *state)
{
	if (state->n_rdonly && !test_bit(NFS_O_RDONLY_STATE, &state->flags))
		return true;
	if (state->n_wronly && !test_bit(NFS_O_WRONLY_STATE, &state->flags))
		return true;
	if (state->n_rdwr && !test_bit(NFS_O_RDWR_STATE, &state->flags))
		return true;
	return false;
}
#endif /* CONFIG_NFS_V4_1 */

static void nfs_test_and_clear_all_open_stateid(struct nfs4_state *state)
{
	struct nfs_client *clp = state->owner->so_server->nfs_client;
	bool need_recover = false;

	if (test_and_clear_bit(NFS_O_RDONLY_STATE, &state->flags) && state->n_rdonly)
		need_recover = true;
	if (test_and_clear_bit(NFS_O_WRONLY_STATE, &state->flags) && state->n_wronly)
		need_recover = true;
	if (test_and_clear_bit(NFS_O_RDWR_STATE, &state->flags) && state->n_rdwr)
		need_recover = true;
	if (need_recover)
		nfs4_state_mark_reclaim_nograce(clp, state);
}

static bool nfs_need_update_open_stateid(struct nfs4_state *state,
		const nfs4_stateid *stateid, nfs4_stateid *freeme)
{
	if (test_and_set_bit(NFS_OPEN_STATE, &state->flags) == 0)
		return true;
	if (!nfs4_stateid_match_other(stateid, &state->open_stateid)) {
		nfs4_stateid_copy(freeme, &state->open_stateid);
		nfs_test_and_clear_all_open_stateid(state);
		return true;
	}
	if (nfs4_stateid_is_newer(stateid, &state->open_stateid))
		return true;
	return false;
}

static void nfs_resync_open_stateid_locked(struct nfs4_state *state)
{
	if (!(state->n_wronly || state->n_rdonly || state->n_rdwr))
		return;
	if (state->n_wronly)
		set_bit(NFS_O_WRONLY_STATE, &state->flags);
	if (state->n_rdonly)
		set_bit(NFS_O_RDONLY_STATE, &state->flags);
	if (state->n_rdwr)
		set_bit(NFS_O_RDWR_STATE, &state->flags);
	set_bit(NFS_OPEN_STATE, &state->flags);
}

static void nfs_clear_open_stateid_locked(struct nfs4_state *state,
		nfs4_stateid *arg_stateid,
		nfs4_stateid *stateid, fmode_t fmode)
{
	clear_bit(NFS_O_RDWR_STATE, &state->flags);
	switch (fmode & (FMODE_READ|FMODE_WRITE)) {
	case FMODE_WRITE:
		clear_bit(NFS_O_RDONLY_STATE, &state->flags);
		break;
	case FMODE_READ:
		clear_bit(NFS_O_WRONLY_STATE, &state->flags);
		break;
	case 0:
		clear_bit(NFS_O_RDONLY_STATE, &state->flags);
		clear_bit(NFS_O_WRONLY_STATE, &state->flags);
		clear_bit(NFS_OPEN_STATE, &state->flags);
	}
	if (stateid == NULL)
		return;
<<<<<<< HEAD
	/* Handle races with OPEN */
	if (!nfs4_stateid_match_other(arg_stateid, &state->open_stateid) ||
	    (nfs4_stateid_match_other(stateid, &state->open_stateid) &&
	    !nfs4_stateid_is_newer(stateid, &state->open_stateid))) {
=======
	/* Handle OPEN+OPEN_DOWNGRADE races */
	if (nfs4_stateid_match_other(stateid, &state->open_stateid) &&
	    !nfs4_stateid_is_newer(stateid, &state->open_stateid)) {
>>>>>>> f2ed3bfc
		nfs_resync_open_stateid_locked(state);
		return;
	}
	if (test_bit(NFS_DELEGATED_STATE, &state->flags) == 0)
		nfs4_stateid_copy(&state->stateid, stateid);
	nfs4_stateid_copy(&state->open_stateid, stateid);
}

static void nfs_clear_open_stateid(struct nfs4_state *state,
	nfs4_stateid *arg_stateid,
	nfs4_stateid *stateid, fmode_t fmode)
{
	write_seqlock(&state->seqlock);
<<<<<<< HEAD
	nfs_clear_open_stateid_locked(state, arg_stateid, stateid, fmode);
=======
	/* Ignore, if the CLOSE argment doesn't match the current stateid */
	if (nfs4_state_match_open_stateid_other(state, arg_stateid))
		nfs_clear_open_stateid_locked(state, stateid, fmode);
>>>>>>> f2ed3bfc
	write_sequnlock(&state->seqlock);
	if (test_bit(NFS_STATE_RECLAIM_NOGRACE, &state->flags))
		nfs4_schedule_state_manager(state->owner->so_server->nfs_client);
}

static void nfs_set_open_stateid_locked(struct nfs4_state *state,
		const nfs4_stateid *stateid, fmode_t fmode,
		nfs4_stateid *freeme)
{
	switch (fmode) {
		case FMODE_READ:
			set_bit(NFS_O_RDONLY_STATE, &state->flags);
			break;
		case FMODE_WRITE:
			set_bit(NFS_O_WRONLY_STATE, &state->flags);
			break;
		case FMODE_READ|FMODE_WRITE:
			set_bit(NFS_O_RDWR_STATE, &state->flags);
	}
	if (!nfs_need_update_open_stateid(state, stateid, freeme))
		return;
	if (test_bit(NFS_DELEGATED_STATE, &state->flags) == 0)
		nfs4_stateid_copy(&state->stateid, stateid);
	nfs4_stateid_copy(&state->open_stateid, stateid);
}

static void __update_open_stateid(struct nfs4_state *state,
		const nfs4_stateid *open_stateid,
		const nfs4_stateid *deleg_stateid,
		fmode_t fmode,
		nfs4_stateid *freeme)
{
	/*
	 * Protect the call to nfs4_state_set_mode_locked and
	 * serialise the stateid update
	 */
	spin_lock(&state->owner->so_lock);
	write_seqlock(&state->seqlock);
	if (deleg_stateid != NULL) {
		nfs4_stateid_copy(&state->stateid, deleg_stateid);
		set_bit(NFS_DELEGATED_STATE, &state->flags);
	}
	if (open_stateid != NULL)
		nfs_set_open_stateid_locked(state, open_stateid, fmode, freeme);
	write_sequnlock(&state->seqlock);
	update_open_stateflags(state, fmode);
	spin_unlock(&state->owner->so_lock);
}

static int update_open_stateid(struct nfs4_state *state,
		const nfs4_stateid *open_stateid,
		const nfs4_stateid *delegation,
		fmode_t fmode)
{
	struct nfs_server *server = NFS_SERVER(state->inode);
	struct nfs_client *clp = server->nfs_client;
	struct nfs_inode *nfsi = NFS_I(state->inode);
	struct nfs_delegation *deleg_cur;
	nfs4_stateid freeme = { };
	int ret = 0;

	fmode &= (FMODE_READ|FMODE_WRITE);

	rcu_read_lock();
	deleg_cur = rcu_dereference(nfsi->delegation);
	if (deleg_cur == NULL)
		goto no_delegation;

	spin_lock(&deleg_cur->lock);
	if (rcu_dereference(nfsi->delegation) != deleg_cur ||
	   test_bit(NFS_DELEGATION_RETURNING, &deleg_cur->flags) ||
	    (deleg_cur->type & fmode) != fmode)
		goto no_delegation_unlock;

	if (delegation == NULL)
		delegation = &deleg_cur->stateid;
	else if (!nfs4_stateid_match(&deleg_cur->stateid, delegation))
		goto no_delegation_unlock;

	nfs_mark_delegation_referenced(deleg_cur);
	__update_open_stateid(state, open_stateid, &deleg_cur->stateid,
			fmode, &freeme);
	ret = 1;
no_delegation_unlock:
	spin_unlock(&deleg_cur->lock);
no_delegation:
	rcu_read_unlock();

	if (!ret && open_stateid != NULL) {
		__update_open_stateid(state, open_stateid, NULL, fmode, &freeme);
		ret = 1;
	}
	if (test_bit(NFS_STATE_RECLAIM_NOGRACE, &state->flags))
		nfs4_schedule_state_manager(clp);
	if (freeme.type != 0)
		nfs4_test_and_free_stateid(server, &freeme,
				state->owner->so_cred);

	return ret;
}

static bool nfs4_update_lock_stateid(struct nfs4_lock_state *lsp,
		const nfs4_stateid *stateid)
{
	struct nfs4_state *state = lsp->ls_state;
	bool ret = false;

	spin_lock(&state->state_lock);
	if (!nfs4_stateid_match_other(stateid, &lsp->ls_stateid))
		goto out_noupdate;
	if (!nfs4_stateid_is_newer(stateid, &lsp->ls_stateid))
		goto out_noupdate;
	nfs4_stateid_copy(&lsp->ls_stateid, stateid);
	ret = true;
out_noupdate:
	spin_unlock(&state->state_lock);
	return ret;
}

static void nfs4_return_incompatible_delegation(struct inode *inode, fmode_t fmode)
{
	struct nfs_delegation *delegation;

	rcu_read_lock();
	delegation = rcu_dereference(NFS_I(inode)->delegation);
	if (delegation == NULL || (delegation->type & fmode) == fmode) {
		rcu_read_unlock();
		return;
	}
	rcu_read_unlock();
	nfs4_inode_return_delegation(inode);
}

static struct nfs4_state *nfs4_try_open_cached(struct nfs4_opendata *opendata)
{
	struct nfs4_state *state = opendata->state;
	struct nfs_inode *nfsi = NFS_I(state->inode);
	struct nfs_delegation *delegation;
	int open_mode = opendata->o_arg.open_flags;
	fmode_t fmode = opendata->o_arg.fmode;
	enum open_claim_type4 claim = opendata->o_arg.claim;
	nfs4_stateid stateid;
	int ret = -EAGAIN;

	for (;;) {
		spin_lock(&state->owner->so_lock);
		if (can_open_cached(state, fmode, open_mode)) {
			update_open_stateflags(state, fmode);
			spin_unlock(&state->owner->so_lock);
			goto out_return_state;
		}
		spin_unlock(&state->owner->so_lock);
		rcu_read_lock();
		delegation = rcu_dereference(nfsi->delegation);
		if (!can_open_delegated(delegation, fmode, claim)) {
			rcu_read_unlock();
			break;
		}
		/* Save the delegation */
		nfs4_stateid_copy(&stateid, &delegation->stateid);
		rcu_read_unlock();
		nfs_release_seqid(opendata->o_arg.seqid);
		if (!opendata->is_recover) {
			ret = nfs_may_open(state->inode, state->owner->so_cred, open_mode);
			if (ret != 0)
				goto out;
		}
		ret = -EAGAIN;

		/* Try to update the stateid using the delegation */
		if (update_open_stateid(state, NULL, &stateid, fmode))
			goto out_return_state;
	}
out:
	return ERR_PTR(ret);
out_return_state:
	atomic_inc(&state->count);
	return state;
}

static void
nfs4_opendata_check_deleg(struct nfs4_opendata *data, struct nfs4_state *state)
{
	struct nfs_client *clp = NFS_SERVER(state->inode)->nfs_client;
	struct nfs_delegation *delegation;
	int delegation_flags = 0;

	rcu_read_lock();
	delegation = rcu_dereference(NFS_I(state->inode)->delegation);
	if (delegation)
		delegation_flags = delegation->flags;
	rcu_read_unlock();
	switch (data->o_arg.claim) {
	default:
		break;
	case NFS4_OPEN_CLAIM_DELEGATE_CUR:
	case NFS4_OPEN_CLAIM_DELEG_CUR_FH:
		pr_err_ratelimited("NFS: Broken NFSv4 server %s is "
				   "returning a delegation for "
				   "OPEN(CLAIM_DELEGATE_CUR)\n",
				   clp->cl_hostname);
		return;
	}
	if ((delegation_flags & 1UL<<NFS_DELEGATION_NEED_RECLAIM) == 0)
		nfs_inode_set_delegation(state->inode,
					 data->owner->so_cred,
					 &data->o_res);
	else
		nfs_inode_reclaim_delegation(state->inode,
					     data->owner->so_cred,
					     &data->o_res);
}

/*
 * Check the inode attributes against the CLAIM_PREVIOUS returned attributes
 * and update the nfs4_state.
 */
static struct nfs4_state *
_nfs4_opendata_reclaim_to_nfs4_state(struct nfs4_opendata *data)
{
	struct inode *inode = data->state->inode;
	struct nfs4_state *state = data->state;
	int ret;

	if (!data->rpc_done) {
		if (data->rpc_status) {
			ret = data->rpc_status;
			goto err;
		}
		/* cached opens have already been processed */
		goto update;
	}

	ret = nfs_refresh_inode(inode, &data->f_attr);
	if (ret)
		goto err;

	if (data->o_res.delegation_type != 0)
		nfs4_opendata_check_deleg(data, state);
update:
	update_open_stateid(state, &data->o_res.stateid, NULL,
			    data->o_arg.fmode);
	atomic_inc(&state->count);

	return state;
err:
	return ERR_PTR(ret);

}

static struct nfs4_state *
_nfs4_opendata_to_nfs4_state(struct nfs4_opendata *data)
{
	struct inode *inode;
	struct nfs4_state *state = NULL;
	int ret;

	if (!data->rpc_done) {
		state = nfs4_try_open_cached(data);
		trace_nfs4_cached_open(data->state);
		goto out;
	}

	ret = -EAGAIN;
	if (!(data->f_attr.valid & NFS_ATTR_FATTR))
		goto err;
	inode = nfs_fhget(data->dir->d_sb, &data->o_res.fh, &data->f_attr, data->f_label);
	ret = PTR_ERR(inode);
	if (IS_ERR(inode))
		goto err;
	ret = -ENOMEM;
	state = nfs4_get_open_state(inode, data->owner);
	if (state == NULL)
		goto err_put_inode;
	if (data->o_res.delegation_type != 0)
		nfs4_opendata_check_deleg(data, state);
	update_open_stateid(state, &data->o_res.stateid, NULL,
			data->o_arg.fmode);
	iput(inode);
out:
	nfs_release_seqid(data->o_arg.seqid);
	return state;
err_put_inode:
	iput(inode);
err:
	return ERR_PTR(ret);
}

static struct nfs4_state *
nfs4_opendata_to_nfs4_state(struct nfs4_opendata *data)
{
	struct nfs4_state *ret;

	if (data->o_arg.claim == NFS4_OPEN_CLAIM_PREVIOUS)
		ret =_nfs4_opendata_reclaim_to_nfs4_state(data);
	else
		ret = _nfs4_opendata_to_nfs4_state(data);
	nfs4_sequence_free_slot(&data->o_res.seq_res);
	return ret;
}

static struct nfs_open_context *nfs4_state_find_open_context(struct nfs4_state *state)
{
	struct nfs_inode *nfsi = NFS_I(state->inode);
	struct nfs_open_context *ctx;

	spin_lock(&state->inode->i_lock);
	list_for_each_entry(ctx, &nfsi->open_files, list) {
		if (ctx->state != state)
			continue;
		get_nfs_open_context(ctx);
		spin_unlock(&state->inode->i_lock);
		return ctx;
	}
	spin_unlock(&state->inode->i_lock);
	return ERR_PTR(-ENOENT);
}

static struct nfs4_opendata *nfs4_open_recoverdata_alloc(struct nfs_open_context *ctx,
		struct nfs4_state *state, enum open_claim_type4 claim)
{
	struct nfs4_opendata *opendata;

	opendata = nfs4_opendata_alloc(ctx->dentry, state->owner, 0, 0,
			NULL, NULL, claim, GFP_NOFS);
	if (opendata == NULL)
		return ERR_PTR(-ENOMEM);
	opendata->state = state;
	atomic_inc(&state->count);
	return opendata;
}

static int nfs4_open_recover_helper(struct nfs4_opendata *opendata,
		fmode_t fmode)
{
	struct nfs4_state *newstate;
	int ret;

	if (!nfs4_mode_match_open_stateid(opendata->state, fmode))
		return 0;
	opendata->o_arg.open_flags = 0;
	opendata->o_arg.fmode = fmode;
	opendata->o_arg.share_access = nfs4_map_atomic_open_share(
			NFS_SB(opendata->dentry->d_sb),
			fmode, 0);
	memset(&opendata->o_res, 0, sizeof(opendata->o_res));
	memset(&opendata->c_res, 0, sizeof(opendata->c_res));
	nfs4_init_opendata_res(opendata);
	ret = _nfs4_recover_proc_open(opendata);
	if (ret != 0)
		return ret; 
	newstate = nfs4_opendata_to_nfs4_state(opendata);
	if (IS_ERR(newstate))
		return PTR_ERR(newstate);
	if (newstate != opendata->state)
		ret = -ESTALE;
	nfs4_close_state(newstate, fmode);
	return ret;
}

static int nfs4_open_recover(struct nfs4_opendata *opendata, struct nfs4_state *state)
{
	int ret;

	/* Don't trigger recovery in nfs_test_and_clear_all_open_stateid */
	clear_bit(NFS_O_RDWR_STATE, &state->flags);
	clear_bit(NFS_O_WRONLY_STATE, &state->flags);
	clear_bit(NFS_O_RDONLY_STATE, &state->flags);
	/* memory barrier prior to reading state->n_* */
	clear_bit(NFS_DELEGATED_STATE, &state->flags);
	clear_bit(NFS_OPEN_STATE, &state->flags);
	smp_rmb();
	ret = nfs4_open_recover_helper(opendata, FMODE_READ|FMODE_WRITE);
	if (ret != 0)
		return ret;
	ret = nfs4_open_recover_helper(opendata, FMODE_WRITE);
	if (ret != 0)
		return ret;
	ret = nfs4_open_recover_helper(opendata, FMODE_READ);
	if (ret != 0)
		return ret;
	/*
	 * We may have performed cached opens for all three recoveries.
	 * Check if we need to update the current stateid.
	 */
	if (test_bit(NFS_DELEGATED_STATE, &state->flags) == 0 &&
	    !nfs4_stateid_match(&state->stateid, &state->open_stateid)) {
		write_seqlock(&state->seqlock);
		if (test_bit(NFS_DELEGATED_STATE, &state->flags) == 0)
			nfs4_stateid_copy(&state->stateid, &state->open_stateid);
		write_sequnlock(&state->seqlock);
	}
	return 0;
}

/*
 * OPEN_RECLAIM:
 * 	reclaim state on the server after a reboot.
 */
static int _nfs4_do_open_reclaim(struct nfs_open_context *ctx, struct nfs4_state *state)
{
	struct nfs_delegation *delegation;
	struct nfs4_opendata *opendata;
	fmode_t delegation_type = 0;
	int status;

	opendata = nfs4_open_recoverdata_alloc(ctx, state,
			NFS4_OPEN_CLAIM_PREVIOUS);
	if (IS_ERR(opendata))
		return PTR_ERR(opendata);
	rcu_read_lock();
	delegation = rcu_dereference(NFS_I(state->inode)->delegation);
	if (delegation != NULL && test_bit(NFS_DELEGATION_NEED_RECLAIM, &delegation->flags) != 0)
		delegation_type = delegation->type;
	rcu_read_unlock();
	opendata->o_arg.u.delegation_type = delegation_type;
	status = nfs4_open_recover(opendata, state);
	nfs4_opendata_put(opendata);
	return status;
}

static int nfs4_do_open_reclaim(struct nfs_open_context *ctx, struct nfs4_state *state)
{
	struct nfs_server *server = NFS_SERVER(state->inode);
	struct nfs4_exception exception = { };
	int err;
	do {
		err = _nfs4_do_open_reclaim(ctx, state);
		trace_nfs4_open_reclaim(ctx, 0, err);
		if (nfs4_clear_cap_atomic_open_v1(server, err, &exception))
			continue;
		if (err != -NFS4ERR_DELAY)
			break;
		nfs4_handle_exception(server, err, &exception);
	} while (exception.retry);
	return err;
}

static int nfs4_open_reclaim(struct nfs4_state_owner *sp, struct nfs4_state *state)
{
	struct nfs_open_context *ctx;
	int ret;

	ctx = nfs4_state_find_open_context(state);
	if (IS_ERR(ctx))
		return -EAGAIN;
	ret = nfs4_do_open_reclaim(ctx, state);
	put_nfs_open_context(ctx);
	return ret;
}

static int nfs4_handle_delegation_recall_error(struct nfs_server *server, struct nfs4_state *state, const nfs4_stateid *stateid, int err)
{
	switch (err) {
		default:
			printk(KERN_ERR "NFS: %s: unhandled error "
					"%d.\n", __func__, err);
		case 0:
		case -ENOENT:
		case -EAGAIN:
		case -ESTALE:
			break;
		case -NFS4ERR_BADSESSION:
		case -NFS4ERR_BADSLOT:
		case -NFS4ERR_BAD_HIGH_SLOT:
		case -NFS4ERR_CONN_NOT_BOUND_TO_SESSION:
		case -NFS4ERR_DEADSESSION:
			set_bit(NFS_DELEGATED_STATE, &state->flags);
			nfs4_schedule_session_recovery(server->nfs_client->cl_session, err);
			return -EAGAIN;
		case -NFS4ERR_STALE_CLIENTID:
		case -NFS4ERR_STALE_STATEID:
			set_bit(NFS_DELEGATED_STATE, &state->flags);
			/* Don't recall a delegation if it was lost */
			nfs4_schedule_lease_recovery(server->nfs_client);
			return -EAGAIN;
		case -NFS4ERR_MOVED:
			nfs4_schedule_migration_recovery(server);
			return -EAGAIN;
		case -NFS4ERR_LEASE_MOVED:
			nfs4_schedule_lease_moved_recovery(server->nfs_client);
			return -EAGAIN;
		case -NFS4ERR_DELEG_REVOKED:
		case -NFS4ERR_ADMIN_REVOKED:
		case -NFS4ERR_EXPIRED:
		case -NFS4ERR_BAD_STATEID:
		case -NFS4ERR_OPENMODE:
			nfs_inode_find_state_and_recover(state->inode,
					stateid);
			nfs4_schedule_stateid_recovery(server, state);
			return -EAGAIN;
		case -NFS4ERR_DELAY:
		case -NFS4ERR_GRACE:
			set_bit(NFS_DELEGATED_STATE, &state->flags);
			ssleep(1);
			return -EAGAIN;
		case -ENOMEM:
		case -NFS4ERR_DENIED:
			/* kill_proc(fl->fl_pid, SIGLOST, 1); */
			return 0;
	}
	return err;
}

int nfs4_open_delegation_recall(struct nfs_open_context *ctx,
		struct nfs4_state *state, const nfs4_stateid *stateid,
		fmode_t type)
{
	struct nfs_server *server = NFS_SERVER(state->inode);
	struct nfs4_opendata *opendata;
	int err = 0;

	opendata = nfs4_open_recoverdata_alloc(ctx, state,
			NFS4_OPEN_CLAIM_DELEG_CUR_FH);
	if (IS_ERR(opendata))
		return PTR_ERR(opendata);
	nfs4_stateid_copy(&opendata->o_arg.u.delegation, stateid);
	write_seqlock(&state->seqlock);
	nfs4_stateid_copy(&state->stateid, &state->open_stateid);
	write_sequnlock(&state->seqlock);
	clear_bit(NFS_DELEGATED_STATE, &state->flags);
	switch (type & (FMODE_READ|FMODE_WRITE)) {
	case FMODE_READ|FMODE_WRITE:
	case FMODE_WRITE:
		err = nfs4_open_recover_helper(opendata, FMODE_READ|FMODE_WRITE);
		if (err)
			break;
		err = nfs4_open_recover_helper(opendata, FMODE_WRITE);
		if (err)
			break;
	case FMODE_READ:
		err = nfs4_open_recover_helper(opendata, FMODE_READ);
	}
	nfs4_opendata_put(opendata);
	return nfs4_handle_delegation_recall_error(server, state, stateid, err);
}

static void nfs4_open_confirm_prepare(struct rpc_task *task, void *calldata)
{
	struct nfs4_opendata *data = calldata;

	nfs40_setup_sequence(data->o_arg.server->nfs_client->cl_slot_tbl,
			     &data->c_arg.seq_args, &data->c_res.seq_res, task);
}

static void nfs4_open_confirm_done(struct rpc_task *task, void *calldata)
{
	struct nfs4_opendata *data = calldata;

	nfs40_sequence_done(task, &data->c_res.seq_res);

	data->rpc_status = task->tk_status;
	if (data->rpc_status == 0) {
		nfs4_stateid_copy(&data->o_res.stateid, &data->c_res.stateid);
		nfs_confirm_seqid(&data->owner->so_seqid, 0);
		renew_lease(data->o_res.server, data->timestamp);
		data->rpc_done = 1;
	}
}

static void nfs4_open_confirm_release(void *calldata)
{
	struct nfs4_opendata *data = calldata;
	struct nfs4_state *state = NULL;

	/* If this request hasn't been cancelled, do nothing */
	if (data->cancelled == 0)
		goto out_free;
	/* In case of error, no cleanup! */
	if (!data->rpc_done)
		goto out_free;
	state = nfs4_opendata_to_nfs4_state(data);
	if (!IS_ERR(state))
		nfs4_close_state(state, data->o_arg.fmode);
out_free:
	nfs4_opendata_put(data);
}

static const struct rpc_call_ops nfs4_open_confirm_ops = {
	.rpc_call_prepare = nfs4_open_confirm_prepare,
	.rpc_call_done = nfs4_open_confirm_done,
	.rpc_release = nfs4_open_confirm_release,
};

/*
 * Note: On error, nfs4_proc_open_confirm will free the struct nfs4_opendata
 */
static int _nfs4_proc_open_confirm(struct nfs4_opendata *data)
{
	struct nfs_server *server = NFS_SERVER(d_inode(data->dir));
	struct rpc_task *task;
	struct  rpc_message msg = {
		.rpc_proc = &nfs4_procedures[NFSPROC4_CLNT_OPEN_CONFIRM],
		.rpc_argp = &data->c_arg,
		.rpc_resp = &data->c_res,
		.rpc_cred = data->owner->so_cred,
	};
	struct rpc_task_setup task_setup_data = {
		.rpc_client = server->client,
		.rpc_message = &msg,
		.callback_ops = &nfs4_open_confirm_ops,
		.callback_data = data,
		.workqueue = nfsiod_workqueue,
		.flags = RPC_TASK_ASYNC,
	};
	int status;

	nfs4_init_sequence(&data->c_arg.seq_args, &data->c_res.seq_res, 1);
	kref_get(&data->kref);
	data->rpc_done = 0;
	data->rpc_status = 0;
	data->timestamp = jiffies;
	if (data->is_recover)
		nfs4_set_sequence_privileged(&data->c_arg.seq_args);
	task = rpc_run_task(&task_setup_data);
	if (IS_ERR(task))
		return PTR_ERR(task);
	status = nfs4_wait_for_completion_rpc_task(task);
	if (status != 0) {
		data->cancelled = 1;
		smp_wmb();
	} else
		status = data->rpc_status;
	rpc_put_task(task);
	return status;
}

static void nfs4_open_prepare(struct rpc_task *task, void *calldata)
{
	struct nfs4_opendata *data = calldata;
	struct nfs4_state_owner *sp = data->owner;
	struct nfs_client *clp = sp->so_server->nfs_client;
	enum open_claim_type4 claim = data->o_arg.claim;

	if (nfs_wait_on_sequence(data->o_arg.seqid, task) != 0)
		goto out_wait;
	/*
	 * Check if we still need to send an OPEN call, or if we can use
	 * a delegation instead.
	 */
	if (data->state != NULL) {
		struct nfs_delegation *delegation;

		if (can_open_cached(data->state, data->o_arg.fmode, data->o_arg.open_flags))
			goto out_no_action;
		rcu_read_lock();
		delegation = rcu_dereference(NFS_I(data->state->inode)->delegation);
		if (can_open_delegated(delegation, data->o_arg.fmode, claim))
			goto unlock_no_action;
		rcu_read_unlock();
	}
	/* Update client id. */
	data->o_arg.clientid = clp->cl_clientid;
	switch (claim) {
	default:
		break;
	case NFS4_OPEN_CLAIM_PREVIOUS:
	case NFS4_OPEN_CLAIM_DELEG_CUR_FH:
	case NFS4_OPEN_CLAIM_DELEG_PREV_FH:
		data->o_arg.open_bitmap = &nfs4_open_noattr_bitmap[0];
	case NFS4_OPEN_CLAIM_FH:
		task->tk_msg.rpc_proc = &nfs4_procedures[NFSPROC4_CLNT_OPEN_NOATTR];
		nfs_copy_fh(&data->o_res.fh, data->o_arg.fh);
	}
	data->timestamp = jiffies;
	if (nfs4_setup_sequence(data->o_arg.server,
				&data->o_arg.seq_args,
				&data->o_res.seq_res,
				task) != 0)
		nfs_release_seqid(data->o_arg.seqid);

	/* Set the create mode (note dependency on the session type) */
	data->o_arg.createmode = NFS4_CREATE_UNCHECKED;
	if (data->o_arg.open_flags & O_EXCL) {
		data->o_arg.createmode = NFS4_CREATE_EXCLUSIVE;
		if (nfs4_has_persistent_session(clp))
			data->o_arg.createmode = NFS4_CREATE_GUARDED;
		else if (clp->cl_mvops->minor_version > 0)
			data->o_arg.createmode = NFS4_CREATE_EXCLUSIVE4_1;
	}
	return;
unlock_no_action:
	trace_nfs4_cached_open(data->state);
	rcu_read_unlock();
out_no_action:
	task->tk_action = NULL;
out_wait:
	nfs4_sequence_done(task, &data->o_res.seq_res);
}

static void nfs4_open_done(struct rpc_task *task, void *calldata)
{
	struct nfs4_opendata *data = calldata;

	data->rpc_status = task->tk_status;

	if (!nfs4_sequence_process(task, &data->o_res.seq_res))
		return;

	if (task->tk_status == 0) {
		if (data->o_res.f_attr->valid & NFS_ATTR_FATTR_TYPE) {
			switch (data->o_res.f_attr->mode & S_IFMT) {
			case S_IFREG:
				break;
			case S_IFLNK:
				data->rpc_status = -ELOOP;
				break;
			case S_IFDIR:
				data->rpc_status = -EISDIR;
				break;
			default:
				data->rpc_status = -ENOTDIR;
			}
		}
		renew_lease(data->o_res.server, data->timestamp);
		if (!(data->o_res.rflags & NFS4_OPEN_RESULT_CONFIRM))
			nfs_confirm_seqid(&data->owner->so_seqid, 0);
	}
	data->rpc_done = 1;
}

static void nfs4_open_release(void *calldata)
{
	struct nfs4_opendata *data = calldata;
	struct nfs4_state *state = NULL;

	/* If this request hasn't been cancelled, do nothing */
	if (data->cancelled == 0)
		goto out_free;
	/* In case of error, no cleanup! */
	if (data->rpc_status != 0 || !data->rpc_done)
		goto out_free;
	/* In case we need an open_confirm, no cleanup! */
	if (data->o_res.rflags & NFS4_OPEN_RESULT_CONFIRM)
		goto out_free;
	state = nfs4_opendata_to_nfs4_state(data);
	if (!IS_ERR(state))
		nfs4_close_state(state, data->o_arg.fmode);
out_free:
	nfs4_opendata_put(data);
}

static const struct rpc_call_ops nfs4_open_ops = {
	.rpc_call_prepare = nfs4_open_prepare,
	.rpc_call_done = nfs4_open_done,
	.rpc_release = nfs4_open_release,
};

static int nfs4_run_open_task(struct nfs4_opendata *data, int isrecover)
{
	struct inode *dir = d_inode(data->dir);
	struct nfs_server *server = NFS_SERVER(dir);
	struct nfs_openargs *o_arg = &data->o_arg;
	struct nfs_openres *o_res = &data->o_res;
	struct rpc_task *task;
	struct rpc_message msg = {
		.rpc_proc = &nfs4_procedures[NFSPROC4_CLNT_OPEN],
		.rpc_argp = o_arg,
		.rpc_resp = o_res,
		.rpc_cred = data->owner->so_cred,
	};
	struct rpc_task_setup task_setup_data = {
		.rpc_client = server->client,
		.rpc_message = &msg,
		.callback_ops = &nfs4_open_ops,
		.callback_data = data,
		.workqueue = nfsiod_workqueue,
		.flags = RPC_TASK_ASYNC,
	};
	int status;

	nfs4_init_sequence(&o_arg->seq_args, &o_res->seq_res, 1);
	kref_get(&data->kref);
	data->rpc_done = 0;
	data->rpc_status = 0;
	data->cancelled = 0;
	data->is_recover = 0;
	if (isrecover) {
		nfs4_set_sequence_privileged(&o_arg->seq_args);
		data->is_recover = 1;
	}
	task = rpc_run_task(&task_setup_data);
        if (IS_ERR(task))
                return PTR_ERR(task);
        status = nfs4_wait_for_completion_rpc_task(task);
        if (status != 0) {
                data->cancelled = 1;
                smp_wmb();
        } else
                status = data->rpc_status;
        rpc_put_task(task);

	return status;
}

static int _nfs4_recover_proc_open(struct nfs4_opendata *data)
{
	struct inode *dir = d_inode(data->dir);
	struct nfs_openres *o_res = &data->o_res;
        int status;

	status = nfs4_run_open_task(data, 1);
	if (status != 0 || !data->rpc_done)
		return status;

	nfs_fattr_map_and_free_names(NFS_SERVER(dir), &data->f_attr);

	if (o_res->rflags & NFS4_OPEN_RESULT_CONFIRM) {
		status = _nfs4_proc_open_confirm(data);
		if (status != 0)
			return status;
	}

	return status;
}

/*
 * Additional permission checks in order to distinguish between an
 * open for read, and an open for execute. This works around the
 * fact that NFSv4 OPEN treats read and execute permissions as being
 * the same.
 * Note that in the non-execute case, we want to turn off permission
 * checking if we just created a new file (POSIX open() semantics).
 */
static int nfs4_opendata_access(struct rpc_cred *cred,
				struct nfs4_opendata *opendata,
				struct nfs4_state *state, fmode_t fmode,
				int openflags)
{
	struct nfs_access_entry cache;
	u32 mask;

	/* access call failed or for some reason the server doesn't
	 * support any access modes -- defer access call until later */
	if (opendata->o_res.access_supported == 0)
		return 0;

	mask = 0;
	/*
	 * Use openflags to check for exec, because fmode won't
	 * always have FMODE_EXEC set when file open for exec.
	 */
	if (openflags & __FMODE_EXEC) {
		/* ONLY check for exec rights */
		mask = MAY_EXEC;
	} else if ((fmode & FMODE_READ) && !opendata->file_created)
		mask = MAY_READ;

	cache.cred = cred;
	cache.jiffies = jiffies;
	nfs_access_set_mask(&cache, opendata->o_res.access_result);
	nfs_access_add_cache(state->inode, &cache);

	if ((mask & ~cache.mask & (MAY_READ | MAY_EXEC)) == 0)
		return 0;

	/* even though OPEN succeeded, access is denied. Close the file */
	nfs4_close_state(state, fmode);
	return -EACCES;
}

/*
 * Note: On error, nfs4_proc_open will free the struct nfs4_opendata
 */
static int _nfs4_proc_open(struct nfs4_opendata *data)
{
	struct inode *dir = d_inode(data->dir);
	struct nfs_server *server = NFS_SERVER(dir);
	struct nfs_openargs *o_arg = &data->o_arg;
	struct nfs_openres *o_res = &data->o_res;
	int status;

	status = nfs4_run_open_task(data, 0);
	if (!data->rpc_done)
		return status;
	if (status != 0) {
		if (status == -NFS4ERR_BADNAME &&
				!(o_arg->open_flags & O_CREAT))
			return -ENOENT;
		return status;
	}

	nfs_fattr_map_and_free_names(server, &data->f_attr);

	if (o_arg->open_flags & O_CREAT) {
		update_changeattr(dir, &o_res->cinfo);
		if (o_arg->open_flags & O_EXCL)
			data->file_created = 1;
		else if (o_res->cinfo.before != o_res->cinfo.after)
			data->file_created = 1;
	}
	if ((o_res->rflags & NFS4_OPEN_RESULT_LOCKTYPE_POSIX) == 0)
		server->caps &= ~NFS_CAP_POSIX_LOCK;
	if(o_res->rflags & NFS4_OPEN_RESULT_CONFIRM) {
		status = _nfs4_proc_open_confirm(data);
		if (status != 0)
			return status;
	}
	if (!(o_res->f_attr->valid & NFS_ATTR_FATTR))
		nfs4_proc_getattr(server, &o_res->fh, o_res->f_attr, o_res->f_label);
	return 0;
}

static int nfs4_recover_expired_lease(struct nfs_server *server)
{
	return nfs4_client_recover_expired_lease(server->nfs_client);
}

/*
 * OPEN_EXPIRED:
 * 	reclaim state on the server after a network partition.
 * 	Assumes caller holds the appropriate lock
 */
static int _nfs4_open_expired(struct nfs_open_context *ctx, struct nfs4_state *state)
{
	struct nfs4_opendata *opendata;
	int ret;

	opendata = nfs4_open_recoverdata_alloc(ctx, state,
			NFS4_OPEN_CLAIM_FH);
	if (IS_ERR(opendata))
		return PTR_ERR(opendata);
	ret = nfs4_open_recover(opendata, state);
	if (ret == -ESTALE)
		d_drop(ctx->dentry);
	nfs4_opendata_put(opendata);
	return ret;
}

static int nfs4_do_open_expired(struct nfs_open_context *ctx, struct nfs4_state *state)
{
	struct nfs_server *server = NFS_SERVER(state->inode);
	struct nfs4_exception exception = { };
	int err;

	do {
		err = _nfs4_open_expired(ctx, state);
		trace_nfs4_open_expired(ctx, 0, err);
		if (nfs4_clear_cap_atomic_open_v1(server, err, &exception))
			continue;
		switch (err) {
		default:
			goto out;
		case -NFS4ERR_GRACE:
		case -NFS4ERR_DELAY:
			nfs4_handle_exception(server, err, &exception);
			err = 0;
		}
	} while (exception.retry);
out:
	return err;
}

static int nfs4_open_expired(struct nfs4_state_owner *sp, struct nfs4_state *state)
{
	struct nfs_open_context *ctx;
	int ret;

	ctx = nfs4_state_find_open_context(state);
	if (IS_ERR(ctx))
		return -EAGAIN;
	ret = nfs4_do_open_expired(ctx, state);
	put_nfs_open_context(ctx);
	return ret;
}

static void nfs_finish_clear_delegation_stateid(struct nfs4_state *state,
		const nfs4_stateid *stateid)
{
	nfs_remove_bad_delegation(state->inode, stateid);
	write_seqlock(&state->seqlock);
	nfs4_stateid_copy(&state->stateid, &state->open_stateid);
	write_sequnlock(&state->seqlock);
	clear_bit(NFS_DELEGATED_STATE, &state->flags);
}

static void nfs40_clear_delegation_stateid(struct nfs4_state *state)
{
	if (rcu_access_pointer(NFS_I(state->inode)->delegation) != NULL)
		nfs_finish_clear_delegation_stateid(state, NULL);
}

static int nfs40_open_expired(struct nfs4_state_owner *sp, struct nfs4_state *state)
{
	/* NFSv4.0 doesn't allow for delegation recovery on open expire */
	nfs40_clear_delegation_stateid(state);
	return nfs4_open_expired(sp, state);
}

static int nfs40_test_and_free_expired_stateid(struct nfs_server *server,
		nfs4_stateid *stateid,
		struct rpc_cred *cred)
{
	return -NFS4ERR_BAD_STATEID;
}

#if defined(CONFIG_NFS_V4_1)
static int nfs41_test_and_free_expired_stateid(struct nfs_server *server,
		nfs4_stateid *stateid,
		struct rpc_cred *cred)
{
	int status;

	switch (stateid->type) {
	default:
		break;
	case NFS4_INVALID_STATEID_TYPE:
	case NFS4_SPECIAL_STATEID_TYPE:
		return -NFS4ERR_BAD_STATEID;
	case NFS4_REVOKED_STATEID_TYPE:
		goto out_free;
	}

	status = nfs41_test_stateid(server, stateid, cred);
	switch (status) {
	case -NFS4ERR_EXPIRED:
	case -NFS4ERR_ADMIN_REVOKED:
	case -NFS4ERR_DELEG_REVOKED:
		break;
	default:
		return status;
	}
out_free:
	/* Ack the revoked state to the server */
	nfs41_free_stateid(server, stateid, cred, true);
	return -NFS4ERR_EXPIRED;
}

static void nfs41_check_delegation_stateid(struct nfs4_state *state)
{
	struct nfs_server *server = NFS_SERVER(state->inode);
	nfs4_stateid stateid;
	struct nfs_delegation *delegation;
	struct rpc_cred *cred;
	int status;

	/* Get the delegation credential for use by test/free_stateid */
	rcu_read_lock();
	delegation = rcu_dereference(NFS_I(state->inode)->delegation);
	if (delegation == NULL) {
		rcu_read_unlock();
		return;
	}

	nfs4_stateid_copy(&stateid, &delegation->stateid);
	if (test_bit(NFS_DELEGATION_REVOKED, &delegation->flags)) {
		rcu_read_unlock();
		nfs_finish_clear_delegation_stateid(state, &stateid);
		return;
	}

	if (!test_and_clear_bit(NFS_DELEGATION_TEST_EXPIRED, &delegation->flags)) {
		rcu_read_unlock();
		return;
	}

	cred = get_rpccred(delegation->cred);
	rcu_read_unlock();
	status = nfs41_test_and_free_expired_stateid(server, &stateid, cred);
	trace_nfs4_test_delegation_stateid(state, NULL, status);
	if (status == -NFS4ERR_EXPIRED || status == -NFS4ERR_BAD_STATEID)
		nfs_finish_clear_delegation_stateid(state, &stateid);

	put_rpccred(cred);
}

/**
 * nfs41_check_expired_locks - possibly free a lock stateid
 *
 * @state: NFSv4 state for an inode
 *
 * Returns NFS_OK if recovery for this stateid is now finished.
 * Otherwise a negative NFS4ERR value is returned.
 */
static int nfs41_check_expired_locks(struct nfs4_state *state)
{
	int status, ret = NFS_OK;
	struct nfs4_lock_state *lsp, *prev = NULL;
	struct nfs_server *server = NFS_SERVER(state->inode);

	if (!test_bit(LK_STATE_IN_USE, &state->flags))
		goto out;

	spin_lock(&state->state_lock);
	list_for_each_entry(lsp, &state->lock_states, ls_locks) {
		if (test_bit(NFS_LOCK_INITIALIZED, &lsp->ls_flags)) {
			struct rpc_cred *cred = lsp->ls_state->owner->so_cred;

			atomic_inc(&lsp->ls_count);
			spin_unlock(&state->state_lock);

			nfs4_put_lock_state(prev);
			prev = lsp;

			status = nfs41_test_and_free_expired_stateid(server,
					&lsp->ls_stateid,
					cred);
			trace_nfs4_test_lock_stateid(state, lsp, status);
			if (status == -NFS4ERR_EXPIRED ||
			    status == -NFS4ERR_BAD_STATEID) {
				clear_bit(NFS_LOCK_INITIALIZED, &lsp->ls_flags);
				lsp->ls_stateid.type = NFS4_INVALID_STATEID_TYPE;
				if (!recover_lost_locks)
					set_bit(NFS_LOCK_LOST, &lsp->ls_flags);
			} else if (status != NFS_OK) {
				ret = status;
				nfs4_put_lock_state(prev);
				goto out;
			}
			spin_lock(&state->state_lock);
		}
	}
	spin_unlock(&state->state_lock);
	nfs4_put_lock_state(prev);
out:
	return ret;
}

/**
 * nfs41_check_open_stateid - possibly free an open stateid
 *
 * @state: NFSv4 state for an inode
 *
 * Returns NFS_OK if recovery for this stateid is now finished.
 * Otherwise a negative NFS4ERR value is returned.
 */
static int nfs41_check_open_stateid(struct nfs4_state *state)
{
	struct nfs_server *server = NFS_SERVER(state->inode);
	nfs4_stateid *stateid = &state->open_stateid;
	struct rpc_cred *cred = state->owner->so_cred;
	int status;

	if (test_bit(NFS_OPEN_STATE, &state->flags) == 0) {
		if (test_bit(NFS_DELEGATED_STATE, &state->flags) == 0)  {
			if (nfs4_have_delegation(state->inode, state->state))
				return NFS_OK;
			return -NFS4ERR_OPENMODE;
		}
		return -NFS4ERR_BAD_STATEID;
	}
	status = nfs41_test_and_free_expired_stateid(server, stateid, cred);
	trace_nfs4_test_open_stateid(state, NULL, status);
	if (status == -NFS4ERR_EXPIRED || status == -NFS4ERR_BAD_STATEID) {
		clear_bit(NFS_O_RDONLY_STATE, &state->flags);
		clear_bit(NFS_O_WRONLY_STATE, &state->flags);
		clear_bit(NFS_O_RDWR_STATE, &state->flags);
		clear_bit(NFS_OPEN_STATE, &state->flags);
		stateid->type = NFS4_INVALID_STATEID_TYPE;
	}
	if (status != NFS_OK)
		return status;
	if (nfs_open_stateid_recover_openmode(state))
		return -NFS4ERR_OPENMODE;
	return NFS_OK;
}

static int nfs41_open_expired(struct nfs4_state_owner *sp, struct nfs4_state *state)
{
	int status;

	nfs41_check_delegation_stateid(state);
	status = nfs41_check_expired_locks(state);
	if (status != NFS_OK)
		return status;
	status = nfs41_check_open_stateid(state);
	if (status != NFS_OK)
		status = nfs4_open_expired(sp, state);
	return status;
}
#endif

/*
 * on an EXCLUSIVE create, the server should send back a bitmask with FATTR4-*
 * fields corresponding to attributes that were used to store the verifier.
 * Make sure we clobber those fields in the later setattr call
 */
static inline void nfs4_exclusive_attrset(struct nfs4_opendata *opendata,
				struct iattr *sattr, struct nfs4_label **label)
{
	const u32 *attrset = opendata->o_res.attrset;

	if ((attrset[1] & FATTR4_WORD1_TIME_ACCESS) &&
	    !(sattr->ia_valid & ATTR_ATIME_SET))
		sattr->ia_valid |= ATTR_ATIME;

	if ((attrset[1] & FATTR4_WORD1_TIME_MODIFY) &&
	    !(sattr->ia_valid & ATTR_MTIME_SET))
		sattr->ia_valid |= ATTR_MTIME;

	/* Except MODE, it seems harmless of setting twice. */
	if (opendata->o_arg.createmode != NFS4_CREATE_EXCLUSIVE &&
		attrset[1] & FATTR4_WORD1_MODE)
		sattr->ia_valid &= ~ATTR_MODE;

	if (attrset[2] & FATTR4_WORD2_SECURITY_LABEL)
		*label = NULL;
}

static int _nfs4_open_and_get_state(struct nfs4_opendata *opendata,
		fmode_t fmode,
		int flags,
		struct nfs_open_context *ctx)
{
	struct nfs4_state_owner *sp = opendata->owner;
	struct nfs_server *server = sp->so_server;
	struct dentry *dentry;
	struct nfs4_state *state;
	unsigned int seq;
	int ret;

	seq = raw_seqcount_begin(&sp->so_reclaim_seqcount);

	ret = _nfs4_proc_open(opendata);
	if (ret != 0)
		goto out;

	state = nfs4_opendata_to_nfs4_state(opendata);
	ret = PTR_ERR(state);
	if (IS_ERR(state))
		goto out;
	if (server->caps & NFS_CAP_POSIX_LOCK)
		set_bit(NFS_STATE_POSIX_LOCKS, &state->flags);
	if (opendata->o_res.rflags & NFS4_OPEN_RESULT_MAY_NOTIFY_LOCK)
		set_bit(NFS_STATE_MAY_NOTIFY_LOCK, &state->flags);

	dentry = opendata->dentry;
	if (d_really_is_negative(dentry)) {
		struct dentry *alias;
		d_drop(dentry);
		alias = d_exact_alias(dentry, state->inode);
		if (!alias)
			alias = d_splice_alias(igrab(state->inode), dentry);
		/* d_splice_alias() can't fail here - it's a non-directory */
		if (alias) {
			dput(ctx->dentry);
			ctx->dentry = dentry = alias;
		}
		nfs_set_verifier(dentry,
				nfs_save_change_attribute(d_inode(opendata->dir)));
	}

	ret = nfs4_opendata_access(sp->so_cred, opendata, state, fmode, flags);
	if (ret != 0)
		goto out;

	ctx->state = state;
	if (d_inode(dentry) == state->inode) {
		nfs_inode_attach_open_context(ctx);
		if (read_seqcount_retry(&sp->so_reclaim_seqcount, seq))
			nfs4_schedule_stateid_recovery(server, state);
	}
out:
	return ret;
}

/*
 * Returns a referenced nfs4_state
 */
static int _nfs4_do_open(struct inode *dir,
			struct nfs_open_context *ctx,
			int flags,
			struct iattr *sattr,
			struct nfs4_label *label,
			int *opened)
{
	struct nfs4_state_owner  *sp;
	struct nfs4_state     *state = NULL;
	struct nfs_server       *server = NFS_SERVER(dir);
	struct nfs4_opendata *opendata;
	struct dentry *dentry = ctx->dentry;
	struct rpc_cred *cred = ctx->cred;
	struct nfs4_threshold **ctx_th = &ctx->mdsthreshold;
	fmode_t fmode = ctx->mode & (FMODE_READ|FMODE_WRITE|FMODE_EXEC);
	enum open_claim_type4 claim = NFS4_OPEN_CLAIM_NULL;
	struct nfs4_label *olabel = NULL;
	int status;

	/* Protect against reboot recovery conflicts */
	status = -ENOMEM;
	sp = nfs4_get_state_owner(server, cred, GFP_KERNEL);
	if (sp == NULL) {
		dprintk("nfs4_do_open: nfs4_get_state_owner failed!\n");
		goto out_err;
	}
	status = nfs4_recover_expired_lease(server);
	if (status != 0)
		goto err_put_state_owner;
	if (d_really_is_positive(dentry))
		nfs4_return_incompatible_delegation(d_inode(dentry), fmode);
	status = -ENOMEM;
	if (d_really_is_positive(dentry))
		claim = NFS4_OPEN_CLAIM_FH;
	opendata = nfs4_opendata_alloc(dentry, sp, fmode, flags, sattr,
			label, claim, GFP_KERNEL);
	if (opendata == NULL)
		goto err_put_state_owner;

	if (label) {
		olabel = nfs4_label_alloc(server, GFP_KERNEL);
		if (IS_ERR(olabel)) {
			status = PTR_ERR(olabel);
			goto err_opendata_put;
		}
	}

	if (server->attr_bitmask[2] & FATTR4_WORD2_MDSTHRESHOLD) {
		if (!opendata->f_attr.mdsthreshold) {
			opendata->f_attr.mdsthreshold = pnfs_mdsthreshold_alloc();
			if (!opendata->f_attr.mdsthreshold)
				goto err_free_label;
		}
		opendata->o_arg.open_bitmap = &nfs4_pnfs_open_bitmap[0];
	}
	if (d_really_is_positive(dentry))
		opendata->state = nfs4_get_open_state(d_inode(dentry), sp);

	status = _nfs4_open_and_get_state(opendata, fmode, flags, ctx);
	if (status != 0)
		goto err_free_label;
	state = ctx->state;

	if ((opendata->o_arg.open_flags & (O_CREAT|O_EXCL)) == (O_CREAT|O_EXCL) &&
	    (opendata->o_arg.createmode != NFS4_CREATE_GUARDED)) {
		nfs4_exclusive_attrset(opendata, sattr, &label);
		/*
		 * send create attributes which was not set by open
		 * with an extra setattr.
		 */
		if (sattr->ia_valid & NFS4_VALID_ATTRS) {
			nfs_fattr_init(opendata->o_res.f_attr);
			status = nfs4_do_setattr(state->inode, cred,
					opendata->o_res.f_attr, sattr,
					state, label, olabel);
			if (status == 0) {
				nfs_setattr_update_inode(state->inode, sattr,
						opendata->o_res.f_attr);
				nfs_setsecurity(state->inode, opendata->o_res.f_attr, olabel);
			}
		}
	}
	if (opened && opendata->file_created)
		*opened |= FILE_CREATED;

	if (pnfs_use_threshold(ctx_th, opendata->f_attr.mdsthreshold, server)) {
		*ctx_th = opendata->f_attr.mdsthreshold;
		opendata->f_attr.mdsthreshold = NULL;
	}

	nfs4_label_free(olabel);

	nfs4_opendata_put(opendata);
	nfs4_put_state_owner(sp);
	return 0;
err_free_label:
	nfs4_label_free(olabel);
err_opendata_put:
	nfs4_opendata_put(opendata);
err_put_state_owner:
	nfs4_put_state_owner(sp);
out_err:
	return status;
}


static struct nfs4_state *nfs4_do_open(struct inode *dir,
					struct nfs_open_context *ctx,
					int flags,
					struct iattr *sattr,
					struct nfs4_label *label,
					int *opened)
{
	struct nfs_server *server = NFS_SERVER(dir);
	struct nfs4_exception exception = { };
	struct nfs4_state *res;
	int status;

	do {
		status = _nfs4_do_open(dir, ctx, flags, sattr, label, opened);
		res = ctx->state;
		trace_nfs4_open_file(ctx, flags, status);
		if (status == 0)
			break;
		/* NOTE: BAD_SEQID means the server and client disagree about the
		 * book-keeping w.r.t. state-changing operations
		 * (OPEN/CLOSE/LOCK/LOCKU...)
		 * It is actually a sign of a bug on the client or on the server.
		 *
		 * If we receive a BAD_SEQID error in the particular case of
		 * doing an OPEN, we assume that nfs_increment_open_seqid() will
		 * have unhashed the old state_owner for us, and that we can
		 * therefore safely retry using a new one. We should still warn
		 * the user though...
		 */
		if (status == -NFS4ERR_BAD_SEQID) {
			pr_warn_ratelimited("NFS: v4 server %s "
					" returned a bad sequence-id error!\n",
					NFS_SERVER(dir)->nfs_client->cl_hostname);
			exception.retry = 1;
			continue;
		}
		/*
		 * BAD_STATEID on OPEN means that the server cancelled our
		 * state before it received the OPEN_CONFIRM.
		 * Recover by retrying the request as per the discussion
		 * on Page 181 of RFC3530.
		 */
		if (status == -NFS4ERR_BAD_STATEID) {
			exception.retry = 1;
			continue;
		}
		if (status == -EAGAIN) {
			/* We must have found a delegation */
			exception.retry = 1;
			continue;
		}
		if (nfs4_clear_cap_atomic_open_v1(server, status, &exception))
			continue;
		res = ERR_PTR(nfs4_handle_exception(server,
					status, &exception));
	} while (exception.retry);
	return res;
}

static int _nfs4_do_setattr(struct inode *inode,
			    struct nfs_setattrargs *arg,
			    struct nfs_setattrres *res,
			    struct rpc_cred *cred,
			    struct nfs4_state *state)
{
	struct nfs_server *server = NFS_SERVER(inode);
        struct rpc_message msg = {
		.rpc_proc	= &nfs4_procedures[NFSPROC4_CLNT_SETATTR],
		.rpc_argp	= arg,
		.rpc_resp	= res,
		.rpc_cred	= cred,
        };
	struct rpc_cred *delegation_cred = NULL;
	unsigned long timestamp = jiffies;
	fmode_t fmode;
	bool truncate;
	int status;

	nfs_fattr_init(res->fattr);

	/* Servers should only apply open mode checks for file size changes */
	truncate = (arg->iap->ia_valid & ATTR_SIZE) ? true : false;
	fmode = truncate ? FMODE_WRITE : FMODE_READ;

	if (nfs4_copy_delegation_stateid(inode, fmode, &arg->stateid, &delegation_cred)) {
		/* Use that stateid */
	} else if (truncate && state != NULL) {
		struct nfs_lockowner lockowner = {
			.l_owner = current->files,
			.l_pid = current->tgid,
		};
		if (!nfs4_valid_open_stateid(state))
			return -EBADF;
		if (nfs4_select_rw_stateid(state, FMODE_WRITE, &lockowner,
				&arg->stateid, &delegation_cred) == -EIO)
			return -EBADF;
	} else
		nfs4_stateid_copy(&arg->stateid, &zero_stateid);
	if (delegation_cred)
		msg.rpc_cred = delegation_cred;

	status = nfs4_call_sync(server->client, server, &msg, &arg->seq_args, &res->seq_res, 1);

	put_rpccred(delegation_cred);
	if (status == 0 && state != NULL)
		renew_lease(server, timestamp);
	trace_nfs4_setattr(inode, &arg->stateid, status);
	return status;
}

static int nfs4_do_setattr(struct inode *inode, struct rpc_cred *cred,
			   struct nfs_fattr *fattr, struct iattr *sattr,
			   struct nfs4_state *state, struct nfs4_label *ilabel,
			   struct nfs4_label *olabel)
{
	struct nfs_server *server = NFS_SERVER(inode);
        struct nfs_setattrargs  arg = {
                .fh             = NFS_FH(inode),
                .iap            = sattr,
		.server		= server,
		.bitmask = server->attr_bitmask,
		.label		= ilabel,
        };
        struct nfs_setattrres  res = {
		.fattr		= fattr,
		.label		= olabel,
		.server		= server,
        };
	struct nfs4_exception exception = {
		.state = state,
		.inode = inode,
		.stateid = &arg.stateid,
	};
	int err;

	arg.bitmask = nfs4_bitmask(server, ilabel);
	if (ilabel)
		arg.bitmask = nfs4_bitmask(server, olabel);

	do {
		err = _nfs4_do_setattr(inode, &arg, &res, cred, state);
		switch (err) {
		case -NFS4ERR_OPENMODE:
			if (!(sattr->ia_valid & ATTR_SIZE)) {
				pr_warn_once("NFSv4: server %s is incorrectly "
						"applying open mode checks to "
						"a SETATTR that is not "
						"changing file size.\n",
						server->nfs_client->cl_hostname);
			}
			if (state && !(state->state & FMODE_WRITE)) {
				err = -EBADF;
				if (sattr->ia_valid & ATTR_OPEN)
					err = -EACCES;
				goto out;
			}
		}
		err = nfs4_handle_exception(server, err, &exception);
	} while (exception.retry);
out:
	return err;
}

static bool
nfs4_wait_on_layoutreturn(struct inode *inode, struct rpc_task *task)
{
	if (inode == NULL || !nfs_have_layout(inode))
		return false;

	return pnfs_wait_on_layoutreturn(inode, task);
}

struct nfs4_closedata {
	struct inode *inode;
	struct nfs4_state *state;
	struct nfs_closeargs arg;
	struct nfs_closeres res;
	struct nfs_fattr fattr;
	unsigned long timestamp;
	bool roc;
	u32 roc_barrier;
};

static void nfs4_free_closedata(void *data)
{
	struct nfs4_closedata *calldata = data;
	struct nfs4_state_owner *sp = calldata->state->owner;
	struct super_block *sb = calldata->state->inode->i_sb;

	if (calldata->roc)
		pnfs_roc_release(calldata->state->inode);
	nfs4_put_open_state(calldata->state);
	nfs_free_seqid(calldata->arg.seqid);
	nfs4_put_state_owner(sp);
	nfs_sb_deactive(sb);
	kfree(calldata);
}

static void nfs4_close_done(struct rpc_task *task, void *data)
{
	struct nfs4_closedata *calldata = data;
	struct nfs4_state *state = calldata->state;
	struct nfs_server *server = NFS_SERVER(calldata->inode);
	nfs4_stateid *res_stateid = NULL;

	dprintk("%s: begin!\n", __func__);
	if (!nfs4_sequence_done(task, &calldata->res.seq_res))
		return;
	trace_nfs4_close(state, &calldata->arg, &calldata->res, task->tk_status);
        /* hmm. we are done with the inode, and in the process of freeing
	 * the state_owner. we keep this around to process errors
	 */
	switch (task->tk_status) {
		case 0:
			res_stateid = &calldata->res.stateid;
			if (calldata->roc)
				pnfs_roc_set_barrier(state->inode,
						     calldata->roc_barrier);
			renew_lease(server, calldata->timestamp);
			break;
		case -NFS4ERR_ADMIN_REVOKED:
		case -NFS4ERR_STALE_STATEID:
		case -NFS4ERR_EXPIRED:
			nfs4_free_revoked_stateid(server,
					&calldata->arg.stateid,
					task->tk_msg.rpc_cred);
		case -NFS4ERR_OLD_STATEID:
		case -NFS4ERR_BAD_STATEID:
			if (!nfs4_stateid_match(&calldata->arg.stateid,
						&state->open_stateid)) {
				rpc_restart_call_prepare(task);
				goto out_release;
			}
			if (calldata->arg.fmode == 0)
				break;
		default:
			if (nfs4_async_handle_error(task, server, state, NULL) == -EAGAIN) {
				rpc_restart_call_prepare(task);
				goto out_release;
			}
	}
	nfs_clear_open_stateid(state, &calldata->arg.stateid,
			res_stateid, calldata->arg.fmode);
out_release:
	nfs_release_seqid(calldata->arg.seqid);
	nfs_refresh_inode(calldata->inode, calldata->res.fattr);
	dprintk("%s: done, ret = %d!\n", __func__, task->tk_status);
}

static void nfs4_close_prepare(struct rpc_task *task, void *data)
{
	struct nfs4_closedata *calldata = data;
	struct nfs4_state *state = calldata->state;
	struct inode *inode = calldata->inode;
	bool is_rdonly, is_wronly, is_rdwr;
	int call_close = 0;

	dprintk("%s: begin!\n", __func__);
	if (nfs_wait_on_sequence(calldata->arg.seqid, task) != 0)
		goto out_wait;

	task->tk_msg.rpc_proc = &nfs4_procedures[NFSPROC4_CLNT_OPEN_DOWNGRADE];
	spin_lock(&state->owner->so_lock);
	is_rdwr = test_bit(NFS_O_RDWR_STATE, &state->flags);
	is_rdonly = test_bit(NFS_O_RDONLY_STATE, &state->flags);
	is_wronly = test_bit(NFS_O_WRONLY_STATE, &state->flags);
	nfs4_stateid_copy(&calldata->arg.stateid, &state->open_stateid);
	/* Calculate the change in open mode */
	calldata->arg.fmode = 0;
	if (state->n_rdwr == 0) {
		if (state->n_rdonly == 0)
			call_close |= is_rdonly;
		else if (is_rdonly)
			calldata->arg.fmode |= FMODE_READ;
		if (state->n_wronly == 0)
			call_close |= is_wronly;
		else if (is_wronly)
			calldata->arg.fmode |= FMODE_WRITE;
		if (calldata->arg.fmode != (FMODE_READ|FMODE_WRITE))
			call_close |= is_rdwr;
	} else if (is_rdwr)
		calldata->arg.fmode |= FMODE_READ|FMODE_WRITE;

	if (!nfs4_valid_open_stateid(state) ||
	    test_bit(NFS_OPEN_STATE, &state->flags) == 0)
		call_close = 0;
	spin_unlock(&state->owner->so_lock);

	if (!call_close) {
		/* Note: exit _without_ calling nfs4_close_done */
		goto out_no_action;
	}

	if (nfs4_wait_on_layoutreturn(inode, task)) {
		nfs_release_seqid(calldata->arg.seqid);
		goto out_wait;
	}

	if (calldata->arg.fmode == 0)
		task->tk_msg.rpc_proc = &nfs4_procedures[NFSPROC4_CLNT_CLOSE];
	if (calldata->roc)
		pnfs_roc_get_barrier(inode, &calldata->roc_barrier);

	calldata->arg.share_access =
		nfs4_map_atomic_open_share(NFS_SERVER(inode),
				calldata->arg.fmode, 0);

	nfs_fattr_init(calldata->res.fattr);
	calldata->timestamp = jiffies;
	if (nfs4_setup_sequence(NFS_SERVER(inode),
				&calldata->arg.seq_args,
				&calldata->res.seq_res,
				task) != 0)
		nfs_release_seqid(calldata->arg.seqid);
	dprintk("%s: done!\n", __func__);
	return;
out_no_action:
	task->tk_action = NULL;
out_wait:
	nfs4_sequence_done(task, &calldata->res.seq_res);
}

static const struct rpc_call_ops nfs4_close_ops = {
	.rpc_call_prepare = nfs4_close_prepare,
	.rpc_call_done = nfs4_close_done,
	.rpc_release = nfs4_free_closedata,
};

static bool nfs4_roc(struct inode *inode)
{
	if (!nfs_have_layout(inode))
		return false;
	return pnfs_roc(inode);
}

/* 
 * It is possible for data to be read/written from a mem-mapped file 
 * after the sys_close call (which hits the vfs layer as a flush).
 * This means that we can't safely call nfsv4 close on a file until 
 * the inode is cleared. This in turn means that we are not good
 * NFSv4 citizens - we do not indicate to the server to update the file's 
 * share state even when we are done with one of the three share 
 * stateid's in the inode.
 *
 * NOTE: Caller must be holding the sp->so_owner semaphore!
 */
int nfs4_do_close(struct nfs4_state *state, gfp_t gfp_mask, int wait)
{
	struct nfs_server *server = NFS_SERVER(state->inode);
	struct nfs_seqid *(*alloc_seqid)(struct nfs_seqid_counter *, gfp_t);
	struct nfs4_closedata *calldata;
	struct nfs4_state_owner *sp = state->owner;
	struct rpc_task *task;
	struct rpc_message msg = {
		.rpc_proc = &nfs4_procedures[NFSPROC4_CLNT_CLOSE],
		.rpc_cred = state->owner->so_cred,
	};
	struct rpc_task_setup task_setup_data = {
		.rpc_client = server->client,
		.rpc_message = &msg,
		.callback_ops = &nfs4_close_ops,
		.workqueue = nfsiod_workqueue,
		.flags = RPC_TASK_ASYNC,
	};
	int status = -ENOMEM;

	nfs4_state_protect(server->nfs_client, NFS_SP4_MACH_CRED_CLEANUP,
		&task_setup_data.rpc_client, &msg);

	calldata = kzalloc(sizeof(*calldata), gfp_mask);
	if (calldata == NULL)
		goto out;
	nfs4_init_sequence(&calldata->arg.seq_args, &calldata->res.seq_res, 1);
	calldata->inode = state->inode;
	calldata->state = state;
	calldata->arg.fh = NFS_FH(state->inode);
	/* Serialization for the sequence id */
	alloc_seqid = server->nfs_client->cl_mvops->alloc_seqid;
	calldata->arg.seqid = alloc_seqid(&state->owner->so_seqid, gfp_mask);
	if (IS_ERR(calldata->arg.seqid))
		goto out_free_calldata;
	calldata->arg.fmode = 0;
	calldata->arg.bitmask = server->cache_consistency_bitmask;
	calldata->res.fattr = &calldata->fattr;
	calldata->res.seqid = calldata->arg.seqid;
	calldata->res.server = server;
	calldata->roc = nfs4_roc(state->inode);
	nfs_sb_active(calldata->inode->i_sb);

	msg.rpc_argp = &calldata->arg;
	msg.rpc_resp = &calldata->res;
	task_setup_data.callback_data = calldata;
	task = rpc_run_task(&task_setup_data);
	if (IS_ERR(task))
		return PTR_ERR(task);
	status = 0;
	if (wait)
		status = rpc_wait_for_completion_task(task);
	rpc_put_task(task);
	return status;
out_free_calldata:
	kfree(calldata);
out:
	nfs4_put_open_state(state);
	nfs4_put_state_owner(sp);
	return status;
}

static struct inode *
nfs4_atomic_open(struct inode *dir, struct nfs_open_context *ctx,
		int open_flags, struct iattr *attr, int *opened)
{
	struct nfs4_state *state;
	struct nfs4_label l = {0, 0, 0, NULL}, *label = NULL;

	label = nfs4_label_init_security(dir, ctx->dentry, attr, &l);

	/* Protect against concurrent sillydeletes */
	state = nfs4_do_open(dir, ctx, open_flags, attr, label, opened);

	nfs4_label_release_security(label);

	if (IS_ERR(state))
		return ERR_CAST(state);
	return state->inode;
}

static void nfs4_close_context(struct nfs_open_context *ctx, int is_sync)
{
	if (ctx->state == NULL)
		return;
	if (is_sync)
		nfs4_close_sync(ctx->state, ctx->mode);
	else
		nfs4_close_state(ctx->state, ctx->mode);
}

#define FATTR4_WORD1_NFS40_MASK (2*FATTR4_WORD1_MOUNTED_ON_FILEID - 1UL)
#define FATTR4_WORD2_NFS41_MASK (2*FATTR4_WORD2_SUPPATTR_EXCLCREAT - 1UL)
#define FATTR4_WORD2_NFS42_MASK (2*FATTR4_WORD2_SECURITY_LABEL - 1UL)

static int _nfs4_server_capabilities(struct nfs_server *server, struct nfs_fh *fhandle)
{
	u32 bitmask[3] = {}, minorversion = server->nfs_client->cl_minorversion;
	struct nfs4_server_caps_arg args = {
		.fhandle = fhandle,
		.bitmask = bitmask,
	};
	struct nfs4_server_caps_res res = {};
	struct rpc_message msg = {
		.rpc_proc = &nfs4_procedures[NFSPROC4_CLNT_SERVER_CAPS],
		.rpc_argp = &args,
		.rpc_resp = &res,
	};
	int status;

	bitmask[0] = FATTR4_WORD0_SUPPORTED_ATTRS |
		     FATTR4_WORD0_FH_EXPIRE_TYPE |
		     FATTR4_WORD0_LINK_SUPPORT |
		     FATTR4_WORD0_SYMLINK_SUPPORT |
		     FATTR4_WORD0_ACLSUPPORT;
	if (minorversion)
		bitmask[2] = FATTR4_WORD2_SUPPATTR_EXCLCREAT;

	status = nfs4_call_sync(server->client, server, &msg, &args.seq_args, &res.seq_res, 0);
	if (status == 0) {
		/* Sanity check the server answers */
		switch (minorversion) {
		case 0:
			res.attr_bitmask[1] &= FATTR4_WORD1_NFS40_MASK;
			res.attr_bitmask[2] = 0;
			break;
		case 1:
			res.attr_bitmask[2] &= FATTR4_WORD2_NFS41_MASK;
			break;
		case 2:
			res.attr_bitmask[2] &= FATTR4_WORD2_NFS42_MASK;
		}
		memcpy(server->attr_bitmask, res.attr_bitmask, sizeof(server->attr_bitmask));
		server->caps &= ~(NFS_CAP_ACLS|NFS_CAP_HARDLINKS|
				NFS_CAP_SYMLINKS|NFS_CAP_FILEID|
				NFS_CAP_MODE|NFS_CAP_NLINK|NFS_CAP_OWNER|
				NFS_CAP_OWNER_GROUP|NFS_CAP_ATIME|
				NFS_CAP_CTIME|NFS_CAP_MTIME|
				NFS_CAP_SECURITY_LABEL);
		if (res.attr_bitmask[0] & FATTR4_WORD0_ACL &&
				res.acl_bitmask & ACL4_SUPPORT_ALLOW_ACL)
			server->caps |= NFS_CAP_ACLS;
		if (res.has_links != 0)
			server->caps |= NFS_CAP_HARDLINKS;
		if (res.has_symlinks != 0)
			server->caps |= NFS_CAP_SYMLINKS;
		if (res.attr_bitmask[0] & FATTR4_WORD0_FILEID)
			server->caps |= NFS_CAP_FILEID;
		if (res.attr_bitmask[1] & FATTR4_WORD1_MODE)
			server->caps |= NFS_CAP_MODE;
		if (res.attr_bitmask[1] & FATTR4_WORD1_NUMLINKS)
			server->caps |= NFS_CAP_NLINK;
		if (res.attr_bitmask[1] & FATTR4_WORD1_OWNER)
			server->caps |= NFS_CAP_OWNER;
		if (res.attr_bitmask[1] & FATTR4_WORD1_OWNER_GROUP)
			server->caps |= NFS_CAP_OWNER_GROUP;
		if (res.attr_bitmask[1] & FATTR4_WORD1_TIME_ACCESS)
			server->caps |= NFS_CAP_ATIME;
		if (res.attr_bitmask[1] & FATTR4_WORD1_TIME_METADATA)
			server->caps |= NFS_CAP_CTIME;
		if (res.attr_bitmask[1] & FATTR4_WORD1_TIME_MODIFY)
			server->caps |= NFS_CAP_MTIME;
#ifdef CONFIG_NFS_V4_SECURITY_LABEL
		if (res.attr_bitmask[2] & FATTR4_WORD2_SECURITY_LABEL)
			server->caps |= NFS_CAP_SECURITY_LABEL;
#endif
		memcpy(server->attr_bitmask_nl, res.attr_bitmask,
				sizeof(server->attr_bitmask));
		server->attr_bitmask_nl[2] &= ~FATTR4_WORD2_SECURITY_LABEL;

		memcpy(server->cache_consistency_bitmask, res.attr_bitmask, sizeof(server->cache_consistency_bitmask));
		server->cache_consistency_bitmask[0] &= FATTR4_WORD0_CHANGE|FATTR4_WORD0_SIZE;
		server->cache_consistency_bitmask[1] &= FATTR4_WORD1_TIME_METADATA|FATTR4_WORD1_TIME_MODIFY;
		server->cache_consistency_bitmask[2] = 0;
		memcpy(server->exclcreat_bitmask, res.exclcreat_bitmask,
			sizeof(server->exclcreat_bitmask));
		server->acl_bitmask = res.acl_bitmask;
		server->fh_expire_type = res.fh_expire_type;
	}

	return status;
}

int nfs4_server_capabilities(struct nfs_server *server, struct nfs_fh *fhandle)
{
	struct nfs4_exception exception = { };
	int err;
	do {
		err = nfs4_handle_exception(server,
				_nfs4_server_capabilities(server, fhandle),
				&exception);
	} while (exception.retry);
	return err;
}

static int _nfs4_lookup_root(struct nfs_server *server, struct nfs_fh *fhandle,
		struct nfs_fsinfo *info)
{
	u32 bitmask[3];
	struct nfs4_lookup_root_arg args = {
		.bitmask = bitmask,
	};
	struct nfs4_lookup_res res = {
		.server = server,
		.fattr = info->fattr,
		.fh = fhandle,
	};
	struct rpc_message msg = {
		.rpc_proc = &nfs4_procedures[NFSPROC4_CLNT_LOOKUP_ROOT],
		.rpc_argp = &args,
		.rpc_resp = &res,
	};

	bitmask[0] = nfs4_fattr_bitmap[0];
	bitmask[1] = nfs4_fattr_bitmap[1];
	/*
	 * Process the label in the upcoming getfattr
	 */
	bitmask[2] = nfs4_fattr_bitmap[2] & ~FATTR4_WORD2_SECURITY_LABEL;

	nfs_fattr_init(info->fattr);
	return nfs4_call_sync(server->client, server, &msg, &args.seq_args, &res.seq_res, 0);
}

static int nfs4_lookup_root(struct nfs_server *server, struct nfs_fh *fhandle,
		struct nfs_fsinfo *info)
{
	struct nfs4_exception exception = { };
	int err;
	do {
		err = _nfs4_lookup_root(server, fhandle, info);
		trace_nfs4_lookup_root(server, fhandle, info->fattr, err);
		switch (err) {
		case 0:
		case -NFS4ERR_WRONGSEC:
			goto out;
		default:
			err = nfs4_handle_exception(server, err, &exception);
		}
	} while (exception.retry);
out:
	return err;
}

static int nfs4_lookup_root_sec(struct nfs_server *server, struct nfs_fh *fhandle,
				struct nfs_fsinfo *info, rpc_authflavor_t flavor)
{
	struct rpc_auth_create_args auth_args = {
		.pseudoflavor = flavor,
	};
	struct rpc_auth *auth;
	int ret;

	auth = rpcauth_create(&auth_args, server->client);
	if (IS_ERR(auth)) {
		ret = -EACCES;
		goto out;
	}
	ret = nfs4_lookup_root(server, fhandle, info);
out:
	return ret;
}

/*
 * Retry pseudoroot lookup with various security flavors.  We do this when:
 *
 *   NFSv4.0: the PUTROOTFH operation returns NFS4ERR_WRONGSEC
 *   NFSv4.1: the server does not support the SECINFO_NO_NAME operation
 *
 * Returns zero on success, or a negative NFS4ERR value, or a
 * negative errno value.
 */
static int nfs4_find_root_sec(struct nfs_server *server, struct nfs_fh *fhandle,
			      struct nfs_fsinfo *info)
{
	/* Per 3530bis 15.33.5 */
	static const rpc_authflavor_t flav_array[] = {
		RPC_AUTH_GSS_KRB5P,
		RPC_AUTH_GSS_KRB5I,
		RPC_AUTH_GSS_KRB5,
		RPC_AUTH_UNIX,			/* courtesy */
		RPC_AUTH_NULL,
	};
	int status = -EPERM;
	size_t i;

	if (server->auth_info.flavor_len > 0) {
		/* try each flavor specified by user */
		for (i = 0; i < server->auth_info.flavor_len; i++) {
			status = nfs4_lookup_root_sec(server, fhandle, info,
						server->auth_info.flavors[i]);
			if (status == -NFS4ERR_WRONGSEC || status == -EACCES)
				continue;
			break;
		}
	} else {
		/* no flavors specified by user, try default list */
		for (i = 0; i < ARRAY_SIZE(flav_array); i++) {
			status = nfs4_lookup_root_sec(server, fhandle, info,
						      flav_array[i]);
			if (status == -NFS4ERR_WRONGSEC || status == -EACCES)
				continue;
			break;
		}
	}

	/*
	 * -EACCESS could mean that the user doesn't have correct permissions
	 * to access the mount.  It could also mean that we tried to mount
	 * with a gss auth flavor, but rpc.gssd isn't running.  Either way,
	 * existing mount programs don't handle -EACCES very well so it should
	 * be mapped to -EPERM instead.
	 */
	if (status == -EACCES)
		status = -EPERM;
	return status;
}

/**
 * nfs4_proc_get_rootfh - get file handle for server's pseudoroot
 * @server: initialized nfs_server handle
 * @fhandle: we fill in the pseudo-fs root file handle
 * @info: we fill in an FSINFO struct
 * @auth_probe: probe the auth flavours
 *
 * Returns zero on success, or a negative errno.
 */
int nfs4_proc_get_rootfh(struct nfs_server *server, struct nfs_fh *fhandle,
			 struct nfs_fsinfo *info,
			 bool auth_probe)
{
	int status = 0;

	if (!auth_probe)
		status = nfs4_lookup_root(server, fhandle, info);

	if (auth_probe || status == NFS4ERR_WRONGSEC)
		status = server->nfs_client->cl_mvops->find_root_sec(server,
				fhandle, info);

	if (status == 0)
		status = nfs4_server_capabilities(server, fhandle);
	if (status == 0)
		status = nfs4_do_fsinfo(server, fhandle, info);

	return nfs4_map_errors(status);
}

static int nfs4_proc_get_root(struct nfs_server *server, struct nfs_fh *mntfh,
			      struct nfs_fsinfo *info)
{
	int error;
	struct nfs_fattr *fattr = info->fattr;
	struct nfs4_label *label = NULL;

	error = nfs4_server_capabilities(server, mntfh);
	if (error < 0) {
		dprintk("nfs4_get_root: getcaps error = %d\n", -error);
		return error;
	}

	label = nfs4_label_alloc(server, GFP_KERNEL);
	if (IS_ERR(label))
		return PTR_ERR(label);

	error = nfs4_proc_getattr(server, mntfh, fattr, label);
	if (error < 0) {
		dprintk("nfs4_get_root: getattr error = %d\n", -error);
		goto err_free_label;
	}

	if (fattr->valid & NFS_ATTR_FATTR_FSID &&
	    !nfs_fsid_equal(&server->fsid, &fattr->fsid))
		memcpy(&server->fsid, &fattr->fsid, sizeof(server->fsid));

err_free_label:
	nfs4_label_free(label);

	return error;
}

/*
 * Get locations and (maybe) other attributes of a referral.
 * Note that we'll actually follow the referral later when
 * we detect fsid mismatch in inode revalidation
 */
static int nfs4_get_referral(struct rpc_clnt *client, struct inode *dir,
			     const struct qstr *name, struct nfs_fattr *fattr,
			     struct nfs_fh *fhandle)
{
	int status = -ENOMEM;
	struct page *page = NULL;
	struct nfs4_fs_locations *locations = NULL;

	page = alloc_page(GFP_KERNEL);
	if (page == NULL)
		goto out;
	locations = kmalloc(sizeof(struct nfs4_fs_locations), GFP_KERNEL);
	if (locations == NULL)
		goto out;

	status = nfs4_proc_fs_locations(client, dir, name, locations, page);
	if (status != 0)
		goto out;

	/*
	 * If the fsid didn't change, this is a migration event, not a
	 * referral.  Cause us to drop into the exception handler, which
	 * will kick off migration recovery.
	 */
	if (nfs_fsid_equal(&NFS_SERVER(dir)->fsid, &locations->fattr.fsid)) {
		dprintk("%s: server did not return a different fsid for"
			" a referral at %s\n", __func__, name->name);
		status = -NFS4ERR_MOVED;
		goto out;
	}
	/* Fixup attributes for the nfs_lookup() call to nfs_fhget() */
	nfs_fixup_referral_attributes(&locations->fattr);

	/* replace the lookup nfs_fattr with the locations nfs_fattr */
	memcpy(fattr, &locations->fattr, sizeof(struct nfs_fattr));
	memset(fhandle, 0, sizeof(struct nfs_fh));
out:
	if (page)
		__free_page(page);
	kfree(locations);
	return status;
}

static int _nfs4_proc_getattr(struct nfs_server *server, struct nfs_fh *fhandle,
				struct nfs_fattr *fattr, struct nfs4_label *label)
{
	struct nfs4_getattr_arg args = {
		.fh = fhandle,
		.bitmask = server->attr_bitmask,
	};
	struct nfs4_getattr_res res = {
		.fattr = fattr,
		.label = label,
		.server = server,
	};
	struct rpc_message msg = {
		.rpc_proc = &nfs4_procedures[NFSPROC4_CLNT_GETATTR],
		.rpc_argp = &args,
		.rpc_resp = &res,
	};

	args.bitmask = nfs4_bitmask(server, label);

	nfs_fattr_init(fattr);
	return nfs4_call_sync(server->client, server, &msg, &args.seq_args, &res.seq_res, 0);
}

static int nfs4_proc_getattr(struct nfs_server *server, struct nfs_fh *fhandle,
				struct nfs_fattr *fattr, struct nfs4_label *label)
{
	struct nfs4_exception exception = { };
	int err;
	do {
		err = _nfs4_proc_getattr(server, fhandle, fattr, label);
		trace_nfs4_getattr(server, fhandle, fattr, err);
		err = nfs4_handle_exception(server, err,
				&exception);
	} while (exception.retry);
	return err;
}

/* 
 * The file is not closed if it is opened due to the a request to change
 * the size of the file. The open call will not be needed once the
 * VFS layer lookup-intents are implemented.
 *
 * Close is called when the inode is destroyed.
 * If we haven't opened the file for O_WRONLY, we
 * need to in the size_change case to obtain a stateid.
 *
 * Got race?
 * Because OPEN is always done by name in nfsv4, it is
 * possible that we opened a different file by the same
 * name.  We can recognize this race condition, but we
 * can't do anything about it besides returning an error.
 *
 * This will be fixed with VFS changes (lookup-intent).
 */
static int
nfs4_proc_setattr(struct dentry *dentry, struct nfs_fattr *fattr,
		  struct iattr *sattr)
{
	struct inode *inode = d_inode(dentry);
	struct rpc_cred *cred = NULL;
	struct nfs4_state *state = NULL;
	struct nfs4_label *label = NULL;
	int status;

	if (pnfs_ld_layoutret_on_setattr(inode) &&
	    sattr->ia_valid & ATTR_SIZE &&
	    sattr->ia_size < i_size_read(inode))
		pnfs_commit_and_return_layout(inode);

	nfs_fattr_init(fattr);
	
	/* Deal with open(O_TRUNC) */
	if (sattr->ia_valid & ATTR_OPEN)
		sattr->ia_valid &= ~(ATTR_MTIME|ATTR_CTIME);

	/* Optimization: if the end result is no change, don't RPC */
	if ((sattr->ia_valid & ~(ATTR_FILE|ATTR_OPEN)) == 0)
		return 0;

	/* Search for an existing open(O_WRITE) file */
	if (sattr->ia_valid & ATTR_FILE) {
		struct nfs_open_context *ctx;

		ctx = nfs_file_open_context(sattr->ia_file);
		if (ctx) {
			cred = ctx->cred;
			state = ctx->state;
		}
	}

	label = nfs4_label_alloc(NFS_SERVER(inode), GFP_KERNEL);
	if (IS_ERR(label))
		return PTR_ERR(label);

	status = nfs4_do_setattr(inode, cred, fattr, sattr, state, NULL, label);
	if (status == 0) {
		nfs_setattr_update_inode(inode, sattr, fattr);
		nfs_setsecurity(inode, fattr, label);
	}
	nfs4_label_free(label);
	return status;
}

static int _nfs4_proc_lookup(struct rpc_clnt *clnt, struct inode *dir,
		const struct qstr *name, struct nfs_fh *fhandle,
		struct nfs_fattr *fattr, struct nfs4_label *label)
{
	struct nfs_server *server = NFS_SERVER(dir);
	int		       status;
	struct nfs4_lookup_arg args = {
		.bitmask = server->attr_bitmask,
		.dir_fh = NFS_FH(dir),
		.name = name,
	};
	struct nfs4_lookup_res res = {
		.server = server,
		.fattr = fattr,
		.label = label,
		.fh = fhandle,
	};
	struct rpc_message msg = {
		.rpc_proc = &nfs4_procedures[NFSPROC4_CLNT_LOOKUP],
		.rpc_argp = &args,
		.rpc_resp = &res,
	};

	args.bitmask = nfs4_bitmask(server, label);

	nfs_fattr_init(fattr);

	dprintk("NFS call  lookup %s\n", name->name);
	status = nfs4_call_sync(clnt, server, &msg, &args.seq_args, &res.seq_res, 0);
	dprintk("NFS reply lookup: %d\n", status);
	return status;
}

static void nfs_fixup_secinfo_attributes(struct nfs_fattr *fattr)
{
	fattr->valid |= NFS_ATTR_FATTR_TYPE | NFS_ATTR_FATTR_MODE |
		NFS_ATTR_FATTR_NLINK | NFS_ATTR_FATTR_MOUNTPOINT;
	fattr->mode = S_IFDIR | S_IRUGO | S_IXUGO;
	fattr->nlink = 2;
}

static int nfs4_proc_lookup_common(struct rpc_clnt **clnt, struct inode *dir,
				   const struct qstr *name, struct nfs_fh *fhandle,
				   struct nfs_fattr *fattr, struct nfs4_label *label)
{
	struct nfs4_exception exception = { };
	struct rpc_clnt *client = *clnt;
	int err;
	do {
		err = _nfs4_proc_lookup(client, dir, name, fhandle, fattr, label);
		trace_nfs4_lookup(dir, name, err);
		switch (err) {
		case -NFS4ERR_BADNAME:
			err = -ENOENT;
			goto out;
		case -NFS4ERR_MOVED:
			err = nfs4_get_referral(client, dir, name, fattr, fhandle);
			if (err == -NFS4ERR_MOVED)
				err = nfs4_handle_exception(NFS_SERVER(dir), err, &exception);
			goto out;
		case -NFS4ERR_WRONGSEC:
			err = -EPERM;
			if (client != *clnt)
				goto out;
			client = nfs4_negotiate_security(client, dir, name);
			if (IS_ERR(client))
				return PTR_ERR(client);

			exception.retry = 1;
			break;
		default:
			err = nfs4_handle_exception(NFS_SERVER(dir), err, &exception);
		}
	} while (exception.retry);

out:
	if (err == 0)
		*clnt = client;
	else if (client != *clnt)
		rpc_shutdown_client(client);

	return err;
}

static int nfs4_proc_lookup(struct inode *dir, const struct qstr *name,
			    struct nfs_fh *fhandle, struct nfs_fattr *fattr,
			    struct nfs4_label *label)
{
	int status;
	struct rpc_clnt *client = NFS_CLIENT(dir);

	status = nfs4_proc_lookup_common(&client, dir, name, fhandle, fattr, label);
	if (client != NFS_CLIENT(dir)) {
		rpc_shutdown_client(client);
		nfs_fixup_secinfo_attributes(fattr);
	}
	return status;
}

struct rpc_clnt *
nfs4_proc_lookup_mountpoint(struct inode *dir, const struct qstr *name,
			    struct nfs_fh *fhandle, struct nfs_fattr *fattr)
{
	struct rpc_clnt *client = NFS_CLIENT(dir);
	int status;

	status = nfs4_proc_lookup_common(&client, dir, name, fhandle, fattr, NULL);
	if (status < 0)
		return ERR_PTR(status);
	return (client == NFS_CLIENT(dir)) ? rpc_clone_client(client) : client;
}

static int _nfs4_proc_access(struct inode *inode, struct nfs_access_entry *entry)
{
	struct nfs_server *server = NFS_SERVER(inode);
	struct nfs4_accessargs args = {
		.fh = NFS_FH(inode),
		.bitmask = server->cache_consistency_bitmask,
	};
	struct nfs4_accessres res = {
		.server = server,
	};
	struct rpc_message msg = {
		.rpc_proc = &nfs4_procedures[NFSPROC4_CLNT_ACCESS],
		.rpc_argp = &args,
		.rpc_resp = &res,
		.rpc_cred = entry->cred,
	};
	int mode = entry->mask;
	int status = 0;

	/*
	 * Determine which access bits we want to ask for...
	 */
	if (mode & MAY_READ)
		args.access |= NFS4_ACCESS_READ;
	if (S_ISDIR(inode->i_mode)) {
		if (mode & MAY_WRITE)
			args.access |= NFS4_ACCESS_MODIFY | NFS4_ACCESS_EXTEND | NFS4_ACCESS_DELETE;
		if (mode & MAY_EXEC)
			args.access |= NFS4_ACCESS_LOOKUP;
	} else {
		if (mode & MAY_WRITE)
			args.access |= NFS4_ACCESS_MODIFY | NFS4_ACCESS_EXTEND;
		if (mode & MAY_EXEC)
			args.access |= NFS4_ACCESS_EXECUTE;
	}

	res.fattr = nfs_alloc_fattr();
	if (res.fattr == NULL)
		return -ENOMEM;

	status = nfs4_call_sync(server->client, server, &msg, &args.seq_args, &res.seq_res, 0);
	if (!status) {
		nfs_access_set_mask(entry, res.access);
		nfs_refresh_inode(inode, res.fattr);
	}
	nfs_free_fattr(res.fattr);
	return status;
}

static int nfs4_proc_access(struct inode *inode, struct nfs_access_entry *entry)
{
	struct nfs4_exception exception = { };
	int err;
	do {
		err = _nfs4_proc_access(inode, entry);
		trace_nfs4_access(inode, err);
		err = nfs4_handle_exception(NFS_SERVER(inode), err,
				&exception);
	} while (exception.retry);
	return err;
}

/*
 * TODO: For the time being, we don't try to get any attributes
 * along with any of the zero-copy operations READ, READDIR,
 * READLINK, WRITE.
 *
 * In the case of the first three, we want to put the GETATTR
 * after the read-type operation -- this is because it is hard
 * to predict the length of a GETATTR response in v4, and thus
 * align the READ data correctly.  This means that the GETATTR
 * may end up partially falling into the page cache, and we should
 * shift it into the 'tail' of the xdr_buf before processing.
 * To do this efficiently, we need to know the total length
 * of data received, which doesn't seem to be available outside
 * of the RPC layer.
 *
 * In the case of WRITE, we also want to put the GETATTR after
 * the operation -- in this case because we want to make sure
 * we get the post-operation mtime and size.
 *
 * Both of these changes to the XDR layer would in fact be quite
 * minor, but I decided to leave them for a subsequent patch.
 */
static int _nfs4_proc_readlink(struct inode *inode, struct page *page,
		unsigned int pgbase, unsigned int pglen)
{
	struct nfs4_readlink args = {
		.fh       = NFS_FH(inode),
		.pgbase	  = pgbase,
		.pglen    = pglen,
		.pages    = &page,
	};
	struct nfs4_readlink_res res;
	struct rpc_message msg = {
		.rpc_proc = &nfs4_procedures[NFSPROC4_CLNT_READLINK],
		.rpc_argp = &args,
		.rpc_resp = &res,
	};

	return nfs4_call_sync(NFS_SERVER(inode)->client, NFS_SERVER(inode), &msg, &args.seq_args, &res.seq_res, 0);
}

static int nfs4_proc_readlink(struct inode *inode, struct page *page,
		unsigned int pgbase, unsigned int pglen)
{
	struct nfs4_exception exception = { };
	int err;
	do {
		err = _nfs4_proc_readlink(inode, page, pgbase, pglen);
		trace_nfs4_readlink(inode, err);
		err = nfs4_handle_exception(NFS_SERVER(inode), err,
				&exception);
	} while (exception.retry);
	return err;
}

/*
 * This is just for mknod.  open(O_CREAT) will always do ->open_context().
 */
static int
nfs4_proc_create(struct inode *dir, struct dentry *dentry, struct iattr *sattr,
		 int flags)
{
	struct nfs4_label l, *ilabel = NULL;
	struct nfs_open_context *ctx;
	struct nfs4_state *state;
	int status = 0;

	ctx = alloc_nfs_open_context(dentry, FMODE_READ);
	if (IS_ERR(ctx))
		return PTR_ERR(ctx);

	ilabel = nfs4_label_init_security(dir, dentry, sattr, &l);

	sattr->ia_mode &= ~current_umask();
	state = nfs4_do_open(dir, ctx, flags, sattr, ilabel, NULL);
	if (IS_ERR(state)) {
		status = PTR_ERR(state);
		goto out;
	}
out:
	nfs4_label_release_security(ilabel);
	put_nfs_open_context(ctx);
	return status;
}

static int _nfs4_proc_remove(struct inode *dir, const struct qstr *name)
{
	struct nfs_server *server = NFS_SERVER(dir);
	struct nfs_removeargs args = {
		.fh = NFS_FH(dir),
		.name = *name,
	};
	struct nfs_removeres res = {
		.server = server,
	};
	struct rpc_message msg = {
		.rpc_proc = &nfs4_procedures[NFSPROC4_CLNT_REMOVE],
		.rpc_argp = &args,
		.rpc_resp = &res,
	};
	int status;

	status = nfs4_call_sync(server->client, server, &msg, &args.seq_args, &res.seq_res, 1);
	if (status == 0)
		update_changeattr(dir, &res.cinfo);
	return status;
}

static int nfs4_proc_remove(struct inode *dir, const struct qstr *name)
{
	struct nfs4_exception exception = { };
	int err;
	do {
		err = _nfs4_proc_remove(dir, name);
		trace_nfs4_remove(dir, name, err);
		err = nfs4_handle_exception(NFS_SERVER(dir), err,
				&exception);
	} while (exception.retry);
	return err;
}

static void nfs4_proc_unlink_setup(struct rpc_message *msg, struct inode *dir)
{
	struct nfs_server *server = NFS_SERVER(dir);
	struct nfs_removeargs *args = msg->rpc_argp;
	struct nfs_removeres *res = msg->rpc_resp;

	res->server = server;
	msg->rpc_proc = &nfs4_procedures[NFSPROC4_CLNT_REMOVE];
	nfs4_init_sequence(&args->seq_args, &res->seq_res, 1);

	nfs_fattr_init(res->dir_attr);
}

static void nfs4_proc_unlink_rpc_prepare(struct rpc_task *task, struct nfs_unlinkdata *data)
{
	nfs4_setup_sequence(NFS_SB(data->dentry->d_sb),
			&data->args.seq_args,
			&data->res.seq_res,
			task);
}

static int nfs4_proc_unlink_done(struct rpc_task *task, struct inode *dir)
{
	struct nfs_unlinkdata *data = task->tk_calldata;
	struct nfs_removeres *res = &data->res;

	if (!nfs4_sequence_done(task, &res->seq_res))
		return 0;
	if (nfs4_async_handle_error(task, res->server, NULL,
				    &data->timeout) == -EAGAIN)
		return 0;
	update_changeattr(dir, &res->cinfo);
	return 1;
}

static void nfs4_proc_rename_setup(struct rpc_message *msg, struct inode *dir)
{
	struct nfs_server *server = NFS_SERVER(dir);
	struct nfs_renameargs *arg = msg->rpc_argp;
	struct nfs_renameres *res = msg->rpc_resp;

	msg->rpc_proc = &nfs4_procedures[NFSPROC4_CLNT_RENAME];
	res->server = server;
	nfs4_init_sequence(&arg->seq_args, &res->seq_res, 1);
}

static void nfs4_proc_rename_rpc_prepare(struct rpc_task *task, struct nfs_renamedata *data)
{
	nfs4_setup_sequence(NFS_SERVER(data->old_dir),
			&data->args.seq_args,
			&data->res.seq_res,
			task);
}

static int nfs4_proc_rename_done(struct rpc_task *task, struct inode *old_dir,
				 struct inode *new_dir)
{
	struct nfs_renamedata *data = task->tk_calldata;
	struct nfs_renameres *res = &data->res;

	if (!nfs4_sequence_done(task, &res->seq_res))
		return 0;
	if (nfs4_async_handle_error(task, res->server, NULL, &data->timeout) == -EAGAIN)
		return 0;

	update_changeattr(old_dir, &res->old_cinfo);
	update_changeattr(new_dir, &res->new_cinfo);
	return 1;
}

static int _nfs4_proc_link(struct inode *inode, struct inode *dir, const struct qstr *name)
{
	struct nfs_server *server = NFS_SERVER(inode);
	struct nfs4_link_arg arg = {
		.fh     = NFS_FH(inode),
		.dir_fh = NFS_FH(dir),
		.name   = name,
		.bitmask = server->attr_bitmask,
	};
	struct nfs4_link_res res = {
		.server = server,
		.label = NULL,
	};
	struct rpc_message msg = {
		.rpc_proc = &nfs4_procedures[NFSPROC4_CLNT_LINK],
		.rpc_argp = &arg,
		.rpc_resp = &res,
	};
	int status = -ENOMEM;

	res.fattr = nfs_alloc_fattr();
	if (res.fattr == NULL)
		goto out;

	res.label = nfs4_label_alloc(server, GFP_KERNEL);
	if (IS_ERR(res.label)) {
		status = PTR_ERR(res.label);
		goto out;
	}
	arg.bitmask = nfs4_bitmask(server, res.label);

	status = nfs4_call_sync(server->client, server, &msg, &arg.seq_args, &res.seq_res, 1);
	if (!status) {
		update_changeattr(dir, &res.cinfo);
		status = nfs_post_op_update_inode(inode, res.fattr);
		if (!status)
			nfs_setsecurity(inode, res.fattr, res.label);
	}


	nfs4_label_free(res.label);

out:
	nfs_free_fattr(res.fattr);
	return status;
}

static int nfs4_proc_link(struct inode *inode, struct inode *dir, const struct qstr *name)
{
	struct nfs4_exception exception = { };
	int err;
	do {
		err = nfs4_handle_exception(NFS_SERVER(inode),
				_nfs4_proc_link(inode, dir, name),
				&exception);
	} while (exception.retry);
	return err;
}

struct nfs4_createdata {
	struct rpc_message msg;
	struct nfs4_create_arg arg;
	struct nfs4_create_res res;
	struct nfs_fh fh;
	struct nfs_fattr fattr;
	struct nfs4_label *label;
};

static struct nfs4_createdata *nfs4_alloc_createdata(struct inode *dir,
		const struct qstr *name, struct iattr *sattr, u32 ftype)
{
	struct nfs4_createdata *data;

	data = kzalloc(sizeof(*data), GFP_KERNEL);
	if (data != NULL) {
		struct nfs_server *server = NFS_SERVER(dir);

		data->label = nfs4_label_alloc(server, GFP_KERNEL);
		if (IS_ERR(data->label))
			goto out_free;

		data->msg.rpc_proc = &nfs4_procedures[NFSPROC4_CLNT_CREATE];
		data->msg.rpc_argp = &data->arg;
		data->msg.rpc_resp = &data->res;
		data->arg.dir_fh = NFS_FH(dir);
		data->arg.server = server;
		data->arg.name = name;
		data->arg.attrs = sattr;
		data->arg.ftype = ftype;
		data->arg.bitmask = nfs4_bitmask(server, data->label);
		data->res.server = server;
		data->res.fh = &data->fh;
		data->res.fattr = &data->fattr;
		data->res.label = data->label;
		nfs_fattr_init(data->res.fattr);
	}
	return data;
out_free:
	kfree(data);
	return NULL;
}

static int nfs4_do_create(struct inode *dir, struct dentry *dentry, struct nfs4_createdata *data)
{
	int status = nfs4_call_sync(NFS_SERVER(dir)->client, NFS_SERVER(dir), &data->msg,
				    &data->arg.seq_args, &data->res.seq_res, 1);
	if (status == 0) {
		update_changeattr(dir, &data->res.dir_cinfo);
		status = nfs_instantiate(dentry, data->res.fh, data->res.fattr, data->res.label);
	}
	return status;
}

static void nfs4_free_createdata(struct nfs4_createdata *data)
{
	nfs4_label_free(data->label);
	kfree(data);
}

static int _nfs4_proc_symlink(struct inode *dir, struct dentry *dentry,
		struct page *page, unsigned int len, struct iattr *sattr,
		struct nfs4_label *label)
{
	struct nfs4_createdata *data;
	int status = -ENAMETOOLONG;

	if (len > NFS4_MAXPATHLEN)
		goto out;

	status = -ENOMEM;
	data = nfs4_alloc_createdata(dir, &dentry->d_name, sattr, NF4LNK);
	if (data == NULL)
		goto out;

	data->msg.rpc_proc = &nfs4_procedures[NFSPROC4_CLNT_SYMLINK];
	data->arg.u.symlink.pages = &page;
	data->arg.u.symlink.len = len;
	data->arg.label = label;
	
	status = nfs4_do_create(dir, dentry, data);

	nfs4_free_createdata(data);
out:
	return status;
}

static int nfs4_proc_symlink(struct inode *dir, struct dentry *dentry,
		struct page *page, unsigned int len, struct iattr *sattr)
{
	struct nfs4_exception exception = { };
	struct nfs4_label l, *label = NULL;
	int err;

	label = nfs4_label_init_security(dir, dentry, sattr, &l);

	do {
		err = _nfs4_proc_symlink(dir, dentry, page, len, sattr, label);
		trace_nfs4_symlink(dir, &dentry->d_name, err);
		err = nfs4_handle_exception(NFS_SERVER(dir), err,
				&exception);
	} while (exception.retry);

	nfs4_label_release_security(label);
	return err;
}

static int _nfs4_proc_mkdir(struct inode *dir, struct dentry *dentry,
		struct iattr *sattr, struct nfs4_label *label)
{
	struct nfs4_createdata *data;
	int status = -ENOMEM;

	data = nfs4_alloc_createdata(dir, &dentry->d_name, sattr, NF4DIR);
	if (data == NULL)
		goto out;

	data->arg.label = label;
	status = nfs4_do_create(dir, dentry, data);

	nfs4_free_createdata(data);
out:
	return status;
}

static int nfs4_proc_mkdir(struct inode *dir, struct dentry *dentry,
		struct iattr *sattr)
{
	struct nfs4_exception exception = { };
	struct nfs4_label l, *label = NULL;
	int err;

	label = nfs4_label_init_security(dir, dentry, sattr, &l);

	sattr->ia_mode &= ~current_umask();
	do {
		err = _nfs4_proc_mkdir(dir, dentry, sattr, label);
		trace_nfs4_mkdir(dir, &dentry->d_name, err);
		err = nfs4_handle_exception(NFS_SERVER(dir), err,
				&exception);
	} while (exception.retry);
	nfs4_label_release_security(label);

	return err;
}

static int _nfs4_proc_readdir(struct dentry *dentry, struct rpc_cred *cred,
		u64 cookie, struct page **pages, unsigned int count, int plus)
{
	struct inode		*dir = d_inode(dentry);
	struct nfs4_readdir_arg args = {
		.fh = NFS_FH(dir),
		.pages = pages,
		.pgbase = 0,
		.count = count,
		.bitmask = NFS_SERVER(d_inode(dentry))->attr_bitmask,
		.plus = plus,
	};
	struct nfs4_readdir_res res;
	struct rpc_message msg = {
		.rpc_proc = &nfs4_procedures[NFSPROC4_CLNT_READDIR],
		.rpc_argp = &args,
		.rpc_resp = &res,
		.rpc_cred = cred,
	};
	int			status;

	dprintk("%s: dentry = %pd2, cookie = %Lu\n", __func__,
			dentry,
			(unsigned long long)cookie);
	nfs4_setup_readdir(cookie, NFS_I(dir)->cookieverf, dentry, &args);
	res.pgbase = args.pgbase;
	status = nfs4_call_sync(NFS_SERVER(dir)->client, NFS_SERVER(dir), &msg, &args.seq_args, &res.seq_res, 0);
	if (status >= 0) {
		memcpy(NFS_I(dir)->cookieverf, res.verifier.data, NFS4_VERIFIER_SIZE);
		status += args.pgbase;
	}

	nfs_invalidate_atime(dir);

	dprintk("%s: returns %d\n", __func__, status);
	return status;
}

static int nfs4_proc_readdir(struct dentry *dentry, struct rpc_cred *cred,
		u64 cookie, struct page **pages, unsigned int count, int plus)
{
	struct nfs4_exception exception = { };
	int err;
	do {
		err = _nfs4_proc_readdir(dentry, cred, cookie,
				pages, count, plus);
		trace_nfs4_readdir(d_inode(dentry), err);
		err = nfs4_handle_exception(NFS_SERVER(d_inode(dentry)), err,
				&exception);
	} while (exception.retry);
	return err;
}

static int _nfs4_proc_mknod(struct inode *dir, struct dentry *dentry,
		struct iattr *sattr, struct nfs4_label *label, dev_t rdev)
{
	struct nfs4_createdata *data;
	int mode = sattr->ia_mode;
	int status = -ENOMEM;

	data = nfs4_alloc_createdata(dir, &dentry->d_name, sattr, NF4SOCK);
	if (data == NULL)
		goto out;

	if (S_ISFIFO(mode))
		data->arg.ftype = NF4FIFO;
	else if (S_ISBLK(mode)) {
		data->arg.ftype = NF4BLK;
		data->arg.u.device.specdata1 = MAJOR(rdev);
		data->arg.u.device.specdata2 = MINOR(rdev);
	}
	else if (S_ISCHR(mode)) {
		data->arg.ftype = NF4CHR;
		data->arg.u.device.specdata1 = MAJOR(rdev);
		data->arg.u.device.specdata2 = MINOR(rdev);
	} else if (!S_ISSOCK(mode)) {
		status = -EINVAL;
		goto out_free;
	}

	data->arg.label = label;
	status = nfs4_do_create(dir, dentry, data);
out_free:
	nfs4_free_createdata(data);
out:
	return status;
}

static int nfs4_proc_mknod(struct inode *dir, struct dentry *dentry,
		struct iattr *sattr, dev_t rdev)
{
	struct nfs4_exception exception = { };
	struct nfs4_label l, *label = NULL;
	int err;

	label = nfs4_label_init_security(dir, dentry, sattr, &l);

	sattr->ia_mode &= ~current_umask();
	do {
		err = _nfs4_proc_mknod(dir, dentry, sattr, label, rdev);
		trace_nfs4_mknod(dir, &dentry->d_name, err);
		err = nfs4_handle_exception(NFS_SERVER(dir), err,
				&exception);
	} while (exception.retry);

	nfs4_label_release_security(label);

	return err;
}

static int _nfs4_proc_statfs(struct nfs_server *server, struct nfs_fh *fhandle,
		 struct nfs_fsstat *fsstat)
{
	struct nfs4_statfs_arg args = {
		.fh = fhandle,
		.bitmask = server->attr_bitmask,
	};
	struct nfs4_statfs_res res = {
		.fsstat = fsstat,
	};
	struct rpc_message msg = {
		.rpc_proc = &nfs4_procedures[NFSPROC4_CLNT_STATFS],
		.rpc_argp = &args,
		.rpc_resp = &res,
	};

	nfs_fattr_init(fsstat->fattr);
	return  nfs4_call_sync(server->client, server, &msg, &args.seq_args, &res.seq_res, 0);
}

static int nfs4_proc_statfs(struct nfs_server *server, struct nfs_fh *fhandle, struct nfs_fsstat *fsstat)
{
	struct nfs4_exception exception = { };
	int err;
	do {
		err = nfs4_handle_exception(server,
				_nfs4_proc_statfs(server, fhandle, fsstat),
				&exception);
	} while (exception.retry);
	return err;
}

static int _nfs4_do_fsinfo(struct nfs_server *server, struct nfs_fh *fhandle,
		struct nfs_fsinfo *fsinfo)
{
	struct nfs4_fsinfo_arg args = {
		.fh = fhandle,
		.bitmask = server->attr_bitmask,
	};
	struct nfs4_fsinfo_res res = {
		.fsinfo = fsinfo,
	};
	struct rpc_message msg = {
		.rpc_proc = &nfs4_procedures[NFSPROC4_CLNT_FSINFO],
		.rpc_argp = &args,
		.rpc_resp = &res,
	};

	return nfs4_call_sync(server->client, server, &msg, &args.seq_args, &res.seq_res, 0);
}

static int nfs4_do_fsinfo(struct nfs_server *server, struct nfs_fh *fhandle, struct nfs_fsinfo *fsinfo)
{
	struct nfs4_exception exception = { };
	unsigned long now = jiffies;
	int err;

	do {
		err = _nfs4_do_fsinfo(server, fhandle, fsinfo);
		trace_nfs4_fsinfo(server, fhandle, fsinfo->fattr, err);
		if (err == 0) {
			nfs4_set_lease_period(server->nfs_client,
					fsinfo->lease_time * HZ,
					now);
			break;
		}
		err = nfs4_handle_exception(server, err, &exception);
	} while (exception.retry);
	return err;
}

static int nfs4_proc_fsinfo(struct nfs_server *server, struct nfs_fh *fhandle, struct nfs_fsinfo *fsinfo)
{
	int error;

	nfs_fattr_init(fsinfo->fattr);
	error = nfs4_do_fsinfo(server, fhandle, fsinfo);
	if (error == 0) {
		/* block layout checks this! */
		server->pnfs_blksize = fsinfo->blksize;
		set_pnfs_layoutdriver(server, fhandle, fsinfo);
	}

	return error;
}

static int _nfs4_proc_pathconf(struct nfs_server *server, struct nfs_fh *fhandle,
		struct nfs_pathconf *pathconf)
{
	struct nfs4_pathconf_arg args = {
		.fh = fhandle,
		.bitmask = server->attr_bitmask,
	};
	struct nfs4_pathconf_res res = {
		.pathconf = pathconf,
	};
	struct rpc_message msg = {
		.rpc_proc = &nfs4_procedures[NFSPROC4_CLNT_PATHCONF],
		.rpc_argp = &args,
		.rpc_resp = &res,
	};

	/* None of the pathconf attributes are mandatory to implement */
	if ((args.bitmask[0] & nfs4_pathconf_bitmap[0]) == 0) {
		memset(pathconf, 0, sizeof(*pathconf));
		return 0;
	}

	nfs_fattr_init(pathconf->fattr);
	return nfs4_call_sync(server->client, server, &msg, &args.seq_args, &res.seq_res, 0);
}

static int nfs4_proc_pathconf(struct nfs_server *server, struct nfs_fh *fhandle,
		struct nfs_pathconf *pathconf)
{
	struct nfs4_exception exception = { };
	int err;

	do {
		err = nfs4_handle_exception(server,
				_nfs4_proc_pathconf(server, fhandle, pathconf),
				&exception);
	} while (exception.retry);
	return err;
}

int nfs4_set_rw_stateid(nfs4_stateid *stateid,
		const struct nfs_open_context *ctx,
		const struct nfs_lock_context *l_ctx,
		fmode_t fmode)
{
	const struct nfs_lockowner *lockowner = NULL;

	if (l_ctx != NULL)
		lockowner = &l_ctx->lockowner;
	return nfs4_select_rw_stateid(ctx->state, fmode, lockowner, stateid, NULL);
}
EXPORT_SYMBOL_GPL(nfs4_set_rw_stateid);

static bool nfs4_stateid_is_current(nfs4_stateid *stateid,
		const struct nfs_open_context *ctx,
		const struct nfs_lock_context *l_ctx,
		fmode_t fmode)
{
	nfs4_stateid current_stateid;

	/* If the current stateid represents a lost lock, then exit */
	if (nfs4_set_rw_stateid(&current_stateid, ctx, l_ctx, fmode) == -EIO)
		return true;
	return nfs4_stateid_match(stateid, &current_stateid);
}

static bool nfs4_error_stateid_expired(int err)
{
	switch (err) {
	case -NFS4ERR_DELEG_REVOKED:
	case -NFS4ERR_ADMIN_REVOKED:
	case -NFS4ERR_BAD_STATEID:
	case -NFS4ERR_STALE_STATEID:
	case -NFS4ERR_OLD_STATEID:
	case -NFS4ERR_OPENMODE:
	case -NFS4ERR_EXPIRED:
		return true;
	}
	return false;
}

static int nfs4_read_done_cb(struct rpc_task *task, struct nfs_pgio_header *hdr)
{
	struct nfs_server *server = NFS_SERVER(hdr->inode);

	trace_nfs4_read(hdr, task->tk_status);
	if (task->tk_status < 0) {
		struct nfs4_exception exception = {
			.inode = hdr->inode,
			.state = hdr->args.context->state,
			.stateid = &hdr->args.stateid,
		};
		task->tk_status = nfs4_async_handle_exception(task,
				server, task->tk_status, &exception);
		if (exception.retry) {
			rpc_restart_call_prepare(task);
			return -EAGAIN;
		}
	}

	if (task->tk_status > 0)
		renew_lease(server, hdr->timestamp);
	return 0;
}

static bool nfs4_read_stateid_changed(struct rpc_task *task,
		struct nfs_pgio_args *args)
{

	if (!nfs4_error_stateid_expired(task->tk_status) ||
		nfs4_stateid_is_current(&args->stateid,
				args->context,
				args->lock_context,
				FMODE_READ))
		return false;
	rpc_restart_call_prepare(task);
	return true;
}

static int nfs4_read_done(struct rpc_task *task, struct nfs_pgio_header *hdr)
{

	dprintk("--> %s\n", __func__);

	if (!nfs4_sequence_done(task, &hdr->res.seq_res))
		return -EAGAIN;
	if (nfs4_read_stateid_changed(task, &hdr->args))
		return -EAGAIN;
	if (task->tk_status > 0)
		nfs_invalidate_atime(hdr->inode);
	return hdr->pgio_done_cb ? hdr->pgio_done_cb(task, hdr) :
				    nfs4_read_done_cb(task, hdr);
}

static void nfs4_proc_read_setup(struct nfs_pgio_header *hdr,
				 struct rpc_message *msg)
{
	hdr->timestamp   = jiffies;
	if (!hdr->pgio_done_cb)
		hdr->pgio_done_cb = nfs4_read_done_cb;
	msg->rpc_proc = &nfs4_procedures[NFSPROC4_CLNT_READ];
	nfs4_init_sequence(&hdr->args.seq_args, &hdr->res.seq_res, 0);
}

static int nfs4_proc_pgio_rpc_prepare(struct rpc_task *task,
				      struct nfs_pgio_header *hdr)
{
	if (nfs4_setup_sequence(NFS_SERVER(hdr->inode),
			&hdr->args.seq_args,
			&hdr->res.seq_res,
			task))
		return 0;
	if (nfs4_set_rw_stateid(&hdr->args.stateid, hdr->args.context,
				hdr->args.lock_context,
				hdr->rw_ops->rw_mode) == -EIO)
		return -EIO;
	if (unlikely(test_bit(NFS_CONTEXT_BAD, &hdr->args.context->flags)))
		return -EIO;
	return 0;
}

static int nfs4_write_done_cb(struct rpc_task *task,
			      struct nfs_pgio_header *hdr)
{
	struct inode *inode = hdr->inode;

	trace_nfs4_write(hdr, task->tk_status);
	if (task->tk_status < 0) {
		struct nfs4_exception exception = {
			.inode = hdr->inode,
			.state = hdr->args.context->state,
			.stateid = &hdr->args.stateid,
		};
		task->tk_status = nfs4_async_handle_exception(task,
				NFS_SERVER(inode), task->tk_status,
				&exception);
		if (exception.retry) {
			rpc_restart_call_prepare(task);
			return -EAGAIN;
		}
	}
	if (task->tk_status >= 0) {
		renew_lease(NFS_SERVER(inode), hdr->timestamp);
		nfs_writeback_update_inode(hdr);
	}
	return 0;
}

static bool nfs4_write_stateid_changed(struct rpc_task *task,
		struct nfs_pgio_args *args)
{

	if (!nfs4_error_stateid_expired(task->tk_status) ||
		nfs4_stateid_is_current(&args->stateid,
				args->context,
				args->lock_context,
				FMODE_WRITE))
		return false;
	rpc_restart_call_prepare(task);
	return true;
}

static int nfs4_write_done(struct rpc_task *task, struct nfs_pgio_header *hdr)
{
	if (!nfs4_sequence_done(task, &hdr->res.seq_res))
		return -EAGAIN;
	if (nfs4_write_stateid_changed(task, &hdr->args))
		return -EAGAIN;
	return hdr->pgio_done_cb ? hdr->pgio_done_cb(task, hdr) :
		nfs4_write_done_cb(task, hdr);
}

static
bool nfs4_write_need_cache_consistency_data(struct nfs_pgio_header *hdr)
{
	/* Don't request attributes for pNFS or O_DIRECT writes */
	if (hdr->ds_clp != NULL || hdr->dreq != NULL)
		return false;
	/* Otherwise, request attributes if and only if we don't hold
	 * a delegation
	 */
	return nfs4_have_delegation(hdr->inode, FMODE_READ) == 0;
}

static void nfs4_proc_write_setup(struct nfs_pgio_header *hdr,
				  struct rpc_message *msg)
{
	struct nfs_server *server = NFS_SERVER(hdr->inode);

	if (!nfs4_write_need_cache_consistency_data(hdr)) {
		hdr->args.bitmask = NULL;
		hdr->res.fattr = NULL;
	} else
		hdr->args.bitmask = server->cache_consistency_bitmask;

	if (!hdr->pgio_done_cb)
		hdr->pgio_done_cb = nfs4_write_done_cb;
	hdr->res.server = server;
	hdr->timestamp   = jiffies;

	msg->rpc_proc = &nfs4_procedures[NFSPROC4_CLNT_WRITE];
	nfs4_init_sequence(&hdr->args.seq_args, &hdr->res.seq_res, 1);
}

static void nfs4_proc_commit_rpc_prepare(struct rpc_task *task, struct nfs_commit_data *data)
{
	nfs4_setup_sequence(NFS_SERVER(data->inode),
			&data->args.seq_args,
			&data->res.seq_res,
			task);
}

static int nfs4_commit_done_cb(struct rpc_task *task, struct nfs_commit_data *data)
{
	struct inode *inode = data->inode;

	trace_nfs4_commit(data, task->tk_status);
	if (nfs4_async_handle_error(task, NFS_SERVER(inode),
				    NULL, NULL) == -EAGAIN) {
		rpc_restart_call_prepare(task);
		return -EAGAIN;
	}
	return 0;
}

static int nfs4_commit_done(struct rpc_task *task, struct nfs_commit_data *data)
{
	if (!nfs4_sequence_done(task, &data->res.seq_res))
		return -EAGAIN;
	return data->commit_done_cb(task, data);
}

static void nfs4_proc_commit_setup(struct nfs_commit_data *data, struct rpc_message *msg)
{
	struct nfs_server *server = NFS_SERVER(data->inode);

	if (data->commit_done_cb == NULL)
		data->commit_done_cb = nfs4_commit_done_cb;
	data->res.server = server;
	msg->rpc_proc = &nfs4_procedures[NFSPROC4_CLNT_COMMIT];
	nfs4_init_sequence(&data->args.seq_args, &data->res.seq_res, 1);
}

struct nfs4_renewdata {
	struct nfs_client	*client;
	unsigned long		timestamp;
};

/*
 * nfs4_proc_async_renew(): This is not one of the nfs_rpc_ops; it is a special
 * standalone procedure for queueing an asynchronous RENEW.
 */
static void nfs4_renew_release(void *calldata)
{
	struct nfs4_renewdata *data = calldata;
	struct nfs_client *clp = data->client;

	if (atomic_read(&clp->cl_count) > 1)
		nfs4_schedule_state_renewal(clp);
	nfs_put_client(clp);
	kfree(data);
}

static void nfs4_renew_done(struct rpc_task *task, void *calldata)
{
	struct nfs4_renewdata *data = calldata;
	struct nfs_client *clp = data->client;
	unsigned long timestamp = data->timestamp;

	trace_nfs4_renew_async(clp, task->tk_status);
	switch (task->tk_status) {
	case 0:
		break;
	case -NFS4ERR_LEASE_MOVED:
		nfs4_schedule_lease_moved_recovery(clp);
		break;
	default:
		/* Unless we're shutting down, schedule state recovery! */
		if (test_bit(NFS_CS_RENEWD, &clp->cl_res_state) == 0)
			return;
		if (task->tk_status != NFS4ERR_CB_PATH_DOWN) {
			nfs4_schedule_lease_recovery(clp);
			return;
		}
		nfs4_schedule_path_down_recovery(clp);
	}
	do_renew_lease(clp, timestamp);
}

static const struct rpc_call_ops nfs4_renew_ops = {
	.rpc_call_done = nfs4_renew_done,
	.rpc_release = nfs4_renew_release,
};

static int nfs4_proc_async_renew(struct nfs_client *clp, struct rpc_cred *cred, unsigned renew_flags)
{
	struct rpc_message msg = {
		.rpc_proc	= &nfs4_procedures[NFSPROC4_CLNT_RENEW],
		.rpc_argp	= clp,
		.rpc_cred	= cred,
	};
	struct nfs4_renewdata *data;

	if (renew_flags == 0)
		return 0;
	if (!atomic_inc_not_zero(&clp->cl_count))
		return -EIO;
	data = kmalloc(sizeof(*data), GFP_NOFS);
	if (data == NULL)
		return -ENOMEM;
	data->client = clp;
	data->timestamp = jiffies;
	return rpc_call_async(clp->cl_rpcclient, &msg, RPC_TASK_TIMEOUT,
			&nfs4_renew_ops, data);
}

static int nfs4_proc_renew(struct nfs_client *clp, struct rpc_cred *cred)
{
	struct rpc_message msg = {
		.rpc_proc	= &nfs4_procedures[NFSPROC4_CLNT_RENEW],
		.rpc_argp	= clp,
		.rpc_cred	= cred,
	};
	unsigned long now = jiffies;
	int status;

	status = rpc_call_sync(clp->cl_rpcclient, &msg, RPC_TASK_TIMEOUT);
	if (status < 0)
		return status;
	do_renew_lease(clp, now);
	return 0;
}

static inline int nfs4_server_supports_acls(struct nfs_server *server)
{
	return server->caps & NFS_CAP_ACLS;
}

/* Assuming that XATTR_SIZE_MAX is a multiple of PAGE_SIZE, and that
 * it's OK to put sizeof(void) * (XATTR_SIZE_MAX/PAGE_SIZE) bytes on
 * the stack.
 */
#define NFS4ACL_MAXPAGES DIV_ROUND_UP(XATTR_SIZE_MAX, PAGE_SIZE)

static int buf_to_pages_noslab(const void *buf, size_t buflen,
		struct page **pages)
{
	struct page *newpage, **spages;
	int rc = 0;
	size_t len;
	spages = pages;

	do {
		len = min_t(size_t, PAGE_SIZE, buflen);
		newpage = alloc_page(GFP_KERNEL);

		if (newpage == NULL)
			goto unwind;
		memcpy(page_address(newpage), buf, len);
                buf += len;
                buflen -= len;
		*pages++ = newpage;
		rc++;
	} while (buflen != 0);

	return rc;

unwind:
	for(; rc > 0; rc--)
		__free_page(spages[rc-1]);
	return -ENOMEM;
}

struct nfs4_cached_acl {
	int cached;
	size_t len;
	char data[0];
};

static void nfs4_set_cached_acl(struct inode *inode, struct nfs4_cached_acl *acl)
{
	struct nfs_inode *nfsi = NFS_I(inode);

	spin_lock(&inode->i_lock);
	kfree(nfsi->nfs4_acl);
	nfsi->nfs4_acl = acl;
	spin_unlock(&inode->i_lock);
}

static void nfs4_zap_acl_attr(struct inode *inode)
{
	nfs4_set_cached_acl(inode, NULL);
}

static inline ssize_t nfs4_read_cached_acl(struct inode *inode, char *buf, size_t buflen)
{
	struct nfs_inode *nfsi = NFS_I(inode);
	struct nfs4_cached_acl *acl;
	int ret = -ENOENT;

	spin_lock(&inode->i_lock);
	acl = nfsi->nfs4_acl;
	if (acl == NULL)
		goto out;
	if (buf == NULL) /* user is just asking for length */
		goto out_len;
	if (acl->cached == 0)
		goto out;
	ret = -ERANGE; /* see getxattr(2) man page */
	if (acl->len > buflen)
		goto out;
	memcpy(buf, acl->data, acl->len);
out_len:
	ret = acl->len;
out:
	spin_unlock(&inode->i_lock);
	return ret;
}

static void nfs4_write_cached_acl(struct inode *inode, struct page **pages, size_t pgbase, size_t acl_len)
{
	struct nfs4_cached_acl *acl;
	size_t buflen = sizeof(*acl) + acl_len;

	if (buflen <= PAGE_SIZE) {
		acl = kmalloc(buflen, GFP_KERNEL);
		if (acl == NULL)
			goto out;
		acl->cached = 1;
		_copy_from_pages(acl->data, pages, pgbase, acl_len);
	} else {
		acl = kmalloc(sizeof(*acl), GFP_KERNEL);
		if (acl == NULL)
			goto out;
		acl->cached = 0;
	}
	acl->len = acl_len;
out:
	nfs4_set_cached_acl(inode, acl);
}

/*
 * The getxattr API returns the required buffer length when called with a
 * NULL buf. The NFSv4 acl tool then calls getxattr again after allocating
 * the required buf.  On a NULL buf, we send a page of data to the server
 * guessing that the ACL request can be serviced by a page. If so, we cache
 * up to the page of ACL data, and the 2nd call to getxattr is serviced by
 * the cache. If not so, we throw away the page, and cache the required
 * length. The next getxattr call will then produce another round trip to
 * the server, this time with the input buf of the required size.
 */
static ssize_t __nfs4_get_acl_uncached(struct inode *inode, void *buf, size_t buflen)
{
	struct page *pages[NFS4ACL_MAXPAGES] = {NULL, };
	struct nfs_getaclargs args = {
		.fh = NFS_FH(inode),
		.acl_pages = pages,
		.acl_len = buflen,
	};
	struct nfs_getaclres res = {
		.acl_len = buflen,
	};
	struct rpc_message msg = {
		.rpc_proc = &nfs4_procedures[NFSPROC4_CLNT_GETACL],
		.rpc_argp = &args,
		.rpc_resp = &res,
	};
	unsigned int npages = DIV_ROUND_UP(buflen, PAGE_SIZE);
	int ret = -ENOMEM, i;

	/* As long as we're doing a round trip to the server anyway,
	 * let's be prepared for a page of acl data. */
	if (npages == 0)
		npages = 1;
	if (npages > ARRAY_SIZE(pages))
		return -ERANGE;

	for (i = 0; i < npages; i++) {
		pages[i] = alloc_page(GFP_KERNEL);
		if (!pages[i])
			goto out_free;
	}

	/* for decoding across pages */
	res.acl_scratch = alloc_page(GFP_KERNEL);
	if (!res.acl_scratch)
		goto out_free;

	args.acl_len = npages * PAGE_SIZE;

	dprintk("%s  buf %p buflen %zu npages %d args.acl_len %zu\n",
		__func__, buf, buflen, npages, args.acl_len);
	ret = nfs4_call_sync(NFS_SERVER(inode)->client, NFS_SERVER(inode),
			     &msg, &args.seq_args, &res.seq_res, 0);
	if (ret)
		goto out_free;

	/* Handle the case where the passed-in buffer is too short */
	if (res.acl_flags & NFS4_ACL_TRUNC) {
		/* Did the user only issue a request for the acl length? */
		if (buf == NULL)
			goto out_ok;
		ret = -ERANGE;
		goto out_free;
	}
	nfs4_write_cached_acl(inode, pages, res.acl_data_offset, res.acl_len);
	if (buf) {
		if (res.acl_len > buflen) {
			ret = -ERANGE;
			goto out_free;
		}
		_copy_from_pages(buf, pages, res.acl_data_offset, res.acl_len);
	}
out_ok:
	ret = res.acl_len;
out_free:
	for (i = 0; i < npages; i++)
		if (pages[i])
			__free_page(pages[i]);
	if (res.acl_scratch)
		__free_page(res.acl_scratch);
	return ret;
}

static ssize_t nfs4_get_acl_uncached(struct inode *inode, void *buf, size_t buflen)
{
	struct nfs4_exception exception = { };
	ssize_t ret;
	do {
		ret = __nfs4_get_acl_uncached(inode, buf, buflen);
		trace_nfs4_get_acl(inode, ret);
		if (ret >= 0)
			break;
		ret = nfs4_handle_exception(NFS_SERVER(inode), ret, &exception);
	} while (exception.retry);
	return ret;
}

static ssize_t nfs4_proc_get_acl(struct inode *inode, void *buf, size_t buflen)
{
	struct nfs_server *server = NFS_SERVER(inode);
	int ret;

	if (!nfs4_server_supports_acls(server))
		return -EOPNOTSUPP;
	ret = nfs_revalidate_inode(server, inode);
	if (ret < 0)
		return ret;
	if (NFS_I(inode)->cache_validity & NFS_INO_INVALID_ACL)
		nfs_zap_acl_cache(inode);
	ret = nfs4_read_cached_acl(inode, buf, buflen);
	if (ret != -ENOENT)
		/* -ENOENT is returned if there is no ACL or if there is an ACL
		 * but no cached acl data, just the acl length */
		return ret;
	return nfs4_get_acl_uncached(inode, buf, buflen);
}

static int __nfs4_proc_set_acl(struct inode *inode, const void *buf, size_t buflen)
{
	struct nfs_server *server = NFS_SERVER(inode);
	struct page *pages[NFS4ACL_MAXPAGES];
	struct nfs_setaclargs arg = {
		.fh		= NFS_FH(inode),
		.acl_pages	= pages,
		.acl_len	= buflen,
	};
	struct nfs_setaclres res;
	struct rpc_message msg = {
		.rpc_proc	= &nfs4_procedures[NFSPROC4_CLNT_SETACL],
		.rpc_argp	= &arg,
		.rpc_resp	= &res,
	};
	unsigned int npages = DIV_ROUND_UP(buflen, PAGE_SIZE);
	int ret, i;

	if (!nfs4_server_supports_acls(server))
		return -EOPNOTSUPP;
	if (npages > ARRAY_SIZE(pages))
		return -ERANGE;
	i = buf_to_pages_noslab(buf, buflen, arg.acl_pages);
	if (i < 0)
		return i;
	nfs4_inode_return_delegation(inode);
	ret = nfs4_call_sync(server->client, server, &msg, &arg.seq_args, &res.seq_res, 1);

	/*
	 * Free each page after tx, so the only ref left is
	 * held by the network stack
	 */
	for (; i > 0; i--)
		put_page(pages[i-1]);

	/*
	 * Acl update can result in inode attribute update.
	 * so mark the attribute cache invalid.
	 */
	spin_lock(&inode->i_lock);
	NFS_I(inode)->cache_validity |= NFS_INO_INVALID_ATTR;
	spin_unlock(&inode->i_lock);
	nfs_access_zap_cache(inode);
	nfs_zap_acl_cache(inode);
	return ret;
}

static int nfs4_proc_set_acl(struct inode *inode, const void *buf, size_t buflen)
{
	struct nfs4_exception exception = { };
	int err;
	do {
		err = __nfs4_proc_set_acl(inode, buf, buflen);
		trace_nfs4_set_acl(inode, err);
		err = nfs4_handle_exception(NFS_SERVER(inode), err,
				&exception);
	} while (exception.retry);
	return err;
}

#ifdef CONFIG_NFS_V4_SECURITY_LABEL
static int _nfs4_get_security_label(struct inode *inode, void *buf,
					size_t buflen)
{
	struct nfs_server *server = NFS_SERVER(inode);
	struct nfs_fattr fattr;
	struct nfs4_label label = {0, 0, buflen, buf};

	u32 bitmask[3] = { 0, 0, FATTR4_WORD2_SECURITY_LABEL };
	struct nfs4_getattr_arg arg = {
		.fh		= NFS_FH(inode),
		.bitmask	= bitmask,
	};
	struct nfs4_getattr_res res = {
		.fattr		= &fattr,
		.label		= &label,
		.server		= server,
	};
	struct rpc_message msg = {
		.rpc_proc	= &nfs4_procedures[NFSPROC4_CLNT_GETATTR],
		.rpc_argp	= &arg,
		.rpc_resp	= &res,
	};
	int ret;

	nfs_fattr_init(&fattr);

	ret = nfs4_call_sync(server->client, server, &msg, &arg.seq_args, &res.seq_res, 0);
	if (ret)
		return ret;
	if (!(fattr.valid & NFS_ATTR_FATTR_V4_SECURITY_LABEL))
		return -ENOENT;
	if (buflen < label.len)
		return -ERANGE;
	return 0;
}

static int nfs4_get_security_label(struct inode *inode, void *buf,
					size_t buflen)
{
	struct nfs4_exception exception = { };
	int err;

	if (!nfs_server_capable(inode, NFS_CAP_SECURITY_LABEL))
		return -EOPNOTSUPP;

	do {
		err = _nfs4_get_security_label(inode, buf, buflen);
		trace_nfs4_get_security_label(inode, err);
		err = nfs4_handle_exception(NFS_SERVER(inode), err,
				&exception);
	} while (exception.retry);
	return err;
}

static int _nfs4_do_set_security_label(struct inode *inode,
		struct nfs4_label *ilabel,
		struct nfs_fattr *fattr,
		struct nfs4_label *olabel)
{

	struct iattr sattr = {0};
	struct nfs_server *server = NFS_SERVER(inode);
	const u32 bitmask[3] = { 0, 0, FATTR4_WORD2_SECURITY_LABEL };
	struct nfs_setattrargs arg = {
		.fh             = NFS_FH(inode),
		.iap            = &sattr,
		.server		= server,
		.bitmask	= bitmask,
		.label		= ilabel,
	};
	struct nfs_setattrres res = {
		.fattr		= fattr,
		.label		= olabel,
		.server		= server,
	};
	struct rpc_message msg = {
		.rpc_proc       = &nfs4_procedures[NFSPROC4_CLNT_SETATTR],
		.rpc_argp       = &arg,
		.rpc_resp       = &res,
	};
	int status;

	nfs4_stateid_copy(&arg.stateid, &zero_stateid);

	status = nfs4_call_sync(server->client, server, &msg, &arg.seq_args, &res.seq_res, 1);
	if (status)
		dprintk("%s failed: %d\n", __func__, status);

	return status;
}

static int nfs4_do_set_security_label(struct inode *inode,
		struct nfs4_label *ilabel,
		struct nfs_fattr *fattr,
		struct nfs4_label *olabel)
{
	struct nfs4_exception exception = { };
	int err;

	do {
		err = _nfs4_do_set_security_label(inode, ilabel,
				fattr, olabel);
		trace_nfs4_set_security_label(inode, err);
		err = nfs4_handle_exception(NFS_SERVER(inode), err,
				&exception);
	} while (exception.retry);
	return err;
}

static int
nfs4_set_security_label(struct inode *inode, const void *buf, size_t buflen)
{
	struct nfs4_label ilabel, *olabel = NULL;
	struct nfs_fattr fattr;
	struct rpc_cred *cred;
	int status;

	if (!nfs_server_capable(inode, NFS_CAP_SECURITY_LABEL))
		return -EOPNOTSUPP;

	nfs_fattr_init(&fattr);

	ilabel.pi = 0;
	ilabel.lfs = 0;
	ilabel.label = (char *)buf;
	ilabel.len = buflen;

	cred = rpc_lookup_cred();
	if (IS_ERR(cred))
		return PTR_ERR(cred);

	olabel = nfs4_label_alloc(NFS_SERVER(inode), GFP_KERNEL);
	if (IS_ERR(olabel)) {
		status = -PTR_ERR(olabel);
		goto out;
	}

	status = nfs4_do_set_security_label(inode, &ilabel, &fattr, olabel);
	if (status == 0)
		nfs_setsecurity(inode, &fattr, olabel);

	nfs4_label_free(olabel);
out:
	put_rpccred(cred);
	return status;
}
#endif	/* CONFIG_NFS_V4_SECURITY_LABEL */


static void nfs4_init_boot_verifier(const struct nfs_client *clp,
				    nfs4_verifier *bootverf)
{
	__be32 verf[2];

	if (test_bit(NFS4CLNT_PURGE_STATE, &clp->cl_state)) {
		/* An impossible timestamp guarantees this value
		 * will never match a generated boot time. */
		verf[0] = cpu_to_be32(U32_MAX);
		verf[1] = cpu_to_be32(U32_MAX);
	} else {
		struct nfs_net *nn = net_generic(clp->cl_net, nfs_net_id);
		u64 ns = ktime_to_ns(nn->boot_time);

		verf[0] = cpu_to_be32(ns >> 32);
		verf[1] = cpu_to_be32(ns);
	}
	memcpy(bootverf->data, verf, sizeof(bootverf->data));
}

static int
nfs4_init_nonuniform_client_string(struct nfs_client *clp)
{
	size_t len;
	char *str;

	if (clp->cl_owner_id != NULL)
		return 0;

	rcu_read_lock();
	len = 14 + strlen(clp->cl_ipaddr) + 1 +
		strlen(rpc_peeraddr2str(clp->cl_rpcclient, RPC_DISPLAY_ADDR)) +
		1 +
		strlen(rpc_peeraddr2str(clp->cl_rpcclient, RPC_DISPLAY_PROTO)) +
		1;
	rcu_read_unlock();

	if (len > NFS4_OPAQUE_LIMIT + 1)
		return -EINVAL;

	/*
	 * Since this string is allocated at mount time, and held until the
	 * nfs_client is destroyed, we can use GFP_KERNEL here w/o worrying
	 * about a memory-reclaim deadlock.
	 */
	str = kmalloc(len, GFP_KERNEL);
	if (!str)
		return -ENOMEM;

	rcu_read_lock();
	scnprintf(str, len, "Linux NFSv4.0 %s/%s %s",
			clp->cl_ipaddr,
			rpc_peeraddr2str(clp->cl_rpcclient, RPC_DISPLAY_ADDR),
			rpc_peeraddr2str(clp->cl_rpcclient, RPC_DISPLAY_PROTO));
	rcu_read_unlock();

	clp->cl_owner_id = str;
	return 0;
}

static int
nfs4_init_uniquifier_client_string(struct nfs_client *clp)
{
	size_t len;
	char *str;

	len = 10 + 10 + 1 + 10 + 1 +
		strlen(nfs4_client_id_uniquifier) + 1 +
		strlen(clp->cl_rpcclient->cl_nodename) + 1;

	if (len > NFS4_OPAQUE_LIMIT + 1)
		return -EINVAL;

	/*
	 * Since this string is allocated at mount time, and held until the
	 * nfs_client is destroyed, we can use GFP_KERNEL here w/o worrying
	 * about a memory-reclaim deadlock.
	 */
	str = kmalloc(len, GFP_KERNEL);
	if (!str)
		return -ENOMEM;

	scnprintf(str, len, "Linux NFSv%u.%u %s/%s",
			clp->rpc_ops->version, clp->cl_minorversion,
			nfs4_client_id_uniquifier,
			clp->cl_rpcclient->cl_nodename);
	clp->cl_owner_id = str;
	return 0;
}

static int
nfs4_init_uniform_client_string(struct nfs_client *clp)
{
	size_t len;
	char *str;

	if (clp->cl_owner_id != NULL)
		return 0;

	if (nfs4_client_id_uniquifier[0] != '\0')
		return nfs4_init_uniquifier_client_string(clp);

	len = 10 + 10 + 1 + 10 + 1 +
		strlen(clp->cl_rpcclient->cl_nodename) + 1;

	if (len > NFS4_OPAQUE_LIMIT + 1)
		return -EINVAL;

	/*
	 * Since this string is allocated at mount time, and held until the
	 * nfs_client is destroyed, we can use GFP_KERNEL here w/o worrying
	 * about a memory-reclaim deadlock.
	 */
	str = kmalloc(len, GFP_KERNEL);
	if (!str)
		return -ENOMEM;

	scnprintf(str, len, "Linux NFSv%u.%u %s",
			clp->rpc_ops->version, clp->cl_minorversion,
			clp->cl_rpcclient->cl_nodename);
	clp->cl_owner_id = str;
	return 0;
}

/*
 * nfs4_callback_up_net() starts only "tcp" and "tcp6" callback
 * services.  Advertise one based on the address family of the
 * clientaddr.
 */
static unsigned int
nfs4_init_callback_netid(const struct nfs_client *clp, char *buf, size_t len)
{
	if (strchr(clp->cl_ipaddr, ':') != NULL)
		return scnprintf(buf, len, "tcp6");
	else
		return scnprintf(buf, len, "tcp");
}

static void nfs4_setclientid_done(struct rpc_task *task, void *calldata)
{
	struct nfs4_setclientid *sc = calldata;

	if (task->tk_status == 0)
		sc->sc_cred = get_rpccred(task->tk_rqstp->rq_cred);
}

static const struct rpc_call_ops nfs4_setclientid_ops = {
	.rpc_call_done = nfs4_setclientid_done,
};

/**
 * nfs4_proc_setclientid - Negotiate client ID
 * @clp: state data structure
 * @program: RPC program for NFSv4 callback service
 * @port: IP port number for NFS4 callback service
 * @cred: RPC credential to use for this call
 * @res: where to place the result
 *
 * Returns zero, a negative errno, or a negative NFS4ERR status code.
 */
int nfs4_proc_setclientid(struct nfs_client *clp, u32 program,
		unsigned short port, struct rpc_cred *cred,
		struct nfs4_setclientid_res *res)
{
	nfs4_verifier sc_verifier;
	struct nfs4_setclientid setclientid = {
		.sc_verifier = &sc_verifier,
		.sc_prog = program,
		.sc_clnt = clp,
	};
	struct rpc_message msg = {
		.rpc_proc = &nfs4_procedures[NFSPROC4_CLNT_SETCLIENTID],
		.rpc_argp = &setclientid,
		.rpc_resp = res,
		.rpc_cred = cred,
	};
	struct rpc_task *task;
	struct rpc_task_setup task_setup_data = {
		.rpc_client = clp->cl_rpcclient,
		.rpc_message = &msg,
		.callback_ops = &nfs4_setclientid_ops,
		.callback_data = &setclientid,
		.flags = RPC_TASK_TIMEOUT,
	};
	int status;

	/* nfs_client_id4 */
	nfs4_init_boot_verifier(clp, &sc_verifier);

	if (test_bit(NFS_CS_MIGRATION, &clp->cl_flags))
		status = nfs4_init_uniform_client_string(clp);
	else
		status = nfs4_init_nonuniform_client_string(clp);

	if (status)
		goto out;

	/* cb_client4 */
	setclientid.sc_netid_len =
				nfs4_init_callback_netid(clp,
						setclientid.sc_netid,
						sizeof(setclientid.sc_netid));
	setclientid.sc_uaddr_len = scnprintf(setclientid.sc_uaddr,
				sizeof(setclientid.sc_uaddr), "%s.%u.%u",
				clp->cl_ipaddr, port >> 8, port & 255);

	dprintk("NFS call  setclientid auth=%s, '%s'\n",
		clp->cl_rpcclient->cl_auth->au_ops->au_name,
		clp->cl_owner_id);
	task = rpc_run_task(&task_setup_data);
	if (IS_ERR(task)) {
		status = PTR_ERR(task);
		goto out;
	}
	status = task->tk_status;
	if (setclientid.sc_cred) {
		clp->cl_acceptor = rpcauth_stringify_acceptor(setclientid.sc_cred);
		put_rpccred(setclientid.sc_cred);
	}
	rpc_put_task(task);
out:
	trace_nfs4_setclientid(clp, status);
	dprintk("NFS reply setclientid: %d\n", status);
	return status;
}

/**
 * nfs4_proc_setclientid_confirm - Confirm client ID
 * @clp: state data structure
 * @res: result of a previous SETCLIENTID
 * @cred: RPC credential to use for this call
 *
 * Returns zero, a negative errno, or a negative NFS4ERR status code.
 */
int nfs4_proc_setclientid_confirm(struct nfs_client *clp,
		struct nfs4_setclientid_res *arg,
		struct rpc_cred *cred)
{
	struct rpc_message msg = {
		.rpc_proc = &nfs4_procedures[NFSPROC4_CLNT_SETCLIENTID_CONFIRM],
		.rpc_argp = arg,
		.rpc_cred = cred,
	};
	int status;

	dprintk("NFS call  setclientid_confirm auth=%s, (client ID %llx)\n",
		clp->cl_rpcclient->cl_auth->au_ops->au_name,
		clp->cl_clientid);
	status = rpc_call_sync(clp->cl_rpcclient, &msg, RPC_TASK_TIMEOUT);
	trace_nfs4_setclientid_confirm(clp, status);
	dprintk("NFS reply setclientid_confirm: %d\n", status);
	return status;
}

struct nfs4_delegreturndata {
	struct nfs4_delegreturnargs args;
	struct nfs4_delegreturnres res;
	struct nfs_fh fh;
	nfs4_stateid stateid;
	unsigned long timestamp;
	struct nfs_fattr fattr;
	int rpc_status;
	struct inode *inode;
	bool roc;
	u32 roc_barrier;
};

static void nfs4_delegreturn_done(struct rpc_task *task, void *calldata)
{
	struct nfs4_delegreturndata *data = calldata;

	if (!nfs4_sequence_done(task, &data->res.seq_res))
		return;

	trace_nfs4_delegreturn_exit(&data->args, &data->res, task->tk_status);
	switch (task->tk_status) {
	case 0:
		renew_lease(data->res.server, data->timestamp);
		break;
	case -NFS4ERR_ADMIN_REVOKED:
	case -NFS4ERR_DELEG_REVOKED:
	case -NFS4ERR_EXPIRED:
		nfs4_free_revoked_stateid(data->res.server,
				data->args.stateid,
				task->tk_msg.rpc_cred);
	case -NFS4ERR_BAD_STATEID:
	case -NFS4ERR_OLD_STATEID:
	case -NFS4ERR_STALE_STATEID:
		task->tk_status = 0;
		break;
	default:
		if (nfs4_async_handle_error(task, data->res.server,
					    NULL, NULL) == -EAGAIN) {
			rpc_restart_call_prepare(task);
			return;
		}
	}
	data->rpc_status = task->tk_status;
	if (data->roc && data->rpc_status == 0)
		pnfs_roc_set_barrier(data->inode, data->roc_barrier);
}

static void nfs4_delegreturn_release(void *calldata)
{
	struct nfs4_delegreturndata *data = calldata;
	struct inode *inode = data->inode;

	if (inode) {
		if (data->roc)
			pnfs_roc_release(inode);
		nfs_iput_and_deactive(inode);
	}
	kfree(calldata);
}

static void nfs4_delegreturn_prepare(struct rpc_task *task, void *data)
{
	struct nfs4_delegreturndata *d_data;

	d_data = (struct nfs4_delegreturndata *)data;

	if (nfs4_wait_on_layoutreturn(d_data->inode, task))
		return;

	if (d_data->roc)
		pnfs_roc_get_barrier(d_data->inode, &d_data->roc_barrier);

	nfs4_setup_sequence(d_data->res.server,
			&d_data->args.seq_args,
			&d_data->res.seq_res,
			task);
}

static const struct rpc_call_ops nfs4_delegreturn_ops = {
	.rpc_call_prepare = nfs4_delegreturn_prepare,
	.rpc_call_done = nfs4_delegreturn_done,
	.rpc_release = nfs4_delegreturn_release,
};

static int _nfs4_proc_delegreturn(struct inode *inode, struct rpc_cred *cred, const nfs4_stateid *stateid, int issync)
{
	struct nfs4_delegreturndata *data;
	struct nfs_server *server = NFS_SERVER(inode);
	struct rpc_task *task;
	struct rpc_message msg = {
		.rpc_proc = &nfs4_procedures[NFSPROC4_CLNT_DELEGRETURN],
		.rpc_cred = cred,
	};
	struct rpc_task_setup task_setup_data = {
		.rpc_client = server->client,
		.rpc_message = &msg,
		.callback_ops = &nfs4_delegreturn_ops,
		.flags = RPC_TASK_ASYNC,
	};
	int status = 0;

	data = kzalloc(sizeof(*data), GFP_NOFS);
	if (data == NULL)
		return -ENOMEM;
	nfs4_init_sequence(&data->args.seq_args, &data->res.seq_res, 1);

	nfs4_state_protect(server->nfs_client,
			NFS_SP4_MACH_CRED_CLEANUP,
			&task_setup_data.rpc_client, &msg);

	data->args.fhandle = &data->fh;
	data->args.stateid = &data->stateid;
	data->args.bitmask = server->cache_consistency_bitmask;
	nfs_copy_fh(&data->fh, NFS_FH(inode));
	nfs4_stateid_copy(&data->stateid, stateid);
	data->res.fattr = &data->fattr;
	data->res.server = server;
	nfs_fattr_init(data->res.fattr);
	data->timestamp = jiffies;
	data->rpc_status = 0;
	data->inode = nfs_igrab_and_active(inode);
	if (data->inode)
		data->roc = nfs4_roc(inode);

	task_setup_data.callback_data = data;
	msg.rpc_argp = &data->args;
	msg.rpc_resp = &data->res;
	task = rpc_run_task(&task_setup_data);
	if (IS_ERR(task))
		return PTR_ERR(task);
	if (!issync)
		goto out;
	status = nfs4_wait_for_completion_rpc_task(task);
	if (status != 0)
		goto out;
	status = data->rpc_status;
	if (status == 0)
		nfs_post_op_update_inode_force_wcc(inode, &data->fattr);
	else
		nfs_refresh_inode(inode, &data->fattr);
out:
	rpc_put_task(task);
	return status;
}

int nfs4_proc_delegreturn(struct inode *inode, struct rpc_cred *cred, const nfs4_stateid *stateid, int issync)
{
	struct nfs_server *server = NFS_SERVER(inode);
	struct nfs4_exception exception = { };
	int err;
	do {
		err = _nfs4_proc_delegreturn(inode, cred, stateid, issync);
		trace_nfs4_delegreturn(inode, stateid, err);
		switch (err) {
			case -NFS4ERR_STALE_STATEID:
			case -NFS4ERR_EXPIRED:
			case 0:
				return 0;
		}
		err = nfs4_handle_exception(server, err, &exception);
	} while (exception.retry);
	return err;
}

static int _nfs4_proc_getlk(struct nfs4_state *state, int cmd, struct file_lock *request)
{
	struct inode *inode = state->inode;
	struct nfs_server *server = NFS_SERVER(inode);
	struct nfs_client *clp = server->nfs_client;
	struct nfs_lockt_args arg = {
		.fh = NFS_FH(inode),
		.fl = request,
	};
	struct nfs_lockt_res res = {
		.denied = request,
	};
	struct rpc_message msg = {
		.rpc_proc	= &nfs4_procedures[NFSPROC4_CLNT_LOCKT],
		.rpc_argp       = &arg,
		.rpc_resp       = &res,
		.rpc_cred	= state->owner->so_cred,
	};
	struct nfs4_lock_state *lsp;
	int status;

	arg.lock_owner.clientid = clp->cl_clientid;
	status = nfs4_set_lock_state(state, request);
	if (status != 0)
		goto out;
	lsp = request->fl_u.nfs4_fl.owner;
	arg.lock_owner.id = lsp->ls_seqid.owner_id;
	arg.lock_owner.s_dev = server->s_dev;
	status = nfs4_call_sync(server->client, server, &msg, &arg.seq_args, &res.seq_res, 1);
	switch (status) {
		case 0:
			request->fl_type = F_UNLCK;
			break;
		case -NFS4ERR_DENIED:
			status = 0;
	}
	request->fl_ops->fl_release_private(request);
	request->fl_ops = NULL;
out:
	return status;
}

static int nfs4_proc_getlk(struct nfs4_state *state, int cmd, struct file_lock *request)
{
	struct nfs4_exception exception = { };
	int err;

	do {
		err = _nfs4_proc_getlk(state, cmd, request);
		trace_nfs4_get_lock(request, state, cmd, err);
		err = nfs4_handle_exception(NFS_SERVER(state->inode), err,
				&exception);
	} while (exception.retry);
	return err;
}

<<<<<<< HEAD
static int do_vfs_lock(struct inode *inode, struct file_lock *fl)
{
	int res = 0;
	switch (fl->fl_flags & (FL_POSIX|FL_FLOCK)) {
		case FL_POSIX:
			res = posix_lock_inode_wait(inode, fl);
			break;
		case FL_FLOCK:
			res = flock_lock_inode_wait(inode, fl);
			break;
		default:
			BUG();
	}
	return res;
}

=======
>>>>>>> f2ed3bfc
struct nfs4_unlockdata {
	struct nfs_locku_args arg;
	struct nfs_locku_res res;
	struct nfs4_lock_state *lsp;
	struct nfs_open_context *ctx;
	struct file_lock fl;
	struct nfs_server *server;
	unsigned long timestamp;
};

static struct nfs4_unlockdata *nfs4_alloc_unlockdata(struct file_lock *fl,
		struct nfs_open_context *ctx,
		struct nfs4_lock_state *lsp,
		struct nfs_seqid *seqid)
{
	struct nfs4_unlockdata *p;
	struct inode *inode = lsp->ls_state->inode;

	p = kzalloc(sizeof(*p), GFP_NOFS);
	if (p == NULL)
		return NULL;
	p->arg.fh = NFS_FH(inode);
	p->arg.fl = &p->fl;
	p->arg.seqid = seqid;
	p->res.seqid = seqid;
	p->lsp = lsp;
	atomic_inc(&lsp->ls_count);
	/* Ensure we don't close file until we're done freeing locks! */
	p->ctx = get_nfs_open_context(ctx);
	memcpy(&p->fl, fl, sizeof(p->fl));
	p->server = NFS_SERVER(inode);
	return p;
}

static void nfs4_locku_release_calldata(void *data)
{
	struct nfs4_unlockdata *calldata = data;
	nfs_free_seqid(calldata->arg.seqid);
	nfs4_put_lock_state(calldata->lsp);
	put_nfs_open_context(calldata->ctx);
	kfree(calldata);
}

static void nfs4_locku_done(struct rpc_task *task, void *data)
{
	struct nfs4_unlockdata *calldata = data;

	if (!nfs4_sequence_done(task, &calldata->res.seq_res))
		return;
	switch (task->tk_status) {
		case 0:
			renew_lease(calldata->server, calldata->timestamp);
<<<<<<< HEAD
			do_vfs_lock(calldata->lsp->ls_state->inode, &calldata->fl);
=======
			locks_lock_inode_wait(calldata->lsp->ls_state->inode, &calldata->fl);
>>>>>>> f2ed3bfc
			if (nfs4_update_lock_stateid(calldata->lsp,
					&calldata->res.stateid))
				break;
		case -NFS4ERR_ADMIN_REVOKED:
		case -NFS4ERR_EXPIRED:
			nfs4_free_revoked_stateid(calldata->server,
					&calldata->arg.stateid,
					task->tk_msg.rpc_cred);
		case -NFS4ERR_BAD_STATEID:
		case -NFS4ERR_OLD_STATEID:
		case -NFS4ERR_STALE_STATEID:
			if (!nfs4_stateid_match(&calldata->arg.stateid,
						&calldata->lsp->ls_stateid))
				rpc_restart_call_prepare(task);
			break;
		default:
			if (nfs4_async_handle_error(task, calldata->server,
						    NULL, NULL) == -EAGAIN)
				rpc_restart_call_prepare(task);
	}
	nfs_release_seqid(calldata->arg.seqid);
}

static void nfs4_locku_prepare(struct rpc_task *task, void *data)
{
	struct nfs4_unlockdata *calldata = data;

	if (nfs_wait_on_sequence(calldata->arg.seqid, task) != 0)
		goto out_wait;
	nfs4_stateid_copy(&calldata->arg.stateid, &calldata->lsp->ls_stateid);
	if (test_bit(NFS_LOCK_INITIALIZED, &calldata->lsp->ls_flags) == 0) {
		/* Note: exit _without_ running nfs4_locku_done */
		goto out_no_action;
	}
	calldata->timestamp = jiffies;
	if (nfs4_setup_sequence(calldata->server,
				&calldata->arg.seq_args,
				&calldata->res.seq_res,
				task) != 0)
		nfs_release_seqid(calldata->arg.seqid);
	return;
out_no_action:
	task->tk_action = NULL;
out_wait:
	nfs4_sequence_done(task, &calldata->res.seq_res);
}

static const struct rpc_call_ops nfs4_locku_ops = {
	.rpc_call_prepare = nfs4_locku_prepare,
	.rpc_call_done = nfs4_locku_done,
	.rpc_release = nfs4_locku_release_calldata,
};

static struct rpc_task *nfs4_do_unlck(struct file_lock *fl,
		struct nfs_open_context *ctx,
		struct nfs4_lock_state *lsp,
		struct nfs_seqid *seqid)
{
	struct nfs4_unlockdata *data;
	struct rpc_message msg = {
		.rpc_proc = &nfs4_procedures[NFSPROC4_CLNT_LOCKU],
		.rpc_cred = ctx->cred,
	};
	struct rpc_task_setup task_setup_data = {
		.rpc_client = NFS_CLIENT(lsp->ls_state->inode),
		.rpc_message = &msg,
		.callback_ops = &nfs4_locku_ops,
		.workqueue = nfsiod_workqueue,
		.flags = RPC_TASK_ASYNC,
	};

	nfs4_state_protect(NFS_SERVER(lsp->ls_state->inode)->nfs_client,
		NFS_SP4_MACH_CRED_CLEANUP, &task_setup_data.rpc_client, &msg);

	/* Ensure this is an unlock - when canceling a lock, the
	 * canceled lock is passed in, and it won't be an unlock.
	 */
	fl->fl_type = F_UNLCK;

	data = nfs4_alloc_unlockdata(fl, ctx, lsp, seqid);
	if (data == NULL) {
		nfs_free_seqid(seqid);
		return ERR_PTR(-ENOMEM);
	}

	nfs4_init_sequence(&data->arg.seq_args, &data->res.seq_res, 1);
	msg.rpc_argp = &data->arg;
	msg.rpc_resp = &data->res;
	task_setup_data.callback_data = data;
	return rpc_run_task(&task_setup_data);
}

static int nfs4_proc_unlck(struct nfs4_state *state, int cmd, struct file_lock *request)
{
	struct inode *inode = state->inode;
	struct nfs4_state_owner *sp = state->owner;
	struct nfs_inode *nfsi = NFS_I(inode);
	struct nfs_seqid *seqid;
	struct nfs4_lock_state *lsp;
	struct rpc_task *task;
	struct nfs_seqid *(*alloc_seqid)(struct nfs_seqid_counter *, gfp_t);
	int status = 0;
	unsigned char fl_flags = request->fl_flags;

	status = nfs4_set_lock_state(state, request);
	/* Unlock _before_ we do the RPC call */
	request->fl_flags |= FL_EXISTS;
	/* Exclude nfs_delegation_claim_locks() */
	mutex_lock(&sp->so_delegreturn_mutex);
	/* Exclude nfs4_reclaim_open_stateid() - note nesting! */
	down_read(&nfsi->rwsem);
<<<<<<< HEAD
	if (do_vfs_lock(inode, request) == -ENOENT) {
=======
	if (locks_lock_inode_wait(inode, request) == -ENOENT) {
>>>>>>> f2ed3bfc
		up_read(&nfsi->rwsem);
		mutex_unlock(&sp->so_delegreturn_mutex);
		goto out;
	}
	up_read(&nfsi->rwsem);
	mutex_unlock(&sp->so_delegreturn_mutex);
	if (status != 0)
		goto out;
	/* Is this a delegated lock? */
	lsp = request->fl_u.nfs4_fl.owner;
	if (test_bit(NFS_LOCK_INITIALIZED, &lsp->ls_flags) == 0)
		goto out;
	alloc_seqid = NFS_SERVER(inode)->nfs_client->cl_mvops->alloc_seqid;
	seqid = alloc_seqid(&lsp->ls_seqid, GFP_KERNEL);
	status = -ENOMEM;
	if (IS_ERR(seqid))
		goto out;
	task = nfs4_do_unlck(request, nfs_file_open_context(request->fl_file), lsp, seqid);
	status = PTR_ERR(task);
	if (IS_ERR(task))
		goto out;
	status = nfs4_wait_for_completion_rpc_task(task);
	rpc_put_task(task);
out:
	request->fl_flags = fl_flags;
	trace_nfs4_unlock(request, state, F_SETLK, status);
	return status;
}

struct nfs4_lockdata {
	struct nfs_lock_args arg;
	struct nfs_lock_res res;
	struct nfs4_lock_state *lsp;
	struct nfs_open_context *ctx;
	struct file_lock fl;
	unsigned long timestamp;
	int rpc_status;
	int cancelled;
	struct nfs_server *server;
};

static struct nfs4_lockdata *nfs4_alloc_lockdata(struct file_lock *fl,
		struct nfs_open_context *ctx, struct nfs4_lock_state *lsp,
		gfp_t gfp_mask)
{
	struct nfs4_lockdata *p;
	struct inode *inode = lsp->ls_state->inode;
	struct nfs_server *server = NFS_SERVER(inode);
	struct nfs_seqid *(*alloc_seqid)(struct nfs_seqid_counter *, gfp_t);

	p = kzalloc(sizeof(*p), gfp_mask);
	if (p == NULL)
		return NULL;

	p->arg.fh = NFS_FH(inode);
	p->arg.fl = &p->fl;
	p->arg.open_seqid = nfs_alloc_seqid(&lsp->ls_state->owner->so_seqid, gfp_mask);
	if (IS_ERR(p->arg.open_seqid))
		goto out_free;
	alloc_seqid = server->nfs_client->cl_mvops->alloc_seqid;
	p->arg.lock_seqid = alloc_seqid(&lsp->ls_seqid, gfp_mask);
	if (IS_ERR(p->arg.lock_seqid))
		goto out_free_seqid;
	p->arg.lock_owner.clientid = server->nfs_client->cl_clientid;
	p->arg.lock_owner.id = lsp->ls_seqid.owner_id;
	p->arg.lock_owner.s_dev = server->s_dev;
	p->res.lock_seqid = p->arg.lock_seqid;
	p->lsp = lsp;
	p->server = server;
	atomic_inc(&lsp->ls_count);
	p->ctx = get_nfs_open_context(ctx);
	get_file(fl->fl_file);
	memcpy(&p->fl, fl, sizeof(p->fl));
	return p;
out_free_seqid:
	nfs_free_seqid(p->arg.open_seqid);
out_free:
	kfree(p);
	return NULL;
}

static void nfs4_lock_prepare(struct rpc_task *task, void *calldata)
{
	struct nfs4_lockdata *data = calldata;
	struct nfs4_state *state = data->lsp->ls_state;

	dprintk("%s: begin!\n", __func__);
	if (nfs_wait_on_sequence(data->arg.lock_seqid, task) != 0)
		goto out_wait;
	/* Do we need to do an open_to_lock_owner? */
	if (!test_bit(NFS_LOCK_INITIALIZED, &data->lsp->ls_flags)) {
		if (nfs_wait_on_sequence(data->arg.open_seqid, task) != 0) {
			goto out_release_lock_seqid;
		}
		nfs4_stateid_copy(&data->arg.open_stateid,
				&state->open_stateid);
		data->arg.new_lock_owner = 1;
		data->res.open_seqid = data->arg.open_seqid;
	} else {
		data->arg.new_lock_owner = 0;
		nfs4_stateid_copy(&data->arg.lock_stateid,
				&data->lsp->ls_stateid);
	}
	if (!nfs4_valid_open_stateid(state)) {
		data->rpc_status = -EBADF;
		task->tk_action = NULL;
		goto out_release_open_seqid;
	}
	data->timestamp = jiffies;
	if (nfs4_setup_sequence(data->server,
				&data->arg.seq_args,
				&data->res.seq_res,
				task) == 0)
		return;
out_release_open_seqid:
	nfs_release_seqid(data->arg.open_seqid);
out_release_lock_seqid:
	nfs_release_seqid(data->arg.lock_seqid);
out_wait:
	nfs4_sequence_done(task, &data->res.seq_res);
	dprintk("%s: done!, ret = %d\n", __func__, data->rpc_status);
}

static void nfs4_lock_done(struct rpc_task *task, void *calldata)
{
	struct nfs4_lockdata *data = calldata;
	struct nfs4_lock_state *lsp = data->lsp;

	dprintk("%s: begin!\n", __func__);

	if (!nfs4_sequence_done(task, &data->res.seq_res))
		return;

	data->rpc_status = task->tk_status;
	switch (task->tk_status) {
	case 0:
		renew_lease(NFS_SERVER(d_inode(data->ctx->dentry)),
				data->timestamp);
		if (data->arg.new_lock) {
			data->fl.fl_flags &= ~(FL_SLEEP | FL_ACCESS);
<<<<<<< HEAD
			if (do_vfs_lock(lsp->ls_state->inode, &data->fl) < 0) {
=======
			if (locks_lock_inode_wait(lsp->ls_state->inode, &data->fl) < 0) {
>>>>>>> f2ed3bfc
				rpc_restart_call_prepare(task);
				break;
			}
		}
		if (data->arg.new_lock_owner != 0) {
			nfs_confirm_seqid(&lsp->ls_seqid, 0);
			nfs4_stateid_copy(&lsp->ls_stateid, &data->res.stateid);
			set_bit(NFS_LOCK_INITIALIZED, &lsp->ls_flags);
		} else if (!nfs4_update_lock_stateid(lsp, &data->res.stateid))
			rpc_restart_call_prepare(task);
		break;
	case -NFS4ERR_BAD_STATEID:
	case -NFS4ERR_OLD_STATEID:
	case -NFS4ERR_STALE_STATEID:
	case -NFS4ERR_EXPIRED:
		if (data->arg.new_lock_owner != 0) {
			if (!nfs4_stateid_match(&data->arg.open_stateid,
						&lsp->ls_state->open_stateid))
				rpc_restart_call_prepare(task);
		} else if (!nfs4_stateid_match(&data->arg.lock_stateid,
						&lsp->ls_stateid))
				rpc_restart_call_prepare(task);
	}
	dprintk("%s: done, ret = %d!\n", __func__, data->rpc_status);
}

static void nfs4_lock_release(void *calldata)
{
	struct nfs4_lockdata *data = calldata;

	dprintk("%s: begin!\n", __func__);
	nfs_free_seqid(data->arg.open_seqid);
	if (data->cancelled != 0) {
		struct rpc_task *task;
		task = nfs4_do_unlck(&data->fl, data->ctx, data->lsp,
				data->arg.lock_seqid);
		if (!IS_ERR(task))
			rpc_put_task_async(task);
		dprintk("%s: cancelling lock!\n", __func__);
	} else
		nfs_free_seqid(data->arg.lock_seqid);
	nfs4_put_lock_state(data->lsp);
	put_nfs_open_context(data->ctx);
	fput(data->fl.fl_file);
	kfree(data);
	dprintk("%s: done!\n", __func__);
}

static const struct rpc_call_ops nfs4_lock_ops = {
	.rpc_call_prepare = nfs4_lock_prepare,
	.rpc_call_done = nfs4_lock_done,
	.rpc_release = nfs4_lock_release,
};

static void nfs4_handle_setlk_error(struct nfs_server *server, struct nfs4_lock_state *lsp, int new_lock_owner, int error)
{
	switch (error) {
	case -NFS4ERR_ADMIN_REVOKED:
	case -NFS4ERR_EXPIRED:
	case -NFS4ERR_BAD_STATEID:
		lsp->ls_seqid.flags &= ~NFS_SEQID_CONFIRMED;
		if (new_lock_owner != 0 ||
		   test_bit(NFS_LOCK_INITIALIZED, &lsp->ls_flags) != 0)
			nfs4_schedule_stateid_recovery(server, lsp->ls_state);
		break;
	case -NFS4ERR_STALE_STATEID:
		lsp->ls_seqid.flags &= ~NFS_SEQID_CONFIRMED;
		nfs4_schedule_lease_recovery(server->nfs_client);
	};
}

static int _nfs4_do_setlk(struct nfs4_state *state, int cmd, struct file_lock *fl, int recovery_type)
{
	struct nfs4_lockdata *data;
	struct rpc_task *task;
	struct rpc_message msg = {
		.rpc_proc = &nfs4_procedures[NFSPROC4_CLNT_LOCK],
		.rpc_cred = state->owner->so_cred,
	};
	struct rpc_task_setup task_setup_data = {
		.rpc_client = NFS_CLIENT(state->inode),
		.rpc_message = &msg,
		.callback_ops = &nfs4_lock_ops,
		.workqueue = nfsiod_workqueue,
		.flags = RPC_TASK_ASYNC,
	};
	int ret;

	dprintk("%s: begin!\n", __func__);
	data = nfs4_alloc_lockdata(fl, nfs_file_open_context(fl->fl_file),
			fl->fl_u.nfs4_fl.owner,
			recovery_type == NFS_LOCK_NEW ? GFP_KERNEL : GFP_NOFS);
	if (data == NULL)
		return -ENOMEM;
	if (IS_SETLKW(cmd))
		data->arg.block = 1;
	nfs4_init_sequence(&data->arg.seq_args, &data->res.seq_res, 1);
	msg.rpc_argp = &data->arg;
	msg.rpc_resp = &data->res;
	task_setup_data.callback_data = data;
	if (recovery_type > NFS_LOCK_NEW) {
		if (recovery_type == NFS_LOCK_RECLAIM)
			data->arg.reclaim = NFS_LOCK_RECLAIM;
		nfs4_set_sequence_privileged(&data->arg.seq_args);
	} else
		data->arg.new_lock = 1;
	task = rpc_run_task(&task_setup_data);
	if (IS_ERR(task))
		return PTR_ERR(task);
	ret = nfs4_wait_for_completion_rpc_task(task);
	if (ret == 0) {
		ret = data->rpc_status;
		if (ret)
			nfs4_handle_setlk_error(data->server, data->lsp,
					data->arg.new_lock_owner, ret);
	} else
		data->cancelled = 1;
	rpc_put_task(task);
	dprintk("%s: done, ret = %d!\n", __func__, ret);
	trace_nfs4_set_lock(fl, state, &data->res.stateid, cmd, ret);
	return ret;
}

static int nfs4_lock_reclaim(struct nfs4_state *state, struct file_lock *request)
{
	struct nfs_server *server = NFS_SERVER(state->inode);
	struct nfs4_exception exception = {
		.inode = state->inode,
	};
	int err;

	do {
		/* Cache the lock if possible... */
		if (test_bit(NFS_DELEGATED_STATE, &state->flags) != 0)
			return 0;
		err = _nfs4_do_setlk(state, F_SETLK, request, NFS_LOCK_RECLAIM);
		if (err != -NFS4ERR_DELAY)
			break;
		nfs4_handle_exception(server, err, &exception);
	} while (exception.retry);
	return err;
}

static int nfs4_lock_expired(struct nfs4_state *state, struct file_lock *request)
{
	struct nfs_server *server = NFS_SERVER(state->inode);
	struct nfs4_exception exception = {
		.inode = state->inode,
	};
	int err;

	err = nfs4_set_lock_state(state, request);
	if (err != 0)
		return err;
	if (!recover_lost_locks) {
		set_bit(NFS_LOCK_LOST, &request->fl_u.nfs4_fl.owner->ls_flags);
		return 0;
	}
	do {
		if (test_bit(NFS_DELEGATED_STATE, &state->flags) != 0)
			return 0;
		err = _nfs4_do_setlk(state, F_SETLK, request, NFS_LOCK_EXPIRED);
		switch (err) {
		default:
			goto out;
		case -NFS4ERR_GRACE:
		case -NFS4ERR_DELAY:
			nfs4_handle_exception(server, err, &exception);
			err = 0;
		}
	} while (exception.retry);
out:
	return err;
}

#if defined(CONFIG_NFS_V4_1)
static int nfs41_lock_expired(struct nfs4_state *state, struct file_lock *request)
{
	struct nfs4_lock_state *lsp;
	int status;

	status = nfs4_set_lock_state(state, request);
	if (status != 0)
		return status;
	lsp = request->fl_u.nfs4_fl.owner;
	if (test_bit(NFS_LOCK_INITIALIZED, &lsp->ls_flags) ||
	    test_bit(NFS_LOCK_LOST, &lsp->ls_flags))
		return 0;
	status = nfs4_lock_expired(state, request);
	return status;
}
#endif

static int _nfs4_proc_setlk(struct nfs4_state *state, int cmd, struct file_lock *request)
{
	struct nfs_inode *nfsi = NFS_I(state->inode);
	struct nfs4_state_owner *sp = state->owner;
	unsigned char fl_flags = request->fl_flags;
	int status;

	request->fl_flags |= FL_ACCESS;
<<<<<<< HEAD
	status = do_vfs_lock(state->inode, request);
=======
	status = locks_lock_inode_wait(state->inode, request);
>>>>>>> f2ed3bfc
	if (status < 0)
		goto out;
	mutex_lock(&sp->so_delegreturn_mutex);
	down_read(&nfsi->rwsem);
	if (test_bit(NFS_DELEGATED_STATE, &state->flags)) {
		/* Yes: cache locks! */
		/* ...but avoid races with delegation recall... */
		request->fl_flags = fl_flags & ~FL_SLEEP;
<<<<<<< HEAD
		status = do_vfs_lock(state->inode, request);
=======
		status = locks_lock_inode_wait(state->inode, request);
>>>>>>> f2ed3bfc
		up_read(&nfsi->rwsem);
		mutex_unlock(&sp->so_delegreturn_mutex);
		goto out;
	}
	up_read(&nfsi->rwsem);
	mutex_unlock(&sp->so_delegreturn_mutex);
	status = _nfs4_do_setlk(state, cmd, request, NFS_LOCK_NEW);
out:
	request->fl_flags = fl_flags;
	return status;
}

static int nfs4_proc_setlk(struct nfs4_state *state, int cmd, struct file_lock *request)
{
	struct nfs4_exception exception = {
		.state = state,
		.inode = state->inode,
	};
	int err;

	do {
		err = _nfs4_proc_setlk(state, cmd, request);
		if (err == -NFS4ERR_DENIED)
			err = -EAGAIN;
		err = nfs4_handle_exception(NFS_SERVER(state->inode),
				err, &exception);
	} while (exception.retry);
	return err;
}

#define NFS4_LOCK_MINTIMEOUT (1 * HZ)
#define NFS4_LOCK_MAXTIMEOUT (30 * HZ)

static int
nfs4_retry_setlk_simple(struct nfs4_state *state, int cmd,
			struct file_lock *request)
{
	int		status = -ERESTARTSYS;
	unsigned long	timeout = NFS4_LOCK_MINTIMEOUT;

	while(!signalled()) {
		status = nfs4_proc_setlk(state, cmd, request);
		if ((status != -EAGAIN) || IS_SETLK(cmd))
			break;
		freezable_schedule_timeout_interruptible(timeout);
		timeout *= 2;
		timeout = min_t(unsigned long, NFS4_LOCK_MAXTIMEOUT, timeout);
		status = -ERESTARTSYS;
	}
	return status;
}

#ifdef CONFIG_NFS_V4_1
struct nfs4_lock_waiter {
	struct task_struct	*task;
	struct inode		*inode;
	struct nfs_lowner	*owner;
	bool			notified;
};

static int
nfs4_wake_lock_waiter(wait_queue_t *wait, unsigned int mode, int flags, void *key)
{
	int ret;
	struct cb_notify_lock_args *cbnl = key;
	struct nfs4_lock_waiter	*waiter	= wait->private;
	struct nfs_lowner	*lowner = &cbnl->cbnl_owner,
				*wowner = waiter->owner;

	/* Only wake if the callback was for the same owner */
	if (lowner->clientid != wowner->clientid ||
	    lowner->id != wowner->id		 ||
	    lowner->s_dev != wowner->s_dev)
		return 0;

	/* Make sure it's for the right inode */
	if (nfs_compare_fh(NFS_FH(waiter->inode), &cbnl->cbnl_fh))
		return 0;

	waiter->notified = true;

	/* override "private" so we can use default_wake_function */
	wait->private = waiter->task;
	ret = autoremove_wake_function(wait, mode, flags, key);
	wait->private = waiter;
	return ret;
}

static int
nfs4_retry_setlk(struct nfs4_state *state, int cmd, struct file_lock *request)
{
	int status = -ERESTARTSYS;
	unsigned long flags;
	struct nfs4_lock_state *lsp = request->fl_u.nfs4_fl.owner;
	struct nfs_server *server = NFS_SERVER(state->inode);
	struct nfs_client *clp = server->nfs_client;
	wait_queue_head_t *q = &clp->cl_lock_waitq;
	struct nfs_lowner owner = { .clientid = clp->cl_clientid,
				    .id = lsp->ls_seqid.owner_id,
				    .s_dev = server->s_dev };
	struct nfs4_lock_waiter waiter = { .task  = current,
					   .inode = state->inode,
					   .owner = &owner,
					   .notified = false };
	wait_queue_t wait;

	/* Don't bother with waitqueue if we don't expect a callback */
	if (!test_bit(NFS_STATE_MAY_NOTIFY_LOCK, &state->flags))
		return nfs4_retry_setlk_simple(state, cmd, request);

	init_wait(&wait);
	wait.private = &waiter;
	wait.func = nfs4_wake_lock_waiter;
	add_wait_queue(q, &wait);

	while(!signalled()) {
		status = nfs4_proc_setlk(state, cmd, request);
		if ((status != -EAGAIN) || IS_SETLK(cmd))
			break;

		status = -ERESTARTSYS;
		spin_lock_irqsave(&q->lock, flags);
		if (waiter.notified) {
			spin_unlock_irqrestore(&q->lock, flags);
			continue;
		}
		set_current_state(TASK_INTERRUPTIBLE);
		spin_unlock_irqrestore(&q->lock, flags);

		freezable_schedule_timeout_interruptible(NFS4_LOCK_MAXTIMEOUT);
	}

	finish_wait(q, &wait);
	return status;
}
#else /* !CONFIG_NFS_V4_1 */
static inline int
nfs4_retry_setlk(struct nfs4_state *state, int cmd, struct file_lock *request)
{
	return nfs4_retry_setlk_simple(state, cmd, request);
}
#endif

static int
nfs4_proc_lock(struct file *filp, int cmd, struct file_lock *request)
{
	struct nfs_open_context *ctx;
	struct nfs4_state *state;
	int status;

	/* verify open state */
	ctx = nfs_file_open_context(filp);
	state = ctx->state;

	if (request->fl_start < 0 || request->fl_end < 0)
		return -EINVAL;

	if (IS_GETLK(cmd)) {
		if (state != NULL)
			return nfs4_proc_getlk(state, F_GETLK, request);
		return 0;
	}

	if (!(IS_SETLK(cmd) || IS_SETLKW(cmd)))
		return -EINVAL;

	if (request->fl_type == F_UNLCK) {
		if (state != NULL)
			return nfs4_proc_unlck(state, cmd, request);
		return 0;
	}

	if (state == NULL)
		return -ENOLCK;

	if ((request->fl_flags & FL_POSIX) &&
	    !test_bit(NFS_STATE_POSIX_LOCKS, &state->flags))
		return -ENOLCK;

	/*
	 * Don't rely on the VFS having checked the file open mode,
	 * since it won't do this for flock() locks.
	 */
	switch (request->fl_type) {
	case F_RDLCK:
		if (!(filp->f_mode & FMODE_READ))
			return -EBADF;
		break;
	case F_WRLCK:
		if (!(filp->f_mode & FMODE_WRITE))
			return -EBADF;
	}

	status = nfs4_set_lock_state(state, request);
	if (status != 0)
		return status;

	return nfs4_retry_setlk(state, cmd, request);
}

int nfs4_lock_delegation_recall(struct file_lock *fl, struct nfs4_state *state, const nfs4_stateid *stateid)
{
	struct nfs_server *server = NFS_SERVER(state->inode);
	int err;

	err = nfs4_set_lock_state(state, fl);
	if (err != 0)
		return err;
	err = _nfs4_do_setlk(state, F_SETLK, fl, NFS_LOCK_NEW);
	return nfs4_handle_delegation_recall_error(server, state, stateid, err);
}

struct nfs_release_lockowner_data {
	struct nfs4_lock_state *lsp;
	struct nfs_server *server;
	struct nfs_release_lockowner_args args;
	struct nfs_release_lockowner_res res;
	unsigned long timestamp;
};

static void nfs4_release_lockowner_prepare(struct rpc_task *task, void *calldata)
{
	struct nfs_release_lockowner_data *data = calldata;
	struct nfs_server *server = data->server;
	nfs40_setup_sequence(server->nfs_client->cl_slot_tbl,
			     &data->args.seq_args, &data->res.seq_res, task);
	data->args.lock_owner.clientid = server->nfs_client->cl_clientid;
	data->timestamp = jiffies;
}

static void nfs4_release_lockowner_done(struct rpc_task *task, void *calldata)
{
	struct nfs_release_lockowner_data *data = calldata;
	struct nfs_server *server = data->server;

	nfs40_sequence_done(task, &data->res.seq_res);

	switch (task->tk_status) {
	case 0:
		renew_lease(server, data->timestamp);
		break;
	case -NFS4ERR_STALE_CLIENTID:
	case -NFS4ERR_EXPIRED:
		nfs4_schedule_lease_recovery(server->nfs_client);
		break;
	case -NFS4ERR_LEASE_MOVED:
	case -NFS4ERR_DELAY:
		if (nfs4_async_handle_error(task, server,
					    NULL, NULL) == -EAGAIN)
			rpc_restart_call_prepare(task);
	}
}

static void nfs4_release_lockowner_release(void *calldata)
{
	struct nfs_release_lockowner_data *data = calldata;
	nfs4_free_lock_state(data->server, data->lsp);
	kfree(calldata);
}

static const struct rpc_call_ops nfs4_release_lockowner_ops = {
	.rpc_call_prepare = nfs4_release_lockowner_prepare,
	.rpc_call_done = nfs4_release_lockowner_done,
	.rpc_release = nfs4_release_lockowner_release,
};

static void
nfs4_release_lockowner(struct nfs_server *server, struct nfs4_lock_state *lsp)
{
	struct nfs_release_lockowner_data *data;
	struct rpc_message msg = {
		.rpc_proc = &nfs4_procedures[NFSPROC4_CLNT_RELEASE_LOCKOWNER],
	};

	if (server->nfs_client->cl_mvops->minor_version != 0)
		return;

	data = kmalloc(sizeof(*data), GFP_NOFS);
	if (!data)
		return;
	data->lsp = lsp;
	data->server = server;
	data->args.lock_owner.clientid = server->nfs_client->cl_clientid;
	data->args.lock_owner.id = lsp->ls_seqid.owner_id;
	data->args.lock_owner.s_dev = server->s_dev;

	msg.rpc_argp = &data->args;
	msg.rpc_resp = &data->res;
	nfs4_init_sequence(&data->args.seq_args, &data->res.seq_res, 0);
	rpc_call_async(server->client, &msg, 0, &nfs4_release_lockowner_ops, data);
}

#define XATTR_NAME_NFSV4_ACL "system.nfs4_acl"

static int nfs4_xattr_set_nfs4_acl(const struct xattr_handler *handler,
				   struct dentry *unused, struct inode *inode,
				   const char *key, const void *buf,
				   size_t buflen, int flags)
{
	return nfs4_proc_set_acl(inode, buf, buflen);
}

static int nfs4_xattr_get_nfs4_acl(const struct xattr_handler *handler,
				   struct dentry *unused, struct inode *inode,
				   const char *key, void *buf, size_t buflen)
{
	return nfs4_proc_get_acl(inode, buf, buflen);
}

static bool nfs4_xattr_list_nfs4_acl(struct dentry *dentry)
{
	return nfs4_server_supports_acls(NFS_SERVER(d_inode(dentry)));
}

#ifdef CONFIG_NFS_V4_SECURITY_LABEL

static int nfs4_xattr_set_nfs4_label(const struct xattr_handler *handler,
				     struct dentry *unused, struct inode *inode,
				     const char *key, const void *buf,
				     size_t buflen, int flags)
{
	if (security_ismaclabel(key))
		return nfs4_set_security_label(inode, buf, buflen);

	return -EOPNOTSUPP;
}

static int nfs4_xattr_get_nfs4_label(const struct xattr_handler *handler,
				     struct dentry *unused, struct inode *inode,
				     const char *key, void *buf, size_t buflen)
{
	if (security_ismaclabel(key))
		return nfs4_get_security_label(inode, buf, buflen);
	return -EOPNOTSUPP;
}

static ssize_t
nfs4_listxattr_nfs4_label(struct inode *inode, char *list, size_t list_len)
{
	int len = 0;

	if (nfs_server_capable(inode, NFS_CAP_SECURITY_LABEL)) {
		len = security_inode_listsecurity(inode, list, list_len);
		if (list_len && len > list_len)
			return -ERANGE;
	}
	return len;
}

static const struct xattr_handler nfs4_xattr_nfs4_label_handler = {
	.prefix = XATTR_SECURITY_PREFIX,
	.get	= nfs4_xattr_get_nfs4_label,
	.set	= nfs4_xattr_set_nfs4_label,
};

#else

static ssize_t
nfs4_listxattr_nfs4_label(struct inode *inode, char *list, size_t list_len)
{
	return 0;
}

#endif

/*
 * nfs_fhget will use either the mounted_on_fileid or the fileid
 */
static void nfs_fixup_referral_attributes(struct nfs_fattr *fattr)
{
	if (!(((fattr->valid & NFS_ATTR_FATTR_MOUNTED_ON_FILEID) ||
	       (fattr->valid & NFS_ATTR_FATTR_FILEID)) &&
	      (fattr->valid & NFS_ATTR_FATTR_FSID) &&
	      (fattr->valid & NFS_ATTR_FATTR_V4_LOCATIONS)))
		return;

	fattr->valid |= NFS_ATTR_FATTR_TYPE | NFS_ATTR_FATTR_MODE |
		NFS_ATTR_FATTR_NLINK | NFS_ATTR_FATTR_V4_REFERRAL;
	fattr->mode = S_IFDIR | S_IRUGO | S_IXUGO;
	fattr->nlink = 2;
}

static int _nfs4_proc_fs_locations(struct rpc_clnt *client, struct inode *dir,
				   const struct qstr *name,
				   struct nfs4_fs_locations *fs_locations,
				   struct page *page)
{
	struct nfs_server *server = NFS_SERVER(dir);
	u32 bitmask[3] = {
		[0] = FATTR4_WORD0_FSID | FATTR4_WORD0_FS_LOCATIONS,
	};
	struct nfs4_fs_locations_arg args = {
		.dir_fh = NFS_FH(dir),
		.name = name,
		.page = page,
		.bitmask = bitmask,
	};
	struct nfs4_fs_locations_res res = {
		.fs_locations = fs_locations,
	};
	struct rpc_message msg = {
		.rpc_proc = &nfs4_procedures[NFSPROC4_CLNT_FS_LOCATIONS],
		.rpc_argp = &args,
		.rpc_resp = &res,
	};
	int status;

	dprintk("%s: start\n", __func__);

	/* Ask for the fileid of the absent filesystem if mounted_on_fileid
	 * is not supported */
	if (NFS_SERVER(dir)->attr_bitmask[1] & FATTR4_WORD1_MOUNTED_ON_FILEID)
		bitmask[1] |= FATTR4_WORD1_MOUNTED_ON_FILEID;
	else
		bitmask[0] |= FATTR4_WORD0_FILEID;

	nfs_fattr_init(&fs_locations->fattr);
	fs_locations->server = server;
	fs_locations->nlocations = 0;
	status = nfs4_call_sync(client, server, &msg, &args.seq_args, &res.seq_res, 0);
	dprintk("%s: returned status = %d\n", __func__, status);
	return status;
}

int nfs4_proc_fs_locations(struct rpc_clnt *client, struct inode *dir,
			   const struct qstr *name,
			   struct nfs4_fs_locations *fs_locations,
			   struct page *page)
{
	struct nfs4_exception exception = { };
	int err;
	do {
		err = _nfs4_proc_fs_locations(client, dir, name,
				fs_locations, page);
		trace_nfs4_get_fs_locations(dir, name, err);
		err = nfs4_handle_exception(NFS_SERVER(dir), err,
				&exception);
	} while (exception.retry);
	return err;
}

/*
 * This operation also signals the server that this client is
 * performing migration recovery.  The server can stop returning
 * NFS4ERR_LEASE_MOVED to this client.  A RENEW operation is
 * appended to this compound to identify the client ID which is
 * performing recovery.
 */
static int _nfs40_proc_get_locations(struct inode *inode,
				     struct nfs4_fs_locations *locations,
				     struct page *page, struct rpc_cred *cred)
{
	struct nfs_server *server = NFS_SERVER(inode);
	struct rpc_clnt *clnt = server->client;
	u32 bitmask[2] = {
		[0] = FATTR4_WORD0_FSID | FATTR4_WORD0_FS_LOCATIONS,
	};
	struct nfs4_fs_locations_arg args = {
		.clientid	= server->nfs_client->cl_clientid,
		.fh		= NFS_FH(inode),
		.page		= page,
		.bitmask	= bitmask,
		.migration	= 1,		/* skip LOOKUP */
		.renew		= 1,		/* append RENEW */
	};
	struct nfs4_fs_locations_res res = {
		.fs_locations	= locations,
		.migration	= 1,
		.renew		= 1,
	};
	struct rpc_message msg = {
		.rpc_proc	= &nfs4_procedures[NFSPROC4_CLNT_FS_LOCATIONS],
		.rpc_argp	= &args,
		.rpc_resp	= &res,
		.rpc_cred	= cred,
	};
	unsigned long now = jiffies;
	int status;

	nfs_fattr_init(&locations->fattr);
	locations->server = server;
	locations->nlocations = 0;

	nfs4_init_sequence(&args.seq_args, &res.seq_res, 0);
	nfs4_set_sequence_privileged(&args.seq_args);
	status = nfs4_call_sync_sequence(clnt, server, &msg,
					&args.seq_args, &res.seq_res);
	if (status)
		return status;

	renew_lease(server, now);
	return 0;
}

#ifdef CONFIG_NFS_V4_1

/*
 * This operation also signals the server that this client is
 * performing migration recovery.  The server can stop asserting
 * SEQ4_STATUS_LEASE_MOVED for this client.  The client ID
 * performing this operation is identified in the SEQUENCE
 * operation in this compound.
 *
 * When the client supports GETATTR(fs_locations_info), it can
 * be plumbed in here.
 */
static int _nfs41_proc_get_locations(struct inode *inode,
				     struct nfs4_fs_locations *locations,
				     struct page *page, struct rpc_cred *cred)
{
	struct nfs_server *server = NFS_SERVER(inode);
	struct rpc_clnt *clnt = server->client;
	u32 bitmask[2] = {
		[0] = FATTR4_WORD0_FSID | FATTR4_WORD0_FS_LOCATIONS,
	};
	struct nfs4_fs_locations_arg args = {
		.fh		= NFS_FH(inode),
		.page		= page,
		.bitmask	= bitmask,
		.migration	= 1,		/* skip LOOKUP */
	};
	struct nfs4_fs_locations_res res = {
		.fs_locations	= locations,
		.migration	= 1,
	};
	struct rpc_message msg = {
		.rpc_proc	= &nfs4_procedures[NFSPROC4_CLNT_FS_LOCATIONS],
		.rpc_argp	= &args,
		.rpc_resp	= &res,
		.rpc_cred	= cred,
	};
	int status;

	nfs_fattr_init(&locations->fattr);
	locations->server = server;
	locations->nlocations = 0;

	nfs4_init_sequence(&args.seq_args, &res.seq_res, 0);
	nfs4_set_sequence_privileged(&args.seq_args);
	status = nfs4_call_sync_sequence(clnt, server, &msg,
					&args.seq_args, &res.seq_res);
	if (status == NFS4_OK &&
	    res.seq_res.sr_status_flags & SEQ4_STATUS_LEASE_MOVED)
		status = -NFS4ERR_LEASE_MOVED;
	return status;
}

#endif	/* CONFIG_NFS_V4_1 */

/**
 * nfs4_proc_get_locations - discover locations for a migrated FSID
 * @inode: inode on FSID that is migrating
 * @locations: result of query
 * @page: buffer
 * @cred: credential to use for this operation
 *
 * Returns NFS4_OK on success, a negative NFS4ERR status code if the
 * operation failed, or a negative errno if a local error occurred.
 *
 * On success, "locations" is filled in, but if the server has
 * no locations information, NFS_ATTR_FATTR_V4_LOCATIONS is not
 * asserted.
 *
 * -NFS4ERR_LEASE_MOVED is returned if the server still has leases
 * from this client that require migration recovery.
 */
int nfs4_proc_get_locations(struct inode *inode,
			    struct nfs4_fs_locations *locations,
			    struct page *page, struct rpc_cred *cred)
{
	struct nfs_server *server = NFS_SERVER(inode);
	struct nfs_client *clp = server->nfs_client;
	const struct nfs4_mig_recovery_ops *ops =
					clp->cl_mvops->mig_recovery_ops;
	struct nfs4_exception exception = { };
	int status;

	dprintk("%s: FSID %llx:%llx on \"%s\"\n", __func__,
		(unsigned long long)server->fsid.major,
		(unsigned long long)server->fsid.minor,
		clp->cl_hostname);
	nfs_display_fhandle(NFS_FH(inode), __func__);

	do {
		status = ops->get_locations(inode, locations, page, cred);
		if (status != -NFS4ERR_DELAY)
			break;
		nfs4_handle_exception(server, status, &exception);
	} while (exception.retry);
	return status;
}

/*
 * This operation also signals the server that this client is
 * performing "lease moved" recovery.  The server can stop
 * returning NFS4ERR_LEASE_MOVED to this client.  A RENEW operation
 * is appended to this compound to identify the client ID which is
 * performing recovery.
 */
static int _nfs40_proc_fsid_present(struct inode *inode, struct rpc_cred *cred)
{
	struct nfs_server *server = NFS_SERVER(inode);
	struct nfs_client *clp = NFS_SERVER(inode)->nfs_client;
	struct rpc_clnt *clnt = server->client;
	struct nfs4_fsid_present_arg args = {
		.fh		= NFS_FH(inode),
		.clientid	= clp->cl_clientid,
		.renew		= 1,		/* append RENEW */
	};
	struct nfs4_fsid_present_res res = {
		.renew		= 1,
	};
	struct rpc_message msg = {
		.rpc_proc	= &nfs4_procedures[NFSPROC4_CLNT_FSID_PRESENT],
		.rpc_argp	= &args,
		.rpc_resp	= &res,
		.rpc_cred	= cred,
	};
	unsigned long now = jiffies;
	int status;

	res.fh = nfs_alloc_fhandle();
	if (res.fh == NULL)
		return -ENOMEM;

	nfs4_init_sequence(&args.seq_args, &res.seq_res, 0);
	nfs4_set_sequence_privileged(&args.seq_args);
	status = nfs4_call_sync_sequence(clnt, server, &msg,
						&args.seq_args, &res.seq_res);
	nfs_free_fhandle(res.fh);
	if (status)
		return status;

	do_renew_lease(clp, now);
	return 0;
}

#ifdef CONFIG_NFS_V4_1

/*
 * This operation also signals the server that this client is
 * performing "lease moved" recovery.  The server can stop asserting
 * SEQ4_STATUS_LEASE_MOVED for this client.  The client ID performing
 * this operation is identified in the SEQUENCE operation in this
 * compound.
 */
static int _nfs41_proc_fsid_present(struct inode *inode, struct rpc_cred *cred)
{
	struct nfs_server *server = NFS_SERVER(inode);
	struct rpc_clnt *clnt = server->client;
	struct nfs4_fsid_present_arg args = {
		.fh		= NFS_FH(inode),
	};
	struct nfs4_fsid_present_res res = {
	};
	struct rpc_message msg = {
		.rpc_proc	= &nfs4_procedures[NFSPROC4_CLNT_FSID_PRESENT],
		.rpc_argp	= &args,
		.rpc_resp	= &res,
		.rpc_cred	= cred,
	};
	int status;

	res.fh = nfs_alloc_fhandle();
	if (res.fh == NULL)
		return -ENOMEM;

	nfs4_init_sequence(&args.seq_args, &res.seq_res, 0);
	nfs4_set_sequence_privileged(&args.seq_args);
	status = nfs4_call_sync_sequence(clnt, server, &msg,
						&args.seq_args, &res.seq_res);
	nfs_free_fhandle(res.fh);
	if (status == NFS4_OK &&
	    res.seq_res.sr_status_flags & SEQ4_STATUS_LEASE_MOVED)
		status = -NFS4ERR_LEASE_MOVED;
	return status;
}

#endif	/* CONFIG_NFS_V4_1 */

/**
 * nfs4_proc_fsid_present - Is this FSID present or absent on server?
 * @inode: inode on FSID to check
 * @cred: credential to use for this operation
 *
 * Server indicates whether the FSID is present, moved, or not
 * recognized.  This operation is necessary to clear a LEASE_MOVED
 * condition for this client ID.
 *
 * Returns NFS4_OK if the FSID is present on this server,
 * -NFS4ERR_MOVED if the FSID is no longer present, a negative
 *  NFS4ERR code if some error occurred on the server, or a
 *  negative errno if a local failure occurred.
 */
int nfs4_proc_fsid_present(struct inode *inode, struct rpc_cred *cred)
{
	struct nfs_server *server = NFS_SERVER(inode);
	struct nfs_client *clp = server->nfs_client;
	const struct nfs4_mig_recovery_ops *ops =
					clp->cl_mvops->mig_recovery_ops;
	struct nfs4_exception exception = { };
	int status;

	dprintk("%s: FSID %llx:%llx on \"%s\"\n", __func__,
		(unsigned long long)server->fsid.major,
		(unsigned long long)server->fsid.minor,
		clp->cl_hostname);
	nfs_display_fhandle(NFS_FH(inode), __func__);

	do {
		status = ops->fsid_present(inode, cred);
		if (status != -NFS4ERR_DELAY)
			break;
		nfs4_handle_exception(server, status, &exception);
	} while (exception.retry);
	return status;
}

/**
 * If 'use_integrity' is true and the state managment nfs_client
 * cl_rpcclient is using krb5i/p, use the integrity protected cl_rpcclient
 * and the machine credential as per RFC3530bis and RFC5661 Security
 * Considerations sections. Otherwise, just use the user cred with the
 * filesystem's rpc_client.
 */
static int _nfs4_proc_secinfo(struct inode *dir, const struct qstr *name, struct nfs4_secinfo_flavors *flavors, bool use_integrity)
{
	int status;
	struct nfs4_secinfo_arg args = {
		.dir_fh = NFS_FH(dir),
		.name   = name,
	};
	struct nfs4_secinfo_res res = {
		.flavors     = flavors,
	};
	struct rpc_message msg = {
		.rpc_proc = &nfs4_procedures[NFSPROC4_CLNT_SECINFO],
		.rpc_argp = &args,
		.rpc_resp = &res,
	};
	struct rpc_clnt *clnt = NFS_SERVER(dir)->client;
	struct rpc_cred *cred = NULL;

	if (use_integrity) {
		clnt = NFS_SERVER(dir)->nfs_client->cl_rpcclient;
		cred = nfs4_get_clid_cred(NFS_SERVER(dir)->nfs_client);
		msg.rpc_cred = cred;
	}

	dprintk("NFS call  secinfo %s\n", name->name);

	nfs4_state_protect(NFS_SERVER(dir)->nfs_client,
		NFS_SP4_MACH_CRED_SECINFO, &clnt, &msg);

	status = nfs4_call_sync(clnt, NFS_SERVER(dir), &msg, &args.seq_args,
				&res.seq_res, 0);
	dprintk("NFS reply  secinfo: %d\n", status);

	if (cred)
		put_rpccred(cred);

	return status;
}

int nfs4_proc_secinfo(struct inode *dir, const struct qstr *name,
		      struct nfs4_secinfo_flavors *flavors)
{
	struct nfs4_exception exception = { };
	int err;
	do {
		err = -NFS4ERR_WRONGSEC;

		/* try to use integrity protection with machine cred */
		if (_nfs4_is_integrity_protected(NFS_SERVER(dir)->nfs_client))
			err = _nfs4_proc_secinfo(dir, name, flavors, true);

		/*
		 * if unable to use integrity protection, or SECINFO with
		 * integrity protection returns NFS4ERR_WRONGSEC (which is
		 * disallowed by spec, but exists in deployed servers) use
		 * the current filesystem's rpc_client and the user cred.
		 */
		if (err == -NFS4ERR_WRONGSEC)
			err = _nfs4_proc_secinfo(dir, name, flavors, false);

		trace_nfs4_secinfo(dir, name, err);
		err = nfs4_handle_exception(NFS_SERVER(dir), err,
				&exception);
	} while (exception.retry);
	return err;
}

#ifdef CONFIG_NFS_V4_1
/*
 * Check the exchange flags returned by the server for invalid flags, having
 * both PNFS and NON_PNFS flags set, and not having one of NON_PNFS, PNFS, or
 * DS flags set.
 */
static int nfs4_check_cl_exchange_flags(u32 flags)
{
	if (flags & ~EXCHGID4_FLAG_MASK_R)
		goto out_inval;
	if ((flags & EXCHGID4_FLAG_USE_PNFS_MDS) &&
	    (flags & EXCHGID4_FLAG_USE_NON_PNFS))
		goto out_inval;
	if (!(flags & (EXCHGID4_FLAG_MASK_PNFS)))
		goto out_inval;
	return NFS_OK;
out_inval:
	return -NFS4ERR_INVAL;
}

static bool
nfs41_same_server_scope(struct nfs41_server_scope *a,
			struct nfs41_server_scope *b)
{
	if (a->server_scope_sz == b->server_scope_sz &&
	    memcmp(a->server_scope, b->server_scope, a->server_scope_sz) == 0)
		return true;

	return false;
}

static void
nfs4_bind_one_conn_to_session_done(struct rpc_task *task, void *calldata)
{
}

static const struct rpc_call_ops nfs4_bind_one_conn_to_session_ops = {
	.rpc_call_done =  &nfs4_bind_one_conn_to_session_done,
};

/*
 * nfs4_proc_bind_one_conn_to_session()
 *
 * The 4.1 client currently uses the same TCP connection for the
 * fore and backchannel.
 */
static
int nfs4_proc_bind_one_conn_to_session(struct rpc_clnt *clnt,
		struct rpc_xprt *xprt,
		struct nfs_client *clp,
		struct rpc_cred *cred)
{
	int status;
	struct nfs41_bind_conn_to_session_args args = {
		.client = clp,
		.dir = NFS4_CDFC4_FORE_OR_BOTH,
	};
	struct nfs41_bind_conn_to_session_res res;
	struct rpc_message msg = {
		.rpc_proc =
			&nfs4_procedures[NFSPROC4_CLNT_BIND_CONN_TO_SESSION],
		.rpc_argp = &args,
		.rpc_resp = &res,
		.rpc_cred = cred,
	};
	struct rpc_task_setup task_setup_data = {
		.rpc_client = clnt,
		.rpc_xprt = xprt,
		.callback_ops = &nfs4_bind_one_conn_to_session_ops,
		.rpc_message = &msg,
		.flags = RPC_TASK_TIMEOUT,
	};
	struct rpc_task *task;

	dprintk("--> %s\n", __func__);

	nfs4_copy_sessionid(&args.sessionid, &clp->cl_session->sess_id);
	if (!(clp->cl_session->flags & SESSION4_BACK_CHAN))
		args.dir = NFS4_CDFC4_FORE;

	/* Do not set the backchannel flag unless this is clnt->cl_xprt */
	if (xprt != rcu_access_pointer(clnt->cl_xprt))
		args.dir = NFS4_CDFC4_FORE;

	task = rpc_run_task(&task_setup_data);
	if (!IS_ERR(task)) {
		status = task->tk_status;
		rpc_put_task(task);
	} else
		status = PTR_ERR(task);
	trace_nfs4_bind_conn_to_session(clp, status);
	if (status == 0) {
		if (memcmp(res.sessionid.data,
		    clp->cl_session->sess_id.data, NFS4_MAX_SESSIONID_LEN)) {
			dprintk("NFS: %s: Session ID mismatch\n", __func__);
			status = -EIO;
			goto out;
		}
		if ((res.dir & args.dir) != res.dir || res.dir == 0) {
			dprintk("NFS: %s: Unexpected direction from server\n",
				__func__);
			status = -EIO;
			goto out;
		}
		if (res.use_conn_in_rdma_mode != args.use_conn_in_rdma_mode) {
			dprintk("NFS: %s: Server returned RDMA mode = true\n",
				__func__);
			status = -EIO;
			goto out;
		}
	}
out:
	dprintk("<-- %s status= %d\n", __func__, status);
	return status;
}

struct rpc_bind_conn_calldata {
	struct nfs_client *clp;
	struct rpc_cred *cred;
};

static int
nfs4_proc_bind_conn_to_session_callback(struct rpc_clnt *clnt,
		struct rpc_xprt *xprt,
		void *calldata)
{
	struct rpc_bind_conn_calldata *p = calldata;

	return nfs4_proc_bind_one_conn_to_session(clnt, xprt, p->clp, p->cred);
}

int nfs4_proc_bind_conn_to_session(struct nfs_client *clp, struct rpc_cred *cred)
{
	struct rpc_bind_conn_calldata data = {
		.clp = clp,
		.cred = cred,
	};
	return rpc_clnt_iterate_for_each_xprt(clp->cl_rpcclient,
			nfs4_proc_bind_conn_to_session_callback, &data);
}

/*
 * Minimum set of SP4_MACH_CRED operations from RFC 5661 in the enforce map
 * and operations we'd like to see to enable certain features in the allow map
 */
static const struct nfs41_state_protection nfs4_sp4_mach_cred_request = {
	.how = SP4_MACH_CRED,
	.enforce.u.words = {
		[1] = 1 << (OP_BIND_CONN_TO_SESSION - 32) |
		      1 << (OP_EXCHANGE_ID - 32) |
		      1 << (OP_CREATE_SESSION - 32) |
		      1 << (OP_DESTROY_SESSION - 32) |
		      1 << (OP_DESTROY_CLIENTID - 32)
	},
	.allow.u.words = {
		[0] = 1 << (OP_CLOSE) |
		      1 << (OP_OPEN_DOWNGRADE) |
		      1 << (OP_LOCKU) |
		      1 << (OP_DELEGRETURN) |
		      1 << (OP_COMMIT),
		[1] = 1 << (OP_SECINFO - 32) |
		      1 << (OP_SECINFO_NO_NAME - 32) |
		      1 << (OP_LAYOUTRETURN - 32) |
		      1 << (OP_TEST_STATEID - 32) |
		      1 << (OP_FREE_STATEID - 32) |
		      1 << (OP_WRITE - 32)
	}
};

/*
 * Select the state protection mode for client `clp' given the server results
 * from exchange_id in `sp'.
 *
 * Returns 0 on success, negative errno otherwise.
 */
static int nfs4_sp4_select_mode(struct nfs_client *clp,
				 struct nfs41_state_protection *sp)
{
	static const u32 supported_enforce[NFS4_OP_MAP_NUM_WORDS] = {
		[1] = 1 << (OP_BIND_CONN_TO_SESSION - 32) |
		      1 << (OP_EXCHANGE_ID - 32) |
		      1 << (OP_CREATE_SESSION - 32) |
		      1 << (OP_DESTROY_SESSION - 32) |
		      1 << (OP_DESTROY_CLIENTID - 32)
	};
	unsigned int i;

	if (sp->how == SP4_MACH_CRED) {
		/* Print state protect result */
		dfprintk(MOUNT, "Server SP4_MACH_CRED support:\n");
		for (i = 0; i <= LAST_NFS4_OP; i++) {
			if (test_bit(i, sp->enforce.u.longs))
				dfprintk(MOUNT, "  enforce op %d\n", i);
			if (test_bit(i, sp->allow.u.longs))
				dfprintk(MOUNT, "  allow op %d\n", i);
		}

		/* make sure nothing is on enforce list that isn't supported */
		for (i = 0; i < NFS4_OP_MAP_NUM_WORDS; i++) {
			if (sp->enforce.u.words[i] & ~supported_enforce[i]) {
				dfprintk(MOUNT, "sp4_mach_cred: disabled\n");
				return -EINVAL;
			}
		}

		/*
		 * Minimal mode - state operations are allowed to use machine
		 * credential.  Note this already happens by default, so the
		 * client doesn't have to do anything more than the negotiation.
		 *
		 * NOTE: we don't care if EXCHANGE_ID is in the list -
		 *       we're already using the machine cred for exchange_id
		 *       and will never use a different cred.
		 */
		if (test_bit(OP_BIND_CONN_TO_SESSION, sp->enforce.u.longs) &&
		    test_bit(OP_CREATE_SESSION, sp->enforce.u.longs) &&
		    test_bit(OP_DESTROY_SESSION, sp->enforce.u.longs) &&
		    test_bit(OP_DESTROY_CLIENTID, sp->enforce.u.longs)) {
			dfprintk(MOUNT, "sp4_mach_cred:\n");
			dfprintk(MOUNT, "  minimal mode enabled\n");
			set_bit(NFS_SP4_MACH_CRED_MINIMAL, &clp->cl_sp4_flags);
		} else {
			dfprintk(MOUNT, "sp4_mach_cred: disabled\n");
			return -EINVAL;
		}

		if (test_bit(OP_CLOSE, sp->allow.u.longs) &&
		    test_bit(OP_OPEN_DOWNGRADE, sp->allow.u.longs) &&
		    test_bit(OP_DELEGRETURN, sp->allow.u.longs) &&
		    test_bit(OP_LOCKU, sp->allow.u.longs)) {
			dfprintk(MOUNT, "  cleanup mode enabled\n");
			set_bit(NFS_SP4_MACH_CRED_CLEANUP, &clp->cl_sp4_flags);
		}

		if (test_bit(OP_LAYOUTRETURN, sp->allow.u.longs)) {
			dfprintk(MOUNT, "  pnfs cleanup mode enabled\n");
			set_bit(NFS_SP4_MACH_CRED_PNFS_CLEANUP,
				&clp->cl_sp4_flags);
		}

		if (test_bit(OP_SECINFO, sp->allow.u.longs) &&
		    test_bit(OP_SECINFO_NO_NAME, sp->allow.u.longs)) {
			dfprintk(MOUNT, "  secinfo mode enabled\n");
			set_bit(NFS_SP4_MACH_CRED_SECINFO, &clp->cl_sp4_flags);
		}

		if (test_bit(OP_TEST_STATEID, sp->allow.u.longs) &&
		    test_bit(OP_FREE_STATEID, sp->allow.u.longs)) {
			dfprintk(MOUNT, "  stateid mode enabled\n");
			set_bit(NFS_SP4_MACH_CRED_STATEID, &clp->cl_sp4_flags);
		}

		if (test_bit(OP_WRITE, sp->allow.u.longs)) {
			dfprintk(MOUNT, "  write mode enabled\n");
			set_bit(NFS_SP4_MACH_CRED_WRITE, &clp->cl_sp4_flags);
		}

		if (test_bit(OP_COMMIT, sp->allow.u.longs)) {
			dfprintk(MOUNT, "  commit mode enabled\n");
			set_bit(NFS_SP4_MACH_CRED_COMMIT, &clp->cl_sp4_flags);
		}
	}

	return 0;
}

struct nfs41_exchange_id_data {
	struct nfs41_exchange_id_res res;
	struct nfs41_exchange_id_args args;
	struct rpc_xprt *xprt;
	int rpc_status;
};

static void nfs4_exchange_id_done(struct rpc_task *task, void *data)
{
	struct nfs41_exchange_id_data *cdata =
					(struct nfs41_exchange_id_data *)data;
	struct nfs_client *clp = cdata->args.client;
	int status = task->tk_status;

	trace_nfs4_exchange_id(clp, status);

	if (status == 0)
		status = nfs4_check_cl_exchange_flags(cdata->res.flags);

	if (cdata->xprt && status == 0) {
		status = nfs4_detect_session_trunking(clp, &cdata->res,
						      cdata->xprt);
		goto out;
	}

	if (status  == 0)
		status = nfs4_sp4_select_mode(clp, &cdata->res.state_protect);

	if (status == 0) {
		clp->cl_clientid = cdata->res.clientid;
		clp->cl_exchange_flags = cdata->res.flags;
		/* Client ID is not confirmed */
		if (!(cdata->res.flags & EXCHGID4_FLAG_CONFIRMED_R)) {
			clear_bit(NFS4_SESSION_ESTABLISHED,
			&clp->cl_session->session_state);
			clp->cl_seqid = cdata->res.seqid;
		}

		kfree(clp->cl_serverowner);
		clp->cl_serverowner = cdata->res.server_owner;
		cdata->res.server_owner = NULL;

		/* use the most recent implementation id */
		kfree(clp->cl_implid);
		clp->cl_implid = cdata->res.impl_id;
		cdata->res.impl_id = NULL;

		if (clp->cl_serverscope != NULL &&
		    !nfs41_same_server_scope(clp->cl_serverscope,
					cdata->res.server_scope)) {
			dprintk("%s: server_scope mismatch detected\n",
				__func__);
			set_bit(NFS4CLNT_SERVER_SCOPE_MISMATCH, &clp->cl_state);
			kfree(clp->cl_serverscope);
			clp->cl_serverscope = NULL;
		}

		if (clp->cl_serverscope == NULL) {
			clp->cl_serverscope = cdata->res.server_scope;
			cdata->res.server_scope = NULL;
		}
		/* Save the EXCHANGE_ID verifier session trunk tests */
		memcpy(clp->cl_confirm.data, cdata->args.verifier->data,
		       sizeof(clp->cl_confirm.data));
	}
out:
	cdata->rpc_status = status;
	return;
}

static void nfs4_exchange_id_release(void *data)
{
	struct nfs41_exchange_id_data *cdata =
					(struct nfs41_exchange_id_data *)data;

	nfs_put_client(cdata->args.client);
	if (cdata->xprt) {
		xprt_put(cdata->xprt);
		rpc_clnt_xprt_switch_put(cdata->args.client->cl_rpcclient);
	}
	kfree(cdata->res.impl_id);
	kfree(cdata->res.server_scope);
	kfree(cdata->res.server_owner);
	kfree(cdata);
}

static const struct rpc_call_ops nfs4_exchange_id_call_ops = {
	.rpc_call_done = nfs4_exchange_id_done,
	.rpc_release = nfs4_exchange_id_release,
};

/*
 * _nfs4_proc_exchange_id()
 *
 * Wrapper for EXCHANGE_ID operation.
 */
static int _nfs4_proc_exchange_id(struct nfs_client *clp, struct rpc_cred *cred,
			u32 sp4_how, struct rpc_xprt *xprt)
{
	nfs4_verifier verifier;
	struct rpc_message msg = {
		.rpc_proc = &nfs4_procedures[NFSPROC4_CLNT_EXCHANGE_ID],
		.rpc_cred = cred,
	};
	struct rpc_task_setup task_setup_data = {
		.rpc_client = clp->cl_rpcclient,
		.callback_ops = &nfs4_exchange_id_call_ops,
		.rpc_message = &msg,
		.flags = RPC_TASK_ASYNC | RPC_TASK_TIMEOUT,
	};
	struct nfs41_exchange_id_data *calldata;
	struct rpc_task *task;
	int status = -EIO;

	if (!atomic_inc_not_zero(&clp->cl_count))
		goto out;

	status = -ENOMEM;
	calldata = kzalloc(sizeof(*calldata), GFP_NOFS);
	if (!calldata)
		goto out;

	if (!xprt)
		nfs4_init_boot_verifier(clp, &verifier);

	status = nfs4_init_uniform_client_string(clp);
	if (status)
		goto out_calldata;

	dprintk("NFS call  exchange_id auth=%s, '%s'\n",
		clp->cl_rpcclient->cl_auth->au_ops->au_name,
		clp->cl_owner_id);

	calldata->res.server_owner = kzalloc(sizeof(struct nfs41_server_owner),
						GFP_NOFS);
	status = -ENOMEM;
	if (unlikely(calldata->res.server_owner == NULL))
		goto out_calldata;

	calldata->res.server_scope = kzalloc(sizeof(struct nfs41_server_scope),
					GFP_NOFS);
	if (unlikely(calldata->res.server_scope == NULL))
		goto out_server_owner;

	calldata->res.impl_id = kzalloc(sizeof(struct nfs41_impl_id), GFP_NOFS);
	if (unlikely(calldata->res.impl_id == NULL))
		goto out_server_scope;

	switch (sp4_how) {
	case SP4_NONE:
		calldata->args.state_protect.how = SP4_NONE;
		break;

	case SP4_MACH_CRED:
		calldata->args.state_protect = nfs4_sp4_mach_cred_request;
		break;

	default:
		/* unsupported! */
		WARN_ON_ONCE(1);
		status = -EINVAL;
		goto out_impl_id;
	}
	if (xprt) {
		calldata->xprt = xprt;
		task_setup_data.rpc_xprt = xprt;
		task_setup_data.flags =
				RPC_TASK_SOFT|RPC_TASK_SOFTCONN|RPC_TASK_ASYNC;
		calldata->args.verifier = &clp->cl_confirm;
	} else {
		calldata->args.verifier = &verifier;
	}
	calldata->args.client = clp;
#ifdef CONFIG_NFS_V4_1_MIGRATION
	calldata->args.flags = EXCHGID4_FLAG_SUPP_MOVED_REFER |
	EXCHGID4_FLAG_BIND_PRINC_STATEID |
	EXCHGID4_FLAG_SUPP_MOVED_MIGR,
#else
	calldata->args.flags = EXCHGID4_FLAG_SUPP_MOVED_REFER |
	EXCHGID4_FLAG_BIND_PRINC_STATEID,
#endif
	msg.rpc_argp = &calldata->args;
	msg.rpc_resp = &calldata->res;
	task_setup_data.callback_data = calldata;

	task = rpc_run_task(&task_setup_data);
	if (IS_ERR(task)) {
	status = PTR_ERR(task);
		goto out_impl_id;
	}

	if (!xprt) {
		status = rpc_wait_for_completion_task(task);
		if (!status)
			status = calldata->rpc_status;
	} else	/* session trunking test */
		status = calldata->rpc_status;

	rpc_put_task(task);
out:
	if (clp->cl_implid != NULL)
		dprintk("NFS reply exchange_id: Server Implementation ID: "
			"domain: %s, name: %s, date: %llu,%u\n",
			clp->cl_implid->domain, clp->cl_implid->name,
			clp->cl_implid->date.seconds,
			clp->cl_implid->date.nseconds);
	dprintk("NFS reply exchange_id: %d\n", status);
	return status;

out_impl_id:
	kfree(calldata->res.impl_id);
out_server_scope:
	kfree(calldata->res.server_scope);
out_server_owner:
	kfree(calldata->res.server_owner);
out_calldata:
	kfree(calldata);
	goto out;
}

/*
 * nfs4_proc_exchange_id()
 *
 * Returns zero, a negative errno, or a negative NFS4ERR status code.
 *
 * Since the clientid has expired, all compounds using sessions
 * associated with the stale clientid will be returning
 * NFS4ERR_BADSESSION in the sequence operation, and will therefore
 * be in some phase of session reset.
 *
 * Will attempt to negotiate SP4_MACH_CRED if krb5i / krb5p auth is used.
 */
int nfs4_proc_exchange_id(struct nfs_client *clp, struct rpc_cred *cred)
{
	rpc_authflavor_t authflavor = clp->cl_rpcclient->cl_auth->au_flavor;
	int status;

	/* try SP4_MACH_CRED if krb5i/p	*/
	if (authflavor == RPC_AUTH_GSS_KRB5I ||
	    authflavor == RPC_AUTH_GSS_KRB5P) {
		status = _nfs4_proc_exchange_id(clp, cred, SP4_MACH_CRED, NULL);
		if (!status)
			return 0;
	}

	/* try SP4_NONE */
	return _nfs4_proc_exchange_id(clp, cred, SP4_NONE, NULL);
}

/**
 * nfs4_test_session_trunk
 *
 * This is an add_xprt_test() test function called from
 * rpc_clnt_setup_test_and_add_xprt.
 *
 * The rpc_xprt_switch is referrenced by rpc_clnt_setup_test_and_add_xprt
 * and is dereferrenced in nfs4_exchange_id_release
 *
 * Upon success, add the new transport to the rpc_clnt
 *
 * @clnt: struct rpc_clnt to get new transport
 * @xprt: the rpc_xprt to test
 * @data: call data for _nfs4_proc_exchange_id.
 */
int nfs4_test_session_trunk(struct rpc_clnt *clnt, struct rpc_xprt *xprt,
			    void *data)
{
	struct nfs4_add_xprt_data *adata = (struct nfs4_add_xprt_data *)data;
	u32 sp4_how;

	dprintk("--> %s try %s\n", __func__,
		xprt->address_strings[RPC_DISPLAY_ADDR]);

	sp4_how = (adata->clp->cl_sp4_flags == 0 ? SP4_NONE : SP4_MACH_CRED);

	/* Test connection for session trunking. Async exchange_id call */
	return  _nfs4_proc_exchange_id(adata->clp, adata->cred, sp4_how, xprt);
}
EXPORT_SYMBOL_GPL(nfs4_test_session_trunk);

static int _nfs4_proc_destroy_clientid(struct nfs_client *clp,
		struct rpc_cred *cred)
{
	struct rpc_message msg = {
		.rpc_proc = &nfs4_procedures[NFSPROC4_CLNT_DESTROY_CLIENTID],
		.rpc_argp = clp,
		.rpc_cred = cred,
	};
	int status;

	status = rpc_call_sync(clp->cl_rpcclient, &msg, RPC_TASK_TIMEOUT);
	trace_nfs4_destroy_clientid(clp, status);
	if (status)
		dprintk("NFS: Got error %d from the server %s on "
			"DESTROY_CLIENTID.", status, clp->cl_hostname);
	return status;
}

static int nfs4_proc_destroy_clientid(struct nfs_client *clp,
		struct rpc_cred *cred)
{
	unsigned int loop;
	int ret;

	for (loop = NFS4_MAX_LOOP_ON_RECOVER; loop != 0; loop--) {
		ret = _nfs4_proc_destroy_clientid(clp, cred);
		switch (ret) {
		case -NFS4ERR_DELAY:
		case -NFS4ERR_CLIENTID_BUSY:
			ssleep(1);
			break;
		default:
			return ret;
		}
	}
	return 0;
}

int nfs4_destroy_clientid(struct nfs_client *clp)
{
	struct rpc_cred *cred;
	int ret = 0;

	if (clp->cl_mvops->minor_version < 1)
		goto out;
	if (clp->cl_exchange_flags == 0)
		goto out;
	if (clp->cl_preserve_clid)
		goto out;
	cred = nfs4_get_clid_cred(clp);
	ret = nfs4_proc_destroy_clientid(clp, cred);
	if (cred)
		put_rpccred(cred);
	switch (ret) {
	case 0:
	case -NFS4ERR_STALE_CLIENTID:
		clp->cl_exchange_flags = 0;
	}
out:
	return ret;
}

struct nfs4_get_lease_time_data {
	struct nfs4_get_lease_time_args *args;
	struct nfs4_get_lease_time_res *res;
	struct nfs_client *clp;
};

static void nfs4_get_lease_time_prepare(struct rpc_task *task,
					void *calldata)
{
	struct nfs4_get_lease_time_data *data =
			(struct nfs4_get_lease_time_data *)calldata;

	dprintk("--> %s\n", __func__);
	/* just setup sequence, do not trigger session recovery
	   since we're invoked within one */
	nfs41_setup_sequence(data->clp->cl_session,
			&data->args->la_seq_args,
			&data->res->lr_seq_res,
			task);
	dprintk("<-- %s\n", __func__);
}

/*
 * Called from nfs4_state_manager thread for session setup, so don't recover
 * from sequence operation or clientid errors.
 */
static void nfs4_get_lease_time_done(struct rpc_task *task, void *calldata)
{
	struct nfs4_get_lease_time_data *data =
			(struct nfs4_get_lease_time_data *)calldata;

	dprintk("--> %s\n", __func__);
	if (!nfs41_sequence_done(task, &data->res->lr_seq_res))
		return;
	switch (task->tk_status) {
	case -NFS4ERR_DELAY:
	case -NFS4ERR_GRACE:
		dprintk("%s Retry: tk_status %d\n", __func__, task->tk_status);
		rpc_delay(task, NFS4_POLL_RETRY_MIN);
		task->tk_status = 0;
		/* fall through */
	case -NFS4ERR_RETRY_UNCACHED_REP:
		rpc_restart_call_prepare(task);
		return;
	}
	dprintk("<-- %s\n", __func__);
}

static const struct rpc_call_ops nfs4_get_lease_time_ops = {
	.rpc_call_prepare = nfs4_get_lease_time_prepare,
	.rpc_call_done = nfs4_get_lease_time_done,
};

int nfs4_proc_get_lease_time(struct nfs_client *clp, struct nfs_fsinfo *fsinfo)
{
	struct rpc_task *task;
	struct nfs4_get_lease_time_args args;
	struct nfs4_get_lease_time_res res = {
		.lr_fsinfo = fsinfo,
	};
	struct nfs4_get_lease_time_data data = {
		.args = &args,
		.res = &res,
		.clp = clp,
	};
	struct rpc_message msg = {
		.rpc_proc = &nfs4_procedures[NFSPROC4_CLNT_GET_LEASE_TIME],
		.rpc_argp = &args,
		.rpc_resp = &res,
	};
	struct rpc_task_setup task_setup = {
		.rpc_client = clp->cl_rpcclient,
		.rpc_message = &msg,
		.callback_ops = &nfs4_get_lease_time_ops,
		.callback_data = &data,
		.flags = RPC_TASK_TIMEOUT,
	};
	int status;

	nfs4_init_sequence(&args.la_seq_args, &res.lr_seq_res, 0);
	nfs4_set_sequence_privileged(&args.la_seq_args);
	dprintk("--> %s\n", __func__);
	task = rpc_run_task(&task_setup);

	if (IS_ERR(task))
		status = PTR_ERR(task);
	else {
		status = task->tk_status;
		rpc_put_task(task);
	}
	dprintk("<-- %s return %d\n", __func__, status);

	return status;
}

/*
 * Initialize the values to be used by the client in CREATE_SESSION
 * If nfs4_init_session set the fore channel request and response sizes,
 * use them.
 *
 * Set the back channel max_resp_sz_cached to zero to force the client to
 * always set csa_cachethis to FALSE because the current implementation
 * of the back channel DRC only supports caching the CB_SEQUENCE operation.
 */
static void nfs4_init_channel_attrs(struct nfs41_create_session_args *args,
				    struct rpc_clnt *clnt)
{
	unsigned int max_rqst_sz, max_resp_sz;
	unsigned int max_bc_payload = rpc_max_bc_payload(clnt);

	max_rqst_sz = NFS_MAX_FILE_IO_SIZE + nfs41_maxwrite_overhead;
	max_resp_sz = NFS_MAX_FILE_IO_SIZE + nfs41_maxread_overhead;

	/* Fore channel attributes */
	args->fc_attrs.max_rqst_sz = max_rqst_sz;
	args->fc_attrs.max_resp_sz = max_resp_sz;
	args->fc_attrs.max_ops = NFS4_MAX_OPS;
	args->fc_attrs.max_reqs = max_session_slots;

	dprintk("%s: Fore Channel : max_rqst_sz=%u max_resp_sz=%u "
		"max_ops=%u max_reqs=%u\n",
		__func__,
		args->fc_attrs.max_rqst_sz, args->fc_attrs.max_resp_sz,
		args->fc_attrs.max_ops, args->fc_attrs.max_reqs);

	/* Back channel attributes */
	args->bc_attrs.max_rqst_sz = max_bc_payload;
	args->bc_attrs.max_resp_sz = max_bc_payload;
	args->bc_attrs.max_resp_sz_cached = 0;
	args->bc_attrs.max_ops = NFS4_MAX_BACK_CHANNEL_OPS;
	args->bc_attrs.max_reqs = min_t(unsigned short, max_session_cb_slots, 1);

	dprintk("%s: Back Channel : max_rqst_sz=%u max_resp_sz=%u "
		"max_resp_sz_cached=%u max_ops=%u max_reqs=%u\n",
		__func__,
		args->bc_attrs.max_rqst_sz, args->bc_attrs.max_resp_sz,
		args->bc_attrs.max_resp_sz_cached, args->bc_attrs.max_ops,
		args->bc_attrs.max_reqs);
}

static int nfs4_verify_fore_channel_attrs(struct nfs41_create_session_args *args,
		struct nfs41_create_session_res *res)
{
	struct nfs4_channel_attrs *sent = &args->fc_attrs;
	struct nfs4_channel_attrs *rcvd = &res->fc_attrs;

	if (rcvd->max_resp_sz > sent->max_resp_sz)
		return -EINVAL;
	/*
	 * Our requested max_ops is the minimum we need; we're not
	 * prepared to break up compounds into smaller pieces than that.
	 * So, no point even trying to continue if the server won't
	 * cooperate:
	 */
	if (rcvd->max_ops < sent->max_ops)
		return -EINVAL;
	if (rcvd->max_reqs == 0)
		return -EINVAL;
	if (rcvd->max_reqs > NFS4_MAX_SLOT_TABLE)
		rcvd->max_reqs = NFS4_MAX_SLOT_TABLE;
	return 0;
}

static int nfs4_verify_back_channel_attrs(struct nfs41_create_session_args *args,
		struct nfs41_create_session_res *res)
{
	struct nfs4_channel_attrs *sent = &args->bc_attrs;
	struct nfs4_channel_attrs *rcvd = &res->bc_attrs;

	if (!(res->flags & SESSION4_BACK_CHAN))
		goto out;
	if (rcvd->max_rqst_sz > sent->max_rqst_sz)
		return -EINVAL;
	if (rcvd->max_resp_sz < sent->max_resp_sz)
		return -EINVAL;
	if (rcvd->max_resp_sz_cached > sent->max_resp_sz_cached)
		return -EINVAL;
	if (rcvd->max_ops > sent->max_ops)
		return -EINVAL;
	if (rcvd->max_reqs > sent->max_reqs)
		return -EINVAL;
out:
	return 0;
}

static int nfs4_verify_channel_attrs(struct nfs41_create_session_args *args,
				     struct nfs41_create_session_res *res)
{
	int ret;

	ret = nfs4_verify_fore_channel_attrs(args, res);
	if (ret)
		return ret;
	return nfs4_verify_back_channel_attrs(args, res);
}

static void nfs4_update_session(struct nfs4_session *session,
		struct nfs41_create_session_res *res)
{
	nfs4_copy_sessionid(&session->sess_id, &res->sessionid);
	/* Mark client id and session as being confirmed */
	session->clp->cl_exchange_flags |= EXCHGID4_FLAG_CONFIRMED_R;
	set_bit(NFS4_SESSION_ESTABLISHED, &session->session_state);
	session->flags = res->flags;
	memcpy(&session->fc_attrs, &res->fc_attrs, sizeof(session->fc_attrs));
	if (res->flags & SESSION4_BACK_CHAN)
		memcpy(&session->bc_attrs, &res->bc_attrs,
				sizeof(session->bc_attrs));
}

static int _nfs4_proc_create_session(struct nfs_client *clp,
		struct rpc_cred *cred)
{
	struct nfs4_session *session = clp->cl_session;
	struct nfs41_create_session_args args = {
		.client = clp,
		.clientid = clp->cl_clientid,
		.seqid = clp->cl_seqid,
		.cb_program = NFS4_CALLBACK,
	};
	struct nfs41_create_session_res res;

	struct rpc_message msg = {
		.rpc_proc = &nfs4_procedures[NFSPROC4_CLNT_CREATE_SESSION],
		.rpc_argp = &args,
		.rpc_resp = &res,
		.rpc_cred = cred,
	};
	int status;

	nfs4_init_channel_attrs(&args, clp->cl_rpcclient);
	args.flags = (SESSION4_PERSIST | SESSION4_BACK_CHAN);

	status = rpc_call_sync(session->clp->cl_rpcclient, &msg, RPC_TASK_TIMEOUT);
	trace_nfs4_create_session(clp, status);

	switch (status) {
	case -NFS4ERR_STALE_CLIENTID:
	case -NFS4ERR_DELAY:
	case -ETIMEDOUT:
	case -EACCES:
	case -EAGAIN:
		goto out;
	};

	clp->cl_seqid++;
	if (!status) {
		/* Verify the session's negotiated channel_attrs values */
		status = nfs4_verify_channel_attrs(&args, &res);
		/* Increment the clientid slot sequence id */
		if (status)
			goto out;
		nfs4_update_session(session, &res);
	}
out:
	return status;
}

/*
 * Issues a CREATE_SESSION operation to the server.
 * It is the responsibility of the caller to verify the session is
 * expired before calling this routine.
 */
int nfs4_proc_create_session(struct nfs_client *clp, struct rpc_cred *cred)
{
	int status;
	unsigned *ptr;
	struct nfs4_session *session = clp->cl_session;

	dprintk("--> %s clp=%p session=%p\n", __func__, clp, session);

	status = _nfs4_proc_create_session(clp, cred);
	if (status)
		goto out;

	/* Init or reset the session slot tables */
	status = nfs4_setup_session_slot_tables(session);
	dprintk("slot table setup returned %d\n", status);
	if (status)
		goto out;

	ptr = (unsigned *)&session->sess_id.data[0];
	dprintk("%s client>seqid %d sessionid %u:%u:%u:%u\n", __func__,
		clp->cl_seqid, ptr[0], ptr[1], ptr[2], ptr[3]);
out:
	dprintk("<-- %s\n", __func__);
	return status;
}

/*
 * Issue the over-the-wire RPC DESTROY_SESSION.
 * The caller must serialize access to this routine.
 */
int nfs4_proc_destroy_session(struct nfs4_session *session,
		struct rpc_cred *cred)
{
	struct rpc_message msg = {
		.rpc_proc = &nfs4_procedures[NFSPROC4_CLNT_DESTROY_SESSION],
		.rpc_argp = session,
		.rpc_cred = cred,
	};
	int status = 0;

	dprintk("--> nfs4_proc_destroy_session\n");

	/* session is still being setup */
	if (!test_and_clear_bit(NFS4_SESSION_ESTABLISHED, &session->session_state))
		return 0;

	status = rpc_call_sync(session->clp->cl_rpcclient, &msg, RPC_TASK_TIMEOUT);
	trace_nfs4_destroy_session(session->clp, status);

	if (status)
		dprintk("NFS: Got error %d from the server on DESTROY_SESSION. "
			"Session has been destroyed regardless...\n", status);

	dprintk("<-- nfs4_proc_destroy_session\n");
	return status;
}

/*
 * Renew the cl_session lease.
 */
struct nfs4_sequence_data {
	struct nfs_client *clp;
	struct nfs4_sequence_args args;
	struct nfs4_sequence_res res;
};

static void nfs41_sequence_release(void *data)
{
	struct nfs4_sequence_data *calldata = data;
	struct nfs_client *clp = calldata->clp;

	if (atomic_read(&clp->cl_count) > 1)
		nfs4_schedule_state_renewal(clp);
	nfs_put_client(clp);
	kfree(calldata);
}

static int nfs41_sequence_handle_errors(struct rpc_task *task, struct nfs_client *clp)
{
	switch(task->tk_status) {
	case -NFS4ERR_DELAY:
		rpc_delay(task, NFS4_POLL_RETRY_MAX);
		return -EAGAIN;
	default:
		nfs4_schedule_lease_recovery(clp);
	}
	return 0;
}

static void nfs41_sequence_call_done(struct rpc_task *task, void *data)
{
	struct nfs4_sequence_data *calldata = data;
	struct nfs_client *clp = calldata->clp;

	if (!nfs41_sequence_done(task, task->tk_msg.rpc_resp))
		return;

	trace_nfs4_sequence(clp, task->tk_status);
	if (task->tk_status < 0) {
		dprintk("%s ERROR %d\n", __func__, task->tk_status);
		if (atomic_read(&clp->cl_count) == 1)
			goto out;

		if (nfs41_sequence_handle_errors(task, clp) == -EAGAIN) {
			rpc_restart_call_prepare(task);
			return;
		}
	}
	dprintk("%s rpc_cred %p\n", __func__, task->tk_msg.rpc_cred);
out:
	dprintk("<-- %s\n", __func__);
}

static void nfs41_sequence_prepare(struct rpc_task *task, void *data)
{
	struct nfs4_sequence_data *calldata = data;
	struct nfs_client *clp = calldata->clp;
	struct nfs4_sequence_args *args;
	struct nfs4_sequence_res *res;

	args = task->tk_msg.rpc_argp;
	res = task->tk_msg.rpc_resp;

	nfs41_setup_sequence(clp->cl_session, args, res, task);
}

static const struct rpc_call_ops nfs41_sequence_ops = {
	.rpc_call_done = nfs41_sequence_call_done,
	.rpc_call_prepare = nfs41_sequence_prepare,
	.rpc_release = nfs41_sequence_release,
};

static struct rpc_task *_nfs41_proc_sequence(struct nfs_client *clp,
		struct rpc_cred *cred,
		bool is_privileged)
{
	struct nfs4_sequence_data *calldata;
	struct rpc_message msg = {
		.rpc_proc = &nfs4_procedures[NFSPROC4_CLNT_SEQUENCE],
		.rpc_cred = cred,
	};
	struct rpc_task_setup task_setup_data = {
		.rpc_client = clp->cl_rpcclient,
		.rpc_message = &msg,
		.callback_ops = &nfs41_sequence_ops,
		.flags = RPC_TASK_ASYNC | RPC_TASK_TIMEOUT,
	};

	if (!atomic_inc_not_zero(&clp->cl_count))
		return ERR_PTR(-EIO);
	calldata = kzalloc(sizeof(*calldata), GFP_NOFS);
	if (calldata == NULL) {
		nfs_put_client(clp);
		return ERR_PTR(-ENOMEM);
	}
	nfs4_init_sequence(&calldata->args, &calldata->res, 0);
	if (is_privileged)
		nfs4_set_sequence_privileged(&calldata->args);
	msg.rpc_argp = &calldata->args;
	msg.rpc_resp = &calldata->res;
	calldata->clp = clp;
	task_setup_data.callback_data = calldata;

	return rpc_run_task(&task_setup_data);
}

static int nfs41_proc_async_sequence(struct nfs_client *clp, struct rpc_cred *cred, unsigned renew_flags)
{
	struct rpc_task *task;
	int ret = 0;

	if ((renew_flags & NFS4_RENEW_TIMEOUT) == 0)
		return -EAGAIN;
	task = _nfs41_proc_sequence(clp, cred, false);
	if (IS_ERR(task))
		ret = PTR_ERR(task);
	else
		rpc_put_task_async(task);
	dprintk("<-- %s status=%d\n", __func__, ret);
	return ret;
}

static int nfs4_proc_sequence(struct nfs_client *clp, struct rpc_cred *cred)
{
	struct rpc_task *task;
	int ret;

	task = _nfs41_proc_sequence(clp, cred, true);
	if (IS_ERR(task)) {
		ret = PTR_ERR(task);
		goto out;
	}
	ret = rpc_wait_for_completion_task(task);
	if (!ret)
		ret = task->tk_status;
	rpc_put_task(task);
out:
	dprintk("<-- %s status=%d\n", __func__, ret);
	return ret;
}

struct nfs4_reclaim_complete_data {
	struct nfs_client *clp;
	struct nfs41_reclaim_complete_args arg;
	struct nfs41_reclaim_complete_res res;
};

static void nfs4_reclaim_complete_prepare(struct rpc_task *task, void *data)
{
	struct nfs4_reclaim_complete_data *calldata = data;

	nfs41_setup_sequence(calldata->clp->cl_session,
			&calldata->arg.seq_args,
			&calldata->res.seq_res,
			task);
}

static int nfs41_reclaim_complete_handle_errors(struct rpc_task *task, struct nfs_client *clp)
{
	switch(task->tk_status) {
	case 0:
	case -NFS4ERR_COMPLETE_ALREADY:
	case -NFS4ERR_WRONG_CRED: /* What to do here? */
		break;
	case -NFS4ERR_DELAY:
		rpc_delay(task, NFS4_POLL_RETRY_MAX);
		/* fall through */
	case -NFS4ERR_RETRY_UNCACHED_REP:
		return -EAGAIN;
	default:
		nfs4_schedule_lease_recovery(clp);
	}
	return 0;
}

static void nfs4_reclaim_complete_done(struct rpc_task *task, void *data)
{
	struct nfs4_reclaim_complete_data *calldata = data;
	struct nfs_client *clp = calldata->clp;
	struct nfs4_sequence_res *res = &calldata->res.seq_res;

	dprintk("--> %s\n", __func__);
	if (!nfs41_sequence_done(task, res))
		return;

	trace_nfs4_reclaim_complete(clp, task->tk_status);
	if (nfs41_reclaim_complete_handle_errors(task, clp) == -EAGAIN) {
		rpc_restart_call_prepare(task);
		return;
	}
	dprintk("<-- %s\n", __func__);
}

static void nfs4_free_reclaim_complete_data(void *data)
{
	struct nfs4_reclaim_complete_data *calldata = data;

	kfree(calldata);
}

static const struct rpc_call_ops nfs4_reclaim_complete_call_ops = {
	.rpc_call_prepare = nfs4_reclaim_complete_prepare,
	.rpc_call_done = nfs4_reclaim_complete_done,
	.rpc_release = nfs4_free_reclaim_complete_data,
};

/*
 * Issue a global reclaim complete.
 */
static int nfs41_proc_reclaim_complete(struct nfs_client *clp,
		struct rpc_cred *cred)
{
	struct nfs4_reclaim_complete_data *calldata;
	struct rpc_task *task;
	struct rpc_message msg = {
		.rpc_proc = &nfs4_procedures[NFSPROC4_CLNT_RECLAIM_COMPLETE],
		.rpc_cred = cred,
	};
	struct rpc_task_setup task_setup_data = {
		.rpc_client = clp->cl_rpcclient,
		.rpc_message = &msg,
		.callback_ops = &nfs4_reclaim_complete_call_ops,
		.flags = RPC_TASK_ASYNC,
	};
	int status = -ENOMEM;

	dprintk("--> %s\n", __func__);
	calldata = kzalloc(sizeof(*calldata), GFP_NOFS);
	if (calldata == NULL)
		goto out;
	calldata->clp = clp;
	calldata->arg.one_fs = 0;

	nfs4_init_sequence(&calldata->arg.seq_args, &calldata->res.seq_res, 0);
	nfs4_set_sequence_privileged(&calldata->arg.seq_args);
	msg.rpc_argp = &calldata->arg;
	msg.rpc_resp = &calldata->res;
	task_setup_data.callback_data = calldata;
	task = rpc_run_task(&task_setup_data);
	if (IS_ERR(task)) {
		status = PTR_ERR(task);
		goto out;
	}
	status = nfs4_wait_for_completion_rpc_task(task);
	if (status == 0)
		status = task->tk_status;
	rpc_put_task(task);
	return 0;
out:
	dprintk("<-- %s status=%d\n", __func__, status);
	return status;
}

static void
nfs4_layoutget_prepare(struct rpc_task *task, void *calldata)
{
	struct nfs4_layoutget *lgp = calldata;
	struct nfs_server *server = NFS_SERVER(lgp->args.inode);
	struct nfs4_session *session = nfs4_get_session(server);

	dprintk("--> %s\n", __func__);
	nfs41_setup_sequence(session, &lgp->args.seq_args,
				&lgp->res.seq_res, task);
	dprintk("<-- %s\n", __func__);
}

static void nfs4_layoutget_done(struct rpc_task *task, void *calldata)
{
	struct nfs4_layoutget *lgp = calldata;

	dprintk("--> %s\n", __func__);
	nfs41_sequence_process(task, &lgp->res.seq_res);
	dprintk("<-- %s\n", __func__);
}

static int
nfs4_layoutget_handle_exception(struct rpc_task *task,
		struct nfs4_layoutget *lgp, struct nfs4_exception *exception)
{
	struct inode *inode = lgp->args.inode;
	struct nfs_server *server = NFS_SERVER(inode);
	struct pnfs_layout_hdr *lo;
	int nfs4err = task->tk_status;
	int err, status = 0;
	LIST_HEAD(head);

	dprintk("--> %s tk_status => %d\n", __func__, -task->tk_status);

	switch (nfs4err) {
	case 0:
		goto out;

	/*
	 * NFS4ERR_LAYOUTUNAVAILABLE means we are not supposed to use pnfs
	 * on the file. set tk_status to -ENODATA to tell upper layer to
	 * retry go inband.
	 */
	case -NFS4ERR_LAYOUTUNAVAILABLE:
		status = -ENODATA;
		goto out;
	/*
	 * NFS4ERR_BADLAYOUT means the MDS cannot return a layout of
	 * length lgp->args.minlength != 0 (see RFC5661 section 18.43.3).
	 */
	case -NFS4ERR_BADLAYOUT:
		status = -EOVERFLOW;
		goto out;
	/*
	 * NFS4ERR_LAYOUTTRYLATER is a conflict with another client
	 * (or clients) writing to the same RAID stripe except when
	 * the minlength argument is 0 (see RFC5661 section 18.43.3).
	 *
	 * Treat it like we would RECALLCONFLICT -- we retry for a little
	 * while, and then eventually give up.
	 */
	case -NFS4ERR_LAYOUTTRYLATER:
		if (lgp->args.minlength == 0) {
			status = -EOVERFLOW;
			goto out;
		}
		status = -EBUSY;
		break;
	case -NFS4ERR_RECALLCONFLICT:
		status = -ERECALLCONFLICT;
		break;
	case -NFS4ERR_DELEG_REVOKED:
	case -NFS4ERR_ADMIN_REVOKED:
	case -NFS4ERR_EXPIRED:
	case -NFS4ERR_BAD_STATEID:
		exception->timeout = 0;
		spin_lock(&inode->i_lock);
		lo = NFS_I(inode)->layout;
		/* If the open stateid was bad, then recover it. */
		if (!lo || test_bit(NFS_LAYOUT_INVALID_STID, &lo->plh_flags) ||
		    nfs4_stateid_match_other(&lgp->args.stateid,
					&lgp->args.ctx->state->stateid)) {
			spin_unlock(&inode->i_lock);
			exception->state = lgp->args.ctx->state;
			exception->stateid = &lgp->args.stateid;
			break;
		}

		/*
		 * Mark the bad layout state as invalid, then retry
		 */
		pnfs_mark_layout_stateid_invalid(lo, &head);
		spin_unlock(&inode->i_lock);
		pnfs_free_lseg_list(&head);
		status = -EAGAIN;
		goto out;
	}

	nfs4_sequence_free_slot(&lgp->res.seq_res);
	err = nfs4_handle_exception(server, nfs4err, exception);
	if (!status) {
		if (exception->retry)
			status = -EAGAIN;
		else
			status = err;
	}
out:
	dprintk("<-- %s\n", __func__);
	return status;
}

static size_t max_response_pages(struct nfs_server *server)
{
	u32 max_resp_sz = server->nfs_client->cl_session->fc_attrs.max_resp_sz;
	return nfs_page_array_len(0, max_resp_sz);
}

static void nfs4_free_pages(struct page **pages, size_t size)
{
	int i;

	if (!pages)
		return;

	for (i = 0; i < size; i++) {
		if (!pages[i])
			break;
		__free_page(pages[i]);
	}
	kfree(pages);
}

static struct page **nfs4_alloc_pages(size_t size, gfp_t gfp_flags)
{
	struct page **pages;
	int i;

	pages = kcalloc(size, sizeof(struct page *), gfp_flags);
	if (!pages) {
		dprintk("%s: can't alloc array of %zu pages\n", __func__, size);
		return NULL;
	}

	for (i = 0; i < size; i++) {
		pages[i] = alloc_page(gfp_flags);
		if (!pages[i]) {
			dprintk("%s: failed to allocate page\n", __func__);
			nfs4_free_pages(pages, size);
			return NULL;
		}
	}

	return pages;
}

static void nfs4_layoutget_release(void *calldata)
{
	struct nfs4_layoutget *lgp = calldata;
	struct inode *inode = lgp->args.inode;
	struct nfs_server *server = NFS_SERVER(inode);
	size_t max_pages = max_response_pages(server);

	dprintk("--> %s\n", __func__);
	nfs4_free_pages(lgp->args.layout.pages, max_pages);
	pnfs_put_layout_hdr(NFS_I(inode)->layout);
	put_nfs_open_context(lgp->args.ctx);
	kfree(calldata);
	dprintk("<-- %s\n", __func__);
}

static const struct rpc_call_ops nfs4_layoutget_call_ops = {
	.rpc_call_prepare = nfs4_layoutget_prepare,
	.rpc_call_done = nfs4_layoutget_done,
	.rpc_release = nfs4_layoutget_release,
};

struct pnfs_layout_segment *
nfs4_proc_layoutget(struct nfs4_layoutget *lgp, long *timeout, gfp_t gfp_flags)
{
	struct inode *inode = lgp->args.inode;
	struct nfs_server *server = NFS_SERVER(inode);
	size_t max_pages = max_response_pages(server);
	struct rpc_task *task;
	struct rpc_message msg = {
		.rpc_proc = &nfs4_procedures[NFSPROC4_CLNT_LAYOUTGET],
		.rpc_argp = &lgp->args,
		.rpc_resp = &lgp->res,
		.rpc_cred = lgp->cred,
	};
	struct rpc_task_setup task_setup_data = {
		.rpc_client = server->client,
		.rpc_message = &msg,
		.callback_ops = &nfs4_layoutget_call_ops,
		.callback_data = lgp,
		.flags = RPC_TASK_ASYNC,
	};
	struct pnfs_layout_segment *lseg = NULL;
	struct nfs4_exception exception = {
		.inode = inode,
		.timeout = *timeout,
	};
	int status = 0;

	dprintk("--> %s\n", __func__);

	/* nfs4_layoutget_release calls pnfs_put_layout_hdr */
	pnfs_get_layout_hdr(NFS_I(inode)->layout);

	lgp->args.layout.pages = nfs4_alloc_pages(max_pages, gfp_flags);
	if (!lgp->args.layout.pages) {
		nfs4_layoutget_release(lgp);
		return ERR_PTR(-ENOMEM);
	}
	lgp->args.layout.pglen = max_pages * PAGE_SIZE;

	lgp->res.layoutp = &lgp->args.layout;
	lgp->res.seq_res.sr_slot = NULL;
	nfs4_init_sequence(&lgp->args.seq_args, &lgp->res.seq_res, 0);

	task = rpc_run_task(&task_setup_data);
	if (IS_ERR(task))
		return ERR_CAST(task);
	status = nfs4_wait_for_completion_rpc_task(task);
	if (status == 0) {
		status = nfs4_layoutget_handle_exception(task, lgp, &exception);
		*timeout = exception.timeout;
	}

	trace_nfs4_layoutget(lgp->args.ctx,
			&lgp->args.range,
			&lgp->res.range,
			&lgp->res.stateid,
			status);

	/* if layoutp->len is 0, nfs4_layoutget_prepare called rpc_exit */
	if (status == 0 && lgp->res.layoutp->len)
		lseg = pnfs_layout_process(lgp);
	nfs4_sequence_free_slot(&lgp->res.seq_res);
	rpc_put_task(task);
	dprintk("<-- %s status=%d\n", __func__, status);
	if (status)
		return ERR_PTR(status);
	return lseg;
}

static void
nfs4_layoutreturn_prepare(struct rpc_task *task, void *calldata)
{
	struct nfs4_layoutreturn *lrp = calldata;

	dprintk("--> %s\n", __func__);
	nfs41_setup_sequence(lrp->clp->cl_session,
			&lrp->args.seq_args,
			&lrp->res.seq_res,
			task);
}

static void nfs4_layoutreturn_done(struct rpc_task *task, void *calldata)
{
	struct nfs4_layoutreturn *lrp = calldata;
	struct nfs_server *server;

	dprintk("--> %s\n", __func__);

	if (!nfs41_sequence_process(task, &lrp->res.seq_res))
		return;

	server = NFS_SERVER(lrp->args.inode);
	switch (task->tk_status) {
	default:
		task->tk_status = 0;
	case 0:
		break;
	case -NFS4ERR_DELAY:
		if (nfs4_async_handle_error(task, server, NULL, NULL) != -EAGAIN)
			break;
		nfs4_sequence_free_slot(&lrp->res.seq_res);
		rpc_restart_call_prepare(task);
		return;
	}
	dprintk("<-- %s\n", __func__);
}

static void nfs4_layoutreturn_release(void *calldata)
{
	struct nfs4_layoutreturn *lrp = calldata;
	struct pnfs_layout_hdr *lo = lrp->args.layout;
	LIST_HEAD(freeme);

	dprintk("--> %s\n", __func__);
	spin_lock(&lo->plh_inode->i_lock);
	if (lrp->res.lrs_present) {
		pnfs_mark_matching_lsegs_invalid(lo, &freeme,
				&lrp->args.range,
				be32_to_cpu(lrp->args.stateid.seqid));
		pnfs_set_layout_stateid(lo, &lrp->res.stateid, true);
	} else
		pnfs_mark_layout_stateid_invalid(lo, &freeme);
	pnfs_clear_layoutreturn_waitbit(lo);
	spin_unlock(&lo->plh_inode->i_lock);
	nfs4_sequence_free_slot(&lrp->res.seq_res);
	pnfs_free_lseg_list(&freeme);
	pnfs_put_layout_hdr(lrp->args.layout);
	nfs_iput_and_deactive(lrp->inode);
	kfree(calldata);
	dprintk("<-- %s\n", __func__);
}

static const struct rpc_call_ops nfs4_layoutreturn_call_ops = {
	.rpc_call_prepare = nfs4_layoutreturn_prepare,
	.rpc_call_done = nfs4_layoutreturn_done,
	.rpc_release = nfs4_layoutreturn_release,
};

int nfs4_proc_layoutreturn(struct nfs4_layoutreturn *lrp, bool sync)
{
	struct rpc_task *task;
	struct rpc_message msg = {
		.rpc_proc = &nfs4_procedures[NFSPROC4_CLNT_LAYOUTRETURN],
		.rpc_argp = &lrp->args,
		.rpc_resp = &lrp->res,
		.rpc_cred = lrp->cred,
	};
	struct rpc_task_setup task_setup_data = {
		.rpc_client = NFS_SERVER(lrp->args.inode)->client,
		.rpc_message = &msg,
		.callback_ops = &nfs4_layoutreturn_call_ops,
		.callback_data = lrp,
	};
	int status = 0;

	nfs4_state_protect(NFS_SERVER(lrp->args.inode)->nfs_client,
			NFS_SP4_MACH_CRED_PNFS_CLEANUP,
			&task_setup_data.rpc_client, &msg);

	dprintk("--> %s\n", __func__);
	if (!sync) {
		lrp->inode = nfs_igrab_and_active(lrp->args.inode);
		if (!lrp->inode) {
			nfs4_layoutreturn_release(lrp);
			return -EAGAIN;
		}
		task_setup_data.flags |= RPC_TASK_ASYNC;
	}
	nfs4_init_sequence(&lrp->args.seq_args, &lrp->res.seq_res, 1);
	task = rpc_run_task(&task_setup_data);
	if (IS_ERR(task))
		return PTR_ERR(task);
	if (sync)
		status = task->tk_status;
	trace_nfs4_layoutreturn(lrp->args.inode, &lrp->args.stateid, status);
	dprintk("<-- %s status=%d\n", __func__, status);
	rpc_put_task(task);
	return status;
}

static int
_nfs4_proc_getdeviceinfo(struct nfs_server *server,
		struct pnfs_device *pdev,
		struct rpc_cred *cred)
{
	struct nfs4_getdeviceinfo_args args = {
		.pdev = pdev,
		.notify_types = NOTIFY_DEVICEID4_CHANGE |
			NOTIFY_DEVICEID4_DELETE,
	};
	struct nfs4_getdeviceinfo_res res = {
		.pdev = pdev,
	};
	struct rpc_message msg = {
		.rpc_proc = &nfs4_procedures[NFSPROC4_CLNT_GETDEVICEINFO],
		.rpc_argp = &args,
		.rpc_resp = &res,
		.rpc_cred = cred,
	};
	int status;

	dprintk("--> %s\n", __func__);
	status = nfs4_call_sync(server->client, server, &msg, &args.seq_args, &res.seq_res, 0);
	if (res.notification & ~args.notify_types)
		dprintk("%s: unsupported notification\n", __func__);
	if (res.notification != args.notify_types)
		pdev->nocache = 1;

	dprintk("<-- %s status=%d\n", __func__, status);

	return status;
}

int nfs4_proc_getdeviceinfo(struct nfs_server *server,
		struct pnfs_device *pdev,
		struct rpc_cred *cred)
{
	struct nfs4_exception exception = { };
	int err;

	do {
		err = nfs4_handle_exception(server,
					_nfs4_proc_getdeviceinfo(server, pdev, cred),
					&exception);
	} while (exception.retry);
	return err;
}
EXPORT_SYMBOL_GPL(nfs4_proc_getdeviceinfo);

static void nfs4_layoutcommit_prepare(struct rpc_task *task, void *calldata)
{
	struct nfs4_layoutcommit_data *data = calldata;
	struct nfs_server *server = NFS_SERVER(data->args.inode);
	struct nfs4_session *session = nfs4_get_session(server);

	nfs41_setup_sequence(session,
			&data->args.seq_args,
			&data->res.seq_res,
			task);
}

static void
nfs4_layoutcommit_done(struct rpc_task *task, void *calldata)
{
	struct nfs4_layoutcommit_data *data = calldata;
	struct nfs_server *server = NFS_SERVER(data->args.inode);

	if (!nfs41_sequence_done(task, &data->res.seq_res))
		return;

	switch (task->tk_status) { /* Just ignore these failures */
	case -NFS4ERR_DELEG_REVOKED: /* layout was recalled */
	case -NFS4ERR_BADIOMODE:     /* no IOMODE_RW layout for range */
	case -NFS4ERR_BADLAYOUT:     /* no layout */
	case -NFS4ERR_GRACE:	    /* loca_recalim always false */
		task->tk_status = 0;
	case 0:
		break;
	default:
		if (nfs4_async_handle_error(task, server, NULL, NULL) == -EAGAIN) {
			rpc_restart_call_prepare(task);
			return;
		}
	}
}

static void nfs4_layoutcommit_release(void *calldata)
{
	struct nfs4_layoutcommit_data *data = calldata;

	pnfs_cleanup_layoutcommit(data);
	nfs_post_op_update_inode_force_wcc(data->args.inode,
					   data->res.fattr);
	put_rpccred(data->cred);
	nfs_iput_and_deactive(data->inode);
	kfree(data);
}

static const struct rpc_call_ops nfs4_layoutcommit_ops = {
	.rpc_call_prepare = nfs4_layoutcommit_prepare,
	.rpc_call_done = nfs4_layoutcommit_done,
	.rpc_release = nfs4_layoutcommit_release,
};

int
nfs4_proc_layoutcommit(struct nfs4_layoutcommit_data *data, bool sync)
{
	struct rpc_message msg = {
		.rpc_proc = &nfs4_procedures[NFSPROC4_CLNT_LAYOUTCOMMIT],
		.rpc_argp = &data->args,
		.rpc_resp = &data->res,
		.rpc_cred = data->cred,
	};
	struct rpc_task_setup task_setup_data = {
		.task = &data->task,
		.rpc_client = NFS_CLIENT(data->args.inode),
		.rpc_message = &msg,
		.callback_ops = &nfs4_layoutcommit_ops,
		.callback_data = data,
	};
	struct rpc_task *task;
	int status = 0;

	dprintk("NFS: initiating layoutcommit call. sync %d "
		"lbw: %llu inode %lu\n", sync,
		data->args.lastbytewritten,
		data->args.inode->i_ino);

	if (!sync) {
		data->inode = nfs_igrab_and_active(data->args.inode);
		if (data->inode == NULL) {
			nfs4_layoutcommit_release(data);
			return -EAGAIN;
		}
		task_setup_data.flags = RPC_TASK_ASYNC;
	}
	nfs4_init_sequence(&data->args.seq_args, &data->res.seq_res, 1);
	task = rpc_run_task(&task_setup_data);
	if (IS_ERR(task))
		return PTR_ERR(task);
	if (sync)
		status = task->tk_status;
	trace_nfs4_layoutcommit(data->args.inode, &data->args.stateid, status);
	dprintk("%s: status %d\n", __func__, status);
	rpc_put_task(task);
	return status;
}

/**
 * Use the state managment nfs_client cl_rpcclient, which uses krb5i (if
 * possible) as per RFC3530bis and RFC5661 Security Considerations sections
 */
static int
_nfs41_proc_secinfo_no_name(struct nfs_server *server, struct nfs_fh *fhandle,
		    struct nfs_fsinfo *info,
		    struct nfs4_secinfo_flavors *flavors, bool use_integrity)
{
	struct nfs41_secinfo_no_name_args args = {
		.style = SECINFO_STYLE_CURRENT_FH,
	};
	struct nfs4_secinfo_res res = {
		.flavors = flavors,
	};
	struct rpc_message msg = {
		.rpc_proc = &nfs4_procedures[NFSPROC4_CLNT_SECINFO_NO_NAME],
		.rpc_argp = &args,
		.rpc_resp = &res,
	};
	struct rpc_clnt *clnt = server->client;
	struct rpc_cred *cred = NULL;
	int status;

	if (use_integrity) {
		clnt = server->nfs_client->cl_rpcclient;
		cred = nfs4_get_clid_cred(server->nfs_client);
		msg.rpc_cred = cred;
	}

	dprintk("--> %s\n", __func__);
	status = nfs4_call_sync(clnt, server, &msg, &args.seq_args,
				&res.seq_res, 0);
	dprintk("<-- %s status=%d\n", __func__, status);

	if (cred)
		put_rpccred(cred);

	return status;
}

static int
nfs41_proc_secinfo_no_name(struct nfs_server *server, struct nfs_fh *fhandle,
			   struct nfs_fsinfo *info, struct nfs4_secinfo_flavors *flavors)
{
	struct nfs4_exception exception = { };
	int err;
	do {
		/* first try using integrity protection */
		err = -NFS4ERR_WRONGSEC;

		/* try to use integrity protection with machine cred */
		if (_nfs4_is_integrity_protected(server->nfs_client))
			err = _nfs41_proc_secinfo_no_name(server, fhandle, info,
							  flavors, true);

		/*
		 * if unable to use integrity protection, or SECINFO with
		 * integrity protection returns NFS4ERR_WRONGSEC (which is
		 * disallowed by spec, but exists in deployed servers) use
		 * the current filesystem's rpc_client and the user cred.
		 */
		if (err == -NFS4ERR_WRONGSEC)
			err = _nfs41_proc_secinfo_no_name(server, fhandle, info,
							  flavors, false);

		switch (err) {
		case 0:
		case -NFS4ERR_WRONGSEC:
		case -ENOTSUPP:
			goto out;
		default:
			err = nfs4_handle_exception(server, err, &exception);
		}
	} while (exception.retry);
out:
	return err;
}

static int
nfs41_find_root_sec(struct nfs_server *server, struct nfs_fh *fhandle,
		    struct nfs_fsinfo *info)
{
	int err;
	struct page *page;
	rpc_authflavor_t flavor = RPC_AUTH_MAXFLAVOR;
	struct nfs4_secinfo_flavors *flavors;
	struct nfs4_secinfo4 *secinfo;
	int i;

	page = alloc_page(GFP_KERNEL);
	if (!page) {
		err = -ENOMEM;
		goto out;
	}

	flavors = page_address(page);
	err = nfs41_proc_secinfo_no_name(server, fhandle, info, flavors);

	/*
	 * Fall back on "guess and check" method if
	 * the server doesn't support SECINFO_NO_NAME
	 */
	if (err == -NFS4ERR_WRONGSEC || err == -ENOTSUPP) {
		err = nfs4_find_root_sec(server, fhandle, info);
		goto out_freepage;
	}
	if (err)
		goto out_freepage;

	for (i = 0; i < flavors->num_flavors; i++) {
		secinfo = &flavors->flavors[i];

		switch (secinfo->flavor) {
		case RPC_AUTH_NULL:
		case RPC_AUTH_UNIX:
		case RPC_AUTH_GSS:
			flavor = rpcauth_get_pseudoflavor(secinfo->flavor,
					&secinfo->flavor_info);
			break;
		default:
			flavor = RPC_AUTH_MAXFLAVOR;
			break;
		}

		if (!nfs_auth_info_match(&server->auth_info, flavor))
			flavor = RPC_AUTH_MAXFLAVOR;

		if (flavor != RPC_AUTH_MAXFLAVOR) {
			err = nfs4_lookup_root_sec(server, fhandle,
						   info, flavor);
			if (!err)
				break;
		}
	}

	if (flavor == RPC_AUTH_MAXFLAVOR)
		err = -EPERM;

out_freepage:
	put_page(page);
	if (err == -EACCES)
		return -EPERM;
out:
	return err;
}

static int _nfs41_test_stateid(struct nfs_server *server,
		nfs4_stateid *stateid,
		struct rpc_cred *cred)
{
	int status;
	struct nfs41_test_stateid_args args = {
		.stateid = stateid,
	};
	struct nfs41_test_stateid_res res;
	struct rpc_message msg = {
		.rpc_proc = &nfs4_procedures[NFSPROC4_CLNT_TEST_STATEID],
		.rpc_argp = &args,
		.rpc_resp = &res,
		.rpc_cred = cred,
	};
	struct rpc_clnt *rpc_client = server->client;

	nfs4_state_protect(server->nfs_client, NFS_SP4_MACH_CRED_STATEID,
		&rpc_client, &msg);

	dprintk("NFS call  test_stateid %p\n", stateid);
	nfs4_init_sequence(&args.seq_args, &res.seq_res, 0);
	nfs4_set_sequence_privileged(&args.seq_args);
	status = nfs4_call_sync_sequence(rpc_client, server, &msg,
			&args.seq_args, &res.seq_res);
	if (status != NFS_OK) {
		dprintk("NFS reply test_stateid: failed, %d\n", status);
		return status;
	}
	dprintk("NFS reply test_stateid: succeeded, %d\n", -res.status);
	return -res.status;
}

static void nfs4_handle_delay_or_session_error(struct nfs_server *server,
		int err, struct nfs4_exception *exception)
{
	exception->retry = 0;
	switch(err) {
	case -NFS4ERR_DELAY:
	case -NFS4ERR_RETRY_UNCACHED_REP:
		nfs4_handle_exception(server, err, exception);
		break;
	case -NFS4ERR_BADSESSION:
	case -NFS4ERR_BADSLOT:
	case -NFS4ERR_BAD_HIGH_SLOT:
	case -NFS4ERR_CONN_NOT_BOUND_TO_SESSION:
	case -NFS4ERR_DEADSESSION:
		nfs4_do_handle_exception(server, err, exception);
	}
}

/**
 * nfs41_test_stateid - perform a TEST_STATEID operation
 *
 * @server: server / transport on which to perform the operation
 * @stateid: state ID to test
 * @cred: credential
 *
 * Returns NFS_OK if the server recognizes that "stateid" is valid.
 * Otherwise a negative NFS4ERR value is returned if the operation
 * failed or the state ID is not currently valid.
 */
static int nfs41_test_stateid(struct nfs_server *server,
		nfs4_stateid *stateid,
		struct rpc_cred *cred)
{
	struct nfs4_exception exception = { };
	int err;
	do {
		err = _nfs41_test_stateid(server, stateid, cred);
		nfs4_handle_delay_or_session_error(server, err, &exception);
	} while (exception.retry);
	return err;
}

struct nfs_free_stateid_data {
	struct nfs_server *server;
	struct nfs41_free_stateid_args args;
	struct nfs41_free_stateid_res res;
};

static void nfs41_free_stateid_prepare(struct rpc_task *task, void *calldata)
{
	struct nfs_free_stateid_data *data = calldata;
	nfs41_setup_sequence(nfs4_get_session(data->server),
			&data->args.seq_args,
			&data->res.seq_res,
			task);
}

static void nfs41_free_stateid_done(struct rpc_task *task, void *calldata)
{
	struct nfs_free_stateid_data *data = calldata;

	nfs41_sequence_done(task, &data->res.seq_res);

	switch (task->tk_status) {
	case -NFS4ERR_DELAY:
		if (nfs4_async_handle_error(task, data->server, NULL, NULL) == -EAGAIN)
			rpc_restart_call_prepare(task);
	}
}

static void nfs41_free_stateid_release(void *calldata)
{
	kfree(calldata);
}

static const struct rpc_call_ops nfs41_free_stateid_ops = {
	.rpc_call_prepare = nfs41_free_stateid_prepare,
	.rpc_call_done = nfs41_free_stateid_done,
	.rpc_release = nfs41_free_stateid_release,
};

static struct rpc_task *_nfs41_free_stateid(struct nfs_server *server,
		const nfs4_stateid *stateid,
		struct rpc_cred *cred,
		bool privileged)
{
	struct rpc_message msg = {
		.rpc_proc = &nfs4_procedures[NFSPROC4_CLNT_FREE_STATEID],
		.rpc_cred = cred,
	};
	struct rpc_task_setup task_setup = {
		.rpc_client = server->client,
		.rpc_message = &msg,
		.callback_ops = &nfs41_free_stateid_ops,
		.flags = RPC_TASK_ASYNC,
	};
	struct nfs_free_stateid_data *data;

	nfs4_state_protect(server->nfs_client, NFS_SP4_MACH_CRED_STATEID,
		&task_setup.rpc_client, &msg);

	dprintk("NFS call  free_stateid %p\n", stateid);
	data = kmalloc(sizeof(*data), GFP_NOFS);
	if (!data)
		return ERR_PTR(-ENOMEM);
	data->server = server;
	nfs4_stateid_copy(&data->args.stateid, stateid);

	task_setup.callback_data = data;

	msg.rpc_argp = &data->args;
	msg.rpc_resp = &data->res;
	nfs4_init_sequence(&data->args.seq_args, &data->res.seq_res, 1);
	if (privileged)
		nfs4_set_sequence_privileged(&data->args.seq_args);

	return rpc_run_task(&task_setup);
}

/**
 * nfs41_free_stateid - perform a FREE_STATEID operation
 *
 * @server: server / transport on which to perform the operation
 * @stateid: state ID to release
 * @cred: credential
 * @is_recovery: set to true if this call needs to be privileged
 *
 * Note: this function is always asynchronous.
 */
static int nfs41_free_stateid(struct nfs_server *server,
		const nfs4_stateid *stateid,
		struct rpc_cred *cred,
		bool is_recovery)
{
	struct rpc_task *task;

	task = _nfs41_free_stateid(server, stateid, cred, is_recovery);
	if (IS_ERR(task))
		return PTR_ERR(task);
	rpc_put_task(task);
	return 0;
}

static void
nfs41_free_lock_state(struct nfs_server *server, struct nfs4_lock_state *lsp)
{
	struct rpc_cred *cred = lsp->ls_state->owner->so_cred;

	nfs41_free_stateid(server, &lsp->ls_stateid, cred, false);
	nfs4_free_lock_state(server, lsp);
}

static bool nfs41_match_stateid(const nfs4_stateid *s1,
		const nfs4_stateid *s2)
{
	if (s1->type != s2->type)
		return false;

	if (memcmp(s1->other, s2->other, sizeof(s1->other)) != 0)
		return false;

	if (s1->seqid == s2->seqid)
		return true;
	if (s1->seqid == 0 || s2->seqid == 0)
		return true;

	return false;
}

#endif /* CONFIG_NFS_V4_1 */

static bool nfs4_match_stateid(const nfs4_stateid *s1,
		const nfs4_stateid *s2)
{
	return nfs4_stateid_match(s1, s2);
}


static const struct nfs4_state_recovery_ops nfs40_reboot_recovery_ops = {
	.owner_flag_bit = NFS_OWNER_RECLAIM_REBOOT,
	.state_flag_bit	= NFS_STATE_RECLAIM_REBOOT,
	.recover_open	= nfs4_open_reclaim,
	.recover_lock	= nfs4_lock_reclaim,
	.establish_clid = nfs4_init_clientid,
	.detect_trunking = nfs40_discover_server_trunking,
};

#if defined(CONFIG_NFS_V4_1)
static const struct nfs4_state_recovery_ops nfs41_reboot_recovery_ops = {
	.owner_flag_bit = NFS_OWNER_RECLAIM_REBOOT,
	.state_flag_bit	= NFS_STATE_RECLAIM_REBOOT,
	.recover_open	= nfs4_open_reclaim,
	.recover_lock	= nfs4_lock_reclaim,
	.establish_clid = nfs41_init_clientid,
	.reclaim_complete = nfs41_proc_reclaim_complete,
	.detect_trunking = nfs41_discover_server_trunking,
};
#endif /* CONFIG_NFS_V4_1 */

static const struct nfs4_state_recovery_ops nfs40_nograce_recovery_ops = {
	.owner_flag_bit = NFS_OWNER_RECLAIM_NOGRACE,
	.state_flag_bit	= NFS_STATE_RECLAIM_NOGRACE,
	.recover_open	= nfs40_open_expired,
	.recover_lock	= nfs4_lock_expired,
	.establish_clid = nfs4_init_clientid,
};

#if defined(CONFIG_NFS_V4_1)
static const struct nfs4_state_recovery_ops nfs41_nograce_recovery_ops = {
	.owner_flag_bit = NFS_OWNER_RECLAIM_NOGRACE,
	.state_flag_bit	= NFS_STATE_RECLAIM_NOGRACE,
	.recover_open	= nfs41_open_expired,
	.recover_lock	= nfs41_lock_expired,
	.establish_clid = nfs41_init_clientid,
};
#endif /* CONFIG_NFS_V4_1 */

static const struct nfs4_state_maintenance_ops nfs40_state_renewal_ops = {
	.sched_state_renewal = nfs4_proc_async_renew,
	.get_state_renewal_cred_locked = nfs4_get_renew_cred_locked,
	.renew_lease = nfs4_proc_renew,
};

#if defined(CONFIG_NFS_V4_1)
static const struct nfs4_state_maintenance_ops nfs41_state_renewal_ops = {
	.sched_state_renewal = nfs41_proc_async_sequence,
	.get_state_renewal_cred_locked = nfs4_get_machine_cred_locked,
	.renew_lease = nfs4_proc_sequence,
};
#endif

static const struct nfs4_mig_recovery_ops nfs40_mig_recovery_ops = {
	.get_locations = _nfs40_proc_get_locations,
	.fsid_present = _nfs40_proc_fsid_present,
};

#if defined(CONFIG_NFS_V4_1)
static const struct nfs4_mig_recovery_ops nfs41_mig_recovery_ops = {
	.get_locations = _nfs41_proc_get_locations,
	.fsid_present = _nfs41_proc_fsid_present,
};
#endif	/* CONFIG_NFS_V4_1 */

static const struct nfs4_minor_version_ops nfs_v4_0_minor_ops = {
	.minor_version = 0,
	.init_caps = NFS_CAP_READDIRPLUS
		| NFS_CAP_ATOMIC_OPEN
		| NFS_CAP_POSIX_LOCK,
	.init_client = nfs40_init_client,
	.shutdown_client = nfs40_shutdown_client,
	.match_stateid = nfs4_match_stateid,
	.find_root_sec = nfs4_find_root_sec,
	.free_lock_state = nfs4_release_lockowner,
	.test_and_free_expired = nfs40_test_and_free_expired_stateid,
	.alloc_seqid = nfs_alloc_seqid,
	.call_sync_ops = &nfs40_call_sync_ops,
	.reboot_recovery_ops = &nfs40_reboot_recovery_ops,
	.nograce_recovery_ops = &nfs40_nograce_recovery_ops,
	.state_renewal_ops = &nfs40_state_renewal_ops,
	.mig_recovery_ops = &nfs40_mig_recovery_ops,
};

#if defined(CONFIG_NFS_V4_1)
static struct nfs_seqid *
nfs_alloc_no_seqid(struct nfs_seqid_counter *arg1, gfp_t arg2)
{
	return NULL;
}

static const struct nfs4_minor_version_ops nfs_v4_1_minor_ops = {
	.minor_version = 1,
	.init_caps = NFS_CAP_READDIRPLUS
		| NFS_CAP_ATOMIC_OPEN
		| NFS_CAP_POSIX_LOCK
		| NFS_CAP_STATEID_NFSV41
		| NFS_CAP_ATOMIC_OPEN_V1,
	.init_client = nfs41_init_client,
	.shutdown_client = nfs41_shutdown_client,
	.match_stateid = nfs41_match_stateid,
	.find_root_sec = nfs41_find_root_sec,
	.free_lock_state = nfs41_free_lock_state,
	.test_and_free_expired = nfs41_test_and_free_expired_stateid,
	.alloc_seqid = nfs_alloc_no_seqid,
	.session_trunk = nfs4_test_session_trunk,
	.call_sync_ops = &nfs41_call_sync_ops,
	.reboot_recovery_ops = &nfs41_reboot_recovery_ops,
	.nograce_recovery_ops = &nfs41_nograce_recovery_ops,
	.state_renewal_ops = &nfs41_state_renewal_ops,
	.mig_recovery_ops = &nfs41_mig_recovery_ops,
};
#endif

#if defined(CONFIG_NFS_V4_2)
static const struct nfs4_minor_version_ops nfs_v4_2_minor_ops = {
	.minor_version = 2,
	.init_caps = NFS_CAP_READDIRPLUS
		| NFS_CAP_ATOMIC_OPEN
		| NFS_CAP_POSIX_LOCK
		| NFS_CAP_STATEID_NFSV41
		| NFS_CAP_ATOMIC_OPEN_V1
		| NFS_CAP_ALLOCATE
		| NFS_CAP_COPY
		| NFS_CAP_DEALLOCATE
		| NFS_CAP_SEEK
		| NFS_CAP_LAYOUTSTATS
		| NFS_CAP_CLONE,
	.init_client = nfs41_init_client,
	.shutdown_client = nfs41_shutdown_client,
	.match_stateid = nfs41_match_stateid,
	.find_root_sec = nfs41_find_root_sec,
	.free_lock_state = nfs41_free_lock_state,
	.call_sync_ops = &nfs41_call_sync_ops,
	.test_and_free_expired = nfs41_test_and_free_expired_stateid,
	.alloc_seqid = nfs_alloc_no_seqid,
	.session_trunk = nfs4_test_session_trunk,
	.reboot_recovery_ops = &nfs41_reboot_recovery_ops,
	.nograce_recovery_ops = &nfs41_nograce_recovery_ops,
	.state_renewal_ops = &nfs41_state_renewal_ops,
	.mig_recovery_ops = &nfs41_mig_recovery_ops,
};
#endif

const struct nfs4_minor_version_ops *nfs_v4_minor_ops[] = {
	[0] = &nfs_v4_0_minor_ops,
#if defined(CONFIG_NFS_V4_1)
	[1] = &nfs_v4_1_minor_ops,
#endif
#if defined(CONFIG_NFS_V4_2)
	[2] = &nfs_v4_2_minor_ops,
#endif
};

static ssize_t nfs4_listxattr(struct dentry *dentry, char *list, size_t size)
{
	ssize_t error, error2;

	error = generic_listxattr(dentry, list, size);
	if (error < 0)
		return error;
	if (list) {
		list += error;
		size -= error;
	}

	error2 = nfs4_listxattr_nfs4_label(d_inode(dentry), list, size);
	if (error2 < 0)
		return error2;
	return error + error2;
}

static const struct inode_operations nfs4_dir_inode_operations = {
	.create		= nfs_create,
	.lookup		= nfs_lookup,
	.atomic_open	= nfs_atomic_open,
	.link		= nfs_link,
	.unlink		= nfs_unlink,
	.symlink	= nfs_symlink,
	.mkdir		= nfs_mkdir,
	.rmdir		= nfs_rmdir,
	.mknod		= nfs_mknod,
	.rename		= nfs_rename,
	.permission	= nfs_permission,
	.getattr	= nfs_getattr,
	.setattr	= nfs_setattr,
	.listxattr	= nfs4_listxattr,
};

static const struct inode_operations nfs4_file_inode_operations = {
	.permission	= nfs_permission,
	.getattr	= nfs_getattr,
	.setattr	= nfs_setattr,
	.listxattr	= nfs4_listxattr,
};

const struct nfs_rpc_ops nfs_v4_clientops = {
	.version	= 4,			/* protocol version */
	.dentry_ops	= &nfs4_dentry_operations,
	.dir_inode_ops	= &nfs4_dir_inode_operations,
	.file_inode_ops	= &nfs4_file_inode_operations,
	.file_ops	= &nfs4_file_operations,
	.getroot	= nfs4_proc_get_root,
	.submount	= nfs4_submount,
	.try_mount	= nfs4_try_mount,
	.getattr	= nfs4_proc_getattr,
	.setattr	= nfs4_proc_setattr,
	.lookup		= nfs4_proc_lookup,
	.access		= nfs4_proc_access,
	.readlink	= nfs4_proc_readlink,
	.create		= nfs4_proc_create,
	.remove		= nfs4_proc_remove,
	.unlink_setup	= nfs4_proc_unlink_setup,
	.unlink_rpc_prepare = nfs4_proc_unlink_rpc_prepare,
	.unlink_done	= nfs4_proc_unlink_done,
	.rename_setup	= nfs4_proc_rename_setup,
	.rename_rpc_prepare = nfs4_proc_rename_rpc_prepare,
	.rename_done	= nfs4_proc_rename_done,
	.link		= nfs4_proc_link,
	.symlink	= nfs4_proc_symlink,
	.mkdir		= nfs4_proc_mkdir,
	.rmdir		= nfs4_proc_remove,
	.readdir	= nfs4_proc_readdir,
	.mknod		= nfs4_proc_mknod,
	.statfs		= nfs4_proc_statfs,
	.fsinfo		= nfs4_proc_fsinfo,
	.pathconf	= nfs4_proc_pathconf,
	.set_capabilities = nfs4_server_capabilities,
	.decode_dirent	= nfs4_decode_dirent,
	.pgio_rpc_prepare = nfs4_proc_pgio_rpc_prepare,
	.read_setup	= nfs4_proc_read_setup,
	.read_done	= nfs4_read_done,
	.write_setup	= nfs4_proc_write_setup,
	.write_done	= nfs4_write_done,
	.commit_setup	= nfs4_proc_commit_setup,
	.commit_rpc_prepare = nfs4_proc_commit_rpc_prepare,
	.commit_done	= nfs4_commit_done,
	.lock		= nfs4_proc_lock,
	.clear_acl_cache = nfs4_zap_acl_attr,
	.close_context  = nfs4_close_context,
	.open_context	= nfs4_atomic_open,
	.have_delegation = nfs4_have_delegation,
	.return_delegation = nfs4_inode_return_delegation,
	.alloc_client	= nfs4_alloc_client,
	.init_client	= nfs4_init_client,
	.free_client	= nfs4_free_client,
	.create_server	= nfs4_create_server,
	.clone_server	= nfs_clone_server,
};

static const struct xattr_handler nfs4_xattr_nfs4_acl_handler = {
	.name	= XATTR_NAME_NFSV4_ACL,
	.list	= nfs4_xattr_list_nfs4_acl,
	.get	= nfs4_xattr_get_nfs4_acl,
	.set	= nfs4_xattr_set_nfs4_acl,
};

const struct xattr_handler *nfs4_xattr_handlers[] = {
	&nfs4_xattr_nfs4_acl_handler,
#ifdef CONFIG_NFS_V4_SECURITY_LABEL
	&nfs4_xattr_nfs4_label_handler,
#endif
	NULL
};

/*
 * Local variables:
 *  c-basic-offset: 8
 * End:
 */<|MERGE_RESOLUTION|>--- conflicted
+++ resolved
@@ -1363,8 +1363,6 @@
 		return 0;
 	if ((delegation->type & fmode) != fmode)
 		return 0;
-	if (test_bit(NFS_DELEGATION_NEED_RECLAIM, &delegation->flags))
-		return 0;
 	if (test_bit(NFS_DELEGATION_RETURNING, &delegation->flags))
 		return 0;
 	switch (claim) {
@@ -1453,7 +1451,6 @@
 }
 
 static void nfs_clear_open_stateid_locked(struct nfs4_state *state,
-		nfs4_stateid *arg_stateid,
 		nfs4_stateid *stateid, fmode_t fmode)
 {
 	clear_bit(NFS_O_RDWR_STATE, &state->flags);
@@ -1471,16 +1468,9 @@
 	}
 	if (stateid == NULL)
 		return;
-<<<<<<< HEAD
-	/* Handle races with OPEN */
-	if (!nfs4_stateid_match_other(arg_stateid, &state->open_stateid) ||
-	    (nfs4_stateid_match_other(stateid, &state->open_stateid) &&
-	    !nfs4_stateid_is_newer(stateid, &state->open_stateid))) {
-=======
 	/* Handle OPEN+OPEN_DOWNGRADE races */
 	if (nfs4_stateid_match_other(stateid, &state->open_stateid) &&
 	    !nfs4_stateid_is_newer(stateid, &state->open_stateid)) {
->>>>>>> f2ed3bfc
 		nfs_resync_open_stateid_locked(state);
 		return;
 	}
@@ -1494,13 +1484,9 @@
 	nfs4_stateid *stateid, fmode_t fmode)
 {
 	write_seqlock(&state->seqlock);
-<<<<<<< HEAD
-	nfs_clear_open_stateid_locked(state, arg_stateid, stateid, fmode);
-=======
 	/* Ignore, if the CLOSE argment doesn't match the current stateid */
 	if (nfs4_state_match_open_stateid_other(state, arg_stateid))
 		nfs_clear_open_stateid_locked(state, stateid, fmode);
->>>>>>> f2ed3bfc
 	write_sequnlock(&state->seqlock);
 	if (test_bit(NFS_STATE_RECLAIM_NOGRACE, &state->flags))
 		nfs4_schedule_state_manager(state->owner->so_server->nfs_client);
@@ -5794,25 +5780,6 @@
 	return err;
 }
 
-<<<<<<< HEAD
-static int do_vfs_lock(struct inode *inode, struct file_lock *fl)
-{
-	int res = 0;
-	switch (fl->fl_flags & (FL_POSIX|FL_FLOCK)) {
-		case FL_POSIX:
-			res = posix_lock_inode_wait(inode, fl);
-			break;
-		case FL_FLOCK:
-			res = flock_lock_inode_wait(inode, fl);
-			break;
-		default:
-			BUG();
-	}
-	return res;
-}
-
-=======
->>>>>>> f2ed3bfc
 struct nfs4_unlockdata {
 	struct nfs_locku_args arg;
 	struct nfs_locku_res res;
@@ -5865,11 +5832,7 @@
 	switch (task->tk_status) {
 		case 0:
 			renew_lease(calldata->server, calldata->timestamp);
-<<<<<<< HEAD
-			do_vfs_lock(calldata->lsp->ls_state->inode, &calldata->fl);
-=======
 			locks_lock_inode_wait(calldata->lsp->ls_state->inode, &calldata->fl);
->>>>>>> f2ed3bfc
 			if (nfs4_update_lock_stateid(calldata->lsp,
 					&calldata->res.stateid))
 				break;
@@ -5981,11 +5944,7 @@
 	mutex_lock(&sp->so_delegreturn_mutex);
 	/* Exclude nfs4_reclaim_open_stateid() - note nesting! */
 	down_read(&nfsi->rwsem);
-<<<<<<< HEAD
-	if (do_vfs_lock(inode, request) == -ENOENT) {
-=======
 	if (locks_lock_inode_wait(inode, request) == -ENOENT) {
->>>>>>> f2ed3bfc
 		up_read(&nfsi->rwsem);
 		mutex_unlock(&sp->so_delegreturn_mutex);
 		goto out;
@@ -6126,11 +6085,7 @@
 				data->timestamp);
 		if (data->arg.new_lock) {
 			data->fl.fl_flags &= ~(FL_SLEEP | FL_ACCESS);
-<<<<<<< HEAD
-			if (do_vfs_lock(lsp->ls_state->inode, &data->fl) < 0) {
-=======
 			if (locks_lock_inode_wait(lsp->ls_state->inode, &data->fl) < 0) {
->>>>>>> f2ed3bfc
 				rpc_restart_call_prepare(task);
 				break;
 			}
@@ -6332,11 +6287,7 @@
 	int status;
 
 	request->fl_flags |= FL_ACCESS;
-<<<<<<< HEAD
-	status = do_vfs_lock(state->inode, request);
-=======
 	status = locks_lock_inode_wait(state->inode, request);
->>>>>>> f2ed3bfc
 	if (status < 0)
 		goto out;
 	mutex_lock(&sp->so_delegreturn_mutex);
@@ -6345,11 +6296,7 @@
 		/* Yes: cache locks! */
 		/* ...but avoid races with delegation recall... */
 		request->fl_flags = fl_flags & ~FL_SLEEP;
-<<<<<<< HEAD
-		status = do_vfs_lock(state->inode, request);
-=======
 		status = locks_lock_inode_wait(state->inode, request);
->>>>>>> f2ed3bfc
 		up_read(&nfsi->rwsem);
 		mutex_unlock(&sp->so_delegreturn_mutex);
 		goto out;
