--- conflicted
+++ resolved
@@ -1248,11 +1248,7 @@
 	int status = 0;
 
 	*pcred = NULL;
-<<<<<<< HEAD
-	lrp = kzalloc(sizeof(*lrp), GFP_KERNEL);
-=======
 	lrp = kzalloc(sizeof(*lrp), nfs_io_gfp_mask());
->>>>>>> 29549c70
 	if (unlikely(lrp == NULL)) {
 		status = -ENOMEM;
 		spin_lock(&ino->i_lock);
@@ -3275,11 +3271,7 @@
 {
 	struct nfs4_threshold *thp;
 
-<<<<<<< HEAD
-	thp = kzalloc(sizeof(*thp), GFP_KERNEL);
-=======
 	thp = kzalloc(sizeof(*thp), nfs_io_gfp_mask());
->>>>>>> 29549c70
 	if (!thp) {
 		dprintk("%s mdsthreshold allocation failed\n", __func__);
 		return NULL;
