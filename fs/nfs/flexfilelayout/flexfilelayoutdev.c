/*
 * Device operations for the pnfs nfs4 file layout driver.
 *
 * Copyright (c) 2014, Primary Data, Inc. All rights reserved.
 *
 * Tao Peng <bergwolf@primarydata.com>
 */

#include <linux/nfs_fs.h>
#include <linux/vmalloc.h>
#include <linux/module.h>
#include <linux/sunrpc/addr.h>

#include "../internal.h"
#include "../nfs4session.h"
#include "flexfilelayout.h"

#define NFSDBG_FACILITY		NFSDBG_PNFS_LD

static unsigned int dataserver_timeo = NFS_DEF_TCP_RETRANS;
static unsigned int dataserver_retrans;

void nfs4_ff_layout_put_deviceid(struct nfs4_ff_layout_ds *mirror_ds)
{
	if (mirror_ds)
		nfs4_put_deviceid_node(&mirror_ds->id_node);
}

void nfs4_ff_layout_free_deviceid(struct nfs4_ff_layout_ds *mirror_ds)
{
	nfs4_print_deviceid(&mirror_ds->id_node.deviceid);
	nfs4_pnfs_ds_put(mirror_ds->ds);
	kfree_rcu(mirror_ds, id_node.rcu);
}

/* Decode opaque device data and construct new_ds using it */
struct nfs4_ff_layout_ds *
nfs4_ff_alloc_deviceid_node(struct nfs_server *server, struct pnfs_device *pdev,
			    gfp_t gfp_flags)
{
	struct xdr_stream stream;
	struct xdr_buf buf;
	struct page *scratch;
	struct list_head dsaddrs;
	struct nfs4_pnfs_ds_addr *da;
	struct nfs4_ff_layout_ds *new_ds = NULL;
	struct nfs4_ff_ds_version *ds_versions = NULL;
	u32 mp_count;
	u32 version_count;
	__be32 *p;
	int i, ret = -ENOMEM;

	/* set up xdr stream */
	scratch = alloc_page(gfp_flags);
	if (!scratch)
		goto out_err;

	new_ds = kzalloc(sizeof(struct nfs4_ff_layout_ds), gfp_flags);
	if (!new_ds)
		goto out_scratch;

	nfs4_init_deviceid_node(&new_ds->id_node,
				server,
				&pdev->dev_id);
	INIT_LIST_HEAD(&dsaddrs);

	xdr_init_decode_pages(&stream, &buf, pdev->pages, pdev->pglen);
	xdr_set_scratch_buffer(&stream, page_address(scratch), PAGE_SIZE);

	/* multipath count */
	p = xdr_inline_decode(&stream, 4);
	if (unlikely(!p))
		goto out_err_drain_dsaddrs;
	mp_count = be32_to_cpup(p);
	dprintk("%s: multipath ds count %d\n", __func__, mp_count);

	for (i = 0; i < mp_count; i++) {
		/* multipath ds */
		da = nfs4_decode_mp_ds_addr(server->nfs_client->cl_net,
					    &stream, gfp_flags);
		if (da)
			list_add_tail(&da->da_node, &dsaddrs);
	}
	if (list_empty(&dsaddrs)) {
		dprintk("%s: no suitable DS addresses found\n",
			__func__);
		ret = -ENOMEDIUM;
		goto out_err_drain_dsaddrs;
	}

	/* version count */
	p = xdr_inline_decode(&stream, 4);
	if (unlikely(!p))
		goto out_err_drain_dsaddrs;
	version_count = be32_to_cpup(p);
	dprintk("%s: version count %d\n", __func__, version_count);

	ds_versions = kzalloc(version_count * sizeof(struct nfs4_ff_ds_version),
			      gfp_flags);
	if (!ds_versions)
		goto out_scratch;

	for (i = 0; i < version_count; i++) {
		/* 20 = version(4) + minor_version(4) + rsize(4) + wsize(4) +
		 * tightly_coupled(4) */
		p = xdr_inline_decode(&stream, 20);
		if (unlikely(!p))
			goto out_err_drain_dsaddrs;
		ds_versions[i].version = be32_to_cpup(p++);
		ds_versions[i].minor_version = be32_to_cpup(p++);
		ds_versions[i].rsize = nfs_block_size(be32_to_cpup(p++), NULL);
		ds_versions[i].wsize = nfs_block_size(be32_to_cpup(p++), NULL);
		ds_versions[i].tightly_coupled = be32_to_cpup(p);

		if (ds_versions[i].rsize > NFS_MAX_FILE_IO_SIZE)
			ds_versions[i].rsize = NFS_MAX_FILE_IO_SIZE;
		if (ds_versions[i].wsize > NFS_MAX_FILE_IO_SIZE)
			ds_versions[i].wsize = NFS_MAX_FILE_IO_SIZE;

		if (ds_versions[i].version != 3 || ds_versions[i].minor_version != 0) {
			dprintk("%s: [%d] unsupported ds version %d-%d\n", __func__,
				i, ds_versions[i].version,
				ds_versions[i].minor_version);
			ret = -EPROTONOSUPPORT;
			goto out_err_drain_dsaddrs;
		}

		dprintk("%s: [%d] vers %u minor_ver %u rsize %u wsize %u coupled %d\n",
			__func__, i, ds_versions[i].version,
			ds_versions[i].minor_version,
			ds_versions[i].rsize,
			ds_versions[i].wsize,
			ds_versions[i].tightly_coupled);
	}

	new_ds->ds_versions = ds_versions;
	new_ds->ds_versions_cnt = version_count;

	new_ds->ds = nfs4_pnfs_ds_add(&dsaddrs, gfp_flags);
	if (!new_ds->ds)
		goto out_err_drain_dsaddrs;

	/* If DS was already in cache, free ds addrs */
	while (!list_empty(&dsaddrs)) {
		da = list_first_entry(&dsaddrs,
				      struct nfs4_pnfs_ds_addr,
				      da_node);
		list_del_init(&da->da_node);
		kfree(da->da_remotestr);
		kfree(da);
	}

	__free_page(scratch);
	return new_ds;

out_err_drain_dsaddrs:
	while (!list_empty(&dsaddrs)) {
		da = list_first_entry(&dsaddrs, struct nfs4_pnfs_ds_addr,
				      da_node);
		list_del_init(&da->da_node);
		kfree(da->da_remotestr);
		kfree(da);
	}

	kfree(ds_versions);
out_scratch:
	__free_page(scratch);
out_err:
	kfree(new_ds);

	dprintk("%s ERROR: returning %d\n", __func__, ret);
	return NULL;
}

static void ff_layout_mark_devid_invalid(struct pnfs_layout_segment *lseg,
		struct nfs4_deviceid_node *devid)
{
	nfs4_mark_deviceid_unavailable(devid);
	if (!ff_layout_has_available_ds(lseg))
		pnfs_error_mark_layout_for_return(lseg->pls_layout->plh_inode,
				lseg);
}

static bool ff_layout_mirror_valid(struct pnfs_layout_segment *lseg,
		struct nfs4_ff_layout_mirror *mirror)
{
	if (mirror == NULL || mirror->mirror_ds == NULL) {
		pnfs_error_mark_layout_for_return(lseg->pls_layout->plh_inode,
					lseg);
		return false;
	}
	if (mirror->mirror_ds->ds == NULL) {
		struct nfs4_deviceid_node *devid;
		devid = &mirror->mirror_ds->id_node;
		ff_layout_mark_devid_invalid(lseg, devid);
		return false;
	}
	return true;
}

static u64
end_offset(u64 start, u64 len)
{
	u64 end;

	end = start + len;
	return end >= start ? end : NFS4_MAX_UINT64;
}

static void extend_ds_error(struct nfs4_ff_layout_ds_err *err,
			    u64 offset, u64 length)
{
	u64 end;

	end = max_t(u64, end_offset(err->offset, err->length),
		    end_offset(offset, length));
	err->offset = min_t(u64, err->offset, offset);
	err->length = end - err->offset;
}

static int
ff_ds_error_match(const struct nfs4_ff_layout_ds_err *e1,
		const struct nfs4_ff_layout_ds_err *e2)
{
	int ret;

	if (e1->opnum != e2->opnum)
		return e1->opnum < e2->opnum ? -1 : 1;
	if (e1->status != e2->status)
		return e1->status < e2->status ? -1 : 1;
	ret = memcmp(e1->stateid.data, e2->stateid.data,
			sizeof(e1->stateid.data));
	if (ret != 0)
		return ret;
	ret = memcmp(&e1->deviceid, &e2->deviceid, sizeof(e1->deviceid));
	if (ret != 0)
		return ret;
	if (end_offset(e1->offset, e1->length) < e2->offset)
		return -1;
	if (e1->offset > end_offset(e2->offset, e2->length))
		return 1;
	/* If ranges overlap or are contiguous, they are the same */
	return 0;
}

static void
ff_layout_add_ds_error_locked(struct nfs4_flexfile_layout *flo,
			      struct nfs4_ff_layout_ds_err *dserr)
{
	struct nfs4_ff_layout_ds_err *err, *tmp;
	struct list_head *head = &flo->error_list;
	int match;

	/* Do insertion sort w/ merges */
	list_for_each_entry_safe(err, tmp, &flo->error_list, list) {
		match = ff_ds_error_match(err, dserr);
		if (match < 0)
			continue;
		if (match > 0) {
			/* Add entry "dserr" _before_ entry "err" */
			head = &err->list;
			break;
		}
		/* Entries match, so merge "err" into "dserr" */
		extend_ds_error(dserr, err->offset, err->length);
		list_del(&err->list);
		kfree(err);
	}

	list_add_tail(&dserr->list, head);
}

int ff_layout_track_ds_error(struct nfs4_flexfile_layout *flo,
			     struct nfs4_ff_layout_mirror *mirror, u64 offset,
			     u64 length, int status, enum nfs_opnum4 opnum,
			     gfp_t gfp_flags)
{
	struct nfs4_ff_layout_ds_err *dserr;

	if (status == 0)
		return 0;

	if (mirror->mirror_ds == NULL)
		return -EINVAL;

	dserr = kmalloc(sizeof(*dserr), gfp_flags);
	if (!dserr)
		return -ENOMEM;

	INIT_LIST_HEAD(&dserr->list);
	dserr->offset = offset;
	dserr->length = length;
	dserr->status = status;
	dserr->opnum = opnum;
	nfs4_stateid_copy(&dserr->stateid, &mirror->stateid);
	memcpy(&dserr->deviceid, &mirror->mirror_ds->id_node.deviceid,
	       NFS4_DEVICEID4_SIZE);

	spin_lock(&flo->generic_hdr.plh_inode->i_lock);
	ff_layout_add_ds_error_locked(flo, dserr);
	spin_unlock(&flo->generic_hdr.plh_inode->i_lock);

	return 0;
}

static struct rpc_cred *
ff_layout_get_mirror_cred(struct nfs4_ff_layout_mirror *mirror, u32 iomode)
{
	struct rpc_cred *cred, __rcu **pcred;

<<<<<<< HEAD
/* fetch cred for NFSv3 DS */
static int ff_layout_update_mirror_cred(struct nfs4_ff_layout_mirror *mirror,
				      struct nfs4_pnfs_ds *ds)
{
	if (ds->ds_clp && !mirror->cred &&
	    mirror->mirror_ds->ds_versions[0].version == 3) {
		struct rpc_auth *auth = ds->ds_clp->cl_rpcclient->cl_auth;
		struct rpc_cred *cred;
		struct auth_cred acred = {
			.uid = make_kuid(&init_user_ns, mirror->uid),
			.gid = make_kgid(&init_user_ns, mirror->gid),
		};

		/* AUTH_NULL ignores acred */
		cred = auth->au_ops->lookup_cred(auth, &acred, 0);
		if (IS_ERR(cred)) {
			dprintk("%s: lookup_cred failed with %ld\n",
				__func__, PTR_ERR(cred));
			return PTR_ERR(cred);
		} else {
			if (cmpxchg(&mirror->cred, NULL, cred))
				put_rpccred(cred);
		}
	}
	return 0;
=======
	if (iomode == IOMODE_READ)
		pcred = &mirror->ro_cred;
	else
		pcred = &mirror->rw_cred;

	rcu_read_lock();
	do {
		cred = rcu_dereference(*pcred);
		if (!cred)
			break;

		cred = get_rpccred_rcu(cred);
	} while(!cred);
	rcu_read_unlock();
	return cred;
>>>>>>> f2ed3bfc
}

struct nfs_fh *
nfs4_ff_layout_select_ds_fh(struct pnfs_layout_segment *lseg, u32 mirror_idx)
{
	struct nfs4_ff_layout_mirror *mirror = FF_LAYOUT_COMP(lseg, mirror_idx);
	struct nfs_fh *fh = NULL;

	if (!ff_layout_mirror_valid(lseg, mirror)) {
		pr_err_ratelimited("NFS: %s: No data server for mirror offset index %d\n",
			__func__, mirror_idx);
		goto out;
	}

	/* FIXME: For now assume there is only 1 version available for the DS */
	fh = &mirror->fh_versions[0];
out:
	return fh;
}

/**
 * nfs4_ff_layout_prepare_ds - prepare a DS connection for an RPC call
 * @lseg: the layout segment we're operating on
 * @ds_idx: index of the DS to use
 * @fail_return: return layout on connect failure?
 *
 * Try to prepare a DS connection to accept an RPC call. This involves
 * selecting a mirror to use and connecting the client to it if it's not
 * already connected.
 *
 * Since we only need a single functioning mirror to satisfy a read, we don't
 * want to return the layout if there is one. For writes though, any down
 * mirror should result in a LAYOUTRETURN. @fail_return is how we distinguish
 * between the two cases.
 *
 * Returns a pointer to a connected DS object on success or NULL on failure.
 */
struct nfs4_pnfs_ds *
nfs4_ff_layout_prepare_ds(struct pnfs_layout_segment *lseg, u32 ds_idx,
			  bool fail_return)
{
	struct nfs4_ff_layout_mirror *mirror = FF_LAYOUT_COMP(lseg, ds_idx);
	struct nfs4_pnfs_ds *ds = NULL;
	struct nfs4_deviceid_node *devid;
	struct inode *ino = lseg->pls_layout->plh_inode;
	struct nfs_server *s = NFS_SERVER(ino);
	unsigned int max_payload;

	if (!ff_layout_mirror_valid(lseg, mirror)) {
		pr_err_ratelimited("NFS: %s: No data server for offset index %d\n",
			__func__, ds_idx);
		goto out;
	}

	devid = &mirror->mirror_ds->id_node;
	if (ff_layout_test_devid_unavailable(devid))
		goto out_fail;

	ds = mirror->mirror_ds->ds;
	/* matching smp_wmb() in _nfs4_pnfs_v3/4_ds_connect */
	smp_rmb();
	if (ds->ds_clp)
		goto out_update_creds;

	/* FIXME: For now we assume the server sent only one version of NFS
	 * to use for the DS.
	 */
	nfs4_pnfs_ds_connect(s, ds, devid, dataserver_timeo,
			     dataserver_retrans,
			     mirror->mirror_ds->ds_versions[0].version,
			     mirror->mirror_ds->ds_versions[0].minor_version,
			     RPC_AUTH_UNIX);

	/* connect success, check rsize/wsize limit */
	if (ds->ds_clp) {
		max_payload =
			nfs_block_size(rpc_max_payload(ds->ds_clp->cl_rpcclient),
				       NULL);
		if (mirror->mirror_ds->ds_versions[0].rsize > max_payload)
			mirror->mirror_ds->ds_versions[0].rsize = max_payload;
		if (mirror->mirror_ds->ds_versions[0].wsize > max_payload)
			mirror->mirror_ds->ds_versions[0].wsize = max_payload;
		goto out;
	}
<<<<<<< HEAD
out_update_creds:
	if (ff_layout_update_mirror_cred(mirror, ds))
		ds = NULL;
=======
	ff_layout_track_ds_error(FF_LAYOUT_FROM_HDR(lseg->pls_layout),
				 mirror, lseg->pls_range.offset,
				 lseg->pls_range.length, NFS4ERR_NXIO,
				 OP_ILLEGAL, GFP_NOIO);
out_fail:
	if (fail_return || !ff_layout_has_available_ds(lseg))
		pnfs_error_mark_layout_for_return(ino, lseg);
	ds = NULL;
>>>>>>> f2ed3bfc
out:
	return ds;
}

struct rpc_cred *
ff_layout_get_ds_cred(struct pnfs_layout_segment *lseg, u32 ds_idx,
		      struct rpc_cred *mdscred)
{
	struct nfs4_ff_layout_mirror *mirror = FF_LAYOUT_COMP(lseg, ds_idx);
	struct rpc_cred *cred;

	if (mirror) {
		cred = ff_layout_get_mirror_cred(mirror, lseg->pls_range.iomode);
		if (!cred)
			cred = get_rpccred(mdscred);
	} else {
		cred = get_rpccred(mdscred);
	}
	return cred;
}

/**
* Find or create a DS rpc client with th MDS server rpc client auth flavor
* in the nfs_client cl_ds_clients list.
*/
struct rpc_clnt *
nfs4_ff_find_or_create_ds_client(struct pnfs_layout_segment *lseg, u32 ds_idx,
				 struct nfs_client *ds_clp, struct inode *inode)
{
	struct nfs4_ff_layout_mirror *mirror = FF_LAYOUT_COMP(lseg, ds_idx);

	switch (mirror->mirror_ds->ds_versions[0].version) {
	case 3:
		/* For NFSv3 DS, flavor is set when creating DS connections */
		return ds_clp->cl_rpcclient;
	case 4:
		return nfs4_find_or_create_ds_client(ds_clp, inode);
	default:
		BUG();
	}
}

static bool is_range_intersecting(u64 offset1, u64 length1,
				  u64 offset2, u64 length2)
{
	u64 end1 = end_offset(offset1, length1);
	u64 end2 = end_offset(offset2, length2);

	return (end1 == NFS4_MAX_UINT64 || end1 > offset2) &&
	       (end2 == NFS4_MAX_UINT64 || end2 > offset1);
}

/* called with inode i_lock held */
int ff_layout_encode_ds_ioerr(struct nfs4_flexfile_layout *flo,
			      struct xdr_stream *xdr, int *count,
			      const struct pnfs_layout_range *range)
{
	struct nfs4_ff_layout_ds_err *err, *n;
	__be32 *p;

	list_for_each_entry_safe(err, n, &flo->error_list, list) {
		if (!is_range_intersecting(err->offset, err->length,
					   range->offset, range->length))
			continue;
		/* offset(8) + length(8) + stateid(NFS4_STATEID_SIZE)
		 * + array length + deviceid(NFS4_DEVICEID4_SIZE)
		 * + status(4) + opnum(4)
		 */
		p = xdr_reserve_space(xdr,
				28 + NFS4_STATEID_SIZE + NFS4_DEVICEID4_SIZE);
		if (unlikely(!p))
			return -ENOBUFS;
		p = xdr_encode_hyper(p, err->offset);
		p = xdr_encode_hyper(p, err->length);
		p = xdr_encode_opaque_fixed(p, &err->stateid,
					    NFS4_STATEID_SIZE);
		/* Encode 1 error */
		*p++ = cpu_to_be32(1);
		p = xdr_encode_opaque_fixed(p, &err->deviceid,
					    NFS4_DEVICEID4_SIZE);
		*p++ = cpu_to_be32(err->status);
		*p++ = cpu_to_be32(err->opnum);
		*count += 1;
		list_del(&err->list);
		dprintk("%s: offset %llu length %llu status %d op %d count %d\n",
			__func__, err->offset, err->length, err->status,
			err->opnum, *count);
		kfree(err);
	}

	return 0;
}

static bool ff_read_layout_has_available_ds(struct pnfs_layout_segment *lseg)
{
	struct nfs4_ff_layout_mirror *mirror;
	struct nfs4_deviceid_node *devid;
	u32 idx;

	for (idx = 0; idx < FF_LAYOUT_MIRROR_COUNT(lseg); idx++) {
		mirror = FF_LAYOUT_COMP(lseg, idx);
		if (mirror && mirror->mirror_ds) {
			devid = &mirror->mirror_ds->id_node;
			if (!ff_layout_test_devid_unavailable(devid))
				return true;
		}
	}

	return false;
}

static bool ff_rw_layout_has_available_ds(struct pnfs_layout_segment *lseg)
{
	struct nfs4_ff_layout_mirror *mirror;
	struct nfs4_deviceid_node *devid;
	u32 idx;

	for (idx = 0; idx < FF_LAYOUT_MIRROR_COUNT(lseg); idx++) {
		mirror = FF_LAYOUT_COMP(lseg, idx);
		if (!mirror || !mirror->mirror_ds)
			return false;
		devid = &mirror->mirror_ds->id_node;
		if (ff_layout_test_devid_unavailable(devid))
			return false;
	}

	return FF_LAYOUT_MIRROR_COUNT(lseg) != 0;
}

bool ff_layout_has_available_ds(struct pnfs_layout_segment *lseg)
{
	if (lseg->pls_range.iomode == IOMODE_READ)
		return  ff_read_layout_has_available_ds(lseg);
	/* Note: RW layout needs all mirrors available */
	return ff_rw_layout_has_available_ds(lseg);
}

bool ff_layout_avoid_mds_available_ds(struct pnfs_layout_segment *lseg)
{
	return ff_layout_no_fallback_to_mds(lseg) ||
	       ff_layout_has_available_ds(lseg);
}

bool ff_layout_avoid_read_on_rw(struct pnfs_layout_segment *lseg)
{
	return lseg->pls_range.iomode == IOMODE_RW &&
	       ff_layout_no_read_on_rw(lseg);
}

module_param(dataserver_retrans, uint, 0644);
MODULE_PARM_DESC(dataserver_retrans, "The  number of times the NFSv4.1 client "
			"retries a request before it attempts further "
			" recovery  action.");
module_param(dataserver_timeo, uint, 0644);
MODULE_PARM_DESC(dataserver_timeo, "The time (in tenths of a second) the "
			"NFSv4.1  client  waits for a response from a "
			" data server before it retries an NFS request.");<|MERGE_RESOLUTION|>--- conflicted
+++ resolved
@@ -308,33 +308,6 @@
 {
 	struct rpc_cred *cred, __rcu **pcred;
 
-<<<<<<< HEAD
-/* fetch cred for NFSv3 DS */
-static int ff_layout_update_mirror_cred(struct nfs4_ff_layout_mirror *mirror,
-				      struct nfs4_pnfs_ds *ds)
-{
-	if (ds->ds_clp && !mirror->cred &&
-	    mirror->mirror_ds->ds_versions[0].version == 3) {
-		struct rpc_auth *auth = ds->ds_clp->cl_rpcclient->cl_auth;
-		struct rpc_cred *cred;
-		struct auth_cred acred = {
-			.uid = make_kuid(&init_user_ns, mirror->uid),
-			.gid = make_kgid(&init_user_ns, mirror->gid),
-		};
-
-		/* AUTH_NULL ignores acred */
-		cred = auth->au_ops->lookup_cred(auth, &acred, 0);
-		if (IS_ERR(cred)) {
-			dprintk("%s: lookup_cred failed with %ld\n",
-				__func__, PTR_ERR(cred));
-			return PTR_ERR(cred);
-		} else {
-			if (cmpxchg(&mirror->cred, NULL, cred))
-				put_rpccred(cred);
-		}
-	}
-	return 0;
-=======
 	if (iomode == IOMODE_READ)
 		pcred = &mirror->ro_cred;
 	else
@@ -350,7 +323,6 @@
 	} while(!cred);
 	rcu_read_unlock();
 	return cred;
->>>>>>> f2ed3bfc
 }
 
 struct nfs_fh *
@@ -413,7 +385,7 @@
 	/* matching smp_wmb() in _nfs4_pnfs_v3/4_ds_connect */
 	smp_rmb();
 	if (ds->ds_clp)
-		goto out_update_creds;
+		goto out;
 
 	/* FIXME: For now we assume the server sent only one version of NFS
 	 * to use for the DS.
@@ -435,11 +407,6 @@
 			mirror->mirror_ds->ds_versions[0].wsize = max_payload;
 		goto out;
 	}
-<<<<<<< HEAD
-out_update_creds:
-	if (ff_layout_update_mirror_cred(mirror, ds))
-		ds = NULL;
-=======
 	ff_layout_track_ds_error(FF_LAYOUT_FROM_HDR(lseg->pls_layout),
 				 mirror, lseg->pls_range.offset,
 				 lseg->pls_range.length, NFS4ERR_NXIO,
@@ -448,7 +415,6 @@
 	if (fail_return || !ff_layout_has_available_ds(lseg))
 		pnfs_error_mark_layout_for_return(ino, lseg);
 	ds = NULL;
->>>>>>> f2ed3bfc
 out:
 	return ds;
 }
