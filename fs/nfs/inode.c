/*
 *  linux/fs/nfs/inode.c
 *
 *  Copyright (C) 1992  Rick Sladkey
 *
 *  nfs inode and superblock handling functions
 *
 *  Modularised by Alan Cox <alan@lxorguk.ukuu.org.uk>, while hacking some
 *  experimental NFS changes. Modularisation taken straight from SYS5 fs.
 *
 *  Change to nfs_read_super() to permit NFS mounts to multi-homed hosts.
 *  J.S.Peatfield@damtp.cam.ac.uk
 *
 */

#include <linux/module.h>
#include <linux/init.h>
#include <linux/sched.h>
#include <linux/time.h>
#include <linux/kernel.h>
#include <linux/mm.h>
#include <linux/string.h>
#include <linux/stat.h>
#include <linux/errno.h>
#include <linux/unistd.h>
#include <linux/sunrpc/clnt.h>
#include <linux/sunrpc/stats.h>
#include <linux/sunrpc/metrics.h>
#include <linux/nfs_fs.h>
#include <linux/nfs_mount.h>
#include <linux/nfs4_mount.h>
#include <linux/lockd/bind.h>
#include <linux/seq_file.h>
#include <linux/mount.h>
#include <linux/vfs.h>
#include <linux/inet.h>
#include <linux/nfs_xdr.h>
#include <linux/slab.h>
#include <linux/compat.h>
#include <linux/freezer.h>

#include <asm/uaccess.h>

#include "nfs4_fs.h"
#include "callback.h"
#include "delegation.h"
#include "iostat.h"
#include "internal.h"
#include "fscache.h"
#include "pnfs.h"
#include "nfs.h"
#include "netns.h"

#include "nfstrace.h"

#define NFSDBG_FACILITY		NFSDBG_VFS

#define NFS_64_BIT_INODE_NUMBERS_ENABLED	1

/* Default is to see 64-bit inode numbers */
static bool enable_ino64 = NFS_64_BIT_INODE_NUMBERS_ENABLED;

static void nfs_invalidate_inode(struct inode *);
static int nfs_update_inode(struct inode *, struct nfs_fattr *);

static struct kmem_cache * nfs_inode_cachep;

static inline unsigned long
nfs_fattr_to_ino_t(struct nfs_fattr *fattr)
{
	return nfs_fileid_to_ino_t(fattr->fileid);
}

static int nfs_wait_killable(int mode)
{
	freezable_schedule_unsafe();
	if (signal_pending_state(mode, current))
		return -ERESTARTSYS;
	return 0;
}

int nfs_wait_bit_killable(struct wait_bit_key *key, int mode)
{
	return nfs_wait_killable(mode);
}
EXPORT_SYMBOL_GPL(nfs_wait_bit_killable);

int nfs_wait_atomic_killable(atomic_t *p)
{
	return nfs_wait_killable(TASK_KILLABLE);
}

/**
 * nfs_compat_user_ino64 - returns the user-visible inode number
 * @fileid: 64-bit fileid
 *
 * This function returns a 32-bit inode number if the boot parameter
 * nfs.enable_ino64 is zero.
 */
u64 nfs_compat_user_ino64(u64 fileid)
{
#ifdef CONFIG_COMPAT
	compat_ulong_t ino;
#else	
	unsigned long ino;
#endif

	if (enable_ino64)
		return fileid;
	ino = fileid;
	if (sizeof(ino) < sizeof(fileid))
		ino ^= fileid >> (sizeof(fileid)-sizeof(ino)) * 8;
	return ino;
}

int nfs_drop_inode(struct inode *inode)
{
	return NFS_STALE(inode) || generic_drop_inode(inode);
}
EXPORT_SYMBOL_GPL(nfs_drop_inode);

void nfs_clear_inode(struct inode *inode)
{
	/*
	 * The following should never happen...
	 */
	WARN_ON_ONCE(nfs_have_writebacks(inode));
	WARN_ON_ONCE(!list_empty(&NFS_I(inode)->open_files));
	nfs_zap_acl_cache(inode);
	nfs_access_zap_cache(inode);
	nfs_fscache_clear_inode(inode);
}
EXPORT_SYMBOL_GPL(nfs_clear_inode);

void nfs_evict_inode(struct inode *inode)
{
	truncate_inode_pages_final(&inode->i_data);
	clear_inode(inode);
	nfs_clear_inode(inode);
}

int nfs_sync_inode(struct inode *inode)
{
	inode_dio_wait(inode);
	return nfs_wb_all(inode);
}
EXPORT_SYMBOL_GPL(nfs_sync_inode);

/**
 * nfs_sync_mapping - helper to flush all mmapped dirty data to disk
 */
int nfs_sync_mapping(struct address_space *mapping)
{
	int ret = 0;

	if (mapping->nrpages != 0) {
		unmap_mapping_range(mapping, 0, 0, 0);
		ret = nfs_wb_all(mapping->host);
	}
	return ret;
}

static void nfs_set_cache_invalid(struct inode *inode, unsigned long flags)
{
	struct nfs_inode *nfsi = NFS_I(inode);

	if (inode->i_mapping->nrpages == 0)
		flags &= ~NFS_INO_INVALID_DATA;
	nfsi->cache_validity |= flags;
	if (flags & NFS_INO_INVALID_DATA)
		nfs_fscache_invalidate(inode);
}

/*
 * Invalidate the local caches
 */
static void nfs_zap_caches_locked(struct inode *inode)
{
	struct nfs_inode *nfsi = NFS_I(inode);
	int mode = inode->i_mode;

	nfs_inc_stats(inode, NFSIOS_ATTRINVALIDATE);

	nfsi->attrtimeo = NFS_MINATTRTIMEO(inode);
	nfsi->attrtimeo_timestamp = jiffies;

	memset(NFS_I(inode)->cookieverf, 0, sizeof(NFS_I(inode)->cookieverf));
	if (S_ISREG(mode) || S_ISDIR(mode) || S_ISLNK(mode)) {
		nfs_set_cache_invalid(inode, NFS_INO_INVALID_ATTR
					| NFS_INO_INVALID_DATA
					| NFS_INO_INVALID_ACCESS
					| NFS_INO_INVALID_ACL
					| NFS_INO_REVAL_PAGECACHE);
	} else
		nfs_set_cache_invalid(inode, NFS_INO_INVALID_ATTR
					| NFS_INO_INVALID_ACCESS
					| NFS_INO_INVALID_ACL
					| NFS_INO_REVAL_PAGECACHE);
	nfs_zap_label_cache_locked(nfsi);
}

void nfs_zap_caches(struct inode *inode)
{
	spin_lock(&inode->i_lock);
	nfs_zap_caches_locked(inode);
	spin_unlock(&inode->i_lock);
}

void nfs_zap_mapping(struct inode *inode, struct address_space *mapping)
{
	if (mapping->nrpages != 0) {
		spin_lock(&inode->i_lock);
		nfs_set_cache_invalid(inode, NFS_INO_INVALID_DATA);
		spin_unlock(&inode->i_lock);
	}
}

void nfs_zap_acl_cache(struct inode *inode)
{
	void (*clear_acl_cache)(struct inode *);

	clear_acl_cache = NFS_PROTO(inode)->clear_acl_cache;
	if (clear_acl_cache != NULL)
		clear_acl_cache(inode);
	spin_lock(&inode->i_lock);
	NFS_I(inode)->cache_validity &= ~NFS_INO_INVALID_ACL;
	spin_unlock(&inode->i_lock);
}
EXPORT_SYMBOL_GPL(nfs_zap_acl_cache);

void nfs_invalidate_atime(struct inode *inode)
{
	spin_lock(&inode->i_lock);
	nfs_set_cache_invalid(inode, NFS_INO_INVALID_ATIME);
	spin_unlock(&inode->i_lock);
}
EXPORT_SYMBOL_GPL(nfs_invalidate_atime);

/*
 * Invalidate, but do not unhash, the inode.
 * NB: must be called with inode->i_lock held!
 */
static void nfs_invalidate_inode(struct inode *inode)
{
	set_bit(NFS_INO_STALE, &NFS_I(inode)->flags);
	nfs_zap_caches_locked(inode);
}

struct nfs_find_desc {
	struct nfs_fh		*fh;
	struct nfs_fattr	*fattr;
};

/*
 * In NFSv3 we can have 64bit inode numbers. In order to support
 * this, and re-exported directories (also seen in NFSv2)
 * we are forced to allow 2 different inodes to have the same
 * i_ino.
 */
static int
nfs_find_actor(struct inode *inode, void *opaque)
{
	struct nfs_find_desc	*desc = (struct nfs_find_desc *)opaque;
	struct nfs_fh		*fh = desc->fh;
	struct nfs_fattr	*fattr = desc->fattr;

	if (NFS_FILEID(inode) != fattr->fileid)
		return 0;
	if ((S_IFMT & inode->i_mode) != (S_IFMT & fattr->mode))
		return 0;
	if (nfs_compare_fh(NFS_FH(inode), fh))
		return 0;
	if (is_bad_inode(inode) || NFS_STALE(inode))
		return 0;
	return 1;
}

static int
nfs_init_locked(struct inode *inode, void *opaque)
{
	struct nfs_find_desc	*desc = (struct nfs_find_desc *)opaque;
	struct nfs_fattr	*fattr = desc->fattr;

	set_nfs_fileid(inode, fattr->fileid);
	inode->i_mode = fattr->mode;
	nfs_copy_fh(NFS_FH(inode), desc->fh);
	return 0;
}

#ifdef CONFIG_NFS_V4_SECURITY_LABEL
static void nfs_clear_label_invalid(struct inode *inode)
{
	spin_lock(&inode->i_lock);
	NFS_I(inode)->cache_validity &= ~NFS_INO_INVALID_LABEL;
	spin_unlock(&inode->i_lock);
}

void nfs_setsecurity(struct inode *inode, struct nfs_fattr *fattr,
					struct nfs4_label *label)
{
	int error;

	if (label == NULL)
		return;

	if ((fattr->valid & NFS_ATTR_FATTR_V4_SECURITY_LABEL) && inode->i_security) {
		error = security_inode_notifysecctx(inode, label->label,
				label->len);
		if (error)
			printk(KERN_ERR "%s() %s %d "
					"security_inode_notifysecctx() %d\n",
					__func__,
					(char *)label->label,
					label->len, error);
		nfs_clear_label_invalid(inode);
	}
}

struct nfs4_label *nfs4_label_alloc(struct nfs_server *server, gfp_t flags)
{
	struct nfs4_label *label = NULL;
	int minor_version = server->nfs_client->cl_minorversion;

	if (minor_version < 2)
		return label;

	if (!(server->caps & NFS_CAP_SECURITY_LABEL))
		return label;

	label = kzalloc(sizeof(struct nfs4_label), flags);
	if (label == NULL)
		return ERR_PTR(-ENOMEM);

	label->label = kzalloc(NFS4_MAXLABELLEN, flags);
	if (label->label == NULL) {
		kfree(label);
		return ERR_PTR(-ENOMEM);
	}
	label->len = NFS4_MAXLABELLEN;

	return label;
}
EXPORT_SYMBOL_GPL(nfs4_label_alloc);
#else
void nfs_setsecurity(struct inode *inode, struct nfs_fattr *fattr,
					struct nfs4_label *label)
{
}
#endif
EXPORT_SYMBOL_GPL(nfs_setsecurity);

/*
 * This is our front-end to iget that looks up inodes by file handle
 * instead of inode number.
 */
struct inode *
nfs_fhget(struct super_block *sb, struct nfs_fh *fh, struct nfs_fattr *fattr, struct nfs4_label *label)
{
	struct nfs_find_desc desc = {
		.fh	= fh,
		.fattr	= fattr
	};
	struct inode *inode = ERR_PTR(-ENOENT);
	unsigned long hash;

	nfs_attr_check_mountpoint(sb, fattr);

	if (nfs_attr_use_mounted_on_fileid(fattr))
		fattr->fileid = fattr->mounted_on_fileid;
	else if ((fattr->valid & NFS_ATTR_FATTR_FILEID) == 0)
		goto out_no_inode;
	if ((fattr->valid & NFS_ATTR_FATTR_TYPE) == 0)
		goto out_no_inode;

	hash = nfs_fattr_to_ino_t(fattr);

	inode = iget5_locked(sb, hash, nfs_find_actor, nfs_init_locked, &desc);
	if (inode == NULL) {
		inode = ERR_PTR(-ENOMEM);
		goto out_no_inode;
	}

	if (inode->i_state & I_NEW) {
		struct nfs_inode *nfsi = NFS_I(inode);
		unsigned long now = jiffies;

		/* We set i_ino for the few things that still rely on it,
		 * such as stat(2) */
		inode->i_ino = hash;

		/* We can't support update_atime(), since the server will reset it */
		inode->i_flags |= S_NOATIME|S_NOCMTIME;
		inode->i_mode = fattr->mode;
		if ((fattr->valid & NFS_ATTR_FATTR_MODE) == 0
				&& nfs_server_capable(inode, NFS_CAP_MODE))
			nfs_set_cache_invalid(inode, NFS_INO_INVALID_ATTR);
		/* Why so? Because we want revalidate for devices/FIFOs, and
		 * that's precisely what we have in nfs_file_inode_operations.
		 */
		inode->i_op = NFS_SB(sb)->nfs_client->rpc_ops->file_inode_ops;
		if (S_ISREG(inode->i_mode)) {
			inode->i_fop = NFS_SB(sb)->nfs_client->rpc_ops->file_ops;
			inode->i_data.a_ops = &nfs_file_aops;
		} else if (S_ISDIR(inode->i_mode)) {
			inode->i_op = NFS_SB(sb)->nfs_client->rpc_ops->dir_inode_ops;
			inode->i_fop = &nfs_dir_operations;
			inode->i_data.a_ops = &nfs_dir_aops;
			/* Deal with crossing mountpoints */
			if (fattr->valid & NFS_ATTR_FATTR_MOUNTPOINT ||
					fattr->valid & NFS_ATTR_FATTR_V4_REFERRAL) {
				if (fattr->valid & NFS_ATTR_FATTR_V4_REFERRAL)
					inode->i_op = &nfs_referral_inode_operations;
				else
					inode->i_op = &nfs_mountpoint_inode_operations;
				inode->i_fop = NULL;
				inode->i_flags |= S_AUTOMOUNT;
			}
		} else if (S_ISLNK(inode->i_mode)) {
			inode->i_op = &nfs_symlink_inode_operations;
			inode_nohighmem(inode);
		} else
			init_special_inode(inode, inode->i_mode, fattr->rdev);

		memset(&inode->i_atime, 0, sizeof(inode->i_atime));
		memset(&inode->i_mtime, 0, sizeof(inode->i_mtime));
		memset(&inode->i_ctime, 0, sizeof(inode->i_ctime));
		inode->i_version = 0;
		inode->i_size = 0;
		clear_nlink(inode);
		inode->i_uid = make_kuid(&init_user_ns, -2);
		inode->i_gid = make_kgid(&init_user_ns, -2);
		inode->i_blocks = 0;
		memset(nfsi->cookieverf, 0, sizeof(nfsi->cookieverf));
		nfsi->write_io = 0;
		nfsi->read_io = 0;

		nfsi->read_cache_jiffies = fattr->time_start;
		nfsi->attr_gencount = fattr->gencount;
		if (fattr->valid & NFS_ATTR_FATTR_ATIME)
			inode->i_atime = fattr->atime;
		else if (nfs_server_capable(inode, NFS_CAP_ATIME))
			nfs_set_cache_invalid(inode, NFS_INO_INVALID_ATTR);
		if (fattr->valid & NFS_ATTR_FATTR_MTIME)
			inode->i_mtime = fattr->mtime;
		else if (nfs_server_capable(inode, NFS_CAP_MTIME))
			nfs_set_cache_invalid(inode, NFS_INO_INVALID_ATTR);
		if (fattr->valid & NFS_ATTR_FATTR_CTIME)
			inode->i_ctime = fattr->ctime;
		else if (nfs_server_capable(inode, NFS_CAP_CTIME))
			nfs_set_cache_invalid(inode, NFS_INO_INVALID_ATTR);
		if (fattr->valid & NFS_ATTR_FATTR_CHANGE)
			inode->i_version = fattr->change_attr;
		else
			nfs_set_cache_invalid(inode, NFS_INO_INVALID_ATTR
				| NFS_INO_REVAL_PAGECACHE);
		if (fattr->valid & NFS_ATTR_FATTR_SIZE)
			inode->i_size = nfs_size_to_loff_t(fattr->size);
		else
			nfs_set_cache_invalid(inode, NFS_INO_INVALID_ATTR
				| NFS_INO_REVAL_PAGECACHE);
		if (fattr->valid & NFS_ATTR_FATTR_NLINK)
			set_nlink(inode, fattr->nlink);
		else if (nfs_server_capable(inode, NFS_CAP_NLINK))
			nfs_set_cache_invalid(inode, NFS_INO_INVALID_ATTR);
		if (fattr->valid & NFS_ATTR_FATTR_OWNER)
			inode->i_uid = fattr->uid;
		else if (nfs_server_capable(inode, NFS_CAP_OWNER))
			nfs_set_cache_invalid(inode, NFS_INO_INVALID_ATTR);
		if (fattr->valid & NFS_ATTR_FATTR_GROUP)
			inode->i_gid = fattr->gid;
		else if (nfs_server_capable(inode, NFS_CAP_OWNER_GROUP))
			nfs_set_cache_invalid(inode, NFS_INO_INVALID_ATTR);
		if (fattr->valid & NFS_ATTR_FATTR_BLOCKS_USED)
			inode->i_blocks = fattr->du.nfs2.blocks;
		if (fattr->valid & NFS_ATTR_FATTR_SPACE_USED) {
			/*
			 * report the blocks in 512byte units
			 */
			inode->i_blocks = nfs_calc_block_size(fattr->du.nfs3.used);
		}

		nfs_setsecurity(inode, fattr, label);

		nfsi->attrtimeo = NFS_MINATTRTIMEO(inode);
		nfsi->attrtimeo_timestamp = now;
		nfsi->access_cache = RB_ROOT;

		nfs_fscache_init_inode(inode);

		unlock_new_inode(inode);
	} else
		nfs_refresh_inode(inode, fattr);
	dprintk("NFS: nfs_fhget(%s/%Lu fh_crc=0x%08x ct=%d)\n",
		inode->i_sb->s_id,
		(unsigned long long)NFS_FILEID(inode),
		nfs_display_fhandle_hash(fh),
		atomic_read(&inode->i_count));

out:
	return inode;

out_no_inode:
	dprintk("nfs_fhget: iget failed with error %ld\n", PTR_ERR(inode));
	goto out;
}
EXPORT_SYMBOL_GPL(nfs_fhget);

#define NFS_VALID_ATTRS (ATTR_MODE|ATTR_UID|ATTR_GID|ATTR_SIZE|ATTR_ATIME|ATTR_ATIME_SET|ATTR_MTIME|ATTR_MTIME_SET|ATTR_FILE|ATTR_OPEN)

int
nfs_setattr(struct dentry *dentry, struct iattr *attr)
{
	struct inode *inode = d_inode(dentry);
	struct nfs_fattr *fattr;
	int error = 0;

	nfs_inc_stats(inode, NFSIOS_VFSSETATTR);

	/* skip mode change if it's just for clearing setuid/setgid */
	if (attr->ia_valid & (ATTR_KILL_SUID | ATTR_KILL_SGID))
		attr->ia_valid &= ~ATTR_MODE;

	if (attr->ia_valid & ATTR_SIZE) {
		BUG_ON(!S_ISREG(inode->i_mode));

		error = inode_newsize_ok(inode, attr->ia_size);
		if (error)
			return error;

		if (attr->ia_size == i_size_read(inode))
			attr->ia_valid &= ~ATTR_SIZE;
	}

	/* Optimization: if the end result is no change, don't RPC */
	attr->ia_valid &= NFS_VALID_ATTRS;
	if ((attr->ia_valid & ~(ATTR_FILE|ATTR_OPEN)) == 0)
		return 0;

	trace_nfs_setattr_enter(inode);

	/* Write all dirty data */
	if (S_ISREG(inode->i_mode))
		nfs_sync_inode(inode);

	fattr = nfs_alloc_fattr();
	if (fattr == NULL) {
		error = -ENOMEM;
		goto out;
	}

	/*
	 * Return any delegations if we're going to change ACLs
	 */
	if ((attr->ia_valid & (ATTR_MODE|ATTR_UID|ATTR_GID)) != 0)
		NFS_PROTO(inode)->return_delegation(inode);
	error = NFS_PROTO(inode)->setattr(dentry, fattr, attr);
	if (error == 0)
		error = nfs_refresh_inode(inode, fattr);
	nfs_free_fattr(fattr);
out:
	trace_nfs_setattr_exit(inode, error);
	return error;
}
EXPORT_SYMBOL_GPL(nfs_setattr);

/**
 * nfs_vmtruncate - unmap mappings "freed" by truncate() syscall
 * @inode: inode of the file used
 * @offset: file offset to start truncating
 *
 * This is a copy of the common vmtruncate, but with the locking
 * corrected to take into account the fact that NFS requires
 * inode->i_size to be updated under the inode->i_lock.
 * Note: must be called with inode->i_lock held!
 */
static int nfs_vmtruncate(struct inode * inode, loff_t offset)
{
	int err;

	err = inode_newsize_ok(inode, offset);
	if (err)
		goto out;

	i_size_write(inode, offset);
	/* Optimisation */
	if (offset == 0)
		NFS_I(inode)->cache_validity &= ~NFS_INO_INVALID_DATA;

	spin_unlock(&inode->i_lock);
	truncate_pagecache(inode, offset);
	spin_lock(&inode->i_lock);
out:
	return err;
}

/**
 * nfs_setattr_update_inode - Update inode metadata after a setattr call.
 * @inode: pointer to struct inode
 * @attr: pointer to struct iattr
 *
 * Note: we do this in the *proc.c in order to ensure that
 *       it works for things like exclusive creates too.
 */
void nfs_setattr_update_inode(struct inode *inode, struct iattr *attr,
		struct nfs_fattr *fattr)
{
	/* Barrier: bump the attribute generation count. */
	nfs_fattr_set_barrier(fattr);

	spin_lock(&inode->i_lock);
	NFS_I(inode)->attr_gencount = fattr->gencount;
	if ((attr->ia_valid & (ATTR_MODE|ATTR_UID|ATTR_GID)) != 0) {
		if ((attr->ia_valid & ATTR_MODE) != 0) {
			int mode = attr->ia_mode & S_IALLUGO;
			mode |= inode->i_mode & ~S_IALLUGO;
			inode->i_mode = mode;
		}
		if ((attr->ia_valid & ATTR_UID) != 0)
			inode->i_uid = attr->ia_uid;
		if ((attr->ia_valid & ATTR_GID) != 0)
			inode->i_gid = attr->ia_gid;
		nfs_set_cache_invalid(inode, NFS_INO_INVALID_ACCESS
				| NFS_INO_INVALID_ACL);
	}
	if ((attr->ia_valid & ATTR_SIZE) != 0) {
		nfs_inc_stats(inode, NFSIOS_SETATTRTRUNC);
		nfs_vmtruncate(inode, attr->ia_size);
	}
	if (fattr->valid)
		nfs_update_inode(inode, fattr);
	else
		NFS_I(inode)->cache_validity |= NFS_INO_INVALID_ATTR;
	spin_unlock(&inode->i_lock);
}
EXPORT_SYMBOL_GPL(nfs_setattr_update_inode);

static void nfs_request_parent_use_readdirplus(struct dentry *dentry)
{
	struct dentry *parent;

	parent = dget_parent(dentry);
	nfs_force_use_readdirplus(d_inode(parent));
	dput(parent);
}

static bool nfs_need_revalidate_inode(struct inode *inode)
{
	if (NFS_I(inode)->cache_validity &
			(NFS_INO_INVALID_ATTR|NFS_INO_INVALID_LABEL))
		return true;
	if (nfs_attribute_cache_expired(inode))
		return true;
	return false;
}

int nfs_getattr(struct vfsmount *mnt, struct dentry *dentry, struct kstat *stat)
{
	struct inode *inode = d_inode(dentry);
	int need_atime = NFS_I(inode)->cache_validity & NFS_INO_INVALID_ATIME;
	int err = 0;

	trace_nfs_getattr_enter(inode);
	/* Flush out writes to the server in order to update c/mtime.  */
	if (S_ISREG(inode->i_mode)) {
		err = filemap_write_and_wait(inode->i_mapping);
		if (err)
			goto out;
	}

	/*
	 * We may force a getattr if the user cares about atime.
	 *
	 * Note that we only have to check the vfsmount flags here:
	 *  - NFS always sets S_NOATIME by so checking it would give a
	 *    bogus result
	 *  - NFS never sets MS_NOATIME or MS_NODIRATIME so there is
	 *    no point in checking those.
	 */
 	if ((mnt->mnt_flags & MNT_NOATIME) ||
 	    ((mnt->mnt_flags & MNT_NODIRATIME) && S_ISDIR(inode->i_mode)))
		need_atime = 0;

	if (need_atime || nfs_need_revalidate_inode(inode)) {
		struct nfs_server *server = NFS_SERVER(inode);

		if (server->caps & NFS_CAP_READDIRPLUS)
			nfs_request_parent_use_readdirplus(dentry);
		err = __nfs_revalidate_inode(server, inode);
	}
	if (!err) {
		generic_fillattr(inode, stat);
		stat->ino = nfs_compat_user_ino64(NFS_FILEID(inode));
		if (S_ISDIR(inode->i_mode))
			stat->blksize = NFS_SERVER(inode)->dtsize;
	}
out:
	trace_nfs_getattr_exit(inode, err);
	return err;
}
EXPORT_SYMBOL_GPL(nfs_getattr);

static void nfs_init_lock_context(struct nfs_lock_context *l_ctx)
{
	atomic_set(&l_ctx->count, 1);
	l_ctx->lockowner.l_owner = current->files;
	l_ctx->lockowner.l_pid = current->tgid;
	INIT_LIST_HEAD(&l_ctx->list);
	atomic_set(&l_ctx->io_count, 0);
}

static struct nfs_lock_context *__nfs_find_lock_context(struct nfs_open_context *ctx)
{
	struct nfs_lock_context *head = &ctx->lock_context;
	struct nfs_lock_context *pos = head;

	do {
		if (pos->lockowner.l_owner != current->files)
			continue;
		if (pos->lockowner.l_pid != current->tgid)
			continue;
		atomic_inc(&pos->count);
		return pos;
	} while ((pos = list_entry(pos->list.next, typeof(*pos), list)) != head);
	return NULL;
}

struct nfs_lock_context *nfs_get_lock_context(struct nfs_open_context *ctx)
{
	struct nfs_lock_context *res, *new = NULL;
	struct inode *inode = d_inode(ctx->dentry);

	spin_lock(&inode->i_lock);
	res = __nfs_find_lock_context(ctx);
	if (res == NULL) {
		spin_unlock(&inode->i_lock);
		new = kmalloc(sizeof(*new), GFP_KERNEL);
		if (new == NULL)
			return ERR_PTR(-ENOMEM);
		nfs_init_lock_context(new);
		spin_lock(&inode->i_lock);
		res = __nfs_find_lock_context(ctx);
		if (res == NULL) {
			list_add_tail(&new->list, &ctx->lock_context.list);
			new->open_context = ctx;
			res = new;
			new = NULL;
		}
	}
	spin_unlock(&inode->i_lock);
	kfree(new);
	return res;
}
EXPORT_SYMBOL_GPL(nfs_get_lock_context);

void nfs_put_lock_context(struct nfs_lock_context *l_ctx)
{
	struct nfs_open_context *ctx = l_ctx->open_context;
	struct inode *inode = d_inode(ctx->dentry);

	if (!atomic_dec_and_lock(&l_ctx->count, &inode->i_lock))
		return;
	list_del(&l_ctx->list);
	spin_unlock(&inode->i_lock);
	kfree(l_ctx);
}
EXPORT_SYMBOL_GPL(nfs_put_lock_context);

/**
 * nfs_close_context - Common close_context() routine NFSv2/v3
 * @ctx: pointer to context
 * @is_sync: is this a synchronous close
 *
 * Ensure that the attributes are up to date if we're mounted
 * with close-to-open semantics and we have cached data that will
 * need to be revalidated on open.
 */
void nfs_close_context(struct nfs_open_context *ctx, int is_sync)
{
	struct nfs_inode *nfsi;
	struct inode *inode;
	struct nfs_server *server;

	if (!(ctx->mode & FMODE_WRITE))
		return;
	if (!is_sync)
		return;
	inode = d_inode(ctx->dentry);
	nfsi = NFS_I(inode);
	if (inode->i_mapping->nrpages == 0)
		return;
	if (nfsi->cache_validity & NFS_INO_INVALID_DATA)
		return;
	if (!list_empty(&nfsi->open_files))
		return;
	server = NFS_SERVER(inode);
	if (server->flags & NFS_MOUNT_NOCTO)
		return;
	nfs_revalidate_inode(server, inode);
}
EXPORT_SYMBOL_GPL(nfs_close_context);

struct nfs_open_context *alloc_nfs_open_context(struct dentry *dentry, fmode_t f_mode)
{
	struct nfs_open_context *ctx;
	struct rpc_cred *cred = rpc_lookup_cred();
	if (IS_ERR(cred))
		return ERR_CAST(cred);

	ctx = kmalloc(sizeof(*ctx), GFP_KERNEL);
	if (!ctx) {
		put_rpccred(cred);
		return ERR_PTR(-ENOMEM);
	}
	nfs_sb_active(dentry->d_sb);
	ctx->dentry = dget(dentry);
	ctx->cred = cred;
	ctx->state = NULL;
	ctx->mode = f_mode;
	ctx->flags = 0;
	ctx->error = 0;
	nfs_init_lock_context(&ctx->lock_context);
	ctx->lock_context.open_context = ctx;
	INIT_LIST_HEAD(&ctx->list);
	ctx->mdsthreshold = NULL;
	return ctx;
}
EXPORT_SYMBOL_GPL(alloc_nfs_open_context);

struct nfs_open_context *get_nfs_open_context(struct nfs_open_context *ctx)
{
	if (ctx != NULL)
		atomic_inc(&ctx->lock_context.count);
	return ctx;
}
EXPORT_SYMBOL_GPL(get_nfs_open_context);

static void __put_nfs_open_context(struct nfs_open_context *ctx, int is_sync)
{
	struct inode *inode = d_inode(ctx->dentry);
	struct super_block *sb = ctx->dentry->d_sb;

	if (!list_empty(&ctx->list)) {
		if (!atomic_dec_and_lock(&ctx->lock_context.count, &inode->i_lock))
			return;
		list_del(&ctx->list);
		spin_unlock(&inode->i_lock);
	} else if (!atomic_dec_and_test(&ctx->lock_context.count))
		return;
	if (inode != NULL)
		NFS_PROTO(inode)->close_context(ctx, is_sync);
	if (ctx->cred != NULL)
		put_rpccred(ctx->cred);
	dput(ctx->dentry);
	nfs_sb_deactive(sb);
	kfree(ctx->mdsthreshold);
	kfree(ctx);
}

void put_nfs_open_context(struct nfs_open_context *ctx)
{
	__put_nfs_open_context(ctx, 0);
}
EXPORT_SYMBOL_GPL(put_nfs_open_context);

static void put_nfs_open_context_sync(struct nfs_open_context *ctx)
{
	__put_nfs_open_context(ctx, 1);
}

/*
 * Ensure that mmap has a recent RPC credential for use when writing out
 * shared pages
 */
void nfs_inode_attach_open_context(struct nfs_open_context *ctx)
{
	struct inode *inode = d_inode(ctx->dentry);
	struct nfs_inode *nfsi = NFS_I(inode);

	spin_lock(&inode->i_lock);
	if (ctx->mode & FMODE_WRITE)
		list_add(&ctx->list, &nfsi->open_files);
	else
		list_add_tail(&ctx->list, &nfsi->open_files);
	spin_unlock(&inode->i_lock);
}
EXPORT_SYMBOL_GPL(nfs_inode_attach_open_context);

void nfs_file_set_open_context(struct file *filp, struct nfs_open_context *ctx)
{
	filp->private_data = get_nfs_open_context(ctx);
	if (list_empty(&ctx->list))
		nfs_inode_attach_open_context(ctx);
}
EXPORT_SYMBOL_GPL(nfs_file_set_open_context);

/*
 * Given an inode, search for an open context with the desired characteristics
 */
struct nfs_open_context *nfs_find_open_context(struct inode *inode, struct rpc_cred *cred, fmode_t mode)
{
	struct nfs_inode *nfsi = NFS_I(inode);
	struct nfs_open_context *pos, *ctx = NULL;

	spin_lock(&inode->i_lock);
	list_for_each_entry(pos, &nfsi->open_files, list) {
		if (cred != NULL && pos->cred != cred)
			continue;
		if ((pos->mode & (FMODE_READ|FMODE_WRITE)) != mode)
			continue;
		ctx = get_nfs_open_context(pos);
		break;
	}
	spin_unlock(&inode->i_lock);
	return ctx;
}

void nfs_file_clear_open_context(struct file *filp)
{
	struct nfs_open_context *ctx = nfs_file_open_context(filp);

	if (ctx) {
		struct inode *inode = d_inode(ctx->dentry);

		/*
		 * We fatal error on write before. Try to writeback
		 * every page again.
		 */
		if (ctx->error < 0)
			invalidate_inode_pages2(inode->i_mapping);
		filp->private_data = NULL;
		spin_lock(&inode->i_lock);
		list_move_tail(&ctx->list, &NFS_I(inode)->open_files);
		spin_unlock(&inode->i_lock);
		put_nfs_open_context_sync(ctx);
	}
}

/*
 * These allocate and release file read/write context information.
 */
int nfs_open(struct inode *inode, struct file *filp)
{
	struct nfs_open_context *ctx;

	ctx = alloc_nfs_open_context(file_dentry(filp), filp->f_mode);
	if (IS_ERR(ctx))
		return PTR_ERR(ctx);
	nfs_file_set_open_context(filp, ctx);
	put_nfs_open_context(ctx);
	nfs_fscache_open_file(inode, filp);
	return 0;
}

/*
 * This function is called whenever some part of NFS notices that
 * the cached attributes have to be refreshed.
 */
int
__nfs_revalidate_inode(struct nfs_server *server, struct inode *inode)
{
	int		 status = -ESTALE;
	struct nfs4_label *label = NULL;
	struct nfs_fattr *fattr = NULL;
	struct nfs_inode *nfsi = NFS_I(inode);

	dfprintk(PAGECACHE, "NFS: revalidating (%s/%Lu)\n",
		inode->i_sb->s_id, (unsigned long long)NFS_FILEID(inode));

	trace_nfs_revalidate_inode_enter(inode);

	if (is_bad_inode(inode))
		goto out;
	if (NFS_STALE(inode))
		goto out;

	/* pNFS: Attributes aren't updated until we layoutcommit */
	if (S_ISREG(inode->i_mode)) {
		status = pnfs_sync_inode(inode, false);
		if (status)
			goto out;
	}

	status = -ENOMEM;
	fattr = nfs_alloc_fattr();
	if (fattr == NULL)
		goto out;

	nfs_inc_stats(inode, NFSIOS_INODEREVALIDATE);

	label = nfs4_label_alloc(NFS_SERVER(inode), GFP_KERNEL);
	if (IS_ERR(label)) {
		status = PTR_ERR(label);
		goto out;
	}

	status = NFS_PROTO(inode)->getattr(server, NFS_FH(inode), fattr, label);
	if (status != 0) {
		dfprintk(PAGECACHE, "nfs_revalidate_inode: (%s/%Lu) getattr failed, error=%d\n",
			 inode->i_sb->s_id,
			 (unsigned long long)NFS_FILEID(inode), status);
		if (status == -ESTALE) {
			nfs_zap_caches(inode);
			if (!S_ISDIR(inode->i_mode))
				set_bit(NFS_INO_STALE, &NFS_I(inode)->flags);
		}
		goto err_out;
	}

	status = nfs_refresh_inode(inode, fattr);
	if (status) {
		dfprintk(PAGECACHE, "nfs_revalidate_inode: (%s/%Lu) refresh failed, error=%d\n",
			 inode->i_sb->s_id,
			 (unsigned long long)NFS_FILEID(inode), status);
		goto err_out;
	}

	if (nfsi->cache_validity & NFS_INO_INVALID_ACL)
		nfs_zap_acl_cache(inode);

	nfs_setsecurity(inode, fattr, label);

	dfprintk(PAGECACHE, "NFS: (%s/%Lu) revalidation complete\n",
		inode->i_sb->s_id,
		(unsigned long long)NFS_FILEID(inode));

err_out:
	nfs4_label_free(label);
out:
	nfs_free_fattr(fattr);
	trace_nfs_revalidate_inode_exit(inode, status);
	return status;
}

int nfs_attribute_timeout(struct inode *inode)
{
	struct nfs_inode *nfsi = NFS_I(inode);

	return !time_in_range_open(jiffies, nfsi->read_cache_jiffies, nfsi->read_cache_jiffies + nfsi->attrtimeo);
}

int nfs_attribute_cache_expired(struct inode *inode)
{
	if (nfs_have_delegated_attributes(inode))
		return 0;
	return nfs_attribute_timeout(inode);
}

/**
 * nfs_revalidate_inode - Revalidate the inode attributes
 * @server - pointer to nfs_server struct
 * @inode - pointer to inode struct
 *
 * Updates inode attribute information by retrieving the data from the server.
 */
int nfs_revalidate_inode(struct nfs_server *server, struct inode *inode)
{
	if (!nfs_need_revalidate_inode(inode))
		return NFS_STALE(inode) ? -ESTALE : 0;
	return __nfs_revalidate_inode(server, inode);
}
EXPORT_SYMBOL_GPL(nfs_revalidate_inode);

int nfs_revalidate_inode_rcu(struct nfs_server *server, struct inode *inode)
{
	if (!(NFS_I(inode)->cache_validity &
			(NFS_INO_INVALID_ATTR|NFS_INO_INVALID_LABEL))
			&& !nfs_attribute_cache_expired(inode))
		return NFS_STALE(inode) ? -ESTALE : 0;
	return -ECHILD;
}

static int nfs_invalidate_mapping(struct inode *inode, struct address_space *mapping)
{
	struct nfs_inode *nfsi = NFS_I(inode);
	int ret;

	if (mapping->nrpages != 0) {
		if (S_ISREG(inode->i_mode)) {
			unmap_mapping_range(mapping, 0, 0, 0);
			ret = nfs_sync_mapping(mapping);
			if (ret < 0)
				return ret;
		}
		ret = invalidate_inode_pages2(mapping);
		if (ret < 0)
			return ret;
	}
	if (S_ISDIR(inode->i_mode)) {
		spin_lock(&inode->i_lock);
		memset(nfsi->cookieverf, 0, sizeof(nfsi->cookieverf));
		spin_unlock(&inode->i_lock);
	}
	nfs_inc_stats(inode, NFSIOS_DATAINVALIDATE);
	nfs_fscache_wait_on_invalidate(inode);

	dfprintk(PAGECACHE, "NFS: (%s/%Lu) data cache invalidated\n",
			inode->i_sb->s_id,
			(unsigned long long)NFS_FILEID(inode));
	return 0;
}

static bool nfs_mapping_need_revalidate_inode(struct inode *inode)
{
	if (nfs_have_delegated_attributes(inode))
		return false;
	return (NFS_I(inode)->cache_validity & NFS_INO_REVAL_PAGECACHE)
		|| nfs_attribute_timeout(inode)
		|| NFS_STALE(inode);
}

int nfs_revalidate_mapping_rcu(struct inode *inode)
{
	struct nfs_inode *nfsi = NFS_I(inode);
	unsigned long *bitlock = &nfsi->flags;
	int ret = 0;

	if (IS_SWAPFILE(inode))
		goto out;
	if (nfs_mapping_need_revalidate_inode(inode)) {
		ret = -ECHILD;
		goto out;
	}
	spin_lock(&inode->i_lock);
	if (test_bit(NFS_INO_INVALIDATING, bitlock) ||
	    (nfsi->cache_validity & NFS_INO_INVALID_DATA))
		ret = -ECHILD;
	spin_unlock(&inode->i_lock);
out:
	return ret;
}

/**
 * nfs_revalidate_mapping - Revalidate the pagecache
 * @inode - pointer to host inode
 * @mapping - pointer to mapping
 */
int nfs_revalidate_mapping(struct inode *inode,
		struct address_space *mapping)
{
	struct nfs_inode *nfsi = NFS_I(inode);
	unsigned long *bitlock = &nfsi->flags;
	int ret = 0;

	/* swapfiles are not supposed to be shared. */
	if (IS_SWAPFILE(inode))
		goto out;

	if (nfs_mapping_need_revalidate_inode(inode)) {
		ret = __nfs_revalidate_inode(NFS_SERVER(inode), inode);
		if (ret < 0)
			goto out;
	}

	/*
	 * We must clear NFS_INO_INVALID_DATA first to ensure that
	 * invalidations that come in while we're shooting down the mappings
	 * are respected. But, that leaves a race window where one revalidator
	 * can clear the flag, and then another checks it before the mapping
	 * gets invalidated. Fix that by serializing access to this part of
	 * the function.
	 *
	 * At the same time, we need to allow other tasks to see whether we
	 * might be in the middle of invalidating the pages, so we only set
	 * the bit lock here if it looks like we're going to be doing that.
	 */
	for (;;) {
		ret = wait_on_bit_action(bitlock, NFS_INO_INVALIDATING,
					 nfs_wait_bit_killable, TASK_KILLABLE);
		if (ret)
			goto out;
		spin_lock(&inode->i_lock);
		if (test_bit(NFS_INO_INVALIDATING, bitlock)) {
			spin_unlock(&inode->i_lock);
			continue;
		}
		if (nfsi->cache_validity & NFS_INO_INVALID_DATA)
			break;
		spin_unlock(&inode->i_lock);
		goto out;
	}

	set_bit(NFS_INO_INVALIDATING, bitlock);
	smp_wmb();
	nfsi->cache_validity &= ~NFS_INO_INVALID_DATA;
	spin_unlock(&inode->i_lock);
	trace_nfs_invalidate_mapping_enter(inode);
	ret = nfs_invalidate_mapping(inode, mapping);
	trace_nfs_invalidate_mapping_exit(inode, ret);

	clear_bit_unlock(NFS_INO_INVALIDATING, bitlock);
	smp_mb__after_atomic();
	wake_up_bit(bitlock, NFS_INO_INVALIDATING);
out:
	return ret;
}

static bool nfs_file_has_writers(struct nfs_inode *nfsi)
{
	struct inode *inode = &nfsi->vfs_inode;

	assert_spin_locked(&inode->i_lock);

	if (!S_ISREG(inode->i_mode))
		return false;
	if (list_empty(&nfsi->open_files))
		return false;
	/* Note: This relies on nfsi->open_files being ordered with writers
	 *       being placed at the head of the list.
	 *       See nfs_inode_attach_open_context()
	 */
	return (list_first_entry(&nfsi->open_files,
			struct nfs_open_context,
			list)->mode & FMODE_WRITE) == FMODE_WRITE;
}

static bool nfs_file_has_buffered_writers(struct nfs_inode *nfsi)
{
	return nfs_file_has_writers(nfsi) && nfs_file_io_is_buffered(nfsi);
}

static unsigned long nfs_wcc_update_inode(struct inode *inode, struct nfs_fattr *fattr)
{
	struct nfs_inode *nfsi = NFS_I(inode);
	unsigned long ret = 0;

	if ((fattr->valid & NFS_ATTR_FATTR_PRECHANGE)
			&& (fattr->valid & NFS_ATTR_FATTR_CHANGE)
			&& inode->i_version == fattr->pre_change_attr) {
		inode->i_version = fattr->change_attr;
		if (S_ISDIR(inode->i_mode))
			nfs_set_cache_invalid(inode, NFS_INO_INVALID_DATA);
		ret |= NFS_INO_INVALID_ATTR;
	}
	/* If we have atomic WCC data, we may update some attributes */
	if ((fattr->valid & NFS_ATTR_FATTR_PRECTIME)
			&& (fattr->valid & NFS_ATTR_FATTR_CTIME)
			&& timespec_equal(&inode->i_ctime, &fattr->pre_ctime)) {
		memcpy(&inode->i_ctime, &fattr->ctime, sizeof(inode->i_ctime));
		ret |= NFS_INO_INVALID_ATTR;
	}

	if ((fattr->valid & NFS_ATTR_FATTR_PREMTIME)
			&& (fattr->valid & NFS_ATTR_FATTR_MTIME)
			&& timespec_equal(&inode->i_mtime, &fattr->pre_mtime)) {
		memcpy(&inode->i_mtime, &fattr->mtime, sizeof(inode->i_mtime));
		if (S_ISDIR(inode->i_mode))
			nfs_set_cache_invalid(inode, NFS_INO_INVALID_DATA);
		ret |= NFS_INO_INVALID_ATTR;
	}
	if ((fattr->valid & NFS_ATTR_FATTR_PRESIZE)
			&& (fattr->valid & NFS_ATTR_FATTR_SIZE)
			&& i_size_read(inode) == nfs_size_to_loff_t(fattr->pre_size)
			&& nfsi->nrequests == 0) {
		i_size_write(inode, nfs_size_to_loff_t(fattr->size));
		ret |= NFS_INO_INVALID_ATTR;
	}

	return ret;
}

/**
 * nfs_check_inode_attributes - verify consistency of the inode attribute cache
 * @inode - pointer to inode
 * @fattr - updated attributes
 *
 * Verifies the attribute cache. If we have just changed the attributes,
 * so that fattr carries weak cache consistency data, then it may
 * also update the ctime/mtime/change_attribute.
 */
static int nfs_check_inode_attributes(struct inode *inode, struct nfs_fattr *fattr)
{
	struct nfs_inode *nfsi = NFS_I(inode);
	loff_t cur_size, new_isize;
	unsigned long invalid = 0;


	if (nfs_have_delegated_attributes(inode))
		return 0;
	/* Has the inode gone and changed behind our back? */
	if ((fattr->valid & NFS_ATTR_FATTR_FILEID) && nfsi->fileid != fattr->fileid)
		return -EIO;
	if ((fattr->valid & NFS_ATTR_FATTR_TYPE) && (inode->i_mode & S_IFMT) != (fattr->mode & S_IFMT))
		return -EIO;

	if (!nfs_file_has_buffered_writers(nfsi)) {
		/* Verify a few of the more important attributes */
		if ((fattr->valid & NFS_ATTR_FATTR_CHANGE) != 0 && inode->i_version != fattr->change_attr)
			invalid |= NFS_INO_INVALID_ATTR | NFS_INO_REVAL_PAGECACHE;

		if ((fattr->valid & NFS_ATTR_FATTR_MTIME) && !timespec_equal(&inode->i_mtime, &fattr->mtime))
			invalid |= NFS_INO_INVALID_ATTR;

<<<<<<< HEAD
	if (fattr->valid & NFS_ATTR_FATTR_SIZE) {
		cur_size = i_size_read(inode);
		new_isize = nfs_size_to_loff_t(fattr->size);
		if (cur_size != new_isize)
			invalid |= NFS_INO_INVALID_ATTR|NFS_INO_REVAL_PAGECACHE;
=======
		if ((fattr->valid & NFS_ATTR_FATTR_CTIME) && !timespec_equal(&inode->i_ctime, &fattr->ctime))
			invalid |= NFS_INO_INVALID_ATTR;

		if (fattr->valid & NFS_ATTR_FATTR_SIZE) {
			cur_size = i_size_read(inode);
			new_isize = nfs_size_to_loff_t(fattr->size);
			if (cur_size != new_isize)
				invalid |= NFS_INO_INVALID_ATTR|NFS_INO_REVAL_PAGECACHE;
		}
>>>>>>> f2ed3bfc
	}
	if (nfsi->nrequests != 0)
		invalid &= ~NFS_INO_REVAL_PAGECACHE;

	/* Have any file permissions changed? */
	if ((fattr->valid & NFS_ATTR_FATTR_MODE) && (inode->i_mode & S_IALLUGO) != (fattr->mode & S_IALLUGO))
		invalid |= NFS_INO_INVALID_ATTR | NFS_INO_INVALID_ACCESS | NFS_INO_INVALID_ACL;
	if ((fattr->valid & NFS_ATTR_FATTR_OWNER) && !uid_eq(inode->i_uid, fattr->uid))
		invalid |= NFS_INO_INVALID_ATTR | NFS_INO_INVALID_ACCESS | NFS_INO_INVALID_ACL;
	if ((fattr->valid & NFS_ATTR_FATTR_GROUP) && !gid_eq(inode->i_gid, fattr->gid))
		invalid |= NFS_INO_INVALID_ATTR | NFS_INO_INVALID_ACCESS | NFS_INO_INVALID_ACL;

	/* Has the link count changed? */
	if ((fattr->valid & NFS_ATTR_FATTR_NLINK) && inode->i_nlink != fattr->nlink)
		invalid |= NFS_INO_INVALID_ATTR;

	if ((fattr->valid & NFS_ATTR_FATTR_ATIME) && !timespec_equal(&inode->i_atime, &fattr->atime))
		invalid |= NFS_INO_INVALID_ATIME;

	if (invalid != 0)
		nfs_set_cache_invalid(inode, invalid);

	nfsi->read_cache_jiffies = fattr->time_start;
	return 0;
}

static atomic_long_t nfs_attr_generation_counter;

static unsigned long nfs_read_attr_generation_counter(void)
{
	return atomic_long_read(&nfs_attr_generation_counter);
}

unsigned long nfs_inc_attr_generation_counter(void)
{
	return atomic_long_inc_return(&nfs_attr_generation_counter);
}
EXPORT_SYMBOL_GPL(nfs_inc_attr_generation_counter);

void nfs_fattr_init(struct nfs_fattr *fattr)
{
	fattr->valid = 0;
	fattr->time_start = jiffies;
	fattr->gencount = nfs_inc_attr_generation_counter();
	fattr->owner_name = NULL;
	fattr->group_name = NULL;
}
EXPORT_SYMBOL_GPL(nfs_fattr_init);

/**
 * nfs_fattr_set_barrier
 * @fattr: attributes
 *
 * Used to set a barrier after an attribute was updated. This
 * barrier ensures that older attributes from RPC calls that may
 * have raced with our update cannot clobber these new values.
 * Note that you are still responsible for ensuring that other
 * operations which change the attribute on the server do not
 * collide.
 */
void nfs_fattr_set_barrier(struct nfs_fattr *fattr)
{
	fattr->gencount = nfs_inc_attr_generation_counter();
}

struct nfs_fattr *nfs_alloc_fattr(void)
{
	struct nfs_fattr *fattr;

	fattr = kmalloc(sizeof(*fattr), GFP_NOFS);
	if (fattr != NULL)
		nfs_fattr_init(fattr);
	return fattr;
}
EXPORT_SYMBOL_GPL(nfs_alloc_fattr);

struct nfs_fh *nfs_alloc_fhandle(void)
{
	struct nfs_fh *fh;

	fh = kmalloc(sizeof(struct nfs_fh), GFP_NOFS);
	if (fh != NULL)
		fh->size = 0;
	return fh;
}
EXPORT_SYMBOL_GPL(nfs_alloc_fhandle);

#ifdef NFS_DEBUG
/*
 * _nfs_display_fhandle_hash - calculate the crc32 hash for the filehandle
 *                             in the same way that wireshark does
 *
 * @fh: file handle
 *
 * For debugging only.
 */
u32 _nfs_display_fhandle_hash(const struct nfs_fh *fh)
{
	/* wireshark uses 32-bit AUTODIN crc and does a bitwise
	 * not on the result */
	return nfs_fhandle_hash(fh);
}
EXPORT_SYMBOL_GPL(_nfs_display_fhandle_hash);

/*
 * _nfs_display_fhandle - display an NFS file handle on the console
 *
 * @fh: file handle to display
 * @caption: display caption
 *
 * For debugging only.
 */
void _nfs_display_fhandle(const struct nfs_fh *fh, const char *caption)
{
	unsigned short i;

	if (fh == NULL || fh->size == 0) {
		printk(KERN_DEFAULT "%s at %p is empty\n", caption, fh);
		return;
	}

	printk(KERN_DEFAULT "%s at %p is %u bytes, crc: 0x%08x:\n",
	       caption, fh, fh->size, _nfs_display_fhandle_hash(fh));
	for (i = 0; i < fh->size; i += 16) {
		__be32 *pos = (__be32 *)&fh->data[i];

		switch ((fh->size - i - 1) >> 2) {
		case 0:
			printk(KERN_DEFAULT " %08x\n",
				be32_to_cpup(pos));
			break;
		case 1:
			printk(KERN_DEFAULT " %08x %08x\n",
				be32_to_cpup(pos), be32_to_cpup(pos + 1));
			break;
		case 2:
			printk(KERN_DEFAULT " %08x %08x %08x\n",
				be32_to_cpup(pos), be32_to_cpup(pos + 1),
				be32_to_cpup(pos + 2));
			break;
		default:
			printk(KERN_DEFAULT " %08x %08x %08x %08x\n",
				be32_to_cpup(pos), be32_to_cpup(pos + 1),
				be32_to_cpup(pos + 2), be32_to_cpup(pos + 3));
		}
	}
}
EXPORT_SYMBOL_GPL(_nfs_display_fhandle);
#endif

/**
 * nfs_inode_attrs_need_update - check if the inode attributes need updating
 * @inode - pointer to inode
 * @fattr - attributes
 *
 * Attempt to divine whether or not an RPC call reply carrying stale
 * attributes got scheduled after another call carrying updated ones.
 *
 * To do so, the function first assumes that a more recent ctime means
 * that the attributes in fattr are newer, however it also attempt to
 * catch the case where ctime either didn't change, or went backwards
 * (if someone reset the clock on the server) by looking at whether
 * or not this RPC call was started after the inode was last updated.
 * Note also the check for wraparound of 'attr_gencount'
 *
 * The function returns 'true' if it thinks the attributes in 'fattr' are
 * more recent than the ones cached in the inode.
 *
 */
static int nfs_inode_attrs_need_update(const struct inode *inode, const struct nfs_fattr *fattr)
{
	const struct nfs_inode *nfsi = NFS_I(inode);

	return ((long)fattr->gencount - (long)nfsi->attr_gencount) > 0 ||
		((long)nfsi->attr_gencount - (long)nfs_read_attr_generation_counter() > 0);
}

static int nfs_refresh_inode_locked(struct inode *inode, struct nfs_fattr *fattr)
{
	int ret;

	trace_nfs_refresh_inode_enter(inode);

	if (nfs_inode_attrs_need_update(inode, fattr))
		ret = nfs_update_inode(inode, fattr);
	else
		ret = nfs_check_inode_attributes(inode, fattr);

	trace_nfs_refresh_inode_exit(inode, ret);
	return ret;
}

/**
 * nfs_refresh_inode - try to update the inode attribute cache
 * @inode - pointer to inode
 * @fattr - updated attributes
 *
 * Check that an RPC call that returned attributes has not overlapped with
 * other recent updates of the inode metadata, then decide whether it is
 * safe to do a full update of the inode attributes, or whether just to
 * call nfs_check_inode_attributes.
 */
int nfs_refresh_inode(struct inode *inode, struct nfs_fattr *fattr)
{
	int status;

	if ((fattr->valid & NFS_ATTR_FATTR) == 0)
		return 0;
	spin_lock(&inode->i_lock);
	status = nfs_refresh_inode_locked(inode, fattr);
	spin_unlock(&inode->i_lock);

	return status;
}
EXPORT_SYMBOL_GPL(nfs_refresh_inode);

static int nfs_post_op_update_inode_locked(struct inode *inode, struct nfs_fattr *fattr)
{
	unsigned long invalid = NFS_INO_INVALID_ATTR;

	/*
	 * Don't revalidate the pagecache if we hold a delegation, but do
	 * force an attribute update
	 */
	if (NFS_PROTO(inode)->have_delegation(inode, FMODE_READ))
		invalid = NFS_INO_INVALID_ATTR|NFS_INO_REVAL_FORCED;

	/*
	 * Don't revalidate the pagecache if we hold a delegation, but do
	 * force an attribute update
	 */
	if (NFS_PROTO(inode)->have_delegation(inode, FMODE_READ))
		invalid = NFS_INO_INVALID_ATTR|NFS_INO_REVAL_FORCED;

	if (S_ISDIR(inode->i_mode))
		invalid |= NFS_INO_INVALID_DATA;
	nfs_set_cache_invalid(inode, invalid);
	if ((fattr->valid & NFS_ATTR_FATTR) == 0)
		return 0;
	return nfs_refresh_inode_locked(inode, fattr);
}

/**
 * nfs_post_op_update_inode - try to update the inode attribute cache
 * @inode - pointer to inode
 * @fattr - updated attributes
 *
 * After an operation that has changed the inode metadata, mark the
 * attribute cache as being invalid, then try to update it.
 *
 * NB: if the server didn't return any post op attributes, this
 * function will force the retrieval of attributes before the next
 * NFS request.  Thus it should be used only for operations that
 * are expected to change one or more attributes, to avoid
 * unnecessary NFS requests and trips through nfs_update_inode().
 */
int nfs_post_op_update_inode(struct inode *inode, struct nfs_fattr *fattr)
{
	int status;

	spin_lock(&inode->i_lock);
	nfs_fattr_set_barrier(fattr);
	status = nfs_post_op_update_inode_locked(inode, fattr);
	spin_unlock(&inode->i_lock);

	return status;
}
EXPORT_SYMBOL_GPL(nfs_post_op_update_inode);

/**
 * nfs_post_op_update_inode_force_wcc_locked - update the inode attribute cache
 * @inode - pointer to inode
 * @fattr - updated attributes
 *
 * After an operation that has changed the inode metadata, mark the
 * attribute cache as being invalid, then try to update it. Fake up
 * weak cache consistency data, if none exist.
 *
 * This function is mainly designed to be used by the ->write_done() functions.
 */
int nfs_post_op_update_inode_force_wcc_locked(struct inode *inode, struct nfs_fattr *fattr)
{
	int status;

	/* Don't do a WCC update if these attributes are already stale */
	if ((fattr->valid & NFS_ATTR_FATTR) == 0 ||
			!nfs_inode_attrs_need_update(inode, fattr)) {
		fattr->valid &= ~(NFS_ATTR_FATTR_PRECHANGE
				| NFS_ATTR_FATTR_PRESIZE
				| NFS_ATTR_FATTR_PREMTIME
				| NFS_ATTR_FATTR_PRECTIME);
		goto out_noforce;
	}
	if ((fattr->valid & NFS_ATTR_FATTR_CHANGE) != 0 &&
			(fattr->valid & NFS_ATTR_FATTR_PRECHANGE) == 0) {
		fattr->pre_change_attr = inode->i_version;
		fattr->valid |= NFS_ATTR_FATTR_PRECHANGE;
	}
	if ((fattr->valid & NFS_ATTR_FATTR_CTIME) != 0 &&
			(fattr->valid & NFS_ATTR_FATTR_PRECTIME) == 0) {
		memcpy(&fattr->pre_ctime, &inode->i_ctime, sizeof(fattr->pre_ctime));
		fattr->valid |= NFS_ATTR_FATTR_PRECTIME;
	}
	if ((fattr->valid & NFS_ATTR_FATTR_MTIME) != 0 &&
			(fattr->valid & NFS_ATTR_FATTR_PREMTIME) == 0) {
		memcpy(&fattr->pre_mtime, &inode->i_mtime, sizeof(fattr->pre_mtime));
		fattr->valid |= NFS_ATTR_FATTR_PREMTIME;
	}
	if ((fattr->valid & NFS_ATTR_FATTR_SIZE) != 0 &&
			(fattr->valid & NFS_ATTR_FATTR_PRESIZE) == 0) {
		fattr->pre_size = i_size_read(inode);
		fattr->valid |= NFS_ATTR_FATTR_PRESIZE;
	}
out_noforce:
	status = nfs_post_op_update_inode_locked(inode, fattr);
	return status;
}

/**
 * nfs_post_op_update_inode_force_wcc - try to update the inode attribute cache
 * @inode - pointer to inode
 * @fattr - updated attributes
 *
 * After an operation that has changed the inode metadata, mark the
 * attribute cache as being invalid, then try to update it. Fake up
 * weak cache consistency data, if none exist.
 *
 * This function is mainly designed to be used by the ->write_done() functions.
 */
int nfs_post_op_update_inode_force_wcc(struct inode *inode, struct nfs_fattr *fattr)
{
	int status;

	spin_lock(&inode->i_lock);
	nfs_fattr_set_barrier(fattr);
	status = nfs_post_op_update_inode_force_wcc_locked(inode, fattr);
	spin_unlock(&inode->i_lock);
	return status;
}
EXPORT_SYMBOL_GPL(nfs_post_op_update_inode_force_wcc);


static inline bool nfs_fileid_valid(struct nfs_inode *nfsi,
				    struct nfs_fattr *fattr)
{
	bool ret1 = true, ret2 = true;

	if (fattr->valid & NFS_ATTR_FATTR_FILEID)
		ret1 = (nfsi->fileid == fattr->fileid);
	if (fattr->valid & NFS_ATTR_FATTR_MOUNTED_ON_FILEID)
		ret2 = (nfsi->fileid == fattr->mounted_on_fileid);
	return ret1 || ret2;
}

/*
 * Many nfs protocol calls return the new file attributes after
 * an operation.  Here we update the inode to reflect the state
 * of the server's inode.
 *
 * This is a bit tricky because we have to make sure all dirty pages
 * have been sent off to the server before calling invalidate_inode_pages.
 * To make sure no other process adds more write requests while we try
 * our best to flush them, we make them sleep during the attribute refresh.
 *
 * A very similar scenario holds for the dir cache.
 */
static int nfs_update_inode(struct inode *inode, struct nfs_fattr *fattr)
{
	struct nfs_server *server;
	struct nfs_inode *nfsi = NFS_I(inode);
	loff_t cur_isize, new_isize;
	unsigned long invalid = 0;
	unsigned long now = jiffies;
	unsigned long save_cache_validity;
	bool have_writers = nfs_file_has_buffered_writers(nfsi);
	bool cache_revalidated = true;

	dfprintk(VFS, "NFS: %s(%s/%lu fh_crc=0x%08x ct=%d info=0x%x)\n",
			__func__, inode->i_sb->s_id, inode->i_ino,
			nfs_display_fhandle_hash(NFS_FH(inode)),
			atomic_read(&inode->i_count), fattr->valid);

	if (!nfs_fileid_valid(nfsi, fattr)) {
		printk(KERN_ERR "NFS: server %s error: fileid changed\n"
			"fsid %s: expected fileid 0x%Lx, got 0x%Lx\n",
			NFS_SERVER(inode)->nfs_client->cl_hostname,
			inode->i_sb->s_id, (long long)nfsi->fileid,
			(long long)fattr->fileid);
		goto out_err;
	}

	/*
	 * Make sure the inode's type hasn't changed.
	 */
	if ((fattr->valid & NFS_ATTR_FATTR_TYPE) && (inode->i_mode & S_IFMT) != (fattr->mode & S_IFMT)) {
		/*
		* Big trouble! The inode has become a different object.
		*/
		printk(KERN_DEBUG "NFS: %s: inode %lu mode changed, %07o to %07o\n",
				__func__, inode->i_ino, inode->i_mode, fattr->mode);
		goto out_err;
	}

	server = NFS_SERVER(inode);
	/* Update the fsid? */
	if (S_ISDIR(inode->i_mode) && (fattr->valid & NFS_ATTR_FATTR_FSID) &&
			!nfs_fsid_equal(&server->fsid, &fattr->fsid) &&
			!IS_AUTOMOUNT(inode))
		server->fsid = fattr->fsid;

	/*
	 * Update the read time so we don't revalidate too often.
	 */
	nfsi->read_cache_jiffies = fattr->time_start;

	save_cache_validity = nfsi->cache_validity;
	nfsi->cache_validity &= ~(NFS_INO_INVALID_ATTR
			| NFS_INO_INVALID_ATIME
			| NFS_INO_REVAL_FORCED
			| NFS_INO_REVAL_PAGECACHE);

	/* Do atomic weak cache consistency updates */
	invalid |= nfs_wcc_update_inode(inode, fattr);

	if (pnfs_layoutcommit_outstanding(inode)) {
		nfsi->cache_validity |= save_cache_validity & NFS_INO_INVALID_ATTR;
		cache_revalidated = false;
	}

	/* More cache consistency checks */
	if (fattr->valid & NFS_ATTR_FATTR_CHANGE) {
		if (inode->i_version != fattr->change_attr) {
			dprintk("NFS: change_attr change on server for file %s/%ld\n",
					inode->i_sb->s_id, inode->i_ino);
<<<<<<< HEAD
			invalid |= NFS_INO_INVALID_ATTR
				| NFS_INO_INVALID_DATA
				| NFS_INO_INVALID_ACCESS
				| NFS_INO_INVALID_ACL;
			if (S_ISDIR(inode->i_mode))
				nfs_force_lookup_revalidate(inode);
=======
			/* Could it be a race with writeback? */
			if (!have_writers) {
				invalid |= NFS_INO_INVALID_ATTR
					| NFS_INO_INVALID_DATA
					| NFS_INO_INVALID_ACCESS
					| NFS_INO_INVALID_ACL;
				if (S_ISDIR(inode->i_mode))
					nfs_force_lookup_revalidate(inode);
			}
>>>>>>> f2ed3bfc
			inode->i_version = fattr->change_attr;
		}
	} else {
		nfsi->cache_validity |= save_cache_validity;
		cache_revalidated = false;
	}

	if (fattr->valid & NFS_ATTR_FATTR_MTIME) {
		memcpy(&inode->i_mtime, &fattr->mtime, sizeof(inode->i_mtime));
	} else if (server->caps & NFS_CAP_MTIME) {
		nfsi->cache_validity |= save_cache_validity &
				(NFS_INO_INVALID_ATTR
				| NFS_INO_REVAL_FORCED);
		cache_revalidated = false;
	}

	if (fattr->valid & NFS_ATTR_FATTR_CTIME) {
		memcpy(&inode->i_ctime, &fattr->ctime, sizeof(inode->i_ctime));
	} else if (server->caps & NFS_CAP_CTIME) {
		nfsi->cache_validity |= save_cache_validity &
				(NFS_INO_INVALID_ATTR
				| NFS_INO_REVAL_FORCED);
		cache_revalidated = false;
	}

	/* Check if our cached file size is stale */
	if (fattr->valid & NFS_ATTR_FATTR_SIZE) {
		new_isize = nfs_size_to_loff_t(fattr->size);
		cur_isize = i_size_read(inode);
		if (new_isize != cur_isize) {
			/* Do we perhaps have any outstanding writes, or has
			 * the file grown beyond our last write? */
			if (nfsi->nrequests == 0 || new_isize > cur_isize) {
				i_size_write(inode, new_isize);
<<<<<<< HEAD
				invalid |= NFS_INO_INVALID_ATTR|NFS_INO_INVALID_DATA;
=======
				if (!have_writers)
					invalid |= NFS_INO_INVALID_ATTR|NFS_INO_INVALID_DATA;
>>>>>>> f2ed3bfc
			}
			dprintk("NFS: isize change on server for file %s/%ld "
					"(%Ld to %Ld)\n",
					inode->i_sb->s_id,
					inode->i_ino,
					(long long)cur_isize,
					(long long)new_isize);
		}
	} else {
		nfsi->cache_validity |= save_cache_validity &
				(NFS_INO_INVALID_ATTR
				| NFS_INO_REVAL_PAGECACHE
				| NFS_INO_REVAL_FORCED);
		cache_revalidated = false;
	}


	if (fattr->valid & NFS_ATTR_FATTR_ATIME)
		memcpy(&inode->i_atime, &fattr->atime, sizeof(inode->i_atime));
	else if (server->caps & NFS_CAP_ATIME) {
		nfsi->cache_validity |= save_cache_validity &
				(NFS_INO_INVALID_ATIME
				| NFS_INO_REVAL_FORCED);
		cache_revalidated = false;
	}

	if (fattr->valid & NFS_ATTR_FATTR_MODE) {
		if ((inode->i_mode & S_IALLUGO) != (fattr->mode & S_IALLUGO)) {
			umode_t newmode = inode->i_mode & S_IFMT;
			newmode |= fattr->mode & S_IALLUGO;
			inode->i_mode = newmode;
			invalid |= NFS_INO_INVALID_ATTR|NFS_INO_INVALID_ACCESS|NFS_INO_INVALID_ACL;
		}
	} else if (server->caps & NFS_CAP_MODE) {
		nfsi->cache_validity |= save_cache_validity &
				(NFS_INO_INVALID_ATTR
				| NFS_INO_INVALID_ACCESS
				| NFS_INO_INVALID_ACL
				| NFS_INO_REVAL_FORCED);
		cache_revalidated = false;
	}

	if (fattr->valid & NFS_ATTR_FATTR_OWNER) {
		if (!uid_eq(inode->i_uid, fattr->uid)) {
			invalid |= NFS_INO_INVALID_ATTR|NFS_INO_INVALID_ACCESS|NFS_INO_INVALID_ACL;
			inode->i_uid = fattr->uid;
		}
	} else if (server->caps & NFS_CAP_OWNER) {
		nfsi->cache_validity |= save_cache_validity &
				(NFS_INO_INVALID_ATTR
				| NFS_INO_INVALID_ACCESS
				| NFS_INO_INVALID_ACL
				| NFS_INO_REVAL_FORCED);
		cache_revalidated = false;
	}

	if (fattr->valid & NFS_ATTR_FATTR_GROUP) {
		if (!gid_eq(inode->i_gid, fattr->gid)) {
			invalid |= NFS_INO_INVALID_ATTR|NFS_INO_INVALID_ACCESS|NFS_INO_INVALID_ACL;
			inode->i_gid = fattr->gid;
		}
	} else if (server->caps & NFS_CAP_OWNER_GROUP) {
		nfsi->cache_validity |= save_cache_validity &
				(NFS_INO_INVALID_ATTR
				| NFS_INO_INVALID_ACCESS
				| NFS_INO_INVALID_ACL
				| NFS_INO_REVAL_FORCED);
		cache_revalidated = false;
	}

	if (fattr->valid & NFS_ATTR_FATTR_NLINK) {
		if (inode->i_nlink != fattr->nlink) {
			invalid |= NFS_INO_INVALID_ATTR;
			if (S_ISDIR(inode->i_mode))
				invalid |= NFS_INO_INVALID_DATA;
			set_nlink(inode, fattr->nlink);
		}
	} else if (server->caps & NFS_CAP_NLINK) {
		nfsi->cache_validity |= save_cache_validity &
				(NFS_INO_INVALID_ATTR
				| NFS_INO_REVAL_FORCED);
		cache_revalidated = false;
	}

	if (fattr->valid & NFS_ATTR_FATTR_SPACE_USED) {
		/*
		 * report the blocks in 512byte units
		 */
		inode->i_blocks = nfs_calc_block_size(fattr->du.nfs3.used);
	} else if (fattr->valid & NFS_ATTR_FATTR_BLOCKS_USED)
		inode->i_blocks = fattr->du.nfs2.blocks;
	else
		cache_revalidated = false;

	/* Update attrtimeo value if we're out of the unstable period */
	if (invalid & NFS_INO_INVALID_ATTR) {
		nfs_inc_stats(inode, NFSIOS_ATTRINVALIDATE);
		nfsi->attrtimeo = NFS_MINATTRTIMEO(inode);
		nfsi->attrtimeo_timestamp = now;
		/* Set barrier to be more recent than all outstanding updates */
		nfsi->attr_gencount = nfs_inc_attr_generation_counter();
	} else {
		if (cache_revalidated) {
			if (!time_in_range_open(now, nfsi->attrtimeo_timestamp,
				nfsi->attrtimeo_timestamp + nfsi->attrtimeo)) {
				nfsi->attrtimeo <<= 1;
				if (nfsi->attrtimeo > NFS_MAXATTRTIMEO(inode))
					nfsi->attrtimeo = NFS_MAXATTRTIMEO(inode);
			}
			nfsi->attrtimeo_timestamp = now;
		}
		/* Set the barrier to be more recent than this fattr */
		if ((long)fattr->gencount - (long)nfsi->attr_gencount > 0)
			nfsi->attr_gencount = fattr->gencount;
	}

	/* Don't declare attrcache up to date if there were no attrs! */
<<<<<<< HEAD
	if (fattr->valid != 0)
=======
	if (cache_revalidated)
>>>>>>> f2ed3bfc
		invalid &= ~NFS_INO_INVALID_ATTR;

	/* Don't invalidate the data if we were to blame */
	if (!(S_ISREG(inode->i_mode) || S_ISDIR(inode->i_mode)
				|| S_ISLNK(inode->i_mode)))
		invalid &= ~NFS_INO_INVALID_DATA;
	if (!NFS_PROTO(inode)->have_delegation(inode, FMODE_READ) ||
			(save_cache_validity & NFS_INO_REVAL_FORCED))
		nfs_set_cache_invalid(inode, invalid);

	return 0;
 out_err:
	/*
	 * No need to worry about unhashing the dentry, as the
	 * lookup validation will know that the inode is bad.
	 * (But we fall through to invalidate the caches.)
	 */
	nfs_invalidate_inode(inode);
	return -ESTALE;
}

struct inode *nfs_alloc_inode(struct super_block *sb)
{
	struct nfs_inode *nfsi;
	nfsi = kmem_cache_alloc(nfs_inode_cachep, GFP_KERNEL);
	if (!nfsi)
		return NULL;
	nfsi->flags = 0UL;
	nfsi->cache_validity = 0UL;
#if IS_ENABLED(CONFIG_NFS_V4)
	nfsi->nfs4_acl = NULL;
#endif /* CONFIG_NFS_V4 */
	return &nfsi->vfs_inode;
}
EXPORT_SYMBOL_GPL(nfs_alloc_inode);

static void nfs_i_callback(struct rcu_head *head)
{
	struct inode *inode = container_of(head, struct inode, i_rcu);
	kmem_cache_free(nfs_inode_cachep, NFS_I(inode));
}

void nfs_destroy_inode(struct inode *inode)
{
	call_rcu(&inode->i_rcu, nfs_i_callback);
}
EXPORT_SYMBOL_GPL(nfs_destroy_inode);

static inline void nfs4_init_once(struct nfs_inode *nfsi)
{
#if IS_ENABLED(CONFIG_NFS_V4)
	INIT_LIST_HEAD(&nfsi->open_states);
	nfsi->delegation = NULL;
	init_rwsem(&nfsi->rwsem);
	nfsi->layout = NULL;
#endif
}

static void init_once(void *foo)
{
	struct nfs_inode *nfsi = (struct nfs_inode *) foo;

	inode_init_once(&nfsi->vfs_inode);
	INIT_LIST_HEAD(&nfsi->open_files);
	INIT_LIST_HEAD(&nfsi->access_cache_entry_lru);
	INIT_LIST_HEAD(&nfsi->access_cache_inode_lru);
	INIT_LIST_HEAD(&nfsi->commit_info.list);
	nfsi->nrequests = 0;
	nfsi->commit_info.ncommit = 0;
	atomic_set(&nfsi->commit_info.rpcs_out, 0);
	init_rwsem(&nfsi->rmdir_sem);
	nfs4_init_once(nfsi);
}

static int __init nfs_init_inodecache(void)
{
	nfs_inode_cachep = kmem_cache_create("nfs_inode_cache",
					     sizeof(struct nfs_inode),
					     0, (SLAB_RECLAIM_ACCOUNT|
						SLAB_MEM_SPREAD|SLAB_ACCOUNT),
					     init_once);
	if (nfs_inode_cachep == NULL)
		return -ENOMEM;

	return 0;
}

static void nfs_destroy_inodecache(void)
{
	/*
	 * Make sure all delayed rcu free inodes are flushed before we
	 * destroy cache.
	 */
	rcu_barrier();
	kmem_cache_destroy(nfs_inode_cachep);
}

struct workqueue_struct *nfsiod_workqueue;
EXPORT_SYMBOL_GPL(nfsiod_workqueue);

/*
 * start up the nfsiod workqueue
 */
static int nfsiod_start(void)
{
	struct workqueue_struct *wq;
	dprintk("RPC:       creating workqueue nfsiod\n");
	wq = alloc_workqueue("nfsiod", WQ_MEM_RECLAIM, 0);
	if (wq == NULL)
		return -ENOMEM;
	nfsiod_workqueue = wq;
	return 0;
}

/*
 * Destroy the nfsiod workqueue
 */
static void nfsiod_stop(void)
{
	struct workqueue_struct *wq;

	wq = nfsiod_workqueue;
	if (wq == NULL)
		return;
	nfsiod_workqueue = NULL;
	destroy_workqueue(wq);
}

int nfs_net_id;
EXPORT_SYMBOL_GPL(nfs_net_id);

static int nfs_net_init(struct net *net)
{
	nfs_clients_init(net);
	return nfs_fs_proc_net_init(net);
}

static void nfs_net_exit(struct net *net)
{
	nfs_fs_proc_net_exit(net);
	nfs_cleanup_cb_ident_idr(net);
}

static struct pernet_operations nfs_net_ops = {
	.init = nfs_net_init,
	.exit = nfs_net_exit,
	.id   = &nfs_net_id,
	.size = sizeof(struct nfs_net),
};

/*
 * Initialize NFS
 */
static int __init init_nfs_fs(void)
{
	int err;

	err = register_pernet_subsys(&nfs_net_ops);
	if (err < 0)
		goto out9;

	err = nfs_fscache_register();
	if (err < 0)
		goto out8;

	err = nfsiod_start();
	if (err)
		goto out7;

	err = nfs_fs_proc_init();
	if (err)
		goto out6;

	err = nfs_init_nfspagecache();
	if (err)
		goto out5;

	err = nfs_init_inodecache();
	if (err)
		goto out4;

	err = nfs_init_readpagecache();
	if (err)
		goto out3;

	err = nfs_init_writepagecache();
	if (err)
		goto out2;

	err = nfs_init_directcache();
	if (err)
		goto out1;

	rpc_proc_register(&init_net, &nfs_rpcstat);

	err = register_nfs_fs();
	if (err)
		goto out0;

	return 0;
out0:
	rpc_proc_unregister(&init_net, "nfs");
	nfs_destroy_directcache();
out1:
	nfs_destroy_writepagecache();
out2:
	nfs_destroy_readpagecache();
out3:
	nfs_destroy_inodecache();
out4:
	nfs_destroy_nfspagecache();
out5:
	nfs_fs_proc_exit();
out6:
	nfsiod_stop();
out7:
	nfs_fscache_unregister();
out8:
	unregister_pernet_subsys(&nfs_net_ops);
out9:
	return err;
}

static void __exit exit_nfs_fs(void)
{
	nfs_destroy_directcache();
	nfs_destroy_writepagecache();
	nfs_destroy_readpagecache();
	nfs_destroy_inodecache();
	nfs_destroy_nfspagecache();
	nfs_fscache_unregister();
	unregister_pernet_subsys(&nfs_net_ops);
	rpc_proc_unregister(&init_net, "nfs");
	unregister_nfs_fs();
	nfs_fs_proc_exit();
	nfsiod_stop();
}

/* Not quite true; I just maintain it */
MODULE_AUTHOR("Olaf Kirch <okir@monad.swb.de>");
MODULE_LICENSE("GPL");
module_param(enable_ino64, bool, 0644);

module_init(init_nfs_fs)
module_exit(exit_nfs_fs)<|MERGE_RESOLUTION|>--- conflicted
+++ resolved
@@ -1290,13 +1290,6 @@
 		if ((fattr->valid & NFS_ATTR_FATTR_MTIME) && !timespec_equal(&inode->i_mtime, &fattr->mtime))
 			invalid |= NFS_INO_INVALID_ATTR;
 
-<<<<<<< HEAD
-	if (fattr->valid & NFS_ATTR_FATTR_SIZE) {
-		cur_size = i_size_read(inode);
-		new_isize = nfs_size_to_loff_t(fattr->size);
-		if (cur_size != new_isize)
-			invalid |= NFS_INO_INVALID_ATTR|NFS_INO_REVAL_PAGECACHE;
-=======
 		if ((fattr->valid & NFS_ATTR_FATTR_CTIME) && !timespec_equal(&inode->i_ctime, &fattr->ctime))
 			invalid |= NFS_INO_INVALID_ATTR;
 
@@ -1306,10 +1299,7 @@
 			if (cur_size != new_isize)
 				invalid |= NFS_INO_INVALID_ATTR|NFS_INO_REVAL_PAGECACHE;
 		}
->>>>>>> f2ed3bfc
-	}
-	if (nfsi->nrequests != 0)
-		invalid &= ~NFS_INO_REVAL_PAGECACHE;
+	}
 
 	/* Have any file permissions changed? */
 	if ((fattr->valid & NFS_ATTR_FATTR_MODE) && (inode->i_mode & S_IALLUGO) != (fattr->mode & S_IALLUGO))
@@ -1534,13 +1524,6 @@
 	if (NFS_PROTO(inode)->have_delegation(inode, FMODE_READ))
 		invalid = NFS_INO_INVALID_ATTR|NFS_INO_REVAL_FORCED;
 
-	/*
-	 * Don't revalidate the pagecache if we hold a delegation, but do
-	 * force an attribute update
-	 */
-	if (NFS_PROTO(inode)->have_delegation(inode, FMODE_READ))
-		invalid = NFS_INO_INVALID_ATTR|NFS_INO_REVAL_FORCED;
-
 	if (S_ISDIR(inode->i_mode))
 		invalid |= NFS_INO_INVALID_DATA;
 	nfs_set_cache_invalid(inode, invalid);
@@ -1741,14 +1724,6 @@
 		if (inode->i_version != fattr->change_attr) {
 			dprintk("NFS: change_attr change on server for file %s/%ld\n",
 					inode->i_sb->s_id, inode->i_ino);
-<<<<<<< HEAD
-			invalid |= NFS_INO_INVALID_ATTR
-				| NFS_INO_INVALID_DATA
-				| NFS_INO_INVALID_ACCESS
-				| NFS_INO_INVALID_ACL;
-			if (S_ISDIR(inode->i_mode))
-				nfs_force_lookup_revalidate(inode);
-=======
 			/* Could it be a race with writeback? */
 			if (!have_writers) {
 				invalid |= NFS_INO_INVALID_ATTR
@@ -1758,7 +1733,6 @@
 				if (S_ISDIR(inode->i_mode))
 					nfs_force_lookup_revalidate(inode);
 			}
->>>>>>> f2ed3bfc
 			inode->i_version = fattr->change_attr;
 		}
 	} else {
@@ -1793,12 +1767,8 @@
 			 * the file grown beyond our last write? */
 			if (nfsi->nrequests == 0 || new_isize > cur_isize) {
 				i_size_write(inode, new_isize);
-<<<<<<< HEAD
-				invalid |= NFS_INO_INVALID_ATTR|NFS_INO_INVALID_DATA;
-=======
 				if (!have_writers)
 					invalid |= NFS_INO_INVALID_ATTR|NFS_INO_INVALID_DATA;
->>>>>>> f2ed3bfc
 			}
 			dprintk("NFS: isize change on server for file %s/%ld "
 					"(%Ld to %Ld)\n",
@@ -1916,11 +1886,7 @@
 	}
 
 	/* Don't declare attrcache up to date if there were no attrs! */
-<<<<<<< HEAD
-	if (fattr->valid != 0)
-=======
 	if (cache_revalidated)
->>>>>>> f2ed3bfc
 		invalid &= ~NFS_INO_INVALID_ATTR;
 
 	/* Don't invalidate the data if we were to blame */
