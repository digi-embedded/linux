// SPDX-License-Identifier: GPL-2.0-only
/*
 * (C) 1997 Linus Torvalds
 * (C) 1999 Andrea Arcangeli <andrea@suse.de> (dynamic inode allocation)
 */
#include <linux/export.h>
#include <linux/fs.h>
#include <linux/filelock.h>
#include <linux/mm.h>
#include <linux/backing-dev.h>
#include <linux/hash.h>
#include <linux/swap.h>
#include <linux/security.h>
#include <linux/cdev.h>
#include <linux/memblock.h>
#include <linux/fsnotify.h>
#include <linux/mount.h>
#include <linux/posix_acl.h>
#include <linux/buffer_head.h> /* for inode_has_buffers */
#include <linux/ratelimit.h>
#include <linux/list_lru.h>
#include <linux/iversion.h>
#include <trace/events/writeback.h>
#include "internal.h"

/*
 * Inode locking rules:
 *
 * inode->i_lock protects:
 *   inode->i_state, inode->i_hash, __iget(), inode->i_io_list
 * Inode LRU list locks protect:
 *   inode->i_sb->s_inode_lru, inode->i_lru
 * inode->i_sb->s_inode_list_lock protects:
 *   inode->i_sb->s_inodes, inode->i_sb_list
 * bdi->wb.list_lock protects:
 *   bdi->wb.b_{dirty,io,more_io,dirty_time}, inode->i_io_list
 * inode_hash_lock protects:
 *   inode_hashtable, inode->i_hash
 *
 * Lock ordering:
 *
 * inode->i_sb->s_inode_list_lock
 *   inode->i_lock
 *     Inode LRU list locks
 *
 * bdi->wb.list_lock
 *   inode->i_lock
 *
 * inode_hash_lock
 *   inode->i_sb->s_inode_list_lock
 *   inode->i_lock
 *
 * iunique_lock
 *   inode_hash_lock
 */

static unsigned int i_hash_mask __read_mostly;
static unsigned int i_hash_shift __read_mostly;
static struct hlist_head *inode_hashtable __read_mostly;
static __cacheline_aligned_in_smp DEFINE_SPINLOCK(inode_hash_lock);

/*
 * Empty aops. Can be used for the cases where the user does not
 * define any of the address_space operations.
 */
const struct address_space_operations empty_aops = {
};
EXPORT_SYMBOL(empty_aops);

static DEFINE_PER_CPU(unsigned long, nr_inodes);
static DEFINE_PER_CPU(unsigned long, nr_unused);

static struct kmem_cache *inode_cachep __read_mostly;

static long get_nr_inodes(void)
{
	int i;
	long sum = 0;
	for_each_possible_cpu(i)
		sum += per_cpu(nr_inodes, i);
	return sum < 0 ? 0 : sum;
}

static inline long get_nr_inodes_unused(void)
{
	int i;
	long sum = 0;
	for_each_possible_cpu(i)
		sum += per_cpu(nr_unused, i);
	return sum < 0 ? 0 : sum;
}

long get_nr_dirty_inodes(void)
{
	/* not actually dirty inodes, but a wild approximation */
	long nr_dirty = get_nr_inodes() - get_nr_inodes_unused();
	return nr_dirty > 0 ? nr_dirty : 0;
}

/*
 * Handle nr_inode sysctl
 */
#ifdef CONFIG_SYSCTL
/*
 * Statistics gathering..
 */
static struct inodes_stat_t inodes_stat;

static int proc_nr_inodes(struct ctl_table *table, int write, void *buffer,
			  size_t *lenp, loff_t *ppos)
{
	inodes_stat.nr_inodes = get_nr_inodes();
	inodes_stat.nr_unused = get_nr_inodes_unused();
	return proc_doulongvec_minmax(table, write, buffer, lenp, ppos);
}

static struct ctl_table inodes_sysctls[] = {
	{
		.procname	= "inode-nr",
		.data		= &inodes_stat,
		.maxlen		= 2*sizeof(long),
		.mode		= 0444,
		.proc_handler	= proc_nr_inodes,
	},
	{
		.procname	= "inode-state",
		.data		= &inodes_stat,
		.maxlen		= 7*sizeof(long),
		.mode		= 0444,
		.proc_handler	= proc_nr_inodes,
	},
	{ }
};

static int __init init_fs_inode_sysctls(void)
{
	register_sysctl_init("fs", inodes_sysctls);
	return 0;
}
early_initcall(init_fs_inode_sysctls);
#endif

static int no_open(struct inode *inode, struct file *file)
{
	return -ENXIO;
}

/**
 * inode_init_always - perform inode structure initialisation
 * @sb: superblock inode belongs to
 * @inode: inode to initialise
 *
 * These are initializations that need to be done on every inode
 * allocation as the fields are not initialised by slab allocation.
 */
int inode_init_always(struct super_block *sb, struct inode *inode)
{
	static const struct inode_operations empty_iops;
	static const struct file_operations no_open_fops = {.open = no_open};
	struct address_space *const mapping = &inode->i_data;

	inode->i_sb = sb;
	inode->i_blkbits = sb->s_blocksize_bits;
	inode->i_flags = 0;
	atomic64_set(&inode->i_sequence, 0);
	atomic_set(&inode->i_count, 1);
	inode->i_op = &empty_iops;
	inode->i_fop = &no_open_fops;
	inode->i_ino = 0;
	inode->__i_nlink = 1;
	inode->i_opflags = 0;
	if (sb->s_xattr)
		inode->i_opflags |= IOP_XATTR;
	i_uid_write(inode, 0);
	i_gid_write(inode, 0);
	atomic_set(&inode->i_writecount, 0);
	inode->i_size = 0;
	inode->i_write_hint = WRITE_LIFE_NOT_SET;
	inode->i_blocks = 0;
	inode->i_bytes = 0;
	inode->i_generation = 0;
	inode->i_pipe = NULL;
	inode->i_cdev = NULL;
	inode->i_link = NULL;
	inode->i_dir_seq = 0;
	inode->i_rdev = 0;
	inode->dirtied_when = 0;

#ifdef CONFIG_CGROUP_WRITEBACK
	inode->i_wb_frn_winner = 0;
	inode->i_wb_frn_avg_time = 0;
	inode->i_wb_frn_history = 0;
#endif

	spin_lock_init(&inode->i_lock);
	lockdep_set_class(&inode->i_lock, &sb->s_type->i_lock_key);

	init_rwsem(&inode->i_rwsem);
	lockdep_set_class(&inode->i_rwsem, &sb->s_type->i_mutex_key);

	atomic_set(&inode->i_dio_count, 0);

	mapping->a_ops = &empty_aops;
	mapping->host = inode;
	mapping->flags = 0;
	mapping->wb_err = 0;
	atomic_set(&mapping->i_mmap_writable, 0);
#ifdef CONFIG_READ_ONLY_THP_FOR_FS
	atomic_set(&mapping->nr_thps, 0);
#endif
	mapping_set_gfp_mask(mapping, GFP_HIGHUSER_MOVABLE);
	mapping->private_data = NULL;
	mapping->writeback_index = 0;
	init_rwsem(&mapping->invalidate_lock);
	lockdep_set_class_and_name(&mapping->invalidate_lock,
				   &sb->s_type->invalidate_lock_key,
				   "mapping.invalidate_lock");
	inode->i_private = NULL;
	inode->i_mapping = mapping;
	INIT_HLIST_HEAD(&inode->i_dentry);	/* buggered by rcu freeing */
#ifdef CONFIG_FS_POSIX_ACL
	inode->i_acl = inode->i_default_acl = ACL_NOT_CACHED;
#endif

#ifdef CONFIG_FSNOTIFY
	inode->i_fsnotify_mask = 0;
#endif
	inode->i_flctx = NULL;

	if (unlikely(security_inode_alloc(inode)))
		return -ENOMEM;
	this_cpu_inc(nr_inodes);

	return 0;
}
EXPORT_SYMBOL(inode_init_always);

void free_inode_nonrcu(struct inode *inode)
{
	kmem_cache_free(inode_cachep, inode);
}
EXPORT_SYMBOL(free_inode_nonrcu);

static void i_callback(struct rcu_head *head)
{
	struct inode *inode = container_of(head, struct inode, i_rcu);
	if (inode->free_inode)
		inode->free_inode(inode);
	else
		free_inode_nonrcu(inode);
}

static struct inode *alloc_inode(struct super_block *sb)
{
	const struct super_operations *ops = sb->s_op;
	struct inode *inode;

	if (ops->alloc_inode)
		inode = ops->alloc_inode(sb);
	else
		inode = alloc_inode_sb(sb, inode_cachep, GFP_KERNEL);

	if (!inode)
		return NULL;

	if (unlikely(inode_init_always(sb, inode))) {
		if (ops->destroy_inode) {
			ops->destroy_inode(inode);
			if (!ops->free_inode)
				return NULL;
		}
		inode->free_inode = ops->free_inode;
		i_callback(&inode->i_rcu);
		return NULL;
	}

	return inode;
}

void __destroy_inode(struct inode *inode)
{
	BUG_ON(inode_has_buffers(inode));
	inode_detach_wb(inode);
	security_inode_free(inode);
	fsnotify_inode_delete(inode);
	locks_free_lock_context(inode);
	if (!inode->i_nlink) {
		WARN_ON(atomic_long_read(&inode->i_sb->s_remove_count) == 0);
		atomic_long_dec(&inode->i_sb->s_remove_count);
	}

#ifdef CONFIG_FS_POSIX_ACL
	if (inode->i_acl && !is_uncached_acl(inode->i_acl))
		posix_acl_release(inode->i_acl);
	if (inode->i_default_acl && !is_uncached_acl(inode->i_default_acl))
		posix_acl_release(inode->i_default_acl);
#endif
	this_cpu_dec(nr_inodes);
}
EXPORT_SYMBOL(__destroy_inode);

static void destroy_inode(struct inode *inode)
{
	const struct super_operations *ops = inode->i_sb->s_op;

	BUG_ON(!list_empty(&inode->i_lru));
	__destroy_inode(inode);
	if (ops->destroy_inode) {
		ops->destroy_inode(inode);
		if (!ops->free_inode)
			return;
	}
	inode->free_inode = ops->free_inode;
	call_rcu(&inode->i_rcu, i_callback);
}

/**
 * drop_nlink - directly drop an inode's link count
 * @inode: inode
 *
 * This is a low-level filesystem helper to replace any
 * direct filesystem manipulation of i_nlink.  In cases
 * where we are attempting to track writes to the
 * filesystem, a decrement to zero means an imminent
 * write when the file is truncated and actually unlinked
 * on the filesystem.
 */
void drop_nlink(struct inode *inode)
{
	WARN_ON(inode->i_nlink == 0);
	inode->__i_nlink--;
	if (!inode->i_nlink)
		atomic_long_inc(&inode->i_sb->s_remove_count);
}
EXPORT_SYMBOL(drop_nlink);

/**
 * clear_nlink - directly zero an inode's link count
 * @inode: inode
 *
 * This is a low-level filesystem helper to replace any
 * direct filesystem manipulation of i_nlink.  See
 * drop_nlink() for why we care about i_nlink hitting zero.
 */
void clear_nlink(struct inode *inode)
{
	if (inode->i_nlink) {
		inode->__i_nlink = 0;
		atomic_long_inc(&inode->i_sb->s_remove_count);
	}
}
EXPORT_SYMBOL(clear_nlink);

/**
 * set_nlink - directly set an inode's link count
 * @inode: inode
 * @nlink: new nlink (should be non-zero)
 *
 * This is a low-level filesystem helper to replace any
 * direct filesystem manipulation of i_nlink.
 */
void set_nlink(struct inode *inode, unsigned int nlink)
{
	if (!nlink) {
		clear_nlink(inode);
	} else {
		/* Yes, some filesystems do change nlink from zero to one */
		if (inode->i_nlink == 0)
			atomic_long_dec(&inode->i_sb->s_remove_count);

		inode->__i_nlink = nlink;
	}
}
EXPORT_SYMBOL(set_nlink);

/**
 * inc_nlink - directly increment an inode's link count
 * @inode: inode
 *
 * This is a low-level filesystem helper to replace any
 * direct filesystem manipulation of i_nlink.  Currently,
 * it is only here for parity with dec_nlink().
 */
void inc_nlink(struct inode *inode)
{
	if (unlikely(inode->i_nlink == 0)) {
		WARN_ON(!(inode->i_state & I_LINKABLE));
		atomic_long_dec(&inode->i_sb->s_remove_count);
	}

	inode->__i_nlink++;
}
EXPORT_SYMBOL(inc_nlink);

static void __address_space_init_once(struct address_space *mapping)
{
	xa_init_flags(&mapping->i_pages, XA_FLAGS_LOCK_IRQ | XA_FLAGS_ACCOUNT);
	init_rwsem(&mapping->i_mmap_rwsem);
	INIT_LIST_HEAD(&mapping->private_list);
	spin_lock_init(&mapping->private_lock);
	mapping->i_mmap = RB_ROOT_CACHED;
}

void address_space_init_once(struct address_space *mapping)
{
	memset(mapping, 0, sizeof(*mapping));
	__address_space_init_once(mapping);
}
EXPORT_SYMBOL(address_space_init_once);

/*
 * These are initializations that only need to be done
 * once, because the fields are idempotent across use
 * of the inode, so let the slab aware of that.
 */
void inode_init_once(struct inode *inode)
{
	memset(inode, 0, sizeof(*inode));
	INIT_HLIST_NODE(&inode->i_hash);
	INIT_LIST_HEAD(&inode->i_devices);
	INIT_LIST_HEAD(&inode->i_io_list);
	INIT_LIST_HEAD(&inode->i_wb_list);
	INIT_LIST_HEAD(&inode->i_lru);
	INIT_LIST_HEAD(&inode->i_sb_list);
	__address_space_init_once(&inode->i_data);
	i_size_ordered_init(inode);
}
EXPORT_SYMBOL(inode_init_once);

static void init_once(void *foo)
{
	struct inode *inode = (struct inode *) foo;

	inode_init_once(inode);
}

/*
 * inode->i_lock must be held
 */
void __iget(struct inode *inode)
{
	atomic_inc(&inode->i_count);
}

/*
 * get additional reference to inode; caller must already hold one.
 */
void ihold(struct inode *inode)
{
	WARN_ON(atomic_inc_return(&inode->i_count) < 2);
}
EXPORT_SYMBOL(ihold);

static void __inode_add_lru(struct inode *inode, bool rotate)
{
	if (inode->i_state & (I_DIRTY_ALL | I_SYNC | I_FREEING | I_WILL_FREE))
		return;
	if (atomic_read(&inode->i_count))
		return;
	if (!(inode->i_sb->s_flags & SB_ACTIVE))
		return;
	if (!mapping_shrinkable(&inode->i_data))
		return;

	if (list_lru_add(&inode->i_sb->s_inode_lru, &inode->i_lru))
		this_cpu_inc(nr_unused);
	else if (rotate)
		inode->i_state |= I_REFERENCED;
}

/*
 * Add inode to LRU if needed (inode is unused and clean).
 *
 * Needs inode->i_lock held.
 */
void inode_add_lru(struct inode *inode)
{
	__inode_add_lru(inode, false);
}

static void inode_lru_list_del(struct inode *inode)
{
	if (list_lru_del(&inode->i_sb->s_inode_lru, &inode->i_lru))
		this_cpu_dec(nr_unused);
}

/**
 * inode_sb_list_add - add inode to the superblock list of inodes
 * @inode: inode to add
 */
void inode_sb_list_add(struct inode *inode)
{
	spin_lock(&inode->i_sb->s_inode_list_lock);
	list_add(&inode->i_sb_list, &inode->i_sb->s_inodes);
	spin_unlock(&inode->i_sb->s_inode_list_lock);
}
EXPORT_SYMBOL_GPL(inode_sb_list_add);

static inline void inode_sb_list_del(struct inode *inode)
{
	if (!list_empty(&inode->i_sb_list)) {
		spin_lock(&inode->i_sb->s_inode_list_lock);
		list_del_init(&inode->i_sb_list);
		spin_unlock(&inode->i_sb->s_inode_list_lock);
	}
}

static unsigned long hash(struct super_block *sb, unsigned long hashval)
{
	unsigned long tmp;

	tmp = (hashval * (unsigned long)sb) ^ (GOLDEN_RATIO_PRIME + hashval) /
			L1_CACHE_BYTES;
	tmp = tmp ^ ((tmp ^ GOLDEN_RATIO_PRIME) >> i_hash_shift);
	return tmp & i_hash_mask;
}

/**
 *	__insert_inode_hash - hash an inode
 *	@inode: unhashed inode
 *	@hashval: unsigned long value used to locate this object in the
 *		inode_hashtable.
 *
 *	Add an inode to the inode hash for this superblock.
 */
void __insert_inode_hash(struct inode *inode, unsigned long hashval)
{
	struct hlist_head *b = inode_hashtable + hash(inode->i_sb, hashval);

	spin_lock(&inode_hash_lock);
	spin_lock(&inode->i_lock);
	hlist_add_head_rcu(&inode->i_hash, b);
	spin_unlock(&inode->i_lock);
	spin_unlock(&inode_hash_lock);
}
EXPORT_SYMBOL(__insert_inode_hash);

/**
 *	__remove_inode_hash - remove an inode from the hash
 *	@inode: inode to unhash
 *
 *	Remove an inode from the superblock.
 */
void __remove_inode_hash(struct inode *inode)
{
	spin_lock(&inode_hash_lock);
	spin_lock(&inode->i_lock);
	hlist_del_init_rcu(&inode->i_hash);
	spin_unlock(&inode->i_lock);
	spin_unlock(&inode_hash_lock);
}
EXPORT_SYMBOL(__remove_inode_hash);

void dump_mapping(const struct address_space *mapping)
{
	struct inode *host;
	const struct address_space_operations *a_ops;
	struct hlist_node *dentry_first;
	struct dentry *dentry_ptr;
	struct dentry dentry;
	unsigned long ino;

	/*
	 * If mapping is an invalid pointer, we don't want to crash
	 * accessing it, so probe everything depending on it carefully.
	 */
	if (get_kernel_nofault(host, &mapping->host) ||
	    get_kernel_nofault(a_ops, &mapping->a_ops)) {
		pr_warn("invalid mapping:%px\n", mapping);
		return;
	}

	if (!host) {
		pr_warn("aops:%ps\n", a_ops);
		return;
	}

	if (get_kernel_nofault(dentry_first, &host->i_dentry.first) ||
	    get_kernel_nofault(ino, &host->i_ino)) {
		pr_warn("aops:%ps invalid inode:%px\n", a_ops, host);
		return;
	}

	if (!dentry_first) {
		pr_warn("aops:%ps ino:%lx\n", a_ops, ino);
		return;
	}

	dentry_ptr = container_of(dentry_first, struct dentry, d_u.d_alias);
	if (get_kernel_nofault(dentry, dentry_ptr)) {
		pr_warn("aops:%ps ino:%lx invalid dentry:%px\n",
				a_ops, ino, dentry_ptr);
		return;
	}

	/*
	 * if dentry is corrupted, the %pd handler may still crash,
	 * but it's unlikely that we reach here with a corrupt mapping
	 */
	pr_warn("aops:%ps ino:%lx dentry name:\"%pd\"\n", a_ops, ino, &dentry);
}

void clear_inode(struct inode *inode)
{
	/*
	 * We have to cycle the i_pages lock here because reclaim can be in the
	 * process of removing the last page (in __filemap_remove_folio())
	 * and we must not free the mapping under it.
	 */
	xa_lock_irq(&inode->i_data.i_pages);
	BUG_ON(inode->i_data.nrpages);
	/*
	 * Almost always, mapping_empty(&inode->i_data) here; but there are
	 * two known and long-standing ways in which nodes may get left behind
	 * (when deep radix-tree node allocation failed partway; or when THP
	 * collapse_file() failed). Until those two known cases are cleaned up,
	 * or a cleanup function is called here, do not BUG_ON(!mapping_empty),
	 * nor even WARN_ON(!mapping_empty).
	 */
	xa_unlock_irq(&inode->i_data.i_pages);
	BUG_ON(!list_empty(&inode->i_data.private_list));
	BUG_ON(!(inode->i_state & I_FREEING));
	BUG_ON(inode->i_state & I_CLEAR);
	BUG_ON(!list_empty(&inode->i_wb_list));
	/* don't need i_lock here, no concurrent mods to i_state */
	inode->i_state = I_FREEING | I_CLEAR;
}
EXPORT_SYMBOL(clear_inode);

/*
 * Free the inode passed in, removing it from the lists it is still connected
 * to. We remove any pages still attached to the inode and wait for any IO that
 * is still in progress before finally destroying the inode.
 *
 * An inode must already be marked I_FREEING so that we avoid the inode being
 * moved back onto lists if we race with other code that manipulates the lists
 * (e.g. writeback_single_inode). The caller is responsible for setting this.
 *
 * An inode must already be removed from the LRU list before being evicted from
 * the cache. This should occur atomically with setting the I_FREEING state
 * flag, so no inodes here should ever be on the LRU when being evicted.
 */
static void evict(struct inode *inode)
{
	const struct super_operations *op = inode->i_sb->s_op;

	BUG_ON(!(inode->i_state & I_FREEING));
	BUG_ON(!list_empty(&inode->i_lru));

	if (!list_empty(&inode->i_io_list))
		inode_io_list_del(inode);

	inode_sb_list_del(inode);

	/*
	 * Wait for flusher thread to be done with the inode so that filesystem
	 * does not start destroying it while writeback is still running. Since
	 * the inode has I_FREEING set, flusher thread won't start new work on
	 * the inode.  We just have to wait for running writeback to finish.
	 */
	inode_wait_for_writeback(inode);

	if (op->evict_inode) {
		op->evict_inode(inode);
	} else {
		truncate_inode_pages_final(&inode->i_data);
		clear_inode(inode);
	}
	if (S_ISCHR(inode->i_mode) && inode->i_cdev)
		cd_forget(inode);

	remove_inode_hash(inode);

	spin_lock(&inode->i_lock);
	wake_up_bit(&inode->i_state, __I_NEW);
	BUG_ON(inode->i_state != (I_FREEING | I_CLEAR));
	spin_unlock(&inode->i_lock);

	destroy_inode(inode);
}

/*
 * dispose_list - dispose of the contents of a local list
 * @head: the head of the list to free
 *
 * Dispose-list gets a local list with local inodes in it, so it doesn't
 * need to worry about list corruption and SMP locks.
 */
static void dispose_list(struct list_head *head)
{
	while (!list_empty(head)) {
		struct inode *inode;

		inode = list_first_entry(head, struct inode, i_lru);
		list_del_init(&inode->i_lru);

		evict(inode);
		cond_resched();
	}
}

/**
 * evict_inodes	- evict all evictable inodes for a superblock
 * @sb:		superblock to operate on
 *
 * Make sure that no inodes with zero refcount are retained.  This is
 * called by superblock shutdown after having SB_ACTIVE flag removed,
 * so any inode reaching zero refcount during or after that call will
 * be immediately evicted.
 */
void evict_inodes(struct super_block *sb)
{
	struct inode *inode, *next;
	LIST_HEAD(dispose);

again:
	spin_lock(&sb->s_inode_list_lock);
	list_for_each_entry_safe(inode, next, &sb->s_inodes, i_sb_list) {
		if (atomic_read(&inode->i_count))
			continue;

		spin_lock(&inode->i_lock);
		if (inode->i_state & (I_NEW | I_FREEING | I_WILL_FREE)) {
			spin_unlock(&inode->i_lock);
			continue;
		}

		inode->i_state |= I_FREEING;
		inode_lru_list_del(inode);
		spin_unlock(&inode->i_lock);
		list_add(&inode->i_lru, &dispose);

		/*
		 * We can have a ton of inodes to evict at unmount time given
		 * enough memory, check to see if we need to go to sleep for a
		 * bit so we don't livelock.
		 */
		if (need_resched()) {
			spin_unlock(&sb->s_inode_list_lock);
			cond_resched();
			dispose_list(&dispose);
			goto again;
		}
	}
	spin_unlock(&sb->s_inode_list_lock);

	dispose_list(&dispose);
}
EXPORT_SYMBOL_GPL(evict_inodes);

/**
 * invalidate_inodes	- attempt to free all inodes on a superblock
 * @sb:		superblock to operate on
 *
 * Attempts to free all inodes (including dirty inodes) for a given superblock.
 */
void invalidate_inodes(struct super_block *sb)
{
	struct inode *inode, *next;
	LIST_HEAD(dispose);

again:
	spin_lock(&sb->s_inode_list_lock);
	list_for_each_entry_safe(inode, next, &sb->s_inodes, i_sb_list) {
		spin_lock(&inode->i_lock);
		if (inode->i_state & (I_NEW | I_FREEING | I_WILL_FREE)) {
			spin_unlock(&inode->i_lock);
			continue;
		}
		if (atomic_read(&inode->i_count)) {
			spin_unlock(&inode->i_lock);
			continue;
		}

		inode->i_state |= I_FREEING;
		inode_lru_list_del(inode);
		spin_unlock(&inode->i_lock);
		list_add(&inode->i_lru, &dispose);
		if (need_resched()) {
			spin_unlock(&sb->s_inode_list_lock);
			cond_resched();
			dispose_list(&dispose);
			goto again;
		}
	}
	spin_unlock(&sb->s_inode_list_lock);

	dispose_list(&dispose);
}

/*
 * Isolate the inode from the LRU in preparation for freeing it.
 *
 * If the inode has the I_REFERENCED flag set, then it means that it has been
 * used recently - the flag is set in iput_final(). When we encounter such an
 * inode, clear the flag and move it to the back of the LRU so it gets another
 * pass through the LRU before it gets reclaimed. This is necessary because of
 * the fact we are doing lazy LRU updates to minimise lock contention so the
 * LRU does not have strict ordering. Hence we don't want to reclaim inodes
 * with this flag set because they are the inodes that are out of order.
 */
static enum lru_status inode_lru_isolate(struct list_head *item,
		struct list_lru_one *lru, spinlock_t *lru_lock, void *arg)
{
	struct list_head *freeable = arg;
	struct inode	*inode = container_of(item, struct inode, i_lru);

	/*
	 * We are inverting the lru lock/inode->i_lock here, so use a
	 * trylock. If we fail to get the lock, just skip it.
	 */
	if (!spin_trylock(&inode->i_lock))
		return LRU_SKIP;

	/*
	 * Inodes can get referenced, redirtied, or repopulated while
	 * they're already on the LRU, and this can make them
	 * unreclaimable for a while. Remove them lazily here; iput,
	 * sync, or the last page cache deletion will requeue them.
	 */
	if (atomic_read(&inode->i_count) ||
	    (inode->i_state & ~I_REFERENCED) ||
	    !mapping_shrinkable(&inode->i_data)) {
		list_lru_isolate(lru, &inode->i_lru);
		spin_unlock(&inode->i_lock);
		this_cpu_dec(nr_unused);
		return LRU_REMOVED;
	}

	/* Recently referenced inodes get one more pass */
	if (inode->i_state & I_REFERENCED) {
		inode->i_state &= ~I_REFERENCED;
		spin_unlock(&inode->i_lock);
		return LRU_ROTATE;
	}

	/*
	 * On highmem systems, mapping_shrinkable() permits dropping
	 * page cache in order to free up struct inodes: lowmem might
	 * be under pressure before the cache inside the highmem zone.
	 */
	if (inode_has_buffers(inode) || !mapping_empty(&inode->i_data)) {
		__iget(inode);
		spin_unlock(&inode->i_lock);
		spin_unlock(lru_lock);
		if (remove_inode_buffers(inode)) {
			unsigned long reap;
			reap = invalidate_mapping_pages(&inode->i_data, 0, -1);
			if (current_is_kswapd())
				__count_vm_events(KSWAPD_INODESTEAL, reap);
			else
				__count_vm_events(PGINODESTEAL, reap);
			mm_account_reclaimed_pages(reap);
		}
		iput(inode);
		spin_lock(lru_lock);
		return LRU_RETRY;
	}

	WARN_ON(inode->i_state & I_NEW);
	inode->i_state |= I_FREEING;
	list_lru_isolate_move(lru, &inode->i_lru, freeable);
	spin_unlock(&inode->i_lock);

	this_cpu_dec(nr_unused);
	return LRU_REMOVED;
}

/*
 * Walk the superblock inode LRU for freeable inodes and attempt to free them.
 * This is called from the superblock shrinker function with a number of inodes
 * to trim from the LRU. Inodes to be freed are moved to a temporary list and
 * then are freed outside inode_lock by dispose_list().
 */
long prune_icache_sb(struct super_block *sb, struct shrink_control *sc)
{
	LIST_HEAD(freeable);
	long freed;

	freed = list_lru_shrink_walk(&sb->s_inode_lru, sc,
				     inode_lru_isolate, &freeable);
	dispose_list(&freeable);
	return freed;
}

static void __wait_on_freeing_inode(struct inode *inode);
/*
 * Called with the inode lock held.
 */
static struct inode *find_inode(struct super_block *sb,
				struct hlist_head *head,
				int (*test)(struct inode *, void *),
				void *data)
{
	struct inode *inode = NULL;

repeat:
	hlist_for_each_entry(inode, head, i_hash) {
		if (inode->i_sb != sb)
			continue;
		if (!test(inode, data))
			continue;
		spin_lock(&inode->i_lock);
		if (inode->i_state & (I_FREEING|I_WILL_FREE)) {
			__wait_on_freeing_inode(inode);
			goto repeat;
		}
		if (unlikely(inode->i_state & I_CREATING)) {
			spin_unlock(&inode->i_lock);
			return ERR_PTR(-ESTALE);
		}
		__iget(inode);
		spin_unlock(&inode->i_lock);
		return inode;
	}
	return NULL;
}

/*
 * find_inode_fast is the fast path version of find_inode, see the comment at
 * iget_locked for details.
 */
static struct inode *find_inode_fast(struct super_block *sb,
				struct hlist_head *head, unsigned long ino)
{
	struct inode *inode = NULL;

repeat:
	hlist_for_each_entry(inode, head, i_hash) {
		if (inode->i_ino != ino)
			continue;
		if (inode->i_sb != sb)
			continue;
		spin_lock(&inode->i_lock);
		if (inode->i_state & (I_FREEING|I_WILL_FREE)) {
			__wait_on_freeing_inode(inode);
			goto repeat;
		}
		if (unlikely(inode->i_state & I_CREATING)) {
			spin_unlock(&inode->i_lock);
			return ERR_PTR(-ESTALE);
		}
		__iget(inode);
		spin_unlock(&inode->i_lock);
		return inode;
	}
	return NULL;
}

/*
 * Each cpu owns a range of LAST_INO_BATCH numbers.
 * 'shared_last_ino' is dirtied only once out of LAST_INO_BATCH allocations,
 * to renew the exhausted range.
 *
 * This does not significantly increase overflow rate because every CPU can
 * consume at most LAST_INO_BATCH-1 unused inode numbers. So there is
 * NR_CPUS*(LAST_INO_BATCH-1) wastage. At 4096 and 1024, this is ~0.1% of the
 * 2^32 range, and is a worst-case. Even a 50% wastage would only increase
 * overflow rate by 2x, which does not seem too significant.
 *
 * On a 32bit, non LFS stat() call, glibc will generate an EOVERFLOW
 * error if st_ino won't fit in target struct field. Use 32bit counter
 * here to attempt to avoid that.
 */
#define LAST_INO_BATCH 1024
static DEFINE_PER_CPU(unsigned int, last_ino);

unsigned int get_next_ino(void)
{
	unsigned int *p = &get_cpu_var(last_ino);
	unsigned int res = *p;

#ifdef CONFIG_SMP
	if (unlikely((res & (LAST_INO_BATCH-1)) == 0)) {
		static atomic_t shared_last_ino;
		int next = atomic_add_return(LAST_INO_BATCH, &shared_last_ino);

		res = next - LAST_INO_BATCH;
	}
#endif

	res++;
	/* get_next_ino should not provide a 0 inode number */
	if (unlikely(!res))
		res++;
	*p = res;
	put_cpu_var(last_ino);
	return res;
}
EXPORT_SYMBOL(get_next_ino);

/**
 *	new_inode_pseudo 	- obtain an inode
 *	@sb: superblock
 *
 *	Allocates a new inode for given superblock.
 *	Inode wont be chained in superblock s_inodes list
 *	This means :
 *	- fs can't be unmount
 *	- quotas, fsnotify, writeback can't work
 */
struct inode *new_inode_pseudo(struct super_block *sb)
{
	struct inode *inode = alloc_inode(sb);

	if (inode) {
		spin_lock(&inode->i_lock);
		inode->i_state = 0;
		spin_unlock(&inode->i_lock);
	}
	return inode;
}

/**
 *	new_inode 	- obtain an inode
 *	@sb: superblock
 *
 *	Allocates a new inode for given superblock. The default gfp_mask
 *	for allocations related to inode->i_mapping is GFP_HIGHUSER_MOVABLE.
 *	If HIGHMEM pages are unsuitable or it is known that pages allocated
 *	for the page cache are not reclaimable or migratable,
 *	mapping_set_gfp_mask() must be called with suitable flags on the
 *	newly created inode's mapping
 *
 */
struct inode *new_inode(struct super_block *sb)
{
	struct inode *inode;

	inode = new_inode_pseudo(sb);
	if (inode)
		inode_sb_list_add(inode);
	return inode;
}
EXPORT_SYMBOL(new_inode);

#ifdef CONFIG_DEBUG_LOCK_ALLOC
void lockdep_annotate_inode_mutex_key(struct inode *inode)
{
	if (S_ISDIR(inode->i_mode)) {
		struct file_system_type *type = inode->i_sb->s_type;

		/* Set new key only if filesystem hasn't already changed it */
		if (lockdep_match_class(&inode->i_rwsem, &type->i_mutex_key)) {
			/*
			 * ensure nobody is actually holding i_mutex
			 */
			// mutex_destroy(&inode->i_mutex);
			init_rwsem(&inode->i_rwsem);
			lockdep_set_class(&inode->i_rwsem,
					  &type->i_mutex_dir_key);
		}
	}
}
EXPORT_SYMBOL(lockdep_annotate_inode_mutex_key);
#endif

/**
 * unlock_new_inode - clear the I_NEW state and wake up any waiters
 * @inode:	new inode to unlock
 *
 * Called when the inode is fully initialised to clear the new state of the
 * inode and wake up anyone waiting for the inode to finish initialisation.
 */
void unlock_new_inode(struct inode *inode)
{
	lockdep_annotate_inode_mutex_key(inode);
	spin_lock(&inode->i_lock);
	WARN_ON(!(inode->i_state & I_NEW));
	inode->i_state &= ~I_NEW & ~I_CREATING;
	smp_mb();
	wake_up_bit(&inode->i_state, __I_NEW);
	spin_unlock(&inode->i_lock);
}
EXPORT_SYMBOL(unlock_new_inode);

void discard_new_inode(struct inode *inode)
{
	lockdep_annotate_inode_mutex_key(inode);
	spin_lock(&inode->i_lock);
	WARN_ON(!(inode->i_state & I_NEW));
	inode->i_state &= ~I_NEW;
	smp_mb();
	wake_up_bit(&inode->i_state, __I_NEW);
	spin_unlock(&inode->i_lock);
	iput(inode);
}
EXPORT_SYMBOL(discard_new_inode);

/**
 * lock_two_inodes - lock two inodes (may be regular files but also dirs)
 *
 * Lock any non-NULL argument. The caller must make sure that if he is passing
 * in two directories, one is not ancestor of the other.  Zero, one or two
 * objects may be locked by this function.
 *
 * @inode1: first inode to lock
 * @inode2: second inode to lock
 * @subclass1: inode lock subclass for the first lock obtained
 * @subclass2: inode lock subclass for the second lock obtained
 */
void lock_two_inodes(struct inode *inode1, struct inode *inode2,
		     unsigned subclass1, unsigned subclass2)
{
	if (!inode1 || !inode2) {
		/*
		 * Make sure @subclass1 will be used for the acquired lock.
		 * This is not strictly necessary (no current caller cares) but
		 * let's keep things consistent.
		 */
		if (!inode1)
			swap(inode1, inode2);
		goto lock;
	}

	/*
	 * If one object is directory and the other is not, we must make sure
	 * to lock directory first as the other object may be its child.
	 */
	if (S_ISDIR(inode2->i_mode) == S_ISDIR(inode1->i_mode)) {
		if (inode1 > inode2)
			swap(inode1, inode2);
	} else if (!S_ISDIR(inode1->i_mode))
		swap(inode1, inode2);
lock:
	if (inode1)
		inode_lock_nested(inode1, subclass1);
	if (inode2 && inode2 != inode1)
		inode_lock_nested(inode2, subclass2);
}

/**
 * lock_two_nondirectories - take two i_mutexes on non-directory objects
 *
 * Lock any non-NULL argument. Passed objects must not be directories.
 * Zero, one or two objects may be locked by this function.
 *
 * @inode1: first inode to lock
 * @inode2: second inode to lock
 */
void lock_two_nondirectories(struct inode *inode1, struct inode *inode2)
{
	if (inode1)
		WARN_ON_ONCE(S_ISDIR(inode1->i_mode));
	if (inode2)
		WARN_ON_ONCE(S_ISDIR(inode2->i_mode));
	lock_two_inodes(inode1, inode2, I_MUTEX_NORMAL, I_MUTEX_NONDIR2);
}
EXPORT_SYMBOL(lock_two_nondirectories);

/**
 * unlock_two_nondirectories - release locks from lock_two_nondirectories()
 * @inode1: first inode to unlock
 * @inode2: second inode to unlock
 */
void unlock_two_nondirectories(struct inode *inode1, struct inode *inode2)
{
	if (inode1) {
		WARN_ON_ONCE(S_ISDIR(inode1->i_mode));
		inode_unlock(inode1);
	}
	if (inode2 && inode2 != inode1) {
		WARN_ON_ONCE(S_ISDIR(inode2->i_mode));
		inode_unlock(inode2);
	}
}
EXPORT_SYMBOL(unlock_two_nondirectories);

/**
 * inode_insert5 - obtain an inode from a mounted file system
 * @inode:	pre-allocated inode to use for insert to cache
 * @hashval:	hash value (usually inode number) to get
 * @test:	callback used for comparisons between inodes
 * @set:	callback used to initialize a new struct inode
 * @data:	opaque data pointer to pass to @test and @set
 *
 * Search for the inode specified by @hashval and @data in the inode cache,
 * and if present it is return it with an increased reference count. This is
 * a variant of iget5_locked() for callers that don't want to fail on memory
 * allocation of inode.
 *
 * If the inode is not in cache, insert the pre-allocated inode to cache and
 * return it locked, hashed, and with the I_NEW flag set. The file system gets
 * to fill it in before unlocking it via unlock_new_inode().
 *
 * Note both @test and @set are called with the inode_hash_lock held, so can't
 * sleep.
 */
struct inode *inode_insert5(struct inode *inode, unsigned long hashval,
			    int (*test)(struct inode *, void *),
			    int (*set)(struct inode *, void *), void *data)
{
	struct hlist_head *head = inode_hashtable + hash(inode->i_sb, hashval);
	struct inode *old;

again:
	spin_lock(&inode_hash_lock);
	old = find_inode(inode->i_sb, head, test, data);
	if (unlikely(old)) {
		/*
		 * Uhhuh, somebody else created the same inode under us.
		 * Use the old inode instead of the preallocated one.
		 */
		spin_unlock(&inode_hash_lock);
		if (IS_ERR(old))
			return NULL;
		wait_on_inode(old);
		if (unlikely(inode_unhashed(old))) {
			iput(old);
			goto again;
		}
		return old;
	}

	if (set && unlikely(set(inode, data))) {
		inode = NULL;
		goto unlock;
	}

	/*
	 * Return the locked inode with I_NEW set, the
	 * caller is responsible for filling in the contents
	 */
	spin_lock(&inode->i_lock);
	inode->i_state |= I_NEW;
	hlist_add_head_rcu(&inode->i_hash, head);
	spin_unlock(&inode->i_lock);

	/*
	 * Add inode to the sb list if it's not already. It has I_NEW at this
	 * point, so it should be safe to test i_sb_list locklessly.
	 */
	if (list_empty(&inode->i_sb_list))
		inode_sb_list_add(inode);
unlock:
	spin_unlock(&inode_hash_lock);

	return inode;
}
EXPORT_SYMBOL(inode_insert5);

/**
 * iget5_locked - obtain an inode from a mounted file system
 * @sb:		super block of file system
 * @hashval:	hash value (usually inode number) to get
 * @test:	callback used for comparisons between inodes
 * @set:	callback used to initialize a new struct inode
 * @data:	opaque data pointer to pass to @test and @set
 *
 * Search for the inode specified by @hashval and @data in the inode cache,
 * and if present it is return it with an increased reference count. This is
 * a generalized version of iget_locked() for file systems where the inode
 * number is not sufficient for unique identification of an inode.
 *
 * If the inode is not in cache, allocate a new inode and return it locked,
 * hashed, and with the I_NEW flag set. The file system gets to fill it in
 * before unlocking it via unlock_new_inode().
 *
 * Note both @test and @set are called with the inode_hash_lock held, so can't
 * sleep.
 */
struct inode *iget5_locked(struct super_block *sb, unsigned long hashval,
		int (*test)(struct inode *, void *),
		int (*set)(struct inode *, void *), void *data)
{
	struct inode *inode = ilookup5(sb, hashval, test, data);

	if (!inode) {
		struct inode *new = alloc_inode(sb);

		if (new) {
			new->i_state = 0;
			inode = inode_insert5(new, hashval, test, set, data);
			if (unlikely(inode != new))
				destroy_inode(new);
		}
	}
	return inode;
}
EXPORT_SYMBOL(iget5_locked);

/**
 * iget_locked - obtain an inode from a mounted file system
 * @sb:		super block of file system
 * @ino:	inode number to get
 *
 * Search for the inode specified by @ino in the inode cache and if present
 * return it with an increased reference count. This is for file systems
 * where the inode number is sufficient for unique identification of an inode.
 *
 * If the inode is not in cache, allocate a new inode and return it locked,
 * hashed, and with the I_NEW flag set.  The file system gets to fill it in
 * before unlocking it via unlock_new_inode().
 */
struct inode *iget_locked(struct super_block *sb, unsigned long ino)
{
	struct hlist_head *head = inode_hashtable + hash(sb, ino);
	struct inode *inode;
again:
	spin_lock(&inode_hash_lock);
	inode = find_inode_fast(sb, head, ino);
	spin_unlock(&inode_hash_lock);
	if (inode) {
		if (IS_ERR(inode))
			return NULL;
		wait_on_inode(inode);
		if (unlikely(inode_unhashed(inode))) {
			iput(inode);
			goto again;
		}
		return inode;
	}

	inode = alloc_inode(sb);
	if (inode) {
		struct inode *old;

		spin_lock(&inode_hash_lock);
		/* We released the lock, so.. */
		old = find_inode_fast(sb, head, ino);
		if (!old) {
			inode->i_ino = ino;
			spin_lock(&inode->i_lock);
			inode->i_state = I_NEW;
			hlist_add_head_rcu(&inode->i_hash, head);
			spin_unlock(&inode->i_lock);
			inode_sb_list_add(inode);
			spin_unlock(&inode_hash_lock);

			/* Return the locked inode with I_NEW set, the
			 * caller is responsible for filling in the contents
			 */
			return inode;
		}

		/*
		 * Uhhuh, somebody else created the same inode under
		 * us. Use the old inode instead of the one we just
		 * allocated.
		 */
		spin_unlock(&inode_hash_lock);
		destroy_inode(inode);
		if (IS_ERR(old))
			return NULL;
		inode = old;
		wait_on_inode(inode);
		if (unlikely(inode_unhashed(inode))) {
			iput(inode);
			goto again;
		}
	}
	return inode;
}
EXPORT_SYMBOL(iget_locked);

/*
 * search the inode cache for a matching inode number.
 * If we find one, then the inode number we are trying to
 * allocate is not unique and so we should not use it.
 *
 * Returns 1 if the inode number is unique, 0 if it is not.
 */
static int test_inode_iunique(struct super_block *sb, unsigned long ino)
{
	struct hlist_head *b = inode_hashtable + hash(sb, ino);
	struct inode *inode;

	hlist_for_each_entry_rcu(inode, b, i_hash) {
		if (inode->i_ino == ino && inode->i_sb == sb)
			return 0;
	}
	return 1;
}

/**
 *	iunique - get a unique inode number
 *	@sb: superblock
 *	@max_reserved: highest reserved inode number
 *
 *	Obtain an inode number that is unique on the system for a given
 *	superblock. This is used by file systems that have no natural
 *	permanent inode numbering system. An inode number is returned that
 *	is higher than the reserved limit but unique.
 *
 *	BUGS:
 *	With a large number of inodes live on the file system this function
 *	currently becomes quite slow.
 */
ino_t iunique(struct super_block *sb, ino_t max_reserved)
{
	/*
	 * On a 32bit, non LFS stat() call, glibc will generate an EOVERFLOW
	 * error if st_ino won't fit in target struct field. Use 32bit counter
	 * here to attempt to avoid that.
	 */
	static DEFINE_SPINLOCK(iunique_lock);
	static unsigned int counter;
	ino_t res;

	rcu_read_lock();
	spin_lock(&iunique_lock);
	do {
		if (counter <= max_reserved)
			counter = max_reserved + 1;
		res = counter++;
	} while (!test_inode_iunique(sb, res));
	spin_unlock(&iunique_lock);
	rcu_read_unlock();

	return res;
}
EXPORT_SYMBOL(iunique);

struct inode *igrab(struct inode *inode)
{
	spin_lock(&inode->i_lock);
	if (!(inode->i_state & (I_FREEING|I_WILL_FREE))) {
		__iget(inode);
		spin_unlock(&inode->i_lock);
	} else {
		spin_unlock(&inode->i_lock);
		/*
		 * Handle the case where s_op->clear_inode is not been
		 * called yet, and somebody is calling igrab
		 * while the inode is getting freed.
		 */
		inode = NULL;
	}
	return inode;
}
EXPORT_SYMBOL(igrab);

/**
 * ilookup5_nowait - search for an inode in the inode cache
 * @sb:		super block of file system to search
 * @hashval:	hash value (usually inode number) to search for
 * @test:	callback used for comparisons between inodes
 * @data:	opaque data pointer to pass to @test
 *
 * Search for the inode specified by @hashval and @data in the inode cache.
 * If the inode is in the cache, the inode is returned with an incremented
 * reference count.
 *
 * Note: I_NEW is not waited upon so you have to be very careful what you do
 * with the returned inode.  You probably should be using ilookup5() instead.
 *
 * Note2: @test is called with the inode_hash_lock held, so can't sleep.
 */
struct inode *ilookup5_nowait(struct super_block *sb, unsigned long hashval,
		int (*test)(struct inode *, void *), void *data)
{
	struct hlist_head *head = inode_hashtable + hash(sb, hashval);
	struct inode *inode;

	spin_lock(&inode_hash_lock);
	inode = find_inode(sb, head, test, data);
	spin_unlock(&inode_hash_lock);

	return IS_ERR(inode) ? NULL : inode;
}
EXPORT_SYMBOL(ilookup5_nowait);

/**
 * ilookup5 - search for an inode in the inode cache
 * @sb:		super block of file system to search
 * @hashval:	hash value (usually inode number) to search for
 * @test:	callback used for comparisons between inodes
 * @data:	opaque data pointer to pass to @test
 *
 * Search for the inode specified by @hashval and @data in the inode cache,
 * and if the inode is in the cache, return the inode with an incremented
 * reference count.  Waits on I_NEW before returning the inode.
 * returned with an incremented reference count.
 *
 * This is a generalized version of ilookup() for file systems where the
 * inode number is not sufficient for unique identification of an inode.
 *
 * Note: @test is called with the inode_hash_lock held, so can't sleep.
 */
struct inode *ilookup5(struct super_block *sb, unsigned long hashval,
		int (*test)(struct inode *, void *), void *data)
{
	struct inode *inode;
again:
	inode = ilookup5_nowait(sb, hashval, test, data);
	if (inode) {
		wait_on_inode(inode);
		if (unlikely(inode_unhashed(inode))) {
			iput(inode);
			goto again;
		}
	}
	return inode;
}
EXPORT_SYMBOL(ilookup5);

/**
 * ilookup - search for an inode in the inode cache
 * @sb:		super block of file system to search
 * @ino:	inode number to search for
 *
 * Search for the inode @ino in the inode cache, and if the inode is in the
 * cache, the inode is returned with an incremented reference count.
 */
struct inode *ilookup(struct super_block *sb, unsigned long ino)
{
	struct hlist_head *head = inode_hashtable + hash(sb, ino);
	struct inode *inode;
again:
	spin_lock(&inode_hash_lock);
	inode = find_inode_fast(sb, head, ino);
	spin_unlock(&inode_hash_lock);

	if (inode) {
		if (IS_ERR(inode))
			return NULL;
		wait_on_inode(inode);
		if (unlikely(inode_unhashed(inode))) {
			iput(inode);
			goto again;
		}
	}
	return inode;
}
EXPORT_SYMBOL(ilookup);

/**
 * find_inode_nowait - find an inode in the inode cache
 * @sb:		super block of file system to search
 * @hashval:	hash value (usually inode number) to search for
 * @match:	callback used for comparisons between inodes
 * @data:	opaque data pointer to pass to @match
 *
 * Search for the inode specified by @hashval and @data in the inode
 * cache, where the helper function @match will return 0 if the inode
 * does not match, 1 if the inode does match, and -1 if the search
 * should be stopped.  The @match function must be responsible for
 * taking the i_lock spin_lock and checking i_state for an inode being
 * freed or being initialized, and incrementing the reference count
 * before returning 1.  It also must not sleep, since it is called with
 * the inode_hash_lock spinlock held.
 *
 * This is a even more generalized version of ilookup5() when the
 * function must never block --- find_inode() can block in
 * __wait_on_freeing_inode() --- or when the caller can not increment
 * the reference count because the resulting iput() might cause an
 * inode eviction.  The tradeoff is that the @match funtion must be
 * very carefully implemented.
 */
struct inode *find_inode_nowait(struct super_block *sb,
				unsigned long hashval,
				int (*match)(struct inode *, unsigned long,
					     void *),
				void *data)
{
	struct hlist_head *head = inode_hashtable + hash(sb, hashval);
	struct inode *inode, *ret_inode = NULL;
	int mval;

	spin_lock(&inode_hash_lock);
	hlist_for_each_entry(inode, head, i_hash) {
		if (inode->i_sb != sb)
			continue;
		mval = match(inode, hashval, data);
		if (mval == 0)
			continue;
		if (mval == 1)
			ret_inode = inode;
		goto out;
	}
out:
	spin_unlock(&inode_hash_lock);
	return ret_inode;
}
EXPORT_SYMBOL(find_inode_nowait);

/**
 * find_inode_rcu - find an inode in the inode cache
 * @sb:		Super block of file system to search
 * @hashval:	Key to hash
 * @test:	Function to test match on an inode
 * @data:	Data for test function
 *
 * Search for the inode specified by @hashval and @data in the inode cache,
 * where the helper function @test will return 0 if the inode does not match
 * and 1 if it does.  The @test function must be responsible for taking the
 * i_lock spin_lock and checking i_state for an inode being freed or being
 * initialized.
 *
 * If successful, this will return the inode for which the @test function
 * returned 1 and NULL otherwise.
 *
 * The @test function is not permitted to take a ref on any inode presented.
 * It is also not permitted to sleep.
 *
 * The caller must hold the RCU read lock.
 */
struct inode *find_inode_rcu(struct super_block *sb, unsigned long hashval,
			     int (*test)(struct inode *, void *), void *data)
{
	struct hlist_head *head = inode_hashtable + hash(sb, hashval);
	struct inode *inode;

	RCU_LOCKDEP_WARN(!rcu_read_lock_held(),
			 "suspicious find_inode_rcu() usage");

	hlist_for_each_entry_rcu(inode, head, i_hash) {
		if (inode->i_sb == sb &&
		    !(READ_ONCE(inode->i_state) & (I_FREEING | I_WILL_FREE)) &&
		    test(inode, data))
			return inode;
	}
	return NULL;
}
EXPORT_SYMBOL(find_inode_rcu);

/**
 * find_inode_by_ino_rcu - Find an inode in the inode cache
 * @sb:		Super block of file system to search
 * @ino:	The inode number to match
 *
 * Search for the inode specified by @hashval and @data in the inode cache,
 * where the helper function @test will return 0 if the inode does not match
 * and 1 if it does.  The @test function must be responsible for taking the
 * i_lock spin_lock and checking i_state for an inode being freed or being
 * initialized.
 *
 * If successful, this will return the inode for which the @test function
 * returned 1 and NULL otherwise.
 *
 * The @test function is not permitted to take a ref on any inode presented.
 * It is also not permitted to sleep.
 *
 * The caller must hold the RCU read lock.
 */
struct inode *find_inode_by_ino_rcu(struct super_block *sb,
				    unsigned long ino)
{
	struct hlist_head *head = inode_hashtable + hash(sb, ino);
	struct inode *inode;

	RCU_LOCKDEP_WARN(!rcu_read_lock_held(),
			 "suspicious find_inode_by_ino_rcu() usage");

	hlist_for_each_entry_rcu(inode, head, i_hash) {
		if (inode->i_ino == ino &&
		    inode->i_sb == sb &&
		    !(READ_ONCE(inode->i_state) & (I_FREEING | I_WILL_FREE)))
		    return inode;
	}
	return NULL;
}
EXPORT_SYMBOL(find_inode_by_ino_rcu);

int insert_inode_locked(struct inode *inode)
{
	struct super_block *sb = inode->i_sb;
	ino_t ino = inode->i_ino;
	struct hlist_head *head = inode_hashtable + hash(sb, ino);

	while (1) {
		struct inode *old = NULL;
		spin_lock(&inode_hash_lock);
		hlist_for_each_entry(old, head, i_hash) {
			if (old->i_ino != ino)
				continue;
			if (old->i_sb != sb)
				continue;
			spin_lock(&old->i_lock);
			if (old->i_state & (I_FREEING|I_WILL_FREE)) {
				spin_unlock(&old->i_lock);
				continue;
			}
			break;
		}
		if (likely(!old)) {
			spin_lock(&inode->i_lock);
			inode->i_state |= I_NEW | I_CREATING;
			hlist_add_head_rcu(&inode->i_hash, head);
			spin_unlock(&inode->i_lock);
			spin_unlock(&inode_hash_lock);
			return 0;
		}
		if (unlikely(old->i_state & I_CREATING)) {
			spin_unlock(&old->i_lock);
			spin_unlock(&inode_hash_lock);
			return -EBUSY;
		}
		__iget(old);
		spin_unlock(&old->i_lock);
		spin_unlock(&inode_hash_lock);
		wait_on_inode(old);
		if (unlikely(!inode_unhashed(old))) {
			iput(old);
			return -EBUSY;
		}
		iput(old);
	}
}
EXPORT_SYMBOL(insert_inode_locked);

int insert_inode_locked4(struct inode *inode, unsigned long hashval,
		int (*test)(struct inode *, void *), void *data)
{
	struct inode *old;

	inode->i_state |= I_CREATING;
	old = inode_insert5(inode, hashval, test, NULL, data);

	if (old != inode) {
		iput(old);
		return -EBUSY;
	}
	return 0;
}
EXPORT_SYMBOL(insert_inode_locked4);


int generic_delete_inode(struct inode *inode)
{
	return 1;
}
EXPORT_SYMBOL(generic_delete_inode);

/*
 * Called when we're dropping the last reference
 * to an inode.
 *
 * Call the FS "drop_inode()" function, defaulting to
 * the legacy UNIX filesystem behaviour.  If it tells
 * us to evict inode, do so.  Otherwise, retain inode
 * in cache if fs is alive, sync and evict if fs is
 * shutting down.
 */
static void iput_final(struct inode *inode)
{
	struct super_block *sb = inode->i_sb;
	const struct super_operations *op = inode->i_sb->s_op;
	unsigned long state;
	int drop;

	WARN_ON(inode->i_state & I_NEW);

	if (op->drop_inode)
		drop = op->drop_inode(inode);
	else
		drop = generic_drop_inode(inode);

	if (!drop &&
	    !(inode->i_state & I_DONTCACHE) &&
	    (sb->s_flags & SB_ACTIVE)) {
		__inode_add_lru(inode, true);
		spin_unlock(&inode->i_lock);
		return;
	}

	state = inode->i_state;
	if (!drop) {
		WRITE_ONCE(inode->i_state, state | I_WILL_FREE);
		spin_unlock(&inode->i_lock);

		write_inode_now(inode, 1);

		spin_lock(&inode->i_lock);
		state = inode->i_state;
		WARN_ON(state & I_NEW);
		state &= ~I_WILL_FREE;
	}

	WRITE_ONCE(inode->i_state, state | I_FREEING);
	if (!list_empty(&inode->i_lru))
		inode_lru_list_del(inode);
	spin_unlock(&inode->i_lock);

	evict(inode);
}

/**
 *	iput	- put an inode
 *	@inode: inode to put
 *
 *	Puts an inode, dropping its usage count. If the inode use count hits
 *	zero, the inode is then freed and may also be destroyed.
 *
 *	Consequently, iput() can sleep.
 */
void iput(struct inode *inode)
{
	if (!inode)
		return;
	BUG_ON(inode->i_state & I_CLEAR);
retry:
	if (atomic_dec_and_lock(&inode->i_count, &inode->i_lock)) {
		if (inode->i_nlink && (inode->i_state & I_DIRTY_TIME)) {
			atomic_inc(&inode->i_count);
			spin_unlock(&inode->i_lock);
			trace_writeback_lazytime_iput(inode);
			mark_inode_dirty_sync(inode);
			goto retry;
		}
		iput_final(inode);
	}
}
EXPORT_SYMBOL(iput);

#ifdef CONFIG_BLOCK
/**
 *	bmap	- find a block number in a file
 *	@inode:  inode owning the block number being requested
 *	@block: pointer containing the block to find
 *
 *	Replaces the value in ``*block`` with the block number on the device holding
 *	corresponding to the requested block number in the file.
 *	That is, asked for block 4 of inode 1 the function will replace the
 *	4 in ``*block``, with disk block relative to the disk start that holds that
 *	block of the file.
 *
 *	Returns -EINVAL in case of error, 0 otherwise. If mapping falls into a
 *	hole, returns 0 and ``*block`` is also set to 0.
 */
int bmap(struct inode *inode, sector_t *block)
{
	if (!inode->i_mapping->a_ops->bmap)
		return -EINVAL;

	*block = inode->i_mapping->a_ops->bmap(inode->i_mapping, *block);
	return 0;
}
EXPORT_SYMBOL(bmap);
#endif

/*
 * With relative atime, only update atime if the previous atime is
 * earlier than or equal to either the ctime or mtime,
 * or if at least a day has passed since the last atime update.
 */
static int relatime_need_update(struct vfsmount *mnt, struct inode *inode,
			     struct timespec64 now)
{
	struct timespec64 ctime;

	if (!(mnt->mnt_flags & MNT_RELATIME))
		return 1;
	/*
	 * Is mtime younger than or equal to atime? If yes, update atime:
	 */
	if (timespec64_compare(&inode->i_mtime, &inode->i_atime) >= 0)
		return 1;
	/*
	 * Is ctime younger than or equal to atime? If yes, update atime:
	 */
	ctime = inode_get_ctime(inode);
	if (timespec64_compare(&ctime, &inode->i_atime) >= 0)
		return 1;

	/*
	 * Is the previous atime value older than a day? If yes,
	 * update atime:
	 */
	if ((long)(now.tv_sec - inode->i_atime.tv_sec) >= 24*60*60)
		return 1;
	/*
	 * Good, we can skip the atime update:
	 */
	return 0;
}

/**
 * inode_update_timestamps - update the timestamps on the inode
 * @inode: inode to be updated
 * @flags: S_* flags that needed to be updated
 *
 * The update_time function is called when an inode's timestamps need to be
 * updated for a read or write operation. This function handles updating the
 * actual timestamps. It's up to the caller to ensure that the inode is marked
 * dirty appropriately.
 *
 * In the case where any of S_MTIME, S_CTIME, or S_VERSION need to be updated,
 * attempt to update all three of them. S_ATIME updates can be handled
 * independently of the rest.
 *
 * Returns a set of S_* flags indicating which values changed.
 */
int inode_update_timestamps(struct inode *inode, int flags)
{
	int updated = 0;
	struct timespec64 now;

	if (flags & (S_MTIME|S_CTIME|S_VERSION)) {
		struct timespec64 ctime = inode_get_ctime(inode);

		now = inode_set_ctime_current(inode);
		if (!timespec64_equal(&now, &ctime))
			updated |= S_CTIME;
		if (!timespec64_equal(&now, &inode->i_mtime)) {
			inode->i_mtime = now;
			updated |= S_MTIME;
		}
		if (IS_I_VERSION(inode) && inode_maybe_inc_iversion(inode, updated))
			updated |= S_VERSION;
	} else {
		now = current_time(inode);
	}

	if (flags & S_ATIME) {
		if (!timespec64_equal(&now, &inode->i_atime)) {
			inode->i_atime = now;
			updated |= S_ATIME;
		}
	}
	return updated;
}
EXPORT_SYMBOL(inode_update_timestamps);

/**
 * generic_update_time - update the timestamps on the inode
 * @inode: inode to be updated
 * @flags: S_* flags that needed to be updated
 *
 * The update_time function is called when an inode's timestamps need to be
 * updated for a read or write operation. In the case where any of S_MTIME, S_CTIME,
 * or S_VERSION need to be updated we attempt to update all three of them. S_ATIME
 * updates can be handled done independently of the rest.
 *
 * Returns a S_* mask indicating which fields were updated.
 */
int generic_update_time(struct inode *inode, int flags)
{
	int updated = inode_update_timestamps(inode, flags);
	int dirty_flags = 0;

	if (updated & (S_ATIME|S_MTIME|S_CTIME))
		dirty_flags = inode->i_sb->s_flags & SB_LAZYTIME ? I_DIRTY_TIME : I_DIRTY_SYNC;
	if (updated & S_VERSION)
		dirty_flags |= I_DIRTY_SYNC;
	__mark_inode_dirty(inode, dirty_flags);
	return updated;
}
EXPORT_SYMBOL(generic_update_time);

/*
 * This does the actual work of updating an inodes time or version.  Must have
 * had called mnt_want_write() before calling this.
 */
int inode_update_time(struct inode *inode, int flags)
{
	if (inode->i_op->update_time)
		return inode->i_op->update_time(inode, flags);
	generic_update_time(inode, flags);
	return 0;
}
EXPORT_SYMBOL(inode_update_time);

/**
 *	atime_needs_update	-	update the access time
 *	@path: the &struct path to update
 *	@inode: inode to update
 *
 *	Update the accessed time on an inode and mark it for writeback.
 *	This function automatically handles read only file systems and media,
 *	as well as the "noatime" flag and inode specific "noatime" markers.
 */
bool atime_needs_update(const struct path *path, struct inode *inode)
{
	struct vfsmount *mnt = path->mnt;
	struct timespec64 now;

	if (inode->i_flags & S_NOATIME)
		return false;

	/* Atime updates will likely cause i_uid and i_gid to be written
	 * back improprely if their true value is unknown to the vfs.
	 */
	if (HAS_UNMAPPED_ID(mnt_idmap(mnt), inode))
		return false;

	if (IS_NOATIME(inode))
		return false;
	if ((inode->i_sb->s_flags & SB_NODIRATIME) && S_ISDIR(inode->i_mode))
		return false;

	if (mnt->mnt_flags & MNT_NOATIME)
		return false;
	if ((mnt->mnt_flags & MNT_NODIRATIME) && S_ISDIR(inode->i_mode))
		return false;

	now = current_time(inode);

	if (!relatime_need_update(mnt, inode, now))
		return false;

	if (timespec64_equal(&inode->i_atime, &now))
		return false;

	return true;
}

void touch_atime(const struct path *path)
{
	struct vfsmount *mnt = path->mnt;
	struct inode *inode = d_inode(path->dentry);

	if (!atime_needs_update(path, inode))
		return;

	if (!sb_start_write_trylock(inode->i_sb))
		return;

	if (__mnt_want_write(mnt) != 0)
		goto skip_update;
	/*
	 * File systems can error out when updating inodes if they need to
	 * allocate new space to modify an inode (such is the case for
	 * Btrfs), but since we touch atime while walking down the path we
	 * really don't care if we failed to update the atime of the file,
	 * so just ignore the return value.
	 * We may also fail on filesystems that have the ability to make parts
	 * of the fs read only, e.g. subvolumes in Btrfs.
	 */
	inode_update_time(inode, S_ATIME);
	__mnt_drop_write(mnt);
skip_update:
	sb_end_write(inode->i_sb);
}
EXPORT_SYMBOL(touch_atime);

/*
 * Return mask of changes for notify_change() that need to be done as a
 * response to write or truncate. Return 0 if nothing has to be changed.
 * Negative value on error (change should be denied).
 */
<<<<<<< HEAD
int dentry_needs_remove_privs(struct user_namespace *mnt_userns,
=======
int dentry_needs_remove_privs(struct mnt_idmap *idmap,
>>>>>>> ccf0a997
			      struct dentry *dentry)
{
	struct inode *inode = d_inode(dentry);
	int mask = 0;
	int ret;

	if (IS_NOSEC(inode))
		return 0;

<<<<<<< HEAD
	mask = setattr_should_drop_suidgid(mnt_userns, inode);
=======
	mask = setattr_should_drop_suidgid(idmap, inode);
>>>>>>> ccf0a997
	ret = security_inode_need_killpriv(dentry);
	if (ret < 0)
		return ret;
	if (ret)
		mask |= ATTR_KILL_PRIV;
	return mask;
}

static int __remove_privs(struct mnt_idmap *idmap,
			  struct dentry *dentry, int kill)
{
	struct iattr newattrs;

	newattrs.ia_valid = ATTR_FORCE | kill;
	/*
	 * Note we call this on write, so notify_change will not
	 * encounter any conflicting delegations:
	 */
	return notify_change(idmap, dentry, &newattrs, NULL);
}

static int __file_remove_privs(struct file *file, unsigned int flags)
{
	struct dentry *dentry = file_dentry(file);
	struct inode *inode = file_inode(file);
	int error = 0;
	int kill;

	if (IS_NOSEC(inode) || !S_ISREG(inode->i_mode))
		return 0;

<<<<<<< HEAD
	kill = dentry_needs_remove_privs(file_mnt_user_ns(file), dentry);
=======
	kill = dentry_needs_remove_privs(file_mnt_idmap(file), dentry);
>>>>>>> ccf0a997
	if (kill < 0)
		return kill;

	if (kill) {
		if (flags & IOCB_NOWAIT)
			return -EAGAIN;

		error = __remove_privs(file_mnt_idmap(file), dentry, kill);
	}

	if (!error)
		inode_has_no_xattr(inode);
	return error;
}

/**
 * file_remove_privs - remove special file privileges (suid, capabilities)
 * @file: file to remove privileges from
 *
 * When file is modified by a write or truncation ensure that special
 * file privileges are removed.
 *
 * Return: 0 on success, negative errno on failure.
 */
int file_remove_privs(struct file *file)
{
	return __file_remove_privs(file, 0);
}
EXPORT_SYMBOL(file_remove_privs);

static int inode_needs_update_time(struct inode *inode)
{
	int sync_it = 0;
	struct timespec64 now = current_time(inode);
	struct timespec64 ctime;

	/* First try to exhaust all avenues to not sync */
	if (IS_NOCMTIME(inode))
		return 0;

	if (!timespec64_equal(&inode->i_mtime, &now))
		sync_it = S_MTIME;

	ctime = inode_get_ctime(inode);
	if (!timespec64_equal(&ctime, &now))
		sync_it |= S_CTIME;

	if (IS_I_VERSION(inode) && inode_iversion_need_inc(inode))
		sync_it |= S_VERSION;

	return sync_it;
}

static int __file_update_time(struct file *file, int sync_mode)
{
	int ret = 0;
	struct inode *inode = file_inode(file);

	/* try to update time settings */
	if (!__mnt_want_write_file(file)) {
		ret = inode_update_time(inode, sync_mode);
		__mnt_drop_write_file(file);
	}

	return ret;
}

/**
 * file_update_time - update mtime and ctime time
 * @file: file accessed
 *
 * Update the mtime and ctime members of an inode and mark the inode for
 * writeback. Note that this function is meant exclusively for usage in
 * the file write path of filesystems, and filesystems may choose to
 * explicitly ignore updates via this function with the _NOCMTIME inode
 * flag, e.g. for network filesystem where these imestamps are handled
 * by the server. This can return an error for file systems who need to
 * allocate space in order to update an inode.
 *
 * Return: 0 on success, negative errno on failure.
 */
int file_update_time(struct file *file)
{
	int ret;
	struct inode *inode = file_inode(file);

	ret = inode_needs_update_time(inode);
	if (ret <= 0)
		return ret;

	return __file_update_time(file, ret);
}
EXPORT_SYMBOL(file_update_time);

/**
 * file_modified_flags - handle mandated vfs changes when modifying a file
 * @file: file that was modified
 * @flags: kiocb flags
 *
 * When file has been modified ensure that special
 * file privileges are removed and time settings are updated.
 *
 * If IOCB_NOWAIT is set, special file privileges will not be removed and
 * time settings will not be updated. It will return -EAGAIN.
 *
 * Context: Caller must hold the file's inode lock.
 *
 * Return: 0 on success, negative errno on failure.
 */
static int file_modified_flags(struct file *file, int flags)
{
	int ret;
	struct inode *inode = file_inode(file);

	/*
	 * Clear the security bits if the process is not being run by root.
	 * This keeps people from modifying setuid and setgid binaries.
	 */
	ret = __file_remove_privs(file, flags);
	if (ret)
		return ret;

	if (unlikely(file->f_mode & FMODE_NOCMTIME))
		return 0;

	ret = inode_needs_update_time(inode);
	if (ret <= 0)
		return ret;
	if (flags & IOCB_NOWAIT)
		return -EAGAIN;

	return __file_update_time(file, ret);
}

/**
 * file_modified - handle mandated vfs changes when modifying a file
 * @file: file that was modified
 *
 * When file has been modified ensure that special
 * file privileges are removed and time settings are updated.
 *
 * Context: Caller must hold the file's inode lock.
 *
 * Return: 0 on success, negative errno on failure.
 */
int file_modified(struct file *file)
{
	return file_modified_flags(file, 0);
}
EXPORT_SYMBOL(file_modified);

/**
 * kiocb_modified - handle mandated vfs changes when modifying a file
 * @iocb: iocb that was modified
 *
 * When file has been modified ensure that special
 * file privileges are removed and time settings are updated.
 *
 * Context: Caller must hold the file's inode lock.
 *
 * Return: 0 on success, negative errno on failure.
 */
int kiocb_modified(struct kiocb *iocb)
{
	return file_modified_flags(iocb->ki_filp, iocb->ki_flags);
}
EXPORT_SYMBOL_GPL(kiocb_modified);

int inode_needs_sync(struct inode *inode)
{
	if (IS_SYNC(inode))
		return 1;
	if (S_ISDIR(inode->i_mode) && IS_DIRSYNC(inode))
		return 1;
	return 0;
}
EXPORT_SYMBOL(inode_needs_sync);

/*
 * If we try to find an inode in the inode hash while it is being
 * deleted, we have to wait until the filesystem completes its
 * deletion before reporting that it isn't found.  This function waits
 * until the deletion _might_ have completed.  Callers are responsible
 * to recheck inode state.
 *
 * It doesn't matter if I_NEW is not set initially, a call to
 * wake_up_bit(&inode->i_state, __I_NEW) after removing from the hash list
 * will DTRT.
 */
static void __wait_on_freeing_inode(struct inode *inode)
{
	wait_queue_head_t *wq;
	DEFINE_WAIT_BIT(wait, &inode->i_state, __I_NEW);
	wq = bit_waitqueue(&inode->i_state, __I_NEW);
	prepare_to_wait(wq, &wait.wq_entry, TASK_UNINTERRUPTIBLE);
	spin_unlock(&inode->i_lock);
	spin_unlock(&inode_hash_lock);
	schedule();
	finish_wait(wq, &wait.wq_entry);
	spin_lock(&inode_hash_lock);
}

static __initdata unsigned long ihash_entries;
static int __init set_ihash_entries(char *str)
{
	if (!str)
		return 0;
	ihash_entries = simple_strtoul(str, &str, 0);
	return 1;
}
__setup("ihash_entries=", set_ihash_entries);

/*
 * Initialize the waitqueues and inode hash table.
 */
void __init inode_init_early(void)
{
	/* If hashes are distributed across NUMA nodes, defer
	 * hash allocation until vmalloc space is available.
	 */
	if (hashdist)
		return;

	inode_hashtable =
		alloc_large_system_hash("Inode-cache",
					sizeof(struct hlist_head),
					ihash_entries,
					14,
					HASH_EARLY | HASH_ZERO,
					&i_hash_shift,
					&i_hash_mask,
					0,
					0);
}

void __init inode_init(void)
{
	/* inode slab cache */
	inode_cachep = kmem_cache_create("inode_cache",
					 sizeof(struct inode),
					 0,
					 (SLAB_RECLAIM_ACCOUNT|SLAB_PANIC|
					 SLAB_MEM_SPREAD|SLAB_ACCOUNT),
					 init_once);

	/* Hash may have been set up in inode_init_early */
	if (!hashdist)
		return;

	inode_hashtable =
		alloc_large_system_hash("Inode-cache",
					sizeof(struct hlist_head),
					ihash_entries,
					14,
					HASH_ZERO,
					&i_hash_shift,
					&i_hash_mask,
					0,
					0);
}

void init_special_inode(struct inode *inode, umode_t mode, dev_t rdev)
{
	inode->i_mode = mode;
	if (S_ISCHR(mode)) {
		inode->i_fop = &def_chr_fops;
		inode->i_rdev = rdev;
	} else if (S_ISBLK(mode)) {
		if (IS_ENABLED(CONFIG_BLOCK))
			inode->i_fop = &def_blk_fops;
		inode->i_rdev = rdev;
	} else if (S_ISFIFO(mode))
		inode->i_fop = &pipefifo_fops;
	else if (S_ISSOCK(mode))
		;	/* leave it no_open_fops */
	else
		printk(KERN_DEBUG "init_special_inode: bogus i_mode (%o) for"
				  " inode %s:%lu\n", mode, inode->i_sb->s_id,
				  inode->i_ino);
}
EXPORT_SYMBOL(init_special_inode);

/**
 * inode_init_owner - Init uid,gid,mode for new inode according to posix standards
 * @idmap: idmap of the mount the inode was created from
 * @inode: New inode
 * @dir: Directory inode
 * @mode: mode of the new inode
 *
 * If the inode has been created through an idmapped mount the idmap of
 * the vfsmount must be passed through @idmap. This function will then take
 * care to map the inode according to @idmap before checking permissions
 * and initializing i_uid and i_gid. On non-idmapped mounts or if permission
 * checking is to be performed on the raw inode simply pass @nop_mnt_idmap.
 */
void inode_init_owner(struct mnt_idmap *idmap, struct inode *inode,
		      const struct inode *dir, umode_t mode)
{
	inode_fsuid_set(inode, idmap);
	if (dir && dir->i_mode & S_ISGID) {
		inode->i_gid = dir->i_gid;

		/* Directories are special, and always inherit S_ISGID */
		if (S_ISDIR(mode))
			mode |= S_ISGID;
	} else
		inode_fsgid_set(inode, idmap);
	inode->i_mode = mode;
}
EXPORT_SYMBOL(inode_init_owner);

/**
 * inode_owner_or_capable - check current task permissions to inode
 * @idmap: idmap of the mount the inode was found from
 * @inode: inode being checked
 *
 * Return true if current either has CAP_FOWNER in a namespace with the
 * inode owner uid mapped, or owns the file.
 *
 * If the inode has been found through an idmapped mount the idmap of
 * the vfsmount must be passed through @idmap. This function will then take
 * care to map the inode according to @idmap before checking permissions.
 * On non-idmapped mounts or if permission checking is to be performed on the
 * raw inode simply passs @nop_mnt_idmap.
 */
bool inode_owner_or_capable(struct mnt_idmap *idmap,
			    const struct inode *inode)
{
	vfsuid_t vfsuid;
	struct user_namespace *ns;

	vfsuid = i_uid_into_vfsuid(idmap, inode);
	if (vfsuid_eq_kuid(vfsuid, current_fsuid()))
		return true;

	ns = current_user_ns();
	if (vfsuid_has_mapping(ns, vfsuid) && ns_capable(ns, CAP_FOWNER))
		return true;
	return false;
}
EXPORT_SYMBOL(inode_owner_or_capable);

/*
 * Direct i/o helper functions
 */
static void __inode_dio_wait(struct inode *inode)
{
	wait_queue_head_t *wq = bit_waitqueue(&inode->i_state, __I_DIO_WAKEUP);
	DEFINE_WAIT_BIT(q, &inode->i_state, __I_DIO_WAKEUP);

	do {
		prepare_to_wait(wq, &q.wq_entry, TASK_UNINTERRUPTIBLE);
		if (atomic_read(&inode->i_dio_count))
			schedule();
	} while (atomic_read(&inode->i_dio_count));
	finish_wait(wq, &q.wq_entry);
}

/**
 * inode_dio_wait - wait for outstanding DIO requests to finish
 * @inode: inode to wait for
 *
 * Waits for all pending direct I/O requests to finish so that we can
 * proceed with a truncate or equivalent operation.
 *
 * Must be called under a lock that serializes taking new references
 * to i_dio_count, usually by inode->i_mutex.
 */
void inode_dio_wait(struct inode *inode)
{
	if (atomic_read(&inode->i_dio_count))
		__inode_dio_wait(inode);
}
EXPORT_SYMBOL(inode_dio_wait);

/*
 * inode_set_flags - atomically set some inode flags
 *
 * Note: the caller should be holding i_mutex, or else be sure that
 * they have exclusive access to the inode structure (i.e., while the
 * inode is being instantiated).  The reason for the cmpxchg() loop
 * --- which wouldn't be necessary if all code paths which modify
 * i_flags actually followed this rule, is that there is at least one
 * code path which doesn't today so we use cmpxchg() out of an abundance
 * of caution.
 *
 * In the long run, i_mutex is overkill, and we should probably look
 * at using the i_lock spinlock to protect i_flags, and then make sure
 * it is so documented in include/linux/fs.h and that all code follows
 * the locking convention!!
 */
void inode_set_flags(struct inode *inode, unsigned int flags,
		     unsigned int mask)
{
	WARN_ON_ONCE(flags & ~mask);
	set_mask_bits(&inode->i_flags, mask, flags);
}
EXPORT_SYMBOL(inode_set_flags);

void inode_nohighmem(struct inode *inode)
{
	mapping_set_gfp_mask(inode->i_mapping, GFP_USER);
}
EXPORT_SYMBOL(inode_nohighmem);

/**
 * timestamp_truncate - Truncate timespec to a granularity
 * @t: Timespec
 * @inode: inode being updated
 *
 * Truncate a timespec to the granularity supported by the fs
 * containing the inode. Always rounds down. gran must
 * not be 0 nor greater than a second (NSEC_PER_SEC, or 10^9 ns).
 */
struct timespec64 timestamp_truncate(struct timespec64 t, struct inode *inode)
{
	struct super_block *sb = inode->i_sb;
	unsigned int gran = sb->s_time_gran;

	t.tv_sec = clamp(t.tv_sec, sb->s_time_min, sb->s_time_max);
	if (unlikely(t.tv_sec == sb->s_time_max || t.tv_sec == sb->s_time_min))
		t.tv_nsec = 0;

	/* Avoid division in the common cases 1 ns and 1 s. */
	if (gran == 1)
		; /* nothing */
	else if (gran == NSEC_PER_SEC)
		t.tv_nsec = 0;
	else if (gran > 1 && gran < NSEC_PER_SEC)
		t.tv_nsec -= t.tv_nsec % gran;
	else
		WARN(1, "invalid file time granularity: %u", gran);
	return t;
}
EXPORT_SYMBOL(timestamp_truncate);

/**
 * current_time - Return FS time
 * @inode: inode.
 *
 * Return the current time truncated to the time granularity supported by
 * the fs.
 *
 * Note that inode and inode->sb cannot be NULL.
 * Otherwise, the function warns and returns time without truncation.
 */
struct timespec64 current_time(struct inode *inode)
{
	struct timespec64 now;

	ktime_get_coarse_real_ts64(&now);
	return timestamp_truncate(now, inode);
}
EXPORT_SYMBOL(current_time);

/**
<<<<<<< HEAD
 * in_group_or_capable - check whether caller is CAP_FSETID privileged
 * @mnt_userns: user namespace of the mount @inode was found from
=======
 * inode_set_ctime_current - set the ctime to current_time
 * @inode: inode
 *
 * Set the inode->i_ctime to the current value for the inode. Returns
 * the current value that was assigned to i_ctime.
 */
struct timespec64 inode_set_ctime_current(struct inode *inode)
{
	struct timespec64 now = current_time(inode);

	inode_set_ctime(inode, now.tv_sec, now.tv_nsec);
	return now;
}
EXPORT_SYMBOL(inode_set_ctime_current);

/**
 * in_group_or_capable - check whether caller is CAP_FSETID privileged
 * @idmap:	idmap of the mount @inode was found from
>>>>>>> ccf0a997
 * @inode:	inode to check
 * @vfsgid:	the new/current vfsgid of @inode
 *
 * Check wether @vfsgid is in the caller's group list or if the caller is
 * privileged with CAP_FSETID over @inode. This can be used to determine
 * whether the setgid bit can be kept or must be dropped.
 *
 * Return: true if the caller is sufficiently privileged, false if not.
 */
<<<<<<< HEAD
bool in_group_or_capable(struct user_namespace *mnt_userns,
=======
bool in_group_or_capable(struct mnt_idmap *idmap,
>>>>>>> ccf0a997
			 const struct inode *inode, vfsgid_t vfsgid)
{
	if (vfsgid_in_group_p(vfsgid))
		return true;
<<<<<<< HEAD
	if (capable_wrt_inode_uidgid(mnt_userns, inode, CAP_FSETID))
=======
	if (capable_wrt_inode_uidgid(idmap, inode, CAP_FSETID))
>>>>>>> ccf0a997
		return true;
	return false;
}

/**
 * mode_strip_sgid - handle the sgid bit for non-directories
 * @idmap: idmap of the mount the inode was created from
 * @dir: parent directory inode
 * @mode: mode of the file to be created in @dir
 *
 * If the @mode of the new file has both the S_ISGID and S_IXGRP bit
 * raised and @dir has the S_ISGID bit raised ensure that the caller is
 * either in the group of the parent directory or they have CAP_FSETID
 * in their user namespace and are privileged over the parent directory.
 * In all other cases, strip the S_ISGID bit from @mode.
 *
 * Return: the new mode to use for the file
 */
umode_t mode_strip_sgid(struct mnt_idmap *idmap,
			const struct inode *dir, umode_t mode)
{
	if ((mode & (S_ISGID | S_IXGRP)) != (S_ISGID | S_IXGRP))
		return mode;
	if (S_ISDIR(mode) || !dir || !(dir->i_mode & S_ISGID))
		return mode;
<<<<<<< HEAD
	if (in_group_or_capable(mnt_userns, dir,
				i_gid_into_vfsgid(mnt_userns, dir)))
=======
	if (in_group_or_capable(idmap, dir, i_gid_into_vfsgid(idmap, dir)))
>>>>>>> ccf0a997
		return mode;
	return mode & ~S_ISGID;
}
EXPORT_SYMBOL(mode_strip_sgid);<|MERGE_RESOLUTION|>--- conflicted
+++ resolved
@@ -2029,11 +2029,7 @@
  * response to write or truncate. Return 0 if nothing has to be changed.
  * Negative value on error (change should be denied).
  */
-<<<<<<< HEAD
-int dentry_needs_remove_privs(struct user_namespace *mnt_userns,
-=======
 int dentry_needs_remove_privs(struct mnt_idmap *idmap,
->>>>>>> ccf0a997
 			      struct dentry *dentry)
 {
 	struct inode *inode = d_inode(dentry);
@@ -2043,11 +2039,7 @@
 	if (IS_NOSEC(inode))
 		return 0;
 
-<<<<<<< HEAD
-	mask = setattr_should_drop_suidgid(mnt_userns, inode);
-=======
 	mask = setattr_should_drop_suidgid(idmap, inode);
->>>>>>> ccf0a997
 	ret = security_inode_need_killpriv(dentry);
 	if (ret < 0)
 		return ret;
@@ -2079,11 +2071,7 @@
 	if (IS_NOSEC(inode) || !S_ISREG(inode->i_mode))
 		return 0;
 
-<<<<<<< HEAD
-	kill = dentry_needs_remove_privs(file_mnt_user_ns(file), dentry);
-=======
 	kill = dentry_needs_remove_privs(file_mnt_idmap(file), dentry);
->>>>>>> ccf0a997
 	if (kill < 0)
 		return kill;
 
@@ -2540,10 +2528,6 @@
 EXPORT_SYMBOL(current_time);
 
 /**
-<<<<<<< HEAD
- * in_group_or_capable - check whether caller is CAP_FSETID privileged
- * @mnt_userns: user namespace of the mount @inode was found from
-=======
  * inode_set_ctime_current - set the ctime to current_time
  * @inode: inode
  *
@@ -2562,7 +2546,6 @@
 /**
  * in_group_or_capable - check whether caller is CAP_FSETID privileged
  * @idmap:	idmap of the mount @inode was found from
->>>>>>> ccf0a997
  * @inode:	inode to check
  * @vfsgid:	the new/current vfsgid of @inode
  *
@@ -2572,20 +2555,12 @@
  *
  * Return: true if the caller is sufficiently privileged, false if not.
  */
-<<<<<<< HEAD
-bool in_group_or_capable(struct user_namespace *mnt_userns,
-=======
 bool in_group_or_capable(struct mnt_idmap *idmap,
->>>>>>> ccf0a997
 			 const struct inode *inode, vfsgid_t vfsgid)
 {
 	if (vfsgid_in_group_p(vfsgid))
 		return true;
-<<<<<<< HEAD
-	if (capable_wrt_inode_uidgid(mnt_userns, inode, CAP_FSETID))
-=======
 	if (capable_wrt_inode_uidgid(idmap, inode, CAP_FSETID))
->>>>>>> ccf0a997
 		return true;
 	return false;
 }
@@ -2611,12 +2586,7 @@
 		return mode;
 	if (S_ISDIR(mode) || !dir || !(dir->i_mode & S_ISGID))
 		return mode;
-<<<<<<< HEAD
-	if (in_group_or_capable(mnt_userns, dir,
-				i_gid_into_vfsgid(mnt_userns, dir)))
-=======
 	if (in_group_or_capable(idmap, dir, i_gid_into_vfsgid(idmap, dir)))
->>>>>>> ccf0a997
 		return mode;
 	return mode & ~S_ISGID;
 }
