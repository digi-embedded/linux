/*
 *  linux/fs/ufs/super.c
 *
 * Copyright (C) 1998
 * Daniel Pirkl <daniel.pirkl@email.cz>
 * Charles University, Faculty of Mathematics and Physics
 */

/* Derived from
 *
 *  linux/fs/ext2/super.c
 *
 * Copyright (C) 1992, 1993, 1994, 1995
 * Remy Card (card@masi.ibp.fr)
 * Laboratoire MASI - Institut Blaise Pascal
 * Universite Pierre et Marie Curie (Paris VI)
 *
 *  from
 *
 *  linux/fs/minix/inode.c
 *
 *  Copyright (C) 1991, 1992  Linus Torvalds
 *
 *  Big-endian to little-endian byte-swapping/bitmaps by
 *        David S. Miller (davem@caip.rutgers.edu), 1995
 */
 
/*
 * Inspired by
 *
 *  linux/fs/ufs/super.c
 *
 * Copyright (C) 1996
 * Adrian Rodriguez (adrian@franklins-tower.rutgers.edu)
 * Laboratory for Computer Science Research Computing Facility
 * Rutgers, The State University of New Jersey
 *
 * Copyright (C) 1996  Eddie C. Dost  (ecd@skynet.be)
 *
 * Kernel module support added on 96/04/26 by
 * Stefan Reinauer <stepan@home.culture.mipt.ru>
 *
 * Module usage counts added on 96/04/29 by
 * Gertjan van Wingerde <gwingerde@gmail.com>
 *
 * Clean swab support on 19970406 by
 * Francois-Rene Rideau <fare@tunes.org>
 *
 * 4.4BSD (FreeBSD) support added on February 1st 1998 by
 * Niels Kristian Bech Jensen <nkbj@image.dk> partially based
 * on code by Martin von Loewis <martin@mira.isdn.cs.tu-berlin.de>.
 *
 * NeXTstep support added on February 5th 1998 by
 * Niels Kristian Bech Jensen <nkbj@image.dk>.
 *
 * write support Daniel Pirkl <daniel.pirkl@email.cz> 1998
 * 
 * HP/UX hfs filesystem support added by
 * Martin K. Petersen <mkp@mkp.net>, August 1999
 *
 * UFS2 (of FreeBSD 5.x) support added by
 * Niraj Kumar <niraj17@iitbombay.org>, Jan 2004
 *
 * UFS2 write support added by
 * Evgeniy Dushistov <dushistov@mail.ru>, 2007
 */

#include <linux/exportfs.h>
#include <linux/module.h>
#include <linux/bitops.h>

#include <stdarg.h>

#include <asm/uaccess.h>

#include <linux/errno.h>
#include <linux/fs.h>
#include <linux/slab.h>
#include <linux/time.h>
#include <linux/stat.h>
#include <linux/string.h>
#include <linux/blkdev.h>
#include <linux/backing-dev.h>
#include <linux/init.h>
#include <linux/parser.h>
#include <linux/buffer_head.h>
#include <linux/vfs.h>
#include <linux/log2.h>
#include <linux/mount.h>
#include <linux/seq_file.h>

#include "ufs_fs.h"
#include "ufs.h"
#include "swab.h"
#include "util.h"

static struct inode *ufs_nfs_get_inode(struct super_block *sb, u64 ino, u32 generation)
{
	struct ufs_sb_private_info *uspi = UFS_SB(sb)->s_uspi;
	struct inode *inode;

	if (ino < UFS_ROOTINO || ino > uspi->s_ncg * uspi->s_ipg)
		return ERR_PTR(-ESTALE);

	inode = ufs_iget(sb, ino);
	if (IS_ERR(inode))
		return ERR_CAST(inode);
	if (generation && inode->i_generation != generation) {
		iput(inode);
		return ERR_PTR(-ESTALE);
	}
	return inode;
}

static struct dentry *ufs_fh_to_dentry(struct super_block *sb, struct fid *fid,
				       int fh_len, int fh_type)
{
	return generic_fh_to_dentry(sb, fid, fh_len, fh_type, ufs_nfs_get_inode);
}

static struct dentry *ufs_fh_to_parent(struct super_block *sb, struct fid *fid,
				       int fh_len, int fh_type)
{
	return generic_fh_to_parent(sb, fid, fh_len, fh_type, ufs_nfs_get_inode);
}

static struct dentry *ufs_get_parent(struct dentry *child)
{
	struct qstr dot_dot = QSTR_INIT("..", 2);
	ino_t ino;

	ino = ufs_inode_by_name(d_inode(child), &dot_dot);
	if (!ino)
		return ERR_PTR(-ENOENT);
	return d_obtain_alias(ufs_iget(child->d_sb, ino));
}

static const struct export_operations ufs_export_ops = {
	.fh_to_dentry	= ufs_fh_to_dentry,
	.fh_to_parent	= ufs_fh_to_parent,
	.get_parent	= ufs_get_parent,
};

#ifdef CONFIG_UFS_DEBUG
/*
 * Print contents of ufs_super_block, useful for debugging
 */
static void ufs_print_super_stuff(struct super_block *sb,
				  struct ufs_super_block_first *usb1,
				  struct ufs_super_block_second *usb2,
				  struct ufs_super_block_third *usb3)
{
	u32 magic = fs32_to_cpu(sb, usb3->fs_magic);

	pr_debug("ufs_print_super_stuff\n");
	pr_debug("  magic:     0x%x\n", magic);
	if (fs32_to_cpu(sb, usb3->fs_magic) == UFS2_MAGIC) {
		pr_debug("  fs_size:   %llu\n", (unsigned long long)
			 fs64_to_cpu(sb, usb3->fs_un1.fs_u2.fs_size));
		pr_debug("  fs_dsize:  %llu\n", (unsigned long long)
			 fs64_to_cpu(sb, usb3->fs_un1.fs_u2.fs_dsize));
		pr_debug("  bsize:         %u\n",
			 fs32_to_cpu(sb, usb1->fs_bsize));
		pr_debug("  fsize:         %u\n",
			 fs32_to_cpu(sb, usb1->fs_fsize));
		pr_debug("  fs_volname:  %s\n", usb2->fs_un.fs_u2.fs_volname);
		pr_debug("  fs_sblockloc: %llu\n", (unsigned long long)
			 fs64_to_cpu(sb, usb2->fs_un.fs_u2.fs_sblockloc));
		pr_debug("  cs_ndir(No of dirs):  %llu\n", (unsigned long long)
			 fs64_to_cpu(sb, usb2->fs_un.fs_u2.cs_ndir));
		pr_debug("  cs_nbfree(No of free blocks):  %llu\n",
			 (unsigned long long)
			 fs64_to_cpu(sb, usb2->fs_un.fs_u2.cs_nbfree));
		pr_info("  cs_nifree(Num of free inodes): %llu\n",
			(unsigned long long)
			fs64_to_cpu(sb, usb3->fs_un1.fs_u2.cs_nifree));
		pr_info("  cs_nffree(Num of free frags): %llu\n",
			(unsigned long long)
			fs64_to_cpu(sb, usb3->fs_un1.fs_u2.cs_nffree));
		pr_info("  fs_maxsymlinklen: %u\n",
			fs32_to_cpu(sb, usb3->fs_un2.fs_44.fs_maxsymlinklen));
	} else {
		pr_debug(" sblkno:      %u\n", fs32_to_cpu(sb, usb1->fs_sblkno));
		pr_debug(" cblkno:      %u\n", fs32_to_cpu(sb, usb1->fs_cblkno));
		pr_debug(" iblkno:      %u\n", fs32_to_cpu(sb, usb1->fs_iblkno));
		pr_debug(" dblkno:      %u\n", fs32_to_cpu(sb, usb1->fs_dblkno));
		pr_debug(" cgoffset:    %u\n",
			 fs32_to_cpu(sb, usb1->fs_cgoffset));
		pr_debug(" ~cgmask:     0x%x\n",
			 ~fs32_to_cpu(sb, usb1->fs_cgmask));
		pr_debug(" size:        %u\n", fs32_to_cpu(sb, usb1->fs_size));
		pr_debug(" dsize:       %u\n", fs32_to_cpu(sb, usb1->fs_dsize));
		pr_debug(" ncg:         %u\n", fs32_to_cpu(sb, usb1->fs_ncg));
		pr_debug(" bsize:       %u\n", fs32_to_cpu(sb, usb1->fs_bsize));
		pr_debug(" fsize:       %u\n", fs32_to_cpu(sb, usb1->fs_fsize));
		pr_debug(" frag:        %u\n", fs32_to_cpu(sb, usb1->fs_frag));
		pr_debug(" fragshift:   %u\n",
			 fs32_to_cpu(sb, usb1->fs_fragshift));
		pr_debug(" ~fmask:      %u\n", ~fs32_to_cpu(sb, usb1->fs_fmask));
		pr_debug(" fshift:      %u\n", fs32_to_cpu(sb, usb1->fs_fshift));
		pr_debug(" sbsize:      %u\n", fs32_to_cpu(sb, usb1->fs_sbsize));
		pr_debug(" spc:         %u\n", fs32_to_cpu(sb, usb1->fs_spc));
		pr_debug(" cpg:         %u\n", fs32_to_cpu(sb, usb1->fs_cpg));
		pr_debug(" ipg:         %u\n", fs32_to_cpu(sb, usb1->fs_ipg));
		pr_debug(" fpg:         %u\n", fs32_to_cpu(sb, usb1->fs_fpg));
		pr_debug(" csaddr:      %u\n", fs32_to_cpu(sb, usb1->fs_csaddr));
		pr_debug(" cssize:      %u\n", fs32_to_cpu(sb, usb1->fs_cssize));
		pr_debug(" cgsize:      %u\n", fs32_to_cpu(sb, usb1->fs_cgsize));
		pr_debug(" fstodb:      %u\n",
			 fs32_to_cpu(sb, usb1->fs_fsbtodb));
		pr_debug(" nrpos:       %u\n", fs32_to_cpu(sb, usb3->fs_nrpos));
		pr_debug(" ndir         %u\n",
			 fs32_to_cpu(sb, usb1->fs_cstotal.cs_ndir));
		pr_debug(" nifree       %u\n",
			 fs32_to_cpu(sb, usb1->fs_cstotal.cs_nifree));
		pr_debug(" nbfree       %u\n",
			 fs32_to_cpu(sb, usb1->fs_cstotal.cs_nbfree));
		pr_debug(" nffree       %u\n",
			 fs32_to_cpu(sb, usb1->fs_cstotal.cs_nffree));
	}
	pr_debug("\n");
}

/*
 * Print contents of ufs_cylinder_group, useful for debugging
 */
static void ufs_print_cylinder_stuff(struct super_block *sb,
				     struct ufs_cylinder_group *cg)
{
	pr_debug("\nufs_print_cylinder_stuff\n");
	pr_debug("size of ucg: %zu\n", sizeof(struct ufs_cylinder_group));
	pr_debug("  magic:        %x\n", fs32_to_cpu(sb, cg->cg_magic));
	pr_debug("  time:         %u\n", fs32_to_cpu(sb, cg->cg_time));
	pr_debug("  cgx:          %u\n", fs32_to_cpu(sb, cg->cg_cgx));
	pr_debug("  ncyl:         %u\n", fs16_to_cpu(sb, cg->cg_ncyl));
	pr_debug("  niblk:        %u\n", fs16_to_cpu(sb, cg->cg_niblk));
	pr_debug("  ndblk:        %u\n", fs32_to_cpu(sb, cg->cg_ndblk));
	pr_debug("  cs_ndir:      %u\n", fs32_to_cpu(sb, cg->cg_cs.cs_ndir));
	pr_debug("  cs_nbfree:    %u\n", fs32_to_cpu(sb, cg->cg_cs.cs_nbfree));
	pr_debug("  cs_nifree:    %u\n", fs32_to_cpu(sb, cg->cg_cs.cs_nifree));
	pr_debug("  cs_nffree:    %u\n", fs32_to_cpu(sb, cg->cg_cs.cs_nffree));
	pr_debug("  rotor:        %u\n", fs32_to_cpu(sb, cg->cg_rotor));
	pr_debug("  frotor:       %u\n", fs32_to_cpu(sb, cg->cg_frotor));
	pr_debug("  irotor:       %u\n", fs32_to_cpu(sb, cg->cg_irotor));
	pr_debug("  frsum:        %u, %u, %u, %u, %u, %u, %u, %u\n",
	    fs32_to_cpu(sb, cg->cg_frsum[0]), fs32_to_cpu(sb, cg->cg_frsum[1]),
	    fs32_to_cpu(sb, cg->cg_frsum[2]), fs32_to_cpu(sb, cg->cg_frsum[3]),
	    fs32_to_cpu(sb, cg->cg_frsum[4]), fs32_to_cpu(sb, cg->cg_frsum[5]),
	    fs32_to_cpu(sb, cg->cg_frsum[6]), fs32_to_cpu(sb, cg->cg_frsum[7]));
	pr_debug("  btotoff:      %u\n", fs32_to_cpu(sb, cg->cg_btotoff));
	pr_debug("  boff:         %u\n", fs32_to_cpu(sb, cg->cg_boff));
	pr_debug("  iuseoff:      %u\n", fs32_to_cpu(sb, cg->cg_iusedoff));
	pr_debug("  freeoff:      %u\n", fs32_to_cpu(sb, cg->cg_freeoff));
	pr_debug("  nextfreeoff:  %u\n", fs32_to_cpu(sb, cg->cg_nextfreeoff));
	pr_debug("  clustersumoff %u\n",
		 fs32_to_cpu(sb, cg->cg_u.cg_44.cg_clustersumoff));
	pr_debug("  clusteroff    %u\n",
		 fs32_to_cpu(sb, cg->cg_u.cg_44.cg_clusteroff));
	pr_debug("  nclusterblks  %u\n",
		 fs32_to_cpu(sb, cg->cg_u.cg_44.cg_nclusterblks));
	pr_debug("\n");
}
#else
#  define ufs_print_super_stuff(sb, usb1, usb2, usb3) /**/
#  define ufs_print_cylinder_stuff(sb, cg) /**/
#endif /* CONFIG_UFS_DEBUG */

static const struct super_operations ufs_super_ops;

void ufs_error (struct super_block * sb, const char * function,
	const char * fmt, ...)
{
	struct ufs_sb_private_info * uspi;
	struct ufs_super_block_first * usb1;
	struct va_format vaf;
	va_list args;

	uspi = UFS_SB(sb)->s_uspi;
	usb1 = ubh_get_usb_first(uspi);
	
	if (!(sb->s_flags & MS_RDONLY)) {
		usb1->fs_clean = UFS_FSBAD;
		ubh_mark_buffer_dirty(USPI_UBH(uspi));
		ufs_mark_sb_dirty(sb);
		sb->s_flags |= MS_RDONLY;
	}
	va_start(args, fmt);
	vaf.fmt = fmt;
	vaf.va = &args;
	switch (UFS_SB(sb)->s_mount_opt & UFS_MOUNT_ONERROR) {
	case UFS_MOUNT_ONERROR_PANIC:
		panic("panic (device %s): %s: %pV\n",
		      sb->s_id, function, &vaf);

	case UFS_MOUNT_ONERROR_LOCK:
	case UFS_MOUNT_ONERROR_UMOUNT:
	case UFS_MOUNT_ONERROR_REPAIR:
		pr_crit("error (device %s): %s: %pV\n",
			sb->s_id, function, &vaf);
	}
	va_end(args);
}

void ufs_panic (struct super_block * sb, const char * function,
	const char * fmt, ...)
{
	struct ufs_sb_private_info * uspi;
	struct ufs_super_block_first * usb1;
	struct va_format vaf;
	va_list args;
	
	uspi = UFS_SB(sb)->s_uspi;
	usb1 = ubh_get_usb_first(uspi);
	
	if (!(sb->s_flags & MS_RDONLY)) {
		usb1->fs_clean = UFS_FSBAD;
		ubh_mark_buffer_dirty(USPI_UBH(uspi));
		ufs_mark_sb_dirty(sb);
	}
	va_start(args, fmt);
	vaf.fmt = fmt;
	vaf.va = &args;
	sb->s_flags |= MS_RDONLY;
	pr_crit("panic (device %s): %s: %pV\n",
		sb->s_id, function, &vaf);
	va_end(args);
}

void ufs_warning (struct super_block * sb, const char * function,
	const char * fmt, ...)
{
	struct va_format vaf;
	va_list args;

	va_start(args, fmt);
	vaf.fmt = fmt;
	vaf.va = &args;
	pr_warn("(device %s): %s: %pV\n",
		sb->s_id, function, &vaf);
	va_end(args);
}

enum {
       Opt_type_old = UFS_MOUNT_UFSTYPE_OLD,
       Opt_type_sunx86 = UFS_MOUNT_UFSTYPE_SUNx86,
       Opt_type_sun = UFS_MOUNT_UFSTYPE_SUN,
       Opt_type_sunos = UFS_MOUNT_UFSTYPE_SUNOS,
       Opt_type_44bsd = UFS_MOUNT_UFSTYPE_44BSD,
       Opt_type_ufs2 = UFS_MOUNT_UFSTYPE_UFS2,
       Opt_type_hp = UFS_MOUNT_UFSTYPE_HP,
       Opt_type_nextstepcd = UFS_MOUNT_UFSTYPE_NEXTSTEP_CD,
       Opt_type_nextstep = UFS_MOUNT_UFSTYPE_NEXTSTEP,
       Opt_type_openstep = UFS_MOUNT_UFSTYPE_OPENSTEP,
       Opt_onerror_panic = UFS_MOUNT_ONERROR_PANIC,
       Opt_onerror_lock = UFS_MOUNT_ONERROR_LOCK,
       Opt_onerror_umount = UFS_MOUNT_ONERROR_UMOUNT,
       Opt_onerror_repair = UFS_MOUNT_ONERROR_REPAIR,
       Opt_err
};

static const match_table_t tokens = {
	{Opt_type_old, "ufstype=old"},
	{Opt_type_sunx86, "ufstype=sunx86"},
	{Opt_type_sun, "ufstype=sun"},
	{Opt_type_sunos, "ufstype=sunos"},
	{Opt_type_44bsd, "ufstype=44bsd"},
	{Opt_type_ufs2, "ufstype=ufs2"},
	{Opt_type_ufs2, "ufstype=5xbsd"},
	{Opt_type_hp, "ufstype=hp"},
	{Opt_type_nextstepcd, "ufstype=nextstep-cd"},
	{Opt_type_nextstep, "ufstype=nextstep"},
	{Opt_type_openstep, "ufstype=openstep"},
/*end of possible ufs types */
	{Opt_onerror_panic, "onerror=panic"},
	{Opt_onerror_lock, "onerror=lock"},
	{Opt_onerror_umount, "onerror=umount"},
	{Opt_onerror_repair, "onerror=repair"},
	{Opt_err, NULL}
};

static int ufs_parse_options (char * options, unsigned * mount_options)
{
	char * p;
	
	UFSD("ENTER\n");
	
	if (!options)
		return 1;

	while ((p = strsep(&options, ",")) != NULL) {
		substring_t args[MAX_OPT_ARGS];
		int token;
		if (!*p)
			continue;

		token = match_token(p, tokens, args);
		switch (token) {
		case Opt_type_old:
			ufs_clear_opt (*mount_options, UFSTYPE);
			ufs_set_opt (*mount_options, UFSTYPE_OLD);
			break;
		case Opt_type_sunx86:
			ufs_clear_opt (*mount_options, UFSTYPE);
			ufs_set_opt (*mount_options, UFSTYPE_SUNx86);
			break;
		case Opt_type_sun:
			ufs_clear_opt (*mount_options, UFSTYPE);
			ufs_set_opt (*mount_options, UFSTYPE_SUN);
			break;
		case Opt_type_sunos:
			ufs_clear_opt(*mount_options, UFSTYPE);
			ufs_set_opt(*mount_options, UFSTYPE_SUNOS);
			break;
		case Opt_type_44bsd:
			ufs_clear_opt (*mount_options, UFSTYPE);
			ufs_set_opt (*mount_options, UFSTYPE_44BSD);
			break;
		case Opt_type_ufs2:
			ufs_clear_opt(*mount_options, UFSTYPE);
			ufs_set_opt(*mount_options, UFSTYPE_UFS2);
			break;
		case Opt_type_hp:
			ufs_clear_opt (*mount_options, UFSTYPE);
			ufs_set_opt (*mount_options, UFSTYPE_HP);
			break;
		case Opt_type_nextstepcd:
			ufs_clear_opt (*mount_options, UFSTYPE);
			ufs_set_opt (*mount_options, UFSTYPE_NEXTSTEP_CD);
			break;
		case Opt_type_nextstep:
			ufs_clear_opt (*mount_options, UFSTYPE);
			ufs_set_opt (*mount_options, UFSTYPE_NEXTSTEP);
			break;
		case Opt_type_openstep:
			ufs_clear_opt (*mount_options, UFSTYPE);
			ufs_set_opt (*mount_options, UFSTYPE_OPENSTEP);
			break;
		case Opt_onerror_panic:
			ufs_clear_opt (*mount_options, ONERROR);
			ufs_set_opt (*mount_options, ONERROR_PANIC);
			break;
		case Opt_onerror_lock:
			ufs_clear_opt (*mount_options, ONERROR);
			ufs_set_opt (*mount_options, ONERROR_LOCK);
			break;
		case Opt_onerror_umount:
			ufs_clear_opt (*mount_options, ONERROR);
			ufs_set_opt (*mount_options, ONERROR_UMOUNT);
			break;
		case Opt_onerror_repair:
			pr_err("Unable to do repair on error, will lock lock instead\n");
			ufs_clear_opt (*mount_options, ONERROR);
			ufs_set_opt (*mount_options, ONERROR_REPAIR);
			break;
		default:
			pr_err("Invalid option: \"%s\" or missing value\n", p);
			return 0;
		}
	}
	return 1;
}

/*
 * Different types of UFS hold fs_cstotal in different
 * places, and use different data structure for it.
 * To make things simpler we just copy fs_cstotal to ufs_sb_private_info
 */
static void ufs_setup_cstotal(struct super_block *sb)
{
	struct ufs_sb_info *sbi = UFS_SB(sb);
	struct ufs_sb_private_info *uspi = sbi->s_uspi;
	struct ufs_super_block_first *usb1;
	struct ufs_super_block_second *usb2;
	struct ufs_super_block_third *usb3;
	unsigned mtype = sbi->s_mount_opt & UFS_MOUNT_UFSTYPE;

	UFSD("ENTER, mtype=%u\n", mtype);
	usb1 = ubh_get_usb_first(uspi);
	usb2 = ubh_get_usb_second(uspi);
	usb3 = ubh_get_usb_third(uspi);

	if ((mtype == UFS_MOUNT_UFSTYPE_44BSD &&
	     (usb1->fs_flags & UFS_FLAGS_UPDATED)) ||
	    mtype == UFS_MOUNT_UFSTYPE_UFS2) {
		/*we have statistic in different place, then usual*/
		uspi->cs_total.cs_ndir = fs64_to_cpu(sb, usb2->fs_un.fs_u2.cs_ndir);
		uspi->cs_total.cs_nbfree = fs64_to_cpu(sb, usb2->fs_un.fs_u2.cs_nbfree);
		uspi->cs_total.cs_nifree = fs64_to_cpu(sb, usb3->fs_un1.fs_u2.cs_nifree);
		uspi->cs_total.cs_nffree = fs64_to_cpu(sb, usb3->fs_un1.fs_u2.cs_nffree);
	} else {
		uspi->cs_total.cs_ndir = fs32_to_cpu(sb, usb1->fs_cstotal.cs_ndir);
		uspi->cs_total.cs_nbfree = fs32_to_cpu(sb, usb1->fs_cstotal.cs_nbfree);
		uspi->cs_total.cs_nifree = fs32_to_cpu(sb, usb1->fs_cstotal.cs_nifree);
		uspi->cs_total.cs_nffree = fs32_to_cpu(sb, usb1->fs_cstotal.cs_nffree);
	}
	UFSD("EXIT\n");
}

/*
 * Read on-disk structures associated with cylinder groups
 */
static int ufs_read_cylinder_structures(struct super_block *sb)
{
	struct ufs_sb_info *sbi = UFS_SB(sb);
	struct ufs_sb_private_info *uspi = sbi->s_uspi;
	struct ufs_buffer_head * ubh;
	unsigned char * base, * space;
	unsigned size, blks, i;

	UFSD("ENTER\n");

	/*
	 * Read cs structures from (usually) first data block
	 * on the device. 
	 */
	size = uspi->s_cssize;
	blks = (size + uspi->s_fsize - 1) >> uspi->s_fshift;
	base = space = kmalloc(size, GFP_NOFS);
	if (!base)
		goto failed; 
	sbi->s_csp = (struct ufs_csum *)space;
	for (i = 0; i < blks; i += uspi->s_fpb) {
		size = uspi->s_bsize;
		if (i + uspi->s_fpb > blks)
			size = (blks - i) * uspi->s_fsize;

		ubh = ubh_bread(sb, uspi->s_csaddr + i, size);
		
		if (!ubh)
			goto failed;

		ubh_ubhcpymem (space, ubh, size);

		space += size;
		ubh_brelse (ubh);
		ubh = NULL;
	}

	/*
	 * Read cylinder group (we read only first fragment from block
	 * at this time) and prepare internal data structures for cg caching.
	 */
	if (!(sbi->s_ucg = kmalloc (sizeof(struct buffer_head *) * uspi->s_ncg, GFP_NOFS)))
		goto failed;
	for (i = 0; i < uspi->s_ncg; i++) 
		sbi->s_ucg[i] = NULL;
	for (i = 0; i < UFS_MAX_GROUP_LOADED; i++) {
		sbi->s_ucpi[i] = NULL;
		sbi->s_cgno[i] = UFS_CGNO_EMPTY;
	}
	for (i = 0; i < uspi->s_ncg; i++) {
		UFSD("read cg %u\n", i);
		if (!(sbi->s_ucg[i] = sb_bread(sb, ufs_cgcmin(i))))
			goto failed;
		if (!ufs_cg_chkmagic (sb, (struct ufs_cylinder_group *) sbi->s_ucg[i]->b_data))
			goto failed;

		ufs_print_cylinder_stuff(sb, (struct ufs_cylinder_group *) sbi->s_ucg[i]->b_data);
	}
	for (i = 0; i < UFS_MAX_GROUP_LOADED; i++) {
		if (!(sbi->s_ucpi[i] = kmalloc (sizeof(struct ufs_cg_private_info), GFP_NOFS)))
			goto failed;
		sbi->s_cgno[i] = UFS_CGNO_EMPTY;
	}
	sbi->s_cg_loaded = 0;
	UFSD("EXIT\n");
	return 1;

failed:
	kfree (base);
	if (sbi->s_ucg) {
		for (i = 0; i < uspi->s_ncg; i++)
			if (sbi->s_ucg[i])
				brelse (sbi->s_ucg[i]);
		kfree (sbi->s_ucg);
		for (i = 0; i < UFS_MAX_GROUP_LOADED; i++)
			kfree (sbi->s_ucpi[i]);
	}
	UFSD("EXIT (FAILED)\n");
	return 0;
}

/*
 * Sync our internal copy of fs_cstotal with disk
 */
static void ufs_put_cstotal(struct super_block *sb)
{
	unsigned mtype = UFS_SB(sb)->s_mount_opt & UFS_MOUNT_UFSTYPE;
	struct ufs_sb_private_info *uspi = UFS_SB(sb)->s_uspi;
	struct ufs_super_block_first *usb1;
	struct ufs_super_block_second *usb2;
	struct ufs_super_block_third *usb3;

	UFSD("ENTER\n");
	usb1 = ubh_get_usb_first(uspi);
	usb2 = ubh_get_usb_second(uspi);
	usb3 = ubh_get_usb_third(uspi);

	if ((mtype == UFS_MOUNT_UFSTYPE_44BSD &&
	     (usb1->fs_flags & UFS_FLAGS_UPDATED)) ||
	    mtype == UFS_MOUNT_UFSTYPE_UFS2) {
		/*we have statistic in different place, then usual*/
		usb2->fs_un.fs_u2.cs_ndir =
			cpu_to_fs64(sb, uspi->cs_total.cs_ndir);
		usb2->fs_un.fs_u2.cs_nbfree =
			cpu_to_fs64(sb, uspi->cs_total.cs_nbfree);
		usb3->fs_un1.fs_u2.cs_nifree =
			cpu_to_fs64(sb, uspi->cs_total.cs_nifree);
		usb3->fs_un1.fs_u2.cs_nffree =
			cpu_to_fs64(sb, uspi->cs_total.cs_nffree);
	} else {
		usb1->fs_cstotal.cs_ndir =
			cpu_to_fs32(sb, uspi->cs_total.cs_ndir);
		usb1->fs_cstotal.cs_nbfree =
			cpu_to_fs32(sb, uspi->cs_total.cs_nbfree);
		usb1->fs_cstotal.cs_nifree =
			cpu_to_fs32(sb, uspi->cs_total.cs_nifree);
		usb1->fs_cstotal.cs_nffree =
			cpu_to_fs32(sb, uspi->cs_total.cs_nffree);
	}
	ubh_mark_buffer_dirty(USPI_UBH(uspi));
	ufs_print_super_stuff(sb, usb1, usb2, usb3);
	UFSD("EXIT\n");
}

/**
 * ufs_put_super_internal() - put on-disk intrenal structures
 * @sb: pointer to super_block structure
 * Put on-disk structures associated with cylinder groups
 * and write them back to disk, also update cs_total on disk
 */
static void ufs_put_super_internal(struct super_block *sb)
{
	struct ufs_sb_info *sbi = UFS_SB(sb);
	struct ufs_sb_private_info *uspi = sbi->s_uspi;
	struct ufs_buffer_head * ubh;
	unsigned char * base, * space;
	unsigned blks, size, i;

	
	UFSD("ENTER\n");

	ufs_put_cstotal(sb);
	size = uspi->s_cssize;
	blks = (size + uspi->s_fsize - 1) >> uspi->s_fshift;
	base = space = (char*) sbi->s_csp;
	for (i = 0; i < blks; i += uspi->s_fpb) {
		size = uspi->s_bsize;
		if (i + uspi->s_fpb > blks)
			size = (blks - i) * uspi->s_fsize;

		ubh = ubh_bread(sb, uspi->s_csaddr + i, size);

		ubh_memcpyubh (ubh, space, size);
		space += size;
		ubh_mark_buffer_uptodate (ubh, 1);
		ubh_mark_buffer_dirty (ubh);
		ubh_brelse (ubh);
	}
	for (i = 0; i < sbi->s_cg_loaded; i++) {
		ufs_put_cylinder (sb, i);
		kfree (sbi->s_ucpi[i]);
	}
	for (; i < UFS_MAX_GROUP_LOADED; i++) 
		kfree (sbi->s_ucpi[i]);
	for (i = 0; i < uspi->s_ncg; i++) 
		brelse (sbi->s_ucg[i]);
	kfree (sbi->s_ucg);
	kfree (base);

	UFSD("EXIT\n");
}

static int ufs_sync_fs(struct super_block *sb, int wait)
{
	struct ufs_sb_private_info * uspi;
	struct ufs_super_block_first * usb1;
	struct ufs_super_block_third * usb3;
	unsigned flags;

<<<<<<< HEAD
	lock_ufs(sb);
=======
>>>>>>> f2ed3bfc
	mutex_lock(&UFS_SB(sb)->s_lock);

	UFSD("ENTER\n");

	flags = UFS_SB(sb)->s_flags;
	uspi = UFS_SB(sb)->s_uspi;
	usb1 = ubh_get_usb_first(uspi);
	usb3 = ubh_get_usb_third(uspi);

	usb1->fs_time = cpu_to_fs32(sb, get_seconds());
	if ((flags & UFS_ST_MASK) == UFS_ST_SUN  ||
	    (flags & UFS_ST_MASK) == UFS_ST_SUNOS ||
	    (flags & UFS_ST_MASK) == UFS_ST_SUNx86)
		ufs_set_fs_state(sb, usb1, usb3,
				UFS_FSOK - fs32_to_cpu(sb, usb1->fs_time));
	ufs_put_cstotal(sb);

	UFSD("EXIT\n");
	mutex_unlock(&UFS_SB(sb)->s_lock);
<<<<<<< HEAD
	unlock_ufs(sb);
=======
>>>>>>> f2ed3bfc

	return 0;
}

static void delayed_sync_fs(struct work_struct *work)
{
	struct ufs_sb_info *sbi;

	sbi = container_of(work, struct ufs_sb_info, sync_work.work);

	spin_lock(&sbi->work_lock);
	sbi->work_queued = 0;
	spin_unlock(&sbi->work_lock);

	ufs_sync_fs(sbi->sb, 1);
}

void ufs_mark_sb_dirty(struct super_block *sb)
{
	struct ufs_sb_info *sbi = UFS_SB(sb);
	unsigned long delay;

	spin_lock(&sbi->work_lock);
	if (!sbi->work_queued) {
		delay = msecs_to_jiffies(dirty_writeback_interval * 10);
		queue_delayed_work(system_long_wq, &sbi->sync_work, delay);
		sbi->work_queued = 1;
	}
	spin_unlock(&sbi->work_lock);
}

static void ufs_put_super(struct super_block *sb)
{
	struct ufs_sb_info * sbi = UFS_SB(sb);

	UFSD("ENTER\n");

	if (!(sb->s_flags & MS_RDONLY))
		ufs_put_super_internal(sb);
	cancel_delayed_work_sync(&sbi->sync_work);

	ubh_brelse_uspi (sbi->s_uspi);
	kfree (sbi->s_uspi);
	kfree (sbi);
	sb->s_fs_info = NULL;
	UFSD("EXIT\n");
	return;
}

static int ufs_fill_super(struct super_block *sb, void *data, int silent)
{
	struct ufs_sb_info * sbi;
	struct ufs_sb_private_info * uspi;
	struct ufs_super_block_first * usb1;
	struct ufs_super_block_second * usb2;
	struct ufs_super_block_third * usb3;
	struct ufs_buffer_head * ubh;	
	struct inode *inode;
	unsigned block_size, super_block_size;
	unsigned flags;
	unsigned super_block_offset;
	unsigned maxsymlen;
	int ret = -EINVAL;

	uspi = NULL;
	ubh = NULL;
	flags = 0;
	
	UFSD("ENTER\n");

#ifndef CONFIG_UFS_FS_WRITE
	if (!(sb->s_flags & MS_RDONLY)) {
		pr_err("ufs was compiled with read-only support, can't be mounted as read-write\n");
		return -EROFS;
	}
#endif
		
	sbi = kzalloc(sizeof(struct ufs_sb_info), GFP_KERNEL);
	if (!sbi)
		goto failed_nomem;
	sb->s_fs_info = sbi;
	sbi->sb = sb;

	UFSD("flag %u\n", (int)(sb->s_flags & MS_RDONLY));
	
<<<<<<< HEAD
	mutex_init(&sbi->mutex);
=======
>>>>>>> f2ed3bfc
	mutex_init(&sbi->s_lock);
	spin_lock_init(&sbi->work_lock);
	INIT_DELAYED_WORK(&sbi->sync_work, delayed_sync_fs);
	/*
	 * Set default mount options
	 * Parse mount options
	 */
	sbi->s_mount_opt = 0;
	ufs_set_opt (sbi->s_mount_opt, ONERROR_LOCK);
	if (!ufs_parse_options ((char *) data, &sbi->s_mount_opt)) {
		pr_err("wrong mount options\n");
		goto failed;
	}
	if (!(sbi->s_mount_opt & UFS_MOUNT_UFSTYPE)) {
		if (!silent)
			pr_err("You didn't specify the type of your ufs filesystem\n\n"
			"mount -t ufs -o ufstype="
			"sun|sunx86|44bsd|ufs2|5xbsd|old|hp|nextstep|nextstep-cd|openstep ...\n\n"
			">>>WARNING<<< Wrong ufstype may corrupt your filesystem, "
			"default is ufstype=old\n");
		ufs_set_opt (sbi->s_mount_opt, UFSTYPE_OLD);
	}

	uspi = kzalloc(sizeof(struct ufs_sb_private_info), GFP_KERNEL);
	sbi->s_uspi = uspi;
	if (!uspi)
		goto failed;
	uspi->s_dirblksize = UFS_SECTOR_SIZE;
	super_block_offset=UFS_SBLOCK;

	/* Keep 2Gig file limit. Some UFS variants need to override 
	   this but as I don't know which I'll let those in the know loosen
	   the rules */
	switch (sbi->s_mount_opt & UFS_MOUNT_UFSTYPE) {
	case UFS_MOUNT_UFSTYPE_44BSD:
		UFSD("ufstype=44bsd\n");
		uspi->s_fsize = block_size = 512;
		uspi->s_fmask = ~(512 - 1);
		uspi->s_fshift = 9;
		uspi->s_sbsize = super_block_size = 1536;
		uspi->s_sbbase = 0;
		flags |= UFS_DE_44BSD | UFS_UID_44BSD | UFS_ST_44BSD | UFS_CG_44BSD;
		break;
	case UFS_MOUNT_UFSTYPE_UFS2:
		UFSD("ufstype=ufs2\n");
		super_block_offset=SBLOCK_UFS2;
		uspi->s_fsize = block_size = 512;
		uspi->s_fmask = ~(512 - 1);
		uspi->s_fshift = 9;
		uspi->s_sbsize = super_block_size = 1536;
		uspi->s_sbbase =  0;
		flags |= UFS_TYPE_UFS2 | UFS_DE_44BSD | UFS_UID_44BSD | UFS_ST_44BSD | UFS_CG_44BSD;
		break;
		
	case UFS_MOUNT_UFSTYPE_SUN:
		UFSD("ufstype=sun\n");
		uspi->s_fsize = block_size = 1024;
		uspi->s_fmask = ~(1024 - 1);
		uspi->s_fshift = 10;
		uspi->s_sbsize = super_block_size = 2048;
		uspi->s_sbbase = 0;
		uspi->s_maxsymlinklen = 0; /* Not supported on disk */
		flags |= UFS_DE_OLD | UFS_UID_EFT | UFS_ST_SUN | UFS_CG_SUN;
		break;

	case UFS_MOUNT_UFSTYPE_SUNOS:
		UFSD("ufstype=sunos\n");
		uspi->s_fsize = block_size = 1024;
		uspi->s_fmask = ~(1024 - 1);
		uspi->s_fshift = 10;
		uspi->s_sbsize = 2048;
		super_block_size = 2048;
		uspi->s_sbbase = 0;
		uspi->s_maxsymlinklen = 0; /* Not supported on disk */
		flags |= UFS_DE_OLD | UFS_UID_OLD | UFS_ST_SUNOS | UFS_CG_SUN;
		break;

	case UFS_MOUNT_UFSTYPE_SUNx86:
		UFSD("ufstype=sunx86\n");
		uspi->s_fsize = block_size = 1024;
		uspi->s_fmask = ~(1024 - 1);
		uspi->s_fshift = 10;
		uspi->s_sbsize = super_block_size = 2048;
		uspi->s_sbbase = 0;
		uspi->s_maxsymlinklen = 0; /* Not supported on disk */
		flags |= UFS_DE_OLD | UFS_UID_EFT | UFS_ST_SUNx86 | UFS_CG_SUN;
		break;

	case UFS_MOUNT_UFSTYPE_OLD:
		UFSD("ufstype=old\n");
		uspi->s_fsize = block_size = 1024;
		uspi->s_fmask = ~(1024 - 1);
		uspi->s_fshift = 10;
		uspi->s_sbsize = super_block_size = 2048;
		uspi->s_sbbase = 0;
		flags |= UFS_DE_OLD | UFS_UID_OLD | UFS_ST_OLD | UFS_CG_OLD;
		if (!(sb->s_flags & MS_RDONLY)) {
			if (!silent)
				pr_info("ufstype=old is supported read-only\n");
			sb->s_flags |= MS_RDONLY;
		}
		break;
	
	case UFS_MOUNT_UFSTYPE_NEXTSTEP:
		UFSD("ufstype=nextstep\n");
		uspi->s_fsize = block_size = 1024;
		uspi->s_fmask = ~(1024 - 1);
		uspi->s_fshift = 10;
		uspi->s_sbsize = super_block_size = 2048;
		uspi->s_sbbase = 0;
		uspi->s_dirblksize = 1024;
		flags |= UFS_DE_OLD | UFS_UID_OLD | UFS_ST_OLD | UFS_CG_OLD;
		if (!(sb->s_flags & MS_RDONLY)) {
			if (!silent)
				pr_info("ufstype=nextstep is supported read-only\n");
			sb->s_flags |= MS_RDONLY;
		}
		break;
	
	case UFS_MOUNT_UFSTYPE_NEXTSTEP_CD:
		UFSD("ufstype=nextstep-cd\n");
		uspi->s_fsize = block_size = 2048;
		uspi->s_fmask = ~(2048 - 1);
		uspi->s_fshift = 11;
		uspi->s_sbsize = super_block_size = 2048;
		uspi->s_sbbase = 0;
		uspi->s_dirblksize = 1024;
		flags |= UFS_DE_OLD | UFS_UID_OLD | UFS_ST_OLD | UFS_CG_OLD;
		if (!(sb->s_flags & MS_RDONLY)) {
			if (!silent)
				pr_info("ufstype=nextstep-cd is supported read-only\n");
			sb->s_flags |= MS_RDONLY;
		}
		break;
	
	case UFS_MOUNT_UFSTYPE_OPENSTEP:
		UFSD("ufstype=openstep\n");
		uspi->s_fsize = block_size = 1024;
		uspi->s_fmask = ~(1024 - 1);
		uspi->s_fshift = 10;
		uspi->s_sbsize = super_block_size = 2048;
		uspi->s_sbbase = 0;
		uspi->s_dirblksize = 1024;
		flags |= UFS_DE_44BSD | UFS_UID_44BSD | UFS_ST_44BSD | UFS_CG_44BSD;
		if (!(sb->s_flags & MS_RDONLY)) {
			if (!silent)
				pr_info("ufstype=openstep is supported read-only\n");
			sb->s_flags |= MS_RDONLY;
		}
		break;
	
	case UFS_MOUNT_UFSTYPE_HP:
		UFSD("ufstype=hp\n");
		uspi->s_fsize = block_size = 1024;
		uspi->s_fmask = ~(1024 - 1);
		uspi->s_fshift = 10;
		uspi->s_sbsize = super_block_size = 2048;
		uspi->s_sbbase = 0;
		flags |= UFS_DE_OLD | UFS_UID_OLD | UFS_ST_OLD | UFS_CG_OLD;
		if (!(sb->s_flags & MS_RDONLY)) {
			if (!silent)
				pr_info("ufstype=hp is supported read-only\n");
			sb->s_flags |= MS_RDONLY;
 		}
 		break;
	default:
		if (!silent)
			pr_err("unknown ufstype\n");
		goto failed;
	}
	
again:	
	if (!sb_set_blocksize(sb, block_size)) {
		pr_err("failed to set blocksize\n");
		goto failed;
	}

	/*
	 * read ufs super block from device
	 */

	ubh = ubh_bread_uspi(uspi, sb, uspi->s_sbbase + super_block_offset/block_size, super_block_size);
	
	if (!ubh) 
            goto failed;

	usb1 = ubh_get_usb_first(uspi);
	usb2 = ubh_get_usb_second(uspi);
	usb3 = ubh_get_usb_third(uspi);

	/* Sort out mod used on SunOS 4.1.3 for fs_state */
	uspi->s_postblformat = fs32_to_cpu(sb, usb3->fs_postblformat);
	if (((flags & UFS_ST_MASK) == UFS_ST_SUNOS) &&
	    (uspi->s_postblformat != UFS_42POSTBLFMT)) {
		flags &= ~UFS_ST_MASK;
		flags |=  UFS_ST_SUN;
	}

	/*
	 * Check ufs magic number
	 */
	sbi->s_bytesex = BYTESEX_LE;
	switch ((uspi->fs_magic = fs32_to_cpu(sb, usb3->fs_magic))) {
		case UFS_MAGIC:
		case UFS_MAGIC_BW:
		case UFS2_MAGIC:
		case UFS_MAGIC_LFN:
	        case UFS_MAGIC_FEA:
	        case UFS_MAGIC_4GB:
			goto magic_found;
	}
	sbi->s_bytesex = BYTESEX_BE;
	switch ((uspi->fs_magic = fs32_to_cpu(sb, usb3->fs_magic))) {
		case UFS_MAGIC:
		case UFS_MAGIC_BW:
		case UFS2_MAGIC:
		case UFS_MAGIC_LFN:
	        case UFS_MAGIC_FEA:
	        case UFS_MAGIC_4GB:
			goto magic_found;
	}

	if ((((sbi->s_mount_opt & UFS_MOUNT_UFSTYPE) == UFS_MOUNT_UFSTYPE_NEXTSTEP) 
	  || ((sbi->s_mount_opt & UFS_MOUNT_UFSTYPE) == UFS_MOUNT_UFSTYPE_NEXTSTEP_CD) 
	  || ((sbi->s_mount_opt & UFS_MOUNT_UFSTYPE) == UFS_MOUNT_UFSTYPE_OPENSTEP)) 
	  && uspi->s_sbbase < 256) {
		ubh_brelse_uspi(uspi);
		ubh = NULL;
		uspi->s_sbbase += 8;
		goto again;
	}
	if (!silent)
		pr_err("%s(): bad magic number\n", __func__);
	goto failed;

magic_found:
	/*
	 * Check block and fragment sizes
	 */
	uspi->s_bsize = fs32_to_cpu(sb, usb1->fs_bsize);
	uspi->s_fsize = fs32_to_cpu(sb, usb1->fs_fsize);
	uspi->s_sbsize = fs32_to_cpu(sb, usb1->fs_sbsize);
	uspi->s_fmask = fs32_to_cpu(sb, usb1->fs_fmask);
	uspi->s_fshift = fs32_to_cpu(sb, usb1->fs_fshift);

	if (!is_power_of_2(uspi->s_fsize)) {
		pr_err("%s(): fragment size %u is not a power of 2\n",
		       __func__, uspi->s_fsize);
		goto failed;
	}
	if (uspi->s_fsize < 512) {
		pr_err("%s(): fragment size %u is too small\n",
		       __func__, uspi->s_fsize);
		goto failed;
	}
	if (uspi->s_fsize > 4096) {
		pr_err("%s(): fragment size %u is too large\n",
		       __func__, uspi->s_fsize);
		goto failed;
	}
	if (!is_power_of_2(uspi->s_bsize)) {
		pr_err("%s(): block size %u is not a power of 2\n",
		       __func__, uspi->s_bsize);
		goto failed;
	}
	if (uspi->s_bsize < 4096) {
		pr_err("%s(): block size %u is too small\n",
		       __func__, uspi->s_bsize);
		goto failed;
	}
	if (uspi->s_bsize / uspi->s_fsize > 8) {
		pr_err("%s(): too many fragments per block (%u)\n",
		       __func__, uspi->s_bsize / uspi->s_fsize);
		goto failed;
	}
	if (uspi->s_fsize != block_size || uspi->s_sbsize != super_block_size) {
		ubh_brelse_uspi(uspi);
		ubh = NULL;
		block_size = uspi->s_fsize;
		super_block_size = uspi->s_sbsize;
		UFSD("another value of block_size or super_block_size %u, %u\n", block_size, super_block_size);
		goto again;
	}

	sbi->s_flags = flags;/*after that line some functions use s_flags*/
	ufs_print_super_stuff(sb, usb1, usb2, usb3);

	/*
	 * Check, if file system was correctly unmounted.
	 * If not, make it read only.
	 */
	if (((flags & UFS_ST_MASK) == UFS_ST_44BSD) ||
	  ((flags & UFS_ST_MASK) == UFS_ST_OLD) ||
	  (((flags & UFS_ST_MASK) == UFS_ST_SUN ||
	    (flags & UFS_ST_MASK) == UFS_ST_SUNOS ||
	  (flags & UFS_ST_MASK) == UFS_ST_SUNx86) &&
	  (ufs_get_fs_state(sb, usb1, usb3) == (UFS_FSOK - fs32_to_cpu(sb, usb1->fs_time))))) {
		switch(usb1->fs_clean) {
		case UFS_FSCLEAN:
			UFSD("fs is clean\n");
			break;
		case UFS_FSSTABLE:
			UFSD("fs is stable\n");
			break;
		case UFS_FSLOG:
			UFSD("fs is logging fs\n");
			break;
		case UFS_FSOSF1:
			UFSD("fs is DEC OSF/1\n");
			break;
		case UFS_FSACTIVE:
			pr_err("%s(): fs is active\n", __func__);
			sb->s_flags |= MS_RDONLY;
			break;
		case UFS_FSBAD:
			pr_err("%s(): fs is bad\n", __func__);
			sb->s_flags |= MS_RDONLY;
			break;
		default:
			pr_err("%s(): can't grok fs_clean 0x%x\n",
			       __func__, usb1->fs_clean);
			sb->s_flags |= MS_RDONLY;
			break;
		}
	} else {
		pr_err("%s(): fs needs fsck\n", __func__);
		sb->s_flags |= MS_RDONLY;
	}

	/*
	 * Read ufs_super_block into internal data structures
	 */
	sb->s_op = &ufs_super_ops;
	sb->s_export_op = &ufs_export_ops;

	sb->s_magic = fs32_to_cpu(sb, usb3->fs_magic);

	uspi->s_sblkno = fs32_to_cpu(sb, usb1->fs_sblkno);
	uspi->s_cblkno = fs32_to_cpu(sb, usb1->fs_cblkno);
	uspi->s_iblkno = fs32_to_cpu(sb, usb1->fs_iblkno);
	uspi->s_dblkno = fs32_to_cpu(sb, usb1->fs_dblkno);
	uspi->s_cgoffset = fs32_to_cpu(sb, usb1->fs_cgoffset);
	uspi->s_cgmask = fs32_to_cpu(sb, usb1->fs_cgmask);

	if ((flags & UFS_TYPE_MASK) == UFS_TYPE_UFS2) {
		uspi->s_u2_size  = fs64_to_cpu(sb, usb3->fs_un1.fs_u2.fs_size);
		uspi->s_u2_dsize = fs64_to_cpu(sb, usb3->fs_un1.fs_u2.fs_dsize);
	} else {
		uspi->s_size  =  fs32_to_cpu(sb, usb1->fs_size);
		uspi->s_dsize =  fs32_to_cpu(sb, usb1->fs_dsize);
	}

	uspi->s_ncg = fs32_to_cpu(sb, usb1->fs_ncg);
	/* s_bsize already set */
	/* s_fsize already set */
	uspi->s_fpb = fs32_to_cpu(sb, usb1->fs_frag);
	uspi->s_minfree = fs32_to_cpu(sb, usb1->fs_minfree);
	uspi->s_bmask = fs32_to_cpu(sb, usb1->fs_bmask);
	uspi->s_fmask = fs32_to_cpu(sb, usb1->fs_fmask);
	uspi->s_bshift = fs32_to_cpu(sb, usb1->fs_bshift);
	uspi->s_fshift = fs32_to_cpu(sb, usb1->fs_fshift);
	UFSD("uspi->s_bshift = %d,uspi->s_fshift = %d", uspi->s_bshift,
		uspi->s_fshift);
	uspi->s_fpbshift = fs32_to_cpu(sb, usb1->fs_fragshift);
	uspi->s_fsbtodb = fs32_to_cpu(sb, usb1->fs_fsbtodb);
	/* s_sbsize already set */
	uspi->s_csmask = fs32_to_cpu(sb, usb1->fs_csmask);
	uspi->s_csshift = fs32_to_cpu(sb, usb1->fs_csshift);
	uspi->s_nindir = fs32_to_cpu(sb, usb1->fs_nindir);
	uspi->s_inopb = fs32_to_cpu(sb, usb1->fs_inopb);
	uspi->s_nspf = fs32_to_cpu(sb, usb1->fs_nspf);
	uspi->s_npsect = ufs_get_fs_npsect(sb, usb1, usb3);
	uspi->s_interleave = fs32_to_cpu(sb, usb1->fs_interleave);
	uspi->s_trackskew = fs32_to_cpu(sb, usb1->fs_trackskew);

	if (uspi->fs_magic == UFS2_MAGIC)
		uspi->s_csaddr = fs64_to_cpu(sb, usb3->fs_un1.fs_u2.fs_csaddr);
	else
		uspi->s_csaddr = fs32_to_cpu(sb, usb1->fs_csaddr);

	uspi->s_cssize = fs32_to_cpu(sb, usb1->fs_cssize);
	uspi->s_cgsize = fs32_to_cpu(sb, usb1->fs_cgsize);
	uspi->s_ntrak = fs32_to_cpu(sb, usb1->fs_ntrak);
	uspi->s_nsect = fs32_to_cpu(sb, usb1->fs_nsect);
	uspi->s_spc = fs32_to_cpu(sb, usb1->fs_spc);
	uspi->s_ipg = fs32_to_cpu(sb, usb1->fs_ipg);
	uspi->s_fpg = fs32_to_cpu(sb, usb1->fs_fpg);
	uspi->s_cpc = fs32_to_cpu(sb, usb2->fs_un.fs_u1.fs_cpc);
	uspi->s_contigsumsize = fs32_to_cpu(sb, usb3->fs_un2.fs_44.fs_contigsumsize);
	uspi->s_qbmask = ufs_get_fs_qbmask(sb, usb3);
	uspi->s_qfmask = ufs_get_fs_qfmask(sb, usb3);
	uspi->s_nrpos = fs32_to_cpu(sb, usb3->fs_nrpos);
	uspi->s_postbloff = fs32_to_cpu(sb, usb3->fs_postbloff);
	uspi->s_rotbloff = fs32_to_cpu(sb, usb3->fs_rotbloff);

	/*
	 * Compute another frequently used values
	 */
	uspi->s_fpbmask = uspi->s_fpb - 1;
	if ((flags & UFS_TYPE_MASK) == UFS_TYPE_UFS2)
		uspi->s_apbshift = uspi->s_bshift - 3;
	else
		uspi->s_apbshift = uspi->s_bshift - 2;

	uspi->s_2apbshift = uspi->s_apbshift * 2;
	uspi->s_3apbshift = uspi->s_apbshift * 3;
	uspi->s_apb = 1 << uspi->s_apbshift;
	uspi->s_2apb = 1 << uspi->s_2apbshift;
	uspi->s_3apb = 1 << uspi->s_3apbshift;
	uspi->s_apbmask = uspi->s_apb - 1;
	uspi->s_nspfshift = uspi->s_fshift - UFS_SECTOR_BITS;
	uspi->s_nspb = uspi->s_nspf << uspi->s_fpbshift;
	uspi->s_inopf = uspi->s_inopb >> uspi->s_fpbshift;
	uspi->s_bpf = uspi->s_fsize << 3;
	uspi->s_bpfshift = uspi->s_fshift + 3;
	uspi->s_bpfmask = uspi->s_bpf - 1;
	if ((sbi->s_mount_opt & UFS_MOUNT_UFSTYPE) == UFS_MOUNT_UFSTYPE_44BSD ||
	    (sbi->s_mount_opt & UFS_MOUNT_UFSTYPE) == UFS_MOUNT_UFSTYPE_UFS2)
		uspi->s_maxsymlinklen =
		    fs32_to_cpu(sb, usb3->fs_un2.fs_44.fs_maxsymlinklen);

	if (uspi->fs_magic == UFS2_MAGIC)
		maxsymlen = 2 * 4 * (UFS_NDADDR + UFS_NINDIR);
	else
		maxsymlen = 4 * (UFS_NDADDR + UFS_NINDIR);
	if (uspi->s_maxsymlinklen > maxsymlen) {
		ufs_warning(sb, __func__, "ufs_read_super: excessive maximum "
			    "fast symlink size (%u)\n", uspi->s_maxsymlinklen);
		uspi->s_maxsymlinklen = maxsymlen;
	}
	sb->s_max_links = UFS_LINK_MAX;

	inode = ufs_iget(sb, UFS_ROOTINO);
	if (IS_ERR(inode)) {
		ret = PTR_ERR(inode);
		goto failed;
	}
	sb->s_root = d_make_root(inode);
	if (!sb->s_root) {
		ret = -ENOMEM;
		goto failed;
	}

	ufs_setup_cstotal(sb);
	/*
	 * Read cylinder group structures
	 */
	if (!(sb->s_flags & MS_RDONLY))
		if (!ufs_read_cylinder_structures(sb))
			goto failed;

	UFSD("EXIT\n");
	return 0;

failed:
	if (ubh)
		ubh_brelse_uspi (uspi);
	kfree (uspi);
	kfree(sbi);
	sb->s_fs_info = NULL;
	UFSD("EXIT (FAILED)\n");
	return ret;

failed_nomem:
	UFSD("EXIT (NOMEM)\n");
	return -ENOMEM;
}

static int ufs_remount (struct super_block *sb, int *mount_flags, char *data)
{
	struct ufs_sb_private_info * uspi;
	struct ufs_super_block_first * usb1;
	struct ufs_super_block_third * usb3;
	unsigned new_mount_opt, ufstype;
	unsigned flags;

	sync_filesystem(sb);
<<<<<<< HEAD
	lock_ufs(sb);
=======
>>>>>>> f2ed3bfc
	mutex_lock(&UFS_SB(sb)->s_lock);
	uspi = UFS_SB(sb)->s_uspi;
	flags = UFS_SB(sb)->s_flags;
	usb1 = ubh_get_usb_first(uspi);
	usb3 = ubh_get_usb_third(uspi);
	
	/*
	 * Allow the "check" option to be passed as a remount option.
	 * It is not possible to change ufstype option during remount
	 */
	ufstype = UFS_SB(sb)->s_mount_opt & UFS_MOUNT_UFSTYPE;
	new_mount_opt = 0;
	ufs_set_opt (new_mount_opt, ONERROR_LOCK);
	if (!ufs_parse_options (data, &new_mount_opt)) {
		mutex_unlock(&UFS_SB(sb)->s_lock);
<<<<<<< HEAD
		unlock_ufs(sb);
=======
>>>>>>> f2ed3bfc
		return -EINVAL;
	}
	if (!(new_mount_opt & UFS_MOUNT_UFSTYPE)) {
		new_mount_opt |= ufstype;
	} else if ((new_mount_opt & UFS_MOUNT_UFSTYPE) != ufstype) {
		pr_err("ufstype can't be changed during remount\n");
		mutex_unlock(&UFS_SB(sb)->s_lock);
<<<<<<< HEAD
		unlock_ufs(sb);
=======
>>>>>>> f2ed3bfc
		return -EINVAL;
	}

	if ((*mount_flags & MS_RDONLY) == (sb->s_flags & MS_RDONLY)) {
		UFS_SB(sb)->s_mount_opt = new_mount_opt;
		mutex_unlock(&UFS_SB(sb)->s_lock);
<<<<<<< HEAD
		unlock_ufs(sb);
=======
>>>>>>> f2ed3bfc
		return 0;
	}
	
	/*
	 * fs was mouted as rw, remounting ro
	 */
	if (*mount_flags & MS_RDONLY) {
		ufs_put_super_internal(sb);
		usb1->fs_time = cpu_to_fs32(sb, get_seconds());
		if ((flags & UFS_ST_MASK) == UFS_ST_SUN
		  || (flags & UFS_ST_MASK) == UFS_ST_SUNOS
		  || (flags & UFS_ST_MASK) == UFS_ST_SUNx86) 
			ufs_set_fs_state(sb, usb1, usb3,
				UFS_FSOK - fs32_to_cpu(sb, usb1->fs_time));
		ubh_mark_buffer_dirty (USPI_UBH(uspi));
		sb->s_flags |= MS_RDONLY;
	} else {
	/*
	 * fs was mounted as ro, remounting rw
	 */
#ifndef CONFIG_UFS_FS_WRITE
		pr_err("ufs was compiled with read-only support, can't be mounted as read-write\n");
		mutex_unlock(&UFS_SB(sb)->s_lock);
<<<<<<< HEAD
		unlock_ufs(sb);
=======
>>>>>>> f2ed3bfc
		return -EINVAL;
#else
		if (ufstype != UFS_MOUNT_UFSTYPE_SUN && 
		    ufstype != UFS_MOUNT_UFSTYPE_SUNOS &&
		    ufstype != UFS_MOUNT_UFSTYPE_44BSD &&
		    ufstype != UFS_MOUNT_UFSTYPE_SUNx86 &&
		    ufstype != UFS_MOUNT_UFSTYPE_UFS2) {
			pr_err("this ufstype is read-only supported\n");
			mutex_unlock(&UFS_SB(sb)->s_lock);
<<<<<<< HEAD
			unlock_ufs(sb);
=======
>>>>>>> f2ed3bfc
			return -EINVAL;
		}
		if (!ufs_read_cylinder_structures(sb)) {
			pr_err("failed during remounting\n");
			mutex_unlock(&UFS_SB(sb)->s_lock);
<<<<<<< HEAD
			unlock_ufs(sb);
=======
>>>>>>> f2ed3bfc
			return -EPERM;
		}
		sb->s_flags &= ~MS_RDONLY;
#endif
	}
	UFS_SB(sb)->s_mount_opt = new_mount_opt;
	mutex_unlock(&UFS_SB(sb)->s_lock);
<<<<<<< HEAD
	unlock_ufs(sb);
=======
>>>>>>> f2ed3bfc
	return 0;
}

static int ufs_show_options(struct seq_file *seq, struct dentry *root)
{
	struct ufs_sb_info *sbi = UFS_SB(root->d_sb);
	unsigned mval = sbi->s_mount_opt & UFS_MOUNT_UFSTYPE;
	const struct match_token *tp = tokens;

	while (tp->token != Opt_onerror_panic && tp->token != mval)
		++tp;
	BUG_ON(tp->token == Opt_onerror_panic);
	seq_printf(seq, ",%s", tp->pattern);

	mval = sbi->s_mount_opt & UFS_MOUNT_ONERROR;
	while (tp->token != Opt_err && tp->token != mval)
		++tp;
	BUG_ON(tp->token == Opt_err);
	seq_printf(seq, ",%s", tp->pattern);

	return 0;
}

static int ufs_statfs(struct dentry *dentry, struct kstatfs *buf)
{
	struct super_block *sb = dentry->d_sb;
	struct ufs_sb_private_info *uspi= UFS_SB(sb)->s_uspi;
	unsigned  flags = UFS_SB(sb)->s_flags;
	struct ufs_super_block_third *usb3;
	u64 id = huge_encode_dev(sb->s_bdev->bd_dev);

	mutex_lock(&UFS_SB(sb)->s_lock);
	usb3 = ubh_get_usb_third(uspi);
	
	if ((flags & UFS_TYPE_MASK) == UFS_TYPE_UFS2) {
		buf->f_type = UFS2_MAGIC;
		buf->f_blocks = fs64_to_cpu(sb, usb3->fs_un1.fs_u2.fs_dsize);
	} else {
		buf->f_type = UFS_MAGIC;
		buf->f_blocks = uspi->s_dsize;
	}
	buf->f_bfree = ufs_blkstofrags(uspi->cs_total.cs_nbfree) +
		uspi->cs_total.cs_nffree;
	buf->f_ffree = uspi->cs_total.cs_nifree;
	buf->f_bsize = sb->s_blocksize;
	buf->f_bavail = (buf->f_bfree > (((long)buf->f_blocks / 100) * uspi->s_minfree))
		? (buf->f_bfree - (((long)buf->f_blocks / 100) * uspi->s_minfree)) : 0;
	buf->f_files = uspi->s_ncg * uspi->s_ipg;
	buf->f_namelen = UFS_MAXNAMLEN;
	buf->f_fsid.val[0] = (u32)id;
	buf->f_fsid.val[1] = (u32)(id >> 32);

	mutex_unlock(&UFS_SB(sb)->s_lock);

	return 0;
}

static struct kmem_cache * ufs_inode_cachep;

static struct inode *ufs_alloc_inode(struct super_block *sb)
{
	struct ufs_inode_info *ei;

	ei = kmem_cache_alloc(ufs_inode_cachep, GFP_NOFS);
	if (!ei)
		return NULL;

	ei->vfs_inode.i_version = 1;
	seqlock_init(&ei->meta_lock);
	mutex_init(&ei->truncate_mutex);
	return &ei->vfs_inode;
}

static void ufs_i_callback(struct rcu_head *head)
{
	struct inode *inode = container_of(head, struct inode, i_rcu);
	kmem_cache_free(ufs_inode_cachep, UFS_I(inode));
}

static void ufs_destroy_inode(struct inode *inode)
{
	call_rcu(&inode->i_rcu, ufs_i_callback);
}

static void init_once(void *foo)
{
	struct ufs_inode_info *ei = (struct ufs_inode_info *) foo;

	inode_init_once(&ei->vfs_inode);
}

static int __init init_inodecache(void)
{
	ufs_inode_cachep = kmem_cache_create("ufs_inode_cache",
					     sizeof(struct ufs_inode_info),
					     0, (SLAB_RECLAIM_ACCOUNT|
						SLAB_MEM_SPREAD|SLAB_ACCOUNT),
					     init_once);
	if (ufs_inode_cachep == NULL)
		return -ENOMEM;
	return 0;
}

static void destroy_inodecache(void)
{
	/*
	 * Make sure all delayed rcu free inodes are flushed before we
	 * destroy cache.
	 */
	rcu_barrier();
	kmem_cache_destroy(ufs_inode_cachep);
}

static const struct super_operations ufs_super_ops = {
	.alloc_inode	= ufs_alloc_inode,
	.destroy_inode	= ufs_destroy_inode,
	.write_inode	= ufs_write_inode,
	.evict_inode	= ufs_evict_inode,
	.put_super	= ufs_put_super,
	.sync_fs	= ufs_sync_fs,
	.statfs		= ufs_statfs,
	.remount_fs	= ufs_remount,
	.show_options   = ufs_show_options,
};

static struct dentry *ufs_mount(struct file_system_type *fs_type,
	int flags, const char *dev_name, void *data)
{
	return mount_bdev(fs_type, flags, dev_name, data, ufs_fill_super);
}

static struct file_system_type ufs_fs_type = {
	.owner		= THIS_MODULE,
	.name		= "ufs",
	.mount		= ufs_mount,
	.kill_sb	= kill_block_super,
	.fs_flags	= FS_REQUIRES_DEV,
};
MODULE_ALIAS_FS("ufs");

static int __init init_ufs_fs(void)
{
	int err = init_inodecache();
	if (err)
		goto out1;
	err = register_filesystem(&ufs_fs_type);
	if (err)
		goto out;
	return 0;
out:
	destroy_inodecache();
out1:
	return err;
}

static void __exit exit_ufs_fs(void)
{
	unregister_filesystem(&ufs_fs_type);
	destroy_inodecache();
}

module_init(init_ufs_fs)
module_exit(exit_ufs_fs)
MODULE_LICENSE("GPL");<|MERGE_RESOLUTION|>--- conflicted
+++ resolved
@@ -678,10 +678,6 @@
 	struct ufs_super_block_third * usb3;
 	unsigned flags;
 
-<<<<<<< HEAD
-	lock_ufs(sb);
-=======
->>>>>>> f2ed3bfc
 	mutex_lock(&UFS_SB(sb)->s_lock);
 
 	UFSD("ENTER\n");
@@ -701,10 +697,6 @@
 
 	UFSD("EXIT\n");
 	mutex_unlock(&UFS_SB(sb)->s_lock);
-<<<<<<< HEAD
-	unlock_ufs(sb);
-=======
->>>>>>> f2ed3bfc
 
 	return 0;
 }
@@ -790,10 +782,6 @@
 
 	UFSD("flag %u\n", (int)(sb->s_flags & MS_RDONLY));
 	
-<<<<<<< HEAD
-	mutex_init(&sbi->mutex);
-=======
->>>>>>> f2ed3bfc
 	mutex_init(&sbi->s_lock);
 	spin_lock_init(&sbi->work_lock);
 	INIT_DELAYED_WORK(&sbi->sync_work, delayed_sync_fs);
@@ -1271,10 +1259,6 @@
 	unsigned flags;
 
 	sync_filesystem(sb);
-<<<<<<< HEAD
-	lock_ufs(sb);
-=======
->>>>>>> f2ed3bfc
 	mutex_lock(&UFS_SB(sb)->s_lock);
 	uspi = UFS_SB(sb)->s_uspi;
 	flags = UFS_SB(sb)->s_flags;
@@ -1290,10 +1274,6 @@
 	ufs_set_opt (new_mount_opt, ONERROR_LOCK);
 	if (!ufs_parse_options (data, &new_mount_opt)) {
 		mutex_unlock(&UFS_SB(sb)->s_lock);
-<<<<<<< HEAD
-		unlock_ufs(sb);
-=======
->>>>>>> f2ed3bfc
 		return -EINVAL;
 	}
 	if (!(new_mount_opt & UFS_MOUNT_UFSTYPE)) {
@@ -1301,20 +1281,12 @@
 	} else if ((new_mount_opt & UFS_MOUNT_UFSTYPE) != ufstype) {
 		pr_err("ufstype can't be changed during remount\n");
 		mutex_unlock(&UFS_SB(sb)->s_lock);
-<<<<<<< HEAD
-		unlock_ufs(sb);
-=======
->>>>>>> f2ed3bfc
 		return -EINVAL;
 	}
 
 	if ((*mount_flags & MS_RDONLY) == (sb->s_flags & MS_RDONLY)) {
 		UFS_SB(sb)->s_mount_opt = new_mount_opt;
 		mutex_unlock(&UFS_SB(sb)->s_lock);
-<<<<<<< HEAD
-		unlock_ufs(sb);
-=======
->>>>>>> f2ed3bfc
 		return 0;
 	}
 	
@@ -1338,10 +1310,6 @@
 #ifndef CONFIG_UFS_FS_WRITE
 		pr_err("ufs was compiled with read-only support, can't be mounted as read-write\n");
 		mutex_unlock(&UFS_SB(sb)->s_lock);
-<<<<<<< HEAD
-		unlock_ufs(sb);
-=======
->>>>>>> f2ed3bfc
 		return -EINVAL;
 #else
 		if (ufstype != UFS_MOUNT_UFSTYPE_SUN && 
@@ -1351,19 +1319,11 @@
 		    ufstype != UFS_MOUNT_UFSTYPE_UFS2) {
 			pr_err("this ufstype is read-only supported\n");
 			mutex_unlock(&UFS_SB(sb)->s_lock);
-<<<<<<< HEAD
-			unlock_ufs(sb);
-=======
->>>>>>> f2ed3bfc
 			return -EINVAL;
 		}
 		if (!ufs_read_cylinder_structures(sb)) {
 			pr_err("failed during remounting\n");
 			mutex_unlock(&UFS_SB(sb)->s_lock);
-<<<<<<< HEAD
-			unlock_ufs(sb);
-=======
->>>>>>> f2ed3bfc
 			return -EPERM;
 		}
 		sb->s_flags &= ~MS_RDONLY;
@@ -1371,10 +1331,6 @@
 	}
 	UFS_SB(sb)->s_mount_opt = new_mount_opt;
 	mutex_unlock(&UFS_SB(sb)->s_lock);
-<<<<<<< HEAD
-	unlock_ufs(sb);
-=======
->>>>>>> f2ed3bfc
 	return 0;
 }
 
