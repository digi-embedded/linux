--- conflicted
+++ resolved
@@ -454,13 +454,6 @@
 	int lowercase, eas, chk, errs, chkdsk, timeshift;
 	int o;
 	struct hpfs_sb_info *sbi = hpfs_sb(s);
-<<<<<<< HEAD
-	char *new_opts = kstrdup(data, GFP_KERNEL);
-
-	if (!new_opts)
-		return -ENOMEM;
-=======
->>>>>>> f2ed3bfc
 
 	sync_filesystem(s);
 
