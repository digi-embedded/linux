/* SPDX-License-Identifier: GPL-2.0 */

#ifndef __FAST_COMMIT_H__
#define __FAST_COMMIT_H__

/*
 * Note this file is present in e2fsprogs/lib/ext2fs/fast_commit.h and
 * linux/fs/ext4/fast_commit.h. These file should always be byte identical.
 */

/* Fast commit tags */
#define EXT4_FC_TAG_ADD_RANGE		0x0001
#define EXT4_FC_TAG_DEL_RANGE		0x0002
#define EXT4_FC_TAG_CREAT		0x0003
#define EXT4_FC_TAG_LINK		0x0004
#define EXT4_FC_TAG_UNLINK		0x0005
#define EXT4_FC_TAG_INODE		0x0006
#define EXT4_FC_TAG_PAD			0x0007
#define EXT4_FC_TAG_TAIL		0x0008
#define EXT4_FC_TAG_HEAD		0x0009

#define EXT4_FC_SUPPORTED_FEATURES	0x0

/* On disk fast commit tlv value structures */

/* Fast commit on disk tag length structure */
struct ext4_fc_tl {
	__le16 fc_tag;
	__le16 fc_len;
};

/* Value structure for tag EXT4_FC_TAG_HEAD. */
struct ext4_fc_head {
	__le32 fc_features;
	__le32 fc_tid;
};

/* Value structure for EXT4_FC_TAG_ADD_RANGE. */
struct ext4_fc_add_range {
	__le32 fc_ino;
	__u8 fc_ex[12];
};

/* Value structure for tag EXT4_FC_TAG_DEL_RANGE. */
struct ext4_fc_del_range {
	__le32 fc_ino;
	__le32 fc_lblk;
	__le32 fc_len;
};

/*
 * This is the value structure for tags EXT4_FC_TAG_CREAT, EXT4_FC_TAG_LINK
 * and EXT4_FC_TAG_UNLINK.
 */
struct ext4_fc_dentry_info {
	__le32 fc_parent_ino;
	__le32 fc_ino;
	__u8 fc_dname[];
};

/* Value structure for EXT4_FC_TAG_INODE and EXT4_FC_TAG_INODE_PARTIAL. */
struct ext4_fc_inode {
	__le32 fc_ino;
	__u8 fc_raw_inode[];
};

/* Value structure for tag EXT4_FC_TAG_TAIL. */
struct ext4_fc_tail {
	__le32 fc_tid;
	__le32 fc_crc;
};

/* Tag base length */
#define EXT4_FC_TAG_BASE_LEN (sizeof(struct ext4_fc_tl))

/*
 * Fast commit status codes
 */
enum {
	EXT4_FC_STATUS_OK = 0,
	EXT4_FC_STATUS_INELIGIBLE,
	EXT4_FC_STATUS_SKIPPED,
	EXT4_FC_STATUS_FAILED,
};

/*
<<<<<<< HEAD
 * Fast commit status codes
 */
enum {
	EXT4_FC_STATUS_OK = 0,
	EXT4_FC_STATUS_INELIGIBLE,
	EXT4_FC_STATUS_SKIPPED,
	EXT4_FC_STATUS_FAILED,
};

/*
=======
>>>>>>> 29549c70
 * Fast commit ineligiblity reasons:
 */
enum {
	EXT4_FC_REASON_XATTR = 0,
	EXT4_FC_REASON_CROSS_RENAME,
	EXT4_FC_REASON_JOURNAL_FLAG_CHANGE,
	EXT4_FC_REASON_NOMEM,
	EXT4_FC_REASON_SWAP_BOOT,
	EXT4_FC_REASON_RESIZE,
	EXT4_FC_REASON_RENAME_DIR,
	EXT4_FC_REASON_FALLOC_RANGE,
	EXT4_FC_REASON_INODE_JOURNAL_DATA,
	EXT4_FC_REASON_MAX
};

#ifdef __KERNEL__
/*
 * In memory list of dentry updates that are performed on the file
 * system used by fast commit code.
 */
struct ext4_fc_dentry_update {
	int fcd_op;		/* Type of update create / unlink / link */
	int fcd_parent;		/* Parent inode number */
	int fcd_ino;		/* Inode number */
	struct qstr fcd_name;	/* Dirent name */
	unsigned char fcd_iname[DNAME_INLINE_LEN];	/* Dirent name string */
	struct list_head fcd_list;
	struct list_head fcd_dilist;
};

struct ext4_fc_stats {
	unsigned int fc_ineligible_reason_count[EXT4_FC_REASON_MAX];
	unsigned long fc_num_commits;
	unsigned long fc_ineligible_commits;
	unsigned long fc_failed_commits;
	unsigned long fc_skipped_commits;
	unsigned long fc_numblks;
	u64 s_fc_avg_commit_time;
};

#define EXT4_FC_REPLAY_REALLOC_INCREMENT	4

/*
 * Physical block regions added to different inodes due to fast commit
 * recovery. These are set during the SCAN phase. During the replay phase,
 * our allocator excludes these from its allocation. This ensures that
 * we don't accidentally allocating a block that is going to be used by
 * another inode.
 */
struct ext4_fc_alloc_region {
	ext4_lblk_t lblk;
	ext4_fsblk_t pblk;
	int ino, len;
};

/*
 * Fast commit replay state.
 */
struct ext4_fc_replay_state {
	int fc_replay_num_tags;
	int fc_replay_expected_off;
	int fc_current_pass;
	int fc_cur_tag;
	int fc_crc;
	struct ext4_fc_alloc_region *fc_regions;
	int fc_regions_size, fc_regions_used, fc_regions_valid;
	int *fc_modified_inodes;
	int fc_modified_inodes_used, fc_modified_inodes_size;
};

#define region_last(__region) (((__region)->lblk) + ((__region)->len) - 1)
#endif

static inline const char *tag2str(__u16 tag)
{
	switch (tag) {
	case EXT4_FC_TAG_LINK:
		return "ADD_ENTRY";
	case EXT4_FC_TAG_UNLINK:
		return "DEL_ENTRY";
	case EXT4_FC_TAG_ADD_RANGE:
		return "ADD_RANGE";
	case EXT4_FC_TAG_CREAT:
		return "CREAT_DENTRY";
	case EXT4_FC_TAG_DEL_RANGE:
		return "DEL_RANGE";
	case EXT4_FC_TAG_INODE:
		return "INODE";
	case EXT4_FC_TAG_PAD:
		return "PAD";
	case EXT4_FC_TAG_TAIL:
		return "TAIL";
	case EXT4_FC_TAG_HEAD:
		return "HEAD";
	default:
		return "ERROR";
	}
}

#endif /* __FAST_COMMIT_H__ */<|MERGE_RESOLUTION|>--- conflicted
+++ resolved
@@ -84,19 +84,6 @@
 };
 
 /*
-<<<<<<< HEAD
- * Fast commit status codes
- */
-enum {
-	EXT4_FC_STATUS_OK = 0,
-	EXT4_FC_STATUS_INELIGIBLE,
-	EXT4_FC_STATUS_SKIPPED,
-	EXT4_FC_STATUS_FAILED,
-};
-
-/*
-=======
->>>>>>> 29549c70
  * Fast commit ineligiblity reasons:
  */
 enum {
