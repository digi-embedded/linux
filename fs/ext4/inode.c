// SPDX-License-Identifier: GPL-2.0
/*
 *  linux/fs/ext4/inode.c
 *
 * Copyright (C) 1992, 1993, 1994, 1995
 * Remy Card (card@masi.ibp.fr)
 * Laboratoire MASI - Institut Blaise Pascal
 * Universite Pierre et Marie Curie (Paris VI)
 *
 *  from
 *
 *  linux/fs/minix/inode.c
 *
 *  Copyright (C) 1991, 1992  Linus Torvalds
 *
 *  64-bit file support on 64-bit platforms by Jakub Jelinek
 *	(jj@sunsite.ms.mff.cuni.cz)
 *
 *  Assorted race fixes, rewrite of ext4_get_block() by Al Viro, 2000
 */

#include <linux/fs.h>
#include <linux/mount.h>
#include <linux/time.h>
#include <linux/highuid.h>
#include <linux/pagemap.h>
#include <linux/dax.h>
#include <linux/quotaops.h>
#include <linux/string.h>
#include <linux/buffer_head.h>
#include <linux/writeback.h>
#include <linux/pagevec.h>
#include <linux/mpage.h>
#include <linux/namei.h>
#include <linux/uio.h>
#include <linux/bio.h>
#include <linux/workqueue.h>
#include <linux/kernel.h>
#include <linux/printk.h>
#include <linux/slab.h>
#include <linux/bitops.h>
#include <linux/iomap.h>
#include <linux/iversion.h>

#include "ext4_jbd2.h"
#include "xattr.h"
#include "acl.h"
#include "truncate.h"

#include <trace/events/ext4.h>

static __u32 ext4_inode_csum(struct inode *inode, struct ext4_inode *raw,
			      struct ext4_inode_info *ei)
{
	struct ext4_sb_info *sbi = EXT4_SB(inode->i_sb);
	__u32 csum;
	__u16 dummy_csum = 0;
	int offset = offsetof(struct ext4_inode, i_checksum_lo);
	unsigned int csum_size = sizeof(dummy_csum);

	csum = ext4_chksum(sbi, ei->i_csum_seed, (__u8 *)raw, offset);
	csum = ext4_chksum(sbi, csum, (__u8 *)&dummy_csum, csum_size);
	offset += csum_size;
	csum = ext4_chksum(sbi, csum, (__u8 *)raw + offset,
			   EXT4_GOOD_OLD_INODE_SIZE - offset);

	if (EXT4_INODE_SIZE(inode->i_sb) > EXT4_GOOD_OLD_INODE_SIZE) {
		offset = offsetof(struct ext4_inode, i_checksum_hi);
		csum = ext4_chksum(sbi, csum, (__u8 *)raw +
				   EXT4_GOOD_OLD_INODE_SIZE,
				   offset - EXT4_GOOD_OLD_INODE_SIZE);
		if (EXT4_FITS_IN_INODE(raw, ei, i_checksum_hi)) {
			csum = ext4_chksum(sbi, csum, (__u8 *)&dummy_csum,
					   csum_size);
			offset += csum_size;
		}
		csum = ext4_chksum(sbi, csum, (__u8 *)raw + offset,
				   EXT4_INODE_SIZE(inode->i_sb) - offset);
	}

	return csum;
}

static int ext4_inode_csum_verify(struct inode *inode, struct ext4_inode *raw,
				  struct ext4_inode_info *ei)
{
	__u32 provided, calculated;

	if (EXT4_SB(inode->i_sb)->s_es->s_creator_os !=
	    cpu_to_le32(EXT4_OS_LINUX) ||
	    !ext4_has_metadata_csum(inode->i_sb))
		return 1;

	provided = le16_to_cpu(raw->i_checksum_lo);
	calculated = ext4_inode_csum(inode, raw, ei);
	if (EXT4_INODE_SIZE(inode->i_sb) > EXT4_GOOD_OLD_INODE_SIZE &&
	    EXT4_FITS_IN_INODE(raw, ei, i_checksum_hi))
		provided |= ((__u32)le16_to_cpu(raw->i_checksum_hi)) << 16;
	else
		calculated &= 0xFFFF;

	return provided == calculated;
}

void ext4_inode_csum_set(struct inode *inode, struct ext4_inode *raw,
			 struct ext4_inode_info *ei)
{
	__u32 csum;

	if (EXT4_SB(inode->i_sb)->s_es->s_creator_os !=
	    cpu_to_le32(EXT4_OS_LINUX) ||
	    !ext4_has_metadata_csum(inode->i_sb))
		return;

	csum = ext4_inode_csum(inode, raw, ei);
	raw->i_checksum_lo = cpu_to_le16(csum & 0xFFFF);
	if (EXT4_INODE_SIZE(inode->i_sb) > EXT4_GOOD_OLD_INODE_SIZE &&
	    EXT4_FITS_IN_INODE(raw, ei, i_checksum_hi))
		raw->i_checksum_hi = cpu_to_le16(csum >> 16);
}

static inline int ext4_begin_ordered_truncate(struct inode *inode,
					      loff_t new_size)
{
	trace_ext4_begin_ordered_truncate(inode, new_size);
	/*
	 * If jinode is zero, then we never opened the file for
	 * writing, so there's no need to call
	 * jbd2_journal_begin_ordered_truncate() since there's no
	 * outstanding writes we need to flush.
	 */
	if (!EXT4_I(inode)->jinode)
		return 0;
	return jbd2_journal_begin_ordered_truncate(EXT4_JOURNAL(inode),
						   EXT4_I(inode)->jinode,
						   new_size);
}

static void ext4_invalidatepage(struct page *page, unsigned int offset,
				unsigned int length);
static int __ext4_journalled_writepage(struct page *page, unsigned int len);
static int ext4_meta_trans_blocks(struct inode *inode, int lblocks,
				  int pextents);

/*
 * Test whether an inode is a fast symlink.
 * A fast symlink has its symlink data stored in ext4_inode_info->i_data.
 */
int ext4_inode_is_fast_symlink(struct inode *inode)
{
	if (!(EXT4_I(inode)->i_flags & EXT4_EA_INODE_FL)) {
		int ea_blocks = EXT4_I(inode)->i_file_acl ?
				EXT4_CLUSTER_SIZE(inode->i_sb) >> 9 : 0;

		if (ext4_has_inline_data(inode))
			return 0;

		return (S_ISLNK(inode->i_mode) && inode->i_blocks - ea_blocks == 0);
	}
	return S_ISLNK(inode->i_mode) && inode->i_size &&
	       (inode->i_size < EXT4_N_BLOCKS * 4);
}

/*
 * Called at the last iput() if i_nlink is zero.
 */
void ext4_evict_inode(struct inode *inode)
{
	handle_t *handle;
	int err;
	/*
	 * Credits for final inode cleanup and freeing:
	 * sb + inode (ext4_orphan_del()), block bitmap, group descriptor
	 * (xattr block freeing), bitmap, group descriptor (inode freeing)
	 */
	int extra_credits = 6;
	struct ext4_xattr_inode_array *ea_inode_array = NULL;
	bool freeze_protected = false;

	trace_ext4_evict_inode(inode);

	if (inode->i_nlink) {
		/*
		 * When journalling data dirty buffers are tracked only in the
		 * journal. So although mm thinks everything is clean and
		 * ready for reaping the inode might still have some pages to
		 * write in the running transaction or waiting to be
		 * checkpointed. Thus calling jbd2_journal_invalidatepage()
		 * (via truncate_inode_pages()) to discard these buffers can
		 * cause data loss. Also even if we did not discard these
		 * buffers, we would have no way to find them after the inode
		 * is reaped and thus user could see stale data if he tries to
		 * read them before the transaction is checkpointed. So be
		 * careful and force everything to disk here... We use
		 * ei->i_datasync_tid to store the newest transaction
		 * containing inode's data.
		 *
		 * Note that directories do not have this problem because they
		 * don't use page cache.
		 */
		if (inode->i_ino != EXT4_JOURNAL_INO &&
		    ext4_should_journal_data(inode) &&
		    (S_ISLNK(inode->i_mode) || S_ISREG(inode->i_mode)) &&
		    inode->i_data.nrpages) {
			journal_t *journal = EXT4_SB(inode->i_sb)->s_journal;
			tid_t commit_tid = EXT4_I(inode)->i_datasync_tid;

			jbd2_complete_transaction(journal, commit_tid);
			filemap_write_and_wait(&inode->i_data);
		}
		truncate_inode_pages_final(&inode->i_data);

		goto no_delete;
	}

	if (is_bad_inode(inode))
		goto no_delete;
	dquot_initialize(inode);

	if (ext4_should_order_data(inode))
		ext4_begin_ordered_truncate(inode, 0);
	truncate_inode_pages_final(&inode->i_data);

	/*
	 * For inodes with journalled data, transaction commit could have
	 * dirtied the inode. Flush worker is ignoring it because of I_FREEING
	 * flag but we still need to remove the inode from the writeback lists.
	 */
	if (!list_empty_careful(&inode->i_io_list)) {
		WARN_ON_ONCE(!ext4_should_journal_data(inode));
		inode_io_list_del(inode);
	}

	/*
	 * Protect us against freezing - iput() caller didn't have to have any
	 * protection against it. When we are in a running transaction though,
	 * we are already protected against freezing and we cannot grab further
	 * protection due to lock ordering constraints.
	 */
	if (!ext4_journal_current_handle()) {
		sb_start_intwrite(inode->i_sb);
		freeze_protected = true;
	}

	if (!IS_NOQUOTA(inode))
		extra_credits += EXT4_MAXQUOTAS_DEL_BLOCKS(inode->i_sb);

	/*
	 * Block bitmap, group descriptor, and inode are accounted in both
	 * ext4_blocks_for_truncate() and extra_credits. So subtract 3.
	 */
	handle = ext4_journal_start(inode, EXT4_HT_TRUNCATE,
			 ext4_blocks_for_truncate(inode) + extra_credits - 3);
	if (IS_ERR(handle)) {
		ext4_std_error(inode->i_sb, PTR_ERR(handle));
		/*
		 * If we're going to skip the normal cleanup, we still need to
		 * make sure that the in-core orphan linked list is properly
		 * cleaned up.
		 */
		ext4_orphan_del(NULL, inode);
		if (freeze_protected)
			sb_end_intwrite(inode->i_sb);
		goto no_delete;
	}

	if (IS_SYNC(inode))
		ext4_handle_sync(handle);

	/*
	 * Set inode->i_size to 0 before calling ext4_truncate(). We need
	 * special handling of symlinks here because i_size is used to
	 * determine whether ext4_inode_info->i_data contains symlink data or
	 * block mappings. Setting i_size to 0 will remove its fast symlink
	 * status. Erase i_data so that it becomes a valid empty block map.
	 */
	if (ext4_inode_is_fast_symlink(inode))
		memset(EXT4_I(inode)->i_data, 0, sizeof(EXT4_I(inode)->i_data));
	inode->i_size = 0;
	err = ext4_mark_inode_dirty(handle, inode);
	if (err) {
		ext4_warning(inode->i_sb,
			     "couldn't mark inode dirty (err %d)", err);
		goto stop_handle;
	}
	if (inode->i_blocks) {
		err = ext4_truncate(inode);
		if (err) {
			ext4_error_err(inode->i_sb, -err,
				       "couldn't truncate inode %lu (err %d)",
				       inode->i_ino, err);
			goto stop_handle;
		}
	}

	/* Remove xattr references. */
	err = ext4_xattr_delete_inode(handle, inode, &ea_inode_array,
				      extra_credits);
	if (err) {
		ext4_warning(inode->i_sb, "xattr delete (err %d)", err);
stop_handle:
		ext4_journal_stop(handle);
		ext4_orphan_del(NULL, inode);
		if (freeze_protected)
			sb_end_intwrite(inode->i_sb);
		ext4_xattr_inode_array_free(ea_inode_array);
		goto no_delete;
	}

	/*
	 * Kill off the orphan record which ext4_truncate created.
	 * AKPM: I think this can be inside the above `if'.
	 * Note that ext4_orphan_del() has to be able to cope with the
	 * deletion of a non-existent orphan - this is because we don't
	 * know if ext4_truncate() actually created an orphan record.
	 * (Well, we could do this if we need to, but heck - it works)
	 */
	ext4_orphan_del(handle, inode);
	EXT4_I(inode)->i_dtime	= (__u32)ktime_get_real_seconds();

	/*
	 * One subtle ordering requirement: if anything has gone wrong
	 * (transaction abort, IO errors, whatever), then we can still
	 * do these next steps (the fs will already have been marked as
	 * having errors), but we can't free the inode if the mark_dirty
	 * fails.
	 */
	if (ext4_mark_inode_dirty(handle, inode))
		/* If that failed, just do the required in-core inode clear. */
		ext4_clear_inode(inode);
	else
		ext4_free_inode(handle, inode);
	ext4_journal_stop(handle);
	if (freeze_protected)
		sb_end_intwrite(inode->i_sb);
	ext4_xattr_inode_array_free(ea_inode_array);
	return;
no_delete:
	if (!list_empty(&EXT4_I(inode)->i_fc_list))
		ext4_fc_mark_ineligible(inode->i_sb, EXT4_FC_REASON_NOMEM);
	ext4_clear_inode(inode);	/* We must guarantee clearing of inode... */
}

#ifdef CONFIG_QUOTA
qsize_t *ext4_get_reserved_space(struct inode *inode)
{
	return &EXT4_I(inode)->i_reserved_quota;
}
#endif

/*
 * Called with i_data_sem down, which is important since we can call
 * ext4_discard_preallocations() from here.
 */
void ext4_da_update_reserve_space(struct inode *inode,
					int used, int quota_claim)
{
	struct ext4_sb_info *sbi = EXT4_SB(inode->i_sb);
	struct ext4_inode_info *ei = EXT4_I(inode);

	spin_lock(&ei->i_block_reservation_lock);
	trace_ext4_da_update_reserve_space(inode, used, quota_claim);
	if (unlikely(used > ei->i_reserved_data_blocks)) {
		ext4_warning(inode->i_sb, "%s: ino %lu, used %d "
			 "with only %d reserved data blocks",
			 __func__, inode->i_ino, used,
			 ei->i_reserved_data_blocks);
		WARN_ON(1);
		used = ei->i_reserved_data_blocks;
	}

	/* Update per-inode reservations */
	ei->i_reserved_data_blocks -= used;
	percpu_counter_sub(&sbi->s_dirtyclusters_counter, used);

	spin_unlock(&ei->i_block_reservation_lock);

	/* Update quota subsystem for data blocks */
	if (quota_claim)
		dquot_claim_block(inode, EXT4_C2B(sbi, used));
	else {
		/*
		 * We did fallocate with an offset that is already delayed
		 * allocated. So on delayed allocated writeback we should
		 * not re-claim the quota for fallocated blocks.
		 */
		dquot_release_reservation_block(inode, EXT4_C2B(sbi, used));
	}

	/*
	 * If we have done all the pending block allocations and if
	 * there aren't any writers on the inode, we can discard the
	 * inode's preallocations.
	 */
	if ((ei->i_reserved_data_blocks == 0) &&
	    !inode_is_open_for_write(inode))
		ext4_discard_preallocations(inode, 0);
}

static int __check_block_validity(struct inode *inode, const char *func,
				unsigned int line,
				struct ext4_map_blocks *map)
{
	if (ext4_has_feature_journal(inode->i_sb) &&
	    (inode->i_ino ==
	     le32_to_cpu(EXT4_SB(inode->i_sb)->s_es->s_journal_inum)))
		return 0;
	if (!ext4_inode_block_valid(inode, map->m_pblk, map->m_len)) {
		ext4_error_inode(inode, func, line, map->m_pblk,
				 "lblock %lu mapped to illegal pblock %llu "
				 "(length %d)", (unsigned long) map->m_lblk,
				 map->m_pblk, map->m_len);
		return -EFSCORRUPTED;
	}
	return 0;
}

int ext4_issue_zeroout(struct inode *inode, ext4_lblk_t lblk, ext4_fsblk_t pblk,
		       ext4_lblk_t len)
{
	int ret;

	if (IS_ENCRYPTED(inode) && S_ISREG(inode->i_mode))
		return fscrypt_zeroout_range(inode, lblk, pblk, len);

	ret = sb_issue_zeroout(inode->i_sb, pblk, len, GFP_NOFS);
	if (ret > 0)
		ret = 0;

	return ret;
}

#define check_block_validity(inode, map)	\
	__check_block_validity((inode), __func__, __LINE__, (map))

#ifdef ES_AGGRESSIVE_TEST
static void ext4_map_blocks_es_recheck(handle_t *handle,
				       struct inode *inode,
				       struct ext4_map_blocks *es_map,
				       struct ext4_map_blocks *map,
				       int flags)
{
	int retval;

	map->m_flags = 0;
	/*
	 * There is a race window that the result is not the same.
	 * e.g. xfstests #223 when dioread_nolock enables.  The reason
	 * is that we lookup a block mapping in extent status tree with
	 * out taking i_data_sem.  So at the time the unwritten extent
	 * could be converted.
	 */
	down_read(&EXT4_I(inode)->i_data_sem);
	if (ext4_test_inode_flag(inode, EXT4_INODE_EXTENTS)) {
		retval = ext4_ext_map_blocks(handle, inode, map, 0);
	} else {
		retval = ext4_ind_map_blocks(handle, inode, map, 0);
	}
	up_read((&EXT4_I(inode)->i_data_sem));

	/*
	 * We don't check m_len because extent will be collpased in status
	 * tree.  So the m_len might not equal.
	 */
	if (es_map->m_lblk != map->m_lblk ||
	    es_map->m_flags != map->m_flags ||
	    es_map->m_pblk != map->m_pblk) {
		printk("ES cache assertion failed for inode: %lu "
		       "es_cached ex [%d/%d/%llu/%x] != "
		       "found ex [%d/%d/%llu/%x] retval %d flags %x\n",
		       inode->i_ino, es_map->m_lblk, es_map->m_len,
		       es_map->m_pblk, es_map->m_flags, map->m_lblk,
		       map->m_len, map->m_pblk, map->m_flags,
		       retval, flags);
	}
}
#endif /* ES_AGGRESSIVE_TEST */

/*
 * The ext4_map_blocks() function tries to look up the requested blocks,
 * and returns if the blocks are already mapped.
 *
 * Otherwise it takes the write lock of the i_data_sem and allocate blocks
 * and store the allocated blocks in the result buffer head and mark it
 * mapped.
 *
 * If file type is extents based, it will call ext4_ext_map_blocks(),
 * Otherwise, call with ext4_ind_map_blocks() to handle indirect mapping
 * based files
 *
 * On success, it returns the number of blocks being mapped or allocated.  if
 * create==0 and the blocks are pre-allocated and unwritten, the resulting @map
 * is marked as unwritten. If the create == 1, it will mark @map as mapped.
 *
 * It returns 0 if plain look up failed (blocks have not been allocated), in
 * that case, @map is returned as unmapped but we still do fill map->m_len to
 * indicate the length of a hole starting at map->m_lblk.
 *
 * It returns the error in case of allocation failure.
 */
int ext4_map_blocks(handle_t *handle, struct inode *inode,
		    struct ext4_map_blocks *map, int flags)
{
	struct extent_status es;
	int retval;
	int ret = 0;
#ifdef ES_AGGRESSIVE_TEST
	struct ext4_map_blocks orig_map;

	memcpy(&orig_map, map, sizeof(*map));
#endif

	map->m_flags = 0;
	ext_debug(inode, "flag 0x%x, max_blocks %u, logical block %lu\n",
		  flags, map->m_len, (unsigned long) map->m_lblk);

	/*
	 * ext4_map_blocks returns an int, and m_len is an unsigned int
	 */
	if (unlikely(map->m_len > INT_MAX))
		map->m_len = INT_MAX;

	/* We can handle the block number less than EXT_MAX_BLOCKS */
	if (unlikely(map->m_lblk >= EXT_MAX_BLOCKS))
		return -EFSCORRUPTED;

	/* Lookup extent status tree firstly */
	if (!(EXT4_SB(inode->i_sb)->s_mount_state & EXT4_FC_REPLAY) &&
	    ext4_es_lookup_extent(inode, map->m_lblk, NULL, &es)) {
		if (ext4_es_is_written(&es) || ext4_es_is_unwritten(&es)) {
			map->m_pblk = ext4_es_pblock(&es) +
					map->m_lblk - es.es_lblk;
			map->m_flags |= ext4_es_is_written(&es) ?
					EXT4_MAP_MAPPED : EXT4_MAP_UNWRITTEN;
			retval = es.es_len - (map->m_lblk - es.es_lblk);
			if (retval > map->m_len)
				retval = map->m_len;
			map->m_len = retval;
		} else if (ext4_es_is_delayed(&es) || ext4_es_is_hole(&es)) {
			map->m_pblk = 0;
			retval = es.es_len - (map->m_lblk - es.es_lblk);
			if (retval > map->m_len)
				retval = map->m_len;
			map->m_len = retval;
			retval = 0;
		} else {
			BUG();
		}
#ifdef ES_AGGRESSIVE_TEST
		ext4_map_blocks_es_recheck(handle, inode, map,
					   &orig_map, flags);
#endif
		goto found;
	}

	/*
	 * Try to see if we can get the block without requesting a new
	 * file system block.
	 */
	down_read(&EXT4_I(inode)->i_data_sem);
	if (ext4_test_inode_flag(inode, EXT4_INODE_EXTENTS)) {
		retval = ext4_ext_map_blocks(handle, inode, map, 0);
	} else {
		retval = ext4_ind_map_blocks(handle, inode, map, 0);
	}
	if (retval > 0) {
		unsigned int status;

		if (unlikely(retval != map->m_len)) {
			ext4_warning(inode->i_sb,
				     "ES len assertion failed for inode "
				     "%lu: retval %d != map->m_len %d",
				     inode->i_ino, retval, map->m_len);
			WARN_ON(1);
		}

		status = map->m_flags & EXT4_MAP_UNWRITTEN ?
				EXTENT_STATUS_UNWRITTEN : EXTENT_STATUS_WRITTEN;
		if (!(flags & EXT4_GET_BLOCKS_DELALLOC_RESERVE) &&
		    !(status & EXTENT_STATUS_WRITTEN) &&
		    ext4_es_scan_range(inode, &ext4_es_is_delayed, map->m_lblk,
				       map->m_lblk + map->m_len - 1))
			status |= EXTENT_STATUS_DELAYED;
		ret = ext4_es_insert_extent(inode, map->m_lblk,
					    map->m_len, map->m_pblk, status);
		if (ret < 0)
			retval = ret;
	}
	up_read((&EXT4_I(inode)->i_data_sem));

found:
	if (retval > 0 && map->m_flags & EXT4_MAP_MAPPED) {
		ret = check_block_validity(inode, map);
		if (ret != 0)
			return ret;
	}

	/* If it is only a block(s) look up */
	if ((flags & EXT4_GET_BLOCKS_CREATE) == 0)
		return retval;

	/*
	 * Returns if the blocks have already allocated
	 *
	 * Note that if blocks have been preallocated
	 * ext4_ext_get_block() returns the create = 0
	 * with buffer head unmapped.
	 */
	if (retval > 0 && map->m_flags & EXT4_MAP_MAPPED)
		/*
		 * If we need to convert extent to unwritten
		 * we continue and do the actual work in
		 * ext4_ext_map_blocks()
		 */
		if (!(flags & EXT4_GET_BLOCKS_CONVERT_UNWRITTEN))
			return retval;

	/*
	 * Here we clear m_flags because after allocating an new extent,
	 * it will be set again.
	 */
	map->m_flags &= ~EXT4_MAP_FLAGS;

	/*
	 * New blocks allocate and/or writing to unwritten extent
	 * will possibly result in updating i_data, so we take
	 * the write lock of i_data_sem, and call get_block()
	 * with create == 1 flag.
	 */
	down_write(&EXT4_I(inode)->i_data_sem);

	/*
	 * We need to check for EXT4 here because migrate
	 * could have changed the inode type in between
	 */
	if (ext4_test_inode_flag(inode, EXT4_INODE_EXTENTS)) {
		retval = ext4_ext_map_blocks(handle, inode, map, flags);
	} else {
		retval = ext4_ind_map_blocks(handle, inode, map, flags);

		if (retval > 0 && map->m_flags & EXT4_MAP_NEW) {
			/*
			 * We allocated new blocks which will result in
			 * i_data's format changing.  Force the migrate
			 * to fail by clearing migrate flags
			 */
			ext4_clear_inode_state(inode, EXT4_STATE_EXT_MIGRATE);
		}

		/*
		 * Update reserved blocks/metadata blocks after successful
		 * block allocation which had been deferred till now. We don't
		 * support fallocate for non extent files. So we can update
		 * reserve space here.
		 */
		if ((retval > 0) &&
			(flags & EXT4_GET_BLOCKS_DELALLOC_RESERVE))
			ext4_da_update_reserve_space(inode, retval, 1);
	}

	if (retval > 0) {
		unsigned int status;

		if (unlikely(retval != map->m_len)) {
			ext4_warning(inode->i_sb,
				     "ES len assertion failed for inode "
				     "%lu: retval %d != map->m_len %d",
				     inode->i_ino, retval, map->m_len);
			WARN_ON(1);
		}

		/*
		 * We have to zeroout blocks before inserting them into extent
		 * status tree. Otherwise someone could look them up there and
		 * use them before they are really zeroed. We also have to
		 * unmap metadata before zeroing as otherwise writeback can
		 * overwrite zeros with stale data from block device.
		 */
		if (flags & EXT4_GET_BLOCKS_ZERO &&
		    map->m_flags & EXT4_MAP_MAPPED &&
		    map->m_flags & EXT4_MAP_NEW) {
			ret = ext4_issue_zeroout(inode, map->m_lblk,
						 map->m_pblk, map->m_len);
			if (ret) {
				retval = ret;
				goto out_sem;
			}
		}

		/*
		 * If the extent has been zeroed out, we don't need to update
		 * extent status tree.
		 */
		if ((flags & EXT4_GET_BLOCKS_PRE_IO) &&
		    ext4_es_lookup_extent(inode, map->m_lblk, NULL, &es)) {
			if (ext4_es_is_written(&es))
				goto out_sem;
		}
		status = map->m_flags & EXT4_MAP_UNWRITTEN ?
				EXTENT_STATUS_UNWRITTEN : EXTENT_STATUS_WRITTEN;
		if (!(flags & EXT4_GET_BLOCKS_DELALLOC_RESERVE) &&
		    !(status & EXTENT_STATUS_WRITTEN) &&
		    ext4_es_scan_range(inode, &ext4_es_is_delayed, map->m_lblk,
				       map->m_lblk + map->m_len - 1))
			status |= EXTENT_STATUS_DELAYED;
		ret = ext4_es_insert_extent(inode, map->m_lblk, map->m_len,
					    map->m_pblk, status);
		if (ret < 0) {
			retval = ret;
			goto out_sem;
		}
	}

out_sem:
	up_write((&EXT4_I(inode)->i_data_sem));
	if (retval > 0 && map->m_flags & EXT4_MAP_MAPPED) {
		ret = check_block_validity(inode, map);
		if (ret != 0)
			return ret;

		/*
		 * Inodes with freshly allocated blocks where contents will be
		 * visible after transaction commit must be on transaction's
		 * ordered data list.
		 */
		if (map->m_flags & EXT4_MAP_NEW &&
		    !(map->m_flags & EXT4_MAP_UNWRITTEN) &&
		    !(flags & EXT4_GET_BLOCKS_ZERO) &&
		    !ext4_is_quota_file(inode) &&
		    ext4_should_order_data(inode)) {
			loff_t start_byte =
				(loff_t)map->m_lblk << inode->i_blkbits;
			loff_t length = (loff_t)map->m_len << inode->i_blkbits;

			if (flags & EXT4_GET_BLOCKS_IO_SUBMIT)
				ret = ext4_jbd2_inode_add_wait(handle, inode,
						start_byte, length);
			else
				ret = ext4_jbd2_inode_add_write(handle, inode,
						start_byte, length);
			if (ret)
				return ret;
		}
		ext4_fc_track_range(handle, inode, map->m_lblk,
			    map->m_lblk + map->m_len - 1);
	}

	if (retval < 0)
		ext_debug(inode, "failed with err %d\n", retval);
	return retval;
}

/*
 * Update EXT4_MAP_FLAGS in bh->b_state. For buffer heads attached to pages
 * we have to be careful as someone else may be manipulating b_state as well.
 */
static void ext4_update_bh_state(struct buffer_head *bh, unsigned long flags)
{
	unsigned long old_state;
	unsigned long new_state;

	flags &= EXT4_MAP_FLAGS;

	/* Dummy buffer_head? Set non-atomically. */
	if (!bh->b_page) {
		bh->b_state = (bh->b_state & ~EXT4_MAP_FLAGS) | flags;
		return;
	}
	/*
	 * Someone else may be modifying b_state. Be careful! This is ugly but
	 * once we get rid of using bh as a container for mapping information
	 * to pass to / from get_block functions, this can go away.
	 */
	do {
		old_state = READ_ONCE(bh->b_state);
		new_state = (old_state & ~EXT4_MAP_FLAGS) | flags;
	} while (unlikely(
		 cmpxchg(&bh->b_state, old_state, new_state) != old_state));
}

static int _ext4_get_block(struct inode *inode, sector_t iblock,
			   struct buffer_head *bh, int flags)
{
	struct ext4_map_blocks map;
	int ret = 0;

	if (ext4_has_inline_data(inode))
		return -ERANGE;

	map.m_lblk = iblock;
	map.m_len = bh->b_size >> inode->i_blkbits;

	ret = ext4_map_blocks(ext4_journal_current_handle(), inode, &map,
			      flags);
	if (ret > 0) {
		map_bh(bh, inode->i_sb, map.m_pblk);
		ext4_update_bh_state(bh, map.m_flags);
		bh->b_size = inode->i_sb->s_blocksize * map.m_len;
		ret = 0;
	} else if (ret == 0) {
		/* hole case, need to fill in bh->b_size */
		bh->b_size = inode->i_sb->s_blocksize * map.m_len;
	}
	return ret;
}

int ext4_get_block(struct inode *inode, sector_t iblock,
		   struct buffer_head *bh, int create)
{
	return _ext4_get_block(inode, iblock, bh,
			       create ? EXT4_GET_BLOCKS_CREATE : 0);
}

/*
 * Get block function used when preparing for buffered write if we require
 * creating an unwritten extent if blocks haven't been allocated.  The extent
 * will be converted to written after the IO is complete.
 */
int ext4_get_block_unwritten(struct inode *inode, sector_t iblock,
			     struct buffer_head *bh_result, int create)
{
	ext4_debug("ext4_get_block_unwritten: inode %lu, create flag %d\n",
		   inode->i_ino, create);
	return _ext4_get_block(inode, iblock, bh_result,
			       EXT4_GET_BLOCKS_IO_CREATE_EXT);
}

/* Maximum number of blocks we map for direct IO at once. */
#define DIO_MAX_BLOCKS 4096

/*
 * `handle' can be NULL if create is zero
 */
struct buffer_head *ext4_getblk(handle_t *handle, struct inode *inode,
				ext4_lblk_t block, int map_flags)
{
	struct ext4_map_blocks map;
	struct buffer_head *bh;
	int create = map_flags & EXT4_GET_BLOCKS_CREATE;
	int err;

	ASSERT((EXT4_SB(inode->i_sb)->s_mount_state & EXT4_FC_REPLAY)
		    || handle != NULL || create == 0);

	map.m_lblk = block;
	map.m_len = 1;
	err = ext4_map_blocks(handle, inode, &map, map_flags);

	if (err == 0)
		return create ? ERR_PTR(-ENOSPC) : NULL;
	if (err < 0)
		return ERR_PTR(err);

	bh = sb_getblk(inode->i_sb, map.m_pblk);
	if (unlikely(!bh))
		return ERR_PTR(-ENOMEM);
	if (map.m_flags & EXT4_MAP_NEW) {
		ASSERT(create != 0);
		ASSERT((EXT4_SB(inode->i_sb)->s_mount_state & EXT4_FC_REPLAY)
			    || (handle != NULL));

		/*
		 * Now that we do not always journal data, we should
		 * keep in mind whether this should always journal the
		 * new buffer as metadata.  For now, regular file
		 * writes use ext4_get_block instead, so it's not a
		 * problem.
		 */
		lock_buffer(bh);
		BUFFER_TRACE(bh, "call get_create_access");
		err = ext4_journal_get_create_access(handle, inode->i_sb, bh,
						     EXT4_JTR_NONE);
		if (unlikely(err)) {
			unlock_buffer(bh);
			goto errout;
		}
		if (!buffer_uptodate(bh)) {
			memset(bh->b_data, 0, inode->i_sb->s_blocksize);
			set_buffer_uptodate(bh);
		}
		unlock_buffer(bh);
		BUFFER_TRACE(bh, "call ext4_handle_dirty_metadata");
		err = ext4_handle_dirty_metadata(handle, inode, bh);
		if (unlikely(err))
			goto errout;
	} else
		BUFFER_TRACE(bh, "not a new buffer");
	return bh;
errout:
	brelse(bh);
	return ERR_PTR(err);
}

struct buffer_head *ext4_bread(handle_t *handle, struct inode *inode,
			       ext4_lblk_t block, int map_flags)
{
	struct buffer_head *bh;
	int ret;

	bh = ext4_getblk(handle, inode, block, map_flags);
	if (IS_ERR(bh))
		return bh;
	if (!bh || ext4_buffer_uptodate(bh))
		return bh;

	ret = ext4_read_bh_lock(bh, REQ_META | REQ_PRIO, true);
	if (ret) {
		put_bh(bh);
		return ERR_PTR(ret);
	}
	return bh;
}

/* Read a contiguous batch of blocks. */
int ext4_bread_batch(struct inode *inode, ext4_lblk_t block, int bh_count,
		     bool wait, struct buffer_head **bhs)
{
	int i, err;

	for (i = 0; i < bh_count; i++) {
		bhs[i] = ext4_getblk(NULL, inode, block + i, 0 /* map_flags */);
		if (IS_ERR(bhs[i])) {
			err = PTR_ERR(bhs[i]);
			bh_count = i;
			goto out_brelse;
		}
	}

	for (i = 0; i < bh_count; i++)
		/* Note that NULL bhs[i] is valid because of holes. */
		if (bhs[i] && !ext4_buffer_uptodate(bhs[i]))
			ext4_read_bh_lock(bhs[i], REQ_META | REQ_PRIO, false);

	if (!wait)
		return 0;

	for (i = 0; i < bh_count; i++)
		if (bhs[i])
			wait_on_buffer(bhs[i]);

	for (i = 0; i < bh_count; i++) {
		if (bhs[i] && !buffer_uptodate(bhs[i])) {
			err = -EIO;
			goto out_brelse;
		}
	}
	return 0;

out_brelse:
	for (i = 0; i < bh_count; i++) {
		brelse(bhs[i]);
		bhs[i] = NULL;
	}
	return err;
}

int ext4_walk_page_buffers(handle_t *handle, struct inode *inode,
			   struct buffer_head *head,
			   unsigned from,
			   unsigned to,
			   int *partial,
			   int (*fn)(handle_t *handle, struct inode *inode,
				     struct buffer_head *bh))
{
	struct buffer_head *bh;
	unsigned block_start, block_end;
	unsigned blocksize = head->b_size;
	int err, ret = 0;
	struct buffer_head *next;

	for (bh = head, block_start = 0;
	     ret == 0 && (bh != head || !block_start);
	     block_start = block_end, bh = next) {
		next = bh->b_this_page;
		block_end = block_start + blocksize;
		if (block_end <= from || block_start >= to) {
			if (partial && !buffer_uptodate(bh))
				*partial = 1;
			continue;
		}
		err = (*fn)(handle, inode, bh);
		if (!ret)
			ret = err;
	}
	return ret;
}

/*
 * To preserve ordering, it is essential that the hole instantiation and
 * the data write be encapsulated in a single transaction.  We cannot
 * close off a transaction and start a new one between the ext4_get_block()
 * and the commit_write().  So doing the jbd2_journal_start at the start of
 * prepare_write() is the right place.
 *
 * Also, this function can nest inside ext4_writepage().  In that case, we
 * *know* that ext4_writepage() has generated enough buffer credits to do the
 * whole page.  So we won't block on the journal in that case, which is good,
 * because the caller may be PF_MEMALLOC.
 *
 * By accident, ext4 can be reentered when a transaction is open via
 * quota file writes.  If we were to commit the transaction while thus
 * reentered, there can be a deadlock - we would be holding a quota
 * lock, and the commit would never complete if another thread had a
 * transaction open and was blocking on the quota lock - a ranking
 * violation.
 *
 * So what we do is to rely on the fact that jbd2_journal_stop/journal_start
 * will _not_ run commit under these circumstances because handle->h_ref
 * is elevated.  We'll still have enough credits for the tiny quotafile
 * write.
 */
int do_journal_get_write_access(handle_t *handle, struct inode *inode,
				struct buffer_head *bh)
{
	int dirty = buffer_dirty(bh);
	int ret;

	if (!buffer_mapped(bh) || buffer_freed(bh))
		return 0;
	/*
	 * __block_write_begin() could have dirtied some buffers. Clean
	 * the dirty bit as jbd2_journal_get_write_access() could complain
	 * otherwise about fs integrity issues. Setting of the dirty bit
	 * by __block_write_begin() isn't a real problem here as we clear
	 * the bit before releasing a page lock and thus writeback cannot
	 * ever write the buffer.
	 */
	if (dirty)
		clear_buffer_dirty(bh);
	BUFFER_TRACE(bh, "get write access");
	ret = ext4_journal_get_write_access(handle, inode->i_sb, bh,
					    EXT4_JTR_NONE);
	if (!ret && dirty)
		ret = ext4_handle_dirty_metadata(handle, NULL, bh);
	return ret;
}

#ifdef CONFIG_FS_ENCRYPTION
static int ext4_block_write_begin(struct page *page, loff_t pos, unsigned len,
				  get_block_t *get_block)
{
	unsigned from = pos & (PAGE_SIZE - 1);
	unsigned to = from + len;
	struct inode *inode = page->mapping->host;
	unsigned block_start, block_end;
	sector_t block;
	int err = 0;
	unsigned blocksize = inode->i_sb->s_blocksize;
	unsigned bbits;
	struct buffer_head *bh, *head, *wait[2];
	int nr_wait = 0;
	int i;

	BUG_ON(!PageLocked(page));
	BUG_ON(from > PAGE_SIZE);
	BUG_ON(to > PAGE_SIZE);
	BUG_ON(from > to);

	if (!page_has_buffers(page))
		create_empty_buffers(page, blocksize, 0);
	head = page_buffers(page);
	bbits = ilog2(blocksize);
	block = (sector_t)page->index << (PAGE_SHIFT - bbits);

	for (bh = head, block_start = 0; bh != head || !block_start;
	    block++, block_start = block_end, bh = bh->b_this_page) {
		block_end = block_start + blocksize;
		if (block_end <= from || block_start >= to) {
			if (PageUptodate(page)) {
				set_buffer_uptodate(bh);
			}
			continue;
		}
		if (buffer_new(bh))
			clear_buffer_new(bh);
		if (!buffer_mapped(bh)) {
			WARN_ON(bh->b_size != blocksize);
			err = get_block(inode, block, bh, 1);
			if (err)
				break;
			if (buffer_new(bh)) {
				if (PageUptodate(page)) {
					clear_buffer_new(bh);
					set_buffer_uptodate(bh);
					mark_buffer_dirty(bh);
					continue;
				}
				if (block_end > to || block_start < from)
					zero_user_segments(page, to, block_end,
							   block_start, from);
				continue;
			}
		}
		if (PageUptodate(page)) {
			set_buffer_uptodate(bh);
			continue;
		}
		if (!buffer_uptodate(bh) && !buffer_delay(bh) &&
		    !buffer_unwritten(bh) &&
		    (block_start < from || block_end > to)) {
			ext4_read_bh_lock(bh, 0, false);
			wait[nr_wait++] = bh;
		}
	}
	/*
	 * If we issued read requests, let them complete.
	 */
	for (i = 0; i < nr_wait; i++) {
		wait_on_buffer(wait[i]);
		if (!buffer_uptodate(wait[i]))
			err = -EIO;
	}
	if (unlikely(err)) {
		page_zero_new_buffers(page, from, to);
	} else if (fscrypt_inode_uses_fs_layer_crypto(inode)) {
		for (i = 0; i < nr_wait; i++) {
			int err2;

			err2 = fscrypt_decrypt_pagecache_blocks(page, blocksize,
								bh_offset(wait[i]));
			if (err2) {
				clear_buffer_uptodate(wait[i]);
				err = err2;
			}
		}
	}

	return err;
}
#endif

static int ext4_write_begin(struct file *file, struct address_space *mapping,
			    loff_t pos, unsigned len, unsigned flags,
			    struct page **pagep, void **fsdata)
{
	struct inode *inode = mapping->host;
	int ret, needed_blocks;
	handle_t *handle;
	int retries = 0;
	struct page *page;
	pgoff_t index;
	unsigned from, to;

	if (unlikely(ext4_forced_shutdown(EXT4_SB(inode->i_sb))))
		return -EIO;

	trace_ext4_write_begin(inode, pos, len, flags);
	/*
	 * Reserve one block more for addition to orphan list in case
	 * we allocate blocks but write fails for some reason
	 */
	needed_blocks = ext4_writepage_trans_blocks(inode) + 1;
	index = pos >> PAGE_SHIFT;
	from = pos & (PAGE_SIZE - 1);
	to = from + len;

	if (ext4_test_inode_state(inode, EXT4_STATE_MAY_INLINE_DATA)) {
		ret = ext4_try_to_write_inline_data(mapping, inode, pos, len,
						    flags, pagep);
		if (ret < 0)
			return ret;
		if (ret == 1)
			return 0;
	}

	/*
	 * grab_cache_page_write_begin() can take a long time if the
	 * system is thrashing due to memory pressure, or if the page
	 * is being written back.  So grab it first before we start
	 * the transaction handle.  This also allows us to allocate
	 * the page (if needed) without using GFP_NOFS.
	 */
retry_grab:
	page = grab_cache_page_write_begin(mapping, index, flags);
	if (!page)
		return -ENOMEM;
	unlock_page(page);

retry_journal:
	handle = ext4_journal_start(inode, EXT4_HT_WRITE_PAGE, needed_blocks);
	if (IS_ERR(handle)) {
		put_page(page);
		return PTR_ERR(handle);
	}

	lock_page(page);
	if (page->mapping != mapping) {
		/* The page got truncated from under us */
		unlock_page(page);
		put_page(page);
		ext4_journal_stop(handle);
		goto retry_grab;
	}
	/* In case writeback began while the page was unlocked */
	wait_for_stable_page(page);

#ifdef CONFIG_FS_ENCRYPTION
	if (ext4_should_dioread_nolock(inode))
		ret = ext4_block_write_begin(page, pos, len,
					     ext4_get_block_unwritten);
	else
		ret = ext4_block_write_begin(page, pos, len,
					     ext4_get_block);
#else
	if (ext4_should_dioread_nolock(inode))
		ret = __block_write_begin(page, pos, len,
					  ext4_get_block_unwritten);
	else
		ret = __block_write_begin(page, pos, len, ext4_get_block);
#endif
	if (!ret && ext4_should_journal_data(inode)) {
		ret = ext4_walk_page_buffers(handle, inode,
					     page_buffers(page), from, to, NULL,
					     do_journal_get_write_access);
	}

	if (ret) {
		bool extended = (pos + len > inode->i_size) &&
				!ext4_verity_in_progress(inode);

		unlock_page(page);
		/*
		 * __block_write_begin may have instantiated a few blocks
		 * outside i_size.  Trim these off again. Don't need
		 * i_size_read because we hold i_mutex.
		 *
		 * Add inode to orphan list in case we crash before
		 * truncate finishes
		 */
		if (extended && ext4_can_truncate(inode))
			ext4_orphan_add(handle, inode);

		ext4_journal_stop(handle);
		if (extended) {
			ext4_truncate_failed_write(inode);
			/*
			 * If truncate failed early the inode might
			 * still be on the orphan list; we need to
			 * make sure the inode is removed from the
			 * orphan list in that case.
			 */
			if (inode->i_nlink)
				ext4_orphan_del(NULL, inode);
		}

		if (ret == -ENOSPC &&
		    ext4_should_retry_alloc(inode->i_sb, &retries))
			goto retry_journal;
		put_page(page);
		return ret;
	}
	*pagep = page;
	return ret;
}

/* For write_end() in data=journal mode */
static int write_end_fn(handle_t *handle, struct inode *inode,
			struct buffer_head *bh)
{
	int ret;
	if (!buffer_mapped(bh) || buffer_freed(bh))
		return 0;
	set_buffer_uptodate(bh);
	ret = ext4_handle_dirty_metadata(handle, NULL, bh);
	clear_buffer_meta(bh);
	clear_buffer_prio(bh);
	return ret;
}

/*
 * We need to pick up the new inode size which generic_commit_write gave us
 * `file' can be NULL - eg, when called from page_symlink().
 *
 * ext4 never places buffers on inode->i_mapping->private_list.  metadata
 * buffers are managed internally.
 */
static int ext4_write_end(struct file *file,
			  struct address_space *mapping,
			  loff_t pos, unsigned len, unsigned copied,
			  struct page *page, void *fsdata)
{
	handle_t *handle = ext4_journal_current_handle();
	struct inode *inode = mapping->host;
	loff_t old_size = inode->i_size;
	int ret = 0, ret2;
	int i_size_changed = 0;
	bool verity = ext4_verity_in_progress(inode);

	trace_ext4_write_end(inode, pos, len, copied);

	if (ext4_has_inline_data(inode))
		return ext4_write_inline_data_end(inode, pos, len, copied, page);

	copied = block_write_end(file, mapping, pos, len, copied, page, fsdata);
	/*
	 * it's important to update i_size while still holding page lock:
	 * page writeout could otherwise come in and zero beyond i_size.
	 *
	 * If FS_IOC_ENABLE_VERITY is running on this inode, then Merkle tree
	 * blocks are being written past EOF, so skip the i_size update.
	 */
	if (!verity)
		i_size_changed = ext4_update_inode_size(inode, pos + copied);
	unlock_page(page);
	put_page(page);

	if (old_size < pos && !verity)
		pagecache_isize_extended(inode, old_size, pos);
	/*
	 * Don't mark the inode dirty under page lock. First, it unnecessarily
	 * makes the holding time of page lock longer. Second, it forces lock
	 * ordering of page lock and transaction start for journaling
	 * filesystems.
	 */
	if (i_size_changed)
		ret = ext4_mark_inode_dirty(handle, inode);

	if (pos + len > inode->i_size && !verity && ext4_can_truncate(inode))
		/* if we have allocated more blocks and copied
		 * less. We will have blocks allocated outside
		 * inode->i_size. So truncate them
		 */
		ext4_orphan_add(handle, inode);

	ret2 = ext4_journal_stop(handle);
	if (!ret)
		ret = ret2;

	if (pos + len > inode->i_size && !verity) {
		ext4_truncate_failed_write(inode);
		/*
		 * If truncate failed early the inode might still be
		 * on the orphan list; we need to make sure the inode
		 * is removed from the orphan list in that case.
		 */
		if (inode->i_nlink)
			ext4_orphan_del(NULL, inode);
	}

	return ret ? ret : copied;
}

/*
 * This is a private version of page_zero_new_buffers() which doesn't
 * set the buffer to be dirty, since in data=journalled mode we need
 * to call ext4_handle_dirty_metadata() instead.
 */
static void ext4_journalled_zero_new_buffers(handle_t *handle,
					    struct inode *inode,
					    struct page *page,
					    unsigned from, unsigned to)
{
	unsigned int block_start = 0, block_end;
	struct buffer_head *head, *bh;

	bh = head = page_buffers(page);
	do {
		block_end = block_start + bh->b_size;
		if (buffer_new(bh)) {
			if (block_end > from && block_start < to) {
				if (!PageUptodate(page)) {
					unsigned start, size;

					start = max(from, block_start);
					size = min(to, block_end) - start;

					zero_user(page, start, size);
					write_end_fn(handle, inode, bh);
				}
				clear_buffer_new(bh);
			}
		}
		block_start = block_end;
		bh = bh->b_this_page;
	} while (bh != head);
}

static int ext4_journalled_write_end(struct file *file,
				     struct address_space *mapping,
				     loff_t pos, unsigned len, unsigned copied,
				     struct page *page, void *fsdata)
{
	handle_t *handle = ext4_journal_current_handle();
	struct inode *inode = mapping->host;
	loff_t old_size = inode->i_size;
	int ret = 0, ret2;
	int partial = 0;
	unsigned from, to;
	int size_changed = 0;
	bool verity = ext4_verity_in_progress(inode);

	trace_ext4_journalled_write_end(inode, pos, len, copied);
	from = pos & (PAGE_SIZE - 1);
	to = from + len;

	BUG_ON(!ext4_handle_valid(handle));

	if (ext4_has_inline_data(inode))
		return ext4_write_inline_data_end(inode, pos, len, copied, page);

	if (unlikely(copied < len) && !PageUptodate(page)) {
		copied = 0;
		ext4_journalled_zero_new_buffers(handle, inode, page, from, to);
	} else {
		if (unlikely(copied < len))
			ext4_journalled_zero_new_buffers(handle, inode, page,
							 from + copied, to);
		ret = ext4_walk_page_buffers(handle, inode, page_buffers(page),
					     from, from + copied, &partial,
					     write_end_fn);
		if (!partial)
			SetPageUptodate(page);
	}
	if (!verity)
		size_changed = ext4_update_inode_size(inode, pos + copied);
	ext4_set_inode_state(inode, EXT4_STATE_JDATA);
	EXT4_I(inode)->i_datasync_tid = handle->h_transaction->t_tid;
	unlock_page(page);
	put_page(page);

	if (old_size < pos && !verity)
		pagecache_isize_extended(inode, old_size, pos);

	if (size_changed) {
		ret2 = ext4_mark_inode_dirty(handle, inode);
		if (!ret)
			ret = ret2;
	}

	if (pos + len > inode->i_size && !verity && ext4_can_truncate(inode))
		/* if we have allocated more blocks and copied
		 * less. We will have blocks allocated outside
		 * inode->i_size. So truncate them
		 */
		ext4_orphan_add(handle, inode);

	ret2 = ext4_journal_stop(handle);
	if (!ret)
		ret = ret2;
	if (pos + len > inode->i_size && !verity) {
		ext4_truncate_failed_write(inode);
		/*
		 * If truncate failed early the inode might still be
		 * on the orphan list; we need to make sure the inode
		 * is removed from the orphan list in that case.
		 */
		if (inode->i_nlink)
			ext4_orphan_del(NULL, inode);
	}

	return ret ? ret : copied;
}

/*
 * Reserve space for a single cluster
 */
static int ext4_da_reserve_space(struct inode *inode)
{
	struct ext4_sb_info *sbi = EXT4_SB(inode->i_sb);
	struct ext4_inode_info *ei = EXT4_I(inode);
	int ret;

	/*
	 * We will charge metadata quota at writeout time; this saves
	 * us from metadata over-estimation, though we may go over by
	 * a small amount in the end.  Here we just reserve for data.
	 */
	ret = dquot_reserve_block(inode, EXT4_C2B(sbi, 1));
	if (ret)
		return ret;

	spin_lock(&ei->i_block_reservation_lock);
	if (ext4_claim_free_clusters(sbi, 1, 0)) {
		spin_unlock(&ei->i_block_reservation_lock);
		dquot_release_reservation_block(inode, EXT4_C2B(sbi, 1));
		return -ENOSPC;
	}
	ei->i_reserved_data_blocks++;
	trace_ext4_da_reserve_space(inode);
	spin_unlock(&ei->i_block_reservation_lock);

	return 0;       /* success */
}

void ext4_da_release_space(struct inode *inode, int to_free)
{
	struct ext4_sb_info *sbi = EXT4_SB(inode->i_sb);
	struct ext4_inode_info *ei = EXT4_I(inode);

	if (!to_free)
		return;		/* Nothing to release, exit */

	spin_lock(&EXT4_I(inode)->i_block_reservation_lock);

	trace_ext4_da_release_space(inode, to_free);
	if (unlikely(to_free > ei->i_reserved_data_blocks)) {
		/*
		 * if there aren't enough reserved blocks, then the
		 * counter is messed up somewhere.  Since this
		 * function is called from invalidate page, it's
		 * harmless to return without any action.
		 */
		ext4_warning(inode->i_sb, "ext4_da_release_space: "
			 "ino %lu, to_free %d with only %d reserved "
			 "data blocks", inode->i_ino, to_free,
			 ei->i_reserved_data_blocks);
		WARN_ON(1);
		to_free = ei->i_reserved_data_blocks;
	}
	ei->i_reserved_data_blocks -= to_free;

	/* update fs dirty data blocks counter */
	percpu_counter_sub(&sbi->s_dirtyclusters_counter, to_free);

	spin_unlock(&EXT4_I(inode)->i_block_reservation_lock);

	dquot_release_reservation_block(inode, EXT4_C2B(sbi, to_free));
}

/*
 * Delayed allocation stuff
 */

struct mpage_da_data {
	struct inode *inode;
	struct writeback_control *wbc;

	pgoff_t first_page;	/* The first page to write */
	pgoff_t next_page;	/* Current page to examine */
	pgoff_t last_page;	/* Last page to examine */
	/*
	 * Extent to map - this can be after first_page because that can be
	 * fully mapped. We somewhat abuse m_flags to store whether the extent
	 * is delalloc or unwritten.
	 */
	struct ext4_map_blocks map;
	struct ext4_io_submit io_submit;	/* IO submission data */
	unsigned int do_map:1;
	unsigned int scanned_until_end:1;
};

static void mpage_release_unused_pages(struct mpage_da_data *mpd,
				       bool invalidate)
{
	int nr_pages, i;
	pgoff_t index, end;
	struct pagevec pvec;
	struct inode *inode = mpd->inode;
	struct address_space *mapping = inode->i_mapping;

	/* This is necessary when next_page == 0. */
	if (mpd->first_page >= mpd->next_page)
		return;

	mpd->scanned_until_end = 0;
	index = mpd->first_page;
	end   = mpd->next_page - 1;
	if (invalidate) {
		ext4_lblk_t start, last;
		start = index << (PAGE_SHIFT - inode->i_blkbits);
		last = end << (PAGE_SHIFT - inode->i_blkbits);
		ext4_es_remove_extent(inode, start, last - start + 1);
	}

	pagevec_init(&pvec);
	while (index <= end) {
		nr_pages = pagevec_lookup_range(&pvec, mapping, &index, end);
		if (nr_pages == 0)
			break;
		for (i = 0; i < nr_pages; i++) {
			struct page *page = pvec.pages[i];

			BUG_ON(!PageLocked(page));
			BUG_ON(PageWriteback(page));
			if (invalidate) {
				if (page_mapped(page))
					clear_page_dirty_for_io(page);
				block_invalidatepage(page, 0, PAGE_SIZE);
				ClearPageUptodate(page);
			}
			unlock_page(page);
		}
		pagevec_release(&pvec);
	}
}

static void ext4_print_free_blocks(struct inode *inode)
{
	struct ext4_sb_info *sbi = EXT4_SB(inode->i_sb);
	struct super_block *sb = inode->i_sb;
	struct ext4_inode_info *ei = EXT4_I(inode);

	ext4_msg(sb, KERN_CRIT, "Total free blocks count %lld",
	       EXT4_C2B(EXT4_SB(inode->i_sb),
			ext4_count_free_clusters(sb)));
	ext4_msg(sb, KERN_CRIT, "Free/Dirty block details");
	ext4_msg(sb, KERN_CRIT, "free_blocks=%lld",
	       (long long) EXT4_C2B(EXT4_SB(sb),
		percpu_counter_sum(&sbi->s_freeclusters_counter)));
	ext4_msg(sb, KERN_CRIT, "dirty_blocks=%lld",
	       (long long) EXT4_C2B(EXT4_SB(sb),
		percpu_counter_sum(&sbi->s_dirtyclusters_counter)));
	ext4_msg(sb, KERN_CRIT, "Block reservation details");
	ext4_msg(sb, KERN_CRIT, "i_reserved_data_blocks=%u",
		 ei->i_reserved_data_blocks);
	return;
}

static int ext4_bh_delay_or_unwritten(handle_t *handle, struct inode *inode,
				      struct buffer_head *bh)
{
	return (buffer_delay(bh) || buffer_unwritten(bh)) && buffer_dirty(bh);
}

/*
 * ext4_insert_delayed_block - adds a delayed block to the extents status
 *                             tree, incrementing the reserved cluster/block
 *                             count or making a pending reservation
 *                             where needed
 *
 * @inode - file containing the newly added block
 * @lblk - logical block to be added
 *
 * Returns 0 on success, negative error code on failure.
 */
static int ext4_insert_delayed_block(struct inode *inode, ext4_lblk_t lblk)
{
	struct ext4_sb_info *sbi = EXT4_SB(inode->i_sb);
	int ret;
	bool allocated = false;
	bool reserved = false;

	/*
	 * If the cluster containing lblk is shared with a delayed,
	 * written, or unwritten extent in a bigalloc file system, it's
	 * already been accounted for and does not need to be reserved.
	 * A pending reservation must be made for the cluster if it's
	 * shared with a written or unwritten extent and doesn't already
	 * have one.  Written and unwritten extents can be purged from the
	 * extents status tree if the system is under memory pressure, so
	 * it's necessary to examine the extent tree if a search of the
	 * extents status tree doesn't get a match.
	 */
	if (sbi->s_cluster_ratio == 1) {
		ret = ext4_da_reserve_space(inode);
		if (ret != 0)   /* ENOSPC */
			goto errout;
		reserved = true;
	} else {   /* bigalloc */
		if (!ext4_es_scan_clu(inode, &ext4_es_is_delonly, lblk)) {
			if (!ext4_es_scan_clu(inode,
					      &ext4_es_is_mapped, lblk)) {
				ret = ext4_clu_mapped(inode,
						      EXT4_B2C(sbi, lblk));
				if (ret < 0)
					goto errout;
				if (ret == 0) {
					ret = ext4_da_reserve_space(inode);
					if (ret != 0)   /* ENOSPC */
						goto errout;
					reserved = true;
				} else {
					allocated = true;
				}
			} else {
				allocated = true;
			}
		}
	}

	ret = ext4_es_insert_delayed_block(inode, lblk, allocated);
	if (ret && reserved)
		ext4_da_release_space(inode, 1);

errout:
	return ret;
}

/*
 * This function is grabs code from the very beginning of
 * ext4_map_blocks, but assumes that the caller is from delayed write
 * time. This function looks up the requested blocks and sets the
 * buffer delay bit under the protection of i_data_sem.
 */
static int ext4_da_map_blocks(struct inode *inode, sector_t iblock,
			      struct ext4_map_blocks *map,
			      struct buffer_head *bh)
{
	struct extent_status es;
	int retval;
	sector_t invalid_block = ~((sector_t) 0xffff);
#ifdef ES_AGGRESSIVE_TEST
	struct ext4_map_blocks orig_map;

	memcpy(&orig_map, map, sizeof(*map));
#endif

	if (invalid_block < ext4_blocks_count(EXT4_SB(inode->i_sb)->s_es))
		invalid_block = ~0;

	map->m_flags = 0;
	ext_debug(inode, "max_blocks %u, logical block %lu\n", map->m_len,
		  (unsigned long) map->m_lblk);

	/* Lookup extent status tree firstly */
	if (ext4_es_lookup_extent(inode, iblock, NULL, &es)) {
		if (ext4_es_is_hole(&es)) {
			retval = 0;
			down_read(&EXT4_I(inode)->i_data_sem);
			goto add_delayed;
		}

		/*
		 * Delayed extent could be allocated by fallocate.
		 * So we need to check it.
		 */
		if (ext4_es_is_delayed(&es) && !ext4_es_is_unwritten(&es)) {
			map_bh(bh, inode->i_sb, invalid_block);
			set_buffer_new(bh);
			set_buffer_delay(bh);
			return 0;
		}

		map->m_pblk = ext4_es_pblock(&es) + iblock - es.es_lblk;
		retval = es.es_len - (iblock - es.es_lblk);
		if (retval > map->m_len)
			retval = map->m_len;
		map->m_len = retval;
		if (ext4_es_is_written(&es))
			map->m_flags |= EXT4_MAP_MAPPED;
		else if (ext4_es_is_unwritten(&es))
			map->m_flags |= EXT4_MAP_UNWRITTEN;
		else
			BUG();

#ifdef ES_AGGRESSIVE_TEST
		ext4_map_blocks_es_recheck(NULL, inode, map, &orig_map, 0);
#endif
		return retval;
	}

	/*
	 * Try to see if we can get the block without requesting a new
	 * file system block.
	 */
	down_read(&EXT4_I(inode)->i_data_sem);
	if (ext4_has_inline_data(inode))
		retval = 0;
	else if (ext4_test_inode_flag(inode, EXT4_INODE_EXTENTS))
		retval = ext4_ext_map_blocks(NULL, inode, map, 0);
	else
		retval = ext4_ind_map_blocks(NULL, inode, map, 0);

add_delayed:
	if (retval == 0) {
		int ret;

		/*
		 * XXX: __block_prepare_write() unmaps passed block,
		 * is it OK?
		 */

		ret = ext4_insert_delayed_block(inode, map->m_lblk);
		if (ret != 0) {
			retval = ret;
			goto out_unlock;
		}

		map_bh(bh, inode->i_sb, invalid_block);
		set_buffer_new(bh);
		set_buffer_delay(bh);
	} else if (retval > 0) {
		int ret;
		unsigned int status;

		if (unlikely(retval != map->m_len)) {
			ext4_warning(inode->i_sb,
				     "ES len assertion failed for inode "
				     "%lu: retval %d != map->m_len %d",
				     inode->i_ino, retval, map->m_len);
			WARN_ON(1);
		}

		status = map->m_flags & EXT4_MAP_UNWRITTEN ?
				EXTENT_STATUS_UNWRITTEN : EXTENT_STATUS_WRITTEN;
		ret = ext4_es_insert_extent(inode, map->m_lblk, map->m_len,
					    map->m_pblk, status);
		if (ret != 0)
			retval = ret;
	}

out_unlock:
	up_read((&EXT4_I(inode)->i_data_sem));

	return retval;
}

/*
 * This is a special get_block_t callback which is used by
 * ext4_da_write_begin().  It will either return mapped block or
 * reserve space for a single block.
 *
 * For delayed buffer_head we have BH_Mapped, BH_New, BH_Delay set.
 * We also have b_blocknr = -1 and b_bdev initialized properly
 *
 * For unwritten buffer_head we have BH_Mapped, BH_New, BH_Unwritten set.
 * We also have b_blocknr = physicalblock mapping unwritten extent and b_bdev
 * initialized properly.
 */
int ext4_da_get_block_prep(struct inode *inode, sector_t iblock,
			   struct buffer_head *bh, int create)
{
	struct ext4_map_blocks map;
	int ret = 0;

	BUG_ON(create == 0);
	BUG_ON(bh->b_size != inode->i_sb->s_blocksize);

	map.m_lblk = iblock;
	map.m_len = 1;

	/*
	 * first, we need to know whether the block is allocated already
	 * preallocated blocks are unmapped but should treated
	 * the same as allocated blocks.
	 */
	ret = ext4_da_map_blocks(inode, iblock, &map, bh);
	if (ret <= 0)
		return ret;

	map_bh(bh, inode->i_sb, map.m_pblk);
	ext4_update_bh_state(bh, map.m_flags);

	if (buffer_unwritten(bh)) {
		/* A delayed write to unwritten bh should be marked
		 * new and mapped.  Mapped ensures that we don't do
		 * get_block multiple times when we write to the same
		 * offset and new ensures that we do proper zero out
		 * for partial write.
		 */
		set_buffer_new(bh);
		set_buffer_mapped(bh);
	}
	return 0;
}

static int bget_one(handle_t *handle, struct inode *inode,
		    struct buffer_head *bh)
{
	get_bh(bh);
	return 0;
}

static int bput_one(handle_t *handle, struct inode *inode,
		    struct buffer_head *bh)
{
	put_bh(bh);
	return 0;
}

static int __ext4_journalled_writepage(struct page *page,
				       unsigned int len)
{
	struct address_space *mapping = page->mapping;
	struct inode *inode = mapping->host;
	struct buffer_head *page_bufs = NULL;
	handle_t *handle = NULL;
	int ret = 0, err = 0;
	int inline_data = ext4_has_inline_data(inode);
	struct buffer_head *inode_bh = NULL;

	ClearPageChecked(page);

	if (inline_data) {
		BUG_ON(page->index != 0);
		BUG_ON(len > ext4_get_max_inline_size(inode));
		inode_bh = ext4_journalled_write_inline_data(inode, len, page);
		if (inode_bh == NULL)
			goto out;
	} else {
		page_bufs = page_buffers(page);
		if (!page_bufs) {
			BUG();
			goto out;
		}
		ext4_walk_page_buffers(handle, inode, page_bufs, 0, len,
				       NULL, bget_one);
	}
	/*
	 * We need to release the page lock before we start the
	 * journal, so grab a reference so the page won't disappear
	 * out from under us.
	 */
	get_page(page);
	unlock_page(page);

	handle = ext4_journal_start(inode, EXT4_HT_WRITE_PAGE,
				    ext4_writepage_trans_blocks(inode));
	if (IS_ERR(handle)) {
		ret = PTR_ERR(handle);
		put_page(page);
		goto out_no_pagelock;
	}
	BUG_ON(!ext4_handle_valid(handle));

	lock_page(page);
	put_page(page);
	if (page->mapping != mapping) {
		/* The page got truncated from under us */
		ext4_journal_stop(handle);
		ret = 0;
		goto out;
	}

	if (inline_data) {
		ret = ext4_mark_inode_dirty(handle, inode);
	} else {
		ret = ext4_walk_page_buffers(handle, inode, page_bufs, 0, len,
					     NULL, do_journal_get_write_access);

		err = ext4_walk_page_buffers(handle, inode, page_bufs, 0, len,
					     NULL, write_end_fn);
	}
	if (ret == 0)
		ret = err;
	err = ext4_jbd2_inode_add_write(handle, inode, page_offset(page), len);
	if (ret == 0)
		ret = err;
	EXT4_I(inode)->i_datasync_tid = handle->h_transaction->t_tid;
	err = ext4_journal_stop(handle);
	if (!ret)
		ret = err;

	ext4_set_inode_state(inode, EXT4_STATE_JDATA);
out:
	unlock_page(page);
out_no_pagelock:
	if (!inline_data && page_bufs)
		ext4_walk_page_buffers(NULL, inode, page_bufs, 0, len,
				       NULL, bput_one);
	brelse(inode_bh);
	return ret;
}

/*
 * Note that we don't need to start a transaction unless we're journaling data
 * because we should have holes filled from ext4_page_mkwrite(). We even don't
 * need to file the inode to the transaction's list in ordered mode because if
 * we are writing back data added by write(), the inode is already there and if
 * we are writing back data modified via mmap(), no one guarantees in which
 * transaction the data will hit the disk. In case we are journaling data, we
 * cannot start transaction directly because transaction start ranks above page
 * lock so we have to do some magic.
 *
 * This function can get called via...
 *   - ext4_writepages after taking page lock (have journal handle)
 *   - journal_submit_inode_data_buffers (no journal handle)
 *   - shrink_page_list via the kswapd/direct reclaim (no journal handle)
 *   - grab_page_cache when doing write_begin (have journal handle)
 *
 * We don't do any block allocation in this function. If we have page with
 * multiple blocks we need to write those buffer_heads that are mapped. This
 * is important for mmaped based write. So if we do with blocksize 1K
 * truncate(f, 1024);
 * a = mmap(f, 0, 4096);
 * a[0] = 'a';
 * truncate(f, 4096);
 * we have in the page first buffer_head mapped via page_mkwrite call back
 * but other buffer_heads would be unmapped but dirty (dirty done via the
 * do_wp_page). So writepage should write the first block. If we modify
 * the mmap area beyond 1024 we will again get a page_fault and the
 * page_mkwrite callback will do the block allocation and mark the
 * buffer_heads mapped.
 *
 * We redirty the page if we have any buffer_heads that is either delay or
 * unwritten in the page.
 *
 * We can get recursively called as show below.
 *
 *	ext4_writepage() -> kmalloc() -> __alloc_pages() -> page_launder() ->
 *		ext4_writepage()
 *
 * But since we don't do any block allocation we should not deadlock.
 * Page also have the dirty flag cleared so we don't get recurive page_lock.
 */
static int ext4_writepage(struct page *page,
			  struct writeback_control *wbc)
{
	int ret = 0;
	loff_t size;
	unsigned int len;
	struct buffer_head *page_bufs = NULL;
	struct inode *inode = page->mapping->host;
	struct ext4_io_submit io_submit;
	bool keep_towrite = false;

	if (unlikely(ext4_forced_shutdown(EXT4_SB(inode->i_sb)))) {
		inode->i_mapping->a_ops->invalidatepage(page, 0, PAGE_SIZE);
		unlock_page(page);
		return -EIO;
	}

	trace_ext4_writepage(page);
	size = i_size_read(inode);
	if (page->index == size >> PAGE_SHIFT &&
	    !ext4_verity_in_progress(inode))
		len = size & ~PAGE_MASK;
	else
		len = PAGE_SIZE;

	page_bufs = page_buffers(page);
	/*
	 * We cannot do block allocation or other extent handling in this
	 * function. If there are buffers needing that, we have to redirty
	 * the page. But we may reach here when we do a journal commit via
	 * journal_submit_inode_data_buffers() and in that case we must write
	 * allocated buffers to achieve data=ordered mode guarantees.
	 *
	 * Also, if there is only one buffer per page (the fs block
	 * size == the page size), if one buffer needs block
	 * allocation or needs to modify the extent tree to clear the
	 * unwritten flag, we know that the page can't be written at
	 * all, so we might as well refuse the write immediately.
	 * Unfortunately if the block size != page size, we can't as
	 * easily detect this case using ext4_walk_page_buffers(), but
	 * for the extremely common case, this is an optimization that
	 * skips a useless round trip through ext4_bio_write_page().
	 */
	if (ext4_walk_page_buffers(NULL, inode, page_bufs, 0, len, NULL,
				   ext4_bh_delay_or_unwritten)) {
		redirty_page_for_writepage(wbc, page);
		if ((current->flags & PF_MEMALLOC) ||
		    (inode->i_sb->s_blocksize == PAGE_SIZE)) {
			/*
			 * For memory cleaning there's no point in writing only
			 * some buffers. So just bail out. Warn if we came here
			 * from direct reclaim.
			 */
			WARN_ON_ONCE((current->flags & (PF_MEMALLOC|PF_KSWAPD))
							== PF_MEMALLOC);
			unlock_page(page);
			return 0;
		}
		keep_towrite = true;
	}

	if (PageChecked(page) && ext4_should_journal_data(inode))
		/*
		 * It's mmapped pagecache.  Add buffers and journal it.  There
		 * doesn't seem much point in redirtying the page here.
		 */
		return __ext4_journalled_writepage(page, len);

	ext4_io_submit_init(&io_submit, wbc);
	io_submit.io_end = ext4_init_io_end(inode, GFP_NOFS);
	if (!io_submit.io_end) {
		redirty_page_for_writepage(wbc, page);
		unlock_page(page);
		return -ENOMEM;
	}
	ret = ext4_bio_write_page(&io_submit, page, len, keep_towrite);
	ext4_io_submit(&io_submit);
	/* Drop io_end reference we got from init */
	ext4_put_io_end_defer(io_submit.io_end);
	return ret;
}

static int mpage_submit_page(struct mpage_da_data *mpd, struct page *page)
{
	int len;
	loff_t size;
	int err;

	BUG_ON(page->index != mpd->first_page);
	clear_page_dirty_for_io(page);
	/*
	 * We have to be very careful here!  Nothing protects writeback path
	 * against i_size changes and the page can be writeably mapped into
	 * page tables. So an application can be growing i_size and writing
	 * data through mmap while writeback runs. clear_page_dirty_for_io()
	 * write-protects our page in page tables and the page cannot get
	 * written to again until we release page lock. So only after
	 * clear_page_dirty_for_io() we are safe to sample i_size for
	 * ext4_bio_write_page() to zero-out tail of the written page. We rely
	 * on the barrier provided by TestClearPageDirty in
	 * clear_page_dirty_for_io() to make sure i_size is really sampled only
	 * after page tables are updated.
	 */
	size = i_size_read(mpd->inode);
	if (page->index == size >> PAGE_SHIFT &&
	    !ext4_verity_in_progress(mpd->inode))
		len = size & ~PAGE_MASK;
	else
		len = PAGE_SIZE;
	err = ext4_bio_write_page(&mpd->io_submit, page, len, false);
	if (!err)
		mpd->wbc->nr_to_write--;
	mpd->first_page++;

	return err;
}

#define BH_FLAGS (BIT(BH_Unwritten) | BIT(BH_Delay))

/*
 * mballoc gives us at most this number of blocks...
 * XXX: That seems to be only a limitation of ext4_mb_normalize_request().
 * The rest of mballoc seems to handle chunks up to full group size.
 */
#define MAX_WRITEPAGES_EXTENT_LEN 2048

/*
 * mpage_add_bh_to_extent - try to add bh to extent of blocks to map
 *
 * @mpd - extent of blocks
 * @lblk - logical number of the block in the file
 * @bh - buffer head we want to add to the extent
 *
 * The function is used to collect contig. blocks in the same state. If the
 * buffer doesn't require mapping for writeback and we haven't started the
 * extent of buffers to map yet, the function returns 'true' immediately - the
 * caller can write the buffer right away. Otherwise the function returns true
 * if the block has been added to the extent, false if the block couldn't be
 * added.
 */
static bool mpage_add_bh_to_extent(struct mpage_da_data *mpd, ext4_lblk_t lblk,
				   struct buffer_head *bh)
{
	struct ext4_map_blocks *map = &mpd->map;

	/* Buffer that doesn't need mapping for writeback? */
	if (!buffer_dirty(bh) || !buffer_mapped(bh) ||
	    (!buffer_delay(bh) && !buffer_unwritten(bh))) {
		/* So far no extent to map => we write the buffer right away */
		if (map->m_len == 0)
			return true;
		return false;
	}

	/* First block in the extent? */
	if (map->m_len == 0) {
		/* We cannot map unless handle is started... */
		if (!mpd->do_map)
			return false;
		map->m_lblk = lblk;
		map->m_len = 1;
		map->m_flags = bh->b_state & BH_FLAGS;
		return true;
	}

	/* Don't go larger than mballoc is willing to allocate */
	if (map->m_len >= MAX_WRITEPAGES_EXTENT_LEN)
		return false;

	/* Can we merge the block to our big extent? */
	if (lblk == map->m_lblk + map->m_len &&
	    (bh->b_state & BH_FLAGS) == map->m_flags) {
		map->m_len++;
		return true;
	}
	return false;
}

/*
 * mpage_process_page_bufs - submit page buffers for IO or add them to extent
 *
 * @mpd - extent of blocks for mapping
 * @head - the first buffer in the page
 * @bh - buffer we should start processing from
 * @lblk - logical number of the block in the file corresponding to @bh
 *
 * Walk through page buffers from @bh upto @head (exclusive) and either submit
 * the page for IO if all buffers in this page were mapped and there's no
 * accumulated extent of buffers to map or add buffers in the page to the
 * extent of buffers to map. The function returns 1 if the caller can continue
 * by processing the next page, 0 if it should stop adding buffers to the
 * extent to map because we cannot extend it anymore. It can also return value
 * < 0 in case of error during IO submission.
 */
static int mpage_process_page_bufs(struct mpage_da_data *mpd,
				   struct buffer_head *head,
				   struct buffer_head *bh,
				   ext4_lblk_t lblk)
{
	struct inode *inode = mpd->inode;
	int err;
	ext4_lblk_t blocks = (i_size_read(inode) + i_blocksize(inode) - 1)
							>> inode->i_blkbits;

	if (ext4_verity_in_progress(inode))
		blocks = EXT_MAX_BLOCKS;

	do {
		BUG_ON(buffer_locked(bh));

		if (lblk >= blocks || !mpage_add_bh_to_extent(mpd, lblk, bh)) {
			/* Found extent to map? */
			if (mpd->map.m_len)
				return 0;
			/* Buffer needs mapping and handle is not started? */
			if (!mpd->do_map)
				return 0;
			/* Everything mapped so far and we hit EOF */
			break;
		}
	} while (lblk++, (bh = bh->b_this_page) != head);
	/* So far everything mapped? Submit the page for IO. */
	if (mpd->map.m_len == 0) {
		err = mpage_submit_page(mpd, head->b_page);
		if (err < 0)
			return err;
	}
	if (lblk >= blocks) {
		mpd->scanned_until_end = 1;
		return 0;
	}
	return 1;
}

/*
 * mpage_process_page - update page buffers corresponding to changed extent and
 *		       may submit fully mapped page for IO
 *
 * @mpd		- description of extent to map, on return next extent to map
 * @m_lblk	- logical block mapping.
 * @m_pblk	- corresponding physical mapping.
 * @map_bh	- determines on return whether this page requires any further
 *		  mapping or not.
 * Scan given page buffers corresponding to changed extent and update buffer
 * state according to new extent state.
 * We map delalloc buffers to their physical location, clear unwritten bits.
 * If the given page is not fully mapped, we update @map to the next extent in
 * the given page that needs mapping & return @map_bh as true.
 */
static int mpage_process_page(struct mpage_da_data *mpd, struct page *page,
			      ext4_lblk_t *m_lblk, ext4_fsblk_t *m_pblk,
			      bool *map_bh)
{
	struct buffer_head *head, *bh;
	ext4_io_end_t *io_end = mpd->io_submit.io_end;
	ext4_lblk_t lblk = *m_lblk;
	ext4_fsblk_t pblock = *m_pblk;
	int err = 0;
	int blkbits = mpd->inode->i_blkbits;
	ssize_t io_end_size = 0;
	struct ext4_io_end_vec *io_end_vec = ext4_last_io_end_vec(io_end);

	bh = head = page_buffers(page);
	do {
		if (lblk < mpd->map.m_lblk)
			continue;
		if (lblk >= mpd->map.m_lblk + mpd->map.m_len) {
			/*
			 * Buffer after end of mapped extent.
			 * Find next buffer in the page to map.
			 */
			mpd->map.m_len = 0;
			mpd->map.m_flags = 0;
			io_end_vec->size += io_end_size;
			io_end_size = 0;

			err = mpage_process_page_bufs(mpd, head, bh, lblk);
			if (err > 0)
				err = 0;
			if (!err && mpd->map.m_len && mpd->map.m_lblk > lblk) {
				io_end_vec = ext4_alloc_io_end_vec(io_end);
				if (IS_ERR(io_end_vec)) {
					err = PTR_ERR(io_end_vec);
					goto out;
				}
				io_end_vec->offset = (loff_t)mpd->map.m_lblk << blkbits;
			}
			*map_bh = true;
			goto out;
		}
		if (buffer_delay(bh)) {
			clear_buffer_delay(bh);
			bh->b_blocknr = pblock++;
		}
		clear_buffer_unwritten(bh);
		io_end_size += (1 << blkbits);
	} while (lblk++, (bh = bh->b_this_page) != head);

	io_end_vec->size += io_end_size;
	io_end_size = 0;
	*map_bh = false;
out:
	*m_lblk = lblk;
	*m_pblk = pblock;
	return err;
}

/*
 * mpage_map_buffers - update buffers corresponding to changed extent and
 *		       submit fully mapped pages for IO
 *
 * @mpd - description of extent to map, on return next extent to map
 *
 * Scan buffers corresponding to changed extent (we expect corresponding pages
 * to be already locked) and update buffer state according to new extent state.
 * We map delalloc buffers to their physical location, clear unwritten bits,
 * and mark buffers as uninit when we perform writes to unwritten extents
 * and do extent conversion after IO is finished. If the last page is not fully
 * mapped, we update @map to the next extent in the last page that needs
 * mapping. Otherwise we submit the page for IO.
 */
static int mpage_map_and_submit_buffers(struct mpage_da_data *mpd)
{
	struct pagevec pvec;
	int nr_pages, i;
	struct inode *inode = mpd->inode;
	int bpp_bits = PAGE_SHIFT - inode->i_blkbits;
	pgoff_t start, end;
	ext4_lblk_t lblk;
	ext4_fsblk_t pblock;
	int err;
	bool map_bh = false;

	start = mpd->map.m_lblk >> bpp_bits;
	end = (mpd->map.m_lblk + mpd->map.m_len - 1) >> bpp_bits;
	lblk = start << bpp_bits;
	pblock = mpd->map.m_pblk;

	pagevec_init(&pvec);
	while (start <= end) {
		nr_pages = pagevec_lookup_range(&pvec, inode->i_mapping,
						&start, end);
		if (nr_pages == 0)
			break;
		for (i = 0; i < nr_pages; i++) {
			struct page *page = pvec.pages[i];

			err = mpage_process_page(mpd, page, &lblk, &pblock,
						 &map_bh);
			/*
			 * If map_bh is true, means page may require further bh
			 * mapping, or maybe the page was submitted for IO.
			 * So we return to call further extent mapping.
			 */
			if (err < 0 || map_bh)
				goto out;
			/* Page fully mapped - let IO run! */
			err = mpage_submit_page(mpd, page);
			if (err < 0)
				goto out;
		}
		pagevec_release(&pvec);
	}
	/* Extent fully mapped and matches with page boundary. We are done. */
	mpd->map.m_len = 0;
	mpd->map.m_flags = 0;
	return 0;
out:
	pagevec_release(&pvec);
	return err;
}

static int mpage_map_one_extent(handle_t *handle, struct mpage_da_data *mpd)
{
	struct inode *inode = mpd->inode;
	struct ext4_map_blocks *map = &mpd->map;
	int get_blocks_flags;
	int err, dioread_nolock;

	trace_ext4_da_write_pages_extent(inode, map);
	/*
	 * Call ext4_map_blocks() to allocate any delayed allocation blocks, or
	 * to convert an unwritten extent to be initialized (in the case
	 * where we have written into one or more preallocated blocks).  It is
	 * possible that we're going to need more metadata blocks than
	 * previously reserved. However we must not fail because we're in
	 * writeback and there is nothing we can do about it so it might result
	 * in data loss.  So use reserved blocks to allocate metadata if
	 * possible.
	 *
	 * We pass in the magic EXT4_GET_BLOCKS_DELALLOC_RESERVE if
	 * the blocks in question are delalloc blocks.  This indicates
	 * that the blocks and quotas has already been checked when
	 * the data was copied into the page cache.
	 */
	get_blocks_flags = EXT4_GET_BLOCKS_CREATE |
			   EXT4_GET_BLOCKS_METADATA_NOFAIL |
			   EXT4_GET_BLOCKS_IO_SUBMIT;
	dioread_nolock = ext4_should_dioread_nolock(inode);
	if (dioread_nolock)
		get_blocks_flags |= EXT4_GET_BLOCKS_IO_CREATE_EXT;
	if (map->m_flags & BIT(BH_Delay))
		get_blocks_flags |= EXT4_GET_BLOCKS_DELALLOC_RESERVE;

	err = ext4_map_blocks(handle, inode, map, get_blocks_flags);
	if (err < 0)
		return err;
	if (dioread_nolock && (map->m_flags & EXT4_MAP_UNWRITTEN)) {
		if (!mpd->io_submit.io_end->handle &&
		    ext4_handle_valid(handle)) {
			mpd->io_submit.io_end->handle = handle->h_rsv_handle;
			handle->h_rsv_handle = NULL;
		}
		ext4_set_io_unwritten_flag(inode, mpd->io_submit.io_end);
	}

	BUG_ON(map->m_len == 0);
	return 0;
}

/*
 * mpage_map_and_submit_extent - map extent starting at mpd->lblk of length
 *				 mpd->len and submit pages underlying it for IO
 *
 * @handle - handle for journal operations
 * @mpd - extent to map
 * @give_up_on_write - we set this to true iff there is a fatal error and there
 *                     is no hope of writing the data. The caller should discard
 *                     dirty pages to avoid infinite loops.
 *
 * The function maps extent starting at mpd->lblk of length mpd->len. If it is
 * delayed, blocks are allocated, if it is unwritten, we may need to convert
 * them to initialized or split the described range from larger unwritten
 * extent. Note that we need not map all the described range since allocation
 * can return less blocks or the range is covered by more unwritten extents. We
 * cannot map more because we are limited by reserved transaction credits. On
 * the other hand we always make sure that the last touched page is fully
 * mapped so that it can be written out (and thus forward progress is
 * guaranteed). After mapping we submit all mapped pages for IO.
 */
static int mpage_map_and_submit_extent(handle_t *handle,
				       struct mpage_da_data *mpd,
				       bool *give_up_on_write)
{
	struct inode *inode = mpd->inode;
	struct ext4_map_blocks *map = &mpd->map;
	int err;
	loff_t disksize;
	int progress = 0;
	ext4_io_end_t *io_end = mpd->io_submit.io_end;
	struct ext4_io_end_vec *io_end_vec;

	io_end_vec = ext4_alloc_io_end_vec(io_end);
	if (IS_ERR(io_end_vec))
		return PTR_ERR(io_end_vec);
	io_end_vec->offset = ((loff_t)map->m_lblk) << inode->i_blkbits;
	do {
		err = mpage_map_one_extent(handle, mpd);
		if (err < 0) {
			struct super_block *sb = inode->i_sb;

			if (ext4_forced_shutdown(EXT4_SB(sb)) ||
			    ext4_test_mount_flag(sb, EXT4_MF_FS_ABORTED))
				goto invalidate_dirty_pages;
			/*
			 * Let the uper layers retry transient errors.
			 * In the case of ENOSPC, if ext4_count_free_blocks()
			 * is non-zero, a commit should free up blocks.
			 */
			if ((err == -ENOMEM) ||
			    (err == -ENOSPC && ext4_count_free_clusters(sb))) {
				if (progress)
					goto update_disksize;
				return err;
			}
			ext4_msg(sb, KERN_CRIT,
				 "Delayed block allocation failed for "
				 "inode %lu at logical offset %llu with"
				 " max blocks %u with error %d",
				 inode->i_ino,
				 (unsigned long long)map->m_lblk,
				 (unsigned)map->m_len, -err);
			ext4_msg(sb, KERN_CRIT,
				 "This should not happen!! Data will "
				 "be lost\n");
			if (err == -ENOSPC)
				ext4_print_free_blocks(inode);
		invalidate_dirty_pages:
			*give_up_on_write = true;
			return err;
		}
		progress = 1;
		/*
		 * Update buffer state, submit mapped pages, and get us new
		 * extent to map
		 */
		err = mpage_map_and_submit_buffers(mpd);
		if (err < 0)
			goto update_disksize;
	} while (map->m_len);

update_disksize:
	/*
	 * Update on-disk size after IO is submitted.  Races with
	 * truncate are avoided by checking i_size under i_data_sem.
	 */
	disksize = ((loff_t)mpd->first_page) << PAGE_SHIFT;
	if (disksize > READ_ONCE(EXT4_I(inode)->i_disksize)) {
		int err2;
		loff_t i_size;

		down_write(&EXT4_I(inode)->i_data_sem);
		i_size = i_size_read(inode);
		if (disksize > i_size)
			disksize = i_size;
		if (disksize > EXT4_I(inode)->i_disksize)
			EXT4_I(inode)->i_disksize = disksize;
		up_write(&EXT4_I(inode)->i_data_sem);
		err2 = ext4_mark_inode_dirty(handle, inode);
		if (err2) {
			ext4_error_err(inode->i_sb, -err2,
				       "Failed to mark inode %lu dirty",
				       inode->i_ino);
		}
		if (!err)
			err = err2;
	}
	return err;
}

/*
 * Calculate the total number of credits to reserve for one writepages
 * iteration. This is called from ext4_writepages(). We map an extent of
 * up to MAX_WRITEPAGES_EXTENT_LEN blocks and then we go on and finish mapping
 * the last partial page. So in total we can map MAX_WRITEPAGES_EXTENT_LEN +
 * bpp - 1 blocks in bpp different extents.
 */
static int ext4_da_writepages_trans_blocks(struct inode *inode)
{
	int bpp = ext4_journal_blocks_per_page(inode);

	return ext4_meta_trans_blocks(inode,
				MAX_WRITEPAGES_EXTENT_LEN + bpp - 1, bpp);
}

/*
 * mpage_prepare_extent_to_map - find & lock contiguous range of dirty pages
 * 				 and underlying extent to map
 *
 * @mpd - where to look for pages
 *
 * Walk dirty pages in the mapping. If they are fully mapped, submit them for
 * IO immediately. When we find a page which isn't mapped we start accumulating
 * extent of buffers underlying these pages that needs mapping (formed by
 * either delayed or unwritten buffers). We also lock the pages containing
 * these buffers. The extent found is returned in @mpd structure (starting at
 * mpd->lblk with length mpd->len blocks).
 *
 * Note that this function can attach bios to one io_end structure which are
 * neither logically nor physically contiguous. Although it may seem as an
 * unnecessary complication, it is actually inevitable in blocksize < pagesize
 * case as we need to track IO to all buffers underlying a page in one io_end.
 */
static int mpage_prepare_extent_to_map(struct mpage_da_data *mpd)
{
	struct address_space *mapping = mpd->inode->i_mapping;
	struct pagevec pvec;
	unsigned int nr_pages;
	long left = mpd->wbc->nr_to_write;
	pgoff_t index = mpd->first_page;
	pgoff_t end = mpd->last_page;
	xa_mark_t tag;
	int i, err = 0;
	int blkbits = mpd->inode->i_blkbits;
	ext4_lblk_t lblk;
	struct buffer_head *head;

	if (mpd->wbc->sync_mode == WB_SYNC_ALL || mpd->wbc->tagged_writepages)
		tag = PAGECACHE_TAG_TOWRITE;
	else
		tag = PAGECACHE_TAG_DIRTY;

	pagevec_init(&pvec);
	mpd->map.m_len = 0;
	mpd->next_page = index;
	while (index <= end) {
		nr_pages = pagevec_lookup_range_tag(&pvec, mapping, &index, end,
				tag);
		if (nr_pages == 0)
			break;

		for (i = 0; i < nr_pages; i++) {
			struct page *page = pvec.pages[i];

			/*
			 * Accumulated enough dirty pages? This doesn't apply
			 * to WB_SYNC_ALL mode. For integrity sync we have to
			 * keep going because someone may be concurrently
			 * dirtying pages, and we might have synced a lot of
			 * newly appeared dirty pages, but have not synced all
			 * of the old dirty pages.
			 */
			if (mpd->wbc->sync_mode == WB_SYNC_NONE && left <= 0)
				goto out;

			/* If we can't merge this page, we are done. */
			if (mpd->map.m_len > 0 && mpd->next_page != page->index)
				goto out;

			lock_page(page);
			/*
			 * If the page is no longer dirty, or its mapping no
			 * longer corresponds to inode we are writing (which
			 * means it has been truncated or invalidated), or the
			 * page is already under writeback and we are not doing
			 * a data integrity writeback, skip the page
			 */
			if (!PageDirty(page) ||
			    (PageWriteback(page) &&
			     (mpd->wbc->sync_mode == WB_SYNC_NONE)) ||
			    unlikely(page->mapping != mapping)) {
				unlock_page(page);
				continue;
			}

			wait_on_page_writeback(page);
			BUG_ON(PageWriteback(page));

			if (mpd->map.m_len == 0)
				mpd->first_page = page->index;
			mpd->next_page = page->index + 1;
			/* Add all dirty buffers to mpd */
			lblk = ((ext4_lblk_t)page->index) <<
				(PAGE_SHIFT - blkbits);
			head = page_buffers(page);
			err = mpage_process_page_bufs(mpd, head, head, lblk);
			if (err <= 0)
				goto out;
			err = 0;
			left--;
		}
		pagevec_release(&pvec);
		cond_resched();
	}
	mpd->scanned_until_end = 1;
	return 0;
out:
	pagevec_release(&pvec);
	return err;
}

static int ext4_writepages(struct address_space *mapping,
			   struct writeback_control *wbc)
{
	pgoff_t	writeback_index = 0;
	long nr_to_write = wbc->nr_to_write;
	int range_whole = 0;
	int cycled = 1;
	handle_t *handle = NULL;
	struct mpage_da_data mpd;
	struct inode *inode = mapping->host;
	int needed_blocks, rsv_blocks = 0, ret = 0;
	struct ext4_sb_info *sbi = EXT4_SB(mapping->host->i_sb);
	struct blk_plug plug;
	bool give_up_on_write = false;

	if (unlikely(ext4_forced_shutdown(EXT4_SB(inode->i_sb))))
		return -EIO;

	percpu_down_read(&sbi->s_writepages_rwsem);
	trace_ext4_writepages(inode, wbc);

	/*
	 * No pages to write? This is mainly a kludge to avoid starting
	 * a transaction for special inodes like journal inode on last iput()
	 * because that could violate lock ordering on umount
	 */
	if (!mapping->nrpages || !mapping_tagged(mapping, PAGECACHE_TAG_DIRTY))
		goto out_writepages;

	if (ext4_should_journal_data(inode)) {
		ret = generic_writepages(mapping, wbc);
		goto out_writepages;
	}

	/*
	 * If the filesystem has aborted, it is read-only, so return
	 * right away instead of dumping stack traces later on that
	 * will obscure the real source of the problem.  We test
	 * EXT4_MF_FS_ABORTED instead of sb->s_flag's SB_RDONLY because
	 * the latter could be true if the filesystem is mounted
	 * read-only, and in that case, ext4_writepages should
	 * *never* be called, so if that ever happens, we would want
	 * the stack trace.
	 */
	if (unlikely(ext4_forced_shutdown(EXT4_SB(mapping->host->i_sb)) ||
		     ext4_test_mount_flag(inode->i_sb, EXT4_MF_FS_ABORTED))) {
		ret = -EROFS;
		goto out_writepages;
	}

	/*
	 * If we have inline data and arrive here, it means that
	 * we will soon create the block for the 1st page, so
	 * we'd better clear the inline data here.
	 */
	if (ext4_has_inline_data(inode)) {
		/* Just inode will be modified... */
		handle = ext4_journal_start(inode, EXT4_HT_INODE, 1);
		if (IS_ERR(handle)) {
			ret = PTR_ERR(handle);
			goto out_writepages;
		}
		BUG_ON(ext4_test_inode_state(inode,
				EXT4_STATE_MAY_INLINE_DATA));
		ext4_destroy_inline_data(handle, inode);
		ext4_journal_stop(handle);
	}

	if (ext4_should_dioread_nolock(inode)) {
		/*
		 * We may need to convert up to one extent per block in
		 * the page and we may dirty the inode.
		 */
		rsv_blocks = 1 + ext4_chunk_trans_blocks(inode,
						PAGE_SIZE >> inode->i_blkbits);
	}

	if (wbc->range_start == 0 && wbc->range_end == LLONG_MAX)
		range_whole = 1;

	if (wbc->range_cyclic) {
		writeback_index = mapping->writeback_index;
		if (writeback_index)
			cycled = 0;
		mpd.first_page = writeback_index;
		mpd.last_page = -1;
	} else {
		mpd.first_page = wbc->range_start >> PAGE_SHIFT;
		mpd.last_page = wbc->range_end >> PAGE_SHIFT;
	}

	mpd.inode = inode;
	mpd.wbc = wbc;
	ext4_io_submit_init(&mpd.io_submit, wbc);
retry:
	if (wbc->sync_mode == WB_SYNC_ALL || wbc->tagged_writepages)
		tag_pages_for_writeback(mapping, mpd.first_page, mpd.last_page);
	blk_start_plug(&plug);

	/*
	 * First writeback pages that don't need mapping - we can avoid
	 * starting a transaction unnecessarily and also avoid being blocked
	 * in the block layer on device congestion while having transaction
	 * started.
	 */
	mpd.do_map = 0;
	mpd.scanned_until_end = 0;
	mpd.io_submit.io_end = ext4_init_io_end(inode, GFP_KERNEL);
	if (!mpd.io_submit.io_end) {
		ret = -ENOMEM;
		goto unplug;
	}
	ret = mpage_prepare_extent_to_map(&mpd);
	/* Unlock pages we didn't use */
	mpage_release_unused_pages(&mpd, false);
	/* Submit prepared bio */
	ext4_io_submit(&mpd.io_submit);
	ext4_put_io_end_defer(mpd.io_submit.io_end);
	mpd.io_submit.io_end = NULL;
	if (ret < 0)
		goto unplug;

	while (!mpd.scanned_until_end && wbc->nr_to_write > 0) {
		/* For each extent of pages we use new io_end */
		mpd.io_submit.io_end = ext4_init_io_end(inode, GFP_KERNEL);
		if (!mpd.io_submit.io_end) {
			ret = -ENOMEM;
			break;
		}

		/*
		 * We have two constraints: We find one extent to map and we
		 * must always write out whole page (makes a difference when
		 * blocksize < pagesize) so that we don't block on IO when we
		 * try to write out the rest of the page. Journalled mode is
		 * not supported by delalloc.
		 */
		BUG_ON(ext4_should_journal_data(inode));
		needed_blocks = ext4_da_writepages_trans_blocks(inode);

		/* start a new transaction */
		handle = ext4_journal_start_with_reserve(inode,
				EXT4_HT_WRITE_PAGE, needed_blocks, rsv_blocks);
		if (IS_ERR(handle)) {
			ret = PTR_ERR(handle);
			ext4_msg(inode->i_sb, KERN_CRIT, "%s: jbd2_start: "
			       "%ld pages, ino %lu; err %d", __func__,
				wbc->nr_to_write, inode->i_ino, ret);
			/* Release allocated io_end */
			ext4_put_io_end(mpd.io_submit.io_end);
			mpd.io_submit.io_end = NULL;
			break;
		}
		mpd.do_map = 1;

		trace_ext4_da_write_pages(inode, mpd.first_page, mpd.wbc);
		ret = mpage_prepare_extent_to_map(&mpd);
		if (!ret && mpd.map.m_len)
			ret = mpage_map_and_submit_extent(handle, &mpd,
					&give_up_on_write);
		/*
		 * Caution: If the handle is synchronous,
		 * ext4_journal_stop() can wait for transaction commit
		 * to finish which may depend on writeback of pages to
		 * complete or on page lock to be released.  In that
		 * case, we have to wait until after we have
		 * submitted all the IO, released page locks we hold,
		 * and dropped io_end reference (for extent conversion
		 * to be able to complete) before stopping the handle.
		 */
		if (!ext4_handle_valid(handle) || handle->h_sync == 0) {
			ext4_journal_stop(handle);
			handle = NULL;
			mpd.do_map = 0;
		}
		/* Unlock pages we didn't use */
		mpage_release_unused_pages(&mpd, give_up_on_write);
		/* Submit prepared bio */
		ext4_io_submit(&mpd.io_submit);

		/*
		 * Drop our io_end reference we got from init. We have
		 * to be careful and use deferred io_end finishing if
		 * we are still holding the transaction as we can
		 * release the last reference to io_end which may end
		 * up doing unwritten extent conversion.
		 */
		if (handle) {
			ext4_put_io_end_defer(mpd.io_submit.io_end);
			ext4_journal_stop(handle);
		} else
			ext4_put_io_end(mpd.io_submit.io_end);
		mpd.io_submit.io_end = NULL;

		if (ret == -ENOSPC && sbi->s_journal) {
			/*
			 * Commit the transaction which would
			 * free blocks released in the transaction
			 * and try again
			 */
			jbd2_journal_force_commit_nested(sbi->s_journal);
			ret = 0;
			continue;
		}
		/* Fatal error - ENOMEM, EIO... */
		if (ret)
			break;
	}
unplug:
	blk_finish_plug(&plug);
	if (!ret && !cycled && wbc->nr_to_write > 0) {
		cycled = 1;
		mpd.last_page = writeback_index - 1;
		mpd.first_page = 0;
		goto retry;
	}

	/* Update index */
	if (wbc->range_cyclic || (range_whole && wbc->nr_to_write > 0))
		/*
		 * Set the writeback_index so that range_cyclic
		 * mode will write it back later
		 */
		mapping->writeback_index = mpd.first_page;

out_writepages:
	trace_ext4_writepages_result(inode, wbc, ret,
				     nr_to_write - wbc->nr_to_write);
	percpu_up_read(&sbi->s_writepages_rwsem);
	return ret;
}

static int ext4_dax_writepages(struct address_space *mapping,
			       struct writeback_control *wbc)
{
	int ret;
	long nr_to_write = wbc->nr_to_write;
	struct inode *inode = mapping->host;
	struct ext4_sb_info *sbi = EXT4_SB(mapping->host->i_sb);

	if (unlikely(ext4_forced_shutdown(EXT4_SB(inode->i_sb))))
		return -EIO;

	percpu_down_read(&sbi->s_writepages_rwsem);
	trace_ext4_writepages(inode, wbc);

	ret = dax_writeback_mapping_range(mapping, sbi->s_daxdev, wbc);
	trace_ext4_writepages_result(inode, wbc, ret,
				     nr_to_write - wbc->nr_to_write);
	percpu_up_read(&sbi->s_writepages_rwsem);
	return ret;
}

static int ext4_nonda_switch(struct super_block *sb)
{
	s64 free_clusters, dirty_clusters;
	struct ext4_sb_info *sbi = EXT4_SB(sb);

	/*
	 * switch to non delalloc mode if we are running low
	 * on free block. The free block accounting via percpu
	 * counters can get slightly wrong with percpu_counter_batch getting
	 * accumulated on each CPU without updating global counters
	 * Delalloc need an accurate free block accounting. So switch
	 * to non delalloc when we are near to error range.
	 */
	free_clusters =
		percpu_counter_read_positive(&sbi->s_freeclusters_counter);
	dirty_clusters =
		percpu_counter_read_positive(&sbi->s_dirtyclusters_counter);
	/*
	 * Start pushing delalloc when 1/2 of free blocks are dirty.
	 */
	if (dirty_clusters && (free_clusters < 2 * dirty_clusters))
		try_to_writeback_inodes_sb(sb, WB_REASON_FS_FREE_SPACE);

	if (2 * free_clusters < 3 * dirty_clusters ||
	    free_clusters < (dirty_clusters + EXT4_FREECLUSTERS_WATERMARK)) {
		/*
		 * free block count is less than 150% of dirty blocks
		 * or free blocks is less than watermark
		 */
		return 1;
	}
	return 0;
}

static int ext4_da_write_begin(struct file *file, struct address_space *mapping,
			       loff_t pos, unsigned len, unsigned flags,
			       struct page **pagep, void **fsdata)
{
	int ret, retries = 0;
	struct page *page;
	pgoff_t index;
	struct inode *inode = mapping->host;

	if (unlikely(ext4_forced_shutdown(EXT4_SB(inode->i_sb))))
		return -EIO;

	index = pos >> PAGE_SHIFT;

	if (ext4_nonda_switch(inode->i_sb) || S_ISLNK(inode->i_mode) ||
	    ext4_verity_in_progress(inode)) {
		*fsdata = (void *)FALL_BACK_TO_NONDELALLOC;
		return ext4_write_begin(file, mapping, pos,
					len, flags, pagep, fsdata);
	}
	*fsdata = (void *)0;
	trace_ext4_da_write_begin(inode, pos, len, flags);

	if (ext4_test_inode_state(inode, EXT4_STATE_MAY_INLINE_DATA)) {
		ret = ext4_da_write_inline_data_begin(mapping, inode,
						      pos, len, flags,
						      pagep, fsdata);
		if (ret < 0)
			return ret;
		if (ret == 1)
			return 0;
	}

retry:
	page = grab_cache_page_write_begin(mapping, index, flags);
	if (!page)
		return -ENOMEM;

	/* In case writeback began while the page was unlocked */
	wait_for_stable_page(page);

#ifdef CONFIG_FS_ENCRYPTION
	ret = ext4_block_write_begin(page, pos, len,
				     ext4_da_get_block_prep);
#else
	ret = __block_write_begin(page, pos, len, ext4_da_get_block_prep);
#endif
	if (ret < 0) {
		unlock_page(page);
		put_page(page);
		/*
		 * block_write_begin may have instantiated a few blocks
		 * outside i_size.  Trim these off again. Don't need
		 * i_size_read because we hold inode lock.
		 */
		if (pos + len > inode->i_size)
			ext4_truncate_failed_write(inode);

		if (ret == -ENOSPC &&
		    ext4_should_retry_alloc(inode->i_sb, &retries))
			goto retry;
		return ret;
	}

	*pagep = page;
	return ret;
}

/*
 * Check if we should update i_disksize
 * when write to the end of file but not require block allocation
 */
static int ext4_da_should_update_i_disksize(struct page *page,
					    unsigned long offset)
{
	struct buffer_head *bh;
	struct inode *inode = page->mapping->host;
	unsigned int idx;
	int i;

	bh = page_buffers(page);
	idx = offset >> inode->i_blkbits;

	for (i = 0; i < idx; i++)
		bh = bh->b_this_page;

	if (!buffer_mapped(bh) || (buffer_delay(bh)) || buffer_unwritten(bh))
		return 0;
	return 1;
}

static int ext4_da_write_end(struct file *file,
			     struct address_space *mapping,
			     loff_t pos, unsigned len, unsigned copied,
			     struct page *page, void *fsdata)
{
	struct inode *inode = mapping->host;
	loff_t new_i_size;
	unsigned long start, end;
	int write_mode = (int)(unsigned long)fsdata;

	if (write_mode == FALL_BACK_TO_NONDELALLOC)
		return ext4_write_end(file, mapping, pos,
				      len, copied, page, fsdata);

	trace_ext4_da_write_end(inode, pos, len, copied);

	if (write_mode != CONVERT_INLINE_DATA &&
	    ext4_test_inode_state(inode, EXT4_STATE_MAY_INLINE_DATA) &&
	    ext4_has_inline_data(inode))
		return ext4_write_inline_data_end(inode, pos, len, copied, page);

	start = pos & (PAGE_SIZE - 1);
	end = start + copied - 1;

	/*
	 * Since we are holding inode lock, we are sure i_disksize <=
	 * i_size. We also know that if i_disksize < i_size, there are
	 * delalloc writes pending in the range upto i_size. If the end of
	 * the current write is <= i_size, there's no need to touch
	 * i_disksize since writeback will push i_disksize upto i_size
	 * eventually. If the end of the current write is > i_size and
	 * inside an allocated block (ext4_da_should_update_i_disksize()
	 * check), we need to update i_disksize here as neither
	 * ext4_writepage() nor certain ext4_writepages() paths not
	 * allocating blocks update i_disksize.
	 *
	 * Note that we defer inode dirtying to generic_write_end() /
	 * ext4_da_write_inline_data_end().
	 */
	new_i_size = pos + copied;
	if (copied && new_i_size > inode->i_size &&
	    ext4_da_should_update_i_disksize(page, end))
		ext4_update_i_disksize(inode, new_i_size);

	return generic_write_end(file, mapping, pos, len, copied, page, fsdata);
}

/*
 * Force all delayed allocation blocks to be allocated for a given inode.
 */
int ext4_alloc_da_blocks(struct inode *inode)
{
	trace_ext4_alloc_da_blocks(inode);

	if (!EXT4_I(inode)->i_reserved_data_blocks)
		return 0;

	/*
	 * We do something simple for now.  The filemap_flush() will
	 * also start triggering a write of the data blocks, which is
	 * not strictly speaking necessary (and for users of
	 * laptop_mode, not even desirable).  However, to do otherwise
	 * would require replicating code paths in:
	 *
	 * ext4_writepages() ->
	 *    write_cache_pages() ---> (via passed in callback function)
	 *        __mpage_da_writepage() -->
	 *           mpage_add_bh_to_extent()
	 *           mpage_da_map_blocks()
	 *
	 * The problem is that write_cache_pages(), located in
	 * mm/page-writeback.c, marks pages clean in preparation for
	 * doing I/O, which is not desirable if we're not planning on
	 * doing I/O at all.
	 *
	 * We could call write_cache_pages(), and then redirty all of
	 * the pages by calling redirty_page_for_writepage() but that
	 * would be ugly in the extreme.  So instead we would need to
	 * replicate parts of the code in the above functions,
	 * simplifying them because we wouldn't actually intend to
	 * write out the pages, but rather only collect contiguous
	 * logical block extents, call the multi-block allocator, and
	 * then update the buffer heads with the block allocations.
	 *
	 * For now, though, we'll cheat by calling filemap_flush(),
	 * which will map the blocks, and start the I/O, but not
	 * actually wait for the I/O to complete.
	 */
	return filemap_flush(inode->i_mapping);
}

/*
 * bmap() is special.  It gets used by applications such as lilo and by
 * the swapper to find the on-disk block of a specific piece of data.
 *
 * Naturally, this is dangerous if the block concerned is still in the
 * journal.  If somebody makes a swapfile on an ext4 data-journaling
 * filesystem and enables swap, then they may get a nasty shock when the
 * data getting swapped to that swapfile suddenly gets overwritten by
 * the original zero's written out previously to the journal and
 * awaiting writeback in the kernel's buffer cache.
 *
 * So, if we see any bmap calls here on a modified, data-journaled file,
 * take extra steps to flush any blocks which might be in the cache.
 */
static sector_t ext4_bmap(struct address_space *mapping, sector_t block)
{
	struct inode *inode = mapping->host;
	journal_t *journal;
	int err;

	/*
	 * We can get here for an inline file via the FIBMAP ioctl
	 */
	if (ext4_has_inline_data(inode))
		return 0;

	if (mapping_tagged(mapping, PAGECACHE_TAG_DIRTY) &&
			test_opt(inode->i_sb, DELALLOC)) {
		/*
		 * With delalloc we want to sync the file
		 * so that we can make sure we allocate
		 * blocks for file
		 */
		filemap_write_and_wait(mapping);
	}

	if (EXT4_JOURNAL(inode) &&
	    ext4_test_inode_state(inode, EXT4_STATE_JDATA)) {
		/*
		 * This is a REALLY heavyweight approach, but the use of
		 * bmap on dirty files is expected to be extremely rare:
		 * only if we run lilo or swapon on a freshly made file
		 * do we expect this to happen.
		 *
		 * (bmap requires CAP_SYS_RAWIO so this does not
		 * represent an unprivileged user DOS attack --- we'd be
		 * in trouble if mortal users could trigger this path at
		 * will.)
		 *
		 * NB. EXT4_STATE_JDATA is not set on files other than
		 * regular files.  If somebody wants to bmap a directory
		 * or symlink and gets confused because the buffer
		 * hasn't yet been flushed to disk, they deserve
		 * everything they get.
		 */

		ext4_clear_inode_state(inode, EXT4_STATE_JDATA);
		journal = EXT4_JOURNAL(inode);
		jbd2_journal_lock_updates(journal);
		err = jbd2_journal_flush(journal, 0);
		jbd2_journal_unlock_updates(journal);

		if (err)
			return 0;
	}

	return iomap_bmap(mapping, block, &ext4_iomap_ops);
}

static int ext4_readpage(struct file *file, struct page *page)
{
	int ret = -EAGAIN;
	struct inode *inode = page->mapping->host;

	trace_ext4_readpage(page);

	if (ext4_has_inline_data(inode))
		ret = ext4_readpage_inline(inode, page);

	if (ret == -EAGAIN)
		return ext4_mpage_readpages(inode, NULL, page);

	return ret;
}

static void ext4_readahead(struct readahead_control *rac)
{
	struct inode *inode = rac->mapping->host;

	/* If the file has inline data, no need to do readahead. */
	if (ext4_has_inline_data(inode))
		return;

	ext4_mpage_readpages(inode, rac, NULL);
}

static void ext4_invalidatepage(struct page *page, unsigned int offset,
				unsigned int length)
{
	trace_ext4_invalidatepage(page, offset, length);

	/* No journalling happens on data buffers when this function is used */
	WARN_ON(page_has_buffers(page) && buffer_jbd(page_buffers(page)));

	block_invalidatepage(page, offset, length);
}

static int __ext4_journalled_invalidatepage(struct page *page,
					    unsigned int offset,
					    unsigned int length)
{
	journal_t *journal = EXT4_JOURNAL(page->mapping->host);

	trace_ext4_journalled_invalidatepage(page, offset, length);

	/*
	 * If it's a full truncate we just forget about the pending dirtying
	 */
	if (offset == 0 && length == PAGE_SIZE)
		ClearPageChecked(page);

	return jbd2_journal_invalidatepage(journal, page, offset, length);
}

/* Wrapper for aops... */
static void ext4_journalled_invalidatepage(struct page *page,
					   unsigned int offset,
					   unsigned int length)
{
	WARN_ON(__ext4_journalled_invalidatepage(page, offset, length) < 0);
}

static int ext4_releasepage(struct page *page, gfp_t wait)
{
	journal_t *journal = EXT4_JOURNAL(page->mapping->host);

	trace_ext4_releasepage(page);

	/* Page has dirty journalled data -> cannot release */
	if (PageChecked(page))
		return 0;
	if (journal)
		return jbd2_journal_try_to_free_buffers(journal, page);
	else
		return try_to_free_buffers(page);
}

static bool ext4_inode_datasync_dirty(struct inode *inode)
{
	journal_t *journal = EXT4_SB(inode->i_sb)->s_journal;

	if (journal) {
		if (jbd2_transaction_committed(journal,
			EXT4_I(inode)->i_datasync_tid))
			return false;
		if (test_opt2(inode->i_sb, JOURNAL_FAST_COMMIT))
			return !list_empty(&EXT4_I(inode)->i_fc_list);
		return true;
	}

	/* Any metadata buffers to write? */
	if (!list_empty(&inode->i_mapping->private_list))
		return true;
	return inode->i_state & I_DIRTY_DATASYNC;
}

static void ext4_set_iomap(struct inode *inode, struct iomap *iomap,
			   struct ext4_map_blocks *map, loff_t offset,
			   loff_t length)
{
	u8 blkbits = inode->i_blkbits;

	/*
	 * Writes that span EOF might trigger an I/O size update on completion,
	 * so consider them to be dirty for the purpose of O_DSYNC, even if
	 * there is no other metadata changes being made or are pending.
	 */
	iomap->flags = 0;
	if (ext4_inode_datasync_dirty(inode) ||
	    offset + length > i_size_read(inode))
		iomap->flags |= IOMAP_F_DIRTY;

	if (map->m_flags & EXT4_MAP_NEW)
		iomap->flags |= IOMAP_F_NEW;

	iomap->bdev = inode->i_sb->s_bdev;
	iomap->dax_dev = EXT4_SB(inode->i_sb)->s_daxdev;
	iomap->offset = (u64) map->m_lblk << blkbits;
	iomap->length = (u64) map->m_len << blkbits;

	if ((map->m_flags & EXT4_MAP_MAPPED) &&
	    !ext4_test_inode_flag(inode, EXT4_INODE_EXTENTS))
		iomap->flags |= IOMAP_F_MERGED;

	/*
	 * Flags passed to ext4_map_blocks() for direct I/O writes can result
	 * in m_flags having both EXT4_MAP_MAPPED and EXT4_MAP_UNWRITTEN bits
	 * set. In order for any allocated unwritten extents to be converted
	 * into written extents correctly within the ->end_io() handler, we
	 * need to ensure that the iomap->type is set appropriately. Hence, the
	 * reason why we need to check whether the EXT4_MAP_UNWRITTEN bit has
	 * been set first.
	 */
	if (map->m_flags & EXT4_MAP_UNWRITTEN) {
		iomap->type = IOMAP_UNWRITTEN;
		iomap->addr = (u64) map->m_pblk << blkbits;
	} else if (map->m_flags & EXT4_MAP_MAPPED) {
		iomap->type = IOMAP_MAPPED;
		iomap->addr = (u64) map->m_pblk << blkbits;
	} else {
		iomap->type = IOMAP_HOLE;
		iomap->addr = IOMAP_NULL_ADDR;
	}
}

static int ext4_iomap_alloc(struct inode *inode, struct ext4_map_blocks *map,
			    unsigned int flags)
{
	handle_t *handle;
	u8 blkbits = inode->i_blkbits;
	int ret, dio_credits, m_flags = 0, retries = 0;

	/*
	 * Trim the mapping request to the maximum value that we can map at
	 * once for direct I/O.
	 */
	if (map->m_len > DIO_MAX_BLOCKS)
		map->m_len = DIO_MAX_BLOCKS;
	dio_credits = ext4_chunk_trans_blocks(inode, map->m_len);

retry:
	/*
	 * Either we allocate blocks and then don't get an unwritten extent, so
	 * in that case we have reserved enough credits. Or, the blocks are
	 * already allocated and unwritten. In that case, the extent conversion
	 * fits into the credits as well.
	 */
	handle = ext4_journal_start(inode, EXT4_HT_MAP_BLOCKS, dio_credits);
	if (IS_ERR(handle))
		return PTR_ERR(handle);

	/*
	 * DAX and direct I/O are the only two operations that are currently
	 * supported with IOMAP_WRITE.
	 */
	WARN_ON(!IS_DAX(inode) && !(flags & IOMAP_DIRECT));
	if (IS_DAX(inode))
		m_flags = EXT4_GET_BLOCKS_CREATE_ZERO;
	/*
	 * We use i_size instead of i_disksize here because delalloc writeback
	 * can complete at any point during the I/O and subsequently push the
	 * i_disksize out to i_size. This could be beyond where direct I/O is
	 * happening and thus expose allocated blocks to direct I/O reads.
	 */
	else if (((loff_t)map->m_lblk << blkbits) >= i_size_read(inode))
		m_flags = EXT4_GET_BLOCKS_CREATE;
	else if (ext4_test_inode_flag(inode, EXT4_INODE_EXTENTS))
		m_flags = EXT4_GET_BLOCKS_IO_CREATE_EXT;

	ret = ext4_map_blocks(handle, inode, map, m_flags);

	/*
	 * We cannot fill holes in indirect tree based inodes as that could
	 * expose stale data in the case of a crash. Use the magic error code
	 * to fallback to buffered I/O.
	 */
	if (!m_flags && !ret)
		ret = -ENOTBLK;

	ext4_journal_stop(handle);
	if (ret == -ENOSPC && ext4_should_retry_alloc(inode->i_sb, &retries))
		goto retry;

	return ret;
}


static int ext4_iomap_begin(struct inode *inode, loff_t offset, loff_t length,
		unsigned flags, struct iomap *iomap, struct iomap *srcmap)
{
	int ret;
	struct ext4_map_blocks map;
	u8 blkbits = inode->i_blkbits;

	if ((offset >> blkbits) > EXT4_MAX_LOGICAL_BLOCK)
		return -EINVAL;

	if (WARN_ON_ONCE(ext4_has_inline_data(inode)))
		return -ERANGE;

	/*
	 * Calculate the first and last logical blocks respectively.
	 */
	map.m_lblk = offset >> blkbits;
	map.m_len = min_t(loff_t, (offset + length - 1) >> blkbits,
			  EXT4_MAX_LOGICAL_BLOCK) - map.m_lblk + 1;

	if (flags & IOMAP_WRITE) {
		/*
		 * We check here if the blocks are already allocated, then we
		 * don't need to start a journal txn and we can directly return
		 * the mapping information. This could boost performance
		 * especially in multi-threaded overwrite requests.
		 */
		if (offset + length <= i_size_read(inode)) {
			ret = ext4_map_blocks(NULL, inode, &map, 0);
			if (ret > 0 && (map.m_flags & EXT4_MAP_MAPPED))
				goto out;
		}
		ret = ext4_iomap_alloc(inode, &map, flags);
	} else {
		ret = ext4_map_blocks(NULL, inode, &map, 0);
<<<<<<< HEAD
		if (ret < 0)
			return ret;
	}

	/*
	 * Writes that span EOF might trigger an I/O size update on completion,
	 * so consider them to be dirty for the purposes of O_DSYNC, even if
	 * there is no other metadata changes being made or are pending here.
	 */
	iomap->flags = 0;
	if (ext4_inode_datasync_dirty(inode) ||
	    offset + length > i_size_read(inode))
		iomap->flags |= IOMAP_F_DIRTY;
	iomap->bdev = inode->i_sb->s_bdev;
	iomap->dax_dev = sbi->s_daxdev;
	iomap->offset = (u64)first_block << blkbits;
	iomap->length = (u64)map.m_len << blkbits;

	if (ret == 0) {
		iomap->type = delalloc ? IOMAP_DELALLOC : IOMAP_HOLE;
		iomap->addr = IOMAP_NULL_ADDR;
	} else {
		if (map.m_flags & EXT4_MAP_MAPPED) {
			iomap->type = IOMAP_MAPPED;
		} else if (map.m_flags & EXT4_MAP_UNWRITTEN) {
			iomap->type = IOMAP_UNWRITTEN;
		} else {
			WARN_ON_ONCE(1);
			return -EIO;
		}
		iomap->addr = (u64)map.m_pblk << blkbits;
=======
>>>>>>> c1084c27
	}

	if (ret < 0)
		return ret;
out:
	ext4_set_iomap(inode, iomap, &map, offset, length);

	return 0;
}

static int ext4_iomap_overwrite_begin(struct inode *inode, loff_t offset,
		loff_t length, unsigned flags, struct iomap *iomap,
		struct iomap *srcmap)
{
	int ret;

	/*
	 * Even for writes we don't need to allocate blocks, so just pretend
	 * we are reading to save overhead of starting a transaction.
	 */
	flags &= ~IOMAP_WRITE;
	ret = ext4_iomap_begin(inode, offset, length, flags, iomap, srcmap);
	WARN_ON_ONCE(iomap->type != IOMAP_MAPPED);
	return ret;
}

static int ext4_iomap_end(struct inode *inode, loff_t offset, loff_t length,
			  ssize_t written, unsigned flags, struct iomap *iomap)
{
	/*
	 * Check to see whether an error occurred while writing out the data to
	 * the allocated blocks. If so, return the magic error code so that we
	 * fallback to buffered I/O and attempt to complete the remainder of
	 * the I/O. Any blocks that may have been allocated in preparation for
	 * the direct I/O will be reused during buffered I/O.
	 */
	if (flags & (IOMAP_WRITE | IOMAP_DIRECT) && written == 0)
		return -ENOTBLK;

	return 0;
}

const struct iomap_ops ext4_iomap_ops = {
	.iomap_begin		= ext4_iomap_begin,
	.iomap_end		= ext4_iomap_end,
};

const struct iomap_ops ext4_iomap_overwrite_ops = {
	.iomap_begin		= ext4_iomap_overwrite_begin,
	.iomap_end		= ext4_iomap_end,
};

static bool ext4_iomap_is_delalloc(struct inode *inode,
				   struct ext4_map_blocks *map)
{
	struct extent_status es;
	ext4_lblk_t offset = 0, end = map->m_lblk + map->m_len - 1;

	ext4_es_find_extent_range(inode, &ext4_es_is_delayed,
				  map->m_lblk, end, &es);

	if (!es.es_len || es.es_lblk > end)
		return false;

	if (es.es_lblk > map->m_lblk) {
		map->m_len = es.es_lblk - map->m_lblk;
		return false;
	}

	offset = map->m_lblk - es.es_lblk;
	map->m_len = es.es_len - offset;

	return true;
}

static int ext4_iomap_begin_report(struct inode *inode, loff_t offset,
				   loff_t length, unsigned int flags,
				   struct iomap *iomap, struct iomap *srcmap)
{
	int ret;
	bool delalloc = false;
	struct ext4_map_blocks map;
	u8 blkbits = inode->i_blkbits;

	if ((offset >> blkbits) > EXT4_MAX_LOGICAL_BLOCK)
		return -EINVAL;

	if (ext4_has_inline_data(inode)) {
		ret = ext4_inline_data_iomap(inode, iomap);
		if (ret != -EAGAIN) {
			if (ret == 0 && offset >= iomap->length)
				ret = -ENOENT;
			return ret;
		}
	}

	/*
	 * Calculate the first and last logical block respectively.
	 */
	map.m_lblk = offset >> blkbits;
	map.m_len = min_t(loff_t, (offset + length - 1) >> blkbits,
			  EXT4_MAX_LOGICAL_BLOCK) - map.m_lblk + 1;

	/*
	 * Fiemap callers may call for offset beyond s_bitmap_maxbytes.
	 * So handle it here itself instead of querying ext4_map_blocks().
	 * Since ext4_map_blocks() will warn about it and will return
	 * -EIO error.
	 */
	if (!(ext4_test_inode_flag(inode, EXT4_INODE_EXTENTS))) {
		struct ext4_sb_info *sbi = EXT4_SB(inode->i_sb);

		if (offset >= sbi->s_bitmap_maxbytes) {
			map.m_flags = 0;
			goto set_iomap;
		}
	}
<<<<<<< HEAD
out:
	return ret;
}

static ssize_t ext4_direct_IO_read(struct kiocb *iocb, struct iov_iter *iter)
{
	struct address_space *mapping = iocb->ki_filp->f_mapping;
	struct inode *inode = mapping->host;
	size_t count = iov_iter_count(iter);
	ssize_t ret;
	loff_t offset = iocb->ki_pos;
	loff_t size = i_size_read(inode);

	if (offset >= size)
		return 0;

	/*
	 * Shared inode_lock is enough for us - it protects against concurrent
	 * writes & truncates and since we take care of writing back page cache,
	 * we are protected against page writeback as well.
	 */
	if (iocb->ki_flags & IOCB_NOWAIT) {
		if (!inode_trylock_shared(inode))
			return -EAGAIN;
	} else {
		inode_lock_shared(inode);
	}

	ret = filemap_write_and_wait_range(mapping, iocb->ki_pos,
					   iocb->ki_pos + count - 1);
	if (ret)
		goto out_unlock;
	ret = __blockdev_direct_IO(iocb, inode, inode->i_sb->s_bdev,
				   iter, ext4_dio_get_block, NULL, NULL, 0);
out_unlock:
	inode_unlock_shared(inode);
	return ret;
}
=======
>>>>>>> c1084c27

	ret = ext4_map_blocks(NULL, inode, &map, 0);
	if (ret < 0)
		return ret;
	if (ret == 0)
		delalloc = ext4_iomap_is_delalloc(inode, &map);

set_iomap:
	ext4_set_iomap(inode, iomap, &map, offset, length);
	if (delalloc && iomap->type == IOMAP_HOLE)
		iomap->type = IOMAP_DELALLOC;

	return 0;
}

const struct iomap_ops ext4_iomap_report_ops = {
	.iomap_begin = ext4_iomap_begin_report,
};

/*
 * Pages can be marked dirty completely asynchronously from ext4's journalling
 * activity.  By filemap_sync_pte(), try_to_unmap_one(), etc.  We cannot do
 * much here because ->set_page_dirty is called under VFS locks.  The page is
 * not necessarily locked.
 *
 * We cannot just dirty the page and leave attached buffers clean, because the
 * buffers' dirty state is "definitive".  We cannot just set the buffers dirty
 * or jbddirty because all the journalling code will explode.
 *
 * So what we do is to mark the page "pending dirty" and next time writepage
 * is called, propagate that into the buffers appropriately.
 */
static int ext4_journalled_set_page_dirty(struct page *page)
{
	SetPageChecked(page);
	return __set_page_dirty_nobuffers(page);
}

static int ext4_set_page_dirty(struct page *page)
{
	WARN_ON_ONCE(!PageLocked(page) && !PageDirty(page));
	WARN_ON_ONCE(!page_has_buffers(page));
	return __set_page_dirty_buffers(page);
}

static int ext4_iomap_swap_activate(struct swap_info_struct *sis,
				    struct file *file, sector_t *span)
{
	return iomap_swapfile_activate(sis, file, span,
				       &ext4_iomap_report_ops);
}

static const struct address_space_operations ext4_aops = {
	.readpage		= ext4_readpage,
	.readahead		= ext4_readahead,
	.writepage		= ext4_writepage,
	.writepages		= ext4_writepages,
	.write_begin		= ext4_write_begin,
	.write_end		= ext4_write_end,
	.set_page_dirty		= ext4_set_page_dirty,
	.bmap			= ext4_bmap,
	.invalidatepage		= ext4_invalidatepage,
	.releasepage		= ext4_releasepage,
	.direct_IO		= noop_direct_IO,
	.migratepage		= buffer_migrate_page,
	.is_partially_uptodate  = block_is_partially_uptodate,
	.error_remove_page	= generic_error_remove_page,
	.swap_activate		= ext4_iomap_swap_activate,
};

static const struct address_space_operations ext4_journalled_aops = {
	.readpage		= ext4_readpage,
	.readahead		= ext4_readahead,
	.writepage		= ext4_writepage,
	.writepages		= ext4_writepages,
	.write_begin		= ext4_write_begin,
	.write_end		= ext4_journalled_write_end,
	.set_page_dirty		= ext4_journalled_set_page_dirty,
	.bmap			= ext4_bmap,
	.invalidatepage		= ext4_journalled_invalidatepage,
	.releasepage		= ext4_releasepage,
	.direct_IO		= noop_direct_IO,
	.is_partially_uptodate  = block_is_partially_uptodate,
	.error_remove_page	= generic_error_remove_page,
	.swap_activate		= ext4_iomap_swap_activate,
};

static const struct address_space_operations ext4_da_aops = {
	.readpage		= ext4_readpage,
	.readahead		= ext4_readahead,
	.writepage		= ext4_writepage,
	.writepages		= ext4_writepages,
	.write_begin		= ext4_da_write_begin,
	.write_end		= ext4_da_write_end,
	.set_page_dirty		= ext4_set_page_dirty,
	.bmap			= ext4_bmap,
	.invalidatepage		= ext4_invalidatepage,
	.releasepage		= ext4_releasepage,
	.direct_IO		= noop_direct_IO,
	.migratepage		= buffer_migrate_page,
	.is_partially_uptodate  = block_is_partially_uptodate,
	.error_remove_page	= generic_error_remove_page,
	.swap_activate		= ext4_iomap_swap_activate,
};

static const struct address_space_operations ext4_dax_aops = {
	.writepages		= ext4_dax_writepages,
	.direct_IO		= noop_direct_IO,
	.set_page_dirty		= __set_page_dirty_no_writeback,
	.bmap			= ext4_bmap,
	.invalidatepage		= noop_invalidatepage,
	.swap_activate		= ext4_iomap_swap_activate,
};

void ext4_set_aops(struct inode *inode)
{
	switch (ext4_inode_journal_mode(inode)) {
	case EXT4_INODE_ORDERED_DATA_MODE:
	case EXT4_INODE_WRITEBACK_DATA_MODE:
		break;
	case EXT4_INODE_JOURNAL_DATA_MODE:
		inode->i_mapping->a_ops = &ext4_journalled_aops;
		return;
	default:
		BUG();
	}
	if (IS_DAX(inode))
		inode->i_mapping->a_ops = &ext4_dax_aops;
	else if (test_opt(inode->i_sb, DELALLOC))
		inode->i_mapping->a_ops = &ext4_da_aops;
	else
		inode->i_mapping->a_ops = &ext4_aops;
}

static int __ext4_block_zero_page_range(handle_t *handle,
		struct address_space *mapping, loff_t from, loff_t length)
{
	ext4_fsblk_t index = from >> PAGE_SHIFT;
	unsigned offset = from & (PAGE_SIZE-1);
	unsigned blocksize, pos;
	ext4_lblk_t iblock;
	struct inode *inode = mapping->host;
	struct buffer_head *bh;
	struct page *page;
	int err = 0;

	page = find_or_create_page(mapping, from >> PAGE_SHIFT,
				   mapping_gfp_constraint(mapping, ~__GFP_FS));
	if (!page)
		return -ENOMEM;

	blocksize = inode->i_sb->s_blocksize;

	iblock = index << (PAGE_SHIFT - inode->i_sb->s_blocksize_bits);

	if (!page_has_buffers(page))
		create_empty_buffers(page, blocksize, 0);

	/* Find the buffer that contains "offset" */
	bh = page_buffers(page);
	pos = blocksize;
	while (offset >= pos) {
		bh = bh->b_this_page;
		iblock++;
		pos += blocksize;
	}
	if (buffer_freed(bh)) {
		BUFFER_TRACE(bh, "freed: skip");
		goto unlock;
	}
	if (!buffer_mapped(bh)) {
		BUFFER_TRACE(bh, "unmapped");
		ext4_get_block(inode, iblock, bh, 0);
		/* unmapped? It's a hole - nothing to do */
		if (!buffer_mapped(bh)) {
			BUFFER_TRACE(bh, "still unmapped");
			goto unlock;
		}
	}

	/* Ok, it's mapped. Make sure it's up-to-date */
	if (PageUptodate(page))
		set_buffer_uptodate(bh);

	if (!buffer_uptodate(bh)) {
		err = ext4_read_bh_lock(bh, 0, true);
		if (err)
			goto unlock;
		if (fscrypt_inode_uses_fs_layer_crypto(inode)) {
			/* We expect the key to be set. */
			BUG_ON(!fscrypt_has_encryption_key(inode));
			err = fscrypt_decrypt_pagecache_blocks(page, blocksize,
							       bh_offset(bh));
			if (err) {
				clear_buffer_uptodate(bh);
				goto unlock;
			}
		}
	}
	if (ext4_should_journal_data(inode)) {
		BUFFER_TRACE(bh, "get write access");
		err = ext4_journal_get_write_access(handle, inode->i_sb, bh,
						    EXT4_JTR_NONE);
		if (err)
			goto unlock;
	}
	zero_user(page, offset, length);
	BUFFER_TRACE(bh, "zeroed end of block");

	if (ext4_should_journal_data(inode)) {
		err = ext4_handle_dirty_metadata(handle, inode, bh);
	} else {
		err = 0;
		mark_buffer_dirty(bh);
		if (ext4_should_order_data(inode))
			err = ext4_jbd2_inode_add_write(handle, inode, from,
					length);
	}

unlock:
	unlock_page(page);
	put_page(page);
	return err;
}

/*
 * ext4_block_zero_page_range() zeros out a mapping of length 'length'
 * starting from file offset 'from'.  The range to be zero'd must
 * be contained with in one block.  If the specified range exceeds
 * the end of the block it will be shortened to end of the block
 * that corresponds to 'from'
 */
static int ext4_block_zero_page_range(handle_t *handle,
		struct address_space *mapping, loff_t from, loff_t length)
{
	struct inode *inode = mapping->host;
	unsigned offset = from & (PAGE_SIZE-1);
	unsigned blocksize = inode->i_sb->s_blocksize;
	unsigned max = blocksize - (offset & (blocksize - 1));

	/*
	 * correct length if it does not fall between
	 * 'from' and the end of the block
	 */
	if (length > max || length < 0)
		length = max;

	if (IS_DAX(inode)) {
		return iomap_zero_range(inode, from, length, NULL,
					&ext4_iomap_ops);
	}
	return __ext4_block_zero_page_range(handle, mapping, from, length);
}

/*
 * ext4_block_truncate_page() zeroes out a mapping from file offset `from'
 * up to the end of the block which corresponds to `from'.
 * This required during truncate. We need to physically zero the tail end
 * of that block so it doesn't yield old data if the file is later grown.
 */
static int ext4_block_truncate_page(handle_t *handle,
		struct address_space *mapping, loff_t from)
{
	unsigned offset = from & (PAGE_SIZE-1);
	unsigned length;
	unsigned blocksize;
	struct inode *inode = mapping->host;

	/* If we are processing an encrypted inode during orphan list handling */
	if (IS_ENCRYPTED(inode) && !fscrypt_has_encryption_key(inode))
		return 0;

	blocksize = inode->i_sb->s_blocksize;
	length = blocksize - (offset & (blocksize - 1));

	return ext4_block_zero_page_range(handle, mapping, from, length);
}

int ext4_zero_partial_blocks(handle_t *handle, struct inode *inode,
			     loff_t lstart, loff_t length)
{
	struct super_block *sb = inode->i_sb;
	struct address_space *mapping = inode->i_mapping;
	unsigned partial_start, partial_end;
	ext4_fsblk_t start, end;
	loff_t byte_end = (lstart + length - 1);
	int err = 0;

	partial_start = lstart & (sb->s_blocksize - 1);
	partial_end = byte_end & (sb->s_blocksize - 1);

	start = lstart >> sb->s_blocksize_bits;
	end = byte_end >> sb->s_blocksize_bits;

	/* Handle partial zero within the single block */
	if (start == end &&
	    (partial_start || (partial_end != sb->s_blocksize - 1))) {
		err = ext4_block_zero_page_range(handle, mapping,
						 lstart, length);
		return err;
	}
	/* Handle partial zero out on the start of the range */
	if (partial_start) {
		err = ext4_block_zero_page_range(handle, mapping,
						 lstart, sb->s_blocksize);
		if (err)
			return err;
	}
	/* Handle partial zero out on the end of the range */
	if (partial_end != sb->s_blocksize - 1)
		err = ext4_block_zero_page_range(handle, mapping,
						 byte_end - partial_end,
						 partial_end + 1);
	return err;
}

int ext4_can_truncate(struct inode *inode)
{
	if (S_ISREG(inode->i_mode))
		return 1;
	if (S_ISDIR(inode->i_mode))
		return 1;
	if (S_ISLNK(inode->i_mode))
		return !ext4_inode_is_fast_symlink(inode);
	return 0;
}

/*
 * We have to make sure i_disksize gets properly updated before we truncate
 * page cache due to hole punching or zero range. Otherwise i_disksize update
 * can get lost as it may have been postponed to submission of writeback but
 * that will never happen after we truncate page cache.
 */
int ext4_update_disksize_before_punch(struct inode *inode, loff_t offset,
				      loff_t len)
{
	handle_t *handle;
	int ret;

	loff_t size = i_size_read(inode);

	WARN_ON(!inode_is_locked(inode));
	if (offset > size || offset + len < size)
		return 0;

	if (EXT4_I(inode)->i_disksize >= size)
		return 0;

	handle = ext4_journal_start(inode, EXT4_HT_MISC, 1);
	if (IS_ERR(handle))
		return PTR_ERR(handle);
	ext4_update_i_disksize(inode, size);
	ret = ext4_mark_inode_dirty(handle, inode);
	ext4_journal_stop(handle);

	return ret;
}

static void ext4_wait_dax_page(struct inode *inode)
{
	filemap_invalidate_unlock(inode->i_mapping);
	schedule();
	filemap_invalidate_lock(inode->i_mapping);
}

int ext4_break_layouts(struct inode *inode)
{
	struct page *page;
	int error;

	if (WARN_ON_ONCE(!rwsem_is_locked(&inode->i_mapping->invalidate_lock)))
		return -EINVAL;

	do {
		page = dax_layout_busy_page(inode->i_mapping);
		if (!page)
			return 0;

		error = ___wait_var_event(&page->_refcount,
				atomic_read(&page->_refcount) == 1,
				TASK_INTERRUPTIBLE, 0, 0,
				ext4_wait_dax_page(inode));
	} while (error == 0);

	return error;
}

/*
 * ext4_punch_hole: punches a hole in a file by releasing the blocks
 * associated with the given offset and length
 *
 * @inode:  File inode
 * @offset: The offset where the hole will begin
 * @len:    The length of the hole
 *
 * Returns: 0 on success or negative on failure
 */

int ext4_punch_hole(struct inode *inode, loff_t offset, loff_t length)
{
	struct super_block *sb = inode->i_sb;
	ext4_lblk_t first_block, stop_block;
	struct address_space *mapping = inode->i_mapping;
	loff_t first_block_offset, last_block_offset;
	handle_t *handle;
	unsigned int credits;
	int ret = 0, ret2 = 0;

	trace_ext4_punch_hole(inode, offset, length, 0);

	ext4_clear_inode_state(inode, EXT4_STATE_MAY_INLINE_DATA);
	if (ext4_has_inline_data(inode)) {
		filemap_invalidate_lock(mapping);
		ret = ext4_convert_inline_data(inode);
		filemap_invalidate_unlock(mapping);
		if (ret)
			return ret;
	}

	/*
	 * Write out all dirty pages to avoid race conditions
	 * Then release them.
	 */
	if (mapping_tagged(mapping, PAGECACHE_TAG_DIRTY)) {
		ret = filemap_write_and_wait_range(mapping, offset,
						   offset + length - 1);
		if (ret)
			return ret;
	}

	inode_lock(inode);

	/* No need to punch hole beyond i_size */
	if (offset >= inode->i_size)
		goto out_mutex;

	/*
	 * If the hole extends beyond i_size, set the hole
	 * to end after the page that contains i_size
	 */
	if (offset + length > inode->i_size) {
		length = inode->i_size +
		   PAGE_SIZE - (inode->i_size & (PAGE_SIZE - 1)) -
		   offset;
	}

	if (offset & (sb->s_blocksize - 1) ||
	    (offset + length) & (sb->s_blocksize - 1)) {
		/*
		 * Attach jinode to inode for jbd2 if we do any zeroing of
		 * partial block
		 */
		ret = ext4_inode_attach_jinode(inode);
		if (ret < 0)
			goto out_mutex;

	}

	/* Wait all existing dio workers, newcomers will block on i_mutex */
	inode_dio_wait(inode);

	/*
	 * Prevent page faults from reinstantiating pages we have released from
	 * page cache.
	 */
	filemap_invalidate_lock(mapping);

	ret = ext4_break_layouts(inode);
	if (ret)
		goto out_dio;

	first_block_offset = round_up(offset, sb->s_blocksize);
	last_block_offset = round_down((offset + length), sb->s_blocksize) - 1;

	/* Now release the pages and zero block aligned part of pages*/
	if (last_block_offset > first_block_offset) {
		ret = ext4_update_disksize_before_punch(inode, offset, length);
		if (ret)
			goto out_dio;
		truncate_pagecache_range(inode, first_block_offset,
					 last_block_offset);
	}

	if (ext4_test_inode_flag(inode, EXT4_INODE_EXTENTS))
		credits = ext4_writepage_trans_blocks(inode);
	else
		credits = ext4_blocks_for_truncate(inode);
	handle = ext4_journal_start(inode, EXT4_HT_TRUNCATE, credits);
	if (IS_ERR(handle)) {
		ret = PTR_ERR(handle);
		ext4_std_error(sb, ret);
		goto out_dio;
	}

	ret = ext4_zero_partial_blocks(handle, inode, offset,
				       length);
	if (ret)
		goto out_stop;

	first_block = (offset + sb->s_blocksize - 1) >>
		EXT4_BLOCK_SIZE_BITS(sb);
	stop_block = (offset + length) >> EXT4_BLOCK_SIZE_BITS(sb);

	/* If there are blocks to remove, do it */
	if (stop_block > first_block) {

		down_write(&EXT4_I(inode)->i_data_sem);
		ext4_discard_preallocations(inode, 0);

		ret = ext4_es_remove_extent(inode, first_block,
					    stop_block - first_block);
		if (ret) {
			up_write(&EXT4_I(inode)->i_data_sem);
			goto out_stop;
		}

		if (ext4_test_inode_flag(inode, EXT4_INODE_EXTENTS))
			ret = ext4_ext_remove_space(inode, first_block,
						    stop_block - 1);
		else
			ret = ext4_ind_remove_space(handle, inode, first_block,
						    stop_block);

		up_write(&EXT4_I(inode)->i_data_sem);
	}
	ext4_fc_track_range(handle, inode, first_block, stop_block);
	if (IS_SYNC(inode))
		ext4_handle_sync(handle);

	inode->i_mtime = inode->i_ctime = current_time(inode);
	ret2 = ext4_mark_inode_dirty(handle, inode);
	if (unlikely(ret2))
		ret = ret2;
	if (ret >= 0)
		ext4_update_inode_fsync_trans(handle, inode, 1);
out_stop:
	ext4_journal_stop(handle);
out_dio:
	filemap_invalidate_unlock(mapping);
out_mutex:
	inode_unlock(inode);
	return ret;
}

int ext4_inode_attach_jinode(struct inode *inode)
{
	struct ext4_inode_info *ei = EXT4_I(inode);
	struct jbd2_inode *jinode;

	if (ei->jinode || !EXT4_SB(inode->i_sb)->s_journal)
		return 0;

	jinode = jbd2_alloc_inode(GFP_KERNEL);
	spin_lock(&inode->i_lock);
	if (!ei->jinode) {
		if (!jinode) {
			spin_unlock(&inode->i_lock);
			return -ENOMEM;
		}
		ei->jinode = jinode;
		jbd2_journal_init_jbd_inode(ei->jinode, inode);
		jinode = NULL;
	}
	spin_unlock(&inode->i_lock);
	if (unlikely(jinode != NULL))
		jbd2_free_inode(jinode);
	return 0;
}

/*
 * ext4_truncate()
 *
 * We block out ext4_get_block() block instantiations across the entire
 * transaction, and VFS/VM ensures that ext4_truncate() cannot run
 * simultaneously on behalf of the same inode.
 *
 * As we work through the truncate and commit bits of it to the journal there
 * is one core, guiding principle: the file's tree must always be consistent on
 * disk.  We must be able to restart the truncate after a crash.
 *
 * The file's tree may be transiently inconsistent in memory (although it
 * probably isn't), but whenever we close off and commit a journal transaction,
 * the contents of (the filesystem + the journal) must be consistent and
 * restartable.  It's pretty simple, really: bottom up, right to left (although
 * left-to-right works OK too).
 *
 * Note that at recovery time, journal replay occurs *before* the restart of
 * truncate against the orphan inode list.
 *
 * The committed inode has the new, desired i_size (which is the same as
 * i_disksize in this case).  After a crash, ext4_orphan_cleanup() will see
 * that this inode's truncate did not complete and it will again call
 * ext4_truncate() to have another go.  So there will be instantiated blocks
 * to the right of the truncation point in a crashed ext4 filesystem.  But
 * that's fine - as long as they are linked from the inode, the post-crash
 * ext4_truncate() run will find them and release them.
 */
int ext4_truncate(struct inode *inode)
{
	struct ext4_inode_info *ei = EXT4_I(inode);
	unsigned int credits;
	int err = 0, err2;
	handle_t *handle;
	struct address_space *mapping = inode->i_mapping;

	/*
	 * There is a possibility that we're either freeing the inode
	 * or it's a completely new inode. In those cases we might not
	 * have i_mutex locked because it's not necessary.
	 */
	if (!(inode->i_state & (I_NEW|I_FREEING)))
		WARN_ON(!inode_is_locked(inode));
	trace_ext4_truncate_enter(inode);

	if (!ext4_can_truncate(inode))
		goto out_trace;

	if (inode->i_size == 0 && !test_opt(inode->i_sb, NO_AUTO_DA_ALLOC))
		ext4_set_inode_state(inode, EXT4_STATE_DA_ALLOC_CLOSE);

	if (ext4_has_inline_data(inode)) {
		int has_inline = 1;

		err = ext4_inline_data_truncate(inode, &has_inline);
		if (err || has_inline)
			goto out_trace;
	}

	/* If we zero-out tail of the page, we have to create jinode for jbd2 */
	if (inode->i_size & (inode->i_sb->s_blocksize - 1)) {
		if (ext4_inode_attach_jinode(inode) < 0)
			goto out_trace;
	}

	if (ext4_test_inode_flag(inode, EXT4_INODE_EXTENTS))
		credits = ext4_writepage_trans_blocks(inode);
	else
		credits = ext4_blocks_for_truncate(inode);

	handle = ext4_journal_start(inode, EXT4_HT_TRUNCATE, credits);
	if (IS_ERR(handle)) {
		err = PTR_ERR(handle);
		goto out_trace;
	}

	if (inode->i_size & (inode->i_sb->s_blocksize - 1))
		ext4_block_truncate_page(handle, mapping, inode->i_size);

	/*
	 * We add the inode to the orphan list, so that if this
	 * truncate spans multiple transactions, and we crash, we will
	 * resume the truncate when the filesystem recovers.  It also
	 * marks the inode dirty, to catch the new size.
	 *
	 * Implication: the file must always be in a sane, consistent
	 * truncatable state while each transaction commits.
	 */
	err = ext4_orphan_add(handle, inode);
	if (err)
		goto out_stop;

	down_write(&EXT4_I(inode)->i_data_sem);

	ext4_discard_preallocations(inode, 0);

	if (ext4_test_inode_flag(inode, EXT4_INODE_EXTENTS))
		err = ext4_ext_truncate(handle, inode);
	else
		ext4_ind_truncate(handle, inode);

	up_write(&ei->i_data_sem);
	if (err)
		goto out_stop;

	if (IS_SYNC(inode))
		ext4_handle_sync(handle);

out_stop:
	/*
	 * If this was a simple ftruncate() and the file will remain alive,
	 * then we need to clear up the orphan record which we created above.
	 * However, if this was a real unlink then we were called by
	 * ext4_evict_inode(), and we allow that function to clean up the
	 * orphan info for us.
	 */
	if (inode->i_nlink)
		ext4_orphan_del(handle, inode);

	inode->i_mtime = inode->i_ctime = current_time(inode);
	err2 = ext4_mark_inode_dirty(handle, inode);
	if (unlikely(err2 && !err))
		err = err2;
	ext4_journal_stop(handle);

out_trace:
	trace_ext4_truncate_exit(inode);
	return err;
}

/*
 * ext4_get_inode_loc returns with an extra refcount against the inode's
 * underlying buffer_head on success. If 'in_mem' is true, we have all
 * data in memory that is needed to recreate the on-disk version of this
 * inode.
 */
static int __ext4_get_inode_loc(struct super_block *sb, unsigned long ino,
				struct ext4_iloc *iloc, int in_mem,
				ext4_fsblk_t *ret_block)
{
	struct ext4_group_desc	*gdp;
	struct buffer_head	*bh;
	ext4_fsblk_t		block;
	struct blk_plug		plug;
	int			inodes_per_block, inode_offset;

	iloc->bh = NULL;
	if (ino < EXT4_ROOT_INO ||
	    ino > le32_to_cpu(EXT4_SB(sb)->s_es->s_inodes_count))
		return -EFSCORRUPTED;

	iloc->block_group = (ino - 1) / EXT4_INODES_PER_GROUP(sb);
	gdp = ext4_get_group_desc(sb, iloc->block_group, NULL);
	if (!gdp)
		return -EIO;

	/*
	 * Figure out the offset within the block group inode table
	 */
	inodes_per_block = EXT4_SB(sb)->s_inodes_per_block;
	inode_offset = ((ino - 1) %
			EXT4_INODES_PER_GROUP(sb));
	block = ext4_inode_table(sb, gdp) + (inode_offset / inodes_per_block);
	iloc->offset = (inode_offset % inodes_per_block) * EXT4_INODE_SIZE(sb);

	bh = sb_getblk(sb, block);
	if (unlikely(!bh))
		return -ENOMEM;
	if (ext4_buffer_uptodate(bh))
		goto has_buffer;

	lock_buffer(bh);
	if (ext4_buffer_uptodate(bh)) {
		/* Someone brought it uptodate while we waited */
		unlock_buffer(bh);
		goto has_buffer;
	}

	/*
	 * If we have all information of the inode in memory and this
	 * is the only valid inode in the block, we need not read the
	 * block.
	 */
	if (in_mem) {
		struct buffer_head *bitmap_bh;
		int i, start;

		start = inode_offset & ~(inodes_per_block - 1);

		/* Is the inode bitmap in cache? */
		bitmap_bh = sb_getblk(sb, ext4_inode_bitmap(sb, gdp));
		if (unlikely(!bitmap_bh))
			goto make_io;

		/*
		 * If the inode bitmap isn't in cache then the
		 * optimisation may end up performing two reads instead
		 * of one, so skip it.
		 */
		if (!buffer_uptodate(bitmap_bh)) {
			brelse(bitmap_bh);
			goto make_io;
		}
		for (i = start; i < start + inodes_per_block; i++) {
			if (i == inode_offset)
				continue;
			if (ext4_test_bit(i, bitmap_bh->b_data))
				break;
		}
		brelse(bitmap_bh);
		if (i == start + inodes_per_block) {
			/* all other inodes are free, so skip I/O */
			memset(bh->b_data, 0, bh->b_size);
			set_buffer_uptodate(bh);
			unlock_buffer(bh);
			goto has_buffer;
		}
	}

make_io:
<<<<<<< HEAD
		/*
		 * If we need to do any I/O, try to pre-readahead extra
		 * blocks from the inode table.
		 */
		blk_start_plug(&plug);
		if (EXT4_SB(sb)->s_inode_readahead_blks) {
			ext4_fsblk_t b, end, table;
			unsigned num;
			__u32 ra_blks = EXT4_SB(sb)->s_inode_readahead_blks;

			table = ext4_inode_table(sb, gdp);
			/* s_inode_readahead_blks is always a power of 2 */
			b = block & ~((ext4_fsblk_t) ra_blks - 1);
			if (table > b)
				b = table;
			end = b + ra_blks;
			num = EXT4_INODES_PER_GROUP(sb);
			if (ext4_has_group_desc_csum(sb))
				num -= ext4_itable_unused_count(sb, gdp);
			table += num / inodes_per_block;
			if (end > table)
				end = table;
			while (b <= end)
				sb_breadahead_unmovable(sb, b++);
		}
=======
	/*
	 * If we need to do any I/O, try to pre-readahead extra
	 * blocks from the inode table.
	 */
	blk_start_plug(&plug);
	if (EXT4_SB(sb)->s_inode_readahead_blks) {
		ext4_fsblk_t b, end, table;
		unsigned num;
		__u32 ra_blks = EXT4_SB(sb)->s_inode_readahead_blks;

		table = ext4_inode_table(sb, gdp);
		/* s_inode_readahead_blks is always a power of 2 */
		b = block & ~((ext4_fsblk_t) ra_blks - 1);
		if (table > b)
			b = table;
		end = b + ra_blks;
		num = EXT4_INODES_PER_GROUP(sb);
		if (ext4_has_group_desc_csum(sb))
			num -= ext4_itable_unused_count(sb, gdp);
		table += num / inodes_per_block;
		if (end > table)
			end = table;
		while (b <= end)
			ext4_sb_breadahead_unmovable(sb, b++);
	}
>>>>>>> c1084c27

	/*
	 * There are other valid inodes in the buffer, this inode
	 * has in-inode xattrs, or we don't have this inode in memory.
	 * Read the block from disk.
	 */
	trace_ext4_load_inode(sb, ino);
	ext4_read_bh_nowait(bh, REQ_META | REQ_PRIO, NULL);
	blk_finish_plug(&plug);
	wait_on_buffer(bh);
	ext4_simulate_fail_bh(sb, bh, EXT4_SIM_INODE_EIO);
	if (!buffer_uptodate(bh)) {
		if (ret_block)
			*ret_block = block;
		brelse(bh);
		return -EIO;
	}
has_buffer:
	iloc->bh = bh;
	return 0;
}

static int __ext4_get_inode_loc_noinmem(struct inode *inode,
					struct ext4_iloc *iloc)
{
	ext4_fsblk_t err_blk;
	int ret;

	ret = __ext4_get_inode_loc(inode->i_sb, inode->i_ino, iloc, 0,
					&err_blk);

	if (ret == -EIO)
		ext4_error_inode_block(inode, err_blk, EIO,
					"unable to read itable block");

	return ret;
}

int ext4_get_inode_loc(struct inode *inode, struct ext4_iloc *iloc)
{
	ext4_fsblk_t err_blk;
	int ret;

	/* We have all inode data except xattrs in memory here. */
	ret = __ext4_get_inode_loc(inode->i_sb, inode->i_ino, iloc,
		!ext4_test_inode_state(inode, EXT4_STATE_XATTR), &err_blk);

	if (ret == -EIO)
		ext4_error_inode_block(inode, err_blk, EIO,
					"unable to read itable block");

	return ret;
}


int ext4_get_fc_inode_loc(struct super_block *sb, unsigned long ino,
			  struct ext4_iloc *iloc)
{
	return __ext4_get_inode_loc(sb, ino, iloc, 0, NULL);
}

static bool ext4_should_enable_dax(struct inode *inode)
{
	struct ext4_sb_info *sbi = EXT4_SB(inode->i_sb);

	if (test_opt2(inode->i_sb, DAX_NEVER))
		return false;
	if (!S_ISREG(inode->i_mode))
		return false;
	if (ext4_should_journal_data(inode))
		return false;
	if (ext4_has_inline_data(inode))
		return false;
	if (ext4_test_inode_flag(inode, EXT4_INODE_ENCRYPT))
		return false;
	if (ext4_test_inode_flag(inode, EXT4_INODE_VERITY))
		return false;
	if (!test_bit(EXT4_FLAGS_BDEV_IS_DAX, &sbi->s_ext4_flags))
		return false;
	if (test_opt(inode->i_sb, DAX_ALWAYS))
		return true;

	return ext4_test_inode_flag(inode, EXT4_INODE_DAX);
}

void ext4_set_inode_flags(struct inode *inode, bool init)
{
	unsigned int flags = EXT4_I(inode)->i_flags;
	unsigned int new_fl = 0;

	WARN_ON_ONCE(IS_DAX(inode) && init);

	if (flags & EXT4_SYNC_FL)
		new_fl |= S_SYNC;
	if (flags & EXT4_APPEND_FL)
		new_fl |= S_APPEND;
	if (flags & EXT4_IMMUTABLE_FL)
		new_fl |= S_IMMUTABLE;
	if (flags & EXT4_NOATIME_FL)
		new_fl |= S_NOATIME;
	if (flags & EXT4_DIRSYNC_FL)
		new_fl |= S_DIRSYNC;

	/* Because of the way inode_set_flags() works we must preserve S_DAX
	 * here if already set. */
	new_fl |= (inode->i_flags & S_DAX);
	if (init && ext4_should_enable_dax(inode))
		new_fl |= S_DAX;

	if (flags & EXT4_ENCRYPT_FL)
		new_fl |= S_ENCRYPTED;
	if (flags & EXT4_CASEFOLD_FL)
		new_fl |= S_CASEFOLD;
	if (flags & EXT4_VERITY_FL)
		new_fl |= S_VERITY;
	inode_set_flags(inode, new_fl,
			S_SYNC|S_APPEND|S_IMMUTABLE|S_NOATIME|S_DIRSYNC|S_DAX|
			S_ENCRYPTED|S_CASEFOLD|S_VERITY);
}

static blkcnt_t ext4_inode_blocks(struct ext4_inode *raw_inode,
				  struct ext4_inode_info *ei)
{
	blkcnt_t i_blocks ;
	struct inode *inode = &(ei->vfs_inode);
	struct super_block *sb = inode->i_sb;

	if (ext4_has_feature_huge_file(sb)) {
		/* we are using combined 48 bit field */
		i_blocks = ((u64)le16_to_cpu(raw_inode->i_blocks_high)) << 32 |
					le32_to_cpu(raw_inode->i_blocks_lo);
		if (ext4_test_inode_flag(inode, EXT4_INODE_HUGE_FILE)) {
			/* i_blocks represent file system block size */
			return i_blocks  << (inode->i_blkbits - 9);
		} else {
			return i_blocks;
		}
	} else {
		return le32_to_cpu(raw_inode->i_blocks_lo);
	}
}

static inline int ext4_iget_extra_inode(struct inode *inode,
					 struct ext4_inode *raw_inode,
					 struct ext4_inode_info *ei)
{
	__le32 *magic = (void *)raw_inode +
			EXT4_GOOD_OLD_INODE_SIZE + ei->i_extra_isize;

	if (EXT4_GOOD_OLD_INODE_SIZE + ei->i_extra_isize + sizeof(__le32) <=
	    EXT4_INODE_SIZE(inode->i_sb) &&
	    *magic == cpu_to_le32(EXT4_XATTR_MAGIC)) {
		ext4_set_inode_state(inode, EXT4_STATE_XATTR);
		return ext4_find_inline_data_nolock(inode);
	} else
		EXT4_I(inode)->i_inline_off = 0;
	return 0;
}

int ext4_get_projid(struct inode *inode, kprojid_t *projid)
{
	if (!ext4_has_feature_project(inode->i_sb))
		return -EOPNOTSUPP;
	*projid = EXT4_I(inode)->i_projid;
	return 0;
}

/*
 * ext4 has self-managed i_version for ea inodes, it stores the lower 32bit of
 * refcount in i_version, so use raw values if inode has EXT4_EA_INODE_FL flag
 * set.
 */
static inline void ext4_inode_set_iversion_queried(struct inode *inode, u64 val)
{
	if (unlikely(EXT4_I(inode)->i_flags & EXT4_EA_INODE_FL))
		inode_set_iversion_raw(inode, val);
	else
		inode_set_iversion_queried(inode, val);
}
static inline u64 ext4_inode_peek_iversion(const struct inode *inode)
{
	if (unlikely(EXT4_I(inode)->i_flags & EXT4_EA_INODE_FL))
		return inode_peek_iversion_raw(inode);
	else
		return inode_peek_iversion(inode);
}

struct inode *__ext4_iget(struct super_block *sb, unsigned long ino,
			  ext4_iget_flags flags, const char *function,
			  unsigned int line)
{
	struct ext4_iloc iloc;
	struct ext4_inode *raw_inode;
	struct ext4_inode_info *ei;
	struct ext4_super_block *es = EXT4_SB(sb)->s_es;
	struct inode *inode;
	journal_t *journal = EXT4_SB(sb)->s_journal;
	long ret;
	loff_t size;
	int block;
	uid_t i_uid;
	gid_t i_gid;
	projid_t i_projid;

	if ((!(flags & EXT4_IGET_SPECIAL) &&
	     ((ino < EXT4_FIRST_INO(sb) && ino != EXT4_ROOT_INO) ||
	      ino == le32_to_cpu(es->s_usr_quota_inum) ||
	      ino == le32_to_cpu(es->s_grp_quota_inum) ||
	      ino == le32_to_cpu(es->s_prj_quota_inum) ||
	      ino == le32_to_cpu(es->s_orphan_file_inum))) ||
	    (ino < EXT4_ROOT_INO) ||
	    (ino > le32_to_cpu(es->s_inodes_count))) {
		if (flags & EXT4_IGET_HANDLE)
			return ERR_PTR(-ESTALE);
		__ext4_error(sb, function, line, false, EFSCORRUPTED, 0,
			     "inode #%lu: comm %s: iget: illegal inode #",
			     ino, current->comm);
		return ERR_PTR(-EFSCORRUPTED);
	}

	inode = iget_locked(sb, ino);
	if (!inode)
		return ERR_PTR(-ENOMEM);
	if (!(inode->i_state & I_NEW))
		return inode;

	ei = EXT4_I(inode);
	iloc.bh = NULL;

	ret = __ext4_get_inode_loc_noinmem(inode, &iloc);
	if (ret < 0)
		goto bad_inode;
	raw_inode = ext4_raw_inode(&iloc);

	if ((ino == EXT4_ROOT_INO) && (raw_inode->i_links_count == 0)) {
		ext4_error_inode(inode, function, line, 0,
				 "iget: root inode unallocated");
		ret = -EFSCORRUPTED;
		goto bad_inode;
	}

	if ((flags & EXT4_IGET_HANDLE) &&
	    (raw_inode->i_links_count == 0) && (raw_inode->i_mode == 0)) {
		ret = -ESTALE;
		goto bad_inode;
	}

	if (EXT4_INODE_SIZE(inode->i_sb) > EXT4_GOOD_OLD_INODE_SIZE) {
		ei->i_extra_isize = le16_to_cpu(raw_inode->i_extra_isize);
		if (EXT4_GOOD_OLD_INODE_SIZE + ei->i_extra_isize >
			EXT4_INODE_SIZE(inode->i_sb) ||
		    (ei->i_extra_isize & 3)) {
			ext4_error_inode(inode, function, line, 0,
					 "iget: bad extra_isize %u "
					 "(inode size %u)",
					 ei->i_extra_isize,
					 EXT4_INODE_SIZE(inode->i_sb));
			ret = -EFSCORRUPTED;
			goto bad_inode;
		}
	} else
		ei->i_extra_isize = 0;

	/* Precompute checksum seed for inode metadata */
	if (ext4_has_metadata_csum(sb)) {
		struct ext4_sb_info *sbi = EXT4_SB(inode->i_sb);
		__u32 csum;
		__le32 inum = cpu_to_le32(inode->i_ino);
		__le32 gen = raw_inode->i_generation;
		csum = ext4_chksum(sbi, sbi->s_csum_seed, (__u8 *)&inum,
				   sizeof(inum));
		ei->i_csum_seed = ext4_chksum(sbi, csum, (__u8 *)&gen,
					      sizeof(gen));
	}

	if ((!ext4_inode_csum_verify(inode, raw_inode, ei) ||
	    ext4_simulate_fail(sb, EXT4_SIM_INODE_CRC)) &&
	     (!(EXT4_SB(sb)->s_mount_state & EXT4_FC_REPLAY))) {
		ext4_error_inode_err(inode, function, line, 0,
				EFSBADCRC, "iget: checksum invalid");
		ret = -EFSBADCRC;
		goto bad_inode;
	}

	inode->i_mode = le16_to_cpu(raw_inode->i_mode);
	i_uid = (uid_t)le16_to_cpu(raw_inode->i_uid_low);
	i_gid = (gid_t)le16_to_cpu(raw_inode->i_gid_low);
	if (ext4_has_feature_project(sb) &&
	    EXT4_INODE_SIZE(sb) > EXT4_GOOD_OLD_INODE_SIZE &&
	    EXT4_FITS_IN_INODE(raw_inode, ei, i_projid))
		i_projid = (projid_t)le32_to_cpu(raw_inode->i_projid);
	else
		i_projid = EXT4_DEF_PROJID;

	if (!(test_opt(inode->i_sb, NO_UID32))) {
		i_uid |= le16_to_cpu(raw_inode->i_uid_high) << 16;
		i_gid |= le16_to_cpu(raw_inode->i_gid_high) << 16;
	}
	i_uid_write(inode, i_uid);
	i_gid_write(inode, i_gid);
	ei->i_projid = make_kprojid(&init_user_ns, i_projid);
	set_nlink(inode, le16_to_cpu(raw_inode->i_links_count));

	ext4_clear_state_flags(ei);	/* Only relevant on 32-bit archs */
	ei->i_inline_off = 0;
	ei->i_dir_start_lookup = 0;
	ei->i_dtime = le32_to_cpu(raw_inode->i_dtime);
	/* We now have enough fields to check if the inode was active or not.
	 * This is needed because nfsd might try to access dead inodes
	 * the test is that same one that e2fsck uses
	 * NeilBrown 1999oct15
	 */
	if (inode->i_nlink == 0) {
		if ((inode->i_mode == 0 ||
		     !(EXT4_SB(inode->i_sb)->s_mount_state & EXT4_ORPHAN_FS)) &&
		    ino != EXT4_BOOT_LOADER_INO) {
			/* this inode is deleted */
			ret = -ESTALE;
			goto bad_inode;
		}
		/* The only unlinked inodes we let through here have
		 * valid i_mode and are being read by the orphan
		 * recovery code: that's fine, we're about to complete
		 * the process of deleting those.
		 * OR it is the EXT4_BOOT_LOADER_INO which is
		 * not initialized on a new filesystem. */
	}
	ei->i_flags = le32_to_cpu(raw_inode->i_flags);
	ext4_set_inode_flags(inode, true);
	inode->i_blocks = ext4_inode_blocks(raw_inode, ei);
	ei->i_file_acl = le32_to_cpu(raw_inode->i_file_acl_lo);
	if (ext4_has_feature_64bit(sb))
		ei->i_file_acl |=
			((__u64)le16_to_cpu(raw_inode->i_file_acl_high)) << 32;
	inode->i_size = ext4_isize(sb, raw_inode);
	if ((size = i_size_read(inode)) < 0) {
		ext4_error_inode(inode, function, line, 0,
				 "iget: bad i_size value: %lld", size);
		ret = -EFSCORRUPTED;
		goto bad_inode;
	}
	/*
	 * If dir_index is not enabled but there's dir with INDEX flag set,
	 * we'd normally treat htree data as empty space. But with metadata
	 * checksumming that corrupts checksums so forbid that.
	 */
	if (!ext4_has_feature_dir_index(sb) && ext4_has_metadata_csum(sb) &&
	    ext4_test_inode_flag(inode, EXT4_INODE_INDEX)) {
		ext4_error_inode(inode, function, line, 0,
			 "iget: Dir with htree data on filesystem without dir_index feature.");
		ret = -EFSCORRUPTED;
		goto bad_inode;
	}
	ei->i_disksize = inode->i_size;
#ifdef CONFIG_QUOTA
	ei->i_reserved_quota = 0;
#endif
	inode->i_generation = le32_to_cpu(raw_inode->i_generation);
	ei->i_block_group = iloc.block_group;
	ei->i_last_alloc_group = ~0;
	/*
	 * NOTE! The in-memory inode i_data array is in little-endian order
	 * even on big-endian machines: we do NOT byteswap the block numbers!
	 */
	for (block = 0; block < EXT4_N_BLOCKS; block++)
		ei->i_data[block] = raw_inode->i_block[block];
	INIT_LIST_HEAD(&ei->i_orphan);
	ext4_fc_init_inode(&ei->vfs_inode);

	/*
	 * Set transaction id's of transactions that have to be committed
	 * to finish f[data]sync. We set them to currently running transaction
	 * as we cannot be sure that the inode or some of its metadata isn't
	 * part of the transaction - the inode could have been reclaimed and
	 * now it is reread from disk.
	 */
	if (journal) {
		transaction_t *transaction;
		tid_t tid;

		read_lock(&journal->j_state_lock);
		if (journal->j_running_transaction)
			transaction = journal->j_running_transaction;
		else
			transaction = journal->j_committing_transaction;
		if (transaction)
			tid = transaction->t_tid;
		else
			tid = journal->j_commit_sequence;
		read_unlock(&journal->j_state_lock);
		ei->i_sync_tid = tid;
		ei->i_datasync_tid = tid;
	}

	if (EXT4_INODE_SIZE(inode->i_sb) > EXT4_GOOD_OLD_INODE_SIZE) {
		if (ei->i_extra_isize == 0) {
			/* The extra space is currently unused. Use it. */
			BUILD_BUG_ON(sizeof(struct ext4_inode) & 3);
			ei->i_extra_isize = sizeof(struct ext4_inode) -
					    EXT4_GOOD_OLD_INODE_SIZE;
		} else {
			ret = ext4_iget_extra_inode(inode, raw_inode, ei);
			if (ret)
				goto bad_inode;
		}
	}

	EXT4_INODE_GET_XTIME(i_ctime, inode, raw_inode);
	EXT4_INODE_GET_XTIME(i_mtime, inode, raw_inode);
	EXT4_INODE_GET_XTIME(i_atime, inode, raw_inode);
	EXT4_EINODE_GET_XTIME(i_crtime, ei, raw_inode);

	if (likely(!test_opt2(inode->i_sb, HURD_COMPAT))) {
		u64 ivers = le32_to_cpu(raw_inode->i_disk_version);

		if (EXT4_INODE_SIZE(inode->i_sb) > EXT4_GOOD_OLD_INODE_SIZE) {
			if (EXT4_FITS_IN_INODE(raw_inode, ei, i_version_hi))
				ivers |=
		    (__u64)(le32_to_cpu(raw_inode->i_version_hi)) << 32;
		}
		ext4_inode_set_iversion_queried(inode, ivers);
	}

	ret = 0;
	if (ei->i_file_acl &&
	    !ext4_inode_block_valid(inode, ei->i_file_acl, 1)) {
		ext4_error_inode(inode, function, line, 0,
				 "iget: bad extended attribute block %llu",
				 ei->i_file_acl);
		ret = -EFSCORRUPTED;
		goto bad_inode;
	} else if (!ext4_has_inline_data(inode)) {
		/* validate the block references in the inode */
		if (!(EXT4_SB(sb)->s_mount_state & EXT4_FC_REPLAY) &&
			(S_ISREG(inode->i_mode) || S_ISDIR(inode->i_mode) ||
			(S_ISLNK(inode->i_mode) &&
			!ext4_inode_is_fast_symlink(inode)))) {
			if (ext4_test_inode_flag(inode, EXT4_INODE_EXTENTS))
				ret = ext4_ext_check_inode(inode);
			else
				ret = ext4_ind_check_inode(inode);
		}
	}
	if (ret)
		goto bad_inode;

	if (S_ISREG(inode->i_mode)) {
		inode->i_op = &ext4_file_inode_operations;
		inode->i_fop = &ext4_file_operations;
		ext4_set_aops(inode);
	} else if (S_ISDIR(inode->i_mode)) {
		inode->i_op = &ext4_dir_inode_operations;
		inode->i_fop = &ext4_dir_operations;
	} else if (S_ISLNK(inode->i_mode)) {
		/* VFS does not allow setting these so must be corruption */
		if (IS_APPEND(inode) || IS_IMMUTABLE(inode)) {
			ext4_error_inode(inode, function, line, 0,
					 "iget: immutable or append flags "
					 "not allowed on symlinks");
			ret = -EFSCORRUPTED;
			goto bad_inode;
		}
		if (IS_ENCRYPTED(inode)) {
			inode->i_op = &ext4_encrypted_symlink_inode_operations;
			ext4_set_aops(inode);
		} else if (ext4_inode_is_fast_symlink(inode)) {
			inode->i_link = (char *)ei->i_data;
			inode->i_op = &ext4_fast_symlink_inode_operations;
			nd_terminate_link(ei->i_data, inode->i_size,
				sizeof(ei->i_data) - 1);
		} else {
			inode->i_op = &ext4_symlink_inode_operations;
			ext4_set_aops(inode);
		}
		inode_nohighmem(inode);
	} else if (S_ISCHR(inode->i_mode) || S_ISBLK(inode->i_mode) ||
	      S_ISFIFO(inode->i_mode) || S_ISSOCK(inode->i_mode)) {
		inode->i_op = &ext4_special_inode_operations;
		if (raw_inode->i_block[0])
			init_special_inode(inode, inode->i_mode,
			   old_decode_dev(le32_to_cpu(raw_inode->i_block[0])));
		else
			init_special_inode(inode, inode->i_mode,
			   new_decode_dev(le32_to_cpu(raw_inode->i_block[1])));
	} else if (ino == EXT4_BOOT_LOADER_INO) {
		make_bad_inode(inode);
	} else {
		ret = -EFSCORRUPTED;
		ext4_error_inode(inode, function, line, 0,
				 "iget: bogus i_mode (%o)", inode->i_mode);
		goto bad_inode;
	}
	if (IS_CASEFOLDED(inode) && !ext4_has_feature_casefold(inode->i_sb))
		ext4_error_inode(inode, function, line, 0,
				 "casefold flag without casefold feature");
	brelse(iloc.bh);

	unlock_new_inode(inode);
	return inode;

bad_inode:
	brelse(iloc.bh);
	iget_failed(inode);
	return ERR_PTR(ret);
}

static int ext4_inode_blocks_set(handle_t *handle,
				struct ext4_inode *raw_inode,
				struct ext4_inode_info *ei)
{
	struct inode *inode = &(ei->vfs_inode);
	u64 i_blocks = READ_ONCE(inode->i_blocks);
	struct super_block *sb = inode->i_sb;

	if (i_blocks <= ~0U) {
		/*
		 * i_blocks can be represented in a 32 bit variable
		 * as multiple of 512 bytes
		 */
		raw_inode->i_blocks_lo   = cpu_to_le32(i_blocks);
		raw_inode->i_blocks_high = 0;
		ext4_clear_inode_flag(inode, EXT4_INODE_HUGE_FILE);
		return 0;
	}

	/*
	 * This should never happen since sb->s_maxbytes should not have
	 * allowed this, sb->s_maxbytes was set according to the huge_file
	 * feature in ext4_fill_super().
	 */
	if (!ext4_has_feature_huge_file(sb))
		return -EFSCORRUPTED;

	if (i_blocks <= 0xffffffffffffULL) {
		/*
		 * i_blocks can be represented in a 48 bit variable
		 * as multiple of 512 bytes
		 */
		raw_inode->i_blocks_lo   = cpu_to_le32(i_blocks);
		raw_inode->i_blocks_high = cpu_to_le16(i_blocks >> 32);
		ext4_clear_inode_flag(inode, EXT4_INODE_HUGE_FILE);
	} else {
		ext4_set_inode_flag(inode, EXT4_INODE_HUGE_FILE);
		/* i_block is stored in file system block size */
		i_blocks = i_blocks >> (inode->i_blkbits - 9);
		raw_inode->i_blocks_lo   = cpu_to_le32(i_blocks);
		raw_inode->i_blocks_high = cpu_to_le16(i_blocks >> 32);
	}
	return 0;
}

static void __ext4_update_other_inode_time(struct super_block *sb,
					   unsigned long orig_ino,
					   unsigned long ino,
					   struct ext4_inode *raw_inode)
{
	struct inode *inode;

	inode = find_inode_by_ino_rcu(sb, ino);
	if (!inode)
		return;

	if (!inode_is_dirtytime_only(inode))
		return;

	spin_lock(&inode->i_lock);
	if (inode_is_dirtytime_only(inode)) {
		struct ext4_inode_info	*ei = EXT4_I(inode);

		inode->i_state &= ~I_DIRTY_TIME;
		spin_unlock(&inode->i_lock);

		spin_lock(&ei->i_raw_lock);
		EXT4_INODE_SET_XTIME(i_ctime, inode, raw_inode);
		EXT4_INODE_SET_XTIME(i_mtime, inode, raw_inode);
		EXT4_INODE_SET_XTIME(i_atime, inode, raw_inode);
		ext4_inode_csum_set(inode, raw_inode, ei);
		spin_unlock(&ei->i_raw_lock);
		trace_ext4_other_inode_update_time(inode, orig_ino);
		return;
	}
	spin_unlock(&inode->i_lock);
}

/*
 * Opportunistically update the other time fields for other inodes in
 * the same inode table block.
 */
static void ext4_update_other_inodes_time(struct super_block *sb,
					  unsigned long orig_ino, char *buf)
{
	unsigned long ino;
	int i, inodes_per_block = EXT4_SB(sb)->s_inodes_per_block;
	int inode_size = EXT4_INODE_SIZE(sb);

	/*
	 * Calculate the first inode in the inode table block.  Inode
	 * numbers are one-based.  That is, the first inode in a block
	 * (assuming 4k blocks and 256 byte inodes) is (n*16 + 1).
	 */
	ino = ((orig_ino - 1) & ~(inodes_per_block - 1)) + 1;
	rcu_read_lock();
	for (i = 0; i < inodes_per_block; i++, ino++, buf += inode_size) {
		if (ino == orig_ino)
			continue;
		__ext4_update_other_inode_time(sb, orig_ino, ino,
					       (struct ext4_inode *)buf);
	}
	rcu_read_unlock();
}

/*
 * Post the struct inode info into an on-disk inode location in the
 * buffer-cache.  This gobbles the caller's reference to the
 * buffer_head in the inode location struct.
 *
 * The caller must have write access to iloc->bh.
 */
static int ext4_do_update_inode(handle_t *handle,
				struct inode *inode,
				struct ext4_iloc *iloc)
{
	struct ext4_inode *raw_inode = ext4_raw_inode(iloc);
	struct ext4_inode_info *ei = EXT4_I(inode);
	struct buffer_head *bh = iloc->bh;
	struct super_block *sb = inode->i_sb;
	int err = 0, block;
	int need_datasync = 0, set_large_file = 0;
	uid_t i_uid;
	gid_t i_gid;
	projid_t i_projid;

	spin_lock(&ei->i_raw_lock);

	/*
	 * For fields not tracked in the in-memory inode, initialise them
	 * to zero for new inodes.
	 */
	if (ext4_test_inode_state(inode, EXT4_STATE_NEW))
		memset(raw_inode, 0, EXT4_SB(inode->i_sb)->s_inode_size);

	err = ext4_inode_blocks_set(handle, raw_inode, ei);

	raw_inode->i_mode = cpu_to_le16(inode->i_mode);
	i_uid = i_uid_read(inode);
	i_gid = i_gid_read(inode);
	i_projid = from_kprojid(&init_user_ns, ei->i_projid);
	if (!(test_opt(inode->i_sb, NO_UID32))) {
		raw_inode->i_uid_low = cpu_to_le16(low_16_bits(i_uid));
		raw_inode->i_gid_low = cpu_to_le16(low_16_bits(i_gid));
		/*
		 * Fix up interoperability with old kernels. Otherwise,
		 * old inodes get re-used with the upper 16 bits of the
		 * uid/gid intact.
		 */
		if (ei->i_dtime && list_empty(&ei->i_orphan)) {
			raw_inode->i_uid_high = 0;
			raw_inode->i_gid_high = 0;
		} else {
			raw_inode->i_uid_high =
				cpu_to_le16(high_16_bits(i_uid));
			raw_inode->i_gid_high =
				cpu_to_le16(high_16_bits(i_gid));
		}
	} else {
		raw_inode->i_uid_low = cpu_to_le16(fs_high2lowuid(i_uid));
		raw_inode->i_gid_low = cpu_to_le16(fs_high2lowgid(i_gid));
		raw_inode->i_uid_high = 0;
		raw_inode->i_gid_high = 0;
	}
	raw_inode->i_links_count = cpu_to_le16(inode->i_nlink);

	EXT4_INODE_SET_XTIME(i_ctime, inode, raw_inode);
	EXT4_INODE_SET_XTIME(i_mtime, inode, raw_inode);
	EXT4_INODE_SET_XTIME(i_atime, inode, raw_inode);
	EXT4_EINODE_SET_XTIME(i_crtime, ei, raw_inode);

	raw_inode->i_dtime = cpu_to_le32(ei->i_dtime);
	raw_inode->i_flags = cpu_to_le32(ei->i_flags & 0xFFFFFFFF);
	if (likely(!test_opt2(inode->i_sb, HURD_COMPAT)))
		raw_inode->i_file_acl_high =
			cpu_to_le16(ei->i_file_acl >> 32);
	raw_inode->i_file_acl_lo = cpu_to_le32(ei->i_file_acl);
	if (READ_ONCE(ei->i_disksize) != ext4_isize(inode->i_sb, raw_inode)) {
		ext4_isize_set(raw_inode, ei->i_disksize);
		need_datasync = 1;
	}
	if (ei->i_disksize > 0x7fffffffULL) {
		if (!ext4_has_feature_large_file(sb) ||
				EXT4_SB(sb)->s_es->s_rev_level ==
		    cpu_to_le32(EXT4_GOOD_OLD_REV))
			set_large_file = 1;
	}
	raw_inode->i_generation = cpu_to_le32(inode->i_generation);
	if (S_ISCHR(inode->i_mode) || S_ISBLK(inode->i_mode)) {
		if (old_valid_dev(inode->i_rdev)) {
			raw_inode->i_block[0] =
				cpu_to_le32(old_encode_dev(inode->i_rdev));
			raw_inode->i_block[1] = 0;
		} else {
			raw_inode->i_block[0] = 0;
			raw_inode->i_block[1] =
				cpu_to_le32(new_encode_dev(inode->i_rdev));
			raw_inode->i_block[2] = 0;
		}
	} else if (!ext4_has_inline_data(inode)) {
		for (block = 0; block < EXT4_N_BLOCKS; block++)
			raw_inode->i_block[block] = ei->i_data[block];
	}

	if (likely(!test_opt2(inode->i_sb, HURD_COMPAT))) {
		u64 ivers = ext4_inode_peek_iversion(inode);

		raw_inode->i_disk_version = cpu_to_le32(ivers);
		if (ei->i_extra_isize) {
			if (EXT4_FITS_IN_INODE(raw_inode, ei, i_version_hi))
				raw_inode->i_version_hi =
					cpu_to_le32(ivers >> 32);
			raw_inode->i_extra_isize =
				cpu_to_le16(ei->i_extra_isize);
		}
	}

	if (i_projid != EXT4_DEF_PROJID &&
	    !ext4_has_feature_project(inode->i_sb))
		err = err ?: -EFSCORRUPTED;

	if (EXT4_INODE_SIZE(inode->i_sb) > EXT4_GOOD_OLD_INODE_SIZE &&
	    EXT4_FITS_IN_INODE(raw_inode, ei, i_projid))
		raw_inode->i_projid = cpu_to_le32(i_projid);

	ext4_inode_csum_set(inode, raw_inode, ei);
	spin_unlock(&ei->i_raw_lock);
	if (err) {
		EXT4_ERROR_INODE(inode, "corrupted inode contents");
		goto out_brelse;
	}

	if (inode->i_sb->s_flags & SB_LAZYTIME)
		ext4_update_other_inodes_time(inode->i_sb, inode->i_ino,
					      bh->b_data);

	BUFFER_TRACE(bh, "call ext4_handle_dirty_metadata");
	err = ext4_handle_dirty_metadata(handle, NULL, bh);
	if (err)
		goto out_error;
	ext4_clear_inode_state(inode, EXT4_STATE_NEW);
	if (set_large_file) {
		BUFFER_TRACE(EXT4_SB(sb)->s_sbh, "get write access");
		err = ext4_journal_get_write_access(handle, sb,
						    EXT4_SB(sb)->s_sbh,
						    EXT4_JTR_NONE);
		if (err)
			goto out_error;
		lock_buffer(EXT4_SB(sb)->s_sbh);
		ext4_set_feature_large_file(sb);
		ext4_superblock_csum_set(sb);
		unlock_buffer(EXT4_SB(sb)->s_sbh);
		ext4_handle_sync(handle);
		err = ext4_handle_dirty_metadata(handle, NULL,
						 EXT4_SB(sb)->s_sbh);
	}
	ext4_update_inode_fsync_trans(handle, inode, need_datasync);
out_error:
	ext4_std_error(inode->i_sb, err);
out_brelse:
	brelse(bh);
	return err;
}

/*
 * ext4_write_inode()
 *
 * We are called from a few places:
 *
 * - Within generic_file_aio_write() -> generic_write_sync() for O_SYNC files.
 *   Here, there will be no transaction running. We wait for any running
 *   transaction to commit.
 *
 * - Within flush work (sys_sync(), kupdate and such).
 *   We wait on commit, if told to.
 *
 * - Within iput_final() -> write_inode_now()
 *   We wait on commit, if told to.
 *
 * In all cases it is actually safe for us to return without doing anything,
 * because the inode has been copied into a raw inode buffer in
 * ext4_mark_inode_dirty().  This is a correctness thing for WB_SYNC_ALL
 * writeback.
 *
 * Note that we are absolutely dependent upon all inode dirtiers doing the
 * right thing: they *must* call mark_inode_dirty() after dirtying info in
 * which we are interested.
 *
 * It would be a bug for them to not do this.  The code:
 *
 *	mark_inode_dirty(inode)
 *	stuff();
 *	inode->i_size = expr;
 *
 * is in error because write_inode() could occur while `stuff()' is running,
 * and the new i_size will be lost.  Plus the inode will no longer be on the
 * superblock's dirty inode list.
 */
int ext4_write_inode(struct inode *inode, struct writeback_control *wbc)
{
	int err;

	if (WARN_ON_ONCE(current->flags & PF_MEMALLOC) ||
	    sb_rdonly(inode->i_sb))
		return 0;

	if (unlikely(ext4_forced_shutdown(EXT4_SB(inode->i_sb))))
		return -EIO;

	if (EXT4_SB(inode->i_sb)->s_journal) {
		if (ext4_journal_current_handle()) {
			jbd_debug(1, "called recursively, non-PF_MEMALLOC!\n");
			dump_stack();
			return -EIO;
		}

		/*
		 * No need to force transaction in WB_SYNC_NONE mode. Also
		 * ext4_sync_fs() will force the commit after everything is
		 * written.
		 */
		if (wbc->sync_mode != WB_SYNC_ALL || wbc->for_sync)
			return 0;

		err = ext4_fc_commit(EXT4_SB(inode->i_sb)->s_journal,
						EXT4_I(inode)->i_sync_tid);
	} else {
		struct ext4_iloc iloc;

		err = __ext4_get_inode_loc_noinmem(inode, &iloc);
		if (err)
			return err;
		/*
		 * sync(2) will flush the whole buffer cache. No need to do
		 * it here separately for each inode.
		 */
		if (wbc->sync_mode == WB_SYNC_ALL && !wbc->for_sync)
			sync_dirty_buffer(iloc.bh);
		if (buffer_req(iloc.bh) && !buffer_uptodate(iloc.bh)) {
			ext4_error_inode_block(inode, iloc.bh->b_blocknr, EIO,
					       "IO error syncing inode");
			err = -EIO;
		}
		brelse(iloc.bh);
	}
	return err;
}

/*
 * In data=journal mode ext4_journalled_invalidatepage() may fail to invalidate
 * buffers that are attached to a page stradding i_size and are undergoing
 * commit. In that case we have to wait for commit to finish and try again.
 */
static void ext4_wait_for_tail_page_commit(struct inode *inode)
{
	struct page *page;
	unsigned offset;
	journal_t *journal = EXT4_SB(inode->i_sb)->s_journal;
	tid_t commit_tid = 0;
	int ret;

	offset = inode->i_size & (PAGE_SIZE - 1);
	/*
	 * If the page is fully truncated, we don't need to wait for any commit
	 * (and we even should not as __ext4_journalled_invalidatepage() may
	 * strip all buffers from the page but keep the page dirty which can then
	 * confuse e.g. concurrent ext4_writepage() seeing dirty page without
	 * buffers). Also we don't need to wait for any commit if all buffers in
	 * the page remain valid. This is most beneficial for the common case of
	 * blocksize == PAGESIZE.
	 */
	if (!offset || offset > (PAGE_SIZE - i_blocksize(inode)))
		return;
	while (1) {
		page = find_lock_page(inode->i_mapping,
				      inode->i_size >> PAGE_SHIFT);
		if (!page)
			return;
		ret = __ext4_journalled_invalidatepage(page, offset,
						PAGE_SIZE - offset);
		unlock_page(page);
		put_page(page);
		if (ret != -EBUSY)
			return;
		commit_tid = 0;
		read_lock(&journal->j_state_lock);
		if (journal->j_committing_transaction)
			commit_tid = journal->j_committing_transaction->t_tid;
		read_unlock(&journal->j_state_lock);
		if (commit_tid)
			jbd2_log_wait_commit(journal, commit_tid);
	}
}

/*
 * ext4_setattr()
 *
 * Called from notify_change.
 *
 * We want to trap VFS attempts to truncate the file as soon as
 * possible.  In particular, we want to make sure that when the VFS
 * shrinks i_size, we put the inode on the orphan list and modify
 * i_disksize immediately, so that during the subsequent flushing of
 * dirty pages and freeing of disk blocks, we can guarantee that any
 * commit will leave the blocks being flushed in an unused state on
 * disk.  (On recovery, the inode will get truncated and the blocks will
 * be freed, so we have a strong guarantee that no future commit will
 * leave these blocks visible to the user.)
 *
 * Another thing we have to assure is that if we are in ordered mode
 * and inode is still attached to the committing transaction, we must
 * we start writeout of all the dirty pages which are being truncated.
 * This way we are sure that all the data written in the previous
 * transaction are already on disk (truncate waits for pages under
 * writeback).
 *
 * Called with inode->i_mutex down.
 */
int ext4_setattr(struct user_namespace *mnt_userns, struct dentry *dentry,
		 struct iattr *attr)
{
	struct inode *inode = d_inode(dentry);
	int error, rc = 0;
	int orphan = 0;
	const unsigned int ia_valid = attr->ia_valid;

	if (unlikely(ext4_forced_shutdown(EXT4_SB(inode->i_sb))))
		return -EIO;

	if (unlikely(IS_IMMUTABLE(inode)))
		return -EPERM;

	if (unlikely(IS_APPEND(inode) &&
		     (ia_valid & (ATTR_MODE | ATTR_UID |
				  ATTR_GID | ATTR_TIMES_SET))))
		return -EPERM;

	error = setattr_prepare(mnt_userns, dentry, attr);
	if (error)
		return error;

	error = fscrypt_prepare_setattr(dentry, attr);
	if (error)
		return error;

	error = fsverity_prepare_setattr(dentry, attr);
	if (error)
		return error;

	if (is_quota_modification(inode, attr)) {
		error = dquot_initialize(inode);
		if (error)
			return error;
	}
	ext4_fc_start_update(inode);
	if ((ia_valid & ATTR_UID && !uid_eq(attr->ia_uid, inode->i_uid)) ||
	    (ia_valid & ATTR_GID && !gid_eq(attr->ia_gid, inode->i_gid))) {
		handle_t *handle;

		/* (user+group)*(old+new) structure, inode write (sb,
		 * inode block, ? - but truncate inode update has it) */
		handle = ext4_journal_start(inode, EXT4_HT_QUOTA,
			(EXT4_MAXQUOTAS_INIT_BLOCKS(inode->i_sb) +
			 EXT4_MAXQUOTAS_DEL_BLOCKS(inode->i_sb)) + 3);
		if (IS_ERR(handle)) {
			error = PTR_ERR(handle);
			goto err_out;
		}

		/* dquot_transfer() calls back ext4_get_inode_usage() which
		 * counts xattr inode references.
		 */
		down_read(&EXT4_I(inode)->xattr_sem);
		error = dquot_transfer(inode, attr);
		up_read(&EXT4_I(inode)->xattr_sem);

		if (error) {
			ext4_journal_stop(handle);
			ext4_fc_stop_update(inode);
			return error;
		}
		/* Update corresponding info in inode so that everything is in
		 * one transaction */
		if (attr->ia_valid & ATTR_UID)
			inode->i_uid = attr->ia_uid;
		if (attr->ia_valid & ATTR_GID)
			inode->i_gid = attr->ia_gid;
		error = ext4_mark_inode_dirty(handle, inode);
		ext4_journal_stop(handle);
		if (unlikely(error)) {
			ext4_fc_stop_update(inode);
			return error;
		}
	}

	if (attr->ia_valid & ATTR_SIZE) {
		handle_t *handle;
		loff_t oldsize = inode->i_size;
		int shrink = (attr->ia_size < inode->i_size);

		if (!(ext4_test_inode_flag(inode, EXT4_INODE_EXTENTS))) {
			struct ext4_sb_info *sbi = EXT4_SB(inode->i_sb);

			if (attr->ia_size > sbi->s_bitmap_maxbytes) {
				ext4_fc_stop_update(inode);
				return -EFBIG;
			}
		}
		if (!S_ISREG(inode->i_mode)) {
			ext4_fc_stop_update(inode);
			return -EINVAL;
		}

		if (IS_I_VERSION(inode) && attr->ia_size != inode->i_size)
			inode_inc_iversion(inode);

		if (shrink) {
			if (ext4_should_order_data(inode)) {
				error = ext4_begin_ordered_truncate(inode,
							    attr->ia_size);
				if (error)
					goto err_out;
			}
			/*
			 * Blocks are going to be removed from the inode. Wait
			 * for dio in flight.
			 */
			inode_dio_wait(inode);
		}

		filemap_invalidate_lock(inode->i_mapping);

		rc = ext4_break_layouts(inode);
		if (rc) {
			filemap_invalidate_unlock(inode->i_mapping);
			goto err_out;
		}

		if (attr->ia_size != inode->i_size) {
			handle = ext4_journal_start(inode, EXT4_HT_INODE, 3);
			if (IS_ERR(handle)) {
				error = PTR_ERR(handle);
				goto out_mmap_sem;
			}
			if (ext4_handle_valid(handle) && shrink) {
				error = ext4_orphan_add(handle, inode);
				orphan = 1;
			}
			/*
			 * Update c/mtime on truncate up, ext4_truncate() will
			 * update c/mtime in shrink case below
			 */
			if (!shrink) {
				inode->i_mtime = current_time(inode);
				inode->i_ctime = inode->i_mtime;
			}

			if (shrink)
				ext4_fc_track_range(handle, inode,
					(attr->ia_size > 0 ? attr->ia_size - 1 : 0) >>
					inode->i_sb->s_blocksize_bits,
					(oldsize > 0 ? oldsize - 1 : 0) >>
					inode->i_sb->s_blocksize_bits);
			else
				ext4_fc_track_range(
					handle, inode,
					(oldsize > 0 ? oldsize - 1 : oldsize) >>
					inode->i_sb->s_blocksize_bits,
					(attr->ia_size > 0 ? attr->ia_size - 1 : 0) >>
					inode->i_sb->s_blocksize_bits);

			down_write(&EXT4_I(inode)->i_data_sem);
			EXT4_I(inode)->i_disksize = attr->ia_size;
			rc = ext4_mark_inode_dirty(handle, inode);
			if (!error)
				error = rc;
			/*
			 * We have to update i_size under i_data_sem together
			 * with i_disksize to avoid races with writeback code
			 * running ext4_wb_update_i_disksize().
			 */
			if (!error)
				i_size_write(inode, attr->ia_size);
			up_write(&EXT4_I(inode)->i_data_sem);
			ext4_journal_stop(handle);
			if (error)
				goto out_mmap_sem;
			if (!shrink) {
				pagecache_isize_extended(inode, oldsize,
							 inode->i_size);
			} else if (ext4_should_journal_data(inode)) {
				ext4_wait_for_tail_page_commit(inode);
			}
		}

		/*
		 * Truncate pagecache after we've waited for commit
		 * in data=journal mode to make pages freeable.
		 */
		truncate_pagecache(inode, inode->i_size);
		/*
		 * Call ext4_truncate() even if i_size didn't change to
		 * truncate possible preallocated blocks.
		 */
		if (attr->ia_size <= oldsize) {
			rc = ext4_truncate(inode);
			if (rc)
				error = rc;
		}
out_mmap_sem:
		filemap_invalidate_unlock(inode->i_mapping);
	}

	if (!error) {
		setattr_copy(mnt_userns, inode, attr);
		mark_inode_dirty(inode);
	}

	/*
	 * If the call to ext4_truncate failed to get a transaction handle at
	 * all, we need to clean up the in-core orphan list manually.
	 */
	if (orphan && inode->i_nlink)
		ext4_orphan_del(NULL, inode);

	if (!error && (ia_valid & ATTR_MODE))
		rc = posix_acl_chmod(mnt_userns, inode, inode->i_mode);

err_out:
	if  (error)
		ext4_std_error(inode->i_sb, error);
	if (!error)
		error = rc;
	ext4_fc_stop_update(inode);
	return error;
}

int ext4_getattr(struct user_namespace *mnt_userns, const struct path *path,
		 struct kstat *stat, u32 request_mask, unsigned int query_flags)
{
	struct inode *inode = d_inode(path->dentry);
	struct ext4_inode *raw_inode;
	struct ext4_inode_info *ei = EXT4_I(inode);
	unsigned int flags;

	if ((request_mask & STATX_BTIME) &&
	    EXT4_FITS_IN_INODE(raw_inode, ei, i_crtime)) {
		stat->result_mask |= STATX_BTIME;
		stat->btime.tv_sec = ei->i_crtime.tv_sec;
		stat->btime.tv_nsec = ei->i_crtime.tv_nsec;
	}

	flags = ei->i_flags & EXT4_FL_USER_VISIBLE;
	if (flags & EXT4_APPEND_FL)
		stat->attributes |= STATX_ATTR_APPEND;
	if (flags & EXT4_COMPR_FL)
		stat->attributes |= STATX_ATTR_COMPRESSED;
	if (flags & EXT4_ENCRYPT_FL)
		stat->attributes |= STATX_ATTR_ENCRYPTED;
	if (flags & EXT4_IMMUTABLE_FL)
		stat->attributes |= STATX_ATTR_IMMUTABLE;
	if (flags & EXT4_NODUMP_FL)
		stat->attributes |= STATX_ATTR_NODUMP;
	if (flags & EXT4_VERITY_FL)
		stat->attributes |= STATX_ATTR_VERITY;

	stat->attributes_mask |= (STATX_ATTR_APPEND |
				  STATX_ATTR_COMPRESSED |
				  STATX_ATTR_ENCRYPTED |
				  STATX_ATTR_IMMUTABLE |
				  STATX_ATTR_NODUMP |
				  STATX_ATTR_VERITY);

	generic_fillattr(mnt_userns, inode, stat);
	return 0;
}

int ext4_file_getattr(struct user_namespace *mnt_userns,
		      const struct path *path, struct kstat *stat,
		      u32 request_mask, unsigned int query_flags)
{
	struct inode *inode = d_inode(path->dentry);
	u64 delalloc_blocks;

	ext4_getattr(mnt_userns, path, stat, request_mask, query_flags);

	/*
	 * If there is inline data in the inode, the inode will normally not
	 * have data blocks allocated (it may have an external xattr block).
	 * Report at least one sector for such files, so tools like tar, rsync,
	 * others don't incorrectly think the file is completely sparse.
	 */
	if (unlikely(ext4_has_inline_data(inode)))
		stat->blocks += (stat->size + 511) >> 9;

	/*
	 * We can't update i_blocks if the block allocation is delayed
	 * otherwise in the case of system crash before the real block
	 * allocation is done, we will have i_blocks inconsistent with
	 * on-disk file blocks.
	 * We always keep i_blocks updated together with real
	 * allocation. But to not confuse with user, stat
	 * will return the blocks that include the delayed allocation
	 * blocks for this file.
	 */
	delalloc_blocks = EXT4_C2B(EXT4_SB(inode->i_sb),
				   EXT4_I(inode)->i_reserved_data_blocks);
	stat->blocks += delalloc_blocks << (inode->i_sb->s_blocksize_bits - 9);
	return 0;
}

static int ext4_index_trans_blocks(struct inode *inode, int lblocks,
				   int pextents)
{
	if (!(ext4_test_inode_flag(inode, EXT4_INODE_EXTENTS)))
		return ext4_ind_trans_blocks(inode, lblocks);
	return ext4_ext_index_trans_blocks(inode, pextents);
}

/*
 * Account for index blocks, block groups bitmaps and block group
 * descriptor blocks if modify datablocks and index blocks
 * worse case, the indexs blocks spread over different block groups
 *
 * If datablocks are discontiguous, they are possible to spread over
 * different block groups too. If they are contiguous, with flexbg,
 * they could still across block group boundary.
 *
 * Also account for superblock, inode, quota and xattr blocks
 */
static int ext4_meta_trans_blocks(struct inode *inode, int lblocks,
				  int pextents)
{
	ext4_group_t groups, ngroups = ext4_get_groups_count(inode->i_sb);
	int gdpblocks;
	int idxblocks;
	int ret = 0;

	/*
	 * How many index blocks need to touch to map @lblocks logical blocks
	 * to @pextents physical extents?
	 */
	idxblocks = ext4_index_trans_blocks(inode, lblocks, pextents);

	ret = idxblocks;

	/*
	 * Now let's see how many group bitmaps and group descriptors need
	 * to account
	 */
	groups = idxblocks + pextents;
	gdpblocks = groups;
	if (groups > ngroups)
		groups = ngroups;
	if (groups > EXT4_SB(inode->i_sb)->s_gdb_count)
		gdpblocks = EXT4_SB(inode->i_sb)->s_gdb_count;

	/* bitmaps and block group descriptor blocks */
	ret += groups + gdpblocks;

	/* Blocks for super block, inode, quota and xattr blocks */
	ret += EXT4_META_TRANS_BLOCKS(inode->i_sb);

	return ret;
}

/*
 * Calculate the total number of credits to reserve to fit
 * the modification of a single pages into a single transaction,
 * which may include multiple chunks of block allocations.
 *
 * This could be called via ext4_write_begin()
 *
 * We need to consider the worse case, when
 * one new block per extent.
 */
int ext4_writepage_trans_blocks(struct inode *inode)
{
	int bpp = ext4_journal_blocks_per_page(inode);
	int ret;

	ret = ext4_meta_trans_blocks(inode, bpp, bpp);

	/* Account for data blocks for journalled mode */
	if (ext4_should_journal_data(inode))
		ret += bpp;
	return ret;
}

/*
 * Calculate the journal credits for a chunk of data modification.
 *
 * This is called from DIO, fallocate or whoever calling
 * ext4_map_blocks() to map/allocate a chunk of contiguous disk blocks.
 *
 * journal buffers for data blocks are not included here, as DIO
 * and fallocate do no need to journal data buffers.
 */
int ext4_chunk_trans_blocks(struct inode *inode, int nrblocks)
{
	return ext4_meta_trans_blocks(inode, nrblocks, 1);
}

/*
 * The caller must have previously called ext4_reserve_inode_write().
 * Give this, we know that the caller already has write access to iloc->bh.
 */
int ext4_mark_iloc_dirty(handle_t *handle,
			 struct inode *inode, struct ext4_iloc *iloc)
{
	int err = 0;

	if (unlikely(ext4_forced_shutdown(EXT4_SB(inode->i_sb)))) {
		put_bh(iloc->bh);
		return -EIO;
	}
	ext4_fc_track_inode(handle, inode);

	if (IS_I_VERSION(inode))
		inode_inc_iversion(inode);

	/* the do_update_inode consumes one bh->b_count */
	get_bh(iloc->bh);

	/* ext4_do_update_inode() does jbd2_journal_dirty_metadata */
	err = ext4_do_update_inode(handle, inode, iloc);
	put_bh(iloc->bh);
	return err;
}

/*
 * On success, We end up with an outstanding reference count against
 * iloc->bh.  This _must_ be cleaned up later.
 */

int
ext4_reserve_inode_write(handle_t *handle, struct inode *inode,
			 struct ext4_iloc *iloc)
{
	int err;

	if (unlikely(ext4_forced_shutdown(EXT4_SB(inode->i_sb))))
		return -EIO;

	err = ext4_get_inode_loc(inode, iloc);
	if (!err) {
		BUFFER_TRACE(iloc->bh, "get_write_access");
		err = ext4_journal_get_write_access(handle, inode->i_sb,
						    iloc->bh, EXT4_JTR_NONE);
		if (err) {
			brelse(iloc->bh);
			iloc->bh = NULL;
		}
	}
	ext4_std_error(inode->i_sb, err);
	return err;
}

static int __ext4_expand_extra_isize(struct inode *inode,
				     unsigned int new_extra_isize,
				     struct ext4_iloc *iloc,
				     handle_t *handle, int *no_expand)
{
	struct ext4_inode *raw_inode;
	struct ext4_xattr_ibody_header *header;
	unsigned int inode_size = EXT4_INODE_SIZE(inode->i_sb);
	struct ext4_inode_info *ei = EXT4_I(inode);
	int error;

	/* this was checked at iget time, but double check for good measure */
	if ((EXT4_GOOD_OLD_INODE_SIZE + ei->i_extra_isize > inode_size) ||
	    (ei->i_extra_isize & 3)) {
		EXT4_ERROR_INODE(inode, "bad extra_isize %u (inode size %u)",
				 ei->i_extra_isize,
				 EXT4_INODE_SIZE(inode->i_sb));
		return -EFSCORRUPTED;
	}
	if ((new_extra_isize < ei->i_extra_isize) ||
	    (new_extra_isize < 4) ||
	    (new_extra_isize > inode_size - EXT4_GOOD_OLD_INODE_SIZE))
		return -EINVAL;	/* Should never happen */

	raw_inode = ext4_raw_inode(iloc);

	header = IHDR(inode, raw_inode);

	/* No extended attributes present */
	if (!ext4_test_inode_state(inode, EXT4_STATE_XATTR) ||
	    header->h_magic != cpu_to_le32(EXT4_XATTR_MAGIC)) {
		memset((void *)raw_inode + EXT4_GOOD_OLD_INODE_SIZE +
		       EXT4_I(inode)->i_extra_isize, 0,
		       new_extra_isize - EXT4_I(inode)->i_extra_isize);
		EXT4_I(inode)->i_extra_isize = new_extra_isize;
		return 0;
	}

	/* try to expand with EAs present */
	error = ext4_expand_extra_isize_ea(inode, new_extra_isize,
					   raw_inode, handle);
	if (error) {
		/*
		 * Inode size expansion failed; don't try again
		 */
		*no_expand = 1;
	}

	return error;
}

/*
 * Expand an inode by new_extra_isize bytes.
 * Returns 0 on success or negative error number on failure.
 */
static int ext4_try_to_expand_extra_isize(struct inode *inode,
					  unsigned int new_extra_isize,
					  struct ext4_iloc iloc,
					  handle_t *handle)
{
	int no_expand;
	int error;

	if (ext4_test_inode_state(inode, EXT4_STATE_NO_EXPAND))
		return -EOVERFLOW;

	/*
	 * In nojournal mode, we can immediately attempt to expand
	 * the inode.  When journaled, we first need to obtain extra
	 * buffer credits since we may write into the EA block
	 * with this same handle. If journal_extend fails, then it will
	 * only result in a minor loss of functionality for that inode.
	 * If this is felt to be critical, then e2fsck should be run to
	 * force a large enough s_min_extra_isize.
	 */
	if (ext4_journal_extend(handle,
				EXT4_DATA_TRANS_BLOCKS(inode->i_sb), 0) != 0)
		return -ENOSPC;

	if (ext4_write_trylock_xattr(inode, &no_expand) == 0)
		return -EBUSY;

	error = __ext4_expand_extra_isize(inode, new_extra_isize, &iloc,
					  handle, &no_expand);
	ext4_write_unlock_xattr(inode, &no_expand);

	return error;
}

int ext4_expand_extra_isize(struct inode *inode,
			    unsigned int new_extra_isize,
			    struct ext4_iloc *iloc)
{
	handle_t *handle;
	int no_expand;
	int error, rc;

	if (ext4_test_inode_state(inode, EXT4_STATE_NO_EXPAND)) {
		brelse(iloc->bh);
		return -EOVERFLOW;
	}

	handle = ext4_journal_start(inode, EXT4_HT_INODE,
				    EXT4_DATA_TRANS_BLOCKS(inode->i_sb));
	if (IS_ERR(handle)) {
		error = PTR_ERR(handle);
		brelse(iloc->bh);
		return error;
	}

	ext4_write_lock_xattr(inode, &no_expand);

	BUFFER_TRACE(iloc->bh, "get_write_access");
	error = ext4_journal_get_write_access(handle, inode->i_sb, iloc->bh,
					      EXT4_JTR_NONE);
	if (error) {
		brelse(iloc->bh);
		goto out_unlock;
	}

	error = __ext4_expand_extra_isize(inode, new_extra_isize, iloc,
					  handle, &no_expand);

	rc = ext4_mark_iloc_dirty(handle, inode, iloc);
	if (!error)
		error = rc;

out_unlock:
	ext4_write_unlock_xattr(inode, &no_expand);
	ext4_journal_stop(handle);
	return error;
}

/*
 * What we do here is to mark the in-core inode as clean with respect to inode
 * dirtiness (it may still be data-dirty).
 * This means that the in-core inode may be reaped by prune_icache
 * without having to perform any I/O.  This is a very good thing,
 * because *any* task may call prune_icache - even ones which
 * have a transaction open against a different journal.
 *
 * Is this cheating?  Not really.  Sure, we haven't written the
 * inode out, but prune_icache isn't a user-visible syncing function.
 * Whenever the user wants stuff synced (sys_sync, sys_msync, sys_fsync)
 * we start and wait on commits.
 */
int __ext4_mark_inode_dirty(handle_t *handle, struct inode *inode,
				const char *func, unsigned int line)
{
	struct ext4_iloc iloc;
	struct ext4_sb_info *sbi = EXT4_SB(inode->i_sb);
	int err;

	might_sleep();
	trace_ext4_mark_inode_dirty(inode, _RET_IP_);
	err = ext4_reserve_inode_write(handle, inode, &iloc);
	if (err)
		goto out;

	if (EXT4_I(inode)->i_extra_isize < sbi->s_want_extra_isize)
		ext4_try_to_expand_extra_isize(inode, sbi->s_want_extra_isize,
					       iloc, handle);

	err = ext4_mark_iloc_dirty(handle, inode, &iloc);
out:
	if (unlikely(err))
		ext4_error_inode_err(inode, func, line, 0, err,
					"mark_inode_dirty error");
	return err;
}

/*
 * ext4_dirty_inode() is called from __mark_inode_dirty()
 *
 * We're really interested in the case where a file is being extended.
 * i_size has been changed by generic_commit_write() and we thus need
 * to include the updated inode in the current transaction.
 *
 * Also, dquot_alloc_block() will always dirty the inode when blocks
 * are allocated to the file.
 *
 * If the inode is marked synchronous, we don't honour that here - doing
 * so would cause a commit on atime updates, which we don't bother doing.
 * We handle synchronous inodes at the highest possible level.
 */
void ext4_dirty_inode(struct inode *inode, int flags)
{
	handle_t *handle;

	handle = ext4_journal_start(inode, EXT4_HT_INODE, 2);
	if (IS_ERR(handle))
		return;
	ext4_mark_inode_dirty(handle, inode);
	ext4_journal_stop(handle);
}

int ext4_change_inode_journal_flag(struct inode *inode, int val)
{
	journal_t *journal;
	handle_t *handle;
	int err;
	struct ext4_sb_info *sbi = EXT4_SB(inode->i_sb);

	/*
	 * We have to be very careful here: changing a data block's
	 * journaling status dynamically is dangerous.  If we write a
	 * data block to the journal, change the status and then delete
	 * that block, we risk forgetting to revoke the old log record
	 * from the journal and so a subsequent replay can corrupt data.
	 * So, first we make sure that the journal is empty and that
	 * nobody is changing anything.
	 */

	journal = EXT4_JOURNAL(inode);
	if (!journal)
		return 0;
	if (is_journal_aborted(journal))
		return -EROFS;

	/* Wait for all existing dio workers */
	inode_dio_wait(inode);

	/*
	 * Before flushing the journal and switching inode's aops, we have
	 * to flush all dirty data the inode has. There can be outstanding
	 * delayed allocations, there can be unwritten extents created by
	 * fallocate or buffered writes in dioread_nolock mode covered by
	 * dirty data which can be converted only after flushing the dirty
	 * data (and journalled aops don't know how to handle these cases).
	 */
	if (val) {
		filemap_invalidate_lock(inode->i_mapping);
		err = filemap_write_and_wait(inode->i_mapping);
		if (err < 0) {
			filemap_invalidate_unlock(inode->i_mapping);
			return err;
		}
	}

	percpu_down_write(&sbi->s_writepages_rwsem);
	jbd2_journal_lock_updates(journal);

	/*
	 * OK, there are no updates running now, and all cached data is
	 * synced to disk.  We are now in a completely consistent state
	 * which doesn't have anything in the journal, and we know that
	 * no filesystem updates are running, so it is safe to modify
	 * the inode's in-core data-journaling state flag now.
	 */

	if (val)
		ext4_set_inode_flag(inode, EXT4_INODE_JOURNAL_DATA);
	else {
		err = jbd2_journal_flush(journal, 0);
		if (err < 0) {
			jbd2_journal_unlock_updates(journal);
			percpu_up_write(&sbi->s_writepages_rwsem);
			return err;
		}
		ext4_clear_inode_flag(inode, EXT4_INODE_JOURNAL_DATA);
	}
	ext4_set_aops(inode);

	jbd2_journal_unlock_updates(journal);
	percpu_up_write(&sbi->s_writepages_rwsem);

	if (val)
		filemap_invalidate_unlock(inode->i_mapping);

	/* Finally we can mark the inode as dirty. */

	handle = ext4_journal_start(inode, EXT4_HT_INODE, 1);
	if (IS_ERR(handle))
		return PTR_ERR(handle);

	ext4_fc_mark_ineligible(inode->i_sb,
		EXT4_FC_REASON_JOURNAL_FLAG_CHANGE);
	err = ext4_mark_inode_dirty(handle, inode);
	ext4_handle_sync(handle);
	ext4_journal_stop(handle);
	ext4_std_error(inode->i_sb, err);

	return err;
}

static int ext4_bh_unmapped(handle_t *handle, struct inode *inode,
			    struct buffer_head *bh)
{
	return !buffer_mapped(bh);
}

vm_fault_t ext4_page_mkwrite(struct vm_fault *vmf)
{
	struct vm_area_struct *vma = vmf->vma;
	struct page *page = vmf->page;
	loff_t size;
	unsigned long len;
	int err;
	vm_fault_t ret;
	struct file *file = vma->vm_file;
	struct inode *inode = file_inode(file);
	struct address_space *mapping = inode->i_mapping;
	handle_t *handle;
	get_block_t *get_block;
	int retries = 0;

	if (unlikely(IS_IMMUTABLE(inode)))
		return VM_FAULT_SIGBUS;

	sb_start_pagefault(inode->i_sb);
	file_update_time(vma->vm_file);

	filemap_invalidate_lock_shared(mapping);

	err = ext4_convert_inline_data(inode);
	if (err)
		goto out_ret;

	/*
	 * On data journalling we skip straight to the transaction handle:
	 * there's no delalloc; page truncated will be checked later; the
	 * early return w/ all buffers mapped (calculates size/len) can't
	 * be used; and there's no dioread_nolock, so only ext4_get_block.
	 */
	if (ext4_should_journal_data(inode))
		goto retry_alloc;

	/* Delalloc case is easy... */
	if (test_opt(inode->i_sb, DELALLOC) &&
	    !ext4_nonda_switch(inode->i_sb)) {
		do {
			err = block_page_mkwrite(vma, vmf,
						   ext4_da_get_block_prep);
		} while (err == -ENOSPC &&
		       ext4_should_retry_alloc(inode->i_sb, &retries));
		goto out_ret;
	}

	lock_page(page);
	size = i_size_read(inode);
	/* Page got truncated from under us? */
	if (page->mapping != mapping || page_offset(page) > size) {
		unlock_page(page);
		ret = VM_FAULT_NOPAGE;
		goto out;
	}

	if (page->index == size >> PAGE_SHIFT)
		len = size & ~PAGE_MASK;
	else
		len = PAGE_SIZE;
	/*
	 * Return if we have all the buffers mapped. This avoids the need to do
	 * journal_start/journal_stop which can block and take a long time
	 *
	 * This cannot be done for data journalling, as we have to add the
	 * inode to the transaction's list to writeprotect pages on commit.
	 */
	if (page_has_buffers(page)) {
		if (!ext4_walk_page_buffers(NULL, inode, page_buffers(page),
					    0, len, NULL,
					    ext4_bh_unmapped)) {
			/* Wait so that we don't change page under IO */
			wait_for_stable_page(page);
			ret = VM_FAULT_LOCKED;
			goto out;
		}
	}
	unlock_page(page);
	/* OK, we need to fill the hole... */
	if (ext4_should_dioread_nolock(inode))
		get_block = ext4_get_block_unwritten;
	else
		get_block = ext4_get_block;
retry_alloc:
	handle = ext4_journal_start(inode, EXT4_HT_WRITE_PAGE,
				    ext4_writepage_trans_blocks(inode));
	if (IS_ERR(handle)) {
		ret = VM_FAULT_SIGBUS;
		goto out;
	}
	/*
	 * Data journalling can't use block_page_mkwrite() because it
	 * will set_buffer_dirty() before do_journal_get_write_access()
	 * thus might hit warning messages for dirty metadata buffers.
	 */
	if (!ext4_should_journal_data(inode)) {
		err = block_page_mkwrite(vma, vmf, get_block);
	} else {
		lock_page(page);
		size = i_size_read(inode);
		/* Page got truncated from under us? */
		if (page->mapping != mapping || page_offset(page) > size) {
			ret = VM_FAULT_NOPAGE;
			goto out_error;
		}

		if (page->index == size >> PAGE_SHIFT)
			len = size & ~PAGE_MASK;
		else
			len = PAGE_SIZE;

		err = __block_write_begin(page, 0, len, ext4_get_block);
		if (!err) {
			ret = VM_FAULT_SIGBUS;
			if (ext4_walk_page_buffers(handle, inode,
					page_buffers(page), 0, len, NULL,
					do_journal_get_write_access))
				goto out_error;
			if (ext4_walk_page_buffers(handle, inode,
					page_buffers(page), 0, len, NULL,
					write_end_fn))
				goto out_error;
			if (ext4_jbd2_inode_add_write(handle, inode,
						      page_offset(page), len))
				goto out_error;
			ext4_set_inode_state(inode, EXT4_STATE_JDATA);
		} else {
			unlock_page(page);
		}
	}
	ext4_journal_stop(handle);
	if (err == -ENOSPC && ext4_should_retry_alloc(inode->i_sb, &retries))
		goto retry_alloc;
out_ret:
	ret = block_page_mkwrite_return(err);
out:
	filemap_invalidate_unlock_shared(mapping);
	sb_end_pagefault(inode->i_sb);
	return ret;
out_error:
	unlock_page(page);
	ext4_journal_stop(handle);
	goto out;
}<|MERGE_RESOLUTION|>--- conflicted
+++ resolved
@@ -3415,40 +3415,6 @@
 		ret = ext4_iomap_alloc(inode, &map, flags);
 	} else {
 		ret = ext4_map_blocks(NULL, inode, &map, 0);
-<<<<<<< HEAD
-		if (ret < 0)
-			return ret;
-	}
-
-	/*
-	 * Writes that span EOF might trigger an I/O size update on completion,
-	 * so consider them to be dirty for the purposes of O_DSYNC, even if
-	 * there is no other metadata changes being made or are pending here.
-	 */
-	iomap->flags = 0;
-	if (ext4_inode_datasync_dirty(inode) ||
-	    offset + length > i_size_read(inode))
-		iomap->flags |= IOMAP_F_DIRTY;
-	iomap->bdev = inode->i_sb->s_bdev;
-	iomap->dax_dev = sbi->s_daxdev;
-	iomap->offset = (u64)first_block << blkbits;
-	iomap->length = (u64)map.m_len << blkbits;
-
-	if (ret == 0) {
-		iomap->type = delalloc ? IOMAP_DELALLOC : IOMAP_HOLE;
-		iomap->addr = IOMAP_NULL_ADDR;
-	} else {
-		if (map.m_flags & EXT4_MAP_MAPPED) {
-			iomap->type = IOMAP_MAPPED;
-		} else if (map.m_flags & EXT4_MAP_UNWRITTEN) {
-			iomap->type = IOMAP_UNWRITTEN;
-		} else {
-			WARN_ON_ONCE(1);
-			return -EIO;
-		}
-		iomap->addr = (u64)map.m_pblk << blkbits;
-=======
->>>>>>> c1084c27
 	}
 
 	if (ret < 0)
@@ -3566,47 +3532,6 @@
 			goto set_iomap;
 		}
 	}
-<<<<<<< HEAD
-out:
-	return ret;
-}
-
-static ssize_t ext4_direct_IO_read(struct kiocb *iocb, struct iov_iter *iter)
-{
-	struct address_space *mapping = iocb->ki_filp->f_mapping;
-	struct inode *inode = mapping->host;
-	size_t count = iov_iter_count(iter);
-	ssize_t ret;
-	loff_t offset = iocb->ki_pos;
-	loff_t size = i_size_read(inode);
-
-	if (offset >= size)
-		return 0;
-
-	/*
-	 * Shared inode_lock is enough for us - it protects against concurrent
-	 * writes & truncates and since we take care of writing back page cache,
-	 * we are protected against page writeback as well.
-	 */
-	if (iocb->ki_flags & IOCB_NOWAIT) {
-		if (!inode_trylock_shared(inode))
-			return -EAGAIN;
-	} else {
-		inode_lock_shared(inode);
-	}
-
-	ret = filemap_write_and_wait_range(mapping, iocb->ki_pos,
-					   iocb->ki_pos + count - 1);
-	if (ret)
-		goto out_unlock;
-	ret = __blockdev_direct_IO(iocb, inode, inode->i_sb->s_bdev,
-				   iter, ext4_dio_get_block, NULL, NULL, 0);
-out_unlock:
-	inode_unlock_shared(inode);
-	return ret;
-}
-=======
->>>>>>> c1084c27
 
 	ret = ext4_map_blocks(NULL, inode, &map, 0);
 	if (ret < 0)
@@ -4396,33 +4321,6 @@
 	}
 
 make_io:
-<<<<<<< HEAD
-		/*
-		 * If we need to do any I/O, try to pre-readahead extra
-		 * blocks from the inode table.
-		 */
-		blk_start_plug(&plug);
-		if (EXT4_SB(sb)->s_inode_readahead_blks) {
-			ext4_fsblk_t b, end, table;
-			unsigned num;
-			__u32 ra_blks = EXT4_SB(sb)->s_inode_readahead_blks;
-
-			table = ext4_inode_table(sb, gdp);
-			/* s_inode_readahead_blks is always a power of 2 */
-			b = block & ~((ext4_fsblk_t) ra_blks - 1);
-			if (table > b)
-				b = table;
-			end = b + ra_blks;
-			num = EXT4_INODES_PER_GROUP(sb);
-			if (ext4_has_group_desc_csum(sb))
-				num -= ext4_itable_unused_count(sb, gdp);
-			table += num / inodes_per_block;
-			if (end > table)
-				end = table;
-			while (b <= end)
-				sb_breadahead_unmovable(sb, b++);
-		}
-=======
 	/*
 	 * If we need to do any I/O, try to pre-readahead extra
 	 * blocks from the inode table.
@@ -4448,7 +4346,6 @@
 		while (b <= end)
 			ext4_sb_breadahead_unmovable(sb, b++);
 	}
->>>>>>> c1084c27
 
 	/*
 	 * There are other valid inodes in the buffer, this inode
