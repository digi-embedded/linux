/*
 *  linux/fs/ext4/inode.c
 *
 * Copyright (C) 1992, 1993, 1994, 1995
 * Remy Card (card@masi.ibp.fr)
 * Laboratoire MASI - Institut Blaise Pascal
 * Universite Pierre et Marie Curie (Paris VI)
 *
 *  from
 *
 *  linux/fs/minix/inode.c
 *
 *  Copyright (C) 1991, 1992  Linus Torvalds
 *
 *  64-bit file support on 64-bit platforms by Jakub Jelinek
 *	(jj@sunsite.ms.mff.cuni.cz)
 *
 *  Assorted race fixes, rewrite of ext4_get_block() by Al Viro, 2000
 */

#include <linux/fs.h>
#include <linux/time.h>
#include <linux/highuid.h>
#include <linux/pagemap.h>
#include <linux/dax.h>
#include <linux/quotaops.h>
#include <linux/string.h>
#include <linux/buffer_head.h>
#include <linux/writeback.h>
#include <linux/pagevec.h>
#include <linux/mpage.h>
#include <linux/namei.h>
#include <linux/uio.h>
#include <linux/bio.h>
#include <linux/workqueue.h>
#include <linux/kernel.h>
#include <linux/printk.h>
#include <linux/slab.h>
#include <linux/bitops.h>

#include "ext4_jbd2.h"
#include "xattr.h"
#include "acl.h"
#include "truncate.h"

#include <trace/events/ext4.h>

#define MPAGE_DA_EXTENT_TAIL 0x01

static __u32 ext4_inode_csum(struct inode *inode, struct ext4_inode *raw,
			      struct ext4_inode_info *ei)
{
	struct ext4_sb_info *sbi = EXT4_SB(inode->i_sb);
	__u32 csum;
	__u16 dummy_csum = 0;
	int offset = offsetof(struct ext4_inode, i_checksum_lo);
	unsigned int csum_size = sizeof(dummy_csum);

	csum = ext4_chksum(sbi, ei->i_csum_seed, (__u8 *)raw, offset);
	csum = ext4_chksum(sbi, csum, (__u8 *)&dummy_csum, csum_size);
	offset += csum_size;
	csum = ext4_chksum(sbi, csum, (__u8 *)raw + offset,
			   EXT4_GOOD_OLD_INODE_SIZE - offset);

	if (EXT4_INODE_SIZE(inode->i_sb) > EXT4_GOOD_OLD_INODE_SIZE) {
		offset = offsetof(struct ext4_inode, i_checksum_hi);
		csum = ext4_chksum(sbi, csum, (__u8 *)raw +
				   EXT4_GOOD_OLD_INODE_SIZE,
				   offset - EXT4_GOOD_OLD_INODE_SIZE);
		if (EXT4_FITS_IN_INODE(raw, ei, i_checksum_hi)) {
			csum = ext4_chksum(sbi, csum, (__u8 *)&dummy_csum,
					   csum_size);
			offset += csum_size;
			csum = ext4_chksum(sbi, csum, (__u8 *)raw + offset,
					   EXT4_INODE_SIZE(inode->i_sb) -
					   offset);
		}
	}

	return csum;
}

static int ext4_inode_csum_verify(struct inode *inode, struct ext4_inode *raw,
				  struct ext4_inode_info *ei)
{
	__u32 provided, calculated;

	if (EXT4_SB(inode->i_sb)->s_es->s_creator_os !=
	    cpu_to_le32(EXT4_OS_LINUX) ||
	    !ext4_has_metadata_csum(inode->i_sb))
		return 1;

	provided = le16_to_cpu(raw->i_checksum_lo);
	calculated = ext4_inode_csum(inode, raw, ei);
	if (EXT4_INODE_SIZE(inode->i_sb) > EXT4_GOOD_OLD_INODE_SIZE &&
	    EXT4_FITS_IN_INODE(raw, ei, i_checksum_hi))
		provided |= ((__u32)le16_to_cpu(raw->i_checksum_hi)) << 16;
	else
		calculated &= 0xFFFF;

	return provided == calculated;
}

static void ext4_inode_csum_set(struct inode *inode, struct ext4_inode *raw,
				struct ext4_inode_info *ei)
{
	__u32 csum;

	if (EXT4_SB(inode->i_sb)->s_es->s_creator_os !=
	    cpu_to_le32(EXT4_OS_LINUX) ||
	    !ext4_has_metadata_csum(inode->i_sb))
		return;

	csum = ext4_inode_csum(inode, raw, ei);
	raw->i_checksum_lo = cpu_to_le16(csum & 0xFFFF);
	if (EXT4_INODE_SIZE(inode->i_sb) > EXT4_GOOD_OLD_INODE_SIZE &&
	    EXT4_FITS_IN_INODE(raw, ei, i_checksum_hi))
		raw->i_checksum_hi = cpu_to_le16(csum >> 16);
}

static inline int ext4_begin_ordered_truncate(struct inode *inode,
					      loff_t new_size)
{
	trace_ext4_begin_ordered_truncate(inode, new_size);
	/*
	 * If jinode is zero, then we never opened the file for
	 * writing, so there's no need to call
	 * jbd2_journal_begin_ordered_truncate() since there's no
	 * outstanding writes we need to flush.
	 */
	if (!EXT4_I(inode)->jinode)
		return 0;
	return jbd2_journal_begin_ordered_truncate(EXT4_JOURNAL(inode),
						   EXT4_I(inode)->jinode,
						   new_size);
}

static void ext4_invalidatepage(struct page *page, unsigned int offset,
				unsigned int length);
static int __ext4_journalled_writepage(struct page *page, unsigned int len);
static int ext4_bh_delay_or_unwritten(handle_t *handle, struct buffer_head *bh);
static int ext4_meta_trans_blocks(struct inode *inode, int lblocks,
				  int pextents);

/*
 * Test whether an inode is a fast symlink.
 */
int ext4_inode_is_fast_symlink(struct inode *inode)
{
        int ea_blocks = EXT4_I(inode)->i_file_acl ?
		EXT4_CLUSTER_SIZE(inode->i_sb) >> 9 : 0;

	if (ext4_has_inline_data(inode))
		return 0;

	return (S_ISLNK(inode->i_mode) && inode->i_blocks - ea_blocks == 0);
}

/*
 * Restart the transaction associated with *handle.  This does a commit,
 * so before we call here everything must be consistently dirtied against
 * this transaction.
 */
int ext4_truncate_restart_trans(handle_t *handle, struct inode *inode,
				 int nblocks)
{
	int ret;

	/*
	 * Drop i_data_sem to avoid deadlock with ext4_map_blocks.  At this
	 * moment, get_block can be called only for blocks inside i_size since
	 * page cache has been already dropped and writes are blocked by
	 * i_mutex. So we can safely drop the i_data_sem here.
	 */
	BUG_ON(EXT4_JOURNAL(inode) == NULL);
	jbd_debug(2, "restarting handle %p\n", handle);
	up_write(&EXT4_I(inode)->i_data_sem);
	ret = ext4_journal_restart(handle, nblocks);
	down_write(&EXT4_I(inode)->i_data_sem);
	ext4_discard_preallocations(inode);

	return ret;
}

/*
 * Called at the last iput() if i_nlink is zero.
 */
void ext4_evict_inode(struct inode *inode)
{
	handle_t *handle;
	int err;

	trace_ext4_evict_inode(inode);

	if (inode->i_nlink) {
		/*
		 * When journalling data dirty buffers are tracked only in the
		 * journal. So although mm thinks everything is clean and
		 * ready for reaping the inode might still have some pages to
		 * write in the running transaction or waiting to be
		 * checkpointed. Thus calling jbd2_journal_invalidatepage()
		 * (via truncate_inode_pages()) to discard these buffers can
		 * cause data loss. Also even if we did not discard these
		 * buffers, we would have no way to find them after the inode
		 * is reaped and thus user could see stale data if he tries to
		 * read them before the transaction is checkpointed. So be
		 * careful and force everything to disk here... We use
		 * ei->i_datasync_tid to store the newest transaction
		 * containing inode's data.
		 *
		 * Note that directories do not have this problem because they
		 * don't use page cache.
		 */
		if (inode->i_ino != EXT4_JOURNAL_INO &&
		    ext4_should_journal_data(inode) &&
		    (S_ISLNK(inode->i_mode) || S_ISREG(inode->i_mode))) {
			journal_t *journal = EXT4_SB(inode->i_sb)->s_journal;
			tid_t commit_tid = EXT4_I(inode)->i_datasync_tid;

			jbd2_complete_transaction(journal, commit_tid);
			filemap_write_and_wait(&inode->i_data);
		}
		truncate_inode_pages_final(&inode->i_data);

		goto no_delete;
	}

	if (is_bad_inode(inode))
		goto no_delete;
	dquot_initialize(inode);

	if (ext4_should_order_data(inode))
		ext4_begin_ordered_truncate(inode, 0);
	truncate_inode_pages_final(&inode->i_data);

	/*
	 * Protect us against freezing - iput() caller didn't have to have any
	 * protection against it
	 */
	sb_start_intwrite(inode->i_sb);
	handle = ext4_journal_start(inode, EXT4_HT_TRUNCATE,
				    ext4_blocks_for_truncate(inode)+3);
	if (IS_ERR(handle)) {
		ext4_std_error(inode->i_sb, PTR_ERR(handle));
		/*
		 * If we're going to skip the normal cleanup, we still need to
		 * make sure that the in-core orphan linked list is properly
		 * cleaned up.
		 */
		ext4_orphan_del(NULL, inode);
		sb_end_intwrite(inode->i_sb);
		goto no_delete;
	}

	if (IS_SYNC(inode))
		ext4_handle_sync(handle);
	inode->i_size = 0;
	err = ext4_mark_inode_dirty(handle, inode);
	if (err) {
		ext4_warning(inode->i_sb,
			     "couldn't mark inode dirty (err %d)", err);
		goto stop_handle;
	}
	if (inode->i_blocks)
		ext4_truncate(inode);

	/*
	 * ext4_ext_truncate() doesn't reserve any slop when it
	 * restarts journal transactions; therefore there may not be
	 * enough credits left in the handle to remove the inode from
	 * the orphan list and set the dtime field.
	 */
	if (!ext4_handle_has_enough_credits(handle, 3)) {
		err = ext4_journal_extend(handle, 3);
		if (err > 0)
			err = ext4_journal_restart(handle, 3);
		if (err != 0) {
			ext4_warning(inode->i_sb,
				     "couldn't extend journal (err %d)", err);
		stop_handle:
			ext4_journal_stop(handle);
			ext4_orphan_del(NULL, inode);
			sb_end_intwrite(inode->i_sb);
			goto no_delete;
		}
	}

	/*
	 * Kill off the orphan record which ext4_truncate created.
	 * AKPM: I think this can be inside the above `if'.
	 * Note that ext4_orphan_del() has to be able to cope with the
	 * deletion of a non-existent orphan - this is because we don't
	 * know if ext4_truncate() actually created an orphan record.
	 * (Well, we could do this if we need to, but heck - it works)
	 */
	ext4_orphan_del(handle, inode);
	EXT4_I(inode)->i_dtime	= get_seconds();

	/*
	 * One subtle ordering requirement: if anything has gone wrong
	 * (transaction abort, IO errors, whatever), then we can still
	 * do these next steps (the fs will already have been marked as
	 * having errors), but we can't free the inode if the mark_dirty
	 * fails.
	 */
	if (ext4_mark_inode_dirty(handle, inode))
		/* If that failed, just do the required in-core inode clear. */
		ext4_clear_inode(inode);
	else
		ext4_free_inode(handle, inode);
	ext4_journal_stop(handle);
	sb_end_intwrite(inode->i_sb);
	return;
no_delete:
	ext4_clear_inode(inode);	/* We must guarantee clearing of inode... */
}

#ifdef CONFIG_QUOTA
qsize_t *ext4_get_reserved_space(struct inode *inode)
{
	return &EXT4_I(inode)->i_reserved_quota;
}
#endif

/*
 * Called with i_data_sem down, which is important since we can call
 * ext4_discard_preallocations() from here.
 */
void ext4_da_update_reserve_space(struct inode *inode,
					int used, int quota_claim)
{
	struct ext4_sb_info *sbi = EXT4_SB(inode->i_sb);
	struct ext4_inode_info *ei = EXT4_I(inode);

	spin_lock(&ei->i_block_reservation_lock);
	trace_ext4_da_update_reserve_space(inode, used, quota_claim);
	if (unlikely(used > ei->i_reserved_data_blocks)) {
		ext4_warning(inode->i_sb, "%s: ino %lu, used %d "
			 "with only %d reserved data blocks",
			 __func__, inode->i_ino, used,
			 ei->i_reserved_data_blocks);
		WARN_ON(1);
		used = ei->i_reserved_data_blocks;
	}

	/* Update per-inode reservations */
	ei->i_reserved_data_blocks -= used;
	percpu_counter_sub(&sbi->s_dirtyclusters_counter, used);

	spin_unlock(&EXT4_I(inode)->i_block_reservation_lock);

	/* Update quota subsystem for data blocks */
	if (quota_claim)
		dquot_claim_block(inode, EXT4_C2B(sbi, used));
	else {
		/*
		 * We did fallocate with an offset that is already delayed
		 * allocated. So on delayed allocated writeback we should
		 * not re-claim the quota for fallocated blocks.
		 */
		dquot_release_reservation_block(inode, EXT4_C2B(sbi, used));
	}

	/*
	 * If we have done all the pending block allocations and if
	 * there aren't any writers on the inode, we can discard the
	 * inode's preallocations.
	 */
	if ((ei->i_reserved_data_blocks == 0) &&
	    (atomic_read(&inode->i_writecount) == 0))
		ext4_discard_preallocations(inode);
}

static int __check_block_validity(struct inode *inode, const char *func,
				unsigned int line,
				struct ext4_map_blocks *map)
{
	if (!ext4_data_block_valid(EXT4_SB(inode->i_sb), map->m_pblk,
				   map->m_len)) {
		ext4_error_inode(inode, func, line, map->m_pblk,
				 "lblock %lu mapped to illegal pblock "
				 "(length %d)", (unsigned long) map->m_lblk,
				 map->m_len);
		return -EFSCORRUPTED;
	}
	return 0;
}

int ext4_issue_zeroout(struct inode *inode, ext4_lblk_t lblk, ext4_fsblk_t pblk,
		       ext4_lblk_t len)
{
	int ret;

	if (ext4_encrypted_inode(inode))
		return fscrypt_zeroout_range(inode, lblk, pblk, len);

	ret = sb_issue_zeroout(inode->i_sb, pblk, len, GFP_NOFS);
	if (ret > 0)
		ret = 0;

	return ret;
}

#define check_block_validity(inode, map)	\
	__check_block_validity((inode), __func__, __LINE__, (map))

#ifdef ES_AGGRESSIVE_TEST
static void ext4_map_blocks_es_recheck(handle_t *handle,
				       struct inode *inode,
				       struct ext4_map_blocks *es_map,
				       struct ext4_map_blocks *map,
				       int flags)
{
	int retval;

	map->m_flags = 0;
	/*
	 * There is a race window that the result is not the same.
	 * e.g. xfstests #223 when dioread_nolock enables.  The reason
	 * is that we lookup a block mapping in extent status tree with
	 * out taking i_data_sem.  So at the time the unwritten extent
	 * could be converted.
	 */
	down_read(&EXT4_I(inode)->i_data_sem);
	if (ext4_test_inode_flag(inode, EXT4_INODE_EXTENTS)) {
		retval = ext4_ext_map_blocks(handle, inode, map, flags &
					     EXT4_GET_BLOCKS_KEEP_SIZE);
	} else {
		retval = ext4_ind_map_blocks(handle, inode, map, flags &
					     EXT4_GET_BLOCKS_KEEP_SIZE);
	}
	up_read((&EXT4_I(inode)->i_data_sem));

	/*
	 * We don't check m_len because extent will be collpased in status
	 * tree.  So the m_len might not equal.
	 */
	if (es_map->m_lblk != map->m_lblk ||
	    es_map->m_flags != map->m_flags ||
	    es_map->m_pblk != map->m_pblk) {
		printk("ES cache assertion failed for inode: %lu "
		       "es_cached ex [%d/%d/%llu/%x] != "
		       "found ex [%d/%d/%llu/%x] retval %d flags %x\n",
		       inode->i_ino, es_map->m_lblk, es_map->m_len,
		       es_map->m_pblk, es_map->m_flags, map->m_lblk,
		       map->m_len, map->m_pblk, map->m_flags,
		       retval, flags);
	}
}
#endif /* ES_AGGRESSIVE_TEST */

/*
 * The ext4_map_blocks() function tries to look up the requested blocks,
 * and returns if the blocks are already mapped.
 *
 * Otherwise it takes the write lock of the i_data_sem and allocate blocks
 * and store the allocated blocks in the result buffer head and mark it
 * mapped.
 *
 * If file type is extents based, it will call ext4_ext_map_blocks(),
 * Otherwise, call with ext4_ind_map_blocks() to handle indirect mapping
 * based files
 *
 * On success, it returns the number of blocks being mapped or allocated.  if
 * create==0 and the blocks are pre-allocated and unwritten, the resulting @map
 * is marked as unwritten. If the create == 1, it will mark @map as mapped.
 *
 * It returns 0 if plain look up failed (blocks have not been allocated), in
 * that case, @map is returned as unmapped but we still do fill map->m_len to
 * indicate the length of a hole starting at map->m_lblk.
 *
 * It returns the error in case of allocation failure.
 */
int ext4_map_blocks(handle_t *handle, struct inode *inode,
		    struct ext4_map_blocks *map, int flags)
{
	struct extent_status es;
	int retval;
	int ret = 0;
#ifdef ES_AGGRESSIVE_TEST
	struct ext4_map_blocks orig_map;

	memcpy(&orig_map, map, sizeof(*map));
#endif

	map->m_flags = 0;
	ext_debug("ext4_map_blocks(): inode %lu, flag %d, max_blocks %u,"
		  "logical block %lu\n", inode->i_ino, flags, map->m_len,
		  (unsigned long) map->m_lblk);

	/*
	 * ext4_map_blocks returns an int, and m_len is an unsigned int
	 */
	if (unlikely(map->m_len > INT_MAX))
		map->m_len = INT_MAX;

	/* We can handle the block number less than EXT_MAX_BLOCKS */
	if (unlikely(map->m_lblk >= EXT_MAX_BLOCKS))
		return -EFSCORRUPTED;

	/* Lookup extent status tree firstly */
	if (ext4_es_lookup_extent(inode, map->m_lblk, &es)) {
		if (ext4_es_is_written(&es) || ext4_es_is_unwritten(&es)) {
			map->m_pblk = ext4_es_pblock(&es) +
					map->m_lblk - es.es_lblk;
			map->m_flags |= ext4_es_is_written(&es) ?
					EXT4_MAP_MAPPED : EXT4_MAP_UNWRITTEN;
			retval = es.es_len - (map->m_lblk - es.es_lblk);
			if (retval > map->m_len)
				retval = map->m_len;
			map->m_len = retval;
		} else if (ext4_es_is_delayed(&es) || ext4_es_is_hole(&es)) {
			map->m_pblk = 0;
			retval = es.es_len - (map->m_lblk - es.es_lblk);
			if (retval > map->m_len)
				retval = map->m_len;
			map->m_len = retval;
			retval = 0;
		} else {
			BUG_ON(1);
		}
#ifdef ES_AGGRESSIVE_TEST
		ext4_map_blocks_es_recheck(handle, inode, map,
					   &orig_map, flags);
#endif
		goto found;
	}

	/*
	 * Try to see if we can get the block without requesting a new
	 * file system block.
	 */
	down_read(&EXT4_I(inode)->i_data_sem);
	if (ext4_test_inode_flag(inode, EXT4_INODE_EXTENTS)) {
		retval = ext4_ext_map_blocks(handle, inode, map, flags &
					     EXT4_GET_BLOCKS_KEEP_SIZE);
	} else {
		retval = ext4_ind_map_blocks(handle, inode, map, flags &
					     EXT4_GET_BLOCKS_KEEP_SIZE);
	}
	if (retval > 0) {
		unsigned int status;

		if (unlikely(retval != map->m_len)) {
			ext4_warning(inode->i_sb,
				     "ES len assertion failed for inode "
				     "%lu: retval %d != map->m_len %d",
				     inode->i_ino, retval, map->m_len);
			WARN_ON(1);
		}

		status = map->m_flags & EXT4_MAP_UNWRITTEN ?
				EXTENT_STATUS_UNWRITTEN : EXTENT_STATUS_WRITTEN;
		if (!(flags & EXT4_GET_BLOCKS_DELALLOC_RESERVE) &&
		    !(status & EXTENT_STATUS_WRITTEN) &&
		    ext4_find_delalloc_range(inode, map->m_lblk,
					     map->m_lblk + map->m_len - 1))
			status |= EXTENT_STATUS_DELAYED;
		ret = ext4_es_insert_extent(inode, map->m_lblk,
					    map->m_len, map->m_pblk, status);
		if (ret < 0)
			retval = ret;
	}
	up_read((&EXT4_I(inode)->i_data_sem));

found:
	if (retval > 0 && map->m_flags & EXT4_MAP_MAPPED) {
		ret = check_block_validity(inode, map);
		if (ret != 0)
			return ret;
	}

	/* If it is only a block(s) look up */
	if ((flags & EXT4_GET_BLOCKS_CREATE) == 0)
		return retval;

	/*
	 * Returns if the blocks have already allocated
	 *
	 * Note that if blocks have been preallocated
	 * ext4_ext_get_block() returns the create = 0
	 * with buffer head unmapped.
	 */
	if (retval > 0 && map->m_flags & EXT4_MAP_MAPPED)
		/*
		 * If we need to convert extent to unwritten
		 * we continue and do the actual work in
		 * ext4_ext_map_blocks()
		 */
		if (!(flags & EXT4_GET_BLOCKS_CONVERT_UNWRITTEN))
			return retval;

	/*
	 * Here we clear m_flags because after allocating an new extent,
	 * it will be set again.
	 */
	map->m_flags &= ~EXT4_MAP_FLAGS;

	/*
	 * New blocks allocate and/or writing to unwritten extent
	 * will possibly result in updating i_data, so we take
	 * the write lock of i_data_sem, and call get_block()
	 * with create == 1 flag.
	 */
	down_write(&EXT4_I(inode)->i_data_sem);

	/*
	 * We need to check for EXT4 here because migrate
	 * could have changed the inode type in between
	 */
	if (ext4_test_inode_flag(inode, EXT4_INODE_EXTENTS)) {
		retval = ext4_ext_map_blocks(handle, inode, map, flags);
	} else {
		retval = ext4_ind_map_blocks(handle, inode, map, flags);

		if (retval > 0 && map->m_flags & EXT4_MAP_NEW) {
			/*
			 * We allocated new blocks which will result in
			 * i_data's format changing.  Force the migrate
			 * to fail by clearing migrate flags
			 */
			ext4_clear_inode_state(inode, EXT4_STATE_EXT_MIGRATE);
		}

		/*
		 * Update reserved blocks/metadata blocks after successful
		 * block allocation which had been deferred till now. We don't
		 * support fallocate for non extent files. So we can update
		 * reserve space here.
		 */
		if ((retval > 0) &&
			(flags & EXT4_GET_BLOCKS_DELALLOC_RESERVE))
			ext4_da_update_reserve_space(inode, retval, 1);
	}

	if (retval > 0) {
		unsigned int status;

		if (unlikely(retval != map->m_len)) {
			ext4_warning(inode->i_sb,
				     "ES len assertion failed for inode "
				     "%lu: retval %d != map->m_len %d",
				     inode->i_ino, retval, map->m_len);
			WARN_ON(1);
		}

		/*
		 * We have to zeroout blocks before inserting them into extent
		 * status tree. Otherwise someone could look them up there and
		 * use them before they are really zeroed. We also have to
		 * unmap metadata before zeroing as otherwise writeback can
		 * overwrite zeros with stale data from block device.
		 */
		if (flags & EXT4_GET_BLOCKS_ZERO &&
		    map->m_flags & EXT4_MAP_MAPPED &&
		    map->m_flags & EXT4_MAP_NEW) {
			ext4_lblk_t i;

			for (i = 0; i < map->m_len; i++) {
				unmap_underlying_metadata(inode->i_sb->s_bdev,
							  map->m_pblk + i);
			}
			ret = ext4_issue_zeroout(inode, map->m_lblk,
						 map->m_pblk, map->m_len);
			if (ret) {
				retval = ret;
				goto out_sem;
			}
		}

		/*
		 * If the extent has been zeroed out, we don't need to update
		 * extent status tree.
		 */
		if ((flags & EXT4_GET_BLOCKS_PRE_IO) &&
		    ext4_es_lookup_extent(inode, map->m_lblk, &es)) {
			if (ext4_es_is_written(&es))
				goto out_sem;
		}
		status = map->m_flags & EXT4_MAP_UNWRITTEN ?
				EXTENT_STATUS_UNWRITTEN : EXTENT_STATUS_WRITTEN;
		if (!(flags & EXT4_GET_BLOCKS_DELALLOC_RESERVE) &&
		    !(status & EXTENT_STATUS_WRITTEN) &&
		    ext4_find_delalloc_range(inode, map->m_lblk,
					     map->m_lblk + map->m_len - 1))
			status |= EXTENT_STATUS_DELAYED;
		ret = ext4_es_insert_extent(inode, map->m_lblk, map->m_len,
					    map->m_pblk, status);
		if (ret < 0) {
			retval = ret;
			goto out_sem;
		}
	}

out_sem:
	up_write((&EXT4_I(inode)->i_data_sem));
	if (retval > 0 && map->m_flags & EXT4_MAP_MAPPED) {
		ret = check_block_validity(inode, map);
		if (ret != 0)
			return ret;

		/*
		 * Inodes with freshly allocated blocks where contents will be
		 * visible after transaction commit must be on transaction's
		 * ordered data list.
		 */
		if (map->m_flags & EXT4_MAP_NEW &&
		    !(map->m_flags & EXT4_MAP_UNWRITTEN) &&
		    !(flags & EXT4_GET_BLOCKS_ZERO) &&
		    !IS_NOQUOTA(inode) &&
		    ext4_should_order_data(inode)) {
			if (flags & EXT4_GET_BLOCKS_IO_SUBMIT)
				ret = ext4_jbd2_inode_add_wait(handle, inode);
			else
				ret = ext4_jbd2_inode_add_write(handle, inode);
			if (ret)
				return ret;
		}
	}
	return retval;
}

/*
 * Update EXT4_MAP_FLAGS in bh->b_state. For buffer heads attached to pages
 * we have to be careful as someone else may be manipulating b_state as well.
 */
static void ext4_update_bh_state(struct buffer_head *bh, unsigned long flags)
{
	unsigned long old_state;
	unsigned long new_state;

	flags &= EXT4_MAP_FLAGS;

	/* Dummy buffer_head? Set non-atomically. */
	if (!bh->b_page) {
		bh->b_state = (bh->b_state & ~EXT4_MAP_FLAGS) | flags;
		return;
	}
	/*
	 * Someone else may be modifying b_state. Be careful! This is ugly but
	 * once we get rid of using bh as a container for mapping information
	 * to pass to / from get_block functions, this can go away.
	 */
	do {
		old_state = READ_ONCE(bh->b_state);
		new_state = (old_state & ~EXT4_MAP_FLAGS) | flags;
	} while (unlikely(
		 cmpxchg(&bh->b_state, old_state, new_state) != old_state));
}

static int _ext4_get_block(struct inode *inode, sector_t iblock,
			   struct buffer_head *bh, int flags)
{
	struct ext4_map_blocks map;
	int ret = 0;

	if (ext4_has_inline_data(inode))
		return -ERANGE;

	map.m_lblk = iblock;
	map.m_len = bh->b_size >> inode->i_blkbits;

	ret = ext4_map_blocks(ext4_journal_current_handle(), inode, &map,
			      flags);
	if (ret > 0) {
		map_bh(bh, inode->i_sb, map.m_pblk);
		ext4_update_bh_state(bh, map.m_flags);
		bh->b_size = inode->i_sb->s_blocksize * map.m_len;
		ret = 0;
	}
	return ret;
}

int ext4_get_block(struct inode *inode, sector_t iblock,
		   struct buffer_head *bh, int create)
{
	return _ext4_get_block(inode, iblock, bh,
			       create ? EXT4_GET_BLOCKS_CREATE : 0);
}

/*
 * Get block function used when preparing for buffered write if we require
 * creating an unwritten extent if blocks haven't been allocated.  The extent
 * will be converted to written after the IO is complete.
 */
int ext4_get_block_unwritten(struct inode *inode, sector_t iblock,
			     struct buffer_head *bh_result, int create)
{
	ext4_debug("ext4_get_block_unwritten: inode %lu, create flag %d\n",
		   inode->i_ino, create);
	return _ext4_get_block(inode, iblock, bh_result,
			       EXT4_GET_BLOCKS_IO_CREATE_EXT);
}

/* Maximum number of blocks we map for direct IO at once. */
#define DIO_MAX_BLOCKS 4096

/*
 * Get blocks function for the cases that need to start a transaction -
 * generally difference cases of direct IO and DAX IO. It also handles retries
 * in case of ENOSPC.
 */
static int ext4_get_block_trans(struct inode *inode, sector_t iblock,
				struct buffer_head *bh_result, int flags)
{
	int dio_credits;
	handle_t *handle;
	int retries = 0;
	int ret;

	/* Trim mapping request to maximum we can map at once for DIO */
	if (bh_result->b_size >> inode->i_blkbits > DIO_MAX_BLOCKS)
		bh_result->b_size = DIO_MAX_BLOCKS << inode->i_blkbits;
	dio_credits = ext4_chunk_trans_blocks(inode,
				      bh_result->b_size >> inode->i_blkbits);
retry:
	handle = ext4_journal_start(inode, EXT4_HT_MAP_BLOCKS, dio_credits);
	if (IS_ERR(handle))
		return PTR_ERR(handle);

	ret = _ext4_get_block(inode, iblock, bh_result, flags);
	ext4_journal_stop(handle);

	if (ret == -ENOSPC && ext4_should_retry_alloc(inode->i_sb, &retries))
		goto retry;
	return ret;
}

/* Get block function for DIO reads and writes to inodes without extents */
int ext4_dio_get_block(struct inode *inode, sector_t iblock,
		       struct buffer_head *bh, int create)
{
	/* We don't expect handle for direct IO */
	WARN_ON_ONCE(ext4_journal_current_handle());

	if (!create)
		return _ext4_get_block(inode, iblock, bh, 0);
	return ext4_get_block_trans(inode, iblock, bh, EXT4_GET_BLOCKS_CREATE);
}

/*
 * Get block function for AIO DIO writes when we create unwritten extent if
 * blocks are not allocated yet. The extent will be converted to written
 * after IO is complete.
 */
static int ext4_dio_get_block_unwritten_async(struct inode *inode,
		sector_t iblock, struct buffer_head *bh_result,	int create)
{
	int ret;

	/* We don't expect handle for direct IO */
	WARN_ON_ONCE(ext4_journal_current_handle());

	ret = ext4_get_block_trans(inode, iblock, bh_result,
				   EXT4_GET_BLOCKS_IO_CREATE_EXT);

	/*
	 * When doing DIO using unwritten extents, we need io_end to convert
	 * unwritten extents to written on IO completion. We allocate io_end
	 * once we spot unwritten extent and store it in b_private. Generic
	 * DIO code keeps b_private set and furthermore passes the value to
	 * our completion callback in 'private' argument.
	 */
	if (!ret && buffer_unwritten(bh_result)) {
		if (!bh_result->b_private) {
			ext4_io_end_t *io_end;

			io_end = ext4_init_io_end(inode, GFP_KERNEL);
			if (!io_end)
				return -ENOMEM;
			bh_result->b_private = io_end;
			ext4_set_io_unwritten_flag(inode, io_end);
		}
		set_buffer_defer_completion(bh_result);
	}

	return ret;
}

/*
 * Get block function for non-AIO DIO writes when we create unwritten extent if
 * blocks are not allocated yet. The extent will be converted to written
 * after IO is complete from ext4_ext_direct_IO() function.
 */
static int ext4_dio_get_block_unwritten_sync(struct inode *inode,
		sector_t iblock, struct buffer_head *bh_result,	int create)
{
	int ret;

	/* We don't expect handle for direct IO */
	WARN_ON_ONCE(ext4_journal_current_handle());

	ret = ext4_get_block_trans(inode, iblock, bh_result,
				   EXT4_GET_BLOCKS_IO_CREATE_EXT);

	/*
	 * Mark inode as having pending DIO writes to unwritten extents.
	 * ext4_ext_direct_IO() checks this flag and converts extents to
	 * written.
	 */
	if (!ret && buffer_unwritten(bh_result))
		ext4_set_inode_state(inode, EXT4_STATE_DIO_UNWRITTEN);

	return ret;
}

static int ext4_dio_get_block_overwrite(struct inode *inode, sector_t iblock,
		   struct buffer_head *bh_result, int create)
{
	int ret;

	ext4_debug("ext4_dio_get_block_overwrite: inode %lu, create flag %d\n",
		   inode->i_ino, create);
	/* We don't expect handle for direct IO */
	WARN_ON_ONCE(ext4_journal_current_handle());

	ret = _ext4_get_block(inode, iblock, bh_result, 0);
	/*
	 * Blocks should have been preallocated! ext4_file_write_iter() checks
	 * that.
	 */
	WARN_ON_ONCE(!buffer_mapped(bh_result) || buffer_unwritten(bh_result));

	return ret;
}


/*
 * `handle' can be NULL if create is zero
 */
struct buffer_head *ext4_getblk(handle_t *handle, struct inode *inode,
				ext4_lblk_t block, int map_flags)
{
	struct ext4_map_blocks map;
	struct buffer_head *bh;
	int create = map_flags & EXT4_GET_BLOCKS_CREATE;
	int err;

	J_ASSERT(handle != NULL || create == 0);

	map.m_lblk = block;
	map.m_len = 1;
	err = ext4_map_blocks(handle, inode, &map, map_flags);

	if (err == 0)
		return create ? ERR_PTR(-ENOSPC) : NULL;
	if (err < 0)
		return ERR_PTR(err);

	bh = sb_getblk(inode->i_sb, map.m_pblk);
	if (unlikely(!bh))
		return ERR_PTR(-ENOMEM);
	if (map.m_flags & EXT4_MAP_NEW) {
		J_ASSERT(create != 0);
		J_ASSERT(handle != NULL);

		/*
		 * Now that we do not always journal data, we should
		 * keep in mind whether this should always journal the
		 * new buffer as metadata.  For now, regular file
		 * writes use ext4_get_block instead, so it's not a
		 * problem.
		 */
		lock_buffer(bh);
		BUFFER_TRACE(bh, "call get_create_access");
		err = ext4_journal_get_create_access(handle, bh);
		if (unlikely(err)) {
			unlock_buffer(bh);
			goto errout;
		}
		if (!buffer_uptodate(bh)) {
			memset(bh->b_data, 0, inode->i_sb->s_blocksize);
			set_buffer_uptodate(bh);
		}
		unlock_buffer(bh);
		BUFFER_TRACE(bh, "call ext4_handle_dirty_metadata");
		err = ext4_handle_dirty_metadata(handle, inode, bh);
		if (unlikely(err))
			goto errout;
	} else
		BUFFER_TRACE(bh, "not a new buffer");
	return bh;
errout:
	brelse(bh);
	return ERR_PTR(err);
}

struct buffer_head *ext4_bread(handle_t *handle, struct inode *inode,
			       ext4_lblk_t block, int map_flags)
{
	struct buffer_head *bh;

	bh = ext4_getblk(handle, inode, block, map_flags);
	if (IS_ERR(bh))
		return bh;
	if (!bh || buffer_uptodate(bh))
		return bh;
	ll_rw_block(REQ_OP_READ, REQ_META | REQ_PRIO, 1, &bh);
	wait_on_buffer(bh);
	if (buffer_uptodate(bh))
		return bh;
	put_bh(bh);
	return ERR_PTR(-EIO);
}

int ext4_walk_page_buffers(handle_t *handle,
			   struct buffer_head *head,
			   unsigned from,
			   unsigned to,
			   int *partial,
			   int (*fn)(handle_t *handle,
				     struct buffer_head *bh))
{
	struct buffer_head *bh;
	unsigned block_start, block_end;
	unsigned blocksize = head->b_size;
	int err, ret = 0;
	struct buffer_head *next;

	for (bh = head, block_start = 0;
	     ret == 0 && (bh != head || !block_start);
	     block_start = block_end, bh = next) {
		next = bh->b_this_page;
		block_end = block_start + blocksize;
		if (block_end <= from || block_start >= to) {
			if (partial && !buffer_uptodate(bh))
				*partial = 1;
			continue;
		}
		err = (*fn)(handle, bh);
		if (!ret)
			ret = err;
	}
	return ret;
}

/*
 * To preserve ordering, it is essential that the hole instantiation and
 * the data write be encapsulated in a single transaction.  We cannot
 * close off a transaction and start a new one between the ext4_get_block()
 * and the commit_write().  So doing the jbd2_journal_start at the start of
 * prepare_write() is the right place.
 *
 * Also, this function can nest inside ext4_writepage().  In that case, we
 * *know* that ext4_writepage() has generated enough buffer credits to do the
 * whole page.  So we won't block on the journal in that case, which is good,
 * because the caller may be PF_MEMALLOC.
 *
 * By accident, ext4 can be reentered when a transaction is open via
 * quota file writes.  If we were to commit the transaction while thus
 * reentered, there can be a deadlock - we would be holding a quota
 * lock, and the commit would never complete if another thread had a
 * transaction open and was blocking on the quota lock - a ranking
 * violation.
 *
 * So what we do is to rely on the fact that jbd2_journal_stop/journal_start
 * will _not_ run commit under these circumstances because handle->h_ref
 * is elevated.  We'll still have enough credits for the tiny quotafile
 * write.
 */
int do_journal_get_write_access(handle_t *handle,
				struct buffer_head *bh)
{
	int dirty = buffer_dirty(bh);
	int ret;

	if (!buffer_mapped(bh) || buffer_freed(bh))
		return 0;
	/*
	 * __block_write_begin() could have dirtied some buffers. Clean
	 * the dirty bit as jbd2_journal_get_write_access() could complain
	 * otherwise about fs integrity issues. Setting of the dirty bit
	 * by __block_write_begin() isn't a real problem here as we clear
	 * the bit before releasing a page lock and thus writeback cannot
	 * ever write the buffer.
	 */
	if (dirty)
		clear_buffer_dirty(bh);
	BUFFER_TRACE(bh, "get write access");
	ret = ext4_journal_get_write_access(handle, bh);
	if (!ret && dirty)
		ret = ext4_handle_dirty_metadata(handle, NULL, bh);
	return ret;
}

#ifdef CONFIG_EXT4_FS_ENCRYPTION
static int ext4_block_write_begin(struct page *page, loff_t pos, unsigned len,
				  get_block_t *get_block)
{
	unsigned from = pos & (PAGE_SIZE - 1);
	unsigned to = from + len;
	struct inode *inode = page->mapping->host;
	unsigned block_start, block_end;
	sector_t block;
	int err = 0;
	unsigned blocksize = inode->i_sb->s_blocksize;
	unsigned bbits;
	struct buffer_head *bh, *head, *wait[2], **wait_bh = wait;
	bool decrypt = false;

	BUG_ON(!PageLocked(page));
	BUG_ON(from > PAGE_SIZE);
	BUG_ON(to > PAGE_SIZE);
	BUG_ON(from > to);

	if (!page_has_buffers(page))
		create_empty_buffers(page, blocksize, 0);
	head = page_buffers(page);
	bbits = ilog2(blocksize);
	block = (sector_t)page->index << (PAGE_SHIFT - bbits);

	for (bh = head, block_start = 0; bh != head || !block_start;
	    block++, block_start = block_end, bh = bh->b_this_page) {
		block_end = block_start + blocksize;
		if (block_end <= from || block_start >= to) {
			if (PageUptodate(page)) {
				if (!buffer_uptodate(bh))
					set_buffer_uptodate(bh);
			}
			continue;
		}
		if (buffer_new(bh))
			clear_buffer_new(bh);
		if (!buffer_mapped(bh)) {
			WARN_ON(bh->b_size != blocksize);
			err = get_block(inode, block, bh, 1);
			if (err)
				break;
			if (buffer_new(bh)) {
				unmap_underlying_metadata(bh->b_bdev,
							  bh->b_blocknr);
				if (PageUptodate(page)) {
					clear_buffer_new(bh);
					set_buffer_uptodate(bh);
					mark_buffer_dirty(bh);
					continue;
				}
				if (block_end > to || block_start < from)
					zero_user_segments(page, to, block_end,
							   block_start, from);
				continue;
			}
		}
		if (PageUptodate(page)) {
			if (!buffer_uptodate(bh))
				set_buffer_uptodate(bh);
			continue;
		}
		if (!buffer_uptodate(bh) && !buffer_delay(bh) &&
		    !buffer_unwritten(bh) &&
		    (block_start < from || block_end > to)) {
			ll_rw_block(REQ_OP_READ, 0, 1, &bh);
			*wait_bh++ = bh;
			decrypt = ext4_encrypted_inode(inode) &&
				S_ISREG(inode->i_mode);
		}
	}
	/*
	 * If we issued read requests, let them complete.
	 */
	while (wait_bh > wait) {
		wait_on_buffer(*--wait_bh);
		if (!buffer_uptodate(*wait_bh))
			err = -EIO;
	}
	if (unlikely(err))
		page_zero_new_buffers(page, from, to);
	else if (decrypt)
		err = fscrypt_decrypt_page(page);
	return err;
}
#endif

static int ext4_write_begin(struct file *file, struct address_space *mapping,
			    loff_t pos, unsigned len, unsigned flags,
			    struct page **pagep, void **fsdata)
{
	struct inode *inode = mapping->host;
	int ret, needed_blocks;
	handle_t *handle;
	int retries = 0;
	struct page *page;
	pgoff_t index;
	unsigned from, to;

	trace_ext4_write_begin(inode, pos, len, flags);
	/*
	 * Reserve one block more for addition to orphan list in case
	 * we allocate blocks but write fails for some reason
	 */
	needed_blocks = ext4_writepage_trans_blocks(inode) + 1;
	index = pos >> PAGE_SHIFT;
	from = pos & (PAGE_SIZE - 1);
	to = from + len;

	if (ext4_test_inode_state(inode, EXT4_STATE_MAY_INLINE_DATA)) {
		ret = ext4_try_to_write_inline_data(mapping, inode, pos, len,
						    flags, pagep);
		if (ret < 0)
			return ret;
		if (ret == 1)
			return 0;
	}

	/*
	 * grab_cache_page_write_begin() can take a long time if the
	 * system is thrashing due to memory pressure, or if the page
	 * is being written back.  So grab it first before we start
	 * the transaction handle.  This also allows us to allocate
	 * the page (if needed) without using GFP_NOFS.
	 */
retry_grab:
	page = grab_cache_page_write_begin(mapping, index, flags);
	if (!page)
		return -ENOMEM;
	unlock_page(page);

retry_journal:
	handle = ext4_journal_start(inode, EXT4_HT_WRITE_PAGE, needed_blocks);
	if (IS_ERR(handle)) {
		put_page(page);
		return PTR_ERR(handle);
	}

	lock_page(page);
	if (page->mapping != mapping) {
		/* The page got truncated from under us */
		unlock_page(page);
		put_page(page);
		ext4_journal_stop(handle);
		goto retry_grab;
	}
	/* In case writeback began while the page was unlocked */
	wait_for_stable_page(page);

#ifdef CONFIG_EXT4_FS_ENCRYPTION
	if (ext4_should_dioread_nolock(inode))
		ret = ext4_block_write_begin(page, pos, len,
					     ext4_get_block_unwritten);
	else
		ret = ext4_block_write_begin(page, pos, len,
					     ext4_get_block);
#else
	if (ext4_should_dioread_nolock(inode))
		ret = __block_write_begin(page, pos, len,
					  ext4_get_block_unwritten);
	else
		ret = __block_write_begin(page, pos, len, ext4_get_block);
#endif
	if (!ret && ext4_should_journal_data(inode)) {
		ret = ext4_walk_page_buffers(handle, page_buffers(page),
					     from, to, NULL,
					     do_journal_get_write_access);
	}

	if (ret) {
		unlock_page(page);
		/*
		 * __block_write_begin may have instantiated a few blocks
		 * outside i_size.  Trim these off again. Don't need
		 * i_size_read because we hold i_mutex.
		 *
		 * Add inode to orphan list in case we crash before
		 * truncate finishes
		 */
		if (pos + len > inode->i_size && ext4_can_truncate(inode))
			ext4_orphan_add(handle, inode);

		ext4_journal_stop(handle);
		if (pos + len > inode->i_size) {
			ext4_truncate_failed_write(inode);
			/*
			 * If truncate failed early the inode might
			 * still be on the orphan list; we need to
			 * make sure the inode is removed from the
			 * orphan list in that case.
			 */
			if (inode->i_nlink)
				ext4_orphan_del(NULL, inode);
		}

		if (ret == -ENOSPC &&
		    ext4_should_retry_alloc(inode->i_sb, &retries))
			goto retry_journal;
		put_page(page);
		return ret;
	}
	*pagep = page;
	return ret;
}

/* For write_end() in data=journal mode */
static int write_end_fn(handle_t *handle, struct buffer_head *bh)
{
	int ret;
	if (!buffer_mapped(bh) || buffer_freed(bh))
		return 0;
	set_buffer_uptodate(bh);
	ret = ext4_handle_dirty_metadata(handle, NULL, bh);
	clear_buffer_meta(bh);
	clear_buffer_prio(bh);
	return ret;
}

/*
 * We need to pick up the new inode size which generic_commit_write gave us
 * `file' can be NULL - eg, when called from page_symlink().
 *
 * ext4 never places buffers on inode->i_mapping->private_list.  metadata
 * buffers are managed internally.
 */
static int ext4_write_end(struct file *file,
			  struct address_space *mapping,
			  loff_t pos, unsigned len, unsigned copied,
			  struct page *page, void *fsdata)
{
	handle_t *handle = ext4_journal_current_handle();
	struct inode *inode = mapping->host;
	loff_t old_size = inode->i_size;
	int ret = 0, ret2;
	int i_size_changed = 0;

	trace_ext4_write_end(inode, pos, len, copied);
	if (ext4_has_inline_data(inode)) {
		ret = ext4_write_inline_data_end(inode, pos, len,
						 copied, page);
		if (ret < 0)
			goto errout;
		copied = ret;
	} else
		copied = block_write_end(file, mapping, pos,
					 len, copied, page, fsdata);
	/*
	 * it's important to update i_size while still holding page lock:
	 * page writeout could otherwise come in and zero beyond i_size.
	 */
	i_size_changed = ext4_update_inode_size(inode, pos + copied);
	unlock_page(page);
	put_page(page);

	if (old_size < pos)
		pagecache_isize_extended(inode, old_size, pos);
	/*
	 * Don't mark the inode dirty under page lock. First, it unnecessarily
	 * makes the holding time of page lock longer. Second, it forces lock
	 * ordering of page lock and transaction start for journaling
	 * filesystems.
	 */
	if (i_size_changed)
		ext4_mark_inode_dirty(handle, inode);

	if (pos + len > inode->i_size && ext4_can_truncate(inode))
		/* if we have allocated more blocks and copied
		 * less. We will have blocks allocated outside
		 * inode->i_size. So truncate them
		 */
		ext4_orphan_add(handle, inode);
errout:
	ret2 = ext4_journal_stop(handle);
	if (!ret)
		ret = ret2;

	if (pos + len > inode->i_size) {
		ext4_truncate_failed_write(inode);
		/*
		 * If truncate failed early the inode might still be
		 * on the orphan list; we need to make sure the inode
		 * is removed from the orphan list in that case.
		 */
		if (inode->i_nlink)
			ext4_orphan_del(NULL, inode);
	}

	return ret ? ret : copied;
}

/*
 * This is a private version of page_zero_new_buffers() which doesn't
 * set the buffer to be dirty, since in data=journalled mode we need
 * to call ext4_handle_dirty_metadata() instead.
 */
static void zero_new_buffers(struct page *page, unsigned from, unsigned to)
{
	unsigned int block_start = 0, block_end;
	struct buffer_head *head, *bh;

	bh = head = page_buffers(page);
	do {
		block_end = block_start + bh->b_size;
		if (buffer_new(bh)) {
			if (block_end > from && block_start < to) {
				if (!PageUptodate(page)) {
					unsigned start, size;

					start = max(from, block_start);
					size = min(to, block_end) - start;

					zero_user(page, start, size);
					set_buffer_uptodate(bh);
				}
				clear_buffer_new(bh);
			}
		}
		block_start = block_end;
		bh = bh->b_this_page;
	} while (bh != head);
}

static int ext4_journalled_write_end(struct file *file,
				     struct address_space *mapping,
				     loff_t pos, unsigned len, unsigned copied,
				     struct page *page, void *fsdata)
{
	handle_t *handle = ext4_journal_current_handle();
	struct inode *inode = mapping->host;
	loff_t old_size = inode->i_size;
	int ret = 0, ret2;
	int partial = 0;
	unsigned from, to;
	int size_changed = 0;

	trace_ext4_journalled_write_end(inode, pos, len, copied);
	from = pos & (PAGE_SIZE - 1);
	to = from + len;

	BUG_ON(!ext4_handle_valid(handle));

	if (ext4_has_inline_data(inode))
		copied = ext4_write_inline_data_end(inode, pos, len,
						    copied, page);
	else {
		if (copied < len) {
			if (!PageUptodate(page))
				copied = 0;
			zero_new_buffers(page, from+copied, to);
		}

		ret = ext4_walk_page_buffers(handle, page_buffers(page), from,
					     to, &partial, write_end_fn);
		if (!partial)
			SetPageUptodate(page);
	}
	size_changed = ext4_update_inode_size(inode, pos + copied);
	ext4_set_inode_state(inode, EXT4_STATE_JDATA);
	EXT4_I(inode)->i_datasync_tid = handle->h_transaction->t_tid;
	unlock_page(page);
	put_page(page);

	if (old_size < pos)
		pagecache_isize_extended(inode, old_size, pos);

	if (size_changed) {
		ret2 = ext4_mark_inode_dirty(handle, inode);
		if (!ret)
			ret = ret2;
	}

	if (pos + len > inode->i_size && ext4_can_truncate(inode))
		/* if we have allocated more blocks and copied
		 * less. We will have blocks allocated outside
		 * inode->i_size. So truncate them
		 */
		ext4_orphan_add(handle, inode);

	ret2 = ext4_journal_stop(handle);
	if (!ret)
		ret = ret2;
	if (pos + len > inode->i_size) {
		ext4_truncate_failed_write(inode);
		/*
		 * If truncate failed early the inode might still be
		 * on the orphan list; we need to make sure the inode
		 * is removed from the orphan list in that case.
		 */
		if (inode->i_nlink)
			ext4_orphan_del(NULL, inode);
	}

	return ret ? ret : copied;
}

/*
 * Reserve space for a single cluster
 */
static int ext4_da_reserve_space(struct inode *inode)
{
	struct ext4_sb_info *sbi = EXT4_SB(inode->i_sb);
	struct ext4_inode_info *ei = EXT4_I(inode);
	int ret;

	/*
	 * We will charge metadata quota at writeout time; this saves
	 * us from metadata over-estimation, though we may go over by
	 * a small amount in the end.  Here we just reserve for data.
	 */
	ret = dquot_reserve_block(inode, EXT4_C2B(sbi, 1));
	if (ret)
		return ret;

	spin_lock(&ei->i_block_reservation_lock);
	if (ext4_claim_free_clusters(sbi, 1, 0)) {
		spin_unlock(&ei->i_block_reservation_lock);
		dquot_release_reservation_block(inode, EXT4_C2B(sbi, 1));
		return -ENOSPC;
	}
	ei->i_reserved_data_blocks++;
	trace_ext4_da_reserve_space(inode);
	spin_unlock(&ei->i_block_reservation_lock);

	return 0;       /* success */
}

static void ext4_da_release_space(struct inode *inode, int to_free)
{
	struct ext4_sb_info *sbi = EXT4_SB(inode->i_sb);
	struct ext4_inode_info *ei = EXT4_I(inode);

	if (!to_free)
		return;		/* Nothing to release, exit */

	spin_lock(&EXT4_I(inode)->i_block_reservation_lock);

	trace_ext4_da_release_space(inode, to_free);
	if (unlikely(to_free > ei->i_reserved_data_blocks)) {
		/*
		 * if there aren't enough reserved blocks, then the
		 * counter is messed up somewhere.  Since this
		 * function is called from invalidate page, it's
		 * harmless to return without any action.
		 */
		ext4_warning(inode->i_sb, "ext4_da_release_space: "
			 "ino %lu, to_free %d with only %d reserved "
			 "data blocks", inode->i_ino, to_free,
			 ei->i_reserved_data_blocks);
		WARN_ON(1);
		to_free = ei->i_reserved_data_blocks;
	}
	ei->i_reserved_data_blocks -= to_free;

	/* update fs dirty data blocks counter */
	percpu_counter_sub(&sbi->s_dirtyclusters_counter, to_free);

	spin_unlock(&EXT4_I(inode)->i_block_reservation_lock);

	dquot_release_reservation_block(inode, EXT4_C2B(sbi, to_free));
}

static void ext4_da_page_release_reservation(struct page *page,
					     unsigned int offset,
					     unsigned int length)
{
	int to_release = 0, contiguous_blks = 0;
	struct buffer_head *head, *bh;
	unsigned int curr_off = 0;
	struct inode *inode = page->mapping->host;
	struct ext4_sb_info *sbi = EXT4_SB(inode->i_sb);
	unsigned int stop = offset + length;
	int num_clusters;
	ext4_fsblk_t lblk;

	BUG_ON(stop > PAGE_SIZE || stop < length);

	head = page_buffers(page);
	bh = head;
	do {
		unsigned int next_off = curr_off + bh->b_size;

		if (next_off > stop)
			break;

		if ((offset <= curr_off) && (buffer_delay(bh))) {
			to_release++;
			contiguous_blks++;
			clear_buffer_delay(bh);
		} else if (contiguous_blks) {
			lblk = page->index <<
<<<<<<< HEAD
			       (PAGE_CACHE_SHIFT - inode->i_blkbits);
=======
			       (PAGE_SHIFT - inode->i_blkbits);
>>>>>>> f2ed3bfc
			lblk += (curr_off >> inode->i_blkbits) -
				contiguous_blks;
			ext4_es_remove_extent(inode, lblk, contiguous_blks);
			contiguous_blks = 0;
		}
		curr_off = next_off;
	} while ((bh = bh->b_this_page) != head);

	if (contiguous_blks) {
<<<<<<< HEAD
		lblk = page->index << (PAGE_CACHE_SHIFT - inode->i_blkbits);
=======
		lblk = page->index << (PAGE_SHIFT - inode->i_blkbits);
>>>>>>> f2ed3bfc
		lblk += (curr_off >> inode->i_blkbits) - contiguous_blks;
		ext4_es_remove_extent(inode, lblk, contiguous_blks);
	}

	/* If we have released all the blocks belonging to a cluster, then we
	 * need to release the reserved space for that cluster. */
	num_clusters = EXT4_NUM_B2C(sbi, to_release);
	while (num_clusters > 0) {
		lblk = (page->index << (PAGE_SHIFT - inode->i_blkbits)) +
			((num_clusters - 1) << sbi->s_cluster_bits);
		if (sbi->s_cluster_ratio == 1 ||
		    !ext4_find_delalloc_cluster(inode, lblk))
			ext4_da_release_space(inode, 1);

		num_clusters--;
	}
}

/*
 * Delayed allocation stuff
 */

struct mpage_da_data {
	struct inode *inode;
	struct writeback_control *wbc;

	pgoff_t first_page;	/* The first page to write */
	pgoff_t next_page;	/* Current page to examine */
	pgoff_t last_page;	/* Last page to examine */
	/*
	 * Extent to map - this can be after first_page because that can be
	 * fully mapped. We somewhat abuse m_flags to store whether the extent
	 * is delalloc or unwritten.
	 */
	struct ext4_map_blocks map;
	struct ext4_io_submit io_submit;	/* IO submission data */
};

static void mpage_release_unused_pages(struct mpage_da_data *mpd,
				       bool invalidate)
{
	int nr_pages, i;
	pgoff_t index, end;
	struct pagevec pvec;
	struct inode *inode = mpd->inode;
	struct address_space *mapping = inode->i_mapping;

	/* This is necessary when next_page == 0. */
	if (mpd->first_page >= mpd->next_page)
		return;

	index = mpd->first_page;
	end   = mpd->next_page - 1;
	if (invalidate) {
		ext4_lblk_t start, last;
		start = index << (PAGE_SHIFT - inode->i_blkbits);
		last = end << (PAGE_SHIFT - inode->i_blkbits);
		ext4_es_remove_extent(inode, start, last - start + 1);
	}

	pagevec_init(&pvec, 0);
	while (index <= end) {
		nr_pages = pagevec_lookup(&pvec, mapping, index, PAGEVEC_SIZE);
		if (nr_pages == 0)
			break;
		for (i = 0; i < nr_pages; i++) {
			struct page *page = pvec.pages[i];
			if (page->index > end)
				break;
			BUG_ON(!PageLocked(page));
			BUG_ON(PageWriteback(page));
			if (invalidate) {
				if (page_mapped(page))
					clear_page_dirty_for_io(page);
				block_invalidatepage(page, 0, PAGE_SIZE);
				ClearPageUptodate(page);
			}
			unlock_page(page);
		}
		index = pvec.pages[nr_pages - 1]->index + 1;
		pagevec_release(&pvec);
	}
}

static void ext4_print_free_blocks(struct inode *inode)
{
	struct ext4_sb_info *sbi = EXT4_SB(inode->i_sb);
	struct super_block *sb = inode->i_sb;
	struct ext4_inode_info *ei = EXT4_I(inode);

	ext4_msg(sb, KERN_CRIT, "Total free blocks count %lld",
	       EXT4_C2B(EXT4_SB(inode->i_sb),
			ext4_count_free_clusters(sb)));
	ext4_msg(sb, KERN_CRIT, "Free/Dirty block details");
	ext4_msg(sb, KERN_CRIT, "free_blocks=%lld",
	       (long long) EXT4_C2B(EXT4_SB(sb),
		percpu_counter_sum(&sbi->s_freeclusters_counter)));
	ext4_msg(sb, KERN_CRIT, "dirty_blocks=%lld",
	       (long long) EXT4_C2B(EXT4_SB(sb),
		percpu_counter_sum(&sbi->s_dirtyclusters_counter)));
	ext4_msg(sb, KERN_CRIT, "Block reservation details");
	ext4_msg(sb, KERN_CRIT, "i_reserved_data_blocks=%u",
		 ei->i_reserved_data_blocks);
	return;
}

static int ext4_bh_delay_or_unwritten(handle_t *handle, struct buffer_head *bh)
{
	return (buffer_delay(bh) || buffer_unwritten(bh)) && buffer_dirty(bh);
}

/*
 * This function is grabs code from the very beginning of
 * ext4_map_blocks, but assumes that the caller is from delayed write
 * time. This function looks up the requested blocks and sets the
 * buffer delay bit under the protection of i_data_sem.
 */
static int ext4_da_map_blocks(struct inode *inode, sector_t iblock,
			      struct ext4_map_blocks *map,
			      struct buffer_head *bh)
{
	struct extent_status es;
	int retval;
	sector_t invalid_block = ~((sector_t) 0xffff);
#ifdef ES_AGGRESSIVE_TEST
	struct ext4_map_blocks orig_map;

	memcpy(&orig_map, map, sizeof(*map));
#endif

	if (invalid_block < ext4_blocks_count(EXT4_SB(inode->i_sb)->s_es))
		invalid_block = ~0;

	map->m_flags = 0;
	ext_debug("ext4_da_map_blocks(): inode %lu, max_blocks %u,"
		  "logical block %lu\n", inode->i_ino, map->m_len,
		  (unsigned long) map->m_lblk);

	/* Lookup extent status tree firstly */
	if (ext4_es_lookup_extent(inode, iblock, &es)) {
		if (ext4_es_is_hole(&es)) {
			retval = 0;
			down_read(&EXT4_I(inode)->i_data_sem);
			goto add_delayed;
		}

		/*
		 * Delayed extent could be allocated by fallocate.
		 * So we need to check it.
		 */
		if (ext4_es_is_delayed(&es) && !ext4_es_is_unwritten(&es)) {
			map_bh(bh, inode->i_sb, invalid_block);
			set_buffer_new(bh);
			set_buffer_delay(bh);
			return 0;
		}

		map->m_pblk = ext4_es_pblock(&es) + iblock - es.es_lblk;
		retval = es.es_len - (iblock - es.es_lblk);
		if (retval > map->m_len)
			retval = map->m_len;
		map->m_len = retval;
		if (ext4_es_is_written(&es))
			map->m_flags |= EXT4_MAP_MAPPED;
		else if (ext4_es_is_unwritten(&es))
			map->m_flags |= EXT4_MAP_UNWRITTEN;
		else
			BUG_ON(1);

#ifdef ES_AGGRESSIVE_TEST
		ext4_map_blocks_es_recheck(NULL, inode, map, &orig_map, 0);
#endif
		return retval;
	}

	/*
	 * Try to see if we can get the block without requesting a new
	 * file system block.
	 */
	down_read(&EXT4_I(inode)->i_data_sem);
	if (ext4_has_inline_data(inode))
		retval = 0;
	else if (ext4_test_inode_flag(inode, EXT4_INODE_EXTENTS))
		retval = ext4_ext_map_blocks(NULL, inode, map, 0);
	else
		retval = ext4_ind_map_blocks(NULL, inode, map, 0);

add_delayed:
	if (retval == 0) {
		int ret;
		/*
		 * XXX: __block_prepare_write() unmaps passed block,
		 * is it OK?
		 */
		/*
		 * If the block was allocated from previously allocated cluster,
		 * then we don't need to reserve it again. However we still need
		 * to reserve metadata for every block we're going to write.
		 */
		if (EXT4_SB(inode->i_sb)->s_cluster_ratio == 1 ||
		    !ext4_find_delalloc_cluster(inode, map->m_lblk)) {
			ret = ext4_da_reserve_space(inode);
			if (ret) {
				/* not enough space to reserve */
				retval = ret;
				goto out_unlock;
			}
		}

		ret = ext4_es_insert_extent(inode, map->m_lblk, map->m_len,
					    ~0, EXTENT_STATUS_DELAYED);
		if (ret) {
			retval = ret;
			goto out_unlock;
		}

		map_bh(bh, inode->i_sb, invalid_block);
		set_buffer_new(bh);
		set_buffer_delay(bh);
	} else if (retval > 0) {
		int ret;
		unsigned int status;

		if (unlikely(retval != map->m_len)) {
			ext4_warning(inode->i_sb,
				     "ES len assertion failed for inode "
				     "%lu: retval %d != map->m_len %d",
				     inode->i_ino, retval, map->m_len);
			WARN_ON(1);
		}

		status = map->m_flags & EXT4_MAP_UNWRITTEN ?
				EXTENT_STATUS_UNWRITTEN : EXTENT_STATUS_WRITTEN;
		ret = ext4_es_insert_extent(inode, map->m_lblk, map->m_len,
					    map->m_pblk, status);
		if (ret != 0)
			retval = ret;
	}

out_unlock:
	up_read((&EXT4_I(inode)->i_data_sem));

	return retval;
}

/*
 * This is a special get_block_t callback which is used by
 * ext4_da_write_begin().  It will either return mapped block or
 * reserve space for a single block.
 *
 * For delayed buffer_head we have BH_Mapped, BH_New, BH_Delay set.
 * We also have b_blocknr = -1 and b_bdev initialized properly
 *
 * For unwritten buffer_head we have BH_Mapped, BH_New, BH_Unwritten set.
 * We also have b_blocknr = physicalblock mapping unwritten extent and b_bdev
 * initialized properly.
 */
int ext4_da_get_block_prep(struct inode *inode, sector_t iblock,
			   struct buffer_head *bh, int create)
{
	struct ext4_map_blocks map;
	int ret = 0;

	BUG_ON(create == 0);
	BUG_ON(bh->b_size != inode->i_sb->s_blocksize);

	map.m_lblk = iblock;
	map.m_len = 1;

	/*
	 * first, we need to know whether the block is allocated already
	 * preallocated blocks are unmapped but should treated
	 * the same as allocated blocks.
	 */
	ret = ext4_da_map_blocks(inode, iblock, &map, bh);
	if (ret <= 0)
		return ret;

	map_bh(bh, inode->i_sb, map.m_pblk);
	ext4_update_bh_state(bh, map.m_flags);

	if (buffer_unwritten(bh)) {
		/* A delayed write to unwritten bh should be marked
		 * new and mapped.  Mapped ensures that we don't do
		 * get_block multiple times when we write to the same
		 * offset and new ensures that we do proper zero out
		 * for partial write.
		 */
		set_buffer_new(bh);
		set_buffer_mapped(bh);
	}
	return 0;
}

static int bget_one(handle_t *handle, struct buffer_head *bh)
{
	get_bh(bh);
	return 0;
}

static int bput_one(handle_t *handle, struct buffer_head *bh)
{
	put_bh(bh);
	return 0;
}

static int __ext4_journalled_writepage(struct page *page,
				       unsigned int len)
{
	struct address_space *mapping = page->mapping;
	struct inode *inode = mapping->host;
	struct buffer_head *page_bufs = NULL;
	handle_t *handle = NULL;
	int ret = 0, err = 0;
	int inline_data = ext4_has_inline_data(inode);
	struct buffer_head *inode_bh = NULL;

	ClearPageChecked(page);

	if (inline_data) {
		BUG_ON(page->index != 0);
		BUG_ON(len > ext4_get_max_inline_size(inode));
		inode_bh = ext4_journalled_write_inline_data(inode, len, page);
		if (inode_bh == NULL)
			goto out;
	} else {
		page_bufs = page_buffers(page);
		if (!page_bufs) {
			BUG();
			goto out;
		}
		ext4_walk_page_buffers(handle, page_bufs, 0, len,
				       NULL, bget_one);
	}
	/*
	 * We need to release the page lock before we start the
	 * journal, so grab a reference so the page won't disappear
	 * out from under us.
	 */
	get_page(page);
	unlock_page(page);

	handle = ext4_journal_start(inode, EXT4_HT_WRITE_PAGE,
				    ext4_writepage_trans_blocks(inode));
	if (IS_ERR(handle)) {
		ret = PTR_ERR(handle);
		put_page(page);
		goto out_no_pagelock;
	}
	BUG_ON(!ext4_handle_valid(handle));

	lock_page(page);
	put_page(page);
	if (page->mapping != mapping) {
		/* The page got truncated from under us */
		ext4_journal_stop(handle);
		ret = 0;
		goto out;
	}

	if (inline_data) {
		BUFFER_TRACE(inode_bh, "get write access");
		ret = ext4_journal_get_write_access(handle, inode_bh);

		err = ext4_handle_dirty_metadata(handle, inode, inode_bh);

	} else {
		ret = ext4_walk_page_buffers(handle, page_bufs, 0, len, NULL,
					     do_journal_get_write_access);

		err = ext4_walk_page_buffers(handle, page_bufs, 0, len, NULL,
					     write_end_fn);
	}
	if (ret == 0)
		ret = err;
	EXT4_I(inode)->i_datasync_tid = handle->h_transaction->t_tid;
	err = ext4_journal_stop(handle);
	if (!ret)
		ret = err;

	if (!ext4_has_inline_data(inode))
		ext4_walk_page_buffers(NULL, page_bufs, 0, len,
				       NULL, bput_one);
	ext4_set_inode_state(inode, EXT4_STATE_JDATA);
out:
	unlock_page(page);
out_no_pagelock:
	brelse(inode_bh);
	return ret;
}

/*
 * Note that we don't need to start a transaction unless we're journaling data
 * because we should have holes filled from ext4_page_mkwrite(). We even don't
 * need to file the inode to the transaction's list in ordered mode because if
 * we are writing back data added by write(), the inode is already there and if
 * we are writing back data modified via mmap(), no one guarantees in which
 * transaction the data will hit the disk. In case we are journaling data, we
 * cannot start transaction directly because transaction start ranks above page
 * lock so we have to do some magic.
 *
 * This function can get called via...
 *   - ext4_writepages after taking page lock (have journal handle)
 *   - journal_submit_inode_data_buffers (no journal handle)
 *   - shrink_page_list via the kswapd/direct reclaim (no journal handle)
 *   - grab_page_cache when doing write_begin (have journal handle)
 *
 * We don't do any block allocation in this function. If we have page with
 * multiple blocks we need to write those buffer_heads that are mapped. This
 * is important for mmaped based write. So if we do with blocksize 1K
 * truncate(f, 1024);
 * a = mmap(f, 0, 4096);
 * a[0] = 'a';
 * truncate(f, 4096);
 * we have in the page first buffer_head mapped via page_mkwrite call back
 * but other buffer_heads would be unmapped but dirty (dirty done via the
 * do_wp_page). So writepage should write the first block. If we modify
 * the mmap area beyond 1024 we will again get a page_fault and the
 * page_mkwrite callback will do the block allocation and mark the
 * buffer_heads mapped.
 *
 * We redirty the page if we have any buffer_heads that is either delay or
 * unwritten in the page.
 *
 * We can get recursively called as show below.
 *
 *	ext4_writepage() -> kmalloc() -> __alloc_pages() -> page_launder() ->
 *		ext4_writepage()
 *
 * But since we don't do any block allocation we should not deadlock.
 * Page also have the dirty flag cleared so we don't get recurive page_lock.
 */
static int ext4_writepage(struct page *page,
			  struct writeback_control *wbc)
{
	int ret = 0;
	loff_t size;
	unsigned int len;
	struct buffer_head *page_bufs = NULL;
	struct inode *inode = page->mapping->host;
	struct ext4_io_submit io_submit;
	bool keep_towrite = false;

	trace_ext4_writepage(page);
	size = i_size_read(inode);
	if (page->index == size >> PAGE_SHIFT)
		len = size & ~PAGE_MASK;
	else
		len = PAGE_SIZE;

	page_bufs = page_buffers(page);
	/*
	 * We cannot do block allocation or other extent handling in this
	 * function. If there are buffers needing that, we have to redirty
	 * the page. But we may reach here when we do a journal commit via
	 * journal_submit_inode_data_buffers() and in that case we must write
	 * allocated buffers to achieve data=ordered mode guarantees.
	 *
	 * Also, if there is only one buffer per page (the fs block
	 * size == the page size), if one buffer needs block
	 * allocation or needs to modify the extent tree to clear the
	 * unwritten flag, we know that the page can't be written at
	 * all, so we might as well refuse the write immediately.
	 * Unfortunately if the block size != page size, we can't as
	 * easily detect this case using ext4_walk_page_buffers(), but
	 * for the extremely common case, this is an optimization that
	 * skips a useless round trip through ext4_bio_write_page().
	 */
	if (ext4_walk_page_buffers(NULL, page_bufs, 0, len, NULL,
				   ext4_bh_delay_or_unwritten)) {
		redirty_page_for_writepage(wbc, page);
		if ((current->flags & PF_MEMALLOC) ||
		    (inode->i_sb->s_blocksize == PAGE_SIZE)) {
			/*
			 * For memory cleaning there's no point in writing only
			 * some buffers. So just bail out. Warn if we came here
			 * from direct reclaim.
			 */
			WARN_ON_ONCE((current->flags & (PF_MEMALLOC|PF_KSWAPD))
							== PF_MEMALLOC);
			unlock_page(page);
			return 0;
		}
		keep_towrite = true;
	}

	if (PageChecked(page) && ext4_should_journal_data(inode))
		/*
		 * It's mmapped pagecache.  Add buffers and journal it.  There
		 * doesn't seem much point in redirtying the page here.
		 */
		return __ext4_journalled_writepage(page, len);

	ext4_io_submit_init(&io_submit, wbc);
	io_submit.io_end = ext4_init_io_end(inode, GFP_NOFS);
	if (!io_submit.io_end) {
		redirty_page_for_writepage(wbc, page);
		unlock_page(page);
		return -ENOMEM;
	}
	ret = ext4_bio_write_page(&io_submit, page, len, wbc, keep_towrite);
	ext4_io_submit(&io_submit);
	/* Drop io_end reference we got from init */
	ext4_put_io_end_defer(io_submit.io_end);
	return ret;
}

static int mpage_submit_page(struct mpage_da_data *mpd, struct page *page)
{
	int len;
	loff_t size = i_size_read(mpd->inode);
	int err;

	BUG_ON(page->index != mpd->first_page);
	if (page->index == size >> PAGE_SHIFT)
		len = size & ~PAGE_MASK;
	else
		len = PAGE_SIZE;
	clear_page_dirty_for_io(page);
	err = ext4_bio_write_page(&mpd->io_submit, page, len, mpd->wbc, false);
	if (!err)
		mpd->wbc->nr_to_write--;
	mpd->first_page++;

	return err;
}

#define BH_FLAGS ((1 << BH_Unwritten) | (1 << BH_Delay))

/*
 * mballoc gives us at most this number of blocks...
 * XXX: That seems to be only a limitation of ext4_mb_normalize_request().
 * The rest of mballoc seems to handle chunks up to full group size.
 */
#define MAX_WRITEPAGES_EXTENT_LEN 2048

/*
 * mpage_add_bh_to_extent - try to add bh to extent of blocks to map
 *
 * @mpd - extent of blocks
 * @lblk - logical number of the block in the file
 * @bh - buffer head we want to add to the extent
 *
 * The function is used to collect contig. blocks in the same state. If the
 * buffer doesn't require mapping for writeback and we haven't started the
 * extent of buffers to map yet, the function returns 'true' immediately - the
 * caller can write the buffer right away. Otherwise the function returns true
 * if the block has been added to the extent, false if the block couldn't be
 * added.
 */
static bool mpage_add_bh_to_extent(struct mpage_da_data *mpd, ext4_lblk_t lblk,
				   struct buffer_head *bh)
{
	struct ext4_map_blocks *map = &mpd->map;

	/* Buffer that doesn't need mapping for writeback? */
	if (!buffer_dirty(bh) || !buffer_mapped(bh) ||
	    (!buffer_delay(bh) && !buffer_unwritten(bh))) {
		/* So far no extent to map => we write the buffer right away */
		if (map->m_len == 0)
			return true;
		return false;
	}

	/* First block in the extent? */
	if (map->m_len == 0) {
		map->m_lblk = lblk;
		map->m_len = 1;
		map->m_flags = bh->b_state & BH_FLAGS;
		return true;
	}

	/* Don't go larger than mballoc is willing to allocate */
	if (map->m_len >= MAX_WRITEPAGES_EXTENT_LEN)
		return false;

	/* Can we merge the block to our big extent? */
	if (lblk == map->m_lblk + map->m_len &&
	    (bh->b_state & BH_FLAGS) == map->m_flags) {
		map->m_len++;
		return true;
	}
	return false;
}

/*
 * mpage_process_page_bufs - submit page buffers for IO or add them to extent
 *
 * @mpd - extent of blocks for mapping
 * @head - the first buffer in the page
 * @bh - buffer we should start processing from
 * @lblk - logical number of the block in the file corresponding to @bh
 *
 * Walk through page buffers from @bh upto @head (exclusive) and either submit
 * the page for IO if all buffers in this page were mapped and there's no
 * accumulated extent of buffers to map or add buffers in the page to the
 * extent of buffers to map. The function returns 1 if the caller can continue
 * by processing the next page, 0 if it should stop adding buffers to the
 * extent to map because we cannot extend it anymore. It can also return value
 * < 0 in case of error during IO submission.
 */
static int mpage_process_page_bufs(struct mpage_da_data *mpd,
				   struct buffer_head *head,
				   struct buffer_head *bh,
				   ext4_lblk_t lblk)
{
	struct inode *inode = mpd->inode;
	int err;
	ext4_lblk_t blocks = (i_size_read(inode) + (1 << inode->i_blkbits) - 1)
							>> inode->i_blkbits;

	do {
		BUG_ON(buffer_locked(bh));

		if (lblk >= blocks || !mpage_add_bh_to_extent(mpd, lblk, bh)) {
			/* Found extent to map? */
			if (mpd->map.m_len)
				return 0;
			/* Everything mapped so far and we hit EOF */
			break;
		}
	} while (lblk++, (bh = bh->b_this_page) != head);
	/* So far everything mapped? Submit the page for IO. */
	if (mpd->map.m_len == 0) {
		err = mpage_submit_page(mpd, head->b_page);
		if (err < 0)
			return err;
	}
	return lblk < blocks;
}

/*
 * mpage_map_buffers - update buffers corresponding to changed extent and
 *		       submit fully mapped pages for IO
 *
 * @mpd - description of extent to map, on return next extent to map
 *
 * Scan buffers corresponding to changed extent (we expect corresponding pages
 * to be already locked) and update buffer state according to new extent state.
 * We map delalloc buffers to their physical location, clear unwritten bits,
 * and mark buffers as uninit when we perform writes to unwritten extents
 * and do extent conversion after IO is finished. If the last page is not fully
 * mapped, we update @map to the next extent in the last page that needs
 * mapping. Otherwise we submit the page for IO.
 */
static int mpage_map_and_submit_buffers(struct mpage_da_data *mpd)
{
	struct pagevec pvec;
	int nr_pages, i;
	struct inode *inode = mpd->inode;
	struct buffer_head *head, *bh;
	int bpp_bits = PAGE_SHIFT - inode->i_blkbits;
	pgoff_t start, end;
	ext4_lblk_t lblk;
	sector_t pblock;
	int err;

	start = mpd->map.m_lblk >> bpp_bits;
	end = (mpd->map.m_lblk + mpd->map.m_len - 1) >> bpp_bits;
	lblk = start << bpp_bits;
	pblock = mpd->map.m_pblk;

	pagevec_init(&pvec, 0);
	while (start <= end) {
		nr_pages = pagevec_lookup(&pvec, inode->i_mapping, start,
					  PAGEVEC_SIZE);
		if (nr_pages == 0)
			break;
		for (i = 0; i < nr_pages; i++) {
			struct page *page = pvec.pages[i];

			if (page->index > end)
				break;
			/* Up to 'end' pages must be contiguous */
			BUG_ON(page->index != start);
			bh = head = page_buffers(page);
			do {
				if (lblk < mpd->map.m_lblk)
					continue;
				if (lblk >= mpd->map.m_lblk + mpd->map.m_len) {
					/*
					 * Buffer after end of mapped extent.
					 * Find next buffer in the page to map.
					 */
					mpd->map.m_len = 0;
					mpd->map.m_flags = 0;
					/*
					 * FIXME: If dioread_nolock supports
					 * blocksize < pagesize, we need to make
					 * sure we add size mapped so far to
					 * io_end->size as the following call
					 * can submit the page for IO.
					 */
					err = mpage_process_page_bufs(mpd, head,
								      bh, lblk);
					pagevec_release(&pvec);
					if (err > 0)
						err = 0;
					return err;
				}
				if (buffer_delay(bh)) {
					clear_buffer_delay(bh);
					bh->b_blocknr = pblock++;
				}
				clear_buffer_unwritten(bh);
			} while (lblk++, (bh = bh->b_this_page) != head);

			/*
			 * FIXME: This is going to break if dioread_nolock
			 * supports blocksize < pagesize as we will try to
			 * convert potentially unmapped parts of inode.
			 */
			mpd->io_submit.io_end->size += PAGE_SIZE;
			/* Page fully mapped - let IO run! */
			err = mpage_submit_page(mpd, page);
			if (err < 0) {
				pagevec_release(&pvec);
				return err;
			}
			start++;
		}
		pagevec_release(&pvec);
	}
	/* Extent fully mapped and matches with page boundary. We are done. */
	mpd->map.m_len = 0;
	mpd->map.m_flags = 0;
	return 0;
}

static int mpage_map_one_extent(handle_t *handle, struct mpage_da_data *mpd)
{
	struct inode *inode = mpd->inode;
	struct ext4_map_blocks *map = &mpd->map;
	int get_blocks_flags;
	int err, dioread_nolock;

	trace_ext4_da_write_pages_extent(inode, map);
	/*
	 * Call ext4_map_blocks() to allocate any delayed allocation blocks, or
	 * to convert an unwritten extent to be initialized (in the case
	 * where we have written into one or more preallocated blocks).  It is
	 * possible that we're going to need more metadata blocks than
	 * previously reserved. However we must not fail because we're in
	 * writeback and there is nothing we can do about it so it might result
	 * in data loss.  So use reserved blocks to allocate metadata if
	 * possible.
	 *
	 * We pass in the magic EXT4_GET_BLOCKS_DELALLOC_RESERVE if
	 * the blocks in question are delalloc blocks.  This indicates
	 * that the blocks and quotas has already been checked when
	 * the data was copied into the page cache.
	 */
	get_blocks_flags = EXT4_GET_BLOCKS_CREATE |
			   EXT4_GET_BLOCKS_METADATA_NOFAIL |
			   EXT4_GET_BLOCKS_IO_SUBMIT;
	dioread_nolock = ext4_should_dioread_nolock(inode);
	if (dioread_nolock)
		get_blocks_flags |= EXT4_GET_BLOCKS_IO_CREATE_EXT;
	if (map->m_flags & (1 << BH_Delay))
		get_blocks_flags |= EXT4_GET_BLOCKS_DELALLOC_RESERVE;

	err = ext4_map_blocks(handle, inode, map, get_blocks_flags);
	if (err < 0)
		return err;
	if (dioread_nolock && (map->m_flags & EXT4_MAP_UNWRITTEN)) {
		if (!mpd->io_submit.io_end->handle &&
		    ext4_handle_valid(handle)) {
			mpd->io_submit.io_end->handle = handle->h_rsv_handle;
			handle->h_rsv_handle = NULL;
		}
		ext4_set_io_unwritten_flag(inode, mpd->io_submit.io_end);
	}

	BUG_ON(map->m_len == 0);
	if (map->m_flags & EXT4_MAP_NEW) {
		struct block_device *bdev = inode->i_sb->s_bdev;
		int i;

		for (i = 0; i < map->m_len; i++)
			unmap_underlying_metadata(bdev, map->m_pblk + i);
	}
	return 0;
}

/*
 * mpage_map_and_submit_extent - map extent starting at mpd->lblk of length
 *				 mpd->len and submit pages underlying it for IO
 *
 * @handle - handle for journal operations
 * @mpd - extent to map
 * @give_up_on_write - we set this to true iff there is a fatal error and there
 *                     is no hope of writing the data. The caller should discard
 *                     dirty pages to avoid infinite loops.
 *
 * The function maps extent starting at mpd->lblk of length mpd->len. If it is
 * delayed, blocks are allocated, if it is unwritten, we may need to convert
 * them to initialized or split the described range from larger unwritten
 * extent. Note that we need not map all the described range since allocation
 * can return less blocks or the range is covered by more unwritten extents. We
 * cannot map more because we are limited by reserved transaction credits. On
 * the other hand we always make sure that the last touched page is fully
 * mapped so that it can be written out (and thus forward progress is
 * guaranteed). After mapping we submit all mapped pages for IO.
 */
static int mpage_map_and_submit_extent(handle_t *handle,
				       struct mpage_da_data *mpd,
				       bool *give_up_on_write)
{
	struct inode *inode = mpd->inode;
	struct ext4_map_blocks *map = &mpd->map;
	int err;
	loff_t disksize;
	int progress = 0;

	mpd->io_submit.io_end->offset =
				((loff_t)map->m_lblk) << inode->i_blkbits;
	do {
		err = mpage_map_one_extent(handle, mpd);
		if (err < 0) {
			struct super_block *sb = inode->i_sb;

			if (EXT4_SB(sb)->s_mount_flags & EXT4_MF_FS_ABORTED)
				goto invalidate_dirty_pages;
			/*
			 * Let the uper layers retry transient errors.
			 * In the case of ENOSPC, if ext4_count_free_blocks()
			 * is non-zero, a commit should free up blocks.
			 */
			if ((err == -ENOMEM) ||
			    (err == -ENOSPC && ext4_count_free_clusters(sb))) {
				if (progress)
					goto update_disksize;
				return err;
			}
			ext4_msg(sb, KERN_CRIT,
				 "Delayed block allocation failed for "
				 "inode %lu at logical offset %llu with"
				 " max blocks %u with error %d",
				 inode->i_ino,
				 (unsigned long long)map->m_lblk,
				 (unsigned)map->m_len, -err);
			ext4_msg(sb, KERN_CRIT,
				 "This should not happen!! Data will "
				 "be lost\n");
			if (err == -ENOSPC)
				ext4_print_free_blocks(inode);
		invalidate_dirty_pages:
			*give_up_on_write = true;
			return err;
		}
		progress = 1;
		/*
		 * Update buffer state, submit mapped pages, and get us new
		 * extent to map
		 */
		err = mpage_map_and_submit_buffers(mpd);
		if (err < 0)
			goto update_disksize;
	} while (map->m_len);

update_disksize:
	/*
	 * Update on-disk size after IO is submitted.  Races with
	 * truncate are avoided by checking i_size under i_data_sem.
	 */
	disksize = ((loff_t)mpd->first_page) << PAGE_SHIFT;
	if (disksize > EXT4_I(inode)->i_disksize) {
		int err2;
		loff_t i_size;

		down_write(&EXT4_I(inode)->i_data_sem);
		i_size = i_size_read(inode);
		if (disksize > i_size)
			disksize = i_size;
		if (disksize > EXT4_I(inode)->i_disksize)
			EXT4_I(inode)->i_disksize = disksize;
		err2 = ext4_mark_inode_dirty(handle, inode);
		up_write(&EXT4_I(inode)->i_data_sem);
		if (err2)
			ext4_error(inode->i_sb,
				   "Failed to mark inode %lu dirty",
				   inode->i_ino);
		if (!err)
			err = err2;
	}
	return err;
}

/*
 * Calculate the total number of credits to reserve for one writepages
 * iteration. This is called from ext4_writepages(). We map an extent of
 * up to MAX_WRITEPAGES_EXTENT_LEN blocks and then we go on and finish mapping
 * the last partial page. So in total we can map MAX_WRITEPAGES_EXTENT_LEN +
 * bpp - 1 blocks in bpp different extents.
 */
static int ext4_da_writepages_trans_blocks(struct inode *inode)
{
	int bpp = ext4_journal_blocks_per_page(inode);

	return ext4_meta_trans_blocks(inode,
				MAX_WRITEPAGES_EXTENT_LEN + bpp - 1, bpp);
}

/*
 * mpage_prepare_extent_to_map - find & lock contiguous range of dirty pages
 * 				 and underlying extent to map
 *
 * @mpd - where to look for pages
 *
 * Walk dirty pages in the mapping. If they are fully mapped, submit them for
 * IO immediately. When we find a page which isn't mapped we start accumulating
 * extent of buffers underlying these pages that needs mapping (formed by
 * either delayed or unwritten buffers). We also lock the pages containing
 * these buffers. The extent found is returned in @mpd structure (starting at
 * mpd->lblk with length mpd->len blocks).
 *
 * Note that this function can attach bios to one io_end structure which are
 * neither logically nor physically contiguous. Although it may seem as an
 * unnecessary complication, it is actually inevitable in blocksize < pagesize
 * case as we need to track IO to all buffers underlying a page in one io_end.
 */
static int mpage_prepare_extent_to_map(struct mpage_da_data *mpd)
{
	struct address_space *mapping = mpd->inode->i_mapping;
	struct pagevec pvec;
	unsigned int nr_pages;
	long left = mpd->wbc->nr_to_write;
	pgoff_t index = mpd->first_page;
	pgoff_t end = mpd->last_page;
	int tag;
	int i, err = 0;
	int blkbits = mpd->inode->i_blkbits;
	ext4_lblk_t lblk;
	struct buffer_head *head;

	if (mpd->wbc->sync_mode == WB_SYNC_ALL || mpd->wbc->tagged_writepages)
		tag = PAGECACHE_TAG_TOWRITE;
	else
		tag = PAGECACHE_TAG_DIRTY;

	pagevec_init(&pvec, 0);
	mpd->map.m_len = 0;
	mpd->next_page = index;
	while (index <= end) {
		nr_pages = pagevec_lookup_tag(&pvec, mapping, &index, tag,
			      min(end - index, (pgoff_t)PAGEVEC_SIZE-1) + 1);
		if (nr_pages == 0)
			goto out;

		for (i = 0; i < nr_pages; i++) {
			struct page *page = pvec.pages[i];

			/*
			 * At this point, the page may be truncated or
			 * invalidated (changing page->mapping to NULL), or
			 * even swizzled back from swapper_space to tmpfs file
			 * mapping. However, page->index will not change
			 * because we have a reference on the page.
			 */
			if (page->index > end)
				goto out;

			/*
			 * Accumulated enough dirty pages? This doesn't apply
			 * to WB_SYNC_ALL mode. For integrity sync we have to
			 * keep going because someone may be concurrently
			 * dirtying pages, and we might have synced a lot of
			 * newly appeared dirty pages, but have not synced all
			 * of the old dirty pages.
			 */
			if (mpd->wbc->sync_mode == WB_SYNC_NONE && left <= 0)
				goto out;

			/* If we can't merge this page, we are done. */
			if (mpd->map.m_len > 0 && mpd->next_page != page->index)
				goto out;

			lock_page(page);
			/*
			 * If the page is no longer dirty, or its mapping no
			 * longer corresponds to inode we are writing (which
			 * means it has been truncated or invalidated), or the
			 * page is already under writeback and we are not doing
			 * a data integrity writeback, skip the page
			 */
			if (!PageDirty(page) ||
			    (PageWriteback(page) &&
			     (mpd->wbc->sync_mode == WB_SYNC_NONE)) ||
			    unlikely(page->mapping != mapping)) {
				unlock_page(page);
				continue;
			}

			wait_on_page_writeback(page);
			BUG_ON(PageWriteback(page));

			if (mpd->map.m_len == 0)
				mpd->first_page = page->index;
			mpd->next_page = page->index + 1;
			/* Add all dirty buffers to mpd */
			lblk = ((ext4_lblk_t)page->index) <<
				(PAGE_SHIFT - blkbits);
			head = page_buffers(page);
			err = mpage_process_page_bufs(mpd, head, head, lblk);
			if (err <= 0)
				goto out;
			err = 0;
			left--;
		}
		pagevec_release(&pvec);
		cond_resched();
	}
	return 0;
out:
	pagevec_release(&pvec);
	return err;
}

static int __writepage(struct page *page, struct writeback_control *wbc,
		       void *data)
{
	struct address_space *mapping = data;
	int ret = ext4_writepage(page, wbc);
	mapping_set_error(mapping, ret);
	return ret;
}

static int ext4_writepages(struct address_space *mapping,
			   struct writeback_control *wbc)
{
	pgoff_t	writeback_index = 0;
	long nr_to_write = wbc->nr_to_write;
	int range_whole = 0;
	int cycled = 1;
	handle_t *handle = NULL;
	struct mpage_da_data mpd;
	struct inode *inode = mapping->host;
	int needed_blocks, rsv_blocks = 0, ret = 0;
	struct ext4_sb_info *sbi = EXT4_SB(mapping->host->i_sb);
	bool done;
	struct blk_plug plug;
	bool give_up_on_write = false;

	percpu_down_read(&sbi->s_journal_flag_rwsem);
	trace_ext4_writepages(inode, wbc);

	if (dax_mapping(mapping)) {
		ret = dax_writeback_mapping_range(mapping, inode->i_sb->s_bdev,
						  wbc);
		goto out_writepages;
	}

	/*
	 * No pages to write? This is mainly a kludge to avoid starting
	 * a transaction for special inodes like journal inode on last iput()
	 * because that could violate lock ordering on umount
	 */
	if (!mapping->nrpages || !mapping_tagged(mapping, PAGECACHE_TAG_DIRTY))
		goto out_writepages;

	if (ext4_should_journal_data(inode)) {
		struct blk_plug plug;

		blk_start_plug(&plug);
		ret = write_cache_pages(mapping, wbc, __writepage, mapping);
		blk_finish_plug(&plug);
		goto out_writepages;
	}

	/*
	 * If the filesystem has aborted, it is read-only, so return
	 * right away instead of dumping stack traces later on that
	 * will obscure the real source of the problem.  We test
	 * EXT4_MF_FS_ABORTED instead of sb->s_flag's MS_RDONLY because
	 * the latter could be true if the filesystem is mounted
	 * read-only, and in that case, ext4_writepages should
	 * *never* be called, so if that ever happens, we would want
	 * the stack trace.
	 */
	if (unlikely(sbi->s_mount_flags & EXT4_MF_FS_ABORTED)) {
		ret = -EROFS;
		goto out_writepages;
	}

	if (ext4_should_dioread_nolock(inode)) {
		/*
		 * We may need to convert up to one extent per block in
		 * the page and we may dirty the inode.
		 */
		rsv_blocks = 1 + (PAGE_SIZE >> inode->i_blkbits);
	}

	/*
	 * If we have inline data and arrive here, it means that
	 * we will soon create the block for the 1st page, so
	 * we'd better clear the inline data here.
	 */
	if (ext4_has_inline_data(inode)) {
		/* Just inode will be modified... */
		handle = ext4_journal_start(inode, EXT4_HT_INODE, 1);
		if (IS_ERR(handle)) {
			ret = PTR_ERR(handle);
			goto out_writepages;
		}
		BUG_ON(ext4_test_inode_state(inode,
				EXT4_STATE_MAY_INLINE_DATA));
		ext4_destroy_inline_data(handle, inode);
		ext4_journal_stop(handle);
	}

	if (wbc->range_start == 0 && wbc->range_end == LLONG_MAX)
		range_whole = 1;

	if (wbc->range_cyclic) {
		writeback_index = mapping->writeback_index;
		if (writeback_index)
			cycled = 0;
		mpd.first_page = writeback_index;
		mpd.last_page = -1;
	} else {
		mpd.first_page = wbc->range_start >> PAGE_SHIFT;
		mpd.last_page = wbc->range_end >> PAGE_SHIFT;
	}

	mpd.inode = inode;
	mpd.wbc = wbc;
	ext4_io_submit_init(&mpd.io_submit, wbc);
retry:
	if (wbc->sync_mode == WB_SYNC_ALL || wbc->tagged_writepages)
		tag_pages_for_writeback(mapping, mpd.first_page, mpd.last_page);
	done = false;
	blk_start_plug(&plug);
	while (!done && mpd.first_page <= mpd.last_page) {
		/* For each extent of pages we use new io_end */
		mpd.io_submit.io_end = ext4_init_io_end(inode, GFP_KERNEL);
		if (!mpd.io_submit.io_end) {
			ret = -ENOMEM;
			break;
		}

		/*
		 * We have two constraints: We find one extent to map and we
		 * must always write out whole page (makes a difference when
		 * blocksize < pagesize) so that we don't block on IO when we
		 * try to write out the rest of the page. Journalled mode is
		 * not supported by delalloc.
		 */
		BUG_ON(ext4_should_journal_data(inode));
		needed_blocks = ext4_da_writepages_trans_blocks(inode);

		/* start a new transaction */
		handle = ext4_journal_start_with_reserve(inode,
				EXT4_HT_WRITE_PAGE, needed_blocks, rsv_blocks);
		if (IS_ERR(handle)) {
			ret = PTR_ERR(handle);
			ext4_msg(inode->i_sb, KERN_CRIT, "%s: jbd2_start: "
			       "%ld pages, ino %lu; err %d", __func__,
				wbc->nr_to_write, inode->i_ino, ret);
			/* Release allocated io_end */
			ext4_put_io_end(mpd.io_submit.io_end);
			break;
		}

		trace_ext4_da_write_pages(inode, mpd.first_page, mpd.wbc);
		ret = mpage_prepare_extent_to_map(&mpd);
		if (!ret) {
			if (mpd.map.m_len)
				ret = mpage_map_and_submit_extent(handle, &mpd,
					&give_up_on_write);
			else {
				/*
				 * We scanned the whole range (or exhausted
				 * nr_to_write), submitted what was mapped and
				 * didn't find anything needing mapping. We are
				 * done.
				 */
				done = true;
			}
		}
		/*
		 * Caution: If the handle is synchronous,
		 * ext4_journal_stop() can wait for transaction commit
		 * to finish which may depend on writeback of pages to
		 * complete or on page lock to be released.  In that
		 * case, we have to wait until after after we have
		 * submitted all the IO, released page locks we hold,
		 * and dropped io_end reference (for extent conversion
		 * to be able to complete) before stopping the handle.
		 */
		if (!ext4_handle_valid(handle) || handle->h_sync == 0) {
			ext4_journal_stop(handle);
			handle = NULL;
		}
		/* Submit prepared bio */
		ext4_io_submit(&mpd.io_submit);
		/* Unlock pages we didn't use */
		mpage_release_unused_pages(&mpd, give_up_on_write);
		/*
		 * Drop our io_end reference we got from init. We have
		 * to be careful and use deferred io_end finishing if
		 * we are still holding the transaction as we can
		 * release the last reference to io_end which may end
		 * up doing unwritten extent conversion.
		 */
		if (handle) {
			ext4_put_io_end_defer(mpd.io_submit.io_end);
			ext4_journal_stop(handle);
		} else
			ext4_put_io_end(mpd.io_submit.io_end);

		if (ret == -ENOSPC && sbi->s_journal) {
			/*
			 * Commit the transaction which would
			 * free blocks released in the transaction
			 * and try again
			 */
			jbd2_journal_force_commit_nested(sbi->s_journal);
			ret = 0;
			continue;
		}
		/* Fatal error - ENOMEM, EIO... */
		if (ret)
			break;
	}
	blk_finish_plug(&plug);
	if (!ret && !cycled && wbc->nr_to_write > 0) {
		cycled = 1;
		mpd.last_page = writeback_index - 1;
		mpd.first_page = 0;
		goto retry;
	}

	/* Update index */
	if (wbc->range_cyclic || (range_whole && wbc->nr_to_write > 0))
		/*
		 * Set the writeback_index so that range_cyclic
		 * mode will write it back later
		 */
		mapping->writeback_index = mpd.first_page;

out_writepages:
	trace_ext4_writepages_result(inode, wbc, ret,
				     nr_to_write - wbc->nr_to_write);
	percpu_up_read(&sbi->s_journal_flag_rwsem);
	return ret;
}

static int ext4_nonda_switch(struct super_block *sb)
{
	s64 free_clusters, dirty_clusters;
	struct ext4_sb_info *sbi = EXT4_SB(sb);

	/*
	 * switch to non delalloc mode if we are running low
	 * on free block. The free block accounting via percpu
	 * counters can get slightly wrong with percpu_counter_batch getting
	 * accumulated on each CPU without updating global counters
	 * Delalloc need an accurate free block accounting. So switch
	 * to non delalloc when we are near to error range.
	 */
	free_clusters =
		percpu_counter_read_positive(&sbi->s_freeclusters_counter);
	dirty_clusters =
		percpu_counter_read_positive(&sbi->s_dirtyclusters_counter);
	/*
	 * Start pushing delalloc when 1/2 of free blocks are dirty.
	 */
	if (dirty_clusters && (free_clusters < 2 * dirty_clusters))
		try_to_writeback_inodes_sb(sb, WB_REASON_FS_FREE_SPACE);

	if (2 * free_clusters < 3 * dirty_clusters ||
	    free_clusters < (dirty_clusters + EXT4_FREECLUSTERS_WATERMARK)) {
		/*
		 * free block count is less than 150% of dirty blocks
		 * or free blocks is less than watermark
		 */
		return 1;
	}
	return 0;
}

/* We always reserve for an inode update; the superblock could be there too */
static int ext4_da_write_credits(struct inode *inode, loff_t pos, unsigned len)
{
	if (likely(ext4_has_feature_large_file(inode->i_sb)))
		return 1;

	if (pos + len <= 0x7fffffffULL)
		return 1;

	/* We might need to update the superblock to set LARGE_FILE */
	return 2;
}

static int ext4_da_write_begin(struct file *file, struct address_space *mapping,
			       loff_t pos, unsigned len, unsigned flags,
			       struct page **pagep, void **fsdata)
{
	int ret, retries = 0;
	struct page *page;
	pgoff_t index;
	struct inode *inode = mapping->host;
	handle_t *handle;

	index = pos >> PAGE_SHIFT;

	if (ext4_nonda_switch(inode->i_sb)) {
		*fsdata = (void *)FALL_BACK_TO_NONDELALLOC;
		return ext4_write_begin(file, mapping, pos,
					len, flags, pagep, fsdata);
	}
	*fsdata = (void *)0;
	trace_ext4_da_write_begin(inode, pos, len, flags);

	if (ext4_test_inode_state(inode, EXT4_STATE_MAY_INLINE_DATA)) {
		ret = ext4_da_write_inline_data_begin(mapping, inode,
						      pos, len, flags,
						      pagep, fsdata);
		if (ret < 0)
			return ret;
		if (ret == 1)
			return 0;
	}

	/*
	 * grab_cache_page_write_begin() can take a long time if the
	 * system is thrashing due to memory pressure, or if the page
	 * is being written back.  So grab it first before we start
	 * the transaction handle.  This also allows us to allocate
	 * the page (if needed) without using GFP_NOFS.
	 */
retry_grab:
	page = grab_cache_page_write_begin(mapping, index, flags);
	if (!page)
		return -ENOMEM;
	unlock_page(page);

	/*
	 * With delayed allocation, we don't log the i_disksize update
	 * if there is delayed block allocation. But we still need
	 * to journalling the i_disksize update if writes to the end
	 * of file which has an already mapped buffer.
	 */
retry_journal:
	handle = ext4_journal_start(inode, EXT4_HT_WRITE_PAGE,
				ext4_da_write_credits(inode, pos, len));
	if (IS_ERR(handle)) {
		put_page(page);
		return PTR_ERR(handle);
	}

	lock_page(page);
	if (page->mapping != mapping) {
		/* The page got truncated from under us */
		unlock_page(page);
		put_page(page);
		ext4_journal_stop(handle);
		goto retry_grab;
	}
	/* In case writeback began while the page was unlocked */
	wait_for_stable_page(page);

#ifdef CONFIG_EXT4_FS_ENCRYPTION
	ret = ext4_block_write_begin(page, pos, len,
				     ext4_da_get_block_prep);
#else
	ret = __block_write_begin(page, pos, len, ext4_da_get_block_prep);
#endif
	if (ret < 0) {
		unlock_page(page);
		ext4_journal_stop(handle);
		/*
		 * block_write_begin may have instantiated a few blocks
		 * outside i_size.  Trim these off again. Don't need
		 * i_size_read because we hold i_mutex.
		 */
		if (pos + len > inode->i_size)
			ext4_truncate_failed_write(inode);

		if (ret == -ENOSPC &&
		    ext4_should_retry_alloc(inode->i_sb, &retries))
			goto retry_journal;

		put_page(page);
		return ret;
	}

	*pagep = page;
	return ret;
}

/*
 * Check if we should update i_disksize
 * when write to the end of file but not require block allocation
 */
static int ext4_da_should_update_i_disksize(struct page *page,
					    unsigned long offset)
{
	struct buffer_head *bh;
	struct inode *inode = page->mapping->host;
	unsigned int idx;
	int i;

	bh = page_buffers(page);
	idx = offset >> inode->i_blkbits;

	for (i = 0; i < idx; i++)
		bh = bh->b_this_page;

	if (!buffer_mapped(bh) || (buffer_delay(bh)) || buffer_unwritten(bh))
		return 0;
	return 1;
}

static int ext4_da_write_end(struct file *file,
			     struct address_space *mapping,
			     loff_t pos, unsigned len, unsigned copied,
			     struct page *page, void *fsdata)
{
	struct inode *inode = mapping->host;
	int ret = 0, ret2;
	handle_t *handle = ext4_journal_current_handle();
	loff_t new_i_size;
	unsigned long start, end;
	int write_mode = (int)(unsigned long)fsdata;

	if (write_mode == FALL_BACK_TO_NONDELALLOC)
		return ext4_write_end(file, mapping, pos,
				      len, copied, page, fsdata);

	trace_ext4_da_write_end(inode, pos, len, copied);
	start = pos & (PAGE_SIZE - 1);
	end = start + copied - 1;

	/*
	 * generic_write_end() will run mark_inode_dirty() if i_size
	 * changes.  So let's piggyback the i_disksize mark_inode_dirty
	 * into that.
	 */
	new_i_size = pos + copied;
	if (copied && new_i_size > EXT4_I(inode)->i_disksize) {
		if (ext4_has_inline_data(inode) ||
		    ext4_da_should_update_i_disksize(page, end)) {
			ext4_update_i_disksize(inode, new_i_size);
			/* We need to mark inode dirty even if
			 * new_i_size is less that inode->i_size
			 * bu greater than i_disksize.(hint delalloc)
			 */
			ext4_mark_inode_dirty(handle, inode);
		}
	}

	if (write_mode != CONVERT_INLINE_DATA &&
	    ext4_test_inode_state(inode, EXT4_STATE_MAY_INLINE_DATA) &&
	    ext4_has_inline_data(inode))
		ret2 = ext4_da_write_inline_data_end(inode, pos, len, copied,
						     page);
	else
		ret2 = generic_write_end(file, mapping, pos, len, copied,
							page, fsdata);

	copied = ret2;
	if (ret2 < 0)
		ret = ret2;
	ret2 = ext4_journal_stop(handle);
	if (!ret)
		ret = ret2;

	return ret ? ret : copied;
}

static void ext4_da_invalidatepage(struct page *page, unsigned int offset,
				   unsigned int length)
{
	/*
	 * Drop reserved blocks
	 */
	BUG_ON(!PageLocked(page));
	if (!page_has_buffers(page))
		goto out;

	ext4_da_page_release_reservation(page, offset, length);

out:
	ext4_invalidatepage(page, offset, length);

	return;
}

/*
 * Force all delayed allocation blocks to be allocated for a given inode.
 */
int ext4_alloc_da_blocks(struct inode *inode)
{
	trace_ext4_alloc_da_blocks(inode);

	if (!EXT4_I(inode)->i_reserved_data_blocks)
		return 0;

	/*
	 * We do something simple for now.  The filemap_flush() will
	 * also start triggering a write of the data blocks, which is
	 * not strictly speaking necessary (and for users of
	 * laptop_mode, not even desirable).  However, to do otherwise
	 * would require replicating code paths in:
	 *
	 * ext4_writepages() ->
	 *    write_cache_pages() ---> (via passed in callback function)
	 *        __mpage_da_writepage() -->
	 *           mpage_add_bh_to_extent()
	 *           mpage_da_map_blocks()
	 *
	 * The problem is that write_cache_pages(), located in
	 * mm/page-writeback.c, marks pages clean in preparation for
	 * doing I/O, which is not desirable if we're not planning on
	 * doing I/O at all.
	 *
	 * We could call write_cache_pages(), and then redirty all of
	 * the pages by calling redirty_page_for_writepage() but that
	 * would be ugly in the extreme.  So instead we would need to
	 * replicate parts of the code in the above functions,
	 * simplifying them because we wouldn't actually intend to
	 * write out the pages, but rather only collect contiguous
	 * logical block extents, call the multi-block allocator, and
	 * then update the buffer heads with the block allocations.
	 *
	 * For now, though, we'll cheat by calling filemap_flush(),
	 * which will map the blocks, and start the I/O, but not
	 * actually wait for the I/O to complete.
	 */
	return filemap_flush(inode->i_mapping);
}

/*
 * bmap() is special.  It gets used by applications such as lilo and by
 * the swapper to find the on-disk block of a specific piece of data.
 *
 * Naturally, this is dangerous if the block concerned is still in the
 * journal.  If somebody makes a swapfile on an ext4 data-journaling
 * filesystem and enables swap, then they may get a nasty shock when the
 * data getting swapped to that swapfile suddenly gets overwritten by
 * the original zero's written out previously to the journal and
 * awaiting writeback in the kernel's buffer cache.
 *
 * So, if we see any bmap calls here on a modified, data-journaled file,
 * take extra steps to flush any blocks which might be in the cache.
 */
static sector_t ext4_bmap(struct address_space *mapping, sector_t block)
{
	struct inode *inode = mapping->host;
	journal_t *journal;
	int err;

	/*
	 * We can get here for an inline file via the FIBMAP ioctl
	 */
	if (ext4_has_inline_data(inode))
		return 0;

	if (mapping_tagged(mapping, PAGECACHE_TAG_DIRTY) &&
			test_opt(inode->i_sb, DELALLOC)) {
		/*
		 * With delalloc we want to sync the file
		 * so that we can make sure we allocate
		 * blocks for file
		 */
		filemap_write_and_wait(mapping);
	}

	if (EXT4_JOURNAL(inode) &&
	    ext4_test_inode_state(inode, EXT4_STATE_JDATA)) {
		/*
		 * This is a REALLY heavyweight approach, but the use of
		 * bmap on dirty files is expected to be extremely rare:
		 * only if we run lilo or swapon on a freshly made file
		 * do we expect this to happen.
		 *
		 * (bmap requires CAP_SYS_RAWIO so this does not
		 * represent an unprivileged user DOS attack --- we'd be
		 * in trouble if mortal users could trigger this path at
		 * will.)
		 *
		 * NB. EXT4_STATE_JDATA is not set on files other than
		 * regular files.  If somebody wants to bmap a directory
		 * or symlink and gets confused because the buffer
		 * hasn't yet been flushed to disk, they deserve
		 * everything they get.
		 */

		ext4_clear_inode_state(inode, EXT4_STATE_JDATA);
		journal = EXT4_JOURNAL(inode);
		jbd2_journal_lock_updates(journal);
		err = jbd2_journal_flush(journal);
		jbd2_journal_unlock_updates(journal);

		if (err)
			return 0;
	}

	return generic_block_bmap(mapping, block, ext4_get_block);
}

static int ext4_readpage(struct file *file, struct page *page)
{
	int ret = -EAGAIN;
	struct inode *inode = page->mapping->host;

	trace_ext4_readpage(page);

	if (ext4_has_inline_data(inode))
		ret = ext4_readpage_inline(inode, page);

	if (ret == -EAGAIN)
		return ext4_mpage_readpages(page->mapping, NULL, page, 1);

	return ret;
}

static int
ext4_readpages(struct file *file, struct address_space *mapping,
		struct list_head *pages, unsigned nr_pages)
{
	struct inode *inode = mapping->host;

	/* If the file has inline data, no need to do readpages. */
	if (ext4_has_inline_data(inode))
		return 0;

	return ext4_mpage_readpages(mapping, pages, NULL, nr_pages);
}

static void ext4_invalidatepage(struct page *page, unsigned int offset,
				unsigned int length)
{
	trace_ext4_invalidatepage(page, offset, length);

	/* No journalling happens on data buffers when this function is used */
	WARN_ON(page_has_buffers(page) && buffer_jbd(page_buffers(page)));

	block_invalidatepage(page, offset, length);
}

static int __ext4_journalled_invalidatepage(struct page *page,
					    unsigned int offset,
					    unsigned int length)
{
	journal_t *journal = EXT4_JOURNAL(page->mapping->host);

	trace_ext4_journalled_invalidatepage(page, offset, length);

	/*
	 * If it's a full truncate we just forget about the pending dirtying
	 */
	if (offset == 0 && length == PAGE_SIZE)
		ClearPageChecked(page);

	return jbd2_journal_invalidatepage(journal, page, offset, length);
}

/* Wrapper for aops... */
static void ext4_journalled_invalidatepage(struct page *page,
					   unsigned int offset,
					   unsigned int length)
{
	WARN_ON(__ext4_journalled_invalidatepage(page, offset, length) < 0);
}

static int ext4_releasepage(struct page *page, gfp_t wait)
{
	journal_t *journal = EXT4_JOURNAL(page->mapping->host);

	trace_ext4_releasepage(page);

	/* Page has dirty journalled data -> cannot release */
	if (PageChecked(page))
		return 0;
	if (journal)
		return jbd2_journal_try_to_free_buffers(journal, page, wait);
	else
		return try_to_free_buffers(page);
}

#ifdef CONFIG_FS_DAX
/*
 * Get block function for DAX IO and mmap faults. It takes care of converting
 * unwritten extents to written ones and initializes new / converted blocks
 * to zeros.
 */
int ext4_dax_get_block(struct inode *inode, sector_t iblock,
		       struct buffer_head *bh_result, int create)
{
	int ret;

	ext4_debug("inode %lu, create flag %d\n", inode->i_ino, create);
	if (!create)
		return _ext4_get_block(inode, iblock, bh_result, 0);

	ret = ext4_get_block_trans(inode, iblock, bh_result,
				   EXT4_GET_BLOCKS_PRE_IO |
				   EXT4_GET_BLOCKS_CREATE_ZERO);
	if (ret < 0)
		return ret;

	if (buffer_unwritten(bh_result)) {
		/*
		 * We are protected by i_mmap_sem or i_mutex so we know block
		 * cannot go away from under us even though we dropped
		 * i_data_sem. Convert extent to written and write zeros there.
		 */
		ret = ext4_get_block_trans(inode, iblock, bh_result,
					   EXT4_GET_BLOCKS_CONVERT |
					   EXT4_GET_BLOCKS_CREATE_ZERO);
		if (ret < 0)
			return ret;
	}
	/*
	 * At least for now we have to clear BH_New so that DAX code
	 * doesn't attempt to zero blocks again in a racy way.
	 */
	clear_buffer_new(bh_result);
	return 0;
}
#else
/* Just define empty function, it will never get called. */
int ext4_dax_get_block(struct inode *inode, sector_t iblock,
		       struct buffer_head *bh_result, int create)
{
	BUG();
	return 0;
}
#endif

static int ext4_end_io_dio(struct kiocb *iocb, loff_t offset,
			    ssize_t size, void *private)
{
        ext4_io_end_t *io_end = private;

	/* if not async direct IO just return */
	if (!io_end)
		return 0;

	ext_debug("ext4_end_io_dio(): io_end 0x%p "
		  "for inode %lu, iocb 0x%p, offset %llu, size %zd\n",
		  io_end, io_end->inode->i_ino, iocb, offset, size);

	/*
	 * Error during AIO DIO. We cannot convert unwritten extents as the
	 * data was not written. Just clear the unwritten flag and drop io_end.
	 */
	if (size <= 0) {
		ext4_clear_io_unwritten_flag(io_end);
		size = 0;
	}
	io_end->offset = offset;
	io_end->size = size;
	ext4_put_io_end(io_end);

	return 0;
}

/*
 * Handling of direct IO writes.
 *
 * For ext4 extent files, ext4 will do direct-io write even to holes,
 * preallocated extents, and those write extend the file, no need to
 * fall back to buffered IO.
 *
 * For holes, we fallocate those blocks, mark them as unwritten
 * If those blocks were preallocated, we mark sure they are split, but
 * still keep the range to write as unwritten.
 *
 * The unwritten extents will be converted to written when DIO is completed.
 * For async direct IO, since the IO may still pending when return, we
 * set up an end_io call back function, which will do the conversion
 * when async direct IO completed.
 *
 * If the O_DIRECT write will extend the file then add this inode to the
 * orphan list.  So recovery will truncate it back to the original size
 * if the machine crashes during the write.
 *
 */
static ssize_t ext4_direct_IO_write(struct kiocb *iocb, struct iov_iter *iter)
{
	struct file *file = iocb->ki_filp;
	struct inode *inode = file->f_mapping->host;
	struct ext4_inode_info *ei = EXT4_I(inode);
	ssize_t ret;
	loff_t offset = iocb->ki_pos;
	size_t count = iov_iter_count(iter);
	int overwrite = 0;
	get_block_t *get_block_func = NULL;
	int dio_flags = 0;
	loff_t final_size = offset + count;
	int orphan = 0;
	handle_t *handle;

	if (final_size > inode->i_size) {
		/* Credits for sb + inode write */
		handle = ext4_journal_start(inode, EXT4_HT_INODE, 2);
		if (IS_ERR(handle)) {
			ret = PTR_ERR(handle);
			goto out;
		}
		ret = ext4_orphan_add(handle, inode);
		if (ret) {
			ext4_journal_stop(handle);
			goto out;
		}
		orphan = 1;
		ei->i_disksize = inode->i_size;
		ext4_journal_stop(handle);
	}

	BUG_ON(iocb->private == NULL);

	/*
	 * Make all waiters for direct IO properly wait also for extent
	 * conversion. This also disallows race between truncate() and
	 * overwrite DIO as i_dio_count needs to be incremented under i_mutex.
	 */
	inode_dio_begin(inode);

	/* If we do a overwrite dio, i_mutex locking can be released */
	overwrite = *((int *)iocb->private);

	if (overwrite)
		inode_unlock(inode);

	/*
	 * For extent mapped files we could direct write to holes and fallocate.
	 *
	 * Allocated blocks to fill the hole are marked as unwritten to prevent
	 * parallel buffered read to expose the stale data before DIO complete
	 * the data IO.
	 *
	 * As to previously fallocated extents, ext4 get_block will just simply
	 * mark the buffer mapped but still keep the extents unwritten.
	 *
	 * For non AIO case, we will convert those unwritten extents to written
	 * after return back from blockdev_direct_IO. That way we save us from
	 * allocating io_end structure and also the overhead of offloading
	 * the extent convertion to a workqueue.
	 *
	 * For async DIO, the conversion needs to be deferred when the
	 * IO is completed. The ext4 end_io callback function will be
	 * called to take care of the conversion work.  Here for async
	 * case, we allocate an io_end structure to hook to the iocb.
	 */
	iocb->private = NULL;
	if (overwrite)
		get_block_func = ext4_dio_get_block_overwrite;
	else if (IS_DAX(inode)) {
		/*
		 * We can avoid zeroing for aligned DAX writes beyond EOF. Other
		 * writes need zeroing either because they can race with page
		 * faults or because they use partial blocks.
		 */
		if (round_down(offset, 1<<inode->i_blkbits) >= inode->i_size &&
		    ext4_aligned_io(inode, offset, count))
			get_block_func = ext4_dio_get_block;
		else
			get_block_func = ext4_dax_get_block;
		dio_flags = DIO_LOCKING;
	} else if (!ext4_test_inode_flag(inode, EXT4_INODE_EXTENTS) ||
		   round_down(offset, 1 << inode->i_blkbits) >= inode->i_size) {
		get_block_func = ext4_dio_get_block;
		dio_flags = DIO_LOCKING | DIO_SKIP_HOLES;
	} else if (is_sync_kiocb(iocb)) {
		get_block_func = ext4_dio_get_block_unwritten_sync;
		dio_flags = DIO_LOCKING;
	} else {
		get_block_func = ext4_dio_get_block_unwritten_async;
		dio_flags = DIO_LOCKING;
	}
#ifdef CONFIG_EXT4_FS_ENCRYPTION
	BUG_ON(ext4_encrypted_inode(inode) && S_ISREG(inode->i_mode));
#endif
	if (IS_DAX(inode)) {
		ret = dax_do_io(iocb, inode, iter, get_block_func,
				ext4_end_io_dio, dio_flags);
	} else
		ret = __blockdev_direct_IO(iocb, inode,
					   inode->i_sb->s_bdev, iter,
					   get_block_func,
					   ext4_end_io_dio, NULL, dio_flags);

	if (ret > 0 && !overwrite && ext4_test_inode_state(inode,
						EXT4_STATE_DIO_UNWRITTEN)) {
		int err;
		/*
		 * for non AIO case, since the IO is already
		 * completed, we could do the conversion right here
		 */
		err = ext4_convert_unwritten_extents(NULL, inode,
						     offset, ret);
		if (err < 0)
			ret = err;
		ext4_clear_inode_state(inode, EXT4_STATE_DIO_UNWRITTEN);
	}

	inode_dio_end(inode);
	/* take i_mutex locking again if we do a ovewrite dio */
	if (overwrite)
		inode_lock(inode);

	if (ret < 0 && final_size > inode->i_size)
		ext4_truncate_failed_write(inode);

	/* Handle extending of i_size after direct IO write */
	if (orphan) {
		int err;

		/* Credits for sb + inode write */
		handle = ext4_journal_start(inode, EXT4_HT_INODE, 2);
		if (IS_ERR(handle)) {
			/* This is really bad luck. We've written the data
			 * but cannot extend i_size. Bail out and pretend
			 * the write failed... */
			ret = PTR_ERR(handle);
			if (inode->i_nlink)
				ext4_orphan_del(NULL, inode);

			goto out;
		}
		if (inode->i_nlink)
			ext4_orphan_del(handle, inode);
		if (ret > 0) {
			loff_t end = offset + ret;
			if (end > inode->i_size) {
				ei->i_disksize = end;
				i_size_write(inode, end);
				/*
				 * We're going to return a positive `ret'
				 * here due to non-zero-length I/O, so there's
				 * no way of reporting error returns from
				 * ext4_mark_inode_dirty() to userspace.  So
				 * ignore it.
				 */
				ext4_mark_inode_dirty(handle, inode);
			}
		}
		err = ext4_journal_stop(handle);
		if (ret == 0)
			ret = err;
	}
out:
	return ret;
}

static ssize_t ext4_direct_IO_read(struct kiocb *iocb, struct iov_iter *iter)
{
	struct address_space *mapping = iocb->ki_filp->f_mapping;
	struct inode *inode = mapping->host;
	ssize_t ret;

	/*
	 * Shared inode_lock is enough for us - it protects against concurrent
	 * writes & truncates and since we take care of writing back page cache,
	 * we are protected against page writeback as well.
	 */
	inode_lock_shared(inode);
	if (IS_DAX(inode)) {
		ret = dax_do_io(iocb, inode, iter, ext4_dio_get_block, NULL, 0);
	} else {
		size_t count = iov_iter_count(iter);

		ret = filemap_write_and_wait_range(mapping, iocb->ki_pos,
						   iocb->ki_pos + count);
		if (ret)
			goto out_unlock;
		ret = __blockdev_direct_IO(iocb, inode, inode->i_sb->s_bdev,
					   iter, ext4_dio_get_block,
					   NULL, NULL, 0);
	}
out_unlock:
	inode_unlock_shared(inode);
	return ret;
}

static ssize_t ext4_direct_IO(struct kiocb *iocb, struct iov_iter *iter)
{
	struct file *file = iocb->ki_filp;
	struct inode *inode = file->f_mapping->host;
	size_t count = iov_iter_count(iter);
	loff_t offset = iocb->ki_pos;
	ssize_t ret;

#ifdef CONFIG_EXT4_FS_ENCRYPTION
	if (ext4_encrypted_inode(inode) && S_ISREG(inode->i_mode))
		return 0;
#endif

	/*
	 * If we are doing data journalling we don't support O_DIRECT
	 */
	if (ext4_should_journal_data(inode))
		return 0;

	/* Let buffer I/O handle the inline data case. */
	if (ext4_has_inline_data(inode))
		return 0;

	trace_ext4_direct_IO_enter(inode, offset, count, iov_iter_rw(iter));
	if (iov_iter_rw(iter) == READ)
		ret = ext4_direct_IO_read(iocb, iter);
	else
		ret = ext4_direct_IO_write(iocb, iter);
	trace_ext4_direct_IO_exit(inode, offset, count, iov_iter_rw(iter), ret);
	return ret;
}

/*
 * Pages can be marked dirty completely asynchronously from ext4's journalling
 * activity.  By filemap_sync_pte(), try_to_unmap_one(), etc.  We cannot do
 * much here because ->set_page_dirty is called under VFS locks.  The page is
 * not necessarily locked.
 *
 * We cannot just dirty the page and leave attached buffers clean, because the
 * buffers' dirty state is "definitive".  We cannot just set the buffers dirty
 * or jbddirty because all the journalling code will explode.
 *
 * So what we do is to mark the page "pending dirty" and next time writepage
 * is called, propagate that into the buffers appropriately.
 */
static int ext4_journalled_set_page_dirty(struct page *page)
{
	SetPageChecked(page);
	return __set_page_dirty_nobuffers(page);
}

static const struct address_space_operations ext4_aops = {
	.readpage		= ext4_readpage,
	.readpages		= ext4_readpages,
	.writepage		= ext4_writepage,
	.writepages		= ext4_writepages,
	.write_begin		= ext4_write_begin,
	.write_end		= ext4_write_end,
	.bmap			= ext4_bmap,
	.invalidatepage		= ext4_invalidatepage,
	.releasepage		= ext4_releasepage,
	.direct_IO		= ext4_direct_IO,
	.migratepage		= buffer_migrate_page,
	.is_partially_uptodate  = block_is_partially_uptodate,
	.error_remove_page	= generic_error_remove_page,
};

static const struct address_space_operations ext4_journalled_aops = {
	.readpage		= ext4_readpage,
	.readpages		= ext4_readpages,
	.writepage		= ext4_writepage,
	.writepages		= ext4_writepages,
	.write_begin		= ext4_write_begin,
	.write_end		= ext4_journalled_write_end,
	.set_page_dirty		= ext4_journalled_set_page_dirty,
	.bmap			= ext4_bmap,
	.invalidatepage		= ext4_journalled_invalidatepage,
	.releasepage		= ext4_releasepage,
	.direct_IO		= ext4_direct_IO,
	.is_partially_uptodate  = block_is_partially_uptodate,
	.error_remove_page	= generic_error_remove_page,
};

static const struct address_space_operations ext4_da_aops = {
	.readpage		= ext4_readpage,
	.readpages		= ext4_readpages,
	.writepage		= ext4_writepage,
	.writepages		= ext4_writepages,
	.write_begin		= ext4_da_write_begin,
	.write_end		= ext4_da_write_end,
	.bmap			= ext4_bmap,
	.invalidatepage		= ext4_da_invalidatepage,
	.releasepage		= ext4_releasepage,
	.direct_IO		= ext4_direct_IO,
	.migratepage		= buffer_migrate_page,
	.is_partially_uptodate  = block_is_partially_uptodate,
	.error_remove_page	= generic_error_remove_page,
};

void ext4_set_aops(struct inode *inode)
{
	switch (ext4_inode_journal_mode(inode)) {
	case EXT4_INODE_ORDERED_DATA_MODE:
	case EXT4_INODE_WRITEBACK_DATA_MODE:
		break;
	case EXT4_INODE_JOURNAL_DATA_MODE:
		inode->i_mapping->a_ops = &ext4_journalled_aops;
		return;
	default:
		BUG();
	}
	if (test_opt(inode->i_sb, DELALLOC))
		inode->i_mapping->a_ops = &ext4_da_aops;
	else
		inode->i_mapping->a_ops = &ext4_aops;
}

static int __ext4_block_zero_page_range(handle_t *handle,
		struct address_space *mapping, loff_t from, loff_t length)
{
	ext4_fsblk_t index = from >> PAGE_SHIFT;
	unsigned offset = from & (PAGE_SIZE-1);
	unsigned blocksize, pos;
	ext4_lblk_t iblock;
	struct inode *inode = mapping->host;
	struct buffer_head *bh;
	struct page *page;
	int err = 0;

	page = find_or_create_page(mapping, from >> PAGE_SHIFT,
				   mapping_gfp_constraint(mapping, ~__GFP_FS));
	if (!page)
		return -ENOMEM;

	blocksize = inode->i_sb->s_blocksize;

	iblock = index << (PAGE_SHIFT - inode->i_sb->s_blocksize_bits);

	if (!page_has_buffers(page))
		create_empty_buffers(page, blocksize, 0);

	/* Find the buffer that contains "offset" */
	bh = page_buffers(page);
	pos = blocksize;
	while (offset >= pos) {
		bh = bh->b_this_page;
		iblock++;
		pos += blocksize;
	}
	if (buffer_freed(bh)) {
		BUFFER_TRACE(bh, "freed: skip");
		goto unlock;
	}
	if (!buffer_mapped(bh)) {
		BUFFER_TRACE(bh, "unmapped");
		ext4_get_block(inode, iblock, bh, 0);
		/* unmapped? It's a hole - nothing to do */
		if (!buffer_mapped(bh)) {
			BUFFER_TRACE(bh, "still unmapped");
			goto unlock;
		}
	}

	/* Ok, it's mapped. Make sure it's up-to-date */
	if (PageUptodate(page))
		set_buffer_uptodate(bh);

	if (!buffer_uptodate(bh)) {
		err = -EIO;
		ll_rw_block(REQ_OP_READ, 0, 1, &bh);
		wait_on_buffer(bh);
		/* Uhhuh. Read error. Complain and punt. */
		if (!buffer_uptodate(bh))
			goto unlock;
		if (S_ISREG(inode->i_mode) &&
		    ext4_encrypted_inode(inode)) {
			/* We expect the key to be set. */
			BUG_ON(!fscrypt_has_encryption_key(inode));
			BUG_ON(blocksize != PAGE_SIZE);
			WARN_ON_ONCE(fscrypt_decrypt_page(page));
		}
	}
	if (ext4_should_journal_data(inode)) {
		BUFFER_TRACE(bh, "get write access");
		err = ext4_journal_get_write_access(handle, bh);
		if (err)
			goto unlock;
	}
	zero_user(page, offset, length);
	BUFFER_TRACE(bh, "zeroed end of block");

	if (ext4_should_journal_data(inode)) {
		err = ext4_handle_dirty_metadata(handle, inode, bh);
	} else {
		err = 0;
		mark_buffer_dirty(bh);
		if (ext4_should_order_data(inode))
			err = ext4_jbd2_inode_add_write(handle, inode);
	}

unlock:
	unlock_page(page);
	put_page(page);
	return err;
}

/*
 * ext4_block_zero_page_range() zeros out a mapping of length 'length'
 * starting from file offset 'from'.  The range to be zero'd must
 * be contained with in one block.  If the specified range exceeds
 * the end of the block it will be shortened to end of the block
 * that cooresponds to 'from'
 */
static int ext4_block_zero_page_range(handle_t *handle,
		struct address_space *mapping, loff_t from, loff_t length)
{
	struct inode *inode = mapping->host;
	unsigned offset = from & (PAGE_SIZE-1);
	unsigned blocksize = inode->i_sb->s_blocksize;
	unsigned max = blocksize - (offset & (blocksize - 1));

	/*
	 * correct length if it does not fall between
	 * 'from' and the end of the block
	 */
	if (length > max || length < 0)
		length = max;

	if (IS_DAX(inode))
		return dax_zero_page_range(inode, from, length, ext4_get_block);
	return __ext4_block_zero_page_range(handle, mapping, from, length);
}

/*
 * ext4_block_truncate_page() zeroes out a mapping from file offset `from'
 * up to the end of the block which corresponds to `from'.
 * This required during truncate. We need to physically zero the tail end
 * of that block so it doesn't yield old data if the file is later grown.
 */
static int ext4_block_truncate_page(handle_t *handle,
		struct address_space *mapping, loff_t from)
{
	unsigned offset = from & (PAGE_SIZE-1);
	unsigned length;
	unsigned blocksize;
	struct inode *inode = mapping->host;

	blocksize = inode->i_sb->s_blocksize;
	length = blocksize - (offset & (blocksize - 1));

	return ext4_block_zero_page_range(handle, mapping, from, length);
}

int ext4_zero_partial_blocks(handle_t *handle, struct inode *inode,
			     loff_t lstart, loff_t length)
{
	struct super_block *sb = inode->i_sb;
	struct address_space *mapping = inode->i_mapping;
	unsigned partial_start, partial_end;
	ext4_fsblk_t start, end;
	loff_t byte_end = (lstart + length - 1);
	int err = 0;

	partial_start = lstart & (sb->s_blocksize - 1);
	partial_end = byte_end & (sb->s_blocksize - 1);

	start = lstart >> sb->s_blocksize_bits;
	end = byte_end >> sb->s_blocksize_bits;

	/* Handle partial zero within the single block */
	if (start == end &&
	    (partial_start || (partial_end != sb->s_blocksize - 1))) {
		err = ext4_block_zero_page_range(handle, mapping,
						 lstart, length);
		return err;
	}
	/* Handle partial zero out on the start of the range */
	if (partial_start) {
		err = ext4_block_zero_page_range(handle, mapping,
						 lstart, sb->s_blocksize);
		if (err)
			return err;
	}
	/* Handle partial zero out on the end of the range */
	if (partial_end != sb->s_blocksize - 1)
		err = ext4_block_zero_page_range(handle, mapping,
						 byte_end - partial_end,
						 partial_end + 1);
	return err;
}

int ext4_can_truncate(struct inode *inode)
{
	if (S_ISREG(inode->i_mode))
		return 1;
	if (S_ISDIR(inode->i_mode))
		return 1;
	if (S_ISLNK(inode->i_mode))
		return !ext4_inode_is_fast_symlink(inode);
	return 0;
}

/*
 * We have to make sure i_disksize gets properly updated before we truncate
 * page cache due to hole punching or zero range. Otherwise i_disksize update
 * can get lost as it may have been postponed to submission of writeback but
 * that will never happen after we truncate page cache.
 */
int ext4_update_disksize_before_punch(struct inode *inode, loff_t offset,
				      loff_t len)
{
	handle_t *handle;
	loff_t size = i_size_read(inode);

	WARN_ON(!inode_is_locked(inode));
	if (offset > size || offset + len < size)
		return 0;

	if (EXT4_I(inode)->i_disksize >= size)
		return 0;

	handle = ext4_journal_start(inode, EXT4_HT_MISC, 1);
	if (IS_ERR(handle))
		return PTR_ERR(handle);
	ext4_update_i_disksize(inode, size);
	ext4_mark_inode_dirty(handle, inode);
	ext4_journal_stop(handle);

	return 0;
}

/*
 * ext4_punch_hole: punches a hole in a file by releasing the blocks
 * associated with the given offset and length
 *
 * @inode:  File inode
 * @offset: The offset where the hole will begin
 * @len:    The length of the hole
 *
 * Returns: 0 on success or negative on failure
 */

int ext4_punch_hole(struct inode *inode, loff_t offset, loff_t length)
{
	struct super_block *sb = inode->i_sb;
	ext4_lblk_t first_block, stop_block;
	struct address_space *mapping = inode->i_mapping;
	loff_t first_block_offset, last_block_offset;
	handle_t *handle;
	unsigned int credits;
	int ret = 0;

	if (!S_ISREG(inode->i_mode))
		return -EOPNOTSUPP;

	trace_ext4_punch_hole(inode, offset, length, 0);

	/*
	 * Write out all dirty pages to avoid race conditions
	 * Then release them.
	 */
	if (mapping_tagged(mapping, PAGECACHE_TAG_DIRTY)) {
		ret = filemap_write_and_wait_range(mapping, offset,
						   offset + length - 1);
		if (ret)
			return ret;
	}

	inode_lock(inode);

	/* No need to punch hole beyond i_size */
	if (offset >= inode->i_size)
		goto out_mutex;

	/*
	 * If the hole extends beyond i_size, set the hole
	 * to end after the page that contains i_size
	 */
	if (offset + length > inode->i_size) {
		length = inode->i_size +
		   PAGE_SIZE - (inode->i_size & (PAGE_SIZE - 1)) -
		   offset;
	}

	if (offset & (sb->s_blocksize - 1) ||
	    (offset + length) & (sb->s_blocksize - 1)) {
		/*
		 * Attach jinode to inode for jbd2 if we do any zeroing of
		 * partial block
		 */
		ret = ext4_inode_attach_jinode(inode);
		if (ret < 0)
			goto out_mutex;

	}

	/* Wait all existing dio workers, newcomers will block on i_mutex */
	ext4_inode_block_unlocked_dio(inode);
	inode_dio_wait(inode);

	/*
	 * Prevent page faults from reinstantiating pages we have released from
	 * page cache.
	 */
	down_write(&EXT4_I(inode)->i_mmap_sem);
	first_block_offset = round_up(offset, sb->s_blocksize);
	last_block_offset = round_down((offset + length), sb->s_blocksize) - 1;

	/* Now release the pages and zero block aligned part of pages*/
	if (last_block_offset > first_block_offset) {
		ret = ext4_update_disksize_before_punch(inode, offset, length);
		if (ret)
			goto out_dio;
		truncate_pagecache_range(inode, first_block_offset,
					 last_block_offset);
	}

	if (ext4_test_inode_flag(inode, EXT4_INODE_EXTENTS))
		credits = ext4_writepage_trans_blocks(inode);
	else
		credits = ext4_blocks_for_truncate(inode);
	handle = ext4_journal_start(inode, EXT4_HT_TRUNCATE, credits);
	if (IS_ERR(handle)) {
		ret = PTR_ERR(handle);
		ext4_std_error(sb, ret);
		goto out_dio;
	}

	ret = ext4_zero_partial_blocks(handle, inode, offset,
				       length);
	if (ret)
		goto out_stop;

	first_block = (offset + sb->s_blocksize - 1) >>
		EXT4_BLOCK_SIZE_BITS(sb);
	stop_block = (offset + length) >> EXT4_BLOCK_SIZE_BITS(sb);

	/* If there are no blocks to remove, return now */
	if (first_block >= stop_block)
		goto out_stop;

	down_write(&EXT4_I(inode)->i_data_sem);
	ext4_discard_preallocations(inode);

	ret = ext4_es_remove_extent(inode, first_block,
				    stop_block - first_block);
	if (ret) {
		up_write(&EXT4_I(inode)->i_data_sem);
		goto out_stop;
	}

	if (ext4_test_inode_flag(inode, EXT4_INODE_EXTENTS))
		ret = ext4_ext_remove_space(inode, first_block,
					    stop_block - 1);
	else
		ret = ext4_ind_remove_space(handle, inode, first_block,
					    stop_block);

	up_write(&EXT4_I(inode)->i_data_sem);
	if (IS_SYNC(inode))
		ext4_handle_sync(handle);

	inode->i_mtime = inode->i_ctime = ext4_current_time(inode);
	ext4_mark_inode_dirty(handle, inode);
out_stop:
	ext4_journal_stop(handle);
out_dio:
	up_write(&EXT4_I(inode)->i_mmap_sem);
	ext4_inode_resume_unlocked_dio(inode);
out_mutex:
	inode_unlock(inode);
	return ret;
}

int ext4_inode_attach_jinode(struct inode *inode)
{
	struct ext4_inode_info *ei = EXT4_I(inode);
	struct jbd2_inode *jinode;

	if (ei->jinode || !EXT4_SB(inode->i_sb)->s_journal)
		return 0;

	jinode = jbd2_alloc_inode(GFP_KERNEL);
	spin_lock(&inode->i_lock);
	if (!ei->jinode) {
		if (!jinode) {
			spin_unlock(&inode->i_lock);
			return -ENOMEM;
		}
		ei->jinode = jinode;
		jbd2_journal_init_jbd_inode(ei->jinode, inode);
		jinode = NULL;
	}
	spin_unlock(&inode->i_lock);
	if (unlikely(jinode != NULL))
		jbd2_free_inode(jinode);
	return 0;
}

/*
 * ext4_truncate()
 *
 * We block out ext4_get_block() block instantiations across the entire
 * transaction, and VFS/VM ensures that ext4_truncate() cannot run
 * simultaneously on behalf of the same inode.
 *
 * As we work through the truncate and commit bits of it to the journal there
 * is one core, guiding principle: the file's tree must always be consistent on
 * disk.  We must be able to restart the truncate after a crash.
 *
 * The file's tree may be transiently inconsistent in memory (although it
 * probably isn't), but whenever we close off and commit a journal transaction,
 * the contents of (the filesystem + the journal) must be consistent and
 * restartable.  It's pretty simple, really: bottom up, right to left (although
 * left-to-right works OK too).
 *
 * Note that at recovery time, journal replay occurs *before* the restart of
 * truncate against the orphan inode list.
 *
 * The committed inode has the new, desired i_size (which is the same as
 * i_disksize in this case).  After a crash, ext4_orphan_cleanup() will see
 * that this inode's truncate did not complete and it will again call
 * ext4_truncate() to have another go.  So there will be instantiated blocks
 * to the right of the truncation point in a crashed ext4 filesystem.  But
 * that's fine - as long as they are linked from the inode, the post-crash
 * ext4_truncate() run will find them and release them.
 */
void ext4_truncate(struct inode *inode)
{
	struct ext4_inode_info *ei = EXT4_I(inode);
	unsigned int credits;
	handle_t *handle;
	struct address_space *mapping = inode->i_mapping;

	/*
	 * There is a possibility that we're either freeing the inode
	 * or it's a completely new inode. In those cases we might not
	 * have i_mutex locked because it's not necessary.
	 */
	if (!(inode->i_state & (I_NEW|I_FREEING)))
		WARN_ON(!inode_is_locked(inode));
	trace_ext4_truncate_enter(inode);

	if (!ext4_can_truncate(inode))
		return;

	ext4_clear_inode_flag(inode, EXT4_INODE_EOFBLOCKS);

	if (inode->i_size == 0 && !test_opt(inode->i_sb, NO_AUTO_DA_ALLOC))
		ext4_set_inode_state(inode, EXT4_STATE_DA_ALLOC_CLOSE);

	if (ext4_has_inline_data(inode)) {
		int has_inline = 1;

		ext4_inline_data_truncate(inode, &has_inline);
		if (has_inline)
			return;
	}

	/* If we zero-out tail of the page, we have to create jinode for jbd2 */
	if (inode->i_size & (inode->i_sb->s_blocksize - 1)) {
		if (ext4_inode_attach_jinode(inode) < 0)
			return;
	}

	if (ext4_test_inode_flag(inode, EXT4_INODE_EXTENTS))
		credits = ext4_writepage_trans_blocks(inode);
	else
		credits = ext4_blocks_for_truncate(inode);

	handle = ext4_journal_start(inode, EXT4_HT_TRUNCATE, credits);
	if (IS_ERR(handle)) {
		ext4_std_error(inode->i_sb, PTR_ERR(handle));
		return;
	}

	if (inode->i_size & (inode->i_sb->s_blocksize - 1))
		ext4_block_truncate_page(handle, mapping, inode->i_size);

	/*
	 * We add the inode to the orphan list, so that if this
	 * truncate spans multiple transactions, and we crash, we will
	 * resume the truncate when the filesystem recovers.  It also
	 * marks the inode dirty, to catch the new size.
	 *
	 * Implication: the file must always be in a sane, consistent
	 * truncatable state while each transaction commits.
	 */
	if (ext4_orphan_add(handle, inode))
		goto out_stop;

	down_write(&EXT4_I(inode)->i_data_sem);

	ext4_discard_preallocations(inode);

	if (ext4_test_inode_flag(inode, EXT4_INODE_EXTENTS))
		ext4_ext_truncate(handle, inode);
	else
		ext4_ind_truncate(handle, inode);

	up_write(&ei->i_data_sem);

	if (IS_SYNC(inode))
		ext4_handle_sync(handle);

out_stop:
	/*
	 * If this was a simple ftruncate() and the file will remain alive,
	 * then we need to clear up the orphan record which we created above.
	 * However, if this was a real unlink then we were called by
	 * ext4_evict_inode(), and we allow that function to clean up the
	 * orphan info for us.
	 */
	if (inode->i_nlink)
		ext4_orphan_del(handle, inode);

	inode->i_mtime = inode->i_ctime = ext4_current_time(inode);
	ext4_mark_inode_dirty(handle, inode);
	ext4_journal_stop(handle);

	trace_ext4_truncate_exit(inode);
}

/*
 * ext4_get_inode_loc returns with an extra refcount against the inode's
 * underlying buffer_head on success. If 'in_mem' is true, we have all
 * data in memory that is needed to recreate the on-disk version of this
 * inode.
 */
static int __ext4_get_inode_loc(struct inode *inode,
				struct ext4_iloc *iloc, int in_mem)
{
	struct ext4_group_desc	*gdp;
	struct buffer_head	*bh;
	struct super_block	*sb = inode->i_sb;
	ext4_fsblk_t		block;
	int			inodes_per_block, inode_offset;

	iloc->bh = NULL;
	if (!ext4_valid_inum(sb, inode->i_ino))
		return -EFSCORRUPTED;

	iloc->block_group = (inode->i_ino - 1) / EXT4_INODES_PER_GROUP(sb);
	gdp = ext4_get_group_desc(sb, iloc->block_group, NULL);
	if (!gdp)
		return -EIO;

	/*
	 * Figure out the offset within the block group inode table
	 */
	inodes_per_block = EXT4_SB(sb)->s_inodes_per_block;
	inode_offset = ((inode->i_ino - 1) %
			EXT4_INODES_PER_GROUP(sb));
	block = ext4_inode_table(sb, gdp) + (inode_offset / inodes_per_block);
	iloc->offset = (inode_offset % inodes_per_block) * EXT4_INODE_SIZE(sb);

	bh = sb_getblk(sb, block);
	if (unlikely(!bh))
		return -ENOMEM;
	if (!buffer_uptodate(bh)) {
		lock_buffer(bh);

		/*
		 * If the buffer has the write error flag, we have failed
		 * to write out another inode in the same block.  In this
		 * case, we don't have to read the block because we may
		 * read the old inode data successfully.
		 */
		if (buffer_write_io_error(bh) && !buffer_uptodate(bh))
			set_buffer_uptodate(bh);

		if (buffer_uptodate(bh)) {
			/* someone brought it uptodate while we waited */
			unlock_buffer(bh);
			goto has_buffer;
		}

		/*
		 * If we have all information of the inode in memory and this
		 * is the only valid inode in the block, we need not read the
		 * block.
		 */
		if (in_mem) {
			struct buffer_head *bitmap_bh;
			int i, start;

			start = inode_offset & ~(inodes_per_block - 1);

			/* Is the inode bitmap in cache? */
			bitmap_bh = sb_getblk(sb, ext4_inode_bitmap(sb, gdp));
			if (unlikely(!bitmap_bh))
				goto make_io;

			/*
			 * If the inode bitmap isn't in cache then the
			 * optimisation may end up performing two reads instead
			 * of one, so skip it.
			 */
			if (!buffer_uptodate(bitmap_bh)) {
				brelse(bitmap_bh);
				goto make_io;
			}
			for (i = start; i < start + inodes_per_block; i++) {
				if (i == inode_offset)
					continue;
				if (ext4_test_bit(i, bitmap_bh->b_data))
					break;
			}
			brelse(bitmap_bh);
			if (i == start + inodes_per_block) {
				/* all other inodes are free, so skip I/O */
				memset(bh->b_data, 0, bh->b_size);
				set_buffer_uptodate(bh);
				unlock_buffer(bh);
				goto has_buffer;
			}
		}

make_io:
		/*
		 * If we need to do any I/O, try to pre-readahead extra
		 * blocks from the inode table.
		 */
		if (EXT4_SB(sb)->s_inode_readahead_blks) {
			ext4_fsblk_t b, end, table;
			unsigned num;
			__u32 ra_blks = EXT4_SB(sb)->s_inode_readahead_blks;

			table = ext4_inode_table(sb, gdp);
			/* s_inode_readahead_blks is always a power of 2 */
			b = block & ~((ext4_fsblk_t) ra_blks - 1);
			if (table > b)
				b = table;
			end = b + ra_blks;
			num = EXT4_INODES_PER_GROUP(sb);
			if (ext4_has_group_desc_csum(sb))
				num -= ext4_itable_unused_count(sb, gdp);
			table += num / inodes_per_block;
			if (end > table)
				end = table;
			while (b <= end)
				sb_breadahead(sb, b++);
		}

		/*
		 * There are other valid inodes in the buffer, this inode
		 * has in-inode xattrs, or we don't have this inode in memory.
		 * Read the block from disk.
		 */
		trace_ext4_load_inode(inode);
		get_bh(bh);
		bh->b_end_io = end_buffer_read_sync;
		submit_bh(REQ_OP_READ, REQ_META | REQ_PRIO, bh);
		wait_on_buffer(bh);
		if (!buffer_uptodate(bh)) {
			EXT4_ERROR_INODE_BLOCK(inode, block,
					       "unable to read itable block");
			brelse(bh);
			return -EIO;
		}
	}
has_buffer:
	iloc->bh = bh;
	return 0;
}

int ext4_get_inode_loc(struct inode *inode, struct ext4_iloc *iloc)
{
	/* We have all inode data except xattrs in memory here. */
	return __ext4_get_inode_loc(inode, iloc,
		!ext4_test_inode_state(inode, EXT4_STATE_XATTR));
}

void ext4_set_inode_flags(struct inode *inode)
{
	unsigned int flags = EXT4_I(inode)->i_flags;
	unsigned int new_fl = 0;

	if (flags & EXT4_SYNC_FL)
		new_fl |= S_SYNC;
	if (flags & EXT4_APPEND_FL)
		new_fl |= S_APPEND;
	if (flags & EXT4_IMMUTABLE_FL)
		new_fl |= S_IMMUTABLE;
	if (flags & EXT4_NOATIME_FL)
		new_fl |= S_NOATIME;
	if (flags & EXT4_DIRSYNC_FL)
		new_fl |= S_DIRSYNC;
	if (test_opt(inode->i_sb, DAX) && S_ISREG(inode->i_mode))
		new_fl |= S_DAX;
	inode_set_flags(inode, new_fl,
			S_SYNC|S_APPEND|S_IMMUTABLE|S_NOATIME|S_DIRSYNC|S_DAX);
}

/* Propagate flags from i_flags to EXT4_I(inode)->i_flags */
void ext4_get_inode_flags(struct ext4_inode_info *ei)
{
	unsigned int vfs_fl;
	unsigned long old_fl, new_fl;

	do {
		vfs_fl = ei->vfs_inode.i_flags;
		old_fl = ei->i_flags;
		new_fl = old_fl & ~(EXT4_SYNC_FL|EXT4_APPEND_FL|
				EXT4_IMMUTABLE_FL|EXT4_NOATIME_FL|
				EXT4_DIRSYNC_FL);
		if (vfs_fl & S_SYNC)
			new_fl |= EXT4_SYNC_FL;
		if (vfs_fl & S_APPEND)
			new_fl |= EXT4_APPEND_FL;
		if (vfs_fl & S_IMMUTABLE)
			new_fl |= EXT4_IMMUTABLE_FL;
		if (vfs_fl & S_NOATIME)
			new_fl |= EXT4_NOATIME_FL;
		if (vfs_fl & S_DIRSYNC)
			new_fl |= EXT4_DIRSYNC_FL;
	} while (cmpxchg(&ei->i_flags, old_fl, new_fl) != old_fl);
}

static blkcnt_t ext4_inode_blocks(struct ext4_inode *raw_inode,
				  struct ext4_inode_info *ei)
{
	blkcnt_t i_blocks ;
	struct inode *inode = &(ei->vfs_inode);
	struct super_block *sb = inode->i_sb;

	if (ext4_has_feature_huge_file(sb)) {
		/* we are using combined 48 bit field */
		i_blocks = ((u64)le16_to_cpu(raw_inode->i_blocks_high)) << 32 |
					le32_to_cpu(raw_inode->i_blocks_lo);
		if (ext4_test_inode_flag(inode, EXT4_INODE_HUGE_FILE)) {
			/* i_blocks represent file system block size */
			return i_blocks  << (inode->i_blkbits - 9);
		} else {
			return i_blocks;
		}
	} else {
		return le32_to_cpu(raw_inode->i_blocks_lo);
	}
}

static inline void ext4_iget_extra_inode(struct inode *inode,
					 struct ext4_inode *raw_inode,
					 struct ext4_inode_info *ei)
{
	__le32 *magic = (void *)raw_inode +
			EXT4_GOOD_OLD_INODE_SIZE + ei->i_extra_isize;
	if (*magic == cpu_to_le32(EXT4_XATTR_MAGIC)) {
		ext4_set_inode_state(inode, EXT4_STATE_XATTR);
		ext4_find_inline_data_nolock(inode);
	} else
		EXT4_I(inode)->i_inline_off = 0;
}

int ext4_get_projid(struct inode *inode, kprojid_t *projid)
{
	if (!ext4_has_feature_project(inode->i_sb))
		return -EOPNOTSUPP;
	*projid = EXT4_I(inode)->i_projid;
	return 0;
}

struct inode *ext4_iget(struct super_block *sb, unsigned long ino)
{
	struct ext4_iloc iloc;
	struct ext4_inode *raw_inode;
	struct ext4_inode_info *ei;
	struct inode *inode;
	journal_t *journal = EXT4_SB(sb)->s_journal;
	long ret;
	loff_t size;
	int block;
	uid_t i_uid;
	gid_t i_gid;
	projid_t i_projid;

	inode = iget_locked(sb, ino);
	if (!inode)
		return ERR_PTR(-ENOMEM);
	if (!(inode->i_state & I_NEW))
		return inode;

	ei = EXT4_I(inode);
	iloc.bh = NULL;

	ret = __ext4_get_inode_loc(inode, &iloc, 0);
	if (ret < 0)
		goto bad_inode;
	raw_inode = ext4_raw_inode(&iloc);

	if (EXT4_INODE_SIZE(inode->i_sb) > EXT4_GOOD_OLD_INODE_SIZE) {
		ei->i_extra_isize = le16_to_cpu(raw_inode->i_extra_isize);
		if (EXT4_GOOD_OLD_INODE_SIZE + ei->i_extra_isize >
		    EXT4_INODE_SIZE(inode->i_sb)) {
			EXT4_ERROR_INODE(inode, "bad extra_isize (%u != %u)",
				EXT4_GOOD_OLD_INODE_SIZE + ei->i_extra_isize,
				EXT4_INODE_SIZE(inode->i_sb));
			ret = -EFSCORRUPTED;
			goto bad_inode;
		}
	} else
		ei->i_extra_isize = 0;

	/* Precompute checksum seed for inode metadata */
	if (ext4_has_metadata_csum(sb)) {
		struct ext4_sb_info *sbi = EXT4_SB(inode->i_sb);
		__u32 csum;
		__le32 inum = cpu_to_le32(inode->i_ino);
		__le32 gen = raw_inode->i_generation;
		csum = ext4_chksum(sbi, sbi->s_csum_seed, (__u8 *)&inum,
				   sizeof(inum));
		ei->i_csum_seed = ext4_chksum(sbi, csum, (__u8 *)&gen,
					      sizeof(gen));
	}

	if (!ext4_inode_csum_verify(inode, raw_inode, ei)) {
		EXT4_ERROR_INODE(inode, "checksum invalid");
		ret = -EFSBADCRC;
		goto bad_inode;
	}

	inode->i_mode = le16_to_cpu(raw_inode->i_mode);
	i_uid = (uid_t)le16_to_cpu(raw_inode->i_uid_low);
	i_gid = (gid_t)le16_to_cpu(raw_inode->i_gid_low);
	if (ext4_has_feature_project(sb) &&
	    EXT4_INODE_SIZE(sb) > EXT4_GOOD_OLD_INODE_SIZE &&
	    EXT4_FITS_IN_INODE(raw_inode, ei, i_projid))
		i_projid = (projid_t)le32_to_cpu(raw_inode->i_projid);
	else
		i_projid = EXT4_DEF_PROJID;

	if (!(test_opt(inode->i_sb, NO_UID32))) {
		i_uid |= le16_to_cpu(raw_inode->i_uid_high) << 16;
		i_gid |= le16_to_cpu(raw_inode->i_gid_high) << 16;
	}
	i_uid_write(inode, i_uid);
	i_gid_write(inode, i_gid);
	ei->i_projid = make_kprojid(&init_user_ns, i_projid);
	set_nlink(inode, le16_to_cpu(raw_inode->i_links_count));

	ext4_clear_state_flags(ei);	/* Only relevant on 32-bit archs */
	ei->i_inline_off = 0;
	ei->i_dir_start_lookup = 0;
	ei->i_dtime = le32_to_cpu(raw_inode->i_dtime);
	/* We now have enough fields to check if the inode was active or not.
	 * This is needed because nfsd might try to access dead inodes
	 * the test is that same one that e2fsck uses
	 * NeilBrown 1999oct15
	 */
	if (inode->i_nlink == 0) {
		if ((inode->i_mode == 0 ||
		     !(EXT4_SB(inode->i_sb)->s_mount_state & EXT4_ORPHAN_FS)) &&
		    ino != EXT4_BOOT_LOADER_INO) {
			/* this inode is deleted */
			ret = -ESTALE;
			goto bad_inode;
		}
		/* The only unlinked inodes we let through here have
		 * valid i_mode and are being read by the orphan
		 * recovery code: that's fine, we're about to complete
		 * the process of deleting those.
		 * OR it is the EXT4_BOOT_LOADER_INO which is
		 * not initialized on a new filesystem. */
	}
	ei->i_flags = le32_to_cpu(raw_inode->i_flags);
	inode->i_blocks = ext4_inode_blocks(raw_inode, ei);
	ei->i_file_acl = le32_to_cpu(raw_inode->i_file_acl_lo);
	if (ext4_has_feature_64bit(sb))
		ei->i_file_acl |=
			((__u64)le16_to_cpu(raw_inode->i_file_acl_high)) << 32;
	inode->i_size = ext4_isize(raw_inode);
	if ((size = i_size_read(inode)) < 0) {
		EXT4_ERROR_INODE(inode, "bad i_size value: %lld", size);
		ret = -EFSCORRUPTED;
		goto bad_inode;
	}
	ei->i_disksize = inode->i_size;
#ifdef CONFIG_QUOTA
	ei->i_reserved_quota = 0;
#endif
	inode->i_generation = le32_to_cpu(raw_inode->i_generation);
	ei->i_block_group = iloc.block_group;
	ei->i_last_alloc_group = ~0;
	/*
	 * NOTE! The in-memory inode i_data array is in little-endian order
	 * even on big-endian machines: we do NOT byteswap the block numbers!
	 */
	for (block = 0; block < EXT4_N_BLOCKS; block++)
		ei->i_data[block] = raw_inode->i_block[block];
	INIT_LIST_HEAD(&ei->i_orphan);

	/*
	 * Set transaction id's of transactions that have to be committed
	 * to finish f[data]sync. We set them to currently running transaction
	 * as we cannot be sure that the inode or some of its metadata isn't
	 * part of the transaction - the inode could have been reclaimed and
	 * now it is reread from disk.
	 */
	if (journal) {
		transaction_t *transaction;
		tid_t tid;

		read_lock(&journal->j_state_lock);
		if (journal->j_running_transaction)
			transaction = journal->j_running_transaction;
		else
			transaction = journal->j_committing_transaction;
		if (transaction)
			tid = transaction->t_tid;
		else
			tid = journal->j_commit_sequence;
		read_unlock(&journal->j_state_lock);
		ei->i_sync_tid = tid;
		ei->i_datasync_tid = tid;
	}

	if (EXT4_INODE_SIZE(inode->i_sb) > EXT4_GOOD_OLD_INODE_SIZE) {
		if (ei->i_extra_isize == 0) {
			/* The extra space is currently unused. Use it. */
			ei->i_extra_isize = sizeof(struct ext4_inode) -
					    EXT4_GOOD_OLD_INODE_SIZE;
		} else {
			ext4_iget_extra_inode(inode, raw_inode, ei);
		}
	}

	EXT4_INODE_GET_XTIME(i_ctime, inode, raw_inode);
	EXT4_INODE_GET_XTIME(i_mtime, inode, raw_inode);
	EXT4_INODE_GET_XTIME(i_atime, inode, raw_inode);
	EXT4_EINODE_GET_XTIME(i_crtime, ei, raw_inode);

	if (likely(!test_opt2(inode->i_sb, HURD_COMPAT))) {
		inode->i_version = le32_to_cpu(raw_inode->i_disk_version);
		if (EXT4_INODE_SIZE(inode->i_sb) > EXT4_GOOD_OLD_INODE_SIZE) {
			if (EXT4_FITS_IN_INODE(raw_inode, ei, i_version_hi))
				inode->i_version |=
		    (__u64)(le32_to_cpu(raw_inode->i_version_hi)) << 32;
		}
	}

	ret = 0;
	if (ei->i_file_acl &&
	    !ext4_data_block_valid(EXT4_SB(sb), ei->i_file_acl, 1)) {
		EXT4_ERROR_INODE(inode, "bad extended attribute block %llu",
				 ei->i_file_acl);
		ret = -EFSCORRUPTED;
		goto bad_inode;
	} else if (!ext4_has_inline_data(inode)) {
		if (ext4_test_inode_flag(inode, EXT4_INODE_EXTENTS)) {
			if ((S_ISREG(inode->i_mode) || S_ISDIR(inode->i_mode) ||
			    (S_ISLNK(inode->i_mode) &&
			     !ext4_inode_is_fast_symlink(inode))))
				/* Validate extent which is part of inode */
				ret = ext4_ext_check_inode(inode);
		} else if (S_ISREG(inode->i_mode) || S_ISDIR(inode->i_mode) ||
			   (S_ISLNK(inode->i_mode) &&
			    !ext4_inode_is_fast_symlink(inode))) {
			/* Validate block references which are part of inode */
			ret = ext4_ind_check_inode(inode);
		}
	}
	if (ret)
		goto bad_inode;

	if (S_ISREG(inode->i_mode)) {
		inode->i_op = &ext4_file_inode_operations;
		inode->i_fop = &ext4_file_operations;
		ext4_set_aops(inode);
	} else if (S_ISDIR(inode->i_mode)) {
		inode->i_op = &ext4_dir_inode_operations;
		inode->i_fop = &ext4_dir_operations;
	} else if (S_ISLNK(inode->i_mode)) {
		if (ext4_encrypted_inode(inode)) {
			inode->i_op = &ext4_encrypted_symlink_inode_operations;
			ext4_set_aops(inode);
		} else if (ext4_inode_is_fast_symlink(inode)) {
			inode->i_link = (char *)ei->i_data;
			inode->i_op = &ext4_fast_symlink_inode_operations;
			nd_terminate_link(ei->i_data, inode->i_size,
				sizeof(ei->i_data) - 1);
		} else {
			inode->i_op = &ext4_symlink_inode_operations;
			ext4_set_aops(inode);
		}
		inode_nohighmem(inode);
	} else if (S_ISCHR(inode->i_mode) || S_ISBLK(inode->i_mode) ||
	      S_ISFIFO(inode->i_mode) || S_ISSOCK(inode->i_mode)) {
		inode->i_op = &ext4_special_inode_operations;
		if (raw_inode->i_block[0])
			init_special_inode(inode, inode->i_mode,
			   old_decode_dev(le32_to_cpu(raw_inode->i_block[0])));
		else
			init_special_inode(inode, inode->i_mode,
			   new_decode_dev(le32_to_cpu(raw_inode->i_block[1])));
	} else if (ino == EXT4_BOOT_LOADER_INO) {
		make_bad_inode(inode);
	} else {
		ret = -EFSCORRUPTED;
		EXT4_ERROR_INODE(inode, "bogus i_mode (%o)", inode->i_mode);
		goto bad_inode;
	}
	brelse(iloc.bh);
	ext4_set_inode_flags(inode);
	unlock_new_inode(inode);
	return inode;

bad_inode:
	brelse(iloc.bh);
	iget_failed(inode);
	return ERR_PTR(ret);
}

struct inode *ext4_iget_normal(struct super_block *sb, unsigned long ino)
{
	if (ino < EXT4_FIRST_INO(sb) && ino != EXT4_ROOT_INO)
		return ERR_PTR(-EFSCORRUPTED);
	return ext4_iget(sb, ino);
}

static int ext4_inode_blocks_set(handle_t *handle,
				struct ext4_inode *raw_inode,
				struct ext4_inode_info *ei)
{
	struct inode *inode = &(ei->vfs_inode);
	u64 i_blocks = inode->i_blocks;
	struct super_block *sb = inode->i_sb;

	if (i_blocks <= ~0U) {
		/*
		 * i_blocks can be represented in a 32 bit variable
		 * as multiple of 512 bytes
		 */
		raw_inode->i_blocks_lo   = cpu_to_le32(i_blocks);
		raw_inode->i_blocks_high = 0;
		ext4_clear_inode_flag(inode, EXT4_INODE_HUGE_FILE);
		return 0;
	}
	if (!ext4_has_feature_huge_file(sb))
		return -EFBIG;

	if (i_blocks <= 0xffffffffffffULL) {
		/*
		 * i_blocks can be represented in a 48 bit variable
		 * as multiple of 512 bytes
		 */
		raw_inode->i_blocks_lo   = cpu_to_le32(i_blocks);
		raw_inode->i_blocks_high = cpu_to_le16(i_blocks >> 32);
		ext4_clear_inode_flag(inode, EXT4_INODE_HUGE_FILE);
	} else {
		ext4_set_inode_flag(inode, EXT4_INODE_HUGE_FILE);
		/* i_block is stored in file system block size */
		i_blocks = i_blocks >> (inode->i_blkbits - 9);
		raw_inode->i_blocks_lo   = cpu_to_le32(i_blocks);
		raw_inode->i_blocks_high = cpu_to_le16(i_blocks >> 32);
	}
	return 0;
}

struct other_inode {
	unsigned long		orig_ino;
	struct ext4_inode	*raw_inode;
};

static int other_inode_match(struct inode * inode, unsigned long ino,
			     void *data)
{
	struct other_inode *oi = (struct other_inode *) data;

	if ((inode->i_ino != ino) ||
	    (inode->i_state & (I_FREEING | I_WILL_FREE | I_NEW |
			       I_DIRTY_SYNC | I_DIRTY_DATASYNC)) ||
	    ((inode->i_state & I_DIRTY_TIME) == 0))
		return 0;
	spin_lock(&inode->i_lock);
	if (((inode->i_state & (I_FREEING | I_WILL_FREE | I_NEW |
				I_DIRTY_SYNC | I_DIRTY_DATASYNC)) == 0) &&
	    (inode->i_state & I_DIRTY_TIME)) {
		struct ext4_inode_info	*ei = EXT4_I(inode);

		inode->i_state &= ~(I_DIRTY_TIME | I_DIRTY_TIME_EXPIRED);
		spin_unlock(&inode->i_lock);

		spin_lock(&ei->i_raw_lock);
		EXT4_INODE_SET_XTIME(i_ctime, inode, oi->raw_inode);
		EXT4_INODE_SET_XTIME(i_mtime, inode, oi->raw_inode);
		EXT4_INODE_SET_XTIME(i_atime, inode, oi->raw_inode);
		ext4_inode_csum_set(inode, oi->raw_inode, ei);
		spin_unlock(&ei->i_raw_lock);
		trace_ext4_other_inode_update_time(inode, oi->orig_ino);
		return -1;
	}
	spin_unlock(&inode->i_lock);
	return -1;
}

/*
 * Opportunistically update the other time fields for other inodes in
 * the same inode table block.
 */
static void ext4_update_other_inodes_time(struct super_block *sb,
					  unsigned long orig_ino, char *buf)
{
	struct other_inode oi;
	unsigned long ino;
	int i, inodes_per_block = EXT4_SB(sb)->s_inodes_per_block;
	int inode_size = EXT4_INODE_SIZE(sb);

	oi.orig_ino = orig_ino;
	/*
	 * Calculate the first inode in the inode table block.  Inode
	 * numbers are one-based.  That is, the first inode in a block
	 * (assuming 4k blocks and 256 byte inodes) is (n*16 + 1).
	 */
	ino = ((orig_ino - 1) & ~(inodes_per_block - 1)) + 1;
	for (i = 0; i < inodes_per_block; i++, ino++, buf += inode_size) {
		if (ino == orig_ino)
			continue;
		oi.raw_inode = (struct ext4_inode *) buf;
		(void) find_inode_nowait(sb, ino, other_inode_match, &oi);
	}
}

/*
 * Post the struct inode info into an on-disk inode location in the
 * buffer-cache.  This gobbles the caller's reference to the
 * buffer_head in the inode location struct.
 *
 * The caller must have write access to iloc->bh.
 */
static int ext4_do_update_inode(handle_t *handle,
				struct inode *inode,
				struct ext4_iloc *iloc)
{
	struct ext4_inode *raw_inode = ext4_raw_inode(iloc);
	struct ext4_inode_info *ei = EXT4_I(inode);
	struct buffer_head *bh = iloc->bh;
	struct super_block *sb = inode->i_sb;
	int err = 0, rc, block;
	int need_datasync = 0, set_large_file = 0;
	uid_t i_uid;
	gid_t i_gid;
	projid_t i_projid;

	spin_lock(&ei->i_raw_lock);

	/* For fields not tracked in the in-memory inode,
	 * initialise them to zero for new inodes. */
	if (ext4_test_inode_state(inode, EXT4_STATE_NEW))
		memset(raw_inode, 0, EXT4_SB(inode->i_sb)->s_inode_size);

	ext4_get_inode_flags(ei);
	raw_inode->i_mode = cpu_to_le16(inode->i_mode);
	i_uid = i_uid_read(inode);
	i_gid = i_gid_read(inode);
	i_projid = from_kprojid(&init_user_ns, ei->i_projid);
	if (!(test_opt(inode->i_sb, NO_UID32))) {
		raw_inode->i_uid_low = cpu_to_le16(low_16_bits(i_uid));
		raw_inode->i_gid_low = cpu_to_le16(low_16_bits(i_gid));
/*
 * Fix up interoperability with old kernels. Otherwise, old inodes get
 * re-used with the upper 16 bits of the uid/gid intact
 */
		if (ei->i_dtime && list_empty(&ei->i_orphan)) {
			raw_inode->i_uid_high = 0;
			raw_inode->i_gid_high = 0;
		} else {
			raw_inode->i_uid_high =
				cpu_to_le16(high_16_bits(i_uid));
			raw_inode->i_gid_high =
				cpu_to_le16(high_16_bits(i_gid));
		}
	} else {
		raw_inode->i_uid_low = cpu_to_le16(fs_high2lowuid(i_uid));
		raw_inode->i_gid_low = cpu_to_le16(fs_high2lowgid(i_gid));
		raw_inode->i_uid_high = 0;
		raw_inode->i_gid_high = 0;
	}
	raw_inode->i_links_count = cpu_to_le16(inode->i_nlink);

	EXT4_INODE_SET_XTIME(i_ctime, inode, raw_inode);
	EXT4_INODE_SET_XTIME(i_mtime, inode, raw_inode);
	EXT4_INODE_SET_XTIME(i_atime, inode, raw_inode);
	EXT4_EINODE_SET_XTIME(i_crtime, ei, raw_inode);

	err = ext4_inode_blocks_set(handle, raw_inode, ei);
	if (err) {
		spin_unlock(&ei->i_raw_lock);
		goto out_brelse;
	}
	raw_inode->i_dtime = cpu_to_le32(ei->i_dtime);
	raw_inode->i_flags = cpu_to_le32(ei->i_flags & 0xFFFFFFFF);
	if (likely(!test_opt2(inode->i_sb, HURD_COMPAT)))
		raw_inode->i_file_acl_high =
			cpu_to_le16(ei->i_file_acl >> 32);
	raw_inode->i_file_acl_lo = cpu_to_le32(ei->i_file_acl);
	if (ei->i_disksize != ext4_isize(raw_inode)) {
		ext4_isize_set(raw_inode, ei->i_disksize);
		need_datasync = 1;
	}
	if (ei->i_disksize > 0x7fffffffULL) {
		if (!ext4_has_feature_large_file(sb) ||
				EXT4_SB(sb)->s_es->s_rev_level ==
		    cpu_to_le32(EXT4_GOOD_OLD_REV))
			set_large_file = 1;
	}
	raw_inode->i_generation = cpu_to_le32(inode->i_generation);
	if (S_ISCHR(inode->i_mode) || S_ISBLK(inode->i_mode)) {
		if (old_valid_dev(inode->i_rdev)) {
			raw_inode->i_block[0] =
				cpu_to_le32(old_encode_dev(inode->i_rdev));
			raw_inode->i_block[1] = 0;
		} else {
			raw_inode->i_block[0] = 0;
			raw_inode->i_block[1] =
				cpu_to_le32(new_encode_dev(inode->i_rdev));
			raw_inode->i_block[2] = 0;
		}
	} else if (!ext4_has_inline_data(inode)) {
		for (block = 0; block < EXT4_N_BLOCKS; block++)
			raw_inode->i_block[block] = ei->i_data[block];
	}

	if (likely(!test_opt2(inode->i_sb, HURD_COMPAT))) {
		raw_inode->i_disk_version = cpu_to_le32(inode->i_version);
		if (ei->i_extra_isize) {
			if (EXT4_FITS_IN_INODE(raw_inode, ei, i_version_hi))
				raw_inode->i_version_hi =
					cpu_to_le32(inode->i_version >> 32);
			raw_inode->i_extra_isize =
				cpu_to_le16(ei->i_extra_isize);
		}
	}

	BUG_ON(!ext4_has_feature_project(inode->i_sb) &&
	       i_projid != EXT4_DEF_PROJID);

	if (EXT4_INODE_SIZE(inode->i_sb) > EXT4_GOOD_OLD_INODE_SIZE &&
	    EXT4_FITS_IN_INODE(raw_inode, ei, i_projid))
		raw_inode->i_projid = cpu_to_le32(i_projid);

	ext4_inode_csum_set(inode, raw_inode, ei);
	spin_unlock(&ei->i_raw_lock);
	if (inode->i_sb->s_flags & MS_LAZYTIME)
		ext4_update_other_inodes_time(inode->i_sb, inode->i_ino,
					      bh->b_data);

	BUFFER_TRACE(bh, "call ext4_handle_dirty_metadata");
	rc = ext4_handle_dirty_metadata(handle, NULL, bh);
	if (!err)
		err = rc;
	ext4_clear_inode_state(inode, EXT4_STATE_NEW);
	if (set_large_file) {
		BUFFER_TRACE(EXT4_SB(sb)->s_sbh, "get write access");
		err = ext4_journal_get_write_access(handle, EXT4_SB(sb)->s_sbh);
		if (err)
			goto out_brelse;
		ext4_update_dynamic_rev(sb);
		ext4_set_feature_large_file(sb);
		ext4_handle_sync(handle);
		err = ext4_handle_dirty_super(handle, sb);
	}
	ext4_update_inode_fsync_trans(handle, inode, need_datasync);
out_brelse:
	brelse(bh);
	ext4_std_error(inode->i_sb, err);
	return err;
}

/*
 * ext4_write_inode()
 *
 * We are called from a few places:
 *
 * - Within generic_file_aio_write() -> generic_write_sync() for O_SYNC files.
 *   Here, there will be no transaction running. We wait for any running
 *   transaction to commit.
 *
 * - Within flush work (sys_sync(), kupdate and such).
 *   We wait on commit, if told to.
 *
 * - Within iput_final() -> write_inode_now()
 *   We wait on commit, if told to.
 *
 * In all cases it is actually safe for us to return without doing anything,
 * because the inode has been copied into a raw inode buffer in
 * ext4_mark_inode_dirty().  This is a correctness thing for WB_SYNC_ALL
 * writeback.
 *
 * Note that we are absolutely dependent upon all inode dirtiers doing the
 * right thing: they *must* call mark_inode_dirty() after dirtying info in
 * which we are interested.
 *
 * It would be a bug for them to not do this.  The code:
 *
 *	mark_inode_dirty(inode)
 *	stuff();
 *	inode->i_size = expr;
 *
 * is in error because write_inode() could occur while `stuff()' is running,
 * and the new i_size will be lost.  Plus the inode will no longer be on the
 * superblock's dirty inode list.
 */
int ext4_write_inode(struct inode *inode, struct writeback_control *wbc)
{
	int err;

	if (WARN_ON_ONCE(current->flags & PF_MEMALLOC))
		return 0;

	if (EXT4_SB(inode->i_sb)->s_journal) {
		if (ext4_journal_current_handle()) {
			jbd_debug(1, "called recursively, non-PF_MEMALLOC!\n");
			dump_stack();
			return -EIO;
		}

		/*
		 * No need to force transaction in WB_SYNC_NONE mode. Also
		 * ext4_sync_fs() will force the commit after everything is
		 * written.
		 */
		if (wbc->sync_mode != WB_SYNC_ALL || wbc->for_sync)
			return 0;

		err = ext4_force_commit(inode->i_sb);
	} else {
		struct ext4_iloc iloc;

		err = __ext4_get_inode_loc(inode, &iloc, 0);
		if (err)
			return err;
		/*
		 * sync(2) will flush the whole buffer cache. No need to do
		 * it here separately for each inode.
		 */
		if (wbc->sync_mode == WB_SYNC_ALL && !wbc->for_sync)
			sync_dirty_buffer(iloc.bh);
		if (buffer_req(iloc.bh) && !buffer_uptodate(iloc.bh)) {
			EXT4_ERROR_INODE_BLOCK(inode, iloc.bh->b_blocknr,
					 "IO error syncing inode");
			err = -EIO;
		}
		brelse(iloc.bh);
	}
	return err;
}

/*
 * In data=journal mode ext4_journalled_invalidatepage() may fail to invalidate
 * buffers that are attached to a page stradding i_size and are undergoing
 * commit. In that case we have to wait for commit to finish and try again.
 */
static void ext4_wait_for_tail_page_commit(struct inode *inode)
{
	struct page *page;
	unsigned offset;
	journal_t *journal = EXT4_SB(inode->i_sb)->s_journal;
	tid_t commit_tid = 0;
	int ret;

	offset = inode->i_size & (PAGE_SIZE - 1);
	/*
	 * All buffers in the last page remain valid? Then there's nothing to
	 * do. We do the check mainly to optimize the common PAGE_SIZE ==
	 * blocksize case
	 */
	if (offset > PAGE_SIZE - (1 << inode->i_blkbits))
		return;
	while (1) {
		page = find_lock_page(inode->i_mapping,
				      inode->i_size >> PAGE_SHIFT);
		if (!page)
			return;
		ret = __ext4_journalled_invalidatepage(page, offset,
						PAGE_SIZE - offset);
		unlock_page(page);
		put_page(page);
		if (ret != -EBUSY)
			return;
		commit_tid = 0;
		read_lock(&journal->j_state_lock);
		if (journal->j_committing_transaction)
			commit_tid = journal->j_committing_transaction->t_tid;
		read_unlock(&journal->j_state_lock);
		if (commit_tid)
			jbd2_log_wait_commit(journal, commit_tid);
	}
}

/*
 * ext4_setattr()
 *
 * Called from notify_change.
 *
 * We want to trap VFS attempts to truncate the file as soon as
 * possible.  In particular, we want to make sure that when the VFS
 * shrinks i_size, we put the inode on the orphan list and modify
 * i_disksize immediately, so that during the subsequent flushing of
 * dirty pages and freeing of disk blocks, we can guarantee that any
 * commit will leave the blocks being flushed in an unused state on
 * disk.  (On recovery, the inode will get truncated and the blocks will
 * be freed, so we have a strong guarantee that no future commit will
 * leave these blocks visible to the user.)
 *
 * Another thing we have to assure is that if we are in ordered mode
 * and inode is still attached to the committing transaction, we must
 * we start writeout of all the dirty pages which are being truncated.
 * This way we are sure that all the data written in the previous
 * transaction are already on disk (truncate waits for pages under
 * writeback).
 *
 * Called with inode->i_mutex down.
 */
int ext4_setattr(struct dentry *dentry, struct iattr *attr)
{
	struct inode *inode = d_inode(dentry);
	int error, rc = 0;
	int orphan = 0;
	const unsigned int ia_valid = attr->ia_valid;

	error = setattr_prepare(dentry, attr);
	if (error)
		return error;

	if (is_quota_modification(inode, attr)) {
		error = dquot_initialize(inode);
		if (error)
			return error;
	}
	if ((ia_valid & ATTR_UID && !uid_eq(attr->ia_uid, inode->i_uid)) ||
	    (ia_valid & ATTR_GID && !gid_eq(attr->ia_gid, inode->i_gid))) {
		handle_t *handle;

		/* (user+group)*(old+new) structure, inode write (sb,
		 * inode block, ? - but truncate inode update has it) */
		handle = ext4_journal_start(inode, EXT4_HT_QUOTA,
			(EXT4_MAXQUOTAS_INIT_BLOCKS(inode->i_sb) +
			 EXT4_MAXQUOTAS_DEL_BLOCKS(inode->i_sb)) + 3);
		if (IS_ERR(handle)) {
			error = PTR_ERR(handle);
			goto err_out;
		}
		error = dquot_transfer(inode, attr);
		if (error) {
			ext4_journal_stop(handle);
			return error;
		}
		/* Update corresponding info in inode so that everything is in
		 * one transaction */
		if (attr->ia_valid & ATTR_UID)
			inode->i_uid = attr->ia_uid;
		if (attr->ia_valid & ATTR_GID)
			inode->i_gid = attr->ia_gid;
		error = ext4_mark_inode_dirty(handle, inode);
		ext4_journal_stop(handle);
	}

	if (attr->ia_valid & ATTR_SIZE) {
		handle_t *handle;
		loff_t oldsize = inode->i_size;
		int shrink = (attr->ia_size <= inode->i_size);

		if (!(ext4_test_inode_flag(inode, EXT4_INODE_EXTENTS))) {
			struct ext4_sb_info *sbi = EXT4_SB(inode->i_sb);

			if (attr->ia_size > sbi->s_bitmap_maxbytes)
				return -EFBIG;
		}
		if (!S_ISREG(inode->i_mode))
			return -EINVAL;

		if (IS_I_VERSION(inode) && attr->ia_size != inode->i_size)
			inode_inc_iversion(inode);

		if (ext4_should_order_data(inode) &&
		    (attr->ia_size < inode->i_size)) {
			error = ext4_begin_ordered_truncate(inode,
							    attr->ia_size);
			if (error)
				goto err_out;
		}
		if (attr->ia_size != inode->i_size) {
			handle = ext4_journal_start(inode, EXT4_HT_INODE, 3);
			if (IS_ERR(handle)) {
				error = PTR_ERR(handle);
				goto err_out;
			}
			if (ext4_handle_valid(handle) && shrink) {
				error = ext4_orphan_add(handle, inode);
				orphan = 1;
			}
			/*
			 * Update c/mtime on truncate up, ext4_truncate() will
			 * update c/mtime in shrink case below
			 */
			if (!shrink) {
				inode->i_mtime = ext4_current_time(inode);
				inode->i_ctime = inode->i_mtime;
			}
			down_write(&EXT4_I(inode)->i_data_sem);
			EXT4_I(inode)->i_disksize = attr->ia_size;
			rc = ext4_mark_inode_dirty(handle, inode);
			if (!error)
				error = rc;
			/*
			 * We have to update i_size under i_data_sem together
			 * with i_disksize to avoid races with writeback code
			 * running ext4_wb_update_i_disksize().
			 */
			if (!error)
				i_size_write(inode, attr->ia_size);
			up_write(&EXT4_I(inode)->i_data_sem);
			ext4_journal_stop(handle);
			if (error) {
				if (orphan)
					ext4_orphan_del(NULL, inode);
				goto err_out;
			}
		}
		if (!shrink)
			pagecache_isize_extended(inode, oldsize, inode->i_size);

		/*
		 * Blocks are going to be removed from the inode. Wait
		 * for dio in flight.  Temporarily disable
		 * dioread_nolock to prevent livelock.
		 */
		if (orphan) {
			if (!ext4_should_journal_data(inode)) {
				ext4_inode_block_unlocked_dio(inode);
				inode_dio_wait(inode);
				ext4_inode_resume_unlocked_dio(inode);
			} else
				ext4_wait_for_tail_page_commit(inode);
		}
		down_write(&EXT4_I(inode)->i_mmap_sem);
		/*
		 * Truncate pagecache after we've waited for commit
		 * in data=journal mode to make pages freeable.
		 */
		truncate_pagecache(inode, inode->i_size);
		if (shrink)
			ext4_truncate(inode);
		up_write(&EXT4_I(inode)->i_mmap_sem);
	}

	if (!rc) {
		setattr_copy(inode, attr);
		mark_inode_dirty(inode);
	}

	/*
	 * If the call to ext4_truncate failed to get a transaction handle at
	 * all, we need to clean up the in-core orphan list manually.
	 */
	if (orphan && inode->i_nlink)
		ext4_orphan_del(NULL, inode);

	if (!rc && (ia_valid & ATTR_MODE))
		rc = posix_acl_chmod(inode, inode->i_mode);

err_out:
	ext4_std_error(inode->i_sb, error);
	if (!error)
		error = rc;
	return error;
}

int ext4_getattr(struct vfsmount *mnt, struct dentry *dentry,
		 struct kstat *stat)
{
	struct inode *inode;
	unsigned long long delalloc_blocks;

	inode = d_inode(dentry);
	generic_fillattr(inode, stat);

	/*
	 * If there is inline data in the inode, the inode will normally not
	 * have data blocks allocated (it may have an external xattr block).
	 * Report at least one sector for such files, so tools like tar, rsync,
	 * others doen't incorrectly think the file is completely sparse.
	 */
	if (unlikely(ext4_has_inline_data(inode)))
		stat->blocks += (stat->size + 511) >> 9;

	/*
	 * We can't update i_blocks if the block allocation is delayed
	 * otherwise in the case of system crash before the real block
	 * allocation is done, we will have i_blocks inconsistent with
	 * on-disk file blocks.
	 * We always keep i_blocks updated together with real
	 * allocation. But to not confuse with user, stat
	 * will return the blocks that include the delayed allocation
	 * blocks for this file.
	 */
	delalloc_blocks = EXT4_C2B(EXT4_SB(inode->i_sb),
				   EXT4_I(inode)->i_reserved_data_blocks);
	stat->blocks += delalloc_blocks << (inode->i_sb->s_blocksize_bits - 9);
	return 0;
}

static int ext4_index_trans_blocks(struct inode *inode, int lblocks,
				   int pextents)
{
	if (!(ext4_test_inode_flag(inode, EXT4_INODE_EXTENTS)))
		return ext4_ind_trans_blocks(inode, lblocks);
	return ext4_ext_index_trans_blocks(inode, pextents);
}

/*
 * Account for index blocks, block groups bitmaps and block group
 * descriptor blocks if modify datablocks and index blocks
 * worse case, the indexs blocks spread over different block groups
 *
 * If datablocks are discontiguous, they are possible to spread over
 * different block groups too. If they are contiguous, with flexbg,
 * they could still across block group boundary.
 *
 * Also account for superblock, inode, quota and xattr blocks
 */
static int ext4_meta_trans_blocks(struct inode *inode, int lblocks,
				  int pextents)
{
	ext4_group_t groups, ngroups = ext4_get_groups_count(inode->i_sb);
	int gdpblocks;
	int idxblocks;
	int ret = 0;

	/*
	 * How many index blocks need to touch to map @lblocks logical blocks
	 * to @pextents physical extents?
	 */
	idxblocks = ext4_index_trans_blocks(inode, lblocks, pextents);

	ret = idxblocks;

	/*
	 * Now let's see how many group bitmaps and group descriptors need
	 * to account
	 */
	groups = idxblocks + pextents;
	gdpblocks = groups;
	if (groups > ngroups)
		groups = ngroups;
	if (groups > EXT4_SB(inode->i_sb)->s_gdb_count)
		gdpblocks = EXT4_SB(inode->i_sb)->s_gdb_count;

	/* bitmaps and block group descriptor blocks */
	ret += groups + gdpblocks;

	/* Blocks for super block, inode, quota and xattr blocks */
	ret += EXT4_META_TRANS_BLOCKS(inode->i_sb);

	return ret;
}

/*
 * Calculate the total number of credits to reserve to fit
 * the modification of a single pages into a single transaction,
 * which may include multiple chunks of block allocations.
 *
 * This could be called via ext4_write_begin()
 *
 * We need to consider the worse case, when
 * one new block per extent.
 */
int ext4_writepage_trans_blocks(struct inode *inode)
{
	int bpp = ext4_journal_blocks_per_page(inode);
	int ret;

	ret = ext4_meta_trans_blocks(inode, bpp, bpp);

	/* Account for data blocks for journalled mode */
	if (ext4_should_journal_data(inode))
		ret += bpp;
	return ret;
}

/*
 * Calculate the journal credits for a chunk of data modification.
 *
 * This is called from DIO, fallocate or whoever calling
 * ext4_map_blocks() to map/allocate a chunk of contiguous disk blocks.
 *
 * journal buffers for data blocks are not included here, as DIO
 * and fallocate do no need to journal data buffers.
 */
int ext4_chunk_trans_blocks(struct inode *inode, int nrblocks)
{
	return ext4_meta_trans_blocks(inode, nrblocks, 1);
}

/*
 * The caller must have previously called ext4_reserve_inode_write().
 * Give this, we know that the caller already has write access to iloc->bh.
 */
int ext4_mark_iloc_dirty(handle_t *handle,
			 struct inode *inode, struct ext4_iloc *iloc)
{
	int err = 0;

	if (IS_I_VERSION(inode))
		inode_inc_iversion(inode);

	/* the do_update_inode consumes one bh->b_count */
	get_bh(iloc->bh);

	/* ext4_do_update_inode() does jbd2_journal_dirty_metadata */
	err = ext4_do_update_inode(handle, inode, iloc);
	put_bh(iloc->bh);
	return err;
}

/*
 * On success, We end up with an outstanding reference count against
 * iloc->bh.  This _must_ be cleaned up later.
 */

int
ext4_reserve_inode_write(handle_t *handle, struct inode *inode,
			 struct ext4_iloc *iloc)
{
	int err;

	err = ext4_get_inode_loc(inode, iloc);
	if (!err) {
		BUFFER_TRACE(iloc->bh, "get_write_access");
		err = ext4_journal_get_write_access(handle, iloc->bh);
		if (err) {
			brelse(iloc->bh);
			iloc->bh = NULL;
		}
	}
	ext4_std_error(inode->i_sb, err);
	return err;
}

/*
 * Expand an inode by new_extra_isize bytes.
 * Returns 0 on success or negative error number on failure.
 */
static int ext4_expand_extra_isize(struct inode *inode,
				   unsigned int new_extra_isize,
				   struct ext4_iloc iloc,
				   handle_t *handle)
{
	struct ext4_inode *raw_inode;
	struct ext4_xattr_ibody_header *header;

	if (EXT4_I(inode)->i_extra_isize >= new_extra_isize)
		return 0;

	raw_inode = ext4_raw_inode(&iloc);

	header = IHDR(inode, raw_inode);

	/* No extended attributes present */
	if (!ext4_test_inode_state(inode, EXT4_STATE_XATTR) ||
	    header->h_magic != cpu_to_le32(EXT4_XATTR_MAGIC)) {
		memset((void *)raw_inode + EXT4_GOOD_OLD_INODE_SIZE, 0,
			new_extra_isize);
		EXT4_I(inode)->i_extra_isize = new_extra_isize;
		return 0;
	}

	/* try to expand with EAs present */
	return ext4_expand_extra_isize_ea(inode, new_extra_isize,
					  raw_inode, handle);
}

/*
 * What we do here is to mark the in-core inode as clean with respect to inode
 * dirtiness (it may still be data-dirty).
 * This means that the in-core inode may be reaped by prune_icache
 * without having to perform any I/O.  This is a very good thing,
 * because *any* task may call prune_icache - even ones which
 * have a transaction open against a different journal.
 *
 * Is this cheating?  Not really.  Sure, we haven't written the
 * inode out, but prune_icache isn't a user-visible syncing function.
 * Whenever the user wants stuff synced (sys_sync, sys_msync, sys_fsync)
 * we start and wait on commits.
 */
int ext4_mark_inode_dirty(handle_t *handle, struct inode *inode)
{
	struct ext4_iloc iloc;
	struct ext4_sb_info *sbi = EXT4_SB(inode->i_sb);
	static unsigned int mnt_count;
	int err, ret;

	might_sleep();
	trace_ext4_mark_inode_dirty(inode, _RET_IP_);
	err = ext4_reserve_inode_write(handle, inode, &iloc);
	if (err)
		return err;
	if (ext4_handle_valid(handle) &&
	    EXT4_I(inode)->i_extra_isize < sbi->s_want_extra_isize &&
	    !ext4_test_inode_state(inode, EXT4_STATE_NO_EXPAND)) {
		/*
		 * We need extra buffer credits since we may write into EA block
		 * with this same handle. If journal_extend fails, then it will
		 * only result in a minor loss of functionality for that inode.
		 * If this is felt to be critical, then e2fsck should be run to
		 * force a large enough s_min_extra_isize.
		 */
		if ((jbd2_journal_extend(handle,
			     EXT4_DATA_TRANS_BLOCKS(inode->i_sb))) == 0) {
			ret = ext4_expand_extra_isize(inode,
						      sbi->s_want_extra_isize,
						      iloc, handle);
			if (ret) {
				if (mnt_count !=
					le16_to_cpu(sbi->s_es->s_mnt_count)) {
					ext4_warning(inode->i_sb,
					"Unable to expand inode %lu. Delete"
					" some EAs or run e2fsck.",
					inode->i_ino);
					mnt_count =
					  le16_to_cpu(sbi->s_es->s_mnt_count);
				}
			}
		}
	}
	return ext4_mark_iloc_dirty(handle, inode, &iloc);
}

/*
 * ext4_dirty_inode() is called from __mark_inode_dirty()
 *
 * We're really interested in the case where a file is being extended.
 * i_size has been changed by generic_commit_write() and we thus need
 * to include the updated inode in the current transaction.
 *
 * Also, dquot_alloc_block() will always dirty the inode when blocks
 * are allocated to the file.
 *
 * If the inode is marked synchronous, we don't honour that here - doing
 * so would cause a commit on atime updates, which we don't bother doing.
 * We handle synchronous inodes at the highest possible level.
 *
 * If only the I_DIRTY_TIME flag is set, we can skip everything.  If
 * I_DIRTY_TIME and I_DIRTY_SYNC is set, the only inode fields we need
 * to copy into the on-disk inode structure are the timestamp files.
 */
void ext4_dirty_inode(struct inode *inode, int flags)
{
	handle_t *handle;

	if (flags == I_DIRTY_TIME)
		return;
	handle = ext4_journal_start(inode, EXT4_HT_INODE, 2);
	if (IS_ERR(handle))
		goto out;

	ext4_mark_inode_dirty(handle, inode);

	ext4_journal_stop(handle);
out:
	return;
}

#if 0
/*
 * Bind an inode's backing buffer_head into this transaction, to prevent
 * it from being flushed to disk early.  Unlike
 * ext4_reserve_inode_write, this leaves behind no bh reference and
 * returns no iloc structure, so the caller needs to repeat the iloc
 * lookup to mark the inode dirty later.
 */
static int ext4_pin_inode(handle_t *handle, struct inode *inode)
{
	struct ext4_iloc iloc;

	int err = 0;
	if (handle) {
		err = ext4_get_inode_loc(inode, &iloc);
		if (!err) {
			BUFFER_TRACE(iloc.bh, "get_write_access");
			err = jbd2_journal_get_write_access(handle, iloc.bh);
			if (!err)
				err = ext4_handle_dirty_metadata(handle,
								 NULL,
								 iloc.bh);
			brelse(iloc.bh);
		}
	}
	ext4_std_error(inode->i_sb, err);
	return err;
}
#endif

int ext4_change_inode_journal_flag(struct inode *inode, int val)
{
	journal_t *journal;
	handle_t *handle;
	int err;
	struct ext4_sb_info *sbi = EXT4_SB(inode->i_sb);

	/*
	 * We have to be very careful here: changing a data block's
	 * journaling status dynamically is dangerous.  If we write a
	 * data block to the journal, change the status and then delete
	 * that block, we risk forgetting to revoke the old log record
	 * from the journal and so a subsequent replay can corrupt data.
	 * So, first we make sure that the journal is empty and that
	 * nobody is changing anything.
	 */

	journal = EXT4_JOURNAL(inode);
	if (!journal)
		return 0;
	if (is_journal_aborted(journal))
		return -EROFS;

	/* Wait for all existing dio workers */
	ext4_inode_block_unlocked_dio(inode);
	inode_dio_wait(inode);

	/*
	 * Before flushing the journal and switching inode's aops, we have
	 * to flush all dirty data the inode has. There can be outstanding
	 * delayed allocations, there can be unwritten extents created by
	 * fallocate or buffered writes in dioread_nolock mode covered by
	 * dirty data which can be converted only after flushing the dirty
	 * data (and journalled aops don't know how to handle these cases).
	 */
	if (val) {
		down_write(&EXT4_I(inode)->i_mmap_sem);
		err = filemap_write_and_wait(inode->i_mapping);
		if (err < 0) {
			up_write(&EXT4_I(inode)->i_mmap_sem);
			ext4_inode_resume_unlocked_dio(inode);
			return err;
		}
	}

	percpu_down_write(&sbi->s_journal_flag_rwsem);
	jbd2_journal_lock_updates(journal);

	/*
	 * OK, there are no updates running now, and all cached data is
	 * synced to disk.  We are now in a completely consistent state
	 * which doesn't have anything in the journal, and we know that
	 * no filesystem updates are running, so it is safe to modify
	 * the inode's in-core data-journaling state flag now.
	 */

	if (val)
		ext4_set_inode_flag(inode, EXT4_INODE_JOURNAL_DATA);
	else {
		err = jbd2_journal_flush(journal);
		if (err < 0) {
			jbd2_journal_unlock_updates(journal);
			percpu_up_write(&sbi->s_journal_flag_rwsem);
			ext4_inode_resume_unlocked_dio(inode);
			return err;
		}
		ext4_clear_inode_flag(inode, EXT4_INODE_JOURNAL_DATA);
	}
	ext4_set_aops(inode);

	jbd2_journal_unlock_updates(journal);
	percpu_up_write(&sbi->s_journal_flag_rwsem);

	if (val)
		up_write(&EXT4_I(inode)->i_mmap_sem);
	ext4_inode_resume_unlocked_dio(inode);

	/* Finally we can mark the inode as dirty. */

	handle = ext4_journal_start(inode, EXT4_HT_INODE, 1);
	if (IS_ERR(handle))
		return PTR_ERR(handle);

	err = ext4_mark_inode_dirty(handle, inode);
	ext4_handle_sync(handle);
	ext4_journal_stop(handle);
	ext4_std_error(inode->i_sb, err);

	return err;
}

static int ext4_bh_unmapped(handle_t *handle, struct buffer_head *bh)
{
	return !buffer_mapped(bh);
}

int ext4_page_mkwrite(struct vm_area_struct *vma, struct vm_fault *vmf)
{
	struct page *page = vmf->page;
	loff_t size;
	unsigned long len;
	int ret;
	struct file *file = vma->vm_file;
	struct inode *inode = file_inode(file);
	struct address_space *mapping = inode->i_mapping;
	handle_t *handle;
	get_block_t *get_block;
	int retries = 0;

	sb_start_pagefault(inode->i_sb);
	file_update_time(vma->vm_file);

	down_read(&EXT4_I(inode)->i_mmap_sem);
	/* Delalloc case is easy... */
	if (test_opt(inode->i_sb, DELALLOC) &&
	    !ext4_should_journal_data(inode) &&
	    !ext4_nonda_switch(inode->i_sb)) {
		do {
			ret = block_page_mkwrite(vma, vmf,
						   ext4_da_get_block_prep);
		} while (ret == -ENOSPC &&
		       ext4_should_retry_alloc(inode->i_sb, &retries));
		goto out_ret;
	}

	lock_page(page);
	size = i_size_read(inode);
	/* Page got truncated from under us? */
	if (page->mapping != mapping || page_offset(page) > size) {
		unlock_page(page);
		ret = VM_FAULT_NOPAGE;
		goto out;
	}

	if (page->index == size >> PAGE_SHIFT)
		len = size & ~PAGE_MASK;
	else
		len = PAGE_SIZE;
	/*
	 * Return if we have all the buffers mapped. This avoids the need to do
	 * journal_start/journal_stop which can block and take a long time
	 */
	if (page_has_buffers(page)) {
		if (!ext4_walk_page_buffers(NULL, page_buffers(page),
					    0, len, NULL,
					    ext4_bh_unmapped)) {
			/* Wait so that we don't change page under IO */
			wait_for_stable_page(page);
			ret = VM_FAULT_LOCKED;
			goto out;
		}
	}
	unlock_page(page);
	/* OK, we need to fill the hole... */
	if (ext4_should_dioread_nolock(inode))
		get_block = ext4_get_block_unwritten;
	else
		get_block = ext4_get_block;
retry_alloc:
	handle = ext4_journal_start(inode, EXT4_HT_WRITE_PAGE,
				    ext4_writepage_trans_blocks(inode));
	if (IS_ERR(handle)) {
		ret = VM_FAULT_SIGBUS;
		goto out;
	}
	ret = block_page_mkwrite(vma, vmf, get_block);
	if (!ret && ext4_should_journal_data(inode)) {
		if (ext4_walk_page_buffers(handle, page_buffers(page), 0,
			  PAGE_SIZE, NULL, do_journal_get_write_access)) {
			unlock_page(page);
			ret = VM_FAULT_SIGBUS;
			ext4_journal_stop(handle);
			goto out;
		}
		ext4_set_inode_state(inode, EXT4_STATE_JDATA);
	}
	ext4_journal_stop(handle);
	if (ret == -ENOSPC && ext4_should_retry_alloc(inode->i_sb, &retries))
		goto retry_alloc;
out_ret:
	ret = block_page_mkwrite_return(ret);
out:
	up_read(&EXT4_I(inode)->i_mmap_sem);
	sb_end_pagefault(inode->i_sb);
	return ret;
}

int ext4_filemap_fault(struct vm_area_struct *vma, struct vm_fault *vmf)
{
	struct inode *inode = file_inode(vma->vm_file);
	int err;

	down_read(&EXT4_I(inode)->i_mmap_sem);
	err = filemap_fault(vma, vmf);
	up_read(&EXT4_I(inode)->i_mmap_sem);

	return err;
}

/*
 * Find the first extent at or after @lblk in an inode that is not a hole.
 * Search for @map_len blocks at most. The extent is returned in @result.
 *
 * The function returns 1 if we found an extent. The function returns 0 in
 * case there is no extent at or after @lblk and in that case also sets
 * @result->es_len to 0. In case of error, the error code is returned.
 */
int ext4_get_next_extent(struct inode *inode, ext4_lblk_t lblk,
			 unsigned int map_len, struct extent_status *result)
{
	struct ext4_map_blocks map;
	struct extent_status es = {};
	int ret;

	map.m_lblk = lblk;
	map.m_len = map_len;

	/*
	 * For non-extent based files this loop may iterate several times since
	 * we do not determine full hole size.
	 */
	while (map.m_len > 0) {
		ret = ext4_map_blocks(NULL, inode, &map, 0);
		if (ret < 0)
			return ret;
		/* There's extent covering m_lblk? Just return it. */
		if (ret > 0) {
			int status;

			ext4_es_store_pblock(result, map.m_pblk);
			result->es_lblk = map.m_lblk;
			result->es_len = map.m_len;
			if (map.m_flags & EXT4_MAP_UNWRITTEN)
				status = EXTENT_STATUS_UNWRITTEN;
			else
				status = EXTENT_STATUS_WRITTEN;
			ext4_es_store_status(result, status);
			return 1;
		}
		ext4_es_find_delayed_extent_range(inode, map.m_lblk,
						  map.m_lblk + map.m_len - 1,
						  &es);
		/* Is delalloc data before next block in extent tree? */
		if (es.es_len && es.es_lblk < map.m_lblk + map.m_len) {
			ext4_lblk_t offset = 0;

			if (es.es_lblk < lblk)
				offset = lblk - es.es_lblk;
			result->es_lblk = es.es_lblk + offset;
			ext4_es_store_pblock(result,
					     ext4_es_pblock(&es) + offset);
			result->es_len = es.es_len - offset;
			ext4_es_store_status(result, ext4_es_status(&es));

			return 1;
		}
		/* There's a hole at m_lblk, advance us after it */
		map.m_lblk += map.m_len;
		map_len -= map.m_len;
		map.m_len = map_len;
		cond_resched();
	}
	result->es_len = 0;
	return 0;
}<|MERGE_RESOLUTION|>--- conflicted
+++ resolved
@@ -1574,11 +1574,7 @@
 			clear_buffer_delay(bh);
 		} else if (contiguous_blks) {
 			lblk = page->index <<
-<<<<<<< HEAD
-			       (PAGE_CACHE_SHIFT - inode->i_blkbits);
-=======
 			       (PAGE_SHIFT - inode->i_blkbits);
->>>>>>> f2ed3bfc
 			lblk += (curr_off >> inode->i_blkbits) -
 				contiguous_blks;
 			ext4_es_remove_extent(inode, lblk, contiguous_blks);
@@ -1588,11 +1584,7 @@
 	} while ((bh = bh->b_this_page) != head);
 
 	if (contiguous_blks) {
-<<<<<<< HEAD
-		lblk = page->index << (PAGE_CACHE_SHIFT - inode->i_blkbits);
-=======
 		lblk = page->index << (PAGE_SHIFT - inode->i_blkbits);
->>>>>>> f2ed3bfc
 		lblk += (curr_off >> inode->i_blkbits) - contiguous_blks;
 		ext4_es_remove_extent(inode, lblk, contiguous_blks);
 	}
