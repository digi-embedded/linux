// SPDX-License-Identifier: GPL-2.0
/*
 * Copyright (c) 2003-2006, Cluster File Systems, Inc, info@clusterfs.com
 * Written by Alex Tomas <alex@clusterfs.com>
 */


/*
 * mballoc.c contains the multiblocks allocation routines
 */

#include "ext4_jbd2.h"
#include "mballoc.h"
#include <linux/log2.h>
#include <linux/module.h>
#include <linux/slab.h>
#include <linux/nospec.h>
#include <linux/backing-dev.h>
#include <linux/freezer.h>
#include <trace/events/ext4.h>

/*
 * MUSTDO:
 *   - test ext4_ext_search_left() and ext4_ext_search_right()
 *   - search for metadata in few groups
 *
 * TODO v4:
 *   - normalization should take into account whether file is still open
 *   - discard preallocations if no free space left (policy?)
 *   - don't normalize tails
 *   - quota
 *   - reservation for superuser
 *
 * TODO v3:
 *   - bitmap read-ahead (proposed by Oleg Drokin aka green)
 *   - track min/max extents in each group for better group selection
 *   - mb_mark_used() may allocate chunk right after splitting buddy
 *   - tree of groups sorted by number of free blocks
 *   - error handling
 */

/*
 * The allocation request involve request for multiple number of blocks
 * near to the goal(block) value specified.
 *
 * During initialization phase of the allocator we decide to use the
 * group preallocation or inode preallocation depending on the size of
 * the file. The size of the file could be the resulting file size we
 * would have after allocation, or the current file size, which ever
 * is larger. If the size is less than sbi->s_mb_stream_request we
 * select to use the group preallocation. The default value of
 * s_mb_stream_request is 16 blocks. This can also be tuned via
 * /sys/fs/ext4/<partition>/mb_stream_req. The value is represented in
 * terms of number of blocks.
 *
 * The main motivation for having small file use group preallocation is to
 * ensure that we have small files closer together on the disk.
 *
 * First stage the allocator looks at the inode prealloc list,
 * ext4_inode_info->i_prealloc_list, which contains list of prealloc
 * spaces for this particular inode. The inode prealloc space is
 * represented as:
 *
 * pa_lstart -> the logical start block for this prealloc space
 * pa_pstart -> the physical start block for this prealloc space
 * pa_len    -> length for this prealloc space (in clusters)
 * pa_free   ->  free space available in this prealloc space (in clusters)
 *
 * The inode preallocation space is used looking at the _logical_ start
 * block. If only the logical file block falls within the range of prealloc
 * space we will consume the particular prealloc space. This makes sure that
 * we have contiguous physical blocks representing the file blocks
 *
 * The important thing to be noted in case of inode prealloc space is that
 * we don't modify the values associated to inode prealloc space except
 * pa_free.
 *
 * If we are not able to find blocks in the inode prealloc space and if we
 * have the group allocation flag set then we look at the locality group
 * prealloc space. These are per CPU prealloc list represented as
 *
 * ext4_sb_info.s_locality_groups[smp_processor_id()]
 *
 * The reason for having a per cpu locality group is to reduce the contention
 * between CPUs. It is possible to get scheduled at this point.
 *
 * The locality group prealloc space is used looking at whether we have
 * enough free space (pa_free) within the prealloc space.
 *
 * If we can't allocate blocks via inode prealloc or/and locality group
 * prealloc then we look at the buddy cache. The buddy cache is represented
 * by ext4_sb_info.s_buddy_cache (struct inode) whose file offset gets
 * mapped to the buddy and bitmap information regarding different
 * groups. The buddy information is attached to buddy cache inode so that
 * we can access them through the page cache. The information regarding
 * each group is loaded via ext4_mb_load_buddy.  The information involve
 * block bitmap and buddy information. The information are stored in the
 * inode as:
 *
 *  {                        page                        }
 *  [ group 0 bitmap][ group 0 buddy] [group 1][ group 1]...
 *
 *
 * one block each for bitmap and buddy information.  So for each group we
 * take up 2 blocks. A page can contain blocks_per_page (PAGE_SIZE /
 * blocksize) blocks.  So it can have information regarding groups_per_page
 * which is blocks_per_page/2
 *
 * The buddy cache inode is not stored on disk. The inode is thrown
 * away when the filesystem is unmounted.
 *
 * We look for count number of blocks in the buddy cache. If we were able
 * to locate that many free blocks we return with additional information
 * regarding rest of the contiguous physical block available
 *
 * Before allocating blocks via buddy cache we normalize the request
 * blocks. This ensure we ask for more blocks that we needed. The extra
 * blocks that we get after allocation is added to the respective prealloc
 * list. In case of inode preallocation we follow a list of heuristics
 * based on file size. This can be found in ext4_mb_normalize_request. If
 * we are doing a group prealloc we try to normalize the request to
 * sbi->s_mb_group_prealloc.  The default value of s_mb_group_prealloc is
 * dependent on the cluster size; for non-bigalloc file systems, it is
 * 512 blocks. This can be tuned via
 * /sys/fs/ext4/<partition>/mb_group_prealloc. The value is represented in
 * terms of number of blocks. If we have mounted the file system with -O
 * stripe=<value> option the group prealloc request is normalized to the
 * smallest multiple of the stripe value (sbi->s_stripe) which is
 * greater than the default mb_group_prealloc.
 *
 * If "mb_optimize_scan" mount option is set, we maintain in memory group info
 * structures in two data structures:
 *
 * 1) Array of largest free order lists (sbi->s_mb_largest_free_orders)
 *
 *    Locking: sbi->s_mb_largest_free_orders_locks(array of rw locks)
 *
 *    This is an array of lists where the index in the array represents the
 *    largest free order in the buddy bitmap of the participating group infos of
 *    that list. So, there are exactly MB_NUM_ORDERS(sb) (which means total
 *    number of buddy bitmap orders possible) number of lists. Group-infos are
 *    placed in appropriate lists.
 *
 * 2) Average fragment size lists (sbi->s_mb_avg_fragment_size)
 *
 *    Locking: sbi->s_mb_avg_fragment_size_locks(array of rw locks)
 *
 *    This is an array of lists where in the i-th list there are groups with
 *    average fragment size >= 2^i and < 2^(i+1). The average fragment size
 *    is computed as ext4_group_info->bb_free / ext4_group_info->bb_fragments.
 *    Note that we don't bother with a special list for completely empty groups
 *    so we only have MB_NUM_ORDERS(sb) lists.
 *
 * When "mb_optimize_scan" mount option is set, mballoc consults the above data
 * structures to decide the order in which groups are to be traversed for
 * fulfilling an allocation request.
 *
 * At CR_POWER2_ALIGNED , we look for groups which have the largest_free_order
 * >= the order of the request. We directly look at the largest free order list
 * in the data structure (1) above where largest_free_order = order of the
 * request. If that list is empty, we look at remaining list in the increasing
 * order of largest_free_order. This allows us to perform CR_POWER2_ALIGNED
 * lookup in O(1) time.
 *
 * At CR_GOAL_LEN_FAST, we only consider groups where
 * average fragment size > request size. So, we lookup a group which has average
 * fragment size just above or equal to request size using our average fragment
 * size group lists (data structure 2) in O(1) time.
 *
 * At CR_BEST_AVAIL_LEN, we aim to optimize allocations which can't be satisfied
 * in CR_GOAL_LEN_FAST. The fact that we couldn't find a group in
 * CR_GOAL_LEN_FAST suggests that there is no BG that has avg
 * fragment size > goal length. So before falling to the slower
 * CR_GOAL_LEN_SLOW, in CR_BEST_AVAIL_LEN we proactively trim goal length and
 * then use the same fragment lists as CR_GOAL_LEN_FAST to find a BG with a big
 * enough average fragment size. This increases the chances of finding a
 * suitable block group in O(1) time and results in faster allocation at the
 * cost of reduced size of allocation.
 *
 * If "mb_optimize_scan" mount option is not set, mballoc traverses groups in
 * linear order which requires O(N) search time for each CR_POWER2_ALIGNED and
 * CR_GOAL_LEN_FAST phase.
 *
 * The regular allocator (using the buddy cache) supports a few tunables.
 *
 * /sys/fs/ext4/<partition>/mb_min_to_scan
 * /sys/fs/ext4/<partition>/mb_max_to_scan
 * /sys/fs/ext4/<partition>/mb_order2_req
 * /sys/fs/ext4/<partition>/mb_linear_limit
 *
 * The regular allocator uses buddy scan only if the request len is power of
 * 2 blocks and the order of allocation is >= sbi->s_mb_order2_reqs. The
 * value of s_mb_order2_reqs can be tuned via
 * /sys/fs/ext4/<partition>/mb_order2_req.  If the request len is equal to
 * stripe size (sbi->s_stripe), we try to search for contiguous block in
 * stripe size. This should result in better allocation on RAID setups. If
 * not, we search in the specific group using bitmap for best extents. The
 * tunable min_to_scan and max_to_scan control the behaviour here.
 * min_to_scan indicate how long the mballoc __must__ look for a best
 * extent and max_to_scan indicates how long the mballoc __can__ look for a
 * best extent in the found extents. Searching for the blocks starts with
 * the group specified as the goal value in allocation context via
 * ac_g_ex. Each group is first checked based on the criteria whether it
 * can be used for allocation. ext4_mb_good_group explains how the groups are
 * checked.
 *
 * When "mb_optimize_scan" is turned on, as mentioned above, the groups may not
 * get traversed linearly. That may result in subsequent allocations being not
 * close to each other. And so, the underlying device may get filled up in a
 * non-linear fashion. While that may not matter on non-rotational devices, for
 * rotational devices that may result in higher seek times. "mb_linear_limit"
 * tells mballoc how many groups mballoc should search linearly before
 * performing consulting above data structures for more efficient lookups. For
 * non rotational devices, this value defaults to 0 and for rotational devices
 * this is set to MB_DEFAULT_LINEAR_LIMIT.
 *
 * Both the prealloc space are getting populated as above. So for the first
 * request we will hit the buddy cache which will result in this prealloc
 * space getting filled. The prealloc space is then later used for the
 * subsequent request.
 */

/*
 * mballoc operates on the following data:
 *  - on-disk bitmap
 *  - in-core buddy (actually includes buddy and bitmap)
 *  - preallocation descriptors (PAs)
 *
 * there are two types of preallocations:
 *  - inode
 *    assiged to specific inode and can be used for this inode only.
 *    it describes part of inode's space preallocated to specific
 *    physical blocks. any block from that preallocated can be used
 *    independent. the descriptor just tracks number of blocks left
 *    unused. so, before taking some block from descriptor, one must
 *    make sure corresponded logical block isn't allocated yet. this
 *    also means that freeing any block within descriptor's range
 *    must discard all preallocated blocks.
 *  - locality group
 *    assigned to specific locality group which does not translate to
 *    permanent set of inodes: inode can join and leave group. space
 *    from this type of preallocation can be used for any inode. thus
 *    it's consumed from the beginning to the end.
 *
 * relation between them can be expressed as:
 *    in-core buddy = on-disk bitmap + preallocation descriptors
 *
 * this mean blocks mballoc considers used are:
 *  - allocated blocks (persistent)
 *  - preallocated blocks (non-persistent)
 *
 * consistency in mballoc world means that at any time a block is either
 * free or used in ALL structures. notice: "any time" should not be read
 * literally -- time is discrete and delimited by locks.
 *
 *  to keep it simple, we don't use block numbers, instead we count number of
 *  blocks: how many blocks marked used/free in on-disk bitmap, buddy and PA.
 *
 * all operations can be expressed as:
 *  - init buddy:			buddy = on-disk + PAs
 *  - new PA:				buddy += N; PA = N
 *  - use inode PA:			on-disk += N; PA -= N
 *  - discard inode PA			buddy -= on-disk - PA; PA = 0
 *  - use locality group PA		on-disk += N; PA -= N
 *  - discard locality group PA		buddy -= PA; PA = 0
 *  note: 'buddy -= on-disk - PA' is used to show that on-disk bitmap
 *        is used in real operation because we can't know actual used
 *        bits from PA, only from on-disk bitmap
 *
 * if we follow this strict logic, then all operations above should be atomic.
 * given some of them can block, we'd have to use something like semaphores
 * killing performance on high-end SMP hardware. let's try to relax it using
 * the following knowledge:
 *  1) if buddy is referenced, it's already initialized
 *  2) while block is used in buddy and the buddy is referenced,
 *     nobody can re-allocate that block
 *  3) we work on bitmaps and '+' actually means 'set bits'. if on-disk has
 *     bit set and PA claims same block, it's OK. IOW, one can set bit in
 *     on-disk bitmap if buddy has same bit set or/and PA covers corresponded
 *     block
 *
 * so, now we're building a concurrency table:
 *  - init buddy vs.
 *    - new PA
 *      blocks for PA are allocated in the buddy, buddy must be referenced
 *      until PA is linked to allocation group to avoid concurrent buddy init
 *    - use inode PA
 *      we need to make sure that either on-disk bitmap or PA has uptodate data
 *      given (3) we care that PA-=N operation doesn't interfere with init
 *    - discard inode PA
 *      the simplest way would be to have buddy initialized by the discard
 *    - use locality group PA
 *      again PA-=N must be serialized with init
 *    - discard locality group PA
 *      the simplest way would be to have buddy initialized by the discard
 *  - new PA vs.
 *    - use inode PA
 *      i_data_sem serializes them
 *    - discard inode PA
 *      discard process must wait until PA isn't used by another process
 *    - use locality group PA
 *      some mutex should serialize them
 *    - discard locality group PA
 *      discard process must wait until PA isn't used by another process
 *  - use inode PA
 *    - use inode PA
 *      i_data_sem or another mutex should serializes them
 *    - discard inode PA
 *      discard process must wait until PA isn't used by another process
 *    - use locality group PA
 *      nothing wrong here -- they're different PAs covering different blocks
 *    - discard locality group PA
 *      discard process must wait until PA isn't used by another process
 *
 * now we're ready to make few consequences:
 *  - PA is referenced and while it is no discard is possible
 *  - PA is referenced until block isn't marked in on-disk bitmap
 *  - PA changes only after on-disk bitmap
 *  - discard must not compete with init. either init is done before
 *    any discard or they're serialized somehow
 *  - buddy init as sum of on-disk bitmap and PAs is done atomically
 *
 * a special case when we've used PA to emptiness. no need to modify buddy
 * in this case, but we should care about concurrent init
 *
 */

 /*
 * Logic in few words:
 *
 *  - allocation:
 *    load group
 *    find blocks
 *    mark bits in on-disk bitmap
 *    release group
 *
 *  - use preallocation:
 *    find proper PA (per-inode or group)
 *    load group
 *    mark bits in on-disk bitmap
 *    release group
 *    release PA
 *
 *  - free:
 *    load group
 *    mark bits in on-disk bitmap
 *    release group
 *
 *  - discard preallocations in group:
 *    mark PAs deleted
 *    move them onto local list
 *    load on-disk bitmap
 *    load group
 *    remove PA from object (inode or locality group)
 *    mark free blocks in-core
 *
 *  - discard inode's preallocations:
 */

/*
 * Locking rules
 *
 * Locks:
 *  - bitlock on a group	(group)
 *  - object (inode/locality)	(object)
 *  - per-pa lock		(pa)
 *  - cr_power2_aligned lists lock	(cr_power2_aligned)
 *  - cr_goal_len_fast lists lock	(cr_goal_len_fast)
 *
 * Paths:
 *  - new pa
 *    object
 *    group
 *
 *  - find and use pa:
 *    pa
 *
 *  - release consumed pa:
 *    pa
 *    group
 *    object
 *
 *  - generate in-core bitmap:
 *    group
 *        pa
 *
 *  - discard all for given object (inode, locality group):
 *    object
 *        pa
 *    group
 *
 *  - discard all for given group:
 *    group
 *        pa
 *    group
 *        object
 *
 *  - allocation path (ext4_mb_regular_allocator)
 *    group
 *    cr_power2_aligned/cr_goal_len_fast
 */
static struct kmem_cache *ext4_pspace_cachep;
static struct kmem_cache *ext4_ac_cachep;
static struct kmem_cache *ext4_free_data_cachep;

/* We create slab caches for groupinfo data structures based on the
 * superblock block size.  There will be one per mounted filesystem for
 * each unique s_blocksize_bits */
#define NR_GRPINFO_CACHES 8
static struct kmem_cache *ext4_groupinfo_caches[NR_GRPINFO_CACHES];

static const char * const ext4_groupinfo_slab_names[NR_GRPINFO_CACHES] = {
	"ext4_groupinfo_1k", "ext4_groupinfo_2k", "ext4_groupinfo_4k",
	"ext4_groupinfo_8k", "ext4_groupinfo_16k", "ext4_groupinfo_32k",
	"ext4_groupinfo_64k", "ext4_groupinfo_128k"
};

static void ext4_mb_generate_from_pa(struct super_block *sb, void *bitmap,
					ext4_group_t group);
static void ext4_mb_new_preallocation(struct ext4_allocation_context *ac);

static bool ext4_mb_good_group(struct ext4_allocation_context *ac,
			       ext4_group_t group, enum criteria cr);

static int ext4_try_to_trim_range(struct super_block *sb,
		struct ext4_buddy *e4b, ext4_grpblk_t start,
		ext4_grpblk_t max, ext4_grpblk_t minblocks);

/*
 * The algorithm using this percpu seq counter goes below:
 * 1. We sample the percpu discard_pa_seq counter before trying for block
 *    allocation in ext4_mb_new_blocks().
 * 2. We increment this percpu discard_pa_seq counter when we either allocate
 *    or free these blocks i.e. while marking those blocks as used/free in
 *    mb_mark_used()/mb_free_blocks().
 * 3. We also increment this percpu seq counter when we successfully identify
 *    that the bb_prealloc_list is not empty and hence proceed for discarding
 *    of those PAs inside ext4_mb_discard_group_preallocations().
 *
 * Now to make sure that the regular fast path of block allocation is not
 * affected, as a small optimization we only sample the percpu seq counter
 * on that cpu. Only when the block allocation fails and when freed blocks
 * found were 0, that is when we sample percpu seq counter for all cpus using
 * below function ext4_get_discard_pa_seq_sum(). This happens after making
 * sure that all the PAs on grp->bb_prealloc_list got freed or if it's empty.
 */
static DEFINE_PER_CPU(u64, discard_pa_seq);
static inline u64 ext4_get_discard_pa_seq_sum(void)
{
	int __cpu;
	u64 __seq = 0;

	for_each_possible_cpu(__cpu)
		__seq += per_cpu(discard_pa_seq, __cpu);
	return __seq;
}

static inline void *mb_correct_addr_and_bit(int *bit, void *addr)
{
#if BITS_PER_LONG == 64
	*bit += ((unsigned long) addr & 7UL) << 3;
	addr = (void *) ((unsigned long) addr & ~7UL);
#elif BITS_PER_LONG == 32
	*bit += ((unsigned long) addr & 3UL) << 3;
	addr = (void *) ((unsigned long) addr & ~3UL);
#else
#error "how many bits you are?!"
#endif
	return addr;
}

static inline int mb_test_bit(int bit, void *addr)
{
	/*
	 * ext4_test_bit on architecture like powerpc
	 * needs unsigned long aligned address
	 */
	addr = mb_correct_addr_and_bit(&bit, addr);
	return ext4_test_bit(bit, addr);
}

static inline void mb_set_bit(int bit, void *addr)
{
	addr = mb_correct_addr_and_bit(&bit, addr);
	ext4_set_bit(bit, addr);
}

static inline void mb_clear_bit(int bit, void *addr)
{
	addr = mb_correct_addr_and_bit(&bit, addr);
	ext4_clear_bit(bit, addr);
}

static inline int mb_test_and_clear_bit(int bit, void *addr)
{
	addr = mb_correct_addr_and_bit(&bit, addr);
	return ext4_test_and_clear_bit(bit, addr);
}

static inline int mb_find_next_zero_bit(void *addr, int max, int start)
{
	int fix = 0, ret, tmpmax;
	addr = mb_correct_addr_and_bit(&fix, addr);
	tmpmax = max + fix;
	start += fix;

	ret = ext4_find_next_zero_bit(addr, tmpmax, start) - fix;
	if (ret > max)
		return max;
	return ret;
}

static inline int mb_find_next_bit(void *addr, int max, int start)
{
	int fix = 0, ret, tmpmax;
	addr = mb_correct_addr_and_bit(&fix, addr);
	tmpmax = max + fix;
	start += fix;

	ret = ext4_find_next_bit(addr, tmpmax, start) - fix;
	if (ret > max)
		return max;
	return ret;
}

static void *mb_find_buddy(struct ext4_buddy *e4b, int order, int *max)
{
	char *bb;

	BUG_ON(e4b->bd_bitmap == e4b->bd_buddy);
	BUG_ON(max == NULL);

	if (order > e4b->bd_blkbits + 1) {
		*max = 0;
		return NULL;
	}

	/* at order 0 we see each particular block */
	if (order == 0) {
		*max = 1 << (e4b->bd_blkbits + 3);
		return e4b->bd_bitmap;
	}

	bb = e4b->bd_buddy + EXT4_SB(e4b->bd_sb)->s_mb_offsets[order];
	*max = EXT4_SB(e4b->bd_sb)->s_mb_maxs[order];

	return bb;
}

#ifdef DOUBLE_CHECK
static void mb_free_blocks_double(struct inode *inode, struct ext4_buddy *e4b,
			   int first, int count)
{
	int i;
	struct super_block *sb = e4b->bd_sb;

	if (unlikely(e4b->bd_info->bb_bitmap == NULL))
		return;
	assert_spin_locked(ext4_group_lock_ptr(sb, e4b->bd_group));
	for (i = 0; i < count; i++) {
		if (!mb_test_bit(first + i, e4b->bd_info->bb_bitmap)) {
			ext4_fsblk_t blocknr;

			blocknr = ext4_group_first_block_no(sb, e4b->bd_group);
			blocknr += EXT4_C2B(EXT4_SB(sb), first + i);
			ext4_grp_locked_error(sb, e4b->bd_group,
					      inode ? inode->i_ino : 0,
					      blocknr,
					      "freeing block already freed "
					      "(bit %u)",
					      first + i);
			ext4_mark_group_bitmap_corrupted(sb, e4b->bd_group,
					EXT4_GROUP_INFO_BBITMAP_CORRUPT);
		}
		mb_clear_bit(first + i, e4b->bd_info->bb_bitmap);
	}
}

static void mb_mark_used_double(struct ext4_buddy *e4b, int first, int count)
{
	int i;

	if (unlikely(e4b->bd_info->bb_bitmap == NULL))
		return;
	assert_spin_locked(ext4_group_lock_ptr(e4b->bd_sb, e4b->bd_group));
	for (i = 0; i < count; i++) {
		BUG_ON(mb_test_bit(first + i, e4b->bd_info->bb_bitmap));
		mb_set_bit(first + i, e4b->bd_info->bb_bitmap);
	}
}

static void mb_cmp_bitmaps(struct ext4_buddy *e4b, void *bitmap)
{
	if (unlikely(e4b->bd_info->bb_bitmap == NULL))
		return;
	if (memcmp(e4b->bd_info->bb_bitmap, bitmap, e4b->bd_sb->s_blocksize)) {
		unsigned char *b1, *b2;
		int i;
		b1 = (unsigned char *) e4b->bd_info->bb_bitmap;
		b2 = (unsigned char *) bitmap;
		for (i = 0; i < e4b->bd_sb->s_blocksize; i++) {
			if (b1[i] != b2[i]) {
				ext4_msg(e4b->bd_sb, KERN_ERR,
					 "corruption in group %u "
					 "at byte %u(%u): %x in copy != %x "
					 "on disk/prealloc",
					 e4b->bd_group, i, i * 8, b1[i], b2[i]);
				BUG();
			}
		}
	}
}

static void mb_group_bb_bitmap_alloc(struct super_block *sb,
			struct ext4_group_info *grp, ext4_group_t group)
{
	struct buffer_head *bh;

	grp->bb_bitmap = kmalloc(sb->s_blocksize, GFP_NOFS);
	if (!grp->bb_bitmap)
		return;

	bh = ext4_read_block_bitmap(sb, group);
	if (IS_ERR_OR_NULL(bh)) {
		kfree(grp->bb_bitmap);
		grp->bb_bitmap = NULL;
		return;
	}

	memcpy(grp->bb_bitmap, bh->b_data, sb->s_blocksize);
	put_bh(bh);
}

static void mb_group_bb_bitmap_free(struct ext4_group_info *grp)
{
	kfree(grp->bb_bitmap);
}

#else
static inline void mb_free_blocks_double(struct inode *inode,
				struct ext4_buddy *e4b, int first, int count)
{
	return;
}
static inline void mb_mark_used_double(struct ext4_buddy *e4b,
						int first, int count)
{
	return;
}
static inline void mb_cmp_bitmaps(struct ext4_buddy *e4b, void *bitmap)
{
	return;
}

static inline void mb_group_bb_bitmap_alloc(struct super_block *sb,
			struct ext4_group_info *grp, ext4_group_t group)
{
	return;
}

static inline void mb_group_bb_bitmap_free(struct ext4_group_info *grp)
{
	return;
}
#endif

#ifdef AGGRESSIVE_CHECK

#define MB_CHECK_ASSERT(assert)						\
do {									\
	if (!(assert)) {						\
		printk(KERN_EMERG					\
			"Assertion failure in %s() at %s:%d: \"%s\"\n",	\
			function, file, line, # assert);		\
		BUG();							\
	}								\
} while (0)

static int __mb_check_buddy(struct ext4_buddy *e4b, char *file,
				const char *function, int line)
{
	struct super_block *sb = e4b->bd_sb;
	int order = e4b->bd_blkbits + 1;
	int max;
	int max2;
	int i;
	int j;
	int k;
	int count;
	struct ext4_group_info *grp;
	int fragments = 0;
	int fstart;
	struct list_head *cur;
	void *buddy;
	void *buddy2;

	if (e4b->bd_info->bb_check_counter++ % 10)
		return 0;

	while (order > 1) {
		buddy = mb_find_buddy(e4b, order, &max);
		MB_CHECK_ASSERT(buddy);
		buddy2 = mb_find_buddy(e4b, order - 1, &max2);
		MB_CHECK_ASSERT(buddy2);
		MB_CHECK_ASSERT(buddy != buddy2);
		MB_CHECK_ASSERT(max * 2 == max2);

		count = 0;
		for (i = 0; i < max; i++) {

			if (mb_test_bit(i, buddy)) {
				/* only single bit in buddy2 may be 0 */
				if (!mb_test_bit(i << 1, buddy2)) {
					MB_CHECK_ASSERT(
						mb_test_bit((i<<1)+1, buddy2));
				}
				continue;
			}

			/* both bits in buddy2 must be 1 */
			MB_CHECK_ASSERT(mb_test_bit(i << 1, buddy2));
			MB_CHECK_ASSERT(mb_test_bit((i << 1) + 1, buddy2));

			for (j = 0; j < (1 << order); j++) {
				k = (i * (1 << order)) + j;
				MB_CHECK_ASSERT(
					!mb_test_bit(k, e4b->bd_bitmap));
			}
			count++;
		}
		MB_CHECK_ASSERT(e4b->bd_info->bb_counters[order] == count);
		order--;
	}

	fstart = -1;
	buddy = mb_find_buddy(e4b, 0, &max);
	for (i = 0; i < max; i++) {
		if (!mb_test_bit(i, buddy)) {
			MB_CHECK_ASSERT(i >= e4b->bd_info->bb_first_free);
			if (fstart == -1) {
				fragments++;
				fstart = i;
			}
			continue;
		}
		fstart = -1;
		/* check used bits only */
		for (j = 0; j < e4b->bd_blkbits + 1; j++) {
			buddy2 = mb_find_buddy(e4b, j, &max2);
			k = i >> j;
			MB_CHECK_ASSERT(k < max2);
			MB_CHECK_ASSERT(mb_test_bit(k, buddy2));
		}
	}
	MB_CHECK_ASSERT(!EXT4_MB_GRP_NEED_INIT(e4b->bd_info));
	MB_CHECK_ASSERT(e4b->bd_info->bb_fragments == fragments);

	grp = ext4_get_group_info(sb, e4b->bd_group);
	if (!grp)
		return NULL;
	list_for_each(cur, &grp->bb_prealloc_list) {
		ext4_group_t groupnr;
		struct ext4_prealloc_space *pa;
		pa = list_entry(cur, struct ext4_prealloc_space, pa_group_list);
		ext4_get_group_no_and_offset(sb, pa->pa_pstart, &groupnr, &k);
		MB_CHECK_ASSERT(groupnr == e4b->bd_group);
		for (i = 0; i < pa->pa_len; i++)
			MB_CHECK_ASSERT(mb_test_bit(k + i, buddy));
	}
	return 0;
}
#undef MB_CHECK_ASSERT
#define mb_check_buddy(e4b) __mb_check_buddy(e4b,	\
					__FILE__, __func__, __LINE__)
#else
#define mb_check_buddy(e4b)
#endif

/*
 * Divide blocks started from @first with length @len into
 * smaller chunks with power of 2 blocks.
 * Clear the bits in bitmap which the blocks of the chunk(s) covered,
 * then increase bb_counters[] for corresponded chunk size.
 */
static void ext4_mb_mark_free_simple(struct super_block *sb,
				void *buddy, ext4_grpblk_t first, ext4_grpblk_t len,
					struct ext4_group_info *grp)
{
	struct ext4_sb_info *sbi = EXT4_SB(sb);
	ext4_grpblk_t min;
	ext4_grpblk_t max;
	ext4_grpblk_t chunk;
	unsigned int border;

	BUG_ON(len > EXT4_CLUSTERS_PER_GROUP(sb));

	border = 2 << sb->s_blocksize_bits;

	while (len > 0) {
		/* find how many blocks can be covered since this position */
		max = ffs(first | border) - 1;

		/* find how many blocks of power 2 we need to mark */
		min = fls(len) - 1;

		if (max < min)
			min = max;
		chunk = 1 << min;

		/* mark multiblock chunks only */
		grp->bb_counters[min]++;
		if (min > 0)
			mb_clear_bit(first >> min,
				     buddy + sbi->s_mb_offsets[min]);

		len -= chunk;
		first += chunk;
	}
}

static int mb_avg_fragment_size_order(struct super_block *sb, ext4_grpblk_t len)
{
	int order;

	/*
	 * We don't bother with a special lists groups with only 1 block free
	 * extents and for completely empty groups.
	 */
	order = fls(len) - 2;
	if (order < 0)
		return 0;
	if (order == MB_NUM_ORDERS(sb))
		order--;
	return order;
}

/* Move group to appropriate avg_fragment_size list */
static void
mb_update_avg_fragment_size(struct super_block *sb, struct ext4_group_info *grp)
{
	struct ext4_sb_info *sbi = EXT4_SB(sb);
	int new_order;

	if (!test_opt2(sb, MB_OPTIMIZE_SCAN) || grp->bb_free == 0)
		return;

	new_order = mb_avg_fragment_size_order(sb,
					grp->bb_free / grp->bb_fragments);
	if (new_order == grp->bb_avg_fragment_size_order)
		return;

	if (grp->bb_avg_fragment_size_order != -1) {
		write_lock(&sbi->s_mb_avg_fragment_size_locks[
					grp->bb_avg_fragment_size_order]);
		list_del(&grp->bb_avg_fragment_size_node);
		write_unlock(&sbi->s_mb_avg_fragment_size_locks[
					grp->bb_avg_fragment_size_order]);
	}
	grp->bb_avg_fragment_size_order = new_order;
	write_lock(&sbi->s_mb_avg_fragment_size_locks[
					grp->bb_avg_fragment_size_order]);
	list_add_tail(&grp->bb_avg_fragment_size_node,
		&sbi->s_mb_avg_fragment_size[grp->bb_avg_fragment_size_order]);
	write_unlock(&sbi->s_mb_avg_fragment_size_locks[
					grp->bb_avg_fragment_size_order]);
}

/*
 * Choose next group by traversing largest_free_order lists. Updates *new_cr if
 * cr level needs an update.
 */
static void ext4_mb_choose_next_group_p2_aligned(struct ext4_allocation_context *ac,
			enum criteria *new_cr, ext4_group_t *group, ext4_group_t ngroups)
{
	struct ext4_sb_info *sbi = EXT4_SB(ac->ac_sb);
	struct ext4_group_info *iter;
	int i;

	if (ac->ac_status == AC_STATUS_FOUND)
		return;

	if (unlikely(sbi->s_mb_stats && ac->ac_flags & EXT4_MB_CR_POWER2_ALIGNED_OPTIMIZED))
		atomic_inc(&sbi->s_bal_p2_aligned_bad_suggestions);

	for (i = ac->ac_2order; i < MB_NUM_ORDERS(ac->ac_sb); i++) {
		if (list_empty(&sbi->s_mb_largest_free_orders[i]))
			continue;
		read_lock(&sbi->s_mb_largest_free_orders_locks[i]);
		if (list_empty(&sbi->s_mb_largest_free_orders[i])) {
			read_unlock(&sbi->s_mb_largest_free_orders_locks[i]);
			continue;
		}
		list_for_each_entry(iter, &sbi->s_mb_largest_free_orders[i],
				    bb_largest_free_order_node) {
			if (sbi->s_mb_stats)
				atomic64_inc(&sbi->s_bal_cX_groups_considered[CR_POWER2_ALIGNED]);
			if (likely(ext4_mb_good_group(ac, iter->bb_group, CR_POWER2_ALIGNED))) {
				*group = iter->bb_group;
				ac->ac_flags |= EXT4_MB_CR_POWER2_ALIGNED_OPTIMIZED;
				read_unlock(&sbi->s_mb_largest_free_orders_locks[i]);
				return;
			}
		}
		read_unlock(&sbi->s_mb_largest_free_orders_locks[i]);
	}

	/* Increment cr and search again if no group is found */
	*new_cr = CR_GOAL_LEN_FAST;
}

/*
 * Find a suitable group of given order from the average fragments list.
 */
static struct ext4_group_info *
ext4_mb_find_good_group_avg_frag_lists(struct ext4_allocation_context *ac, int order)
{
	struct ext4_sb_info *sbi = EXT4_SB(ac->ac_sb);
	struct list_head *frag_list = &sbi->s_mb_avg_fragment_size[order];
	rwlock_t *frag_list_lock = &sbi->s_mb_avg_fragment_size_locks[order];
	struct ext4_group_info *grp = NULL, *iter;
	enum criteria cr = ac->ac_criteria;

	if (list_empty(frag_list))
		return NULL;
	read_lock(frag_list_lock);
	if (list_empty(frag_list)) {
		read_unlock(frag_list_lock);
		return NULL;
	}
	list_for_each_entry(iter, frag_list, bb_avg_fragment_size_node) {
		if (sbi->s_mb_stats)
			atomic64_inc(&sbi->s_bal_cX_groups_considered[cr]);
		if (likely(ext4_mb_good_group(ac, iter->bb_group, cr))) {
			grp = iter;
			break;
		}
	}
	read_unlock(frag_list_lock);
	return grp;
}

/*
 * Choose next group by traversing average fragment size list of suitable
 * order. Updates *new_cr if cr level needs an update.
 */
static void ext4_mb_choose_next_group_goal_fast(struct ext4_allocation_context *ac,
		enum criteria *new_cr, ext4_group_t *group, ext4_group_t ngroups)
{
	struct ext4_sb_info *sbi = EXT4_SB(ac->ac_sb);
	struct ext4_group_info *grp = NULL;
	int i;

	if (unlikely(ac->ac_flags & EXT4_MB_CR_GOAL_LEN_FAST_OPTIMIZED)) {
		if (sbi->s_mb_stats)
			atomic_inc(&sbi->s_bal_goal_fast_bad_suggestions);
	}

	for (i = mb_avg_fragment_size_order(ac->ac_sb, ac->ac_g_ex.fe_len);
	     i < MB_NUM_ORDERS(ac->ac_sb); i++) {
		grp = ext4_mb_find_good_group_avg_frag_lists(ac, i);
		if (grp) {
			*group = grp->bb_group;
			ac->ac_flags |= EXT4_MB_CR_GOAL_LEN_FAST_OPTIMIZED;
			return;
		}
	}

	/*
	 * CR_BEST_AVAIL_LEN works based on the concept that we have
	 * a larger normalized goal len request which can be trimmed to
	 * a smaller goal len such that it can still satisfy original
	 * request len. However, allocation request for non-regular
	 * files never gets normalized.
	 * See function ext4_mb_normalize_request() (EXT4_MB_HINT_DATA).
	 */
	if (ac->ac_flags & EXT4_MB_HINT_DATA)
		*new_cr = CR_BEST_AVAIL_LEN;
	else
		*new_cr = CR_GOAL_LEN_SLOW;
}

/*
 * We couldn't find a group in CR_GOAL_LEN_FAST so try to find the highest free fragment
 * order we have and proactively trim the goal request length to that order to
 * find a suitable group faster.
 *
 * This optimizes allocation speed at the cost of slightly reduced
 * preallocations. However, we make sure that we don't trim the request too
 * much and fall to CR_GOAL_LEN_SLOW in that case.
 */
static void ext4_mb_choose_next_group_best_avail(struct ext4_allocation_context *ac,
		enum criteria *new_cr, ext4_group_t *group, ext4_group_t ngroups)
{
	struct ext4_sb_info *sbi = EXT4_SB(ac->ac_sb);
	struct ext4_group_info *grp = NULL;
	int i, order, min_order;
	unsigned long num_stripe_clusters = 0;

	if (unlikely(ac->ac_flags & EXT4_MB_CR_BEST_AVAIL_LEN_OPTIMIZED)) {
		if (sbi->s_mb_stats)
			atomic_inc(&sbi->s_bal_best_avail_bad_suggestions);
	}

	/*
	 * mb_avg_fragment_size_order() returns order in a way that makes
	 * retrieving back the length using (1 << order) inaccurate. Hence, use
	 * fls() instead since we need to know the actual length while modifying
	 * goal length.
	 */
	order = fls(ac->ac_g_ex.fe_len) - 1;
	min_order = order - sbi->s_mb_best_avail_max_trim_order;
	if (min_order < 0)
		min_order = 0;

	if (sbi->s_stripe > 0) {
		/*
		 * We are assuming that stripe size is always a multiple of
		 * cluster ratio otherwise __ext4_fill_super exists early.
		 */
		num_stripe_clusters = EXT4_NUM_B2C(sbi, sbi->s_stripe);
		if (1 << min_order < num_stripe_clusters)
			/*
			 * We consider 1 order less because later we round
			 * up the goal len to num_stripe_clusters
			 */
			min_order = fls(num_stripe_clusters) - 1;
	}

	if (1 << min_order < ac->ac_o_ex.fe_len)
		min_order = fls(ac->ac_o_ex.fe_len);

	for (i = order; i >= min_order; i--) {
		int frag_order;
		/*
		 * Scale down goal len to make sure we find something
		 * in the free fragments list. Basically, reduce
		 * preallocations.
		 */
		ac->ac_g_ex.fe_len = 1 << i;

		if (num_stripe_clusters > 0) {
			/*
			 * Try to round up the adjusted goal length to
			 * stripe size (in cluster units) multiple for
			 * efficiency.
			 */
			ac->ac_g_ex.fe_len = roundup(ac->ac_g_ex.fe_len,
						     num_stripe_clusters);
		}

		frag_order = mb_avg_fragment_size_order(ac->ac_sb,
							ac->ac_g_ex.fe_len);

		grp = ext4_mb_find_good_group_avg_frag_lists(ac, frag_order);
		if (grp) {
			*group = grp->bb_group;
			ac->ac_flags |= EXT4_MB_CR_BEST_AVAIL_LEN_OPTIMIZED;
			return;
		}
	}

	/* Reset goal length to original goal length before falling into CR_GOAL_LEN_SLOW */
	ac->ac_g_ex.fe_len = ac->ac_orig_goal_len;
	*new_cr = CR_GOAL_LEN_SLOW;
}

static inline int should_optimize_scan(struct ext4_allocation_context *ac)
{
	if (unlikely(!test_opt2(ac->ac_sb, MB_OPTIMIZE_SCAN)))
		return 0;
	if (ac->ac_criteria >= CR_GOAL_LEN_SLOW)
		return 0;
	if (!ext4_test_inode_flag(ac->ac_inode, EXT4_INODE_EXTENTS))
		return 0;
	return 1;
}

/*
 * Return next linear group for allocation. If linear traversal should not be
 * performed, this function just returns the same group
 */
static ext4_group_t
next_linear_group(struct ext4_allocation_context *ac, ext4_group_t group,
		  ext4_group_t ngroups)
{
	if (!should_optimize_scan(ac))
		goto inc_and_return;

	if (ac->ac_groups_linear_remaining) {
		ac->ac_groups_linear_remaining--;
		goto inc_and_return;
	}

	return group;
inc_and_return:
	/*
	 * Artificially restricted ngroups for non-extent
	 * files makes group > ngroups possible on first loop.
	 */
	return group + 1 >= ngroups ? 0 : group + 1;
}

/*
 * ext4_mb_choose_next_group: choose next group for allocation.
 *
 * @ac        Allocation Context
 * @new_cr    This is an output parameter. If the there is no good group
 *            available at current CR level, this field is updated to indicate
 *            the new cr level that should be used.
 * @group     This is an input / output parameter. As an input it indicates the
 *            next group that the allocator intends to use for allocation. As
 *            output, this field indicates the next group that should be used as
 *            determined by the optimization functions.
 * @ngroups   Total number of groups
 */
static void ext4_mb_choose_next_group(struct ext4_allocation_context *ac,
		enum criteria *new_cr, ext4_group_t *group, ext4_group_t ngroups)
{
	*new_cr = ac->ac_criteria;

	if (!should_optimize_scan(ac) || ac->ac_groups_linear_remaining) {
		*group = next_linear_group(ac, *group, ngroups);
		return;
	}

	if (*new_cr == CR_POWER2_ALIGNED) {
		ext4_mb_choose_next_group_p2_aligned(ac, new_cr, group, ngroups);
	} else if (*new_cr == CR_GOAL_LEN_FAST) {
		ext4_mb_choose_next_group_goal_fast(ac, new_cr, group, ngroups);
	} else if (*new_cr == CR_BEST_AVAIL_LEN) {
		ext4_mb_choose_next_group_best_avail(ac, new_cr, group, ngroups);
	} else {
		/*
		 * TODO: For CR=2, we can arrange groups in an rb tree sorted by
		 * bb_free. But until that happens, we should never come here.
		 */
		WARN_ON(1);
	}
}

/*
 * Cache the order of the largest free extent we have available in this block
 * group.
 */
static void
mb_set_largest_free_order(struct super_block *sb, struct ext4_group_info *grp)
{
	struct ext4_sb_info *sbi = EXT4_SB(sb);
	int i;

	for (i = MB_NUM_ORDERS(sb) - 1; i >= 0; i--)
		if (grp->bb_counters[i] > 0)
			break;
	/* No need to move between order lists? */
	if (!test_opt2(sb, MB_OPTIMIZE_SCAN) ||
	    i == grp->bb_largest_free_order) {
		grp->bb_largest_free_order = i;
		return;
	}

	if (grp->bb_largest_free_order >= 0) {
		write_lock(&sbi->s_mb_largest_free_orders_locks[
					      grp->bb_largest_free_order]);
		list_del_init(&grp->bb_largest_free_order_node);
		write_unlock(&sbi->s_mb_largest_free_orders_locks[
					      grp->bb_largest_free_order]);
	}
	grp->bb_largest_free_order = i;
	if (grp->bb_largest_free_order >= 0 && grp->bb_free) {
		write_lock(&sbi->s_mb_largest_free_orders_locks[
					      grp->bb_largest_free_order]);
		list_add_tail(&grp->bb_largest_free_order_node,
		      &sbi->s_mb_largest_free_orders[grp->bb_largest_free_order]);
		write_unlock(&sbi->s_mb_largest_free_orders_locks[
					      grp->bb_largest_free_order]);
	}
}

static noinline_for_stack
void ext4_mb_generate_buddy(struct super_block *sb,
			    void *buddy, void *bitmap, ext4_group_t group,
			    struct ext4_group_info *grp)
{
	struct ext4_sb_info *sbi = EXT4_SB(sb);
	ext4_grpblk_t max = EXT4_CLUSTERS_PER_GROUP(sb);
	ext4_grpblk_t i = 0;
	ext4_grpblk_t first;
	ext4_grpblk_t len;
	unsigned free = 0;
	unsigned fragments = 0;
	unsigned long long period = get_cycles();

	/* initialize buddy from bitmap which is aggregation
	 * of on-disk bitmap and preallocations */
	i = mb_find_next_zero_bit(bitmap, max, 0);
	grp->bb_first_free = i;
	while (i < max) {
		fragments++;
		first = i;
		i = mb_find_next_bit(bitmap, max, i);
		len = i - first;
		free += len;
		if (len > 1)
			ext4_mb_mark_free_simple(sb, buddy, first, len, grp);
		else
			grp->bb_counters[0]++;
		if (i < max)
			i = mb_find_next_zero_bit(bitmap, max, i);
	}
	grp->bb_fragments = fragments;

	if (free != grp->bb_free) {
		ext4_grp_locked_error(sb, group, 0, 0,
				      "block bitmap and bg descriptor "
				      "inconsistent: %u vs %u free clusters",
				      free, grp->bb_free);
		/*
		 * If we intend to continue, we consider group descriptor
		 * corrupt and update bb_free using bitmap value
		 */
		grp->bb_free = free;
		ext4_mark_group_bitmap_corrupted(sb, group,
					EXT4_GROUP_INFO_BBITMAP_CORRUPT);
	}
	mb_set_largest_free_order(sb, grp);
	mb_update_avg_fragment_size(sb, grp);

	clear_bit(EXT4_GROUP_INFO_NEED_INIT_BIT, &(grp->bb_state));

	period = get_cycles() - period;
	atomic_inc(&sbi->s_mb_buddies_generated);
	atomic64_add(period, &sbi->s_mb_generation_time);
}

/* The buddy information is attached the buddy cache inode
 * for convenience. The information regarding each group
 * is loaded via ext4_mb_load_buddy. The information involve
 * block bitmap and buddy information. The information are
 * stored in the inode as
 *
 * {                        page                        }
 * [ group 0 bitmap][ group 0 buddy] [group 1][ group 1]...
 *
 *
 * one block each for bitmap and buddy information.
 * So for each group we take up 2 blocks. A page can
 * contain blocks_per_page (PAGE_SIZE / blocksize)  blocks.
 * So it can have information regarding groups_per_page which
 * is blocks_per_page/2
 *
 * Locking note:  This routine takes the block group lock of all groups
 * for this page; do not hold this lock when calling this routine!
 */

static int ext4_mb_init_cache(struct page *page, char *incore, gfp_t gfp)
{
	ext4_group_t ngroups;
	unsigned int blocksize;
	int blocks_per_page;
	int groups_per_page;
	int err = 0;
	int i;
	ext4_group_t first_group, group;
	int first_block;
	struct super_block *sb;
	struct buffer_head *bhs;
	struct buffer_head **bh = NULL;
	struct inode *inode;
	char *data;
	char *bitmap;
	struct ext4_group_info *grinfo;

	inode = page->mapping->host;
	sb = inode->i_sb;
	ngroups = ext4_get_groups_count(sb);
	blocksize = i_blocksize(inode);
	blocks_per_page = PAGE_SIZE / blocksize;

	mb_debug(sb, "init page %lu\n", page->index);

	groups_per_page = blocks_per_page >> 1;
	if (groups_per_page == 0)
		groups_per_page = 1;

	/* allocate buffer_heads to read bitmaps */
	if (groups_per_page > 1) {
		i = sizeof(struct buffer_head *) * groups_per_page;
		bh = kzalloc(i, gfp);
		if (bh == NULL)
			return -ENOMEM;
	} else
		bh = &bhs;

	first_group = page->index * blocks_per_page / 2;

	/* read all groups the page covers into the cache */
	for (i = 0, group = first_group; i < groups_per_page; i++, group++) {
		if (group >= ngroups)
			break;

		grinfo = ext4_get_group_info(sb, group);
		if (!grinfo)
			continue;
		/*
		 * If page is uptodate then we came here after online resize
		 * which added some new uninitialized group info structs, so
		 * we must skip all initialized uptodate buddies on the page,
		 * which may be currently in use by an allocating task.
		 */
		if (PageUptodate(page) && !EXT4_MB_GRP_NEED_INIT(grinfo)) {
			bh[i] = NULL;
			continue;
		}
		bh[i] = ext4_read_block_bitmap_nowait(sb, group, false);
		if (IS_ERR(bh[i])) {
			err = PTR_ERR(bh[i]);
			bh[i] = NULL;
			goto out;
		}
		mb_debug(sb, "read bitmap for group %u\n", group);
	}

	/* wait for I/O completion */
	for (i = 0, group = first_group; i < groups_per_page; i++, group++) {
		int err2;

		if (!bh[i])
			continue;
		err2 = ext4_wait_block_bitmap(sb, group, bh[i]);
		if (!err)
			err = err2;
	}

	first_block = page->index * blocks_per_page;
	for (i = 0; i < blocks_per_page; i++) {
		group = (first_block + i) >> 1;
		if (group >= ngroups)
			break;

		if (!bh[group - first_group])
			/* skip initialized uptodate buddy */
			continue;

		if (!buffer_verified(bh[group - first_group]))
			/* Skip faulty bitmaps */
			continue;
		err = 0;

		/*
		 * data carry information regarding this
		 * particular group in the format specified
		 * above
		 *
		 */
		data = page_address(page) + (i * blocksize);
		bitmap = bh[group - first_group]->b_data;

		/*
		 * We place the buddy block and bitmap block
		 * close together
		 */
		grinfo = ext4_get_group_info(sb, group);
		if (!grinfo) {
			err = -EFSCORRUPTED;
		        goto out;
		}
		if ((first_block + i) & 1) {
			/* this is block of buddy */
			BUG_ON(incore == NULL);
			mb_debug(sb, "put buddy for group %u in page %lu/%x\n",
				group, page->index, i * blocksize);
			trace_ext4_mb_buddy_bitmap_load(sb, group);
<<<<<<< HEAD
			grinfo = ext4_get_group_info(sb, group);
			if (!grinfo) {
				err = -EFSCORRUPTED;
				goto out;
			}
=======
>>>>>>> ccf0a997
			grinfo->bb_fragments = 0;
			memset(grinfo->bb_counters, 0,
			       sizeof(*grinfo->bb_counters) *
			       (MB_NUM_ORDERS(sb)));
			/*
			 * incore got set to the group block bitmap below
			 */
			ext4_lock_group(sb, group);
			/* init the buddy */
			memset(data, 0xff, blocksize);
			ext4_mb_generate_buddy(sb, data, incore, group, grinfo);
			ext4_unlock_group(sb, group);
			incore = NULL;
		} else {
			/* this is block of bitmap */
			BUG_ON(incore != NULL);
			mb_debug(sb, "put bitmap for group %u in page %lu/%x\n",
				group, page->index, i * blocksize);
			trace_ext4_mb_bitmap_load(sb, group);

			/* see comments in ext4_mb_put_pa() */
			ext4_lock_group(sb, group);
			memcpy(data, bitmap, blocksize);

			/* mark all preallocated blks used in in-core bitmap */
			ext4_mb_generate_from_pa(sb, data, group);
			WARN_ON_ONCE(!RB_EMPTY_ROOT(&grinfo->bb_free_root));
			ext4_unlock_group(sb, group);

			/* set incore so that the buddy information can be
			 * generated using this
			 */
			incore = data;
		}
	}
	SetPageUptodate(page);

out:
	if (bh) {
		for (i = 0; i < groups_per_page; i++)
			brelse(bh[i]);
		if (bh != &bhs)
			kfree(bh);
	}
	return err;
}

/*
 * Lock the buddy and bitmap pages. This make sure other parallel init_group
 * on the same buddy page doesn't happen whild holding the buddy page lock.
 * Return locked buddy and bitmap pages on e4b struct. If buddy and bitmap
 * are on the same page e4b->bd_buddy_page is NULL and return value is 0.
 */
static int ext4_mb_get_buddy_page_lock(struct super_block *sb,
		ext4_group_t group, struct ext4_buddy *e4b, gfp_t gfp)
{
	struct inode *inode = EXT4_SB(sb)->s_buddy_cache;
	int block, pnum, poff;
	int blocks_per_page;
	struct page *page;

	e4b->bd_buddy_page = NULL;
	e4b->bd_bitmap_page = NULL;

	blocks_per_page = PAGE_SIZE / sb->s_blocksize;
	/*
	 * the buddy cache inode stores the block bitmap
	 * and buddy information in consecutive blocks.
	 * So for each group we need two blocks.
	 */
	block = group * 2;
	pnum = block / blocks_per_page;
	poff = block % blocks_per_page;
	page = find_or_create_page(inode->i_mapping, pnum, gfp);
	if (!page)
		return -ENOMEM;
	BUG_ON(page->mapping != inode->i_mapping);
	e4b->bd_bitmap_page = page;
	e4b->bd_bitmap = page_address(page) + (poff * sb->s_blocksize);

	if (blocks_per_page >= 2) {
		/* buddy and bitmap are on the same page */
		return 0;
	}

	block++;
	pnum = block / blocks_per_page;
	page = find_or_create_page(inode->i_mapping, pnum, gfp);
	if (!page)
		return -ENOMEM;
	BUG_ON(page->mapping != inode->i_mapping);
	e4b->bd_buddy_page = page;
	return 0;
}

static void ext4_mb_put_buddy_page_lock(struct ext4_buddy *e4b)
{
	if (e4b->bd_bitmap_page) {
		unlock_page(e4b->bd_bitmap_page);
		put_page(e4b->bd_bitmap_page);
	}
	if (e4b->bd_buddy_page) {
		unlock_page(e4b->bd_buddy_page);
		put_page(e4b->bd_buddy_page);
	}
}

/*
 * Locking note:  This routine calls ext4_mb_init_cache(), which takes the
 * block group lock of all groups for this page; do not hold the BG lock when
 * calling this routine!
 */
static noinline_for_stack
int ext4_mb_init_group(struct super_block *sb, ext4_group_t group, gfp_t gfp)
{

	struct ext4_group_info *this_grp;
	struct ext4_buddy e4b;
	struct page *page;
	int ret = 0;

	might_sleep();
	mb_debug(sb, "init group %u\n", group);
	this_grp = ext4_get_group_info(sb, group);
	if (!this_grp)
		return -EFSCORRUPTED;

	/*
	 * This ensures that we don't reinit the buddy cache
	 * page which map to the group from which we are already
	 * allocating. If we are looking at the buddy cache we would
	 * have taken a reference using ext4_mb_load_buddy and that
	 * would have pinned buddy page to page cache.
	 * The call to ext4_mb_get_buddy_page_lock will mark the
	 * page accessed.
	 */
	ret = ext4_mb_get_buddy_page_lock(sb, group, &e4b, gfp);
	if (ret || !EXT4_MB_GRP_NEED_INIT(this_grp)) {
		/*
		 * somebody initialized the group
		 * return without doing anything
		 */
		goto err;
	}

	page = e4b.bd_bitmap_page;
	ret = ext4_mb_init_cache(page, NULL, gfp);
	if (ret)
		goto err;
	if (!PageUptodate(page)) {
		ret = -EIO;
		goto err;
	}

	if (e4b.bd_buddy_page == NULL) {
		/*
		 * If both the bitmap and buddy are in
		 * the same page we don't need to force
		 * init the buddy
		 */
		ret = 0;
		goto err;
	}
	/* init buddy cache */
	page = e4b.bd_buddy_page;
	ret = ext4_mb_init_cache(page, e4b.bd_bitmap, gfp);
	if (ret)
		goto err;
	if (!PageUptodate(page)) {
		ret = -EIO;
		goto err;
	}
err:
	ext4_mb_put_buddy_page_lock(&e4b);
	return ret;
}

/*
 * Locking note:  This routine calls ext4_mb_init_cache(), which takes the
 * block group lock of all groups for this page; do not hold the BG lock when
 * calling this routine!
 */
static noinline_for_stack int
ext4_mb_load_buddy_gfp(struct super_block *sb, ext4_group_t group,
		       struct ext4_buddy *e4b, gfp_t gfp)
{
	int blocks_per_page;
	int block;
	int pnum;
	int poff;
	struct page *page;
	int ret;
	struct ext4_group_info *grp;
	struct ext4_sb_info *sbi = EXT4_SB(sb);
	struct inode *inode = sbi->s_buddy_cache;

	might_sleep();
	mb_debug(sb, "load group %u\n", group);

	blocks_per_page = PAGE_SIZE / sb->s_blocksize;
	grp = ext4_get_group_info(sb, group);
	if (!grp)
		return -EFSCORRUPTED;

	e4b->bd_blkbits = sb->s_blocksize_bits;
	e4b->bd_info = grp;
	e4b->bd_sb = sb;
	e4b->bd_group = group;
	e4b->bd_buddy_page = NULL;
	e4b->bd_bitmap_page = NULL;

	if (unlikely(EXT4_MB_GRP_NEED_INIT(grp))) {
		/*
		 * we need full data about the group
		 * to make a good selection
		 */
		ret = ext4_mb_init_group(sb, group, gfp);
		if (ret)
			return ret;
	}

	/*
	 * the buddy cache inode stores the block bitmap
	 * and buddy information in consecutive blocks.
	 * So for each group we need two blocks.
	 */
	block = group * 2;
	pnum = block / blocks_per_page;
	poff = block % blocks_per_page;

	/* we could use find_or_create_page(), but it locks page
	 * what we'd like to avoid in fast path ... */
	page = find_get_page_flags(inode->i_mapping, pnum, FGP_ACCESSED);
	if (page == NULL || !PageUptodate(page)) {
		if (page)
			/*
			 * drop the page reference and try
			 * to get the page with lock. If we
			 * are not uptodate that implies
			 * somebody just created the page but
			 * is yet to initialize the same. So
			 * wait for it to initialize.
			 */
			put_page(page);
		page = find_or_create_page(inode->i_mapping, pnum, gfp);
		if (page) {
			if (WARN_RATELIMIT(page->mapping != inode->i_mapping,
	"ext4: bitmap's paging->mapping != inode->i_mapping\n")) {
				/* should never happen */
				unlock_page(page);
				ret = -EINVAL;
				goto err;
			}
			if (!PageUptodate(page)) {
				ret = ext4_mb_init_cache(page, NULL, gfp);
				if (ret) {
					unlock_page(page);
					goto err;
				}
				mb_cmp_bitmaps(e4b, page_address(page) +
					       (poff * sb->s_blocksize));
			}
			unlock_page(page);
		}
	}
	if (page == NULL) {
		ret = -ENOMEM;
		goto err;
	}
	if (!PageUptodate(page)) {
		ret = -EIO;
		goto err;
	}

	/* Pages marked accessed already */
	e4b->bd_bitmap_page = page;
	e4b->bd_bitmap = page_address(page) + (poff * sb->s_blocksize);

	block++;
	pnum = block / blocks_per_page;
	poff = block % blocks_per_page;

	page = find_get_page_flags(inode->i_mapping, pnum, FGP_ACCESSED);
	if (page == NULL || !PageUptodate(page)) {
		if (page)
			put_page(page);
		page = find_or_create_page(inode->i_mapping, pnum, gfp);
		if (page) {
			if (WARN_RATELIMIT(page->mapping != inode->i_mapping,
	"ext4: buddy bitmap's page->mapping != inode->i_mapping\n")) {
				/* should never happen */
				unlock_page(page);
				ret = -EINVAL;
				goto err;
			}
			if (!PageUptodate(page)) {
				ret = ext4_mb_init_cache(page, e4b->bd_bitmap,
							 gfp);
				if (ret) {
					unlock_page(page);
					goto err;
				}
			}
			unlock_page(page);
		}
	}
	if (page == NULL) {
		ret = -ENOMEM;
		goto err;
	}
	if (!PageUptodate(page)) {
		ret = -EIO;
		goto err;
	}

	/* Pages marked accessed already */
	e4b->bd_buddy_page = page;
	e4b->bd_buddy = page_address(page) + (poff * sb->s_blocksize);

	return 0;

err:
	if (page)
		put_page(page);
	if (e4b->bd_bitmap_page)
		put_page(e4b->bd_bitmap_page);

	e4b->bd_buddy = NULL;
	e4b->bd_bitmap = NULL;
	return ret;
}

static int ext4_mb_load_buddy(struct super_block *sb, ext4_group_t group,
			      struct ext4_buddy *e4b)
{
	return ext4_mb_load_buddy_gfp(sb, group, e4b, GFP_NOFS);
}

static void ext4_mb_unload_buddy(struct ext4_buddy *e4b)
{
	if (e4b->bd_bitmap_page)
		put_page(e4b->bd_bitmap_page);
	if (e4b->bd_buddy_page)
		put_page(e4b->bd_buddy_page);
}


static int mb_find_order_for_block(struct ext4_buddy *e4b, int block)
{
	int order = 1, max;
	void *bb;

	BUG_ON(e4b->bd_bitmap == e4b->bd_buddy);
	BUG_ON(block >= (1 << (e4b->bd_blkbits + 3)));

	while (order <= e4b->bd_blkbits + 1) {
		bb = mb_find_buddy(e4b, order, &max);
		if (!mb_test_bit(block >> order, bb)) {
			/* this block is part of buddy of order 'order' */
			return order;
		}
		order++;
	}
	return 0;
}

static void mb_clear_bits(void *bm, int cur, int len)
{
	__u32 *addr;

	len = cur + len;
	while (cur < len) {
		if ((cur & 31) == 0 && (len - cur) >= 32) {
			/* fast path: clear whole word at once */
			addr = bm + (cur >> 3);
			*addr = 0;
			cur += 32;
			continue;
		}
		mb_clear_bit(cur, bm);
		cur++;
	}
}

/* clear bits in given range
 * will return first found zero bit if any, -1 otherwise
 */
static int mb_test_and_clear_bits(void *bm, int cur, int len)
{
	__u32 *addr;
	int zero_bit = -1;

	len = cur + len;
	while (cur < len) {
		if ((cur & 31) == 0 && (len - cur) >= 32) {
			/* fast path: clear whole word at once */
			addr = bm + (cur >> 3);
			if (*addr != (__u32)(-1) && zero_bit == -1)
				zero_bit = cur + mb_find_next_zero_bit(addr, 32, 0);
			*addr = 0;
			cur += 32;
			continue;
		}
		if (!mb_test_and_clear_bit(cur, bm) && zero_bit == -1)
			zero_bit = cur;
		cur++;
	}

	return zero_bit;
}

void mb_set_bits(void *bm, int cur, int len)
{
	__u32 *addr;

	len = cur + len;
	while (cur < len) {
		if ((cur & 31) == 0 && (len - cur) >= 32) {
			/* fast path: set whole word at once */
			addr = bm + (cur >> 3);
			*addr = 0xffffffff;
			cur += 32;
			continue;
		}
		mb_set_bit(cur, bm);
		cur++;
	}
}

static inline int mb_buddy_adjust_border(int* bit, void* bitmap, int side)
{
	if (mb_test_bit(*bit + side, bitmap)) {
		mb_clear_bit(*bit, bitmap);
		(*bit) -= side;
		return 1;
	}
	else {
		(*bit) += side;
		mb_set_bit(*bit, bitmap);
		return -1;
	}
}

static void mb_buddy_mark_free(struct ext4_buddy *e4b, int first, int last)
{
	int max;
	int order = 1;
	void *buddy = mb_find_buddy(e4b, order, &max);

	while (buddy) {
		void *buddy2;

		/* Bits in range [first; last] are known to be set since
		 * corresponding blocks were allocated. Bits in range
		 * (first; last) will stay set because they form buddies on
		 * upper layer. We just deal with borders if they don't
		 * align with upper layer and then go up.
		 * Releasing entire group is all about clearing
		 * single bit of highest order buddy.
		 */

		/* Example:
		 * ---------------------------------
		 * |   1   |   1   |   1   |   1   |
		 * ---------------------------------
		 * | 0 | 1 | 1 | 1 | 1 | 1 | 1 | 1 |
		 * ---------------------------------
		 *   0   1   2   3   4   5   6   7
		 *      \_____________________/
		 *
		 * Neither [1] nor [6] is aligned to above layer.
		 * Left neighbour [0] is free, so mark it busy,
		 * decrease bb_counters and extend range to
		 * [0; 6]
		 * Right neighbour [7] is busy. It can't be coaleasced with [6], so
		 * mark [6] free, increase bb_counters and shrink range to
		 * [0; 5].
		 * Then shift range to [0; 2], go up and do the same.
		 */


		if (first & 1)
			e4b->bd_info->bb_counters[order] += mb_buddy_adjust_border(&first, buddy, -1);
		if (!(last & 1))
			e4b->bd_info->bb_counters[order] += mb_buddy_adjust_border(&last, buddy, 1);
		if (first > last)
			break;
		order++;

		buddy2 = mb_find_buddy(e4b, order, &max);
		if (!buddy2) {
			mb_clear_bits(buddy, first, last - first + 1);
			e4b->bd_info->bb_counters[order - 1] += last - first + 1;
			break;
		}
		first >>= 1;
		last >>= 1;
		buddy = buddy2;
	}
}

static void mb_free_blocks(struct inode *inode, struct ext4_buddy *e4b,
			   int first, int count)
{
	int left_is_free = 0;
	int right_is_free = 0;
	int block;
	int last = first + count - 1;
	struct super_block *sb = e4b->bd_sb;

	if (WARN_ON(count == 0))
		return;
	BUG_ON(last >= (sb->s_blocksize << 3));
	assert_spin_locked(ext4_group_lock_ptr(sb, e4b->bd_group));
	/* Don't bother if the block group is corrupt. */
	if (unlikely(EXT4_MB_GRP_BBITMAP_CORRUPT(e4b->bd_info)))
		return;

	mb_check_buddy(e4b);
	mb_free_blocks_double(inode, e4b, first, count);

	this_cpu_inc(discard_pa_seq);
	e4b->bd_info->bb_free += count;
	if (first < e4b->bd_info->bb_first_free)
		e4b->bd_info->bb_first_free = first;

	/* access memory sequentially: check left neighbour,
	 * clear range and then check right neighbour
	 */
	if (first != 0)
		left_is_free = !mb_test_bit(first - 1, e4b->bd_bitmap);
	block = mb_test_and_clear_bits(e4b->bd_bitmap, first, count);
	if (last + 1 < EXT4_SB(sb)->s_mb_maxs[0])
		right_is_free = !mb_test_bit(last + 1, e4b->bd_bitmap);

	if (unlikely(block != -1)) {
		struct ext4_sb_info *sbi = EXT4_SB(sb);
		ext4_fsblk_t blocknr;

		blocknr = ext4_group_first_block_no(sb, e4b->bd_group);
		blocknr += EXT4_C2B(sbi, block);
		if (!(sbi->s_mount_state & EXT4_FC_REPLAY)) {
			ext4_grp_locked_error(sb, e4b->bd_group,
					      inode ? inode->i_ino : 0,
					      blocknr,
					      "freeing already freed block (bit %u); block bitmap corrupt.",
					      block);
			ext4_mark_group_bitmap_corrupted(
				sb, e4b->bd_group,
				EXT4_GROUP_INFO_BBITMAP_CORRUPT);
		}
		goto done;
	}

	/* let's maintain fragments counter */
	if (left_is_free && right_is_free)
		e4b->bd_info->bb_fragments--;
	else if (!left_is_free && !right_is_free)
		e4b->bd_info->bb_fragments++;

	/* buddy[0] == bd_bitmap is a special case, so handle
	 * it right away and let mb_buddy_mark_free stay free of
	 * zero order checks.
	 * Check if neighbours are to be coaleasced,
	 * adjust bitmap bb_counters and borders appropriately.
	 */
	if (first & 1) {
		first += !left_is_free;
		e4b->bd_info->bb_counters[0] += left_is_free ? -1 : 1;
	}
	if (!(last & 1)) {
		last -= !right_is_free;
		e4b->bd_info->bb_counters[0] += right_is_free ? -1 : 1;
	}

	if (first <= last)
		mb_buddy_mark_free(e4b, first >> 1, last >> 1);

done:
	mb_set_largest_free_order(sb, e4b->bd_info);
	mb_update_avg_fragment_size(sb, e4b->bd_info);
	mb_check_buddy(e4b);
}

static int mb_find_extent(struct ext4_buddy *e4b, int block,
				int needed, struct ext4_free_extent *ex)
{
	int next = block;
	int max, order;
	void *buddy;

	assert_spin_locked(ext4_group_lock_ptr(e4b->bd_sb, e4b->bd_group));
	BUG_ON(ex == NULL);

	buddy = mb_find_buddy(e4b, 0, &max);
	BUG_ON(buddy == NULL);
	BUG_ON(block >= max);
	if (mb_test_bit(block, buddy)) {
		ex->fe_len = 0;
		ex->fe_start = 0;
		ex->fe_group = 0;
		return 0;
	}

	/* find actual order */
	order = mb_find_order_for_block(e4b, block);
	block = block >> order;

	ex->fe_len = 1 << order;
	ex->fe_start = block << order;
	ex->fe_group = e4b->bd_group;

	/* calc difference from given start */
	next = next - ex->fe_start;
	ex->fe_len -= next;
	ex->fe_start += next;

	while (needed > ex->fe_len &&
	       mb_find_buddy(e4b, order, &max)) {

		if (block + 1 >= max)
			break;

		next = (block + 1) * (1 << order);
		if (mb_test_bit(next, e4b->bd_bitmap))
			break;

		order = mb_find_order_for_block(e4b, next);

		block = next >> order;
		ex->fe_len += 1 << order;
	}

	if (ex->fe_start + ex->fe_len > EXT4_CLUSTERS_PER_GROUP(e4b->bd_sb)) {
		/* Should never happen! (but apparently sometimes does?!?) */
		WARN_ON(1);
		ext4_grp_locked_error(e4b->bd_sb, e4b->bd_group, 0, 0,
			"corruption or bug in mb_find_extent "
			"block=%d, order=%d needed=%d ex=%u/%d/%d@%u",
			block, order, needed, ex->fe_group, ex->fe_start,
			ex->fe_len, ex->fe_logical);
		ex->fe_len = 0;
		ex->fe_start = 0;
		ex->fe_group = 0;
	}
	return ex->fe_len;
}

static int mb_mark_used(struct ext4_buddy *e4b, struct ext4_free_extent *ex)
{
	int ord;
	int mlen = 0;
	int max = 0;
	int cur;
	int start = ex->fe_start;
	int len = ex->fe_len;
	unsigned ret = 0;
	int len0 = len;
	void *buddy;
	bool split = false;

	BUG_ON(start + len > (e4b->bd_sb->s_blocksize << 3));
	BUG_ON(e4b->bd_group != ex->fe_group);
	assert_spin_locked(ext4_group_lock_ptr(e4b->bd_sb, e4b->bd_group));
	mb_check_buddy(e4b);
	mb_mark_used_double(e4b, start, len);

	this_cpu_inc(discard_pa_seq);
	e4b->bd_info->bb_free -= len;
	if (e4b->bd_info->bb_first_free == start)
		e4b->bd_info->bb_first_free += len;

	/* let's maintain fragments counter */
	if (start != 0)
		mlen = !mb_test_bit(start - 1, e4b->bd_bitmap);
	if (start + len < EXT4_SB(e4b->bd_sb)->s_mb_maxs[0])
		max = !mb_test_bit(start + len, e4b->bd_bitmap);
	if (mlen && max)
		e4b->bd_info->bb_fragments++;
	else if (!mlen && !max)
		e4b->bd_info->bb_fragments--;

	/* let's maintain buddy itself */
	while (len) {
		if (!split)
			ord = mb_find_order_for_block(e4b, start);

		if (((start >> ord) << ord) == start && len >= (1 << ord)) {
			/* the whole chunk may be allocated at once! */
			mlen = 1 << ord;
			if (!split)
				buddy = mb_find_buddy(e4b, ord, &max);
			else
				split = false;
			BUG_ON((start >> ord) >= max);
			mb_set_bit(start >> ord, buddy);
			e4b->bd_info->bb_counters[ord]--;
			start += mlen;
			len -= mlen;
			BUG_ON(len < 0);
			continue;
		}

		/* store for history */
		if (ret == 0)
			ret = len | (ord << 16);

		/* we have to split large buddy */
		BUG_ON(ord <= 0);
		buddy = mb_find_buddy(e4b, ord, &max);
		mb_set_bit(start >> ord, buddy);
		e4b->bd_info->bb_counters[ord]--;

		ord--;
		cur = (start >> ord) & ~1U;
		buddy = mb_find_buddy(e4b, ord, &max);
		mb_clear_bit(cur, buddy);
		mb_clear_bit(cur + 1, buddy);
		e4b->bd_info->bb_counters[ord]++;
		e4b->bd_info->bb_counters[ord]++;
		split = true;
	}
	mb_set_largest_free_order(e4b->bd_sb, e4b->bd_info);

	mb_update_avg_fragment_size(e4b->bd_sb, e4b->bd_info);
	mb_set_bits(e4b->bd_bitmap, ex->fe_start, len0);
	mb_check_buddy(e4b);

	return ret;
}

/*
 * Must be called under group lock!
 */
static void ext4_mb_use_best_found(struct ext4_allocation_context *ac,
					struct ext4_buddy *e4b)
{
	struct ext4_sb_info *sbi = EXT4_SB(ac->ac_sb);
	int ret;

	BUG_ON(ac->ac_b_ex.fe_group != e4b->bd_group);
	BUG_ON(ac->ac_status == AC_STATUS_FOUND);

	ac->ac_b_ex.fe_len = min(ac->ac_b_ex.fe_len, ac->ac_g_ex.fe_len);
	ac->ac_b_ex.fe_logical = ac->ac_g_ex.fe_logical;
	ret = mb_mark_used(e4b, &ac->ac_b_ex);

	/* preallocation can change ac_b_ex, thus we store actually
	 * allocated blocks for history */
	ac->ac_f_ex = ac->ac_b_ex;

	ac->ac_status = AC_STATUS_FOUND;
	ac->ac_tail = ret & 0xffff;
	ac->ac_buddy = ret >> 16;

	/*
	 * take the page reference. We want the page to be pinned
	 * so that we don't get a ext4_mb_init_cache_call for this
	 * group until we update the bitmap. That would mean we
	 * double allocate blocks. The reference is dropped
	 * in ext4_mb_release_context
	 */
	ac->ac_bitmap_page = e4b->bd_bitmap_page;
	get_page(ac->ac_bitmap_page);
	ac->ac_buddy_page = e4b->bd_buddy_page;
	get_page(ac->ac_buddy_page);
	/* store last allocated for subsequent stream allocation */
	if (ac->ac_flags & EXT4_MB_STREAM_ALLOC) {
		spin_lock(&sbi->s_md_lock);
		sbi->s_mb_last_group = ac->ac_f_ex.fe_group;
		sbi->s_mb_last_start = ac->ac_f_ex.fe_start;
		spin_unlock(&sbi->s_md_lock);
	}
	/*
	 * As we've just preallocated more space than
	 * user requested originally, we store allocated
	 * space in a special descriptor.
	 */
	if (ac->ac_o_ex.fe_len < ac->ac_b_ex.fe_len)
		ext4_mb_new_preallocation(ac);

}

static void ext4_mb_check_limits(struct ext4_allocation_context *ac,
					struct ext4_buddy *e4b,
					int finish_group)
{
	struct ext4_sb_info *sbi = EXT4_SB(ac->ac_sb);
	struct ext4_free_extent *bex = &ac->ac_b_ex;
	struct ext4_free_extent *gex = &ac->ac_g_ex;

	if (ac->ac_status == AC_STATUS_FOUND)
		return;
	/*
	 * We don't want to scan for a whole year
	 */
	if (ac->ac_found > sbi->s_mb_max_to_scan &&
			!(ac->ac_flags & EXT4_MB_HINT_FIRST)) {
		ac->ac_status = AC_STATUS_BREAK;
		return;
	}

	/*
	 * Haven't found good chunk so far, let's continue
	 */
	if (bex->fe_len < gex->fe_len)
		return;

	if (finish_group || ac->ac_found > sbi->s_mb_min_to_scan)
		ext4_mb_use_best_found(ac, e4b);
}

/*
 * The routine checks whether found extent is good enough. If it is,
 * then the extent gets marked used and flag is set to the context
 * to stop scanning. Otherwise, the extent is compared with the
 * previous found extent and if new one is better, then it's stored
 * in the context. Later, the best found extent will be used, if
 * mballoc can't find good enough extent.
 *
 * The algorithm used is roughly as follows:
 *
 * * If free extent found is exactly as big as goal, then
 *   stop the scan and use it immediately
 *
 * * If free extent found is smaller than goal, then keep retrying
 *   upto a max of sbi->s_mb_max_to_scan times (default 200). After
 *   that stop scanning and use whatever we have.
 *
 * * If free extent found is bigger than goal, then keep retrying
 *   upto a max of sbi->s_mb_min_to_scan times (default 10) before
 *   stopping the scan and using the extent.
 *
 *
 * FIXME: real allocation policy is to be designed yet!
 */
static void ext4_mb_measure_extent(struct ext4_allocation_context *ac,
					struct ext4_free_extent *ex,
					struct ext4_buddy *e4b)
{
	struct ext4_free_extent *bex = &ac->ac_b_ex;
	struct ext4_free_extent *gex = &ac->ac_g_ex;

	BUG_ON(ex->fe_len <= 0);
	BUG_ON(ex->fe_len > EXT4_CLUSTERS_PER_GROUP(ac->ac_sb));
	BUG_ON(ex->fe_start >= EXT4_CLUSTERS_PER_GROUP(ac->ac_sb));
	BUG_ON(ac->ac_status != AC_STATUS_CONTINUE);

	ac->ac_found++;
	ac->ac_cX_found[ac->ac_criteria]++;

	/*
	 * The special case - take what you catch first
	 */
	if (unlikely(ac->ac_flags & EXT4_MB_HINT_FIRST)) {
		*bex = *ex;
		ext4_mb_use_best_found(ac, e4b);
		return;
	}

	/*
	 * Let's check whether the chuck is good enough
	 */
	if (ex->fe_len == gex->fe_len) {
		*bex = *ex;
		ext4_mb_use_best_found(ac, e4b);
		return;
	}

	/*
	 * If this is first found extent, just store it in the context
	 */
	if (bex->fe_len == 0) {
		*bex = *ex;
		return;
	}

	/*
	 * If new found extent is better, store it in the context
	 */
	if (bex->fe_len < gex->fe_len) {
		/* if the request isn't satisfied, any found extent
		 * larger than previous best one is better */
		if (ex->fe_len > bex->fe_len)
			*bex = *ex;
	} else if (ex->fe_len > gex->fe_len) {
		/* if the request is satisfied, then we try to find
		 * an extent that still satisfy the request, but is
		 * smaller than previous one */
		if (ex->fe_len < bex->fe_len)
			*bex = *ex;
	}

	ext4_mb_check_limits(ac, e4b, 0);
}

static noinline_for_stack
void ext4_mb_try_best_found(struct ext4_allocation_context *ac,
					struct ext4_buddy *e4b)
{
	struct ext4_free_extent ex = ac->ac_b_ex;
	ext4_group_t group = ex.fe_group;
	int max;
	int err;

	BUG_ON(ex.fe_len <= 0);
	err = ext4_mb_load_buddy(ac->ac_sb, group, e4b);
	if (err)
		return;

	ext4_lock_group(ac->ac_sb, group);
	max = mb_find_extent(e4b, ex.fe_start, ex.fe_len, &ex);

	if (max > 0) {
		ac->ac_b_ex = ex;
		ext4_mb_use_best_found(ac, e4b);
	}

	ext4_unlock_group(ac->ac_sb, group);
	ext4_mb_unload_buddy(e4b);
}

static noinline_for_stack
int ext4_mb_find_by_goal(struct ext4_allocation_context *ac,
				struct ext4_buddy *e4b)
{
	ext4_group_t group = ac->ac_g_ex.fe_group;
	int max;
	int err;
	struct ext4_sb_info *sbi = EXT4_SB(ac->ac_sb);
	struct ext4_group_info *grp = ext4_get_group_info(ac->ac_sb, group);
	struct ext4_free_extent ex;

	if (!grp)
		return -EFSCORRUPTED;
	if (!(ac->ac_flags & (EXT4_MB_HINT_TRY_GOAL | EXT4_MB_HINT_GOAL_ONLY)))
		return 0;
	if (grp->bb_free == 0)
		return 0;

	err = ext4_mb_load_buddy(ac->ac_sb, group, e4b);
	if (err)
		return err;

	if (unlikely(EXT4_MB_GRP_BBITMAP_CORRUPT(e4b->bd_info))) {
		ext4_mb_unload_buddy(e4b);
		return 0;
	}

	ext4_lock_group(ac->ac_sb, group);
	max = mb_find_extent(e4b, ac->ac_g_ex.fe_start,
			     ac->ac_g_ex.fe_len, &ex);
	ex.fe_logical = 0xDEADFA11; /* debug value */

	if (max >= ac->ac_g_ex.fe_len &&
	    ac->ac_g_ex.fe_len == EXT4_B2C(sbi, sbi->s_stripe)) {
		ext4_fsblk_t start;

		start = ext4_grp_offs_to_block(ac->ac_sb, &ex);
		/* use do_div to get remainder (would be 64-bit modulo) */
		if (do_div(start, sbi->s_stripe) == 0) {
			ac->ac_found++;
			ac->ac_b_ex = ex;
			ext4_mb_use_best_found(ac, e4b);
		}
	} else if (max >= ac->ac_g_ex.fe_len) {
		BUG_ON(ex.fe_len <= 0);
		BUG_ON(ex.fe_group != ac->ac_g_ex.fe_group);
		BUG_ON(ex.fe_start != ac->ac_g_ex.fe_start);
		ac->ac_found++;
		ac->ac_b_ex = ex;
		ext4_mb_use_best_found(ac, e4b);
	} else if (max > 0 && (ac->ac_flags & EXT4_MB_HINT_MERGE)) {
		/* Sometimes, caller may want to merge even small
		 * number of blocks to an existing extent */
		BUG_ON(ex.fe_len <= 0);
		BUG_ON(ex.fe_group != ac->ac_g_ex.fe_group);
		BUG_ON(ex.fe_start != ac->ac_g_ex.fe_start);
		ac->ac_found++;
		ac->ac_b_ex = ex;
		ext4_mb_use_best_found(ac, e4b);
	}
	ext4_unlock_group(ac->ac_sb, group);
	ext4_mb_unload_buddy(e4b);

	return 0;
}

/*
 * The routine scans buddy structures (not bitmap!) from given order
 * to max order and tries to find big enough chunk to satisfy the req
 */
static noinline_for_stack
void ext4_mb_simple_scan_group(struct ext4_allocation_context *ac,
					struct ext4_buddy *e4b)
{
	struct super_block *sb = ac->ac_sb;
	struct ext4_group_info *grp = e4b->bd_info;
	void *buddy;
	int i;
	int k;
	int max;

	BUG_ON(ac->ac_2order <= 0);
	for (i = ac->ac_2order; i < MB_NUM_ORDERS(sb); i++) {
		if (grp->bb_counters[i] == 0)
			continue;

		buddy = mb_find_buddy(e4b, i, &max);
		if (WARN_RATELIMIT(buddy == NULL,
			 "ext4: mb_simple_scan_group: mb_find_buddy failed, (%d)\n", i))
			continue;

		k = mb_find_next_zero_bit(buddy, max, 0);
		if (k >= max) {
			ext4_grp_locked_error(ac->ac_sb, e4b->bd_group, 0, 0,
				"%d free clusters of order %d. But found 0",
				grp->bb_counters[i], i);
			ext4_mark_group_bitmap_corrupted(ac->ac_sb,
					 e4b->bd_group,
					EXT4_GROUP_INFO_BBITMAP_CORRUPT);
			break;
		}
		ac->ac_found++;
		ac->ac_cX_found[ac->ac_criteria]++;

		ac->ac_b_ex.fe_len = 1 << i;
		ac->ac_b_ex.fe_start = k << i;
		ac->ac_b_ex.fe_group = e4b->bd_group;

		ext4_mb_use_best_found(ac, e4b);

		BUG_ON(ac->ac_f_ex.fe_len != ac->ac_g_ex.fe_len);

		if (EXT4_SB(sb)->s_mb_stats)
			atomic_inc(&EXT4_SB(sb)->s_bal_2orders);

		break;
	}
}

/*
 * The routine scans the group and measures all found extents.
 * In order to optimize scanning, caller must pass number of
 * free blocks in the group, so the routine can know upper limit.
 */
static noinline_for_stack
void ext4_mb_complex_scan_group(struct ext4_allocation_context *ac,
					struct ext4_buddy *e4b)
{
	struct super_block *sb = ac->ac_sb;
	void *bitmap = e4b->bd_bitmap;
	struct ext4_free_extent ex;
	int i, j, freelen;
	int free;

	free = e4b->bd_info->bb_free;
	if (WARN_ON(free <= 0))
		return;

	i = e4b->bd_info->bb_first_free;

	while (free && ac->ac_status == AC_STATUS_CONTINUE) {
		i = mb_find_next_zero_bit(bitmap,
						EXT4_CLUSTERS_PER_GROUP(sb), i);
		if (i >= EXT4_CLUSTERS_PER_GROUP(sb)) {
			/*
			 * IF we have corrupt bitmap, we won't find any
			 * free blocks even though group info says we
			 * have free blocks
			 */
			ext4_grp_locked_error(sb, e4b->bd_group, 0, 0,
					"%d free clusters as per "
					"group info. But bitmap says 0",
					free);
			ext4_mark_group_bitmap_corrupted(sb, e4b->bd_group,
					EXT4_GROUP_INFO_BBITMAP_CORRUPT);
			break;
		}

		if (!ext4_mb_cr_expensive(ac->ac_criteria)) {
			/*
			 * In CR_GOAL_LEN_FAST and CR_BEST_AVAIL_LEN, we are
			 * sure that this group will have a large enough
			 * continuous free extent, so skip over the smaller free
			 * extents
			 */
			j = mb_find_next_bit(bitmap,
						EXT4_CLUSTERS_PER_GROUP(sb), i);
			freelen = j - i;

			if (freelen < ac->ac_g_ex.fe_len) {
				i = j;
				free -= freelen;
				continue;
			}
		}

		mb_find_extent(e4b, i, ac->ac_g_ex.fe_len, &ex);
		if (WARN_ON(ex.fe_len <= 0))
			break;
		if (free < ex.fe_len) {
			ext4_grp_locked_error(sb, e4b->bd_group, 0, 0,
					"%d free clusters as per "
					"group info. But got %d blocks",
					free, ex.fe_len);
			ext4_mark_group_bitmap_corrupted(sb, e4b->bd_group,
					EXT4_GROUP_INFO_BBITMAP_CORRUPT);
			/*
			 * The number of free blocks differs. This mostly
			 * indicate that the bitmap is corrupt. So exit
			 * without claiming the space.
			 */
			break;
		}
		ex.fe_logical = 0xDEADC0DE; /* debug value */
		ext4_mb_measure_extent(ac, &ex, e4b);

		i += ex.fe_len;
		free -= ex.fe_len;
	}

	ext4_mb_check_limits(ac, e4b, 1);
}

/*
 * This is a special case for storages like raid5
 * we try to find stripe-aligned chunks for stripe-size-multiple requests
 */
static noinline_for_stack
void ext4_mb_scan_aligned(struct ext4_allocation_context *ac,
				 struct ext4_buddy *e4b)
{
	struct super_block *sb = ac->ac_sb;
	struct ext4_sb_info *sbi = EXT4_SB(sb);
	void *bitmap = e4b->bd_bitmap;
	struct ext4_free_extent ex;
	ext4_fsblk_t first_group_block;
	ext4_fsblk_t a;
	ext4_grpblk_t i, stripe;
	int max;

	BUG_ON(sbi->s_stripe == 0);

	/* find first stripe-aligned block in group */
	first_group_block = ext4_group_first_block_no(sb, e4b->bd_group);

	a = first_group_block + sbi->s_stripe - 1;
	do_div(a, sbi->s_stripe);
	i = (a * sbi->s_stripe) - first_group_block;

	stripe = EXT4_B2C(sbi, sbi->s_stripe);
	i = EXT4_B2C(sbi, i);
	while (i < EXT4_CLUSTERS_PER_GROUP(sb)) {
		if (!mb_test_bit(i, bitmap)) {
			max = mb_find_extent(e4b, i, stripe, &ex);
			if (max >= stripe) {
				ac->ac_found++;
				ac->ac_cX_found[ac->ac_criteria]++;
				ex.fe_logical = 0xDEADF00D; /* debug value */
				ac->ac_b_ex = ex;
				ext4_mb_use_best_found(ac, e4b);
				break;
			}
		}
		i += stripe;
	}
}

/*
 * This is also called BEFORE we load the buddy bitmap.
 * Returns either 1 or 0 indicating that the group is either suitable
 * for the allocation or not.
 */
static bool ext4_mb_good_group(struct ext4_allocation_context *ac,
				ext4_group_t group, enum criteria cr)
{
	ext4_grpblk_t free, fragments;
	int flex_size = ext4_flex_bg_size(EXT4_SB(ac->ac_sb));
	struct ext4_group_info *grp = ext4_get_group_info(ac->ac_sb, group);

	BUG_ON(cr < CR_POWER2_ALIGNED || cr >= EXT4_MB_NUM_CRS);

	if (unlikely(!grp || EXT4_MB_GRP_BBITMAP_CORRUPT(grp)))
		return false;

	free = grp->bb_free;
	if (free == 0)
		return false;

	fragments = grp->bb_fragments;
	if (fragments == 0)
		return false;

	switch (cr) {
	case CR_POWER2_ALIGNED:
		BUG_ON(ac->ac_2order == 0);

		/* Avoid using the first bg of a flexgroup for data files */
		if ((ac->ac_flags & EXT4_MB_HINT_DATA) &&
		    (flex_size >= EXT4_FLEX_SIZE_DIR_ALLOC_SCHEME) &&
		    ((group % flex_size) == 0))
			return false;

		if (free < ac->ac_g_ex.fe_len)
			return false;

		if (ac->ac_2order >= MB_NUM_ORDERS(ac->ac_sb))
			return true;

		if (grp->bb_largest_free_order < ac->ac_2order)
			return false;

		return true;
	case CR_GOAL_LEN_FAST:
	case CR_BEST_AVAIL_LEN:
		if ((free / fragments) >= ac->ac_g_ex.fe_len)
			return true;
		break;
	case CR_GOAL_LEN_SLOW:
		if (free >= ac->ac_g_ex.fe_len)
			return true;
		break;
	case CR_ANY_FREE:
		return true;
	default:
		BUG();
	}

	return false;
}

/*
 * This could return negative error code if something goes wrong
 * during ext4_mb_init_group(). This should not be called with
 * ext4_lock_group() held.
 *
 * Note: because we are conditionally operating with the group lock in
 * the EXT4_MB_STRICT_CHECK case, we need to fake out sparse in this
 * function using __acquire and __release.  This means we need to be
 * super careful before messing with the error path handling via "goto
 * out"!
 */
static int ext4_mb_good_group_nolock(struct ext4_allocation_context *ac,
				     ext4_group_t group, enum criteria cr)
{
	struct ext4_group_info *grp = ext4_get_group_info(ac->ac_sb, group);
	struct super_block *sb = ac->ac_sb;
	struct ext4_sb_info *sbi = EXT4_SB(sb);
	bool should_lock = ac->ac_flags & EXT4_MB_STRICT_CHECK;
	ext4_grpblk_t free;
	int ret = 0;

	if (!grp)
		return -EFSCORRUPTED;
	if (sbi->s_mb_stats)
		atomic64_inc(&sbi->s_bal_cX_groups_considered[ac->ac_criteria]);
	if (should_lock) {
		ext4_lock_group(sb, group);
		__release(ext4_group_lock_ptr(sb, group));
	}
	free = grp->bb_free;
	if (free == 0)
		goto out;
	/*
	 * In all criterias except CR_ANY_FREE we try to avoid groups that
	 * can't possibly satisfy the full goal request due to insufficient
	 * free blocks.
	 */
	if (cr < CR_ANY_FREE && free < ac->ac_g_ex.fe_len)
		goto out;
	if (unlikely(EXT4_MB_GRP_BBITMAP_CORRUPT(grp)))
		goto out;
	if (should_lock) {
		__acquire(ext4_group_lock_ptr(sb, group));
		ext4_unlock_group(sb, group);
	}

	/* We only do this if the grp has never been initialized */
	if (unlikely(EXT4_MB_GRP_NEED_INIT(grp))) {
		struct ext4_group_desc *gdp =
			ext4_get_group_desc(sb, group, NULL);
		int ret;

		/*
		 * cr=CR_POWER2_ALIGNED/CR_GOAL_LEN_FAST is a very optimistic
		 * search to find large good chunks almost for free. If buddy
		 * data is not ready, then this optimization makes no sense. But
		 * we never skip the first block group in a flex_bg, since this
		 * gets used for metadata block allocation, and we want to make
		 * sure we locate metadata blocks in the first block group in
		 * the flex_bg if possible.
		 */
		if (!ext4_mb_cr_expensive(cr) &&
		    (!sbi->s_log_groups_per_flex ||
		     ((group & ((1 << sbi->s_log_groups_per_flex) - 1)) != 0)) &&
		    !(ext4_has_group_desc_csum(sb) &&
		      (gdp->bg_flags & cpu_to_le16(EXT4_BG_BLOCK_UNINIT))))
			return 0;
		ret = ext4_mb_init_group(sb, group, GFP_NOFS);
		if (ret)
			return ret;
	}

	if (should_lock) {
		ext4_lock_group(sb, group);
		__release(ext4_group_lock_ptr(sb, group));
	}
	ret = ext4_mb_good_group(ac, group, cr);
out:
	if (should_lock) {
		__acquire(ext4_group_lock_ptr(sb, group));
		ext4_unlock_group(sb, group);
	}
	return ret;
}

/*
 * Start prefetching @nr block bitmaps starting at @group.
 * Return the next group which needs to be prefetched.
 */
ext4_group_t ext4_mb_prefetch(struct super_block *sb, ext4_group_t group,
			      unsigned int nr, int *cnt)
{
	ext4_group_t ngroups = ext4_get_groups_count(sb);
	struct buffer_head *bh;
	struct blk_plug plug;

	blk_start_plug(&plug);
	while (nr-- > 0) {
		struct ext4_group_desc *gdp = ext4_get_group_desc(sb, group,
								  NULL);
		struct ext4_group_info *grp = ext4_get_group_info(sb, group);

		/*
		 * Prefetch block groups with free blocks; but don't
		 * bother if it is marked uninitialized on disk, since
		 * it won't require I/O to read.  Also only try to
		 * prefetch once, so we avoid getblk() call, which can
		 * be expensive.
		 */
		if (gdp && grp && !EXT4_MB_GRP_TEST_AND_SET_READ(grp) &&
		    EXT4_MB_GRP_NEED_INIT(grp) &&
		    ext4_free_group_clusters(sb, gdp) > 0 ) {
			bh = ext4_read_block_bitmap_nowait(sb, group, true);
			if (bh && !IS_ERR(bh)) {
				if (!buffer_uptodate(bh) && cnt)
					(*cnt)++;
				brelse(bh);
			}
		}
		if (++group >= ngroups)
			group = 0;
	}
	blk_finish_plug(&plug);
	return group;
}

/*
 * Prefetching reads the block bitmap into the buffer cache; but we
 * need to make sure that the buddy bitmap in the page cache has been
 * initialized.  Note that ext4_mb_init_group() will block if the I/O
 * is not yet completed, or indeed if it was not initiated by
 * ext4_mb_prefetch did not start the I/O.
 *
 * TODO: We should actually kick off the buddy bitmap setup in a work
 * queue when the buffer I/O is completed, so that we don't block
 * waiting for the block allocation bitmap read to finish when
 * ext4_mb_prefetch_fini is called from ext4_mb_regular_allocator().
 */
void ext4_mb_prefetch_fini(struct super_block *sb, ext4_group_t group,
			   unsigned int nr)
{
	struct ext4_group_desc *gdp;
	struct ext4_group_info *grp;

	while (nr-- > 0) {
		if (!group)
			group = ext4_get_groups_count(sb);
		group--;
		gdp = ext4_get_group_desc(sb, group, NULL);
		grp = ext4_get_group_info(sb, group);

		if (grp && gdp && EXT4_MB_GRP_NEED_INIT(grp) &&
<<<<<<< HEAD
		    ext4_free_group_clusters(sb, gdp) > 0 &&
		    !(ext4_has_group_desc_csum(sb) &&
		      (gdp->bg_flags & cpu_to_le16(EXT4_BG_BLOCK_UNINIT)))) {
=======
		    ext4_free_group_clusters(sb, gdp) > 0) {
>>>>>>> ccf0a997
			if (ext4_mb_init_group(sb, group, GFP_NOFS))
				break;
		}
	}
}

static noinline_for_stack int
ext4_mb_regular_allocator(struct ext4_allocation_context *ac)
{
	ext4_group_t prefetch_grp = 0, ngroups, group, i;
	enum criteria new_cr, cr = CR_GOAL_LEN_FAST;
	int err = 0, first_err = 0;
	unsigned int nr = 0, prefetch_ios = 0;
	struct ext4_sb_info *sbi;
	struct super_block *sb;
	struct ext4_buddy e4b;
	int lost;

	sb = ac->ac_sb;
	sbi = EXT4_SB(sb);
	ngroups = ext4_get_groups_count(sb);
	/* non-extent files are limited to low blocks/groups */
	if (!(ext4_test_inode_flag(ac->ac_inode, EXT4_INODE_EXTENTS)))
		ngroups = sbi->s_blockfile_groups;

	BUG_ON(ac->ac_status == AC_STATUS_FOUND);

	/* first, try the goal */
	err = ext4_mb_find_by_goal(ac, &e4b);
	if (err || ac->ac_status == AC_STATUS_FOUND)
		goto out;

	if (unlikely(ac->ac_flags & EXT4_MB_HINT_GOAL_ONLY))
		goto out;

	/*
	 * ac->ac_2order is set only if the fe_len is a power of 2
	 * if ac->ac_2order is set we also set criteria to CR_POWER2_ALIGNED
	 * so that we try exact allocation using buddy.
	 */
	i = fls(ac->ac_g_ex.fe_len);
	ac->ac_2order = 0;
	/*
	 * We search using buddy data only if the order of the request
	 * is greater than equal to the sbi_s_mb_order2_reqs
	 * You can tune it via /sys/fs/ext4/<partition>/mb_order2_req
	 * We also support searching for power-of-two requests only for
	 * requests upto maximum buddy size we have constructed.
	 */
	if (i >= sbi->s_mb_order2_reqs && i <= MB_NUM_ORDERS(sb)) {
		if (is_power_of_2(ac->ac_g_ex.fe_len))
			ac->ac_2order = array_index_nospec(i - 1,
							   MB_NUM_ORDERS(sb));
	}

	/* if stream allocation is enabled, use global goal */
	if (ac->ac_flags & EXT4_MB_STREAM_ALLOC) {
		/* TBD: may be hot point */
		spin_lock(&sbi->s_md_lock);
		ac->ac_g_ex.fe_group = sbi->s_mb_last_group;
		ac->ac_g_ex.fe_start = sbi->s_mb_last_start;
		spin_unlock(&sbi->s_md_lock);
	}

	/*
	 * Let's just scan groups to find more-less suitable blocks We
	 * start with CR_GOAL_LEN_FAST, unless it is power of 2
	 * aligned, in which case let's do that faster approach first.
	 */
	if (ac->ac_2order)
		cr = CR_POWER2_ALIGNED;
repeat:
	for (; cr < EXT4_MB_NUM_CRS && ac->ac_status == AC_STATUS_CONTINUE; cr++) {
		ac->ac_criteria = cr;
		/*
		 * searching for the right group start
		 * from the goal value specified
		 */
		group = ac->ac_g_ex.fe_group;
		ac->ac_groups_linear_remaining = sbi->s_mb_max_linear_groups;
		prefetch_grp = group;

		for (i = 0, new_cr = cr; i < ngroups; i++,
		     ext4_mb_choose_next_group(ac, &new_cr, &group, ngroups)) {
			int ret = 0;

			cond_resched();
			if (new_cr != cr) {
				cr = new_cr;
				goto repeat;
			}

			/*
			 * Batch reads of the block allocation bitmaps
			 * to get multiple READs in flight; limit
			 * prefetching at inexpensive CR, otherwise mballoc
			 * can spend a lot of time loading imperfect groups
			 */
			if ((prefetch_grp == group) &&
			    (ext4_mb_cr_expensive(cr) ||
			     prefetch_ios < sbi->s_mb_prefetch_limit)) {
				nr = sbi->s_mb_prefetch;
				if (ext4_has_feature_flex_bg(sb)) {
					nr = 1 << sbi->s_log_groups_per_flex;
					nr -= group & (nr - 1);
					nr = min(nr, sbi->s_mb_prefetch);
				}
				prefetch_grp = ext4_mb_prefetch(sb, group,
							nr, &prefetch_ios);
			}

			/* This now checks without needing the buddy page */
			ret = ext4_mb_good_group_nolock(ac, group, cr);
			if (ret <= 0) {
				if (!first_err)
					first_err = ret;
				continue;
			}

			err = ext4_mb_load_buddy(sb, group, &e4b);
			if (err)
				goto out;

			ext4_lock_group(sb, group);

			/*
			 * We need to check again after locking the
			 * block group
			 */
			ret = ext4_mb_good_group(ac, group, cr);
			if (ret == 0) {
				ext4_unlock_group(sb, group);
				ext4_mb_unload_buddy(&e4b);
				continue;
			}

			ac->ac_groups_scanned++;
			if (cr == CR_POWER2_ALIGNED)
				ext4_mb_simple_scan_group(ac, &e4b);
			else if ((cr == CR_GOAL_LEN_FAST ||
				 cr == CR_BEST_AVAIL_LEN) &&
				 sbi->s_stripe &&
				 !(ac->ac_g_ex.fe_len %
				 EXT4_B2C(sbi, sbi->s_stripe)))
				ext4_mb_scan_aligned(ac, &e4b);
			else
				ext4_mb_complex_scan_group(ac, &e4b);

			ext4_unlock_group(sb, group);
			ext4_mb_unload_buddy(&e4b);

			if (ac->ac_status != AC_STATUS_CONTINUE)
				break;
		}
		/* Processed all groups and haven't found blocks */
		if (sbi->s_mb_stats && i == ngroups)
			atomic64_inc(&sbi->s_bal_cX_failed[cr]);

		if (i == ngroups && ac->ac_criteria == CR_BEST_AVAIL_LEN)
			/* Reset goal length to original goal length before
			 * falling into CR_GOAL_LEN_SLOW */
			ac->ac_g_ex.fe_len = ac->ac_orig_goal_len;
	}

	if (ac->ac_b_ex.fe_len > 0 && ac->ac_status != AC_STATUS_FOUND &&
	    !(ac->ac_flags & EXT4_MB_HINT_FIRST)) {
		/*
		 * We've been searching too long. Let's try to allocate
		 * the best chunk we've found so far
		 */
		ext4_mb_try_best_found(ac, &e4b);
		if (ac->ac_status != AC_STATUS_FOUND) {
			/*
			 * Someone more lucky has already allocated it.
			 * The only thing we can do is just take first
			 * found block(s)
			 */
			lost = atomic_inc_return(&sbi->s_mb_lost_chunks);
			mb_debug(sb, "lost chunk, group: %u, start: %d, len: %d, lost: %d\n",
				 ac->ac_b_ex.fe_group, ac->ac_b_ex.fe_start,
				 ac->ac_b_ex.fe_len, lost);

			ac->ac_b_ex.fe_group = 0;
			ac->ac_b_ex.fe_start = 0;
			ac->ac_b_ex.fe_len = 0;
			ac->ac_status = AC_STATUS_CONTINUE;
			ac->ac_flags |= EXT4_MB_HINT_FIRST;
			cr = CR_ANY_FREE;
			goto repeat;
		}
	}

	if (sbi->s_mb_stats && ac->ac_status == AC_STATUS_FOUND)
		atomic64_inc(&sbi->s_bal_cX_hits[ac->ac_criteria]);
out:
	if (!err && ac->ac_status != AC_STATUS_FOUND && first_err)
		err = first_err;

	mb_debug(sb, "Best len %d, origin len %d, ac_status %u, ac_flags 0x%x, cr %d ret %d\n",
		 ac->ac_b_ex.fe_len, ac->ac_o_ex.fe_len, ac->ac_status,
		 ac->ac_flags, cr, err);

	if (nr)
		ext4_mb_prefetch_fini(sb, prefetch_grp, nr);

	return err;
}

static void *ext4_mb_seq_groups_start(struct seq_file *seq, loff_t *pos)
{
	struct super_block *sb = pde_data(file_inode(seq->file));
	ext4_group_t group;

	if (*pos < 0 || *pos >= ext4_get_groups_count(sb))
		return NULL;
	group = *pos + 1;
	return (void *) ((unsigned long) group);
}

static void *ext4_mb_seq_groups_next(struct seq_file *seq, void *v, loff_t *pos)
{
	struct super_block *sb = pde_data(file_inode(seq->file));
	ext4_group_t group;

	++*pos;
	if (*pos < 0 || *pos >= ext4_get_groups_count(sb))
		return NULL;
	group = *pos + 1;
	return (void *) ((unsigned long) group);
}

static int ext4_mb_seq_groups_show(struct seq_file *seq, void *v)
{
	struct super_block *sb = pde_data(file_inode(seq->file));
	ext4_group_t group = (ext4_group_t) ((unsigned long) v);
	int i;
	int err, buddy_loaded = 0;
	struct ext4_buddy e4b;
	struct ext4_group_info *grinfo;
	unsigned char blocksize_bits = min_t(unsigned char,
					     sb->s_blocksize_bits,
					     EXT4_MAX_BLOCK_LOG_SIZE);
	struct sg {
		struct ext4_group_info info;
		ext4_grpblk_t counters[EXT4_MAX_BLOCK_LOG_SIZE + 2];
	} sg;

	group--;
	if (group == 0)
		seq_puts(seq, "#group: free  frags first ["
			      " 2^0   2^1   2^2   2^3   2^4   2^5   2^6  "
			      " 2^7   2^8   2^9   2^10  2^11  2^12  2^13  ]\n");

	i = (blocksize_bits + 2) * sizeof(sg.info.bb_counters[0]) +
		sizeof(struct ext4_group_info);

	grinfo = ext4_get_group_info(sb, group);
	if (!grinfo)
		return 0;
	/* Load the group info in memory only if not already loaded. */
	if (unlikely(EXT4_MB_GRP_NEED_INIT(grinfo))) {
		err = ext4_mb_load_buddy(sb, group, &e4b);
		if (err) {
			seq_printf(seq, "#%-5u: I/O error\n", group);
			return 0;
		}
		buddy_loaded = 1;
	}

	memcpy(&sg, grinfo, i);

	if (buddy_loaded)
		ext4_mb_unload_buddy(&e4b);

	seq_printf(seq, "#%-5u: %-5u %-5u %-5u [", group, sg.info.bb_free,
			sg.info.bb_fragments, sg.info.bb_first_free);
	for (i = 0; i <= 13; i++)
		seq_printf(seq, " %-5u", i <= blocksize_bits + 1 ?
				sg.info.bb_counters[i] : 0);
	seq_puts(seq, " ]\n");

	return 0;
}

static void ext4_mb_seq_groups_stop(struct seq_file *seq, void *v)
{
}

const struct seq_operations ext4_mb_seq_groups_ops = {
	.start  = ext4_mb_seq_groups_start,
	.next   = ext4_mb_seq_groups_next,
	.stop   = ext4_mb_seq_groups_stop,
	.show   = ext4_mb_seq_groups_show,
};

int ext4_seq_mb_stats_show(struct seq_file *seq, void *offset)
{
	struct super_block *sb = seq->private;
	struct ext4_sb_info *sbi = EXT4_SB(sb);

	seq_puts(seq, "mballoc:\n");
	if (!sbi->s_mb_stats) {
		seq_puts(seq, "\tmb stats collection turned off.\n");
		seq_puts(
			seq,
			"\tTo enable, please write \"1\" to sysfs file mb_stats.\n");
		return 0;
	}
	seq_printf(seq, "\treqs: %u\n", atomic_read(&sbi->s_bal_reqs));
	seq_printf(seq, "\tsuccess: %u\n", atomic_read(&sbi->s_bal_success));

	seq_printf(seq, "\tgroups_scanned: %u\n",
		   atomic_read(&sbi->s_bal_groups_scanned));

	/* CR_POWER2_ALIGNED stats */
	seq_puts(seq, "\tcr_p2_aligned_stats:\n");
	seq_printf(seq, "\t\thits: %llu\n",
		   atomic64_read(&sbi->s_bal_cX_hits[CR_POWER2_ALIGNED]));
	seq_printf(
		seq, "\t\tgroups_considered: %llu\n",
		atomic64_read(
			&sbi->s_bal_cX_groups_considered[CR_POWER2_ALIGNED]));
	seq_printf(seq, "\t\textents_scanned: %u\n",
		   atomic_read(&sbi->s_bal_cX_ex_scanned[CR_POWER2_ALIGNED]));
	seq_printf(seq, "\t\tuseless_loops: %llu\n",
		   atomic64_read(&sbi->s_bal_cX_failed[CR_POWER2_ALIGNED]));
	seq_printf(seq, "\t\tbad_suggestions: %u\n",
		   atomic_read(&sbi->s_bal_p2_aligned_bad_suggestions));

	/* CR_GOAL_LEN_FAST stats */
	seq_puts(seq, "\tcr_goal_fast_stats:\n");
	seq_printf(seq, "\t\thits: %llu\n",
		   atomic64_read(&sbi->s_bal_cX_hits[CR_GOAL_LEN_FAST]));
	seq_printf(seq, "\t\tgroups_considered: %llu\n",
		   atomic64_read(
			   &sbi->s_bal_cX_groups_considered[CR_GOAL_LEN_FAST]));
	seq_printf(seq, "\t\textents_scanned: %u\n",
		   atomic_read(&sbi->s_bal_cX_ex_scanned[CR_GOAL_LEN_FAST]));
	seq_printf(seq, "\t\tuseless_loops: %llu\n",
		   atomic64_read(&sbi->s_bal_cX_failed[CR_GOAL_LEN_FAST]));
	seq_printf(seq, "\t\tbad_suggestions: %u\n",
		   atomic_read(&sbi->s_bal_goal_fast_bad_suggestions));

	/* CR_BEST_AVAIL_LEN stats */
	seq_puts(seq, "\tcr_best_avail_stats:\n");
	seq_printf(seq, "\t\thits: %llu\n",
		   atomic64_read(&sbi->s_bal_cX_hits[CR_BEST_AVAIL_LEN]));
	seq_printf(
		seq, "\t\tgroups_considered: %llu\n",
		atomic64_read(
			&sbi->s_bal_cX_groups_considered[CR_BEST_AVAIL_LEN]));
	seq_printf(seq, "\t\textents_scanned: %u\n",
		   atomic_read(&sbi->s_bal_cX_ex_scanned[CR_BEST_AVAIL_LEN]));
	seq_printf(seq, "\t\tuseless_loops: %llu\n",
		   atomic64_read(&sbi->s_bal_cX_failed[CR_BEST_AVAIL_LEN]));
	seq_printf(seq, "\t\tbad_suggestions: %u\n",
		   atomic_read(&sbi->s_bal_best_avail_bad_suggestions));

	/* CR_GOAL_LEN_SLOW stats */
	seq_puts(seq, "\tcr_goal_slow_stats:\n");
	seq_printf(seq, "\t\thits: %llu\n",
		   atomic64_read(&sbi->s_bal_cX_hits[CR_GOAL_LEN_SLOW]));
	seq_printf(seq, "\t\tgroups_considered: %llu\n",
		   atomic64_read(
			   &sbi->s_bal_cX_groups_considered[CR_GOAL_LEN_SLOW]));
	seq_printf(seq, "\t\textents_scanned: %u\n",
		   atomic_read(&sbi->s_bal_cX_ex_scanned[CR_GOAL_LEN_SLOW]));
	seq_printf(seq, "\t\tuseless_loops: %llu\n",
		   atomic64_read(&sbi->s_bal_cX_failed[CR_GOAL_LEN_SLOW]));

	/* CR_ANY_FREE stats */
	seq_puts(seq, "\tcr_any_free_stats:\n");
	seq_printf(seq, "\t\thits: %llu\n",
		   atomic64_read(&sbi->s_bal_cX_hits[CR_ANY_FREE]));
	seq_printf(
		seq, "\t\tgroups_considered: %llu\n",
		atomic64_read(&sbi->s_bal_cX_groups_considered[CR_ANY_FREE]));
	seq_printf(seq, "\t\textents_scanned: %u\n",
		   atomic_read(&sbi->s_bal_cX_ex_scanned[CR_ANY_FREE]));
	seq_printf(seq, "\t\tuseless_loops: %llu\n",
		   atomic64_read(&sbi->s_bal_cX_failed[CR_ANY_FREE]));

	/* Aggregates */
	seq_printf(seq, "\textents_scanned: %u\n",
		   atomic_read(&sbi->s_bal_ex_scanned));
	seq_printf(seq, "\t\tgoal_hits: %u\n", atomic_read(&sbi->s_bal_goals));
	seq_printf(seq, "\t\tlen_goal_hits: %u\n",
		   atomic_read(&sbi->s_bal_len_goals));
	seq_printf(seq, "\t\t2^n_hits: %u\n", atomic_read(&sbi->s_bal_2orders));
	seq_printf(seq, "\t\tbreaks: %u\n", atomic_read(&sbi->s_bal_breaks));
	seq_printf(seq, "\t\tlost: %u\n", atomic_read(&sbi->s_mb_lost_chunks));
	seq_printf(seq, "\tbuddies_generated: %u/%u\n",
		   atomic_read(&sbi->s_mb_buddies_generated),
		   ext4_get_groups_count(sb));
	seq_printf(seq, "\tbuddies_time_used: %llu\n",
		   atomic64_read(&sbi->s_mb_generation_time));
	seq_printf(seq, "\tpreallocated: %u\n",
		   atomic_read(&sbi->s_mb_preallocated));
	seq_printf(seq, "\tdiscarded: %u\n", atomic_read(&sbi->s_mb_discarded));
	return 0;
}

static void *ext4_mb_seq_structs_summary_start(struct seq_file *seq, loff_t *pos)
__acquires(&EXT4_SB(sb)->s_mb_rb_lock)
{
	struct super_block *sb = pde_data(file_inode(seq->file));
	unsigned long position;

	if (*pos < 0 || *pos >= 2*MB_NUM_ORDERS(sb))
		return NULL;
	position = *pos + 1;
	return (void *) ((unsigned long) position);
}

static void *ext4_mb_seq_structs_summary_next(struct seq_file *seq, void *v, loff_t *pos)
{
	struct super_block *sb = pde_data(file_inode(seq->file));
	unsigned long position;

	++*pos;
	if (*pos < 0 || *pos >= 2*MB_NUM_ORDERS(sb))
		return NULL;
	position = *pos + 1;
	return (void *) ((unsigned long) position);
}

static int ext4_mb_seq_structs_summary_show(struct seq_file *seq, void *v)
{
	struct super_block *sb = pde_data(file_inode(seq->file));
	struct ext4_sb_info *sbi = EXT4_SB(sb);
	unsigned long position = ((unsigned long) v);
	struct ext4_group_info *grp;
	unsigned int count;

	position--;
	if (position >= MB_NUM_ORDERS(sb)) {
		position -= MB_NUM_ORDERS(sb);
		if (position == 0)
			seq_puts(seq, "avg_fragment_size_lists:\n");

		count = 0;
		read_lock(&sbi->s_mb_avg_fragment_size_locks[position]);
		list_for_each_entry(grp, &sbi->s_mb_avg_fragment_size[position],
				    bb_avg_fragment_size_node)
			count++;
		read_unlock(&sbi->s_mb_avg_fragment_size_locks[position]);
		seq_printf(seq, "\tlist_order_%u_groups: %u\n",
					(unsigned int)position, count);
		return 0;
	}

	if (position == 0) {
		seq_printf(seq, "optimize_scan: %d\n",
			   test_opt2(sb, MB_OPTIMIZE_SCAN) ? 1 : 0);
		seq_puts(seq, "max_free_order_lists:\n");
	}
	count = 0;
	read_lock(&sbi->s_mb_largest_free_orders_locks[position]);
	list_for_each_entry(grp, &sbi->s_mb_largest_free_orders[position],
			    bb_largest_free_order_node)
		count++;
	read_unlock(&sbi->s_mb_largest_free_orders_locks[position]);
	seq_printf(seq, "\tlist_order_%u_groups: %u\n",
		   (unsigned int)position, count);

	return 0;
}

static void ext4_mb_seq_structs_summary_stop(struct seq_file *seq, void *v)
{
}

const struct seq_operations ext4_mb_seq_structs_summary_ops = {
	.start  = ext4_mb_seq_structs_summary_start,
	.next   = ext4_mb_seq_structs_summary_next,
	.stop   = ext4_mb_seq_structs_summary_stop,
	.show   = ext4_mb_seq_structs_summary_show,
};

static struct kmem_cache *get_groupinfo_cache(int blocksize_bits)
{
	int cache_index = blocksize_bits - EXT4_MIN_BLOCK_LOG_SIZE;
	struct kmem_cache *cachep = ext4_groupinfo_caches[cache_index];

	BUG_ON(!cachep);
	return cachep;
}

/*
 * Allocate the top-level s_group_info array for the specified number
 * of groups
 */
int ext4_mb_alloc_groupinfo(struct super_block *sb, ext4_group_t ngroups)
{
	struct ext4_sb_info *sbi = EXT4_SB(sb);
	unsigned size;
	struct ext4_group_info ***old_groupinfo, ***new_groupinfo;

	size = (ngroups + EXT4_DESC_PER_BLOCK(sb) - 1) >>
		EXT4_DESC_PER_BLOCK_BITS(sb);
	if (size <= sbi->s_group_info_size)
		return 0;

	size = roundup_pow_of_two(sizeof(*sbi->s_group_info) * size);
	new_groupinfo = kvzalloc(size, GFP_KERNEL);
	if (!new_groupinfo) {
		ext4_msg(sb, KERN_ERR, "can't allocate buddy meta group");
		return -ENOMEM;
	}
	rcu_read_lock();
	old_groupinfo = rcu_dereference(sbi->s_group_info);
	if (old_groupinfo)
		memcpy(new_groupinfo, old_groupinfo,
		       sbi->s_group_info_size * sizeof(*sbi->s_group_info));
	rcu_read_unlock();
	rcu_assign_pointer(sbi->s_group_info, new_groupinfo);
	sbi->s_group_info_size = size / sizeof(*sbi->s_group_info);
	if (old_groupinfo)
		ext4_kvfree_array_rcu(old_groupinfo);
	ext4_debug("allocated s_groupinfo array for %d meta_bg's\n",
		   sbi->s_group_info_size);
	return 0;
}

/* Create and initialize ext4_group_info data for the given group. */
int ext4_mb_add_groupinfo(struct super_block *sb, ext4_group_t group,
			  struct ext4_group_desc *desc)
{
	int i;
	int metalen = 0;
	int idx = group >> EXT4_DESC_PER_BLOCK_BITS(sb);
	struct ext4_sb_info *sbi = EXT4_SB(sb);
	struct ext4_group_info **meta_group_info;
	struct kmem_cache *cachep = get_groupinfo_cache(sb->s_blocksize_bits);

	/*
	 * First check if this group is the first of a reserved block.
	 * If it's true, we have to allocate a new table of pointers
	 * to ext4_group_info structures
	 */
	if (group % EXT4_DESC_PER_BLOCK(sb) == 0) {
		metalen = sizeof(*meta_group_info) <<
			EXT4_DESC_PER_BLOCK_BITS(sb);
		meta_group_info = kmalloc(metalen, GFP_NOFS);
		if (meta_group_info == NULL) {
			ext4_msg(sb, KERN_ERR, "can't allocate mem "
				 "for a buddy group");
			return -ENOMEM;
		}
		rcu_read_lock();
		rcu_dereference(sbi->s_group_info)[idx] = meta_group_info;
		rcu_read_unlock();
	}

	meta_group_info = sbi_array_rcu_deref(sbi, s_group_info, idx);
	i = group & (EXT4_DESC_PER_BLOCK(sb) - 1);

	meta_group_info[i] = kmem_cache_zalloc(cachep, GFP_NOFS);
	if (meta_group_info[i] == NULL) {
		ext4_msg(sb, KERN_ERR, "can't allocate buddy mem");
		goto exit_group_info;
	}
	set_bit(EXT4_GROUP_INFO_NEED_INIT_BIT,
		&(meta_group_info[i]->bb_state));

	/*
	 * initialize bb_free to be able to skip
	 * empty groups without initialization
	 */
	if (ext4_has_group_desc_csum(sb) &&
	    (desc->bg_flags & cpu_to_le16(EXT4_BG_BLOCK_UNINIT))) {
		meta_group_info[i]->bb_free =
			ext4_free_clusters_after_init(sb, group, desc);
	} else {
		meta_group_info[i]->bb_free =
			ext4_free_group_clusters(sb, desc);
	}

	INIT_LIST_HEAD(&meta_group_info[i]->bb_prealloc_list);
	init_rwsem(&meta_group_info[i]->alloc_sem);
	meta_group_info[i]->bb_free_root = RB_ROOT;
	INIT_LIST_HEAD(&meta_group_info[i]->bb_largest_free_order_node);
	INIT_LIST_HEAD(&meta_group_info[i]->bb_avg_fragment_size_node);
	meta_group_info[i]->bb_largest_free_order = -1;  /* uninit */
	meta_group_info[i]->bb_avg_fragment_size_order = -1;  /* uninit */
	meta_group_info[i]->bb_group = group;

	mb_group_bb_bitmap_alloc(sb, meta_group_info[i], group);
	return 0;

exit_group_info:
	/* If a meta_group_info table has been allocated, release it now */
	if (group % EXT4_DESC_PER_BLOCK(sb) == 0) {
		struct ext4_group_info ***group_info;

		rcu_read_lock();
		group_info = rcu_dereference(sbi->s_group_info);
		kfree(group_info[idx]);
		group_info[idx] = NULL;
		rcu_read_unlock();
	}
	return -ENOMEM;
} /* ext4_mb_add_groupinfo */

static int ext4_mb_init_backend(struct super_block *sb)
{
	ext4_group_t ngroups = ext4_get_groups_count(sb);
	ext4_group_t i;
	struct ext4_sb_info *sbi = EXT4_SB(sb);
	int err;
	struct ext4_group_desc *desc;
	struct ext4_group_info ***group_info;
	struct kmem_cache *cachep;

	err = ext4_mb_alloc_groupinfo(sb, ngroups);
	if (err)
		return err;

	sbi->s_buddy_cache = new_inode(sb);
	if (sbi->s_buddy_cache == NULL) {
		ext4_msg(sb, KERN_ERR, "can't get new inode");
		goto err_freesgi;
	}
	/* To avoid potentially colliding with an valid on-disk inode number,
	 * use EXT4_BAD_INO for the buddy cache inode number.  This inode is
	 * not in the inode hash, so it should never be found by iget(), but
	 * this will avoid confusion if it ever shows up during debugging. */
	sbi->s_buddy_cache->i_ino = EXT4_BAD_INO;
	EXT4_I(sbi->s_buddy_cache)->i_disksize = 0;
	for (i = 0; i < ngroups; i++) {
		cond_resched();
		desc = ext4_get_group_desc(sb, i, NULL);
		if (desc == NULL) {
			ext4_msg(sb, KERN_ERR, "can't read descriptor %u", i);
			goto err_freebuddy;
		}
		if (ext4_mb_add_groupinfo(sb, i, desc) != 0)
			goto err_freebuddy;
	}

	if (ext4_has_feature_flex_bg(sb)) {
		/* a single flex group is supposed to be read by a single IO.
		 * 2 ^ s_log_groups_per_flex != UINT_MAX as s_mb_prefetch is
		 * unsigned integer, so the maximum shift is 32.
		 */
		if (sbi->s_es->s_log_groups_per_flex >= 32) {
			ext4_msg(sb, KERN_ERR, "too many log groups per flexible block group");
			goto err_freebuddy;
		}
		sbi->s_mb_prefetch = min_t(uint, 1 << sbi->s_es->s_log_groups_per_flex,
			BLK_MAX_SEGMENT_SIZE >> (sb->s_blocksize_bits - 9));
		sbi->s_mb_prefetch *= 8; /* 8 prefetch IOs in flight at most */
	} else {
		sbi->s_mb_prefetch = 32;
	}
	if (sbi->s_mb_prefetch > ext4_get_groups_count(sb))
		sbi->s_mb_prefetch = ext4_get_groups_count(sb);
	/* now many real IOs to prefetch within a single allocation at cr=0
	 * given cr=0 is an CPU-related optimization we shouldn't try to
	 * load too many groups, at some point we should start to use what
	 * we've got in memory.
	 * with an average random access time 5ms, it'd take a second to get
	 * 200 groups (* N with flex_bg), so let's make this limit 4
	 */
	sbi->s_mb_prefetch_limit = sbi->s_mb_prefetch * 4;
	if (sbi->s_mb_prefetch_limit > ext4_get_groups_count(sb))
		sbi->s_mb_prefetch_limit = ext4_get_groups_count(sb);

	return 0;

err_freebuddy:
	cachep = get_groupinfo_cache(sb->s_blocksize_bits);
	while (i-- > 0) {
		struct ext4_group_info *grp = ext4_get_group_info(sb, i);

		if (grp)
			kmem_cache_free(cachep, grp);
	}
	i = sbi->s_group_info_size;
	rcu_read_lock();
	group_info = rcu_dereference(sbi->s_group_info);
	while (i-- > 0)
		kfree(group_info[i]);
	rcu_read_unlock();
	iput(sbi->s_buddy_cache);
err_freesgi:
	rcu_read_lock();
	kvfree(rcu_dereference(sbi->s_group_info));
	rcu_read_unlock();
	return -ENOMEM;
}

static void ext4_groupinfo_destroy_slabs(void)
{
	int i;

	for (i = 0; i < NR_GRPINFO_CACHES; i++) {
		kmem_cache_destroy(ext4_groupinfo_caches[i]);
		ext4_groupinfo_caches[i] = NULL;
	}
}

static int ext4_groupinfo_create_slab(size_t size)
{
	static DEFINE_MUTEX(ext4_grpinfo_slab_create_mutex);
	int slab_size;
	int blocksize_bits = order_base_2(size);
	int cache_index = blocksize_bits - EXT4_MIN_BLOCK_LOG_SIZE;
	struct kmem_cache *cachep;

	if (cache_index >= NR_GRPINFO_CACHES)
		return -EINVAL;

	if (unlikely(cache_index < 0))
		cache_index = 0;

	mutex_lock(&ext4_grpinfo_slab_create_mutex);
	if (ext4_groupinfo_caches[cache_index]) {
		mutex_unlock(&ext4_grpinfo_slab_create_mutex);
		return 0;	/* Already created */
	}

	slab_size = offsetof(struct ext4_group_info,
				bb_counters[blocksize_bits + 2]);

	cachep = kmem_cache_create(ext4_groupinfo_slab_names[cache_index],
					slab_size, 0, SLAB_RECLAIM_ACCOUNT,
					NULL);

	ext4_groupinfo_caches[cache_index] = cachep;

	mutex_unlock(&ext4_grpinfo_slab_create_mutex);
	if (!cachep) {
		printk(KERN_EMERG
		       "EXT4-fs: no memory for groupinfo slab cache\n");
		return -ENOMEM;
	}

	return 0;
}

static void ext4_discard_work(struct work_struct *work)
{
	struct ext4_sb_info *sbi = container_of(work,
			struct ext4_sb_info, s_discard_work);
	struct super_block *sb = sbi->s_sb;
	struct ext4_free_data *fd, *nfd;
	struct ext4_buddy e4b;
	LIST_HEAD(discard_list);
	ext4_group_t grp, load_grp;
	int err = 0;

	spin_lock(&sbi->s_md_lock);
	list_splice_init(&sbi->s_discard_list, &discard_list);
	spin_unlock(&sbi->s_md_lock);

	load_grp = UINT_MAX;
	list_for_each_entry_safe(fd, nfd, &discard_list, efd_list) {
		/*
		 * If filesystem is umounting or no memory or suffering
		 * from no space, give up the discard
		 */
		if ((sb->s_flags & SB_ACTIVE) && !err &&
		    !atomic_read(&sbi->s_retry_alloc_pending)) {
			grp = fd->efd_group;
			if (grp != load_grp) {
				if (load_grp != UINT_MAX)
					ext4_mb_unload_buddy(&e4b);

				err = ext4_mb_load_buddy(sb, grp, &e4b);
				if (err) {
					kmem_cache_free(ext4_free_data_cachep, fd);
					load_grp = UINT_MAX;
					continue;
				} else {
					load_grp = grp;
				}
			}

			ext4_lock_group(sb, grp);
			ext4_try_to_trim_range(sb, &e4b, fd->efd_start_cluster,
						fd->efd_start_cluster + fd->efd_count - 1, 1);
			ext4_unlock_group(sb, grp);
		}
		kmem_cache_free(ext4_free_data_cachep, fd);
	}

	if (load_grp != UINT_MAX)
		ext4_mb_unload_buddy(&e4b);
}

int ext4_mb_init(struct super_block *sb)
{
	struct ext4_sb_info *sbi = EXT4_SB(sb);
	unsigned i, j;
	unsigned offset, offset_incr;
	unsigned max;
	int ret;

	i = MB_NUM_ORDERS(sb) * sizeof(*sbi->s_mb_offsets);

	sbi->s_mb_offsets = kmalloc(i, GFP_KERNEL);
	if (sbi->s_mb_offsets == NULL) {
		ret = -ENOMEM;
		goto out;
	}

	i = MB_NUM_ORDERS(sb) * sizeof(*sbi->s_mb_maxs);
	sbi->s_mb_maxs = kmalloc(i, GFP_KERNEL);
	if (sbi->s_mb_maxs == NULL) {
		ret = -ENOMEM;
		goto out;
	}

	ret = ext4_groupinfo_create_slab(sb->s_blocksize);
	if (ret < 0)
		goto out;

	/* order 0 is regular bitmap */
	sbi->s_mb_maxs[0] = sb->s_blocksize << 3;
	sbi->s_mb_offsets[0] = 0;

	i = 1;
	offset = 0;
	offset_incr = 1 << (sb->s_blocksize_bits - 1);
	max = sb->s_blocksize << 2;
	do {
		sbi->s_mb_offsets[i] = offset;
		sbi->s_mb_maxs[i] = max;
		offset += offset_incr;
		offset_incr = offset_incr >> 1;
		max = max >> 1;
		i++;
	} while (i < MB_NUM_ORDERS(sb));

	sbi->s_mb_avg_fragment_size =
		kmalloc_array(MB_NUM_ORDERS(sb), sizeof(struct list_head),
			GFP_KERNEL);
	if (!sbi->s_mb_avg_fragment_size) {
		ret = -ENOMEM;
		goto out;
	}
	sbi->s_mb_avg_fragment_size_locks =
		kmalloc_array(MB_NUM_ORDERS(sb), sizeof(rwlock_t),
			GFP_KERNEL);
	if (!sbi->s_mb_avg_fragment_size_locks) {
		ret = -ENOMEM;
		goto out;
	}
	for (i = 0; i < MB_NUM_ORDERS(sb); i++) {
		INIT_LIST_HEAD(&sbi->s_mb_avg_fragment_size[i]);
		rwlock_init(&sbi->s_mb_avg_fragment_size_locks[i]);
	}
	sbi->s_mb_largest_free_orders =
		kmalloc_array(MB_NUM_ORDERS(sb), sizeof(struct list_head),
			GFP_KERNEL);
	if (!sbi->s_mb_largest_free_orders) {
		ret = -ENOMEM;
		goto out;
	}
	sbi->s_mb_largest_free_orders_locks =
		kmalloc_array(MB_NUM_ORDERS(sb), sizeof(rwlock_t),
			GFP_KERNEL);
	if (!sbi->s_mb_largest_free_orders_locks) {
		ret = -ENOMEM;
		goto out;
	}
	for (i = 0; i < MB_NUM_ORDERS(sb); i++) {
		INIT_LIST_HEAD(&sbi->s_mb_largest_free_orders[i]);
		rwlock_init(&sbi->s_mb_largest_free_orders_locks[i]);
	}

	spin_lock_init(&sbi->s_md_lock);
	sbi->s_mb_free_pending = 0;
	INIT_LIST_HEAD(&sbi->s_freed_data_list);
	INIT_LIST_HEAD(&sbi->s_discard_list);
	INIT_WORK(&sbi->s_discard_work, ext4_discard_work);
	atomic_set(&sbi->s_retry_alloc_pending, 0);

	sbi->s_mb_max_to_scan = MB_DEFAULT_MAX_TO_SCAN;
	sbi->s_mb_min_to_scan = MB_DEFAULT_MIN_TO_SCAN;
	sbi->s_mb_stats = MB_DEFAULT_STATS;
	sbi->s_mb_stream_request = MB_DEFAULT_STREAM_THRESHOLD;
	sbi->s_mb_order2_reqs = MB_DEFAULT_ORDER2_REQS;
	sbi->s_mb_best_avail_max_trim_order = MB_DEFAULT_BEST_AVAIL_TRIM_ORDER;

	/*
	 * The default group preallocation is 512, which for 4k block
	 * sizes translates to 2 megabytes.  However for bigalloc file
	 * systems, this is probably too big (i.e, if the cluster size
	 * is 1 megabyte, then group preallocation size becomes half a
	 * gigabyte!).  As a default, we will keep a two megabyte
	 * group pralloc size for cluster sizes up to 64k, and after
	 * that, we will force a minimum group preallocation size of
	 * 32 clusters.  This translates to 8 megs when the cluster
	 * size is 256k, and 32 megs when the cluster size is 1 meg,
	 * which seems reasonable as a default.
	 */
	sbi->s_mb_group_prealloc = max(MB_DEFAULT_GROUP_PREALLOC >>
				       sbi->s_cluster_bits, 32);
	/*
	 * If there is a s_stripe > 1, then we set the s_mb_group_prealloc
	 * to the lowest multiple of s_stripe which is bigger than
	 * the s_mb_group_prealloc as determined above. We want
	 * the preallocation size to be an exact multiple of the
	 * RAID stripe size so that preallocations don't fragment
	 * the stripes.
	 */
	if (sbi->s_stripe > 1) {
		sbi->s_mb_group_prealloc = roundup(
			sbi->s_mb_group_prealloc, EXT4_B2C(sbi, sbi->s_stripe));
	}

	sbi->s_locality_groups = alloc_percpu(struct ext4_locality_group);
	if (sbi->s_locality_groups == NULL) {
		ret = -ENOMEM;
		goto out;
	}
	for_each_possible_cpu(i) {
		struct ext4_locality_group *lg;
		lg = per_cpu_ptr(sbi->s_locality_groups, i);
		mutex_init(&lg->lg_mutex);
		for (j = 0; j < PREALLOC_TB_SIZE; j++)
			INIT_LIST_HEAD(&lg->lg_prealloc_list[j]);
		spin_lock_init(&lg->lg_prealloc_lock);
	}

	if (bdev_nonrot(sb->s_bdev))
		sbi->s_mb_max_linear_groups = 0;
	else
		sbi->s_mb_max_linear_groups = MB_DEFAULT_LINEAR_LIMIT;
	/* init file for buddy data */
	ret = ext4_mb_init_backend(sb);
	if (ret != 0)
		goto out_free_locality_groups;

	return 0;

out_free_locality_groups:
	free_percpu(sbi->s_locality_groups);
	sbi->s_locality_groups = NULL;
out:
	kfree(sbi->s_mb_avg_fragment_size);
	kfree(sbi->s_mb_avg_fragment_size_locks);
	kfree(sbi->s_mb_largest_free_orders);
	kfree(sbi->s_mb_largest_free_orders_locks);
	kfree(sbi->s_mb_offsets);
	sbi->s_mb_offsets = NULL;
	kfree(sbi->s_mb_maxs);
	sbi->s_mb_maxs = NULL;
	return ret;
}

/* need to called with the ext4 group lock held */
static int ext4_mb_cleanup_pa(struct ext4_group_info *grp)
{
	struct ext4_prealloc_space *pa;
	struct list_head *cur, *tmp;
	int count = 0;

	list_for_each_safe(cur, tmp, &grp->bb_prealloc_list) {
		pa = list_entry(cur, struct ext4_prealloc_space, pa_group_list);
		list_del(&pa->pa_group_list);
		count++;
		kmem_cache_free(ext4_pspace_cachep, pa);
	}
	return count;
}

int ext4_mb_release(struct super_block *sb)
{
	ext4_group_t ngroups = ext4_get_groups_count(sb);
	ext4_group_t i;
	int num_meta_group_infos;
	struct ext4_group_info *grinfo, ***group_info;
	struct ext4_sb_info *sbi = EXT4_SB(sb);
	struct kmem_cache *cachep = get_groupinfo_cache(sb->s_blocksize_bits);
	int count;

	if (test_opt(sb, DISCARD)) {
		/*
		 * wait the discard work to drain all of ext4_free_data
		 */
		flush_work(&sbi->s_discard_work);
		WARN_ON_ONCE(!list_empty(&sbi->s_discard_list));
	}

	if (sbi->s_group_info) {
		for (i = 0; i < ngroups; i++) {
			cond_resched();
			grinfo = ext4_get_group_info(sb, i);
			if (!grinfo)
				continue;
			mb_group_bb_bitmap_free(grinfo);
			ext4_lock_group(sb, i);
			count = ext4_mb_cleanup_pa(grinfo);
			if (count)
				mb_debug(sb, "mballoc: %d PAs left\n",
					 count);
			ext4_unlock_group(sb, i);
			kmem_cache_free(cachep, grinfo);
		}
		num_meta_group_infos = (ngroups +
				EXT4_DESC_PER_BLOCK(sb) - 1) >>
			EXT4_DESC_PER_BLOCK_BITS(sb);
		rcu_read_lock();
		group_info = rcu_dereference(sbi->s_group_info);
		for (i = 0; i < num_meta_group_infos; i++)
			kfree(group_info[i]);
		kvfree(group_info);
		rcu_read_unlock();
	}
	kfree(sbi->s_mb_avg_fragment_size);
	kfree(sbi->s_mb_avg_fragment_size_locks);
	kfree(sbi->s_mb_largest_free_orders);
	kfree(sbi->s_mb_largest_free_orders_locks);
	kfree(sbi->s_mb_offsets);
	kfree(sbi->s_mb_maxs);
	iput(sbi->s_buddy_cache);
	if (sbi->s_mb_stats) {
		ext4_msg(sb, KERN_INFO,
		       "mballoc: %u blocks %u reqs (%u success)",
				atomic_read(&sbi->s_bal_allocated),
				atomic_read(&sbi->s_bal_reqs),
				atomic_read(&sbi->s_bal_success));
		ext4_msg(sb, KERN_INFO,
		      "mballoc: %u extents scanned, %u groups scanned, %u goal hits, "
				"%u 2^N hits, %u breaks, %u lost",
				atomic_read(&sbi->s_bal_ex_scanned),
				atomic_read(&sbi->s_bal_groups_scanned),
				atomic_read(&sbi->s_bal_goals),
				atomic_read(&sbi->s_bal_2orders),
				atomic_read(&sbi->s_bal_breaks),
				atomic_read(&sbi->s_mb_lost_chunks));
		ext4_msg(sb, KERN_INFO,
		       "mballoc: %u generated and it took %llu",
				atomic_read(&sbi->s_mb_buddies_generated),
				atomic64_read(&sbi->s_mb_generation_time));
		ext4_msg(sb, KERN_INFO,
		       "mballoc: %u preallocated, %u discarded",
				atomic_read(&sbi->s_mb_preallocated),
				atomic_read(&sbi->s_mb_discarded));
	}

	free_percpu(sbi->s_locality_groups);

	return 0;
}

static inline int ext4_issue_discard(struct super_block *sb,
		ext4_group_t block_group, ext4_grpblk_t cluster, int count,
		struct bio **biop)
{
	ext4_fsblk_t discard_block;

	discard_block = (EXT4_C2B(EXT4_SB(sb), cluster) +
			 ext4_group_first_block_no(sb, block_group));
	count = EXT4_C2B(EXT4_SB(sb), count);
	trace_ext4_discard_blocks(sb,
			(unsigned long long) discard_block, count);
	if (biop) {
		return __blkdev_issue_discard(sb->s_bdev,
			(sector_t)discard_block << (sb->s_blocksize_bits - 9),
			(sector_t)count << (sb->s_blocksize_bits - 9),
			GFP_NOFS, biop);
	} else
		return sb_issue_discard(sb, discard_block, count, GFP_NOFS, 0);
}

static void ext4_free_data_in_buddy(struct super_block *sb,
				    struct ext4_free_data *entry)
{
	struct ext4_buddy e4b;
	struct ext4_group_info *db;
	int err, count = 0;

	mb_debug(sb, "gonna free %u blocks in group %u (0x%p):",
		 entry->efd_count, entry->efd_group, entry);

	err = ext4_mb_load_buddy(sb, entry->efd_group, &e4b);
	/* we expect to find existing buddy because it's pinned */
	BUG_ON(err != 0);

	spin_lock(&EXT4_SB(sb)->s_md_lock);
	EXT4_SB(sb)->s_mb_free_pending -= entry->efd_count;
	spin_unlock(&EXT4_SB(sb)->s_md_lock);

	db = e4b.bd_info;
	/* there are blocks to put in buddy to make them really free */
	count += entry->efd_count;
	ext4_lock_group(sb, entry->efd_group);
	/* Take it out of per group rb tree */
	rb_erase(&entry->efd_node, &(db->bb_free_root));
	mb_free_blocks(NULL, &e4b, entry->efd_start_cluster, entry->efd_count);

	/*
	 * Clear the trimmed flag for the group so that the next
	 * ext4_trim_fs can trim it.
	 * If the volume is mounted with -o discard, online discard
	 * is supported and the free blocks will be trimmed online.
	 */
	if (!test_opt(sb, DISCARD))
		EXT4_MB_GRP_CLEAR_TRIMMED(db);

	if (!db->bb_free_root.rb_node) {
		/* No more items in the per group rb tree
		 * balance refcounts from ext4_mb_free_metadata()
		 */
		put_page(e4b.bd_buddy_page);
		put_page(e4b.bd_bitmap_page);
	}
	ext4_unlock_group(sb, entry->efd_group);
	ext4_mb_unload_buddy(&e4b);

	mb_debug(sb, "freed %d blocks in 1 structures\n", count);
}

/*
 * This function is called by the jbd2 layer once the commit has finished,
 * so we know we can free the blocks that were released with that commit.
 */
void ext4_process_freed_data(struct super_block *sb, tid_t commit_tid)
{
	struct ext4_sb_info *sbi = EXT4_SB(sb);
	struct ext4_free_data *entry, *tmp;
	LIST_HEAD(freed_data_list);
	struct list_head *cut_pos = NULL;
	bool wake;

	spin_lock(&sbi->s_md_lock);
	list_for_each_entry(entry, &sbi->s_freed_data_list, efd_list) {
		if (entry->efd_tid != commit_tid)
			break;
		cut_pos = &entry->efd_list;
	}
	if (cut_pos)
		list_cut_position(&freed_data_list, &sbi->s_freed_data_list,
				  cut_pos);
	spin_unlock(&sbi->s_md_lock);

	list_for_each_entry(entry, &freed_data_list, efd_list)
		ext4_free_data_in_buddy(sb, entry);

	if (test_opt(sb, DISCARD)) {
		spin_lock(&sbi->s_md_lock);
		wake = list_empty(&sbi->s_discard_list);
		list_splice_tail(&freed_data_list, &sbi->s_discard_list);
		spin_unlock(&sbi->s_md_lock);
		if (wake)
			queue_work(system_unbound_wq, &sbi->s_discard_work);
	} else {
		list_for_each_entry_safe(entry, tmp, &freed_data_list, efd_list)
			kmem_cache_free(ext4_free_data_cachep, entry);
	}
}

int __init ext4_init_mballoc(void)
{
	ext4_pspace_cachep = KMEM_CACHE(ext4_prealloc_space,
					SLAB_RECLAIM_ACCOUNT);
	if (ext4_pspace_cachep == NULL)
		goto out;

	ext4_ac_cachep = KMEM_CACHE(ext4_allocation_context,
				    SLAB_RECLAIM_ACCOUNT);
	if (ext4_ac_cachep == NULL)
		goto out_pa_free;

	ext4_free_data_cachep = KMEM_CACHE(ext4_free_data,
					   SLAB_RECLAIM_ACCOUNT);
	if (ext4_free_data_cachep == NULL)
		goto out_ac_free;

	return 0;

out_ac_free:
	kmem_cache_destroy(ext4_ac_cachep);
out_pa_free:
	kmem_cache_destroy(ext4_pspace_cachep);
out:
	return -ENOMEM;
}

void ext4_exit_mballoc(void)
{
	/*
	 * Wait for completion of call_rcu()'s on ext4_pspace_cachep
	 * before destroying the slab cache.
	 */
	rcu_barrier();
	kmem_cache_destroy(ext4_pspace_cachep);
	kmem_cache_destroy(ext4_ac_cachep);
	kmem_cache_destroy(ext4_free_data_cachep);
	ext4_groupinfo_destroy_slabs();
}


/*
 * Check quota and mark chosen space (ac->ac_b_ex) non-free in bitmaps
 * Returns 0 if success or error code
 */
static noinline_for_stack int
ext4_mb_mark_diskspace_used(struct ext4_allocation_context *ac,
				handle_t *handle, unsigned int reserv_clstrs)
{
	struct buffer_head *bitmap_bh = NULL;
	struct ext4_group_desc *gdp;
	struct buffer_head *gdp_bh;
	struct ext4_sb_info *sbi;
	struct super_block *sb;
	ext4_fsblk_t block;
	int err, len;

	BUG_ON(ac->ac_status != AC_STATUS_FOUND);
	BUG_ON(ac->ac_b_ex.fe_len <= 0);

	sb = ac->ac_sb;
	sbi = EXT4_SB(sb);

	bitmap_bh = ext4_read_block_bitmap(sb, ac->ac_b_ex.fe_group);
	if (IS_ERR(bitmap_bh)) {
		return PTR_ERR(bitmap_bh);
	}

	BUFFER_TRACE(bitmap_bh, "getting write access");
	err = ext4_journal_get_write_access(handle, sb, bitmap_bh,
					    EXT4_JTR_NONE);
	if (err)
		goto out_err;

	err = -EIO;
	gdp = ext4_get_group_desc(sb, ac->ac_b_ex.fe_group, &gdp_bh);
	if (!gdp)
		goto out_err;

	ext4_debug("using block group %u(%d)\n", ac->ac_b_ex.fe_group,
			ext4_free_group_clusters(sb, gdp));

	BUFFER_TRACE(gdp_bh, "get_write_access");
	err = ext4_journal_get_write_access(handle, sb, gdp_bh, EXT4_JTR_NONE);
	if (err)
		goto out_err;

	block = ext4_grp_offs_to_block(sb, &ac->ac_b_ex);

	len = EXT4_C2B(sbi, ac->ac_b_ex.fe_len);
	if (!ext4_inode_block_valid(ac->ac_inode, block, len)) {
		ext4_error(sb, "Allocating blocks %llu-%llu which overlap "
			   "fs metadata", block, block+len);
		/* File system mounted not to panic on error
		 * Fix the bitmap and return EFSCORRUPTED
		 * We leak some of the blocks here.
		 */
		ext4_lock_group(sb, ac->ac_b_ex.fe_group);
		mb_set_bits(bitmap_bh->b_data, ac->ac_b_ex.fe_start,
			      ac->ac_b_ex.fe_len);
		ext4_unlock_group(sb, ac->ac_b_ex.fe_group);
		err = ext4_handle_dirty_metadata(handle, NULL, bitmap_bh);
		if (!err)
			err = -EFSCORRUPTED;
		goto out_err;
	}

	ext4_lock_group(sb, ac->ac_b_ex.fe_group);
#ifdef AGGRESSIVE_CHECK
	{
		int i;
		for (i = 0; i < ac->ac_b_ex.fe_len; i++) {
			BUG_ON(mb_test_bit(ac->ac_b_ex.fe_start + i,
						bitmap_bh->b_data));
		}
	}
#endif
	mb_set_bits(bitmap_bh->b_data, ac->ac_b_ex.fe_start,
		      ac->ac_b_ex.fe_len);
	if (ext4_has_group_desc_csum(sb) &&
	    (gdp->bg_flags & cpu_to_le16(EXT4_BG_BLOCK_UNINIT))) {
		gdp->bg_flags &= cpu_to_le16(~EXT4_BG_BLOCK_UNINIT);
		ext4_free_group_clusters_set(sb, gdp,
					     ext4_free_clusters_after_init(sb,
						ac->ac_b_ex.fe_group, gdp));
	}
	len = ext4_free_group_clusters(sb, gdp) - ac->ac_b_ex.fe_len;
	ext4_free_group_clusters_set(sb, gdp, len);
	ext4_block_bitmap_csum_set(sb, gdp, bitmap_bh);
	ext4_group_desc_csum_set(sb, ac->ac_b_ex.fe_group, gdp);

	ext4_unlock_group(sb, ac->ac_b_ex.fe_group);
	percpu_counter_sub(&sbi->s_freeclusters_counter, ac->ac_b_ex.fe_len);
	/*
	 * Now reduce the dirty block count also. Should not go negative
	 */
	if (!(ac->ac_flags & EXT4_MB_DELALLOC_RESERVED))
		/* release all the reserved blocks if non delalloc */
		percpu_counter_sub(&sbi->s_dirtyclusters_counter,
				   reserv_clstrs);

	if (sbi->s_log_groups_per_flex) {
		ext4_group_t flex_group = ext4_flex_group(sbi,
							  ac->ac_b_ex.fe_group);
		atomic64_sub(ac->ac_b_ex.fe_len,
			     &sbi_array_rcu_deref(sbi, s_flex_groups,
						  flex_group)->free_clusters);
	}

	err = ext4_handle_dirty_metadata(handle, NULL, bitmap_bh);
	if (err)
		goto out_err;
	err = ext4_handle_dirty_metadata(handle, NULL, gdp_bh);

out_err:
	brelse(bitmap_bh);
	return err;
}

/*
 * Idempotent helper for Ext4 fast commit replay path to set the state of
 * blocks in bitmaps and update counters.
 */
void ext4_mb_mark_bb(struct super_block *sb, ext4_fsblk_t block,
			int len, int state)
{
	struct buffer_head *bitmap_bh = NULL;
	struct ext4_group_desc *gdp;
	struct buffer_head *gdp_bh;
	struct ext4_sb_info *sbi = EXT4_SB(sb);
	ext4_group_t group;
	ext4_grpblk_t blkoff;
	int i, err = 0;
	int already;
	unsigned int clen, clen_changed, thisgrp_len;

	while (len > 0) {
		ext4_get_group_no_and_offset(sb, block, &group, &blkoff);

		/*
		 * Check to see if we are freeing blocks across a group
		 * boundary.
		 * In case of flex_bg, this can happen that (block, len) may
		 * span across more than one group. In that case we need to
		 * get the corresponding group metadata to work with.
		 * For this we have goto again loop.
		 */
		thisgrp_len = min_t(unsigned int, (unsigned int)len,
			EXT4_BLOCKS_PER_GROUP(sb) - EXT4_C2B(sbi, blkoff));
		clen = EXT4_NUM_B2C(sbi, thisgrp_len);

		if (!ext4_sb_block_valid(sb, NULL, block, thisgrp_len)) {
			ext4_error(sb, "Marking blocks in system zone - "
				   "Block = %llu, len = %u",
				   block, thisgrp_len);
			bitmap_bh = NULL;
			break;
		}

		bitmap_bh = ext4_read_block_bitmap(sb, group);
		if (IS_ERR(bitmap_bh)) {
			err = PTR_ERR(bitmap_bh);
			bitmap_bh = NULL;
			break;
		}

		err = -EIO;
		gdp = ext4_get_group_desc(sb, group, &gdp_bh);
		if (!gdp)
			break;

		ext4_lock_group(sb, group);
		already = 0;
		for (i = 0; i < clen; i++)
			if (!mb_test_bit(blkoff + i, bitmap_bh->b_data) ==
					 !state)
				already++;

		clen_changed = clen - already;
		if (state)
			mb_set_bits(bitmap_bh->b_data, blkoff, clen);
		else
			mb_clear_bits(bitmap_bh->b_data, blkoff, clen);
		if (ext4_has_group_desc_csum(sb) &&
		    (gdp->bg_flags & cpu_to_le16(EXT4_BG_BLOCK_UNINIT))) {
			gdp->bg_flags &= cpu_to_le16(~EXT4_BG_BLOCK_UNINIT);
			ext4_free_group_clusters_set(sb, gdp,
			     ext4_free_clusters_after_init(sb, group, gdp));
		}
		if (state)
			clen = ext4_free_group_clusters(sb, gdp) - clen_changed;
		else
			clen = ext4_free_group_clusters(sb, gdp) + clen_changed;

		ext4_free_group_clusters_set(sb, gdp, clen);
		ext4_block_bitmap_csum_set(sb, gdp, bitmap_bh);
		ext4_group_desc_csum_set(sb, group, gdp);

		ext4_unlock_group(sb, group);

		if (sbi->s_log_groups_per_flex) {
			ext4_group_t flex_group = ext4_flex_group(sbi, group);
			struct flex_groups *fg = sbi_array_rcu_deref(sbi,
						   s_flex_groups, flex_group);

			if (state)
				atomic64_sub(clen_changed, &fg->free_clusters);
			else
				atomic64_add(clen_changed, &fg->free_clusters);

		}

		err = ext4_handle_dirty_metadata(NULL, NULL, bitmap_bh);
		if (err)
			break;
		sync_dirty_buffer(bitmap_bh);
		err = ext4_handle_dirty_metadata(NULL, NULL, gdp_bh);
		sync_dirty_buffer(gdp_bh);
		if (err)
			break;

		block += thisgrp_len;
		len -= thisgrp_len;
		brelse(bitmap_bh);
		BUG_ON(len < 0);
	}

	if (err)
		brelse(bitmap_bh);
}

/*
 * here we normalize request for locality group
 * Group request are normalized to s_mb_group_prealloc, which goes to
 * s_strip if we set the same via mount option.
 * s_mb_group_prealloc can be configured via
 * /sys/fs/ext4/<partition>/mb_group_prealloc
 *
 * XXX: should we try to preallocate more than the group has now?
 */
static void ext4_mb_normalize_group_request(struct ext4_allocation_context *ac)
{
	struct super_block *sb = ac->ac_sb;
	struct ext4_locality_group *lg = ac->ac_lg;

	BUG_ON(lg == NULL);
	ac->ac_g_ex.fe_len = EXT4_SB(sb)->s_mb_group_prealloc;
	mb_debug(sb, "goal %u blocks for locality group\n", ac->ac_g_ex.fe_len);
}

/*
 * This function returns the next element to look at during inode
 * PA rbtree walk. We assume that we have held the inode PA rbtree lock
 * (ei->i_prealloc_lock)
 *
 * new_start	The start of the range we want to compare
 * cur_start	The existing start that we are comparing against
 * node	The node of the rb_tree
 */
static inline struct rb_node*
ext4_mb_pa_rb_next_iter(ext4_lblk_t new_start, ext4_lblk_t cur_start, struct rb_node *node)
{
	if (new_start < cur_start)
		return node->rb_left;
	else
		return node->rb_right;
}

static inline void
ext4_mb_pa_assert_overlap(struct ext4_allocation_context *ac,
			  ext4_lblk_t start, loff_t end)
{
	struct ext4_sb_info *sbi = EXT4_SB(ac->ac_sb);
	struct ext4_inode_info *ei = EXT4_I(ac->ac_inode);
	struct ext4_prealloc_space *tmp_pa;
	ext4_lblk_t tmp_pa_start;
	loff_t tmp_pa_end;
	struct rb_node *iter;

	read_lock(&ei->i_prealloc_lock);
	for (iter = ei->i_prealloc_node.rb_node; iter;
	     iter = ext4_mb_pa_rb_next_iter(start, tmp_pa_start, iter)) {
		tmp_pa = rb_entry(iter, struct ext4_prealloc_space,
				  pa_node.inode_node);
		tmp_pa_start = tmp_pa->pa_lstart;
		tmp_pa_end = pa_logical_end(sbi, tmp_pa);

		spin_lock(&tmp_pa->pa_lock);
		if (tmp_pa->pa_deleted == 0)
			BUG_ON(!(start >= tmp_pa_end || end <= tmp_pa_start));
		spin_unlock(&tmp_pa->pa_lock);
	}
	read_unlock(&ei->i_prealloc_lock);
}

/*
 * Given an allocation context "ac" and a range "start", "end", check
 * and adjust boundaries if the range overlaps with any of the existing
 * preallocatoins stored in the corresponding inode of the allocation context.
 *
 * Parameters:
 *	ac			allocation context
 *	start			start of the new range
 *	end			end of the new range
 */
static inline void
ext4_mb_pa_adjust_overlap(struct ext4_allocation_context *ac,
			  ext4_lblk_t *start, loff_t *end)
{
	struct ext4_inode_info *ei = EXT4_I(ac->ac_inode);
	struct ext4_sb_info *sbi = EXT4_SB(ac->ac_sb);
	struct ext4_prealloc_space *tmp_pa = NULL, *left_pa = NULL, *right_pa = NULL;
	struct rb_node *iter;
	ext4_lblk_t new_start, tmp_pa_start, right_pa_start = -1;
	loff_t new_end, tmp_pa_end, left_pa_end = -1;

	new_start = *start;
	new_end = *end;

	/*
	 * Adjust the normalized range so that it doesn't overlap with any
	 * existing preallocated blocks(PAs). Make sure to hold the rbtree lock
	 * so it doesn't change underneath us.
	 */
	read_lock(&ei->i_prealloc_lock);

	/* Step 1: find any one immediate neighboring PA of the normalized range */
	for (iter = ei->i_prealloc_node.rb_node; iter;
	     iter = ext4_mb_pa_rb_next_iter(ac->ac_o_ex.fe_logical,
					    tmp_pa_start, iter)) {
		tmp_pa = rb_entry(iter, struct ext4_prealloc_space,
				  pa_node.inode_node);
		tmp_pa_start = tmp_pa->pa_lstart;
		tmp_pa_end = pa_logical_end(sbi, tmp_pa);

		/* PA must not overlap original request */
		spin_lock(&tmp_pa->pa_lock);
		if (tmp_pa->pa_deleted == 0)
			BUG_ON(!(ac->ac_o_ex.fe_logical >= tmp_pa_end ||
				 ac->ac_o_ex.fe_logical < tmp_pa_start));
		spin_unlock(&tmp_pa->pa_lock);
	}

	/*
	 * Step 2: check if the found PA is left or right neighbor and
	 * get the other neighbor
	 */
	if (tmp_pa) {
		if (tmp_pa->pa_lstart < ac->ac_o_ex.fe_logical) {
			struct rb_node *tmp;

			left_pa = tmp_pa;
			tmp = rb_next(&left_pa->pa_node.inode_node);
			if (tmp) {
				right_pa = rb_entry(tmp,
						    struct ext4_prealloc_space,
						    pa_node.inode_node);
			}
		} else {
			struct rb_node *tmp;

			right_pa = tmp_pa;
			tmp = rb_prev(&right_pa->pa_node.inode_node);
			if (tmp) {
				left_pa = rb_entry(tmp,
						   struct ext4_prealloc_space,
						   pa_node.inode_node);
			}
		}
	}

	/* Step 3: get the non deleted neighbors */
	if (left_pa) {
		for (iter = &left_pa->pa_node.inode_node;;
		     iter = rb_prev(iter)) {
			if (!iter) {
				left_pa = NULL;
				break;
			}

			tmp_pa = rb_entry(iter, struct ext4_prealloc_space,
					  pa_node.inode_node);
			left_pa = tmp_pa;
			spin_lock(&tmp_pa->pa_lock);
			if (tmp_pa->pa_deleted == 0) {
				spin_unlock(&tmp_pa->pa_lock);
				break;
			}
			spin_unlock(&tmp_pa->pa_lock);
		}
	}

	if (right_pa) {
		for (iter = &right_pa->pa_node.inode_node;;
		     iter = rb_next(iter)) {
			if (!iter) {
				right_pa = NULL;
				break;
			}

			tmp_pa = rb_entry(iter, struct ext4_prealloc_space,
					  pa_node.inode_node);
			right_pa = tmp_pa;
			spin_lock(&tmp_pa->pa_lock);
			if (tmp_pa->pa_deleted == 0) {
				spin_unlock(&tmp_pa->pa_lock);
				break;
			}
			spin_unlock(&tmp_pa->pa_lock);
		}
	}

	if (left_pa) {
		left_pa_end = pa_logical_end(sbi, left_pa);
		BUG_ON(left_pa_end > ac->ac_o_ex.fe_logical);
	}

	if (right_pa) {
		right_pa_start = right_pa->pa_lstart;
		BUG_ON(right_pa_start <= ac->ac_o_ex.fe_logical);
	}

	/* Step 4: trim our normalized range to not overlap with the neighbors */
	if (left_pa) {
		if (left_pa_end > new_start)
			new_start = left_pa_end;
	}

	if (right_pa) {
		if (right_pa_start < new_end)
			new_end = right_pa_start;
	}
	read_unlock(&ei->i_prealloc_lock);

	/* XXX: extra loop to check we really don't overlap preallocations */
	ext4_mb_pa_assert_overlap(ac, new_start, new_end);

	*start = new_start;
	*end = new_end;
}

/*
 * Normalization means making request better in terms of
 * size and alignment
 */
static noinline_for_stack void
ext4_mb_normalize_request(struct ext4_allocation_context *ac,
				struct ext4_allocation_request *ar)
{
	struct ext4_sb_info *sbi = EXT4_SB(ac->ac_sb);
	struct ext4_super_block *es = sbi->s_es;
	int bsbits, max;
	loff_t size, start_off, end;
	loff_t orig_size __maybe_unused;
	ext4_lblk_t start;

	/* do normalize only data requests, metadata requests
	   do not need preallocation */
	if (!(ac->ac_flags & EXT4_MB_HINT_DATA))
		return;

	/* sometime caller may want exact blocks */
	if (unlikely(ac->ac_flags & EXT4_MB_HINT_GOAL_ONLY))
		return;

	/* caller may indicate that preallocation isn't
	 * required (it's a tail, for example) */
	if (ac->ac_flags & EXT4_MB_HINT_NOPREALLOC)
		return;

	if (ac->ac_flags & EXT4_MB_HINT_GROUP_ALLOC) {
		ext4_mb_normalize_group_request(ac);
		return ;
	}

	bsbits = ac->ac_sb->s_blocksize_bits;

	/* first, let's learn actual file size
	 * given current request is allocated */
	size = extent_logical_end(sbi, &ac->ac_o_ex);
	size = size << bsbits;
	if (size < i_size_read(ac->ac_inode))
		size = i_size_read(ac->ac_inode);
	orig_size = size;

	/* max size of free chunks */
	max = 2 << bsbits;

#define NRL_CHECK_SIZE(req, size, max, chunk_size)	\
		(req <= (size) || max <= (chunk_size))

	/* first, try to predict filesize */
	/* XXX: should this table be tunable? */
	start_off = 0;
	if (size <= 16 * 1024) {
		size = 16 * 1024;
	} else if (size <= 32 * 1024) {
		size = 32 * 1024;
	} else if (size <= 64 * 1024) {
		size = 64 * 1024;
	} else if (size <= 128 * 1024) {
		size = 128 * 1024;
	} else if (size <= 256 * 1024) {
		size = 256 * 1024;
	} else if (size <= 512 * 1024) {
		size = 512 * 1024;
	} else if (size <= 1024 * 1024) {
		size = 1024 * 1024;
	} else if (NRL_CHECK_SIZE(size, 4 * 1024 * 1024, max, 2 * 1024)) {
		start_off = ((loff_t)ac->ac_o_ex.fe_logical >>
						(21 - bsbits)) << 21;
		size = 2 * 1024 * 1024;
	} else if (NRL_CHECK_SIZE(size, 8 * 1024 * 1024, max, 4 * 1024)) {
		start_off = ((loff_t)ac->ac_o_ex.fe_logical >>
							(22 - bsbits)) << 22;
		size = 4 * 1024 * 1024;
	} else if (NRL_CHECK_SIZE(EXT4_C2B(sbi, ac->ac_o_ex.fe_len),
					(8<<20)>>bsbits, max, 8 * 1024)) {
		start_off = ((loff_t)ac->ac_o_ex.fe_logical >>
							(23 - bsbits)) << 23;
		size = 8 * 1024 * 1024;
	} else {
		start_off = (loff_t) ac->ac_o_ex.fe_logical << bsbits;
		size	  = (loff_t) EXT4_C2B(sbi,
					      ac->ac_o_ex.fe_len) << bsbits;
	}
	size = size >> bsbits;
	start = start_off >> bsbits;

	/*
	 * For tiny groups (smaller than 8MB) the chosen allocation
	 * alignment may be larger than group size. Make sure the
	 * alignment does not move allocation to a different group which
	 * makes mballoc fail assertions later.
	 */
	start = max(start, rounddown(ac->ac_o_ex.fe_logical,
			(ext4_lblk_t)EXT4_BLOCKS_PER_GROUP(ac->ac_sb)));

	/* don't cover already allocated blocks in selected range */
	if (ar->pleft && start <= ar->lleft) {
		size -= ar->lleft + 1 - start;
		start = ar->lleft + 1;
	}
	if (ar->pright && start + size - 1 >= ar->lright)
		size -= start + size - ar->lright;

	/*
	 * Trim allocation request for filesystems with artificially small
	 * groups.
	 */
	if (size > EXT4_BLOCKS_PER_GROUP(ac->ac_sb))
		size = EXT4_BLOCKS_PER_GROUP(ac->ac_sb);

	end = start + size;

	ext4_mb_pa_adjust_overlap(ac, &start, &end);

	size = end - start;

	/*
	 * In this function "start" and "size" are normalized for better
	 * alignment and length such that we could preallocate more blocks.
	 * This normalization is done such that original request of
	 * ac->ac_o_ex.fe_logical & fe_len should always lie within "start" and
	 * "size" boundaries.
	 * (Note fe_len can be relaxed since FS block allocation API does not
	 * provide gurantee on number of contiguous blocks allocation since that
	 * depends upon free space left, etc).
	 * In case of inode pa, later we use the allocated blocks
	 * [pa_pstart + fe_logical - pa_lstart, fe_len/size] from the preallocated
	 * range of goal/best blocks [start, size] to put it at the
	 * ac_o_ex.fe_logical extent of this inode.
	 * (See ext4_mb_use_inode_pa() for more details)
	 */
	if (start + size <= ac->ac_o_ex.fe_logical ||
			start > ac->ac_o_ex.fe_logical) {
		ext4_msg(ac->ac_sb, KERN_ERR,
			 "start %lu, size %lu, fe_logical %lu",
			 (unsigned long) start, (unsigned long) size,
			 (unsigned long) ac->ac_o_ex.fe_logical);
		BUG();
	}
	BUG_ON(size <= 0 || size > EXT4_BLOCKS_PER_GROUP(ac->ac_sb));

	/* now prepare goal request */

	/* XXX: is it better to align blocks WRT to logical
	 * placement or satisfy big request as is */
	ac->ac_g_ex.fe_logical = start;
	ac->ac_g_ex.fe_len = EXT4_NUM_B2C(sbi, size);
	ac->ac_orig_goal_len = ac->ac_g_ex.fe_len;

	/* define goal start in order to merge */
	if (ar->pright && (ar->lright == (start + size)) &&
	    ar->pright >= size &&
	    ar->pright - size >= le32_to_cpu(es->s_first_data_block)) {
		/* merge to the right */
		ext4_get_group_no_and_offset(ac->ac_sb, ar->pright - size,
						&ac->ac_g_ex.fe_group,
						&ac->ac_g_ex.fe_start);
		ac->ac_flags |= EXT4_MB_HINT_TRY_GOAL;
	}
	if (ar->pleft && (ar->lleft + 1 == start) &&
	    ar->pleft + 1 < ext4_blocks_count(es)) {
		/* merge to the left */
		ext4_get_group_no_and_offset(ac->ac_sb, ar->pleft + 1,
						&ac->ac_g_ex.fe_group,
						&ac->ac_g_ex.fe_start);
		ac->ac_flags |= EXT4_MB_HINT_TRY_GOAL;
	}

	mb_debug(ac->ac_sb, "goal: %lld(was %lld) blocks at %u\n", size,
		 orig_size, start);
}

static void ext4_mb_collect_stats(struct ext4_allocation_context *ac)
{
	struct ext4_sb_info *sbi = EXT4_SB(ac->ac_sb);

	if (sbi->s_mb_stats && ac->ac_g_ex.fe_len >= 1) {
		atomic_inc(&sbi->s_bal_reqs);
		atomic_add(ac->ac_b_ex.fe_len, &sbi->s_bal_allocated);
		if (ac->ac_b_ex.fe_len >= ac->ac_o_ex.fe_len)
			atomic_inc(&sbi->s_bal_success);

		atomic_add(ac->ac_found, &sbi->s_bal_ex_scanned);
		for (int i=0; i<EXT4_MB_NUM_CRS; i++) {
			atomic_add(ac->ac_cX_found[i], &sbi->s_bal_cX_ex_scanned[i]);
		}

		atomic_add(ac->ac_groups_scanned, &sbi->s_bal_groups_scanned);
		if (ac->ac_g_ex.fe_start == ac->ac_b_ex.fe_start &&
				ac->ac_g_ex.fe_group == ac->ac_b_ex.fe_group)
			atomic_inc(&sbi->s_bal_goals);
		/* did we allocate as much as normalizer originally wanted? */
		if (ac->ac_f_ex.fe_len == ac->ac_orig_goal_len)
			atomic_inc(&sbi->s_bal_len_goals);

		if (ac->ac_found > sbi->s_mb_max_to_scan)
			atomic_inc(&sbi->s_bal_breaks);
	}

	if (ac->ac_op == EXT4_MB_HISTORY_ALLOC)
		trace_ext4_mballoc_alloc(ac);
	else
		trace_ext4_mballoc_prealloc(ac);
}

/*
 * Called on failure; free up any blocks from the inode PA for this
 * context.  We don't need this for MB_GROUP_PA because we only change
 * pa_free in ext4_mb_release_context(), but on failure, we've already
 * zeroed out ac->ac_b_ex.fe_len, so group_pa->pa_free is not changed.
 */
static void ext4_discard_allocated_blocks(struct ext4_allocation_context *ac)
{
	struct ext4_prealloc_space *pa = ac->ac_pa;
	struct ext4_buddy e4b;
	int err;

	if (pa == NULL) {
		if (ac->ac_f_ex.fe_len == 0)
			return;
		err = ext4_mb_load_buddy(ac->ac_sb, ac->ac_f_ex.fe_group, &e4b);
		if (WARN_RATELIMIT(err,
				   "ext4: mb_load_buddy failed (%d)", err))
			/*
			 * This should never happen since we pin the
			 * pages in the ext4_allocation_context so
			 * ext4_mb_load_buddy() should never fail.
			 */
			return;
		ext4_lock_group(ac->ac_sb, ac->ac_f_ex.fe_group);
		mb_free_blocks(ac->ac_inode, &e4b, ac->ac_f_ex.fe_start,
			       ac->ac_f_ex.fe_len);
		ext4_unlock_group(ac->ac_sb, ac->ac_f_ex.fe_group);
		ext4_mb_unload_buddy(&e4b);
		return;
	}
	if (pa->pa_type == MB_INODE_PA) {
		spin_lock(&pa->pa_lock);
		pa->pa_free += ac->ac_b_ex.fe_len;
		spin_unlock(&pa->pa_lock);
	}
}

/*
 * use blocks preallocated to inode
 */
static void ext4_mb_use_inode_pa(struct ext4_allocation_context *ac,
				struct ext4_prealloc_space *pa)
{
	struct ext4_sb_info *sbi = EXT4_SB(ac->ac_sb);
	ext4_fsblk_t start;
	ext4_fsblk_t end;
	int len;

	/* found preallocated blocks, use them */
	start = pa->pa_pstart + (ac->ac_o_ex.fe_logical - pa->pa_lstart);
	end = min(pa->pa_pstart + EXT4_C2B(sbi, pa->pa_len),
		  start + EXT4_C2B(sbi, ac->ac_o_ex.fe_len));
	len = EXT4_NUM_B2C(sbi, end - start);
	ext4_get_group_no_and_offset(ac->ac_sb, start, &ac->ac_b_ex.fe_group,
					&ac->ac_b_ex.fe_start);
	ac->ac_b_ex.fe_len = len;
	ac->ac_status = AC_STATUS_FOUND;
	ac->ac_pa = pa;

	BUG_ON(start < pa->pa_pstart);
	BUG_ON(end > pa->pa_pstart + EXT4_C2B(sbi, pa->pa_len));
	BUG_ON(pa->pa_free < len);
	BUG_ON(ac->ac_b_ex.fe_len <= 0);
	pa->pa_free -= len;

	mb_debug(ac->ac_sb, "use %llu/%d from inode pa %p\n", start, len, pa);
}

/*
 * use blocks preallocated to locality group
 */
static void ext4_mb_use_group_pa(struct ext4_allocation_context *ac,
				struct ext4_prealloc_space *pa)
{
	unsigned int len = ac->ac_o_ex.fe_len;

	ext4_get_group_no_and_offset(ac->ac_sb, pa->pa_pstart,
					&ac->ac_b_ex.fe_group,
					&ac->ac_b_ex.fe_start);
	ac->ac_b_ex.fe_len = len;
	ac->ac_status = AC_STATUS_FOUND;
	ac->ac_pa = pa;

	/* we don't correct pa_pstart or pa_len here to avoid
	 * possible race when the group is being loaded concurrently
	 * instead we correct pa later, after blocks are marked
	 * in on-disk bitmap -- see ext4_mb_release_context()
	 * Other CPUs are prevented from allocating from this pa by lg_mutex
	 */
	mb_debug(ac->ac_sb, "use %u/%u from group pa %p\n",
		 pa->pa_lstart, len, pa);
}

/*
 * Return the prealloc space that have minimal distance
 * from the goal block. @cpa is the prealloc
 * space that is having currently known minimal distance
 * from the goal block.
 */
static struct ext4_prealloc_space *
ext4_mb_check_group_pa(ext4_fsblk_t goal_block,
			struct ext4_prealloc_space *pa,
			struct ext4_prealloc_space *cpa)
{
	ext4_fsblk_t cur_distance, new_distance;

	if (cpa == NULL) {
		atomic_inc(&pa->pa_count);
		return pa;
	}
	cur_distance = abs(goal_block - cpa->pa_pstart);
	new_distance = abs(goal_block - pa->pa_pstart);

	if (cur_distance <= new_distance)
		return cpa;

	/* drop the previous reference */
	atomic_dec(&cpa->pa_count);
	atomic_inc(&pa->pa_count);
	return pa;
}

/*
 * check if found pa meets EXT4_MB_HINT_GOAL_ONLY
 */
static bool
ext4_mb_pa_goal_check(struct ext4_allocation_context *ac,
		      struct ext4_prealloc_space *pa)
{
	struct ext4_sb_info *sbi = EXT4_SB(ac->ac_sb);
	ext4_fsblk_t start;

	if (likely(!(ac->ac_flags & EXT4_MB_HINT_GOAL_ONLY)))
		return true;

	/*
	 * If EXT4_MB_HINT_GOAL_ONLY is set, ac_g_ex will not be adjusted
	 * in ext4_mb_normalize_request and will keep same with ac_o_ex
	 * from ext4_mb_initialize_context. Choose ac_g_ex here to keep
	 * consistent with ext4_mb_find_by_goal.
	 */
	start = pa->pa_pstart +
		(ac->ac_g_ex.fe_logical - pa->pa_lstart);
	if (ext4_grp_offs_to_block(ac->ac_sb, &ac->ac_g_ex) != start)
		return false;

	if (ac->ac_g_ex.fe_len > pa->pa_len -
	    EXT4_B2C(sbi, ac->ac_g_ex.fe_logical - pa->pa_lstart))
		return false;

	return true;
}

/*
 * search goal blocks in preallocated space
 */
static noinline_for_stack bool
ext4_mb_use_preallocated(struct ext4_allocation_context *ac)
{
	struct ext4_sb_info *sbi = EXT4_SB(ac->ac_sb);
	int order, i;
	struct ext4_inode_info *ei = EXT4_I(ac->ac_inode);
	struct ext4_locality_group *lg;
	struct ext4_prealloc_space *tmp_pa = NULL, *cpa = NULL;
	struct rb_node *iter;
	ext4_fsblk_t goal_block;

	/* only data can be preallocated */
	if (!(ac->ac_flags & EXT4_MB_HINT_DATA))
		return false;

	/*
	 * first, try per-file preallocation by searching the inode pa rbtree.
	 *
	 * Here, we can't do a direct traversal of the tree because
	 * ext4_mb_discard_group_preallocation() can paralelly mark the pa
	 * deleted and that can cause direct traversal to skip some entries.
	 */
	read_lock(&ei->i_prealloc_lock);

	if (RB_EMPTY_ROOT(&ei->i_prealloc_node)) {
		goto try_group_pa;
	}

	/*
	 * Step 1: Find a pa with logical start immediately adjacent to the
	 * original logical start. This could be on the left or right.
	 *
	 * (tmp_pa->pa_lstart never changes so we can skip locking for it).
	 */
	for (iter = ei->i_prealloc_node.rb_node; iter;
	     iter = ext4_mb_pa_rb_next_iter(ac->ac_o_ex.fe_logical,
					    tmp_pa->pa_lstart, iter)) {
		tmp_pa = rb_entry(iter, struct ext4_prealloc_space,
				  pa_node.inode_node);
	}

	/*
	 * Step 2: The adjacent pa might be to the right of logical start, find
	 * the left adjacent pa. After this step we'd have a valid tmp_pa whose
	 * logical start is towards the left of original request's logical start
	 */
	if (tmp_pa->pa_lstart > ac->ac_o_ex.fe_logical) {
		struct rb_node *tmp;
		tmp = rb_prev(&tmp_pa->pa_node.inode_node);

		if (tmp) {
			tmp_pa = rb_entry(tmp, struct ext4_prealloc_space,
					    pa_node.inode_node);
		} else {
			/*
			 * If there is no adjacent pa to the left then finding
			 * an overlapping pa is not possible hence stop searching
			 * inode pa tree
			 */
			goto try_group_pa;
		}
	}

	BUG_ON(!(tmp_pa && tmp_pa->pa_lstart <= ac->ac_o_ex.fe_logical));

	/*
	 * Step 3: If the left adjacent pa is deleted, keep moving left to find
	 * the first non deleted adjacent pa. After this step we should have a
	 * valid tmp_pa which is guaranteed to be non deleted.
	 */
	for (iter = &tmp_pa->pa_node.inode_node;; iter = rb_prev(iter)) {
		if (!iter) {
			/*
			 * no non deleted left adjacent pa, so stop searching
			 * inode pa tree
			 */
			goto try_group_pa;
		}
		tmp_pa = rb_entry(iter, struct ext4_prealloc_space,
				  pa_node.inode_node);
		spin_lock(&tmp_pa->pa_lock);
		if (tmp_pa->pa_deleted == 0) {
			/*
			 * We will keep holding the pa_lock from
			 * this point on because we don't want group discard
			 * to delete this pa underneath us. Since group
			 * discard is anyways an ENOSPC operation it
			 * should be okay for it to wait a few more cycles.
			 */
			break;
		} else {
			spin_unlock(&tmp_pa->pa_lock);
		}
	}

	BUG_ON(!(tmp_pa && tmp_pa->pa_lstart <= ac->ac_o_ex.fe_logical));
	BUG_ON(tmp_pa->pa_deleted == 1);

	/*
	 * Step 4: We now have the non deleted left adjacent pa. Only this
	 * pa can possibly satisfy the request hence check if it overlaps
	 * original logical start and stop searching if it doesn't.
	 */
	if (ac->ac_o_ex.fe_logical >= pa_logical_end(sbi, tmp_pa)) {
		spin_unlock(&tmp_pa->pa_lock);
		goto try_group_pa;
	}

	/* non-extent files can't have physical blocks past 2^32 */
	if (!(ext4_test_inode_flag(ac->ac_inode, EXT4_INODE_EXTENTS)) &&
	    (tmp_pa->pa_pstart + EXT4_C2B(sbi, tmp_pa->pa_len) >
	     EXT4_MAX_BLOCK_FILE_PHYS)) {
		/*
		 * Since PAs don't overlap, we won't find any other PA to
		 * satisfy this.
		 */
		spin_unlock(&tmp_pa->pa_lock);
		goto try_group_pa;
	}

	if (tmp_pa->pa_free && likely(ext4_mb_pa_goal_check(ac, tmp_pa))) {
		atomic_inc(&tmp_pa->pa_count);
		ext4_mb_use_inode_pa(ac, tmp_pa);
		spin_unlock(&tmp_pa->pa_lock);
		read_unlock(&ei->i_prealloc_lock);
		return true;
	} else {
		/*
		 * We found a valid overlapping pa but couldn't use it because
		 * it had no free blocks. This should ideally never happen
		 * because:
		 *
		 * 1. When a new inode pa is added to rbtree it must have
		 *    pa_free > 0 since otherwise we won't actually need
		 *    preallocation.
		 *
		 * 2. An inode pa that is in the rbtree can only have it's
		 *    pa_free become zero when another thread calls:
		 *      ext4_mb_new_blocks
		 *       ext4_mb_use_preallocated
		 *        ext4_mb_use_inode_pa
		 *
		 * 3. Further, after the above calls make pa_free == 0, we will
		 *    immediately remove it from the rbtree in:
		 *      ext4_mb_new_blocks
		 *       ext4_mb_release_context
		 *        ext4_mb_put_pa
		 *
		 * 4. Since the pa_free becoming 0 and pa_free getting removed
		 * from tree both happen in ext4_mb_new_blocks, which is always
		 * called with i_data_sem held for data allocations, we can be
		 * sure that another process will never see a pa in rbtree with
		 * pa_free == 0.
		 */
		WARN_ON_ONCE(tmp_pa->pa_free == 0);
	}
	spin_unlock(&tmp_pa->pa_lock);
try_group_pa:
	read_unlock(&ei->i_prealloc_lock);

	/* can we use group allocation? */
	if (!(ac->ac_flags & EXT4_MB_HINT_GROUP_ALLOC))
		return false;

	/* inode may have no locality group for some reason */
	lg = ac->ac_lg;
	if (lg == NULL)
		return false;
	order  = fls(ac->ac_o_ex.fe_len) - 1;
	if (order > PREALLOC_TB_SIZE - 1)
		/* The max size of hash table is PREALLOC_TB_SIZE */
		order = PREALLOC_TB_SIZE - 1;

	goal_block = ext4_grp_offs_to_block(ac->ac_sb, &ac->ac_g_ex);
	/*
	 * search for the prealloc space that is having
	 * minimal distance from the goal block.
	 */
	for (i = order; i < PREALLOC_TB_SIZE; i++) {
		rcu_read_lock();
		list_for_each_entry_rcu(tmp_pa, &lg->lg_prealloc_list[i],
					pa_node.lg_list) {
			spin_lock(&tmp_pa->pa_lock);
			if (tmp_pa->pa_deleted == 0 &&
					tmp_pa->pa_free >= ac->ac_o_ex.fe_len) {

				cpa = ext4_mb_check_group_pa(goal_block,
								tmp_pa, cpa);
			}
			spin_unlock(&tmp_pa->pa_lock);
		}
		rcu_read_unlock();
	}
	if (cpa) {
		ext4_mb_use_group_pa(ac, cpa);
		return true;
	}
	return false;
}

/*
<<<<<<< HEAD
 * the function goes through all block freed in the group
 * but not yet committed and marks them used in in-core bitmap.
 * buddy must be generated from this bitmap
 * Need to be called with the ext4 group lock held
 */
static void ext4_mb_generate_from_freelist(struct super_block *sb, void *bitmap,
						ext4_group_t group)
{
	struct rb_node *n;
	struct ext4_group_info *grp;
	struct ext4_free_data *entry;

	grp = ext4_get_group_info(sb, group);
	if (!grp)
		return;
	n = rb_first(&(grp->bb_free_root));

	while (n) {
		entry = rb_entry(n, struct ext4_free_data, efd_node);
		mb_set_bits(bitmap, entry->efd_start_cluster, entry->efd_count);
		n = rb_next(n);
	}
	return;
}

/*
=======
>>>>>>> ccf0a997
 * the function goes through all preallocation in this group and marks them
 * used in in-core bitmap. buddy must be generated from this bitmap
 * Need to be called with ext4 group lock held
 */
static noinline_for_stack
void ext4_mb_generate_from_pa(struct super_block *sb, void *bitmap,
					ext4_group_t group)
{
	struct ext4_group_info *grp = ext4_get_group_info(sb, group);
	struct ext4_prealloc_space *pa;
	struct list_head *cur;
	ext4_group_t groupnr;
	ext4_grpblk_t start;
	int preallocated = 0;
	int len;

	if (!grp)
		return;

	/* all form of preallocation discards first load group,
	 * so the only competing code is preallocation use.
	 * we don't need any locking here
	 * notice we do NOT ignore preallocations with pa_deleted
	 * otherwise we could leave used blocks available for
	 * allocation in buddy when concurrent ext4_mb_put_pa()
	 * is dropping preallocation
	 */
	list_for_each(cur, &grp->bb_prealloc_list) {
		pa = list_entry(cur, struct ext4_prealloc_space, pa_group_list);
		spin_lock(&pa->pa_lock);
		ext4_get_group_no_and_offset(sb, pa->pa_pstart,
					     &groupnr, &start);
		len = pa->pa_len;
		spin_unlock(&pa->pa_lock);
		if (unlikely(len == 0))
			continue;
		BUG_ON(groupnr != group);
		mb_set_bits(bitmap, start, len);
		preallocated += len;
	}
	mb_debug(sb, "preallocated %d for group %u\n", preallocated, group);
}

static void ext4_mb_mark_pa_deleted(struct super_block *sb,
				    struct ext4_prealloc_space *pa)
{
	struct ext4_inode_info *ei;

	if (pa->pa_deleted) {
		ext4_warning(sb, "deleted pa, type:%d, pblk:%llu, lblk:%u, len:%d\n",
			     pa->pa_type, pa->pa_pstart, pa->pa_lstart,
			     pa->pa_len);
		return;
	}

	pa->pa_deleted = 1;

	if (pa->pa_type == MB_INODE_PA) {
		ei = EXT4_I(pa->pa_inode);
		atomic_dec(&ei->i_prealloc_active);
	}
}

static inline void ext4_mb_pa_free(struct ext4_prealloc_space *pa)
{
	BUG_ON(!pa);
	BUG_ON(atomic_read(&pa->pa_count));
	BUG_ON(pa->pa_deleted == 0);
	kmem_cache_free(ext4_pspace_cachep, pa);
}

static void ext4_mb_pa_callback(struct rcu_head *head)
{
	struct ext4_prealloc_space *pa;

	pa = container_of(head, struct ext4_prealloc_space, u.pa_rcu);
	ext4_mb_pa_free(pa);
}

/*
 * drops a reference to preallocated space descriptor
 * if this was the last reference and the space is consumed
 */
static void ext4_mb_put_pa(struct ext4_allocation_context *ac,
			struct super_block *sb, struct ext4_prealloc_space *pa)
{
	ext4_group_t grp;
	ext4_fsblk_t grp_blk;
	struct ext4_inode_info *ei = EXT4_I(ac->ac_inode);

	/* in this short window concurrent discard can set pa_deleted */
	spin_lock(&pa->pa_lock);
	if (!atomic_dec_and_test(&pa->pa_count) || pa->pa_free != 0) {
		spin_unlock(&pa->pa_lock);
		return;
	}

	if (pa->pa_deleted == 1) {
		spin_unlock(&pa->pa_lock);
		return;
	}

	ext4_mb_mark_pa_deleted(sb, pa);
	spin_unlock(&pa->pa_lock);

	grp_blk = pa->pa_pstart;
	/*
	 * If doing group-based preallocation, pa_pstart may be in the
	 * next group when pa is used up
	 */
	if (pa->pa_type == MB_GROUP_PA)
		grp_blk--;

	grp = ext4_get_group_number(sb, grp_blk);

	/*
	 * possible race:
	 *
	 *  P1 (buddy init)			P2 (regular allocation)
	 *					find block B in PA
	 *  copy on-disk bitmap to buddy
	 *  					mark B in on-disk bitmap
	 *					drop PA from group
	 *  mark all PAs in buddy
	 *
	 * thus, P1 initializes buddy with B available. to prevent this
	 * we make "copy" and "mark all PAs" atomic and serialize "drop PA"
	 * against that pair
	 */
	ext4_lock_group(sb, grp);
	list_del(&pa->pa_group_list);
	ext4_unlock_group(sb, grp);

	if (pa->pa_type == MB_INODE_PA) {
		write_lock(pa->pa_node_lock.inode_lock);
		rb_erase(&pa->pa_node.inode_node, &ei->i_prealloc_node);
		write_unlock(pa->pa_node_lock.inode_lock);
		ext4_mb_pa_free(pa);
	} else {
		spin_lock(pa->pa_node_lock.lg_lock);
		list_del_rcu(&pa->pa_node.lg_list);
		spin_unlock(pa->pa_node_lock.lg_lock);
		call_rcu(&(pa)->u.pa_rcu, ext4_mb_pa_callback);
	}
}

static void ext4_mb_pa_rb_insert(struct rb_root *root, struct rb_node *new)
{
	struct rb_node **iter = &root->rb_node, *parent = NULL;
	struct ext4_prealloc_space *iter_pa, *new_pa;
	ext4_lblk_t iter_start, new_start;

	while (*iter) {
		iter_pa = rb_entry(*iter, struct ext4_prealloc_space,
				   pa_node.inode_node);
		new_pa = rb_entry(new, struct ext4_prealloc_space,
				   pa_node.inode_node);
		iter_start = iter_pa->pa_lstart;
		new_start = new_pa->pa_lstart;

		parent = *iter;
		if (new_start < iter_start)
			iter = &((*iter)->rb_left);
		else
			iter = &((*iter)->rb_right);
	}

	rb_link_node(new, parent, iter);
	rb_insert_color(new, root);
}

/*
 * creates new preallocated space for given inode
 */
static noinline_for_stack void
ext4_mb_new_inode_pa(struct ext4_allocation_context *ac)
{
	struct super_block *sb = ac->ac_sb;
	struct ext4_sb_info *sbi = EXT4_SB(sb);
	struct ext4_prealloc_space *pa;
	struct ext4_group_info *grp;
	struct ext4_inode_info *ei;

	/* preallocate only when found space is larger then requested */
	BUG_ON(ac->ac_o_ex.fe_len >= ac->ac_b_ex.fe_len);
	BUG_ON(ac->ac_status != AC_STATUS_FOUND);
	BUG_ON(!S_ISREG(ac->ac_inode->i_mode));
	BUG_ON(ac->ac_pa == NULL);

	pa = ac->ac_pa;

<<<<<<< HEAD
	if (ac->ac_b_ex.fe_len < ac->ac_g_ex.fe_len) {
		int new_bex_start;
		int new_bex_end;
=======
	if (ac->ac_b_ex.fe_len < ac->ac_orig_goal_len) {
		struct ext4_free_extent ex = {
			.fe_logical = ac->ac_g_ex.fe_logical,
			.fe_len = ac->ac_orig_goal_len,
		};
		loff_t orig_goal_end = extent_logical_end(sbi, &ex);
>>>>>>> ccf0a997

		/* we can't allocate as much as normalizer wants.
		 * so, found space must get proper lstart
		 * to cover original request */
		BUG_ON(ac->ac_g_ex.fe_logical > ac->ac_o_ex.fe_logical);
		BUG_ON(ac->ac_g_ex.fe_len < ac->ac_o_ex.fe_len);

		/*
		 * Use the below logic for adjusting best extent as it keeps
		 * fragmentation in check while ensuring logical range of best
		 * extent doesn't overflow out of goal extent:
		 *
<<<<<<< HEAD
		 * 1. Check if best ex can be kept at end of goal and still
		 *    cover original start
=======
		 * 1. Check if best ex can be kept at end of goal (before
		 *    cr_best_avail trimmed it) and still cover original start
>>>>>>> ccf0a997
		 * 2. Else, check if best ex can be kept at start of goal and
		 *    still cover original start
		 * 3. Else, keep the best ex at start of original request.
		 */
<<<<<<< HEAD
		new_bex_end = ac->ac_g_ex.fe_logical +
			EXT4_C2B(sbi, ac->ac_g_ex.fe_len);
		new_bex_start = new_bex_end - EXT4_C2B(sbi, ac->ac_b_ex.fe_len);
		if (ac->ac_o_ex.fe_logical >= new_bex_start)
			goto adjust_bex;

		new_bex_start = ac->ac_g_ex.fe_logical;
		new_bex_end =
			new_bex_start + EXT4_C2B(sbi, ac->ac_b_ex.fe_len);
		if (ac->ac_o_ex.fe_logical < new_bex_end)
			goto adjust_bex;

		new_bex_start = ac->ac_o_ex.fe_logical;
		new_bex_end =
			new_bex_start + EXT4_C2B(sbi, ac->ac_b_ex.fe_len);

adjust_bex:
		ac->ac_b_ex.fe_logical = new_bex_start;

		BUG_ON(ac->ac_o_ex.fe_logical < ac->ac_b_ex.fe_logical);
		BUG_ON(ac->ac_o_ex.fe_len > ac->ac_b_ex.fe_len);
		BUG_ON(new_bex_end > (ac->ac_g_ex.fe_logical +
				      EXT4_C2B(sbi, ac->ac_g_ex.fe_len)));
=======
		ex.fe_len = ac->ac_b_ex.fe_len;

		ex.fe_logical = orig_goal_end - EXT4_C2B(sbi, ex.fe_len);
		if (ac->ac_o_ex.fe_logical >= ex.fe_logical)
			goto adjust_bex;

		ex.fe_logical = ac->ac_g_ex.fe_logical;
		if (ac->ac_o_ex.fe_logical < extent_logical_end(sbi, &ex))
			goto adjust_bex;

		ex.fe_logical = ac->ac_o_ex.fe_logical;
adjust_bex:
		ac->ac_b_ex.fe_logical = ex.fe_logical;

		BUG_ON(ac->ac_o_ex.fe_logical < ac->ac_b_ex.fe_logical);
		BUG_ON(ac->ac_o_ex.fe_len > ac->ac_b_ex.fe_len);
		BUG_ON(extent_logical_end(sbi, &ex) > orig_goal_end);
>>>>>>> ccf0a997
	}

	pa->pa_lstart = ac->ac_b_ex.fe_logical;
	pa->pa_pstart = ext4_grp_offs_to_block(sb, &ac->ac_b_ex);
	pa->pa_len = ac->ac_b_ex.fe_len;
	pa->pa_free = pa->pa_len;
	spin_lock_init(&pa->pa_lock);
	INIT_LIST_HEAD(&pa->pa_group_list);
	pa->pa_deleted = 0;
	pa->pa_type = MB_INODE_PA;

	mb_debug(sb, "new inode pa %p: %llu/%d for %u\n", pa, pa->pa_pstart,
		 pa->pa_len, pa->pa_lstart);
	trace_ext4_mb_new_inode_pa(ac, pa);

	atomic_add(pa->pa_free, &sbi->s_mb_preallocated);
	ext4_mb_use_inode_pa(ac, pa);

	ei = EXT4_I(ac->ac_inode);
	grp = ext4_get_group_info(sb, ac->ac_b_ex.fe_group);
	if (!grp)
		return;

	pa->pa_node_lock.inode_lock = &ei->i_prealloc_lock;
	pa->pa_inode = ac->ac_inode;

	list_add(&pa->pa_group_list, &grp->bb_prealloc_list);

	write_lock(pa->pa_node_lock.inode_lock);
	ext4_mb_pa_rb_insert(&ei->i_prealloc_node, &pa->pa_node.inode_node);
	write_unlock(pa->pa_node_lock.inode_lock);
	atomic_inc(&ei->i_prealloc_active);
}

/*
 * creates new preallocated space for locality group inodes belongs to
 */
static noinline_for_stack void
ext4_mb_new_group_pa(struct ext4_allocation_context *ac)
{
	struct super_block *sb = ac->ac_sb;
	struct ext4_locality_group *lg;
	struct ext4_prealloc_space *pa;
	struct ext4_group_info *grp;

	/* preallocate only when found space is larger then requested */
	BUG_ON(ac->ac_o_ex.fe_len >= ac->ac_b_ex.fe_len);
	BUG_ON(ac->ac_status != AC_STATUS_FOUND);
	BUG_ON(!S_ISREG(ac->ac_inode->i_mode));
	BUG_ON(ac->ac_pa == NULL);

	pa = ac->ac_pa;

	pa->pa_pstart = ext4_grp_offs_to_block(sb, &ac->ac_b_ex);
	pa->pa_lstart = pa->pa_pstart;
	pa->pa_len = ac->ac_b_ex.fe_len;
	pa->pa_free = pa->pa_len;
	spin_lock_init(&pa->pa_lock);
	INIT_LIST_HEAD(&pa->pa_node.lg_list);
	INIT_LIST_HEAD(&pa->pa_group_list);
	pa->pa_deleted = 0;
	pa->pa_type = MB_GROUP_PA;

	mb_debug(sb, "new group pa %p: %llu/%d for %u\n", pa, pa->pa_pstart,
		 pa->pa_len, pa->pa_lstart);
	trace_ext4_mb_new_group_pa(ac, pa);

	ext4_mb_use_group_pa(ac, pa);
	atomic_add(pa->pa_free, &EXT4_SB(sb)->s_mb_preallocated);

	grp = ext4_get_group_info(sb, ac->ac_b_ex.fe_group);
	if (!grp)
		return;
	lg = ac->ac_lg;
	BUG_ON(lg == NULL);

	pa->pa_node_lock.lg_lock = &lg->lg_prealloc_lock;
	pa->pa_inode = NULL;

	list_add(&pa->pa_group_list, &grp->bb_prealloc_list);

	/*
	 * We will later add the new pa to the right bucket
	 * after updating the pa_free in ext4_mb_release_context
	 */
}

static void ext4_mb_new_preallocation(struct ext4_allocation_context *ac)
{
	if (ac->ac_flags & EXT4_MB_HINT_GROUP_ALLOC)
		ext4_mb_new_group_pa(ac);
	else
		ext4_mb_new_inode_pa(ac);
}

/*
 * finds all unused blocks in on-disk bitmap, frees them in
 * in-core bitmap and buddy.
 * @pa must be unlinked from inode and group lists, so that
 * nobody else can find/use it.
 * the caller MUST hold group/inode locks.
 * TODO: optimize the case when there are no in-core structures yet
 */
static noinline_for_stack int
ext4_mb_release_inode_pa(struct ext4_buddy *e4b, struct buffer_head *bitmap_bh,
			struct ext4_prealloc_space *pa)
{
	struct super_block *sb = e4b->bd_sb;
	struct ext4_sb_info *sbi = EXT4_SB(sb);
	unsigned int end;
	unsigned int next;
	ext4_group_t group;
	ext4_grpblk_t bit;
	unsigned long long grp_blk_start;
	int free = 0;

	BUG_ON(pa->pa_deleted == 0);
	ext4_get_group_no_and_offset(sb, pa->pa_pstart, &group, &bit);
	grp_blk_start = pa->pa_pstart - EXT4_C2B(sbi, bit);
	BUG_ON(group != e4b->bd_group && pa->pa_len != 0);
	end = bit + pa->pa_len;

	while (bit < end) {
		bit = mb_find_next_zero_bit(bitmap_bh->b_data, end, bit);
		if (bit >= end)
			break;
		next = mb_find_next_bit(bitmap_bh->b_data, end, bit);
		mb_debug(sb, "free preallocated %u/%u in group %u\n",
			 (unsigned) ext4_group_first_block_no(sb, group) + bit,
			 (unsigned) next - bit, (unsigned) group);
		free += next - bit;

		trace_ext4_mballoc_discard(sb, NULL, group, bit, next - bit);
		trace_ext4_mb_release_inode_pa(pa, (grp_blk_start +
						    EXT4_C2B(sbi, bit)),
					       next - bit);
		mb_free_blocks(pa->pa_inode, e4b, bit, next - bit);
		bit = next + 1;
	}
	if (free != pa->pa_free) {
		ext4_msg(e4b->bd_sb, KERN_CRIT,
			 "pa %p: logic %lu, phys. %lu, len %d",
			 pa, (unsigned long) pa->pa_lstart,
			 (unsigned long) pa->pa_pstart,
			 pa->pa_len);
		ext4_grp_locked_error(sb, group, 0, 0, "free %u, pa_free %u",
					free, pa->pa_free);
		/*
		 * pa is already deleted so we use the value obtained
		 * from the bitmap and continue.
		 */
	}
	atomic_add(free, &sbi->s_mb_discarded);

	return 0;
}

static noinline_for_stack int
ext4_mb_release_group_pa(struct ext4_buddy *e4b,
				struct ext4_prealloc_space *pa)
{
	struct super_block *sb = e4b->bd_sb;
	ext4_group_t group;
	ext4_grpblk_t bit;

	trace_ext4_mb_release_group_pa(sb, pa);
	BUG_ON(pa->pa_deleted == 0);
	ext4_get_group_no_and_offset(sb, pa->pa_pstart, &group, &bit);
	if (unlikely(group != e4b->bd_group && pa->pa_len != 0)) {
		ext4_warning(sb, "bad group: expected %u, group %u, pa_start %llu",
			     e4b->bd_group, group, pa->pa_pstart);
		return 0;
	}
	mb_free_blocks(pa->pa_inode, e4b, bit, pa->pa_len);
	atomic_add(pa->pa_len, &EXT4_SB(sb)->s_mb_discarded);
	trace_ext4_mballoc_discard(sb, NULL, group, bit, pa->pa_len);

	return 0;
}

/*
 * releases all preallocations in given group
 *
 * first, we need to decide discard policy:
 * - when do we discard
 *   1) ENOSPC
 * - how many do we discard
 *   1) how many requested
 */
static noinline_for_stack int
ext4_mb_discard_group_preallocations(struct super_block *sb,
				     ext4_group_t group, int *busy)
{
	struct ext4_group_info *grp = ext4_get_group_info(sb, group);
	struct buffer_head *bitmap_bh = NULL;
	struct ext4_prealloc_space *pa, *tmp;
	LIST_HEAD(list);
	struct ext4_buddy e4b;
	struct ext4_inode_info *ei;
	int err;
	int free = 0;

	if (!grp)
		return 0;
	mb_debug(sb, "discard preallocation for group %u\n", group);
	if (list_empty(&grp->bb_prealloc_list))
		goto out_dbg;

	bitmap_bh = ext4_read_block_bitmap(sb, group);
	if (IS_ERR(bitmap_bh)) {
		err = PTR_ERR(bitmap_bh);
		ext4_error_err(sb, -err,
			       "Error %d reading block bitmap for %u",
			       err, group);
		goto out_dbg;
	}

	err = ext4_mb_load_buddy(sb, group, &e4b);
	if (err) {
		ext4_warning(sb, "Error %d loading buddy information for %u",
			     err, group);
		put_bh(bitmap_bh);
		goto out_dbg;
	}

	ext4_lock_group(sb, group);
	list_for_each_entry_safe(pa, tmp,
				&grp->bb_prealloc_list, pa_group_list) {
		spin_lock(&pa->pa_lock);
		if (atomic_read(&pa->pa_count)) {
			spin_unlock(&pa->pa_lock);
			*busy = 1;
			continue;
		}
		if (pa->pa_deleted) {
			spin_unlock(&pa->pa_lock);
			continue;
		}

		/* seems this one can be freed ... */
		ext4_mb_mark_pa_deleted(sb, pa);

		if (!free)
			this_cpu_inc(discard_pa_seq);

		/* we can trust pa_free ... */
		free += pa->pa_free;

		spin_unlock(&pa->pa_lock);

		list_del(&pa->pa_group_list);
		list_add(&pa->u.pa_tmp_list, &list);
	}

	/* now free all selected PAs */
	list_for_each_entry_safe(pa, tmp, &list, u.pa_tmp_list) {

		/* remove from object (inode or locality group) */
		if (pa->pa_type == MB_GROUP_PA) {
			spin_lock(pa->pa_node_lock.lg_lock);
			list_del_rcu(&pa->pa_node.lg_list);
			spin_unlock(pa->pa_node_lock.lg_lock);
		} else {
			write_lock(pa->pa_node_lock.inode_lock);
			ei = EXT4_I(pa->pa_inode);
			rb_erase(&pa->pa_node.inode_node, &ei->i_prealloc_node);
			write_unlock(pa->pa_node_lock.inode_lock);
		}

		list_del(&pa->u.pa_tmp_list);

		if (pa->pa_type == MB_GROUP_PA) {
			ext4_mb_release_group_pa(&e4b, pa);
			call_rcu(&(pa)->u.pa_rcu, ext4_mb_pa_callback);
		} else {
			ext4_mb_release_inode_pa(&e4b, bitmap_bh, pa);
			ext4_mb_pa_free(pa);
		}
	}

	ext4_unlock_group(sb, group);
	ext4_mb_unload_buddy(&e4b);
	put_bh(bitmap_bh);
out_dbg:
	mb_debug(sb, "discarded (%d) blocks preallocated for group %u bb_free (%d)\n",
		 free, group, grp->bb_free);
	return free;
}

/*
 * releases all non-used preallocated blocks for given inode
 *
 * It's important to discard preallocations under i_data_sem
 * We don't want another block to be served from the prealloc
 * space when we are discarding the inode prealloc space.
 *
 * FIXME!! Make sure it is valid at all the call sites
 */
void ext4_discard_preallocations(struct inode *inode, unsigned int needed)
{
	struct ext4_inode_info *ei = EXT4_I(inode);
	struct super_block *sb = inode->i_sb;
	struct buffer_head *bitmap_bh = NULL;
	struct ext4_prealloc_space *pa, *tmp;
	ext4_group_t group = 0;
	LIST_HEAD(list);
	struct ext4_buddy e4b;
	struct rb_node *iter;
	int err;

	if (!S_ISREG(inode->i_mode)) {
		return;
	}

	if (EXT4_SB(sb)->s_mount_state & EXT4_FC_REPLAY)
		return;

	mb_debug(sb, "discard preallocation for inode %lu\n",
		 inode->i_ino);
	trace_ext4_discard_preallocations(inode,
			atomic_read(&ei->i_prealloc_active), needed);

	if (needed == 0)
		needed = UINT_MAX;

repeat:
	/* first, collect all pa's in the inode */
	write_lock(&ei->i_prealloc_lock);
	for (iter = rb_first(&ei->i_prealloc_node); iter && needed;
	     iter = rb_next(iter)) {
		pa = rb_entry(iter, struct ext4_prealloc_space,
			      pa_node.inode_node);
		BUG_ON(pa->pa_node_lock.inode_lock != &ei->i_prealloc_lock);

		spin_lock(&pa->pa_lock);
		if (atomic_read(&pa->pa_count)) {
			/* this shouldn't happen often - nobody should
			 * use preallocation while we're discarding it */
			spin_unlock(&pa->pa_lock);
			write_unlock(&ei->i_prealloc_lock);
			ext4_msg(sb, KERN_ERR,
				 "uh-oh! used pa while discarding");
			WARN_ON(1);
			schedule_timeout_uninterruptible(HZ);
			goto repeat;

		}
		if (pa->pa_deleted == 0) {
			ext4_mb_mark_pa_deleted(sb, pa);
			spin_unlock(&pa->pa_lock);
			rb_erase(&pa->pa_node.inode_node, &ei->i_prealloc_node);
			list_add(&pa->u.pa_tmp_list, &list);
			needed--;
			continue;
		}

		/* someone is deleting pa right now */
		spin_unlock(&pa->pa_lock);
		write_unlock(&ei->i_prealloc_lock);

		/* we have to wait here because pa_deleted
		 * doesn't mean pa is already unlinked from
		 * the list. as we might be called from
		 * ->clear_inode() the inode will get freed
		 * and concurrent thread which is unlinking
		 * pa from inode's list may access already
		 * freed memory, bad-bad-bad */

		/* XXX: if this happens too often, we can
		 * add a flag to force wait only in case
		 * of ->clear_inode(), but not in case of
		 * regular truncate */
		schedule_timeout_uninterruptible(HZ);
		goto repeat;
	}
	write_unlock(&ei->i_prealloc_lock);

	list_for_each_entry_safe(pa, tmp, &list, u.pa_tmp_list) {
		BUG_ON(pa->pa_type != MB_INODE_PA);
		group = ext4_get_group_number(sb, pa->pa_pstart);

		err = ext4_mb_load_buddy_gfp(sb, group, &e4b,
					     GFP_NOFS|__GFP_NOFAIL);
		if (err) {
			ext4_error_err(sb, -err, "Error %d loading buddy information for %u",
				       err, group);
			continue;
		}

		bitmap_bh = ext4_read_block_bitmap(sb, group);
		if (IS_ERR(bitmap_bh)) {
			err = PTR_ERR(bitmap_bh);
			ext4_error_err(sb, -err, "Error %d reading block bitmap for %u",
				       err, group);
			ext4_mb_unload_buddy(&e4b);
			continue;
		}

		ext4_lock_group(sb, group);
		list_del(&pa->pa_group_list);
		ext4_mb_release_inode_pa(&e4b, bitmap_bh, pa);
		ext4_unlock_group(sb, group);

		ext4_mb_unload_buddy(&e4b);
		put_bh(bitmap_bh);

		list_del(&pa->u.pa_tmp_list);
		ext4_mb_pa_free(pa);
	}
}

static int ext4_mb_pa_alloc(struct ext4_allocation_context *ac)
{
	struct ext4_prealloc_space *pa;

	BUG_ON(ext4_pspace_cachep == NULL);
	pa = kmem_cache_zalloc(ext4_pspace_cachep, GFP_NOFS);
	if (!pa)
		return -ENOMEM;
	atomic_set(&pa->pa_count, 1);
	ac->ac_pa = pa;
	return 0;
}

static void ext4_mb_pa_put_free(struct ext4_allocation_context *ac)
{
	struct ext4_prealloc_space *pa = ac->ac_pa;

	BUG_ON(!pa);
	ac->ac_pa = NULL;
	WARN_ON(!atomic_dec_and_test(&pa->pa_count));
	/*
	 * current function is only called due to an error or due to
	 * len of found blocks < len of requested blocks hence the PA has not
	 * been added to grp->bb_prealloc_list. So we don't need to lock it
	 */
	pa->pa_deleted = 1;
	ext4_mb_pa_free(pa);
}

#ifdef CONFIG_EXT4_DEBUG
static inline void ext4_mb_show_pa(struct super_block *sb)
{
	ext4_group_t i, ngroups;

	if (ext4_forced_shutdown(sb))
		return;

	ngroups = ext4_get_groups_count(sb);
	mb_debug(sb, "groups: ");
	for (i = 0; i < ngroups; i++) {
		struct ext4_group_info *grp = ext4_get_group_info(sb, i);
		struct ext4_prealloc_space *pa;
		ext4_grpblk_t start;
		struct list_head *cur;

		if (!grp)
			continue;
		ext4_lock_group(sb, i);
		list_for_each(cur, &grp->bb_prealloc_list) {
			pa = list_entry(cur, struct ext4_prealloc_space,
					pa_group_list);
			spin_lock(&pa->pa_lock);
			ext4_get_group_no_and_offset(sb, pa->pa_pstart,
						     NULL, &start);
			spin_unlock(&pa->pa_lock);
			mb_debug(sb, "PA:%u:%d:%d\n", i, start,
				 pa->pa_len);
		}
		ext4_unlock_group(sb, i);
		mb_debug(sb, "%u: %d/%d\n", i, grp->bb_free,
			 grp->bb_fragments);
	}
}

static void ext4_mb_show_ac(struct ext4_allocation_context *ac)
{
	struct super_block *sb = ac->ac_sb;

	if (ext4_forced_shutdown(sb))
		return;

	mb_debug(sb, "Can't allocate:"
			" Allocation context details:");
	mb_debug(sb, "status %u flags 0x%x",
			ac->ac_status, ac->ac_flags);
	mb_debug(sb, "orig %lu/%lu/%lu@%lu, "
			"goal %lu/%lu/%lu@%lu, "
			"best %lu/%lu/%lu@%lu cr %d",
			(unsigned long)ac->ac_o_ex.fe_group,
			(unsigned long)ac->ac_o_ex.fe_start,
			(unsigned long)ac->ac_o_ex.fe_len,
			(unsigned long)ac->ac_o_ex.fe_logical,
			(unsigned long)ac->ac_g_ex.fe_group,
			(unsigned long)ac->ac_g_ex.fe_start,
			(unsigned long)ac->ac_g_ex.fe_len,
			(unsigned long)ac->ac_g_ex.fe_logical,
			(unsigned long)ac->ac_b_ex.fe_group,
			(unsigned long)ac->ac_b_ex.fe_start,
			(unsigned long)ac->ac_b_ex.fe_len,
			(unsigned long)ac->ac_b_ex.fe_logical,
			(int)ac->ac_criteria);
	mb_debug(sb, "%u found", ac->ac_found);
	mb_debug(sb, "used pa: %s, ", ac->ac_pa ? "yes" : "no");
	if (ac->ac_pa)
		mb_debug(sb, "pa_type %s\n", ac->ac_pa->pa_type == MB_GROUP_PA ?
			 "group pa" : "inode pa");
	ext4_mb_show_pa(sb);
}
#else
static inline void ext4_mb_show_pa(struct super_block *sb)
{
}
static inline void ext4_mb_show_ac(struct ext4_allocation_context *ac)
{
	ext4_mb_show_pa(ac->ac_sb);
}
#endif

/*
 * We use locality group preallocation for small size file. The size of the
 * file is determined by the current size or the resulting size after
 * allocation which ever is larger
 *
 * One can tune this size via /sys/fs/ext4/<partition>/mb_stream_req
 */
static void ext4_mb_group_or_file(struct ext4_allocation_context *ac)
{
	struct ext4_sb_info *sbi = EXT4_SB(ac->ac_sb);
	int bsbits = ac->ac_sb->s_blocksize_bits;
	loff_t size, isize;
	bool inode_pa_eligible, group_pa_eligible;

	if (!(ac->ac_flags & EXT4_MB_HINT_DATA))
		return;

	if (unlikely(ac->ac_flags & EXT4_MB_HINT_GOAL_ONLY))
		return;

	group_pa_eligible = sbi->s_mb_group_prealloc > 0;
	inode_pa_eligible = true;
	size = extent_logical_end(sbi, &ac->ac_o_ex);
	isize = (i_size_read(ac->ac_inode) + ac->ac_sb->s_blocksize - 1)
		>> bsbits;

	/* No point in using inode preallocation for closed files */
	if ((size == isize) && !ext4_fs_is_busy(sbi) &&
	    !inode_is_open_for_write(ac->ac_inode))
		inode_pa_eligible = false;

	size = max(size, isize);
	/* Don't use group allocation for large files */
	if (size > sbi->s_mb_stream_request)
		group_pa_eligible = false;

	if (!group_pa_eligible) {
		if (inode_pa_eligible)
			ac->ac_flags |= EXT4_MB_STREAM_ALLOC;
		else
			ac->ac_flags |= EXT4_MB_HINT_NOPREALLOC;
		return;
	}

	BUG_ON(ac->ac_lg != NULL);
	/*
	 * locality group prealloc space are per cpu. The reason for having
	 * per cpu locality group is to reduce the contention between block
	 * request from multiple CPUs.
	 */
	ac->ac_lg = raw_cpu_ptr(sbi->s_locality_groups);

	/* we're going to use group allocation */
	ac->ac_flags |= EXT4_MB_HINT_GROUP_ALLOC;

	/* serialize all allocations in the group */
	mutex_lock(&ac->ac_lg->lg_mutex);
}

static noinline_for_stack void
ext4_mb_initialize_context(struct ext4_allocation_context *ac,
				struct ext4_allocation_request *ar)
{
	struct super_block *sb = ar->inode->i_sb;
	struct ext4_sb_info *sbi = EXT4_SB(sb);
	struct ext4_super_block *es = sbi->s_es;
	ext4_group_t group;
	unsigned int len;
	ext4_fsblk_t goal;
	ext4_grpblk_t block;

	/* we can't allocate > group size */
	len = ar->len;

	/* just a dirty hack to filter too big requests  */
	if (len >= EXT4_CLUSTERS_PER_GROUP(sb))
		len = EXT4_CLUSTERS_PER_GROUP(sb);

	/* start searching from the goal */
	goal = ar->goal;
	if (goal < le32_to_cpu(es->s_first_data_block) ||
			goal >= ext4_blocks_count(es))
		goal = le32_to_cpu(es->s_first_data_block);
	ext4_get_group_no_and_offset(sb, goal, &group, &block);

	/* set up allocation goals */
	ac->ac_b_ex.fe_logical = EXT4_LBLK_CMASK(sbi, ar->logical);
	ac->ac_status = AC_STATUS_CONTINUE;
	ac->ac_sb = sb;
	ac->ac_inode = ar->inode;
	ac->ac_o_ex.fe_logical = ac->ac_b_ex.fe_logical;
	ac->ac_o_ex.fe_group = group;
	ac->ac_o_ex.fe_start = block;
	ac->ac_o_ex.fe_len = len;
	ac->ac_g_ex = ac->ac_o_ex;
	ac->ac_orig_goal_len = ac->ac_g_ex.fe_len;
	ac->ac_flags = ar->flags;

	/* we have to define context: we'll work with a file or
	 * locality group. this is a policy, actually */
	ext4_mb_group_or_file(ac);

	mb_debug(sb, "init ac: %u blocks @ %u, goal %u, flags 0x%x, 2^%d, "
			"left: %u/%u, right %u/%u to %swritable\n",
			(unsigned) ar->len, (unsigned) ar->logical,
			(unsigned) ar->goal, ac->ac_flags, ac->ac_2order,
			(unsigned) ar->lleft, (unsigned) ar->pleft,
			(unsigned) ar->lright, (unsigned) ar->pright,
			inode_is_open_for_write(ar->inode) ? "" : "non-");
}

static noinline_for_stack void
ext4_mb_discard_lg_preallocations(struct super_block *sb,
					struct ext4_locality_group *lg,
					int order, int total_entries)
{
	ext4_group_t group = 0;
	struct ext4_buddy e4b;
	LIST_HEAD(discard_list);
	struct ext4_prealloc_space *pa, *tmp;

	mb_debug(sb, "discard locality group preallocation\n");

	spin_lock(&lg->lg_prealloc_lock);
	list_for_each_entry_rcu(pa, &lg->lg_prealloc_list[order],
				pa_node.lg_list,
				lockdep_is_held(&lg->lg_prealloc_lock)) {
		spin_lock(&pa->pa_lock);
		if (atomic_read(&pa->pa_count)) {
			/*
			 * This is the pa that we just used
			 * for block allocation. So don't
			 * free that
			 */
			spin_unlock(&pa->pa_lock);
			continue;
		}
		if (pa->pa_deleted) {
			spin_unlock(&pa->pa_lock);
			continue;
		}
		/* only lg prealloc space */
		BUG_ON(pa->pa_type != MB_GROUP_PA);

		/* seems this one can be freed ... */
		ext4_mb_mark_pa_deleted(sb, pa);
		spin_unlock(&pa->pa_lock);

		list_del_rcu(&pa->pa_node.lg_list);
		list_add(&pa->u.pa_tmp_list, &discard_list);

		total_entries--;
		if (total_entries <= 5) {
			/*
			 * we want to keep only 5 entries
			 * allowing it to grow to 8. This
			 * mak sure we don't call discard
			 * soon for this list.
			 */
			break;
		}
	}
	spin_unlock(&lg->lg_prealloc_lock);

	list_for_each_entry_safe(pa, tmp, &discard_list, u.pa_tmp_list) {
		int err;

		group = ext4_get_group_number(sb, pa->pa_pstart);
		err = ext4_mb_load_buddy_gfp(sb, group, &e4b,
					     GFP_NOFS|__GFP_NOFAIL);
		if (err) {
			ext4_error_err(sb, -err, "Error %d loading buddy information for %u",
				       err, group);
			continue;
		}
		ext4_lock_group(sb, group);
		list_del(&pa->pa_group_list);
		ext4_mb_release_group_pa(&e4b, pa);
		ext4_unlock_group(sb, group);

		ext4_mb_unload_buddy(&e4b);
		list_del(&pa->u.pa_tmp_list);
		call_rcu(&(pa)->u.pa_rcu, ext4_mb_pa_callback);
	}
}

/*
 * We have incremented pa_count. So it cannot be freed at this
 * point. Also we hold lg_mutex. So no parallel allocation is
 * possible from this lg. That means pa_free cannot be updated.
 *
 * A parallel ext4_mb_discard_group_preallocations is possible.
 * which can cause the lg_prealloc_list to be updated.
 */

static void ext4_mb_add_n_trim(struct ext4_allocation_context *ac)
{
	int order, added = 0, lg_prealloc_count = 1;
	struct super_block *sb = ac->ac_sb;
	struct ext4_locality_group *lg = ac->ac_lg;
	struct ext4_prealloc_space *tmp_pa, *pa = ac->ac_pa;

	order = fls(pa->pa_free) - 1;
	if (order > PREALLOC_TB_SIZE - 1)
		/* The max size of hash table is PREALLOC_TB_SIZE */
		order = PREALLOC_TB_SIZE - 1;
	/* Add the prealloc space to lg */
	spin_lock(&lg->lg_prealloc_lock);
	list_for_each_entry_rcu(tmp_pa, &lg->lg_prealloc_list[order],
				pa_node.lg_list,
				lockdep_is_held(&lg->lg_prealloc_lock)) {
		spin_lock(&tmp_pa->pa_lock);
		if (tmp_pa->pa_deleted) {
			spin_unlock(&tmp_pa->pa_lock);
			continue;
		}
		if (!added && pa->pa_free < tmp_pa->pa_free) {
			/* Add to the tail of the previous entry */
			list_add_tail_rcu(&pa->pa_node.lg_list,
						&tmp_pa->pa_node.lg_list);
			added = 1;
			/*
			 * we want to count the total
			 * number of entries in the list
			 */
		}
		spin_unlock(&tmp_pa->pa_lock);
		lg_prealloc_count++;
	}
	if (!added)
		list_add_tail_rcu(&pa->pa_node.lg_list,
					&lg->lg_prealloc_list[order]);
	spin_unlock(&lg->lg_prealloc_lock);

	/* Now trim the list to be not more than 8 elements */
	if (lg_prealloc_count > 8)
		ext4_mb_discard_lg_preallocations(sb, lg,
						  order, lg_prealloc_count);
}

/*
 * release all resource we used in allocation
 */
static int ext4_mb_release_context(struct ext4_allocation_context *ac)
{
	struct ext4_sb_info *sbi = EXT4_SB(ac->ac_sb);
	struct ext4_prealloc_space *pa = ac->ac_pa;
	if (pa) {
		if (pa->pa_type == MB_GROUP_PA) {
			/* see comment in ext4_mb_use_group_pa() */
			spin_lock(&pa->pa_lock);
			pa->pa_pstart += EXT4_C2B(sbi, ac->ac_b_ex.fe_len);
			pa->pa_lstart += EXT4_C2B(sbi, ac->ac_b_ex.fe_len);
			pa->pa_free -= ac->ac_b_ex.fe_len;
			pa->pa_len -= ac->ac_b_ex.fe_len;
			spin_unlock(&pa->pa_lock);

			/*
			 * We want to add the pa to the right bucket.
			 * Remove it from the list and while adding
			 * make sure the list to which we are adding
			 * doesn't grow big.
			 */
			if (likely(pa->pa_free)) {
				spin_lock(pa->pa_node_lock.lg_lock);
				list_del_rcu(&pa->pa_node.lg_list);
				spin_unlock(pa->pa_node_lock.lg_lock);
				ext4_mb_add_n_trim(ac);
			}
		}

		ext4_mb_put_pa(ac, ac->ac_sb, pa);
	}
	if (ac->ac_bitmap_page)
		put_page(ac->ac_bitmap_page);
	if (ac->ac_buddy_page)
		put_page(ac->ac_buddy_page);
	if (ac->ac_flags & EXT4_MB_HINT_GROUP_ALLOC)
		mutex_unlock(&ac->ac_lg->lg_mutex);
	ext4_mb_collect_stats(ac);
	return 0;
}

static int ext4_mb_discard_preallocations(struct super_block *sb, int needed)
{
	ext4_group_t i, ngroups = ext4_get_groups_count(sb);
	int ret;
	int freed = 0, busy = 0;
	int retry = 0;

	trace_ext4_mb_discard_preallocations(sb, needed);

	if (needed == 0)
		needed = EXT4_CLUSTERS_PER_GROUP(sb) + 1;
 repeat:
	for (i = 0; i < ngroups && needed > 0; i++) {
		ret = ext4_mb_discard_group_preallocations(sb, i, &busy);
		freed += ret;
		needed -= ret;
		cond_resched();
	}

	if (needed > 0 && busy && ++retry < 3) {
		busy = 0;
		goto repeat;
	}

	return freed;
}

static bool ext4_mb_discard_preallocations_should_retry(struct super_block *sb,
			struct ext4_allocation_context *ac, u64 *seq)
{
	int freed;
	u64 seq_retry = 0;
	bool ret = false;

	freed = ext4_mb_discard_preallocations(sb, ac->ac_o_ex.fe_len);
	if (freed) {
		ret = true;
		goto out_dbg;
	}
	seq_retry = ext4_get_discard_pa_seq_sum();
	if (!(ac->ac_flags & EXT4_MB_STRICT_CHECK) || seq_retry != *seq) {
		ac->ac_flags |= EXT4_MB_STRICT_CHECK;
		*seq = seq_retry;
		ret = true;
	}

out_dbg:
	mb_debug(sb, "freed %d, retry ? %s\n", freed, ret ? "yes" : "no");
	return ret;
}

/*
 * Simple allocator for Ext4 fast commit replay path. It searches for blocks
 * linearly starting at the goal block and also excludes the blocks which
 * are going to be in use after fast commit replay.
 */
static ext4_fsblk_t
ext4_mb_new_blocks_simple(struct ext4_allocation_request *ar, int *errp)
{
	struct buffer_head *bitmap_bh;
	struct super_block *sb = ar->inode->i_sb;
	struct ext4_sb_info *sbi = EXT4_SB(sb);
	ext4_group_t group, nr;
	ext4_grpblk_t blkoff;
	ext4_grpblk_t max = EXT4_CLUSTERS_PER_GROUP(sb);
	ext4_grpblk_t i = 0;
	ext4_fsblk_t goal, block;
	struct ext4_super_block *es = sbi->s_es;

	goal = ar->goal;
	if (goal < le32_to_cpu(es->s_first_data_block) ||
			goal >= ext4_blocks_count(es))
		goal = le32_to_cpu(es->s_first_data_block);

	ar->len = 0;
	ext4_get_group_no_and_offset(sb, goal, &group, &blkoff);
	for (nr = ext4_get_groups_count(sb); nr > 0; nr--) {
		bitmap_bh = ext4_read_block_bitmap(sb, group);
		if (IS_ERR(bitmap_bh)) {
			*errp = PTR_ERR(bitmap_bh);
			pr_warn("Failed to read block bitmap\n");
			return 0;
		}

		while (1) {
			i = mb_find_next_zero_bit(bitmap_bh->b_data, max,
						blkoff);
			if (i >= max)
				break;
			if (ext4_fc_replay_check_excluded(sb,
				ext4_group_first_block_no(sb, group) +
				EXT4_C2B(sbi, i))) {
				blkoff = i + 1;
			} else
				break;
		}
		brelse(bitmap_bh);
		if (i < max)
			break;

		if (++group >= ext4_get_groups_count(sb))
			group = 0;

		blkoff = 0;
	}

	if (i >= max) {
		*errp = -ENOSPC;
		return 0;
	}

	block = ext4_group_first_block_no(sb, group) + EXT4_C2B(sbi, i);
	ext4_mb_mark_bb(sb, block, 1, 1);
	ar->len = 1;

	return block;
}

/*
 * Main entry point into mballoc to allocate blocks
 * it tries to use preallocation first, then falls back
 * to usual allocation
 */
ext4_fsblk_t ext4_mb_new_blocks(handle_t *handle,
				struct ext4_allocation_request *ar, int *errp)
{
	struct ext4_allocation_context *ac = NULL;
	struct ext4_sb_info *sbi;
	struct super_block *sb;
	ext4_fsblk_t block = 0;
	unsigned int inquota = 0;
	unsigned int reserv_clstrs = 0;
	int retries = 0;
	u64 seq;

	might_sleep();
	sb = ar->inode->i_sb;
	sbi = EXT4_SB(sb);

	trace_ext4_request_blocks(ar);
	if (sbi->s_mount_state & EXT4_FC_REPLAY)
		return ext4_mb_new_blocks_simple(ar, errp);

	/* Allow to use superuser reservation for quota file */
	if (ext4_is_quota_file(ar->inode))
		ar->flags |= EXT4_MB_USE_ROOT_BLOCKS;

	if ((ar->flags & EXT4_MB_DELALLOC_RESERVED) == 0) {
		/* Without delayed allocation we need to verify
		 * there is enough free blocks to do block allocation
		 * and verify allocation doesn't exceed the quota limits.
		 */
		while (ar->len &&
			ext4_claim_free_clusters(sbi, ar->len, ar->flags)) {

			/* let others to free the space */
			cond_resched();
			ar->len = ar->len >> 1;
		}
		if (!ar->len) {
			ext4_mb_show_pa(sb);
			*errp = -ENOSPC;
			return 0;
		}
		reserv_clstrs = ar->len;
		if (ar->flags & EXT4_MB_USE_ROOT_BLOCKS) {
			dquot_alloc_block_nofail(ar->inode,
						 EXT4_C2B(sbi, ar->len));
		} else {
			while (ar->len &&
				dquot_alloc_block(ar->inode,
						  EXT4_C2B(sbi, ar->len))) {

				ar->flags |= EXT4_MB_HINT_NOPREALLOC;
				ar->len--;
			}
		}
		inquota = ar->len;
		if (ar->len == 0) {
			*errp = -EDQUOT;
			goto out;
		}
	}

	ac = kmem_cache_zalloc(ext4_ac_cachep, GFP_NOFS);
	if (!ac) {
		ar->len = 0;
		*errp = -ENOMEM;
		goto out;
	}

	ext4_mb_initialize_context(ac, ar);

	ac->ac_op = EXT4_MB_HISTORY_PREALLOC;
	seq = this_cpu_read(discard_pa_seq);
	if (!ext4_mb_use_preallocated(ac)) {
		ac->ac_op = EXT4_MB_HISTORY_ALLOC;
		ext4_mb_normalize_request(ac, ar);

		*errp = ext4_mb_pa_alloc(ac);
		if (*errp)
			goto errout;
repeat:
		/* allocate space in core */
		*errp = ext4_mb_regular_allocator(ac);
		/*
		 * pa allocated above is added to grp->bb_prealloc_list only
		 * when we were able to allocate some block i.e. when
		 * ac->ac_status == AC_STATUS_FOUND.
		 * And error from above mean ac->ac_status != AC_STATUS_FOUND
		 * So we have to free this pa here itself.
		 */
		if (*errp) {
			ext4_mb_pa_put_free(ac);
			ext4_discard_allocated_blocks(ac);
			goto errout;
		}
		if (ac->ac_status == AC_STATUS_FOUND &&
			ac->ac_o_ex.fe_len >= ac->ac_f_ex.fe_len)
			ext4_mb_pa_put_free(ac);
	}
	if (likely(ac->ac_status == AC_STATUS_FOUND)) {
		*errp = ext4_mb_mark_diskspace_used(ac, handle, reserv_clstrs);
		if (*errp) {
			ext4_discard_allocated_blocks(ac);
			goto errout;
		} else {
			block = ext4_grp_offs_to_block(sb, &ac->ac_b_ex);
			ar->len = ac->ac_b_ex.fe_len;
		}
	} else {
		if (++retries < 3 &&
		    ext4_mb_discard_preallocations_should_retry(sb, ac, &seq))
			goto repeat;
		/*
		 * If block allocation fails then the pa allocated above
		 * needs to be freed here itself.
		 */
		ext4_mb_pa_put_free(ac);
		*errp = -ENOSPC;
	}

	if (*errp) {
errout:
		ac->ac_b_ex.fe_len = 0;
		ar->len = 0;
		ext4_mb_show_ac(ac);
	}
	ext4_mb_release_context(ac);
	kmem_cache_free(ext4_ac_cachep, ac);
out:
	if (inquota && ar->len < inquota)
		dquot_free_block(ar->inode, EXT4_C2B(sbi, inquota - ar->len));
	if (!ar->len) {
		if ((ar->flags & EXT4_MB_DELALLOC_RESERVED) == 0)
			/* release all the reserved blocks if non delalloc */
			percpu_counter_sub(&sbi->s_dirtyclusters_counter,
						reserv_clstrs);
	}

	trace_ext4_allocate_blocks(ar, (unsigned long long)block);

	return block;
}

/*
 * We can merge two free data extents only if the physical blocks
 * are contiguous, AND the extents were freed by the same transaction,
 * AND the blocks are associated with the same group.
 */
static void ext4_try_merge_freed_extent(struct ext4_sb_info *sbi,
					struct ext4_free_data *entry,
					struct ext4_free_data *new_entry,
					struct rb_root *entry_rb_root)
{
	if ((entry->efd_tid != new_entry->efd_tid) ||
	    (entry->efd_group != new_entry->efd_group))
		return;
	if (entry->efd_start_cluster + entry->efd_count ==
	    new_entry->efd_start_cluster) {
		new_entry->efd_start_cluster = entry->efd_start_cluster;
		new_entry->efd_count += entry->efd_count;
	} else if (new_entry->efd_start_cluster + new_entry->efd_count ==
		   entry->efd_start_cluster) {
		new_entry->efd_count += entry->efd_count;
	} else
		return;
	spin_lock(&sbi->s_md_lock);
	list_del(&entry->efd_list);
	spin_unlock(&sbi->s_md_lock);
	rb_erase(&entry->efd_node, entry_rb_root);
	kmem_cache_free(ext4_free_data_cachep, entry);
}

static noinline_for_stack void
ext4_mb_free_metadata(handle_t *handle, struct ext4_buddy *e4b,
		      struct ext4_free_data *new_entry)
{
	ext4_group_t group = e4b->bd_group;
	ext4_grpblk_t cluster;
	ext4_grpblk_t clusters = new_entry->efd_count;
	struct ext4_free_data *entry;
	struct ext4_group_info *db = e4b->bd_info;
	struct super_block *sb = e4b->bd_sb;
	struct ext4_sb_info *sbi = EXT4_SB(sb);
	struct rb_node **n = &db->bb_free_root.rb_node, *node;
	struct rb_node *parent = NULL, *new_node;

	BUG_ON(!ext4_handle_valid(handle));
	BUG_ON(e4b->bd_bitmap_page == NULL);
	BUG_ON(e4b->bd_buddy_page == NULL);

	new_node = &new_entry->efd_node;
	cluster = new_entry->efd_start_cluster;

	if (!*n) {
		/* first free block exent. We need to
		   protect buddy cache from being freed,
		 * otherwise we'll refresh it from
		 * on-disk bitmap and lose not-yet-available
		 * blocks */
		get_page(e4b->bd_buddy_page);
		get_page(e4b->bd_bitmap_page);
	}
	while (*n) {
		parent = *n;
		entry = rb_entry(parent, struct ext4_free_data, efd_node);
		if (cluster < entry->efd_start_cluster)
			n = &(*n)->rb_left;
		else if (cluster >= (entry->efd_start_cluster + entry->efd_count))
			n = &(*n)->rb_right;
		else {
			ext4_grp_locked_error(sb, group, 0,
				ext4_group_first_block_no(sb, group) +
				EXT4_C2B(sbi, cluster),
				"Block already on to-be-freed list");
			kmem_cache_free(ext4_free_data_cachep, new_entry);
			return;
		}
	}

	rb_link_node(new_node, parent, n);
	rb_insert_color(new_node, &db->bb_free_root);

	/* Now try to see the extent can be merged to left and right */
	node = rb_prev(new_node);
	if (node) {
		entry = rb_entry(node, struct ext4_free_data, efd_node);
		ext4_try_merge_freed_extent(sbi, entry, new_entry,
					    &(db->bb_free_root));
	}

	node = rb_next(new_node);
	if (node) {
		entry = rb_entry(node, struct ext4_free_data, efd_node);
		ext4_try_merge_freed_extent(sbi, entry, new_entry,
					    &(db->bb_free_root));
	}

	spin_lock(&sbi->s_md_lock);
	list_add_tail(&new_entry->efd_list, &sbi->s_freed_data_list);
	sbi->s_mb_free_pending += clusters;
	spin_unlock(&sbi->s_md_lock);
}

static void ext4_free_blocks_simple(struct inode *inode, ext4_fsblk_t block,
					unsigned long count)
{
	struct buffer_head *bitmap_bh;
	struct super_block *sb = inode->i_sb;
	struct ext4_group_desc *gdp;
	struct buffer_head *gdp_bh;
	ext4_group_t group;
	ext4_grpblk_t blkoff;
	int already_freed = 0, err, i;

	ext4_get_group_no_and_offset(sb, block, &group, &blkoff);
	bitmap_bh = ext4_read_block_bitmap(sb, group);
	if (IS_ERR(bitmap_bh)) {
		pr_warn("Failed to read block bitmap\n");
		return;
	}
	gdp = ext4_get_group_desc(sb, group, &gdp_bh);
	if (!gdp)
		goto err_out;

	for (i = 0; i < count; i++) {
		if (!mb_test_bit(blkoff + i, bitmap_bh->b_data))
			already_freed++;
	}
	mb_clear_bits(bitmap_bh->b_data, blkoff, count);
	err = ext4_handle_dirty_metadata(NULL, NULL, bitmap_bh);
	if (err)
		goto err_out;
	ext4_free_group_clusters_set(
		sb, gdp, ext4_free_group_clusters(sb, gdp) +
		count - already_freed);
	ext4_block_bitmap_csum_set(sb, gdp, bitmap_bh);
	ext4_group_desc_csum_set(sb, group, gdp);
	ext4_handle_dirty_metadata(NULL, NULL, gdp_bh);
	sync_dirty_buffer(bitmap_bh);
	sync_dirty_buffer(gdp_bh);

err_out:
	brelse(bitmap_bh);
}

/**
 * ext4_mb_clear_bb() -- helper function for freeing blocks.
 *			Used by ext4_free_blocks()
 * @handle:		handle for this transaction
 * @inode:		inode
 * @block:		starting physical block to be freed
 * @count:		number of blocks to be freed
 * @flags:		flags used by ext4_free_blocks
 */
static void ext4_mb_clear_bb(handle_t *handle, struct inode *inode,
			       ext4_fsblk_t block, unsigned long count,
			       int flags)
{
	struct buffer_head *bitmap_bh = NULL;
	struct super_block *sb = inode->i_sb;
	struct ext4_group_desc *gdp;
	struct ext4_group_info *grp;
	unsigned int overflow;
	ext4_grpblk_t bit;
	struct buffer_head *gd_bh;
	ext4_group_t block_group;
	struct ext4_sb_info *sbi;
	struct ext4_buddy e4b;
	unsigned int count_clusters;
	int err = 0;
	int ret;

	sbi = EXT4_SB(sb);

	if (!(flags & EXT4_FREE_BLOCKS_VALIDATED) &&
	    !ext4_inode_block_valid(inode, block, count)) {
		ext4_error(sb, "Freeing blocks in system zone - "
			   "Block = %llu, count = %lu", block, count);
		/* err = 0. ext4_std_error should be a no op */
		goto error_return;
	}
	flags |= EXT4_FREE_BLOCKS_VALIDATED;

do_more:
	overflow = 0;
	ext4_get_group_no_and_offset(sb, block, &block_group, &bit);

	grp = ext4_get_group_info(sb, block_group);
	if (unlikely(!grp || EXT4_MB_GRP_BBITMAP_CORRUPT(grp)))
		return;

	/*
	 * Check to see if we are freeing blocks across a group
	 * boundary.
	 */
	if (EXT4_C2B(sbi, bit) + count > EXT4_BLOCKS_PER_GROUP(sb)) {
		overflow = EXT4_C2B(sbi, bit) + count -
			EXT4_BLOCKS_PER_GROUP(sb);
		count -= overflow;
		/* The range changed so it's no longer validated */
		flags &= ~EXT4_FREE_BLOCKS_VALIDATED;
	}
	count_clusters = EXT4_NUM_B2C(sbi, count);
	bitmap_bh = ext4_read_block_bitmap(sb, block_group);
	if (IS_ERR(bitmap_bh)) {
		err = PTR_ERR(bitmap_bh);
		bitmap_bh = NULL;
		goto error_return;
	}
	gdp = ext4_get_group_desc(sb, block_group, &gd_bh);
	if (!gdp) {
		err = -EIO;
		goto error_return;
	}

	if (!(flags & EXT4_FREE_BLOCKS_VALIDATED) &&
	    !ext4_inode_block_valid(inode, block, count)) {
		ext4_error(sb, "Freeing blocks in system zone - "
			   "Block = %llu, count = %lu", block, count);
		/* err = 0. ext4_std_error should be a no op */
		goto error_return;
	}

	BUFFER_TRACE(bitmap_bh, "getting write access");
	err = ext4_journal_get_write_access(handle, sb, bitmap_bh,
					    EXT4_JTR_NONE);
	if (err)
		goto error_return;

	/*
	 * We are about to modify some metadata.  Call the journal APIs
	 * to unshare ->b_data if a currently-committing transaction is
	 * using it
	 */
	BUFFER_TRACE(gd_bh, "get_write_access");
	err = ext4_journal_get_write_access(handle, sb, gd_bh, EXT4_JTR_NONE);
	if (err)
		goto error_return;
#ifdef AGGRESSIVE_CHECK
	{
		int i;
		for (i = 0; i < count_clusters; i++)
			BUG_ON(!mb_test_bit(bit + i, bitmap_bh->b_data));
	}
#endif
	trace_ext4_mballoc_free(sb, inode, block_group, bit, count_clusters);

	/* __GFP_NOFAIL: retry infinitely, ignore TIF_MEMDIE and memcg limit. */
	err = ext4_mb_load_buddy_gfp(sb, block_group, &e4b,
				     GFP_NOFS|__GFP_NOFAIL);
	if (err)
		goto error_return;

	/*
	 * We need to make sure we don't reuse the freed block until after the
	 * transaction is committed. We make an exception if the inode is to be
	 * written in writeback mode since writeback mode has weak data
	 * consistency guarantees.
	 */
	if (ext4_handle_valid(handle) &&
	    ((flags & EXT4_FREE_BLOCKS_METADATA) ||
	     !ext4_should_writeback_data(inode))) {
		struct ext4_free_data *new_entry;
		/*
		 * We use __GFP_NOFAIL because ext4_free_blocks() is not allowed
		 * to fail.
		 */
		new_entry = kmem_cache_alloc(ext4_free_data_cachep,
				GFP_NOFS|__GFP_NOFAIL);
		new_entry->efd_start_cluster = bit;
		new_entry->efd_group = block_group;
		new_entry->efd_count = count_clusters;
		new_entry->efd_tid = handle->h_transaction->t_tid;

		ext4_lock_group(sb, block_group);
		mb_clear_bits(bitmap_bh->b_data, bit, count_clusters);
		ext4_mb_free_metadata(handle, &e4b, new_entry);
	} else {
		/* need to update group_info->bb_free and bitmap
		 * with group lock held. generate_buddy look at
		 * them with group lock_held
		 */
		if (test_opt(sb, DISCARD)) {
			err = ext4_issue_discard(sb, block_group, bit,
						 count_clusters, NULL);
			if (err && err != -EOPNOTSUPP)
				ext4_msg(sb, KERN_WARNING, "discard request in"
					 " group:%u block:%d count:%lu failed"
					 " with %d", block_group, bit, count,
					 err);
		} else
			EXT4_MB_GRP_CLEAR_TRIMMED(e4b.bd_info);

		ext4_lock_group(sb, block_group);
		mb_clear_bits(bitmap_bh->b_data, bit, count_clusters);
		mb_free_blocks(inode, &e4b, bit, count_clusters);
	}

	ret = ext4_free_group_clusters(sb, gdp) + count_clusters;
	ext4_free_group_clusters_set(sb, gdp, ret);
	ext4_block_bitmap_csum_set(sb, gdp, bitmap_bh);
	ext4_group_desc_csum_set(sb, block_group, gdp);
	ext4_unlock_group(sb, block_group);

	if (sbi->s_log_groups_per_flex) {
		ext4_group_t flex_group = ext4_flex_group(sbi, block_group);
		atomic64_add(count_clusters,
			     &sbi_array_rcu_deref(sbi, s_flex_groups,
						  flex_group)->free_clusters);
	}

	/*
	 * on a bigalloc file system, defer the s_freeclusters_counter
	 * update to the caller (ext4_remove_space and friends) so they
	 * can determine if a cluster freed here should be rereserved
	 */
	if (!(flags & EXT4_FREE_BLOCKS_RERESERVE_CLUSTER)) {
		if (!(flags & EXT4_FREE_BLOCKS_NO_QUOT_UPDATE))
			dquot_free_block(inode, EXT4_C2B(sbi, count_clusters));
		percpu_counter_add(&sbi->s_freeclusters_counter,
				   count_clusters);
	}

	ext4_mb_unload_buddy(&e4b);

	/* We dirtied the bitmap block */
	BUFFER_TRACE(bitmap_bh, "dirtied bitmap block");
	err = ext4_handle_dirty_metadata(handle, NULL, bitmap_bh);

	/* And the group descriptor block */
	BUFFER_TRACE(gd_bh, "dirtied group descriptor block");
	ret = ext4_handle_dirty_metadata(handle, NULL, gd_bh);
	if (!err)
		err = ret;

	if (overflow && !err) {
		block += count;
		count = overflow;
		put_bh(bitmap_bh);
		/* The range changed so it's no longer validated */
		flags &= ~EXT4_FREE_BLOCKS_VALIDATED;
		goto do_more;
	}
error_return:
	brelse(bitmap_bh);
	ext4_std_error(sb, err);
}

/**
 * ext4_free_blocks() -- Free given blocks and update quota
 * @handle:		handle for this transaction
 * @inode:		inode
 * @bh:			optional buffer of the block to be freed
 * @block:		starting physical block to be freed
 * @count:		number of blocks to be freed
 * @flags:		flags used by ext4_free_blocks
 */
void ext4_free_blocks(handle_t *handle, struct inode *inode,
		      struct buffer_head *bh, ext4_fsblk_t block,
		      unsigned long count, int flags)
{
	struct super_block *sb = inode->i_sb;
	unsigned int overflow;
	struct ext4_sb_info *sbi;

	sbi = EXT4_SB(sb);

	if (bh) {
		if (block)
			BUG_ON(block != bh->b_blocknr);
		else
			block = bh->b_blocknr;
	}

	if (sbi->s_mount_state & EXT4_FC_REPLAY) {
		ext4_free_blocks_simple(inode, block, EXT4_NUM_B2C(sbi, count));
		return;
	}

	might_sleep();

	if (!(flags & EXT4_FREE_BLOCKS_VALIDATED) &&
	    !ext4_inode_block_valid(inode, block, count)) {
		ext4_error(sb, "Freeing blocks not in datazone - "
			   "block = %llu, count = %lu", block, count);
		return;
	}
	flags |= EXT4_FREE_BLOCKS_VALIDATED;

	ext4_debug("freeing block %llu\n", block);
	trace_ext4_free_blocks(inode, block, count, flags);

	if (bh && (flags & EXT4_FREE_BLOCKS_FORGET)) {
		BUG_ON(count > 1);

		ext4_forget(handle, flags & EXT4_FREE_BLOCKS_METADATA,
			    inode, bh, block);
	}

	/*
	 * If the extent to be freed does not begin on a cluster
	 * boundary, we need to deal with partial clusters at the
	 * beginning and end of the extent.  Normally we will free
	 * blocks at the beginning or the end unless we are explicitly
	 * requested to avoid doing so.
	 */
	overflow = EXT4_PBLK_COFF(sbi, block);
	if (overflow) {
		if (flags & EXT4_FREE_BLOCKS_NOFREE_FIRST_CLUSTER) {
			overflow = sbi->s_cluster_ratio - overflow;
			block += overflow;
			if (count > overflow)
				count -= overflow;
			else
				return;
		} else {
			block -= overflow;
			count += overflow;
		}
		/* The range changed so it's no longer validated */
		flags &= ~EXT4_FREE_BLOCKS_VALIDATED;
	}
	overflow = EXT4_LBLK_COFF(sbi, count);
	if (overflow) {
		if (flags & EXT4_FREE_BLOCKS_NOFREE_LAST_CLUSTER) {
			if (count > overflow)
				count -= overflow;
			else
				return;
		} else
			count += sbi->s_cluster_ratio - overflow;
		/* The range changed so it's no longer validated */
		flags &= ~EXT4_FREE_BLOCKS_VALIDATED;
	}

	if (!bh && (flags & EXT4_FREE_BLOCKS_FORGET)) {
		int i;
		int is_metadata = flags & EXT4_FREE_BLOCKS_METADATA;

		for (i = 0; i < count; i++) {
			cond_resched();
			if (is_metadata)
				bh = sb_find_get_block(inode->i_sb, block + i);
			ext4_forget(handle, is_metadata, inode, bh, block + i);
		}
	}

	ext4_mb_clear_bb(handle, inode, block, count, flags);
}

/**
 * ext4_group_add_blocks() -- Add given blocks to an existing group
 * @handle:			handle to this transaction
 * @sb:				super block
 * @block:			start physical block to add to the block group
 * @count:			number of blocks to free
 *
 * This marks the blocks as free in the bitmap and buddy.
 */
int ext4_group_add_blocks(handle_t *handle, struct super_block *sb,
			 ext4_fsblk_t block, unsigned long count)
{
	struct buffer_head *bitmap_bh = NULL;
	struct buffer_head *gd_bh;
	ext4_group_t block_group;
	ext4_grpblk_t bit;
	unsigned int i;
	struct ext4_group_desc *desc;
	struct ext4_sb_info *sbi = EXT4_SB(sb);
	struct ext4_buddy e4b;
	int err = 0, ret, free_clusters_count;
	ext4_grpblk_t clusters_freed;
	ext4_fsblk_t first_cluster = EXT4_B2C(sbi, block);
	ext4_fsblk_t last_cluster = EXT4_B2C(sbi, block + count - 1);
	unsigned long cluster_count = last_cluster - first_cluster + 1;

	ext4_debug("Adding block(s) %llu-%llu\n", block, block + count - 1);

	if (count == 0)
		return 0;

	ext4_get_group_no_and_offset(sb, block, &block_group, &bit);
	/*
	 * Check to see if we are freeing blocks across a group
	 * boundary.
	 */
	if (bit + cluster_count > EXT4_CLUSTERS_PER_GROUP(sb)) {
		ext4_warning(sb, "too many blocks added to group %u",
			     block_group);
		err = -EINVAL;
		goto error_return;
	}

	bitmap_bh = ext4_read_block_bitmap(sb, block_group);
	if (IS_ERR(bitmap_bh)) {
		err = PTR_ERR(bitmap_bh);
		bitmap_bh = NULL;
		goto error_return;
	}

	desc = ext4_get_group_desc(sb, block_group, &gd_bh);
	if (!desc) {
		err = -EIO;
		goto error_return;
	}

	if (!ext4_sb_block_valid(sb, NULL, block, count)) {
		ext4_error(sb, "Adding blocks in system zones - "
			   "Block = %llu, count = %lu",
			   block, count);
		err = -EINVAL;
		goto error_return;
	}

	BUFFER_TRACE(bitmap_bh, "getting write access");
	err = ext4_journal_get_write_access(handle, sb, bitmap_bh,
					    EXT4_JTR_NONE);
	if (err)
		goto error_return;

	/*
	 * We are about to modify some metadata.  Call the journal APIs
	 * to unshare ->b_data if a currently-committing transaction is
	 * using it
	 */
	BUFFER_TRACE(gd_bh, "get_write_access");
	err = ext4_journal_get_write_access(handle, sb, gd_bh, EXT4_JTR_NONE);
	if (err)
		goto error_return;

	for (i = 0, clusters_freed = 0; i < cluster_count; i++) {
		BUFFER_TRACE(bitmap_bh, "clear bit");
		if (!mb_test_bit(bit + i, bitmap_bh->b_data)) {
			ext4_error(sb, "bit already cleared for block %llu",
				   (ext4_fsblk_t)(block + i));
			BUFFER_TRACE(bitmap_bh, "bit already cleared");
		} else {
			clusters_freed++;
		}
	}

	err = ext4_mb_load_buddy(sb, block_group, &e4b);
	if (err)
		goto error_return;

	/*
	 * need to update group_info->bb_free and bitmap
	 * with group lock held. generate_buddy look at
	 * them with group lock_held
	 */
	ext4_lock_group(sb, block_group);
	mb_clear_bits(bitmap_bh->b_data, bit, cluster_count);
	mb_free_blocks(NULL, &e4b, bit, cluster_count);
	free_clusters_count = clusters_freed +
		ext4_free_group_clusters(sb, desc);
	ext4_free_group_clusters_set(sb, desc, free_clusters_count);
	ext4_block_bitmap_csum_set(sb, desc, bitmap_bh);
	ext4_group_desc_csum_set(sb, block_group, desc);
	ext4_unlock_group(sb, block_group);
	percpu_counter_add(&sbi->s_freeclusters_counter,
			   clusters_freed);

	if (sbi->s_log_groups_per_flex) {
		ext4_group_t flex_group = ext4_flex_group(sbi, block_group);
		atomic64_add(clusters_freed,
			     &sbi_array_rcu_deref(sbi, s_flex_groups,
						  flex_group)->free_clusters);
	}

	ext4_mb_unload_buddy(&e4b);

	/* We dirtied the bitmap block */
	BUFFER_TRACE(bitmap_bh, "dirtied bitmap block");
	err = ext4_handle_dirty_metadata(handle, NULL, bitmap_bh);

	/* And the group descriptor block */
	BUFFER_TRACE(gd_bh, "dirtied group descriptor block");
	ret = ext4_handle_dirty_metadata(handle, NULL, gd_bh);
	if (!err)
		err = ret;

error_return:
	brelse(bitmap_bh);
	ext4_std_error(sb, err);
	return err;
}

/**
 * ext4_trim_extent -- function to TRIM one single free extent in the group
 * @sb:		super block for the file system
 * @start:	starting block of the free extent in the alloc. group
 * @count:	number of blocks to TRIM
 * @e4b:	ext4 buddy for the group
 *
 * Trim "count" blocks starting at "start" in the "group". To assure that no
 * one will allocate those blocks, mark it as used in buddy bitmap. This must
 * be called with under the group lock.
 */
static int ext4_trim_extent(struct super_block *sb,
		int start, int count, struct ext4_buddy *e4b)
__releases(bitlock)
__acquires(bitlock)
{
	struct ext4_free_extent ex;
	ext4_group_t group = e4b->bd_group;
	int ret = 0;

	trace_ext4_trim_extent(sb, group, start, count);

	assert_spin_locked(ext4_group_lock_ptr(sb, group));

	ex.fe_start = start;
	ex.fe_group = group;
	ex.fe_len = count;

	/*
	 * Mark blocks used, so no one can reuse them while
	 * being trimmed.
	 */
	mb_mark_used(e4b, &ex);
	ext4_unlock_group(sb, group);
	ret = ext4_issue_discard(sb, group, start, count, NULL);
	ext4_lock_group(sb, group);
	mb_free_blocks(NULL, e4b, start, ex.fe_len);
	return ret;
}

static ext4_grpblk_t ext4_last_grp_cluster(struct super_block *sb,
					   ext4_group_t grp)
{
	if (grp < ext4_get_groups_count(sb))
		return EXT4_CLUSTERS_PER_GROUP(sb) - 1;
	return (ext4_blocks_count(EXT4_SB(sb)->s_es) -
		ext4_group_first_block_no(sb, grp) - 1) >>
					EXT4_CLUSTER_BITS(sb);
}

static bool ext4_trim_interrupted(void)
{
	return fatal_signal_pending(current) || freezing(current);
}

static int ext4_try_to_trim_range(struct super_block *sb,
		struct ext4_buddy *e4b, ext4_grpblk_t start,
		ext4_grpblk_t max, ext4_grpblk_t minblocks)
__acquires(ext4_group_lock_ptr(sb, e4b->bd_group))
__releases(ext4_group_lock_ptr(sb, e4b->bd_group))
{
	ext4_grpblk_t next, count, free_count;
	bool set_trimmed = false;
	void *bitmap;

	bitmap = e4b->bd_bitmap;
	if (start == 0 && max >= ext4_last_grp_cluster(sb, e4b->bd_group))
		set_trimmed = true;
	start = max(e4b->bd_info->bb_first_free, start);
	count = 0;
	free_count = 0;

	while (start <= max) {
		start = mb_find_next_zero_bit(bitmap, max + 1, start);
		if (start > max)
			break;
		next = mb_find_next_bit(bitmap, max + 1, start);

		if ((next - start) >= minblocks) {
			int ret = ext4_trim_extent(sb, start, next - start, e4b);

			if (ret && ret != -EOPNOTSUPP)
				return count;
			count += next - start;
		}
		free_count += next - start;
		start = next + 1;

		if (ext4_trim_interrupted())
			return count;

		if (need_resched()) {
			ext4_unlock_group(sb, e4b->bd_group);
			cond_resched();
			ext4_lock_group(sb, e4b->bd_group);
		}

		if ((e4b->bd_info->bb_free - free_count) < minblocks)
			break;
	}

	if (set_trimmed)
		EXT4_MB_GRP_SET_TRIMMED(e4b->bd_info);

	return count;
}

/**
 * ext4_trim_all_free -- function to trim all free space in alloc. group
 * @sb:			super block for file system
 * @group:		group to be trimmed
 * @start:		first group block to examine
 * @max:		last group block to examine
 * @minblocks:		minimum extent block count
 *
 * ext4_trim_all_free walks through group's block bitmap searching for free
 * extents. When the free extent is found, mark it as used in group buddy
 * bitmap. Then issue a TRIM command on this extent and free the extent in
 * the group buddy bitmap.
 */
static ext4_grpblk_t
ext4_trim_all_free(struct super_block *sb, ext4_group_t group,
		   ext4_grpblk_t start, ext4_grpblk_t max,
		   ext4_grpblk_t minblocks)
{
	struct ext4_buddy e4b;
	int ret;

	trace_ext4_trim_all_free(sb, group, start, max);

	ret = ext4_mb_load_buddy(sb, group, &e4b);
	if (ret) {
		ext4_warning(sb, "Error %d loading buddy information for %u",
			     ret, group);
		return ret;
	}

	ext4_lock_group(sb, group);

	if (!EXT4_MB_GRP_WAS_TRIMMED(e4b.bd_info) ||
	    minblocks < EXT4_SB(sb)->s_last_trim_minblks)
		ret = ext4_try_to_trim_range(sb, &e4b, start, max, minblocks);
	else
		ret = 0;

	ext4_unlock_group(sb, group);
	ext4_mb_unload_buddy(&e4b);

	ext4_debug("trimmed %d blocks in the group %d\n",
		ret, group);

	return ret;
}

/**
 * ext4_trim_fs() -- trim ioctl handle function
 * @sb:			superblock for filesystem
 * @range:		fstrim_range structure
 *
 * start:	First Byte to trim
 * len:		number of Bytes to trim from start
 * minlen:	minimum extent length in Bytes
 * ext4_trim_fs goes through all allocation groups containing Bytes from
 * start to start+len. For each such a group ext4_trim_all_free function
 * is invoked to trim all free space.
 */
int ext4_trim_fs(struct super_block *sb, struct fstrim_range *range)
{
	unsigned int discard_granularity = bdev_discard_granularity(sb->s_bdev);
	struct ext4_group_info *grp;
	ext4_group_t group, first_group, last_group;
	ext4_grpblk_t cnt = 0, first_cluster, last_cluster;
	uint64_t start, end, minlen, trimmed = 0;
	ext4_fsblk_t first_data_blk =
			le32_to_cpu(EXT4_SB(sb)->s_es->s_first_data_block);
	ext4_fsblk_t max_blks = ext4_blocks_count(EXT4_SB(sb)->s_es);
	int ret = 0;

	start = range->start >> sb->s_blocksize_bits;
	end = start + (range->len >> sb->s_blocksize_bits) - 1;
	minlen = EXT4_NUM_B2C(EXT4_SB(sb),
			      range->minlen >> sb->s_blocksize_bits);

	if (minlen > EXT4_CLUSTERS_PER_GROUP(sb) ||
	    start >= max_blks ||
	    range->len < sb->s_blocksize)
		return -EINVAL;
	/* No point to try to trim less than discard granularity */
	if (range->minlen < discard_granularity) {
		minlen = EXT4_NUM_B2C(EXT4_SB(sb),
				discard_granularity >> sb->s_blocksize_bits);
		if (minlen > EXT4_CLUSTERS_PER_GROUP(sb))
			goto out;
	}
	if (end >= max_blks - 1)
		end = max_blks - 1;
	if (end <= first_data_blk)
		goto out;
	if (start < first_data_blk)
		start = first_data_blk;

	/* Determine first and last group to examine based on start and end */
	ext4_get_group_no_and_offset(sb, (ext4_fsblk_t) start,
				     &first_group, &first_cluster);
	ext4_get_group_no_and_offset(sb, (ext4_fsblk_t) end,
				     &last_group, &last_cluster);

	/* end now represents the last cluster to discard in this group */
	end = EXT4_CLUSTERS_PER_GROUP(sb) - 1;

	for (group = first_group; group <= last_group; group++) {
		if (ext4_trim_interrupted())
			break;
		grp = ext4_get_group_info(sb, group);
		if (!grp)
			continue;
		/* We only do this if the grp has never been initialized */
		if (unlikely(EXT4_MB_GRP_NEED_INIT(grp))) {
			ret = ext4_mb_init_group(sb, group, GFP_NOFS);
			if (ret)
				break;
		}

		/*
		 * For all the groups except the last one, last cluster will
		 * always be EXT4_CLUSTERS_PER_GROUP(sb)-1, so we only need to
		 * change it for the last group, note that last_cluster is
		 * already computed earlier by ext4_get_group_no_and_offset()
		 */
		if (group == last_group)
			end = last_cluster;
		if (grp->bb_free >= minlen) {
			cnt = ext4_trim_all_free(sb, group, first_cluster,
						 end, minlen);
			if (cnt < 0) {
				ret = cnt;
				break;
			}
			trimmed += cnt;
		}

		/*
		 * For every group except the first one, we are sure
		 * that the first cluster to discard will be cluster #0.
		 */
		first_cluster = 0;
	}

	if (!ret)
		EXT4_SB(sb)->s_last_trim_minblks = minlen;

out:
	range->len = EXT4_C2B(EXT4_SB(sb), trimmed) << sb->s_blocksize_bits;
	return ret;
}

/* Iterate all the free extents in the group. */
int
ext4_mballoc_query_range(
	struct super_block		*sb,
	ext4_group_t			group,
	ext4_grpblk_t			start,
	ext4_grpblk_t			end,
	ext4_mballoc_query_range_fn	formatter,
	void				*priv)
{
	void				*bitmap;
	ext4_grpblk_t			next;
	struct ext4_buddy		e4b;
	int				error;

	error = ext4_mb_load_buddy(sb, group, &e4b);
	if (error)
		return error;
	bitmap = e4b.bd_bitmap;

	ext4_lock_group(sb, group);

	start = max(e4b.bd_info->bb_first_free, start);
	if (end >= EXT4_CLUSTERS_PER_GROUP(sb))
		end = EXT4_CLUSTERS_PER_GROUP(sb) - 1;

	while (start <= end) {
		start = mb_find_next_zero_bit(bitmap, end + 1, start);
		if (start > end)
			break;
		next = mb_find_next_bit(bitmap, end + 1, start);

		ext4_unlock_group(sb, group);
		error = formatter(sb, group, start, next - start, priv);
		if (error)
			goto out_unload;
		ext4_lock_group(sb, group);

		start = next + 1;
	}

	ext4_unlock_group(sb, group);
out_unload:
	ext4_mb_unload_buddy(&e4b);

	return error;
}<|MERGE_RESOLUTION|>--- conflicted
+++ resolved
@@ -1370,14 +1370,6 @@
 			mb_debug(sb, "put buddy for group %u in page %lu/%x\n",
 				group, page->index, i * blocksize);
 			trace_ext4_mb_buddy_bitmap_load(sb, group);
-<<<<<<< HEAD
-			grinfo = ext4_get_group_info(sb, group);
-			if (!grinfo) {
-				err = -EFSCORRUPTED;
-				goto out;
-			}
-=======
->>>>>>> ccf0a997
 			grinfo->bb_fragments = 0;
 			memset(grinfo->bb_counters, 0,
 			       sizeof(*grinfo->bb_counters) *
@@ -2762,13 +2754,7 @@
 		grp = ext4_get_group_info(sb, group);
 
 		if (grp && gdp && EXT4_MB_GRP_NEED_INIT(grp) &&
-<<<<<<< HEAD
-		    ext4_free_group_clusters(sb, gdp) > 0 &&
-		    !(ext4_has_group_desc_csum(sb) &&
-		      (gdp->bg_flags & cpu_to_le16(EXT4_BG_BLOCK_UNINIT)))) {
-=======
 		    ext4_free_group_clusters(sb, gdp) > 0) {
->>>>>>> ccf0a997
 			if (ext4_mb_init_group(sb, group, GFP_NOFS))
 				break;
 		}
@@ -4971,35 +4957,6 @@
 }
 
 /*
-<<<<<<< HEAD
- * the function goes through all block freed in the group
- * but not yet committed and marks them used in in-core bitmap.
- * buddy must be generated from this bitmap
- * Need to be called with the ext4 group lock held
- */
-static void ext4_mb_generate_from_freelist(struct super_block *sb, void *bitmap,
-						ext4_group_t group)
-{
-	struct rb_node *n;
-	struct ext4_group_info *grp;
-	struct ext4_free_data *entry;
-
-	grp = ext4_get_group_info(sb, group);
-	if (!grp)
-		return;
-	n = rb_first(&(grp->bb_free_root));
-
-	while (n) {
-		entry = rb_entry(n, struct ext4_free_data, efd_node);
-		mb_set_bits(bitmap, entry->efd_start_cluster, entry->efd_count);
-		n = rb_next(n);
-	}
-	return;
-}
-
-/*
-=======
->>>>>>> ccf0a997
  * the function goes through all preallocation in this group and marks them
  * used in in-core bitmap. buddy must be generated from this bitmap
  * Need to be called with ext4 group lock held
@@ -5191,18 +5148,12 @@
 
 	pa = ac->ac_pa;
 
-<<<<<<< HEAD
-	if (ac->ac_b_ex.fe_len < ac->ac_g_ex.fe_len) {
-		int new_bex_start;
-		int new_bex_end;
-=======
 	if (ac->ac_b_ex.fe_len < ac->ac_orig_goal_len) {
 		struct ext4_free_extent ex = {
 			.fe_logical = ac->ac_g_ex.fe_logical,
 			.fe_len = ac->ac_orig_goal_len,
 		};
 		loff_t orig_goal_end = extent_logical_end(sbi, &ex);
->>>>>>> ccf0a997
 
 		/* we can't allocate as much as normalizer wants.
 		 * so, found space must get proper lstart
@@ -5215,42 +5166,12 @@
 		 * fragmentation in check while ensuring logical range of best
 		 * extent doesn't overflow out of goal extent:
 		 *
-<<<<<<< HEAD
-		 * 1. Check if best ex can be kept at end of goal and still
-		 *    cover original start
-=======
 		 * 1. Check if best ex can be kept at end of goal (before
 		 *    cr_best_avail trimmed it) and still cover original start
->>>>>>> ccf0a997
 		 * 2. Else, check if best ex can be kept at start of goal and
 		 *    still cover original start
 		 * 3. Else, keep the best ex at start of original request.
 		 */
-<<<<<<< HEAD
-		new_bex_end = ac->ac_g_ex.fe_logical +
-			EXT4_C2B(sbi, ac->ac_g_ex.fe_len);
-		new_bex_start = new_bex_end - EXT4_C2B(sbi, ac->ac_b_ex.fe_len);
-		if (ac->ac_o_ex.fe_logical >= new_bex_start)
-			goto adjust_bex;
-
-		new_bex_start = ac->ac_g_ex.fe_logical;
-		new_bex_end =
-			new_bex_start + EXT4_C2B(sbi, ac->ac_b_ex.fe_len);
-		if (ac->ac_o_ex.fe_logical < new_bex_end)
-			goto adjust_bex;
-
-		new_bex_start = ac->ac_o_ex.fe_logical;
-		new_bex_end =
-			new_bex_start + EXT4_C2B(sbi, ac->ac_b_ex.fe_len);
-
-adjust_bex:
-		ac->ac_b_ex.fe_logical = new_bex_start;
-
-		BUG_ON(ac->ac_o_ex.fe_logical < ac->ac_b_ex.fe_logical);
-		BUG_ON(ac->ac_o_ex.fe_len > ac->ac_b_ex.fe_len);
-		BUG_ON(new_bex_end > (ac->ac_g_ex.fe_logical +
-				      EXT4_C2B(sbi, ac->ac_g_ex.fe_len)));
-=======
 		ex.fe_len = ac->ac_b_ex.fe_len;
 
 		ex.fe_logical = orig_goal_end - EXT4_C2B(sbi, ex.fe_len);
@@ -5268,7 +5189,6 @@
 		BUG_ON(ac->ac_o_ex.fe_logical < ac->ac_b_ex.fe_logical);
 		BUG_ON(ac->ac_o_ex.fe_len > ac->ac_b_ex.fe_len);
 		BUG_ON(extent_logical_end(sbi, &ex) > orig_goal_end);
->>>>>>> ccf0a997
 	}
 
 	pa->pa_lstart = ac->ac_b_ex.fe_logical;
