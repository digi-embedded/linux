/*
 * linux/fs/ext4/page-io.c
 *
 * This contains the new page_io functions for ext4
 *
 * Written by Theodore Ts'o, 2010.
 */

#include <linux/fs.h>
#include <linux/time.h>
#include <linux/highuid.h>
#include <linux/pagemap.h>
#include <linux/quotaops.h>
#include <linux/string.h>
#include <linux/buffer_head.h>
#include <linux/writeback.h>
#include <linux/pagevec.h>
#include <linux/mpage.h>
#include <linux/namei.h>
#include <linux/uio.h>
#include <linux/bio.h>
#include <linux/workqueue.h>
#include <linux/kernel.h>
#include <linux/slab.h>
#include <linux/mm.h>
#include <linux/backing-dev.h>
#include <linux/fscrypto.h>

#include "ext4_jbd2.h"
#include "xattr.h"
#include "acl.h"

static struct kmem_cache *io_end_cachep;

int __init ext4_init_pageio(void)
{
	io_end_cachep = KMEM_CACHE(ext4_io_end, SLAB_RECLAIM_ACCOUNT);
	if (io_end_cachep == NULL)
		return -ENOMEM;
	return 0;
}

void ext4_exit_pageio(void)
{
	kmem_cache_destroy(io_end_cachep);
}

/*
 * Print an buffer I/O error compatible with the fs/buffer.c.  This
 * provides compatibility with dmesg scrapers that look for a specific
 * buffer I/O error message.  We really need a unified error reporting
 * structure to userspace ala Digital Unix's uerf system, but it's
 * probably not going to happen in my lifetime, due to LKML politics...
 */
static void buffer_io_error(struct buffer_head *bh)
{
	printk_ratelimited(KERN_ERR "Buffer I/O error on device %pg, logical block %llu\n",
		       bh->b_bdev,
			(unsigned long long)bh->b_blocknr);
}

static void ext4_finish_bio(struct bio *bio)
{
	int i;
	struct bio_vec *bvec;

	bio_for_each_segment_all(bvec, bio, i) {
		struct page *page = bvec->bv_page;
#ifdef CONFIG_EXT4_FS_ENCRYPTION
		struct page *data_page = NULL;
#endif
		struct buffer_head *bh, *head;
		unsigned bio_start = bvec->bv_offset;
		unsigned bio_end = bio_start + bvec->bv_len;
		unsigned under_io = 0;
		unsigned long flags;

		if (!page)
			continue;

#ifdef CONFIG_EXT4_FS_ENCRYPTION
		if (!page->mapping) {
			/* The bounce data pages are unmapped. */
			data_page = page;
			fscrypt_pullback_bio_page(&page, false);
		}
#endif

		if (bio->bi_error) {
			SetPageError(page);
			mapping_set_error(page->mapping, -EIO);
		}
		bh = head = page_buffers(page);
		/*
		 * We check all buffers in the page under BH_Uptodate_Lock
		 * to avoid races with other end io clearing async_write flags
		 */
		local_irq_save(flags);
		bit_spin_lock(BH_Uptodate_Lock, &head->b_state);
		do {
			if (bh_offset(bh) < bio_start ||
			    bh_offset(bh) + bh->b_size > bio_end) {
				if (buffer_async_write(bh))
					under_io++;
				continue;
			}
			clear_buffer_async_write(bh);
			if (bio->bi_error)
				buffer_io_error(bh);
		} while ((bh = bh->b_this_page) != head);
		bit_spin_unlock(BH_Uptodate_Lock, &head->b_state);
		local_irq_restore(flags);
		if (!under_io) {
#ifdef CONFIG_EXT4_FS_ENCRYPTION
			if (data_page)
				fscrypt_restore_control_page(data_page);
#endif
			end_page_writeback(page);
		}
	}
}

static void ext4_release_io_end(ext4_io_end_t *io_end)
{
	struct bio *bio, *next_bio;

	BUG_ON(!list_empty(&io_end->list));
	BUG_ON(io_end->flag & EXT4_IO_END_UNWRITTEN);
	WARN_ON(io_end->handle);

	for (bio = io_end->bio; bio; bio = next_bio) {
		next_bio = bio->bi_private;
		ext4_finish_bio(bio);
		bio_put(bio);
	}
	kmem_cache_free(io_end_cachep, io_end);
}

/*
 * Check a range of space and convert unwritten extents to written. Note that
 * we are protected from truncate touching same part of extent tree by the
 * fact that truncate code waits for all DIO to finish (thus exclusion from
 * direct IO is achieved) and also waits for PageWriteback bits. Thus we
 * cannot get to ext4_ext_truncate() before all IOs overlapping that range are
 * completed (happens from ext4_free_ioend()).
 */
static int ext4_end_io(ext4_io_end_t *io)
{
	struct inode *inode = io->inode;
	loff_t offset = io->offset;
	ssize_t size = io->size;
	handle_t *handle = io->handle;
	int ret = 0;

	ext4_debug("ext4_end_io_nolock: io 0x%p from inode %lu,list->next 0x%p,"
		   "list->prev 0x%p\n",
		   io, inode->i_ino, io->list.next, io->list.prev);

	io->handle = NULL;	/* Following call will use up the handle */
	ret = ext4_convert_unwritten_extents(handle, inode, offset, size);
	if (ret < 0) {
		ext4_msg(inode->i_sb, KERN_EMERG,
			 "failed to convert unwritten extents to written "
			 "extents -- potential data loss!  "
			 "(inode %lu, offset %llu, size %zd, error %d)",
			 inode->i_ino, offset, size, ret);
	}
	ext4_clear_io_unwritten_flag(io);
	ext4_release_io_end(io);
	return ret;
}

static void dump_completed_IO(struct inode *inode, struct list_head *head)
{
#ifdef	EXT4FS_DEBUG
	struct list_head *cur, *before, *after;
	ext4_io_end_t *io, *io0, *io1;

	if (list_empty(head))
		return;

	ext4_debug("Dump inode %lu completed io list\n", inode->i_ino);
	list_for_each_entry(io, head, list) {
		cur = &io->list;
		before = cur->prev;
		io0 = container_of(before, ext4_io_end_t, list);
		after = cur->next;
		io1 = container_of(after, ext4_io_end_t, list);

		ext4_debug("io 0x%p from inode %lu,prev 0x%p,next 0x%p\n",
			    io, inode->i_ino, io0, io1);
	}
#endif
}

/* Add the io_end to per-inode completed end_io list. */
static void ext4_add_complete_io(ext4_io_end_t *io_end)
{
	struct ext4_inode_info *ei = EXT4_I(io_end->inode);
	struct ext4_sb_info *sbi = EXT4_SB(io_end->inode->i_sb);
	struct workqueue_struct *wq;
	unsigned long flags;

	/* Only reserved conversions from writeback should enter here */
	WARN_ON(!(io_end->flag & EXT4_IO_END_UNWRITTEN));
	WARN_ON(!io_end->handle && sbi->s_journal);
	spin_lock_irqsave(&ei->i_completed_io_lock, flags);
	wq = sbi->rsv_conversion_wq;
	if (list_empty(&ei->i_rsv_conversion_list))
		queue_work(wq, &ei->i_rsv_conversion_work);
	list_add_tail(&io_end->list, &ei->i_rsv_conversion_list);
	spin_unlock_irqrestore(&ei->i_completed_io_lock, flags);
}

static int ext4_do_flush_completed_IO(struct inode *inode,
				      struct list_head *head)
{
	ext4_io_end_t *io;
	struct list_head unwritten;
	unsigned long flags;
	struct ext4_inode_info *ei = EXT4_I(inode);
	int err, ret = 0;

	spin_lock_irqsave(&ei->i_completed_io_lock, flags);
	dump_completed_IO(inode, head);
	list_replace_init(head, &unwritten);
	spin_unlock_irqrestore(&ei->i_completed_io_lock, flags);

	while (!list_empty(&unwritten)) {
		io = list_entry(unwritten.next, ext4_io_end_t, list);
		BUG_ON(!(io->flag & EXT4_IO_END_UNWRITTEN));
		list_del_init(&io->list);

		err = ext4_end_io(io);
		if (unlikely(!ret && err))
			ret = err;
	}
	return ret;
}

/*
 * work on completed IO, to convert unwritten extents to extents
 */
void ext4_end_io_rsv_work(struct work_struct *work)
{
	struct ext4_inode_info *ei = container_of(work, struct ext4_inode_info,
						  i_rsv_conversion_work);
	ext4_do_flush_completed_IO(&ei->vfs_inode, &ei->i_rsv_conversion_list);
}

ext4_io_end_t *ext4_init_io_end(struct inode *inode, gfp_t flags)
{
	ext4_io_end_t *io = kmem_cache_zalloc(io_end_cachep, flags);
	if (io) {
		io->inode = inode;
		INIT_LIST_HEAD(&io->list);
		atomic_set(&io->count, 1);
	}
	return io;
}

void ext4_put_io_end_defer(ext4_io_end_t *io_end)
{
	if (atomic_dec_and_test(&io_end->count)) {
		if (!(io_end->flag & EXT4_IO_END_UNWRITTEN) || !io_end->size) {
			ext4_release_io_end(io_end);
			return;
		}
		ext4_add_complete_io(io_end);
	}
}

int ext4_put_io_end(ext4_io_end_t *io_end)
{
	int err = 0;

	if (atomic_dec_and_test(&io_end->count)) {
		if (io_end->flag & EXT4_IO_END_UNWRITTEN) {
			err = ext4_convert_unwritten_extents(io_end->handle,
						io_end->inode, io_end->offset,
						io_end->size);
			io_end->handle = NULL;
			ext4_clear_io_unwritten_flag(io_end);
		}
		ext4_release_io_end(io_end);
	}
	return err;
}

ext4_io_end_t *ext4_get_io_end(ext4_io_end_t *io_end)
{
	atomic_inc(&io_end->count);
	return io_end;
}

/* BIO completion function for page writeback */
static void ext4_end_bio(struct bio *bio)
{
	ext4_io_end_t *io_end = bio->bi_private;
	sector_t bi_sector = bio->bi_iter.bi_sector;

	BUG_ON(!io_end);
	bio->bi_end_io = NULL;

	if (bio->bi_error) {
		struct inode *inode = io_end->inode;

		ext4_warning(inode->i_sb, "I/O error %d writing to inode %lu "
			     "(offset %llu size %ld starting block %llu)",
			     bio->bi_error, inode->i_ino,
			     (unsigned long long) io_end->offset,
			     (long) io_end->size,
			     (unsigned long long)
			     bi_sector >> (inode->i_blkbits - 9));
		mapping_set_error(inode->i_mapping, bio->bi_error);
	}

	if (io_end->flag & EXT4_IO_END_UNWRITTEN) {
		/*
		 * Link bio into list hanging from io_end. We have to do it
		 * atomically as bio completions can be racing against each
		 * other.
		 */
		bio->bi_private = xchg(&io_end->bio, bio);
		ext4_put_io_end_defer(io_end);
	} else {
		/*
		 * Drop io_end reference early. Inode can get freed once
		 * we finish the bio.
		 */
		ext4_put_io_end_defer(io_end);
		ext4_finish_bio(bio);
		bio_put(bio);
	}
}

void ext4_io_submit(struct ext4_io_submit *io)
{
	struct bio *bio = io->io_bio;

	if (bio) {
		int io_op_flags = io->io_wbc->sync_mode == WB_SYNC_ALL ?
				  WRITE_SYNC : 0;
		bio_set_op_attrs(io->io_bio, REQ_OP_WRITE, io_op_flags);
		submit_bio(io->io_bio);
	}
	io->io_bio = NULL;
}

void ext4_io_submit_init(struct ext4_io_submit *io,
			 struct writeback_control *wbc)
{
	io->io_wbc = wbc;
	io->io_bio = NULL;
	io->io_end = NULL;
}

static int io_submit_init_bio(struct ext4_io_submit *io,
			      struct buffer_head *bh)
{
	struct bio *bio;

	bio = bio_alloc(GFP_NOIO, BIO_MAX_PAGES);
	if (!bio)
		return -ENOMEM;
	wbc_init_bio(io->io_wbc, bio);
	bio->bi_iter.bi_sector = bh->b_blocknr * (bh->b_size >> 9);
	bio->bi_bdev = bh->b_bdev;
	bio->bi_end_io = ext4_end_bio;
	bio->bi_private = ext4_get_io_end(io->io_end);
	io->io_bio = bio;
	io->io_next_block = bh->b_blocknr;
	return 0;
}

static int io_submit_add_bh(struct ext4_io_submit *io,
			    struct inode *inode,
			    struct page *page,
			    struct buffer_head *bh)
{
	int ret;

	if (io->io_bio && bh->b_blocknr != io->io_next_block) {
submit_and_retry:
		ext4_io_submit(io);
	}
	if (io->io_bio == NULL) {
		ret = io_submit_init_bio(io, bh);
		if (ret)
			return ret;
	}
	ret = bio_add_page(io->io_bio, page, bh->b_size, bh_offset(bh));
	if (ret != bh->b_size)
		goto submit_and_retry;
	wbc_account_io(io->io_wbc, page, bh->b_size);
	io->io_next_block++;
	return 0;
}

int ext4_bio_write_page(struct ext4_io_submit *io,
			struct page *page,
			int len,
			struct writeback_control *wbc,
			bool keep_towrite)
{
	struct page *data_page = NULL;
	struct inode *inode = page->mapping->host;
	unsigned block_start;
	struct buffer_head *bh, *head;
	int ret = 0;
	int nr_submitted = 0;
	int nr_to_submit = 0;
<<<<<<< HEAD

	blocksize = 1 << inode->i_blkbits;
=======
>>>>>>> f2ed3bfc

	BUG_ON(!PageLocked(page));
	BUG_ON(PageWriteback(page));

	if (keep_towrite)
		set_page_writeback_keepwrite(page);
	else
		set_page_writeback(page);
	ClearPageError(page);

	/*
	 * Comments copied from block_write_full_page:
	 *
	 * The page straddles i_size.  It must be zeroed out on each and every
	 * writepage invocation because it may be mmapped.  "A file is mapped
	 * in multiples of the page size.  For a file that is not a multiple of
	 * the page size, the remaining memory is zeroed when mapped, and
	 * writes to that region are not written out to the file."
	 */
	if (len < PAGE_SIZE)
		zero_user_segment(page, len, PAGE_SIZE);
	/*
	 * In the first loop we prepare and mark buffers to submit. We have to
	 * mark all buffers in the page before submitting so that
	 * end_page_writeback() cannot be called from ext4_bio_end_io() when IO
	 * on the first buffer finishes and we are still working on submitting
	 * the second buffer.
	 */
	bh = head = page_buffers(page);
	do {
		block_start = bh_offset(bh);
		if (block_start >= len) {
			clear_buffer_dirty(bh);
			set_buffer_uptodate(bh);
			continue;
		}
		if (!buffer_dirty(bh) || buffer_delay(bh) ||
		    !buffer_mapped(bh) || buffer_unwritten(bh)) {
			/* A hole? We can safely clear the dirty bit */
			if (!buffer_mapped(bh))
				clear_buffer_dirty(bh);
			if (io->io_bio)
				ext4_io_submit(io);
			continue;
		}
		if (buffer_new(bh)) {
			clear_buffer_new(bh);
			unmap_underlying_metadata(bh->b_bdev, bh->b_blocknr);
		}
		set_buffer_async_write(bh);
		nr_to_submit++;
	} while ((bh = bh->b_this_page) != head);

	bh = head = page_buffers(page);

	if (ext4_encrypted_inode(inode) && S_ISREG(inode->i_mode) &&
	    nr_to_submit) {
<<<<<<< HEAD
		data_page = ext4_encrypt(inode, page);
=======
		gfp_t gfp_flags = GFP_NOFS;

	retry_encrypt:
		data_page = fscrypt_encrypt_page(inode, page, gfp_flags);
>>>>>>> f2ed3bfc
		if (IS_ERR(data_page)) {
			ret = PTR_ERR(data_page);
			if (ret == -ENOMEM && wbc->sync_mode == WB_SYNC_ALL) {
				if (io->io_bio) {
					ext4_io_submit(io);
					congestion_wait(BLK_RW_ASYNC, HZ/50);
				}
				gfp_flags |= __GFP_NOFAIL;
				goto retry_encrypt;
			}
			data_page = NULL;
			goto out;
		}
	}

	/* Now submit buffers to write */
	do {
		if (!buffer_async_write(bh))
			continue;
		ret = io_submit_add_bh(io, inode,
				       data_page ? data_page : page, bh);
		if (ret) {
			/*
			 * We only get here on ENOMEM.  Not much else
			 * we can do but mark the page as dirty, and
			 * better luck next time.
			 */
			break;
		}
		nr_submitted++;
		clear_buffer_dirty(bh);
	} while ((bh = bh->b_this_page) != head);

	/* Error stopped previous loop? Clean up buffers... */
	if (ret) {
	out:
		if (data_page)
			fscrypt_restore_control_page(data_page);
		printk_ratelimited(KERN_ERR "%s: ret = %d\n", __func__, ret);
		redirty_page_for_writepage(wbc, page);
		do {
			clear_buffer_async_write(bh);
			bh = bh->b_this_page;
		} while (bh != head);
	}
	unlock_page(page);
	/* Nothing submitted - we have to end page writeback */
	if (!nr_submitted)
		end_page_writeback(page);
	return ret;
}<|MERGE_RESOLUTION|>--- conflicted
+++ resolved
@@ -410,11 +410,6 @@
 	int ret = 0;
 	int nr_submitted = 0;
 	int nr_to_submit = 0;
-<<<<<<< HEAD
-
-	blocksize = 1 << inode->i_blkbits;
-=======
->>>>>>> f2ed3bfc
 
 	BUG_ON(!PageLocked(page));
 	BUG_ON(PageWriteback(page));
@@ -472,14 +467,10 @@
 
 	if (ext4_encrypted_inode(inode) && S_ISREG(inode->i_mode) &&
 	    nr_to_submit) {
-<<<<<<< HEAD
-		data_page = ext4_encrypt(inode, page);
-=======
 		gfp_t gfp_flags = GFP_NOFS;
 
 	retry_encrypt:
 		data_page = fscrypt_encrypt_page(inode, page, gfp_flags);
->>>>>>> f2ed3bfc
 		if (IS_ERR(data_page)) {
 			ret = PTR_ERR(data_page);
 			if (ret == -ENOMEM && wbc->sync_mode == WB_SYNC_ALL) {
