// SPDX-License-Identifier: GPL-2.0
/*
 *  linux/fs/ext4/namei.c
 *
 * Copyright (C) 1992, 1993, 1994, 1995
 * Remy Card (card@masi.ibp.fr)
 * Laboratoire MASI - Institut Blaise Pascal
 * Universite Pierre et Marie Curie (Paris VI)
 *
 *  from
 *
 *  linux/fs/minix/namei.c
 *
 *  Copyright (C) 1991, 1992  Linus Torvalds
 *
 *  Big-endian to little-endian byte-swapping/bitmaps by
 *        David S. Miller (davem@caip.rutgers.edu), 1995
 *  Directory entry file type support and forward compatibility hooks
 *	for B-tree directories by Theodore Ts'o (tytso@mit.edu), 1998
 *  Hash Tree Directory indexing (c)
 *	Daniel Phillips, 2001
 *  Hash Tree Directory indexing porting
 *	Christopher Li, 2002
 *  Hash Tree Directory indexing cleanup
 *	Theodore Ts'o, 2002
 */

#include <linux/fs.h>
#include <linux/pagemap.h>
#include <linux/time.h>
#include <linux/fcntl.h>
#include <linux/stat.h>
#include <linux/string.h>
#include <linux/quotaops.h>
#include <linux/buffer_head.h>
#include <linux/bio.h>
#include <linux/iversion.h>
#include <linux/unicode.h>
#include "ext4.h"
#include "ext4_jbd2.h"

#include "xattr.h"
#include "acl.h"

#include <trace/events/ext4.h>
/*
 * define how far ahead to read directories while searching them.
 */
#define NAMEI_RA_CHUNKS  2
#define NAMEI_RA_BLOCKS  4
#define NAMEI_RA_SIZE	     (NAMEI_RA_CHUNKS * NAMEI_RA_BLOCKS)

static struct buffer_head *ext4_append(handle_t *handle,
					struct inode *inode,
					ext4_lblk_t *block)
{
	struct buffer_head *bh;
	int err;

	if (unlikely(EXT4_SB(inode->i_sb)->s_max_dir_size_kb &&
		     ((inode->i_size >> 10) >=
		      EXT4_SB(inode->i_sb)->s_max_dir_size_kb)))
		return ERR_PTR(-ENOSPC);

	*block = inode->i_size >> inode->i_sb->s_blocksize_bits;

	bh = ext4_bread(handle, inode, *block, EXT4_GET_BLOCKS_CREATE);
	if (IS_ERR(bh))
		return bh;
	inode->i_size += inode->i_sb->s_blocksize;
	EXT4_I(inode)->i_disksize = inode->i_size;
	BUFFER_TRACE(bh, "get_write_access");
	err = ext4_journal_get_write_access(handle, inode->i_sb, bh,
					    EXT4_JTR_NONE);
	if (err) {
		brelse(bh);
		ext4_std_error(inode->i_sb, err);
		return ERR_PTR(err);
	}
	return bh;
}

static int ext4_dx_csum_verify(struct inode *inode,
			       struct ext4_dir_entry *dirent);

/*
 * Hints to ext4_read_dirblock regarding whether we expect a directory
 * block being read to be an index block, or a block containing
 * directory entries (and if the latter, whether it was found via a
 * logical block in an htree index block).  This is used to control
 * what sort of sanity checkinig ext4_read_dirblock() will do on the
 * directory block read from the storage device.  EITHER will means
 * the caller doesn't know what kind of directory block will be read,
 * so no specific verification will be done.
 */
typedef enum {
	EITHER, INDEX, DIRENT, DIRENT_HTREE
} dirblock_type_t;

#define ext4_read_dirblock(inode, block, type) \
	__ext4_read_dirblock((inode), (block), (type), __func__, __LINE__)

static struct buffer_head *__ext4_read_dirblock(struct inode *inode,
						ext4_lblk_t block,
						dirblock_type_t type,
						const char *func,
						unsigned int line)
{
	struct buffer_head *bh;
	struct ext4_dir_entry *dirent;
	int is_dx_block = 0;

	if (ext4_simulate_fail(inode->i_sb, EXT4_SIM_DIRBLOCK_EIO))
		bh = ERR_PTR(-EIO);
	else
		bh = ext4_bread(NULL, inode, block, 0);
	if (IS_ERR(bh)) {
		__ext4_warning(inode->i_sb, func, line,
			       "inode #%lu: lblock %lu: comm %s: "
			       "error %ld reading directory block",
			       inode->i_ino, (unsigned long)block,
			       current->comm, PTR_ERR(bh));

		return bh;
	}
	if (!bh && (type == INDEX || type == DIRENT_HTREE)) {
		ext4_error_inode(inode, func, line, block,
				 "Directory hole found for htree %s block",
				 (type == INDEX) ? "index" : "leaf");
		return ERR_PTR(-EFSCORRUPTED);
	}
	if (!bh)
		return NULL;
	dirent = (struct ext4_dir_entry *) bh->b_data;
	/* Determine whether or not we have an index block */
	if (is_dx(inode)) {
		if (block == 0)
			is_dx_block = 1;
		else if (ext4_rec_len_from_disk(dirent->rec_len,
						inode->i_sb->s_blocksize) ==
			 inode->i_sb->s_blocksize)
			is_dx_block = 1;
	}
	if (!is_dx_block && type == INDEX) {
		ext4_error_inode(inode, func, line, block,
		       "directory leaf block found instead of index block");
		brelse(bh);
		return ERR_PTR(-EFSCORRUPTED);
	}
	if (!ext4_has_metadata_csum(inode->i_sb) ||
	    buffer_verified(bh))
		return bh;

	/*
	 * An empty leaf block can get mistaken for a index block; for
	 * this reason, we can only check the index checksum when the
	 * caller is sure it should be an index block.
	 */
	if (is_dx_block && type == INDEX) {
		if (ext4_dx_csum_verify(inode, dirent) &&
		    !ext4_simulate_fail(inode->i_sb, EXT4_SIM_DIRBLOCK_CRC))
			set_buffer_verified(bh);
		else {
			ext4_error_inode_err(inode, func, line, block,
					     EFSBADCRC,
					     "Directory index failed checksum");
			brelse(bh);
			return ERR_PTR(-EFSBADCRC);
		}
	}
	if (!is_dx_block) {
		if (ext4_dirblock_csum_verify(inode, bh) &&
		    !ext4_simulate_fail(inode->i_sb, EXT4_SIM_DIRBLOCK_CRC))
			set_buffer_verified(bh);
		else {
			ext4_error_inode_err(inode, func, line, block,
					     EFSBADCRC,
					     "Directory block failed checksum");
			brelse(bh);
			return ERR_PTR(-EFSBADCRC);
		}
	}
	return bh;
}

#ifdef DX_DEBUG
#define dxtrace(command) command
#else
#define dxtrace(command)
#endif

struct fake_dirent
{
	__le32 inode;
	__le16 rec_len;
	u8 name_len;
	u8 file_type;
};

struct dx_countlimit
{
	__le16 limit;
	__le16 count;
};

struct dx_entry
{
	__le32 hash;
	__le32 block;
};

/*
 * dx_root_info is laid out so that if it should somehow get overlaid by a
 * dirent the two low bits of the hash version will be zero.  Therefore, the
 * hash version mod 4 should never be 0.  Sincerely, the paranoia department.
 */

struct dx_root
{
	struct fake_dirent dot;
	char dot_name[4];
	struct fake_dirent dotdot;
	char dotdot_name[4];
	struct dx_root_info
	{
		__le32 reserved_zero;
		u8 hash_version;
		u8 info_length; /* 8 */
		u8 indirect_levels;
		u8 unused_flags;
	}
	info;
	struct dx_entry	entries[];
};

struct dx_node
{
	struct fake_dirent fake;
	struct dx_entry	entries[];
};


struct dx_frame
{
	struct buffer_head *bh;
	struct dx_entry *entries;
	struct dx_entry *at;
};

struct dx_map_entry
{
	u32 hash;
	u16 offs;
	u16 size;
};

/*
 * This goes at the end of each htree block.
 */
struct dx_tail {
	u32 dt_reserved;
	__le32 dt_checksum;	/* crc32c(uuid+inum+dirblock) */
};

static inline ext4_lblk_t dx_get_block(struct dx_entry *entry);
static void dx_set_block(struct dx_entry *entry, ext4_lblk_t value);
static inline unsigned dx_get_hash(struct dx_entry *entry);
static void dx_set_hash(struct dx_entry *entry, unsigned value);
static unsigned dx_get_count(struct dx_entry *entries);
static unsigned dx_get_limit(struct dx_entry *entries);
static void dx_set_count(struct dx_entry *entries, unsigned value);
static void dx_set_limit(struct dx_entry *entries, unsigned value);
static unsigned dx_root_limit(struct inode *dir, unsigned infosize);
static unsigned dx_node_limit(struct inode *dir);
static struct dx_frame *dx_probe(struct ext4_filename *fname,
				 struct inode *dir,
				 struct dx_hash_info *hinfo,
				 struct dx_frame *frame);
static void dx_release(struct dx_frame *frames);
static int dx_make_map(struct inode *dir, struct ext4_dir_entry_2 *de,
		       unsigned blocksize, struct dx_hash_info *hinfo,
		       struct dx_map_entry map[]);
static void dx_sort_map(struct dx_map_entry *map, unsigned count);
static struct ext4_dir_entry_2 *dx_move_dirents(struct inode *dir, char *from,
					char *to, struct dx_map_entry *offsets,
					int count, unsigned int blocksize);
static struct ext4_dir_entry_2 *dx_pack_dirents(struct inode *dir, char *base,
						unsigned int blocksize);
static void dx_insert_block(struct dx_frame *frame,
					u32 hash, ext4_lblk_t block);
static int ext4_htree_next_block(struct inode *dir, __u32 hash,
				 struct dx_frame *frame,
				 struct dx_frame *frames,
				 __u32 *start_hash);
static struct buffer_head * ext4_dx_find_entry(struct inode *dir,
		struct ext4_filename *fname,
		struct ext4_dir_entry_2 **res_dir);
static int ext4_dx_add_entry(handle_t *handle, struct ext4_filename *fname,
			     struct inode *dir, struct inode *inode);

/* checksumming functions */
void ext4_initialize_dirent_tail(struct buffer_head *bh,
				 unsigned int blocksize)
{
	struct ext4_dir_entry_tail *t = EXT4_DIRENT_TAIL(bh->b_data, blocksize);

	memset(t, 0, sizeof(struct ext4_dir_entry_tail));
	t->det_rec_len = ext4_rec_len_to_disk(
			sizeof(struct ext4_dir_entry_tail), blocksize);
	t->det_reserved_ft = EXT4_FT_DIR_CSUM;
}

/* Walk through a dirent block to find a checksum "dirent" at the tail */
static struct ext4_dir_entry_tail *get_dirent_tail(struct inode *inode,
						   struct buffer_head *bh)
{
	struct ext4_dir_entry_tail *t;

#ifdef PARANOID
	struct ext4_dir_entry *d, *top;

	d = (struct ext4_dir_entry *)bh->b_data;
	top = (struct ext4_dir_entry *)(bh->b_data +
		(EXT4_BLOCK_SIZE(inode->i_sb) -
		 sizeof(struct ext4_dir_entry_tail)));
	while (d < top && d->rec_len)
		d = (struct ext4_dir_entry *)(((void *)d) +
		    le16_to_cpu(d->rec_len));

	if (d != top)
		return NULL;

	t = (struct ext4_dir_entry_tail *)d;
#else
	t = EXT4_DIRENT_TAIL(bh->b_data, EXT4_BLOCK_SIZE(inode->i_sb));
#endif

	if (t->det_reserved_zero1 ||
	    le16_to_cpu(t->det_rec_len) != sizeof(struct ext4_dir_entry_tail) ||
	    t->det_reserved_zero2 ||
	    t->det_reserved_ft != EXT4_FT_DIR_CSUM)
		return NULL;

	return t;
}

static __le32 ext4_dirblock_csum(struct inode *inode, void *dirent, int size)
{
	struct ext4_sb_info *sbi = EXT4_SB(inode->i_sb);
	struct ext4_inode_info *ei = EXT4_I(inode);
	__u32 csum;

	csum = ext4_chksum(sbi, ei->i_csum_seed, (__u8 *)dirent, size);
	return cpu_to_le32(csum);
}

#define warn_no_space_for_csum(inode)					\
	__warn_no_space_for_csum((inode), __func__, __LINE__)

static void __warn_no_space_for_csum(struct inode *inode, const char *func,
				     unsigned int line)
{
	__ext4_warning_inode(inode, func, line,
		"No space for directory leaf checksum. Please run e2fsck -D.");
}

int ext4_dirblock_csum_verify(struct inode *inode, struct buffer_head *bh)
{
	struct ext4_dir_entry_tail *t;

	if (!ext4_has_metadata_csum(inode->i_sb))
		return 1;

	t = get_dirent_tail(inode, bh);
	if (!t) {
		warn_no_space_for_csum(inode);
		return 0;
	}

	if (t->det_checksum != ext4_dirblock_csum(inode, bh->b_data,
						  (char *)t - bh->b_data))
		return 0;

	return 1;
}

static void ext4_dirblock_csum_set(struct inode *inode,
				 struct buffer_head *bh)
{
	struct ext4_dir_entry_tail *t;

	if (!ext4_has_metadata_csum(inode->i_sb))
		return;

	t = get_dirent_tail(inode, bh);
	if (!t) {
		warn_no_space_for_csum(inode);
		return;
	}

	t->det_checksum = ext4_dirblock_csum(inode, bh->b_data,
					     (char *)t - bh->b_data);
}

int ext4_handle_dirty_dirblock(handle_t *handle,
			       struct inode *inode,
			       struct buffer_head *bh)
{
	ext4_dirblock_csum_set(inode, bh);
	return ext4_handle_dirty_metadata(handle, inode, bh);
}

static struct dx_countlimit *get_dx_countlimit(struct inode *inode,
					       struct ext4_dir_entry *dirent,
					       int *offset)
{
	struct ext4_dir_entry *dp;
	struct dx_root_info *root;
	int count_offset;

	if (le16_to_cpu(dirent->rec_len) == EXT4_BLOCK_SIZE(inode->i_sb))
		count_offset = 8;
	else if (le16_to_cpu(dirent->rec_len) == 12) {
		dp = (struct ext4_dir_entry *)(((void *)dirent) + 12);
		if (le16_to_cpu(dp->rec_len) !=
		    EXT4_BLOCK_SIZE(inode->i_sb) - 12)
			return NULL;
		root = (struct dx_root_info *)(((void *)dp + 12));
		if (root->reserved_zero ||
		    root->info_length != sizeof(struct dx_root_info))
			return NULL;
		count_offset = 32;
	} else
		return NULL;

	if (offset)
		*offset = count_offset;
	return (struct dx_countlimit *)(((void *)dirent) + count_offset);
}

static __le32 ext4_dx_csum(struct inode *inode, struct ext4_dir_entry *dirent,
			   int count_offset, int count, struct dx_tail *t)
{
	struct ext4_sb_info *sbi = EXT4_SB(inode->i_sb);
	struct ext4_inode_info *ei = EXT4_I(inode);
	__u32 csum;
	int size;
	__u32 dummy_csum = 0;
	int offset = offsetof(struct dx_tail, dt_checksum);

	size = count_offset + (count * sizeof(struct dx_entry));
	csum = ext4_chksum(sbi, ei->i_csum_seed, (__u8 *)dirent, size);
	csum = ext4_chksum(sbi, csum, (__u8 *)t, offset);
	csum = ext4_chksum(sbi, csum, (__u8 *)&dummy_csum, sizeof(dummy_csum));

	return cpu_to_le32(csum);
}

static int ext4_dx_csum_verify(struct inode *inode,
			       struct ext4_dir_entry *dirent)
{
	struct dx_countlimit *c;
	struct dx_tail *t;
	int count_offset, limit, count;

	if (!ext4_has_metadata_csum(inode->i_sb))
		return 1;

	c = get_dx_countlimit(inode, dirent, &count_offset);
	if (!c) {
		EXT4_ERROR_INODE(inode, "dir seems corrupt?  Run e2fsck -D.");
		return 0;
	}
	limit = le16_to_cpu(c->limit);
	count = le16_to_cpu(c->count);
	if (count_offset + (limit * sizeof(struct dx_entry)) >
	    EXT4_BLOCK_SIZE(inode->i_sb) - sizeof(struct dx_tail)) {
		warn_no_space_for_csum(inode);
		return 0;
	}
	t = (struct dx_tail *)(((struct dx_entry *)c) + limit);

	if (t->dt_checksum != ext4_dx_csum(inode, dirent, count_offset,
					    count, t))
		return 0;
	return 1;
}

static void ext4_dx_csum_set(struct inode *inode, struct ext4_dir_entry *dirent)
{
	struct dx_countlimit *c;
	struct dx_tail *t;
	int count_offset, limit, count;

	if (!ext4_has_metadata_csum(inode->i_sb))
		return;

	c = get_dx_countlimit(inode, dirent, &count_offset);
	if (!c) {
		EXT4_ERROR_INODE(inode, "dir seems corrupt?  Run e2fsck -D.");
		return;
	}
	limit = le16_to_cpu(c->limit);
	count = le16_to_cpu(c->count);
	if (count_offset + (limit * sizeof(struct dx_entry)) >
	    EXT4_BLOCK_SIZE(inode->i_sb) - sizeof(struct dx_tail)) {
		warn_no_space_for_csum(inode);
		return;
	}
	t = (struct dx_tail *)(((struct dx_entry *)c) + limit);

	t->dt_checksum = ext4_dx_csum(inode, dirent, count_offset, count, t);
}

static inline int ext4_handle_dirty_dx_node(handle_t *handle,
					    struct inode *inode,
					    struct buffer_head *bh)
{
	ext4_dx_csum_set(inode, (struct ext4_dir_entry *)bh->b_data);
	return ext4_handle_dirty_metadata(handle, inode, bh);
}

/*
 * p is at least 6 bytes before the end of page
 */
static inline struct ext4_dir_entry_2 *
ext4_next_entry(struct ext4_dir_entry_2 *p, unsigned long blocksize)
{
	return (struct ext4_dir_entry_2 *)((char *)p +
		ext4_rec_len_from_disk(p->rec_len, blocksize));
}

/*
 * Future: use high four bits of block for coalesce-on-delete flags
 * Mask them off for now.
 */

static inline ext4_lblk_t dx_get_block(struct dx_entry *entry)
{
	return le32_to_cpu(entry->block) & 0x0fffffff;
}

static inline void dx_set_block(struct dx_entry *entry, ext4_lblk_t value)
{
	entry->block = cpu_to_le32(value);
}

static inline unsigned dx_get_hash(struct dx_entry *entry)
{
	return le32_to_cpu(entry->hash);
}

static inline void dx_set_hash(struct dx_entry *entry, unsigned value)
{
	entry->hash = cpu_to_le32(value);
}

static inline unsigned dx_get_count(struct dx_entry *entries)
{
	return le16_to_cpu(((struct dx_countlimit *) entries)->count);
}

static inline unsigned dx_get_limit(struct dx_entry *entries)
{
	return le16_to_cpu(((struct dx_countlimit *) entries)->limit);
}

static inline void dx_set_count(struct dx_entry *entries, unsigned value)
{
	((struct dx_countlimit *) entries)->count = cpu_to_le16(value);
}

static inline void dx_set_limit(struct dx_entry *entries, unsigned value)
{
	((struct dx_countlimit *) entries)->limit = cpu_to_le16(value);
}

static inline unsigned dx_root_limit(struct inode *dir, unsigned infosize)
{
	unsigned int entry_space = dir->i_sb->s_blocksize -
			ext4_dir_rec_len(1, NULL) -
			ext4_dir_rec_len(2, NULL) - infosize;

	if (ext4_has_metadata_csum(dir->i_sb))
		entry_space -= sizeof(struct dx_tail);
	return entry_space / sizeof(struct dx_entry);
}

static inline unsigned dx_node_limit(struct inode *dir)
{
	unsigned int entry_space = dir->i_sb->s_blocksize -
			ext4_dir_rec_len(0, dir);

	if (ext4_has_metadata_csum(dir->i_sb))
		entry_space -= sizeof(struct dx_tail);
	return entry_space / sizeof(struct dx_entry);
}

/*
 * Debug
 */
#ifdef DX_DEBUG
static void dx_show_index(char * label, struct dx_entry *entries)
{
	int i, n = dx_get_count (entries);
	printk(KERN_DEBUG "%s index", label);
	for (i = 0; i < n; i++) {
		printk(KERN_CONT " %x->%lu",
		       i ? dx_get_hash(entries + i) : 0,
		       (unsigned long)dx_get_block(entries + i));
	}
	printk(KERN_CONT "\n");
}

struct stats
{
	unsigned names;
	unsigned space;
	unsigned bcount;
};

static struct stats dx_show_leaf(struct inode *dir,
				struct dx_hash_info *hinfo,
				struct ext4_dir_entry_2 *de,
				int size, int show_names)
{
	unsigned names = 0, space = 0;
	char *base = (char *) de;
	struct dx_hash_info h = *hinfo;

	printk("names: ");
	while ((char *) de < base + size)
	{
		if (de->inode)
		{
			if (show_names)
			{
#ifdef CONFIG_FS_ENCRYPTION
				int len;
				char *name;
				struct fscrypt_str fname_crypto_str =
					FSTR_INIT(NULL, 0);
				int res = 0;

				name  = de->name;
				len = de->name_len;
				if (!IS_ENCRYPTED(dir)) {
					/* Directory is not encrypted */
					ext4fs_dirhash(dir, de->name,
						de->name_len, &h);
					printk("%*.s:(U)%x.%u ", len,
					       name, h.hash,
					       (unsigned) ((char *) de
							   - base));
				} else {
					struct fscrypt_str de_name =
						FSTR_INIT(name, len);

					/* Directory is encrypted */
					res = fscrypt_fname_alloc_buffer(
						len, &fname_crypto_str);
					if (res)
						printk(KERN_WARNING "Error "
							"allocating crypto "
							"buffer--skipping "
							"crypto\n");
					res = fscrypt_fname_disk_to_usr(dir,
						0, 0, &de_name,
						&fname_crypto_str);
					if (res) {
						printk(KERN_WARNING "Error "
							"converting filename "
							"from disk to usr"
							"\n");
						name = "??";
						len = 2;
					} else {
						name = fname_crypto_str.name;
						len = fname_crypto_str.len;
					}
					if (IS_CASEFOLDED(dir))
						h.hash = EXT4_DIRENT_HASH(de);
					else
						ext4fs_dirhash(dir, de->name,
						       de->name_len, &h);
					printk("%*.s:(E)%x.%u ", len, name,
					       h.hash, (unsigned) ((char *) de
								   - base));
					fscrypt_fname_free_buffer(
							&fname_crypto_str);
				}
#else
				int len = de->name_len;
				char *name = de->name;
				ext4fs_dirhash(dir, de->name, de->name_len, &h);
				printk("%*.s:%x.%u ", len, name, h.hash,
				       (unsigned) ((char *) de - base));
#endif
			}
			space += ext4_dir_rec_len(de->name_len, dir);
			names++;
		}
		de = ext4_next_entry(de, size);
	}
	printk(KERN_CONT "(%i)\n", names);
	return (struct stats) { names, space, 1 };
}

struct stats dx_show_entries(struct dx_hash_info *hinfo, struct inode *dir,
			     struct dx_entry *entries, int levels)
{
	unsigned blocksize = dir->i_sb->s_blocksize;
	unsigned count = dx_get_count(entries), names = 0, space = 0, i;
	unsigned bcount = 0;
	struct buffer_head *bh;
	printk("%i indexed blocks...\n", count);
	for (i = 0; i < count; i++, entries++)
	{
		ext4_lblk_t block = dx_get_block(entries);
		ext4_lblk_t hash  = i ? dx_get_hash(entries): 0;
		u32 range = i < count - 1? (dx_get_hash(entries + 1) - hash): ~hash;
		struct stats stats;
		printk("%s%3u:%03u hash %8x/%8x ",levels?"":"   ", i, block, hash, range);
		bh = ext4_bread(NULL,dir, block, 0);
		if (!bh || IS_ERR(bh))
			continue;
		stats = levels?
		   dx_show_entries(hinfo, dir, ((struct dx_node *) bh->b_data)->entries, levels - 1):
		   dx_show_leaf(dir, hinfo, (struct ext4_dir_entry_2 *)
			bh->b_data, blocksize, 0);
		names += stats.names;
		space += stats.space;
		bcount += stats.bcount;
		brelse(bh);
	}
	if (bcount)
		printk(KERN_DEBUG "%snames %u, fullness %u (%u%%)\n",
		       levels ? "" : "   ", names, space/bcount,
		       (space/bcount)*100/blocksize);
	return (struct stats) { names, space, bcount};
}

/*
 * Linear search cross check
 */
static inline void htree_rep_invariant_check(struct dx_entry *at,
					     struct dx_entry *target,
					     u32 hash, unsigned int n)
{
	while (n--) {
		dxtrace(printk(KERN_CONT ","));
		if (dx_get_hash(++at) > hash) {
			at--;
			break;
		}
	}
	ASSERT(at == target - 1);
}
#else /* DX_DEBUG */
static inline void htree_rep_invariant_check(struct dx_entry *at,
					     struct dx_entry *target,
					     u32 hash, unsigned int n)
{
}
#endif /* DX_DEBUG */

/*
 * Probe for a directory leaf block to search.
 *
 * dx_probe can return ERR_BAD_DX_DIR, which means there was a format
 * error in the directory index, and the caller should fall back to
 * searching the directory normally.  The callers of dx_probe **MUST**
 * check for this error code, and make sure it never gets reflected
 * back to userspace.
 */
static struct dx_frame *
dx_probe(struct ext4_filename *fname, struct inode *dir,
	 struct dx_hash_info *hinfo, struct dx_frame *frame_in)
{
	unsigned count, indirect;
	struct dx_entry *at, *entries, *p, *q, *m;
	struct dx_root *root;
	struct dx_frame *frame = frame_in;
	struct dx_frame *ret_err = ERR_PTR(ERR_BAD_DX_DIR);
	u32 hash;

	memset(frame_in, 0, EXT4_HTREE_LEVEL * sizeof(frame_in[0]));
	frame->bh = ext4_read_dirblock(dir, 0, INDEX);
	if (IS_ERR(frame->bh))
		return (struct dx_frame *) frame->bh;

	root = (struct dx_root *) frame->bh->b_data;
	if (root->info.hash_version != DX_HASH_TEA &&
	    root->info.hash_version != DX_HASH_HALF_MD4 &&
	    root->info.hash_version != DX_HASH_LEGACY &&
	    root->info.hash_version != DX_HASH_SIPHASH) {
		ext4_warning_inode(dir, "Unrecognised inode hash code %u",
				   root->info.hash_version);
		goto fail;
	}
	if (ext4_hash_in_dirent(dir)) {
		if (root->info.hash_version != DX_HASH_SIPHASH) {
			ext4_warning_inode(dir,
				"Hash in dirent, but hash is not SIPHASH");
			goto fail;
		}
	} else {
		if (root->info.hash_version == DX_HASH_SIPHASH) {
			ext4_warning_inode(dir,
				"Hash code is SIPHASH, but hash not in dirent");
			goto fail;
		}
	}
	if (fname)
		hinfo = &fname->hinfo;
	hinfo->hash_version = root->info.hash_version;
	if (hinfo->hash_version <= DX_HASH_TEA)
		hinfo->hash_version += EXT4_SB(dir->i_sb)->s_hash_unsigned;
	hinfo->seed = EXT4_SB(dir->i_sb)->s_hash_seed;
	/* hash is already computed for encrypted casefolded directory */
	if (fname && fname_name(fname) &&
				!(IS_ENCRYPTED(dir) && IS_CASEFOLDED(dir)))
		ext4fs_dirhash(dir, fname_name(fname), fname_len(fname), hinfo);
	hash = hinfo->hash;

	if (root->info.unused_flags & 1) {
		ext4_warning_inode(dir, "Unimplemented hash flags: %#06x",
				   root->info.unused_flags);
		goto fail;
	}

	indirect = root->info.indirect_levels;
	if (indirect >= ext4_dir_htree_level(dir->i_sb)) {
		ext4_warning(dir->i_sb,
			     "Directory (ino: %lu) htree depth %#06x exceed"
			     "supported value", dir->i_ino,
			     ext4_dir_htree_level(dir->i_sb));
		if (ext4_dir_htree_level(dir->i_sb) < EXT4_HTREE_LEVEL) {
			ext4_warning(dir->i_sb, "Enable large directory "
						"feature to access it");
		}
		goto fail;
	}

	entries = (struct dx_entry *)(((char *)&root->info) +
				      root->info.info_length);

	if (dx_get_limit(entries) != dx_root_limit(dir,
						   root->info.info_length)) {
		ext4_warning_inode(dir, "dx entry: limit %u != root limit %u",
				   dx_get_limit(entries),
				   dx_root_limit(dir, root->info.info_length));
		goto fail;
	}

	dxtrace(printk("Look up %x", hash));
	while (1) {
		count = dx_get_count(entries);
		if (!count || count > dx_get_limit(entries)) {
			ext4_warning_inode(dir,
					   "dx entry: count %u beyond limit %u",
					   count, dx_get_limit(entries));
			goto fail;
		}

		p = entries + 1;
		q = entries + count - 1;
		while (p <= q) {
			m = p + (q - p) / 2;
			dxtrace(printk(KERN_CONT "."));
			if (dx_get_hash(m) > hash)
				q = m - 1;
			else
				p = m + 1;
		}

		htree_rep_invariant_check(entries, p, hash, count - 1);

		at = p - 1;
		dxtrace(printk(KERN_CONT " %x->%u\n",
			       at == entries ? 0 : dx_get_hash(at),
			       dx_get_block(at)));
		frame->entries = entries;
		frame->at = at;
		if (!indirect--)
			return frame;
		frame++;
		frame->bh = ext4_read_dirblock(dir, dx_get_block(at), INDEX);
		if (IS_ERR(frame->bh)) {
			ret_err = (struct dx_frame *) frame->bh;
			frame->bh = NULL;
			goto fail;
		}
		entries = ((struct dx_node *) frame->bh->b_data)->entries;

		if (dx_get_limit(entries) != dx_node_limit(dir)) {
			ext4_warning_inode(dir,
				"dx entry: limit %u != node limit %u",
				dx_get_limit(entries), dx_node_limit(dir));
			goto fail;
		}
	}
fail:
	while (frame >= frame_in) {
		brelse(frame->bh);
		frame--;
	}

	if (ret_err == ERR_PTR(ERR_BAD_DX_DIR))
		ext4_warning_inode(dir,
			"Corrupt directory, running e2fsck is recommended");
	return ret_err;
}

static void dx_release(struct dx_frame *frames)
{
	struct dx_root_info *info;
	int i;
	unsigned int indirect_levels;

	if (frames[0].bh == NULL)
		return;

	info = &((struct dx_root *)frames[0].bh->b_data)->info;
	/* save local copy, "info" may be freed after brelse() */
	indirect_levels = info->indirect_levels;
	for (i = 0; i <= indirect_levels; i++) {
		if (frames[i].bh == NULL)
			break;
		brelse(frames[i].bh);
		frames[i].bh = NULL;
	}
}

/*
 * This function increments the frame pointer to search the next leaf
 * block, and reads in the necessary intervening nodes if the search
 * should be necessary.  Whether or not the search is necessary is
 * controlled by the hash parameter.  If the hash value is even, then
 * the search is only continued if the next block starts with that
 * hash value.  This is used if we are searching for a specific file.
 *
 * If the hash value is HASH_NB_ALWAYS, then always go to the next block.
 *
 * This function returns 1 if the caller should continue to search,
 * or 0 if it should not.  If there is an error reading one of the
 * index blocks, it will a negative error code.
 *
 * If start_hash is non-null, it will be filled in with the starting
 * hash of the next page.
 */
static int ext4_htree_next_block(struct inode *dir, __u32 hash,
				 struct dx_frame *frame,
				 struct dx_frame *frames,
				 __u32 *start_hash)
{
	struct dx_frame *p;
	struct buffer_head *bh;
	int num_frames = 0;
	__u32 bhash;

	p = frame;
	/*
	 * Find the next leaf page by incrementing the frame pointer.
	 * If we run out of entries in the interior node, loop around and
	 * increment pointer in the parent node.  When we break out of
	 * this loop, num_frames indicates the number of interior
	 * nodes need to be read.
	 */
	while (1) {
		if (++(p->at) < p->entries + dx_get_count(p->entries))
			break;
		if (p == frames)
			return 0;
		num_frames++;
		p--;
	}

	/*
	 * If the hash is 1, then continue only if the next page has a
	 * continuation hash of any value.  This is used for readdir
	 * handling.  Otherwise, check to see if the hash matches the
	 * desired continuation hash.  If it doesn't, return since
	 * there's no point to read in the successive index pages.
	 */
	bhash = dx_get_hash(p->at);
	if (start_hash)
		*start_hash = bhash;
	if ((hash & 1) == 0) {
		if ((bhash & ~1) != hash)
			return 0;
	}
	/*
	 * If the hash is HASH_NB_ALWAYS, we always go to the next
	 * block so no check is necessary
	 */
	while (num_frames--) {
		bh = ext4_read_dirblock(dir, dx_get_block(p->at), INDEX);
		if (IS_ERR(bh))
			return PTR_ERR(bh);
		p++;
		brelse(p->bh);
		p->bh = bh;
		p->at = p->entries = ((struct dx_node *) bh->b_data)->entries;
	}
	return 1;
}


/*
 * This function fills a red-black tree with information from a
 * directory block.  It returns the number directory entries loaded
 * into the tree.  If there is an error it is returned in err.
 */
static int htree_dirblock_to_tree(struct file *dir_file,
				  struct inode *dir, ext4_lblk_t block,
				  struct dx_hash_info *hinfo,
				  __u32 start_hash, __u32 start_minor_hash)
{
	struct buffer_head *bh;
	struct ext4_dir_entry_2 *de, *top;
	int err = 0, count = 0;
	struct fscrypt_str fname_crypto_str = FSTR_INIT(NULL, 0), tmp_str;
	int csum = ext4_has_metadata_csum(dir->i_sb);

	dxtrace(printk(KERN_INFO "In htree dirblock_to_tree: block %lu\n",
							(unsigned long)block));
	bh = ext4_read_dirblock(dir, block, DIRENT_HTREE);
	if (IS_ERR(bh))
		return PTR_ERR(bh);

	de = (struct ext4_dir_entry_2 *) bh->b_data;
	/* csum entries are not larger in the casefolded encrypted case */
	top = (struct ext4_dir_entry_2 *) ((char *) de +
					   dir->i_sb->s_blocksize -
					   ext4_dir_rec_len(0,
							   csum ? NULL : dir));
	/* Check if the directory is encrypted */
	if (IS_ENCRYPTED(dir)) {
		err = fscrypt_prepare_readdir(dir);
		if (err < 0) {
			brelse(bh);
			return err;
		}
		err = fscrypt_fname_alloc_buffer(EXT4_NAME_LEN,
						 &fname_crypto_str);
		if (err < 0) {
			brelse(bh);
			return err;
		}
	}

	for (; de < top; de = ext4_next_entry(de, dir->i_sb->s_blocksize)) {
		if (ext4_check_dir_entry(dir, NULL, de, bh,
				bh->b_data, bh->b_size,
				(block<<EXT4_BLOCK_SIZE_BITS(dir->i_sb))
					 + ((char *)de - bh->b_data))) {
			/* silently ignore the rest of the block */
			break;
		}
		if (ext4_hash_in_dirent(dir)) {
			if (de->name_len && de->inode) {
				hinfo->hash = EXT4_DIRENT_HASH(de);
				hinfo->minor_hash = EXT4_DIRENT_MINOR_HASH(de);
			} else {
				hinfo->hash = 0;
				hinfo->minor_hash = 0;
			}
		} else {
			ext4fs_dirhash(dir, de->name, de->name_len, hinfo);
		}
		if ((hinfo->hash < start_hash) ||
		    ((hinfo->hash == start_hash) &&
		     (hinfo->minor_hash < start_minor_hash)))
			continue;
		if (de->inode == 0)
			continue;
		if (!IS_ENCRYPTED(dir)) {
			tmp_str.name = de->name;
			tmp_str.len = de->name_len;
			err = ext4_htree_store_dirent(dir_file,
				   hinfo->hash, hinfo->minor_hash, de,
				   &tmp_str);
		} else {
			int save_len = fname_crypto_str.len;
			struct fscrypt_str de_name = FSTR_INIT(de->name,
								de->name_len);

			/* Directory is encrypted */
			err = fscrypt_fname_disk_to_usr(dir, hinfo->hash,
					hinfo->minor_hash, &de_name,
					&fname_crypto_str);
			if (err) {
				count = err;
				goto errout;
			}
			err = ext4_htree_store_dirent(dir_file,
				   hinfo->hash, hinfo->minor_hash, de,
					&fname_crypto_str);
			fname_crypto_str.len = save_len;
		}
		if (err != 0) {
			count = err;
			goto errout;
		}
		count++;
	}
errout:
	brelse(bh);
	fscrypt_fname_free_buffer(&fname_crypto_str);
	return count;
}


/*
 * This function fills a red-black tree with information from a
 * directory.  We start scanning the directory in hash order, starting
 * at start_hash and start_minor_hash.
 *
 * This function returns the number of entries inserted into the tree,
 * or a negative error code.
 */
int ext4_htree_fill_tree(struct file *dir_file, __u32 start_hash,
			 __u32 start_minor_hash, __u32 *next_hash)
{
	struct dx_hash_info hinfo;
	struct ext4_dir_entry_2 *de;
	struct dx_frame frames[EXT4_HTREE_LEVEL], *frame;
	struct inode *dir;
	ext4_lblk_t block;
	int count = 0;
	int ret, err;
	__u32 hashval;
	struct fscrypt_str tmp_str;

	dxtrace(printk(KERN_DEBUG "In htree_fill_tree, start hash: %x:%x\n",
		       start_hash, start_minor_hash));
	dir = file_inode(dir_file);
	if (!(ext4_test_inode_flag(dir, EXT4_INODE_INDEX))) {
		if (ext4_hash_in_dirent(dir))
			hinfo.hash_version = DX_HASH_SIPHASH;
		else
			hinfo.hash_version =
					EXT4_SB(dir->i_sb)->s_def_hash_version;
		if (hinfo.hash_version <= DX_HASH_TEA)
			hinfo.hash_version +=
				EXT4_SB(dir->i_sb)->s_hash_unsigned;
		hinfo.seed = EXT4_SB(dir->i_sb)->s_hash_seed;
		if (ext4_has_inline_data(dir)) {
			int has_inline_data = 1;
			count = ext4_inlinedir_to_tree(dir_file, dir, 0,
						       &hinfo, start_hash,
						       start_minor_hash,
						       &has_inline_data);
			if (has_inline_data) {
				*next_hash = ~0;
				return count;
			}
		}
		count = htree_dirblock_to_tree(dir_file, dir, 0, &hinfo,
					       start_hash, start_minor_hash);
		*next_hash = ~0;
		return count;
	}
	hinfo.hash = start_hash;
	hinfo.minor_hash = 0;
	frame = dx_probe(NULL, dir, &hinfo, frames);
	if (IS_ERR(frame))
		return PTR_ERR(frame);

	/* Add '.' and '..' from the htree header */
	if (!start_hash && !start_minor_hash) {
		de = (struct ext4_dir_entry_2 *) frames[0].bh->b_data;
		tmp_str.name = de->name;
		tmp_str.len = de->name_len;
		err = ext4_htree_store_dirent(dir_file, 0, 0,
					      de, &tmp_str);
		if (err != 0)
			goto errout;
		count++;
	}
	if (start_hash < 2 || (start_hash ==2 && start_minor_hash==0)) {
		de = (struct ext4_dir_entry_2 *) frames[0].bh->b_data;
		de = ext4_next_entry(de, dir->i_sb->s_blocksize);
		tmp_str.name = de->name;
		tmp_str.len = de->name_len;
		err = ext4_htree_store_dirent(dir_file, 2, 0,
					      de, &tmp_str);
		if (err != 0)
			goto errout;
		count++;
	}

	while (1) {
		if (fatal_signal_pending(current)) {
			err = -ERESTARTSYS;
			goto errout;
		}
		cond_resched();
		block = dx_get_block(frame->at);
		ret = htree_dirblock_to_tree(dir_file, dir, block, &hinfo,
					     start_hash, start_minor_hash);
		if (ret < 0) {
			err = ret;
			goto errout;
		}
		count += ret;
		hashval = ~0;
		ret = ext4_htree_next_block(dir, HASH_NB_ALWAYS,
					    frame, frames, &hashval);
		*next_hash = hashval;
		if (ret < 0) {
			err = ret;
			goto errout;
		}
		/*
		 * Stop if:  (a) there are no more entries, or
		 * (b) we have inserted at least one entry and the
		 * next hash value is not a continuation
		 */
		if ((ret == 0) ||
		    (count && ((hashval & 1) == 0)))
			break;
	}
	dx_release(frames);
	dxtrace(printk(KERN_DEBUG "Fill tree: returned %d entries, "
		       "next hash: %x\n", count, *next_hash));
	return count;
errout:
	dx_release(frames);
	return (err);
}

static inline int search_dirblock(struct buffer_head *bh,
				  struct inode *dir,
				  struct ext4_filename *fname,
				  unsigned int offset,
				  struct ext4_dir_entry_2 **res_dir)
{
	return ext4_search_dir(bh, bh->b_data, dir->i_sb->s_blocksize, dir,
			       fname, offset, res_dir);
}

/*
 * Directory block splitting, compacting
 */

/*
 * Create map of hash values, offsets, and sizes, stored at end of block.
 * Returns number of entries mapped.
 */
static int dx_make_map(struct inode *dir, struct ext4_dir_entry_2 *de,
		       unsigned blocksize, struct dx_hash_info *hinfo,
		       struct dx_map_entry *map_tail)
{
	int count = 0;
	char *base = (char *) de;
	struct dx_hash_info h = *hinfo;

	while ((char *) de < base + blocksize) {
		if (de->name_len && de->inode) {
			if (ext4_hash_in_dirent(dir))
				h.hash = EXT4_DIRENT_HASH(de);
			else
				ext4fs_dirhash(dir, de->name, de->name_len, &h);
			map_tail--;
			map_tail->hash = h.hash;
			map_tail->offs = ((char *) de - base)>>2;
			map_tail->size = le16_to_cpu(de->rec_len);
			count++;
			cond_resched();
		}
		/* XXX: do we need to check rec_len == 0 case? -Chris */
		de = ext4_next_entry(de, blocksize);
	}
	return count;
}

/* Sort map by hash value */
static void dx_sort_map (struct dx_map_entry *map, unsigned count)
{
	struct dx_map_entry *p, *q, *top = map + count - 1;
	int more;
	/* Combsort until bubble sort doesn't suck */
	while (count > 2) {
		count = count*10/13;
		if (count - 9 < 2) /* 9, 10 -> 11 */
			count = 11;
		for (p = top, q = p - count; q >= map; p--, q--)
			if (p->hash < q->hash)
				swap(*p, *q);
	}
	/* Garden variety bubble sort */
	do {
		more = 0;
		q = top;
		while (q-- > map) {
			if (q[1].hash >= q[0].hash)
				continue;
			swap(*(q+1), *q);
			more = 1;
		}
	} while(more);
}

static void dx_insert_block(struct dx_frame *frame, u32 hash, ext4_lblk_t block)
{
	struct dx_entry *entries = frame->entries;
	struct dx_entry *old = frame->at, *new = old + 1;
	int count = dx_get_count(entries);

	ASSERT(count < dx_get_limit(entries));
	ASSERT(old < entries + count);
	memmove(new + 1, new, (char *)(entries + count) - (char *)(new));
	dx_set_hash(new, hash);
	dx_set_block(new, block);
	dx_set_count(entries, count + 1);
}

#ifdef CONFIG_UNICODE
/*
 * Test whether a case-insensitive directory entry matches the filename
 * being searched for.  If quick is set, assume the name being looked up
 * is already in the casefolded form.
 *
 * Returns: 0 if the directory entry matches, more than 0 if it
 * doesn't match or less than zero on error.
 */
static int ext4_ci_compare(const struct inode *parent, const struct qstr *name,
			   u8 *de_name, size_t de_name_len, bool quick)
{
	const struct super_block *sb = parent->i_sb;
	const struct unicode_map *um = sb->s_encoding;
	struct fscrypt_str decrypted_name = FSTR_INIT(NULL, de_name_len);
	struct qstr entry = QSTR_INIT(de_name, de_name_len);
	int ret;

	if (IS_ENCRYPTED(parent)) {
		const struct fscrypt_str encrypted_name =
				FSTR_INIT(de_name, de_name_len);

		decrypted_name.name = kmalloc(de_name_len, GFP_KERNEL);
		if (!decrypted_name.name)
			return -ENOMEM;
		ret = fscrypt_fname_disk_to_usr(parent, 0, 0, &encrypted_name,
						&decrypted_name);
		if (ret < 0)
			goto out;
		entry.name = decrypted_name.name;
		entry.len = decrypted_name.len;
	}

	if (quick)
		ret = utf8_strncasecmp_folded(um, name, &entry);
	else
		ret = utf8_strncasecmp(um, name, &entry);
	if (ret < 0) {
		/* Handle invalid character sequence as either an error
		 * or as an opaque byte sequence.
		 */
		if (sb_has_strict_encoding(sb))
			ret = -EINVAL;
		else if (name->len != entry.len)
			ret = 1;
		else
			ret = !!memcmp(name->name, entry.name, entry.len);
	}
out:
	kfree(decrypted_name.name);
	return ret;
}

int ext4_fname_setup_ci_filename(struct inode *dir, const struct qstr *iname,
				  struct ext4_filename *name)
{
	struct fscrypt_str *cf_name = &name->cf_name;
	struct dx_hash_info *hinfo = &name->hinfo;
	int len;

	if (!IS_CASEFOLDED(dir) || !dir->i_sb->s_encoding ||
	    (IS_ENCRYPTED(dir) && !fscrypt_has_encryption_key(dir))) {
		cf_name->name = NULL;
		return 0;
	}

	cf_name->name = kmalloc(EXT4_NAME_LEN, GFP_NOFS);
	if (!cf_name->name)
		return -ENOMEM;

	len = utf8_casefold(dir->i_sb->s_encoding,
			    iname, cf_name->name,
			    EXT4_NAME_LEN);
	if (len <= 0) {
		kfree(cf_name->name);
		cf_name->name = NULL;
	}
	cf_name->len = (unsigned) len;
	if (!IS_ENCRYPTED(dir))
		return 0;

	hinfo->hash_version = DX_HASH_SIPHASH;
	hinfo->seed = NULL;
	if (cf_name->name)
		ext4fs_dirhash(dir, cf_name->name, cf_name->len, hinfo);
	else
		ext4fs_dirhash(dir, iname->name, iname->len, hinfo);
	return 0;
}
#endif

/*
 * Test whether a directory entry matches the filename being searched for.
 *
 * Return: %true if the directory entry matches, otherwise %false.
 */
static bool ext4_match(struct inode *parent,
			      const struct ext4_filename *fname,
			      struct ext4_dir_entry_2 *de)
{
	struct fscrypt_name f;

	if (!de->inode)
		return false;

	f.usr_fname = fname->usr_fname;
	f.disk_name = fname->disk_name;
#ifdef CONFIG_FS_ENCRYPTION
	f.crypto_buf = fname->crypto_buf;
#endif

#ifdef CONFIG_UNICODE
	if (parent->i_sb->s_encoding && IS_CASEFOLDED(parent) &&
	    (!IS_ENCRYPTED(parent) || fscrypt_has_encryption_key(parent))) {
		if (fname->cf_name.name) {
			struct qstr cf = {.name = fname->cf_name.name,
					  .len = fname->cf_name.len};
			if (IS_ENCRYPTED(parent)) {
				if (fname->hinfo.hash != EXT4_DIRENT_HASH(de) ||
					fname->hinfo.minor_hash !=
						EXT4_DIRENT_MINOR_HASH(de)) {

					return 0;
				}
			}
			return !ext4_ci_compare(parent, &cf, de->name,
							de->name_len, true);
		}
		return !ext4_ci_compare(parent, fname->usr_fname, de->name,
						de->name_len, false);
	}
#endif

	return fscrypt_match_name(&f, de->name, de->name_len);
}

/*
 * Returns 0 if not found, -1 on failure, and 1 on success
 */
int ext4_search_dir(struct buffer_head *bh, char *search_buf, int buf_size,
		    struct inode *dir, struct ext4_filename *fname,
		    unsigned int offset, struct ext4_dir_entry_2 **res_dir)
{
	struct ext4_dir_entry_2 * de;
	char * dlimit;
	int de_len;

	de = (struct ext4_dir_entry_2 *)search_buf;
	dlimit = search_buf + buf_size;
	while ((char *) de < dlimit) {
		/* this code is executed quadratically often */
		/* do minimal checking `by hand' */
		if ((char *) de + de->name_len <= dlimit &&
		    ext4_match(dir, fname, de)) {
			/* found a match - just to be sure, do
			 * a full check */
			if (ext4_check_dir_entry(dir, NULL, de, bh, search_buf,
						 buf_size, offset))
				return -1;
			*res_dir = de;
			return 1;
		}
		/* prevent looping on a bad block */
		de_len = ext4_rec_len_from_disk(de->rec_len,
						dir->i_sb->s_blocksize);
		if (de_len <= 0)
			return -1;
		offset += de_len;
		de = (struct ext4_dir_entry_2 *) ((char *) de + de_len);
	}
	return 0;
}

static int is_dx_internal_node(struct inode *dir, ext4_lblk_t block,
			       struct ext4_dir_entry *de)
{
	struct super_block *sb = dir->i_sb;

	if (!is_dx(dir))
		return 0;
	if (block == 0)
		return 1;
	if (de->inode == 0 &&
	    ext4_rec_len_from_disk(de->rec_len, sb->s_blocksize) ==
			sb->s_blocksize)
		return 1;
	return 0;
}

/*
 *	__ext4_find_entry()
 *
 * finds an entry in the specified directory with the wanted name. It
 * returns the cache buffer in which the entry was found, and the entry
 * itself (as a parameter - res_dir). It does NOT read the inode of the
 * entry - you'll have to do that yourself if you want to.
 *
 * The returned buffer_head has ->b_count elevated.  The caller is expected
 * to brelse() it when appropriate.
 */
static struct buffer_head *__ext4_find_entry(struct inode *dir,
					     struct ext4_filename *fname,
					     struct ext4_dir_entry_2 **res_dir,
					     int *inlined)
{
	struct super_block *sb;
	struct buffer_head *bh_use[NAMEI_RA_SIZE];
	struct buffer_head *bh, *ret = NULL;
	ext4_lblk_t start, block;
	const u8 *name = fname->usr_fname->name;
	size_t ra_max = 0;	/* Number of bh's in the readahead
				   buffer, bh_use[] */
	size_t ra_ptr = 0;	/* Current index into readahead
				   buffer */
	ext4_lblk_t  nblocks;
	int i, namelen, retval;

	*res_dir = NULL;
	sb = dir->i_sb;
	namelen = fname->usr_fname->len;
	if (namelen > EXT4_NAME_LEN)
		return NULL;

	if (ext4_has_inline_data(dir)) {
		int has_inline_data = 1;
		ret = ext4_find_inline_entry(dir, fname, res_dir,
					     &has_inline_data);
		if (has_inline_data) {
			if (inlined)
				*inlined = 1;
			goto cleanup_and_exit;
		}
	}

	if ((namelen <= 2) && (name[0] == '.') &&
	    (name[1] == '.' || name[1] == '\0')) {
		/*
		 * "." or ".." will only be in the first block
		 * NFS may look up ".."; "." should be handled by the VFS
		 */
		block = start = 0;
		nblocks = 1;
		goto restart;
	}
	if (is_dx(dir)) {
		ret = ext4_dx_find_entry(dir, fname, res_dir);
		/*
		 * On success, or if the error was file not found,
		 * return.  Otherwise, fall back to doing a search the
		 * old fashioned way.
		 */
		if (!IS_ERR(ret) || PTR_ERR(ret) != ERR_BAD_DX_DIR)
			goto cleanup_and_exit;
		dxtrace(printk(KERN_DEBUG "ext4_find_entry: dx failed, "
			       "falling back\n"));
		ret = NULL;
	}
	nblocks = dir->i_size >> EXT4_BLOCK_SIZE_BITS(sb);
	if (!nblocks) {
		ret = NULL;
		goto cleanup_and_exit;
	}
	start = EXT4_I(dir)->i_dir_start_lookup;
	if (start >= nblocks)
		start = 0;
	block = start;
restart:
	do {
		/*
		 * We deal with the read-ahead logic here.
		 */
		cond_resched();
		if (ra_ptr >= ra_max) {
			/* Refill the readahead buffer */
			ra_ptr = 0;
			if (block < start)
				ra_max = start - block;
			else
				ra_max = nblocks - block;
			ra_max = min(ra_max, ARRAY_SIZE(bh_use));
			retval = ext4_bread_batch(dir, block, ra_max,
						  false /* wait */, bh_use);
			if (retval) {
				ret = ERR_PTR(retval);
				ra_max = 0;
				goto cleanup_and_exit;
			}
		}
		if ((bh = bh_use[ra_ptr++]) == NULL)
			goto next;
		wait_on_buffer(bh);
		if (!buffer_uptodate(bh)) {
			EXT4_ERROR_INODE_ERR(dir, EIO,
					     "reading directory lblock %lu",
					     (unsigned long) block);
			brelse(bh);
			ret = ERR_PTR(-EIO);
			goto cleanup_and_exit;
		}
		if (!buffer_verified(bh) &&
		    !is_dx_internal_node(dir, block,
					 (struct ext4_dir_entry *)bh->b_data) &&
		    !ext4_dirblock_csum_verify(dir, bh)) {
			EXT4_ERROR_INODE_ERR(dir, EFSBADCRC,
					     "checksumming directory "
					     "block %lu", (unsigned long)block);
			brelse(bh);
			ret = ERR_PTR(-EFSBADCRC);
			goto cleanup_and_exit;
		}
		set_buffer_verified(bh);
		i = search_dirblock(bh, dir, fname,
			    block << EXT4_BLOCK_SIZE_BITS(sb), res_dir);
		if (i == 1) {
			EXT4_I(dir)->i_dir_start_lookup = block;
			ret = bh;
			goto cleanup_and_exit;
		} else {
			brelse(bh);
			if (i < 0)
				goto cleanup_and_exit;
		}
	next:
		if (++block >= nblocks)
			block = 0;
	} while (block != start);

	/*
	 * If the directory has grown while we were searching, then
	 * search the last part of the directory before giving up.
	 */
	block = nblocks;
	nblocks = dir->i_size >> EXT4_BLOCK_SIZE_BITS(sb);
	if (block < nblocks) {
		start = 0;
		goto restart;
	}

cleanup_and_exit:
	/* Clean up the read-ahead blocks */
	for (; ra_ptr < ra_max; ra_ptr++)
		brelse(bh_use[ra_ptr]);
	return ret;
}

static struct buffer_head *ext4_find_entry(struct inode *dir,
					   const struct qstr *d_name,
					   struct ext4_dir_entry_2 **res_dir,
					   int *inlined)
{
	int err;
	struct ext4_filename fname;
	struct buffer_head *bh;

	err = ext4_fname_setup_filename(dir, d_name, 1, &fname);
	if (err == -ENOENT)
		return NULL;
	if (err)
		return ERR_PTR(err);

	bh = __ext4_find_entry(dir, &fname, res_dir, inlined);

	ext4_fname_free_filename(&fname);
	return bh;
}

static struct buffer_head *ext4_lookup_entry(struct inode *dir,
					     struct dentry *dentry,
					     struct ext4_dir_entry_2 **res_dir)
{
	int err;
	struct ext4_filename fname;
	struct buffer_head *bh;

	err = ext4_fname_prepare_lookup(dir, dentry, &fname);
	generic_set_encrypted_ci_d_ops(dentry);
	if (err == -ENOENT)
		return NULL;
	if (err)
		return ERR_PTR(err);

	bh = __ext4_find_entry(dir, &fname, res_dir, NULL);

	ext4_fname_free_filename(&fname);
	return bh;
}

static struct buffer_head * ext4_dx_find_entry(struct inode *dir,
			struct ext4_filename *fname,
			struct ext4_dir_entry_2 **res_dir)
{
	struct super_block * sb = dir->i_sb;
	struct dx_frame frames[EXT4_HTREE_LEVEL], *frame;
	struct buffer_head *bh;
	ext4_lblk_t block;
	int retval;

#ifdef CONFIG_FS_ENCRYPTION
	*res_dir = NULL;
#endif
	frame = dx_probe(fname, dir, NULL, frames);
	if (IS_ERR(frame))
		return (struct buffer_head *) frame;
	do {
		block = dx_get_block(frame->at);
		bh = ext4_read_dirblock(dir, block, DIRENT_HTREE);
		if (IS_ERR(bh))
			goto errout;

		retval = search_dirblock(bh, dir, fname,
					 block << EXT4_BLOCK_SIZE_BITS(sb),
					 res_dir);
		if (retval == 1)
			goto success;
		brelse(bh);
		if (retval == -1) {
			bh = ERR_PTR(ERR_BAD_DX_DIR);
			goto errout;
		}

		/* Check to see if we should continue to search */
		retval = ext4_htree_next_block(dir, fname->hinfo.hash, frame,
					       frames, NULL);
		if (retval < 0) {
			ext4_warning_inode(dir,
				"error %d reading directory index block",
				retval);
			bh = ERR_PTR(retval);
			goto errout;
		}
	} while (retval == 1);

	bh = NULL;
errout:
	dxtrace(printk(KERN_DEBUG "%s not found\n", fname->usr_fname->name));
success:
	dx_release(frames);
	return bh;
}

static struct dentry *ext4_lookup(struct inode *dir, struct dentry *dentry, unsigned int flags)
{
	struct inode *inode;
	struct ext4_dir_entry_2 *de;
	struct buffer_head *bh;

	if (dentry->d_name.len > EXT4_NAME_LEN)
		return ERR_PTR(-ENAMETOOLONG);

	bh = ext4_lookup_entry(dir, dentry, &de);
	if (IS_ERR(bh))
		return ERR_CAST(bh);
	inode = NULL;
	if (bh) {
		__u32 ino = le32_to_cpu(de->inode);
		brelse(bh);
		if (!ext4_valid_inum(dir->i_sb, ino)) {
			EXT4_ERROR_INODE(dir, "bad inode number: %u", ino);
			return ERR_PTR(-EFSCORRUPTED);
		}
		if (unlikely(ino == dir->i_ino)) {
			EXT4_ERROR_INODE(dir, "'%pd' linked to parent dir",
					 dentry);
			return ERR_PTR(-EFSCORRUPTED);
		}
		inode = ext4_iget(dir->i_sb, ino, EXT4_IGET_NORMAL);
		if (inode == ERR_PTR(-ESTALE)) {
			EXT4_ERROR_INODE(dir,
					 "deleted inode referenced: %u",
					 ino);
			return ERR_PTR(-EFSCORRUPTED);
		}
		if (!IS_ERR(inode) && IS_ENCRYPTED(dir) &&
		    (S_ISDIR(inode->i_mode) || S_ISLNK(inode->i_mode)) &&
		    !fscrypt_has_permitted_context(dir, inode)) {
			ext4_warning(inode->i_sb,
				     "Inconsistent encryption contexts: %lu/%lu",
				     dir->i_ino, inode->i_ino);
			iput(inode);
			return ERR_PTR(-EPERM);
		}
	}

#ifdef CONFIG_UNICODE
	if (!inode && IS_CASEFOLDED(dir)) {
		/* Eventually we want to call d_add_ci(dentry, NULL)
		 * for negative dentries in the encoding case as
		 * well.  For now, prevent the negative dentry
		 * from being cached.
		 */
		return NULL;
	}
#endif
	return d_splice_alias(inode, dentry);
}


struct dentry *ext4_get_parent(struct dentry *child)
{
	__u32 ino;
	struct ext4_dir_entry_2 * de;
	struct buffer_head *bh;

	bh = ext4_find_entry(d_inode(child), &dotdot_name, &de, NULL);
	if (IS_ERR(bh))
		return ERR_CAST(bh);
	if (!bh)
		return ERR_PTR(-ENOENT);
	ino = le32_to_cpu(de->inode);
	brelse(bh);

	if (!ext4_valid_inum(child->d_sb, ino)) {
		EXT4_ERROR_INODE(d_inode(child),
				 "bad parent inode number: %u", ino);
		return ERR_PTR(-EFSCORRUPTED);
	}

	return d_obtain_alias(ext4_iget(child->d_sb, ino, EXT4_IGET_NORMAL));
}

/*
 * Move count entries from end of map between two memory locations.
 * Returns pointer to last entry moved.
 */
static struct ext4_dir_entry_2 *
dx_move_dirents(struct inode *dir, char *from, char *to,
		struct dx_map_entry *map, int count,
		unsigned blocksize)
{
	unsigned rec_len = 0;

	while (count--) {
		struct ext4_dir_entry_2 *de = (struct ext4_dir_entry_2 *)
						(from + (map->offs<<2));
		rec_len = ext4_dir_rec_len(de->name_len, dir);

		memcpy (to, de, rec_len);
		((struct ext4_dir_entry_2 *) to)->rec_len =
				ext4_rec_len_to_disk(rec_len, blocksize);

		/* wipe dir_entry excluding the rec_len field */
		de->inode = 0;
		memset(&de->name_len, 0, ext4_rec_len_from_disk(de->rec_len,
								blocksize) -
					 offsetof(struct ext4_dir_entry_2,
								name_len));

		map++;
		to += rec_len;
	}
	return (struct ext4_dir_entry_2 *) (to - rec_len);
}

/*
 * Compact each dir entry in the range to the minimal rec_len.
 * Returns pointer to last entry in range.
 */
static struct ext4_dir_entry_2 *dx_pack_dirents(struct inode *dir, char *base,
							unsigned int blocksize)
{
	struct ext4_dir_entry_2 *next, *to, *prev, *de = (struct ext4_dir_entry_2 *) base;
	unsigned rec_len = 0;

	prev = to = de;
	while ((char*)de < base + blocksize) {
		next = ext4_next_entry(de, blocksize);
		if (de->inode && de->name_len) {
			rec_len = ext4_dir_rec_len(de->name_len, dir);
			if (de > to)
				memmove(to, de, rec_len);
			to->rec_len = ext4_rec_len_to_disk(rec_len, blocksize);
			prev = to;
			to = (struct ext4_dir_entry_2 *) (((char *) to) + rec_len);
		}
		de = next;
	}
	return prev;
}

/*
 * Split a full leaf block to make room for a new dir entry.
 * Allocate a new block, and move entries so that they are approx. equally full.
 * Returns pointer to de in block into which the new entry will be inserted.
 */
static struct ext4_dir_entry_2 *do_split(handle_t *handle, struct inode *dir,
			struct buffer_head **bh,struct dx_frame *frame,
			struct dx_hash_info *hinfo)
{
	unsigned blocksize = dir->i_sb->s_blocksize;
	unsigned count, continued;
	struct buffer_head *bh2;
	ext4_lblk_t newblock;
	u32 hash2;
	struct dx_map_entry *map;
	char *data1 = (*bh)->b_data, *data2;
	unsigned split, move, size;
	struct ext4_dir_entry_2 *de = NULL, *de2;
	int	csum_size = 0;
	int	err = 0, i;

	if (ext4_has_metadata_csum(dir->i_sb))
		csum_size = sizeof(struct ext4_dir_entry_tail);

	bh2 = ext4_append(handle, dir, &newblock);
	if (IS_ERR(bh2)) {
		brelse(*bh);
		*bh = NULL;
		return (struct ext4_dir_entry_2 *) bh2;
	}

	BUFFER_TRACE(*bh, "get_write_access");
	err = ext4_journal_get_write_access(handle, dir->i_sb, *bh,
					    EXT4_JTR_NONE);
	if (err)
		goto journal_error;

	BUFFER_TRACE(frame->bh, "get_write_access");
	err = ext4_journal_get_write_access(handle, dir->i_sb, frame->bh,
					    EXT4_JTR_NONE);
	if (err)
		goto journal_error;

	data2 = bh2->b_data;

	/* create map in the end of data2 block */
	map = (struct dx_map_entry *) (data2 + blocksize);
	count = dx_make_map(dir, (struct ext4_dir_entry_2 *) data1,
			     blocksize, hinfo, map);
	map -= count;
	dx_sort_map(map, count);
	/* Ensure that neither split block is over half full */
	size = 0;
	move = 0;
	for (i = count-1; i >= 0; i--) {
		/* is more than half of this entry in 2nd half of the block? */
		if (size + map[i].size/2 > blocksize/2)
			break;
		size += map[i].size;
		move++;
	}
	/*
	 * map index at which we will split
	 *
	 * If the sum of active entries didn't exceed half the block size, just
	 * split it in half by count; each resulting block will have at least
	 * half the space free.
	 */
	if (i > 0)
		split = count - move;
	else
		split = count/2;

	hash2 = map[split].hash;
	continued = hash2 == map[split - 1].hash;
	dxtrace(printk(KERN_INFO "Split block %lu at %x, %i/%i\n",
			(unsigned long)dx_get_block(frame->at),
					hash2, split, count-split));

	/* Fancy dance to stay within two buffers */
	de2 = dx_move_dirents(dir, data1, data2, map + split, count - split,
			      blocksize);
	de = dx_pack_dirents(dir, data1, blocksize);
	de->rec_len = ext4_rec_len_to_disk(data1 + (blocksize - csum_size) -
					   (char *) de,
					   blocksize);
	de2->rec_len = ext4_rec_len_to_disk(data2 + (blocksize - csum_size) -
					    (char *) de2,
					    blocksize);
	if (csum_size) {
		ext4_initialize_dirent_tail(*bh, blocksize);
		ext4_initialize_dirent_tail(bh2, blocksize);
	}

	dxtrace(dx_show_leaf(dir, hinfo, (struct ext4_dir_entry_2 *) data1,
			blocksize, 1));
	dxtrace(dx_show_leaf(dir, hinfo, (struct ext4_dir_entry_2 *) data2,
			blocksize, 1));

	/* Which block gets the new entry? */
	if (hinfo->hash >= hash2) {
		swap(*bh, bh2);
		de = de2;
	}
	dx_insert_block(frame, hash2 + continued, newblock);
	err = ext4_handle_dirty_dirblock(handle, dir, bh2);
	if (err)
		goto journal_error;
	err = ext4_handle_dirty_dx_node(handle, dir, frame->bh);
	if (err)
		goto journal_error;
	brelse(bh2);
	dxtrace(dx_show_index("frame", frame->entries));
	return de;

journal_error:
	brelse(*bh);
	brelse(bh2);
	*bh = NULL;
	ext4_std_error(dir->i_sb, err);
	return ERR_PTR(err);
}

int ext4_find_dest_de(struct inode *dir, struct inode *inode,
		      struct buffer_head *bh,
		      void *buf, int buf_size,
		      struct ext4_filename *fname,
		      struct ext4_dir_entry_2 **dest_de)
{
	struct ext4_dir_entry_2 *de;
	unsigned short reclen = ext4_dir_rec_len(fname_len(fname), dir);
	int nlen, rlen;
	unsigned int offset = 0;
	char *top;

	de = (struct ext4_dir_entry_2 *)buf;
	top = buf + buf_size - reclen;
	while ((char *) de <= top) {
		if (ext4_check_dir_entry(dir, NULL, de, bh,
					 buf, buf_size, offset))
			return -EFSCORRUPTED;
		if (ext4_match(dir, fname, de))
			return -EEXIST;
		nlen = ext4_dir_rec_len(de->name_len, dir);
		rlen = ext4_rec_len_from_disk(de->rec_len, buf_size);
		if ((de->inode ? rlen - nlen : rlen) >= reclen)
			break;
		de = (struct ext4_dir_entry_2 *)((char *)de + rlen);
		offset += rlen;
	}
	if ((char *) de > top)
		return -ENOSPC;

	*dest_de = de;
	return 0;
}

void ext4_insert_dentry(struct inode *dir,
			struct inode *inode,
			struct ext4_dir_entry_2 *de,
			int buf_size,
			struct ext4_filename *fname)
{

	int nlen, rlen;

	nlen = ext4_dir_rec_len(de->name_len, dir);
	rlen = ext4_rec_len_from_disk(de->rec_len, buf_size);
	if (de->inode) {
		struct ext4_dir_entry_2 *de1 =
			(struct ext4_dir_entry_2 *)((char *)de + nlen);
		de1->rec_len = ext4_rec_len_to_disk(rlen - nlen, buf_size);
		de->rec_len = ext4_rec_len_to_disk(nlen, buf_size);
		de = de1;
	}
	de->file_type = EXT4_FT_UNKNOWN;
	de->inode = cpu_to_le32(inode->i_ino);
	ext4_set_de_type(inode->i_sb, de, inode->i_mode);
	de->name_len = fname_len(fname);
	memcpy(de->name, fname_name(fname), fname_len(fname));
	if (ext4_hash_in_dirent(dir)) {
		struct dx_hash_info *hinfo = &fname->hinfo;

		EXT4_DIRENT_HASHES(de)->hash = cpu_to_le32(hinfo->hash);
		EXT4_DIRENT_HASHES(de)->minor_hash =
						cpu_to_le32(hinfo->minor_hash);
	}
}

/*
 * Add a new entry into a directory (leaf) block.  If de is non-NULL,
 * it points to a directory entry which is guaranteed to be large
 * enough for new directory entry.  If de is NULL, then
 * add_dirent_to_buf will attempt search the directory block for
 * space.  It will return -ENOSPC if no space is available, and -EIO
 * and -EEXIST if directory entry already exists.
 */
static int add_dirent_to_buf(handle_t *handle, struct ext4_filename *fname,
			     struct inode *dir,
			     struct inode *inode, struct ext4_dir_entry_2 *de,
			     struct buffer_head *bh)
{
	unsigned int	blocksize = dir->i_sb->s_blocksize;
	int		csum_size = 0;
	int		err, err2;

	if (ext4_has_metadata_csum(inode->i_sb))
		csum_size = sizeof(struct ext4_dir_entry_tail);

	if (!de) {
		err = ext4_find_dest_de(dir, inode, bh, bh->b_data,
					blocksize - csum_size, fname, &de);
		if (err)
			return err;
	}
	BUFFER_TRACE(bh, "get_write_access");
	err = ext4_journal_get_write_access(handle, dir->i_sb, bh,
					    EXT4_JTR_NONE);
	if (err) {
		ext4_std_error(dir->i_sb, err);
		return err;
	}

	/* By now the buffer is marked for journaling */
	ext4_insert_dentry(dir, inode, de, blocksize, fname);

	/*
	 * XXX shouldn't update any times until successful
	 * completion of syscall, but too many callers depend
	 * on this.
	 *
	 * XXX similarly, too many callers depend on
	 * ext4_new_inode() setting the times, but error
	 * recovery deletes the inode, so the worst that can
	 * happen is that the times are slightly out of date
	 * and/or different from the directory change time.
	 */
	dir->i_mtime = dir->i_ctime = current_time(dir);
	ext4_update_dx_flag(dir);
	inode_inc_iversion(dir);
	err2 = ext4_mark_inode_dirty(handle, dir);
	BUFFER_TRACE(bh, "call ext4_handle_dirty_metadata");
	err = ext4_handle_dirty_dirblock(handle, dir, bh);
	if (err)
		ext4_std_error(dir->i_sb, err);
	return err ? err : err2;
}

/*
 * This converts a one block unindexed directory to a 3 block indexed
 * directory, and adds the dentry to the indexed directory.
 */
static int make_indexed_dir(handle_t *handle, struct ext4_filename *fname,
			    struct inode *dir,
			    struct inode *inode, struct buffer_head *bh)
{
	struct buffer_head *bh2;
	struct dx_root	*root;
	struct dx_frame	frames[EXT4_HTREE_LEVEL], *frame;
	struct dx_entry *entries;
	struct ext4_dir_entry_2	*de, *de2;
	char		*data2, *top;
	unsigned	len;
	int		retval;
	unsigned	blocksize;
	ext4_lblk_t  block;
	struct fake_dirent *fde;
	int csum_size = 0;

	if (ext4_has_metadata_csum(inode->i_sb))
		csum_size = sizeof(struct ext4_dir_entry_tail);

	blocksize =  dir->i_sb->s_blocksize;
	dxtrace(printk(KERN_DEBUG "Creating index: inode %lu\n", dir->i_ino));
	BUFFER_TRACE(bh, "get_write_access");
	retval = ext4_journal_get_write_access(handle, dir->i_sb, bh,
					       EXT4_JTR_NONE);
	if (retval) {
		ext4_std_error(dir->i_sb, retval);
		brelse(bh);
		return retval;
	}
	root = (struct dx_root *) bh->b_data;

	/* The 0th block becomes the root, move the dirents out */
	fde = &root->dotdot;
	de = (struct ext4_dir_entry_2 *)((char *)fde +
		ext4_rec_len_from_disk(fde->rec_len, blocksize));
	if ((char *) de >= (((char *) root) + blocksize)) {
		EXT4_ERROR_INODE(dir, "invalid rec_len for '..'");
		brelse(bh);
		return -EFSCORRUPTED;
	}
	len = ((char *) root) + (blocksize - csum_size) - (char *) de;

	/* Allocate new block for the 0th block's dirents */
	bh2 = ext4_append(handle, dir, &block);
	if (IS_ERR(bh2)) {
		brelse(bh);
		return PTR_ERR(bh2);
	}
	ext4_set_inode_flag(dir, EXT4_INODE_INDEX);
	data2 = bh2->b_data;

	memcpy(data2, de, len);
	memset(de, 0, len); /* wipe old data */
	de = (struct ext4_dir_entry_2 *) data2;
	top = data2 + len;
	while ((char *)(de2 = ext4_next_entry(de, blocksize)) < top)
		de = de2;
	de->rec_len = ext4_rec_len_to_disk(data2 + (blocksize - csum_size) -
					   (char *) de, blocksize);

	if (csum_size)
		ext4_initialize_dirent_tail(bh2, blocksize);

	/* Initialize the root; the dot dirents already exist */
	de = (struct ext4_dir_entry_2 *) (&root->dotdot);
	de->rec_len = ext4_rec_len_to_disk(
			blocksize - ext4_dir_rec_len(2, NULL), blocksize);
	memset (&root->info, 0, sizeof(root->info));
	root->info.info_length = sizeof(root->info);
	if (ext4_hash_in_dirent(dir))
		root->info.hash_version = DX_HASH_SIPHASH;
	else
		root->info.hash_version =
				EXT4_SB(dir->i_sb)->s_def_hash_version;

	entries = root->entries;
	dx_set_block(entries, 1);
	dx_set_count(entries, 1);
	dx_set_limit(entries, dx_root_limit(dir, sizeof(root->info)));

	/* Initialize as for dx_probe */
	fname->hinfo.hash_version = root->info.hash_version;
	if (fname->hinfo.hash_version <= DX_HASH_TEA)
		fname->hinfo.hash_version += EXT4_SB(dir->i_sb)->s_hash_unsigned;
	fname->hinfo.seed = EXT4_SB(dir->i_sb)->s_hash_seed;

	/* casefolded encrypted hashes are computed on fname setup */
	if (!ext4_hash_in_dirent(dir))
		ext4fs_dirhash(dir, fname_name(fname),
				fname_len(fname), &fname->hinfo);

	memset(frames, 0, sizeof(frames));
	frame = frames;
	frame->entries = entries;
	frame->at = entries;
	frame->bh = bh;

	retval = ext4_handle_dirty_dx_node(handle, dir, frame->bh);
	if (retval)
		goto out_frames;
	retval = ext4_handle_dirty_dirblock(handle, dir, bh2);
	if (retval)
		goto out_frames;

	de = do_split(handle,dir, &bh2, frame, &fname->hinfo);
	if (IS_ERR(de)) {
		retval = PTR_ERR(de);
		goto out_frames;
	}

	retval = add_dirent_to_buf(handle, fname, dir, inode, de, bh2);
out_frames:
	/*
	 * Even if the block split failed, we have to properly write
	 * out all the changes we did so far. Otherwise we can end up
	 * with corrupted filesystem.
	 */
	if (retval)
		ext4_mark_inode_dirty(handle, dir);
	dx_release(frames);
	brelse(bh2);
	return retval;
}

/*
 *	ext4_add_entry()
 *
 * adds a file entry to the specified directory, using the same
 * semantics as ext4_find_entry(). It returns NULL if it failed.
 *
 * NOTE!! The inode part of 'de' is left at 0 - which means you
 * may not sleep between calling this and putting something into
 * the entry, as someone else might have used it while you slept.
 */
static int ext4_add_entry(handle_t *handle, struct dentry *dentry,
			  struct inode *inode)
{
	struct inode *dir = d_inode(dentry->d_parent);
	struct buffer_head *bh = NULL;
	struct ext4_dir_entry_2 *de;
	struct super_block *sb;
	struct ext4_filename fname;
	int	retval;
	int	dx_fallback=0;
	unsigned blocksize;
	ext4_lblk_t block, blocks;
	int	csum_size = 0;

	if (ext4_has_metadata_csum(inode->i_sb))
		csum_size = sizeof(struct ext4_dir_entry_tail);

	sb = dir->i_sb;
	blocksize = sb->s_blocksize;
	if (!dentry->d_name.len)
		return -EINVAL;

	if (fscrypt_is_nokey_name(dentry))
		return -ENOKEY;

#ifdef CONFIG_UNICODE
	if (sb_has_strict_encoding(sb) && IS_CASEFOLDED(dir) &&
	    sb->s_encoding && utf8_validate(sb->s_encoding, &dentry->d_name))
		return -EINVAL;
#endif

	retval = ext4_fname_setup_filename(dir, &dentry->d_name, 0, &fname);
	if (retval)
		return retval;

	if (ext4_has_inline_data(dir)) {
		retval = ext4_try_add_inline_entry(handle, &fname, dir, inode);
		if (retval < 0)
			goto out;
		if (retval == 1) {
			retval = 0;
			goto out;
		}
	}

	if (is_dx(dir)) {
		retval = ext4_dx_add_entry(handle, &fname, dir, inode);
		if (!retval || (retval != ERR_BAD_DX_DIR))
			goto out;
		/* Can we just ignore htree data? */
		if (ext4_has_metadata_csum(sb)) {
			EXT4_ERROR_INODE(dir,
				"Directory has corrupted htree index.");
			retval = -EFSCORRUPTED;
			goto out;
		}
		ext4_clear_inode_flag(dir, EXT4_INODE_INDEX);
		dx_fallback++;
		retval = ext4_mark_inode_dirty(handle, dir);
		if (unlikely(retval))
			goto out;
	}
	blocks = dir->i_size >> sb->s_blocksize_bits;
	for (block = 0; block < blocks; block++) {
		bh = ext4_read_dirblock(dir, block, DIRENT);
		if (bh == NULL) {
			bh = ext4_bread(handle, dir, block,
					EXT4_GET_BLOCKS_CREATE);
			goto add_to_new_block;
		}
		if (IS_ERR(bh)) {
			retval = PTR_ERR(bh);
			bh = NULL;
			goto out;
		}
		retval = add_dirent_to_buf(handle, &fname, dir, inode,
					   NULL, bh);
		if (retval != -ENOSPC)
			goto out;

		if (blocks == 1 && !dx_fallback &&
		    ext4_has_feature_dir_index(sb)) {
			retval = make_indexed_dir(handle, &fname, dir,
						  inode, bh);
			bh = NULL; /* make_indexed_dir releases bh */
			goto out;
		}
		brelse(bh);
	}
	bh = ext4_append(handle, dir, &block);
add_to_new_block:
	if (IS_ERR(bh)) {
		retval = PTR_ERR(bh);
		bh = NULL;
		goto out;
	}
	de = (struct ext4_dir_entry_2 *) bh->b_data;
	de->inode = 0;
	de->rec_len = ext4_rec_len_to_disk(blocksize - csum_size, blocksize);

	if (csum_size)
		ext4_initialize_dirent_tail(bh, blocksize);

	retval = add_dirent_to_buf(handle, &fname, dir, inode, de, bh);
out:
	ext4_fname_free_filename(&fname);
	brelse(bh);
	if (retval == 0)
		ext4_set_inode_state(inode, EXT4_STATE_NEWENTRY);
	return retval;
}

/*
 * Returns 0 for success, or a negative error value
 */
static int ext4_dx_add_entry(handle_t *handle, struct ext4_filename *fname,
			     struct inode *dir, struct inode *inode)
{
	struct dx_frame frames[EXT4_HTREE_LEVEL], *frame;
	struct dx_entry *entries, *at;
	struct buffer_head *bh;
	struct super_block *sb = dir->i_sb;
	struct ext4_dir_entry_2 *de;
	int restart;
	int err;

again:
	restart = 0;
	frame = dx_probe(fname, dir, NULL, frames);
	if (IS_ERR(frame))
		return PTR_ERR(frame);
	entries = frame->entries;
	at = frame->at;
	bh = ext4_read_dirblock(dir, dx_get_block(frame->at), DIRENT_HTREE);
	if (IS_ERR(bh)) {
		err = PTR_ERR(bh);
		bh = NULL;
		goto cleanup;
	}

	BUFFER_TRACE(bh, "get_write_access");
	err = ext4_journal_get_write_access(handle, sb, bh, EXT4_JTR_NONE);
	if (err)
		goto journal_error;

	err = add_dirent_to_buf(handle, fname, dir, inode, NULL, bh);
	if (err != -ENOSPC)
		goto cleanup;

	err = 0;
	/* Block full, should compress but for now just split */
	dxtrace(printk(KERN_DEBUG "using %u of %u node entries\n",
		       dx_get_count(entries), dx_get_limit(entries)));
	/* Need to split index? */
	if (dx_get_count(entries) == dx_get_limit(entries)) {
		ext4_lblk_t newblock;
		int levels = frame - frames + 1;
		unsigned int icount;
		int add_level = 1;
		struct dx_entry *entries2;
		struct dx_node *node2;
		struct buffer_head *bh2;

		while (frame > frames) {
			if (dx_get_count((frame - 1)->entries) <
			    dx_get_limit((frame - 1)->entries)) {
				add_level = 0;
				break;
			}
			frame--; /* split higher index block */
			at = frame->at;
			entries = frame->entries;
			restart = 1;
		}
		if (add_level && levels == ext4_dir_htree_level(sb)) {
			ext4_warning(sb, "Directory (ino: %lu) index full, "
					 "reach max htree level :%d",
					 dir->i_ino, levels);
			if (ext4_dir_htree_level(sb) < EXT4_HTREE_LEVEL) {
				ext4_warning(sb, "Large directory feature is "
						 "not enabled on this "
						 "filesystem");
			}
			err = -ENOSPC;
			goto cleanup;
		}
		icount = dx_get_count(entries);
		bh2 = ext4_append(handle, dir, &newblock);
		if (IS_ERR(bh2)) {
			err = PTR_ERR(bh2);
			goto cleanup;
		}
		node2 = (struct dx_node *)(bh2->b_data);
		entries2 = node2->entries;
		memset(&node2->fake, 0, sizeof(struct fake_dirent));
		node2->fake.rec_len = ext4_rec_len_to_disk(sb->s_blocksize,
							   sb->s_blocksize);
		BUFFER_TRACE(frame->bh, "get_write_access");
		err = ext4_journal_get_write_access(handle, sb, frame->bh,
						    EXT4_JTR_NONE);
		if (err)
			goto journal_error;
		if (!add_level) {
			unsigned icount1 = icount/2, icount2 = icount - icount1;
			unsigned hash2 = dx_get_hash(entries + icount1);
			dxtrace(printk(KERN_DEBUG "Split index %i/%i\n",
				       icount1, icount2));

			BUFFER_TRACE(frame->bh, "get_write_access"); /* index root */
			err = ext4_journal_get_write_access(handle, sb,
							    (frame - 1)->bh,
							    EXT4_JTR_NONE);
			if (err)
				goto journal_error;

			memcpy((char *) entries2, (char *) (entries + icount1),
			       icount2 * sizeof(struct dx_entry));
			dx_set_count(entries, icount1);
			dx_set_count(entries2, icount2);
			dx_set_limit(entries2, dx_node_limit(dir));

			/* Which index block gets the new entry? */
			if (at - entries >= icount1) {
				frame->at = at - entries - icount1 + entries2;
				frame->entries = entries = entries2;
				swap(frame->bh, bh2);
			}
			dx_insert_block((frame - 1), hash2, newblock);
			dxtrace(dx_show_index("node", frame->entries));
			dxtrace(dx_show_index("node",
			       ((struct dx_node *) bh2->b_data)->entries));
			err = ext4_handle_dirty_dx_node(handle, dir, bh2);
			if (err)
				goto journal_error;
			brelse (bh2);
			err = ext4_handle_dirty_dx_node(handle, dir,
						   (frame - 1)->bh);
			if (err)
				goto journal_error;
			err = ext4_handle_dirty_dx_node(handle, dir,
							frame->bh);
			if (restart || err)
				goto journal_error;
		} else {
			struct dx_root *dxroot;
			memcpy((char *) entries2, (char *) entries,
			       icount * sizeof(struct dx_entry));
			dx_set_limit(entries2, dx_node_limit(dir));

			/* Set up root */
			dx_set_count(entries, 1);
			dx_set_block(entries + 0, newblock);
			dxroot = (struct dx_root *)frames[0].bh->b_data;
			dxroot->info.indirect_levels += 1;
			dxtrace(printk(KERN_DEBUG
				       "Creating %d level index...\n",
				       dxroot->info.indirect_levels));
			err = ext4_handle_dirty_dx_node(handle, dir, frame->bh);
			if (err)
				goto journal_error;
			err = ext4_handle_dirty_dx_node(handle, dir, bh2);
			brelse(bh2);
			restart = 1;
			goto journal_error;
		}
	}
	de = do_split(handle, dir, &bh, frame, &fname->hinfo);
	if (IS_ERR(de)) {
		err = PTR_ERR(de);
		goto cleanup;
	}
	err = add_dirent_to_buf(handle, fname, dir, inode, de, bh);
	goto cleanup;

journal_error:
	ext4_std_error(dir->i_sb, err); /* this is a no-op if err == 0 */
cleanup:
	brelse(bh);
	dx_release(frames);
	/* @restart is true means htree-path has been changed, we need to
	 * repeat dx_probe() to find out valid htree-path
	 */
	if (restart && err == 0)
		goto again;
	return err;
}

/*
 * ext4_generic_delete_entry deletes a directory entry by merging it
 * with the previous entry
 */
int ext4_generic_delete_entry(struct inode *dir,
			      struct ext4_dir_entry_2 *de_del,
			      struct buffer_head *bh,
			      void *entry_buf,
			      int buf_size,
			      int csum_size)
{
	struct ext4_dir_entry_2 *de, *pde;
	unsigned int blocksize = dir->i_sb->s_blocksize;
	int i;

	i = 0;
	pde = NULL;
	de = (struct ext4_dir_entry_2 *)entry_buf;
	while (i < buf_size - csum_size) {
		if (ext4_check_dir_entry(dir, NULL, de, bh,
					 entry_buf, buf_size, i))
			return -EFSCORRUPTED;
		if (de == de_del)  {
			if (pde) {
				pde->rec_len = ext4_rec_len_to_disk(
					ext4_rec_len_from_disk(pde->rec_len,
							       blocksize) +
					ext4_rec_len_from_disk(de->rec_len,
							       blocksize),
					blocksize);

				/* wipe entire dir_entry */
				memset(de, 0, ext4_rec_len_from_disk(de->rec_len,
								blocksize));
			} else {
				/* wipe dir_entry excluding the rec_len field */
				de->inode = 0;
				memset(&de->name_len, 0,
					ext4_rec_len_from_disk(de->rec_len,
								blocksize) -
					offsetof(struct ext4_dir_entry_2,
								name_len));
			}

			inode_inc_iversion(dir);
			return 0;
		}
		i += ext4_rec_len_from_disk(de->rec_len, blocksize);
		pde = de;
		de = ext4_next_entry(de, blocksize);
	}
	return -ENOENT;
}

static int ext4_delete_entry(handle_t *handle,
			     struct inode *dir,
			     struct ext4_dir_entry_2 *de_del,
			     struct buffer_head *bh)
{
	int err, csum_size = 0;

	if (ext4_has_inline_data(dir)) {
		int has_inline_data = 1;
		err = ext4_delete_inline_entry(handle, dir, de_del, bh,
					       &has_inline_data);
		if (has_inline_data)
			return err;
	}

	if (ext4_has_metadata_csum(dir->i_sb))
		csum_size = sizeof(struct ext4_dir_entry_tail);

	BUFFER_TRACE(bh, "get_write_access");
	err = ext4_journal_get_write_access(handle, dir->i_sb, bh,
					    EXT4_JTR_NONE);
	if (unlikely(err))
		goto out;

	err = ext4_generic_delete_entry(dir, de_del, bh, bh->b_data,
					dir->i_sb->s_blocksize, csum_size);
	if (err)
		goto out;

	BUFFER_TRACE(bh, "call ext4_handle_dirty_metadata");
	err = ext4_handle_dirty_dirblock(handle, dir, bh);
	if (unlikely(err))
		goto out;

	return 0;
out:
	if (err != -ENOENT)
		ext4_std_error(dir->i_sb, err);
	return err;
}

/*
 * Set directory link count to 1 if nlinks > EXT4_LINK_MAX, or if nlinks == 2
 * since this indicates that nlinks count was previously 1 to avoid overflowing
 * the 16-bit i_links_count field on disk.  Directories with i_nlink == 1 mean
 * that subdirectory link counts are not being maintained accurately.
 *
 * The caller has already checked for i_nlink overflow in case the DIR_LINK
 * feature is not enabled and returned -EMLINK.  The is_dx() check is a proxy
 * for checking S_ISDIR(inode) (since the INODE_INDEX feature will not be set
 * on regular files) and to avoid creating huge/slow non-HTREE directories.
 */
static void ext4_inc_count(struct inode *inode)
{
	inc_nlink(inode);
	if (is_dx(inode) &&
	    (inode->i_nlink > EXT4_LINK_MAX || inode->i_nlink == 2))
		set_nlink(inode, 1);
}

/*
 * If a directory had nlink == 1, then we should let it be 1. This indicates
 * directory has >EXT4_LINK_MAX subdirs.
 */
static void ext4_dec_count(struct inode *inode)
{
	if (!S_ISDIR(inode->i_mode) || inode->i_nlink > 2)
		drop_nlink(inode);
}


/*
 * Add non-directory inode to a directory. On success, the inode reference is
 * consumed by dentry is instantiation. This is also indicated by clearing of
 * *inodep pointer. On failure, the caller is responsible for dropping the
 * inode reference in the safe context.
 */
static int ext4_add_nondir(handle_t *handle,
		struct dentry *dentry, struct inode **inodep)
{
	struct inode *dir = d_inode(dentry->d_parent);
	struct inode *inode = *inodep;
	int err = ext4_add_entry(handle, dentry, inode);
	if (!err) {
		err = ext4_mark_inode_dirty(handle, inode);
		if (IS_DIRSYNC(dir))
			ext4_handle_sync(handle);
		d_instantiate_new(dentry, inode);
		*inodep = NULL;
		return err;
	}
	drop_nlink(inode);
	ext4_orphan_add(handle, inode);
	unlock_new_inode(inode);
	return err;
}

/*
 * By the time this is called, we already have created
 * the directory cache entry for the new file, but it
 * is so far negative - it has no inode.
 *
 * If the create succeeds, we fill in the inode information
 * with d_instantiate().
 */
static int ext4_create(struct user_namespace *mnt_userns, struct inode *dir,
		       struct dentry *dentry, umode_t mode, bool excl)
{
	handle_t *handle;
	struct inode *inode;
	int err, credits, retries = 0;

	err = dquot_initialize(dir);
	if (err)
		return err;

	credits = (EXT4_DATA_TRANS_BLOCKS(dir->i_sb) +
		   EXT4_INDEX_EXTRA_TRANS_BLOCKS + 3);
retry:
	inode = ext4_new_inode_start_handle(mnt_userns, dir, mode, &dentry->d_name,
					    0, NULL, EXT4_HT_DIR, credits);
	handle = ext4_journal_current_handle();
	err = PTR_ERR(inode);
	if (!IS_ERR(inode)) {
		inode->i_op = &ext4_file_inode_operations;
		inode->i_fop = &ext4_file_operations;
		ext4_set_aops(inode);
		err = ext4_add_nondir(handle, dentry, &inode);
		if (!err)
			ext4_fc_track_create(handle, dentry);
	}
	if (handle)
		ext4_journal_stop(handle);
	if (!IS_ERR_OR_NULL(inode))
		iput(inode);
	if (err == -ENOSPC && ext4_should_retry_alloc(dir->i_sb, &retries))
		goto retry;
	return err;
}

static int ext4_mknod(struct user_namespace *mnt_userns, struct inode *dir,
		      struct dentry *dentry, umode_t mode, dev_t rdev)
{
	handle_t *handle;
	struct inode *inode;
	int err, credits, retries = 0;

	err = dquot_initialize(dir);
	if (err)
		return err;

	credits = (EXT4_DATA_TRANS_BLOCKS(dir->i_sb) +
		   EXT4_INDEX_EXTRA_TRANS_BLOCKS + 3);
retry:
	inode = ext4_new_inode_start_handle(mnt_userns, dir, mode, &dentry->d_name,
					    0, NULL, EXT4_HT_DIR, credits);
	handle = ext4_journal_current_handle();
	err = PTR_ERR(inode);
	if (!IS_ERR(inode)) {
		init_special_inode(inode, inode->i_mode, rdev);
		inode->i_op = &ext4_special_inode_operations;
		err = ext4_add_nondir(handle, dentry, &inode);
		if (!err)
			ext4_fc_track_create(handle, dentry);
	}
	if (handle)
		ext4_journal_stop(handle);
	if (!IS_ERR_OR_NULL(inode))
		iput(inode);
	if (err == -ENOSPC && ext4_should_retry_alloc(dir->i_sb, &retries))
		goto retry;
	return err;
}

static int ext4_tmpfile(struct user_namespace *mnt_userns, struct inode *dir,
			struct dentry *dentry, umode_t mode)
{
	handle_t *handle;
	struct inode *inode;
	int err, retries = 0;

	err = dquot_initialize(dir);
	if (err)
		return err;

retry:
	inode = ext4_new_inode_start_handle(mnt_userns, dir, mode,
					    NULL, 0, NULL,
					    EXT4_HT_DIR,
			EXT4_MAXQUOTAS_INIT_BLOCKS(dir->i_sb) +
			  4 + EXT4_XATTR_TRANS_BLOCKS);
	handle = ext4_journal_current_handle();
	err = PTR_ERR(inode);
	if (!IS_ERR(inode)) {
		inode->i_op = &ext4_file_inode_operations;
		inode->i_fop = &ext4_file_operations;
		ext4_set_aops(inode);
		d_tmpfile(dentry, inode);
		err = ext4_orphan_add(handle, inode);
		if (err)
			goto err_unlock_inode;
		mark_inode_dirty(inode);
		unlock_new_inode(inode);
	}
	if (handle)
		ext4_journal_stop(handle);
	if (err == -ENOSPC && ext4_should_retry_alloc(dir->i_sb, &retries))
		goto retry;
	return err;
err_unlock_inode:
	ext4_journal_stop(handle);
	unlock_new_inode(inode);
	return err;
}

struct ext4_dir_entry_2 *ext4_init_dot_dotdot(struct inode *inode,
			  struct ext4_dir_entry_2 *de,
			  int blocksize, int csum_size,
			  unsigned int parent_ino, int dotdot_real_len)
{
	de->inode = cpu_to_le32(inode->i_ino);
	de->name_len = 1;
	de->rec_len = ext4_rec_len_to_disk(ext4_dir_rec_len(de->name_len, NULL),
					   blocksize);
	strcpy(de->name, ".");
	ext4_set_de_type(inode->i_sb, de, S_IFDIR);

	de = ext4_next_entry(de, blocksize);
	de->inode = cpu_to_le32(parent_ino);
	de->name_len = 2;
	if (!dotdot_real_len)
		de->rec_len = ext4_rec_len_to_disk(blocksize -
					(csum_size + ext4_dir_rec_len(1, NULL)),
					blocksize);
	else
		de->rec_len = ext4_rec_len_to_disk(
					ext4_dir_rec_len(de->name_len, NULL),
					blocksize);
	strcpy(de->name, "..");
	ext4_set_de_type(inode->i_sb, de, S_IFDIR);

	return ext4_next_entry(de, blocksize);
}

int ext4_init_new_dir(handle_t *handle, struct inode *dir,
			     struct inode *inode)
{
	struct buffer_head *dir_block = NULL;
	struct ext4_dir_entry_2 *de;
	ext4_lblk_t block = 0;
	unsigned int blocksize = dir->i_sb->s_blocksize;
	int csum_size = 0;
	int err;

	if (ext4_has_metadata_csum(dir->i_sb))
		csum_size = sizeof(struct ext4_dir_entry_tail);

	if (ext4_test_inode_state(inode, EXT4_STATE_MAY_INLINE_DATA)) {
		err = ext4_try_create_inline_dir(handle, dir, inode);
		if (err < 0 && err != -ENOSPC)
			goto out;
		if (!err)
			goto out;
	}

	inode->i_size = 0;
	dir_block = ext4_append(handle, inode, &block);
	if (IS_ERR(dir_block))
		return PTR_ERR(dir_block);
	de = (struct ext4_dir_entry_2 *)dir_block->b_data;
	ext4_init_dot_dotdot(inode, de, blocksize, csum_size, dir->i_ino, 0);
	set_nlink(inode, 2);
	if (csum_size)
		ext4_initialize_dirent_tail(dir_block, blocksize);

	BUFFER_TRACE(dir_block, "call ext4_handle_dirty_metadata");
	err = ext4_handle_dirty_dirblock(handle, inode, dir_block);
	if (err)
		goto out;
	set_buffer_verified(dir_block);
out:
	brelse(dir_block);
	return err;
}

static int ext4_mkdir(struct user_namespace *mnt_userns, struct inode *dir,
		      struct dentry *dentry, umode_t mode)
{
	handle_t *handle;
	struct inode *inode;
	int err, err2 = 0, credits, retries = 0;

	if (EXT4_DIR_LINK_MAX(dir))
		return -EMLINK;

	err = dquot_initialize(dir);
	if (err)
		return err;

	credits = (EXT4_DATA_TRANS_BLOCKS(dir->i_sb) +
		   EXT4_INDEX_EXTRA_TRANS_BLOCKS + 3);
retry:
	inode = ext4_new_inode_start_handle(mnt_userns, dir, S_IFDIR | mode,
					    &dentry->d_name,
					    0, NULL, EXT4_HT_DIR, credits);
	handle = ext4_journal_current_handle();
	err = PTR_ERR(inode);
	if (IS_ERR(inode))
		goto out_stop;

	inode->i_op = &ext4_dir_inode_operations;
	inode->i_fop = &ext4_dir_operations;
	err = ext4_init_new_dir(handle, dir, inode);
	if (err)
		goto out_clear_inode;
	err = ext4_mark_inode_dirty(handle, inode);
	if (!err)
		err = ext4_add_entry(handle, dentry, inode);
	if (err) {
out_clear_inode:
		clear_nlink(inode);
		ext4_orphan_add(handle, inode);
		unlock_new_inode(inode);
		err2 = ext4_mark_inode_dirty(handle, inode);
		if (unlikely(err2))
			err = err2;
		ext4_journal_stop(handle);
		iput(inode);
		goto out_retry;
	}
	ext4_inc_count(dir);

	ext4_update_dx_flag(dir);
	err = ext4_mark_inode_dirty(handle, dir);
	if (err)
		goto out_clear_inode;
	d_instantiate_new(dentry, inode);
	ext4_fc_track_create(handle, dentry);
	if (IS_DIRSYNC(dir))
		ext4_handle_sync(handle);

out_stop:
	if (handle)
		ext4_journal_stop(handle);
out_retry:
	if (err == -ENOSPC && ext4_should_retry_alloc(dir->i_sb, &retries))
		goto retry;
	return err;
}

/*
 * routine to check that the specified directory is empty (for rmdir)
 */
bool ext4_empty_dir(struct inode *inode)
{
	unsigned int offset;
	struct buffer_head *bh;
	struct ext4_dir_entry_2 *de;
	struct super_block *sb;

	if (ext4_has_inline_data(inode)) {
		int has_inline_data = 1;
		int ret;

		ret = empty_inline_dir(inode, &has_inline_data);
		if (has_inline_data)
			return ret;
	}

	sb = inode->i_sb;
	if (inode->i_size < ext4_dir_rec_len(1, NULL) +
					ext4_dir_rec_len(2, NULL)) {
		EXT4_ERROR_INODE(inode, "invalid size");
		return true;
	}
	/* The first directory block must not be a hole,
	 * so treat it as DIRENT_HTREE
	 */
	bh = ext4_read_dirblock(inode, 0, DIRENT_HTREE);
	if (IS_ERR(bh))
		return true;

	de = (struct ext4_dir_entry_2 *) bh->b_data;
	if (ext4_check_dir_entry(inode, NULL, de, bh, bh->b_data, bh->b_size,
				 0) ||
	    le32_to_cpu(de->inode) != inode->i_ino || strcmp(".", de->name)) {
		ext4_warning_inode(inode, "directory missing '.'");
<<<<<<< HEAD
		brelse(bh);
		return true;
	}
	offset = ext4_rec_len_from_disk(de->rec_len, sb->s_blocksize);
	de = ext4_next_entry(de, sb->s_blocksize);
	if (ext4_check_dir_entry(inode, NULL, de, bh, bh->b_data, bh->b_size,
				 offset) ||
	    le32_to_cpu(de->inode) == 0 || strcmp("..", de->name)) {
		ext4_warning_inode(inode, "directory missing '..'");
		brelse(bh);
		return true;
	}
=======
		brelse(bh);
		return true;
	}
	offset = ext4_rec_len_from_disk(de->rec_len, sb->s_blocksize);
	de = ext4_next_entry(de, sb->s_blocksize);
	if (ext4_check_dir_entry(inode, NULL, de, bh, bh->b_data, bh->b_size,
				 offset) ||
	    le32_to_cpu(de->inode) == 0 || strcmp("..", de->name)) {
		ext4_warning_inode(inode, "directory missing '..'");
		brelse(bh);
		return true;
	}
>>>>>>> c1084c27
	offset += ext4_rec_len_from_disk(de->rec_len, sb->s_blocksize);
	while (offset < inode->i_size) {
		if (!(offset & (sb->s_blocksize - 1))) {
			unsigned int lblock;
			brelse(bh);
			lblock = offset >> EXT4_BLOCK_SIZE_BITS(sb);
			bh = ext4_read_dirblock(inode, lblock, EITHER);
			if (bh == NULL) {
				offset += sb->s_blocksize;
				continue;
			}
			if (IS_ERR(bh))
				return true;
		}
		de = (struct ext4_dir_entry_2 *) (bh->b_data +
					(offset & (sb->s_blocksize - 1)));
		if (ext4_check_dir_entry(inode, NULL, de, bh,
					 bh->b_data, bh->b_size, offset)) {
			offset = (offset | (sb->s_blocksize - 1)) + 1;
			continue;
		}
		if (le32_to_cpu(de->inode)) {
			brelse(bh);
			return false;
		}
		offset += ext4_rec_len_from_disk(de->rec_len, sb->s_blocksize);
	}
	brelse(bh);
	return true;
}

static int ext4_rmdir(struct inode *dir, struct dentry *dentry)
{
	int retval;
	struct inode *inode;
	struct buffer_head *bh;
	struct ext4_dir_entry_2 *de;
	handle_t *handle = NULL;

	if (unlikely(ext4_forced_shutdown(EXT4_SB(dir->i_sb))))
		return -EIO;

	/* Initialize quotas before so that eventual writes go in
	 * separate transaction */
	retval = dquot_initialize(dir);
	if (retval)
		return retval;
	retval = dquot_initialize(d_inode(dentry));
	if (retval)
		return retval;

	retval = -ENOENT;
	bh = ext4_find_entry(dir, &dentry->d_name, &de, NULL);
	if (IS_ERR(bh))
		return PTR_ERR(bh);
	if (!bh)
		goto end_rmdir;

	inode = d_inode(dentry);

	retval = -EFSCORRUPTED;
	if (le32_to_cpu(de->inode) != inode->i_ino)
		goto end_rmdir;

	retval = -ENOTEMPTY;
	if (!ext4_empty_dir(inode))
		goto end_rmdir;

	handle = ext4_journal_start(dir, EXT4_HT_DIR,
				    EXT4_DATA_TRANS_BLOCKS(dir->i_sb));
	if (IS_ERR(handle)) {
		retval = PTR_ERR(handle);
		handle = NULL;
		goto end_rmdir;
	}

	if (IS_DIRSYNC(dir))
		ext4_handle_sync(handle);

	retval = ext4_delete_entry(handle, dir, de, bh);
	if (retval)
		goto end_rmdir;
	if (!EXT4_DIR_LINK_EMPTY(inode))
		ext4_warning_inode(inode,
			     "empty directory '%.*s' has too many links (%u)",
			     dentry->d_name.len, dentry->d_name.name,
			     inode->i_nlink);
	inode_inc_iversion(inode);
	clear_nlink(inode);
	/* There's no need to set i_disksize: the fact that i_nlink is
	 * zero will ensure that the right thing happens during any
	 * recovery. */
	inode->i_size = 0;
	ext4_orphan_add(handle, inode);
	inode->i_ctime = dir->i_ctime = dir->i_mtime = current_time(inode);
	retval = ext4_mark_inode_dirty(handle, inode);
	if (retval)
		goto end_rmdir;
	ext4_dec_count(dir);
	ext4_update_dx_flag(dir);
	ext4_fc_track_unlink(handle, dentry);
	retval = ext4_mark_inode_dirty(handle, dir);

#ifdef CONFIG_UNICODE
	/* VFS negative dentries are incompatible with Encoding and
	 * Case-insensitiveness. Eventually we'll want avoid
	 * invalidating the dentries here, alongside with returning the
	 * negative dentries at ext4_lookup(), when it is better
	 * supported by the VFS for the CI case.
	 */
	if (IS_CASEFOLDED(dir))
		d_invalidate(dentry);
#endif

end_rmdir:
	brelse(bh);
	if (handle)
		ext4_journal_stop(handle);
	return retval;
}

int __ext4_unlink(handle_t *handle, struct inode *dir, const struct qstr *d_name,
		  struct inode *inode)
{
	int retval = -ENOENT;
	struct buffer_head *bh;
	struct ext4_dir_entry_2 *de;
	int skip_remove_dentry = 0;

	bh = ext4_find_entry(dir, d_name, &de, NULL);
	if (IS_ERR(bh))
		return PTR_ERR(bh);

	if (!bh)
		return -ENOENT;

	if (le32_to_cpu(de->inode) != inode->i_ino) {
		/*
		 * It's okay if we find dont find dentry which matches
		 * the inode. That's because it might have gotten
		 * renamed to a different inode number
		 */
		if (EXT4_SB(inode->i_sb)->s_mount_state & EXT4_FC_REPLAY)
			skip_remove_dentry = 1;
		else
			goto out;
	}

	if (IS_DIRSYNC(dir))
		ext4_handle_sync(handle);

	if (!skip_remove_dentry) {
		retval = ext4_delete_entry(handle, dir, de, bh);
		if (retval)
			goto out;
		dir->i_ctime = dir->i_mtime = current_time(dir);
		ext4_update_dx_flag(dir);
		retval = ext4_mark_inode_dirty(handle, dir);
		if (retval)
			goto out;
	} else {
		retval = 0;
	}
	if (inode->i_nlink == 0)
		ext4_warning_inode(inode, "Deleting file '%.*s' with no links",
				   d_name->len, d_name->name);
	else
		drop_nlink(inode);
	if (!inode->i_nlink)
		ext4_orphan_add(handle, inode);
	inode->i_ctime = current_time(inode);
	retval = ext4_mark_inode_dirty(handle, inode);

out:
	brelse(bh);
	return retval;
}

static int ext4_unlink(struct inode *dir, struct dentry *dentry)
{
	handle_t *handle;
	int retval;

	if (unlikely(ext4_forced_shutdown(EXT4_SB(dir->i_sb))))
		return -EIO;

	trace_ext4_unlink_enter(dir, dentry);
	/*
	 * Initialize quotas before so that eventual writes go
	 * in separate transaction
	 */
	retval = dquot_initialize(dir);
	if (retval)
		goto out_trace;
	retval = dquot_initialize(d_inode(dentry));
	if (retval)
		goto out_trace;

	handle = ext4_journal_start(dir, EXT4_HT_DIR,
				    EXT4_DATA_TRANS_BLOCKS(dir->i_sb));
	if (IS_ERR(handle)) {
		retval = PTR_ERR(handle);
<<<<<<< HEAD
		handle = NULL;
		goto end_unlink;
	}

	if (IS_DIRSYNC(dir))
		ext4_handle_sync(handle);

	retval = ext4_delete_entry(handle, dir, de, bh);
	if (retval)
		goto end_unlink;
	dir->i_ctime = dir->i_mtime = current_time(dir);
	ext4_update_dx_flag(dir);
	ext4_mark_inode_dirty(handle, dir);
	if (inode->i_nlink == 0)
		ext4_warning_inode(inode, "Deleting file '%.*s' with no links",
				   dentry->d_name.len, dentry->d_name.name);
	else
		drop_nlink(inode);
	if (!inode->i_nlink)
		ext4_orphan_add(handle, inode);
	inode->i_ctime = current_time(inode);
	ext4_mark_inode_dirty(handle, inode);
=======
		goto out_trace;
	}
>>>>>>> c1084c27

	retval = __ext4_unlink(handle, dir, &dentry->d_name, d_inode(dentry));
	if (!retval)
		ext4_fc_track_unlink(handle, dentry);
#ifdef CONFIG_UNICODE
	/* VFS negative dentries are incompatible with Encoding and
	 * Case-insensitiveness. Eventually we'll want avoid
	 * invalidating the dentries here, alongside with returning the
	 * negative dentries at ext4_lookup(), when it is  better
	 * supported by the VFS for the CI case.
	 */
	if (IS_CASEFOLDED(dir))
		d_invalidate(dentry);
#endif
	if (handle)
		ext4_journal_stop(handle);

out_trace:
	trace_ext4_unlink_exit(dentry, retval);
	return retval;
}

static int ext4_symlink(struct user_namespace *mnt_userns, struct inode *dir,
			struct dentry *dentry, const char *symname)
{
	handle_t *handle;
	struct inode *inode;
	int err, len = strlen(symname);
	int credits;
	struct fscrypt_str disk_link;

	if (unlikely(ext4_forced_shutdown(EXT4_SB(dir->i_sb))))
		return -EIO;

	err = fscrypt_prepare_symlink(dir, symname, len, dir->i_sb->s_blocksize,
				      &disk_link);
	if (err)
		return err;

	err = dquot_initialize(dir);
	if (err)
		return err;

	if ((disk_link.len > EXT4_N_BLOCKS * 4)) {
		/*
		 * For non-fast symlinks, we just allocate inode and put it on
		 * orphan list in the first transaction => we need bitmap,
		 * group descriptor, sb, inode block, quota blocks, and
		 * possibly selinux xattr blocks.
		 */
		credits = 4 + EXT4_MAXQUOTAS_INIT_BLOCKS(dir->i_sb) +
			  EXT4_XATTR_TRANS_BLOCKS;
	} else {
		/*
		 * Fast symlink. We have to add entry to directory
		 * (EXT4_DATA_TRANS_BLOCKS + EXT4_INDEX_EXTRA_TRANS_BLOCKS),
		 * allocate new inode (bitmap, group descriptor, inode block,
		 * quota blocks, sb is already counted in previous macros).
		 */
		credits = EXT4_DATA_TRANS_BLOCKS(dir->i_sb) +
			  EXT4_INDEX_EXTRA_TRANS_BLOCKS + 3;
	}

	inode = ext4_new_inode_start_handle(mnt_userns, dir, S_IFLNK|S_IRWXUGO,
					    &dentry->d_name, 0, NULL,
					    EXT4_HT_DIR, credits);
	handle = ext4_journal_current_handle();
	if (IS_ERR(inode)) {
		if (handle)
			ext4_journal_stop(handle);
		return PTR_ERR(inode);
	}

	if (IS_ENCRYPTED(inode)) {
		err = fscrypt_encrypt_symlink(inode, symname, len, &disk_link);
		if (err)
			goto err_drop_inode;
		inode->i_op = &ext4_encrypted_symlink_inode_operations;
	}

	if ((disk_link.len > EXT4_N_BLOCKS * 4)) {
		if (!IS_ENCRYPTED(inode))
			inode->i_op = &ext4_symlink_inode_operations;
		inode_nohighmem(inode);
		ext4_set_aops(inode);
		/*
		 * We cannot call page_symlink() with transaction started
		 * because it calls into ext4_write_begin() which can wait
		 * for transaction commit if we are running out of space
		 * and thus we deadlock. So we have to stop transaction now
		 * and restart it when symlink contents is written.
		 *
		 * To keep fs consistent in case of crash, we have to put inode
		 * to orphan list in the mean time.
		 */
		drop_nlink(inode);
		err = ext4_orphan_add(handle, inode);
		if (handle)
			ext4_journal_stop(handle);
		handle = NULL;
		if (err)
			goto err_drop_inode;
		err = __page_symlink(inode, disk_link.name, disk_link.len, 1);
		if (err)
			goto err_drop_inode;
		/*
		 * Now inode is being linked into dir (EXT4_DATA_TRANS_BLOCKS
		 * + EXT4_INDEX_EXTRA_TRANS_BLOCKS), inode is also modified
		 */
		handle = ext4_journal_start(dir, EXT4_HT_DIR,
				EXT4_DATA_TRANS_BLOCKS(dir->i_sb) +
				EXT4_INDEX_EXTRA_TRANS_BLOCKS + 1);
		if (IS_ERR(handle)) {
			err = PTR_ERR(handle);
			handle = NULL;
			goto err_drop_inode;
		}
		set_nlink(inode, 1);
		err = ext4_orphan_del(handle, inode);
		if (err)
			goto err_drop_inode;
	} else {
		/* clear the extent format for fast symlink */
		ext4_clear_inode_flag(inode, EXT4_INODE_EXTENTS);
		if (!IS_ENCRYPTED(inode)) {
			inode->i_op = &ext4_fast_symlink_inode_operations;
			inode->i_link = (char *)&EXT4_I(inode)->i_data;
		}
		memcpy((char *)&EXT4_I(inode)->i_data, disk_link.name,
		       disk_link.len);
		inode->i_size = disk_link.len - 1;
	}
	EXT4_I(inode)->i_disksize = inode->i_size;
	err = ext4_add_nondir(handle, dentry, &inode);
	if (handle)
		ext4_journal_stop(handle);
	if (inode)
		iput(inode);
	goto out_free_encrypted_link;

err_drop_inode:
	if (handle)
		ext4_journal_stop(handle);
	clear_nlink(inode);
	unlock_new_inode(inode);
	iput(inode);
out_free_encrypted_link:
	if (disk_link.name != (unsigned char *)symname)
		kfree(disk_link.name);
	return err;
}

int __ext4_link(struct inode *dir, struct inode *inode, struct dentry *dentry)
{
	handle_t *handle;
	int err, retries = 0;
retry:
	handle = ext4_journal_start(dir, EXT4_HT_DIR,
		(EXT4_DATA_TRANS_BLOCKS(dir->i_sb) +
		 EXT4_INDEX_EXTRA_TRANS_BLOCKS) + 1);
	if (IS_ERR(handle))
		return PTR_ERR(handle);

	if (IS_DIRSYNC(dir))
		ext4_handle_sync(handle);

	inode->i_ctime = current_time(inode);
	ext4_inc_count(inode);
	ihold(inode);

	err = ext4_add_entry(handle, dentry, inode);
	if (!err) {
		err = ext4_mark_inode_dirty(handle, inode);
		/* this can happen only for tmpfile being
		 * linked the first time
		 */
		if (inode->i_nlink == 1)
			ext4_orphan_del(handle, inode);
		d_instantiate(dentry, inode);
		ext4_fc_track_link(handle, dentry);
	} else {
		drop_nlink(inode);
		iput(inode);
	}
	ext4_journal_stop(handle);
	if (err == -ENOSPC && ext4_should_retry_alloc(dir->i_sb, &retries))
		goto retry;
	return err;
}

static int ext4_link(struct dentry *old_dentry,
		     struct inode *dir, struct dentry *dentry)
{
	struct inode *inode = d_inode(old_dentry);
	int err;

	if (inode->i_nlink >= EXT4_LINK_MAX)
		return -EMLINK;

	err = fscrypt_prepare_link(old_dentry, dir, dentry);
	if (err)
		return err;

	if ((ext4_test_inode_flag(dir, EXT4_INODE_PROJINHERIT)) &&
	    (!projid_eq(EXT4_I(dir)->i_projid,
			EXT4_I(old_dentry->d_inode)->i_projid)))
		return -EXDEV;

	err = dquot_initialize(dir);
	if (err)
		return err;
	return __ext4_link(dir, inode, dentry);
}

/*
 * Try to find buffer head where contains the parent block.
 * It should be the inode block if it is inlined or the 1st block
 * if it is a normal dir.
 */
static struct buffer_head *ext4_get_first_dir_block(handle_t *handle,
					struct inode *inode,
					int *retval,
					struct ext4_dir_entry_2 **parent_de,
					int *inlined)
{
	struct buffer_head *bh;

	if (!ext4_has_inline_data(inode)) {
		/* The first directory block must not be a hole, so
		 * treat it as DIRENT_HTREE
		 */
		bh = ext4_read_dirblock(inode, 0, DIRENT_HTREE);
		if (IS_ERR(bh)) {
			*retval = PTR_ERR(bh);
			return NULL;
		}
		*parent_de = ext4_next_entry(
					(struct ext4_dir_entry_2 *)bh->b_data,
					inode->i_sb->s_blocksize);
		return bh;
	}

	*inlined = 1;
	return ext4_get_first_inline_block(inode, parent_de, retval);
}

struct ext4_renament {
	struct inode *dir;
	struct dentry *dentry;
	struct inode *inode;
	bool is_dir;
	int dir_nlink_delta;

	/* entry for "dentry" */
	struct buffer_head *bh;
	struct ext4_dir_entry_2 *de;
	int inlined;

	/* entry for ".." in inode if it's a directory */
	struct buffer_head *dir_bh;
	struct ext4_dir_entry_2 *parent_de;
	int dir_inlined;
};

static int ext4_rename_dir_prepare(handle_t *handle, struct ext4_renament *ent)
{
	int retval;

	ent->dir_bh = ext4_get_first_dir_block(handle, ent->inode,
					      &retval, &ent->parent_de,
					      &ent->dir_inlined);
	if (!ent->dir_bh)
		return retval;
	if (le32_to_cpu(ent->parent_de->inode) != ent->dir->i_ino)
		return -EFSCORRUPTED;
	BUFFER_TRACE(ent->dir_bh, "get_write_access");
	return ext4_journal_get_write_access(handle, ent->dir->i_sb,
					     ent->dir_bh, EXT4_JTR_NONE);
}

static int ext4_rename_dir_finish(handle_t *handle, struct ext4_renament *ent,
				  unsigned dir_ino)
{
	int retval;

	ent->parent_de->inode = cpu_to_le32(dir_ino);
	BUFFER_TRACE(ent->dir_bh, "call ext4_handle_dirty_metadata");
	if (!ent->dir_inlined) {
		if (is_dx(ent->inode)) {
			retval = ext4_handle_dirty_dx_node(handle,
							   ent->inode,
							   ent->dir_bh);
		} else {
			retval = ext4_handle_dirty_dirblock(handle, ent->inode,
							    ent->dir_bh);
		}
	} else {
		retval = ext4_mark_inode_dirty(handle, ent->inode);
	}
	if (retval) {
		ext4_std_error(ent->dir->i_sb, retval);
		return retval;
	}
	return 0;
}

static int ext4_setent(handle_t *handle, struct ext4_renament *ent,
		       unsigned ino, unsigned file_type)
{
	int retval, retval2;

	BUFFER_TRACE(ent->bh, "get write access");
	retval = ext4_journal_get_write_access(handle, ent->dir->i_sb, ent->bh,
					       EXT4_JTR_NONE);
	if (retval)
		return retval;
	ent->de->inode = cpu_to_le32(ino);
	if (ext4_has_feature_filetype(ent->dir->i_sb))
		ent->de->file_type = file_type;
	inode_inc_iversion(ent->dir);
	ent->dir->i_ctime = ent->dir->i_mtime =
		current_time(ent->dir);
	retval = ext4_mark_inode_dirty(handle, ent->dir);
	BUFFER_TRACE(ent->bh, "call ext4_handle_dirty_metadata");
	if (!ent->inlined) {
		retval2 = ext4_handle_dirty_dirblock(handle, ent->dir, ent->bh);
		if (unlikely(retval2)) {
			ext4_std_error(ent->dir->i_sb, retval2);
			return retval2;
		}
	}
	return retval;
}

static void ext4_resetent(handle_t *handle, struct ext4_renament *ent,
			  unsigned ino, unsigned file_type)
{
	struct ext4_renament old = *ent;
	int retval = 0;

	/*
	 * old->de could have moved from under us during make indexed dir,
	 * so the old->de may no longer valid and need to find it again
	 * before reset old inode info.
	 */
	old.bh = ext4_find_entry(old.dir, &old.dentry->d_name, &old.de, NULL);
	if (IS_ERR(old.bh))
		retval = PTR_ERR(old.bh);
	if (!old.bh)
		retval = -ENOENT;
	if (retval) {
		ext4_std_error(old.dir->i_sb, retval);
		return;
	}

	ext4_setent(handle, &old, ino, file_type);
	brelse(old.bh);
}

static int ext4_find_delete_entry(handle_t *handle, struct inode *dir,
				  const struct qstr *d_name)
{
	int retval = -ENOENT;
	struct buffer_head *bh;
	struct ext4_dir_entry_2 *de;

	bh = ext4_find_entry(dir, d_name, &de, NULL);
	if (IS_ERR(bh))
		return PTR_ERR(bh);
	if (bh) {
		retval = ext4_delete_entry(handle, dir, de, bh);
		brelse(bh);
	}
	return retval;
}

static void ext4_rename_delete(handle_t *handle, struct ext4_renament *ent,
			       int force_reread)
{
	int retval;
	/*
	 * ent->de could have moved from under us during htree split, so make
	 * sure that we are deleting the right entry.  We might also be pointing
	 * to a stale entry in the unused part of ent->bh so just checking inum
	 * and the name isn't enough.
	 */
	if (le32_to_cpu(ent->de->inode) != ent->inode->i_ino ||
	    ent->de->name_len != ent->dentry->d_name.len ||
	    strncmp(ent->de->name, ent->dentry->d_name.name,
		    ent->de->name_len) ||
	    force_reread) {
		retval = ext4_find_delete_entry(handle, ent->dir,
						&ent->dentry->d_name);
	} else {
		retval = ext4_delete_entry(handle, ent->dir, ent->de, ent->bh);
		if (retval == -ENOENT) {
			retval = ext4_find_delete_entry(handle, ent->dir,
							&ent->dentry->d_name);
		}
	}

	if (retval) {
		ext4_warning_inode(ent->dir,
				   "Deleting old file: nlink %d, error=%d",
				   ent->dir->i_nlink, retval);
	}
}

static void ext4_update_dir_count(handle_t *handle, struct ext4_renament *ent)
{
	if (ent->dir_nlink_delta) {
		if (ent->dir_nlink_delta == -1)
			ext4_dec_count(ent->dir);
		else
			ext4_inc_count(ent->dir);
		ext4_mark_inode_dirty(handle, ent->dir);
	}
}

static struct inode *ext4_whiteout_for_rename(struct user_namespace *mnt_userns,
					      struct ext4_renament *ent,
					      int credits, handle_t **h)
{
	struct inode *wh;
	handle_t *handle;
	int retries = 0;

	/*
	 * for inode block, sb block, group summaries,
	 * and inode bitmap
	 */
	credits += (EXT4_MAXQUOTAS_TRANS_BLOCKS(ent->dir->i_sb) +
		    EXT4_XATTR_TRANS_BLOCKS + 4);
retry:
	wh = ext4_new_inode_start_handle(mnt_userns, ent->dir,
					 S_IFCHR | WHITEOUT_MODE,
					 &ent->dentry->d_name, 0, NULL,
					 EXT4_HT_DIR, credits);

	handle = ext4_journal_current_handle();
	if (IS_ERR(wh)) {
		if (handle)
			ext4_journal_stop(handle);
		if (PTR_ERR(wh) == -ENOSPC &&
		    ext4_should_retry_alloc(ent->dir->i_sb, &retries))
			goto retry;
	} else {
		*h = handle;
		init_special_inode(wh, wh->i_mode, WHITEOUT_DEV);
		wh->i_op = &ext4_special_inode_operations;
	}
	return wh;
}

/*
 * Anybody can rename anything with this: the permission checks are left to the
 * higher-level routines.
 *
 * n.b.  old_{dentry,inode) refers to the source dentry/inode
 * while new_{dentry,inode) refers to the destination dentry/inode
 * This comes from rename(const char *oldpath, const char *newpath)
 */
static int ext4_rename(struct user_namespace *mnt_userns, struct inode *old_dir,
		       struct dentry *old_dentry, struct inode *new_dir,
		       struct dentry *new_dentry, unsigned int flags)
{
	handle_t *handle = NULL;
	struct ext4_renament old = {
		.dir = old_dir,
		.dentry = old_dentry,
		.inode = d_inode(old_dentry),
	};
	struct ext4_renament new = {
		.dir = new_dir,
		.dentry = new_dentry,
		.inode = d_inode(new_dentry),
	};
	int force_reread;
	int retval;
	struct inode *whiteout = NULL;
	int credits;
	u8 old_file_type;

	if (new.inode && new.inode->i_nlink == 0) {
		EXT4_ERROR_INODE(new.inode,
				 "target of rename is already freed");
		return -EFSCORRUPTED;
	}

	if ((ext4_test_inode_flag(new_dir, EXT4_INODE_PROJINHERIT)) &&
	    (!projid_eq(EXT4_I(new_dir)->i_projid,
			EXT4_I(old_dentry->d_inode)->i_projid)))
		return -EXDEV;

	retval = dquot_initialize(old.dir);
	if (retval)
		return retval;
	retval = dquot_initialize(new.dir);
	if (retval)
		return retval;

	/* Initialize quotas before so that eventual writes go
	 * in separate transaction */
	if (new.inode) {
		retval = dquot_initialize(new.inode);
		if (retval)
			return retval;
	}

	old.bh = ext4_find_entry(old.dir, &old.dentry->d_name, &old.de, NULL);
	if (IS_ERR(old.bh))
		return PTR_ERR(old.bh);
	/*
	 *  Check for inode number is _not_ due to possible IO errors.
	 *  We might rmdir the source, keep it as pwd of some process
	 *  and merrily kill the link to whatever was created under the
	 *  same name. Goodbye sticky bit ;-<
	 */
	retval = -ENOENT;
	if (!old.bh || le32_to_cpu(old.de->inode) != old.inode->i_ino)
		goto release_bh;

	new.bh = ext4_find_entry(new.dir, &new.dentry->d_name,
				 &new.de, &new.inlined);
	if (IS_ERR(new.bh)) {
		retval = PTR_ERR(new.bh);
		new.bh = NULL;
		goto release_bh;
	}
	if (new.bh) {
		if (!new.inode) {
			brelse(new.bh);
			new.bh = NULL;
		}
	}
	if (new.inode && !test_opt(new.dir->i_sb, NO_AUTO_DA_ALLOC))
		ext4_alloc_da_blocks(old.inode);

	credits = (2 * EXT4_DATA_TRANS_BLOCKS(old.dir->i_sb) +
		   EXT4_INDEX_EXTRA_TRANS_BLOCKS + 2);
	if (!(flags & RENAME_WHITEOUT)) {
		handle = ext4_journal_start(old.dir, EXT4_HT_DIR, credits);
		if (IS_ERR(handle)) {
			retval = PTR_ERR(handle);
			goto release_bh;
		}
	} else {
		whiteout = ext4_whiteout_for_rename(mnt_userns, &old, credits, &handle);
		if (IS_ERR(whiteout)) {
			retval = PTR_ERR(whiteout);
			goto release_bh;
		}
	}

	old_file_type = old.de->file_type;
	if (IS_DIRSYNC(old.dir) || IS_DIRSYNC(new.dir))
		ext4_handle_sync(handle);

	if (S_ISDIR(old.inode->i_mode)) {
		if (new.inode) {
			retval = -ENOTEMPTY;
			if (!ext4_empty_dir(new.inode))
				goto end_rename;
		} else {
			retval = -EMLINK;
			if (new.dir != old.dir && EXT4_DIR_LINK_MAX(new.dir))
				goto end_rename;
		}
		retval = ext4_rename_dir_prepare(handle, &old);
		if (retval)
			goto end_rename;
	}
	/*
	 * If we're renaming a file within an inline_data dir and adding or
	 * setting the new dirent causes a conversion from inline_data to
	 * extents/blockmap, we need to force the dirent delete code to
	 * re-read the directory, or else we end up trying to delete a dirent
	 * from what is now the extent tree root (or a block map).
	 */
	force_reread = (new.dir->i_ino == old.dir->i_ino &&
			ext4_test_inode_flag(new.dir, EXT4_INODE_INLINE_DATA));

	if (whiteout) {
		/*
		 * Do this before adding a new entry, so the old entry is sure
		 * to be still pointing to the valid old entry.
		 */
		retval = ext4_setent(handle, &old, whiteout->i_ino,
				     EXT4_FT_CHRDEV);
		if (retval)
			goto end_rename;
		retval = ext4_mark_inode_dirty(handle, whiteout);
		if (unlikely(retval))
			goto end_rename;

	}
	if (!new.bh) {
		retval = ext4_add_entry(handle, new.dentry, old.inode);
		if (retval)
			goto end_rename;
	} else {
		retval = ext4_setent(handle, &new,
				     old.inode->i_ino, old_file_type);
		if (retval)
			goto end_rename;
	}
	if (force_reread)
		force_reread = !ext4_test_inode_flag(new.dir,
						     EXT4_INODE_INLINE_DATA);

	/*
	 * Like most other Unix systems, set the ctime for inodes on a
	 * rename.
	 */
	old.inode->i_ctime = current_time(old.inode);
	retval = ext4_mark_inode_dirty(handle, old.inode);
	if (unlikely(retval))
		goto end_rename;

	if (!whiteout) {
		/*
		 * ok, that's it
		 */
		ext4_rename_delete(handle, &old, force_reread);
	}

	if (new.inode) {
		ext4_dec_count(new.inode);
		new.inode->i_ctime = current_time(new.inode);
	}
	old.dir->i_ctime = old.dir->i_mtime = current_time(old.dir);
	ext4_update_dx_flag(old.dir);
	if (old.dir_bh) {
		retval = ext4_rename_dir_finish(handle, &old, new.dir->i_ino);
		if (retval)
			goto end_rename;

		ext4_dec_count(old.dir);
		if (new.inode) {
			/* checked ext4_empty_dir above, can't have another
			 * parent, ext4_dec_count() won't work for many-linked
			 * dirs */
			clear_nlink(new.inode);
		} else {
			ext4_inc_count(new.dir);
			ext4_update_dx_flag(new.dir);
			retval = ext4_mark_inode_dirty(handle, new.dir);
			if (unlikely(retval))
				goto end_rename;
		}
	}
	retval = ext4_mark_inode_dirty(handle, old.dir);
	if (unlikely(retval))
		goto end_rename;

	if (S_ISDIR(old.inode->i_mode)) {
		/*
		 * We disable fast commits here that's because the
		 * replay code is not yet capable of changing dot dot
		 * dirents in directories.
		 */
		ext4_fc_mark_ineligible(old.inode->i_sb,
			EXT4_FC_REASON_RENAME_DIR);
	} else {
		if (new.inode)
			ext4_fc_track_unlink(handle, new.dentry);
		__ext4_fc_track_link(handle, old.inode, new.dentry);
		__ext4_fc_track_unlink(handle, old.inode, old.dentry);
		if (whiteout)
			__ext4_fc_track_create(handle, whiteout, old.dentry);
	}

	if (new.inode) {
		retval = ext4_mark_inode_dirty(handle, new.inode);
		if (unlikely(retval))
			goto end_rename;
		if (!new.inode->i_nlink)
			ext4_orphan_add(handle, new.inode);
	}
	retval = 0;

end_rename:
	if (whiteout) {
		if (retval) {
			ext4_resetent(handle, &old,
				      old.inode->i_ino, old_file_type);
			drop_nlink(whiteout);
			ext4_orphan_add(handle, whiteout);
		}
		unlock_new_inode(whiteout);
		ext4_journal_stop(handle);
		iput(whiteout);
	} else {
		ext4_journal_stop(handle);
	}
release_bh:
	brelse(old.dir_bh);
	brelse(old.bh);
	brelse(new.bh);
	return retval;
}

static int ext4_cross_rename(struct inode *old_dir, struct dentry *old_dentry,
			     struct inode *new_dir, struct dentry *new_dentry)
{
	handle_t *handle = NULL;
	struct ext4_renament old = {
		.dir = old_dir,
		.dentry = old_dentry,
		.inode = d_inode(old_dentry),
	};
	struct ext4_renament new = {
		.dir = new_dir,
		.dentry = new_dentry,
		.inode = d_inode(new_dentry),
	};
	u8 new_file_type;
	int retval;
	struct timespec64 ctime;

	if ((ext4_test_inode_flag(new_dir, EXT4_INODE_PROJINHERIT) &&
	     !projid_eq(EXT4_I(new_dir)->i_projid,
			EXT4_I(old_dentry->d_inode)->i_projid)) ||
	    (ext4_test_inode_flag(old_dir, EXT4_INODE_PROJINHERIT) &&
	     !projid_eq(EXT4_I(old_dir)->i_projid,
			EXT4_I(new_dentry->d_inode)->i_projid)))
		return -EXDEV;

	retval = dquot_initialize(old.dir);
	if (retval)
		return retval;
	retval = dquot_initialize(new.dir);
	if (retval)
		return retval;

	old.bh = ext4_find_entry(old.dir, &old.dentry->d_name,
				 &old.de, &old.inlined);
	if (IS_ERR(old.bh))
		return PTR_ERR(old.bh);
	/*
	 *  Check for inode number is _not_ due to possible IO errors.
	 *  We might rmdir the source, keep it as pwd of some process
	 *  and merrily kill the link to whatever was created under the
	 *  same name. Goodbye sticky bit ;-<
	 */
	retval = -ENOENT;
	if (!old.bh || le32_to_cpu(old.de->inode) != old.inode->i_ino)
		goto end_rename;

	new.bh = ext4_find_entry(new.dir, &new.dentry->d_name,
				 &new.de, &new.inlined);
	if (IS_ERR(new.bh)) {
		retval = PTR_ERR(new.bh);
		new.bh = NULL;
		goto end_rename;
	}

	/* RENAME_EXCHANGE case: old *and* new must both exist */
	if (!new.bh || le32_to_cpu(new.de->inode) != new.inode->i_ino)
		goto end_rename;

	handle = ext4_journal_start(old.dir, EXT4_HT_DIR,
		(2 * EXT4_DATA_TRANS_BLOCKS(old.dir->i_sb) +
		 2 * EXT4_INDEX_EXTRA_TRANS_BLOCKS + 2));
	if (IS_ERR(handle)) {
		retval = PTR_ERR(handle);
		handle = NULL;
		goto end_rename;
	}

	if (IS_DIRSYNC(old.dir) || IS_DIRSYNC(new.dir))
		ext4_handle_sync(handle);

	if (S_ISDIR(old.inode->i_mode)) {
		old.is_dir = true;
		retval = ext4_rename_dir_prepare(handle, &old);
		if (retval)
			goto end_rename;
	}
	if (S_ISDIR(new.inode->i_mode)) {
		new.is_dir = true;
		retval = ext4_rename_dir_prepare(handle, &new);
		if (retval)
			goto end_rename;
	}

	/*
	 * Other than the special case of overwriting a directory, parents'
	 * nlink only needs to be modified if this is a cross directory rename.
	 */
	if (old.dir != new.dir && old.is_dir != new.is_dir) {
		old.dir_nlink_delta = old.is_dir ? -1 : 1;
		new.dir_nlink_delta = -old.dir_nlink_delta;
		retval = -EMLINK;
		if ((old.dir_nlink_delta > 0 && EXT4_DIR_LINK_MAX(old.dir)) ||
		    (new.dir_nlink_delta > 0 && EXT4_DIR_LINK_MAX(new.dir)))
			goto end_rename;
	}

	new_file_type = new.de->file_type;
	retval = ext4_setent(handle, &new, old.inode->i_ino, old.de->file_type);
	if (retval)
		goto end_rename;

	retval = ext4_setent(handle, &old, new.inode->i_ino, new_file_type);
	if (retval)
		goto end_rename;

	/*
	 * Like most other Unix systems, set the ctime for inodes on a
	 * rename.
	 */
	ctime = current_time(old.inode);
	old.inode->i_ctime = ctime;
	new.inode->i_ctime = ctime;
	retval = ext4_mark_inode_dirty(handle, old.inode);
	if (unlikely(retval))
		goto end_rename;
	retval = ext4_mark_inode_dirty(handle, new.inode);
	if (unlikely(retval))
		goto end_rename;
	ext4_fc_mark_ineligible(new.inode->i_sb,
				EXT4_FC_REASON_CROSS_RENAME);
	if (old.dir_bh) {
		retval = ext4_rename_dir_finish(handle, &old, new.dir->i_ino);
		if (retval)
			goto end_rename;
	}
	if (new.dir_bh) {
		retval = ext4_rename_dir_finish(handle, &new, old.dir->i_ino);
		if (retval)
			goto end_rename;
	}
	ext4_update_dir_count(handle, &old);
	ext4_update_dir_count(handle, &new);
	retval = 0;

end_rename:
	brelse(old.dir_bh);
	brelse(new.dir_bh);
	brelse(old.bh);
	brelse(new.bh);
	if (handle)
		ext4_journal_stop(handle);
	return retval;
}

static int ext4_rename2(struct user_namespace *mnt_userns,
			struct inode *old_dir, struct dentry *old_dentry,
			struct inode *new_dir, struct dentry *new_dentry,
			unsigned int flags)
{
	int err;

	if (unlikely(ext4_forced_shutdown(EXT4_SB(old_dir->i_sb))))
		return -EIO;

	if (flags & ~(RENAME_NOREPLACE | RENAME_EXCHANGE | RENAME_WHITEOUT))
		return -EINVAL;

	err = fscrypt_prepare_rename(old_dir, old_dentry, new_dir, new_dentry,
				     flags);
	if (err)
		return err;

	if (flags & RENAME_EXCHANGE) {
		return ext4_cross_rename(old_dir, old_dentry,
					 new_dir, new_dentry);
	}

	return ext4_rename(mnt_userns, old_dir, old_dentry, new_dir, new_dentry, flags);
}

/*
 * directories can handle most operations...
 */
const struct inode_operations ext4_dir_inode_operations = {
	.create		= ext4_create,
	.lookup		= ext4_lookup,
	.link		= ext4_link,
	.unlink		= ext4_unlink,
	.symlink	= ext4_symlink,
	.mkdir		= ext4_mkdir,
	.rmdir		= ext4_rmdir,
	.mknod		= ext4_mknod,
	.tmpfile	= ext4_tmpfile,
	.rename		= ext4_rename2,
	.setattr	= ext4_setattr,
	.getattr	= ext4_getattr,
	.listxattr	= ext4_listxattr,
	.get_acl	= ext4_get_acl,
	.set_acl	= ext4_set_acl,
	.fiemap         = ext4_fiemap,
	.fileattr_get	= ext4_fileattr_get,
	.fileattr_set	= ext4_fileattr_set,
};

const struct inode_operations ext4_special_inode_operations = {
	.setattr	= ext4_setattr,
	.getattr	= ext4_getattr,
	.listxattr	= ext4_listxattr,
	.get_acl	= ext4_get_acl,
	.set_acl	= ext4_set_acl,
};<|MERGE_RESOLUTION|>--- conflicted
+++ resolved
@@ -3011,7 +3011,6 @@
 				 0) ||
 	    le32_to_cpu(de->inode) != inode->i_ino || strcmp(".", de->name)) {
 		ext4_warning_inode(inode, "directory missing '.'");
-<<<<<<< HEAD
 		brelse(bh);
 		return true;
 	}
@@ -3024,20 +3023,6 @@
 		brelse(bh);
 		return true;
 	}
-=======
-		brelse(bh);
-		return true;
-	}
-	offset = ext4_rec_len_from_disk(de->rec_len, sb->s_blocksize);
-	de = ext4_next_entry(de, sb->s_blocksize);
-	if (ext4_check_dir_entry(inode, NULL, de, bh, bh->b_data, bh->b_size,
-				 offset) ||
-	    le32_to_cpu(de->inode) == 0 || strcmp("..", de->name)) {
-		ext4_warning_inode(inode, "directory missing '..'");
-		brelse(bh);
-		return true;
-	}
->>>>>>> c1084c27
 	offset += ext4_rec_len_from_disk(de->rec_len, sb->s_blocksize);
 	while (offset < inode->i_size) {
 		if (!(offset & (sb->s_blocksize - 1))) {
@@ -3240,33 +3225,8 @@
 				    EXT4_DATA_TRANS_BLOCKS(dir->i_sb));
 	if (IS_ERR(handle)) {
 		retval = PTR_ERR(handle);
-<<<<<<< HEAD
-		handle = NULL;
-		goto end_unlink;
-	}
-
-	if (IS_DIRSYNC(dir))
-		ext4_handle_sync(handle);
-
-	retval = ext4_delete_entry(handle, dir, de, bh);
-	if (retval)
-		goto end_unlink;
-	dir->i_ctime = dir->i_mtime = current_time(dir);
-	ext4_update_dx_flag(dir);
-	ext4_mark_inode_dirty(handle, dir);
-	if (inode->i_nlink == 0)
-		ext4_warning_inode(inode, "Deleting file '%.*s' with no links",
-				   dentry->d_name.len, dentry->d_name.name);
-	else
-		drop_nlink(inode);
-	if (!inode->i_nlink)
-		ext4_orphan_add(handle, inode);
-	inode->i_ctime = current_time(inode);
-	ext4_mark_inode_dirty(handle, inode);
-=======
 		goto out_trace;
 	}
->>>>>>> c1084c27
 
 	retval = __ext4_unlink(handle, dir, &dentry->d_name, d_inode(dentry));
 	if (!retval)
