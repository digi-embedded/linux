--- conflicted
+++ resolved
@@ -4764,11 +4764,7 @@
 			goto out;
 
 		/* Journal blocked and flushed, clear needs_recovery flag. */
-<<<<<<< HEAD
-		EXT4_CLEAR_INCOMPAT_FEATURE(sb, EXT4_FEATURE_INCOMPAT_RECOVER);
-=======
 		ext4_clear_feature_journal_needs_recovery(sb);
->>>>>>> f2ed3bfc
 	}
 
 	error = ext4_commit_super(sb, 1);
@@ -4790,11 +4786,7 @@
 
 	if (EXT4_SB(sb)->s_journal) {
 		/* Reset the needs_recovery flag before the fs is unlocked. */
-<<<<<<< HEAD
-		EXT4_SET_INCOMPAT_FEATURE(sb, EXT4_FEATURE_INCOMPAT_RECOVER);
-=======
 		ext4_set_feature_journal_needs_recovery(sb);
->>>>>>> f2ed3bfc
 	}
 
 	ext4_commit_super(sb, 1);
