/*
  FUSE: Filesystem in Userspace
  Copyright (C) 2001-2008  Miklos Szeredi <miklos@szeredi.hu>

  This program can be distributed under the terms of the GNU GPL.
  See the file COPYING.
*/

#include "fuse_i.h"

#include <linux/pagemap.h>
#include <linux/slab.h>
#include <linux/kernel.h>
#include <linux/sched.h>
#include <linux/sched/signal.h>
#include <linux/module.h>
#include <linux/swap.h>
#include <linux/falloc.h>
#include <linux/uio.h>
#include <linux/fs.h>
#include <linux/filelock.h>

static int fuse_send_open(struct fuse_mount *fm, u64 nodeid,
			  unsigned int open_flags, int opcode,
			  struct fuse_open_out *outargp)
{
	struct fuse_open_in inarg;
	FUSE_ARGS(args);

	memset(&inarg, 0, sizeof(inarg));
	inarg.flags = open_flags & ~(O_CREAT | O_EXCL | O_NOCTTY);
	if (!fm->fc->atomic_o_trunc)
		inarg.flags &= ~O_TRUNC;

	if (fm->fc->handle_killpriv_v2 &&
	    (inarg.flags & O_TRUNC) && !capable(CAP_FSETID)) {
		inarg.open_flags |= FUSE_OPEN_KILL_SUIDGID;
	}

	args.opcode = opcode;
	args.nodeid = nodeid;
	args.in_numargs = 1;
	args.in_args[0].size = sizeof(inarg);
	args.in_args[0].value = &inarg;
	args.out_numargs = 1;
	args.out_args[0].size = sizeof(*outargp);
	args.out_args[0].value = outargp;

	return fuse_simple_request(fm, &args);
}

struct fuse_release_args {
	struct fuse_args args;
	struct fuse_release_in inarg;
	struct inode *inode;
};

struct fuse_file *fuse_file_alloc(struct fuse_mount *fm)
{
	struct fuse_file *ff;

	ff = kzalloc(sizeof(struct fuse_file), GFP_KERNEL_ACCOUNT);
	if (unlikely(!ff))
		return NULL;

	ff->fm = fm;
	ff->release_args = kzalloc(sizeof(*ff->release_args),
				   GFP_KERNEL_ACCOUNT);
	if (!ff->release_args) {
		kfree(ff);
		return NULL;
	}

	INIT_LIST_HEAD(&ff->write_entry);
	mutex_init(&ff->readdir.lock);
	refcount_set(&ff->count, 1);
	RB_CLEAR_NODE(&ff->polled_node);
	init_waitqueue_head(&ff->poll_wait);

	ff->kh = atomic64_inc_return(&fm->fc->khctr);

	return ff;
}

void fuse_file_free(struct fuse_file *ff)
{
	kfree(ff->release_args);
	mutex_destroy(&ff->readdir.lock);
	kfree(ff);
}

static struct fuse_file *fuse_file_get(struct fuse_file *ff)
{
	refcount_inc(&ff->count);
	return ff;
}

static void fuse_release_end(struct fuse_mount *fm, struct fuse_args *args,
			     int error)
{
	struct fuse_release_args *ra = container_of(args, typeof(*ra), args);

	iput(ra->inode);
	kfree(ra);
}

static void fuse_file_put(struct fuse_file *ff, bool sync, bool isdir)
{
	if (refcount_dec_and_test(&ff->count)) {
		struct fuse_args *args = &ff->release_args->args;

		if (isdir ? ff->fm->fc->no_opendir : ff->fm->fc->no_open) {
			/* Do nothing when client does not implement 'open' */
			fuse_release_end(ff->fm, args, 0);
		} else if (sync) {
			fuse_simple_request(ff->fm, args);
			fuse_release_end(ff->fm, args, 0);
		} else {
			args->end = fuse_release_end;
			if (fuse_simple_background(ff->fm, args,
						   GFP_KERNEL | __GFP_NOFAIL))
				fuse_release_end(ff->fm, args, -ENOTCONN);
		}
		kfree(ff);
	}
}

struct fuse_file *fuse_file_open(struct fuse_mount *fm, u64 nodeid,
				 unsigned int open_flags, bool isdir)
{
	struct fuse_conn *fc = fm->fc;
	struct fuse_file *ff;
	int opcode = isdir ? FUSE_OPENDIR : FUSE_OPEN;

	ff = fuse_file_alloc(fm);
	if (!ff)
		return ERR_PTR(-ENOMEM);

	ff->fh = 0;
	/* Default for no-open */
	ff->open_flags = FOPEN_KEEP_CACHE | (isdir ? FOPEN_CACHE_DIR : 0);
	if (isdir ? !fc->no_opendir : !fc->no_open) {
		struct fuse_open_out outarg;
		int err;

		err = fuse_send_open(fm, nodeid, open_flags, opcode, &outarg);
		if (!err) {
			ff->fh = outarg.fh;
			ff->open_flags = outarg.open_flags;

		} else if (err != -ENOSYS) {
			fuse_file_free(ff);
			return ERR_PTR(err);
		} else {
			if (isdir)
				fc->no_opendir = 1;
			else
				fc->no_open = 1;
		}
	}

	if (isdir)
		ff->open_flags &= ~FOPEN_DIRECT_IO;

	ff->nodeid = nodeid;

	return ff;
}

int fuse_do_open(struct fuse_mount *fm, u64 nodeid, struct file *file,
		 bool isdir)
{
	struct fuse_file *ff = fuse_file_open(fm, nodeid, file->f_flags, isdir);

	if (!IS_ERR(ff))
		file->private_data = ff;

	return PTR_ERR_OR_ZERO(ff);
}
EXPORT_SYMBOL_GPL(fuse_do_open);

static void fuse_link_write_file(struct file *file)
{
	struct inode *inode = file_inode(file);
	struct fuse_inode *fi = get_fuse_inode(inode);
	struct fuse_file *ff = file->private_data;
	/*
	 * file may be written through mmap, so chain it onto the
	 * inodes's write_file list
	 */
	spin_lock(&fi->lock);
	if (list_empty(&ff->write_entry))
		list_add(&ff->write_entry, &fi->write_files);
	spin_unlock(&fi->lock);
}

void fuse_finish_open(struct inode *inode, struct file *file)
{
	struct fuse_file *ff = file->private_data;
	struct fuse_conn *fc = get_fuse_conn(inode);

	if (ff->open_flags & FOPEN_STREAM)
		stream_open(inode, file);
	else if (ff->open_flags & FOPEN_NONSEEKABLE)
		nonseekable_open(inode, file);

	if (fc->atomic_o_trunc && (file->f_flags & O_TRUNC)) {
		struct fuse_inode *fi = get_fuse_inode(inode);

		spin_lock(&fi->lock);
		fi->attr_version = atomic64_inc_return(&fc->attr_version);
		i_size_write(inode, 0);
		spin_unlock(&fi->lock);
		file_update_time(file);
		fuse_invalidate_attr_mask(inode, FUSE_STATX_MODSIZE);
	}
	if ((file->f_mode & FMODE_WRITE) && fc->writeback_cache)
		fuse_link_write_file(file);
}

int fuse_open_common(struct inode *inode, struct file *file, bool isdir)
{
	struct fuse_mount *fm = get_fuse_mount(inode);
	struct fuse_conn *fc = fm->fc;
	int err;
	bool is_wb_truncate = (file->f_flags & O_TRUNC) &&
			  fc->atomic_o_trunc &&
			  fc->writeback_cache;
	bool dax_truncate = (file->f_flags & O_TRUNC) &&
			  fc->atomic_o_trunc && FUSE_IS_DAX(inode);

	if (fuse_is_bad(inode))
		return -EIO;

	err = generic_file_open(inode, file);
	if (err)
		return err;

	if (is_wb_truncate || dax_truncate)
		inode_lock(inode);

	if (dax_truncate) {
		filemap_invalidate_lock(inode->i_mapping);
		err = fuse_dax_break_layouts(inode, 0, 0);
		if (err)
			goto out_inode_unlock;
	}

	if (is_wb_truncate || dax_truncate)
		fuse_set_nowrite(inode);

	err = fuse_do_open(fm, get_node_id(inode), file, isdir);
	if (!err)
		fuse_finish_open(inode, file);

	if (is_wb_truncate || dax_truncate)
		fuse_release_nowrite(inode);
	if (!err) {
		struct fuse_file *ff = file->private_data;

		if (fc->atomic_o_trunc && (file->f_flags & O_TRUNC))
			truncate_pagecache(inode, 0);
		else if (!(ff->open_flags & FOPEN_KEEP_CACHE))
			invalidate_inode_pages2(inode->i_mapping);
	}
	if (dax_truncate)
		filemap_invalidate_unlock(inode->i_mapping);
out_inode_unlock:
	if (is_wb_truncate || dax_truncate)
		inode_unlock(inode);

	return err;
}

static void fuse_prepare_release(struct fuse_inode *fi, struct fuse_file *ff,
				 unsigned int flags, int opcode)
{
	struct fuse_conn *fc = ff->fm->fc;
	struct fuse_release_args *ra = ff->release_args;

	/* Inode is NULL on error path of fuse_create_open() */
	if (likely(fi)) {
		spin_lock(&fi->lock);
		list_del(&ff->write_entry);
		spin_unlock(&fi->lock);
	}
	spin_lock(&fc->lock);
	if (!RB_EMPTY_NODE(&ff->polled_node))
		rb_erase(&ff->polled_node, &fc->polled_files);
	spin_unlock(&fc->lock);

	wake_up_interruptible_all(&ff->poll_wait);

	ra->inarg.fh = ff->fh;
	ra->inarg.flags = flags;
	ra->args.in_numargs = 1;
	ra->args.in_args[0].size = sizeof(struct fuse_release_in);
	ra->args.in_args[0].value = &ra->inarg;
	ra->args.opcode = opcode;
	ra->args.nodeid = ff->nodeid;
	ra->args.force = true;
	ra->args.nocreds = true;
}

void fuse_file_release(struct inode *inode, struct fuse_file *ff,
		       unsigned int open_flags, fl_owner_t id, bool isdir)
{
	struct fuse_inode *fi = get_fuse_inode(inode);
	struct fuse_release_args *ra = ff->release_args;
	int opcode = isdir ? FUSE_RELEASEDIR : FUSE_RELEASE;

	fuse_prepare_release(fi, ff, open_flags, opcode);

	if (ff->flock) {
		ra->inarg.release_flags |= FUSE_RELEASE_FLOCK_UNLOCK;
		ra->inarg.lock_owner = fuse_lock_owner_id(ff->fm->fc, id);
	}
	/* Hold inode until release is finished */
	ra->inode = igrab(inode);

	/*
	 * Normally this will send the RELEASE request, however if
	 * some asynchronous READ or WRITE requests are outstanding,
	 * the sending will be delayed.
	 *
	 * Make the release synchronous if this is a fuseblk mount,
	 * synchronous RELEASE is allowed (and desirable) in this case
	 * because the server can be trusted not to screw up.
	 */
	fuse_file_put(ff, ff->fm->fc->destroy, isdir);
}

void fuse_release_common(struct file *file, bool isdir)
{
	fuse_file_release(file_inode(file), file->private_data, file->f_flags,
			  (fl_owner_t) file, isdir);
}

static int fuse_open(struct inode *inode, struct file *file)
{
	return fuse_open_common(inode, file, false);
}

static int fuse_release(struct inode *inode, struct file *file)
{
	struct fuse_conn *fc = get_fuse_conn(inode);

	/*
	 * Dirty pages might remain despite write_inode_now() call from
	 * fuse_flush() due to writes racing with the close.
	 */
	if (fc->writeback_cache)
		write_inode_now(inode, 1);

	fuse_release_common(file, false);

	/* return value is ignored by VFS */
	return 0;
}

void fuse_sync_release(struct fuse_inode *fi, struct fuse_file *ff,
		       unsigned int flags)
{
	WARN_ON(refcount_read(&ff->count) > 1);
	fuse_prepare_release(fi, ff, flags, FUSE_RELEASE);
	/*
	 * iput(NULL) is a no-op and since the refcount is 1 and everything's
	 * synchronous, we are fine with not doing igrab() here"
	 */
	fuse_file_put(ff, true, false);
}
EXPORT_SYMBOL_GPL(fuse_sync_release);

/*
 * Scramble the ID space with XTEA, so that the value of the files_struct
 * pointer is not exposed to userspace.
 */
u64 fuse_lock_owner_id(struct fuse_conn *fc, fl_owner_t id)
{
	u32 *k = fc->scramble_key;
	u64 v = (unsigned long) id;
	u32 v0 = v;
	u32 v1 = v >> 32;
	u32 sum = 0;
	int i;

	for (i = 0; i < 32; i++) {
		v0 += ((v1 << 4 ^ v1 >> 5) + v1) ^ (sum + k[sum & 3]);
		sum += 0x9E3779B9;
		v1 += ((v0 << 4 ^ v0 >> 5) + v0) ^ (sum + k[sum>>11 & 3]);
	}

	return (u64) v0 + ((u64) v1 << 32);
}

struct fuse_writepage_args {
	struct fuse_io_args ia;
	struct rb_node writepages_entry;
	struct list_head queue_entry;
	struct fuse_writepage_args *next;
	struct inode *inode;
	struct fuse_sync_bucket *bucket;
};

static struct fuse_writepage_args *fuse_find_writeback(struct fuse_inode *fi,
					    pgoff_t idx_from, pgoff_t idx_to)
{
	struct rb_node *n;

	n = fi->writepages.rb_node;

	while (n) {
		struct fuse_writepage_args *wpa;
		pgoff_t curr_index;

		wpa = rb_entry(n, struct fuse_writepage_args, writepages_entry);
		WARN_ON(get_fuse_inode(wpa->inode) != fi);
		curr_index = wpa->ia.write.in.offset >> PAGE_SHIFT;
		if (idx_from >= curr_index + wpa->ia.ap.num_pages)
			n = n->rb_right;
		else if (idx_to < curr_index)
			n = n->rb_left;
		else
			return wpa;
	}
	return NULL;
}

/*
 * Check if any page in a range is under writeback
 *
 * This is currently done by walking the list of writepage requests
 * for the inode, which can be pretty inefficient.
 */
static bool fuse_range_is_writeback(struct inode *inode, pgoff_t idx_from,
				   pgoff_t idx_to)
{
	struct fuse_inode *fi = get_fuse_inode(inode);
	bool found;

	spin_lock(&fi->lock);
	found = fuse_find_writeback(fi, idx_from, idx_to);
	spin_unlock(&fi->lock);

	return found;
}

static inline bool fuse_page_is_writeback(struct inode *inode, pgoff_t index)
{
	return fuse_range_is_writeback(inode, index, index);
}

/*
 * Wait for page writeback to be completed.
 *
 * Since fuse doesn't rely on the VM writeback tracking, this has to
 * use some other means.
 */
static void fuse_wait_on_page_writeback(struct inode *inode, pgoff_t index)
{
	struct fuse_inode *fi = get_fuse_inode(inode);

	wait_event(fi->page_waitq, !fuse_page_is_writeback(inode, index));
}

/*
 * Wait for all pending writepages on the inode to finish.
 *
 * This is currently done by blocking further writes with FUSE_NOWRITE
 * and waiting for all sent writes to complete.
 *
 * This must be called under i_mutex, otherwise the FUSE_NOWRITE usage
 * could conflict with truncation.
 */
static void fuse_sync_writes(struct inode *inode)
{
	fuse_set_nowrite(inode);
	fuse_release_nowrite(inode);
}

static int fuse_flush(struct file *file, fl_owner_t id)
{
	struct inode *inode = file_inode(file);
	struct fuse_mount *fm = get_fuse_mount(inode);
	struct fuse_file *ff = file->private_data;
	struct fuse_flush_in inarg;
	FUSE_ARGS(args);
	int err;

	if (fuse_is_bad(inode))
		return -EIO;

	if (ff->open_flags & FOPEN_NOFLUSH && !fm->fc->writeback_cache)
		return 0;

	err = write_inode_now(inode, 1);
	if (err)
		return err;

	inode_lock(inode);
	fuse_sync_writes(inode);
	inode_unlock(inode);

	err = filemap_check_errors(file->f_mapping);
	if (err)
		return err;

	err = 0;
	if (fm->fc->no_flush)
		goto inval_attr_out;

	memset(&inarg, 0, sizeof(inarg));
	inarg.fh = ff->fh;
	inarg.lock_owner = fuse_lock_owner_id(fm->fc, id);
	args.opcode = FUSE_FLUSH;
	args.nodeid = get_node_id(inode);
	args.in_numargs = 1;
	args.in_args[0].size = sizeof(inarg);
	args.in_args[0].value = &inarg;
	args.force = true;

	err = fuse_simple_request(fm, &args);
	if (err == -ENOSYS) {
		fm->fc->no_flush = 1;
		err = 0;
	}

inval_attr_out:
	/*
	 * In memory i_blocks is not maintained by fuse, if writeback cache is
	 * enabled, i_blocks from cached attr may not be accurate.
	 */
	if (!err && fm->fc->writeback_cache)
		fuse_invalidate_attr_mask(inode, STATX_BLOCKS);
	return err;
}

int fuse_fsync_common(struct file *file, loff_t start, loff_t end,
		      int datasync, int opcode)
{
	struct inode *inode = file->f_mapping->host;
	struct fuse_mount *fm = get_fuse_mount(inode);
	struct fuse_file *ff = file->private_data;
	FUSE_ARGS(args);
	struct fuse_fsync_in inarg;

	memset(&inarg, 0, sizeof(inarg));
	inarg.fh = ff->fh;
	inarg.fsync_flags = datasync ? FUSE_FSYNC_FDATASYNC : 0;
	args.opcode = opcode;
	args.nodeid = get_node_id(inode);
	args.in_numargs = 1;
	args.in_args[0].size = sizeof(inarg);
	args.in_args[0].value = &inarg;
	return fuse_simple_request(fm, &args);
}

static int fuse_fsync(struct file *file, loff_t start, loff_t end,
		      int datasync)
{
	struct inode *inode = file->f_mapping->host;
	struct fuse_conn *fc = get_fuse_conn(inode);
	int err;

	if (fuse_is_bad(inode))
		return -EIO;

	inode_lock(inode);

	/*
	 * Start writeback against all dirty pages of the inode, then
	 * wait for all outstanding writes, before sending the FSYNC
	 * request.
	 */
	err = file_write_and_wait_range(file, start, end);
	if (err)
		goto out;

	fuse_sync_writes(inode);

	/*
	 * Due to implementation of fuse writeback
	 * file_write_and_wait_range() does not catch errors.
	 * We have to do this directly after fuse_sync_writes()
	 */
	err = file_check_and_advance_wb_err(file);
	if (err)
		goto out;

	err = sync_inode_metadata(inode, 1);
	if (err)
		goto out;

	if (fc->no_fsync)
		goto out;

	err = fuse_fsync_common(file, start, end, datasync, FUSE_FSYNC);
	if (err == -ENOSYS) {
		fc->no_fsync = 1;
		err = 0;
	}
out:
	inode_unlock(inode);

	return err;
}

void fuse_read_args_fill(struct fuse_io_args *ia, struct file *file, loff_t pos,
			 size_t count, int opcode)
{
	struct fuse_file *ff = file->private_data;
	struct fuse_args *args = &ia->ap.args;

	ia->read.in.fh = ff->fh;
	ia->read.in.offset = pos;
	ia->read.in.size = count;
	ia->read.in.flags = file->f_flags;
	args->opcode = opcode;
	args->nodeid = ff->nodeid;
	args->in_numargs = 1;
	args->in_args[0].size = sizeof(ia->read.in);
	args->in_args[0].value = &ia->read.in;
	args->out_argvar = true;
	args->out_numargs = 1;
	args->out_args[0].size = count;
}

static void fuse_release_user_pages(struct fuse_args_pages *ap,
				    bool should_dirty)
{
	unsigned int i;

	for (i = 0; i < ap->num_pages; i++) {
		if (should_dirty)
			set_page_dirty_lock(ap->pages[i]);
		put_page(ap->pages[i]);
	}
}

static void fuse_io_release(struct kref *kref)
{
	kfree(container_of(kref, struct fuse_io_priv, refcnt));
}

static ssize_t fuse_get_res_by_io(struct fuse_io_priv *io)
{
	if (io->err)
		return io->err;

	if (io->bytes >= 0 && io->write)
		return -EIO;

	return io->bytes < 0 ? io->size : io->bytes;
}

/*
 * In case of short read, the caller sets 'pos' to the position of
 * actual end of fuse request in IO request. Otherwise, if bytes_requested
 * == bytes_transferred or rw == WRITE, the caller sets 'pos' to -1.
 *
 * An example:
 * User requested DIO read of 64K. It was split into two 32K fuse requests,
 * both submitted asynchronously. The first of them was ACKed by userspace as
 * fully completed (req->out.args[0].size == 32K) resulting in pos == -1. The
 * second request was ACKed as short, e.g. only 1K was read, resulting in
 * pos == 33K.
 *
 * Thus, when all fuse requests are completed, the minimal non-negative 'pos'
 * will be equal to the length of the longest contiguous fragment of
 * transferred data starting from the beginning of IO request.
 */
static void fuse_aio_complete(struct fuse_io_priv *io, int err, ssize_t pos)
{
	int left;

	spin_lock(&io->lock);
	if (err)
		io->err = io->err ? : err;
	else if (pos >= 0 && (io->bytes < 0 || pos < io->bytes))
		io->bytes = pos;

	left = --io->reqs;
	if (!left && io->blocking)
		complete(io->done);
	spin_unlock(&io->lock);

	if (!left && !io->blocking) {
		ssize_t res = fuse_get_res_by_io(io);

		if (res >= 0) {
			struct inode *inode = file_inode(io->iocb->ki_filp);
			struct fuse_conn *fc = get_fuse_conn(inode);
			struct fuse_inode *fi = get_fuse_inode(inode);

			spin_lock(&fi->lock);
			fi->attr_version = atomic64_inc_return(&fc->attr_version);
			spin_unlock(&fi->lock);
		}

		io->iocb->ki_complete(io->iocb, res);
	}

	kref_put(&io->refcnt, fuse_io_release);
}

static struct fuse_io_args *fuse_io_alloc(struct fuse_io_priv *io,
					  unsigned int npages)
{
	struct fuse_io_args *ia;

	ia = kzalloc(sizeof(*ia), GFP_KERNEL);
	if (ia) {
		ia->io = io;
		ia->ap.pages = fuse_pages_alloc(npages, GFP_KERNEL,
						&ia->ap.descs);
		if (!ia->ap.pages) {
			kfree(ia);
			ia = NULL;
		}
	}
	return ia;
}

static void fuse_io_free(struct fuse_io_args *ia)
{
	kfree(ia->ap.pages);
	kfree(ia);
}

static void fuse_aio_complete_req(struct fuse_mount *fm, struct fuse_args *args,
				  int err)
{
	struct fuse_io_args *ia = container_of(args, typeof(*ia), ap.args);
	struct fuse_io_priv *io = ia->io;
	ssize_t pos = -1;

	fuse_release_user_pages(&ia->ap, io->should_dirty);

	if (err) {
		/* Nothing */
	} else if (io->write) {
		if (ia->write.out.size > ia->write.in.size) {
			err = -EIO;
		} else if (ia->write.in.size != ia->write.out.size) {
			pos = ia->write.in.offset - io->offset +
				ia->write.out.size;
		}
	} else {
		u32 outsize = args->out_args[0].size;

		if (ia->read.in.size != outsize)
			pos = ia->read.in.offset - io->offset + outsize;
	}

	fuse_aio_complete(io, err, pos);
	fuse_io_free(ia);
}

static ssize_t fuse_async_req_send(struct fuse_mount *fm,
				   struct fuse_io_args *ia, size_t num_bytes)
{
	ssize_t err;
	struct fuse_io_priv *io = ia->io;

	spin_lock(&io->lock);
	kref_get(&io->refcnt);
	io->size += num_bytes;
	io->reqs++;
	spin_unlock(&io->lock);

	ia->ap.args.end = fuse_aio_complete_req;
	ia->ap.args.may_block = io->should_dirty;
	err = fuse_simple_background(fm, &ia->ap.args, GFP_KERNEL);
	if (err)
		fuse_aio_complete_req(fm, &ia->ap.args, err);

	return num_bytes;
}

static ssize_t fuse_send_read(struct fuse_io_args *ia, loff_t pos, size_t count,
			      fl_owner_t owner)
{
	struct file *file = ia->io->iocb->ki_filp;
	struct fuse_file *ff = file->private_data;
	struct fuse_mount *fm = ff->fm;

	fuse_read_args_fill(ia, file, pos, count, FUSE_READ);
	if (owner != NULL) {
		ia->read.in.read_flags |= FUSE_READ_LOCKOWNER;
		ia->read.in.lock_owner = fuse_lock_owner_id(fm->fc, owner);
	}

	if (ia->io->async)
		return fuse_async_req_send(fm, ia, count);

	return fuse_simple_request(fm, &ia->ap.args);
}

static void fuse_read_update_size(struct inode *inode, loff_t size,
				  u64 attr_ver)
{
	struct fuse_conn *fc = get_fuse_conn(inode);
	struct fuse_inode *fi = get_fuse_inode(inode);

	spin_lock(&fi->lock);
	if (attr_ver >= fi->attr_version && size < inode->i_size &&
	    !test_bit(FUSE_I_SIZE_UNSTABLE, &fi->state)) {
		fi->attr_version = atomic64_inc_return(&fc->attr_version);
		i_size_write(inode, size);
	}
	spin_unlock(&fi->lock);
}

static void fuse_short_read(struct inode *inode, u64 attr_ver, size_t num_read,
			    struct fuse_args_pages *ap)
{
	struct fuse_conn *fc = get_fuse_conn(inode);

	/*
	 * If writeback_cache is enabled, a short read means there's a hole in
	 * the file.  Some data after the hole is in page cache, but has not
	 * reached the client fs yet.  So the hole is not present there.
	 */
	if (!fc->writeback_cache) {
		loff_t pos = page_offset(ap->pages[0]) + num_read;
		fuse_read_update_size(inode, pos, attr_ver);
	}
}

static int fuse_do_readpage(struct file *file, struct page *page)
{
	struct inode *inode = page->mapping->host;
	struct fuse_mount *fm = get_fuse_mount(inode);
	loff_t pos = page_offset(page);
	struct fuse_page_desc desc = { .length = PAGE_SIZE };
	struct fuse_io_args ia = {
		.ap.args.page_zeroing = true,
		.ap.args.out_pages = true,
		.ap.num_pages = 1,
		.ap.pages = &page,
		.ap.descs = &desc,
	};
	ssize_t res;
	u64 attr_ver;

	/*
	 * Page writeback can extend beyond the lifetime of the
	 * page-cache page, so make sure we read a properly synced
	 * page.
	 */
	fuse_wait_on_page_writeback(inode, page->index);

	attr_ver = fuse_get_attr_version(fm->fc);

	/* Don't overflow end offset */
	if (pos + (desc.length - 1) == LLONG_MAX)
		desc.length--;

	fuse_read_args_fill(&ia, file, pos, desc.length, FUSE_READ);
	res = fuse_simple_request(fm, &ia.ap.args);
	if (res < 0)
		return res;
	/*
	 * Short read means EOF.  If file size is larger, truncate it
	 */
	if (res < desc.length)
		fuse_short_read(inode, attr_ver, res, &ia.ap);

	SetPageUptodate(page);

	return 0;
}

static int fuse_read_folio(struct file *file, struct folio *folio)
{
	struct page *page = &folio->page;
	struct inode *inode = page->mapping->host;
	int err;

	err = -EIO;
	if (fuse_is_bad(inode))
		goto out;

	err = fuse_do_readpage(file, page);
	fuse_invalidate_atime(inode);
 out:
	unlock_page(page);
	return err;
}

static void fuse_readpages_end(struct fuse_mount *fm, struct fuse_args *args,
			       int err)
{
	int i;
	struct fuse_io_args *ia = container_of(args, typeof(*ia), ap.args);
	struct fuse_args_pages *ap = &ia->ap;
	size_t count = ia->read.in.size;
	size_t num_read = args->out_args[0].size;
	struct address_space *mapping = NULL;

	for (i = 0; mapping == NULL && i < ap->num_pages; i++)
		mapping = ap->pages[i]->mapping;

	if (mapping) {
		struct inode *inode = mapping->host;

		/*
		 * Short read means EOF. If file size is larger, truncate it
		 */
		if (!err && num_read < count)
			fuse_short_read(inode, ia->read.attr_ver, num_read, ap);

		fuse_invalidate_atime(inode);
	}

	for (i = 0; i < ap->num_pages; i++) {
		struct page *page = ap->pages[i];

		if (!err)
			SetPageUptodate(page);
		else
			SetPageError(page);
		unlock_page(page);
		put_page(page);
	}
	if (ia->ff)
		fuse_file_put(ia->ff, false, false);

	fuse_io_free(ia);
}

static void fuse_send_readpages(struct fuse_io_args *ia, struct file *file)
{
	struct fuse_file *ff = file->private_data;
	struct fuse_mount *fm = ff->fm;
	struct fuse_args_pages *ap = &ia->ap;
	loff_t pos = page_offset(ap->pages[0]);
	size_t count = ap->num_pages << PAGE_SHIFT;
	ssize_t res;
	int err;

	ap->args.out_pages = true;
	ap->args.page_zeroing = true;
	ap->args.page_replace = true;

	/* Don't overflow end offset */
	if (pos + (count - 1) == LLONG_MAX) {
		count--;
		ap->descs[ap->num_pages - 1].length--;
	}
	WARN_ON((loff_t) (pos + count) < 0);

	fuse_read_args_fill(ia, file, pos, count, FUSE_READ);
	ia->read.attr_ver = fuse_get_attr_version(fm->fc);
	if (fm->fc->async_read) {
		ia->ff = fuse_file_get(ff);
		ap->args.end = fuse_readpages_end;
		err = fuse_simple_background(fm, &ap->args, GFP_KERNEL);
		if (!err)
			return;
	} else {
		res = fuse_simple_request(fm, &ap->args);
		err = res < 0 ? res : 0;
	}
	fuse_readpages_end(fm, &ap->args, err);
}

static void fuse_readahead(struct readahead_control *rac)
{
	struct inode *inode = rac->mapping->host;
	struct fuse_conn *fc = get_fuse_conn(inode);
	unsigned int i, max_pages, nr_pages = 0;

	if (fuse_is_bad(inode))
		return;

	max_pages = min_t(unsigned int, fc->max_pages,
			fc->max_read / PAGE_SIZE);

	for (;;) {
		struct fuse_io_args *ia;
		struct fuse_args_pages *ap;

		if (fc->num_background >= fc->congestion_threshold &&
		    rac->ra->async_size >= readahead_count(rac))
			/*
			 * Congested and only async pages left, so skip the
			 * rest.
			 */
			break;

		nr_pages = readahead_count(rac) - nr_pages;
		if (nr_pages > max_pages)
			nr_pages = max_pages;
		if (nr_pages == 0)
			break;
		ia = fuse_io_alloc(NULL, nr_pages);
		if (!ia)
			return;
		ap = &ia->ap;
		nr_pages = __readahead_batch(rac, ap->pages, nr_pages);
		for (i = 0; i < nr_pages; i++) {
			fuse_wait_on_page_writeback(inode,
						    readahead_index(rac) + i);
			ap->descs[i].length = PAGE_SIZE;
		}
		ap->num_pages = nr_pages;
		fuse_send_readpages(ia, rac->file);
	}
}

static ssize_t fuse_cache_read_iter(struct kiocb *iocb, struct iov_iter *to)
{
	struct inode *inode = iocb->ki_filp->f_mapping->host;
	struct fuse_conn *fc = get_fuse_conn(inode);

	/*
	 * In auto invalidate mode, always update attributes on read.
	 * Otherwise, only update if we attempt to read past EOF (to ensure
	 * i_size is up to date).
	 */
	if (fc->auto_inval_data ||
	    (iocb->ki_pos + iov_iter_count(to) > i_size_read(inode))) {
		int err;
		err = fuse_update_attributes(inode, iocb->ki_filp, STATX_SIZE);
		if (err)
			return err;
	}

	return generic_file_read_iter(iocb, to);
}

static void fuse_write_args_fill(struct fuse_io_args *ia, struct fuse_file *ff,
				 loff_t pos, size_t count)
{
	struct fuse_args *args = &ia->ap.args;

	ia->write.in.fh = ff->fh;
	ia->write.in.offset = pos;
	ia->write.in.size = count;
	args->opcode = FUSE_WRITE;
	args->nodeid = ff->nodeid;
	args->in_numargs = 2;
	if (ff->fm->fc->minor < 9)
		args->in_args[0].size = FUSE_COMPAT_WRITE_IN_SIZE;
	else
		args->in_args[0].size = sizeof(ia->write.in);
	args->in_args[0].value = &ia->write.in;
	args->in_args[1].size = count;
	args->out_numargs = 1;
	args->out_args[0].size = sizeof(ia->write.out);
	args->out_args[0].value = &ia->write.out;
}

static unsigned int fuse_write_flags(struct kiocb *iocb)
{
	unsigned int flags = iocb->ki_filp->f_flags;

	if (iocb_is_dsync(iocb))
		flags |= O_DSYNC;
	if (iocb->ki_flags & IOCB_SYNC)
		flags |= O_SYNC;

	return flags;
}

static ssize_t fuse_send_write(struct fuse_io_args *ia, loff_t pos,
			       size_t count, fl_owner_t owner)
{
	struct kiocb *iocb = ia->io->iocb;
	struct file *file = iocb->ki_filp;
	struct fuse_file *ff = file->private_data;
	struct fuse_mount *fm = ff->fm;
	struct fuse_write_in *inarg = &ia->write.in;
	ssize_t err;

	fuse_write_args_fill(ia, ff, pos, count);
	inarg->flags = fuse_write_flags(iocb);
	if (owner != NULL) {
		inarg->write_flags |= FUSE_WRITE_LOCKOWNER;
		inarg->lock_owner = fuse_lock_owner_id(fm->fc, owner);
	}

	if (ia->io->async)
		return fuse_async_req_send(fm, ia, count);

	err = fuse_simple_request(fm, &ia->ap.args);
	if (!err && ia->write.out.size > count)
		err = -EIO;

	return err ?: ia->write.out.size;
}

bool fuse_write_update_attr(struct inode *inode, loff_t pos, ssize_t written)
{
	struct fuse_conn *fc = get_fuse_conn(inode);
	struct fuse_inode *fi = get_fuse_inode(inode);
	bool ret = false;

	spin_lock(&fi->lock);
	fi->attr_version = atomic64_inc_return(&fc->attr_version);
	if (written > 0 && pos > inode->i_size) {
		i_size_write(inode, pos);
		ret = true;
	}
	spin_unlock(&fi->lock);

	fuse_invalidate_attr_mask(inode, FUSE_STATX_MODSIZE);

	return ret;
}

static ssize_t fuse_send_write_pages(struct fuse_io_args *ia,
				     struct kiocb *iocb, struct inode *inode,
				     loff_t pos, size_t count)
{
	struct fuse_args_pages *ap = &ia->ap;
	struct file *file = iocb->ki_filp;
	struct fuse_file *ff = file->private_data;
	struct fuse_mount *fm = ff->fm;
	unsigned int offset, i;
	bool short_write;
	int err;

	for (i = 0; i < ap->num_pages; i++)
		fuse_wait_on_page_writeback(inode, ap->pages[i]->index);

	fuse_write_args_fill(ia, ff, pos, count);
	ia->write.in.flags = fuse_write_flags(iocb);
	if (fm->fc->handle_killpriv_v2 && !capable(CAP_FSETID))
		ia->write.in.write_flags |= FUSE_WRITE_KILL_SUIDGID;

	err = fuse_simple_request(fm, &ap->args);
	if (!err && ia->write.out.size > count)
		err = -EIO;

	short_write = ia->write.out.size < count;
	offset = ap->descs[0].offset;
	count = ia->write.out.size;
	for (i = 0; i < ap->num_pages; i++) {
		struct page *page = ap->pages[i];

		if (err) {
			ClearPageUptodate(page);
		} else {
			if (count >= PAGE_SIZE - offset)
				count -= PAGE_SIZE - offset;
			else {
				if (short_write)
					ClearPageUptodate(page);
				count = 0;
			}
			offset = 0;
		}
		if (ia->write.page_locked && (i == ap->num_pages - 1))
			unlock_page(page);
		put_page(page);
	}

	return err;
}

static ssize_t fuse_fill_write_pages(struct fuse_io_args *ia,
				     struct address_space *mapping,
				     struct iov_iter *ii, loff_t pos,
				     unsigned int max_pages)
{
	struct fuse_args_pages *ap = &ia->ap;
	struct fuse_conn *fc = get_fuse_conn(mapping->host);
	unsigned offset = pos & (PAGE_SIZE - 1);
	size_t count = 0;
	int err;

	ap->args.in_pages = true;
	ap->descs[0].offset = offset;

	do {
		size_t tmp;
		struct page *page;
		pgoff_t index = pos >> PAGE_SHIFT;
		size_t bytes = min_t(size_t, PAGE_SIZE - offset,
				     iov_iter_count(ii));

		bytes = min_t(size_t, bytes, fc->max_write - count);

 again:
		err = -EFAULT;
		if (fault_in_iov_iter_readable(ii, bytes))
			break;

		err = -ENOMEM;
		page = grab_cache_page_write_begin(mapping, index);
		if (!page)
			break;

		if (mapping_writably_mapped(mapping))
			flush_dcache_page(page);

		tmp = copy_page_from_iter_atomic(page, offset, bytes, ii);
		flush_dcache_page(page);

		if (!tmp) {
			unlock_page(page);
			put_page(page);
			goto again;
		}

		err = 0;
		ap->pages[ap->num_pages] = page;
		ap->descs[ap->num_pages].length = tmp;
		ap->num_pages++;

		count += tmp;
		pos += tmp;
		offset += tmp;
		if (offset == PAGE_SIZE)
			offset = 0;

		/* If we copied full page, mark it uptodate */
		if (tmp == PAGE_SIZE)
			SetPageUptodate(page);

		if (PageUptodate(page)) {
			unlock_page(page);
		} else {
			ia->write.page_locked = true;
			break;
		}
		if (!fc->big_writes)
			break;
	} while (iov_iter_count(ii) && count < fc->max_write &&
		 ap->num_pages < max_pages && offset == 0);

	return count > 0 ? count : err;
}

static inline unsigned int fuse_wr_pages(loff_t pos, size_t len,
				     unsigned int max_pages)
{
	return min_t(unsigned int,
		     ((pos + len - 1) >> PAGE_SHIFT) -
		     (pos >> PAGE_SHIFT) + 1,
		     max_pages);
}

static ssize_t fuse_perform_write(struct kiocb *iocb, struct iov_iter *ii)
{
	struct address_space *mapping = iocb->ki_filp->f_mapping;
	struct inode *inode = mapping->host;
	struct fuse_conn *fc = get_fuse_conn(inode);
	struct fuse_inode *fi = get_fuse_inode(inode);
	loff_t pos = iocb->ki_pos;
	int err = 0;
	ssize_t res = 0;

	if (inode->i_size < pos + iov_iter_count(ii))
		set_bit(FUSE_I_SIZE_UNSTABLE, &fi->state);

	do {
		ssize_t count;
		struct fuse_io_args ia = {};
		struct fuse_args_pages *ap = &ia.ap;
		unsigned int nr_pages = fuse_wr_pages(pos, iov_iter_count(ii),
						      fc->max_pages);

		ap->pages = fuse_pages_alloc(nr_pages, GFP_KERNEL, &ap->descs);
		if (!ap->pages) {
			err = -ENOMEM;
			break;
		}

		count = fuse_fill_write_pages(&ia, mapping, ii, pos, nr_pages);
		if (count <= 0) {
			err = count;
		} else {
			err = fuse_send_write_pages(&ia, iocb, inode,
						    pos, count);
			if (!err) {
				size_t num_written = ia.write.out.size;

				res += num_written;
				pos += num_written;

				/* break out of the loop on short write */
				if (num_written != count)
					err = -EIO;
			}
		}
		kfree(ap->pages);
	} while (!err && iov_iter_count(ii));

	fuse_write_update_attr(inode, pos, res);
	clear_bit(FUSE_I_SIZE_UNSTABLE, &fi->state);

	if (!res)
		return err;
	iocb->ki_pos += res;
	return res;
}

static ssize_t fuse_cache_write_iter(struct kiocb *iocb, struct iov_iter *from)
{
	struct file *file = iocb->ki_filp;
	struct address_space *mapping = file->f_mapping;
	ssize_t written = 0;
	struct inode *inode = mapping->host;
	ssize_t err;
	struct fuse_conn *fc = get_fuse_conn(inode);

	if (fc->writeback_cache) {
		/* Update size (EOF optimization) and mode (SUID clearing) */
		err = fuse_update_attributes(mapping->host, file,
					     STATX_SIZE | STATX_MODE);
		if (err)
			return err;

		if (fc->handle_killpriv_v2 &&
<<<<<<< HEAD
		    setattr_should_drop_suidgid(&init_user_ns, file_inode(file))) {
=======
		    setattr_should_drop_suidgid(&nop_mnt_idmap,
						file_inode(file))) {
>>>>>>> ccf0a997
			goto writethrough;
		}

		return generic_file_write_iter(iocb, from);
	}

writethrough:
	inode_lock(inode);

	err = generic_write_checks(iocb, from);
	if (err <= 0)
		goto out;

	err = file_remove_privs(file);
	if (err)
		goto out;

	err = file_update_time(file);
	if (err)
		goto out;

	if (iocb->ki_flags & IOCB_DIRECT) {
		written = generic_file_direct_write(iocb, from);
		if (written < 0 || !iov_iter_count(from))
			goto out;
		written = direct_write_fallback(iocb, from, written,
				fuse_perform_write(iocb, from));
	} else {
		written = fuse_perform_write(iocb, from);
	}
out:
	inode_unlock(inode);
	if (written > 0)
		written = generic_write_sync(iocb, written);

	return written ? written : err;
}

static inline unsigned long fuse_get_user_addr(const struct iov_iter *ii)
{
	return (unsigned long)iter_iov(ii)->iov_base + ii->iov_offset;
}

static inline size_t fuse_get_frag_size(const struct iov_iter *ii,
					size_t max_size)
{
	return min(iov_iter_single_seg_count(ii), max_size);
}

static int fuse_get_user_pages(struct fuse_args_pages *ap, struct iov_iter *ii,
			       size_t *nbytesp, int write,
			       unsigned int max_pages)
{
	size_t nbytes = 0;  /* # bytes already packed in req */
	ssize_t ret = 0;

	/* Special case for kernel I/O: can copy directly into the buffer */
	if (iov_iter_is_kvec(ii)) {
		unsigned long user_addr = fuse_get_user_addr(ii);
		size_t frag_size = fuse_get_frag_size(ii, *nbytesp);

		if (write)
			ap->args.in_args[1].value = (void *) user_addr;
		else
			ap->args.out_args[0].value = (void *) user_addr;

		iov_iter_advance(ii, frag_size);
		*nbytesp = frag_size;
		return 0;
	}

	while (nbytes < *nbytesp && ap->num_pages < max_pages) {
		unsigned npages;
		size_t start;
		ret = iov_iter_get_pages2(ii, &ap->pages[ap->num_pages],
					*nbytesp - nbytes,
					max_pages - ap->num_pages,
					&start);
		if (ret < 0)
			break;

		nbytes += ret;

		ret += start;
		npages = DIV_ROUND_UP(ret, PAGE_SIZE);

		ap->descs[ap->num_pages].offset = start;
		fuse_page_descs_length_init(ap->descs, ap->num_pages, npages);

		ap->num_pages += npages;
		ap->descs[ap->num_pages - 1].length -=
			(PAGE_SIZE - ret) & (PAGE_SIZE - 1);
	}

	ap->args.user_pages = true;
	if (write)
		ap->args.in_pages = true;
	else
		ap->args.out_pages = true;

	*nbytesp = nbytes;

	return ret < 0 ? ret : 0;
}

ssize_t fuse_direct_io(struct fuse_io_priv *io, struct iov_iter *iter,
		       loff_t *ppos, int flags)
{
	int write = flags & FUSE_DIO_WRITE;
	int cuse = flags & FUSE_DIO_CUSE;
	struct file *file = io->iocb->ki_filp;
	struct address_space *mapping = file->f_mapping;
	struct inode *inode = mapping->host;
	struct fuse_file *ff = file->private_data;
	struct fuse_conn *fc = ff->fm->fc;
	size_t nmax = write ? fc->max_write : fc->max_read;
	loff_t pos = *ppos;
	size_t count = iov_iter_count(iter);
	pgoff_t idx_from = pos >> PAGE_SHIFT;
	pgoff_t idx_to = (pos + count - 1) >> PAGE_SHIFT;
	ssize_t res = 0;
	int err = 0;
	struct fuse_io_args *ia;
	unsigned int max_pages;
	bool fopen_direct_io = ff->open_flags & FOPEN_DIRECT_IO;

	max_pages = iov_iter_npages(iter, fc->max_pages);
	ia = fuse_io_alloc(io, max_pages);
	if (!ia)
		return -ENOMEM;

	if (fopen_direct_io && fc->direct_io_relax) {
		res = filemap_write_and_wait_range(mapping, pos, pos + count - 1);
		if (res) {
			fuse_io_free(ia);
			return res;
		}
	}
	if (!cuse && fuse_range_is_writeback(inode, idx_from, idx_to)) {
		if (!write)
			inode_lock(inode);
		fuse_sync_writes(inode);
		if (!write)
			inode_unlock(inode);
	}

	if (fopen_direct_io && write) {
		res = invalidate_inode_pages2_range(mapping, idx_from, idx_to);
		if (res) {
			fuse_io_free(ia);
			return res;
		}
	}

	io->should_dirty = !write && user_backed_iter(iter);
	while (count) {
		ssize_t nres;
		fl_owner_t owner = current->files;
		size_t nbytes = min(count, nmax);

		err = fuse_get_user_pages(&ia->ap, iter, &nbytes, write,
					  max_pages);
		if (err && !nbytes)
			break;

		if (write) {
			if (!capable(CAP_FSETID))
				ia->write.in.write_flags |= FUSE_WRITE_KILL_SUIDGID;

			nres = fuse_send_write(ia, pos, nbytes, owner);
		} else {
			nres = fuse_send_read(ia, pos, nbytes, owner);
		}

		if (!io->async || nres < 0) {
			fuse_release_user_pages(&ia->ap, io->should_dirty);
			fuse_io_free(ia);
		}
		ia = NULL;
		if (nres < 0) {
			iov_iter_revert(iter, nbytes);
			err = nres;
			break;
		}
		WARN_ON(nres > nbytes);

		count -= nres;
		res += nres;
		pos += nres;
		if (nres != nbytes) {
			iov_iter_revert(iter, nbytes - nres);
			break;
		}
		if (count) {
			max_pages = iov_iter_npages(iter, fc->max_pages);
			ia = fuse_io_alloc(io, max_pages);
			if (!ia)
				break;
		}
	}
	if (ia)
		fuse_io_free(ia);
	if (res > 0)
		*ppos = pos;

	return res > 0 ? res : err;
}
EXPORT_SYMBOL_GPL(fuse_direct_io);

static ssize_t __fuse_direct_read(struct fuse_io_priv *io,
				  struct iov_iter *iter,
				  loff_t *ppos)
{
	ssize_t res;
	struct inode *inode = file_inode(io->iocb->ki_filp);

	res = fuse_direct_io(io, iter, ppos, 0);

	fuse_invalidate_atime(inode);

	return res;
}

static ssize_t fuse_direct_IO(struct kiocb *iocb, struct iov_iter *iter);

static ssize_t fuse_direct_read_iter(struct kiocb *iocb, struct iov_iter *to)
{
	ssize_t res;

	if (!is_sync_kiocb(iocb) && iocb->ki_flags & IOCB_DIRECT) {
		res = fuse_direct_IO(iocb, to);
	} else {
		struct fuse_io_priv io = FUSE_IO_PRIV_SYNC(iocb);

		res = __fuse_direct_read(&io, to, &iocb->ki_pos);
	}

	return res;
}

static bool fuse_direct_write_extending_i_size(struct kiocb *iocb,
					       struct iov_iter *iter)
{
	struct inode *inode = file_inode(iocb->ki_filp);

	return iocb->ki_pos + iov_iter_count(iter) > i_size_read(inode);
}

static ssize_t fuse_direct_write_iter(struct kiocb *iocb, struct iov_iter *from)
{
	struct inode *inode = file_inode(iocb->ki_filp);
	struct file *file = iocb->ki_filp;
	struct fuse_file *ff = file->private_data;
	struct fuse_io_priv io = FUSE_IO_PRIV_SYNC(iocb);
	ssize_t res;
	bool exclusive_lock =
		!(ff->open_flags & FOPEN_PARALLEL_DIRECT_WRITES) ||
		iocb->ki_flags & IOCB_APPEND ||
		fuse_direct_write_extending_i_size(iocb, from);

	/*
	 * Take exclusive lock if
	 * - Parallel direct writes are disabled - a user space decision
	 * - Parallel direct writes are enabled and i_size is being extended.
	 *   This might not be needed at all, but needs further investigation.
	 */
	if (exclusive_lock)
		inode_lock(inode);
	else {
		inode_lock_shared(inode);

		/* A race with truncate might have come up as the decision for
		 * the lock type was done without holding the lock, check again.
		 */
		if (fuse_direct_write_extending_i_size(iocb, from)) {
			inode_unlock_shared(inode);
			inode_lock(inode);
			exclusive_lock = true;
		}
	}

	res = generic_write_checks(iocb, from);
	if (res > 0) {
		if (!is_sync_kiocb(iocb) && iocb->ki_flags & IOCB_DIRECT) {
			res = fuse_direct_IO(iocb, from);
		} else {
			res = fuse_direct_io(&io, from, &iocb->ki_pos,
					     FUSE_DIO_WRITE);
			fuse_write_update_attr(inode, iocb->ki_pos, res);
		}
	}
	if (exclusive_lock)
		inode_unlock(inode);
	else
		inode_unlock_shared(inode);

	return res;
}

static ssize_t fuse_file_read_iter(struct kiocb *iocb, struct iov_iter *to)
{
	struct file *file = iocb->ki_filp;
	struct fuse_file *ff = file->private_data;
	struct inode *inode = file_inode(file);

	if (fuse_is_bad(inode))
		return -EIO;

	if (FUSE_IS_DAX(inode))
		return fuse_dax_read_iter(iocb, to);

	if (!(ff->open_flags & FOPEN_DIRECT_IO))
		return fuse_cache_read_iter(iocb, to);
	else
		return fuse_direct_read_iter(iocb, to);
}

static ssize_t fuse_file_write_iter(struct kiocb *iocb, struct iov_iter *from)
{
	struct file *file = iocb->ki_filp;
	struct fuse_file *ff = file->private_data;
	struct inode *inode = file_inode(file);

	if (fuse_is_bad(inode))
		return -EIO;

	if (FUSE_IS_DAX(inode))
		return fuse_dax_write_iter(iocb, from);

	if (!(ff->open_flags & FOPEN_DIRECT_IO))
		return fuse_cache_write_iter(iocb, from);
	else
		return fuse_direct_write_iter(iocb, from);
}

static void fuse_writepage_free(struct fuse_writepage_args *wpa)
{
	struct fuse_args_pages *ap = &wpa->ia.ap;
	int i;

	if (wpa->bucket)
		fuse_sync_bucket_dec(wpa->bucket);

	for (i = 0; i < ap->num_pages; i++)
		__free_page(ap->pages[i]);

	if (wpa->ia.ff)
		fuse_file_put(wpa->ia.ff, false, false);

	kfree(ap->pages);
	kfree(wpa);
}

static void fuse_writepage_finish(struct fuse_mount *fm,
				  struct fuse_writepage_args *wpa)
{
	struct fuse_args_pages *ap = &wpa->ia.ap;
	struct inode *inode = wpa->inode;
	struct fuse_inode *fi = get_fuse_inode(inode);
	struct backing_dev_info *bdi = inode_to_bdi(inode);
	int i;

	for (i = 0; i < ap->num_pages; i++) {
		dec_wb_stat(&bdi->wb, WB_WRITEBACK);
		dec_node_page_state(ap->pages[i], NR_WRITEBACK_TEMP);
		wb_writeout_inc(&bdi->wb);
	}
	wake_up(&fi->page_waitq);
}

/* Called under fi->lock, may release and reacquire it */
static void fuse_send_writepage(struct fuse_mount *fm,
				struct fuse_writepage_args *wpa, loff_t size)
__releases(fi->lock)
__acquires(fi->lock)
{
	struct fuse_writepage_args *aux, *next;
	struct fuse_inode *fi = get_fuse_inode(wpa->inode);
	struct fuse_write_in *inarg = &wpa->ia.write.in;
	struct fuse_args *args = &wpa->ia.ap.args;
	__u64 data_size = wpa->ia.ap.num_pages * PAGE_SIZE;
	int err;

	fi->writectr++;
	if (inarg->offset + data_size <= size) {
		inarg->size = data_size;
	} else if (inarg->offset < size) {
		inarg->size = size - inarg->offset;
	} else {
		/* Got truncated off completely */
		goto out_free;
	}

	args->in_args[1].size = inarg->size;
	args->force = true;
	args->nocreds = true;

	err = fuse_simple_background(fm, args, GFP_ATOMIC);
	if (err == -ENOMEM) {
		spin_unlock(&fi->lock);
		err = fuse_simple_background(fm, args, GFP_NOFS | __GFP_NOFAIL);
		spin_lock(&fi->lock);
	}

	/* Fails on broken connection only */
	if (unlikely(err))
		goto out_free;

	return;

 out_free:
	fi->writectr--;
	rb_erase(&wpa->writepages_entry, &fi->writepages);
	fuse_writepage_finish(fm, wpa);
	spin_unlock(&fi->lock);

	/* After fuse_writepage_finish() aux request list is private */
	for (aux = wpa->next; aux; aux = next) {
		next = aux->next;
		aux->next = NULL;
		fuse_writepage_free(aux);
	}

	fuse_writepage_free(wpa);
	spin_lock(&fi->lock);
}

/*
 * If fi->writectr is positive (no truncate or fsync going on) send
 * all queued writepage requests.
 *
 * Called with fi->lock
 */
void fuse_flush_writepages(struct inode *inode)
__releases(fi->lock)
__acquires(fi->lock)
{
	struct fuse_mount *fm = get_fuse_mount(inode);
	struct fuse_inode *fi = get_fuse_inode(inode);
	loff_t crop = i_size_read(inode);
	struct fuse_writepage_args *wpa;

	while (fi->writectr >= 0 && !list_empty(&fi->queued_writes)) {
		wpa = list_entry(fi->queued_writes.next,
				 struct fuse_writepage_args, queue_entry);
		list_del_init(&wpa->queue_entry);
		fuse_send_writepage(fm, wpa, crop);
	}
}

static struct fuse_writepage_args *fuse_insert_writeback(struct rb_root *root,
						struct fuse_writepage_args *wpa)
{
	pgoff_t idx_from = wpa->ia.write.in.offset >> PAGE_SHIFT;
	pgoff_t idx_to = idx_from + wpa->ia.ap.num_pages - 1;
	struct rb_node **p = &root->rb_node;
	struct rb_node  *parent = NULL;

	WARN_ON(!wpa->ia.ap.num_pages);
	while (*p) {
		struct fuse_writepage_args *curr;
		pgoff_t curr_index;

		parent = *p;
		curr = rb_entry(parent, struct fuse_writepage_args,
				writepages_entry);
		WARN_ON(curr->inode != wpa->inode);
		curr_index = curr->ia.write.in.offset >> PAGE_SHIFT;

		if (idx_from >= curr_index + curr->ia.ap.num_pages)
			p = &(*p)->rb_right;
		else if (idx_to < curr_index)
			p = &(*p)->rb_left;
		else
			return curr;
	}

	rb_link_node(&wpa->writepages_entry, parent, p);
	rb_insert_color(&wpa->writepages_entry, root);
	return NULL;
}

static void tree_insert(struct rb_root *root, struct fuse_writepage_args *wpa)
{
	WARN_ON(fuse_insert_writeback(root, wpa));
}

static void fuse_writepage_end(struct fuse_mount *fm, struct fuse_args *args,
			       int error)
{
	struct fuse_writepage_args *wpa =
		container_of(args, typeof(*wpa), ia.ap.args);
	struct inode *inode = wpa->inode;
	struct fuse_inode *fi = get_fuse_inode(inode);
	struct fuse_conn *fc = get_fuse_conn(inode);

	mapping_set_error(inode->i_mapping, error);
	/*
	 * A writeback finished and this might have updated mtime/ctime on
	 * server making local mtime/ctime stale.  Hence invalidate attrs.
	 * Do this only if writeback_cache is not enabled.  If writeback_cache
	 * is enabled, we trust local ctime/mtime.
	 */
	if (!fc->writeback_cache)
		fuse_invalidate_attr_mask(inode, FUSE_STATX_MODIFY);
	spin_lock(&fi->lock);
	rb_erase(&wpa->writepages_entry, &fi->writepages);
	while (wpa->next) {
		struct fuse_mount *fm = get_fuse_mount(inode);
		struct fuse_write_in *inarg = &wpa->ia.write.in;
		struct fuse_writepage_args *next = wpa->next;

		wpa->next = next->next;
		next->next = NULL;
		next->ia.ff = fuse_file_get(wpa->ia.ff);
		tree_insert(&fi->writepages, next);

		/*
		 * Skip fuse_flush_writepages() to make it easy to crop requests
		 * based on primary request size.
		 *
		 * 1st case (trivial): there are no concurrent activities using
		 * fuse_set/release_nowrite.  Then we're on safe side because
		 * fuse_flush_writepages() would call fuse_send_writepage()
		 * anyway.
		 *
		 * 2nd case: someone called fuse_set_nowrite and it is waiting
		 * now for completion of all in-flight requests.  This happens
		 * rarely and no more than once per page, so this should be
		 * okay.
		 *
		 * 3rd case: someone (e.g. fuse_do_setattr()) is in the middle
		 * of fuse_set_nowrite..fuse_release_nowrite section.  The fact
		 * that fuse_set_nowrite returned implies that all in-flight
		 * requests were completed along with all of their secondary
		 * requests.  Further primary requests are blocked by negative
		 * writectr.  Hence there cannot be any in-flight requests and
		 * no invocations of fuse_writepage_end() while we're in
		 * fuse_set_nowrite..fuse_release_nowrite section.
		 */
		fuse_send_writepage(fm, next, inarg->offset + inarg->size);
	}
	fi->writectr--;
	fuse_writepage_finish(fm, wpa);
	spin_unlock(&fi->lock);
	fuse_writepage_free(wpa);
}

static struct fuse_file *__fuse_write_file_get(struct fuse_inode *fi)
{
	struct fuse_file *ff;

	spin_lock(&fi->lock);
	ff = list_first_entry_or_null(&fi->write_files, struct fuse_file,
				      write_entry);
	if (ff)
		fuse_file_get(ff);
	spin_unlock(&fi->lock);

	return ff;
}

static struct fuse_file *fuse_write_file_get(struct fuse_inode *fi)
{
	struct fuse_file *ff = __fuse_write_file_get(fi);
	WARN_ON(!ff);
	return ff;
}

int fuse_write_inode(struct inode *inode, struct writeback_control *wbc)
{
	struct fuse_inode *fi = get_fuse_inode(inode);
	struct fuse_file *ff;
	int err;

	/*
	 * Inode is always written before the last reference is dropped and
	 * hence this should not be reached from reclaim.
	 *
	 * Writing back the inode from reclaim can deadlock if the request
	 * processing itself needs an allocation.  Allocations triggering
	 * reclaim while serving a request can't be prevented, because it can
	 * involve any number of unrelated userspace processes.
	 */
	WARN_ON(wbc->for_reclaim);

	ff = __fuse_write_file_get(fi);
	err = fuse_flush_times(inode, ff);
	if (ff)
		fuse_file_put(ff, false, false);

	return err;
}

static struct fuse_writepage_args *fuse_writepage_args_alloc(void)
{
	struct fuse_writepage_args *wpa;
	struct fuse_args_pages *ap;

	wpa = kzalloc(sizeof(*wpa), GFP_NOFS);
	if (wpa) {
		ap = &wpa->ia.ap;
		ap->num_pages = 0;
		ap->pages = fuse_pages_alloc(1, GFP_NOFS, &ap->descs);
		if (!ap->pages) {
			kfree(wpa);
			wpa = NULL;
		}
	}
	return wpa;

}

static void fuse_writepage_add_to_bucket(struct fuse_conn *fc,
					 struct fuse_writepage_args *wpa)
{
	if (!fc->sync_fs)
		return;

	rcu_read_lock();
	/* Prevent resurrection of dead bucket in unlikely race with syncfs */
	do {
		wpa->bucket = rcu_dereference(fc->curr_bucket);
	} while (unlikely(!atomic_inc_not_zero(&wpa->bucket->count)));
	rcu_read_unlock();
}

static int fuse_writepage_locked(struct page *page)
{
	struct address_space *mapping = page->mapping;
	struct inode *inode = mapping->host;
	struct fuse_conn *fc = get_fuse_conn(inode);
	struct fuse_inode *fi = get_fuse_inode(inode);
	struct fuse_writepage_args *wpa;
	struct fuse_args_pages *ap;
	struct page *tmp_page;
	int error = -ENOMEM;

	set_page_writeback(page);

	wpa = fuse_writepage_args_alloc();
	if (!wpa)
		goto err;
	ap = &wpa->ia.ap;

	tmp_page = alloc_page(GFP_NOFS | __GFP_HIGHMEM);
	if (!tmp_page)
		goto err_free;

	error = -EIO;
	wpa->ia.ff = fuse_write_file_get(fi);
	if (!wpa->ia.ff)
		goto err_nofile;

	fuse_writepage_add_to_bucket(fc, wpa);
	fuse_write_args_fill(&wpa->ia, wpa->ia.ff, page_offset(page), 0);

	copy_highpage(tmp_page, page);
	wpa->ia.write.in.write_flags |= FUSE_WRITE_CACHE;
	wpa->next = NULL;
	ap->args.in_pages = true;
	ap->num_pages = 1;
	ap->pages[0] = tmp_page;
	ap->descs[0].offset = 0;
	ap->descs[0].length = PAGE_SIZE;
	ap->args.end = fuse_writepage_end;
	wpa->inode = inode;

	inc_wb_stat(&inode_to_bdi(inode)->wb, WB_WRITEBACK);
	inc_node_page_state(tmp_page, NR_WRITEBACK_TEMP);

	spin_lock(&fi->lock);
	tree_insert(&fi->writepages, wpa);
	list_add_tail(&wpa->queue_entry, &fi->queued_writes);
	fuse_flush_writepages(inode);
	spin_unlock(&fi->lock);

	end_page_writeback(page);

	return 0;

err_nofile:
	__free_page(tmp_page);
err_free:
	kfree(wpa);
err:
	mapping_set_error(page->mapping, error);
	end_page_writeback(page);
	return error;
}

static int fuse_writepage(struct page *page, struct writeback_control *wbc)
{
	struct fuse_conn *fc = get_fuse_conn(page->mapping->host);
	int err;

	if (fuse_page_is_writeback(page->mapping->host, page->index)) {
		/*
		 * ->writepages() should be called for sync() and friends.  We
		 * should only get here on direct reclaim and then we are
		 * allowed to skip a page which is already in flight
		 */
		WARN_ON(wbc->sync_mode == WB_SYNC_ALL);

		redirty_page_for_writepage(wbc, page);
		unlock_page(page);
		return 0;
	}

	if (wbc->sync_mode == WB_SYNC_NONE &&
	    fc->num_background >= fc->congestion_threshold)
		return AOP_WRITEPAGE_ACTIVATE;

	err = fuse_writepage_locked(page);
	unlock_page(page);

	return err;
}

struct fuse_fill_wb_data {
	struct fuse_writepage_args *wpa;
	struct fuse_file *ff;
	struct inode *inode;
	struct page **orig_pages;
	unsigned int max_pages;
};

static bool fuse_pages_realloc(struct fuse_fill_wb_data *data)
{
	struct fuse_args_pages *ap = &data->wpa->ia.ap;
	struct fuse_conn *fc = get_fuse_conn(data->inode);
	struct page **pages;
	struct fuse_page_desc *descs;
	unsigned int npages = min_t(unsigned int,
				    max_t(unsigned int, data->max_pages * 2,
					  FUSE_DEFAULT_MAX_PAGES_PER_REQ),
				    fc->max_pages);
	WARN_ON(npages <= data->max_pages);

	pages = fuse_pages_alloc(npages, GFP_NOFS, &descs);
	if (!pages)
		return false;

	memcpy(pages, ap->pages, sizeof(struct page *) * ap->num_pages);
	memcpy(descs, ap->descs, sizeof(struct fuse_page_desc) * ap->num_pages);
	kfree(ap->pages);
	ap->pages = pages;
	ap->descs = descs;
	data->max_pages = npages;

	return true;
}

static void fuse_writepages_send(struct fuse_fill_wb_data *data)
{
	struct fuse_writepage_args *wpa = data->wpa;
	struct inode *inode = data->inode;
	struct fuse_inode *fi = get_fuse_inode(inode);
	int num_pages = wpa->ia.ap.num_pages;
	int i;

	wpa->ia.ff = fuse_file_get(data->ff);
	spin_lock(&fi->lock);
	list_add_tail(&wpa->queue_entry, &fi->queued_writes);
	fuse_flush_writepages(inode);
	spin_unlock(&fi->lock);

	for (i = 0; i < num_pages; i++)
		end_page_writeback(data->orig_pages[i]);
}

/*
 * Check under fi->lock if the page is under writeback, and insert it onto the
 * rb_tree if not. Otherwise iterate auxiliary write requests, to see if there's
 * one already added for a page at this offset.  If there's none, then insert
 * this new request onto the auxiliary list, otherwise reuse the existing one by
 * swapping the new temp page with the old one.
 */
static bool fuse_writepage_add(struct fuse_writepage_args *new_wpa,
			       struct page *page)
{
	struct fuse_inode *fi = get_fuse_inode(new_wpa->inode);
	struct fuse_writepage_args *tmp;
	struct fuse_writepage_args *old_wpa;
	struct fuse_args_pages *new_ap = &new_wpa->ia.ap;

	WARN_ON(new_ap->num_pages != 0);
	new_ap->num_pages = 1;

	spin_lock(&fi->lock);
	old_wpa = fuse_insert_writeback(&fi->writepages, new_wpa);
	if (!old_wpa) {
		spin_unlock(&fi->lock);
		return true;
	}

	for (tmp = old_wpa->next; tmp; tmp = tmp->next) {
		pgoff_t curr_index;

		WARN_ON(tmp->inode != new_wpa->inode);
		curr_index = tmp->ia.write.in.offset >> PAGE_SHIFT;
		if (curr_index == page->index) {
			WARN_ON(tmp->ia.ap.num_pages != 1);
			swap(tmp->ia.ap.pages[0], new_ap->pages[0]);
			break;
		}
	}

	if (!tmp) {
		new_wpa->next = old_wpa->next;
		old_wpa->next = new_wpa;
	}

	spin_unlock(&fi->lock);

	if (tmp) {
		struct backing_dev_info *bdi = inode_to_bdi(new_wpa->inode);

		dec_wb_stat(&bdi->wb, WB_WRITEBACK);
		dec_node_page_state(new_ap->pages[0], NR_WRITEBACK_TEMP);
		wb_writeout_inc(&bdi->wb);
		fuse_writepage_free(new_wpa);
	}

	return false;
}

static bool fuse_writepage_need_send(struct fuse_conn *fc, struct page *page,
				     struct fuse_args_pages *ap,
				     struct fuse_fill_wb_data *data)
{
	WARN_ON(!ap->num_pages);

	/*
	 * Being under writeback is unlikely but possible.  For example direct
	 * read to an mmaped fuse file will set the page dirty twice; once when
	 * the pages are faulted with get_user_pages(), and then after the read
	 * completed.
	 */
	if (fuse_page_is_writeback(data->inode, page->index))
		return true;

	/* Reached max pages */
	if (ap->num_pages == fc->max_pages)
		return true;

	/* Reached max write bytes */
	if ((ap->num_pages + 1) * PAGE_SIZE > fc->max_write)
		return true;

	/* Discontinuity */
	if (data->orig_pages[ap->num_pages - 1]->index + 1 != page->index)
		return true;

	/* Need to grow the pages array?  If so, did the expansion fail? */
	if (ap->num_pages == data->max_pages && !fuse_pages_realloc(data))
		return true;

	return false;
}

static int fuse_writepages_fill(struct folio *folio,
		struct writeback_control *wbc, void *_data)
{
	struct fuse_fill_wb_data *data = _data;
	struct fuse_writepage_args *wpa = data->wpa;
	struct fuse_args_pages *ap = &wpa->ia.ap;
	struct inode *inode = data->inode;
	struct fuse_inode *fi = get_fuse_inode(inode);
	struct fuse_conn *fc = get_fuse_conn(inode);
	struct page *tmp_page;
	int err;

	if (!data->ff) {
		err = -EIO;
		data->ff = fuse_write_file_get(fi);
		if (!data->ff)
			goto out_unlock;
	}

	if (wpa && fuse_writepage_need_send(fc, &folio->page, ap, data)) {
		fuse_writepages_send(data);
		data->wpa = NULL;
	}

	err = -ENOMEM;
	tmp_page = alloc_page(GFP_NOFS | __GFP_HIGHMEM);
	if (!tmp_page)
		goto out_unlock;

	/*
	 * The page must not be redirtied until the writeout is completed
	 * (i.e. userspace has sent a reply to the write request).  Otherwise
	 * there could be more than one temporary page instance for each real
	 * page.
	 *
	 * This is ensured by holding the page lock in page_mkwrite() while
	 * checking fuse_page_is_writeback().  We already hold the page lock
	 * since clear_page_dirty_for_io() and keep it held until we add the
	 * request to the fi->writepages list and increment ap->num_pages.
	 * After this fuse_page_is_writeback() will indicate that the page is
	 * under writeback, so we can release the page lock.
	 */
	if (data->wpa == NULL) {
		err = -ENOMEM;
		wpa = fuse_writepage_args_alloc();
		if (!wpa) {
			__free_page(tmp_page);
			goto out_unlock;
		}
		fuse_writepage_add_to_bucket(fc, wpa);

		data->max_pages = 1;

		ap = &wpa->ia.ap;
		fuse_write_args_fill(&wpa->ia, data->ff, folio_pos(folio), 0);
		wpa->ia.write.in.write_flags |= FUSE_WRITE_CACHE;
		wpa->next = NULL;
		ap->args.in_pages = true;
		ap->args.end = fuse_writepage_end;
		ap->num_pages = 0;
		wpa->inode = inode;
	}
	folio_start_writeback(folio);

	copy_highpage(tmp_page, &folio->page);
	ap->pages[ap->num_pages] = tmp_page;
	ap->descs[ap->num_pages].offset = 0;
	ap->descs[ap->num_pages].length = PAGE_SIZE;
	data->orig_pages[ap->num_pages] = &folio->page;

	inc_wb_stat(&inode_to_bdi(inode)->wb, WB_WRITEBACK);
	inc_node_page_state(tmp_page, NR_WRITEBACK_TEMP);

	err = 0;
	if (data->wpa) {
		/*
		 * Protected by fi->lock against concurrent access by
		 * fuse_page_is_writeback().
		 */
		spin_lock(&fi->lock);
		ap->num_pages++;
		spin_unlock(&fi->lock);
	} else if (fuse_writepage_add(wpa, &folio->page)) {
		data->wpa = wpa;
	} else {
		folio_end_writeback(folio);
	}
out_unlock:
	folio_unlock(folio);

	return err;
}

static int fuse_writepages(struct address_space *mapping,
			   struct writeback_control *wbc)
{
	struct inode *inode = mapping->host;
	struct fuse_conn *fc = get_fuse_conn(inode);
	struct fuse_fill_wb_data data;
	int err;

	err = -EIO;
	if (fuse_is_bad(inode))
		goto out;

	if (wbc->sync_mode == WB_SYNC_NONE &&
	    fc->num_background >= fc->congestion_threshold)
		return 0;

	data.inode = inode;
	data.wpa = NULL;
	data.ff = NULL;

	err = -ENOMEM;
	data.orig_pages = kcalloc(fc->max_pages,
				  sizeof(struct page *),
				  GFP_NOFS);
	if (!data.orig_pages)
		goto out;

	err = write_cache_pages(mapping, wbc, fuse_writepages_fill, &data);
	if (data.wpa) {
		WARN_ON(!data.wpa->ia.ap.num_pages);
		fuse_writepages_send(&data);
	}
	if (data.ff)
		fuse_file_put(data.ff, false, false);

	kfree(data.orig_pages);
out:
	return err;
}

/*
 * It's worthy to make sure that space is reserved on disk for the write,
 * but how to implement it without killing performance need more thinking.
 */
static int fuse_write_begin(struct file *file, struct address_space *mapping,
		loff_t pos, unsigned len, struct page **pagep, void **fsdata)
{
	pgoff_t index = pos >> PAGE_SHIFT;
	struct fuse_conn *fc = get_fuse_conn(file_inode(file));
	struct page *page;
	loff_t fsize;
	int err = -ENOMEM;

	WARN_ON(!fc->writeback_cache);

	page = grab_cache_page_write_begin(mapping, index);
	if (!page)
		goto error;

	fuse_wait_on_page_writeback(mapping->host, page->index);

	if (PageUptodate(page) || len == PAGE_SIZE)
		goto success;
	/*
	 * Check if the start this page comes after the end of file, in which
	 * case the readpage can be optimized away.
	 */
	fsize = i_size_read(mapping->host);
	if (fsize <= (pos & PAGE_MASK)) {
		size_t off = pos & ~PAGE_MASK;
		if (off)
			zero_user_segment(page, 0, off);
		goto success;
	}
	err = fuse_do_readpage(file, page);
	if (err)
		goto cleanup;
success:
	*pagep = page;
	return 0;

cleanup:
	unlock_page(page);
	put_page(page);
error:
	return err;
}

static int fuse_write_end(struct file *file, struct address_space *mapping,
		loff_t pos, unsigned len, unsigned copied,
		struct page *page, void *fsdata)
{
	struct inode *inode = page->mapping->host;

	/* Haven't copied anything?  Skip zeroing, size extending, dirtying. */
	if (!copied)
		goto unlock;

	pos += copied;
	if (!PageUptodate(page)) {
		/* Zero any unwritten bytes at the end of the page */
		size_t endoff = pos & ~PAGE_MASK;
		if (endoff)
			zero_user_segment(page, endoff, PAGE_SIZE);
		SetPageUptodate(page);
	}

	if (pos > inode->i_size)
		i_size_write(inode, pos);

	set_page_dirty(page);

unlock:
	unlock_page(page);
	put_page(page);

	return copied;
}

static int fuse_launder_folio(struct folio *folio)
{
	int err = 0;
	if (folio_clear_dirty_for_io(folio)) {
		struct inode *inode = folio->mapping->host;

		/* Serialize with pending writeback for the same page */
		fuse_wait_on_page_writeback(inode, folio->index);
		err = fuse_writepage_locked(&folio->page);
		if (!err)
			fuse_wait_on_page_writeback(inode, folio->index);
	}
	return err;
}

/*
 * Write back dirty data/metadata now (there may not be any suitable
 * open files later for data)
 */
static void fuse_vma_close(struct vm_area_struct *vma)
{
	int err;

	err = write_inode_now(vma->vm_file->f_mapping->host, 1);
	mapping_set_error(vma->vm_file->f_mapping, err);
}

/*
 * Wait for writeback against this page to complete before allowing it
 * to be marked dirty again, and hence written back again, possibly
 * before the previous writepage completed.
 *
 * Block here, instead of in ->writepage(), so that the userspace fs
 * can only block processes actually operating on the filesystem.
 *
 * Otherwise unprivileged userspace fs would be able to block
 * unrelated:
 *
 * - page migration
 * - sync(2)
 * - try_to_free_pages() with order > PAGE_ALLOC_COSTLY_ORDER
 */
static vm_fault_t fuse_page_mkwrite(struct vm_fault *vmf)
{
	struct page *page = vmf->page;
	struct inode *inode = file_inode(vmf->vma->vm_file);

	file_update_time(vmf->vma->vm_file);
	lock_page(page);
	if (page->mapping != inode->i_mapping) {
		unlock_page(page);
		return VM_FAULT_NOPAGE;
	}

	fuse_wait_on_page_writeback(inode, page->index);
	return VM_FAULT_LOCKED;
}

static const struct vm_operations_struct fuse_file_vm_ops = {
	.close		= fuse_vma_close,
	.fault		= filemap_fault,
	.map_pages	= filemap_map_pages,
	.page_mkwrite	= fuse_page_mkwrite,
};

static int fuse_file_mmap(struct file *file, struct vm_area_struct *vma)
{
	struct fuse_file *ff = file->private_data;
	struct fuse_conn *fc = ff->fm->fc;

	/* DAX mmap is superior to direct_io mmap */
	if (FUSE_IS_DAX(file_inode(file)))
		return fuse_dax_mmap(file, vma);

	if (ff->open_flags & FOPEN_DIRECT_IO) {
		/* Can't provide the coherency needed for MAP_SHARED
		 * if FUSE_DIRECT_IO_RELAX isn't set.
		 */
		if ((vma->vm_flags & VM_MAYSHARE) && !fc->direct_io_relax)
			return -ENODEV;

		invalidate_inode_pages2(file->f_mapping);

		return generic_file_mmap(file, vma);
	}

	if ((vma->vm_flags & VM_SHARED) && (vma->vm_flags & VM_MAYWRITE))
		fuse_link_write_file(file);

	file_accessed(file);
	vma->vm_ops = &fuse_file_vm_ops;
	return 0;
}

static int convert_fuse_file_lock(struct fuse_conn *fc,
				  const struct fuse_file_lock *ffl,
				  struct file_lock *fl)
{
	switch (ffl->type) {
	case F_UNLCK:
		break;

	case F_RDLCK:
	case F_WRLCK:
		if (ffl->start > OFFSET_MAX || ffl->end > OFFSET_MAX ||
		    ffl->end < ffl->start)
			return -EIO;

		fl->fl_start = ffl->start;
		fl->fl_end = ffl->end;

		/*
		 * Convert pid into init's pid namespace.  The locks API will
		 * translate it into the caller's pid namespace.
		 */
		rcu_read_lock();
		fl->fl_pid = pid_nr_ns(find_pid_ns(ffl->pid, fc->pid_ns), &init_pid_ns);
		rcu_read_unlock();
		break;

	default:
		return -EIO;
	}
	fl->fl_type = ffl->type;
	return 0;
}

static void fuse_lk_fill(struct fuse_args *args, struct file *file,
			 const struct file_lock *fl, int opcode, pid_t pid,
			 int flock, struct fuse_lk_in *inarg)
{
	struct inode *inode = file_inode(file);
	struct fuse_conn *fc = get_fuse_conn(inode);
	struct fuse_file *ff = file->private_data;

	memset(inarg, 0, sizeof(*inarg));
	inarg->fh = ff->fh;
	inarg->owner = fuse_lock_owner_id(fc, fl->fl_owner);
	inarg->lk.start = fl->fl_start;
	inarg->lk.end = fl->fl_end;
	inarg->lk.type = fl->fl_type;
	inarg->lk.pid = pid;
	if (flock)
		inarg->lk_flags |= FUSE_LK_FLOCK;
	args->opcode = opcode;
	args->nodeid = get_node_id(inode);
	args->in_numargs = 1;
	args->in_args[0].size = sizeof(*inarg);
	args->in_args[0].value = inarg;
}

static int fuse_getlk(struct file *file, struct file_lock *fl)
{
	struct inode *inode = file_inode(file);
	struct fuse_mount *fm = get_fuse_mount(inode);
	FUSE_ARGS(args);
	struct fuse_lk_in inarg;
	struct fuse_lk_out outarg;
	int err;

	fuse_lk_fill(&args, file, fl, FUSE_GETLK, 0, 0, &inarg);
	args.out_numargs = 1;
	args.out_args[0].size = sizeof(outarg);
	args.out_args[0].value = &outarg;
	err = fuse_simple_request(fm, &args);
	if (!err)
		err = convert_fuse_file_lock(fm->fc, &outarg.lk, fl);

	return err;
}

static int fuse_setlk(struct file *file, struct file_lock *fl, int flock)
{
	struct inode *inode = file_inode(file);
	struct fuse_mount *fm = get_fuse_mount(inode);
	FUSE_ARGS(args);
	struct fuse_lk_in inarg;
	int opcode = (fl->fl_flags & FL_SLEEP) ? FUSE_SETLKW : FUSE_SETLK;
	struct pid *pid = fl->fl_type != F_UNLCK ? task_tgid(current) : NULL;
	pid_t pid_nr = pid_nr_ns(pid, fm->fc->pid_ns);
	int err;

	if (fl->fl_lmops && fl->fl_lmops->lm_grant) {
		/* NLM needs asynchronous locks, which we don't support yet */
		return -ENOLCK;
	}

	/* Unlock on close is handled by the flush method */
	if ((fl->fl_flags & FL_CLOSE_POSIX) == FL_CLOSE_POSIX)
		return 0;

	fuse_lk_fill(&args, file, fl, opcode, pid_nr, flock, &inarg);
	err = fuse_simple_request(fm, &args);

	/* locking is restartable */
	if (err == -EINTR)
		err = -ERESTARTSYS;

	return err;
}

static int fuse_file_lock(struct file *file, int cmd, struct file_lock *fl)
{
	struct inode *inode = file_inode(file);
	struct fuse_conn *fc = get_fuse_conn(inode);
	int err;

	if (cmd == F_CANCELLK) {
		err = 0;
	} else if (cmd == F_GETLK) {
		if (fc->no_lock) {
			posix_test_lock(file, fl);
			err = 0;
		} else
			err = fuse_getlk(file, fl);
	} else {
		if (fc->no_lock)
			err = posix_lock_file(file, fl, NULL);
		else
			err = fuse_setlk(file, fl, 0);
	}
	return err;
}

static int fuse_file_flock(struct file *file, int cmd, struct file_lock *fl)
{
	struct inode *inode = file_inode(file);
	struct fuse_conn *fc = get_fuse_conn(inode);
	int err;

	if (fc->no_flock) {
		err = locks_lock_file_wait(file, fl);
	} else {
		struct fuse_file *ff = file->private_data;

		/* emulate flock with POSIX locks */
		ff->flock = true;
		err = fuse_setlk(file, fl, 1);
	}

	return err;
}

static sector_t fuse_bmap(struct address_space *mapping, sector_t block)
{
	struct inode *inode = mapping->host;
	struct fuse_mount *fm = get_fuse_mount(inode);
	FUSE_ARGS(args);
	struct fuse_bmap_in inarg;
	struct fuse_bmap_out outarg;
	int err;

	if (!inode->i_sb->s_bdev || fm->fc->no_bmap)
		return 0;

	memset(&inarg, 0, sizeof(inarg));
	inarg.block = block;
	inarg.blocksize = inode->i_sb->s_blocksize;
	args.opcode = FUSE_BMAP;
	args.nodeid = get_node_id(inode);
	args.in_numargs = 1;
	args.in_args[0].size = sizeof(inarg);
	args.in_args[0].value = &inarg;
	args.out_numargs = 1;
	args.out_args[0].size = sizeof(outarg);
	args.out_args[0].value = &outarg;
	err = fuse_simple_request(fm, &args);
	if (err == -ENOSYS)
		fm->fc->no_bmap = 1;

	return err ? 0 : outarg.block;
}

static loff_t fuse_lseek(struct file *file, loff_t offset, int whence)
{
	struct inode *inode = file->f_mapping->host;
	struct fuse_mount *fm = get_fuse_mount(inode);
	struct fuse_file *ff = file->private_data;
	FUSE_ARGS(args);
	struct fuse_lseek_in inarg = {
		.fh = ff->fh,
		.offset = offset,
		.whence = whence
	};
	struct fuse_lseek_out outarg;
	int err;

	if (fm->fc->no_lseek)
		goto fallback;

	args.opcode = FUSE_LSEEK;
	args.nodeid = ff->nodeid;
	args.in_numargs = 1;
	args.in_args[0].size = sizeof(inarg);
	args.in_args[0].value = &inarg;
	args.out_numargs = 1;
	args.out_args[0].size = sizeof(outarg);
	args.out_args[0].value = &outarg;
	err = fuse_simple_request(fm, &args);
	if (err) {
		if (err == -ENOSYS) {
			fm->fc->no_lseek = 1;
			goto fallback;
		}
		return err;
	}

	return vfs_setpos(file, outarg.offset, inode->i_sb->s_maxbytes);

fallback:
	err = fuse_update_attributes(inode, file, STATX_SIZE);
	if (!err)
		return generic_file_llseek(file, offset, whence);
	else
		return err;
}

static loff_t fuse_file_llseek(struct file *file, loff_t offset, int whence)
{
	loff_t retval;
	struct inode *inode = file_inode(file);

	switch (whence) {
	case SEEK_SET:
	case SEEK_CUR:
		 /* No i_mutex protection necessary for SEEK_CUR and SEEK_SET */
		retval = generic_file_llseek(file, offset, whence);
		break;
	case SEEK_END:
		inode_lock(inode);
		retval = fuse_update_attributes(inode, file, STATX_SIZE);
		if (!retval)
			retval = generic_file_llseek(file, offset, whence);
		inode_unlock(inode);
		break;
	case SEEK_HOLE:
	case SEEK_DATA:
		inode_lock(inode);
		retval = fuse_lseek(file, offset, whence);
		inode_unlock(inode);
		break;
	default:
		retval = -EINVAL;
	}

	return retval;
}

/*
 * All files which have been polled are linked to RB tree
 * fuse_conn->polled_files which is indexed by kh.  Walk the tree and
 * find the matching one.
 */
static struct rb_node **fuse_find_polled_node(struct fuse_conn *fc, u64 kh,
					      struct rb_node **parent_out)
{
	struct rb_node **link = &fc->polled_files.rb_node;
	struct rb_node *last = NULL;

	while (*link) {
		struct fuse_file *ff;

		last = *link;
		ff = rb_entry(last, struct fuse_file, polled_node);

		if (kh < ff->kh)
			link = &last->rb_left;
		else if (kh > ff->kh)
			link = &last->rb_right;
		else
			return link;
	}

	if (parent_out)
		*parent_out = last;
	return link;
}

/*
 * The file is about to be polled.  Make sure it's on the polled_files
 * RB tree.  Note that files once added to the polled_files tree are
 * not removed before the file is released.  This is because a file
 * polled once is likely to be polled again.
 */
static void fuse_register_polled_file(struct fuse_conn *fc,
				      struct fuse_file *ff)
{
	spin_lock(&fc->lock);
	if (RB_EMPTY_NODE(&ff->polled_node)) {
		struct rb_node **link, *parent;

		link = fuse_find_polled_node(fc, ff->kh, &parent);
		BUG_ON(*link);
		rb_link_node(&ff->polled_node, parent, link);
		rb_insert_color(&ff->polled_node, &fc->polled_files);
	}
	spin_unlock(&fc->lock);
}

__poll_t fuse_file_poll(struct file *file, poll_table *wait)
{
	struct fuse_file *ff = file->private_data;
	struct fuse_mount *fm = ff->fm;
	struct fuse_poll_in inarg = { .fh = ff->fh, .kh = ff->kh };
	struct fuse_poll_out outarg;
	FUSE_ARGS(args);
	int err;

	if (fm->fc->no_poll)
		return DEFAULT_POLLMASK;

	poll_wait(file, &ff->poll_wait, wait);
	inarg.events = mangle_poll(poll_requested_events(wait));

	/*
	 * Ask for notification iff there's someone waiting for it.
	 * The client may ignore the flag and always notify.
	 */
	if (waitqueue_active(&ff->poll_wait)) {
		inarg.flags |= FUSE_POLL_SCHEDULE_NOTIFY;
		fuse_register_polled_file(fm->fc, ff);
	}

	args.opcode = FUSE_POLL;
	args.nodeid = ff->nodeid;
	args.in_numargs = 1;
	args.in_args[0].size = sizeof(inarg);
	args.in_args[0].value = &inarg;
	args.out_numargs = 1;
	args.out_args[0].size = sizeof(outarg);
	args.out_args[0].value = &outarg;
	err = fuse_simple_request(fm, &args);

	if (!err)
		return demangle_poll(outarg.revents);
	if (err == -ENOSYS) {
		fm->fc->no_poll = 1;
		return DEFAULT_POLLMASK;
	}
	return EPOLLERR;
}
EXPORT_SYMBOL_GPL(fuse_file_poll);

/*
 * This is called from fuse_handle_notify() on FUSE_NOTIFY_POLL and
 * wakes up the poll waiters.
 */
int fuse_notify_poll_wakeup(struct fuse_conn *fc,
			    struct fuse_notify_poll_wakeup_out *outarg)
{
	u64 kh = outarg->kh;
	struct rb_node **link;

	spin_lock(&fc->lock);

	link = fuse_find_polled_node(fc, kh, NULL);
	if (*link) {
		struct fuse_file *ff;

		ff = rb_entry(*link, struct fuse_file, polled_node);
		wake_up_interruptible_sync(&ff->poll_wait);
	}

	spin_unlock(&fc->lock);
	return 0;
}

static void fuse_do_truncate(struct file *file)
{
	struct inode *inode = file->f_mapping->host;
	struct iattr attr;

	attr.ia_valid = ATTR_SIZE;
	attr.ia_size = i_size_read(inode);

	attr.ia_file = file;
	attr.ia_valid |= ATTR_FILE;

	fuse_do_setattr(file_dentry(file), &attr, file);
}

static inline loff_t fuse_round_up(struct fuse_conn *fc, loff_t off)
{
	return round_up(off, fc->max_pages << PAGE_SHIFT);
}

static ssize_t
fuse_direct_IO(struct kiocb *iocb, struct iov_iter *iter)
{
	DECLARE_COMPLETION_ONSTACK(wait);
	ssize_t ret = 0;
	struct file *file = iocb->ki_filp;
	struct fuse_file *ff = file->private_data;
	loff_t pos = 0;
	struct inode *inode;
	loff_t i_size;
	size_t count = iov_iter_count(iter), shortened = 0;
	loff_t offset = iocb->ki_pos;
	struct fuse_io_priv *io;

	pos = offset;
	inode = file->f_mapping->host;
	i_size = i_size_read(inode);

	if ((iov_iter_rw(iter) == READ) && (offset >= i_size))
		return 0;

	io = kmalloc(sizeof(struct fuse_io_priv), GFP_KERNEL);
	if (!io)
		return -ENOMEM;
	spin_lock_init(&io->lock);
	kref_init(&io->refcnt);
	io->reqs = 1;
	io->bytes = -1;
	io->size = 0;
	io->offset = offset;
	io->write = (iov_iter_rw(iter) == WRITE);
	io->err = 0;
	/*
	 * By default, we want to optimize all I/Os with async request
	 * submission to the client filesystem if supported.
	 */
	io->async = ff->fm->fc->async_dio;
	io->iocb = iocb;
	io->blocking = is_sync_kiocb(iocb);

	/* optimization for short read */
	if (io->async && !io->write && offset + count > i_size) {
		iov_iter_truncate(iter, fuse_round_up(ff->fm->fc, i_size - offset));
		shortened = count - iov_iter_count(iter);
		count -= shortened;
	}

	/*
	 * We cannot asynchronously extend the size of a file.
	 * In such case the aio will behave exactly like sync io.
	 */
	if ((offset + count > i_size) && io->write)
		io->blocking = true;

	if (io->async && io->blocking) {
		/*
		 * Additional reference to keep io around after
		 * calling fuse_aio_complete()
		 */
		kref_get(&io->refcnt);
		io->done = &wait;
	}

	if (iov_iter_rw(iter) == WRITE) {
		ret = fuse_direct_io(io, iter, &pos, FUSE_DIO_WRITE);
		fuse_invalidate_attr_mask(inode, FUSE_STATX_MODSIZE);
	} else {
		ret = __fuse_direct_read(io, iter, &pos);
	}
	iov_iter_reexpand(iter, iov_iter_count(iter) + shortened);

	if (io->async) {
		bool blocking = io->blocking;

		fuse_aio_complete(io, ret < 0 ? ret : 0, -1);

		/* we have a non-extending, async request, so return */
		if (!blocking)
			return -EIOCBQUEUED;

		wait_for_completion(&wait);
		ret = fuse_get_res_by_io(io);
	}

	kref_put(&io->refcnt, fuse_io_release);

	if (iov_iter_rw(iter) == WRITE) {
		fuse_write_update_attr(inode, pos, ret);
		/* For extending writes we already hold exclusive lock */
		if (ret < 0 && offset + count > i_size)
			fuse_do_truncate(file);
	}

	return ret;
}

static int fuse_writeback_range(struct inode *inode, loff_t start, loff_t end)
{
	int err = filemap_write_and_wait_range(inode->i_mapping, start, LLONG_MAX);

	if (!err)
		fuse_sync_writes(inode);

	return err;
}

static long fuse_file_fallocate(struct file *file, int mode, loff_t offset,
				loff_t length)
{
	struct fuse_file *ff = file->private_data;
	struct inode *inode = file_inode(file);
	struct fuse_inode *fi = get_fuse_inode(inode);
	struct fuse_mount *fm = ff->fm;
	FUSE_ARGS(args);
	struct fuse_fallocate_in inarg = {
		.fh = ff->fh,
		.offset = offset,
		.length = length,
		.mode = mode
	};
	int err;
	bool block_faults = FUSE_IS_DAX(inode) &&
		(!(mode & FALLOC_FL_KEEP_SIZE) ||
		 (mode & (FALLOC_FL_PUNCH_HOLE | FALLOC_FL_ZERO_RANGE)));

	if (mode & ~(FALLOC_FL_KEEP_SIZE | FALLOC_FL_PUNCH_HOLE |
		     FALLOC_FL_ZERO_RANGE))
		return -EOPNOTSUPP;

	if (fm->fc->no_fallocate)
		return -EOPNOTSUPP;

	inode_lock(inode);
	if (block_faults) {
		filemap_invalidate_lock(inode->i_mapping);
		err = fuse_dax_break_layouts(inode, 0, 0);
		if (err)
			goto out;
	}

	if (mode & (FALLOC_FL_PUNCH_HOLE | FALLOC_FL_ZERO_RANGE)) {
		loff_t endbyte = offset + length - 1;

		err = fuse_writeback_range(inode, offset, endbyte);
		if (err)
			goto out;
	}

	if (!(mode & FALLOC_FL_KEEP_SIZE) &&
	    offset + length > i_size_read(inode)) {
		err = inode_newsize_ok(inode, offset + length);
		if (err)
			goto out;
	}

	err = file_modified(file);
	if (err)
		goto out;

	if (!(mode & FALLOC_FL_KEEP_SIZE))
		set_bit(FUSE_I_SIZE_UNSTABLE, &fi->state);

	args.opcode = FUSE_FALLOCATE;
	args.nodeid = ff->nodeid;
	args.in_numargs = 1;
	args.in_args[0].size = sizeof(inarg);
	args.in_args[0].value = &inarg;
	err = fuse_simple_request(fm, &args);
	if (err == -ENOSYS) {
		fm->fc->no_fallocate = 1;
		err = -EOPNOTSUPP;
	}
	if (err)
		goto out;

	/* we could have extended the file */
	if (!(mode & FALLOC_FL_KEEP_SIZE)) {
		if (fuse_write_update_attr(inode, offset + length, length))
			file_update_time(file);
	}

	if (mode & (FALLOC_FL_PUNCH_HOLE | FALLOC_FL_ZERO_RANGE))
		truncate_pagecache_range(inode, offset, offset + length - 1);

	fuse_invalidate_attr_mask(inode, FUSE_STATX_MODSIZE);

out:
	if (!(mode & FALLOC_FL_KEEP_SIZE))
		clear_bit(FUSE_I_SIZE_UNSTABLE, &fi->state);

	if (block_faults)
		filemap_invalidate_unlock(inode->i_mapping);

	inode_unlock(inode);

	fuse_flush_time_update(inode);

	return err;
}

static ssize_t __fuse_copy_file_range(struct file *file_in, loff_t pos_in,
				      struct file *file_out, loff_t pos_out,
				      size_t len, unsigned int flags)
{
	struct fuse_file *ff_in = file_in->private_data;
	struct fuse_file *ff_out = file_out->private_data;
	struct inode *inode_in = file_inode(file_in);
	struct inode *inode_out = file_inode(file_out);
	struct fuse_inode *fi_out = get_fuse_inode(inode_out);
	struct fuse_mount *fm = ff_in->fm;
	struct fuse_conn *fc = fm->fc;
	FUSE_ARGS(args);
	struct fuse_copy_file_range_in inarg = {
		.fh_in = ff_in->fh,
		.off_in = pos_in,
		.nodeid_out = ff_out->nodeid,
		.fh_out = ff_out->fh,
		.off_out = pos_out,
		.len = len,
		.flags = flags
	};
	struct fuse_write_out outarg;
	ssize_t err;
	/* mark unstable when write-back is not used, and file_out gets
	 * extended */
	bool is_unstable = (!fc->writeback_cache) &&
			   ((pos_out + len) > inode_out->i_size);

	if (fc->no_copy_file_range)
		return -EOPNOTSUPP;

	if (file_inode(file_in)->i_sb != file_inode(file_out)->i_sb)
		return -EXDEV;

	inode_lock(inode_in);
	err = fuse_writeback_range(inode_in, pos_in, pos_in + len - 1);
	inode_unlock(inode_in);
	if (err)
		return err;

	inode_lock(inode_out);

	err = file_modified(file_out);
	if (err)
		goto out;

	/*
	 * Write out dirty pages in the destination file before sending the COPY
	 * request to userspace.  After the request is completed, truncate off
	 * pages (including partial ones) from the cache that have been copied,
	 * since these contain stale data at that point.
	 *
	 * This should be mostly correct, but if the COPY writes to partial
	 * pages (at the start or end) and the parts not covered by the COPY are
	 * written through a memory map after calling fuse_writeback_range(),
	 * then these partial page modifications will be lost on truncation.
	 *
	 * It is unlikely that someone would rely on such mixed style
	 * modifications.  Yet this does give less guarantees than if the
	 * copying was performed with write(2).
	 *
	 * To fix this a mapping->invalidate_lock could be used to prevent new
	 * faults while the copy is ongoing.
	 */
	err = fuse_writeback_range(inode_out, pos_out, pos_out + len - 1);
	if (err)
		goto out;

	if (is_unstable)
		set_bit(FUSE_I_SIZE_UNSTABLE, &fi_out->state);

	args.opcode = FUSE_COPY_FILE_RANGE;
	args.nodeid = ff_in->nodeid;
	args.in_numargs = 1;
	args.in_args[0].size = sizeof(inarg);
	args.in_args[0].value = &inarg;
	args.out_numargs = 1;
	args.out_args[0].size = sizeof(outarg);
	args.out_args[0].value = &outarg;
	err = fuse_simple_request(fm, &args);
	if (err == -ENOSYS) {
		fc->no_copy_file_range = 1;
		err = -EOPNOTSUPP;
	}
	if (err)
		goto out;

	truncate_inode_pages_range(inode_out->i_mapping,
				   ALIGN_DOWN(pos_out, PAGE_SIZE),
				   ALIGN(pos_out + outarg.size, PAGE_SIZE) - 1);

	file_update_time(file_out);
	fuse_write_update_attr(inode_out, pos_out + outarg.size, outarg.size);

	err = outarg.size;
out:
	if (is_unstable)
		clear_bit(FUSE_I_SIZE_UNSTABLE, &fi_out->state);

	inode_unlock(inode_out);
	file_accessed(file_in);

	fuse_flush_time_update(inode_out);

	return err;
}

static ssize_t fuse_copy_file_range(struct file *src_file, loff_t src_off,
				    struct file *dst_file, loff_t dst_off,
				    size_t len, unsigned int flags)
{
	ssize_t ret;

	ret = __fuse_copy_file_range(src_file, src_off, dst_file, dst_off,
				     len, flags);

	if (ret == -EOPNOTSUPP || ret == -EXDEV)
		ret = generic_copy_file_range(src_file, src_off, dst_file,
					      dst_off, len, flags);
	return ret;
}

static const struct file_operations fuse_file_operations = {
	.llseek		= fuse_file_llseek,
	.read_iter	= fuse_file_read_iter,
	.write_iter	= fuse_file_write_iter,
	.mmap		= fuse_file_mmap,
	.open		= fuse_open,
	.flush		= fuse_flush,
	.release	= fuse_release,
	.fsync		= fuse_fsync,
	.lock		= fuse_file_lock,
	.get_unmapped_area = thp_get_unmapped_area,
	.flock		= fuse_file_flock,
	.splice_read	= filemap_splice_read,
	.splice_write	= iter_file_splice_write,
	.unlocked_ioctl	= fuse_file_ioctl,
	.compat_ioctl	= fuse_file_compat_ioctl,
	.poll		= fuse_file_poll,
	.fallocate	= fuse_file_fallocate,
	.copy_file_range = fuse_copy_file_range,
};

static const struct address_space_operations fuse_file_aops  = {
	.read_folio	= fuse_read_folio,
	.readahead	= fuse_readahead,
	.writepage	= fuse_writepage,
	.writepages	= fuse_writepages,
	.launder_folio	= fuse_launder_folio,
	.dirty_folio	= filemap_dirty_folio,
	.bmap		= fuse_bmap,
	.direct_IO	= fuse_direct_IO,
	.write_begin	= fuse_write_begin,
	.write_end	= fuse_write_end,
};

void fuse_init_file_inode(struct inode *inode, unsigned int flags)
{
	struct fuse_inode *fi = get_fuse_inode(inode);

	inode->i_fop = &fuse_file_operations;
	inode->i_data.a_ops = &fuse_file_aops;

	INIT_LIST_HEAD(&fi->write_files);
	INIT_LIST_HEAD(&fi->queued_writes);
	fi->writectr = 0;
	init_waitqueue_head(&fi->page_waitq);
	fi->writepages = RB_ROOT;

	if (IS_ENABLED(CONFIG_FUSE_DAX))
		fuse_dax_inode_init(inode, flags);
}<|MERGE_RESOLUTION|>--- conflicted
+++ resolved
@@ -1315,12 +1315,8 @@
 			return err;
 
 		if (fc->handle_killpriv_v2 &&
-<<<<<<< HEAD
-		    setattr_should_drop_suidgid(&init_user_ns, file_inode(file))) {
-=======
 		    setattr_should_drop_suidgid(&nop_mnt_idmap,
 						file_inode(file))) {
->>>>>>> ccf0a997
 			goto writethrough;
 		}
 
