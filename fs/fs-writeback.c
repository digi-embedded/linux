// SPDX-License-Identifier: GPL-2.0-only
/*
 * fs/fs-writeback.c
 *
 * Copyright (C) 2002, Linus Torvalds.
 *
 * Contains all the functions related to writing back and waiting
 * upon dirty inodes against superblocks, and writing back dirty
 * pages against inodes.  ie: data writeback.  Writeout of the
 * inode itself is not handled here.
 *
 * 10Apr2002	Andrew Morton
 *		Split out of fs/inode.c
 *		Additions for address_space-based writeback
 */

#include <linux/kernel.h>
#include <linux/export.h>
#include <linux/spinlock.h>
#include <linux/slab.h>
#include <linux/sched.h>
#include <linux/fs.h>
#include <linux/mm.h>
#include <linux/pagemap.h>
#include <linux/kthread.h>
#include <linux/writeback.h>
#include <linux/blkdev.h>
#include <linux/backing-dev.h>
#include <linux/tracepoint.h>
#include <linux/device.h>
#include <linux/memcontrol.h>
#include "internal.h"

/*
 * 4MB minimal write chunk size
 */
#define MIN_WRITEBACK_PAGES	(4096UL >> (PAGE_SHIFT - 10))

/*
 * Passed into wb_writeback(), essentially a subset of writeback_control
 */
struct wb_writeback_work {
	long nr_pages;
	struct super_block *sb;
	enum writeback_sync_modes sync_mode;
	unsigned int tagged_writepages:1;
	unsigned int for_kupdate:1;
	unsigned int range_cyclic:1;
	unsigned int for_background:1;
	unsigned int for_sync:1;	/* sync(2) WB_SYNC_ALL writeback */
	unsigned int auto_free:1;	/* free on completion */
	enum wb_reason reason;		/* why was writeback initiated? */

	struct list_head list;		/* pending work list */
	struct wb_completion *done;	/* set if the caller waits */
};

/*
 * If an inode is constantly having its pages dirtied, but then the
 * updates stop dirtytime_expire_interval seconds in the past, it's
 * possible for the worst case time between when an inode has its
 * timestamps updated and when they finally get written out to be two
 * dirtytime_expire_intervals.  We set the default to 12 hours (in
 * seconds), which means most of the time inodes will have their
 * timestamps written to disk after 12 hours, but in the worst case a
 * few inodes might not their timestamps updated for 24 hours.
 */
unsigned int dirtytime_expire_interval = 12 * 60 * 60;

static inline struct inode *wb_inode(struct list_head *head)
{
	return list_entry(head, struct inode, i_io_list);
}

/*
 * Include the creation of the trace points after defining the
 * wb_writeback_work structure and inline functions so that the definition
 * remains local to this file.
 */
#define CREATE_TRACE_POINTS
#include <trace/events/writeback.h>

EXPORT_TRACEPOINT_SYMBOL_GPL(wbc_writepage);

static bool wb_io_lists_populated(struct bdi_writeback *wb)
{
	if (wb_has_dirty_io(wb)) {
		return false;
	} else {
		set_bit(WB_has_dirty_io, &wb->state);
		WARN_ON_ONCE(!wb->avg_write_bandwidth);
		atomic_long_add(wb->avg_write_bandwidth,
				&wb->bdi->tot_write_bandwidth);
		return true;
	}
}

static void wb_io_lists_depopulated(struct bdi_writeback *wb)
{
	if (wb_has_dirty_io(wb) && list_empty(&wb->b_dirty) &&
	    list_empty(&wb->b_io) && list_empty(&wb->b_more_io)) {
		clear_bit(WB_has_dirty_io, &wb->state);
		WARN_ON_ONCE(atomic_long_sub_return(wb->avg_write_bandwidth,
					&wb->bdi->tot_write_bandwidth) < 0);
	}
}

/**
 * inode_io_list_move_locked - move an inode onto a bdi_writeback IO list
 * @inode: inode to be moved
 * @wb: target bdi_writeback
 * @head: one of @wb->b_{dirty|io|more_io|dirty_time}
 *
 * Move @inode->i_io_list to @list of @wb and set %WB_has_dirty_io.
 * Returns %true if @inode is the first occupant of the !dirty_time IO
 * lists; otherwise, %false.
 */
static bool inode_io_list_move_locked(struct inode *inode,
				      struct bdi_writeback *wb,
				      struct list_head *head)
{
	assert_spin_locked(&wb->list_lock);

	list_move(&inode->i_io_list, head);

	/* dirty_time doesn't count as dirty_io until expiration */
	if (head != &wb->b_dirty_time)
		return wb_io_lists_populated(wb);

	wb_io_lists_depopulated(wb);
	return false;
}

<<<<<<< HEAD
/**
 * inode_io_list_del_locked - remove an inode from its bdi_writeback IO list
 * @inode: inode to be removed
 * @wb: bdi_writeback @inode is being removed from
 *
 * Remove @inode which may be on one of @wb->b_{dirty|io|more_io} lists and
 * clear %WB_has_dirty_io if all are empty afterwards.
 */
static void inode_io_list_del_locked(struct inode *inode,
				     struct bdi_writeback *wb)
{
	assert_spin_locked(&wb->list_lock);
	assert_spin_locked(&inode->i_lock);

	inode->i_state &= ~I_SYNC_QUEUED;
	list_del_init(&inode->i_io_list);
	wb_io_lists_depopulated(wb);
}

=======
>>>>>>> c1084c27
static void wb_wakeup(struct bdi_writeback *wb)
{
	spin_lock_bh(&wb->work_lock);
	if (test_bit(WB_registered, &wb->state))
		mod_delayed_work(bdi_wq, &wb->dwork, 0);
	spin_unlock_bh(&wb->work_lock);
}

static void finish_writeback_work(struct bdi_writeback *wb,
				  struct wb_writeback_work *work)
{
	struct wb_completion *done = work->done;

	if (work->auto_free)
		kfree(work);
	if (done) {
		wait_queue_head_t *waitq = done->waitq;

		/* @done can't be accessed after the following dec */
		if (atomic_dec_and_test(&done->cnt))
			wake_up_all(waitq);
	}
}

static void wb_queue_work(struct bdi_writeback *wb,
			  struct wb_writeback_work *work)
{
	trace_writeback_queue(wb, work);

	if (work->done)
		atomic_inc(&work->done->cnt);

	spin_lock_bh(&wb->work_lock);

	if (test_bit(WB_registered, &wb->state)) {
		list_add_tail(&work->list, &wb->work_list);
		mod_delayed_work(bdi_wq, &wb->dwork, 0);
	} else
		finish_writeback_work(wb, work);

	spin_unlock_bh(&wb->work_lock);
}

/**
 * wb_wait_for_completion - wait for completion of bdi_writeback_works
 * @done: target wb_completion
 *
 * Wait for one or more work items issued to @bdi with their ->done field
 * set to @done, which should have been initialized with
 * DEFINE_WB_COMPLETION().  This function returns after all such work items
 * are completed.  Work items which are waited upon aren't freed
 * automatically on completion.
 */
void wb_wait_for_completion(struct wb_completion *done)
{
	atomic_dec(&done->cnt);		/* put down the initial count */
	wait_event(*done->waitq, !atomic_read(&done->cnt));
}

#ifdef CONFIG_CGROUP_WRITEBACK

/*
 * Parameters for foreign inode detection, see wbc_detach_inode() to see
 * how they're used.
 *
 * These paramters are inherently heuristical as the detection target
 * itself is fuzzy.  All we want to do is detaching an inode from the
 * current owner if it's being written to by some other cgroups too much.
 *
 * The current cgroup writeback is built on the assumption that multiple
 * cgroups writing to the same inode concurrently is very rare and a mode
 * of operation which isn't well supported.  As such, the goal is not
 * taking too long when a different cgroup takes over an inode while
 * avoiding too aggressive flip-flops from occasional foreign writes.
 *
 * We record, very roughly, 2s worth of IO time history and if more than
 * half of that is foreign, trigger the switch.  The recording is quantized
 * to 16 slots.  To avoid tiny writes from swinging the decision too much,
 * writes smaller than 1/8 of avg size are ignored.
 */
#define WB_FRN_TIME_SHIFT	13	/* 1s = 2^13, upto 8 secs w/ 16bit */
#define WB_FRN_TIME_AVG_SHIFT	3	/* avg = avg * 7/8 + new * 1/8 */
#define WB_FRN_TIME_CUT_DIV	8	/* ignore rounds < avg / 8 */
#define WB_FRN_TIME_PERIOD	(2 * (1 << WB_FRN_TIME_SHIFT))	/* 2s */

#define WB_FRN_HIST_SLOTS	16	/* inode->i_wb_frn_history is 16bit */
#define WB_FRN_HIST_UNIT	(WB_FRN_TIME_PERIOD / WB_FRN_HIST_SLOTS)
					/* each slot's duration is 2s / 16 */
#define WB_FRN_HIST_THR_SLOTS	(WB_FRN_HIST_SLOTS / 2)
					/* if foreign slots >= 8, switch */
#define WB_FRN_HIST_MAX_SLOTS	(WB_FRN_HIST_THR_SLOTS / 2 + 1)
					/* one round can affect upto 5 slots */
#define WB_FRN_MAX_IN_FLIGHT	1024	/* don't queue too many concurrently */

/*
 * Maximum inodes per isw.  A specific value has been chosen to make
 * struct inode_switch_wbs_context fit into 1024 bytes kmalloc.
 */
#define WB_MAX_INODES_PER_ISW  ((1024UL - sizeof(struct inode_switch_wbs_context)) \
                                / sizeof(struct inode *))

static atomic_t isw_nr_in_flight = ATOMIC_INIT(0);
static struct workqueue_struct *isw_wq;

void __inode_attach_wb(struct inode *inode, struct page *page)
{
	struct backing_dev_info *bdi = inode_to_bdi(inode);
	struct bdi_writeback *wb = NULL;

	if (inode_cgwb_enabled(inode)) {
		struct cgroup_subsys_state *memcg_css;

		if (page) {
			memcg_css = mem_cgroup_css_from_page(page);
			wb = wb_get_create(bdi, memcg_css, GFP_ATOMIC);
		} else {
			/* must pin memcg_css, see wb_get_create() */
			memcg_css = task_get_css(current, memory_cgrp_id);
			wb = wb_get_create(bdi, memcg_css, GFP_ATOMIC);
			css_put(memcg_css);
		}
	}

	if (!wb)
		wb = &bdi->wb;

	/*
	 * There may be multiple instances of this function racing to
	 * update the same inode.  Use cmpxchg() to tell the winner.
	 */
	if (unlikely(cmpxchg(&inode->i_wb, NULL, wb)))
		wb_put(wb);
}
EXPORT_SYMBOL_GPL(__inode_attach_wb);

/**
 * inode_cgwb_move_to_attached - put the inode onto wb->b_attached list
 * @inode: inode of interest with i_lock held
 * @wb: target bdi_writeback
 *
 * Remove the inode from wb's io lists and if necessarily put onto b_attached
 * list.  Only inodes attached to cgwb's are kept on this list.
 */
static void inode_cgwb_move_to_attached(struct inode *inode,
					struct bdi_writeback *wb)
{
	assert_spin_locked(&wb->list_lock);
	assert_spin_locked(&inode->i_lock);

	inode->i_state &= ~I_SYNC_QUEUED;
	if (wb != &wb->bdi->wb)
		list_move(&inode->i_io_list, &wb->b_attached);
	else
		list_del_init(&inode->i_io_list);
	wb_io_lists_depopulated(wb);
}

/**
 * locked_inode_to_wb_and_lock_list - determine a locked inode's wb and lock it
 * @inode: inode of interest with i_lock held
 *
 * Returns @inode's wb with its list_lock held.  @inode->i_lock must be
 * held on entry and is released on return.  The returned wb is guaranteed
 * to stay @inode's associated wb until its list_lock is released.
 */
static struct bdi_writeback *
locked_inode_to_wb_and_lock_list(struct inode *inode)
	__releases(&inode->i_lock)
	__acquires(&wb->list_lock)
{
	while (true) {
		struct bdi_writeback *wb = inode_to_wb(inode);

		/*
		 * inode_to_wb() association is protected by both
		 * @inode->i_lock and @wb->list_lock but list_lock nests
		 * outside i_lock.  Drop i_lock and verify that the
		 * association hasn't changed after acquiring list_lock.
		 */
		wb_get(wb);
		spin_unlock(&inode->i_lock);
		spin_lock(&wb->list_lock);

		/* i_wb may have changed inbetween, can't use inode_to_wb() */
		if (likely(wb == inode->i_wb)) {
			wb_put(wb);	/* @inode already has ref */
			return wb;
		}

		spin_unlock(&wb->list_lock);
		wb_put(wb);
		cpu_relax();
		spin_lock(&inode->i_lock);
	}
}

/**
 * inode_to_wb_and_lock_list - determine an inode's wb and lock it
 * @inode: inode of interest
 *
 * Same as locked_inode_to_wb_and_lock_list() but @inode->i_lock isn't held
 * on entry.
 */
static struct bdi_writeback *inode_to_wb_and_lock_list(struct inode *inode)
	__acquires(&wb->list_lock)
{
	spin_lock(&inode->i_lock);
	return locked_inode_to_wb_and_lock_list(inode);
}

struct inode_switch_wbs_context {
	struct rcu_work		work;

	/*
	 * Multiple inodes can be switched at once.  The switching procedure
	 * consists of two parts, separated by a RCU grace period.  To make
	 * sure that the second part is executed for each inode gone through
	 * the first part, all inode pointers are placed into a NULL-terminated
	 * array embedded into struct inode_switch_wbs_context.  Otherwise
	 * an inode could be left in a non-consistent state.
	 */
	struct bdi_writeback	*new_wb;
	struct inode		*inodes[];
};

static void bdi_down_write_wb_switch_rwsem(struct backing_dev_info *bdi)
{
	down_write(&bdi->wb_switch_rwsem);
}

static void bdi_up_write_wb_switch_rwsem(struct backing_dev_info *bdi)
{
	up_write(&bdi->wb_switch_rwsem);
}

static bool inode_do_switch_wbs(struct inode *inode,
				struct bdi_writeback *old_wb,
				struct bdi_writeback *new_wb)
{
	struct address_space *mapping = inode->i_mapping;
	XA_STATE(xas, &mapping->i_pages, 0);
	struct page *page;
	bool switched = false;

	spin_lock(&inode->i_lock);
	xa_lock_irq(&mapping->i_pages);

	/*
	 * Once I_FREEING or I_WILL_FREE are visible under i_lock, the eviction
	 * path owns the inode and we shouldn't modify ->i_io_list.
	 */
	if (unlikely(inode->i_state & (I_FREEING | I_WILL_FREE)))
		goto skip_switch;

	trace_inode_switch_wbs(inode, old_wb, new_wb);

	/*
	 * Count and transfer stats.  Note that PAGECACHE_TAG_DIRTY points
	 * to possibly dirty pages while PAGECACHE_TAG_WRITEBACK points to
	 * pages actually under writeback.
	 */
	xas_for_each_marked(&xas, page, ULONG_MAX, PAGECACHE_TAG_DIRTY) {
		if (PageDirty(page)) {
			dec_wb_stat(old_wb, WB_RECLAIMABLE);
			inc_wb_stat(new_wb, WB_RECLAIMABLE);
		}
	}

	xas_set(&xas, 0);
	xas_for_each_marked(&xas, page, ULONG_MAX, PAGECACHE_TAG_WRITEBACK) {
		WARN_ON_ONCE(!PageWriteback(page));
		dec_wb_stat(old_wb, WB_WRITEBACK);
		inc_wb_stat(new_wb, WB_WRITEBACK);
	}

	if (mapping_tagged(mapping, PAGECACHE_TAG_WRITEBACK)) {
		atomic_dec(&old_wb->writeback_inodes);
		atomic_inc(&new_wb->writeback_inodes);
	}

	wb_get(new_wb);

	/*
	 * Transfer to @new_wb's IO list if necessary.  If the @inode is dirty,
	 * the specific list @inode was on is ignored and the @inode is put on
	 * ->b_dirty which is always correct including from ->b_dirty_time.
	 * The transfer preserves @inode->dirtied_when ordering.  If the @inode
	 * was clean, it means it was on the b_attached list, so move it onto
	 * the b_attached list of @new_wb.
	 */
	if (!list_empty(&inode->i_io_list)) {
		inode->i_wb = new_wb;

		if (inode->i_state & I_DIRTY_ALL) {
			struct inode *pos;

			list_for_each_entry(pos, &new_wb->b_dirty, i_io_list)
				if (time_after_eq(inode->dirtied_when,
						  pos->dirtied_when))
					break;
			inode_io_list_move_locked(inode, new_wb,
						  pos->i_io_list.prev);
		} else {
			inode_cgwb_move_to_attached(inode, new_wb);
		}
	} else {
		inode->i_wb = new_wb;
	}

	/* ->i_wb_frn updates may race wbc_detach_inode() but doesn't matter */
	inode->i_wb_frn_winner = 0;
	inode->i_wb_frn_avg_time = 0;
	inode->i_wb_frn_history = 0;
	switched = true;
skip_switch:
	/*
	 * Paired with load_acquire in unlocked_inode_to_wb_begin() and
	 * ensures that the new wb is visible if they see !I_WB_SWITCH.
	 */
	smp_store_release(&inode->i_state, inode->i_state & ~I_WB_SWITCH);

	xa_unlock_irq(&mapping->i_pages);
	spin_unlock(&inode->i_lock);

	return switched;
}

static void inode_switch_wbs_work_fn(struct work_struct *work)
{
	struct inode_switch_wbs_context *isw =
		container_of(to_rcu_work(work), struct inode_switch_wbs_context, work);
	struct backing_dev_info *bdi = inode_to_bdi(isw->inodes[0]);
	struct bdi_writeback *old_wb = isw->inodes[0]->i_wb;
	struct bdi_writeback *new_wb = isw->new_wb;
	unsigned long nr_switched = 0;
	struct inode **inodep;

	/*
	 * If @inode switches cgwb membership while sync_inodes_sb() is
	 * being issued, sync_inodes_sb() might miss it.  Synchronize.
	 */
	down_read(&bdi->wb_switch_rwsem);

	/*
	 * By the time control reaches here, RCU grace period has passed
	 * since I_WB_SWITCH assertion and all wb stat update transactions
	 * between unlocked_inode_to_wb_begin/end() are guaranteed to be
	 * synchronizing against the i_pages lock.
	 *
	 * Grabbing old_wb->list_lock, inode->i_lock and the i_pages lock
	 * gives us exclusion against all wb related operations on @inode
	 * including IO list manipulations and stat updates.
	 */
	if (old_wb < new_wb) {
		spin_lock(&old_wb->list_lock);
		spin_lock_nested(&new_wb->list_lock, SINGLE_DEPTH_NESTING);
	} else {
		spin_lock(&new_wb->list_lock);
		spin_lock_nested(&old_wb->list_lock, SINGLE_DEPTH_NESTING);
	}

	for (inodep = isw->inodes; *inodep; inodep++) {
		WARN_ON_ONCE((*inodep)->i_wb != old_wb);
		if (inode_do_switch_wbs(*inodep, old_wb, new_wb))
			nr_switched++;
	}

	spin_unlock(&new_wb->list_lock);
	spin_unlock(&old_wb->list_lock);

	up_read(&bdi->wb_switch_rwsem);

	if (nr_switched) {
		wb_wakeup(new_wb);
		wb_put_many(old_wb, nr_switched);
	}

	for (inodep = isw->inodes; *inodep; inodep++)
		iput(*inodep);
	wb_put(new_wb);
	kfree(isw);
	atomic_dec(&isw_nr_in_flight);
}

static bool inode_prepare_wbs_switch(struct inode *inode,
				     struct bdi_writeback *new_wb)
{
	/*
	 * Paired with smp_mb() in cgroup_writeback_umount().
	 * isw_nr_in_flight must be increased before checking SB_ACTIVE and
	 * grabbing an inode, otherwise isw_nr_in_flight can be observed as 0
	 * in cgroup_writeback_umount() and the isw_wq will be not flushed.
	 */
	smp_mb();

	if (IS_DAX(inode))
		return false;

	/* while holding I_WB_SWITCH, no one else can update the association */
	spin_lock(&inode->i_lock);
	if (!(inode->i_sb->s_flags & SB_ACTIVE) ||
	    inode->i_state & (I_WB_SWITCH | I_FREEING | I_WILL_FREE) ||
	    inode_to_wb(inode) == new_wb) {
		spin_unlock(&inode->i_lock);
		return false;
	}
	inode->i_state |= I_WB_SWITCH;
	__iget(inode);
	spin_unlock(&inode->i_lock);

	return true;
}

/**
 * inode_switch_wbs - change the wb association of an inode
 * @inode: target inode
 * @new_wb_id: ID of the new wb
 *
 * Switch @inode's wb association to the wb identified by @new_wb_id.  The
 * switching is performed asynchronously and may fail silently.
 */
static void inode_switch_wbs(struct inode *inode, int new_wb_id)
{
	struct backing_dev_info *bdi = inode_to_bdi(inode);
	struct cgroup_subsys_state *memcg_css;
	struct inode_switch_wbs_context *isw;

	/* noop if seems to be already in progress */
	if (inode->i_state & I_WB_SWITCH)
		return;

	/* avoid queueing a new switch if too many are already in flight */
	if (atomic_read(&isw_nr_in_flight) > WB_FRN_MAX_IN_FLIGHT)
		return;

	isw = kzalloc(sizeof(*isw) + 2 * sizeof(struct inode *), GFP_ATOMIC);
	if (!isw)
		return;

	atomic_inc(&isw_nr_in_flight);

	/* find and pin the new wb */
	rcu_read_lock();
	memcg_css = css_from_id(new_wb_id, &memory_cgrp_subsys);
	if (memcg_css && !css_tryget(memcg_css))
		memcg_css = NULL;
	rcu_read_unlock();
	if (!memcg_css)
		goto out_free;

	isw->new_wb = wb_get_create(bdi, memcg_css, GFP_ATOMIC);
	css_put(memcg_css);
	if (!isw->new_wb)
		goto out_free;

	if (!inode_prepare_wbs_switch(inode, isw->new_wb))
		goto out_free;

	isw->inodes[0] = inode;

	/*
	 * In addition to synchronizing among switchers, I_WB_SWITCH tells
	 * the RCU protected stat update paths to grab the i_page
	 * lock so that stat transfer can synchronize against them.
	 * Let's continue after I_WB_SWITCH is guaranteed to be visible.
	 */
	INIT_RCU_WORK(&isw->work, inode_switch_wbs_work_fn);
	queue_rcu_work(isw_wq, &isw->work);
	return;

out_free:
	atomic_dec(&isw_nr_in_flight);
	if (isw->new_wb)
		wb_put(isw->new_wb);
	kfree(isw);
}

/**
 * cleanup_offline_cgwb - detach associated inodes
 * @wb: target wb
 *
 * Switch all inodes attached to @wb to a nearest living ancestor's wb in order
 * to eventually release the dying @wb.  Returns %true if not all inodes were
 * switched and the function has to be restarted.
 */
bool cleanup_offline_cgwb(struct bdi_writeback *wb)
{
	struct cgroup_subsys_state *memcg_css;
	struct inode_switch_wbs_context *isw;
	struct inode *inode;
	int nr;
	bool restart = false;

	isw = kzalloc(sizeof(*isw) + WB_MAX_INODES_PER_ISW *
		      sizeof(struct inode *), GFP_KERNEL);
	if (!isw)
		return restart;

	atomic_inc(&isw_nr_in_flight);

	for (memcg_css = wb->memcg_css->parent; memcg_css;
	     memcg_css = memcg_css->parent) {
		isw->new_wb = wb_get_create(wb->bdi, memcg_css, GFP_KERNEL);
		if (isw->new_wb)
			break;
	}
	if (unlikely(!isw->new_wb))
		isw->new_wb = &wb->bdi->wb; /* wb_get() is noop for bdi's wb */

	nr = 0;
	spin_lock(&wb->list_lock);
	list_for_each_entry(inode, &wb->b_attached, i_io_list) {
		if (!inode_prepare_wbs_switch(inode, isw->new_wb))
			continue;

		isw->inodes[nr++] = inode;

		if (nr >= WB_MAX_INODES_PER_ISW - 1) {
			restart = true;
			break;
		}
	}
	spin_unlock(&wb->list_lock);

	/* no attached inodes? bail out */
	if (nr == 0) {
		atomic_dec(&isw_nr_in_flight);
		wb_put(isw->new_wb);
		kfree(isw);
		return restart;
	}

	/*
	 * In addition to synchronizing among switchers, I_WB_SWITCH tells
	 * the RCU protected stat update paths to grab the i_page
	 * lock so that stat transfer can synchronize against them.
	 * Let's continue after I_WB_SWITCH is guaranteed to be visible.
	 */
	INIT_RCU_WORK(&isw->work, inode_switch_wbs_work_fn);
	queue_rcu_work(isw_wq, &isw->work);

	return restart;
}

/**
 * wbc_attach_and_unlock_inode - associate wbc with target inode and unlock it
 * @wbc: writeback_control of interest
 * @inode: target inode
 *
 * @inode is locked and about to be written back under the control of @wbc.
 * Record @inode's writeback context into @wbc and unlock the i_lock.  On
 * writeback completion, wbc_detach_inode() should be called.  This is used
 * to track the cgroup writeback context.
 */
void wbc_attach_and_unlock_inode(struct writeback_control *wbc,
				 struct inode *inode)
{
	if (!inode_cgwb_enabled(inode)) {
		spin_unlock(&inode->i_lock);
		return;
	}

	wbc->wb = inode_to_wb(inode);
	wbc->inode = inode;

	wbc->wb_id = wbc->wb->memcg_css->id;
	wbc->wb_lcand_id = inode->i_wb_frn_winner;
	wbc->wb_tcand_id = 0;
	wbc->wb_bytes = 0;
	wbc->wb_lcand_bytes = 0;
	wbc->wb_tcand_bytes = 0;

	wb_get(wbc->wb);
	spin_unlock(&inode->i_lock);

	/*
	 * A dying wb indicates that either the blkcg associated with the
	 * memcg changed or the associated memcg is dying.  In the first
	 * case, a replacement wb should already be available and we should
	 * refresh the wb immediately.  In the second case, trying to
	 * refresh will keep failing.
	 */
	if (unlikely(wb_dying(wbc->wb) && !css_is_dying(wbc->wb->memcg_css)))
		inode_switch_wbs(inode, wbc->wb_id);
}
EXPORT_SYMBOL_GPL(wbc_attach_and_unlock_inode);

/**
 * wbc_detach_inode - disassociate wbc from inode and perform foreign detection
 * @wbc: writeback_control of the just finished writeback
 *
 * To be called after a writeback attempt of an inode finishes and undoes
 * wbc_attach_and_unlock_inode().  Can be called under any context.
 *
 * As concurrent write sharing of an inode is expected to be very rare and
 * memcg only tracks page ownership on first-use basis severely confining
 * the usefulness of such sharing, cgroup writeback tracks ownership
 * per-inode.  While the support for concurrent write sharing of an inode
 * is deemed unnecessary, an inode being written to by different cgroups at
 * different points in time is a lot more common, and, more importantly,
 * charging only by first-use can too readily lead to grossly incorrect
 * behaviors (single foreign page can lead to gigabytes of writeback to be
 * incorrectly attributed).
 *
 * To resolve this issue, cgroup writeback detects the majority dirtier of
 * an inode and transfers the ownership to it.  To avoid unnnecessary
 * oscillation, the detection mechanism keeps track of history and gives
 * out the switch verdict only if the foreign usage pattern is stable over
 * a certain amount of time and/or writeback attempts.
 *
 * On each writeback attempt, @wbc tries to detect the majority writer
 * using Boyer-Moore majority vote algorithm.  In addition to the byte
 * count from the majority voting, it also counts the bytes written for the
 * current wb and the last round's winner wb (max of last round's current
 * wb, the winner from two rounds ago, and the last round's majority
 * candidate).  Keeping track of the historical winner helps the algorithm
 * to semi-reliably detect the most active writer even when it's not the
 * absolute majority.
 *
 * Once the winner of the round is determined, whether the winner is
 * foreign or not and how much IO time the round consumed is recorded in
 * inode->i_wb_frn_history.  If the amount of recorded foreign IO time is
 * over a certain threshold, the switch verdict is given.
 */
void wbc_detach_inode(struct writeback_control *wbc)
{
	struct bdi_writeback *wb = wbc->wb;
	struct inode *inode = wbc->inode;
	unsigned long avg_time, max_bytes, max_time;
	u16 history;
	int max_id;

	if (!wb)
		return;

	history = inode->i_wb_frn_history;
	avg_time = inode->i_wb_frn_avg_time;

	/* pick the winner of this round */
	if (wbc->wb_bytes >= wbc->wb_lcand_bytes &&
	    wbc->wb_bytes >= wbc->wb_tcand_bytes) {
		max_id = wbc->wb_id;
		max_bytes = wbc->wb_bytes;
	} else if (wbc->wb_lcand_bytes >= wbc->wb_tcand_bytes) {
		max_id = wbc->wb_lcand_id;
		max_bytes = wbc->wb_lcand_bytes;
	} else {
		max_id = wbc->wb_tcand_id;
		max_bytes = wbc->wb_tcand_bytes;
	}

	/*
	 * Calculate the amount of IO time the winner consumed and fold it
	 * into the running average kept per inode.  If the consumed IO
	 * time is lower than avag / WB_FRN_TIME_CUT_DIV, ignore it for
	 * deciding whether to switch or not.  This is to prevent one-off
	 * small dirtiers from skewing the verdict.
	 */
	max_time = DIV_ROUND_UP((max_bytes >> PAGE_SHIFT) << WB_FRN_TIME_SHIFT,
				wb->avg_write_bandwidth);
	if (avg_time)
		avg_time += (max_time >> WB_FRN_TIME_AVG_SHIFT) -
			    (avg_time >> WB_FRN_TIME_AVG_SHIFT);
	else
		avg_time = max_time;	/* immediate catch up on first run */

	if (max_time >= avg_time / WB_FRN_TIME_CUT_DIV) {
		int slots;

		/*
		 * The switch verdict is reached if foreign wb's consume
		 * more than a certain proportion of IO time in a
		 * WB_FRN_TIME_PERIOD.  This is loosely tracked by 16 slot
		 * history mask where each bit represents one sixteenth of
		 * the period.  Determine the number of slots to shift into
		 * history from @max_time.
		 */
		slots = min(DIV_ROUND_UP(max_time, WB_FRN_HIST_UNIT),
			    (unsigned long)WB_FRN_HIST_MAX_SLOTS);
		history <<= slots;
		if (wbc->wb_id != max_id)
			history |= (1U << slots) - 1;

		if (history)
			trace_inode_foreign_history(inode, wbc, history);

		/*
		 * Switch if the current wb isn't the consistent winner.
		 * If there are multiple closely competing dirtiers, the
		 * inode may switch across them repeatedly over time, which
		 * is okay.  The main goal is avoiding keeping an inode on
		 * the wrong wb for an extended period of time.
		 */
		if (hweight32(history) > WB_FRN_HIST_THR_SLOTS)
			inode_switch_wbs(inode, max_id);
	}

	/*
	 * Multiple instances of this function may race to update the
	 * following fields but we don't mind occassional inaccuracies.
	 */
	inode->i_wb_frn_winner = max_id;
	inode->i_wb_frn_avg_time = min(avg_time, (unsigned long)U16_MAX);
	inode->i_wb_frn_history = history;

	wb_put(wbc->wb);
	wbc->wb = NULL;
}
EXPORT_SYMBOL_GPL(wbc_detach_inode);

/**
 * wbc_account_cgroup_owner - account writeback to update inode cgroup ownership
 * @wbc: writeback_control of the writeback in progress
 * @page: page being written out
 * @bytes: number of bytes being written out
 *
 * @bytes from @page are about to written out during the writeback
 * controlled by @wbc.  Keep the book for foreign inode detection.  See
 * wbc_detach_inode().
 */
void wbc_account_cgroup_owner(struct writeback_control *wbc, struct page *page,
			      size_t bytes)
{
	struct cgroup_subsys_state *css;
	int id;

	/*
	 * pageout() path doesn't attach @wbc to the inode being written
	 * out.  This is intentional as we don't want the function to block
	 * behind a slow cgroup.  Ultimately, we want pageout() to kick off
	 * regular writeback instead of writing things out itself.
	 */
	if (!wbc->wb || wbc->no_cgroup_owner)
		return;

	css = mem_cgroup_css_from_page(page);
	/* dead cgroups shouldn't contribute to inode ownership arbitration */
	if (!(css->flags & CSS_ONLINE))
		return;

	id = css->id;

	if (id == wbc->wb_id) {
		wbc->wb_bytes += bytes;
		return;
	}

	if (id == wbc->wb_lcand_id)
		wbc->wb_lcand_bytes += bytes;

	/* Boyer-Moore majority vote algorithm */
	if (!wbc->wb_tcand_bytes)
		wbc->wb_tcand_id = id;
	if (id == wbc->wb_tcand_id)
		wbc->wb_tcand_bytes += bytes;
	else
		wbc->wb_tcand_bytes -= min(bytes, wbc->wb_tcand_bytes);
}
EXPORT_SYMBOL_GPL(wbc_account_cgroup_owner);

/**
 * inode_congested - test whether an inode is congested
 * @inode: inode to test for congestion (may be NULL)
 * @cong_bits: mask of WB_[a]sync_congested bits to test
 *
 * Tests whether @inode is congested.  @cong_bits is the mask of congestion
 * bits to test and the return value is the mask of set bits.
 *
 * If cgroup writeback is enabled for @inode, the congestion state is
 * determined by whether the cgwb (cgroup bdi_writeback) for the blkcg
 * associated with @inode is congested; otherwise, the root wb's congestion
 * state is used.
 *
 * @inode is allowed to be NULL as this function is often called on
 * mapping->host which is NULL for the swapper space.
 */
int inode_congested(struct inode *inode, int cong_bits)
{
	/*
	 * Once set, ->i_wb never becomes NULL while the inode is alive.
	 * Start transaction iff ->i_wb is visible.
	 */
	if (inode && inode_to_wb_is_valid(inode)) {
		struct bdi_writeback *wb;
		struct wb_lock_cookie lock_cookie = {};
		bool congested;

		wb = unlocked_inode_to_wb_begin(inode, &lock_cookie);
		congested = wb_congested(wb, cong_bits);
		unlocked_inode_to_wb_end(inode, &lock_cookie);
		return congested;
	}

	return wb_congested(&inode_to_bdi(inode)->wb, cong_bits);
}
EXPORT_SYMBOL_GPL(inode_congested);

/**
 * wb_split_bdi_pages - split nr_pages to write according to bandwidth
 * @wb: target bdi_writeback to split @nr_pages to
 * @nr_pages: number of pages to write for the whole bdi
 *
 * Split @wb's portion of @nr_pages according to @wb's write bandwidth in
 * relation to the total write bandwidth of all wb's w/ dirty inodes on
 * @wb->bdi.
 */
static long wb_split_bdi_pages(struct bdi_writeback *wb, long nr_pages)
{
	unsigned long this_bw = wb->avg_write_bandwidth;
	unsigned long tot_bw = atomic_long_read(&wb->bdi->tot_write_bandwidth);

	if (nr_pages == LONG_MAX)
		return LONG_MAX;

	/*
	 * This may be called on clean wb's and proportional distribution
	 * may not make sense, just use the original @nr_pages in those
	 * cases.  In general, we wanna err on the side of writing more.
	 */
	if (!tot_bw || this_bw >= tot_bw)
		return nr_pages;
	else
		return DIV_ROUND_UP_ULL((u64)nr_pages * this_bw, tot_bw);
}

/**
 * bdi_split_work_to_wbs - split a wb_writeback_work to all wb's of a bdi
 * @bdi: target backing_dev_info
 * @base_work: wb_writeback_work to issue
 * @skip_if_busy: skip wb's which already have writeback in progress
 *
 * Split and issue @base_work to all wb's (bdi_writeback's) of @bdi which
 * have dirty inodes.  If @base_work->nr_page isn't %LONG_MAX, it's
 * distributed to the busy wbs according to each wb's proportion in the
 * total active write bandwidth of @bdi.
 */
static void bdi_split_work_to_wbs(struct backing_dev_info *bdi,
				  struct wb_writeback_work *base_work,
				  bool skip_if_busy)
{
	struct bdi_writeback *last_wb = NULL;
	struct bdi_writeback *wb = list_entry(&bdi->wb_list,
					      struct bdi_writeback, bdi_node);

	might_sleep();
restart:
	rcu_read_lock();
	list_for_each_entry_continue_rcu(wb, &bdi->wb_list, bdi_node) {
		DEFINE_WB_COMPLETION(fallback_work_done, bdi);
		struct wb_writeback_work fallback_work;
		struct wb_writeback_work *work;
		long nr_pages;

		if (last_wb) {
			wb_put(last_wb);
			last_wb = NULL;
		}

		/* SYNC_ALL writes out I_DIRTY_TIME too */
		if (!wb_has_dirty_io(wb) &&
		    (base_work->sync_mode == WB_SYNC_NONE ||
		     list_empty(&wb->b_dirty_time)))
			continue;
		if (skip_if_busy && writeback_in_progress(wb))
			continue;

		nr_pages = wb_split_bdi_pages(wb, base_work->nr_pages);

		work = kmalloc(sizeof(*work), GFP_ATOMIC);
		if (work) {
			*work = *base_work;
			work->nr_pages = nr_pages;
			work->auto_free = 1;
			wb_queue_work(wb, work);
			continue;
		}

		/* alloc failed, execute synchronously using on-stack fallback */
		work = &fallback_work;
		*work = *base_work;
		work->nr_pages = nr_pages;
		work->auto_free = 0;
		work->done = &fallback_work_done;

		wb_queue_work(wb, work);

		/*
		 * Pin @wb so that it stays on @bdi->wb_list.  This allows
		 * continuing iteration from @wb after dropping and
		 * regrabbing rcu read lock.
		 */
		wb_get(wb);
		last_wb = wb;

		rcu_read_unlock();
		wb_wait_for_completion(&fallback_work_done);
		goto restart;
	}
	rcu_read_unlock();

	if (last_wb)
		wb_put(last_wb);
}

/**
 * cgroup_writeback_by_id - initiate cgroup writeback from bdi and memcg IDs
 * @bdi_id: target bdi id
 * @memcg_id: target memcg css id
 * @reason: reason why some writeback work initiated
 * @done: target wb_completion
 *
 * Initiate flush of the bdi_writeback identified by @bdi_id and @memcg_id
 * with the specified parameters.
 */
int cgroup_writeback_by_id(u64 bdi_id, int memcg_id,
			   enum wb_reason reason, struct wb_completion *done)
{
	struct backing_dev_info *bdi;
	struct cgroup_subsys_state *memcg_css;
	struct bdi_writeback *wb;
	struct wb_writeback_work *work;
	unsigned long dirty;
	int ret;

	/* lookup bdi and memcg */
	bdi = bdi_get_by_id(bdi_id);
	if (!bdi)
		return -ENOENT;

	rcu_read_lock();
	memcg_css = css_from_id(memcg_id, &memory_cgrp_subsys);
	if (memcg_css && !css_tryget(memcg_css))
		memcg_css = NULL;
	rcu_read_unlock();
	if (!memcg_css) {
		ret = -ENOENT;
		goto out_bdi_put;
	}

	/*
	 * And find the associated wb.  If the wb isn't there already
	 * there's nothing to flush, don't create one.
	 */
	wb = wb_get_lookup(bdi, memcg_css);
	if (!wb) {
		ret = -ENOENT;
		goto out_css_put;
	}

	/*
	 * The caller is attempting to write out most of
	 * the currently dirty pages.  Let's take the current dirty page
	 * count and inflate it by 25% which should be large enough to
	 * flush out most dirty pages while avoiding getting livelocked by
	 * concurrent dirtiers.
	 *
	 * BTW the memcg stats are flushed periodically and this is best-effort
	 * estimation, so some potential error is ok.
	 */
	dirty = memcg_page_state(mem_cgroup_from_css(memcg_css), NR_FILE_DIRTY);
	dirty = dirty * 10 / 8;

	/* issue the writeback work */
	work = kzalloc(sizeof(*work), GFP_NOWAIT | __GFP_NOWARN);
	if (work) {
		work->nr_pages = dirty;
		work->sync_mode = WB_SYNC_NONE;
		work->range_cyclic = 1;
		work->reason = reason;
		work->done = done;
		work->auto_free = 1;
		wb_queue_work(wb, work);
		ret = 0;
	} else {
		ret = -ENOMEM;
	}

	wb_put(wb);
out_css_put:
	css_put(memcg_css);
out_bdi_put:
	bdi_put(bdi);
	return ret;
}

/**
 * cgroup_writeback_umount - flush inode wb switches for umount
 *
 * This function is called when a super_block is about to be destroyed and
 * flushes in-flight inode wb switches.  An inode wb switch goes through
 * RCU and then workqueue, so the two need to be flushed in order to ensure
 * that all previously scheduled switches are finished.  As wb switches are
 * rare occurrences and synchronize_rcu() can take a while, perform
 * flushing iff wb switches are in flight.
 */
void cgroup_writeback_umount(void)
{
	/*
	 * SB_ACTIVE should be reliably cleared before checking
	 * isw_nr_in_flight, see generic_shutdown_super().
	 */
	smp_mb();

	if (atomic_read(&isw_nr_in_flight)) {
		/*
		 * Use rcu_barrier() to wait for all pending callbacks to
		 * ensure that all in-flight wb switches are in the workqueue.
		 */
		rcu_barrier();
		flush_workqueue(isw_wq);
	}
}

static int __init cgroup_writeback_init(void)
{
	isw_wq = alloc_workqueue("inode_switch_wbs", 0, 0);
	if (!isw_wq)
		return -ENOMEM;
	return 0;
}
fs_initcall(cgroup_writeback_init);

#else	/* CONFIG_CGROUP_WRITEBACK */

static void bdi_down_write_wb_switch_rwsem(struct backing_dev_info *bdi) { }
static void bdi_up_write_wb_switch_rwsem(struct backing_dev_info *bdi) { }

static void inode_cgwb_move_to_attached(struct inode *inode,
					struct bdi_writeback *wb)
{
	assert_spin_locked(&wb->list_lock);
	assert_spin_locked(&inode->i_lock);

	inode->i_state &= ~I_SYNC_QUEUED;
	list_del_init(&inode->i_io_list);
	wb_io_lists_depopulated(wb);
}

static struct bdi_writeback *
locked_inode_to_wb_and_lock_list(struct inode *inode)
	__releases(&inode->i_lock)
	__acquires(&wb->list_lock)
{
	struct bdi_writeback *wb = inode_to_wb(inode);

	spin_unlock(&inode->i_lock);
	spin_lock(&wb->list_lock);
	return wb;
}

static struct bdi_writeback *inode_to_wb_and_lock_list(struct inode *inode)
	__acquires(&wb->list_lock)
{
	struct bdi_writeback *wb = inode_to_wb(inode);

	spin_lock(&wb->list_lock);
	return wb;
}

static long wb_split_bdi_pages(struct bdi_writeback *wb, long nr_pages)
{
	return nr_pages;
}

static void bdi_split_work_to_wbs(struct backing_dev_info *bdi,
				  struct wb_writeback_work *base_work,
				  bool skip_if_busy)
{
	might_sleep();

	if (!skip_if_busy || !writeback_in_progress(&bdi->wb)) {
		base_work->auto_free = 0;
		wb_queue_work(&bdi->wb, base_work);
	}
}

#endif	/* CONFIG_CGROUP_WRITEBACK */

/*
 * Add in the number of potentially dirty inodes, because each inode
 * write can dirty pagecache in the underlying blockdev.
 */
static unsigned long get_nr_dirty_pages(void)
{
	return global_node_page_state(NR_FILE_DIRTY) +
		get_nr_dirty_inodes();
}

static void wb_start_writeback(struct bdi_writeback *wb, enum wb_reason reason)
{
	if (!wb_has_dirty_io(wb))
		return;

	/*
	 * All callers of this function want to start writeback of all
	 * dirty pages. Places like vmscan can call this at a very
	 * high frequency, causing pointless allocations of tons of
	 * work items and keeping the flusher threads busy retrieving
	 * that work. Ensure that we only allow one of them pending and
	 * inflight at the time.
	 */
	if (test_bit(WB_start_all, &wb->state) ||
	    test_and_set_bit(WB_start_all, &wb->state))
		return;

	wb->start_all_reason = reason;
	wb_wakeup(wb);
}

/**
 * wb_start_background_writeback - start background writeback
 * @wb: bdi_writback to write from
 *
 * Description:
 *   This makes sure WB_SYNC_NONE background writeback happens. When
 *   this function returns, it is only guaranteed that for given wb
 *   some IO is happening if we are over background dirty threshold.
 *   Caller need not hold sb s_umount semaphore.
 */
void wb_start_background_writeback(struct bdi_writeback *wb)
{
	/*
	 * We just wake up the flusher thread. It will perform background
	 * writeback as soon as there is no other work to do.
	 */
	trace_writeback_wake_background(wb);
	wb_wakeup(wb);
}

/*
 * Remove the inode from the writeback list it is on.
 */
void inode_io_list_del(struct inode *inode)
{
	struct bdi_writeback *wb;

	wb = inode_to_wb_and_lock_list(inode);
	spin_lock(&inode->i_lock);
<<<<<<< HEAD
	inode_io_list_del_locked(inode, wb);
=======

	inode->i_state &= ~I_SYNC_QUEUED;
	list_del_init(&inode->i_io_list);
	wb_io_lists_depopulated(wb);

>>>>>>> c1084c27
	spin_unlock(&inode->i_lock);
	spin_unlock(&wb->list_lock);
}
EXPORT_SYMBOL(inode_io_list_del);

/*
 * mark an inode as under writeback on the sb
 */
void sb_mark_inode_writeback(struct inode *inode)
{
	struct super_block *sb = inode->i_sb;
	unsigned long flags;

	if (list_empty(&inode->i_wb_list)) {
		spin_lock_irqsave(&sb->s_inode_wblist_lock, flags);
		if (list_empty(&inode->i_wb_list)) {
			list_add_tail(&inode->i_wb_list, &sb->s_inodes_wb);
			trace_sb_mark_inode_writeback(inode);
		}
		spin_unlock_irqrestore(&sb->s_inode_wblist_lock, flags);
	}
}

/*
 * clear an inode as under writeback on the sb
 */
void sb_clear_inode_writeback(struct inode *inode)
{
	struct super_block *sb = inode->i_sb;
	unsigned long flags;

	if (!list_empty(&inode->i_wb_list)) {
		spin_lock_irqsave(&sb->s_inode_wblist_lock, flags);
		if (!list_empty(&inode->i_wb_list)) {
			list_del_init(&inode->i_wb_list);
			trace_sb_clear_inode_writeback(inode);
		}
		spin_unlock_irqrestore(&sb->s_inode_wblist_lock, flags);
	}
}

/*
 * Redirty an inode: set its when-it-was dirtied timestamp and move it to the
 * furthest end of its superblock's dirty-inode list.
 *
 * Before stamping the inode's ->dirtied_when, we check to see whether it is
 * already the most-recently-dirtied inode on the b_dirty list.  If that is
 * the case then the inode must have been redirtied while it was being written
 * out and we don't reset its dirtied_when.
 */
static void redirty_tail_locked(struct inode *inode, struct bdi_writeback *wb)
{
	assert_spin_locked(&inode->i_lock);

	if (!list_empty(&wb->b_dirty)) {
		struct inode *tail;

		tail = wb_inode(wb->b_dirty.next);
		if (time_before(inode->dirtied_when, tail->dirtied_when))
			inode->dirtied_when = jiffies;
	}
	inode_io_list_move_locked(inode, wb, &wb->b_dirty);
	inode->i_state &= ~I_SYNC_QUEUED;
}

static void redirty_tail(struct inode *inode, struct bdi_writeback *wb)
{
	spin_lock(&inode->i_lock);
	redirty_tail_locked(inode, wb);
	spin_unlock(&inode->i_lock);
}

/*
 * requeue inode for re-scanning after bdi->b_io list is exhausted.
 */
static void requeue_io(struct inode *inode, struct bdi_writeback *wb)
{
	inode_io_list_move_locked(inode, wb, &wb->b_more_io);
}

static void inode_sync_complete(struct inode *inode)
{
	inode->i_state &= ~I_SYNC;
	/* If inode is clean an unused, put it into LRU now... */
	inode_add_lru(inode);
	/* Waiters must see I_SYNC cleared before being woken up */
	smp_mb();
	wake_up_bit(&inode->i_state, __I_SYNC);
}

static bool inode_dirtied_after(struct inode *inode, unsigned long t)
{
	bool ret = time_after(inode->dirtied_when, t);
#ifndef CONFIG_64BIT
	/*
	 * For inodes being constantly redirtied, dirtied_when can get stuck.
	 * It _appears_ to be in the future, but is actually in distant past.
	 * This test is necessary to prevent such wrapped-around relative times
	 * from permanently stopping the whole bdi writeback.
	 */
	ret = ret && time_before_eq(inode->dirtied_when, jiffies);
#endif
	return ret;
}

#define EXPIRE_DIRTY_ATIME 0x0001

/*
 * Move expired (dirtied before dirtied_before) dirty inodes from
 * @delaying_queue to @dispatch_queue.
 */
static int move_expired_inodes(struct list_head *delaying_queue,
			       struct list_head *dispatch_queue,
<<<<<<< HEAD
			       int flags, unsigned long dirtied_before)
=======
			       unsigned long dirtied_before)
>>>>>>> c1084c27
{
	LIST_HEAD(tmp);
	struct list_head *pos, *node;
	struct super_block *sb = NULL;
	struct inode *inode;
	int do_sb_sort = 0;
	int moved = 0;

	while (!list_empty(delaying_queue)) {
		inode = wb_inode(delaying_queue->prev);
		if (inode_dirtied_after(inode, dirtied_before))
			break;
		list_move(&inode->i_io_list, &tmp);
		moved++;
		spin_lock(&inode->i_lock);
<<<<<<< HEAD
		if (flags & EXPIRE_DIRTY_ATIME)
			inode->i_state |= I_DIRTY_TIME_EXPIRED;
=======
>>>>>>> c1084c27
		inode->i_state |= I_SYNC_QUEUED;
		spin_unlock(&inode->i_lock);
		if (sb_is_blkdev_sb(inode->i_sb))
			continue;
		if (sb && sb != inode->i_sb)
			do_sb_sort = 1;
		sb = inode->i_sb;
	}

	/* just one sb in list, splice to dispatch_queue and we're done */
	if (!do_sb_sort) {
		list_splice(&tmp, dispatch_queue);
		goto out;
	}

	/* Move inodes from one superblock together */
	while (!list_empty(&tmp)) {
		sb = wb_inode(tmp.prev)->i_sb;
		list_for_each_prev_safe(pos, node, &tmp) {
			inode = wb_inode(pos);
			if (inode->i_sb == sb)
				list_move(&inode->i_io_list, dispatch_queue);
		}
	}
out:
	return moved;
}

/*
 * Queue all expired dirty inodes for io, eldest first.
 * Before
 *         newly dirtied     b_dirty    b_io    b_more_io
 *         =============>    gf         edc     BA
 * After
 *         newly dirtied     b_dirty    b_io    b_more_io
 *         =============>    g          fBAedc
 *                                           |
 *                                           +--> dequeue for IO
 */
static void queue_io(struct bdi_writeback *wb, struct wb_writeback_work *work,
		     unsigned long dirtied_before)
{
	int moved;
	unsigned long time_expire_jif = dirtied_before;

	assert_spin_locked(&wb->list_lock);
	list_splice_init(&wb->b_more_io, &wb->b_io);
<<<<<<< HEAD
	moved = move_expired_inodes(&wb->b_dirty, &wb->b_io, 0, dirtied_before);
	if (!work->for_sync)
		time_expire_jif = jiffies - dirtytime_expire_interval * HZ;
	moved += move_expired_inodes(&wb->b_dirty_time, &wb->b_io,
				     EXPIRE_DIRTY_ATIME, time_expire_jif);
=======
	moved = move_expired_inodes(&wb->b_dirty, &wb->b_io, dirtied_before);
	if (!work->for_sync)
		time_expire_jif = jiffies - dirtytime_expire_interval * HZ;
	moved += move_expired_inodes(&wb->b_dirty_time, &wb->b_io,
				     time_expire_jif);
>>>>>>> c1084c27
	if (moved)
		wb_io_lists_populated(wb);
	trace_writeback_queue_io(wb, work, dirtied_before, moved);
}

static int write_inode(struct inode *inode, struct writeback_control *wbc)
{
	int ret;

	if (inode->i_sb->s_op->write_inode && !is_bad_inode(inode)) {
		trace_writeback_write_inode_start(inode, wbc);
		ret = inode->i_sb->s_op->write_inode(inode, wbc);
		trace_writeback_write_inode(inode, wbc);
		return ret;
	}
	return 0;
}

/*
 * Wait for writeback on an inode to complete. Called with i_lock held.
 * Caller must make sure inode cannot go away when we drop i_lock.
 */
static void __inode_wait_for_writeback(struct inode *inode)
	__releases(inode->i_lock)
	__acquires(inode->i_lock)
{
	DEFINE_WAIT_BIT(wq, &inode->i_state, __I_SYNC);
	wait_queue_head_t *wqh;

	wqh = bit_waitqueue(&inode->i_state, __I_SYNC);
	while (inode->i_state & I_SYNC) {
		spin_unlock(&inode->i_lock);
		__wait_on_bit(wqh, &wq, bit_wait,
			      TASK_UNINTERRUPTIBLE);
		spin_lock(&inode->i_lock);
	}
}

/*
 * Wait for writeback on an inode to complete. Caller must have inode pinned.
 */
void inode_wait_for_writeback(struct inode *inode)
{
	spin_lock(&inode->i_lock);
	__inode_wait_for_writeback(inode);
	spin_unlock(&inode->i_lock);
}

/*
 * Sleep until I_SYNC is cleared. This function must be called with i_lock
 * held and drops it. It is aimed for callers not holding any inode reference
 * so once i_lock is dropped, inode can go away.
 */
static void inode_sleep_on_writeback(struct inode *inode)
	__releases(inode->i_lock)
{
	DEFINE_WAIT(wait);
	wait_queue_head_t *wqh = bit_waitqueue(&inode->i_state, __I_SYNC);
	int sleep;

	prepare_to_wait(wqh, &wait, TASK_UNINTERRUPTIBLE);
	sleep = inode->i_state & I_SYNC;
	spin_unlock(&inode->i_lock);
	if (sleep)
		schedule();
	finish_wait(wqh, &wait);
}

/*
 * Find proper writeback list for the inode depending on its current state and
 * possibly also change of its state while we were doing writeback.  Here we
 * handle things such as livelock prevention or fairness of writeback among
 * inodes. This function can be called only by flusher thread - noone else
 * processes all inodes in writeback lists and requeueing inodes behind flusher
 * thread's back can have unexpected consequences.
 */
static void requeue_inode(struct inode *inode, struct bdi_writeback *wb,
			  struct writeback_control *wbc)
{
	if (inode->i_state & I_FREEING)
		return;

	/*
	 * Sync livelock prevention. Each inode is tagged and synced in one
	 * shot. If still dirty, it will be redirty_tail()'ed below.  Update
	 * the dirty time to prevent enqueue and sync it again.
	 */
	if ((inode->i_state & I_DIRTY) &&
	    (wbc->sync_mode == WB_SYNC_ALL || wbc->tagged_writepages))
		inode->dirtied_when = jiffies;

	if (wbc->pages_skipped) {
		/*
		 * writeback is not making progress due to locked
		 * buffers. Skip this inode for now.
		 */
		redirty_tail_locked(inode, wb);
		return;
	}

	if (mapping_tagged(inode->i_mapping, PAGECACHE_TAG_DIRTY)) {
		/*
		 * We didn't write back all the pages.  nfs_writepages()
		 * sometimes bales out without doing anything.
		 */
		if (wbc->nr_to_write <= 0) {
			/* Slice used up. Queue for next turn. */
			requeue_io(inode, wb);
		} else {
			/*
			 * Writeback blocked by something other than
			 * congestion. Delay the inode for some time to
			 * avoid spinning on the CPU (100% iowait)
			 * retrying writeback of the dirty page/inode
			 * that cannot be performed immediately.
			 */
			redirty_tail_locked(inode, wb);
		}
	} else if (inode->i_state & I_DIRTY) {
		/*
		 * Filesystems can dirty the inode during writeback operations,
		 * such as delayed allocation during submission or metadata
		 * updates after data IO completion.
		 */
		redirty_tail_locked(inode, wb);
	} else if (inode->i_state & I_DIRTY_TIME) {
		inode->dirtied_when = jiffies;
		inode_io_list_move_locked(inode, wb, &wb->b_dirty_time);
		inode->i_state &= ~I_SYNC_QUEUED;
	} else {
		/* The inode is clean. Remove from writeback lists. */
		inode_cgwb_move_to_attached(inode, wb);
	}
}

/*
 * Write out an inode and its dirty pages (or some of its dirty pages, depending
 * on @wbc->nr_to_write), and clear the relevant dirty flags from i_state.
 *
 * This doesn't remove the inode from the writeback list it is on, except
 * potentially to move it from b_dirty_time to b_dirty due to timestamp
 * expiration.  The caller is otherwise responsible for writeback list handling.
 *
 * The caller is also responsible for setting the I_SYNC flag beforehand and
 * calling inode_sync_complete() to clear it afterwards.
 */
static int
__writeback_single_inode(struct inode *inode, struct writeback_control *wbc)
{
	struct address_space *mapping = inode->i_mapping;
	long nr_to_write = wbc->nr_to_write;
	unsigned dirty;
	int ret;

	WARN_ON(!(inode->i_state & I_SYNC));

	trace_writeback_single_inode_start(inode, wbc, nr_to_write);

	ret = do_writepages(mapping, wbc);

	/*
	 * Make sure to wait on the data before writing out the metadata.
	 * This is important for filesystems that modify metadata on data
	 * I/O completion. We don't do it for sync(2) writeback because it has a
	 * separate, external IO completion path and ->sync_fs for guaranteeing
	 * inode metadata is written back correctly.
	 */
	if (wbc->sync_mode == WB_SYNC_ALL && !wbc->for_sync) {
		int err = filemap_fdatawait(mapping);
		if (ret == 0)
			ret = err;
	}

	/*
	 * If the inode has dirty timestamps and we need to write them, call
	 * mark_inode_dirty_sync() to notify the filesystem about it and to
	 * change I_DIRTY_TIME into I_DIRTY_SYNC.
	 */
	if ((inode->i_state & I_DIRTY_TIME) &&
	    (wbc->sync_mode == WB_SYNC_ALL ||
	     time_after(jiffies, inode->dirtied_time_when +
			dirtytime_expire_interval * HZ))) {
		trace_writeback_lazytime(inode);
		mark_inode_dirty_sync(inode);
	}

	/*
	 * Get and clear the dirty flags from i_state.  This needs to be done
	 * after calling writepages because some filesystems may redirty the
	 * inode during writepages due to delalloc.  It also needs to be done
	 * after handling timestamp expiration, as that may dirty the inode too.
	 */
	spin_lock(&inode->i_lock);
	dirty = inode->i_state & I_DIRTY;
	inode->i_state &= ~dirty;

	/*
	 * Paired with smp_mb() in __mark_inode_dirty().  This allows
	 * __mark_inode_dirty() to test i_state without grabbing i_lock -
	 * either they see the I_DIRTY bits cleared or we see the dirtied
	 * inode.
	 *
	 * I_DIRTY_PAGES is always cleared together above even if @mapping
	 * still has dirty pages.  The flag is reinstated after smp_mb() if
	 * necessary.  This guarantees that either __mark_inode_dirty()
	 * sees clear I_DIRTY_PAGES or we see PAGECACHE_TAG_DIRTY.
	 */
	smp_mb();

	if (mapping_tagged(mapping, PAGECACHE_TAG_DIRTY))
		inode->i_state |= I_DIRTY_PAGES;

	spin_unlock(&inode->i_lock);

	/* Don't write the inode if only I_DIRTY_PAGES was set */
	if (dirty & ~I_DIRTY_PAGES) {
		int err = write_inode(inode, wbc);
		if (ret == 0)
			ret = err;
	}
	trace_writeback_single_inode(inode, wbc, nr_to_write);
	return ret;
}

/*
 * Write out an inode's dirty data and metadata on-demand, i.e. separately from
 * the regular batched writeback done by the flusher threads in
 * writeback_sb_inodes().  @wbc controls various aspects of the write, such as
 * whether it is a data-integrity sync (%WB_SYNC_ALL) or not (%WB_SYNC_NONE).
 *
 * To prevent the inode from going away, either the caller must have a reference
 * to the inode, or the inode must have I_WILL_FREE or I_FREEING set.
 */
static int writeback_single_inode(struct inode *inode,
				  struct writeback_control *wbc)
{
	struct bdi_writeback *wb;
	int ret = 0;

	spin_lock(&inode->i_lock);
	if (!atomic_read(&inode->i_count))
		WARN_ON(!(inode->i_state & (I_WILL_FREE|I_FREEING)));
	else
		WARN_ON(inode->i_state & I_WILL_FREE);

	if (inode->i_state & I_SYNC) {
		/*
		 * Writeback is already running on the inode.  For WB_SYNC_NONE,
		 * that's enough and we can just return.  For WB_SYNC_ALL, we
		 * must wait for the existing writeback to complete, then do
		 * writeback again if there's anything left.
		 */
		if (wbc->sync_mode != WB_SYNC_ALL)
			goto out;
		__inode_wait_for_writeback(inode);
	}
	WARN_ON(inode->i_state & I_SYNC);
	/*
	 * If the inode is already fully clean, then there's nothing to do.
	 *
	 * For data-integrity syncs we also need to check whether any pages are
	 * still under writeback, e.g. due to prior WB_SYNC_NONE writeback.  If
	 * there are any such pages, we'll need to wait for them.
	 */
	if (!(inode->i_state & I_DIRTY_ALL) &&
	    (wbc->sync_mode != WB_SYNC_ALL ||
	     !mapping_tagged(inode->i_mapping, PAGECACHE_TAG_WRITEBACK)))
		goto out;
	inode->i_state |= I_SYNC;
	wbc_attach_and_unlock_inode(wbc, inode);

	ret = __writeback_single_inode(inode, wbc);

	wbc_detach_inode(wbc);

	wb = inode_to_wb_and_lock_list(inode);
	spin_lock(&inode->i_lock);
	/*
	 * If the inode is now fully clean, then it can be safely removed from
	 * its writeback list (if any).  Otherwise the flusher threads are
	 * responsible for the writeback lists.
	 */
	if (!(inode->i_state & I_DIRTY_ALL))
		inode_cgwb_move_to_attached(inode, wb);
	spin_unlock(&wb->list_lock);
	inode_sync_complete(inode);
out:
	spin_unlock(&inode->i_lock);
	return ret;
}

static long writeback_chunk_size(struct bdi_writeback *wb,
				 struct wb_writeback_work *work)
{
	long pages;

	/*
	 * WB_SYNC_ALL mode does livelock avoidance by syncing dirty
	 * inodes/pages in one big loop. Setting wbc.nr_to_write=LONG_MAX
	 * here avoids calling into writeback_inodes_wb() more than once.
	 *
	 * The intended call sequence for WB_SYNC_ALL writeback is:
	 *
	 *      wb_writeback()
	 *          writeback_sb_inodes()       <== called only once
	 *              write_cache_pages()     <== called once for each inode
	 *                   (quickly) tag currently dirty pages
	 *                   (maybe slowly) sync all tagged pages
	 */
	if (work->sync_mode == WB_SYNC_ALL || work->tagged_writepages)
		pages = LONG_MAX;
	else {
		pages = min(wb->avg_write_bandwidth / 2,
			    global_wb_domain.dirty_limit / DIRTY_SCOPE);
		pages = min(pages, work->nr_pages);
		pages = round_down(pages + MIN_WRITEBACK_PAGES,
				   MIN_WRITEBACK_PAGES);
	}

	return pages;
}

/*
 * Write a portion of b_io inodes which belong to @sb.
 *
 * Return the number of pages and/or inodes written.
 *
 * NOTE! This is called with wb->list_lock held, and will
 * unlock and relock that for each inode it ends up doing
 * IO for.
 */
static long writeback_sb_inodes(struct super_block *sb,
				struct bdi_writeback *wb,
				struct wb_writeback_work *work)
{
	struct writeback_control wbc = {
		.sync_mode		= work->sync_mode,
		.tagged_writepages	= work->tagged_writepages,
		.for_kupdate		= work->for_kupdate,
		.for_background		= work->for_background,
		.for_sync		= work->for_sync,
		.range_cyclic		= work->range_cyclic,
		.range_start		= 0,
		.range_end		= LLONG_MAX,
	};
	unsigned long start_time = jiffies;
	long write_chunk;
	long wrote = 0;  /* count both pages and inodes */

	while (!list_empty(&wb->b_io)) {
		struct inode *inode = wb_inode(wb->b_io.prev);
		struct bdi_writeback *tmp_wb;

		if (inode->i_sb != sb) {
			if (work->sb) {
				/*
				 * We only want to write back data for this
				 * superblock, move all inodes not belonging
				 * to it back onto the dirty list.
				 */
				redirty_tail(inode, wb);
				continue;
			}

			/*
			 * The inode belongs to a different superblock.
			 * Bounce back to the caller to unpin this and
			 * pin the next superblock.
			 */
			break;
		}

		/*
		 * Don't bother with new inodes or inodes being freed, first
		 * kind does not need periodic writeout yet, and for the latter
		 * kind writeout is handled by the freer.
		 */
		spin_lock(&inode->i_lock);
		if (inode->i_state & (I_NEW | I_FREEING | I_WILL_FREE)) {
			redirty_tail_locked(inode, wb);
			spin_unlock(&inode->i_lock);
			continue;
		}
		if ((inode->i_state & I_SYNC) && wbc.sync_mode != WB_SYNC_ALL) {
			/*
			 * If this inode is locked for writeback and we are not
			 * doing writeback-for-data-integrity, move it to
			 * b_more_io so that writeback can proceed with the
			 * other inodes on s_io.
			 *
			 * We'll have another go at writing back this inode
			 * when we completed a full scan of b_io.
			 */
			spin_unlock(&inode->i_lock);
			requeue_io(inode, wb);
			trace_writeback_sb_inodes_requeue(inode);
			continue;
		}
		spin_unlock(&wb->list_lock);

		/*
		 * We already requeued the inode if it had I_SYNC set and we
		 * are doing WB_SYNC_NONE writeback. So this catches only the
		 * WB_SYNC_ALL case.
		 */
		if (inode->i_state & I_SYNC) {
			/* Wait for I_SYNC. This function drops i_lock... */
			inode_sleep_on_writeback(inode);
			/* Inode may be gone, start again */
			spin_lock(&wb->list_lock);
			continue;
		}
		inode->i_state |= I_SYNC;
		wbc_attach_and_unlock_inode(&wbc, inode);

		write_chunk = writeback_chunk_size(wb, work);
		wbc.nr_to_write = write_chunk;
		wbc.pages_skipped = 0;

		/*
		 * We use I_SYNC to pin the inode in memory. While it is set
		 * evict_inode() will wait so the inode cannot be freed.
		 */
		__writeback_single_inode(inode, &wbc);

		wbc_detach_inode(&wbc);
		work->nr_pages -= write_chunk - wbc.nr_to_write;
		wrote += write_chunk - wbc.nr_to_write;

		if (need_resched()) {
			/*
			 * We're trying to balance between building up a nice
			 * long list of IOs to improve our merge rate, and
			 * getting those IOs out quickly for anyone throttling
			 * in balance_dirty_pages().  cond_resched() doesn't
			 * unplug, so get our IOs out the door before we
			 * give up the CPU.
			 */
			blk_flush_plug(current);
			cond_resched();
		}

		/*
		 * Requeue @inode if still dirty.  Be careful as @inode may
		 * have been switched to another wb in the meantime.
		 */
		tmp_wb = inode_to_wb_and_lock_list(inode);
		spin_lock(&inode->i_lock);
		if (!(inode->i_state & I_DIRTY_ALL))
			wrote++;
		requeue_inode(inode, tmp_wb, &wbc);
		inode_sync_complete(inode);
		spin_unlock(&inode->i_lock);

		if (unlikely(tmp_wb != wb)) {
			spin_unlock(&tmp_wb->list_lock);
			spin_lock(&wb->list_lock);
		}

		/*
		 * bail out to wb_writeback() often enough to check
		 * background threshold and other termination conditions.
		 */
		if (wrote) {
			if (time_is_before_jiffies(start_time + HZ / 10UL))
				break;
			if (work->nr_pages <= 0)
				break;
		}
	}
	return wrote;
}

static long __writeback_inodes_wb(struct bdi_writeback *wb,
				  struct wb_writeback_work *work)
{
	unsigned long start_time = jiffies;
	long wrote = 0;

	while (!list_empty(&wb->b_io)) {
		struct inode *inode = wb_inode(wb->b_io.prev);
		struct super_block *sb = inode->i_sb;

		if (!trylock_super(sb)) {
			/*
			 * trylock_super() may fail consistently due to
			 * s_umount being grabbed by someone else. Don't use
			 * requeue_io() to avoid busy retrying the inode/sb.
			 */
			redirty_tail(inode, wb);
			continue;
		}
		wrote += writeback_sb_inodes(sb, wb, work);
		up_read(&sb->s_umount);

		/* refer to the same tests at the end of writeback_sb_inodes */
		if (wrote) {
			if (time_is_before_jiffies(start_time + HZ / 10UL))
				break;
			if (work->nr_pages <= 0)
				break;
		}
	}
	/* Leave any unwritten inodes on b_io */
	return wrote;
}

static long writeback_inodes_wb(struct bdi_writeback *wb, long nr_pages,
				enum wb_reason reason)
{
	struct wb_writeback_work work = {
		.nr_pages	= nr_pages,
		.sync_mode	= WB_SYNC_NONE,
		.range_cyclic	= 1,
		.reason		= reason,
	};
	struct blk_plug plug;

	blk_start_plug(&plug);
	spin_lock(&wb->list_lock);
	if (list_empty(&wb->b_io))
		queue_io(wb, &work, jiffies);
	__writeback_inodes_wb(wb, &work);
	spin_unlock(&wb->list_lock);
	blk_finish_plug(&plug);

	return nr_pages - work.nr_pages;
}

/*
 * Explicit flushing or periodic writeback of "old" data.
 *
 * Define "old": the first time one of an inode's pages is dirtied, we mark the
 * dirtying-time in the inode's address_space.  So this periodic writeback code
 * just walks the superblock inode list, writing back any inodes which are
 * older than a specific point in time.
 *
 * Try to run once per dirty_writeback_interval.  But if a writeback event
 * takes longer than a dirty_writeback_interval interval, then leave a
 * one-second gap.
 *
 * dirtied_before takes precedence over nr_to_write.  So we'll only write back
 * all dirty pages if they are all attached to "old" mappings.
 */
static long wb_writeback(struct bdi_writeback *wb,
			 struct wb_writeback_work *work)
{
	long nr_pages = work->nr_pages;
	unsigned long dirtied_before = jiffies;
	struct inode *inode;
	long progress;
	struct blk_plug plug;

	blk_start_plug(&plug);
	spin_lock(&wb->list_lock);
	for (;;) {
		/*
		 * Stop writeback when nr_pages has been consumed
		 */
		if (work->nr_pages <= 0)
			break;

		/*
		 * Background writeout and kupdate-style writeback may
		 * run forever. Stop them if there is other work to do
		 * so that e.g. sync can proceed. They'll be restarted
		 * after the other works are all done.
		 */
		if ((work->for_background || work->for_kupdate) &&
		    !list_empty(&wb->work_list))
			break;

		/*
		 * For background writeout, stop when we are below the
		 * background dirty threshold
		 */
		if (work->for_background && !wb_over_bg_thresh(wb))
			break;

		/*
		 * Kupdate and background works are special and we want to
		 * include all inodes that need writing. Livelock avoidance is
		 * handled by these works yielding to any other work so we are
		 * safe.
		 */
		if (work->for_kupdate) {
			dirtied_before = jiffies -
				msecs_to_jiffies(dirty_expire_interval * 10);
		} else if (work->for_background)
			dirtied_before = jiffies;

		trace_writeback_start(wb, work);
		if (list_empty(&wb->b_io))
			queue_io(wb, work, dirtied_before);
		if (work->sb)
			progress = writeback_sb_inodes(work->sb, wb, work);
		else
			progress = __writeback_inodes_wb(wb, work);
		trace_writeback_written(wb, work);

		/*
		 * Did we write something? Try for more
		 *
		 * Dirty inodes are moved to b_io for writeback in batches.
		 * The completion of the current batch does not necessarily
		 * mean the overall work is done. So we keep looping as long
		 * as made some progress on cleaning pages or inodes.
		 */
		if (progress)
			continue;
		/*
		 * No more inodes for IO, bail
		 */
		if (list_empty(&wb->b_more_io))
			break;
		/*
		 * Nothing written. Wait for some inode to
		 * become available for writeback. Otherwise
		 * we'll just busyloop.
		 */
		trace_writeback_wait(wb, work);
		inode = wb_inode(wb->b_more_io.prev);
		spin_lock(&inode->i_lock);
		spin_unlock(&wb->list_lock);
		/* This function drops i_lock... */
		inode_sleep_on_writeback(inode);
		spin_lock(&wb->list_lock);
	}
	spin_unlock(&wb->list_lock);
	blk_finish_plug(&plug);

	return nr_pages - work->nr_pages;
}

/*
 * Return the next wb_writeback_work struct that hasn't been processed yet.
 */
static struct wb_writeback_work *get_next_work_item(struct bdi_writeback *wb)
{
	struct wb_writeback_work *work = NULL;

	spin_lock_bh(&wb->work_lock);
	if (!list_empty(&wb->work_list)) {
		work = list_entry(wb->work_list.next,
				  struct wb_writeback_work, list);
		list_del_init(&work->list);
	}
	spin_unlock_bh(&wb->work_lock);
	return work;
}

static long wb_check_background_flush(struct bdi_writeback *wb)
{
	if (wb_over_bg_thresh(wb)) {

		struct wb_writeback_work work = {
			.nr_pages	= LONG_MAX,
			.sync_mode	= WB_SYNC_NONE,
			.for_background	= 1,
			.range_cyclic	= 1,
			.reason		= WB_REASON_BACKGROUND,
		};

		return wb_writeback(wb, &work);
	}

	return 0;
}

static long wb_check_old_data_flush(struct bdi_writeback *wb)
{
	unsigned long expired;
	long nr_pages;

	/*
	 * When set to zero, disable periodic writeback
	 */
	if (!dirty_writeback_interval)
		return 0;

	expired = wb->last_old_flush +
			msecs_to_jiffies(dirty_writeback_interval * 10);
	if (time_before(jiffies, expired))
		return 0;

	wb->last_old_flush = jiffies;
	nr_pages = get_nr_dirty_pages();

	if (nr_pages) {
		struct wb_writeback_work work = {
			.nr_pages	= nr_pages,
			.sync_mode	= WB_SYNC_NONE,
			.for_kupdate	= 1,
			.range_cyclic	= 1,
			.reason		= WB_REASON_PERIODIC,
		};

		return wb_writeback(wb, &work);
	}

	return 0;
}

static long wb_check_start_all(struct bdi_writeback *wb)
{
	long nr_pages;

	if (!test_bit(WB_start_all, &wb->state))
		return 0;

	nr_pages = get_nr_dirty_pages();
	if (nr_pages) {
		struct wb_writeback_work work = {
			.nr_pages	= wb_split_bdi_pages(wb, nr_pages),
			.sync_mode	= WB_SYNC_NONE,
			.range_cyclic	= 1,
			.reason		= wb->start_all_reason,
		};

		nr_pages = wb_writeback(wb, &work);
	}

	clear_bit(WB_start_all, &wb->state);
	return nr_pages;
}


/*
 * Retrieve work items and do the writeback they describe
 */
static long wb_do_writeback(struct bdi_writeback *wb)
{
	struct wb_writeback_work *work;
	long wrote = 0;

	set_bit(WB_writeback_running, &wb->state);
	while ((work = get_next_work_item(wb)) != NULL) {
		trace_writeback_exec(wb, work);
		wrote += wb_writeback(wb, work);
		finish_writeback_work(wb, work);
	}

	/*
	 * Check for a flush-everything request
	 */
	wrote += wb_check_start_all(wb);

	/*
	 * Check for periodic writeback, kupdated() style
	 */
	wrote += wb_check_old_data_flush(wb);
	wrote += wb_check_background_flush(wb);
	clear_bit(WB_writeback_running, &wb->state);

	return wrote;
}

/*
 * Handle writeback of dirty data for the device backed by this bdi. Also
 * reschedules periodically and does kupdated style flushing.
 */
void wb_workfn(struct work_struct *work)
{
	struct bdi_writeback *wb = container_of(to_delayed_work(work),
						struct bdi_writeback, dwork);
	long pages_written;

	set_worker_desc("flush-%s", bdi_dev_name(wb->bdi));
	current->flags |= PF_SWAPWRITE;

	if (likely(!current_is_workqueue_rescuer() ||
		   !test_bit(WB_registered, &wb->state))) {
		/*
		 * The normal path.  Keep writing back @wb until its
		 * work_list is empty.  Note that this path is also taken
		 * if @wb is shutting down even when we're running off the
		 * rescuer as work_list needs to be drained.
		 */
		do {
			pages_written = wb_do_writeback(wb);
			trace_writeback_pages_written(pages_written);
		} while (!list_empty(&wb->work_list));
	} else {
		/*
		 * bdi_wq can't get enough workers and we're running off
		 * the emergency worker.  Don't hog it.  Hopefully, 1024 is
		 * enough for efficient IO.
		 */
		pages_written = writeback_inodes_wb(wb, 1024,
						    WB_REASON_FORKER_THREAD);
		trace_writeback_pages_written(pages_written);
	}

	if (!list_empty(&wb->work_list))
		wb_wakeup(wb);
	else if (wb_has_dirty_io(wb) && dirty_writeback_interval)
		wb_wakeup_delayed(wb);

	current->flags &= ~PF_SWAPWRITE;
}

/*
 * Start writeback of `nr_pages' pages on this bdi. If `nr_pages' is zero,
 * write back the whole world.
 */
static void __wakeup_flusher_threads_bdi(struct backing_dev_info *bdi,
					 enum wb_reason reason)
{
	struct bdi_writeback *wb;

	if (!bdi_has_dirty_io(bdi))
		return;

	list_for_each_entry_rcu(wb, &bdi->wb_list, bdi_node)
		wb_start_writeback(wb, reason);
}

void wakeup_flusher_threads_bdi(struct backing_dev_info *bdi,
				enum wb_reason reason)
{
	rcu_read_lock();
	__wakeup_flusher_threads_bdi(bdi, reason);
	rcu_read_unlock();
}

/*
 * Wakeup the flusher threads to start writeback of all currently dirty pages
 */
void wakeup_flusher_threads(enum wb_reason reason)
{
	struct backing_dev_info *bdi;

	/*
	 * If we are expecting writeback progress we must submit plugged IO.
	 */
	if (blk_needs_flush_plug(current))
		blk_schedule_flush_plug(current);

	rcu_read_lock();
	list_for_each_entry_rcu(bdi, &bdi_list, bdi_list)
		__wakeup_flusher_threads_bdi(bdi, reason);
	rcu_read_unlock();
}

/*
 * Wake up bdi's periodically to make sure dirtytime inodes gets
 * written back periodically.  We deliberately do *not* check the
 * b_dirtytime list in wb_has_dirty_io(), since this would cause the
 * kernel to be constantly waking up once there are any dirtytime
 * inodes on the system.  So instead we define a separate delayed work
 * function which gets called much more rarely.  (By default, only
 * once every 12 hours.)
 *
 * If there is any other write activity going on in the file system,
 * this function won't be necessary.  But if the only thing that has
 * happened on the file system is a dirtytime inode caused by an atime
 * update, we need this infrastructure below to make sure that inode
 * eventually gets pushed out to disk.
 */
static void wakeup_dirtytime_writeback(struct work_struct *w);
static DECLARE_DELAYED_WORK(dirtytime_work, wakeup_dirtytime_writeback);

static void wakeup_dirtytime_writeback(struct work_struct *w)
{
	struct backing_dev_info *bdi;

	rcu_read_lock();
	list_for_each_entry_rcu(bdi, &bdi_list, bdi_list) {
		struct bdi_writeback *wb;

		list_for_each_entry_rcu(wb, &bdi->wb_list, bdi_node)
			if (!list_empty(&wb->b_dirty_time))
				wb_wakeup(wb);
	}
	rcu_read_unlock();
	schedule_delayed_work(&dirtytime_work, dirtytime_expire_interval * HZ);
}

static int __init start_dirtytime_writeback(void)
{
	schedule_delayed_work(&dirtytime_work, dirtytime_expire_interval * HZ);
	return 0;
}
__initcall(start_dirtytime_writeback);

int dirtytime_interval_handler(struct ctl_table *table, int write,
			       void *buffer, size_t *lenp, loff_t *ppos)
{
	int ret;

	ret = proc_dointvec_minmax(table, write, buffer, lenp, ppos);
	if (ret == 0 && write)
		mod_delayed_work(system_wq, &dirtytime_work, 0);
	return ret;
}

/**
 * __mark_inode_dirty -	internal function to mark an inode dirty
 *
 * @inode: inode to mark
 * @flags: what kind of dirty, e.g. I_DIRTY_SYNC.  This can be a combination of
 *	   multiple I_DIRTY_* flags, except that I_DIRTY_TIME can't be combined
 *	   with I_DIRTY_PAGES.
 *
 * Mark an inode as dirty.  We notify the filesystem, then update the inode's
 * dirty flags.  Then, if needed we add the inode to the appropriate dirty list.
 *
 * Most callers should use mark_inode_dirty() or mark_inode_dirty_sync()
 * instead of calling this directly.
 *
 * CAREFUL!  We only add the inode to the dirty list if it is hashed or if it
 * refers to a blockdev.  Unhashed inodes will never be added to the dirty list
 * even if they are later hashed, as they will have been marked dirty already.
 *
 * In short, ensure you hash any inodes _before_ you start marking them dirty.
 *
 * Note that for blockdevs, inode->dirtied_when represents the dirtying time of
 * the block-special inode (/dev/hda1) itself.  And the ->dirtied_when field of
 * the kernel-internal blockdev inode represents the dirtying time of the
 * blockdev's pages.  This is why for I_DIRTY_PAGES we always use
 * page->mapping->host, so the page-dirtying time is recorded in the internal
 * blockdev inode.
 */
void __mark_inode_dirty(struct inode *inode, int flags)
{
	struct super_block *sb = inode->i_sb;
	int dirtytime = 0;

	trace_writeback_mark_inode_dirty(inode, flags);

	if (flags & I_DIRTY_INODE) {
		/*
		 * Notify the filesystem about the inode being dirtied, so that
		 * (if needed) it can update on-disk fields and journal the
		 * inode.  This is only needed when the inode itself is being
		 * dirtied now.  I.e. it's only needed for I_DIRTY_INODE, not
		 * for just I_DIRTY_PAGES or I_DIRTY_TIME.
		 */
		trace_writeback_dirty_inode_start(inode, flags);
		if (sb->s_op->dirty_inode)
			sb->s_op->dirty_inode(inode, flags & I_DIRTY_INODE);
		trace_writeback_dirty_inode(inode, flags);

		/* I_DIRTY_INODE supersedes I_DIRTY_TIME. */
		flags &= ~I_DIRTY_TIME;
	} else {
		/*
		 * Else it's either I_DIRTY_PAGES, I_DIRTY_TIME, or nothing.
		 * (We don't support setting both I_DIRTY_PAGES and I_DIRTY_TIME
		 * in one call to __mark_inode_dirty().)
		 */
		dirtytime = flags & I_DIRTY_TIME;
		WARN_ON_ONCE(dirtytime && flags != I_DIRTY_TIME);
	}

	/*
	 * Paired with smp_mb() in __writeback_single_inode() for the
	 * following lockless i_state test.  See there for details.
	 */
	smp_mb();

	if (((inode->i_state & flags) == flags) ||
	    (dirtytime && (inode->i_state & I_DIRTY_INODE)))
		return;

	spin_lock(&inode->i_lock);
	if (dirtytime && (inode->i_state & I_DIRTY_INODE))
		goto out_unlock_inode;
	if ((inode->i_state & flags) != flags) {
		const int was_dirty = inode->i_state & I_DIRTY;

		inode_attach_wb(inode, NULL);

		/* I_DIRTY_INODE supersedes I_DIRTY_TIME. */
		if (flags & I_DIRTY_INODE)
			inode->i_state &= ~I_DIRTY_TIME;
		inode->i_state |= flags;

		/*
		 * If the inode is queued for writeback by flush worker, just
		 * update its dirty state. Once the flush worker is done with
		 * the inode it will place it on the appropriate superblock
		 * list, based upon its state.
		 */
		if (inode->i_state & I_SYNC_QUEUED)
			goto out_unlock_inode;

		/*
		 * Only add valid (hashed) inodes to the superblock's
		 * dirty list.  Add blockdev inodes as well.
		 */
		if (!S_ISBLK(inode->i_mode)) {
			if (inode_unhashed(inode))
				goto out_unlock_inode;
		}
		if (inode->i_state & I_FREEING)
			goto out_unlock_inode;

		/*
		 * If the inode was already on b_dirty/b_io/b_more_io, don't
		 * reposition it (that would break b_dirty time-ordering).
		 */
		if (!was_dirty) {
			struct bdi_writeback *wb;
			struct list_head *dirty_list;
			bool wakeup_bdi = false;

			wb = locked_inode_to_wb_and_lock_list(inode);

			inode->dirtied_when = jiffies;
			if (dirtytime)
				inode->dirtied_time_when = jiffies;

			if (inode->i_state & I_DIRTY)
				dirty_list = &wb->b_dirty;
			else
				dirty_list = &wb->b_dirty_time;

			wakeup_bdi = inode_io_list_move_locked(inode, wb,
							       dirty_list);

			spin_unlock(&wb->list_lock);
			trace_writeback_dirty_inode_enqueue(inode);

			/*
			 * If this is the first dirty inode for this bdi,
			 * we have to wake-up the corresponding bdi thread
			 * to make sure background write-back happens
			 * later.
			 */
			if (wakeup_bdi &&
			    (wb->bdi->capabilities & BDI_CAP_WRITEBACK))
				wb_wakeup_delayed(wb);
			return;
		}
	}
out_unlock_inode:
	spin_unlock(&inode->i_lock);
}
EXPORT_SYMBOL(__mark_inode_dirty);

/*
 * The @s_sync_lock is used to serialise concurrent sync operations
 * to avoid lock contention problems with concurrent wait_sb_inodes() calls.
 * Concurrent callers will block on the s_sync_lock rather than doing contending
 * walks. The queueing maintains sync(2) required behaviour as all the IO that
 * has been issued up to the time this function is enter is guaranteed to be
 * completed by the time we have gained the lock and waited for all IO that is
 * in progress regardless of the order callers are granted the lock.
 */
static void wait_sb_inodes(struct super_block *sb)
{
	LIST_HEAD(sync_list);

	/*
	 * We need to be protected against the filesystem going from
	 * r/o to r/w or vice versa.
	 */
	WARN_ON(!rwsem_is_locked(&sb->s_umount));

	mutex_lock(&sb->s_sync_lock);

	/*
	 * Splice the writeback list onto a temporary list to avoid waiting on
	 * inodes that have started writeback after this point.
	 *
	 * Use rcu_read_lock() to keep the inodes around until we have a
	 * reference. s_inode_wblist_lock protects sb->s_inodes_wb as well as
	 * the local list because inodes can be dropped from either by writeback
	 * completion.
	 */
	rcu_read_lock();
	spin_lock_irq(&sb->s_inode_wblist_lock);
	list_splice_init(&sb->s_inodes_wb, &sync_list);

	/*
	 * Data integrity sync. Must wait for all pages under writeback, because
	 * there may have been pages dirtied before our sync call, but which had
	 * writeout started before we write it out.  In which case, the inode
	 * may not be on the dirty list, but we still have to wait for that
	 * writeout.
	 */
	while (!list_empty(&sync_list)) {
		struct inode *inode = list_first_entry(&sync_list, struct inode,
						       i_wb_list);
		struct address_space *mapping = inode->i_mapping;

		/*
		 * Move each inode back to the wb list before we drop the lock
		 * to preserve consistency between i_wb_list and the mapping
		 * writeback tag. Writeback completion is responsible to remove
		 * the inode from either list once the writeback tag is cleared.
		 */
		list_move_tail(&inode->i_wb_list, &sb->s_inodes_wb);

		/*
		 * The mapping can appear untagged while still on-list since we
		 * do not have the mapping lock. Skip it here, wb completion
		 * will remove it.
		 */
		if (!mapping_tagged(mapping, PAGECACHE_TAG_WRITEBACK))
			continue;

		spin_unlock_irq(&sb->s_inode_wblist_lock);

		spin_lock(&inode->i_lock);
		if (inode->i_state & (I_FREEING|I_WILL_FREE|I_NEW)) {
			spin_unlock(&inode->i_lock);

			spin_lock_irq(&sb->s_inode_wblist_lock);
			continue;
		}
		__iget(inode);
		spin_unlock(&inode->i_lock);
		rcu_read_unlock();

		/*
		 * We keep the error status of individual mapping so that
		 * applications can catch the writeback error using fsync(2).
		 * See filemap_fdatawait_keep_errors() for details.
		 */
		filemap_fdatawait_keep_errors(mapping);

		cond_resched();

		iput(inode);

		rcu_read_lock();
		spin_lock_irq(&sb->s_inode_wblist_lock);
	}
	spin_unlock_irq(&sb->s_inode_wblist_lock);
	rcu_read_unlock();
	mutex_unlock(&sb->s_sync_lock);
}

static void __writeback_inodes_sb_nr(struct super_block *sb, unsigned long nr,
				     enum wb_reason reason, bool skip_if_busy)
{
	struct backing_dev_info *bdi = sb->s_bdi;
	DEFINE_WB_COMPLETION(done, bdi);
	struct wb_writeback_work work = {
		.sb			= sb,
		.sync_mode		= WB_SYNC_NONE,
		.tagged_writepages	= 1,
		.done			= &done,
		.nr_pages		= nr,
		.reason			= reason,
	};

	if (!bdi_has_dirty_io(bdi) || bdi == &noop_backing_dev_info)
		return;
	WARN_ON(!rwsem_is_locked(&sb->s_umount));

	bdi_split_work_to_wbs(sb->s_bdi, &work, skip_if_busy);
	wb_wait_for_completion(&done);
}

/**
 * writeback_inodes_sb_nr -	writeback dirty inodes from given super_block
 * @sb: the superblock
 * @nr: the number of pages to write
 * @reason: reason why some writeback work initiated
 *
 * Start writeback on some inodes on this super_block. No guarantees are made
 * on how many (if any) will be written, and this function does not wait
 * for IO completion of submitted IO.
 */
void writeback_inodes_sb_nr(struct super_block *sb,
			    unsigned long nr,
			    enum wb_reason reason)
{
	__writeback_inodes_sb_nr(sb, nr, reason, false);
}
EXPORT_SYMBOL(writeback_inodes_sb_nr);

/**
 * writeback_inodes_sb	-	writeback dirty inodes from given super_block
 * @sb: the superblock
 * @reason: reason why some writeback work was initiated
 *
 * Start writeback on some inodes on this super_block. No guarantees are made
 * on how many (if any) will be written, and this function does not wait
 * for IO completion of submitted IO.
 */
void writeback_inodes_sb(struct super_block *sb, enum wb_reason reason)
{
	return writeback_inodes_sb_nr(sb, get_nr_dirty_pages(), reason);
}
EXPORT_SYMBOL(writeback_inodes_sb);

/**
 * try_to_writeback_inodes_sb - try to start writeback if none underway
 * @sb: the superblock
 * @reason: reason why some writeback work was initiated
 *
 * Invoke __writeback_inodes_sb_nr if no writeback is currently underway.
 */
void try_to_writeback_inodes_sb(struct super_block *sb, enum wb_reason reason)
{
	if (!down_read_trylock(&sb->s_umount))
		return;

	__writeback_inodes_sb_nr(sb, get_nr_dirty_pages(), reason, true);
	up_read(&sb->s_umount);
}
EXPORT_SYMBOL(try_to_writeback_inodes_sb);

/**
 * sync_inodes_sb	-	sync sb inode pages
 * @sb: the superblock
 *
 * This function writes and waits on any dirty inode belonging to this
 * super_block.
 */
void sync_inodes_sb(struct super_block *sb)
{
	struct backing_dev_info *bdi = sb->s_bdi;
	DEFINE_WB_COMPLETION(done, bdi);
	struct wb_writeback_work work = {
		.sb		= sb,
		.sync_mode	= WB_SYNC_ALL,
		.nr_pages	= LONG_MAX,
		.range_cyclic	= 0,
		.done		= &done,
		.reason		= WB_REASON_SYNC,
		.for_sync	= 1,
	};

	/*
	 * Can't skip on !bdi_has_dirty() because we should wait for !dirty
	 * inodes under writeback and I_DIRTY_TIME inodes ignored by
	 * bdi_has_dirty() need to be written out too.
	 */
	if (bdi == &noop_backing_dev_info)
		return;
	WARN_ON(!rwsem_is_locked(&sb->s_umount));

	/* protect against inode wb switch, see inode_switch_wbs_work_fn() */
	bdi_down_write_wb_switch_rwsem(bdi);
	bdi_split_work_to_wbs(bdi, &work, false);
	wb_wait_for_completion(&done);
	bdi_up_write_wb_switch_rwsem(bdi);

	wait_sb_inodes(sb);
}
EXPORT_SYMBOL(sync_inodes_sb);

/**
 * write_inode_now	-	write an inode to disk
 * @inode: inode to write to disk
 * @sync: whether the write should be synchronous or not
 *
 * This function commits an inode to disk immediately if it is dirty. This is
 * primarily needed by knfsd.
 *
 * The caller must either have a ref on the inode or must have set I_WILL_FREE.
 */
int write_inode_now(struct inode *inode, int sync)
{
	struct writeback_control wbc = {
		.nr_to_write = LONG_MAX,
		.sync_mode = sync ? WB_SYNC_ALL : WB_SYNC_NONE,
		.range_start = 0,
		.range_end = LLONG_MAX,
	};

	if (!mapping_can_writeback(inode->i_mapping))
		wbc.nr_to_write = 0;

	might_sleep();
	return writeback_single_inode(inode, &wbc);
}
EXPORT_SYMBOL(write_inode_now);

/**
 * sync_inode_metadata - write an inode to disk
 * @inode: the inode to sync
 * @wait: wait for I/O to complete.
 *
 * Write an inode to disk and adjust its dirty state after completion.
 *
 * Note: only writes the actual inode, no associated data or other metadata.
 */
int sync_inode_metadata(struct inode *inode, int wait)
{
	struct writeback_control wbc = {
		.sync_mode = wait ? WB_SYNC_ALL : WB_SYNC_NONE,
		.nr_to_write = 0, /* metadata-only */
	};

	return writeback_single_inode(inode, &wbc);
}
EXPORT_SYMBOL(sync_inode_metadata);<|MERGE_RESOLUTION|>--- conflicted
+++ resolved
@@ -131,28 +131,6 @@
 	return false;
 }
 
-<<<<<<< HEAD
-/**
- * inode_io_list_del_locked - remove an inode from its bdi_writeback IO list
- * @inode: inode to be removed
- * @wb: bdi_writeback @inode is being removed from
- *
- * Remove @inode which may be on one of @wb->b_{dirty|io|more_io} lists and
- * clear %WB_has_dirty_io if all are empty afterwards.
- */
-static void inode_io_list_del_locked(struct inode *inode,
-				     struct bdi_writeback *wb)
-{
-	assert_spin_locked(&wb->list_lock);
-	assert_spin_locked(&inode->i_lock);
-
-	inode->i_state &= ~I_SYNC_QUEUED;
-	list_del_init(&inode->i_io_list);
-	wb_io_lists_depopulated(wb);
-}
-
-=======
->>>>>>> c1084c27
 static void wb_wakeup(struct bdi_writeback *wb)
 {
 	spin_lock_bh(&wb->work_lock);
@@ -1291,15 +1269,11 @@
 
 	wb = inode_to_wb_and_lock_list(inode);
 	spin_lock(&inode->i_lock);
-<<<<<<< HEAD
-	inode_io_list_del_locked(inode, wb);
-=======
 
 	inode->i_state &= ~I_SYNC_QUEUED;
 	list_del_init(&inode->i_io_list);
 	wb_io_lists_depopulated(wb);
 
->>>>>>> c1084c27
 	spin_unlock(&inode->i_lock);
 	spin_unlock(&wb->list_lock);
 }
@@ -1413,11 +1387,7 @@
  */
 static int move_expired_inodes(struct list_head *delaying_queue,
 			       struct list_head *dispatch_queue,
-<<<<<<< HEAD
-			       int flags, unsigned long dirtied_before)
-=======
 			       unsigned long dirtied_before)
->>>>>>> c1084c27
 {
 	LIST_HEAD(tmp);
 	struct list_head *pos, *node;
@@ -1433,11 +1403,6 @@
 		list_move(&inode->i_io_list, &tmp);
 		moved++;
 		spin_lock(&inode->i_lock);
-<<<<<<< HEAD
-		if (flags & EXPIRE_DIRTY_ATIME)
-			inode->i_state |= I_DIRTY_TIME_EXPIRED;
-=======
->>>>>>> c1084c27
 		inode->i_state |= I_SYNC_QUEUED;
 		spin_unlock(&inode->i_lock);
 		if (sb_is_blkdev_sb(inode->i_sb))
@@ -1485,19 +1450,11 @@
 
 	assert_spin_locked(&wb->list_lock);
 	list_splice_init(&wb->b_more_io, &wb->b_io);
-<<<<<<< HEAD
-	moved = move_expired_inodes(&wb->b_dirty, &wb->b_io, 0, dirtied_before);
-	if (!work->for_sync)
-		time_expire_jif = jiffies - dirtytime_expire_interval * HZ;
-	moved += move_expired_inodes(&wb->b_dirty_time, &wb->b_io,
-				     EXPIRE_DIRTY_ATIME, time_expire_jif);
-=======
 	moved = move_expired_inodes(&wb->b_dirty, &wb->b_io, dirtied_before);
 	if (!work->for_sync)
 		time_expire_jif = jiffies - dirtytime_expire_interval * HZ;
 	moved += move_expired_inodes(&wb->b_dirty_time, &wb->b_io,
 				     time_expire_jif);
->>>>>>> c1084c27
 	if (moved)
 		wb_io_lists_populated(wb);
 	trace_writeback_queue_io(wb, work, dirtied_before, moved);
