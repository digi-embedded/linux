--- conflicted
+++ resolved
@@ -1715,13 +1715,6 @@
 	 * If the inode is freeing, its i_io_list shoudn't be updated
 	 * as it can be finally deleted at this moment.
 	 */
-<<<<<<< HEAD
-	if (!(inode->i_state & I_DIRTY_ALL))
-		inode_cgwb_move_to_attached(inode, wb);
-	else if (!(inode->i_state & I_SYNC_QUEUED) &&
-		 (inode->i_state & I_DIRTY))
-		redirty_tail_locked(inode, wb);
-=======
 	if (!(inode->i_state & I_FREEING)) {
 		/*
 		 * If the inode is now fully clean, then it can be safely
@@ -1741,7 +1734,6 @@
 			}
 		}
 	}
->>>>>>> 29549c70
 
 	spin_unlock(&wb->list_lock);
 	inode_sync_complete(inode);
@@ -2516,10 +2508,6 @@
 out_unlock:
 	if (wb)
 		spin_unlock(&wb->list_lock);
-<<<<<<< HEAD
-out_unlock_inode:
-=======
->>>>>>> 29549c70
 	spin_unlock(&inode->i_lock);
 }
 EXPORT_SYMBOL(__mark_inode_dirty);
