// SPDX-License-Identifier: GPL-2.0
/*
 *
 * Copyright (C) 2019-2021 Paragon Software GmbH, All rights reserved.
 *
 */

#include <linux/fs.h>
#include <linux/posix_acl.h>
#include <linux/posix_acl_xattr.h>
#include <linux/xattr.h>

#include "debug.h"
#include "ntfs.h"
#include "ntfs_fs.h"

// clang-format off
#define SYSTEM_DOS_ATTRIB     "system.dos_attrib"
#define SYSTEM_NTFS_ATTRIB    "system.ntfs_attrib"
#define SYSTEM_NTFS_ATTRIB_BE "system.ntfs_attrib_be"
#define SYSTEM_NTFS_SECURITY  "system.ntfs_security"
// clang-format on

static inline size_t unpacked_ea_size(const struct EA_FULL *ea)
{
	return ea->size ? le32_to_cpu(ea->size) :
			  ALIGN(struct_size(ea, name,
					    1 + ea->name_len +
						    le16_to_cpu(ea->elength)),
				4);
}

static inline size_t packed_ea_size(const struct EA_FULL *ea)
{
	return struct_size(ea, name,
			   1 + ea->name_len + le16_to_cpu(ea->elength)) -
	       offsetof(struct EA_FULL, flags);
}

/*
 * find_ea
 *
 * Assume there is at least one xattr in the list.
 */
static inline bool find_ea(const struct EA_FULL *ea_all, u32 bytes,
			   const char *name, u8 name_len, u32 *off, u32 *ea_sz)
{
	u32 ea_size;

	*off = 0;
	if (!ea_all)
		return false;

	for (; *off < bytes; *off += ea_size) {
		const struct EA_FULL *ea = Add2Ptr(ea_all, *off);
		ea_size = unpacked_ea_size(ea);
		if (ea->name_len == name_len &&
		    !memcmp(ea->name, name, name_len)) {
			if (ea_sz)
				*ea_sz = ea_size;
			return true;
		}
	}

	return false;
}

/*
 * ntfs_read_ea - Read all extended attributes.
 * @ea:		New allocated memory.
 * @info:	Pointer into resident data.
 */
static int ntfs_read_ea(struct ntfs_inode *ni, struct EA_FULL **ea,
			size_t add_bytes, const struct EA_INFO **info)
{
	int err = -EINVAL;
	struct ntfs_sb_info *sbi = ni->mi.sbi;
	struct ATTR_LIST_ENTRY *le = NULL;
	struct ATTRIB *attr_info, *attr_ea;
	void *ea_p;
	u32 size, off, ea_size;

	static_assert(le32_to_cpu(ATTR_EA_INFO) < le32_to_cpu(ATTR_EA));

	*ea = NULL;
	*info = NULL;

	attr_info =
		ni_find_attr(ni, NULL, &le, ATTR_EA_INFO, NULL, 0, NULL, NULL);
	attr_ea =
		ni_find_attr(ni, attr_info, &le, ATTR_EA, NULL, 0, NULL, NULL);

	if (!attr_ea || !attr_info)
		return 0;

	*info = resident_data_ex(attr_info, sizeof(struct EA_INFO));
	if (!*info)
		goto out;

	/* Check Ea limit. */
	size = le32_to_cpu((*info)->size);
	if (size > sbi->ea_max_size) {
		err = -EFBIG;
		goto out;
	}
<<<<<<< HEAD

	if (attr_size(attr_ea) > sbi->ea_max_size) {
		err = -EFBIG;
		goto out;
	}

=======

	if (attr_size(attr_ea) > sbi->ea_max_size) {
		err = -EFBIG;
		goto out;
	}

>>>>>>> ccf0a997
	if (!size) {
		/* EA info persists, but xattr is empty. Looks like EA problem. */
		goto out;
	}

	/* Allocate memory for packed Ea. */
	ea_p = kmalloc(size_add(size, add_bytes), GFP_NOFS);
	if (!ea_p)
		return -ENOMEM;

	if (attr_ea->non_res) {
		struct runs_tree run;

		run_init(&run);

		err = attr_load_runs_range(ni, ATTR_EA, NULL, 0, &run, 0, size);
		if (!err)
			err = ntfs_read_run_nb(sbi, &run, 0, ea_p, size, NULL);
		run_close(&run);

		if (err)
			goto out1;
	} else {
		void *p = resident_data_ex(attr_ea, size);

		if (!p)
			goto out1;
		memcpy(ea_p, p, size);
	}

	memset(Add2Ptr(ea_p, size), 0, add_bytes);

<<<<<<< HEAD
=======
	err = -EINVAL;
>>>>>>> ccf0a997
	/* Check all attributes for consistency. */
	for (off = 0; off < size; off += ea_size) {
		const struct EA_FULL *ef = Add2Ptr(ea_p, off);
		u32 bytes = size - off;

		/* Check if we can use field ea->size. */
		if (bytes < sizeof(ef->size))
			goto out1;

		if (ef->size) {
			ea_size = le32_to_cpu(ef->size);
			if (ea_size > bytes)
				goto out1;
			continue;
		}

		/* Check if we can use fields ef->name_len and ef->elength. */
		if (bytes < offsetof(struct EA_FULL, name))
			goto out1;

		ea_size = ALIGN(struct_size(ef, name,
					    1 + ef->name_len +
						    le16_to_cpu(ef->elength)),
				4);
		if (ea_size > bytes)
			goto out1;
	}

	*ea = ea_p;
	return 0;

out1:
	kfree(ea_p);
out:
	ntfs_set_state(sbi, NTFS_DIRTY_DIRTY);
	return err;
}

/*
 * ntfs_list_ea
 *
 * Copy a list of xattrs names into the buffer
 * provided, or compute the buffer size required.
 *
 * Return:
 * * Number of bytes used / required on
 * * -ERRNO - on failure
 */
static ssize_t ntfs_list_ea(struct ntfs_inode *ni, char *buffer,
			    size_t bytes_per_buffer)
{
	const struct EA_INFO *info;
	struct EA_FULL *ea_all = NULL;
	const struct EA_FULL *ea;
	u32 off, size;
	int err;
	int ea_size;
	size_t ret;

	err = ntfs_read_ea(ni, &ea_all, 0, &info);
	if (err)
		return err;

	if (!info || !ea_all)
		return 0;

	size = le32_to_cpu(info->size);

	/* Enumerate all xattrs. */
<<<<<<< HEAD
	for (ret = 0, off = 0; off < size; off += ea_size) {
=======
	ret = 0;
	for (off = 0; off + sizeof(struct EA_FULL) < size; off += ea_size) {
>>>>>>> ccf0a997
		ea = Add2Ptr(ea_all, off);
		ea_size = unpacked_ea_size(ea);

		if (!ea->name_len)
			break;

		if (buffer) {
			/* Check if we can use field ea->name */
			if (off + ea_size > size)
				break;

			if (ret + ea->name_len + 1 > bytes_per_buffer) {
				err = -ERANGE;
				goto out;
			}

			memcpy(buffer + ret, ea->name, ea->name_len);
			buffer[ret + ea->name_len] = 0;
		}

		ret += ea->name_len + 1;
	}

out:
	kfree(ea_all);
	return err ? err : ret;
}

static int ntfs_get_ea(struct inode *inode, const char *name, size_t name_len,
		       void *buffer, size_t size, size_t *required)
{
	struct ntfs_inode *ni = ntfs_i(inode);
	const struct EA_INFO *info;
	struct EA_FULL *ea_all = NULL;
	const struct EA_FULL *ea;
	u32 off, len;
	int err;

	if (!(ni->ni_flags & NI_FLAG_EA))
		return -ENODATA;

	if (!required)
		ni_lock(ni);

	len = 0;

	if (name_len > 255) {
		err = -ENAMETOOLONG;
		goto out;
	}

	err = ntfs_read_ea(ni, &ea_all, 0, &info);
	if (err)
		goto out;

	if (!info)
		goto out;

	/* Enumerate all xattrs. */
	if (!find_ea(ea_all, le32_to_cpu(info->size), name, name_len, &off,
		     NULL)) {
		err = -ENODATA;
		goto out;
	}
	ea = Add2Ptr(ea_all, off);

	len = le16_to_cpu(ea->elength);
	if (!buffer) {
		err = 0;
		goto out;
	}

	if (len > size) {
		err = -ERANGE;
		if (required)
			*required = len;
		goto out;
	}

	memcpy(buffer, ea->name + ea->name_len + 1, len);
	err = 0;

out:
	kfree(ea_all);
	if (!required)
		ni_unlock(ni);

	return err ? err : len;
}

static noinline int ntfs_set_ea(struct inode *inode, const char *name,
				size_t name_len, const void *value,
				size_t val_size, int flags, bool locked,
				__le16 *ea_size)
{
	struct ntfs_inode *ni = ntfs_i(inode);
	struct ntfs_sb_info *sbi = ni->mi.sbi;
	int err;
	struct EA_INFO ea_info;
	const struct EA_INFO *info;
	struct EA_FULL *new_ea;
	struct EA_FULL *ea_all = NULL;
	size_t add, new_pack;
	u32 off, size, ea_sz;
	__le16 size_pack;
	struct ATTRIB *attr;
	struct ATTR_LIST_ENTRY *le;
	struct mft_inode *mi;
	struct runs_tree ea_run;
	u64 new_sz;
	void *p;

	if (!locked)
		ni_lock(ni);

	run_init(&ea_run);

	if (name_len > 255) {
		err = -ENAMETOOLONG;
		goto out;
	}

	add = ALIGN(struct_size(ea_all, name, 1 + name_len + val_size), 4);

	err = ntfs_read_ea(ni, &ea_all, add, &info);
	if (err)
		goto out;

	if (!info) {
		memset(&ea_info, 0, sizeof(ea_info));
		size = 0;
		size_pack = 0;
	} else {
		memcpy(&ea_info, info, sizeof(ea_info));
		size = le32_to_cpu(ea_info.size);
		size_pack = ea_info.size_pack;
	}

	if (info && find_ea(ea_all, size, name, name_len, &off, &ea_sz)) {
		struct EA_FULL *ea;

		if (flags & XATTR_CREATE) {
			err = -EEXIST;
			goto out;
		}

		ea = Add2Ptr(ea_all, off);

		/*
		 * Check simple case when we try to insert xattr with the same value
		 * e.g. ntfs_save_wsl_perm
		 */
		if (val_size && le16_to_cpu(ea->elength) == val_size &&
		    !memcmp(ea->name + ea->name_len + 1, value, val_size)) {
			/* xattr already contains the required value. */
			goto out;
		}

		/* Remove current xattr. */
		if (ea->flags & FILE_NEED_EA)
			le16_add_cpu(&ea_info.count, -1);

		le16_add_cpu(&ea_info.size_pack, 0 - packed_ea_size(ea));

		memmove(ea, Add2Ptr(ea, ea_sz), size - off - ea_sz);

		size -= ea_sz;
		memset(Add2Ptr(ea_all, size), 0, ea_sz);

		ea_info.size = cpu_to_le32(size);

		if ((flags & XATTR_REPLACE) && !val_size) {
			/* Remove xattr. */
			goto update_ea;
		}
	} else {
		if (flags & XATTR_REPLACE) {
			err = -ENODATA;
			goto out;
		}

		if (!ea_all) {
			ea_all = kzalloc(add, GFP_NOFS);
			if (!ea_all) {
				err = -ENOMEM;
				goto out;
			}
		}
	}

	/* Append new xattr. */
	new_ea = Add2Ptr(ea_all, size);
	new_ea->size = cpu_to_le32(add);
	new_ea->flags = 0;
	new_ea->name_len = name_len;
	new_ea->elength = cpu_to_le16(val_size);
	memcpy(new_ea->name, name, name_len);
	new_ea->name[name_len] = 0;
	memcpy(new_ea->name + name_len + 1, value, val_size);
	new_pack = le16_to_cpu(ea_info.size_pack) + packed_ea_size(new_ea);
	ea_info.size_pack = cpu_to_le16(new_pack);
	/* New size of ATTR_EA. */
	size += add;
	ea_info.size = cpu_to_le32(size);

	/*
	 * 1. Check ea_info.size_pack for overflow.
	 * 2. New attribute size must fit value from $AttrDef
	 */
	if (new_pack > 0xffff || size > sbi->ea_max_size) {
		ntfs_inode_warn(
			inode,
			"The size of extended attributes must not exceed 64KiB");
		err = -EFBIG; // -EINVAL?
		goto out;
	}

update_ea:

	if (!info) {
		/* Create xattr. */
		if (!size) {
			err = 0;
			goto out;
		}

		err = ni_insert_resident(ni, sizeof(struct EA_INFO),
					 ATTR_EA_INFO, NULL, 0, NULL, NULL,
					 NULL);
		if (err)
			goto out;

		err = ni_insert_resident(ni, 0, ATTR_EA, NULL, 0, NULL, NULL,
					 NULL);
		if (err)
			goto out;
	}

	new_sz = size;
	err = attr_set_size(ni, ATTR_EA, NULL, 0, &ea_run, new_sz, &new_sz,
			    false, NULL);
	if (err)
		goto out;

	le = NULL;
	attr = ni_find_attr(ni, NULL, &le, ATTR_EA_INFO, NULL, 0, NULL, &mi);
	if (!attr) {
		err = -EINVAL;
		goto out;
	}

	if (!size) {
		/* Delete xattr, ATTR_EA_INFO */
		ni_remove_attr_le(ni, attr, mi, le);
	} else {
		p = resident_data_ex(attr, sizeof(struct EA_INFO));
		if (!p) {
			err = -EINVAL;
			goto out;
		}
		memcpy(p, &ea_info, sizeof(struct EA_INFO));
		mi->dirty = true;
	}

	le = NULL;
	attr = ni_find_attr(ni, NULL, &le, ATTR_EA, NULL, 0, NULL, &mi);
	if (!attr) {
		err = -EINVAL;
		goto out;
	}

	if (!size) {
		/* Delete xattr, ATTR_EA */
		ni_remove_attr_le(ni, attr, mi, le);
	} else if (attr->non_res) {
		err = attr_load_runs_range(ni, ATTR_EA, NULL, 0, &ea_run, 0,
					   size);
		if (err)
			goto out;

		err = ntfs_sb_write_run(sbi, &ea_run, 0, ea_all, size, 0);
		if (err)
			goto out;
	} else {
		p = resident_data_ex(attr, size);
		if (!p) {
			err = -EINVAL;
			goto out;
		}
		memcpy(p, ea_all, size);
		mi->dirty = true;
	}

	/* Check if we delete the last xattr. */
	if (size)
		ni->ni_flags |= NI_FLAG_EA;
	else
		ni->ni_flags &= ~NI_FLAG_EA;

	if (ea_info.size_pack != size_pack)
		ni->ni_flags |= NI_FLAG_UPDATE_PARENT;
	if (ea_size)
		*ea_size = ea_info.size_pack;
	mark_inode_dirty(&ni->vfs_inode);

out:
	if (!locked)
		ni_unlock(ni);

	run_close(&ea_run);
	kfree(ea_all);

	return err;
}

#ifdef CONFIG_NTFS3_FS_POSIX_ACL

/*
 * ntfs_get_acl - inode_operations::get_acl
 */
struct posix_acl *ntfs_get_acl(struct mnt_idmap *idmap, struct dentry *dentry,
			       int type)
{
	struct inode *inode = d_inode(dentry);
	struct ntfs_inode *ni = ntfs_i(inode);
	const char *name;
	size_t name_len;
	struct posix_acl *acl;
	size_t req;
	int err;
	void *buf;

	/* Allocate PATH_MAX bytes. */
	buf = __getname();
	if (!buf)
		return ERR_PTR(-ENOMEM);

	/* Possible values of 'type' was already checked above. */
	if (type == ACL_TYPE_ACCESS) {
		name = XATTR_NAME_POSIX_ACL_ACCESS;
		name_len = sizeof(XATTR_NAME_POSIX_ACL_ACCESS) - 1;
	} else {
		name = XATTR_NAME_POSIX_ACL_DEFAULT;
		name_len = sizeof(XATTR_NAME_POSIX_ACL_DEFAULT) - 1;
	}

	ni_lock(ni);

	err = ntfs_get_ea(inode, name, name_len, buf, PATH_MAX, &req);

	ni_unlock(ni);

	/* Translate extended attribute to acl. */
	if (err >= 0) {
		acl = posix_acl_from_xattr(&init_user_ns, buf, err);
	} else if (err == -ENODATA) {
		acl = NULL;
	} else {
		acl = ERR_PTR(err);
	}

	if (!IS_ERR(acl))
		set_cached_acl(inode, type, acl);

	__putname(buf);

	return acl;
}

static noinline int ntfs_set_acl_ex(struct mnt_idmap *idmap,
				    struct inode *inode, struct posix_acl *acl,
				    int type, bool init_acl)
{
	const char *name;
	size_t size, name_len;
	void *value;
	int err;
	int flags;
	umode_t mode;

	if (S_ISLNK(inode->i_mode))
		return -EOPNOTSUPP;

	mode = inode->i_mode;
	switch (type) {
	case ACL_TYPE_ACCESS:
		/* Do not change i_mode if we are in init_acl */
		if (acl && !init_acl) {
			err = posix_acl_update_mode(idmap, inode, &mode, &acl);
			if (err)
				return err;
		}
		name = XATTR_NAME_POSIX_ACL_ACCESS;
		name_len = sizeof(XATTR_NAME_POSIX_ACL_ACCESS) - 1;
		break;

	case ACL_TYPE_DEFAULT:
		if (!S_ISDIR(inode->i_mode))
			return acl ? -EACCES : 0;
		name = XATTR_NAME_POSIX_ACL_DEFAULT;
		name_len = sizeof(XATTR_NAME_POSIX_ACL_DEFAULT) - 1;
		break;

	default:
		return -EINVAL;
	}

	if (!acl) {
		/* Remove xattr if it can be presented via mode. */
		size = 0;
		value = NULL;
		flags = XATTR_REPLACE;
	} else {
		size = posix_acl_xattr_size(acl->a_count);
		value = kmalloc(size, GFP_NOFS);
		if (!value)
			return -ENOMEM;
		err = posix_acl_to_xattr(&init_user_ns, acl, value, size);
		if (err < 0)
			goto out;
		flags = 0;
	}

	err = ntfs_set_ea(inode, name, name_len, value, size, flags, 0, NULL);
	if (err == -ENODATA && !size)
		err = 0; /* Removing non existed xattr. */
	if (!err) {
		set_cached_acl(inode, type, acl);
		inode->i_mode = mode;
		inode_set_ctime_current(inode);
		mark_inode_dirty(inode);
	}

out:
	kfree(value);

	return err;
}

/*
 * ntfs_set_acl - inode_operations::set_acl
 */
int ntfs_set_acl(struct mnt_idmap *idmap, struct dentry *dentry,
		 struct posix_acl *acl, int type)
{
	return ntfs_set_acl_ex(idmap, d_inode(dentry), acl, type, false);
}

/*
 * ntfs_init_acl - Initialize the ACLs of a new inode.
 *
 * Called from ntfs_create_inode().
 */
int ntfs_init_acl(struct mnt_idmap *idmap, struct inode *inode,
		  struct inode *dir)
{
	struct posix_acl *default_acl, *acl;
	int err;

	err = posix_acl_create(dir, &inode->i_mode, &default_acl, &acl);
	if (err)
		return err;

	if (default_acl) {
		err = ntfs_set_acl_ex(idmap, inode, default_acl,
				      ACL_TYPE_DEFAULT, true);
		posix_acl_release(default_acl);
	} else {
		inode->i_default_acl = NULL;
	}

	if (acl) {
		if (!err)
			err = ntfs_set_acl_ex(idmap, inode, acl,
					      ACL_TYPE_ACCESS, true);
		posix_acl_release(acl);
	} else {
		inode->i_acl = NULL;
	}

	return err;
}
#endif

/*
 * ntfs_acl_chmod - Helper for ntfs3_setattr().
 */
int ntfs_acl_chmod(struct mnt_idmap *idmap, struct dentry *dentry)
{
	struct inode *inode = d_inode(dentry);
	struct super_block *sb = inode->i_sb;

	if (!(sb->s_flags & SB_POSIXACL))
		return 0;

	if (S_ISLNK(inode->i_mode))
		return -EOPNOTSUPP;

	return posix_acl_chmod(idmap, dentry, inode->i_mode);
}

/*
 * ntfs_listxattr - inode_operations::listxattr
 */
ssize_t ntfs_listxattr(struct dentry *dentry, char *buffer, size_t size)
{
	struct inode *inode = d_inode(dentry);
	struct ntfs_inode *ni = ntfs_i(inode);
	ssize_t ret;

	if (!(ni->ni_flags & NI_FLAG_EA)) {
		/* no xattr in file */
		return 0;
	}

	ni_lock(ni);

	ret = ntfs_list_ea(ni, buffer, size);

	ni_unlock(ni);

	return ret;
}

static int ntfs_getxattr(const struct xattr_handler *handler, struct dentry *de,
			 struct inode *inode, const char *name, void *buffer,
			 size_t size)
{
	int err;
	struct ntfs_inode *ni = ntfs_i(inode);

	/* Dispatch request. */
	if (!strcmp(name, SYSTEM_DOS_ATTRIB)) {
		/* system.dos_attrib */
		if (!buffer) {
			err = sizeof(u8);
		} else if (size < sizeof(u8)) {
			err = -ENODATA;
		} else {
			err = sizeof(u8);
			*(u8 *)buffer = le32_to_cpu(ni->std_fa);
		}
		goto out;
	}

	if (!strcmp(name, SYSTEM_NTFS_ATTRIB) ||
	    !strcmp(name, SYSTEM_NTFS_ATTRIB_BE)) {
		/* system.ntfs_attrib */
		if (!buffer) {
			err = sizeof(u32);
		} else if (size < sizeof(u32)) {
			err = -ENODATA;
		} else {
			err = sizeof(u32);
			*(u32 *)buffer = le32_to_cpu(ni->std_fa);
			if (!strcmp(name, SYSTEM_NTFS_ATTRIB_BE))
				*(__be32 *)buffer = cpu_to_be32(*(u32 *)buffer);
		}
		goto out;
	}

	if (!strcmp(name, SYSTEM_NTFS_SECURITY)) {
		/* system.ntfs_security*/
		struct SECURITY_DESCRIPTOR_RELATIVE *sd = NULL;
		size_t sd_size = 0;

		if (!is_ntfs3(ni->mi.sbi)) {
			/* We should get nt4 security. */
			err = -EINVAL;
			goto out;
		} else if (le32_to_cpu(ni->std_security_id) <
			   SECURITY_ID_FIRST) {
			err = -ENOENT;
			goto out;
		}

		err = ntfs_get_security_by_id(ni->mi.sbi, ni->std_security_id,
					      &sd, &sd_size);
		if (err)
			goto out;

		if (!is_sd_valid(sd, sd_size)) {
			ntfs_inode_warn(
				inode,
				"looks like you get incorrect security descriptor id=%u",
				ni->std_security_id);
		}

		if (!buffer) {
			err = sd_size;
		} else if (size < sd_size) {
			err = -ENODATA;
		} else {
			err = sd_size;
			memcpy(buffer, sd, sd_size);
		}
		kfree(sd);
		goto out;
	}

	/* Deal with NTFS extended attribute. */
	err = ntfs_get_ea(inode, name, strlen(name), buffer, size, NULL);

out:
	return err;
}

/*
 * ntfs_setxattr - inode_operations::setxattr
 */
static noinline int ntfs_setxattr(const struct xattr_handler *handler,
				  struct mnt_idmap *idmap, struct dentry *de,
				  struct inode *inode, const char *name,
				  const void *value, size_t size, int flags)
{
	int err = -EINVAL;
	struct ntfs_inode *ni = ntfs_i(inode);
	enum FILE_ATTRIBUTE new_fa;

	/* Dispatch request. */
	if (!strcmp(name, SYSTEM_DOS_ATTRIB)) {
		if (sizeof(u8) != size)
			goto out;
		new_fa = cpu_to_le32(*(u8 *)value);
		goto set_new_fa;
	}

	if (!strcmp(name, SYSTEM_NTFS_ATTRIB) ||
	    !strcmp(name, SYSTEM_NTFS_ATTRIB_BE)) {
		if (size != sizeof(u32))
			goto out;
		if (!strcmp(name, SYSTEM_NTFS_ATTRIB_BE))
			new_fa = cpu_to_le32(be32_to_cpu(*(__be32 *)value));
		else
			new_fa = cpu_to_le32(*(u32 *)value);

		if (S_ISREG(inode->i_mode)) {
			/* Process compressed/sparsed in special way. */
			ni_lock(ni);
			err = ni_new_attr_flags(ni, new_fa);
			ni_unlock(ni);
			if (err)
				goto out;
		}
set_new_fa:
		/*
		 * Thanks Mark Harmstone:
		 * Keep directory bit consistency.
		 */
		if (S_ISDIR(inode->i_mode))
			new_fa |= FILE_ATTRIBUTE_DIRECTORY;
		else
			new_fa &= ~FILE_ATTRIBUTE_DIRECTORY;

		if (ni->std_fa != new_fa) {
			ni->std_fa = new_fa;
			if (new_fa & FILE_ATTRIBUTE_READONLY)
				inode->i_mode &= ~0222;
			else
				inode->i_mode |= 0222;
			/* Std attribute always in primary record. */
			ni->mi.dirty = true;
			mark_inode_dirty(inode);
		}
		err = 0;

		goto out;
	}

	if (!strcmp(name, SYSTEM_NTFS_SECURITY)) {
		/* system.ntfs_security*/
		__le32 security_id;
		bool inserted;
		struct ATTR_STD_INFO5 *std;

		if (!is_ntfs3(ni->mi.sbi)) {
			/*
			 * We should replace ATTR_SECURE.
			 * Skip this way cause it is nt4 feature.
			 */
			err = -EINVAL;
			goto out;
		}

		if (!is_sd_valid(value, size)) {
			err = -EINVAL;
			ntfs_inode_warn(
				inode,
				"you try to set invalid security descriptor");
			goto out;
		}

		err = ntfs_insert_security(ni->mi.sbi, value, size,
					   &security_id, &inserted);
		if (err)
			goto out;

		ni_lock(ni);
		std = ni_std5(ni);
		if (!std) {
			err = -EINVAL;
		} else if (std->security_id != security_id) {
			std->security_id = ni->std_security_id = security_id;
			/* Std attribute always in primary record. */
			ni->mi.dirty = true;
			mark_inode_dirty(&ni->vfs_inode);
		}
		ni_unlock(ni);
		goto out;
	}

	/* Deal with NTFS extended attribute. */
	err = ntfs_set_ea(inode, name, strlen(name), value, size, flags, 0,
			  NULL);

out:
	inode_set_ctime_current(inode);
	mark_inode_dirty(inode);

	return err;
}

/*
 * ntfs_save_wsl_perm
 *
 * save uid/gid/mode in xattr
 */
int ntfs_save_wsl_perm(struct inode *inode, __le16 *ea_size)
{
	int err;
	__le32 value;
	struct ntfs_inode *ni = ntfs_i(inode);

	ni_lock(ni);
	value = cpu_to_le32(i_uid_read(inode));
	err = ntfs_set_ea(inode, "$LXUID", sizeof("$LXUID") - 1, &value,
			  sizeof(value), 0, true, ea_size);
	if (err)
		goto out;

	value = cpu_to_le32(i_gid_read(inode));
	err = ntfs_set_ea(inode, "$LXGID", sizeof("$LXGID") - 1, &value,
			  sizeof(value), 0, true, ea_size);
	if (err)
		goto out;

	value = cpu_to_le32(inode->i_mode);
	err = ntfs_set_ea(inode, "$LXMOD", sizeof("$LXMOD") - 1, &value,
			  sizeof(value), 0, true, ea_size);
	if (err)
		goto out;

	if (S_ISCHR(inode->i_mode) || S_ISBLK(inode->i_mode)) {
		value = cpu_to_le32(inode->i_rdev);
		err = ntfs_set_ea(inode, "$LXDEV", sizeof("$LXDEV") - 1, &value,
				  sizeof(value), 0, true, ea_size);
		if (err)
			goto out;
	}

out:
	ni_unlock(ni);
	/* In case of error should we delete all WSL xattr? */
	return err;
}

/*
 * ntfs_get_wsl_perm
 *
 * get uid/gid/mode from xattr
 * it is called from ntfs_iget5->ntfs_read_mft
 */
void ntfs_get_wsl_perm(struct inode *inode)
{
	size_t sz;
	__le32 value[3];

	if (ntfs_get_ea(inode, "$LXUID", sizeof("$LXUID") - 1, &value[0],
			sizeof(value[0]), &sz) == sizeof(value[0]) &&
	    ntfs_get_ea(inode, "$LXGID", sizeof("$LXGID") - 1, &value[1],
			sizeof(value[1]), &sz) == sizeof(value[1]) &&
	    ntfs_get_ea(inode, "$LXMOD", sizeof("$LXMOD") - 1, &value[2],
			sizeof(value[2]), &sz) == sizeof(value[2])) {
		i_uid_write(inode, (uid_t)le32_to_cpu(value[0]));
		i_gid_write(inode, (gid_t)le32_to_cpu(value[1]));
		inode->i_mode = le32_to_cpu(value[2]);

		if (ntfs_get_ea(inode, "$LXDEV", sizeof("$$LXDEV") - 1,
				&value[0], sizeof(value),
				&sz) == sizeof(value[0])) {
			inode->i_rdev = le32_to_cpu(value[0]);
		}
	}
}

static bool ntfs_xattr_user_list(struct dentry *dentry)
{
	return true;
}

// clang-format off
static const struct xattr_handler ntfs_other_xattr_handler = {
	.prefix	= "",
	.get	= ntfs_getxattr,
	.set	= ntfs_setxattr,
	.list	= ntfs_xattr_user_list,
};

const struct xattr_handler *ntfs_xattr_handlers[] = {
	&ntfs_other_xattr_handler,
	NULL,
};
// clang-format on<|MERGE_RESOLUTION|>--- conflicted
+++ resolved
@@ -103,21 +103,12 @@
 		err = -EFBIG;
 		goto out;
 	}
-<<<<<<< HEAD
 
 	if (attr_size(attr_ea) > sbi->ea_max_size) {
 		err = -EFBIG;
 		goto out;
 	}
 
-=======
-
-	if (attr_size(attr_ea) > sbi->ea_max_size) {
-		err = -EFBIG;
-		goto out;
-	}
-
->>>>>>> ccf0a997
 	if (!size) {
 		/* EA info persists, but xattr is empty. Looks like EA problem. */
 		goto out;
@@ -150,10 +141,7 @@
 
 	memset(Add2Ptr(ea_p, size), 0, add_bytes);
 
-<<<<<<< HEAD
-=======
 	err = -EINVAL;
->>>>>>> ccf0a997
 	/* Check all attributes for consistency. */
 	for (off = 0; off < size; off += ea_size) {
 		const struct EA_FULL *ef = Add2Ptr(ea_p, off);
@@ -223,12 +211,8 @@
 	size = le32_to_cpu(info->size);
 
 	/* Enumerate all xattrs. */
-<<<<<<< HEAD
-	for (ret = 0, off = 0; off < size; off += ea_size) {
-=======
 	ret = 0;
 	for (off = 0; off + sizeof(struct EA_FULL) < size; off += ea_size) {
->>>>>>> ccf0a997
 		ea = Add2Ptr(ea_all, off);
 		ea_size = unpacked_ea_size(ea);
 
