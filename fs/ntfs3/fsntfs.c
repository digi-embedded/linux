// SPDX-License-Identifier: GPL-2.0
/*
 *
 * Copyright (C) 2019-2021 Paragon Software GmbH, All rights reserved.
 *
 */

#include <linux/blkdev.h>
#include <linux/buffer_head.h>
#include <linux/fs.h>
#include <linux/kernel.h>
#include <linux/nls.h>

#include "debug.h"
#include "ntfs.h"
#include "ntfs_fs.h"

// clang-format off
const struct cpu_str NAME_MFT = {
	4, 0, { '$', 'M', 'F', 'T' },
};
const struct cpu_str NAME_MIRROR = {
	8, 0, { '$', 'M', 'F', 'T', 'M', 'i', 'r', 'r' },
};
const struct cpu_str NAME_LOGFILE = {
	8, 0, { '$', 'L', 'o', 'g', 'F', 'i', 'l', 'e' },
};
const struct cpu_str NAME_VOLUME = {
	7, 0, { '$', 'V', 'o', 'l', 'u', 'm', 'e' },
};
const struct cpu_str NAME_ATTRDEF = {
	8, 0, { '$', 'A', 't', 't', 'r', 'D', 'e', 'f' },
};
const struct cpu_str NAME_ROOT = {
	1, 0, { '.' },
};
const struct cpu_str NAME_BITMAP = {
	7, 0, { '$', 'B', 'i', 't', 'm', 'a', 'p' },
};
const struct cpu_str NAME_BOOT = {
	5, 0, { '$', 'B', 'o', 'o', 't' },
};
const struct cpu_str NAME_BADCLUS = {
	8, 0, { '$', 'B', 'a', 'd', 'C', 'l', 'u', 's' },
};
const struct cpu_str NAME_QUOTA = {
	6, 0, { '$', 'Q', 'u', 'o', 't', 'a' },
};
const struct cpu_str NAME_SECURE = {
	7, 0, { '$', 'S', 'e', 'c', 'u', 'r', 'e' },
};
const struct cpu_str NAME_UPCASE = {
	7, 0, { '$', 'U', 'p', 'C', 'a', 's', 'e' },
};
const struct cpu_str NAME_EXTEND = {
	7, 0, { '$', 'E', 'x', 't', 'e', 'n', 'd' },
};
const struct cpu_str NAME_OBJID = {
	6, 0, { '$', 'O', 'b', 'j', 'I', 'd' },
};
const struct cpu_str NAME_REPARSE = {
	8, 0, { '$', 'R', 'e', 'p', 'a', 'r', 's', 'e' },
};
const struct cpu_str NAME_USNJRNL = {
	8, 0, { '$', 'U', 's', 'n', 'J', 'r', 'n', 'l' },
};
const __le16 BAD_NAME[4] = {
	cpu_to_le16('$'), cpu_to_le16('B'), cpu_to_le16('a'), cpu_to_le16('d'),
};
const __le16 I30_NAME[4] = {
	cpu_to_le16('$'), cpu_to_le16('I'), cpu_to_le16('3'), cpu_to_le16('0'),
};
const __le16 SII_NAME[4] = {
	cpu_to_le16('$'), cpu_to_le16('S'), cpu_to_le16('I'), cpu_to_le16('I'),
};
const __le16 SDH_NAME[4] = {
	cpu_to_le16('$'), cpu_to_le16('S'), cpu_to_le16('D'), cpu_to_le16('H'),
};
const __le16 SDS_NAME[4] = {
	cpu_to_le16('$'), cpu_to_le16('S'), cpu_to_le16('D'), cpu_to_le16('S'),
};
const __le16 SO_NAME[2] = {
	cpu_to_le16('$'), cpu_to_le16('O'),
};
const __le16 SQ_NAME[2] = {
	cpu_to_le16('$'), cpu_to_le16('Q'),
};
const __le16 SR_NAME[2] = {
	cpu_to_le16('$'), cpu_to_le16('R'),
};

#ifdef CONFIG_NTFS3_LZX_XPRESS
const __le16 WOF_NAME[17] = {
	cpu_to_le16('W'), cpu_to_le16('o'), cpu_to_le16('f'), cpu_to_le16('C'),
	cpu_to_le16('o'), cpu_to_le16('m'), cpu_to_le16('p'), cpu_to_le16('r'),
	cpu_to_le16('e'), cpu_to_le16('s'), cpu_to_le16('s'), cpu_to_le16('e'),
	cpu_to_le16('d'), cpu_to_le16('D'), cpu_to_le16('a'), cpu_to_le16('t'),
	cpu_to_le16('a'),
};
#endif

static const __le16 CON_NAME[3] = {
	cpu_to_le16('C'), cpu_to_le16('O'), cpu_to_le16('N'),
};

static const __le16 NUL_NAME[3] = {
	cpu_to_le16('N'), cpu_to_le16('U'), cpu_to_le16('L'),
};

static const __le16 AUX_NAME[3] = {
	cpu_to_le16('A'), cpu_to_le16('U'), cpu_to_le16('X'),
};

static const __le16 PRN_NAME[3] = {
	cpu_to_le16('P'), cpu_to_le16('R'), cpu_to_le16('N'),
};

static const __le16 COM_NAME[3] = {
	cpu_to_le16('C'), cpu_to_le16('O'), cpu_to_le16('M'),
};

static const __le16 LPT_NAME[3] = {
	cpu_to_le16('L'), cpu_to_le16('P'), cpu_to_le16('T'),
};

// clang-format on

/*
 * ntfs_fix_pre_write - Insert fixups into @rhdr before writing to disk.
 */
bool ntfs_fix_pre_write(struct NTFS_RECORD_HEADER *rhdr, size_t bytes)
{
	u16 *fixup, *ptr;
	u16 sample;
	u16 fo = le16_to_cpu(rhdr->fix_off);
	u16 fn = le16_to_cpu(rhdr->fix_num);

	if ((fo & 1) || fo + fn * sizeof(short) > SECTOR_SIZE || !fn-- ||
	    fn * SECTOR_SIZE > bytes) {
		return false;
	}

	/* Get fixup pointer. */
	fixup = Add2Ptr(rhdr, fo);

	if (*fixup >= 0x7FFF)
		*fixup = 1;
	else
		*fixup += 1;

	sample = *fixup;

	ptr = Add2Ptr(rhdr, SECTOR_SIZE - sizeof(short));

	while (fn--) {
		*++fixup = *ptr;
		*ptr = sample;
		ptr += SECTOR_SIZE / sizeof(short);
	}
	return true;
}

/*
 * ntfs_fix_post_read - Remove fixups after reading from disk.
 *
 * Return: < 0 if error, 0 if ok, 1 if need to update fixups.
 */
int ntfs_fix_post_read(struct NTFS_RECORD_HEADER *rhdr, size_t bytes,
		       bool simple)
{
	int ret;
	u16 *fixup, *ptr;
	u16 sample, fo, fn;

	fo = le16_to_cpu(rhdr->fix_off);
	fn = simple ? ((bytes >> SECTOR_SHIFT) + 1) :
		      le16_to_cpu(rhdr->fix_num);

	/* Check errors. */
	if ((fo & 1) || fo + fn * sizeof(short) > SECTOR_SIZE || !fn-- ||
	    fn * SECTOR_SIZE > bytes) {
		return -E_NTFS_CORRUPT;
	}

	/* Get fixup pointer. */
	fixup = Add2Ptr(rhdr, fo);
	sample = *fixup;
	ptr = Add2Ptr(rhdr, SECTOR_SIZE - sizeof(short));
	ret = 0;

	while (fn--) {
		/* Test current word. */
		if (*ptr != sample) {
			/* Fixup does not match! Is it serious error? */
			ret = -E_NTFS_FIXUP;
		}

		/* Replace fixup. */
		*ptr = *++fixup;
		ptr += SECTOR_SIZE / sizeof(short);
	}

	return ret;
}

/*
 * ntfs_extend_init - Load $Extend file.
 */
int ntfs_extend_init(struct ntfs_sb_info *sbi)
{
	int err;
	struct super_block *sb = sbi->sb;
	struct inode *inode, *inode2;
	struct MFT_REF ref;

	if (sbi->volume.major_ver < 3) {
		ntfs_notice(sb, "Skip $Extend 'cause NTFS version");
		return 0;
	}

	ref.low = cpu_to_le32(MFT_REC_EXTEND);
	ref.high = 0;
	ref.seq = cpu_to_le16(MFT_REC_EXTEND);
	inode = ntfs_iget5(sb, &ref, &NAME_EXTEND);
	if (IS_ERR(inode)) {
		err = PTR_ERR(inode);
		ntfs_err(sb, "Failed to load $Extend (%d).", err);
		inode = NULL;
		goto out;
	}

	/* If ntfs_iget5() reads from disk it never returns bad inode. */
	if (!S_ISDIR(inode->i_mode)) {
		err = -EINVAL;
		goto out;
	}

	/* Try to find $ObjId */
	inode2 = dir_search_u(inode, &NAME_OBJID, NULL);
	if (inode2 && !IS_ERR(inode2)) {
		if (is_bad_inode(inode2)) {
			iput(inode2);
		} else {
			sbi->objid.ni = ntfs_i(inode2);
			sbi->objid_no = inode2->i_ino;
		}
	}

	/* Try to find $Quota */
	inode2 = dir_search_u(inode, &NAME_QUOTA, NULL);
	if (inode2 && !IS_ERR(inode2)) {
		sbi->quota_no = inode2->i_ino;
		iput(inode2);
	}

	/* Try to find $Reparse */
	inode2 = dir_search_u(inode, &NAME_REPARSE, NULL);
	if (inode2 && !IS_ERR(inode2)) {
		sbi->reparse.ni = ntfs_i(inode2);
		sbi->reparse_no = inode2->i_ino;
	}

	/* Try to find $UsnJrnl */
	inode2 = dir_search_u(inode, &NAME_USNJRNL, NULL);
	if (inode2 && !IS_ERR(inode2)) {
		sbi->usn_jrnl_no = inode2->i_ino;
		iput(inode2);
	}

	err = 0;
out:
	iput(inode);
	return err;
}

int ntfs_loadlog_and_replay(struct ntfs_inode *ni, struct ntfs_sb_info *sbi)
{
	int err = 0;
	struct super_block *sb = sbi->sb;
	bool initialized = false;
	struct MFT_REF ref;
	struct inode *inode;

	/* Check for 4GB. */
	if (ni->vfs_inode.i_size >= 0x100000000ull) {
		ntfs_err(sb, "\x24LogFile is large than 4G.");
		err = -EINVAL;
		goto out;
	}

	sbi->flags |= NTFS_FLAGS_LOG_REPLAYING;

	ref.low = cpu_to_le32(MFT_REC_MFT);
	ref.high = 0;
	ref.seq = cpu_to_le16(1);

	inode = ntfs_iget5(sb, &ref, NULL);

	if (IS_ERR(inode))
		inode = NULL;

	if (!inode) {
		/* Try to use MFT copy. */
		u64 t64 = sbi->mft.lbo;

		sbi->mft.lbo = sbi->mft.lbo2;
		inode = ntfs_iget5(sb, &ref, NULL);
		sbi->mft.lbo = t64;
		if (IS_ERR(inode))
			inode = NULL;
	}

	if (!inode) {
		err = -EINVAL;
		ntfs_err(sb, "Failed to load $MFT.");
		goto out;
	}

	sbi->mft.ni = ntfs_i(inode);

	/* LogFile should not contains attribute list. */
	err = ni_load_all_mi(sbi->mft.ni);
	if (!err)
		err = log_replay(ni, &initialized);

	iput(inode);
	sbi->mft.ni = NULL;

	sync_blockdev(sb->s_bdev);
	invalidate_bdev(sb->s_bdev);

	if (sbi->flags & NTFS_FLAGS_NEED_REPLAY) {
		err = 0;
		goto out;
	}

	if (sb_rdonly(sb) || !initialized)
		goto out;

	/* Fill LogFile by '-1' if it is initialized. */
	err = ntfs_bio_fill_1(sbi, &ni->file.run);

out:
	sbi->flags &= ~NTFS_FLAGS_LOG_REPLAYING;

	return err;
}

/*
 * ntfs_look_for_free_space - Look for a free space in bitmap.
 */
int ntfs_look_for_free_space(struct ntfs_sb_info *sbi, CLST lcn, CLST len,
			     CLST *new_lcn, CLST *new_len,
			     enum ALLOCATE_OPT opt)
{
	int err;
	CLST alen;
	struct super_block *sb = sbi->sb;
	size_t alcn, zlen, zeroes, zlcn, zlen2, ztrim, new_zlen;
	struct wnd_bitmap *wnd = &sbi->used.bitmap;

	down_write_nested(&wnd->rw_lock, BITMAP_MUTEX_CLUSTERS);
	if (opt & ALLOCATE_MFT) {
		zlen = wnd_zone_len(wnd);

		if (!zlen) {
			err = ntfs_refresh_zone(sbi);
			if (err)
				goto up_write;

			zlen = wnd_zone_len(wnd);
		}

		if (!zlen) {
			ntfs_err(sbi->sb, "no free space to extend mft");
			err = -ENOSPC;
			goto up_write;
		}

		lcn = wnd_zone_bit(wnd);
		alen = min_t(CLST, len, zlen);

		wnd_zone_set(wnd, lcn + alen, zlen - alen);

		err = wnd_set_used(wnd, lcn, alen);
		if (err)
			goto up_write;

		alcn = lcn;
		goto space_found;
	}
	/*
	 * 'Cause cluster 0 is always used this value means that we should use
	 * cached value of 'next_free_lcn' to improve performance.
	 */
	if (!lcn)
		lcn = sbi->used.next_free_lcn;

	if (lcn >= wnd->nbits)
		lcn = 0;

	alen = wnd_find(wnd, len, lcn, BITMAP_FIND_MARK_AS_USED, &alcn);
	if (alen)
		goto space_found;

	/* Try to use clusters from MftZone. */
	zlen = wnd_zone_len(wnd);
	zeroes = wnd_zeroes(wnd);

	/* Check too big request */
	if (len > zeroes + zlen || zlen <= NTFS_MIN_MFT_ZONE) {
		err = -ENOSPC;
		goto up_write;
	}

	/* How many clusters to cat from zone. */
	zlcn = wnd_zone_bit(wnd);
	zlen2 = zlen >> 1;
	ztrim = clamp_val(len, zlen2, zlen);
	new_zlen = max_t(size_t, zlen - ztrim, NTFS_MIN_MFT_ZONE);

	wnd_zone_set(wnd, zlcn, new_zlen);

	/* Allocate continues clusters. */
	alen = wnd_find(wnd, len, 0,
			BITMAP_FIND_MARK_AS_USED | BITMAP_FIND_FULL, &alcn);
	if (!alen) {
		err = -ENOSPC;
		goto up_write;
	}

space_found:
	err = 0;
	*new_len = alen;
	*new_lcn = alcn;

	ntfs_unmap_meta(sb, alcn, alen);

	/* Set hint for next requests. */
	if (!(opt & ALLOCATE_MFT))
		sbi->used.next_free_lcn = alcn + alen;
up_write:
	up_write(&wnd->rw_lock);
	return err;
}

/*
 * ntfs_check_for_free_space
 *
 * Check if it is possible to allocate 'clen' clusters and 'mlen' Mft records
 */
bool ntfs_check_for_free_space(struct ntfs_sb_info *sbi, CLST clen, CLST mlen)
{
	size_t free, zlen, avail;
	struct wnd_bitmap *wnd;

	wnd = &sbi->used.bitmap;
	down_read_nested(&wnd->rw_lock, BITMAP_MUTEX_CLUSTERS);
	free = wnd_zeroes(wnd);
	zlen = min_t(size_t, NTFS_MIN_MFT_ZONE, wnd_zone_len(wnd));
	up_read(&wnd->rw_lock);

	if (free < zlen + clen)
		return false;

	avail = free - (zlen + clen);

	wnd = &sbi->mft.bitmap;
	down_read_nested(&wnd->rw_lock, BITMAP_MUTEX_MFT);
	free = wnd_zeroes(wnd);
	zlen = wnd_zone_len(wnd);
	up_read(&wnd->rw_lock);

	if (free >= zlen + mlen)
		return true;

	return avail >= bytes_to_cluster(sbi, mlen << sbi->record_bits);
}

/*
 * ntfs_extend_mft - Allocate additional MFT records.
 *
 * sbi->mft.bitmap is locked for write.
 *
 * NOTE: recursive:
 *	ntfs_look_free_mft ->
 *	ntfs_extend_mft ->
 *	attr_set_size ->
 *	ni_insert_nonresident ->
 *	ni_insert_attr ->
 *	ni_ins_attr_ext ->
 *	ntfs_look_free_mft ->
 *	ntfs_extend_mft
 *
 * To avoid recursive always allocate space for two new MFT records
 * see attrib.c: "at least two MFT to avoid recursive loop".
 */
static int ntfs_extend_mft(struct ntfs_sb_info *sbi)
{
	int err;
	struct ntfs_inode *ni = sbi->mft.ni;
	size_t new_mft_total;
	u64 new_mft_bytes, new_bitmap_bytes;
	struct ATTRIB *attr;
	struct wnd_bitmap *wnd = &sbi->mft.bitmap;

	new_mft_total = ALIGN(wnd->nbits + NTFS_MFT_INCREASE_STEP, 128);
	new_mft_bytes = (u64)new_mft_total << sbi->record_bits;

	/* Step 1: Resize $MFT::DATA. */
	down_write(&ni->file.run_lock);
	err = attr_set_size(ni, ATTR_DATA, NULL, 0, &ni->file.run,
			    new_mft_bytes, NULL, false, &attr);

	if (err) {
		up_write(&ni->file.run_lock);
		goto out;
	}

	attr->nres.valid_size = attr->nres.data_size;
	new_mft_total = le64_to_cpu(attr->nres.alloc_size) >> sbi->record_bits;
	ni->mi.dirty = true;

	/* Step 2: Resize $MFT::BITMAP. */
	new_bitmap_bytes = bitmap_size(new_mft_total);

	err = attr_set_size(ni, ATTR_BITMAP, NULL, 0, &sbi->mft.bitmap.run,
			    new_bitmap_bytes, &new_bitmap_bytes, true, NULL);

	/* Refresh MFT Zone if necessary. */
	down_write_nested(&sbi->used.bitmap.rw_lock, BITMAP_MUTEX_CLUSTERS);

	ntfs_refresh_zone(sbi);

	up_write(&sbi->used.bitmap.rw_lock);
	up_write(&ni->file.run_lock);

	if (err)
		goto out;

	err = wnd_extend(wnd, new_mft_total);

	if (err)
		goto out;

	ntfs_clear_mft_tail(sbi, sbi->mft.used, new_mft_total);

	err = _ni_write_inode(&ni->vfs_inode, 0);
out:
	return err;
}

/*
 * ntfs_look_free_mft - Look for a free MFT record.
 */
int ntfs_look_free_mft(struct ntfs_sb_info *sbi, CLST *rno, bool mft,
		       struct ntfs_inode *ni, struct mft_inode **mi)
{
	int err = 0;
	size_t zbit, zlen, from, to, fr;
	size_t mft_total;
	struct MFT_REF ref;
	struct super_block *sb = sbi->sb;
	struct wnd_bitmap *wnd = &sbi->mft.bitmap;
	u32 ir;

	static_assert(sizeof(sbi->mft.reserved_bitmap) * 8 >=
		      MFT_REC_FREE - MFT_REC_RESERVED);

	if (!mft)
		down_write_nested(&wnd->rw_lock, BITMAP_MUTEX_MFT);

	zlen = wnd_zone_len(wnd);

	/* Always reserve space for MFT. */
	if (zlen) {
		if (mft) {
			zbit = wnd_zone_bit(wnd);
			*rno = zbit;
			wnd_zone_set(wnd, zbit + 1, zlen - 1);
		}
		goto found;
	}

	/* No MFT zone. Find the nearest to '0' free MFT. */
	if (!wnd_find(wnd, 1, MFT_REC_FREE, 0, &zbit)) {
		/* Resize MFT */
		mft_total = wnd->nbits;

		err = ntfs_extend_mft(sbi);
		if (!err) {
			zbit = mft_total;
			goto reserve_mft;
		}

		if (!mft || MFT_REC_FREE == sbi->mft.next_reserved)
			goto out;

		err = 0;

		/*
		 * Look for free record reserved area [11-16) ==
		 * [MFT_REC_RESERVED, MFT_REC_FREE ) MFT bitmap always
		 * marks it as used.
		 */
		if (!sbi->mft.reserved_bitmap) {
			/* Once per session create internal bitmap for 5 bits. */
			sbi->mft.reserved_bitmap = 0xFF;

			ref.high = 0;
			for (ir = MFT_REC_RESERVED; ir < MFT_REC_FREE; ir++) {
				struct inode *i;
				struct ntfs_inode *ni;
				struct MFT_REC *mrec;

				ref.low = cpu_to_le32(ir);
				ref.seq = cpu_to_le16(ir);

				i = ntfs_iget5(sb, &ref, NULL);
				if (IS_ERR(i)) {
next:
					ntfs_notice(
						sb,
						"Invalid reserved record %x",
						ref.low);
					continue;
				}
				if (is_bad_inode(i)) {
					iput(i);
					goto next;
				}

				ni = ntfs_i(i);

				mrec = ni->mi.mrec;

				if (!is_rec_base(mrec))
					goto next;

				if (mrec->hard_links)
					goto next;

				if (!ni_std(ni))
					goto next;

				if (ni_find_attr(ni, NULL, NULL, ATTR_NAME,
						 NULL, 0, NULL, NULL))
					goto next;

				__clear_bit(ir - MFT_REC_RESERVED,
					    &sbi->mft.reserved_bitmap);
			}
		}

		/* Scan 5 bits for zero. Bit 0 == MFT_REC_RESERVED */
		zbit = find_next_zero_bit(&sbi->mft.reserved_bitmap,
					  MFT_REC_FREE, MFT_REC_RESERVED);
		if (zbit >= MFT_REC_FREE) {
			sbi->mft.next_reserved = MFT_REC_FREE;
			goto out;
		}

		zlen = 1;
		sbi->mft.next_reserved = zbit;
	} else {
reserve_mft:
		zlen = zbit == MFT_REC_FREE ? (MFT_REC_USER - MFT_REC_FREE) : 4;
		if (zbit + zlen > wnd->nbits)
			zlen = wnd->nbits - zbit;

		while (zlen > 1 && !wnd_is_free(wnd, zbit, zlen))
			zlen -= 1;

		/* [zbit, zbit + zlen) will be used for MFT itself. */
		from = sbi->mft.used;
		if (from < zbit)
			from = zbit;
		to = zbit + zlen;
		if (from < to) {
			ntfs_clear_mft_tail(sbi, from, to);
			sbi->mft.used = to;
		}
	}

	if (mft) {
		*rno = zbit;
		zbit += 1;
		zlen -= 1;
	}

	wnd_zone_set(wnd, zbit, zlen);

found:
	if (!mft) {
		/* The request to get record for general purpose. */
		if (sbi->mft.next_free < MFT_REC_USER)
			sbi->mft.next_free = MFT_REC_USER;

		for (;;) {
			if (sbi->mft.next_free >= sbi->mft.bitmap.nbits) {
			} else if (!wnd_find(wnd, 1, MFT_REC_USER, 0, &fr)) {
				sbi->mft.next_free = sbi->mft.bitmap.nbits;
			} else {
				*rno = fr;
				sbi->mft.next_free = *rno + 1;
				break;
			}

			err = ntfs_extend_mft(sbi);
			if (err)
				goto out;
		}
	}

	if (ni && !ni_add_subrecord(ni, *rno, mi)) {
		err = -ENOMEM;
		goto out;
	}

	/* We have found a record that are not reserved for next MFT. */
	if (*rno >= MFT_REC_FREE)
		wnd_set_used(wnd, *rno, 1);
	else if (*rno >= MFT_REC_RESERVED && sbi->mft.reserved_bitmap_inited)
		__set_bit(*rno - MFT_REC_RESERVED, &sbi->mft.reserved_bitmap);

out:
	if (!mft)
		up_write(&wnd->rw_lock);

	return err;
}

/*
 * ntfs_mark_rec_free - Mark record as free.
 * is_mft - true if we are changing MFT
 */
void ntfs_mark_rec_free(struct ntfs_sb_info *sbi, CLST rno, bool is_mft)
{
	struct wnd_bitmap *wnd = &sbi->mft.bitmap;

	if (!is_mft)
		down_write_nested(&wnd->rw_lock, BITMAP_MUTEX_MFT);
	if (rno >= wnd->nbits)
		goto out;

	if (rno >= MFT_REC_FREE) {
		if (!wnd_is_used(wnd, rno, 1))
			ntfs_set_state(sbi, NTFS_DIRTY_ERROR);
		else
			wnd_set_free(wnd, rno, 1);
	} else if (rno >= MFT_REC_RESERVED && sbi->mft.reserved_bitmap_inited) {
		__clear_bit(rno - MFT_REC_RESERVED, &sbi->mft.reserved_bitmap);
	}

	if (rno < wnd_zone_bit(wnd))
		wnd_zone_set(wnd, rno, 1);
	else if (rno < sbi->mft.next_free && rno >= MFT_REC_USER)
		sbi->mft.next_free = rno;

out:
	if (!is_mft)
		up_write(&wnd->rw_lock);
}

/*
 * ntfs_clear_mft_tail - Format empty records [from, to).
 *
 * sbi->mft.bitmap is locked for write.
 */
int ntfs_clear_mft_tail(struct ntfs_sb_info *sbi, size_t from, size_t to)
{
	int err;
	u32 rs;
	u64 vbo;
	struct runs_tree *run;
	struct ntfs_inode *ni;

	if (from >= to)
		return 0;

	rs = sbi->record_size;
	ni = sbi->mft.ni;
	run = &ni->file.run;

	down_read(&ni->file.run_lock);
	vbo = (u64)from * rs;
	for (; from < to; from++, vbo += rs) {
		struct ntfs_buffers nb;

		err = ntfs_get_bh(sbi, run, vbo, rs, &nb);
		if (err)
			goto out;

		err = ntfs_write_bh(sbi, &sbi->new_rec->rhdr, &nb, 0);
		nb_put(&nb);
		if (err)
			goto out;
	}

out:
	sbi->mft.used = from;
	up_read(&ni->file.run_lock);
	return err;
}

/*
 * ntfs_refresh_zone - Refresh MFT zone.
 *
 * sbi->used.bitmap is locked for rw.
 * sbi->mft.bitmap is locked for write.
 * sbi->mft.ni->file.run_lock for write.
 */
int ntfs_refresh_zone(struct ntfs_sb_info *sbi)
{
	CLST lcn, vcn, len;
	size_t lcn_s, zlen;
	struct wnd_bitmap *wnd = &sbi->used.bitmap;
	struct ntfs_inode *ni = sbi->mft.ni;

	/* Do not change anything unless we have non empty MFT zone. */
	if (wnd_zone_len(wnd))
		return 0;

	vcn = bytes_to_cluster(sbi,
			       (u64)sbi->mft.bitmap.nbits << sbi->record_bits);

	if (!run_lookup_entry(&ni->file.run, vcn - 1, &lcn, &len, NULL))
		lcn = SPARSE_LCN;

	/* We should always find Last Lcn for MFT. */
	if (lcn == SPARSE_LCN)
		return -EINVAL;

	lcn_s = lcn + 1;

	/* Try to allocate clusters after last MFT run. */
	zlen = wnd_find(wnd, sbi->zone_max, lcn_s, 0, &lcn_s);
	wnd_zone_set(wnd, lcn_s, zlen);

	return 0;
}

/*
 * ntfs_update_mftmirr - Update $MFTMirr data.
 */
void ntfs_update_mftmirr(struct ntfs_sb_info *sbi, int wait)
{
	int err;
	struct super_block *sb = sbi->sb;
	u32 blocksize, bytes;
	sector_t block1, block2;

	/*
	 * sb can be NULL here. In this case sbi->flags should be 0 too.
	 */
	if (!sb || !(sbi->flags & NTFS_FLAGS_MFTMIRR))
		return;

	blocksize = sb->s_blocksize;
	bytes = sbi->mft.recs_mirr << sbi->record_bits;
	block1 = sbi->mft.lbo >> sb->s_blocksize_bits;
	block2 = sbi->mft.lbo2 >> sb->s_blocksize_bits;

	for (; bytes >= blocksize; bytes -= blocksize) {
		struct buffer_head *bh1, *bh2;

		bh1 = sb_bread(sb, block1++);
		if (!bh1)
			return;

		bh2 = sb_getblk(sb, block2++);
		if (!bh2) {
			put_bh(bh1);
			return;
		}

		if (buffer_locked(bh2))
			__wait_on_buffer(bh2);

		lock_buffer(bh2);
		memcpy(bh2->b_data, bh1->b_data, blocksize);
		set_buffer_uptodate(bh2);
		mark_buffer_dirty(bh2);
		unlock_buffer(bh2);

		put_bh(bh1);
		bh1 = NULL;

		err = wait ? sync_dirty_buffer(bh2) : 0;

		put_bh(bh2);
		if (err)
			return;
	}

	sbi->flags &= ~NTFS_FLAGS_MFTMIRR;
}

/*
 * ntfs_bad_inode
 *
 * Marks inode as bad and marks fs as 'dirty'
 */
void ntfs_bad_inode(struct inode *inode, const char *hint)
{
	struct ntfs_sb_info *sbi = inode->i_sb->s_fs_info;

	ntfs_inode_err(inode, "%s", hint);
	make_bad_inode(inode);
	ntfs_set_state(sbi, NTFS_DIRTY_ERROR);
}

/*
 * ntfs_set_state
 *
 * Mount: ntfs_set_state(NTFS_DIRTY_DIRTY)
 * Umount: ntfs_set_state(NTFS_DIRTY_CLEAR)
 * NTFS error: ntfs_set_state(NTFS_DIRTY_ERROR)
 */
int ntfs_set_state(struct ntfs_sb_info *sbi, enum NTFS_DIRTY_FLAGS dirty)
{
	int err;
	struct ATTRIB *attr;
	struct VOLUME_INFO *info;
	struct mft_inode *mi;
	struct ntfs_inode *ni;
	__le16 info_flags;

	/*
	 * Do not change state if fs was real_dirty.
	 * Do not change state if fs already dirty(clear).
	 * Do not change any thing if mounted read only.
	 */
	if (sbi->volume.real_dirty || sb_rdonly(sbi->sb))
		return 0;

	/* Check cached value. */
	if ((dirty == NTFS_DIRTY_CLEAR ? 0 : VOLUME_FLAG_DIRTY) ==
	    (sbi->volume.flags & VOLUME_FLAG_DIRTY))
		return 0;

	ni = sbi->volume.ni;
	if (!ni)
		return -EINVAL;

	mutex_lock_nested(&ni->ni_lock, NTFS_INODE_MUTEX_DIRTY);

	attr = ni_find_attr(ni, NULL, NULL, ATTR_VOL_INFO, NULL, 0, NULL, &mi);
	if (!attr) {
		err = -EINVAL;
		goto out;
	}

	info = resident_data_ex(attr, SIZEOF_ATTRIBUTE_VOLUME_INFO);
	if (!info) {
		err = -EINVAL;
		goto out;
	}

	info_flags = info->flags;

	switch (dirty) {
	case NTFS_DIRTY_ERROR:
		ntfs_notice(sbi->sb, "Mark volume as dirty due to NTFS errors");
		sbi->volume.real_dirty = true;
		fallthrough;
	case NTFS_DIRTY_DIRTY:
		info->flags |= VOLUME_FLAG_DIRTY;
		break;
	case NTFS_DIRTY_CLEAR:
		info->flags &= ~VOLUME_FLAG_DIRTY;
		break;
	}
	/* Cache current volume flags. */
	if (info_flags != info->flags) {
		sbi->volume.flags = info->flags;
		mi->dirty = true;
	}
	err = 0;

out:
	ni_unlock(ni);
	if (err)
		return err;

	mark_inode_dirty_sync(&ni->vfs_inode);
	/* verify(!ntfs_update_mftmirr()); */

	/* write mft record on disk. */
	err = _ni_write_inode(&ni->vfs_inode, 1);

	return err;
}

/*
 * security_hash - Calculates a hash of security descriptor.
 */
static inline __le32 security_hash(const void *sd, size_t bytes)
{
	u32 hash = 0;
	const __le32 *ptr = sd;

	bytes >>= 2;
	while (bytes--)
		hash = ((hash >> 0x1D) | (hash << 3)) + le32_to_cpu(*ptr++);
	return cpu_to_le32(hash);
}

int ntfs_sb_read(struct super_block *sb, u64 lbo, size_t bytes, void *buffer)
{
	struct block_device *bdev = sb->s_bdev;
	u32 blocksize = sb->s_blocksize;
	u64 block = lbo >> sb->s_blocksize_bits;
	u32 off = lbo & (blocksize - 1);
	u32 op = blocksize - off;

	for (; bytes; block += 1, off = 0, op = blocksize) {
		struct buffer_head *bh = __bread(bdev, block, blocksize);

		if (!bh)
			return -EIO;

		if (op > bytes)
			op = bytes;

		memcpy(buffer, bh->b_data + off, op);

		put_bh(bh);

		bytes -= op;
		buffer = Add2Ptr(buffer, op);
	}

	return 0;
}

int ntfs_sb_write(struct super_block *sb, u64 lbo, size_t bytes,
		  const void *buf, int wait)
{
	u32 blocksize = sb->s_blocksize;
	struct block_device *bdev = sb->s_bdev;
	sector_t block = lbo >> sb->s_blocksize_bits;
	u32 off = lbo & (blocksize - 1);
	u32 op = blocksize - off;
	struct buffer_head *bh;

	if (!wait && (sb->s_flags & SB_SYNCHRONOUS))
		wait = 1;

	for (; bytes; block += 1, off = 0, op = blocksize) {
		if (op > bytes)
			op = bytes;

		if (op < blocksize) {
			bh = __bread(bdev, block, blocksize);
			if (!bh) {
				ntfs_err(sb, "failed to read block %llx",
					 (u64)block);
				return -EIO;
			}
		} else {
			bh = __getblk(bdev, block, blocksize);
			if (!bh)
				return -ENOMEM;
		}

		if (buffer_locked(bh))
			__wait_on_buffer(bh);

		lock_buffer(bh);
		if (buf) {
			memcpy(bh->b_data + off, buf, op);
			buf = Add2Ptr(buf, op);
		} else {
			memset(bh->b_data + off, -1, op);
		}

		set_buffer_uptodate(bh);
		mark_buffer_dirty(bh);
		unlock_buffer(bh);

		if (wait) {
			int err = sync_dirty_buffer(bh);

			if (err) {
				ntfs_err(
					sb,
					"failed to sync buffer at block %llx, error %d",
					(u64)block, err);
				put_bh(bh);
				return err;
			}
		}

		put_bh(bh);

		bytes -= op;
	}
	return 0;
}

int ntfs_sb_write_run(struct ntfs_sb_info *sbi, const struct runs_tree *run,
		      u64 vbo, const void *buf, size_t bytes, int sync)
{
	struct super_block *sb = sbi->sb;
	u8 cluster_bits = sbi->cluster_bits;
	u32 off = vbo & sbi->cluster_mask;
	CLST lcn, clen, vcn = vbo >> cluster_bits, vcn_next;
	u64 lbo, len;
	size_t idx;

	if (!run_lookup_entry(run, vcn, &lcn, &clen, &idx))
		return -ENOENT;

	if (lcn == SPARSE_LCN)
		return -EINVAL;

	lbo = ((u64)lcn << cluster_bits) + off;
	len = ((u64)clen << cluster_bits) - off;

	for (;;) {
		u32 op = min_t(u64, len, bytes);
		int err = ntfs_sb_write(sb, lbo, op, buf, sync);

		if (err)
			return err;

		bytes -= op;
		if (!bytes)
			break;

		vcn_next = vcn + clen;
		if (!run_get_entry(run, ++idx, &vcn, &lcn, &clen) ||
		    vcn != vcn_next)
			return -ENOENT;

		if (lcn == SPARSE_LCN)
			return -EINVAL;

		if (buf)
			buf = Add2Ptr(buf, op);

		lbo = ((u64)lcn << cluster_bits);
		len = ((u64)clen << cluster_bits);
	}

	return 0;
}

struct buffer_head *ntfs_bread_run(struct ntfs_sb_info *sbi,
				   const struct runs_tree *run, u64 vbo)
{
	struct super_block *sb = sbi->sb;
	u8 cluster_bits = sbi->cluster_bits;
	CLST lcn;
	u64 lbo;

	if (!run_lookup_entry(run, vbo >> cluster_bits, &lcn, NULL, NULL))
		return ERR_PTR(-ENOENT);

	lbo = ((u64)lcn << cluster_bits) + (vbo & sbi->cluster_mask);

	return ntfs_bread(sb, lbo >> sb->s_blocksize_bits);
}

int ntfs_read_run_nb(struct ntfs_sb_info *sbi, const struct runs_tree *run,
		     u64 vbo, void *buf, u32 bytes, struct ntfs_buffers *nb)
{
	int err;
	struct super_block *sb = sbi->sb;
	u32 blocksize = sb->s_blocksize;
	u8 cluster_bits = sbi->cluster_bits;
	u32 off = vbo & sbi->cluster_mask;
	u32 nbh = 0;
	CLST vcn_next, vcn = vbo >> cluster_bits;
	CLST lcn, clen;
	u64 lbo, len;
	size_t idx;
	struct buffer_head *bh;

	if (!run) {
		/* First reading of $Volume + $MFTMirr + $LogFile goes here. */
		if (vbo > MFT_REC_VOL * sbi->record_size) {
			err = -ENOENT;
			goto out;
		}

		/* Use absolute boot's 'MFTCluster' to read record. */
		lbo = vbo + sbi->mft.lbo;
		len = sbi->record_size;
	} else if (!run_lookup_entry(run, vcn, &lcn, &clen, &idx)) {
		err = -ENOENT;
		goto out;
	} else {
		if (lcn == SPARSE_LCN) {
			err = -EINVAL;
			goto out;
		}

		lbo = ((u64)lcn << cluster_bits) + off;
		len = ((u64)clen << cluster_bits) - off;
	}

	off = lbo & (blocksize - 1);
	if (nb) {
		nb->off = off;
		nb->bytes = bytes;
	}

	for (;;) {
		u32 len32 = len >= bytes ? bytes : len;
		sector_t block = lbo >> sb->s_blocksize_bits;

		do {
			u32 op = blocksize - off;

			if (op > len32)
				op = len32;

			bh = ntfs_bread(sb, block);
			if (!bh) {
				err = -EIO;
				goto out;
			}

			if (buf) {
				memcpy(buf, bh->b_data + off, op);
				buf = Add2Ptr(buf, op);
			}

			if (!nb) {
				put_bh(bh);
			} else if (nbh >= ARRAY_SIZE(nb->bh)) {
				err = -EINVAL;
				goto out;
			} else {
				nb->bh[nbh++] = bh;
				nb->nbufs = nbh;
			}

			bytes -= op;
			if (!bytes)
				return 0;
			len32 -= op;
			block += 1;
			off = 0;

		} while (len32);

		vcn_next = vcn + clen;
		if (!run_get_entry(run, ++idx, &vcn, &lcn, &clen) ||
		    vcn != vcn_next) {
			err = -ENOENT;
			goto out;
		}

		if (lcn == SPARSE_LCN) {
			err = -EINVAL;
			goto out;
		}

		lbo = ((u64)lcn << cluster_bits);
		len = ((u64)clen << cluster_bits);
	}

out:
	if (!nbh)
		return err;

	while (nbh) {
		put_bh(nb->bh[--nbh]);
		nb->bh[nbh] = NULL;
	}

	nb->nbufs = 0;
	return err;
}

/*
 * ntfs_read_bh
 *
 * Return: < 0 if error, 0 if ok, -E_NTFS_FIXUP if need to update fixups.
 */
int ntfs_read_bh(struct ntfs_sb_info *sbi, const struct runs_tree *run, u64 vbo,
		 struct NTFS_RECORD_HEADER *rhdr, u32 bytes,
		 struct ntfs_buffers *nb)
{
	int err = ntfs_read_run_nb(sbi, run, vbo, rhdr, bytes, nb);

	if (err)
		return err;
	return ntfs_fix_post_read(rhdr, nb->bytes, true);
}

int ntfs_get_bh(struct ntfs_sb_info *sbi, const struct runs_tree *run, u64 vbo,
		u32 bytes, struct ntfs_buffers *nb)
{
	int err = 0;
	struct super_block *sb = sbi->sb;
	u32 blocksize = sb->s_blocksize;
	u8 cluster_bits = sbi->cluster_bits;
	CLST vcn_next, vcn = vbo >> cluster_bits;
	u32 off;
	u32 nbh = 0;
	CLST lcn, clen;
	u64 lbo, len;
	size_t idx;

	nb->bytes = bytes;

	if (!run_lookup_entry(run, vcn, &lcn, &clen, &idx)) {
		err = -ENOENT;
		goto out;
	}

	off = vbo & sbi->cluster_mask;
	lbo = ((u64)lcn << cluster_bits) + off;
	len = ((u64)clen << cluster_bits) - off;

	nb->off = off = lbo & (blocksize - 1);

	for (;;) {
		u32 len32 = min_t(u64, len, bytes);
		sector_t block = lbo >> sb->s_blocksize_bits;

		do {
			u32 op;
			struct buffer_head *bh;

			if (nbh >= ARRAY_SIZE(nb->bh)) {
				err = -EINVAL;
				goto out;
			}

			op = blocksize - off;
			if (op > len32)
				op = len32;

			if (op == blocksize) {
				bh = sb_getblk(sb, block);
				if (!bh) {
					err = -ENOMEM;
					goto out;
				}
				if (buffer_locked(bh))
					__wait_on_buffer(bh);
				set_buffer_uptodate(bh);
			} else {
				bh = ntfs_bread(sb, block);
				if (!bh) {
					err = -EIO;
					goto out;
				}
			}

			nb->bh[nbh++] = bh;
			bytes -= op;
			if (!bytes) {
				nb->nbufs = nbh;
				return 0;
			}

			block += 1;
			len32 -= op;
			off = 0;
		} while (len32);

		vcn_next = vcn + clen;
		if (!run_get_entry(run, ++idx, &vcn, &lcn, &clen) ||
		    vcn != vcn_next) {
			err = -ENOENT;
			goto out;
		}

		lbo = ((u64)lcn << cluster_bits);
		len = ((u64)clen << cluster_bits);
	}

out:
	while (nbh) {
		put_bh(nb->bh[--nbh]);
		nb->bh[nbh] = NULL;
	}

	nb->nbufs = 0;

	return err;
}

int ntfs_write_bh(struct ntfs_sb_info *sbi, struct NTFS_RECORD_HEADER *rhdr,
		  struct ntfs_buffers *nb, int sync)
{
	int err = 0;
	struct super_block *sb = sbi->sb;
	u32 block_size = sb->s_blocksize;
	u32 bytes = nb->bytes;
	u32 off = nb->off;
	u16 fo = le16_to_cpu(rhdr->fix_off);
	u16 fn = le16_to_cpu(rhdr->fix_num);
	u32 idx;
	__le16 *fixup;
	__le16 sample;

	if ((fo & 1) || fo + fn * sizeof(short) > SECTOR_SIZE || !fn-- ||
	    fn * SECTOR_SIZE > bytes) {
		return -EINVAL;
	}

	for (idx = 0; bytes && idx < nb->nbufs; idx += 1, off = 0) {
		u32 op = block_size - off;
		char *bh_data;
		struct buffer_head *bh = nb->bh[idx];
		__le16 *ptr, *end_data;

		if (op > bytes)
			op = bytes;

		if (buffer_locked(bh))
			__wait_on_buffer(bh);

		lock_buffer(bh);

		bh_data = bh->b_data + off;
		end_data = Add2Ptr(bh_data, op);
		memcpy(bh_data, rhdr, op);

		if (!idx) {
			u16 t16;

			fixup = Add2Ptr(bh_data, fo);
			sample = *fixup;
			t16 = le16_to_cpu(sample);
			if (t16 >= 0x7FFF) {
				sample = *fixup = cpu_to_le16(1);
			} else {
				sample = cpu_to_le16(t16 + 1);
				*fixup = sample;
			}

			*(__le16 *)Add2Ptr(rhdr, fo) = sample;
		}

		ptr = Add2Ptr(bh_data, SECTOR_SIZE - sizeof(short));

		do {
			*++fixup = *ptr;
			*ptr = sample;
			ptr += SECTOR_SIZE / sizeof(short);
		} while (ptr < end_data);

		set_buffer_uptodate(bh);
		mark_buffer_dirty(bh);
		unlock_buffer(bh);

		if (sync) {
			int err2 = sync_dirty_buffer(bh);

			if (!err && err2)
				err = err2;
		}

		bytes -= op;
		rhdr = Add2Ptr(rhdr, op);
	}

	return err;
}

/*
 * ntfs_bio_pages - Read/write pages from/to disk.
 */
int ntfs_bio_pages(struct ntfs_sb_info *sbi, const struct runs_tree *run,
		   struct page **pages, u32 nr_pages, u64 vbo, u32 bytes,
		   enum req_op op)
{
	int err = 0;
	struct bio *new, *bio = NULL;
	struct super_block *sb = sbi->sb;
	struct block_device *bdev = sb->s_bdev;
	struct page *page;
	u8 cluster_bits = sbi->cluster_bits;
	CLST lcn, clen, vcn, vcn_next;
	u32 add, off, page_idx;
	u64 lbo, len;
	size_t run_idx;
	struct blk_plug plug;

	if (!bytes)
		return 0;

	blk_start_plug(&plug);

	/* Align vbo and bytes to be 512 bytes aligned. */
	lbo = (vbo + bytes + 511) & ~511ull;
	vbo = vbo & ~511ull;
	bytes = lbo - vbo;

	vcn = vbo >> cluster_bits;
	if (!run_lookup_entry(run, vcn, &lcn, &clen, &run_idx)) {
		err = -ENOENT;
		goto out;
	}
	off = vbo & sbi->cluster_mask;
	page_idx = 0;
	page = pages[0];

	for (;;) {
		lbo = ((u64)lcn << cluster_bits) + off;
		len = ((u64)clen << cluster_bits) - off;
new_bio:
		new = bio_alloc(bdev, nr_pages - page_idx, op, GFP_NOFS);
		if (bio) {
			bio_chain(bio, new);
			submit_bio(bio);
		}
		bio = new;
		bio->bi_iter.bi_sector = lbo >> 9;

		while (len) {
			off = vbo & (PAGE_SIZE - 1);
			add = off + len > PAGE_SIZE ? (PAGE_SIZE - off) : len;

			if (bio_add_page(bio, page, add, off) < add)
				goto new_bio;

			if (bytes <= add)
				goto out;
			bytes -= add;
			vbo += add;

			if (add + off == PAGE_SIZE) {
				page_idx += 1;
				if (WARN_ON(page_idx >= nr_pages)) {
					err = -EINVAL;
					goto out;
				}
				page = pages[page_idx];
			}

			if (len <= add)
				break;
			len -= add;
			lbo += add;
		}

		vcn_next = vcn + clen;
		if (!run_get_entry(run, ++run_idx, &vcn, &lcn, &clen) ||
		    vcn != vcn_next) {
			err = -ENOENT;
			goto out;
		}
		off = 0;
	}
out:
	if (bio) {
		if (!err)
			err = submit_bio_wait(bio);
		bio_put(bio);
	}
	blk_finish_plug(&plug);

	return err;
}

/*
 * ntfs_bio_fill_1 - Helper for ntfs_loadlog_and_replay().
 *
 * Fill on-disk logfile range by (-1)
 * this means empty logfile.
 */
int ntfs_bio_fill_1(struct ntfs_sb_info *sbi, const struct runs_tree *run)
{
	int err = 0;
	struct super_block *sb = sbi->sb;
	struct block_device *bdev = sb->s_bdev;
	u8 cluster_bits = sbi->cluster_bits;
	struct bio *new, *bio = NULL;
	CLST lcn, clen;
	u64 lbo, len;
	size_t run_idx;
	struct page *fill;
	void *kaddr;
	struct blk_plug plug;

	fill = alloc_page(GFP_KERNEL);
	if (!fill)
		return -ENOMEM;

	kaddr = kmap_atomic(fill);
	memset(kaddr, -1, PAGE_SIZE);
	kunmap_atomic(kaddr);
	flush_dcache_page(fill);
	lock_page(fill);

	if (!run_lookup_entry(run, 0, &lcn, &clen, &run_idx)) {
		err = -ENOENT;
		goto out;
	}

	/*
	 * TODO: Try blkdev_issue_write_same.
	 */
	blk_start_plug(&plug);
	do {
		lbo = (u64)lcn << cluster_bits;
		len = (u64)clen << cluster_bits;
new_bio:
		new = bio_alloc(bdev, BIO_MAX_VECS, REQ_OP_WRITE, GFP_NOFS);
		if (bio) {
			bio_chain(bio, new);
			submit_bio(bio);
		}
		bio = new;
		bio->bi_iter.bi_sector = lbo >> 9;

		for (;;) {
			u32 add = len > PAGE_SIZE ? PAGE_SIZE : len;

			if (bio_add_page(bio, fill, add, 0) < add)
				goto new_bio;

			lbo += add;
			if (len <= add)
				break;
			len -= add;
		}
	} while (run_get_entry(run, ++run_idx, NULL, &lcn, &clen));

	if (!err)
		err = submit_bio_wait(bio);
	bio_put(bio);

	blk_finish_plug(&plug);
out:
	unlock_page(fill);
	put_page(fill);

	return err;
}

int ntfs_vbo_to_lbo(struct ntfs_sb_info *sbi, const struct runs_tree *run,
		    u64 vbo, u64 *lbo, u64 *bytes)
{
	u32 off;
	CLST lcn, len;
	u8 cluster_bits = sbi->cluster_bits;

	if (!run_lookup_entry(run, vbo >> cluster_bits, &lcn, &len, NULL))
		return -ENOENT;

	off = vbo & sbi->cluster_mask;
	*lbo = lcn == SPARSE_LCN ? -1 : (((u64)lcn << cluster_bits) + off);
	*bytes = ((u64)len << cluster_bits) - off;

	return 0;
}

struct ntfs_inode *ntfs_new_inode(struct ntfs_sb_info *sbi, CLST rno,
				  enum RECORD_FLAG flag)
{
	int err = 0;
	struct super_block *sb = sbi->sb;
	struct inode *inode = new_inode(sb);
	struct ntfs_inode *ni;

	if (!inode)
		return ERR_PTR(-ENOMEM);

	ni = ntfs_i(inode);

	err = mi_format_new(&ni->mi, sbi, rno, flag, false);
	if (err)
		goto out;

	inode->i_ino = rno;
	if (insert_inode_locked(inode) < 0) {
		err = -EIO;
		goto out;
	}

out:
	if (err) {
		make_bad_inode(inode);
		iput(inode);
		ni = ERR_PTR(err);
	}
	return ni;
}

/*
 * O:BAG:BAD:(A;OICI;FA;;;WD)
 * Owner S-1-5-32-544 (Administrators)
 * Group S-1-5-32-544 (Administrators)
 * ACE: allow S-1-1-0 (Everyone) with FILE_ALL_ACCESS
 */
const u8 s_default_security[] __aligned(8) = {
	0x01, 0x00, 0x04, 0x80, 0x30, 0x00, 0x00, 0x00, 0x40, 0x00, 0x00, 0x00,
	0x00, 0x00, 0x00, 0x00, 0x14, 0x00, 0x00, 0x00, 0x02, 0x00, 0x1C, 0x00,
	0x01, 0x00, 0x00, 0x00, 0x00, 0x03, 0x14, 0x00, 0xFF, 0x01, 0x1F, 0x00,
	0x01, 0x01, 0x00, 0x00, 0x00, 0x00, 0x00, 0x01, 0x00, 0x00, 0x00, 0x00,
	0x01, 0x02, 0x00, 0x00, 0x00, 0x00, 0x00, 0x05, 0x20, 0x00, 0x00, 0x00,
	0x20, 0x02, 0x00, 0x00, 0x01, 0x02, 0x00, 0x00, 0x00, 0x00, 0x00, 0x05,
	0x20, 0x00, 0x00, 0x00, 0x20, 0x02, 0x00, 0x00,
};

static_assert(sizeof(s_default_security) == 0x50);

static inline u32 sid_length(const struct SID *sid)
{
	return struct_size(sid, SubAuthority, sid->SubAuthorityCount);
}

/*
 * is_acl_valid
 *
 * Thanks Mark Harmstone for idea.
 */
static bool is_acl_valid(const struct ACL *acl, u32 len)
{
	const struct ACE_HEADER *ace;
	u32 i;
	u16 ace_count, ace_size;

	if (acl->AclRevision != ACL_REVISION &&
	    acl->AclRevision != ACL_REVISION_DS) {
		/*
		 * This value should be ACL_REVISION, unless the ACL contains an
		 * object-specific ACE, in which case this value must be ACL_REVISION_DS.
		 * All ACEs in an ACL must be at the same revision level.
		 */
		return false;
	}

	if (acl->Sbz1)
		return false;

	if (le16_to_cpu(acl->AclSize) > len)
		return false;

	if (acl->Sbz2)
		return false;

	len -= sizeof(struct ACL);
	ace = (struct ACE_HEADER *)&acl[1];
	ace_count = le16_to_cpu(acl->AceCount);

	for (i = 0; i < ace_count; i++) {
		if (len < sizeof(struct ACE_HEADER))
			return false;

		ace_size = le16_to_cpu(ace->AceSize);
		if (len < ace_size)
			return false;

		len -= ace_size;
		ace = Add2Ptr(ace, ace_size);
	}

	return true;
}

bool is_sd_valid(const struct SECURITY_DESCRIPTOR_RELATIVE *sd, u32 len)
{
	u32 sd_owner, sd_group, sd_sacl, sd_dacl;

	if (len < sizeof(struct SECURITY_DESCRIPTOR_RELATIVE))
		return false;

	if (sd->Revision != 1)
		return false;

	if (sd->Sbz1)
		return false;

	if (!(sd->Control & SE_SELF_RELATIVE))
		return false;

	sd_owner = le32_to_cpu(sd->Owner);
	if (sd_owner) {
		const struct SID *owner = Add2Ptr(sd, sd_owner);

		if (sd_owner + offsetof(struct SID, SubAuthority) > len)
			return false;

		if (owner->Revision != 1)
			return false;

		if (sd_owner + sid_length(owner) > len)
			return false;
	}

	sd_group = le32_to_cpu(sd->Group);
	if (sd_group) {
		const struct SID *group = Add2Ptr(sd, sd_group);

		if (sd_group + offsetof(struct SID, SubAuthority) > len)
			return false;

		if (group->Revision != 1)
			return false;

		if (sd_group + sid_length(group) > len)
			return false;
	}

	sd_sacl = le32_to_cpu(sd->Sacl);
	if (sd_sacl) {
		const struct ACL *sacl = Add2Ptr(sd, sd_sacl);

		if (sd_sacl + sizeof(struct ACL) > len)
			return false;

		if (!is_acl_valid(sacl, len - sd_sacl))
			return false;
	}

	sd_dacl = le32_to_cpu(sd->Dacl);
	if (sd_dacl) {
		const struct ACL *dacl = Add2Ptr(sd, sd_dacl);

		if (sd_dacl + sizeof(struct ACL) > len)
			return false;

		if (!is_acl_valid(dacl, len - sd_dacl))
			return false;
	}

	return true;
}

/*
 * ntfs_security_init - Load and parse $Secure.
 */
int ntfs_security_init(struct ntfs_sb_info *sbi)
{
	int err;
	struct super_block *sb = sbi->sb;
	struct inode *inode;
	struct ntfs_inode *ni;
	struct MFT_REF ref;
	struct ATTRIB *attr;
	struct ATTR_LIST_ENTRY *le;
	u64 sds_size;
	size_t off;
	struct NTFS_DE *ne;
	struct NTFS_DE_SII *sii_e;
	struct ntfs_fnd *fnd_sii = NULL;
	const struct INDEX_ROOT *root_sii;
	const struct INDEX_ROOT *root_sdh;
	struct ntfs_index *indx_sdh = &sbi->security.index_sdh;
	struct ntfs_index *indx_sii = &sbi->security.index_sii;

	ref.low = cpu_to_le32(MFT_REC_SECURE);
	ref.high = 0;
	ref.seq = cpu_to_le16(MFT_REC_SECURE);

	inode = ntfs_iget5(sb, &ref, &NAME_SECURE);
	if (IS_ERR(inode)) {
		err = PTR_ERR(inode);
		ntfs_err(sb, "Failed to load $Secure (%d).", err);
		inode = NULL;
		goto out;
	}

	ni = ntfs_i(inode);

	le = NULL;

	attr = ni_find_attr(ni, NULL, &le, ATTR_ROOT, SDH_NAME,
			    ARRAY_SIZE(SDH_NAME), NULL, NULL);
<<<<<<< HEAD
	if (!attr) {
		err = -EINVAL;
		goto out;
	}

	root_sdh = resident_data_ex(attr, sizeof(struct INDEX_ROOT));
	if (root_sdh->type != ATTR_ZERO ||
	    root_sdh->rule != NTFS_COLLATION_TYPE_SECURITY_HASH ||
	    offsetof(struct INDEX_ROOT, ihdr) + root_sdh->ihdr.used > attr->res.data_size) {
=======
	if (!attr ||
	    !(root_sdh = resident_data_ex(attr, sizeof(struct INDEX_ROOT))) ||
	    root_sdh->type != ATTR_ZERO ||
	    root_sdh->rule != NTFS_COLLATION_TYPE_SECURITY_HASH ||
	    offsetof(struct INDEX_ROOT, ihdr) +
			    le32_to_cpu(root_sdh->ihdr.used) >
		    le32_to_cpu(attr->res.data_size)) {
		ntfs_err(sb, "$Secure::$SDH is corrupted.");
>>>>>>> ccf0a997
		err = -EINVAL;
		goto out;
	}

	err = indx_init(indx_sdh, sbi, attr, INDEX_MUTEX_SDH);
	if (err) {
		ntfs_err(sb, "Failed to initialize $Secure::$SDH (%d).", err);
		goto out;
	}

	attr = ni_find_attr(ni, attr, &le, ATTR_ROOT, SII_NAME,
			    ARRAY_SIZE(SII_NAME), NULL, NULL);
<<<<<<< HEAD
	if (!attr) {
		err = -EINVAL;
		goto out;
	}

	root_sii = resident_data_ex(attr, sizeof(struct INDEX_ROOT));
	if (root_sii->type != ATTR_ZERO ||
	    root_sii->rule != NTFS_COLLATION_TYPE_UINT ||
	    offsetof(struct INDEX_ROOT, ihdr) + root_sii->ihdr.used > attr->res.data_size) {
=======
	if (!attr ||
	    !(root_sii = resident_data_ex(attr, sizeof(struct INDEX_ROOT))) ||
	    root_sii->type != ATTR_ZERO ||
	    root_sii->rule != NTFS_COLLATION_TYPE_UINT ||
	    offsetof(struct INDEX_ROOT, ihdr) +
			    le32_to_cpu(root_sii->ihdr.used) >
		    le32_to_cpu(attr->res.data_size)) {
		ntfs_err(sb, "$Secure::$SII is corrupted.");
>>>>>>> ccf0a997
		err = -EINVAL;
		goto out;
	}

	err = indx_init(indx_sii, sbi, attr, INDEX_MUTEX_SII);
	if (err) {
		ntfs_err(sb, "Failed to initialize $Secure::$SII (%d).", err);
		goto out;
	}

	fnd_sii = fnd_get();
	if (!fnd_sii) {
		err = -ENOMEM;
		goto out;
	}

	sds_size = inode->i_size;

	/* Find the last valid Id. */
	sbi->security.next_id = SECURITY_ID_FIRST;
	/* Always write new security at the end of bucket. */
	sbi->security.next_off =
		ALIGN(sds_size - SecurityDescriptorsBlockSize, 16);

	off = 0;
	ne = NULL;

	for (;;) {
		u32 next_id;

		err = indx_find_raw(indx_sii, ni, root_sii, &ne, &off, fnd_sii);
		if (err || !ne)
			break;

		sii_e = (struct NTFS_DE_SII *)ne;
		if (le16_to_cpu(ne->view.data_size) < sizeof(sii_e->sec_hdr))
			continue;

		next_id = le32_to_cpu(sii_e->sec_id) + 1;
		if (next_id >= sbi->security.next_id)
			sbi->security.next_id = next_id;
	}

	sbi->security.ni = ni;
	inode = NULL;
out:
	iput(inode);
	fnd_put(fnd_sii);

	return err;
}

/*
 * ntfs_get_security_by_id - Read security descriptor by id.
 */
int ntfs_get_security_by_id(struct ntfs_sb_info *sbi, __le32 security_id,
			    struct SECURITY_DESCRIPTOR_RELATIVE **sd,
			    size_t *size)
{
	int err;
	int diff;
	struct ntfs_inode *ni = sbi->security.ni;
	struct ntfs_index *indx = &sbi->security.index_sii;
	void *p = NULL;
	struct NTFS_DE_SII *sii_e;
	struct ntfs_fnd *fnd_sii;
	struct SECURITY_HDR d_security;
	const struct INDEX_ROOT *root_sii;
	u32 t32;

	*sd = NULL;

	mutex_lock_nested(&ni->ni_lock, NTFS_INODE_MUTEX_SECURITY);

	fnd_sii = fnd_get();
	if (!fnd_sii) {
		err = -ENOMEM;
		goto out;
	}

	root_sii = indx_get_root(indx, ni, NULL, NULL);
	if (!root_sii) {
		err = -EINVAL;
		goto out;
	}

	/* Try to find this SECURITY descriptor in SII indexes. */
	err = indx_find(indx, ni, root_sii, &security_id, sizeof(security_id),
			NULL, &diff, (struct NTFS_DE **)&sii_e, fnd_sii);
	if (err)
		goto out;

	if (diff)
		goto out;

	t32 = le32_to_cpu(sii_e->sec_hdr.size);
	if (t32 < sizeof(struct SECURITY_HDR)) {
		err = -EINVAL;
		goto out;
	}

	if (t32 > sizeof(struct SECURITY_HDR) + 0x10000) {
		/* Looks like too big security. 0x10000 - is arbitrary big number. */
		err = -EFBIG;
		goto out;
	}

	*size = t32 - sizeof(struct SECURITY_HDR);

	p = kmalloc(*size, GFP_NOFS);
	if (!p) {
		err = -ENOMEM;
		goto out;
	}

	err = ntfs_read_run_nb(sbi, &ni->file.run,
			       le64_to_cpu(sii_e->sec_hdr.off), &d_security,
			       sizeof(d_security), NULL);
	if (err)
		goto out;

	if (memcmp(&d_security, &sii_e->sec_hdr, sizeof(d_security))) {
		err = -EINVAL;
		goto out;
	}

	err = ntfs_read_run_nb(sbi, &ni->file.run,
			       le64_to_cpu(sii_e->sec_hdr.off) +
				       sizeof(struct SECURITY_HDR),
			       p, *size, NULL);
	if (err)
		goto out;

	*sd = p;
	p = NULL;

out:
	kfree(p);
	fnd_put(fnd_sii);
	ni_unlock(ni);

	return err;
}

/*
 * ntfs_insert_security - Insert security descriptor into $Secure::SDS.
 *
 * SECURITY Descriptor Stream data is organized into chunks of 256K bytes
 * and it contains a mirror copy of each security descriptor.  When writing
 * to a security descriptor at location X, another copy will be written at
 * location (X+256K).
 * When writing a security descriptor that will cross the 256K boundary,
 * the pointer will be advanced by 256K to skip
 * over the mirror portion.
 */
int ntfs_insert_security(struct ntfs_sb_info *sbi,
			 const struct SECURITY_DESCRIPTOR_RELATIVE *sd,
			 u32 size_sd, __le32 *security_id, bool *inserted)
{
	int err, diff;
	struct ntfs_inode *ni = sbi->security.ni;
	struct ntfs_index *indx_sdh = &sbi->security.index_sdh;
	struct ntfs_index *indx_sii = &sbi->security.index_sii;
	struct NTFS_DE_SDH *e;
	struct NTFS_DE_SDH sdh_e;
	struct NTFS_DE_SII sii_e;
	struct SECURITY_HDR *d_security;
	u32 new_sec_size = size_sd + sizeof(struct SECURITY_HDR);
	u32 aligned_sec_size = ALIGN(new_sec_size, 16);
	struct SECURITY_KEY hash_key;
	struct ntfs_fnd *fnd_sdh = NULL;
	const struct INDEX_ROOT *root_sdh;
	const struct INDEX_ROOT *root_sii;
	u64 mirr_off, new_sds_size;
	u32 next, left;

	static_assert((1 << Log2OfSecurityDescriptorsBlockSize) ==
		      SecurityDescriptorsBlockSize);

	hash_key.hash = security_hash(sd, size_sd);
	hash_key.sec_id = SECURITY_ID_INVALID;

	if (inserted)
		*inserted = false;
	*security_id = SECURITY_ID_INVALID;

	/* Allocate a temporal buffer. */
	d_security = kzalloc(aligned_sec_size, GFP_NOFS);
	if (!d_security)
		return -ENOMEM;

	mutex_lock_nested(&ni->ni_lock, NTFS_INODE_MUTEX_SECURITY);

	fnd_sdh = fnd_get();
	if (!fnd_sdh) {
		err = -ENOMEM;
		goto out;
	}

	root_sdh = indx_get_root(indx_sdh, ni, NULL, NULL);
	if (!root_sdh) {
		err = -EINVAL;
		goto out;
	}

	root_sii = indx_get_root(indx_sii, ni, NULL, NULL);
	if (!root_sii) {
		err = -EINVAL;
		goto out;
	}

	/*
	 * Check if such security already exists.
	 * Use "SDH" and hash -> to get the offset in "SDS".
	 */
	err = indx_find(indx_sdh, ni, root_sdh, &hash_key, sizeof(hash_key),
			&d_security->key.sec_id, &diff, (struct NTFS_DE **)&e,
			fnd_sdh);
	if (err)
		goto out;

	while (e) {
		if (le32_to_cpu(e->sec_hdr.size) == new_sec_size) {
			err = ntfs_read_run_nb(sbi, &ni->file.run,
					       le64_to_cpu(e->sec_hdr.off),
					       d_security, new_sec_size, NULL);
			if (err)
				goto out;

			if (le32_to_cpu(d_security->size) == new_sec_size &&
			    d_security->key.hash == hash_key.hash &&
			    !memcmp(d_security + 1, sd, size_sd)) {
				*security_id = d_security->key.sec_id;
				/* Such security already exists. */
				err = 0;
				goto out;
			}
		}

		err = indx_find_sort(indx_sdh, ni, root_sdh,
				     (struct NTFS_DE **)&e, fnd_sdh);
		if (err)
			goto out;

		if (!e || e->key.hash != hash_key.hash)
			break;
	}

	/* Zero unused space. */
	next = sbi->security.next_off & (SecurityDescriptorsBlockSize - 1);
	left = SecurityDescriptorsBlockSize - next;

	/* Zero gap until SecurityDescriptorsBlockSize. */
	if (left < new_sec_size) {
		/* Zero "left" bytes from sbi->security.next_off. */
		sbi->security.next_off += SecurityDescriptorsBlockSize + left;
	}

	/* Zero tail of previous security. */
	//used = ni->vfs_inode.i_size & (SecurityDescriptorsBlockSize - 1);

	/*
	 * Example:
	 * 0x40438 == ni->vfs_inode.i_size
	 * 0x00440 == sbi->security.next_off
	 * need to zero [0x438-0x440)
	 * if (next > used) {
	 *  u32 tozero = next - used;
	 *  zero "tozero" bytes from sbi->security.next_off - tozero
	 */

	/* Format new security descriptor. */
	d_security->key.hash = hash_key.hash;
	d_security->key.sec_id = cpu_to_le32(sbi->security.next_id);
	d_security->off = cpu_to_le64(sbi->security.next_off);
	d_security->size = cpu_to_le32(new_sec_size);
	memcpy(d_security + 1, sd, size_sd);

	/* Write main SDS bucket. */
	err = ntfs_sb_write_run(sbi, &ni->file.run, sbi->security.next_off,
				d_security, aligned_sec_size, 0);

	if (err)
		goto out;

	mirr_off = sbi->security.next_off + SecurityDescriptorsBlockSize;
	new_sds_size = mirr_off + aligned_sec_size;

	if (new_sds_size > ni->vfs_inode.i_size) {
		err = attr_set_size(ni, ATTR_DATA, SDS_NAME,
				    ARRAY_SIZE(SDS_NAME), &ni->file.run,
				    new_sds_size, &new_sds_size, false, NULL);
		if (err)
			goto out;
	}

	/* Write copy SDS bucket. */
	err = ntfs_sb_write_run(sbi, &ni->file.run, mirr_off, d_security,
				aligned_sec_size, 0);
	if (err)
		goto out;

	/* Fill SII entry. */
	sii_e.de.view.data_off =
		cpu_to_le16(offsetof(struct NTFS_DE_SII, sec_hdr));
	sii_e.de.view.data_size = cpu_to_le16(sizeof(struct SECURITY_HDR));
	sii_e.de.view.res = 0;
	sii_e.de.size = cpu_to_le16(sizeof(struct NTFS_DE_SII));
	sii_e.de.key_size = cpu_to_le16(sizeof(d_security->key.sec_id));
	sii_e.de.flags = 0;
	sii_e.de.res = 0;
	sii_e.sec_id = d_security->key.sec_id;
	memcpy(&sii_e.sec_hdr, d_security, sizeof(struct SECURITY_HDR));

	err = indx_insert_entry(indx_sii, ni, &sii_e.de, NULL, NULL, 0);
	if (err)
		goto out;

	/* Fill SDH entry. */
	sdh_e.de.view.data_off =
		cpu_to_le16(offsetof(struct NTFS_DE_SDH, sec_hdr));
	sdh_e.de.view.data_size = cpu_to_le16(sizeof(struct SECURITY_HDR));
	sdh_e.de.view.res = 0;
	sdh_e.de.size = cpu_to_le16(SIZEOF_SDH_DIRENTRY);
	sdh_e.de.key_size = cpu_to_le16(sizeof(sdh_e.key));
	sdh_e.de.flags = 0;
	sdh_e.de.res = 0;
	sdh_e.key.hash = d_security->key.hash;
	sdh_e.key.sec_id = d_security->key.sec_id;
	memcpy(&sdh_e.sec_hdr, d_security, sizeof(struct SECURITY_HDR));
	sdh_e.magic[0] = cpu_to_le16('I');
	sdh_e.magic[1] = cpu_to_le16('I');

	fnd_clear(fnd_sdh);
	err = indx_insert_entry(indx_sdh, ni, &sdh_e.de, (void *)(size_t)1,
				fnd_sdh, 0);
	if (err)
		goto out;

	*security_id = d_security->key.sec_id;
	if (inserted)
		*inserted = true;

	/* Update Id and offset for next descriptor. */
	sbi->security.next_id += 1;
	sbi->security.next_off += aligned_sec_size;

out:
	fnd_put(fnd_sdh);
	mark_inode_dirty(&ni->vfs_inode);
	ni_unlock(ni);
	kfree(d_security);

	return err;
}

/*
 * ntfs_reparse_init - Load and parse $Extend/$Reparse.
 */
int ntfs_reparse_init(struct ntfs_sb_info *sbi)
{
	int err;
	struct ntfs_inode *ni = sbi->reparse.ni;
	struct ntfs_index *indx = &sbi->reparse.index_r;
	struct ATTRIB *attr;
	struct ATTR_LIST_ENTRY *le;
	const struct INDEX_ROOT *root_r;

	if (!ni)
		return 0;

	le = NULL;
	attr = ni_find_attr(ni, NULL, &le, ATTR_ROOT, SR_NAME,
			    ARRAY_SIZE(SR_NAME), NULL, NULL);
	if (!attr) {
		err = -EINVAL;
		goto out;
	}

	root_r = resident_data(attr);
	if (root_r->type != ATTR_ZERO ||
	    root_r->rule != NTFS_COLLATION_TYPE_UINTS) {
		err = -EINVAL;
		goto out;
	}

	err = indx_init(indx, sbi, attr, INDEX_MUTEX_SR);
	if (err)
		goto out;

out:
	return err;
}

/*
 * ntfs_objid_init - Load and parse $Extend/$ObjId.
 */
int ntfs_objid_init(struct ntfs_sb_info *sbi)
{
	int err;
	struct ntfs_inode *ni = sbi->objid.ni;
	struct ntfs_index *indx = &sbi->objid.index_o;
	struct ATTRIB *attr;
	struct ATTR_LIST_ENTRY *le;
	const struct INDEX_ROOT *root;

	if (!ni)
		return 0;

	le = NULL;
	attr = ni_find_attr(ni, NULL, &le, ATTR_ROOT, SO_NAME,
			    ARRAY_SIZE(SO_NAME), NULL, NULL);
	if (!attr) {
		err = -EINVAL;
		goto out;
	}

	root = resident_data(attr);
	if (root->type != ATTR_ZERO ||
	    root->rule != NTFS_COLLATION_TYPE_UINTS) {
		err = -EINVAL;
		goto out;
	}

	err = indx_init(indx, sbi, attr, INDEX_MUTEX_SO);
	if (err)
		goto out;

out:
	return err;
}

int ntfs_objid_remove(struct ntfs_sb_info *sbi, struct GUID *guid)
{
	int err;
	struct ntfs_inode *ni = sbi->objid.ni;
	struct ntfs_index *indx = &sbi->objid.index_o;

	if (!ni)
		return -EINVAL;

	mutex_lock_nested(&ni->ni_lock, NTFS_INODE_MUTEX_OBJID);

	err = indx_delete_entry(indx, ni, guid, sizeof(*guid), NULL);

	mark_inode_dirty(&ni->vfs_inode);
	ni_unlock(ni);

	return err;
}

int ntfs_insert_reparse(struct ntfs_sb_info *sbi, __le32 rtag,
			const struct MFT_REF *ref)
{
	int err;
	struct ntfs_inode *ni = sbi->reparse.ni;
	struct ntfs_index *indx = &sbi->reparse.index_r;
	struct NTFS_DE_R re;

	if (!ni)
		return -EINVAL;

	memset(&re, 0, sizeof(re));

	re.de.view.data_off = cpu_to_le16(offsetof(struct NTFS_DE_R, zero));
	re.de.size = cpu_to_le16(sizeof(struct NTFS_DE_R));
	re.de.key_size = cpu_to_le16(sizeof(re.key));

	re.key.ReparseTag = rtag;
	memcpy(&re.key.ref, ref, sizeof(*ref));

	mutex_lock_nested(&ni->ni_lock, NTFS_INODE_MUTEX_REPARSE);

	err = indx_insert_entry(indx, ni, &re.de, NULL, NULL, 0);

	mark_inode_dirty(&ni->vfs_inode);
	ni_unlock(ni);

	return err;
}

int ntfs_remove_reparse(struct ntfs_sb_info *sbi, __le32 rtag,
			const struct MFT_REF *ref)
{
	int err, diff;
	struct ntfs_inode *ni = sbi->reparse.ni;
	struct ntfs_index *indx = &sbi->reparse.index_r;
	struct ntfs_fnd *fnd = NULL;
	struct REPARSE_KEY rkey;
	struct NTFS_DE_R *re;
	struct INDEX_ROOT *root_r;

	if (!ni)
		return -EINVAL;

	rkey.ReparseTag = rtag;
	rkey.ref = *ref;

	mutex_lock_nested(&ni->ni_lock, NTFS_INODE_MUTEX_REPARSE);

	if (rtag) {
		err = indx_delete_entry(indx, ni, &rkey, sizeof(rkey), NULL);
		goto out1;
	}

	fnd = fnd_get();
	if (!fnd) {
		err = -ENOMEM;
		goto out1;
	}

	root_r = indx_get_root(indx, ni, NULL, NULL);
	if (!root_r) {
		err = -EINVAL;
		goto out;
	}

	/* 1 - forces to ignore rkey.ReparseTag when comparing keys. */
	err = indx_find(indx, ni, root_r, &rkey, sizeof(rkey), (void *)1, &diff,
			(struct NTFS_DE **)&re, fnd);
	if (err)
		goto out;

	if (memcmp(&re->key.ref, ref, sizeof(*ref))) {
		/* Impossible. Looks like volume corrupt? */
		goto out;
	}

	memcpy(&rkey, &re->key, sizeof(rkey));

	fnd_put(fnd);
	fnd = NULL;

	err = indx_delete_entry(indx, ni, &rkey, sizeof(rkey), NULL);
	if (err)
		goto out;

out:
	fnd_put(fnd);

out1:
	mark_inode_dirty(&ni->vfs_inode);
	ni_unlock(ni);

	return err;
}

static inline void ntfs_unmap_and_discard(struct ntfs_sb_info *sbi, CLST lcn,
					  CLST len)
{
	ntfs_unmap_meta(sbi->sb, lcn, len);
	ntfs_discard(sbi, lcn, len);
}

void mark_as_free_ex(struct ntfs_sb_info *sbi, CLST lcn, CLST len, bool trim)
{
	CLST end, i, zone_len, zlen;
	struct wnd_bitmap *wnd = &sbi->used.bitmap;
	bool dirty = false;

	down_write_nested(&wnd->rw_lock, BITMAP_MUTEX_CLUSTERS);
	if (!wnd_is_used(wnd, lcn, len)) {
		/* mark volume as dirty out of wnd->rw_lock */
		dirty = true;

		end = lcn + len;
		len = 0;
		for (i = lcn; i < end; i++) {
			if (wnd_is_used(wnd, i, 1)) {
				if (!len)
					lcn = i;
				len += 1;
				continue;
			}

			if (!len)
				continue;

			if (trim)
				ntfs_unmap_and_discard(sbi, lcn, len);

			wnd_set_free(wnd, lcn, len);
			len = 0;
		}

		if (!len)
			goto out;
	}

	if (trim)
		ntfs_unmap_and_discard(sbi, lcn, len);
	wnd_set_free(wnd, lcn, len);

	/* append to MFT zone, if possible. */
	zone_len = wnd_zone_len(wnd);
	zlen = min(zone_len + len, sbi->zone_max);

	if (zlen == zone_len) {
		/* MFT zone already has maximum size. */
	} else if (!zone_len) {
		/* Create MFT zone only if 'zlen' is large enough. */
		if (zlen == sbi->zone_max)
			wnd_zone_set(wnd, lcn, zlen);
	} else {
		CLST zone_lcn = wnd_zone_bit(wnd);

		if (lcn + len == zone_lcn) {
			/* Append into head MFT zone. */
			wnd_zone_set(wnd, lcn, zlen);
		} else if (zone_lcn + zone_len == lcn) {
			/* Append into tail MFT zone. */
			wnd_zone_set(wnd, zone_lcn, zlen);
		}
	}

out:
	up_write(&wnd->rw_lock);
	if (dirty)
		ntfs_set_state(sbi, NTFS_DIRTY_ERROR);
}

/*
 * run_deallocate - Deallocate clusters.
 */
int run_deallocate(struct ntfs_sb_info *sbi, const struct runs_tree *run,
		   bool trim)
{
	CLST lcn, len;
	size_t idx = 0;

	while (run_get_entry(run, idx++, NULL, &lcn, &len)) {
		if (lcn == SPARSE_LCN)
			continue;

		mark_as_free_ex(sbi, lcn, len, trim);
	}

	return 0;
}

static inline bool name_has_forbidden_chars(const struct le_str *fname)
{
	int i, ch;

	/* check for forbidden chars */
	for (i = 0; i < fname->len; ++i) {
		ch = le16_to_cpu(fname->name[i]);

		/* control chars */
		if (ch < 0x20)
			return true;

		switch (ch) {
		/* disallowed by Windows */
		case '\\':
		case '/':
		case ':':
		case '*':
		case '?':
		case '<':
		case '>':
		case '|':
		case '\"':
			return true;

		default:
			/* allowed char */
			break;
		}
	}

	/* file names cannot end with space or . */
	if (fname->len > 0) {
		ch = le16_to_cpu(fname->name[fname->len - 1]);
		if (ch == ' ' || ch == '.')
			return true;
	}

	return false;
}

static inline bool is_reserved_name(const struct ntfs_sb_info *sbi,
				    const struct le_str *fname)
{
	int port_digit;
	const __le16 *name = fname->name;
	int len = fname->len;
	const u16 *upcase = sbi->upcase;

	/* check for 3 chars reserved names (device names) */
	/* name by itself or with any extension is forbidden */
	if (len == 3 || (len > 3 && le16_to_cpu(name[3]) == '.'))
		if (!ntfs_cmp_names(name, 3, CON_NAME, 3, upcase, false) ||
		    !ntfs_cmp_names(name, 3, NUL_NAME, 3, upcase, false) ||
		    !ntfs_cmp_names(name, 3, AUX_NAME, 3, upcase, false) ||
		    !ntfs_cmp_names(name, 3, PRN_NAME, 3, upcase, false))
			return true;

	/* check for 4 chars reserved names (port name followed by 1..9) */
	/* name by itself or with any extension is forbidden */
	if (len == 4 || (len > 4 && le16_to_cpu(name[4]) == '.')) {
		port_digit = le16_to_cpu(name[3]);
		if (port_digit >= '1' && port_digit <= '9')
			if (!ntfs_cmp_names(name, 3, COM_NAME, 3, upcase,
					    false) ||
			    !ntfs_cmp_names(name, 3, LPT_NAME, 3, upcase,
					    false))
				return true;
	}

	return false;
}

/*
 * valid_windows_name - Check if a file name is valid in Windows.
 */
bool valid_windows_name(struct ntfs_sb_info *sbi, const struct le_str *fname)
{
	return !name_has_forbidden_chars(fname) &&
	       !is_reserved_name(sbi, fname);
}

/*
 * ntfs_set_label - updates current ntfs label.
 */
int ntfs_set_label(struct ntfs_sb_info *sbi, u8 *label, int len)
{
	int err;
	struct ATTRIB *attr;
	struct ntfs_inode *ni = sbi->volume.ni;
	const u8 max_ulen = 0x80; /* TODO: use attrdef to get maximum length */
	/* Allocate PATH_MAX bytes. */
	struct cpu_str *uni = __getname();

	if (!uni)
		return -ENOMEM;

	err = ntfs_nls_to_utf16(sbi, label, len, uni, (PATH_MAX - 2) / 2,
				UTF16_LITTLE_ENDIAN);
	if (err < 0)
		goto out;

	if (uni->len > max_ulen) {
		ntfs_warn(sbi->sb, "new label is too long");
		err = -EFBIG;
		goto out;
	}

	ni_lock(ni);

	/* Ignore any errors. */
	ni_remove_attr(ni, ATTR_LABEL, NULL, 0, false, NULL);

	err = ni_insert_resident(ni, uni->len * sizeof(u16), ATTR_LABEL, NULL,
				 0, &attr, NULL, NULL);
	if (err < 0)
		goto unlock_out;

	/* write new label in on-disk struct. */
	memcpy(resident_data(attr), uni->name, uni->len * sizeof(u16));

	/* update cached value of current label. */
	if (len >= ARRAY_SIZE(sbi->volume.label))
		len = ARRAY_SIZE(sbi->volume.label) - 1;
	memcpy(sbi->volume.label, label, len);
	sbi->volume.label[len] = 0;
	mark_inode_dirty_sync(&ni->vfs_inode);

unlock_out:
	ni_unlock(ni);

	if (!err)
		err = _ni_write_inode(&ni->vfs_inode, 0);

out:
	__putname(uni);
	return err;
}<|MERGE_RESOLUTION|>--- conflicted
+++ resolved
@@ -1868,17 +1868,6 @@
 
 	attr = ni_find_attr(ni, NULL, &le, ATTR_ROOT, SDH_NAME,
 			    ARRAY_SIZE(SDH_NAME), NULL, NULL);
-<<<<<<< HEAD
-	if (!attr) {
-		err = -EINVAL;
-		goto out;
-	}
-
-	root_sdh = resident_data_ex(attr, sizeof(struct INDEX_ROOT));
-	if (root_sdh->type != ATTR_ZERO ||
-	    root_sdh->rule != NTFS_COLLATION_TYPE_SECURITY_HASH ||
-	    offsetof(struct INDEX_ROOT, ihdr) + root_sdh->ihdr.used > attr->res.data_size) {
-=======
 	if (!attr ||
 	    !(root_sdh = resident_data_ex(attr, sizeof(struct INDEX_ROOT))) ||
 	    root_sdh->type != ATTR_ZERO ||
@@ -1887,7 +1876,6 @@
 			    le32_to_cpu(root_sdh->ihdr.used) >
 		    le32_to_cpu(attr->res.data_size)) {
 		ntfs_err(sb, "$Secure::$SDH is corrupted.");
->>>>>>> ccf0a997
 		err = -EINVAL;
 		goto out;
 	}
@@ -1900,17 +1888,6 @@
 
 	attr = ni_find_attr(ni, attr, &le, ATTR_ROOT, SII_NAME,
 			    ARRAY_SIZE(SII_NAME), NULL, NULL);
-<<<<<<< HEAD
-	if (!attr) {
-		err = -EINVAL;
-		goto out;
-	}
-
-	root_sii = resident_data_ex(attr, sizeof(struct INDEX_ROOT));
-	if (root_sii->type != ATTR_ZERO ||
-	    root_sii->rule != NTFS_COLLATION_TYPE_UINT ||
-	    offsetof(struct INDEX_ROOT, ihdr) + root_sii->ihdr.used > attr->res.data_size) {
-=======
 	if (!attr ||
 	    !(root_sii = resident_data_ex(attr, sizeof(struct INDEX_ROOT))) ||
 	    root_sii->type != ATTR_ZERO ||
@@ -1919,7 +1896,6 @@
 			    le32_to_cpu(root_sii->ihdr.used) >
 		    le32_to_cpu(attr->res.data_size)) {
 		ntfs_err(sb, "$Secure::$SII is corrupted.");
->>>>>>> ccf0a997
 		err = -EINVAL;
 		goto out;
 	}
