--- conflicted
+++ resolved
@@ -1,15 +1,8 @@
 VERSION = 4
-<<<<<<< HEAD
-PATCHLEVEL = 1
-SUBLEVEL = 15
-EXTRAVERSION =
-NAME = Series 4800
-=======
 PATCHLEVEL = 9
 SUBLEVEL = 11
 EXTRAVERSION =
 NAME = Roaring Lionus
->>>>>>> f2ed3bfc
 
 # *DOCUMENTATION*
 # To see a list of typical targets execute "make help"
