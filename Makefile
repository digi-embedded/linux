--- conflicted
+++ resolved
@@ -2,11 +2,7 @@
 VERSION = 6
 PATCHLEVEL = 2
 SUBLEVEL = 0
-<<<<<<< HEAD
-EXTRAVERSION = -rc1
-=======
 EXTRAVERSION = -rc3
->>>>>>> 310bc395
 NAME = Hurr durr I'ma ninja sloth
 
 # *DOCUMENTATION*
