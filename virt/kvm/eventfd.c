--- conflicted
+++ resolved
@@ -922,13 +922,7 @@
 		return -EINVAL;
 
 	/* ioeventfd with no length can't be combined with DATAMATCH */
-<<<<<<< HEAD
-	if (!args->len &&
-	    args->flags & (KVM_IOEVENTFD_FLAG_PIO |
-			   KVM_IOEVENTFD_FLAG_DATAMATCH))
-=======
 	if (!args->len && (args->flags & KVM_IOEVENTFD_FLAG_DATAMATCH))
->>>>>>> f2ed3bfc
 		return -EINVAL;
 
 	ret = kvm_assign_ioeventfd_idx(kvm, bus_idx, args);
