// SPDX-License-Identifier: GPL-2.0-only
/*
 * Kernel-based Virtual Machine driver for Linux
 *
 * This module enables machines with Intel VT-x extensions to run virtual
 * machines without emulation or binary translation.
 *
 * Copyright (C) 2006 Qumranet, Inc.
 * Copyright 2010 Red Hat, Inc. and/or its affiliates.
 *
 * Authors:
 *   Avi Kivity   <avi@qumranet.com>
 *   Yaniv Kamay  <yaniv@qumranet.com>
 */

#include <kvm/iodev.h>

#include <linux/kvm_host.h>
#include <linux/kvm.h>
#include <linux/module.h>
#include <linux/errno.h>
#include <linux/percpu.h>
#include <linux/mm.h>
#include <linux/miscdevice.h>
#include <linux/vmalloc.h>
#include <linux/reboot.h>
#include <linux/debugfs.h>
#include <linux/highmem.h>
#include <linux/file.h>
#include <linux/syscore_ops.h>
#include <linux/cpu.h>
#include <linux/sched/signal.h>
#include <linux/sched/mm.h>
#include <linux/sched/stat.h>
#include <linux/cpumask.h>
#include <linux/smp.h>
#include <linux/anon_inodes.h>
#include <linux/profile.h>
#include <linux/kvm_para.h>
#include <linux/pagemap.h>
#include <linux/mman.h>
#include <linux/swap.h>
#include <linux/bitops.h>
#include <linux/spinlock.h>
#include <linux/compat.h>
#include <linux/srcu.h>
#include <linux/hugetlb.h>
#include <linux/slab.h>
#include <linux/sort.h>
#include <linux/bsearch.h>
#include <linux/io.h>
#include <linux/lockdep.h>
#include <linux/kthread.h>
#include <linux/suspend.h>

#include <asm/processor.h>
#include <asm/ioctl.h>
#include <linux/uaccess.h>

#include "coalesced_mmio.h"
#include "async_pf.h"
#include "kvm_mm.h"
#include "vfio.h"

#include <trace/events/ipi.h>

#define CREATE_TRACE_POINTS
#include <trace/events/kvm.h>

#include <linux/kvm_dirty_ring.h>


/* Worst case buffer size needed for holding an integer. */
#define ITOA_MAX_LEN 12

MODULE_AUTHOR("Qumranet");
MODULE_LICENSE("GPL");

/* Architectures should define their poll value according to the halt latency */
unsigned int halt_poll_ns = KVM_HALT_POLL_NS_DEFAULT;
module_param(halt_poll_ns, uint, 0644);
EXPORT_SYMBOL_GPL(halt_poll_ns);

/* Default doubles per-vcpu halt_poll_ns. */
unsigned int halt_poll_ns_grow = 2;
module_param(halt_poll_ns_grow, uint, 0644);
EXPORT_SYMBOL_GPL(halt_poll_ns_grow);

/* The start value to grow halt_poll_ns from */
unsigned int halt_poll_ns_grow_start = 10000; /* 10us */
module_param(halt_poll_ns_grow_start, uint, 0644);
EXPORT_SYMBOL_GPL(halt_poll_ns_grow_start);

/* Default resets per-vcpu halt_poll_ns . */
unsigned int halt_poll_ns_shrink;
module_param(halt_poll_ns_shrink, uint, 0644);
EXPORT_SYMBOL_GPL(halt_poll_ns_shrink);

/*
 * Ordering of locks:
 *
 *	kvm->lock --> kvm->slots_lock --> kvm->irq_lock
 */

DEFINE_MUTEX(kvm_lock);
LIST_HEAD(vm_list);

static struct kmem_cache *kvm_vcpu_cache;

static __read_mostly struct preempt_ops kvm_preempt_ops;
static DEFINE_PER_CPU(struct kvm_vcpu *, kvm_running_vcpu);

struct dentry *kvm_debugfs_dir;
EXPORT_SYMBOL_GPL(kvm_debugfs_dir);

static const struct file_operations stat_fops_per_vm;

static struct file_operations kvm_chardev_ops;

static long kvm_vcpu_ioctl(struct file *file, unsigned int ioctl,
			   unsigned long arg);
#ifdef CONFIG_KVM_COMPAT
static long kvm_vcpu_compat_ioctl(struct file *file, unsigned int ioctl,
				  unsigned long arg);
#define KVM_COMPAT(c)	.compat_ioctl	= (c)
#else
/*
 * For architectures that don't implement a compat infrastructure,
 * adopt a double line of defense:
 * - Prevent a compat task from opening /dev/kvm
 * - If the open has been done by a 64bit task, and the KVM fd
 *   passed to a compat task, let the ioctls fail.
 */
static long kvm_no_compat_ioctl(struct file *file, unsigned int ioctl,
				unsigned long arg) { return -EINVAL; }

static int kvm_no_compat_open(struct inode *inode, struct file *file)
{
	return is_compat_task() ? -ENODEV : 0;
}
#define KVM_COMPAT(c)	.compat_ioctl	= kvm_no_compat_ioctl,	\
			.open		= kvm_no_compat_open
#endif
static int hardware_enable_all(void);
static void hardware_disable_all(void);

static void kvm_io_bus_destroy(struct kvm_io_bus *bus);

#define KVM_EVENT_CREATE_VM 0
#define KVM_EVENT_DESTROY_VM 1
static void kvm_uevent_notify_change(unsigned int type, struct kvm *kvm);
static unsigned long long kvm_createvm_count;
static unsigned long long kvm_active_vms;

static DEFINE_PER_CPU(cpumask_var_t, cpu_kick_mask);

__weak void kvm_arch_guest_memory_reclaimed(struct kvm *kvm)
{
}

bool kvm_is_zone_device_page(struct page *page)
{
	/*
	 * The metadata used by is_zone_device_page() to determine whether or
	 * not a page is ZONE_DEVICE is guaranteed to be valid if and only if
	 * the device has been pinned, e.g. by get_user_pages().  WARN if the
	 * page_count() is zero to help detect bad usage of this helper.
	 */
	if (WARN_ON_ONCE(!page_count(page)))
		return false;

	return is_zone_device_page(page);
}

/*
 * Returns a 'struct page' if the pfn is "valid" and backed by a refcounted
 * page, NULL otherwise.  Note, the list of refcounted PG_reserved page types
 * is likely incomplete, it has been compiled purely through people wanting to
 * back guest with a certain type of memory and encountering issues.
 */
struct page *kvm_pfn_to_refcounted_page(kvm_pfn_t pfn)
{
	struct page *page;

	if (!pfn_valid(pfn))
		return NULL;

	page = pfn_to_page(pfn);
	if (!PageReserved(page))
		return page;

	/* The ZERO_PAGE(s) is marked PG_reserved, but is refcounted. */
	if (is_zero_pfn(pfn))
		return page;

	/*
	 * ZONE_DEVICE pages currently set PG_reserved, but from a refcounting
	 * perspective they are "normal" pages, albeit with slightly different
	 * usage rules.
	 */
	if (kvm_is_zone_device_page(page))
		return page;

	return NULL;
}

/*
 * Switches to specified vcpu, until a matching vcpu_put()
 */
void vcpu_load(struct kvm_vcpu *vcpu)
{
	int cpu = get_cpu();

	__this_cpu_write(kvm_running_vcpu, vcpu);
	preempt_notifier_register(&vcpu->preempt_notifier);
	kvm_arch_vcpu_load(vcpu, cpu);
	put_cpu();
}
EXPORT_SYMBOL_GPL(vcpu_load);

void vcpu_put(struct kvm_vcpu *vcpu)
{
	preempt_disable();
	kvm_arch_vcpu_put(vcpu);
	preempt_notifier_unregister(&vcpu->preempt_notifier);
	__this_cpu_write(kvm_running_vcpu, NULL);
	preempt_enable();
}
EXPORT_SYMBOL_GPL(vcpu_put);

/* TODO: merge with kvm_arch_vcpu_should_kick */
static bool kvm_request_needs_ipi(struct kvm_vcpu *vcpu, unsigned req)
{
	int mode = kvm_vcpu_exiting_guest_mode(vcpu);

	/*
	 * We need to wait for the VCPU to reenable interrupts and get out of
	 * READING_SHADOW_PAGE_TABLES mode.
	 */
	if (req & KVM_REQUEST_WAIT)
		return mode != OUTSIDE_GUEST_MODE;

	/*
	 * Need to kick a running VCPU, but otherwise there is nothing to do.
	 */
	return mode == IN_GUEST_MODE;
}

static void ack_kick(void *_completed)
{
}

static inline bool kvm_kick_many_cpus(struct cpumask *cpus, bool wait)
{
	if (cpumask_empty(cpus))
		return false;

	smp_call_function_many(cpus, ack_kick, NULL, wait);
	return true;
}

static void kvm_make_vcpu_request(struct kvm_vcpu *vcpu, unsigned int req,
				  struct cpumask *tmp, int current_cpu)
{
	int cpu;

	if (likely(!(req & KVM_REQUEST_NO_ACTION)))
		__kvm_make_request(req, vcpu);

	if (!(req & KVM_REQUEST_NO_WAKEUP) && kvm_vcpu_wake_up(vcpu))
		return;

	/*
	 * Note, the vCPU could get migrated to a different pCPU at any point
	 * after kvm_request_needs_ipi(), which could result in sending an IPI
	 * to the previous pCPU.  But, that's OK because the purpose of the IPI
	 * is to ensure the vCPU returns to OUTSIDE_GUEST_MODE, which is
	 * satisfied if the vCPU migrates. Entering READING_SHADOW_PAGE_TABLES
	 * after this point is also OK, as the requirement is only that KVM wait
	 * for vCPUs that were reading SPTEs _before_ any changes were
	 * finalized. See kvm_vcpu_kick() for more details on handling requests.
	 */
	if (kvm_request_needs_ipi(vcpu, req)) {
		cpu = READ_ONCE(vcpu->cpu);
		if (cpu != -1 && cpu != current_cpu)
			__cpumask_set_cpu(cpu, tmp);
	}
}

bool kvm_make_vcpus_request_mask(struct kvm *kvm, unsigned int req,
				 unsigned long *vcpu_bitmap)
{
	struct kvm_vcpu *vcpu;
	struct cpumask *cpus;
	int i, me;
	bool called;

	me = get_cpu();

	cpus = this_cpu_cpumask_var_ptr(cpu_kick_mask);
	cpumask_clear(cpus);

	for_each_set_bit(i, vcpu_bitmap, KVM_MAX_VCPUS) {
		vcpu = kvm_get_vcpu(kvm, i);
		if (!vcpu)
			continue;
		kvm_make_vcpu_request(vcpu, req, cpus, me);
	}

	called = kvm_kick_many_cpus(cpus, !!(req & KVM_REQUEST_WAIT));
	put_cpu();

	return called;
}

bool kvm_make_all_cpus_request_except(struct kvm *kvm, unsigned int req,
				      struct kvm_vcpu *except)
{
	struct kvm_vcpu *vcpu;
	struct cpumask *cpus;
	unsigned long i;
	bool called;
	int me;

	me = get_cpu();

	cpus = this_cpu_cpumask_var_ptr(cpu_kick_mask);
	cpumask_clear(cpus);

	kvm_for_each_vcpu(i, vcpu, kvm) {
		if (vcpu == except)
			continue;
		kvm_make_vcpu_request(vcpu, req, cpus, me);
	}

	called = kvm_kick_many_cpus(cpus, !!(req & KVM_REQUEST_WAIT));
	put_cpu();

	return called;
}

bool kvm_make_all_cpus_request(struct kvm *kvm, unsigned int req)
{
	return kvm_make_all_cpus_request_except(kvm, req, NULL);
}
EXPORT_SYMBOL_GPL(kvm_make_all_cpus_request);

void kvm_flush_remote_tlbs(struct kvm *kvm)
{
	++kvm->stat.generic.remote_tlb_flush_requests;

	/*
	 * We want to publish modifications to the page tables before reading
	 * mode. Pairs with a memory barrier in arch-specific code.
	 * - x86: smp_mb__after_srcu_read_unlock in vcpu_enter_guest
	 * and smp_mb in walk_shadow_page_lockless_begin/end.
	 * - powerpc: smp_mb in kvmppc_prepare_to_enter.
	 *
	 * There is already an smp_mb__after_atomic() before
	 * kvm_make_all_cpus_request() reads vcpu->mode. We reuse that
	 * barrier here.
	 */
	if (!kvm_arch_flush_remote_tlbs(kvm)
	    || kvm_make_all_cpus_request(kvm, KVM_REQ_TLB_FLUSH))
		++kvm->stat.generic.remote_tlb_flush;
}
EXPORT_SYMBOL_GPL(kvm_flush_remote_tlbs);

void kvm_flush_remote_tlbs_range(struct kvm *kvm, gfn_t gfn, u64 nr_pages)
{
	if (!kvm_arch_flush_remote_tlbs_range(kvm, gfn, nr_pages))
		return;

	/*
	 * Fall back to a flushing entire TLBs if the architecture range-based
	 * TLB invalidation is unsupported or can't be performed for whatever
	 * reason.
	 */
	kvm_flush_remote_tlbs(kvm);
}

void kvm_flush_remote_tlbs_memslot(struct kvm *kvm,
				   const struct kvm_memory_slot *memslot)
{
	/*
	 * All current use cases for flushing the TLBs for a specific memslot
	 * are related to dirty logging, and many do the TLB flush out of
	 * mmu_lock. The interaction between the various operations on memslot
	 * must be serialized by slots_locks to ensure the TLB flush from one
	 * operation is observed by any other operation on the same memslot.
	 */
	lockdep_assert_held(&kvm->slots_lock);
	kvm_flush_remote_tlbs_range(kvm, memslot->base_gfn, memslot->npages);
}

static void kvm_flush_shadow_all(struct kvm *kvm)
{
	kvm_arch_flush_shadow_all(kvm);
	kvm_arch_guest_memory_reclaimed(kvm);
}

#ifdef KVM_ARCH_NR_OBJS_PER_MEMORY_CACHE
static inline void *mmu_memory_cache_alloc_obj(struct kvm_mmu_memory_cache *mc,
					       gfp_t gfp_flags)
{
	gfp_flags |= mc->gfp_zero;

	if (mc->kmem_cache)
		return kmem_cache_alloc(mc->kmem_cache, gfp_flags);
	else
		return (void *)__get_free_page(gfp_flags);
}

int __kvm_mmu_topup_memory_cache(struct kvm_mmu_memory_cache *mc, int capacity, int min)
{
	gfp_t gfp = mc->gfp_custom ? mc->gfp_custom : GFP_KERNEL_ACCOUNT;
	void *obj;

	if (mc->nobjs >= min)
		return 0;

	if (unlikely(!mc->objects)) {
		if (WARN_ON_ONCE(!capacity))
			return -EIO;

		mc->objects = kvmalloc_array(sizeof(void *), capacity, gfp);
		if (!mc->objects)
			return -ENOMEM;

		mc->capacity = capacity;
	}

	/* It is illegal to request a different capacity across topups. */
	if (WARN_ON_ONCE(mc->capacity != capacity))
		return -EIO;

	while (mc->nobjs < mc->capacity) {
		obj = mmu_memory_cache_alloc_obj(mc, gfp);
		if (!obj)
			return mc->nobjs >= min ? 0 : -ENOMEM;
		mc->objects[mc->nobjs++] = obj;
	}
	return 0;
}

int kvm_mmu_topup_memory_cache(struct kvm_mmu_memory_cache *mc, int min)
{
	return __kvm_mmu_topup_memory_cache(mc, KVM_ARCH_NR_OBJS_PER_MEMORY_CACHE, min);
}

int kvm_mmu_memory_cache_nr_free_objects(struct kvm_mmu_memory_cache *mc)
{
	return mc->nobjs;
}

void kvm_mmu_free_memory_cache(struct kvm_mmu_memory_cache *mc)
{
	while (mc->nobjs) {
		if (mc->kmem_cache)
			kmem_cache_free(mc->kmem_cache, mc->objects[--mc->nobjs]);
		else
			free_page((unsigned long)mc->objects[--mc->nobjs]);
	}

	kvfree(mc->objects);

	mc->objects = NULL;
	mc->capacity = 0;
}

void *kvm_mmu_memory_cache_alloc(struct kvm_mmu_memory_cache *mc)
{
	void *p;

	if (WARN_ON(!mc->nobjs))
		p = mmu_memory_cache_alloc_obj(mc, GFP_ATOMIC | __GFP_ACCOUNT);
	else
		p = mc->objects[--mc->nobjs];
	BUG_ON(!p);
	return p;
}
#endif

static void kvm_vcpu_init(struct kvm_vcpu *vcpu, struct kvm *kvm, unsigned id)
{
	mutex_init(&vcpu->mutex);
	vcpu->cpu = -1;
	vcpu->kvm = kvm;
	vcpu->vcpu_id = id;
	vcpu->pid = NULL;
#ifndef __KVM_HAVE_ARCH_WQP
	rcuwait_init(&vcpu->wait);
#endif
	kvm_async_pf_vcpu_init(vcpu);

	kvm_vcpu_set_in_spin_loop(vcpu, false);
	kvm_vcpu_set_dy_eligible(vcpu, false);
	vcpu->preempted = false;
	vcpu->ready = false;
	preempt_notifier_init(&vcpu->preempt_notifier, &kvm_preempt_ops);
	vcpu->last_used_slot = NULL;

	/* Fill the stats id string for the vcpu */
	snprintf(vcpu->stats_id, sizeof(vcpu->stats_id), "kvm-%d/vcpu-%d",
		 task_pid_nr(current), id);
}

static void kvm_vcpu_destroy(struct kvm_vcpu *vcpu)
{
	kvm_arch_vcpu_destroy(vcpu);
	kvm_dirty_ring_free(&vcpu->dirty_ring);

	/*
	 * No need for rcu_read_lock as VCPU_RUN is the only place that changes
	 * the vcpu->pid pointer, and at destruction time all file descriptors
	 * are already gone.
	 */
	put_pid(rcu_dereference_protected(vcpu->pid, 1));

	free_page((unsigned long)vcpu->run);
	kmem_cache_free(kvm_vcpu_cache, vcpu);
}

void kvm_destroy_vcpus(struct kvm *kvm)
{
	unsigned long i;
	struct kvm_vcpu *vcpu;

	kvm_for_each_vcpu(i, vcpu, kvm) {
		kvm_vcpu_destroy(vcpu);
		xa_erase(&kvm->vcpu_array, i);
	}

	atomic_set(&kvm->online_vcpus, 0);
}
EXPORT_SYMBOL_GPL(kvm_destroy_vcpus);

#if defined(CONFIG_MMU_NOTIFIER) && defined(KVM_ARCH_WANT_MMU_NOTIFIER)
static inline struct kvm *mmu_notifier_to_kvm(struct mmu_notifier *mn)
{
	return container_of(mn, struct kvm, mmu_notifier);
}

typedef bool (*hva_handler_t)(struct kvm *kvm, struct kvm_gfn_range *range);

typedef void (*on_lock_fn_t)(struct kvm *kvm, unsigned long start,
			     unsigned long end);

typedef void (*on_unlock_fn_t)(struct kvm *kvm);

struct kvm_hva_range {
	unsigned long start;
	unsigned long end;
	union kvm_mmu_notifier_arg arg;
	hva_handler_t handler;
	on_lock_fn_t on_lock;
	on_unlock_fn_t on_unlock;
	bool flush_on_ret;
	bool may_block;
};

/*
 * Use a dedicated stub instead of NULL to indicate that there is no callback
 * function/handler.  The compiler technically can't guarantee that a real
 * function will have a non-zero address, and so it will generate code to
 * check for !NULL, whereas comparing against a stub will be elided at compile
 * time (unless the compiler is getting long in the tooth, e.g. gcc 4.9).
 */
static void kvm_null_fn(void)
{

}
#define IS_KVM_NULL_FN(fn) ((fn) == (void *)kvm_null_fn)

static const union kvm_mmu_notifier_arg KVM_MMU_NOTIFIER_NO_ARG;

/* Iterate over each memslot intersecting [start, last] (inclusive) range */
#define kvm_for_each_memslot_in_hva_range(node, slots, start, last)	     \
	for (node = interval_tree_iter_first(&slots->hva_tree, start, last); \
	     node;							     \
	     node = interval_tree_iter_next(node, start, last))	     \

static __always_inline int __kvm_handle_hva_range(struct kvm *kvm,
						  const struct kvm_hva_range *range)
{
	bool ret = false, locked = false;
	struct kvm_gfn_range gfn_range;
	struct kvm_memory_slot *slot;
	struct kvm_memslots *slots;
	int i, idx;

	if (WARN_ON_ONCE(range->end <= range->start))
		return 0;

	/* A null handler is allowed if and only if on_lock() is provided. */
	if (WARN_ON_ONCE(IS_KVM_NULL_FN(range->on_lock) &&
			 IS_KVM_NULL_FN(range->handler)))
		return 0;

	idx = srcu_read_lock(&kvm->srcu);

	for (i = 0; i < KVM_ADDRESS_SPACE_NUM; i++) {
		struct interval_tree_node *node;

		slots = __kvm_memslots(kvm, i);
		kvm_for_each_memslot_in_hva_range(node, slots,
						  range->start, range->end - 1) {
			unsigned long hva_start, hva_end;

			slot = container_of(node, struct kvm_memory_slot, hva_node[slots->node_idx]);
			hva_start = max(range->start, slot->userspace_addr);
			hva_end = min(range->end, slot->userspace_addr +
						  (slot->npages << PAGE_SHIFT));

			/*
			 * To optimize for the likely case where the address
			 * range is covered by zero or one memslots, don't
			 * bother making these conditional (to avoid writes on
			 * the second or later invocation of the handler).
			 */
			gfn_range.arg = range->arg;
			gfn_range.may_block = range->may_block;

			/*
			 * {gfn(page) | page intersects with [hva_start, hva_end)} =
			 * {gfn_start, gfn_start+1, ..., gfn_end-1}.
			 */
			gfn_range.start = hva_to_gfn_memslot(hva_start, slot);
			gfn_range.end = hva_to_gfn_memslot(hva_end + PAGE_SIZE - 1, slot);
			gfn_range.slot = slot;

			if (!locked) {
				locked = true;
				KVM_MMU_LOCK(kvm);
				if (!IS_KVM_NULL_FN(range->on_lock))
					range->on_lock(kvm, range->start, range->end);
				if (IS_KVM_NULL_FN(range->handler))
					break;
			}
			ret |= range->handler(kvm, &gfn_range);
		}
	}

	if (range->flush_on_ret && ret)
		kvm_flush_remote_tlbs(kvm);

	if (locked) {
		KVM_MMU_UNLOCK(kvm);
		if (!IS_KVM_NULL_FN(range->on_unlock))
			range->on_unlock(kvm);
	}

	srcu_read_unlock(&kvm->srcu, idx);

	/* The notifiers are averse to booleans. :-( */
	return (int)ret;
}

static __always_inline int kvm_handle_hva_range(struct mmu_notifier *mn,
						unsigned long start,
						unsigned long end,
						union kvm_mmu_notifier_arg arg,
						hva_handler_t handler)
{
	struct kvm *kvm = mmu_notifier_to_kvm(mn);
	const struct kvm_hva_range range = {
		.start		= start,
		.end		= end,
		.arg		= arg,
		.handler	= handler,
		.on_lock	= (void *)kvm_null_fn,
		.on_unlock	= (void *)kvm_null_fn,
		.flush_on_ret	= true,
		.may_block	= false,
	};

	return __kvm_handle_hva_range(kvm, &range);
}

static __always_inline int kvm_handle_hva_range_no_flush(struct mmu_notifier *mn,
							 unsigned long start,
							 unsigned long end,
							 hva_handler_t handler)
{
	struct kvm *kvm = mmu_notifier_to_kvm(mn);
	const struct kvm_hva_range range = {
		.start		= start,
		.end		= end,
		.handler	= handler,
		.on_lock	= (void *)kvm_null_fn,
		.on_unlock	= (void *)kvm_null_fn,
		.flush_on_ret	= false,
		.may_block	= false,
	};

	return __kvm_handle_hva_range(kvm, &range);
}

static bool kvm_change_spte_gfn(struct kvm *kvm, struct kvm_gfn_range *range)
{
	/*
	 * Skipping invalid memslots is correct if and only change_pte() is
	 * surrounded by invalidate_range_{start,end}(), which is currently
	 * guaranteed by the primary MMU.  If that ever changes, KVM needs to
	 * unmap the memslot instead of skipping the memslot to ensure that KVM
	 * doesn't hold references to the old PFN.
	 */
	WARN_ON_ONCE(!READ_ONCE(kvm->mn_active_invalidate_count));

	if (range->slot->flags & KVM_MEMSLOT_INVALID)
		return false;

	return kvm_set_spte_gfn(kvm, range);
}

static void kvm_mmu_notifier_change_pte(struct mmu_notifier *mn,
					struct mm_struct *mm,
					unsigned long address,
					pte_t pte)
{
	struct kvm *kvm = mmu_notifier_to_kvm(mn);
	const union kvm_mmu_notifier_arg arg = { .pte = pte };

	trace_kvm_set_spte_hva(address);

	/*
	 * .change_pte() must be surrounded by .invalidate_range_{start,end}().
	 * If mmu_invalidate_in_progress is zero, then no in-progress
	 * invalidations, including this one, found a relevant memslot at
	 * start(); rechecking memslots here is unnecessary.  Note, a false
	 * positive (count elevated by a different invalidation) is sub-optimal
	 * but functionally ok.
	 */
	WARN_ON_ONCE(!READ_ONCE(kvm->mn_active_invalidate_count));
	if (!READ_ONCE(kvm->mmu_invalidate_in_progress))
		return;

<<<<<<< HEAD
	kvm_handle_hva_range(mn, address, address + 1, pte, kvm_change_spte_gfn);
=======
	kvm_handle_hva_range(mn, address, address + 1, arg, kvm_change_spte_gfn);
>>>>>>> ccf0a997
}

void kvm_mmu_invalidate_begin(struct kvm *kvm, unsigned long start,
			      unsigned long end)
{
	/*
	 * The count increase must become visible at unlock time as no
	 * spte can be established without taking the mmu_lock and
	 * count is also read inside the mmu_lock critical section.
	 */
	kvm->mmu_invalidate_in_progress++;
	if (likely(kvm->mmu_invalidate_in_progress == 1)) {
		kvm->mmu_invalidate_range_start = start;
		kvm->mmu_invalidate_range_end = end;
	} else {
		/*
		 * Fully tracking multiple concurrent ranges has diminishing
		 * returns. Keep things simple and just find the minimal range
		 * which includes the current and new ranges. As there won't be
		 * enough information to subtract a range after its invalidate
		 * completes, any ranges invalidated concurrently will
		 * accumulate and persist until all outstanding invalidates
		 * complete.
		 */
		kvm->mmu_invalidate_range_start =
			min(kvm->mmu_invalidate_range_start, start);
		kvm->mmu_invalidate_range_end =
			max(kvm->mmu_invalidate_range_end, end);
	}
}

static int kvm_mmu_notifier_invalidate_range_start(struct mmu_notifier *mn,
					const struct mmu_notifier_range *range)
{
	struct kvm *kvm = mmu_notifier_to_kvm(mn);
	const struct kvm_hva_range hva_range = {
		.start		= range->start,
		.end		= range->end,
		.handler	= kvm_unmap_gfn_range,
		.on_lock	= kvm_mmu_invalidate_begin,
		.on_unlock	= kvm_arch_guest_memory_reclaimed,
		.flush_on_ret	= true,
		.may_block	= mmu_notifier_range_blockable(range),
	};

	trace_kvm_unmap_hva_range(range->start, range->end);

	/*
	 * Prevent memslot modification between range_start() and range_end()
	 * so that conditionally locking provides the same result in both
	 * functions.  Without that guarantee, the mmu_invalidate_in_progress
	 * adjustments will be imbalanced.
	 *
	 * Pairs with the decrement in range_end().
	 */
	spin_lock(&kvm->mn_invalidate_lock);
	kvm->mn_active_invalidate_count++;
	spin_unlock(&kvm->mn_invalidate_lock);

	/*
	 * Invalidate pfn caches _before_ invalidating the secondary MMUs, i.e.
	 * before acquiring mmu_lock, to avoid holding mmu_lock while acquiring
	 * each cache's lock.  There are relatively few caches in existence at
	 * any given time, and the caches themselves can check for hva overlap,
	 * i.e. don't need to rely on memslot overlap checks for performance.
	 * Because this runs without holding mmu_lock, the pfn caches must use
	 * mn_active_invalidate_count (see above) instead of
	 * mmu_invalidate_in_progress.
	 */
	gfn_to_pfn_cache_invalidate_start(kvm, range->start, range->end,
					  hva_range.may_block);

	__kvm_handle_hva_range(kvm, &hva_range);

	return 0;
}

void kvm_mmu_invalidate_end(struct kvm *kvm, unsigned long start,
			    unsigned long end)
{
	/*
	 * This sequence increase will notify the kvm page fault that
	 * the page that is going to be mapped in the spte could have
	 * been freed.
	 */
	kvm->mmu_invalidate_seq++;
	smp_wmb();
	/*
	 * The above sequence increase must be visible before the
	 * below count decrease, which is ensured by the smp_wmb above
	 * in conjunction with the smp_rmb in mmu_invalidate_retry().
	 */
	kvm->mmu_invalidate_in_progress--;
}

static void kvm_mmu_notifier_invalidate_range_end(struct mmu_notifier *mn,
					const struct mmu_notifier_range *range)
{
	struct kvm *kvm = mmu_notifier_to_kvm(mn);
	const struct kvm_hva_range hva_range = {
		.start		= range->start,
		.end		= range->end,
		.handler	= (void *)kvm_null_fn,
		.on_lock	= kvm_mmu_invalidate_end,
		.on_unlock	= (void *)kvm_null_fn,
		.flush_on_ret	= false,
		.may_block	= mmu_notifier_range_blockable(range),
	};
	bool wake;

	__kvm_handle_hva_range(kvm, &hva_range);

	/* Pairs with the increment in range_start(). */
	spin_lock(&kvm->mn_invalidate_lock);
	wake = (--kvm->mn_active_invalidate_count == 0);
	spin_unlock(&kvm->mn_invalidate_lock);

	/*
	 * There can only be one waiter, since the wait happens under
	 * slots_lock.
	 */
	if (wake)
		rcuwait_wake_up(&kvm->mn_memslots_update_rcuwait);

	BUG_ON(kvm->mmu_invalidate_in_progress < 0);
}

static int kvm_mmu_notifier_clear_flush_young(struct mmu_notifier *mn,
					      struct mm_struct *mm,
					      unsigned long start,
					      unsigned long end)
{
	trace_kvm_age_hva(start, end);

	return kvm_handle_hva_range(mn, start, end, KVM_MMU_NOTIFIER_NO_ARG,
				    kvm_age_gfn);
}

static int kvm_mmu_notifier_clear_young(struct mmu_notifier *mn,
					struct mm_struct *mm,
					unsigned long start,
					unsigned long end)
{
	trace_kvm_age_hva(start, end);

	/*
	 * Even though we do not flush TLB, this will still adversely
	 * affect performance on pre-Haswell Intel EPT, where there is
	 * no EPT Access Bit to clear so that we have to tear down EPT
	 * tables instead. If we find this unacceptable, we can always
	 * add a parameter to kvm_age_hva so that it effectively doesn't
	 * do anything on clear_young.
	 *
	 * Also note that currently we never issue secondary TLB flushes
	 * from clear_young, leaving this job up to the regular system
	 * cadence. If we find this inaccurate, we might come up with a
	 * more sophisticated heuristic later.
	 */
	return kvm_handle_hva_range_no_flush(mn, start, end, kvm_age_gfn);
}

static int kvm_mmu_notifier_test_young(struct mmu_notifier *mn,
				       struct mm_struct *mm,
				       unsigned long address)
{
	trace_kvm_test_age_hva(address);

	return kvm_handle_hva_range_no_flush(mn, address, address + 1,
					     kvm_test_age_gfn);
}

static void kvm_mmu_notifier_release(struct mmu_notifier *mn,
				     struct mm_struct *mm)
{
	struct kvm *kvm = mmu_notifier_to_kvm(mn);
	int idx;

	idx = srcu_read_lock(&kvm->srcu);
	kvm_flush_shadow_all(kvm);
	srcu_read_unlock(&kvm->srcu, idx);
}

static const struct mmu_notifier_ops kvm_mmu_notifier_ops = {
	.invalidate_range_start	= kvm_mmu_notifier_invalidate_range_start,
	.invalidate_range_end	= kvm_mmu_notifier_invalidate_range_end,
	.clear_flush_young	= kvm_mmu_notifier_clear_flush_young,
	.clear_young		= kvm_mmu_notifier_clear_young,
	.test_young		= kvm_mmu_notifier_test_young,
	.change_pte		= kvm_mmu_notifier_change_pte,
	.release		= kvm_mmu_notifier_release,
};

static int kvm_init_mmu_notifier(struct kvm *kvm)
{
	kvm->mmu_notifier.ops = &kvm_mmu_notifier_ops;
	return mmu_notifier_register(&kvm->mmu_notifier, current->mm);
}

#else  /* !(CONFIG_MMU_NOTIFIER && KVM_ARCH_WANT_MMU_NOTIFIER) */

static int kvm_init_mmu_notifier(struct kvm *kvm)
{
	return 0;
}

#endif /* CONFIG_MMU_NOTIFIER && KVM_ARCH_WANT_MMU_NOTIFIER */

#ifdef CONFIG_HAVE_KVM_PM_NOTIFIER
static int kvm_pm_notifier_call(struct notifier_block *bl,
				unsigned long state,
				void *unused)
{
	struct kvm *kvm = container_of(bl, struct kvm, pm_notifier);

	return kvm_arch_pm_notifier(kvm, state);
}

static void kvm_init_pm_notifier(struct kvm *kvm)
{
	kvm->pm_notifier.notifier_call = kvm_pm_notifier_call;
	/* Suspend KVM before we suspend ftrace, RCU, etc. */
	kvm->pm_notifier.priority = INT_MAX;
	register_pm_notifier(&kvm->pm_notifier);
}

static void kvm_destroy_pm_notifier(struct kvm *kvm)
{
	unregister_pm_notifier(&kvm->pm_notifier);
}
#else /* !CONFIG_HAVE_KVM_PM_NOTIFIER */
static void kvm_init_pm_notifier(struct kvm *kvm)
{
}

static void kvm_destroy_pm_notifier(struct kvm *kvm)
{
}
#endif /* CONFIG_HAVE_KVM_PM_NOTIFIER */

static void kvm_destroy_dirty_bitmap(struct kvm_memory_slot *memslot)
{
	if (!memslot->dirty_bitmap)
		return;

	kvfree(memslot->dirty_bitmap);
	memslot->dirty_bitmap = NULL;
}

/* This does not remove the slot from struct kvm_memslots data structures */
static void kvm_free_memslot(struct kvm *kvm, struct kvm_memory_slot *slot)
{
	kvm_destroy_dirty_bitmap(slot);

	kvm_arch_free_memslot(kvm, slot);

	kfree(slot);
}

static void kvm_free_memslots(struct kvm *kvm, struct kvm_memslots *slots)
{
	struct hlist_node *idnode;
	struct kvm_memory_slot *memslot;
	int bkt;

	/*
	 * The same memslot objects live in both active and inactive sets,
	 * arbitrarily free using index '1' so the second invocation of this
	 * function isn't operating over a structure with dangling pointers
	 * (even though this function isn't actually touching them).
	 */
	if (!slots->node_idx)
		return;

	hash_for_each_safe(slots->id_hash, bkt, idnode, memslot, id_node[1])
		kvm_free_memslot(kvm, memslot);
}

static umode_t kvm_stats_debugfs_mode(const struct _kvm_stats_desc *pdesc)
{
	switch (pdesc->desc.flags & KVM_STATS_TYPE_MASK) {
	case KVM_STATS_TYPE_INSTANT:
		return 0444;
	case KVM_STATS_TYPE_CUMULATIVE:
	case KVM_STATS_TYPE_PEAK:
	default:
		return 0644;
	}
}


static void kvm_destroy_vm_debugfs(struct kvm *kvm)
{
	int i;
	int kvm_debugfs_num_entries = kvm_vm_stats_header.num_desc +
				      kvm_vcpu_stats_header.num_desc;

	if (IS_ERR(kvm->debugfs_dentry))
		return;

	debugfs_remove_recursive(kvm->debugfs_dentry);

	if (kvm->debugfs_stat_data) {
		for (i = 0; i < kvm_debugfs_num_entries; i++)
			kfree(kvm->debugfs_stat_data[i]);
		kfree(kvm->debugfs_stat_data);
	}
}

static int kvm_create_vm_debugfs(struct kvm *kvm, const char *fdname)
{
	static DEFINE_MUTEX(kvm_debugfs_lock);
	struct dentry *dent;
	char dir_name[ITOA_MAX_LEN * 2];
	struct kvm_stat_data *stat_data;
	const struct _kvm_stats_desc *pdesc;
	int i, ret = -ENOMEM;
	int kvm_debugfs_num_entries = kvm_vm_stats_header.num_desc +
				      kvm_vcpu_stats_header.num_desc;

	if (!debugfs_initialized())
		return 0;

	snprintf(dir_name, sizeof(dir_name), "%d-%s", task_pid_nr(current), fdname);
	mutex_lock(&kvm_debugfs_lock);
	dent = debugfs_lookup(dir_name, kvm_debugfs_dir);
	if (dent) {
		pr_warn_ratelimited("KVM: debugfs: duplicate directory %s\n", dir_name);
		dput(dent);
		mutex_unlock(&kvm_debugfs_lock);
		return 0;
	}
	dent = debugfs_create_dir(dir_name, kvm_debugfs_dir);
	mutex_unlock(&kvm_debugfs_lock);
	if (IS_ERR(dent))
		return 0;

	kvm->debugfs_dentry = dent;
	kvm->debugfs_stat_data = kcalloc(kvm_debugfs_num_entries,
					 sizeof(*kvm->debugfs_stat_data),
					 GFP_KERNEL_ACCOUNT);
	if (!kvm->debugfs_stat_data)
		goto out_err;

	for (i = 0; i < kvm_vm_stats_header.num_desc; ++i) {
		pdesc = &kvm_vm_stats_desc[i];
		stat_data = kzalloc(sizeof(*stat_data), GFP_KERNEL_ACCOUNT);
		if (!stat_data)
			goto out_err;

		stat_data->kvm = kvm;
		stat_data->desc = pdesc;
		stat_data->kind = KVM_STAT_VM;
		kvm->debugfs_stat_data[i] = stat_data;
		debugfs_create_file(pdesc->name, kvm_stats_debugfs_mode(pdesc),
				    kvm->debugfs_dentry, stat_data,
				    &stat_fops_per_vm);
	}

	for (i = 0; i < kvm_vcpu_stats_header.num_desc; ++i) {
		pdesc = &kvm_vcpu_stats_desc[i];
		stat_data = kzalloc(sizeof(*stat_data), GFP_KERNEL_ACCOUNT);
		if (!stat_data)
			goto out_err;

		stat_data->kvm = kvm;
		stat_data->desc = pdesc;
		stat_data->kind = KVM_STAT_VCPU;
		kvm->debugfs_stat_data[i + kvm_vm_stats_header.num_desc] = stat_data;
		debugfs_create_file(pdesc->name, kvm_stats_debugfs_mode(pdesc),
				    kvm->debugfs_dentry, stat_data,
				    &stat_fops_per_vm);
	}

	ret = kvm_arch_create_vm_debugfs(kvm);
	if (ret)
		goto out_err;

	return 0;
out_err:
	kvm_destroy_vm_debugfs(kvm);
	return ret;
}

/*
 * Called after the VM is otherwise initialized, but just before adding it to
 * the vm_list.
 */
int __weak kvm_arch_post_init_vm(struct kvm *kvm)
{
	return 0;
}

/*
 * Called just after removing the VM from the vm_list, but before doing any
 * other destruction.
 */
void __weak kvm_arch_pre_destroy_vm(struct kvm *kvm)
{
}

/*
 * Called after per-vm debugfs created.  When called kvm->debugfs_dentry should
 * be setup already, so we can create arch-specific debugfs entries under it.
 * Cleanup should be automatic done in kvm_destroy_vm_debugfs() recursively, so
 * a per-arch destroy interface is not needed.
 */
int __weak kvm_arch_create_vm_debugfs(struct kvm *kvm)
{
	return 0;
}

static struct kvm *kvm_create_vm(unsigned long type, const char *fdname)
{
	struct kvm *kvm = kvm_arch_alloc_vm();
	struct kvm_memslots *slots;
	int r = -ENOMEM;
	int i, j;

	if (!kvm)
		return ERR_PTR(-ENOMEM);

	/* KVM is pinned via open("/dev/kvm"), the fd passed to this ioctl(). */
	__module_get(kvm_chardev_ops.owner);

	KVM_MMU_LOCK_INIT(kvm);
	mmgrab(current->mm);
	kvm->mm = current->mm;
	kvm_eventfd_init(kvm);
	mutex_init(&kvm->lock);
	mutex_init(&kvm->irq_lock);
	mutex_init(&kvm->slots_lock);
	mutex_init(&kvm->slots_arch_lock);
	spin_lock_init(&kvm->mn_invalidate_lock);
	rcuwait_init(&kvm->mn_memslots_update_rcuwait);
	xa_init(&kvm->vcpu_array);

	INIT_LIST_HEAD(&kvm->gpc_list);
	spin_lock_init(&kvm->gpc_lock);

	INIT_LIST_HEAD(&kvm->devices);
	kvm->max_vcpus = KVM_MAX_VCPUS;

	BUILD_BUG_ON(KVM_MEM_SLOTS_NUM > SHRT_MAX);

	/*
	 * Force subsequent debugfs file creations to fail if the VM directory
	 * is not created (by kvm_create_vm_debugfs()).
	 */
	kvm->debugfs_dentry = ERR_PTR(-ENOENT);

	snprintf(kvm->stats_id, sizeof(kvm->stats_id), "kvm-%d",
		 task_pid_nr(current));

	if (init_srcu_struct(&kvm->srcu))
		goto out_err_no_srcu;
	if (init_srcu_struct(&kvm->irq_srcu))
		goto out_err_no_irq_srcu;

	refcount_set(&kvm->users_count, 1);
	for (i = 0; i < KVM_ADDRESS_SPACE_NUM; i++) {
		for (j = 0; j < 2; j++) {
			slots = &kvm->__memslots[i][j];

			atomic_long_set(&slots->last_used_slot, (unsigned long)NULL);
			slots->hva_tree = RB_ROOT_CACHED;
			slots->gfn_tree = RB_ROOT;
			hash_init(slots->id_hash);
			slots->node_idx = j;

			/* Generations must be different for each address space. */
			slots->generation = i;
		}

		rcu_assign_pointer(kvm->memslots[i], &kvm->__memslots[i][0]);
	}

	for (i = 0; i < KVM_NR_BUSES; i++) {
		rcu_assign_pointer(kvm->buses[i],
			kzalloc(sizeof(struct kvm_io_bus), GFP_KERNEL_ACCOUNT));
		if (!kvm->buses[i])
			goto out_err_no_arch_destroy_vm;
	}

	r = kvm_arch_init_vm(kvm, type);
	if (r)
		goto out_err_no_arch_destroy_vm;

	r = hardware_enable_all();
	if (r)
		goto out_err_no_disable;

#ifdef CONFIG_HAVE_KVM_IRQFD
	INIT_HLIST_HEAD(&kvm->irq_ack_notifier_list);
#endif

	r = kvm_init_mmu_notifier(kvm);
	if (r)
		goto out_err_no_mmu_notifier;

	r = kvm_coalesced_mmio_init(kvm);
	if (r < 0)
		goto out_no_coalesced_mmio;

	r = kvm_create_vm_debugfs(kvm, fdname);
	if (r)
		goto out_err_no_debugfs;

	r = kvm_arch_post_init_vm(kvm);
	if (r)
		goto out_err;

	mutex_lock(&kvm_lock);
	list_add(&kvm->vm_list, &vm_list);
	mutex_unlock(&kvm_lock);

	preempt_notifier_inc();
	kvm_init_pm_notifier(kvm);

	return kvm;

out_err:
	kvm_destroy_vm_debugfs(kvm);
out_err_no_debugfs:
	kvm_coalesced_mmio_free(kvm);
out_no_coalesced_mmio:
#if defined(CONFIG_MMU_NOTIFIER) && defined(KVM_ARCH_WANT_MMU_NOTIFIER)
	if (kvm->mmu_notifier.ops)
		mmu_notifier_unregister(&kvm->mmu_notifier, current->mm);
#endif
out_err_no_mmu_notifier:
	hardware_disable_all();
out_err_no_disable:
	kvm_arch_destroy_vm(kvm);
out_err_no_arch_destroy_vm:
	WARN_ON_ONCE(!refcount_dec_and_test(&kvm->users_count));
	for (i = 0; i < KVM_NR_BUSES; i++)
		kfree(kvm_get_bus(kvm, i));
	cleanup_srcu_struct(&kvm->irq_srcu);
out_err_no_irq_srcu:
	cleanup_srcu_struct(&kvm->srcu);
out_err_no_srcu:
	kvm_arch_free_vm(kvm);
	mmdrop(current->mm);
	module_put(kvm_chardev_ops.owner);
	return ERR_PTR(r);
}

static void kvm_destroy_devices(struct kvm *kvm)
{
	struct kvm_device *dev, *tmp;

	/*
	 * We do not need to take the kvm->lock here, because nobody else
	 * has a reference to the struct kvm at this point and therefore
	 * cannot access the devices list anyhow.
	 */
	list_for_each_entry_safe(dev, tmp, &kvm->devices, vm_node) {
		list_del(&dev->vm_node);
		dev->ops->destroy(dev);
	}
}

static void kvm_destroy_vm(struct kvm *kvm)
{
	int i;
	struct mm_struct *mm = kvm->mm;

	kvm_destroy_pm_notifier(kvm);
	kvm_uevent_notify_change(KVM_EVENT_DESTROY_VM, kvm);
	kvm_destroy_vm_debugfs(kvm);
	kvm_arch_sync_events(kvm);
	mutex_lock(&kvm_lock);
	list_del(&kvm->vm_list);
	mutex_unlock(&kvm_lock);
	kvm_arch_pre_destroy_vm(kvm);

	kvm_free_irq_routing(kvm);
	for (i = 0; i < KVM_NR_BUSES; i++) {
		struct kvm_io_bus *bus = kvm_get_bus(kvm, i);

		if (bus)
			kvm_io_bus_destroy(bus);
		kvm->buses[i] = NULL;
	}
	kvm_coalesced_mmio_free(kvm);
#if defined(CONFIG_MMU_NOTIFIER) && defined(KVM_ARCH_WANT_MMU_NOTIFIER)
	mmu_notifier_unregister(&kvm->mmu_notifier, kvm->mm);
	/*
	 * At this point, pending calls to invalidate_range_start()
	 * have completed but no more MMU notifiers will run, so
	 * mn_active_invalidate_count may remain unbalanced.
	 * No threads can be waiting in kvm_swap_active_memslots() as the
	 * last reference on KVM has been dropped, but freeing
	 * memslots would deadlock without this manual intervention.
	 */
	WARN_ON(rcuwait_active(&kvm->mn_memslots_update_rcuwait));
	kvm->mn_active_invalidate_count = 0;
#else
	kvm_flush_shadow_all(kvm);
#endif
	kvm_arch_destroy_vm(kvm);
	kvm_destroy_devices(kvm);
	for (i = 0; i < KVM_ADDRESS_SPACE_NUM; i++) {
		kvm_free_memslots(kvm, &kvm->__memslots[i][0]);
		kvm_free_memslots(kvm, &kvm->__memslots[i][1]);
	}
	cleanup_srcu_struct(&kvm->irq_srcu);
	cleanup_srcu_struct(&kvm->srcu);
	kvm_arch_free_vm(kvm);
	preempt_notifier_dec();
	hardware_disable_all();
	mmdrop(mm);
	module_put(kvm_chardev_ops.owner);
}

void kvm_get_kvm(struct kvm *kvm)
{
	refcount_inc(&kvm->users_count);
}
EXPORT_SYMBOL_GPL(kvm_get_kvm);

/*
 * Make sure the vm is not during destruction, which is a safe version of
 * kvm_get_kvm().  Return true if kvm referenced successfully, false otherwise.
 */
bool kvm_get_kvm_safe(struct kvm *kvm)
{
	return refcount_inc_not_zero(&kvm->users_count);
}
EXPORT_SYMBOL_GPL(kvm_get_kvm_safe);

void kvm_put_kvm(struct kvm *kvm)
{
	if (refcount_dec_and_test(&kvm->users_count))
		kvm_destroy_vm(kvm);
}
EXPORT_SYMBOL_GPL(kvm_put_kvm);

/*
 * Used to put a reference that was taken on behalf of an object associated
 * with a user-visible file descriptor, e.g. a vcpu or device, if installation
 * of the new file descriptor fails and the reference cannot be transferred to
 * its final owner.  In such cases, the caller is still actively using @kvm and
 * will fail miserably if the refcount unexpectedly hits zero.
 */
void kvm_put_kvm_no_destroy(struct kvm *kvm)
{
	WARN_ON(refcount_dec_and_test(&kvm->users_count));
}
EXPORT_SYMBOL_GPL(kvm_put_kvm_no_destroy);

static int kvm_vm_release(struct inode *inode, struct file *filp)
{
	struct kvm *kvm = filp->private_data;

	kvm_irqfd_release(kvm);

	kvm_put_kvm(kvm);
	return 0;
}

/*
 * Allocation size is twice as large as the actual dirty bitmap size.
 * See kvm_vm_ioctl_get_dirty_log() why this is needed.
 */
static int kvm_alloc_dirty_bitmap(struct kvm_memory_slot *memslot)
{
	unsigned long dirty_bytes = kvm_dirty_bitmap_bytes(memslot);

	memslot->dirty_bitmap = __vcalloc(2, dirty_bytes, GFP_KERNEL_ACCOUNT);
	if (!memslot->dirty_bitmap)
		return -ENOMEM;

	return 0;
}

static struct kvm_memslots *kvm_get_inactive_memslots(struct kvm *kvm, int as_id)
{
	struct kvm_memslots *active = __kvm_memslots(kvm, as_id);
	int node_idx_inactive = active->node_idx ^ 1;

	return &kvm->__memslots[as_id][node_idx_inactive];
}

/*
 * Helper to get the address space ID when one of memslot pointers may be NULL.
 * This also serves as a sanity that at least one of the pointers is non-NULL,
 * and that their address space IDs don't diverge.
 */
static int kvm_memslots_get_as_id(struct kvm_memory_slot *a,
				  struct kvm_memory_slot *b)
{
	if (WARN_ON_ONCE(!a && !b))
		return 0;

	if (!a)
		return b->as_id;
	if (!b)
		return a->as_id;

	WARN_ON_ONCE(a->as_id != b->as_id);
	return a->as_id;
}

static void kvm_insert_gfn_node(struct kvm_memslots *slots,
				struct kvm_memory_slot *slot)
{
	struct rb_root *gfn_tree = &slots->gfn_tree;
	struct rb_node **node, *parent;
	int idx = slots->node_idx;

	parent = NULL;
	for (node = &gfn_tree->rb_node; *node; ) {
		struct kvm_memory_slot *tmp;

		tmp = container_of(*node, struct kvm_memory_slot, gfn_node[idx]);
		parent = *node;
		if (slot->base_gfn < tmp->base_gfn)
			node = &(*node)->rb_left;
		else if (slot->base_gfn > tmp->base_gfn)
			node = &(*node)->rb_right;
		else
			BUG();
	}

	rb_link_node(&slot->gfn_node[idx], parent, node);
	rb_insert_color(&slot->gfn_node[idx], gfn_tree);
}

static void kvm_erase_gfn_node(struct kvm_memslots *slots,
			       struct kvm_memory_slot *slot)
{
	rb_erase(&slot->gfn_node[slots->node_idx], &slots->gfn_tree);
}

static void kvm_replace_gfn_node(struct kvm_memslots *slots,
				 struct kvm_memory_slot *old,
				 struct kvm_memory_slot *new)
{
	int idx = slots->node_idx;

	WARN_ON_ONCE(old->base_gfn != new->base_gfn);

	rb_replace_node(&old->gfn_node[idx], &new->gfn_node[idx],
			&slots->gfn_tree);
}

/*
 * Replace @old with @new in the inactive memslots.
 *
 * With NULL @old this simply adds @new.
 * With NULL @new this simply removes @old.
 *
 * If @new is non-NULL its hva_node[slots_idx] range has to be set
 * appropriately.
 */
static void kvm_replace_memslot(struct kvm *kvm,
				struct kvm_memory_slot *old,
				struct kvm_memory_slot *new)
{
	int as_id = kvm_memslots_get_as_id(old, new);
	struct kvm_memslots *slots = kvm_get_inactive_memslots(kvm, as_id);
	int idx = slots->node_idx;

	if (old) {
		hash_del(&old->id_node[idx]);
		interval_tree_remove(&old->hva_node[idx], &slots->hva_tree);

		if ((long)old == atomic_long_read(&slots->last_used_slot))
			atomic_long_set(&slots->last_used_slot, (long)new);

		if (!new) {
			kvm_erase_gfn_node(slots, old);
			return;
		}
	}

	/*
	 * Initialize @new's hva range.  Do this even when replacing an @old
	 * slot, kvm_copy_memslot() deliberately does not touch node data.
	 */
	new->hva_node[idx].start = new->userspace_addr;
	new->hva_node[idx].last = new->userspace_addr +
				  (new->npages << PAGE_SHIFT) - 1;

	/*
	 * (Re)Add the new memslot.  There is no O(1) interval_tree_replace(),
	 * hva_node needs to be swapped with remove+insert even though hva can't
	 * change when replacing an existing slot.
	 */
	hash_add(slots->id_hash, &new->id_node[idx], new->id);
	interval_tree_insert(&new->hva_node[idx], &slots->hva_tree);

	/*
	 * If the memslot gfn is unchanged, rb_replace_node() can be used to
	 * switch the node in the gfn tree instead of removing the old and
	 * inserting the new as two separate operations. Replacement is a
	 * single O(1) operation versus two O(log(n)) operations for
	 * remove+insert.
	 */
	if (old && old->base_gfn == new->base_gfn) {
		kvm_replace_gfn_node(slots, old, new);
	} else {
		if (old)
			kvm_erase_gfn_node(slots, old);
		kvm_insert_gfn_node(slots, new);
	}
}

static int check_memory_region_flags(const struct kvm_userspace_memory_region *mem)
{
	u32 valid_flags = KVM_MEM_LOG_DIRTY_PAGES;

#ifdef __KVM_HAVE_READONLY_MEM
	valid_flags |= KVM_MEM_READONLY;
#endif

	if (mem->flags & ~valid_flags)
		return -EINVAL;

	return 0;
}

static void kvm_swap_active_memslots(struct kvm *kvm, int as_id)
{
	struct kvm_memslots *slots = kvm_get_inactive_memslots(kvm, as_id);

	/* Grab the generation from the activate memslots. */
	u64 gen = __kvm_memslots(kvm, as_id)->generation;

	WARN_ON(gen & KVM_MEMSLOT_GEN_UPDATE_IN_PROGRESS);
	slots->generation = gen | KVM_MEMSLOT_GEN_UPDATE_IN_PROGRESS;

	/*
	 * Do not store the new memslots while there are invalidations in
	 * progress, otherwise the locking in invalidate_range_start and
	 * invalidate_range_end will be unbalanced.
	 */
	spin_lock(&kvm->mn_invalidate_lock);
	prepare_to_rcuwait(&kvm->mn_memslots_update_rcuwait);
	while (kvm->mn_active_invalidate_count) {
		set_current_state(TASK_UNINTERRUPTIBLE);
		spin_unlock(&kvm->mn_invalidate_lock);
		schedule();
		spin_lock(&kvm->mn_invalidate_lock);
	}
	finish_rcuwait(&kvm->mn_memslots_update_rcuwait);
	rcu_assign_pointer(kvm->memslots[as_id], slots);
	spin_unlock(&kvm->mn_invalidate_lock);

	/*
	 * Acquired in kvm_set_memslot. Must be released before synchronize
	 * SRCU below in order to avoid deadlock with another thread
	 * acquiring the slots_arch_lock in an srcu critical section.
	 */
	mutex_unlock(&kvm->slots_arch_lock);

	synchronize_srcu_expedited(&kvm->srcu);

	/*
	 * Increment the new memslot generation a second time, dropping the
	 * update in-progress flag and incrementing the generation based on
	 * the number of address spaces.  This provides a unique and easily
	 * identifiable generation number while the memslots are in flux.
	 */
	gen = slots->generation & ~KVM_MEMSLOT_GEN_UPDATE_IN_PROGRESS;

	/*
	 * Generations must be unique even across address spaces.  We do not need
	 * a global counter for that, instead the generation space is evenly split
	 * across address spaces.  For example, with two address spaces, address
	 * space 0 will use generations 0, 2, 4, ... while address space 1 will
	 * use generations 1, 3, 5, ...
	 */
	gen += KVM_ADDRESS_SPACE_NUM;

	kvm_arch_memslots_updated(kvm, gen);

	slots->generation = gen;
}

static int kvm_prepare_memory_region(struct kvm *kvm,
				     const struct kvm_memory_slot *old,
				     struct kvm_memory_slot *new,
				     enum kvm_mr_change change)
{
	int r;

	/*
	 * If dirty logging is disabled, nullify the bitmap; the old bitmap
	 * will be freed on "commit".  If logging is enabled in both old and
	 * new, reuse the existing bitmap.  If logging is enabled only in the
	 * new and KVM isn't using a ring buffer, allocate and initialize a
	 * new bitmap.
	 */
	if (change != KVM_MR_DELETE) {
		if (!(new->flags & KVM_MEM_LOG_DIRTY_PAGES))
			new->dirty_bitmap = NULL;
		else if (old && old->dirty_bitmap)
			new->dirty_bitmap = old->dirty_bitmap;
		else if (kvm_use_dirty_bitmap(kvm)) {
			r = kvm_alloc_dirty_bitmap(new);
			if (r)
				return r;

			if (kvm_dirty_log_manual_protect_and_init_set(kvm))
				bitmap_set(new->dirty_bitmap, 0, new->npages);
		}
	}

	r = kvm_arch_prepare_memory_region(kvm, old, new, change);

	/* Free the bitmap on failure if it was allocated above. */
	if (r && new && new->dirty_bitmap && (!old || !old->dirty_bitmap))
		kvm_destroy_dirty_bitmap(new);

	return r;
}

static void kvm_commit_memory_region(struct kvm *kvm,
				     struct kvm_memory_slot *old,
				     const struct kvm_memory_slot *new,
				     enum kvm_mr_change change)
{
	int old_flags = old ? old->flags : 0;
	int new_flags = new ? new->flags : 0;
	/*
	 * Update the total number of memslot pages before calling the arch
	 * hook so that architectures can consume the result directly.
	 */
	if (change == KVM_MR_DELETE)
		kvm->nr_memslot_pages -= old->npages;
	else if (change == KVM_MR_CREATE)
		kvm->nr_memslot_pages += new->npages;

	if ((old_flags ^ new_flags) & KVM_MEM_LOG_DIRTY_PAGES) {
		int change = (new_flags & KVM_MEM_LOG_DIRTY_PAGES) ? 1 : -1;
		atomic_set(&kvm->nr_memslots_dirty_logging,
			   atomic_read(&kvm->nr_memslots_dirty_logging) + change);
	}

	kvm_arch_commit_memory_region(kvm, old, new, change);

	switch (change) {
	case KVM_MR_CREATE:
		/* Nothing more to do. */
		break;
	case KVM_MR_DELETE:
		/* Free the old memslot and all its metadata. */
		kvm_free_memslot(kvm, old);
		break;
	case KVM_MR_MOVE:
	case KVM_MR_FLAGS_ONLY:
		/*
		 * Free the dirty bitmap as needed; the below check encompasses
		 * both the flags and whether a ring buffer is being used)
		 */
		if (old->dirty_bitmap && !new->dirty_bitmap)
			kvm_destroy_dirty_bitmap(old);

		/*
		 * The final quirk.  Free the detached, old slot, but only its
		 * memory, not any metadata.  Metadata, including arch specific
		 * data, may be reused by @new.
		 */
		kfree(old);
		break;
	default:
		BUG();
	}
}

/*
 * Activate @new, which must be installed in the inactive slots by the caller,
 * by swapping the active slots and then propagating @new to @old once @old is
 * unreachable and can be safely modified.
 *
 * With NULL @old this simply adds @new to @active (while swapping the sets).
 * With NULL @new this simply removes @old from @active and frees it
 * (while also swapping the sets).
 */
static void kvm_activate_memslot(struct kvm *kvm,
				 struct kvm_memory_slot *old,
				 struct kvm_memory_slot *new)
{
	int as_id = kvm_memslots_get_as_id(old, new);

	kvm_swap_active_memslots(kvm, as_id);

	/* Propagate the new memslot to the now inactive memslots. */
	kvm_replace_memslot(kvm, old, new);
}

static void kvm_copy_memslot(struct kvm_memory_slot *dest,
			     const struct kvm_memory_slot *src)
{
	dest->base_gfn = src->base_gfn;
	dest->npages = src->npages;
	dest->dirty_bitmap = src->dirty_bitmap;
	dest->arch = src->arch;
	dest->userspace_addr = src->userspace_addr;
	dest->flags = src->flags;
	dest->id = src->id;
	dest->as_id = src->as_id;
}

static void kvm_invalidate_memslot(struct kvm *kvm,
				   struct kvm_memory_slot *old,
				   struct kvm_memory_slot *invalid_slot)
{
	/*
	 * Mark the current slot INVALID.  As with all memslot modifications,
	 * this must be done on an unreachable slot to avoid modifying the
	 * current slot in the active tree.
	 */
	kvm_copy_memslot(invalid_slot, old);
	invalid_slot->flags |= KVM_MEMSLOT_INVALID;
	kvm_replace_memslot(kvm, old, invalid_slot);

	/*
	 * Activate the slot that is now marked INVALID, but don't propagate
	 * the slot to the now inactive slots. The slot is either going to be
	 * deleted or recreated as a new slot.
	 */
	kvm_swap_active_memslots(kvm, old->as_id);

	/*
	 * From this point no new shadow pages pointing to a deleted, or moved,
	 * memslot will be created.  Validation of sp->gfn happens in:
	 *	- gfn_to_hva (kvm_read_guest, gfn_to_pfn)
	 *	- kvm_is_visible_gfn (mmu_check_root)
	 */
	kvm_arch_flush_shadow_memslot(kvm, old);
	kvm_arch_guest_memory_reclaimed(kvm);

	/* Was released by kvm_swap_active_memslots(), reacquire. */
	mutex_lock(&kvm->slots_arch_lock);

	/*
	 * Copy the arch-specific field of the newly-installed slot back to the
	 * old slot as the arch data could have changed between releasing
	 * slots_arch_lock in kvm_swap_active_memslots() and re-acquiring the lock
	 * above.  Writers are required to retrieve memslots *after* acquiring
	 * slots_arch_lock, thus the active slot's data is guaranteed to be fresh.
	 */
	old->arch = invalid_slot->arch;
}

static void kvm_create_memslot(struct kvm *kvm,
			       struct kvm_memory_slot *new)
{
	/* Add the new memslot to the inactive set and activate. */
	kvm_replace_memslot(kvm, NULL, new);
	kvm_activate_memslot(kvm, NULL, new);
}

static void kvm_delete_memslot(struct kvm *kvm,
			       struct kvm_memory_slot *old,
			       struct kvm_memory_slot *invalid_slot)
{
	/*
	 * Remove the old memslot (in the inactive memslots) by passing NULL as
	 * the "new" slot, and for the invalid version in the active slots.
	 */
	kvm_replace_memslot(kvm, old, NULL);
	kvm_activate_memslot(kvm, invalid_slot, NULL);
}

static void kvm_move_memslot(struct kvm *kvm,
			     struct kvm_memory_slot *old,
			     struct kvm_memory_slot *new,
			     struct kvm_memory_slot *invalid_slot)
{
	/*
	 * Replace the old memslot in the inactive slots, and then swap slots
	 * and replace the current INVALID with the new as well.
	 */
	kvm_replace_memslot(kvm, old, new);
	kvm_activate_memslot(kvm, invalid_slot, new);
}

static void kvm_update_flags_memslot(struct kvm *kvm,
				     struct kvm_memory_slot *old,
				     struct kvm_memory_slot *new)
{
	/*
	 * Similar to the MOVE case, but the slot doesn't need to be zapped as
	 * an intermediate step. Instead, the old memslot is simply replaced
	 * with a new, updated copy in both memslot sets.
	 */
	kvm_replace_memslot(kvm, old, new);
	kvm_activate_memslot(kvm, old, new);
}

static int kvm_set_memslot(struct kvm *kvm,
			   struct kvm_memory_slot *old,
			   struct kvm_memory_slot *new,
			   enum kvm_mr_change change)
{
	struct kvm_memory_slot *invalid_slot;
	int r;

	/*
	 * Released in kvm_swap_active_memslots().
	 *
	 * Must be held from before the current memslots are copied until after
	 * the new memslots are installed with rcu_assign_pointer, then
	 * released before the synchronize srcu in kvm_swap_active_memslots().
	 *
	 * When modifying memslots outside of the slots_lock, must be held
	 * before reading the pointer to the current memslots until after all
	 * changes to those memslots are complete.
	 *
	 * These rules ensure that installing new memslots does not lose
	 * changes made to the previous memslots.
	 */
	mutex_lock(&kvm->slots_arch_lock);

	/*
	 * Invalidate the old slot if it's being deleted or moved.  This is
	 * done prior to actually deleting/moving the memslot to allow vCPUs to
	 * continue running by ensuring there are no mappings or shadow pages
	 * for the memslot when it is deleted/moved.  Without pre-invalidation
	 * (and without a lock), a window would exist between effecting the
	 * delete/move and committing the changes in arch code where KVM or a
	 * guest could access a non-existent memslot.
	 *
	 * Modifications are done on a temporary, unreachable slot.  The old
	 * slot needs to be preserved in case a later step fails and the
	 * invalidation needs to be reverted.
	 */
	if (change == KVM_MR_DELETE || change == KVM_MR_MOVE) {
		invalid_slot = kzalloc(sizeof(*invalid_slot), GFP_KERNEL_ACCOUNT);
		if (!invalid_slot) {
			mutex_unlock(&kvm->slots_arch_lock);
			return -ENOMEM;
		}
		kvm_invalidate_memslot(kvm, old, invalid_slot);
	}

	r = kvm_prepare_memory_region(kvm, old, new, change);
	if (r) {
		/*
		 * For DELETE/MOVE, revert the above INVALID change.  No
		 * modifications required since the original slot was preserved
		 * in the inactive slots.  Changing the active memslots also
		 * release slots_arch_lock.
		 */
		if (change == KVM_MR_DELETE || change == KVM_MR_MOVE) {
			kvm_activate_memslot(kvm, invalid_slot, old);
			kfree(invalid_slot);
		} else {
			mutex_unlock(&kvm->slots_arch_lock);
		}
		return r;
	}

	/*
	 * For DELETE and MOVE, the working slot is now active as the INVALID
	 * version of the old slot.  MOVE is particularly special as it reuses
	 * the old slot and returns a copy of the old slot (in working_slot).
	 * For CREATE, there is no old slot.  For DELETE and FLAGS_ONLY, the
	 * old slot is detached but otherwise preserved.
	 */
	if (change == KVM_MR_CREATE)
		kvm_create_memslot(kvm, new);
	else if (change == KVM_MR_DELETE)
		kvm_delete_memslot(kvm, old, invalid_slot);
	else if (change == KVM_MR_MOVE)
		kvm_move_memslot(kvm, old, new, invalid_slot);
	else if (change == KVM_MR_FLAGS_ONLY)
		kvm_update_flags_memslot(kvm, old, new);
	else
		BUG();

	/* Free the temporary INVALID slot used for DELETE and MOVE. */
	if (change == KVM_MR_DELETE || change == KVM_MR_MOVE)
		kfree(invalid_slot);

	/*
	 * No need to refresh new->arch, changes after dropping slots_arch_lock
	 * will directly hit the final, active memslot.  Architectures are
	 * responsible for knowing that new->arch may be stale.
	 */
	kvm_commit_memory_region(kvm, old, new, change);

	return 0;
}

static bool kvm_check_memslot_overlap(struct kvm_memslots *slots, int id,
				      gfn_t start, gfn_t end)
{
	struct kvm_memslot_iter iter;

	kvm_for_each_memslot_in_gfn_range(&iter, slots, start, end) {
		if (iter.slot->id != id)
			return true;
	}

	return false;
}

/*
 * Allocate some memory and give it an address in the guest physical address
 * space.
 *
 * Discontiguous memory is allowed, mostly for framebuffers.
 *
 * Must be called holding kvm->slots_lock for write.
 */
int __kvm_set_memory_region(struct kvm *kvm,
			    const struct kvm_userspace_memory_region *mem)
{
	struct kvm_memory_slot *old, *new;
	struct kvm_memslots *slots;
	enum kvm_mr_change change;
	unsigned long npages;
	gfn_t base_gfn;
	int as_id, id;
	int r;

	r = check_memory_region_flags(mem);
	if (r)
		return r;

	as_id = mem->slot >> 16;
	id = (u16)mem->slot;

	/* General sanity checks */
	if ((mem->memory_size & (PAGE_SIZE - 1)) ||
	    (mem->memory_size != (unsigned long)mem->memory_size))
		return -EINVAL;
	if (mem->guest_phys_addr & (PAGE_SIZE - 1))
		return -EINVAL;
	/* We can read the guest memory with __xxx_user() later on. */
	if ((mem->userspace_addr & (PAGE_SIZE - 1)) ||
	    (mem->userspace_addr != untagged_addr(mem->userspace_addr)) ||
	     !access_ok((void __user *)(unsigned long)mem->userspace_addr,
			mem->memory_size))
		return -EINVAL;
	if (as_id >= KVM_ADDRESS_SPACE_NUM || id >= KVM_MEM_SLOTS_NUM)
		return -EINVAL;
	if (mem->guest_phys_addr + mem->memory_size < mem->guest_phys_addr)
		return -EINVAL;
	if ((mem->memory_size >> PAGE_SHIFT) > KVM_MEM_MAX_NR_PAGES)
		return -EINVAL;

	slots = __kvm_memslots(kvm, as_id);

	/*
	 * Note, the old memslot (and the pointer itself!) may be invalidated
	 * and/or destroyed by kvm_set_memslot().
	 */
	old = id_to_memslot(slots, id);

	if (!mem->memory_size) {
		if (!old || !old->npages)
			return -EINVAL;

		if (WARN_ON_ONCE(kvm->nr_memslot_pages < old->npages))
			return -EIO;

		return kvm_set_memslot(kvm, old, NULL, KVM_MR_DELETE);
	}

	base_gfn = (mem->guest_phys_addr >> PAGE_SHIFT);
	npages = (mem->memory_size >> PAGE_SHIFT);

	if (!old || !old->npages) {
		change = KVM_MR_CREATE;

		/*
		 * To simplify KVM internals, the total number of pages across
		 * all memslots must fit in an unsigned long.
		 */
		if ((kvm->nr_memslot_pages + npages) < kvm->nr_memslot_pages)
			return -EINVAL;
	} else { /* Modify an existing slot. */
		if ((mem->userspace_addr != old->userspace_addr) ||
		    (npages != old->npages) ||
		    ((mem->flags ^ old->flags) & KVM_MEM_READONLY))
			return -EINVAL;

		if (base_gfn != old->base_gfn)
			change = KVM_MR_MOVE;
		else if (mem->flags != old->flags)
			change = KVM_MR_FLAGS_ONLY;
		else /* Nothing to change. */
			return 0;
	}

	if ((change == KVM_MR_CREATE || change == KVM_MR_MOVE) &&
	    kvm_check_memslot_overlap(slots, id, base_gfn, base_gfn + npages))
		return -EEXIST;

	/* Allocate a slot that will persist in the memslot. */
	new = kzalloc(sizeof(*new), GFP_KERNEL_ACCOUNT);
	if (!new)
		return -ENOMEM;

	new->as_id = as_id;
	new->id = id;
	new->base_gfn = base_gfn;
	new->npages = npages;
	new->flags = mem->flags;
	new->userspace_addr = mem->userspace_addr;

	r = kvm_set_memslot(kvm, old, new, change);
	if (r)
		kfree(new);
	return r;
}
EXPORT_SYMBOL_GPL(__kvm_set_memory_region);

int kvm_set_memory_region(struct kvm *kvm,
			  const struct kvm_userspace_memory_region *mem)
{
	int r;

	mutex_lock(&kvm->slots_lock);
	r = __kvm_set_memory_region(kvm, mem);
	mutex_unlock(&kvm->slots_lock);
	return r;
}
EXPORT_SYMBOL_GPL(kvm_set_memory_region);

static int kvm_vm_ioctl_set_memory_region(struct kvm *kvm,
					  struct kvm_userspace_memory_region *mem)
{
	if ((u16)mem->slot >= KVM_USER_MEM_SLOTS)
		return -EINVAL;

	return kvm_set_memory_region(kvm, mem);
}

#ifndef CONFIG_KVM_GENERIC_DIRTYLOG_READ_PROTECT
/**
 * kvm_get_dirty_log - get a snapshot of dirty pages
 * @kvm:	pointer to kvm instance
 * @log:	slot id and address to which we copy the log
 * @is_dirty:	set to '1' if any dirty pages were found
 * @memslot:	set to the associated memslot, always valid on success
 */
int kvm_get_dirty_log(struct kvm *kvm, struct kvm_dirty_log *log,
		      int *is_dirty, struct kvm_memory_slot **memslot)
{
	struct kvm_memslots *slots;
	int i, as_id, id;
	unsigned long n;
	unsigned long any = 0;

	/* Dirty ring tracking may be exclusive to dirty log tracking */
	if (!kvm_use_dirty_bitmap(kvm))
		return -ENXIO;

	*memslot = NULL;
	*is_dirty = 0;

	as_id = log->slot >> 16;
	id = (u16)log->slot;
	if (as_id >= KVM_ADDRESS_SPACE_NUM || id >= KVM_USER_MEM_SLOTS)
		return -EINVAL;

	slots = __kvm_memslots(kvm, as_id);
	*memslot = id_to_memslot(slots, id);
	if (!(*memslot) || !(*memslot)->dirty_bitmap)
		return -ENOENT;

	kvm_arch_sync_dirty_log(kvm, *memslot);

	n = kvm_dirty_bitmap_bytes(*memslot);

	for (i = 0; !any && i < n/sizeof(long); ++i)
		any = (*memslot)->dirty_bitmap[i];

	if (copy_to_user(log->dirty_bitmap, (*memslot)->dirty_bitmap, n))
		return -EFAULT;

	if (any)
		*is_dirty = 1;
	return 0;
}
EXPORT_SYMBOL_GPL(kvm_get_dirty_log);

#else /* CONFIG_KVM_GENERIC_DIRTYLOG_READ_PROTECT */
/**
 * kvm_get_dirty_log_protect - get a snapshot of dirty pages
 *	and reenable dirty page tracking for the corresponding pages.
 * @kvm:	pointer to kvm instance
 * @log:	slot id and address to which we copy the log
 *
 * We need to keep it in mind that VCPU threads can write to the bitmap
 * concurrently. So, to avoid losing track of dirty pages we keep the
 * following order:
 *
 *    1. Take a snapshot of the bit and clear it if needed.
 *    2. Write protect the corresponding page.
 *    3. Copy the snapshot to the userspace.
 *    4. Upon return caller flushes TLB's if needed.
 *
 * Between 2 and 4, the guest may write to the page using the remaining TLB
 * entry.  This is not a problem because the page is reported dirty using
 * the snapshot taken before and step 4 ensures that writes done after
 * exiting to userspace will be logged for the next call.
 *
 */
static int kvm_get_dirty_log_protect(struct kvm *kvm, struct kvm_dirty_log *log)
{
	struct kvm_memslots *slots;
	struct kvm_memory_slot *memslot;
	int i, as_id, id;
	unsigned long n;
	unsigned long *dirty_bitmap;
	unsigned long *dirty_bitmap_buffer;
	bool flush;

	/* Dirty ring tracking may be exclusive to dirty log tracking */
	if (!kvm_use_dirty_bitmap(kvm))
		return -ENXIO;

	as_id = log->slot >> 16;
	id = (u16)log->slot;
	if (as_id >= KVM_ADDRESS_SPACE_NUM || id >= KVM_USER_MEM_SLOTS)
		return -EINVAL;

	slots = __kvm_memslots(kvm, as_id);
	memslot = id_to_memslot(slots, id);
	if (!memslot || !memslot->dirty_bitmap)
		return -ENOENT;

	dirty_bitmap = memslot->dirty_bitmap;

	kvm_arch_sync_dirty_log(kvm, memslot);

	n = kvm_dirty_bitmap_bytes(memslot);
	flush = false;
	if (kvm->manual_dirty_log_protect) {
		/*
		 * Unlike kvm_get_dirty_log, we always return false in *flush,
		 * because no flush is needed until KVM_CLEAR_DIRTY_LOG.  There
		 * is some code duplication between this function and
		 * kvm_get_dirty_log, but hopefully all architecture
		 * transition to kvm_get_dirty_log_protect and kvm_get_dirty_log
		 * can be eliminated.
		 */
		dirty_bitmap_buffer = dirty_bitmap;
	} else {
		dirty_bitmap_buffer = kvm_second_dirty_bitmap(memslot);
		memset(dirty_bitmap_buffer, 0, n);

		KVM_MMU_LOCK(kvm);
		for (i = 0; i < n / sizeof(long); i++) {
			unsigned long mask;
			gfn_t offset;

			if (!dirty_bitmap[i])
				continue;

			flush = true;
			mask = xchg(&dirty_bitmap[i], 0);
			dirty_bitmap_buffer[i] = mask;

			offset = i * BITS_PER_LONG;
			kvm_arch_mmu_enable_log_dirty_pt_masked(kvm, memslot,
								offset, mask);
		}
		KVM_MMU_UNLOCK(kvm);
	}

	if (flush)
		kvm_flush_remote_tlbs_memslot(kvm, memslot);

	if (copy_to_user(log->dirty_bitmap, dirty_bitmap_buffer, n))
		return -EFAULT;
	return 0;
}


/**
 * kvm_vm_ioctl_get_dirty_log - get and clear the log of dirty pages in a slot
 * @kvm: kvm instance
 * @log: slot id and address to which we copy the log
 *
 * Steps 1-4 below provide general overview of dirty page logging. See
 * kvm_get_dirty_log_protect() function description for additional details.
 *
 * We call kvm_get_dirty_log_protect() to handle steps 1-3, upon return we
 * always flush the TLB (step 4) even if previous step failed  and the dirty
 * bitmap may be corrupt. Regardless of previous outcome the KVM logging API
 * does not preclude user space subsequent dirty log read. Flushing TLB ensures
 * writes will be marked dirty for next log read.
 *
 *   1. Take a snapshot of the bit and clear it if needed.
 *   2. Write protect the corresponding page.
 *   3. Copy the snapshot to the userspace.
 *   4. Flush TLB's if needed.
 */
static int kvm_vm_ioctl_get_dirty_log(struct kvm *kvm,
				      struct kvm_dirty_log *log)
{
	int r;

	mutex_lock(&kvm->slots_lock);

	r = kvm_get_dirty_log_protect(kvm, log);

	mutex_unlock(&kvm->slots_lock);
	return r;
}

/**
 * kvm_clear_dirty_log_protect - clear dirty bits in the bitmap
 *	and reenable dirty page tracking for the corresponding pages.
 * @kvm:	pointer to kvm instance
 * @log:	slot id and address from which to fetch the bitmap of dirty pages
 */
static int kvm_clear_dirty_log_protect(struct kvm *kvm,
				       struct kvm_clear_dirty_log *log)
{
	struct kvm_memslots *slots;
	struct kvm_memory_slot *memslot;
	int as_id, id;
	gfn_t offset;
	unsigned long i, n;
	unsigned long *dirty_bitmap;
	unsigned long *dirty_bitmap_buffer;
	bool flush;

	/* Dirty ring tracking may be exclusive to dirty log tracking */
	if (!kvm_use_dirty_bitmap(kvm))
		return -ENXIO;

	as_id = log->slot >> 16;
	id = (u16)log->slot;
	if (as_id >= KVM_ADDRESS_SPACE_NUM || id >= KVM_USER_MEM_SLOTS)
		return -EINVAL;

	if (log->first_page & 63)
		return -EINVAL;

	slots = __kvm_memslots(kvm, as_id);
	memslot = id_to_memslot(slots, id);
	if (!memslot || !memslot->dirty_bitmap)
		return -ENOENT;

	dirty_bitmap = memslot->dirty_bitmap;

	n = ALIGN(log->num_pages, BITS_PER_LONG) / 8;

	if (log->first_page > memslot->npages ||
	    log->num_pages > memslot->npages - log->first_page ||
	    (log->num_pages < memslot->npages - log->first_page && (log->num_pages & 63)))
	    return -EINVAL;

	kvm_arch_sync_dirty_log(kvm, memslot);

	flush = false;
	dirty_bitmap_buffer = kvm_second_dirty_bitmap(memslot);
	if (copy_from_user(dirty_bitmap_buffer, log->dirty_bitmap, n))
		return -EFAULT;

	KVM_MMU_LOCK(kvm);
	for (offset = log->first_page, i = offset / BITS_PER_LONG,
		 n = DIV_ROUND_UP(log->num_pages, BITS_PER_LONG); n--;
	     i++, offset += BITS_PER_LONG) {
		unsigned long mask = *dirty_bitmap_buffer++;
		atomic_long_t *p = (atomic_long_t *) &dirty_bitmap[i];
		if (!mask)
			continue;

		mask &= atomic_long_fetch_andnot(mask, p);

		/*
		 * mask contains the bits that really have been cleared.  This
		 * never includes any bits beyond the length of the memslot (if
		 * the length is not aligned to 64 pages), therefore it is not
		 * a problem if userspace sets them in log->dirty_bitmap.
		*/
		if (mask) {
			flush = true;
			kvm_arch_mmu_enable_log_dirty_pt_masked(kvm, memslot,
								offset, mask);
		}
	}
	KVM_MMU_UNLOCK(kvm);

	if (flush)
		kvm_flush_remote_tlbs_memslot(kvm, memslot);

	return 0;
}

static int kvm_vm_ioctl_clear_dirty_log(struct kvm *kvm,
					struct kvm_clear_dirty_log *log)
{
	int r;

	mutex_lock(&kvm->slots_lock);

	r = kvm_clear_dirty_log_protect(kvm, log);

	mutex_unlock(&kvm->slots_lock);
	return r;
}
#endif /* CONFIG_KVM_GENERIC_DIRTYLOG_READ_PROTECT */

struct kvm_memory_slot *gfn_to_memslot(struct kvm *kvm, gfn_t gfn)
{
	return __gfn_to_memslot(kvm_memslots(kvm), gfn);
}
EXPORT_SYMBOL_GPL(gfn_to_memslot);

struct kvm_memory_slot *kvm_vcpu_gfn_to_memslot(struct kvm_vcpu *vcpu, gfn_t gfn)
{
	struct kvm_memslots *slots = kvm_vcpu_memslots(vcpu);
	u64 gen = slots->generation;
	struct kvm_memory_slot *slot;

	/*
	 * This also protects against using a memslot from a different address space,
	 * since different address spaces have different generation numbers.
	 */
	if (unlikely(gen != vcpu->last_used_slot_gen)) {
		vcpu->last_used_slot = NULL;
		vcpu->last_used_slot_gen = gen;
	}

	slot = try_get_memslot(vcpu->last_used_slot, gfn);
	if (slot)
		return slot;

	/*
	 * Fall back to searching all memslots. We purposely use
	 * search_memslots() instead of __gfn_to_memslot() to avoid
	 * thrashing the VM-wide last_used_slot in kvm_memslots.
	 */
	slot = search_memslots(slots, gfn, false);
	if (slot) {
		vcpu->last_used_slot = slot;
		return slot;
	}

	return NULL;
}

bool kvm_is_visible_gfn(struct kvm *kvm, gfn_t gfn)
{
	struct kvm_memory_slot *memslot = gfn_to_memslot(kvm, gfn);

	return kvm_is_visible_memslot(memslot);
}
EXPORT_SYMBOL_GPL(kvm_is_visible_gfn);

bool kvm_vcpu_is_visible_gfn(struct kvm_vcpu *vcpu, gfn_t gfn)
{
	struct kvm_memory_slot *memslot = kvm_vcpu_gfn_to_memslot(vcpu, gfn);

	return kvm_is_visible_memslot(memslot);
}
EXPORT_SYMBOL_GPL(kvm_vcpu_is_visible_gfn);

unsigned long kvm_host_page_size(struct kvm_vcpu *vcpu, gfn_t gfn)
{
	struct vm_area_struct *vma;
	unsigned long addr, size;

	size = PAGE_SIZE;

	addr = kvm_vcpu_gfn_to_hva_prot(vcpu, gfn, NULL);
	if (kvm_is_error_hva(addr))
		return PAGE_SIZE;

	mmap_read_lock(current->mm);
	vma = find_vma(current->mm, addr);
	if (!vma)
		goto out;

	size = vma_kernel_pagesize(vma);

out:
	mmap_read_unlock(current->mm);

	return size;
}

static bool memslot_is_readonly(const struct kvm_memory_slot *slot)
{
	return slot->flags & KVM_MEM_READONLY;
}

static unsigned long __gfn_to_hva_many(const struct kvm_memory_slot *slot, gfn_t gfn,
				       gfn_t *nr_pages, bool write)
{
	if (!slot || slot->flags & KVM_MEMSLOT_INVALID)
		return KVM_HVA_ERR_BAD;

	if (memslot_is_readonly(slot) && write)
		return KVM_HVA_ERR_RO_BAD;

	if (nr_pages)
		*nr_pages = slot->npages - (gfn - slot->base_gfn);

	return __gfn_to_hva_memslot(slot, gfn);
}

static unsigned long gfn_to_hva_many(struct kvm_memory_slot *slot, gfn_t gfn,
				     gfn_t *nr_pages)
{
	return __gfn_to_hva_many(slot, gfn, nr_pages, true);
}

unsigned long gfn_to_hva_memslot(struct kvm_memory_slot *slot,
					gfn_t gfn)
{
	return gfn_to_hva_many(slot, gfn, NULL);
}
EXPORT_SYMBOL_GPL(gfn_to_hva_memslot);

unsigned long gfn_to_hva(struct kvm *kvm, gfn_t gfn)
{
	return gfn_to_hva_many(gfn_to_memslot(kvm, gfn), gfn, NULL);
}
EXPORT_SYMBOL_GPL(gfn_to_hva);

unsigned long kvm_vcpu_gfn_to_hva(struct kvm_vcpu *vcpu, gfn_t gfn)
{
	return gfn_to_hva_many(kvm_vcpu_gfn_to_memslot(vcpu, gfn), gfn, NULL);
}
EXPORT_SYMBOL_GPL(kvm_vcpu_gfn_to_hva);

/*
 * Return the hva of a @gfn and the R/W attribute if possible.
 *
 * @slot: the kvm_memory_slot which contains @gfn
 * @gfn: the gfn to be translated
 * @writable: used to return the read/write attribute of the @slot if the hva
 * is valid and @writable is not NULL
 */
unsigned long gfn_to_hva_memslot_prot(struct kvm_memory_slot *slot,
				      gfn_t gfn, bool *writable)
{
	unsigned long hva = __gfn_to_hva_many(slot, gfn, NULL, false);

	if (!kvm_is_error_hva(hva) && writable)
		*writable = !memslot_is_readonly(slot);

	return hva;
}

unsigned long gfn_to_hva_prot(struct kvm *kvm, gfn_t gfn, bool *writable)
{
	struct kvm_memory_slot *slot = gfn_to_memslot(kvm, gfn);

	return gfn_to_hva_memslot_prot(slot, gfn, writable);
}

unsigned long kvm_vcpu_gfn_to_hva_prot(struct kvm_vcpu *vcpu, gfn_t gfn, bool *writable)
{
	struct kvm_memory_slot *slot = kvm_vcpu_gfn_to_memslot(vcpu, gfn);

	return gfn_to_hva_memslot_prot(slot, gfn, writable);
}

static inline int check_user_page_hwpoison(unsigned long addr)
{
	int rc, flags = FOLL_HWPOISON | FOLL_WRITE;

	rc = get_user_pages(addr, 1, flags, NULL);
	return rc == -EHWPOISON;
}

/*
 * The fast path to get the writable pfn which will be stored in @pfn,
 * true indicates success, otherwise false is returned.  It's also the
 * only part that runs if we can in atomic context.
 */
static bool hva_to_pfn_fast(unsigned long addr, bool write_fault,
			    bool *writable, kvm_pfn_t *pfn)
{
	struct page *page[1];

	/*
	 * Fast pin a writable pfn only if it is a write fault request
	 * or the caller allows to map a writable pfn for a read fault
	 * request.
	 */
	if (!(write_fault || writable))
		return false;

	if (get_user_page_fast_only(addr, FOLL_WRITE, page)) {
		*pfn = page_to_pfn(page[0]);

		if (writable)
			*writable = true;
		return true;
	}

	return false;
}

/*
 * The slow path to get the pfn of the specified host virtual address,
 * 1 indicates success, -errno is returned if error is detected.
 */
static int hva_to_pfn_slow(unsigned long addr, bool *async, bool write_fault,
			   bool interruptible, bool *writable, kvm_pfn_t *pfn)
{
	/*
	 * When a VCPU accesses a page that is not mapped into the secondary
	 * MMU, we lookup the page using GUP to map it, so the guest VCPU can
	 * make progress. We always want to honor NUMA hinting faults in that
	 * case, because GUP usage corresponds to memory accesses from the VCPU.
	 * Otherwise, we'd not trigger NUMA hinting faults once a page is
	 * mapped into the secondary MMU and gets accessed by a VCPU.
	 *
	 * Note that get_user_page_fast_only() and FOLL_WRITE for now
	 * implicitly honor NUMA hinting faults and don't need this flag.
	 */
	unsigned int flags = FOLL_HWPOISON | FOLL_HONOR_NUMA_FAULT;
	struct page *page;
	int npages;

	might_sleep();

	if (writable)
		*writable = write_fault;

	if (write_fault)
		flags |= FOLL_WRITE;
	if (async)
		flags |= FOLL_NOWAIT;
	if (interruptible)
		flags |= FOLL_INTERRUPTIBLE;

	npages = get_user_pages_unlocked(addr, 1, &page, flags);
	if (npages != 1)
		return npages;

	/* map read fault as writable if possible */
	if (unlikely(!write_fault) && writable) {
		struct page *wpage;

		if (get_user_page_fast_only(addr, FOLL_WRITE, &wpage)) {
			*writable = true;
			put_page(page);
			page = wpage;
		}
	}
	*pfn = page_to_pfn(page);
	return npages;
}

static bool vma_is_valid(struct vm_area_struct *vma, bool write_fault)
{
	if (unlikely(!(vma->vm_flags & VM_READ)))
		return false;

	if (write_fault && (unlikely(!(vma->vm_flags & VM_WRITE))))
		return false;

	return true;
}

static int kvm_try_get_pfn(kvm_pfn_t pfn)
{
	struct page *page = kvm_pfn_to_refcounted_page(pfn);

	if (!page)
		return 1;

	return get_page_unless_zero(page);
}

static int hva_to_pfn_remapped(struct vm_area_struct *vma,
			       unsigned long addr, bool write_fault,
			       bool *writable, kvm_pfn_t *p_pfn)
{
	kvm_pfn_t pfn;
	pte_t *ptep;
	pte_t pte;
	spinlock_t *ptl;
	int r;

	r = follow_pte(vma->vm_mm, addr, &ptep, &ptl);
	if (r) {
		/*
		 * get_user_pages fails for VM_IO and VM_PFNMAP vmas and does
		 * not call the fault handler, so do it here.
		 */
		bool unlocked = false;
		r = fixup_user_fault(current->mm, addr,
				     (write_fault ? FAULT_FLAG_WRITE : 0),
				     &unlocked);
		if (unlocked)
			return -EAGAIN;
		if (r)
			return r;

		r = follow_pte(vma->vm_mm, addr, &ptep, &ptl);
		if (r)
			return r;
	}

	pte = ptep_get(ptep);

	if (write_fault && !pte_write(pte)) {
		pfn = KVM_PFN_ERR_RO_FAULT;
		goto out;
	}

	if (writable)
		*writable = pte_write(pte);
	pfn = pte_pfn(pte);

	/*
	 * Get a reference here because callers of *hva_to_pfn* and
	 * *gfn_to_pfn* ultimately call kvm_release_pfn_clean on the
	 * returned pfn.  This is only needed if the VMA has VM_MIXEDMAP
	 * set, but the kvm_try_get_pfn/kvm_release_pfn_clean pair will
	 * simply do nothing for reserved pfns.
	 *
	 * Whoever called remap_pfn_range is also going to call e.g.
	 * unmap_mapping_range before the underlying pages are freed,
	 * causing a call to our MMU notifier.
	 *
	 * Certain IO or PFNMAP mappings can be backed with valid
	 * struct pages, but be allocated without refcounting e.g.,
	 * tail pages of non-compound higher order allocations, which
	 * would then underflow the refcount when the caller does the
	 * required put_page. Don't allow those pages here.
	 */
	if (!kvm_try_get_pfn(pfn))
		r = -EFAULT;

out:
	pte_unmap_unlock(ptep, ptl);
	*p_pfn = pfn;

	return r;
}

/*
 * Pin guest page in memory and return its pfn.
 * @addr: host virtual address which maps memory to the guest
 * @atomic: whether this function can sleep
 * @interruptible: whether the process can be interrupted by non-fatal signals
 * @async: whether this function need to wait IO complete if the
 *         host page is not in the memory
 * @write_fault: whether we should get a writable host page
 * @writable: whether it allows to map a writable host page for !@write_fault
 *
 * The function will map a writable host page for these two cases:
 * 1): @write_fault = true
 * 2): @write_fault = false && @writable, @writable will tell the caller
 *     whether the mapping is writable.
 */
kvm_pfn_t hva_to_pfn(unsigned long addr, bool atomic, bool interruptible,
		     bool *async, bool write_fault, bool *writable)
{
	struct vm_area_struct *vma;
	kvm_pfn_t pfn;
	int npages, r;

	/* we can do it either atomically or asynchronously, not both */
	BUG_ON(atomic && async);

	if (hva_to_pfn_fast(addr, write_fault, writable, &pfn))
		return pfn;

	if (atomic)
		return KVM_PFN_ERR_FAULT;

	npages = hva_to_pfn_slow(addr, async, write_fault, interruptible,
				 writable, &pfn);
	if (npages == 1)
		return pfn;
	if (npages == -EINTR)
		return KVM_PFN_ERR_SIGPENDING;

	mmap_read_lock(current->mm);
	if (npages == -EHWPOISON ||
	      (!async && check_user_page_hwpoison(addr))) {
		pfn = KVM_PFN_ERR_HWPOISON;
		goto exit;
	}

retry:
	vma = vma_lookup(current->mm, addr);

	if (vma == NULL)
		pfn = KVM_PFN_ERR_FAULT;
	else if (vma->vm_flags & (VM_IO | VM_PFNMAP)) {
		r = hva_to_pfn_remapped(vma, addr, write_fault, writable, &pfn);
		if (r == -EAGAIN)
			goto retry;
		if (r < 0)
			pfn = KVM_PFN_ERR_FAULT;
	} else {
		if (async && vma_is_valid(vma, write_fault))
			*async = true;
		pfn = KVM_PFN_ERR_FAULT;
	}
exit:
	mmap_read_unlock(current->mm);
	return pfn;
}

kvm_pfn_t __gfn_to_pfn_memslot(const struct kvm_memory_slot *slot, gfn_t gfn,
			       bool atomic, bool interruptible, bool *async,
			       bool write_fault, bool *writable, hva_t *hva)
{
	unsigned long addr = __gfn_to_hva_many(slot, gfn, NULL, write_fault);

	if (hva)
		*hva = addr;

	if (addr == KVM_HVA_ERR_RO_BAD) {
		if (writable)
			*writable = false;
		return KVM_PFN_ERR_RO_FAULT;
	}

	if (kvm_is_error_hva(addr)) {
		if (writable)
			*writable = false;
		return KVM_PFN_NOSLOT;
	}

	/* Do not map writable pfn in the readonly memslot. */
	if (writable && memslot_is_readonly(slot)) {
		*writable = false;
		writable = NULL;
	}

	return hva_to_pfn(addr, atomic, interruptible, async, write_fault,
			  writable);
}
EXPORT_SYMBOL_GPL(__gfn_to_pfn_memslot);

kvm_pfn_t gfn_to_pfn_prot(struct kvm *kvm, gfn_t gfn, bool write_fault,
		      bool *writable)
{
	return __gfn_to_pfn_memslot(gfn_to_memslot(kvm, gfn), gfn, false, false,
				    NULL, write_fault, writable, NULL);
}
EXPORT_SYMBOL_GPL(gfn_to_pfn_prot);

kvm_pfn_t gfn_to_pfn_memslot(const struct kvm_memory_slot *slot, gfn_t gfn)
{
	return __gfn_to_pfn_memslot(slot, gfn, false, false, NULL, true,
				    NULL, NULL);
}
EXPORT_SYMBOL_GPL(gfn_to_pfn_memslot);

kvm_pfn_t gfn_to_pfn_memslot_atomic(const struct kvm_memory_slot *slot, gfn_t gfn)
{
	return __gfn_to_pfn_memslot(slot, gfn, true, false, NULL, true,
				    NULL, NULL);
}
EXPORT_SYMBOL_GPL(gfn_to_pfn_memslot_atomic);

kvm_pfn_t kvm_vcpu_gfn_to_pfn_atomic(struct kvm_vcpu *vcpu, gfn_t gfn)
{
	return gfn_to_pfn_memslot_atomic(kvm_vcpu_gfn_to_memslot(vcpu, gfn), gfn);
}
EXPORT_SYMBOL_GPL(kvm_vcpu_gfn_to_pfn_atomic);

kvm_pfn_t gfn_to_pfn(struct kvm *kvm, gfn_t gfn)
{
	return gfn_to_pfn_memslot(gfn_to_memslot(kvm, gfn), gfn);
}
EXPORT_SYMBOL_GPL(gfn_to_pfn);

kvm_pfn_t kvm_vcpu_gfn_to_pfn(struct kvm_vcpu *vcpu, gfn_t gfn)
{
	return gfn_to_pfn_memslot(kvm_vcpu_gfn_to_memslot(vcpu, gfn), gfn);
}
EXPORT_SYMBOL_GPL(kvm_vcpu_gfn_to_pfn);

int gfn_to_page_many_atomic(struct kvm_memory_slot *slot, gfn_t gfn,
			    struct page **pages, int nr_pages)
{
	unsigned long addr;
	gfn_t entry = 0;

	addr = gfn_to_hva_many(slot, gfn, &entry);
	if (kvm_is_error_hva(addr))
		return -1;

	if (entry < nr_pages)
		return 0;

	return get_user_pages_fast_only(addr, nr_pages, FOLL_WRITE, pages);
}
EXPORT_SYMBOL_GPL(gfn_to_page_many_atomic);

/*
 * Do not use this helper unless you are absolutely certain the gfn _must_ be
 * backed by 'struct page'.  A valid example is if the backing memslot is
 * controlled by KVM.  Note, if the returned page is valid, it's refcount has
 * been elevated by gfn_to_pfn().
 */
struct page *gfn_to_page(struct kvm *kvm, gfn_t gfn)
{
	struct page *page;
	kvm_pfn_t pfn;

	pfn = gfn_to_pfn(kvm, gfn);

	if (is_error_noslot_pfn(pfn))
		return KVM_ERR_PTR_BAD_PAGE;

	page = kvm_pfn_to_refcounted_page(pfn);
	if (!page)
		return KVM_ERR_PTR_BAD_PAGE;

	return page;
}
EXPORT_SYMBOL_GPL(gfn_to_page);

void kvm_release_pfn(kvm_pfn_t pfn, bool dirty)
{
	if (dirty)
		kvm_release_pfn_dirty(pfn);
	else
		kvm_release_pfn_clean(pfn);
}

int kvm_vcpu_map(struct kvm_vcpu *vcpu, gfn_t gfn, struct kvm_host_map *map)
{
	kvm_pfn_t pfn;
	void *hva = NULL;
	struct page *page = KVM_UNMAPPED_PAGE;

	if (!map)
		return -EINVAL;

	pfn = gfn_to_pfn(vcpu->kvm, gfn);
	if (is_error_noslot_pfn(pfn))
		return -EINVAL;

	if (pfn_valid(pfn)) {
		page = pfn_to_page(pfn);
		hva = kmap(page);
#ifdef CONFIG_HAS_IOMEM
	} else {
		hva = memremap(pfn_to_hpa(pfn), PAGE_SIZE, MEMREMAP_WB);
#endif
	}

	if (!hva)
		return -EFAULT;

	map->page = page;
	map->hva = hva;
	map->pfn = pfn;
	map->gfn = gfn;

	return 0;
}
EXPORT_SYMBOL_GPL(kvm_vcpu_map);

void kvm_vcpu_unmap(struct kvm_vcpu *vcpu, struct kvm_host_map *map, bool dirty)
{
	if (!map)
		return;

	if (!map->hva)
		return;

	if (map->page != KVM_UNMAPPED_PAGE)
		kunmap(map->page);
#ifdef CONFIG_HAS_IOMEM
	else
		memunmap(map->hva);
#endif

	if (dirty)
		kvm_vcpu_mark_page_dirty(vcpu, map->gfn);

	kvm_release_pfn(map->pfn, dirty);

	map->hva = NULL;
	map->page = NULL;
}
EXPORT_SYMBOL_GPL(kvm_vcpu_unmap);

static bool kvm_is_ad_tracked_page(struct page *page)
{
	/*
	 * Per page-flags.h, pages tagged PG_reserved "should in general not be
	 * touched (e.g. set dirty) except by its owner".
	 */
	return !PageReserved(page);
}

static void kvm_set_page_dirty(struct page *page)
{
	if (kvm_is_ad_tracked_page(page))
		SetPageDirty(page);
}

static void kvm_set_page_accessed(struct page *page)
{
	if (kvm_is_ad_tracked_page(page))
		mark_page_accessed(page);
}

void kvm_release_page_clean(struct page *page)
{
	WARN_ON(is_error_page(page));

	kvm_set_page_accessed(page);
	put_page(page);
}
EXPORT_SYMBOL_GPL(kvm_release_page_clean);

void kvm_release_pfn_clean(kvm_pfn_t pfn)
{
	struct page *page;

	if (is_error_noslot_pfn(pfn))
		return;

	page = kvm_pfn_to_refcounted_page(pfn);
	if (!page)
		return;

	kvm_release_page_clean(page);
}
EXPORT_SYMBOL_GPL(kvm_release_pfn_clean);

void kvm_release_page_dirty(struct page *page)
{
	WARN_ON(is_error_page(page));

	kvm_set_page_dirty(page);
	kvm_release_page_clean(page);
}
EXPORT_SYMBOL_GPL(kvm_release_page_dirty);

void kvm_release_pfn_dirty(kvm_pfn_t pfn)
{
	struct page *page;

	if (is_error_noslot_pfn(pfn))
		return;

	page = kvm_pfn_to_refcounted_page(pfn);
	if (!page)
		return;

	kvm_release_page_dirty(page);
}
EXPORT_SYMBOL_GPL(kvm_release_pfn_dirty);

/*
 * Note, checking for an error/noslot pfn is the caller's responsibility when
 * directly marking a page dirty/accessed.  Unlike the "release" helpers, the
 * "set" helpers are not to be used when the pfn might point at garbage.
 */
void kvm_set_pfn_dirty(kvm_pfn_t pfn)
{
	if (WARN_ON(is_error_noslot_pfn(pfn)))
		return;

	if (pfn_valid(pfn))
		kvm_set_page_dirty(pfn_to_page(pfn));
}
EXPORT_SYMBOL_GPL(kvm_set_pfn_dirty);

void kvm_set_pfn_accessed(kvm_pfn_t pfn)
{
	if (WARN_ON(is_error_noslot_pfn(pfn)))
		return;

	if (pfn_valid(pfn))
		kvm_set_page_accessed(pfn_to_page(pfn));
}
EXPORT_SYMBOL_GPL(kvm_set_pfn_accessed);

static int next_segment(unsigned long len, int offset)
{
	if (len > PAGE_SIZE - offset)
		return PAGE_SIZE - offset;
	else
		return len;
}

static int __kvm_read_guest_page(struct kvm_memory_slot *slot, gfn_t gfn,
				 void *data, int offset, int len)
{
	int r;
	unsigned long addr;

	addr = gfn_to_hva_memslot_prot(slot, gfn, NULL);
	if (kvm_is_error_hva(addr))
		return -EFAULT;
	r = __copy_from_user(data, (void __user *)addr + offset, len);
	if (r)
		return -EFAULT;
	return 0;
}

int kvm_read_guest_page(struct kvm *kvm, gfn_t gfn, void *data, int offset,
			int len)
{
	struct kvm_memory_slot *slot = gfn_to_memslot(kvm, gfn);

	return __kvm_read_guest_page(slot, gfn, data, offset, len);
}
EXPORT_SYMBOL_GPL(kvm_read_guest_page);

int kvm_vcpu_read_guest_page(struct kvm_vcpu *vcpu, gfn_t gfn, void *data,
			     int offset, int len)
{
	struct kvm_memory_slot *slot = kvm_vcpu_gfn_to_memslot(vcpu, gfn);

	return __kvm_read_guest_page(slot, gfn, data, offset, len);
}
EXPORT_SYMBOL_GPL(kvm_vcpu_read_guest_page);

int kvm_read_guest(struct kvm *kvm, gpa_t gpa, void *data, unsigned long len)
{
	gfn_t gfn = gpa >> PAGE_SHIFT;
	int seg;
	int offset = offset_in_page(gpa);
	int ret;

	while ((seg = next_segment(len, offset)) != 0) {
		ret = kvm_read_guest_page(kvm, gfn, data, offset, seg);
		if (ret < 0)
			return ret;
		offset = 0;
		len -= seg;
		data += seg;
		++gfn;
	}
	return 0;
}
EXPORT_SYMBOL_GPL(kvm_read_guest);

int kvm_vcpu_read_guest(struct kvm_vcpu *vcpu, gpa_t gpa, void *data, unsigned long len)
{
	gfn_t gfn = gpa >> PAGE_SHIFT;
	int seg;
	int offset = offset_in_page(gpa);
	int ret;

	while ((seg = next_segment(len, offset)) != 0) {
		ret = kvm_vcpu_read_guest_page(vcpu, gfn, data, offset, seg);
		if (ret < 0)
			return ret;
		offset = 0;
		len -= seg;
		data += seg;
		++gfn;
	}
	return 0;
}
EXPORT_SYMBOL_GPL(kvm_vcpu_read_guest);

static int __kvm_read_guest_atomic(struct kvm_memory_slot *slot, gfn_t gfn,
			           void *data, int offset, unsigned long len)
{
	int r;
	unsigned long addr;

	addr = gfn_to_hva_memslot_prot(slot, gfn, NULL);
	if (kvm_is_error_hva(addr))
		return -EFAULT;
	pagefault_disable();
	r = __copy_from_user_inatomic(data, (void __user *)addr + offset, len);
	pagefault_enable();
	if (r)
		return -EFAULT;
	return 0;
}

int kvm_vcpu_read_guest_atomic(struct kvm_vcpu *vcpu, gpa_t gpa,
			       void *data, unsigned long len)
{
	gfn_t gfn = gpa >> PAGE_SHIFT;
	struct kvm_memory_slot *slot = kvm_vcpu_gfn_to_memslot(vcpu, gfn);
	int offset = offset_in_page(gpa);

	return __kvm_read_guest_atomic(slot, gfn, data, offset, len);
}
EXPORT_SYMBOL_GPL(kvm_vcpu_read_guest_atomic);

static int __kvm_write_guest_page(struct kvm *kvm,
				  struct kvm_memory_slot *memslot, gfn_t gfn,
			          const void *data, int offset, int len)
{
	int r;
	unsigned long addr;

	addr = gfn_to_hva_memslot(memslot, gfn);
	if (kvm_is_error_hva(addr))
		return -EFAULT;
	r = __copy_to_user((void __user *)addr + offset, data, len);
	if (r)
		return -EFAULT;
	mark_page_dirty_in_slot(kvm, memslot, gfn);
	return 0;
}

int kvm_write_guest_page(struct kvm *kvm, gfn_t gfn,
			 const void *data, int offset, int len)
{
	struct kvm_memory_slot *slot = gfn_to_memslot(kvm, gfn);

	return __kvm_write_guest_page(kvm, slot, gfn, data, offset, len);
}
EXPORT_SYMBOL_GPL(kvm_write_guest_page);

int kvm_vcpu_write_guest_page(struct kvm_vcpu *vcpu, gfn_t gfn,
			      const void *data, int offset, int len)
{
	struct kvm_memory_slot *slot = kvm_vcpu_gfn_to_memslot(vcpu, gfn);

	return __kvm_write_guest_page(vcpu->kvm, slot, gfn, data, offset, len);
}
EXPORT_SYMBOL_GPL(kvm_vcpu_write_guest_page);

int kvm_write_guest(struct kvm *kvm, gpa_t gpa, const void *data,
		    unsigned long len)
{
	gfn_t gfn = gpa >> PAGE_SHIFT;
	int seg;
	int offset = offset_in_page(gpa);
	int ret;

	while ((seg = next_segment(len, offset)) != 0) {
		ret = kvm_write_guest_page(kvm, gfn, data, offset, seg);
		if (ret < 0)
			return ret;
		offset = 0;
		len -= seg;
		data += seg;
		++gfn;
	}
	return 0;
}
EXPORT_SYMBOL_GPL(kvm_write_guest);

int kvm_vcpu_write_guest(struct kvm_vcpu *vcpu, gpa_t gpa, const void *data,
		         unsigned long len)
{
	gfn_t gfn = gpa >> PAGE_SHIFT;
	int seg;
	int offset = offset_in_page(gpa);
	int ret;

	while ((seg = next_segment(len, offset)) != 0) {
		ret = kvm_vcpu_write_guest_page(vcpu, gfn, data, offset, seg);
		if (ret < 0)
			return ret;
		offset = 0;
		len -= seg;
		data += seg;
		++gfn;
	}
	return 0;
}
EXPORT_SYMBOL_GPL(kvm_vcpu_write_guest);

static int __kvm_gfn_to_hva_cache_init(struct kvm_memslots *slots,
				       struct gfn_to_hva_cache *ghc,
				       gpa_t gpa, unsigned long len)
{
	int offset = offset_in_page(gpa);
	gfn_t start_gfn = gpa >> PAGE_SHIFT;
	gfn_t end_gfn = (gpa + len - 1) >> PAGE_SHIFT;
	gfn_t nr_pages_needed = end_gfn - start_gfn + 1;
	gfn_t nr_pages_avail;

	/* Update ghc->generation before performing any error checks. */
	ghc->generation = slots->generation;

	if (start_gfn > end_gfn) {
		ghc->hva = KVM_HVA_ERR_BAD;
		return -EINVAL;
	}

	/*
	 * If the requested region crosses two memslots, we still
	 * verify that the entire region is valid here.
	 */
	for ( ; start_gfn <= end_gfn; start_gfn += nr_pages_avail) {
		ghc->memslot = __gfn_to_memslot(slots, start_gfn);
		ghc->hva = gfn_to_hva_many(ghc->memslot, start_gfn,
					   &nr_pages_avail);
		if (kvm_is_error_hva(ghc->hva))
			return -EFAULT;
	}

	/* Use the slow path for cross page reads and writes. */
	if (nr_pages_needed == 1)
		ghc->hva += offset;
	else
		ghc->memslot = NULL;

	ghc->gpa = gpa;
	ghc->len = len;
	return 0;
}

int kvm_gfn_to_hva_cache_init(struct kvm *kvm, struct gfn_to_hva_cache *ghc,
			      gpa_t gpa, unsigned long len)
{
	struct kvm_memslots *slots = kvm_memslots(kvm);
	return __kvm_gfn_to_hva_cache_init(slots, ghc, gpa, len);
}
EXPORT_SYMBOL_GPL(kvm_gfn_to_hva_cache_init);

int kvm_write_guest_offset_cached(struct kvm *kvm, struct gfn_to_hva_cache *ghc,
				  void *data, unsigned int offset,
				  unsigned long len)
{
	struct kvm_memslots *slots = kvm_memslots(kvm);
	int r;
	gpa_t gpa = ghc->gpa + offset;

	if (WARN_ON_ONCE(len + offset > ghc->len))
		return -EINVAL;

	if (slots->generation != ghc->generation) {
		if (__kvm_gfn_to_hva_cache_init(slots, ghc, ghc->gpa, ghc->len))
			return -EFAULT;
	}

	if (kvm_is_error_hva(ghc->hva))
		return -EFAULT;

	if (unlikely(!ghc->memslot))
		return kvm_write_guest(kvm, gpa, data, len);

	r = __copy_to_user((void __user *)ghc->hva + offset, data, len);
	if (r)
		return -EFAULT;
	mark_page_dirty_in_slot(kvm, ghc->memslot, gpa >> PAGE_SHIFT);

	return 0;
}
EXPORT_SYMBOL_GPL(kvm_write_guest_offset_cached);

int kvm_write_guest_cached(struct kvm *kvm, struct gfn_to_hva_cache *ghc,
			   void *data, unsigned long len)
{
	return kvm_write_guest_offset_cached(kvm, ghc, data, 0, len);
}
EXPORT_SYMBOL_GPL(kvm_write_guest_cached);

int kvm_read_guest_offset_cached(struct kvm *kvm, struct gfn_to_hva_cache *ghc,
				 void *data, unsigned int offset,
				 unsigned long len)
{
	struct kvm_memslots *slots = kvm_memslots(kvm);
	int r;
	gpa_t gpa = ghc->gpa + offset;

	if (WARN_ON_ONCE(len + offset > ghc->len))
		return -EINVAL;

	if (slots->generation != ghc->generation) {
		if (__kvm_gfn_to_hva_cache_init(slots, ghc, ghc->gpa, ghc->len))
			return -EFAULT;
	}

	if (kvm_is_error_hva(ghc->hva))
		return -EFAULT;

	if (unlikely(!ghc->memslot))
		return kvm_read_guest(kvm, gpa, data, len);

	r = __copy_from_user(data, (void __user *)ghc->hva + offset, len);
	if (r)
		return -EFAULT;

	return 0;
}
EXPORT_SYMBOL_GPL(kvm_read_guest_offset_cached);

int kvm_read_guest_cached(struct kvm *kvm, struct gfn_to_hva_cache *ghc,
			  void *data, unsigned long len)
{
	return kvm_read_guest_offset_cached(kvm, ghc, data, 0, len);
}
EXPORT_SYMBOL_GPL(kvm_read_guest_cached);

int kvm_clear_guest(struct kvm *kvm, gpa_t gpa, unsigned long len)
{
	const void *zero_page = (const void *) __va(page_to_phys(ZERO_PAGE(0)));
	gfn_t gfn = gpa >> PAGE_SHIFT;
	int seg;
	int offset = offset_in_page(gpa);
	int ret;

	while ((seg = next_segment(len, offset)) != 0) {
		ret = kvm_write_guest_page(kvm, gfn, zero_page, offset, len);
		if (ret < 0)
			return ret;
		offset = 0;
		len -= seg;
		++gfn;
	}
	return 0;
}
EXPORT_SYMBOL_GPL(kvm_clear_guest);

void mark_page_dirty_in_slot(struct kvm *kvm,
			     const struct kvm_memory_slot *memslot,
		 	     gfn_t gfn)
{
	struct kvm_vcpu *vcpu = kvm_get_running_vcpu();

#ifdef CONFIG_HAVE_KVM_DIRTY_RING
	if (WARN_ON_ONCE(vcpu && vcpu->kvm != kvm))
		return;

	WARN_ON_ONCE(!vcpu && !kvm_arch_allow_write_without_running_vcpu(kvm));
#endif

	if (memslot && kvm_slot_dirty_track_enabled(memslot)) {
		unsigned long rel_gfn = gfn - memslot->base_gfn;
		u32 slot = (memslot->as_id << 16) | memslot->id;

		if (kvm->dirty_ring_size && vcpu)
			kvm_dirty_ring_push(vcpu, slot, rel_gfn);
		else if (memslot->dirty_bitmap)
			set_bit_le(rel_gfn, memslot->dirty_bitmap);
	}
}
EXPORT_SYMBOL_GPL(mark_page_dirty_in_slot);

void mark_page_dirty(struct kvm *kvm, gfn_t gfn)
{
	struct kvm_memory_slot *memslot;

	memslot = gfn_to_memslot(kvm, gfn);
	mark_page_dirty_in_slot(kvm, memslot, gfn);
}
EXPORT_SYMBOL_GPL(mark_page_dirty);

void kvm_vcpu_mark_page_dirty(struct kvm_vcpu *vcpu, gfn_t gfn)
{
	struct kvm_memory_slot *memslot;

	memslot = kvm_vcpu_gfn_to_memslot(vcpu, gfn);
	mark_page_dirty_in_slot(vcpu->kvm, memslot, gfn);
}
EXPORT_SYMBOL_GPL(kvm_vcpu_mark_page_dirty);

void kvm_sigset_activate(struct kvm_vcpu *vcpu)
{
	if (!vcpu->sigset_active)
		return;

	/*
	 * This does a lockless modification of ->real_blocked, which is fine
	 * because, only current can change ->real_blocked and all readers of
	 * ->real_blocked don't care as long ->real_blocked is always a subset
	 * of ->blocked.
	 */
	sigprocmask(SIG_SETMASK, &vcpu->sigset, &current->real_blocked);
}

void kvm_sigset_deactivate(struct kvm_vcpu *vcpu)
{
	if (!vcpu->sigset_active)
		return;

	sigprocmask(SIG_SETMASK, &current->real_blocked, NULL);
	sigemptyset(&current->real_blocked);
}

static void grow_halt_poll_ns(struct kvm_vcpu *vcpu)
{
	unsigned int old, val, grow, grow_start;

	old = val = vcpu->halt_poll_ns;
	grow_start = READ_ONCE(halt_poll_ns_grow_start);
	grow = READ_ONCE(halt_poll_ns_grow);
	if (!grow)
		goto out;

	val *= grow;
	if (val < grow_start)
		val = grow_start;

	vcpu->halt_poll_ns = val;
out:
	trace_kvm_halt_poll_ns_grow(vcpu->vcpu_id, val, old);
}

static void shrink_halt_poll_ns(struct kvm_vcpu *vcpu)
{
	unsigned int old, val, shrink, grow_start;

	old = val = vcpu->halt_poll_ns;
	shrink = READ_ONCE(halt_poll_ns_shrink);
	grow_start = READ_ONCE(halt_poll_ns_grow_start);
	if (shrink == 0)
		val = 0;
	else
		val /= shrink;

	if (val < grow_start)
		val = 0;

	vcpu->halt_poll_ns = val;
	trace_kvm_halt_poll_ns_shrink(vcpu->vcpu_id, val, old);
}

static int kvm_vcpu_check_block(struct kvm_vcpu *vcpu)
{
	int ret = -EINTR;
	int idx = srcu_read_lock(&vcpu->kvm->srcu);

	if (kvm_arch_vcpu_runnable(vcpu))
		goto out;
	if (kvm_cpu_has_pending_timer(vcpu))
		goto out;
	if (signal_pending(current))
		goto out;
	if (kvm_check_request(KVM_REQ_UNBLOCK, vcpu))
		goto out;

	ret = 0;
out:
	srcu_read_unlock(&vcpu->kvm->srcu, idx);
	return ret;
}

/*
 * Block the vCPU until the vCPU is runnable, an event arrives, or a signal is
 * pending.  This is mostly used when halting a vCPU, but may also be used
 * directly for other vCPU non-runnable states, e.g. x86's Wait-For-SIPI.
 */
bool kvm_vcpu_block(struct kvm_vcpu *vcpu)
{
	struct rcuwait *wait = kvm_arch_vcpu_get_wait(vcpu);
	bool waited = false;

	vcpu->stat.generic.blocking = 1;

	preempt_disable();
	kvm_arch_vcpu_blocking(vcpu);
	prepare_to_rcuwait(wait);
	preempt_enable();

	for (;;) {
		set_current_state(TASK_INTERRUPTIBLE);

		if (kvm_vcpu_check_block(vcpu) < 0)
			break;

		waited = true;
		schedule();
	}

	preempt_disable();
	finish_rcuwait(wait);
	kvm_arch_vcpu_unblocking(vcpu);
	preempt_enable();

	vcpu->stat.generic.blocking = 0;

	return waited;
}

static inline void update_halt_poll_stats(struct kvm_vcpu *vcpu, ktime_t start,
					  ktime_t end, bool success)
{
	struct kvm_vcpu_stat_generic *stats = &vcpu->stat.generic;
	u64 poll_ns = ktime_to_ns(ktime_sub(end, start));

	++vcpu->stat.generic.halt_attempted_poll;

	if (success) {
		++vcpu->stat.generic.halt_successful_poll;

		if (!vcpu_valid_wakeup(vcpu))
			++vcpu->stat.generic.halt_poll_invalid;

		stats->halt_poll_success_ns += poll_ns;
		KVM_STATS_LOG_HIST_UPDATE(stats->halt_poll_success_hist, poll_ns);
	} else {
		stats->halt_poll_fail_ns += poll_ns;
		KVM_STATS_LOG_HIST_UPDATE(stats->halt_poll_fail_hist, poll_ns);
	}
}

static unsigned int kvm_vcpu_max_halt_poll_ns(struct kvm_vcpu *vcpu)
{
	struct kvm *kvm = vcpu->kvm;

	if (kvm->override_halt_poll_ns) {
		/*
		 * Ensure kvm->max_halt_poll_ns is not read before
		 * kvm->override_halt_poll_ns.
		 *
		 * Pairs with the smp_wmb() when enabling KVM_CAP_HALT_POLL.
		 */
		smp_rmb();
		return READ_ONCE(kvm->max_halt_poll_ns);
	}

	return READ_ONCE(halt_poll_ns);
}

/*
 * Emulate a vCPU halt condition, e.g. HLT on x86, WFI on arm, etc...  If halt
 * polling is enabled, busy wait for a short time before blocking to avoid the
 * expensive block+unblock sequence if a wake event arrives soon after the vCPU
 * is halted.
 */
void kvm_vcpu_halt(struct kvm_vcpu *vcpu)
{
	unsigned int max_halt_poll_ns = kvm_vcpu_max_halt_poll_ns(vcpu);
	bool halt_poll_allowed = !kvm_arch_no_poll(vcpu);
	ktime_t start, cur, poll_end;
	bool waited = false;
	bool do_halt_poll;
	u64 halt_ns;

	if (vcpu->halt_poll_ns > max_halt_poll_ns)
		vcpu->halt_poll_ns = max_halt_poll_ns;

	do_halt_poll = halt_poll_allowed && vcpu->halt_poll_ns;

	start = cur = poll_end = ktime_get();
	if (do_halt_poll) {
		ktime_t stop = ktime_add_ns(start, vcpu->halt_poll_ns);

		do {
			if (kvm_vcpu_check_block(vcpu) < 0)
				goto out;
			cpu_relax();
			poll_end = cur = ktime_get();
		} while (kvm_vcpu_can_poll(cur, stop));
	}

	waited = kvm_vcpu_block(vcpu);

	cur = ktime_get();
	if (waited) {
		vcpu->stat.generic.halt_wait_ns +=
			ktime_to_ns(cur) - ktime_to_ns(poll_end);
		KVM_STATS_LOG_HIST_UPDATE(vcpu->stat.generic.halt_wait_hist,
				ktime_to_ns(cur) - ktime_to_ns(poll_end));
	}
out:
	/* The total time the vCPU was "halted", including polling time. */
	halt_ns = ktime_to_ns(cur) - ktime_to_ns(start);

	/*
	 * Note, halt-polling is considered successful so long as the vCPU was
	 * never actually scheduled out, i.e. even if the wake event arrived
	 * after of the halt-polling loop itself, but before the full wait.
	 */
	if (do_halt_poll)
		update_halt_poll_stats(vcpu, start, poll_end, !waited);

	if (halt_poll_allowed) {
		/* Recompute the max halt poll time in case it changed. */
		max_halt_poll_ns = kvm_vcpu_max_halt_poll_ns(vcpu);

		if (!vcpu_valid_wakeup(vcpu)) {
			shrink_halt_poll_ns(vcpu);
		} else if (max_halt_poll_ns) {
			if (halt_ns <= vcpu->halt_poll_ns)
				;
			/* we had a long block, shrink polling */
			else if (vcpu->halt_poll_ns &&
				 halt_ns > max_halt_poll_ns)
				shrink_halt_poll_ns(vcpu);
			/* we had a short halt and our poll time is too small */
			else if (vcpu->halt_poll_ns < max_halt_poll_ns &&
				 halt_ns < max_halt_poll_ns)
				grow_halt_poll_ns(vcpu);
		} else {
			vcpu->halt_poll_ns = 0;
		}
	}

	trace_kvm_vcpu_wakeup(halt_ns, waited, vcpu_valid_wakeup(vcpu));
}
EXPORT_SYMBOL_GPL(kvm_vcpu_halt);

bool kvm_vcpu_wake_up(struct kvm_vcpu *vcpu)
{
	if (__kvm_vcpu_wake_up(vcpu)) {
		WRITE_ONCE(vcpu->ready, true);
		++vcpu->stat.generic.halt_wakeup;
		return true;
	}

	return false;
}
EXPORT_SYMBOL_GPL(kvm_vcpu_wake_up);

#ifndef CONFIG_S390
/*
 * Kick a sleeping VCPU, or a guest VCPU in guest mode, into host kernel mode.
 */
void kvm_vcpu_kick(struct kvm_vcpu *vcpu)
{
	int me, cpu;

	if (kvm_vcpu_wake_up(vcpu))
		return;

	me = get_cpu();
	/*
	 * The only state change done outside the vcpu mutex is IN_GUEST_MODE
	 * to EXITING_GUEST_MODE.  Therefore the moderately expensive "should
	 * kick" check does not need atomic operations if kvm_vcpu_kick is used
	 * within the vCPU thread itself.
	 */
	if (vcpu == __this_cpu_read(kvm_running_vcpu)) {
		if (vcpu->mode == IN_GUEST_MODE)
			WRITE_ONCE(vcpu->mode, EXITING_GUEST_MODE);
		goto out;
	}

	/*
	 * Note, the vCPU could get migrated to a different pCPU at any point
	 * after kvm_arch_vcpu_should_kick(), which could result in sending an
	 * IPI to the previous pCPU.  But, that's ok because the purpose of the
	 * IPI is to force the vCPU to leave IN_GUEST_MODE, and migrating the
	 * vCPU also requires it to leave IN_GUEST_MODE.
	 */
	if (kvm_arch_vcpu_should_kick(vcpu)) {
		cpu = READ_ONCE(vcpu->cpu);
		if (cpu != me && (unsigned)cpu < nr_cpu_ids && cpu_online(cpu))
			smp_send_reschedule(cpu);
	}
out:
	put_cpu();
}
EXPORT_SYMBOL_GPL(kvm_vcpu_kick);
#endif /* !CONFIG_S390 */

int kvm_vcpu_yield_to(struct kvm_vcpu *target)
{
	struct pid *pid;
	struct task_struct *task = NULL;
	int ret = 0;

	rcu_read_lock();
	pid = rcu_dereference(target->pid);
	if (pid)
		task = get_pid_task(pid, PIDTYPE_PID);
	rcu_read_unlock();
	if (!task)
		return ret;
	ret = yield_to(task, 1);
	put_task_struct(task);

	return ret;
}
EXPORT_SYMBOL_GPL(kvm_vcpu_yield_to);

/*
 * Helper that checks whether a VCPU is eligible for directed yield.
 * Most eligible candidate to yield is decided by following heuristics:
 *
 *  (a) VCPU which has not done pl-exit or cpu relax intercepted recently
 *  (preempted lock holder), indicated by @in_spin_loop.
 *  Set at the beginning and cleared at the end of interception/PLE handler.
 *
 *  (b) VCPU which has done pl-exit/ cpu relax intercepted but did not get
 *  chance last time (mostly it has become eligible now since we have probably
 *  yielded to lockholder in last iteration. This is done by toggling
 *  @dy_eligible each time a VCPU checked for eligibility.)
 *
 *  Yielding to a recently pl-exited/cpu relax intercepted VCPU before yielding
 *  to preempted lock-holder could result in wrong VCPU selection and CPU
 *  burning. Giving priority for a potential lock-holder increases lock
 *  progress.
 *
 *  Since algorithm is based on heuristics, accessing another VCPU data without
 *  locking does not harm. It may result in trying to yield to  same VCPU, fail
 *  and continue with next VCPU and so on.
 */
static bool kvm_vcpu_eligible_for_directed_yield(struct kvm_vcpu *vcpu)
{
#ifdef CONFIG_HAVE_KVM_CPU_RELAX_INTERCEPT
	bool eligible;

	eligible = !vcpu->spin_loop.in_spin_loop ||
		    vcpu->spin_loop.dy_eligible;

	if (vcpu->spin_loop.in_spin_loop)
		kvm_vcpu_set_dy_eligible(vcpu, !vcpu->spin_loop.dy_eligible);

	return eligible;
#else
	return true;
#endif
}

/*
 * Unlike kvm_arch_vcpu_runnable, this function is called outside
 * a vcpu_load/vcpu_put pair.  However, for most architectures
 * kvm_arch_vcpu_runnable does not require vcpu_load.
 */
bool __weak kvm_arch_dy_runnable(struct kvm_vcpu *vcpu)
{
	return kvm_arch_vcpu_runnable(vcpu);
}

static bool vcpu_dy_runnable(struct kvm_vcpu *vcpu)
{
	if (kvm_arch_dy_runnable(vcpu))
		return true;

#ifdef CONFIG_KVM_ASYNC_PF
	if (!list_empty_careful(&vcpu->async_pf.done))
		return true;
#endif

	return false;
}

bool __weak kvm_arch_dy_has_pending_interrupt(struct kvm_vcpu *vcpu)
{
	return false;
}

void kvm_vcpu_on_spin(struct kvm_vcpu *me, bool yield_to_kernel_mode)
{
	struct kvm *kvm = me->kvm;
	struct kvm_vcpu *vcpu;
	int last_boosted_vcpu = me->kvm->last_boosted_vcpu;
	unsigned long i;
	int yielded = 0;
	int try = 3;
	int pass;

	kvm_vcpu_set_in_spin_loop(me, true);
	/*
	 * We boost the priority of a VCPU that is runnable but not
	 * currently running, because it got preempted by something
	 * else and called schedule in __vcpu_run.  Hopefully that
	 * VCPU is holding the lock that we need and will release it.
	 * We approximate round-robin by starting at the last boosted VCPU.
	 */
	for (pass = 0; pass < 2 && !yielded && try; pass++) {
		kvm_for_each_vcpu(i, vcpu, kvm) {
			if (!pass && i <= last_boosted_vcpu) {
				i = last_boosted_vcpu;
				continue;
			} else if (pass && i > last_boosted_vcpu)
				break;
			if (!READ_ONCE(vcpu->ready))
				continue;
			if (vcpu == me)
				continue;
			if (kvm_vcpu_is_blocking(vcpu) && !vcpu_dy_runnable(vcpu))
				continue;
			if (READ_ONCE(vcpu->preempted) && yield_to_kernel_mode &&
			    !kvm_arch_dy_has_pending_interrupt(vcpu) &&
			    !kvm_arch_vcpu_in_kernel(vcpu))
				continue;
			if (!kvm_vcpu_eligible_for_directed_yield(vcpu))
				continue;

			yielded = kvm_vcpu_yield_to(vcpu);
			if (yielded > 0) {
				kvm->last_boosted_vcpu = i;
				break;
			} else if (yielded < 0) {
				try--;
				if (!try)
					break;
			}
		}
	}
	kvm_vcpu_set_in_spin_loop(me, false);

	/* Ensure vcpu is not eligible during next spinloop */
	kvm_vcpu_set_dy_eligible(me, false);
}
EXPORT_SYMBOL_GPL(kvm_vcpu_on_spin);

static bool kvm_page_in_dirty_ring(struct kvm *kvm, unsigned long pgoff)
{
#ifdef CONFIG_HAVE_KVM_DIRTY_RING
	return (pgoff >= KVM_DIRTY_LOG_PAGE_OFFSET) &&
	    (pgoff < KVM_DIRTY_LOG_PAGE_OFFSET +
	     kvm->dirty_ring_size / PAGE_SIZE);
#else
	return false;
#endif
}

static vm_fault_t kvm_vcpu_fault(struct vm_fault *vmf)
{
	struct kvm_vcpu *vcpu = vmf->vma->vm_file->private_data;
	struct page *page;

	if (vmf->pgoff == 0)
		page = virt_to_page(vcpu->run);
#ifdef CONFIG_X86
	else if (vmf->pgoff == KVM_PIO_PAGE_OFFSET)
		page = virt_to_page(vcpu->arch.pio_data);
#endif
#ifdef CONFIG_KVM_MMIO
	else if (vmf->pgoff == KVM_COALESCED_MMIO_PAGE_OFFSET)
		page = virt_to_page(vcpu->kvm->coalesced_mmio_ring);
#endif
	else if (kvm_page_in_dirty_ring(vcpu->kvm, vmf->pgoff))
		page = kvm_dirty_ring_get_page(
		    &vcpu->dirty_ring,
		    vmf->pgoff - KVM_DIRTY_LOG_PAGE_OFFSET);
	else
		return kvm_arch_vcpu_fault(vcpu, vmf);
	get_page(page);
	vmf->page = page;
	return 0;
}

static const struct vm_operations_struct kvm_vcpu_vm_ops = {
	.fault = kvm_vcpu_fault,
};

static int kvm_vcpu_mmap(struct file *file, struct vm_area_struct *vma)
{
	struct kvm_vcpu *vcpu = file->private_data;
	unsigned long pages = vma_pages(vma);

	if ((kvm_page_in_dirty_ring(vcpu->kvm, vma->vm_pgoff) ||
	     kvm_page_in_dirty_ring(vcpu->kvm, vma->vm_pgoff + pages - 1)) &&
	    ((vma->vm_flags & VM_EXEC) || !(vma->vm_flags & VM_SHARED)))
		return -EINVAL;

	vma->vm_ops = &kvm_vcpu_vm_ops;
	return 0;
}

static int kvm_vcpu_release(struct inode *inode, struct file *filp)
{
	struct kvm_vcpu *vcpu = filp->private_data;

	kvm_put_kvm(vcpu->kvm);
	return 0;
}

static const struct file_operations kvm_vcpu_fops = {
	.release        = kvm_vcpu_release,
	.unlocked_ioctl = kvm_vcpu_ioctl,
	.mmap           = kvm_vcpu_mmap,
	.llseek		= noop_llseek,
	KVM_COMPAT(kvm_vcpu_compat_ioctl),
};

/*
 * Allocates an inode for the vcpu.
 */
static int create_vcpu_fd(struct kvm_vcpu *vcpu)
{
	char name[8 + 1 + ITOA_MAX_LEN + 1];

	snprintf(name, sizeof(name), "kvm-vcpu:%d", vcpu->vcpu_id);
	return anon_inode_getfd(name, &kvm_vcpu_fops, vcpu, O_RDWR | O_CLOEXEC);
}

#ifdef __KVM_HAVE_ARCH_VCPU_DEBUGFS
static int vcpu_get_pid(void *data, u64 *val)
{
	struct kvm_vcpu *vcpu = data;

	rcu_read_lock();
	*val = pid_nr(rcu_dereference(vcpu->pid));
	rcu_read_unlock();
	return 0;
}

DEFINE_SIMPLE_ATTRIBUTE(vcpu_get_pid_fops, vcpu_get_pid, NULL, "%llu\n");

static void kvm_create_vcpu_debugfs(struct kvm_vcpu *vcpu)
{
	struct dentry *debugfs_dentry;
	char dir_name[ITOA_MAX_LEN * 2];

	if (!debugfs_initialized())
		return;

	snprintf(dir_name, sizeof(dir_name), "vcpu%d", vcpu->vcpu_id);
	debugfs_dentry = debugfs_create_dir(dir_name,
					    vcpu->kvm->debugfs_dentry);
	debugfs_create_file("pid", 0444, debugfs_dentry, vcpu,
			    &vcpu_get_pid_fops);

	kvm_arch_create_vcpu_debugfs(vcpu, debugfs_dentry);
}
#endif

/*
 * Creates some virtual cpus.  Good luck creating more than one.
 */
static int kvm_vm_ioctl_create_vcpu(struct kvm *kvm, u32 id)
{
	int r;
	struct kvm_vcpu *vcpu;
	struct page *page;

	if (id >= KVM_MAX_VCPU_IDS)
		return -EINVAL;

	mutex_lock(&kvm->lock);
	if (kvm->created_vcpus >= kvm->max_vcpus) {
		mutex_unlock(&kvm->lock);
		return -EINVAL;
	}

	r = kvm_arch_vcpu_precreate(kvm, id);
	if (r) {
		mutex_unlock(&kvm->lock);
		return r;
	}

	kvm->created_vcpus++;
	mutex_unlock(&kvm->lock);

	vcpu = kmem_cache_zalloc(kvm_vcpu_cache, GFP_KERNEL_ACCOUNT);
	if (!vcpu) {
		r = -ENOMEM;
		goto vcpu_decrement;
	}

	BUILD_BUG_ON(sizeof(struct kvm_run) > PAGE_SIZE);
	page = alloc_page(GFP_KERNEL_ACCOUNT | __GFP_ZERO);
	if (!page) {
		r = -ENOMEM;
		goto vcpu_free;
	}
	vcpu->run = page_address(page);

	kvm_vcpu_init(vcpu, kvm, id);

	r = kvm_arch_vcpu_create(vcpu);
	if (r)
		goto vcpu_free_run_page;

	if (kvm->dirty_ring_size) {
		r = kvm_dirty_ring_alloc(&vcpu->dirty_ring,
					 id, kvm->dirty_ring_size);
		if (r)
			goto arch_vcpu_destroy;
	}

	mutex_lock(&kvm->lock);

#ifdef CONFIG_LOCKDEP
	/* Ensure that lockdep knows vcpu->mutex is taken *inside* kvm->lock */
	mutex_lock(&vcpu->mutex);
	mutex_unlock(&vcpu->mutex);
#endif

	if (kvm_get_vcpu_by_id(kvm, id)) {
		r = -EEXIST;
		goto unlock_vcpu_destroy;
	}

	vcpu->vcpu_idx = atomic_read(&kvm->online_vcpus);
	r = xa_reserve(&kvm->vcpu_array, vcpu->vcpu_idx, GFP_KERNEL_ACCOUNT);
	if (r)
		goto unlock_vcpu_destroy;

	/* Now it's all set up, let userspace reach it */
	kvm_get_kvm(kvm);
	r = create_vcpu_fd(vcpu);
	if (r < 0)
		goto kvm_put_xa_release;

<<<<<<< HEAD
	if (KVM_BUG_ON(!!xa_store(&kvm->vcpu_array, vcpu->vcpu_idx, vcpu, 0), kvm)) {
=======
	if (KVM_BUG_ON(xa_store(&kvm->vcpu_array, vcpu->vcpu_idx, vcpu, 0), kvm)) {
>>>>>>> ccf0a997
		r = -EINVAL;
		goto kvm_put_xa_release;
	}

	/*
	 * Pairs with smp_rmb() in kvm_get_vcpu.  Store the vcpu
	 * pointer before kvm->online_vcpu's incremented value.
	 */
	smp_wmb();
	atomic_inc(&kvm->online_vcpus);

	mutex_unlock(&kvm->lock);
	kvm_arch_vcpu_postcreate(vcpu);
	kvm_create_vcpu_debugfs(vcpu);
	return r;

kvm_put_xa_release:
	kvm_put_kvm_no_destroy(kvm);
	xa_release(&kvm->vcpu_array, vcpu->vcpu_idx);
unlock_vcpu_destroy:
	mutex_unlock(&kvm->lock);
	kvm_dirty_ring_free(&vcpu->dirty_ring);
arch_vcpu_destroy:
	kvm_arch_vcpu_destroy(vcpu);
vcpu_free_run_page:
	free_page((unsigned long)vcpu->run);
vcpu_free:
	kmem_cache_free(kvm_vcpu_cache, vcpu);
vcpu_decrement:
	mutex_lock(&kvm->lock);
	kvm->created_vcpus--;
	mutex_unlock(&kvm->lock);
	return r;
}

static int kvm_vcpu_ioctl_set_sigmask(struct kvm_vcpu *vcpu, sigset_t *sigset)
{
	if (sigset) {
		sigdelsetmask(sigset, sigmask(SIGKILL)|sigmask(SIGSTOP));
		vcpu->sigset_active = 1;
		vcpu->sigset = *sigset;
	} else
		vcpu->sigset_active = 0;
	return 0;
}

static ssize_t kvm_vcpu_stats_read(struct file *file, char __user *user_buffer,
			      size_t size, loff_t *offset)
{
	struct kvm_vcpu *vcpu = file->private_data;

	return kvm_stats_read(vcpu->stats_id, &kvm_vcpu_stats_header,
			&kvm_vcpu_stats_desc[0], &vcpu->stat,
			sizeof(vcpu->stat), user_buffer, size, offset);
}

static int kvm_vcpu_stats_release(struct inode *inode, struct file *file)
{
	struct kvm_vcpu *vcpu = file->private_data;

	kvm_put_kvm(vcpu->kvm);
	return 0;
}

static const struct file_operations kvm_vcpu_stats_fops = {
	.read = kvm_vcpu_stats_read,
	.release = kvm_vcpu_stats_release,
	.llseek = noop_llseek,
};

static int kvm_vcpu_ioctl_get_stats_fd(struct kvm_vcpu *vcpu)
{
	int fd;
	struct file *file;
	char name[15 + ITOA_MAX_LEN + 1];

	snprintf(name, sizeof(name), "kvm-vcpu-stats:%d", vcpu->vcpu_id);

	fd = get_unused_fd_flags(O_CLOEXEC);
	if (fd < 0)
		return fd;

	file = anon_inode_getfile(name, &kvm_vcpu_stats_fops, vcpu, O_RDONLY);
	if (IS_ERR(file)) {
		put_unused_fd(fd);
		return PTR_ERR(file);
	}

	kvm_get_kvm(vcpu->kvm);

	file->f_mode |= FMODE_PREAD;
	fd_install(fd, file);

	return fd;
}

static long kvm_vcpu_ioctl(struct file *filp,
			   unsigned int ioctl, unsigned long arg)
{
	struct kvm_vcpu *vcpu = filp->private_data;
	void __user *argp = (void __user *)arg;
	int r;
	struct kvm_fpu *fpu = NULL;
	struct kvm_sregs *kvm_sregs = NULL;

	if (vcpu->kvm->mm != current->mm || vcpu->kvm->vm_dead)
		return -EIO;

	if (unlikely(_IOC_TYPE(ioctl) != KVMIO))
		return -EINVAL;

	/*
	 * Some architectures have vcpu ioctls that are asynchronous to vcpu
	 * execution; mutex_lock() would break them.
	 */
	r = kvm_arch_vcpu_async_ioctl(filp, ioctl, arg);
	if (r != -ENOIOCTLCMD)
		return r;

	if (mutex_lock_killable(&vcpu->mutex))
		return -EINTR;
	switch (ioctl) {
	case KVM_RUN: {
		struct pid *oldpid;
		r = -EINVAL;
		if (arg)
			goto out;
		oldpid = rcu_access_pointer(vcpu->pid);
		if (unlikely(oldpid != task_pid(current))) {
			/* The thread running this VCPU changed. */
			struct pid *newpid;

			r = kvm_arch_vcpu_run_pid_change(vcpu);
			if (r)
				break;

			newpid = get_task_pid(current, PIDTYPE_PID);
			rcu_assign_pointer(vcpu->pid, newpid);
			if (oldpid)
				synchronize_rcu();
			put_pid(oldpid);
		}
		r = kvm_arch_vcpu_ioctl_run(vcpu);
		trace_kvm_userspace_exit(vcpu->run->exit_reason, r);
		break;
	}
	case KVM_GET_REGS: {
		struct kvm_regs *kvm_regs;

		r = -ENOMEM;
		kvm_regs = kzalloc(sizeof(struct kvm_regs), GFP_KERNEL_ACCOUNT);
		if (!kvm_regs)
			goto out;
		r = kvm_arch_vcpu_ioctl_get_regs(vcpu, kvm_regs);
		if (r)
			goto out_free1;
		r = -EFAULT;
		if (copy_to_user(argp, kvm_regs, sizeof(struct kvm_regs)))
			goto out_free1;
		r = 0;
out_free1:
		kfree(kvm_regs);
		break;
	}
	case KVM_SET_REGS: {
		struct kvm_regs *kvm_regs;

		kvm_regs = memdup_user(argp, sizeof(*kvm_regs));
		if (IS_ERR(kvm_regs)) {
			r = PTR_ERR(kvm_regs);
			goto out;
		}
		r = kvm_arch_vcpu_ioctl_set_regs(vcpu, kvm_regs);
		kfree(kvm_regs);
		break;
	}
	case KVM_GET_SREGS: {
		kvm_sregs = kzalloc(sizeof(struct kvm_sregs),
				    GFP_KERNEL_ACCOUNT);
		r = -ENOMEM;
		if (!kvm_sregs)
			goto out;
		r = kvm_arch_vcpu_ioctl_get_sregs(vcpu, kvm_sregs);
		if (r)
			goto out;
		r = -EFAULT;
		if (copy_to_user(argp, kvm_sregs, sizeof(struct kvm_sregs)))
			goto out;
		r = 0;
		break;
	}
	case KVM_SET_SREGS: {
		kvm_sregs = memdup_user(argp, sizeof(*kvm_sregs));
		if (IS_ERR(kvm_sregs)) {
			r = PTR_ERR(kvm_sregs);
			kvm_sregs = NULL;
			goto out;
		}
		r = kvm_arch_vcpu_ioctl_set_sregs(vcpu, kvm_sregs);
		break;
	}
	case KVM_GET_MP_STATE: {
		struct kvm_mp_state mp_state;

		r = kvm_arch_vcpu_ioctl_get_mpstate(vcpu, &mp_state);
		if (r)
			goto out;
		r = -EFAULT;
		if (copy_to_user(argp, &mp_state, sizeof(mp_state)))
			goto out;
		r = 0;
		break;
	}
	case KVM_SET_MP_STATE: {
		struct kvm_mp_state mp_state;

		r = -EFAULT;
		if (copy_from_user(&mp_state, argp, sizeof(mp_state)))
			goto out;
		r = kvm_arch_vcpu_ioctl_set_mpstate(vcpu, &mp_state);
		break;
	}
	case KVM_TRANSLATE: {
		struct kvm_translation tr;

		r = -EFAULT;
		if (copy_from_user(&tr, argp, sizeof(tr)))
			goto out;
		r = kvm_arch_vcpu_ioctl_translate(vcpu, &tr);
		if (r)
			goto out;
		r = -EFAULT;
		if (copy_to_user(argp, &tr, sizeof(tr)))
			goto out;
		r = 0;
		break;
	}
	case KVM_SET_GUEST_DEBUG: {
		struct kvm_guest_debug dbg;

		r = -EFAULT;
		if (copy_from_user(&dbg, argp, sizeof(dbg)))
			goto out;
		r = kvm_arch_vcpu_ioctl_set_guest_debug(vcpu, &dbg);
		break;
	}
	case KVM_SET_SIGNAL_MASK: {
		struct kvm_signal_mask __user *sigmask_arg = argp;
		struct kvm_signal_mask kvm_sigmask;
		sigset_t sigset, *p;

		p = NULL;
		if (argp) {
			r = -EFAULT;
			if (copy_from_user(&kvm_sigmask, argp,
					   sizeof(kvm_sigmask)))
				goto out;
			r = -EINVAL;
			if (kvm_sigmask.len != sizeof(sigset))
				goto out;
			r = -EFAULT;
			if (copy_from_user(&sigset, sigmask_arg->sigset,
					   sizeof(sigset)))
				goto out;
			p = &sigset;
		}
		r = kvm_vcpu_ioctl_set_sigmask(vcpu, p);
		break;
	}
	case KVM_GET_FPU: {
		fpu = kzalloc(sizeof(struct kvm_fpu), GFP_KERNEL_ACCOUNT);
		r = -ENOMEM;
		if (!fpu)
			goto out;
		r = kvm_arch_vcpu_ioctl_get_fpu(vcpu, fpu);
		if (r)
			goto out;
		r = -EFAULT;
		if (copy_to_user(argp, fpu, sizeof(struct kvm_fpu)))
			goto out;
		r = 0;
		break;
	}
	case KVM_SET_FPU: {
		fpu = memdup_user(argp, sizeof(*fpu));
		if (IS_ERR(fpu)) {
			r = PTR_ERR(fpu);
			fpu = NULL;
			goto out;
		}
		r = kvm_arch_vcpu_ioctl_set_fpu(vcpu, fpu);
		break;
	}
	case KVM_GET_STATS_FD: {
		r = kvm_vcpu_ioctl_get_stats_fd(vcpu);
		break;
	}
	default:
		r = kvm_arch_vcpu_ioctl(filp, ioctl, arg);
	}
out:
	mutex_unlock(&vcpu->mutex);
	kfree(fpu);
	kfree(kvm_sregs);
	return r;
}

#ifdef CONFIG_KVM_COMPAT
static long kvm_vcpu_compat_ioctl(struct file *filp,
				  unsigned int ioctl, unsigned long arg)
{
	struct kvm_vcpu *vcpu = filp->private_data;
	void __user *argp = compat_ptr(arg);
	int r;

	if (vcpu->kvm->mm != current->mm || vcpu->kvm->vm_dead)
		return -EIO;

	switch (ioctl) {
	case KVM_SET_SIGNAL_MASK: {
		struct kvm_signal_mask __user *sigmask_arg = argp;
		struct kvm_signal_mask kvm_sigmask;
		sigset_t sigset;

		if (argp) {
			r = -EFAULT;
			if (copy_from_user(&kvm_sigmask, argp,
					   sizeof(kvm_sigmask)))
				goto out;
			r = -EINVAL;
			if (kvm_sigmask.len != sizeof(compat_sigset_t))
				goto out;
			r = -EFAULT;
			if (get_compat_sigset(&sigset,
					      (compat_sigset_t __user *)sigmask_arg->sigset))
				goto out;
			r = kvm_vcpu_ioctl_set_sigmask(vcpu, &sigset);
		} else
			r = kvm_vcpu_ioctl_set_sigmask(vcpu, NULL);
		break;
	}
	default:
		r = kvm_vcpu_ioctl(filp, ioctl, arg);
	}

out:
	return r;
}
#endif

static int kvm_device_mmap(struct file *filp, struct vm_area_struct *vma)
{
	struct kvm_device *dev = filp->private_data;

	if (dev->ops->mmap)
		return dev->ops->mmap(dev, vma);

	return -ENODEV;
}

static int kvm_device_ioctl_attr(struct kvm_device *dev,
				 int (*accessor)(struct kvm_device *dev,
						 struct kvm_device_attr *attr),
				 unsigned long arg)
{
	struct kvm_device_attr attr;

	if (!accessor)
		return -EPERM;

	if (copy_from_user(&attr, (void __user *)arg, sizeof(attr)))
		return -EFAULT;

	return accessor(dev, &attr);
}

static long kvm_device_ioctl(struct file *filp, unsigned int ioctl,
			     unsigned long arg)
{
	struct kvm_device *dev = filp->private_data;

	if (dev->kvm->mm != current->mm || dev->kvm->vm_dead)
		return -EIO;

	switch (ioctl) {
	case KVM_SET_DEVICE_ATTR:
		return kvm_device_ioctl_attr(dev, dev->ops->set_attr, arg);
	case KVM_GET_DEVICE_ATTR:
		return kvm_device_ioctl_attr(dev, dev->ops->get_attr, arg);
	case KVM_HAS_DEVICE_ATTR:
		return kvm_device_ioctl_attr(dev, dev->ops->has_attr, arg);
	default:
		if (dev->ops->ioctl)
			return dev->ops->ioctl(dev, ioctl, arg);

		return -ENOTTY;
	}
}

static int kvm_device_release(struct inode *inode, struct file *filp)
{
	struct kvm_device *dev = filp->private_data;
	struct kvm *kvm = dev->kvm;

	if (dev->ops->release) {
		mutex_lock(&kvm->lock);
		list_del(&dev->vm_node);
		dev->ops->release(dev);
		mutex_unlock(&kvm->lock);
	}

	kvm_put_kvm(kvm);
	return 0;
}

static const struct file_operations kvm_device_fops = {
	.unlocked_ioctl = kvm_device_ioctl,
	.release = kvm_device_release,
	KVM_COMPAT(kvm_device_ioctl),
	.mmap = kvm_device_mmap,
};

struct kvm_device *kvm_device_from_filp(struct file *filp)
{
	if (filp->f_op != &kvm_device_fops)
		return NULL;

	return filp->private_data;
}

static const struct kvm_device_ops *kvm_device_ops_table[KVM_DEV_TYPE_MAX] = {
#ifdef CONFIG_KVM_MPIC
	[KVM_DEV_TYPE_FSL_MPIC_20]	= &kvm_mpic_ops,
	[KVM_DEV_TYPE_FSL_MPIC_42]	= &kvm_mpic_ops,
#endif
};

int kvm_register_device_ops(const struct kvm_device_ops *ops, u32 type)
{
	if (type >= ARRAY_SIZE(kvm_device_ops_table))
		return -ENOSPC;

	if (kvm_device_ops_table[type] != NULL)
		return -EEXIST;

	kvm_device_ops_table[type] = ops;
	return 0;
}

void kvm_unregister_device_ops(u32 type)
{
	if (kvm_device_ops_table[type] != NULL)
		kvm_device_ops_table[type] = NULL;
}

static int kvm_ioctl_create_device(struct kvm *kvm,
				   struct kvm_create_device *cd)
{
	const struct kvm_device_ops *ops;
	struct kvm_device *dev;
	bool test = cd->flags & KVM_CREATE_DEVICE_TEST;
	int type;
	int ret;

	if (cd->type >= ARRAY_SIZE(kvm_device_ops_table))
		return -ENODEV;

	type = array_index_nospec(cd->type, ARRAY_SIZE(kvm_device_ops_table));
	ops = kvm_device_ops_table[type];
	if (ops == NULL)
		return -ENODEV;

	if (test)
		return 0;

	dev = kzalloc(sizeof(*dev), GFP_KERNEL_ACCOUNT);
	if (!dev)
		return -ENOMEM;

	dev->ops = ops;
	dev->kvm = kvm;

	mutex_lock(&kvm->lock);
	ret = ops->create(dev, type);
	if (ret < 0) {
		mutex_unlock(&kvm->lock);
		kfree(dev);
		return ret;
	}
	list_add(&dev->vm_node, &kvm->devices);
	mutex_unlock(&kvm->lock);

	if (ops->init)
		ops->init(dev);

	kvm_get_kvm(kvm);
	ret = anon_inode_getfd(ops->name, &kvm_device_fops, dev, O_RDWR | O_CLOEXEC);
	if (ret < 0) {
		kvm_put_kvm_no_destroy(kvm);
		mutex_lock(&kvm->lock);
		list_del(&dev->vm_node);
		if (ops->release)
			ops->release(dev);
		mutex_unlock(&kvm->lock);
		if (ops->destroy)
			ops->destroy(dev);
		return ret;
	}

	cd->fd = ret;
	return 0;
}

static int kvm_vm_ioctl_check_extension_generic(struct kvm *kvm, long arg)
{
	switch (arg) {
	case KVM_CAP_USER_MEMORY:
	case KVM_CAP_DESTROY_MEMORY_REGION_WORKS:
	case KVM_CAP_JOIN_MEMORY_REGIONS_WORKS:
	case KVM_CAP_INTERNAL_ERROR_DATA:
#ifdef CONFIG_HAVE_KVM_MSI
	case KVM_CAP_SIGNAL_MSI:
#endif
#ifdef CONFIG_HAVE_KVM_IRQFD
	case KVM_CAP_IRQFD:
#endif
	case KVM_CAP_IOEVENTFD_ANY_LENGTH:
	case KVM_CAP_CHECK_EXTENSION_VM:
	case KVM_CAP_ENABLE_CAP_VM:
	case KVM_CAP_HALT_POLL:
		return 1;
#ifdef CONFIG_KVM_MMIO
	case KVM_CAP_COALESCED_MMIO:
		return KVM_COALESCED_MMIO_PAGE_OFFSET;
	case KVM_CAP_COALESCED_PIO:
		return 1;
#endif
#ifdef CONFIG_KVM_GENERIC_DIRTYLOG_READ_PROTECT
	case KVM_CAP_MANUAL_DIRTY_LOG_PROTECT2:
		return KVM_DIRTY_LOG_MANUAL_CAPS;
#endif
#ifdef CONFIG_HAVE_KVM_IRQ_ROUTING
	case KVM_CAP_IRQ_ROUTING:
		return KVM_MAX_IRQ_ROUTES;
#endif
#if KVM_ADDRESS_SPACE_NUM > 1
	case KVM_CAP_MULTI_ADDRESS_SPACE:
		return KVM_ADDRESS_SPACE_NUM;
#endif
	case KVM_CAP_NR_MEMSLOTS:
		return KVM_USER_MEM_SLOTS;
	case KVM_CAP_DIRTY_LOG_RING:
#ifdef CONFIG_HAVE_KVM_DIRTY_RING_TSO
		return KVM_DIRTY_RING_MAX_ENTRIES * sizeof(struct kvm_dirty_gfn);
#else
		return 0;
#endif
	case KVM_CAP_DIRTY_LOG_RING_ACQ_REL:
#ifdef CONFIG_HAVE_KVM_DIRTY_RING_ACQ_REL
		return KVM_DIRTY_RING_MAX_ENTRIES * sizeof(struct kvm_dirty_gfn);
#else
		return 0;
#endif
#ifdef CONFIG_NEED_KVM_DIRTY_RING_WITH_BITMAP
	case KVM_CAP_DIRTY_LOG_RING_WITH_BITMAP:
#endif
	case KVM_CAP_BINARY_STATS_FD:
	case KVM_CAP_SYSTEM_EVENT_DATA:
		return 1;
	default:
		break;
	}
	return kvm_vm_ioctl_check_extension(kvm, arg);
}

static int kvm_vm_ioctl_enable_dirty_log_ring(struct kvm *kvm, u32 size)
{
	int r;

	if (!KVM_DIRTY_LOG_PAGE_OFFSET)
		return -EINVAL;

	/* the size should be power of 2 */
	if (!size || (size & (size - 1)))
		return -EINVAL;

	/* Should be bigger to keep the reserved entries, or a page */
	if (size < kvm_dirty_ring_get_rsvd_entries() *
	    sizeof(struct kvm_dirty_gfn) || size < PAGE_SIZE)
		return -EINVAL;

	if (size > KVM_DIRTY_RING_MAX_ENTRIES *
	    sizeof(struct kvm_dirty_gfn))
		return -E2BIG;

	/* We only allow it to set once */
	if (kvm->dirty_ring_size)
		return -EINVAL;

	mutex_lock(&kvm->lock);

	if (kvm->created_vcpus) {
		/* We don't allow to change this value after vcpu created */
		r = -EINVAL;
	} else {
		kvm->dirty_ring_size = size;
		r = 0;
	}

	mutex_unlock(&kvm->lock);
	return r;
}

static int kvm_vm_ioctl_reset_dirty_pages(struct kvm *kvm)
{
	unsigned long i;
	struct kvm_vcpu *vcpu;
	int cleared = 0;

	if (!kvm->dirty_ring_size)
		return -EINVAL;

	mutex_lock(&kvm->slots_lock);

	kvm_for_each_vcpu(i, vcpu, kvm)
		cleared += kvm_dirty_ring_reset(vcpu->kvm, &vcpu->dirty_ring);

	mutex_unlock(&kvm->slots_lock);

	if (cleared)
		kvm_flush_remote_tlbs(kvm);

	return cleared;
}

int __attribute__((weak)) kvm_vm_ioctl_enable_cap(struct kvm *kvm,
						  struct kvm_enable_cap *cap)
{
	return -EINVAL;
}

bool kvm_are_all_memslots_empty(struct kvm *kvm)
{
	int i;

	lockdep_assert_held(&kvm->slots_lock);

	for (i = 0; i < KVM_ADDRESS_SPACE_NUM; i++) {
		if (!kvm_memslots_empty(__kvm_memslots(kvm, i)))
			return false;
	}

	return true;
}
EXPORT_SYMBOL_GPL(kvm_are_all_memslots_empty);

static int kvm_vm_ioctl_enable_cap_generic(struct kvm *kvm,
					   struct kvm_enable_cap *cap)
{
	switch (cap->cap) {
#ifdef CONFIG_KVM_GENERIC_DIRTYLOG_READ_PROTECT
	case KVM_CAP_MANUAL_DIRTY_LOG_PROTECT2: {
		u64 allowed_options = KVM_DIRTY_LOG_MANUAL_PROTECT_ENABLE;

		if (cap->args[0] & KVM_DIRTY_LOG_MANUAL_PROTECT_ENABLE)
			allowed_options = KVM_DIRTY_LOG_MANUAL_CAPS;

		if (cap->flags || (cap->args[0] & ~allowed_options))
			return -EINVAL;
		kvm->manual_dirty_log_protect = cap->args[0];
		return 0;
	}
#endif
	case KVM_CAP_HALT_POLL: {
		if (cap->flags || cap->args[0] != (unsigned int)cap->args[0])
			return -EINVAL;

		kvm->max_halt_poll_ns = cap->args[0];

		/*
		 * Ensure kvm->override_halt_poll_ns does not become visible
		 * before kvm->max_halt_poll_ns.
		 *
		 * Pairs with the smp_rmb() in kvm_vcpu_max_halt_poll_ns().
		 */
		smp_wmb();
		kvm->override_halt_poll_ns = true;

		return 0;
	}
	case KVM_CAP_DIRTY_LOG_RING:
	case KVM_CAP_DIRTY_LOG_RING_ACQ_REL:
		if (!kvm_vm_ioctl_check_extension_generic(kvm, cap->cap))
			return -EINVAL;

		return kvm_vm_ioctl_enable_dirty_log_ring(kvm, cap->args[0]);
	case KVM_CAP_DIRTY_LOG_RING_WITH_BITMAP: {
		int r = -EINVAL;

		if (!IS_ENABLED(CONFIG_NEED_KVM_DIRTY_RING_WITH_BITMAP) ||
		    !kvm->dirty_ring_size || cap->flags)
			return r;

		mutex_lock(&kvm->slots_lock);

		/*
		 * For simplicity, allow enabling ring+bitmap if and only if
		 * there are no memslots, e.g. to ensure all memslots allocate
		 * a bitmap after the capability is enabled.
		 */
		if (kvm_are_all_memslots_empty(kvm)) {
			kvm->dirty_ring_with_bitmap = true;
			r = 0;
		}

		mutex_unlock(&kvm->slots_lock);

		return r;
	}
	default:
		return kvm_vm_ioctl_enable_cap(kvm, cap);
	}
}

static ssize_t kvm_vm_stats_read(struct file *file, char __user *user_buffer,
			      size_t size, loff_t *offset)
{
	struct kvm *kvm = file->private_data;

	return kvm_stats_read(kvm->stats_id, &kvm_vm_stats_header,
				&kvm_vm_stats_desc[0], &kvm->stat,
				sizeof(kvm->stat), user_buffer, size, offset);
}

static int kvm_vm_stats_release(struct inode *inode, struct file *file)
{
	struct kvm *kvm = file->private_data;

	kvm_put_kvm(kvm);
	return 0;
}

static const struct file_operations kvm_vm_stats_fops = {
	.read = kvm_vm_stats_read,
	.release = kvm_vm_stats_release,
	.llseek = noop_llseek,
};

static int kvm_vm_ioctl_get_stats_fd(struct kvm *kvm)
{
	int fd;
	struct file *file;

	fd = get_unused_fd_flags(O_CLOEXEC);
	if (fd < 0)
		return fd;

	file = anon_inode_getfile("kvm-vm-stats",
			&kvm_vm_stats_fops, kvm, O_RDONLY);
	if (IS_ERR(file)) {
		put_unused_fd(fd);
		return PTR_ERR(file);
	}

	kvm_get_kvm(kvm);

	file->f_mode |= FMODE_PREAD;
	fd_install(fd, file);

	return fd;
}

static long kvm_vm_ioctl(struct file *filp,
			   unsigned int ioctl, unsigned long arg)
{
	struct kvm *kvm = filp->private_data;
	void __user *argp = (void __user *)arg;
	int r;

	if (kvm->mm != current->mm || kvm->vm_dead)
		return -EIO;
	switch (ioctl) {
	case KVM_CREATE_VCPU:
		r = kvm_vm_ioctl_create_vcpu(kvm, arg);
		break;
	case KVM_ENABLE_CAP: {
		struct kvm_enable_cap cap;

		r = -EFAULT;
		if (copy_from_user(&cap, argp, sizeof(cap)))
			goto out;
		r = kvm_vm_ioctl_enable_cap_generic(kvm, &cap);
		break;
	}
	case KVM_SET_USER_MEMORY_REGION: {
		struct kvm_userspace_memory_region kvm_userspace_mem;

		r = -EFAULT;
		if (copy_from_user(&kvm_userspace_mem, argp,
						sizeof(kvm_userspace_mem)))
			goto out;

		r = kvm_vm_ioctl_set_memory_region(kvm, &kvm_userspace_mem);
		break;
	}
	case KVM_GET_DIRTY_LOG: {
		struct kvm_dirty_log log;

		r = -EFAULT;
		if (copy_from_user(&log, argp, sizeof(log)))
			goto out;
		r = kvm_vm_ioctl_get_dirty_log(kvm, &log);
		break;
	}
#ifdef CONFIG_KVM_GENERIC_DIRTYLOG_READ_PROTECT
	case KVM_CLEAR_DIRTY_LOG: {
		struct kvm_clear_dirty_log log;

		r = -EFAULT;
		if (copy_from_user(&log, argp, sizeof(log)))
			goto out;
		r = kvm_vm_ioctl_clear_dirty_log(kvm, &log);
		break;
	}
#endif
#ifdef CONFIG_KVM_MMIO
	case KVM_REGISTER_COALESCED_MMIO: {
		struct kvm_coalesced_mmio_zone zone;

		r = -EFAULT;
		if (copy_from_user(&zone, argp, sizeof(zone)))
			goto out;
		r = kvm_vm_ioctl_register_coalesced_mmio(kvm, &zone);
		break;
	}
	case KVM_UNREGISTER_COALESCED_MMIO: {
		struct kvm_coalesced_mmio_zone zone;

		r = -EFAULT;
		if (copy_from_user(&zone, argp, sizeof(zone)))
			goto out;
		r = kvm_vm_ioctl_unregister_coalesced_mmio(kvm, &zone);
		break;
	}
#endif
	case KVM_IRQFD: {
		struct kvm_irqfd data;

		r = -EFAULT;
		if (copy_from_user(&data, argp, sizeof(data)))
			goto out;
		r = kvm_irqfd(kvm, &data);
		break;
	}
	case KVM_IOEVENTFD: {
		struct kvm_ioeventfd data;

		r = -EFAULT;
		if (copy_from_user(&data, argp, sizeof(data)))
			goto out;
		r = kvm_ioeventfd(kvm, &data);
		break;
	}
#ifdef CONFIG_HAVE_KVM_MSI
	case KVM_SIGNAL_MSI: {
		struct kvm_msi msi;

		r = -EFAULT;
		if (copy_from_user(&msi, argp, sizeof(msi)))
			goto out;
		r = kvm_send_userspace_msi(kvm, &msi);
		break;
	}
#endif
#ifdef __KVM_HAVE_IRQ_LINE
	case KVM_IRQ_LINE_STATUS:
	case KVM_IRQ_LINE: {
		struct kvm_irq_level irq_event;

		r = -EFAULT;
		if (copy_from_user(&irq_event, argp, sizeof(irq_event)))
			goto out;

		r = kvm_vm_ioctl_irq_line(kvm, &irq_event,
					ioctl == KVM_IRQ_LINE_STATUS);
		if (r)
			goto out;

		r = -EFAULT;
		if (ioctl == KVM_IRQ_LINE_STATUS) {
			if (copy_to_user(argp, &irq_event, sizeof(irq_event)))
				goto out;
		}

		r = 0;
		break;
	}
#endif
#ifdef CONFIG_HAVE_KVM_IRQ_ROUTING
	case KVM_SET_GSI_ROUTING: {
		struct kvm_irq_routing routing;
		struct kvm_irq_routing __user *urouting;
		struct kvm_irq_routing_entry *entries = NULL;

		r = -EFAULT;
		if (copy_from_user(&routing, argp, sizeof(routing)))
			goto out;
		r = -EINVAL;
		if (!kvm_arch_can_set_irq_routing(kvm))
			goto out;
		if (routing.nr > KVM_MAX_IRQ_ROUTES)
			goto out;
		if (routing.flags)
			goto out;
		if (routing.nr) {
			urouting = argp;
			entries = vmemdup_user(urouting->entries,
					       array_size(sizeof(*entries),
							  routing.nr));
			if (IS_ERR(entries)) {
				r = PTR_ERR(entries);
				goto out;
			}
		}
		r = kvm_set_irq_routing(kvm, entries, routing.nr,
					routing.flags);
		kvfree(entries);
		break;
	}
#endif /* CONFIG_HAVE_KVM_IRQ_ROUTING */
	case KVM_CREATE_DEVICE: {
		struct kvm_create_device cd;

		r = -EFAULT;
		if (copy_from_user(&cd, argp, sizeof(cd)))
			goto out;

		r = kvm_ioctl_create_device(kvm, &cd);
		if (r)
			goto out;

		r = -EFAULT;
		if (copy_to_user(argp, &cd, sizeof(cd)))
			goto out;

		r = 0;
		break;
	}
	case KVM_CHECK_EXTENSION:
		r = kvm_vm_ioctl_check_extension_generic(kvm, arg);
		break;
	case KVM_RESET_DIRTY_RINGS:
		r = kvm_vm_ioctl_reset_dirty_pages(kvm);
		break;
	case KVM_GET_STATS_FD:
		r = kvm_vm_ioctl_get_stats_fd(kvm);
		break;
	default:
		r = kvm_arch_vm_ioctl(filp, ioctl, arg);
	}
out:
	return r;
}

#ifdef CONFIG_KVM_COMPAT
struct compat_kvm_dirty_log {
	__u32 slot;
	__u32 padding1;
	union {
		compat_uptr_t dirty_bitmap; /* one bit per page */
		__u64 padding2;
	};
};

struct compat_kvm_clear_dirty_log {
	__u32 slot;
	__u32 num_pages;
	__u64 first_page;
	union {
		compat_uptr_t dirty_bitmap; /* one bit per page */
		__u64 padding2;
	};
};

long __weak kvm_arch_vm_compat_ioctl(struct file *filp, unsigned int ioctl,
				     unsigned long arg)
{
	return -ENOTTY;
}

static long kvm_vm_compat_ioctl(struct file *filp,
			   unsigned int ioctl, unsigned long arg)
{
	struct kvm *kvm = filp->private_data;
	int r;

	if (kvm->mm != current->mm || kvm->vm_dead)
		return -EIO;

	r = kvm_arch_vm_compat_ioctl(filp, ioctl, arg);
	if (r != -ENOTTY)
		return r;

	switch (ioctl) {
#ifdef CONFIG_KVM_GENERIC_DIRTYLOG_READ_PROTECT
	case KVM_CLEAR_DIRTY_LOG: {
		struct compat_kvm_clear_dirty_log compat_log;
		struct kvm_clear_dirty_log log;

		if (copy_from_user(&compat_log, (void __user *)arg,
				   sizeof(compat_log)))
			return -EFAULT;
		log.slot	 = compat_log.slot;
		log.num_pages	 = compat_log.num_pages;
		log.first_page	 = compat_log.first_page;
		log.padding2	 = compat_log.padding2;
		log.dirty_bitmap = compat_ptr(compat_log.dirty_bitmap);

		r = kvm_vm_ioctl_clear_dirty_log(kvm, &log);
		break;
	}
#endif
	case KVM_GET_DIRTY_LOG: {
		struct compat_kvm_dirty_log compat_log;
		struct kvm_dirty_log log;

		if (copy_from_user(&compat_log, (void __user *)arg,
				   sizeof(compat_log)))
			return -EFAULT;
		log.slot	 = compat_log.slot;
		log.padding1	 = compat_log.padding1;
		log.padding2	 = compat_log.padding2;
		log.dirty_bitmap = compat_ptr(compat_log.dirty_bitmap);

		r = kvm_vm_ioctl_get_dirty_log(kvm, &log);
		break;
	}
	default:
		r = kvm_vm_ioctl(filp, ioctl, arg);
	}
	return r;
}
#endif

static const struct file_operations kvm_vm_fops = {
	.release        = kvm_vm_release,
	.unlocked_ioctl = kvm_vm_ioctl,
	.llseek		= noop_llseek,
	KVM_COMPAT(kvm_vm_compat_ioctl),
};

bool file_is_kvm(struct file *file)
{
	return file && file->f_op == &kvm_vm_fops;
}
EXPORT_SYMBOL_GPL(file_is_kvm);

static int kvm_dev_ioctl_create_vm(unsigned long type)
{
	char fdname[ITOA_MAX_LEN + 1];
	int r, fd;
	struct kvm *kvm;
	struct file *file;

	fd = get_unused_fd_flags(O_CLOEXEC);
	if (fd < 0)
		return fd;

	snprintf(fdname, sizeof(fdname), "%d", fd);

	kvm = kvm_create_vm(type, fdname);
	if (IS_ERR(kvm)) {
		r = PTR_ERR(kvm);
		goto put_fd;
	}

	file = anon_inode_getfile("kvm-vm", &kvm_vm_fops, kvm, O_RDWR);
	if (IS_ERR(file)) {
		r = PTR_ERR(file);
		goto put_kvm;
	}

	/*
	 * Don't call kvm_put_kvm anymore at this point; file->f_op is
	 * already set, with ->release() being kvm_vm_release().  In error
	 * cases it will be called by the final fput(file) and will take
	 * care of doing kvm_put_kvm(kvm).
	 */
	kvm_uevent_notify_change(KVM_EVENT_CREATE_VM, kvm);

	fd_install(fd, file);
	return fd;

put_kvm:
	kvm_put_kvm(kvm);
put_fd:
	put_unused_fd(fd);
	return r;
}

static long kvm_dev_ioctl(struct file *filp,
			  unsigned int ioctl, unsigned long arg)
{
	int r = -EINVAL;

	switch (ioctl) {
	case KVM_GET_API_VERSION:
		if (arg)
			goto out;
		r = KVM_API_VERSION;
		break;
	case KVM_CREATE_VM:
		r = kvm_dev_ioctl_create_vm(arg);
		break;
	case KVM_CHECK_EXTENSION:
		r = kvm_vm_ioctl_check_extension_generic(NULL, arg);
		break;
	case KVM_GET_VCPU_MMAP_SIZE:
		if (arg)
			goto out;
		r = PAGE_SIZE;     /* struct kvm_run */
#ifdef CONFIG_X86
		r += PAGE_SIZE;    /* pio data page */
#endif
#ifdef CONFIG_KVM_MMIO
		r += PAGE_SIZE;    /* coalesced mmio ring page */
#endif
		break;
	case KVM_TRACE_ENABLE:
	case KVM_TRACE_PAUSE:
	case KVM_TRACE_DISABLE:
		r = -EOPNOTSUPP;
		break;
	default:
		return kvm_arch_dev_ioctl(filp, ioctl, arg);
	}
out:
	return r;
}

static struct file_operations kvm_chardev_ops = {
	.unlocked_ioctl = kvm_dev_ioctl,
	.llseek		= noop_llseek,
	KVM_COMPAT(kvm_dev_ioctl),
};

static struct miscdevice kvm_dev = {
	KVM_MINOR,
	"kvm",
	&kvm_chardev_ops,
};

#ifdef CONFIG_KVM_GENERIC_HARDWARE_ENABLING
__visible bool kvm_rebooting;
EXPORT_SYMBOL_GPL(kvm_rebooting);

static DEFINE_PER_CPU(bool, hardware_enabled);
static int kvm_usage_count;

static int __hardware_enable_nolock(void)
{
	if (__this_cpu_read(hardware_enabled))
		return 0;

	if (kvm_arch_hardware_enable()) {
		pr_info("kvm: enabling virtualization on CPU%d failed\n",
			raw_smp_processor_id());
		return -EIO;
	}

	__this_cpu_write(hardware_enabled, true);
	return 0;
}

static void hardware_enable_nolock(void *failed)
{
	if (__hardware_enable_nolock())
		atomic_inc(failed);
}

static int kvm_online_cpu(unsigned int cpu)
{
	int ret = 0;

	/*
	 * Abort the CPU online process if hardware virtualization cannot
	 * be enabled. Otherwise running VMs would encounter unrecoverable
	 * errors when scheduled to this CPU.
	 */
	mutex_lock(&kvm_lock);
	if (kvm_usage_count)
		ret = __hardware_enable_nolock();
	mutex_unlock(&kvm_lock);
	return ret;
}

static void hardware_disable_nolock(void *junk)
{
	/*
	 * Note, hardware_disable_all_nolock() tells all online CPUs to disable
	 * hardware, not just CPUs that successfully enabled hardware!
	 */
	if (!__this_cpu_read(hardware_enabled))
		return;

	kvm_arch_hardware_disable();

	__this_cpu_write(hardware_enabled, false);
}

static int kvm_offline_cpu(unsigned int cpu)
{
	mutex_lock(&kvm_lock);
	if (kvm_usage_count)
		hardware_disable_nolock(NULL);
	mutex_unlock(&kvm_lock);
	return 0;
}

static void hardware_disable_all_nolock(void)
{
	BUG_ON(!kvm_usage_count);

	kvm_usage_count--;
	if (!kvm_usage_count)
		on_each_cpu(hardware_disable_nolock, NULL, 1);
}

static void hardware_disable_all(void)
{
	cpus_read_lock();
	mutex_lock(&kvm_lock);
	hardware_disable_all_nolock();
	mutex_unlock(&kvm_lock);
	cpus_read_unlock();
}

static int hardware_enable_all(void)
{
	atomic_t failed = ATOMIC_INIT(0);
	int r;

	/*
	 * Do not enable hardware virtualization if the system is going down.
	 * If userspace initiated a forced reboot, e.g. reboot -f, then it's
	 * possible for an in-flight KVM_CREATE_VM to trigger hardware enabling
	 * after kvm_reboot() is called.  Note, this relies on system_state
	 * being set _before_ kvm_reboot(), which is why KVM uses a syscore ops
	 * hook instead of registering a dedicated reboot notifier (the latter
	 * runs before system_state is updated).
	 */
	if (system_state == SYSTEM_HALT || system_state == SYSTEM_POWER_OFF ||
	    system_state == SYSTEM_RESTART)
		return -EBUSY;

	/*
	 * When onlining a CPU, cpu_online_mask is set before kvm_online_cpu()
	 * is called, and so on_each_cpu() between them includes the CPU that
	 * is being onlined.  As a result, hardware_enable_nolock() may get
	 * invoked before kvm_online_cpu(), which also enables hardware if the
	 * usage count is non-zero.  Disable CPU hotplug to avoid attempting to
	 * enable hardware multiple times.
	 */
	cpus_read_lock();
	mutex_lock(&kvm_lock);

	r = 0;

	kvm_usage_count++;
	if (kvm_usage_count == 1) {
		on_each_cpu(hardware_enable_nolock, &failed, 1);

		if (atomic_read(&failed)) {
			hardware_disable_all_nolock();
			r = -EBUSY;
		}
	}

	mutex_unlock(&kvm_lock);
	cpus_read_unlock();

	return r;
}

static void kvm_shutdown(void)
{
	/*
	 * Disable hardware virtualization and set kvm_rebooting to indicate
	 * that KVM has asynchronously disabled hardware virtualization, i.e.
	 * that relevant errors and exceptions aren't entirely unexpected.
	 * Some flavors of hardware virtualization need to be disabled before
	 * transferring control to firmware (to perform shutdown/reboot), e.g.
	 * on x86, virtualization can block INIT interrupts, which are used by
	 * firmware to pull APs back under firmware control.  Note, this path
	 * is used for both shutdown and reboot scenarios, i.e. neither name is
	 * 100% comprehensive.
	 */
	pr_info("kvm: exiting hardware virtualization\n");
	kvm_rebooting = true;
	on_each_cpu(hardware_disable_nolock, NULL, 1);
}

static int kvm_suspend(void)
{
	/*
	 * Secondary CPUs and CPU hotplug are disabled across the suspend/resume
	 * callbacks, i.e. no need to acquire kvm_lock to ensure the usage count
	 * is stable.  Assert that kvm_lock is not held to ensure the system
	 * isn't suspended while KVM is enabling hardware.  Hardware enabling
	 * can be preempted, but the task cannot be frozen until it has dropped
	 * all locks (userspace tasks are frozen via a fake signal).
	 */
	lockdep_assert_not_held(&kvm_lock);
	lockdep_assert_irqs_disabled();

	if (kvm_usage_count)
		hardware_disable_nolock(NULL);
	return 0;
}

static void kvm_resume(void)
{
	lockdep_assert_not_held(&kvm_lock);
	lockdep_assert_irqs_disabled();

	if (kvm_usage_count)
		WARN_ON_ONCE(__hardware_enable_nolock());
}

static struct syscore_ops kvm_syscore_ops = {
	.suspend = kvm_suspend,
	.resume = kvm_resume,
	.shutdown = kvm_shutdown,
};
#else /* CONFIG_KVM_GENERIC_HARDWARE_ENABLING */
static int hardware_enable_all(void)
{
	return 0;
}

static void hardware_disable_all(void)
{

}
#endif /* CONFIG_KVM_GENERIC_HARDWARE_ENABLING */

static void kvm_iodevice_destructor(struct kvm_io_device *dev)
{
	if (dev->ops->destructor)
		dev->ops->destructor(dev);
}

static void kvm_io_bus_destroy(struct kvm_io_bus *bus)
{
	int i;

	for (i = 0; i < bus->dev_count; i++) {
		struct kvm_io_device *pos = bus->range[i].dev;

		kvm_iodevice_destructor(pos);
	}
	kfree(bus);
}

static inline int kvm_io_bus_cmp(const struct kvm_io_range *r1,
				 const struct kvm_io_range *r2)
{
	gpa_t addr1 = r1->addr;
	gpa_t addr2 = r2->addr;

	if (addr1 < addr2)
		return -1;

	/* If r2->len == 0, match the exact address.  If r2->len != 0,
	 * accept any overlapping write.  Any order is acceptable for
	 * overlapping ranges, because kvm_io_bus_get_first_dev ensures
	 * we process all of them.
	 */
	if (r2->len) {
		addr1 += r1->len;
		addr2 += r2->len;
	}

	if (addr1 > addr2)
		return 1;

	return 0;
}

static int kvm_io_bus_sort_cmp(const void *p1, const void *p2)
{
	return kvm_io_bus_cmp(p1, p2);
}

static int kvm_io_bus_get_first_dev(struct kvm_io_bus *bus,
			     gpa_t addr, int len)
{
	struct kvm_io_range *range, key;
	int off;

	key = (struct kvm_io_range) {
		.addr = addr,
		.len = len,
	};

	range = bsearch(&key, bus->range, bus->dev_count,
			sizeof(struct kvm_io_range), kvm_io_bus_sort_cmp);
	if (range == NULL)
		return -ENOENT;

	off = range - bus->range;

	while (off > 0 && kvm_io_bus_cmp(&key, &bus->range[off-1]) == 0)
		off--;

	return off;
}

static int __kvm_io_bus_write(struct kvm_vcpu *vcpu, struct kvm_io_bus *bus,
			      struct kvm_io_range *range, const void *val)
{
	int idx;

	idx = kvm_io_bus_get_first_dev(bus, range->addr, range->len);
	if (idx < 0)
		return -EOPNOTSUPP;

	while (idx < bus->dev_count &&
		kvm_io_bus_cmp(range, &bus->range[idx]) == 0) {
		if (!kvm_iodevice_write(vcpu, bus->range[idx].dev, range->addr,
					range->len, val))
			return idx;
		idx++;
	}

	return -EOPNOTSUPP;
}

/* kvm_io_bus_write - called under kvm->slots_lock */
int kvm_io_bus_write(struct kvm_vcpu *vcpu, enum kvm_bus bus_idx, gpa_t addr,
		     int len, const void *val)
{
	struct kvm_io_bus *bus;
	struct kvm_io_range range;
	int r;

	range = (struct kvm_io_range) {
		.addr = addr,
		.len = len,
	};

	bus = srcu_dereference(vcpu->kvm->buses[bus_idx], &vcpu->kvm->srcu);
	if (!bus)
		return -ENOMEM;
	r = __kvm_io_bus_write(vcpu, bus, &range, val);
	return r < 0 ? r : 0;
}
EXPORT_SYMBOL_GPL(kvm_io_bus_write);

/* kvm_io_bus_write_cookie - called under kvm->slots_lock */
int kvm_io_bus_write_cookie(struct kvm_vcpu *vcpu, enum kvm_bus bus_idx,
			    gpa_t addr, int len, const void *val, long cookie)
{
	struct kvm_io_bus *bus;
	struct kvm_io_range range;

	range = (struct kvm_io_range) {
		.addr = addr,
		.len = len,
	};

	bus = srcu_dereference(vcpu->kvm->buses[bus_idx], &vcpu->kvm->srcu);
	if (!bus)
		return -ENOMEM;

	/* First try the device referenced by cookie. */
	if ((cookie >= 0) && (cookie < bus->dev_count) &&
	    (kvm_io_bus_cmp(&range, &bus->range[cookie]) == 0))
		if (!kvm_iodevice_write(vcpu, bus->range[cookie].dev, addr, len,
					val))
			return cookie;

	/*
	 * cookie contained garbage; fall back to search and return the
	 * correct cookie value.
	 */
	return __kvm_io_bus_write(vcpu, bus, &range, val);
}

static int __kvm_io_bus_read(struct kvm_vcpu *vcpu, struct kvm_io_bus *bus,
			     struct kvm_io_range *range, void *val)
{
	int idx;

	idx = kvm_io_bus_get_first_dev(bus, range->addr, range->len);
	if (idx < 0)
		return -EOPNOTSUPP;

	while (idx < bus->dev_count &&
		kvm_io_bus_cmp(range, &bus->range[idx]) == 0) {
		if (!kvm_iodevice_read(vcpu, bus->range[idx].dev, range->addr,
				       range->len, val))
			return idx;
		idx++;
	}

	return -EOPNOTSUPP;
}

/* kvm_io_bus_read - called under kvm->slots_lock */
int kvm_io_bus_read(struct kvm_vcpu *vcpu, enum kvm_bus bus_idx, gpa_t addr,
		    int len, void *val)
{
	struct kvm_io_bus *bus;
	struct kvm_io_range range;
	int r;

	range = (struct kvm_io_range) {
		.addr = addr,
		.len = len,
	};

	bus = srcu_dereference(vcpu->kvm->buses[bus_idx], &vcpu->kvm->srcu);
	if (!bus)
		return -ENOMEM;
	r = __kvm_io_bus_read(vcpu, bus, &range, val);
	return r < 0 ? r : 0;
}

/* Caller must hold slots_lock. */
int kvm_io_bus_register_dev(struct kvm *kvm, enum kvm_bus bus_idx, gpa_t addr,
			    int len, struct kvm_io_device *dev)
{
	int i;
	struct kvm_io_bus *new_bus, *bus;
	struct kvm_io_range range;

	bus = kvm_get_bus(kvm, bus_idx);
	if (!bus)
		return -ENOMEM;

	/* exclude ioeventfd which is limited by maximum fd */
	if (bus->dev_count - bus->ioeventfd_count > NR_IOBUS_DEVS - 1)
		return -ENOSPC;

	new_bus = kmalloc(struct_size(bus, range, bus->dev_count + 1),
			  GFP_KERNEL_ACCOUNT);
	if (!new_bus)
		return -ENOMEM;

	range = (struct kvm_io_range) {
		.addr = addr,
		.len = len,
		.dev = dev,
	};

	for (i = 0; i < bus->dev_count; i++)
		if (kvm_io_bus_cmp(&bus->range[i], &range) > 0)
			break;

	memcpy(new_bus, bus, sizeof(*bus) + i * sizeof(struct kvm_io_range));
	new_bus->dev_count++;
	new_bus->range[i] = range;
	memcpy(new_bus->range + i + 1, bus->range + i,
		(bus->dev_count - i) * sizeof(struct kvm_io_range));
	rcu_assign_pointer(kvm->buses[bus_idx], new_bus);
	synchronize_srcu_expedited(&kvm->srcu);
	kfree(bus);

	return 0;
}

int kvm_io_bus_unregister_dev(struct kvm *kvm, enum kvm_bus bus_idx,
			      struct kvm_io_device *dev)
{
	int i;
	struct kvm_io_bus *new_bus, *bus;

	lockdep_assert_held(&kvm->slots_lock);

	bus = kvm_get_bus(kvm, bus_idx);
	if (!bus)
		return 0;

	for (i = 0; i < bus->dev_count; i++) {
		if (bus->range[i].dev == dev) {
			break;
		}
	}

	if (i == bus->dev_count)
		return 0;

	new_bus = kmalloc(struct_size(bus, range, bus->dev_count - 1),
			  GFP_KERNEL_ACCOUNT);
	if (new_bus) {
		memcpy(new_bus, bus, struct_size(bus, range, i));
		new_bus->dev_count--;
		memcpy(new_bus->range + i, bus->range + i + 1,
				flex_array_size(new_bus, range, new_bus->dev_count - i));
	}

	rcu_assign_pointer(kvm->buses[bus_idx], new_bus);
	synchronize_srcu_expedited(&kvm->srcu);

	/*
	 * If NULL bus is installed, destroy the old bus, including all the
	 * attached devices. Otherwise, destroy the caller's device only.
	 */
	if (!new_bus) {
		pr_err("kvm: failed to shrink bus, removing it completely\n");
		kvm_io_bus_destroy(bus);
		return -ENOMEM;
	}

	kvm_iodevice_destructor(dev);
	kfree(bus);
	return 0;
}

struct kvm_io_device *kvm_io_bus_get_dev(struct kvm *kvm, enum kvm_bus bus_idx,
					 gpa_t addr)
{
	struct kvm_io_bus *bus;
	int dev_idx, srcu_idx;
	struct kvm_io_device *iodev = NULL;

	srcu_idx = srcu_read_lock(&kvm->srcu);

	bus = srcu_dereference(kvm->buses[bus_idx], &kvm->srcu);
	if (!bus)
		goto out_unlock;

	dev_idx = kvm_io_bus_get_first_dev(bus, addr, 1);
	if (dev_idx < 0)
		goto out_unlock;

	iodev = bus->range[dev_idx].dev;

out_unlock:
	srcu_read_unlock(&kvm->srcu, srcu_idx);

	return iodev;
}
EXPORT_SYMBOL_GPL(kvm_io_bus_get_dev);

static int kvm_debugfs_open(struct inode *inode, struct file *file,
			   int (*get)(void *, u64 *), int (*set)(void *, u64),
			   const char *fmt)
{
	int ret;
	struct kvm_stat_data *stat_data = inode->i_private;

	/*
	 * The debugfs files are a reference to the kvm struct which
        * is still valid when kvm_destroy_vm is called.  kvm_get_kvm_safe
        * avoids the race between open and the removal of the debugfs directory.
	 */
	if (!kvm_get_kvm_safe(stat_data->kvm))
		return -ENOENT;

	ret = simple_attr_open(inode, file, get,
			       kvm_stats_debugfs_mode(stat_data->desc) & 0222
			       ? set : NULL, fmt);
	if (ret)
		kvm_put_kvm(stat_data->kvm);

	return ret;
}

static int kvm_debugfs_release(struct inode *inode, struct file *file)
{
	struct kvm_stat_data *stat_data = inode->i_private;

	simple_attr_release(inode, file);
	kvm_put_kvm(stat_data->kvm);

	return 0;
}

static int kvm_get_stat_per_vm(struct kvm *kvm, size_t offset, u64 *val)
{
	*val = *(u64 *)((void *)(&kvm->stat) + offset);

	return 0;
}

static int kvm_clear_stat_per_vm(struct kvm *kvm, size_t offset)
{
	*(u64 *)((void *)(&kvm->stat) + offset) = 0;

	return 0;
}

static int kvm_get_stat_per_vcpu(struct kvm *kvm, size_t offset, u64 *val)
{
	unsigned long i;
	struct kvm_vcpu *vcpu;

	*val = 0;

	kvm_for_each_vcpu(i, vcpu, kvm)
		*val += *(u64 *)((void *)(&vcpu->stat) + offset);

	return 0;
}

static int kvm_clear_stat_per_vcpu(struct kvm *kvm, size_t offset)
{
	unsigned long i;
	struct kvm_vcpu *vcpu;

	kvm_for_each_vcpu(i, vcpu, kvm)
		*(u64 *)((void *)(&vcpu->stat) + offset) = 0;

	return 0;
}

static int kvm_stat_data_get(void *data, u64 *val)
{
	int r = -EFAULT;
	struct kvm_stat_data *stat_data = data;

	switch (stat_data->kind) {
	case KVM_STAT_VM:
		r = kvm_get_stat_per_vm(stat_data->kvm,
					stat_data->desc->desc.offset, val);
		break;
	case KVM_STAT_VCPU:
		r = kvm_get_stat_per_vcpu(stat_data->kvm,
					  stat_data->desc->desc.offset, val);
		break;
	}

	return r;
}

static int kvm_stat_data_clear(void *data, u64 val)
{
	int r = -EFAULT;
	struct kvm_stat_data *stat_data = data;

	if (val)
		return -EINVAL;

	switch (stat_data->kind) {
	case KVM_STAT_VM:
		r = kvm_clear_stat_per_vm(stat_data->kvm,
					  stat_data->desc->desc.offset);
		break;
	case KVM_STAT_VCPU:
		r = kvm_clear_stat_per_vcpu(stat_data->kvm,
					    stat_data->desc->desc.offset);
		break;
	}

	return r;
}

static int kvm_stat_data_open(struct inode *inode, struct file *file)
{
	__simple_attr_check_format("%llu\n", 0ull);
	return kvm_debugfs_open(inode, file, kvm_stat_data_get,
				kvm_stat_data_clear, "%llu\n");
}

static const struct file_operations stat_fops_per_vm = {
	.owner = THIS_MODULE,
	.open = kvm_stat_data_open,
	.release = kvm_debugfs_release,
	.read = simple_attr_read,
	.write = simple_attr_write,
	.llseek = no_llseek,
};

static int vm_stat_get(void *_offset, u64 *val)
{
	unsigned offset = (long)_offset;
	struct kvm *kvm;
	u64 tmp_val;

	*val = 0;
	mutex_lock(&kvm_lock);
	list_for_each_entry(kvm, &vm_list, vm_list) {
		kvm_get_stat_per_vm(kvm, offset, &tmp_val);
		*val += tmp_val;
	}
	mutex_unlock(&kvm_lock);
	return 0;
}

static int vm_stat_clear(void *_offset, u64 val)
{
	unsigned offset = (long)_offset;
	struct kvm *kvm;

	if (val)
		return -EINVAL;

	mutex_lock(&kvm_lock);
	list_for_each_entry(kvm, &vm_list, vm_list) {
		kvm_clear_stat_per_vm(kvm, offset);
	}
	mutex_unlock(&kvm_lock);

	return 0;
}

DEFINE_SIMPLE_ATTRIBUTE(vm_stat_fops, vm_stat_get, vm_stat_clear, "%llu\n");
DEFINE_SIMPLE_ATTRIBUTE(vm_stat_readonly_fops, vm_stat_get, NULL, "%llu\n");

static int vcpu_stat_get(void *_offset, u64 *val)
{
	unsigned offset = (long)_offset;
	struct kvm *kvm;
	u64 tmp_val;

	*val = 0;
	mutex_lock(&kvm_lock);
	list_for_each_entry(kvm, &vm_list, vm_list) {
		kvm_get_stat_per_vcpu(kvm, offset, &tmp_val);
		*val += tmp_val;
	}
	mutex_unlock(&kvm_lock);
	return 0;
}

static int vcpu_stat_clear(void *_offset, u64 val)
{
	unsigned offset = (long)_offset;
	struct kvm *kvm;

	if (val)
		return -EINVAL;

	mutex_lock(&kvm_lock);
	list_for_each_entry(kvm, &vm_list, vm_list) {
		kvm_clear_stat_per_vcpu(kvm, offset);
	}
	mutex_unlock(&kvm_lock);

	return 0;
}

DEFINE_SIMPLE_ATTRIBUTE(vcpu_stat_fops, vcpu_stat_get, vcpu_stat_clear,
			"%llu\n");
DEFINE_SIMPLE_ATTRIBUTE(vcpu_stat_readonly_fops, vcpu_stat_get, NULL, "%llu\n");

static void kvm_uevent_notify_change(unsigned int type, struct kvm *kvm)
{
	struct kobj_uevent_env *env;
	unsigned long long created, active;

	if (!kvm_dev.this_device || !kvm)
		return;

	mutex_lock(&kvm_lock);
	if (type == KVM_EVENT_CREATE_VM) {
		kvm_createvm_count++;
		kvm_active_vms++;
	} else if (type == KVM_EVENT_DESTROY_VM) {
		kvm_active_vms--;
	}
	created = kvm_createvm_count;
	active = kvm_active_vms;
	mutex_unlock(&kvm_lock);

	env = kzalloc(sizeof(*env), GFP_KERNEL_ACCOUNT);
	if (!env)
		return;

	add_uevent_var(env, "CREATED=%llu", created);
	add_uevent_var(env, "COUNT=%llu", active);

	if (type == KVM_EVENT_CREATE_VM) {
		add_uevent_var(env, "EVENT=create");
		kvm->userspace_pid = task_pid_nr(current);
	} else if (type == KVM_EVENT_DESTROY_VM) {
		add_uevent_var(env, "EVENT=destroy");
	}
	add_uevent_var(env, "PID=%d", kvm->userspace_pid);

	if (!IS_ERR(kvm->debugfs_dentry)) {
		char *tmp, *p = kmalloc(PATH_MAX, GFP_KERNEL_ACCOUNT);

		if (p) {
			tmp = dentry_path_raw(kvm->debugfs_dentry, p, PATH_MAX);
			if (!IS_ERR(tmp))
				add_uevent_var(env, "STATS_PATH=%s", tmp);
			kfree(p);
		}
	}
	/* no need for checks, since we are adding at most only 5 keys */
	env->envp[env->envp_idx++] = NULL;
	kobject_uevent_env(&kvm_dev.this_device->kobj, KOBJ_CHANGE, env->envp);
	kfree(env);
}

static void kvm_init_debug(void)
{
	const struct file_operations *fops;
	const struct _kvm_stats_desc *pdesc;
	int i;

	kvm_debugfs_dir = debugfs_create_dir("kvm", NULL);

	for (i = 0; i < kvm_vm_stats_header.num_desc; ++i) {
		pdesc = &kvm_vm_stats_desc[i];
		if (kvm_stats_debugfs_mode(pdesc) & 0222)
			fops = &vm_stat_fops;
		else
			fops = &vm_stat_readonly_fops;
		debugfs_create_file(pdesc->name, kvm_stats_debugfs_mode(pdesc),
				kvm_debugfs_dir,
				(void *)(long)pdesc->desc.offset, fops);
	}

	for (i = 0; i < kvm_vcpu_stats_header.num_desc; ++i) {
		pdesc = &kvm_vcpu_stats_desc[i];
		if (kvm_stats_debugfs_mode(pdesc) & 0222)
			fops = &vcpu_stat_fops;
		else
			fops = &vcpu_stat_readonly_fops;
		debugfs_create_file(pdesc->name, kvm_stats_debugfs_mode(pdesc),
				kvm_debugfs_dir,
				(void *)(long)pdesc->desc.offset, fops);
	}
}

static inline
struct kvm_vcpu *preempt_notifier_to_vcpu(struct preempt_notifier *pn)
{
	return container_of(pn, struct kvm_vcpu, preempt_notifier);
}

static void kvm_sched_in(struct preempt_notifier *pn, int cpu)
{
	struct kvm_vcpu *vcpu = preempt_notifier_to_vcpu(pn);

	WRITE_ONCE(vcpu->preempted, false);
	WRITE_ONCE(vcpu->ready, false);

	__this_cpu_write(kvm_running_vcpu, vcpu);
	kvm_arch_sched_in(vcpu, cpu);
	kvm_arch_vcpu_load(vcpu, cpu);
}

static void kvm_sched_out(struct preempt_notifier *pn,
			  struct task_struct *next)
{
	struct kvm_vcpu *vcpu = preempt_notifier_to_vcpu(pn);

	if (current->on_rq) {
		WRITE_ONCE(vcpu->preempted, true);
		WRITE_ONCE(vcpu->ready, true);
	}
	kvm_arch_vcpu_put(vcpu);
	__this_cpu_write(kvm_running_vcpu, NULL);
}

/**
 * kvm_get_running_vcpu - get the vcpu running on the current CPU.
 *
 * We can disable preemption locally around accessing the per-CPU variable,
 * and use the resolved vcpu pointer after enabling preemption again,
 * because even if the current thread is migrated to another CPU, reading
 * the per-CPU value later will give us the same value as we update the
 * per-CPU variable in the preempt notifier handlers.
 */
struct kvm_vcpu *kvm_get_running_vcpu(void)
{
	struct kvm_vcpu *vcpu;

	preempt_disable();
	vcpu = __this_cpu_read(kvm_running_vcpu);
	preempt_enable();

	return vcpu;
}
EXPORT_SYMBOL_GPL(kvm_get_running_vcpu);

/**
 * kvm_get_running_vcpus - get the per-CPU array of currently running vcpus.
 */
struct kvm_vcpu * __percpu *kvm_get_running_vcpus(void)
{
        return &kvm_running_vcpu;
}

#ifdef CONFIG_GUEST_PERF_EVENTS
static unsigned int kvm_guest_state(void)
{
	struct kvm_vcpu *vcpu = kvm_get_running_vcpu();
	unsigned int state;

	if (!kvm_arch_pmi_in_guest(vcpu))
		return 0;

	state = PERF_GUEST_ACTIVE;
	if (!kvm_arch_vcpu_in_kernel(vcpu))
		state |= PERF_GUEST_USER;

	return state;
}

static unsigned long kvm_guest_get_ip(void)
{
	struct kvm_vcpu *vcpu = kvm_get_running_vcpu();

	/* Retrieving the IP must be guarded by a call to kvm_guest_state(). */
	if (WARN_ON_ONCE(!kvm_arch_pmi_in_guest(vcpu)))
		return 0;

	return kvm_arch_vcpu_get_ip(vcpu);
}

static struct perf_guest_info_callbacks kvm_guest_cbs = {
	.state			= kvm_guest_state,
	.get_ip			= kvm_guest_get_ip,
	.handle_intel_pt_intr	= NULL,
};

void kvm_register_perf_callbacks(unsigned int (*pt_intr_handler)(void))
{
	kvm_guest_cbs.handle_intel_pt_intr = pt_intr_handler;
	perf_register_guest_info_callbacks(&kvm_guest_cbs);
}
void kvm_unregister_perf_callbacks(void)
{
	perf_unregister_guest_info_callbacks(&kvm_guest_cbs);
}
#endif

int kvm_init(unsigned vcpu_size, unsigned vcpu_align, struct module *module)
{
	int r;
	int cpu;

#ifdef CONFIG_KVM_GENERIC_HARDWARE_ENABLING
	r = cpuhp_setup_state_nocalls(CPUHP_AP_KVM_ONLINE, "kvm/cpu:online",
				      kvm_online_cpu, kvm_offline_cpu);
	if (r)
		return r;

	register_syscore_ops(&kvm_syscore_ops);
#endif

	/* A kmem cache lets us meet the alignment requirements of fx_save. */
	if (!vcpu_align)
		vcpu_align = __alignof__(struct kvm_vcpu);
	kvm_vcpu_cache =
		kmem_cache_create_usercopy("kvm_vcpu", vcpu_size, vcpu_align,
					   SLAB_ACCOUNT,
					   offsetof(struct kvm_vcpu, arch),
					   offsetofend(struct kvm_vcpu, stats_id)
					   - offsetof(struct kvm_vcpu, arch),
					   NULL);
	if (!kvm_vcpu_cache) {
		r = -ENOMEM;
		goto err_vcpu_cache;
	}

	for_each_possible_cpu(cpu) {
		if (!alloc_cpumask_var_node(&per_cpu(cpu_kick_mask, cpu),
					    GFP_KERNEL, cpu_to_node(cpu))) {
			r = -ENOMEM;
			goto err_cpu_kick_mask;
		}
	}

	r = kvm_irqfd_init();
	if (r)
		goto err_irqfd;

	r = kvm_async_pf_init();
	if (r)
		goto err_async_pf;

	kvm_chardev_ops.owner = module;

<<<<<<< HEAD
	register_syscore_ops(&kvm_syscore_ops);

=======
>>>>>>> ccf0a997
	kvm_preempt_ops.sched_in = kvm_sched_in;
	kvm_preempt_ops.sched_out = kvm_sched_out;

	kvm_init_debug();

	r = kvm_vfio_ops_init();
	if (WARN_ON_ONCE(r))
		goto err_vfio;

	/*
	 * Registration _must_ be the very last thing done, as this exposes
	 * /dev/kvm to userspace, i.e. all infrastructure must be setup!
	 */
	r = misc_register(&kvm_dev);
	if (r) {
		pr_err("kvm: misc device register failed\n");
		goto err_register;
	}

	return 0;

err_register:
	kvm_vfio_ops_exit();
err_vfio:
	kvm_async_pf_deinit();
err_async_pf:
	kvm_irqfd_exit();
err_irqfd:
err_cpu_kick_mask:
	for_each_possible_cpu(cpu)
		free_cpumask_var(per_cpu(cpu_kick_mask, cpu));
	kmem_cache_destroy(kvm_vcpu_cache);
err_vcpu_cache:
#ifdef CONFIG_KVM_GENERIC_HARDWARE_ENABLING
	unregister_syscore_ops(&kvm_syscore_ops);
	cpuhp_remove_state_nocalls(CPUHP_AP_KVM_ONLINE);
#endif
	return r;
}
EXPORT_SYMBOL_GPL(kvm_init);

void kvm_exit(void)
{
	int cpu;

	/*
	 * Note, unregistering /dev/kvm doesn't strictly need to come first,
	 * fops_get(), a.k.a. try_module_get(), prevents acquiring references
	 * to KVM while the module is being stopped.
	 */
	misc_deregister(&kvm_dev);

	debugfs_remove_recursive(kvm_debugfs_dir);
	for_each_possible_cpu(cpu)
		free_cpumask_var(per_cpu(cpu_kick_mask, cpu));
	kmem_cache_destroy(kvm_vcpu_cache);
	kvm_vfio_ops_exit();
	kvm_async_pf_deinit();
#ifdef CONFIG_KVM_GENERIC_HARDWARE_ENABLING
	unregister_syscore_ops(&kvm_syscore_ops);
	cpuhp_remove_state_nocalls(CPUHP_AP_KVM_ONLINE);
#endif
	kvm_irqfd_exit();
}
EXPORT_SYMBOL_GPL(kvm_exit);

struct kvm_vm_worker_thread_context {
	struct kvm *kvm;
	struct task_struct *parent;
	struct completion init_done;
	kvm_vm_thread_fn_t thread_fn;
	uintptr_t data;
	int err;
};

static int kvm_vm_worker_thread(void *context)
{
	/*
	 * The init_context is allocated on the stack of the parent thread, so
	 * we have to locally copy anything that is needed beyond initialization
	 */
	struct kvm_vm_worker_thread_context *init_context = context;
	struct task_struct *parent;
	struct kvm *kvm = init_context->kvm;
	kvm_vm_thread_fn_t thread_fn = init_context->thread_fn;
	uintptr_t data = init_context->data;
	int err;

	err = kthread_park(current);
	/* kthread_park(current) is never supposed to return an error */
	WARN_ON(err != 0);
	if (err)
		goto init_complete;

	err = cgroup_attach_task_all(init_context->parent, current);
	if (err) {
		kvm_err("%s: cgroup_attach_task_all failed with err %d\n",
			__func__, err);
		goto init_complete;
	}

	set_user_nice(current, task_nice(init_context->parent));

init_complete:
	init_context->err = err;
	complete(&init_context->init_done);
	init_context = NULL;

	if (err)
		goto out;

	/* Wait to be woken up by the spawner before proceeding. */
	kthread_parkme();

	if (!kthread_should_stop())
		err = thread_fn(kvm, data);

out:
	/*
	 * Move kthread back to its original cgroup to prevent it lingering in
	 * the cgroup of the VM process, after the latter finishes its
	 * execution.
	 *
	 * kthread_stop() waits on the 'exited' completion condition which is
	 * set in exit_mm(), via mm_release(), in do_exit(). However, the
	 * kthread is removed from the cgroup in the cgroup_exit() which is
	 * called after the exit_mm(). This causes the kthread_stop() to return
	 * before the kthread actually quits the cgroup.
	 */
	rcu_read_lock();
	parent = rcu_dereference(current->real_parent);
	get_task_struct(parent);
	rcu_read_unlock();
	cgroup_attach_task_all(parent, current);
	put_task_struct(parent);

	return err;
}

int kvm_vm_create_worker_thread(struct kvm *kvm, kvm_vm_thread_fn_t thread_fn,
				uintptr_t data, const char *name,
				struct task_struct **thread_ptr)
{
	struct kvm_vm_worker_thread_context init_context = {};
	struct task_struct *thread;

	*thread_ptr = NULL;
	init_context.kvm = kvm;
	init_context.parent = current;
	init_context.thread_fn = thread_fn;
	init_context.data = data;
	init_completion(&init_context.init_done);

	thread = kthread_run(kvm_vm_worker_thread, &init_context,
			     "%s-%d", name, task_pid_nr(current));
	if (IS_ERR(thread))
		return PTR_ERR(thread);

	/* kthread_run is never supposed to return NULL */
	WARN_ON(thread == NULL);

	wait_for_completion(&init_context.init_done);

	if (!init_context.err)
		*thread_ptr = thread;

	return init_context.err;
}<|MERGE_RESOLUTION|>--- conflicted
+++ resolved
@@ -735,11 +735,7 @@
 	if (!READ_ONCE(kvm->mmu_invalidate_in_progress))
 		return;
 
-<<<<<<< HEAD
-	kvm_handle_hva_range(mn, address, address + 1, pte, kvm_change_spte_gfn);
-=======
 	kvm_handle_hva_range(mn, address, address + 1, arg, kvm_change_spte_gfn);
->>>>>>> ccf0a997
 }
 
 void kvm_mmu_invalidate_begin(struct kvm *kvm, unsigned long start,
@@ -4019,11 +4015,7 @@
 	if (r < 0)
 		goto kvm_put_xa_release;
 
-<<<<<<< HEAD
-	if (KVM_BUG_ON(!!xa_store(&kvm->vcpu_array, vcpu->vcpu_idx, vcpu, 0), kvm)) {
-=======
 	if (KVM_BUG_ON(xa_store(&kvm->vcpu_array, vcpu->vcpu_idx, vcpu, 0), kvm)) {
->>>>>>> ccf0a997
 		r = -EINVAL;
 		goto kvm_put_xa_release;
 	}
@@ -6104,11 +6096,6 @@
 
 	kvm_chardev_ops.owner = module;
 
-<<<<<<< HEAD
-	register_syscore_ops(&kvm_syscore_ops);
-
-=======
->>>>>>> ccf0a997
 	kvm_preempt_ops.sched_in = kvm_sched_in;
 	kvm_preempt_ops.sched_out = kvm_sched_out;
 
