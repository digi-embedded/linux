--- conflicted
+++ resolved
@@ -27,11 +27,7 @@
 
 cflags = getenv('CFLAGS', '').split()
 # switch off several checks (need to be at the end of cflags list)
-<<<<<<< HEAD
-cflags += ['-fno-strict-aliasing', '-Wno-write-strings', '-Wno-unused-parameter' ]
-=======
 cflags += ['-fno-strict-aliasing', '-Wno-write-strings', '-Wno-unused-parameter', '-Wno-redundant-decls' ]
->>>>>>> ee68d467
 if cc != "clang":
     cflags += ['-Wno-cast-function-type' ]
 
