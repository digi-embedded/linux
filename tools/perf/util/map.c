--- conflicted
+++ resolved
@@ -74,11 +74,7 @@
 		return true;
 	}
 
-<<<<<<< HEAD
-	if (!strncmp(filename, "/system/lib/", 12)) {
-=======
 	if (strstarts(filename, "/system/lib/")) {
->>>>>>> c1084c27
 		char *ndk, *app;
 		const char *arch;
 		int ndk_length, app_length;
