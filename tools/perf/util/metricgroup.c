// SPDX-License-Identifier: GPL-2.0-only
/*
 * Copyright (c) 2017, Intel Corporation.
 */

/* Manage metrics and groups of metrics from JSON files */

#include "metricgroup.h"
#include "debug.h"
#include "evlist.h"
#include "evsel.h"
#include "strbuf.h"
#include "pmu.h"
#include "expr.h"
#include "rblist.h"
#include <string.h>
#include <errno.h>
#include "pmu-events/pmu-events.h"
#include "strlist.h"
#include <assert.h>
#include <linux/ctype.h>
#include <linux/string.h>
#include <linux/zalloc.h>
#include <subcmd/parse-options.h>
#include "header.h"

struct metric_event *metricgroup__lookup(struct rblist *metric_events,
					 struct evsel *evsel,
					 bool create)
{
	struct rb_node *nd;
	struct metric_event me = {
		.evsel = evsel
	};

	if (!metric_events)
		return NULL;

	nd = rblist__find(metric_events, &me);
	if (nd)
		return container_of(nd, struct metric_event, nd);
	if (create) {
		rblist__add_node(metric_events, &me);
		nd = rblist__find(metric_events, &me);
		if (nd)
			return container_of(nd, struct metric_event, nd);
	}
	return NULL;
}

static int metric_event_cmp(struct rb_node *rb_node, const void *entry)
{
	struct metric_event *a = container_of(rb_node,
					      struct metric_event,
					      nd);
	const struct metric_event *b = entry;

	if (a->evsel == b->evsel)
		return 0;
	if ((char *)a->evsel < (char *)b->evsel)
		return -1;
	return +1;
}

static struct rb_node *metric_event_new(struct rblist *rblist __maybe_unused,
					const void *entry)
{
	struct metric_event *me = malloc(sizeof(struct metric_event));

	if (!me)
		return NULL;
	memcpy(me, entry, sizeof(struct metric_event));
	me->evsel = ((struct metric_event *)entry)->evsel;
	INIT_LIST_HEAD(&me->head);
	return &me->nd;
}

static void metricgroup__rblist_init(struct rblist *metric_events)
{
	rblist__init(metric_events);
	metric_events->node_cmp = metric_event_cmp;
	metric_events->node_new = metric_event_new;
}

struct egroup {
	struct list_head nd;
	int idnum;
	const char **ids;
	const char *metric_name;
	const char *metric_expr;
	const char *metric_unit;
};

static struct evsel *find_evsel_group(struct evlist *perf_evlist,
				      const char **ids,
				      int idnum,
				      struct evsel **metric_events)
{
	struct evsel *ev;
	int i = 0;
	bool leader_found;

	evlist__for_each_entry (perf_evlist, ev) {
		if (!strcmp(ev->name, ids[i])) {
			if (!metric_events[i])
				metric_events[i] = ev;
			i++;
			if (i == idnum)
				break;
		} else {
			if (i + 1 == idnum) {
				/* Discard the whole match and start again */
				i = 0;
				memset(metric_events, 0,
				       sizeof(struct evsel *) * idnum);
				continue;
			}

			if (!strcmp(ev->name, ids[i]))
				metric_events[i] = ev;
			else {
				/* Discard the whole match and start again */
				i = 0;
				memset(metric_events, 0,
				       sizeof(struct evsel *) * idnum);
				continue;
			}
		}
	}

	if (i != idnum) {
		/* Not whole match */
		return NULL;
	}

	metric_events[idnum] = NULL;

	for (i = 0; i < idnum; i++) {
		leader_found = false;
		evlist__for_each_entry(perf_evlist, ev) {
			if (!leader_found && (ev == metric_events[i]))
				leader_found = true;

			if (leader_found &&
			    !strcmp(ev->name, metric_events[i]->name)) {
				ev->metric_leader = metric_events[i];
			}
		}
	}

	return metric_events[0];
}

static int metricgroup__setup_events(struct list_head *groups,
				     struct evlist *perf_evlist,
				     struct rblist *metric_events_list)
{
	struct metric_event *me;
	struct metric_expr *expr;
	int i = 0;
	int ret = 0;
	struct egroup *eg;
	struct evsel *evsel;

	list_for_each_entry (eg, groups, nd) {
		struct evsel **metric_events;

		metric_events = calloc(sizeof(void *), eg->idnum + 1);
		if (!metric_events) {
			ret = -ENOMEM;
			break;
		}
		evsel = find_evsel_group(perf_evlist, eg->ids, eg->idnum,
					 metric_events);
		if (!evsel) {
			pr_debug("Cannot resolve %s: %s\n",
					eg->metric_name, eg->metric_expr);
			continue;
		}
		for (i = 0; i < eg->idnum; i++)
			metric_events[i]->collect_stat = true;
		me = metricgroup__lookup(metric_events_list, evsel, true);
		if (!me) {
			ret = -ENOMEM;
			break;
		}
		expr = malloc(sizeof(struct metric_expr));
		if (!expr) {
			ret = -ENOMEM;
			break;
		}
		expr->metric_expr = eg->metric_expr;
		expr->metric_name = eg->metric_name;
		expr->metric_unit = eg->metric_unit;
		expr->metric_events = metric_events;
		list_add(&expr->nd, &me->head);
	}
	return ret;
}

static bool match_metric(const char *n, const char *list)
{
	int len;
	char *m;

	if (!list)
		return false;
	if (!strcmp(list, "all"))
		return true;
	if (!n)
		return !strcasecmp(list, "No_group");
	len = strlen(list);
	m = strcasestr(n, list);
	if (!m)
		return false;
	if ((m == n || m[-1] == ';' || m[-1] == ' ') &&
	    (m[len] == 0 || m[len] == ';'))
		return true;
	return false;
}

struct mep {
	struct rb_node nd;
	const char *name;
	struct strlist *metrics;
};

static int mep_cmp(struct rb_node *rb_node, const void *entry)
{
	struct mep *a = container_of(rb_node, struct mep, nd);
	struct mep *b = (struct mep *)entry;

	return strcmp(a->name, b->name);
}

static struct rb_node *mep_new(struct rblist *rl __maybe_unused,
					const void *entry)
{
	struct mep *me = malloc(sizeof(struct mep));

	if (!me)
		return NULL;
	memcpy(me, entry, sizeof(struct mep));
	me->name = strdup(me->name);
	if (!me->name)
		goto out_me;
	me->metrics = strlist__new(NULL, NULL);
	if (!me->metrics)
		goto out_name;
	return &me->nd;
out_name:
	zfree(&me->name);
out_me:
	free(me);
	return NULL;
}

static struct mep *mep_lookup(struct rblist *groups, const char *name)
{
	struct rb_node *nd;
	struct mep me = {
		.name = name
	};
	nd = rblist__find(groups, &me);
	if (nd)
		return container_of(nd, struct mep, nd);
	rblist__add_node(groups, &me);
	nd = rblist__find(groups, &me);
	if (nd)
		return container_of(nd, struct mep, nd);
	return NULL;
}

static void mep_delete(struct rblist *rl __maybe_unused,
		       struct rb_node *nd)
{
	struct mep *me = container_of(nd, struct mep, nd);

	strlist__delete(me->metrics);
	zfree(&me->name);
	free(me);
}

static void metricgroup__print_strlist(struct strlist *metrics, bool raw)
{
	struct str_node *sn;
	int n = 0;

	strlist__for_each_entry (sn, metrics) {
		if (raw)
			printf("%s%s", n > 0 ? " " : "", sn->s);
		else
			printf("  %s\n", sn->s);
		n++;
	}
	if (raw)
		putchar('\n');
}

void metricgroup__print(bool metrics, bool metricgroups, char *filter,
			bool raw, bool details)
{
	struct pmu_events_map *map;
	struct perf_pmu *pmu;
	struct pmu_event *pe;
	int i;
	struct rblist groups;
	struct rb_node *node, *next;
	struct strlist *metriclist = NULL;

	if (!metricgroups) {
		metriclist = strlist__new(NULL, NULL);
		if (!metriclist)
			return;
	}

	pmu = NULL;
	while ((pmu = perf_pmu__scan(pmu)) != NULL) {
		map = perf_pmu__find_map(pmu);

		if (!map)
			continue;

		rblist__init(&groups);
		groups.node_new = mep_new;
		groups.node_cmp = mep_cmp;
		groups.node_delete = mep_delete;
		for (i = 0; ; i++) {
			const char *g;
			pe = &map->table[i];

			if (pe->socname && soc_version_check(pe->socname))
				continue;
			if (!pe->name && !pe->metric_group && !pe->metric_name)
				break;
			if (!pe->metric_expr)
				continue;
			g = pe->metric_group;
			if (!g && pe->metric_name) {
				if (pe->name)
					continue;
				g = "No_group";
			}
			if (g) {
				char *omg;
				char *mg = strdup(g);

				if (!mg)
					return;
				omg = mg;
				while ((g = strsep(&mg, ";")) != NULL) {
					struct mep *me;
					char *s;

					g = skip_spaces(g);
					if (*g == 0)
						g = "No_group";
					if (filter && !strstr(g, filter))
						continue;
					if (raw)
						s = (char *)pe->metric_name;
					else {
						if (asprintf(&s, "%s\n%*s%s]",
							     pe->metric_name, 8, "[", pe->desc) < 0)
							return;

						if (details) {
							if (asprintf(&s, "%s\n%*s%s]",
								     s, 8, "[", pe->metric_expr) < 0)
								return;
						}
					}

					if (!s)
						continue;

					if (!metricgroups) {
						strlist__add(metriclist, s);
					} else {
						me = mep_lookup(&groups, g);
						if (!me)
							continue;
						strlist__add(me->metrics, s);
					}
				}
				free(omg);
			}
		}
	}

	if (metricgroups && !raw)
		printf("\nMetric Groups:\n\n");
	else if (metrics && !raw)
		printf("\nMetrics:\n\n");

	for (node = rb_first_cached(&groups.entries); node; node = next) {
		struct mep *me = container_of(node, struct mep, nd);

		if (metricgroups)
			printf("%s%s%s", me->name, metrics && !raw ? ":" : "", raw ? " " : "\n");
		if (metrics)
			metricgroup__print_strlist(me->metrics, raw);
		next = rb_next(node);
		rblist__remove_node(&groups, node);
	}
	if (!metricgroups)
		metricgroup__print_strlist(metriclist, raw);
	strlist__delete(metriclist);
}

static int metricgroup__add_metric(const char *metric, struct strbuf *events,
				   struct pmu_events_map *map,
				   struct list_head *group_list)
{
<<<<<<< HEAD
=======
	struct pmu_events_map *map;
	struct perf_pmu *pmu;
>>>>>>> f69558f3
	struct pmu_event *pe;
	int ret = -EINVAL;
	int i, j;

<<<<<<< HEAD
	for (i = 0; ; i++) {
		pe = &map->table[i];

		if (pe->socname && soc_version_check(pe->socname))
			continue;
		if (!pe->name && !pe->metric_group && !pe->metric_name)
			break;
		if (!pe->metric_expr)
=======
	pmu = NULL;
	while ((pmu = perf_pmu__scan(pmu)) != NULL) {
		map = perf_pmu__find_map(pmu);

		if (!map)
>>>>>>> f69558f3
			continue;

		for (i = 0; ; i++) {
			pe = &map->table[i];

			if (pe->socname && soc_version_check(pe->socname))
				continue;
			if (!pe->name && !pe->metric_group && !pe->metric_name)
				break;
			if (!pe->metric_expr)
				continue;
			if (match_metric(pe->metric_group, metric) ||
			    match_metric(pe->metric_name, metric)) {
				const char **ids;
				int idnum;
				struct egroup *eg;
				bool no_group = false;

				pr_debug("metric expr %s for %s\n", pe->metric_expr, pe->metric_name);

				if (expr__find_other(pe->metric_expr,
						     NULL, &ids, &idnum) < 0)
					continue;
				if (events->len > 0)
					strbuf_addf(events, ",");
				for (j = 0; j < idnum; j++) {
					pr_debug("found event %s\n", ids[j]);
					/*
					 * Duration time maps to a software event and can make
					 * groups not count. Always use it outside a
					 * group.
					 */
					if (!strcmp(ids[j], "duration_time")) {
						if (j > 0)
							strbuf_addf(events, "}:W,");
						strbuf_addf(events, "duration_time");
						no_group = true;
						continue;
					}
					strbuf_addf(events, "%s%s",
						j == 0 || no_group ? "{" : ",",
						ids[j]);
					no_group = false;
				}
				if (!no_group)
					strbuf_addf(events, "}:W");

				eg = malloc(sizeof(struct egroup));
				if (!eg) {
					ret = -ENOMEM;
					return ret;
				}
				eg->ids = ids;
				eg->idnum = idnum;
				eg->metric_name = pe->metric_name;
				eg->metric_expr = pe->metric_expr;
				eg->metric_unit = pe->unit;
				list_add_tail(&eg->nd, group_list);
				ret = 0;
			}
		}
		if (ret == 0)
			return ret;
	}
	return ret;
}

static int metricgroup__add_metric_list(const char *list, struct strbuf *events,
					struct pmu_events_map *map,
				        struct list_head *group_list)
{
	char *llist, *nlist, *p;
	int ret = -EINVAL;

	nlist = strdup(list);
	if (!nlist)
		return -ENOMEM;
	llist = nlist;

	strbuf_init(events, 100);
	strbuf_addf(events, "%s", "");

	while ((p = strsep(&llist, ",")) != NULL) {
		ret = metricgroup__add_metric(p, events, map, group_list);
		if (ret == -EINVAL) {
			fprintf(stderr, "Cannot find metric or group `%s'\n",
					p);
			break;
		}
	}
	free(nlist);
	return ret;
}

static void metricgroup__free_egroups(struct list_head *group_list)
{
	struct egroup *eg, *egtmp;
	int i;

	list_for_each_entry_safe (eg, egtmp, group_list, nd) {
		for (i = 0; i < eg->idnum; i++)
			zfree(&eg->ids[i]);
		zfree(&eg->ids);
		list_del_init(&eg->nd);
		free(eg);
	}
}

int metricgroup__parse_groups(const struct option *opt,
			   const char *str,
			   struct rblist *metric_events)
{
	struct parse_events_error parse_error;
	struct evlist *perf_evlist = *(struct evlist **)opt->value;
	struct strbuf extra_events;
	struct pmu_events_map *map;
	struct perf_pmu *pmu;
	LIST_HEAD(group_list);
	int ret;

	if (metric_events->nr_entries == 0)
		metricgroup__rblist_init(metric_events);
<<<<<<< HEAD

	pmu = NULL;
	while ((pmu = perf_pmu__scan(pmu)) != NULL) {
		map = perf_pmu__find_map(pmu);
		if (!map)
			continue;

		ret = metricgroup__add_metric_list(str, &extra_events, map, &group_list);
		if (ret)
			return ret;
	}
=======
	ret = metricgroup__add_metric_list(str, &extra_events, &group_list);
	if (ret)
		return ret;
>>>>>>> f69558f3

	pr_debug("adding %s\n", extra_events.buf);
	memset(&parse_error, 0, sizeof(struct parse_events_error));
	ret = parse_events(perf_evlist, extra_events.buf, &parse_error);
	if (ret) {
		parse_events_print_error(&parse_error, extra_events.buf);
		goto out;
	}
	strbuf_release(&extra_events);
	ret = metricgroup__setup_events(&group_list, perf_evlist,
					metric_events);
out:
	metricgroup__free_egroups(&group_list);
	return ret;
}

bool metricgroup__has_metric(const char *metric)
{
	struct pmu_events_map *map;
	struct perf_pmu *pmu;
	struct pmu_event *pe;
	int i;

	pmu = NULL;
	while ((pmu = perf_pmu__scan(pmu)) != NULL) {
		map = perf_pmu__find_map(pmu);

		if (!map)
			continue;

		for (i = 0; ; i++) {
			pe = &map->table[i];

			if (pe->socname && soc_version_check(pe->socname))
				continue;
			if (!pe->name && !pe->metric_group && !pe->metric_name)
				break;
			if (!pe->metric_expr)
				continue;
			if (match_metric(pe->metric_name, metric))
				return true;
		}
	}
	return false;
}<|MERGE_RESOLUTION|>--- conflicted
+++ resolved
@@ -409,34 +409,19 @@
 }
 
 static int metricgroup__add_metric(const char *metric, struct strbuf *events,
-				   struct pmu_events_map *map,
 				   struct list_head *group_list)
 {
-<<<<<<< HEAD
-=======
 	struct pmu_events_map *map;
 	struct perf_pmu *pmu;
->>>>>>> f69558f3
 	struct pmu_event *pe;
 	int ret = -EINVAL;
 	int i, j;
 
-<<<<<<< HEAD
-	for (i = 0; ; i++) {
-		pe = &map->table[i];
-
-		if (pe->socname && soc_version_check(pe->socname))
-			continue;
-		if (!pe->name && !pe->metric_group && !pe->metric_name)
-			break;
-		if (!pe->metric_expr)
-=======
 	pmu = NULL;
 	while ((pmu = perf_pmu__scan(pmu)) != NULL) {
 		map = perf_pmu__find_map(pmu);
 
 		if (!map)
->>>>>>> f69558f3
 			continue;
 
 		for (i = 0; ; i++) {
@@ -505,7 +490,6 @@
 }
 
 static int metricgroup__add_metric_list(const char *list, struct strbuf *events,
-					struct pmu_events_map *map,
 				        struct list_head *group_list)
 {
 	char *llist, *nlist, *p;
@@ -520,7 +504,7 @@
 	strbuf_addf(events, "%s", "");
 
 	while ((p = strsep(&llist, ",")) != NULL) {
-		ret = metricgroup__add_metric(p, events, map, group_list);
+		ret = metricgroup__add_metric(p, events, group_list);
 		if (ret == -EINVAL) {
 			fprintf(stderr, "Cannot find metric or group `%s'\n",
 					p);
@@ -552,30 +536,14 @@
 	struct parse_events_error parse_error;
 	struct evlist *perf_evlist = *(struct evlist **)opt->value;
 	struct strbuf extra_events;
-	struct pmu_events_map *map;
-	struct perf_pmu *pmu;
 	LIST_HEAD(group_list);
 	int ret;
 
 	if (metric_events->nr_entries == 0)
 		metricgroup__rblist_init(metric_events);
-<<<<<<< HEAD
-
-	pmu = NULL;
-	while ((pmu = perf_pmu__scan(pmu)) != NULL) {
-		map = perf_pmu__find_map(pmu);
-		if (!map)
-			continue;
-
-		ret = metricgroup__add_metric_list(str, &extra_events, map, &group_list);
-		if (ret)
-			return ret;
-	}
-=======
 	ret = metricgroup__add_metric_list(str, &extra_events, &group_list);
 	if (ret)
 		return ret;
->>>>>>> f69558f3
 
 	pr_debug("adding %s\n", extra_events.buf);
 	memset(&parse_error, 0, sizeof(struct parse_events_error));
