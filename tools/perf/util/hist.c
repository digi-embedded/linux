--- conflicted
+++ resolved
@@ -177,10 +177,6 @@
 	hists__new_col_len(hists, HISTC_LOCAL_WEIGHT, 12);
 	hists__new_col_len(hists, HISTC_GLOBAL_WEIGHT, 12);
 
-<<<<<<< HEAD
-	if (h->srcline)
-		hists__new_col_len(hists, HISTC_SRCLINE, strlen(h->srcline));
-=======
 	if (h->srcline) {
 		len = MAX(strlen(h->srcline), strlen(sort_srcline.se_header));
 		hists__new_col_len(hists, HISTC_SRCLINE, len);
@@ -188,7 +184,6 @@
 
 	if (h->srcfile)
 		hists__new_col_len(hists, HISTC_SRCFILE, strlen(h->srcfile));
->>>>>>> f2ed3bfc
 
 	if (h->transaction)
 		hists__new_col_len(hists, HISTC_TRANSACTION,
