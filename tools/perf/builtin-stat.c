// SPDX-License-Identifier: GPL-2.0-only
/*
 * builtin-stat.c
 *
 * Builtin stat command: Give a precise performance counters summary
 * overview about any workload, CPU or specific PID.
 *
 * Sample output:

   $ perf stat ./hackbench 10

  Time: 0.118

  Performance counter stats for './hackbench 10':

       1708.761321 task-clock                #   11.037 CPUs utilized
            41,190 context-switches          #    0.024 M/sec
             6,735 CPU-migrations            #    0.004 M/sec
            17,318 page-faults               #    0.010 M/sec
     5,205,202,243 cycles                    #    3.046 GHz
     3,856,436,920 stalled-cycles-frontend   #   74.09% frontend cycles idle
     1,600,790,871 stalled-cycles-backend    #   30.75% backend  cycles idle
     2,603,501,247 instructions              #    0.50  insns per cycle
                                             #    1.48  stalled cycles per insn
       484,357,498 branches                  #  283.455 M/sec
         6,388,934 branch-misses             #    1.32% of all branches

        0.154822978  seconds time elapsed

 *
 * Copyright (C) 2008-2011, Red Hat Inc, Ingo Molnar <mingo@redhat.com>
 *
 * Improvements and fixes by:
 *
 *   Arjan van de Ven <arjan@linux.intel.com>
 *   Yanmin Zhang <yanmin.zhang@intel.com>
 *   Wu Fengguang <fengguang.wu@intel.com>
 *   Mike Galbraith <efault@gmx.de>
 *   Paul Mackerras <paulus@samba.org>
 *   Jaswinder Singh Rajput <jaswinder@kernel.org>
 */

#include "builtin.h"
#include "perf.h"
#include "util/cgroup.h"
#include <subcmd/parse-options.h>
#include "util/parse-events.h"
#include "util/pmu.h"
#include "util/event.h"
#include "util/evlist.h"
#include "util/evlist-hybrid.h"
#include "util/evsel.h"
#include "util/debug.h"
#include "util/color.h"
#include "util/stat.h"
#include "util/header.h"
#include "util/cpumap.h"
#include "util/thread_map.h"
#include "util/counts.h"
#include "util/topdown.h"
#include "util/session.h"
#include "util/tool.h"
#include "util/string2.h"
#include "util/metricgroup.h"
#include "util/synthetic-events.h"
#include "util/target.h"
#include "util/time-utils.h"
#include "util/top.h"
#include "util/affinity.h"
#include "util/pfm.h"
#include "util/bpf_counter.h"
#include "util/iostat.h"
#include "util/pmu-hybrid.h"
#include "asm/bug.h"

#include <linux/time64.h>
#include <linux/zalloc.h>
#include <api/fs/fs.h>
#include <errno.h>
#include <signal.h>
#include <stdlib.h>
#include <sys/prctl.h>
#include <inttypes.h>
#include <locale.h>
#include <math.h>
#include <sys/types.h>
#include <sys/stat.h>
#include <sys/wait.h>
#include <unistd.h>
#include <sys/time.h>
#include <sys/resource.h>
#include <linux/err.h>

#include <linux/ctype.h>
#include <perf/evlist.h>

#define DEFAULT_SEPARATOR	" "
#define FREEZE_ON_SMI_PATH	"devices/cpu/freeze_on_smi"

static void print_counters(struct timespec *ts, int argc, const char **argv);

/* Default events used for perf stat -T */
static const char *transaction_attrs = {
	"task-clock,"
	"{"
	"instructions,"
	"cycles,"
	"cpu/cycles-t/,"
	"cpu/tx-start/,"
	"cpu/el-start/,"
	"cpu/cycles-ct/"
	"}"
};

/* More limited version when the CPU does not have all events. */
static const char * transaction_limited_attrs = {
	"task-clock,"
	"{"
	"instructions,"
	"cycles,"
	"cpu/cycles-t/,"
	"cpu/tx-start/"
	"}"
};

static const char * topdown_attrs[] = {
	"topdown-total-slots",
	"topdown-slots-retired",
	"topdown-recovery-bubbles",
	"topdown-fetch-bubbles",
	"topdown-slots-issued",
	NULL,
};

static const char *topdown_metric_attrs[] = {
	"slots",
	"topdown-retiring",
	"topdown-bad-spec",
	"topdown-fe-bound",
	"topdown-be-bound",
	NULL,
};

static const char *topdown_metric_L2_attrs[] = {
	"slots",
	"topdown-retiring",
	"topdown-bad-spec",
	"topdown-fe-bound",
	"topdown-be-bound",
	"topdown-heavy-ops",
	"topdown-br-mispredict",
	"topdown-fetch-lat",
	"topdown-mem-bound",
	NULL,
};

#define TOPDOWN_MAX_LEVEL			2

static const char *smi_cost_attrs = {
	"{"
	"msr/aperf/,"
	"msr/smi/,"
	"cycles"
	"}"
};

static struct evlist	*evsel_list;
static bool all_counters_use_bpf = true;

static struct target target = {
	.uid	= UINT_MAX,
};

#define METRIC_ONLY_LEN 20

static volatile pid_t		child_pid			= -1;
static int			detailed_run			=  0;
static bool			transaction_run;
static bool			topdown_run			= false;
static bool			smi_cost			= false;
static bool			smi_reset			= false;
static int			big_num_opt			=  -1;
static bool			group				= false;
static const char		*pre_cmd			= NULL;
static const char		*post_cmd			= NULL;
static bool			sync_run			= false;
static bool			forever				= false;
static bool			force_metric_only		= false;
static struct timespec		ref_time;
static bool			append_file;
static bool			interval_count;
static const char		*output_name;
static int			output_fd;
static char			*metrics;

struct perf_stat {
	bool			 record;
	struct perf_data	 data;
	struct perf_session	*session;
	u64			 bytes_written;
	struct perf_tool	 tool;
	bool			 maps_allocated;
	struct perf_cpu_map	*cpus;
	struct perf_thread_map *threads;
	enum aggr_mode		 aggr_mode;
};

static struct perf_stat		perf_stat;
#define STAT_RECORD		perf_stat.record

static volatile int done = 0;

static struct perf_stat_config stat_config = {
	.aggr_mode		= AGGR_GLOBAL,
	.scale			= true,
	.unit_width		= 4, /* strlen("unit") */
	.run_count		= 1,
	.metric_only_len	= METRIC_ONLY_LEN,
	.walltime_nsecs_stats	= &walltime_nsecs_stats,
	.ru_stats		= &ru_stats,
	.big_num		= true,
	.ctl_fd			= -1,
	.ctl_fd_ack		= -1,
	.iostat_run		= false,
};

static bool cpus_map_matched(struct evsel *a, struct evsel *b)
{
	if (!a->core.cpus && !b->core.cpus)
		return true;

	if (!a->core.cpus || !b->core.cpus)
		return false;

	if (perf_cpu_map__nr(a->core.cpus) != perf_cpu_map__nr(b->core.cpus))
		return false;

	for (int i = 0; i < perf_cpu_map__nr(a->core.cpus); i++) {
		if (perf_cpu_map__cpu(a->core.cpus, i).cpu !=
		    perf_cpu_map__cpu(b->core.cpus, i).cpu)
			return false;
	}

	return true;
}

static void evlist__check_cpu_maps(struct evlist *evlist)
{
	struct evsel *evsel, *pos, *leader;
	char buf[1024];

	if (evlist__has_hybrid(evlist))
		evlist__warn_hybrid_group(evlist);

	evlist__for_each_entry(evlist, evsel) {
		leader = evsel__leader(evsel);

		/* Check that leader matches cpus with each member. */
		if (leader == evsel)
			continue;
		if (cpus_map_matched(leader, evsel))
			continue;

		/* If there's mismatch disable the group and warn user. */
		WARN_ONCE(1, "WARNING: grouped events cpus do not match, disabling group:\n");
		evsel__group_desc(leader, buf, sizeof(buf));
		pr_warning("  %s\n", buf);

		if (verbose) {
			cpu_map__snprint(leader->core.cpus, buf, sizeof(buf));
			pr_warning("     %s: %s\n", leader->name, buf);
			cpu_map__snprint(evsel->core.cpus, buf, sizeof(buf));
			pr_warning("     %s: %s\n", evsel->name, buf);
		}

		for_each_group_evsel(pos, leader)
			evsel__remove_from_group(pos, leader);
	}
}

static inline void diff_timespec(struct timespec *r, struct timespec *a,
				 struct timespec *b)
{
	r->tv_sec = a->tv_sec - b->tv_sec;
	if (a->tv_nsec < b->tv_nsec) {
		r->tv_nsec = a->tv_nsec + NSEC_PER_SEC - b->tv_nsec;
		r->tv_sec--;
	} else {
		r->tv_nsec = a->tv_nsec - b->tv_nsec ;
	}
}

static void perf_stat__reset_stats(void)
{
	evlist__reset_stats(evsel_list);
	perf_stat__reset_shadow_stats();
}

static int process_synthesized_event(struct perf_tool *tool __maybe_unused,
				     union perf_event *event,
				     struct perf_sample *sample __maybe_unused,
				     struct machine *machine __maybe_unused)
{
	if (perf_data__write(&perf_stat.data, event, event->header.size) < 0) {
		pr_err("failed to write perf data, error: %m\n");
		return -1;
	}

	perf_stat.bytes_written += event->header.size;
	return 0;
}

static int write_stat_round_event(u64 tm, u64 type)
{
	return perf_event__synthesize_stat_round(NULL, tm, type,
						 process_synthesized_event,
						 NULL);
}

#define WRITE_STAT_ROUND_EVENT(time, interval) \
	write_stat_round_event(time, PERF_STAT_ROUND_TYPE__ ## interval)

#define SID(e, x, y) xyarray__entry(e->core.sample_id, x, y)

static int evsel__write_stat_event(struct evsel *counter, int cpu_map_idx, u32 thread,
				   struct perf_counts_values *count)
{
	struct perf_sample_id *sid = SID(counter, cpu_map_idx, thread);
	struct perf_cpu cpu = perf_cpu_map__cpu(evsel__cpus(counter), cpu_map_idx);

	return perf_event__synthesize_stat(NULL, cpu, thread, sid->id, count,
					   process_synthesized_event, NULL);
}

static int read_single_counter(struct evsel *counter, int cpu_map_idx,
			       int thread, struct timespec *rs)
{
	switch(counter->tool_event) {
		case PERF_TOOL_DURATION_TIME: {
			u64 val = rs->tv_nsec + rs->tv_sec*1000000000ULL;
			struct perf_counts_values *count =
				perf_counts(counter->counts, cpu_map_idx, thread);
			count->ena = count->run = val;
			count->val = val;
			return 0;
		}
		case PERF_TOOL_USER_TIME:
		case PERF_TOOL_SYSTEM_TIME: {
			u64 val;
			struct perf_counts_values *count =
				perf_counts(counter->counts, cpu_map_idx, thread);
			if (counter->tool_event == PERF_TOOL_USER_TIME)
				val = ru_stats.ru_utime_usec_stat.mean;
			else
				val = ru_stats.ru_stime_usec_stat.mean;
			count->ena = count->run = val;
			count->val = val;
			return 0;
		}
		default:
		case PERF_TOOL_NONE:
			return evsel__read_counter(counter, cpu_map_idx, thread);
		case PERF_TOOL_MAX:
			/* This should never be reached */
			return 0;
	}
}

/*
 * Read out the results of a single counter:
 * do not aggregate counts across CPUs in system-wide mode
 */
static int read_counter_cpu(struct evsel *counter, struct timespec *rs, int cpu_map_idx)
{
	int nthreads = perf_thread_map__nr(evsel_list->core.threads);
	int thread;

	if (!counter->supported)
		return -ENOENT;

	for (thread = 0; thread < nthreads; thread++) {
		struct perf_counts_values *count;

		count = perf_counts(counter->counts, cpu_map_idx, thread);

		/*
		 * The leader's group read loads data into its group members
		 * (via evsel__read_counter()) and sets their count->loaded.
		 */
		if (!perf_counts__is_loaded(counter->counts, cpu_map_idx, thread) &&
		    read_single_counter(counter, cpu_map_idx, thread, rs)) {
			counter->counts->scaled = -1;
			perf_counts(counter->counts, cpu_map_idx, thread)->ena = 0;
			perf_counts(counter->counts, cpu_map_idx, thread)->run = 0;
			return -1;
		}

		perf_counts__set_loaded(counter->counts, cpu_map_idx, thread, false);

		if (STAT_RECORD) {
			if (evsel__write_stat_event(counter, cpu_map_idx, thread, count)) {
				pr_err("failed to write stat event\n");
				return -1;
			}
		}

		if (verbose > 1) {
			fprintf(stat_config.output,
				"%s: %d: %" PRIu64 " %" PRIu64 " %" PRIu64 "\n",
					evsel__name(counter),
					perf_cpu_map__cpu(evsel__cpus(counter),
							  cpu_map_idx).cpu,
					count->val, count->ena, count->run);
		}
	}

	return 0;
}

static int read_affinity_counters(struct timespec *rs)
{
	struct evlist_cpu_iterator evlist_cpu_itr;
	struct affinity saved_affinity, *affinity;

	if (all_counters_use_bpf)
		return 0;

	if (!target__has_cpu(&target) || target__has_per_thread(&target))
		affinity = NULL;
	else if (affinity__setup(&saved_affinity) < 0)
		return -1;
	else
		affinity = &saved_affinity;

	evlist__for_each_cpu(evlist_cpu_itr, evsel_list, affinity) {
		struct evsel *counter = evlist_cpu_itr.evsel;

		if (evsel__is_bpf(counter))
			continue;

		if (!counter->err) {
			counter->err = read_counter_cpu(counter, rs,
							evlist_cpu_itr.cpu_map_idx);
		}
	}
	if (affinity)
		affinity__cleanup(&saved_affinity);

	return 0;
}

static int read_bpf_map_counters(void)
{
	struct evsel *counter;
	int err;

	evlist__for_each_entry(evsel_list, counter) {
		if (!evsel__is_bpf(counter))
			continue;

		err = bpf_counter__read(counter);
		if (err)
			return err;
	}
	return 0;
}

static void read_counters(struct timespec *rs)
{
	struct evsel *counter;

	if (!stat_config.stop_read_counter) {
		if (read_bpf_map_counters() ||
		    read_affinity_counters(rs))
			return;
	}

	evlist__for_each_entry(evsel_list, counter) {
		if (counter->err)
			pr_debug("failed to read counter %s\n", counter->name);
		if (counter->err == 0 && perf_stat_process_counter(&stat_config, counter))
			pr_warning("failed to process counter %s\n", counter->name);
		counter->err = 0;
	}
}

static void process_interval(void)
{
	struct timespec ts, rs;

	clock_gettime(CLOCK_MONOTONIC, &ts);
	diff_timespec(&rs, &ts, &ref_time);

	perf_stat__reset_shadow_per_stat(&rt_stat);
	read_counters(&rs);

	if (STAT_RECORD) {
		if (WRITE_STAT_ROUND_EVENT(rs.tv_sec * NSEC_PER_SEC + rs.tv_nsec, INTERVAL))
			pr_err("failed to write stat round event\n");
	}

	init_stats(&walltime_nsecs_stats);
	update_stats(&walltime_nsecs_stats, stat_config.interval * 1000000ULL);
	print_counters(&rs, 0, NULL);
}

static bool handle_interval(unsigned int interval, int *times)
{
	if (interval) {
		process_interval();
		if (interval_count && !(--(*times)))
			return true;
	}
	return false;
}

static int enable_counters(void)
{
	struct evsel *evsel;
	int err;

	evlist__for_each_entry(evsel_list, evsel) {
		if (!evsel__is_bpf(evsel))
			continue;

		err = bpf_counter__enable(evsel);
		if (err)
			return err;
	}

	if (stat_config.initial_delay < 0) {
		pr_info(EVLIST_DISABLED_MSG);
		return 0;
	}

	if (stat_config.initial_delay > 0) {
		pr_info(EVLIST_DISABLED_MSG);
		usleep(stat_config.initial_delay * USEC_PER_MSEC);
	}

	/*
	 * We need to enable counters only if:
	 * - we don't have tracee (attaching to task or cpu)
	 * - we have initial delay configured
	 */
	if (!target__none(&target) || stat_config.initial_delay) {
		if (!all_counters_use_bpf)
			evlist__enable(evsel_list);
		if (stat_config.initial_delay > 0)
			pr_info(EVLIST_ENABLED_MSG);
	}
	return 0;
}

static void disable_counters(void)
{
	struct evsel *counter;

	/*
	 * If we don't have tracee (attaching to task or cpu), counters may
	 * still be running. To get accurate group ratios, we must stop groups
	 * from counting before reading their constituent counters.
	 */
	if (!target__none(&target)) {
		evlist__for_each_entry(evsel_list, counter)
			bpf_counter__disable(counter);
		if (!all_counters_use_bpf)
			evlist__disable(evsel_list);
	}
}

static volatile int workload_exec_errno;

/*
 * evlist__prepare_workload will send a SIGUSR1
 * if the fork fails, since we asked by setting its
 * want_signal to true.
 */
static void workload_exec_failed_signal(int signo __maybe_unused, siginfo_t *info,
					void *ucontext __maybe_unused)
{
	workload_exec_errno = info->si_value.sival_int;
}

static bool evsel__should_store_id(struct evsel *counter)
{
	return STAT_RECORD || counter->core.attr.read_format & PERF_FORMAT_ID;
}

static bool is_target_alive(struct target *_target,
			    struct perf_thread_map *threads)
{
	struct stat st;
	int i;

	if (!target__has_task(_target))
		return true;

	for (i = 0; i < threads->nr; i++) {
		char path[PATH_MAX];

		scnprintf(path, PATH_MAX, "%s/%d", procfs__mountpoint(),
			  threads->map[i].pid);

		if (!stat(path, &st))
			return true;
	}

	return false;
}

static void process_evlist(struct evlist *evlist, unsigned int interval)
{
	enum evlist_ctl_cmd cmd = EVLIST_CTL_CMD_UNSUPPORTED;

	if (evlist__ctlfd_process(evlist, &cmd) > 0) {
		switch (cmd) {
		case EVLIST_CTL_CMD_ENABLE:
			__fallthrough;
		case EVLIST_CTL_CMD_DISABLE:
			if (interval)
				process_interval();
			break;
		case EVLIST_CTL_CMD_SNAPSHOT:
		case EVLIST_CTL_CMD_ACK:
		case EVLIST_CTL_CMD_UNSUPPORTED:
		case EVLIST_CTL_CMD_EVLIST:
		case EVLIST_CTL_CMD_STOP:
		case EVLIST_CTL_CMD_PING:
		default:
			break;
		}
	}
}

static void compute_tts(struct timespec *time_start, struct timespec *time_stop,
			int *time_to_sleep)
{
	int tts = *time_to_sleep;
	struct timespec time_diff;

	diff_timespec(&time_diff, time_stop, time_start);

	tts -= time_diff.tv_sec * MSEC_PER_SEC +
	       time_diff.tv_nsec / NSEC_PER_MSEC;

	if (tts < 0)
		tts = 0;

	*time_to_sleep = tts;
}

static int dispatch_events(bool forks, int timeout, int interval, int *times)
{
	int child_exited = 0, status = 0;
	int time_to_sleep, sleep_time;
	struct timespec time_start, time_stop;

	if (interval)
		sleep_time = interval;
	else if (timeout)
		sleep_time = timeout;
	else
		sleep_time = 1000;

	time_to_sleep = sleep_time;

	while (!done) {
		if (forks)
			child_exited = waitpid(child_pid, &status, WNOHANG);
		else
			child_exited = !is_target_alive(&target, evsel_list->core.threads) ? 1 : 0;

		if (child_exited)
			break;

		clock_gettime(CLOCK_MONOTONIC, &time_start);
		if (!(evlist__poll(evsel_list, time_to_sleep) > 0)) { /* poll timeout or EINTR */
			if (timeout || handle_interval(interval, times))
				break;
			time_to_sleep = sleep_time;
		} else { /* fd revent */
			process_evlist(evsel_list, interval);
			clock_gettime(CLOCK_MONOTONIC, &time_stop);
			compute_tts(&time_start, &time_stop, &time_to_sleep);
		}
	}

	return status;
}

enum counter_recovery {
	COUNTER_SKIP,
	COUNTER_RETRY,
	COUNTER_FATAL,
};

static enum counter_recovery stat_handle_error(struct evsel *counter)
{
	char msg[BUFSIZ];
	/*
	 * PPC returns ENXIO for HW counters until 2.6.37
	 * (behavior changed with commit b0a873e).
	 */
	if (errno == EINVAL || errno == ENOSYS ||
	    errno == ENOENT || errno == EOPNOTSUPP ||
	    errno == ENXIO) {
		if (verbose > 0)
			ui__warning("%s event is not supported by the kernel.\n",
				    evsel__name(counter));
		counter->supported = false;
		/*
		 * errored is a sticky flag that means one of the counter's
		 * cpu event had a problem and needs to be reexamined.
		 */
		counter->errored = true;

		if ((evsel__leader(counter) != counter) ||
		    !(counter->core.leader->nr_members > 1))
			return COUNTER_SKIP;
	} else if (evsel__fallback(counter, errno, msg, sizeof(msg))) {
		if (verbose > 0)
			ui__warning("%s\n", msg);
		return COUNTER_RETRY;
	} else if (target__has_per_thread(&target) &&
		   evsel_list->core.threads &&
		   evsel_list->core.threads->err_thread != -1) {
		/*
		 * For global --per-thread case, skip current
		 * error thread.
		 */
		if (!thread_map__remove(evsel_list->core.threads,
					evsel_list->core.threads->err_thread)) {
			evsel_list->core.threads->err_thread = -1;
			return COUNTER_RETRY;
		}
	}

	evsel__open_strerror(counter, &target, errno, msg, sizeof(msg));
	ui__error("%s\n", msg);

	if (child_pid != -1)
		kill(child_pid, SIGTERM);
	return COUNTER_FATAL;
}

static int __run_perf_stat(int argc, const char **argv, int run_idx)
{
	int interval = stat_config.interval;
	int times = stat_config.times;
	int timeout = stat_config.timeout;
	char msg[BUFSIZ];
	unsigned long long t0, t1;
	struct evsel *counter;
	size_t l;
	int status = 0;
	const bool forks = (argc > 0);
	bool is_pipe = STAT_RECORD ? perf_stat.data.is_pipe : false;
	struct evlist_cpu_iterator evlist_cpu_itr;
	struct affinity saved_affinity, *affinity = NULL;
	int err;
	bool second_pass = false;

	if (forks) {
		if (evlist__prepare_workload(evsel_list, &target, argv, is_pipe, workload_exec_failed_signal) < 0) {
			perror("failed to prepare workload");
			return -1;
		}
		child_pid = evsel_list->workload.pid;
	}

	if (group)
		evlist__set_leader(evsel_list);

	if (!cpu_map__is_dummy(evsel_list->core.user_requested_cpus)) {
		if (affinity__setup(&saved_affinity) < 0)
			return -1;
		affinity = &saved_affinity;
	}

	evlist__for_each_entry(evsel_list, counter) {
		counter->reset_group = false;
		if (bpf_counter__load(counter, &target))
			return -1;
		if (!evsel__is_bpf(counter))
			all_counters_use_bpf = false;
	}

	evlist__for_each_cpu(evlist_cpu_itr, evsel_list, affinity) {
		counter = evlist_cpu_itr.evsel;

		/*
		 * bperf calls evsel__open_per_cpu() in bperf__load(), so
		 * no need to call it again here.
		 */
		if (target.use_bpf)
			break;

		if (counter->reset_group || counter->errored)
			continue;
		if (evsel__is_bpf(counter))
			continue;
try_again:
		if (create_perf_stat_counter(counter, &stat_config, &target,
					     evlist_cpu_itr.cpu_map_idx) < 0) {

			/*
			 * Weak group failed. We cannot just undo this here
			 * because earlier CPUs might be in group mode, and the kernel
			 * doesn't support mixing group and non group reads. Defer
			 * it to later.
			 * Don't close here because we're in the wrong affinity.
			 */
			if ((errno == EINVAL || errno == EBADF) &&
				evsel__leader(counter) != counter &&
				counter->weak_group) {
				evlist__reset_weak_group(evsel_list, counter, false);
				assert(counter->reset_group);
				second_pass = true;
				continue;
			}

			switch (stat_handle_error(counter)) {
			case COUNTER_FATAL:
				return -1;
			case COUNTER_RETRY:
				goto try_again;
			case COUNTER_SKIP:
				continue;
			default:
				break;
			}

		}
		counter->supported = true;
	}

	if (second_pass) {
		/*
		 * Now redo all the weak group after closing them,
		 * and also close errored counters.
		 */

		/* First close errored or weak retry */
		evlist__for_each_cpu(evlist_cpu_itr, evsel_list, affinity) {
			counter = evlist_cpu_itr.evsel;

			if (!counter->reset_group && !counter->errored)
				continue;

			perf_evsel__close_cpu(&counter->core, evlist_cpu_itr.cpu_map_idx);
		}
		/* Now reopen weak */
		evlist__for_each_cpu(evlist_cpu_itr, evsel_list, affinity) {
			counter = evlist_cpu_itr.evsel;

			if (!counter->reset_group)
				continue;
try_again_reset:
			pr_debug2("reopening weak %s\n", evsel__name(counter));
			if (create_perf_stat_counter(counter, &stat_config, &target,
						     evlist_cpu_itr.cpu_map_idx) < 0) {

				switch (stat_handle_error(counter)) {
				case COUNTER_FATAL:
					return -1;
				case COUNTER_RETRY:
					goto try_again_reset;
				case COUNTER_SKIP:
					continue;
				default:
					break;
				}
			}
			counter->supported = true;
		}
	}
	affinity__cleanup(affinity);

	evlist__for_each_entry(evsel_list, counter) {
		if (!counter->supported) {
			perf_evsel__free_fd(&counter->core);
			continue;
		}

		l = strlen(counter->unit);
		if (l > stat_config.unit_width)
			stat_config.unit_width = l;

		if (evsel__should_store_id(counter) &&
		    evsel__store_ids(counter, evsel_list))
			return -1;
	}

	if (evlist__apply_filters(evsel_list, &counter)) {
		pr_err("failed to set filter \"%s\" on event %s with %d (%s)\n",
			counter->filter, evsel__name(counter), errno,
			str_error_r(errno, msg, sizeof(msg)));
		return -1;
	}

	if (STAT_RECORD) {
		int fd = perf_data__fd(&perf_stat.data);

		if (is_pipe) {
			err = perf_header__write_pipe(perf_data__fd(&perf_stat.data));
		} else {
			err = perf_session__write_header(perf_stat.session, evsel_list,
							 fd, false);
		}

		if (err < 0)
			return err;

		err = perf_event__synthesize_stat_events(&stat_config, NULL, evsel_list,
							 process_synthesized_event, is_pipe);
		if (err < 0)
			return err;
	}

<<<<<<< HEAD
	/*
	 * Enable counters and exec the command:
	 */
	if (forks) {
		err = enable_counters();
		if (err)
			return -1;
=======
	err = enable_counters();
	if (err)
		return -1;

	/* Exec the command, if any */
	if (forks)
>>>>>>> 29549c70
		evlist__start_workload(evsel_list);

	t0 = rdclock();
	clock_gettime(CLOCK_MONOTONIC, &ref_time);

	if (forks) {
		if (interval || timeout || evlist__ctlfd_initialized(evsel_list))
			status = dispatch_events(forks, timeout, interval, &times);
		if (child_pid != -1) {
			if (timeout)
				kill(child_pid, SIGTERM);
			wait4(child_pid, &status, 0, &stat_config.ru_data);
		}

		if (workload_exec_errno) {
			const char *emsg = str_error_r(workload_exec_errno, msg, sizeof(msg));
			pr_err("Workload failed: %s\n", emsg);
			return -1;
		}

		if (WIFSIGNALED(status))
			psignal(WTERMSIG(status), argv[0]);
	} else {
		status = dispatch_events(forks, timeout, interval, &times);
	}

	disable_counters();

	t1 = rdclock();

	if (stat_config.walltime_run_table)
		stat_config.walltime_run[run_idx] = t1 - t0;

	if (interval && stat_config.summary) {
		stat_config.interval = 0;
		stat_config.stop_read_counter = true;
		init_stats(&walltime_nsecs_stats);
		update_stats(&walltime_nsecs_stats, t1 - t0);

		if (stat_config.aggr_mode == AGGR_GLOBAL)
			evlist__save_aggr_prev_raw_counts(evsel_list);

		evlist__copy_prev_raw_counts(evsel_list);
		evlist__reset_prev_raw_counts(evsel_list);
		perf_stat__reset_shadow_per_stat(&rt_stat);
	} else {
		update_stats(&walltime_nsecs_stats, t1 - t0);
		update_rusage_stats(&ru_stats, &stat_config.ru_data);
	}

	/*
	 * Closing a group leader splits the group, and as we only disable
	 * group leaders, results in remaining events becoming enabled. To
	 * avoid arbitrary skew, we must read all counters before closing any
	 * group leaders.
	 */
	read_counters(&(struct timespec) { .tv_nsec = t1-t0 });

	/*
	 * We need to keep evsel_list alive, because it's processed
	 * later the evsel_list will be closed after.
	 */
	if (!STAT_RECORD)
		evlist__close(evsel_list);

	return WEXITSTATUS(status);
}

static int run_perf_stat(int argc, const char **argv, int run_idx)
{
	int ret;

	if (pre_cmd) {
		ret = system(pre_cmd);
		if (ret)
			return ret;
	}

	if (sync_run)
		sync();

	ret = __run_perf_stat(argc, argv, run_idx);
	if (ret)
		return ret;

	if (post_cmd) {
		ret = system(post_cmd);
		if (ret)
			return ret;
	}

	return ret;
}

static void print_counters(struct timespec *ts, int argc, const char **argv)
{
	/* Do not print anything if we record to the pipe. */
	if (STAT_RECORD && perf_stat.data.is_pipe)
		return;
	if (stat_config.quiet)
		return;

	evlist__print_counters(evsel_list, &stat_config, &target, ts, argc, argv);
}

static volatile int signr = -1;

static void skip_signal(int signo)
{
	if ((child_pid == -1) || stat_config.interval)
		done = 1;

	signr = signo;
	/*
	 * render child_pid harmless
	 * won't send SIGTERM to a random
	 * process in case of race condition
	 * and fast PID recycling
	 */
	child_pid = -1;
}

static void sig_atexit(void)
{
	sigset_t set, oset;

	/*
	 * avoid race condition with SIGCHLD handler
	 * in skip_signal() which is modifying child_pid
	 * goal is to avoid send SIGTERM to a random
	 * process
	 */
	sigemptyset(&set);
	sigaddset(&set, SIGCHLD);
	sigprocmask(SIG_BLOCK, &set, &oset);

	if (child_pid != -1)
		kill(child_pid, SIGTERM);

	sigprocmask(SIG_SETMASK, &oset, NULL);

	if (signr == -1)
		return;

	signal(signr, SIG_DFL);
	kill(getpid(), signr);
}

void perf_stat__set_big_num(int set)
{
	stat_config.big_num = (set != 0);
}

void perf_stat__set_no_csv_summary(int set)
{
	stat_config.no_csv_summary = (set != 0);
}

static int stat__set_big_num(const struct option *opt __maybe_unused,
			     const char *s __maybe_unused, int unset)
{
	big_num_opt = unset ? 0 : 1;
	perf_stat__set_big_num(!unset);
	return 0;
}

static int enable_metric_only(const struct option *opt __maybe_unused,
			      const char *s __maybe_unused, int unset)
{
	force_metric_only = true;
	stat_config.metric_only = !unset;
	return 0;
}

static int append_metric_groups(const struct option *opt __maybe_unused,
			       const char *str,
			       int unset __maybe_unused)
{
	if (metrics) {
		char *tmp;

		if (asprintf(&tmp, "%s,%s", metrics, str) < 0)
			return -ENOMEM;
		free(metrics);
		metrics = tmp;
	} else {
		metrics = strdup(str);
		if (!metrics)
			return -ENOMEM;
	}
	return 0;
}

static int parse_control_option(const struct option *opt,
				const char *str,
				int unset __maybe_unused)
{
	struct perf_stat_config *config = opt->value;

	return evlist__parse_control(str, &config->ctl_fd, &config->ctl_fd_ack, &config->ctl_fd_close);
}

static int parse_stat_cgroups(const struct option *opt,
			      const char *str, int unset)
{
	if (stat_config.cgroup_list) {
		pr_err("--cgroup and --for-each-cgroup cannot be used together\n");
		return -1;
	}

	return parse_cgroups(opt, str, unset);
}

static int parse_hybrid_type(const struct option *opt,
			     const char *str,
			     int unset __maybe_unused)
{
	struct evlist *evlist = *(struct evlist **)opt->value;

	if (!list_empty(&evlist->core.entries)) {
		fprintf(stderr, "Must define cputype before events/metrics\n");
		return -1;
	}

	evlist->hybrid_pmu_name = perf_pmu__hybrid_type_to_pmu(str);
	if (!evlist->hybrid_pmu_name) {
		fprintf(stderr, "--cputype %s is not supported!\n", str);
		return -1;
	}

	return 0;
}

static struct option stat_options[] = {
	OPT_BOOLEAN('T', "transaction", &transaction_run,
		    "hardware transaction statistics"),
	OPT_CALLBACK('e', "event", &evsel_list, "event",
		     "event selector. use 'perf list' to list available events",
		     parse_events_option),
	OPT_CALLBACK(0, "filter", &evsel_list, "filter",
		     "event filter", parse_filter),
	OPT_BOOLEAN('i', "no-inherit", &stat_config.no_inherit,
		    "child tasks do not inherit counters"),
	OPT_STRING('p', "pid", &target.pid, "pid",
		   "stat events on existing process id"),
	OPT_STRING('t', "tid", &target.tid, "tid",
		   "stat events on existing thread id"),
#ifdef HAVE_BPF_SKEL
	OPT_STRING('b', "bpf-prog", &target.bpf_str, "bpf-prog-id",
		   "stat events on existing bpf program id"),
	OPT_BOOLEAN(0, "bpf-counters", &target.use_bpf,
		    "use bpf program to count events"),
	OPT_STRING(0, "bpf-attr-map", &target.attr_map, "attr-map-path",
		   "path to perf_event_attr map"),
#endif
	OPT_BOOLEAN('a', "all-cpus", &target.system_wide,
		    "system-wide collection from all CPUs"),
	OPT_BOOLEAN('g', "group", &group,
		    "put the counters into a counter group"),
	OPT_BOOLEAN(0, "scale", &stat_config.scale,
		    "Use --no-scale to disable counter scaling for multiplexing"),
	OPT_INCR('v', "verbose", &verbose,
		    "be more verbose (show counter open errors, etc)"),
	OPT_INTEGER('r', "repeat", &stat_config.run_count,
		    "repeat command and print average + stddev (max: 100, forever: 0)"),
	OPT_BOOLEAN(0, "table", &stat_config.walltime_run_table,
		    "display details about each run (only with -r option)"),
	OPT_BOOLEAN('n', "null", &stat_config.null_run,
		    "null run - dont start any counters"),
	OPT_INCR('d', "detailed", &detailed_run,
		    "detailed run - start a lot of events"),
	OPT_BOOLEAN('S', "sync", &sync_run,
		    "call sync() before starting a run"),
	OPT_CALLBACK_NOOPT('B', "big-num", NULL, NULL,
			   "print large numbers with thousands\' separators",
			   stat__set_big_num),
	OPT_STRING('C', "cpu", &target.cpu_list, "cpu",
		    "list of cpus to monitor in system-wide"),
	OPT_SET_UINT('A', "no-aggr", &stat_config.aggr_mode,
		    "disable CPU count aggregation", AGGR_NONE),
	OPT_BOOLEAN(0, "no-merge", &stat_config.no_merge, "Do not merge identical named events"),
	OPT_BOOLEAN(0, "hybrid-merge", &stat_config.hybrid_merge,
		    "Merge identical named hybrid events"),
	OPT_STRING('x', "field-separator", &stat_config.csv_sep, "separator",
		   "print counts with custom separator"),
	OPT_BOOLEAN('j', "json-output", &stat_config.json_output,
		   "print counts in JSON format"),
	OPT_CALLBACK('G', "cgroup", &evsel_list, "name",
		     "monitor event in cgroup name only", parse_stat_cgroups),
	OPT_STRING(0, "for-each-cgroup", &stat_config.cgroup_list, "name",
		    "expand events for each cgroup"),
	OPT_STRING('o', "output", &output_name, "file", "output file name"),
	OPT_BOOLEAN(0, "append", &append_file, "append to the output file"),
	OPT_INTEGER(0, "log-fd", &output_fd,
		    "log output to fd, instead of stderr"),
	OPT_STRING(0, "pre", &pre_cmd, "command",
			"command to run prior to the measured command"),
	OPT_STRING(0, "post", &post_cmd, "command",
			"command to run after to the measured command"),
	OPT_UINTEGER('I', "interval-print", &stat_config.interval,
		    "print counts at regular interval in ms "
		    "(overhead is possible for values <= 100ms)"),
	OPT_INTEGER(0, "interval-count", &stat_config.times,
		    "print counts for fixed number of times"),
	OPT_BOOLEAN(0, "interval-clear", &stat_config.interval_clear,
		    "clear screen in between new interval"),
	OPT_UINTEGER(0, "timeout", &stat_config.timeout,
		    "stop workload and print counts after a timeout period in ms (>= 10ms)"),
	OPT_SET_UINT(0, "per-socket", &stat_config.aggr_mode,
		     "aggregate counts per processor socket", AGGR_SOCKET),
	OPT_SET_UINT(0, "per-die", &stat_config.aggr_mode,
		     "aggregate counts per processor die", AGGR_DIE),
	OPT_SET_UINT(0, "per-core", &stat_config.aggr_mode,
		     "aggregate counts per physical processor core", AGGR_CORE),
	OPT_SET_UINT(0, "per-thread", &stat_config.aggr_mode,
		     "aggregate counts per thread", AGGR_THREAD),
	OPT_SET_UINT(0, "per-node", &stat_config.aggr_mode,
		     "aggregate counts per numa node", AGGR_NODE),
	OPT_INTEGER('D', "delay", &stat_config.initial_delay,
		    "ms to wait before starting measurement after program start (-1: start with events disabled)"),
	OPT_CALLBACK_NOOPT(0, "metric-only", &stat_config.metric_only, NULL,
			"Only print computed metrics. No raw values", enable_metric_only),
	OPT_BOOLEAN(0, "metric-no-group", &stat_config.metric_no_group,
		       "don't group metric events, impacts multiplexing"),
	OPT_BOOLEAN(0, "metric-no-merge", &stat_config.metric_no_merge,
		       "don't try to share events between metrics in a group"),
	OPT_BOOLEAN(0, "topdown", &topdown_run,
			"measure top-down statistics"),
	OPT_UINTEGER(0, "td-level", &stat_config.topdown_level,
			"Set the metrics level for the top-down statistics (0: max level)"),
	OPT_BOOLEAN(0, "smi-cost", &smi_cost,
			"measure SMI cost"),
	OPT_CALLBACK('M', "metrics", &evsel_list, "metric/metric group list",
		     "monitor specified metrics or metric groups (separated by ,)",
		     append_metric_groups),
	OPT_BOOLEAN_FLAG(0, "all-kernel", &stat_config.all_kernel,
			 "Configure all used events to run in kernel space.",
			 PARSE_OPT_EXCLUSIVE),
	OPT_BOOLEAN_FLAG(0, "all-user", &stat_config.all_user,
			 "Configure all used events to run in user space.",
			 PARSE_OPT_EXCLUSIVE),
	OPT_BOOLEAN(0, "percore-show-thread", &stat_config.percore_show_thread,
		    "Use with 'percore' event qualifier to show the event "
		    "counts of one hardware thread by sum up total hardware "
		    "threads of same physical core"),
	OPT_BOOLEAN(0, "summary", &stat_config.summary,
		       "print summary for interval mode"),
	OPT_BOOLEAN(0, "no-csv-summary", &stat_config.no_csv_summary,
		       "don't print 'summary' for CSV summary output"),
	OPT_BOOLEAN(0, "quiet", &stat_config.quiet,
			"don't print output (useful with record)"),
	OPT_CALLBACK(0, "cputype", &evsel_list, "hybrid cpu type",
		     "Only enable events on applying cpu with this type "
		     "for hybrid platform (e.g. core or atom)",
		     parse_hybrid_type),
#ifdef HAVE_LIBPFM
	OPT_CALLBACK(0, "pfm-events", &evsel_list, "event",
		"libpfm4 event selector. use 'perf list' to list available events",
		parse_libpfm_events_option),
#endif
	OPT_CALLBACK(0, "control", &stat_config, "fd:ctl-fd[,ack-fd] or fifo:ctl-fifo[,ack-fifo]",
		     "Listen on ctl-fd descriptor for command to control measurement ('enable': enable events, 'disable': disable events).\n"
		     "\t\t\t  Optionally send control command completion ('ack\\n') to ack-fd descriptor.\n"
		     "\t\t\t  Alternatively, ctl-fifo / ack-fifo will be opened and used as ctl-fd / ack-fd.",
		      parse_control_option),
	OPT_CALLBACK_OPTARG(0, "iostat", &evsel_list, &stat_config, "default",
			    "measure I/O performance metrics provided by arch/platform",
			    iostat_parse),
	OPT_END()
};

static const char *const aggr_mode__string[] = {
	[AGGR_CORE] = "core",
	[AGGR_DIE] = "die",
	[AGGR_GLOBAL] = "global",
	[AGGR_NODE] = "node",
	[AGGR_NONE] = "none",
	[AGGR_SOCKET] = "socket",
	[AGGR_THREAD] = "thread",
	[AGGR_UNSET] = "unset",
};

static struct aggr_cpu_id perf_stat__get_socket(struct perf_stat_config *config __maybe_unused,
						struct perf_cpu cpu)
{
	return aggr_cpu_id__socket(cpu, /*data=*/NULL);
}

static struct aggr_cpu_id perf_stat__get_die(struct perf_stat_config *config __maybe_unused,
					     struct perf_cpu cpu)
{
	return aggr_cpu_id__die(cpu, /*data=*/NULL);
}

static struct aggr_cpu_id perf_stat__get_core(struct perf_stat_config *config __maybe_unused,
					      struct perf_cpu cpu)
{
	return aggr_cpu_id__core(cpu, /*data=*/NULL);
}

static struct aggr_cpu_id perf_stat__get_node(struct perf_stat_config *config __maybe_unused,
					      struct perf_cpu cpu)
{
	return aggr_cpu_id__node(cpu, /*data=*/NULL);
}

static struct aggr_cpu_id perf_stat__get_aggr(struct perf_stat_config *config,
					      aggr_get_id_t get_id, struct perf_cpu cpu)
{
	struct aggr_cpu_id id = aggr_cpu_id__empty();

	if (aggr_cpu_id__is_empty(&config->cpus_aggr_map->map[cpu.cpu]))
		config->cpus_aggr_map->map[cpu.cpu] = get_id(config, cpu);

	id = config->cpus_aggr_map->map[cpu.cpu];
	return id;
}

static struct aggr_cpu_id perf_stat__get_socket_cached(struct perf_stat_config *config,
						       struct perf_cpu cpu)
{
	return perf_stat__get_aggr(config, perf_stat__get_socket, cpu);
}

static struct aggr_cpu_id perf_stat__get_die_cached(struct perf_stat_config *config,
						    struct perf_cpu cpu)
{
	return perf_stat__get_aggr(config, perf_stat__get_die, cpu);
}

static struct aggr_cpu_id perf_stat__get_core_cached(struct perf_stat_config *config,
						     struct perf_cpu cpu)
{
	return perf_stat__get_aggr(config, perf_stat__get_core, cpu);
}

static struct aggr_cpu_id perf_stat__get_node_cached(struct perf_stat_config *config,
						     struct perf_cpu cpu)
{
	return perf_stat__get_aggr(config, perf_stat__get_node, cpu);
}

static bool term_percore_set(void)
{
	struct evsel *counter;

	evlist__for_each_entry(evsel_list, counter) {
		if (counter->percore)
			return true;
	}

	return false;
}

static aggr_cpu_id_get_t aggr_mode__get_aggr(enum aggr_mode aggr_mode)
{
	switch (aggr_mode) {
	case AGGR_SOCKET:
		return aggr_cpu_id__socket;
	case AGGR_DIE:
		return aggr_cpu_id__die;
	case AGGR_CORE:
		return aggr_cpu_id__core;
	case AGGR_NODE:
		return aggr_cpu_id__node;
	case AGGR_NONE:
		if (term_percore_set())
			return aggr_cpu_id__core;

		return NULL;
	case AGGR_GLOBAL:
	case AGGR_THREAD:
	case AGGR_UNSET:
	case AGGR_MAX:
	default:
		return NULL;
	}
}

static aggr_get_id_t aggr_mode__get_id(enum aggr_mode aggr_mode)
{
	switch (aggr_mode) {
	case AGGR_SOCKET:
		return perf_stat__get_socket_cached;
	case AGGR_DIE:
		return perf_stat__get_die_cached;
	case AGGR_CORE:
		return perf_stat__get_core_cached;
	case AGGR_NODE:
		return perf_stat__get_node_cached;
	case AGGR_NONE:
		if (term_percore_set()) {
			return perf_stat__get_core_cached;
		}
		return NULL;
	case AGGR_GLOBAL:
	case AGGR_THREAD:
	case AGGR_UNSET:
	case AGGR_MAX:
	default:
		return NULL;
	}
}

static int perf_stat_init_aggr_mode(void)
{
	int nr;
	aggr_cpu_id_get_t get_id = aggr_mode__get_aggr(stat_config.aggr_mode);

	if (get_id) {
		stat_config.aggr_map = cpu_aggr_map__new(evsel_list->core.user_requested_cpus,
							 get_id, /*data=*/NULL);
		if (!stat_config.aggr_map) {
			pr_err("cannot build %s map", aggr_mode__string[stat_config.aggr_mode]);
			return -1;
		}
		stat_config.aggr_get_id = aggr_mode__get_id(stat_config.aggr_mode);
	}

	/*
	 * The evsel_list->cpus is the base we operate on,
	 * taking the highest cpu number to be the size of
	 * the aggregation translate cpumap.
	 */
	if (evsel_list->core.user_requested_cpus)
		nr = perf_cpu_map__max(evsel_list->core.user_requested_cpus).cpu;
	else
		nr = 0;
	stat_config.cpus_aggr_map = cpu_aggr_map__empty_new(nr + 1);
	return stat_config.cpus_aggr_map ? 0 : -ENOMEM;
}

static void cpu_aggr_map__delete(struct cpu_aggr_map *map)
{
	if (map) {
		WARN_ONCE(refcount_read(&map->refcnt) != 0,
			  "cpu_aggr_map refcnt unbalanced\n");
		free(map);
	}
}

static void cpu_aggr_map__put(struct cpu_aggr_map *map)
{
	if (map && refcount_dec_and_test(&map->refcnt))
		cpu_aggr_map__delete(map);
}

static void perf_stat__exit_aggr_mode(void)
{
	cpu_aggr_map__put(stat_config.aggr_map);
	cpu_aggr_map__put(stat_config.cpus_aggr_map);
	stat_config.aggr_map = NULL;
	stat_config.cpus_aggr_map = NULL;
}

static struct aggr_cpu_id perf_env__get_socket_aggr_by_cpu(struct perf_cpu cpu, void *data)
{
	struct perf_env *env = data;
	struct aggr_cpu_id id = aggr_cpu_id__empty();

	if (cpu.cpu != -1)
		id.socket = env->cpu[cpu.cpu].socket_id;

	return id;
}

static struct aggr_cpu_id perf_env__get_die_aggr_by_cpu(struct perf_cpu cpu, void *data)
{
	struct perf_env *env = data;
	struct aggr_cpu_id id = aggr_cpu_id__empty();

	if (cpu.cpu != -1) {
		/*
		 * die_id is relative to socket, so start
		 * with the socket ID and then add die to
		 * make a unique ID.
		 */
		id.socket = env->cpu[cpu.cpu].socket_id;
		id.die = env->cpu[cpu.cpu].die_id;
	}

	return id;
}

static struct aggr_cpu_id perf_env__get_core_aggr_by_cpu(struct perf_cpu cpu, void *data)
{
	struct perf_env *env = data;
	struct aggr_cpu_id id = aggr_cpu_id__empty();

	if (cpu.cpu != -1) {
		/*
		 * core_id is relative to socket and die,
		 * we need a global id. So we set
		 * socket, die id and core id
		 */
		id.socket = env->cpu[cpu.cpu].socket_id;
		id.die = env->cpu[cpu.cpu].die_id;
		id.core = env->cpu[cpu.cpu].core_id;
	}

	return id;
}

static struct aggr_cpu_id perf_env__get_node_aggr_by_cpu(struct perf_cpu cpu, void *data)
{
	struct aggr_cpu_id id = aggr_cpu_id__empty();

	id.node = perf_env__numa_node(data, cpu);
	return id;
}

static struct aggr_cpu_id perf_stat__get_socket_file(struct perf_stat_config *config __maybe_unused,
						     struct perf_cpu cpu)
{
	return perf_env__get_socket_aggr_by_cpu(cpu, &perf_stat.session->header.env);
}
static struct aggr_cpu_id perf_stat__get_die_file(struct perf_stat_config *config __maybe_unused,
						  struct perf_cpu cpu)
{
	return perf_env__get_die_aggr_by_cpu(cpu, &perf_stat.session->header.env);
}

static struct aggr_cpu_id perf_stat__get_core_file(struct perf_stat_config *config __maybe_unused,
						   struct perf_cpu cpu)
{
	return perf_env__get_core_aggr_by_cpu(cpu, &perf_stat.session->header.env);
}

static struct aggr_cpu_id perf_stat__get_node_file(struct perf_stat_config *config __maybe_unused,
						   struct perf_cpu cpu)
{
	return perf_env__get_node_aggr_by_cpu(cpu, &perf_stat.session->header.env);
}

static aggr_cpu_id_get_t aggr_mode__get_aggr_file(enum aggr_mode aggr_mode)
{
	switch (aggr_mode) {
	case AGGR_SOCKET:
		return perf_env__get_socket_aggr_by_cpu;
	case AGGR_DIE:
		return perf_env__get_die_aggr_by_cpu;
	case AGGR_CORE:
		return perf_env__get_core_aggr_by_cpu;
	case AGGR_NODE:
		return perf_env__get_node_aggr_by_cpu;
	case AGGR_NONE:
	case AGGR_GLOBAL:
	case AGGR_THREAD:
	case AGGR_UNSET:
	case AGGR_MAX:
	default:
		return NULL;
	}
}

static aggr_get_id_t aggr_mode__get_id_file(enum aggr_mode aggr_mode)
{
	switch (aggr_mode) {
	case AGGR_SOCKET:
		return perf_stat__get_socket_file;
	case AGGR_DIE:
		return perf_stat__get_die_file;
	case AGGR_CORE:
		return perf_stat__get_core_file;
	case AGGR_NODE:
		return perf_stat__get_node_file;
	case AGGR_NONE:
	case AGGR_GLOBAL:
	case AGGR_THREAD:
	case AGGR_UNSET:
	case AGGR_MAX:
	default:
		return NULL;
	}
}

static int perf_stat_init_aggr_mode_file(struct perf_stat *st)
{
	struct perf_env *env = &st->session->header.env;
	aggr_cpu_id_get_t get_id = aggr_mode__get_aggr_file(stat_config.aggr_mode);

	if (!get_id)
		return 0;

	stat_config.aggr_map = cpu_aggr_map__new(evsel_list->core.user_requested_cpus, get_id, env);
	if (!stat_config.aggr_map) {
		pr_err("cannot build %s map", aggr_mode__string[stat_config.aggr_mode]);
		return -1;
	}
	stat_config.aggr_get_id = aggr_mode__get_id_file(stat_config.aggr_mode);
	return 0;
}

/*
 * Add default attributes, if there were no attributes specified or
 * if -d/--detailed, -d -d or -d -d -d is used:
 */
static int add_default_attributes(void)
{
	int err;
	struct perf_event_attr default_attrs0[] = {

  { .type = PERF_TYPE_SOFTWARE, .config = PERF_COUNT_SW_TASK_CLOCK		},
  { .type = PERF_TYPE_SOFTWARE, .config = PERF_COUNT_SW_CONTEXT_SWITCHES	},
  { .type = PERF_TYPE_SOFTWARE, .config = PERF_COUNT_SW_CPU_MIGRATIONS		},
  { .type = PERF_TYPE_SOFTWARE, .config = PERF_COUNT_SW_PAGE_FAULTS		},

  { .type = PERF_TYPE_HARDWARE, .config = PERF_COUNT_HW_CPU_CYCLES		},
};
	struct perf_event_attr frontend_attrs[] = {
  { .type = PERF_TYPE_HARDWARE, .config = PERF_COUNT_HW_STALLED_CYCLES_FRONTEND	},
};
	struct perf_event_attr backend_attrs[] = {
  { .type = PERF_TYPE_HARDWARE, .config = PERF_COUNT_HW_STALLED_CYCLES_BACKEND	},
};
	struct perf_event_attr default_attrs1[] = {
  { .type = PERF_TYPE_HARDWARE, .config = PERF_COUNT_HW_INSTRUCTIONS		},
  { .type = PERF_TYPE_HARDWARE, .config = PERF_COUNT_HW_BRANCH_INSTRUCTIONS	},
  { .type = PERF_TYPE_HARDWARE, .config = PERF_COUNT_HW_BRANCH_MISSES		},

};

/*
 * Detailed stats (-d), covering the L1 and last level data caches:
 */
	struct perf_event_attr detailed_attrs[] = {

  { .type = PERF_TYPE_HW_CACHE,
    .config =
	 PERF_COUNT_HW_CACHE_L1D		<<  0  |
	(PERF_COUNT_HW_CACHE_OP_READ		<<  8) |
	(PERF_COUNT_HW_CACHE_RESULT_ACCESS	<< 16)				},

  { .type = PERF_TYPE_HW_CACHE,
    .config =
	 PERF_COUNT_HW_CACHE_L1D		<<  0  |
	(PERF_COUNT_HW_CACHE_OP_READ		<<  8) |
	(PERF_COUNT_HW_CACHE_RESULT_MISS	<< 16)				},

  { .type = PERF_TYPE_HW_CACHE,
    .config =
	 PERF_COUNT_HW_CACHE_LL			<<  0  |
	(PERF_COUNT_HW_CACHE_OP_READ		<<  8) |
	(PERF_COUNT_HW_CACHE_RESULT_ACCESS	<< 16)				},

  { .type = PERF_TYPE_HW_CACHE,
    .config =
	 PERF_COUNT_HW_CACHE_LL			<<  0  |
	(PERF_COUNT_HW_CACHE_OP_READ		<<  8) |
	(PERF_COUNT_HW_CACHE_RESULT_MISS	<< 16)				},
};

/*
 * Very detailed stats (-d -d), covering the instruction cache and the TLB caches:
 */
	struct perf_event_attr very_detailed_attrs[] = {

  { .type = PERF_TYPE_HW_CACHE,
    .config =
	 PERF_COUNT_HW_CACHE_L1I		<<  0  |
	(PERF_COUNT_HW_CACHE_OP_READ		<<  8) |
	(PERF_COUNT_HW_CACHE_RESULT_ACCESS	<< 16)				},

  { .type = PERF_TYPE_HW_CACHE,
    .config =
	 PERF_COUNT_HW_CACHE_L1I		<<  0  |
	(PERF_COUNT_HW_CACHE_OP_READ		<<  8) |
	(PERF_COUNT_HW_CACHE_RESULT_MISS	<< 16)				},

  { .type = PERF_TYPE_HW_CACHE,
    .config =
	 PERF_COUNT_HW_CACHE_DTLB		<<  0  |
	(PERF_COUNT_HW_CACHE_OP_READ		<<  8) |
	(PERF_COUNT_HW_CACHE_RESULT_ACCESS	<< 16)				},

  { .type = PERF_TYPE_HW_CACHE,
    .config =
	 PERF_COUNT_HW_CACHE_DTLB		<<  0  |
	(PERF_COUNT_HW_CACHE_OP_READ		<<  8) |
	(PERF_COUNT_HW_CACHE_RESULT_MISS	<< 16)				},

  { .type = PERF_TYPE_HW_CACHE,
    .config =
	 PERF_COUNT_HW_CACHE_ITLB		<<  0  |
	(PERF_COUNT_HW_CACHE_OP_READ		<<  8) |
	(PERF_COUNT_HW_CACHE_RESULT_ACCESS	<< 16)				},

  { .type = PERF_TYPE_HW_CACHE,
    .config =
	 PERF_COUNT_HW_CACHE_ITLB		<<  0  |
	(PERF_COUNT_HW_CACHE_OP_READ		<<  8) |
	(PERF_COUNT_HW_CACHE_RESULT_MISS	<< 16)				},

};

/*
 * Very, very detailed stats (-d -d -d), adding prefetch events:
 */
	struct perf_event_attr very_very_detailed_attrs[] = {

  { .type = PERF_TYPE_HW_CACHE,
    .config =
	 PERF_COUNT_HW_CACHE_L1D		<<  0  |
	(PERF_COUNT_HW_CACHE_OP_PREFETCH	<<  8) |
	(PERF_COUNT_HW_CACHE_RESULT_ACCESS	<< 16)				},

  { .type = PERF_TYPE_HW_CACHE,
    .config =
	 PERF_COUNT_HW_CACHE_L1D		<<  0  |
	(PERF_COUNT_HW_CACHE_OP_PREFETCH	<<  8) |
	(PERF_COUNT_HW_CACHE_RESULT_MISS	<< 16)				},
};

	struct perf_event_attr default_null_attrs[] = {};

	/* Set attrs if no event is selected and !null_run: */
	if (stat_config.null_run)
		return 0;

	if (transaction_run) {
		struct parse_events_error errinfo;
		/* Handle -T as -M transaction. Once platform specific metrics
		 * support has been added to the json files, all architectures
		 * will use this approach. To determine transaction support
		 * on an architecture test for such a metric name.
		 */
		if (metricgroup__has_metric("transaction")) {
			return metricgroup__parse_groups(evsel_list, "transaction",
							 stat_config.metric_no_group,
							 stat_config.metric_no_merge,
							 stat_config.user_requested_cpu_list,
							 stat_config.system_wide,
							 &stat_config.metric_events);
		}

		parse_events_error__init(&errinfo);
		if (pmu_have_event("cpu", "cycles-ct") &&
		    pmu_have_event("cpu", "el-start"))
			err = parse_events(evsel_list, transaction_attrs,
					   &errinfo);
		else
			err = parse_events(evsel_list,
					   transaction_limited_attrs,
					   &errinfo);
		if (err) {
			fprintf(stderr, "Cannot set up transaction events\n");
			parse_events_error__print(&errinfo, transaction_attrs);
		}
		parse_events_error__exit(&errinfo);
		return err ? -1 : 0;
	}

	if (smi_cost) {
		struct parse_events_error errinfo;
		int smi;

		if (sysfs__read_int(FREEZE_ON_SMI_PATH, &smi) < 0) {
			fprintf(stderr, "freeze_on_smi is not supported.\n");
			return -1;
		}

		if (!smi) {
			if (sysfs__write_int(FREEZE_ON_SMI_PATH, 1) < 0) {
				fprintf(stderr, "Failed to set freeze_on_smi.\n");
				return -1;
			}
			smi_reset = true;
		}

		if (!pmu_have_event("msr", "aperf") ||
		    !pmu_have_event("msr", "smi")) {
			fprintf(stderr, "To measure SMI cost, it needs "
				"msr/aperf/, msr/smi/ and cpu/cycles/ support\n");
			return -1;
		}
		if (!force_metric_only)
			stat_config.metric_only = true;

		parse_events_error__init(&errinfo);
		err = parse_events(evsel_list, smi_cost_attrs, &errinfo);
		if (err) {
			parse_events_error__print(&errinfo, smi_cost_attrs);
			fprintf(stderr, "Cannot set up SMI cost events\n");
		}
		parse_events_error__exit(&errinfo);
		return err ? -1 : 0;
	}

	if (topdown_run) {
		const char **metric_attrs = topdown_metric_attrs;
		unsigned int max_level = 1;
		char *str = NULL;
		bool warn = false;
		const char *pmu_name = arch_get_topdown_pmu_name(evsel_list, true);

		if (!force_metric_only)
			stat_config.metric_only = true;

		if (pmu_have_event(pmu_name, topdown_metric_L2_attrs[5])) {
			metric_attrs = topdown_metric_L2_attrs;
			max_level = 2;
		}

		if (stat_config.topdown_level > max_level) {
			pr_err("Invalid top-down metrics level. The max level is %u.\n", max_level);
			return -1;
		} else if (!stat_config.topdown_level)
			stat_config.topdown_level = max_level;

		if (topdown_filter_events(metric_attrs, &str, 1, pmu_name) < 0) {
			pr_err("Out of memory\n");
			return -1;
		}

		if (metric_attrs[0] && str) {
			if (!stat_config.interval && !stat_config.metric_only) {
				fprintf(stat_config.output,
					"Topdown accuracy may decrease when measuring long periods.\n"
					"Please print the result regularly, e.g. -I1000\n");
			}
			goto setup_metrics;
		}

		zfree(&str);

		if (stat_config.aggr_mode != AGGR_GLOBAL &&
		    stat_config.aggr_mode != AGGR_CORE) {
			pr_err("top down event configuration requires --per-core mode\n");
			return -1;
		}
		stat_config.aggr_mode = AGGR_CORE;
		if (nr_cgroups || !target__has_cpu(&target)) {
			pr_err("top down event configuration requires system-wide mode (-a)\n");
			return -1;
		}

		if (topdown_filter_events(topdown_attrs, &str,
				arch_topdown_check_group(&warn),
				pmu_name) < 0) {
			pr_err("Out of memory\n");
			return -1;
		}

		if (topdown_attrs[0] && str) {
			struct parse_events_error errinfo;
			if (warn)
				arch_topdown_group_warn();
setup_metrics:
			parse_events_error__init(&errinfo);
			err = parse_events(evsel_list, str, &errinfo);
			if (err) {
				fprintf(stderr,
					"Cannot set up top down events %s: %d\n",
					str, err);
				parse_events_error__print(&errinfo, str);
				parse_events_error__exit(&errinfo);
				free(str);
				return -1;
			}
			parse_events_error__exit(&errinfo);
		} else {
			fprintf(stderr, "System does not support topdown\n");
			return -1;
		}
		free(str);
	}

	if (!stat_config.topdown_level)
		stat_config.topdown_level = TOPDOWN_MAX_LEVEL;

	if (!evsel_list->core.nr_entries) {
		if (target__has_cpu(&target))
			default_attrs0[0].config = PERF_COUNT_SW_CPU_CLOCK;

		if (evlist__add_default_attrs(evsel_list, default_attrs0) < 0)
			return -1;
		if (pmu_have_event("cpu", "stalled-cycles-frontend")) {
			if (evlist__add_default_attrs(evsel_list, frontend_attrs) < 0)
				return -1;
		}
		if (pmu_have_event("cpu", "stalled-cycles-backend")) {
			if (evlist__add_default_attrs(evsel_list, backend_attrs) < 0)
				return -1;
		}
		if (evlist__add_default_attrs(evsel_list, default_attrs1) < 0)
			return -1;
		/* Platform specific attrs */
		if (evlist__add_default_attrs(evsel_list, default_null_attrs) < 0)
			return -1;
	}

	/* Detailed events get appended to the event list: */

	if (detailed_run <  1)
		return 0;

	/* Append detailed run extra attributes: */
	if (evlist__add_default_attrs(evsel_list, detailed_attrs) < 0)
		return -1;

	if (detailed_run < 2)
		return 0;

	/* Append very detailed run extra attributes: */
	if (evlist__add_default_attrs(evsel_list, very_detailed_attrs) < 0)
		return -1;

	if (detailed_run < 3)
		return 0;

	/* Append very, very detailed run extra attributes: */
	return evlist__add_default_attrs(evsel_list, very_very_detailed_attrs);
}

static const char * const stat_record_usage[] = {
	"perf stat record [<options>]",
	NULL,
};

static void init_features(struct perf_session *session)
{
	int feat;

	for (feat = HEADER_FIRST_FEATURE; feat < HEADER_LAST_FEATURE; feat++)
		perf_header__set_feat(&session->header, feat);

	perf_header__clear_feat(&session->header, HEADER_DIR_FORMAT);
	perf_header__clear_feat(&session->header, HEADER_BUILD_ID);
	perf_header__clear_feat(&session->header, HEADER_TRACING_DATA);
	perf_header__clear_feat(&session->header, HEADER_BRANCH_STACK);
	perf_header__clear_feat(&session->header, HEADER_AUXTRACE);
}

static int __cmd_record(int argc, const char **argv)
{
	struct perf_session *session;
	struct perf_data *data = &perf_stat.data;

	argc = parse_options(argc, argv, stat_options, stat_record_usage,
			     PARSE_OPT_STOP_AT_NON_OPTION);

	if (output_name)
		data->path = output_name;

	if (stat_config.run_count != 1 || forever) {
		pr_err("Cannot use -r option with perf stat record.\n");
		return -1;
	}

	session = perf_session__new(data, NULL);
	if (IS_ERR(session)) {
		pr_err("Perf session creation failed\n");
		return PTR_ERR(session);
	}

	init_features(session);

	session->evlist   = evsel_list;
	perf_stat.session = session;
	perf_stat.record  = true;
	return argc;
}

static int process_stat_round_event(struct perf_session *session,
				    union perf_event *event)
{
	struct perf_record_stat_round *stat_round = &event->stat_round;
	struct evsel *counter;
	struct timespec tsh, *ts = NULL;
	const char **argv = session->header.env.cmdline_argv;
	int argc = session->header.env.nr_cmdline;

	evlist__for_each_entry(evsel_list, counter)
		perf_stat_process_counter(&stat_config, counter);

	if (stat_round->type == PERF_STAT_ROUND_TYPE__FINAL)
		update_stats(&walltime_nsecs_stats, stat_round->time);

	if (stat_config.interval && stat_round->time) {
		tsh.tv_sec  = stat_round->time / NSEC_PER_SEC;
		tsh.tv_nsec = stat_round->time % NSEC_PER_SEC;
		ts = &tsh;
	}

	print_counters(ts, argc, argv);
	return 0;
}

static
int process_stat_config_event(struct perf_session *session,
			      union perf_event *event)
{
	struct perf_tool *tool = session->tool;
	struct perf_stat *st = container_of(tool, struct perf_stat, tool);

	perf_event__read_stat_config(&stat_config, &event->stat_config);

	if (perf_cpu_map__empty(st->cpus)) {
		if (st->aggr_mode != AGGR_UNSET)
			pr_warning("warning: processing task data, aggregation mode not set\n");
		return 0;
	}

	if (st->aggr_mode != AGGR_UNSET)
		stat_config.aggr_mode = st->aggr_mode;

	if (perf_stat.data.is_pipe)
		perf_stat_init_aggr_mode();
	else
		perf_stat_init_aggr_mode_file(st);

	return 0;
}

static int set_maps(struct perf_stat *st)
{
	if (!st->cpus || !st->threads)
		return 0;

	if (WARN_ONCE(st->maps_allocated, "stats double allocation\n"))
		return -EINVAL;

	perf_evlist__set_maps(&evsel_list->core, st->cpus, st->threads);

	if (evlist__alloc_stats(evsel_list, true))
		return -ENOMEM;

	st->maps_allocated = true;
	return 0;
}

static
int process_thread_map_event(struct perf_session *session,
			     union perf_event *event)
{
	struct perf_tool *tool = session->tool;
	struct perf_stat *st = container_of(tool, struct perf_stat, tool);

	if (st->threads) {
		pr_warning("Extra thread map event, ignoring.\n");
		return 0;
	}

	st->threads = thread_map__new_event(&event->thread_map);
	if (!st->threads)
		return -ENOMEM;

	return set_maps(st);
}

static
int process_cpu_map_event(struct perf_session *session,
			  union perf_event *event)
{
	struct perf_tool *tool = session->tool;
	struct perf_stat *st = container_of(tool, struct perf_stat, tool);
	struct perf_cpu_map *cpus;

	if (st->cpus) {
		pr_warning("Extra cpu map event, ignoring.\n");
		return 0;
	}

	cpus = cpu_map__new_data(&event->cpu_map.data);
	if (!cpus)
		return -ENOMEM;

	st->cpus = cpus;
	return set_maps(st);
}

static const char * const stat_report_usage[] = {
	"perf stat report [<options>]",
	NULL,
};

static struct perf_stat perf_stat = {
	.tool = {
		.attr		= perf_event__process_attr,
		.event_update	= perf_event__process_event_update,
		.thread_map	= process_thread_map_event,
		.cpu_map	= process_cpu_map_event,
		.stat_config	= process_stat_config_event,
		.stat		= perf_event__process_stat_event,
		.stat_round	= process_stat_round_event,
	},
	.aggr_mode = AGGR_UNSET,
};

static int __cmd_report(int argc, const char **argv)
{
	struct perf_session *session;
	const struct option options[] = {
	OPT_STRING('i', "input", &input_name, "file", "input file name"),
	OPT_SET_UINT(0, "per-socket", &perf_stat.aggr_mode,
		     "aggregate counts per processor socket", AGGR_SOCKET),
	OPT_SET_UINT(0, "per-die", &perf_stat.aggr_mode,
		     "aggregate counts per processor die", AGGR_DIE),
	OPT_SET_UINT(0, "per-core", &perf_stat.aggr_mode,
		     "aggregate counts per physical processor core", AGGR_CORE),
	OPT_SET_UINT(0, "per-node", &perf_stat.aggr_mode,
		     "aggregate counts per numa node", AGGR_NODE),
	OPT_SET_UINT('A', "no-aggr", &perf_stat.aggr_mode,
		     "disable CPU count aggregation", AGGR_NONE),
	OPT_END()
	};
	struct stat st;
	int ret;

	argc = parse_options(argc, argv, options, stat_report_usage, 0);

	if (!input_name || !strlen(input_name)) {
		if (!fstat(STDIN_FILENO, &st) && S_ISFIFO(st.st_mode))
			input_name = "-";
		else
			input_name = "perf.data";
	}

	perf_stat__init_shadow_stats();

	perf_stat.data.path = input_name;
	perf_stat.data.mode = PERF_DATA_MODE_READ;

	session = perf_session__new(&perf_stat.data, &perf_stat.tool);
	if (IS_ERR(session))
		return PTR_ERR(session);

	perf_stat.session  = session;
	stat_config.output = stderr;
	evsel_list         = session->evlist;

	ret = perf_session__process_events(session);
	if (ret)
		return ret;

	perf_session__delete(session);
	return 0;
}

static void setup_system_wide(int forks)
{
	/*
	 * Make system wide (-a) the default target if
	 * no target was specified and one of following
	 * conditions is met:
	 *
	 *   - there's no workload specified
	 *   - there is workload specified but all requested
	 *     events are system wide events
	 */
	if (!target__none(&target))
		return;

	if (!forks)
		target.system_wide = true;
	else {
		struct evsel *counter;

		evlist__for_each_entry(evsel_list, counter) {
			if (!counter->core.requires_cpu &&
			    strcmp(counter->name, "duration_time")) {
				return;
			}
		}

		if (evsel_list->core.nr_entries)
			target.system_wide = true;
	}
}

int cmd_stat(int argc, const char **argv)
{
	const char * const stat_usage[] = {
		"perf stat [<options>] [<command>]",
		NULL
	};
	int status = -EINVAL, run_idx, err;
	const char *mode;
	FILE *output = stderr;
	unsigned int interval, timeout;
	const char * const stat_subcommands[] = { "record", "report" };
	char errbuf[BUFSIZ];

	setlocale(LC_ALL, "");

	evsel_list = evlist__new();
	if (evsel_list == NULL)
		return -ENOMEM;

	parse_events__shrink_config_terms();

	/* String-parsing callback-based options would segfault when negated */
	set_option_flag(stat_options, 'e', "event", PARSE_OPT_NONEG);
	set_option_flag(stat_options, 'M', "metrics", PARSE_OPT_NONEG);
	set_option_flag(stat_options, 'G', "cgroup", PARSE_OPT_NONEG);

	argc = parse_options_subcommand(argc, argv, stat_options, stat_subcommands,
					(const char **) stat_usage,
					PARSE_OPT_STOP_AT_NON_OPTION);

	if (stat_config.csv_sep) {
		stat_config.csv_output = true;
		if (!strcmp(stat_config.csv_sep, "\\t"))
			stat_config.csv_sep = "\t";
	} else
		stat_config.csv_sep = DEFAULT_SEPARATOR;

	if (argc && strlen(argv[0]) > 2 && strstarts("record", argv[0])) {
		argc = __cmd_record(argc, argv);
		if (argc < 0)
			return -1;
	} else if (argc && strlen(argv[0]) > 2 && strstarts("report", argv[0]))
		return __cmd_report(argc, argv);

	interval = stat_config.interval;
	timeout = stat_config.timeout;

	/*
	 * For record command the -o is already taken care of.
	 */
	if (!STAT_RECORD && output_name && strcmp(output_name, "-"))
		output = NULL;

	if (output_name && output_fd) {
		fprintf(stderr, "cannot use both --output and --log-fd\n");
		parse_options_usage(stat_usage, stat_options, "o", 1);
		parse_options_usage(NULL, stat_options, "log-fd", 0);
		goto out;
	}

	if (stat_config.metric_only && stat_config.aggr_mode == AGGR_THREAD) {
		fprintf(stderr, "--metric-only is not supported with --per-thread\n");
		goto out;
	}

	if (stat_config.metric_only && stat_config.run_count > 1) {
		fprintf(stderr, "--metric-only is not supported with -r\n");
		goto out;
	}

	if (stat_config.walltime_run_table && stat_config.run_count <= 1) {
		fprintf(stderr, "--table is only supported with -r\n");
		parse_options_usage(stat_usage, stat_options, "r", 1);
		parse_options_usage(NULL, stat_options, "table", 0);
		goto out;
	}

	if (output_fd < 0) {
		fprintf(stderr, "argument to --log-fd must be a > 0\n");
		parse_options_usage(stat_usage, stat_options, "log-fd", 0);
		goto out;
	}

	if (!output && !stat_config.quiet) {
		struct timespec tm;
		mode = append_file ? "a" : "w";

		output = fopen(output_name, mode);
		if (!output) {
			perror("failed to create output file");
			return -1;
		}
		clock_gettime(CLOCK_REALTIME, &tm);
		fprintf(output, "# started on %s\n", ctime(&tm.tv_sec));
	} else if (output_fd > 0) {
		mode = append_file ? "a" : "w";
		output = fdopen(output_fd, mode);
		if (!output) {
			perror("Failed opening logfd");
			return -errno;
		}
	}

	stat_config.output = output;

	/*
	 * let the spreadsheet do the pretty-printing
	 */
	if (stat_config.csv_output) {
		/* User explicitly passed -B? */
		if (big_num_opt == 1) {
			fprintf(stderr, "-B option not supported with -x\n");
			parse_options_usage(stat_usage, stat_options, "B", 1);
			parse_options_usage(NULL, stat_options, "x", 1);
			goto out;
		} else /* Nope, so disable big number formatting */
			stat_config.big_num = false;
	} else if (big_num_opt == 0) /* User passed --no-big-num */
		stat_config.big_num = false;

	err = target__validate(&target);
	if (err) {
		target__strerror(&target, err, errbuf, BUFSIZ);
		pr_warning("%s\n", errbuf);
	}

	setup_system_wide(argc);

	/*
	 * Display user/system times only for single
	 * run and when there's specified tracee.
	 */
	if ((stat_config.run_count == 1) && target__none(&target))
		stat_config.ru_display = true;

	if (stat_config.run_count < 0) {
		pr_err("Run count must be a positive number\n");
		parse_options_usage(stat_usage, stat_options, "r", 1);
		goto out;
	} else if (stat_config.run_count == 0) {
		forever = true;
		stat_config.run_count = 1;
	}

	if (stat_config.walltime_run_table) {
		stat_config.walltime_run = zalloc(stat_config.run_count * sizeof(stat_config.walltime_run[0]));
		if (!stat_config.walltime_run) {
			pr_err("failed to setup -r option");
			goto out;
		}
	}

	if ((stat_config.aggr_mode == AGGR_THREAD) &&
		!target__has_task(&target)) {
		if (!target.system_wide || target.cpu_list) {
			fprintf(stderr, "The --per-thread option is only "
				"available when monitoring via -p -t -a "
				"options or only --per-thread.\n");
			parse_options_usage(NULL, stat_options, "p", 1);
			parse_options_usage(NULL, stat_options, "t", 1);
			goto out;
		}
	}

	/*
	 * no_aggr, cgroup are for system-wide only
	 * --per-thread is aggregated per thread, we dont mix it with cpu mode
	 */
	if (((stat_config.aggr_mode != AGGR_GLOBAL &&
	      stat_config.aggr_mode != AGGR_THREAD) ||
	     (nr_cgroups || stat_config.cgroup_list)) &&
	    !target__has_cpu(&target)) {
		fprintf(stderr, "both cgroup and no-aggregation "
			"modes only available in system-wide mode\n");

		parse_options_usage(stat_usage, stat_options, "G", 1);
		parse_options_usage(NULL, stat_options, "A", 1);
		parse_options_usage(NULL, stat_options, "a", 1);
		parse_options_usage(NULL, stat_options, "for-each-cgroup", 0);
		goto out;
	}

	if (stat_config.iostat_run) {
		status = iostat_prepare(evsel_list, &stat_config);
		if (status)
			goto out;
		if (iostat_mode == IOSTAT_LIST) {
			iostat_list(evsel_list, &stat_config);
			goto out;
		} else if (verbose)
			iostat_list(evsel_list, &stat_config);
		if (iostat_mode == IOSTAT_RUN && !target__has_cpu(&target))
			target.system_wide = true;
	}

	if ((stat_config.aggr_mode == AGGR_THREAD) && (target.system_wide))
		target.per_thread = true;

	stat_config.system_wide = target.system_wide;
	if (target.cpu_list) {
		stat_config.user_requested_cpu_list = strdup(target.cpu_list);
		if (!stat_config.user_requested_cpu_list) {
			status = -ENOMEM;
			goto out;
		}
	}

	/*
	 * Metric parsing needs to be delayed as metrics may optimize events
	 * knowing the target is system-wide.
	 */
	if (metrics) {
		metricgroup__parse_groups(evsel_list, metrics,
					stat_config.metric_no_group,
					stat_config.metric_no_merge,
					stat_config.user_requested_cpu_list,
					stat_config.system_wide,
					&stat_config.metric_events);
		zfree(&metrics);
	}
	perf_stat__collect_metric_expr(evsel_list);
	perf_stat__init_shadow_stats();

	if (add_default_attributes())
		goto out;

	if (stat_config.cgroup_list) {
		if (nr_cgroups > 0) {
			pr_err("--cgroup and --for-each-cgroup cannot be used together\n");
			parse_options_usage(stat_usage, stat_options, "G", 1);
			parse_options_usage(NULL, stat_options, "for-each-cgroup", 0);
			goto out;
		}

		if (evlist__expand_cgroup(evsel_list, stat_config.cgroup_list,
					  &stat_config.metric_events, true) < 0) {
			parse_options_usage(stat_usage, stat_options,
					    "for-each-cgroup", 0);
			goto out;
		}
	}

	if (evlist__fix_hybrid_cpus(evsel_list, target.cpu_list)) {
		pr_err("failed to use cpu list %s\n", target.cpu_list);
		goto out;
	}

	target.hybrid = perf_pmu__has_hybrid();
	if (evlist__create_maps(evsel_list, &target) < 0) {
		if (target__has_task(&target)) {
			pr_err("Problems finding threads of monitor\n");
			parse_options_usage(stat_usage, stat_options, "p", 1);
			parse_options_usage(NULL, stat_options, "t", 1);
		} else if (target__has_cpu(&target)) {
			perror("failed to parse CPUs map");
			parse_options_usage(stat_usage, stat_options, "C", 1);
			parse_options_usage(NULL, stat_options, "a", 1);
		}
		goto out;
	}

	evlist__check_cpu_maps(evsel_list);

	/*
	 * Initialize thread_map with comm names,
	 * so we could print it out on output.
	 */
	if (stat_config.aggr_mode == AGGR_THREAD) {
		thread_map__read_comms(evsel_list->core.threads);
	}

	if (stat_config.aggr_mode == AGGR_NODE)
		cpu__setup_cpunode_map();

	if (stat_config.times && interval)
		interval_count = true;
	else if (stat_config.times && !interval) {
		pr_err("interval-count option should be used together with "
				"interval-print.\n");
		parse_options_usage(stat_usage, stat_options, "interval-count", 0);
		parse_options_usage(stat_usage, stat_options, "I", 1);
		goto out;
	}

	if (timeout && timeout < 100) {
		if (timeout < 10) {
			pr_err("timeout must be >= 10ms.\n");
			parse_options_usage(stat_usage, stat_options, "timeout", 0);
			goto out;
		} else
			pr_warning("timeout < 100ms. "
				   "The overhead percentage could be high in some cases. "
				   "Please proceed with caution.\n");
	}
	if (timeout && interval) {
		pr_err("timeout option is not supported with interval-print.\n");
		parse_options_usage(stat_usage, stat_options, "timeout", 0);
		parse_options_usage(stat_usage, stat_options, "I", 1);
		goto out;
	}

	if (evlist__alloc_stats(evsel_list, interval))
		goto out;

	if (perf_stat_init_aggr_mode())
		goto out;

	/*
	 * Set sample_type to PERF_SAMPLE_IDENTIFIER, which should be harmless
	 * while avoiding that older tools show confusing messages.
	 *
	 * However for pipe sessions we need to keep it zero,
	 * because script's perf_evsel__check_attr is triggered
	 * by attr->sample_type != 0, and we can't run it on
	 * stat sessions.
	 */
	stat_config.identifier = !(STAT_RECORD && perf_stat.data.is_pipe);

	/*
	 * We dont want to block the signals - that would cause
	 * child tasks to inherit that and Ctrl-C would not work.
	 * What we want is for Ctrl-C to work in the exec()-ed
	 * task, but being ignored by perf stat itself:
	 */
	atexit(sig_atexit);
	if (!forever)
		signal(SIGINT,  skip_signal);
	signal(SIGCHLD, skip_signal);
	signal(SIGALRM, skip_signal);
	signal(SIGABRT, skip_signal);

	if (evlist__initialize_ctlfd(evsel_list, stat_config.ctl_fd, stat_config.ctl_fd_ack))
		goto out;

	/* Enable ignoring missing threads when -p option is defined. */
	evlist__first(evsel_list)->ignore_missing_thread = target.pid;
	status = 0;
	for (run_idx = 0; forever || run_idx < stat_config.run_count; run_idx++) {
		if (stat_config.run_count != 1 && verbose > 0)
			fprintf(output, "[ perf stat: executing run #%d ... ]\n",
				run_idx + 1);

		if (run_idx != 0)
			evlist__reset_prev_raw_counts(evsel_list);

		status = run_perf_stat(argc, argv, run_idx);
		if (forever && status != -1 && !interval) {
			print_counters(NULL, argc, argv);
			perf_stat__reset_stats();
		}
	}

	if (!forever && status != -1 && (!interval || stat_config.summary))
		print_counters(NULL, argc, argv);

	evlist__finalize_ctlfd(evsel_list);

	if (STAT_RECORD) {
		/*
		 * We synthesize the kernel mmap record just so that older tools
		 * don't emit warnings about not being able to resolve symbols
		 * due to /proc/sys/kernel/kptr_restrict settings and instead provide
		 * a saner message about no samples being in the perf.data file.
		 *
		 * This also serves to suppress a warning about f_header.data.size == 0
		 * in header.c at the moment 'perf stat record' gets introduced, which
		 * is not really needed once we start adding the stat specific PERF_RECORD_
		 * records, but the need to suppress the kptr_restrict messages in older
		 * tools remain  -acme
		 */
		int fd = perf_data__fd(&perf_stat.data);

		err = perf_event__synthesize_kernel_mmap((void *)&perf_stat,
							 process_synthesized_event,
							 &perf_stat.session->machines.host);
		if (err) {
			pr_warning("Couldn't synthesize the kernel mmap record, harmless, "
				   "older tools may produce warnings about this file\n.");
		}

		if (!interval) {
			if (WRITE_STAT_ROUND_EVENT(walltime_nsecs_stats.max, FINAL))
				pr_err("failed to write stat round event\n");
		}

		if (!perf_stat.data.is_pipe) {
			perf_stat.session->header.data_size += perf_stat.bytes_written;
			perf_session__write_header(perf_stat.session, evsel_list, fd, true);
		}

		evlist__close(evsel_list);
		perf_session__delete(perf_stat.session);
	}

	perf_stat__exit_aggr_mode();
	evlist__free_stats(evsel_list);
out:
	if (stat_config.iostat_run)
		iostat_release(evsel_list);

	zfree(&stat_config.walltime_run);
	zfree(&stat_config.user_requested_cpu_list);

	if (smi_cost && smi_reset)
		sysfs__write_int(FREEZE_ON_SMI_PATH, 0);

	evlist__delete(evsel_list);

	metricgroup__rblist_exit(&stat_config.metric_events);
	evlist__close_control(stat_config.ctl_fd, stat_config.ctl_fd_ack, &stat_config.ctl_fd_close);

	return status;
}<|MERGE_RESOLUTION|>--- conflicted
+++ resolved
@@ -918,22 +918,12 @@
 			return err;
 	}
 
-<<<<<<< HEAD
-	/*
-	 * Enable counters and exec the command:
-	 */
-	if (forks) {
-		err = enable_counters();
-		if (err)
-			return -1;
-=======
 	err = enable_counters();
 	if (err)
 		return -1;
 
 	/* Exec the command, if any */
 	if (forks)
->>>>>>> 29549c70
 		evlist__start_workload(evsel_list);
 
 	t0 = rdclock();
