// SPDX-License-Identifier: GPL-2.0
/*
 * Arm Statistical Profiling Extensions (SPE) support
 * Copyright (c) 2017-2018, Arm Ltd.
 */

#include <linux/kernel.h>
#include <linux/types.h>
#include <linux/bitops.h>
#include <linux/log2.h>
#include <linux/zalloc.h>
#include <time.h>

#include "../../../util/cpumap.h"
#include "../../../util/event.h"
#include "../../../util/evsel.h"
#include "../../../util/evsel_config.h"
#include "../../../util/evlist.h"
#include "../../../util/session.h"
#include <internal/lib.h> // page_size
#include "../../../util/pmu.h"
#include "../../../util/debug.h"
#include "../../../util/auxtrace.h"
#include "../../../util/record.h"
#include "../../../util/arm-spe.h"

#define KiB(x) ((x) * 1024)
#define MiB(x) ((x) * 1024 * 1024)

struct arm_spe_recording {
	struct auxtrace_record		itr;
	struct perf_pmu			*arm_spe_pmu;
	struct evlist		*evlist;
};

static void arm_spe_set_timestamp(struct auxtrace_record *itr,
				  struct evsel *evsel)
{
	struct arm_spe_recording *ptr;
	struct perf_pmu *arm_spe_pmu;
	struct evsel_config_term *term = evsel__get_config_term(evsel, CFG_CHG);
	u64 user_bits = 0, bit;

	ptr = container_of(itr, struct arm_spe_recording, itr);
	arm_spe_pmu = ptr->arm_spe_pmu;

	if (term)
		user_bits = term->val.cfg_chg;

	bit = perf_pmu__format_bits(&arm_spe_pmu->format, "ts_enable");

	/* Skip if user has set it */
	if (bit & user_bits)
		return;

	evsel->core.attr.config |= bit;
}

static size_t
arm_spe_info_priv_size(struct auxtrace_record *itr __maybe_unused,
		       struct evlist *evlist __maybe_unused)
{
	return ARM_SPE_AUXTRACE_PRIV_SIZE;
}

static int arm_spe_info_fill(struct auxtrace_record *itr,
			     struct perf_session *session,
			     struct perf_record_auxtrace_info *auxtrace_info,
			     size_t priv_size)
{
	struct arm_spe_recording *sper =
			container_of(itr, struct arm_spe_recording, itr);
	struct perf_pmu *arm_spe_pmu = sper->arm_spe_pmu;

	if (priv_size != ARM_SPE_AUXTRACE_PRIV_SIZE)
		return -EINVAL;

	if (!session->evlist->core.nr_mmaps)
		return -EINVAL;

	auxtrace_info->type = PERF_AUXTRACE_ARM_SPE;
	auxtrace_info->priv[ARM_SPE_PMU_TYPE] = arm_spe_pmu->type;

	return 0;
}

static int arm_spe_recording_options(struct auxtrace_record *itr,
				     struct evlist *evlist,
				     struct record_opts *opts)
{
	struct arm_spe_recording *sper =
			container_of(itr, struct arm_spe_recording, itr);
	struct perf_pmu *arm_spe_pmu = sper->arm_spe_pmu;
	struct evsel *evsel, *arm_spe_evsel = NULL;
	struct perf_cpu_map *cpus = evlist->core.cpus;
	bool privileged = perf_event_paranoid_check(-1);
	struct evsel *tracking_evsel;
	int err;

	sper->evlist = evlist;

	evlist__for_each_entry(evlist, evsel) {
		if (evsel->core.attr.type == arm_spe_pmu->type) {
			if (arm_spe_evsel) {
				pr_err("There may be only one " ARM_SPE_PMU_NAME "x event\n");
				return -EINVAL;
			}
			evsel->core.attr.freq = 0;
			evsel->core.attr.sample_period = 1;
			arm_spe_evsel = evsel;
			opts->full_auxtrace = true;
		}
	}

	if (!opts->full_auxtrace)
		return 0;

	/* We are in full trace mode but '-m,xyz' wasn't specified */
	if (!opts->auxtrace_mmap_pages) {
		if (privileged) {
			opts->auxtrace_mmap_pages = MiB(4) / page_size;
		} else {
			opts->auxtrace_mmap_pages = KiB(128) / page_size;
			if (opts->mmap_pages == UINT_MAX)
				opts->mmap_pages = KiB(256) / page_size;
		}
	}

	/* Validate auxtrace_mmap_pages */
	if (opts->auxtrace_mmap_pages) {
		size_t sz = opts->auxtrace_mmap_pages * (size_t)page_size;
		size_t min_sz = KiB(8);

		if (sz < min_sz || !is_power_of_2(sz)) {
			pr_err("Invalid mmap size for ARM SPE: must be at least %zuKiB and a power of 2\n",
			       min_sz / 1024);
			return -EINVAL;
		}
	}


	/*
	 * To obtain the auxtrace buffer file descriptor, the auxtrace event
	 * must come first.
	 */
	evlist__to_front(evlist, arm_spe_evsel);

	/*
	 * In the case of per-cpu mmaps, sample CPU for AUX event;
	 * also enable the timestamp tracing for samples correlation.
	 */
	if (!perf_cpu_map__empty(cpus)) {
		evsel__set_sample_bit(arm_spe_evsel, CPU);
		arm_spe_set_timestamp(itr, arm_spe_evsel);
	}

	/* Add dummy event to keep tracking */
	err = parse_events(evlist, "dummy:u", NULL);
	if (err)
		return err;

	tracking_evsel = evlist__last(evlist);
	evlist__set_tracking_event(evlist, tracking_evsel);

	tracking_evsel->core.attr.freq = 0;
	tracking_evsel->core.attr.sample_period = 1;

	/* In per-cpu case, always need the time of mmap events etc */
	if (!perf_cpu_map__empty(cpus))
		evsel__set_sample_bit(tracking_evsel, TIME);

	return 0;
}

static u64 arm_spe_reference(struct auxtrace_record *itr __maybe_unused)
{
	struct timespec ts;

	clock_gettime(CLOCK_MONOTONIC_RAW, &ts);

	return ts.tv_sec ^ ts.tv_nsec;
}

static void arm_spe_recording_free(struct auxtrace_record *itr)
{
	struct arm_spe_recording *sper =
			container_of(itr, struct arm_spe_recording, itr);

	free(sper);
}

<<<<<<< HEAD
static int arm_spe_read_finish(struct auxtrace_record *itr, int idx)
{
	struct arm_spe_recording *sper =
			container_of(itr, struct arm_spe_recording, itr);
	struct evsel *evsel;

	evlist__for_each_entry(sper->evlist, evsel) {
		if (evsel->core.attr.type == sper->arm_spe_pmu->type) {
			if (evsel->disabled)
				return 0;
			return perf_evlist__enable_event_idx(sper->evlist,
							     evsel, idx);
		}
	}
	return -EINVAL;
}

=======
>>>>>>> c1084c27
struct auxtrace_record *arm_spe_recording_init(int *err,
					       struct perf_pmu *arm_spe_pmu)
{
	struct arm_spe_recording *sper;

	if (!arm_spe_pmu) {
		*err = -ENODEV;
		return NULL;
	}

	sper = zalloc(sizeof(struct arm_spe_recording));
	if (!sper) {
		*err = -ENOMEM;
		return NULL;
	}

	sper->arm_spe_pmu = arm_spe_pmu;
	sper->itr.pmu = arm_spe_pmu;
	sper->itr.recording_options = arm_spe_recording_options;
	sper->itr.info_priv_size = arm_spe_info_priv_size;
	sper->itr.info_fill = arm_spe_info_fill;
	sper->itr.free = arm_spe_recording_free;
	sper->itr.reference = arm_spe_reference;
	sper->itr.read_finish = auxtrace_record__read_finish;
	sper->itr.alignment = 0;

	*err = 0;
	return &sper->itr;
}

struct perf_event_attr
*arm_spe_pmu_default_config(struct perf_pmu *arm_spe_pmu)
{
	struct perf_event_attr *attr;

	attr = zalloc(sizeof(struct perf_event_attr));
	if (!attr) {
		pr_err("arm_spe default config cannot allocate a perf_event_attr\n");
		return NULL;
	}

	/*
	 * If kernel driver doesn't advertise a minimum,
	 * use max allowable by PMSIDR_EL1.INTERVAL
	 */
	if (perf_pmu__scan_file(arm_spe_pmu, "caps/min_interval", "%llu",
				  &attr->sample_period) != 1) {
		pr_debug("arm_spe driver doesn't advertise a min. interval. Using 4096\n");
		attr->sample_period = 4096;
	}

	arm_spe_pmu->selectable = true;
	arm_spe_pmu->is_uncore = false;

	return attr;
}<|MERGE_RESOLUTION|>--- conflicted
+++ resolved
@@ -189,26 +189,6 @@
 	free(sper);
 }
 
-<<<<<<< HEAD
-static int arm_spe_read_finish(struct auxtrace_record *itr, int idx)
-{
-	struct arm_spe_recording *sper =
-			container_of(itr, struct arm_spe_recording, itr);
-	struct evsel *evsel;
-
-	evlist__for_each_entry(sper->evlist, evsel) {
-		if (evsel->core.attr.type == sper->arm_spe_pmu->type) {
-			if (evsel->disabled)
-				return 0;
-			return perf_evlist__enable_event_idx(sper->evlist,
-							     evsel, idx);
-		}
-	}
-	return -EINVAL;
-}
-
-=======
->>>>>>> c1084c27
 struct auxtrace_record *arm_spe_recording_init(int *err,
 					       struct perf_pmu *arm_spe_pmu)
 {
