--- conflicted
+++ resolved
@@ -89,13 +89,8 @@
 
 # Create list of architectures that have a specific errno.h.
 archlist=""
-<<<<<<< HEAD
-for arch in $(find $toolsdir/arch -maxdepth 1 -mindepth 1 -type d -printf "%f\n" | grep -v x86 | sort); do
-	test -d $toolsdir/perf/arch/$arch && archlist="$archlist $arch"
-=======
 for arch in $(find $toolsdir/arch -maxdepth 1 -mindepth 1 -type d -printf "%f\n" | sort -r); do
 	test -f $toolsdir/arch/$arch/include/uapi/asm/errno.h && archlist="$archlist $arch"
->>>>>>> c1084c27
 done
 
 for arch in generic $archlist; do
