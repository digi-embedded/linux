--- conflicted
+++ resolved
@@ -64,11 +64,7 @@
 	double stddev = stddev_stats(&throughput_stats);
 
 	printf("%sAveraged %ld operations/sec (+- %.2f%%), total secs = %d\n",
-<<<<<<< HEAD
-	       !silent ? "\n" : "", avg, rel_stddev_stats(stddev, avg),
-=======
 	       !params.silent ? "\n" : "", avg, rel_stddev_stats(stddev, avg),
->>>>>>> c1084c27
 	       (int)bench__runtime.tv_sec);
 }
 
@@ -221,14 +217,9 @@
 	pthread_cond_destroy(&thread_worker);
 	pthread_mutex_destroy(&thread_lock);
 
-<<<<<<< HEAD
-	for (i = 0; i < nthreads; i++) {
-		unsigned long t = worker[i].ops / bench__runtime.tv_sec;
-=======
 	for (i = 0; i < params.nthreads; i++) {
 		unsigned long t = bench__runtime.tv_sec > 0 ?
 			worker[i].ops / bench__runtime.tv_sec : 0;
->>>>>>> c1084c27
 
 		update_stats(&throughput_stats, t);
 		if (!params.silent)
