--- conflicted
+++ resolved
@@ -227,11 +227,7 @@
 	ucall_init(vm, NULL);
 
 	pthread_create(&migration_thread, NULL, migration_worker,
-<<<<<<< HEAD
-		       (void *)(unsigned long)gettid());
-=======
 		       (void *)(unsigned long)syscall(SYS_gettid));
->>>>>>> 29549c70
 
 	for (i = 0; !done; i++) {
 		vcpu_run(vcpu);
