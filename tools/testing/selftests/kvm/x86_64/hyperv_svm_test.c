// SPDX-License-Identifier: GPL-2.0-only
/*
 * Copyright (C) 2022, Red Hat, Inc.
 *
 * Tests for Hyper-V extensions to SVM.
 */
#define _GNU_SOURCE /* for program_invocation_short_name */
#include <fcntl.h>
#include <stdio.h>
#include <stdlib.h>
#include <string.h>
#include <sys/ioctl.h>
#include <linux/bitmap.h>

#include "test_util.h"

#include "kvm_util.h"
#include "processor.h"
#include "svm_util.h"
#include "hyperv.h"

#define L2_GUEST_STACK_SIZE 256

<<<<<<< HEAD
=======
/* Exit to L1 from L2 with RDMSR instruction */
static inline void rdmsr_from_l2(uint32_t msr)
{
	/* Currently, L1 doesn't preserve GPRs during vmexits. */
	__asm__ __volatile__ ("rdmsr" : : "c"(msr) :
			      "rax", "rbx", "rdx", "rsi", "rdi", "r8", "r9",
			      "r10", "r11", "r12", "r13", "r14", "r15");
}

>>>>>>> ccf0a997
void l2_guest_code(void)
{
	u64 unused;

	GUEST_SYNC(3);
	/* Exit to L1 */
	vmmcall();

	/* MSR-Bitmap tests */
	rdmsr_from_l2(MSR_FS_BASE); /* intercepted */
	rdmsr_from_l2(MSR_FS_BASE); /* intercepted */
	rdmsr_from_l2(MSR_GS_BASE); /* not intercepted */
	vmmcall();
	rdmsr_from_l2(MSR_GS_BASE); /* intercepted */

	GUEST_SYNC(5);

	/* L2 TLB flush tests */
	hyperv_hypercall(HVCALL_FLUSH_VIRTUAL_ADDRESS_SPACE |
			 HV_HYPERCALL_FAST_BIT, 0x0,
			 HV_FLUSH_ALL_VIRTUAL_ADDRESS_SPACES |
			 HV_FLUSH_ALL_PROCESSORS);
	rdmsr_from_l2(MSR_FS_BASE);
	/*
	 * Note: hypercall status (RAX) is not preserved correctly by L1 after
	 * synthetic vmexit, use unchecked version.
	 */
	__hyperv_hypercall(HVCALL_FLUSH_VIRTUAL_ADDRESS_SPACE |
			   HV_HYPERCALL_FAST_BIT, 0x0,
			   HV_FLUSH_ALL_VIRTUAL_ADDRESS_SPACES |
			   HV_FLUSH_ALL_PROCESSORS, &unused);

	/* Done, exit to L1 and never come back.  */
	vmmcall();
}

static void __attribute__((__flatten__)) guest_code(struct svm_test_data *svm,
						    struct hyperv_test_pages *hv_pages,
						    vm_vaddr_t pgs_gpa)
{
	unsigned long l2_guest_stack[L2_GUEST_STACK_SIZE];
	struct vmcb *vmcb = svm->vmcb;
	struct hv_vmcb_enlightenments *hve = &vmcb->control.hv_enlightenments;

	GUEST_SYNC(1);

	wrmsr(HV_X64_MSR_GUEST_OS_ID, HYPERV_LINUX_OS_ID);
	wrmsr(HV_X64_MSR_HYPERCALL, pgs_gpa);
	enable_vp_assist(hv_pages->vp_assist_gpa, hv_pages->vp_assist);

	GUEST_ASSERT(svm->vmcb_gpa);
	/* Prepare for L2 execution. */
	generic_svm_setup(svm, l2_guest_code,
			  &l2_guest_stack[L2_GUEST_STACK_SIZE]);

	/* L2 TLB flush setup */
	hve->partition_assist_page = hv_pages->partition_assist_gpa;
	hve->hv_enlightenments_control.nested_flush_hypercall = 1;
	hve->hv_vm_id = 1;
	hve->hv_vp_id = 1;
	current_vp_assist->nested_control.features.directhypercall = 1;
	*(u32 *)(hv_pages->partition_assist) = 0;

	GUEST_SYNC(2);
	run_guest(vmcb, svm->vmcb_gpa);
	GUEST_ASSERT(vmcb->control.exit_code == SVM_EXIT_VMMCALL);
	GUEST_SYNC(4);
	vmcb->save.rip += 3;

	/* Intercept RDMSR 0xc0000100 */
	vmcb->control.intercept |= 1ULL << INTERCEPT_MSR_PROT;
	__set_bit(2 * (MSR_FS_BASE & 0x1fff), svm->msr + 0x800);
	run_guest(vmcb, svm->vmcb_gpa);
	GUEST_ASSERT(vmcb->control.exit_code == SVM_EXIT_MSR);
	vmcb->save.rip += 2; /* rdmsr */

	/* Enable enlightened MSR bitmap */
	hve->hv_enlightenments_control.msr_bitmap = 1;
	run_guest(vmcb, svm->vmcb_gpa);
	GUEST_ASSERT(vmcb->control.exit_code == SVM_EXIT_MSR);
	vmcb->save.rip += 2; /* rdmsr */

	/* Intercept RDMSR 0xc0000101 without telling KVM about it */
	__set_bit(2 * (MSR_GS_BASE & 0x1fff), svm->msr + 0x800);
	/* Make sure HV_VMX_ENLIGHTENED_CLEAN_FIELD_MSR_BITMAP is set */
	vmcb->control.clean |= HV_VMCB_NESTED_ENLIGHTENMENTS;
	run_guest(vmcb, svm->vmcb_gpa);
	/* Make sure we don't see SVM_EXIT_MSR here so eMSR bitmap works */
	GUEST_ASSERT(vmcb->control.exit_code == SVM_EXIT_VMMCALL);
	vmcb->save.rip += 3; /* vmcall */

	/* Now tell KVM we've changed MSR-Bitmap */
	vmcb->control.clean &= ~HV_VMCB_NESTED_ENLIGHTENMENTS;
	run_guest(vmcb, svm->vmcb_gpa);
	GUEST_ASSERT(vmcb->control.exit_code == SVM_EXIT_MSR);
	vmcb->save.rip += 2; /* rdmsr */


	/*
	 * L2 TLB flush test. First VMCALL should be handled directly by L0,
	 * no VMCALL exit expected.
	 */
	run_guest(vmcb, svm->vmcb_gpa);
	GUEST_ASSERT(vmcb->control.exit_code == SVM_EXIT_MSR);
	vmcb->save.rip += 2; /* rdmsr */
	/* Enable synthetic vmexit */
	*(u32 *)(hv_pages->partition_assist) = 1;
	run_guest(vmcb, svm->vmcb_gpa);
	GUEST_ASSERT(vmcb->control.exit_code == HV_SVM_EXITCODE_ENL);
	GUEST_ASSERT(vmcb->control.exit_info_1 == HV_SVM_ENL_EXITCODE_TRAP_AFTER_FLUSH);

	run_guest(vmcb, svm->vmcb_gpa);
	GUEST_ASSERT(vmcb->control.exit_code == SVM_EXIT_VMMCALL);
	GUEST_SYNC(6);

	GUEST_DONE();
}

int main(int argc, char *argv[])
{
	vm_vaddr_t nested_gva = 0, hv_pages_gva = 0;
	vm_vaddr_t hcall_page;
	struct kvm_vcpu *vcpu;
	struct kvm_vm *vm;
	struct ucall uc;
	int stage;

	TEST_REQUIRE(kvm_cpu_has(X86_FEATURE_SVM));

	/* Create VM */
	vm = vm_create_with_one_vcpu(&vcpu, guest_code);
	vcpu_set_hv_cpuid(vcpu);
	vcpu_alloc_svm(vm, &nested_gva);
	vcpu_alloc_hyperv_test_pages(vm, &hv_pages_gva);

	hcall_page = vm_vaddr_alloc_pages(vm, 1);
	memset(addr_gva2hva(vm, hcall_page), 0x0,  getpagesize());

	vcpu_args_set(vcpu, 3, nested_gva, hv_pages_gva, addr_gva2gpa(vm, hcall_page));
	vcpu_set_msr(vcpu, HV_X64_MSR_VP_INDEX, vcpu->id);

	for (stage = 1;; stage++) {
		vcpu_run(vcpu);
		TEST_ASSERT_KVM_EXIT_REASON(vcpu, KVM_EXIT_IO);

		switch (get_ucall(vcpu, &uc)) {
		case UCALL_ABORT:
			REPORT_GUEST_ASSERT(uc);
			/* NOT REACHED */
		case UCALL_SYNC:
			break;
		case UCALL_DONE:
			goto done;
		default:
			TEST_FAIL("Unknown ucall %lu", uc.cmd);
		}

		/* UCALL_SYNC is handled here.  */
		TEST_ASSERT(!strcmp((const char *)uc.args[0], "hello") &&
			    uc.args[1] == stage, "Stage %d: Unexpected register values vmexit, got %lx",
			    stage, (ulong)uc.args[1]);

	}

done:
	kvm_vm_free(vm);
}<|MERGE_RESOLUTION|>--- conflicted
+++ resolved
@@ -21,8 +21,6 @@
 
 #define L2_GUEST_STACK_SIZE 256
 
-<<<<<<< HEAD
-=======
 /* Exit to L1 from L2 with RDMSR instruction */
 static inline void rdmsr_from_l2(uint32_t msr)
 {
@@ -32,7 +30,6 @@
 			      "r10", "r11", "r12", "r13", "r14", "r15");
 }
 
->>>>>>> ccf0a997
 void l2_guest_code(void)
 {
 	u64 unused;
