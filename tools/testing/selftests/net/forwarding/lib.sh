#!/bin/bash
# SPDX-License-Identifier: GPL-2.0

##############################################################################
# Defines

# Kselftest framework requirement - SKIP code is 4.
ksft_skip=4

# Can be overridden by the configuration file.
PING=${PING:=ping}
PING6=${PING6:=ping6}
MZ=${MZ:=mausezahn}
ARPING=${ARPING:=arping}
TEAMD=${TEAMD:=teamd}
WAIT_TIME=${WAIT_TIME:=5}
PAUSE_ON_FAIL=${PAUSE_ON_FAIL:=no}
PAUSE_ON_CLEANUP=${PAUSE_ON_CLEANUP:=no}
NETIF_TYPE=${NETIF_TYPE:=veth}
NETIF_CREATE=${NETIF_CREATE:=yes}
MCD=${MCD:=smcrouted}
MC_CLI=${MC_CLI:=smcroutectl}
PING_COUNT=${PING_COUNT:=10}
PING_TIMEOUT=${PING_TIMEOUT:=5}
WAIT_TIMEOUT=${WAIT_TIMEOUT:=20}
INTERFACE_TIMEOUT=${INTERFACE_TIMEOUT:=600}
LOW_AGEING_TIME=${LOW_AGEING_TIME:=1000}
REQUIRE_JQ=${REQUIRE_JQ:=yes}
REQUIRE_MZ=${REQUIRE_MZ:=yes}
REQUIRE_MTOOLS=${REQUIRE_MTOOLS:=no}
STABLE_MAC_ADDRS=${STABLE_MAC_ADDRS:=no}
TCPDUMP_EXTRA_FLAGS=${TCPDUMP_EXTRA_FLAGS:=}

relative_path="${BASH_SOURCE%/*}"
if [[ "$relative_path" == "${BASH_SOURCE}" ]]; then
	relative_path="."
fi

if [[ -f $relative_path/forwarding.config ]]; then
	source "$relative_path/forwarding.config"
fi

##############################################################################
# Sanity checks

check_tc_version()
{
	tc -j &> /dev/null
	if [[ $? -ne 0 ]]; then
		echo "SKIP: iproute2 too old; tc is missing JSON support"
		exit $ksft_skip
	fi
}

# Old versions of tc don't understand "mpls_uc"
check_tc_mpls_support()
{
	local dev=$1; shift

	tc filter add dev $dev ingress protocol mpls_uc pref 1 handle 1 \
		matchall action pipe &> /dev/null
	if [[ $? -ne 0 ]]; then
		echo "SKIP: iproute2 too old; tc is missing MPLS support"
		return $ksft_skip
	fi
	tc filter del dev $dev ingress protocol mpls_uc pref 1 handle 1 \
		matchall
}

# Old versions of tc produce invalid json output for mpls lse statistics
check_tc_mpls_lse_stats()
{
	local dev=$1; shift
	local ret;

	tc filter add dev $dev ingress protocol mpls_uc pref 1 handle 1 \
		flower mpls lse depth 2                                 \
		action continue &> /dev/null

	if [[ $? -ne 0 ]]; then
		echo "SKIP: iproute2 too old; tc-flower is missing extended MPLS support"
		return $ksft_skip
	fi

	tc -j filter show dev $dev ingress protocol mpls_uc | jq . &> /dev/null
	ret=$?
	tc filter del dev $dev ingress protocol mpls_uc pref 1 handle 1 \
		flower

	if [[ $ret -ne 0 ]]; then
		echo "SKIP: iproute2 too old; tc-flower produces invalid json output for extended MPLS filters"
		return $ksft_skip
	fi
}

check_tc_shblock_support()
{
	tc filter help 2>&1 | grep block &> /dev/null
	if [[ $? -ne 0 ]]; then
		echo "SKIP: iproute2 too old; tc is missing shared block support"
		exit $ksft_skip
	fi
}

check_tc_chain_support()
{
	tc help 2>&1|grep chain &> /dev/null
	if [[ $? -ne 0 ]]; then
		echo "SKIP: iproute2 too old; tc is missing chain support"
		exit $ksft_skip
	fi
}

check_tc_action_hw_stats_support()
{
	tc actions help 2>&1 | grep -q hw_stats
	if [[ $? -ne 0 ]]; then
		echo "SKIP: iproute2 too old; tc is missing action hw_stats support"
		exit $ksft_skip
	fi
}

check_ethtool_lanes_support()
{
	ethtool --help 2>&1| grep lanes &> /dev/null
	if [[ $? -ne 0 ]]; then
		echo "SKIP: ethtool too old; it is missing lanes support"
		exit $ksft_skip
	fi
}

check_locked_port_support()
{
	if ! bridge -d link show | grep -q " locked"; then
		echo "SKIP: iproute2 too old; Locked port feature not supported."
		return $ksft_skip
	fi
}

if [[ "$(id -u)" -ne 0 ]]; then
	echo "SKIP: need root privileges"
	exit $ksft_skip
fi

if [[ "$CHECK_TC" = "yes" ]]; then
	check_tc_version
fi

require_command()
{
	local cmd=$1; shift

	if [[ ! -x "$(command -v "$cmd")" ]]; then
		echo "SKIP: $cmd not installed"
		exit $ksft_skip
	fi
}

if [[ "$REQUIRE_JQ" = "yes" ]]; then
	require_command jq
fi
if [[ "$REQUIRE_MZ" = "yes" ]]; then
	require_command $MZ
fi
if [[ "$REQUIRE_MTOOLS" = "yes" ]]; then
	# https://github.com/vladimiroltean/mtools/
	# patched for IPv6 support
	require_command msend
	require_command mreceive
fi

if [[ ! -v NUM_NETIFS ]]; then
	echo "SKIP: importer does not define \"NUM_NETIFS\""
	exit $ksft_skip
fi

##############################################################################
# Command line options handling

count=0

while [[ $# -gt 0 ]]; do
	if [[ "$count" -eq "0" ]]; then
		unset NETIFS
		declare -A NETIFS
	fi
	count=$((count + 1))
	NETIFS[p$count]="$1"
	shift
done

##############################################################################
# Network interfaces configuration

create_netif_veth()
{
	local i

	for ((i = 1; i <= NUM_NETIFS; ++i)); do
		local j=$((i+1))

		ip link show dev ${NETIFS[p$i]} &> /dev/null
		if [[ $? -ne 0 ]]; then
			ip link add ${NETIFS[p$i]} type veth \
				peer name ${NETIFS[p$j]}
			if [[ $? -ne 0 ]]; then
				echo "Failed to create netif"
				exit 1
			fi
		fi
		i=$j
	done
}

create_netif()
{
	case "$NETIF_TYPE" in
	veth) create_netif_veth
	      ;;
	*) echo "Can not create interfaces of type \'$NETIF_TYPE\'"
	   exit 1
	   ;;
	esac
}

declare -A MAC_ADDR_ORIG
mac_addr_prepare()
{
	local new_addr=
	local dev=

	for ((i = 1; i <= NUM_NETIFS; ++i)); do
		dev=${NETIFS[p$i]}
		new_addr=$(printf "00:01:02:03:04:%02x" $i)

		MAC_ADDR_ORIG["$dev"]=$(ip -j link show dev $dev | jq -e '.[].address')
		# Strip quotes
		MAC_ADDR_ORIG["$dev"]=${MAC_ADDR_ORIG["$dev"]//\"/}
		ip link set dev $dev address $new_addr
	done
}

mac_addr_restore()
{
	local dev=

	for ((i = 1; i <= NUM_NETIFS; ++i)); do
		dev=${NETIFS[p$i]}
		ip link set dev $dev address ${MAC_ADDR_ORIG["$dev"]}
	done
}

if [[ "$NETIF_CREATE" = "yes" ]]; then
	create_netif
fi

if [[ "$STABLE_MAC_ADDRS" = "yes" ]]; then
	mac_addr_prepare
fi

for ((i = 1; i <= NUM_NETIFS; ++i)); do
	ip link show dev ${NETIFS[p$i]} &> /dev/null
	if [[ $? -ne 0 ]]; then
		echo "SKIP: could not find all required interfaces"
		exit $ksft_skip
	fi
done

##############################################################################
# Helpers

# Exit status to return at the end. Set in case one of the tests fails.
EXIT_STATUS=0
# Per-test return value. Clear at the beginning of each test.
RET=0

check_err()
{
	local err=$1
	local msg=$2

	if [[ $RET -eq 0 && $err -ne 0 ]]; then
		RET=$err
		retmsg=$msg
	fi
}

check_fail()
{
	local err=$1
	local msg=$2

	if [[ $RET -eq 0 && $err -eq 0 ]]; then
		RET=1
		retmsg=$msg
	fi
}

check_err_fail()
{
	local should_fail=$1; shift
	local err=$1; shift
	local what=$1; shift

	if ((should_fail)); then
		check_fail $err "$what succeeded, but should have failed"
	else
		check_err $err "$what failed"
	fi
}

log_test()
{
	local test_name=$1
	local opt_str=$2

	if [[ $# -eq 2 ]]; then
		opt_str="($opt_str)"
	fi

	if [[ $RET -ne 0 ]]; then
		EXIT_STATUS=1
		printf "TEST: %-60s  [FAIL]\n" "$test_name $opt_str"
		if [[ ! -z "$retmsg" ]]; then
			printf "\t%s\n" "$retmsg"
		fi
		if [ "${PAUSE_ON_FAIL}" = "yes" ]; then
			echo "Hit enter to continue, 'q' to quit"
			read a
			[ "$a" = "q" ] && exit 1
		fi
		return 1
	fi

	printf "TEST: %-60s  [ OK ]\n" "$test_name $opt_str"
	return 0
}

log_test_skip()
{
	local test_name=$1
	local opt_str=$2

	printf "TEST: %-60s  [SKIP]\n" "$test_name $opt_str"
	return 0
}

log_info()
{
	local msg=$1

	echo "INFO: $msg"
}

busywait()
{
	local timeout=$1; shift

	local start_time="$(date -u +%s%3N)"
	while true
	do
		local out
		out=$("$@")
		local ret=$?
		if ((!ret)); then
			echo -n "$out"
			return 0
		fi

		local current_time="$(date -u +%s%3N)"
		if ((current_time - start_time > timeout)); then
			echo -n "$out"
			return 1
		fi
	done
}

not()
{
	"$@"
	[[ $? != 0 ]]
}

get_max()
{
	local arr=("$@")

	max=${arr[0]}
	for cur in ${arr[@]}; do
		if [[ $cur -gt $max ]]; then
			max=$cur
		fi
	done

	echo $max
}

grep_bridge_fdb()
{
	local addr=$1; shift
	local word
	local flag

	if [ "$1" == "self" ] || [ "$1" == "master" ]; then
		word=$1; shift
		if [ "$1" == "-v" ]; then
			flag=$1; shift
		fi
	fi

	$@ | grep $addr | grep $flag "$word"
}

wait_for_port_up()
{
	"$@" | grep -q "Link detected: yes"
}

wait_for_offload()
{
	"$@" | grep -q offload
}

wait_for_trap()
{
	"$@" | grep -q trap
}

until_counter_is()
{
	local expr=$1; shift
	local current=$("$@")

	echo $((current))
	((current $expr))
}

busywait_for_counter()
{
	local timeout=$1; shift
	local delta=$1; shift

	local base=$("$@")
	busywait "$timeout" until_counter_is ">= $((base + delta))" "$@"
}

setup_wait_dev()
{
	local dev=$1; shift
	local wait_time=${1:-$WAIT_TIME}; shift

	setup_wait_dev_with_timeout "$dev" $INTERFACE_TIMEOUT $wait_time

	if (($?)); then
		check_err 1
		log_test setup_wait_dev ": Interface $dev does not come up."
		exit 1
	fi
}

setup_wait_dev_with_timeout()
{
	local dev=$1; shift
	local max_iterations=${1:-$WAIT_TIMEOUT}; shift
	local wait_time=${1:-$WAIT_TIME}; shift
	local i

	for ((i = 1; i <= $max_iterations; ++i)); do
		ip link show dev $dev up \
			| grep 'state UP' &> /dev/null
		if [[ $? -ne 0 ]]; then
			sleep 1
		else
			sleep $wait_time
			return 0
		fi
	done

	return 1
}

setup_wait()
{
	local num_netifs=${1:-$NUM_NETIFS}
	local i

	for ((i = 1; i <= num_netifs; ++i)); do
		setup_wait_dev ${NETIFS[p$i]} 0
	done

	# Make sure links are ready.
	sleep $WAIT_TIME
}

cmd_jq()
{
	local cmd=$1
	local jq_exp=$2
	local jq_opts=$3
	local ret
	local output

	output="$($cmd)"
	# it the command fails, return error right away
	ret=$?
	if [[ $ret -ne 0 ]]; then
		return $ret
	fi
	output=$(echo $output | jq -r $jq_opts "$jq_exp")
	ret=$?
	if [[ $ret -ne 0 ]]; then
		return $ret
	fi
	echo $output
	# return success only in case of non-empty output
	[ ! -z "$output" ]
}

lldpad_app_wait_set()
{
	local dev=$1; shift

	while lldptool -t -i $dev -V APP -c app | grep -Eq "pending|unknown"; do
		echo "$dev: waiting for lldpad to push pending APP updates"
		sleep 5
	done
}

lldpad_app_wait_del()
{
	# Give lldpad a chance to push down the changes. If the device is downed
	# too soon, the updates will be left pending. However, they will have
	# been struck off the lldpad's DB already, so we won't be able to tell
	# they are pending. Then on next test iteration this would cause
	# weirdness as newly-added APP rules conflict with the old ones,
	# sometimes getting stuck in an "unknown" state.
	sleep 5
}

pre_cleanup()
{
	if [ "${PAUSE_ON_CLEANUP}" = "yes" ]; then
		echo "Pausing before cleanup, hit any key to continue"
		read
	fi

	if [[ "$STABLE_MAC_ADDRS" = "yes" ]]; then
		mac_addr_restore
	fi
}

vrf_prepare()
{
	ip -4 rule add pref 32765 table local
	ip -4 rule del pref 0
	ip -6 rule add pref 32765 table local
	ip -6 rule del pref 0
}

vrf_cleanup()
{
	ip -6 rule add pref 0 table local
	ip -6 rule del pref 32765
	ip -4 rule add pref 0 table local
	ip -4 rule del pref 32765
}

__last_tb_id=0
declare -A __TB_IDS

__vrf_td_id_assign()
{
	local vrf_name=$1

	__last_tb_id=$((__last_tb_id + 1))
	__TB_IDS[$vrf_name]=$__last_tb_id
	return $__last_tb_id
}

__vrf_td_id_lookup()
{
	local vrf_name=$1

	return ${__TB_IDS[$vrf_name]}
}

vrf_create()
{
	local vrf_name=$1
	local tb_id

	__vrf_td_id_assign $vrf_name
	tb_id=$?

	ip link add dev $vrf_name type vrf table $tb_id
	ip -4 route add table $tb_id unreachable default metric 4278198272
	ip -6 route add table $tb_id unreachable default metric 4278198272
}

vrf_destroy()
{
	local vrf_name=$1
	local tb_id

	__vrf_td_id_lookup $vrf_name
	tb_id=$?

	ip -6 route del table $tb_id unreachable default metric 4278198272
	ip -4 route del table $tb_id unreachable default metric 4278198272
	ip link del dev $vrf_name
}

__addr_add_del()
{
	local if_name=$1
	local add_del=$2
	local array

	shift
	shift
	array=("${@}")

	for addrstr in "${array[@]}"; do
		ip address $add_del $addrstr dev $if_name
	done
}

__simple_if_init()
{
	local if_name=$1; shift
	local vrf_name=$1; shift
	local addrs=("${@}")

	ip link set dev $if_name master $vrf_name
	ip link set dev $if_name up

	__addr_add_del $if_name add "${addrs[@]}"
}

__simple_if_fini()
{
	local if_name=$1; shift
	local addrs=("${@}")

	__addr_add_del $if_name del "${addrs[@]}"

	ip link set dev $if_name down
	ip link set dev $if_name nomaster
}

simple_if_init()
{
	local if_name=$1
	local vrf_name
	local array

	shift
	vrf_name=v$if_name
	array=("${@}")

	vrf_create $vrf_name
	ip link set dev $vrf_name up
	__simple_if_init $if_name $vrf_name "${array[@]}"
}

simple_if_fini()
{
	local if_name=$1
	local vrf_name
	local array

	shift
	vrf_name=v$if_name
	array=("${@}")

	__simple_if_fini $if_name "${array[@]}"
	vrf_destroy $vrf_name
}

tunnel_create()
{
	local name=$1; shift
	local type=$1; shift
	local local=$1; shift
	local remote=$1; shift

	ip link add name $name type $type \
	   local $local remote $remote "$@"
	ip link set dev $name up
}

tunnel_destroy()
{
	local name=$1; shift

	ip link del dev $name
}

vlan_create()
{
	local if_name=$1; shift
	local vid=$1; shift
	local vrf=$1; shift
	local ips=("${@}")
	local name=$if_name.$vid

	ip link add name $name link $if_name type vlan id $vid
	if [ "$vrf" != "" ]; then
		ip link set dev $name master $vrf
	fi
	ip link set dev $name up
	__addr_add_del $name add "${ips[@]}"
}

vlan_destroy()
{
	local if_name=$1; shift
	local vid=$1; shift
	local name=$if_name.$vid

	ip link del dev $name
}

team_create()
{
	local if_name=$1; shift
	local mode=$1; shift

	require_command $TEAMD
	$TEAMD -t $if_name -d -c '{"runner": {"name": "'$mode'"}}'
	for slave in "$@"; do
		ip link set dev $slave down
		ip link set dev $slave master $if_name
		ip link set dev $slave up
	done
	ip link set dev $if_name up
}

team_destroy()
{
	local if_name=$1; shift

	$TEAMD -t $if_name -k
}

master_name_get()
{
	local if_name=$1

	ip -j link show dev $if_name | jq -r '.[]["master"]'
}

link_stats_get()
{
	local if_name=$1; shift
	local dir=$1; shift
	local stat=$1; shift

	ip -j -s link show dev $if_name \
		| jq '.[]["stats64"]["'$dir'"]["'$stat'"]'
}

link_stats_tx_packets_get()
{
	link_stats_get $1 tx packets
}

link_stats_rx_errors_get()
{
	link_stats_get $1 rx errors
}

tc_rule_stats_get()
{
	local dev=$1; shift
	local pref=$1; shift
	local dir=$1; shift
	local selector=${1:-.packets}; shift

	tc -j -s filter show dev $dev ${dir:-ingress} pref $pref \
	    | jq ".[1].options.actions[].stats$selector"
}

tc_rule_handle_stats_get()
{
	local id=$1; shift
	local handle=$1; shift
	local selector=${1:-.packets}; shift

	tc -j -s filter show $id \
	    | jq ".[] | select(.options.handle == $handle) | \
		  .options.actions[0].stats$selector"
}

ethtool_stats_get()
{
	local dev=$1; shift
	local stat=$1; shift

	ethtool -S $dev | grep "^ *$stat:" | head -n 1 | cut -d: -f2
}

qdisc_stats_get()
{
	local dev=$1; shift
	local handle=$1; shift
	local selector=$1; shift

	tc -j -s qdisc show dev "$dev" \
	    | jq '.[] | select(.handle == "'"$handle"'") | '"$selector"
}

qdisc_parent_stats_get()
{
	local dev=$1; shift
	local parent=$1; shift
	local selector=$1; shift

	tc -j -s qdisc show dev "$dev" invisible \
	    | jq '.[] | select(.parent == "'"$parent"'") | '"$selector"
}

ipv6_stats_get()
{
	local dev=$1; shift
	local stat=$1; shift

	cat /proc/net/dev_snmp6/$dev | grep "^$stat" | cut -f2
}

hw_stats_get()
{
	local suite=$1; shift
	local if_name=$1; shift
	local dir=$1; shift
	local stat=$1; shift

	ip -j stats show dev $if_name group offload subgroup $suite |
		jq ".[0].stats64.$dir.$stat"
}

humanize()
{
	local speed=$1; shift

	for unit in bps Kbps Mbps Gbps; do
		if (($(echo "$speed < 1024" | bc))); then
			break
		fi

		speed=$(echo "scale=1; $speed / 1024" | bc)
	done

	echo "$speed${unit}"
}

rate()
{
	local t0=$1; shift
	local t1=$1; shift
	local interval=$1; shift

	echo $((8 * (t1 - t0) / interval))
}

packets_rate()
{
	local t0=$1; shift
	local t1=$1; shift
	local interval=$1; shift

	echo $(((t1 - t0) / interval))
}

mac_get()
{
	local if_name=$1

	ip -j link show dev $if_name | jq -r '.[]["address"]'
}

ipv6_lladdr_get()
{
	local if_name=$1

	ip -j addr show dev $if_name | \
		jq -r '.[]["addr_info"][] | select(.scope == "link").local' | \
		head -1
}

bridge_ageing_time_get()
{
	local bridge=$1
	local ageing_time

	# Need to divide by 100 to convert to seconds.
	ageing_time=$(ip -j -d link show dev $bridge \
		      | jq '.[]["linkinfo"]["info_data"]["ageing_time"]')
	echo $((ageing_time / 100))
}

declare -A SYSCTL_ORIG
sysctl_set()
{
	local key=$1; shift
	local value=$1; shift

	SYSCTL_ORIG[$key]=$(sysctl -n $key)
	sysctl -qw $key=$value
}

sysctl_restore()
{
	local key=$1; shift

	sysctl -qw $key=${SYSCTL_ORIG["$key"]}
}

forwarding_enable()
{
	sysctl_set net.ipv4.conf.all.forwarding 1
	sysctl_set net.ipv6.conf.all.forwarding 1
}

forwarding_restore()
{
	sysctl_restore net.ipv6.conf.all.forwarding
	sysctl_restore net.ipv4.conf.all.forwarding
}

declare -A MTU_ORIG
mtu_set()
{
	local dev=$1; shift
	local mtu=$1; shift

	MTU_ORIG["$dev"]=$(ip -j link show dev $dev | jq -e '.[].mtu')
	ip link set dev $dev mtu $mtu
}

mtu_restore()
{
	local dev=$1; shift

	ip link set dev $dev mtu ${MTU_ORIG["$dev"]}
}

tc_offload_check()
{
	local num_netifs=${1:-$NUM_NETIFS}

	for ((i = 1; i <= num_netifs; ++i)); do
		ethtool -k ${NETIFS[p$i]} \
			| grep "hw-tc-offload: on" &> /dev/null
		if [[ $? -ne 0 ]]; then
			return 1
		fi
	done

	return 0
}

trap_install()
{
	local dev=$1; shift
	local direction=$1; shift

	# Some devices may not support or need in-hardware trapping of traffic
	# (e.g. the veth pairs that this library creates for non-existent
	# loopbacks). Use continue instead, so that there is a filter in there
	# (some tests check counters), and so that other filters are still
	# processed.
	tc filter add dev $dev $direction pref 1 \
		flower skip_sw action trap 2>/dev/null \
	    || tc filter add dev $dev $direction pref 1 \
		       flower action continue
}

trap_uninstall()
{
	local dev=$1; shift
	local direction=$1; shift

	tc filter del dev $dev $direction pref 1 flower
}

slow_path_trap_install()
{
	# For slow-path testing, we need to install a trap to get to
	# slow path the packets that would otherwise be switched in HW.
	if [ "${tcflags/skip_hw}" != "$tcflags" ]; then
		trap_install "$@"
	fi
}

slow_path_trap_uninstall()
{
	if [ "${tcflags/skip_hw}" != "$tcflags" ]; then
		trap_uninstall "$@"
	fi
}

__icmp_capture_add_del()
{
	local add_del=$1; shift
	local pref=$1; shift
	local vsuf=$1; shift
	local tundev=$1; shift
	local filter=$1; shift

	tc filter $add_del dev "$tundev" ingress \
	   proto ip$vsuf pref $pref \
	   flower ip_proto icmp$vsuf $filter \
	   action pass
}

icmp_capture_install()
{
	__icmp_capture_add_del add 100 "" "$@"
}

icmp_capture_uninstall()
{
	__icmp_capture_add_del del 100 "" "$@"
}

icmp6_capture_install()
{
	__icmp_capture_add_del add 100 v6 "$@"
}

icmp6_capture_uninstall()
{
	__icmp_capture_add_del del 100 v6 "$@"
}

__vlan_capture_add_del()
{
	local add_del=$1; shift
	local pref=$1; shift
	local dev=$1; shift
	local filter=$1; shift

	tc filter $add_del dev "$dev" ingress \
	   proto 802.1q pref $pref \
	   flower $filter \
	   action pass
}

vlan_capture_install()
{
	__vlan_capture_add_del add 100 "$@"
}

vlan_capture_uninstall()
{
	__vlan_capture_add_del del 100 "$@"
}

__dscp_capture_add_del()
{
	local add_del=$1; shift
	local dev=$1; shift
	local base=$1; shift
	local dscp;

	for prio in {0..7}; do
		dscp=$((base + prio))
		__icmp_capture_add_del $add_del $((dscp + 100)) "" $dev \
				       "skip_hw ip_tos $((dscp << 2))"
	done
}

dscp_capture_install()
{
	local dev=$1; shift
	local base=$1; shift

	__dscp_capture_add_del add $dev $base
}

dscp_capture_uninstall()
{
	local dev=$1; shift
	local base=$1; shift

	__dscp_capture_add_del del $dev $base
}

dscp_fetch_stats()
{
	local dev=$1; shift
	local base=$1; shift

	for prio in {0..7}; do
		local dscp=$((base + prio))
		local t=$(tc_rule_stats_get $dev $((dscp + 100)))
		echo "[$dscp]=$t "
	done
}

matchall_sink_create()
{
	local dev=$1; shift

	tc qdisc add dev $dev clsact
	tc filter add dev $dev ingress \
	   pref 10000 \
	   matchall \
	   action drop
}

tests_run()
{
	local current_test

	for current_test in ${TESTS:-$ALL_TESTS}; do
		$current_test
	done
}

multipath_eval()
{
	local desc="$1"
	local weight_rp12=$2
	local weight_rp13=$3
	local packets_rp12=$4
	local packets_rp13=$5
	local weights_ratio packets_ratio diff

	RET=0

	if [[ "$weight_rp12" -gt "$weight_rp13" ]]; then
		weights_ratio=$(echo "scale=2; $weight_rp12 / $weight_rp13" \
				| bc -l)
	else
		weights_ratio=$(echo "scale=2; $weight_rp13 / $weight_rp12" \
				| bc -l)
	fi

	if [[ "$packets_rp12" -eq "0" || "$packets_rp13" -eq "0" ]]; then
	       check_err 1 "Packet difference is 0"
	       log_test "Multipath"
	       log_info "Expected ratio $weights_ratio"
	       return
	fi

	if [[ "$weight_rp12" -gt "$weight_rp13" ]]; then
		packets_ratio=$(echo "scale=2; $packets_rp12 / $packets_rp13" \
				| bc -l)
	else
		packets_ratio=$(echo "scale=2; $packets_rp13 / $packets_rp12" \
				| bc -l)
	fi

	diff=$(echo $weights_ratio - $packets_ratio | bc -l)
	diff=${diff#-}

	test "$(echo "$diff / $weights_ratio > 0.15" | bc -l)" -eq 0
	check_err $? "Too large discrepancy between expected and measured ratios"
	log_test "$desc"
	log_info "Expected ratio $weights_ratio Measured ratio $packets_ratio"
}

in_ns()
{
	local name=$1; shift

	ip netns exec $name bash <<-EOF
		NUM_NETIFS=0
		source lib.sh
		$(for a in "$@"; do printf "%q${IFS:0:1}" "$a"; done)
	EOF
}

##############################################################################
# Tests

ping_do()
{
	local if_name=$1
	local dip=$2
	local args=$3
	local vrf_name

	vrf_name=$(master_name_get $if_name)
	ip vrf exec $vrf_name \
		$PING $args $dip -c $PING_COUNT -i 0.1 \
		-w $PING_TIMEOUT &> /dev/null
}

ping_test()
{
	RET=0

	ping_do $1 $2
	check_err $?
	log_test "ping$3"
}

ping6_do()
{
	local if_name=$1
	local dip=$2
	local args=$3
	local vrf_name

	vrf_name=$(master_name_get $if_name)
	ip vrf exec $vrf_name \
		$PING6 $args $dip -c $PING_COUNT -i 0.1 \
		-w $PING_TIMEOUT &> /dev/null
}

ping6_test()
{
	RET=0

	ping6_do $1 $2
	check_err $?
	log_test "ping6$3"
}

learning_test()
{
	local bridge=$1
	local br_port1=$2	# Connected to `host1_if`.
	local host1_if=$3
	local host2_if=$4
	local mac=de:ad:be:ef:13:37
	local ageing_time

	RET=0

	bridge -j fdb show br $bridge brport $br_port1 \
		| jq -e ".[] | select(.mac == \"$mac\")" &> /dev/null
	check_fail $? "Found FDB record when should not"

	# Disable unknown unicast flooding on `br_port1` to make sure
	# packets are only forwarded through the port after a matching
	# FDB entry was installed.
	bridge link set dev $br_port1 flood off

	ip link set $host1_if promisc on
	tc qdisc add dev $host1_if ingress
	tc filter add dev $host1_if ingress protocol ip pref 1 handle 101 \
		flower dst_mac $mac action drop

	$MZ $host2_if -c 1 -p 64 -b $mac -t ip -q
	sleep 1

	tc -j -s filter show dev $host1_if ingress \
		| jq -e ".[] | select(.options.handle == 101) \
		| select(.options.actions[0].stats.packets == 1)" &> /dev/null
	check_fail $? "Packet reached first host when should not"

	$MZ $host1_if -c 1 -p 64 -a $mac -t ip -q
	sleep 1

	bridge -j fdb show br $bridge brport $br_port1 \
		| jq -e ".[] | select(.mac == \"$mac\")" &> /dev/null
	check_err $? "Did not find FDB record when should"

	$MZ $host2_if -c 1 -p 64 -b $mac -t ip -q
	sleep 1

	tc -j -s filter show dev $host1_if ingress \
		| jq -e ".[] | select(.options.handle == 101) \
		| select(.options.actions[0].stats.packets == 1)" &> /dev/null
	check_err $? "Packet did not reach second host when should"

	# Wait for 10 seconds after the ageing time to make sure FDB
	# record was aged-out.
	ageing_time=$(bridge_ageing_time_get $bridge)
	sleep $((ageing_time + 10))

	bridge -j fdb show br $bridge brport $br_port1 \
		| jq -e ".[] | select(.mac == \"$mac\")" &> /dev/null
	check_fail $? "Found FDB record when should not"

	bridge link set dev $br_port1 learning off

	$MZ $host1_if -c 1 -p 64 -a $mac -t ip -q
	sleep 1

	bridge -j fdb show br $bridge brport $br_port1 \
		| jq -e ".[] | select(.mac == \"$mac\")" &> /dev/null
	check_fail $? "Found FDB record when should not"

	bridge link set dev $br_port1 learning on

	tc filter del dev $host1_if ingress protocol ip pref 1 handle 101 flower
	tc qdisc del dev $host1_if ingress
	ip link set $host1_if promisc off

	bridge link set dev $br_port1 flood on

	log_test "FDB learning"
}

flood_test_do()
{
	local should_flood=$1
	local mac=$2
	local ip=$3
	local host1_if=$4
	local host2_if=$5
	local err=0

	# Add an ACL on `host2_if` which will tell us whether the packet
	# was flooded to it or not.
	ip link set $host2_if promisc on
	tc qdisc add dev $host2_if ingress
	tc filter add dev $host2_if ingress protocol ip pref 1 handle 101 \
		flower dst_mac $mac action drop

	$MZ $host1_if -c 1 -p 64 -b $mac -B $ip -t ip -q
	sleep 1

	tc -j -s filter show dev $host2_if ingress \
		| jq -e ".[] | select(.options.handle == 101) \
		| select(.options.actions[0].stats.packets == 1)" &> /dev/null
	if [[ $? -ne 0 && $should_flood == "true" || \
	      $? -eq 0 && $should_flood == "false" ]]; then
		err=1
	fi

	tc filter del dev $host2_if ingress protocol ip pref 1 handle 101 flower
	tc qdisc del dev $host2_if ingress
	ip link set $host2_if promisc off

	return $err
}

flood_unicast_test()
{
	local br_port=$1
	local host1_if=$2
	local host2_if=$3
	local mac=de:ad:be:ef:13:37
	local ip=192.0.2.100

	RET=0

	bridge link set dev $br_port flood off

	flood_test_do false $mac $ip $host1_if $host2_if
	check_err $? "Packet flooded when should not"

	bridge link set dev $br_port flood on

	flood_test_do true $mac $ip $host1_if $host2_if
	check_err $? "Packet was not flooded when should"

	log_test "Unknown unicast flood"
}

flood_multicast_test()
{
	local br_port=$1
	local host1_if=$2
	local host2_if=$3
	local mac=01:00:5e:00:00:01
	local ip=239.0.0.1

	RET=0

	bridge link set dev $br_port mcast_flood off

	flood_test_do false $mac $ip $host1_if $host2_if
	check_err $? "Packet flooded when should not"

	bridge link set dev $br_port mcast_flood on

	flood_test_do true $mac $ip $host1_if $host2_if
	check_err $? "Packet was not flooded when should"

	log_test "Unregistered multicast flood"
}

flood_test()
{
	# `br_port` is connected to `host2_if`
	local br_port=$1
	local host1_if=$2
	local host2_if=$3

	flood_unicast_test $br_port $host1_if $host2_if
	flood_multicast_test $br_port $host1_if $host2_if
}

__start_traffic()
{
	local pktsize=$1; shift
	local proto=$1; shift
	local h_in=$1; shift    # Where the traffic egresses the host
	local sip=$1; shift
	local dip=$1; shift
	local dmac=$1; shift

	$MZ $h_in -p $pktsize -A $sip -B $dip -c 0 \
		-a own -b $dmac -t "$proto" -q "$@" &
	sleep 1
}

start_traffic_pktsize()
{
	local pktsize=$1; shift

	__start_traffic $pktsize udp "$@"
}

start_tcp_traffic_pktsize()
{
	local pktsize=$1; shift

	__start_traffic $pktsize tcp "$@"
}

start_traffic()
{
	start_traffic_pktsize 8000 "$@"
}

start_tcp_traffic()
{
	start_tcp_traffic_pktsize 8000 "$@"
}

stop_traffic()
{
	# Suppress noise from killing mausezahn.
	{ kill %% && wait %%; } 2>/dev/null
}

declare -A cappid
declare -A capfile
declare -A capout

tcpdump_start()
{
	local if_name=$1; shift
	local ns=$1; shift

	capfile[$if_name]=$(mktemp)
	capout[$if_name]=$(mktemp)

	if [ -z $ns ]; then
		ns_cmd=""
	else
		ns_cmd="ip netns exec ${ns}"
	fi

	if [ -z $SUDO_USER ] ; then
		capuser=""
	else
		capuser="-Z $SUDO_USER"
	fi

	$ns_cmd tcpdump $TCPDUMP_EXTRA_FLAGS -e -n -Q in -i $if_name \
		-s 65535 -B 32768 $capuser -w ${capfile[$if_name]} \
		> "${capout[$if_name]}" 2>&1 &
	cappid[$if_name]=$!

	sleep 1
}

tcpdump_stop()
{
	local if_name=$1
	local pid=${cappid[$if_name]}

	$ns_cmd kill "$pid" && wait "$pid"
	sleep 1
}

tcpdump_cleanup()
{
	local if_name=$1

	rm ${capfile[$if_name]} ${capout[$if_name]}
}

tcpdump_show()
{
	local if_name=$1

	tcpdump -e -n -r ${capfile[$if_name]} 2>&1
}

# return 0 if the packet wasn't seen on host2_if or 1 if it was
mcast_packet_test()
{
	local mac=$1
	local src_ip=$2
	local ip=$3
	local host1_if=$4
	local host2_if=$5
	local seen=0
	local tc_proto="ip"
	local mz_v6arg=""

	# basic check to see if we were passed an IPv4 address, if not assume IPv6
	if [[ ! $ip =~ ^[0-9]{1,3}\.[0-9]{1,3}\.[0-9]{1,3}\.[0-9]{1,3}$ ]]; then
		tc_proto="ipv6"
		mz_v6arg="-6"
	fi

	# Add an ACL on `host2_if` which will tell us whether the packet
	# was received by it or not.
	tc qdisc add dev $host2_if ingress
	tc filter add dev $host2_if ingress protocol $tc_proto pref 1 handle 101 \
		flower ip_proto udp dst_mac $mac action drop

	$MZ $host1_if $mz_v6arg -c 1 -p 64 -b $mac -A $src_ip -B $ip -t udp "dp=4096,sp=2048" -q
	sleep 1

	tc -j -s filter show dev $host2_if ingress \
		| jq -e ".[] | select(.options.handle == 101) \
		| select(.options.actions[0].stats.packets == 1)" &> /dev/null
	if [[ $? -eq 0 ]]; then
		seen=1
	fi

	tc filter del dev $host2_if ingress protocol $tc_proto pref 1 handle 101 flower
	tc qdisc del dev $host2_if ingress

	return $seen
}

brmcast_check_sg_entries()
{
	local report=$1; shift
	local slist=("$@")
	local sarg=""

	for src in "${slist[@]}"; do
		sarg="${sarg} and .source_list[].address == \"$src\""
	done
	bridge -j -d -s mdb show dev br0 \
		| jq -e ".[].mdb[] | \
			 select(.grp == \"$TEST_GROUP\" and .source_list != null $sarg)" &>/dev/null
	check_err $? "Wrong *,G entry source list after $report report"

	for sgent in "${slist[@]}"; do
		bridge -j -d -s mdb show dev br0 \
			| jq -e ".[].mdb[] | \
				 select(.grp == \"$TEST_GROUP\" and .src == \"$sgent\")" &>/dev/null
		check_err $? "Missing S,G entry ($sgent, $TEST_GROUP)"
	done
}

brmcast_check_sg_fwding()
{
	local should_fwd=$1; shift
	local sources=("$@")

	for src in "${sources[@]}"; do
		local retval=0

		mcast_packet_test $TEST_GROUP_MAC $src $TEST_GROUP $h2 $h1
		retval=$?
		if [ $should_fwd -eq 1 ]; then
			check_fail $retval "Didn't forward traffic from S,G ($src, $TEST_GROUP)"
		else
			check_err $retval "Forwarded traffic for blocked S,G ($src, $TEST_GROUP)"
		fi
	done
}

brmcast_check_sg_state()
{
	local is_blocked=$1; shift
	local sources=("$@")
	local should_fail=1

	if [ $is_blocked -eq 1 ]; then
		should_fail=0
	fi

	for src in "${sources[@]}"; do
		bridge -j -d -s mdb show dev br0 \
			| jq -e ".[].mdb[] | \
				 select(.grp == \"$TEST_GROUP\" and .source_list != null) |
				 .source_list[] |
				 select(.address == \"$src\") |
				 select(.timer == \"0.00\")" &>/dev/null
		check_err_fail $should_fail $? "Entry $src has zero timer"

		bridge -j -d -s mdb show dev br0 \
			| jq -e ".[].mdb[] | \
				 select(.grp == \"$TEST_GROUP\" and .src == \"$src\" and \
				 .flags[] == \"blocked\")" &>/dev/null
		check_err_fail $should_fail $? "Entry $src has blocked flag"
	done
}

mc_join()
{
	local if_name=$1
	local group=$2
	local vrf_name=$(master_name_get $if_name)

	# We don't care about actual reception, just about joining the
	# IP multicast group and adding the L2 address to the device's
	# MAC filtering table
	ip vrf exec $vrf_name \
		mreceive -g $group -I $if_name > /dev/null 2>&1 &
	mreceive_pid=$!

	sleep 1
}

mc_leave()
{
	kill "$mreceive_pid" && wait "$mreceive_pid"
}

mc_send()
{
	local if_name=$1
	local groups=$2
	local vrf_name=$(master_name_get $if_name)

	ip vrf exec $vrf_name \
		msend -g $groups -I $if_name -c 1 > /dev/null 2>&1
<<<<<<< HEAD
=======
}

start_ip_monitor()
{
	local mtype=$1; shift
	local ip=${1-ip}; shift

	# start the monitor in the background
	tmpfile=`mktemp /var/run/nexthoptestXXX`
	mpid=`($ip monitor $mtype > $tmpfile & echo $!) 2>/dev/null`
	sleep 0.2
	echo "$mpid $tmpfile"
}

stop_ip_monitor()
{
	local mpid=$1; shift
	local tmpfile=$1; shift
	local el=$1; shift
	local what=$1; shift

	sleep 0.2
	kill $mpid
	local lines=`grep '^\w' $tmpfile | wc -l`
	test $lines -eq $el
	check_err $? "$what: $lines lines of events, expected $el"
	rm -rf $tmpfile
}

hw_stats_monitor_test()
{
	local dev=$1; shift
	local type=$1; shift
	local make_suitable=$1; shift
	local make_unsuitable=$1; shift
	local ip=${1-ip}; shift

	RET=0

	# Expect a notification about enablement.
	local ipmout=$(start_ip_monitor stats "$ip")
	$ip stats set dev $dev ${type}_stats on
	stop_ip_monitor $ipmout 1 "${type}_stats enablement"

	# Expect a notification about offload.
	local ipmout=$(start_ip_monitor stats "$ip")
	$make_suitable
	stop_ip_monitor $ipmout 1 "${type}_stats installation"

	# Expect a notification about loss of offload.
	local ipmout=$(start_ip_monitor stats "$ip")
	$make_unsuitable
	stop_ip_monitor $ipmout 1 "${type}_stats deinstallation"

	# Expect a notification about disablement
	local ipmout=$(start_ip_monitor stats "$ip")
	$ip stats set dev $dev ${type}_stats off
	stop_ip_monitor $ipmout 1 "${type}_stats disablement"

	log_test "${type}_stats notifications"
>>>>>>> 29549c70
}<|MERGE_RESOLUTION|>--- conflicted
+++ resolved
@@ -1623,8 +1623,6 @@
 
 	ip vrf exec $vrf_name \
 		msend -g $groups -I $if_name -c 1 > /dev/null 2>&1
-<<<<<<< HEAD
-=======
 }
 
 start_ip_monitor()
@@ -1685,5 +1683,4 @@
 	stop_ip_monitor $ipmout 1 "${type}_stats disablement"
 
 	log_test "${type}_stats notifications"
->>>>>>> 29549c70
 }