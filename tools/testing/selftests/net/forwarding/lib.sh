#!/bin/bash
# SPDX-License-Identifier: GPL-2.0

##############################################################################
# Defines

# Kselftest framework requirement - SKIP code is 4.
ksft_skip=4

# Can be overridden by the configuration file.
PING=${PING:=ping}
PING6=${PING6:=ping6}
MZ=${MZ:=mausezahn}
ARPING=${ARPING:=arping}
TEAMD=${TEAMD:=teamd}
WAIT_TIME=${WAIT_TIME:=5}
PAUSE_ON_FAIL=${PAUSE_ON_FAIL:=no}
PAUSE_ON_CLEANUP=${PAUSE_ON_CLEANUP:=no}
NETIF_TYPE=${NETIF_TYPE:=veth}
NETIF_CREATE=${NETIF_CREATE:=yes}
MCD=${MCD:=smcrouted}
MC_CLI=${MC_CLI:=smcroutectl}
PING_COUNT=${PING_COUNT:=10}
PING_TIMEOUT=${PING_TIMEOUT:=5}
WAIT_TIMEOUT=${WAIT_TIMEOUT:=20}
INTERFACE_TIMEOUT=${INTERFACE_TIMEOUT:=600}
LOW_AGEING_TIME=${LOW_AGEING_TIME:=1000}
REQUIRE_JQ=${REQUIRE_JQ:=yes}
REQUIRE_MZ=${REQUIRE_MZ:=yes}
REQUIRE_MTOOLS=${REQUIRE_MTOOLS:=no}
STABLE_MAC_ADDRS=${STABLE_MAC_ADDRS:=no}
TCPDUMP_EXTRA_FLAGS=${TCPDUMP_EXTRA_FLAGS:=}
TROUTE6=${TROUTE6:=traceroute6}

relative_path="${BASH_SOURCE%/*}"
if [[ "$relative_path" == "${BASH_SOURCE}" ]]; then
	relative_path="."
fi

if [[ -f $relative_path/forwarding.config ]]; then
	source "$relative_path/forwarding.config"
fi

##############################################################################
# Sanity checks

check_tc_version()
{
	tc -j &> /dev/null
	if [[ $? -ne 0 ]]; then
		echo "SKIP: iproute2 too old; tc is missing JSON support"
		exit $ksft_skip
	fi
}

# Old versions of tc don't understand "mpls_uc"
check_tc_mpls_support()
{
	local dev=$1; shift

	tc filter add dev $dev ingress protocol mpls_uc pref 1 handle 1 \
		matchall action pipe &> /dev/null
	if [[ $? -ne 0 ]]; then
		echo "SKIP: iproute2 too old; tc is missing MPLS support"
		return $ksft_skip
	fi
	tc filter del dev $dev ingress protocol mpls_uc pref 1 handle 1 \
		matchall
}

# Old versions of tc produce invalid json output for mpls lse statistics
check_tc_mpls_lse_stats()
{
	local dev=$1; shift
	local ret;

	tc filter add dev $dev ingress protocol mpls_uc pref 1 handle 1 \
		flower mpls lse depth 2                                 \
		action continue &> /dev/null

	if [[ $? -ne 0 ]]; then
		echo "SKIP: iproute2 too old; tc-flower is missing extended MPLS support"
		return $ksft_skip
	fi

	tc -j filter show dev $dev ingress protocol mpls_uc | jq . &> /dev/null
	ret=$?
	tc filter del dev $dev ingress protocol mpls_uc pref 1 handle 1 \
		flower

	if [[ $ret -ne 0 ]]; then
		echo "SKIP: iproute2 too old; tc-flower produces invalid json output for extended MPLS filters"
		return $ksft_skip
	fi
}

check_tc_shblock_support()
{
	tc filter help 2>&1 | grep block &> /dev/null
	if [[ $? -ne 0 ]]; then
		echo "SKIP: iproute2 too old; tc is missing shared block support"
		exit $ksft_skip
	fi
}

check_tc_chain_support()
{
	tc help 2>&1|grep chain &> /dev/null
	if [[ $? -ne 0 ]]; then
		echo "SKIP: iproute2 too old; tc is missing chain support"
		exit $ksft_skip
	fi
}

check_tc_action_hw_stats_support()
{
	tc actions help 2>&1 | grep -q hw_stats
	if [[ $? -ne 0 ]]; then
		echo "SKIP: iproute2 too old; tc is missing action hw_stats support"
		exit $ksft_skip
	fi
}

check_tc_fp_support()
{
	tc qdisc add dev lo mqprio help 2>&1 | grep -q "fp "
	if [[ $? -ne 0 ]]; then
		echo "SKIP: iproute2 too old; tc is missing frame preemption support"
		exit $ksft_skip
	fi
}

check_ethtool_lanes_support()
{
	ethtool --help 2>&1| grep lanes &> /dev/null
	if [[ $? -ne 0 ]]; then
		echo "SKIP: ethtool too old; it is missing lanes support"
		exit $ksft_skip
	fi
}

check_ethtool_mm_support()
{
	ethtool --help 2>&1| grep -- '--show-mm' &> /dev/null
	if [[ $? -ne 0 ]]; then
		echo "SKIP: ethtool too old; it is missing MAC Merge layer support"
		exit $ksft_skip
	fi
}

check_locked_port_support()
{
	if ! bridge -d link show | grep -q " locked"; then
		echo "SKIP: iproute2 too old; Locked port feature not supported."
		return $ksft_skip
	fi
}

<<<<<<< HEAD
=======
check_port_mab_support()
{
	if ! bridge -d link show | grep -q "mab"; then
		echo "SKIP: iproute2 too old; MacAuth feature not supported."
		return $ksft_skip
	fi
}

>>>>>>> ccf0a997
skip_on_veth()
{
	local kind=$(ip -j -d link show dev ${NETIFS[p1]} |
		jq -r '.[].linkinfo.info_kind')

	if [[ $kind == veth ]]; then
		echo "SKIP: Test cannot be run with veth pairs"
		exit $ksft_skip
	fi
}

if [[ "$(id -u)" -ne 0 ]]; then
	echo "SKIP: need root privileges"
	exit $ksft_skip
fi

if [[ "$CHECK_TC" = "yes" ]]; then
	check_tc_version
fi

require_command()
{
	local cmd=$1; shift

	if [[ ! -x "$(command -v "$cmd")" ]]; then
		echo "SKIP: $cmd not installed"
		exit $ksft_skip
	fi
}

if [[ "$REQUIRE_JQ" = "yes" ]]; then
	require_command jq
fi
if [[ "$REQUIRE_MZ" = "yes" ]]; then
	require_command $MZ
fi
if [[ "$REQUIRE_MTOOLS" = "yes" ]]; then
	# https://github.com/vladimiroltean/mtools/
	# patched for IPv6 support
	require_command msend
	require_command mreceive
fi

if [[ ! -v NUM_NETIFS ]]; then
	echo "SKIP: importer does not define \"NUM_NETIFS\""
	exit $ksft_skip
fi

##############################################################################
# Command line options handling

count=0

while [[ $# -gt 0 ]]; do
	if [[ "$count" -eq "0" ]]; then
		unset NETIFS
		declare -A NETIFS
	fi
	count=$((count + 1))
	NETIFS[p$count]="$1"
	shift
done

##############################################################################
# Network interfaces configuration

create_netif_veth()
{
	local i

	for ((i = 1; i <= NUM_NETIFS; ++i)); do
		local j=$((i+1))

		if [ -z ${NETIFS[p$i]} ]; then
			echo "SKIP: Cannot create interface. Name not specified"
			exit $ksft_skip
		fi

		ip link show dev ${NETIFS[p$i]} &> /dev/null
		if [[ $? -ne 0 ]]; then
			ip link add ${NETIFS[p$i]} type veth \
				peer name ${NETIFS[p$j]}
			if [[ $? -ne 0 ]]; then
				echo "Failed to create netif"
				exit 1
			fi
		fi
		i=$j
	done
}

create_netif()
{
	case "$NETIF_TYPE" in
	veth) create_netif_veth
	      ;;
	*) echo "Can not create interfaces of type \'$NETIF_TYPE\'"
	   exit 1
	   ;;
	esac
}

declare -A MAC_ADDR_ORIG
mac_addr_prepare()
{
	local new_addr=
	local dev=

	for ((i = 1; i <= NUM_NETIFS; ++i)); do
		dev=${NETIFS[p$i]}
		new_addr=$(printf "00:01:02:03:04:%02x" $i)

		MAC_ADDR_ORIG["$dev"]=$(ip -j link show dev $dev | jq -e '.[].address')
		# Strip quotes
		MAC_ADDR_ORIG["$dev"]=${MAC_ADDR_ORIG["$dev"]//\"/}
		ip link set dev $dev address $new_addr
	done
}

mac_addr_restore()
{
	local dev=

	for ((i = 1; i <= NUM_NETIFS; ++i)); do
		dev=${NETIFS[p$i]}
		ip link set dev $dev address ${MAC_ADDR_ORIG["$dev"]}
	done
}

if [[ "$NETIF_CREATE" = "yes" ]]; then
	create_netif
fi

if [[ "$STABLE_MAC_ADDRS" = "yes" ]]; then
	mac_addr_prepare
fi

for ((i = 1; i <= NUM_NETIFS; ++i)); do
	ip link show dev ${NETIFS[p$i]} &> /dev/null
	if [[ $? -ne 0 ]]; then
		echo "SKIP: could not find all required interfaces"
		exit $ksft_skip
	fi
done

##############################################################################
# Helpers

# Exit status to return at the end. Set in case one of the tests fails.
EXIT_STATUS=0
# Per-test return value. Clear at the beginning of each test.
RET=0

check_err()
{
	local err=$1
	local msg=$2

	if [[ $RET -eq 0 && $err -ne 0 ]]; then
		RET=$err
		retmsg=$msg
	fi
}

check_fail()
{
	local err=$1
	local msg=$2

	if [[ $RET -eq 0 && $err -eq 0 ]]; then
		RET=1
		retmsg=$msg
	fi
}

check_err_fail()
{
	local should_fail=$1; shift
	local err=$1; shift
	local what=$1; shift

	if ((should_fail)); then
		check_fail $err "$what succeeded, but should have failed"
	else
		check_err $err "$what failed"
	fi
}

log_test()
{
	local test_name=$1
	local opt_str=$2

	if [[ $# -eq 2 ]]; then
		opt_str="($opt_str)"
	fi

	if [[ $RET -ne 0 ]]; then
		EXIT_STATUS=1
		printf "TEST: %-60s  [FAIL]\n" "$test_name $opt_str"
		if [[ ! -z "$retmsg" ]]; then
			printf "\t%s\n" "$retmsg"
		fi
		if [ "${PAUSE_ON_FAIL}" = "yes" ]; then
			echo "Hit enter to continue, 'q' to quit"
			read a
			[ "$a" = "q" ] && exit 1
		fi
		return 1
	fi

	printf "TEST: %-60s  [ OK ]\n" "$test_name $opt_str"
	return 0
}

log_test_skip()
{
	local test_name=$1
	local opt_str=$2

	printf "TEST: %-60s  [SKIP]\n" "$test_name $opt_str"
	return 0
}

log_info()
{
	local msg=$1

	echo "INFO: $msg"
}

busywait()
{
	local timeout=$1; shift

	local start_time="$(date -u +%s%3N)"
	while true
	do
		local out
		out=$("$@")
		local ret=$?
		if ((!ret)); then
			echo -n "$out"
			return 0
		fi

		local current_time="$(date -u +%s%3N)"
		if ((current_time - start_time > timeout)); then
			echo -n "$out"
			return 1
		fi
	done
}

not()
{
	"$@"
	[[ $? != 0 ]]
}

get_max()
{
	local arr=("$@")

	max=${arr[0]}
	for cur in ${arr[@]}; do
		if [[ $cur -gt $max ]]; then
			max=$cur
		fi
	done

	echo $max
}

grep_bridge_fdb()
{
	local addr=$1; shift
	local word
	local flag

	if [ "$1" == "self" ] || [ "$1" == "master" ]; then
		word=$1; shift
		if [ "$1" == "-v" ]; then
			flag=$1; shift
		fi
	fi

	$@ | grep $addr | grep $flag "$word"
}

wait_for_port_up()
{
	"$@" | grep -q "Link detected: yes"
}

wait_for_offload()
{
	"$@" | grep -q offload
}

wait_for_trap()
{
	"$@" | grep -q trap
}

until_counter_is()
{
	local expr=$1; shift
	local current=$("$@")

	echo $((current))
	((current $expr))
}

busywait_for_counter()
{
	local timeout=$1; shift
	local delta=$1; shift

	local base=$("$@")
	busywait "$timeout" until_counter_is ">= $((base + delta))" "$@"
}

setup_wait_dev()
{
	local dev=$1; shift
	local wait_time=${1:-$WAIT_TIME}; shift

	setup_wait_dev_with_timeout "$dev" $INTERFACE_TIMEOUT $wait_time

	if (($?)); then
		check_err 1
		log_test setup_wait_dev ": Interface $dev does not come up."
		exit 1
	fi
}

setup_wait_dev_with_timeout()
{
	local dev=$1; shift
	local max_iterations=${1:-$WAIT_TIMEOUT}; shift
	local wait_time=${1:-$WAIT_TIME}; shift
	local i

	for ((i = 1; i <= $max_iterations; ++i)); do
		ip link show dev $dev up \
			| grep 'state UP' &> /dev/null
		if [[ $? -ne 0 ]]; then
			sleep 1
		else
			sleep $wait_time
			return 0
		fi
	done

	return 1
}

setup_wait()
{
	local num_netifs=${1:-$NUM_NETIFS}
	local i

	for ((i = 1; i <= num_netifs; ++i)); do
		setup_wait_dev ${NETIFS[p$i]} 0
	done

	# Make sure links are ready.
	sleep $WAIT_TIME
}

cmd_jq()
{
	local cmd=$1
	local jq_exp=$2
	local jq_opts=$3
	local ret
	local output

	output="$($cmd)"
	# it the command fails, return error right away
	ret=$?
	if [[ $ret -ne 0 ]]; then
		return $ret
	fi
	output=$(echo $output | jq -r $jq_opts "$jq_exp")
	ret=$?
	if [[ $ret -ne 0 ]]; then
		return $ret
	fi
	echo $output
	# return success only in case of non-empty output
	[ ! -z "$output" ]
}

pre_cleanup()
{
	if [ "${PAUSE_ON_CLEANUP}" = "yes" ]; then
		echo "Pausing before cleanup, hit any key to continue"
		read
	fi

	if [[ "$STABLE_MAC_ADDRS" = "yes" ]]; then
		mac_addr_restore
	fi
}

vrf_prepare()
{
	ip -4 rule add pref 32765 table local
	ip -4 rule del pref 0
	ip -6 rule add pref 32765 table local
	ip -6 rule del pref 0
}

vrf_cleanup()
{
	ip -6 rule add pref 0 table local
	ip -6 rule del pref 32765
	ip -4 rule add pref 0 table local
	ip -4 rule del pref 32765
}

__last_tb_id=0
declare -A __TB_IDS

__vrf_td_id_assign()
{
	local vrf_name=$1

	__last_tb_id=$((__last_tb_id + 1))
	__TB_IDS[$vrf_name]=$__last_tb_id
	return $__last_tb_id
}

__vrf_td_id_lookup()
{
	local vrf_name=$1

	return ${__TB_IDS[$vrf_name]}
}

vrf_create()
{
	local vrf_name=$1
	local tb_id

	__vrf_td_id_assign $vrf_name
	tb_id=$?

	ip link add dev $vrf_name type vrf table $tb_id
	ip -4 route add table $tb_id unreachable default metric 4278198272
	ip -6 route add table $tb_id unreachable default metric 4278198272
}

vrf_destroy()
{
	local vrf_name=$1
	local tb_id

	__vrf_td_id_lookup $vrf_name
	tb_id=$?

	ip -6 route del table $tb_id unreachable default metric 4278198272
	ip -4 route del table $tb_id unreachable default metric 4278198272
	ip link del dev $vrf_name
}

__addr_add_del()
{
	local if_name=$1
	local add_del=$2
	local array

	shift
	shift
	array=("${@}")

	for addrstr in "${array[@]}"; do
		ip address $add_del $addrstr dev $if_name
	done
}

__simple_if_init()
{
	local if_name=$1; shift
	local vrf_name=$1; shift
	local addrs=("${@}")

	ip link set dev $if_name master $vrf_name
	ip link set dev $if_name up

	__addr_add_del $if_name add "${addrs[@]}"
}

__simple_if_fini()
{
	local if_name=$1; shift
	local addrs=("${@}")

	__addr_add_del $if_name del "${addrs[@]}"

	ip link set dev $if_name down
	ip link set dev $if_name nomaster
}

simple_if_init()
{
	local if_name=$1
	local vrf_name
	local array

	shift
	vrf_name=v$if_name
	array=("${@}")

	vrf_create $vrf_name
	ip link set dev $vrf_name up
	__simple_if_init $if_name $vrf_name "${array[@]}"
}

simple_if_fini()
{
	local if_name=$1
	local vrf_name
	local array

	shift
	vrf_name=v$if_name
	array=("${@}")

	__simple_if_fini $if_name "${array[@]}"
	vrf_destroy $vrf_name
}

tunnel_create()
{
	local name=$1; shift
	local type=$1; shift
	local local=$1; shift
	local remote=$1; shift

	ip link add name $name type $type \
	   local $local remote $remote "$@"
	ip link set dev $name up
}

tunnel_destroy()
{
	local name=$1; shift

	ip link del dev $name
}

vlan_create()
{
	local if_name=$1; shift
	local vid=$1; shift
	local vrf=$1; shift
	local ips=("${@}")
	local name=$if_name.$vid

	ip link add name $name link $if_name type vlan id $vid
	if [ "$vrf" != "" ]; then
		ip link set dev $name master $vrf
	fi
	ip link set dev $name up
	__addr_add_del $name add "${ips[@]}"
}

vlan_destroy()
{
	local if_name=$1; shift
	local vid=$1; shift
	local name=$if_name.$vid

	ip link del dev $name
}

team_create()
{
	local if_name=$1; shift
	local mode=$1; shift

	require_command $TEAMD
	$TEAMD -t $if_name -d -c '{"runner": {"name": "'$mode'"}}'
	for slave in "$@"; do
		ip link set dev $slave down
		ip link set dev $slave master $if_name
		ip link set dev $slave up
	done
	ip link set dev $if_name up
}

team_destroy()
{
	local if_name=$1; shift

	$TEAMD -t $if_name -k
}

master_name_get()
{
	local if_name=$1

	ip -j link show dev $if_name | jq -r '.[]["master"]'
}

link_stats_get()
{
	local if_name=$1; shift
	local dir=$1; shift
	local stat=$1; shift

	ip -j -s link show dev $if_name \
		| jq '.[]["stats64"]["'$dir'"]["'$stat'"]'
}

link_stats_tx_packets_get()
{
	link_stats_get $1 tx packets
}

link_stats_rx_errors_get()
{
	link_stats_get $1 rx errors
}

tc_rule_stats_get()
{
	local dev=$1; shift
	local pref=$1; shift
	local dir=$1; shift
	local selector=${1:-.packets}; shift

	tc -j -s filter show dev $dev ${dir:-ingress} pref $pref \
	    | jq ".[1].options.actions[].stats$selector"
}

tc_rule_handle_stats_get()
{
	local id=$1; shift
	local handle=$1; shift
	local selector=${1:-.packets}; shift
	local netns=${1:-""}; shift

	tc $netns -j -s filter show $id \
	    | jq ".[] | select(.options.handle == $handle) | \
		  .options.actions[0].stats$selector"
}

ethtool_stats_get()
{
	local dev=$1; shift
	local stat=$1; shift

	ethtool -S $dev | grep "^ *$stat:" | head -n 1 | cut -d: -f2
}

ethtool_std_stats_get()
{
	local dev=$1; shift
	local grp=$1; shift
	local name=$1; shift
	local src=$1; shift

	ethtool --json -S $dev --groups $grp -- --src $src | \
		jq '.[]."'"$grp"'"."'$name'"'
}

qdisc_stats_get()
{
	local dev=$1; shift
	local handle=$1; shift
	local selector=$1; shift

	tc -j -s qdisc show dev "$dev" \
	    | jq '.[] | select(.handle == "'"$handle"'") | '"$selector"
}

qdisc_parent_stats_get()
{
	local dev=$1; shift
	local parent=$1; shift
	local selector=$1; shift

	tc -j -s qdisc show dev "$dev" invisible \
	    | jq '.[] | select(.parent == "'"$parent"'") | '"$selector"
}

ipv6_stats_get()
{
	local dev=$1; shift
	local stat=$1; shift

	cat /proc/net/dev_snmp6/$dev | grep "^$stat" | cut -f2
}

hw_stats_get()
{
	local suite=$1; shift
	local if_name=$1; shift
	local dir=$1; shift
	local stat=$1; shift

	ip -j stats show dev $if_name group offload subgroup $suite |
		jq ".[0].stats64.$dir.$stat"
}

humanize()
{
	local speed=$1; shift

	for unit in bps Kbps Mbps Gbps; do
		if (($(echo "$speed < 1024" | bc))); then
			break
		fi

		speed=$(echo "scale=1; $speed / 1024" | bc)
	done

	echo "$speed${unit}"
}

rate()
{
	local t0=$1; shift
	local t1=$1; shift
	local interval=$1; shift

	echo $((8 * (t1 - t0) / interval))
}

packets_rate()
{
	local t0=$1; shift
	local t1=$1; shift
	local interval=$1; shift

	echo $(((t1 - t0) / interval))
}

mac_get()
{
	local if_name=$1

	ip -j link show dev $if_name | jq -r '.[]["address"]'
}

ipv6_lladdr_get()
{
	local if_name=$1

	ip -j addr show dev $if_name | \
		jq -r '.[]["addr_info"][] | select(.scope == "link").local' | \
		head -1
}

bridge_ageing_time_get()
{
	local bridge=$1
	local ageing_time

	# Need to divide by 100 to convert to seconds.
	ageing_time=$(ip -j -d link show dev $bridge \
		      | jq '.[]["linkinfo"]["info_data"]["ageing_time"]')
	echo $((ageing_time / 100))
}

declare -A SYSCTL_ORIG
sysctl_set()
{
	local key=$1; shift
	local value=$1; shift

	SYSCTL_ORIG[$key]=$(sysctl -n $key)
	sysctl -qw $key="$value"
}

sysctl_restore()
{
	local key=$1; shift

	sysctl -qw $key="${SYSCTL_ORIG[$key]}"
}

forwarding_enable()
{
	sysctl_set net.ipv4.conf.all.forwarding 1
	sysctl_set net.ipv6.conf.all.forwarding 1
}

forwarding_restore()
{
	sysctl_restore net.ipv6.conf.all.forwarding
	sysctl_restore net.ipv4.conf.all.forwarding
}

declare -A MTU_ORIG
mtu_set()
{
	local dev=$1; shift
	local mtu=$1; shift

	MTU_ORIG["$dev"]=$(ip -j link show dev $dev | jq -e '.[].mtu')
	ip link set dev $dev mtu $mtu
}

mtu_restore()
{
	local dev=$1; shift

	ip link set dev $dev mtu ${MTU_ORIG["$dev"]}
}

tc_offload_check()
{
	local num_netifs=${1:-$NUM_NETIFS}

	for ((i = 1; i <= num_netifs; ++i)); do
		ethtool -k ${NETIFS[p$i]} \
			| grep "hw-tc-offload: on" &> /dev/null
		if [[ $? -ne 0 ]]; then
			return 1
		fi
	done

	return 0
}

trap_install()
{
	local dev=$1; shift
	local direction=$1; shift

	# Some devices may not support or need in-hardware trapping of traffic
	# (e.g. the veth pairs that this library creates for non-existent
	# loopbacks). Use continue instead, so that there is a filter in there
	# (some tests check counters), and so that other filters are still
	# processed.
	tc filter add dev $dev $direction pref 1 \
		flower skip_sw action trap 2>/dev/null \
	    || tc filter add dev $dev $direction pref 1 \
		       flower action continue
}

trap_uninstall()
{
	local dev=$1; shift
	local direction=$1; shift

	tc filter del dev $dev $direction pref 1 flower
}

slow_path_trap_install()
{
	# For slow-path testing, we need to install a trap to get to
	# slow path the packets that would otherwise be switched in HW.
	if [ "${tcflags/skip_hw}" != "$tcflags" ]; then
		trap_install "$@"
	fi
}

slow_path_trap_uninstall()
{
	if [ "${tcflags/skip_hw}" != "$tcflags" ]; then
		trap_uninstall "$@"
	fi
}

__icmp_capture_add_del()
{
	local add_del=$1; shift
	local pref=$1; shift
	local vsuf=$1; shift
	local tundev=$1; shift
	local filter=$1; shift

	tc filter $add_del dev "$tundev" ingress \
	   proto ip$vsuf pref $pref \
	   flower ip_proto icmp$vsuf $filter \
	   action pass
}

icmp_capture_install()
{
	__icmp_capture_add_del add 100 "" "$@"
}

icmp_capture_uninstall()
{
	__icmp_capture_add_del del 100 "" "$@"
}

icmp6_capture_install()
{
	__icmp_capture_add_del add 100 v6 "$@"
}

icmp6_capture_uninstall()
{
	__icmp_capture_add_del del 100 v6 "$@"
}

__vlan_capture_add_del()
{
	local add_del=$1; shift
	local pref=$1; shift
	local dev=$1; shift
	local filter=$1; shift

	tc filter $add_del dev "$dev" ingress \
	   proto 802.1q pref $pref \
	   flower $filter \
	   action pass
}

vlan_capture_install()
{
	__vlan_capture_add_del add 100 "$@"
}

vlan_capture_uninstall()
{
	__vlan_capture_add_del del 100 "$@"
}

__dscp_capture_add_del()
{
	local add_del=$1; shift
	local dev=$1; shift
	local base=$1; shift
	local dscp;

	for prio in {0..7}; do
		dscp=$((base + prio))
		__icmp_capture_add_del $add_del $((dscp + 100)) "" $dev \
				       "skip_hw ip_tos $((dscp << 2))"
	done
}

dscp_capture_install()
{
	local dev=$1; shift
	local base=$1; shift

	__dscp_capture_add_del add $dev $base
}

dscp_capture_uninstall()
{
	local dev=$1; shift
	local base=$1; shift

	__dscp_capture_add_del del $dev $base
}

dscp_fetch_stats()
{
	local dev=$1; shift
	local base=$1; shift

	for prio in {0..7}; do
		local dscp=$((base + prio))
		local t=$(tc_rule_stats_get $dev $((dscp + 100)))
		echo "[$dscp]=$t "
	done
}

matchall_sink_create()
{
	local dev=$1; shift

	tc qdisc add dev $dev clsact
	tc filter add dev $dev ingress \
	   pref 10000 \
	   matchall \
	   action drop
}

tests_run()
{
	local current_test

	for current_test in ${TESTS:-$ALL_TESTS}; do
		$current_test
	done
}

multipath_eval()
{
	local desc="$1"
	local weight_rp12=$2
	local weight_rp13=$3
	local packets_rp12=$4
	local packets_rp13=$5
	local weights_ratio packets_ratio diff

	RET=0

	if [[ "$weight_rp12" -gt "$weight_rp13" ]]; then
		weights_ratio=$(echo "scale=2; $weight_rp12 / $weight_rp13" \
				| bc -l)
	else
		weights_ratio=$(echo "scale=2; $weight_rp13 / $weight_rp12" \
				| bc -l)
	fi

	if [[ "$packets_rp12" -eq "0" || "$packets_rp13" -eq "0" ]]; then
	       check_err 1 "Packet difference is 0"
	       log_test "Multipath"
	       log_info "Expected ratio $weights_ratio"
	       return
	fi

	if [[ "$weight_rp12" -gt "$weight_rp13" ]]; then
		packets_ratio=$(echo "scale=2; $packets_rp12 / $packets_rp13" \
				| bc -l)
	else
		packets_ratio=$(echo "scale=2; $packets_rp13 / $packets_rp12" \
				| bc -l)
	fi

	diff=$(echo $weights_ratio - $packets_ratio | bc -l)
	diff=${diff#-}

	test "$(echo "$diff / $weights_ratio > 0.15" | bc -l)" -eq 0
	check_err $? "Too large discrepancy between expected and measured ratios"
	log_test "$desc"
	log_info "Expected ratio $weights_ratio Measured ratio $packets_ratio"
}

in_ns()
{
	local name=$1; shift

	ip netns exec $name bash <<-EOF
		NUM_NETIFS=0
		source lib.sh
		$(for a in "$@"; do printf "%q${IFS:0:1}" "$a"; done)
	EOF
}

##############################################################################
# Tests

ping_do()
{
	local if_name=$1
	local dip=$2
	local args=$3
	local vrf_name

	vrf_name=$(master_name_get $if_name)
	ip vrf exec $vrf_name \
		$PING $args $dip -c $PING_COUNT -i 0.1 \
		-w $PING_TIMEOUT &> /dev/null
}

ping_test()
{
	RET=0

	ping_do $1 $2
	check_err $?
	log_test "ping$3"
}

ping_test_fails()
{
	RET=0

	ping_do $1 $2
	check_fail $?
	log_test "ping fails$3"
}

ping6_do()
{
	local if_name=$1
	local dip=$2
	local args=$3
	local vrf_name

	vrf_name=$(master_name_get $if_name)
	ip vrf exec $vrf_name \
		$PING6 $args $dip -c $PING_COUNT -i 0.1 \
		-w $PING_TIMEOUT &> /dev/null
}

ping6_test()
{
	RET=0

	ping6_do $1 $2
	check_err $?
	log_test "ping6$3"
}

ping6_test_fails()
{
	RET=0

	ping6_do $1 $2
	check_fail $?
	log_test "ping6 fails$3"
}

learning_test()
{
	local bridge=$1
	local br_port1=$2	# Connected to `host1_if`.
	local host1_if=$3
	local host2_if=$4
	local mac=de:ad:be:ef:13:37
	local ageing_time

	RET=0

	bridge -j fdb show br $bridge brport $br_port1 \
		| jq -e ".[] | select(.mac == \"$mac\")" &> /dev/null
	check_fail $? "Found FDB record when should not"

	# Disable unknown unicast flooding on `br_port1` to make sure
	# packets are only forwarded through the port after a matching
	# FDB entry was installed.
	bridge link set dev $br_port1 flood off

	ip link set $host1_if promisc on
	tc qdisc add dev $host1_if ingress
	tc filter add dev $host1_if ingress protocol ip pref 1 handle 101 \
		flower dst_mac $mac action drop

	$MZ $host2_if -c 1 -p 64 -b $mac -t ip -q
	sleep 1

	tc -j -s filter show dev $host1_if ingress \
		| jq -e ".[] | select(.options.handle == 101) \
		| select(.options.actions[0].stats.packets == 1)" &> /dev/null
	check_fail $? "Packet reached first host when should not"

	$MZ $host1_if -c 1 -p 64 -a $mac -t ip -q
	sleep 1

	bridge -j fdb show br $bridge brport $br_port1 \
		| jq -e ".[] | select(.mac == \"$mac\")" &> /dev/null
	check_err $? "Did not find FDB record when should"

	$MZ $host2_if -c 1 -p 64 -b $mac -t ip -q
	sleep 1

	tc -j -s filter show dev $host1_if ingress \
		| jq -e ".[] | select(.options.handle == 101) \
		| select(.options.actions[0].stats.packets == 1)" &> /dev/null
	check_err $? "Packet did not reach second host when should"

	# Wait for 10 seconds after the ageing time to make sure FDB
	# record was aged-out.
	ageing_time=$(bridge_ageing_time_get $bridge)
	sleep $((ageing_time + 10))

	bridge -j fdb show br $bridge brport $br_port1 \
		| jq -e ".[] | select(.mac == \"$mac\")" &> /dev/null
	check_fail $? "Found FDB record when should not"

	bridge link set dev $br_port1 learning off

	$MZ $host1_if -c 1 -p 64 -a $mac -t ip -q
	sleep 1

	bridge -j fdb show br $bridge brport $br_port1 \
		| jq -e ".[] | select(.mac == \"$mac\")" &> /dev/null
	check_fail $? "Found FDB record when should not"

	bridge link set dev $br_port1 learning on

	tc filter del dev $host1_if ingress protocol ip pref 1 handle 101 flower
	tc qdisc del dev $host1_if ingress
	ip link set $host1_if promisc off

	bridge link set dev $br_port1 flood on

	log_test "FDB learning"
}

flood_test_do()
{
	local should_flood=$1
	local mac=$2
	local ip=$3
	local host1_if=$4
	local host2_if=$5
	local err=0

	# Add an ACL on `host2_if` which will tell us whether the packet
	# was flooded to it or not.
	ip link set $host2_if promisc on
	tc qdisc add dev $host2_if ingress
	tc filter add dev $host2_if ingress protocol ip pref 1 handle 101 \
		flower dst_mac $mac action drop

	$MZ $host1_if -c 1 -p 64 -b $mac -B $ip -t ip -q
	sleep 1

	tc -j -s filter show dev $host2_if ingress \
		| jq -e ".[] | select(.options.handle == 101) \
		| select(.options.actions[0].stats.packets == 1)" &> /dev/null
	if [[ $? -ne 0 && $should_flood == "true" || \
	      $? -eq 0 && $should_flood == "false" ]]; then
		err=1
	fi

	tc filter del dev $host2_if ingress protocol ip pref 1 handle 101 flower
	tc qdisc del dev $host2_if ingress
	ip link set $host2_if promisc off

	return $err
}

flood_unicast_test()
{
	local br_port=$1
	local host1_if=$2
	local host2_if=$3
	local mac=de:ad:be:ef:13:37
	local ip=192.0.2.100

	RET=0

	bridge link set dev $br_port flood off

	flood_test_do false $mac $ip $host1_if $host2_if
	check_err $? "Packet flooded when should not"

	bridge link set dev $br_port flood on

	flood_test_do true $mac $ip $host1_if $host2_if
	check_err $? "Packet was not flooded when should"

	log_test "Unknown unicast flood"
}

flood_multicast_test()
{
	local br_port=$1
	local host1_if=$2
	local host2_if=$3
	local mac=01:00:5e:00:00:01
	local ip=239.0.0.1

	RET=0

	bridge link set dev $br_port mcast_flood off

	flood_test_do false $mac $ip $host1_if $host2_if
	check_err $? "Packet flooded when should not"

	bridge link set dev $br_port mcast_flood on

	flood_test_do true $mac $ip $host1_if $host2_if
	check_err $? "Packet was not flooded when should"

	log_test "Unregistered multicast flood"
}

flood_test()
{
	# `br_port` is connected to `host2_if`
	local br_port=$1
	local host1_if=$2
	local host2_if=$3

	flood_unicast_test $br_port $host1_if $host2_if
	flood_multicast_test $br_port $host1_if $host2_if
}

__start_traffic()
{
	local pktsize=$1; shift
	local proto=$1; shift
	local h_in=$1; shift    # Where the traffic egresses the host
	local sip=$1; shift
	local dip=$1; shift
	local dmac=$1; shift

	$MZ $h_in -p $pktsize -A $sip -B $dip -c 0 \
		-a own -b $dmac -t "$proto" -q "$@" &
	sleep 1
}

start_traffic_pktsize()
{
	local pktsize=$1; shift

	__start_traffic $pktsize udp "$@"
}

start_tcp_traffic_pktsize()
{
	local pktsize=$1; shift

	__start_traffic $pktsize tcp "$@"
}

start_traffic()
{
	start_traffic_pktsize 8000 "$@"
}

start_tcp_traffic()
{
	start_tcp_traffic_pktsize 8000 "$@"
}

stop_traffic()
{
	# Suppress noise from killing mausezahn.
	{ kill %% && wait %%; } 2>/dev/null
}

declare -A cappid
declare -A capfile
declare -A capout

tcpdump_start()
{
	local if_name=$1; shift
	local ns=$1; shift

	capfile[$if_name]=$(mktemp)
	capout[$if_name]=$(mktemp)

	if [ -z $ns ]; then
		ns_cmd=""
	else
		ns_cmd="ip netns exec ${ns}"
	fi

	if [ -z $SUDO_USER ] ; then
		capuser=""
	else
		capuser="-Z $SUDO_USER"
	fi

	$ns_cmd tcpdump $TCPDUMP_EXTRA_FLAGS -e -n -Q in -i $if_name \
		-s 65535 -B 32768 $capuser -w ${capfile[$if_name]} \
		> "${capout[$if_name]}" 2>&1 &
	cappid[$if_name]=$!

	sleep 1
}

tcpdump_stop()
{
	local if_name=$1
	local pid=${cappid[$if_name]}

	$ns_cmd kill "$pid" && wait "$pid"
	sleep 1
}

tcpdump_cleanup()
{
	local if_name=$1

	rm ${capfile[$if_name]} ${capout[$if_name]}
}

tcpdump_show()
{
	local if_name=$1

	tcpdump -e -n -r ${capfile[$if_name]} 2>&1
}

# return 0 if the packet wasn't seen on host2_if or 1 if it was
mcast_packet_test()
{
	local mac=$1
	local src_ip=$2
	local ip=$3
	local host1_if=$4
	local host2_if=$5
	local seen=0
	local tc_proto="ip"
	local mz_v6arg=""

	# basic check to see if we were passed an IPv4 address, if not assume IPv6
	if [[ ! $ip =~ ^[0-9]{1,3}\.[0-9]{1,3}\.[0-9]{1,3}\.[0-9]{1,3}$ ]]; then
		tc_proto="ipv6"
		mz_v6arg="-6"
	fi

	# Add an ACL on `host2_if` which will tell us whether the packet
	# was received by it or not.
	tc qdisc add dev $host2_if ingress
	tc filter add dev $host2_if ingress protocol $tc_proto pref 1 handle 101 \
		flower ip_proto udp dst_mac $mac action drop

	$MZ $host1_if $mz_v6arg -c 1 -p 64 -b $mac -A $src_ip -B $ip -t udp "dp=4096,sp=2048" -q
	sleep 1

	tc -j -s filter show dev $host2_if ingress \
		| jq -e ".[] | select(.options.handle == 101) \
		| select(.options.actions[0].stats.packets == 1)" &> /dev/null
	if [[ $? -eq 0 ]]; then
		seen=1
	fi

	tc filter del dev $host2_if ingress protocol $tc_proto pref 1 handle 101 flower
	tc qdisc del dev $host2_if ingress

	return $seen
}

brmcast_check_sg_entries()
{
	local report=$1; shift
	local slist=("$@")
	local sarg=""

	for src in "${slist[@]}"; do
		sarg="${sarg} and .source_list[].address == \"$src\""
	done
	bridge -j -d -s mdb show dev br0 \
		| jq -e ".[].mdb[] | \
			 select(.grp == \"$TEST_GROUP\" and .source_list != null $sarg)" &>/dev/null
	check_err $? "Wrong *,G entry source list after $report report"

	for sgent in "${slist[@]}"; do
		bridge -j -d -s mdb show dev br0 \
			| jq -e ".[].mdb[] | \
				 select(.grp == \"$TEST_GROUP\" and .src == \"$sgent\")" &>/dev/null
		check_err $? "Missing S,G entry ($sgent, $TEST_GROUP)"
	done
}

brmcast_check_sg_fwding()
{
	local should_fwd=$1; shift
	local sources=("$@")

	for src in "${sources[@]}"; do
		local retval=0

		mcast_packet_test $TEST_GROUP_MAC $src $TEST_GROUP $h2 $h1
		retval=$?
		if [ $should_fwd -eq 1 ]; then
			check_fail $retval "Didn't forward traffic from S,G ($src, $TEST_GROUP)"
		else
			check_err $retval "Forwarded traffic for blocked S,G ($src, $TEST_GROUP)"
		fi
	done
}

brmcast_check_sg_state()
{
	local is_blocked=$1; shift
	local sources=("$@")
	local should_fail=1

	if [ $is_blocked -eq 1 ]; then
		should_fail=0
	fi

	for src in "${sources[@]}"; do
		bridge -j -d -s mdb show dev br0 \
			| jq -e ".[].mdb[] | \
				 select(.grp == \"$TEST_GROUP\" and .source_list != null) |
				 .source_list[] |
				 select(.address == \"$src\") |
				 select(.timer == \"0.00\")" &>/dev/null
		check_err_fail $should_fail $? "Entry $src has zero timer"

		bridge -j -d -s mdb show dev br0 \
			| jq -e ".[].mdb[] | \
				 select(.grp == \"$TEST_GROUP\" and .src == \"$src\" and \
				 .flags[] == \"blocked\")" &>/dev/null
		check_err_fail $should_fail $? "Entry $src has blocked flag"
	done
}

mc_join()
{
	local if_name=$1
	local group=$2
	local vrf_name=$(master_name_get $if_name)

	# We don't care about actual reception, just about joining the
	# IP multicast group and adding the L2 address to the device's
	# MAC filtering table
	ip vrf exec $vrf_name \
		mreceive -g $group -I $if_name > /dev/null 2>&1 &
	mreceive_pid=$!

	sleep 1
}

mc_leave()
{
	kill "$mreceive_pid" && wait "$mreceive_pid"
}

mc_send()
{
	local if_name=$1
	local groups=$2
	local vrf_name=$(master_name_get $if_name)

	ip vrf exec $vrf_name \
		msend -g $groups -I $if_name -c 1 > /dev/null 2>&1
}

start_ip_monitor()
{
	local mtype=$1; shift
	local ip=${1-ip}; shift

	# start the monitor in the background
	tmpfile=`mktemp /var/run/nexthoptestXXX`
	mpid=`($ip monitor $mtype > $tmpfile & echo $!) 2>/dev/null`
	sleep 0.2
	echo "$mpid $tmpfile"
}

stop_ip_monitor()
{
	local mpid=$1; shift
	local tmpfile=$1; shift
	local el=$1; shift
	local what=$1; shift

	sleep 0.2
	kill $mpid
	local lines=`grep '^\w' $tmpfile | wc -l`
	test $lines -eq $el
	check_err $? "$what: $lines lines of events, expected $el"
	rm -rf $tmpfile
}

hw_stats_monitor_test()
{
	local dev=$1; shift
	local type=$1; shift
	local make_suitable=$1; shift
	local make_unsuitable=$1; shift
	local ip=${1-ip}; shift

	RET=0

	# Expect a notification about enablement.
	local ipmout=$(start_ip_monitor stats "$ip")
	$ip stats set dev $dev ${type}_stats on
	stop_ip_monitor $ipmout 1 "${type}_stats enablement"

	# Expect a notification about offload.
	local ipmout=$(start_ip_monitor stats "$ip")
	$make_suitable
	stop_ip_monitor $ipmout 1 "${type}_stats installation"

	# Expect a notification about loss of offload.
	local ipmout=$(start_ip_monitor stats "$ip")
	$make_unsuitable
	stop_ip_monitor $ipmout 1 "${type}_stats deinstallation"

	# Expect a notification about disablement
	local ipmout=$(start_ip_monitor stats "$ip")
	$ip stats set dev $dev ${type}_stats off
	stop_ip_monitor $ipmout 1 "${type}_stats disablement"

	log_test "${type}_stats notifications"
}

ipv4_to_bytes()
{
	local IP=$1; shift

	printf '%02x:' ${IP//./ } |
	    sed 's/:$//'
}

# Convert a given IPv6 address, `IP' such that the :: token, if present, is
# expanded, and each 16-bit group is padded with zeroes to be 4 hexadecimal
# digits. An optional `BYTESEP' parameter can be given to further separate
# individual bytes of each 16-bit group.
expand_ipv6()
{
	local IP=$1; shift
	local bytesep=$1; shift

	local cvt_ip=${IP/::/_}
	local colons=${cvt_ip//[^:]/}
	local allcol=:::::::
	# IP where :: -> the appropriate number of colons:
	local allcol_ip=${cvt_ip/_/${allcol:${#colons}}}

	echo $allcol_ip | tr : '\n' |
	    sed s/^/0000/ |
	    sed 's/.*\(..\)\(..\)/\1'"$bytesep"'\2/' |
	    tr '\n' : |
	    sed 's/:$//'
}

ipv6_to_bytes()
{
	local IP=$1; shift

	expand_ipv6 "$IP" :
}

u16_to_bytes()
{
	local u16=$1; shift

	printf "%04x" $u16 | sed 's/^/000/;s/^.*\(..\)\(..\)$/\1:\2/'
}

# Given a mausezahn-formatted payload (colon-separated bytes given as %02x),
# possibly with a keyword CHECKSUM stashed where a 16-bit checksum should be,
# calculate checksum as per RFC 1071, assuming the CHECKSUM field (if any)
# stands for 00:00.
payload_template_calc_checksum()
{
	local payload=$1; shift

	(
	    # Set input radix.
	    echo "16i"
	    # Push zero for the initial checksum.
	    echo 0

	    # Pad the payload with a terminating 00: in case we get an odd
	    # number of bytes.
	    echo "${payload%:}:00:" |
		sed 's/CHECKSUM/00:00/g' |
		tr '[:lower:]' '[:upper:]' |
		# Add the word to the checksum.
		sed 's/\(..\):\(..\):/\1\2+\n/g' |
		# Strip the extra odd byte we pushed if left unconverted.
		sed 's/\(..\):$//'

	    echo "10000 ~ +"	# Calculate and add carry.
	    echo "FFFF r - p"	# Bit-flip and print.
	) |
	    dc |
	    tr '[:upper:]' '[:lower:]'
}

payload_template_expand_checksum()
{
	local payload=$1; shift
	local checksum=$1; shift

	local ckbytes=$(u16_to_bytes $checksum)

	echo "$payload" | sed "s/CHECKSUM/$ckbytes/g"
}

payload_template_nbytes()
{
	local payload=$1; shift

	payload_template_expand_checksum "${payload%:}" 0 |
		sed 's/:/\n/g' | wc -l
}

igmpv3_is_in_get()
{
	local GRP=$1; shift
	local sources=("$@")

	local igmpv3
	local nsources=$(u16_to_bytes ${#sources[@]})

	# IS_IN ( $sources )
	igmpv3=$(:
		)"22:"$(			: Type - Membership Report
		)"00:"$(			: Reserved
		)"CHECKSUM:"$(			: Checksum
		)"00:00:"$(			: Reserved
		)"00:01:"$(			: Number of Group Records
		)"01:"$(			: Record Type - IS_IN
		)"00:"$(			: Aux Data Len
		)"${nsources}:"$(		: Number of Sources
		)"$(ipv4_to_bytes $GRP):"$(	: Multicast Address
		)"$(for src in "${sources[@]}"; do
			ipv4_to_bytes $src
			echo -n :
		    done)"$(			: Source Addresses
		)
	local checksum=$(payload_template_calc_checksum "$igmpv3")

	payload_template_expand_checksum "$igmpv3" $checksum
}

igmpv2_leave_get()
{
	local GRP=$1; shift

	local payload=$(:
		)"17:"$(			: Type - Leave Group
		)"00:"$(			: Max Resp Time - not meaningful
		)"CHECKSUM:"$(			: Checksum
		)"$(ipv4_to_bytes $GRP)"$(	: Group Address
		)
	local checksum=$(payload_template_calc_checksum "$payload")

	payload_template_expand_checksum "$payload" $checksum
}

mldv2_is_in_get()
{
	local SIP=$1; shift
	local GRP=$1; shift
	local sources=("$@")

	local hbh
	local icmpv6
	local nsources=$(u16_to_bytes ${#sources[@]})

	hbh=$(:
		)"3a:"$(			: Next Header - ICMPv6
		)"00:"$(			: Hdr Ext Len
		)"00:00:00:00:00:00:"$(		: Options and Padding
		)

	icmpv6=$(:
		)"8f:"$(			: Type - MLDv2 Report
		)"00:"$(			: Code
		)"CHECKSUM:"$(			: Checksum
		)"00:00:"$(			: Reserved
		)"00:01:"$(			: Number of Group Records
		)"01:"$(			: Record Type - IS_IN
		)"00:"$(			: Aux Data Len
		)"${nsources}:"$(		: Number of Sources
		)"$(ipv6_to_bytes $GRP):"$(	: Multicast address
		)"$(for src in "${sources[@]}"; do
			ipv6_to_bytes $src
			echo -n :
		    done)"$(			: Source Addresses
		)

	local len=$(u16_to_bytes $(payload_template_nbytes $icmpv6))
	local sudohdr=$(:
		)"$(ipv6_to_bytes $SIP):"$(	: SIP
		)"$(ipv6_to_bytes $GRP):"$(	: DIP is multicast address
	        )"${len}:"$(			: Upper-layer length
	        )"00:3a:"$(			: Zero and next-header
	        )
	local checksum=$(payload_template_calc_checksum ${sudohdr}${icmpv6})

	payload_template_expand_checksum "$hbh$icmpv6" $checksum
}

mldv1_done_get()
{
	local SIP=$1; shift
	local GRP=$1; shift

	local hbh
	local icmpv6

	hbh=$(:
		)"3a:"$(			: Next Header - ICMPv6
		)"00:"$(			: Hdr Ext Len
		)"00:00:00:00:00:00:"$(		: Options and Padding
		)

	icmpv6=$(:
		)"84:"$(			: Type - MLDv1 Done
		)"00:"$(			: Code
		)"CHECKSUM:"$(			: Checksum
		)"00:00:"$(			: Max Resp Delay - not meaningful
		)"00:00:"$(			: Reserved
		)"$(ipv6_to_bytes $GRP):"$(	: Multicast address
		)

	local len=$(u16_to_bytes $(payload_template_nbytes $icmpv6))
	local sudohdr=$(:
		)"$(ipv6_to_bytes $SIP):"$(	: SIP
		)"$(ipv6_to_bytes $GRP):"$(	: DIP is multicast address
	        )"${len}:"$(			: Upper-layer length
	        )"00:3a:"$(			: Zero and next-header
	        )
	local checksum=$(payload_template_calc_checksum ${sudohdr}${icmpv6})

	payload_template_expand_checksum "$hbh$icmpv6" $checksum
}

bail_on_lldpad()
{
	local reason1="$1"; shift
	local reason2="$1"; shift

	if systemctl is-active --quiet lldpad; then

		cat >/dev/stderr <<-EOF
		WARNING: lldpad is running

			lldpad will likely $reason1, and this test will
			$reason2. Both are not supported at the same time,
			one of them is arbitrarily going to overwrite the
			other. That will cause spurious failures (or, unlikely,
			passes) of this test.
		EOF

		if [[ -z $ALLOW_LLDPAD ]]; then
			cat >/dev/stderr <<-EOF

				If you want to run the test anyway, please set
				an environment variable ALLOW_LLDPAD to a
				non-empty string.
			EOF
			exit 1
		else
			return
		fi
	fi
}<|MERGE_RESOLUTION|>--- conflicted
+++ resolved
@@ -156,8 +156,6 @@
 	fi
 }
 
-<<<<<<< HEAD
-=======
 check_port_mab_support()
 {
 	if ! bridge -d link show | grep -q "mab"; then
@@ -166,7 +164,6 @@
 	fi
 }
 
->>>>>>> ccf0a997
 skip_on_veth()
 {
 	local kind=$(ip -j -d link show dev ${NETIFS[p1]} |
