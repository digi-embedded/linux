--- conflicted
+++ resolved
@@ -1,14 +1,10 @@
 # SPDX-License-Identifier: GPL-2.0+ OR MIT
 
 TEST_PROGS = bridge_igmp.sh \
-<<<<<<< HEAD
-	bridge_mdb.sh \
-=======
 	bridge_locked_port.sh \
 	bridge_mdb.sh \
 	bridge_mdb_port_down.sh \
 	bridge_mld.sh \
->>>>>>> 29549c70
 	bridge_port_isolation.sh \
 	bridge_sticky_fdb.sh \
 	bridge_vlan_aware.sh \
