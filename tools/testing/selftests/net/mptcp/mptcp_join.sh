#!/bin/bash
# SPDX-License-Identifier: GPL-2.0

# Double quotes to prevent globbing and word splitting is recommended in new
# code but we accept it, especially because there were too many before having
# address all other issues detected by shellcheck.
#shellcheck disable=SC2086

<<<<<<< HEAD
. "$(dirname "${0}")/mptcp_lib.sh"

=======
>>>>>>> ccf0a997
# ShellCheck incorrectly believes that most of the code here is unreachable
# because it's invoked by variable name, see how the "tests" array is used
#shellcheck disable=SC2317

<<<<<<< HEAD
=======
. "$(dirname "${0}")/mptcp_lib.sh"

>>>>>>> ccf0a997
ret=0
sin=""
sinfail=""
sout=""
cin=""
cinfail=""
cinsent=""
tmpfile=""
cout=""
capout=""
ns1=""
ns2=""
ksft_skip=4
iptables="iptables"
ip6tables="ip6tables"
timeout_poll=30
timeout_test=$((timeout_poll * 2 + 1))
capture=0
checksum=0
ip_mptcp=0
check_invert=0
validate_checksum=0
init=0
evts_ns1=""
evts_ns2=""
evts_ns1_pid=0
evts_ns2_pid=0
last_test_failed=0
last_test_skipped=0
last_test_ignored=1

declare -A all_tests
declare -a only_tests_ids
declare -a only_tests_names
declare -A failed_tests
TEST_COUNT=0
TEST_NAME=""
nr_blank=6

# These var are used only in some tests, make sure they are not already set
unset FAILING_LINKS
unset test_linkfail
unset addr_nr_ns1
unset addr_nr_ns2
unset sflags
unset fastclose
unset fullmesh
unset speed

# generated using "nfbpf_compile '(ip && (ip[54] & 0xf0) == 0x30) ||
#				  (ip6 && (ip6[74] & 0xf0) == 0x30)'"
CBPF_MPTCP_SUBOPTION_ADD_ADDR="14,
			       48 0 0 0,
			       84 0 0 240,
			       21 0 3 64,
			       48 0 0 54,
			       84 0 0 240,
			       21 6 7 48,
			       48 0 0 0,
			       84 0 0 240,
			       21 0 4 96,
			       48 0 0 74,
			       84 0 0 240,
			       21 0 1 48,
			       6 0 0 65535,
			       6 0 0 0"

init_partial()
{
	capout=$(mktemp)

	local sec rndh
	sec=$(date +%s)
	rndh=$(printf %x $sec)-$(mktemp -u XXXXXX)

	ns1="ns1-$rndh"
	ns2="ns2-$rndh"

	local netns
	for netns in "$ns1" "$ns2"; do
		ip netns add $netns || exit $ksft_skip
		ip -net $netns link set lo up
		ip netns exec $netns sysctl -q net.mptcp.enabled=1
		ip netns exec $netns sysctl -q net.mptcp.pm_type=0 2>/dev/null || true
		ip netns exec $netns sysctl -q net.ipv4.conf.all.rp_filter=0
		ip netns exec $netns sysctl -q net.ipv4.conf.default.rp_filter=0
		if [ $checksum -eq 1 ]; then
			ip netns exec $netns sysctl -q net.mptcp.checksum_enabled=1
		fi
	done

	check_invert=0
	validate_checksum=$checksum

	#  ns1         ns2
	# ns1eth1    ns2eth1
	# ns1eth2    ns2eth2
	# ns1eth3    ns2eth3
	# ns1eth4    ns2eth4

	local i
	for i in $(seq 1 4); do
		ip link add ns1eth$i netns "$ns1" type veth peer name ns2eth$i netns "$ns2"
		ip -net "$ns1" addr add 10.0.$i.1/24 dev ns1eth$i
		ip -net "$ns1" addr add dead:beef:$i::1/64 dev ns1eth$i nodad
		ip -net "$ns1" link set ns1eth$i up

		ip -net "$ns2" addr add 10.0.$i.2/24 dev ns2eth$i
		ip -net "$ns2" addr add dead:beef:$i::2/64 dev ns2eth$i nodad
		ip -net "$ns2" link set ns2eth$i up

		# let $ns2 reach any $ns1 address from any interface
		ip -net "$ns2" route add default via 10.0.$i.1 dev ns2eth$i metric 10$i
		ip -net "$ns2" route add default via dead:beef:$i::1 dev ns2eth$i metric 10$i
	done
}

init_shapers()
{
	local i
	for i in $(seq 1 4); do
		tc -n $ns1 qdisc add dev ns1eth$i root netem rate 20mbit delay 1
		tc -n $ns2 qdisc add dev ns2eth$i root netem rate 20mbit delay 1
	done
}

cleanup_partial()
{
	rm -f "$capout"

	local netns
	for netns in "$ns1" "$ns2"; do
		ip netns del $netns
		rm -f /tmp/$netns.{nstat,out}
	done
}

check_tools()
{
	mptcp_lib_check_mptcp
	mptcp_lib_check_kallsyms

	if ! ip -Version &> /dev/null; then
		echo "SKIP: Could not run test without ip tool"
		exit $ksft_skip
	fi

	# Use the legacy version if available to support old kernel versions
	if iptables-legacy -V &> /dev/null; then
		iptables="iptables-legacy"
		ip6tables="ip6tables-legacy"
	elif ! iptables -V &> /dev/null; then
		echo "SKIP: Could not run all tests without iptables tool"
		exit $ksft_skip
	elif ! ip6tables -V &> /dev/null; then
		echo "SKIP: Could not run all tests without ip6tables tool"
		exit $ksft_skip
	fi
}

init() {
	init=1

	check_tools

	sin=$(mktemp)
	sout=$(mktemp)
	cin=$(mktemp)
	cinsent=$(mktemp)
	cout=$(mktemp)
	evts_ns1=$(mktemp)
	evts_ns2=$(mktemp)

	trap cleanup EXIT

	make_file "$cin" "client" 1 >/dev/null
	make_file "$sin" "server" 1 >/dev/null
}

cleanup()
{
	rm -f "$cin" "$cout" "$sinfail"
	rm -f "$sin" "$sout" "$cinsent" "$cinfail"
	rm -f "$tmpfile"
<<<<<<< HEAD
	cleanup_partial
}

# $1: msg
print_title()
{
	printf "%03u %-36s %s" "${TEST_COUNT}" "${TEST_NAME}" "${1}"
=======
	rm -rf $evts_ns1 $evts_ns2
	cleanup_partial
}

print_title()
{
	printf "%03u %s\n" "${TEST_COUNT}" "${TEST_NAME}"
}

print_check()
{
	printf "%-${nr_blank}s%-36s" " " "${*}"
}

print_info()
{
	# It can be empty, no need to print anything then
	[ -z "${1}" ] && return

	mptcp_lib_print_info "      Info: ${*}"
}

print_ok()
{
	mptcp_lib_print_ok "[ ok ]${1:+ ${*}}"
}

print_fail()
{
	mptcp_lib_print_err "[fail]${1:+ ${*}}"
}

print_skip()
{
	mptcp_lib_print_warn "[skip]${1:+ ${*}}"
>>>>>>> ccf0a997
}

# [ $1: fail msg ]
mark_as_skipped()
{
	local msg="${1:-"Feature not supported"}"

	mptcp_lib_fail_if_expected_feature "${msg}"

<<<<<<< HEAD
	print_title "[ skip ] ${msg}"
	printf "\n"
=======
	print_check "${msg}"
	print_skip

	last_test_skipped=1
>>>>>>> ccf0a997
}

# $@: condition
continue_if()
{
	if ! "${@}"; then
		mark_as_skipped
		return 1
	fi
}

skip_test()
{
	if [ "${#only_tests_ids[@]}" -eq 0 ] && [ "${#only_tests_names[@]}" -eq 0 ]; then
		return 1
	fi

	local i
	for i in "${only_tests_ids[@]}"; do
		if [ "${TEST_COUNT}" -eq "${i}" ]; then
			return 1
		fi
	done
	for i in "${only_tests_names[@]}"; do
		if [ "${TEST_NAME}" = "${i}" ]; then
			return 1
		fi
	done

	return 0
}

append_prev_results()
{
	if [ ${last_test_failed} -eq 1 ]; then
		mptcp_lib_result_fail "${TEST_NAME}"
	elif [ ${last_test_skipped} -eq 1 ]; then
		mptcp_lib_result_skip "${TEST_NAME}"
	elif [ ${last_test_ignored} -ne 1 ]; then
		mptcp_lib_result_pass "${TEST_NAME}"
	fi

	last_test_failed=0
	last_test_skipped=0
	last_test_ignored=0
}

# $1: test name
reset()
{
	append_prev_results

	TEST_NAME="${1}"

	TEST_COUNT=$((TEST_COUNT+1))

	if skip_test; then
		last_test_ignored=1
		return 1
	fi

	print_title

	if [ "${init}" != "1" ]; then
		init
	else
		cleanup_partial
	fi

	init_partial

	return 0
}

# $1: test name ; $2: counter to check
reset_check_counter()
{
	reset "${1}" || return 1

	local counter="${2}"

	if ! nstat -asz "${counter}" | grep -wq "${counter}"; then
		mark_as_skipped "counter '${counter}' is not available"
		return 1
	fi
}

# $1: test name
reset_with_cookies()
{
	reset "${1}" || return 1

	local netns
	for netns in "$ns1" "$ns2"; do
		ip netns exec $netns sysctl -q net.ipv4.tcp_syncookies=2
	done
}

# $1: test name
reset_with_add_addr_timeout()
{
	local ip="${2:-4}"
	local tables

	reset "${1}" || return 1

	tables="${iptables}"
	if [ $ip -eq 6 ]; then
		tables="${ip6tables}"
	fi

	ip netns exec $ns1 sysctl -q net.mptcp.add_addr_timeout=1

	if ! ip netns exec $ns2 $tables -A OUTPUT -p tcp \
			-m tcp --tcp-option 30 \
			-m bpf --bytecode \
			"$CBPF_MPTCP_SUBOPTION_ADD_ADDR" \
			-j DROP; then
		mark_as_skipped "unable to set the 'add addr' rule"
		return 1
	fi
}

# $1: test name
reset_with_checksum()
{
	local ns1_enable=$1
	local ns2_enable=$2

	reset "checksum test ${1} ${2}" || return 1

	ip netns exec $ns1 sysctl -q net.mptcp.checksum_enabled=$ns1_enable
	ip netns exec $ns2 sysctl -q net.mptcp.checksum_enabled=$ns2_enable

	validate_checksum=1
}

reset_with_allow_join_id0()
{
	local ns1_enable=$2
	local ns2_enable=$3

	reset "${1}" || return 1

	ip netns exec $ns1 sysctl -q net.mptcp.allow_join_initial_addr_port=$ns1_enable
	ip netns exec $ns2 sysctl -q net.mptcp.allow_join_initial_addr_port=$ns2_enable
}

# Modify TCP payload without corrupting the TCP packet
#
# This rule inverts a 8-bit word at byte offset 148 for the 2nd TCP ACK packets
# carrying enough data.
# Once it is done, the TCP Checksum field is updated so the packet is still
# considered as valid at the TCP level.
# Because the MPTCP checksum, covering the TCP options and data, has not been
# updated, the modification will be detected and an MP_FAIL will be emitted:
# what we want to validate here without corrupting "random" MPTCP options.
#
# To avoid having tc producing this pr_info() message for each TCP ACK packets
# not carrying enough data:
#
#     tc action pedit offset 162 out of bounds
#
# Netfilter is used to mark packets with enough data.
setup_fail_rules()
{
	check_invert=1
	validate_checksum=1
	local i="$1"
	local ip="${2:-4}"
	local tables

	tables="${iptables}"
	if [ $ip -eq 6 ]; then
		tables="${ip6tables}"
	fi

	ip netns exec $ns2 $tables \
		-t mangle \
		-A OUTPUT \
		-o ns2eth$i \
		-p tcp \
		-m length --length 150:9999 \
		-m statistic --mode nth --packet 1 --every 99999 \
		-j MARK --set-mark 42 || return ${ksft_skip}

	tc -n $ns2 qdisc add dev ns2eth$i clsact || return ${ksft_skip}
	tc -n $ns2 filter add dev ns2eth$i egress \
		protocol ip prio 1000 \
		handle 42 fw \
		action pedit munge offset 148 u8 invert \
		pipe csum tcp \
		index 100 || return ${ksft_skip}
<<<<<<< HEAD
}

reset_with_fail()
{
	reset_check_counter "${1}" "MPTcpExtInfiniteMapTx" || return 1
	shift

	ip netns exec $ns1 sysctl -q net.mptcp.checksum_enabled=1
	ip netns exec $ns2 sysctl -q net.mptcp.checksum_enabled=1

	local rc=0
	setup_fail_rules "${@}" || rc=$?

	if [ ${rc} -eq ${ksft_skip} ]; then
		mark_as_skipped "unable to set the 'fail' rules"
		return 1
	fi
}

reset_with_tcp_filter()
{
	reset "${1}" || return 1
	shift

	local ns="${!1}"
	local src="${2}"
	local target="${3}"

	if ! ip netns exec "${ns}" ${iptables} \
			-A INPUT \
			-s "${src}" \
			-p tcp \
			-j "${target}"; then
		mark_as_skipped "unable to set the filter rules"
		return 1
	fi
=======
>>>>>>> ccf0a997
}

reset_with_fail()
{
	reset_check_counter "${1}" "MPTcpExtInfiniteMapTx" || return 1
	shift

	ip netns exec $ns1 sysctl -q net.mptcp.checksum_enabled=1
	ip netns exec $ns2 sysctl -q net.mptcp.checksum_enabled=1

	local rc=0
	setup_fail_rules "${@}" || rc=$?

	if [ ${rc} -eq ${ksft_skip} ]; then
		mark_as_skipped "unable to set the 'fail' rules"
		return 1
	fi
}

reset_with_events()
{
	reset "${1}" || return 1

	:> "$evts_ns1"
	:> "$evts_ns2"
	ip netns exec $ns1 ./pm_nl_ctl events >> "$evts_ns1" 2>&1 &
	evts_ns1_pid=$!
	ip netns exec $ns2 ./pm_nl_ctl events >> "$evts_ns2" 2>&1 &
	evts_ns2_pid=$!
}

reset_with_tcp_filter()
{
	reset "${1}" || return 1
	shift

	local ns="${!1}"
	local src="${2}"
	local target="${3}"

	if ! ip netns exec "${ns}" ${iptables} \
			-A INPUT \
			-s "${src}" \
			-p tcp \
			-j "${target}"; then
		mark_as_skipped "unable to set the filter rules"
		return 1
	fi
}

# $1: err msg
fail_test()
{
	ret=1

	print_fail "${@}"

	# just in case a test is marked twice as failed
	if [ ${last_test_failed} -eq 0 ]; then
		failed_tests[${TEST_COUNT}]="${TEST_NAME}"
		dump_stats
		last_test_failed=1
	fi
}

get_failed_tests_ids()
{
	# sorted
	local i
	for i in "${!failed_tests[@]}"; do
		echo "${i}"
	done | sort -n
}

print_file_err()
{
	ls -l "$1" 1>&2
	echo -n "Trailing bytes are: "
	tail -c 27 "$1"
}

check_transfer()
{
	local in=$1
	local out=$2
	local what=$3
	local bytes=$4
	local i a b

	local line
	if [ -n "$bytes" ]; then
		local out_size
		# when truncating we must check the size explicitly
		out_size=$(wc -c $out | awk '{print $1}')
		if [ $out_size -ne $bytes ]; then
			fail_test "$what output file has wrong size ($out_size, $bytes)"
			return 1
		fi

		# note: BusyBox's "cmp" command doesn't support --bytes
		tmpfile=$(mktemp)
		head --bytes="$bytes" "$in" > "$tmpfile"
		mv "$tmpfile" "$in"
		head --bytes="$bytes" "$out" > "$tmpfile"
		mv "$tmpfile" "$out"
		tmpfile=""
	fi
	cmp -l "$in" "$out" | while read -r i a b; do
		local sum=$((0${a} + 0${b}))
		if [ $check_invert -eq 0 ] || [ $sum -ne $((0xff)) ]; then
			fail_test "$what does not match (in, out):"
			print_file_err "$in"
			print_file_err "$out"

			return 1
		else
			print_info "$what has inverted byte at ${i}"
		fi
	done

	return 0
}

do_ping()
{
	local listener_ns="$1"
	local connector_ns="$2"
	local connect_addr="$3"

	if ! ip netns exec ${connector_ns} ping -q -c 1 $connect_addr >/dev/null; then
		fail_test "$listener_ns -> $connect_addr connectivity"
	fi
}

link_failure()
{
	local ns="$1"

	if [ -z "$FAILING_LINKS" ]; then
		l=$((RANDOM%4))
		FAILING_LINKS=$((l+1))
	fi

	local l
	for l in $FAILING_LINKS; do
		local veth="ns1eth$l"
		ip -net "$ns" link set "$veth" down
	done
}

# $1: IP address
is_v6()
{
	[ -z "${1##*:*}" ]
}

# $1: ns, $2: port
wait_local_port_listen()
{
	local listener_ns="${1}"
	local port="${2}"

	local port_hex
	port_hex="$(printf "%04X" "${port}")"

	local i
	for i in $(seq 10); do
		ip netns exec "${listener_ns}" cat /proc/net/tcp* | \
			awk "BEGIN {rc=1} {if (\$2 ~ /:${port_hex}\$/ && \$4 ~ /0A/) {rc=0; exit}} END {exit rc}" &&
			break
		sleep 0.1
	done
}

# $1: ns ; $2: counter
get_counter()
{
	local ns="${1}"
	local counter="${2}"
	local count
<<<<<<< HEAD

	count=$(ip netns exec ${ns} nstat -asz "${counter}" | awk 'NR==1 {next} {print $2}')
	if [ -z "${count}" ]; then
		mptcp_lib_fail_if_expected_feature "${counter} counter"
		return 1
	fi

=======

	count=$(ip netns exec ${ns} nstat -asz "${counter}" | awk 'NR==1 {next} {print $2}')
	if [ -z "${count}" ]; then
		mptcp_lib_fail_if_expected_feature "${counter} counter"
		return 1
	fi

>>>>>>> ccf0a997
	echo "${count}"
}

rm_addr_count()
{
	get_counter "${1}" "MPTcpExtRmAddr"
}

# $1: ns, $2: old rm_addr counter in $ns
wait_rm_addr()
{
	local ns="${1}"
	local old_cnt="${2}"
	local cnt

	local i
	for i in $(seq 10); do
		cnt=$(rm_addr_count ${ns})
		[ "$cnt" = "${old_cnt}" ] || break
		sleep 0.1
	done
}

rm_sf_count()
{
	get_counter "${1}" "MPTcpExtRmSubflow"
}

# $1: ns, $2: old rm_sf counter in $ns
wait_rm_sf()
{
	local ns="${1}"
	local old_cnt="${2}"
	local cnt

	local i
	for i in $(seq 10); do
		cnt=$(rm_sf_count ${ns})
		[ "$cnt" = "${old_cnt}" ] || break
		sleep 0.1
	done
}

wait_mpj()
{
	local ns="${1}"
	local cnt old_cnt

	old_cnt=$(get_counter ${ns} "MPTcpExtMPJoinAckRx")

	local i
	for i in $(seq 10); do
		cnt=$(get_counter ${ns} "MPTcpExtMPJoinAckRx")
		[ "$cnt" = "${old_cnt}" ] || break
		sleep 0.1
	done
}

kill_wait()
{
	kill $1 > /dev/null 2>&1
	wait $1 2>/dev/null
}

<<<<<<< HEAD
=======
kill_events_pids()
{
	kill_wait $evts_ns1_pid
	kill_wait $evts_ns2_pid
}

>>>>>>> ccf0a997
kill_tests_wait()
{
	#shellcheck disable=SC2046
	kill -SIGUSR1 $(ip netns pids $ns2) $(ip netns pids $ns1)
	wait
}

pm_nl_set_limits()
{
	local ns=$1
	local addrs=$2
	local subflows=$3

	if [ $ip_mptcp -eq 1 ]; then
		ip -n $ns mptcp limits set add_addr_accepted $addrs subflows $subflows
	else
		ip netns exec $ns ./pm_nl_ctl limits $addrs $subflows
	fi
}

pm_nl_add_endpoint()
{
	local ns=$1
	local addr=$2
	local flags _flags
	local port _port
	local dev _dev
	local id _id
	local nr=2

	local p
	for p in "${@}"
	do
		if [ $p = "flags" ]; then
			eval _flags=\$"$nr"
			[ -n "$_flags" ]; flags="flags $_flags"
		fi
		if [ $p = "dev" ]; then
			eval _dev=\$"$nr"
			[ -n "$_dev" ]; dev="dev $_dev"
		fi
		if [ $p = "id" ]; then
			eval _id=\$"$nr"
			[ -n "$_id" ]; id="id $_id"
		fi
		if [ $p = "port" ]; then
			eval _port=\$"$nr"
			[ -n "$_port" ]; port="port $_port"
		fi

		nr=$((nr + 1))
	done

	if [ $ip_mptcp -eq 1 ]; then
		ip -n $ns mptcp endpoint add $addr ${_flags//","/" "} $dev $id $port
	else
		ip netns exec $ns ./pm_nl_ctl add $addr $flags $dev $id $port
	fi
}

pm_nl_del_endpoint()
{
	local ns=$1
	local id=$2
	local addr=$3

	if [ $ip_mptcp -eq 1 ]; then
		[ $id -ne 0 ] && addr=''
		ip -n $ns mptcp endpoint delete id $id $addr
	else
		ip netns exec $ns ./pm_nl_ctl del $id $addr
	fi
}

pm_nl_flush_endpoint()
{
	local ns=$1

	if [ $ip_mptcp -eq 1 ]; then
		ip -n $ns mptcp endpoint flush
	else
		ip netns exec $ns ./pm_nl_ctl flush
	fi
}

pm_nl_show_endpoints()
{
	local ns=$1

	if [ $ip_mptcp -eq 1 ]; then
		ip -n $ns mptcp endpoint show
	else
		ip netns exec $ns ./pm_nl_ctl dump
	fi
}

pm_nl_change_endpoint()
{
	local ns=$1
	local id=$2
	local flags=$3

	if [ $ip_mptcp -eq 1 ]; then
		ip -n $ns mptcp endpoint change id $id ${flags//","/" "}
	else
		ip netns exec $ns ./pm_nl_ctl set id $id flags $flags
	fi
}

pm_nl_check_endpoint()
{
	local line expected_line
	local msg="$1"
	local ns=$2
	local addr=$3
	local _flags=""
	local flags
	local _port
	local port
	local dev
	local _id
	local id

	print_check "${msg}"

	shift 3
	while [ -n "$1" ]; do
		if [ $1 = "flags" ]; then
			_flags=$2
			[ -n "$_flags" ]; flags="flags $_flags"
			shift
		elif [ $1 = "dev" ]; then
			[ -n "$2" ]; dev="dev $1"
			shift
		elif [ $1 = "id" ]; then
			_id=$2
			[ -n "$_id" ]; id="id $_id"
			shift
		elif [ $1 = "port" ]; then
			_port=$2
			[ -n "$_port" ]; port=" port $_port"
			shift
		fi

		shift
	done

	if [ -z "$id" ]; then
		test_fail "bad test - missing endpoint id"
		return
	fi

	if [ $ip_mptcp -eq 1 ]; then
		# get line and trim trailing whitespace
		line=$(ip -n $ns mptcp endpoint show $id)
		line="${line% }"
		# the dump order is: address id flags port dev
		[ -n "$addr" ] && expected_line="$addr"
		expected_line="$expected_line $id"
		[ -n "$_flags" ] && expected_line="$expected_line ${_flags//","/" "}"
		[ -n "$dev" ] && expected_line="$expected_line $dev"
		[ -n "$port" ] && expected_line="$expected_line $port"
	else
		line=$(ip netns exec $ns ./pm_nl_ctl get $_id)
		# the dump order is: id flags dev address port
		expected_line="$id"
		[ -n "$flags" ] && expected_line="$expected_line $flags"
		[ -n "$dev" ] && expected_line="$expected_line $dev"
		[ -n "$addr" ] && expected_line="$expected_line $addr"
		[ -n "$_port" ] && expected_line="$expected_line $_port"
	fi
	if [ "$line" = "$expected_line" ]; then
		print_ok
	else
		fail_test "expected '$expected_line' found '$line'"
	fi
}

<<<<<<< HEAD
do_transfer()
=======
pm_nl_set_endpoint()
>>>>>>> ccf0a997
{
	local listener_ns="$1"
	local connector_ns="$2"
	local connect_addr="$3"

	local addr_nr_ns1=${addr_nr_ns1:-0}
	local addr_nr_ns2=${addr_nr_ns2:-0}
	local sflags=${sflags:-""}
	local fullmesh=${fullmesh:-""}

	local flags="subflow"
	if [ -n "${fullmesh}" ]; then
		flags="${flags},fullmesh"
		addr_nr_ns2=${fullmesh}
	fi

	# let the mptcp subflow be established in background before
	# do endpoint manipulation
	if [ $addr_nr_ns1 != "0" ] || [ $addr_nr_ns2 != "0" ]; then
		sleep 1
	fi

	if [ $addr_nr_ns1 -gt 0 ]; then
		local counter=2
		local add_nr_ns1=${addr_nr_ns1}
		local id=10
		while [ $add_nr_ns1 -gt 0 ]; do
			local addr
			if is_v6 "${connect_addr}"; then
				addr="dead:beef:$counter::1"
			else
				addr="10.0.$counter.1"
			fi
<<<<<<< HEAD
			if [ $userspace_pm -eq 0 ]; then
				pm_nl_add_endpoint $ns1 $addr flags signal
			else
				tk=$(sed -n 's/.*\(token:\)\([[:digit:]]*\).*$/\2/p;q' "$evts_ns1")
				ip netns exec ${listener_ns} ./pm_nl_ctl ann $addr token $tk id $id
				sleep 1
				sp=$(grep "type:10" "$evts_ns1" |
				     sed -n 's/.*\(sport:\)\([[:digit:]]*\).*$/\2/p;q')
				da=$(grep "type:10" "$evts_ns1" |
				     sed -n 's/.*\(daddr[46]:\)\([0-9a-f:.]*\).*$/\2/p;q')
				echo "$da" | grep -q ":" && addr="::ffff:$addr"
				dp=$(grep "type:10" "$evts_ns1" |
				     sed -n 's/.*\(dport:\)\([[:digit:]]*\).*$/\2/p;q')
				ip netns exec ${listener_ns} ./pm_nl_ctl rem token $tk id $id
				ip netns exec ${listener_ns} ./pm_nl_ctl dsf lip "$addr" \
							lport $sp rip $da rport $dp token $tk
			fi

=======
			pm_nl_add_endpoint $ns1 $addr flags signal
>>>>>>> ccf0a997
			counter=$((counter + 1))
			add_nr_ns1=$((add_nr_ns1 - 1))
			id=$((id + 1))
		done
	elif [ $addr_nr_ns1 -lt 0 ]; then
		local rm_nr_ns1=$((-addr_nr_ns1))
		if [ $rm_nr_ns1 -lt 8 ]; then
			local counter=0
			local line
			pm_nl_show_endpoints ${listener_ns} | while read -r line; do
				# shellcheck disable=SC2206 # we do want to split per word
				local arr=($line)
				local nr=0

				local i
				for i in "${arr[@]}"; do
					if [ $i = "id" ]; then
						if [ $counter -eq $rm_nr_ns1 ]; then
							break
						fi
						id=${arr[$nr+1]}
						rm_addr=$(rm_addr_count ${connector_ns})
						pm_nl_del_endpoint ${listener_ns} $id
						wait_rm_addr ${connector_ns} ${rm_addr}
						counter=$((counter + 1))
					fi
					nr=$((nr + 1))
				done
			done
		elif [ $rm_nr_ns1 -eq 8 ]; then
			pm_nl_flush_endpoint ${listener_ns}
		elif [ $rm_nr_ns1 -eq 9 ]; then
			pm_nl_del_endpoint ${listener_ns} 0 ${connect_addr}
		fi
	fi

	# if newly added endpoints must be deleted, give the background msk
	# some time to created them
	[ $addr_nr_ns1 -gt 0 ] && [ $addr_nr_ns2 -lt 0 ] && sleep 1

	if [ $addr_nr_ns2 -gt 0 ]; then
		local add_nr_ns2=${addr_nr_ns2}
		local counter=3
		local id=20
		while [ $add_nr_ns2 -gt 0 ]; do
			local addr
			if is_v6 "${connect_addr}"; then
				addr="dead:beef:$counter::2"
			else
				addr="10.0.$counter.2"
			fi
<<<<<<< HEAD
			if [ $userspace_pm -eq 0 ]; then
				pm_nl_add_endpoint $ns2 $addr flags $flags
			else
				tk=$(sed -n 's/.*\(token:\)\([[:digit:]]*\).*$/\2/p;q' "$evts_ns2")
				da=$(sed -n 's/.*\(daddr4:\)\([0-9.]*\).*$/\2/p;q' "$evts_ns2")
				dp=$(sed -n 's/.*\(dport:\)\([[:digit:]]*\).*$/\2/p;q' "$evts_ns2")
				ip netns exec ${connector_ns} ./pm_nl_ctl csf lip $addr lid $id \
									rip $da rport $dp token $tk
				sleep 1
				sp=$(grep "type:10" "$evts_ns2" |
				     sed -n 's/.*\(sport:\)\([[:digit:]]*\).*$/\2/p;q')
				ip netns exec ${connector_ns} ./pm_nl_ctl rem token $tk id $id
				ip netns exec ${connector_ns} ./pm_nl_ctl dsf lip $addr lport $sp \
									rip $da rport $dp token $tk
			fi
=======
			pm_nl_add_endpoint $ns2 $addr flags $flags
>>>>>>> ccf0a997
			counter=$((counter + 1))
			add_nr_ns2=$((add_nr_ns2 - 1))
			id=$((id + 1))
		done
	elif [ $addr_nr_ns2 -lt 0 ]; then
		local rm_nr_ns2=$((-addr_nr_ns2))
		if [ $rm_nr_ns2 -lt 8 ]; then
			local counter=0
			local line
			pm_nl_show_endpoints ${connector_ns} | while read -r line; do
				# shellcheck disable=SC2206 # we do want to split per word
				local arr=($line)
				local nr=0

				local i
				for i in "${arr[@]}"; do
					if [ $i = "id" ]; then
						if [ $counter -eq $rm_nr_ns2 ]; then
							break
						fi
						local id rm_addr
						# rm_addr are serialized, allow the previous one to
						# complete
						id=${arr[$nr+1]}
						rm_addr=$(rm_addr_count ${listener_ns})
						pm_nl_del_endpoint ${connector_ns} $id
						wait_rm_addr ${listener_ns} ${rm_addr}
						counter=$((counter + 1))
					fi
					nr=$((nr + 1))
				done
			done
		elif [ $rm_nr_ns2 -eq 8 ]; then
			pm_nl_flush_endpoint ${connector_ns}
		elif [ $rm_nr_ns2 -eq 9 ]; then
			local addr
			if is_v6 "${connect_addr}"; then
				addr="dead:beef:1::2"
			else
				addr="10.0.1.2"
			fi
			pm_nl_del_endpoint ${connector_ns} 0 $addr
		fi
	fi

	if [ -n "${sflags}" ]; then
		sleep 1

		local netns
		for netns in "$ns1" "$ns2"; do
			local line
			pm_nl_show_endpoints $netns | while read -r line; do
				# shellcheck disable=SC2206 # we do want to split per word
				local arr=($line)
				local nr=0
				local id

				local i
				for i in "${arr[@]}"; do
					if [ $i = "id" ]; then
						id=${arr[$nr+1]}
					fi
					nr=$((nr + 1))
				done
				pm_nl_change_endpoint $netns $id $sflags
			done
		done
	fi
}

do_transfer()
{
	local listener_ns="$1"
	local connector_ns="$2"
	local cl_proto="$3"
	local srv_proto="$4"
	local connect_addr="$5"

	local port=$((10000 + TEST_COUNT - 1))
	local cappid
	local FAILING_LINKS=${FAILING_LINKS:-""}
	local fastclose=${fastclose:-""}
	local speed=${speed:-"fast"}

	:> "$cout"
	:> "$sout"
	:> "$capout"

	if [ $capture -eq 1 ]; then
		local capuser
		if [ -z $SUDO_USER ] ; then
			capuser=""
		else
			capuser="-Z $SUDO_USER"
		fi

		capfile=$(printf "mp_join-%02u-%s.pcap" "$TEST_COUNT" "${listener_ns}")

		echo "Capturing traffic for test $TEST_COUNT into $capfile"
		ip netns exec ${listener_ns} tcpdump -i any -s 65535 -B 32768 $capuser -w $capfile > "$capout" 2>&1 &
		cappid=$!

		sleep 1
	fi

	NSTAT_HISTORY=/tmp/${listener_ns}.nstat ip netns exec ${listener_ns} \
		nstat -n
	NSTAT_HISTORY=/tmp/${connector_ns}.nstat ip netns exec ${connector_ns} \
		nstat -n

	local extra_args
	if [ $speed = "fast" ]; then
		extra_args="-j"
	elif [ $speed = "slow" ]; then
		extra_args="-r 50"
	elif [ $speed -gt 0 ]; then
		extra_args="-r ${speed}"
	fi

	local extra_cl_args=""
	local extra_srv_args=""
	local trunc_size=""
	if [ -n "${fastclose}" ]; then
		if [ ${test_linkfail} -le 1 ]; then
			fail_test "fastclose tests need test_linkfail argument"
			return 1
		fi

		# disconnect
		trunc_size=${test_linkfail}
		local side=${fastclose}

		if [ ${side} = "client" ]; then
			extra_cl_args="-f ${test_linkfail}"
			extra_srv_args="-f -1"
		elif [ ${side} = "server" ]; then
			extra_srv_args="-f ${test_linkfail}"
			extra_cl_args="-f -1"
		else
			fail_test "wrong/unknown fastclose spec ${side}"
			return 1
		fi
	fi

	extra_srv_args="$extra_args $extra_srv_args"
	if [ "$test_linkfail" -gt 1 ];then
		timeout ${timeout_test} \
			ip netns exec ${listener_ns} \
				./mptcp_connect -t ${timeout_poll} -l -p $port -s ${srv_proto} \
					$extra_srv_args "::" < "$sinfail" > "$sout" &
	else
		timeout ${timeout_test} \
			ip netns exec ${listener_ns} \
				./mptcp_connect -t ${timeout_poll} -l -p $port -s ${srv_proto} \
					$extra_srv_args "::" < "$sin" > "$sout" &
	fi
	local spid=$!

	wait_local_port_listen "${listener_ns}" "${port}"

	extra_cl_args="$extra_args $extra_cl_args"
	if [ "$test_linkfail" -eq 0 ];then
		timeout ${timeout_test} \
			ip netns exec ${connector_ns} \
				./mptcp_connect -t ${timeout_poll} -p $port -s ${cl_proto} \
					$extra_cl_args $connect_addr < "$cin" > "$cout" &
	elif [ "$test_linkfail" -eq 1 ] || [ "$test_linkfail" -eq 2 ];then
		( cat "$cinfail" ; sleep 2; link_failure $listener_ns ; cat "$cinfail" ) | \
			tee "$cinsent" | \
			timeout ${timeout_test} \
				ip netns exec ${connector_ns} \
					./mptcp_connect -t ${timeout_poll} -p $port -s ${cl_proto} \
						$extra_cl_args $connect_addr > "$cout" &
	else
		tee "$cinsent" < "$cinfail" | \
			timeout ${timeout_test} \
				ip netns exec ${connector_ns} \
					./mptcp_connect -t ${timeout_poll} -p $port -s ${cl_proto} \
						$extra_cl_args $connect_addr > "$cout" &
	fi
	local cpid=$!

	pm_nl_set_endpoint $listener_ns $connector_ns $connect_addr

	wait $cpid
	local retc=$?
	wait $spid
	local rets=$?

	if [ $capture -eq 1 ]; then
	    sleep 1
	    kill $cappid
	fi

	NSTAT_HISTORY=/tmp/${listener_ns}.nstat ip netns exec ${listener_ns} \
		nstat | grep Tcp > /tmp/${listener_ns}.out
	NSTAT_HISTORY=/tmp/${connector_ns}.nstat ip netns exec ${connector_ns} \
		nstat | grep Tcp > /tmp/${connector_ns}.out

	if [ ${rets} -ne 0 ] || [ ${retc} -ne 0 ]; then
		fail_test "client exit code $retc, server $rets"
		echo -e "\nnetns ${listener_ns} socket stat for ${port}:" 1>&2
		ip netns exec ${listener_ns} ss -Menita 1>&2 -o "sport = :$port"
		cat /tmp/${listener_ns}.out
		echo -e "\nnetns ${connector_ns} socket stat for ${port}:" 1>&2
		ip netns exec ${connector_ns} ss -Menita 1>&2 -o "dport = :$port"
		cat /tmp/${connector_ns}.out

		cat "$capout"
		return 1
	fi

	if [ "$test_linkfail" -gt 1 ];then
		check_transfer $sinfail $cout "file received by client" $trunc_size
	else
		check_transfer $sin $cout "file received by client" $trunc_size
	fi
	retc=$?
	if [ "$test_linkfail" -eq 0 ];then
		check_transfer $cin $sout "file received by server" $trunc_size
	else
		check_transfer $cinsent $sout "file received by server" $trunc_size
	fi
	rets=$?

	if [ $retc -eq 0 ] && [ $rets -eq 0 ];then
		cat "$capout"
		return 0
	fi

	cat "$capout"
	return 1
}

make_file()
{
	local name=$1
	local who=$2
	local size=$3

	dd if=/dev/urandom of="$name" bs=1024 count=$size 2> /dev/null
	echo -e "\nMPTCP_TEST_FILE_END_MARKER" >> "$name"

	print_info "Test file (size $size KB) for $who"
}

run_tests()
{
	local listener_ns="$1"
	local connector_ns="$2"
	local connect_addr="$3"

	local size
	local test_linkfail=${test_linkfail:-0}

	# The values above 2 are reused to make test files
	# with the given sizes (KB)
	if [ "$test_linkfail" -gt 2 ]; then
		size=$test_linkfail

		if [ -z "$cinfail" ]; then
			cinfail=$(mktemp)
		fi
		make_file "$cinfail" "client" $size
	# create the input file for the failure test when
	# the first failure test run
	elif [ "$test_linkfail" -ne 0 ] && [ -z "$cinfail" ]; then
		# the client file must be considerably larger
		# of the maximum expected cwin value, or the
		# link utilization will be not predicable
		size=$((RANDOM%2))
		size=$((size+1))
		size=$((size*8192))
		size=$((size + ( RANDOM % 8192) ))

		cinfail=$(mktemp)
		make_file "$cinfail" "client" $size
	fi

	if [ "$test_linkfail" -gt 2 ]; then
		size=$test_linkfail

		if [ -z "$sinfail" ]; then
			sinfail=$(mktemp)
		fi
		make_file "$sinfail" "server" $size
	elif [ "$test_linkfail" -eq 2 ] && [ -z "$sinfail" ]; then
		size=$((RANDOM%16))
		size=$((size+1))
		size=$((size*2048))

		sinfail=$(mktemp)
		make_file "$sinfail" "server" $size
	fi

	do_transfer ${listener_ns} ${connector_ns} MPTCP MPTCP ${connect_addr}
}

dump_stats()
{
	echo Server ns stats
	ip netns exec $ns1 nstat -as | grep Tcp
	echo Client ns stats
	ip netns exec $ns2 nstat -as | grep Tcp
}

chk_csum_nr()
{
	local csum_ns1=${1:-0}
	local csum_ns2=${2:-0}
	local count
	local extra_msg=""
	local allow_multi_errors_ns1=0
	local allow_multi_errors_ns2=0

	if [[ "${csum_ns1}" = "+"* ]]; then
		allow_multi_errors_ns1=1
		csum_ns1=${csum_ns1:1}
	fi
	if [[ "${csum_ns2}" = "+"* ]]; then
		allow_multi_errors_ns2=1
		csum_ns2=${csum_ns2:1}
	fi

<<<<<<< HEAD
	printf "%-${nr_blank}s %s" " " "sum"
=======
	print_check "sum"
>>>>>>> ccf0a997
	count=$(get_counter ${ns1} "MPTcpExtDataCsumErr")
	if [ "$count" != "$csum_ns1" ]; then
		extra_msg="$extra_msg ns1=$count"
	fi
	if [ -z "$count" ]; then
<<<<<<< HEAD
		echo -n "[skip]"
=======
		print_skip
>>>>>>> ccf0a997
	elif { [ "$count" != $csum_ns1 ] && [ $allow_multi_errors_ns1 -eq 0 ]; } ||
	   { [ "$count" -lt $csum_ns1 ] && [ $allow_multi_errors_ns1 -eq 1 ]; }; then
		fail_test "got $count data checksum error[s] expected $csum_ns1"
	else
		print_ok
	fi
<<<<<<< HEAD
	echo -n " - csum  "
=======
	print_check "csum"
>>>>>>> ccf0a997
	count=$(get_counter ${ns2} "MPTcpExtDataCsumErr")
	if [ "$count" != "$csum_ns2" ]; then
		extra_msg="$extra_msg ns2=$count"
	fi
	if [ -z "$count" ]; then
<<<<<<< HEAD
		echo -n "[skip]"
=======
		print_skip
>>>>>>> ccf0a997
	elif { [ "$count" != $csum_ns2 ] && [ $allow_multi_errors_ns2 -eq 0 ]; } ||
	   { [ "$count" -lt $csum_ns2 ] && [ $allow_multi_errors_ns2 -eq 1 ]; }; then
		fail_test "got $count data checksum error[s] expected $csum_ns2"
	else
		print_ok
	fi

	print_info "$extra_msg"
}

chk_fail_nr()
{
	local fail_tx=$1
	local fail_rx=$2
	local ns_invert=${3:-""}
	local count
	local ns_tx=$ns1
	local ns_rx=$ns2
	local extra_msg=""
	local allow_tx_lost=0
	local allow_rx_lost=0

	if [[ $ns_invert = "invert" ]]; then
		ns_tx=$ns2
		ns_rx=$ns1
		extra_msg="invert"
	fi

	if [[ "${fail_tx}" = "-"* ]]; then
		allow_tx_lost=1
		fail_tx=${fail_tx:1}
	fi
	if [[ "${fail_rx}" = "-"* ]]; then
		allow_rx_lost=1
		fail_rx=${fail_rx:1}
	fi

<<<<<<< HEAD
	printf "%-${nr_blank}s %s" " " "ftx"
=======
	print_check "ftx"
>>>>>>> ccf0a997
	count=$(get_counter ${ns_tx} "MPTcpExtMPFailTx")
	if [ "$count" != "$fail_tx" ]; then
		extra_msg="$extra_msg,tx=$count"
	fi
	if [ -z "$count" ]; then
<<<<<<< HEAD
		echo -n "[skip]"
=======
		print_skip
>>>>>>> ccf0a997
	elif { [ "$count" != "$fail_tx" ] && [ $allow_tx_lost -eq 0 ]; } ||
	   { [ "$count" -gt "$fail_tx" ] && [ $allow_tx_lost -eq 1 ]; }; then
		fail_test "got $count MP_FAIL[s] TX expected $fail_tx"
	else
		print_ok
	fi

<<<<<<< HEAD
	echo -n " - failrx"
=======
	print_check "failrx"
>>>>>>> ccf0a997
	count=$(get_counter ${ns_rx} "MPTcpExtMPFailRx")
	if [ "$count" != "$fail_rx" ]; then
		extra_msg="$extra_msg,rx=$count"
	fi
	if [ -z "$count" ]; then
<<<<<<< HEAD
		echo -n "[skip]"
=======
		print_skip
>>>>>>> ccf0a997
	elif { [ "$count" != "$fail_rx" ] && [ $allow_rx_lost -eq 0 ]; } ||
	   { [ "$count" -gt "$fail_rx" ] && [ $allow_rx_lost -eq 1 ]; }; then
		fail_test "got $count MP_FAIL[s] RX expected $fail_rx"
	else
		print_ok
	fi

	print_info "$extra_msg"
}

chk_fclose_nr()
{
	local fclose_tx=$1
	local fclose_rx=$2
	local ns_invert=$3
	local count
	local ns_tx=$ns2
	local ns_rx=$ns1
	local extra_msg=""

	if [[ $ns_invert = "invert" ]]; then
		ns_tx=$ns1
		ns_rx=$ns2
		extra_msg="invert"
	fi

<<<<<<< HEAD
	printf "%-${nr_blank}s %s" " " "ctx"
	count=$(get_counter ${ns_tx} "MPTcpExtMPFastcloseTx")
	if [ -z "$count" ]; then
		echo -n "[skip]"
	elif [ "$count" != "$fclose_tx" ]; then
		extra_msg="$extra_msg,tx=$count"
		echo "[fail] got $count MP_FASTCLOSE[s] TX expected $fclose_tx"
		fail_test
		dump_stats=1
=======
	print_check "ctx"
	count=$(get_counter ${ns_tx} "MPTcpExtMPFastcloseTx")
	if [ -z "$count" ]; then
		print_skip
	elif [ "$count" != "$fclose_tx" ]; then
		extra_msg="$extra_msg,tx=$count"
		fail_test "got $count MP_FASTCLOSE[s] TX expected $fclose_tx"
>>>>>>> ccf0a997
	else
		print_ok
	fi

<<<<<<< HEAD
	echo -n " - fclzrx"
	count=$(get_counter ${ns_rx} "MPTcpExtMPFastcloseRx")
	if [ -z "$count" ]; then
		echo -n "[skip]"
	elif [ "$count" != "$fclose_rx" ]; then
		extra_msg="$extra_msg,rx=$count"
		echo "[fail] got $count MP_FASTCLOSE[s] RX expected $fclose_rx"
		fail_test
		dump_stats=1
=======
	print_check "fclzrx"
	count=$(get_counter ${ns_rx} "MPTcpExtMPFastcloseRx")
	if [ -z "$count" ]; then
		print_skip
	elif [ "$count" != "$fclose_rx" ]; then
		extra_msg="$extra_msg,rx=$count"
		fail_test "got $count MP_FASTCLOSE[s] RX expected $fclose_rx"
>>>>>>> ccf0a997
	else
		print_ok
	fi

	print_info "$extra_msg"
}

chk_rst_nr()
{
	local rst_tx=$1
	local rst_rx=$2
	local ns_invert=${3:-""}
	local count
	local ns_tx=$ns1
	local ns_rx=$ns2
	local extra_msg=""

	if [[ $ns_invert = "invert" ]]; then
		ns_tx=$ns2
		ns_rx=$ns1
		extra_msg="invert"
	fi

<<<<<<< HEAD
	printf "%-${nr_blank}s %s" " " "rtx"
	count=$(get_counter ${ns_tx} "MPTcpExtMPRstTx")
	if [ -z "$count" ]; then
		echo -n "[skip]"
	elif [ $count -lt $rst_tx ]; then
		echo "[fail] got $count MP_RST[s] TX expected $rst_tx"
		fail_test
		dump_stats=1
=======
	print_check "rtx"
	count=$(get_counter ${ns_tx} "MPTcpExtMPRstTx")
	if [ -z "$count" ]; then
		print_skip
	# accept more rst than expected except if we don't expect any
	elif { [ $rst_tx -ne 0 ] && [ $count -lt $rst_tx ]; } ||
	     { [ $rst_tx -eq 0 ] && [ $count -ne 0 ]; }; then
		fail_test "got $count MP_RST[s] TX expected $rst_tx"
>>>>>>> ccf0a997
	else
		print_ok
	fi

<<<<<<< HEAD
	echo -n " - rstrx "
	count=$(get_counter ${ns_rx} "MPTcpExtMPRstRx")
	if [ -z "$count" ]; then
		echo -n "[skip]"
	elif [ "$count" -lt "$rst_rx" ]; then
		echo "[fail] got $count MP_RST[s] RX expected $rst_rx"
		fail_test
		dump_stats=1
=======
	print_check "rstrx"
	count=$(get_counter ${ns_rx} "MPTcpExtMPRstRx")
	if [ -z "$count" ]; then
		print_skip
	# accept more rst than expected except if we don't expect any
	elif { [ $rst_rx -ne 0 ] && [ $count -lt $rst_rx ]; } ||
	     { [ $rst_rx -eq 0 ] && [ $count -ne 0 ]; }; then
		fail_test "got $count MP_RST[s] RX expected $rst_rx"
>>>>>>> ccf0a997
	else
		print_ok
	fi

	print_info "$extra_msg"
}

chk_infi_nr()
{
	local infi_tx=$1
	local infi_rx=$2
	local count

<<<<<<< HEAD
	printf "%-${nr_blank}s %s" " " "itx"
	count=$(get_counter ${ns2} "MPTcpExtInfiniteMapTx")
	if [ -z "$count" ]; then
		echo -n "[skip]"
	elif [ "$count" != "$infi_tx" ]; then
		echo "[fail] got $count infinite map[s] TX expected $infi_tx"
		fail_test
		dump_stats=1
=======
	print_check "itx"
	count=$(get_counter ${ns2} "MPTcpExtInfiniteMapTx")
	if [ -z "$count" ]; then
		print_skip
	elif [ "$count" != "$infi_tx" ]; then
		fail_test "got $count infinite map[s] TX expected $infi_tx"
>>>>>>> ccf0a997
	else
		print_ok
	fi

<<<<<<< HEAD
	echo -n " - infirx"
	count=$(get_counter ${ns1} "MPTcpExtInfiniteMapRx")
	if [ -z "$count" ]; then
		echo "[skip]"
	elif [ "$count" != "$infi_rx" ]; then
		echo "[fail] got $count infinite map[s] RX expected $infi_rx"
		fail_test
		dump_stats=1
=======
	print_check "infirx"
	count=$(get_counter ${ns1} "MPTcpExtInfiniteMapRx")
	if [ -z "$count" ]; then
		print_skip
	elif [ "$count" != "$infi_rx" ]; then
		fail_test "got $count infinite map[s] RX expected $infi_rx"
>>>>>>> ccf0a997
	else
		print_ok
	fi
}

chk_join_nr()
{
	local syn_nr=$1
	local syn_ack_nr=$2
	local ack_nr=$3
	local csum_ns1=${4:-0}
	local csum_ns2=${5:-0}
	local fail_nr=${6:-0}
	local rst_nr=${7:-0}
	local infi_nr=${8:-0}
	local corrupted_pkts=${9:-0}
	local count
	local with_cookie

	if [ "${corrupted_pkts}" -gt 0 ]; then
		print_info "${corrupted_pkts} corrupted pkts"
	fi

<<<<<<< HEAD
	printf "%03u %-36s %s" "${TEST_COUNT}" "${title}" "syn"
	count=$(get_counter ${ns1} "MPTcpExtMPJoinSynRx")
	if [ -z "$count" ]; then
		echo -n "[skip]"
	elif [ "$count" != "$syn_nr" ]; then
		echo "[fail] got $count JOIN[s] syn expected $syn_nr"
		fail_test
		dump_stats=1
=======
	print_check "syn"
	count=$(get_counter ${ns1} "MPTcpExtMPJoinSynRx")
	if [ -z "$count" ]; then
		print_skip
	elif [ "$count" != "$syn_nr" ]; then
		fail_test "got $count JOIN[s] syn expected $syn_nr"
>>>>>>> ccf0a997
	else
		print_ok
	fi

	print_check "synack"
	with_cookie=$(ip netns exec $ns2 sysctl -n net.ipv4.tcp_syncookies)
	count=$(get_counter ${ns2} "MPTcpExtMPJoinSynAckRx")
	if [ -z "$count" ]; then
<<<<<<< HEAD
		echo -n "[skip]"
=======
		print_skip
>>>>>>> ccf0a997
	elif [ "$count" != "$syn_ack_nr" ]; then
		# simult connections exceeding the limit with cookie enabled could go up to
		# synack validation as the conn limit can be enforced reliably only after
		# the subflow creation
		if [ "$with_cookie" = 2 ] && [ "$count" -gt "$syn_ack_nr" ] && [ "$count" -le "$syn_nr" ]; then
			print_ok
		else
			fail_test "got $count JOIN[s] synack expected $syn_ack_nr"
		fi
	else
		print_ok
	fi

<<<<<<< HEAD
	echo -n " - ack"
	count=$(get_counter ${ns1} "MPTcpExtMPJoinAckRx")
	if [ -z "$count" ]; then
		echo "[skip]"
	elif [ "$count" != "$ack_nr" ]; then
		echo "[fail] got $count JOIN[s] ack expected $ack_nr"
		fail_test
		dump_stats=1
=======
	print_check "ack"
	count=$(get_counter ${ns1} "MPTcpExtMPJoinAckRx")
	if [ -z "$count" ]; then
		print_skip
	elif [ "$count" != "$ack_nr" ]; then
		fail_test "got $count JOIN[s] ack expected $ack_nr"
>>>>>>> ccf0a997
	else
		print_ok
	fi
	if [ $validate_checksum -eq 1 ]; then
		chk_csum_nr $csum_ns1 $csum_ns2
		chk_fail_nr $fail_nr $fail_nr
		chk_rst_nr $rst_nr $rst_nr
		chk_infi_nr $infi_nr $infi_nr
	fi
}

# a negative value for 'stale_max' means no upper bound:
# for bidirectional transfer, if one peer sleep for a while
# - as these tests do - we can have a quite high number of
# stale/recover conversions, proportional to
# sleep duration/ MPTCP-level RTX interval.
chk_stale_nr()
{
	local ns=$1
	local stale_min=$2
	local stale_max=$3
	local stale_delta=$4
	local dump_stats
	local stale_nr
	local recover_nr

<<<<<<< HEAD
	printf "%-${nr_blank}s %-18s" " " "stale"
=======
	print_check "stale"
>>>>>>> ccf0a997

	stale_nr=$(get_counter ${ns} "MPTcpExtSubflowStale")
	recover_nr=$(get_counter ${ns} "MPTcpExtSubflowRecover")
	if [ -z "$stale_nr" ] || [ -z "$recover_nr" ]; then
<<<<<<< HEAD
		echo "[skip]"
=======
		print_skip
>>>>>>> ccf0a997
	elif [ $stale_nr -lt $stale_min ] ||
	   { [ $stale_max -gt 0 ] && [ $stale_nr -gt $stale_max ]; } ||
	   [ $((stale_nr - recover_nr)) -ne $stale_delta ]; then
		fail_test "got $stale_nr stale[s] $recover_nr recover[s], " \
		     " expected stale in range [$stale_min..$stale_max]," \
		     " stale-recover delta $stale_delta"
		dump_stats=1
	else
		print_ok
	fi

	if [ "${dump_stats}" = 1 ]; then
		echo $ns stats
		ip netns exec $ns ip -s link show
		ip netns exec $ns nstat -as | grep MPTcp
	fi
}

chk_add_nr()
{
	local add_nr=$1
	local echo_nr=$2
	local port_nr=${3:-0}
	local syn_nr=${4:-$port_nr}
	local syn_ack_nr=${5:-$port_nr}
	local ack_nr=${6:-$port_nr}
	local mis_syn_nr=${7:-0}
	local mis_ack_nr=${8:-0}
	local count
	local timeout

	timeout=$(ip netns exec $ns1 sysctl -n net.mptcp.add_addr_timeout)

<<<<<<< HEAD
	printf "%-${nr_blank}s %s" " " "add"
	count=$(get_counter ${ns2} "MPTcpExtAddAddr")
	if [ -z "$count" ]; then
		echo -n "[skip]"
	# if the test configured a short timeout tolerate greater then expected
	# add addrs options, due to retransmissions
	elif [ "$count" != "$add_nr" ] && { [ "$timeout" -gt 1 ] || [ "$count" -lt "$add_nr" ]; }; then
		echo "[fail] got $count ADD_ADDR[s] expected $add_nr"
		fail_test
		dump_stats=1
=======
	print_check "add"
	count=$(get_counter ${ns2} "MPTcpExtAddAddr")
	if [ -z "$count" ]; then
		print_skip
	# if the test configured a short timeout tolerate greater then expected
	# add addrs options, due to retransmissions
	elif [ "$count" != "$add_nr" ] && { [ "$timeout" -gt 1 ] || [ "$count" -lt "$add_nr" ]; }; then
		fail_test "got $count ADD_ADDR[s] expected $add_nr"
>>>>>>> ccf0a997
	else
		print_ok
	fi

<<<<<<< HEAD
	echo -n " - echo  "
	count=$(get_counter ${ns1} "MPTcpExtEchoAdd")
	if [ -z "$count" ]; then
		echo -n "[skip]"
	elif [ "$count" != "$echo_nr" ]; then
		echo "[fail] got $count ADD_ADDR echo[s] expected $echo_nr"
		fail_test
		dump_stats=1
=======
	print_check "echo"
	count=$(get_counter ${ns1} "MPTcpExtEchoAdd")
	if [ -z "$count" ]; then
		print_skip
	elif [ "$count" != "$echo_nr" ]; then
		fail_test "got $count ADD_ADDR echo[s] expected $echo_nr"
>>>>>>> ccf0a997
	else
		print_ok
	fi

	if [ $port_nr -gt 0 ]; then
<<<<<<< HEAD
		echo -n " - pt "
		count=$(get_counter ${ns2} "MPTcpExtPortAdd")
		if [ -z "$count" ]; then
			echo "[skip]"
		elif [ "$count" != "$port_nr" ]; then
			echo "[fail] got $count ADD_ADDR[s] with a port-number expected $port_nr"
			fail_test
			dump_stats=1
=======
		print_check "pt"
		count=$(get_counter ${ns2} "MPTcpExtPortAdd")
		if [ -z "$count" ]; then
			print_skip
		elif [ "$count" != "$port_nr" ]; then
			fail_test "got $count ADD_ADDR[s] with a port-number expected $port_nr"
>>>>>>> ccf0a997
		else
			print_ok
		fi

<<<<<<< HEAD
		printf "%-${nr_blank}s %s" " " "syn"
		count=$(get_counter ${ns1} "MPTcpExtMPJoinPortSynRx")
		if [ -z "$count" ]; then
			echo -n "[skip]"
		elif [ "$count" != "$syn_nr" ]; then
			echo "[fail] got $count JOIN[s] syn with a different \
				port-number expected $syn_nr"
			fail_test
			dump_stats=1
=======
		print_check "syn"
		count=$(get_counter ${ns1} "MPTcpExtMPJoinPortSynRx")
		if [ -z "$count" ]; then
			print_skip
		elif [ "$count" != "$syn_nr" ]; then
			fail_test "got $count JOIN[s] syn with a different \
				   port-number expected $syn_nr"
>>>>>>> ccf0a997
		else
			print_ok
		fi

<<<<<<< HEAD
		echo -n " - synack"
		count=$(get_counter ${ns2} "MPTcpExtMPJoinPortSynAckRx")
		if [ -z "$count" ]; then
			echo -n "[skip]"
		elif [ "$count" != "$syn_ack_nr" ]; then
			echo "[fail] got $count JOIN[s] synack with a different \
				port-number expected $syn_ack_nr"
			fail_test
			dump_stats=1
=======
		print_check "synack"
		count=$(get_counter ${ns2} "MPTcpExtMPJoinPortSynAckRx")
		if [ -z "$count" ]; then
			print_skip
		elif [ "$count" != "$syn_ack_nr" ]; then
			fail_test "got $count JOIN[s] synack with a different \
				   port-number expected $syn_ack_nr"
>>>>>>> ccf0a997
		else
			print_ok
		fi

<<<<<<< HEAD
		echo -n " - ack"
		count=$(get_counter ${ns1} "MPTcpExtMPJoinPortAckRx")
		if [ -z "$count" ]; then
			echo "[skip]"
		elif [ "$count" != "$ack_nr" ]; then
			echo "[fail] got $count JOIN[s] ack with a different \
				port-number expected $ack_nr"
			fail_test
			dump_stats=1
=======
		print_check "ack"
		count=$(get_counter ${ns1} "MPTcpExtMPJoinPortAckRx")
		if [ -z "$count" ]; then
			print_skip
		elif [ "$count" != "$ack_nr" ]; then
			fail_test "got $count JOIN[s] ack with a different \
				   port-number expected $ack_nr"
>>>>>>> ccf0a997
		else
			print_ok
		fi

<<<<<<< HEAD
		printf "%-${nr_blank}s %s" " " "syn"
		count=$(get_counter ${ns1} "MPTcpExtMismatchPortSynRx")
		if [ -z "$count" ]; then
			echo -n "[skip]"
		elif [ "$count" != "$mis_syn_nr" ]; then
			echo "[fail] got $count JOIN[s] syn with a mismatched \
				port-number expected $mis_syn_nr"
			fail_test
			dump_stats=1
=======
		print_check "syn"
		count=$(get_counter ${ns1} "MPTcpExtMismatchPortSynRx")
		if [ -z "$count" ]; then
			print_skip
		elif [ "$count" != "$mis_syn_nr" ]; then
			fail_test "got $count JOIN[s] syn with a mismatched \
				   port-number expected $mis_syn_nr"
>>>>>>> ccf0a997
		else
			print_ok
		fi

<<<<<<< HEAD
		echo -n " - ack   "
		count=$(get_counter ${ns1} "MPTcpExtMismatchPortAckRx")
		if [ -z "$count" ]; then
			echo "[skip]"
		elif [ "$count" != "$mis_ack_nr" ]; then
			echo "[fail] got $count JOIN[s] ack with a mismatched \
				port-number expected $mis_ack_nr"
			fail_test
			dump_stats=1
=======
		print_check "ack"
		count=$(get_counter ${ns1} "MPTcpExtMismatchPortAckRx")
		if [ -z "$count" ]; then
			print_skip
		elif [ "$count" != "$mis_ack_nr" ]; then
			fail_test "got $count JOIN[s] ack with a mismatched \
				   port-number expected $mis_ack_nr"
>>>>>>> ccf0a997
		else
			print_ok
		fi
	fi
}

chk_add_tx_nr()
{
	local add_tx_nr=$1
	local echo_tx_nr=$2
	local timeout
	local count

	timeout=$(ip netns exec $ns1 sysctl -n net.mptcp.add_addr_timeout)

	print_check "add TX"
	count=$(get_counter ${ns1} "MPTcpExtAddAddrTx")
	if [ -z "$count" ]; then
		print_skip
	# if the test configured a short timeout tolerate greater then expected
	# add addrs options, due to retransmissions
	elif [ "$count" != "$add_tx_nr" ] && { [ "$timeout" -gt 1 ] || [ "$count" -lt "$add_tx_nr" ]; }; then
		fail_test "got $count ADD_ADDR[s] TX, expected $add_tx_nr"
	else
		print_ok
	fi

	print_check "echo TX"
	count=$(get_counter ${ns2} "MPTcpExtEchoAddTx")
	if [ -z "$count" ]; then
		print_skip
	elif [ "$count" != "$echo_tx_nr" ]; then
		fail_test "got $count ADD_ADDR echo[s] TX, expected $echo_tx_nr"
	else
		print_ok
	fi
}

chk_rm_nr()
{
	local rm_addr_nr=$1
	local rm_subflow_nr=$2
	local invert
	local simult
	local count
	local addr_ns=$ns1
	local subflow_ns=$ns2
	local extra_msg=""

	shift 2
	while [ -n "$1" ]; do
		[ "$1" = "invert" ] && invert=true
		[ "$1" = "simult" ] && simult=true
		shift
	done

	if [ -z $invert ]; then
		addr_ns=$ns1
		subflow_ns=$ns2
	elif [ $invert = "true" ]; then
		addr_ns=$ns2
		subflow_ns=$ns1
		extra_msg="invert"
	fi

<<<<<<< HEAD
	printf "%-${nr_blank}s %s" " " "rm "
	count=$(get_counter ${addr_ns} "MPTcpExtRmAddr")
	if [ -z "$count" ]; then
		echo -n "[skip]"
	elif [ "$count" != "$rm_addr_nr" ]; then
		echo "[fail] got $count RM_ADDR[s] expected $rm_addr_nr"
		fail_test
		dump_stats=1
=======
	print_check "rm"
	count=$(get_counter ${addr_ns} "MPTcpExtRmAddr")
	if [ -z "$count" ]; then
		print_skip
	elif [ "$count" != "$rm_addr_nr" ]; then
		fail_test "got $count RM_ADDR[s] expected $rm_addr_nr"
>>>>>>> ccf0a997
	else
		print_ok
	fi

<<<<<<< HEAD
	echo -n " - rmsf  "
	count=$(get_counter ${subflow_ns} "MPTcpExtRmSubflow")
	if [ -z "$count" ]; then
		echo -n "[skip]"
=======
	print_check "rmsf"
	count=$(get_counter ${subflow_ns} "MPTcpExtRmSubflow")
	if [ -z "$count" ]; then
		print_skip
>>>>>>> ccf0a997
	elif [ -n "$simult" ]; then
		local cnt suffix

		cnt=$(get_counter ${addr_ns} "MPTcpExtRmSubflow")

		# in case of simult flush, the subflow removal count on each side is
		# unreliable
		count=$((count + cnt))
		[ "$count" != "$rm_subflow_nr" ] && suffix="$count in [$rm_subflow_nr:$((rm_subflow_nr*2))]"
		if [ $count -ge "$rm_subflow_nr" ] && \
		   [ "$count" -le "$((rm_subflow_nr *2 ))" ]; then
<<<<<<< HEAD
			echo -n "[ ok ] $suffix"
=======
			print_ok "$suffix"
>>>>>>> ccf0a997
		else
			fail_test "got $count RM_SUBFLOW[s] expected in range [$rm_subflow_nr:$((rm_subflow_nr*2))]"
		fi
	elif [ "$count" != "$rm_subflow_nr" ]; then
<<<<<<< HEAD
		echo "[fail] got $count RM_SUBFLOW[s] expected $rm_subflow_nr"
		fail_test
		dump_stats=1
=======
		fail_test "got $count RM_SUBFLOW[s] expected $rm_subflow_nr"
>>>>>>> ccf0a997
	else
		print_ok
	fi

	print_info "$extra_msg"
}

chk_rm_tx_nr()
{
	local rm_addr_tx_nr=$1

	print_check "rm TX"
	count=$(get_counter ${ns2} "MPTcpExtRmAddrTx")
	if [ -z "$count" ]; then
		print_skip
	elif [ "$count" != "$rm_addr_tx_nr" ]; then
		fail_test "got $count RM_ADDR[s] expected $rm_addr_tx_nr"
	else
		print_ok
	fi
}

chk_prio_nr()
{
	local mp_prio_nr_tx=$1
	local mp_prio_nr_rx=$2
	local count

<<<<<<< HEAD
	printf "%-${nr_blank}s %s" " " "ptx"
	count=$(get_counter ${ns1} "MPTcpExtMPPrioTx")
	if [ -z "$count" ]; then
		echo -n "[skip]"
	elif [ "$count" != "$mp_prio_nr_tx" ]; then
		echo "[fail] got $count MP_PRIO[s] TX expected $mp_prio_nr_tx"
		fail_test
		dump_stats=1
=======
	print_check "ptx"
	count=$(get_counter ${ns1} "MPTcpExtMPPrioTx")
	if [ -z "$count" ]; then
		print_skip
	elif [ "$count" != "$mp_prio_nr_tx" ]; then
		fail_test "got $count MP_PRIO[s] TX expected $mp_prio_nr_tx"
>>>>>>> ccf0a997
	else
		print_ok
	fi

<<<<<<< HEAD
	echo -n " - prx   "
	count=$(get_counter ${ns1} "MPTcpExtMPPrioRx")
	if [ -z "$count" ]; then
		echo "[skip]"
	elif [ "$count" != "$mp_prio_nr_rx" ]; then
		echo "[fail] got $count MP_PRIO[s] RX expected $mp_prio_nr_rx"
		fail_test
		dump_stats=1
=======
	print_check "prx"
	count=$(get_counter ${ns1} "MPTcpExtMPPrioRx")
	if [ -z "$count" ]; then
		print_skip
	elif [ "$count" != "$mp_prio_nr_rx" ]; then
		fail_test "got $count MP_PRIO[s] RX expected $mp_prio_nr_rx"
>>>>>>> ccf0a997
	else
		print_ok
	fi
}

chk_subflow_nr()
{
	local msg="$1"
	local subflow_nr=$2
	local cnt1
	local cnt2
	local dump_stats

	print_check "${msg}"

	cnt1=$(ss -N $ns1 -tOni | grep -c token)
	cnt2=$(ss -N $ns2 -tOni | grep -c token)
	if [ "$cnt1" != "$subflow_nr" ] || [ "$cnt2" != "$subflow_nr" ]; then
<<<<<<< HEAD
		echo "[fail] got $cnt1:$cnt2 subflows expected $subflow_nr"
		fail_test
=======
		fail_test "got $cnt1:$cnt2 subflows expected $subflow_nr"
		dump_stats=1
	else
		print_ok
	fi

	if [ "${dump_stats}" = 1 ]; then
		ss -N $ns1 -tOni
		ss -N $ns1 -tOni | grep token
		ip -n $ns1 mptcp endpoint
	fi
}

chk_mptcp_info()
{
	local info1=$1
	local exp1=$2
	local info2=$3
	local exp2=$4
	local cnt1
	local cnt2
	local dump_stats

	print_check "mptcp_info ${info1:0:8}=$exp1:$exp2"

	cnt1=$(ss -N $ns1 -inmHM | grep "$info1:" |
	       sed -n 's/.*\('"$info1"':\)\([[:digit:]]*\).*$/\2/p;q')
	cnt2=$(ss -N $ns2 -inmHM | grep "$info2:" |
	       sed -n 's/.*\('"$info2"':\)\([[:digit:]]*\).*$/\2/p;q')
	# 'ss' only display active connections and counters that are not 0.
	[ -z "$cnt1" ] && cnt1=0
	[ -z "$cnt2" ] && cnt2=0

	if [ "$cnt1" != "$exp1" ] || [ "$cnt2" != "$exp2" ]; then
		fail_test "got $cnt1:$cnt2 $info1:$info2 expected $exp1:$exp2"
>>>>>>> ccf0a997
		dump_stats=1
	else
		print_ok
	fi

<<<<<<< HEAD
	if [ "${dump_stats}" = 1 ]; then
		ss -N $ns1 -tOni
		ss -N $ns1 -tOni | grep token
		ip -n $ns1 mptcp endpoint
		dump_stats
=======
	if [ "$dump_stats" = 1 ]; then
		ss -N $ns1 -inmHM
		ss -N $ns2 -inmHM
>>>>>>> ccf0a997
	fi
}

chk_link_usage()
{
	local ns=$1
	local link=$2
	local out=$3
	local expected_rate=$4

	local tx_link tx_total
	tx_link=$(ip netns exec $ns cat /sys/class/net/$link/statistics/tx_bytes)
	tx_total=$(stat --format=%s $out)
	local tx_rate=$((tx_link * 100 / tx_total))
	local tolerance=5

	print_check "link usage"
	if [ $tx_rate -lt $((expected_rate - tolerance)) ] || \
	   [ $tx_rate -gt $((expected_rate + tolerance)) ]; then
		fail_test "got $tx_rate% usage, expected $expected_rate%"
	else
		print_ok
	fi
}

wait_attempt_fail()
{
	local timeout_ms=$((timeout_poll * 1000))
	local time=0
	local ns=$1

	while [ $time -lt $timeout_ms ]; do
		local cnt

		cnt=$(get_counter ${ns} "TcpAttemptFails")

		[ "$cnt" = 1 ] && return 1
		time=$((time + 100))
		sleep 0.1
	done
	return 1
}

set_userspace_pm()
{
	local ns=$1

	ip netns exec $ns sysctl -q net.mptcp.pm_type=1
}

subflows_tests()
{
	if reset "no JOIN"; then
		run_tests $ns1 $ns2 10.0.1.1
		chk_join_nr 0 0 0
	fi

	# subflow limited by client
	if reset "single subflow, limited by client"; then
		pm_nl_set_limits $ns1 0 0
		pm_nl_set_limits $ns2 0 0
		pm_nl_add_endpoint $ns2 10.0.3.2 flags subflow
		run_tests $ns1 $ns2 10.0.1.1
		chk_join_nr 0 0 0
	fi

	# subflow limited by server
	if reset "single subflow, limited by server"; then
		pm_nl_set_limits $ns1 0 0
		pm_nl_set_limits $ns2 0 1
		pm_nl_add_endpoint $ns2 10.0.3.2 flags subflow
		run_tests $ns1 $ns2 10.0.1.1
		chk_join_nr 1 1 0
	fi

	# subflow
	if reset "single subflow"; then
		pm_nl_set_limits $ns1 0 1
		pm_nl_set_limits $ns2 0 1
		pm_nl_add_endpoint $ns2 10.0.3.2 flags subflow
		run_tests $ns1 $ns2 10.0.1.1
		chk_join_nr 1 1 1
	fi

	# multiple subflows
	if reset "multiple subflows"; then
		pm_nl_set_limits $ns1 0 2
		pm_nl_set_limits $ns2 0 2
		pm_nl_add_endpoint $ns2 10.0.3.2 flags subflow
		pm_nl_add_endpoint $ns2 10.0.2.2 flags subflow
		run_tests $ns1 $ns2 10.0.1.1
		chk_join_nr 2 2 2
	fi

	# multiple subflows limited by server
	if reset "multiple subflows, limited by server"; then
		pm_nl_set_limits $ns1 0 1
		pm_nl_set_limits $ns2 0 2
		pm_nl_add_endpoint $ns2 10.0.3.2 flags subflow
		pm_nl_add_endpoint $ns2 10.0.2.2 flags subflow
		run_tests $ns1 $ns2 10.0.1.1
		chk_join_nr 2 2 1
	fi

	# single subflow, dev
	if reset "single subflow, dev"; then
		pm_nl_set_limits $ns1 0 1
		pm_nl_set_limits $ns2 0 1
		pm_nl_add_endpoint $ns2 10.0.3.2 flags subflow dev ns2eth3
		run_tests $ns1 $ns2 10.0.1.1
		chk_join_nr 1 1 1
	fi
}

subflows_error_tests()
{
	# If a single subflow is configured, and matches the MPC src
	# address, no additional subflow should be created
	if reset "no MPC reuse with single endpoint"; then
		pm_nl_set_limits $ns1 0 1
		pm_nl_set_limits $ns2 0 1
		pm_nl_add_endpoint $ns2 10.0.1.2 flags subflow
		speed=slow \
			run_tests $ns1 $ns2 10.0.1.1
		chk_join_nr 0 0 0
	fi

	# multiple subflows, with subflow creation error
	if reset_with_tcp_filter "multi subflows, with failing subflow" ns1 10.0.3.2 REJECT &&
	   continue_if mptcp_lib_kallsyms_has "mptcp_pm_subflow_check_next$"; then
		pm_nl_set_limits $ns1 0 2
		pm_nl_set_limits $ns2 0 2
		pm_nl_add_endpoint $ns2 10.0.3.2 flags subflow
		pm_nl_add_endpoint $ns2 10.0.2.2 flags subflow
<<<<<<< HEAD
		run_tests $ns1 $ns2 10.0.1.1 0 0 0 slow
=======
		speed=slow \
			run_tests $ns1 $ns2 10.0.1.1
>>>>>>> ccf0a997
		chk_join_nr 1 1 1
	fi

	# multiple subflows, with subflow timeout on MPJ
	if reset_with_tcp_filter "multi subflows, with subflow timeout" ns1 10.0.3.2 DROP &&
	   continue_if mptcp_lib_kallsyms_has "mptcp_pm_subflow_check_next$"; then
		pm_nl_set_limits $ns1 0 2
		pm_nl_set_limits $ns2 0 2
		pm_nl_add_endpoint $ns2 10.0.3.2 flags subflow
		pm_nl_add_endpoint $ns2 10.0.2.2 flags subflow
<<<<<<< HEAD
		run_tests $ns1 $ns2 10.0.1.1 0 0 0 slow
=======
		speed=slow \
			run_tests $ns1 $ns2 10.0.1.1
>>>>>>> ccf0a997
		chk_join_nr 1 1 1
	fi

	# multiple subflows, check that the endpoint corresponding to
	# closed subflow (due to reset) is not reused if additional
	# subflows are added later
	if reset_with_tcp_filter "multi subflows, fair usage on close" ns1 10.0.3.2 REJECT &&
	   continue_if mptcp_lib_kallsyms_has "mptcp_pm_subflow_check_next$"; then
		pm_nl_set_limits $ns1 0 1
		pm_nl_set_limits $ns2 0 1
		pm_nl_add_endpoint $ns2 10.0.3.2 flags subflow
<<<<<<< HEAD
		run_tests $ns1 $ns2 10.0.1.1 0 0 0 slow &
=======
		speed=slow \
			run_tests $ns1 $ns2 10.0.1.1 &
>>>>>>> ccf0a997

		# mpj subflow will be in TW after the reset
		wait_attempt_fail $ns2
		pm_nl_add_endpoint $ns2 10.0.2.2 flags subflow
		wait

		# additional subflow could be created only if the PM select
		# the later endpoint, skipping the already used one
		chk_join_nr 1 1 1
	fi
}

signal_address_tests()
{
	# add_address, unused
	if reset "unused signal address"; then
		pm_nl_add_endpoint $ns1 10.0.2.1 flags signal
		run_tests $ns1 $ns2 10.0.1.1
		chk_join_nr 0 0 0
		chk_add_tx_nr 1 1
		chk_add_nr 1 1
	fi

	# accept and use add_addr
	if reset "signal address"; then
		pm_nl_set_limits $ns1 0 1
		pm_nl_set_limits $ns2 1 1
		pm_nl_add_endpoint $ns1 10.0.2.1 flags signal
		run_tests $ns1 $ns2 10.0.1.1
		chk_join_nr 1 1 1
		chk_add_nr 1 1
	fi

	# accept and use add_addr with an additional subflow
	# note: signal address in server ns and local addresses in client ns must
	# belong to different subnets or one of the listed local address could be
	# used for 'add_addr' subflow
	if reset "subflow and signal"; then
		pm_nl_add_endpoint $ns1 10.0.2.1 flags signal
		pm_nl_set_limits $ns1 0 2
		pm_nl_set_limits $ns2 1 2
		pm_nl_add_endpoint $ns2 10.0.3.2 flags subflow
		run_tests $ns1 $ns2 10.0.1.1
		chk_join_nr 2 2 2
		chk_add_nr 1 1
	fi

	# accept and use add_addr with additional subflows
	if reset "multiple subflows and signal"; then
		pm_nl_set_limits $ns1 0 3
		pm_nl_add_endpoint $ns1 10.0.2.1 flags signal
		pm_nl_set_limits $ns2 1 3
		pm_nl_add_endpoint $ns2 10.0.3.2 flags subflow
		pm_nl_add_endpoint $ns2 10.0.4.2 flags subflow
		run_tests $ns1 $ns2 10.0.1.1
		chk_join_nr 3 3 3
		chk_add_nr 1 1
	fi

	# signal addresses
	if reset "signal addresses"; then
		pm_nl_set_limits $ns1 3 3
		pm_nl_add_endpoint $ns1 10.0.2.1 flags signal
		pm_nl_add_endpoint $ns1 10.0.3.1 flags signal
		pm_nl_add_endpoint $ns1 10.0.4.1 flags signal
		pm_nl_set_limits $ns2 3 3
		run_tests $ns1 $ns2 10.0.1.1
		chk_join_nr 3 3 3
		chk_add_nr 3 3
	fi

	# signal invalid addresses
	if reset "signal invalid addresses"; then
		pm_nl_set_limits $ns1 3 3
		pm_nl_add_endpoint $ns1 10.0.12.1 flags signal
		pm_nl_add_endpoint $ns1 10.0.3.1 flags signal
		pm_nl_add_endpoint $ns1 10.0.14.1 flags signal
		pm_nl_set_limits $ns2 3 3
		run_tests $ns1 $ns2 10.0.1.1
		chk_join_nr 1 1 1
		chk_add_nr 3 3
	fi

	# signal addresses race test
	if reset "signal addresses race test"; then
		pm_nl_set_limits $ns1 4 4
		pm_nl_set_limits $ns2 4 4
		pm_nl_add_endpoint $ns1 10.0.1.1 flags signal
		pm_nl_add_endpoint $ns1 10.0.2.1 flags signal
		pm_nl_add_endpoint $ns1 10.0.3.1 flags signal
		pm_nl_add_endpoint $ns1 10.0.4.1 flags signal
		pm_nl_add_endpoint $ns2 10.0.1.2 flags signal
		pm_nl_add_endpoint $ns2 10.0.2.2 flags signal
		pm_nl_add_endpoint $ns2 10.0.3.2 flags signal
		pm_nl_add_endpoint $ns2 10.0.4.2 flags signal

		# the peer could possibly miss some addr notification, allow retransmission
		ip netns exec $ns1 sysctl -q net.mptcp.add_addr_timeout=1
<<<<<<< HEAD
		run_tests $ns1 $ns2 10.0.1.1 0 0 0 slow
=======
		speed=slow \
			run_tests $ns1 $ns2 10.0.1.1
>>>>>>> ccf0a997

		# It is not directly linked to the commit introducing this
		# symbol but for the parent one which is linked anyway.
		if ! mptcp_lib_kallsyms_has "mptcp_pm_subflow_check_next$"; then
			chk_join_nr 3 3 2
			chk_add_nr 4 4
		else
			chk_join_nr 3 3 3
			# the server will not signal the address terminating
			# the MPC subflow
			chk_add_nr 3 3
		fi
	fi
}

link_failure_tests()
{
	# accept and use add_addr with additional subflows and link loss
	if reset "multiple flows, signal, link failure"; then
		# without any b/w limit each veth could spool the packets and get
		# them acked at xmit time, so that the corresponding subflow will
		# have almost always no outstanding pkts, the scheduler will pick
		# always the first subflow and we will have hard time testing
		# active backup and link switch-over.
		# Let's set some arbitrary (low) virtual link limits.
		init_shapers
		pm_nl_set_limits $ns1 0 3
		pm_nl_add_endpoint $ns1 10.0.2.1 dev ns1eth2 flags signal
		pm_nl_set_limits $ns2 1 3
		pm_nl_add_endpoint $ns2 10.0.3.2 dev ns2eth3 flags subflow
		pm_nl_add_endpoint $ns2 10.0.4.2 dev ns2eth4 flags subflow
		test_linkfail=1 \
			run_tests $ns1 $ns2 10.0.1.1
		chk_join_nr 3 3 3
		chk_add_nr 1 1
		chk_stale_nr $ns2 1 5 1
	fi

	# accept and use add_addr with additional subflows and link loss
	# for bidirectional transfer
	if reset "multi flows, signal, bidi, link fail"; then
		init_shapers
		pm_nl_set_limits $ns1 0 3
		pm_nl_add_endpoint $ns1 10.0.2.1 dev ns1eth2 flags signal
		pm_nl_set_limits $ns2 1 3
		pm_nl_add_endpoint $ns2 10.0.3.2 dev ns2eth3 flags subflow
		pm_nl_add_endpoint $ns2 10.0.4.2 dev ns2eth4 flags subflow
		test_linkfail=2 \
			run_tests $ns1 $ns2 10.0.1.1
		chk_join_nr 3 3 3
		chk_add_nr 1 1
		chk_stale_nr $ns2 1 -1 1
	fi

	# 2 subflows plus 1 backup subflow with a lossy link, backup
	# will never be used
	if reset "backup subflow unused, link failure"; then
		init_shapers
		pm_nl_set_limits $ns1 0 2
		pm_nl_add_endpoint $ns1 10.0.2.1 dev ns1eth2 flags signal
		pm_nl_set_limits $ns2 1 2
		pm_nl_add_endpoint $ns2 10.0.3.2 dev ns2eth3 flags subflow,backup
		FAILING_LINKS="1" test_linkfail=1 \
			run_tests $ns1 $ns2 10.0.1.1
		chk_join_nr 2 2 2
		chk_add_nr 1 1
		chk_link_usage $ns2 ns2eth3 $cinsent 0
	fi

	# 2 lossy links after half transfer, backup will get half of
	# the traffic
	if reset "backup flow used, multi links fail"; then
		init_shapers
		pm_nl_set_limits $ns1 0 2
		pm_nl_add_endpoint $ns1 10.0.2.1 dev ns1eth2 flags signal
		pm_nl_set_limits $ns2 1 2
		pm_nl_add_endpoint $ns2 10.0.3.2 dev ns2eth3 flags subflow,backup
		FAILING_LINKS="1 2" test_linkfail=1 \
			run_tests $ns1 $ns2 10.0.1.1
		chk_join_nr 2 2 2
		chk_add_nr 1 1
		chk_stale_nr $ns2 2 4 2
		chk_link_usage $ns2 ns2eth3 $cinsent 50
	fi

	# use a backup subflow with the first subflow on a lossy link
	# for bidirectional transfer
	if reset "backup flow used, bidi, link failure"; then
		init_shapers
		pm_nl_set_limits $ns1 0 2
		pm_nl_add_endpoint $ns1 10.0.2.1 dev ns1eth2 flags signal
		pm_nl_set_limits $ns2 1 3
		pm_nl_add_endpoint $ns2 10.0.3.2 dev ns2eth3 flags subflow,backup
		FAILING_LINKS="1 2" test_linkfail=2 \
			run_tests $ns1 $ns2 10.0.1.1
		chk_join_nr 2 2 2
		chk_add_nr 1 1
		chk_stale_nr $ns2 1 -1 2
		chk_link_usage $ns2 ns2eth3 $cinsent 50
	fi
}

add_addr_timeout_tests()
{
	# add_addr timeout
	if reset_with_add_addr_timeout "signal address, ADD_ADDR timeout"; then
		pm_nl_set_limits $ns1 0 1
		pm_nl_set_limits $ns2 1 1
		pm_nl_add_endpoint $ns1 10.0.2.1 flags signal
		speed=slow \
			run_tests $ns1 $ns2 10.0.1.1
		chk_join_nr 1 1 1
		chk_add_tx_nr 4 4
		chk_add_nr 4 0
	fi

	# add_addr timeout IPv6
	if reset_with_add_addr_timeout "signal address, ADD_ADDR6 timeout" 6; then
		pm_nl_set_limits $ns1 0 1
		pm_nl_set_limits $ns2 1 1
		pm_nl_add_endpoint $ns1 dead:beef:2::1 flags signal
		speed=slow \
			run_tests $ns1 $ns2 dead:beef:1::1
		chk_join_nr 1 1 1
		chk_add_nr 4 0
	fi

	# signal addresses timeout
	if reset_with_add_addr_timeout "signal addresses, ADD_ADDR timeout"; then
		pm_nl_set_limits $ns1 2 2
		pm_nl_add_endpoint $ns1 10.0.2.1 flags signal
		pm_nl_add_endpoint $ns1 10.0.3.1 flags signal
		pm_nl_set_limits $ns2 2 2
		speed=10 \
			run_tests $ns1 $ns2 10.0.1.1
		chk_join_nr 2 2 2
		chk_add_nr 8 0
	fi

	# signal invalid addresses timeout
	if reset_with_add_addr_timeout "invalid address, ADD_ADDR timeout"; then
		pm_nl_set_limits $ns1 2 2
		pm_nl_add_endpoint $ns1 10.0.12.1 flags signal
		pm_nl_add_endpoint $ns1 10.0.3.1 flags signal
		pm_nl_set_limits $ns2 2 2
		speed=10 \
			run_tests $ns1 $ns2 10.0.1.1
		chk_join_nr 1 1 1
		chk_add_nr 8 0
	fi
}

remove_tests()
{
	# single subflow, remove
	if reset "remove single subflow"; then
		pm_nl_set_limits $ns1 0 1
		pm_nl_set_limits $ns2 0 1
		pm_nl_add_endpoint $ns2 10.0.3.2 flags subflow
		addr_nr_ns2=-1 speed=slow \
			run_tests $ns1 $ns2 10.0.1.1
		chk_join_nr 1 1 1
		chk_rm_tx_nr 1
		chk_rm_nr 1 1
		chk_rst_nr 0 0
	fi

	# multiple subflows, remove
	if reset "remove multiple subflows"; then
		pm_nl_set_limits $ns1 0 2
		pm_nl_set_limits $ns2 0 2
		pm_nl_add_endpoint $ns2 10.0.2.2 flags subflow
		pm_nl_add_endpoint $ns2 10.0.3.2 flags subflow
		addr_nr_ns2=-2 speed=slow \
			run_tests $ns1 $ns2 10.0.1.1
		chk_join_nr 2 2 2
		chk_rm_nr 2 2
		chk_rst_nr 0 0
	fi

	# single address, remove
	if reset "remove single address"; then
		pm_nl_set_limits $ns1 0 1
		pm_nl_add_endpoint $ns1 10.0.2.1 flags signal
		pm_nl_set_limits $ns2 1 1
		addr_nr_ns1=-1 speed=slow \
			run_tests $ns1 $ns2 10.0.1.1
		chk_join_nr 1 1 1
		chk_add_nr 1 1
		chk_rm_nr 1 1 invert
		chk_rst_nr 0 0
	fi

	# subflow and signal, remove
	if reset "remove subflow and signal"; then
		pm_nl_set_limits $ns1 0 2
		pm_nl_add_endpoint $ns1 10.0.2.1 flags signal
		pm_nl_set_limits $ns2 1 2
		pm_nl_add_endpoint $ns2 10.0.3.2 flags subflow
		addr_nr_ns1=-1 addr_nr_ns2=-1 speed=slow \
			run_tests $ns1 $ns2 10.0.1.1
		chk_join_nr 2 2 2
		chk_add_nr 1 1
		chk_rm_nr 1 1
		chk_rst_nr 0 0
	fi

	# subflows and signal, remove
	if reset "remove subflows and signal"; then
		pm_nl_set_limits $ns1 0 3
		pm_nl_add_endpoint $ns1 10.0.2.1 flags signal
		pm_nl_set_limits $ns2 1 3
		pm_nl_add_endpoint $ns2 10.0.3.2 flags subflow
		pm_nl_add_endpoint $ns2 10.0.4.2 flags subflow
		addr_nr_ns1=-1 addr_nr_ns2=-2 speed=10 \
			run_tests $ns1 $ns2 10.0.1.1
		chk_join_nr 3 3 3
		chk_add_nr 1 1
		chk_rm_nr 2 2
		chk_rst_nr 0 0
	fi

	# addresses remove
	if reset "remove addresses"; then
		pm_nl_set_limits $ns1 3 3
		pm_nl_add_endpoint $ns1 10.0.2.1 flags signal id 250
		pm_nl_add_endpoint $ns1 10.0.3.1 flags signal
		pm_nl_add_endpoint $ns1 10.0.4.1 flags signal
		pm_nl_set_limits $ns2 3 3
		addr_nr_ns1=-3 speed=10 \
			run_tests $ns1 $ns2 10.0.1.1
		chk_join_nr 3 3 3
		chk_add_nr 3 3
		chk_rm_nr 3 3 invert
		chk_rst_nr 0 0
	fi

	# invalid addresses remove
	if reset "remove invalid addresses"; then
		pm_nl_set_limits $ns1 3 3
		pm_nl_add_endpoint $ns1 10.0.12.1 flags signal
		pm_nl_add_endpoint $ns1 10.0.3.1 flags signal
		pm_nl_add_endpoint $ns1 10.0.14.1 flags signal
		pm_nl_set_limits $ns2 3 3
		addr_nr_ns1=-3 speed=10 \
			run_tests $ns1 $ns2 10.0.1.1
		chk_join_nr 1 1 1
		chk_add_nr 3 3
		chk_rm_nr 3 1 invert
		chk_rst_nr 0 0
	fi

	# subflows and signal, flush
	if reset "flush subflows and signal"; then
		pm_nl_set_limits $ns1 0 3
		pm_nl_add_endpoint $ns1 10.0.2.1 flags signal
		pm_nl_set_limits $ns2 1 3
		pm_nl_add_endpoint $ns2 10.0.3.2 flags subflow
		pm_nl_add_endpoint $ns2 10.0.4.2 flags subflow
		addr_nr_ns1=-8 addr_nr_ns2=-8 speed=slow \
			run_tests $ns1 $ns2 10.0.1.1
		chk_join_nr 3 3 3
		chk_add_nr 1 1
		chk_rm_nr 1 3 invert simult
		chk_rst_nr 0 0
	fi

	# subflows flush
	if reset "flush subflows"; then
		pm_nl_set_limits $ns1 3 3
		pm_nl_set_limits $ns2 3 3
		pm_nl_add_endpoint $ns2 10.0.2.2 flags subflow id 150
		pm_nl_add_endpoint $ns2 10.0.3.2 flags subflow
		pm_nl_add_endpoint $ns2 10.0.4.2 flags subflow
		addr_nr_ns1=-8 addr_nr_ns2=-8 speed=slow \
			run_tests $ns1 $ns2 10.0.1.1
		chk_join_nr 3 3 3

		if mptcp_lib_kversion_ge 5.18; then
<<<<<<< HEAD
=======
			chk_rm_tx_nr 0
>>>>>>> ccf0a997
			chk_rm_nr 0 3 simult
		else
			chk_rm_nr 3 3
		fi
<<<<<<< HEAD
=======
		chk_rst_nr 0 0
>>>>>>> ccf0a997
	fi

	# addresses flush
	if reset "flush addresses"; then
		pm_nl_set_limits $ns1 3 3
		pm_nl_add_endpoint $ns1 10.0.2.1 flags signal id 250
		pm_nl_add_endpoint $ns1 10.0.3.1 flags signal
		pm_nl_add_endpoint $ns1 10.0.4.1 flags signal
		pm_nl_set_limits $ns2 3 3
		addr_nr_ns1=-8 addr_nr_ns2=-8 speed=slow \
			run_tests $ns1 $ns2 10.0.1.1
		chk_join_nr 3 3 3
		chk_add_nr 3 3
		chk_rm_nr 3 3 invert simult
		chk_rst_nr 0 0
	fi

	# invalid addresses flush
	if reset "flush invalid addresses"; then
		pm_nl_set_limits $ns1 3 3
		pm_nl_add_endpoint $ns1 10.0.12.1 flags signal
		pm_nl_add_endpoint $ns1 10.0.3.1 flags signal
		pm_nl_add_endpoint $ns1 10.0.14.1 flags signal
		pm_nl_set_limits $ns2 3 3
		addr_nr_ns1=-8 speed=slow \
			run_tests $ns1 $ns2 10.0.1.1
		chk_join_nr 1 1 1
		chk_add_nr 3 3
		chk_rm_nr 3 1 invert
		chk_rst_nr 0 0
	fi

	# remove id 0 subflow
	if reset "remove id 0 subflow"; then
		pm_nl_set_limits $ns1 0 1
		pm_nl_set_limits $ns2 0 1
		pm_nl_add_endpoint $ns2 10.0.3.2 flags subflow
		addr_nr_ns2=-9 speed=slow \
			run_tests $ns1 $ns2 10.0.1.1
		chk_join_nr 1 1 1
		chk_rm_nr 1 1
		chk_rst_nr 0 0
	fi

	# remove id 0 address
	if reset "remove id 0 address"; then
		pm_nl_set_limits $ns1 0 1
		pm_nl_add_endpoint $ns1 10.0.2.1 flags signal
		pm_nl_set_limits $ns2 1 1
		addr_nr_ns1=-9 speed=slow \
			run_tests $ns1 $ns2 10.0.1.1
		chk_join_nr 1 1 1
		chk_add_nr 1 1
		chk_rm_nr 1 1 invert
		chk_rst_nr 0 0 invert
	fi
}

add_tests()
{
	# add single subflow
	if reset "add single subflow"; then
		pm_nl_set_limits $ns1 0 1
		pm_nl_set_limits $ns2 0 1
		addr_nr_ns2=1 speed=slow \
			run_tests $ns1 $ns2 10.0.1.1
		chk_join_nr 1 1 1
	fi

	# add signal address
	if reset "add signal address"; then
		pm_nl_set_limits $ns1 0 1
		pm_nl_set_limits $ns2 1 1
		addr_nr_ns1=1 speed=slow \
			run_tests $ns1 $ns2 10.0.1.1
		chk_join_nr 1 1 1
		chk_add_nr 1 1
	fi

	# add multiple subflows
	if reset "add multiple subflows"; then
		pm_nl_set_limits $ns1 0 2
		pm_nl_set_limits $ns2 0 2
		addr_nr_ns2=2 speed=slow \
			run_tests $ns1 $ns2 10.0.1.1
		chk_join_nr 2 2 2
	fi

	# add multiple subflows IPv6
	if reset "add multiple subflows IPv6"; then
		pm_nl_set_limits $ns1 0 2
		pm_nl_set_limits $ns2 0 2
		addr_nr_ns2=2 speed=slow \
			run_tests $ns1 $ns2 dead:beef:1::1
		chk_join_nr 2 2 2
	fi

	# add multiple addresses IPv6
	if reset "add multiple addresses IPv6"; then
		pm_nl_set_limits $ns1 0 2
		pm_nl_set_limits $ns2 2 2
		addr_nr_ns1=2 speed=slow \
			run_tests $ns1 $ns2 dead:beef:1::1
		chk_join_nr 2 2 2
		chk_add_nr 2 2
	fi
}

ipv6_tests()
{
	# subflow IPv6
	if reset "single subflow IPv6"; then
		pm_nl_set_limits $ns1 0 1
		pm_nl_set_limits $ns2 0 1
		pm_nl_add_endpoint $ns2 dead:beef:3::2 dev ns2eth3 flags subflow
		speed=slow \
			run_tests $ns1 $ns2 dead:beef:1::1
		chk_join_nr 1 1 1
	fi

	# add_address, unused IPv6
	if reset "unused signal address IPv6"; then
		pm_nl_add_endpoint $ns1 dead:beef:2::1 flags signal
		speed=slow \
			run_tests $ns1 $ns2 dead:beef:1::1
		chk_join_nr 0 0 0
		chk_add_nr 1 1
	fi

	# signal address IPv6
	if reset "single address IPv6"; then
		pm_nl_set_limits $ns1 0 1
		pm_nl_add_endpoint $ns1 dead:beef:2::1 flags signal
		pm_nl_set_limits $ns2 1 1
		speed=slow \
			run_tests $ns1 $ns2 dead:beef:1::1
		chk_join_nr 1 1 1
		chk_add_nr 1 1
	fi

	# single address IPv6, remove
	if reset "remove single address IPv6"; then
		pm_nl_set_limits $ns1 0 1
		pm_nl_add_endpoint $ns1 dead:beef:2::1 flags signal
		pm_nl_set_limits $ns2 1 1
		addr_nr_ns1=-1 speed=slow \
			run_tests $ns1 $ns2 dead:beef:1::1
		chk_join_nr 1 1 1
		chk_add_nr 1 1
		chk_rm_nr 1 1 invert
	fi

	# subflow and signal IPv6, remove
	if reset "remove subflow and signal IPv6"; then
		pm_nl_set_limits $ns1 0 2
		pm_nl_add_endpoint $ns1 dead:beef:2::1 flags signal
		pm_nl_set_limits $ns2 1 2
		pm_nl_add_endpoint $ns2 dead:beef:3::2 dev ns2eth3 flags subflow
		addr_nr_ns1=-1 addr_nr_ns2=-1 speed=slow \
			run_tests $ns1 $ns2 dead:beef:1::1
		chk_join_nr 2 2 2
		chk_add_nr 1 1
		chk_rm_nr 1 1
	fi
}

v4mapped_tests()
{
	# subflow IPv4-mapped to IPv4-mapped
	if reset "single subflow IPv4-mapped"; then
		pm_nl_set_limits $ns1 0 1
		pm_nl_set_limits $ns2 0 1
		pm_nl_add_endpoint $ns2 "::ffff:10.0.3.2" flags subflow
		run_tests $ns1 $ns2 "::ffff:10.0.1.1"
		chk_join_nr 1 1 1
	fi

	# signal address IPv4-mapped with IPv4-mapped sk
	if reset "signal address IPv4-mapped"; then
		pm_nl_set_limits $ns1 0 1
		pm_nl_set_limits $ns2 1 1
		pm_nl_add_endpoint $ns1 "::ffff:10.0.2.1" flags signal
		run_tests $ns1 $ns2 "::ffff:10.0.1.1"
		chk_join_nr 1 1 1
		chk_add_nr 1 1
	fi

	# subflow v4-map-v6
	if reset "single subflow v4-map-v6"; then
		pm_nl_set_limits $ns1 0 1
		pm_nl_set_limits $ns2 0 1
		pm_nl_add_endpoint $ns2 10.0.3.2 flags subflow
		run_tests $ns1 $ns2 "::ffff:10.0.1.1"
		chk_join_nr 1 1 1
	fi

	# signal address v4-map-v6
	if reset "signal address v4-map-v6"; then
		pm_nl_set_limits $ns1 0 1
		pm_nl_set_limits $ns2 1 1
		pm_nl_add_endpoint $ns1 10.0.2.1 flags signal
		run_tests $ns1 $ns2 "::ffff:10.0.1.1"
		chk_join_nr 1 1 1
		chk_add_nr 1 1
	fi

	# subflow v6-map-v4
	if reset "single subflow v6-map-v4"; then
		pm_nl_set_limits $ns1 0 1
		pm_nl_set_limits $ns2 0 1
		pm_nl_add_endpoint $ns2 "::ffff:10.0.3.2" flags subflow
		run_tests $ns1 $ns2 10.0.1.1
		chk_join_nr 1 1 1
	fi

	# signal address v6-map-v4
	if reset "signal address v6-map-v4"; then
		pm_nl_set_limits $ns1 0 1
		pm_nl_set_limits $ns2 1 1
		pm_nl_add_endpoint $ns1 "::ffff:10.0.2.1" flags signal
		run_tests $ns1 $ns2 10.0.1.1
		chk_join_nr 1 1 1
		chk_add_nr 1 1
	fi

	# no subflow IPv6 to v4 address
	if reset "no JOIN with diff families v4-v6"; then
		pm_nl_set_limits $ns1 0 1
		pm_nl_set_limits $ns2 0 1
		pm_nl_add_endpoint $ns2 dead:beef:2::2 flags subflow
		run_tests $ns1 $ns2 10.0.1.1
		chk_join_nr 0 0 0
	fi

	# no subflow IPv6 to v4 address even if v6 has a valid v4 at the end
	if reset "no JOIN with diff families v4-v6-2"; then
		pm_nl_set_limits $ns1 0 1
		pm_nl_set_limits $ns2 0 1
		pm_nl_add_endpoint $ns2 dead:beef:2::10.0.3.2 flags subflow
		run_tests $ns1 $ns2 10.0.1.1
		chk_join_nr 0 0 0
	fi

	# no subflow IPv4 to v6 address, no need to slow down too then
	if reset "no JOIN with diff families v6-v4"; then
		pm_nl_set_limits $ns1 0 1
		pm_nl_set_limits $ns2 0 1
		pm_nl_add_endpoint $ns2 10.0.3.2 flags subflow
		run_tests $ns1 $ns2 dead:beef:1::1
		chk_join_nr 0 0 0
	fi
}

mixed_tests()
{
	if reset "IPv4 sockets do not use IPv6 addresses" &&
	   continue_if mptcp_lib_kversion_ge 6.3; then
		pm_nl_set_limits $ns1 0 1
		pm_nl_set_limits $ns2 1 1
		pm_nl_add_endpoint $ns1 dead:beef:2::1 flags signal
		speed=slow \
			run_tests $ns1 $ns2 10.0.1.1
		chk_join_nr 0 0 0
	fi

	# Need an IPv6 mptcp socket to allow subflows of both families
	if reset "simult IPv4 and IPv6 subflows" &&
	   continue_if mptcp_lib_kversion_ge 6.3; then
		pm_nl_set_limits $ns1 0 1
		pm_nl_set_limits $ns2 1 1
		pm_nl_add_endpoint $ns1 10.0.1.1 flags signal
		speed=slow \
			run_tests $ns1 $ns2 dead:beef:2::1
		chk_join_nr 1 1 1
	fi

	# cross families subflows will not be created even in fullmesh mode
	if reset "simult IPv4 and IPv6 subflows, fullmesh 1x1" &&
	   continue_if mptcp_lib_kversion_ge 6.3; then
		pm_nl_set_limits $ns1 0 4
		pm_nl_set_limits $ns2 1 4
		pm_nl_add_endpoint $ns2 dead:beef:2::2 flags subflow,fullmesh
		pm_nl_add_endpoint $ns1 10.0.1.1 flags signal
		speed=slow \
			run_tests $ns1 $ns2 dead:beef:2::1
		chk_join_nr 1 1 1
	fi

	# fullmesh still tries to create all the possibly subflows with
	# matching family
	if reset "simult IPv4 and IPv6 subflows, fullmesh 2x2" &&
	   continue_if mptcp_lib_kversion_ge 6.3; then
		pm_nl_set_limits $ns1 0 4
		pm_nl_set_limits $ns2 2 4
		pm_nl_add_endpoint $ns1 10.0.2.1 flags signal
		pm_nl_add_endpoint $ns1 dead:beef:2::1 flags signal
		fullmesh=1 speed=slow \
			run_tests $ns1 $ns2 dead:beef:1::1
		chk_join_nr 4 4 4
	fi
}

backup_tests()
{
	# single subflow, backup
	if reset "single subflow, backup" &&
	   continue_if mptcp_lib_kallsyms_has "subflow_rebuild_header$"; then
		pm_nl_set_limits $ns1 0 1
		pm_nl_set_limits $ns2 0 1
		pm_nl_add_endpoint $ns2 10.0.3.2 flags subflow,backup
		sflags=nobackup speed=slow \
			run_tests $ns1 $ns2 10.0.1.1
		chk_join_nr 1 1 1
		chk_prio_nr 0 1
	fi

	# single address, backup
	if reset "single address, backup" &&
	   continue_if mptcp_lib_kallsyms_has "subflow_rebuild_header$"; then
		pm_nl_set_limits $ns1 0 1
		pm_nl_add_endpoint $ns1 10.0.2.1 flags signal
		pm_nl_set_limits $ns2 1 1
		sflags=backup speed=slow \
			run_tests $ns1 $ns2 10.0.1.1
		chk_join_nr 1 1 1
		chk_add_nr 1 1
		chk_prio_nr 1 1
	fi

	# single address with port, backup
	if reset "single address with port, backup" &&
	   continue_if mptcp_lib_kallsyms_has "subflow_rebuild_header$"; then
		pm_nl_set_limits $ns1 0 1
		pm_nl_add_endpoint $ns1 10.0.2.1 flags signal port 10100
		pm_nl_set_limits $ns2 1 1
		sflags=backup speed=slow \
			run_tests $ns1 $ns2 10.0.1.1
		chk_join_nr 1 1 1
		chk_add_nr 1 1
		chk_prio_nr 1 1
	fi

	if reset "mpc backup" &&
	   continue_if mptcp_lib_kallsyms_doesnt_have "mptcp_subflow_send_ack$"; then
		pm_nl_add_endpoint $ns2 10.0.1.2 flags subflow,backup
		speed=slow \
			run_tests $ns1 $ns2 10.0.1.1
		chk_join_nr 0 0 0
		chk_prio_nr 0 1
	fi

	if reset "mpc backup both sides" &&
	   continue_if mptcp_lib_kallsyms_doesnt_have "mptcp_subflow_send_ack$"; then
		pm_nl_add_endpoint $ns1 10.0.1.1 flags subflow,backup
		pm_nl_add_endpoint $ns2 10.0.1.2 flags subflow,backup
		speed=slow \
			run_tests $ns1 $ns2 10.0.1.1
		chk_join_nr 0 0 0
		chk_prio_nr 1 1
	fi

	if reset "mpc switch to backup" &&
	   continue_if mptcp_lib_kallsyms_doesnt_have "mptcp_subflow_send_ack$"; then
		pm_nl_add_endpoint $ns2 10.0.1.2 flags subflow
		sflags=backup speed=slow \
			run_tests $ns1 $ns2 10.0.1.1
		chk_join_nr 0 0 0
		chk_prio_nr 0 1
	fi

	if reset "mpc switch to backup both sides" &&
	   continue_if mptcp_lib_kallsyms_doesnt_have "mptcp_subflow_send_ack$"; then
		pm_nl_add_endpoint $ns1 10.0.1.1 flags subflow
		pm_nl_add_endpoint $ns2 10.0.1.2 flags subflow
		sflags=backup speed=slow \
			run_tests $ns1 $ns2 10.0.1.1
		chk_join_nr 0 0 0
		chk_prio_nr 1 1
	fi
}

LISTENER_CREATED=15 #MPTCP_EVENT_LISTENER_CREATED
LISTENER_CLOSED=16  #MPTCP_EVENT_LISTENER_CLOSED

AF_INET=2
AF_INET6=10

verify_listener_events()
{
	local evt=$1
	local e_type=$2
	local e_family=$3
	local e_saddr=$4
	local e_sport=$5
	local type
	local family
	local saddr
	local sport
	local name

	if [ $e_type = $LISTENER_CREATED ]; then
		name="LISTENER_CREATED"
	elif [ $e_type = $LISTENER_CLOSED ]; then
		name="LISTENER_CLOSED "
	else
		name="$e_type"
	fi

	print_check "$name $e_saddr:$e_sport"

	if ! mptcp_lib_kallsyms_has "mptcp_event_pm_listener$"; then
		print_skip "event not supported"
		return
	fi

	type=$(grep "type:$e_type," $evt | sed -n 's/.*\(type:\)\([[:digit:]]*\).*$/\2/p;q')
	family=$(grep "type:$e_type," $evt | sed -n 's/.*\(family:\)\([[:digit:]]*\).*$/\2/p;q')
	sport=$(grep "type:$e_type," $evt | sed -n 's/.*\(sport:\)\([[:digit:]]*\).*$/\2/p;q')
	if [ $family ] && [ $family = $AF_INET6 ]; then
		saddr=$(grep "type:$e_type," $evt | sed -n 's/.*\(saddr6:\)\([0-9a-f:.]*\).*$/\2/p;q')
	else
		saddr=$(grep "type:$e_type," $evt | sed -n 's/.*\(saddr4:\)\([0-9.]*\).*$/\2/p;q')
	fi

	if [ $type ] && [ $type = $e_type ] &&
	   [ $family ] && [ $family = $e_family ] &&
	   [ $saddr ] && [ $saddr = $e_saddr ] &&
	   [ $sport ] && [ $sport = $e_sport ]; then
		print_ok
		return 0
	fi
	fail_test "$e_type:$type $e_family:$family $e_saddr:$saddr $e_sport:$sport"
}

add_addr_ports_tests()
{
	# signal address with port
	if reset "signal address with port"; then
		pm_nl_set_limits $ns1 0 1
		pm_nl_set_limits $ns2 1 1
		pm_nl_add_endpoint $ns1 10.0.2.1 flags signal port 10100
		run_tests $ns1 $ns2 10.0.1.1
		chk_join_nr 1 1 1
		chk_add_nr 1 1 1
	fi

	# subflow and signal with port
	if reset "subflow and signal with port"; then
		pm_nl_add_endpoint $ns1 10.0.2.1 flags signal port 10100
		pm_nl_set_limits $ns1 0 2
		pm_nl_set_limits $ns2 1 2
		pm_nl_add_endpoint $ns2 10.0.3.2 flags subflow
		run_tests $ns1 $ns2 10.0.1.1
		chk_join_nr 2 2 2
		chk_add_nr 1 1 1
	fi

	# single address with port, remove
	# pm listener events
	if reset_with_events "remove single address with port"; then
		pm_nl_set_limits $ns1 0 1
		pm_nl_add_endpoint $ns1 10.0.2.1 flags signal port 10100
		pm_nl_set_limits $ns2 1 1
		addr_nr_ns1=-1 speed=slow \
			run_tests $ns1 $ns2 10.0.1.1
		chk_join_nr 1 1 1
		chk_add_nr 1 1 1
		chk_rm_nr 1 1 invert

		verify_listener_events $evts_ns1 $LISTENER_CREATED $AF_INET 10.0.2.1 10100
		verify_listener_events $evts_ns1 $LISTENER_CLOSED $AF_INET 10.0.2.1 10100
		kill_events_pids
	fi

	# subflow and signal with port, remove
	if reset "remove subflow and signal with port"; then
		pm_nl_set_limits $ns1 0 2
		pm_nl_add_endpoint $ns1 10.0.2.1 flags signal port 10100
		pm_nl_set_limits $ns2 1 2
		pm_nl_add_endpoint $ns2 10.0.3.2 flags subflow
		addr_nr_ns1=-1 addr_nr_ns2=-1 speed=slow \
			run_tests $ns1 $ns2 10.0.1.1
		chk_join_nr 2 2 2
		chk_add_nr 1 1 1
		chk_rm_nr 1 1
	fi

	# subflows and signal with port, flush
	if reset "flush subflows and signal with port"; then
		pm_nl_set_limits $ns1 0 3
		pm_nl_add_endpoint $ns1 10.0.2.1 flags signal port 10100
		pm_nl_set_limits $ns2 1 3
		pm_nl_add_endpoint $ns2 10.0.3.2 flags subflow
		pm_nl_add_endpoint $ns2 10.0.4.2 flags subflow
		addr_nr_ns1=-8 addr_nr_ns2=-2 speed=slow \
			run_tests $ns1 $ns2 10.0.1.1
		chk_join_nr 3 3 3
		chk_add_nr 1 1
		chk_rm_nr 1 3 invert simult
	fi

	# multiple addresses with port
	if reset "multiple addresses with port"; then
		pm_nl_set_limits $ns1 2 2
		pm_nl_add_endpoint $ns1 10.0.2.1 flags signal port 10100
		pm_nl_add_endpoint $ns1 10.0.3.1 flags signal port 10100
		pm_nl_set_limits $ns2 2 2
		run_tests $ns1 $ns2 10.0.1.1
		chk_join_nr 2 2 2
		chk_add_nr 2 2 2
	fi

	# multiple addresses with ports
	if reset "multiple addresses with ports"; then
		pm_nl_set_limits $ns1 2 2
		pm_nl_add_endpoint $ns1 10.0.2.1 flags signal port 10100
		pm_nl_add_endpoint $ns1 10.0.3.1 flags signal port 10101
		pm_nl_set_limits $ns2 2 2
		run_tests $ns1 $ns2 10.0.1.1
		chk_join_nr 2 2 2
		chk_add_nr 2 2 2
	fi
}

syncookies_tests()
{
	# single subflow, syncookies
	if reset_with_cookies "single subflow with syn cookies"; then
		pm_nl_set_limits $ns1 0 1
		pm_nl_set_limits $ns2 0 1
		pm_nl_add_endpoint $ns2 10.0.3.2 flags subflow
		run_tests $ns1 $ns2 10.0.1.1
		chk_join_nr 1 1 1
	fi

	# multiple subflows with syn cookies
	if reset_with_cookies "multiple subflows with syn cookies"; then
		pm_nl_set_limits $ns1 0 2
		pm_nl_set_limits $ns2 0 2
		pm_nl_add_endpoint $ns2 10.0.3.2 flags subflow
		pm_nl_add_endpoint $ns2 10.0.2.2 flags subflow
		run_tests $ns1 $ns2 10.0.1.1
		chk_join_nr 2 2 2
	fi

	# multiple subflows limited by server
	if reset_with_cookies "subflows limited by server w cookies"; then
		pm_nl_set_limits $ns1 0 1
		pm_nl_set_limits $ns2 0 2
		pm_nl_add_endpoint $ns2 10.0.3.2 flags subflow
		pm_nl_add_endpoint $ns2 10.0.2.2 flags subflow
		run_tests $ns1 $ns2 10.0.1.1
		chk_join_nr 2 1 1
	fi

	# test signal address with cookies
	if reset_with_cookies "signal address with syn cookies"; then
		pm_nl_set_limits $ns1 0 1
		pm_nl_set_limits $ns2 1 1
		pm_nl_add_endpoint $ns1 10.0.2.1 flags signal
		run_tests $ns1 $ns2 10.0.1.1
		chk_join_nr 1 1 1
		chk_add_nr 1 1
	fi

	# test cookie with subflow and signal
	if reset_with_cookies "subflow and signal w cookies"; then
		pm_nl_add_endpoint $ns1 10.0.2.1 flags signal
		pm_nl_set_limits $ns1 0 2
		pm_nl_set_limits $ns2 1 2
		pm_nl_add_endpoint $ns2 10.0.3.2 flags subflow
		run_tests $ns1 $ns2 10.0.1.1
		chk_join_nr 2 2 2
		chk_add_nr 1 1
	fi

	# accept and use add_addr with additional subflows
	if reset_with_cookies "subflows and signal w. cookies"; then
		pm_nl_set_limits $ns1 0 3
		pm_nl_add_endpoint $ns1 10.0.2.1 flags signal
		pm_nl_set_limits $ns2 1 3
		pm_nl_add_endpoint $ns2 10.0.3.2 flags subflow
		pm_nl_add_endpoint $ns2 10.0.4.2 flags subflow
		run_tests $ns1 $ns2 10.0.1.1
		chk_join_nr 3 3 3
		chk_add_nr 1 1
	fi
}

checksum_tests()
{
	# checksum test 0 0
	if reset_with_checksum 0 0; then
		pm_nl_set_limits $ns1 0 1
		pm_nl_set_limits $ns2 0 1
		run_tests $ns1 $ns2 10.0.1.1
		chk_join_nr 0 0 0
	fi

	# checksum test 1 1
	if reset_with_checksum 1 1; then
		pm_nl_set_limits $ns1 0 1
		pm_nl_set_limits $ns2 0 1
		run_tests $ns1 $ns2 10.0.1.1
		chk_join_nr 0 0 0
	fi

	# checksum test 0 1
	if reset_with_checksum 0 1; then
		pm_nl_set_limits $ns1 0 1
		pm_nl_set_limits $ns2 0 1
		run_tests $ns1 $ns2 10.0.1.1
		chk_join_nr 0 0 0
	fi

	# checksum test 1 0
	if reset_with_checksum 1 0; then
		pm_nl_set_limits $ns1 0 1
		pm_nl_set_limits $ns2 0 1
		run_tests $ns1 $ns2 10.0.1.1
		chk_join_nr 0 0 0
	fi
}

deny_join_id0_tests()
{
	# subflow allow join id0 ns1
	if reset_with_allow_join_id0 "single subflow allow join id0 ns1" 1 0; then
		pm_nl_set_limits $ns1 1 1
		pm_nl_set_limits $ns2 1 1
		pm_nl_add_endpoint $ns2 10.0.3.2 flags subflow
		run_tests $ns1 $ns2 10.0.1.1
		chk_join_nr 1 1 1
	fi

	# subflow allow join id0 ns2
	if reset_with_allow_join_id0 "single subflow allow join id0 ns2" 0 1; then
		pm_nl_set_limits $ns1 1 1
		pm_nl_set_limits $ns2 1 1
		pm_nl_add_endpoint $ns2 10.0.3.2 flags subflow
		run_tests $ns1 $ns2 10.0.1.1
		chk_join_nr 0 0 0
	fi

	# signal address allow join id0 ns1
	# ADD_ADDRs are not affected by allow_join_id0 value.
	if reset_with_allow_join_id0 "signal address allow join id0 ns1" 1 0; then
		pm_nl_set_limits $ns1 1 1
		pm_nl_set_limits $ns2 1 1
		pm_nl_add_endpoint $ns1 10.0.2.1 flags signal
		run_tests $ns1 $ns2 10.0.1.1
		chk_join_nr 1 1 1
		chk_add_nr 1 1
	fi

	# signal address allow join id0 ns2
	# ADD_ADDRs are not affected by allow_join_id0 value.
	if reset_with_allow_join_id0 "signal address allow join id0 ns2" 0 1; then
		pm_nl_set_limits $ns1 1 1
		pm_nl_set_limits $ns2 1 1
		pm_nl_add_endpoint $ns1 10.0.2.1 flags signal
		run_tests $ns1 $ns2 10.0.1.1
		chk_join_nr 1 1 1
		chk_add_nr 1 1
	fi

	# subflow and address allow join id0 ns1
	if reset_with_allow_join_id0 "subflow and address allow join id0 1" 1 0; then
		pm_nl_set_limits $ns1 2 2
		pm_nl_set_limits $ns2 2 2
		pm_nl_add_endpoint $ns1 10.0.2.1 flags signal
		pm_nl_add_endpoint $ns2 10.0.3.2 flags subflow
		run_tests $ns1 $ns2 10.0.1.1
		chk_join_nr 2 2 2
	fi

	# subflow and address allow join id0 ns2
	if reset_with_allow_join_id0 "subflow and address allow join id0 2" 0 1; then
		pm_nl_set_limits $ns1 2 2
		pm_nl_set_limits $ns2 2 2
		pm_nl_add_endpoint $ns1 10.0.2.1 flags signal
		pm_nl_add_endpoint $ns2 10.0.3.2 flags subflow
		run_tests $ns1 $ns2 10.0.1.1
		chk_join_nr 1 1 1
	fi
}

fullmesh_tests()
{
	# fullmesh 1
	# 2 fullmesh addrs in ns2, added before the connection,
	# 1 non-fullmesh addr in ns1, added during the connection.
	if reset "fullmesh test 2x1"; then
		pm_nl_set_limits $ns1 0 4
		pm_nl_set_limits $ns2 1 4
		pm_nl_add_endpoint $ns2 10.0.2.2 flags subflow,fullmesh
		pm_nl_add_endpoint $ns2 10.0.3.2 flags subflow,fullmesh
		addr_nr_ns1=1 speed=slow \
			run_tests $ns1 $ns2 10.0.1.1
		chk_join_nr 4 4 4
		chk_add_nr 1 1
	fi

	# fullmesh 2
	# 1 non-fullmesh addr in ns1, added before the connection,
	# 1 fullmesh addr in ns2, added during the connection.
	if reset "fullmesh test 1x1"; then
		pm_nl_set_limits $ns1 1 3
		pm_nl_set_limits $ns2 1 3
		pm_nl_add_endpoint $ns1 10.0.2.1 flags signal
		fullmesh=1 speed=slow \
			run_tests $ns1 $ns2 10.0.1.1
		chk_join_nr 3 3 3
		chk_add_nr 1 1
	fi

	# fullmesh 3
	# 1 non-fullmesh addr in ns1, added before the connection,
	# 2 fullmesh addrs in ns2, added during the connection.
	if reset "fullmesh test 1x2"; then
		pm_nl_set_limits $ns1 2 5
		pm_nl_set_limits $ns2 1 5
		pm_nl_add_endpoint $ns1 10.0.2.1 flags signal
		fullmesh=2 speed=slow \
			run_tests $ns1 $ns2 10.0.1.1
		chk_join_nr 5 5 5
		chk_add_nr 1 1
	fi

	# fullmesh 4
	# 1 non-fullmesh addr in ns1, added before the connection,
	# 2 fullmesh addrs in ns2, added during the connection,
	# limit max_subflows to 4.
	if reset "fullmesh test 1x2, limited"; then
		pm_nl_set_limits $ns1 2 4
		pm_nl_set_limits $ns2 1 4
		pm_nl_add_endpoint $ns1 10.0.2.1 flags signal
		fullmesh=2 speed=slow \
			run_tests $ns1 $ns2 10.0.1.1
		chk_join_nr 4 4 4
		chk_add_nr 1 1
	fi

	# set fullmesh flag
	if reset "set fullmesh flag test" &&
	   continue_if mptcp_lib_kversion_ge 5.18; then
		pm_nl_set_limits $ns1 4 4
		pm_nl_add_endpoint $ns1 10.0.2.1 flags subflow
		pm_nl_set_limits $ns2 4 4
		addr_nr_ns2=1 sflags=fullmesh speed=slow \
			run_tests $ns1 $ns2 10.0.1.1
		chk_join_nr 2 2 2
		chk_rm_nr 0 1
	fi

	# set nofullmesh flag
	if reset "set nofullmesh flag test" &&
	   continue_if mptcp_lib_kversion_ge 5.18; then
		pm_nl_set_limits $ns1 4 4
		pm_nl_add_endpoint $ns1 10.0.2.1 flags subflow,fullmesh
		pm_nl_set_limits $ns2 4 4
		fullmesh=1 sflags=nofullmesh speed=slow \
			run_tests $ns1 $ns2 10.0.1.1
		chk_join_nr 2 2 2
		chk_rm_nr 0 1
	fi

	# set backup,fullmesh flags
	if reset "set backup,fullmesh flags test" &&
	   continue_if mptcp_lib_kversion_ge 5.18; then
		pm_nl_set_limits $ns1 4 4
		pm_nl_add_endpoint $ns1 10.0.2.1 flags subflow
		pm_nl_set_limits $ns2 4 4
		addr_nr_ns2=1 sflags=backup,fullmesh speed=slow \
			run_tests $ns1 $ns2 10.0.1.1
		chk_join_nr 2 2 2
		chk_prio_nr 0 1
		chk_rm_nr 0 1
	fi

	# set nobackup,nofullmesh flags
	if reset "set nobackup,nofullmesh flags test" &&
	   continue_if mptcp_lib_kversion_ge 5.18; then
		pm_nl_set_limits $ns1 4 4
		pm_nl_set_limits $ns2 4 4
		pm_nl_add_endpoint $ns2 10.0.2.2 flags subflow,backup,fullmesh
		sflags=nobackup,nofullmesh speed=slow \
			run_tests $ns1 $ns2 10.0.1.1
		chk_join_nr 2 2 2
		chk_prio_nr 0 1
		chk_rm_nr 0 1
	fi
}

fastclose_tests()
{
	if reset_check_counter "fastclose test" "MPTcpExtMPFastcloseTx"; then
<<<<<<< HEAD
		run_tests $ns1 $ns2 10.0.1.1 1024 0 fastclose_client
=======
		test_linkfail=1024 fastclose=client \
			run_tests $ns1 $ns2 10.0.1.1
>>>>>>> ccf0a997
		chk_join_nr 0 0 0
		chk_fclose_nr 1 1
		chk_rst_nr 1 1 invert
	fi

	if reset_check_counter "fastclose server test" "MPTcpExtMPFastcloseRx"; then
<<<<<<< HEAD
		run_tests $ns1 $ns2 10.0.1.1 1024 0 fastclose_server
		chk_join_nr 0 0 0
=======
		test_linkfail=1024 fastclose=server \
			run_tests $ns1 $ns2 10.0.1.1
		chk_join_nr 0 0 0 0 0 0 1
>>>>>>> ccf0a997
		chk_fclose_nr 1 1 invert
		chk_rst_nr 1 1
	fi
}

pedit_action_pkts()
{
	tc -n $ns2 -j -s action show action pedit index 100 | \
		grep "packets" | \
		sed 's/.*"packets":\([0-9]\+\),.*/\1/'
}

fail_tests()
{
	# single subflow
	if reset_with_fail "Infinite map" 1; then
		test_linkfail=128 \
			run_tests $ns1 $ns2 10.0.1.1
		chk_join_nr 0 0 0 +1 +0 1 0 1 "$(pedit_action_pkts)"
		chk_fail_nr 1 -1 invert
	fi

	# multiple subflows
	if reset_with_fail "MP_FAIL MP_RST" 2; then
		tc -n $ns2 qdisc add dev ns2eth1 root netem rate 1mbit delay 5
		pm_nl_set_limits $ns1 0 1
		pm_nl_set_limits $ns2 0 1
		pm_nl_add_endpoint $ns2 10.0.2.2 dev ns2eth2 flags subflow
		test_linkfail=1024 \
			run_tests $ns1 $ns2 10.0.1.1
		chk_join_nr 1 1 1 1 0 1 1 0 "$(pedit_action_pkts)"
	fi
}

userspace_pm_add_addr()
{
	local addr=$1
	local id=$2
	local tk

	tk=$(grep "type:1," "$evts_ns1" |
	     sed -n 's/.*\(token:\)\([[:digit:]]*\).*$/\2/p;q')
	ip netns exec $ns1 ./pm_nl_ctl ann $addr token $tk id $id
	sleep 1
}

userspace_pm_rm_sf_addr_ns1()
{
	local addr=$1
	local id=$2
	local tk sp da dp
	local cnt_addr cnt_sf

	tk=$(grep "type:1," "$evts_ns1" |
	     sed -n 's/.*\(token:\)\([[:digit:]]*\).*$/\2/p;q')
	sp=$(grep "type:10" "$evts_ns1" |
	     sed -n 's/.*\(sport:\)\([[:digit:]]*\).*$/\2/p;q')
	da=$(grep "type:10" "$evts_ns1" |
	     sed -n 's/.*\(daddr6:\)\([0-9a-f:.]*\).*$/\2/p;q')
	dp=$(grep "type:10" "$evts_ns1" |
	     sed -n 's/.*\(dport:\)\([[:digit:]]*\).*$/\2/p;q')
	cnt_addr=$(rm_addr_count ${ns1})
	cnt_sf=$(rm_sf_count ${ns1})
	ip netns exec $ns1 ./pm_nl_ctl rem token $tk id $id
	ip netns exec $ns1 ./pm_nl_ctl dsf lip "::ffff:$addr" \
				lport $sp rip $da rport $dp token $tk
	wait_rm_addr $ns1 "${cnt_addr}"
	wait_rm_sf $ns1 "${cnt_sf}"
}

userspace_pm_add_sf()
{
	local addr=$1
	local id=$2
	local tk da dp

	tk=$(sed -n 's/.*\(token:\)\([[:digit:]]*\).*$/\2/p;q' "$evts_ns2")
	da=$(sed -n 's/.*\(daddr4:\)\([0-9.]*\).*$/\2/p;q' "$evts_ns2")
	dp=$(sed -n 's/.*\(dport:\)\([[:digit:]]*\).*$/\2/p;q' "$evts_ns2")
	ip netns exec $ns2 ./pm_nl_ctl csf lip $addr lid $id \
				rip $da rport $dp token $tk
	sleep 1
}

userspace_pm_rm_sf_addr_ns2()
{
	local addr=$1
	local id=$2
	local tk da dp sp
	local cnt_addr cnt_sf

	tk=$(sed -n 's/.*\(token:\)\([[:digit:]]*\).*$/\2/p;q' "$evts_ns2")
	da=$(sed -n 's/.*\(daddr4:\)\([0-9.]*\).*$/\2/p;q' "$evts_ns2")
	dp=$(sed -n 's/.*\(dport:\)\([[:digit:]]*\).*$/\2/p;q' "$evts_ns2")
	sp=$(grep "type:10" "$evts_ns2" |
	     sed -n 's/.*\(sport:\)\([[:digit:]]*\).*$/\2/p;q')
	cnt_addr=$(rm_addr_count ${ns2})
	cnt_sf=$(rm_sf_count ${ns2})
	ip netns exec $ns2 ./pm_nl_ctl rem token $tk id $id
	ip netns exec $ns2 ./pm_nl_ctl dsf lip $addr lport $sp \
				rip $da rport $dp token $tk
	wait_rm_addr $ns2 "${cnt_addr}"
	wait_rm_sf $ns2 "${cnt_sf}"
}

userspace_tests()
{
	# userspace pm type prevents add_addr
	if reset "userspace pm type prevents add_addr" &&
	   continue_if mptcp_lib_has_file '/proc/sys/net/mptcp/pm_type'; then
		set_userspace_pm $ns1
		pm_nl_set_limits $ns1 0 2
		pm_nl_set_limits $ns2 0 2
		pm_nl_add_endpoint $ns1 10.0.2.1 flags signal
		run_tests $ns1 $ns2 10.0.1.1
		chk_join_nr 0 0 0
		chk_add_nr 0 0
	fi

	# userspace pm type does not echo add_addr without daemon
	if reset "userspace pm no echo w/o daemon" &&
	   continue_if mptcp_lib_has_file '/proc/sys/net/mptcp/pm_type'; then
		set_userspace_pm $ns2
		pm_nl_set_limits $ns1 0 2
		pm_nl_set_limits $ns2 0 2
		pm_nl_add_endpoint $ns1 10.0.2.1 flags signal
		run_tests $ns1 $ns2 10.0.1.1
		chk_join_nr 0 0 0
		chk_add_nr 1 0
	fi

	# userspace pm type rejects join
	if reset "userspace pm type rejects join" &&
	   continue_if mptcp_lib_has_file '/proc/sys/net/mptcp/pm_type'; then
		set_userspace_pm $ns1
		pm_nl_set_limits $ns1 1 1
		pm_nl_set_limits $ns2 1 1
		pm_nl_add_endpoint $ns2 10.0.3.2 flags subflow
		run_tests $ns1 $ns2 10.0.1.1
		chk_join_nr 1 1 0
	fi

	# userspace pm type does not send join
	if reset "userspace pm type does not send join" &&
	   continue_if mptcp_lib_has_file '/proc/sys/net/mptcp/pm_type'; then
		set_userspace_pm $ns2
		pm_nl_set_limits $ns1 1 1
		pm_nl_set_limits $ns2 1 1
		pm_nl_add_endpoint $ns2 10.0.3.2 flags subflow
		run_tests $ns1 $ns2 10.0.1.1
		chk_join_nr 0 0 0
	fi

	# userspace pm type prevents mp_prio
	if reset "userspace pm type prevents mp_prio" &&
	   continue_if mptcp_lib_has_file '/proc/sys/net/mptcp/pm_type'; then
		set_userspace_pm $ns1
		pm_nl_set_limits $ns1 1 1
		pm_nl_set_limits $ns2 1 1
		pm_nl_add_endpoint $ns2 10.0.3.2 flags subflow
		sflags=backup speed=slow \
			run_tests $ns1 $ns2 10.0.1.1
		chk_join_nr 1 1 0
		chk_prio_nr 0 0
	fi

	# userspace pm type prevents rm_addr
	if reset "userspace pm type prevents rm_addr" &&
	   continue_if mptcp_lib_has_file '/proc/sys/net/mptcp/pm_type'; then
		set_userspace_pm $ns1
		set_userspace_pm $ns2
		pm_nl_set_limits $ns1 0 1
		pm_nl_set_limits $ns2 0 1
		pm_nl_add_endpoint $ns2 10.0.3.2 flags subflow
		addr_nr_ns2=-1 speed=slow \
			run_tests $ns1 $ns2 10.0.1.1
		chk_join_nr 0 0 0
		chk_rm_nr 0 0
	fi

	# userspace pm add & remove address
<<<<<<< HEAD
	if reset "userspace pm add & remove address" &&
=======
	if reset_with_events "userspace pm add & remove address" &&
>>>>>>> ccf0a997
	   continue_if mptcp_lib_has_file '/proc/sys/net/mptcp/pm_type'; then
		set_userspace_pm $ns1
		pm_nl_set_limits $ns2 1 1
		speed=5 \
			run_tests $ns1 $ns2 10.0.1.1 &
		local tests_pid=$!
		wait_mpj $ns1
		userspace_pm_add_addr 10.0.2.1 10
		chk_join_nr 1 1 1
		chk_add_nr 1 1
		chk_mptcp_info subflows 1 subflows 1
		chk_mptcp_info add_addr_signal 1 add_addr_accepted 1
		userspace_pm_rm_sf_addr_ns1 10.0.2.1 10
		chk_rm_nr 1 1 invert
		chk_mptcp_info subflows 0 subflows 0
		kill_events_pids
		wait $tests_pid
	fi

	# userspace pm create destroy subflow
<<<<<<< HEAD
	if reset "userspace pm create destroy subflow" &&
=======
	if reset_with_events "userspace pm create destroy subflow" &&
>>>>>>> ccf0a997
	   continue_if mptcp_lib_has_file '/proc/sys/net/mptcp/pm_type'; then
		set_userspace_pm $ns2
		pm_nl_set_limits $ns1 0 1
		speed=5 \
			run_tests $ns1 $ns2 10.0.1.1 &
		local tests_pid=$!
		wait_mpj $ns2
		userspace_pm_add_sf 10.0.3.2 20
		chk_join_nr 1 1 1
<<<<<<< HEAD
		chk_rm_nr 1 1
=======
		chk_mptcp_info subflows 1 subflows 1
		userspace_pm_rm_sf_addr_ns2 10.0.3.2 20
		chk_rm_nr 1 1
		chk_mptcp_info subflows 0 subflows 0
		kill_events_pids
		wait $tests_pid
>>>>>>> ccf0a997
	fi
}

endpoint_tests()
{
	# subflow_rebuild_header is needed to support the implicit flag
	# userspace pm type prevents add_addr
	if reset "implicit EP" &&
	   mptcp_lib_kallsyms_has "subflow_rebuild_header$"; then
		pm_nl_set_limits $ns1 2 2
		pm_nl_set_limits $ns2 2 2
		pm_nl_add_endpoint $ns1 10.0.2.1 flags signal
<<<<<<< HEAD
		run_tests $ns1 $ns2 10.0.1.1 0 0 0 slow 2>/dev/null &
=======
		speed=slow \
			run_tests $ns1 $ns2 10.0.1.1 2>/dev/null &
>>>>>>> ccf0a997

		wait_mpj $ns1
		pm_nl_check_endpoint "creation" \
			$ns2 10.0.2.2 id 1 flags implicit
		chk_mptcp_info subflows 1 subflows 1
		chk_mptcp_info add_addr_signal 1 add_addr_accepted 1

		pm_nl_add_endpoint $ns2 10.0.2.2 id 33 2>/dev/null
		pm_nl_check_endpoint "ID change is prevented" \
			$ns2 10.0.2.2 id 1 flags implicit

		pm_nl_add_endpoint $ns2 10.0.2.2 flags signal
		pm_nl_check_endpoint "modif is allowed" \
			$ns2 10.0.2.2 id 1 flags signal
		kill_tests_wait
	fi

	if reset "delete and re-add" &&
	   mptcp_lib_kallsyms_has "subflow_rebuild_header$"; then
		pm_nl_set_limits $ns1 1 1
		pm_nl_set_limits $ns2 1 1
		pm_nl_add_endpoint $ns2 10.0.2.2 id 2 dev ns2eth2 flags subflow
<<<<<<< HEAD
		run_tests $ns1 $ns2 10.0.1.1 4 0 0 speed_20 2>/dev/null &
=======
		test_linkfail=4 speed=20 \
			run_tests $ns1 $ns2 10.0.1.1 2>/dev/null &
>>>>>>> ccf0a997

		wait_mpj $ns2
		chk_subflow_nr "before delete" 2
		chk_mptcp_info subflows 1 subflows 1

		pm_nl_del_endpoint $ns2 2 10.0.2.2
		sleep 0.5
		chk_subflow_nr "after delete" 1
		chk_mptcp_info subflows 0 subflows 0

		pm_nl_add_endpoint $ns2 10.0.2.2 dev ns2eth2 flags subflow
		wait_mpj $ns2
<<<<<<< HEAD
		chk_subflow_nr "" "after re-add" 2
=======
		chk_subflow_nr "after re-add" 2
		chk_mptcp_info subflows 1 subflows 1
>>>>>>> ccf0a997
		kill_tests_wait
	fi
}

# [$1: error message]
usage()
{
	if [ -n "${1}" ]; then
		echo "${1}"
		ret=1
	fi

	echo "mptcp_join usage:"

	local key
	for key in "${!all_tests[@]}"; do
		echo "  -${key} ${all_tests[${key}]}"
	done

	echo "  -c capture pcap files"
	echo "  -C enable data checksum"
	echo "  -i use ip mptcp"
	echo "  -h help"

	echo "[test ids|names]"

	exit ${ret}
}


# Use a "simple" array to force an specific order we cannot have with an associative one
all_tests_sorted=(
	f@subflows_tests
	e@subflows_error_tests
	s@signal_address_tests
	l@link_failure_tests
	t@add_addr_timeout_tests
	r@remove_tests
	a@add_tests
	6@ipv6_tests
	4@v4mapped_tests
	M@mixed_tests
	b@backup_tests
	p@add_addr_ports_tests
	k@syncookies_tests
	S@checksum_tests
	d@deny_join_id0_tests
	m@fullmesh_tests
	z@fastclose_tests
	F@fail_tests
	u@userspace_tests
	I@endpoint_tests
)

all_tests_args=""
all_tests_names=()
for subtests in "${all_tests_sorted[@]}"; do
	key="${subtests%@*}"
	value="${subtests#*@}"

	all_tests_args+="${key}"
	all_tests_names+=("${value}")
	all_tests[${key}]="${value}"
done

tests=()
while getopts "${all_tests_args}cCih" opt; do
	case $opt in
		["${all_tests_args}"])
			tests+=("${all_tests[${opt}]}")
			;;
		c)
			capture=1
			;;
		C)
			checksum=1
			;;
		i)
			ip_mptcp=1
			;;
		h)
			usage
			;;
		*)
			usage "Unknown option: -${opt}"
			;;
	esac
done

shift $((OPTIND - 1))

for arg in "${@}"; do
	if [[ "${arg}" =~ ^[0-9]+$ ]]; then
		only_tests_ids+=("${arg}")
	else
		only_tests_names+=("${arg}")
	fi
done

if [ ${#tests[@]} -eq 0 ]; then
	tests=("${all_tests_names[@]}")
fi

for subtests in "${tests[@]}"; do
	"${subtests}"
done

if [ ${ret} -ne 0 ]; then
	echo
	echo "${#failed_tests[@]} failure(s) has(ve) been detected:"
	for i in $(get_failed_tests_ids); do
		echo -e "\t- ${i}: ${failed_tests[${i}]}"
	done
	echo
fi

append_prev_results
mptcp_lib_result_print_all_tap

exit $ret<|MERGE_RESOLUTION|>--- conflicted
+++ resolved
@@ -6,20 +6,12 @@
 # address all other issues detected by shellcheck.
 #shellcheck disable=SC2086
 
-<<<<<<< HEAD
-. "$(dirname "${0}")/mptcp_lib.sh"
-
-=======
->>>>>>> ccf0a997
 # ShellCheck incorrectly believes that most of the code here is unreachable
 # because it's invoked by variable name, see how the "tests" array is used
 #shellcheck disable=SC2317
 
-<<<<<<< HEAD
-=======
 . "$(dirname "${0}")/mptcp_lib.sh"
 
->>>>>>> ccf0a997
 ret=0
 sin=""
 sinfail=""
@@ -204,15 +196,6 @@
 	rm -f "$cin" "$cout" "$sinfail"
 	rm -f "$sin" "$sout" "$cinsent" "$cinfail"
 	rm -f "$tmpfile"
-<<<<<<< HEAD
-	cleanup_partial
-}
-
-# $1: msg
-print_title()
-{
-	printf "%03u %-36s %s" "${TEST_COUNT}" "${TEST_NAME}" "${1}"
-=======
 	rm -rf $evts_ns1 $evts_ns2
 	cleanup_partial
 }
@@ -248,7 +231,6 @@
 print_skip()
 {
 	mptcp_lib_print_warn "[skip]${1:+ ${*}}"
->>>>>>> ccf0a997
 }
 
 # [ $1: fail msg ]
@@ -258,15 +240,10 @@
 
 	mptcp_lib_fail_if_expected_feature "${msg}"
 
-<<<<<<< HEAD
-	print_title "[ skip ] ${msg}"
-	printf "\n"
-=======
 	print_check "${msg}"
 	print_skip
 
 	last_test_skipped=1
->>>>>>> ccf0a997
 }
 
 # $@: condition
@@ -460,45 +437,6 @@
 		action pedit munge offset 148 u8 invert \
 		pipe csum tcp \
 		index 100 || return ${ksft_skip}
-<<<<<<< HEAD
-}
-
-reset_with_fail()
-{
-	reset_check_counter "${1}" "MPTcpExtInfiniteMapTx" || return 1
-	shift
-
-	ip netns exec $ns1 sysctl -q net.mptcp.checksum_enabled=1
-	ip netns exec $ns2 sysctl -q net.mptcp.checksum_enabled=1
-
-	local rc=0
-	setup_fail_rules "${@}" || rc=$?
-
-	if [ ${rc} -eq ${ksft_skip} ]; then
-		mark_as_skipped "unable to set the 'fail' rules"
-		return 1
-	fi
-}
-
-reset_with_tcp_filter()
-{
-	reset "${1}" || return 1
-	shift
-
-	local ns="${!1}"
-	local src="${2}"
-	local target="${3}"
-
-	if ! ip netns exec "${ns}" ${iptables} \
-			-A INPUT \
-			-s "${src}" \
-			-p tcp \
-			-j "${target}"; then
-		mark_as_skipped "unable to set the filter rules"
-		return 1
-	fi
-=======
->>>>>>> ccf0a997
 }
 
 reset_with_fail()
@@ -679,7 +617,6 @@
 	local ns="${1}"
 	local counter="${2}"
 	local count
-<<<<<<< HEAD
 
 	count=$(ip netns exec ${ns} nstat -asz "${counter}" | awk 'NR==1 {next} {print $2}')
 	if [ -z "${count}" ]; then
@@ -687,15 +624,6 @@
 		return 1
 	fi
 
-=======
-
-	count=$(ip netns exec ${ns} nstat -asz "${counter}" | awk 'NR==1 {next} {print $2}')
-	if [ -z "${count}" ]; then
-		mptcp_lib_fail_if_expected_feature "${counter} counter"
-		return 1
-	fi
-
->>>>>>> ccf0a997
 	echo "${count}"
 }
 
@@ -760,15 +688,12 @@
 	wait $1 2>/dev/null
 }
 
-<<<<<<< HEAD
-=======
 kill_events_pids()
 {
 	kill_wait $evts_ns1_pid
 	kill_wait $evts_ns2_pid
 }
 
->>>>>>> ccf0a997
 kill_tests_wait()
 {
 	#shellcheck disable=SC2046
@@ -947,11 +872,7 @@
 	fi
 }
 
-<<<<<<< HEAD
-do_transfer()
-=======
 pm_nl_set_endpoint()
->>>>>>> ccf0a997
 {
 	local listener_ns="$1"
 	local connector_ns="$2"
@@ -985,28 +906,7 @@
 			else
 				addr="10.0.$counter.1"
 			fi
-<<<<<<< HEAD
-			if [ $userspace_pm -eq 0 ]; then
-				pm_nl_add_endpoint $ns1 $addr flags signal
-			else
-				tk=$(sed -n 's/.*\(token:\)\([[:digit:]]*\).*$/\2/p;q' "$evts_ns1")
-				ip netns exec ${listener_ns} ./pm_nl_ctl ann $addr token $tk id $id
-				sleep 1
-				sp=$(grep "type:10" "$evts_ns1" |
-				     sed -n 's/.*\(sport:\)\([[:digit:]]*\).*$/\2/p;q')
-				da=$(grep "type:10" "$evts_ns1" |
-				     sed -n 's/.*\(daddr[46]:\)\([0-9a-f:.]*\).*$/\2/p;q')
-				echo "$da" | grep -q ":" && addr="::ffff:$addr"
-				dp=$(grep "type:10" "$evts_ns1" |
-				     sed -n 's/.*\(dport:\)\([[:digit:]]*\).*$/\2/p;q')
-				ip netns exec ${listener_ns} ./pm_nl_ctl rem token $tk id $id
-				ip netns exec ${listener_ns} ./pm_nl_ctl dsf lip "$addr" \
-							lport $sp rip $da rport $dp token $tk
-			fi
-
-=======
 			pm_nl_add_endpoint $ns1 $addr flags signal
->>>>>>> ccf0a997
 			counter=$((counter + 1))
 			add_nr_ns1=$((add_nr_ns1 - 1))
 			id=$((id + 1))
@@ -1058,25 +958,7 @@
 			else
 				addr="10.0.$counter.2"
 			fi
-<<<<<<< HEAD
-			if [ $userspace_pm -eq 0 ]; then
-				pm_nl_add_endpoint $ns2 $addr flags $flags
-			else
-				tk=$(sed -n 's/.*\(token:\)\([[:digit:]]*\).*$/\2/p;q' "$evts_ns2")
-				da=$(sed -n 's/.*\(daddr4:\)\([0-9.]*\).*$/\2/p;q' "$evts_ns2")
-				dp=$(sed -n 's/.*\(dport:\)\([[:digit:]]*\).*$/\2/p;q' "$evts_ns2")
-				ip netns exec ${connector_ns} ./pm_nl_ctl csf lip $addr lid $id \
-									rip $da rport $dp token $tk
-				sleep 1
-				sp=$(grep "type:10" "$evts_ns2" |
-				     sed -n 's/.*\(sport:\)\([[:digit:]]*\).*$/\2/p;q')
-				ip netns exec ${connector_ns} ./pm_nl_ctl rem token $tk id $id
-				ip netns exec ${connector_ns} ./pm_nl_ctl dsf lip $addr lport $sp \
-									rip $da rport $dp token $tk
-			fi
-=======
 			pm_nl_add_endpoint $ns2 $addr flags $flags
->>>>>>> ccf0a997
 			counter=$((counter + 1))
 			add_nr_ns2=$((add_nr_ns2 - 1))
 			id=$((id + 1))
@@ -1401,42 +1283,26 @@
 		csum_ns2=${csum_ns2:1}
 	fi
 
-<<<<<<< HEAD
-	printf "%-${nr_blank}s %s" " " "sum"
-=======
 	print_check "sum"
->>>>>>> ccf0a997
 	count=$(get_counter ${ns1} "MPTcpExtDataCsumErr")
 	if [ "$count" != "$csum_ns1" ]; then
 		extra_msg="$extra_msg ns1=$count"
 	fi
 	if [ -z "$count" ]; then
-<<<<<<< HEAD
-		echo -n "[skip]"
-=======
 		print_skip
->>>>>>> ccf0a997
 	elif { [ "$count" != $csum_ns1 ] && [ $allow_multi_errors_ns1 -eq 0 ]; } ||
 	   { [ "$count" -lt $csum_ns1 ] && [ $allow_multi_errors_ns1 -eq 1 ]; }; then
 		fail_test "got $count data checksum error[s] expected $csum_ns1"
 	else
 		print_ok
 	fi
-<<<<<<< HEAD
-	echo -n " - csum  "
-=======
 	print_check "csum"
->>>>>>> ccf0a997
 	count=$(get_counter ${ns2} "MPTcpExtDataCsumErr")
 	if [ "$count" != "$csum_ns2" ]; then
 		extra_msg="$extra_msg ns2=$count"
 	fi
 	if [ -z "$count" ]; then
-<<<<<<< HEAD
-		echo -n "[skip]"
-=======
 		print_skip
->>>>>>> ccf0a997
 	elif { [ "$count" != $csum_ns2 ] && [ $allow_multi_errors_ns2 -eq 0 ]; } ||
 	   { [ "$count" -lt $csum_ns2 ] && [ $allow_multi_errors_ns2 -eq 1 ]; }; then
 		fail_test "got $count data checksum error[s] expected $csum_ns2"
@@ -1474,21 +1340,13 @@
 		fail_rx=${fail_rx:1}
 	fi
 
-<<<<<<< HEAD
-	printf "%-${nr_blank}s %s" " " "ftx"
-=======
 	print_check "ftx"
->>>>>>> ccf0a997
 	count=$(get_counter ${ns_tx} "MPTcpExtMPFailTx")
 	if [ "$count" != "$fail_tx" ]; then
 		extra_msg="$extra_msg,tx=$count"
 	fi
 	if [ -z "$count" ]; then
-<<<<<<< HEAD
-		echo -n "[skip]"
-=======
 		print_skip
->>>>>>> ccf0a997
 	elif { [ "$count" != "$fail_tx" ] && [ $allow_tx_lost -eq 0 ]; } ||
 	   { [ "$count" -gt "$fail_tx" ] && [ $allow_tx_lost -eq 1 ]; }; then
 		fail_test "got $count MP_FAIL[s] TX expected $fail_tx"
@@ -1496,21 +1354,13 @@
 		print_ok
 	fi
 
-<<<<<<< HEAD
-	echo -n " - failrx"
-=======
 	print_check "failrx"
->>>>>>> ccf0a997
 	count=$(get_counter ${ns_rx} "MPTcpExtMPFailRx")
 	if [ "$count" != "$fail_rx" ]; then
 		extra_msg="$extra_msg,rx=$count"
 	fi
 	if [ -z "$count" ]; then
-<<<<<<< HEAD
-		echo -n "[skip]"
-=======
 		print_skip
->>>>>>> ccf0a997
 	elif { [ "$count" != "$fail_rx" ] && [ $allow_rx_lost -eq 0 ]; } ||
 	   { [ "$count" -gt "$fail_rx" ] && [ $allow_rx_lost -eq 1 ]; }; then
 		fail_test "got $count MP_FAIL[s] RX expected $fail_rx"
@@ -1537,17 +1387,6 @@
 		extra_msg="invert"
 	fi
 
-<<<<<<< HEAD
-	printf "%-${nr_blank}s %s" " " "ctx"
-	count=$(get_counter ${ns_tx} "MPTcpExtMPFastcloseTx")
-	if [ -z "$count" ]; then
-		echo -n "[skip]"
-	elif [ "$count" != "$fclose_tx" ]; then
-		extra_msg="$extra_msg,tx=$count"
-		echo "[fail] got $count MP_FASTCLOSE[s] TX expected $fclose_tx"
-		fail_test
-		dump_stats=1
-=======
 	print_check "ctx"
 	count=$(get_counter ${ns_tx} "MPTcpExtMPFastcloseTx")
 	if [ -z "$count" ]; then
@@ -1555,22 +1394,10 @@
 	elif [ "$count" != "$fclose_tx" ]; then
 		extra_msg="$extra_msg,tx=$count"
 		fail_test "got $count MP_FASTCLOSE[s] TX expected $fclose_tx"
->>>>>>> ccf0a997
 	else
 		print_ok
 	fi
 
-<<<<<<< HEAD
-	echo -n " - fclzrx"
-	count=$(get_counter ${ns_rx} "MPTcpExtMPFastcloseRx")
-	if [ -z "$count" ]; then
-		echo -n "[skip]"
-	elif [ "$count" != "$fclose_rx" ]; then
-		extra_msg="$extra_msg,rx=$count"
-		echo "[fail] got $count MP_FASTCLOSE[s] RX expected $fclose_rx"
-		fail_test
-		dump_stats=1
-=======
 	print_check "fclzrx"
 	count=$(get_counter ${ns_rx} "MPTcpExtMPFastcloseRx")
 	if [ -z "$count" ]; then
@@ -1578,7 +1405,6 @@
 	elif [ "$count" != "$fclose_rx" ]; then
 		extra_msg="$extra_msg,rx=$count"
 		fail_test "got $count MP_FASTCLOSE[s] RX expected $fclose_rx"
->>>>>>> ccf0a997
 	else
 		print_ok
 	fi
@@ -1602,16 +1428,6 @@
 		extra_msg="invert"
 	fi
 
-<<<<<<< HEAD
-	printf "%-${nr_blank}s %s" " " "rtx"
-	count=$(get_counter ${ns_tx} "MPTcpExtMPRstTx")
-	if [ -z "$count" ]; then
-		echo -n "[skip]"
-	elif [ $count -lt $rst_tx ]; then
-		echo "[fail] got $count MP_RST[s] TX expected $rst_tx"
-		fail_test
-		dump_stats=1
-=======
 	print_check "rtx"
 	count=$(get_counter ${ns_tx} "MPTcpExtMPRstTx")
 	if [ -z "$count" ]; then
@@ -1620,21 +1436,10 @@
 	elif { [ $rst_tx -ne 0 ] && [ $count -lt $rst_tx ]; } ||
 	     { [ $rst_tx -eq 0 ] && [ $count -ne 0 ]; }; then
 		fail_test "got $count MP_RST[s] TX expected $rst_tx"
->>>>>>> ccf0a997
 	else
 		print_ok
 	fi
 
-<<<<<<< HEAD
-	echo -n " - rstrx "
-	count=$(get_counter ${ns_rx} "MPTcpExtMPRstRx")
-	if [ -z "$count" ]; then
-		echo -n "[skip]"
-	elif [ "$count" -lt "$rst_rx" ]; then
-		echo "[fail] got $count MP_RST[s] RX expected $rst_rx"
-		fail_test
-		dump_stats=1
-=======
 	print_check "rstrx"
 	count=$(get_counter ${ns_rx} "MPTcpExtMPRstRx")
 	if [ -z "$count" ]; then
@@ -1643,7 +1448,6 @@
 	elif { [ $rst_rx -ne 0 ] && [ $count -lt $rst_rx ]; } ||
 	     { [ $rst_rx -eq 0 ] && [ $count -ne 0 ]; }; then
 		fail_test "got $count MP_RST[s] RX expected $rst_rx"
->>>>>>> ccf0a997
 	else
 		print_ok
 	fi
@@ -1657,44 +1461,22 @@
 	local infi_rx=$2
 	local count
 
-<<<<<<< HEAD
-	printf "%-${nr_blank}s %s" " " "itx"
-	count=$(get_counter ${ns2} "MPTcpExtInfiniteMapTx")
-	if [ -z "$count" ]; then
-		echo -n "[skip]"
-	elif [ "$count" != "$infi_tx" ]; then
-		echo "[fail] got $count infinite map[s] TX expected $infi_tx"
-		fail_test
-		dump_stats=1
-=======
 	print_check "itx"
 	count=$(get_counter ${ns2} "MPTcpExtInfiniteMapTx")
 	if [ -z "$count" ]; then
 		print_skip
 	elif [ "$count" != "$infi_tx" ]; then
 		fail_test "got $count infinite map[s] TX expected $infi_tx"
->>>>>>> ccf0a997
 	else
 		print_ok
 	fi
 
-<<<<<<< HEAD
-	echo -n " - infirx"
-	count=$(get_counter ${ns1} "MPTcpExtInfiniteMapRx")
-	if [ -z "$count" ]; then
-		echo "[skip]"
-	elif [ "$count" != "$infi_rx" ]; then
-		echo "[fail] got $count infinite map[s] RX expected $infi_rx"
-		fail_test
-		dump_stats=1
-=======
 	print_check "infirx"
 	count=$(get_counter ${ns1} "MPTcpExtInfiniteMapRx")
 	if [ -z "$count" ]; then
 		print_skip
 	elif [ "$count" != "$infi_rx" ]; then
 		fail_test "got $count infinite map[s] RX expected $infi_rx"
->>>>>>> ccf0a997
 	else
 		print_ok
 	fi
@@ -1718,23 +1500,12 @@
 		print_info "${corrupted_pkts} corrupted pkts"
 	fi
 
-<<<<<<< HEAD
-	printf "%03u %-36s %s" "${TEST_COUNT}" "${title}" "syn"
-	count=$(get_counter ${ns1} "MPTcpExtMPJoinSynRx")
-	if [ -z "$count" ]; then
-		echo -n "[skip]"
-	elif [ "$count" != "$syn_nr" ]; then
-		echo "[fail] got $count JOIN[s] syn expected $syn_nr"
-		fail_test
-		dump_stats=1
-=======
 	print_check "syn"
 	count=$(get_counter ${ns1} "MPTcpExtMPJoinSynRx")
 	if [ -z "$count" ]; then
 		print_skip
 	elif [ "$count" != "$syn_nr" ]; then
 		fail_test "got $count JOIN[s] syn expected $syn_nr"
->>>>>>> ccf0a997
 	else
 		print_ok
 	fi
@@ -1743,11 +1514,7 @@
 	with_cookie=$(ip netns exec $ns2 sysctl -n net.ipv4.tcp_syncookies)
 	count=$(get_counter ${ns2} "MPTcpExtMPJoinSynAckRx")
 	if [ -z "$count" ]; then
-<<<<<<< HEAD
-		echo -n "[skip]"
-=======
 		print_skip
->>>>>>> ccf0a997
 	elif [ "$count" != "$syn_ack_nr" ]; then
 		# simult connections exceeding the limit with cookie enabled could go up to
 		# synack validation as the conn limit can be enforced reliably only after
@@ -1761,23 +1528,12 @@
 		print_ok
 	fi
 
-<<<<<<< HEAD
-	echo -n " - ack"
-	count=$(get_counter ${ns1} "MPTcpExtMPJoinAckRx")
-	if [ -z "$count" ]; then
-		echo "[skip]"
-	elif [ "$count" != "$ack_nr" ]; then
-		echo "[fail] got $count JOIN[s] ack expected $ack_nr"
-		fail_test
-		dump_stats=1
-=======
 	print_check "ack"
 	count=$(get_counter ${ns1} "MPTcpExtMPJoinAckRx")
 	if [ -z "$count" ]; then
 		print_skip
 	elif [ "$count" != "$ack_nr" ]; then
 		fail_test "got $count JOIN[s] ack expected $ack_nr"
->>>>>>> ccf0a997
 	else
 		print_ok
 	fi
@@ -1804,20 +1560,12 @@
 	local stale_nr
 	local recover_nr
 
-<<<<<<< HEAD
-	printf "%-${nr_blank}s %-18s" " " "stale"
-=======
 	print_check "stale"
->>>>>>> ccf0a997
 
 	stale_nr=$(get_counter ${ns} "MPTcpExtSubflowStale")
 	recover_nr=$(get_counter ${ns} "MPTcpExtSubflowRecover")
 	if [ -z "$stale_nr" ] || [ -z "$recover_nr" ]; then
-<<<<<<< HEAD
-		echo "[skip]"
-=======
 		print_skip
->>>>>>> ccf0a997
 	elif [ $stale_nr -lt $stale_min ] ||
 	   { [ $stale_max -gt 0 ] && [ $stale_nr -gt $stale_max ]; } ||
 	   [ $((stale_nr - recover_nr)) -ne $stale_delta ]; then
@@ -1851,18 +1599,6 @@
 
 	timeout=$(ip netns exec $ns1 sysctl -n net.mptcp.add_addr_timeout)
 
-<<<<<<< HEAD
-	printf "%-${nr_blank}s %s" " " "add"
-	count=$(get_counter ${ns2} "MPTcpExtAddAddr")
-	if [ -z "$count" ]; then
-		echo -n "[skip]"
-	# if the test configured a short timeout tolerate greater then expected
-	# add addrs options, due to retransmissions
-	elif [ "$count" != "$add_nr" ] && { [ "$timeout" -gt 1 ] || [ "$count" -lt "$add_nr" ]; }; then
-		echo "[fail] got $count ADD_ADDR[s] expected $add_nr"
-		fail_test
-		dump_stats=1
-=======
 	print_check "add"
 	count=$(get_counter ${ns2} "MPTcpExtAddAddr")
 	if [ -z "$count" ]; then
@@ -1871,65 +1607,31 @@
 	# add addrs options, due to retransmissions
 	elif [ "$count" != "$add_nr" ] && { [ "$timeout" -gt 1 ] || [ "$count" -lt "$add_nr" ]; }; then
 		fail_test "got $count ADD_ADDR[s] expected $add_nr"
->>>>>>> ccf0a997
 	else
 		print_ok
 	fi
 
-<<<<<<< HEAD
-	echo -n " - echo  "
-	count=$(get_counter ${ns1} "MPTcpExtEchoAdd")
-	if [ -z "$count" ]; then
-		echo -n "[skip]"
-	elif [ "$count" != "$echo_nr" ]; then
-		echo "[fail] got $count ADD_ADDR echo[s] expected $echo_nr"
-		fail_test
-		dump_stats=1
-=======
 	print_check "echo"
 	count=$(get_counter ${ns1} "MPTcpExtEchoAdd")
 	if [ -z "$count" ]; then
 		print_skip
 	elif [ "$count" != "$echo_nr" ]; then
 		fail_test "got $count ADD_ADDR echo[s] expected $echo_nr"
->>>>>>> ccf0a997
 	else
 		print_ok
 	fi
 
 	if [ $port_nr -gt 0 ]; then
-<<<<<<< HEAD
-		echo -n " - pt "
-		count=$(get_counter ${ns2} "MPTcpExtPortAdd")
-		if [ -z "$count" ]; then
-			echo "[skip]"
-		elif [ "$count" != "$port_nr" ]; then
-			echo "[fail] got $count ADD_ADDR[s] with a port-number expected $port_nr"
-			fail_test
-			dump_stats=1
-=======
 		print_check "pt"
 		count=$(get_counter ${ns2} "MPTcpExtPortAdd")
 		if [ -z "$count" ]; then
 			print_skip
 		elif [ "$count" != "$port_nr" ]; then
 			fail_test "got $count ADD_ADDR[s] with a port-number expected $port_nr"
->>>>>>> ccf0a997
 		else
 			print_ok
 		fi
 
-<<<<<<< HEAD
-		printf "%-${nr_blank}s %s" " " "syn"
-		count=$(get_counter ${ns1} "MPTcpExtMPJoinPortSynRx")
-		if [ -z "$count" ]; then
-			echo -n "[skip]"
-		elif [ "$count" != "$syn_nr" ]; then
-			echo "[fail] got $count JOIN[s] syn with a different \
-				port-number expected $syn_nr"
-			fail_test
-			dump_stats=1
-=======
 		print_check "syn"
 		count=$(get_counter ${ns1} "MPTcpExtMPJoinPortSynRx")
 		if [ -z "$count" ]; then
@@ -1937,22 +1639,10 @@
 		elif [ "$count" != "$syn_nr" ]; then
 			fail_test "got $count JOIN[s] syn with a different \
 				   port-number expected $syn_nr"
->>>>>>> ccf0a997
 		else
 			print_ok
 		fi
 
-<<<<<<< HEAD
-		echo -n " - synack"
-		count=$(get_counter ${ns2} "MPTcpExtMPJoinPortSynAckRx")
-		if [ -z "$count" ]; then
-			echo -n "[skip]"
-		elif [ "$count" != "$syn_ack_nr" ]; then
-			echo "[fail] got $count JOIN[s] synack with a different \
-				port-number expected $syn_ack_nr"
-			fail_test
-			dump_stats=1
-=======
 		print_check "synack"
 		count=$(get_counter ${ns2} "MPTcpExtMPJoinPortSynAckRx")
 		if [ -z "$count" ]; then
@@ -1960,22 +1650,10 @@
 		elif [ "$count" != "$syn_ack_nr" ]; then
 			fail_test "got $count JOIN[s] synack with a different \
 				   port-number expected $syn_ack_nr"
->>>>>>> ccf0a997
 		else
 			print_ok
 		fi
 
-<<<<<<< HEAD
-		echo -n " - ack"
-		count=$(get_counter ${ns1} "MPTcpExtMPJoinPortAckRx")
-		if [ -z "$count" ]; then
-			echo "[skip]"
-		elif [ "$count" != "$ack_nr" ]; then
-			echo "[fail] got $count JOIN[s] ack with a different \
-				port-number expected $ack_nr"
-			fail_test
-			dump_stats=1
-=======
 		print_check "ack"
 		count=$(get_counter ${ns1} "MPTcpExtMPJoinPortAckRx")
 		if [ -z "$count" ]; then
@@ -1983,22 +1661,10 @@
 		elif [ "$count" != "$ack_nr" ]; then
 			fail_test "got $count JOIN[s] ack with a different \
 				   port-number expected $ack_nr"
->>>>>>> ccf0a997
 		else
 			print_ok
 		fi
 
-<<<<<<< HEAD
-		printf "%-${nr_blank}s %s" " " "syn"
-		count=$(get_counter ${ns1} "MPTcpExtMismatchPortSynRx")
-		if [ -z "$count" ]; then
-			echo -n "[skip]"
-		elif [ "$count" != "$mis_syn_nr" ]; then
-			echo "[fail] got $count JOIN[s] syn with a mismatched \
-				port-number expected $mis_syn_nr"
-			fail_test
-			dump_stats=1
-=======
 		print_check "syn"
 		count=$(get_counter ${ns1} "MPTcpExtMismatchPortSynRx")
 		if [ -z "$count" ]; then
@@ -2006,22 +1672,10 @@
 		elif [ "$count" != "$mis_syn_nr" ]; then
 			fail_test "got $count JOIN[s] syn with a mismatched \
 				   port-number expected $mis_syn_nr"
->>>>>>> ccf0a997
 		else
 			print_ok
 		fi
 
-<<<<<<< HEAD
-		echo -n " - ack   "
-		count=$(get_counter ${ns1} "MPTcpExtMismatchPortAckRx")
-		if [ -z "$count" ]; then
-			echo "[skip]"
-		elif [ "$count" != "$mis_ack_nr" ]; then
-			echo "[fail] got $count JOIN[s] ack with a mismatched \
-				port-number expected $mis_ack_nr"
-			fail_test
-			dump_stats=1
-=======
 		print_check "ack"
 		count=$(get_counter ${ns1} "MPTcpExtMismatchPortAckRx")
 		if [ -z "$count" ]; then
@@ -2029,7 +1683,6 @@
 		elif [ "$count" != "$mis_ack_nr" ]; then
 			fail_test "got $count JOIN[s] ack with a mismatched \
 				   port-number expected $mis_ack_nr"
->>>>>>> ccf0a997
 		else
 			print_ok
 		fi
@@ -2095,38 +1748,20 @@
 		extra_msg="invert"
 	fi
 
-<<<<<<< HEAD
-	printf "%-${nr_blank}s %s" " " "rm "
-	count=$(get_counter ${addr_ns} "MPTcpExtRmAddr")
-	if [ -z "$count" ]; then
-		echo -n "[skip]"
-	elif [ "$count" != "$rm_addr_nr" ]; then
-		echo "[fail] got $count RM_ADDR[s] expected $rm_addr_nr"
-		fail_test
-		dump_stats=1
-=======
 	print_check "rm"
 	count=$(get_counter ${addr_ns} "MPTcpExtRmAddr")
 	if [ -z "$count" ]; then
 		print_skip
 	elif [ "$count" != "$rm_addr_nr" ]; then
 		fail_test "got $count RM_ADDR[s] expected $rm_addr_nr"
->>>>>>> ccf0a997
 	else
 		print_ok
 	fi
 
-<<<<<<< HEAD
-	echo -n " - rmsf  "
-	count=$(get_counter ${subflow_ns} "MPTcpExtRmSubflow")
-	if [ -z "$count" ]; then
-		echo -n "[skip]"
-=======
 	print_check "rmsf"
 	count=$(get_counter ${subflow_ns} "MPTcpExtRmSubflow")
 	if [ -z "$count" ]; then
 		print_skip
->>>>>>> ccf0a997
 	elif [ -n "$simult" ]; then
 		local cnt suffix
 
@@ -2138,22 +1773,12 @@
 		[ "$count" != "$rm_subflow_nr" ] && suffix="$count in [$rm_subflow_nr:$((rm_subflow_nr*2))]"
 		if [ $count -ge "$rm_subflow_nr" ] && \
 		   [ "$count" -le "$((rm_subflow_nr *2 ))" ]; then
-<<<<<<< HEAD
-			echo -n "[ ok ] $suffix"
-=======
 			print_ok "$suffix"
->>>>>>> ccf0a997
 		else
 			fail_test "got $count RM_SUBFLOW[s] expected in range [$rm_subflow_nr:$((rm_subflow_nr*2))]"
 		fi
 	elif [ "$count" != "$rm_subflow_nr" ]; then
-<<<<<<< HEAD
-		echo "[fail] got $count RM_SUBFLOW[s] expected $rm_subflow_nr"
-		fail_test
-		dump_stats=1
-=======
 		fail_test "got $count RM_SUBFLOW[s] expected $rm_subflow_nr"
->>>>>>> ccf0a997
 	else
 		print_ok
 	fi
@@ -2182,44 +1807,22 @@
 	local mp_prio_nr_rx=$2
 	local count
 
-<<<<<<< HEAD
-	printf "%-${nr_blank}s %s" " " "ptx"
-	count=$(get_counter ${ns1} "MPTcpExtMPPrioTx")
-	if [ -z "$count" ]; then
-		echo -n "[skip]"
-	elif [ "$count" != "$mp_prio_nr_tx" ]; then
-		echo "[fail] got $count MP_PRIO[s] TX expected $mp_prio_nr_tx"
-		fail_test
-		dump_stats=1
-=======
 	print_check "ptx"
 	count=$(get_counter ${ns1} "MPTcpExtMPPrioTx")
 	if [ -z "$count" ]; then
 		print_skip
 	elif [ "$count" != "$mp_prio_nr_tx" ]; then
 		fail_test "got $count MP_PRIO[s] TX expected $mp_prio_nr_tx"
->>>>>>> ccf0a997
 	else
 		print_ok
 	fi
 
-<<<<<<< HEAD
-	echo -n " - prx   "
-	count=$(get_counter ${ns1} "MPTcpExtMPPrioRx")
-	if [ -z "$count" ]; then
-		echo "[skip]"
-	elif [ "$count" != "$mp_prio_nr_rx" ]; then
-		echo "[fail] got $count MP_PRIO[s] RX expected $mp_prio_nr_rx"
-		fail_test
-		dump_stats=1
-=======
 	print_check "prx"
 	count=$(get_counter ${ns1} "MPTcpExtMPPrioRx")
 	if [ -z "$count" ]; then
 		print_skip
 	elif [ "$count" != "$mp_prio_nr_rx" ]; then
 		fail_test "got $count MP_PRIO[s] RX expected $mp_prio_nr_rx"
->>>>>>> ccf0a997
 	else
 		print_ok
 	fi
@@ -2238,10 +1841,6 @@
 	cnt1=$(ss -N $ns1 -tOni | grep -c token)
 	cnt2=$(ss -N $ns2 -tOni | grep -c token)
 	if [ "$cnt1" != "$subflow_nr" ] || [ "$cnt2" != "$subflow_nr" ]; then
-<<<<<<< HEAD
-		echo "[fail] got $cnt1:$cnt2 subflows expected $subflow_nr"
-		fail_test
-=======
 		fail_test "got $cnt1:$cnt2 subflows expected $subflow_nr"
 		dump_stats=1
 	else
@@ -2277,23 +1876,14 @@
 
 	if [ "$cnt1" != "$exp1" ] || [ "$cnt2" != "$exp2" ]; then
 		fail_test "got $cnt1:$cnt2 $info1:$info2 expected $exp1:$exp2"
->>>>>>> ccf0a997
 		dump_stats=1
 	else
 		print_ok
 	fi
 
-<<<<<<< HEAD
-	if [ "${dump_stats}" = 1 ]; then
-		ss -N $ns1 -tOni
-		ss -N $ns1 -tOni | grep token
-		ip -n $ns1 mptcp endpoint
-		dump_stats
-=======
 	if [ "$dump_stats" = 1 ]; then
 		ss -N $ns1 -inmHM
 		ss -N $ns2 -inmHM
->>>>>>> ccf0a997
 	fi
 }
 
@@ -2428,12 +2018,8 @@
 		pm_nl_set_limits $ns2 0 2
 		pm_nl_add_endpoint $ns2 10.0.3.2 flags subflow
 		pm_nl_add_endpoint $ns2 10.0.2.2 flags subflow
-<<<<<<< HEAD
-		run_tests $ns1 $ns2 10.0.1.1 0 0 0 slow
-=======
 		speed=slow \
 			run_tests $ns1 $ns2 10.0.1.1
->>>>>>> ccf0a997
 		chk_join_nr 1 1 1
 	fi
 
@@ -2444,12 +2030,8 @@
 		pm_nl_set_limits $ns2 0 2
 		pm_nl_add_endpoint $ns2 10.0.3.2 flags subflow
 		pm_nl_add_endpoint $ns2 10.0.2.2 flags subflow
-<<<<<<< HEAD
-		run_tests $ns1 $ns2 10.0.1.1 0 0 0 slow
-=======
 		speed=slow \
 			run_tests $ns1 $ns2 10.0.1.1
->>>>>>> ccf0a997
 		chk_join_nr 1 1 1
 	fi
 
@@ -2461,12 +2043,8 @@
 		pm_nl_set_limits $ns1 0 1
 		pm_nl_set_limits $ns2 0 1
 		pm_nl_add_endpoint $ns2 10.0.3.2 flags subflow
-<<<<<<< HEAD
-		run_tests $ns1 $ns2 10.0.1.1 0 0 0 slow &
-=======
 		speed=slow \
 			run_tests $ns1 $ns2 10.0.1.1 &
->>>>>>> ccf0a997
 
 		# mpj subflow will be in TW after the reset
 		wait_attempt_fail $ns2
@@ -2565,12 +2143,8 @@
 
 		# the peer could possibly miss some addr notification, allow retransmission
 		ip netns exec $ns1 sysctl -q net.mptcp.add_addr_timeout=1
-<<<<<<< HEAD
-		run_tests $ns1 $ns2 10.0.1.1 0 0 0 slow
-=======
 		speed=slow \
 			run_tests $ns1 $ns2 10.0.1.1
->>>>>>> ccf0a997
 
 		# It is not directly linked to the commit introducing this
 		# symbol but for the parent one which is linked anyway.
@@ -2850,18 +2424,12 @@
 		chk_join_nr 3 3 3
 
 		if mptcp_lib_kversion_ge 5.18; then
-<<<<<<< HEAD
-=======
 			chk_rm_tx_nr 0
->>>>>>> ccf0a997
 			chk_rm_nr 0 3 simult
 		else
 			chk_rm_nr 3 3
 		fi
-<<<<<<< HEAD
-=======
 		chk_rst_nr 0 0
->>>>>>> ccf0a997
 	fi
 
 	# addresses flush
@@ -3659,26 +3227,17 @@
 fastclose_tests()
 {
 	if reset_check_counter "fastclose test" "MPTcpExtMPFastcloseTx"; then
-<<<<<<< HEAD
-		run_tests $ns1 $ns2 10.0.1.1 1024 0 fastclose_client
-=======
 		test_linkfail=1024 fastclose=client \
 			run_tests $ns1 $ns2 10.0.1.1
->>>>>>> ccf0a997
 		chk_join_nr 0 0 0
 		chk_fclose_nr 1 1
 		chk_rst_nr 1 1 invert
 	fi
 
 	if reset_check_counter "fastclose server test" "MPTcpExtMPFastcloseRx"; then
-<<<<<<< HEAD
-		run_tests $ns1 $ns2 10.0.1.1 1024 0 fastclose_server
-		chk_join_nr 0 0 0
-=======
 		test_linkfail=1024 fastclose=server \
 			run_tests $ns1 $ns2 10.0.1.1
 		chk_join_nr 0 0 0 0 0 0 1
->>>>>>> ccf0a997
 		chk_fclose_nr 1 1 invert
 		chk_rst_nr 1 1
 	fi
@@ -3860,11 +3419,7 @@
 	fi
 
 	# userspace pm add & remove address
-<<<<<<< HEAD
-	if reset "userspace pm add & remove address" &&
-=======
 	if reset_with_events "userspace pm add & remove address" &&
->>>>>>> ccf0a997
 	   continue_if mptcp_lib_has_file '/proc/sys/net/mptcp/pm_type'; then
 		set_userspace_pm $ns1
 		pm_nl_set_limits $ns2 1 1
@@ -3885,11 +3440,7 @@
 	fi
 
 	# userspace pm create destroy subflow
-<<<<<<< HEAD
-	if reset "userspace pm create destroy subflow" &&
-=======
 	if reset_with_events "userspace pm create destroy subflow" &&
->>>>>>> ccf0a997
 	   continue_if mptcp_lib_has_file '/proc/sys/net/mptcp/pm_type'; then
 		set_userspace_pm $ns2
 		pm_nl_set_limits $ns1 0 1
@@ -3899,16 +3450,12 @@
 		wait_mpj $ns2
 		userspace_pm_add_sf 10.0.3.2 20
 		chk_join_nr 1 1 1
-<<<<<<< HEAD
-		chk_rm_nr 1 1
-=======
 		chk_mptcp_info subflows 1 subflows 1
 		userspace_pm_rm_sf_addr_ns2 10.0.3.2 20
 		chk_rm_nr 1 1
 		chk_mptcp_info subflows 0 subflows 0
 		kill_events_pids
 		wait $tests_pid
->>>>>>> ccf0a997
 	fi
 }
 
@@ -3921,12 +3468,8 @@
 		pm_nl_set_limits $ns1 2 2
 		pm_nl_set_limits $ns2 2 2
 		pm_nl_add_endpoint $ns1 10.0.2.1 flags signal
-<<<<<<< HEAD
-		run_tests $ns1 $ns2 10.0.1.1 0 0 0 slow 2>/dev/null &
-=======
 		speed=slow \
 			run_tests $ns1 $ns2 10.0.1.1 2>/dev/null &
->>>>>>> ccf0a997
 
 		wait_mpj $ns1
 		pm_nl_check_endpoint "creation" \
@@ -3949,12 +3492,8 @@
 		pm_nl_set_limits $ns1 1 1
 		pm_nl_set_limits $ns2 1 1
 		pm_nl_add_endpoint $ns2 10.0.2.2 id 2 dev ns2eth2 flags subflow
-<<<<<<< HEAD
-		run_tests $ns1 $ns2 10.0.1.1 4 0 0 speed_20 2>/dev/null &
-=======
 		test_linkfail=4 speed=20 \
 			run_tests $ns1 $ns2 10.0.1.1 2>/dev/null &
->>>>>>> ccf0a997
 
 		wait_mpj $ns2
 		chk_subflow_nr "before delete" 2
@@ -3967,12 +3506,8 @@
 
 		pm_nl_add_endpoint $ns2 10.0.2.2 dev ns2eth2 flags subflow
 		wait_mpj $ns2
-<<<<<<< HEAD
-		chk_subflow_nr "" "after re-add" 2
-=======
 		chk_subflow_nr "after re-add" 2
 		chk_mptcp_info subflows 1 subflows 1
->>>>>>> ccf0a997
 		kill_tests_wait
 	fi
 }
