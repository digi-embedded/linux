--- conflicted
+++ resolved
@@ -32,10 +32,7 @@
 	struct sigaction trap_sa;
 
 	SKIP_IF(!have_htm());
-<<<<<<< HEAD
-=======
 	SKIP_IF(htm_is_synthetic());
->>>>>>> c1084c27
 
 	trap_sa.sa_flags = SA_SIGINFO;
 	trap_sa.sa_sigaction = trap_signal_handler;
