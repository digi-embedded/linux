// SPDX-License-Identifier: GPL-2.0
#include <test_progs.h>
#include <network_helpers.h>

void test_skb_ctx(void)
{
	struct __sk_buff skb = {
		.cb[0] = 1,
		.cb[1] = 2,
		.cb[2] = 3,
		.cb[3] = 4,
		.cb[4] = 5,
		.priority = 6,
		.ingress_ifindex = 11,
		.ifindex = 1,
		.tstamp = 7,
		.wire_len = 100,
		.gso_segs = 8,
		.mark = 9,
		.gso_size = 10,
		.hwtstamp = 11,
	};
	LIBBPF_OPTS(bpf_test_run_opts, tattr,
		.data_in = &pkt_v4,
		.data_size_in = sizeof(pkt_v4),
		.ctx_in = &skb,
		.ctx_size_in = sizeof(skb),
		.ctx_out = &skb,
		.ctx_size_out = sizeof(skb),
	);
	struct bpf_object *obj;
	int err, prog_fd, i;

	err = bpf_prog_test_load("./test_skb_ctx.bpf.o", BPF_PROG_TYPE_SCHED_CLS,
				 &obj, &prog_fd);
	if (!ASSERT_OK(err, "load"))
		return;

	/* ctx_in != NULL, ctx_size_in == 0 */

	tattr.ctx_size_in = 0;
	err = bpf_prog_test_run_opts(prog_fd, &tattr);
	ASSERT_NEQ(err, 0, "ctx_size_in");
	tattr.ctx_size_in = sizeof(skb);

	/* ctx_out != NULL, ctx_size_out == 0 */

	tattr.ctx_size_out = 0;
	err = bpf_prog_test_run_opts(prog_fd, &tattr);
	ASSERT_NEQ(err, 0, "ctx_size_out");
	tattr.ctx_size_out = sizeof(skb);

	/* non-zero [len, tc_index] fields should be rejected*/

	skb.len = 1;
	err = bpf_prog_test_run_opts(prog_fd, &tattr);
	ASSERT_NEQ(err, 0, "len");
	skb.len = 0;

	skb.tc_index = 1;
	err = bpf_prog_test_run_opts(prog_fd, &tattr);
	ASSERT_NEQ(err, 0, "tc_index");
	skb.tc_index = 0;

	/* non-zero [hash, sk] fields should be rejected */

	skb.hash = 1;
	err = bpf_prog_test_run_opts(prog_fd, &tattr);
	ASSERT_NEQ(err, 0, "hash");
	skb.hash = 0;

	skb.sk = (struct bpf_sock *)1;
	err = bpf_prog_test_run_opts(prog_fd, &tattr);
	ASSERT_NEQ(err, 0, "sk");
	skb.sk = 0;

	err = bpf_prog_test_run_opts(prog_fd, &tattr);
	ASSERT_OK(err, "test_run");
	ASSERT_OK(tattr.retval, "test_run retval");
	ASSERT_EQ(tattr.ctx_size_out, sizeof(skb), "ctx_size_out");

	for (i = 0; i < 5; i++)
<<<<<<< HEAD
		CHECK_ATTR(skb.cb[i] != i + 2,
			   "ctx_out_cb",
			   "skb->cb[i] == %d, expected %d\n",
			   skb.cb[i], i + 2);
	CHECK_ATTR(skb.priority != 7,
		   "ctx_out_priority",
		   "skb->priority == %d, expected %d\n",
		   skb.priority, 7);
	CHECK_ATTR(skb.ifindex != 1,
		   "ctx_out_ifindex",
		   "skb->ifindex == %d, expected %d\n",
		   skb.ifindex, 1);
	CHECK_ATTR(skb.tstamp != 8,
		   "ctx_out_tstamp",
		   "skb->tstamp == %lld, expected %d\n",
		   skb.tstamp, 8);
	CHECK_ATTR(skb.mark != 10,
		   "ctx_out_mark",
		   "skb->mark == %u, expected %d\n",
		   skb.mark, 10);
=======
		ASSERT_EQ(skb.cb[i], i + 2, "ctx_out_cb");
	ASSERT_EQ(skb.priority, 7, "ctx_out_priority");
	ASSERT_EQ(skb.ifindex, 1, "ctx_out_ifindex");
	ASSERT_EQ(skb.ingress_ifindex, 11, "ctx_out_ingress_ifindex");
	ASSERT_EQ(skb.tstamp, 8, "ctx_out_tstamp");
	ASSERT_EQ(skb.mark, 10, "ctx_out_mark");
>>>>>>> 29549c70

	bpf_object__close(obj);
}<|MERGE_RESOLUTION|>--- conflicted
+++ resolved
@@ -80,35 +80,12 @@
 	ASSERT_EQ(tattr.ctx_size_out, sizeof(skb), "ctx_size_out");
 
 	for (i = 0; i < 5; i++)
-<<<<<<< HEAD
-		CHECK_ATTR(skb.cb[i] != i + 2,
-			   "ctx_out_cb",
-			   "skb->cb[i] == %d, expected %d\n",
-			   skb.cb[i], i + 2);
-	CHECK_ATTR(skb.priority != 7,
-		   "ctx_out_priority",
-		   "skb->priority == %d, expected %d\n",
-		   skb.priority, 7);
-	CHECK_ATTR(skb.ifindex != 1,
-		   "ctx_out_ifindex",
-		   "skb->ifindex == %d, expected %d\n",
-		   skb.ifindex, 1);
-	CHECK_ATTR(skb.tstamp != 8,
-		   "ctx_out_tstamp",
-		   "skb->tstamp == %lld, expected %d\n",
-		   skb.tstamp, 8);
-	CHECK_ATTR(skb.mark != 10,
-		   "ctx_out_mark",
-		   "skb->mark == %u, expected %d\n",
-		   skb.mark, 10);
-=======
 		ASSERT_EQ(skb.cb[i], i + 2, "ctx_out_cb");
 	ASSERT_EQ(skb.priority, 7, "ctx_out_priority");
 	ASSERT_EQ(skb.ifindex, 1, "ctx_out_ifindex");
 	ASSERT_EQ(skb.ingress_ifindex, 11, "ctx_out_ingress_ifindex");
 	ASSERT_EQ(skb.tstamp, 8, "ctx_out_tstamp");
 	ASSERT_EQ(skb.mark, 10, "ctx_out_mark");
->>>>>>> 29549c70
 
 	bpf_object__close(obj);
 }