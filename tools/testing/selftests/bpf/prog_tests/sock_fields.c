// SPDX-License-Identifier: GPL-2.0
/* Copyright (c) 2019 Facebook */

#define _GNU_SOURCE
#include <netinet/in.h>
#include <arpa/inet.h>
#include <unistd.h>
#include <sched.h>
#include <stdlib.h>
#include <string.h>
#include <errno.h>

#include <bpf/bpf.h>
#include <bpf/libbpf.h>
#include <linux/compiler.h>

#include "network_helpers.h"
#include "cgroup_helpers.h"
#include "test_progs.h"
#include "test_sock_fields.skel.h"

enum bpf_linum_array_idx {
	EGRESS_LINUM_IDX,
	INGRESS_LINUM_IDX,
	READ_SK_DST_PORT_LINUM_IDX,
	__NR_BPF_LINUM_ARRAY_IDX,
};

struct bpf_spinlock_cnt {
	struct bpf_spin_lock lock;
	__u32 cnt;
};

#define PARENT_CGROUP	"/test-bpf-sock-fields"
#define CHILD_CGROUP	"/test-bpf-sock-fields/child"
#define DATA "Hello BPF!"
#define DATA_LEN sizeof(DATA)

static struct sockaddr_in6 srv_sa6, cli_sa6;
static int sk_pkt_out_cnt10_fd;
static struct test_sock_fields *skel;
static int sk_pkt_out_cnt_fd;
static __u64 parent_cg_id;
static __u64 child_cg_id;
static int linum_map_fd;
static __u32 duration;

static bool create_netns(void)
{
	if (!ASSERT_OK(unshare(CLONE_NEWNET), "create netns"))
		return false;

	if (!ASSERT_OK(system("ip link set dev lo up"), "bring up lo"))
		return false;

	return true;
}

static void print_sk(const struct bpf_sock *sk, const char *prefix)
{
	char src_ip4[24], dst_ip4[24];
	char src_ip6[64], dst_ip6[64];

	inet_ntop(AF_INET, &sk->src_ip4, src_ip4, sizeof(src_ip4));
	inet_ntop(AF_INET6, &sk->src_ip6, src_ip6, sizeof(src_ip6));
	inet_ntop(AF_INET, &sk->dst_ip4, dst_ip4, sizeof(dst_ip4));
	inet_ntop(AF_INET6, &sk->dst_ip6, dst_ip6, sizeof(dst_ip6));

	printf("%s: state:%u bound_dev_if:%u family:%u type:%u protocol:%u mark:%u priority:%u "
	       "src_ip4:%x(%s) src_ip6:%x:%x:%x:%x(%s) src_port:%u "
	       "dst_ip4:%x(%s) dst_ip6:%x:%x:%x:%x(%s) dst_port:%u\n",
	       prefix,
	       sk->state, sk->bound_dev_if, sk->family, sk->type, sk->protocol,
	       sk->mark, sk->priority,
	       sk->src_ip4, src_ip4,
	       sk->src_ip6[0], sk->src_ip6[1], sk->src_ip6[2], sk->src_ip6[3],
	       src_ip6, sk->src_port,
	       sk->dst_ip4, dst_ip4,
	       sk->dst_ip6[0], sk->dst_ip6[1], sk->dst_ip6[2], sk->dst_ip6[3],
	       dst_ip6, ntohs(sk->dst_port));
}

static void print_tp(const struct bpf_tcp_sock *tp, const char *prefix)
{
	printf("%s: snd_cwnd:%u srtt_us:%u rtt_min:%u snd_ssthresh:%u rcv_nxt:%u "
	       "snd_nxt:%u snd:una:%u mss_cache:%u ecn_flags:%u "
	       "rate_delivered:%u rate_interval_us:%u packets_out:%u "
	       "retrans_out:%u total_retrans:%u segs_in:%u data_segs_in:%u "
	       "segs_out:%u data_segs_out:%u lost_out:%u sacked_out:%u "
	       "bytes_received:%llu bytes_acked:%llu\n",
	       prefix,
	       tp->snd_cwnd, tp->srtt_us, tp->rtt_min, tp->snd_ssthresh,
	       tp->rcv_nxt, tp->snd_nxt, tp->snd_una, tp->mss_cache,
	       tp->ecn_flags, tp->rate_delivered, tp->rate_interval_us,
	       tp->packets_out, tp->retrans_out, tp->total_retrans,
	       tp->segs_in, tp->data_segs_in, tp->segs_out,
	       tp->data_segs_out, tp->lost_out, tp->sacked_out,
	       tp->bytes_received, tp->bytes_acked);
}

static void check_result(void)
{
	struct bpf_tcp_sock srv_tp, cli_tp, listen_tp;
	struct bpf_sock srv_sk, cli_sk, listen_sk;
	__u32 idx, ingress_linum, egress_linum, linum;
	int err;

	idx = EGRESS_LINUM_IDX;
	err = bpf_map_lookup_elem(linum_map_fd, &idx, &egress_linum);
	CHECK(err < 0, "bpf_map_lookup_elem(linum_map_fd)",
	      "err:%d errno:%d\n", err, errno);

	idx = INGRESS_LINUM_IDX;
	err = bpf_map_lookup_elem(linum_map_fd, &idx, &ingress_linum);
	CHECK(err < 0, "bpf_map_lookup_elem(linum_map_fd)",
	      "err:%d errno:%d\n", err, errno);

	idx = READ_SK_DST_PORT_LINUM_IDX;
	err = bpf_map_lookup_elem(linum_map_fd, &idx, &linum);
	ASSERT_OK(err, "bpf_map_lookup_elem(linum_map_fd, READ_SK_DST_PORT_IDX)");
	ASSERT_EQ(linum, 0, "failure in read_sk_dst_port on line");

	memcpy(&srv_sk, &skel->bss->srv_sk, sizeof(srv_sk));
	memcpy(&srv_tp, &skel->bss->srv_tp, sizeof(srv_tp));
	memcpy(&cli_sk, &skel->bss->cli_sk, sizeof(cli_sk));
	memcpy(&cli_tp, &skel->bss->cli_tp, sizeof(cli_tp));
	memcpy(&listen_sk, &skel->bss->listen_sk, sizeof(listen_sk));
	memcpy(&listen_tp, &skel->bss->listen_tp, sizeof(listen_tp));

	print_sk(&listen_sk, "listen_sk");
	print_sk(&srv_sk, "srv_sk");
	print_sk(&cli_sk, "cli_sk");
	print_tp(&listen_tp, "listen_tp");
	print_tp(&srv_tp, "srv_tp");
	print_tp(&cli_tp, "cli_tp");

	CHECK(listen_sk.state != 10 ||
	      listen_sk.family != AF_INET6 ||
	      listen_sk.protocol != IPPROTO_TCP ||
	      memcmp(listen_sk.src_ip6, &in6addr_loopback,
		     sizeof(listen_sk.src_ip6)) ||
	      listen_sk.dst_ip6[0] || listen_sk.dst_ip6[1] ||
	      listen_sk.dst_ip6[2] || listen_sk.dst_ip6[3] ||
	      listen_sk.src_port != ntohs(srv_sa6.sin6_port) ||
	      listen_sk.dst_port,
	      "listen_sk",
	      "Unexpected. Check listen_sk output. ingress_linum:%u\n",
	      ingress_linum);

	CHECK(srv_sk.state == 10 ||
	      !srv_sk.state ||
	      srv_sk.family != AF_INET6 ||
	      srv_sk.protocol != IPPROTO_TCP ||
	      memcmp(srv_sk.src_ip6, &in6addr_loopback,
		     sizeof(srv_sk.src_ip6)) ||
	      memcmp(srv_sk.dst_ip6, &in6addr_loopback,
		     sizeof(srv_sk.dst_ip6)) ||
	      srv_sk.src_port != ntohs(srv_sa6.sin6_port) ||
	      srv_sk.dst_port != cli_sa6.sin6_port,
	      "srv_sk", "Unexpected. Check srv_sk output. egress_linum:%u\n",
	      egress_linum);

	CHECK(!skel->bss->lsndtime, "srv_tp", "Unexpected lsndtime:0\n");

	CHECK(cli_sk.state == 10 ||
	      !cli_sk.state ||
	      cli_sk.family != AF_INET6 ||
	      cli_sk.protocol != IPPROTO_TCP ||
	      memcmp(cli_sk.src_ip6, &in6addr_loopback,
		     sizeof(cli_sk.src_ip6)) ||
	      memcmp(cli_sk.dst_ip6, &in6addr_loopback,
		     sizeof(cli_sk.dst_ip6)) ||
	      cli_sk.src_port != ntohs(cli_sa6.sin6_port) ||
	      cli_sk.dst_port != srv_sa6.sin6_port,
	      "cli_sk", "Unexpected. Check cli_sk output. egress_linum:%u\n",
	      egress_linum);

	CHECK(listen_tp.data_segs_out ||
	      listen_tp.data_segs_in ||
	      listen_tp.total_retrans ||
	      listen_tp.bytes_acked,
	      "listen_tp",
	      "Unexpected. Check listen_tp output. ingress_linum:%u\n",
	      ingress_linum);

	CHECK(srv_tp.data_segs_out != 2 ||
	      srv_tp.data_segs_in ||
	      srv_tp.snd_cwnd != 10 ||
	      srv_tp.total_retrans ||
	      srv_tp.bytes_acked < 2 * DATA_LEN,
	      "srv_tp", "Unexpected. Check srv_tp output. egress_linum:%u\n",
	      egress_linum);

	CHECK(cli_tp.data_segs_out ||
	      cli_tp.data_segs_in != 2 ||
	      cli_tp.snd_cwnd != 10 ||
	      cli_tp.total_retrans ||
	      cli_tp.bytes_received < 2 * DATA_LEN,
	      "cli_tp", "Unexpected. Check cli_tp output. egress_linum:%u\n",
	      egress_linum);

	CHECK(skel->bss->parent_cg_id != parent_cg_id,
	      "parent_cg_id", "%zu != %zu\n",
	      (size_t)skel->bss->parent_cg_id, (size_t)parent_cg_id);

	CHECK(skel->bss->child_cg_id != child_cg_id,
	      "child_cg_id", "%zu != %zu\n",
	       (size_t)skel->bss->child_cg_id, (size_t)child_cg_id);
}

static void check_sk_pkt_out_cnt(int accept_fd, int cli_fd)
{
	struct bpf_spinlock_cnt pkt_out_cnt = {}, pkt_out_cnt10 = {};
	int err;

	pkt_out_cnt.cnt = ~0;
	pkt_out_cnt10.cnt = ~0;
	err = bpf_map_lookup_elem(sk_pkt_out_cnt_fd, &accept_fd, &pkt_out_cnt);
	if (!err)
		err = bpf_map_lookup_elem(sk_pkt_out_cnt10_fd, &accept_fd,
					  &pkt_out_cnt10);

	/* The bpf prog only counts for fullsock and
	 * passive connection did not become fullsock until 3WHS
	 * had been finished, so the bpf prog only counted two data
	 * packet out.
	 */
	CHECK(err || pkt_out_cnt.cnt < 0xeB9F + 2 ||
	      pkt_out_cnt10.cnt < 0xeB9F + 20,
	      "bpf_map_lookup_elem(sk_pkt_out_cnt, &accept_fd)",
	      "err:%d errno:%d pkt_out_cnt:%u pkt_out_cnt10:%u\n",
	      err, errno, pkt_out_cnt.cnt, pkt_out_cnt10.cnt);

	pkt_out_cnt.cnt = ~0;
	pkt_out_cnt10.cnt = ~0;
	err = bpf_map_lookup_elem(sk_pkt_out_cnt_fd, &cli_fd, &pkt_out_cnt);
	if (!err)
		err = bpf_map_lookup_elem(sk_pkt_out_cnt10_fd, &cli_fd,
					  &pkt_out_cnt10);
	/* Active connection is fullsock from the beginning.
	 * 1 SYN and 1 ACK during 3WHS
	 * 2 Acks on data packet.
	 *
	 * The bpf_prog initialized it to 0xeB9F.
	 */
	CHECK(err || pkt_out_cnt.cnt < 0xeB9F + 4 ||
	      pkt_out_cnt10.cnt < 0xeB9F + 40,
	      "bpf_map_lookup_elem(sk_pkt_out_cnt, &cli_fd)",
	      "err:%d errno:%d pkt_out_cnt:%u pkt_out_cnt10:%u\n",
	      err, errno, pkt_out_cnt.cnt, pkt_out_cnt10.cnt);
}

static int init_sk_storage(int sk_fd, __u32 pkt_out_cnt)
{
	struct bpf_spinlock_cnt scnt = {};
	int err;

	scnt.cnt = pkt_out_cnt;
	err = bpf_map_update_elem(sk_pkt_out_cnt_fd, &sk_fd, &scnt,
				  BPF_NOEXIST);
	if (CHECK(err, "bpf_map_update_elem(sk_pkt_out_cnt_fd)",
		  "err:%d errno:%d\n", err, errno))
		return err;

	err = bpf_map_update_elem(sk_pkt_out_cnt10_fd, &sk_fd, &scnt,
				  BPF_NOEXIST);
	if (CHECK(err, "bpf_map_update_elem(sk_pkt_out_cnt10_fd)",
		  "err:%d errno:%d\n", err, errno))
		return err;

	return 0;
}

static void test(void)
{
	int listen_fd = -1, cli_fd = -1, accept_fd = -1, err, i;
	socklen_t addrlen = sizeof(struct sockaddr_in6);
	char buf[DATA_LEN];

	/* Prepare listen_fd */
	listen_fd = start_server(AF_INET6, SOCK_STREAM, "::1", 0xcafe, 0);
	/* start_server() has logged the error details */
	if (CHECK_FAIL(listen_fd == -1))
		goto done;

	err = getsockname(listen_fd, (struct sockaddr *)&srv_sa6, &addrlen);
	if (CHECK(err, "getsockname(listen_fd)", "err:%d errno:%d\n", err,
		  errno))
		goto done;
	memcpy(&skel->bss->srv_sa6, &srv_sa6, sizeof(srv_sa6));

	cli_fd = connect_to_fd(listen_fd, 0);
	if (CHECK_FAIL(cli_fd == -1))
		goto done;

	err = getsockname(cli_fd, (struct sockaddr *)&cli_sa6, &addrlen);
	if (CHECK(err, "getsockname(cli_fd)", "err:%d errno:%d\n",
		  err, errno))
		goto done;

	accept_fd = accept(listen_fd, NULL, NULL);
	if (CHECK(accept_fd == -1, "accept(listen_fd)",
		  "accept_fd:%d errno:%d\n",
		  accept_fd, errno))
		goto done;

	if (init_sk_storage(accept_fd, 0xeB9F))
		goto done;

	for (i = 0; i < 2; i++) {
		/* Send some data from accept_fd to cli_fd.
		 * MSG_EOR to stop kernel from coalescing two pkts.
		 */
		err = send(accept_fd, DATA, DATA_LEN, MSG_EOR);
		if (CHECK(err != DATA_LEN, "send(accept_fd)",
			  "err:%d errno:%d\n", err, errno))
			goto done;

		err = recv(cli_fd, buf, DATA_LEN, 0);
		if (CHECK(err != DATA_LEN, "recv(cli_fd)", "err:%d errno:%d\n",
			  err, errno))
			goto done;
	}

	shutdown(cli_fd, SHUT_WR);
	err = recv(accept_fd, buf, 1, 0);
	if (CHECK(err, "recv(accept_fd) for fin", "err:%d errno:%d\n",
		  err, errno))
		goto done;
	shutdown(accept_fd, SHUT_WR);
	err = recv(cli_fd, buf, 1, 0);
	if (CHECK(err, "recv(cli_fd) for fin", "err:%d errno:%d\n",
		  err, errno))
		goto done;
	check_sk_pkt_out_cnt(accept_fd, cli_fd);
	check_result();

done:
	if (accept_fd != -1)
		close(accept_fd);
	if (cli_fd != -1)
		close(cli_fd);
	if (listen_fd != -1)
		close(listen_fd);
}

void serial_test_sock_fields(void)
{
	int parent_cg_fd = -1, child_cg_fd = -1;
	struct bpf_link *link;

	/* Use a dedicated netns to have a fixed listen port */
	if (!create_netns())
		return;

	/* Create a cgroup, get fd, and join it */
	parent_cg_fd = test__join_cgroup(PARENT_CGROUP);
	if (CHECK_FAIL(parent_cg_fd < 0))
		return;
	parent_cg_id = get_cgroup_id(PARENT_CGROUP);
	if (CHECK_FAIL(!parent_cg_id))
		goto done;

	child_cg_fd = test__join_cgroup(CHILD_CGROUP);
	if (CHECK_FAIL(child_cg_fd < 0))
		goto done;
	child_cg_id = get_cgroup_id(CHILD_CGROUP);
	if (CHECK_FAIL(!child_cg_id))
		goto done;

	skel = test_sock_fields__open_and_load();
	if (CHECK(!skel, "test_sock_fields__open_and_load", "failed\n"))
		goto done;

	link = bpf_program__attach_cgroup(skel->progs.egress_read_sock_fields, child_cg_fd);
	if (!ASSERT_OK_PTR(link, "attach_cgroup(egress_read_sock_fields)"))
		goto done;
	skel->links.egress_read_sock_fields = link;

	link = bpf_program__attach_cgroup(skel->progs.ingress_read_sock_fields, child_cg_fd);
	if (!ASSERT_OK_PTR(link, "attach_cgroup(ingress_read_sock_fields)"))
		goto done;
	skel->links.ingress_read_sock_fields = link;

	link = bpf_program__attach_cgroup(skel->progs.read_sk_dst_port, child_cg_fd);
	if (!ASSERT_OK_PTR(link, "attach_cgroup(read_sk_dst_port"))
		goto done;
	skel->links.read_sk_dst_port = link;

	linum_map_fd = bpf_map__fd(skel->maps.linum_map);
	sk_pkt_out_cnt_fd = bpf_map__fd(skel->maps.sk_pkt_out_cnt);
	sk_pkt_out_cnt10_fd = bpf_map__fd(skel->maps.sk_pkt_out_cnt10);

	test();

done:
<<<<<<< HEAD
	test_sock_fields__detach(skel);
=======
>>>>>>> 29549c70
	test_sock_fields__destroy(skel);
	if (child_cg_fd >= 0)
		close(child_cg_fd);
	if (parent_cg_fd >= 0)
		close(parent_cg_fd);
}<|MERGE_RESOLUTION|>--- conflicted
+++ resolved
@@ -394,10 +394,6 @@
 	test();
 
 done:
-<<<<<<< HEAD
-	test_sock_fields__detach(skel);
-=======
->>>>>>> 29549c70
 	test_sock_fields__destroy(skel);
 	if (child_cg_fd >= 0)
 		close(child_cg_fd);
