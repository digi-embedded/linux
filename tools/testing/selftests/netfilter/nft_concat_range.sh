#!/bin/sh
# SPDX-License-Identifier: GPL-2.0
#
# nft_concat_range.sh - Tests for sets with concatenation of ranged fields
#
# Copyright (c) 2019 Red Hat GmbH
#
# Author: Stefano Brivio <sbrivio@redhat.com>
#
# shellcheck disable=SC2154,SC2034,SC2016,SC2030,SC2031
# ^ Configuration and templates sourced with eval, counters reused in subshells

KSELFTEST_SKIP=4

# Available test groups:
# - reported_issues: check for issues that were reported in the past
# - correctness: check that packets match given entries, and only those
# - concurrency: attempt races between insertion, deletion and lookup
# - timeout: check that packets match entries until they expire
# - performance: estimate matching rate, compare with rbtree and hash baselines
TESTS="reported_issues correctness concurrency timeout"
[ "${quicktest}" != "1" ] && TESTS="${TESTS} performance"

# Set types, defined by TYPE_ variables below
TYPES="net_port port_net net6_port port_proto net6_port_mac net6_port_mac_proto
       net_port_net net_mac mac_net net_mac_icmp net6_mac_icmp
       net6_port_net6_port net_port_mac_proto_net"

# Reported bugs, also described by TYPE_ variables below
BUGS="flush_remove_add reload"

# List of possible paths to pktgen script from kernel tree for performance tests
PKTGEN_SCRIPT_PATHS="
	../../../../samples/pktgen/pktgen_bench_xmit_mode_netif_receive.sh
	pktgen/pktgen_bench_xmit_mode_netif_receive.sh"

# Definition of set types:
# display	display text for test report
# type_spec	nftables set type specifier
# chain_spec	nftables type specifier for rules mapping to set
# dst		call sequence of format_*() functions for destination fields
# src		call sequence of format_*() functions for source fields
# start		initial integer used to generate addresses and ports
# count		count of entries to generate and match
# src_delta	number summed to destination generator for source fields
# tools		list of tools for correctness and timeout tests, any can be used
# proto		L4 protocol of test packets
#
# race_repeat	race attempts per thread, 0 disables concurrency test for type
# flood_tools	list of tools for concurrency tests, any can be used
# flood_proto	L4 protocol of test packets for concurrency tests
# flood_spec	nftables type specifier for concurrency tests
#
# perf_duration	duration of single pktgen injection test
# perf_spec	nftables type specifier for performance tests
# perf_dst	format_*() functions for destination fields in performance test
# perf_src	format_*() functions for source fields in performance test
# perf_entries	number of set entries for performance test
# perf_proto	L3 protocol of test packets
TYPE_net_port="
display		net,port
type_spec	ipv4_addr . inet_service
chain_spec	ip daddr . udp dport
dst		addr4 port
src		 
start		1
count		5
src_delta	2000
tools		sendip nc bash
proto		udp

race_repeat	3
flood_tools	iperf3 iperf netperf
flood_proto	udp
flood_spec	ip daddr . udp dport

perf_duration	5
perf_spec	ip daddr . udp dport
perf_dst	addr4 port
perf_src	 
perf_entries	1000
perf_proto	ipv4
"

TYPE_port_net="
display		port,net
type_spec	inet_service . ipv4_addr
chain_spec	udp dport . ip daddr
dst		port addr4
src		 
start		1
count		5
src_delta	2000
tools		sendip socat nc bash
proto		udp

race_repeat	3
flood_tools	iperf3 iperf netperf
flood_proto	udp
flood_spec	udp dport . ip daddr

perf_duration	5
perf_spec	udp dport . ip daddr
perf_dst	port addr4
perf_src	 
perf_entries	100
perf_proto	ipv4
"

TYPE_net6_port="
display		net6,port
type_spec	ipv6_addr . inet_service
chain_spec	ip6 daddr . udp dport
dst		addr6 port
src		 
start		10
count		5
src_delta	2000
tools		sendip socat nc bash
proto		udp6

race_repeat	3
flood_tools	iperf3 iperf netperf
flood_proto	tcp6
flood_spec	ip6 daddr . udp dport

perf_duration	5
perf_spec	ip6 daddr . udp dport
perf_dst	addr6 port
perf_src	 
perf_entries	1000
perf_proto	ipv6
"

TYPE_port_proto="
display		port,proto
type_spec	inet_service . inet_proto
chain_spec	udp dport . meta l4proto
dst		port proto
src		 
start		1
count		5
src_delta	2000
tools		sendip socat nc bash
proto		udp

race_repeat	0

perf_duration	5
perf_spec	udp dport . meta l4proto
perf_dst	port proto
perf_src	 
perf_entries	30000
perf_proto	ipv4
"

TYPE_net6_port_mac="
display		net6,port,mac
type_spec	ipv6_addr . inet_service . ether_addr
chain_spec	ip6 daddr . udp dport . ether saddr
dst		addr6 port
src		mac
start		10
count		5
src_delta	2000
tools		sendip socat nc bash
proto		udp6

race_repeat	0

perf_duration	5
perf_spec	ip6 daddr . udp dport . ether daddr
perf_dst	addr6 port mac
perf_src	 
perf_entries	10
perf_proto	ipv6
"

TYPE_net6_port_mac_proto="
display		net6,port,mac,proto
type_spec	ipv6_addr . inet_service . ether_addr . inet_proto
chain_spec	ip6 daddr . udp dport . ether saddr . meta l4proto
dst		addr6 port
src		mac proto
start		10
count		5
src_delta	2000
tools		sendip socat nc bash
proto		udp6

race_repeat	0

perf_duration	5
perf_spec	ip6 daddr . udp dport . ether daddr . meta l4proto
perf_dst	addr6 port mac proto
perf_src	 
perf_entries	1000
perf_proto	ipv6
"

TYPE_net_port_net="
display		net,port,net
type_spec	ipv4_addr . inet_service . ipv4_addr
chain_spec	ip daddr . udp dport . ip saddr
dst		addr4 port
src		addr4
start		1
count		5
src_delta	2000
tools		sendip socat nc bash
proto		udp

race_repeat	3
flood_tools	iperf3 iperf netperf
flood_proto	tcp
flood_spec	ip daddr . udp dport . ip saddr

perf_duration	0
"

TYPE_net6_port_net6_port="
display		net6,port,net6,port
type_spec	ipv6_addr . inet_service . ipv6_addr . inet_service
chain_spec	ip6 daddr . udp dport . ip6 saddr . udp sport
dst		addr6 port
src		addr6 port
start		10
count		5
src_delta	2000
tools		sendip socat nc
proto		udp6

race_repeat	3
flood_tools	iperf3 iperf netperf
flood_proto	tcp6
flood_spec	ip6 daddr . tcp dport . ip6 saddr . tcp sport

perf_duration	0
"

TYPE_net_port_mac_proto_net="
display		net,port,mac,proto,net
type_spec	ipv4_addr . inet_service . ether_addr . inet_proto . ipv4_addr
chain_spec	ip daddr . udp dport . ether saddr . meta l4proto . ip saddr
dst		addr4 port
src		mac proto addr4
start		1
count		5
src_delta	2000
tools		sendip socat nc bash
proto		udp

race_repeat	0

perf_duration	0
"

TYPE_net_mac="
display		net,mac
type_spec	ipv4_addr . ether_addr
chain_spec	ip daddr . ether saddr
dst		addr4
src		mac
start		1
count		5
src_delta	2000
tools		sendip socat nc bash
proto		udp

race_repeat	0

perf_duration	5
perf_spec	ip daddr . ether daddr
perf_dst	addr4 mac
perf_src	 
perf_entries	1000
perf_proto	ipv4
"

TYPE_mac_net="
display		mac,net
type_spec	ether_addr . ipv4_addr
chain_spec	ether saddr . ip saddr
dst		 
src		mac addr4
start		1
count		5
src_delta	2000
tools		sendip socat nc bash
proto		udp

race_repeat	0

perf_duration	0
"

TYPE_net_mac_icmp="
display		net,mac - ICMP
type_spec	ipv4_addr . ether_addr
chain_spec	ip daddr . ether saddr
dst		addr4
src		mac
start		1
count		5
src_delta	2000
tools		ping
proto		icmp

race_repeat	0

perf_duration	0
"

TYPE_net6_mac_icmp="
display		net6,mac - ICMPv6
type_spec	ipv6_addr . ether_addr
chain_spec	ip6 daddr . ether saddr
dst		addr6
src		mac
start		10
count		50
src_delta	2000
tools		ping
proto		icmp6

race_repeat	0

perf_duration	0
"

TYPE_net_port_proto_net="
display		net,port,proto,net
type_spec	ipv4_addr . inet_service . inet_proto . ipv4_addr
chain_spec	ip daddr . udp dport . meta l4proto . ip saddr
dst		addr4 port proto
src		addr4
start		1
count		5
src_delta	2000
tools		sendip socat nc
proto		udp

race_repeat	3
flood_tools	iperf3 iperf netperf
flood_proto	tcp
flood_spec	ip daddr . tcp dport . meta l4proto . ip saddr

perf_duration	0
"

# Definition of tests for bugs reported in the past:
# display	display text for test report
TYPE_flush_remove_add="
display		Add two elements, flush, re-add
"

TYPE_reload="
display		net,mac with reload
type_spec	ipv4_addr . ether_addr
chain_spec	ip daddr . ether saddr
dst		addr4
src		mac
start		1
count		1
src_delta	2000
<<<<<<< HEAD
tools		sendip nc bash
=======
tools		sendip socat nc bash
>>>>>>> 29549c70
proto		udp

race_repeat	0

perf_duration	0
"

# Set template for all tests, types and rules are filled in depending on test
set_template='
flush ruleset

table inet filter {
	counter test {
		packets 0 bytes 0
	}

	set test {
		type ${type_spec}
		flags interval,timeout
	}

	chain input {
		type filter hook prerouting priority 0; policy accept;
		${chain_spec} @test counter name \"test\"
	}
}

table netdev perf {
	counter test {
		packets 0 bytes 0
	}

	counter match {
		packets 0 bytes 0
	}

	set test {
		type ${type_spec}
		flags interval
	}

	set norange {
		type ${type_spec}
	}

	set noconcat {
		type ${type_spec%% *}
		flags interval
	}

	chain test {
		type filter hook ingress device veth_a priority 0;
	}
}
'

err_buf=
info_buf=

# Append string to error buffer
err() {
	err_buf="${err_buf}${1}
"
}

# Append string to information buffer
info() {
	info_buf="${info_buf}${1}
"
}

# Flush error buffer to stdout
err_flush() {
	printf "%s" "${err_buf}"
	err_buf=
}

# Flush information buffer to stdout
info_flush() {
	printf "%s" "${info_buf}"
	info_buf=
}

# Setup veth pair: this namespace receives traffic, B generates it
setup_veth() {
	ip netns add B
	ip link add veth_a type veth peer name veth_b || return 1

	ip link set veth_a up
	ip link set veth_b netns B

	ip -n B link set veth_b up

	ip addr add dev veth_a 10.0.0.1
	ip route add default dev veth_a

	ip -6 addr add fe80::1/64 dev veth_a nodad
	ip -6 addr add 2001:db8::1/64 dev veth_a nodad
	ip -6 route add default dev veth_a

	ip -n B route add default dev veth_b

	ip -6 -n B addr add fe80::2/64 dev veth_b nodad
	ip -6 -n B addr add 2001:db8::2/64 dev veth_b nodad
	ip -6 -n B route add default dev veth_b

	B() {
		ip netns exec B "$@" >/dev/null 2>&1
	}

	sleep 2
}

# Fill in set template and initialise set
setup_set() {
	eval "echo \"${set_template}\"" | nft -f -
}

# Check that at least one of the needed tools is available
check_tools() {
	[ -z "${tools}" ] && return 0

	__tools=
	for tool in ${tools}; do
		if [ "${tool}" = "nc" ] && [ "${proto}" = "udp6" ] && \
		   ! nc -u -w0 1.1.1.1 1 2>/dev/null; then
			# Some GNU netcat builds might not support IPv6
			__tools="${__tools} netcat-openbsd"
			continue
		fi
		__tools="${__tools} ${tool}"

		command -v "${tool}" >/dev/null && return 0
	done
	err "need one of:${__tools}, skipping" && return 1
}

# Set up function to send ICMP packets
setup_send_icmp() {
	send_icmp() {
		B ping -c1 -W1 "${dst_addr4}" >/dev/null 2>&1
	}
}

# Set up function to send ICMPv6 packets
setup_send_icmp6() {
	if command -v ping6 >/dev/null; then
		send_icmp6() {
			ip -6 addr add "${dst_addr6}" dev veth_a nodad \
				2>/dev/null
			B ping6 -q -c1 -W1 "${dst_addr6}"
		}
	else
		send_icmp6() {
			ip -6 addr add "${dst_addr6}" dev veth_a nodad \
				2>/dev/null
			B ping -q -6 -c1 -W1 "${dst_addr6}"
		}
	fi
}

# Set up function to send single UDP packets on IPv4
setup_send_udp() {
	if command -v sendip >/dev/null; then
		send_udp() {
			[ -n "${src_port}" ] && src_port="-us ${src_port}"
			[ -n "${dst_port}" ] && dst_port="-ud ${dst_port}"
			[ -n "${src_addr4}" ] && src_addr4="-is ${src_addr4}"

			# shellcheck disable=SC2086 # sendip needs split options
			B sendip -p ipv4 -p udp ${src_addr4} ${src_port} \
						${dst_port} "${dst_addr4}"

			src_port=
			dst_port=
			src_addr4=
		}
	elif command -v socat -v >/dev/null; then
		send_udp() {
			if [ -n "${src_addr4}" ]; then
				B ip addr add "${src_addr4}" dev veth_b
				__socatbind=",bind=${src_addr4}"
				if [ -n "${src_port}" ];then
					__socatbind="${__socatbind}:${src_port}"
				fi
			fi

			ip addr add "${dst_addr4}" dev veth_a 2>/dev/null
			[ -z "${dst_port}" ] && dst_port=12345

			echo "test4" | B socat -t 0.01 STDIN UDP4-DATAGRAM:${dst_addr4}:${dst_port}"${__socatbind}"

			src_addr4=
			src_port=
		}
	elif command -v nc >/dev/null; then
		if nc -u -w0 1.1.1.1 1 2>/dev/null; then
			# OpenBSD netcat
			nc_opt="-w0"
		else
			# GNU netcat
			nc_opt="-q0"
		fi

		send_udp() {
			if [ -n "${src_addr4}" ]; then
				B ip addr add "${src_addr4}" dev veth_b
				__src_addr4="-s ${src_addr4}"
			fi
			ip addr add "${dst_addr4}" dev veth_a 2>/dev/null
			[ -n "${src_port}" ] && src_port="-p ${src_port}"

			echo "" | B nc -u "${nc_opt}" "${__src_addr4}" \
				  "${src_port}" "${dst_addr4}" "${dst_port}"

			src_addr4=
			src_port=
		}
	elif [ -z "$(bash -c 'type -p')" ]; then
		send_udp() {
			ip addr add "${dst_addr4}" dev veth_a 2>/dev/null
			if [ -n "${src_addr4}" ]; then
				B ip addr add "${src_addr4}/16" dev veth_b
				B ip route add default dev veth_b
			fi

			B bash -c "echo > /dev/udp/${dst_addr4}/${dst_port}"

			if [ -n "${src_addr4}" ]; then
				B ip addr del "${src_addr4}/16" dev veth_b
			fi
			src_addr4=
		}
	else
		return 1
	fi
}

# Set up function to send single UDP packets on IPv6
setup_send_udp6() {
	if command -v sendip >/dev/null; then
		send_udp6() {
			[ -n "${src_port}" ] && src_port="-us ${src_port}"
			[ -n "${dst_port}" ] && dst_port="-ud ${dst_port}"
			if [ -n "${src_addr6}" ]; then
				src_addr6="-6s ${src_addr6}"
			else
				src_addr6="-6s 2001:db8::2"
			fi
			ip -6 addr add "${dst_addr6}" dev veth_a nodad \
				2>/dev/null

			# shellcheck disable=SC2086 # this needs split options
			B sendip -p ipv6 -p udp ${src_addr6} ${src_port} \
						${dst_port} "${dst_addr6}"

			src_port=
			dst_port=
			src_addr6=
		}
	elif command -v socat -v >/dev/null; then
		send_udp6() {
			ip -6 addr add "${dst_addr6}" dev veth_a nodad \
				2>/dev/null

			__socatbind6=

			if [ -n "${src_addr6}" ]; then
				if [ -n "${src_addr6} != "${src_addr6_added} ]; then
					B ip addr add "${src_addr6}" dev veth_b nodad

					src_addr6_added=${src_addr6}
				fi

				__socatbind6=",bind=[${src_addr6}]"

				if [ -n "${src_port}" ] ;then
					__socatbind6="${__socatbind6}:${src_port}"
				fi
			fi

			echo "test6" | B socat -t 0.01 STDIN UDP6-DATAGRAM:[${dst_addr6}]:${dst_port}"${__socatbind6}"
		}
	elif command -v nc >/dev/null && nc -u -w0 1.1.1.1 1 2>/dev/null; then
		# GNU netcat might not work with IPv6, try next tool
		send_udp6() {
			ip -6 addr add "${dst_addr6}" dev veth_a nodad \
				2>/dev/null
			if [ -n "${src_addr6}" ]; then
				B ip addr add "${src_addr6}" dev veth_b nodad
			else
				src_addr6="2001:db8::2"
			fi
			[ -n "${src_port}" ] && src_port="-p ${src_port}"

			# shellcheck disable=SC2086 # this needs split options
			echo "" | B nc -u w0 "-s${src_addr6}" ${src_port} \
					       ${dst_addr6} ${dst_port}

			src_addr6=
			src_port=
		}
	elif [ -z "$(bash -c 'type -p')" ]; then
		send_udp6() {
			ip -6 addr add "${dst_addr6}" dev veth_a nodad \
				2>/dev/null
			B ip addr add "${src_addr6}" dev veth_b nodad
			B bash -c "echo > /dev/udp/${dst_addr6}/${dst_port}"
			ip -6 addr del "${dst_addr6}" dev veth_a 2>/dev/null
		}
	else
		return 1
	fi
}

# Set up function to send TCP traffic on IPv4
setup_flood_tcp() {
	if command -v iperf3 >/dev/null; then
		flood_tcp() {
			[ -n "${dst_port}" ] && dst_port="-p ${dst_port}"
			if [ -n "${src_addr4}" ]; then
				B ip addr add "${src_addr4}/16" dev veth_b
				src_addr4="-B ${src_addr4}"
			else
				B ip addr add dev veth_b 10.0.0.2
				src_addr4="-B 10.0.0.2"
			fi
			if [ -n "${src_port}" ]; then
				src_port="--cport ${src_port}"
			fi
			B ip route add default dev veth_b 2>/dev/null
			ip addr add "${dst_addr4}" dev veth_a 2>/dev/null

			# shellcheck disable=SC2086 # this needs split options
			iperf3 -s -DB "${dst_addr4}" ${dst_port} >/dev/null 2>&1
			sleep 2

			# shellcheck disable=SC2086 # this needs split options
			B iperf3 -c "${dst_addr4}" ${dst_port} ${src_port} \
				${src_addr4} -l16 -t 1000

			src_addr4=
			src_port=
			dst_port=
		}
	elif command -v iperf >/dev/null; then
		flood_tcp() {
			[ -n "${dst_port}" ] && dst_port="-p ${dst_port}"
			if [ -n "${src_addr4}" ]; then
				B ip addr add "${src_addr4}/16" dev veth_b
				src_addr4="-B ${src_addr4}"
			else
				B ip addr add dev veth_b 10.0.0.2 2>/dev/null
				src_addr4="-B 10.0.0.2"
			fi
			if [ -n "${src_port}" ]; then
				src_addr4="${src_addr4}:${src_port}"
			fi
			B ip route add default dev veth_b
			ip addr add "${dst_addr4}" dev veth_a 2>/dev/null

			# shellcheck disable=SC2086 # this needs split options
			iperf -s -DB "${dst_addr4}" ${dst_port} >/dev/null 2>&1
			sleep 2

			# shellcheck disable=SC2086 # this needs split options
			B iperf -c "${dst_addr4}" ${dst_port} ${src_addr4} \
				-l20 -t 1000

			src_addr4=
			src_port=
			dst_port=
		}
	elif command -v netperf >/dev/null; then
		flood_tcp() {
			[ -n "${dst_port}" ] && dst_port="-p ${dst_port}"
			if [ -n "${src_addr4}" ]; then
				B ip addr add "${src_addr4}/16" dev veth_b
			else
				B ip addr add dev veth_b 10.0.0.2
				src_addr4="10.0.0.2"
			fi
			if [ -n "${src_port}" ]; then
				dst_port="${dst_port},${src_port}"
			fi
			B ip route add default dev veth_b
			ip addr add "${dst_addr4}" dev veth_a 2>/dev/null

			# shellcheck disable=SC2086 # this needs split options
			netserver -4 ${dst_port} -L "${dst_addr4}" \
				>/dev/null 2>&1
			sleep 2

			# shellcheck disable=SC2086 # this needs split options
			B netperf -4 -H "${dst_addr4}" ${dst_port} \
				-L "${src_addr4}" -l 1000 -t TCP_STREAM

			src_addr4=
			src_port=
			dst_port=
		}
	else
		return 1
	fi
}

# Set up function to send TCP traffic on IPv6
setup_flood_tcp6() {
	if command -v iperf3 >/dev/null; then
		flood_tcp6() {
			[ -n "${dst_port}" ] && dst_port="-p ${dst_port}"
			if [ -n "${src_addr6}" ]; then
				B ip addr add "${src_addr6}" dev veth_b nodad
				src_addr6="-B ${src_addr6}"
			else
				src_addr6="-B 2001:db8::2"
			fi
			if [ -n "${src_port}" ]; then
				src_port="--cport ${src_port}"
			fi
			B ip route add default dev veth_b
			ip -6 addr add "${dst_addr6}" dev veth_a nodad \
				2>/dev/null

			# shellcheck disable=SC2086 # this needs split options
			iperf3 -s -DB "${dst_addr6}" ${dst_port} >/dev/null 2>&1
			sleep 2

			# shellcheck disable=SC2086 # this needs split options
			B iperf3 -c "${dst_addr6}" ${dst_port} \
				${src_port} ${src_addr6} -l16 -t 1000

			src_addr6=
			src_port=
			dst_port=
		}
	elif command -v iperf >/dev/null; then
		flood_tcp6() {
			[ -n "${dst_port}" ] && dst_port="-p ${dst_port}"
			if [ -n "${src_addr6}" ]; then
				B ip addr add "${src_addr6}" dev veth_b nodad
				src_addr6="-B ${src_addr6}"
			else
				src_addr6="-B 2001:db8::2"
			fi
			if [ -n "${src_port}" ]; then
				src_addr6="${src_addr6}:${src_port}"
			fi
			B ip route add default dev veth_b
			ip -6 addr add "${dst_addr6}" dev veth_a nodad \
				2>/dev/null

			# shellcheck disable=SC2086 # this needs split options
			iperf -s -VDB "${dst_addr6}" ${dst_port} >/dev/null 2>&1
			sleep 2

			# shellcheck disable=SC2086 # this needs split options
			B iperf -c "${dst_addr6}" -V ${dst_port} \
				${src_addr6} -l1 -t 1000

			src_addr6=
			src_port=
			dst_port=
		}
	elif command -v netperf >/dev/null; then
		flood_tcp6() {
			[ -n "${dst_port}" ] && dst_port="-p ${dst_port}"
			if [ -n "${src_addr6}" ]; then
				B ip addr add "${src_addr6}" dev veth_b nodad
			else
				src_addr6="2001:db8::2"
			fi
			if [ -n "${src_port}" ]; then
				dst_port="${dst_port},${src_port}"
			fi
			B ip route add default dev veth_b
			ip -6 addr add "${dst_addr6}" dev veth_a nodad \
				2>/dev/null

			# shellcheck disable=SC2086 # this needs split options
			netserver -6 ${dst_port} -L "${dst_addr6}" \
				>/dev/null 2>&1
			sleep 2

			# shellcheck disable=SC2086 # this needs split options
			B netperf -6 -H "${dst_addr6}" ${dst_port} \
				-L "${src_addr6}" -l 1000 -t TCP_STREAM

			src_addr6=
			src_port=
			dst_port=
		}
	else
		return 1
	fi
}

# Set up function to send UDP traffic on IPv4
setup_flood_udp() {
	if command -v iperf3 >/dev/null; then
		flood_udp() {
			[ -n "${dst_port}" ] && dst_port="-p ${dst_port}"
			if [ -n "${src_addr4}" ]; then
				B ip addr add "${src_addr4}/16" dev veth_b
				src_addr4="-B ${src_addr4}"
			else
				B ip addr add dev veth_b 10.0.0.2 2>/dev/null
				src_addr4="-B 10.0.0.2"
			fi
			if [ -n "${src_port}" ]; then
				src_port="--cport ${src_port}"
			fi
			B ip route add default dev veth_b
			ip addr add "${dst_addr4}" dev veth_a 2>/dev/null

			# shellcheck disable=SC2086 # this needs split options
			iperf3 -s -DB "${dst_addr4}" ${dst_port}
			sleep 2

			# shellcheck disable=SC2086 # this needs split options
			B iperf3 -u -c "${dst_addr4}" -Z -b 100M -l16 -t1000 \
				${dst_port} ${src_port} ${src_addr4}

			src_addr4=
			src_port=
			dst_port=
		}
	elif command -v iperf >/dev/null; then
		flood_udp() {
			[ -n "${dst_port}" ] && dst_port="-p ${dst_port}"
			if [ -n "${src_addr4}" ]; then
				B ip addr add "${src_addr4}/16" dev veth_b
				src_addr4="-B ${src_addr4}"
			else
				B ip addr add dev veth_b 10.0.0.2
				src_addr4="-B 10.0.0.2"
			fi
			if [ -n "${src_port}" ]; then
				src_addr4="${src_addr4}:${src_port}"
			fi
			B ip route add default dev veth_b
			ip addr add "${dst_addr4}" dev veth_a 2>/dev/null

			# shellcheck disable=SC2086 # this needs split options
			iperf -u -sDB "${dst_addr4}" ${dst_port} >/dev/null 2>&1
			sleep 2

			# shellcheck disable=SC2086 # this needs split options
			B iperf -u -c "${dst_addr4}" -b 100M -l1 -t1000 \
				${dst_port} ${src_addr4}

			src_addr4=
			src_port=
			dst_port=
		}
	elif command -v netperf >/dev/null; then
		flood_udp() {
			[ -n "${dst_port}" ] && dst_port="-p ${dst_port}"
			if [ -n "${src_addr4}" ]; then
				B ip addr add "${src_addr4}/16" dev veth_b
			else
				B ip addr add dev veth_b 10.0.0.2
				src_addr4="10.0.0.2"
			fi
			if [ -n "${src_port}" ]; then
				dst_port="${dst_port},${src_port}"
			fi
			B ip route add default dev veth_b
			ip addr add "${dst_addr4}" dev veth_a 2>/dev/null

			# shellcheck disable=SC2086 # this needs split options
			netserver -4 ${dst_port} -L "${dst_addr4}" \
				>/dev/null 2>&1
			sleep 2

			# shellcheck disable=SC2086 # this needs split options
			B netperf -4 -H "${dst_addr4}" ${dst_port} \
				-L "${src_addr4}" -l 1000 -t UDP_STREAM

			src_addr4=
			src_port=
			dst_port=
		}
	else
		return 1
	fi
}

# Find pktgen script and set up function to start pktgen injection
setup_perf() {
	for pktgen_script_path in ${PKTGEN_SCRIPT_PATHS} __notfound; do
		command -v "${pktgen_script_path}" >/dev/null && break
	done
	[ "${pktgen_script_path}" = "__notfound" ] && return 1

	perf_ipv4() {
		${pktgen_script_path} -s80 \
			-i veth_a -d "${dst_addr4}" -p "${dst_port}" \
			-m "${dst_mac}" \
			-t $(($(nproc) / 5 + 1)) -b10000 -n0 2>/dev/null &
		perf_pid=$!
	}
	perf_ipv6() {
		IP6=6 ${pktgen_script_path} -s100 \
			-i veth_a -d "${dst_addr6}" -p "${dst_port}" \
			-m "${dst_mac}" \
			-t $(($(nproc) / 5 + 1)) -b10000 -n0 2>/dev/null &
		perf_pid=$!
	}
}

# Clean up before each test
cleanup() {
	nft reset counter inet filter test	>/dev/null 2>&1
	nft flush ruleset			>/dev/null 2>&1
	ip link del dummy0			2>/dev/null
	ip route del default			2>/dev/null
	ip -6 route del default			2>/dev/null
	ip netns del B				2>/dev/null
	ip link del veth_a			2>/dev/null
	timeout=
	killall iperf3				2>/dev/null
	killall iperf				2>/dev/null
	killall netperf				2>/dev/null
	killall netserver			2>/dev/null
	rm -f ${tmp}
	sleep 2
}

# Entry point for setup functions
setup() {
	if [ "$(id -u)" -ne 0 ]; then
		echo "  need to run as root"
		exit ${KSELFTEST_SKIP}
	fi

	cleanup
	check_tools || return 1
	for arg do
		if ! eval setup_"${arg}"; then
			err "  ${arg} not supported"
			return 1
		fi
	done
}

# Format integer into IPv4 address, summing 10.0.0.5 (arbitrary) to it
format_addr4() {
	a=$((${1} + 16777216 * 10 + 5))
	printf "%i.%i.%i.%i"						\
	       "$((a / 16777216))" "$((a % 16777216 / 65536))"	\
	       "$((a % 65536 / 256))" "$((a % 256))"
}

# Format integer into IPv6 address, summing 2001:db8:: to it
format_addr6() {
	printf "2001:db8::%04x:%04x" "$((${1} / 65536))" "$((${1} % 65536))"
}

# Format integer into EUI-48 address, summing 00:01:00:00:00:00 to it
format_mac() {
	printf "00:01:%02x:%02x:%02x:%02x" \
	       "$((${1} / 16777216))" "$((${1} % 16777216 / 65536))"	\
	       "$((${1} % 65536 / 256))" "$((${1} % 256))"
}

# Format integer into port, avoid 0 port
format_port() {
	printf "%i" "$((${1} % 65534 + 1))"
}

# Drop suffixed '6' from L4 protocol, if any
format_proto() {
	printf "%s" "${proto}" | tr -d 6
}

# Format destination and source fields into nft concatenated type
format() {
	__start=
	__end=
	__expr="{ "

	for f in ${dst}; do
		[ "${__expr}" != "{ " ] && __expr="${__expr} . "

		__start="$(eval format_"${f}" "${start}")"
		__end="$(eval format_"${f}" "${end}")"

		if [ "${f}" = "proto" ]; then
			__expr="${__expr}${__start}"
		else
			__expr="${__expr}${__start}-${__end}"
		fi
	done
	for f in ${src}; do
		[ "${__expr}" != "{ " ] && __expr="${__expr} . "

		__start="$(eval format_"${f}" "${srcstart}")"
		__end="$(eval format_"${f}" "${srcend}")"

		if [ "${f}" = "proto" ]; then
			__expr="${__expr}${__start}"
		else
			__expr="${__expr}${__start}-${__end}"
		fi
	done

	if [ -n "${timeout}" ]; then
		echo "${__expr} timeout ${timeout}s }"
	else
		echo "${__expr} }"
	fi
}

# Format destination and source fields into nft type, start element only
format_norange() {
	__expr="{ "

	for f in ${dst}; do
		[ "${__expr}" != "{ " ] && __expr="${__expr} . "

		__expr="${__expr}$(eval format_"${f}" "${start}")"
	done
	for f in ${src}; do
		__expr="${__expr} . $(eval format_"${f}" "${start}")"
	done

	echo "${__expr} }"
}

# Format first destination field into nft type
format_noconcat() {
	for f in ${dst}; do
		__start="$(eval format_"${f}" "${start}")"
		__end="$(eval format_"${f}" "${end}")"

		if [ "${f}" = "proto" ]; then
			echo "{ ${__start} }"
		else
			echo "{ ${__start}-${__end} }"
		fi
		return
	done
}

# Add single entry to 'test' set in 'inet filter' table
add() {
	if ! nft add element inet filter test "${1}"; then
		err "Failed to add ${1} given ruleset:"
		err "$(nft -a list ruleset)"
		return 1
	fi
}

# Format and output entries for sets in 'netdev perf' table
add_perf() {
	if [ "${1}" = "test" ]; then
		echo "add element netdev perf test $(format)"
	elif [ "${1}" = "norange" ]; then
		echo "add element netdev perf norange $(format_norange)"
	elif [ "${1}" = "noconcat" ]; then
		echo "add element netdev perf noconcat $(format_noconcat)"
	fi
}

# Add single entry to 'norange' set in 'netdev perf' table
add_perf_norange() {
	if ! nft add element netdev perf norange "${1}"; then
		err "Failed to add ${1} given ruleset:"
		err "$(nft -a list ruleset)"
		return 1
	fi
}

# Add single entry to 'noconcat' set in 'netdev perf' table
add_perf_noconcat() {
	if ! nft add element netdev perf noconcat "${1}"; then
		err "Failed to add ${1} given ruleset:"
		err "$(nft -a list ruleset)"
		return 1
	fi
}

# Delete single entry from set
del() {
	if ! nft delete element inet filter test "${1}"; then
		err "Failed to delete ${1} given ruleset:"
		err "$(nft -a list ruleset)"
		return 1
	fi
}

# Return packet count from 'test' counter in 'inet filter' table
count_packets() {
	found=0
	for token in $(nft list counter inet filter test); do
		[ ${found} -eq 1 ] && echo "${token}" && return
		[ "${token}" = "packets" ] && found=1
	done
}

# Return packet count from 'test' counter in 'netdev perf' table
count_perf_packets() {
	found=0
	for token in $(nft list counter netdev perf test); do
		[ ${found} -eq 1 ] && echo "${token}" && return
		[ "${token}" = "packets" ] && found=1
	done
}

# Set MAC addresses, send traffic according to specifier
flood() {
	ip link set veth_a address "$(format_mac "${1}")"
	ip -n B link set veth_b address "$(format_mac "${2}")"

	for f in ${dst}; do
		eval dst_"$f"=\$\(format_\$f "${1}"\)
	done
	for f in ${src}; do
		eval src_"$f"=\$\(format_\$f "${2}"\)
	done
	eval flood_\$proto
}

# Set MAC addresses, start pktgen injection
perf() {
	dst_mac="$(format_mac "${1}")"
	ip link set veth_a address "${dst_mac}"

	for f in ${dst}; do
		eval dst_"$f"=\$\(format_\$f "${1}"\)
	done
	for f in ${src}; do
		eval src_"$f"=\$\(format_\$f "${2}"\)
	done
	eval perf_\$perf_proto
}

# Set MAC addresses, send single packet, check that it matches, reset counter
send_match() {
	ip link set veth_a address "$(format_mac "${1}")"
	ip -n B link set veth_b address "$(format_mac "${2}")"

	for f in ${dst}; do
		eval dst_"$f"=\$\(format_\$f "${1}"\)
	done
	for f in ${src}; do
		eval src_"$f"=\$\(format_\$f "${2}"\)
	done
	eval send_\$proto
	if [ "$(count_packets)" != "1" ]; then
		err "${proto} packet to:"
		err "  $(for f in ${dst}; do
			 eval format_\$f "${1}"; printf ' '; done)"
		err "from:"
		err "  $(for f in ${src}; do
			 eval format_\$f "${2}"; printf ' '; done)"
		err "should have matched ruleset:"
		err "$(nft -a list ruleset)"
		return 1
	fi
	nft reset counter inet filter test >/dev/null
}

# Set MAC addresses, send single packet, check that it doesn't match
send_nomatch() {
	ip link set veth_a address "$(format_mac "${1}")"
	ip -n B link set veth_b address "$(format_mac "${2}")"

	for f in ${dst}; do
		eval dst_"$f"=\$\(format_\$f "${1}"\)
	done
	for f in ${src}; do
		eval src_"$f"=\$\(format_\$f "${2}"\)
	done
	eval send_\$proto
	if [ "$(count_packets)" != "0" ]; then
		err "${proto} packet to:"
		err "  $(for f in ${dst}; do
			 eval format_\$f "${1}"; printf ' '; done)"
		err "from:"
		err "  $(for f in ${src}; do
			 eval format_\$f "${2}"; printf ' '; done)"
		err "should not have matched ruleset:"
		err "$(nft -a list ruleset)"
		return 1
	fi
}

# Correctness test template:
# - add ranged element, check that packets match it
# - check that packets outside range don't match it
# - remove some elements, check that packets don't match anymore
test_correctness() {
	setup veth send_"${proto}" set || return ${KSELFTEST_SKIP}

	range_size=1
	for i in $(seq "${start}" $((start + count))); do
		end=$((start + range_size))

		# Avoid negative or zero-sized port ranges
		if [ $((end / 65534)) -gt $((start / 65534)) ]; then
			start=${end}
			end=$((end + 1))
		fi
		srcstart=$((start + src_delta))
		srcend=$((end + src_delta))

		add "$(format)" || return 1
		for j in $(seq ${start} $((range_size / 2 + 1)) ${end}); do
			send_match "${j}" $((j + src_delta)) || return 1
		done
		send_nomatch $((end + 1)) $((end + 1 + src_delta)) || return 1

		# Delete elements now and then
		if [ $((i % 3)) -eq 0 ]; then
			del "$(format)" || return 1
			for j in $(seq ${start} \
				   $((range_size / 2 + 1)) ${end}); do
				send_nomatch "${j}" $((j + src_delta)) \
					|| return 1
			done
		fi

		range_size=$((range_size + 1))
		start=$((end + range_size))
	done
}

# Concurrency test template:
# - add all the elements
# - start a thread for each physical thread that:
#   - adds all the elements
#   - flushes the set
#   - adds all the elements
#   - flushes the entire ruleset
#   - adds the set back
#   - adds all the elements
#   - delete all the elements
test_concurrency() {
	proto=${flood_proto}
	tools=${flood_tools}
	chain_spec=${flood_spec}
	setup veth flood_"${proto}" set || return ${KSELFTEST_SKIP}

	range_size=1
	cstart=${start}
	flood_pids=
	for i in $(seq ${start} $((start + count))); do
		end=$((start + range_size))
		srcstart=$((start + src_delta))
		srcend=$((end + src_delta))

		add "$(format)" || return 1

		flood "${i}" $((i + src_delta)) & flood_pids="${flood_pids} $!"

		range_size=$((range_size + 1))
		start=$((end + range_size))
	done

	sleep 10

	pids=
	for c in $(seq 1 "$(nproc)"); do (
		for r in $(seq 1 "${race_repeat}"); do
			range_size=1

			# $start needs to be local to this subshell
			# shellcheck disable=SC2030
			start=${cstart}
			for i in $(seq ${start} $((start + count))); do
				end=$((start + range_size))
				srcstart=$((start + src_delta))
				srcend=$((end + src_delta))

				add "$(format)" 2>/dev/null

				range_size=$((range_size + 1))
				start=$((end + range_size))
			done

			nft flush inet filter test 2>/dev/null

			range_size=1
			start=${cstart}
			for i in $(seq ${start} $((start + count))); do
				end=$((start + range_size))
				srcstart=$((start + src_delta))
				srcend=$((end + src_delta))

				add "$(format)" 2>/dev/null

				range_size=$((range_size + 1))
				start=$((end + range_size))
			done

			nft flush ruleset
			setup set 2>/dev/null

			range_size=1
			start=${cstart}
			for i in $(seq ${start} $((start + count))); do
				end=$((start + range_size))
				srcstart=$((start + src_delta))
				srcend=$((end + src_delta))

				add "$(format)" 2>/dev/null

				range_size=$((range_size + 1))
				start=$((end + range_size))
			done

			range_size=1
			start=${cstart}
			for i in $(seq ${start} $((start + count))); do
				end=$((start + range_size))
				srcstart=$((start + src_delta))
				srcend=$((end + src_delta))

				del "$(format)" 2>/dev/null

				range_size=$((range_size + 1))
				start=$((end + range_size))
			done
		done
	) & pids="${pids} $!"
	done

	# shellcheck disable=SC2046,SC2086 # word splitting wanted here
	wait $(for pid in ${pids}; do echo ${pid}; done)
	# shellcheck disable=SC2046,SC2086
	kill $(for pid in ${flood_pids}; do echo ${pid}; done) 2>/dev/null
	# shellcheck disable=SC2046,SC2086
	wait $(for pid in ${flood_pids}; do echo ${pid}; done) 2>/dev/null

	return 0
}

# Timeout test template:
# - add all the elements with 3s timeout while checking that packets match
# - wait 3s after the last insertion, check that packets don't match any entry
test_timeout() {
	setup veth send_"${proto}" set || return ${KSELFTEST_SKIP}

	timeout=3
	range_size=1
	for i in $(seq "${start}" $((start + count))); do
		end=$((start + range_size))
		srcstart=$((start + src_delta))
		srcend=$((end + src_delta))

		add "$(format)" || return 1

		for j in $(seq ${start} $((range_size / 2 + 1)) ${end}); do
			send_match "${j}" $((j + src_delta)) || return 1
		done

		range_size=$((range_size + 1))
		start=$((end + range_size))
	done
	sleep 3
	for i in $(seq ${start} $((start + count))); do
		end=$((start + range_size))
		srcstart=$((start + src_delta))
		srcend=$((end + src_delta))

		for j in $(seq ${start} $((range_size / 2 + 1)) ${end}); do
			send_nomatch "${j}" $((j + src_delta)) || return 1
		done

		range_size=$((range_size + 1))
		start=$((end + range_size))
	done
}

# Performance test template:
# - add concatenated ranged entries
# - add non-ranged concatenated entries (for hash set matching rate baseline)
# - add ranged entries with first field only (for rbhash baseline)
# - start pktgen injection directly on device rx path of this namespace
# - measure drop only rate, hash and rbtree baselines, then matching rate
test_performance() {
	chain_spec=${perf_spec}
	dst="${perf_dst}"
	src="${perf_src}"
	setup veth perf set || return ${KSELFTEST_SKIP}

	first=${start}
	range_size=1
	for set in test norange noconcat; do
		start=${first}
		for i in $(seq ${start} $((start + perf_entries))); do
			end=$((start + range_size))
			srcstart=$((start + src_delta))
			srcend=$((end + src_delta))

			if [ $((end / 65534)) -gt $((start / 65534)) ]; then
				start=${end}
				end=$((end + 1))
			elif [ ${start} -eq ${end} ]; then
				end=$((start + 1))
			fi

			add_perf ${set}

			start=$((end + range_size))
		done > "${tmp}"
		nft -f "${tmp}"
	done

	perf $((end - 1)) ${srcstart}

	sleep 2

	nft add rule netdev perf test counter name \"test\" drop
	nft reset counter netdev perf test >/dev/null 2>&1
	sleep "${perf_duration}"
	pps="$(printf %10s $(($(count_perf_packets) / perf_duration)))"
	info "    baseline (drop from netdev hook):            ${pps}pps"
	handle="$(nft -a list chain netdev perf test | grep counter)"
	handle="${handle##* }"
	nft delete rule netdev perf test handle "${handle}"

	nft add rule "netdev perf test ${chain_spec} @norange \
		counter name \"test\" drop"
	nft reset counter netdev perf test >/dev/null 2>&1
	sleep "${perf_duration}"
	pps="$(printf %10s $(($(count_perf_packets) / perf_duration)))"
	info "    baseline hash (non-ranged entries):          ${pps}pps"
	handle="$(nft -a list chain netdev perf test | grep counter)"
	handle="${handle##* }"
	nft delete rule netdev perf test handle "${handle}"

	nft add rule "netdev perf test ${chain_spec%%. *} @noconcat \
		counter name \"test\" drop"
	nft reset counter netdev perf test >/dev/null 2>&1
	sleep "${perf_duration}"
	pps="$(printf %10s $(($(count_perf_packets) / perf_duration)))"
	info "    baseline rbtree (match on first field only): ${pps}pps"
	handle="$(nft -a list chain netdev perf test | grep counter)"
	handle="${handle##* }"
	nft delete rule netdev perf test handle "${handle}"

	nft add rule "netdev perf test ${chain_spec} @test \
		counter name \"test\" drop"
	nft reset counter netdev perf test >/dev/null 2>&1
	sleep "${perf_duration}"
	pps="$(printf %10s $(($(count_perf_packets) / perf_duration)))"
	p5="$(printf %5s "${perf_entries}")"
	info "    set with ${p5} full, ranged entries:         ${pps}pps"
	kill "${perf_pid}"
}

test_bug_flush_remove_add() {
	set_cmd='{ set s { type ipv4_addr . inet_service; flags interval; }; }'
	elem1='{ 10.0.0.1 . 22-25, 10.0.0.1 . 10-20 }'
	elem2='{ 10.0.0.1 . 10-20, 10.0.0.1 . 22-25 }'
	for i in `seq 1 100`; do
		nft add table t ${set_cmd}	|| return ${KSELFTEST_SKIP}
		nft add element t s ${elem1}	2>/dev/null || return 1
		nft flush set t s		2>/dev/null || return 1
		nft add element t s ${elem2}	2>/dev/null || return 1
	done
	nft flush ruleset
}

# - add ranged element, check that packets match it
# - reload the set, check packets still match
test_bug_reload() {
	setup veth send_"${proto}" set || return ${KSELFTEST_SKIP}
	rstart=${start}

	range_size=1
	for i in $(seq "${start}" $((start + count))); do
		end=$((start + range_size))

		# Avoid negative or zero-sized port ranges
		if [ $((end / 65534)) -gt $((start / 65534)) ]; then
			start=${end}
			end=$((end + 1))
		fi
		srcstart=$((start + src_delta))
		srcend=$((end + src_delta))

		add "$(format)" || return 1
		range_size=$((range_size + 1))
		start=$((end + range_size))
	done

	# check kernel does allocate pcpu sctrach map
	# for reload with no elemet add/delete
	( echo flush set inet filter test ;
	  nft list set inet filter test ) | nft -f -

	start=${rstart}
	range_size=1

	for i in $(seq "${start}" $((start + count))); do
		end=$((start + range_size))

		# Avoid negative or zero-sized port ranges
		if [ $((end / 65534)) -gt $((start / 65534)) ]; then
			start=${end}
			end=$((end + 1))
		fi
		srcstart=$((start + src_delta))
		srcend=$((end + src_delta))

		for j in $(seq ${start} $((range_size / 2 + 1)) ${end}); do
			send_match "${j}" $((j + src_delta)) || return 1
		done

		range_size=$((range_size + 1))
		start=$((end + range_size))
	done

	nft flush ruleset
}

test_reported_issues() {
	eval test_bug_"${subtest}"
}

# Run everything in a separate network namespace
[ "${1}" != "run" ] && { unshare -n "${0}" run; exit $?; }
tmp="$(mktemp)"
trap cleanup EXIT

# Entry point for test runs
passed=0
for name in ${TESTS}; do
	printf "TEST: %s\n" "$(echo ${name} | tr '_' ' ')"
	if [ "${name}" = "reported_issues" ]; then
		SUBTESTS="${BUGS}"
	else
		SUBTESTS="${TYPES}"
	fi

	for subtest in ${SUBTESTS}; do
		eval desc=\$TYPE_"${subtest}"
		IFS='
'
		for __line in ${desc}; do
			# shellcheck disable=SC2086
			eval ${__line%%	*}=\"${__line##*	}\";
		done
		IFS=' 	
'

		if [ "${name}" = "concurrency" ] && \
		   [ "${race_repeat}" = "0" ]; then
			continue
		fi
		if [ "${name}" = "performance" ] && \
		   [ "${perf_duration}" = "0" ]; then
			continue
		fi

		printf "  %-60s  " "${display}"
		eval test_"${name}"
		ret=$?

		if [ $ret -eq 0 ]; then
			printf "[ OK ]\n"
			info_flush
			passed=$((passed + 1))
		elif [ $ret -eq 1 ]; then
			printf "[FAIL]\n"
			err_flush
			exit 1
		elif [ $ret -eq ${KSELFTEST_SKIP} ]; then
			printf "[SKIP]\n"
			err_flush
		fi
	done
done

[ ${passed} -eq 0 ] && exit ${KSELFTEST_SKIP} || exit 0<|MERGE_RESOLUTION|>--- conflicted
+++ resolved
@@ -363,11 +363,7 @@
 start		1
 count		1
 src_delta	2000
-<<<<<<< HEAD
-tools		sendip nc bash
-=======
 tools		sendip socat nc bash
->>>>>>> 29549c70
 proto		udp
 
 race_repeat	0
