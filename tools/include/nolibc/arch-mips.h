--- conflicted
+++ resolved
@@ -175,32 +175,6 @@
 })
 
 /* startup code, note that it's called __start on MIPS */
-<<<<<<< HEAD
-__asm__ (".section .text\n"
-    ".weak __start\n"
-    ".set nomips16\n"
-    ".set push\n"
-    ".set    noreorder\n"
-    ".option pic0\n"
-    ".ent __start\n"
-    "__start:\n"
-    "lw $a0,($sp)\n"              // argc was in the stack
-    "addiu  $a1, $sp, 4\n"        // argv = sp + 4
-    "sll $a2, $a0, 2\n"           // a2 = argc * 4
-    "add   $a2, $a2, $a1\n"       // envp = argv + 4*argc ...
-    "addiu $a2, $a2, 4\n"         //        ... + 4
-    "li $t0, -8\n"
-    "and $sp, $sp, $t0\n"         // sp must be 8-byte aligned
-    "addiu $sp,$sp,-16\n"         // the callee expects to save a0..a3 there!
-    "jal main\n"                  // main() returns the status code, we'll exit with it.
-    "nop\n"                       // delayed slot
-    "move $a0, $v0\n"             // retrieve 32-bit exit code from v0
-    "li $v0, 4001\n"              // NR_exit == 4001
-    "syscall\n"
-    ".end __start\n"
-    ".set pop\n"
-    "");
-=======
 void __attribute__((weak, noreturn, optimize("Os", "omit-frame-pointer"))) __no_stack_protector __start(void)
 {
 	__asm__ volatile (
@@ -217,6 +191,5 @@
 	);
 	__builtin_unreachable();
 }
->>>>>>> ccf0a997
 
 #endif /* _NOLIBC_ARCH_MIPS_H */