/* SPDX-License-Identifier: LGPL-2.1 OR MIT */
/*
 * string function definitions for NOLIBC
 * Copyright (C) 2017-2021 Willy Tarreau <w@1wt.eu>
 */

#ifndef _NOLIBC_STRING_H
#define _NOLIBC_STRING_H

#include "std.h"

static void *malloc(size_t len);

/*
 * As much as possible, please keep functions alphabetically sorted.
 */

static __attribute__((unused))
int memcmp(const void *s1, const void *s2, size_t n)
{
	size_t ofs = 0;
	int c1 = 0;

	while (ofs < n && !(c1 = ((unsigned char *)s1)[ofs] - ((unsigned char *)s2)[ofs])) {
		ofs++;
	}
	return c1;
}

static __attribute__((unused))
void *_nolibc_memcpy_up(void *dst, const void *src, size_t len)
{
	size_t pos = 0;

	while (pos < len) {
		((char *)dst)[pos] = ((const char *)src)[pos];
		pos++;
	}
	return dst;
}

static __attribute__((unused))
void *_nolibc_memcpy_down(void *dst, const void *src, size_t len)
{
	while (len) {
		len--;
		((char *)dst)[len] = ((const char *)src)[len];
	}
	return dst;
}

/* might be ignored by the compiler without -ffreestanding, then found as
 * missing.
 */
__attribute__((weak,unused,section(".text.nolibc_memmove")))
void *memmove(void *dst, const void *src, size_t len)
{
	size_t dir, pos;

	pos = len;
	dir = -1;

	if (dst < src) {
		pos = -1;
		dir = 1;
	}

	while (len) {
		pos += dir;
		((char *)dst)[pos] = ((const char *)src)[pos];
		len--;
	}
	return dst;
}

/* must be exported, as it's used by libgcc on ARM */
__attribute__((weak,unused,section(".text.nolibc_memcpy")))
void *memcpy(void *dst, const void *src, size_t len)
{
	return _nolibc_memcpy_up(dst, src, len);
}

/* might be ignored by the compiler without -ffreestanding, then found as
 * missing.
 */
__attribute__((weak,unused,section(".text.nolibc_memset")))
void *memset(void *dst, int b, size_t len)
{
	char *p = dst;

	while (len--) {
		/* prevent gcc from recognizing memset() here */
<<<<<<< HEAD
		asm volatile("");
=======
		__asm__ volatile("");
>>>>>>> ccf0a997
		*(p++) = b;
	}
	return dst;
}

static __attribute__((unused))
char *strchr(const char *s, int c)
{
	while (*s) {
		if (*s == (char)c)
			return (char *)s;
		s++;
	}
	return NULL;
}

static __attribute__((unused))
int strcmp(const char *a, const char *b)
{
	unsigned int c;
	int diff;

	while (!(diff = (unsigned char)*a++ - (c = (unsigned char)*b++)) && c)
		;
	return diff;
}

static __attribute__((unused))
char *strcpy(char *dst, const char *src)
{
	char *ret = dst;

	while ((*dst++ = *src++));
	return ret;
}

/* this function is only used with arguments that are not constants or when
 * it's not known because optimizations are disabled. Note that gcc 12
 * recognizes an strlen() pattern and replaces it with a jump to strlen(),
 * thus itself, hence the asm() statement below that's meant to disable this
 * confusing practice.
 */
static __attribute__((unused))
size_t strlen(const char *str)
{
	size_t len;

	for (len = 0; str[len]; len++)
		__asm__("");
	return len;
}

/* do not trust __builtin_constant_p() at -O0, as clang will emit a test and
 * the two branches, then will rely on an external definition of strlen().
 */
#if defined(__OPTIMIZE__)
#define nolibc_strlen(x) strlen(x)
#define strlen(str) ({                          \
	__builtin_constant_p((str)) ?           \
		__builtin_strlen((str)) :       \
		nolibc_strlen((str));           \
})
#endif

static __attribute__((unused))
size_t strnlen(const char *str, size_t maxlen)
{
	size_t len;

	for (len = 0; (len < maxlen) && str[len]; len++);
	return len;
}

static __attribute__((unused))
char *strdup(const char *str)
{
	size_t len;
	char *ret;

	len = strlen(str);
	ret = malloc(len + 1);
	if (__builtin_expect(ret != NULL, 1))
		memcpy(ret, str, len + 1);

	return ret;
}

static __attribute__((unused))
char *strndup(const char *str, size_t maxlen)
{
	size_t len;
	char *ret;

	len = strnlen(str, maxlen);
	ret = malloc(len + 1);
	if (__builtin_expect(ret != NULL, 1)) {
		memcpy(ret, str, len);
		ret[len] = '\0';
	}

	return ret;
}

static __attribute__((unused))
size_t strlcat(char *dst, const char *src, size_t size)
{
	size_t len;
	char c;

	for (len = 0; dst[len];	len++)
		;

	for (;;) {
		c = *src;
		if (len < size)
			dst[len] = c;
		if (!c)
			break;
		len++;
		src++;
	}

	return len;
}

static __attribute__((unused))
size_t strlcpy(char *dst, const char *src, size_t size)
{
	size_t len;
	char c;

	for (len = 0;;) {
		c = src[len];
		if (len < size)
			dst[len] = c;
		if (!c)
			break;
		len++;
	}
	return len;
}

static __attribute__((unused))
char *strncat(char *dst, const char *src, size_t size)
{
	char *orig = dst;

	while (*dst)
		dst++;

	while (size && (*dst = *src)) {
		src++;
		dst++;
		size--;
	}

	*dst = 0;
	return orig;
}

static __attribute__((unused))
int strncmp(const char *a, const char *b, size_t size)
{
	unsigned int c;
	int diff = 0;

	while (size-- &&
	       !(diff = (unsigned char)*a++ - (c = (unsigned char)*b++)) && c)
		;

	return diff;
}

static __attribute__((unused))
char *strncpy(char *dst, const char *src, size_t size)
{
	size_t len;

	for (len = 0; len < size; len++)
		if ((dst[len] = *src))
			src++;
	return dst;
}

static __attribute__((unused))
char *strrchr(const char *s, int c)
{
	const char *ret = NULL;

	while (*s) {
		if (*s == (char)c)
			ret = s;
		s++;
	}
	return (char *)ret;
}

/* make sure to include all global symbols */
#include "nolibc.h"

#endif /* _NOLIBC_STRING_H */<|MERGE_RESOLUTION|>--- conflicted
+++ resolved
@@ -90,11 +90,7 @@
 
 	while (len--) {
 		/* prevent gcc from recognizing memset() here */
-<<<<<<< HEAD
-		asm volatile("");
-=======
 		__asm__ volatile("");
->>>>>>> ccf0a997
 		*(p++) = b;
 	}
 	return dst;
