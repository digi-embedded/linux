--- conflicted
+++ resolved
@@ -17,11 +17,7 @@
 
 %: %.c
 	@mkdir -p $(BUILD_OUTPUT)
-<<<<<<< HEAD
-	$(CC) $(CFLAGS) $< -o $(BUILD_OUTPUT)/$@ $(LDFLAGS) -lcap
-=======
 	$(CC) $(CFLAGS) $< -o $(BUILD_OUTPUT)/$@ $(LDFLAGS) -lcap -lrt
->>>>>>> c1084c27
 
 .PHONY : clean
 clean :
