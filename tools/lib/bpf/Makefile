# SPDX-License-Identifier: (LGPL-2.1 OR BSD-2-Clause)
# Most of this file is copied from tools/lib/traceevent/Makefile

RM ?= rm
srctree = $(abs_srctree)

VERSION_SCRIPT := libbpf.map
LIBBPF_VERSION := $(shell \
	grep -oE '^LIBBPF_([0-9.]+)' $(VERSION_SCRIPT) | \
	sort -rV | head -n1 | cut -d'_' -f2)
LIBBPF_MAJOR_VERSION := $(firstword $(subst ., ,$(LIBBPF_VERSION)))

MAKEFLAGS += --no-print-directory

# This will work when bpf is built in tools env. where srctree
# isn't set and when invoked from selftests build, where srctree
# is a ".". building_out_of_srctree is undefined for in srctree
# builds
ifndef building_out_of_srctree
srctree := $(patsubst %/,%,$(dir $(CURDIR)))
srctree := $(patsubst %/,%,$(dir $(srctree)))
srctree := $(patsubst %/,%,$(dir $(srctree)))
#$(info Determined 'srctree' to be $(srctree))
endif

INSTALL = install

# Use DESTDIR for installing into a different root directory.
# This is useful for building a package. The program will be
# installed in this directory as if it was the root directory.
# Then the build tool can move it later.
DESTDIR ?=
DESTDIR_SQ = '$(subst ','\'',$(DESTDIR))'

include $(srctree)/tools/scripts/Makefile.arch

ifeq ($(LP64), 1)
  libdir_relative = lib64
else
  libdir_relative = lib
endif

prefix ?= /usr/local
libdir = $(prefix)/$(libdir_relative)
man_dir = $(prefix)/share/man
man_dir_SQ = '$(subst ','\'',$(man_dir))'

export man_dir man_dir_SQ INSTALL
export DESTDIR DESTDIR_SQ

include $(srctree)/tools/scripts/Makefile.include

# copy a bit from Linux kbuild

ifeq ("$(origin V)", "command line")
  VERBOSE = $(V)
endif
ifndef VERBOSE
  VERBOSE = 0
endif

<<<<<<< HEAD
FEATURE_USER = .libbpf
FEATURE_TESTS = libelf libelf-mmap bpf reallocarray cxx
FEATURE_DISPLAY = libelf bpf

INCLUDES = -I. -I$(srctree)/tools/include -I$(srctree)/tools/include/uapi
FEATURE_CHECK_CFLAGS-bpf = $(INCLUDES)

check_feat := 1
NON_CHECK_FEAT_TARGETS := clean TAGS tags cscope help
ifdef MAKECMDGOALS
ifeq ($(filter-out $(NON_CHECK_FEAT_TARGETS),$(MAKECMDGOALS)),)
  check_feat := 0
endif
endif

ifeq ($(check_feat),1)
ifeq ($(FEATURES_DUMP),)
include $(srctree)/tools/build/Makefile.feature
else
include $(FEATURES_DUMP)
endif
endif
=======
INCLUDES = -I. -I$(srctree)/tools/include -I$(srctree)/tools/include/uapi
>>>>>>> c1084c27

export prefix libdir src obj

# Shell quotes
libdir_SQ = $(subst ','\'',$(libdir))
libdir_relative_SQ = $(subst ','\'',$(libdir_relative))

OBJ		= $@
N		=

LIB_TARGET	= libbpf.a libbpf.so.$(LIBBPF_VERSION)
LIB_FILE	= libbpf.a libbpf.so*
PC_FILE		= libbpf.pc

# Set compile option CFLAGS
ifdef EXTRA_CFLAGS
  CFLAGS := $(EXTRA_CFLAGS)
else
  CFLAGS := -g -O2
endif

# Append required CFLAGS
override CFLAGS += $(EXTRA_WARNINGS) -Wno-switch-enum
override CFLAGS += -Werror -Wall
override CFLAGS += $(INCLUDES)
override CFLAGS += -fvisibility=hidden
override CFLAGS += -D_LARGEFILE64_SOURCE -D_FILE_OFFSET_BITS=64

# flags specific for shared library
SHLIB_FLAGS := -DSHARED -fPIC

ifeq ($(VERBOSE),1)
  Q =
else
  Q = @
endif

# Disable command line variables (CFLAGS) override from top
# level Makefile (perf), otherwise build Makefile will get
# the same command line setup.
MAKEOVERRIDES=

all:

export srctree OUTPUT CC LD CFLAGS V
include $(srctree)/tools/build/Makefile.include

SHARED_OBJDIR	:= $(OUTPUT)sharedobjs/
STATIC_OBJDIR	:= $(OUTPUT)staticobjs/
BPF_IN_SHARED	:= $(SHARED_OBJDIR)libbpf-in.o
BPF_IN_STATIC	:= $(STATIC_OBJDIR)libbpf-in.o
BPF_HELPER_DEFS	:= $(OUTPUT)bpf_helper_defs.h

LIB_TARGET	:= $(addprefix $(OUTPUT),$(LIB_TARGET))
LIB_FILE	:= $(addprefix $(OUTPUT),$(LIB_FILE))
PC_FILE		:= $(addprefix $(OUTPUT),$(PC_FILE))

TAGS_PROG := $(if $(shell which etags 2>/dev/null),etags,ctags)

GLOBAL_SYM_COUNT = $(shell readelf -s --wide $(BPF_IN_SHARED) | \
			   cut -d "@" -f1 | sed 's/_v[0-9]_[0-9]_[0-9].*//' | \
			   sed 's/\[.*\]//' | \
			   awk '/GLOBAL/ && /DEFAULT/ && !/UND/ {print $$NF}' | \
			   sort -u | wc -l)
VERSIONED_SYM_COUNT = $(shell readelf --dyn-syms --wide $(OUTPUT)libbpf.so | \
			      sed 's/\[.*\]//' | \
			      awk '/GLOBAL/ && /DEFAULT/ && !/UND/ {print $$NF}' | \
			      grep -Eo '[^ ]+@LIBBPF_' | cut -d@ -f1 | sort -u | wc -l)

CMD_TARGETS = $(LIB_TARGET) $(PC_FILE)

all: fixdep
	$(Q)$(MAKE) all_cmd

all_cmd: $(CMD_TARGETS) check

$(BPF_IN_SHARED): force $(BPF_HELPER_DEFS)
	@(test -f ../../include/uapi/linux/bpf.h -a -f ../../../include/uapi/linux/bpf.h && ( \
	(diff -B ../../include/uapi/linux/bpf.h ../../../include/uapi/linux/bpf.h >/dev/null) || \
	echo "Warning: Kernel ABI header at 'tools/include/uapi/linux/bpf.h' differs from latest version at 'include/uapi/linux/bpf.h'" >&2 )) || true
	@(test -f ../../include/uapi/linux/bpf_common.h -a -f ../../../include/uapi/linux/bpf_common.h && ( \
	(diff -B ../../include/uapi/linux/bpf_common.h ../../../include/uapi/linux/bpf_common.h >/dev/null) || \
	echo "Warning: Kernel ABI header at 'tools/include/uapi/linux/bpf_common.h' differs from latest version at 'include/uapi/linux/bpf_common.h'" >&2 )) || true
	@(test -f ../../include/uapi/linux/netlink.h -a -f ../../../include/uapi/linux/netlink.h && ( \
	(diff -B ../../include/uapi/linux/netlink.h ../../../include/uapi/linux/netlink.h >/dev/null) || \
	echo "Warning: Kernel ABI header at 'tools/include/uapi/linux/netlink.h' differs from latest version at 'include/uapi/linux/netlink.h'" >&2 )) || true
	@(test -f ../../include/uapi/linux/if_link.h -a -f ../../../include/uapi/linux/if_link.h && ( \
	(diff -B ../../include/uapi/linux/if_link.h ../../../include/uapi/linux/if_link.h >/dev/null) || \
	echo "Warning: Kernel ABI header at 'tools/include/uapi/linux/if_link.h' differs from latest version at 'include/uapi/linux/if_link.h'" >&2 )) || true
	@(test -f ../../include/uapi/linux/if_xdp.h -a -f ../../../include/uapi/linux/if_xdp.h && ( \
	(diff -B ../../include/uapi/linux/if_xdp.h ../../../include/uapi/linux/if_xdp.h >/dev/null) || \
	echo "Warning: Kernel ABI header at 'tools/include/uapi/linux/if_xdp.h' differs from latest version at 'include/uapi/linux/if_xdp.h'" >&2 )) || true
	$(Q)$(MAKE) $(build)=libbpf OUTPUT=$(SHARED_OBJDIR) CFLAGS="$(CFLAGS) $(SHLIB_FLAGS)"

$(BPF_IN_STATIC): force $(BPF_HELPER_DEFS)
	$(Q)$(MAKE) $(build)=libbpf OUTPUT=$(STATIC_OBJDIR)

$(BPF_HELPER_DEFS): $(srctree)/tools/include/uapi/linux/bpf.h
	$(QUIET_GEN)$(srctree)/scripts/bpf_doc.py --header \
		--file $(srctree)/tools/include/uapi/linux/bpf.h > $(BPF_HELPER_DEFS)

$(OUTPUT)libbpf.so: $(OUTPUT)libbpf.so.$(LIBBPF_VERSION)

$(OUTPUT)libbpf.so.$(LIBBPF_VERSION): $(BPF_IN_SHARED) $(VERSION_SCRIPT)
	$(QUIET_LINK)$(CC) $(LDFLAGS) \
		--shared -Wl,-soname,libbpf.so.$(LIBBPF_MAJOR_VERSION) \
		-Wl,--version-script=$(VERSION_SCRIPT) $< -lelf -lz -o $@
	@ln -sf $(@F) $(OUTPUT)libbpf.so
	@ln -sf $(@F) $(OUTPUT)libbpf.so.$(LIBBPF_MAJOR_VERSION)

$(OUTPUT)libbpf.a: $(BPF_IN_STATIC)
	$(QUIET_LINK)$(RM) -f $@; $(AR) rcs $@ $^

$(OUTPUT)libbpf.pc:
	$(QUIET_GEN)sed -e "s|@PREFIX@|$(prefix)|" \
		-e "s|@LIBDIR@|$(libdir_SQ)|" \
		-e "s|@VERSION@|$(LIBBPF_VERSION)|" \
		< libbpf.pc.template > $@

check: check_abi

check_abi: $(OUTPUT)libbpf.so $(VERSION_SCRIPT)
	@if [ "$(GLOBAL_SYM_COUNT)" != "$(VERSIONED_SYM_COUNT)" ]; then	 \
		echo "Warning: Num of global symbols in $(BPF_IN_SHARED)"	 \
		     "($(GLOBAL_SYM_COUNT)) does NOT match with num of"	 \
		     "versioned symbols in $^ ($(VERSIONED_SYM_COUNT))." \
		     "Please make sure all LIBBPF_API symbols are"	 \
		     "versioned in $(VERSION_SCRIPT)." >&2;		 \
		readelf -s --wide $(BPF_IN_SHARED) |			 \
		    cut -d "@" -f1 | sed 's/_v[0-9]_[0-9]_[0-9].*//' |	 \
		    sed 's/\[.*\]//' |					 \
		    awk '/GLOBAL/ && /DEFAULT/ && !/UND/ {print $$NF}'|  \
		    sort -u > $(OUTPUT)libbpf_global_syms.tmp;		 \
		readelf --dyn-syms --wide $(OUTPUT)libbpf.so |		 \
		    sed 's/\[.*\]//' |					 \
		    awk '/GLOBAL/ && /DEFAULT/ && !/UND/ {print $$NF}'|  \
		    grep -Eo '[^ ]+@LIBBPF_' | cut -d@ -f1 |		 \
		    sort -u > $(OUTPUT)libbpf_versioned_syms.tmp; 	 \
		diff -u $(OUTPUT)libbpf_global_syms.tmp			 \
		     $(OUTPUT)libbpf_versioned_syms.tmp;		 \
		rm $(OUTPUT)libbpf_global_syms.tmp			 \
		   $(OUTPUT)libbpf_versioned_syms.tmp;			 \
		exit 1;							 \
	fi

define do_install_mkdir
	if [ ! -d '$(DESTDIR_SQ)$1' ]; then		\
		$(INSTALL) -d -m 755 '$(DESTDIR_SQ)$1';	\
	fi
endef

define do_install
	if [ ! -d '$(DESTDIR_SQ)$2' ]; then		\
		$(INSTALL) -d -m 755 '$(DESTDIR_SQ)$2';	\
	fi;						\
	$(INSTALL) $(if $3,-m $3,) $1 '$(DESTDIR_SQ)$2'
endef

install_lib: all_cmd
	$(call QUIET_INSTALL, $(LIB_TARGET)) \
		$(call do_install_mkdir,$(libdir_SQ)); \
		cp -fpR $(LIB_FILE) $(DESTDIR)$(libdir_SQ)

INSTALL_HEADERS = bpf.h libbpf.h btf.h libbpf_common.h libbpf_legacy.h xsk.h \
		  bpf_helpers.h $(BPF_HELPER_DEFS) bpf_tracing.h	     \
		  bpf_endian.h bpf_core_read.h skel_internal.h

install_headers: $(BPF_HELPER_DEFS)
	$(call QUIET_INSTALL, headers)					     \
		$(foreach hdr,$(INSTALL_HEADERS),			     \
			$(call do_install,$(hdr),$(prefix)/include/bpf,644);)

install_pkgconfig: $(PC_FILE)
	$(call QUIET_INSTALL, $(PC_FILE)) \
		$(call do_install,$(PC_FILE),$(libdir_SQ)/pkgconfig,644)

install: install_lib install_pkgconfig install_headers

clean:
	$(call QUIET_CLEAN, libbpf) $(RM) -rf $(CMD_TARGETS)		     \
		*~ .*.d .*.cmd LIBBPF-CFLAGS $(BPF_HELPER_DEFS)		     \
		$(SHARED_OBJDIR) $(STATIC_OBJDIR)			     \
		$(addprefix $(OUTPUT),					     \
			    *.o *.a *.so *.so.$(LIBBPF_MAJOR_VERSION) *.pc)

PHONY += force cscope tags
force:

cscope:
	ls *.c *.h > cscope.files
	cscope -b -q -I $(srctree)/include -f cscope.out

tags:
	$(RM) -f TAGS tags
	ls *.c *.h | xargs $(TAGS_PROG) -a

# Declare the contents of the .PHONY variable as phony.  We keep that
# information in a variable so we can use it in if_changed and friends.
.PHONY: $(PHONY)

# Delete partially updated (corrupted) files on error
.DELETE_ON_ERROR:<|MERGE_RESOLUTION|>--- conflicted
+++ resolved
@@ -59,32 +59,7 @@
   VERBOSE = 0
 endif
 
-<<<<<<< HEAD
-FEATURE_USER = .libbpf
-FEATURE_TESTS = libelf libelf-mmap bpf reallocarray cxx
-FEATURE_DISPLAY = libelf bpf
-
 INCLUDES = -I. -I$(srctree)/tools/include -I$(srctree)/tools/include/uapi
-FEATURE_CHECK_CFLAGS-bpf = $(INCLUDES)
-
-check_feat := 1
-NON_CHECK_FEAT_TARGETS := clean TAGS tags cscope help
-ifdef MAKECMDGOALS
-ifeq ($(filter-out $(NON_CHECK_FEAT_TARGETS),$(MAKECMDGOALS)),)
-  check_feat := 0
-endif
-endif
-
-ifeq ($(check_feat),1)
-ifeq ($(FEATURES_DUMP),)
-include $(srctree)/tools/build/Makefile.feature
-else
-include $(FEATURES_DUMP)
-endif
-endif
-=======
-INCLUDES = -I. -I$(srctree)/tools/include -I$(srctree)/tools/include/uapi
->>>>>>> c1084c27
 
 export prefix libdir src obj
 
