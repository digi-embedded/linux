--- conflicted
+++ resolved
@@ -610,11 +610,7 @@
 
 done:
 	if (size < 0)
-<<<<<<< HEAD
-		return -EINVAL;
-=======
 		return libbpf_err(-EINVAL);
->>>>>>> c1084c27
 	if (nelems && size > UINT32_MAX / nelems)
 		return libbpf_err(-E2BIG);
 
