// SPDX-License-Identifier: (LGPL-2.1 OR BSD-2-Clause)
/* Copyright (c) 2018 Facebook */

#include <byteswap.h>
#include <endian.h>
#include <stdio.h>
#include <stdlib.h>
#include <string.h>
#include <fcntl.h>
#include <unistd.h>
#include <errno.h>
#include <sys/utsname.h>
#include <sys/param.h>
#include <sys/stat.h>
#include <linux/kernel.h>
#include <linux/err.h>
#include <linux/btf.h>
#include <gelf.h>
#include "btf.h"
#include "bpf.h"
#include "libbpf.h"
#include "libbpf_internal.h"
#include "hashmap.h"
#include "strset.h"

#define BTF_MAX_NR_TYPES 0x7fffffffU
#define BTF_MAX_STR_OFFSET 0x7fffffffU

static struct btf_type btf_void;

struct btf {
	/* raw BTF data in native endianness */
	void *raw_data;
	/* raw BTF data in non-native endianness */
	void *raw_data_swapped;
	__u32 raw_size;
	/* whether target endianness differs from the native one */
	bool swapped_endian;

	/*
	 * When BTF is loaded from an ELF or raw memory it is stored
	 * in a contiguous memory block. The hdr, type_data, and, strs_data
	 * point inside that memory region to their respective parts of BTF
	 * representation:
	 *
	 * +--------------------------------+
	 * |  Header  |  Types  |  Strings  |
	 * +--------------------------------+
	 * ^          ^         ^
	 * |          |         |
	 * hdr        |         |
	 * types_data-+         |
	 * strs_data------------+
	 *
	 * If BTF data is later modified, e.g., due to types added or
	 * removed, BTF deduplication performed, etc, this contiguous
	 * representation is broken up into three independently allocated
	 * memory regions to be able to modify them independently.
	 * raw_data is nulled out at that point, but can be later allocated
	 * and cached again if user calls btf__raw_data(), at which point
	 * raw_data will contain a contiguous copy of header, types, and
	 * strings:
	 *
	 * +----------+  +---------+  +-----------+
	 * |  Header  |  |  Types  |  |  Strings  |
	 * +----------+  +---------+  +-----------+
	 * ^             ^            ^
	 * |             |            |
	 * hdr           |            |
	 * types_data----+            |
	 * strset__data(strs_set)-----+
	 *
	 *               +----------+---------+-----------+
	 *               |  Header  |  Types  |  Strings  |
	 * raw_data----->+----------+---------+-----------+
	 */
	struct btf_header *hdr;

	void *types_data;
	size_t types_data_cap; /* used size stored in hdr->type_len */

	/* type ID to `struct btf_type *` lookup index
	 * type_offs[0] corresponds to the first non-VOID type:
	 *   - for base BTF it's type [1];
	 *   - for split BTF it's the first non-base BTF type.
	 */
	__u32 *type_offs;
	size_t type_offs_cap;
	/* number of types in this BTF instance:
	 *   - doesn't include special [0] void type;
	 *   - for split BTF counts number of types added on top of base BTF.
	 */
	__u32 nr_types;
	/* if not NULL, points to the base BTF on top of which the current
	 * split BTF is based
	 */
	struct btf *base_btf;
	/* BTF type ID of the first type in this BTF instance:
	 *   - for base BTF it's equal to 1;
	 *   - for split BTF it's equal to biggest type ID of base BTF plus 1.
	 */
	int start_id;
	/* logical string offset of this BTF instance:
	 *   - for base BTF it's equal to 0;
	 *   - for split BTF it's equal to total size of base BTF's string section size.
	 */
	int start_str_off;

	/* only one of strs_data or strs_set can be non-NULL, depending on
	 * whether BTF is in a modifiable state (strs_set is used) or not
	 * (strs_data points inside raw_data)
	 */
	void *strs_data;
	/* a set of unique strings */
	struct strset *strs_set;
	/* whether strings are already deduplicated */
	bool strs_deduped;

	/* BTF object FD, if loaded into kernel */
	int fd;

	/* Pointer size (in bytes) for a target architecture of this BTF */
	int ptr_sz;
};

static inline __u64 ptr_to_u64(const void *ptr)
{
	return (__u64) (unsigned long) ptr;
}

/* Ensure given dynamically allocated memory region pointed to by *data* with
 * capacity of *cap_cnt* elements each taking *elem_sz* bytes has enough
 * memory to accommodate *add_cnt* new elements, assuming *cur_cnt* elements
 * are already used. At most *max_cnt* elements can be ever allocated.
 * If necessary, memory is reallocated and all existing data is copied over,
 * new pointer to the memory region is stored at *data, new memory region
 * capacity (in number of elements) is stored in *cap.
 * On success, memory pointer to the beginning of unused memory is returned.
 * On error, NULL is returned.
 */
void *libbpf_add_mem(void **data, size_t *cap_cnt, size_t elem_sz,
		     size_t cur_cnt, size_t max_cnt, size_t add_cnt)
{
	size_t new_cnt;
	void *new_data;

	if (cur_cnt + add_cnt <= *cap_cnt)
		return *data + cur_cnt * elem_sz;

	/* requested more than the set limit */
	if (cur_cnt + add_cnt > max_cnt)
		return NULL;

	new_cnt = *cap_cnt;
	new_cnt += new_cnt / 4;		  /* expand by 25% */
	if (new_cnt < 16)		  /* but at least 16 elements */
		new_cnt = 16;
	if (new_cnt > max_cnt)		  /* but not exceeding a set limit */
		new_cnt = max_cnt;
	if (new_cnt < cur_cnt + add_cnt)  /* also ensure we have enough memory */
		new_cnt = cur_cnt + add_cnt;

	new_data = libbpf_reallocarray(*data, new_cnt, elem_sz);
	if (!new_data)
		return NULL;

	/* zero out newly allocated portion of memory */
	memset(new_data + (*cap_cnt) * elem_sz, 0, (new_cnt - *cap_cnt) * elem_sz);

	*data = new_data;
	*cap_cnt = new_cnt;
	return new_data + cur_cnt * elem_sz;
}

/* Ensure given dynamically allocated memory region has enough allocated space
 * to accommodate *need_cnt* elements of size *elem_sz* bytes each
 */
int libbpf_ensure_mem(void **data, size_t *cap_cnt, size_t elem_sz, size_t need_cnt)
{
	void *p;

	if (need_cnt <= *cap_cnt)
		return 0;

	p = libbpf_add_mem(data, cap_cnt, elem_sz, *cap_cnt, SIZE_MAX, need_cnt - *cap_cnt);
	if (!p)
		return -ENOMEM;

	return 0;
}

static void *btf_add_type_offs_mem(struct btf *btf, size_t add_cnt)
{
	return libbpf_add_mem((void **)&btf->type_offs, &btf->type_offs_cap, sizeof(__u32),
			      btf->nr_types, BTF_MAX_NR_TYPES, add_cnt);
}

static int btf_add_type_idx_entry(struct btf *btf, __u32 type_off)
{
	__u32 *p;

	p = btf_add_type_offs_mem(btf, 1);
	if (!p)
		return -ENOMEM;

	*p = type_off;
	return 0;
}

static void btf_bswap_hdr(struct btf_header *h)
{
	h->magic = bswap_16(h->magic);
	h->hdr_len = bswap_32(h->hdr_len);
	h->type_off = bswap_32(h->type_off);
	h->type_len = bswap_32(h->type_len);
	h->str_off = bswap_32(h->str_off);
	h->str_len = bswap_32(h->str_len);
}

static int btf_parse_hdr(struct btf *btf)
{
	struct btf_header *hdr = btf->hdr;
	__u32 meta_left;

	if (btf->raw_size < sizeof(struct btf_header)) {
		pr_debug("BTF header not found\n");
		return -EINVAL;
	}

	if (hdr->magic == bswap_16(BTF_MAGIC)) {
		btf->swapped_endian = true;
		if (bswap_32(hdr->hdr_len) != sizeof(struct btf_header)) {
			pr_warn("Can't load BTF with non-native endianness due to unsupported header length %u\n",
				bswap_32(hdr->hdr_len));
			return -ENOTSUP;
		}
		btf_bswap_hdr(hdr);
	} else if (hdr->magic != BTF_MAGIC) {
		pr_debug("Invalid BTF magic: %x\n", hdr->magic);
<<<<<<< HEAD
		return -EINVAL;
	}

	if (btf->raw_size < hdr->hdr_len) {
		pr_debug("BTF header len %u larger than data size %u\n",
			 hdr->hdr_len, btf->raw_size);
		return -EINVAL;
	}

	meta_left = btf->raw_size - hdr->hdr_len;
	if (meta_left < (long long)hdr->str_off + hdr->str_len) {
		pr_debug("Invalid BTF total size: %u\n", btf->raw_size);
		return -EINVAL;
	}

=======
		return -EINVAL;
	}

	if (btf->raw_size < hdr->hdr_len) {
		pr_debug("BTF header len %u larger than data size %u\n",
			 hdr->hdr_len, btf->raw_size);
		return -EINVAL;
	}

	meta_left = btf->raw_size - hdr->hdr_len;
	if (meta_left < (long long)hdr->str_off + hdr->str_len) {
		pr_debug("Invalid BTF total size: %u\n", btf->raw_size);
		return -EINVAL;
	}

>>>>>>> 29549c70
	if ((long long)hdr->type_off + hdr->type_len > hdr->str_off) {
		pr_debug("Invalid BTF data sections layout: type data at %u + %u, strings data at %u + %u\n",
			 hdr->type_off, hdr->type_len, hdr->str_off, hdr->str_len);
		return -EINVAL;
	}

	if (hdr->type_off % 4) {
		pr_debug("BTF type section is not aligned to 4 bytes\n");
		return -EINVAL;
	}

	return 0;
}

static int btf_parse_str_sec(struct btf *btf)
{
	const struct btf_header *hdr = btf->hdr;
	const char *start = btf->strs_data;
	const char *end = start + btf->hdr->str_len;

	if (btf->base_btf && hdr->str_len == 0)
		return 0;
	if (!hdr->str_len || hdr->str_len - 1 > BTF_MAX_STR_OFFSET || end[-1]) {
		pr_debug("Invalid BTF string section\n");
		return -EINVAL;
	}
	if (!btf->base_btf && start[0]) {
		pr_debug("Invalid BTF string section\n");
		return -EINVAL;
	}
	return 0;
}

static int btf_type_size(const struct btf_type *t)
{
	const int base_size = sizeof(struct btf_type);
	__u16 vlen = btf_vlen(t);

	switch (btf_kind(t)) {
	case BTF_KIND_FWD:
	case BTF_KIND_CONST:
	case BTF_KIND_VOLATILE:
	case BTF_KIND_RESTRICT:
	case BTF_KIND_PTR:
	case BTF_KIND_TYPEDEF:
	case BTF_KIND_FUNC:
	case BTF_KIND_FLOAT:
	case BTF_KIND_TYPE_TAG:
		return base_size;
	case BTF_KIND_INT:
		return base_size + sizeof(__u32);
	case BTF_KIND_ENUM:
		return base_size + vlen * sizeof(struct btf_enum);
	case BTF_KIND_ENUM64:
		return base_size + vlen * sizeof(struct btf_enum64);
	case BTF_KIND_ARRAY:
		return base_size + sizeof(struct btf_array);
	case BTF_KIND_STRUCT:
	case BTF_KIND_UNION:
		return base_size + vlen * sizeof(struct btf_member);
	case BTF_KIND_FUNC_PROTO:
		return base_size + vlen * sizeof(struct btf_param);
	case BTF_KIND_VAR:
		return base_size + sizeof(struct btf_var);
	case BTF_KIND_DATASEC:
		return base_size + vlen * sizeof(struct btf_var_secinfo);
	case BTF_KIND_DECL_TAG:
		return base_size + sizeof(struct btf_decl_tag);
	default:
		pr_debug("Unsupported BTF_KIND:%u\n", btf_kind(t));
		return -EINVAL;
	}
}

static void btf_bswap_type_base(struct btf_type *t)
{
	t->name_off = bswap_32(t->name_off);
	t->info = bswap_32(t->info);
	t->type = bswap_32(t->type);
}

static int btf_bswap_type_rest(struct btf_type *t)
{
	struct btf_var_secinfo *v;
	struct btf_enum64 *e64;
	struct btf_member *m;
	struct btf_array *a;
	struct btf_param *p;
	struct btf_enum *e;
	__u16 vlen = btf_vlen(t);
	int i;

	switch (btf_kind(t)) {
	case BTF_KIND_FWD:
	case BTF_KIND_CONST:
	case BTF_KIND_VOLATILE:
	case BTF_KIND_RESTRICT:
	case BTF_KIND_PTR:
	case BTF_KIND_TYPEDEF:
	case BTF_KIND_FUNC:
	case BTF_KIND_FLOAT:
	case BTF_KIND_TYPE_TAG:
		return 0;
	case BTF_KIND_INT:
		*(__u32 *)(t + 1) = bswap_32(*(__u32 *)(t + 1));
		return 0;
	case BTF_KIND_ENUM:
		for (i = 0, e = btf_enum(t); i < vlen; i++, e++) {
			e->name_off = bswap_32(e->name_off);
			e->val = bswap_32(e->val);
		}
		return 0;
	case BTF_KIND_ENUM64:
		for (i = 0, e64 = btf_enum64(t); i < vlen; i++, e64++) {
			e64->name_off = bswap_32(e64->name_off);
			e64->val_lo32 = bswap_32(e64->val_lo32);
			e64->val_hi32 = bswap_32(e64->val_hi32);
		}
		return 0;
	case BTF_KIND_ARRAY:
		a = btf_array(t);
		a->type = bswap_32(a->type);
		a->index_type = bswap_32(a->index_type);
		a->nelems = bswap_32(a->nelems);
		return 0;
	case BTF_KIND_STRUCT:
	case BTF_KIND_UNION:
		for (i = 0, m = btf_members(t); i < vlen; i++, m++) {
			m->name_off = bswap_32(m->name_off);
			m->type = bswap_32(m->type);
			m->offset = bswap_32(m->offset);
		}
		return 0;
	case BTF_KIND_FUNC_PROTO:
		for (i = 0, p = btf_params(t); i < vlen; i++, p++) {
			p->name_off = bswap_32(p->name_off);
			p->type = bswap_32(p->type);
		}
		return 0;
	case BTF_KIND_VAR:
		btf_var(t)->linkage = bswap_32(btf_var(t)->linkage);
		return 0;
	case BTF_KIND_DATASEC:
		for (i = 0, v = btf_var_secinfos(t); i < vlen; i++, v++) {
			v->type = bswap_32(v->type);
			v->offset = bswap_32(v->offset);
			v->size = bswap_32(v->size);
		}
		return 0;
	case BTF_KIND_DECL_TAG:
		btf_decl_tag(t)->component_idx = bswap_32(btf_decl_tag(t)->component_idx);
		return 0;
	default:
		pr_debug("Unsupported BTF_KIND:%u\n", btf_kind(t));
		return -EINVAL;
	}
}

static int btf_parse_type_sec(struct btf *btf)
{
	struct btf_header *hdr = btf->hdr;
	void *next_type = btf->types_data;
	void *end_type = next_type + hdr->type_len;
	int err, type_size;

	while (next_type + sizeof(struct btf_type) <= end_type) {
		if (btf->swapped_endian)
			btf_bswap_type_base(next_type);

		type_size = btf_type_size(next_type);
		if (type_size < 0)
			return type_size;
		if (next_type + type_size > end_type) {
			pr_warn("BTF type [%d] is malformed\n", btf->start_id + btf->nr_types);
			return -EINVAL;
		}

		if (btf->swapped_endian && btf_bswap_type_rest(next_type))
			return -EINVAL;

		err = btf_add_type_idx_entry(btf, next_type - btf->types_data);
		if (err)
			return err;

		next_type += type_size;
		btf->nr_types++;
	}

	if (next_type != end_type) {
		pr_warn("BTF types data is malformed\n");
		return -EINVAL;
	}

	return 0;
}

__u32 btf__type_cnt(const struct btf *btf)
{
	return btf->start_id + btf->nr_types;
}

const struct btf *btf__base_btf(const struct btf *btf)
{
	return btf->base_btf;
}

/* internal helper returning non-const pointer to a type */
struct btf_type *btf_type_by_id(const struct btf *btf, __u32 type_id)
{
	if (type_id == 0)
		return &btf_void;
	if (type_id < btf->start_id)
		return btf_type_by_id(btf->base_btf, type_id);
	return btf->types_data + btf->type_offs[type_id - btf->start_id];
}

const struct btf_type *btf__type_by_id(const struct btf *btf, __u32 type_id)
{
	if (type_id >= btf->start_id + btf->nr_types)
		return errno = EINVAL, NULL;
	return btf_type_by_id((struct btf *)btf, type_id);
}

static int determine_ptr_size(const struct btf *btf)
{
	static const char * const long_aliases[] = {
		"long",
		"long int",
		"int long",
		"unsigned long",
		"long unsigned",
		"unsigned long int",
		"unsigned int long",
		"long unsigned int",
		"long int unsigned",
		"int unsigned long",
		"int long unsigned",
	};
	const struct btf_type *t;
	const char *name;
	int i, j, n;

	if (btf->base_btf && btf->base_btf->ptr_sz > 0)
		return btf->base_btf->ptr_sz;

	n = btf__type_cnt(btf);
	for (i = 1; i < n; i++) {
		t = btf__type_by_id(btf, i);
		if (!btf_is_int(t))
			continue;

		if (t->size != 4 && t->size != 8)
			continue;

		name = btf__name_by_offset(btf, t->name_off);
		if (!name)
			continue;

		for (j = 0; j < ARRAY_SIZE(long_aliases); j++) {
			if (strcmp(name, long_aliases[j]) == 0)
				return t->size;
		}
	}

	return -1;
}

static size_t btf_ptr_sz(const struct btf *btf)
{
	if (!btf->ptr_sz)
		((struct btf *)btf)->ptr_sz = determine_ptr_size(btf);
	return btf->ptr_sz < 0 ? sizeof(void *) : btf->ptr_sz;
}

/* Return pointer size this BTF instance assumes. The size is heuristically
 * determined by looking for 'long' or 'unsigned long' integer type and
 * recording its size in bytes. If BTF type information doesn't have any such
 * type, this function returns 0. In the latter case, native architecture's
 * pointer size is assumed, so will be either 4 or 8, depending on
 * architecture that libbpf was compiled for. It's possible to override
 * guessed value by using btf__set_pointer_size() API.
 */
size_t btf__pointer_size(const struct btf *btf)
{
	if (!btf->ptr_sz)
		((struct btf *)btf)->ptr_sz = determine_ptr_size(btf);

	if (btf->ptr_sz < 0)
		/* not enough BTF type info to guess */
		return 0;

	return btf->ptr_sz;
}

/* Override or set pointer size in bytes. Only values of 4 and 8 are
 * supported.
 */
int btf__set_pointer_size(struct btf *btf, size_t ptr_sz)
{
	if (ptr_sz != 4 && ptr_sz != 8)
		return libbpf_err(-EINVAL);
	btf->ptr_sz = ptr_sz;
	return 0;
}

static bool is_host_big_endian(void)
{
#if __BYTE_ORDER__ == __ORDER_LITTLE_ENDIAN__
	return false;
#elif __BYTE_ORDER__ == __ORDER_BIG_ENDIAN__
	return true;
#else
# error "Unrecognized __BYTE_ORDER__"
#endif
}

enum btf_endianness btf__endianness(const struct btf *btf)
{
	if (is_host_big_endian())
		return btf->swapped_endian ? BTF_LITTLE_ENDIAN : BTF_BIG_ENDIAN;
	else
		return btf->swapped_endian ? BTF_BIG_ENDIAN : BTF_LITTLE_ENDIAN;
}

int btf__set_endianness(struct btf *btf, enum btf_endianness endian)
{
	if (endian != BTF_LITTLE_ENDIAN && endian != BTF_BIG_ENDIAN)
		return libbpf_err(-EINVAL);

	btf->swapped_endian = is_host_big_endian() != (endian == BTF_BIG_ENDIAN);
	if (!btf->swapped_endian) {
		free(btf->raw_data_swapped);
		btf->raw_data_swapped = NULL;
	}
	return 0;
}

static bool btf_type_is_void(const struct btf_type *t)
{
	return t == &btf_void || btf_is_fwd(t);
}

static bool btf_type_is_void_or_null(const struct btf_type *t)
{
	return !t || btf_type_is_void(t);
}

#define MAX_RESOLVE_DEPTH 32

__s64 btf__resolve_size(const struct btf *btf, __u32 type_id)
{
	const struct btf_array *array;
	const struct btf_type *t;
	__u32 nelems = 1;
	__s64 size = -1;
	int i;

	t = btf__type_by_id(btf, type_id);
	for (i = 0; i < MAX_RESOLVE_DEPTH && !btf_type_is_void_or_null(t); i++) {
		switch (btf_kind(t)) {
		case BTF_KIND_INT:
		case BTF_KIND_STRUCT:
		case BTF_KIND_UNION:
		case BTF_KIND_ENUM:
		case BTF_KIND_ENUM64:
		case BTF_KIND_DATASEC:
		case BTF_KIND_FLOAT:
			size = t->size;
			goto done;
		case BTF_KIND_PTR:
			size = btf_ptr_sz(btf);
			goto done;
		case BTF_KIND_TYPEDEF:
		case BTF_KIND_VOLATILE:
		case BTF_KIND_CONST:
		case BTF_KIND_RESTRICT:
		case BTF_KIND_VAR:
		case BTF_KIND_DECL_TAG:
		case BTF_KIND_TYPE_TAG:
			type_id = t->type;
			break;
		case BTF_KIND_ARRAY:
			array = btf_array(t);
			if (nelems && array->nelems > UINT32_MAX / nelems)
				return libbpf_err(-E2BIG);
			nelems *= array->nelems;
			type_id = array->type;
			break;
		default:
			return libbpf_err(-EINVAL);
		}

		t = btf__type_by_id(btf, type_id);
	}

done:
	if (size < 0)
		return libbpf_err(-EINVAL);
	if (nelems && size > UINT32_MAX / nelems)
		return libbpf_err(-E2BIG);

	return nelems * size;
}

int btf__align_of(const struct btf *btf, __u32 id)
{
	const struct btf_type *t = btf__type_by_id(btf, id);
	__u16 kind = btf_kind(t);

	switch (kind) {
	case BTF_KIND_INT:
	case BTF_KIND_ENUM:
	case BTF_KIND_ENUM64:
	case BTF_KIND_FLOAT:
		return min(btf_ptr_sz(btf), (size_t)t->size);
	case BTF_KIND_PTR:
		return btf_ptr_sz(btf);
	case BTF_KIND_TYPEDEF:
	case BTF_KIND_VOLATILE:
	case BTF_KIND_CONST:
	case BTF_KIND_RESTRICT:
	case BTF_KIND_TYPE_TAG:
		return btf__align_of(btf, t->type);
	case BTF_KIND_ARRAY:
		return btf__align_of(btf, btf_array(t)->type);
	case BTF_KIND_STRUCT:
	case BTF_KIND_UNION: {
		const struct btf_member *m = btf_members(t);
		__u16 vlen = btf_vlen(t);
		int i, max_align = 1, align;

		for (i = 0; i < vlen; i++, m++) {
			align = btf__align_of(btf, m->type);
			if (align <= 0)
				return libbpf_err(align);
			max_align = max(max_align, align);
		}

		return max_align;
	}
	default:
		pr_warn("unsupported BTF_KIND:%u\n", btf_kind(t));
		return errno = EINVAL, 0;
	}
}

int btf__resolve_type(const struct btf *btf, __u32 type_id)
{
	const struct btf_type *t;
	int depth = 0;

	t = btf__type_by_id(btf, type_id);
	while (depth < MAX_RESOLVE_DEPTH &&
	       !btf_type_is_void_or_null(t) &&
	       (btf_is_mod(t) || btf_is_typedef(t) || btf_is_var(t))) {
		type_id = t->type;
		t = btf__type_by_id(btf, type_id);
		depth++;
	}

	if (depth == MAX_RESOLVE_DEPTH || btf_type_is_void_or_null(t))
		return libbpf_err(-EINVAL);

	return type_id;
}

__s32 btf__find_by_name(const struct btf *btf, const char *type_name)
{
	__u32 i, nr_types = btf__type_cnt(btf);

	if (!strcmp(type_name, "void"))
		return 0;

	for (i = 1; i < nr_types; i++) {
		const struct btf_type *t = btf__type_by_id(btf, i);
		const char *name = btf__name_by_offset(btf, t->name_off);

		if (name && !strcmp(type_name, name))
			return i;
	}

	return libbpf_err(-ENOENT);
}

static __s32 btf_find_by_name_kind(const struct btf *btf, int start_id,
				   const char *type_name, __u32 kind)
{
	__u32 i, nr_types = btf__type_cnt(btf);

	if (kind == BTF_KIND_UNKN || !strcmp(type_name, "void"))
		return 0;

	for (i = start_id; i < nr_types; i++) {
		const struct btf_type *t = btf__type_by_id(btf, i);
		const char *name;

		if (btf_kind(t) != kind)
			continue;
		name = btf__name_by_offset(btf, t->name_off);
		if (name && !strcmp(type_name, name))
			return i;
	}

	return libbpf_err(-ENOENT);
}

__s32 btf__find_by_name_kind_own(const struct btf *btf, const char *type_name,
				 __u32 kind)
{
	return btf_find_by_name_kind(btf, btf->start_id, type_name, kind);
}

__s32 btf__find_by_name_kind(const struct btf *btf, const char *type_name,
			     __u32 kind)
{
	return btf_find_by_name_kind(btf, 1, type_name, kind);
}

static bool btf_is_modifiable(const struct btf *btf)
{
	return (void *)btf->hdr != btf->raw_data;
}

void btf__free(struct btf *btf)
{
	if (IS_ERR_OR_NULL(btf))
		return;

	if (btf->fd >= 0)
		close(btf->fd);

	if (btf_is_modifiable(btf)) {
		/* if BTF was modified after loading, it will have a split
		 * in-memory representation for header, types, and strings
		 * sections, so we need to free all of them individually. It
		 * might still have a cached contiguous raw data present,
		 * which will be unconditionally freed below.
		 */
		free(btf->hdr);
		free(btf->types_data);
		strset__free(btf->strs_set);
	}
	free(btf->raw_data);
	free(btf->raw_data_swapped);
	free(btf->type_offs);
	free(btf);
}

static struct btf *btf_new_empty(struct btf *base_btf)
{
	struct btf *btf;

	btf = calloc(1, sizeof(*btf));
	if (!btf)
		return ERR_PTR(-ENOMEM);

	btf->nr_types = 0;
	btf->start_id = 1;
	btf->start_str_off = 0;
	btf->fd = -1;
	btf->ptr_sz = sizeof(void *);
	btf->swapped_endian = false;

	if (base_btf) {
		btf->base_btf = base_btf;
		btf->start_id = btf__type_cnt(base_btf);
		btf->start_str_off = base_btf->hdr->str_len;
	}

	/* +1 for empty string at offset 0 */
	btf->raw_size = sizeof(struct btf_header) + (base_btf ? 0 : 1);
	btf->raw_data = calloc(1, btf->raw_size);
	if (!btf->raw_data) {
		free(btf);
		return ERR_PTR(-ENOMEM);
	}

	btf->hdr = btf->raw_data;
	btf->hdr->hdr_len = sizeof(struct btf_header);
	btf->hdr->magic = BTF_MAGIC;
	btf->hdr->version = BTF_VERSION;

	btf->types_data = btf->raw_data + btf->hdr->hdr_len;
	btf->strs_data = btf->raw_data + btf->hdr->hdr_len;
	btf->hdr->str_len = base_btf ? 0 : 1; /* empty string at offset 0 */

	return btf;
}

struct btf *btf__new_empty(void)
{
	return libbpf_ptr(btf_new_empty(NULL));
}

struct btf *btf__new_empty_split(struct btf *base_btf)
{
	return libbpf_ptr(btf_new_empty(base_btf));
}

static struct btf *btf_new(const void *data, __u32 size, struct btf *base_btf)
{
	struct btf *btf;
	int err;

	btf = calloc(1, sizeof(struct btf));
	if (!btf)
		return ERR_PTR(-ENOMEM);

	btf->nr_types = 0;
	btf->start_id = 1;
	btf->start_str_off = 0;
	btf->fd = -1;

	if (base_btf) {
		btf->base_btf = base_btf;
		btf->start_id = btf__type_cnt(base_btf);
		btf->start_str_off = base_btf->hdr->str_len;
	}

	btf->raw_data = malloc(size);
	if (!btf->raw_data) {
		err = -ENOMEM;
		goto done;
	}
	memcpy(btf->raw_data, data, size);
	btf->raw_size = size;

	btf->hdr = btf->raw_data;
	err = btf_parse_hdr(btf);
	if (err)
		goto done;

	btf->strs_data = btf->raw_data + btf->hdr->hdr_len + btf->hdr->str_off;
	btf->types_data = btf->raw_data + btf->hdr->hdr_len + btf->hdr->type_off;

	err = btf_parse_str_sec(btf);
	err = err ?: btf_parse_type_sec(btf);
	if (err)
		goto done;

done:
	if (err) {
		btf__free(btf);
		return ERR_PTR(err);
	}

	return btf;
}

struct btf *btf__new(const void *data, __u32 size)
{
	return libbpf_ptr(btf_new(data, size, NULL));
}

static struct btf *btf_parse_elf(const char *path, struct btf *base_btf,
				 struct btf_ext **btf_ext)
{
	Elf_Data *btf_data = NULL, *btf_ext_data = NULL;
	int err = 0, fd = -1, idx = 0;
	struct btf *btf = NULL;
	Elf_Scn *scn = NULL;
	Elf *elf = NULL;
	GElf_Ehdr ehdr;
	size_t shstrndx;

	if (elf_version(EV_CURRENT) == EV_NONE) {
		pr_warn("failed to init libelf for %s\n", path);
		return ERR_PTR(-LIBBPF_ERRNO__LIBELF);
	}

	fd = open(path, O_RDONLY | O_CLOEXEC);
	if (fd < 0) {
		err = -errno;
		pr_warn("failed to open %s: %s\n", path, strerror(errno));
		return ERR_PTR(err);
	}

	err = -LIBBPF_ERRNO__FORMAT;

	elf = elf_begin(fd, ELF_C_READ, NULL);
	if (!elf) {
		pr_warn("failed to open %s as ELF file\n", path);
		goto done;
	}
	if (!gelf_getehdr(elf, &ehdr)) {
		pr_warn("failed to get EHDR from %s\n", path);
		goto done;
	}

	if (elf_getshdrstrndx(elf, &shstrndx)) {
		pr_warn("failed to get section names section index for %s\n",
			path);
		goto done;
	}

	if (!elf_rawdata(elf_getscn(elf, shstrndx), NULL)) {
		pr_warn("failed to get e_shstrndx from %s\n", path);
		goto done;
	}

	while ((scn = elf_nextscn(elf, scn)) != NULL) {
		GElf_Shdr sh;
		char *name;

		idx++;
		if (gelf_getshdr(scn, &sh) != &sh) {
			pr_warn("failed to get section(%d) header from %s\n",
				idx, path);
			goto done;
		}
		name = elf_strptr(elf, shstrndx, sh.sh_name);
		if (!name) {
			pr_warn("failed to get section(%d) name from %s\n",
				idx, path);
			goto done;
		}
		if (strcmp(name, BTF_ELF_SEC) == 0) {
			btf_data = elf_getdata(scn, 0);
			if (!btf_data) {
				pr_warn("failed to get section(%d, %s) data from %s\n",
					idx, name, path);
				goto done;
			}
			continue;
		} else if (btf_ext && strcmp(name, BTF_EXT_ELF_SEC) == 0) {
			btf_ext_data = elf_getdata(scn, 0);
			if (!btf_ext_data) {
				pr_warn("failed to get section(%d, %s) data from %s\n",
					idx, name, path);
				goto done;
			}
			continue;
		}
	}

	err = 0;

	if (!btf_data) {
		err = -ENOENT;
		goto done;
	}
	btf = btf_new(btf_data->d_buf, btf_data->d_size, base_btf);
	err = libbpf_get_error(btf);
	if (err)
		goto done;

	switch (gelf_getclass(elf)) {
	case ELFCLASS32:
		btf__set_pointer_size(btf, 4);
		break;
	case ELFCLASS64:
		btf__set_pointer_size(btf, 8);
		break;
	default:
		pr_warn("failed to get ELF class (bitness) for %s\n", path);
		break;
	}

	if (btf_ext && btf_ext_data) {
		*btf_ext = btf_ext__new(btf_ext_data->d_buf, btf_ext_data->d_size);
		err = libbpf_get_error(*btf_ext);
		if (err)
			goto done;
	} else if (btf_ext) {
		*btf_ext = NULL;
	}
done:
	if (elf)
		elf_end(elf);
	close(fd);

	if (!err)
		return btf;

	if (btf_ext)
		btf_ext__free(*btf_ext);
	btf__free(btf);

	return ERR_PTR(err);
}

struct btf *btf__parse_elf(const char *path, struct btf_ext **btf_ext)
{
	return libbpf_ptr(btf_parse_elf(path, NULL, btf_ext));
}

struct btf *btf__parse_elf_split(const char *path, struct btf *base_btf)
{
	return libbpf_ptr(btf_parse_elf(path, base_btf, NULL));
}

static struct btf *btf_parse_raw(const char *path, struct btf *base_btf)
{
	struct btf *btf = NULL;
	void *data = NULL;
	FILE *f = NULL;
	__u16 magic;
	int err = 0;
	long sz;

	f = fopen(path, "rb");
	if (!f) {
		err = -errno;
		goto err_out;
	}

	/* check BTF magic */
	if (fread(&magic, 1, sizeof(magic), f) < sizeof(magic)) {
		err = -EIO;
		goto err_out;
	}
	if (magic != BTF_MAGIC && magic != bswap_16(BTF_MAGIC)) {
		/* definitely not a raw BTF */
		err = -EPROTO;
		goto err_out;
	}

	/* get file size */
	if (fseek(f, 0, SEEK_END)) {
		err = -errno;
		goto err_out;
	}
	sz = ftell(f);
	if (sz < 0) {
		err = -errno;
		goto err_out;
	}
	/* rewind to the start */
	if (fseek(f, 0, SEEK_SET)) {
		err = -errno;
		goto err_out;
	}

	/* pre-alloc memory and read all of BTF data */
	data = malloc(sz);
	if (!data) {
		err = -ENOMEM;
		goto err_out;
	}
	if (fread(data, 1, sz, f) < sz) {
		err = -EIO;
		goto err_out;
	}

	/* finally parse BTF data */
	btf = btf_new(data, sz, base_btf);

err_out:
	free(data);
	if (f)
		fclose(f);
	return err ? ERR_PTR(err) : btf;
}

struct btf *btf__parse_raw(const char *path)
{
	return libbpf_ptr(btf_parse_raw(path, NULL));
}

struct btf *btf__parse_raw_split(const char *path, struct btf *base_btf)
{
	return libbpf_ptr(btf_parse_raw(path, base_btf));
}

static struct btf *btf_parse(const char *path, struct btf *base_btf, struct btf_ext **btf_ext)
{
	struct btf *btf;
	int err;

	if (btf_ext)
		*btf_ext = NULL;

	btf = btf_parse_raw(path, base_btf);
	err = libbpf_get_error(btf);
	if (!err)
		return btf;
	if (err != -EPROTO)
		return ERR_PTR(err);
	return btf_parse_elf(path, base_btf, btf_ext);
}

struct btf *btf__parse(const char *path, struct btf_ext **btf_ext)
{
	return libbpf_ptr(btf_parse(path, NULL, btf_ext));
}

struct btf *btf__parse_split(const char *path, struct btf *base_btf)
{
	return libbpf_ptr(btf_parse(path, base_btf, NULL));
}

static void *btf_get_raw_data(const struct btf *btf, __u32 *size, bool swap_endian);

int btf_load_into_kernel(struct btf *btf, char *log_buf, size_t log_sz, __u32 log_level)
{
	LIBBPF_OPTS(bpf_btf_load_opts, opts);
	__u32 buf_sz = 0, raw_size;
	char *buf = NULL, *tmp;
	void *raw_data;
	int err = 0;

	if (btf->fd >= 0)
		return libbpf_err(-EEXIST);
	if (log_sz && !log_buf)
		return libbpf_err(-EINVAL);

	/* cache native raw data representation */
	raw_data = btf_get_raw_data(btf, &raw_size, false);
	if (!raw_data) {
		err = -ENOMEM;
		goto done;
	}
	btf->raw_size = raw_size;
	btf->raw_data = raw_data;

retry_load:
	/* if log_level is 0, we won't provide log_buf/log_size to the kernel,
	 * initially. Only if BTF loading fails, we bump log_level to 1 and
	 * retry, using either auto-allocated or custom log_buf. This way
	 * non-NULL custom log_buf provides a buffer just in case, but hopes
	 * for successful load and no need for log_buf.
	 */
	if (log_level) {
		/* if caller didn't provide custom log_buf, we'll keep
		 * allocating our own progressively bigger buffers for BTF
		 * verification log
		 */
		if (!log_buf) {
			buf_sz = max((__u32)BPF_LOG_BUF_SIZE, buf_sz * 2);
			tmp = realloc(buf, buf_sz);
			if (!tmp) {
				err = -ENOMEM;
				goto done;
			}
			buf = tmp;
			buf[0] = '\0';
		}

		opts.log_buf = log_buf ? log_buf : buf;
		opts.log_size = log_buf ? log_sz : buf_sz;
		opts.log_level = log_level;
	}

	btf->fd = bpf_btf_load(raw_data, raw_size, &opts);
	if (btf->fd < 0) {
		/* time to turn on verbose mode and try again */
		if (log_level == 0) {
			log_level = 1;
			goto retry_load;
		}
		/* only retry if caller didn't provide custom log_buf, but
		 * make sure we can never overflow buf_sz
		 */
		if (!log_buf && errno == ENOSPC && buf_sz <= UINT_MAX / 2)
			goto retry_load;

		err = -errno;
		pr_warn("BTF loading error: %d\n", err);
		/* don't print out contents of custom log_buf */
		if (!log_buf && buf[0])
			pr_warn("-- BEGIN BTF LOAD LOG ---\n%s\n-- END BTF LOAD LOG --\n", buf);
	}

done:
	free(buf);
	return libbpf_err(err);
}

int btf__load_into_kernel(struct btf *btf)
{
	return btf_load_into_kernel(btf, NULL, 0, 0);
}

int btf__fd(const struct btf *btf)
{
	return btf->fd;
}

void btf__set_fd(struct btf *btf, int fd)
{
	btf->fd = fd;
}

static const void *btf_strs_data(const struct btf *btf)
{
	return btf->strs_data ? btf->strs_data : strset__data(btf->strs_set);
}

static void *btf_get_raw_data(const struct btf *btf, __u32 *size, bool swap_endian)
{
	struct btf_header *hdr = btf->hdr;
	struct btf_type *t;
	void *data, *p;
	__u32 data_sz;
	int i;

	data = swap_endian ? btf->raw_data_swapped : btf->raw_data;
	if (data) {
		*size = btf->raw_size;
		return data;
	}

	data_sz = hdr->hdr_len + hdr->type_len + hdr->str_len;
	data = calloc(1, data_sz);
	if (!data)
		return NULL;
	p = data;

	memcpy(p, hdr, hdr->hdr_len);
	if (swap_endian)
		btf_bswap_hdr(p);
	p += hdr->hdr_len;

	memcpy(p, btf->types_data, hdr->type_len);
	if (swap_endian) {
		for (i = 0; i < btf->nr_types; i++) {
			t = p + btf->type_offs[i];
			/* btf_bswap_type_rest() relies on native t->info, so
			 * we swap base type info after we swapped all the
			 * additional information
			 */
			if (btf_bswap_type_rest(t))
				goto err_out;
			btf_bswap_type_base(t);
		}
	}
	p += hdr->type_len;

	memcpy(p, btf_strs_data(btf), hdr->str_len);
	p += hdr->str_len;

	*size = data_sz;
	return data;
err_out:
	free(data);
	return NULL;
}

const void *btf__raw_data(const struct btf *btf_ro, __u32 *size)
{
	struct btf *btf = (struct btf *)btf_ro;
	__u32 data_sz;
	void *data;

	data = btf_get_raw_data(btf, &data_sz, btf->swapped_endian);
	if (!data)
		return errno = ENOMEM, NULL;

	btf->raw_size = data_sz;
	if (btf->swapped_endian)
		btf->raw_data_swapped = data;
	else
		btf->raw_data = data;
	*size = data_sz;
	return data;
}

__attribute__((alias("btf__raw_data")))
const void *btf__get_raw_data(const struct btf *btf, __u32 *size);

const char *btf__str_by_offset(const struct btf *btf, __u32 offset)
{
	if (offset < btf->start_str_off)
		return btf__str_by_offset(btf->base_btf, offset);
	else if (offset - btf->start_str_off < btf->hdr->str_len)
		return btf_strs_data(btf) + (offset - btf->start_str_off);
	else
		return errno = EINVAL, NULL;
}

const char *btf__name_by_offset(const struct btf *btf, __u32 offset)
{
	return btf__str_by_offset(btf, offset);
}

struct btf *btf_get_from_fd(int btf_fd, struct btf *base_btf)
{
	struct bpf_btf_info btf_info;
	__u32 len = sizeof(btf_info);
	__u32 last_size;
	struct btf *btf;
	void *ptr;
	int err;

	/* we won't know btf_size until we call bpf_obj_get_info_by_fd(). so
	 * let's start with a sane default - 4KiB here - and resize it only if
	 * bpf_obj_get_info_by_fd() needs a bigger buffer.
	 */
	last_size = 4096;
	ptr = malloc(last_size);
	if (!ptr)
		return ERR_PTR(-ENOMEM);

	memset(&btf_info, 0, sizeof(btf_info));
	btf_info.btf = ptr_to_u64(ptr);
	btf_info.btf_size = last_size;
	err = bpf_obj_get_info_by_fd(btf_fd, &btf_info, &len);

	if (!err && btf_info.btf_size > last_size) {
		void *temp_ptr;

		last_size = btf_info.btf_size;
		temp_ptr = realloc(ptr, last_size);
		if (!temp_ptr) {
			btf = ERR_PTR(-ENOMEM);
			goto exit_free;
		}
		ptr = temp_ptr;

		len = sizeof(btf_info);
		memset(&btf_info, 0, sizeof(btf_info));
		btf_info.btf = ptr_to_u64(ptr);
		btf_info.btf_size = last_size;

		err = bpf_obj_get_info_by_fd(btf_fd, &btf_info, &len);
	}

	if (err || btf_info.btf_size > last_size) {
		btf = err ? ERR_PTR(-errno) : ERR_PTR(-E2BIG);
		goto exit_free;
	}

	btf = btf_new(ptr, btf_info.btf_size, base_btf);

exit_free:
	free(ptr);
	return btf;
}

struct btf *btf__load_from_kernel_by_id_split(__u32 id, struct btf *base_btf)
{
	struct btf *btf;
	int btf_fd;

	btf_fd = bpf_btf_get_fd_by_id(id);
	if (btf_fd < 0)
		return libbpf_err_ptr(-errno);

	btf = btf_get_from_fd(btf_fd, base_btf);
	close(btf_fd);

	return libbpf_ptr(btf);
}

struct btf *btf__load_from_kernel_by_id(__u32 id)
{
	return btf__load_from_kernel_by_id_split(id, NULL);
}

static void btf_invalidate_raw_data(struct btf *btf)
{
	if (btf->raw_data) {
		free(btf->raw_data);
		btf->raw_data = NULL;
	}
	if (btf->raw_data_swapped) {
		free(btf->raw_data_swapped);
		btf->raw_data_swapped = NULL;
	}
}

/* Ensure BTF is ready to be modified (by splitting into a three memory
 * regions for header, types, and strings). Also invalidate cached
 * raw_data, if any.
 */
static int btf_ensure_modifiable(struct btf *btf)
{
	void *hdr, *types;
	struct strset *set = NULL;
	int err = -ENOMEM;

	if (btf_is_modifiable(btf)) {
		/* any BTF modification invalidates raw_data */
		btf_invalidate_raw_data(btf);
		return 0;
	}

	/* split raw data into three memory regions */
	hdr = malloc(btf->hdr->hdr_len);
	types = malloc(btf->hdr->type_len);
	if (!hdr || !types)
		goto err_out;

	memcpy(hdr, btf->hdr, btf->hdr->hdr_len);
	memcpy(types, btf->types_data, btf->hdr->type_len);

	/* build lookup index for all strings */
	set = strset__new(BTF_MAX_STR_OFFSET, btf->strs_data, btf->hdr->str_len);
	if (IS_ERR(set)) {
		err = PTR_ERR(set);
		goto err_out;
	}

	/* only when everything was successful, update internal state */
	btf->hdr = hdr;
	btf->types_data = types;
	btf->types_data_cap = btf->hdr->type_len;
	btf->strs_data = NULL;
	btf->strs_set = set;
	/* if BTF was created from scratch, all strings are guaranteed to be
	 * unique and deduplicated
	 */
	if (btf->hdr->str_len == 0)
		btf->strs_deduped = true;
	if (!btf->base_btf && btf->hdr->str_len == 1)
		btf->strs_deduped = true;

	/* invalidate raw_data representation */
	btf_invalidate_raw_data(btf);

	return 0;

err_out:
	strset__free(set);
	free(hdr);
	free(types);
	return err;
}

/* Find an offset in BTF string section that corresponds to a given string *s*.
 * Returns:
 *   - >0 offset into string section, if string is found;
 *   - -ENOENT, if string is not in the string section;
 *   - <0, on any other error.
 */
int btf__find_str(struct btf *btf, const char *s)
{
	int off;

	if (btf->base_btf) {
		off = btf__find_str(btf->base_btf, s);
		if (off != -ENOENT)
			return off;
	}

	/* BTF needs to be in a modifiable state to build string lookup index */
	if (btf_ensure_modifiable(btf))
		return libbpf_err(-ENOMEM);

	off = strset__find_str(btf->strs_set, s);
	if (off < 0)
		return libbpf_err(off);

	return btf->start_str_off + off;
}

/* Add a string s to the BTF string section.
 * Returns:
 *   - > 0 offset into string section, on success;
 *   - < 0, on error.
 */
int btf__add_str(struct btf *btf, const char *s)
{
	int off;

	if (btf->base_btf) {
		off = btf__find_str(btf->base_btf, s);
		if (off != -ENOENT)
			return off;
	}

	if (btf_ensure_modifiable(btf))
		return libbpf_err(-ENOMEM);

	off = strset__add_str(btf->strs_set, s);
	if (off < 0)
		return libbpf_err(off);

	btf->hdr->str_len = strset__data_size(btf->strs_set);

	return btf->start_str_off + off;
}

static void *btf_add_type_mem(struct btf *btf, size_t add_sz)
{
	return libbpf_add_mem(&btf->types_data, &btf->types_data_cap, 1,
			      btf->hdr->type_len, UINT_MAX, add_sz);
}

static void btf_type_inc_vlen(struct btf_type *t)
{
	t->info = btf_type_info(btf_kind(t), btf_vlen(t) + 1, btf_kflag(t));
}

static int btf_commit_type(struct btf *btf, int data_sz)
{
	int err;

	err = btf_add_type_idx_entry(btf, btf->hdr->type_len);
	if (err)
		return libbpf_err(err);

	btf->hdr->type_len += data_sz;
	btf->hdr->str_off += data_sz;
	btf->nr_types++;
	return btf->start_id + btf->nr_types - 1;
}

struct btf_pipe {
	const struct btf *src;
	struct btf *dst;
	struct hashmap *str_off_map; /* map string offsets from src to dst */
};

static int btf_rewrite_str(__u32 *str_off, void *ctx)
{
	struct btf_pipe *p = ctx;
	void *mapped_off;
	int off, err;

	if (!*str_off) /* nothing to do for empty strings */
		return 0;

	if (p->str_off_map &&
	    hashmap__find(p->str_off_map, (void *)(long)*str_off, &mapped_off)) {
		*str_off = (__u32)(long)mapped_off;
		return 0;
	}

	off = btf__add_str(p->dst, btf__str_by_offset(p->src, *str_off));
	if (off < 0)
		return off;

	/* Remember string mapping from src to dst.  It avoids
	 * performing expensive string comparisons.
	 */
	if (p->str_off_map) {
		err = hashmap__append(p->str_off_map, (void *)(long)*str_off, (void *)(long)off);
		if (err)
			return err;
	}

	*str_off = off;
	return 0;
}

int btf__add_type(struct btf *btf, const struct btf *src_btf, const struct btf_type *src_type)
{
	struct btf_pipe p = { .src = src_btf, .dst = btf };
	struct btf_type *t;
	int sz, err;

	sz = btf_type_size(src_type);
	if (sz < 0)
		return libbpf_err(sz);

	/* deconstruct BTF, if necessary, and invalidate raw_data */
	if (btf_ensure_modifiable(btf))
		return libbpf_err(-ENOMEM);

	t = btf_add_type_mem(btf, sz);
	if (!t)
		return libbpf_err(-ENOMEM);

	memcpy(t, src_type, sz);

	err = btf_type_visit_str_offs(t, btf_rewrite_str, &p);
	if (err)
		return libbpf_err(err);

	return btf_commit_type(btf, sz);
}

static int btf_rewrite_type_ids(__u32 *type_id, void *ctx)
{
	struct btf *btf = ctx;

	if (!*type_id) /* nothing to do for VOID references */
		return 0;

	/* we haven't updated btf's type count yet, so
	 * btf->start_id + btf->nr_types - 1 is the type ID offset we should
	 * add to all newly added BTF types
	 */
	*type_id += btf->start_id + btf->nr_types - 1;
	return 0;
}

static size_t btf_dedup_identity_hash_fn(const void *key, void *ctx);
static bool btf_dedup_equal_fn(const void *k1, const void *k2, void *ctx);

int btf__add_btf(struct btf *btf, const struct btf *src_btf)
{
	struct btf_pipe p = { .src = src_btf, .dst = btf };
	int data_sz, sz, cnt, i, err, old_strs_len;
	__u32 *off;
	void *t;

	/* appending split BTF isn't supported yet */
	if (src_btf->base_btf)
		return libbpf_err(-ENOTSUP);

	/* deconstruct BTF, if necessary, and invalidate raw_data */
	if (btf_ensure_modifiable(btf))
		return libbpf_err(-ENOMEM);

	/* remember original strings section size if we have to roll back
	 * partial strings section changes
	 */
	old_strs_len = btf->hdr->str_len;

	data_sz = src_btf->hdr->type_len;
	cnt = btf__type_cnt(src_btf) - 1;

	/* pre-allocate enough memory for new types */
	t = btf_add_type_mem(btf, data_sz);
	if (!t)
		return libbpf_err(-ENOMEM);

	/* pre-allocate enough memory for type offset index for new types */
	off = btf_add_type_offs_mem(btf, cnt);
	if (!off)
		return libbpf_err(-ENOMEM);

	/* Map the string offsets from src_btf to the offsets from btf to improve performance */
	p.str_off_map = hashmap__new(btf_dedup_identity_hash_fn, btf_dedup_equal_fn, NULL);
	if (IS_ERR(p.str_off_map))
		return libbpf_err(-ENOMEM);

	/* bulk copy types data for all types from src_btf */
	memcpy(t, src_btf->types_data, data_sz);

	for (i = 0; i < cnt; i++) {
		sz = btf_type_size(t);
		if (sz < 0) {
			/* unlikely, has to be corrupted src_btf */
			err = sz;
			goto err_out;
		}

		/* fill out type ID to type offset mapping for lookups by type ID */
		*off = t - btf->types_data;

		/* add, dedup, and remap strings referenced by this BTF type */
		err = btf_type_visit_str_offs(t, btf_rewrite_str, &p);
		if (err)
			goto err_out;

		/* remap all type IDs referenced from this BTF type */
		err = btf_type_visit_type_ids(t, btf_rewrite_type_ids, btf);
		if (err)
			goto err_out;

		/* go to next type data and type offset index entry */
		t += sz;
		off++;
	}

	/* Up until now any of the copied type data was effectively invisible,
	 * so if we exited early before this point due to error, BTF would be
	 * effectively unmodified. There would be extra internal memory
	 * pre-allocated, but it would not be available for querying.  But now
	 * that we've copied and rewritten all the data successfully, we can
	 * update type count and various internal offsets and sizes to
	 * "commit" the changes and made them visible to the outside world.
	 */
	btf->hdr->type_len += data_sz;
	btf->hdr->str_off += data_sz;
	btf->nr_types += cnt;

	hashmap__free(p.str_off_map);

	/* return type ID of the first added BTF type */
	return btf->start_id + btf->nr_types - cnt;
err_out:
	/* zero out preallocated memory as if it was just allocated with
	 * libbpf_add_mem()
	 */
	memset(btf->types_data + btf->hdr->type_len, 0, data_sz);
	memset(btf->strs_data + old_strs_len, 0, btf->hdr->str_len - old_strs_len);

	/* and now restore original strings section size; types data size
	 * wasn't modified, so doesn't need restoring, see big comment above */
	btf->hdr->str_len = old_strs_len;

	hashmap__free(p.str_off_map);

	return libbpf_err(err);
}

/*
 * Append new BTF_KIND_INT type with:
 *   - *name* - non-empty, non-NULL type name;
 *   - *sz* - power-of-2 (1, 2, 4, ..) size of the type, in bytes;
 *   - encoding is a combination of BTF_INT_SIGNED, BTF_INT_CHAR, BTF_INT_BOOL.
 * Returns:
 *   - >0, type ID of newly added BTF type;
 *   - <0, on error.
 */
int btf__add_int(struct btf *btf, const char *name, size_t byte_sz, int encoding)
{
	struct btf_type *t;
	int sz, name_off;

	/* non-empty name */
	if (!name || !name[0])
		return libbpf_err(-EINVAL);
	/* byte_sz must be power of 2 */
	if (!byte_sz || (byte_sz & (byte_sz - 1)) || byte_sz > 16)
		return libbpf_err(-EINVAL);
	if (encoding & ~(BTF_INT_SIGNED | BTF_INT_CHAR | BTF_INT_BOOL))
		return libbpf_err(-EINVAL);

	/* deconstruct BTF, if necessary, and invalidate raw_data */
	if (btf_ensure_modifiable(btf))
		return libbpf_err(-ENOMEM);

	sz = sizeof(struct btf_type) + sizeof(int);
	t = btf_add_type_mem(btf, sz);
	if (!t)
		return libbpf_err(-ENOMEM);

	/* if something goes wrong later, we might end up with an extra string,
	 * but that shouldn't be a problem, because BTF can't be constructed
	 * completely anyway and will most probably be just discarded
	 */
	name_off = btf__add_str(btf, name);
	if (name_off < 0)
		return name_off;

	t->name_off = name_off;
	t->info = btf_type_info(BTF_KIND_INT, 0, 0);
	t->size = byte_sz;
	/* set INT info, we don't allow setting legacy bit offset/size */
	*(__u32 *)(t + 1) = (encoding << 24) | (byte_sz * 8);

	return btf_commit_type(btf, sz);
}

/*
 * Append new BTF_KIND_FLOAT type with:
 *   - *name* - non-empty, non-NULL type name;
 *   - *sz* - size of the type, in bytes;
 * Returns:
 *   - >0, type ID of newly added BTF type;
 *   - <0, on error.
 */
int btf__add_float(struct btf *btf, const char *name, size_t byte_sz)
{
	struct btf_type *t;
	int sz, name_off;

	/* non-empty name */
	if (!name || !name[0])
		return libbpf_err(-EINVAL);

	/* byte_sz must be one of the explicitly allowed values */
	if (byte_sz != 2 && byte_sz != 4 && byte_sz != 8 && byte_sz != 12 &&
	    byte_sz != 16)
		return libbpf_err(-EINVAL);

	if (btf_ensure_modifiable(btf))
		return libbpf_err(-ENOMEM);

	sz = sizeof(struct btf_type);
	t = btf_add_type_mem(btf, sz);
	if (!t)
		return libbpf_err(-ENOMEM);

	name_off = btf__add_str(btf, name);
	if (name_off < 0)
		return name_off;

	t->name_off = name_off;
	t->info = btf_type_info(BTF_KIND_FLOAT, 0, 0);
	t->size = byte_sz;

	return btf_commit_type(btf, sz);
}

/* it's completely legal to append BTF types with type IDs pointing forward to
 * types that haven't been appended yet, so we only make sure that id looks
 * sane, we can't guarantee that ID will always be valid
 */
static int validate_type_id(int id)
{
	if (id < 0 || id > BTF_MAX_NR_TYPES)
		return -EINVAL;
	return 0;
}

/* generic append function for PTR, TYPEDEF, CONST/VOLATILE/RESTRICT */
static int btf_add_ref_kind(struct btf *btf, int kind, const char *name, int ref_type_id)
{
	struct btf_type *t;
	int sz, name_off = 0;

	if (validate_type_id(ref_type_id))
		return libbpf_err(-EINVAL);

	if (btf_ensure_modifiable(btf))
		return libbpf_err(-ENOMEM);

	sz = sizeof(struct btf_type);
	t = btf_add_type_mem(btf, sz);
	if (!t)
		return libbpf_err(-ENOMEM);

	if (name && name[0]) {
		name_off = btf__add_str(btf, name);
		if (name_off < 0)
			return name_off;
	}

	t->name_off = name_off;
	t->info = btf_type_info(kind, 0, 0);
	t->type = ref_type_id;

	return btf_commit_type(btf, sz);
}

/*
 * Append new BTF_KIND_PTR type with:
 *   - *ref_type_id* - referenced type ID, it might not exist yet;
 * Returns:
 *   - >0, type ID of newly added BTF type;
 *   - <0, on error.
 */
int btf__add_ptr(struct btf *btf, int ref_type_id)
{
	return btf_add_ref_kind(btf, BTF_KIND_PTR, NULL, ref_type_id);
}

/*
 * Append new BTF_KIND_ARRAY type with:
 *   - *index_type_id* - type ID of the type describing array index;
 *   - *elem_type_id* - type ID of the type describing array element;
 *   - *nr_elems* - the size of the array;
 * Returns:
 *   - >0, type ID of newly added BTF type;
 *   - <0, on error.
 */
int btf__add_array(struct btf *btf, int index_type_id, int elem_type_id, __u32 nr_elems)
{
	struct btf_type *t;
	struct btf_array *a;
	int sz;

	if (validate_type_id(index_type_id) || validate_type_id(elem_type_id))
		return libbpf_err(-EINVAL);

	if (btf_ensure_modifiable(btf))
		return libbpf_err(-ENOMEM);

	sz = sizeof(struct btf_type) + sizeof(struct btf_array);
	t = btf_add_type_mem(btf, sz);
	if (!t)
		return libbpf_err(-ENOMEM);

	t->name_off = 0;
	t->info = btf_type_info(BTF_KIND_ARRAY, 0, 0);
	t->size = 0;

	a = btf_array(t);
	a->type = elem_type_id;
	a->index_type = index_type_id;
	a->nelems = nr_elems;

	return btf_commit_type(btf, sz);
}

/* generic STRUCT/UNION append function */
static int btf_add_composite(struct btf *btf, int kind, const char *name, __u32 bytes_sz)
{
	struct btf_type *t;
	int sz, name_off = 0;

	if (btf_ensure_modifiable(btf))
		return libbpf_err(-ENOMEM);

	sz = sizeof(struct btf_type);
	t = btf_add_type_mem(btf, sz);
	if (!t)
		return libbpf_err(-ENOMEM);

	if (name && name[0]) {
		name_off = btf__add_str(btf, name);
		if (name_off < 0)
			return name_off;
	}

	/* start out with vlen=0 and no kflag; this will be adjusted when
	 * adding each member
	 */
	t->name_off = name_off;
	t->info = btf_type_info(kind, 0, 0);
	t->size = bytes_sz;

	return btf_commit_type(btf, sz);
}

/*
 * Append new BTF_KIND_STRUCT type with:
 *   - *name* - name of the struct, can be NULL or empty for anonymous structs;
 *   - *byte_sz* - size of the struct, in bytes;
 *
 * Struct initially has no fields in it. Fields can be added by
 * btf__add_field() right after btf__add_struct() succeeds.
 *
 * Returns:
 *   - >0, type ID of newly added BTF type;
 *   - <0, on error.
 */
int btf__add_struct(struct btf *btf, const char *name, __u32 byte_sz)
{
	return btf_add_composite(btf, BTF_KIND_STRUCT, name, byte_sz);
}

/*
 * Append new BTF_KIND_UNION type with:
 *   - *name* - name of the union, can be NULL or empty for anonymous union;
 *   - *byte_sz* - size of the union, in bytes;
 *
 * Union initially has no fields in it. Fields can be added by
 * btf__add_field() right after btf__add_union() succeeds. All fields
 * should have *bit_offset* of 0.
 *
 * Returns:
 *   - >0, type ID of newly added BTF type;
 *   - <0, on error.
 */
int btf__add_union(struct btf *btf, const char *name, __u32 byte_sz)
{
	return btf_add_composite(btf, BTF_KIND_UNION, name, byte_sz);
}

static struct btf_type *btf_last_type(struct btf *btf)
{
	return btf_type_by_id(btf, btf__type_cnt(btf) - 1);
}

/*
 * Append new field for the current STRUCT/UNION type with:
 *   - *name* - name of the field, can be NULL or empty for anonymous field;
 *   - *type_id* - type ID for the type describing field type;
 *   - *bit_offset* - bit offset of the start of the field within struct/union;
 *   - *bit_size* - bit size of a bitfield, 0 for non-bitfield fields;
 * Returns:
 *   -  0, on success;
 *   - <0, on error.
 */
int btf__add_field(struct btf *btf, const char *name, int type_id,
		   __u32 bit_offset, __u32 bit_size)
{
	struct btf_type *t;
	struct btf_member *m;
	bool is_bitfield;
	int sz, name_off = 0;

	/* last type should be union/struct */
	if (btf->nr_types == 0)
		return libbpf_err(-EINVAL);
	t = btf_last_type(btf);
	if (!btf_is_composite(t))
		return libbpf_err(-EINVAL);

	if (validate_type_id(type_id))
		return libbpf_err(-EINVAL);
	/* best-effort bit field offset/size enforcement */
	is_bitfield = bit_size || (bit_offset % 8 != 0);
	if (is_bitfield && (bit_size == 0 || bit_size > 255 || bit_offset > 0xffffff))
		return libbpf_err(-EINVAL);

	/* only offset 0 is allowed for unions */
	if (btf_is_union(t) && bit_offset)
		return libbpf_err(-EINVAL);

	/* decompose and invalidate raw data */
	if (btf_ensure_modifiable(btf))
		return libbpf_err(-ENOMEM);

	sz = sizeof(struct btf_member);
	m = btf_add_type_mem(btf, sz);
	if (!m)
		return libbpf_err(-ENOMEM);

	if (name && name[0]) {
		name_off = btf__add_str(btf, name);
		if (name_off < 0)
			return name_off;
	}

	m->name_off = name_off;
	m->type = type_id;
	m->offset = bit_offset | (bit_size << 24);

	/* btf_add_type_mem can invalidate t pointer */
	t = btf_last_type(btf);
	/* update parent type's vlen and kflag */
	t->info = btf_type_info(btf_kind(t), btf_vlen(t) + 1, is_bitfield || btf_kflag(t));

	btf->hdr->type_len += sz;
	btf->hdr->str_off += sz;
	return 0;
}

static int btf_add_enum_common(struct btf *btf, const char *name, __u32 byte_sz,
			       bool is_signed, __u8 kind)
{
	struct btf_type *t;
	int sz, name_off = 0;

	/* byte_sz must be power of 2 */
	if (!byte_sz || (byte_sz & (byte_sz - 1)) || byte_sz > 8)
		return libbpf_err(-EINVAL);

	if (btf_ensure_modifiable(btf))
		return libbpf_err(-ENOMEM);

	sz = sizeof(struct btf_type);
	t = btf_add_type_mem(btf, sz);
	if (!t)
		return libbpf_err(-ENOMEM);

	if (name && name[0]) {
		name_off = btf__add_str(btf, name);
		if (name_off < 0)
			return name_off;
	}

	/* start out with vlen=0; it will be adjusted when adding enum values */
	t->name_off = name_off;
	t->info = btf_type_info(kind, 0, is_signed);
	t->size = byte_sz;

	return btf_commit_type(btf, sz);
}

/*
 * Append new BTF_KIND_ENUM type with:
 *   - *name* - name of the enum, can be NULL or empty for anonymous enums;
 *   - *byte_sz* - size of the enum, in bytes.
 *
 * Enum initially has no enum values in it (and corresponds to enum forward
 * declaration). Enumerator values can be added by btf__add_enum_value()
 * immediately after btf__add_enum() succeeds.
 *
 * Returns:
 *   - >0, type ID of newly added BTF type;
 *   - <0, on error.
 */
int btf__add_enum(struct btf *btf, const char *name, __u32 byte_sz)
{
	/*
	 * set the signedness to be unsigned, it will change to signed
	 * if any later enumerator is negative.
	 */
	return btf_add_enum_common(btf, name, byte_sz, false, BTF_KIND_ENUM);
}

/*
 * Append new enum value for the current ENUM type with:
 *   - *name* - name of the enumerator value, can't be NULL or empty;
 *   - *value* - integer value corresponding to enum value *name*;
 * Returns:
 *   -  0, on success;
 *   - <0, on error.
 */
int btf__add_enum_value(struct btf *btf, const char *name, __s64 value)
{
	struct btf_type *t;
	struct btf_enum *v;
	int sz, name_off;

	/* last type should be BTF_KIND_ENUM */
	if (btf->nr_types == 0)
		return libbpf_err(-EINVAL);
	t = btf_last_type(btf);
	if (!btf_is_enum(t))
		return libbpf_err(-EINVAL);

	/* non-empty name */
	if (!name || !name[0])
		return libbpf_err(-EINVAL);
	if (value < INT_MIN || value > UINT_MAX)
		return libbpf_err(-E2BIG);

	/* decompose and invalidate raw data */
	if (btf_ensure_modifiable(btf))
		return libbpf_err(-ENOMEM);

	sz = sizeof(struct btf_enum);
	v = btf_add_type_mem(btf, sz);
	if (!v)
		return libbpf_err(-ENOMEM);

	name_off = btf__add_str(btf, name);
	if (name_off < 0)
		return name_off;

	v->name_off = name_off;
	v->val = value;

	/* update parent type's vlen */
	t = btf_last_type(btf);
	btf_type_inc_vlen(t);

	/* if negative value, set signedness to signed */
	if (value < 0)
		t->info = btf_type_info(btf_kind(t), btf_vlen(t), true);

	btf->hdr->type_len += sz;
	btf->hdr->str_off += sz;
	return 0;
}

/*
 * Append new BTF_KIND_ENUM64 type with:
 *   - *name* - name of the enum, can be NULL or empty for anonymous enums;
 *   - *byte_sz* - size of the enum, in bytes.
 *   - *is_signed* - whether the enum values are signed or not;
 *
 * Enum initially has no enum values in it (and corresponds to enum forward
 * declaration). Enumerator values can be added by btf__add_enum64_value()
 * immediately after btf__add_enum64() succeeds.
 *
 * Returns:
 *   - >0, type ID of newly added BTF type;
 *   - <0, on error.
 */
int btf__add_enum64(struct btf *btf, const char *name, __u32 byte_sz,
		    bool is_signed)
{
	return btf_add_enum_common(btf, name, byte_sz, is_signed,
				   BTF_KIND_ENUM64);
}

/*
 * Append new enum value for the current ENUM64 type with:
 *   - *name* - name of the enumerator value, can't be NULL or empty;
 *   - *value* - integer value corresponding to enum value *name*;
 * Returns:
 *   -  0, on success;
 *   - <0, on error.
 */
int btf__add_enum64_value(struct btf *btf, const char *name, __u64 value)
{
	struct btf_enum64 *v;
	struct btf_type *t;
	int sz, name_off;

	/* last type should be BTF_KIND_ENUM64 */
	if (btf->nr_types == 0)
		return libbpf_err(-EINVAL);
	t = btf_last_type(btf);
	if (!btf_is_enum64(t))
		return libbpf_err(-EINVAL);

	/* non-empty name */
	if (!name || !name[0])
		return libbpf_err(-EINVAL);

	/* decompose and invalidate raw data */
	if (btf_ensure_modifiable(btf))
		return libbpf_err(-ENOMEM);

	sz = sizeof(struct btf_enum64);
	v = btf_add_type_mem(btf, sz);
	if (!v)
		return libbpf_err(-ENOMEM);

	name_off = btf__add_str(btf, name);
	if (name_off < 0)
		return name_off;

	v->name_off = name_off;
	v->val_lo32 = (__u32)value;
	v->val_hi32 = value >> 32;

	/* update parent type's vlen */
	t = btf_last_type(btf);
	btf_type_inc_vlen(t);

	btf->hdr->type_len += sz;
	btf->hdr->str_off += sz;
	return 0;
}

/*
 * Append new BTF_KIND_FWD type with:
 *   - *name*, non-empty/non-NULL name;
 *   - *fwd_kind*, kind of forward declaration, one of BTF_FWD_STRUCT,
 *     BTF_FWD_UNION, or BTF_FWD_ENUM;
 * Returns:
 *   - >0, type ID of newly added BTF type;
 *   - <0, on error.
 */
int btf__add_fwd(struct btf *btf, const char *name, enum btf_fwd_kind fwd_kind)
{
	if (!name || !name[0])
		return libbpf_err(-EINVAL);

	switch (fwd_kind) {
	case BTF_FWD_STRUCT:
	case BTF_FWD_UNION: {
		struct btf_type *t;
		int id;

		id = btf_add_ref_kind(btf, BTF_KIND_FWD, name, 0);
		if (id <= 0)
			return id;
		t = btf_type_by_id(btf, id);
		t->info = btf_type_info(BTF_KIND_FWD, 0, fwd_kind == BTF_FWD_UNION);
		return id;
	}
	case BTF_FWD_ENUM:
		/* enum forward in BTF currently is just an enum with no enum
		 * values; we also assume a standard 4-byte size for it
		 */
		return btf__add_enum(btf, name, sizeof(int));
	default:
		return libbpf_err(-EINVAL);
	}
}

/*
 * Append new BTF_KING_TYPEDEF type with:
 *   - *name*, non-empty/non-NULL name;
 *   - *ref_type_id* - referenced type ID, it might not exist yet;
 * Returns:
 *   - >0, type ID of newly added BTF type;
 *   - <0, on error.
 */
int btf__add_typedef(struct btf *btf, const char *name, int ref_type_id)
{
	if (!name || !name[0])
		return libbpf_err(-EINVAL);

	return btf_add_ref_kind(btf, BTF_KIND_TYPEDEF, name, ref_type_id);
}

/*
 * Append new BTF_KIND_VOLATILE type with:
 *   - *ref_type_id* - referenced type ID, it might not exist yet;
 * Returns:
 *   - >0, type ID of newly added BTF type;
 *   - <0, on error.
 */
int btf__add_volatile(struct btf *btf, int ref_type_id)
{
	return btf_add_ref_kind(btf, BTF_KIND_VOLATILE, NULL, ref_type_id);
}

/*
 * Append new BTF_KIND_CONST type with:
 *   - *ref_type_id* - referenced type ID, it might not exist yet;
 * Returns:
 *   - >0, type ID of newly added BTF type;
 *   - <0, on error.
 */
int btf__add_const(struct btf *btf, int ref_type_id)
{
	return btf_add_ref_kind(btf, BTF_KIND_CONST, NULL, ref_type_id);
}

/*
 * Append new BTF_KIND_RESTRICT type with:
 *   - *ref_type_id* - referenced type ID, it might not exist yet;
 * Returns:
 *   - >0, type ID of newly added BTF type;
 *   - <0, on error.
 */
int btf__add_restrict(struct btf *btf, int ref_type_id)
{
	return btf_add_ref_kind(btf, BTF_KIND_RESTRICT, NULL, ref_type_id);
}

/*
 * Append new BTF_KIND_TYPE_TAG type with:
 *   - *value*, non-empty/non-NULL tag value;
 *   - *ref_type_id* - referenced type ID, it might not exist yet;
 * Returns:
 *   - >0, type ID of newly added BTF type;
 *   - <0, on error.
 */
int btf__add_type_tag(struct btf *btf, const char *value, int ref_type_id)
{
	if (!value|| !value[0])
		return libbpf_err(-EINVAL);

	return btf_add_ref_kind(btf, BTF_KIND_TYPE_TAG, value, ref_type_id);
}

/*
 * Append new BTF_KIND_FUNC type with:
 *   - *name*, non-empty/non-NULL name;
 *   - *proto_type_id* - FUNC_PROTO's type ID, it might not exist yet;
 * Returns:
 *   - >0, type ID of newly added BTF type;
 *   - <0, on error.
 */
int btf__add_func(struct btf *btf, const char *name,
		  enum btf_func_linkage linkage, int proto_type_id)
{
	int id;

	if (!name || !name[0])
		return libbpf_err(-EINVAL);
	if (linkage != BTF_FUNC_STATIC && linkage != BTF_FUNC_GLOBAL &&
	    linkage != BTF_FUNC_EXTERN)
		return libbpf_err(-EINVAL);

	id = btf_add_ref_kind(btf, BTF_KIND_FUNC, name, proto_type_id);
	if (id > 0) {
		struct btf_type *t = btf_type_by_id(btf, id);

		t->info = btf_type_info(BTF_KIND_FUNC, linkage, 0);
	}
	return libbpf_err(id);
}

/*
 * Append new BTF_KIND_FUNC_PROTO with:
 *   - *ret_type_id* - type ID for return result of a function.
 *
 * Function prototype initially has no arguments, but they can be added by
 * btf__add_func_param() one by one, immediately after
 * btf__add_func_proto() succeeded.
 *
 * Returns:
 *   - >0, type ID of newly added BTF type;
 *   - <0, on error.
 */
int btf__add_func_proto(struct btf *btf, int ret_type_id)
{
	struct btf_type *t;
	int sz;

	if (validate_type_id(ret_type_id))
		return libbpf_err(-EINVAL);

	if (btf_ensure_modifiable(btf))
		return libbpf_err(-ENOMEM);

	sz = sizeof(struct btf_type);
	t = btf_add_type_mem(btf, sz);
	if (!t)
		return libbpf_err(-ENOMEM);

	/* start out with vlen=0; this will be adjusted when adding enum
	 * values, if necessary
	 */
	t->name_off = 0;
	t->info = btf_type_info(BTF_KIND_FUNC_PROTO, 0, 0);
	t->type = ret_type_id;

	return btf_commit_type(btf, sz);
}

/*
 * Append new function parameter for current FUNC_PROTO type with:
 *   - *name* - parameter name, can be NULL or empty;
 *   - *type_id* - type ID describing the type of the parameter.
 * Returns:
 *   -  0, on success;
 *   - <0, on error.
 */
int btf__add_func_param(struct btf *btf, const char *name, int type_id)
{
	struct btf_type *t;
	struct btf_param *p;
	int sz, name_off = 0;

	if (validate_type_id(type_id))
		return libbpf_err(-EINVAL);

	/* last type should be BTF_KIND_FUNC_PROTO */
	if (btf->nr_types == 0)
		return libbpf_err(-EINVAL);
	t = btf_last_type(btf);
	if (!btf_is_func_proto(t))
		return libbpf_err(-EINVAL);

	/* decompose and invalidate raw data */
	if (btf_ensure_modifiable(btf))
		return libbpf_err(-ENOMEM);

	sz = sizeof(struct btf_param);
	p = btf_add_type_mem(btf, sz);
	if (!p)
		return libbpf_err(-ENOMEM);

	if (name && name[0]) {
		name_off = btf__add_str(btf, name);
		if (name_off < 0)
			return name_off;
	}

	p->name_off = name_off;
	p->type = type_id;

	/* update parent type's vlen */
	t = btf_last_type(btf);
	btf_type_inc_vlen(t);

	btf->hdr->type_len += sz;
	btf->hdr->str_off += sz;
	return 0;
}

/*
 * Append new BTF_KIND_VAR type with:
 *   - *name* - non-empty/non-NULL name;
 *   - *linkage* - variable linkage, one of BTF_VAR_STATIC,
 *     BTF_VAR_GLOBAL_ALLOCATED, or BTF_VAR_GLOBAL_EXTERN;
 *   - *type_id* - type ID of the type describing the type of the variable.
 * Returns:
 *   - >0, type ID of newly added BTF type;
 *   - <0, on error.
 */
int btf__add_var(struct btf *btf, const char *name, int linkage, int type_id)
{
	struct btf_type *t;
	struct btf_var *v;
	int sz, name_off;

	/* non-empty name */
	if (!name || !name[0])
		return libbpf_err(-EINVAL);
	if (linkage != BTF_VAR_STATIC && linkage != BTF_VAR_GLOBAL_ALLOCATED &&
	    linkage != BTF_VAR_GLOBAL_EXTERN)
		return libbpf_err(-EINVAL);
	if (validate_type_id(type_id))
		return libbpf_err(-EINVAL);

	/* deconstruct BTF, if necessary, and invalidate raw_data */
	if (btf_ensure_modifiable(btf))
		return libbpf_err(-ENOMEM);

	sz = sizeof(struct btf_type) + sizeof(struct btf_var);
	t = btf_add_type_mem(btf, sz);
	if (!t)
		return libbpf_err(-ENOMEM);

	name_off = btf__add_str(btf, name);
	if (name_off < 0)
		return name_off;

	t->name_off = name_off;
	t->info = btf_type_info(BTF_KIND_VAR, 0, 0);
	t->type = type_id;

	v = btf_var(t);
	v->linkage = linkage;

	return btf_commit_type(btf, sz);
}

/*
 * Append new BTF_KIND_DATASEC type with:
 *   - *name* - non-empty/non-NULL name;
 *   - *byte_sz* - data section size, in bytes.
 *
 * Data section is initially empty. Variables info can be added with
 * btf__add_datasec_var_info() calls, after btf__add_datasec() succeeds.
 *
 * Returns:
 *   - >0, type ID of newly added BTF type;
 *   - <0, on error.
 */
int btf__add_datasec(struct btf *btf, const char *name, __u32 byte_sz)
{
	struct btf_type *t;
	int sz, name_off;

	/* non-empty name */
	if (!name || !name[0])
		return libbpf_err(-EINVAL);

	if (btf_ensure_modifiable(btf))
		return libbpf_err(-ENOMEM);

	sz = sizeof(struct btf_type);
	t = btf_add_type_mem(btf, sz);
	if (!t)
		return libbpf_err(-ENOMEM);

	name_off = btf__add_str(btf, name);
	if (name_off < 0)
		return name_off;

	/* start with vlen=0, which will be update as var_secinfos are added */
	t->name_off = name_off;
	t->info = btf_type_info(BTF_KIND_DATASEC, 0, 0);
	t->size = byte_sz;

	return btf_commit_type(btf, sz);
}

/*
 * Append new data section variable information entry for current DATASEC type:
 *   - *var_type_id* - type ID, describing type of the variable;
 *   - *offset* - variable offset within data section, in bytes;
 *   - *byte_sz* - variable size, in bytes.
 *
 * Returns:
 *   -  0, on success;
 *   - <0, on error.
 */
int btf__add_datasec_var_info(struct btf *btf, int var_type_id, __u32 offset, __u32 byte_sz)
{
	struct btf_type *t;
	struct btf_var_secinfo *v;
	int sz;

	/* last type should be BTF_KIND_DATASEC */
	if (btf->nr_types == 0)
		return libbpf_err(-EINVAL);
	t = btf_last_type(btf);
	if (!btf_is_datasec(t))
		return libbpf_err(-EINVAL);

	if (validate_type_id(var_type_id))
		return libbpf_err(-EINVAL);

	/* decompose and invalidate raw data */
	if (btf_ensure_modifiable(btf))
		return libbpf_err(-ENOMEM);

	sz = sizeof(struct btf_var_secinfo);
	v = btf_add_type_mem(btf, sz);
	if (!v)
		return libbpf_err(-ENOMEM);

	v->type = var_type_id;
	v->offset = offset;
	v->size = byte_sz;

	/* update parent type's vlen */
	t = btf_last_type(btf);
	btf_type_inc_vlen(t);

	btf->hdr->type_len += sz;
	btf->hdr->str_off += sz;
	return 0;
}

/*
 * Append new BTF_KIND_DECL_TAG type with:
 *   - *value* - non-empty/non-NULL string;
 *   - *ref_type_id* - referenced type ID, it might not exist yet;
 *   - *component_idx* - -1 for tagging reference type, otherwise struct/union
 *     member or function argument index;
 * Returns:
 *   - >0, type ID of newly added BTF type;
 *   - <0, on error.
 */
int btf__add_decl_tag(struct btf *btf, const char *value, int ref_type_id,
		 int component_idx)
{
	struct btf_type *t;
	int sz, value_off;

	if (!value || !value[0] || component_idx < -1)
		return libbpf_err(-EINVAL);

	if (validate_type_id(ref_type_id))
		return libbpf_err(-EINVAL);

	if (btf_ensure_modifiable(btf))
		return libbpf_err(-ENOMEM);

	sz = sizeof(struct btf_type) + sizeof(struct btf_decl_tag);
	t = btf_add_type_mem(btf, sz);
	if (!t)
		return libbpf_err(-ENOMEM);

	value_off = btf__add_str(btf, value);
	if (value_off < 0)
		return value_off;

	t->name_off = value_off;
	t->info = btf_type_info(BTF_KIND_DECL_TAG, 0, false);
	t->type = ref_type_id;
	btf_decl_tag(t)->component_idx = component_idx;

	return btf_commit_type(btf, sz);
}

struct btf_ext_sec_setup_param {
	__u32 off;
	__u32 len;
	__u32 min_rec_size;
	struct btf_ext_info *ext_info;
	const char *desc;
};

static int btf_ext_setup_info(struct btf_ext *btf_ext,
			      struct btf_ext_sec_setup_param *ext_sec)
{
	const struct btf_ext_info_sec *sinfo;
	struct btf_ext_info *ext_info;
	__u32 info_left, record_size;
	size_t sec_cnt = 0;
	/* The start of the info sec (including the __u32 record_size). */
	void *info;

	if (ext_sec->len == 0)
		return 0;

	if (ext_sec->off & 0x03) {
		pr_debug(".BTF.ext %s section is not aligned to 4 bytes\n",
		     ext_sec->desc);
		return -EINVAL;
	}

	info = btf_ext->data + btf_ext->hdr->hdr_len + ext_sec->off;
	info_left = ext_sec->len;

	if (btf_ext->data + btf_ext->data_size < info + ext_sec->len) {
		pr_debug("%s section (off:%u len:%u) is beyond the end of the ELF section .BTF.ext\n",
			 ext_sec->desc, ext_sec->off, ext_sec->len);
		return -EINVAL;
	}

	/* At least a record size */
	if (info_left < sizeof(__u32)) {
		pr_debug(".BTF.ext %s record size not found\n", ext_sec->desc);
		return -EINVAL;
	}

	/* The record size needs to meet the minimum standard */
	record_size = *(__u32 *)info;
	if (record_size < ext_sec->min_rec_size ||
	    record_size & 0x03) {
		pr_debug("%s section in .BTF.ext has invalid record size %u\n",
			 ext_sec->desc, record_size);
		return -EINVAL;
	}

	sinfo = info + sizeof(__u32);
	info_left -= sizeof(__u32);

	/* If no records, return failure now so .BTF.ext won't be used. */
	if (!info_left) {
		pr_debug("%s section in .BTF.ext has no records", ext_sec->desc);
		return -EINVAL;
	}

	while (info_left) {
		unsigned int sec_hdrlen = sizeof(struct btf_ext_info_sec);
		__u64 total_record_size;
		__u32 num_records;

		if (info_left < sec_hdrlen) {
			pr_debug("%s section header is not found in .BTF.ext\n",
			     ext_sec->desc);
			return -EINVAL;
		}

		num_records = sinfo->num_info;
		if (num_records == 0) {
			pr_debug("%s section has incorrect num_records in .BTF.ext\n",
			     ext_sec->desc);
			return -EINVAL;
		}

		total_record_size = sec_hdrlen + (__u64)num_records * record_size;
		if (info_left < total_record_size) {
			pr_debug("%s section has incorrect num_records in .BTF.ext\n",
			     ext_sec->desc);
			return -EINVAL;
		}

		info_left -= total_record_size;
		sinfo = (void *)sinfo + total_record_size;
		sec_cnt++;
	}

	ext_info = ext_sec->ext_info;
	ext_info->len = ext_sec->len - sizeof(__u32);
	ext_info->rec_size = record_size;
	ext_info->info = info + sizeof(__u32);
	ext_info->sec_cnt = sec_cnt;

	return 0;
}

static int btf_ext_setup_func_info(struct btf_ext *btf_ext)
{
	struct btf_ext_sec_setup_param param = {
		.off = btf_ext->hdr->func_info_off,
		.len = btf_ext->hdr->func_info_len,
		.min_rec_size = sizeof(struct bpf_func_info_min),
		.ext_info = &btf_ext->func_info,
		.desc = "func_info"
	};

	return btf_ext_setup_info(btf_ext, &param);
}

static int btf_ext_setup_line_info(struct btf_ext *btf_ext)
{
	struct btf_ext_sec_setup_param param = {
		.off = btf_ext->hdr->line_info_off,
		.len = btf_ext->hdr->line_info_len,
		.min_rec_size = sizeof(struct bpf_line_info_min),
		.ext_info = &btf_ext->line_info,
		.desc = "line_info",
	};

	return btf_ext_setup_info(btf_ext, &param);
}

static int btf_ext_setup_core_relos(struct btf_ext *btf_ext)
{
	struct btf_ext_sec_setup_param param = {
		.off = btf_ext->hdr->core_relo_off,
		.len = btf_ext->hdr->core_relo_len,
		.min_rec_size = sizeof(struct bpf_core_relo),
		.ext_info = &btf_ext->core_relo_info,
		.desc = "core_relo",
	};

	return btf_ext_setup_info(btf_ext, &param);
}

static int btf_ext_parse_hdr(__u8 *data, __u32 data_size)
{
	const struct btf_ext_header *hdr = (struct btf_ext_header *)data;

	if (data_size < offsetofend(struct btf_ext_header, hdr_len) ||
	    data_size < hdr->hdr_len) {
		pr_debug("BTF.ext header not found");
		return -EINVAL;
	}

	if (hdr->magic == bswap_16(BTF_MAGIC)) {
		pr_warn("BTF.ext in non-native endianness is not supported\n");
		return -ENOTSUP;
	} else if (hdr->magic != BTF_MAGIC) {
		pr_debug("Invalid BTF.ext magic:%x\n", hdr->magic);
		return -EINVAL;
	}

	if (hdr->version != BTF_VERSION) {
		pr_debug("Unsupported BTF.ext version:%u\n", hdr->version);
		return -ENOTSUP;
	}

	if (hdr->flags) {
		pr_debug("Unsupported BTF.ext flags:%x\n", hdr->flags);
		return -ENOTSUP;
	}

	if (data_size == hdr->hdr_len) {
		pr_debug("BTF.ext has no data\n");
		return -EINVAL;
	}

	return 0;
}

void btf_ext__free(struct btf_ext *btf_ext)
{
	if (IS_ERR_OR_NULL(btf_ext))
		return;
	free(btf_ext->func_info.sec_idxs);
	free(btf_ext->line_info.sec_idxs);
	free(btf_ext->core_relo_info.sec_idxs);
	free(btf_ext->data);
	free(btf_ext);
}

struct btf_ext *btf_ext__new(const __u8 *data, __u32 size)
{
	struct btf_ext *btf_ext;
	int err;

	btf_ext = calloc(1, sizeof(struct btf_ext));
	if (!btf_ext)
		return libbpf_err_ptr(-ENOMEM);

	btf_ext->data_size = size;
	btf_ext->data = malloc(size);
	if (!btf_ext->data) {
		err = -ENOMEM;
		goto done;
	}
	memcpy(btf_ext->data, data, size);

	err = btf_ext_parse_hdr(btf_ext->data, size);
	if (err)
		goto done;

	if (btf_ext->hdr->hdr_len < offsetofend(struct btf_ext_header, line_info_len)) {
		err = -EINVAL;
		goto done;
	}

	err = btf_ext_setup_func_info(btf_ext);
	if (err)
		goto done;

	err = btf_ext_setup_line_info(btf_ext);
	if (err)
		goto done;

	if (btf_ext->hdr->hdr_len < offsetofend(struct btf_ext_header, core_relo_len))
		goto done; /* skip core relos parsing */

	err = btf_ext_setup_core_relos(btf_ext);
	if (err)
		goto done;

done:
	if (err) {
		btf_ext__free(btf_ext);
		return libbpf_err_ptr(err);
	}

	return btf_ext;
}

const void *btf_ext__get_raw_data(const struct btf_ext *btf_ext, __u32 *size)
{
	*size = btf_ext->data_size;
	return btf_ext->data;
}

struct btf_dedup;

static struct btf_dedup *btf_dedup_new(struct btf *btf, const struct btf_dedup_opts *opts);
static void btf_dedup_free(struct btf_dedup *d);
static int btf_dedup_prep(struct btf_dedup *d);
static int btf_dedup_strings(struct btf_dedup *d);
static int btf_dedup_prim_types(struct btf_dedup *d);
static int btf_dedup_struct_types(struct btf_dedup *d);
static int btf_dedup_ref_types(struct btf_dedup *d);
static int btf_dedup_compact_types(struct btf_dedup *d);
static int btf_dedup_remap_types(struct btf_dedup *d);

/*
 * Deduplicate BTF types and strings.
 *
 * BTF dedup algorithm takes as an input `struct btf` representing `.BTF` ELF
 * section with all BTF type descriptors and string data. It overwrites that
 * memory in-place with deduplicated types and strings without any loss of
 * information. If optional `struct btf_ext` representing '.BTF.ext' ELF section
 * is provided, all the strings referenced from .BTF.ext section are honored
 * and updated to point to the right offsets after deduplication.
 *
 * If function returns with error, type/string data might be garbled and should
 * be discarded.
 *
 * More verbose and detailed description of both problem btf_dedup is solving,
 * as well as solution could be found at:
 * https://facebookmicrosites.github.io/bpf/blog/2018/11/14/btf-enhancement.html
 *
 * Problem description and justification
 * =====================================
 *
 * BTF type information is typically emitted either as a result of conversion
 * from DWARF to BTF or directly by compiler. In both cases, each compilation
 * unit contains information about a subset of all the types that are used
 * in an application. These subsets are frequently overlapping and contain a lot
 * of duplicated information when later concatenated together into a single
 * binary. This algorithm ensures that each unique type is represented by single
 * BTF type descriptor, greatly reducing resulting size of BTF data.
 *
 * Compilation unit isolation and subsequent duplication of data is not the only
 * problem. The same type hierarchy (e.g., struct and all the type that struct
 * references) in different compilation units can be represented in BTF to
 * various degrees of completeness (or, rather, incompleteness) due to
 * struct/union forward declarations.
 *
 * Let's take a look at an example, that we'll use to better understand the
 * problem (and solution). Suppose we have two compilation units, each using
 * same `struct S`, but each of them having incomplete type information about
 * struct's fields:
 *
 * // CU #1:
 * struct S;
 * struct A {
 *	int a;
 *	struct A* self;
 *	struct S* parent;
 * };
 * struct B;
 * struct S {
 *	struct A* a_ptr;
 *	struct B* b_ptr;
 * };
 *
 * // CU #2:
 * struct S;
 * struct A;
 * struct B {
 *	int b;
 *	struct B* self;
 *	struct S* parent;
 * };
 * struct S {
 *	struct A* a_ptr;
 *	struct B* b_ptr;
 * };
 *
 * In case of CU #1, BTF data will know only that `struct B` exist (but no
 * more), but will know the complete type information about `struct A`. While
 * for CU #2, it will know full type information about `struct B`, but will
 * only know about forward declaration of `struct A` (in BTF terms, it will
 * have `BTF_KIND_FWD` type descriptor with name `B`).
 *
 * This compilation unit isolation means that it's possible that there is no
 * single CU with complete type information describing structs `S`, `A`, and
 * `B`. Also, we might get tons of duplicated and redundant type information.
 *
 * Additional complication we need to keep in mind comes from the fact that
 * types, in general, can form graphs containing cycles, not just DAGs.
 *
 * While algorithm does deduplication, it also merges and resolves type
 * information (unless disabled throught `struct btf_opts`), whenever possible.
 * E.g., in the example above with two compilation units having partial type
 * information for structs `A` and `B`, the output of algorithm will emit
 * a single copy of each BTF type that describes structs `A`, `B`, and `S`
 * (as well as type information for `int` and pointers), as if they were defined
 * in a single compilation unit as:
 *
 * struct A {
 *	int a;
 *	struct A* self;
 *	struct S* parent;
 * };
 * struct B {
 *	int b;
 *	struct B* self;
 *	struct S* parent;
 * };
 * struct S {
 *	struct A* a_ptr;
 *	struct B* b_ptr;
 * };
 *
 * Algorithm summary
 * =================
 *
 * Algorithm completes its work in 6 separate passes:
 *
 * 1. Strings deduplication.
 * 2. Primitive types deduplication (int, enum, fwd).
 * 3. Struct/union types deduplication.
 * 4. Reference types deduplication (pointers, typedefs, arrays, funcs, func
 *    protos, and const/volatile/restrict modifiers).
 * 5. Types compaction.
 * 6. Types remapping.
 *
 * Algorithm determines canonical type descriptor, which is a single
 * representative type for each truly unique type. This canonical type is the
 * one that will go into final deduplicated BTF type information. For
 * struct/unions, it is also the type that algorithm will merge additional type
 * information into (while resolving FWDs), as it discovers it from data in
 * other CUs. Each input BTF type eventually gets either mapped to itself, if
 * that type is canonical, or to some other type, if that type is equivalent
 * and was chosen as canonical representative. This mapping is stored in
 * `btf_dedup->map` array. This map is also used to record STRUCT/UNION that
 * FWD type got resolved to.
 *
 * To facilitate fast discovery of canonical types, we also maintain canonical
 * index (`btf_dedup->dedup_table`), which maps type descriptor's signature hash
 * (i.e., hashed kind, name, size, fields, etc) into a list of canonical types
 * that match that signature. With sufficiently good choice of type signature
 * hashing function, we can limit number of canonical types for each unique type
 * signature to a very small number, allowing to find canonical type for any
 * duplicated type very quickly.
 *
 * Struct/union deduplication is the most critical part and algorithm for
 * deduplicating structs/unions is described in greater details in comments for
 * `btf_dedup_is_equiv` function.
 */
int btf__dedup(struct btf *btf, const struct btf_dedup_opts *opts)
{
	struct btf_dedup *d;
	int err;

	if (!OPTS_VALID(opts, btf_dedup_opts))
		return libbpf_err(-EINVAL);

	d = btf_dedup_new(btf, opts);
	if (IS_ERR(d)) {
		pr_debug("btf_dedup_new failed: %ld", PTR_ERR(d));
		return libbpf_err(-EINVAL);
	}

	if (btf_ensure_modifiable(btf)) {
		err = -ENOMEM;
		goto done;
	}

	err = btf_dedup_prep(d);
	if (err) {
		pr_debug("btf_dedup_prep failed:%d\n", err);
		goto done;
	}
	err = btf_dedup_strings(d);
	if (err < 0) {
		pr_debug("btf_dedup_strings failed:%d\n", err);
		goto done;
	}
	err = btf_dedup_prim_types(d);
	if (err < 0) {
		pr_debug("btf_dedup_prim_types failed:%d\n", err);
		goto done;
	}
	err = btf_dedup_struct_types(d);
	if (err < 0) {
		pr_debug("btf_dedup_struct_types failed:%d\n", err);
		goto done;
	}
	err = btf_dedup_ref_types(d);
	if (err < 0) {
		pr_debug("btf_dedup_ref_types failed:%d\n", err);
		goto done;
	}
	err = btf_dedup_compact_types(d);
	if (err < 0) {
		pr_debug("btf_dedup_compact_types failed:%d\n", err);
		goto done;
	}
	err = btf_dedup_remap_types(d);
	if (err < 0) {
		pr_debug("btf_dedup_remap_types failed:%d\n", err);
		goto done;
	}

done:
	btf_dedup_free(d);
	return libbpf_err(err);
}

#define BTF_UNPROCESSED_ID ((__u32)-1)
#define BTF_IN_PROGRESS_ID ((__u32)-2)

struct btf_dedup {
	/* .BTF section to be deduped in-place */
	struct btf *btf;
	/*
	 * Optional .BTF.ext section. When provided, any strings referenced
	 * from it will be taken into account when deduping strings
	 */
	struct btf_ext *btf_ext;
	/*
	 * This is a map from any type's signature hash to a list of possible
	 * canonical representative type candidates. Hash collisions are
	 * ignored, so even types of various kinds can share same list of
	 * candidates, which is fine because we rely on subsequent
	 * btf_xxx_equal() checks to authoritatively verify type equality.
	 */
	struct hashmap *dedup_table;
	/* Canonical types map */
	__u32 *map;
	/* Hypothetical mapping, used during type graph equivalence checks */
	__u32 *hypot_map;
	__u32 *hypot_list;
	size_t hypot_cnt;
	size_t hypot_cap;
	/* Whether hypothetical mapping, if successful, would need to adjust
	 * already canonicalized types (due to a new forward declaration to
	 * concrete type resolution). In such case, during split BTF dedup
	 * candidate type would still be considered as different, because base
	 * BTF is considered to be immutable.
	 */
	bool hypot_adjust_canon;
	/* Various option modifying behavior of algorithm */
	struct btf_dedup_opts opts;
	/* temporary strings deduplication state */
	struct strset *strs_set;
};

static long hash_combine(long h, long value)
{
	return h * 31 + value;
}

#define for_each_dedup_cand(d, node, hash) \
	hashmap__for_each_key_entry(d->dedup_table, node, (void *)hash)

static int btf_dedup_table_add(struct btf_dedup *d, long hash, __u32 type_id)
{
	return hashmap__append(d->dedup_table,
			       (void *)hash, (void *)(long)type_id);
}

static int btf_dedup_hypot_map_add(struct btf_dedup *d,
				   __u32 from_id, __u32 to_id)
{
	if (d->hypot_cnt == d->hypot_cap) {
		__u32 *new_list;

		d->hypot_cap += max((size_t)16, d->hypot_cap / 2);
		new_list = libbpf_reallocarray(d->hypot_list, d->hypot_cap, sizeof(__u32));
		if (!new_list)
			return -ENOMEM;
		d->hypot_list = new_list;
	}
	d->hypot_list[d->hypot_cnt++] = from_id;
	d->hypot_map[from_id] = to_id;
	return 0;
}

static void btf_dedup_clear_hypot_map(struct btf_dedup *d)
{
	int i;

	for (i = 0; i < d->hypot_cnt; i++)
		d->hypot_map[d->hypot_list[i]] = BTF_UNPROCESSED_ID;
	d->hypot_cnt = 0;
	d->hypot_adjust_canon = false;
}

static void btf_dedup_free(struct btf_dedup *d)
{
	hashmap__free(d->dedup_table);
	d->dedup_table = NULL;

	free(d->map);
	d->map = NULL;

	free(d->hypot_map);
	d->hypot_map = NULL;

	free(d->hypot_list);
	d->hypot_list = NULL;

	free(d);
}

static size_t btf_dedup_identity_hash_fn(const void *key, void *ctx)
{
	return (size_t)key;
}

static size_t btf_dedup_collision_hash_fn(const void *key, void *ctx)
{
	return 0;
}

static bool btf_dedup_equal_fn(const void *k1, const void *k2, void *ctx)
{
	return k1 == k2;
}

static struct btf_dedup *btf_dedup_new(struct btf *btf, const struct btf_dedup_opts *opts)
{
	struct btf_dedup *d = calloc(1, sizeof(struct btf_dedup));
	hashmap_hash_fn hash_fn = btf_dedup_identity_hash_fn;
	int i, err = 0, type_cnt;

	if (!d)
		return ERR_PTR(-ENOMEM);

	if (OPTS_GET(opts, force_collisions, false))
		hash_fn = btf_dedup_collision_hash_fn;

	d->btf = btf;
	d->btf_ext = OPTS_GET(opts, btf_ext, NULL);

	d->dedup_table = hashmap__new(hash_fn, btf_dedup_equal_fn, NULL);
	if (IS_ERR(d->dedup_table)) {
		err = PTR_ERR(d->dedup_table);
		d->dedup_table = NULL;
		goto done;
	}

	type_cnt = btf__type_cnt(btf);
	d->map = malloc(sizeof(__u32) * type_cnt);
	if (!d->map) {
		err = -ENOMEM;
		goto done;
	}
	/* special BTF "void" type is made canonical immediately */
	d->map[0] = 0;
	for (i = 1; i < type_cnt; i++) {
		struct btf_type *t = btf_type_by_id(d->btf, i);

		/* VAR and DATASEC are never deduped and are self-canonical */
		if (btf_is_var(t) || btf_is_datasec(t))
			d->map[i] = i;
		else
			d->map[i] = BTF_UNPROCESSED_ID;
	}

	d->hypot_map = malloc(sizeof(__u32) * type_cnt);
	if (!d->hypot_map) {
		err = -ENOMEM;
		goto done;
	}
	for (i = 0; i < type_cnt; i++)
		d->hypot_map[i] = BTF_UNPROCESSED_ID;

done:
	if (err) {
		btf_dedup_free(d);
		return ERR_PTR(err);
	}

	return d;
}

/*
 * Iterate over all possible places in .BTF and .BTF.ext that can reference
 * string and pass pointer to it to a provided callback `fn`.
 */
static int btf_for_each_str_off(struct btf_dedup *d, str_off_visit_fn fn, void *ctx)
{
	int i, r;

	for (i = 0; i < d->btf->nr_types; i++) {
		struct btf_type *t = btf_type_by_id(d->btf, d->btf->start_id + i);

		r = btf_type_visit_str_offs(t, fn, ctx);
		if (r)
			return r;
	}

	if (!d->btf_ext)
		return 0;

	r = btf_ext_visit_str_offs(d->btf_ext, fn, ctx);
	if (r)
		return r;

	return 0;
}

static int strs_dedup_remap_str_off(__u32 *str_off_ptr, void *ctx)
{
	struct btf_dedup *d = ctx;
	__u32 str_off = *str_off_ptr;
	const char *s;
	int off, err;

	/* don't touch empty string or string in main BTF */
	if (str_off == 0 || str_off < d->btf->start_str_off)
		return 0;

	s = btf__str_by_offset(d->btf, str_off);
	if (d->btf->base_btf) {
		err = btf__find_str(d->btf->base_btf, s);
		if (err >= 0) {
			*str_off_ptr = err;
			return 0;
		}
		if (err != -ENOENT)
			return err;
	}

	off = strset__add_str(d->strs_set, s);
	if (off < 0)
		return off;

	*str_off_ptr = d->btf->start_str_off + off;
	return 0;
}

/*
 * Dedup string and filter out those that are not referenced from either .BTF
 * or .BTF.ext (if provided) sections.
 *
 * This is done by building index of all strings in BTF's string section,
 * then iterating over all entities that can reference strings (e.g., type
 * names, struct field names, .BTF.ext line info, etc) and marking corresponding
 * strings as used. After that all used strings are deduped and compacted into
 * sequential blob of memory and new offsets are calculated. Then all the string
 * references are iterated again and rewritten using new offsets.
 */
static int btf_dedup_strings(struct btf_dedup *d)
{
	int err;

	if (d->btf->strs_deduped)
		return 0;

	d->strs_set = strset__new(BTF_MAX_STR_OFFSET, NULL, 0);
	if (IS_ERR(d->strs_set)) {
		err = PTR_ERR(d->strs_set);
		goto err_out;
	}

	if (!d->btf->base_btf) {
		/* insert empty string; we won't be looking it up during strings
		 * dedup, but it's good to have it for generic BTF string lookups
		 */
		err = strset__add_str(d->strs_set, "");
		if (err < 0)
			goto err_out;
	}

	/* remap string offsets */
	err = btf_for_each_str_off(d, strs_dedup_remap_str_off, d);
	if (err)
		goto err_out;

	/* replace BTF string data and hash with deduped ones */
	strset__free(d->btf->strs_set);
	d->btf->hdr->str_len = strset__data_size(d->strs_set);
	d->btf->strs_set = d->strs_set;
	d->strs_set = NULL;
	d->btf->strs_deduped = true;
	return 0;

err_out:
	strset__free(d->strs_set);
	d->strs_set = NULL;

	return err;
}

static long btf_hash_common(struct btf_type *t)
{
	long h;

	h = hash_combine(0, t->name_off);
	h = hash_combine(h, t->info);
	h = hash_combine(h, t->size);
	return h;
}

static bool btf_equal_common(struct btf_type *t1, struct btf_type *t2)
{
	return t1->name_off == t2->name_off &&
	       t1->info == t2->info &&
	       t1->size == t2->size;
}

/* Calculate type signature hash of INT or TAG. */
static long btf_hash_int_decl_tag(struct btf_type *t)
{
	__u32 info = *(__u32 *)(t + 1);
	long h;

	h = btf_hash_common(t);
	h = hash_combine(h, info);
	return h;
}

/* Check structural equality of two INTs or TAGs. */
static bool btf_equal_int_tag(struct btf_type *t1, struct btf_type *t2)
{
	__u32 info1, info2;

	if (!btf_equal_common(t1, t2))
		return false;
	info1 = *(__u32 *)(t1 + 1);
	info2 = *(__u32 *)(t2 + 1);
	return info1 == info2;
}

/* Calculate type signature hash of ENUM/ENUM64. */
static long btf_hash_enum(struct btf_type *t)
{
	long h;

	/* don't hash vlen and enum members to support enum fwd resolving */
	h = hash_combine(0, t->name_off);
	h = hash_combine(h, t->info & ~0xffff);
	h = hash_combine(h, t->size);
	return h;
}

/* Check structural equality of two ENUMs. */
static bool btf_equal_enum(struct btf_type *t1, struct btf_type *t2)
{
	const struct btf_enum *m1, *m2;
	__u16 vlen;
	int i;

	if (!btf_equal_common(t1, t2))
		return false;

	vlen = btf_vlen(t1);
	m1 = btf_enum(t1);
	m2 = btf_enum(t2);
	for (i = 0; i < vlen; i++) {
		if (m1->name_off != m2->name_off || m1->val != m2->val)
			return false;
		m1++;
		m2++;
	}
	return true;
}

static bool btf_equal_enum64(struct btf_type *t1, struct btf_type *t2)
{
	const struct btf_enum64 *m1, *m2;
	__u16 vlen;
	int i;

	if (!btf_equal_common(t1, t2))
		return false;

	vlen = btf_vlen(t1);
	m1 = btf_enum64(t1);
	m2 = btf_enum64(t2);
	for (i = 0; i < vlen; i++) {
		if (m1->name_off != m2->name_off || m1->val_lo32 != m2->val_lo32 ||
		    m1->val_hi32 != m2->val_hi32)
			return false;
		m1++;
		m2++;
	}
	return true;
}

static inline bool btf_is_enum_fwd(struct btf_type *t)
{
	return btf_is_any_enum(t) && btf_vlen(t) == 0;
}

static bool btf_compat_enum(struct btf_type *t1, struct btf_type *t2)
{
	if (!btf_is_enum_fwd(t1) && !btf_is_enum_fwd(t2))
		return btf_equal_enum(t1, t2);
	/* ignore vlen when comparing */
	return t1->name_off == t2->name_off &&
	       (t1->info & ~0xffff) == (t2->info & ~0xffff) &&
	       t1->size == t2->size;
}

static bool btf_compat_enum64(struct btf_type *t1, struct btf_type *t2)
{
	if (!btf_is_enum_fwd(t1) && !btf_is_enum_fwd(t2))
		return btf_equal_enum64(t1, t2);

	/* ignore vlen when comparing */
	return t1->name_off == t2->name_off &&
	       (t1->info & ~0xffff) == (t2->info & ~0xffff) &&
	       t1->size == t2->size;
}

/*
 * Calculate type signature hash of STRUCT/UNION, ignoring referenced type IDs,
 * as referenced type IDs equivalence is established separately during type
 * graph equivalence check algorithm.
 */
static long btf_hash_struct(struct btf_type *t)
{
	const struct btf_member *member = btf_members(t);
	__u32 vlen = btf_vlen(t);
	long h = btf_hash_common(t);
	int i;

	for (i = 0; i < vlen; i++) {
		h = hash_combine(h, member->name_off);
		h = hash_combine(h, member->offset);
		/* no hashing of referenced type ID, it can be unresolved yet */
		member++;
	}
	return h;
}

/*
 * Check structural compatibility of two STRUCTs/UNIONs, ignoring referenced
 * type IDs. This check is performed during type graph equivalence check and
 * referenced types equivalence is checked separately.
 */
static bool btf_shallow_equal_struct(struct btf_type *t1, struct btf_type *t2)
{
	const struct btf_member *m1, *m2;
	__u16 vlen;
	int i;

	if (!btf_equal_common(t1, t2))
		return false;

	vlen = btf_vlen(t1);
	m1 = btf_members(t1);
	m2 = btf_members(t2);
	for (i = 0; i < vlen; i++) {
		if (m1->name_off != m2->name_off || m1->offset != m2->offset)
			return false;
		m1++;
		m2++;
	}
	return true;
}

/*
 * Calculate type signature hash of ARRAY, including referenced type IDs,
 * under assumption that they were already resolved to canonical type IDs and
 * are not going to change.
 */
static long btf_hash_array(struct btf_type *t)
{
	const struct btf_array *info = btf_array(t);
	long h = btf_hash_common(t);

	h = hash_combine(h, info->type);
	h = hash_combine(h, info->index_type);
	h = hash_combine(h, info->nelems);
	return h;
}

/*
 * Check exact equality of two ARRAYs, taking into account referenced
 * type IDs, under assumption that they were already resolved to canonical
 * type IDs and are not going to change.
 * This function is called during reference types deduplication to compare
 * ARRAY to potential canonical representative.
 */
static bool btf_equal_array(struct btf_type *t1, struct btf_type *t2)
{
	const struct btf_array *info1, *info2;

	if (!btf_equal_common(t1, t2))
		return false;

	info1 = btf_array(t1);
	info2 = btf_array(t2);
	return info1->type == info2->type &&
	       info1->index_type == info2->index_type &&
	       info1->nelems == info2->nelems;
}

/*
 * Check structural compatibility of two ARRAYs, ignoring referenced type
 * IDs. This check is performed during type graph equivalence check and
 * referenced types equivalence is checked separately.
 */
static bool btf_compat_array(struct btf_type *t1, struct btf_type *t2)
{
	if (!btf_equal_common(t1, t2))
		return false;

	return btf_array(t1)->nelems == btf_array(t2)->nelems;
}

/*
 * Calculate type signature hash of FUNC_PROTO, including referenced type IDs,
 * under assumption that they were already resolved to canonical type IDs and
 * are not going to change.
 */
static long btf_hash_fnproto(struct btf_type *t)
{
	const struct btf_param *member = btf_params(t);
	__u16 vlen = btf_vlen(t);
	long h = btf_hash_common(t);
	int i;

	for (i = 0; i < vlen; i++) {
		h = hash_combine(h, member->name_off);
		h = hash_combine(h, member->type);
		member++;
	}
	return h;
}

/*
 * Check exact equality of two FUNC_PROTOs, taking into account referenced
 * type IDs, under assumption that they were already resolved to canonical
 * type IDs and are not going to change.
 * This function is called during reference types deduplication to compare
 * FUNC_PROTO to potential canonical representative.
 */
static bool btf_equal_fnproto(struct btf_type *t1, struct btf_type *t2)
{
	const struct btf_param *m1, *m2;
	__u16 vlen;
	int i;

	if (!btf_equal_common(t1, t2))
		return false;

	vlen = btf_vlen(t1);
	m1 = btf_params(t1);
	m2 = btf_params(t2);
	for (i = 0; i < vlen; i++) {
		if (m1->name_off != m2->name_off || m1->type != m2->type)
			return false;
		m1++;
		m2++;
	}
	return true;
}

/*
 * Check structural compatibility of two FUNC_PROTOs, ignoring referenced type
 * IDs. This check is performed during type graph equivalence check and
 * referenced types equivalence is checked separately.
 */
static bool btf_compat_fnproto(struct btf_type *t1, struct btf_type *t2)
{
	const struct btf_param *m1, *m2;
	__u16 vlen;
	int i;

	/* skip return type ID */
	if (t1->name_off != t2->name_off || t1->info != t2->info)
		return false;

	vlen = btf_vlen(t1);
	m1 = btf_params(t1);
	m2 = btf_params(t2);
	for (i = 0; i < vlen; i++) {
		if (m1->name_off != m2->name_off)
			return false;
		m1++;
		m2++;
	}
	return true;
}

/* Prepare split BTF for deduplication by calculating hashes of base BTF's
 * types and initializing the rest of the state (canonical type mapping) for
 * the fixed base BTF part.
 */
static int btf_dedup_prep(struct btf_dedup *d)
{
	struct btf_type *t;
	int type_id;
	long h;

	if (!d->btf->base_btf)
		return 0;

	for (type_id = 1; type_id < d->btf->start_id; type_id++) {
		t = btf_type_by_id(d->btf, type_id);

		/* all base BTF types are self-canonical by definition */
		d->map[type_id] = type_id;

		switch (btf_kind(t)) {
		case BTF_KIND_VAR:
		case BTF_KIND_DATASEC:
			/* VAR and DATASEC are never hash/deduplicated */
			continue;
		case BTF_KIND_CONST:
		case BTF_KIND_VOLATILE:
		case BTF_KIND_RESTRICT:
		case BTF_KIND_PTR:
		case BTF_KIND_FWD:
		case BTF_KIND_TYPEDEF:
		case BTF_KIND_FUNC:
		case BTF_KIND_FLOAT:
		case BTF_KIND_TYPE_TAG:
			h = btf_hash_common(t);
			break;
		case BTF_KIND_INT:
		case BTF_KIND_DECL_TAG:
			h = btf_hash_int_decl_tag(t);
			break;
		case BTF_KIND_ENUM:
		case BTF_KIND_ENUM64:
			h = btf_hash_enum(t);
			break;
		case BTF_KIND_STRUCT:
		case BTF_KIND_UNION:
			h = btf_hash_struct(t);
			break;
		case BTF_KIND_ARRAY:
			h = btf_hash_array(t);
			break;
		case BTF_KIND_FUNC_PROTO:
			h = btf_hash_fnproto(t);
			break;
		default:
			pr_debug("unknown kind %d for type [%d]\n", btf_kind(t), type_id);
			return -EINVAL;
		}
		if (btf_dedup_table_add(d, h, type_id))
			return -ENOMEM;
	}

	return 0;
}

/*
 * Deduplicate primitive types, that can't reference other types, by calculating
 * their type signature hash and comparing them with any possible canonical
 * candidate. If no canonical candidate matches, type itself is marked as
 * canonical and is added into `btf_dedup->dedup_table` as another candidate.
 */
static int btf_dedup_prim_type(struct btf_dedup *d, __u32 type_id)
{
	struct btf_type *t = btf_type_by_id(d->btf, type_id);
	struct hashmap_entry *hash_entry;
	struct btf_type *cand;
	/* if we don't find equivalent type, then we are canonical */
	__u32 new_id = type_id;
	__u32 cand_id;
	long h;

	switch (btf_kind(t)) {
	case BTF_KIND_CONST:
	case BTF_KIND_VOLATILE:
	case BTF_KIND_RESTRICT:
	case BTF_KIND_PTR:
	case BTF_KIND_TYPEDEF:
	case BTF_KIND_ARRAY:
	case BTF_KIND_STRUCT:
	case BTF_KIND_UNION:
	case BTF_KIND_FUNC:
	case BTF_KIND_FUNC_PROTO:
	case BTF_KIND_VAR:
	case BTF_KIND_DATASEC:
	case BTF_KIND_DECL_TAG:
	case BTF_KIND_TYPE_TAG:
		return 0;

	case BTF_KIND_INT:
		h = btf_hash_int_decl_tag(t);
		for_each_dedup_cand(d, hash_entry, h) {
			cand_id = (__u32)(long)hash_entry->value;
			cand = btf_type_by_id(d->btf, cand_id);
			if (btf_equal_int_tag(t, cand)) {
				new_id = cand_id;
				break;
			}
		}
		break;

	case BTF_KIND_ENUM:
		h = btf_hash_enum(t);
		for_each_dedup_cand(d, hash_entry, h) {
			cand_id = (__u32)(long)hash_entry->value;
			cand = btf_type_by_id(d->btf, cand_id);
			if (btf_equal_enum(t, cand)) {
				new_id = cand_id;
				break;
			}
			if (btf_compat_enum(t, cand)) {
				if (btf_is_enum_fwd(t)) {
					/* resolve fwd to full enum */
					new_id = cand_id;
					break;
				}
				/* resolve canonical enum fwd to full enum */
				d->map[cand_id] = type_id;
			}
		}
		break;

	case BTF_KIND_ENUM64:
		h = btf_hash_enum(t);
		for_each_dedup_cand(d, hash_entry, h) {
			cand_id = (__u32)(long)hash_entry->value;
			cand = btf_type_by_id(d->btf, cand_id);
			if (btf_equal_enum64(t, cand)) {
				new_id = cand_id;
				break;
			}
			if (btf_compat_enum64(t, cand)) {
				if (btf_is_enum_fwd(t)) {
					/* resolve fwd to full enum */
					new_id = cand_id;
					break;
				}
				/* resolve canonical enum fwd to full enum */
				d->map[cand_id] = type_id;
			}
		}
		break;

	case BTF_KIND_FWD:
	case BTF_KIND_FLOAT:
		h = btf_hash_common(t);
		for_each_dedup_cand(d, hash_entry, h) {
			cand_id = (__u32)(long)hash_entry->value;
			cand = btf_type_by_id(d->btf, cand_id);
			if (btf_equal_common(t, cand)) {
				new_id = cand_id;
				break;
			}
		}
		break;

	default:
		return -EINVAL;
	}

	d->map[type_id] = new_id;
	if (type_id == new_id && btf_dedup_table_add(d, h, type_id))
		return -ENOMEM;

	return 0;
}

static int btf_dedup_prim_types(struct btf_dedup *d)
{
	int i, err;

	for (i = 0; i < d->btf->nr_types; i++) {
		err = btf_dedup_prim_type(d, d->btf->start_id + i);
		if (err)
			return err;
	}
	return 0;
}

/*
 * Check whether type is already mapped into canonical one (could be to itself).
 */
static inline bool is_type_mapped(struct btf_dedup *d, uint32_t type_id)
{
	return d->map[type_id] <= BTF_MAX_NR_TYPES;
}

/*
 * Resolve type ID into its canonical type ID, if any; otherwise return original
 * type ID. If type is FWD and is resolved into STRUCT/UNION already, follow
 * STRUCT/UNION link and resolve it into canonical type ID as well.
 */
static inline __u32 resolve_type_id(struct btf_dedup *d, __u32 type_id)
{
	while (is_type_mapped(d, type_id) && d->map[type_id] != type_id)
		type_id = d->map[type_id];
	return type_id;
}

/*
 * Resolve FWD to underlying STRUCT/UNION, if any; otherwise return original
 * type ID.
 */
static uint32_t resolve_fwd_id(struct btf_dedup *d, uint32_t type_id)
{
	__u32 orig_type_id = type_id;

	if (!btf_is_fwd(btf__type_by_id(d->btf, type_id)))
		return type_id;

	while (is_type_mapped(d, type_id) && d->map[type_id] != type_id)
		type_id = d->map[type_id];

	if (!btf_is_fwd(btf__type_by_id(d->btf, type_id)))
		return type_id;

	return orig_type_id;
}


static inline __u16 btf_fwd_kind(struct btf_type *t)
{
	return btf_kflag(t) ? BTF_KIND_UNION : BTF_KIND_STRUCT;
}

/* Check if given two types are identical ARRAY definitions */
static int btf_dedup_identical_arrays(struct btf_dedup *d, __u32 id1, __u32 id2)
{
	struct btf_type *t1, *t2;

	t1 = btf_type_by_id(d->btf, id1);
	t2 = btf_type_by_id(d->btf, id2);
	if (!btf_is_array(t1) || !btf_is_array(t2))
		return 0;

	return btf_equal_array(t1, t2);
}

/* Check if given two types are identical STRUCT/UNION definitions */
static bool btf_dedup_identical_structs(struct btf_dedup *d, __u32 id1, __u32 id2)
{
	const struct btf_member *m1, *m2;
	struct btf_type *t1, *t2;
	int n, i;

	t1 = btf_type_by_id(d->btf, id1);
	t2 = btf_type_by_id(d->btf, id2);

	if (!btf_is_composite(t1) || btf_kind(t1) != btf_kind(t2))
		return false;

	if (!btf_shallow_equal_struct(t1, t2))
		return false;

	m1 = btf_members(t1);
	m2 = btf_members(t2);
	for (i = 0, n = btf_vlen(t1); i < n; i++, m1++, m2++) {
		if (m1->type != m2->type)
			return false;
	}
	return true;
}

/*
 * Check equivalence of BTF type graph formed by candidate struct/union (we'll
 * call it "candidate graph" in this description for brevity) to a type graph
 * formed by (potential) canonical struct/union ("canonical graph" for brevity
 * here, though keep in mind that not all types in canonical graph are
 * necessarily canonical representatives themselves, some of them might be
 * duplicates or its uniqueness might not have been established yet).
 * Returns:
 *  - >0, if type graphs are equivalent;
 *  -  0, if not equivalent;
 *  - <0, on error.
 *
 * Algorithm performs side-by-side DFS traversal of both type graphs and checks
 * equivalence of BTF types at each step. If at any point BTF types in candidate
 * and canonical graphs are not compatible structurally, whole graphs are
 * incompatible. If types are structurally equivalent (i.e., all information
 * except referenced type IDs is exactly the same), a mapping from `canon_id` to
 * a `cand_id` is recored in hypothetical mapping (`btf_dedup->hypot_map`).
 * If a type references other types, then those referenced types are checked
 * for equivalence recursively.
 *
 * During DFS traversal, if we find that for current `canon_id` type we
 * already have some mapping in hypothetical map, we check for two possible
 * situations:
 *   - `canon_id` is mapped to exactly the same type as `cand_id`. This will
 *     happen when type graphs have cycles. In this case we assume those two
 *     types are equivalent.
 *   - `canon_id` is mapped to different type. This is contradiction in our
 *     hypothetical mapping, because same graph in canonical graph corresponds
 *     to two different types in candidate graph, which for equivalent type
 *     graphs shouldn't happen. This condition terminates equivalence check
 *     with negative result.
 *
 * If type graphs traversal exhausts types to check and find no contradiction,
 * then type graphs are equivalent.
 *
 * When checking types for equivalence, there is one special case: FWD types.
 * If FWD type resolution is allowed and one of the types (either from canonical
 * or candidate graph) is FWD and other is STRUCT/UNION (depending on FWD's kind
 * flag) and their names match, hypothetical mapping is updated to point from
 * FWD to STRUCT/UNION. If graphs will be determined as equivalent successfully,
 * this mapping will be used to record FWD -> STRUCT/UNION mapping permanently.
 *
 * Technically, this could lead to incorrect FWD to STRUCT/UNION resolution,
 * if there are two exactly named (or anonymous) structs/unions that are
 * compatible structurally, one of which has FWD field, while other is concrete
 * STRUCT/UNION, but according to C sources they are different structs/unions
 * that are referencing different types with the same name. This is extremely
 * unlikely to happen, but btf_dedup API allows to disable FWD resolution if
 * this logic is causing problems.
 *
 * Doing FWD resolution means that both candidate and/or canonical graphs can
 * consists of portions of the graph that come from multiple compilation units.
 * This is due to the fact that types within single compilation unit are always
 * deduplicated and FWDs are already resolved, if referenced struct/union
 * definiton is available. So, if we had unresolved FWD and found corresponding
 * STRUCT/UNION, they will be from different compilation units. This
 * consequently means that when we "link" FWD to corresponding STRUCT/UNION,
 * type graph will likely have at least two different BTF types that describe
 * same type (e.g., most probably there will be two different BTF types for the
 * same 'int' primitive type) and could even have "overlapping" parts of type
 * graph that describe same subset of types.
 *
 * This in turn means that our assumption that each type in canonical graph
 * must correspond to exactly one type in candidate graph might not hold
 * anymore and will make it harder to detect contradictions using hypothetical
 * map. To handle this problem, we allow to follow FWD -> STRUCT/UNION
 * resolution only in canonical graph. FWDs in candidate graphs are never
 * resolved. To see why it's OK, let's check all possible situations w.r.t. FWDs
 * that can occur:
 *   - Both types in canonical and candidate graphs are FWDs. If they are
 *     structurally equivalent, then they can either be both resolved to the
 *     same STRUCT/UNION or not resolved at all. In both cases they are
 *     equivalent and there is no need to resolve FWD on candidate side.
 *   - Both types in canonical and candidate graphs are concrete STRUCT/UNION,
 *     so nothing to resolve as well, algorithm will check equivalence anyway.
 *   - Type in canonical graph is FWD, while type in candidate is concrete
 *     STRUCT/UNION. In this case candidate graph comes from single compilation
 *     unit, so there is exactly one BTF type for each unique C type. After
 *     resolving FWD into STRUCT/UNION, there might be more than one BTF type
 *     in canonical graph mapping to single BTF type in candidate graph, but
 *     because hypothetical mapping maps from canonical to candidate types, it's
 *     alright, and we still maintain the property of having single `canon_id`
 *     mapping to single `cand_id` (there could be two different `canon_id`
 *     mapped to the same `cand_id`, but it's not contradictory).
 *   - Type in canonical graph is concrete STRUCT/UNION, while type in candidate
 *     graph is FWD. In this case we are just going to check compatibility of
 *     STRUCT/UNION and corresponding FWD, and if they are compatible, we'll
 *     assume that whatever STRUCT/UNION FWD resolves to must be equivalent to
 *     a concrete STRUCT/UNION from canonical graph. If the rest of type graphs
 *     turn out equivalent, we'll re-resolve FWD to concrete STRUCT/UNION from
 *     canonical graph.
 */
static int btf_dedup_is_equiv(struct btf_dedup *d, __u32 cand_id,
			      __u32 canon_id)
{
	struct btf_type *cand_type;
	struct btf_type *canon_type;
	__u32 hypot_type_id;
	__u16 cand_kind;
	__u16 canon_kind;
	int i, eq;

	/* if both resolve to the same canonical, they must be equivalent */
	if (resolve_type_id(d, cand_id) == resolve_type_id(d, canon_id))
		return 1;

	canon_id = resolve_fwd_id(d, canon_id);

	hypot_type_id = d->hypot_map[canon_id];
	if (hypot_type_id <= BTF_MAX_NR_TYPES) {
		if (hypot_type_id == cand_id)
			return 1;
		/* In some cases compiler will generate different DWARF types
		 * for *identical* array type definitions and use them for
		 * different fields within the *same* struct. This breaks type
		 * equivalence check, which makes an assumption that candidate
		 * types sub-graph has a consistent and deduped-by-compiler
		 * types within a single CU. So work around that by explicitly
		 * allowing identical array types here.
		 */
		if (btf_dedup_identical_arrays(d, hypot_type_id, cand_id))
			return 1;
		/* It turns out that similar situation can happen with
		 * struct/union sometimes, sigh... Handle the case where
		 * structs/unions are exactly the same, down to the referenced
		 * type IDs. Anything more complicated (e.g., if referenced
		 * types are different, but equivalent) is *way more*
		 * complicated and requires a many-to-many equivalence mapping.
		 */
		if (btf_dedup_identical_structs(d, hypot_type_id, cand_id))
			return 1;
		return 0;
	}

	if (btf_dedup_hypot_map_add(d, canon_id, cand_id))
		return -ENOMEM;

	cand_type = btf_type_by_id(d->btf, cand_id);
	canon_type = btf_type_by_id(d->btf, canon_id);
	cand_kind = btf_kind(cand_type);
	canon_kind = btf_kind(canon_type);

	if (cand_type->name_off != canon_type->name_off)
		return 0;

	/* FWD <--> STRUCT/UNION equivalence check, if enabled */
	if ((cand_kind == BTF_KIND_FWD || canon_kind == BTF_KIND_FWD)
	    && cand_kind != canon_kind) {
		__u16 real_kind;
		__u16 fwd_kind;

		if (cand_kind == BTF_KIND_FWD) {
			real_kind = canon_kind;
			fwd_kind = btf_fwd_kind(cand_type);
		} else {
			real_kind = cand_kind;
			fwd_kind = btf_fwd_kind(canon_type);
			/* we'd need to resolve base FWD to STRUCT/UNION */
			if (fwd_kind == real_kind && canon_id < d->btf->start_id)
				d->hypot_adjust_canon = true;
		}
		return fwd_kind == real_kind;
	}

	if (cand_kind != canon_kind)
		return 0;

	switch (cand_kind) {
	case BTF_KIND_INT:
		return btf_equal_int_tag(cand_type, canon_type);

	case BTF_KIND_ENUM:
		return btf_compat_enum(cand_type, canon_type);

	case BTF_KIND_ENUM64:
		return btf_compat_enum64(cand_type, canon_type);

	case BTF_KIND_FWD:
	case BTF_KIND_FLOAT:
		return btf_equal_common(cand_type, canon_type);

	case BTF_KIND_CONST:
	case BTF_KIND_VOLATILE:
	case BTF_KIND_RESTRICT:
	case BTF_KIND_PTR:
	case BTF_KIND_TYPEDEF:
	case BTF_KIND_FUNC:
	case BTF_KIND_TYPE_TAG:
		if (cand_type->info != canon_type->info)
			return 0;
		return btf_dedup_is_equiv(d, cand_type->type, canon_type->type);

	case BTF_KIND_ARRAY: {
		const struct btf_array *cand_arr, *canon_arr;

		if (!btf_compat_array(cand_type, canon_type))
			return 0;
		cand_arr = btf_array(cand_type);
		canon_arr = btf_array(canon_type);
		eq = btf_dedup_is_equiv(d, cand_arr->index_type, canon_arr->index_type);
		if (eq <= 0)
			return eq;
		return btf_dedup_is_equiv(d, cand_arr->type, canon_arr->type);
	}

	case BTF_KIND_STRUCT:
	case BTF_KIND_UNION: {
		const struct btf_member *cand_m, *canon_m;
		__u16 vlen;

		if (!btf_shallow_equal_struct(cand_type, canon_type))
			return 0;
		vlen = btf_vlen(cand_type);
		cand_m = btf_members(cand_type);
		canon_m = btf_members(canon_type);
		for (i = 0; i < vlen; i++) {
			eq = btf_dedup_is_equiv(d, cand_m->type, canon_m->type);
			if (eq <= 0)
				return eq;
			cand_m++;
			canon_m++;
		}

		return 1;
	}

	case BTF_KIND_FUNC_PROTO: {
		const struct btf_param *cand_p, *canon_p;
		__u16 vlen;

		if (!btf_compat_fnproto(cand_type, canon_type))
			return 0;
		eq = btf_dedup_is_equiv(d, cand_type->type, canon_type->type);
		if (eq <= 0)
			return eq;
		vlen = btf_vlen(cand_type);
		cand_p = btf_params(cand_type);
		canon_p = btf_params(canon_type);
		for (i = 0; i < vlen; i++) {
			eq = btf_dedup_is_equiv(d, cand_p->type, canon_p->type);
			if (eq <= 0)
				return eq;
			cand_p++;
			canon_p++;
		}
		return 1;
	}

	default:
		return -EINVAL;
	}
	return 0;
}

/*
 * Use hypothetical mapping, produced by successful type graph equivalence
 * check, to augment existing struct/union canonical mapping, where possible.
 *
 * If BTF_KIND_FWD resolution is allowed, this mapping is also used to record
 * FWD -> STRUCT/UNION correspondence as well. FWD resolution is bidirectional:
 * it doesn't matter if FWD type was part of canonical graph or candidate one,
 * we are recording the mapping anyway. As opposed to carefulness required
 * for struct/union correspondence mapping (described below), for FWD resolution
 * it's not important, as by the time that FWD type (reference type) will be
 * deduplicated all structs/unions will be deduped already anyway.
 *
 * Recording STRUCT/UNION mapping is purely a performance optimization and is
 * not required for correctness. It needs to be done carefully to ensure that
 * struct/union from candidate's type graph is not mapped into corresponding
 * struct/union from canonical type graph that itself hasn't been resolved into
 * canonical representative. The only guarantee we have is that canonical
 * struct/union was determined as canonical and that won't change. But any
 * types referenced through that struct/union fields could have been not yet
 * resolved, so in case like that it's too early to establish any kind of
 * correspondence between structs/unions.
 *
 * No canonical correspondence is derived for primitive types (they are already
 * deduplicated completely already anyway) or reference types (they rely on
 * stability of struct/union canonical relationship for equivalence checks).
 */
static void btf_dedup_merge_hypot_map(struct btf_dedup *d)
{
	__u32 canon_type_id, targ_type_id;
	__u16 t_kind, c_kind;
	__u32 t_id, c_id;
	int i;

	for (i = 0; i < d->hypot_cnt; i++) {
		canon_type_id = d->hypot_list[i];
		targ_type_id = d->hypot_map[canon_type_id];
		t_id = resolve_type_id(d, targ_type_id);
		c_id = resolve_type_id(d, canon_type_id);
		t_kind = btf_kind(btf__type_by_id(d->btf, t_id));
		c_kind = btf_kind(btf__type_by_id(d->btf, c_id));
		/*
		 * Resolve FWD into STRUCT/UNION.
		 * It's ok to resolve FWD into STRUCT/UNION that's not yet
		 * mapped to canonical representative (as opposed to
		 * STRUCT/UNION <--> STRUCT/UNION mapping logic below), because
		 * eventually that struct is going to be mapped and all resolved
		 * FWDs will automatically resolve to correct canonical
		 * representative. This will happen before ref type deduping,
		 * which critically depends on stability of these mapping. This
		 * stability is not a requirement for STRUCT/UNION equivalence
		 * checks, though.
		 */

		/* if it's the split BTF case, we still need to point base FWD
		 * to STRUCT/UNION in a split BTF, because FWDs from split BTF
		 * will be resolved against base FWD. If we don't point base
		 * canonical FWD to the resolved STRUCT/UNION, then all the
		 * FWDs in split BTF won't be correctly resolved to a proper
		 * STRUCT/UNION.
		 */
		if (t_kind != BTF_KIND_FWD && c_kind == BTF_KIND_FWD)
			d->map[c_id] = t_id;

		/* if graph equivalence determined that we'd need to adjust
		 * base canonical types, then we need to only point base FWDs
		 * to STRUCTs/UNIONs and do no more modifications. For all
		 * other purposes the type graphs were not equivalent.
		 */
		if (d->hypot_adjust_canon)
			continue;

		if (t_kind == BTF_KIND_FWD && c_kind != BTF_KIND_FWD)
			d->map[t_id] = c_id;

		if ((t_kind == BTF_KIND_STRUCT || t_kind == BTF_KIND_UNION) &&
		    c_kind != BTF_KIND_FWD &&
		    is_type_mapped(d, c_id) &&
		    !is_type_mapped(d, t_id)) {
			/*
			 * as a perf optimization, we can map struct/union
			 * that's part of type graph we just verified for
			 * equivalence. We can do that for struct/union that has
			 * canonical representative only, though.
			 */
			d->map[t_id] = c_id;
		}
	}
}

/*
 * Deduplicate struct/union types.
 *
 * For each struct/union type its type signature hash is calculated, taking
 * into account type's name, size, number, order and names of fields, but
 * ignoring type ID's referenced from fields, because they might not be deduped
 * completely until after reference types deduplication phase. This type hash
 * is used to iterate over all potential canonical types, sharing same hash.
 * For each canonical candidate we check whether type graphs that they form
 * (through referenced types in fields and so on) are equivalent using algorithm
 * implemented in `btf_dedup_is_equiv`. If such equivalence is found and
 * BTF_KIND_FWD resolution is allowed, then hypothetical mapping
 * (btf_dedup->hypot_map) produced by aforementioned type graph equivalence
 * algorithm is used to record FWD -> STRUCT/UNION mapping. It's also used to
 * potentially map other structs/unions to their canonical representatives,
 * if such relationship hasn't yet been established. This speeds up algorithm
 * by eliminating some of the duplicate work.
 *
 * If no matching canonical representative was found, struct/union is marked
 * as canonical for itself and is added into btf_dedup->dedup_table hash map
 * for further look ups.
 */
static int btf_dedup_struct_type(struct btf_dedup *d, __u32 type_id)
{
	struct btf_type *cand_type, *t;
	struct hashmap_entry *hash_entry;
	/* if we don't find equivalent type, then we are canonical */
	__u32 new_id = type_id;
	__u16 kind;
	long h;

	/* already deduped or is in process of deduping (loop detected) */
	if (d->map[type_id] <= BTF_MAX_NR_TYPES)
		return 0;

	t = btf_type_by_id(d->btf, type_id);
	kind = btf_kind(t);

	if (kind != BTF_KIND_STRUCT && kind != BTF_KIND_UNION)
		return 0;

	h = btf_hash_struct(t);
	for_each_dedup_cand(d, hash_entry, h) {
		__u32 cand_id = (__u32)(long)hash_entry->value;
		int eq;

		/*
		 * Even though btf_dedup_is_equiv() checks for
		 * btf_shallow_equal_struct() internally when checking two
		 * structs (unions) for equivalence, we need to guard here
		 * from picking matching FWD type as a dedup candidate.
		 * This can happen due to hash collision. In such case just
		 * relying on btf_dedup_is_equiv() would lead to potentially
		 * creating a loop (FWD -> STRUCT and STRUCT -> FWD), because
		 * FWD and compatible STRUCT/UNION are considered equivalent.
		 */
		cand_type = btf_type_by_id(d->btf, cand_id);
		if (!btf_shallow_equal_struct(t, cand_type))
			continue;

		btf_dedup_clear_hypot_map(d);
		eq = btf_dedup_is_equiv(d, type_id, cand_id);
		if (eq < 0)
			return eq;
		if (!eq)
			continue;
		btf_dedup_merge_hypot_map(d);
		if (d->hypot_adjust_canon) /* not really equivalent */
			continue;
		new_id = cand_id;
		break;
	}

	d->map[type_id] = new_id;
	if (type_id == new_id && btf_dedup_table_add(d, h, type_id))
		return -ENOMEM;

	return 0;
}

static int btf_dedup_struct_types(struct btf_dedup *d)
{
	int i, err;

	for (i = 0; i < d->btf->nr_types; i++) {
		err = btf_dedup_struct_type(d, d->btf->start_id + i);
		if (err)
			return err;
	}
	return 0;
}

/*
 * Deduplicate reference type.
 *
 * Once all primitive and struct/union types got deduplicated, we can easily
 * deduplicate all other (reference) BTF types. This is done in two steps:
 *
 * 1. Resolve all referenced type IDs into their canonical type IDs. This
 * resolution can be done either immediately for primitive or struct/union types
 * (because they were deduped in previous two phases) or recursively for
 * reference types. Recursion will always terminate at either primitive or
 * struct/union type, at which point we can "unwind" chain of reference types
 * one by one. There is no danger of encountering cycles because in C type
 * system the only way to form type cycle is through struct/union, so any chain
 * of reference types, even those taking part in a type cycle, will inevitably
 * reach struct/union at some point.
 *
 * 2. Once all referenced type IDs are resolved into canonical ones, BTF type
 * becomes "stable", in the sense that no further deduplication will cause
 * any changes to it. With that, it's now possible to calculate type's signature
 * hash (this time taking into account referenced type IDs) and loop over all
 * potential canonical representatives. If no match was found, current type
 * will become canonical representative of itself and will be added into
 * btf_dedup->dedup_table as another possible canonical representative.
 */
static int btf_dedup_ref_type(struct btf_dedup *d, __u32 type_id)
{
	struct hashmap_entry *hash_entry;
	__u32 new_id = type_id, cand_id;
	struct btf_type *t, *cand;
	/* if we don't find equivalent type, then we are representative type */
	int ref_type_id;
	long h;

	if (d->map[type_id] == BTF_IN_PROGRESS_ID)
		return -ELOOP;
	if (d->map[type_id] <= BTF_MAX_NR_TYPES)
		return resolve_type_id(d, type_id);

	t = btf_type_by_id(d->btf, type_id);
	d->map[type_id] = BTF_IN_PROGRESS_ID;

	switch (btf_kind(t)) {
	case BTF_KIND_CONST:
	case BTF_KIND_VOLATILE:
	case BTF_KIND_RESTRICT:
	case BTF_KIND_PTR:
	case BTF_KIND_TYPEDEF:
	case BTF_KIND_FUNC:
	case BTF_KIND_TYPE_TAG:
		ref_type_id = btf_dedup_ref_type(d, t->type);
		if (ref_type_id < 0)
			return ref_type_id;
		t->type = ref_type_id;

		h = btf_hash_common(t);
		for_each_dedup_cand(d, hash_entry, h) {
			cand_id = (__u32)(long)hash_entry->value;
			cand = btf_type_by_id(d->btf, cand_id);
			if (btf_equal_common(t, cand)) {
				new_id = cand_id;
				break;
			}
		}
		break;

	case BTF_KIND_DECL_TAG:
		ref_type_id = btf_dedup_ref_type(d, t->type);
		if (ref_type_id < 0)
			return ref_type_id;
		t->type = ref_type_id;

		h = btf_hash_int_decl_tag(t);
		for_each_dedup_cand(d, hash_entry, h) {
			cand_id = (__u32)(long)hash_entry->value;
			cand = btf_type_by_id(d->btf, cand_id);
			if (btf_equal_int_tag(t, cand)) {
				new_id = cand_id;
				break;
			}
		}
		break;

	case BTF_KIND_ARRAY: {
		struct btf_array *info = btf_array(t);

		ref_type_id = btf_dedup_ref_type(d, info->type);
		if (ref_type_id < 0)
			return ref_type_id;
		info->type = ref_type_id;

		ref_type_id = btf_dedup_ref_type(d, info->index_type);
		if (ref_type_id < 0)
			return ref_type_id;
		info->index_type = ref_type_id;

		h = btf_hash_array(t);
		for_each_dedup_cand(d, hash_entry, h) {
			cand_id = (__u32)(long)hash_entry->value;
			cand = btf_type_by_id(d->btf, cand_id);
			if (btf_equal_array(t, cand)) {
				new_id = cand_id;
				break;
			}
		}
		break;
	}

	case BTF_KIND_FUNC_PROTO: {
		struct btf_param *param;
		__u16 vlen;
		int i;

		ref_type_id = btf_dedup_ref_type(d, t->type);
		if (ref_type_id < 0)
			return ref_type_id;
		t->type = ref_type_id;

		vlen = btf_vlen(t);
		param = btf_params(t);
		for (i = 0; i < vlen; i++) {
			ref_type_id = btf_dedup_ref_type(d, param->type);
			if (ref_type_id < 0)
				return ref_type_id;
			param->type = ref_type_id;
			param++;
		}

		h = btf_hash_fnproto(t);
		for_each_dedup_cand(d, hash_entry, h) {
			cand_id = (__u32)(long)hash_entry->value;
			cand = btf_type_by_id(d->btf, cand_id);
			if (btf_equal_fnproto(t, cand)) {
				new_id = cand_id;
				break;
			}
		}
		break;
	}

	default:
		return -EINVAL;
	}

	d->map[type_id] = new_id;
	if (type_id == new_id && btf_dedup_table_add(d, h, type_id))
		return -ENOMEM;

	return new_id;
}

static int btf_dedup_ref_types(struct btf_dedup *d)
{
	int i, err;

	for (i = 0; i < d->btf->nr_types; i++) {
		err = btf_dedup_ref_type(d, d->btf->start_id + i);
		if (err < 0)
			return err;
	}
	/* we won't need d->dedup_table anymore */
	hashmap__free(d->dedup_table);
	d->dedup_table = NULL;
	return 0;
}

/*
 * Compact types.
 *
 * After we established for each type its corresponding canonical representative
 * type, we now can eliminate types that are not canonical and leave only
 * canonical ones layed out sequentially in memory by copying them over
 * duplicates. During compaction btf_dedup->hypot_map array is reused to store
 * a map from original type ID to a new compacted type ID, which will be used
 * during next phase to "fix up" type IDs, referenced from struct/union and
 * reference types.
 */
static int btf_dedup_compact_types(struct btf_dedup *d)
{
	__u32 *new_offs;
	__u32 next_type_id = d->btf->start_id;
	const struct btf_type *t;
	void *p;
	int i, id, len;

	/* we are going to reuse hypot_map to store compaction remapping */
	d->hypot_map[0] = 0;
	/* base BTF types are not renumbered */
	for (id = 1; id < d->btf->start_id; id++)
		d->hypot_map[id] = id;
	for (i = 0, id = d->btf->start_id; i < d->btf->nr_types; i++, id++)
		d->hypot_map[id] = BTF_UNPROCESSED_ID;

	p = d->btf->types_data;

	for (i = 0, id = d->btf->start_id; i < d->btf->nr_types; i++, id++) {
		if (d->map[id] != id)
			continue;

		t = btf__type_by_id(d->btf, id);
		len = btf_type_size(t);
		if (len < 0)
			return len;

		memmove(p, t, len);
		d->hypot_map[id] = next_type_id;
		d->btf->type_offs[next_type_id - d->btf->start_id] = p - d->btf->types_data;
		p += len;
		next_type_id++;
	}

	/* shrink struct btf's internal types index and update btf_header */
	d->btf->nr_types = next_type_id - d->btf->start_id;
	d->btf->type_offs_cap = d->btf->nr_types;
	d->btf->hdr->type_len = p - d->btf->types_data;
	new_offs = libbpf_reallocarray(d->btf->type_offs, d->btf->type_offs_cap,
				       sizeof(*new_offs));
	if (d->btf->type_offs_cap && !new_offs)
		return -ENOMEM;
	d->btf->type_offs = new_offs;
	d->btf->hdr->str_off = d->btf->hdr->type_len;
	d->btf->raw_size = d->btf->hdr->hdr_len + d->btf->hdr->type_len + d->btf->hdr->str_len;
	return 0;
}

/*
 * Figure out final (deduplicated and compacted) type ID for provided original
 * `type_id` by first resolving it into corresponding canonical type ID and
 * then mapping it to a deduplicated type ID, stored in btf_dedup->hypot_map,
 * which is populated during compaction phase.
 */
static int btf_dedup_remap_type_id(__u32 *type_id, void *ctx)
{
	struct btf_dedup *d = ctx;
	__u32 resolved_type_id, new_type_id;

	resolved_type_id = resolve_type_id(d, *type_id);
	new_type_id = d->hypot_map[resolved_type_id];
	if (new_type_id > BTF_MAX_NR_TYPES)
		return -EINVAL;

	*type_id = new_type_id;
	return 0;
}

/*
 * Remap referenced type IDs into deduped type IDs.
 *
 * After BTF types are deduplicated and compacted, their final type IDs may
 * differ from original ones. The map from original to a corresponding
 * deduped type ID is stored in btf_dedup->hypot_map and is populated during
 * compaction phase. During remapping phase we are rewriting all type IDs
 * referenced from any BTF type (e.g., struct fields, func proto args, etc) to
 * their final deduped type IDs.
 */
static int btf_dedup_remap_types(struct btf_dedup *d)
{
	int i, r;

	for (i = 0; i < d->btf->nr_types; i++) {
		struct btf_type *t = btf_type_by_id(d->btf, d->btf->start_id + i);

		r = btf_type_visit_type_ids(t, btf_dedup_remap_type_id, d);
		if (r)
			return r;
	}

	if (!d->btf_ext)
		return 0;

	r = btf_ext_visit_type_ids(d->btf_ext, btf_dedup_remap_type_id, d);
	if (r)
		return r;

	return 0;
}

/*
 * Probe few well-known locations for vmlinux kernel image and try to load BTF
 * data out of it to use for target BTF.
 */
struct btf *btf__load_vmlinux_btf(void)
{
	const char *locations[] = {
		/* try canonical vmlinux BTF through sysfs first */
		"/sys/kernel/btf/vmlinux",
		/* fall back to trying to find vmlinux on disk otherwise */
		"/boot/vmlinux-%1$s",
		"/lib/modules/%1$s/vmlinux-%1$s",
		"/lib/modules/%1$s/build/vmlinux",
		"/usr/lib/modules/%1$s/kernel/vmlinux",
		"/usr/lib/debug/boot/vmlinux-%1$s",
		"/usr/lib/debug/boot/vmlinux-%1$s.debug",
		"/usr/lib/debug/lib/modules/%1$s/vmlinux",
	};
	char path[PATH_MAX + 1];
	struct utsname buf;
	struct btf *btf;
	int i, err;

	uname(&buf);

	for (i = 0; i < ARRAY_SIZE(locations); i++) {
		snprintf(path, PATH_MAX, locations[i], buf.release);

		if (faccessat(AT_FDCWD, path, R_OK, AT_EACCESS))
			continue;

		btf = btf__parse(path, NULL);
		err = libbpf_get_error(btf);
		pr_debug("loading kernel BTF '%s': %d\n", path, err);
		if (err)
			continue;

		return btf;
	}

	pr_warn("failed to find valid kernel BTF\n");
	return libbpf_err_ptr(-ESRCH);
}

struct btf *libbpf_find_kernel_btf(void) __attribute__((alias("btf__load_vmlinux_btf")));

struct btf *btf__load_module_btf(const char *module_name, struct btf *vmlinux_btf)
{
	char path[80];

	snprintf(path, sizeof(path), "/sys/kernel/btf/%s", module_name);
	return btf__parse_split(path, vmlinux_btf);
}

int btf_type_visit_type_ids(struct btf_type *t, type_id_visit_fn visit, void *ctx)
{
	int i, n, err;

	switch (btf_kind(t)) {
	case BTF_KIND_INT:
	case BTF_KIND_FLOAT:
	case BTF_KIND_ENUM:
	case BTF_KIND_ENUM64:
		return 0;

	case BTF_KIND_FWD:
	case BTF_KIND_CONST:
	case BTF_KIND_VOLATILE:
	case BTF_KIND_RESTRICT:
	case BTF_KIND_PTR:
	case BTF_KIND_TYPEDEF:
	case BTF_KIND_FUNC:
	case BTF_KIND_VAR:
	case BTF_KIND_DECL_TAG:
	case BTF_KIND_TYPE_TAG:
		return visit(&t->type, ctx);

	case BTF_KIND_ARRAY: {
		struct btf_array *a = btf_array(t);

		err = visit(&a->type, ctx);
		err = err ?: visit(&a->index_type, ctx);
		return err;
	}

	case BTF_KIND_STRUCT:
	case BTF_KIND_UNION: {
		struct btf_member *m = btf_members(t);

		for (i = 0, n = btf_vlen(t); i < n; i++, m++) {
			err = visit(&m->type, ctx);
			if (err)
				return err;
		}
		return 0;
	}

	case BTF_KIND_FUNC_PROTO: {
		struct btf_param *m = btf_params(t);

		err = visit(&t->type, ctx);
		if (err)
			return err;
		for (i = 0, n = btf_vlen(t); i < n; i++, m++) {
			err = visit(&m->type, ctx);
			if (err)
				return err;
		}
		return 0;
	}

	case BTF_KIND_DATASEC: {
		struct btf_var_secinfo *m = btf_var_secinfos(t);

		for (i = 0, n = btf_vlen(t); i < n; i++, m++) {
			err = visit(&m->type, ctx);
			if (err)
				return err;
		}
		return 0;
	}

	default:
		return -EINVAL;
	}
}

int btf_type_visit_str_offs(struct btf_type *t, str_off_visit_fn visit, void *ctx)
{
	int i, n, err;

	err = visit(&t->name_off, ctx);
	if (err)
		return err;

	switch (btf_kind(t)) {
	case BTF_KIND_STRUCT:
	case BTF_KIND_UNION: {
		struct btf_member *m = btf_members(t);

		for (i = 0, n = btf_vlen(t); i < n; i++, m++) {
			err = visit(&m->name_off, ctx);
			if (err)
				return err;
		}
		break;
	}
	case BTF_KIND_ENUM: {
		struct btf_enum *m = btf_enum(t);

		for (i = 0, n = btf_vlen(t); i < n; i++, m++) {
			err = visit(&m->name_off, ctx);
			if (err)
				return err;
		}
		break;
	}
	case BTF_KIND_ENUM64: {
		struct btf_enum64 *m = btf_enum64(t);

		for (i = 0, n = btf_vlen(t); i < n; i++, m++) {
			err = visit(&m->name_off, ctx);
			if (err)
				return err;
		}
		break;
	}
	case BTF_KIND_FUNC_PROTO: {
		struct btf_param *m = btf_params(t);

		for (i = 0, n = btf_vlen(t); i < n; i++, m++) {
			err = visit(&m->name_off, ctx);
			if (err)
				return err;
		}
		break;
	}
	default:
		break;
	}

	return 0;
}

int btf_ext_visit_type_ids(struct btf_ext *btf_ext, type_id_visit_fn visit, void *ctx)
{
	const struct btf_ext_info *seg;
	struct btf_ext_info_sec *sec;
	int i, err;

	seg = &btf_ext->func_info;
	for_each_btf_ext_sec(seg, sec) {
		struct bpf_func_info_min *rec;

		for_each_btf_ext_rec(seg, sec, i, rec) {
			err = visit(&rec->type_id, ctx);
			if (err < 0)
				return err;
		}
	}

	seg = &btf_ext->core_relo_info;
	for_each_btf_ext_sec(seg, sec) {
		struct bpf_core_relo *rec;

		for_each_btf_ext_rec(seg, sec, i, rec) {
			err = visit(&rec->type_id, ctx);
			if (err < 0)
				return err;
		}
	}

	return 0;
}

int btf_ext_visit_str_offs(struct btf_ext *btf_ext, str_off_visit_fn visit, void *ctx)
{
	const struct btf_ext_info *seg;
	struct btf_ext_info_sec *sec;
	int i, err;

	seg = &btf_ext->func_info;
	for_each_btf_ext_sec(seg, sec) {
		err = visit(&sec->sec_name_off, ctx);
		if (err)
			return err;
	}

	seg = &btf_ext->line_info;
	for_each_btf_ext_sec(seg, sec) {
		struct bpf_line_info_min *rec;

		err = visit(&sec->sec_name_off, ctx);
		if (err)
			return err;

		for_each_btf_ext_rec(seg, sec, i, rec) {
			err = visit(&rec->file_name_off, ctx);
			if (err)
				return err;
			err = visit(&rec->line_off, ctx);
			if (err)
				return err;
		}
	}

	seg = &btf_ext->core_relo_info;
	for_each_btf_ext_sec(seg, sec) {
		struct bpf_core_relo *rec;

		err = visit(&sec->sec_name_off, ctx);
		if (err)
			return err;

		for_each_btf_ext_rec(seg, sec, i, rec) {
			err = visit(&rec->access_str_off, ctx);
			if (err)
				return err;
		}
	}

	return 0;
}<|MERGE_RESOLUTION|>--- conflicted
+++ resolved
@@ -237,7 +237,6 @@
 		btf_bswap_hdr(hdr);
 	} else if (hdr->magic != BTF_MAGIC) {
 		pr_debug("Invalid BTF magic: %x\n", hdr->magic);
-<<<<<<< HEAD
 		return -EINVAL;
 	}
 
@@ -253,23 +252,6 @@
 		return -EINVAL;
 	}
 
-=======
-		return -EINVAL;
-	}
-
-	if (btf->raw_size < hdr->hdr_len) {
-		pr_debug("BTF header len %u larger than data size %u\n",
-			 hdr->hdr_len, btf->raw_size);
-		return -EINVAL;
-	}
-
-	meta_left = btf->raw_size - hdr->hdr_len;
-	if (meta_left < (long long)hdr->str_off + hdr->str_len) {
-		pr_debug("Invalid BTF total size: %u\n", btf->raw_size);
-		return -EINVAL;
-	}
-
->>>>>>> 29549c70
 	if ((long long)hdr->type_off + hdr->type_len > hdr->str_off) {
 		pr_debug("Invalid BTF data sections layout: type data at %u + %u, strings data at %u + %u\n",
 			 hdr->type_off, hdr->type_len, hdr->str_off, hdr->str_len);
