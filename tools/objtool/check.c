// SPDX-License-Identifier: GPL-2.0-or-later
/*
 * Copyright (C) 2015-2017 Josh Poimboeuf <jpoimboe@redhat.com>
 */

#include <string.h>
#include <stdlib.h>

#include <arch/elf.h>
#include <objtool/builtin.h>
#include <objtool/cfi.h>
#include <objtool/arch.h>
#include <objtool/check.h>
#include <objtool/special.h>
#include <objtool/warn.h>
#include <objtool/endianness.h>

#include <linux/objtool.h>
#include <linux/hashtable.h>
#include <linux/kernel.h>
#include <linux/static_call_types.h>

struct alternative {
	struct list_head list;
	struct instruction *insn;
	bool skip_orig;
};

struct cfi_init_state initial_func_cfi;

struct instruction *find_insn(struct objtool_file *file,
			      struct section *sec, unsigned long offset)
{
	struct instruction *insn;

	hash_for_each_possible(file->insn_hash, insn, hash, sec_offset_hash(sec, offset)) {
		if (insn->sec == sec && insn->offset == offset)
			return insn;
	}

	return NULL;
}

static struct instruction *next_insn_same_sec(struct objtool_file *file,
					      struct instruction *insn)
{
	struct instruction *next = list_next_entry(insn, list);

	if (!next || &next->list == &file->insn_list || next->sec != insn->sec)
		return NULL;

	return next;
}

static struct instruction *next_insn_same_func(struct objtool_file *file,
					       struct instruction *insn)
{
	struct instruction *next = list_next_entry(insn, list);
	struct symbol *func = insn->func;

	if (!func)
		return NULL;

	if (&next->list != &file->insn_list && next->func == func)
		return next;

	/* Check if we're already in the subfunction: */
	if (func == func->cfunc)
		return NULL;

	/* Move to the subfunction: */
	return find_insn(file, func->cfunc->sec, func->cfunc->offset);
}

static struct instruction *prev_insn_same_sym(struct objtool_file *file,
					       struct instruction *insn)
{
	struct instruction *prev = list_prev_entry(insn, list);

	if (&prev->list != &file->insn_list && prev->func == insn->func)
		return prev;

	return NULL;
}

#define func_for_each_insn(file, func, insn)				\
	for (insn = find_insn(file, func->sec, func->offset);		\
	     insn;							\
	     insn = next_insn_same_func(file, insn))

#define sym_for_each_insn(file, sym, insn)				\
	for (insn = find_insn(file, sym->sec, sym->offset);		\
	     insn && &insn->list != &file->insn_list &&			\
		insn->sec == sym->sec &&				\
		insn->offset < sym->offset + sym->len;			\
	     insn = list_next_entry(insn, list))

#define sym_for_each_insn_continue_reverse(file, sym, insn)		\
	for (insn = list_prev_entry(insn, list);			\
	     &insn->list != &file->insn_list &&				\
		insn->sec == sym->sec && insn->offset >= sym->offset;	\
	     insn = list_prev_entry(insn, list))

#define sec_for_each_insn_from(file, insn)				\
	for (; insn; insn = next_insn_same_sec(file, insn))

#define sec_for_each_insn_continue(file, insn)				\
	for (insn = next_insn_same_sec(file, insn); insn;		\
	     insn = next_insn_same_sec(file, insn))

static bool is_jump_table_jump(struct instruction *insn)
{
	struct alt_group *alt_group = insn->alt_group;

	if (insn->jump_table)
		return true;

	/* Retpoline alternative for a jump table? */
	return alt_group && alt_group->orig_group &&
	       alt_group->orig_group->first_insn->jump_table;
}

static bool is_sibling_call(struct instruction *insn)
{
	/*
	 * Assume only ELF functions can make sibling calls.  This ensures
	 * sibling call detection consistency between vmlinux.o and individual
	 * objects.
	 */
	if (!insn->func)
		return false;

	/* An indirect jump is either a sibling call or a jump to a table. */
	if (insn->type == INSN_JUMP_DYNAMIC)
		return !is_jump_table_jump(insn);

	/* add_jump_destinations() sets insn->call_dest for sibling calls. */
	return (is_static_jump(insn) && insn->call_dest);
}

/*
 * This checks to see if the given function is a "noreturn" function.
 *
 * For global functions which are outside the scope of this object file, we
 * have to keep a manual list of them.
 *
 * For local functions, we have to detect them manually by simply looking for
 * the lack of a return instruction.
 */
static bool __dead_end_function(struct objtool_file *file, struct symbol *func,
				int recursion)
{
	int i;
	struct instruction *insn;
	bool empty = true;

	/*
	 * Unfortunately these have to be hard coded because the noreturn
	 * attribute isn't provided in ELF data.
	 */
	static const char * const global_noreturns[] = {
		"__stack_chk_fail",
		"panic",
		"do_exit",
		"do_task_dead",
		"__module_put_and_exit",
		"complete_and_exit",
		"__reiserfs_panic",
		"lbug_with_loc",
		"fortify_panic",
		"usercopy_abort",
		"machine_real_restart",
		"rewind_stack_do_exit",
		"kunit_try_catch_throw",
		"xen_start_kernel",
		"cpu_bringup_and_idle",
	};

	if (!func)
		return false;

	if (func->bind == STB_WEAK)
		return false;

	if (func->bind == STB_GLOBAL)
		for (i = 0; i < ARRAY_SIZE(global_noreturns); i++)
			if (!strcmp(func->name, global_noreturns[i]))
				return true;

	if (!func->len)
		return false;

	insn = find_insn(file, func->sec, func->offset);
	if (!insn->func)
		return false;

	func_for_each_insn(file, func, insn) {
		empty = false;

		if (insn->type == INSN_RETURN)
			return false;
	}

	if (empty)
		return false;

	/*
	 * A function can have a sibling call instead of a return.  In that
	 * case, the function's dead-end status depends on whether the target
	 * of the sibling call returns.
	 */
	func_for_each_insn(file, func, insn) {
		if (is_sibling_call(insn)) {
			struct instruction *dest = insn->jump_dest;

			if (!dest)
				/* sibling call to another file */
				return false;

			/* local sibling call */
			if (recursion == 5) {
				/*
				 * Infinite recursion: two functions have
				 * sibling calls to each other.  This is a very
				 * rare case.  It means they aren't dead ends.
				 */
				return false;
			}

			return __dead_end_function(file, dest->func, recursion+1);
		}
	}

	return true;
}

static bool dead_end_function(struct objtool_file *file, struct symbol *func)
{
	return __dead_end_function(file, func, 0);
}

static void init_cfi_state(struct cfi_state *cfi)
{
	int i;

	for (i = 0; i < CFI_NUM_REGS; i++) {
		cfi->regs[i].base = CFI_UNDEFINED;
		cfi->vals[i].base = CFI_UNDEFINED;
	}
	cfi->cfa.base = CFI_UNDEFINED;
	cfi->drap_reg = CFI_UNDEFINED;
	cfi->drap_offset = -1;
}

static void init_insn_state(struct insn_state *state, struct section *sec)
{
	memset(state, 0, sizeof(*state));
	init_cfi_state(&state->cfi);

	/*
	 * We need the full vmlinux for noinstr validation, otherwise we can
	 * not correctly determine insn->call_dest->sec (external symbols do
	 * not have a section).
	 */
	if (vmlinux && noinstr && sec)
		state->noinstr = sec->noinstr;
}

/*
 * Call the arch-specific instruction decoder for all the instructions and add
 * them to the global instruction list.
 */
static int decode_instructions(struct objtool_file *file)
{
	struct section *sec;
	struct symbol *func;
	unsigned long offset;
	struct instruction *insn;
	unsigned long nr_insns = 0;
	int ret;

	for_each_sec(file, sec) {

		if (!(sec->sh.sh_flags & SHF_EXECINSTR))
			continue;

		if (strcmp(sec->name, ".altinstr_replacement") &&
		    strcmp(sec->name, ".altinstr_aux") &&
		    strncmp(sec->name, ".discard.", 9))
			sec->text = true;

		if (!strcmp(sec->name, ".noinstr.text") ||
		    !strcmp(sec->name, ".entry.text"))
			sec->noinstr = true;

		for (offset = 0; offset < sec->sh.sh_size; offset += insn->len) {
			insn = malloc(sizeof(*insn));
			if (!insn) {
				WARN("malloc failed");
				return -1;
			}
			memset(insn, 0, sizeof(*insn));
			INIT_LIST_HEAD(&insn->alts);
			INIT_LIST_HEAD(&insn->stack_ops);
			init_cfi_state(&insn->cfi);

			insn->sec = sec;
			insn->offset = offset;

			ret = arch_decode_instruction(file->elf, sec, offset,
						      sec->sh.sh_size - offset,
						      &insn->len, &insn->type,
						      &insn->immediate,
						      &insn->stack_ops);
			if (ret)
				goto err;

			hash_add(file->insn_hash, &insn->hash, sec_offset_hash(sec, insn->offset));
			list_add_tail(&insn->list, &file->insn_list);
			nr_insns++;
		}

		list_for_each_entry(func, &sec->symbol_list, list) {
			if (func->type != STT_FUNC || func->alias != func)
				continue;

			if (!find_insn(file, sec, func->offset)) {
				WARN("%s(): can't find starting instruction",
				     func->name);
				return -1;
			}

			sym_for_each_insn(file, func, insn)
				insn->func = func;
		}
	}

	if (stats)
		printf("nr_insns: %lu\n", nr_insns);

	return 0;

err:
	free(insn);
	return ret;
}

static struct instruction *find_last_insn(struct objtool_file *file,
					  struct section *sec)
{
	struct instruction *insn = NULL;
	unsigned int offset;
	unsigned int end = (sec->sh.sh_size > 10) ? sec->sh.sh_size - 10 : 0;

	for (offset = sec->sh.sh_size - 1; offset >= end && !insn; offset--)
		insn = find_insn(file, sec, offset);

	return insn;
}

/*
 * Mark "ud2" instructions and manually annotated dead ends.
 */
static int add_dead_ends(struct objtool_file *file)
{
	struct section *sec;
	struct reloc *reloc;
	struct instruction *insn;

	/*
	 * By default, "ud2" is a dead end unless otherwise annotated, because
	 * GCC 7 inserts it for certain divide-by-zero cases.
	 */
	for_each_insn(file, insn)
		if (insn->type == INSN_BUG)
			insn->dead_end = true;

	/*
	 * Check for manually annotated dead ends.
	 */
	sec = find_section_by_name(file->elf, ".rela.discard.unreachable");
	if (!sec)
		goto reachable;

	list_for_each_entry(reloc, &sec->reloc_list, list) {
		if (reloc->sym->type != STT_SECTION) {
			WARN("unexpected relocation symbol type in %s", sec->name);
			return -1;
		}
		insn = find_insn(file, reloc->sym->sec, reloc->addend);
		if (insn)
			insn = list_prev_entry(insn, list);
		else if (reloc->addend == reloc->sym->sec->sh.sh_size) {
			insn = find_last_insn(file, reloc->sym->sec);
			if (!insn) {
				WARN("can't find unreachable insn at %s+0x%x",
				     reloc->sym->sec->name, reloc->addend);
				return -1;
			}
		} else {
			WARN("can't find unreachable insn at %s+0x%x",
			     reloc->sym->sec->name, reloc->addend);
			return -1;
		}

		insn->dead_end = true;
	}

reachable:
	/*
	 * These manually annotated reachable checks are needed for GCC 4.4,
	 * where the Linux unreachable() macro isn't supported.  In that case
	 * GCC doesn't know the "ud2" is fatal, so it generates code as if it's
	 * not a dead end.
	 */
	sec = find_section_by_name(file->elf, ".rela.discard.reachable");
	if (!sec)
		return 0;

	list_for_each_entry(reloc, &sec->reloc_list, list) {
		if (reloc->sym->type != STT_SECTION) {
			WARN("unexpected relocation symbol type in %s", sec->name);
			return -1;
		}
		insn = find_insn(file, reloc->sym->sec, reloc->addend);
		if (insn)
			insn = list_prev_entry(insn, list);
		else if (reloc->addend == reloc->sym->sec->sh.sh_size) {
			insn = find_last_insn(file, reloc->sym->sec);
			if (!insn) {
				WARN("can't find reachable insn at %s+0x%x",
				     reloc->sym->sec->name, reloc->addend);
				return -1;
			}
		} else {
			WARN("can't find reachable insn at %s+0x%x",
			     reloc->sym->sec->name, reloc->addend);
			return -1;
		}

		insn->dead_end = false;
	}

	return 0;
}

static int create_static_call_sections(struct objtool_file *file)
{
	struct section *sec;
	struct static_call_site *site;
	struct instruction *insn;
	struct symbol *key_sym;
	char *key_name, *tmp;
	int idx;

	sec = find_section_by_name(file->elf, ".static_call_sites");
	if (sec) {
		INIT_LIST_HEAD(&file->static_call_list);
		WARN("file already has .static_call_sites section, skipping");
		return 0;
	}

	if (list_empty(&file->static_call_list))
		return 0;

	idx = 0;
	list_for_each_entry(insn, &file->static_call_list, call_node)
		idx++;

	sec = elf_create_section(file->elf, ".static_call_sites", SHF_WRITE,
				 sizeof(struct static_call_site), idx);
	if (!sec)
		return -1;

	idx = 0;
	list_for_each_entry(insn, &file->static_call_list, call_node) {

		site = (struct static_call_site *)sec->data->d_buf + idx;
		memset(site, 0, sizeof(struct static_call_site));

		/* populate reloc for 'addr' */
		if (elf_add_reloc_to_insn(file->elf, sec,
					  idx * sizeof(struct static_call_site),
					  R_X86_64_PC32,
					  insn->sec, insn->offset))
			return -1;

		/* find key symbol */
		key_name = strdup(insn->call_dest->name);
		if (!key_name) {
			perror("strdup");
			return -1;
		}
		if (strncmp(key_name, STATIC_CALL_TRAMP_PREFIX_STR,
			    STATIC_CALL_TRAMP_PREFIX_LEN)) {
			WARN("static_call: trampoline name malformed: %s", key_name);
			return -1;
		}
		tmp = key_name + STATIC_CALL_TRAMP_PREFIX_LEN - STATIC_CALL_KEY_PREFIX_LEN;
		memcpy(tmp, STATIC_CALL_KEY_PREFIX_STR, STATIC_CALL_KEY_PREFIX_LEN);

		key_sym = find_symbol_by_name(file->elf, tmp);
		if (!key_sym) {
			if (!module) {
				WARN("static_call: can't find static_call_key symbol: %s", tmp);
				return -1;
			}

			/*
			 * For modules(), the key might not be exported, which
			 * means the module can make static calls but isn't
			 * allowed to change them.
			 *
			 * In that case we temporarily set the key to be the
			 * trampoline address.  This is fixed up in
			 * static_call_add_module().
			 */
			key_sym = insn->call_dest;
		}
		free(key_name);

		/* populate reloc for 'key' */
		if (elf_add_reloc(file->elf, sec,
				  idx * sizeof(struct static_call_site) + 4,
				  R_X86_64_PC32, key_sym,
				  is_sibling_call(insn) * STATIC_CALL_SITE_TAIL))
			return -1;

		idx++;
	}

	return 0;
}

static int create_mcount_loc_sections(struct objtool_file *file)
{
	struct section *sec;
	unsigned long *loc;
	struct instruction *insn;
	int idx;

	sec = find_section_by_name(file->elf, "__mcount_loc");
	if (sec) {
		INIT_LIST_HEAD(&file->mcount_loc_list);
		WARN("file already has __mcount_loc section, skipping");
		return 0;
	}

	if (list_empty(&file->mcount_loc_list))
		return 0;

	idx = 0;
	list_for_each_entry(insn, &file->mcount_loc_list, mcount_loc_node)
		idx++;

	sec = elf_create_section(file->elf, "__mcount_loc", 0, sizeof(unsigned long), idx);
	if (!sec)
		return -1;

	idx = 0;
	list_for_each_entry(insn, &file->mcount_loc_list, mcount_loc_node) {

		loc = (unsigned long *)sec->data->d_buf + idx;
		memset(loc, 0, sizeof(unsigned long));

		if (elf_add_reloc_to_insn(file->elf, sec,
					  idx * sizeof(unsigned long),
					  R_X86_64_64,
					  insn->sec, insn->offset))
			return -1;

		idx++;
	}

	return 0;
}

/*
 * Warnings shouldn't be reported for ignored functions.
 */
static void add_ignores(struct objtool_file *file)
{
	struct instruction *insn;
	struct section *sec;
	struct symbol *func;
	struct reloc *reloc;

	sec = find_section_by_name(file->elf, ".rela.discard.func_stack_frame_non_standard");
	if (!sec)
		return;

	list_for_each_entry(reloc, &sec->reloc_list, list) {
		switch (reloc->sym->type) {
		case STT_FUNC:
			func = reloc->sym;
			break;

		case STT_SECTION:
			func = find_func_by_offset(reloc->sym->sec, reloc->addend);
			if (!func)
				continue;
			break;

		default:
			WARN("unexpected relocation symbol type in %s: %d", sec->name, reloc->sym->type);
			continue;
		}

		func_for_each_insn(file, func, insn)
			insn->ignore = true;
	}
}

/*
 * This is a whitelist of functions that is allowed to be called with AC set.
 * The list is meant to be minimal and only contains compiler instrumentation
 * ABI and a few functions used to implement *_{to,from}_user() functions.
 *
 * These functions must not directly change AC, but may PUSHF/POPF.
 */
static const char *uaccess_safe_builtin[] = {
	/* KASAN */
	"kasan_report",
	"kasan_check_range",
	/* KASAN out-of-line */
	"__asan_loadN_noabort",
	"__asan_load1_noabort",
	"__asan_load2_noabort",
	"__asan_load4_noabort",
	"__asan_load8_noabort",
	"__asan_load16_noabort",
	"__asan_storeN_noabort",
	"__asan_store1_noabort",
	"__asan_store2_noabort",
	"__asan_store4_noabort",
	"__asan_store8_noabort",
	"__asan_store16_noabort",
	"__kasan_check_read",
	"__kasan_check_write",
	/* KASAN in-line */
	"__asan_report_load_n_noabort",
	"__asan_report_load1_noabort",
	"__asan_report_load2_noabort",
	"__asan_report_load4_noabort",
	"__asan_report_load8_noabort",
	"__asan_report_load16_noabort",
	"__asan_report_store_n_noabort",
	"__asan_report_store1_noabort",
	"__asan_report_store2_noabort",
	"__asan_report_store4_noabort",
	"__asan_report_store8_noabort",
	"__asan_report_store16_noabort",
	/* KCSAN */
	"__kcsan_check_access",
	"kcsan_found_watchpoint",
	"kcsan_setup_watchpoint",
	"kcsan_check_scoped_accesses",
	"kcsan_disable_current",
	"kcsan_enable_current_nowarn",
	/* KCSAN/TSAN */
	"__tsan_func_entry",
	"__tsan_func_exit",
	"__tsan_read_range",
	"__tsan_write_range",
	"__tsan_read1",
	"__tsan_read2",
	"__tsan_read4",
	"__tsan_read8",
	"__tsan_read16",
	"__tsan_write1",
	"__tsan_write2",
	"__tsan_write4",
	"__tsan_write8",
	"__tsan_write16",
	"__tsan_read_write1",
	"__tsan_read_write2",
	"__tsan_read_write4",
	"__tsan_read_write8",
	"__tsan_read_write16",
	"__tsan_atomic8_load",
	"__tsan_atomic16_load",
	"__tsan_atomic32_load",
	"__tsan_atomic64_load",
	"__tsan_atomic8_store",
	"__tsan_atomic16_store",
	"__tsan_atomic32_store",
	"__tsan_atomic64_store",
	"__tsan_atomic8_exchange",
	"__tsan_atomic16_exchange",
	"__tsan_atomic32_exchange",
	"__tsan_atomic64_exchange",
	"__tsan_atomic8_fetch_add",
	"__tsan_atomic16_fetch_add",
	"__tsan_atomic32_fetch_add",
	"__tsan_atomic64_fetch_add",
	"__tsan_atomic8_fetch_sub",
	"__tsan_atomic16_fetch_sub",
	"__tsan_atomic32_fetch_sub",
	"__tsan_atomic64_fetch_sub",
	"__tsan_atomic8_fetch_and",
	"__tsan_atomic16_fetch_and",
	"__tsan_atomic32_fetch_and",
	"__tsan_atomic64_fetch_and",
	"__tsan_atomic8_fetch_or",
	"__tsan_atomic16_fetch_or",
	"__tsan_atomic32_fetch_or",
	"__tsan_atomic64_fetch_or",
	"__tsan_atomic8_fetch_xor",
	"__tsan_atomic16_fetch_xor",
	"__tsan_atomic32_fetch_xor",
	"__tsan_atomic64_fetch_xor",
	"__tsan_atomic8_fetch_nand",
	"__tsan_atomic16_fetch_nand",
	"__tsan_atomic32_fetch_nand",
	"__tsan_atomic64_fetch_nand",
	"__tsan_atomic8_compare_exchange_strong",
	"__tsan_atomic16_compare_exchange_strong",
	"__tsan_atomic32_compare_exchange_strong",
	"__tsan_atomic64_compare_exchange_strong",
	"__tsan_atomic8_compare_exchange_weak",
	"__tsan_atomic16_compare_exchange_weak",
	"__tsan_atomic32_compare_exchange_weak",
	"__tsan_atomic64_compare_exchange_weak",
	"__tsan_atomic8_compare_exchange_val",
	"__tsan_atomic16_compare_exchange_val",
	"__tsan_atomic32_compare_exchange_val",
	"__tsan_atomic64_compare_exchange_val",
	"__tsan_atomic_thread_fence",
	"__tsan_atomic_signal_fence",
	/* KCOV */
	"write_comp_data",
	"check_kcov_mode",
	"__sanitizer_cov_trace_pc",
	"__sanitizer_cov_trace_const_cmp1",
	"__sanitizer_cov_trace_const_cmp2",
	"__sanitizer_cov_trace_const_cmp4",
	"__sanitizer_cov_trace_const_cmp8",
	"__sanitizer_cov_trace_cmp1",
	"__sanitizer_cov_trace_cmp2",
	"__sanitizer_cov_trace_cmp4",
	"__sanitizer_cov_trace_cmp8",
	"__sanitizer_cov_trace_switch",
	/* UBSAN */
	"ubsan_type_mismatch_common",
	"__ubsan_handle_type_mismatch",
	"__ubsan_handle_type_mismatch_v1",
	"__ubsan_handle_shift_out_of_bounds",
	/* misc */
	"csum_partial_copy_generic",
	"copy_mc_fragile",
	"copy_mc_fragile_handle_tail",
	"copy_mc_enhanced_fast_string",
	"ftrace_likely_update", /* CONFIG_TRACE_BRANCH_PROFILING */
	NULL
};

static void add_uaccess_safe(struct objtool_file *file)
{
	struct symbol *func;
	const char **name;

	if (!uaccess)
		return;

	for (name = uaccess_safe_builtin; *name; name++) {
		func = find_symbol_by_name(file->elf, *name);
		if (!func)
			continue;

		func->uaccess_safe = true;
	}
}

/*
 * FIXME: For now, just ignore any alternatives which add retpolines.  This is
 * a temporary hack, as it doesn't allow ORC to unwind from inside a retpoline.
 * But it at least allows objtool to understand the control flow *around* the
 * retpoline.
 */
static int add_ignore_alternatives(struct objtool_file *file)
{
	struct section *sec;
	struct reloc *reloc;
	struct instruction *insn;

	sec = find_section_by_name(file->elf, ".rela.discard.ignore_alts");
	if (!sec)
		return 0;

	list_for_each_entry(reloc, &sec->reloc_list, list) {
		if (reloc->sym->type != STT_SECTION) {
			WARN("unexpected relocation symbol type in %s", sec->name);
			return -1;
		}

		insn = find_insn(file, reloc->sym->sec, reloc->addend);
		if (!insn) {
			WARN("bad .discard.ignore_alts entry");
			return -1;
		}

		insn->ignore_alts = true;
	}

	return 0;
}

__weak bool arch_is_retpoline(struct symbol *sym)
{
	return false;
}

#define NEGATIVE_RELOC	((void *)-1L)

static struct reloc *insn_reloc(struct objtool_file *file, struct instruction *insn)
{
	if (insn->reloc == NEGATIVE_RELOC)
		return NULL;

	if (!insn->reloc) {
		insn->reloc = find_reloc_by_dest_range(file->elf, insn->sec,
						       insn->offset, insn->len);
		if (!insn->reloc) {
			insn->reloc = NEGATIVE_RELOC;
			return NULL;
		}
	}

	return insn->reloc;
}

static void remove_insn_ops(struct instruction *insn)
{
	struct stack_op *op, *tmp;

	list_for_each_entry_safe(op, tmp, &insn->stack_ops, list) {
		list_del(&op->list);
		free(op);
	}
}

static void add_call_dest(struct objtool_file *file, struct instruction *insn,
			  struct symbol *dest, bool sibling)
{
	struct reloc *reloc = insn_reloc(file, insn);

	insn->call_dest = dest;
	if (!dest)
		return;

	if (insn->call_dest->static_call_tramp) {
		list_add_tail(&insn->call_node,
			      &file->static_call_list);
	}

	/*
	 * Many compilers cannot disable KCOV with a function attribute
	 * so they need a little help, NOP out any KCOV calls from noinstr
	 * text.
	 */
	if (insn->sec->noinstr &&
	    !strncmp(insn->call_dest->name, "__sanitizer_cov_", 16)) {
		if (reloc) {
			reloc->type = R_NONE;
			elf_write_reloc(file->elf, reloc);
		}

		elf_write_insn(file->elf, insn->sec,
			       insn->offset, insn->len,
			       sibling ? arch_ret_insn(insn->len)
			               : arch_nop_insn(insn->len));

		insn->type = sibling ? INSN_RETURN : INSN_NOP;
	}

	if (mcount && !strcmp(insn->call_dest->name, "__fentry__")) {
		if (sibling)
			WARN_FUNC("Tail call to __fentry__ !?!?", insn->sec, insn->offset);

		if (reloc) {
			reloc->type = R_NONE;
			elf_write_reloc(file->elf, reloc);
		}

		elf_write_insn(file->elf, insn->sec,
			       insn->offset, insn->len,
			       arch_nop_insn(insn->len));

		insn->type = INSN_NOP;

		list_add_tail(&insn->mcount_loc_node,
			      &file->mcount_loc_list);
	}

	/*
	 * Whatever stack impact regular CALLs have, should be undone
	 * by the RETURN of the called function.
	 *
	 * Annotated intra-function calls retain the stack_ops but
	 * are converted to JUMP, see read_intra_function_calls().
	 */
	remove_insn_ops(insn);
}

/*
 * Find the destination instructions for all jumps.
 */
static int add_jump_destinations(struct objtool_file *file)
{
	struct instruction *insn;
	struct reloc *reloc;
	struct section *dest_sec;
	unsigned long dest_off;

	for_each_insn(file, insn) {
<<<<<<< HEAD
		if (insn->type != INSN_JUMP_CONDITIONAL &&
		    insn->type != INSN_JUMP_UNCONDITIONAL)
			continue;

		if (insn->offset == FAKE_JUMP_OFFSET)
=======
		if (!is_static_jump(insn))
>>>>>>> c1084c27
			continue;

		reloc = insn_reloc(file, insn);
		if (!reloc) {
			dest_sec = insn->sec;
			dest_off = arch_jump_destination(insn);
		} else if (reloc->sym->type == STT_SECTION) {
			dest_sec = reloc->sym->sec;
			dest_off = arch_dest_reloc_offset(reloc->addend);
		} else if (arch_is_retpoline(reloc->sym)) {
			/*
			 * Retpoline jumps are really dynamic jumps in
			 * disguise, so convert them accordingly.
			 */
			if (insn->type == INSN_JUMP_UNCONDITIONAL)
				insn->type = INSN_JUMP_DYNAMIC;
			else
				insn->type = INSN_JUMP_DYNAMIC_CONDITIONAL;

			list_add_tail(&insn->call_node,
				      &file->retpoline_call_list);

			insn->retpoline_safe = true;
			continue;
		} else if (insn->func) {
			/* internal or external sibling call (with reloc) */
			add_call_dest(file, insn, reloc->sym, true);
			continue;
		} else if (reloc->sym->sec->idx) {
			dest_sec = reloc->sym->sec;
			dest_off = reloc->sym->sym.st_value +
				   arch_dest_reloc_offset(reloc->addend);
		} else {
			/* non-func asm code jumping to another file */
			continue;
		}

		insn->jump_dest = find_insn(file, dest_sec, dest_off);
		if (!insn->jump_dest) {

			/*
			 * This is a special case where an alt instruction
			 * jumps past the end of the section.  These are
			 * handled later in handle_group_alt().
			 */
			if (!strcmp(insn->sec->name, ".altinstr_replacement"))
				continue;

			WARN_FUNC("can't find jump dest instruction at %s+0x%lx",
				  insn->sec, insn->offset, dest_sec->name,
				  dest_off);
			return -1;
		}

		/*
		 * Cross-function jump.
		 */
		if (insn->func && insn->jump_dest->func &&
		    insn->func != insn->jump_dest->func) {

			/*
			 * For GCC 8+, create parent/child links for any cold
			 * subfunctions.  This is _mostly_ redundant with a
			 * similar initialization in read_symbols().
			 *
			 * If a function has aliases, we want the *first* such
			 * function in the symbol table to be the subfunction's
			 * parent.  In that case we overwrite the
			 * initialization done in read_symbols().
			 *
			 * However this code can't completely replace the
			 * read_symbols() code because this doesn't detect the
			 * case where the parent function's only reference to a
			 * subfunction is through a jump table.
			 */
			if (!strstr(insn->func->name, ".cold") &&
			    strstr(insn->jump_dest->func->name, ".cold")) {
				insn->func->cfunc = insn->jump_dest->func;
				insn->jump_dest->func->pfunc = insn->func;

			} else if (insn->jump_dest->func->pfunc != insn->func->pfunc &&
				   insn->jump_dest->offset == insn->jump_dest->func->offset) {
				/* internal sibling call (without reloc) */
				add_call_dest(file, insn, insn->jump_dest->func, true);
			}
		}
	}

	return 0;
}

static struct symbol *find_call_destination(struct section *sec, unsigned long offset)
{
	struct symbol *call_dest;

	call_dest = find_func_by_offset(sec, offset);
	if (!call_dest)
		call_dest = find_symbol_by_offset(sec, offset);

	return call_dest;
}

/*
 * Find the destination instructions for all calls.
 */
static int add_call_destinations(struct objtool_file *file)
{
	struct instruction *insn;
	unsigned long dest_off;
	struct symbol *dest;
	struct reloc *reloc;

	for_each_insn(file, insn) {
		if (insn->type != INSN_CALL)
			continue;

		reloc = insn_reloc(file, insn);
		if (!reloc) {
			dest_off = arch_jump_destination(insn);
			dest = find_call_destination(insn->sec, dest_off);

			add_call_dest(file, insn, dest, false);

			if (insn->ignore)
				continue;

			if (!insn->call_dest) {
				WARN_FUNC("unannotated intra-function call", insn->sec, insn->offset);
				return -1;
			}

			if (insn->func && insn->call_dest->type != STT_FUNC) {
				WARN_FUNC("unsupported call to non-function",
					  insn->sec, insn->offset);
				return -1;
			}

		} else if (reloc->sym->type == STT_SECTION) {
			dest_off = arch_dest_reloc_offset(reloc->addend);
			dest = find_call_destination(reloc->sym->sec, dest_off);
			if (!dest) {
				WARN_FUNC("can't find call dest symbol at %s+0x%lx",
					  insn->sec, insn->offset,
					  reloc->sym->sec->name,
					  dest_off);
				return -1;
			}

			add_call_dest(file, insn, dest, false);

		} else if (arch_is_retpoline(reloc->sym)) {
			/*
			 * Retpoline calls are really dynamic calls in
			 * disguise, so convert them accordingly.
			 */
			insn->type = INSN_CALL_DYNAMIC;
			insn->retpoline_safe = true;

			list_add_tail(&insn->call_node,
				      &file->retpoline_call_list);

			remove_insn_ops(insn);
			continue;

		} else
			add_call_dest(file, insn, reloc->sym, false);
	}

	return 0;
}

/*
 * The .alternatives section requires some extra special care over and above
 * other special sections because alternatives are patched in place.
 */
static int handle_group_alt(struct objtool_file *file,
			    struct special_alt *special_alt,
			    struct instruction *orig_insn,
			    struct instruction **new_insn)
{
	struct instruction *last_orig_insn, *last_new_insn = NULL, *insn, *nop = NULL;
	struct alt_group *orig_alt_group, *new_alt_group;
	unsigned long dest_off;


	orig_alt_group = malloc(sizeof(*orig_alt_group));
	if (!orig_alt_group) {
		WARN("malloc failed");
		return -1;
	}
	orig_alt_group->cfi = calloc(special_alt->orig_len,
				     sizeof(struct cfi_state *));
	if (!orig_alt_group->cfi) {
		WARN("calloc failed");
		return -1;
	}

	last_orig_insn = NULL;
	insn = orig_insn;
	sec_for_each_insn_from(file, insn) {
		if (insn->offset >= special_alt->orig_off + special_alt->orig_len)
			break;

		insn->alt_group = orig_alt_group;
		last_orig_insn = insn;
	}
	orig_alt_group->orig_group = NULL;
	orig_alt_group->first_insn = orig_insn;
	orig_alt_group->last_insn = last_orig_insn;


	new_alt_group = malloc(sizeof(*new_alt_group));
	if (!new_alt_group) {
		WARN("malloc failed");
		return -1;
	}

	if (special_alt->new_len < special_alt->orig_len) {
		/*
		 * Insert a fake nop at the end to make the replacement
		 * alt_group the same size as the original.  This is needed to
		 * allow propagate_alt_cfi() to do its magic.  When the last
		 * instruction affects the stack, the instruction after it (the
		 * nop) will propagate the new state to the shared CFI array.
		 */
		nop = malloc(sizeof(*nop));
		if (!nop) {
			WARN("malloc failed");
			return -1;
		}
		memset(nop, 0, sizeof(*nop));
		INIT_LIST_HEAD(&nop->alts);
		INIT_LIST_HEAD(&nop->stack_ops);
		init_cfi_state(&nop->cfi);

		nop->sec = special_alt->new_sec;
		nop->offset = special_alt->new_off + special_alt->new_len;
		nop->len = special_alt->orig_len - special_alt->new_len;
		nop->type = INSN_NOP;
		nop->func = orig_insn->func;
		nop->alt_group = new_alt_group;
		nop->ignore = orig_insn->ignore_alts;
	}

	if (!special_alt->new_len) {
		*new_insn = nop;
		goto end;
	}

	insn = *new_insn;
	sec_for_each_insn_from(file, insn) {
		struct reloc *alt_reloc;

		if (insn->offset >= special_alt->new_off + special_alt->new_len)
			break;

		last_new_insn = insn;

		insn->ignore = orig_insn->ignore_alts;
		insn->func = orig_insn->func;
		insn->alt_group = new_alt_group;

		/*
		 * Since alternative replacement code is copy/pasted by the
		 * kernel after applying relocations, generally such code can't
		 * have relative-address relocation references to outside the
		 * .altinstr_replacement section, unless the arch's
		 * alternatives code can adjust the relative offsets
		 * accordingly.
		 */
		alt_reloc = insn_reloc(file, insn);
		if (alt_reloc &&
		    !arch_support_alt_relocation(special_alt, insn, alt_reloc)) {

			WARN_FUNC("unsupported relocation in alternatives section",
				  insn->sec, insn->offset);
			return -1;
		}

		if (!is_static_jump(insn))
			continue;

		if (!insn->immediate)
			continue;

		dest_off = arch_jump_destination(insn);
		if (dest_off == special_alt->new_off + special_alt->new_len)
			insn->jump_dest = next_insn_same_sec(file, last_orig_insn);

		if (!insn->jump_dest) {
			WARN_FUNC("can't find alternative jump destination",
				  insn->sec, insn->offset);
			return -1;
		}
	}

	if (!last_new_insn) {
		WARN_FUNC("can't find last new alternative instruction",
			  special_alt->new_sec, special_alt->new_off);
		return -1;
	}

	if (nop)
		list_add(&nop->list, &last_new_insn->list);
end:
	new_alt_group->orig_group = orig_alt_group;
	new_alt_group->first_insn = *new_insn;
	new_alt_group->last_insn = nop ? : last_new_insn;
	new_alt_group->cfi = orig_alt_group->cfi;
	return 0;
}

/*
 * A jump table entry can either convert a nop to a jump or a jump to a nop.
 * If the original instruction is a jump, make the alt entry an effective nop
 * by just skipping the original instruction.
 */
static int handle_jump_alt(struct objtool_file *file,
			   struct special_alt *special_alt,
			   struct instruction *orig_insn,
			   struct instruction **new_insn)
{
	if (orig_insn->type != INSN_JUMP_UNCONDITIONAL &&
	    orig_insn->type != INSN_NOP) {

		WARN_FUNC("unsupported instruction at jump label",
			  orig_insn->sec, orig_insn->offset);
		return -1;
	}

	if (special_alt->key_addend & 2) {
		struct reloc *reloc = insn_reloc(file, orig_insn);

		if (reloc) {
			reloc->type = R_NONE;
			elf_write_reloc(file->elf, reloc);
		}
		elf_write_insn(file->elf, orig_insn->sec,
			       orig_insn->offset, orig_insn->len,
			       arch_nop_insn(orig_insn->len));
		orig_insn->type = INSN_NOP;
	}

	if (orig_insn->type == INSN_NOP) {
		if (orig_insn->len == 2)
			file->jl_nop_short++;
		else
			file->jl_nop_long++;

		return 0;
	}

	if (orig_insn->len == 2)
		file->jl_short++;
	else
		file->jl_long++;

	*new_insn = list_next_entry(orig_insn, list);
	return 0;
}

/*
 * Read all the special sections which have alternate instructions which can be
 * patched in or redirected to at runtime.  Each instruction having alternate
 * instruction(s) has them added to its insn->alts list, which will be
 * traversed in validate_branch().
 */
static int add_special_section_alts(struct objtool_file *file)
{
	struct list_head special_alts;
	struct instruction *orig_insn, *new_insn;
	struct special_alt *special_alt, *tmp;
	struct alternative *alt;
	int ret;

	ret = special_get_alts(file->elf, &special_alts);
	if (ret)
		return ret;

	list_for_each_entry_safe(special_alt, tmp, &special_alts, list) {

		orig_insn = find_insn(file, special_alt->orig_sec,
				      special_alt->orig_off);
		if (!orig_insn) {
			WARN_FUNC("special: can't find orig instruction",
				  special_alt->orig_sec, special_alt->orig_off);
			ret = -1;
			goto out;
		}

		new_insn = NULL;
		if (!special_alt->group || special_alt->new_len) {
			new_insn = find_insn(file, special_alt->new_sec,
					     special_alt->new_off);
			if (!new_insn) {
				WARN_FUNC("special: can't find new instruction",
					  special_alt->new_sec,
					  special_alt->new_off);
				ret = -1;
				goto out;
			}
		}

		if (special_alt->group) {
			if (!special_alt->orig_len) {
				WARN_FUNC("empty alternative entry",
					  orig_insn->sec, orig_insn->offset);
				continue;
			}

			ret = handle_group_alt(file, special_alt, orig_insn,
					       &new_insn);
			if (ret)
				goto out;
		} else if (special_alt->jump_or_nop) {
			ret = handle_jump_alt(file, special_alt, orig_insn,
					      &new_insn);
			if (ret)
				goto out;
		}

		alt = malloc(sizeof(*alt));
		if (!alt) {
			WARN("malloc failed");
			ret = -1;
			goto out;
		}

		alt->insn = new_insn;
		alt->skip_orig = special_alt->skip_orig;
		orig_insn->ignore_alts |= special_alt->skip_alt;
		list_add_tail(&alt->list, &orig_insn->alts);

		list_del(&special_alt->list);
		free(special_alt);
	}

	if (stats) {
		printf("jl\\\tNOP\tJMP\n");
		printf("short:\t%ld\t%ld\n", file->jl_nop_short, file->jl_short);
		printf("long:\t%ld\t%ld\n", file->jl_nop_long, file->jl_long);
	}

out:
	return ret;
}

static int add_jump_table(struct objtool_file *file, struct instruction *insn,
			    struct reloc *table)
{
	struct reloc *reloc = table;
	struct instruction *dest_insn;
	struct alternative *alt;
	struct symbol *pfunc = insn->func->pfunc;
	unsigned int prev_offset = 0;

	/*
	 * Each @reloc is a switch table relocation which points to the target
	 * instruction.
	 */
	list_for_each_entry_from(reloc, &table->sec->reloc_list, list) {

		/* Check for the end of the table: */
		if (reloc != table && reloc->jump_table_start)
			break;

		/* Make sure the table entries are consecutive: */
		if (prev_offset && reloc->offset != prev_offset + 8)
			break;

		/* Detect function pointers from contiguous objects: */
		if (reloc->sym->sec == pfunc->sec &&
		    reloc->addend == pfunc->offset)
			break;

		dest_insn = find_insn(file, reloc->sym->sec, reloc->addend);
		if (!dest_insn)
			break;

		/* Make sure the destination is in the same function: */
		if (!dest_insn->func || dest_insn->func->pfunc != pfunc)
			break;

		alt = malloc(sizeof(*alt));
		if (!alt) {
			WARN("malloc failed");
			return -1;
		}

		alt->insn = dest_insn;
		list_add_tail(&alt->list, &insn->alts);
		prev_offset = reloc->offset;
	}

	if (!prev_offset) {
		WARN_FUNC("can't find switch jump table",
			  insn->sec, insn->offset);
		return -1;
	}

	return 0;
}

/*
 * find_jump_table() - Given a dynamic jump, find the switch jump table
 * associated with it.
 */
static struct reloc *find_jump_table(struct objtool_file *file,
				      struct symbol *func,
				      struct instruction *insn)
{
	struct reloc *table_reloc;
	struct instruction *dest_insn, *orig_insn = insn;

	/*
	 * Backward search using the @first_jump_src links, these help avoid
	 * much of the 'in between' code. Which avoids us getting confused by
	 * it.
	 */
	for (;
<<<<<<< HEAD
	     &insn->list != &file->insn_list && insn->func && insn->func->pfunc == func;
	     insn = insn->first_jump_src ?: list_prev_entry(insn, list)) {
=======
	     insn && insn->func && insn->func->pfunc == func;
	     insn = insn->first_jump_src ?: prev_insn_same_sym(file, insn)) {
>>>>>>> c1084c27

		if (insn != orig_insn && insn->type == INSN_JUMP_DYNAMIC)
			break;

		/* allow small jumps within the range */
		if (insn->type == INSN_JUMP_UNCONDITIONAL &&
		    insn->jump_dest &&
		    (insn->jump_dest->offset <= insn->offset ||
		     insn->jump_dest->offset > orig_insn->offset))
		    break;

		table_reloc = arch_find_switch_table(file, insn);
		if (!table_reloc)
			continue;
		dest_insn = find_insn(file, table_reloc->sym->sec, table_reloc->addend);
		if (!dest_insn || !dest_insn->func || dest_insn->func->pfunc != func)
			continue;

		return table_reloc;
	}

	return NULL;
}

/*
 * First pass: Mark the head of each jump table so that in the next pass,
 * we know when a given jump table ends and the next one starts.
 */
static void mark_func_jump_tables(struct objtool_file *file,
				    struct symbol *func)
{
	struct instruction *insn, *last = NULL;
	struct reloc *reloc;

	func_for_each_insn(file, func, insn) {
		if (!last)
			last = insn;

		/*
		 * Store back-pointers for unconditional forward jumps such
		 * that find_jump_table() can back-track using those and
		 * avoid some potentially confusing code.
		 */
		if (insn->type == INSN_JUMP_UNCONDITIONAL && insn->jump_dest &&
		    insn->offset > last->offset &&
		    insn->jump_dest->offset > insn->offset &&
		    !insn->jump_dest->first_jump_src) {

			insn->jump_dest->first_jump_src = insn;
			last = insn->jump_dest;
		}

		if (insn->type != INSN_JUMP_DYNAMIC)
			continue;

		reloc = find_jump_table(file, func, insn);
		if (reloc) {
			reloc->jump_table_start = true;
			insn->jump_table = reloc;
		}
	}
}

static int add_func_jump_tables(struct objtool_file *file,
				  struct symbol *func)
{
	struct instruction *insn;
	int ret;

	func_for_each_insn(file, func, insn) {
		if (!insn->jump_table)
			continue;

		ret = add_jump_table(file, insn, insn->jump_table);
		if (ret)
			return ret;
	}

	return 0;
}

/*
 * For some switch statements, gcc generates a jump table in the .rodata
 * section which contains a list of addresses within the function to jump to.
 * This finds these jump tables and adds them to the insn->alts lists.
 */
static int add_jump_table_alts(struct objtool_file *file)
{
	struct section *sec;
	struct symbol *func;
	int ret;

	if (!file->rodata)
		return 0;

	for_each_sec(file, sec) {
		list_for_each_entry(func, &sec->symbol_list, list) {
			if (func->type != STT_FUNC)
				continue;

			mark_func_jump_tables(file, func);
			ret = add_func_jump_tables(file, func);
			if (ret)
				return ret;
		}
	}

	return 0;
}

static void set_func_state(struct cfi_state *state)
{
	state->cfa = initial_func_cfi.cfa;
	memcpy(&state->regs, &initial_func_cfi.regs,
	       CFI_NUM_REGS * sizeof(struct cfi_reg));
	state->stack_size = initial_func_cfi.cfa.offset;
}

static int read_unwind_hints(struct objtool_file *file)
{
	struct section *sec, *relocsec;
	struct reloc *reloc;
	struct unwind_hint *hint;
	struct instruction *insn;
	int i;

	sec = find_section_by_name(file->elf, ".discard.unwind_hints");
	if (!sec)
		return 0;

	relocsec = sec->reloc;
	if (!relocsec) {
		WARN("missing .rela.discard.unwind_hints section");
		return -1;
	}

	if (sec->sh.sh_size % sizeof(struct unwind_hint)) {
		WARN("struct unwind_hint size mismatch");
		return -1;
	}

	file->hints = true;

	for (i = 0; i < sec->sh.sh_size / sizeof(struct unwind_hint); i++) {
		hint = (struct unwind_hint *)sec->data->d_buf + i;

		reloc = find_reloc_by_dest(file->elf, sec, i * sizeof(*hint));
		if (!reloc) {
			WARN("can't find reloc for unwind_hints[%d]", i);
			return -1;
		}

		insn = find_insn(file, reloc->sym->sec, reloc->addend);
		if (!insn) {
			WARN("can't find insn for unwind_hints[%d]", i);
			return -1;
		}

		insn->hint = true;

		if (hint->type == UNWIND_HINT_TYPE_FUNC) {
			set_func_state(&insn->cfi);
			continue;
		}

		if (arch_decode_hint_reg(insn, hint->sp_reg)) {
			WARN_FUNC("unsupported unwind_hint sp base reg %d",
				  insn->sec, insn->offset, hint->sp_reg);
			return -1;
		}

		insn->cfi.cfa.offset = bswap_if_needed(hint->sp_offset);
		insn->cfi.type = hint->type;
		insn->cfi.end = hint->end;
	}

	return 0;
}

static int read_retpoline_hints(struct objtool_file *file)
{
	struct section *sec;
	struct instruction *insn;
	struct reloc *reloc;

	sec = find_section_by_name(file->elf, ".rela.discard.retpoline_safe");
	if (!sec)
		return 0;

	list_for_each_entry(reloc, &sec->reloc_list, list) {
		if (reloc->sym->type != STT_SECTION) {
			WARN("unexpected relocation symbol type in %s", sec->name);
			return -1;
		}

		insn = find_insn(file, reloc->sym->sec, reloc->addend);
		if (!insn) {
			WARN("bad .discard.retpoline_safe entry");
			return -1;
		}

		if (insn->type != INSN_JUMP_DYNAMIC &&
		    insn->type != INSN_CALL_DYNAMIC) {
			WARN_FUNC("retpoline_safe hint not an indirect jump/call",
				  insn->sec, insn->offset);
			return -1;
		}

		insn->retpoline_safe = true;
	}

	return 0;
}

static int read_instr_hints(struct objtool_file *file)
{
	struct section *sec;
	struct instruction *insn;
	struct reloc *reloc;

	sec = find_section_by_name(file->elf, ".rela.discard.instr_end");
	if (!sec)
		return 0;

	list_for_each_entry(reloc, &sec->reloc_list, list) {
		if (reloc->sym->type != STT_SECTION) {
			WARN("unexpected relocation symbol type in %s", sec->name);
			return -1;
		}

		insn = find_insn(file, reloc->sym->sec, reloc->addend);
		if (!insn) {
			WARN("bad .discard.instr_end entry");
			return -1;
		}

		insn->instr--;
	}

	sec = find_section_by_name(file->elf, ".rela.discard.instr_begin");
	if (!sec)
		return 0;

	list_for_each_entry(reloc, &sec->reloc_list, list) {
		if (reloc->sym->type != STT_SECTION) {
			WARN("unexpected relocation symbol type in %s", sec->name);
			return -1;
		}

		insn = find_insn(file, reloc->sym->sec, reloc->addend);
		if (!insn) {
			WARN("bad .discard.instr_begin entry");
			return -1;
		}

		insn->instr++;
	}

	return 0;
}

static int read_intra_function_calls(struct objtool_file *file)
{
	struct instruction *insn;
	struct section *sec;
	struct reloc *reloc;

	sec = find_section_by_name(file->elf, ".rela.discard.intra_function_calls");
	if (!sec)
		return 0;

	list_for_each_entry(reloc, &sec->reloc_list, list) {
		unsigned long dest_off;

		if (reloc->sym->type != STT_SECTION) {
			WARN("unexpected relocation symbol type in %s",
			     sec->name);
			return -1;
		}

		insn = find_insn(file, reloc->sym->sec, reloc->addend);
		if (!insn) {
			WARN("bad .discard.intra_function_call entry");
			return -1;
		}

		if (insn->type != INSN_CALL) {
			WARN_FUNC("intra_function_call not a direct call",
				  insn->sec, insn->offset);
			return -1;
		}

		/*
		 * Treat intra-function CALLs as JMPs, but with a stack_op.
		 * See add_call_destinations(), which strips stack_ops from
		 * normal CALLs.
		 */
		insn->type = INSN_JUMP_UNCONDITIONAL;

		dest_off = insn->offset + insn->len + insn->immediate;
		insn->jump_dest = find_insn(file, insn->sec, dest_off);
		if (!insn->jump_dest) {
			WARN_FUNC("can't find call dest at %s+0x%lx",
				  insn->sec, insn->offset,
				  insn->sec->name, dest_off);
			return -1;
		}
	}

	return 0;
}

static int read_static_call_tramps(struct objtool_file *file)
{
	struct section *sec;
	struct symbol *func;

	for_each_sec(file, sec) {
		list_for_each_entry(func, &sec->symbol_list, list) {
			if (func->bind == STB_GLOBAL &&
			    !strncmp(func->name, STATIC_CALL_TRAMP_PREFIX_STR,
				     strlen(STATIC_CALL_TRAMP_PREFIX_STR)))
				func->static_call_tramp = true;
		}
	}

	return 0;
}

static void mark_rodata(struct objtool_file *file)
{
	struct section *sec;
	bool found = false;

	/*
	 * Search for the following rodata sections, each of which can
	 * potentially contain jump tables:
	 *
	 * - .rodata: can contain GCC switch tables
	 * - .rodata.<func>: same, if -fdata-sections is being used
	 * - .rodata..c_jump_table: contains C annotated jump tables
	 *
	 * .rodata.str1.* sections are ignored; they don't contain jump tables.
	 */
	for_each_sec(file, sec) {
		if (!strncmp(sec->name, ".rodata", 7) &&
		    !strstr(sec->name, ".str1.")) {
			sec->rodata = true;
			found = true;
		}
	}

	file->rodata = found;
}

__weak int arch_rewrite_retpolines(struct objtool_file *file)
{
	return 0;
}

static int decode_sections(struct objtool_file *file)
{
	int ret;

	mark_rodata(file);

	ret = decode_instructions(file);
	if (ret)
		return ret;

	ret = add_dead_ends(file);
	if (ret)
		return ret;

	add_ignores(file);
	add_uaccess_safe(file);

	ret = add_ignore_alternatives(file);
	if (ret)
		return ret;

	/*
	 * Must be before add_{jump_call}_destination.
	 */
	ret = read_static_call_tramps(file);
	if (ret)
		return ret;

	/*
	 * Must be before add_special_section_alts() as that depends on
	 * jump_dest being set.
	 */
	ret = add_jump_destinations(file);
	if (ret)
		return ret;

	ret = add_special_section_alts(file);
	if (ret)
		return ret;

	/*
	 * Must be before add_call_destination(); it changes INSN_CALL to
	 * INSN_JUMP.
	 */
	ret = read_intra_function_calls(file);
	if (ret)
		return ret;

	ret = add_call_destinations(file);
	if (ret)
		return ret;

	ret = add_jump_table_alts(file);
	if (ret)
		return ret;

	ret = read_unwind_hints(file);
	if (ret)
		return ret;

	ret = read_retpoline_hints(file);
	if (ret)
		return ret;

	ret = read_instr_hints(file);
	if (ret)
		return ret;

	/*
	 * Must be after add_special_section_alts(), since this will emit
	 * alternatives. Must be after add_{jump,call}_destination(), since
	 * those create the call insn lists.
	 */
	ret = arch_rewrite_retpolines(file);
	if (ret)
		return ret;

	return 0;
}

static bool is_fentry_call(struct instruction *insn)
{
	if (insn->type == INSN_CALL && insn->call_dest &&
	    insn->call_dest->type == STT_NOTYPE &&
	    !strcmp(insn->call_dest->name, "__fentry__"))
		return true;

	return false;
}

static bool has_modified_stack_frame(struct instruction *insn, struct insn_state *state)
{
	struct cfi_state *cfi = &state->cfi;
	int i;

	if (cfi->cfa.base != initial_func_cfi.cfa.base || cfi->drap)
		return true;

	if (cfi->cfa.offset != initial_func_cfi.cfa.offset)
		return true;

	if (cfi->stack_size != initial_func_cfi.cfa.offset)
		return true;

	for (i = 0; i < CFI_NUM_REGS; i++) {
		if (cfi->regs[i].base != initial_func_cfi.regs[i].base ||
		    cfi->regs[i].offset != initial_func_cfi.regs[i].offset)
			return true;
	}

	return false;
}

static bool check_reg_frame_pos(const struct cfi_reg *reg,
				int expected_offset)
{
	return reg->base == CFI_CFA &&
	       reg->offset == expected_offset;
}

static bool has_valid_stack_frame(struct insn_state *state)
{
	struct cfi_state *cfi = &state->cfi;

	if (cfi->cfa.base == CFI_BP &&
	    check_reg_frame_pos(&cfi->regs[CFI_BP], -cfi->cfa.offset) &&
	    check_reg_frame_pos(&cfi->regs[CFI_RA], -cfi->cfa.offset + 8))
		return true;

	if (cfi->drap && cfi->regs[CFI_BP].base == CFI_BP)
		return true;

	return false;
}

static int update_cfi_state_regs(struct instruction *insn,
				  struct cfi_state *cfi,
				  struct stack_op *op)
{
	struct cfi_reg *cfa = &cfi->cfa;

	if (cfa->base != CFI_SP && cfa->base != CFI_SP_INDIRECT)
		return 0;

	/* push */
	if (op->dest.type == OP_DEST_PUSH || op->dest.type == OP_DEST_PUSHF)
		cfa->offset += 8;

	/* pop */
	if (op->src.type == OP_SRC_POP || op->src.type == OP_SRC_POPF)
		cfa->offset -= 8;

	/* add immediate to sp */
	if (op->dest.type == OP_DEST_REG && op->src.type == OP_SRC_ADD &&
	    op->dest.reg == CFI_SP && op->src.reg == CFI_SP)
		cfa->offset -= op->src.offset;

	return 0;
}

static void save_reg(struct cfi_state *cfi, unsigned char reg, int base, int offset)
{
	if (arch_callee_saved_reg(reg) &&
	    cfi->regs[reg].base == CFI_UNDEFINED) {
		cfi->regs[reg].base = base;
		cfi->regs[reg].offset = offset;
	}
}

static void restore_reg(struct cfi_state *cfi, unsigned char reg)
{
	cfi->regs[reg].base = initial_func_cfi.regs[reg].base;
	cfi->regs[reg].offset = initial_func_cfi.regs[reg].offset;
}

/*
 * A note about DRAP stack alignment:
 *
 * GCC has the concept of a DRAP register, which is used to help keep track of
 * the stack pointer when aligning the stack.  r10 or r13 is used as the DRAP
 * register.  The typical DRAP pattern is:
 *
 *   4c 8d 54 24 08		lea    0x8(%rsp),%r10
 *   48 83 e4 c0		and    $0xffffffffffffffc0,%rsp
 *   41 ff 72 f8		pushq  -0x8(%r10)
 *   55				push   %rbp
 *   48 89 e5			mov    %rsp,%rbp
 *				(more pushes)
 *   41 52			push   %r10
 *				...
 *   41 5a			pop    %r10
 *				(more pops)
 *   5d				pop    %rbp
 *   49 8d 62 f8		lea    -0x8(%r10),%rsp
 *   c3				retq
 *
 * There are some variations in the epilogues, like:
 *
 *   5b				pop    %rbx
 *   41 5a			pop    %r10
 *   41 5c			pop    %r12
 *   41 5d			pop    %r13
 *   41 5e			pop    %r14
 *   c9				leaveq
 *   49 8d 62 f8		lea    -0x8(%r10),%rsp
 *   c3				retq
 *
 * and:
 *
 *   4c 8b 55 e8		mov    -0x18(%rbp),%r10
 *   48 8b 5d e0		mov    -0x20(%rbp),%rbx
 *   4c 8b 65 f0		mov    -0x10(%rbp),%r12
 *   4c 8b 6d f8		mov    -0x8(%rbp),%r13
 *   c9				leaveq
 *   49 8d 62 f8		lea    -0x8(%r10),%rsp
 *   c3				retq
 *
 * Sometimes r13 is used as the DRAP register, in which case it's saved and
 * restored beforehand:
 *
 *   41 55			push   %r13
 *   4c 8d 6c 24 10		lea    0x10(%rsp),%r13
 *   48 83 e4 f0		and    $0xfffffffffffffff0,%rsp
 *				...
 *   49 8d 65 f0		lea    -0x10(%r13),%rsp
 *   41 5d			pop    %r13
 *   c3				retq
 */
static int update_cfi_state(struct instruction *insn,
			    struct instruction *next_insn,
			    struct cfi_state *cfi, struct stack_op *op)
{
	struct cfi_reg *cfa = &cfi->cfa;
	struct cfi_reg *regs = cfi->regs;

	/* stack operations don't make sense with an undefined CFA */
	if (cfa->base == CFI_UNDEFINED) {
		if (insn->func) {
			WARN_FUNC("undefined stack state", insn->sec, insn->offset);
			return -1;
		}
		return 0;
	}

	if (cfi->type == UNWIND_HINT_TYPE_REGS ||
	    cfi->type == UNWIND_HINT_TYPE_REGS_PARTIAL)
		return update_cfi_state_regs(insn, cfi, op);

	switch (op->dest.type) {

	case OP_DEST_REG:
		switch (op->src.type) {

		case OP_SRC_REG:
			if (op->src.reg == CFI_SP && op->dest.reg == CFI_BP &&
			    cfa->base == CFI_SP &&
			    check_reg_frame_pos(&regs[CFI_BP], -cfa->offset)) {

				/* mov %rsp, %rbp */
				cfa->base = op->dest.reg;
				cfi->bp_scratch = false;
			}

			else if (op->src.reg == CFI_SP &&
				 op->dest.reg == CFI_BP && cfi->drap) {

				/* drap: mov %rsp, %rbp */
				regs[CFI_BP].base = CFI_BP;
				regs[CFI_BP].offset = -cfi->stack_size;
				cfi->bp_scratch = false;
			}

			else if (op->src.reg == CFI_SP && cfa->base == CFI_SP) {

				/*
				 * mov %rsp, %reg
				 *
				 * This is needed for the rare case where GCC
				 * does:
				 *
				 *   mov    %rsp, %rax
				 *   ...
				 *   mov    %rax, %rsp
				 */
				cfi->vals[op->dest.reg].base = CFI_CFA;
				cfi->vals[op->dest.reg].offset = -cfi->stack_size;
			}

			else if (op->src.reg == CFI_BP && op->dest.reg == CFI_SP &&
				 (cfa->base == CFI_BP || cfa->base == cfi->drap_reg)) {

				/*
				 * mov %rbp, %rsp
				 *
				 * Restore the original stack pointer (Clang).
				 */
				cfi->stack_size = -cfi->regs[CFI_BP].offset;
			}

			else if (op->dest.reg == cfa->base) {

				/* mov %reg, %rsp */
				if (cfa->base == CFI_SP &&
				    cfi->vals[op->src.reg].base == CFI_CFA) {

					/*
					 * This is needed for the rare case
					 * where GCC does something dumb like:
					 *
					 *   lea    0x8(%rsp), %rcx
					 *   ...
					 *   mov    %rcx, %rsp
					 */
					cfa->offset = -cfi->vals[op->src.reg].offset;
					cfi->stack_size = cfa->offset;

				} else if (cfa->base == CFI_SP &&
					   cfi->vals[op->src.reg].base == CFI_SP_INDIRECT &&
					   cfi->vals[op->src.reg].offset == cfa->offset) {

					/*
					 * Stack swizzle:
					 *
					 * 1: mov %rsp, (%[tos])
					 * 2: mov %[tos], %rsp
					 *    ...
					 * 3: pop %rsp
					 *
					 * Where:
					 *
					 * 1 - places a pointer to the previous
					 *     stack at the Top-of-Stack of the
					 *     new stack.
					 *
					 * 2 - switches to the new stack.
					 *
					 * 3 - pops the Top-of-Stack to restore
					 *     the original stack.
					 *
					 * Note: we set base to SP_INDIRECT
					 * here and preserve offset. Therefore
					 * when the unwinder reaches ToS it
					 * will dereference SP and then add the
					 * offset to find the next frame, IOW:
					 * (%rsp) + offset.
					 */
					cfa->base = CFI_SP_INDIRECT;

				} else {
					cfa->base = CFI_UNDEFINED;
					cfa->offset = 0;
				}
			}

			else if (op->dest.reg == CFI_SP &&
				 cfi->vals[op->src.reg].base == CFI_SP_INDIRECT &&
				 cfi->vals[op->src.reg].offset == cfa->offset) {

				/*
				 * The same stack swizzle case 2) as above. But
				 * because we can't change cfa->base, case 3)
				 * will become a regular POP. Pretend we're a
				 * PUSH so things don't go unbalanced.
				 */
				cfi->stack_size += 8;
			}


			break;

		case OP_SRC_ADD:
			if (op->dest.reg == CFI_SP && op->src.reg == CFI_SP) {

				/* add imm, %rsp */
				cfi->stack_size -= op->src.offset;
				if (cfa->base == CFI_SP)
					cfa->offset -= op->src.offset;
				break;
			}

			if (op->dest.reg == CFI_SP && op->src.reg == CFI_BP) {

				/* lea disp(%rbp), %rsp */
				cfi->stack_size = -(op->src.offset + regs[CFI_BP].offset);
				break;
			}

			if (!cfi->drap && op->src.reg == CFI_SP &&
			    op->dest.reg == CFI_BP && cfa->base == CFI_SP &&
			    check_reg_frame_pos(&regs[CFI_BP], -cfa->offset + op->src.offset)) {

				/* lea disp(%rsp), %rbp */
				cfa->base = CFI_BP;
				cfa->offset -= op->src.offset;
				cfi->bp_scratch = false;
				break;
			}

			if (op->src.reg == CFI_SP && cfa->base == CFI_SP) {

				/* drap: lea disp(%rsp), %drap */
				cfi->drap_reg = op->dest.reg;

				/*
				 * lea disp(%rsp), %reg
				 *
				 * This is needed for the rare case where GCC
				 * does something dumb like:
				 *
				 *   lea    0x8(%rsp), %rcx
				 *   ...
				 *   mov    %rcx, %rsp
				 */
				cfi->vals[op->dest.reg].base = CFI_CFA;
				cfi->vals[op->dest.reg].offset = \
					-cfi->stack_size + op->src.offset;

				break;
			}

			if (cfi->drap && op->dest.reg == CFI_SP &&
			    op->src.reg == cfi->drap_reg) {

				 /* drap: lea disp(%drap), %rsp */
				cfa->base = CFI_SP;
				cfa->offset = cfi->stack_size = -op->src.offset;
				cfi->drap_reg = CFI_UNDEFINED;
				cfi->drap = false;
				break;
			}

			if (op->dest.reg == cfi->cfa.base && !(next_insn && next_insn->hint)) {
				WARN_FUNC("unsupported stack register modification",
					  insn->sec, insn->offset);
				return -1;
			}

			break;

		case OP_SRC_AND:
			if (op->dest.reg != CFI_SP ||
			    (cfi->drap_reg != CFI_UNDEFINED && cfa->base != CFI_SP) ||
			    (cfi->drap_reg == CFI_UNDEFINED && cfa->base != CFI_BP)) {
				WARN_FUNC("unsupported stack pointer realignment",
					  insn->sec, insn->offset);
				return -1;
			}

			if (cfi->drap_reg != CFI_UNDEFINED) {
				/* drap: and imm, %rsp */
				cfa->base = cfi->drap_reg;
				cfa->offset = cfi->stack_size = 0;
				cfi->drap = true;
			}

			/*
			 * Older versions of GCC (4.8ish) realign the stack
			 * without DRAP, with a frame pointer.
			 */

			break;

		case OP_SRC_POP:
		case OP_SRC_POPF:
			if (op->dest.reg == CFI_SP && cfa->base == CFI_SP_INDIRECT) {

				/* pop %rsp; # restore from a stack swizzle */
				cfa->base = CFI_SP;
				break;
			}

			if (!cfi->drap && op->dest.reg == cfa->base) {

				/* pop %rbp */
				cfa->base = CFI_SP;
			}

			if (cfi->drap && cfa->base == CFI_BP_INDIRECT &&
			    op->dest.reg == cfi->drap_reg &&
			    cfi->drap_offset == -cfi->stack_size) {

				/* drap: pop %drap */
				cfa->base = cfi->drap_reg;
				cfa->offset = 0;
				cfi->drap_offset = -1;

			} else if (cfi->stack_size == -regs[op->dest.reg].offset) {

				/* pop %reg */
				restore_reg(cfi, op->dest.reg);
			}

			cfi->stack_size -= 8;
			if (cfa->base == CFI_SP)
				cfa->offset -= 8;

			break;

		case OP_SRC_REG_INDIRECT:
			if (!cfi->drap && op->dest.reg == cfa->base &&
			    op->dest.reg == CFI_BP) {

				/* mov disp(%rsp), %rbp */
				cfa->base = CFI_SP;
				cfa->offset = cfi->stack_size;
			}

			if (cfi->drap && op->src.reg == CFI_BP &&
			    op->src.offset == cfi->drap_offset) {

				/* drap: mov disp(%rbp), %drap */
				cfa->base = cfi->drap_reg;
				cfa->offset = 0;
				cfi->drap_offset = -1;
			}

			if (cfi->drap && op->src.reg == CFI_BP &&
			    op->src.offset == regs[op->dest.reg].offset) {

				/* drap: mov disp(%rbp), %reg */
				restore_reg(cfi, op->dest.reg);

			} else if (op->src.reg == cfa->base &&
			    op->src.offset == regs[op->dest.reg].offset + cfa->offset) {

				/* mov disp(%rbp), %reg */
				/* mov disp(%rsp), %reg */
				restore_reg(cfi, op->dest.reg);

			} else if (op->src.reg == CFI_SP &&
				   op->src.offset == regs[op->dest.reg].offset + cfi->stack_size) {

				/* mov disp(%rsp), %reg */
				restore_reg(cfi, op->dest.reg);
			}

			break;

		default:
			WARN_FUNC("unknown stack-related instruction",
				  insn->sec, insn->offset);
			return -1;
		}

		break;

	case OP_DEST_PUSH:
	case OP_DEST_PUSHF:
		cfi->stack_size += 8;
		if (cfa->base == CFI_SP)
			cfa->offset += 8;

		if (op->src.type != OP_SRC_REG)
			break;

		if (cfi->drap) {
			if (op->src.reg == cfa->base && op->src.reg == cfi->drap_reg) {

				/* drap: push %drap */
				cfa->base = CFI_BP_INDIRECT;
				cfa->offset = -cfi->stack_size;

				/* save drap so we know when to restore it */
				cfi->drap_offset = -cfi->stack_size;

			} else if (op->src.reg == CFI_BP && cfa->base == cfi->drap_reg) {

				/* drap: push %rbp */
				cfi->stack_size = 0;

			} else {

				/* drap: push %reg */
				save_reg(cfi, op->src.reg, CFI_BP, -cfi->stack_size);
			}

		} else {

			/* push %reg */
			save_reg(cfi, op->src.reg, CFI_CFA, -cfi->stack_size);
		}

		/* detect when asm code uses rbp as a scratch register */
		if (!no_fp && insn->func && op->src.reg == CFI_BP &&
		    cfa->base != CFI_BP)
			cfi->bp_scratch = true;
		break;

	case OP_DEST_REG_INDIRECT:

		if (cfi->drap) {
			if (op->src.reg == cfa->base && op->src.reg == cfi->drap_reg) {

				/* drap: mov %drap, disp(%rbp) */
				cfa->base = CFI_BP_INDIRECT;
				cfa->offset = op->dest.offset;

				/* save drap offset so we know when to restore it */
				cfi->drap_offset = op->dest.offset;
			} else {

				/* drap: mov reg, disp(%rbp) */
				save_reg(cfi, op->src.reg, CFI_BP, op->dest.offset);
			}

		} else if (op->dest.reg == cfa->base) {

			/* mov reg, disp(%rbp) */
			/* mov reg, disp(%rsp) */
			save_reg(cfi, op->src.reg, CFI_CFA,
				 op->dest.offset - cfi->cfa.offset);

		} else if (op->dest.reg == CFI_SP) {

			/* mov reg, disp(%rsp) */
			save_reg(cfi, op->src.reg, CFI_CFA,
				 op->dest.offset - cfi->stack_size);

		} else if (op->src.reg == CFI_SP && op->dest.offset == 0) {

			/* mov %rsp, (%reg); # setup a stack swizzle. */
			cfi->vals[op->dest.reg].base = CFI_SP_INDIRECT;
			cfi->vals[op->dest.reg].offset = cfa->offset;
		}

		break;

	case OP_DEST_MEM:
		if (op->src.type != OP_SRC_POP && op->src.type != OP_SRC_POPF) {
			WARN_FUNC("unknown stack-related memory operation",
				  insn->sec, insn->offset);
			return -1;
		}

		/* pop mem */
		cfi->stack_size -= 8;
		if (cfa->base == CFI_SP)
			cfa->offset -= 8;

		break;

	default:
		WARN_FUNC("unknown stack-related instruction",
			  insn->sec, insn->offset);
		return -1;
	}

	return 0;
}

/*
 * The stack layouts of alternatives instructions can sometimes diverge when
 * they have stack modifications.  That's fine as long as the potential stack
 * layouts don't conflict at any given potential instruction boundary.
 *
 * Flatten the CFIs of the different alternative code streams (both original
 * and replacement) into a single shared CFI array which can be used to detect
 * conflicts and nicely feed a linear array of ORC entries to the unwinder.
 */
static int propagate_alt_cfi(struct objtool_file *file, struct instruction *insn)
{
	struct cfi_state **alt_cfi;
	int group_off;

	if (!insn->alt_group)
		return 0;

	alt_cfi = insn->alt_group->cfi;
	group_off = insn->offset - insn->alt_group->first_insn->offset;

	if (!alt_cfi[group_off]) {
		alt_cfi[group_off] = &insn->cfi;
	} else {
		if (memcmp(alt_cfi[group_off], &insn->cfi, sizeof(struct cfi_state))) {
			WARN_FUNC("stack layout conflict in alternatives",
				  insn->sec, insn->offset);
			return -1;
		}
	}

	return 0;
}

static int handle_insn_ops(struct instruction *insn,
			   struct instruction *next_insn,
			   struct insn_state *state)
{
	struct stack_op *op;

	list_for_each_entry(op, &insn->stack_ops, list) {

		if (update_cfi_state(insn, next_insn, &state->cfi, op))
			return 1;

		if (!insn->alt_group)
			continue;

		if (op->dest.type == OP_DEST_PUSHF) {
			if (!state->uaccess_stack) {
				state->uaccess_stack = 1;
			} else if (state->uaccess_stack >> 31) {
				WARN_FUNC("PUSHF stack exhausted",
					  insn->sec, insn->offset);
				return 1;
			}
			state->uaccess_stack <<= 1;
			state->uaccess_stack  |= state->uaccess;
		}

		if (op->src.type == OP_SRC_POPF) {
			if (state->uaccess_stack) {
				state->uaccess = state->uaccess_stack & 1;
				state->uaccess_stack >>= 1;
				if (state->uaccess_stack == 1)
					state->uaccess_stack = 0;
			}
		}
	}

	return 0;
}

static bool insn_cfi_match(struct instruction *insn, struct cfi_state *cfi2)
{
	struct cfi_state *cfi1 = &insn->cfi;
	int i;

	if (memcmp(&cfi1->cfa, &cfi2->cfa, sizeof(cfi1->cfa))) {

		WARN_FUNC("stack state mismatch: cfa1=%d%+d cfa2=%d%+d",
			  insn->sec, insn->offset,
			  cfi1->cfa.base, cfi1->cfa.offset,
			  cfi2->cfa.base, cfi2->cfa.offset);

	} else if (memcmp(&cfi1->regs, &cfi2->regs, sizeof(cfi1->regs))) {
		for (i = 0; i < CFI_NUM_REGS; i++) {
			if (!memcmp(&cfi1->regs[i], &cfi2->regs[i],
				    sizeof(struct cfi_reg)))
				continue;

			WARN_FUNC("stack state mismatch: reg1[%d]=%d%+d reg2[%d]=%d%+d",
				  insn->sec, insn->offset,
				  i, cfi1->regs[i].base, cfi1->regs[i].offset,
				  i, cfi2->regs[i].base, cfi2->regs[i].offset);
			break;
		}

	} else if (cfi1->type != cfi2->type) {

		WARN_FUNC("stack state mismatch: type1=%d type2=%d",
			  insn->sec, insn->offset, cfi1->type, cfi2->type);

	} else if (cfi1->drap != cfi2->drap ||
		   (cfi1->drap && cfi1->drap_reg != cfi2->drap_reg) ||
		   (cfi1->drap && cfi1->drap_offset != cfi2->drap_offset)) {

		WARN_FUNC("stack state mismatch: drap1=%d(%d,%d) drap2=%d(%d,%d)",
			  insn->sec, insn->offset,
			  cfi1->drap, cfi1->drap_reg, cfi1->drap_offset,
			  cfi2->drap, cfi2->drap_reg, cfi2->drap_offset);

	} else
		return true;

	return false;
}

static inline bool func_uaccess_safe(struct symbol *func)
{
	if (func)
		return func->uaccess_safe;

	return false;
}

static inline const char *call_dest_name(struct instruction *insn)
{
	if (insn->call_dest)
		return insn->call_dest->name;

	return "{dynamic}";
}

static inline bool noinstr_call_dest(struct symbol *func)
{
	/*
	 * We can't deal with indirect function calls at present;
	 * assume they're instrumented.
	 */
	if (!func)
		return false;

	/*
	 * If the symbol is from a noinstr section; we good.
	 */
	if (func->sec->noinstr)
		return true;

	/*
	 * The __ubsan_handle_*() calls are like WARN(), they only happen when
	 * something 'BAD' happened. At the risk of taking the machine down,
	 * let them proceed to get the message out.
	 */
	if (!strncmp(func->name, "__ubsan_handle_", 15))
		return true;

	return false;
}

static int validate_call(struct instruction *insn, struct insn_state *state)
{
	if (state->noinstr && state->instr <= 0 &&
	    !noinstr_call_dest(insn->call_dest)) {
		WARN_FUNC("call to %s() leaves .noinstr.text section",
				insn->sec, insn->offset, call_dest_name(insn));
		return 1;
	}

	if (state->uaccess && !func_uaccess_safe(insn->call_dest)) {
		WARN_FUNC("call to %s() with UACCESS enabled",
				insn->sec, insn->offset, call_dest_name(insn));
		return 1;
	}

	if (state->df) {
		WARN_FUNC("call to %s() with DF set",
				insn->sec, insn->offset, call_dest_name(insn));
		return 1;
	}

	return 0;
}

static int validate_sibling_call(struct instruction *insn, struct insn_state *state)
{
	if (has_modified_stack_frame(insn, state)) {
		WARN_FUNC("sibling call from callable instruction with modified stack frame",
				insn->sec, insn->offset);
		return 1;
	}

	return validate_call(insn, state);
}

static int validate_return(struct symbol *func, struct instruction *insn, struct insn_state *state)
{
	if (state->noinstr && state->instr > 0) {
		WARN_FUNC("return with instrumentation enabled",
			  insn->sec, insn->offset);
		return 1;
	}

	if (state->uaccess && !func_uaccess_safe(func)) {
		WARN_FUNC("return with UACCESS enabled",
			  insn->sec, insn->offset);
		return 1;
	}

	if (!state->uaccess && func_uaccess_safe(func)) {
		WARN_FUNC("return with UACCESS disabled from a UACCESS-safe function",
			  insn->sec, insn->offset);
		return 1;
	}

	if (state->df) {
		WARN_FUNC("return with DF set",
			  insn->sec, insn->offset);
		return 1;
	}

	if (func && has_modified_stack_frame(insn, state)) {
		WARN_FUNC("return with modified stack frame",
			  insn->sec, insn->offset);
		return 1;
	}

	if (state->cfi.bp_scratch) {
		WARN_FUNC("BP used as a scratch register",
			  insn->sec, insn->offset);
		return 1;
	}

	return 0;
}

static struct instruction *next_insn_to_validate(struct objtool_file *file,
						 struct instruction *insn)
{
	struct alt_group *alt_group = insn->alt_group;

	/*
	 * Simulate the fact that alternatives are patched in-place.  When the
	 * end of a replacement alt_group is reached, redirect objtool flow to
	 * the end of the original alt_group.
	 */
	if (alt_group && insn == alt_group->last_insn && alt_group->orig_group)
		return next_insn_same_sec(file, alt_group->orig_group->last_insn);

	return next_insn_same_sec(file, insn);
}

/*
 * Follow the branch starting at the given instruction, and recursively follow
 * any other branches (jumps).  Meanwhile, track the frame pointer state at
 * each instruction and validate all the rules described in
 * tools/objtool/Documentation/stack-validation.txt.
 */
static int validate_branch(struct objtool_file *file, struct symbol *func,
			   struct instruction *insn, struct insn_state state)
{
	struct alternative *alt;
	struct instruction *next_insn;
	struct section *sec;
	u8 visited;
	int ret;

	sec = insn->sec;

	while (1) {
		next_insn = next_insn_to_validate(file, insn);

		if (file->c_file && func && insn->func && func != insn->func->pfunc) {
			WARN("%s() falls through to next function %s()",
			     func->name, insn->func->name);
			return 1;
		}

		if (func && insn->ignore) {
			WARN_FUNC("BUG: why am I validating an ignored function?",
				  sec, insn->offset);
			return 1;
		}

		visited = 1 << state.uaccess;
		if (insn->visited) {
			if (!insn->hint && !insn_cfi_match(insn, &state.cfi))
				return 1;

			if (insn->visited & visited)
				return 0;
		}

		if (state.noinstr)
			state.instr += insn->instr;

		if (insn->hint)
			state.cfi = insn->cfi;
		else
			insn->cfi = state.cfi;

		insn->visited |= visited;

		if (propagate_alt_cfi(file, insn))
			return 1;

		if (!insn->ignore_alts && !list_empty(&insn->alts)) {
			bool skip_orig = false;

			list_for_each_entry(alt, &insn->alts, list) {
				if (alt->skip_orig)
					skip_orig = true;

				ret = validate_branch(file, func, alt->insn, state);
				if (ret) {
					if (backtrace)
						BT_FUNC("(alt)", insn);
					return ret;
				}
			}

			if (skip_orig)
				return 0;
		}

		if (handle_insn_ops(insn, next_insn, &state))
			return 1;

		switch (insn->type) {

		case INSN_RETURN:
			return validate_return(func, insn, &state);

		case INSN_CALL:
		case INSN_CALL_DYNAMIC:
			ret = validate_call(insn, &state);
			if (ret)
				return ret;

			if (!no_fp && func && !is_fentry_call(insn) &&
			    !has_valid_stack_frame(&state)) {
				WARN_FUNC("call without frame pointer save/setup",
					  sec, insn->offset);
				return 1;
			}

			if (dead_end_function(file, insn->call_dest))
				return 0;

			break;

		case INSN_JUMP_CONDITIONAL:
		case INSN_JUMP_UNCONDITIONAL:
			if (is_sibling_call(insn)) {
				ret = validate_sibling_call(insn, &state);
				if (ret)
					return ret;

			} else if (insn->jump_dest) {
				ret = validate_branch(file, func,
						      insn->jump_dest, state);
				if (ret) {
					if (backtrace)
						BT_FUNC("(branch)", insn);
					return ret;
				}
			}

			if (insn->type == INSN_JUMP_UNCONDITIONAL)
				return 0;

			break;

		case INSN_JUMP_DYNAMIC:
		case INSN_JUMP_DYNAMIC_CONDITIONAL:
			if (is_sibling_call(insn)) {
				ret = validate_sibling_call(insn, &state);
				if (ret)
					return ret;
			}

			if (insn->type == INSN_JUMP_DYNAMIC)
				return 0;

			break;

		case INSN_CONTEXT_SWITCH:
			if (func && (!next_insn || !next_insn->hint)) {
				WARN_FUNC("unsupported instruction in callable function",
					  sec, insn->offset);
				return 1;
			}
			return 0;

		case INSN_STAC:
			if (state.uaccess) {
				WARN_FUNC("recursive UACCESS enable", sec, insn->offset);
				return 1;
			}

			state.uaccess = true;
			break;

		case INSN_CLAC:
			if (!state.uaccess && func) {
				WARN_FUNC("redundant UACCESS disable", sec, insn->offset);
				return 1;
			}

			if (func_uaccess_safe(func) && !state.uaccess_stack) {
				WARN_FUNC("UACCESS-safe disables UACCESS", sec, insn->offset);
				return 1;
			}

			state.uaccess = false;
			break;

		case INSN_STD:
			if (state.df) {
				WARN_FUNC("recursive STD", sec, insn->offset);
				return 1;
			}

			state.df = true;
			break;

		case INSN_CLD:
			if (!state.df && func) {
				WARN_FUNC("redundant CLD", sec, insn->offset);
				return 1;
			}

			state.df = false;
			break;

		default:
			break;
		}

		if (insn->dead_end)
			return 0;

		if (!next_insn) {
			if (state.cfi.cfa.base == CFI_UNDEFINED)
				return 0;
			WARN("%s: unexpected end of section", sec->name);
			return 1;
		}

		insn = next_insn;
	}

	return 0;
}

static int validate_unwind_hints(struct objtool_file *file, struct section *sec)
{
	struct instruction *insn;
	struct insn_state state;
	int ret, warnings = 0;

	if (!file->hints)
		return 0;

	init_insn_state(&state, sec);

	if (sec) {
		insn = find_insn(file, sec, 0);
		if (!insn)
			return 0;
	} else {
		insn = list_first_entry(&file->insn_list, typeof(*insn), list);
	}

	while (&insn->list != &file->insn_list && (!sec || insn->sec == sec)) {
		if (insn->hint && !insn->visited) {
			ret = validate_branch(file, insn->func, insn, state);
			if (ret && backtrace)
				BT_FUNC("<=== (hint)", insn);
			warnings += ret;
		}

		insn = list_next_entry(insn, list);
	}

	return warnings;
}

static int validate_retpoline(struct objtool_file *file)
{
	struct instruction *insn;
	int warnings = 0;

	for_each_insn(file, insn) {
		if (insn->type != INSN_JUMP_DYNAMIC &&
		    insn->type != INSN_CALL_DYNAMIC)
			continue;

		if (insn->retpoline_safe)
			continue;

		/*
		 * .init.text code is ran before userspace and thus doesn't
		 * strictly need retpolines, except for modules which are
		 * loaded late, they very much do need retpoline in their
		 * .init.text
		 */
		if (!strcmp(insn->sec->name, ".init.text") && !module)
			continue;

		WARN_FUNC("indirect %s found in RETPOLINE build",
			  insn->sec, insn->offset,
			  insn->type == INSN_JUMP_DYNAMIC ? "jump" : "call");

		warnings++;
	}

	return warnings;
}

static bool is_kasan_insn(struct instruction *insn)
{
	return (insn->type == INSN_CALL &&
		!strcmp(insn->call_dest->name, "__asan_handle_no_return"));
}

static bool is_ubsan_insn(struct instruction *insn)
{
	return (insn->type == INSN_CALL &&
		!strcmp(insn->call_dest->name,
			"__ubsan_handle_builtin_unreachable"));
}

static bool ignore_unreachable_insn(struct objtool_file *file, struct instruction *insn)
{
	int i;
	struct instruction *prev_insn;

	if (insn->ignore || insn->type == INSN_NOP)
		return true;

	/*
	 * Ignore any unused exceptions.  This can happen when a whitelisted
	 * function has an exception table entry.
	 *
	 * Also ignore alternative replacement instructions.  This can happen
	 * when a whitelisted function uses one of the ALTERNATIVE macros.
	 */
	if (!strcmp(insn->sec->name, ".fixup") ||
	    !strcmp(insn->sec->name, ".altinstr_replacement") ||
	    !strcmp(insn->sec->name, ".altinstr_aux"))
		return true;

	if (!insn->func)
		return false;

	/*
	 * CONFIG_UBSAN_TRAP inserts a UD2 when it sees
	 * __builtin_unreachable().  The BUG() macro has an unreachable() after
	 * the UD2, which causes GCC's undefined trap logic to emit another UD2
	 * (or occasionally a JMP to UD2).
<<<<<<< HEAD
	 */
	if (list_prev_entry(insn, list)->dead_end &&
=======
	 *
	 * It may also insert a UD2 after calling a __noreturn function.
	 */
	prev_insn = list_prev_entry(insn, list);
	if ((prev_insn->dead_end || dead_end_function(file, prev_insn->call_dest)) &&
>>>>>>> c1084c27
	    (insn->type == INSN_BUG ||
	     (insn->type == INSN_JUMP_UNCONDITIONAL &&
	      insn->jump_dest && insn->jump_dest->type == INSN_BUG)))
		return true;

	/*
	 * Check if this (or a subsequent) instruction is related to
	 * CONFIG_UBSAN or CONFIG_KASAN.
	 *
	 * End the search at 5 instructions to avoid going into the weeds.
	 */
	for (i = 0; i < 5; i++) {

		if (is_kasan_insn(insn) || is_ubsan_insn(insn))
			return true;

		if (insn->type == INSN_JUMP_UNCONDITIONAL) {
			if (insn->jump_dest &&
			    insn->jump_dest->func == insn->func) {
				insn = insn->jump_dest;
				continue;
			}

			break;
		}

		if (insn->offset + insn->len >= insn->func->offset + insn->func->len)
			break;

		insn = list_next_entry(insn, list);
	}

	return false;
}

static int validate_symbol(struct objtool_file *file, struct section *sec,
			   struct symbol *sym, struct insn_state *state)
{
	struct instruction *insn;
	int ret;

	if (!sym->len) {
		WARN("%s() is missing an ELF size annotation", sym->name);
		return 1;
	}

	if (sym->pfunc != sym || sym->alias != sym)
		return 0;

	insn = find_insn(file, sec, sym->offset);
	if (!insn || insn->ignore || insn->visited)
		return 0;

	state->uaccess = sym->uaccess_safe;

	ret = validate_branch(file, insn->func, insn, *state);
	if (ret && backtrace)
		BT_FUNC("<=== (sym)", insn);
	return ret;
}

static int validate_section(struct objtool_file *file, struct section *sec)
{
	struct insn_state state;
	struct symbol *func;
	int warnings = 0;

	list_for_each_entry(func, &sec->symbol_list, list) {
		if (func->type != STT_FUNC)
			continue;

		init_insn_state(&state, sec);
		set_func_state(&state.cfi);

		warnings += validate_symbol(file, sec, func, &state);
	}

	return warnings;
}

static int validate_vmlinux_functions(struct objtool_file *file)
{
	struct section *sec;
	int warnings = 0;

	sec = find_section_by_name(file->elf, ".noinstr.text");
	if (sec) {
		warnings += validate_section(file, sec);
		warnings += validate_unwind_hints(file, sec);
	}

	sec = find_section_by_name(file->elf, ".entry.text");
	if (sec) {
		warnings += validate_section(file, sec);
		warnings += validate_unwind_hints(file, sec);
	}

	return warnings;
}

static int validate_functions(struct objtool_file *file)
{
	struct section *sec;
	int warnings = 0;

	for_each_sec(file, sec) {
		if (!(sec->sh.sh_flags & SHF_EXECINSTR))
			continue;

		warnings += validate_section(file, sec);
	}

	return warnings;
}

static int validate_reachable_instructions(struct objtool_file *file)
{
	struct instruction *insn;

	if (file->ignore_unreachables)
		return 0;

	for_each_insn(file, insn) {
		if (insn->visited || ignore_unreachable_insn(file, insn))
			continue;

		WARN_FUNC("unreachable instruction", insn->sec, insn->offset);
		return 1;
	}

	return 0;
}

int check(struct objtool_file *file)
{
	int ret, warnings = 0;

	arch_initial_func_cfi_state(&initial_func_cfi);

	ret = decode_sections(file);
	if (ret < 0)
		goto out;
	warnings += ret;

	if (list_empty(&file->insn_list))
		goto out;

	if (vmlinux && !validate_dup) {
		ret = validate_vmlinux_functions(file);
		if (ret < 0)
			goto out;

		warnings += ret;
		goto out;
	}

	if (retpoline) {
		ret = validate_retpoline(file);
		if (ret < 0)
			return ret;
		warnings += ret;
	}

	ret = validate_functions(file);
	if (ret < 0)
		goto out;
	warnings += ret;

	ret = validate_unwind_hints(file, NULL);
	if (ret < 0)
		goto out;
	warnings += ret;

	if (!warnings) {
		ret = validate_reachable_instructions(file);
		if (ret < 0)
			goto out;
		warnings += ret;
	}

	ret = create_static_call_sections(file);
	if (ret < 0)
		goto out;
	warnings += ret;

	if (mcount) {
		ret = create_mcount_loc_sections(file);
		if (ret < 0)
			goto out;
		warnings += ret;
	}

out:
	/*
	 *  For now, don't fail the kernel build on fatal warnings.  These
	 *  errors are still fairly common due to the growing matrix of
	 *  supported toolchains and their recent pace of change.
	 */
	return 0;
}<|MERGE_RESOLUTION|>--- conflicted
+++ resolved
@@ -913,15 +913,7 @@
 	unsigned long dest_off;
 
 	for_each_insn(file, insn) {
-<<<<<<< HEAD
-		if (insn->type != INSN_JUMP_CONDITIONAL &&
-		    insn->type != INSN_JUMP_UNCONDITIONAL)
-			continue;
-
-		if (insn->offset == FAKE_JUMP_OFFSET)
-=======
 		if (!is_static_jump(insn))
->>>>>>> c1084c27
 			continue;
 
 		reloc = insn_reloc(file, insn);
@@ -1442,13 +1434,8 @@
 	 * it.
 	 */
 	for (;
-<<<<<<< HEAD
-	     &insn->list != &file->insn_list && insn->func && insn->func->pfunc == func;
-	     insn = insn->first_jump_src ?: list_prev_entry(insn, list)) {
-=======
 	     insn && insn->func && insn->func->pfunc == func;
 	     insn = insn->first_jump_src ?: prev_insn_same_sym(file, insn)) {
->>>>>>> c1084c27
 
 		if (insn != orig_insn && insn->type == INSN_JUMP_DYNAMIC)
 			break;
@@ -3019,16 +3006,11 @@
 	 * __builtin_unreachable().  The BUG() macro has an unreachable() after
 	 * the UD2, which causes GCC's undefined trap logic to emit another UD2
 	 * (or occasionally a JMP to UD2).
-<<<<<<< HEAD
-	 */
-	if (list_prev_entry(insn, list)->dead_end &&
-=======
 	 *
 	 * It may also insert a UD2 after calling a __noreturn function.
 	 */
 	prev_insn = list_prev_entry(insn, list);
 	if ((prev_insn->dead_end || dead_end_function(file, prev_insn->call_dest)) &&
->>>>>>> c1084c27
 	    (insn->type == INSN_BUG ||
 	     (insn->type == INSN_JUMP_UNCONDITIONAL &&
 	      insn->jump_dest && insn->jump_dest->type == INSN_BUG)))
