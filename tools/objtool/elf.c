/*
 * elf.c - ELF access library
 *
 * Adapted from kpatch (https://github.com/dynup/kpatch):
 * Copyright (C) 2013-2015 Josh Poimboeuf <jpoimboe@redhat.com>
 * Copyright (C) 2014 Seth Jennings <sjenning@redhat.com>
 *
 * This program is free software; you can redistribute it and/or
 * modify it under the terms of the GNU General Public License
 * as published by the Free Software Foundation; either version 2
 * of the License, or (at your option) any later version.
 *
 * This program is distributed in the hope that it will be useful,
 * but WITHOUT ANY WARRANTY; without even the implied warranty of
 * MERCHANTABILITY or FITNESS FOR A PARTICULAR PURPOSE.  See the
 * GNU General Public License for more details.
 *
 * You should have received a copy of the GNU General Public License
 * along with this program; if not, see <http://www.gnu.org/licenses/>.
 */

#include <sys/types.h>
#include <sys/stat.h>
#include <fcntl.h>
#include <stdio.h>
#include <stdlib.h>
#include <string.h>
#include <unistd.h>
#include <errno.h>

#include "elf.h"
#include "warn.h"

#define MAX_NAME_LEN 128

struct section *find_section_by_name(struct elf *elf, const char *name)
{
	struct section *sec;

	list_for_each_entry(sec, &elf->sections, list)
		if (!strcmp(sec->name, name))
			return sec;

	return NULL;
}

static struct section *find_section_by_index(struct elf *elf,
					     unsigned int idx)
{
	struct section *sec;

	list_for_each_entry(sec, &elf->sections, list)
		if (sec->idx == idx)
			return sec;

	return NULL;
}

static struct symbol *find_symbol_by_index(struct elf *elf, unsigned int idx)
{
	struct section *sec;
	struct symbol *sym;

	list_for_each_entry(sec, &elf->sections, list)
		hash_for_each_possible(sec->symbol_hash, sym, hash, idx)
			if (sym->idx == idx)
				return sym;

	return NULL;
}

struct symbol *find_symbol_by_offset(struct section *sec, unsigned long offset)
{
	struct symbol *sym;

	list_for_each_entry(sym, &sec->symbol_list, list)
		if (sym->type != STT_SECTION &&
		    sym->offset == offset)
			return sym;

	return NULL;
}

struct symbol *find_symbol_by_name(struct elf *elf, const char *name)
{
	struct section *sec;
	struct symbol *sym;

	list_for_each_entry(sec, &elf->sections, list)
		list_for_each_entry(sym, &sec->symbol_list, list)
			if (!strcmp(sym->name, name))
				return sym;

	return NULL;
}

struct symbol *find_symbol_containing(struct section *sec, unsigned long offset)
{
	struct symbol *sym;

	list_for_each_entry(sym, &sec->symbol_list, list)
		if (sym->type != STT_SECTION &&
		    offset >= sym->offset && offset < sym->offset + sym->len)
			return sym;

	return NULL;
}

struct rela *find_rela_by_dest_range(struct section *sec, unsigned long offset,
				     unsigned int len)
{
	struct rela *rela;
	unsigned long o;

	if (!sec->rela)
		return NULL;

	for (o = offset; o < offset + len; o++)
		hash_for_each_possible(sec->rela->rela_hash, rela, hash, o)
			if (rela->offset == o)
				return rela;

	return NULL;
}

struct rela *find_rela_by_dest(struct section *sec, unsigned long offset)
{
	return find_rela_by_dest_range(sec, offset, 1);
}

struct symbol *find_containing_func(struct section *sec, unsigned long offset)
{
	struct symbol *func;

	list_for_each_entry(func, &sec->symbol_list, list)
		if (func->type == STT_FUNC && offset >= func->offset &&
		    offset < func->offset + func->len)
			return func;

	return NULL;
}

static int read_sections(struct elf *elf)
{
	Elf_Scn *s = NULL;
	struct section *sec;
	size_t shstrndx, sections_nr;
	int i;

	if (elf_getshdrnum(elf->elf, &sections_nr)) {
		WARN_ELF("elf_getshdrnum");
		return -1;
	}

	if (elf_getshdrstrndx(elf->elf, &shstrndx)) {
		WARN_ELF("elf_getshdrstrndx");
		return -1;
	}

	for (i = 0; i < sections_nr; i++) {
		sec = malloc(sizeof(*sec));
		if (!sec) {
			perror("malloc");
			return -1;
		}
		memset(sec, 0, sizeof(*sec));

		INIT_LIST_HEAD(&sec->symbol_list);
		INIT_LIST_HEAD(&sec->rela_list);
		hash_init(sec->rela_hash);
		hash_init(sec->symbol_hash);

		list_add_tail(&sec->list, &elf->sections);

		s = elf_getscn(elf->elf, i);
		if (!s) {
			WARN_ELF("elf_getscn");
			return -1;
		}

		sec->idx = elf_ndxscn(s);

		if (!gelf_getshdr(s, &sec->sh)) {
			WARN_ELF("gelf_getshdr");
			return -1;
		}

		sec->name = elf_strptr(elf->elf, shstrndx, sec->sh.sh_name);
		if (!sec->name) {
			WARN_ELF("elf_strptr");
			return -1;
		}

		if (sec->sh.sh_size != 0) {
			sec->data = elf_getdata(s, NULL);
			if (!sec->data) {
				WARN_ELF("elf_getdata");
				return -1;
			}
			if (sec->data->d_off != 0 ||
			    sec->data->d_size != sec->sh.sh_size) {
				WARN("unexpected data attributes for %s",
				     sec->name);
				return -1;
			}
		}
		sec->len = sec->sh.sh_size;
	}

	/* sanity check, one more call to elf_nextscn() should return NULL */
	if (elf_nextscn(elf->elf, s)) {
		WARN("section entry mismatch");
		return -1;
	}

	return 0;
}

static int read_symbols(struct elf *elf)
{
	struct section *symtab, *sec;
	struct symbol *sym, *pfunc;
	struct list_head *entry, *tmp;
	int symbols_nr, i;
	char *coldstr;

	symtab = find_section_by_name(elf, ".symtab");
	if (!symtab) {
		WARN("missing symbol table");
		return -1;
	}

	symbols_nr = symtab->sh.sh_size / symtab->sh.sh_entsize;

	for (i = 0; i < symbols_nr; i++) {
		sym = malloc(sizeof(*sym));
		if (!sym) {
			perror("malloc");
			return -1;
		}
		memset(sym, 0, sizeof(*sym));

		sym->idx = i;

		if (!gelf_getsym(symtab->data, i, &sym->sym)) {
			WARN_ELF("gelf_getsym");
			goto err;
		}

		sym->name = elf_strptr(elf->elf, symtab->sh.sh_link,
				       sym->sym.st_name);
		if (!sym->name) {
			WARN_ELF("elf_strptr");
			goto err;
		}

		sym->type = GELF_ST_TYPE(sym->sym.st_info);
		sym->bind = GELF_ST_BIND(sym->sym.st_info);

		if (sym->sym.st_shndx > SHN_UNDEF &&
		    sym->sym.st_shndx < SHN_LORESERVE) {
			sym->sec = find_section_by_index(elf,
							 sym->sym.st_shndx);
			if (!sym->sec) {
				WARN("couldn't find section for symbol %s",
				     sym->name);
				goto err;
			}
			if (sym->type == STT_SECTION) {
				sym->name = sym->sec->name;
				sym->sec->sym = sym;
			}
		} else
			sym->sec = find_section_by_index(elf, 0);

		sym->offset = sym->sym.st_value;
		sym->len = sym->sym.st_size;

		/* sorted insert into a per-section list */
		entry = &sym->sec->symbol_list;
		list_for_each_prev(tmp, &sym->sec->symbol_list) {
			struct symbol *s;

			s = list_entry(tmp, struct symbol, list);

			if (sym->offset > s->offset) {
				entry = tmp;
				break;
			}

			if (sym->offset == s->offset && sym->len >= s->len) {
				entry = tmp;
				break;
			}
		}
		list_add(&sym->list, entry);
		hash_add(sym->sec->symbol_hash, &sym->hash, sym->idx);
	}

	/* Create parent/child links for any cold subfunctions */
	list_for_each_entry(sec, &elf->sections, list) {
		list_for_each_entry(sym, &sec->symbol_list, list) {
			char pname[MAX_NAME_LEN + 1];
			size_t pnamelen;
			if (sym->type != STT_FUNC)
				continue;
			sym->pfunc = sym->cfunc = sym;
			coldstr = strstr(sym->name, ".cold.");
			if (!coldstr)
				continue;

<<<<<<< HEAD
			coldstr[0] = '\0';
			pfunc = find_symbol_by_name(elf, sym->name);
			coldstr[0] = '.';
=======
			pnamelen = coldstr - sym->name;
			if (pnamelen > MAX_NAME_LEN) {
				WARN("%s(): parent function name exceeds maximum length of %d characters",
				     sym->name, MAX_NAME_LEN);
				return -1;
			}

			strncpy(pname, sym->name, pnamelen);
			pname[pnamelen] = '\0';
			pfunc = find_symbol_by_name(elf, pname);
>>>>>>> ee68d467

			if (!pfunc) {
				WARN("%s(): can't find parent function",
				     sym->name);
<<<<<<< HEAD
				goto err;
=======
				return -1;
>>>>>>> ee68d467
			}

			sym->pfunc = pfunc;
			pfunc->cfunc = sym;

			/*
			 * Unfortunately, -fnoreorder-functions puts the child
			 * inside the parent.  Remove the overlap so we can
			 * have sane assumptions.
			 *
			 * Note that pfunc->len now no longer matches
			 * pfunc->sym.st_size.
			 */
			if (sym->sec == pfunc->sec &&
			    sym->offset >= pfunc->offset &&
			    sym->offset + sym->len == pfunc->offset + pfunc->len) {
				pfunc->len -= sym->len;
			}
		}
	}

	return 0;

err:
	free(sym);
	return -1;
}

static int read_relas(struct elf *elf)
{
	struct section *sec;
	struct rela *rela;
	int i;
	unsigned int symndx;

	list_for_each_entry(sec, &elf->sections, list) {
		if (sec->sh.sh_type != SHT_RELA)
			continue;

		sec->base = find_section_by_name(elf, sec->name + 5);
		if (!sec->base) {
			WARN("can't find base section for rela section %s",
			     sec->name);
			return -1;
		}

		sec->base->rela = sec;

		for (i = 0; i < sec->sh.sh_size / sec->sh.sh_entsize; i++) {
			rela = malloc(sizeof(*rela));
			if (!rela) {
				perror("malloc");
				return -1;
			}
			memset(rela, 0, sizeof(*rela));

			if (!gelf_getrela(sec->data, i, &rela->rela)) {
				WARN_ELF("gelf_getrela");
				return -1;
			}

			rela->type = GELF_R_TYPE(rela->rela.r_info);
			rela->addend = rela->rela.r_addend;
			rela->offset = rela->rela.r_offset;
			symndx = GELF_R_SYM(rela->rela.r_info);
			rela->sym = find_symbol_by_index(elf, symndx);
			if (!rela->sym) {
				WARN("can't find rela entry symbol %d for %s",
				     symndx, sec->name);
				return -1;
			}

			list_add_tail(&rela->list, &sec->rela_list);
			hash_add(sec->rela_hash, &rela->hash, rela->offset);

		}
	}

	return 0;
}

struct elf *elf_open(const char *name, int flags)
{
	struct elf *elf;
	Elf_Cmd cmd;

	elf_version(EV_CURRENT);

	elf = malloc(sizeof(*elf));
	if (!elf) {
		perror("malloc");
		return NULL;
	}
	memset(elf, 0, sizeof(*elf));

	INIT_LIST_HEAD(&elf->sections);

	elf->fd = open(name, flags);
	if (elf->fd == -1) {
		fprintf(stderr, "objtool: Can't open '%s': %s\n",
			name, strerror(errno));
		goto err;
	}

	if ((flags & O_ACCMODE) == O_RDONLY)
		cmd = ELF_C_READ_MMAP;
	else if ((flags & O_ACCMODE) == O_RDWR)
		cmd = ELF_C_RDWR;
	else /* O_WRONLY */
		cmd = ELF_C_WRITE;

	elf->elf = elf_begin(elf->fd, cmd, NULL);
	if (!elf->elf) {
		WARN_ELF("elf_begin");
		goto err;
	}

	if (!gelf_getehdr(elf->elf, &elf->ehdr)) {
		WARN_ELF("gelf_getehdr");
		goto err;
	}

	if (read_sections(elf))
		goto err;

	if (read_symbols(elf))
		goto err;

	if (read_relas(elf))
		goto err;

	return elf;

err:
	elf_close(elf);
	return NULL;
}

struct section *elf_create_section(struct elf *elf, const char *name,
				   size_t entsize, int nr)
{
	struct section *sec, *shstrtab;
	size_t size = entsize * nr;
	struct Elf_Scn *s;
	Elf_Data *data;

	sec = malloc(sizeof(*sec));
	if (!sec) {
		perror("malloc");
		return NULL;
	}
	memset(sec, 0, sizeof(*sec));

	INIT_LIST_HEAD(&sec->symbol_list);
	INIT_LIST_HEAD(&sec->rela_list);
	hash_init(sec->rela_hash);
	hash_init(sec->symbol_hash);

	list_add_tail(&sec->list, &elf->sections);

	s = elf_newscn(elf->elf);
	if (!s) {
		WARN_ELF("elf_newscn");
		return NULL;
	}

	sec->name = strdup(name);
	if (!sec->name) {
		perror("strdup");
		return NULL;
	}

	sec->idx = elf_ndxscn(s);
	sec->len = size;
	sec->changed = true;

	sec->data = elf_newdata(s);
	if (!sec->data) {
		WARN_ELF("elf_newdata");
		return NULL;
	}

	sec->data->d_size = size;
	sec->data->d_align = 1;

	if (size) {
		sec->data->d_buf = malloc(size);
		if (!sec->data->d_buf) {
			perror("malloc");
			return NULL;
		}
		memset(sec->data->d_buf, 0, size);
	}

	if (!gelf_getshdr(s, &sec->sh)) {
		WARN_ELF("gelf_getshdr");
		return NULL;
	}

	sec->sh.sh_size = size;
	sec->sh.sh_entsize = entsize;
	sec->sh.sh_type = SHT_PROGBITS;
	sec->sh.sh_addralign = 1;
	sec->sh.sh_flags = SHF_ALLOC;


	/* Add section name to .shstrtab */
	shstrtab = find_section_by_name(elf, ".shstrtab");
	if (!shstrtab) {
		WARN("can't find .shstrtab section");
		return NULL;
	}

	s = elf_getscn(elf->elf, shstrtab->idx);
	if (!s) {
		WARN_ELF("elf_getscn");
		return NULL;
	}

	data = elf_newdata(s);
	if (!data) {
		WARN_ELF("elf_newdata");
		return NULL;
	}

	data->d_buf = sec->name;
	data->d_size = strlen(name) + 1;
	data->d_align = 1;

	sec->sh.sh_name = shstrtab->len;

	shstrtab->len += strlen(name) + 1;
	shstrtab->changed = true;

	return sec;
}

struct section *elf_create_rela_section(struct elf *elf, struct section *base)
{
	char *relaname;
	struct section *sec;

	relaname = malloc(strlen(base->name) + strlen(".rela") + 1);
	if (!relaname) {
		perror("malloc");
		return NULL;
	}
	strcpy(relaname, ".rela");
	strcat(relaname, base->name);

	sec = elf_create_section(elf, relaname, sizeof(GElf_Rela), 0);
	free(relaname);
	if (!sec)
		return NULL;

	base->rela = sec;
	sec->base = base;

	sec->sh.sh_type = SHT_RELA;
	sec->sh.sh_addralign = 8;
	sec->sh.sh_link = find_section_by_name(elf, ".symtab")->idx;
	sec->sh.sh_info = base->idx;
	sec->sh.sh_flags = SHF_INFO_LINK;

	return sec;
}

int elf_rebuild_rela_section(struct section *sec)
{
	struct rela *rela;
	int nr, idx = 0, size;
	GElf_Rela *relas;

	nr = 0;
	list_for_each_entry(rela, &sec->rela_list, list)
		nr++;

	size = nr * sizeof(*relas);
	relas = malloc(size);
	if (!relas) {
		perror("malloc");
		return -1;
	}

	sec->data->d_buf = relas;
	sec->data->d_size = size;

	sec->sh.sh_size = size;

	idx = 0;
	list_for_each_entry(rela, &sec->rela_list, list) {
		relas[idx].r_offset = rela->offset;
		relas[idx].r_addend = rela->addend;
		relas[idx].r_info = GELF_R_INFO(rela->sym->idx, rela->type);
		idx++;
	}

	return 0;
}

int elf_write(struct elf *elf)
{
	struct section *sec;
	Elf_Scn *s;

	/* Update section headers for changed sections: */
	list_for_each_entry(sec, &elf->sections, list) {
		if (sec->changed) {
			s = elf_getscn(elf->elf, sec->idx);
			if (!s) {
				WARN_ELF("elf_getscn");
				return -1;
			}
			if (!gelf_update_shdr(s, &sec->sh)) {
				WARN_ELF("gelf_update_shdr");
				return -1;
			}
		}
	}

	/* Make sure the new section header entries get updated properly. */
	elf_flagelf(elf->elf, ELF_C_SET, ELF_F_DIRTY);

	/* Write all changes to the file. */
	if (elf_update(elf->elf, ELF_C_WRITE) < 0) {
		WARN_ELF("elf_update");
		return -1;
	}

	return 0;
}

void elf_close(struct elf *elf)
{
	struct section *sec, *tmpsec;
	struct symbol *sym, *tmpsym;
	struct rela *rela, *tmprela;

	if (elf->elf)
		elf_end(elf->elf);

	if (elf->fd > 0)
		close(elf->fd);

	list_for_each_entry_safe(sec, tmpsec, &elf->sections, list) {
		list_for_each_entry_safe(sym, tmpsym, &sec->symbol_list, list) {
			list_del(&sym->list);
			hash_del(&sym->hash);
			free(sym);
		}
		list_for_each_entry_safe(rela, tmprela, &sec->rela_list, list) {
			list_del(&rela->list);
			hash_del(&rela->hash);
			free(rela);
		}
		list_del(&sec->list);
		free(sec);
	}

	free(elf);
}<|MERGE_RESOLUTION|>--- conflicted
+++ resolved
@@ -309,11 +309,6 @@
 			if (!coldstr)
 				continue;
 
-<<<<<<< HEAD
-			coldstr[0] = '\0';
-			pfunc = find_symbol_by_name(elf, sym->name);
-			coldstr[0] = '.';
-=======
 			pnamelen = coldstr - sym->name;
 			if (pnamelen > MAX_NAME_LEN) {
 				WARN("%s(): parent function name exceeds maximum length of %d characters",
@@ -324,16 +319,11 @@
 			strncpy(pname, sym->name, pnamelen);
 			pname[pnamelen] = '\0';
 			pfunc = find_symbol_by_name(elf, pname);
->>>>>>> ee68d467
 
 			if (!pfunc) {
 				WARN("%s(): can't find parent function",
 				     sym->name);
-<<<<<<< HEAD
-				goto err;
-=======
-				return -1;
->>>>>>> ee68d467
+				return -1;
 			}
 
 			sym->pfunc = pfunc;
