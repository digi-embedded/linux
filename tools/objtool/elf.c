--- conflicted
+++ resolved
@@ -374,10 +374,7 @@
 	struct list_head *entry;
 	struct rb_node *pnode;
 
-<<<<<<< HEAD
-=======
 	INIT_LIST_HEAD(&sym->pv_target);
->>>>>>> 29549c70
 	sym->alias = sym;
 
 	sym->type = GELF_ST_TYPE(sym->sym.st_info);
@@ -622,14 +619,11 @@
 	Elf64_Xword entsize = symtab->sh.sh_entsize;
 	int max_idx, idx = sym->idx;
 	Elf_Scn *s, *t = NULL;
-<<<<<<< HEAD
-=======
 	bool is_special_shndx = sym->sym.st_shndx >= SHN_LORESERVE &&
 				sym->sym.st_shndx != SHN_XINDEX;
 
 	if (is_special_shndx)
 		shndx = sym->sym.st_shndx;
->>>>>>> 29549c70
 
 	s = elf_getscn(elf->elf, symtab->idx);
 	if (!s) {
@@ -715,11 +709,7 @@
 	}
 
 	/* setup extended section index magic and write the symbol */
-<<<<<<< HEAD
-	if (shndx >= SHN_UNDEF && shndx < SHN_LORESERVE) {
-=======
 	if ((shndx >= SHN_UNDEF && shndx < SHN_LORESERVE) || is_special_shndx) {
->>>>>>> 29549c70
 		sym->sym.st_shndx = shndx;
 		if (!shndx_data)
 			shndx = 0;
