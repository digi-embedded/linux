--- conflicted
+++ resolved
@@ -20,11 +20,7 @@
 *.dtb
 *.dtbo
 *.dtb.S
-<<<<<<< HEAD
-*.dtbo
-=======
 *.dtbo.S
->>>>>>> ccf0a997
 *.dwo
 *.elf
 *.gcno
