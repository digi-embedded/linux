/*
 * Copyright (c) 2007 Dave Airlie <airlied@linux.ie>
 * Copyright (c) 2007 Jakob Bornecrantz <wallbraker@gmail.com>
 * Copyright (c) 2008 Red Hat Inc.
 * Copyright (c) 2007-2008 Tungsten Graphics, Inc., Cedar Park, TX., USA
 * Copyright (c) 2007-2008 Intel Corporation
 *
 * Permission is hereby granted, free of charge, to any person obtaining a
 * copy of this software and associated documentation files (the "Software"),
 * to deal in the Software without restriction, including without limitation
 * the rights to use, copy, modify, merge, publish, distribute, sublicense,
 * and/or sell copies of the Software, and to permit persons to whom the
 * Software is furnished to do so, subject to the following conditions:
 *
 * The above copyright notice and this permission notice shall be included in
 * all copies or substantial portions of the Software.
 *
 * THE SOFTWARE IS PROVIDED "AS IS", WITHOUT WARRANTY OF ANY KIND, EXPRESS OR
 * IMPLIED, INCLUDING BUT NOT LIMITED TO THE WARRANTIES OF MERCHANTABILITY,
 * FITNESS FOR A PARTICULAR PURPOSE AND NONINFRINGEMENT. IN NO EVENT SHALL THE
 * AUTHORS OR COPYRIGHT HOLDERS BE LIABLE FOR ANY CLAIM, DAMAGES OR OTHER
 * LIABILITY, WHETHER IN AN ACTION OF CONTRACT, TORT OR OTHERWISE, ARISING
 * FROM, OUT OF OR IN CONNECTION WITH THE SOFTWARE OR THE USE OR OTHER DEALINGS
 * IN THE SOFTWARE.
 */

#ifndef _DRM_MODE_H
#define _DRM_MODE_H

#include "drm.h"

#if defined(__cplusplus)
extern "C" {
#endif

#define DRM_DISPLAY_INFO_LEN	32
#define DRM_CONNECTOR_NAME_LEN	32
#define DRM_DISPLAY_MODE_LEN	32
#define DRM_PROP_NAME_LEN	32

#define DRM_MODE_TYPE_BUILTIN	(1<<0)
#define DRM_MODE_TYPE_CLOCK_C	((1<<1) | DRM_MODE_TYPE_BUILTIN)
#define DRM_MODE_TYPE_CRTC_C	((1<<2) | DRM_MODE_TYPE_BUILTIN)
#define DRM_MODE_TYPE_PREFERRED	(1<<3)
#define DRM_MODE_TYPE_DEFAULT	(1<<4)
#define DRM_MODE_TYPE_USERDEF	(1<<5)
#define DRM_MODE_TYPE_DRIVER	(1<<6)

/* Video mode flags */
/* bit compatible with the xorg definitions. */
#define DRM_MODE_FLAG_PHSYNC			(1<<0)
#define DRM_MODE_FLAG_NHSYNC			(1<<1)
#define DRM_MODE_FLAG_PVSYNC			(1<<2)
#define DRM_MODE_FLAG_NVSYNC			(1<<3)
#define DRM_MODE_FLAG_INTERLACE			(1<<4)
#define DRM_MODE_FLAG_DBLSCAN			(1<<5)
#define DRM_MODE_FLAG_CSYNC			(1<<6)
#define DRM_MODE_FLAG_PCSYNC			(1<<7)
#define DRM_MODE_FLAG_NCSYNC			(1<<8)
#define DRM_MODE_FLAG_HSKEW			(1<<9) /* hskew provided */
#define DRM_MODE_FLAG_BCAST			(1<<10)
#define DRM_MODE_FLAG_PIXMUX			(1<<11)
#define DRM_MODE_FLAG_DBLCLK			(1<<12)
#define DRM_MODE_FLAG_CLKDIV2			(1<<13)
 /*
  * When adding a new stereo mode don't forget to adjust DRM_MODE_FLAGS_3D_MAX
  * (define not exposed to user space).
  */
#define DRM_MODE_FLAG_3D_MASK			(0x1f<<14)
#define  DRM_MODE_FLAG_3D_NONE			(0<<14)
#define  DRM_MODE_FLAG_3D_FRAME_PACKING		(1<<14)
#define  DRM_MODE_FLAG_3D_FIELD_ALTERNATIVE	(2<<14)
#define  DRM_MODE_FLAG_3D_LINE_ALTERNATIVE	(3<<14)
#define  DRM_MODE_FLAG_3D_SIDE_BY_SIDE_FULL	(4<<14)
#define  DRM_MODE_FLAG_3D_L_DEPTH		(5<<14)
#define  DRM_MODE_FLAG_3D_L_DEPTH_GFX_GFX_DEPTH	(6<<14)
#define  DRM_MODE_FLAG_3D_TOP_AND_BOTTOM	(7<<14)
#define  DRM_MODE_FLAG_3D_SIDE_BY_SIDE_HALF	(8<<14)


/* DPMS flags */
/* bit compatible with the xorg definitions. */
#define DRM_MODE_DPMS_ON	0
#define DRM_MODE_DPMS_STANDBY	1
#define DRM_MODE_DPMS_SUSPEND	2
#define DRM_MODE_DPMS_OFF	3

/* Scaling mode options */
#define DRM_MODE_SCALE_NONE		0 /* Unmodified timing (display or
					     software can still scale) */
#define DRM_MODE_SCALE_FULLSCREEN	1 /* Full screen, ignore aspect */
#define DRM_MODE_SCALE_CENTER		2 /* Centered, no scaling */
#define DRM_MODE_SCALE_ASPECT		3 /* Full screen, preserve aspect */

/* Picture aspect ratio options */
#define DRM_MODE_PICTURE_ASPECT_NONE	0
#define DRM_MODE_PICTURE_ASPECT_4_3	1
#define DRM_MODE_PICTURE_ASPECT_16_9	2

/* Dithering mode options */
#define DRM_MODE_DITHERING_OFF	0
#define DRM_MODE_DITHERING_ON	1
#define DRM_MODE_DITHERING_AUTO 2

/* Dirty info options */
#define DRM_MODE_DIRTY_OFF      0
#define DRM_MODE_DIRTY_ON       1
#define DRM_MODE_DIRTY_ANNOTATE 2

/* Link Status options */
#define DRM_MODE_LINK_STATUS_GOOD	0
#define DRM_MODE_LINK_STATUS_BAD	1

struct drm_mode_modeinfo {
	__u32 clock;
	__u16 hdisplay;
	__u16 hsync_start;
	__u16 hsync_end;
	__u16 htotal;
	__u16 hskew;
	__u16 vdisplay;
	__u16 vsync_start;
	__u16 vsync_end;
	__u16 vtotal;
	__u16 vscan;

	__u32 vrefresh;

	__u32 flags;
	__u32 type;
	char name[DRM_DISPLAY_MODE_LEN];
};

struct drm_mode_card_res {
	__u64 fb_id_ptr;
	__u64 crtc_id_ptr;
	__u64 connector_id_ptr;
	__u64 encoder_id_ptr;
	__u32 count_fbs;
	__u32 count_crtcs;
	__u32 count_connectors;
	__u32 count_encoders;
	__u32 min_width;
	__u32 max_width;
	__u32 min_height;
	__u32 max_height;
};

struct drm_mode_crtc {
	__u64 set_connectors_ptr;
	__u32 count_connectors;

	__u32 crtc_id; /**< Id */
	__u32 fb_id; /**< Id of framebuffer */

	__u32 x; /**< x Position on the framebuffer */
	__u32 y; /**< y Position on the framebuffer */

	__u32 gamma_size;
	__u32 mode_valid;
	struct drm_mode_modeinfo mode;
};

#define DRM_MODE_PRESENT_TOP_FIELD	(1<<0)
#define DRM_MODE_PRESENT_BOTTOM_FIELD	(1<<1)

/* Planes blend with or override other bits on the CRTC */
struct drm_mode_set_plane {
	__u32 plane_id;
	__u32 crtc_id;
	__u32 fb_id; /* fb object contains surface format type */
	__u32 flags; /* see above flags */

	/* Signed dest location allows it to be partially off screen */
	__s32 crtc_x;
	__s32 crtc_y;
	__u32 crtc_w;
	__u32 crtc_h;

	/* Source values are 16.16 fixed point */
	__u32 src_x;
	__u32 src_y;
	__u32 src_h;
	__u32 src_w;
};

struct drm_mode_get_plane {
	__u32 plane_id;

	__u32 crtc_id;
	__u32 fb_id;

	__u32 possible_crtcs;
	__u32 gamma_size;

	__u32 count_format_types;
	__u64 format_type_ptr;
};

struct drm_mode_get_plane_res {
	__u64 plane_id_ptr;
	__u32 count_planes;
};

#define DRM_MODE_ENCODER_NONE	0
#define DRM_MODE_ENCODER_DAC	1
#define DRM_MODE_ENCODER_TMDS	2
#define DRM_MODE_ENCODER_LVDS	3
#define DRM_MODE_ENCODER_TVDAC	4
#define DRM_MODE_ENCODER_VIRTUAL 5
#define DRM_MODE_ENCODER_DSI	6
#define DRM_MODE_ENCODER_DPMST	7
#define DRM_MODE_ENCODER_DPI	8

struct drm_mode_get_encoder {
	__u32 encoder_id;
	__u32 encoder_type;

	__u32 crtc_id; /**< Id of crtc */

	__u32 possible_crtcs;
	__u32 possible_clones;
};

/* This is for connectors with multiple signal types. */
/* Try to match DRM_MODE_CONNECTOR_X as closely as possible. */
#define DRM_MODE_SUBCONNECTOR_Automatic	0
#define DRM_MODE_SUBCONNECTOR_Unknown	0
#define DRM_MODE_SUBCONNECTOR_DVID	3
#define DRM_MODE_SUBCONNECTOR_DVIA	4
#define DRM_MODE_SUBCONNECTOR_Composite	5
#define DRM_MODE_SUBCONNECTOR_SVIDEO	6
#define DRM_MODE_SUBCONNECTOR_Component	8
#define DRM_MODE_SUBCONNECTOR_SCART	9

#define DRM_MODE_CONNECTOR_Unknown	0
#define DRM_MODE_CONNECTOR_VGA		1
#define DRM_MODE_CONNECTOR_DVII		2
#define DRM_MODE_CONNECTOR_DVID		3
#define DRM_MODE_CONNECTOR_DVIA		4
#define DRM_MODE_CONNECTOR_Composite	5
#define DRM_MODE_CONNECTOR_SVIDEO	6
#define DRM_MODE_CONNECTOR_LVDS		7
#define DRM_MODE_CONNECTOR_Component	8
#define DRM_MODE_CONNECTOR_9PinDIN	9
#define DRM_MODE_CONNECTOR_DisplayPort	10
#define DRM_MODE_CONNECTOR_HDMIA	11
#define DRM_MODE_CONNECTOR_HDMIB	12
#define DRM_MODE_CONNECTOR_TV		13
#define DRM_MODE_CONNECTOR_eDP		14
#define DRM_MODE_CONNECTOR_VIRTUAL      15
#define DRM_MODE_CONNECTOR_DSI		16
#define DRM_MODE_CONNECTOR_DPI		17

struct drm_mode_get_connector {

	__u64 encoders_ptr;
	__u64 modes_ptr;
	__u64 props_ptr;
	__u64 prop_values_ptr;

	__u32 count_modes;
	__u32 count_props;
	__u32 count_encoders;

	__u32 encoder_id; /**< Current Encoder */
	__u32 connector_id; /**< Id */
	__u32 connector_type;
	__u32 connector_type_id;

	__u32 connection;
	__u32 mm_width;  /**< width in millimeters */
	__u32 mm_height; /**< height in millimeters */
	__u32 subpixel;

	__u32 pad;
};

#define DRM_MODE_PROP_PENDING	(1<<0)
#define DRM_MODE_PROP_RANGE	(1<<1)
#define DRM_MODE_PROP_IMMUTABLE	(1<<2)
#define DRM_MODE_PROP_ENUM	(1<<3) /* enumerated type with text strings */
#define DRM_MODE_PROP_BLOB	(1<<4)
#define DRM_MODE_PROP_BITMASK	(1<<5) /* bitmask of enumerated types */

/* non-extended types: legacy bitmask, one bit per type: */
#define DRM_MODE_PROP_LEGACY_TYPE  ( \
		DRM_MODE_PROP_RANGE | \
		DRM_MODE_PROP_ENUM | \
		DRM_MODE_PROP_BLOB | \
		DRM_MODE_PROP_BITMASK)

/* extended-types: rather than continue to consume a bit per type,
 * grab a chunk of the bits to use as integer type id.
 */
#define DRM_MODE_PROP_EXTENDED_TYPE	0x0000ffc0
#define DRM_MODE_PROP_TYPE(n)		((n) << 6)
#define DRM_MODE_PROP_OBJECT		DRM_MODE_PROP_TYPE(1)
#define DRM_MODE_PROP_SIGNED_RANGE	DRM_MODE_PROP_TYPE(2)

/* the PROP_ATOMIC flag is used to hide properties from userspace that
 * is not aware of atomic properties.  This is mostly to work around
 * older userspace (DDX drivers) that read/write each prop they find,
 * witout being aware that this could be triggering a lengthy modeset.
 */
#define DRM_MODE_PROP_ATOMIC        0x80000000

struct drm_mode_property_enum {
	__u64 value;
	char name[DRM_PROP_NAME_LEN];
};

struct drm_mode_get_property {
	__u64 values_ptr; /* values and blob lengths */
	__u64 enum_blob_ptr; /* enum and blob id ptrs */

	__u32 prop_id;
	__u32 flags;
	char name[DRM_PROP_NAME_LEN];

	__u32 count_values;
	/* This is only used to count enum values, not blobs. The _blobs is
	 * simply because of a historical reason, i.e. backwards compat. */
	__u32 count_enum_blobs;
};

struct drm_mode_connector_set_property {
	__u64 value;
	__u32 prop_id;
	__u32 connector_id;
};

#define DRM_MODE_OBJECT_CRTC 0xcccccccc
#define DRM_MODE_OBJECT_CONNECTOR 0xc0c0c0c0
#define DRM_MODE_OBJECT_ENCODER 0xe0e0e0e0
#define DRM_MODE_OBJECT_MODE 0xdededede
#define DRM_MODE_OBJECT_PROPERTY 0xb0b0b0b0
#define DRM_MODE_OBJECT_FB 0xfbfbfbfb
#define DRM_MODE_OBJECT_BLOB 0xbbbbbbbb
#define DRM_MODE_OBJECT_PLANE 0xeeeeeeee
#define DRM_MODE_OBJECT_ANY 0

struct drm_mode_obj_get_properties {
	__u64 props_ptr;
	__u64 prop_values_ptr;
	__u32 count_props;
	__u32 obj_id;
	__u32 obj_type;
};

struct drm_mode_obj_set_property {
	__u64 value;
	__u32 prop_id;
	__u32 obj_id;
	__u32 obj_type;
};

struct drm_mode_get_blob {
	__u32 blob_id;
	__u32 length;
	__u64 data;
};

struct drm_mode_fb_cmd {
	__u32 fb_id;
	__u32 width;
	__u32 height;
	__u32 pitch;
	__u32 bpp;
	__u32 depth;
	/* driver specific handle */
	__u32 handle;
};

#define DRM_MODE_FB_INTERLACED	(1<<0) /* for interlaced framebuffers */
#define DRM_MODE_FB_MODIFIERS	(1<<1) /* enables ->modifer[] */

struct drm_mode_fb_cmd2 {
	__u32 fb_id;
	__u32 width;
	__u32 height;
	__u32 pixel_format; /* fourcc code from drm_fourcc.h */
	__u32 flags; /* see above flags */

	/*
	 * In case of planar formats, this ioctl allows up to 4
	 * buffer objects with offsets and pitches per plane.
	 * The pitch and offset order is dictated by the fourcc,
	 * e.g. NV12 (http://fourcc.org/yuv.php#NV12) is described as:
	 *
	 *   YUV 4:2:0 image with a plane of 8 bit Y samples
	 *   followed by an interleaved U/V plane containing
	 *   8 bit 2x2 subsampled colour difference samples.
	 *
	 * So it would consist of Y as offsets[0] and UV as
	 * offsets[1].  Note that offsets[0] will generally
	 * be 0 (but this is not required).
	 *
	 * To accommodate tiled, compressed, etc formats, a per-plane
	 * modifier can be specified.  The default value of zero
	 * indicates "native" format as specified by the fourcc.
	 * Vendor specific modifier token.  This allows, for example,
	 * different tiling/swizzling pattern on different planes.
	 * See discussion above of DRM_FORMAT_MOD_xxx.
	 */
	__u32 handles[4];
	__u32 pitches[4]; /* pitch for each plane */
	__u32 offsets[4]; /* offset of each plane */
	__u64 modifier[4]; /* ie, tiling, compressed (per plane) */
};

#define DRM_MODE_FB_DIRTY_ANNOTATE_COPY 0x01
#define DRM_MODE_FB_DIRTY_ANNOTATE_FILL 0x02
#define DRM_MODE_FB_DIRTY_FLAGS         0x03

#define DRM_MODE_FB_DIRTY_MAX_CLIPS     256

/*
 * Mark a region of a framebuffer as dirty.
 *
 * Some hardware does not automatically update display contents
 * as a hardware or software draw to a framebuffer. This ioctl
 * allows userspace to tell the kernel and the hardware what
 * regions of the framebuffer have changed.
 *
 * The kernel or hardware is free to update more then just the
 * region specified by the clip rects. The kernel or hardware
 * may also delay and/or coalesce several calls to dirty into a
 * single update.
 *
 * Userspace may annotate the updates, the annotates are a
 * promise made by the caller that the change is either a copy
 * of pixels or a fill of a single color in the region specified.
 *
 * If the DRM_MODE_FB_DIRTY_ANNOTATE_COPY flag is given then
 * the number of updated regions are half of num_clips given,
 * where the clip rects are paired in src and dst. The width and
 * height of each one of the pairs must match.
 *
 * If the DRM_MODE_FB_DIRTY_ANNOTATE_FILL flag is given the caller
 * promises that the region specified of the clip rects is filled
 * completely with a single color as given in the color argument.
 */

struct drm_mode_fb_dirty_cmd {
	__u32 fb_id;
	__u32 flags;
	__u32 color;
	__u32 num_clips;
	__u64 clips_ptr;
};

struct drm_mode_mode_cmd {
	__u32 connector_id;
	struct drm_mode_modeinfo mode;
};

#define DRM_MODE_CURSOR_BO	0x01
#define DRM_MODE_CURSOR_MOVE	0x02
#define DRM_MODE_CURSOR_FLAGS	0x03

/*
 * depending on the value in flags different members are used.
 *
 * CURSOR_BO uses
 *    crtc_id
 *    width
 *    height
 *    handle - if 0 turns the cursor off
 *
 * CURSOR_MOVE uses
 *    crtc_id
 *    x
 *    y
 */
struct drm_mode_cursor {
	__u32 flags;
	__u32 crtc_id;
	__s32 x;
	__s32 y;
	__u32 width;
	__u32 height;
	/* driver specific handle */
	__u32 handle;
};

struct drm_mode_cursor2 {
	__u32 flags;
	__u32 crtc_id;
	__s32 x;
	__s32 y;
	__u32 width;
	__u32 height;
	/* driver specific handle */
	__u32 handle;
	__s32 hot_x;
	__s32 hot_y;
};

struct drm_mode_crtc_lut {
	__u32 crtc_id;
	__u32 gamma_size;

	/* pointers to arrays */
	__u64 red;
	__u64 green;
	__u64 blue;
};

struct drm_color_ctm {
	/* Conversion matrix in S31.32 format. */
	__s64 matrix[9];
};

struct drm_color_lut {
	/*
	 * Data is U0.16 fixed point format.
	 */
	__u16 red;
	__u16 green;
	__u16 blue;
	__u16 reserved;
};

enum supported_eotf_type {
	TRADITIONAL_GAMMA_SDR = 0,
	TRADITIONA_GAMMA_HDR,
	SMPTE_ST2084,
	FUTURE_EOTF
};

/* HDR Metadata */
struct hdr_static_metadata {
	uint8_t eotf;
	uint8_t type;
	uint16_t display_primaries_x[3];
	uint16_t display_primaries_y[3];
	uint16_t white_point_x;
	uint16_t white_point_y;
	uint16_t max_mastering_display_luminance;
	uint16_t min_mastering_display_luminance;
	uint16_t max_fall;
	uint16_t max_cll;
};

#define DRM_MODE_PAGE_FLIP_EVENT 0x01
#define DRM_MODE_PAGE_FLIP_ASYNC 0x02
#define DRM_MODE_PAGE_FLIP_TARGET_ABSOLUTE 0x4
#define DRM_MODE_PAGE_FLIP_TARGET_RELATIVE 0x8
#define DRM_MODE_PAGE_FLIP_TARGET (DRM_MODE_PAGE_FLIP_TARGET_ABSOLUTE | \
				   DRM_MODE_PAGE_FLIP_TARGET_RELATIVE)
#define DRM_MODE_PAGE_FLIP_FLAGS (DRM_MODE_PAGE_FLIP_EVENT | \
				  DRM_MODE_PAGE_FLIP_ASYNC | \
				  DRM_MODE_PAGE_FLIP_TARGET)

/*
 * Request a page flip on the specified crtc.
 *
 * This ioctl will ask KMS to schedule a page flip for the specified
 * crtc.  Once any pending rendering targeting the specified fb (as of
 * ioctl time) has completed, the crtc will be reprogrammed to display
 * that fb after the next vertical refresh.  The ioctl returns
 * immediately, but subsequent rendering to the current fb will block
 * in the execbuffer ioctl until the page flip happens.  If a page
 * flip is already pending as the ioctl is called, EBUSY will be
 * returned.
 *
 * Flag DRM_MODE_PAGE_FLIP_EVENT requests that drm sends back a vblank
 * event (see drm.h: struct drm_event_vblank) when the page flip is
 * done.  The user_data field passed in with this ioctl will be
 * returned as the user_data field in the vblank event struct.
 *
 * Flag DRM_MODE_PAGE_FLIP_ASYNC requests that the flip happen
 * 'as soon as possible', meaning that it not delay waiting for vblank.
 * This may cause tearing on the screen.
 *
 * The reserved field must be zero.
 */

struct drm_mode_crtc_page_flip {
	__u32 crtc_id;
	__u32 fb_id;
	__u32 flags;
	__u32 reserved;
	__u64 user_data;
};

/*
 * Request a page flip on the specified crtc.
 *
 * Same as struct drm_mode_crtc_page_flip, but supports new flags and
 * re-purposes the reserved field:
 *
 * The sequence field must be zero unless either of the
 * DRM_MODE_PAGE_FLIP_TARGET_ABSOLUTE/RELATIVE flags is specified. When
 * the ABSOLUTE flag is specified, the sequence field denotes the absolute
 * vblank sequence when the flip should take effect. When the RELATIVE
 * flag is specified, the sequence field denotes the relative (to the
 * current one when the ioctl is called) vblank sequence when the flip
 * should take effect. NOTE: DRM_IOCTL_WAIT_VBLANK must still be used to
 * make sure the vblank sequence before the target one has passed before
 * calling this ioctl. The purpose of the
 * DRM_MODE_PAGE_FLIP_TARGET_ABSOLUTE/RELATIVE flags is merely to clarify
 * the target for when code dealing with a page flip runs during a
 * vertical blank period.
 */

struct drm_mode_crtc_page_flip_target {
	__u32 crtc_id;
	__u32 fb_id;
	__u32 flags;
	__u32 sequence;
	__u64 user_data;
};

/* create a dumb scanout buffer */
struct drm_mode_create_dumb {
	__u32 height;
	__u32 width;
	__u32 bpp;
	__u32 flags;
	/* handle, pitch, size will be returned */
	__u32 handle;
	__u32 pitch;
	__u64 size;
};

/* set up for mmap of a dumb scanout buffer */
struct drm_mode_map_dumb {
	/** Handle for the object being mapped. */
	__u32 handle;
	__u32 pad;
	/**
	 * Fake offset to use for subsequent mmap call
	 *
	 * This is a fixed-size type for 32/64 compatibility.
	 */
	__u64 offset;
};

struct drm_mode_destroy_dumb {
	__u32 handle;
};

/* page-flip flags are valid, plus: */
#define DRM_MODE_ATOMIC_TEST_ONLY 0x0100
#define DRM_MODE_ATOMIC_NONBLOCK  0x0200
#define DRM_MODE_ATOMIC_ALLOW_MODESET 0x0400

#define DRM_MODE_ATOMIC_FLAGS (\
		DRM_MODE_PAGE_FLIP_EVENT |\
		DRM_MODE_PAGE_FLIP_ASYNC |\
		DRM_MODE_ATOMIC_TEST_ONLY |\
		DRM_MODE_ATOMIC_NONBLOCK |\
		DRM_MODE_ATOMIC_ALLOW_MODESET)

struct drm_mode_atomic {
	__u32 flags;
	__u32 count_objs;
	__u64 objs_ptr;
	__u64 count_props_ptr;
	__u64 props_ptr;
	__u64 prop_values_ptr;
	__u64 reserved;
	__u64 user_data;
};

struct drm_format_modifier_blob {
#define FORMAT_BLOB_CURRENT 1
	/* Version of this blob format */
<<<<<<< HEAD
	u32 version;

	/* Flags */
	u32 flags;

	/* Number of fourcc formats supported */
	u32 count_formats;

	/* Where in this blob the formats exist (in bytes) */
	u32 formats_offset;

	/* Number of drm_format_modifiers */
	u32 count_modifiers;

	/* Where in this blob the modifiers exist (in bytes) */
	u32 modifiers_offset;

	/* u32 formats[] */
=======
	__u32 version;

	/* Flags */
	__u32 flags;

	/* Number of fourcc formats supported */
	__u32 count_formats;

	/* Where in this blob the formats exist (in bytes) */
	__u32 formats_offset;

	/* Number of drm_format_modifiers */
	__u32 count_modifiers;

	/* Where in this blob the modifiers exist (in bytes) */
	__u32 modifiers_offset;

	/* __u32 formats[] */
>>>>>>> 05f46d3f
	/* struct drm_format_modifier modifiers[] */
};

struct drm_format_modifier {
	/* Bitmask of formats in get_plane format list this info applies to. The
	 * offset allows a sliding window of which 64 formats (bits).
	 *
	 * Some examples:
	 * In today's world with < 65 formats, and formats 0, and 2 are
	 * supported
	 * 0x0000000000000005
	 *		  ^-offset = 0, formats = 5
	 *
	 * If the number formats grew to 128, and formats 98-102 are
	 * supported with the modifier:
	 *
	 * 0x0000003c00000000 0000000000000000
	 *		  ^
	 *		  |__offset = 64, formats = 0x3c00000000
	 *
	 */
	__u64 formats;
	__u32 offset;
	__u32 pad;

	/* The modifier that applies to the >get_plane format list bitmask. */
	__u64 modifier;
};

/**
 * Create a new 'blob' data property, copying length bytes from data pointer,
 * and returning new blob ID.
 */
struct drm_mode_create_blob {
	/** Pointer to data to copy. */
	__u64 data;
	/** Length of data to copy. */
	__u32 length;
	/** Return: new property ID. */
	__u32 blob_id;
};

/**
 * Destroy a user-created blob property.
 */
struct drm_mode_destroy_blob {
	__u32 blob_id;
};

/**
 * Lease mode resources, creating another drm_master.
 */
struct drm_mode_create_lease {
	/** Pointer to array of object ids (__u32) */
	__u64 object_ids;
	/** Number of object ids */
	__u32 object_count;
	/** flags for new FD (O_CLOEXEC, etc) */
	__u32 flags;

	/** Return: unique identifier for lessee. */
	__u32 lessee_id;
	/** Return: file descriptor to new drm_master file */
	__u32 fd;
};

/**
 * List lesses from a drm_master
 */
struct drm_mode_list_lessees {
	/** Number of lessees.
	 * On input, provides length of the array.
	 * On output, provides total number. No
	 * more than the input number will be written
	 * back, so two calls can be used to get
	 * the size and then the data.
	 */
	__u32 count_lessees;
	__u32 pad;

	/**
	 * Pointer to lessees. pointer to __u64 array of lessee ids
	 */
	__u64 lessees_ptr;
};


/**
 * Get leased objects
 */
struct drm_mode_get_lease {
	/** Number of leased objects.
	 * On input, provides length of the array.
	 * On output, provides total number. No
	 * more than the input number will be written
	 * back, so two calls can be used to get
	 * the size and then the data.
	 */
	__u32 count_objects;
	__u32 pad;

	/** Pointer to objects.
	 * pointer to __u32 array of object ids
	 */
	__u64 objects_ptr;
};

/**
 * Revoke lease
 */
struct drm_mode_revoke_lease {
	/** Unique ID of lessee */
	__u32 lessee_id;
};


#if defined(__cplusplus)
}
#endif

#endif<|MERGE_RESOLUTION|>--- conflicted
+++ resolved
@@ -668,26 +668,6 @@
 struct drm_format_modifier_blob {
 #define FORMAT_BLOB_CURRENT 1
 	/* Version of this blob format */
-<<<<<<< HEAD
-	u32 version;
-
-	/* Flags */
-	u32 flags;
-
-	/* Number of fourcc formats supported */
-	u32 count_formats;
-
-	/* Where in this blob the formats exist (in bytes) */
-	u32 formats_offset;
-
-	/* Number of drm_format_modifiers */
-	u32 count_modifiers;
-
-	/* Where in this blob the modifiers exist (in bytes) */
-	u32 modifiers_offset;
-
-	/* u32 formats[] */
-=======
 	__u32 version;
 
 	/* Flags */
@@ -706,7 +686,6 @@
 	__u32 modifiers_offset;
 
 	/* __u32 formats[] */
->>>>>>> 05f46d3f
 	/* struct drm_format_modifier modifiers[] */
 };
 
