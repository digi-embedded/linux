--- conflicted
+++ resolved
@@ -164,10 +164,7 @@
 #define DRM_FORMAT_MOD_VENDOR_VIVANTE 0x06
 #define DRM_FORMAT_MOD_VENDOR_BROADCOM 0x07
 #define DRM_FORMAT_MOD_VENDOR_AMPHION  0x08
-<<<<<<< HEAD
-=======
 #define DRM_FORMAT_MOD_VENDOR_VSI      0x09
->>>>>>> 05f46d3f
 /* add more to the end as needed */
 
 #define DRM_FORMAT_RESERVED	      ((1ULL << 56) - 1)
@@ -303,8 +300,6 @@
  */
 #define DRM_FORMAT_MOD_VIVANTE_SPLIT_SUPER_TILED fourcc_mod_code(VIVANTE, 4)
 
-<<<<<<< HEAD
-=======
 /*
  * Vivante 64x64 super-tiling with compression layout
  *
@@ -314,7 +309,6 @@
  */
 #define DRM_FORMAT_MOD_VIVANTE_SUPER_TILED_FC	fourcc_mod_code(VIVANTE, 5)
 
->>>>>>> 05f46d3f
 /* NVIDIA Tegra frame buffer modifiers */
 
 /*
@@ -390,8 +384,6 @@
  */
 #define DRM_FORMAT_MOD_AMPHION_TILED fourcc_mod_code(AMPHION, 1)
 
-<<<<<<< HEAD
-=======
 /* Verisilicon framebuffer modifiers */
 
 /*
@@ -418,7 +410,6 @@
  */
 #define DRM_FORMAT_MOD_VSI_G2_TILED_COMPRESSED fourcc_mod_code(VSI, 3)
 
->>>>>>> 05f46d3f
 #if defined(__cplusplus)
 }
 #endif
