/*
 * ethtool.h: Defines for Linux ethtool.
 *
 * Copyright (C) 1998 David S. Miller (davem@redhat.com)
 * Copyright 2001 Jeff Garzik <jgarzik@pobox.com>
 * Portions Copyright 2001 Sun Microsystems (thockin@sun.com)
 * Portions Copyright 2002 Intel (eli.kupermann@intel.com,
 *                                christopher.leech@intel.com,
 *                                scott.feldman@intel.com)
 * Portions Copyright (C) Sun Microsystems 2008
 */

#ifndef _UAPI_LINUX_ETHTOOL_H
#define _UAPI_LINUX_ETHTOOL_H

#include <linux/types.h>
#include <linux/if_ether.h>

/* All structures exposed to userland should be defined such that they
 * have the same layout for 32-bit and 64-bit userland.
 */

/**
 * struct ethtool_cmd - link control and status
 * @cmd: Command number = %ETHTOOL_GSET or %ETHTOOL_SSET
 * @supported: Bitmask of %SUPPORTED_* flags for the link modes,
 *	physical connectors and other link features for which the
 *	interface supports autonegotiation or auto-detection.
 *	Read-only.
 * @advertising: Bitmask of %ADVERTISED_* flags for the link modes,
 *	physical connectors and other link features that are
 *	advertised through autonegotiation or enabled for
 *	auto-detection.
 * @speed: Low bits of the speed
 * @duplex: Duplex mode; one of %DUPLEX_*
 * @port: Physical connector type; one of %PORT_*
 * @phy_address: MDIO address of PHY (transceiver); 0 or 255 if not
 *	applicable.  For clause 45 PHYs this is the PRTAD.
 * @transceiver: Historically used to distinguish different possible
 *	PHY types, but not in a consistent way.  Deprecated.
 * @autoneg: Enable/disable autonegotiation and auto-detection;
 *	either %AUTONEG_DISABLE or %AUTONEG_ENABLE
 * @mdio_support: Bitmask of %ETH_MDIO_SUPPORTS_* flags for the MDIO
 *	protocols supported by the interface; 0 if unknown.
 *	Read-only.
 * @maxtxpkt: Historically used to report TX IRQ coalescing; now
 *	obsoleted by &struct ethtool_coalesce.  Read-only; deprecated.
 * @maxrxpkt: Historically used to report RX IRQ coalescing; now
 *	obsoleted by &struct ethtool_coalesce.  Read-only; deprecated.
 * @speed_hi: High bits of the speed
 * @eth_tp_mdix: Ethernet twisted-pair MDI(-X) status; one of
 *	%ETH_TP_MDI_*.  If the status is unknown or not applicable, the
 *	value will be %ETH_TP_MDI_INVALID.  Read-only.
 * @eth_tp_mdix_ctrl: Ethernet twisted pair MDI(-X) control; one of
 *	%ETH_TP_MDI_*.  If MDI(-X) control is not implemented, reads
 *	yield %ETH_TP_MDI_INVALID and writes may be ignored or rejected.
 *	When written successfully, the link should be renegotiated if
 *	necessary.
 * @lp_advertising: Bitmask of %ADVERTISED_* flags for the link modes
 *	and other link features that the link partner advertised
 *	through autonegotiation; 0 if unknown or not applicable.
 *	Read-only.
 *
 * The link speed in Mbps is split between @speed and @speed_hi.  Use
 * the ethtool_cmd_speed() and ethtool_cmd_speed_set() functions to
 * access it.
 *
 * If autonegotiation is disabled, the speed and @duplex represent the
 * fixed link mode and are writable if the driver supports multiple
 * link modes.  If it is enabled then they are read-only; if the link
 * is up they represent the negotiated link mode; if the link is down,
 * the speed is 0, %SPEED_UNKNOWN or the highest enabled speed and
 * @duplex is %DUPLEX_UNKNOWN or the best enabled duplex mode.
 *
 * Some hardware interfaces may have multiple PHYs and/or physical
 * connectors fitted or do not allow the driver to detect which are
 * fitted.  For these interfaces @port and/or @phy_address may be
 * writable, possibly dependent on @autoneg being %AUTONEG_DISABLE.
 * Otherwise, attempts to write different values may be ignored or
 * rejected.
 *
 * Users should assume that all fields not marked read-only are
 * writable and subject to validation by the driver.  They should use
 * %ETHTOOL_GSET to get the current values before making specific
 * changes and then applying them with %ETHTOOL_SSET.
 *
 * Drivers that implement set_settings() should validate all fields
 * other than @cmd that are not described as read-only or deprecated,
 * and must ignore all fields described as read-only.
 *
 * Deprecated fields should be ignored by both users and drivers.
 */
struct ethtool_cmd {
	__u32	cmd;
	__u32	supported;
	__u32	advertising;
	__u16	speed;
	__u8	duplex;
	__u8	port;
	__u8	phy_address;
	__u8	transceiver;
	__u8	autoneg;
	__u8	mdio_support;
	__u32	maxtxpkt;
	__u32	maxrxpkt;
	__u16	speed_hi;
	__u8	eth_tp_mdix;
	__u8	eth_tp_mdix_ctrl;
	__u32	lp_advertising;
	__u32	reserved[2];
};

static inline void ethtool_cmd_speed_set(struct ethtool_cmd *ep,
					 __u32 speed)
{

	ep->speed = (__u16)speed;
	ep->speed_hi = (__u16)(speed >> 16);
}

static inline __u32 ethtool_cmd_speed(const struct ethtool_cmd *ep)
{
	return (ep->speed_hi << 16) | ep->speed;
}

/* Device supports clause 22 register access to PHY or peripherals
 * using the interface defined in <linux/mii.h>.  This should not be
 * set if there are known to be no such peripherals present or if
 * the driver only emulates clause 22 registers for compatibility.
 */
#define ETH_MDIO_SUPPORTS_C22	1

/* Device supports clause 45 register access to PHY or peripherals
 * using the interface defined in <linux/mii.h> and <linux/mdio.h>.
 * This should not be set if there are known to be no such peripherals
 * present.
 */
#define ETH_MDIO_SUPPORTS_C45	2

#define ETHTOOL_FWVERS_LEN	32
#define ETHTOOL_BUSINFO_LEN	32
<<<<<<< HEAD
=======
#define ETHTOOL_EROMVERS_LEN	32
>>>>>>> 33e8bb5d

/**
 * struct ethtool_drvinfo - general driver and device information
 * @cmd: Command number = %ETHTOOL_GDRVINFO
 * @driver: Driver short name.  This should normally match the name
 *	in its bus driver structure (e.g. pci_driver::name).  Must
 *	not be an empty string.
 * @version: Driver version string; may be an empty string
 * @fw_version: Firmware version string; may be an empty string
<<<<<<< HEAD
=======
 * @erom_version: Expansion ROM version string; may be an empty string
>>>>>>> 33e8bb5d
 * @bus_info: Device bus address.  This should match the dev_name()
 *	string for the underlying bus device, if there is one.  May be
 *	an empty string.
 * @n_priv_flags: Number of flags valid for %ETHTOOL_GPFLAGS and
 *	%ETHTOOL_SPFLAGS commands; also the number of strings in the
 *	%ETH_SS_PRIV_FLAGS set
 * @n_stats: Number of u64 statistics returned by the %ETHTOOL_GSTATS
 *	command; also the number of strings in the %ETH_SS_STATS set
 * @testinfo_len: Number of results returned by the %ETHTOOL_TEST
 *	command; also the number of strings in the %ETH_SS_TEST set
 * @eedump_len: Size of EEPROM accessible through the %ETHTOOL_GEEPROM
 *	and %ETHTOOL_SEEPROM commands, in bytes
 * @regdump_len: Size of register dump returned by the %ETHTOOL_GREGS
 *	command, in bytes
 *
 * Users can use the %ETHTOOL_GSSET_INFO command to get the number of
 * strings in any string set (from Linux 2.6.34).
 *
 * Drivers should set at most @driver, @version, @fw_version and
 * @bus_info in their get_drvinfo() implementation.  The ethtool
 * core fills in the other fields using other driver operations.
 */
struct ethtool_drvinfo {
	__u32	cmd;
	char	driver[32];
	char	version[32];
	char	fw_version[ETHTOOL_FWVERS_LEN];
	char	bus_info[ETHTOOL_BUSINFO_LEN];
<<<<<<< HEAD
	char	reserved1[32];
=======
	char	erom_version[ETHTOOL_EROMVERS_LEN];
>>>>>>> 33e8bb5d
	char	reserved2[12];
	__u32	n_priv_flags;
	__u32	n_stats;
	__u32	testinfo_len;
	__u32	eedump_len;
	__u32	regdump_len;
};

#define SOPASS_MAX	6

/**
 * struct ethtool_wolinfo - Wake-On-Lan configuration
 * @cmd: Command number = %ETHTOOL_GWOL or %ETHTOOL_SWOL
 * @supported: Bitmask of %WAKE_* flags for supported Wake-On-Lan modes.
 *	Read-only.
 * @wolopts: Bitmask of %WAKE_* flags for enabled Wake-On-Lan modes.
 * @sopass: SecureOn(tm) password; meaningful only if %WAKE_MAGICSECURE
 *	is set in @wolopts.
 */
struct ethtool_wolinfo {
	__u32	cmd;
	__u32	supported;
	__u32	wolopts;
	__u8	sopass[SOPASS_MAX];
};

/* for passing single values */
struct ethtool_value {
	__u32	cmd;
	__u32	data;
};

enum tunable_id {
	ETHTOOL_ID_UNSPEC,
	ETHTOOL_RX_COPYBREAK,
<<<<<<< HEAD
=======
	ETHTOOL_TX_COPYBREAK,
>>>>>>> 33e8bb5d
};

enum tunable_type_id {
	ETHTOOL_TUNABLE_UNSPEC,
	ETHTOOL_TUNABLE_U8,
	ETHTOOL_TUNABLE_U16,
	ETHTOOL_TUNABLE_U32,
	ETHTOOL_TUNABLE_U64,
	ETHTOOL_TUNABLE_STRING,
	ETHTOOL_TUNABLE_S8,
	ETHTOOL_TUNABLE_S16,
	ETHTOOL_TUNABLE_S32,
	ETHTOOL_TUNABLE_S64,
};

struct ethtool_tunable {
	__u32	cmd;
	__u32	id;
	__u32	type_id;
	__u32	len;
	void	*data[0];
};

/**
 * struct ethtool_regs - hardware register dump
 * @cmd: Command number = %ETHTOOL_GREGS
 * @version: Dump format version.  This is driver-specific and may
 *	distinguish different chips/revisions.  Drivers must use new
 *	version numbers whenever the dump format changes in an
 *	incompatible way.
 * @len: On entry, the real length of @data.  On return, the number of
 *	bytes used.
 * @data: Buffer for the register dump
 *
 * Users should use %ETHTOOL_GDRVINFO to find the maximum length of
 * a register dump for the interface.  They must allocate the buffer
 * immediately following this structure.
 */
struct ethtool_regs {
	__u32	cmd;
	__u32	version;
	__u32	len;
	__u8	data[0];
};

/**
 * struct ethtool_eeprom - EEPROM dump
 * @cmd: Command number = %ETHTOOL_GEEPROM, %ETHTOOL_GMODULEEEPROM or
 *	%ETHTOOL_SEEPROM
 * @magic: A 'magic cookie' value to guard against accidental changes.
 *	The value passed in to %ETHTOOL_SEEPROM must match the value
 *	returned by %ETHTOOL_GEEPROM for the same device.  This is
 *	unused when @cmd is %ETHTOOL_GMODULEEEPROM.
 * @offset: Offset within the EEPROM to begin reading/writing, in bytes
 * @len: On entry, number of bytes to read/write.  On successful
 *	return, number of bytes actually read/written.  In case of
 *	error, this may indicate at what point the error occurred.
 * @data: Buffer to read/write from
 *
 * Users may use %ETHTOOL_GDRVINFO or %ETHTOOL_GMODULEINFO to find
 * the length of an on-board or module EEPROM, respectively.  They
 * must allocate the buffer immediately following this structure.
 */
struct ethtool_eeprom {
	__u32	cmd;
	__u32	magic;
	__u32	offset;
	__u32	len;
	__u8	data[0];
};

/**
 * struct ethtool_eee - Energy Efficient Ethernet information
 * @cmd: ETHTOOL_{G,S}EEE
 * @supported: Mask of %SUPPORTED_* flags for the speed/duplex combinations
 *	for which there is EEE support.
 * @advertised: Mask of %ADVERTISED_* flags for the speed/duplex combinations
 *	advertised as eee capable.
 * @lp_advertised: Mask of %ADVERTISED_* flags for the speed/duplex
 *	combinations advertised by the link partner as eee capable.
 * @eee_active: Result of the eee auto negotiation.
 * @eee_enabled: EEE configured mode (enabled/disabled).
 * @tx_lpi_enabled: Whether the interface should assert its tx lpi, given
 *	that eee was negotiated.
 * @tx_lpi_timer: Time in microseconds the interface delays prior to asserting
 *	its tx lpi (after reaching 'idle' state). Effective only when eee
 *	was negotiated and tx_lpi_enabled was set.
 */
struct ethtool_eee {
	__u32	cmd;
	__u32	supported;
	__u32	advertised;
	__u32	lp_advertised;
	__u32	eee_active;
	__u32	eee_enabled;
	__u32	tx_lpi_enabled;
	__u32	tx_lpi_timer;
	__u32	reserved[2];
};

/**
 * struct ethtool_modinfo - plugin module eeprom information
 * @cmd: %ETHTOOL_GMODULEINFO
 * @type: Standard the module information conforms to %ETH_MODULE_SFF_xxxx
 * @eeprom_len: Length of the eeprom
 *
 * This structure is used to return the information to
 * properly size memory for a subsequent call to %ETHTOOL_GMODULEEEPROM.
 * The type code indicates the eeprom data format
 */
struct ethtool_modinfo {
	__u32   cmd;
	__u32   type;
	__u32   eeprom_len;
	__u32   reserved[8];
};

/**
 * struct ethtool_coalesce - coalescing parameters for IRQs and stats updates
 * @cmd: ETHTOOL_{G,S}COALESCE
 * @rx_coalesce_usecs: How many usecs to delay an RX interrupt after
 *	a packet arrives.
 * @rx_max_coalesced_frames: Maximum number of packets to receive
 *	before an RX interrupt.
 * @rx_coalesce_usecs_irq: Same as @rx_coalesce_usecs, except that
 *	this value applies while an IRQ is being serviced by the host.
 * @rx_max_coalesced_frames_irq: Same as @rx_max_coalesced_frames,
 *	except that this value applies while an IRQ is being serviced
 *	by the host.
 * @tx_coalesce_usecs: How many usecs to delay a TX interrupt after
 *	a packet is sent.
 * @tx_max_coalesced_frames: Maximum number of packets to be sent
 *	before a TX interrupt.
 * @tx_coalesce_usecs_irq: Same as @tx_coalesce_usecs, except that
 *	this value applies while an IRQ is being serviced by the host.
 * @tx_max_coalesced_frames_irq: Same as @tx_max_coalesced_frames,
 *	except that this value applies while an IRQ is being serviced
 *	by the host.
 * @stats_block_coalesce_usecs: How many usecs to delay in-memory
 *	statistics block updates.  Some drivers do not have an
 *	in-memory statistic block, and in such cases this value is
 *	ignored.  This value must not be zero.
 * @use_adaptive_rx_coalesce: Enable adaptive RX coalescing.
 * @use_adaptive_tx_coalesce: Enable adaptive TX coalescing.
 * @pkt_rate_low: Threshold for low packet rate (packets per second).
 * @rx_coalesce_usecs_low: How many usecs to delay an RX interrupt after
 *	a packet arrives, when the packet rate is below @pkt_rate_low.
 * @rx_max_coalesced_frames_low: Maximum number of packets to be received
 *	before an RX interrupt, when the packet rate is below @pkt_rate_low.
 * @tx_coalesce_usecs_low: How many usecs to delay a TX interrupt after
 *	a packet is sent, when the packet rate is below @pkt_rate_low.
 * @tx_max_coalesced_frames_low: Maximum nuumber of packets to be sent before
 *	a TX interrupt, when the packet rate is below @pkt_rate_low.
 * @pkt_rate_high: Threshold for high packet rate (packets per second).
 * @rx_coalesce_usecs_high: How many usecs to delay an RX interrupt after
 *	a packet arrives, when the packet rate is above @pkt_rate_high.
 * @rx_max_coalesced_frames_high: Maximum number of packets to be received
 *	before an RX interrupt, when the packet rate is above @pkt_rate_high.
 * @tx_coalesce_usecs_high: How many usecs to delay a TX interrupt after
 *	a packet is sent, when the packet rate is above @pkt_rate_high.
 * @tx_max_coalesced_frames_high: Maximum number of packets to be sent before
 *	a TX interrupt, when the packet rate is above @pkt_rate_high.
 * @rate_sample_interval: How often to do adaptive coalescing packet rate
 *	sampling, measured in seconds.  Must not be zero.
 *
 * Each pair of (usecs, max_frames) fields specifies that interrupts
 * should be coalesced until
 *	(usecs > 0 && time_since_first_completion >= usecs) ||
 *	(max_frames > 0 && completed_frames >= max_frames)
 *
 * It is illegal to set both usecs and max_frames to zero as this
 * would cause interrupts to never be generated.  To disable
 * coalescing, set usecs = 0 and max_frames = 1.
 *
 * Some implementations ignore the value of max_frames and use the
 * condition time_since_first_completion >= usecs
 *
 * This is deprecated.  Drivers for hardware that does not support
 * counting completions should validate that max_frames == !rx_usecs.
 *
 * Adaptive RX/TX coalescing is an algorithm implemented by some
 * drivers to improve latency under low packet rates and improve
 * throughput under high packet rates.  Some drivers only implement
 * one of RX or TX adaptive coalescing.  Anything not implemented by
 * the driver causes these values to be silently ignored.
 *
 * When the packet rate is below @pkt_rate_high but above
 * @pkt_rate_low (both measured in packets per second) the
 * normal {rx,tx}_* coalescing parameters are used.
 */
struct ethtool_coalesce {
	__u32	cmd;
	__u32	rx_coalesce_usecs;
	__u32	rx_max_coalesced_frames;
	__u32	rx_coalesce_usecs_irq;
	__u32	rx_max_coalesced_frames_irq;
	__u32	tx_coalesce_usecs;
	__u32	tx_max_coalesced_frames;
	__u32	tx_coalesce_usecs_irq;
	__u32	tx_max_coalesced_frames_irq;
	__u32	stats_block_coalesce_usecs;
	__u32	use_adaptive_rx_coalesce;
	__u32	use_adaptive_tx_coalesce;
	__u32	pkt_rate_low;
	__u32	rx_coalesce_usecs_low;
	__u32	rx_max_coalesced_frames_low;
	__u32	tx_coalesce_usecs_low;
	__u32	tx_max_coalesced_frames_low;
	__u32	pkt_rate_high;
	__u32	rx_coalesce_usecs_high;
	__u32	rx_max_coalesced_frames_high;
	__u32	tx_coalesce_usecs_high;
	__u32	tx_max_coalesced_frames_high;
	__u32	rate_sample_interval;
};

/**
 * struct ethtool_ringparam - RX/TX ring parameters
 * @cmd: Command number = %ETHTOOL_GRINGPARAM or %ETHTOOL_SRINGPARAM
 * @rx_max_pending: Maximum supported number of pending entries per
 *	RX ring.  Read-only.
 * @rx_mini_max_pending: Maximum supported number of pending entries
 *	per RX mini ring.  Read-only.
 * @rx_jumbo_max_pending: Maximum supported number of pending entries
 *	per RX jumbo ring.  Read-only.
 * @tx_max_pending: Maximum supported number of pending entries per
 *	TX ring.  Read-only.
 * @rx_pending: Current maximum number of pending entries per RX ring
 * @rx_mini_pending: Current maximum number of pending entries per RX
 *	mini ring
 * @rx_jumbo_pending: Current maximum number of pending entries per RX
 *	jumbo ring
 * @tx_pending: Current maximum supported number of pending entries
 *	per TX ring
 *
 * If the interface does not have separate RX mini and/or jumbo rings,
 * @rx_mini_max_pending and/or @rx_jumbo_max_pending will be 0.
 *
 * There may also be driver-dependent minimum values for the number
 * of entries per ring.
 */
struct ethtool_ringparam {
	__u32	cmd;
	__u32	rx_max_pending;
	__u32	rx_mini_max_pending;
	__u32	rx_jumbo_max_pending;
	__u32	tx_max_pending;
	__u32	rx_pending;
	__u32	rx_mini_pending;
	__u32	rx_jumbo_pending;
	__u32	tx_pending;
};

/**
 * struct ethtool_channels - configuring number of network channel
 * @cmd: ETHTOOL_{G,S}CHANNELS
 * @max_rx: Read only. Maximum number of receive channel the driver support.
 * @max_tx: Read only. Maximum number of transmit channel the driver support.
 * @max_other: Read only. Maximum number of other channel the driver support.
 * @max_combined: Read only. Maximum number of combined channel the driver
 *	support. Set of queues RX, TX or other.
 * @rx_count: Valid values are in the range 1 to the max_rx.
 * @tx_count: Valid values are in the range 1 to the max_tx.
 * @other_count: Valid values are in the range 1 to the max_other.
 * @combined_count: Valid values are in the range 1 to the max_combined.
 *
 * This can be used to configure RX, TX and other channels.
 */

struct ethtool_channels {
	__u32	cmd;
	__u32	max_rx;
	__u32	max_tx;
	__u32	max_other;
	__u32	max_combined;
	__u32	rx_count;
	__u32	tx_count;
	__u32	other_count;
	__u32	combined_count;
};

/**
 * struct ethtool_pauseparam - Ethernet pause (flow control) parameters
 * @cmd: Command number = %ETHTOOL_GPAUSEPARAM or %ETHTOOL_SPAUSEPARAM
 * @autoneg: Flag to enable autonegotiation of pause frame use
 * @rx_pause: Flag to enable reception of pause frames
 * @tx_pause: Flag to enable transmission of pause frames
 *
 * Drivers should reject a non-zero setting of @autoneg when
 * autoneogotiation is disabled (or not supported) for the link.
 *
 * If the link is autonegotiated, drivers should use
 * mii_advertise_flowctrl() or similar code to set the advertised
 * pause frame capabilities based on the @rx_pause and @tx_pause flags,
 * even if @autoneg is zero.  They should also allow the advertised
 * pause frame capabilities to be controlled directly through the
 * advertising field of &struct ethtool_cmd.
 *
 * If @autoneg is non-zero, the MAC is configured to send and/or
 * receive pause frames according to the result of autonegotiation.
 * Otherwise, it is configured directly based on the @rx_pause and
 * @tx_pause flags.
 */
struct ethtool_pauseparam {
	__u32	cmd;
	__u32	autoneg;
	__u32	rx_pause;
	__u32	tx_pause;
};

#define ETH_GSTRING_LEN		32

/**
 * enum ethtool_stringset - string set ID
 * @ETH_SS_TEST: Self-test result names, for use with %ETHTOOL_TEST
 * @ETH_SS_STATS: Statistic names, for use with %ETHTOOL_GSTATS
 * @ETH_SS_PRIV_FLAGS: Driver private flag names, for use with
 *	%ETHTOOL_GPFLAGS and %ETHTOOL_SPFLAGS
 * @ETH_SS_NTUPLE_FILTERS: Previously used with %ETHTOOL_GRXNTUPLE;
 *	now deprecated
 * @ETH_SS_FEATURES: Device feature names
<<<<<<< HEAD
=======
 * @ETH_SS_RSS_HASH_FUNCS: RSS hush function names
>>>>>>> 33e8bb5d
 */
enum ethtool_stringset {
	ETH_SS_TEST		= 0,
	ETH_SS_STATS,
	ETH_SS_PRIV_FLAGS,
	ETH_SS_NTUPLE_FILTERS,
	ETH_SS_FEATURES,
	ETH_SS_RSS_HASH_FUNCS,
};

/**
 * struct ethtool_gstrings - string set for data tagging
 * @cmd: Command number = %ETHTOOL_GSTRINGS
 * @string_set: String set ID; one of &enum ethtool_stringset
 * @len: On return, the number of strings in the string set
 * @data: Buffer for strings.  Each string is null-padded to a size of
 *	%ETH_GSTRING_LEN.
 *
 * Users must use %ETHTOOL_GSSET_INFO to find the number of strings in
 * the string set.  They must allocate a buffer of the appropriate
 * size immediately following this structure.
 */
struct ethtool_gstrings {
	__u32	cmd;
	__u32	string_set;
	__u32	len;
	__u8	data[0];
};

/**
 * struct ethtool_sset_info - string set information
 * @cmd: Command number = %ETHTOOL_GSSET_INFO
 * @sset_mask: On entry, a bitmask of string sets to query, with bits
 *	numbered according to &enum ethtool_stringset.  On return, a
 *	bitmask of those string sets queried that are supported.
 * @data: Buffer for string set sizes.  On return, this contains the
 *	size of each string set that was queried and supported, in
 *	order of ID.
 *
 * Example: The user passes in @sset_mask = 0x7 (sets 0, 1, 2) and on
 * return @sset_mask == 0x6 (sets 1, 2).  Then @data[0] contains the
 * size of set 1 and @data[1] contains the size of set 2.
 *
 * Users must allocate a buffer of the appropriate size (4 * number of
 * sets queried) immediately following this structure.
 */
struct ethtool_sset_info {
	__u32	cmd;
	__u32	reserved;
	__u64	sset_mask;
	__u32	data[0];
};

/**
 * enum ethtool_test_flags - flags definition of ethtool_test
 * @ETH_TEST_FL_OFFLINE: if set perform online and offline tests, otherwise
 *	only online tests.
 * @ETH_TEST_FL_FAILED: Driver set this flag if test fails.
 * @ETH_TEST_FL_EXTERNAL_LB: Application request to perform external loopback
 *	test.
 * @ETH_TEST_FL_EXTERNAL_LB_DONE: Driver performed the external loopback test
 */

enum ethtool_test_flags {
	ETH_TEST_FL_OFFLINE	= (1 << 0),
	ETH_TEST_FL_FAILED	= (1 << 1),
	ETH_TEST_FL_EXTERNAL_LB	= (1 << 2),
	ETH_TEST_FL_EXTERNAL_LB_DONE	= (1 << 3),
};

/**
 * struct ethtool_test - device self-test invocation
 * @cmd: Command number = %ETHTOOL_TEST
 * @flags: A bitmask of flags from &enum ethtool_test_flags.  Some
 *	flags may be set by the user on entry; others may be set by
 *	the driver on return.
 * @len: On return, the number of test results
 * @data: Array of test results
 *
 * Users must use %ETHTOOL_GSSET_INFO or %ETHTOOL_GDRVINFO to find the
 * number of test results that will be returned.  They must allocate a
 * buffer of the appropriate size (8 * number of results) immediately
 * following this structure.
 */
struct ethtool_test {
	__u32	cmd;
	__u32	flags;
	__u32	reserved;
	__u32	len;
	__u64	data[0];
};

/**
 * struct ethtool_stats - device-specific statistics
 * @cmd: Command number = %ETHTOOL_GSTATS
 * @n_stats: On return, the number of statistics
 * @data: Array of statistics
 *
 * Users must use %ETHTOOL_GSSET_INFO or %ETHTOOL_GDRVINFO to find the
 * number of statistics that will be returned.  They must allocate a
 * buffer of the appropriate size (8 * number of statistics)
 * immediately following this structure.
 */
struct ethtool_stats {
	__u32	cmd;
	__u32	n_stats;
	__u64	data[0];
};

/**
 * struct ethtool_perm_addr - permanent hardware address
 * @cmd: Command number = %ETHTOOL_GPERMADDR
 * @size: On entry, the size of the buffer.  On return, the size of the
 *	address.  The command fails if the buffer is too small.
 * @data: Buffer for the address
 *
 * Users must allocate the buffer immediately following this structure.
 * A buffer size of %MAX_ADDR_LEN should be sufficient for any address
 * type.
 */
struct ethtool_perm_addr {
	__u32	cmd;
	__u32	size;
	__u8	data[0];
};

/* boolean flags controlling per-interface behavior characteristics.
 * When reading, the flag indicates whether or not a certain behavior
 * is enabled/present.  When writing, the flag indicates whether
 * or not the driver should turn on (set) or off (clear) a behavior.
 *
 * Some behaviors may read-only (unconditionally absent or present).
 * If such is the case, return EINVAL in the set-flags operation if the
 * flag differs from the read-only value.
 */
enum ethtool_flags {
	ETH_FLAG_TXVLAN		= (1 << 7),	/* TX VLAN offload enabled */
	ETH_FLAG_RXVLAN		= (1 << 8),	/* RX VLAN offload enabled */
	ETH_FLAG_LRO		= (1 << 15),	/* LRO is enabled */
	ETH_FLAG_NTUPLE		= (1 << 27),	/* N-tuple filters enabled */
	ETH_FLAG_RXHASH		= (1 << 28),
};

/* The following structures are for supporting RX network flow
 * classification and RX n-tuple configuration. Note, all multibyte
 * fields, e.g., ip4src, ip4dst, psrc, pdst, spi, etc. are expected to
 * be in network byte order.
 */

/**
 * struct ethtool_tcpip4_spec - flow specification for TCP/IPv4 etc.
 * @ip4src: Source host
 * @ip4dst: Destination host
 * @psrc: Source port
 * @pdst: Destination port
 * @tos: Type-of-service
 *
 * This can be used to specify a TCP/IPv4, UDP/IPv4 or SCTP/IPv4 flow.
 */
struct ethtool_tcpip4_spec {
	__be32	ip4src;
	__be32	ip4dst;
	__be16	psrc;
	__be16	pdst;
	__u8    tos;
};

/**
 * struct ethtool_ah_espip4_spec - flow specification for IPsec/IPv4
 * @ip4src: Source host
 * @ip4dst: Destination host
 * @spi: Security parameters index
 * @tos: Type-of-service
 *
 * This can be used to specify an IPsec transport or tunnel over IPv4.
 */
struct ethtool_ah_espip4_spec {
	__be32	ip4src;
	__be32	ip4dst;
	__be32	spi;
	__u8    tos;
};

#define	ETH_RX_NFC_IP4	1

/**
 * struct ethtool_usrip4_spec - general flow specification for IPv4
 * @ip4src: Source host
 * @ip4dst: Destination host
 * @l4_4_bytes: First 4 bytes of transport (layer 4) header
 * @tos: Type-of-service
 * @ip_ver: Value must be %ETH_RX_NFC_IP4; mask must be 0
 * @proto: Transport protocol number; mask must be 0
 */
struct ethtool_usrip4_spec {
	__be32	ip4src;
	__be32	ip4dst;
	__be32	l4_4_bytes;
	__u8    tos;
	__u8    ip_ver;
	__u8    proto;
};

union ethtool_flow_union {
	struct ethtool_tcpip4_spec		tcp_ip4_spec;
	struct ethtool_tcpip4_spec		udp_ip4_spec;
	struct ethtool_tcpip4_spec		sctp_ip4_spec;
	struct ethtool_ah_espip4_spec		ah_ip4_spec;
	struct ethtool_ah_espip4_spec		esp_ip4_spec;
	struct ethtool_usrip4_spec		usr_ip4_spec;
	struct ethhdr				ether_spec;
	__u8					hdata[52];
};

/**
 * struct ethtool_flow_ext - additional RX flow fields
 * @h_dest: destination MAC address
 * @vlan_etype: VLAN EtherType
 * @vlan_tci: VLAN tag control information
 * @data: user defined data
 *
 * Note, @vlan_etype, @vlan_tci, and @data are only valid if %FLOW_EXT
 * is set in &struct ethtool_rx_flow_spec @flow_type.
 * @h_dest is valid if %FLOW_MAC_EXT is set.
 */
struct ethtool_flow_ext {
	__u8		padding[2];
	unsigned char	h_dest[ETH_ALEN];
	__be16		vlan_etype;
	__be16		vlan_tci;
	__be32		data[2];
};

/**
 * struct ethtool_rx_flow_spec - classification rule for RX flows
 * @flow_type: Type of match to perform, e.g. %TCP_V4_FLOW
 * @h_u: Flow fields to match (dependent on @flow_type)
 * @h_ext: Additional fields to match
 * @m_u: Masks for flow field bits to be matched
 * @m_ext: Masks for additional field bits to be matched
 *	Note, all additional fields must be ignored unless @flow_type
 *	includes the %FLOW_EXT or %FLOW_MAC_EXT flag
 *	(see &struct ethtool_flow_ext description).
 * @ring_cookie: RX ring/queue index to deliver to, or %RX_CLS_FLOW_DISC
 *	if packets should be discarded
 * @location: Location of rule in the table.  Locations must be
 *	numbered such that a flow matching multiple rules will be
 *	classified according to the first (lowest numbered) rule.
 */
struct ethtool_rx_flow_spec {
	__u32		flow_type;
	union ethtool_flow_union h_u;
	struct ethtool_flow_ext h_ext;
	union ethtool_flow_union m_u;
	struct ethtool_flow_ext m_ext;
	__u64		ring_cookie;
	__u32		location;
};

/**
 * struct ethtool_rxnfc - command to get or set RX flow classification rules
 * @cmd: Specific command number - %ETHTOOL_GRXFH, %ETHTOOL_SRXFH,
 *	%ETHTOOL_GRXRINGS, %ETHTOOL_GRXCLSRLCNT, %ETHTOOL_GRXCLSRULE,
 *	%ETHTOOL_GRXCLSRLALL, %ETHTOOL_SRXCLSRLDEL or %ETHTOOL_SRXCLSRLINS
 * @flow_type: Type of flow to be affected, e.g. %TCP_V4_FLOW
 * @data: Command-dependent value
 * @fs: Flow classification rule
 * @rule_cnt: Number of rules to be affected
 * @rule_locs: Array of used rule locations
 *
 * For %ETHTOOL_GRXFH and %ETHTOOL_SRXFH, @data is a bitmask indicating
 * the fields included in the flow hash, e.g. %RXH_IP_SRC.  The following
 * structure fields must not be used.
 *
 * For %ETHTOOL_GRXRINGS, @data is set to the number of RX rings/queues
 * on return.
 *
 * For %ETHTOOL_GRXCLSRLCNT, @rule_cnt is set to the number of defined
 * rules on return.  If @data is non-zero on return then it is the
 * size of the rule table, plus the flag %RX_CLS_LOC_SPECIAL if the
 * driver supports any special location values.  If that flag is not
 * set in @data then special location values should not be used.
 *
 * For %ETHTOOL_GRXCLSRULE, @fs.@location specifies the location of an
 * existing rule on entry and @fs contains the rule on return.
 *
 * For %ETHTOOL_GRXCLSRLALL, @rule_cnt specifies the array size of the
 * user buffer for @rule_locs on entry.  On return, @data is the size
 * of the rule table, @rule_cnt is the number of defined rules, and
 * @rule_locs contains the locations of the defined rules.  Drivers
 * must use the second parameter to get_rxnfc() instead of @rule_locs.
 *
 * For %ETHTOOL_SRXCLSRLINS, @fs specifies the rule to add or update.
 * @fs.@location either specifies the location to use or is a special
 * location value with %RX_CLS_LOC_SPECIAL flag set.  On return,
 * @fs.@location is the actual rule location.
 *
 * For %ETHTOOL_SRXCLSRLDEL, @fs.@location specifies the location of an
 * existing rule on entry.
 *
 * A driver supporting the special location values for
 * %ETHTOOL_SRXCLSRLINS may add the rule at any suitable unused
 * location, and may remove a rule at a later location (lower
 * priority) that matches exactly the same set of flows.  The special
 * values are %RX_CLS_LOC_ANY, selecting any location;
 * %RX_CLS_LOC_FIRST, selecting the first suitable location (maximum
 * priority); and %RX_CLS_LOC_LAST, selecting the last suitable
 * location (minimum priority).  Additional special values may be
 * defined in future and drivers must return -%EINVAL for any
 * unrecognised value.
 */
struct ethtool_rxnfc {
	__u32				cmd;
	__u32				flow_type;
	__u64				data;
	struct ethtool_rx_flow_spec	fs;
	__u32				rule_cnt;
	__u32				rule_locs[0];
};


/**
 * struct ethtool_rxfh_indir - command to get or set RX flow hash indirection
 * @cmd: Specific command number - %ETHTOOL_GRXFHINDIR or %ETHTOOL_SRXFHINDIR
 * @size: On entry, the array size of the user buffer, which may be zero.
 *	On return from %ETHTOOL_GRXFHINDIR, the array size of the hardware
 *	indirection table.
 * @ring_index: RX ring/queue index for each hash value
 *
 * For %ETHTOOL_GRXFHINDIR, a @size of zero means that only the size
 * should be returned.  For %ETHTOOL_SRXFHINDIR, a @size of zero means
 * the table should be reset to default values.  This last feature
 * is not supported by the original implementations.
 */
struct ethtool_rxfh_indir {
	__u32	cmd;
	__u32	size;
	__u32	ring_index[0];
};

/**
 * struct ethtool_rxfh - command to get/set RX flow hash indir or/and hash key.
 * @cmd: Specific command number - %ETHTOOL_GRSSH or %ETHTOOL_SRSSH
 * @rss_context: RSS context identifier.
 * @indir_size: On entry, the array size of the user buffer for the
 *	indirection table, which may be zero, or (for %ETHTOOL_SRSSH),
 *	%ETH_RXFH_INDIR_NO_CHANGE.  On return from %ETHTOOL_GRSSH,
 *	the array size of the hardware indirection table.
 * @key_size: On entry, the array size of the user buffer for the hash key,
 *	which may be zero.  On return from %ETHTOOL_GRSSH, the size of the
 *	hardware hash key.
<<<<<<< HEAD
=======
 * @hfunc: Defines the current RSS hash function used by HW (or to be set to).
 *	Valid values are one of the %ETH_RSS_HASH_*.
>>>>>>> 33e8bb5d
 * @rsvd:	Reserved for future extensions.
 * @rss_config: RX ring/queue index for each hash value i.e., indirection table
 *	of @indir_size __u32 elements, followed by hash key of @key_size
 *	bytes.
 *
 * For %ETHTOOL_GRSSH, a @indir_size and key_size of zero means that only the
 * size should be returned.  For %ETHTOOL_SRSSH, an @indir_size of
 * %ETH_RXFH_INDIR_NO_CHANGE means that indir table setting is not requested
 * and a @indir_size of zero means the indir table should be reset to default
<<<<<<< HEAD
 * values.
=======
 * values. An hfunc of zero means that hash function setting is not requested.
>>>>>>> 33e8bb5d
 */
struct ethtool_rxfh {
	__u32   cmd;
	__u32	rss_context;
	__u32   indir_size;
	__u32   key_size;
<<<<<<< HEAD
	__u32	rsvd[2];
=======
	__u8	hfunc;
	__u8	rsvd8[3];
	__u32	rsvd32;
>>>>>>> 33e8bb5d
	__u32   rss_config[0];
};
#define ETH_RXFH_INDIR_NO_CHANGE	0xffffffff

/**
 * struct ethtool_rx_ntuple_flow_spec - specification for RX flow filter
 * @flow_type: Type of match to perform, e.g. %TCP_V4_FLOW
 * @h_u: Flow field values to match (dependent on @flow_type)
 * @m_u: Masks for flow field value bits to be ignored
 * @vlan_tag: VLAN tag to match
 * @vlan_tag_mask: Mask for VLAN tag bits to be ignored
 * @data: Driver-dependent data to match
 * @data_mask: Mask for driver-dependent data bits to be ignored
 * @action: RX ring/queue index to deliver to (non-negative) or other action
 *	(negative, e.g. %ETHTOOL_RXNTUPLE_ACTION_DROP)
 *
 * For flow types %TCP_V4_FLOW, %UDP_V4_FLOW and %SCTP_V4_FLOW, where
 * a field value and mask are both zero this is treated as if all mask
 * bits are set i.e. the field is ignored.
 */
struct ethtool_rx_ntuple_flow_spec {
	__u32		 flow_type;
	union {
		struct ethtool_tcpip4_spec		tcp_ip4_spec;
		struct ethtool_tcpip4_spec		udp_ip4_spec;
		struct ethtool_tcpip4_spec		sctp_ip4_spec;
		struct ethtool_ah_espip4_spec		ah_ip4_spec;
		struct ethtool_ah_espip4_spec		esp_ip4_spec;
		struct ethtool_usrip4_spec		usr_ip4_spec;
		struct ethhdr				ether_spec;
		__u8					hdata[72];
	} h_u, m_u;

	__u16	        vlan_tag;
	__u16	        vlan_tag_mask;
	__u64		data;
	__u64		data_mask;

	__s32		action;
#define ETHTOOL_RXNTUPLE_ACTION_DROP	(-1)	/* drop packet */
#define ETHTOOL_RXNTUPLE_ACTION_CLEAR	(-2)	/* clear filter */
};

/**
 * struct ethtool_rx_ntuple - command to set or clear RX flow filter
 * @cmd: Command number - %ETHTOOL_SRXNTUPLE
 * @fs: Flow filter specification
 */
struct ethtool_rx_ntuple {
	__u32					cmd;
	struct ethtool_rx_ntuple_flow_spec	fs;
};

#define ETHTOOL_FLASH_MAX_FILENAME	128
enum ethtool_flash_op_type {
	ETHTOOL_FLASH_ALL_REGIONS	= 0,
};

/* for passing firmware flashing related parameters */
struct ethtool_flash {
	__u32	cmd;
	__u32	region;
	char	data[ETHTOOL_FLASH_MAX_FILENAME];
};

/**
 * struct ethtool_dump - used for retrieving, setting device dump
 * @cmd: Command number - %ETHTOOL_GET_DUMP_FLAG, %ETHTOOL_GET_DUMP_DATA, or
 * 	%ETHTOOL_SET_DUMP
 * @version: FW version of the dump, filled in by driver
 * @flag: driver dependent flag for dump setting, filled in by driver during
 *        get and filled in by ethtool for set operation.
 *        flag must be initialized by macro ETH_FW_DUMP_DISABLE value when
 *        firmware dump is disabled.
 * @len: length of dump data, used as the length of the user buffer on entry to
 * 	 %ETHTOOL_GET_DUMP_DATA and this is returned as dump length by driver
 * 	 for %ETHTOOL_GET_DUMP_FLAG command
 * @data: data collected for get dump data operation
 */
struct ethtool_dump {
	__u32	cmd;
	__u32	version;
	__u32	flag;
	__u32	len;
	__u8	data[0];
};

#define ETH_FW_DUMP_DISABLE 0

/* for returning and changing feature sets */

/**
 * struct ethtool_get_features_block - block with state of 32 features
 * @available: mask of changeable features
 * @requested: mask of features requested to be enabled if possible
 * @active: mask of currently enabled features
 * @never_changed: mask of features not changeable for any device
 */
struct ethtool_get_features_block {
	__u32	available;
	__u32	requested;
	__u32	active;
	__u32	never_changed;
};

/**
 * struct ethtool_gfeatures - command to get state of device's features
 * @cmd: command number = %ETHTOOL_GFEATURES
 * @size: On entry, the number of elements in the features[] array;
 *	on return, the number of elements in features[] needed to hold
 *	all features
 * @features: state of features
 */
struct ethtool_gfeatures {
	__u32	cmd;
	__u32	size;
	struct ethtool_get_features_block features[0];
};

/**
 * struct ethtool_set_features_block - block with request for 32 features
 * @valid: mask of features to be changed
 * @requested: values of features to be changed
 */
struct ethtool_set_features_block {
	__u32	valid;
	__u32	requested;
};

/**
 * struct ethtool_sfeatures - command to request change in device's features
 * @cmd: command number = %ETHTOOL_SFEATURES
 * @size: array size of the features[] array
 * @features: feature change masks
 */
struct ethtool_sfeatures {
	__u32	cmd;
	__u32	size;
	struct ethtool_set_features_block features[0];
};

/**
 * struct ethtool_ts_info - holds a device's timestamping and PHC association
 * @cmd: command number = %ETHTOOL_GET_TS_INFO
 * @so_timestamping: bit mask of the sum of the supported SO_TIMESTAMPING flags
 * @phc_index: device index of the associated PHC, or -1 if there is none
 * @tx_types: bit mask of the supported hwtstamp_tx_types enumeration values
 * @rx_filters: bit mask of the supported hwtstamp_rx_filters enumeration values
 *
 * The bits in the 'tx_types' and 'rx_filters' fields correspond to
 * the 'hwtstamp_tx_types' and 'hwtstamp_rx_filters' enumeration values,
 * respectively.  For example, if the device supports HWTSTAMP_TX_ON,
 * then (1 << HWTSTAMP_TX_ON) in 'tx_types' will be set.
 */
struct ethtool_ts_info {
	__u32	cmd;
	__u32	so_timestamping;
	__s32	phc_index;
	__u32	tx_types;
	__u32	tx_reserved[3];
	__u32	rx_filters;
	__u32	rx_reserved[3];
};

/*
 * %ETHTOOL_SFEATURES changes features present in features[].valid to the
 * values of corresponding bits in features[].requested. Bits in .requested
 * not set in .valid or not changeable are ignored.
 *
 * Returns %EINVAL when .valid contains undefined or never-changeable bits
 * or size is not equal to required number of features words (32-bit blocks).
 * Returns >= 0 if request was completed; bits set in the value mean:
 *   %ETHTOOL_F_UNSUPPORTED - there were bits set in .valid that are not
 *	changeable (not present in %ETHTOOL_GFEATURES' features[].available)
 *	those bits were ignored.
 *   %ETHTOOL_F_WISH - some or all changes requested were recorded but the
 *      resulting state of bits masked by .valid is not equal to .requested.
 *      Probably there are other device-specific constraints on some features
 *      in the set. When %ETHTOOL_F_UNSUPPORTED is set, .valid is considered
 *      here as though ignored bits were cleared.
 *   %ETHTOOL_F_COMPAT - some or all changes requested were made by calling
 *      compatibility functions. Requested offload state cannot be properly
 *      managed by kernel.
 *
 * Meaning of bits in the masks are obtained by %ETHTOOL_GSSET_INFO (number of
 * bits in the arrays - always multiple of 32) and %ETHTOOL_GSTRINGS commands
 * for ETH_SS_FEATURES string set. First entry in the table corresponds to least
 * significant bit in features[0] fields. Empty strings mark undefined features.
 */
enum ethtool_sfeatures_retval_bits {
	ETHTOOL_F_UNSUPPORTED__BIT,
	ETHTOOL_F_WISH__BIT,
	ETHTOOL_F_COMPAT__BIT,
};

#define ETHTOOL_F_UNSUPPORTED   (1 << ETHTOOL_F_UNSUPPORTED__BIT)
#define ETHTOOL_F_WISH          (1 << ETHTOOL_F_WISH__BIT)
#define ETHTOOL_F_COMPAT        (1 << ETHTOOL_F_COMPAT__BIT)


/* CMDs currently supported */
#define ETHTOOL_GSET		0x00000001 /* Get settings. */
#define ETHTOOL_SSET		0x00000002 /* Set settings. */
#define ETHTOOL_GDRVINFO	0x00000003 /* Get driver info. */
#define ETHTOOL_GREGS		0x00000004 /* Get NIC registers. */
#define ETHTOOL_GWOL		0x00000005 /* Get wake-on-lan options. */
#define ETHTOOL_SWOL		0x00000006 /* Set wake-on-lan options. */
#define ETHTOOL_GMSGLVL		0x00000007 /* Get driver message level */
#define ETHTOOL_SMSGLVL		0x00000008 /* Set driver msg level. */
#define ETHTOOL_NWAY_RST	0x00000009 /* Restart autonegotiation. */
/* Get link status for host, i.e. whether the interface *and* the
 * physical port (if there is one) are up (ethtool_value). */
#define ETHTOOL_GLINK		0x0000000a
#define ETHTOOL_GEEPROM		0x0000000b /* Get EEPROM data */
#define ETHTOOL_SEEPROM		0x0000000c /* Set EEPROM data. */
#define ETHTOOL_GCOALESCE	0x0000000e /* Get coalesce config */
#define ETHTOOL_SCOALESCE	0x0000000f /* Set coalesce config. */
#define ETHTOOL_GRINGPARAM	0x00000010 /* Get ring parameters */
#define ETHTOOL_SRINGPARAM	0x00000011 /* Set ring parameters. */
#define ETHTOOL_GPAUSEPARAM	0x00000012 /* Get pause parameters */
#define ETHTOOL_SPAUSEPARAM	0x00000013 /* Set pause parameters. */
#define ETHTOOL_GRXCSUM		0x00000014 /* Get RX hw csum enable (ethtool_value) */
#define ETHTOOL_SRXCSUM		0x00000015 /* Set RX hw csum enable (ethtool_value) */
#define ETHTOOL_GTXCSUM		0x00000016 /* Get TX hw csum enable (ethtool_value) */
#define ETHTOOL_STXCSUM		0x00000017 /* Set TX hw csum enable (ethtool_value) */
#define ETHTOOL_GSG		0x00000018 /* Get scatter-gather enable
					    * (ethtool_value) */
#define ETHTOOL_SSG		0x00000019 /* Set scatter-gather enable
					    * (ethtool_value). */
#define ETHTOOL_TEST		0x0000001a /* execute NIC self-test. */
#define ETHTOOL_GSTRINGS	0x0000001b /* get specified string set */
#define ETHTOOL_PHYS_ID		0x0000001c /* identify the NIC */
#define ETHTOOL_GSTATS		0x0000001d /* get NIC-specific statistics */
#define ETHTOOL_GTSO		0x0000001e /* Get TSO enable (ethtool_value) */
#define ETHTOOL_STSO		0x0000001f /* Set TSO enable (ethtool_value) */
#define ETHTOOL_GPERMADDR	0x00000020 /* Get permanent hardware address */
#define ETHTOOL_GUFO		0x00000021 /* Get UFO enable (ethtool_value) */
#define ETHTOOL_SUFO		0x00000022 /* Set UFO enable (ethtool_value) */
#define ETHTOOL_GGSO		0x00000023 /* Get GSO enable (ethtool_value) */
#define ETHTOOL_SGSO		0x00000024 /* Set GSO enable (ethtool_value) */
#define ETHTOOL_GFLAGS		0x00000025 /* Get flags bitmap(ethtool_value) */
#define ETHTOOL_SFLAGS		0x00000026 /* Set flags bitmap(ethtool_value) */
#define ETHTOOL_GPFLAGS		0x00000027 /* Get driver-private flags bitmap */
#define ETHTOOL_SPFLAGS		0x00000028 /* Set driver-private flags bitmap */

#define ETHTOOL_GRXFH		0x00000029 /* Get RX flow hash configuration */
#define ETHTOOL_SRXFH		0x0000002a /* Set RX flow hash configuration */
#define ETHTOOL_GGRO		0x0000002b /* Get GRO enable (ethtool_value) */
#define ETHTOOL_SGRO		0x0000002c /* Set GRO enable (ethtool_value) */
#define ETHTOOL_GRXRINGS	0x0000002d /* Get RX rings available for LB */
#define ETHTOOL_GRXCLSRLCNT	0x0000002e /* Get RX class rule count */
#define ETHTOOL_GRXCLSRULE	0x0000002f /* Get RX classification rule */
#define ETHTOOL_GRXCLSRLALL	0x00000030 /* Get all RX classification rule */
#define ETHTOOL_SRXCLSRLDEL	0x00000031 /* Delete RX classification rule */
#define ETHTOOL_SRXCLSRLINS	0x00000032 /* Insert RX classification rule */
#define ETHTOOL_FLASHDEV	0x00000033 /* Flash firmware to device */
#define ETHTOOL_RESET		0x00000034 /* Reset hardware */
#define ETHTOOL_SRXNTUPLE	0x00000035 /* Add an n-tuple filter to device */
#define ETHTOOL_GRXNTUPLE	0x00000036 /* deprecated */
#define ETHTOOL_GSSET_INFO	0x00000037 /* Get string set info */
#define ETHTOOL_GRXFHINDIR	0x00000038 /* Get RX flow hash indir'n table */
#define ETHTOOL_SRXFHINDIR	0x00000039 /* Set RX flow hash indir'n table */

#define ETHTOOL_GFEATURES	0x0000003a /* Get device offload settings */
#define ETHTOOL_SFEATURES	0x0000003b /* Change device offload settings */
#define ETHTOOL_GCHANNELS	0x0000003c /* Get no of channels */
#define ETHTOOL_SCHANNELS	0x0000003d /* Set no of channels */
#define ETHTOOL_SET_DUMP	0x0000003e /* Set dump settings */
#define ETHTOOL_GET_DUMP_FLAG	0x0000003f /* Get dump settings */
#define ETHTOOL_GET_DUMP_DATA	0x00000040 /* Get dump data */
#define ETHTOOL_GET_TS_INFO	0x00000041 /* Get time stamping and PHC info */
#define ETHTOOL_GMODULEINFO	0x00000042 /* Get plug-in module information */
#define ETHTOOL_GMODULEEEPROM	0x00000043 /* Get plug-in module eeprom */
#define ETHTOOL_GEEE		0x00000044 /* Get EEE settings */
#define ETHTOOL_SEEE		0x00000045 /* Set EEE settings */

#define ETHTOOL_GRSSH		0x00000046 /* Get RX flow hash configuration */
#define ETHTOOL_SRSSH		0x00000047 /* Set RX flow hash configuration */
#define ETHTOOL_GTUNABLE	0x00000048 /* Get tunable configuration */
#define ETHTOOL_STUNABLE	0x00000049 /* Set tunable configuration */

/* compatibility with older code */
#define SPARC_ETH_GSET		ETHTOOL_GSET
#define SPARC_ETH_SSET		ETHTOOL_SSET

#define SUPPORTED_10baseT_Half		(1 << 0)
#define SUPPORTED_10baseT_Full		(1 << 1)
#define SUPPORTED_100baseT_Half		(1 << 2)
#define SUPPORTED_100baseT_Full		(1 << 3)
#define SUPPORTED_1000baseT_Half	(1 << 4)
#define SUPPORTED_1000baseT_Full	(1 << 5)
#define SUPPORTED_Autoneg		(1 << 6)
#define SUPPORTED_TP			(1 << 7)
#define SUPPORTED_AUI			(1 << 8)
#define SUPPORTED_MII			(1 << 9)
#define SUPPORTED_FIBRE			(1 << 10)
#define SUPPORTED_BNC			(1 << 11)
#define SUPPORTED_10000baseT_Full	(1 << 12)
#define SUPPORTED_Pause			(1 << 13)
#define SUPPORTED_Asym_Pause		(1 << 14)
#define SUPPORTED_2500baseX_Full	(1 << 15)
#define SUPPORTED_Backplane		(1 << 16)
#define SUPPORTED_1000baseKX_Full	(1 << 17)
#define SUPPORTED_10000baseKX4_Full	(1 << 18)
#define SUPPORTED_10000baseKR_Full	(1 << 19)
#define SUPPORTED_10000baseR_FEC	(1 << 20)
#define SUPPORTED_20000baseMLD2_Full	(1 << 21)
#define SUPPORTED_20000baseKR2_Full	(1 << 22)
#define SUPPORTED_40000baseKR4_Full	(1 << 23)
#define SUPPORTED_40000baseCR4_Full	(1 << 24)
#define SUPPORTED_40000baseSR4_Full	(1 << 25)
#define SUPPORTED_40000baseLR4_Full	(1 << 26)
#define SUPPORTED_56000baseKR4_Full	(1 << 27)
#define SUPPORTED_56000baseCR4_Full	(1 << 28)
#define SUPPORTED_56000baseSR4_Full	(1 << 29)
#define SUPPORTED_56000baseLR4_Full	(1 << 30)

#define ADVERTISED_10baseT_Half		(1 << 0)
#define ADVERTISED_10baseT_Full		(1 << 1)
#define ADVERTISED_100baseT_Half	(1 << 2)
#define ADVERTISED_100baseT_Full	(1 << 3)
#define ADVERTISED_1000baseT_Half	(1 << 4)
#define ADVERTISED_1000baseT_Full	(1 << 5)
#define ADVERTISED_Autoneg		(1 << 6)
#define ADVERTISED_TP			(1 << 7)
#define ADVERTISED_AUI			(1 << 8)
#define ADVERTISED_MII			(1 << 9)
#define ADVERTISED_FIBRE		(1 << 10)
#define ADVERTISED_BNC			(1 << 11)
#define ADVERTISED_10000baseT_Full	(1 << 12)
#define ADVERTISED_Pause		(1 << 13)
#define ADVERTISED_Asym_Pause		(1 << 14)
#define ADVERTISED_2500baseX_Full	(1 << 15)
#define ADVERTISED_Backplane		(1 << 16)
#define ADVERTISED_1000baseKX_Full	(1 << 17)
#define ADVERTISED_10000baseKX4_Full	(1 << 18)
#define ADVERTISED_10000baseKR_Full	(1 << 19)
#define ADVERTISED_10000baseR_FEC	(1 << 20)
#define ADVERTISED_20000baseMLD2_Full	(1 << 21)
#define ADVERTISED_20000baseKR2_Full	(1 << 22)
#define ADVERTISED_40000baseKR4_Full	(1 << 23)
#define ADVERTISED_40000baseCR4_Full	(1 << 24)
#define ADVERTISED_40000baseSR4_Full	(1 << 25)
#define ADVERTISED_40000baseLR4_Full	(1 << 26)
#define ADVERTISED_56000baseKR4_Full	(1 << 27)
#define ADVERTISED_56000baseCR4_Full	(1 << 28)
#define ADVERTISED_56000baseSR4_Full	(1 << 29)
#define ADVERTISED_56000baseLR4_Full	(1 << 30)

/* The following are all involved in forcing a particular link
 * mode for the device for setting things.  When getting the
 * devices settings, these indicate the current mode and whether
 * it was forced up into this mode or autonegotiated.
 */

/* The forced speed, 10Mb, 100Mb, gigabit, [2.5|10|20|40|56]GbE. */
#define SPEED_10		10
#define SPEED_100		100
#define SPEED_1000		1000
#define SPEED_2500		2500
#define SPEED_10000		10000
#define SPEED_20000		20000
#define SPEED_40000		40000
#define SPEED_56000		56000

#define SPEED_UNKNOWN		-1

/* Duplex, half or full. */
#define DUPLEX_HALF		0x00
#define DUPLEX_FULL		0x01
#define DUPLEX_UNKNOWN		0xff

/* Which connector port. */
#define PORT_TP			0x00
#define PORT_AUI		0x01
#define PORT_MII		0x02
#define PORT_FIBRE		0x03
#define PORT_BNC		0x04
#define PORT_DA			0x05
#define PORT_NONE		0xef
#define PORT_OTHER		0xff

/* Which transceiver to use. */
#define XCVR_INTERNAL		0x00 /* PHY and MAC are in the same package */
#define XCVR_EXTERNAL		0x01 /* PHY and MAC are in different packages */
#define XCVR_DUMMY1		0x02
#define XCVR_DUMMY2		0x03
#define XCVR_DUMMY3		0x04

/* Enable or disable autonegotiation. */
#define AUTONEG_DISABLE		0x00
#define AUTONEG_ENABLE		0x01

/* MDI or MDI-X status/control - if MDI/MDI_X/AUTO is set then
 * the driver is required to renegotiate link
 */
#define ETH_TP_MDI_INVALID	0x00 /* status: unknown; control: unsupported */
#define ETH_TP_MDI		0x01 /* status: MDI;     control: force MDI */
#define ETH_TP_MDI_X		0x02 /* status: MDI-X;   control: force MDI-X */
#define ETH_TP_MDI_AUTO		0x03 /*                  control: auto-select */

/* Wake-On-Lan options. */
#define WAKE_PHY		(1 << 0)
#define WAKE_UCAST		(1 << 1)
#define WAKE_MCAST		(1 << 2)
#define WAKE_BCAST		(1 << 3)
#define WAKE_ARP		(1 << 4)
#define WAKE_MAGIC		(1 << 5)
#define WAKE_MAGICSECURE	(1 << 6) /* only meaningful if WAKE_MAGIC */

/* L2-L4 network traffic flow types */
#define	TCP_V4_FLOW	0x01	/* hash or spec (tcp_ip4_spec) */
#define	UDP_V4_FLOW	0x02	/* hash or spec (udp_ip4_spec) */
#define	SCTP_V4_FLOW	0x03	/* hash or spec (sctp_ip4_spec) */
#define	AH_ESP_V4_FLOW	0x04	/* hash only */
#define	TCP_V6_FLOW	0x05	/* hash only */
#define	UDP_V6_FLOW	0x06	/* hash only */
#define	SCTP_V6_FLOW	0x07	/* hash only */
#define	AH_ESP_V6_FLOW	0x08	/* hash only */
#define	AH_V4_FLOW	0x09	/* hash or spec (ah_ip4_spec) */
#define	ESP_V4_FLOW	0x0a	/* hash or spec (esp_ip4_spec) */
#define	AH_V6_FLOW	0x0b	/* hash only */
#define	ESP_V6_FLOW	0x0c	/* hash only */
#define	IP_USER_FLOW	0x0d	/* spec only (usr_ip4_spec) */
#define	IPV4_FLOW	0x10	/* hash only */
#define	IPV6_FLOW	0x11	/* hash only */
#define	ETHER_FLOW	0x12	/* spec only (ether_spec) */
/* Flag to enable additional fields in struct ethtool_rx_flow_spec */
#define	FLOW_EXT	0x80000000
#define	FLOW_MAC_EXT	0x40000000

/* L3-L4 network traffic flow hash options */
#define	RXH_L2DA	(1 << 1)
#define	RXH_VLAN	(1 << 2)
#define	RXH_L3_PROTO	(1 << 3)
#define	RXH_IP_SRC	(1 << 4)
#define	RXH_IP_DST	(1 << 5)
#define	RXH_L4_B_0_1	(1 << 6) /* src port in case of TCP/UDP/SCTP */
#define	RXH_L4_B_2_3	(1 << 7) /* dst port in case of TCP/UDP/SCTP */
#define	RXH_DISCARD	(1 << 31)

#define	RX_CLS_FLOW_DISC	0xffffffffffffffffULL

/* Special RX classification rule insert location values */
#define RX_CLS_LOC_SPECIAL	0x80000000	/* flag */
#define RX_CLS_LOC_ANY		0xffffffff
#define RX_CLS_LOC_FIRST	0xfffffffe
#define RX_CLS_LOC_LAST		0xfffffffd

/* EEPROM Standards for plug in modules */
#define ETH_MODULE_SFF_8079		0x1
#define ETH_MODULE_SFF_8079_LEN		256
#define ETH_MODULE_SFF_8472		0x2
#define ETH_MODULE_SFF_8472_LEN		512
#define ETH_MODULE_SFF_8636		0x3
#define ETH_MODULE_SFF_8636_LEN		256
#define ETH_MODULE_SFF_8436		0x4
#define ETH_MODULE_SFF_8436_LEN		256

/* Reset flags */
/* The reset() operation must clear the flags for the components which
 * were actually reset.  On successful return, the flags indicate the
 * components which were not reset, either because they do not exist
 * in the hardware or because they cannot be reset independently.  The
 * driver must never reset any components that were not requested.
 */
enum ethtool_reset_flags {
	/* These flags represent components dedicated to the interface
	 * the command is addressed to.  Shift any flag left by
	 * ETH_RESET_SHARED_SHIFT to reset a shared component of the
	 * same type.
	 */
	ETH_RESET_MGMT		= 1 << 0,	/* Management processor */
	ETH_RESET_IRQ		= 1 << 1,	/* Interrupt requester */
	ETH_RESET_DMA		= 1 << 2,	/* DMA engine */
	ETH_RESET_FILTER	= 1 << 3,	/* Filtering/flow direction */
	ETH_RESET_OFFLOAD	= 1 << 4,	/* Protocol offload */
	ETH_RESET_MAC		= 1 << 5,	/* Media access controller */
	ETH_RESET_PHY		= 1 << 6,	/* Transceiver/PHY */
	ETH_RESET_RAM		= 1 << 7,	/* RAM shared between
						 * multiple components */

	ETH_RESET_DEDICATED	= 0x0000ffff,	/* All components dedicated to
						 * this interface */
	ETH_RESET_ALL		= 0xffffffff,	/* All components used by this
						 * interface, even if shared */
};
#define ETH_RESET_SHARED_SHIFT	16

#endif /* _UAPI_LINUX_ETHTOOL_H */<|MERGE_RESOLUTION|>--- conflicted
+++ resolved
@@ -139,10 +139,7 @@
 
 #define ETHTOOL_FWVERS_LEN	32
 #define ETHTOOL_BUSINFO_LEN	32
-<<<<<<< HEAD
-=======
 #define ETHTOOL_EROMVERS_LEN	32
->>>>>>> 33e8bb5d
 
 /**
  * struct ethtool_drvinfo - general driver and device information
@@ -152,10 +149,7 @@
  *	not be an empty string.
  * @version: Driver version string; may be an empty string
  * @fw_version: Firmware version string; may be an empty string
-<<<<<<< HEAD
-=======
  * @erom_version: Expansion ROM version string; may be an empty string
->>>>>>> 33e8bb5d
  * @bus_info: Device bus address.  This should match the dev_name()
  *	string for the underlying bus device, if there is one.  May be
  *	an empty string.
@@ -184,11 +178,7 @@
 	char	version[32];
 	char	fw_version[ETHTOOL_FWVERS_LEN];
 	char	bus_info[ETHTOOL_BUSINFO_LEN];
-<<<<<<< HEAD
-	char	reserved1[32];
-=======
 	char	erom_version[ETHTOOL_EROMVERS_LEN];
->>>>>>> 33e8bb5d
 	char	reserved2[12];
 	__u32	n_priv_flags;
 	__u32	n_stats;
@@ -224,10 +214,7 @@
 enum tunable_id {
 	ETHTOOL_ID_UNSPEC,
 	ETHTOOL_RX_COPYBREAK,
-<<<<<<< HEAD
-=======
 	ETHTOOL_TX_COPYBREAK,
->>>>>>> 33e8bb5d
 };
 
 enum tunable_type_id {
@@ -549,10 +536,7 @@
  * @ETH_SS_NTUPLE_FILTERS: Previously used with %ETHTOOL_GRXNTUPLE;
  *	now deprecated
  * @ETH_SS_FEATURES: Device feature names
-<<<<<<< HEAD
-=======
  * @ETH_SS_RSS_HASH_FUNCS: RSS hush function names
->>>>>>> 33e8bb5d
  */
 enum ethtool_stringset {
 	ETH_SS_TEST		= 0,
@@ -904,11 +888,8 @@
  * @key_size: On entry, the array size of the user buffer for the hash key,
  *	which may be zero.  On return from %ETHTOOL_GRSSH, the size of the
  *	hardware hash key.
-<<<<<<< HEAD
-=======
  * @hfunc: Defines the current RSS hash function used by HW (or to be set to).
  *	Valid values are one of the %ETH_RSS_HASH_*.
->>>>>>> 33e8bb5d
  * @rsvd:	Reserved for future extensions.
  * @rss_config: RX ring/queue index for each hash value i.e., indirection table
  *	of @indir_size __u32 elements, followed by hash key of @key_size
@@ -918,24 +899,16 @@
  * size should be returned.  For %ETHTOOL_SRSSH, an @indir_size of
  * %ETH_RXFH_INDIR_NO_CHANGE means that indir table setting is not requested
  * and a @indir_size of zero means the indir table should be reset to default
-<<<<<<< HEAD
- * values.
-=======
  * values. An hfunc of zero means that hash function setting is not requested.
->>>>>>> 33e8bb5d
  */
 struct ethtool_rxfh {
 	__u32   cmd;
 	__u32	rss_context;
 	__u32   indir_size;
 	__u32   key_size;
-<<<<<<< HEAD
-	__u32	rsvd[2];
-=======
 	__u8	hfunc;
 	__u8	rsvd8[3];
 	__u32	rsvd32;
->>>>>>> 33e8bb5d
 	__u32   rss_config[0];
 };
 #define ETH_RXFH_INDIR_NO_CHANGE	0xffffffff
