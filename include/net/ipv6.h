/*
 *	Linux INET6 implementation
 *
 *	Authors:
 *	Pedro Roque		<roque@di.fc.ul.pt>
 *
 *	This program is free software; you can redistribute it and/or
 *      modify it under the terms of the GNU General Public License
 *      as published by the Free Software Foundation; either version
 *      2 of the License, or (at your option) any later version.
 */

#ifndef _NET_IPV6_H
#define _NET_IPV6_H

#include <linux/ipv6.h>
#include <linux/hardirq.h>
#include <linux/jhash.h>
#include <net/if_inet6.h>
#include <net/ndisc.h>
#include <net/flow.h>
#include <net/flow_dissector.h>
#include <net/snmp.h>

#define SIN6_LEN_RFC2133	24

#define IPV6_MAXPLEN		65535

/*
 *	NextHeader field of IPv6 header
 */

#define NEXTHDR_HOP		0	/* Hop-by-hop option header. */
#define NEXTHDR_TCP		6	/* TCP segment. */
#define NEXTHDR_UDP		17	/* UDP message. */
#define NEXTHDR_IPV6		41	/* IPv6 in IPv6 */
#define NEXTHDR_ROUTING		43	/* Routing header. */
#define NEXTHDR_FRAGMENT	44	/* Fragmentation/reassembly header. */
#define NEXTHDR_GRE		47	/* GRE header. */
#define NEXTHDR_ESP		50	/* Encapsulating security payload. */
#define NEXTHDR_AUTH		51	/* Authentication header. */
#define NEXTHDR_ICMP		58	/* ICMP for IPv6. */
#define NEXTHDR_NONE		59	/* No next header */
#define NEXTHDR_DEST		60	/* Destination options header. */
#define NEXTHDR_SCTP		132	/* SCTP message. */
#define NEXTHDR_MOBILITY	135	/* Mobility header. */

#define NEXTHDR_MAX		255

#define IPV6_DEFAULT_HOPLIMIT   64
#define IPV6_DEFAULT_MCASTHOPS	1

/*
 *	Addr type
 *	
 *	type	-	unicast | multicast
 *	scope	-	local	| site	    | global
 *	v4	-	compat
 *	v4mapped
 *	any
 *	loopback
 */

#define IPV6_ADDR_ANY		0x0000U

#define IPV6_ADDR_UNICAST      	0x0001U	
#define IPV6_ADDR_MULTICAST    	0x0002U	

#define IPV6_ADDR_LOOPBACK	0x0010U
#define IPV6_ADDR_LINKLOCAL	0x0020U
#define IPV6_ADDR_SITELOCAL	0x0040U

#define IPV6_ADDR_COMPATv4	0x0080U

#define IPV6_ADDR_SCOPE_MASK	0x00f0U

#define IPV6_ADDR_MAPPED	0x1000U

/*
 *	Addr scopes
 */
#define IPV6_ADDR_MC_SCOPE(a)	\
	((a)->s6_addr[1] & 0x0f)	/* nonstandard */
#define __IPV6_ADDR_SCOPE_INVALID	-1
#define IPV6_ADDR_SCOPE_NODELOCAL	0x01
#define IPV6_ADDR_SCOPE_LINKLOCAL	0x02
#define IPV6_ADDR_SCOPE_SITELOCAL	0x05
#define IPV6_ADDR_SCOPE_ORGLOCAL	0x08
#define IPV6_ADDR_SCOPE_GLOBAL		0x0e

/*
 *	Addr flags
 */
#define IPV6_ADDR_MC_FLAG_TRANSIENT(a)	\
	((a)->s6_addr[1] & 0x10)
#define IPV6_ADDR_MC_FLAG_PREFIX(a)	\
	((a)->s6_addr[1] & 0x20)
#define IPV6_ADDR_MC_FLAG_RENDEZVOUS(a)	\
	((a)->s6_addr[1] & 0x40)

/*
 *	fragmentation header
 */

struct frag_hdr {
	__u8	nexthdr;
	__u8	reserved;
	__be16	frag_off;
	__be32	identification;
};

#define	IP6_MF		0x0001
#define	IP6_OFFSET	0xFFF8

#define IP6_REPLY_MARK(net, mark) \
	((net)->ipv6.sysctl.fwmark_reflect ? (mark) : 0)

#include <net/sock.h>

/* sysctls */
extern int sysctl_mld_max_msf;
extern int sysctl_mld_qrv;

#define _DEVINC(net, statname, mod, idev, field)			\
({									\
	struct inet6_dev *_idev = (idev);				\
	if (likely(_idev != NULL))					\
		mod##SNMP_INC_STATS64((_idev)->stats.statname, (field));\
	mod##SNMP_INC_STATS64((net)->mib.statname##_statistics, (field));\
})

/* per device counters are atomic_long_t */
#define _DEVINCATOMIC(net, statname, mod, idev, field)			\
({									\
	struct inet6_dev *_idev = (idev);				\
	if (likely(_idev != NULL))					\
		SNMP_INC_STATS_ATOMIC_LONG((_idev)->stats.statname##dev, (field)); \
	mod##SNMP_INC_STATS((net)->mib.statname##_statistics, (field));\
})

/* per device and per net counters are atomic_long_t */
#define _DEVINC_ATOMIC_ATOMIC(net, statname, idev, field)		\
({									\
	struct inet6_dev *_idev = (idev);				\
	if (likely(_idev != NULL))					\
		SNMP_INC_STATS_ATOMIC_LONG((_idev)->stats.statname##dev, (field)); \
	SNMP_INC_STATS_ATOMIC_LONG((net)->mib.statname##_statistics, (field));\
})

#define _DEVADD(net, statname, mod, idev, field, val)			\
({									\
	struct inet6_dev *_idev = (idev);				\
	if (likely(_idev != NULL))					\
		mod##SNMP_ADD_STATS((_idev)->stats.statname, (field), (val)); \
	mod##SNMP_ADD_STATS((net)->mib.statname##_statistics, (field), (val));\
})

#define _DEVUPD(net, statname, mod, idev, field, val)			\
({									\
	struct inet6_dev *_idev = (idev);				\
	if (likely(_idev != NULL))					\
		mod##SNMP_UPD_PO_STATS((_idev)->stats.statname, field, (val)); \
	mod##SNMP_UPD_PO_STATS((net)->mib.statname##_statistics, field, (val));\
})

/* MIBs */

#define IP6_INC_STATS(net, idev,field)		\
		_DEVINC(net, ipv6, , idev, field)
#define __IP6_INC_STATS(net, idev,field)	\
		_DEVINC(net, ipv6, __, idev, field)
#define IP6_ADD_STATS(net, idev,field,val)	\
		_DEVADD(net, ipv6, , idev, field, val)
#define __IP6_ADD_STATS(net, idev,field,val)	\
		_DEVADD(net, ipv6, __, idev, field, val)
#define IP6_UPD_PO_STATS(net, idev,field,val)   \
		_DEVUPD(net, ipv6, , idev, field, val)
#define __IP6_UPD_PO_STATS(net, idev,field,val)   \
		_DEVUPD(net, ipv6, __, idev, field, val)
#define ICMP6_INC_STATS(net, idev, field)	\
		_DEVINCATOMIC(net, icmpv6, , idev, field)
#define __ICMP6_INC_STATS(net, idev, field)	\
		_DEVINCATOMIC(net, icmpv6, __, idev, field)

#define ICMP6MSGOUT_INC_STATS(net, idev, field)		\
	_DEVINC_ATOMIC_ATOMIC(net, icmpv6msg, idev, field +256)
#define ICMP6MSGIN_INC_STATS(net, idev, field)	\
	_DEVINC_ATOMIC_ATOMIC(net, icmpv6msg, idev, field)

struct ip6_ra_chain {
	struct ip6_ra_chain	*next;
	struct sock		*sk;
	int			sel;
	void			(*destructor)(struct sock *);
};

extern struct ip6_ra_chain	*ip6_ra_chain;
extern rwlock_t ip6_ra_lock;

/*
   This structure is prepared by protocol, when parsing
   ancillary data and passed to IPv6.
 */

struct ipv6_txoptions {
	atomic_t		refcnt;
	/* Length of this structure */
	int			tot_len;

	/* length of extension headers   */

	__u16			opt_flen;	/* after fragment hdr */
	__u16			opt_nflen;	/* before fragment hdr */

	struct ipv6_opt_hdr	*hopopt;
	struct ipv6_opt_hdr	*dst0opt;
	struct ipv6_rt_hdr	*srcrt;	/* Routing Header */
	struct ipv6_opt_hdr	*dst1opt;
	struct rcu_head		rcu;
	/* Option buffer, as read by IPV6_PKTOPTIONS, starts here. */
};

struct ip6_flowlabel {
	struct ip6_flowlabel __rcu *next;
	__be32			label;
	atomic_t		users;
	struct in6_addr		dst;
	struct ipv6_txoptions	*opt;
	unsigned long		linger;
	struct rcu_head		rcu;
	u8			share;
	union {
		struct pid *pid;
		kuid_t uid;
	} owner;
	unsigned long		lastuse;
	unsigned long		expires;
	struct net		*fl_net;
};

#define IPV6_FLOWINFO_MASK		cpu_to_be32(0x0FFFFFFF)
#define IPV6_FLOWLABEL_MASK		cpu_to_be32(0x000FFFFF)
#define IPV6_FLOWLABEL_STATELESS_FLAG	cpu_to_be32(0x00080000)

#define IPV6_TCLASS_MASK (IPV6_FLOWINFO_MASK & ~IPV6_FLOWLABEL_MASK)
#define IPV6_TCLASS_SHIFT	20

struct ipv6_fl_socklist {
	struct ipv6_fl_socklist	__rcu	*next;
	struct ip6_flowlabel		*fl;
	struct rcu_head			rcu;
};

<<<<<<< HEAD
=======
struct ipcm6_cookie {
	__s16 hlimit;
	__s16 tclass;
	__s8  dontfrag;
	struct ipv6_txoptions *opt;
};

>>>>>>> f2ed3bfc
static inline struct ipv6_txoptions *txopt_get(const struct ipv6_pinfo *np)
{
	struct ipv6_txoptions *opt;

	rcu_read_lock();
	opt = rcu_dereference(np->opt);
<<<<<<< HEAD
	if (opt && !atomic_inc_not_zero(&opt->refcnt))
		opt = NULL;
=======
	if (opt) {
		if (!atomic_inc_not_zero(&opt->refcnt))
			opt = NULL;
		else
			opt = rcu_pointer_handoff(opt);
	}
>>>>>>> f2ed3bfc
	rcu_read_unlock();
	return opt;
}

static inline void txopt_put(struct ipv6_txoptions *opt)
{
	if (opt && atomic_dec_and_test(&opt->refcnt))
		kfree_rcu(opt, rcu);
}

struct ip6_flowlabel *fl6_sock_lookup(struct sock *sk, __be32 label);
struct ipv6_txoptions *fl6_merge_options(struct ipv6_txoptions *opt_space,
					 struct ip6_flowlabel *fl,
					 struct ipv6_txoptions *fopt);
void fl6_free_socklist(struct sock *sk);
int ipv6_flowlabel_opt(struct sock *sk, char __user *optval, int optlen);
int ipv6_flowlabel_opt_get(struct sock *sk, struct in6_flowlabel_req *freq,
			   int flags);
int ip6_flowlabel_init(void);
void ip6_flowlabel_cleanup(void);

static inline void fl6_sock_release(struct ip6_flowlabel *fl)
{
	if (fl)
		atomic_dec(&fl->users);
}

void icmpv6_notify(struct sk_buff *skb, u8 type, u8 code, __be32 info);

int icmpv6_push_pending_frames(struct sock *sk, struct flowi6 *fl6,
			       struct icmp6hdr *thdr, int len);

int ip6_ra_control(struct sock *sk, int sel);

int ipv6_parse_hopopts(struct sk_buff *skb);

struct ipv6_txoptions *ipv6_dup_options(struct sock *sk,
					struct ipv6_txoptions *opt);
struct ipv6_txoptions *ipv6_renew_options(struct sock *sk,
					  struct ipv6_txoptions *opt,
					  int newtype,
					  struct ipv6_opt_hdr __user *newopt,
					  int newoptlen);
struct ipv6_txoptions *
ipv6_renew_options_kern(struct sock *sk,
			struct ipv6_txoptions *opt,
			int newtype,
			struct ipv6_opt_hdr *newopt,
			int newoptlen);
struct ipv6_txoptions *ipv6_fixup_options(struct ipv6_txoptions *opt_space,
					  struct ipv6_txoptions *opt);

bool ipv6_opt_accepted(const struct sock *sk, const struct sk_buff *skb,
		       const struct inet6_skb_parm *opt);
struct ipv6_txoptions *ipv6_update_options(struct sock *sk,
					   struct ipv6_txoptions *opt);

static inline bool ipv6_accept_ra(struct inet6_dev *idev)
{
	/* If forwarding is enabled, RA are not accepted unless the special
	 * hybrid mode (accept_ra=2) is enabled.
	 */
	return idev->cnf.forwarding ? idev->cnf.accept_ra == 2 :
	    idev->cnf.accept_ra;
}

#if IS_ENABLED(CONFIG_IPV6)
static inline int ip6_frag_mem(struct net *net)
{
	return sum_frag_mem_limit(&net->ipv6.frags);
}
#endif

#define IPV6_FRAG_HIGH_THRESH	(4 * 1024*1024)	/* 4194304 */
#define IPV6_FRAG_LOW_THRESH	(3 * 1024*1024)	/* 3145728 */
#define IPV6_FRAG_TIMEOUT	(60 * HZ)	/* 60 seconds */

int __ipv6_addr_type(const struct in6_addr *addr);
static inline int ipv6_addr_type(const struct in6_addr *addr)
{
	return __ipv6_addr_type(addr) & 0xffff;
}

static inline int ipv6_addr_scope(const struct in6_addr *addr)
{
	return __ipv6_addr_type(addr) & IPV6_ADDR_SCOPE_MASK;
}

static inline int __ipv6_addr_src_scope(int type)
{
	return (type == IPV6_ADDR_ANY) ? __IPV6_ADDR_SCOPE_INVALID : (type >> 16);
}

static inline int ipv6_addr_src_scope(const struct in6_addr *addr)
{
	return __ipv6_addr_src_scope(__ipv6_addr_type(addr));
}

static inline bool __ipv6_addr_needs_scope_id(int type)
{
	return type & IPV6_ADDR_LINKLOCAL ||
	       (type & IPV6_ADDR_MULTICAST &&
		(type & (IPV6_ADDR_LOOPBACK|IPV6_ADDR_LINKLOCAL)));
}

static inline __u32 ipv6_iface_scope_id(const struct in6_addr *addr, int iface)
{
	return __ipv6_addr_needs_scope_id(__ipv6_addr_type(addr)) ? iface : 0;
}

static inline int ipv6_addr_cmp(const struct in6_addr *a1, const struct in6_addr *a2)
{
	return memcmp(a1, a2, sizeof(struct in6_addr));
}

static inline bool
ipv6_masked_addr_cmp(const struct in6_addr *a1, const struct in6_addr *m,
		     const struct in6_addr *a2)
{
#if defined(CONFIG_HAVE_EFFICIENT_UNALIGNED_ACCESS) && BITS_PER_LONG == 64
	const unsigned long *ul1 = (const unsigned long *)a1;
	const unsigned long *ulm = (const unsigned long *)m;
	const unsigned long *ul2 = (const unsigned long *)a2;

	return !!(((ul1[0] ^ ul2[0]) & ulm[0]) |
		  ((ul1[1] ^ ul2[1]) & ulm[1]));
#else
	return !!(((a1->s6_addr32[0] ^ a2->s6_addr32[0]) & m->s6_addr32[0]) |
		  ((a1->s6_addr32[1] ^ a2->s6_addr32[1]) & m->s6_addr32[1]) |
		  ((a1->s6_addr32[2] ^ a2->s6_addr32[2]) & m->s6_addr32[2]) |
		  ((a1->s6_addr32[3] ^ a2->s6_addr32[3]) & m->s6_addr32[3]));
#endif
}

static inline void ipv6_addr_prefix(struct in6_addr *pfx, 
				    const struct in6_addr *addr,
				    int plen)
{
	/* caller must guarantee 0 <= plen <= 128 */
	int o = plen >> 3,
	    b = plen & 0x7;

	memset(pfx->s6_addr, 0, sizeof(pfx->s6_addr));
	memcpy(pfx->s6_addr, addr, o);
	if (b != 0)
		pfx->s6_addr[o] = addr->s6_addr[o] & (0xff00 >> b);
}

static inline void ipv6_addr_prefix_copy(struct in6_addr *addr,
					 const struct in6_addr *pfx,
					 int plen)
{
	/* caller must guarantee 0 <= plen <= 128 */
	int o = plen >> 3,
	    b = plen & 0x7;

	memcpy(addr->s6_addr, pfx, o);
	if (b != 0) {
		addr->s6_addr[o] &= ~(0xff00 >> b);
		addr->s6_addr[o] |= (pfx->s6_addr[o] & (0xff00 >> b));
	}
}

static inline void __ipv6_addr_set_half(__be32 *addr,
					__be32 wh, __be32 wl)
{
#if defined(CONFIG_HAVE_EFFICIENT_UNALIGNED_ACCESS) && BITS_PER_LONG == 64
#if defined(__BIG_ENDIAN)
	if (__builtin_constant_p(wh) && __builtin_constant_p(wl)) {
		*(__force u64 *)addr = ((__force u64)(wh) << 32 | (__force u64)(wl));
		return;
	}
#elif defined(__LITTLE_ENDIAN)
	if (__builtin_constant_p(wl) && __builtin_constant_p(wh)) {
		*(__force u64 *)addr = ((__force u64)(wl) << 32 | (__force u64)(wh));
		return;
	}
#endif
#endif
	addr[0] = wh;
	addr[1] = wl;
}

static inline void ipv6_addr_set(struct in6_addr *addr, 
				     __be32 w1, __be32 w2,
				     __be32 w3, __be32 w4)
{
	__ipv6_addr_set_half(&addr->s6_addr32[0], w1, w2);
	__ipv6_addr_set_half(&addr->s6_addr32[2], w3, w4);
}

static inline bool ipv6_addr_equal(const struct in6_addr *a1,
				   const struct in6_addr *a2)
{
#if defined(CONFIG_HAVE_EFFICIENT_UNALIGNED_ACCESS) && BITS_PER_LONG == 64
	const unsigned long *ul1 = (const unsigned long *)a1;
	const unsigned long *ul2 = (const unsigned long *)a2;

	return ((ul1[0] ^ ul2[0]) | (ul1[1] ^ ul2[1])) == 0UL;
#else
	return ((a1->s6_addr32[0] ^ a2->s6_addr32[0]) |
		(a1->s6_addr32[1] ^ a2->s6_addr32[1]) |
		(a1->s6_addr32[2] ^ a2->s6_addr32[2]) |
		(a1->s6_addr32[3] ^ a2->s6_addr32[3])) == 0;
#endif
}

#if defined(CONFIG_HAVE_EFFICIENT_UNALIGNED_ACCESS) && BITS_PER_LONG == 64
static inline bool __ipv6_prefix_equal64_half(const __be64 *a1,
					      const __be64 *a2,
					      unsigned int len)
{
	if (len && ((*a1 ^ *a2) & cpu_to_be64((~0UL) << (64 - len))))
		return false;
	return true;
}

static inline bool ipv6_prefix_equal(const struct in6_addr *addr1,
				     const struct in6_addr *addr2,
				     unsigned int prefixlen)
{
	const __be64 *a1 = (const __be64 *)addr1;
	const __be64 *a2 = (const __be64 *)addr2;

	if (prefixlen >= 64) {
		if (a1[0] ^ a2[0])
			return false;
		return __ipv6_prefix_equal64_half(a1 + 1, a2 + 1, prefixlen - 64);
	}
	return __ipv6_prefix_equal64_half(a1, a2, prefixlen);
}
#else
static inline bool ipv6_prefix_equal(const struct in6_addr *addr1,
				     const struct in6_addr *addr2,
				     unsigned int prefixlen)
{
	const __be32 *a1 = addr1->s6_addr32;
	const __be32 *a2 = addr2->s6_addr32;
	unsigned int pdw, pbi;

	/* check complete u32 in prefix */
	pdw = prefixlen >> 5;
	if (pdw && memcmp(a1, a2, pdw << 2))
		return false;

	/* check incomplete u32 in prefix */
	pbi = prefixlen & 0x1f;
	if (pbi && ((a1[pdw] ^ a2[pdw]) & htonl((0xffffffff) << (32 - pbi))))
		return false;

	return true;
}
#endif

struct inet_frag_queue;

enum ip6_defrag_users {
	IP6_DEFRAG_LOCAL_DELIVER,
	IP6_DEFRAG_CONNTRACK_IN,
	__IP6_DEFRAG_CONNTRACK_IN	= IP6_DEFRAG_CONNTRACK_IN + USHRT_MAX,
	IP6_DEFRAG_CONNTRACK_OUT,
	__IP6_DEFRAG_CONNTRACK_OUT	= IP6_DEFRAG_CONNTRACK_OUT + USHRT_MAX,
	IP6_DEFRAG_CONNTRACK_BRIDGE_IN,
	__IP6_DEFRAG_CONNTRACK_BRIDGE_IN = IP6_DEFRAG_CONNTRACK_BRIDGE_IN + USHRT_MAX,
};

struct ip6_create_arg {
	__be32 id;
	u32 user;
	const struct in6_addr *src;
	const struct in6_addr *dst;
	int iif;
	u8 ecn;
};

void ip6_frag_init(struct inet_frag_queue *q, const void *a);
bool ip6_frag_match(const struct inet_frag_queue *q, const void *a);

/*
 *	Equivalent of ipv4 struct ip
 */
struct frag_queue {
	struct inet_frag_queue	q;

	__be32			id;		/* fragment id		*/
	u32			user;
	struct in6_addr		saddr;
	struct in6_addr		daddr;

	int			iif;
	unsigned int		csum;
	__u16			nhoffset;
	u8			ecn;
};

void ip6_expire_frag_queue(struct net *net, struct frag_queue *fq,
			   struct inet_frags *frags);

static inline bool ipv6_addr_any(const struct in6_addr *a)
{
#if defined(CONFIG_HAVE_EFFICIENT_UNALIGNED_ACCESS) && BITS_PER_LONG == 64
	const unsigned long *ul = (const unsigned long *)a;

	return (ul[0] | ul[1]) == 0UL;
#else
	return (a->s6_addr32[0] | a->s6_addr32[1] |
		a->s6_addr32[2] | a->s6_addr32[3]) == 0;
#endif
}

static inline u32 ipv6_addr_hash(const struct in6_addr *a)
{
#if defined(CONFIG_HAVE_EFFICIENT_UNALIGNED_ACCESS) && BITS_PER_LONG == 64
	const unsigned long *ul = (const unsigned long *)a;
	unsigned long x = ul[0] ^ ul[1];

	return (u32)(x ^ (x >> 32));
#else
	return (__force u32)(a->s6_addr32[0] ^ a->s6_addr32[1] ^
			     a->s6_addr32[2] ^ a->s6_addr32[3]);
#endif
}

/* more secured version of ipv6_addr_hash() */
static inline u32 __ipv6_addr_jhash(const struct in6_addr *a, const u32 initval)
{
	u32 v = (__force u32)a->s6_addr32[0] ^ (__force u32)a->s6_addr32[1];

	return jhash_3words(v,
			    (__force u32)a->s6_addr32[2],
			    (__force u32)a->s6_addr32[3],
			    initval);
}

static inline bool ipv6_addr_loopback(const struct in6_addr *a)
{
#if defined(CONFIG_HAVE_EFFICIENT_UNALIGNED_ACCESS) && BITS_PER_LONG == 64
	const __be64 *be = (const __be64 *)a;

	return (be[0] | (be[1] ^ cpu_to_be64(1))) == 0UL;
#else
	return (a->s6_addr32[0] | a->s6_addr32[1] |
		a->s6_addr32[2] | (a->s6_addr32[3] ^ cpu_to_be32(1))) == 0;
#endif
}

/*
 * Note that we must __force cast these to unsigned long to make sparse happy,
 * since all of the endian-annotated types are fixed size regardless of arch.
 */
static inline bool ipv6_addr_v4mapped(const struct in6_addr *a)
{
	return (
#if defined(CONFIG_HAVE_EFFICIENT_UNALIGNED_ACCESS) && BITS_PER_LONG == 64
		*(unsigned long *)a |
#else
		(__force unsigned long)(a->s6_addr32[0] | a->s6_addr32[1]) |
#endif
		(__force unsigned long)(a->s6_addr32[2] ^
					cpu_to_be32(0x0000ffff))) == 0UL;
}

/*
 * Check for a RFC 4843 ORCHID address
 * (Overlay Routable Cryptographic Hash Identifiers)
 */
static inline bool ipv6_addr_orchid(const struct in6_addr *a)
{
	return (a->s6_addr32[0] & htonl(0xfffffff0)) == htonl(0x20010010);
}

static inline bool ipv6_addr_is_multicast(const struct in6_addr *addr)
{
	return (addr->s6_addr32[0] & htonl(0xFF000000)) == htonl(0xFF000000);
}

static inline void ipv6_addr_set_v4mapped(const __be32 addr,
					  struct in6_addr *v4mapped)
{
	ipv6_addr_set(v4mapped,
			0, 0,
			htonl(0x0000FFFF),
			addr);
}

/*
 * find the first different bit between two addresses
 * length of address must be a multiple of 32bits
 */
static inline int __ipv6_addr_diff32(const void *token1, const void *token2, int addrlen)
{
	const __be32 *a1 = token1, *a2 = token2;
	int i;

	addrlen >>= 2;

	for (i = 0; i < addrlen; i++) {
		__be32 xb = a1[i] ^ a2[i];
		if (xb)
			return i * 32 + 31 - __fls(ntohl(xb));
	}

	/*
	 *	we should *never* get to this point since that 
	 *	would mean the addrs are equal
	 *
	 *	However, we do get to it 8) And exacly, when
	 *	addresses are equal 8)
	 *
	 *	ip route add 1111::/128 via ...
	 *	ip route add 1111::/64 via ...
	 *	and we are here.
	 *
	 *	Ideally, this function should stop comparison
	 *	at prefix length. It does not, but it is still OK,
	 *	if returned value is greater than prefix length.
	 *					--ANK (980803)
	 */
	return addrlen << 5;
}

#if defined(CONFIG_HAVE_EFFICIENT_UNALIGNED_ACCESS) && BITS_PER_LONG == 64
static inline int __ipv6_addr_diff64(const void *token1, const void *token2, int addrlen)
{
	const __be64 *a1 = token1, *a2 = token2;
	int i;

	addrlen >>= 3;

	for (i = 0; i < addrlen; i++) {
		__be64 xb = a1[i] ^ a2[i];
		if (xb)
			return i * 64 + 63 - __fls(be64_to_cpu(xb));
	}

	return addrlen << 6;
}
#endif

static inline int __ipv6_addr_diff(const void *token1, const void *token2, int addrlen)
{
#if defined(CONFIG_HAVE_EFFICIENT_UNALIGNED_ACCESS) && BITS_PER_LONG == 64
	if (__builtin_constant_p(addrlen) && !(addrlen & 7))
		return __ipv6_addr_diff64(token1, token2, addrlen);
#endif
	return __ipv6_addr_diff32(token1, token2, addrlen);
}

static inline int ipv6_addr_diff(const struct in6_addr *a1, const struct in6_addr *a2)
{
	return __ipv6_addr_diff(a1, a2, sizeof(struct in6_addr));
}

__be32 ipv6_select_ident(struct net *net,
			 const struct in6_addr *daddr,
			 const struct in6_addr *saddr);
void ipv6_proxy_select_ident(struct net *net, struct sk_buff *skb);

int ip6_dst_hoplimit(struct dst_entry *dst);

static inline int ip6_sk_dst_hoplimit(struct ipv6_pinfo *np, struct flowi6 *fl6,
				      struct dst_entry *dst)
{
	int hlimit;

	if (ipv6_addr_is_multicast(&fl6->daddr))
		hlimit = np->mcast_hops;
	else
		hlimit = np->hop_limit;
	if (hlimit < 0)
		hlimit = ip6_dst_hoplimit(dst);
	return hlimit;
}

/* copy IPv6 saddr & daddr to flow_keys, possibly using 64bit load/store
 * Equivalent to :	flow->v6addrs.src = iph->saddr;
 *			flow->v6addrs.dst = iph->daddr;
 */
static inline void iph_to_flow_copy_v6addrs(struct flow_keys *flow,
					    const struct ipv6hdr *iph)
{
	BUILD_BUG_ON(offsetof(typeof(flow->addrs), v6addrs.dst) !=
		     offsetof(typeof(flow->addrs), v6addrs.src) +
		     sizeof(flow->addrs.v6addrs.src));
	memcpy(&flow->addrs.v6addrs, &iph->saddr, sizeof(flow->addrs.v6addrs));
	flow->control.addr_type = FLOW_DISSECTOR_KEY_IPV6_ADDRS;
}

#if IS_ENABLED(CONFIG_IPV6)

/* Sysctl settings for net ipv6.auto_flowlabels */
#define IP6_AUTO_FLOW_LABEL_OFF		0
#define IP6_AUTO_FLOW_LABEL_OPTOUT	1
#define IP6_AUTO_FLOW_LABEL_OPTIN	2
#define IP6_AUTO_FLOW_LABEL_FORCED	3

#define IP6_AUTO_FLOW_LABEL_MAX		IP6_AUTO_FLOW_LABEL_FORCED

#define IP6_DEFAULT_AUTO_FLOW_LABELS	IP6_AUTO_FLOW_LABEL_OPTOUT

static inline __be32 ip6_make_flowlabel(struct net *net, struct sk_buff *skb,
					__be32 flowlabel, bool autolabel,
					struct flowi6 *fl6)
{
	u32 hash;

	if (flowlabel ||
	    net->ipv6.sysctl.auto_flowlabels == IP6_AUTO_FLOW_LABEL_OFF ||
	    (!autolabel &&
	     net->ipv6.sysctl.auto_flowlabels != IP6_AUTO_FLOW_LABEL_FORCED))
		return flowlabel;

	hash = skb_get_hash_flowi6(skb, fl6);

	/* Since this is being sent on the wire obfuscate hash a bit
	 * to minimize possbility that any useful information to an
	 * attacker is leaked. Only lower 20 bits are relevant.
	 */
	rol32(hash, 16);

	flowlabel = (__force __be32)hash & IPV6_FLOWLABEL_MASK;

	if (net->ipv6.sysctl.flowlabel_state_ranges)
		flowlabel |= IPV6_FLOWLABEL_STATELESS_FLAG;

	return flowlabel;
}

static inline int ip6_default_np_autolabel(struct net *net)
{
	switch (net->ipv6.sysctl.auto_flowlabels) {
	case IP6_AUTO_FLOW_LABEL_OFF:
	case IP6_AUTO_FLOW_LABEL_OPTIN:
	default:
		return 0;
	case IP6_AUTO_FLOW_LABEL_OPTOUT:
	case IP6_AUTO_FLOW_LABEL_FORCED:
		return 1;
	}
}
#else
static inline void ip6_set_txhash(struct sock *sk) { }
static inline __be32 ip6_make_flowlabel(struct net *net, struct sk_buff *skb,
					__be32 flowlabel, bool autolabel,
					struct flowi6 *fl6)
{
	return flowlabel;
}
static inline int ip6_default_np_autolabel(struct net *net)
{
	return 0;
}
#endif


/*
 *	Header manipulation
 */
static inline void ip6_flow_hdr(struct ipv6hdr *hdr, unsigned int tclass,
				__be32 flowlabel)
{
	*(__be32 *)hdr = htonl(0x60000000 | (tclass << 20)) | flowlabel;
}

static inline __be32 ip6_flowinfo(const struct ipv6hdr *hdr)
{
	return *(__be32 *)hdr & IPV6_FLOWINFO_MASK;
}

static inline __be32 ip6_flowlabel(const struct ipv6hdr *hdr)
{
	return *(__be32 *)hdr & IPV6_FLOWLABEL_MASK;
}

static inline u8 ip6_tclass(__be32 flowinfo)
{
	return ntohl(flowinfo & IPV6_TCLASS_MASK) >> IPV6_TCLASS_SHIFT;
}

static inline __be32 ip6_make_flowinfo(unsigned int tclass, __be32 flowlabel)
{
	return htonl(tclass << IPV6_TCLASS_SHIFT) | flowlabel;
}

/*
 *	Prototypes exported by ipv6
 */

/*
 *	rcv function (called from netdevice level)
 */

int ipv6_rcv(struct sk_buff *skb, struct net_device *dev,
	     struct packet_type *pt, struct net_device *orig_dev);

int ip6_rcv_finish(struct net *net, struct sock *sk, struct sk_buff *skb);

/*
 *	upper-layer output functions
 */
int ip6_xmit(const struct sock *sk, struct sk_buff *skb, struct flowi6 *fl6,
	     __u32 mark, struct ipv6_txoptions *opt, int tclass);

int ip6_find_1stfragopt(struct sk_buff *skb, u8 **nexthdr);

int ip6_append_data(struct sock *sk,
		    int getfrag(void *from, char *to, int offset, int len,
				int odd, struct sk_buff *skb),
		    void *from, int length, int transhdrlen,
		    struct ipcm6_cookie *ipc6, struct flowi6 *fl6,
		    struct rt6_info *rt, unsigned int flags,
		    const struct sockcm_cookie *sockc);

int ip6_push_pending_frames(struct sock *sk);

void ip6_flush_pending_frames(struct sock *sk);

int ip6_send_skb(struct sk_buff *skb);

struct sk_buff *__ip6_make_skb(struct sock *sk, struct sk_buff_head *queue,
			       struct inet_cork_full *cork,
			       struct inet6_cork *v6_cork);
struct sk_buff *ip6_make_skb(struct sock *sk,
			     int getfrag(void *from, char *to, int offset,
					 int len, int odd, struct sk_buff *skb),
			     void *from, int length, int transhdrlen,
			     struct ipcm6_cookie *ipc6, struct flowi6 *fl6,
			     struct rt6_info *rt, unsigned int flags,
			     const struct sockcm_cookie *sockc);

static inline struct sk_buff *ip6_finish_skb(struct sock *sk)
{
	return __ip6_make_skb(sk, &sk->sk_write_queue, &inet_sk(sk)->cork,
			      &inet6_sk(sk)->cork);
}

int ip6_dst_lookup(struct net *net, struct sock *sk, struct dst_entry **dst,
		   struct flowi6 *fl6);
struct dst_entry *ip6_dst_lookup_flow(const struct sock *sk, struct flowi6 *fl6,
				      const struct in6_addr *final_dst);
struct dst_entry *ip6_sk_dst_lookup_flow(struct sock *sk, struct flowi6 *fl6,
					 const struct in6_addr *final_dst);
struct dst_entry *ip6_blackhole_route(struct net *net,
				      struct dst_entry *orig_dst);

/*
 *	skb processing functions
 */

int ip6_output(struct net *net, struct sock *sk, struct sk_buff *skb);
int ip6_forward(struct sk_buff *skb);
int ip6_input(struct sk_buff *skb);
int ip6_mc_input(struct sk_buff *skb);

int __ip6_local_out(struct net *net, struct sock *sk, struct sk_buff *skb);
int ip6_local_out(struct net *net, struct sock *sk, struct sk_buff *skb);

/*
 *	Extension header (options) processing
 */

void ipv6_push_nfrag_opts(struct sk_buff *skb, struct ipv6_txoptions *opt,
			  u8 *proto, struct in6_addr **daddr_p);
void ipv6_push_frag_opts(struct sk_buff *skb, struct ipv6_txoptions *opt,
			 u8 *proto);

int ipv6_skip_exthdr(const struct sk_buff *, int start, u8 *nexthdrp,
		     __be16 *frag_offp);

bool ipv6_ext_hdr(u8 nexthdr);

enum {
	IP6_FH_F_FRAG		= (1 << 0),
	IP6_FH_F_AUTH		= (1 << 1),
	IP6_FH_F_SKIP_RH	= (1 << 2),
};

/* find specified header and get offset to it */
int ipv6_find_hdr(const struct sk_buff *skb, unsigned int *offset, int target,
		  unsigned short *fragoff, int *fragflg);

int ipv6_find_tlv(const struct sk_buff *skb, int offset, int type);

struct in6_addr *fl6_update_dst(struct flowi6 *fl6,
				const struct ipv6_txoptions *opt,
				struct in6_addr *orig);

/*
 *	socket options (ipv6_sockglue.c)
 */

int ipv6_setsockopt(struct sock *sk, int level, int optname,
		    char __user *optval, unsigned int optlen);
int ipv6_getsockopt(struct sock *sk, int level, int optname,
		    char __user *optval, int __user *optlen);
int compat_ipv6_setsockopt(struct sock *sk, int level, int optname,
			   char __user *optval, unsigned int optlen);
int compat_ipv6_getsockopt(struct sock *sk, int level, int optname,
			   char __user *optval, int __user *optlen);

int __ip6_datagram_connect(struct sock *sk, struct sockaddr *addr,
			   int addr_len);
int ip6_datagram_connect(struct sock *sk, struct sockaddr *addr, int addr_len);
int ip6_datagram_connect_v6_only(struct sock *sk, struct sockaddr *addr,
				 int addr_len);
int ip6_datagram_dst_update(struct sock *sk, bool fix_sk_saddr);
void ip6_datagram_release_cb(struct sock *sk);

int ipv6_recv_error(struct sock *sk, struct msghdr *msg, int len,
		    int *addr_len);
int ipv6_recv_rxpmtu(struct sock *sk, struct msghdr *msg, int len,
		     int *addr_len);
void ipv6_icmp_error(struct sock *sk, struct sk_buff *skb, int err, __be16 port,
		     u32 info, u8 *payload);
void ipv6_local_error(struct sock *sk, int err, struct flowi6 *fl6, u32 info);
void ipv6_local_rxpmtu(struct sock *sk, struct flowi6 *fl6, u32 mtu);

int inet6_release(struct socket *sock);
int inet6_bind(struct socket *sock, struct sockaddr *uaddr, int addr_len);
int inet6_getname(struct socket *sock, struct sockaddr *uaddr, int *uaddr_len,
		  int peer);
int inet6_ioctl(struct socket *sock, unsigned int cmd, unsigned long arg);

int inet6_hash_connect(struct inet_timewait_death_row *death_row,
			      struct sock *sk);

/*
 * reassembly.c
 */
extern const struct proto_ops inet6_stream_ops;
extern const struct proto_ops inet6_dgram_ops;

struct group_source_req;
struct group_filter;

int ip6_mc_source(int add, int omode, struct sock *sk,
		  struct group_source_req *pgsr);
int ip6_mc_msfilter(struct sock *sk, struct group_filter *gsf);
int ip6_mc_msfget(struct sock *sk, struct group_filter *gsf,
		  struct group_filter __user *optval, int __user *optlen);

#ifdef CONFIG_PROC_FS
int ac6_proc_init(struct net *net);
void ac6_proc_exit(struct net *net);
int raw6_proc_init(void);
void raw6_proc_exit(void);
int tcp6_proc_init(struct net *net);
void tcp6_proc_exit(struct net *net);
int udp6_proc_init(struct net *net);
void udp6_proc_exit(struct net *net);
int udplite6_proc_init(void);
void udplite6_proc_exit(void);
int ipv6_misc_proc_init(void);
void ipv6_misc_proc_exit(void);
int snmp6_register_dev(struct inet6_dev *idev);
int snmp6_unregister_dev(struct inet6_dev *idev);

#else
static inline int ac6_proc_init(struct net *net) { return 0; }
static inline void ac6_proc_exit(struct net *net) { }
static inline int snmp6_register_dev(struct inet6_dev *idev) { return 0; }
static inline int snmp6_unregister_dev(struct inet6_dev *idev) { return 0; }
#endif

#ifdef CONFIG_SYSCTL
extern struct ctl_table ipv6_route_table_template[];

struct ctl_table *ipv6_icmp_sysctl_init(struct net *net);
struct ctl_table *ipv6_route_sysctl_init(struct net *net);
int ipv6_sysctl_register(void);
void ipv6_sysctl_unregister(void);
#endif

int ipv6_sock_mc_join(struct sock *sk, int ifindex,
		      const struct in6_addr *addr);
int ipv6_sock_mc_drop(struct sock *sk, int ifindex,
		      const struct in6_addr *addr);
#endif /* _NET_IPV6_H */<|MERGE_RESOLUTION|>--- conflicted
+++ resolved
@@ -251,8 +251,6 @@
 	struct rcu_head			rcu;
 };
 
-<<<<<<< HEAD
-=======
 struct ipcm6_cookie {
 	__s16 hlimit;
 	__s16 tclass;
@@ -260,24 +258,18 @@
 	struct ipv6_txoptions *opt;
 };
 
->>>>>>> f2ed3bfc
 static inline struct ipv6_txoptions *txopt_get(const struct ipv6_pinfo *np)
 {
 	struct ipv6_txoptions *opt;
 
 	rcu_read_lock();
 	opt = rcu_dereference(np->opt);
-<<<<<<< HEAD
-	if (opt && !atomic_inc_not_zero(&opt->refcnt))
-		opt = NULL;
-=======
 	if (opt) {
 		if (!atomic_inc_not_zero(&opt->refcnt))
 			opt = NULL;
 		else
 			opt = rcu_pointer_handoff(opt);
 	}
->>>>>>> f2ed3bfc
 	rcu_read_unlock();
 	return opt;
 }
