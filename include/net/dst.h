/* SPDX-License-Identifier: GPL-2.0 */
/*
 * net/dst.h	Protocol independent destination cache definitions.
 *
 * Authors:	Alexey Kuznetsov, <kuznet@ms2.inr.ac.ru>
 *
 */

#ifndef _NET_DST_H
#define _NET_DST_H

#include <net/dst_ops.h>
#include <linux/netdevice.h>
#include <linux/rtnetlink.h>
#include <linux/rcupdate.h>
#include <linux/bug.h>
#include <linux/jiffies.h>
#include <linux/refcount.h>
#include <net/neighbour.h>
#include <asm/processor.h>
#include <linux/indirect_call_wrapper.h>

struct sk_buff;

struct dst_entry {
	struct net_device       *dev;
	struct  dst_ops	        *ops;
	unsigned long		_metrics;
	unsigned long           expires;
#ifdef CONFIG_XFRM
	struct xfrm_state	*xfrm;
#else
	void			*__pad1;
#endif
	int			(*input)(struct sk_buff *);
	int			(*output)(struct net *net, struct sock *sk, struct sk_buff *skb);

	unsigned short		flags;
#define DST_NOXFRM		0x0002
#define DST_NOPOLICY		0x0004
#define DST_NOCOUNT		0x0008
#define DST_FAKE_RTABLE		0x0010
#define DST_XFRM_TUNNEL		0x0020
#define DST_XFRM_QUEUE		0x0040
#define DST_METADATA		0x0080

	/* A non-zero value of dst->obsolete forces by-hand validation
	 * of the route entry.  Positive values are set by the generic
	 * dst layer to indicate that the entry has been forcefully
	 * destroyed.
	 *
	 * Negative values are used by the implementation layer code to
	 * force invocation of the dst_ops->check() method.
	 */
	short			obsolete;
#define DST_OBSOLETE_NONE	0
#define DST_OBSOLETE_DEAD	2
#define DST_OBSOLETE_FORCE_CHK	-1
#define DST_OBSOLETE_KILL	-2
	unsigned short		header_len;	/* more space at head required */
	unsigned short		trailer_len;	/* space to reserve at tail */

	/*
	 * __refcnt wants to be on a different cache line from
	 * input/output/ops or performance tanks badly
	 */
#ifdef CONFIG_64BIT
	atomic_t		__refcnt;	/* 64-bit offset 64 */
#endif
	int			__use;
	unsigned long		lastuse;
	struct lwtunnel_state   *lwtstate;
	struct rcu_head		rcu_head;
	short			error;
	short			__pad;
	__u32			tclassid;
#ifndef CONFIG_64BIT
	atomic_t		__refcnt;	/* 32-bit offset 64 */
#endif
};

struct dst_metrics {
	u32		metrics[RTAX_MAX];
	refcount_t	refcnt;
} __aligned(4);		/* Low pointer bits contain DST_METRICS_FLAGS */
extern const struct dst_metrics dst_default_metrics;

u32 *dst_cow_metrics_generic(struct dst_entry *dst, unsigned long old);

#define DST_METRICS_READ_ONLY		0x1UL
#define DST_METRICS_REFCOUNTED		0x2UL
#define DST_METRICS_FLAGS		0x3UL
#define __DST_METRICS_PTR(Y)	\
	((u32 *)((Y) & ~DST_METRICS_FLAGS))
#define DST_METRICS_PTR(X)	__DST_METRICS_PTR((X)->_metrics)

static inline bool dst_metrics_read_only(const struct dst_entry *dst)
{
	return dst->_metrics & DST_METRICS_READ_ONLY;
}

void __dst_destroy_metrics_generic(struct dst_entry *dst, unsigned long old);

static inline void dst_destroy_metrics_generic(struct dst_entry *dst)
{
	unsigned long val = dst->_metrics;
	if (!(val & DST_METRICS_READ_ONLY))
		__dst_destroy_metrics_generic(dst, val);
}

static inline u32 *dst_metrics_write_ptr(struct dst_entry *dst)
{
	unsigned long p = dst->_metrics;

	BUG_ON(!p);

	if (p & DST_METRICS_READ_ONLY)
		return dst->ops->cow_metrics(dst, p);
	return __DST_METRICS_PTR(p);
}

/* This may only be invoked before the entry has reached global
 * visibility.
 */
static inline void dst_init_metrics(struct dst_entry *dst,
				    const u32 *src_metrics,
				    bool read_only)
{
	dst->_metrics = ((unsigned long) src_metrics) |
		(read_only ? DST_METRICS_READ_ONLY : 0);
}

static inline void dst_copy_metrics(struct dst_entry *dest, const struct dst_entry *src)
{
	u32 *dst_metrics = dst_metrics_write_ptr(dest);

	if (dst_metrics) {
		u32 *src_metrics = DST_METRICS_PTR(src);

		memcpy(dst_metrics, src_metrics, RTAX_MAX * sizeof(u32));
	}
}

static inline u32 *dst_metrics_ptr(struct dst_entry *dst)
{
	return DST_METRICS_PTR(dst);
}

static inline u32
dst_metric_raw(const struct dst_entry *dst, const int metric)
{
	u32 *p = DST_METRICS_PTR(dst);

	return p[metric-1];
}

static inline u32
dst_metric(const struct dst_entry *dst, const int metric)
{
	WARN_ON_ONCE(metric == RTAX_HOPLIMIT ||
		     metric == RTAX_ADVMSS ||
		     metric == RTAX_MTU);
	return dst_metric_raw(dst, metric);
}

static inline u32
dst_metric_advmss(const struct dst_entry *dst)
{
	u32 advmss = dst_metric_raw(dst, RTAX_ADVMSS);

	if (!advmss)
		advmss = dst->ops->default_advmss(dst);

	return advmss;
}

static inline void dst_metric_set(struct dst_entry *dst, int metric, u32 val)
{
	u32 *p = dst_metrics_write_ptr(dst);

	if (p)
		p[metric-1] = val;
}

/* Kernel-internal feature bits that are unallocated in user space. */
#define DST_FEATURE_ECN_CA	(1U << 31)

#define DST_FEATURE_MASK	(DST_FEATURE_ECN_CA)
#define DST_FEATURE_ECN_MASK	(DST_FEATURE_ECN_CA | RTAX_FEATURE_ECN)

static inline u32
dst_feature(const struct dst_entry *dst, u32 feature)
{
	return dst_metric(dst, RTAX_FEATURES) & feature;
}

INDIRECT_CALLABLE_DECLARE(unsigned int ip6_mtu(const struct dst_entry *));
INDIRECT_CALLABLE_DECLARE(unsigned int ipv4_mtu(const struct dst_entry *));
static inline u32 dst_mtu(const struct dst_entry *dst)
{
	return INDIRECT_CALL_INET(dst->ops->mtu, ip6_mtu, ipv4_mtu, dst);
}

/* RTT metrics are stored in milliseconds for user ABI, but used as jiffies */
static inline unsigned long dst_metric_rtt(const struct dst_entry *dst, int metric)
{
	return msecs_to_jiffies(dst_metric(dst, metric));
}

static inline u32
dst_allfrag(const struct dst_entry *dst)
{
	int ret = dst_feature(dst,  RTAX_FEATURE_ALLFRAG);
	return ret;
}

static inline int
dst_metric_locked(const struct dst_entry *dst, int metric)
{
	return dst_metric(dst, RTAX_LOCK) & (1 << metric);
}

static inline void dst_hold(struct dst_entry *dst)
{
	/*
	 * If your kernel compilation stops here, please check
	 * the placement of __refcnt in struct dst_entry
	 */
	BUILD_BUG_ON(offsetof(struct dst_entry, __refcnt) & 63);
	WARN_ON(atomic_inc_not_zero(&dst->__refcnt) == 0);
}

static inline void dst_use_noref(struct dst_entry *dst, unsigned long time)
{
	if (unlikely(time != dst->lastuse)) {
		dst->__use++;
		dst->lastuse = time;
	}
}

static inline void dst_hold_and_use(struct dst_entry *dst, unsigned long time)
{
	dst_hold(dst);
	dst_use_noref(dst, time);
}

static inline struct dst_entry *dst_clone(struct dst_entry *dst)
{
	if (dst)
		dst_hold(dst);
	return dst;
}

void dst_release(struct dst_entry *dst);

void dst_release_immediate(struct dst_entry *dst);

static inline void refdst_drop(unsigned long refdst)
{
	if (!(refdst & SKB_DST_NOREF))
		dst_release((struct dst_entry *)(refdst & SKB_DST_PTRMASK));
}

/**
 * skb_dst_drop - drops skb dst
 * @skb: buffer
 *
 * Drops dst reference count if a reference was taken.
 */
static inline void skb_dst_drop(struct sk_buff *skb)
{
	if (skb->_skb_refdst) {
		refdst_drop(skb->_skb_refdst);
		skb->_skb_refdst = 0UL;
	}
}

static inline void __skb_dst_copy(struct sk_buff *nskb, unsigned long refdst)
{
	nskb->slow_gro |= !!refdst;
	nskb->_skb_refdst = refdst;
	if (!(nskb->_skb_refdst & SKB_DST_NOREF))
		dst_clone(skb_dst(nskb));
}

static inline void skb_dst_copy(struct sk_buff *nskb, const struct sk_buff *oskb)
{
	__skb_dst_copy(nskb, oskb->_skb_refdst);
}

/**
 * dst_hold_safe - Take a reference on a dst if possible
 * @dst: pointer to dst entry
 *
 * This helper returns false if it could not safely
 * take a reference on a dst.
 */
static inline bool dst_hold_safe(struct dst_entry *dst)
{
	return atomic_inc_not_zero(&dst->__refcnt);
}

/**
 * skb_dst_force - makes sure skb dst is refcounted
 * @skb: buffer
 *
 * If dst is not yet refcounted and not destroyed, grab a ref on it.
 * Returns true if dst is refcounted.
 */
static inline bool skb_dst_force(struct sk_buff *skb)
{
	if (skb_dst_is_noref(skb)) {
		struct dst_entry *dst = skb_dst(skb);

		WARN_ON(!rcu_read_lock_held());
		if (!dst_hold_safe(dst))
			dst = NULL;

		skb->_skb_refdst = (unsigned long)dst;
		skb->slow_gro |= !!dst;
	}

	return skb->_skb_refdst != 0UL;
}


/**
 *	__skb_tunnel_rx - prepare skb for rx reinsert
 *	@skb: buffer
 *	@dev: tunnel device
 *	@net: netns for packet i/o
 *
 *	After decapsulation, packet is going to re-enter (netif_rx()) our stack,
 *	so make some cleanups. (no accounting done)
 */
static inline void __skb_tunnel_rx(struct sk_buff *skb, struct net_device *dev,
				   struct net *net)
{
	skb->dev = dev;

	/*
	 * Clear hash so that we can recalulate the hash for the
	 * encapsulated packet, unless we have already determine the hash
	 * over the L4 4-tuple.
	 */
	skb_clear_hash_if_not_l4(skb);
	skb_set_queue_mapping(skb, 0);
	skb_scrub_packet(skb, !net_eq(net, dev_net(dev)));
}

/**
 *	skb_tunnel_rx - prepare skb for rx reinsert
 *	@skb: buffer
 *	@dev: tunnel device
 *	@net: netns for packet i/o
 *
 *	After decapsulation, packet is going to re-enter (netif_rx()) our stack,
 *	so make some cleanups, and perform accounting.
 *	Note: this accounting is not SMP safe.
 */
static inline void skb_tunnel_rx(struct sk_buff *skb, struct net_device *dev,
				 struct net *net)
{
	/* TODO : stats should be SMP safe */
	dev->stats.rx_packets++;
	dev->stats.rx_bytes += skb->len;
	__skb_tunnel_rx(skb, dev, net);
}

static inline u32 dst_tclassid(const struct sk_buff *skb)
{
#ifdef CONFIG_IP_ROUTE_CLASSID
	const struct dst_entry *dst;

	dst = skb_dst(skb);
	if (dst)
		return dst->tclassid;
#endif
	return 0;
}

int dst_discard_out(struct net *net, struct sock *sk, struct sk_buff *skb);
static inline int dst_discard(struct sk_buff *skb)
{
	return dst_discard_out(&init_net, skb->sk, skb);
}
void *dst_alloc(struct dst_ops *ops, struct net_device *dev, int initial_ref,
		int initial_obsolete, unsigned short flags);
void dst_init(struct dst_entry *dst, struct dst_ops *ops,
	      struct net_device *dev, int initial_ref, int initial_obsolete,
	      unsigned short flags);
struct dst_entry *dst_destroy(struct dst_entry *dst);
void dst_dev_put(struct dst_entry *dst);

static inline void dst_confirm(struct dst_entry *dst)
{
}

static inline struct neighbour *dst_neigh_lookup(const struct dst_entry *dst, const void *daddr)
{
	struct neighbour *n = dst->ops->neigh_lookup(dst, NULL, daddr);
	return IS_ERR(n) ? NULL : n;
}

static inline struct neighbour *dst_neigh_lookup_skb(const struct dst_entry *dst,
						     struct sk_buff *skb)
{
<<<<<<< HEAD
	struct neighbour *n = NULL;

	/* The packets from tunnel devices (eg bareudp) may have only
	 * metadata in the dst pointer of skb. Hence a pointer check of
	 * neigh_lookup is needed.
	 */
	if (dst->ops->neigh_lookup)
		n = dst->ops->neigh_lookup(dst, skb, NULL);
=======
	struct neighbour *n;

	if (WARN_ON_ONCE(!dst->ops->neigh_lookup))
		return NULL;

	n = dst->ops->neigh_lookup(dst, skb, NULL);
>>>>>>> c1084c27

	return IS_ERR(n) ? NULL : n;
}

static inline void dst_confirm_neigh(const struct dst_entry *dst,
				     const void *daddr)
{
	if (dst->ops->confirm_neigh)
		dst->ops->confirm_neigh(dst, daddr);
}

static inline void dst_link_failure(struct sk_buff *skb)
{
	struct dst_entry *dst = skb_dst(skb);
	if (dst && dst->ops && dst->ops->link_failure)
		dst->ops->link_failure(skb);
}

static inline void dst_set_expires(struct dst_entry *dst, int timeout)
{
	unsigned long expires = jiffies + timeout;

	if (expires == 0)
		expires = 1;

	if (dst->expires == 0 || time_before(expires, dst->expires))
		dst->expires = expires;
}

INDIRECT_CALLABLE_DECLARE(int ip6_output(struct net *, struct sock *,
					 struct sk_buff *));
INDIRECT_CALLABLE_DECLARE(int ip_output(struct net *, struct sock *,
					 struct sk_buff *));
/* Output packet to network from transport.  */
static inline int dst_output(struct net *net, struct sock *sk, struct sk_buff *skb)
{
	return INDIRECT_CALL_INET(skb_dst(skb)->output,
				  ip6_output, ip_output,
				  net, sk, skb);
}

INDIRECT_CALLABLE_DECLARE(int ip6_input(struct sk_buff *));
INDIRECT_CALLABLE_DECLARE(int ip_local_deliver(struct sk_buff *));
/* Input packet from network to transport.  */
static inline int dst_input(struct sk_buff *skb)
{
	return INDIRECT_CALL_INET(skb_dst(skb)->input,
				  ip6_input, ip_local_deliver, skb);
}

INDIRECT_CALLABLE_DECLARE(struct dst_entry *ip6_dst_check(struct dst_entry *,
							  u32));
INDIRECT_CALLABLE_DECLARE(struct dst_entry *ipv4_dst_check(struct dst_entry *,
							   u32));
static inline struct dst_entry *dst_check(struct dst_entry *dst, u32 cookie)
{
	if (dst->obsolete)
		dst = INDIRECT_CALL_INET(dst->ops->check, ip6_dst_check,
					 ipv4_dst_check, dst, cookie);
	return dst;
}

/* Flags for xfrm_lookup flags argument. */
enum {
	XFRM_LOOKUP_ICMP = 1 << 0,
	XFRM_LOOKUP_QUEUE = 1 << 1,
	XFRM_LOOKUP_KEEP_DST_REF = 1 << 2,
};

struct flowi;
#ifndef CONFIG_XFRM
static inline struct dst_entry *xfrm_lookup(struct net *net,
					    struct dst_entry *dst_orig,
					    const struct flowi *fl,
					    const struct sock *sk,
					    int flags)
{
	return dst_orig;
}

static inline struct dst_entry *
xfrm_lookup_with_ifid(struct net *net, struct dst_entry *dst_orig,
		      const struct flowi *fl, const struct sock *sk,
		      int flags, u32 if_id)
{
	return dst_orig;
}

static inline struct dst_entry *xfrm_lookup_route(struct net *net,
						  struct dst_entry *dst_orig,
						  const struct flowi *fl,
						  const struct sock *sk,
						  int flags)
{
	return dst_orig;
}

static inline struct xfrm_state *dst_xfrm(const struct dst_entry *dst)
{
	return NULL;
}

#else
struct dst_entry *xfrm_lookup(struct net *net, struct dst_entry *dst_orig,
			      const struct flowi *fl, const struct sock *sk,
			      int flags);

struct dst_entry *xfrm_lookup_with_ifid(struct net *net,
					struct dst_entry *dst_orig,
					const struct flowi *fl,
					const struct sock *sk, int flags,
					u32 if_id);

struct dst_entry *xfrm_lookup_route(struct net *net, struct dst_entry *dst_orig,
				    const struct flowi *fl, const struct sock *sk,
				    int flags);

/* skb attached with this dst needs transformation if dst->xfrm is valid */
static inline struct xfrm_state *dst_xfrm(const struct dst_entry *dst)
{
	return dst->xfrm;
}
#endif

static inline void skb_dst_update_pmtu(struct sk_buff *skb, u32 mtu)
{
	struct dst_entry *dst = skb_dst(skb);

	if (dst && dst->ops->update_pmtu)
		dst->ops->update_pmtu(dst, NULL, skb, mtu, true);
<<<<<<< HEAD
}

/* update dst pmtu but not do neighbor confirm */
static inline void skb_dst_update_pmtu_no_confirm(struct sk_buff *skb, u32 mtu)
{
	struct dst_entry *dst = skb_dst(skb);

	if (dst && dst->ops->update_pmtu)
		dst->ops->update_pmtu(dst, NULL, skb, mtu, false);
=======
>>>>>>> c1084c27
}

/* update dst pmtu but not do neighbor confirm */
static inline void skb_dst_update_pmtu_no_confirm(struct sk_buff *skb, u32 mtu)
{
	struct dst_entry *dst = skb_dst(skb);

<<<<<<< HEAD
	if (skb->len > encap_mtu - headroom)
		skb_dst_update_pmtu_no_confirm(skb, encap_mtu - headroom);
}
=======
	if (dst && dst->ops->update_pmtu)
		dst->ops->update_pmtu(dst, NULL, skb, mtu, false);
}

struct dst_entry *dst_blackhole_check(struct dst_entry *dst, u32 cookie);
void dst_blackhole_update_pmtu(struct dst_entry *dst, struct sock *sk,
			       struct sk_buff *skb, u32 mtu, bool confirm_neigh);
void dst_blackhole_redirect(struct dst_entry *dst, struct sock *sk,
			    struct sk_buff *skb);
u32 *dst_blackhole_cow_metrics(struct dst_entry *dst, unsigned long old);
struct neighbour *dst_blackhole_neigh_lookup(const struct dst_entry *dst,
					     struct sk_buff *skb,
					     const void *daddr);
unsigned int dst_blackhole_mtu(const struct dst_entry *dst);
>>>>>>> c1084c27

#endif /* _NET_DST_H */<|MERGE_RESOLUTION|>--- conflicted
+++ resolved
@@ -405,23 +405,12 @@
 static inline struct neighbour *dst_neigh_lookup_skb(const struct dst_entry *dst,
 						     struct sk_buff *skb)
 {
-<<<<<<< HEAD
-	struct neighbour *n = NULL;
-
-	/* The packets from tunnel devices (eg bareudp) may have only
-	 * metadata in the dst pointer of skb. Hence a pointer check of
-	 * neigh_lookup is needed.
-	 */
-	if (dst->ops->neigh_lookup)
-		n = dst->ops->neigh_lookup(dst, skb, NULL);
-=======
 	struct neighbour *n;
 
 	if (WARN_ON_ONCE(!dst->ops->neigh_lookup))
 		return NULL;
 
 	n = dst->ops->neigh_lookup(dst, skb, NULL);
->>>>>>> c1084c27
 
 	return IS_ERR(n) ? NULL : n;
 }
@@ -552,7 +541,6 @@
 
 	if (dst && dst->ops->update_pmtu)
 		dst->ops->update_pmtu(dst, NULL, skb, mtu, true);
-<<<<<<< HEAD
 }
 
 /* update dst pmtu but not do neighbor confirm */
@@ -560,22 +548,6 @@
 {
 	struct dst_entry *dst = skb_dst(skb);
 
-	if (dst && dst->ops->update_pmtu)
-		dst->ops->update_pmtu(dst, NULL, skb, mtu, false);
-=======
->>>>>>> c1084c27
-}
-
-/* update dst pmtu but not do neighbor confirm */
-static inline void skb_dst_update_pmtu_no_confirm(struct sk_buff *skb, u32 mtu)
-{
-	struct dst_entry *dst = skb_dst(skb);
-
-<<<<<<< HEAD
-	if (skb->len > encap_mtu - headroom)
-		skb_dst_update_pmtu_no_confirm(skb, encap_mtu - headroom);
-}
-=======
 	if (dst && dst->ops->update_pmtu)
 		dst->ops->update_pmtu(dst, NULL, skb, mtu, false);
 }
@@ -590,6 +562,5 @@
 					     struct sk_buff *skb,
 					     const void *daddr);
 unsigned int dst_blackhole_mtu(const struct dst_entry *dst);
->>>>>>> c1084c27
 
 #endif /* _NET_DST_H */