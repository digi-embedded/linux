--- conflicted
+++ resolved
@@ -351,12 +351,7 @@
 struct sk_buff *tcp_stream_alloc_skb(struct sock *sk, gfp_t gfp,
 				     bool force_schedule);
 
-<<<<<<< HEAD
-static inline void tcp_dec_quickack_mode(struct sock *sk,
-					 const unsigned int pkts)
-=======
 static inline void tcp_dec_quickack_mode(struct sock *sk)
->>>>>>> ccf0a997
 {
 	struct inet_connection_sock *icsk = inet_csk(sk);
 
@@ -1554,17 +1549,10 @@
 {
 	struct net *net = sock_net((struct sock *)tp);
 	int val;
-<<<<<<< HEAD
 
 	/* Paired with WRITE_ONCE() in tcp_sock_set_keepidle_locked() */
 	val = READ_ONCE(tp->keepalive_time);
 
-=======
-
-	/* Paired with WRITE_ONCE() in tcp_sock_set_keepidle_locked() */
-	val = READ_ONCE(tp->keepalive_time);
-
->>>>>>> ccf0a997
 	return val ? : READ_ONCE(net->ipv4.sysctl_tcp_keepalive_time);
 }
 
@@ -1572,21 +1560,12 @@
 {
 	struct net *net = sock_net((struct sock *)tp);
 	int val;
-<<<<<<< HEAD
 
 	/* Paired with WRITE_ONCE() in tcp_sock_set_keepcnt()
 	 * and do_tcp_setsockopt().
 	 */
 	val = READ_ONCE(tp->keepalive_probes);
 
-=======
-
-	/* Paired with WRITE_ONCE() in tcp_sock_set_keepcnt()
-	 * and do_tcp_setsockopt().
-	 */
-	val = READ_ONCE(tp->keepalive_probes);
-
->>>>>>> ccf0a997
 	return val ? : READ_ONCE(net->ipv4.sysctl_tcp_keepalive_probes);
 }
 
