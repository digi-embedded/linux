#ifndef _INET_COMMON_H
#define _INET_COMMON_H

extern const struct proto_ops inet_stream_ops;
extern const struct proto_ops inet_dgram_ops;

/*
 *	INET4 prototypes used by INET6
 */

struct msghdr;
struct sock;
struct sockaddr;
struct socket;

int inet_release(struct socket *sock);
int inet_stream_connect(struct socket *sock, struct sockaddr *uaddr,
			int addr_len, int flags);
int __inet_stream_connect(struct socket *sock, struct sockaddr *uaddr,
			  int addr_len, int flags);
int inet_dgram_connect(struct socket *sock, struct sockaddr *uaddr,
		       int addr_len, int flags);
int inet_accept(struct socket *sock, struct socket *newsock, int flags);
int inet_sendmsg(struct socket *sock, struct msghdr *msg, size_t size);
ssize_t inet_sendpage(struct socket *sock, struct page *page, int offset,
		      size_t size, int flags);
int inet_recvmsg(struct socket *sock, struct msghdr *msg, size_t size,
		 int flags);
int inet_shutdown(struct socket *sock, int how);
int inet_listen(struct socket *sock, int backlog);
void inet_sock_destruct(struct sock *sk);
int inet_bind(struct socket *sock, struct sockaddr *uaddr, int addr_len);
int inet_getname(struct socket *sock, struct sockaddr *uaddr, int *uaddr_len,
		 int peer);
int inet_ioctl(struct socket *sock, unsigned int cmd, unsigned long arg);
int inet_ctl_sock_create(struct sock **sk, unsigned short family,
			 unsigned short type, unsigned char protocol,
			 struct net *net);
int inet_recv_error(struct sock *sk, struct msghdr *msg, int len,
		    int *addr_len);

struct sk_buff **inet_gro_receive(struct sk_buff **head, struct sk_buff *skb);
int inet_gro_complete(struct sk_buff *skb, int nhoff);
struct sk_buff *inet_gso_segment(struct sk_buff *skb,
				 netdev_features_t features);

static inline void inet_ctl_sock_destroy(struct sock *sk)
{
	if (sk)
<<<<<<< HEAD
		sk_release_kernel(sk);
=======
		sock_release(sk->sk_socket);
>>>>>>> f2ed3bfc
}

#endif<|MERGE_RESOLUTION|>--- conflicted
+++ resolved
@@ -47,11 +47,7 @@
 static inline void inet_ctl_sock_destroy(struct sock *sk)
 {
 	if (sk)
-<<<<<<< HEAD
-		sk_release_kernel(sk);
-=======
 		sock_release(sk->sk_socket);
->>>>>>> f2ed3bfc
 }
 
 #endif