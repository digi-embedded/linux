--- conflicted
+++ resolved
@@ -873,11 +873,6 @@
 	struct phylink_pcs *(*phylink_mac_select_pcs)(struct dsa_switch *ds,
 						      int port,
 						      phy_interface_t iface);
-<<<<<<< HEAD
-	int	(*phylink_mac_link_state)(struct dsa_switch *ds, int port,
-					  struct phylink_link_state *state);
-=======
->>>>>>> ccf0a997
 	int	(*phylink_mac_prepare)(struct dsa_switch *ds, int port,
 				       unsigned int mode,
 				       phy_interface_t interface);
@@ -887,10 +882,6 @@
 	int	(*phylink_mac_finish)(struct dsa_switch *ds, int port,
 				      unsigned int mode,
 				      phy_interface_t interface);
-<<<<<<< HEAD
-	void	(*phylink_mac_an_restart)(struct dsa_switch *ds, int port);
-=======
->>>>>>> ccf0a997
 	void	(*phylink_mac_link_down)(struct dsa_switch *ds, int port,
 					 unsigned int mode,
 					 phy_interface_t interface);
