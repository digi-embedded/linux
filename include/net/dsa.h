--- conflicted
+++ resolved
@@ -52,12 +52,9 @@
 #define DSA_TAG_PROTO_BRCM_LEGACY_VALUE		22
 #define DSA_TAG_PROTO_SJA1110_VALUE		23
 #define DSA_TAG_PROTO_RTL8_4_VALUE		24
-<<<<<<< HEAD
-=======
 #define DSA_TAG_PROTO_RTL8_4T_VALUE		25
 #define DSA_TAG_PROTO_RZN1_A5PSW_VALUE		26
 #define DSA_TAG_PROTO_LAN937X_VALUE		27
->>>>>>> 29549c70
 
 enum dsa_tag_protocol {
 	DSA_TAG_PROTO_NONE		= DSA_TAG_PROTO_NONE_VALUE,
@@ -85,12 +82,9 @@
 	DSA_TAG_PROTO_SEVILLE		= DSA_TAG_PROTO_SEVILLE_VALUE,
 	DSA_TAG_PROTO_SJA1110		= DSA_TAG_PROTO_SJA1110_VALUE,
 	DSA_TAG_PROTO_RTL8_4		= DSA_TAG_PROTO_RTL8_4_VALUE,
-<<<<<<< HEAD
-=======
 	DSA_TAG_PROTO_RTL8_4T		= DSA_TAG_PROTO_RTL8_4T_VALUE,
 	DSA_TAG_PROTO_RZN1_A5PSW	= DSA_TAG_PROTO_RZN1_A5PSW_VALUE,
 	DSA_TAG_PROTO_LAN937X		= DSA_TAG_PROTO_LAN937X_VALUE,
->>>>>>> 29549c70
 };
 
 struct dsa_switch;
@@ -300,16 +294,12 @@
 
 	u8			lag_tx_enabled:1;
 
-<<<<<<< HEAD
-	u8			devlink_port_setup:1;
-=======
 	/* Master state bits, valid only on CPU ports */
 	u8			master_admin_up:1;
 	u8			master_oper_up:1;
 
 	/* Valid only on user ports */
 	u8			cpu_port_in_lag:1;
->>>>>>> 29549c70
 
 	u8			setup:1;
 
@@ -437,14 +427,6 @@
 	 */
 	u32			vlan_filtering:1;
 
-<<<<<<< HEAD
-	/* MAC PCS does not provide link state change interrupt, and requires
-	 * polling. Flag passed on to PHYLINK.
-	 */
-	u32			pcs_poll:1;
-
-=======
->>>>>>> 29549c70
 	/* For switches that only have the MRU configurable. To ensure the
 	 * configured MTU is not exceeded, normalization of MRU on all bridged
 	 * interfaces is needed.
@@ -578,8 +560,6 @@
 	list_for_each_entry((_dp), &(_dst)->ports, list) \
 		if (dsa_port_is_user((_dp)))
 
-<<<<<<< HEAD
-=======
 #define dsa_tree_for_each_user_port_continue_reverse(_dp, _dst) \
 	list_for_each_entry_continue_reverse((_dp), &(_dst)->ports, list) \
 		if (dsa_port_is_user((_dp)))
@@ -588,7 +568,6 @@
 	list_for_each_entry((_dp), &(_dst)->ports, list) \
 		if (dsa_port_is_cpu((_dp)))
 
->>>>>>> 29549c70
 #define dsa_switch_for_each_port(_dp, _ds) \
 	list_for_each_entry((_dp), &(_ds)->dst->ports, list) \
 		if ((_dp)->ds == (_ds))
@@ -613,13 +592,10 @@
 	dsa_switch_for_each_port((_dp), (_ds)) \
 		if (dsa_port_is_cpu((_dp)))
 
-<<<<<<< HEAD
-=======
 #define dsa_switch_for_each_cpu_port_continue_reverse(_dp, _ds) \
 	dsa_switch_for_each_port_continue_reverse((_dp), (_ds)) \
 		if (dsa_port_is_cpu((_dp)))
 
->>>>>>> 29549c70
 static inline u32 dsa_user_ports(struct dsa_switch *ds)
 {
 	struct dsa_port *dp;
@@ -627,8 +603,6 @@
 
 	dsa_switch_for_each_user_port(dp, ds)
 		mask |= BIT(dp->index);
-<<<<<<< HEAD
-=======
 
 	return mask;
 }
@@ -640,7 +614,6 @@
 
 	dsa_switch_for_each_cpu_port(cpu_dp, ds)
 		mask |= BIT(cpu_dp->index);
->>>>>>> 29549c70
 
 	return mask;
 }
@@ -750,8 +723,6 @@
 	return dsa_port_lag_dev_get(dp) == lag->dev;
 }
 
-<<<<<<< HEAD
-=======
 static inline struct net_device *dsa_port_to_master(const struct dsa_port *dp)
 {
 	if (dp->cpu_port_in_lag)
@@ -760,7 +731,6 @@
 	return dp->cpu_dp->master;
 }
 
->>>>>>> 29549c70
 static inline
 struct net_device *dsa_port_to_bridge_port(const struct dsa_port *dp)
 {
@@ -845,15 +815,12 @@
 	return false;
 }
 
-<<<<<<< HEAD
-=======
 static inline bool dsa_port_tree_same(const struct dsa_port *a,
 				      const struct dsa_port *b)
 {
 	return a->ds->dst == b->ds->dst;
 }
 
->>>>>>> 29549c70
 typedef int dsa_fdb_dump_cb_t(const unsigned char *addr, u16 vid,
 			      bool is_static, void *data);
 struct dsa_switch_ops {
@@ -876,13 +843,10 @@
 	 */
 	int	(*connect_tag_protocol)(struct dsa_switch *ds,
 					enum dsa_tag_protocol proto);
-<<<<<<< HEAD
-=======
 
 	int	(*port_change_master)(struct dsa_switch *ds, int port,
 				      struct net_device *master,
 				      struct netlink_ext_ack *extack);
->>>>>>> 29549c70
 
 	/* Optional switch-wide initialization and destruction methods */
 	int	(*setup)(struct dsa_switch *ds);
@@ -955,12 +919,9 @@
 				     struct ethtool_eth_mac_stats *mac_stats);
 	void	(*get_eth_ctrl_stats)(struct dsa_switch *ds, int port,
 				      struct ethtool_eth_ctrl_stats *ctrl_stats);
-<<<<<<< HEAD
-=======
 	void	(*get_rmon_stats)(struct dsa_switch *ds, int port,
 				  struct ethtool_rmon_stats *rmon_stats,
 				  const struct ethtool_rmon_hist_range **ranges);
->>>>>>> 29549c70
 	void	(*get_stats64)(struct dsa_switch *ds, int port,
 				   struct rtnl_link_stats64 *s);
 	void	(*get_pause_stats)(struct dsa_switch *ds, int port,
@@ -1143,12 +1104,8 @@
 					int port);
 	int	(*crosschip_lag_join)(struct dsa_switch *ds, int sw_index,
 				      int port, struct dsa_lag lag,
-<<<<<<< HEAD
-				      struct netdev_lag_upper_info *info);
-=======
 				      struct netdev_lag_upper_info *info,
 				      struct netlink_ext_ack *extack);
->>>>>>> 29549c70
 	int	(*crosschip_lag_leave)(struct dsa_switch *ds, int sw_index,
 				       int port, struct dsa_lag lag);
 
@@ -1223,12 +1180,8 @@
 	int	(*port_lag_change)(struct dsa_switch *ds, int port);
 	int	(*port_lag_join)(struct dsa_switch *ds, int port,
 				 struct dsa_lag lag,
-<<<<<<< HEAD
-				 struct netdev_lag_upper_info *info);
-=======
 				 struct netdev_lag_upper_info *info,
 				 struct netlink_ext_ack *extack);
->>>>>>> 29549c70
 	int	(*port_lag_leave)(struct dsa_switch *ds, int port,
 				  struct dsa_lag lag);
 
@@ -1341,15 +1294,6 @@
 
 struct net_device *dsa_dev_to_net_device(struct device *dev);
 
-<<<<<<< HEAD
-typedef int dsa_fdb_walk_cb_t(struct dsa_switch *ds, int port,
-			      const unsigned char *addr, u16 vid,
-			      struct dsa_db db);
-
-int dsa_port_walk_fdbs(struct dsa_switch *ds, int port, dsa_fdb_walk_cb_t cb);
-int dsa_port_walk_mdbs(struct dsa_switch *ds, int port, dsa_fdb_walk_cb_t cb);
-=======
->>>>>>> 29549c70
 bool dsa_fdb_present_in_other_db(struct dsa_switch *ds, int port,
 				 const unsigned char *addr, u16 vid,
 				 struct dsa_db db);
