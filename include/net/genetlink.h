/* SPDX-License-Identifier: GPL-2.0 */
#ifndef __NET_GENERIC_NETLINK_H
#define __NET_GENERIC_NETLINK_H

#include <linux/genetlink.h>
#include <net/netlink.h>
#include <net/net_namespace.h>

#define GENLMSG_DEFAULT_SIZE (NLMSG_DEFAULT_SIZE - GENL_HDRLEN)

/**
 * struct genl_multicast_group - generic netlink multicast group
 * @name: name of the multicast group, names are per-family
 */
struct genl_multicast_group {
	char			name[GENL_NAMSIZ];
	u8			flags;
};

struct genl_ops;
struct genl_info;

/**
 * struct genl_family - generic netlink family
 * @id: protocol family identifier (private)
 * @hdrsize: length of user specific header in bytes
 * @name: name of family
 * @version: protocol version
 * @maxattr: maximum number of attributes supported
 * @policy: netlink policy
 * @netnsok: set to true if the family can handle network
 *	namespaces and should be presented in all of them
 * @parallel_ops: operations can be called in parallel and aren't
 *	synchronized by the core genetlink code
 * @pre_doit: called before an operation's doit callback, it may
 *	do additional, common, filtering and return an error
 * @post_doit: called after an operation's doit callback, it may
 *	undo operations done by pre_doit, for example release locks
<<<<<<< HEAD
 * @attrbuf: buffer to store parsed attributes (private)
=======
>>>>>>> c1084c27
 * @mcgrps: multicast groups used by this family
 * @n_mcgrps: number of multicast groups
 * @mcgrp_offset: starting number of multicast group IDs in this family
 *	(private)
 * @ops: the operations supported by this family
 * @n_ops: number of operations supported by this family
 * @small_ops: the small-struct operations supported by this family
 * @n_small_ops: number of small-struct operations supported by this family
 */
struct genl_family {
	int			id;		/* private */
	unsigned int		hdrsize;
	char			name[GENL_NAMSIZ];
	unsigned int		version;
	unsigned int		maxattr;
	unsigned int		mcgrp_offset;	/* private */
	u8			netnsok:1;
	u8			parallel_ops:1;
	u8			n_ops;
	u8			n_small_ops;
	u8			n_mcgrps;
	const struct nla_policy *policy;
	int			(*pre_doit)(const struct genl_ops *ops,
					    struct sk_buff *skb,
					    struct genl_info *info);
	void			(*post_doit)(const struct genl_ops *ops,
					     struct sk_buff *skb,
					     struct genl_info *info);
<<<<<<< HEAD
	struct nlattr **	attrbuf;	/* private */
=======
>>>>>>> c1084c27
	const struct genl_ops *	ops;
	const struct genl_small_ops *small_ops;
	const struct genl_multicast_group *mcgrps;
	struct module		*module;
};

/**
 * struct genl_info - receiving information
 * @snd_seq: sending sequence number
 * @snd_portid: netlink portid of sender
 * @nlhdr: netlink message header
 * @genlhdr: generic netlink message header
 * @userhdr: user specific header
 * @attrs: netlink attributes
 * @_net: network namespace
 * @user_ptr: user pointers
 * @extack: extended ACK report struct
 */
struct genl_info {
	u32			snd_seq;
	u32			snd_portid;
	struct nlmsghdr *	nlhdr;
	struct genlmsghdr *	genlhdr;
	void *			userhdr;
	struct nlattr **	attrs;
	possible_net_t		_net;
	void *			user_ptr[2];
	struct netlink_ext_ack *extack;
};

static inline struct net *genl_info_net(struct genl_info *info)
{
	return read_pnet(&info->_net);
}

static inline void genl_info_net_set(struct genl_info *info, struct net *net)
{
	write_pnet(&info->_net, net);
}

#define GENL_SET_ERR_MSG(info, msg) NL_SET_ERR_MSG((info)->extack, msg)

enum genl_validate_flags {
	GENL_DONT_VALIDATE_STRICT		= BIT(0),
	GENL_DONT_VALIDATE_DUMP			= BIT(1),
	GENL_DONT_VALIDATE_DUMP_STRICT		= BIT(2),
};

/**
 * struct genl_small_ops - generic netlink operations (small version)
 * @cmd: command identifier
 * @internal_flags: flags used by the family
 * @flags: flags
 * @validate: validation flags from enum genl_validate_flags
 * @doit: standard command callback
 * @dumpit: callback for dumpers
 *
 * This is a cut-down version of struct genl_ops for users who don't need
 * most of the ancillary infra and want to save space.
 */
struct genl_small_ops {
	int	(*doit)(struct sk_buff *skb, struct genl_info *info);
	int	(*dumpit)(struct sk_buff *skb, struct netlink_callback *cb);
	u8	cmd;
	u8	internal_flags;
	u8	flags;
	u8	validate;
};

/**
 * struct genl_ops - generic netlink operations
 * @cmd: command identifier
 * @internal_flags: flags used by the family
 * @flags: flags
 * @maxattr: maximum number of attributes supported
 * @policy: netlink policy (takes precedence over family policy)
 * @validate: validation flags from enum genl_validate_flags
 * @doit: standard command callback
 * @start: start callback for dumps
 * @dumpit: callback for dumpers
 * @done: completion callback for dumps
 */
struct genl_ops {
	int		       (*doit)(struct sk_buff *skb,
				       struct genl_info *info);
	int		       (*start)(struct netlink_callback *cb);
	int		       (*dumpit)(struct sk_buff *skb,
					 struct netlink_callback *cb);
	int		       (*done)(struct netlink_callback *cb);
	const struct nla_policy *policy;
	unsigned int		maxattr;
	u8			cmd;
	u8			internal_flags;
	u8			flags;
	u8			validate;
};

/**
 * struct genl_info - info that is available during dumpit op call
 * @family: generic netlink family - for internal genl code usage
 * @ops: generic netlink ops - for internal genl code usage
 * @attrs: netlink attributes
 */
struct genl_dumpit_info {
	const struct genl_family *family;
	struct genl_ops op;
	struct nlattr **attrs;
};

static inline const struct genl_dumpit_info *
genl_dumpit_info(struct netlink_callback *cb)
{
	return cb->data;
}

int genl_register_family(struct genl_family *family);
int genl_unregister_family(const struct genl_family *family);
void genl_notify(const struct genl_family *family, struct sk_buff *skb,
		 struct genl_info *info, u32 group, gfp_t flags);

void *genlmsg_put(struct sk_buff *skb, u32 portid, u32 seq,
		  const struct genl_family *family, int flags, u8 cmd);

/**
 * genlmsg_nlhdr - Obtain netlink header from user specified header
 * @user_hdr: user header as returned from genlmsg_put()
 *
 * Returns pointer to netlink header.
 */
static inline struct nlmsghdr *genlmsg_nlhdr(void *user_hdr)
{
	return (struct nlmsghdr *)((char *)user_hdr -
				   GENL_HDRLEN -
				   NLMSG_HDRLEN);
}

/**
 * genlmsg_parse_deprecated - parse attributes of a genetlink message
 * @nlh: netlink message header
 * @family: genetlink message family
 * @tb: destination array with maxtype+1 elements
 * @maxtype: maximum attribute type to be expected
 * @policy: validation policy
 * @extack: extended ACK report struct
 */
static inline int genlmsg_parse_deprecated(const struct nlmsghdr *nlh,
					   const struct genl_family *family,
					   struct nlattr *tb[], int maxtype,
					   const struct nla_policy *policy,
					   struct netlink_ext_ack *extack)
{
	return __nlmsg_parse(nlh, family->hdrsize + GENL_HDRLEN, tb, maxtype,
			     policy, NL_VALIDATE_LIBERAL, extack);
}

/**
 * genlmsg_parse - parse attributes of a genetlink message
 * @nlh: netlink message header
 * @family: genetlink message family
 * @tb: destination array with maxtype+1 elements
 * @maxtype: maximum attribute type to be expected
 * @policy: validation policy
 * @extack: extended ACK report struct
 */
static inline int genlmsg_parse(const struct nlmsghdr *nlh,
				const struct genl_family *family,
				struct nlattr *tb[], int maxtype,
				const struct nla_policy *policy,
				struct netlink_ext_ack *extack)
{
	return __nlmsg_parse(nlh, family->hdrsize + GENL_HDRLEN, tb, maxtype,
			     policy, NL_VALIDATE_STRICT, extack);
}

/**
 * genl_dump_check_consistent - check if sequence is consistent and advertise if not
 * @cb: netlink callback structure that stores the sequence number
 * @user_hdr: user header as returned from genlmsg_put()
 *
 * Cf. nl_dump_check_consistent(), this just provides a wrapper to make it
 * simpler to use with generic netlink.
 */
static inline void genl_dump_check_consistent(struct netlink_callback *cb,
					      void *user_hdr)
{
	nl_dump_check_consistent(cb, genlmsg_nlhdr(user_hdr));
}

/**
 * genlmsg_put_reply - Add generic netlink header to a reply message
 * @skb: socket buffer holding the message
 * @info: receiver info
 * @family: generic netlink family
 * @flags: netlink message flags
 * @cmd: generic netlink command
 *
 * Returns pointer to user specific header
 */
static inline void *genlmsg_put_reply(struct sk_buff *skb,
				      struct genl_info *info,
				      const struct genl_family *family,
				      int flags, u8 cmd)
{
	return genlmsg_put(skb, info->snd_portid, info->snd_seq, family,
			   flags, cmd);
}

/**
 * genlmsg_end - Finalize a generic netlink message
 * @skb: socket buffer the message is stored in
 * @hdr: user specific header
 */
static inline void genlmsg_end(struct sk_buff *skb, void *hdr)
{
	nlmsg_end(skb, hdr - GENL_HDRLEN - NLMSG_HDRLEN);
}

/**
 * genlmsg_cancel - Cancel construction of a generic netlink message
 * @skb: socket buffer the message is stored in
 * @hdr: generic netlink message header
 */
static inline void genlmsg_cancel(struct sk_buff *skb, void *hdr)
{
	if (hdr)
		nlmsg_cancel(skb, hdr - GENL_HDRLEN - NLMSG_HDRLEN);
}

/**
 * genlmsg_multicast_netns - multicast a netlink message to a specific netns
 * @family: the generic netlink family
 * @net: the net namespace
 * @skb: netlink message as socket buffer
 * @portid: own netlink portid to avoid sending to yourself
 * @group: offset of multicast group in groups array
 * @flags: allocation flags
 */
static inline int genlmsg_multicast_netns(const struct genl_family *family,
					  struct net *net, struct sk_buff *skb,
					  u32 portid, unsigned int group, gfp_t flags)
{
	if (WARN_ON_ONCE(group >= family->n_mcgrps))
		return -EINVAL;
	group = family->mcgrp_offset + group;
	return nlmsg_multicast(net->genl_sock, skb, portid, group, flags);
}

/**
 * genlmsg_multicast - multicast a netlink message to the default netns
 * @family: the generic netlink family
 * @skb: netlink message as socket buffer
 * @portid: own netlink portid to avoid sending to yourself
 * @group: offset of multicast group in groups array
 * @flags: allocation flags
 */
static inline int genlmsg_multicast(const struct genl_family *family,
				    struct sk_buff *skb, u32 portid,
				    unsigned int group, gfp_t flags)
{
	return genlmsg_multicast_netns(family, &init_net, skb,
				       portid, group, flags);
}

/**
 * genlmsg_multicast_allns - multicast a netlink message to all net namespaces
 * @family: the generic netlink family
 * @skb: netlink message as socket buffer
 * @portid: own netlink portid to avoid sending to yourself
 * @group: offset of multicast group in groups array
 * @flags: allocation flags
 *
 * This function must hold the RTNL or rcu_read_lock().
 */
int genlmsg_multicast_allns(const struct genl_family *family,
			    struct sk_buff *skb, u32 portid,
			    unsigned int group, gfp_t flags);

/**
 * genlmsg_unicast - unicast a netlink message
 * @skb: netlink message as socket buffer
 * @portid: netlink portid of the destination socket
 */
static inline int genlmsg_unicast(struct net *net, struct sk_buff *skb, u32 portid)
{
	return nlmsg_unicast(net->genl_sock, skb, portid);
}

/**
 * genlmsg_reply - reply to a request
 * @skb: netlink message to be sent back
 * @info: receiver information
 */
static inline int genlmsg_reply(struct sk_buff *skb, struct genl_info *info)
{
	return genlmsg_unicast(genl_info_net(info), skb, info->snd_portid);
}

/**
 * gennlmsg_data - head of message payload
 * @gnlh: genetlink message header
 */
static inline void *genlmsg_data(const struct genlmsghdr *gnlh)
{
	return ((unsigned char *) gnlh + GENL_HDRLEN);
}

/**
 * genlmsg_len - length of message payload
 * @gnlh: genetlink message header
 */
static inline int genlmsg_len(const struct genlmsghdr *gnlh)
{
	struct nlmsghdr *nlh = (struct nlmsghdr *)((unsigned char *)gnlh -
							NLMSG_HDRLEN);
	return (nlh->nlmsg_len - GENL_HDRLEN - NLMSG_HDRLEN);
}

/**
 * genlmsg_msg_size - length of genetlink message not including padding
 * @payload: length of message payload
 */
static inline int genlmsg_msg_size(int payload)
{
	return GENL_HDRLEN + payload;
}

/**
 * genlmsg_total_size - length of genetlink message including padding
 * @payload: length of message payload
 */
static inline int genlmsg_total_size(int payload)
{
	return NLMSG_ALIGN(genlmsg_msg_size(payload));
}

/**
 * genlmsg_new - Allocate a new generic netlink message
 * @payload: size of the message payload
 * @flags: the type of memory to allocate.
 */
static inline struct sk_buff *genlmsg_new(size_t payload, gfp_t flags)
{
	return nlmsg_new(genlmsg_total_size(payload), flags);
}

/**
 * genl_set_err - report error to genetlink broadcast listeners
 * @family: the generic netlink family
 * @net: the network namespace to report the error to
 * @portid: the PORTID of a process that we want to skip (if any)
 * @group: the broadcast group that will notice the error
 * 	(this is the offset of the multicast group in the groups array)
 * @code: error code, must be negative (as usual in kernelspace)
 *
 * This function returns the number of broadcast listeners that have set the
 * NETLINK_RECV_NO_ENOBUFS socket option.
 */
static inline int genl_set_err(const struct genl_family *family,
			       struct net *net, u32 portid,
			       u32 group, int code)
{
	if (WARN_ON_ONCE(group >= family->n_mcgrps))
		return -EINVAL;
	group = family->mcgrp_offset + group;
	return netlink_set_err(net->genl_sock, portid, group, code);
}

static inline int genl_has_listeners(const struct genl_family *family,
				     struct net *net, unsigned int group)
{
	if (WARN_ON_ONCE(group >= family->n_mcgrps))
		return -EINVAL;
	group = family->mcgrp_offset + group;
	return netlink_has_listeners(net->genl_sock, group);
}
#endif	/* __NET_GENERIC_NETLINK_H */<|MERGE_RESOLUTION|>--- conflicted
+++ resolved
@@ -36,10 +36,6 @@
  *	do additional, common, filtering and return an error
  * @post_doit: called after an operation's doit callback, it may
  *	undo operations done by pre_doit, for example release locks
-<<<<<<< HEAD
- * @attrbuf: buffer to store parsed attributes (private)
-=======
->>>>>>> c1084c27
  * @mcgrps: multicast groups used by this family
  * @n_mcgrps: number of multicast groups
  * @mcgrp_offset: starting number of multicast group IDs in this family
@@ -68,10 +64,6 @@
 	void			(*post_doit)(const struct genl_ops *ops,
 					     struct sk_buff *skb,
 					     struct genl_info *info);
-<<<<<<< HEAD
-	struct nlattr **	attrbuf;	/* private */
-=======
->>>>>>> c1084c27
 	const struct genl_ops *	ops;
 	const struct genl_small_ops *small_ops;
 	const struct genl_multicast_group *mcgrps;
