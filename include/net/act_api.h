#ifndef __NET_ACT_API_H
#define __NET_ACT_API_H

/*
 * Public action API for classifiers/qdiscs
*/

#include <net/sch_generic.h>
#include <net/pkt_sched.h>
#include <net/net_namespace.h>
#include <net/netns/generic.h>


struct tcf_hashinfo {
	struct hlist_head	*htab;
	unsigned int		hmask;
	spinlock_t		lock;
	u32			index;
};

struct tc_action_ops;

struct tc_action {
	const struct tc_action_ops	*ops;
	__u32				type; /* for backward compat(TCA_OLD_COMPAT) */
	__u32				order;
	struct list_head		list;
	struct tcf_hashinfo		*hinfo;

	struct hlist_node		tcfa_head;
	u32				tcfa_index;
	int				tcfa_refcnt;
	int				tcfa_bindcnt;
	u32				tcfa_capab;
	int				tcfa_action;
	struct tcf_t			tcfa_tm;
	struct gnet_stats_basic_packed	tcfa_bstats;
	struct gnet_stats_queue		tcfa_qstats;
	struct gnet_stats_rate_est64	tcfa_rate_est;
	spinlock_t			tcfa_lock;
	struct rcu_head			tcfa_rcu;
	struct gnet_stats_basic_cpu __percpu *cpu_bstats;
	struct gnet_stats_queue __percpu *cpu_qstats;
};
#define tcf_act		common.tcfa_act
#define tcf_head	common.tcfa_head
#define tcf_index	common.tcfa_index
#define tcf_refcnt	common.tcfa_refcnt
#define tcf_bindcnt	common.tcfa_bindcnt
#define tcf_capab	common.tcfa_capab
#define tcf_action	common.tcfa_action
#define tcf_tm		common.tcfa_tm
#define tcf_bstats	common.tcfa_bstats
#define tcf_qstats	common.tcfa_qstats
#define tcf_rate_est	common.tcfa_rate_est
#define tcf_lock	common.tcfa_lock
#define tcf_rcu		common.tcfa_rcu

static inline unsigned int tcf_hash(u32 index, unsigned int hmask)
{
	return index & hmask;
}

static inline int tcf_hashinfo_init(struct tcf_hashinfo *hf, unsigned int mask)
{
	int i;

	spin_lock_init(&hf->lock);
	hf->index = 0;
	hf->hmask = mask;
	hf->htab = kzalloc((mask + 1) * sizeof(struct hlist_head),
			   GFP_KERNEL);
	if (!hf->htab)
		return -ENOMEM;
	for (i = 0; i < mask + 1; i++)
		INIT_HLIST_HEAD(&hf->htab[i]);
	return 0;
}

/* Update lastuse only if needed, to avoid dirtying a cache line.
 * We use a temp variable to avoid fetching jiffies twice.
 */
static inline void tcf_lastuse_update(struct tcf_t *tm)
{
	unsigned long now = jiffies;

	if (tm->lastuse != now)
		tm->lastuse = now;
	if (unlikely(!tm->firstuse))
		tm->firstuse = now;
}

static inline void tcf_tm_dump(struct tcf_t *dtm, const struct tcf_t *stm)
{
	dtm->install = jiffies_to_clock_t(jiffies - stm->install);
	dtm->lastuse = jiffies_to_clock_t(jiffies - stm->lastuse);
	dtm->firstuse = jiffies_to_clock_t(jiffies - stm->firstuse);
	dtm->expires = jiffies_to_clock_t(stm->expires);
}

#ifdef CONFIG_NET_CLS_ACT

#define ACT_P_CREATED 1
#define ACT_P_DELETED 1

struct tc_action_ops {
	struct list_head head;
	char    kind[IFNAMSIZ];
	__u32   type; /* TBD to match kind */
	size_t	size;
	struct module		*owner;
	int     (*act)(struct sk_buff *, const struct tc_action *,
		       struct tcf_result *);
	int     (*dump)(struct sk_buff *, struct tc_action *, int, int);
	void	(*cleanup)(struct tc_action *, int bind);
	int     (*lookup)(struct net *, struct tc_action **, u32);
	int     (*init)(struct net *net, struct nlattr *nla,
			struct nlattr *est, struct tc_action **act, int ovr,
			int bind);
	int     (*walk)(struct net *, struct sk_buff *,
			struct netlink_callback *, int, const struct tc_action_ops *);
	void	(*stats_update)(struct tc_action *, u64, u32, u64);
};

struct tc_action_net {
	struct tcf_hashinfo *hinfo;
	const struct tc_action_ops *ops;
};

<<<<<<< HEAD
int tcf_hash_search(struct tc_action *a, u32 index);
void tcf_hash_destroy(struct tc_action *a);
u32 tcf_hash_new_index(struct tcf_hashinfo *hinfo);
int tcf_hash_check(u32 index, struct tc_action *a, int bind);
int tcf_hash_create(u32 index, struct nlattr *est, struct tc_action *a,
		    int size, int bind);
=======
static inline
int tc_action_net_init(struct tc_action_net *tn,
		       const struct tc_action_ops *ops, unsigned int mask)
{
	int err = 0;

	tn->hinfo = kmalloc(sizeof(*tn->hinfo), GFP_KERNEL);
	if (!tn->hinfo)
		return -ENOMEM;
	tn->ops = ops;
	err = tcf_hashinfo_init(tn->hinfo, mask);
	if (err)
		kfree(tn->hinfo);
	return err;
}

void tcf_hashinfo_destroy(const struct tc_action_ops *ops,
			  struct tcf_hashinfo *hinfo);

static inline void tc_action_net_exit(struct tc_action_net *tn)
{
	tcf_hashinfo_destroy(tn->ops, tn->hinfo);
	kfree(tn->hinfo);
}

int tcf_generic_walker(struct tc_action_net *tn, struct sk_buff *skb,
		       struct netlink_callback *cb, int type,
		       const struct tc_action_ops *ops);
int tcf_hash_search(struct tc_action_net *tn, struct tc_action **a, u32 index);
u32 tcf_hash_new_index(struct tc_action_net *tn);
bool tcf_hash_check(struct tc_action_net *tn, u32 index, struct tc_action **a,
		    int bind);
int tcf_hash_create(struct tc_action_net *tn, u32 index, struct nlattr *est,
		    struct tc_action **a, const struct tc_action_ops *ops, int bind,
		    bool cpustats);
>>>>>>> f2ed3bfc
void tcf_hash_cleanup(struct tc_action *a, struct nlattr *est);
void tcf_hash_insert(struct tc_action_net *tn, struct tc_action *a);

int __tcf_hash_release(struct tc_action *a, bool bind, bool strict);

<<<<<<< HEAD
int __tcf_hash_release(struct tc_action *a, bool bind, bool strict);

=======
>>>>>>> f2ed3bfc
static inline int tcf_hash_release(struct tc_action *a, bool bind)
{
	return __tcf_hash_release(a, bind, false);
}

<<<<<<< HEAD
int tcf_register_action(struct tc_action_ops *a, unsigned int mask);
int tcf_unregister_action(struct tc_action_ops *a);
=======
int tcf_register_action(struct tc_action_ops *a, struct pernet_operations *ops);
int tcf_unregister_action(struct tc_action_ops *a,
			  struct pernet_operations *ops);
>>>>>>> f2ed3bfc
int tcf_action_destroy(struct list_head *actions, int bind);
int tcf_action_exec(struct sk_buff *skb, struct tc_action **actions,
		    int nr_actions, struct tcf_result *res);
int tcf_action_init(struct net *net, struct nlattr *nla,
				  struct nlattr *est, char *n, int ovr,
				  int bind, struct list_head *);
struct tc_action *tcf_action_init_1(struct net *net, struct nlattr *nla,
				    struct nlattr *est, char *n, int ovr,
				    int bind);
int tcf_action_dump(struct sk_buff *skb, struct list_head *, int, int);
int tcf_action_dump_old(struct sk_buff *skb, struct tc_action *a, int, int);
int tcf_action_dump_1(struct sk_buff *skb, struct tc_action *a, int, int);
int tcf_action_copy_stats(struct sk_buff *, struct tc_action *, int);

#endif /* CONFIG_NET_CLS_ACT */

static inline void tcf_action_stats_update(struct tc_action *a, u64 bytes,
					   u64 packets, u64 lastuse)
{
#ifdef CONFIG_NET_CLS_ACT
	if (!a->ops->stats_update)
		return;

	a->ops->stats_update(a, bytes, packets, lastuse);
#endif
}

#endif<|MERGE_RESOLUTION|>--- conflicted
+++ resolved
@@ -127,14 +127,6 @@
 	const struct tc_action_ops *ops;
 };
 
-<<<<<<< HEAD
-int tcf_hash_search(struct tc_action *a, u32 index);
-void tcf_hash_destroy(struct tc_action *a);
-u32 tcf_hash_new_index(struct tcf_hashinfo *hinfo);
-int tcf_hash_check(u32 index, struct tc_action *a, int bind);
-int tcf_hash_create(u32 index, struct nlattr *est, struct tc_action *a,
-		    int size, int bind);
-=======
 static inline
 int tc_action_net_init(struct tc_action_net *tn,
 		       const struct tc_action_ops *ops, unsigned int mask)
@@ -170,30 +162,19 @@
 int tcf_hash_create(struct tc_action_net *tn, u32 index, struct nlattr *est,
 		    struct tc_action **a, const struct tc_action_ops *ops, int bind,
 		    bool cpustats);
->>>>>>> f2ed3bfc
 void tcf_hash_cleanup(struct tc_action *a, struct nlattr *est);
 void tcf_hash_insert(struct tc_action_net *tn, struct tc_action *a);
 
 int __tcf_hash_release(struct tc_action *a, bool bind, bool strict);
 
-<<<<<<< HEAD
-int __tcf_hash_release(struct tc_action *a, bool bind, bool strict);
-
-=======
->>>>>>> f2ed3bfc
 static inline int tcf_hash_release(struct tc_action *a, bool bind)
 {
 	return __tcf_hash_release(a, bind, false);
 }
 
-<<<<<<< HEAD
-int tcf_register_action(struct tc_action_ops *a, unsigned int mask);
-int tcf_unregister_action(struct tc_action_ops *a);
-=======
 int tcf_register_action(struct tc_action_ops *a, struct pernet_operations *ops);
 int tcf_unregister_action(struct tc_action_ops *a,
 			  struct pernet_operations *ops);
->>>>>>> f2ed3bfc
 int tcf_action_destroy(struct list_head *actions, int bind);
 int tcf_action_exec(struct sk_buff *skb, struct tc_action **actions,
 		    int nr_actions, struct tcf_result *res);
