#ifndef __LINUX_NET_AFUNIX_H
#define __LINUX_NET_AFUNIX_H

#include <linux/socket.h>
#include <linux/un.h>
#include <linux/mutex.h>
#include <net/sock.h>

void unix_inflight(struct user_struct *user, struct file *fp);
void unix_notinflight(struct user_struct *user, struct file *fp);
void unix_gc(void);
void wait_for_unix_gc(void);
struct sock *unix_get_socket(struct file *filp);
struct sock *unix_peer_get(struct sock *);

#define UNIX_HASH_SIZE	256
#define UNIX_HASH_BITS	8

extern unsigned int unix_tot_inflight;
extern spinlock_t unix_table_lock;
extern struct hlist_head unix_socket_table[2 * UNIX_HASH_SIZE];

struct unix_address {
	atomic_t	refcnt;
	int		len;
	unsigned int	hash;
	struct sockaddr_un name[0];
};

struct unix_skb_parms {
	struct pid		*pid;		/* Skb credentials	*/
	kuid_t			uid;
	kgid_t			gid;
	struct scm_fp_list	*fp;		/* Passed files		*/
#ifdef CONFIG_SECURITY_NETWORK
	u32			secid;		/* Security ID		*/
#endif
	u32			consumed;
};

#define UNIXCB(skb) 	(*(struct unix_skb_parms *)&((skb)->cb))

#define unix_state_lock(s)	spin_lock(&unix_sk(s)->lock)
#define unix_state_unlock(s)	spin_unlock(&unix_sk(s)->lock)
#define unix_state_lock_nested(s) \
				spin_lock_nested(&unix_sk(s)->lock, \
				SINGLE_DEPTH_NESTING)

/* The AF_UNIX socket */
struct unix_sock {
	/* WARNING: sk has to be the first member */
	struct sock		sk;
	struct unix_address     *addr;
	struct path		path;
	struct mutex		iolock, bindlock;
	struct sock		*peer;
	struct list_head	link;
	atomic_long_t		inflight;
	spinlock_t		lock;
	unsigned char		recursion_level;
	unsigned long		gc_flags;
#define UNIX_GC_CANDIDATE	0
#define UNIX_GC_MAYBE_CYCLE	1
	struct socket_wq	peer_wq;
	wait_queue_t		peer_wake;
};

<<<<<<< HEAD
static inline struct unix_sock *unix_sk(struct sock *sk)
=======
static inline struct unix_sock *unix_sk(const struct sock *sk)
>>>>>>> f2ed3bfc
{
	return (struct unix_sock *)sk;
}

#define peer_wait peer_wq.wait

long unix_inq_len(struct sock *sk);
long unix_outq_len(struct sock *sk);

#ifdef CONFIG_SYSCTL
int unix_sysctl_register(struct net *net);
void unix_sysctl_unregister(struct net *net);
#else
static inline int unix_sysctl_register(struct net *net) { return 0; }
static inline void unix_sysctl_unregister(struct net *net) {}
#endif
#endif<|MERGE_RESOLUTION|>--- conflicted
+++ resolved
@@ -65,11 +65,7 @@
 	wait_queue_t		peer_wake;
 };
 
-<<<<<<< HEAD
-static inline struct unix_sock *unix_sk(struct sock *sk)
-=======
 static inline struct unix_sock *unix_sk(const struct sock *sk)
->>>>>>> f2ed3bfc
 {
 	return (struct unix_sock *)sk;
 }
