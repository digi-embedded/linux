--- conflicted
+++ resolved
@@ -29,18 +29,11 @@
 struct nft_pktinfo {
 	struct sk_buff			*skb;
 	const struct nf_hook_state	*state;
-<<<<<<< HEAD
-	bool				tprot_set;
-	u8				tprot;
-	u16				fragoff;
-	unsigned int			thoff;
-=======
 	u8				flags;
 	u8				tprot;
 	u16				fragoff;
 	unsigned int			thoff;
 	unsigned int			inneroff;
->>>>>>> df0cc57e
 };
 
 static inline struct sock *nft_sk(const struct nft_pktinfo *pkt)
