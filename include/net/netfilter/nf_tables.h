--- conflicted
+++ resolved
@@ -820,65 +820,6 @@
 			  bool destroy_expr);
 void nf_tables_set_elem_destroy(const struct nft_ctx *ctx,
 				const struct nft_set *set, void *elem);
-<<<<<<< HEAD
-
-/**
- *	struct nft_set_gc_batch_head - nf_tables set garbage collection batch
- *
- *	@rcu: rcu head
- *	@set: set the elements belong to
- *	@cnt: count of elements
- */
-struct nft_set_gc_batch_head {
-	struct rcu_head			rcu;
-	const struct nft_set		*set;
-	unsigned int			cnt;
-};
-
-#define NFT_SET_GC_BATCH_SIZE	((PAGE_SIZE -				  \
-				  sizeof(struct nft_set_gc_batch_head)) / \
-				 sizeof(void *))
-
-/**
- *	struct nft_set_gc_batch - nf_tables set garbage collection batch
- *
- * 	@head: GC batch head
- * 	@elems: garbage collection elements
- */
-struct nft_set_gc_batch {
-	struct nft_set_gc_batch_head	head;
-	void				*elems[NFT_SET_GC_BATCH_SIZE];
-};
-
-struct nft_set_gc_batch *nft_set_gc_batch_alloc(const struct nft_set *set,
-						gfp_t gfp);
-void nft_set_gc_batch_release(struct rcu_head *rcu);
-
-static inline void nft_set_gc_batch_complete(struct nft_set_gc_batch *gcb)
-{
-	if (gcb != NULL)
-		call_rcu(&gcb->head.rcu, nft_set_gc_batch_release);
-}
-
-static inline struct nft_set_gc_batch *
-nft_set_gc_batch_check(const struct nft_set *set, struct nft_set_gc_batch *gcb,
-		       gfp_t gfp)
-{
-	if (gcb != NULL) {
-		if (gcb->head.cnt + 1 < ARRAY_SIZE(gcb->elems))
-			return gcb;
-		nft_set_gc_batch_complete(gcb);
-	}
-	return nft_set_gc_batch_alloc(set, gfp);
-}
-
-static inline void nft_set_gc_batch_add(struct nft_set_gc_batch *gcb,
-					void *elem)
-{
-	gcb->elems[gcb->head.cnt++] = elem;
-}
-=======
->>>>>>> ccf0a997
 
 struct nft_expr_ops;
 /**
@@ -1651,11 +1592,8 @@
 	(((struct nft_trans_set *)trans->data)->timeout)
 #define nft_trans_set_gc_int(trans)	\
 	(((struct nft_trans_set *)trans->data)->gc_int)
-<<<<<<< HEAD
-=======
 #define nft_trans_set_size(trans)	\
 	(((struct nft_trans_set *)trans->data)->size)
->>>>>>> ccf0a997
 
 struct nft_trans_chain {
 	struct nft_chain		*chain;
