/*
   BlueZ - Bluetooth protocol stack for Linux
   Copyright (C) 2000-2001 Qualcomm Incorporated
   Copyright 2023 NXP

   Written 2000,2001 by Maxim Krasnyansky <maxk@qualcomm.com>

   This program is free software; you can redistribute it and/or modify
   it under the terms of the GNU General Public License version 2 as
   published by the Free Software Foundation;

   THE SOFTWARE IS PROVIDED "AS IS", WITHOUT WARRANTY OF ANY KIND, EXPRESS
   OR IMPLIED, INCLUDING BUT NOT LIMITED TO THE WARRANTIES OF MERCHANTABILITY,
   FITNESS FOR A PARTICULAR PURPOSE AND NONINFRINGEMENT OF THIRD PARTY RIGHTS.
   IN NO EVENT SHALL THE COPYRIGHT HOLDER(S) AND AUTHOR(S) BE LIABLE FOR ANY
   CLAIM, OR ANY SPECIAL INDIRECT OR CONSEQUENTIAL DAMAGES, OR ANY DAMAGES
   WHATSOEVER RESULTING FROM LOSS OF USE, DATA OR PROFITS, WHETHER IN AN
   ACTION OF CONTRACT, NEGLIGENCE OR OTHER TORTIOUS ACTION, ARISING OUT OF
   OR IN CONNECTION WITH THE USE OR PERFORMANCE OF THIS SOFTWARE.

   ALL LIABILITY, INCLUDING LIABILITY FOR INFRINGEMENT OF ANY PATENTS,
   COPYRIGHTS, TRADEMARKS OR OTHER RIGHTS, RELATING TO USE OF THIS
   SOFTWARE IS DISCLAIMED.
*/

#ifndef __HCI_H
#define __HCI_H

#define HCI_MAX_ACL_SIZE	1024
#define HCI_MAX_SCO_SIZE	255
#define HCI_MAX_ISO_SIZE	251
#define HCI_MAX_EVENT_SIZE	260
#define HCI_MAX_FRAME_SIZE	(HCI_MAX_ACL_SIZE + 4)

#define HCI_LINK_KEY_SIZE	16
#define HCI_AMP_LINK_KEY_SIZE	(2 * HCI_LINK_KEY_SIZE)

#define HCI_MAX_AMP_ASSOC_SIZE	672

#define HCI_MAX_CPB_DATA_SIZE	252

/* HCI dev events */
#define HCI_DEV_REG			1
#define HCI_DEV_UNREG			2
#define HCI_DEV_UP			3
#define HCI_DEV_DOWN			4
#define HCI_DEV_SUSPEND			5
#define HCI_DEV_RESUME			6
#define HCI_DEV_OPEN			7
#define HCI_DEV_CLOSE			8
#define HCI_DEV_SETUP			9

/* HCI notify events */
#define HCI_NOTIFY_CONN_ADD		1
#define HCI_NOTIFY_CONN_DEL		2
#define HCI_NOTIFY_VOICE_SETTING	3
#define HCI_NOTIFY_ENABLE_SCO_CVSD	4
#define HCI_NOTIFY_ENABLE_SCO_TRANSP	5
#define HCI_NOTIFY_DISABLE_SCO		6

/* HCI bus types */
#define HCI_VIRTUAL	0
#define HCI_USB		1
#define HCI_PCCARD	2
#define HCI_UART	3
#define HCI_RS232	4
#define HCI_PCI		5
#define HCI_SDIO	6
#define HCI_SPI		7
#define HCI_I2C		8
#define HCI_SMD		9
#define HCI_VIRTIO	10

/* HCI controller types */
#define HCI_PRIMARY	0x00
#define HCI_AMP		0x01

/* First BR/EDR Controller shall have ID = 0 */
#define AMP_ID_BREDR	0x00

/* AMP controller types */
#define AMP_TYPE_BREDR	0x00
#define AMP_TYPE_80211	0x01

/* AMP controller status */
#define AMP_STATUS_POWERED_DOWN			0x00
#define AMP_STATUS_BLUETOOTH_ONLY		0x01
#define AMP_STATUS_NO_CAPACITY			0x02
#define AMP_STATUS_LOW_CAPACITY			0x03
#define AMP_STATUS_MEDIUM_CAPACITY		0x04
#define AMP_STATUS_HIGH_CAPACITY		0x05
#define AMP_STATUS_FULL_CAPACITY		0x06

/* HCI device quirks */
enum {
	/* When this quirk is set, the HCI Reset command is send when
	 * closing the transport instead of when opening it.
	 *
	 * This quirk must be set before hci_register_dev is called.
	 */
	HCI_QUIRK_RESET_ON_CLOSE,

	/* When this quirk is set, the device is turned into a raw-only
	 * device and it will stay in unconfigured state.
	 *
	 * This quirk must be set before hci_register_dev is called.
	 */
	HCI_QUIRK_RAW_DEVICE,

	/* When this quirk is set, the buffer sizes reported by
	 * HCI Read Buffer Size command are corrected if invalid.
	 *
	 * This quirk must be set before hci_register_dev is called.
	 */
	HCI_QUIRK_FIXUP_BUFFER_SIZE,

	/* When this quirk is set, then a controller that does not
	 * indicate support for Inquiry Result with RSSI is assumed to
	 * support it anyway. Some early Bluetooth 1.2 controllers had
	 * wrongly configured local features that will require forcing
	 * them to enable this mode. Getting RSSI information with the
	 * inquiry responses is preferred since it allows for a better
	 * user experience.
	 *
	 * This quirk must be set before hci_register_dev is called.
	 */
	HCI_QUIRK_FIXUP_INQUIRY_MODE,

	/* When this quirk is set, then the HCI Read Local Supported
	 * Commands command is not supported. In general Bluetooth 1.2
	 * and later controllers should support this command. However
	 * some controllers indicate Bluetooth 1.2 support, but do
	 * not support this command.
	 *
	 * This quirk must be set before hci_register_dev is called.
	 */
	HCI_QUIRK_BROKEN_LOCAL_COMMANDS,

	/* When this quirk is set, then no stored link key handling
	 * is performed. This is mainly due to the fact that the
	 * HCI Delete Stored Link Key command is advertised, but
	 * not supported.
	 *
	 * This quirk must be set before hci_register_dev is called.
	 */
	HCI_QUIRK_BROKEN_STORED_LINK_KEY,

	/* When this quirk is set, an external configuration step
	 * is required and will be indicated with the controller
	 * configuration.
	 *
	 * This quirk can be set before hci_register_dev is called or
	 * during the hdev->setup vendor callback.
	 */
	HCI_QUIRK_EXTERNAL_CONFIG,

	/* When this quirk is set, the public Bluetooth address
	 * initially reported by HCI Read BD Address command
	 * is considered invalid. Controller configuration is
	 * required before this device can be used.
	 *
	 * This quirk can be set before hci_register_dev is called or
	 * during the hdev->setup vendor callback.
	 */
	HCI_QUIRK_INVALID_BDADDR,

	/* When this quirk is set, the public Bluetooth address
	 * initially reported by HCI Read BD Address command
	 * is considered invalid. The public BD Address can be
	 * specified in the fwnode property 'local-bd-address'.
	 * If this property does not exist or is invalid controller
	 * configuration is required before this device can be used.
	 *
	 * This quirk can be set before hci_register_dev is called or
	 * during the hdev->setup vendor callback.
	 */
	HCI_QUIRK_USE_BDADDR_PROPERTY,

	/* When this quirk is set, the duplicate filtering during
	 * scanning is based on Bluetooth devices addresses. To allow
	 * RSSI based updates, restart scanning if needed.
	 *
	 * This quirk can be set before hci_register_dev is called or
	 * during the hdev->setup vendor callback.
	 */
	HCI_QUIRK_STRICT_DUPLICATE_FILTER,

	/* When this quirk is set, LE scan and BR/EDR inquiry is done
	 * simultaneously, otherwise it's interleaved.
	 *
	 * This quirk can be set before hci_register_dev is called or
	 * during the hdev->setup vendor callback.
	 */
	HCI_QUIRK_SIMULTANEOUS_DISCOVERY,

	/* When this quirk is set, the enabling of diagnostic mode is
	 * not persistent over HCI Reset. Every time the controller
	 * is brought up it needs to be reprogrammed.
	 *
	 * This quirk can be set before hci_register_dev is called or
	 * during the hdev->setup vendor callback.
	 */
	HCI_QUIRK_NON_PERSISTENT_DIAG,

	/* When this quirk is set, setup() would be run after every
	 * open() and not just after the first open().
	 *
	 * This quirk can be set before hci_register_dev is called or
	 * during the hdev->setup vendor callback.
	 *
	 */
	HCI_QUIRK_NON_PERSISTENT_SETUP,

	/* When this quirk is set, wide band speech is supported by
	 * the driver since no reliable mechanism exist to report
	 * this from the hardware, a driver flag is use to convey
	 * this support
	 *
	 * This quirk must be set before hci_register_dev is called.
	 */
	HCI_QUIRK_WIDEBAND_SPEECH_SUPPORTED,

	/* When this quirk is set, the controller has validated that
	 * LE states reported through the HCI_LE_READ_SUPPORTED_STATES are
	 * valid.  This mechanism is necessary as many controllers have
	 * been seen has having trouble initiating a connectable
	 * advertisement despite the state combination being reported as
	 * supported.
	 */
	HCI_QUIRK_VALID_LE_STATES,

	/* When this quirk is set, then erroneous data reporting
	 * is ignored. This is mainly due to the fact that the HCI
	 * Read Default Erroneous Data Reporting command is advertised,
	 * but not supported; these controllers often reply with unknown
	 * command and tend to lock up randomly. Needing a hard reset.
	 *
	 * This quirk can be set before hci_register_dev is called or
	 * during the hdev->setup vendor callback.
	 */
	HCI_QUIRK_BROKEN_ERR_DATA_REPORTING,

	/*
	 * When this quirk is set, then the hci_suspend_notifier is not
	 * registered. This is intended for devices which drop completely
	 * from the bus on system-suspend and which will show up as a new
	 * HCI after resume.
	 */
	HCI_QUIRK_NO_SUSPEND_NOTIFIER,

	/*
	 * When this quirk is set, LE tx power is not queried on startup
	 * and the min/max tx power values default to HCI_TX_POWER_INVALID.
	 *
	 * This quirk can be set before hci_register_dev is called or
	 * during the hdev->setup vendor callback.
	 */
	HCI_QUIRK_BROKEN_READ_TRANSMIT_POWER,

	/* When this quirk is set, HCI_OP_SET_EVENT_FLT requests with
	 * HCI_FLT_CLEAR_ALL are ignored and event filtering is
	 * completely avoided. A subset of the CSR controller
	 * clones struggle with this and instantly lock up.
	 *
	 * Note that devices using this must (separately) disable
	 * runtime suspend, because event filtering takes place there.
	 */
	HCI_QUIRK_BROKEN_FILTER_CLEAR_ALL,

	/*
	 * When this quirk is set, disables the use of
	 * HCI_OP_ENHANCED_SETUP_SYNC_CONN command to setup SCO connections.
	 *
	 * This quirk can be set before hci_register_dev is called or
	 * during the hdev->setup vendor callback.
	 */
	HCI_QUIRK_BROKEN_ENHANCED_SETUP_SYNC_CONN,

	/*
	 * When this quirk is set, the HCI_OP_LE_SET_EXT_SCAN_ENABLE command is
	 * disabled. This is required for some Broadcom controllers which
	 * erroneously claim to support extended scanning.
	 *
	 * This quirk can be set before hci_register_dev is called or
	 * during the hdev->setup vendor callback.
	 */
	HCI_QUIRK_BROKEN_EXT_SCAN,

	/*
	 * When this quirk is set, the HCI_OP_GET_MWS_TRANSPORT_CONFIG command is
	 * disabled. This is required for some Broadcom controllers which
	 * erroneously claim to support MWS Transport Layer Configuration.
	 *
	 * This quirk can be set before hci_register_dev is called or
	 * during the hdev->setup vendor callback.
	 */
	HCI_QUIRK_BROKEN_MWS_TRANSPORT_CONFIG,

	/* When this quirk is set, max_page for local extended features
	 * is set to 1, even if controller reports higher number. Some
	 * controllers (e.g. RTL8723CS) report more pages, but they
	 * don't actually support features declared there.
	 */
	HCI_QUIRK_BROKEN_LOCAL_EXT_FEATURES_PAGE_2,

	/*
	 * When this quirk is set, the HCI_OP_LE_SET_RPA_TIMEOUT command is
	 * skipped during initialization. This is required for the Actions
	 * Semiconductor ATS2851 based controllers, which erroneously claims
	 * to support it.
	 */
	HCI_QUIRK_BROKEN_SET_RPA_TIMEOUT,
<<<<<<< HEAD
=======

	/* When this quirk is set, MSFT extension monitor tracking by
	 * address filter is supported. Since tracking quantity of each
	 * pattern is limited, this feature supports tracking multiple
	 * devices concurrently if controller supports multiple
	 * address filters.
	 *
	 * This quirk must be set before hci_register_dev is called.
	 */
	HCI_QUIRK_USE_MSFT_EXT_ADDRESS_FILTER,

	/*
	 * When this quirk is set, LE Coded PHY shall not be used. This is
	 * required for some Intel controllers which erroneously claim to
	 * support it but it causes problems with extended scanning.
	 *
	 * This quirk can be set before hci_register_dev is called or
	 * during the hdev->setup vendor callback.
	 */
	HCI_QUIRK_BROKEN_LE_CODED,
>>>>>>> ccf0a997
};

/* HCI device flags */
enum {
	HCI_UP,
	HCI_INIT,
	HCI_RUNNING,

	HCI_PSCAN,
	HCI_ISCAN,
	HCI_AUTH,
	HCI_ENCRYPT,
	HCI_INQUIRY,

	HCI_RAW,

	HCI_RESET,
};

/* HCI socket flags */
enum {
	HCI_SOCK_TRUSTED,
	HCI_MGMT_INDEX_EVENTS,
	HCI_MGMT_UNCONF_INDEX_EVENTS,
	HCI_MGMT_EXT_INDEX_EVENTS,
	HCI_MGMT_EXT_INFO_EVENTS,
	HCI_MGMT_OPTION_EVENTS,
	HCI_MGMT_SETTING_EVENTS,
	HCI_MGMT_DEV_CLASS_EVENTS,
	HCI_MGMT_LOCAL_NAME_EVENTS,
	HCI_MGMT_OOB_DATA_EVENTS,
	HCI_MGMT_EXP_FEATURE_EVENTS,
};

/*
 * BR/EDR and/or LE controller flags: the flags defined here should represent
 * states from the controller.
 */
enum {
	HCI_SETUP,
	HCI_CONFIG,
	HCI_DEBUGFS_CREATED,
	HCI_AUTO_OFF,
	HCI_RFKILLED,
	HCI_MGMT,
	HCI_BONDABLE,
	HCI_SERVICE_CACHE,
	HCI_KEEP_DEBUG_KEYS,
	HCI_USE_DEBUG_KEYS,
	HCI_UNREGISTER,
	HCI_UNCONFIGURED,
	HCI_USER_CHANNEL,
	HCI_EXT_CONFIGURED,
	HCI_LE_ADV,
	HCI_LE_PER_ADV,
	HCI_LE_SCAN,
	HCI_SSP_ENABLED,
	HCI_SC_ENABLED,
	HCI_SC_ONLY,
	HCI_PRIVACY,
	HCI_LIMITED_PRIVACY,
	HCI_RPA_EXPIRED,
	HCI_RPA_RESOLVING,
	HCI_HS_ENABLED,
	HCI_LE_ENABLED,
	HCI_ADVERTISING,
	HCI_ADVERTISING_CONNECTABLE,
	HCI_CONNECTABLE,
	HCI_DISCOVERABLE,
	HCI_LIMITED_DISCOVERABLE,
	HCI_LINK_SECURITY,
	HCI_PERIODIC_INQ,
	HCI_FAST_CONNECTABLE,
	HCI_BREDR_ENABLED,
	HCI_LE_SCAN_INTERRUPTED,
	HCI_WIDEBAND_SPEECH_ENABLED,
	HCI_EVENT_FILTER_CONFIGURED,
	HCI_PA_SYNC,

	HCI_DUT_MODE,
	HCI_VENDOR_DIAG,
	HCI_FORCE_BREDR_SMP,
	HCI_FORCE_STATIC_ADDR,
	HCI_LL_RPA_RESOLUTION,
	HCI_ENABLE_LL_PRIVACY,
	HCI_CMD_PENDING,
	HCI_FORCE_NO_MITM,
	HCI_QUALITY_REPORT,
	HCI_OFFLOAD_CODECS_ENABLED,
	HCI_LE_SIMULTANEOUS_ROLES,
	HCI_CMD_DRAIN_WORKQUEUE,

	HCI_MESH_EXPERIMENTAL,
	HCI_MESH,
	HCI_MESH_SENDING,

	__HCI_NUM_FLAGS,
};

/* HCI timeouts */
#define HCI_DISCONN_TIMEOUT	msecs_to_jiffies(2000)	/* 2 seconds */
#define HCI_PAIRING_TIMEOUT	msecs_to_jiffies(60000)	/* 60 seconds */
#define HCI_INIT_TIMEOUT	msecs_to_jiffies(10000)	/* 10 seconds */
#define HCI_CMD_TIMEOUT		msecs_to_jiffies(2000)	/* 2 seconds */
#define HCI_NCMD_TIMEOUT	msecs_to_jiffies(4000)	/* 4 seconds */
#define HCI_ACL_TX_TIMEOUT	msecs_to_jiffies(45000)	/* 45 seconds */
#define HCI_AUTO_OFF_TIMEOUT	msecs_to_jiffies(2000)	/* 2 seconds */
#define HCI_POWER_OFF_TIMEOUT	msecs_to_jiffies(5000)	/* 5 seconds */
#define HCI_LE_CONN_TIMEOUT	msecs_to_jiffies(20000)	/* 20 seconds */
#define HCI_LE_AUTOCONN_TIMEOUT	msecs_to_jiffies(4000)	/* 4 seconds */

/* HCI data types */
#define HCI_COMMAND_PKT		0x01
#define HCI_ACLDATA_PKT		0x02
#define HCI_SCODATA_PKT		0x03
#define HCI_EVENT_PKT		0x04
#define HCI_ISODATA_PKT		0x05
#define HCI_DIAG_PKT		0xf0
#define HCI_VENDOR_PKT		0xff

/* HCI packet types */
#define HCI_DM1		0x0008
#define HCI_DM3		0x0400
#define HCI_DM5		0x4000
#define HCI_DH1		0x0010
#define HCI_DH3		0x0800
#define HCI_DH5		0x8000

/* HCI packet types inverted masks */
#define HCI_2DH1	0x0002
#define HCI_3DH1	0x0004
#define HCI_2DH3	0x0100
#define HCI_3DH3	0x0200
#define HCI_2DH5	0x1000
#define HCI_3DH5	0x2000

#define HCI_HV1		0x0020
#define HCI_HV2		0x0040
#define HCI_HV3		0x0080

#define SCO_PTYPE_MASK	(HCI_HV1 | HCI_HV2 | HCI_HV3)
#define ACL_PTYPE_MASK	(~SCO_PTYPE_MASK)

/* eSCO packet types */
#define ESCO_HV1	0x0001
#define ESCO_HV2	0x0002
#define ESCO_HV3	0x0004
#define ESCO_EV3	0x0008
#define ESCO_EV4	0x0010
#define ESCO_EV5	0x0020
#define ESCO_2EV3	0x0040
#define ESCO_3EV3	0x0080
#define ESCO_2EV5	0x0100
#define ESCO_3EV5	0x0200

#define SCO_ESCO_MASK  (ESCO_HV1 | ESCO_HV2 | ESCO_HV3)
#define EDR_ESCO_MASK  (ESCO_2EV3 | ESCO_3EV3 | ESCO_2EV5 | ESCO_3EV5)

/* ACL flags */
#define ACL_START_NO_FLUSH	0x00
#define ACL_CONT		0x01
#define ACL_START		0x02
#define ACL_COMPLETE		0x03
#define ACL_ACTIVE_BCAST	0x04
#define ACL_PICO_BCAST		0x08

/* ISO PB flags */
#define ISO_START		0x00
#define ISO_CONT		0x01
#define ISO_SINGLE		0x02
#define ISO_END			0x03

/* ISO TS flags */
#define ISO_TS			0x01

/* Baseband links */
#define SCO_LINK	0x00
#define ACL_LINK	0x01
#define ESCO_LINK	0x02
/* Low Energy links do not have defined link type. Use invented one */
#define LE_LINK		0x80
#define AMP_LINK	0x81
#define ISO_LINK	0x82
#define INVALID_LINK	0xff

/* LMP features */
#define LMP_3SLOT	0x01
#define LMP_5SLOT	0x02
#define LMP_ENCRYPT	0x04
#define LMP_SOFFSET	0x08
#define LMP_TACCURACY	0x10
#define LMP_RSWITCH	0x20
#define LMP_HOLD	0x40
#define LMP_SNIFF	0x80

#define LMP_PARK	0x01
#define LMP_RSSI	0x02
#define LMP_QUALITY	0x04
#define LMP_SCO		0x08
#define LMP_HV2		0x10
#define LMP_HV3		0x20
#define LMP_ULAW	0x40
#define LMP_ALAW	0x80

#define LMP_CVSD	0x01
#define LMP_PSCHEME	0x02
#define LMP_PCONTROL	0x04
#define LMP_TRANSPARENT	0x08

#define LMP_EDR_2M		0x02
#define LMP_EDR_3M		0x04
#define LMP_RSSI_INQ	0x40
#define LMP_ESCO	0x80

#define LMP_EV4		0x01
#define LMP_EV5		0x02
#define LMP_NO_BREDR	0x20
#define LMP_LE		0x40
#define LMP_EDR_3SLOT	0x80

#define LMP_EDR_5SLOT	0x01
#define LMP_SNIFF_SUBR	0x02
#define LMP_PAUSE_ENC	0x04
#define LMP_EDR_ESCO_2M	0x20
#define LMP_EDR_ESCO_3M	0x40
#define LMP_EDR_3S_ESCO	0x80

#define LMP_EXT_INQ	0x01
#define LMP_SIMUL_LE_BR	0x02
#define LMP_SIMPLE_PAIR	0x08
#define LMP_ERR_DATA_REPORTING 0x20
#define LMP_NO_FLUSH	0x40

#define LMP_LSTO	0x01
#define LMP_INQ_TX_PWR	0x02
#define LMP_EXTFEATURES	0x80

/* Extended LMP features */
#define LMP_CPB_CENTRAL		0x01
#define LMP_CPB_PERIPHERAL	0x02
#define LMP_SYNC_TRAIN		0x04
#define LMP_SYNC_SCAN		0x08

#define LMP_SC		0x01
#define LMP_PING	0x02

/* Host features */
#define LMP_HOST_SSP		0x01
#define LMP_HOST_LE		0x02
#define LMP_HOST_LE_BREDR	0x04
#define LMP_HOST_SC		0x08

/* LE features */
#define HCI_LE_ENCRYPTION		0x01
#define HCI_LE_CONN_PARAM_REQ_PROC	0x02
#define HCI_LE_PERIPHERAL_FEATURES	0x08
#define HCI_LE_PING			0x10
#define HCI_LE_DATA_LEN_EXT		0x20
#define HCI_LE_LL_PRIVACY		0x40
#define HCI_LE_EXT_SCAN_POLICY		0x80
#define HCI_LE_PHY_2M			0x01
#define HCI_LE_PHY_CODED		0x08
#define HCI_LE_EXT_ADV			0x10
#define HCI_LE_PERIODIC_ADV		0x20
#define HCI_LE_CHAN_SEL_ALG2		0x40
#define HCI_LE_CIS_CENTRAL		0x10
#define HCI_LE_CIS_PERIPHERAL		0x20
#define HCI_LE_ISO_BROADCASTER		0x40
#define HCI_LE_ISO_SYNC_RECEIVER	0x80

/* Connection modes */
#define HCI_CM_ACTIVE	0x0000
#define HCI_CM_HOLD	0x0001
#define HCI_CM_SNIFF	0x0002
#define HCI_CM_PARK	0x0003

/* Link policies */
#define HCI_LP_RSWITCH	0x0001
#define HCI_LP_HOLD	0x0002
#define HCI_LP_SNIFF	0x0004
#define HCI_LP_PARK	0x0008

/* Link modes */
#define HCI_LM_ACCEPT	0x8000
#define HCI_LM_MASTER	0x0001
#define HCI_LM_AUTH	0x0002
#define HCI_LM_ENCRYPT	0x0004
#define HCI_LM_TRUSTED	0x0008
#define HCI_LM_RELIABLE	0x0010
#define HCI_LM_SECURE	0x0020
#define HCI_LM_FIPS	0x0040

/* Authentication types */
#define HCI_AT_NO_BONDING		0x00
#define HCI_AT_NO_BONDING_MITM		0x01
#define HCI_AT_DEDICATED_BONDING	0x02
#define HCI_AT_DEDICATED_BONDING_MITM	0x03
#define HCI_AT_GENERAL_BONDING		0x04
#define HCI_AT_GENERAL_BONDING_MITM	0x05

/* I/O capabilities */
#define HCI_IO_DISPLAY_ONLY	0x00
#define HCI_IO_DISPLAY_YESNO	0x01
#define HCI_IO_KEYBOARD_ONLY	0x02
#define HCI_IO_NO_INPUT_OUTPUT	0x03

/* Link Key types */
#define HCI_LK_COMBINATION		0x00
#define HCI_LK_LOCAL_UNIT		0x01
#define HCI_LK_REMOTE_UNIT		0x02
#define HCI_LK_DEBUG_COMBINATION	0x03
#define HCI_LK_UNAUTH_COMBINATION_P192	0x04
#define HCI_LK_AUTH_COMBINATION_P192	0x05
#define HCI_LK_CHANGED_COMBINATION	0x06
#define HCI_LK_UNAUTH_COMBINATION_P256	0x07
#define HCI_LK_AUTH_COMBINATION_P256	0x08

/* ---- HCI Error Codes ---- */
#define HCI_ERROR_UNKNOWN_CONN_ID	0x02
#define HCI_ERROR_AUTH_FAILURE		0x05
#define HCI_ERROR_PIN_OR_KEY_MISSING	0x06
#define HCI_ERROR_MEMORY_EXCEEDED	0x07
#define HCI_ERROR_CONNECTION_TIMEOUT	0x08
#define HCI_ERROR_REJ_LIMITED_RESOURCES	0x0d
#define HCI_ERROR_REJ_BAD_ADDR		0x0f
#define HCI_ERROR_INVALID_PARAMETERS	0x12
#define HCI_ERROR_REMOTE_USER_TERM	0x13
#define HCI_ERROR_REMOTE_LOW_RESOURCES	0x14
#define HCI_ERROR_REMOTE_POWER_OFF	0x15
#define HCI_ERROR_LOCAL_HOST_TERM	0x16
#define HCI_ERROR_PAIRING_NOT_ALLOWED	0x18
#define HCI_ERROR_INVALID_LL_PARAMS	0x1e
#define HCI_ERROR_UNSPECIFIED		0x1f
#define HCI_ERROR_ADVERTISING_TIMEOUT	0x3c
#define HCI_ERROR_CANCELLED_BY_HOST	0x44

/* Flow control modes */
#define HCI_FLOW_CTL_MODE_PACKET_BASED	0x00
#define HCI_FLOW_CTL_MODE_BLOCK_BASED	0x01

/* The core spec defines 127 as the "not available" value */
#define HCI_TX_POWER_INVALID	127
#define HCI_RSSI_INVALID	127

#define HCI_SYNC_HANDLE_INVALID	0xffff

#define HCI_ROLE_MASTER		0x00
#define HCI_ROLE_SLAVE		0x01

/* Extended Inquiry Response field types */
#define EIR_FLAGS		0x01 /* flags */
#define EIR_UUID16_SOME		0x02 /* 16-bit UUID, more available */
#define EIR_UUID16_ALL		0x03 /* 16-bit UUID, all listed */
#define EIR_UUID32_SOME		0x04 /* 32-bit UUID, more available */
#define EIR_UUID32_ALL		0x05 /* 32-bit UUID, all listed */
#define EIR_UUID128_SOME	0x06 /* 128-bit UUID, more available */
#define EIR_UUID128_ALL		0x07 /* 128-bit UUID, all listed */
#define EIR_NAME_SHORT		0x08 /* shortened local name */
#define EIR_NAME_COMPLETE	0x09 /* complete local name */
#define EIR_TX_POWER		0x0A /* transmit power level */
#define EIR_CLASS_OF_DEV	0x0D /* Class of Device */
#define EIR_SSP_HASH_C192	0x0E /* Simple Pairing Hash C-192 */
#define EIR_SSP_RAND_R192	0x0F /* Simple Pairing Randomizer R-192 */
#define EIR_DEVICE_ID		0x10 /* device ID */
#define EIR_APPEARANCE		0x19 /* Device appearance */
#define EIR_SERVICE_DATA	0x16 /* Service Data */
#define EIR_LE_BDADDR		0x1B /* LE Bluetooth device address */
#define EIR_LE_ROLE		0x1C /* LE role */
#define EIR_SSP_HASH_C256	0x1D /* Simple Pairing Hash C-256 */
#define EIR_SSP_RAND_R256	0x1E /* Simple Pairing Rand R-256 */
#define EIR_LE_SC_CONFIRM	0x22 /* LE SC Confirmation Value */
#define EIR_LE_SC_RANDOM	0x23 /* LE SC Random Value */

/* Low Energy Advertising Flags */
#define LE_AD_LIMITED		0x01 /* Limited Discoverable */
#define LE_AD_GENERAL		0x02 /* General Discoverable */
#define LE_AD_NO_BREDR		0x04 /* BR/EDR not supported */
#define LE_AD_SIM_LE_BREDR_CTRL	0x08 /* Simultaneous LE & BR/EDR Controller */
#define LE_AD_SIM_LE_BREDR_HOST	0x10 /* Simultaneous LE & BR/EDR Host */

/* -----  HCI Commands ---- */
#define HCI_OP_NOP			0x0000

#define HCI_OP_INQUIRY			0x0401
struct hci_cp_inquiry {
	__u8     lap[3];
	__u8     length;
	__u8     num_rsp;
} __packed;

#define HCI_OP_INQUIRY_CANCEL		0x0402

#define HCI_OP_PERIODIC_INQ		0x0403

#define HCI_OP_EXIT_PERIODIC_INQ	0x0404

#define HCI_OP_CREATE_CONN		0x0405
struct hci_cp_create_conn {
	bdaddr_t bdaddr;
	__le16   pkt_type;
	__u8     pscan_rep_mode;
	__u8     pscan_mode;
	__le16   clock_offset;
	__u8     role_switch;
} __packed;

#define HCI_OP_DISCONNECT		0x0406
struct hci_cp_disconnect {
	__le16   handle;
	__u8     reason;
} __packed;

#define HCI_OP_ADD_SCO			0x0407
struct hci_cp_add_sco {
	__le16   handle;
	__le16   pkt_type;
} __packed;

#define HCI_OP_CREATE_CONN_CANCEL	0x0408
struct hci_cp_create_conn_cancel {
	bdaddr_t bdaddr;
} __packed;

#define HCI_OP_ACCEPT_CONN_REQ		0x0409
struct hci_cp_accept_conn_req {
	bdaddr_t bdaddr;
	__u8     role;
} __packed;

#define HCI_OP_REJECT_CONN_REQ		0x040a
struct hci_cp_reject_conn_req {
	bdaddr_t bdaddr;
	__u8     reason;
} __packed;

#define HCI_OP_LINK_KEY_REPLY		0x040b
struct hci_cp_link_key_reply {
	bdaddr_t bdaddr;
	__u8     link_key[HCI_LINK_KEY_SIZE];
} __packed;

#define HCI_OP_LINK_KEY_NEG_REPLY	0x040c
struct hci_cp_link_key_neg_reply {
	bdaddr_t bdaddr;
} __packed;

#define HCI_OP_PIN_CODE_REPLY		0x040d
struct hci_cp_pin_code_reply {
	bdaddr_t bdaddr;
	__u8     pin_len;
	__u8     pin_code[16];
} __packed;
struct hci_rp_pin_code_reply {
	__u8     status;
	bdaddr_t bdaddr;
} __packed;

#define HCI_OP_PIN_CODE_NEG_REPLY	0x040e
struct hci_cp_pin_code_neg_reply {
	bdaddr_t bdaddr;
} __packed;
struct hci_rp_pin_code_neg_reply {
	__u8     status;
	bdaddr_t bdaddr;
} __packed;

#define HCI_OP_CHANGE_CONN_PTYPE	0x040f
struct hci_cp_change_conn_ptype {
	__le16   handle;
	__le16   pkt_type;
} __packed;

#define HCI_OP_AUTH_REQUESTED		0x0411
struct hci_cp_auth_requested {
	__le16   handle;
} __packed;

#define HCI_OP_SET_CONN_ENCRYPT		0x0413
struct hci_cp_set_conn_encrypt {
	__le16   handle;
	__u8     encrypt;
} __packed;

#define HCI_OP_CHANGE_CONN_LINK_KEY	0x0415
struct hci_cp_change_conn_link_key {
	__le16   handle;
} __packed;

#define HCI_OP_REMOTE_NAME_REQ		0x0419
struct hci_cp_remote_name_req {
	bdaddr_t bdaddr;
	__u8     pscan_rep_mode;
	__u8     pscan_mode;
	__le16   clock_offset;
} __packed;

#define HCI_OP_REMOTE_NAME_REQ_CANCEL	0x041a
struct hci_cp_remote_name_req_cancel {
	bdaddr_t bdaddr;
} __packed;

#define HCI_OP_READ_REMOTE_FEATURES	0x041b
struct hci_cp_read_remote_features {
	__le16   handle;
} __packed;

#define HCI_OP_READ_REMOTE_EXT_FEATURES	0x041c
struct hci_cp_read_remote_ext_features {
	__le16   handle;
	__u8     page;
} __packed;

#define HCI_OP_READ_REMOTE_VERSION	0x041d
struct hci_cp_read_remote_version {
	__le16   handle;
} __packed;

#define HCI_OP_READ_CLOCK_OFFSET	0x041f
struct hci_cp_read_clock_offset {
	__le16   handle;
} __packed;

#define HCI_OP_SETUP_SYNC_CONN		0x0428
struct hci_cp_setup_sync_conn {
	__le16   handle;
	__le32   tx_bandwidth;
	__le32   rx_bandwidth;
	__le16   max_latency;
	__le16   voice_setting;
	__u8     retrans_effort;
	__le16   pkt_type;
} __packed;

#define HCI_OP_ACCEPT_SYNC_CONN_REQ	0x0429
struct hci_cp_accept_sync_conn_req {
	bdaddr_t bdaddr;
	__le32   tx_bandwidth;
	__le32   rx_bandwidth;
	__le16   max_latency;
	__le16   content_format;
	__u8     retrans_effort;
	__le16   pkt_type;
} __packed;

#define HCI_OP_REJECT_SYNC_CONN_REQ	0x042a
struct hci_cp_reject_sync_conn_req {
	bdaddr_t bdaddr;
	__u8     reason;
} __packed;

#define HCI_OP_IO_CAPABILITY_REPLY	0x042b
struct hci_cp_io_capability_reply {
	bdaddr_t bdaddr;
	__u8     capability;
	__u8     oob_data;
	__u8     authentication;
} __packed;

#define HCI_OP_USER_CONFIRM_REPLY		0x042c
struct hci_cp_user_confirm_reply {
	bdaddr_t bdaddr;
} __packed;
struct hci_rp_user_confirm_reply {
	__u8     status;
	bdaddr_t bdaddr;
} __packed;

#define HCI_OP_USER_CONFIRM_NEG_REPLY	0x042d

#define HCI_OP_USER_PASSKEY_REPLY		0x042e
struct hci_cp_user_passkey_reply {
	bdaddr_t bdaddr;
	__le32	passkey;
} __packed;

#define HCI_OP_USER_PASSKEY_NEG_REPLY	0x042f

#define HCI_OP_REMOTE_OOB_DATA_REPLY	0x0430
struct hci_cp_remote_oob_data_reply {
	bdaddr_t bdaddr;
	__u8     hash[16];
	__u8     rand[16];
} __packed;

#define HCI_OP_REMOTE_OOB_DATA_NEG_REPLY	0x0433
struct hci_cp_remote_oob_data_neg_reply {
	bdaddr_t bdaddr;
} __packed;

#define HCI_OP_IO_CAPABILITY_NEG_REPLY	0x0434
struct hci_cp_io_capability_neg_reply {
	bdaddr_t bdaddr;
	__u8     reason;
} __packed;

#define HCI_OP_CREATE_PHY_LINK		0x0435
struct hci_cp_create_phy_link {
	__u8     phy_handle;
	__u8     key_len;
	__u8     key_type;
	__u8     key[HCI_AMP_LINK_KEY_SIZE];
} __packed;

#define HCI_OP_ACCEPT_PHY_LINK		0x0436
struct hci_cp_accept_phy_link {
	__u8     phy_handle;
	__u8     key_len;
	__u8     key_type;
	__u8     key[HCI_AMP_LINK_KEY_SIZE];
} __packed;

#define HCI_OP_DISCONN_PHY_LINK		0x0437
struct hci_cp_disconn_phy_link {
	__u8     phy_handle;
	__u8     reason;
} __packed;

struct ext_flow_spec {
	__u8       id;
	__u8       stype;
	__le16     msdu;
	__le32     sdu_itime;
	__le32     acc_lat;
	__le32     flush_to;
} __packed;

#define HCI_OP_CREATE_LOGICAL_LINK	0x0438
#define HCI_OP_ACCEPT_LOGICAL_LINK	0x0439
struct hci_cp_create_accept_logical_link {
	__u8                  phy_handle;
	struct ext_flow_spec  tx_flow_spec;
	struct ext_flow_spec  rx_flow_spec;
} __packed;

#define HCI_OP_DISCONN_LOGICAL_LINK	0x043a
struct hci_cp_disconn_logical_link {
	__le16   log_handle;
} __packed;

#define HCI_OP_LOGICAL_LINK_CANCEL	0x043b
struct hci_cp_logical_link_cancel {
	__u8     phy_handle;
	__u8     flow_spec_id;
} __packed;

#define HCI_OP_ENHANCED_SETUP_SYNC_CONN		0x043d
struct hci_coding_format {
	__u8	id;
	__le16	cid;
	__le16	vid;
} __packed;

struct hci_cp_enhanced_setup_sync_conn {
	__le16   handle;
	__le32   tx_bandwidth;
	__le32   rx_bandwidth;
	struct	 hci_coding_format tx_coding_format;
	struct	 hci_coding_format rx_coding_format;
	__le16	 tx_codec_frame_size;
	__le16	 rx_codec_frame_size;
	__le32	 in_bandwidth;
	__le32	 out_bandwidth;
	struct	 hci_coding_format in_coding_format;
	struct	 hci_coding_format out_coding_format;
	__le16   in_coded_data_size;
	__le16	 out_coded_data_size;
	__u8	 in_pcm_data_format;
	__u8	 out_pcm_data_format;
	__u8	 in_pcm_sample_payload_msb_pos;
	__u8	 out_pcm_sample_payload_msb_pos;
	__u8	 in_data_path;
	__u8	 out_data_path;
	__u8	 in_transport_unit_size;
	__u8	 out_transport_unit_size;
	__le16   max_latency;
	__le16   pkt_type;
	__u8     retrans_effort;
} __packed;

struct hci_rp_logical_link_cancel {
	__u8     status;
	__u8     phy_handle;
	__u8     flow_spec_id;
} __packed;

#define HCI_OP_SET_CPB			0x0441
struct hci_cp_set_cpb {
	__u8	enable;
	__u8	lt_addr;
	__u8	lpo_allowed;
	__le16	packet_type;
	__le16	interval_min;
	__le16	interval_max;
	__le16	cpb_sv_tout;
} __packed;
struct hci_rp_set_cpb {
	__u8	status;
	__u8	lt_addr;
	__le16	interval;
} __packed;

#define HCI_OP_START_SYNC_TRAIN		0x0443

#define HCI_OP_REMOTE_OOB_EXT_DATA_REPLY	0x0445
struct hci_cp_remote_oob_ext_data_reply {
	bdaddr_t bdaddr;
	__u8     hash192[16];
	__u8     rand192[16];
	__u8     hash256[16];
	__u8     rand256[16];
} __packed;

#define HCI_OP_SNIFF_MODE		0x0803
struct hci_cp_sniff_mode {
	__le16   handle;
	__le16   max_interval;
	__le16   min_interval;
	__le16   attempt;
	__le16   timeout;
} __packed;

#define HCI_OP_EXIT_SNIFF_MODE		0x0804
struct hci_cp_exit_sniff_mode {
	__le16   handle;
} __packed;

#define HCI_OP_ROLE_DISCOVERY		0x0809
struct hci_cp_role_discovery {
	__le16   handle;
} __packed;
struct hci_rp_role_discovery {
	__u8     status;
	__le16   handle;
	__u8     role;
} __packed;

#define HCI_OP_SWITCH_ROLE		0x080b
struct hci_cp_switch_role {
	bdaddr_t bdaddr;
	__u8     role;
} __packed;

#define HCI_OP_READ_LINK_POLICY		0x080c
struct hci_cp_read_link_policy {
	__le16   handle;
} __packed;
struct hci_rp_read_link_policy {
	__u8     status;
	__le16   handle;
	__le16   policy;
} __packed;

#define HCI_OP_WRITE_LINK_POLICY	0x080d
struct hci_cp_write_link_policy {
	__le16   handle;
	__le16   policy;
} __packed;
struct hci_rp_write_link_policy {
	__u8     status;
	__le16   handle;
} __packed;

#define HCI_OP_READ_DEF_LINK_POLICY	0x080e
struct hci_rp_read_def_link_policy {
	__u8     status;
	__le16   policy;
} __packed;

#define HCI_OP_WRITE_DEF_LINK_POLICY	0x080f
struct hci_cp_write_def_link_policy {
	__le16   policy;
} __packed;

#define HCI_OP_SNIFF_SUBRATE		0x0811
struct hci_cp_sniff_subrate {
	__le16   handle;
	__le16   max_latency;
	__le16   min_remote_timeout;
	__le16   min_local_timeout;
} __packed;

#define HCI_OP_SET_EVENT_MASK		0x0c01

#define HCI_OP_RESET			0x0c03

#define HCI_OP_SET_EVENT_FLT		0x0c05
#define HCI_SET_EVENT_FLT_SIZE		9
struct hci_cp_set_event_filter {
	__u8		flt_type;
	__u8		cond_type;
	struct {
		bdaddr_t bdaddr;
		__u8 auto_accept;
	} __packed	addr_conn_flt;
} __packed;

/* Filter types */
#define HCI_FLT_CLEAR_ALL	0x00
#define HCI_FLT_INQ_RESULT	0x01
#define HCI_FLT_CONN_SETUP	0x02

/* CONN_SETUP Condition types */
#define HCI_CONN_SETUP_ALLOW_ALL	0x00
#define HCI_CONN_SETUP_ALLOW_CLASS	0x01
#define HCI_CONN_SETUP_ALLOW_BDADDR	0x02

/* CONN_SETUP Conditions */
#define HCI_CONN_SETUP_AUTO_OFF		0x01
#define HCI_CONN_SETUP_AUTO_ON		0x02
#define HCI_CONN_SETUP_AUTO_ON_WITH_RS	0x03

#define HCI_OP_READ_STORED_LINK_KEY	0x0c0d
struct hci_cp_read_stored_link_key {
	bdaddr_t bdaddr;
	__u8     read_all;
} __packed;
struct hci_rp_read_stored_link_key {
	__u8     status;
	__le16   max_keys;
	__le16   num_keys;
} __packed;

#define HCI_OP_DELETE_STORED_LINK_KEY	0x0c12
struct hci_cp_delete_stored_link_key {
	bdaddr_t bdaddr;
	__u8     delete_all;
} __packed;
struct hci_rp_delete_stored_link_key {
	__u8     status;
	__le16   num_keys;
} __packed;

#define HCI_MAX_NAME_LENGTH		248

#define HCI_OP_WRITE_LOCAL_NAME		0x0c13
struct hci_cp_write_local_name {
	__u8     name[HCI_MAX_NAME_LENGTH];
} __packed;

#define HCI_OP_READ_LOCAL_NAME		0x0c14
struct hci_rp_read_local_name {
	__u8     status;
	__u8     name[HCI_MAX_NAME_LENGTH];
} __packed;

#define HCI_OP_WRITE_CA_TIMEOUT		0x0c16

#define HCI_OP_WRITE_PG_TIMEOUT		0x0c18

#define HCI_OP_WRITE_SCAN_ENABLE	0x0c1a
	#define SCAN_DISABLED		0x00
	#define SCAN_INQUIRY		0x01
	#define SCAN_PAGE		0x02

#define HCI_OP_READ_AUTH_ENABLE		0x0c1f

#define HCI_OP_WRITE_AUTH_ENABLE	0x0c20
	#define AUTH_DISABLED		0x00
	#define AUTH_ENABLED		0x01

#define HCI_OP_READ_ENCRYPT_MODE	0x0c21

#define HCI_OP_WRITE_ENCRYPT_MODE	0x0c22
	#define ENCRYPT_DISABLED	0x00
	#define ENCRYPT_P2P		0x01
	#define ENCRYPT_BOTH		0x02

#define HCI_OP_READ_CLASS_OF_DEV	0x0c23
struct hci_rp_read_class_of_dev {
	__u8     status;
	__u8     dev_class[3];
} __packed;

#define HCI_OP_WRITE_CLASS_OF_DEV	0x0c24
struct hci_cp_write_class_of_dev {
	__u8     dev_class[3];
} __packed;

#define HCI_OP_READ_VOICE_SETTING	0x0c25
struct hci_rp_read_voice_setting {
	__u8     status;
	__le16   voice_setting;
} __packed;

#define HCI_OP_WRITE_VOICE_SETTING	0x0c26
struct hci_cp_write_voice_setting {
	__le16   voice_setting;
} __packed;

#define HCI_OP_HOST_BUFFER_SIZE		0x0c33
struct hci_cp_host_buffer_size {
	__le16   acl_mtu;
	__u8     sco_mtu;
	__le16   acl_max_pkt;
	__le16   sco_max_pkt;
} __packed;

#define HCI_OP_READ_NUM_SUPPORTED_IAC	0x0c38
struct hci_rp_read_num_supported_iac {
	__u8	status;
	__u8	num_iac;
} __packed;

#define HCI_OP_READ_CURRENT_IAC_LAP	0x0c39

#define HCI_OP_WRITE_CURRENT_IAC_LAP	0x0c3a
struct hci_cp_write_current_iac_lap {
	__u8	num_iac;
	__u8	iac_lap[6];
} __packed;

#define HCI_OP_WRITE_INQUIRY_MODE	0x0c45

#define HCI_MAX_EIR_LENGTH		240

#define HCI_OP_WRITE_EIR		0x0c52
struct hci_cp_write_eir {
	__u8	fec;
	__u8	data[HCI_MAX_EIR_LENGTH];
} __packed;

#define HCI_OP_READ_SSP_MODE		0x0c55
struct hci_rp_read_ssp_mode {
	__u8     status;
	__u8     mode;
} __packed;

#define HCI_OP_WRITE_SSP_MODE		0x0c56
struct hci_cp_write_ssp_mode {
	__u8     mode;
} __packed;

#define HCI_OP_READ_LOCAL_OOB_DATA		0x0c57
struct hci_rp_read_local_oob_data {
	__u8     status;
	__u8     hash[16];
	__u8     rand[16];
} __packed;

#define HCI_OP_READ_INQ_RSP_TX_POWER	0x0c58
struct hci_rp_read_inq_rsp_tx_power {
	__u8     status;
	__s8     tx_power;
} __packed;

#define HCI_OP_READ_DEF_ERR_DATA_REPORTING	0x0c5a
	#define ERR_DATA_REPORTING_DISABLED	0x00
	#define ERR_DATA_REPORTING_ENABLED	0x01
struct hci_rp_read_def_err_data_reporting {
	__u8     status;
	__u8     err_data_reporting;
} __packed;

#define HCI_OP_WRITE_DEF_ERR_DATA_REPORTING	0x0c5b
struct hci_cp_write_def_err_data_reporting {
	__u8     err_data_reporting;
} __packed;

#define HCI_OP_SET_EVENT_MASK_PAGE_2	0x0c63

#define HCI_OP_READ_LOCATION_DATA	0x0c64

#define HCI_OP_READ_FLOW_CONTROL_MODE	0x0c66
struct hci_rp_read_flow_control_mode {
	__u8     status;
	__u8     mode;
} __packed;

#define HCI_OP_WRITE_LE_HOST_SUPPORTED	0x0c6d
struct hci_cp_write_le_host_supported {
	__u8	le;
	__u8	simul;
} __packed;

#define HCI_OP_SET_RESERVED_LT_ADDR	0x0c74
struct hci_cp_set_reserved_lt_addr {
	__u8	lt_addr;
} __packed;
struct hci_rp_set_reserved_lt_addr {
	__u8	status;
	__u8	lt_addr;
} __packed;

#define HCI_OP_DELETE_RESERVED_LT_ADDR	0x0c75
struct hci_cp_delete_reserved_lt_addr {
	__u8	lt_addr;
} __packed;
struct hci_rp_delete_reserved_lt_addr {
	__u8	status;
	__u8	lt_addr;
} __packed;

#define HCI_OP_SET_CPB_DATA		0x0c76
struct hci_cp_set_cpb_data {
	__u8	lt_addr;
	__u8	fragment;
	__u8	data_length;
	__u8	data[HCI_MAX_CPB_DATA_SIZE];
} __packed;
struct hci_rp_set_cpb_data {
	__u8	status;
	__u8	lt_addr;
} __packed;

#define HCI_OP_READ_SYNC_TRAIN_PARAMS	0x0c77

#define HCI_OP_WRITE_SYNC_TRAIN_PARAMS	0x0c78
struct hci_cp_write_sync_train_params {
	__le16	interval_min;
	__le16	interval_max;
	__le32	sync_train_tout;
	__u8	service_data;
} __packed;
struct hci_rp_write_sync_train_params {
	__u8	status;
	__le16	sync_train_int;
} __packed;

#define HCI_OP_READ_SC_SUPPORT		0x0c79
struct hci_rp_read_sc_support {
	__u8	status;
	__u8	support;
} __packed;

#define HCI_OP_WRITE_SC_SUPPORT		0x0c7a
struct hci_cp_write_sc_support {
	__u8	support;
} __packed;

#define HCI_OP_READ_AUTH_PAYLOAD_TO    0x0c7b
struct hci_cp_read_auth_payload_to {
	__le16  handle;
} __packed;
struct hci_rp_read_auth_payload_to {
	__u8    status;
	__le16  handle;
	__le16  timeout;
} __packed;

#define HCI_OP_WRITE_AUTH_PAYLOAD_TO    0x0c7c
struct hci_cp_write_auth_payload_to {
	__le16  handle;
	__le16  timeout;
} __packed;
struct hci_rp_write_auth_payload_to {
	__u8    status;
	__le16  handle;
} __packed;

#define HCI_OP_READ_LOCAL_OOB_EXT_DATA	0x0c7d
struct hci_rp_read_local_oob_ext_data {
	__u8     status;
	__u8     hash192[16];
	__u8     rand192[16];
	__u8     hash256[16];
	__u8     rand256[16];
} __packed;

#define HCI_CONFIGURE_DATA_PATH	0x0c83
struct hci_op_configure_data_path {
	__u8	direction;
	__u8	data_path_id;
	__u8	vnd_len;
	__u8	vnd_data[];
} __packed;

#define HCI_OP_READ_LOCAL_VERSION	0x1001
struct hci_rp_read_local_version {
	__u8     status;
	__u8     hci_ver;
	__le16   hci_rev;
	__u8     lmp_ver;
	__le16   manufacturer;
	__le16   lmp_subver;
} __packed;

#define HCI_OP_READ_LOCAL_COMMANDS	0x1002
struct hci_rp_read_local_commands {
	__u8     status;
	__u8     commands[64];
} __packed;

#define HCI_OP_READ_LOCAL_FEATURES	0x1003
struct hci_rp_read_local_features {
	__u8     status;
	__u8     features[8];
} __packed;

#define HCI_OP_READ_LOCAL_EXT_FEATURES	0x1004
struct hci_cp_read_local_ext_features {
	__u8     page;
} __packed;
struct hci_rp_read_local_ext_features {
	__u8     status;
	__u8     page;
	__u8     max_page;
	__u8     features[8];
} __packed;

#define HCI_OP_READ_BUFFER_SIZE		0x1005
struct hci_rp_read_buffer_size {
	__u8     status;
	__le16   acl_mtu;
	__u8     sco_mtu;
	__le16   acl_max_pkt;
	__le16   sco_max_pkt;
} __packed;

#define HCI_OP_READ_BD_ADDR		0x1009
struct hci_rp_read_bd_addr {
	__u8     status;
	bdaddr_t bdaddr;
} __packed;

#define HCI_OP_READ_DATA_BLOCK_SIZE	0x100a
struct hci_rp_read_data_block_size {
	__u8     status;
	__le16   max_acl_len;
	__le16   block_len;
	__le16   num_blocks;
} __packed;

#define HCI_OP_READ_LOCAL_CODECS	0x100b
struct hci_std_codecs {
	__u8	num;
	__u8	codec[];
} __packed;

struct hci_vnd_codec {
	/* company id */
	__le16	cid;
	/* vendor codec id */
	__le16	vid;
} __packed;

struct hci_vnd_codecs {
	__u8	num;
	struct hci_vnd_codec codec[];
} __packed;

struct hci_rp_read_local_supported_codecs {
	__u8	status;
	struct hci_std_codecs std_codecs;
	struct hci_vnd_codecs vnd_codecs;
} __packed;

#define HCI_OP_READ_LOCAL_PAIRING_OPTS	0x100c
struct hci_rp_read_local_pairing_opts {
	__u8     status;
	__u8     pairing_opts;
	__u8     max_key_size;
} __packed;

#define HCI_OP_READ_LOCAL_CODECS_V2	0x100d
struct hci_std_codec_v2 {
	__u8	id;
	__u8	transport;
} __packed;

struct hci_std_codecs_v2 {
	__u8	num;
	struct hci_std_codec_v2 codec[];
} __packed;

struct hci_vnd_codec_v2 {
	__le16	cid;
	__le16	vid;
	__u8	transport;
} __packed;

struct hci_vnd_codecs_v2 {
	__u8	num;
	struct hci_vnd_codec_v2 codec[];
} __packed;

struct hci_rp_read_local_supported_codecs_v2 {
	__u8	status;
	struct hci_std_codecs_v2 std_codecs;
	struct hci_vnd_codecs_v2 vendor_codecs;
} __packed;

#define HCI_OP_READ_LOCAL_CODEC_CAPS	0x100e
struct hci_op_read_local_codec_caps {
	__u8	id;
	__le16	cid;
	__le16	vid;
	__u8	transport;
	__u8	direction;
} __packed;

struct hci_codec_caps {
	__u8	len;
	__u8	data[];
} __packed;

struct hci_rp_read_local_codec_caps {
	__u8	status;
	__u8	num_caps;
} __packed;

#define HCI_OP_READ_PAGE_SCAN_ACTIVITY	0x0c1b
struct hci_rp_read_page_scan_activity {
	__u8     status;
	__le16   interval;
	__le16   window;
} __packed;

#define HCI_OP_WRITE_PAGE_SCAN_ACTIVITY	0x0c1c
struct hci_cp_write_page_scan_activity {
	__le16   interval;
	__le16   window;
} __packed;

#define HCI_OP_READ_TX_POWER		0x0c2d
struct hci_cp_read_tx_power {
	__le16   handle;
	__u8     type;
} __packed;
struct hci_rp_read_tx_power {
	__u8     status;
	__le16   handle;
	__s8     tx_power;
} __packed;

#define HCI_OP_READ_PAGE_SCAN_TYPE	0x0c46
struct hci_rp_read_page_scan_type {
	__u8     status;
	__u8     type;
} __packed;

#define HCI_OP_WRITE_PAGE_SCAN_TYPE	0x0c47
	#define PAGE_SCAN_TYPE_STANDARD		0x00
	#define PAGE_SCAN_TYPE_INTERLACED	0x01

#define HCI_OP_READ_RSSI		0x1405
struct hci_cp_read_rssi {
	__le16   handle;
} __packed;
struct hci_rp_read_rssi {
	__u8     status;
	__le16   handle;
	__s8     rssi;
} __packed;

#define HCI_OP_READ_CLOCK		0x1407
struct hci_cp_read_clock {
	__le16   handle;
	__u8     which;
} __packed;
struct hci_rp_read_clock {
	__u8     status;
	__le16   handle;
	__le32   clock;
	__le16   accuracy;
} __packed;

#define HCI_OP_READ_ENC_KEY_SIZE	0x1408
struct hci_cp_read_enc_key_size {
	__le16   handle;
} __packed;
struct hci_rp_read_enc_key_size {
	__u8     status;
	__le16   handle;
	__u8     key_size;
} __packed;

#define HCI_OP_READ_LOCAL_AMP_INFO	0x1409
struct hci_rp_read_local_amp_info {
	__u8     status;
	__u8     amp_status;
	__le32   total_bw;
	__le32   max_bw;
	__le32   min_latency;
	__le32   max_pdu;
	__u8     amp_type;
	__le16   pal_cap;
	__le16   max_assoc_size;
	__le32   max_flush_to;
	__le32   be_flush_to;
} __packed;

#define HCI_OP_READ_LOCAL_AMP_ASSOC	0x140a
struct hci_cp_read_local_amp_assoc {
	__u8     phy_handle;
	__le16   len_so_far;
	__le16   max_len;
} __packed;
struct hci_rp_read_local_amp_assoc {
	__u8     status;
	__u8     phy_handle;
	__le16   rem_len;
	__u8     frag[];
} __packed;

#define HCI_OP_WRITE_REMOTE_AMP_ASSOC	0x140b
struct hci_cp_write_remote_amp_assoc {
	__u8     phy_handle;
	__le16   len_so_far;
	__le16   rem_len;
	__u8     frag[];
} __packed;
struct hci_rp_write_remote_amp_assoc {
	__u8     status;
	__u8     phy_handle;
} __packed;

#define HCI_OP_GET_MWS_TRANSPORT_CONFIG	0x140c

#define HCI_OP_ENABLE_DUT_MODE		0x1803

#define HCI_OP_WRITE_SSP_DEBUG_MODE	0x1804

#define HCI_OP_LE_SET_EVENT_MASK	0x2001
struct hci_cp_le_set_event_mask {
	__u8     mask[8];
} __packed;

#define HCI_OP_LE_READ_BUFFER_SIZE	0x2002
struct hci_rp_le_read_buffer_size {
	__u8     status;
	__le16   le_mtu;
	__u8     le_max_pkt;
} __packed;

#define HCI_OP_LE_READ_LOCAL_FEATURES	0x2003
struct hci_rp_le_read_local_features {
	__u8     status;
	__u8     features[8];
} __packed;

#define HCI_OP_LE_SET_RANDOM_ADDR	0x2005

#define HCI_OP_LE_SET_ADV_PARAM		0x2006
struct hci_cp_le_set_adv_param {
	__le16   min_interval;
	__le16   max_interval;
	__u8     type;
	__u8     own_address_type;
	__u8     direct_addr_type;
	bdaddr_t direct_addr;
	__u8     channel_map;
	__u8     filter_policy;
} __packed;

#define HCI_OP_LE_READ_ADV_TX_POWER	0x2007
struct hci_rp_le_read_adv_tx_power {
	__u8	status;
	__s8	tx_power;
} __packed;

#define HCI_MAX_AD_LENGTH		31

#define HCI_OP_LE_SET_ADV_DATA		0x2008
struct hci_cp_le_set_adv_data {
	__u8	length;
	__u8	data[HCI_MAX_AD_LENGTH];
} __packed;

#define HCI_OP_LE_SET_SCAN_RSP_DATA	0x2009
struct hci_cp_le_set_scan_rsp_data {
	__u8	length;
	__u8	data[HCI_MAX_AD_LENGTH];
} __packed;

#define HCI_OP_LE_SET_ADV_ENABLE	0x200a

#define LE_SCAN_PASSIVE			0x00
#define LE_SCAN_ACTIVE			0x01

#define HCI_OP_LE_SET_SCAN_PARAM	0x200b
struct hci_cp_le_set_scan_param {
	__u8    type;
	__le16  interval;
	__le16  window;
	__u8    own_address_type;
	__u8    filter_policy;
} __packed;

#define LE_SCAN_DISABLE			0x00
#define LE_SCAN_ENABLE			0x01
#define LE_SCAN_FILTER_DUP_DISABLE	0x00
#define LE_SCAN_FILTER_DUP_ENABLE	0x01

#define HCI_OP_LE_SET_SCAN_ENABLE	0x200c
struct hci_cp_le_set_scan_enable {
	__u8     enable;
	__u8     filter_dup;
} __packed;

#define HCI_LE_USE_PEER_ADDR		0x00
#define HCI_LE_USE_ACCEPT_LIST		0x01

#define HCI_OP_LE_CREATE_CONN		0x200d
struct hci_cp_le_create_conn {
	__le16   scan_interval;
	__le16   scan_window;
	__u8     filter_policy;
	__u8     peer_addr_type;
	bdaddr_t peer_addr;
	__u8     own_address_type;
	__le16   conn_interval_min;
	__le16   conn_interval_max;
	__le16   conn_latency;
	__le16   supervision_timeout;
	__le16   min_ce_len;
	__le16   max_ce_len;
} __packed;

#define HCI_OP_LE_CREATE_CONN_CANCEL	0x200e

#define HCI_OP_LE_READ_ACCEPT_LIST_SIZE	0x200f
struct hci_rp_le_read_accept_list_size {
	__u8	status;
	__u8	size;
} __packed;

#define HCI_OP_LE_CLEAR_ACCEPT_LIST	0x2010

#define HCI_OP_LE_ADD_TO_ACCEPT_LIST	0x2011
struct hci_cp_le_add_to_accept_list {
	__u8     bdaddr_type;
	bdaddr_t bdaddr;
} __packed;

#define HCI_OP_LE_DEL_FROM_ACCEPT_LIST	0x2012
struct hci_cp_le_del_from_accept_list {
	__u8     bdaddr_type;
	bdaddr_t bdaddr;
} __packed;

#define HCI_OP_LE_CONN_UPDATE		0x2013
struct hci_cp_le_conn_update {
	__le16   handle;
	__le16   conn_interval_min;
	__le16   conn_interval_max;
	__le16   conn_latency;
	__le16   supervision_timeout;
	__le16   min_ce_len;
	__le16   max_ce_len;
} __packed;

#define HCI_OP_LE_READ_REMOTE_FEATURES	0x2016
struct hci_cp_le_read_remote_features {
	__le16	 handle;
} __packed;

#define HCI_OP_LE_START_ENC		0x2019
struct hci_cp_le_start_enc {
	__le16	handle;
	__le64	rand;
	__le16	ediv;
	__u8	ltk[16];
} __packed;

#define HCI_OP_LE_LTK_REPLY		0x201a
struct hci_cp_le_ltk_reply {
	__le16	handle;
	__u8	ltk[16];
} __packed;
struct hci_rp_le_ltk_reply {
	__u8	status;
	__le16	handle;
} __packed;

#define HCI_OP_LE_LTK_NEG_REPLY		0x201b
struct hci_cp_le_ltk_neg_reply {
	__le16	handle;
} __packed;
struct hci_rp_le_ltk_neg_reply {
	__u8	status;
	__le16	handle;
} __packed;

#define HCI_OP_LE_READ_SUPPORTED_STATES	0x201c
struct hci_rp_le_read_supported_states {
	__u8	status;
	__u8	le_states[8];
} __packed;

#define HCI_OP_LE_CONN_PARAM_REQ_REPLY	0x2020
struct hci_cp_le_conn_param_req_reply {
	__le16	handle;
	__le16	interval_min;
	__le16	interval_max;
	__le16	latency;
	__le16	timeout;
	__le16	min_ce_len;
	__le16	max_ce_len;
} __packed;

#define HCI_OP_LE_CONN_PARAM_REQ_NEG_REPLY	0x2021
struct hci_cp_le_conn_param_req_neg_reply {
	__le16	handle;
	__u8	reason;
} __packed;

#define HCI_OP_LE_SET_DATA_LEN		0x2022
struct hci_cp_le_set_data_len {
	__le16	handle;
	__le16	tx_len;
	__le16	tx_time;
} __packed;
struct hci_rp_le_set_data_len {
	__u8	status;
	__le16	handle;
} __packed;

#define HCI_OP_LE_READ_DEF_DATA_LEN	0x2023
struct hci_rp_le_read_def_data_len {
	__u8	status;
	__le16	tx_len;
	__le16	tx_time;
} __packed;

#define HCI_OP_LE_WRITE_DEF_DATA_LEN	0x2024
struct hci_cp_le_write_def_data_len {
	__le16	tx_len;
	__le16	tx_time;
} __packed;

#define HCI_OP_LE_ADD_TO_RESOLV_LIST	0x2027
struct hci_cp_le_add_to_resolv_list {
	__u8	 bdaddr_type;
	bdaddr_t bdaddr;
	__u8	 peer_irk[16];
	__u8	 local_irk[16];
} __packed;

#define HCI_OP_LE_DEL_FROM_RESOLV_LIST	0x2028
struct hci_cp_le_del_from_resolv_list {
	__u8	 bdaddr_type;
	bdaddr_t bdaddr;
} __packed;

#define HCI_OP_LE_CLEAR_RESOLV_LIST	0x2029

#define HCI_OP_LE_READ_RESOLV_LIST_SIZE	0x202a
struct hci_rp_le_read_resolv_list_size {
	__u8	status;
	__u8	size;
} __packed;

#define HCI_OP_LE_SET_ADDR_RESOLV_ENABLE 0x202d

#define HCI_OP_LE_SET_RPA_TIMEOUT	0x202e

#define HCI_OP_LE_READ_MAX_DATA_LEN	0x202f
struct hci_rp_le_read_max_data_len {
	__u8	status;
	__le16	tx_len;
	__le16	tx_time;
	__le16	rx_len;
	__le16	rx_time;
} __packed;

#define HCI_OP_LE_SET_DEFAULT_PHY	0x2031
struct hci_cp_le_set_default_phy {
	__u8    all_phys;
	__u8    tx_phys;
	__u8    rx_phys;
} __packed;

#define HCI_LE_SET_PHY_1M		0x01
#define HCI_LE_SET_PHY_2M		0x02
#define HCI_LE_SET_PHY_CODED		0x04

#define HCI_OP_LE_SET_EXT_SCAN_PARAMS   0x2041
struct hci_cp_le_set_ext_scan_params {
	__u8    own_addr_type;
	__u8    filter_policy;
	__u8    scanning_phys;
	__u8    data[];
} __packed;

#define LE_SCAN_PHY_1M		0x01
#define LE_SCAN_PHY_2M		0x02
#define LE_SCAN_PHY_CODED	0x04

struct hci_cp_le_scan_phy_params {
	__u8    type;
	__le16  interval;
	__le16  window;
} __packed;

#define HCI_OP_LE_SET_EXT_SCAN_ENABLE   0x2042
struct hci_cp_le_set_ext_scan_enable {
	__u8    enable;
	__u8    filter_dup;
	__le16  duration;
	__le16  period;
} __packed;

#define HCI_OP_LE_EXT_CREATE_CONN    0x2043
struct hci_cp_le_ext_create_conn {
	__u8      filter_policy;
	__u8      own_addr_type;
	__u8      peer_addr_type;
	bdaddr_t  peer_addr;
	__u8      phys;
	__u8      data[];
} __packed;

struct hci_cp_le_ext_conn_param {
	__le16 scan_interval;
	__le16 scan_window;
	__le16 conn_interval_min;
	__le16 conn_interval_max;
	__le16 conn_latency;
	__le16 supervision_timeout;
	__le16 min_ce_len;
	__le16 max_ce_len;
} __packed;

#define HCI_OP_LE_PA_CREATE_SYNC	0x2044
struct hci_cp_le_pa_create_sync {
	__u8      options;
	__u8      sid;
	__u8      addr_type;
	bdaddr_t  addr;
	__le16    skip;
	__le16    sync_timeout;
	__u8      sync_cte_type;
} __packed;

#define HCI_OP_LE_PA_TERM_SYNC		0x2046
struct hci_cp_le_pa_term_sync {
	__le16    handle;
} __packed;

#define HCI_OP_LE_READ_NUM_SUPPORTED_ADV_SETS	0x203b
struct hci_rp_le_read_num_supported_adv_sets {
	__u8  status;
	__u8  num_of_sets;
} __packed;

#define HCI_OP_LE_SET_EXT_ADV_PARAMS		0x2036
struct hci_cp_le_set_ext_adv_params {
	__u8      handle;
	__le16    evt_properties;
	__u8      min_interval[3];
	__u8      max_interval[3];
	__u8      channel_map;
	__u8      own_addr_type;
	__u8      peer_addr_type;
	bdaddr_t  peer_addr;
	__u8      filter_policy;
	__u8      tx_power;
	__u8      primary_phy;
	__u8      secondary_max_skip;
	__u8      secondary_phy;
	__u8      sid;
	__u8      notif_enable;
} __packed;

#define HCI_ADV_PHY_1M		0X01
#define HCI_ADV_PHY_2M		0x02
#define HCI_ADV_PHY_CODED	0x03

struct hci_rp_le_set_ext_adv_params {
	__u8  status;
	__u8  tx_power;
} __packed;

struct hci_cp_ext_adv_set {
	__u8  handle;
	__le16 duration;
	__u8  max_events;
} __packed;

#define HCI_MAX_EXT_AD_LENGTH	251

#define HCI_OP_LE_SET_EXT_ADV_DATA		0x2037
struct hci_cp_le_set_ext_adv_data {
	__u8  handle;
	__u8  operation;
	__u8  frag_pref;
	__u8  length;
	__u8  data[];
} __packed;

#define HCI_OP_LE_SET_EXT_SCAN_RSP_DATA		0x2038
struct hci_cp_le_set_ext_scan_rsp_data {
	__u8  handle;
	__u8  operation;
	__u8  frag_pref;
	__u8  length;
	__u8  data[];
} __packed;

#define HCI_OP_LE_SET_EXT_ADV_ENABLE		0x2039
struct hci_cp_le_set_ext_adv_enable {
	__u8  enable;
	__u8  num_of_sets;
	__u8  data[];
} __packed;

#define HCI_OP_LE_SET_PER_ADV_PARAMS		0x203e
struct hci_cp_le_set_per_adv_params {
	__u8      handle;
	__le16    min_interval;
	__le16    max_interval;
	__le16    periodic_properties;
} __packed;

#define HCI_MAX_PER_AD_LENGTH	252

#define HCI_OP_LE_SET_PER_ADV_DATA		0x203f
struct hci_cp_le_set_per_adv_data {
	__u8  handle;
	__u8  operation;
	__u8  length;
	__u8  data[];
} __packed;

#define HCI_OP_LE_SET_PER_ADV_ENABLE		0x2040
struct hci_cp_le_set_per_adv_enable {
	__u8  enable;
	__u8  handle;
} __packed;

#define LE_SET_ADV_DATA_OP_COMPLETE	0x03

#define LE_SET_ADV_DATA_NO_FRAG		0x01

#define HCI_OP_LE_REMOVE_ADV_SET	0x203c

#define HCI_OP_LE_CLEAR_ADV_SETS	0x203d

#define HCI_OP_LE_SET_ADV_SET_RAND_ADDR	0x2035
struct hci_cp_le_set_adv_set_rand_addr {
	__u8  handle;
	bdaddr_t  bdaddr;
} __packed;

#define HCI_OP_LE_READ_TRANSMIT_POWER	0x204b
struct hci_rp_le_read_transmit_power {
	__u8  status;
	__s8  min_le_tx_power;
	__s8  max_le_tx_power;
} __packed;

#define HCI_NETWORK_PRIVACY		0x00
#define HCI_DEVICE_PRIVACY		0x01

#define HCI_OP_LE_SET_PRIVACY_MODE	0x204e
struct hci_cp_le_set_privacy_mode {
	__u8  bdaddr_type;
	bdaddr_t  bdaddr;
	__u8  mode;
} __packed;

#define HCI_OP_LE_READ_BUFFER_SIZE_V2	0x2060
struct hci_rp_le_read_buffer_size_v2 {
	__u8    status;
	__le16  acl_mtu;
	__u8    acl_max_pkt;
	__le16  iso_mtu;
	__u8    iso_max_pkt;
} __packed;

#define HCI_OP_LE_READ_ISO_TX_SYNC		0x2061
struct hci_cp_le_read_iso_tx_sync {
	__le16  handle;
} __packed;

struct hci_rp_le_read_iso_tx_sync {
	__u8    status;
	__le16  handle;
	__le16  seq;
	__le32  imestamp;
	__u8    offset[3];
} __packed;

#define HCI_OP_LE_SET_CIG_PARAMS		0x2062
struct hci_cis_params {
	__u8    cis_id;
	__le16  c_sdu;
	__le16  p_sdu;
	__u8    c_phy;
	__u8    p_phy;
	__u8    c_rtn;
	__u8    p_rtn;
} __packed;

struct hci_cp_le_set_cig_params {
	__u8    cig_id;
	__u8    c_interval[3];
	__u8    p_interval[3];
	__u8    sca;
	__u8    packing;
	__u8    framing;
	__le16  c_latency;
	__le16  p_latency;
	__u8    num_cis;
	struct hci_cis_params cis[];
} __packed;

struct hci_rp_le_set_cig_params {
	__u8    status;
	__u8    cig_id;
	__u8    num_handles;
	__le16  handle[];
} __packed;

#define HCI_OP_LE_CREATE_CIS			0x2064
struct hci_cis {
	__le16  cis_handle;
	__le16  acl_handle;
} __packed;

struct hci_cp_le_create_cis {
	__u8    num_cis;
	struct hci_cis cis[];
} __packed;

#define HCI_OP_LE_REMOVE_CIG			0x2065
struct hci_cp_le_remove_cig {
	__u8    cig_id;
} __packed;

#define HCI_OP_LE_ACCEPT_CIS			0x2066
struct hci_cp_le_accept_cis {
	__le16  handle;
} __packed;

#define HCI_OP_LE_REJECT_CIS			0x2067
struct hci_cp_le_reject_cis {
	__le16  handle;
	__u8    reason;
} __packed;

#define HCI_OP_LE_CREATE_BIG			0x2068
struct hci_bis {
	__u8    sdu_interval[3];
	__le16  sdu;
	__le16  latency;
	__u8    rtn;
	__u8    phy;
	__u8    packing;
	__u8    framing;
	__u8    encryption;
	__u8    bcode[16];
} __packed;

struct hci_cp_le_create_big {
	__u8    handle;
	__u8    adv_handle;
	__u8    num_bis;
	struct hci_bis bis;
} __packed;

#define HCI_OP_LE_TERM_BIG			0x206a
struct hci_cp_le_term_big {
	__u8    handle;
	__u8    reason;
} __packed;

#define HCI_OP_LE_BIG_CREATE_SYNC		0x206b
struct hci_cp_le_big_create_sync {
	__u8    handle;
	__le16  sync_handle;
	__u8    encryption;
	__u8    bcode[16];
	__u8    mse;
	__le16  timeout;
	__u8    num_bis;
	__u8    bis[];
} __packed;

#define HCI_OP_LE_BIG_TERM_SYNC			0x206c
struct hci_cp_le_big_term_sync {
	__u8    handle;
} __packed;

#define HCI_OP_LE_SETUP_ISO_PATH		0x206e
struct hci_cp_le_setup_iso_path {
	__le16  handle;
	__u8    direction;
	__u8    path;
	__u8    codec;
	__le16  codec_cid;
	__le16  codec_vid;
	__u8    delay[3];
	__u8    codec_cfg_len;
	__u8    codec_cfg[];
} __packed;

struct hci_rp_le_setup_iso_path {
	__u8    status;
	__le16  handle;
} __packed;

#define HCI_OP_LE_SET_HOST_FEATURE		0x2074
struct hci_cp_le_set_host_feature {
	__u8     bit_number;
	__u8     bit_value;
} __packed;

/* ---- HCI Events ---- */
struct hci_ev_status {
	__u8    status;
} __packed;

#define HCI_EV_INQUIRY_COMPLETE		0x01

#define HCI_EV_INQUIRY_RESULT		0x02
struct inquiry_info {
	bdaddr_t bdaddr;
	__u8     pscan_rep_mode;
	__u8     pscan_period_mode;
	__u8     pscan_mode;
	__u8     dev_class[3];
	__le16   clock_offset;
} __packed;

struct hci_ev_inquiry_result {
	__u8    num;
	struct inquiry_info info[];
};

#define HCI_EV_CONN_COMPLETE		0x03
struct hci_ev_conn_complete {
	__u8     status;
	__le16   handle;
	bdaddr_t bdaddr;
	__u8     link_type;
	__u8     encr_mode;
} __packed;

#define HCI_EV_CONN_REQUEST		0x04
struct hci_ev_conn_request {
	bdaddr_t bdaddr;
	__u8     dev_class[3];
	__u8     link_type;
} __packed;

#define HCI_EV_DISCONN_COMPLETE		0x05
struct hci_ev_disconn_complete {
	__u8     status;
	__le16   handle;
	__u8     reason;
} __packed;

#define HCI_EV_AUTH_COMPLETE		0x06
struct hci_ev_auth_complete {
	__u8     status;
	__le16   handle;
} __packed;

#define HCI_EV_REMOTE_NAME		0x07
struct hci_ev_remote_name {
	__u8     status;
	bdaddr_t bdaddr;
	__u8     name[HCI_MAX_NAME_LENGTH];
} __packed;

#define HCI_EV_ENCRYPT_CHANGE		0x08
struct hci_ev_encrypt_change {
	__u8     status;
	__le16   handle;
	__u8     encrypt;
} __packed;

#define HCI_EV_CHANGE_LINK_KEY_COMPLETE	0x09
struct hci_ev_change_link_key_complete {
	__u8     status;
	__le16   handle;
} __packed;

#define HCI_EV_REMOTE_FEATURES		0x0b
struct hci_ev_remote_features {
	__u8     status;
	__le16   handle;
	__u8     features[8];
} __packed;

#define HCI_EV_REMOTE_VERSION		0x0c
struct hci_ev_remote_version {
	__u8     status;
	__le16   handle;
	__u8     lmp_ver;
	__le16   manufacturer;
	__le16   lmp_subver;
} __packed;

#define HCI_EV_QOS_SETUP_COMPLETE	0x0d
struct hci_qos {
	__u8     service_type;
	__u32    token_rate;
	__u32    peak_bandwidth;
	__u32    latency;
	__u32    delay_variation;
} __packed;
struct hci_ev_qos_setup_complete {
	__u8     status;
	__le16   handle;
	struct   hci_qos qos;
} __packed;

#define HCI_EV_CMD_COMPLETE		0x0e
struct hci_ev_cmd_complete {
	__u8     ncmd;
	__le16   opcode;
} __packed;

#define HCI_EV_CMD_STATUS		0x0f
struct hci_ev_cmd_status {
	__u8     status;
	__u8     ncmd;
	__le16   opcode;
} __packed;

#define HCI_EV_HARDWARE_ERROR		0x10
struct hci_ev_hardware_error {
	__u8     code;
} __packed;

#define HCI_EV_ROLE_CHANGE		0x12
struct hci_ev_role_change {
	__u8     status;
	bdaddr_t bdaddr;
	__u8     role;
} __packed;

#define HCI_EV_NUM_COMP_PKTS		0x13
struct hci_comp_pkts_info {
	__le16   handle;
	__le16   count;
} __packed;

struct hci_ev_num_comp_pkts {
	__u8     num;
	struct hci_comp_pkts_info handles[];
} __packed;

#define HCI_EV_MODE_CHANGE		0x14
struct hci_ev_mode_change {
	__u8     status;
	__le16   handle;
	__u8     mode;
	__le16   interval;
} __packed;

#define HCI_EV_PIN_CODE_REQ		0x16
struct hci_ev_pin_code_req {
	bdaddr_t bdaddr;
} __packed;

#define HCI_EV_LINK_KEY_REQ		0x17
struct hci_ev_link_key_req {
	bdaddr_t bdaddr;
} __packed;

#define HCI_EV_LINK_KEY_NOTIFY		0x18
struct hci_ev_link_key_notify {
	bdaddr_t bdaddr;
	__u8     link_key[HCI_LINK_KEY_SIZE];
	__u8     key_type;
} __packed;

#define HCI_EV_CLOCK_OFFSET		0x1c
struct hci_ev_clock_offset {
	__u8     status;
	__le16   handle;
	__le16   clock_offset;
} __packed;

#define HCI_EV_PKT_TYPE_CHANGE		0x1d
struct hci_ev_pkt_type_change {
	__u8     status;
	__le16   handle;
	__le16   pkt_type;
} __packed;

#define HCI_EV_PSCAN_REP_MODE		0x20
struct hci_ev_pscan_rep_mode {
	bdaddr_t bdaddr;
	__u8     pscan_rep_mode;
} __packed;

#define HCI_EV_INQUIRY_RESULT_WITH_RSSI	0x22
struct inquiry_info_rssi {
	bdaddr_t bdaddr;
	__u8     pscan_rep_mode;
	__u8     pscan_period_mode;
	__u8     dev_class[3];
	__le16   clock_offset;
	__s8     rssi;
} __packed;
struct inquiry_info_rssi_pscan {
	bdaddr_t bdaddr;
	__u8     pscan_rep_mode;
	__u8     pscan_period_mode;
	__u8     pscan_mode;
	__u8     dev_class[3];
	__le16   clock_offset;
	__s8     rssi;
} __packed;
struct hci_ev_inquiry_result_rssi {
	__u8     num;
	__u8     data[];
} __packed;

#define HCI_EV_REMOTE_EXT_FEATURES	0x23
struct hci_ev_remote_ext_features {
	__u8     status;
	__le16   handle;
	__u8     page;
	__u8     max_page;
	__u8     features[8];
} __packed;

#define HCI_EV_SYNC_CONN_COMPLETE	0x2c
struct hci_ev_sync_conn_complete {
	__u8     status;
	__le16   handle;
	bdaddr_t bdaddr;
	__u8     link_type;
	__u8     tx_interval;
	__u8     retrans_window;
	__le16   rx_pkt_len;
	__le16   tx_pkt_len;
	__u8     air_mode;
} __packed;

#define HCI_EV_SYNC_CONN_CHANGED	0x2d
struct hci_ev_sync_conn_changed {
	__u8     status;
	__le16   handle;
	__u8     tx_interval;
	__u8     retrans_window;
	__le16   rx_pkt_len;
	__le16   tx_pkt_len;
} __packed;

#define HCI_EV_SNIFF_SUBRATE		0x2e
struct hci_ev_sniff_subrate {
	__u8     status;
	__le16   handle;
	__le16   max_tx_latency;
	__le16   max_rx_latency;
	__le16   max_remote_timeout;
	__le16   max_local_timeout;
} __packed;

#define HCI_EV_EXTENDED_INQUIRY_RESULT	0x2f
struct extended_inquiry_info {
	bdaddr_t bdaddr;
	__u8     pscan_rep_mode;
	__u8     pscan_period_mode;
	__u8     dev_class[3];
	__le16   clock_offset;
	__s8     rssi;
	__u8     data[240];
} __packed;

struct hci_ev_ext_inquiry_result {
	__u8     num;
	struct extended_inquiry_info info[];
} __packed;

#define HCI_EV_KEY_REFRESH_COMPLETE	0x30
struct hci_ev_key_refresh_complete {
	__u8	status;
	__le16	handle;
} __packed;

#define HCI_EV_IO_CAPA_REQUEST		0x31
struct hci_ev_io_capa_request {
	bdaddr_t bdaddr;
} __packed;

#define HCI_EV_IO_CAPA_REPLY		0x32
struct hci_ev_io_capa_reply {
	bdaddr_t bdaddr;
	__u8     capability;
	__u8     oob_data;
	__u8     authentication;
} __packed;

#define HCI_EV_USER_CONFIRM_REQUEST	0x33
struct hci_ev_user_confirm_req {
	bdaddr_t	bdaddr;
	__le32		passkey;
} __packed;

#define HCI_EV_USER_PASSKEY_REQUEST	0x34
struct hci_ev_user_passkey_req {
	bdaddr_t	bdaddr;
} __packed;

#define HCI_EV_REMOTE_OOB_DATA_REQUEST	0x35
struct hci_ev_remote_oob_data_request {
	bdaddr_t bdaddr;
} __packed;

#define HCI_EV_SIMPLE_PAIR_COMPLETE	0x36
struct hci_ev_simple_pair_complete {
	__u8     status;
	bdaddr_t bdaddr;
} __packed;

#define HCI_EV_USER_PASSKEY_NOTIFY	0x3b
struct hci_ev_user_passkey_notify {
	bdaddr_t	bdaddr;
	__le32		passkey;
} __packed;

#define HCI_KEYPRESS_STARTED		0
#define HCI_KEYPRESS_ENTERED		1
#define HCI_KEYPRESS_ERASED		2
#define HCI_KEYPRESS_CLEARED		3
#define HCI_KEYPRESS_COMPLETED		4

#define HCI_EV_KEYPRESS_NOTIFY		0x3c
struct hci_ev_keypress_notify {
	bdaddr_t	bdaddr;
	__u8		type;
} __packed;

#define HCI_EV_REMOTE_HOST_FEATURES	0x3d
struct hci_ev_remote_host_features {
	bdaddr_t bdaddr;
	__u8     features[8];
} __packed;

#define HCI_EV_LE_META			0x3e
struct hci_ev_le_meta {
	__u8     subevent;
} __packed;

#define HCI_EV_PHY_LINK_COMPLETE	0x40
struct hci_ev_phy_link_complete {
	__u8     status;
	__u8     phy_handle;
} __packed;

#define HCI_EV_CHANNEL_SELECTED		0x41
struct hci_ev_channel_selected {
	__u8     phy_handle;
} __packed;

#define HCI_EV_DISCONN_PHY_LINK_COMPLETE	0x42
struct hci_ev_disconn_phy_link_complete {
	__u8     status;
	__u8     phy_handle;
	__u8     reason;
} __packed;

#define HCI_EV_LOGICAL_LINK_COMPLETE		0x45
struct hci_ev_logical_link_complete {
	__u8     status;
	__le16   handle;
	__u8     phy_handle;
	__u8     flow_spec_id;
} __packed;

#define HCI_EV_DISCONN_LOGICAL_LINK_COMPLETE	0x46
struct hci_ev_disconn_logical_link_complete {
	__u8     status;
	__le16   handle;
	__u8     reason;
} __packed;

#define HCI_EV_NUM_COMP_BLOCKS		0x48
struct hci_comp_blocks_info {
	__le16   handle;
	__le16   pkts;
	__le16   blocks;
} __packed;

struct hci_ev_num_comp_blocks {
	__le16   num_blocks;
	__u8     num_hndl;
	struct hci_comp_blocks_info handles[];
} __packed;

#define HCI_EV_SYNC_TRAIN_COMPLETE	0x4F
struct hci_ev_sync_train_complete {
	__u8	status;
} __packed;

#define HCI_EV_PERIPHERAL_PAGE_RESP_TIMEOUT	0x54

#define HCI_EV_LE_CONN_COMPLETE		0x01
struct hci_ev_le_conn_complete {
	__u8     status;
	__le16   handle;
	__u8     role;
	__u8     bdaddr_type;
	bdaddr_t bdaddr;
	__le16   interval;
	__le16   latency;
	__le16   supervision_timeout;
	__u8     clk_accurancy;
} __packed;

/* Advertising report event types */
#define LE_ADV_IND		0x00
#define LE_ADV_DIRECT_IND	0x01
#define LE_ADV_SCAN_IND		0x02
#define LE_ADV_NONCONN_IND	0x03
#define LE_ADV_SCAN_RSP		0x04
#define LE_ADV_INVALID		0x05

/* Legacy event types in extended adv report */
#define LE_LEGACY_ADV_IND		0x0013
#define LE_LEGACY_ADV_DIRECT_IND 	0x0015
#define LE_LEGACY_ADV_SCAN_IND		0x0012
#define LE_LEGACY_NONCONN_IND		0x0010
#define LE_LEGACY_SCAN_RSP_ADV		0x001b
#define LE_LEGACY_SCAN_RSP_ADV_SCAN	0x001a

/* Extended Advertising event types */
#define LE_EXT_ADV_NON_CONN_IND		0x0000
#define LE_EXT_ADV_CONN_IND		0x0001
#define LE_EXT_ADV_SCAN_IND		0x0002
#define LE_EXT_ADV_DIRECT_IND		0x0004
#define LE_EXT_ADV_SCAN_RSP		0x0008
#define LE_EXT_ADV_LEGACY_PDU		0x0010
#define LE_EXT_ADV_EVT_TYPE_MASK	0x007f

#define ADDR_LE_DEV_PUBLIC		0x00
#define ADDR_LE_DEV_RANDOM		0x01
#define ADDR_LE_DEV_PUBLIC_RESOLVED	0x02
#define ADDR_LE_DEV_RANDOM_RESOLVED	0x03

#define HCI_EV_LE_ADVERTISING_REPORT	0x02
struct hci_ev_le_advertising_info {
	__u8	 type;
	__u8	 bdaddr_type;
	bdaddr_t bdaddr;
	__u8	 length;
	__u8	 data[];
} __packed;

struct hci_ev_le_advertising_report {
	__u8    num;
	struct hci_ev_le_advertising_info info[];
} __packed;

#define HCI_EV_LE_CONN_UPDATE_COMPLETE	0x03
struct hci_ev_le_conn_update_complete {
	__u8     status;
	__le16   handle;
	__le16   interval;
	__le16   latency;
	__le16   supervision_timeout;
} __packed;

#define HCI_EV_LE_REMOTE_FEAT_COMPLETE	0x04
struct hci_ev_le_remote_feat_complete {
	__u8     status;
	__le16   handle;
	__u8     features[8];
} __packed;

#define HCI_EV_LE_LTK_REQ		0x05
struct hci_ev_le_ltk_req {
	__le16	handle;
	__le64	rand;
	__le16	ediv;
} __packed;

#define HCI_EV_LE_REMOTE_CONN_PARAM_REQ	0x06
struct hci_ev_le_remote_conn_param_req {
	__le16 handle;
	__le16 interval_min;
	__le16 interval_max;
	__le16 latency;
	__le16 timeout;
} __packed;

#define HCI_EV_LE_DATA_LEN_CHANGE	0x07
struct hci_ev_le_data_len_change {
	__le16	handle;
	__le16	tx_len;
	__le16	tx_time;
	__le16	rx_len;
	__le16	rx_time;
} __packed;

#define HCI_EV_LE_DIRECT_ADV_REPORT	0x0B
struct hci_ev_le_direct_adv_info {
	__u8	 type;
	__u8	 bdaddr_type;
	bdaddr_t bdaddr;
	__u8	 direct_addr_type;
	bdaddr_t direct_addr;
	__s8	 rssi;
} __packed;

struct hci_ev_le_direct_adv_report {
	__u8	 num;
	struct hci_ev_le_direct_adv_info info[];
} __packed;

#define HCI_EV_LE_PHY_UPDATE_COMPLETE	0x0c
struct hci_ev_le_phy_update_complete {
	__u8  status;
	__le16 handle;
	__u8  tx_phy;
	__u8  rx_phy;
} __packed;

#define HCI_EV_LE_EXT_ADV_REPORT    0x0d
struct hci_ev_le_ext_adv_info {
	__le16   type;
	__u8	 bdaddr_type;
	bdaddr_t bdaddr;
	__u8	 primary_phy;
	__u8	 secondary_phy;
	__u8	 sid;
	__u8	 tx_power;
	__s8	 rssi;
	__le16   interval;
	__u8     direct_addr_type;
	bdaddr_t direct_addr;
	__u8     length;
	__u8     data[];
} __packed;

struct hci_ev_le_ext_adv_report {
	__u8     num;
	struct hci_ev_le_ext_adv_info info[];
} __packed;

#define HCI_EV_LE_PA_SYNC_ESTABLISHED	0x0e
struct hci_ev_le_pa_sync_established {
	__u8      status;
	__le16    handle;
	__u8      sid;
	__u8      bdaddr_type;
	bdaddr_t  bdaddr;
	__u8      phy;
	__le16    interval;
	__u8      clock_accuracy;
} __packed;

#define HCI_EV_LE_ENHANCED_CONN_COMPLETE    0x0a
struct hci_ev_le_enh_conn_complete {
	__u8      status;
	__le16    handle;
	__u8      role;
	__u8      bdaddr_type;
	bdaddr_t  bdaddr;
	bdaddr_t  local_rpa;
	bdaddr_t  peer_rpa;
	__le16    interval;
	__le16    latency;
	__le16    supervision_timeout;
	__u8      clk_accurancy;
} __packed;

#define HCI_EV_LE_PER_ADV_REPORT    0x0f
struct hci_ev_le_per_adv_report {
	__le16	 sync_handle;
	__u8	 tx_power;
	__u8	 rssi;
	__u8	 cte_type;
	__u8	 data_status;
	__u8     length;
	__u8     data[];
} __packed;

#define HCI_EV_LE_EXT_ADV_SET_TERM	0x12
struct hci_evt_le_ext_adv_set_term {
	__u8	status;
	__u8	handle;
	__le16	conn_handle;
	__u8	num_evts;
} __packed;

#define HCI_EVT_LE_CIS_ESTABLISHED	0x19
struct hci_evt_le_cis_established {
	__u8  status;
	__le16 handle;
	__u8  cig_sync_delay[3];
	__u8  cis_sync_delay[3];
	__u8  c_latency[3];
	__u8  p_latency[3];
	__u8  c_phy;
	__u8  p_phy;
	__u8  nse;
	__u8  c_bn;
	__u8  p_bn;
	__u8  c_ft;
	__u8  p_ft;
	__le16 c_mtu;
	__le16 p_mtu;
	__le16 interval;
} __packed;

#define HCI_EVT_LE_CIS_REQ		0x1a
struct hci_evt_le_cis_req {
	__le16 acl_handle;
	__le16 cis_handle;
	__u8  cig_id;
	__u8  cis_id;
} __packed;

#define HCI_EVT_LE_CREATE_BIG_COMPLETE	0x1b
struct hci_evt_le_create_big_complete {
	__u8    status;
	__u8    handle;
	__u8    sync_delay[3];
	__u8    transport_delay[3];
	__u8    phy;
	__u8    nse;
	__u8    bn;
	__u8    pto;
	__u8    irc;
	__le16  max_pdu;
	__le16  interval;
	__u8    num_bis;
	__le16  bis_handle[];
} __packed;

#define HCI_EVT_LE_BIG_SYNC_ESTABILISHED 0x1d
struct hci_evt_le_big_sync_estabilished {
	__u8    status;
	__u8    handle;
	__u8    latency[3];
	__u8    nse;
	__u8    bn;
	__u8    pto;
	__u8    irc;
	__le16  max_pdu;
	__le16  interval;
	__u8    num_bis;
	__le16  bis[];
} __packed;

#define HCI_EVT_LE_BIG_INFO_ADV_REPORT	0x22
struct hci_evt_le_big_info_adv_report {
	__le16  sync_handle;
	__u8    num_bis;
	__u8    nse;
	__le16  iso_interval;
	__u8    bn;
	__u8    pto;
	__u8    irc;
	__le16  max_pdu;
	__u8    sdu_interval[3];
	__le16  max_sdu;
	__u8    phy;
	__u8    framing;
	__u8    encryption;
} __packed;

#define HCI_EV_VENDOR			0xff

/* Internal events generated by Bluetooth stack */
#define HCI_EV_STACK_INTERNAL	0xfd
struct hci_ev_stack_internal {
	__u16    type;
	__u8     data[];
} __packed;

#define HCI_EV_SI_DEVICE	0x01
struct hci_ev_si_device {
	__u16    event;
	__u16    dev_id;
} __packed;

#define HCI_EV_SI_SECURITY	0x02
struct hci_ev_si_security {
	__u16    event;
	__u16    proto;
	__u16    subproto;
	__u8     incoming;
} __packed;

/* ---- HCI Packet structures ---- */
#define HCI_COMMAND_HDR_SIZE 3
#define HCI_EVENT_HDR_SIZE   2
#define HCI_ACL_HDR_SIZE     4
#define HCI_SCO_HDR_SIZE     3
#define HCI_ISO_HDR_SIZE     4

struct hci_command_hdr {
	__le16	opcode;		/* OCF & OGF */
	__u8	plen;
} __packed;

struct hci_event_hdr {
	__u8	evt;
	__u8	plen;
} __packed;

struct hci_acl_hdr {
	__le16	handle;		/* Handle & Flags(PB, BC) */
	__le16	dlen;
} __packed;

struct hci_sco_hdr {
	__le16	handle;
	__u8	dlen;
} __packed;

struct hci_iso_hdr {
	__le16	handle;
	__le16	dlen;
	__u8	data[];
} __packed;

/* ISO data packet status flags */
#define HCI_ISO_STATUS_VALID	0x00
#define HCI_ISO_STATUS_INVALID	0x01
#define HCI_ISO_STATUS_NOP	0x02

#define HCI_ISO_DATA_HDR_SIZE	4
struct hci_iso_data_hdr {
	__le16	sn;
	__le16	slen;
};

#define HCI_ISO_TS_DATA_HDR_SIZE 8
struct hci_iso_ts_data_hdr {
	__le32	ts;
	__le16	sn;
	__le16	slen;
};

static inline struct hci_event_hdr *hci_event_hdr(const struct sk_buff *skb)
{
	return (struct hci_event_hdr *) skb->data;
}

static inline struct hci_acl_hdr *hci_acl_hdr(const struct sk_buff *skb)
{
	return (struct hci_acl_hdr *) skb->data;
}

static inline struct hci_sco_hdr *hci_sco_hdr(const struct sk_buff *skb)
{
	return (struct hci_sco_hdr *) skb->data;
}

/* Command opcode pack/unpack */
#define hci_opcode_pack(ogf, ocf)	((__u16) ((ocf & 0x03ff)|(ogf << 10)))
#define hci_opcode_ogf(op)		(op >> 10)
#define hci_opcode_ocf(op)		(op & 0x03ff)

/* ACL handle and flags pack/unpack */
#define hci_handle_pack(h, f)	((__u16) ((h & 0x0fff)|(f << 12)))
#define hci_handle(h)		(h & 0x0fff)
#define hci_flags(h)		(h >> 12)

/* ISO handle and flags pack/unpack */
#define hci_iso_flags_pb(f)		(f & 0x0003)
#define hci_iso_flags_ts(f)		((f >> 2) & 0x0001)
#define hci_iso_flags_pack(pb, ts)	((pb & 0x03) | ((ts & 0x01) << 2))

/* ISO data length and flags pack/unpack */
#define hci_iso_data_len_pack(h, f)	((__u16) ((h) | ((f) << 14)))
#define hci_iso_data_len(h)		((h) & 0x3fff)
#define hci_iso_data_flags(h)		((h) >> 14)

/* codec transport types */
#define HCI_TRANSPORT_SCO_ESCO	0x01

/* le24 support */
static inline void hci_cpu_to_le24(__u32 val, __u8 dst[3])
{
	dst[0] = val & 0xff;
	dst[1] = (val & 0xff00) >> 8;
	dst[2] = (val & 0xff0000) >> 16;
}

#endif /* __HCI_H */<|MERGE_RESOLUTION|>--- conflicted
+++ resolved
@@ -310,8 +310,6 @@
 	 * to support it.
 	 */
 	HCI_QUIRK_BROKEN_SET_RPA_TIMEOUT,
-<<<<<<< HEAD
-=======
 
 	/* When this quirk is set, MSFT extension monitor tracking by
 	 * address filter is supported. Since tracking quantity of each
@@ -332,7 +330,6 @@
 	 * during the hdev->setup vendor callback.
 	 */
 	HCI_QUIRK_BROKEN_LE_CODED,
->>>>>>> ccf0a997
 };
 
 /* HCI device flags */
