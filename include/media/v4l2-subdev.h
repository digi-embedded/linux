--- conflicted
+++ resolved
@@ -94,20 +94,6 @@
  * drivers are converted to use these ops.
  */
 
-<<<<<<< HEAD
-/* Core ops: it is highly recommended to implement at least these ops:
-
-   g_chip_ident
-   log_status
-   g_register
-   s_register
-
-   This provides basic debugging support.
-
-   The ioctl ops is meant for generic ioctl-like commands. Depending on
-   the use-case it might be better to use subdev-specific ops (currently
-   not yet implemented) since ops provide proper type-checking.
-=======
 /*
  * Core ops: it is highly recommended to implement at least these ops:
  *
@@ -121,7 +107,6 @@
  * The ioctl ops is meant for generic ioctl-like commands. Depending on
  * the use-case it might be better to use subdev-specific ops (currently
  * not yet implemented) since ops provide proper type-checking.
->>>>>>> f2ed3bfc
  */
 
 /* Subdevice external IO pin configuration */
