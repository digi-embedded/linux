#ifndef __LINUX_SWIOTLB_XEN_H
#define __LINUX_SWIOTLB_XEN_H

#include <linux/dma-direction.h>
#include <linux/scatterlist.h>
#include <linux/swiotlb.h>

extern int xen_swiotlb_init(int verbose, bool early);

extern void
*xen_swiotlb_alloc_coherent(struct device *hwdev, size_t size,
			    dma_addr_t *dma_handle, gfp_t flags,
			    unsigned long attrs);

extern void
xen_swiotlb_free_coherent(struct device *hwdev, size_t size,
			  void *vaddr, dma_addr_t dma_handle,
			  unsigned long attrs);

extern dma_addr_t xen_swiotlb_map_page(struct device *dev, struct page *page,
				       unsigned long offset, size_t size,
				       enum dma_data_direction dir,
				       unsigned long attrs);

extern void xen_swiotlb_unmap_page(struct device *hwdev, dma_addr_t dev_addr,
				   size_t size, enum dma_data_direction dir,
				   unsigned long attrs);
extern int
xen_swiotlb_map_sg_attrs(struct device *hwdev, struct scatterlist *sgl,
			 int nelems, enum dma_data_direction dir,
			 unsigned long attrs);

extern void
xen_swiotlb_unmap_sg_attrs(struct device *hwdev, struct scatterlist *sgl,
			   int nelems, enum dma_data_direction dir,
			   unsigned long attrs);

extern void
xen_swiotlb_sync_single_for_cpu(struct device *hwdev, dma_addr_t dev_addr,
				size_t size, enum dma_data_direction dir);

extern void
xen_swiotlb_sync_sg_for_cpu(struct device *hwdev, struct scatterlist *sg,
			    int nelems, enum dma_data_direction dir);

extern void
xen_swiotlb_sync_single_for_device(struct device *hwdev, dma_addr_t dev_addr,
				   size_t size, enum dma_data_direction dir);

extern void
xen_swiotlb_sync_sg_for_device(struct device *hwdev, struct scatterlist *sg,
			       int nelems, enum dma_data_direction dir);

extern int
xen_swiotlb_dma_mapping_error(struct device *hwdev, dma_addr_t dma_addr);

extern int
xen_swiotlb_dma_supported(struct device *hwdev, u64 mask);

extern int
xen_swiotlb_set_dma_mask(struct device *dev, u64 dma_mask);

extern int
xen_swiotlb_dma_mmap(struct device *dev, struct vm_area_struct *vma,
		     void *cpu_addr, dma_addr_t dma_addr, size_t size,
		     unsigned long attrs);
<<<<<<< HEAD
=======

extern int
xen_swiotlb_get_sgtable(struct device *dev, struct sg_table *sgt,
			void *cpu_addr, dma_addr_t handle, size_t size,
			unsigned long attrs);
>>>>>>> 05f46d3f
#endif /* __LINUX_SWIOTLB_XEN_H */<|MERGE_RESOLUTION|>--- conflicted
+++ resolved
@@ -64,12 +64,9 @@
 xen_swiotlb_dma_mmap(struct device *dev, struct vm_area_struct *vma,
 		     void *cpu_addr, dma_addr_t dma_addr, size_t size,
 		     unsigned long attrs);
-<<<<<<< HEAD
-=======
 
 extern int
 xen_swiotlb_get_sgtable(struct device *dev, struct sg_table *sgt,
 			void *cpu_addr, dma_addr_t handle, size_t size,
 			unsigned long attrs);
->>>>>>> 05f46d3f
 #endif /* __LINUX_SWIOTLB_XEN_H */