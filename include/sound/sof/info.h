/* SPDX-License-Identifier: (GPL-2.0-only OR BSD-3-Clause) */
/*
 * This file is provided under a dual BSD/GPLv2 license.  When using or
 * redistributing this file, you may do so under either license.
 *
 * Copyright(c) 2018 Intel Corporation. All rights reserved.
 */

#ifndef __INCLUDE_SOUND_SOF_INFO_H__
#define __INCLUDE_SOUND_SOF_INFO_H__

#include <sound/sof/header.h>
#include <sound/sof/stream.h>

/*
 * Firmware boot and version
 */

#define SOF_IPC_MAX_ELEMS	16

/*
 * Firmware boot info flag bits (64-bit)
 */
#define SOF_IPC_INFO_BUILD		BIT(0)
#define SOF_IPC_INFO_LOCKS		BIT(1)
#define SOF_IPC_INFO_LOCKSV		BIT(2)
#define SOF_IPC_INFO_GDB		BIT(3)

/* extended data types that can be appended onto end of sof_ipc_fw_ready */
enum sof_ipc_ext_data {
<<<<<<< HEAD
	SOF_IPC_EXT_DMA_BUFFER = 0,
	SOF_IPC_EXT_WINDOW,
	SOF_IPC_EXT_CC_INFO,
=======
	SOF_IPC_EXT_UNUSED		= 0,
	SOF_IPC_EXT_WINDOW		= 1,
	SOF_IPC_EXT_CC_INFO		= 2,
	SOF_IPC_EXT_PROBE_INFO		= 3,
	SOF_IPC_EXT_USER_ABI_INFO	= 4,
>>>>>>> c1084c27
};

/* FW version - SOF_IPC_GLB_VERSION */
struct sof_ipc_fw_version {
	struct sof_ipc_hdr hdr;
	uint16_t major;
	uint16_t minor;
	uint16_t micro;
	uint16_t build;
	uint8_t date[12];
	uint8_t time[10];
	uint8_t tag[6];
	uint32_t abi_version;
	/* used to check FW and ldc file compatibility, reproducible value */
	uint32_t src_hash;

	/* reserved for future use */
	uint32_t reserved[3];
} __packed;

/* FW ready Message - sent by firmware when boot has completed */
struct sof_ipc_fw_ready {
	struct sof_ipc_cmd_hdr hdr;
	uint32_t dspbox_offset;	 /* dsp initiated IPC mailbox */
	uint32_t hostbox_offset; /* host initiated IPC mailbox */
	uint32_t dspbox_size;
	uint32_t hostbox_size;
	struct sof_ipc_fw_version version;

	/* Miscellaneous flags */
	uint64_t flags;

	/* reserved for future use */
	uint32_t reserved[4];
} __packed;

/*
 * Extended Firmware data. All optional, depends on platform/arch.
 */
enum sof_ipc_region {
	SOF_IPC_REGION_DOWNBOX	= 0,
	SOF_IPC_REGION_UPBOX,
	SOF_IPC_REGION_TRACE,
	SOF_IPC_REGION_DEBUG,
	SOF_IPC_REGION_STREAM,
	SOF_IPC_REGION_REGS,
	SOF_IPC_REGION_EXCEPTION,
};

struct sof_ipc_ext_data_hdr {
	struct sof_ipc_cmd_hdr hdr;
	uint32_t type;		/**< SOF_IPC_EXT_ */
} __packed;

struct sof_ipc_window_elem {
	struct sof_ipc_hdr hdr;
	uint32_t type;		/**< SOF_IPC_REGION_ */
	uint32_t id;		/**< platform specific - used to map to host memory */
	uint32_t flags;		/**< R, W, RW, etc - to define */
	uint32_t size;		/**< size of region in bytes */
	/* offset in window region as windows can be partitioned */
	uint32_t offset;
} __packed;

/* extended data memory windows for IPC, trace and debug */
struct sof_ipc_window {
	struct sof_ipc_ext_data_hdr ext_hdr;
	uint32_t num_windows;
	struct sof_ipc_window_elem window[SOF_IPC_MAX_ELEMS];
}  __packed;

struct sof_ipc_cc_version {
	struct sof_ipc_ext_data_hdr ext_hdr;
	uint32_t major;
	uint32_t minor;
	uint32_t micro;

	/* reserved for future use */
	uint32_t reserved[4];

	uint8_t name[16]; /* null terminated compiler name */
	uint8_t optim[4]; /* null terminated compiler -O flag value */
	uint8_t desc[32]; /* null terminated compiler description */
} __packed;

/* extended data: Probe setup */
struct sof_ipc_probe_support {
	struct sof_ipc_ext_data_hdr ext_hdr;

	uint32_t probe_points_max;
	uint32_t injection_dmas_max;

	/* reserved for future use */
	uint32_t reserved[2];
} __packed;

/* extended data: user abi version(s) */
struct sof_ipc_user_abi_version {
	struct sof_ipc_ext_data_hdr ext_hdr;

	uint32_t abi_dbg_version;
}  __packed;

struct sof_ipc_cc_version {
	struct sof_ipc_ext_data_hdr ext_hdr;
	uint32_t major;
	uint32_t minor;
	uint32_t micro;

	/* reserved for future use */
	uint32_t reserved[4];

	char name[16]; /* null terminated compiler name */
	char optim[4]; /* null terminated compiler -O flag value */
	char desc[]; /* null terminated compiler description */
} __packed;

#endif<|MERGE_RESOLUTION|>--- conflicted
+++ resolved
@@ -28,17 +28,11 @@
 
 /* extended data types that can be appended onto end of sof_ipc_fw_ready */
 enum sof_ipc_ext_data {
-<<<<<<< HEAD
-	SOF_IPC_EXT_DMA_BUFFER = 0,
-	SOF_IPC_EXT_WINDOW,
-	SOF_IPC_EXT_CC_INFO,
-=======
 	SOF_IPC_EXT_UNUSED		= 0,
 	SOF_IPC_EXT_WINDOW		= 1,
 	SOF_IPC_EXT_CC_INFO		= 2,
 	SOF_IPC_EXT_PROBE_INFO		= 3,
 	SOF_IPC_EXT_USER_ABI_INFO	= 4,
->>>>>>> c1084c27
 };
 
 /* FW version - SOF_IPC_GLB_VERSION */
@@ -142,18 +136,4 @@
 	uint32_t abi_dbg_version;
 }  __packed;
 
-struct sof_ipc_cc_version {
-	struct sof_ipc_ext_data_hdr ext_hdr;
-	uint32_t major;
-	uint32_t minor;
-	uint32_t micro;
-
-	/* reserved for future use */
-	uint32_t reserved[4];
-
-	char name[16]; /* null terminated compiler name */
-	char optim[4]; /* null terminated compiler -O flag value */
-	char desc[]; /* null terminated compiler description */
-} __packed;
-
 #endif