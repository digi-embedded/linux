/* SPDX-License-Identifier: (GPL-2.0-only OR BSD-3-Clause) */
/*
 * This file is provided under a dual BSD/GPLv2 license.  When using or
 * redistributing this file, you may do so under either license.
 *
 * Copyright(c) 2018 Intel Corporation. All rights reserved.
 *
 * Author: Liam Girdwood <liam.r.girdwood@linux.intel.com>
 */

#ifndef __INCLUDE_SOUND_SOF_H
#define __INCLUDE_SOUND_SOF_H

#include <linux/pci.h>
#include <sound/soc.h>
#include <sound/soc-acpi.h>

struct snd_sof_dsp_ops;
struct snd_sof_dev;

/**
 * enum sof_fw_state - DSP firmware state definitions
 * @SOF_FW_BOOT_NOT_STARTED:	firmware boot is not yet started
 * @SOF_FW_BOOT_PREPARE:	preparing for boot (firmware loading for exaqmple)
 * @SOF_FW_BOOT_IN_PROGRESS:	firmware boot is in progress
 * @SOF_FW_BOOT_FAILED:		firmware boot failed
 * @SOF_FW_BOOT_READY_FAILED:	firmware booted but fw_ready op failed
 * @SOF_FW_BOOT_READY_OK:	firmware booted and fw_ready op passed
 * @SOF_FW_BOOT_COMPLETE:	firmware is booted up and functional
 * @SOF_FW_CRASHED:		firmware crashed after successful boot
 */
enum sof_fw_state {
	SOF_FW_BOOT_NOT_STARTED = 0,
	SOF_FW_BOOT_PREPARE,
	SOF_FW_BOOT_IN_PROGRESS,
	SOF_FW_BOOT_FAILED,
	SOF_FW_BOOT_READY_FAILED,
	SOF_FW_BOOT_READY_OK,
	SOF_FW_BOOT_COMPLETE,
	SOF_FW_CRASHED,
};

/* DSP power states */
enum sof_dsp_power_states {
	SOF_DSP_PM_D0,
	SOF_DSP_PM_D1,
	SOF_DSP_PM_D2,
	SOF_DSP_PM_D3,
};

/* Definitions for multiple IPCs */
enum sof_ipc_type {
	SOF_IPC,
	SOF_INTEL_IPC4,
	SOF_IPC_TYPE_COUNT
};

/*
 * SOF Platform data.
 */
struct snd_sof_pdata {
	const struct firmware *fw;
	const char *name;
	const char *platform;

	struct device *dev;

	/* indicate how many first bytes shouldn't be loaded into DSP memory. */
	size_t fw_offset;

	/*
	 * notification callback used if the hardware initialization
	 * can take time or is handled in a workqueue. This callback
	 * can be used by the caller to e.g. enable runtime_pm
	 * or limit functionality until all low-level inits are
	 * complete.
	 */
	void (*sof_probe_complete)(struct device *dev);

	/* descriptor */
	const struct sof_dev_desc *desc;

	/* firmware and topology filenames */
	const char *fw_filename_prefix;
	const char *fw_filename;
	const char *tplg_filename_prefix;
	const char *tplg_filename;

	/* machine */
	struct platform_device *pdev_mach;
	const struct snd_soc_acpi_mach *machine;
<<<<<<< HEAD
=======
	const struct snd_sof_of_mach *of_machine;
>>>>>>> 29549c70
	const char *machine_drv_name; /* machine driver name, set only for OF case */

	void *hw_pdata;

	enum sof_ipc_type ipc_type;
};

/*
 * Descriptor used for setting up SOF platform data. This is used when
 * ACPI/PCI data is missing or mapped differently.
 */
struct sof_dev_desc {
	/* list of machines using this configuration */
	struct snd_soc_acpi_mach *machines;
	struct snd_sof_of_mach *of_machines;

	/* alternate list of machines using this configuration */
	struct snd_soc_acpi_mach *alt_machines;

	bool use_acpi_target_states;

	/* Platform resource indexes in BAR / ACPI resources. */
	/* Must set to -1 if not used - add new items to end */
	int resindex_lpe_base;
	int resindex_pcicfg_base;
	int resindex_imr_base;
	int irqindex_host_ipc;

	/* IPC timeouts in ms */
	int ipc_timeout;
	int boot_timeout;

	/* chip information for dsp */
	const void *chip_info;

	/* defaults for no codec mode */
	const char *nocodec_tplg_filename;

	/* information on supported IPCs */
	unsigned int ipc_supported_mask;
	enum sof_ipc_type ipc_default;

	/* defaults paths for firmware and topology files */
	const char *default_fw_path[SOF_IPC_TYPE_COUNT];
	const char *default_tplg_path[SOF_IPC_TYPE_COUNT];

	/* default firmware name */
	const char *default_fw_filename[SOF_IPC_TYPE_COUNT];

	struct snd_sof_dsp_ops *ops;
	int (*ops_init)(struct snd_sof_dev *sdev);
	void (*ops_free)(struct snd_sof_dev *sdev);
};

int sof_dai_get_mclk(struct snd_soc_pcm_runtime *rtd);
int sof_dai_get_bclk(struct snd_soc_pcm_runtime *rtd);

#endif<|MERGE_RESOLUTION|>--- conflicted
+++ resolved
@@ -89,10 +89,7 @@
 	/* machine */
 	struct platform_device *pdev_mach;
 	const struct snd_soc_acpi_mach *machine;
-<<<<<<< HEAD
-=======
 	const struct snd_sof_of_mach *of_machine;
->>>>>>> 29549c70
 	const char *machine_drv_name; /* machine driver name, set only for OF case */
 
 	void *hw_pdata;
