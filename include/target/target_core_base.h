/* SPDX-License-Identifier: GPL-2.0 */
#ifndef TARGET_CORE_BASE_H
#define TARGET_CORE_BASE_H

#include <linux/configfs.h>      /* struct config_group */
#include <linux/dma-direction.h> /* enum dma_data_direction */
#include <linux/sbitmap.h>
#include <linux/percpu-refcount.h>
#include <linux/semaphore.h>     /* struct semaphore */
#include <linux/completion.h>

#define TARGET_CORE_VERSION		"v5.0"

/*
 * Maximum size of a CDB that can be stored in se_cmd without allocating
 * memory dynamically for the CDB.
 */
#define TCM_MAX_COMMAND_SIZE			32
/*
 * From include/scsi/scsi_cmnd.h:SCSI_SENSE_BUFFERSIZE, currently
 * defined 96, but the real limit is 252 (or 260 including the header)
 */
#define TRANSPORT_SENSE_BUFFER			96
/* Used by transport_send_check_condition_and_sense() */
#define SPC_SENSE_KEY_OFFSET			2
#define SPC_ADD_SENSE_LEN_OFFSET		7
#define SPC_DESC_TYPE_OFFSET			8
#define SPC_ADDITIONAL_DESC_LEN_OFFSET		9
#define SPC_VALIDITY_OFFSET			10
#define SPC_ASC_KEY_OFFSET			12
#define SPC_ASCQ_KEY_OFFSET			13
#define TRANSPORT_IQN_LEN			224
/* Used by target_core_store_alua_lu_gp() and target_core_alua_lu_gp_show_attr_members() */
#define LU_GROUP_NAME_BUF			256
/* Used by core_alua_store_tg_pt_gp_info() and target_core_alua_tg_pt_gp_show_attr_members() */
#define TG_PT_GROUP_NAME_BUF			256
/* Used to parse VPD into struct t10_vpd */
#define VPD_TMP_BUF_SIZE			254
/* Used by transport_generic_cmd_sequencer() */
#define READ_BLOCK_LEN          		6
#define READ_CAP_LEN            		8
#define READ_POSITION_LEN       		20
#define INQUIRY_LEN				36
/* Used by transport_get_inquiry_vpd_serial() */
#define INQUIRY_VPD_SERIAL_LEN			254
/* Used by transport_get_inquiry_vpd_device_ident() */
#define INQUIRY_VPD_DEVICE_IDENTIFIER_LEN	254

#define INQUIRY_VENDOR_LEN			8
#define INQUIRY_MODEL_LEN			16
#define INQUIRY_REVISION_LEN			4

/* Attempts before moving from SHORT to LONG */
#define PYX_TRANSPORT_WINDOW_CLOSED_THRESHOLD	3
#define PYX_TRANSPORT_WINDOW_CLOSED_WAIT_SHORT	3  /* In milliseconds */
#define PYX_TRANSPORT_WINDOW_CLOSED_WAIT_LONG	10 /* In milliseconds */

#define PYX_TRANSPORT_STATUS_INTERVAL		5 /* In seconds */

/* struct se_dev_attrib sanity values */
/* Default max_unmap_lba_count */
#define DA_MAX_UNMAP_LBA_COUNT			0
/* Default max_unmap_block_desc_count */
#define DA_MAX_UNMAP_BLOCK_DESC_COUNT		0
/* Default unmap_granularity */
#define DA_UNMAP_GRANULARITY_DEFAULT		0
/* Default unmap_granularity_alignment */
#define DA_UNMAP_GRANULARITY_ALIGNMENT_DEFAULT	0
/* Default unmap_zeroes_data */
#define DA_UNMAP_ZEROES_DATA_DEFAULT		0
/* Default max_write_same_len, disabled by default */
#define DA_MAX_WRITE_SAME_LEN			0
/* Use a model alias based on the configfs backend device name */
#define DA_EMULATE_MODEL_ALIAS			0
/* Emulation for WriteCache and SYNCHRONIZE_CACHE */
#define DA_EMULATE_WRITE_CACHE			0
/* Emulation for TASK_ABORTED status (TAS) by default */
#define DA_EMULATE_TAS				1
/* Emulation for Thin Provisioning UNMAP using block/blk-lib.c:blkdev_issue_discard() */
#define DA_EMULATE_TPU				0
/*
 * Emulation for Thin Provisioning WRITE_SAME w/ UNMAP=1 bit using
 * block/blk-lib.c:blkdev_issue_discard()
 */
#define DA_EMULATE_TPWS				0
/* Emulation for CompareAndWrite (AtomicTestandSet) by default */
#define DA_EMULATE_CAW				1
/* Emulation for 3rd Party Copy (ExtendedCopy) by default */
#define DA_EMULATE_3PC				1
/* No Emulation for PSCSI by default */
#define DA_EMULATE_ALUA				0
/* Emulate SCSI2 RESERVE/RELEASE and Persistent Reservations by default */
#define DA_EMULATE_PR				1
/* Emulation for REPORT SUPPORTED OPERATION CODES */
#define DA_EMULATE_RSOC				1
/* Enforce SCSI Initiator Port TransportID with 'ISID' for PR */
#define DA_ENFORCE_PR_ISIDS			1
/* Force SPC-3 PR Activate Persistence across Target Power Loss */
#define DA_FORCE_PR_APTPL			0
#define DA_STATUS_MAX_SECTORS_MIN		16
#define DA_STATUS_MAX_SECTORS_MAX		8192
/* By default don't report non-rotating (solid state) medium */
#define DA_IS_NONROT				0
/* Queue Algorithm Modifier default for restricted reordering in control mode page */
#define DA_EMULATE_REST_REORD			0

#define SE_INQUIRY_BUF				1024
#define SE_MODE_PAGE_BUF			512
#define SE_SENSE_BUF				96

/* struct se_hba->hba_flags */
enum hba_flags_table {
	HBA_FLAGS_INTERNAL_USE	= 0x01,
	HBA_FLAGS_PSCSI_MODE	= 0x02,
};

/* Special transport agnostic struct se_cmd->t_states */
enum transport_state_table {
	TRANSPORT_NO_STATE	= 0,
	TRANSPORT_NEW_CMD	= 1,
	TRANSPORT_WRITE_PENDING	= 3,
	TRANSPORT_PROCESSING	= 5,
	TRANSPORT_COMPLETE	= 6,
	TRANSPORT_ISTATE_PROCESSING = 11,
	TRANSPORT_COMPLETE_QF_WP = 18,
	TRANSPORT_COMPLETE_QF_OK = 19,
	TRANSPORT_COMPLETE_QF_ERR = 20,
};

/* Used for struct se_cmd->se_cmd_flags */
enum se_cmd_flags_table {
	SCF_SUPPORTED_SAM_OPCODE		= (1 << 0),
	SCF_TRANSPORT_TASK_SENSE		= (1 << 1),
	SCF_EMULATED_TASK_SENSE			= (1 << 2),
	SCF_SCSI_DATA_CDB			= (1 << 3),
	SCF_SCSI_TMR_CDB			= (1 << 4),
	SCF_FUA					= (1 << 5),
	SCF_SE_LUN_CMD				= (1 << 6),
	SCF_BIDI				= (1 << 7),
	SCF_SENT_CHECK_CONDITION		= (1 << 8),
	SCF_OVERFLOW_BIT			= (1 << 9),
	SCF_UNDERFLOW_BIT			= (1 << 10),
	SCF_ALUA_NON_OPTIMIZED			= (1 << 11),
	SCF_PASSTHROUGH_SG_TO_MEM_NOALLOC	= (1 << 12),
	SCF_COMPARE_AND_WRITE			= (1 << 13),
	SCF_PASSTHROUGH_PROT_SG_TO_MEM_NOALLOC	= (1 << 14),
	SCF_ACK_KREF				= (1 << 15),
	SCF_USE_CPUID				= (1 << 16),
	SCF_TASK_ATTR_SET			= (1 << 17),
	SCF_TREAT_READ_AS_NORMAL		= (1 << 18),
};

/*
 * Used by transport_send_check_condition_and_sense()
 * to signal which ASC/ASCQ sense payload should be built.
 */
typedef unsigned __bitwise sense_reason_t;

enum tcm_sense_reason_table {
#define R(x)	(__force sense_reason_t )(x)
	TCM_NO_SENSE				= R(0x00),
	TCM_NON_EXISTENT_LUN			= R(0x01),
	TCM_UNSUPPORTED_SCSI_OPCODE		= R(0x02),
	TCM_INCORRECT_AMOUNT_OF_DATA		= R(0x03),
	TCM_UNEXPECTED_UNSOLICITED_DATA		= R(0x04),
	TCM_SERVICE_CRC_ERROR			= R(0x05),
	TCM_SNACK_REJECTED			= R(0x06),
	TCM_SECTOR_COUNT_TOO_MANY		= R(0x07),
	TCM_INVALID_CDB_FIELD			= R(0x08),
	TCM_INVALID_PARAMETER_LIST		= R(0x09),
	TCM_LOGICAL_UNIT_COMMUNICATION_FAILURE	= R(0x0a),
	TCM_UNKNOWN_MODE_PAGE			= R(0x0b),
	TCM_WRITE_PROTECTED			= R(0x0c),
	TCM_CHECK_CONDITION_ABORT_CMD		= R(0x0d),
	TCM_CHECK_CONDITION_UNIT_ATTENTION	= R(0x0e),

	TCM_RESERVATION_CONFLICT		= R(0x10),
	TCM_ADDRESS_OUT_OF_RANGE		= R(0x11),
	TCM_OUT_OF_RESOURCES			= R(0x12),
	TCM_PARAMETER_LIST_LENGTH_ERROR		= R(0x13),
	TCM_MISCOMPARE_VERIFY			= R(0x14),
	TCM_LOGICAL_BLOCK_GUARD_CHECK_FAILED	= R(0x15),
	TCM_LOGICAL_BLOCK_APP_TAG_CHECK_FAILED	= R(0x16),
	TCM_LOGICAL_BLOCK_REF_TAG_CHECK_FAILED	= R(0x17),
	TCM_COPY_TARGET_DEVICE_NOT_REACHABLE	= R(0x18),
	TCM_TOO_MANY_TARGET_DESCS		= R(0x19),
	TCM_UNSUPPORTED_TARGET_DESC_TYPE_CODE	= R(0x1a),
	TCM_TOO_MANY_SEGMENT_DESCS		= R(0x1b),
	TCM_UNSUPPORTED_SEGMENT_DESC_TYPE_CODE	= R(0x1c),
	TCM_INSUFFICIENT_REGISTRATION_RESOURCES	= R(0x1d),
	TCM_LUN_BUSY				= R(0x1e),
	TCM_INVALID_FIELD_IN_COMMAND_IU         = R(0x1f),
	TCM_ALUA_TG_PT_STANDBY			= R(0x20),
	TCM_ALUA_TG_PT_UNAVAILABLE		= R(0x21),
	TCM_ALUA_STATE_TRANSITION		= R(0x22),
	TCM_ALUA_OFFLINE			= R(0x23),
#undef R
};

enum target_sc_flags_table {
	TARGET_SCF_BIDI_OP		= 0x01,
	TARGET_SCF_ACK_KREF		= 0x02,
	TARGET_SCF_UNKNOWN_SIZE		= 0x04,
	TARGET_SCF_USE_CPUID		= 0x08,
};

/* fabric independent task management function values */
enum tcm_tmreq_table {
	TMR_ABORT_TASK		= 1,
	TMR_ABORT_TASK_SET	= 2,
	TMR_CLEAR_ACA		= 3,
	TMR_CLEAR_TASK_SET	= 4,
	TMR_LUN_RESET		= 5,
	TMR_TARGET_WARM_RESET	= 6,
	TMR_TARGET_COLD_RESET	= 7,
	TMR_LUN_RESET_PRO	= 0x80,
	TMR_UNKNOWN		= 0xff,
};

/* fabric independent task management response values */
enum tcm_tmrsp_table {
	TMR_FUNCTION_FAILED		= 0,
	TMR_FUNCTION_COMPLETE		= 1,
	TMR_TASK_DOES_NOT_EXIST		= 2,
	TMR_LUN_DOES_NOT_EXIST		= 3,
	TMR_TASK_MGMT_FUNCTION_NOT_SUPPORTED	= 4,
	TMR_FUNCTION_REJECTED		= 5,
};

/*
 * Used for target SCSI statistics
 */
typedef enum {
	SCSI_INST_INDEX,
	SCSI_AUTH_INTR_INDEX,
	SCSI_INDEX_TYPE_MAX
} scsi_index_t;

struct se_cmd;

struct t10_alua_lba_map_member {
	struct list_head lba_map_mem_list;
	int lba_map_mem_alua_state;
	int lba_map_mem_alua_pg_id;
};

struct t10_alua_lba_map {
	u64 lba_map_first_lba;
	u64 lba_map_last_lba;
	struct list_head lba_map_list;
	struct list_head lba_map_mem_list;
};

struct t10_alua {
	/* ALUA Target Port Group ID */
	u16	alua_tg_pt_gps_counter;
	u32	alua_tg_pt_gps_count;
	/* Referrals support */
	spinlock_t lba_map_lock;
	u32     lba_map_segment_size;
	u32     lba_map_segment_multiplier;
	struct list_head lba_map_list;
	spinlock_t tg_pt_gps_lock;
	struct se_device *t10_dev;
	/* Used for default ALUA Target Port Group */
	struct t10_alua_tg_pt_gp *default_tg_pt_gp;
	/* Used for default ALUA Target Port Group ConfigFS group */
	struct config_group alua_tg_pt_gps_group;
	struct list_head tg_pt_gps_list;
};

struct t10_alua_lu_gp {
	u16	lu_gp_id;
	int	lu_gp_valid_id;
	u32	lu_gp_members;
	atomic_t lu_gp_ref_cnt;
	spinlock_t lu_gp_lock;
	struct config_group lu_gp_group;
	struct list_head lu_gp_node;
	struct list_head lu_gp_mem_list;
};

struct t10_alua_lu_gp_member {
	bool lu_gp_assoc;
	atomic_t lu_gp_mem_ref_cnt;
	spinlock_t lu_gp_mem_lock;
	struct t10_alua_lu_gp *lu_gp;
	struct se_device *lu_gp_mem_dev;
	struct list_head lu_gp_mem_list;
};

struct t10_alua_tg_pt_gp {
	u16	tg_pt_gp_id;
	int	tg_pt_gp_valid_id;
	int	tg_pt_gp_alua_supported_states;
	int	tg_pt_gp_alua_access_status;
	int	tg_pt_gp_alua_access_type;
	int	tg_pt_gp_nonop_delay_msecs;
	int	tg_pt_gp_trans_delay_msecs;
	int	tg_pt_gp_implicit_trans_secs;
	int	tg_pt_gp_pref;
	int	tg_pt_gp_write_metadata;
	u32	tg_pt_gp_members;
	int	tg_pt_gp_alua_access_state;
	atomic_t tg_pt_gp_ref_cnt;
	spinlock_t tg_pt_gp_lock;
	struct mutex tg_pt_gp_transition_mutex;
	struct se_device *tg_pt_gp_dev;
	struct config_group tg_pt_gp_group;
	struct list_head tg_pt_gp_list;
	struct list_head tg_pt_gp_lun_list;
	struct se_lun *tg_pt_gp_alua_lun;
	struct se_node_acl *tg_pt_gp_alua_nacl;
};

struct t10_vpd {
	unsigned char device_identifier[INQUIRY_VPD_DEVICE_IDENTIFIER_LEN];
	int protocol_identifier_set;
	u32 protocol_identifier;
	u32 device_identifier_code_set;
	u32 association;
	u32 device_identifier_type;
	struct list_head vpd_list;
};

struct t10_wwn {
	/*
	 * SCSI left aligned strings may not be null terminated. +1 to ensure a
	 * null terminator is always present.
	 */
	char vendor[INQUIRY_VENDOR_LEN + 1];
	char model[INQUIRY_MODEL_LEN + 1];
	char revision[INQUIRY_REVISION_LEN + 1];
	char unit_serial[INQUIRY_VPD_SERIAL_LEN];
	u32 company_id;
	spinlock_t t10_vpd_lock;
	struct se_device *t10_dev;
	struct config_group t10_wwn_group;
	struct list_head t10_vpd_list;
};

struct t10_pr_registration {
	/* Used for fabrics that contain WWN+ISID */
#define PR_REG_ISID_LEN				16
	/* PR_REG_ISID_LEN + ',i,0x' */
#define PR_REG_ISID_ID_LEN			(PR_REG_ISID_LEN + 5)
	char pr_reg_isid[PR_REG_ISID_LEN];
	/* Used during APTPL metadata reading */
#define PR_APTPL_MAX_IPORT_LEN			256
	unsigned char pr_iport[PR_APTPL_MAX_IPORT_LEN];
	/* Used during APTPL metadata reading */
#define PR_APTPL_MAX_TPORT_LEN			256
	unsigned char pr_tport[PR_APTPL_MAX_TPORT_LEN];
	u16 pr_aptpl_rpti;
	u16 pr_reg_tpgt;
	/* Reservation effects all target ports */
	int pr_reg_all_tg_pt;
	/* Activate Persistence across Target Power Loss */
	int pr_reg_aptpl;
	int pr_res_holder;
	int pr_res_type;
	int pr_res_scope;
	/* Used for fabric initiator WWPNs using a ISID */
	bool isid_present_at_reg;
	u64 pr_res_mapped_lun;
	u64 pr_aptpl_target_lun;
	u16 tg_pt_sep_rtpi;
	u32 pr_res_generation;
	u64 pr_reg_bin_isid;
	u64 pr_res_key;
	atomic_t pr_res_holders;
	struct se_node_acl *pr_reg_nacl;
	/* Used by ALL_TG_PT=1 registration with deve->pr_ref taken */
	struct se_dev_entry *pr_reg_deve;
	struct list_head pr_reg_list;
	struct list_head pr_reg_abort_list;
	struct list_head pr_reg_aptpl_list;
	struct list_head pr_reg_atp_list;
	struct list_head pr_reg_atp_mem_list;
};

struct t10_reservation {
	/* Reservation effects all target ports */
	int pr_all_tg_pt;
	/* Activate Persistence across Target Power Loss enabled
	 * for SCSI device */
	int pr_aptpl_active;
#define PR_APTPL_BUF_LEN			262144
	u32 pr_generation;
	spinlock_t registration_lock;
	spinlock_t aptpl_reg_lock;
	/*
	 * This will always be set by one individual I_T Nexus.
	 * However with all_tg_pt=1, other I_T Nexus from the
	 * same initiator can access PR reg/res info on a different
	 * target port.
	 *
	 * There is also the 'All Registrants' case, where there is
	 * a single *pr_res_holder of the reservation, but all
	 * registrations are considered reservation holders.
	 */
	struct se_node_acl *pr_res_holder;
	struct list_head registration_list;
	struct list_head aptpl_reg_list;
};

struct se_tmr_req {
	/* Task Management function to be performed */
	u8			function;
	/* Task Management response to send */
	u8			response;
	int			call_transport;
	/* Reference to ITT that Task Mgmt should be performed */
	u64			ref_task_tag;
	void 			*fabric_tmr_ptr;
	struct se_cmd		*task_cmd;
	struct se_device	*tmr_dev;
	struct list_head	tmr_list;
};

enum target_prot_op {
	TARGET_PROT_NORMAL	= 0,
	TARGET_PROT_DIN_INSERT	= (1 << 0),
	TARGET_PROT_DOUT_INSERT	= (1 << 1),
	TARGET_PROT_DIN_STRIP	= (1 << 2),
	TARGET_PROT_DOUT_STRIP	= (1 << 3),
	TARGET_PROT_DIN_PASS	= (1 << 4),
	TARGET_PROT_DOUT_PASS	= (1 << 5),
};

#define TARGET_PROT_ALL	TARGET_PROT_DIN_INSERT | TARGET_PROT_DOUT_INSERT | \
			TARGET_PROT_DIN_STRIP | TARGET_PROT_DOUT_STRIP | \
			TARGET_PROT_DIN_PASS | TARGET_PROT_DOUT_PASS

enum target_prot_type {
	TARGET_DIF_TYPE0_PROT,
	TARGET_DIF_TYPE1_PROT,
	TARGET_DIF_TYPE2_PROT,
	TARGET_DIF_TYPE3_PROT,
};

/* Emulation for UNIT ATTENTION Interlock Control */
enum target_ua_intlck_ctrl {
	TARGET_UA_INTLCK_CTRL_CLEAR = 0,
	TARGET_UA_INTLCK_CTRL_NO_CLEAR = 1,
	TARGET_UA_INTLCK_CTRL_ESTABLISH_UA = 2,
};

enum target_core_dif_check {
	TARGET_DIF_CHECK_GUARD  = 0x1 << 0,
	TARGET_DIF_CHECK_APPTAG = 0x1 << 1,
	TARGET_DIF_CHECK_REFTAG = 0x1 << 2,
};

/* for sam_task_attr */
#define TCM_SIMPLE_TAG	0x20
#define TCM_HEAD_TAG	0x21
#define TCM_ORDERED_TAG	0x22
#define TCM_ACA_TAG	0x24

struct se_cmd {
	/* Used for fail with specific sense codes */
	sense_reason_t		sense_reason;
	/* SAM response code being sent to initiator */
	u8			scsi_status;
	u16			scsi_sense_length;
	unsigned		unknown_data_length:1;
	bool			state_active:1;
	u64			tag; /* SAM command identifier aka task tag */
	/* Delay for ALUA Active/NonOptimized state access in milliseconds */
	int			alua_nonop_delay;
	/* See include/linux/dma-mapping.h */
	enum dma_data_direction	data_direction;
	/* For SAM Task Attribute */
	int			sam_task_attr;
	/* Used for se_sess->sess_tag_pool */
	unsigned int		map_tag;
	int			map_cpu;
	/* Transport protocol dependent state, see transport_state_table */
	enum transport_state_table t_state;
	/* See se_cmd_flags_table */
	u32			se_cmd_flags;
	/* Total size in bytes associated with command */
	u32			data_length;
	u32			residual_count;
	u64			orig_fe_lun;
	/* Persistent Reservation key */
	u64			pr_res_key;
	/* Used for sense data */
	void			*sense_buffer;
	struct list_head	se_delayed_node;
	struct list_head	se_qf_node;
	struct se_device      *se_dev;
	struct se_lun		*se_lun;
	/* Only used for internal passthrough and legacy TCM fabric modules */
	struct se_session	*se_sess;
	struct target_cmd_counter *cmd_cnt;
	struct se_tmr_req	*se_tmr_req;
	struct llist_node	se_cmd_list;
	struct completion	*free_compl;
	struct completion	*abrt_compl;
	const struct target_core_fabric_ops *se_tfo;
	sense_reason_t		(*execute_cmd)(struct se_cmd *);
	sense_reason_t (*transport_complete_callback)(struct se_cmd *, bool, int *);
	void			*protocol_data;

	unsigned char		*t_task_cdb;
	unsigned char		__t_task_cdb[TCM_MAX_COMMAND_SIZE];
	unsigned long long	t_task_lba;
	unsigned int		t_task_nolb;
	unsigned int		transport_state;
#define CMD_T_ABORTED		(1 << 0)
#define CMD_T_ACTIVE		(1 << 1)
#define CMD_T_COMPLETE		(1 << 2)
#define CMD_T_SENT		(1 << 4)
#define CMD_T_STOP		(1 << 5)
#define CMD_T_TAS		(1 << 10)
#define CMD_T_FABRIC_STOP	(1 << 11)
	spinlock_t		t_state_lock;
	struct kref		cmd_kref;
	struct completion	t_transport_stop_comp;

	struct work_struct	work;

	struct scatterlist	*t_data_sg;
	struct scatterlist	*t_data_sg_orig;
	unsigned int		t_data_nents;
	unsigned int		t_data_nents_orig;
	void			*t_data_vmap;
	struct scatterlist	*t_bidi_data_sg;
	unsigned int		t_bidi_data_nents;

	/* Used for lun->lun_ref counting */
	int			lun_ref_active;

	struct list_head	state_list;

	/* backend private data */
	void			*priv;

	/* DIF related members */
	enum target_prot_op	prot_op;
	enum target_prot_type	prot_type;
	u8			prot_checks;
	bool			prot_pto;
	u32			prot_length;
	u32			reftag_seed;
	struct scatterlist	*t_prot_sg;
	unsigned int		t_prot_nents;
	sense_reason_t		pi_err;
	u64			sense_info;
	/*
	 * CPU LIO will execute the cmd on. Defaults to the CPU the cmd is
	 * initialized on. Drivers can override.
	 */
	int			cpuid;
};

struct se_ua {
	u8			ua_asc;
	u8			ua_ascq;
	struct list_head	ua_nacl_list;
};

struct se_node_acl {
	char			initiatorname[TRANSPORT_IQN_LEN];
	/* Used to signal demo mode created ACL, disabled by default */
	bool			dynamic_node_acl;
	bool			dynamic_stop;
	u32			queue_depth;
	u32			acl_index;
	enum target_prot_type	saved_prot_type;
#define MAX_ACL_TAG_SIZE 64
	char			acl_tag[MAX_ACL_TAG_SIZE];
	/* Used for PR SPEC_I_PT=1 and REGISTER_AND_MOVE */
	atomic_t		acl_pr_ref_count;
	struct hlist_head	lun_entry_hlist;
	struct se_session	*nacl_sess;
	struct se_portal_group *se_tpg;
	struct mutex		lun_entry_mutex;
	spinlock_t		nacl_sess_lock;
	struct config_group	acl_group;
	struct config_group	acl_attrib_group;
	struct config_group	acl_auth_group;
	struct config_group	acl_param_group;
	struct config_group	acl_fabric_stat_group;
	struct list_head	acl_list;
	struct list_head	acl_sess_list;
	struct completion	acl_free_comp;
	struct kref		acl_kref;
};

static inline struct se_node_acl *acl_to_nacl(struct config_item *item)
{
	return container_of(to_config_group(item), struct se_node_acl,
			acl_group);
}

static inline struct se_node_acl *attrib_to_nacl(struct config_item *item)
{
	return container_of(to_config_group(item), struct se_node_acl,
			acl_attrib_group);
}

static inline struct se_node_acl *auth_to_nacl(struct config_item *item)
{
	return container_of(to_config_group(item), struct se_node_acl,
			acl_auth_group);
}

static inline struct se_node_acl *param_to_nacl(struct config_item *item)
{
	return container_of(to_config_group(item), struct se_node_acl,
			acl_param_group);
}

static inline struct se_node_acl *fabric_stat_to_nacl(struct config_item *item)
{
	return container_of(to_config_group(item), struct se_node_acl,
			acl_fabric_stat_group);
}

struct target_cmd_counter {
	struct percpu_ref	refcnt;
	wait_queue_head_t	refcnt_wq;
	struct completion	stop_done;
	atomic_t		stopped;
};

struct se_session {
	u64			sess_bin_isid;
	enum target_prot_op	sup_prot_ops;
	enum target_prot_type	sess_prot_type;
	struct se_node_acl	*se_node_acl;
	struct se_portal_group *se_tpg;
	void			*fabric_sess_ptr;
	struct list_head	sess_list;
	struct list_head	sess_acl_list;
	spinlock_t		sess_cmd_lock;
	void			*sess_cmd_map;
	struct sbitmap_queue	sess_tag_pool;
	struct target_cmd_counter *cmd_cnt;
};

struct se_device;
struct se_transform_info;
struct scatterlist;

struct se_ml_stat_grps {
	struct config_group	stat_group;
	struct config_group	scsi_auth_intr_group;
	struct config_group	scsi_att_intr_port_group;
};

struct se_lun_acl {
	u64			mapped_lun;
	struct se_node_acl	*se_lun_nacl;
	struct se_lun		*se_lun;
	struct config_group	se_lun_group;
	struct se_ml_stat_grps	ml_stat_grps;
};

struct se_dev_entry {
	u64			mapped_lun;
	u64			pr_res_key;
	u64			creation_time;
	bool			lun_access_ro;
	u32			attach_count;
	atomic_long_t		total_cmds;
	atomic_long_t		read_bytes;
	atomic_long_t		write_bytes;
	/* Used for PR SPEC_I_PT=1 and REGISTER_AND_MOVE */
	struct kref		pr_kref;
	struct completion	pr_comp;
	struct se_lun_acl	*se_lun_acl;
	spinlock_t		ua_lock;
	struct se_lun		*se_lun;
#define DEF_PR_REG_ACTIVE		1
	unsigned long		deve_flags;
	struct list_head	alua_port_list;
	struct list_head	lun_link;
	struct list_head	ua_list;
	struct hlist_node	link;
	struct rcu_head		rcu_head;
};

struct se_dev_attrib {
	bool		emulate_model_alias;
	bool		emulate_dpo;		/* deprecated */
	bool		emulate_fua_write;
	bool		emulate_fua_read;	/* deprecated */
	bool		emulate_write_cache;
	enum target_ua_intlck_ctrl emulate_ua_intlck_ctrl;
	bool		emulate_tas;
	bool		emulate_tpu;
	bool		emulate_tpws;
	bool		emulate_caw;
	bool		emulate_3pc;
	bool		emulate_pr;
	bool		emulate_rsoc;
	enum target_prot_type pi_prot_type;
	enum target_prot_type hw_pi_prot_type;
	bool		pi_prot_verify;
	bool		enforce_pr_isids;
	bool		force_pr_aptpl;
	bool		is_nonrot;
	bool		emulate_rest_reord;
	bool		unmap_zeroes_data;
	u32		hw_block_size;
	u32		block_size;
	u32		hw_max_sectors;
	u32		optimal_sectors;
	u32		hw_queue_depth;
	u32		queue_depth;
	u32		max_unmap_lba_count;
	u32		max_unmap_block_desc_count;
	u32		unmap_granularity;
	u32		unmap_granularity_alignment;
	u32		max_write_same_len;
	struct se_device *da_dev;
	struct config_group da_group;
};

struct se_port_stat_grps {
	struct config_group stat_group;
	struct config_group scsi_port_group;
	struct config_group scsi_tgt_port_group;
	struct config_group scsi_transport_group;
};

struct scsi_port_stats {
	atomic_long_t	cmd_pdus;
	atomic_long_t	tx_data_octets;
	atomic_long_t	rx_data_octets;
};

struct se_lun {
	u64			unpacked_lun;
	bool			lun_shutdown;
	bool			lun_access_ro;
	u32			lun_index;

	atomic_t		lun_acl_count;
	struct se_device __rcu	*lun_se_dev;

	struct list_head	lun_deve_list;
	spinlock_t		lun_deve_lock;

	/* ALUA state */
	int			lun_tg_pt_secondary_stat;
	int			lun_tg_pt_secondary_write_md;
	atomic_t		lun_tg_pt_secondary_offline;
	struct mutex		lun_tg_pt_md_mutex;

	/* ALUA target port group linkage */
	struct list_head	lun_tg_pt_gp_link;
	struct t10_alua_tg_pt_gp __rcu *lun_tg_pt_gp;
	spinlock_t		lun_tg_pt_gp_lock;

	struct se_portal_group	*lun_tpg;
	struct scsi_port_stats	lun_stats;
	struct config_group	lun_group;
	struct se_port_stat_grps port_stat_grps;
	struct completion	lun_shutdown_comp;
	struct percpu_ref	lun_ref;
	struct list_head	lun_dev_link;
	struct hlist_node	link;
	struct rcu_head		rcu_head;
};

struct se_dev_stat_grps {
	struct config_group stat_group;
	struct config_group scsi_dev_group;
	struct config_group scsi_tgt_dev_group;
	struct config_group scsi_lu_group;
};

struct se_cmd_queue {
	struct llist_head	cmd_list;
	struct work_struct	work;
};

struct se_dev_plug {
	struct se_device	*se_dev;
};

struct se_device_queue {
	struct list_head	state_list;
	spinlock_t		lock;
	struct se_cmd_queue	sq;
};

struct se_device {
	/* Used for SAM Task Attribute ordering */
	u32			dev_cur_ordered_id;
	u32			dev_flags;
#define DF_CONFIGURED				0x00000001
#define DF_FIRMWARE_VPD_UNIT_SERIAL		0x00000002
#define DF_EMULATED_VPD_UNIT_SERIAL		0x00000004
#define DF_USING_UDEV_PATH			0x00000008
#define DF_USING_ALIAS				0x00000010
#define DF_READ_ONLY				0x00000020
	u8			transport_flags;
	/* Physical device queue depth */
	u32			queue_depth;
	/* Used for SPC-2 reservations enforce of ISIDs */
	u64			dev_res_bin_isid;
	/* Pointer to transport specific device structure */
	u32			dev_index;
	u64			creation_time;
	atomic_long_t		num_resets;
	atomic_long_t		aborts_complete;
	atomic_long_t		aborts_no_task;
	atomic_long_t		num_cmds;
	atomic_long_t		read_bytes;
	atomic_long_t		write_bytes;
	/* Active commands on this virtual SE device */
	atomic_t		non_ordered;
	bool			ordered_sync_in_progress;
	atomic_t		delayed_cmd_count;
	atomic_t		dev_qf_count;
	u32			export_count;
	spinlock_t		delayed_cmd_lock;
	spinlock_t		dev_reservation_lock;
	unsigned int		dev_reservation_flags;
#define DRF_SPC2_RESERVATIONS			0x00000001
#define DRF_SPC2_RESERVATIONS_WITH_ISID		0x00000002
	spinlock_t		se_port_lock;
	spinlock_t		se_tmr_lock;
	spinlock_t		qf_cmd_lock;
	struct semaphore	caw_sem;
	/* Used for legacy SPC-2 reservations */
	struct se_session	*reservation_holder;
	/* Used for ALUA Logical Unit Group membership */
	struct t10_alua_lu_gp_member *dev_alua_lu_gp_mem;
	/* Used for SPC-3 Persistent Reservations */
	struct t10_pr_registration *dev_pr_res_holder;
	struct list_head	dev_sep_list;
	struct list_head	dev_tmr_list;
	struct work_struct	qf_work_queue;
	struct work_struct	delayed_cmd_work;
	struct list_head	delayed_cmd_list;
	struct list_head	qf_cmd_list;
	/* Pointer to associated SE HBA */
	struct se_hba		*se_hba;
	/* T10 Inquiry and VPD WWN Information */
	struct t10_wwn		t10_wwn;
	/* T10 Asymmetric Logical Unit Assignment for Target Ports */
	struct t10_alua		t10_alua;
	/* T10 SPC-2 + SPC-3 Reservations */
	struct t10_reservation	t10_pr;
	struct se_dev_attrib	dev_attrib;
	struct config_group	dev_action_group;
	struct config_group	dev_group;
	struct config_group	dev_pr_group;
	struct se_dev_stat_grps dev_stat_grps;
#define SE_DEV_ALIAS_LEN 512		/* must be less than PAGE_SIZE */
	unsigned char		dev_alias[SE_DEV_ALIAS_LEN];
#define SE_UDEV_PATH_LEN 512		/* must be less than PAGE_SIZE */
	unsigned char		udev_path[SE_UDEV_PATH_LEN];
	/* Pointer to template of function pointers for transport */
	const struct target_backend_ops *transport;
	struct se_lun		xcopy_lun;
	/* Protection Information */
	int			prot_length;
	/* For se_lun->lun_se_dev RCU read-side critical access */
	u32			hba_index;
	struct rcu_head		rcu_head;
	int			queue_cnt;
	struct se_device_queue	*queues;
	struct mutex		lun_reset_mutex;
<<<<<<< HEAD
=======
};

struct target_opcode_descriptor {
	u8			support:3;
	u8			serv_action_valid:1;
	u8			opcode;
	u16			service_action;
	u32			cdb_size;
	u8			specific_timeout;
	u16			nominal_timeout;
	u16			recommended_timeout;
	bool			(*enabled)(struct target_opcode_descriptor *descr,
					   struct se_cmd *cmd);
	void			(*update_usage_bits)(u8 *usage_bits,
						     struct se_device *dev);
	u8			usage_bits[];
>>>>>>> ccf0a997
};

struct se_hba {
	u16			hba_tpgt;
	u32			hba_id;
	/* See hba_flags_table */
	u32			hba_flags;
	/* Virtual iSCSI devices attached. */
	u32			dev_count;
	u32			hba_index;
	/* Pointer to transport specific host structure. */
	void			*hba_ptr;
	struct list_head	hba_node;
	spinlock_t		device_lock;
	struct config_group	hba_group;
	struct mutex		hba_access_mutex;
	struct target_backend	*backend;
};

struct se_tpg_np {
	struct se_portal_group *tpg_np_parent;
	struct config_group	tpg_np_group;
};

static inline struct se_tpg_np *to_tpg_np(struct config_item *item)
{
	return container_of(to_config_group(item), struct se_tpg_np,
			tpg_np_group);
}

struct se_portal_group {
	/*
	 * PROTOCOL IDENTIFIER value per SPC4, 7.5.1.
	 *
	 * Negative values can be used by fabric drivers for internal use TPGs.
	 */
	int			proto_id;
	bool			enabled;
	/* RELATIVE TARGET PORT IDENTIFIER */
	u16			tpg_rtpi;
	bool			rtpi_manual;
	/* Used for PR SPEC_I_PT=1 and REGISTER_AND_MOVE */
	atomic_t		tpg_pr_ref_count;
	/* Spinlock for adding/removing ACLed Nodes */
	struct mutex		acl_node_mutex;
	/* Spinlock for adding/removing sessions */
	spinlock_t		session_lock;
	struct mutex		tpg_lun_mutex;
	/* linked list for initiator ACL list */
	struct list_head	acl_node_list;
	struct hlist_head	tpg_lun_hlist;
	struct se_lun		*tpg_virt_lun0;
	/* List of TCM sessions associated wth this TPG */
	struct list_head	tpg_sess_list;
	/* Pointer to $FABRIC_MOD dependent code */
	const struct target_core_fabric_ops *se_tpg_tfo;
	struct se_wwn		*se_tpg_wwn;
	struct config_group	tpg_group;
	struct config_group	tpg_lun_group;
	struct config_group	tpg_np_group;
	struct config_group	tpg_acl_group;
	struct config_group	tpg_attrib_group;
	struct config_group	tpg_auth_group;
	struct config_group	tpg_param_group;
};

static inline struct se_portal_group *to_tpg(struct config_item *item)
{
	return container_of(to_config_group(item), struct se_portal_group,
			tpg_group);
}

static inline struct se_portal_group *attrib_to_tpg(struct config_item *item)
{
	return container_of(to_config_group(item), struct se_portal_group,
			tpg_attrib_group);
}

static inline struct se_portal_group *auth_to_tpg(struct config_item *item)
{
	return container_of(to_config_group(item), struct se_portal_group,
			tpg_auth_group);
}

static inline struct se_portal_group *param_to_tpg(struct config_item *item)
{
	return container_of(to_config_group(item), struct se_portal_group,
			tpg_param_group);
}

enum {
	/* Use se_cmd's cpuid for completion */
	SE_COMPL_AFFINITY_CPUID		= -1,
	/* Complete on current CPU */
	SE_COMPL_AFFINITY_CURR_CPU	= -2,
};

struct se_wwn {
	struct target_fabric_configfs *wwn_tf;
	void			*priv;
	struct config_group	wwn_group;
	struct config_group	fabric_stat_group;
	struct config_group	param_group;
	int			cmd_compl_affinity;
};

static inline void atomic_inc_mb(atomic_t *v)
{
	smp_mb__before_atomic();
	atomic_inc(v);
	smp_mb__after_atomic();
}

static inline void atomic_dec_mb(atomic_t *v)
{
	smp_mb__before_atomic();
	atomic_dec(v);
	smp_mb__after_atomic();
}

static inline void target_free_tag(struct se_session *sess, struct se_cmd *cmd)
{
	sbitmap_queue_clear(&sess->sess_tag_pool, cmd->map_tag, cmd->map_cpu);
}

#endif /* TARGET_CORE_BASE_H */<|MERGE_RESOLUTION|>--- conflicted
+++ resolved
@@ -869,8 +869,6 @@
 	int			queue_cnt;
 	struct se_device_queue	*queues;
 	struct mutex		lun_reset_mutex;
-<<<<<<< HEAD
-=======
 };
 
 struct target_opcode_descriptor {
@@ -887,7 +885,6 @@
 	void			(*update_usage_bits)(u8 *usage_bits,
 						     struct se_device *dev);
 	u8			usage_bits[];
->>>>>>> ccf0a997
 };
 
 struct se_hba {
