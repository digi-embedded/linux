/* SPDX-License-Identifier: GPL-2.0 */
/*
 * PCI Endpoint *Controller* (EPC) header file
 *
 * Copyright (C) 2017 Texas Instruments
 * Author: Kishon Vijay Abraham I <kishon@ti.com>
 */

#ifndef __LINUX_PCI_EPC_H
#define __LINUX_PCI_EPC_H

#include <linux/pci-epf.h>

struct pci_epc;

enum pci_epc_interface_type {
	UNKNOWN_INTERFACE = -1,
	PRIMARY_INTERFACE,
	SECONDARY_INTERFACE,
};

enum pci_epc_irq_type {
	PCI_EPC_IRQ_UNKNOWN,
	PCI_EPC_IRQ_LEGACY,
	PCI_EPC_IRQ_MSI,
	PCI_EPC_IRQ_MSIX,
};

static inline const char *
pci_epc_interface_string(enum pci_epc_interface_type type)
{
	switch (type) {
	case PRIMARY_INTERFACE:
		return "primary";
	case SECONDARY_INTERFACE:
		return "secondary";
	default:
		return "UNKNOWN interface";
	}
}

/**
 * struct pci_epc_ops - set of function pointers for performing EPC operations
 * @write_header: ops to populate configuration space header
 * @set_bar: ops to configure the BAR
 * @clear_bar: ops to reset the BAR
 * @map_addr: ops to map CPU address to PCI address
 * @unmap_addr: ops to unmap CPU address and PCI address
 * @set_msi: ops to set the requested number of MSI interrupts in the MSI
 *	     capability register
 * @get_msi: ops to get the number of MSI interrupts allocated by the RC from
 *	     the MSI capability register
 * @set_msix: ops to set the requested number of MSI-X interrupts in the
 *	     MSI-X capability register
 * @get_msix: ops to get the number of MSI-X interrupts allocated by the RC
 *	     from the MSI-X capability register
 * @raise_irq: ops to raise a legacy, MSI or MSI-X interrupt
 * @map_msi_irq: ops to map physical address to MSI address and return MSI data
 * @start: ops to start the PCI link
 * @stop: ops to stop the PCI link
 * @get_features: ops to get the features supported by the EPC
 * @owner: the module owner containing the ops
 */
struct pci_epc_ops {
	int	(*write_header)(struct pci_epc *epc, u8 func_no, u8 vfunc_no,
				struct pci_epf_header *hdr);
	int	(*set_bar)(struct pci_epc *epc, u8 func_no, u8 vfunc_no,
			   struct pci_epf_bar *epf_bar);
	void	(*clear_bar)(struct pci_epc *epc, u8 func_no, u8 vfunc_no,
			     struct pci_epf_bar *epf_bar);
	int	(*map_addr)(struct pci_epc *epc, u8 func_no, u8 vfunc_no,
			    phys_addr_t addr, u64 pci_addr, size_t size);
	void	(*unmap_addr)(struct pci_epc *epc, u8 func_no, u8 vfunc_no,
			      phys_addr_t addr);
	int	(*set_msi)(struct pci_epc *epc, u8 func_no, u8 vfunc_no,
			   u8 interrupts);
	int	(*get_msi)(struct pci_epc *epc, u8 func_no, u8 vfunc_no);
	int	(*set_msix)(struct pci_epc *epc, u8 func_no, u8 vfunc_no,
			    u16 interrupts, enum pci_barno, u32 offset);
	int	(*get_msix)(struct pci_epc *epc, u8 func_no, u8 vfunc_no);
	int	(*raise_irq)(struct pci_epc *epc, u8 func_no, u8 vfunc_no,
			     enum pci_epc_irq_type type, u16 interrupt_num);
	int	(*map_msi_irq)(struct pci_epc *epc, u8 func_no, u8 vfunc_no,
			       phys_addr_t phys_addr, u8 interrupt_num,
			       u32 entry_size, u32 *msi_data,
			       u32 *msi_addr_offset);
	int	(*start)(struct pci_epc *epc);
	void	(*stop)(struct pci_epc *epc);
	const struct pci_epc_features* (*get_features)(struct pci_epc *epc,
						       u8 func_no, u8 vfunc_no);
	struct module *owner;
};

/**
 * struct pci_epc_mem_window - address window of the endpoint controller
 * @phys_base: physical base address of the PCI address window
 * @size: the size of the PCI address window
 * @page_size: size of each page
 */
struct pci_epc_mem_window {
	phys_addr_t	phys_base;
	size_t		size;
	size_t		page_size;
};

/**
 * struct pci_epc_mem - address space of the endpoint controller
 * @window: address window of the endpoint controller
 * @bitmap: bitmap to manage the PCI address space
 * @pages: number of bits representing the address region
<<<<<<< HEAD
 * @page_size: size of each page
=======
>>>>>>> c1084c27
 * @lock: mutex to protect bitmap
 */
struct pci_epc_mem {
	struct pci_epc_mem_window window;
	unsigned long	*bitmap;
	int		pages;
	/* mutex to protect against concurrent access for memory allocation*/
	struct mutex	lock;
};

/**
 * struct pci_epc - represents the PCI EPC device
 * @dev: PCI EPC device
 * @pci_epf: list of endpoint functions present in this EPC device
 * @ops: function pointers for performing endpoint operations
 * @windows: array of address space of the endpoint controller
 * @mem: first window of the endpoint controller, which corresponds to
 *       default address space of the endpoint controller supporting
 *       single window.
 * @num_windows: number of windows supported by device
 * @max_functions: max number of functions that can be configured in this EPC
 * @max_vfs: Array indicating the maximum number of virtual functions that can
 *   be associated with each physical function
 * @group: configfs group representing the PCI EPC device
 * @lock: mutex to protect pci_epc ops
 * @function_num_map: bitmap to manage physical function number
 * @notifier: used to notify EPF of any EPC events (like linkup)
 */
struct pci_epc {
	struct device			dev;
	struct list_head		pci_epf;
	const struct pci_epc_ops	*ops;
	struct pci_epc_mem		**windows;
	struct pci_epc_mem		*mem;
	unsigned int			num_windows;
	u8				max_functions;
	u8				*max_vfs;
	struct config_group		*group;
	/* mutex to protect against concurrent access of EP controller */
	struct mutex			lock;
	unsigned long			function_num_map;
	struct atomic_notifier_head	notifier;
};

/**
 * struct pci_epc_features - features supported by a EPC device per function
 * @linkup_notifier: indicate if the EPC device can notify EPF driver on link up
 * @core_init_notifier: indicate cores that can notify about their availability
 *			for initialization
 * @msi_capable: indicate if the endpoint function has MSI capability
 * @msix_capable: indicate if the endpoint function has MSI-X capability
 * @reserved_bar: bitmap to indicate reserved BAR unavailable to function driver
 * @bar_fixed_64bit: bitmap to indicate fixed 64bit BARs
 * @bar_fixed_size: Array specifying the size supported by each BAR
 * @align: alignment size required for BAR buffer allocation
 */
struct pci_epc_features {
	unsigned int	linkup_notifier : 1;
	unsigned int	core_init_notifier : 1;
	unsigned int	msi_capable : 1;
	unsigned int	msix_capable : 1;
	u8	reserved_bar;
	u8	bar_fixed_64bit;
	u64	bar_fixed_size[PCI_STD_NUM_BARS];
	size_t	align;
};

#define to_pci_epc(device) container_of((device), struct pci_epc, dev)

#define pci_epc_create(dev, ops)    \
		__pci_epc_create((dev), (ops), THIS_MODULE)
#define devm_pci_epc_create(dev, ops)    \
		__devm_pci_epc_create((dev), (ops), THIS_MODULE)

static inline void epc_set_drvdata(struct pci_epc *epc, void *data)
{
	dev_set_drvdata(&epc->dev, data);
}

static inline void *epc_get_drvdata(struct pci_epc *epc)
{
	return dev_get_drvdata(&epc->dev);
}

static inline int
pci_epc_register_notifier(struct pci_epc *epc, struct notifier_block *nb)
{
	return atomic_notifier_chain_register(&epc->notifier, nb);
}

struct pci_epc *
__devm_pci_epc_create(struct device *dev, const struct pci_epc_ops *ops,
		      struct module *owner);
struct pci_epc *
__pci_epc_create(struct device *dev, const struct pci_epc_ops *ops,
		 struct module *owner);
void devm_pci_epc_destroy(struct device *dev, struct pci_epc *epc);
void pci_epc_destroy(struct pci_epc *epc);
int pci_epc_add_epf(struct pci_epc *epc, struct pci_epf *epf,
		    enum pci_epc_interface_type type);
void pci_epc_linkup(struct pci_epc *epc);
void pci_epc_init_notify(struct pci_epc *epc);
void pci_epc_remove_epf(struct pci_epc *epc, struct pci_epf *epf,
			enum pci_epc_interface_type type);
int pci_epc_write_header(struct pci_epc *epc, u8 func_no, u8 vfunc_no,
			 struct pci_epf_header *hdr);
int pci_epc_set_bar(struct pci_epc *epc, u8 func_no, u8 vfunc_no,
		    struct pci_epf_bar *epf_bar);
void pci_epc_clear_bar(struct pci_epc *epc, u8 func_no, u8 vfunc_no,
		       struct pci_epf_bar *epf_bar);
int pci_epc_map_addr(struct pci_epc *epc, u8 func_no, u8 vfunc_no,
		     phys_addr_t phys_addr,
		     u64 pci_addr, size_t size);
void pci_epc_unmap_addr(struct pci_epc *epc, u8 func_no, u8 vfunc_no,
			phys_addr_t phys_addr);
int pci_epc_set_msi(struct pci_epc *epc, u8 func_no, u8 vfunc_no,
		    u8 interrupts);
int pci_epc_get_msi(struct pci_epc *epc, u8 func_no, u8 vfunc_no);
int pci_epc_set_msix(struct pci_epc *epc, u8 func_no, u8 vfunc_no,
		     u16 interrupts, enum pci_barno, u32 offset);
int pci_epc_get_msix(struct pci_epc *epc, u8 func_no, u8 vfunc_no);
int pci_epc_map_msi_irq(struct pci_epc *epc, u8 func_no, u8 vfunc_no,
			phys_addr_t phys_addr, u8 interrupt_num,
			u32 entry_size, u32 *msi_data, u32 *msi_addr_offset);
int pci_epc_raise_irq(struct pci_epc *epc, u8 func_no, u8 vfunc_no,
		      enum pci_epc_irq_type type, u16 interrupt_num);
int pci_epc_start(struct pci_epc *epc);
void pci_epc_stop(struct pci_epc *epc);
const struct pci_epc_features *pci_epc_get_features(struct pci_epc *epc,
						    u8 func_no, u8 vfunc_no);
enum pci_barno
pci_epc_get_first_free_bar(const struct pci_epc_features *epc_features);
enum pci_barno pci_epc_get_next_free_bar(const struct pci_epc_features
					 *epc_features, enum pci_barno bar);
struct pci_epc *pci_epc_get(const char *epc_name);
void pci_epc_put(struct pci_epc *epc);

int pci_epc_mem_init(struct pci_epc *epc, phys_addr_t base,
		     size_t size, size_t page_size);
int pci_epc_multi_mem_init(struct pci_epc *epc,
			   struct pci_epc_mem_window *window,
			   unsigned int num_windows);
void pci_epc_mem_exit(struct pci_epc *epc);
void __iomem *pci_epc_mem_alloc_addr(struct pci_epc *epc,
				     phys_addr_t *phys_addr, size_t size);
void pci_epc_mem_free_addr(struct pci_epc *epc, phys_addr_t phys_addr,
			   void __iomem *virt_addr, size_t size);
#endif /* __LINUX_PCI_EPC_H */<|MERGE_RESOLUTION|>--- conflicted
+++ resolved
@@ -108,10 +108,6 @@
  * @window: address window of the endpoint controller
  * @bitmap: bitmap to manage the PCI address space
  * @pages: number of bits representing the address region
-<<<<<<< HEAD
- * @page_size: size of each page
-=======
->>>>>>> c1084c27
  * @lock: mutex to protect bitmap
  */
 struct pci_epc_mem {
