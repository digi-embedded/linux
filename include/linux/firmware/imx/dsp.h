--- conflicted
+++ resolved
@@ -55,11 +55,7 @@
 
 int imx_dsp_ring_doorbell(struct imx_dsp_ipc *dsp, unsigned int chan_idx);
 
-<<<<<<< HEAD
-struct mbox_chan* imx_dsp_request_channel(struct imx_dsp_ipc *ipc, int idx);
-=======
 struct mbox_chan *imx_dsp_request_channel(struct imx_dsp_ipc *ipc, int idx);
->>>>>>> c1084c27
 void imx_dsp_free_channel(struct imx_dsp_ipc *ipc, int idx);
 
 #else
@@ -72,11 +68,7 @@
 
 struct mbox_chan *imx_dsp_request_channel(struct imx_dsp_ipc *ipc, int idx)
 {
-<<<<<<< HEAD
-	return ERR_PTR(-ENOTSUPP);
-=======
 	return ERR_PTR(-EOPNOTSUPP);
->>>>>>> c1084c27
 }
 
 void imx_dsp_free_channel(struct imx_dsp_ipc *ipc, int idx) { }
