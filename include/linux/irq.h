--- conflicted
+++ resolved
@@ -529,11 +529,8 @@
 					const struct cpumask *dest,
 					bool force);
 extern int irq_chip_set_wake_parent(struct irq_data *data, unsigned int on);
-<<<<<<< HEAD
-=======
 extern int irq_chip_set_vcpu_affinity_parent(struct irq_data *data,
 					     void *vcpu_info);
->>>>>>> f2ed3bfc
 extern int irq_chip_set_type_parent(struct irq_data *data, unsigned int type);
 #endif
 
