--- conflicted
+++ resolved
@@ -1106,19 +1106,11 @@
 extern void locks_release_private(struct file_lock *);
 extern void posix_test_lock(struct file *, struct file_lock *);
 extern int posix_lock_file(struct file *, struct file_lock *, struct file_lock *);
-<<<<<<< HEAD
-extern int posix_lock_inode_wait(struct inode *, struct file_lock *);
-=======
->>>>>>> f2ed3bfc
 extern int posix_unblock_lock(struct file_lock *);
 extern int vfs_test_lock(struct file *, struct file_lock *);
 extern int vfs_lock_file(struct file *, unsigned int, struct file_lock *, struct file_lock *);
 extern int vfs_cancel_lock(struct file *filp, struct file_lock *fl);
-<<<<<<< HEAD
-extern int flock_lock_inode_wait(struct inode *inode, struct file_lock *fl);
-=======
 extern int locks_lock_inode_wait(struct inode *inode, struct file_lock *fl);
->>>>>>> f2ed3bfc
 extern int __break_lease(struct inode *inode, unsigned int flags, unsigned int type);
 extern void lease_get_mtime(struct inode *, struct timespec *time);
 extern int generic_setlease(struct file *, long, struct file_lock **, void **priv);
@@ -1204,15 +1196,6 @@
 	return -ENOLCK;
 }
 
-<<<<<<< HEAD
-static inline int posix_lock_inode_wait(struct inode *inode,
-					struct file_lock *fl)
-{
-	return -ENOLCK;
-}
-
-=======
->>>>>>> f2ed3bfc
 static inline int posix_unblock_lock(struct file_lock *waiter)
 {
 	return -ENOENT;
@@ -1234,12 +1217,7 @@
 	return 0;
 }
 
-<<<<<<< HEAD
-static inline int flock_lock_inode_wait(struct inode *inode,
-					struct file_lock *request)
-=======
 static inline int locks_lock_inode_wait(struct inode *inode, struct file_lock *fl)
->>>>>>> f2ed3bfc
 {
 	return -ENOLCK;
 }
@@ -1282,16 +1260,6 @@
 	return f->f_inode;
 }
 
-<<<<<<< HEAD
-static inline int posix_lock_file_wait(struct file *filp, struct file_lock *fl)
-{
-	return posix_lock_inode_wait(file_inode(filp), fl);
-}
-
-static inline int flock_lock_file_wait(struct file *filp, struct file_lock *fl)
-{
-	return flock_lock_inode_wait(file_inode(filp), fl);
-=======
 static inline struct dentry *file_dentry(const struct file *file)
 {
 	return d_real(file->f_path.dentry, file_inode(file), 0);
@@ -1300,7 +1268,6 @@
 static inline int locks_lock_file_wait(struct file *filp, struct file_lock *fl)
 {
 	return locks_lock_inode_wait(locks_inode(filp), fl);
->>>>>>> f2ed3bfc
 }
 
 struct fasync_struct {
@@ -1794,11 +1761,6 @@
 			   umode_t create_mode, int *opened);
 	int (*tmpfile) (struct inode *, struct dentry *, umode_t);
 	int (*set_acl)(struct inode *, struct posix_acl *, int);
-<<<<<<< HEAD
-
-	/* WARNING: probably going away soon, do not use! */
-=======
->>>>>>> f2ed3bfc
 } ____cacheline_aligned;
 
 ssize_t rw_copy_check_uvector(int type, const struct iovec __user * uvector,
@@ -2070,11 +2032,6 @@
 #define FS_BINARY_MOUNTDATA	2
 #define FS_HAS_SUBTYPE		4
 #define FS_USERNS_MOUNT		8	/* Can be mounted by userns root */
-<<<<<<< HEAD
-#define FS_USERNS_DEV_MOUNT	16 /* A userns mount does not imply MNT_NODEV */
-#define FS_USERNS_VISIBLE	32	/* FS must already be visible */
-=======
->>>>>>> f2ed3bfc
 #define FS_RENAME_DOES_D_MOVE	32768	/* FS will handle d_move() during rename() internally. */
 	struct dentry *(*mount) (struct file_system_type *, int,
 		       const char *, void *);
@@ -2383,11 +2340,7 @@
 extern struct file *file_open_name(struct filename *, int, umode_t);
 extern struct file *filp_open(const char *, int, umode_t);
 extern struct file *file_open_root(struct dentry *, struct vfsmount *,
-<<<<<<< HEAD
-				   const char *, int);
-=======
 				   const char *, int, umode_t);
->>>>>>> f2ed3bfc
 extern struct file * dentry_open(const struct path *, int, const struct cred *);
 extern int filp_close(struct file *, fl_owner_t id);
 
