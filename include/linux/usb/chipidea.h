/* SPDX-License-Identifier: GPL-2.0 */
/*
 * Platform data for the chipidea USB dual role controller
 */

#ifndef __LINUX_USB_CHIPIDEA_H
#define __LINUX_USB_CHIPIDEA_H

#include <linux/extcon.h>
#include <linux/usb/otg.h>

struct ci_hdrc;

/**
 * struct ci_hdrc_cable - structure for external connector cable state tracking
 * @connected: true if cable is connected, false otherwise
 * @changed: set to true when extcon event happen
 * @enabled: set to true if we've enabled the vbus or id interrupt
 * @edev: device which generate events
 * @ci: driver state of the chipidea device
 * @nb: hold event notification callback
 * @conn: used for notification registration
 */
struct ci_hdrc_cable {
	bool				connected;
	bool				changed;
	bool				enabled;
	struct extcon_dev		*edev;
	struct ci_hdrc			*ci;
	struct notifier_block		nb;
};

struct ci_hdrc_platform_data {
	const char	*name;
	/* offset of the capability registers */
	uintptr_t	 capoffset;
	unsigned	 power_budget;
	struct phy	*phy;
	/* old usb_phy interface */
	struct usb_phy	*usb_phy;
	enum usb_phy_interface phy_mode;
	unsigned long	 flags;
#define CI_HDRC_REGS_SHARED		BIT(0)
#define CI_HDRC_DISABLE_DEVICE_STREAMING	BIT(1)
#define CI_HDRC_SUPPORTS_RUNTIME_PM	BIT(2)
#define CI_HDRC_DISABLE_HOST_STREAMING	BIT(3)
#define CI_HDRC_DISABLE_STREAMING (CI_HDRC_DISABLE_DEVICE_STREAMING |	\
		CI_HDRC_DISABLE_HOST_STREAMING)
	/*
	 * Only set it when DCCPARAMS.DC==1 and DCCPARAMS.HC==1,
	 * but otg is not supported (no register otgsc).
	 */
#define CI_HDRC_DUAL_ROLE_NOT_OTG	BIT(4)
#define CI_HDRC_IMX28_WRITE_FIX		BIT(5)
#define CI_HDRC_FORCE_FULLSPEED		BIT(6)
#define CI_HDRC_TURN_VBUS_EARLY_ON	BIT(7)
#define CI_HDRC_SET_NON_ZERO_TTHA	BIT(8)
#define CI_HDRC_OVERRIDE_AHB_BURST	BIT(9)
#define CI_HDRC_OVERRIDE_TX_BURST	BIT(10)
#define CI_HDRC_OVERRIDE_RX_BURST	BIT(11)
#define CI_HDRC_OVERRIDE_PHY_CONTROL	BIT(12) /* Glue layer manages phy */
#define CI_HDRC_REQUIRES_ALIGNED_DMA	BIT(13)
#define CI_HDRC_IMX_IS_HSIC		BIT(14)
#define CI_HDRC_PMQOS			BIT(15)
/* PHY enter low power mode when bus suspend */
#define CI_HDRC_HOST_SUSP_PHY_LPM	BIT(16)
	enum usb_dr_mode	dr_mode;
#define CI_HDRC_CONTROLLER_RESET_EVENT		0
#define CI_HDRC_CONTROLLER_STOPPED_EVENT	1
#define CI_HDRC_IMX_HSIC_ACTIVE_EVENT		2
#define CI_HDRC_IMX_HSIC_SUSPEND_EVENT		3
#define CI_HDRC_CONTROLLER_VBUS_EVENT		4
<<<<<<< HEAD
#define CI_HDRC_NOTIFY_RET_DEFER_EVENT		5
=======
>>>>>>> c1084c27
	int	(*notify_event) (struct ci_hdrc *ci, unsigned event);
	struct regulator	*reg_vbus;
	struct usb_otg_caps	ci_otg_caps;
	bool			tpl_support;
	/* interrupt threshold setting */
	u32			itc_setting;
	u32			ahb_burst_config;
	u32			tx_burst_size;
	u32			rx_burst_size;

	/* VBUS and ID signal state tracking, using extcon framework */
	struct ci_hdrc_cable		vbus_extcon;
	struct ci_hdrc_cable		id_extcon;
	u32			phy_clkgate_delay_us;

	/* pins */
	struct pinctrl *pctl;
	struct pinctrl_state *pins_default;
	struct pinctrl_state *pins_host;
	struct pinctrl_state *pins_device;

	/* platform-specific hooks */
	int (*hub_control)(struct ci_hdrc *ci, u16 typeReq, u16 wValue,
			   u16 wIndex, char *buf, u16 wLength,
			   bool *done, unsigned long *flags);
	void (*enter_lpm)(struct ci_hdrc *ci, bool enable);
};

/* Default offset of capability registers */
#define DEF_CAPOFFSET		0x100

/* Add ci hdrc device */
struct platform_device *ci_hdrc_add_device(struct device *dev,
			struct resource *res, int nres,
			struct ci_hdrc_platform_data *platdata);
/* Remove ci hdrc device */
void ci_hdrc_remove_device(struct platform_device *pdev);
/* Get current available role */
enum usb_dr_mode ci_hdrc_query_available_role(struct platform_device *pdev);
int hw_controller_reset(struct ci_hdrc *ci);

/* Get current available role */
enum usb_dr_mode ci_hdrc_query_available_role(struct platform_device *pdev);
#endif<|MERGE_RESOLUTION|>--- conflicted
+++ resolved
@@ -70,10 +70,6 @@
 #define CI_HDRC_IMX_HSIC_ACTIVE_EVENT		2
 #define CI_HDRC_IMX_HSIC_SUSPEND_EVENT		3
 #define CI_HDRC_CONTROLLER_VBUS_EVENT		4
-<<<<<<< HEAD
-#define CI_HDRC_NOTIFY_RET_DEFER_EVENT		5
-=======
->>>>>>> c1084c27
 	int	(*notify_event) (struct ci_hdrc *ci, unsigned event);
 	struct regulator	*reg_vbus;
 	struct usb_otg_caps	ci_otg_caps;
@@ -115,6 +111,4 @@
 enum usb_dr_mode ci_hdrc_query_available_role(struct platform_device *pdev);
 int hw_controller_reset(struct ci_hdrc *ci);
 
-/* Get current available role */
-enum usb_dr_mode ci_hdrc_query_available_role(struct platform_device *pdev);
 #endif