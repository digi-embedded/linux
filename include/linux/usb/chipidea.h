/*
 * Platform data for the chipidea USB dual role controller
 */

#ifndef __LINUX_USB_CHIPIDEA_H
#define __LINUX_USB_CHIPIDEA_H

#include <linux/extcon.h>
#include <linux/usb/otg.h>

struct ci_hdrc;

/**
 * struct ci_hdrc_cable - structure for external connector cable state tracking
 * @connected: true if cable is connected, false otherwise
 * @changed: set to true when extcon event happen
 * @enabled: set to true if we've enabled the vbus or id interrupt
 * @edev: device which generate events
 * @ci: driver state of the chipidea device
 * @nb: hold event notification callback
 * @conn: used for notification registration
 */
struct ci_hdrc_cable {
	bool				connected;
	bool				changed;
	bool				enabled;
	struct extcon_dev		*edev;
	struct ci_hdrc			*ci;
	struct notifier_block		nb;
};

struct ci_hdrc_platform_data {
	const char	*name;
	/* offset of the capability registers */
	uintptr_t	 capoffset;
	unsigned	 power_budget;
	struct phy	*phy;
	/* old usb_phy interface */
	struct usb_phy	*usb_phy;
	enum usb_phy_interface phy_mode;
	unsigned long	 flags;
#define CI_HDRC_REGS_SHARED		BIT(0)
#define CI_HDRC_DISABLE_DEVICE_STREAMING	BIT(1)
#define CI_HDRC_SUPPORTS_RUNTIME_PM	BIT(2)
#define CI_HDRC_DISABLE_HOST_STREAMING	BIT(3)
#define CI_HDRC_DISABLE_STREAMING (CI_HDRC_DISABLE_DEVICE_STREAMING |	\
		CI_HDRC_DISABLE_HOST_STREAMING)
	/*
	 * Only set it when DCCPARAMS.DC==1 and DCCPARAMS.HC==1,
	 * but otg is not supported (no register otgsc).
	 */
#define CI_HDRC_DUAL_ROLE_NOT_OTG	BIT(4)
#define CI_HDRC_IMX28_WRITE_FIX		BIT(5)
#define CI_HDRC_FORCE_FULLSPEED		BIT(6)
#define CI_HDRC_TURN_VBUS_EARLY_ON	BIT(7)
#define CI_HDRC_SET_NON_ZERO_TTHA	BIT(8)
#define CI_HDRC_OVERRIDE_AHB_BURST	BIT(9)
#define CI_HDRC_OVERRIDE_TX_BURST	BIT(10)
#define CI_HDRC_OVERRIDE_RX_BURST	BIT(11)
#define CI_HDRC_IMX_EHCI_QUIRK		BIT(12)
#define CI_HDRC_IMX_IS_HSIC		BIT(13)
<<<<<<< HEAD
=======
/* need request pmqos during low power */
#define CI_HDRC_PMQOS			BIT(14)
>>>>>>> f2ed3bfc
	enum usb_dr_mode	dr_mode;
#define CI_HDRC_CONTROLLER_RESET_EVENT		0
#define CI_HDRC_CONTROLLER_STOPPED_EVENT	1
#define CI_HDRC_CONTROLLER_VBUS_EVENT		2
#define CI_HDRC_NOTIFY_RET_DEFER_EVENT		3
#define CI_HDRC_CONTROLLER_CHARGER_POST_EVENT	4
#define CI_HDRC_IMX_HSIC_ACTIVE_EVENT		5
#define CI_HDRC_IMX_HSIC_SUSPEND_EVENT		6
#define CI_HDRC_IMX_TERM_SELECT_OVERRIDE_FS	7
#define CI_HDRC_IMX_TERM_SELECT_OVERRIDE_OFF	8
	int	(*notify_event)(struct ci_hdrc *ci, unsigned event);
	struct regulator	*reg_vbus;
	struct usb_otg_caps	ci_otg_caps;
	bool			tpl_support;
	/* interrupt threshold setting */
	u32			itc_setting;
	u32			ahb_burst_config;
	u32			tx_burst_size;
	u32			rx_burst_size;
<<<<<<< HEAD
=======

	/* VBUS and ID signal state tracking, using extcon framework */
	struct ci_hdrc_cable		vbus_extcon;
	struct ci_hdrc_cable		id_extcon;
>>>>>>> f2ed3bfc
	u32			phy_clkgate_delay_us;
};

/* Default offset of capability registers */
#define DEF_CAPOFFSET		0x100

/* Add ci hdrc device */
struct platform_device *ci_hdrc_add_device(struct device *dev,
			struct resource *res, int nres,
			struct ci_hdrc_platform_data *platdata);
/* Remove ci hdrc device */
void ci_hdrc_remove_device(struct platform_device *pdev);

/* Get current available role */
enum usb_dr_mode ci_hdrc_query_available_role(struct platform_device *pdev);
#endif<|MERGE_RESOLUTION|>--- conflicted
+++ resolved
@@ -59,11 +59,8 @@
 #define CI_HDRC_OVERRIDE_RX_BURST	BIT(11)
 #define CI_HDRC_IMX_EHCI_QUIRK		BIT(12)
 #define CI_HDRC_IMX_IS_HSIC		BIT(13)
-<<<<<<< HEAD
-=======
 /* need request pmqos during low power */
 #define CI_HDRC_PMQOS			BIT(14)
->>>>>>> f2ed3bfc
 	enum usb_dr_mode	dr_mode;
 #define CI_HDRC_CONTROLLER_RESET_EVENT		0
 #define CI_HDRC_CONTROLLER_STOPPED_EVENT	1
@@ -83,13 +80,10 @@
 	u32			ahb_burst_config;
 	u32			tx_burst_size;
 	u32			rx_burst_size;
-<<<<<<< HEAD
-=======
 
 	/* VBUS and ID signal state tracking, using extcon framework */
 	struct ci_hdrc_cable		vbus_extcon;
 	struct ci_hdrc_cable		id_extcon;
->>>>>>> f2ed3bfc
 	u32			phy_clkgate_delay_us;
 };
 
