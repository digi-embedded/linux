/* SPDX-License-Identifier: GPL-2.0 */
/*
 * Platform data for the chipidea USB dual role controller
 */

#ifndef __LINUX_USB_CHIPIDEA_H
#define __LINUX_USB_CHIPIDEA_H

#include <linux/extcon.h>
#include <linux/usb/otg.h>

struct ci_hdrc;

/**
 * struct ci_hdrc_cable - structure for external connector cable state tracking
 * @connected: true if cable is connected, false otherwise
 * @changed: set to true when extcon event happen
 * @enabled: set to true if we've enabled the vbus or id interrupt
 * @edev: device which generate events
 * @ci: driver state of the chipidea device
 * @nb: hold event notification callback
 * @conn: used for notification registration
 */
struct ci_hdrc_cable {
	bool				connected;
	bool				changed;
	bool				enabled;
	struct extcon_dev		*edev;
	struct ci_hdrc			*ci;
	struct notifier_block		nb;
};

struct ci_hdrc_platform_data {
	const char	*name;
	/* offset of the capability registers */
	uintptr_t	 capoffset;
	unsigned	 power_budget;
	struct phy	*phy;
	/* old usb_phy interface */
	struct usb_phy	*usb_phy;
	enum usb_phy_interface phy_mode;
	unsigned long	 flags;
#define CI_HDRC_REGS_SHARED		BIT(0)
#define CI_HDRC_DISABLE_DEVICE_STREAMING	BIT(1)
#define CI_HDRC_SUPPORTS_RUNTIME_PM	BIT(2)
#define CI_HDRC_DISABLE_HOST_STREAMING	BIT(3)
#define CI_HDRC_DISABLE_STREAMING (CI_HDRC_DISABLE_DEVICE_STREAMING |	\
		CI_HDRC_DISABLE_HOST_STREAMING)
	/*
	 * Only set it when DCCPARAMS.DC==1 and DCCPARAMS.HC==1,
	 * but otg is not supported (no register otgsc).
	 */
#define CI_HDRC_DUAL_ROLE_NOT_OTG	BIT(4)
#define CI_HDRC_IMX28_WRITE_FIX		BIT(5)
#define CI_HDRC_FORCE_FULLSPEED		BIT(6)
#define CI_HDRC_TURN_VBUS_EARLY_ON	BIT(7)
#define CI_HDRC_SET_NON_ZERO_TTHA	BIT(8)
#define CI_HDRC_OVERRIDE_AHB_BURST	BIT(9)
#define CI_HDRC_OVERRIDE_TX_BURST	BIT(10)
#define CI_HDRC_OVERRIDE_RX_BURST	BIT(11)
#define CI_HDRC_OVERRIDE_PHY_CONTROL	BIT(12) /* Glue layer manages phy */
#define CI_HDRC_REQUIRES_ALIGNED_DMA	BIT(13)
#define CI_HDRC_IMX_IS_HSIC		BIT(14)
#define CI_HDRC_PMQOS			BIT(15)
#define CI_HDRC_PHY_VBUS_CONTROL	BIT(16)
<<<<<<< HEAD
/* PHY enter low power mode when bus suspend */
#define CI_HDRC_HOST_SUSP_PHY_LPM	BIT(17)
#define CI_HDRC_HAS_PORTSC_PEC_MISSED	BIT(18)
=======
#define CI_HDRC_HAS_PORTSC_PEC_MISSED	BIT(17)
/* PHY enter low power mode when bus suspend */
#define CI_HDRC_HOST_SUSP_PHY_LPM	BIT(18)
>>>>>>> ccf0a997
	enum usb_dr_mode	dr_mode;
#define CI_HDRC_CONTROLLER_RESET_EVENT		0
#define CI_HDRC_CONTROLLER_STOPPED_EVENT	1
#define CI_HDRC_IMX_HSIC_ACTIVE_EVENT		2
#define CI_HDRC_IMX_HSIC_SUSPEND_EVENT		3
#define CI_HDRC_CONTROLLER_VBUS_EVENT		4
	int	(*notify_event) (struct ci_hdrc *ci, unsigned event);
	struct regulator	*reg_vbus;
	struct usb_otg_caps	ci_otg_caps;
	bool			tpl_support;
	/* interrupt threshold setting */
	u32			itc_setting;
	u32			ahb_burst_config;
	u32			tx_burst_size;
	u32			rx_burst_size;

	/* VBUS and ID signal state tracking, using extcon framework */
	struct ci_hdrc_cable		vbus_extcon;
	struct ci_hdrc_cable		id_extcon;
	u32			phy_clkgate_delay_us;

	/* pins */
	struct pinctrl *pctl;
	struct pinctrl_state *pins_default;
	struct pinctrl_state *pins_host;
	struct pinctrl_state *pins_device;

	/* platform-specific hooks */
	int (*hub_control)(struct ci_hdrc *ci, u16 typeReq, u16 wValue,
			   u16 wIndex, char *buf, u16 wLength,
			   bool *done, unsigned long *flags);
	void (*enter_lpm)(struct ci_hdrc *ci, bool enable);
};

/* Default offset of capability registers */
#define DEF_CAPOFFSET		0x100

/* Add ci hdrc device */
struct platform_device *ci_hdrc_add_device(struct device *dev,
			struct resource *res, int nres,
			struct ci_hdrc_platform_data *platdata);
/* Remove ci hdrc device */
void ci_hdrc_remove_device(struct platform_device *pdev);
/* Get current available role */
enum usb_dr_mode ci_hdrc_query_available_role(struct platform_device *pdev);
int hw_controller_reset(struct ci_hdrc *ci);

#endif<|MERGE_RESOLUTION|>--- conflicted
+++ resolved
@@ -63,15 +63,9 @@
 #define CI_HDRC_IMX_IS_HSIC		BIT(14)
 #define CI_HDRC_PMQOS			BIT(15)
 #define CI_HDRC_PHY_VBUS_CONTROL	BIT(16)
-<<<<<<< HEAD
-/* PHY enter low power mode when bus suspend */
-#define CI_HDRC_HOST_SUSP_PHY_LPM	BIT(17)
-#define CI_HDRC_HAS_PORTSC_PEC_MISSED	BIT(18)
-=======
 #define CI_HDRC_HAS_PORTSC_PEC_MISSED	BIT(17)
 /* PHY enter low power mode when bus suspend */
 #define CI_HDRC_HOST_SUSP_PHY_LPM	BIT(18)
->>>>>>> ccf0a997
 	enum usb_dr_mode	dr_mode;
 #define CI_HDRC_CONTROLLER_RESET_EVENT		0
 #define CI_HDRC_CONTROLLER_STOPPED_EVENT	1
@@ -117,6 +111,5 @@
 void ci_hdrc_remove_device(struct platform_device *pdev);
 /* Get current available role */
 enum usb_dr_mode ci_hdrc_query_available_role(struct platform_device *pdev);
-int hw_controller_reset(struct ci_hdrc *ci);
 
 #endif