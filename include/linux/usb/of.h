/*
 * OF helpers for usb devices.
 *
 * This file is released under the GPLv2
 */

#ifndef __LINUX_USB_OF_H
#define __LINUX_USB_OF_H

#include <linux/usb/ch9.h>
#include <linux/usb/otg.h>
#include <linux/usb/phy.h>

#if IS_ENABLED(CONFIG_OF)
enum usb_dr_mode of_usb_get_dr_mode_by_phy(struct device_node *np, int arg0);
bool of_usb_host_tpl_support(struct device_node *np);
int of_usb_update_otg_caps(struct device_node *np,
			struct usb_otg_caps *otg_caps);
<<<<<<< HEAD
=======
struct device_node *usb_of_get_child_node(struct device_node *parent,
			int portnum);
>>>>>>> f2ed3bfc
#else
static inline enum usb_dr_mode
of_usb_get_dr_mode_by_phy(struct device_node *np, int arg0)
{
	return USB_DR_MODE_UNKNOWN;
}
static inline bool of_usb_host_tpl_support(struct device_node *np)
{
	return false;
}
static inline int of_usb_update_otg_caps(struct device_node *np,
				struct usb_otg_caps *otg_caps)
{
	return 0;
}
<<<<<<< HEAD
=======
static inline struct device_node *usb_of_get_child_node
		(struct device_node *parent, int portnum)
{
	return NULL;
}
>>>>>>> f2ed3bfc
#endif

#if IS_ENABLED(CONFIG_OF) && IS_ENABLED(CONFIG_USB_SUPPORT)
enum usb_phy_interface of_usb_get_phy_mode(struct device_node *np);
#else
static inline enum usb_phy_interface of_usb_get_phy_mode(struct device_node *np)
{
	return USBPHY_INTERFACE_MODE_UNKNOWN;
}

#endif

#endif /* __LINUX_USB_OF_H */<|MERGE_RESOLUTION|>--- conflicted
+++ resolved
@@ -16,11 +16,8 @@
 bool of_usb_host_tpl_support(struct device_node *np);
 int of_usb_update_otg_caps(struct device_node *np,
 			struct usb_otg_caps *otg_caps);
-<<<<<<< HEAD
-=======
 struct device_node *usb_of_get_child_node(struct device_node *parent,
 			int portnum);
->>>>>>> f2ed3bfc
 #else
 static inline enum usb_dr_mode
 of_usb_get_dr_mode_by_phy(struct device_node *np, int arg0)
@@ -36,14 +33,11 @@
 {
 	return 0;
 }
-<<<<<<< HEAD
-=======
 static inline struct device_node *usb_of_get_child_node
 		(struct device_node *parent, int portnum)
 {
 	return NULL;
 }
->>>>>>> f2ed3bfc
 #endif
 
 #if IS_ENABLED(CONFIG_OF) && IS_ENABLED(CONFIG_USB_SUPPORT)
