--- conflicted
+++ resolved
@@ -15,11 +15,8 @@
 enum usb_dr_mode of_usb_get_dr_mode(struct device_node *np);
 enum usb_device_speed of_usb_get_maximum_speed(struct device_node *np);
 bool of_usb_host_tpl_support(struct device_node *np);
-<<<<<<< HEAD
-=======
 void of_usb_set_otg_caps(struct device_node *np,
 			struct usb_otg_caps *otg_caps);
->>>>>>> 9ea9577d
 #else
 static inline enum usb_dr_mode of_usb_get_dr_mode(struct device_node *np)
 {
@@ -35,14 +32,11 @@
 {
 	return false;
 }
-<<<<<<< HEAD
-=======
 static inline void of_usb_set_otg_caps(struct device_node *np,
 				struct usb_otg_caps *otg_caps)
 {
 
 }
->>>>>>> 9ea9577d
 #endif
 
 #if IS_ENABLED(CONFIG_OF) && IS_ENABLED(CONFIG_USB_SUPPORT)
