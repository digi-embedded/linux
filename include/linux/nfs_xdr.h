#ifndef _LINUX_NFS_XDR_H
#define _LINUX_NFS_XDR_H

#include <linux/nfsacl.h>
#include <linux/sunrpc/gss_api.h>

/*
 * To change the maximum rsize and wsize supported by the NFS client, adjust
 * NFS_MAX_FILE_IO_SIZE.  64KB is a typical maximum, but some servers can
 * support a megabyte or more.  The default is left at 4096 bytes, which is
 * reasonable for NFS over UDP.
 */
#define NFS_MAX_FILE_IO_SIZE	(1048576U)
#define NFS_DEF_FILE_IO_SIZE	(4096U)
#define NFS_MIN_FILE_IO_SIZE	(1024U)

struct nfs4_string {
	unsigned int len;
	char *data;
};

struct nfs_fsid {
	uint64_t		major;
	uint64_t		minor;
};

/*
 * Helper for checking equality between 2 fsids.
 */
static inline int nfs_fsid_equal(const struct nfs_fsid *a, const struct nfs_fsid *b)
{
	return a->major == b->major && a->minor == b->minor;
}

struct nfs4_threshold {
	__u32	bm;
	__u32	l_type;
	__u64	rd_sz;
	__u64	wr_sz;
	__u64	rd_io_sz;
	__u64	wr_io_sz;
};

struct nfs_fattr {
	unsigned int		valid;		/* which fields are valid */
	umode_t			mode;
	__u32			nlink;
	kuid_t			uid;
	kgid_t			gid;
	dev_t			rdev;
	__u64			size;
	union {
		struct {
			__u32	blocksize;
			__u32	blocks;
		} nfs2;
		struct {
			__u64	used;
		} nfs3;
	} du;
	struct nfs_fsid		fsid;
	__u64			fileid;
	__u64			mounted_on_fileid;
	struct timespec		atime;
	struct timespec		mtime;
	struct timespec		ctime;
	__u64			change_attr;	/* NFSv4 change attribute */
	__u64			pre_change_attr;/* pre-op NFSv4 change attribute */
	__u64			pre_size;	/* pre_op_attr.size	  */
	struct timespec		pre_mtime;	/* pre_op_attr.mtime	  */
	struct timespec		pre_ctime;	/* pre_op_attr.ctime	  */
	unsigned long		time_start;
	unsigned long		gencount;
	struct nfs4_string	*owner_name;
	struct nfs4_string	*group_name;
	struct nfs4_threshold	*mdsthreshold;	/* pNFS threshold hints */
};

#define NFS_ATTR_FATTR_TYPE		(1U << 0)
#define NFS_ATTR_FATTR_MODE		(1U << 1)
#define NFS_ATTR_FATTR_NLINK		(1U << 2)
#define NFS_ATTR_FATTR_OWNER		(1U << 3)
#define NFS_ATTR_FATTR_GROUP		(1U << 4)
#define NFS_ATTR_FATTR_RDEV		(1U << 5)
#define NFS_ATTR_FATTR_SIZE		(1U << 6)
#define NFS_ATTR_FATTR_PRESIZE		(1U << 7)
#define NFS_ATTR_FATTR_BLOCKS_USED	(1U << 8)
#define NFS_ATTR_FATTR_SPACE_USED	(1U << 9)
#define NFS_ATTR_FATTR_FSID		(1U << 10)
#define NFS_ATTR_FATTR_FILEID		(1U << 11)
#define NFS_ATTR_FATTR_ATIME		(1U << 12)
#define NFS_ATTR_FATTR_MTIME		(1U << 13)
#define NFS_ATTR_FATTR_CTIME		(1U << 14)
#define NFS_ATTR_FATTR_PREMTIME		(1U << 15)
#define NFS_ATTR_FATTR_PRECTIME		(1U << 16)
#define NFS_ATTR_FATTR_CHANGE		(1U << 17)
#define NFS_ATTR_FATTR_PRECHANGE	(1U << 18)
#define NFS_ATTR_FATTR_V4_LOCATIONS	(1U << 19)
#define NFS_ATTR_FATTR_V4_REFERRAL	(1U << 20)
#define NFS_ATTR_FATTR_MOUNTPOINT	(1U << 21)
#define NFS_ATTR_FATTR_MOUNTED_ON_FILEID (1U << 22)
#define NFS_ATTR_FATTR_OWNER_NAME	(1U << 23)
#define NFS_ATTR_FATTR_GROUP_NAME	(1U << 24)
#define NFS_ATTR_FATTR_V4_SECURITY_LABEL (1U << 25)

#define NFS_ATTR_FATTR (NFS_ATTR_FATTR_TYPE \
		| NFS_ATTR_FATTR_MODE \
		| NFS_ATTR_FATTR_NLINK \
		| NFS_ATTR_FATTR_OWNER \
		| NFS_ATTR_FATTR_GROUP \
		| NFS_ATTR_FATTR_RDEV \
		| NFS_ATTR_FATTR_SIZE \
		| NFS_ATTR_FATTR_FSID \
		| NFS_ATTR_FATTR_FILEID \
		| NFS_ATTR_FATTR_ATIME \
		| NFS_ATTR_FATTR_MTIME \
		| NFS_ATTR_FATTR_CTIME \
		| NFS_ATTR_FATTR_CHANGE)
#define NFS_ATTR_FATTR_V2 (NFS_ATTR_FATTR \
		| NFS_ATTR_FATTR_BLOCKS_USED)
#define NFS_ATTR_FATTR_V3 (NFS_ATTR_FATTR \
		| NFS_ATTR_FATTR_SPACE_USED)
#define NFS_ATTR_FATTR_V4 (NFS_ATTR_FATTR \
		| NFS_ATTR_FATTR_SPACE_USED \
		| NFS_ATTR_FATTR_V4_SECURITY_LABEL)

/*
 * Maximal number of supported layout drivers.
 */
#define NFS_MAX_LAYOUT_TYPES 8

/*
 * Info on the file system
 */
struct nfs_fsinfo {
	struct nfs_fattr	*fattr; /* Post-op attributes */
	__u32			rtmax;	/* max.  read transfer size */
	__u32			rtpref;	/* pref. read transfer size */
	__u32			rtmult;	/* reads should be multiple of this */
	__u32			wtmax;	/* max.  write transfer size */
	__u32			wtpref;	/* pref. write transfer size */
	__u32			wtmult;	/* writes should be multiple of this */
	__u32			dtpref;	/* pref. readdir transfer size */
	__u64			maxfilesize;
	struct timespec		time_delta; /* server time granularity */
	__u32			lease_time; /* in seconds */
	__u32			nlayouttypes; /* number of layouttypes */
	__u32			layouttype[NFS_MAX_LAYOUT_TYPES]; /* supported pnfs layout driver */
	__u32			blksize; /* preferred pnfs io block size */
	__u32			clone_blksize; /* granularity of a CLONE operation */
};

struct nfs_fsstat {
	struct nfs_fattr	*fattr; /* Post-op attributes */
	__u64			tbytes;	/* total size in bytes */
	__u64			fbytes;	/* # of free bytes */
	__u64			abytes;	/* # of bytes available to user */
	__u64			tfiles;	/* # of files */
	__u64			ffiles;	/* # of free files */
	__u64			afiles;	/* # of files available to user */
};

struct nfs2_fsstat {
	__u32			tsize;  /* Server transfer size */
	__u32			bsize;  /* Filesystem block size */
	__u32			blocks; /* No. of "bsize" blocks on filesystem */
	__u32			bfree;  /* No. of free "bsize" blocks */
	__u32			bavail; /* No. of available "bsize" blocks */
};

struct nfs_pathconf {
	struct nfs_fattr	*fattr; /* Post-op attributes */
	__u32			max_link; /* max # of hard links */
	__u32			max_namelen; /* max name length */
};

struct nfs4_change_info {
	u32			atomic;
	u64			before;
	u64			after;
};

struct nfs_seqid;

/* nfs41 sessions channel attributes */
struct nfs4_channel_attrs {
	u32			max_rqst_sz;
	u32			max_resp_sz;
	u32			max_resp_sz_cached;
	u32			max_ops;
	u32			max_reqs;
};

struct nfs4_slot;
struct nfs4_sequence_args {
	struct nfs4_slot	*sa_slot;
	u8			sa_cache_this : 1,
				sa_privileged : 1;
};

struct nfs4_sequence_res {
	struct nfs4_slot	*sr_slot;	/* slot used to send request */
	unsigned long		sr_timestamp;
	int			sr_status;	/* sequence operation status */
	u32			sr_status_flags;
	u32			sr_highest_slotid;
	u32			sr_target_highest_slotid;
};

struct nfs4_get_lease_time_args {
	struct nfs4_sequence_args	la_seq_args;
};

struct nfs4_get_lease_time_res {
	struct nfs4_sequence_res	lr_seq_res;
	struct nfs_fsinfo	       *lr_fsinfo;
};

#define PNFS_LAYOUT_MAXSIZE 4096

struct nfs4_layoutdriver_data {
	struct page **pages;
	__u32 pglen;
	__u32 len;
};

struct pnfs_layout_range {
	u32 iomode;
	u64 offset;
	u64 length;
};

struct nfs4_layoutget_args {
	struct nfs4_sequence_args seq_args;
	__u32 type;
	struct pnfs_layout_range range;
	__u64 minlength;
	__u32 maxcount;
	struct inode *inode;
	struct nfs_open_context *ctx;
	nfs4_stateid stateid;
	struct nfs4_layoutdriver_data layout;
};

struct nfs4_layoutget_res {
	struct nfs4_sequence_res seq_res;
	__u32 return_on_close;
	struct pnfs_layout_range range;
	__u32 type;
	nfs4_stateid stateid;
	struct nfs4_layoutdriver_data *layoutp;
};

struct nfs4_layoutget {
	struct nfs4_layoutget_args args;
	struct nfs4_layoutget_res res;
	struct rpc_cred *cred;
	gfp_t gfp_flags;
};

struct nfs4_getdeviceinfo_args {
	struct nfs4_sequence_args seq_args;
	struct pnfs_device *pdev;
	__u32 notify_types;
};

struct nfs4_getdeviceinfo_res {
	struct nfs4_sequence_res seq_res;
	struct pnfs_device *pdev;
	__u32 notification;
};

struct nfs4_layoutcommit_args {
	struct nfs4_sequence_args seq_args;
	nfs4_stateid stateid;
	__u64 lastbytewritten;
	struct inode *inode;
	const u32 *bitmask;
	size_t layoutupdate_len;
	struct page *layoutupdate_page;
	struct page **layoutupdate_pages;
	__be32 *start_p;
};

struct nfs4_layoutcommit_res {
	struct nfs4_sequence_res seq_res;
	struct nfs_fattr *fattr;
	const struct nfs_server *server;
	int status;
};

struct nfs4_layoutcommit_data {
	struct rpc_task task;
	struct nfs_fattr fattr;
	struct list_head lseg_list;
	struct rpc_cred *cred;
	struct inode *inode;
	struct nfs4_layoutcommit_args args;
	struct nfs4_layoutcommit_res res;
};

struct nfs4_layoutreturn_args {
	struct nfs4_sequence_args seq_args;
	struct pnfs_layout_hdr *layout;
	struct inode *inode;
	struct pnfs_layout_range range;
	nfs4_stateid stateid;
	__u32   layout_type;
};

struct nfs4_layoutreturn_res {
	struct nfs4_sequence_res seq_res;
	u32 lrs_present;
	nfs4_stateid stateid;
};

struct nfs4_layoutreturn {
	struct nfs4_layoutreturn_args args;
	struct nfs4_layoutreturn_res res;
	struct rpc_cred *cred;
	struct nfs_client *clp;
	struct inode *inode;
	int rpc_status;
};

#define PNFS_LAYOUTSTATS_MAXSIZE 256

struct nfs42_layoutstat_args;
struct nfs42_layoutstat_devinfo;
typedef	void (*layoutstats_encode_t)(struct xdr_stream *,
		struct nfs42_layoutstat_args *,
		struct nfs42_layoutstat_devinfo *);

/* Per file per deviceid layoutstats */
struct nfs42_layoutstat_devinfo {
	struct nfs4_deviceid dev_id;
	__u64 offset;
	__u64 length;
	__u64 read_count;
	__u64 read_bytes;
	__u64 write_count;
	__u64 write_bytes;
	__u32 layout_type;
	layoutstats_encode_t layoutstats_encode;
	void *layout_private;
};

struct nfs42_layoutstat_args {
	struct nfs4_sequence_args seq_args;
	struct nfs_fh *fh;
	struct inode *inode;
	nfs4_stateid stateid;
	int num_dev;
	struct nfs42_layoutstat_devinfo *devinfo;
};

struct nfs42_layoutstat_res {
	struct nfs4_sequence_res seq_res;
	int num_dev;
	int rpc_status;
};

struct nfs42_layoutstat_data {
	struct inode *inode;
	struct nfs42_layoutstat_args args;
	struct nfs42_layoutstat_res res;
};

struct nfs42_clone_args {
	struct nfs4_sequence_args	seq_args;
	struct nfs_fh			*src_fh;
	struct nfs_fh			*dst_fh;
	nfs4_stateid			src_stateid;
	nfs4_stateid			dst_stateid;
	__u64				src_offset;
	__u64				dst_offset;
	__u64				count;
	const u32			*dst_bitmask;
};

struct nfs42_clone_res {
	struct nfs4_sequence_res	seq_res;
	unsigned int			rpc_status;
	struct nfs_fattr		*dst_fattr;
	const struct nfs_server		*server;
};

struct stateowner_id {
	__u64	create_time;
	__u32	uniquifier;
};

/*
 * Arguments to the open call.
 */
struct nfs_openargs {
	struct nfs4_sequence_args	seq_args;
	const struct nfs_fh *	fh;
	struct nfs_seqid *	seqid;
	int			open_flags;
	fmode_t			fmode;
	u32			share_access;
	u32			access;
	__u64                   clientid;
	struct stateowner_id	id;
	union {
		struct {
			struct iattr *  attrs;    /* UNCHECKED, GUARDED, EXCLUSIVE4_1 */
			nfs4_verifier   verifier; /* EXCLUSIVE */
		};
		nfs4_stateid	delegation;		/* CLAIM_DELEGATE_CUR */
		fmode_t		delegation_type;	/* CLAIM_PREVIOUS */
	} u;
	const struct qstr *	name;
	const struct nfs_server *server;	 /* Needed for ID mapping */
	const u32 *		bitmask;
	const u32 *		open_bitmap;
	enum open_claim_type4	claim;
	enum createmode4	createmode;
	const struct nfs4_label *label;
};

struct nfs_openres {
	struct nfs4_sequence_res	seq_res;
	nfs4_stateid            stateid;
	struct nfs_fh           fh;
	struct nfs4_change_info	cinfo;
	__u32                   rflags;
	struct nfs_fattr *      f_attr;
	struct nfs4_label	*f_label;
	struct nfs_seqid *	seqid;
	const struct nfs_server *server;
	fmode_t			delegation_type;
	nfs4_stateid		delegation;
	unsigned long		pagemod_limit;
	__u32			do_recall;
	__u32			attrset[NFS4_BITMAP_SIZE];
	struct nfs4_string	*owner;
	struct nfs4_string	*group_owner;
	__u32			access_request;
	__u32			access_supported;
	__u32			access_result;
};

/*
 * Arguments to the open_confirm call.
 */
struct nfs_open_confirmargs {
	struct nfs4_sequence_args	seq_args;
	const struct nfs_fh *	fh;
	nfs4_stateid *		stateid;
	struct nfs_seqid *	seqid;
};

struct nfs_open_confirmres {
	struct nfs4_sequence_res	seq_res;
	nfs4_stateid            stateid;
	struct nfs_seqid *	seqid;
};

/*
 * Arguments to the close call.
 */
struct nfs_closeargs {
	struct nfs4_sequence_args	seq_args;
	struct nfs_fh *         fh;
	nfs4_stateid 		stateid;
	struct nfs_seqid *	seqid;
	fmode_t			fmode;
	u32			share_access;
	const u32 *		bitmask;
};

struct nfs_closeres {
	struct nfs4_sequence_res	seq_res;
	nfs4_stateid            stateid;
	struct nfs_fattr *	fattr;
	struct nfs_seqid *	seqid;
	const struct nfs_server *server;
};
/*
 *  * Arguments to the lock,lockt, and locku call.
 *   */
struct nfs_lowner {
	__u64			clientid;
	__u64			id;
	dev_t			s_dev;
};

struct nfs_lock_args {
	struct nfs4_sequence_args	seq_args;
	struct nfs_fh *		fh;
	struct file_lock *	fl;
	struct nfs_seqid *	lock_seqid;
	nfs4_stateid		lock_stateid;
	struct nfs_seqid *	open_seqid;
	nfs4_stateid		open_stateid;
	struct nfs_lowner	lock_owner;
	unsigned char		block : 1;
	unsigned char		reclaim : 1;
	unsigned char		new_lock : 1;
	unsigned char		new_lock_owner : 1;
};

struct nfs_lock_res {
	struct nfs4_sequence_res	seq_res;
	nfs4_stateid		stateid;
	struct nfs_seqid *	lock_seqid;
	struct nfs_seqid *	open_seqid;
};

struct nfs_locku_args {
	struct nfs4_sequence_args	seq_args;
	struct nfs_fh *		fh;
	struct file_lock *	fl;
	struct nfs_seqid *	seqid;
	nfs4_stateid 		stateid;
};

struct nfs_locku_res {
	struct nfs4_sequence_res	seq_res;
	nfs4_stateid		stateid;
	struct nfs_seqid *	seqid;
};

struct nfs_lockt_args {
	struct nfs4_sequence_args	seq_args;
	struct nfs_fh *		fh;
	struct file_lock *	fl;
	struct nfs_lowner	lock_owner;
};

struct nfs_lockt_res {
	struct nfs4_sequence_res	seq_res;
	struct file_lock *	denied; /* LOCK, LOCKT failed */
};

struct nfs_release_lockowner_args {
	struct nfs4_sequence_args	seq_args;
	struct nfs_lowner	lock_owner;
};

struct nfs_release_lockowner_res {
	struct nfs4_sequence_res	seq_res;
};

struct nfs4_delegreturnargs {
	struct nfs4_sequence_args	seq_args;
	const struct nfs_fh *fhandle;
	const nfs4_stateid *stateid;
	const u32 * bitmask;
};

struct nfs4_delegreturnres {
	struct nfs4_sequence_res	seq_res;
	struct nfs_fattr * fattr;
	struct nfs_server *server;
};

/*
 * Arguments to the write call.
 */
struct nfs_write_verifier {
	char			data[8];
};

struct nfs_writeverf {
	struct nfs_write_verifier verifier;
	enum nfs3_stable_how	committed;
};

/*
 * Arguments shared by the read and write call.
 */
struct nfs_pgio_args {
	struct nfs4_sequence_args	seq_args;
	struct nfs_fh *		fh;
	struct nfs_open_context *context;
	struct nfs_lock_context *lock_context;
	nfs4_stateid		stateid;
	__u64			offset;
	__u32			count;
	unsigned int		pgbase;
	struct page **		pages;
	const u32 *		bitmask;	/* used by write */
	enum nfs3_stable_how	stable;		/* used by write */
};

struct nfs_pgio_res {
	struct nfs4_sequence_res	seq_res;
	struct nfs_fattr *	fattr;
	__u32			count;
	__u32			op_status;
	int			eof;		/* used by read */
	struct nfs_writeverf *	verf;		/* used by write */
	const struct nfs_server *server;	/* used by write */

};

/*
 * Arguments to the commit call.
 */
struct nfs_commitargs {
	struct nfs4_sequence_args	seq_args;
	struct nfs_fh		*fh;
	__u64			offset;
	__u32			count;
	const u32		*bitmask;
};

struct nfs_commitres {
	struct nfs4_sequence_res	seq_res;
	__u32			op_status;
	struct nfs_fattr	*fattr;
	struct nfs_writeverf	*verf;
	const struct nfs_server *server;
};

/*
 * Common arguments to the unlink call
 */
struct nfs_removeargs {
	struct nfs4_sequence_args	seq_args;
	const struct nfs_fh	*fh;
	struct qstr		name;
};

struct nfs_removeres {
	struct nfs4_sequence_res 	seq_res;
	struct nfs_server *server;
	struct nfs_fattr	*dir_attr;
	struct nfs4_change_info	cinfo;
};

/*
 * Common arguments to the rename call
 */
struct nfs_renameargs {
	struct nfs4_sequence_args	seq_args;
	const struct nfs_fh		*old_dir;
	const struct nfs_fh		*new_dir;
	const struct qstr		*old_name;
	const struct qstr		*new_name;
};

struct nfs_renameres {
	struct nfs4_sequence_res	seq_res;
	struct nfs_server		*server;
	struct nfs4_change_info		old_cinfo;
	struct nfs_fattr		*old_fattr;
	struct nfs4_change_info		new_cinfo;
	struct nfs_fattr		*new_fattr;
};

/* parsed sec= options */
#define NFS_AUTH_INFO_MAX_FLAVORS 12 /* see fs/nfs/super.c */
struct nfs_auth_info {
	unsigned int            flavor_len;
	rpc_authflavor_t        flavors[NFS_AUTH_INFO_MAX_FLAVORS];
};

/*
 * Argument struct for decode_entry function
 */
struct nfs_entry {
	__u64			ino;
	__u64			cookie,
				prev_cookie;
	const char *		name;
	unsigned int		len;
	int			eof;
	struct nfs_fh *		fh;
	struct nfs_fattr *	fattr;
	struct nfs4_label  *label;
	unsigned char		d_type;
	struct nfs_server *	server;
};

/*
 * The following types are for NFSv2 only.
 */
struct nfs_sattrargs {
	struct nfs_fh *		fh;
	struct iattr *		sattr;
};

struct nfs_diropargs {
	struct nfs_fh *		fh;
	const char *		name;
	unsigned int		len;
};

struct nfs_createargs {
	struct nfs_fh *		fh;
	const char *		name;
	unsigned int		len;
	struct iattr *		sattr;
};

struct nfs_setattrargs {
	struct nfs4_sequence_args 	seq_args;
	struct nfs_fh *                 fh;
	nfs4_stateid                    stateid;
	struct iattr *                  iap;
	const struct nfs_server *	server; /* Needed for name mapping */
	const u32 *			bitmask;
	const struct nfs4_label		*label;
};

struct nfs_setaclargs {
	struct nfs4_sequence_args	seq_args;
	struct nfs_fh *			fh;
	size_t				acl_len;
	struct page **			acl_pages;
};

struct nfs_setaclres {
	struct nfs4_sequence_res	seq_res;
};

struct nfs_getaclargs {
	struct nfs4_sequence_args 	seq_args;
	struct nfs_fh *			fh;
	size_t				acl_len;
	struct page **			acl_pages;
};

/* getxattr ACL interface flags */
#define NFS4_ACL_TRUNC		0x0001	/* ACL was truncated */
struct nfs_getaclres {
	struct nfs4_sequence_res	seq_res;
	size_t				acl_len;
	size_t				acl_data_offset;
	int				acl_flags;
	struct page *			acl_scratch;
};

struct nfs_setattrres {
	struct nfs4_sequence_res	seq_res;
	struct nfs_fattr *              fattr;
	struct nfs4_label		*label;
	const struct nfs_server *	server;
};

struct nfs_linkargs {
	struct nfs_fh *		fromfh;
	struct nfs_fh *		tofh;
	const char *		toname;
	unsigned int		tolen;
};

struct nfs_symlinkargs {
	struct nfs_fh *		fromfh;
	const char *		fromname;
	unsigned int		fromlen;
	struct page **		pages;
	unsigned int		pathlen;
	struct iattr *		sattr;
};

struct nfs_readdirargs {
	struct nfs_fh *		fh;
	__u32			cookie;
	unsigned int		count;
	struct page **		pages;
};

struct nfs3_getaclargs {
	struct nfs_fh *		fh;
	int			mask;
	struct page **		pages;
};

struct nfs3_setaclargs {
	struct inode *		inode;
	int			mask;
	struct posix_acl *	acl_access;
	struct posix_acl *	acl_default;
	size_t			len;
	unsigned int		npages;
	struct page **		pages;
};

struct nfs_diropok {
	struct nfs_fh *		fh;
	struct nfs_fattr *	fattr;
};

struct nfs_readlinkargs {
	struct nfs_fh *		fh;
	unsigned int		pgbase;
	unsigned int		pglen;
	struct page **		pages;
};

struct nfs3_sattrargs {
	struct nfs_fh *		fh;
	struct iattr *		sattr;
	unsigned int		guard;
	struct timespec		guardtime;
};

struct nfs3_diropargs {
	struct nfs_fh *		fh;
	const char *		name;
	unsigned int		len;
};

struct nfs3_accessargs {
	struct nfs_fh *		fh;
	__u32			access;
};

struct nfs3_createargs {
	struct nfs_fh *		fh;
	const char *		name;
	unsigned int		len;
	struct iattr *		sattr;
	enum nfs3_createmode	createmode;
	__be32			verifier[2];
};

struct nfs3_mkdirargs {
	struct nfs_fh *		fh;
	const char *		name;
	unsigned int		len;
	struct iattr *		sattr;
};

struct nfs3_symlinkargs {
	struct nfs_fh *		fromfh;
	const char *		fromname;
	unsigned int		fromlen;
	struct page **		pages;
	unsigned int		pathlen;
	struct iattr *		sattr;
};

struct nfs3_mknodargs {
	struct nfs_fh *		fh;
	const char *		name;
	unsigned int		len;
	enum nfs3_ftype		type;
	struct iattr *		sattr;
	dev_t			rdev;
};

struct nfs3_linkargs {
	struct nfs_fh *		fromfh;
	struct nfs_fh *		tofh;
	const char *		toname;
	unsigned int		tolen;
};

struct nfs3_readdirargs {
	struct nfs_fh *		fh;
	__u64			cookie;
	__be32			verf[2];
	int			plus;
	unsigned int            count;
	struct page **		pages;
};

struct nfs3_diropres {
	struct nfs_fattr *	dir_attr;
	struct nfs_fh *		fh;
	struct nfs_fattr *	fattr;
};

struct nfs3_accessres {
	struct nfs_fattr *	fattr;
	__u32			access;
};

struct nfs3_readlinkargs {
	struct nfs_fh *		fh;
	unsigned int		pgbase;
	unsigned int		pglen;
	struct page **		pages;
};

struct nfs3_linkres {
	struct nfs_fattr *	dir_attr;
	struct nfs_fattr *	fattr;
};

struct nfs3_readdirres {
	struct nfs_fattr *	dir_attr;
	__be32 *		verf;
	int			plus;
};

struct nfs3_getaclres {
	struct nfs_fattr *	fattr;
	int			mask;
	unsigned int		acl_access_count;
	unsigned int		acl_default_count;
	struct posix_acl *	acl_access;
	struct posix_acl *	acl_default;
};

#if IS_ENABLED(CONFIG_NFS_V4)

typedef u64 clientid4;

struct nfs4_accessargs {
	struct nfs4_sequence_args	seq_args;
	const struct nfs_fh *		fh;
	const u32 *			bitmask;
	u32				access;
};

struct nfs4_accessres {
	struct nfs4_sequence_res	seq_res;
	const struct nfs_server *	server;
	struct nfs_fattr *		fattr;
	u32				supported;
	u32				access;
};

struct nfs4_create_arg {
	struct nfs4_sequence_args 	seq_args;
	u32				ftype;
	union {
		struct {
			struct page **	pages;
			unsigned int	len;
		} symlink;   /* NF4LNK */
		struct {
			u32		specdata1;
			u32		specdata2;
		} device;    /* NF4BLK, NF4CHR */
	} u;
	const struct qstr *		name;
	const struct nfs_server *	server;
	const struct iattr *		attrs;
	const struct nfs_fh *		dir_fh;
	const u32 *			bitmask;
	const struct nfs4_label		*label;
};

struct nfs4_create_res {
	struct nfs4_sequence_res	seq_res;
	const struct nfs_server *	server;
	struct nfs_fh *			fh;
	struct nfs_fattr *		fattr;
	struct nfs4_label		*label;
	struct nfs4_change_info		dir_cinfo;
};

struct nfs4_fsinfo_arg {
	struct nfs4_sequence_args	seq_args;
	const struct nfs_fh *		fh;
	const u32 *			bitmask;
};

struct nfs4_fsinfo_res {
	struct nfs4_sequence_res	seq_res;
	struct nfs_fsinfo	       *fsinfo;
};

struct nfs4_getattr_arg {
	struct nfs4_sequence_args	seq_args;
	const struct nfs_fh *		fh;
	const u32 *			bitmask;
};

struct nfs4_getattr_res {
	struct nfs4_sequence_res	seq_res;
	const struct nfs_server *	server;
	struct nfs_fattr *		fattr;
	struct nfs4_label		*label;
};

struct nfs4_link_arg {
	struct nfs4_sequence_args 	seq_args;
	const struct nfs_fh *		fh;
	const struct nfs_fh *		dir_fh;
	const struct qstr *		name;
	const u32 *			bitmask;
};

struct nfs4_link_res {
	struct nfs4_sequence_res	seq_res;
	const struct nfs_server *	server;
	struct nfs_fattr *		fattr;
	struct nfs4_label		*label;
	struct nfs4_change_info		cinfo;
	struct nfs_fattr *		dir_attr;
};


struct nfs4_lookup_arg {
	struct nfs4_sequence_args	seq_args;
	const struct nfs_fh *		dir_fh;
	const struct qstr *		name;
	const u32 *			bitmask;
};

struct nfs4_lookup_res {
	struct nfs4_sequence_res	seq_res;
	const struct nfs_server *	server;
	struct nfs_fattr *		fattr;
	struct nfs_fh *			fh;
	struct nfs4_label		*label;
};

struct nfs4_lookup_root_arg {
	struct nfs4_sequence_args	seq_args;
	const u32 *			bitmask;
};

struct nfs4_pathconf_arg {
	struct nfs4_sequence_args	seq_args;
	const struct nfs_fh *		fh;
	const u32 *			bitmask;
};

struct nfs4_pathconf_res {
	struct nfs4_sequence_res	seq_res;
	struct nfs_pathconf	       *pathconf;
};

struct nfs4_readdir_arg {
	struct nfs4_sequence_args	seq_args;
	const struct nfs_fh *		fh;
	u64				cookie;
	nfs4_verifier			verifier;
	u32				count;
	struct page **			pages;	/* zero-copy data */
	unsigned int			pgbase;	/* zero-copy data */
	const u32 *			bitmask;
	int				plus;
};

struct nfs4_readdir_res {
	struct nfs4_sequence_res	seq_res;
	nfs4_verifier			verifier;
	unsigned int			pgbase;
};

struct nfs4_readlink {
	struct nfs4_sequence_args	seq_args;
	const struct nfs_fh *		fh;
	unsigned int			pgbase;
	unsigned int			pglen;   /* zero-copy data */
	struct page **			pages;   /* zero-copy data */
};

struct nfs4_readlink_res {
	struct nfs4_sequence_res	seq_res;
};

struct nfs4_setclientid {
	const nfs4_verifier *		sc_verifier;
	u32				sc_prog;
	unsigned int			sc_netid_len;
	char				sc_netid[RPCBIND_MAXNETIDLEN + 1];
	unsigned int			sc_uaddr_len;
	char				sc_uaddr[RPCBIND_MAXUADDRLEN + 1];
	struct nfs_client		*sc_clnt;
	struct rpc_cred			*sc_cred;
};

struct nfs4_setclientid_res {
	u64				clientid;
	nfs4_verifier			confirm;
};

struct nfs4_statfs_arg {
	struct nfs4_sequence_args	seq_args;
	const struct nfs_fh *		fh;
	const u32 *			bitmask;
};

struct nfs4_statfs_res {
	struct nfs4_sequence_res	seq_res;
	struct nfs_fsstat	       *fsstat;
};

struct nfs4_server_caps_arg {
	struct nfs4_sequence_args	seq_args;
	struct nfs_fh		       *fhandle;
	const u32 *			bitmask;
};

struct nfs4_server_caps_res {
	struct nfs4_sequence_res	seq_res;
	u32				attr_bitmask[3];
	u32				exclcreat_bitmask[3];
	u32				acl_bitmask;
	u32				has_links;
	u32				has_symlinks;
	u32				fh_expire_type;
};

#define NFS4_PATHNAME_MAXCOMPONENTS 512
struct nfs4_pathname {
	unsigned int ncomponents;
	struct nfs4_string components[NFS4_PATHNAME_MAXCOMPONENTS];
};

#define NFS4_FS_LOCATION_MAXSERVERS 10
struct nfs4_fs_location {
	unsigned int nservers;
	struct nfs4_string servers[NFS4_FS_LOCATION_MAXSERVERS];
	struct nfs4_pathname rootpath;
};

#define NFS4_FS_LOCATIONS_MAXENTRIES 10
struct nfs4_fs_locations {
	struct nfs_fattr fattr;
	const struct nfs_server *server;
	struct nfs4_pathname fs_path;
	int nlocations;
	struct nfs4_fs_location locations[NFS4_FS_LOCATIONS_MAXENTRIES];
};

struct nfs4_fs_locations_arg {
	struct nfs4_sequence_args	seq_args;
	const struct nfs_fh *dir_fh;
	const struct nfs_fh *fh;
	const struct qstr *name;
	struct page *page;
	const u32 *bitmask;
	clientid4 clientid;
	unsigned char migration:1, renew:1;
};

struct nfs4_fs_locations_res {
	struct nfs4_sequence_res	seq_res;
	struct nfs4_fs_locations       *fs_locations;
	unsigned char			migration:1, renew:1;
};

struct nfs4_secinfo4 {
	u32			flavor;
	struct rpcsec_gss_info	flavor_info;
};

struct nfs4_secinfo_flavors {
	unsigned int		num_flavors;
	struct nfs4_secinfo4	flavors[0];
};

struct nfs4_secinfo_arg {
	struct nfs4_sequence_args	seq_args;
	const struct nfs_fh		*dir_fh;
	const struct qstr		*name;
};

struct nfs4_secinfo_res {
	struct nfs4_sequence_res	seq_res;
	struct nfs4_secinfo_flavors	*flavors;
};

struct nfs4_fsid_present_arg {
	struct nfs4_sequence_args	seq_args;
	const struct nfs_fh		*fh;
	clientid4			clientid;
	unsigned char			renew:1;
};

struct nfs4_fsid_present_res {
	struct nfs4_sequence_res	seq_res;
	struct nfs_fh			*fh;
	unsigned char			renew:1;
};

#endif /* CONFIG_NFS_V4 */

struct nfstime4 {
	u64	seconds;
	u32	nseconds;
};

#ifdef CONFIG_NFS_V4_1

struct pnfs_commit_bucket {
	struct list_head written;
	struct list_head committing;
	struct pnfs_layout_segment *wlseg;
	struct pnfs_layout_segment *clseg;
	struct nfs_writeverf direct_verf;
};

struct pnfs_ds_commit_info {
	int nwritten;
	int ncommitting;
	int nbuckets;
	struct pnfs_commit_bucket *buckets;
};

struct nfs41_state_protection {
	u32 how;
	struct nfs4_op_map enforce;
	struct nfs4_op_map allow;
};

<<<<<<< HEAD
#define NFS4_EXCHANGE_ID_LEN	(127)
=======
>>>>>>> f2ed3bfc
struct nfs41_exchange_id_args {
	struct nfs_client		*client;
	nfs4_verifier			*verifier;
	u32				flags;
	struct nfs41_state_protection	state_protect;
};

struct nfs41_server_owner {
	uint64_t			minor_id;
	uint32_t			major_id_sz;
	char				major_id[NFS4_OPAQUE_LIMIT];
};

struct nfs41_server_scope {
	uint32_t			server_scope_sz;
	char 				server_scope[NFS4_OPAQUE_LIMIT];
};

struct nfs41_impl_id {
	char				domain[NFS4_OPAQUE_LIMIT + 1];
	char				name[NFS4_OPAQUE_LIMIT + 1];
	struct nfstime4			date;
};

struct nfs41_bind_conn_to_session_args {
	struct nfs_client		*client;
	struct nfs4_sessionid		sessionid;
	u32				dir;
	bool				use_conn_in_rdma_mode;
};

struct nfs41_bind_conn_to_session_res {
	struct nfs4_sessionid		sessionid;
	u32				dir;
	bool				use_conn_in_rdma_mode;
};

struct nfs41_exchange_id_res {
	u64				clientid;
	u32				seqid;
	u32				flags;
	struct nfs41_server_owner	*server_owner;
	struct nfs41_server_scope	*server_scope;
	struct nfs41_impl_id		*impl_id;
	struct nfs41_state_protection	state_protect;
};

struct nfs41_create_session_args {
	struct nfs_client	       *client;
	u64				clientid;
	uint32_t			seqid;
	uint32_t			flags;
	uint32_t			cb_program;
	struct nfs4_channel_attrs	fc_attrs;	/* Fore Channel */
	struct nfs4_channel_attrs	bc_attrs;	/* Back Channel */
};

struct nfs41_create_session_res {
	struct nfs4_sessionid		sessionid;
	uint32_t			seqid;
	uint32_t			flags;
	struct nfs4_channel_attrs	fc_attrs;	/* Fore Channel */
	struct nfs4_channel_attrs	bc_attrs;	/* Back Channel */
};

struct nfs41_reclaim_complete_args {
	struct nfs4_sequence_args	seq_args;
	/* In the future extend to include curr_fh for use with migration */
	unsigned char			one_fs:1;
};

struct nfs41_reclaim_complete_res {
	struct nfs4_sequence_res	seq_res;
};

#define SECINFO_STYLE_CURRENT_FH 0
#define SECINFO_STYLE_PARENT 1
struct nfs41_secinfo_no_name_args {
	struct nfs4_sequence_args	seq_args;
	int				style;
};

struct nfs41_test_stateid_args {
	struct nfs4_sequence_args	seq_args;
	nfs4_stateid			*stateid;
};

struct nfs41_test_stateid_res {
	struct nfs4_sequence_res	seq_res;
	unsigned int			status;
};

struct nfs41_free_stateid_args {
	struct nfs4_sequence_args	seq_args;
	nfs4_stateid			stateid;
};

struct nfs41_free_stateid_res {
	struct nfs4_sequence_res	seq_res;
	unsigned int			status;
};

static inline void
nfs_free_pnfs_ds_cinfo(struct pnfs_ds_commit_info *cinfo)
{
	kfree(cinfo->buckets);
}

#else

struct pnfs_ds_commit_info {
};

static inline void
nfs_free_pnfs_ds_cinfo(struct pnfs_ds_commit_info *cinfo)
{
}

#endif /* CONFIG_NFS_V4_1 */

#ifdef CONFIG_NFS_V4_2
struct nfs42_falloc_args {
	struct nfs4_sequence_args	seq_args;

	struct nfs_fh			*falloc_fh;
	nfs4_stateid			 falloc_stateid;
	u64				 falloc_offset;
	u64				 falloc_length;
	const u32			*falloc_bitmask;
};

struct nfs42_falloc_res {
	struct nfs4_sequence_res	seq_res;
	unsigned int			status;

	struct nfs_fattr		*falloc_fattr;
	const struct nfs_server		*falloc_server;
};

struct nfs42_copy_args {
	struct nfs4_sequence_args	seq_args;

	struct nfs_fh			*src_fh;
	nfs4_stateid			src_stateid;
	u64				src_pos;

	struct nfs_fh			*dst_fh;
	nfs4_stateid			dst_stateid;
	u64				dst_pos;

	u64				count;
};

struct nfs42_write_res {
	u64			count;
	struct nfs_writeverf	verifier;
};

struct nfs42_copy_res {
	struct nfs4_sequence_res	seq_res;
	struct nfs42_write_res		write_res;
	bool				consecutive;
	bool				synchronous;
};

struct nfs42_seek_args {
	struct nfs4_sequence_args	seq_args;

	struct nfs_fh			*sa_fh;
	nfs4_stateid			sa_stateid;
	u64				sa_offset;
	u32				sa_what;
};

struct nfs42_seek_res {
	struct nfs4_sequence_res	seq_res;
	unsigned int			status;

	u32	sr_eof;
	u64	sr_offset;
};
#endif

struct nfs_page;

#define NFS_PAGEVEC_SIZE	(8U)

struct nfs_page_array {
	struct page		**pagevec;
	unsigned int		npages;		/* Max length of pagevec */
	struct page		*page_array[NFS_PAGEVEC_SIZE];
};

/* used as flag bits in nfs_pgio_header */
enum {
	NFS_IOHDR_ERROR = 0,
	NFS_IOHDR_EOF,
	NFS_IOHDR_REDO,
	NFS_IOHDR_STAT,
};

struct nfs_pgio_header {
	struct inode		*inode;
	struct rpc_cred		*cred;
	struct list_head	pages;
	struct nfs_page		*req;
	struct nfs_writeverf	verf;		/* Used for writes */
	struct pnfs_layout_segment *lseg;
	loff_t			io_start;
	const struct rpc_call_ops *mds_ops;
	void (*release) (struct nfs_pgio_header *hdr);
	const struct nfs_pgio_completion_ops *completion_ops;
	const struct nfs_rw_ops	*rw_ops;
	struct nfs_direct_req	*dreq;
	void			*layout_private;
	spinlock_t		lock;
	/* fields protected by lock */
	int			pnfs_error;
	int			error;		/* merge with pnfs_error */
	unsigned long		good_bytes;	/* boundary of good data */
	unsigned long		flags;

	/*
	 * rpc data
	 */
	struct rpc_task		task;
	struct nfs_fattr	fattr;
	struct nfs_pgio_args	args;		/* argument struct */
	struct nfs_pgio_res	res;		/* result struct */
	unsigned long		timestamp;	/* For lease renewal */
	int (*pgio_done_cb)(struct rpc_task *, struct nfs_pgio_header *);
	__u64			mds_offset;	/* Filelayout dense stripe */
	struct nfs_page_array	page_array;
	struct nfs_client	*ds_clp;	/* pNFS data server */
	int			ds_commit_idx;	/* ds index if ds_clp is set */
	int			pgio_mirror_idx;/* mirror index in pgio layer */
};

struct nfs_mds_commit_info {
	atomic_t rpcs_out;
	unsigned long		ncommit;
	struct list_head	list;
};

struct nfs_commit_info;
struct nfs_commit_data;
struct nfs_inode;
struct nfs_commit_completion_ops {
	void (*completion) (struct nfs_commit_data *data);
	void (*resched_write) (struct nfs_commit_info *, struct nfs_page *);
};

struct nfs_commit_info {
	struct inode 			*inode;	/* Needed for inode->i_lock */
	struct nfs_mds_commit_info	*mds;
	struct pnfs_ds_commit_info	*ds;
	struct nfs_direct_req		*dreq;	/* O_DIRECT request */
	const struct nfs_commit_completion_ops *completion_ops;
};

struct nfs_commit_data {
	struct rpc_task		task;
	struct inode		*inode;
	struct rpc_cred		*cred;
	struct nfs_fattr	fattr;
	struct nfs_writeverf	verf;
	struct list_head	pages;		/* Coalesced requests we wish to flush */
	struct list_head	list;		/* lists of struct nfs_write_data */
	struct nfs_direct_req	*dreq;		/* O_DIRECT request */
	struct nfs_commitargs	args;		/* argument struct */
	struct nfs_commitres	res;		/* result struct */
	struct nfs_open_context *context;
	struct pnfs_layout_segment *lseg;
	struct nfs_client	*ds_clp;	/* pNFS data server */
	int			ds_commit_index;
	loff_t			lwb;
	const struct rpc_call_ops *mds_ops;
	const struct nfs_commit_completion_ops *completion_ops;
	int (*commit_done_cb) (struct rpc_task *task, struct nfs_commit_data *data);
	unsigned long		flags;
};

struct nfs_pgio_completion_ops {
	void	(*error_cleanup)(struct list_head *head);
	void	(*init_hdr)(struct nfs_pgio_header *hdr);
	void	(*completion)(struct nfs_pgio_header *hdr);
	void	(*reschedule_io)(struct nfs_pgio_header *hdr);
};

struct nfs_unlinkdata {
	struct nfs_removeargs args;
	struct nfs_removeres res;
	struct dentry *dentry;
	wait_queue_head_t wq;
	struct rpc_cred	*cred;
	struct nfs_fattr dir_attr;
	long timeout;
};

struct nfs_renamedata {
	struct nfs_renameargs	args;
	struct nfs_renameres	res;
	struct rpc_cred		*cred;
	struct inode		*old_dir;
	struct dentry		*old_dentry;
	struct nfs_fattr	old_fattr;
	struct inode		*new_dir;
	struct dentry		*new_dentry;
	struct nfs_fattr	new_fattr;
	void (*complete)(struct rpc_task *, struct nfs_renamedata *);
	long timeout;
};

struct nfs_access_entry;
struct nfs_client;
struct rpc_timeout;
struct nfs_subversion;
struct nfs_mount_info;
struct nfs_client_initdata;
struct nfs_pageio_descriptor;

/*
 * RPC procedure vector for NFSv2/NFSv3 demuxing
 */
struct nfs_rpc_ops {
	u32	version;		/* Protocol version */
	const struct dentry_operations *dentry_ops;
	const struct inode_operations *dir_inode_ops;
	const struct inode_operations *file_inode_ops;
	const struct file_operations *file_ops;

	int	(*getroot) (struct nfs_server *, struct nfs_fh *,
			    struct nfs_fsinfo *);
	struct vfsmount *(*submount) (struct nfs_server *, struct dentry *,
				      struct nfs_fh *, struct nfs_fattr *);
	struct dentry *(*try_mount) (int, const char *, struct nfs_mount_info *,
				     struct nfs_subversion *);
	int	(*getattr) (struct nfs_server *, struct nfs_fh *,
			    struct nfs_fattr *, struct nfs4_label *);
	int	(*setattr) (struct dentry *, struct nfs_fattr *,
			    struct iattr *);
	int	(*lookup)  (struct inode *, const struct qstr *,
			    struct nfs_fh *, struct nfs_fattr *,
			    struct nfs4_label *);
	int	(*access)  (struct inode *, struct nfs_access_entry *);
	int	(*readlink)(struct inode *, struct page *, unsigned int,
			    unsigned int);
	int	(*create)  (struct inode *, struct dentry *,
			    struct iattr *, int);
	int	(*remove)  (struct inode *, const struct qstr *);
	void	(*unlink_setup)  (struct rpc_message *, struct inode *dir);
	void	(*unlink_rpc_prepare) (struct rpc_task *, struct nfs_unlinkdata *);
	int	(*unlink_done) (struct rpc_task *, struct inode *);
	void	(*rename_setup)  (struct rpc_message *msg, struct inode *dir);
	void	(*rename_rpc_prepare)(struct rpc_task *task, struct nfs_renamedata *);
	int	(*rename_done) (struct rpc_task *task, struct inode *old_dir, struct inode *new_dir);
	int	(*link)    (struct inode *, struct inode *, const struct qstr *);
	int	(*symlink) (struct inode *, struct dentry *, struct page *,
			    unsigned int, struct iattr *);
	int	(*mkdir)   (struct inode *, struct dentry *, struct iattr *);
	int	(*rmdir)   (struct inode *, const struct qstr *);
	int	(*readdir) (struct dentry *, struct rpc_cred *,
			    u64, struct page **, unsigned int, int);
	int	(*mknod)   (struct inode *, struct dentry *, struct iattr *,
			    dev_t);
	int	(*statfs)  (struct nfs_server *, struct nfs_fh *,
			    struct nfs_fsstat *);
	int	(*fsinfo)  (struct nfs_server *, struct nfs_fh *,
			    struct nfs_fsinfo *);
	int	(*pathconf) (struct nfs_server *, struct nfs_fh *,
			     struct nfs_pathconf *);
	int	(*set_capabilities)(struct nfs_server *, struct nfs_fh *);
	int	(*decode_dirent)(struct xdr_stream *, struct nfs_entry *, int);
	int	(*pgio_rpc_prepare)(struct rpc_task *,
				    struct nfs_pgio_header *);
	void	(*read_setup)(struct nfs_pgio_header *, struct rpc_message *);
	int	(*read_done)(struct rpc_task *, struct nfs_pgio_header *);
	void	(*write_setup)(struct nfs_pgio_header *, struct rpc_message *);
	int	(*write_done)(struct rpc_task *, struct nfs_pgio_header *);
	void	(*commit_setup) (struct nfs_commit_data *, struct rpc_message *);
	void	(*commit_rpc_prepare)(struct rpc_task *, struct nfs_commit_data *);
	int	(*commit_done) (struct rpc_task *, struct nfs_commit_data *);
	int	(*lock)(struct file *, int, struct file_lock *);
	int	(*lock_check_bounds)(const struct file_lock *);
	void	(*clear_acl_cache)(struct inode *);
	void	(*close_context)(struct nfs_open_context *ctx, int);
	struct inode * (*open_context) (struct inode *dir,
				struct nfs_open_context *ctx,
				int open_flags,
				struct iattr *iattr,
				int *);
	int (*have_delegation)(struct inode *, fmode_t);
	int (*return_delegation)(struct inode *);
	struct nfs_client *(*alloc_client) (const struct nfs_client_initdata *);
	struct nfs_client *(*init_client) (struct nfs_client *,
				const struct nfs_client_initdata *);
	void	(*free_client) (struct nfs_client *);
	struct nfs_server *(*create_server)(struct nfs_mount_info *, struct nfs_subversion *);
	struct nfs_server *(*clone_server)(struct nfs_server *, struct nfs_fh *,
					   struct nfs_fattr *, rpc_authflavor_t);
};

/*
 * 	NFS_CALL(getattr, inode, (fattr));
 * into
 *	NFS_PROTO(inode)->getattr(fattr);
 */
#define NFS_CALL(op, inode, args)	NFS_PROTO(inode)->op args

/*
 * Function vectors etc. for the NFS client
 */
extern const struct nfs_rpc_ops	nfs_v2_clientops;
extern const struct nfs_rpc_ops	nfs_v3_clientops;
extern const struct nfs_rpc_ops	nfs_v4_clientops;
extern const struct rpc_version nfs_version2;
extern const struct rpc_version nfs_version3;
extern const struct rpc_version nfs_version4;

extern const struct rpc_version nfsacl_version3;
extern const struct rpc_program nfsacl_program;

#endif<|MERGE_RESOLUTION|>--- conflicted
+++ resolved
@@ -1197,10 +1197,6 @@
 	struct nfs4_op_map allow;
 };
 
-<<<<<<< HEAD
-#define NFS4_EXCHANGE_ID_LEN	(127)
-=======
->>>>>>> f2ed3bfc
 struct nfs41_exchange_id_args {
 	struct nfs_client		*client;
 	nfs4_verifier			*verifier;
