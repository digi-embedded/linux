/* SPDX-License-Identifier: GPL-2.0 */
#ifndef _LINUX_COMPAT_H
#define _LINUX_COMPAT_H
/*
 * These are the type definitions for the architecture specific
 * syscall compatibility layer.
 */

#include <linux/types.h>
#include <linux/time.h>

#include <linux/stat.h>
#include <linux/param.h>	/* for HZ */
#include <linux/sem.h>
#include <linux/socket.h>
#include <linux/if.h>
#include <linux/fs.h>
#include <linux/aio_abi.h>	/* for aio_context_t */
#include <linux/uaccess.h>
#include <linux/unistd.h>

#include <asm/compat.h>
#include <asm/siginfo.h>
#include <asm/signal.h>

#ifdef CONFIG_ARCH_HAS_SYSCALL_WRAPPER
/*
 * It may be useful for an architecture to override the definitions of the
 * COMPAT_SYSCALL_DEFINE0 and COMPAT_SYSCALL_DEFINEx() macros, in particular
 * to use a different calling convention for syscalls. To allow for that,
 + the prototypes for the compat_sys_*() functions below will *not* be included
 * if CONFIG_ARCH_HAS_SYSCALL_WRAPPER is enabled.
 */
#include <asm/syscall_wrapper.h>
#endif /* CONFIG_ARCH_HAS_SYSCALL_WRAPPER */

#ifndef COMPAT_USE_64BIT_TIME
#define COMPAT_USE_64BIT_TIME 0
#endif

#ifndef __SC_DELOUSE
#define __SC_DELOUSE(t,v) ((__force t)(unsigned long)(v))
#endif

#ifndef COMPAT_SYSCALL_DEFINE0
#define COMPAT_SYSCALL_DEFINE0(name) \
	asmlinkage long compat_sys_##name(void); \
	ALLOW_ERROR_INJECTION(compat_sys_##name, ERRNO); \
	asmlinkage long compat_sys_##name(void)
#endif /* COMPAT_SYSCALL_DEFINE0 */

#define COMPAT_SYSCALL_DEFINE1(name, ...) \
        COMPAT_SYSCALL_DEFINEx(1, _##name, __VA_ARGS__)
#define COMPAT_SYSCALL_DEFINE2(name, ...) \
	COMPAT_SYSCALL_DEFINEx(2, _##name, __VA_ARGS__)
#define COMPAT_SYSCALL_DEFINE3(name, ...) \
	COMPAT_SYSCALL_DEFINEx(3, _##name, __VA_ARGS__)
#define COMPAT_SYSCALL_DEFINE4(name, ...) \
	COMPAT_SYSCALL_DEFINEx(4, _##name, __VA_ARGS__)
#define COMPAT_SYSCALL_DEFINE5(name, ...) \
	COMPAT_SYSCALL_DEFINEx(5, _##name, __VA_ARGS__)
#define COMPAT_SYSCALL_DEFINE6(name, ...) \
	COMPAT_SYSCALL_DEFINEx(6, _##name, __VA_ARGS__)

/*
 * The asmlinkage stub is aliased to a function named __se_compat_sys_*() which
 * sign-extends 32-bit ints to longs whenever needed. The actual work is
 * done within __do_compat_sys_*().
 */
#ifndef COMPAT_SYSCALL_DEFINEx
#define COMPAT_SYSCALL_DEFINEx(x, name, ...)					\
	__diag_push();								\
	__diag_ignore(GCC, 8, "-Wattribute-alias",				\
		      "Type aliasing is used to sanitize syscall arguments");\
	asmlinkage long compat_sys##name(__MAP(x,__SC_DECL,__VA_ARGS__))	\
		__attribute__((alias(__stringify(__se_compat_sys##name))));	\
	ALLOW_ERROR_INJECTION(compat_sys##name, ERRNO);				\
	static inline long __do_compat_sys##name(__MAP(x,__SC_DECL,__VA_ARGS__));\
	asmlinkage long __se_compat_sys##name(__MAP(x,__SC_LONG,__VA_ARGS__));	\
	asmlinkage long __se_compat_sys##name(__MAP(x,__SC_LONG,__VA_ARGS__))	\
	{									\
		long ret = __do_compat_sys##name(__MAP(x,__SC_DELOUSE,__VA_ARGS__));\
		__MAP(x,__SC_TEST,__VA_ARGS__);					\
		return ret;							\
	}									\
	__diag_pop();								\
	static inline long __do_compat_sys##name(__MAP(x,__SC_DECL,__VA_ARGS__))
#endif /* COMPAT_SYSCALL_DEFINEx */

struct compat_iovec {
	compat_uptr_t	iov_base;
	compat_size_t	iov_len;
};

#ifndef compat_user_stack_pointer
#define compat_user_stack_pointer() current_user_stack_pointer()
#endif
#ifndef compat_sigaltstack	/* we'll need that for MIPS */
typedef struct compat_sigaltstack {
	compat_uptr_t			ss_sp;
	int				ss_flags;
	compat_size_t			ss_size;
} compat_stack_t;
#endif
#ifndef COMPAT_MINSIGSTKSZ
#define COMPAT_MINSIGSTKSZ	MINSIGSTKSZ
#endif

#define compat_jiffies_to_clock_t(x)	\
		(((unsigned long)(x) * COMPAT_USER_HZ) / HZ)

typedef __compat_uid32_t	compat_uid_t;
typedef __compat_gid32_t	compat_gid_t;

struct compat_sel_arg_struct;
struct rusage;

struct old_itimerval32;

struct compat_tms {
	compat_clock_t		tms_utime;
	compat_clock_t		tms_stime;
	compat_clock_t		tms_cutime;
	compat_clock_t		tms_cstime;
};

#define _COMPAT_NSIG_WORDS	(_COMPAT_NSIG / _COMPAT_NSIG_BPW)

#ifndef compat_sigset_t
typedef struct {
	compat_sigset_word	sig[_COMPAT_NSIG_WORDS];
} compat_sigset_t;
#endif

int set_compat_user_sigmask(const compat_sigset_t __user *umask,
			    size_t sigsetsize);

struct compat_sigaction {
#ifndef __ARCH_HAS_IRIX_SIGACTION
	compat_uptr_t			sa_handler;
	compat_ulong_t			sa_flags;
#else
	compat_uint_t			sa_flags;
	compat_uptr_t			sa_handler;
#endif
#ifdef __ARCH_HAS_SA_RESTORER
	compat_uptr_t			sa_restorer;
#endif
	compat_sigset_t			sa_mask __packed;
};

typedef union compat_sigval {
	compat_int_t	sival_int;
	compat_uptr_t	sival_ptr;
} compat_sigval_t;

typedef struct compat_siginfo {
	int si_signo;
#ifndef __ARCH_HAS_SWAPPED_SIGINFO
	int si_errno;
	int si_code;
#else
	int si_code;
	int si_errno;
#endif

	union {
		int _pad[128/sizeof(int) - 3];

		/* kill() */
		struct {
			compat_pid_t _pid;	/* sender's pid */
			__compat_uid32_t _uid;	/* sender's uid */
		} _kill;

		/* POSIX.1b timers */
		struct {
			compat_timer_t _tid;	/* timer id */
			int _overrun;		/* overrun count */
			compat_sigval_t _sigval;	/* same as below */
		} _timer;

		/* POSIX.1b signals */
		struct {
			compat_pid_t _pid;	/* sender's pid */
			__compat_uid32_t _uid;	/* sender's uid */
			compat_sigval_t _sigval;
		} _rt;

		/* SIGCHLD */
		struct {
			compat_pid_t _pid;	/* which child */
			__compat_uid32_t _uid;	/* sender's uid */
			int _status;		/* exit code */
			compat_clock_t _utime;
			compat_clock_t _stime;
		} _sigchld;

#ifdef CONFIG_X86_X32_ABI
		/* SIGCHLD (x32 version) */
		struct {
			compat_pid_t _pid;	/* which child */
			__compat_uid32_t _uid;	/* sender's uid */
			int _status;		/* exit code */
			compat_s64 _utime;
			compat_s64 _stime;
		} _sigchld_x32;
#endif

		/* SIGILL, SIGFPE, SIGSEGV, SIGBUS, SIGTRAP, SIGEMT */
		struct {
			compat_uptr_t _addr;	/* faulting insn/memory ref. */
#define __COMPAT_ADDR_BND_PKEY_PAD  (__alignof__(compat_uptr_t) < sizeof(short) ? \
				     sizeof(short) : __alignof__(compat_uptr_t))
			union {
				/* used on alpha and sparc */
				int _trapno;	/* TRAP # which caused the signal */
				/*
				 * used when si_code=BUS_MCEERR_AR or
				 * used when si_code=BUS_MCEERR_AO
				 */
				short int _addr_lsb;	/* Valid LSB of the reported address. */
				/* used when si_code=SEGV_BNDERR */
				struct {
					char _dummy_bnd[__COMPAT_ADDR_BND_PKEY_PAD];
					compat_uptr_t _lower;
					compat_uptr_t _upper;
				} _addr_bnd;
				/* used when si_code=SEGV_PKUERR */
				struct {
					char _dummy_pkey[__COMPAT_ADDR_BND_PKEY_PAD];
					u32 _pkey;
				} _addr_pkey;
				/* used when si_code=TRAP_PERF */
				struct {
					compat_ulong_t _data;
					u32 _type;
				} _perf;
			};
		} _sigfault;

		/* SIGPOLL */
		struct {
			compat_long_t _band;	/* POLL_IN, POLL_OUT, POLL_MSG */
			int _fd;
		} _sigpoll;

		struct {
			compat_uptr_t _call_addr; /* calling user insn */
			int _syscall;	/* triggering system call number */
			unsigned int _arch;	/* AUDIT_ARCH_* of syscall */
		} _sigsys;
	} _sifields;
} compat_siginfo_t;

struct compat_rlimit {
	compat_ulong_t	rlim_cur;
	compat_ulong_t	rlim_max;
};

struct compat_rusage {
	struct old_timeval32 ru_utime;
	struct old_timeval32 ru_stime;
	compat_long_t	ru_maxrss;
	compat_long_t	ru_ixrss;
	compat_long_t	ru_idrss;
	compat_long_t	ru_isrss;
	compat_long_t	ru_minflt;
	compat_long_t	ru_majflt;
	compat_long_t	ru_nswap;
	compat_long_t	ru_inblock;
	compat_long_t	ru_oublock;
	compat_long_t	ru_msgsnd;
	compat_long_t	ru_msgrcv;
	compat_long_t	ru_nsignals;
	compat_long_t	ru_nvcsw;
	compat_long_t	ru_nivcsw;
};

extern int put_compat_rusage(const struct rusage *,
			     struct compat_rusage __user *);

struct compat_siginfo;
struct __compat_aio_sigset;

struct compat_dirent {
	u32		d_ino;
	compat_off_t	d_off;
	u16		d_reclen;
	char		d_name[256];
};

struct compat_ustat {
	compat_daddr_t		f_tfree;
	compat_ino_t		f_tinode;
	char			f_fname[6];
	char			f_fpack[6];
};

#define COMPAT_SIGEV_PAD_SIZE	((SIGEV_MAX_SIZE/sizeof(int)) - 3)

typedef struct compat_sigevent {
	compat_sigval_t sigev_value;
	compat_int_t sigev_signo;
	compat_int_t sigev_notify;
	union {
		compat_int_t _pad[COMPAT_SIGEV_PAD_SIZE];
		compat_int_t _tid;

		struct {
			compat_uptr_t _function;
			compat_uptr_t _attribute;
		} _sigev_thread;
	} _sigev_un;
} compat_sigevent_t;

struct compat_ifmap {
	compat_ulong_t mem_start;
	compat_ulong_t mem_end;
	unsigned short base_addr;
	unsigned char irq;
	unsigned char dma;
	unsigned char port;
};

struct compat_if_settings {
	unsigned int type;	/* Type of physical device or protocol */
	unsigned int size;	/* Size of the data allocated by the caller */
	compat_uptr_t ifs_ifsu;	/* union of pointers */
};

struct compat_ifreq {
	union {
		char	ifrn_name[IFNAMSIZ];    /* if name, e.g. "en0" */
	} ifr_ifrn;
	union {
		struct	sockaddr ifru_addr;
		struct	sockaddr ifru_dstaddr;
		struct	sockaddr ifru_broadaddr;
		struct	sockaddr ifru_netmask;
		struct	sockaddr ifru_hwaddr;
		short	ifru_flags;
		compat_int_t	ifru_ivalue;
		compat_int_t	ifru_mtu;
		struct	compat_ifmap ifru_map;
		char	ifru_slave[IFNAMSIZ];   /* Just fits the size */
		char	ifru_newname[IFNAMSIZ];
		compat_caddr_t	ifru_data;
		struct	compat_if_settings ifru_settings;
	} ifr_ifru;
};

struct compat_ifconf {
	compat_int_t	ifc_len;                /* size of buffer */
	compat_caddr_t  ifcbuf;
};

struct compat_robust_list {
	compat_uptr_t			next;
};

struct compat_robust_list_head {
	struct compat_robust_list	list;
	compat_long_t			futex_offset;
	compat_uptr_t			list_op_pending;
};

#ifdef CONFIG_COMPAT_OLD_SIGACTION
struct compat_old_sigaction {
	compat_uptr_t			sa_handler;
	compat_old_sigset_t		sa_mask;
	compat_ulong_t			sa_flags;
	compat_uptr_t			sa_restorer;
};
#endif

struct compat_keyctl_kdf_params {
	compat_uptr_t hashname;
	compat_uptr_t otherinfo;
	__u32 otherinfolen;
	__u32 __spare[8];
};

struct compat_stat;
struct compat_statfs;
struct compat_statfs64;
struct compat_old_linux_dirent;
struct compat_linux_dirent;
struct linux_dirent64;
struct compat_msghdr;
struct compat_mmsghdr;
struct compat_sysinfo;
struct compat_sysctl_args;
struct compat_kexec_segment;
struct compat_mq_attr;
struct compat_msgbuf;

<<<<<<< HEAD
#define BITS_PER_COMPAT_LONG    (8*sizeof(compat_long_t))

#define BITS_TO_COMPAT_LONGS(bits) DIV_ROUND_UP(bits, BITS_PER_COMPAT_LONG)

long compat_get_bitmap(unsigned long *mask, const compat_ulong_t __user *umask,
		       unsigned long bitmap_size);
long compat_put_bitmap(compat_ulong_t __user *umask, unsigned long *mask,
		       unsigned long bitmap_size);
int copy_siginfo_from_user32(kernel_siginfo_t *to, const struct compat_siginfo __user *from);
int copy_siginfo_to_user32(struct compat_siginfo __user *to, const kernel_siginfo_t *from);
=======
void copy_siginfo_to_external32(struct compat_siginfo *to,
		const struct kernel_siginfo *from);
int copy_siginfo_from_user32(kernel_siginfo_t *to,
		const struct compat_siginfo __user *from);
int __copy_siginfo_to_user32(struct compat_siginfo __user *to,
		const kernel_siginfo_t *from);
#ifndef copy_siginfo_to_user32
#define copy_siginfo_to_user32 __copy_siginfo_to_user32
#endif
>>>>>>> c1084c27
int get_compat_sigevent(struct sigevent *event,
		const struct compat_sigevent __user *u_event);

extern int get_compat_sigset(sigset_t *set, const compat_sigset_t __user *compat);

/*
 * Defined inline such that size can be compile time constant, which avoids
 * CONFIG_HARDENED_USERCOPY complaining about copies from task_struct
 */
static inline int
put_compat_sigset(compat_sigset_t __user *compat, const sigset_t *set,
		  unsigned int size)
{
	/* size <= sizeof(compat_sigset_t) <= sizeof(sigset_t) */
#if defined(__BIG_ENDIAN) && defined(CONFIG_64BIT)
	compat_sigset_t v;
	switch (_NSIG_WORDS) {
	case 4: v.sig[7] = (set->sig[3] >> 32); v.sig[6] = set->sig[3];
		fallthrough;
	case 3: v.sig[5] = (set->sig[2] >> 32); v.sig[4] = set->sig[2];
		fallthrough;
	case 2: v.sig[3] = (set->sig[1] >> 32); v.sig[2] = set->sig[1];
		fallthrough;
	case 1: v.sig[1] = (set->sig[0] >> 32); v.sig[0] = set->sig[0];
	}
	return copy_to_user(compat, &v, size) ? -EFAULT : 0;
#else
	return copy_to_user(compat, set, size) ? -EFAULT : 0;
#endif
}

#ifdef CONFIG_CPU_BIG_ENDIAN
#define unsafe_put_compat_sigset(compat, set, label) do {		\
	compat_sigset_t __user *__c = compat;				\
	const sigset_t *__s = set;					\
									\
	switch (_NSIG_WORDS) {						\
	case 4:								\
		unsafe_put_user(__s->sig[3] >> 32, &__c->sig[7], label);	\
		unsafe_put_user(__s->sig[3], &__c->sig[6], label);	\
		fallthrough;						\
	case 3:								\
		unsafe_put_user(__s->sig[2] >> 32, &__c->sig[5], label);	\
		unsafe_put_user(__s->sig[2], &__c->sig[4], label);	\
		fallthrough;						\
	case 2:								\
		unsafe_put_user(__s->sig[1] >> 32, &__c->sig[3], label);	\
		unsafe_put_user(__s->sig[1], &__c->sig[2], label);	\
		fallthrough;						\
	case 1:								\
		unsafe_put_user(__s->sig[0] >> 32, &__c->sig[1], label);	\
		unsafe_put_user(__s->sig[0], &__c->sig[0], label);	\
	}								\
} while (0)

#define unsafe_get_compat_sigset(set, compat, label) do {		\
	const compat_sigset_t __user *__c = compat;			\
	compat_sigset_word hi, lo;					\
	sigset_t *__s = set;						\
									\
	switch (_NSIG_WORDS) {						\
	case 4:								\
		unsafe_get_user(lo, &__c->sig[7], label);		\
		unsafe_get_user(hi, &__c->sig[6], label);		\
		__s->sig[3] = hi | (((long)lo) << 32);			\
		fallthrough;						\
	case 3:								\
		unsafe_get_user(lo, &__c->sig[5], label);		\
		unsafe_get_user(hi, &__c->sig[4], label);		\
		__s->sig[2] = hi | (((long)lo) << 32);			\
		fallthrough;						\
	case 2:								\
		unsafe_get_user(lo, &__c->sig[3], label);		\
		unsafe_get_user(hi, &__c->sig[2], label);		\
		__s->sig[1] = hi | (((long)lo) << 32);			\
		fallthrough;						\
	case 1:								\
		unsafe_get_user(lo, &__c->sig[1], label);		\
		unsafe_get_user(hi, &__c->sig[0], label);		\
		__s->sig[0] = hi | (((long)lo) << 32);			\
	}								\
} while (0)
#else
#define unsafe_put_compat_sigset(compat, set, label) do {		\
	compat_sigset_t __user *__c = compat;				\
	const sigset_t *__s = set;					\
									\
	unsafe_copy_to_user(__c, __s, sizeof(*__c), label);		\
} while (0)

#define unsafe_get_compat_sigset(set, compat, label) do {		\
	const compat_sigset_t __user *__c = compat;			\
	sigset_t *__s = set;						\
									\
	unsafe_copy_from_user(__s, __c, sizeof(*__c), label);		\
} while (0)
#endif

extern int compat_ptrace_request(struct task_struct *child,
				 compat_long_t request,
				 compat_ulong_t addr, compat_ulong_t data);

extern long compat_arch_ptrace(struct task_struct *child, compat_long_t request,
			       compat_ulong_t addr, compat_ulong_t data);

struct epoll_event;	/* fortunately, this one is fixed-layout */

int compat_restore_altstack(const compat_stack_t __user *uss);
int __compat_save_altstack(compat_stack_t __user *, unsigned long);
#define unsafe_compat_save_altstack(uss, sp, label) do { \
	compat_stack_t __user *__uss = uss; \
	struct task_struct *t = current; \
	unsafe_put_user(ptr_to_compat((void __user *)t->sas_ss_sp), \
			&__uss->ss_sp, label); \
	unsafe_put_user(t->sas_ss_flags, &__uss->ss_flags, label); \
	unsafe_put_user(t->sas_ss_size, &__uss->ss_size, label); \
} while (0);

/*
 * These syscall function prototypes are kept in the same order as
 * include/uapi/asm-generic/unistd.h. Deprecated or obsolete system calls
 * go below.
 *
 * Please note that these prototypes here are only provided for information
 * purposes, for static analysis, and for linking from the syscall table.
 * These functions should not be called elsewhere from kernel code.
 *
 * As the syscall calling convention may be different from the default
 * for architectures overriding the syscall calling convention, do not
 * include the prototypes if CONFIG_ARCH_HAS_SYSCALL_WRAPPER is enabled.
 */
#ifndef CONFIG_ARCH_HAS_SYSCALL_WRAPPER
asmlinkage long compat_sys_io_setup(unsigned nr_reqs, u32 __user *ctx32p);
asmlinkage long compat_sys_io_submit(compat_aio_context_t ctx_id, int nr,
				     u32 __user *iocb);
asmlinkage long compat_sys_io_pgetevents(compat_aio_context_t ctx_id,
					compat_long_t min_nr,
					compat_long_t nr,
					struct io_event __user *events,
					struct old_timespec32 __user *timeout,
					const struct __compat_aio_sigset __user *usig);
asmlinkage long compat_sys_io_pgetevents_time64(compat_aio_context_t ctx_id,
					compat_long_t min_nr,
					compat_long_t nr,
					struct io_event __user *events,
					struct __kernel_timespec __user *timeout,
					const struct __compat_aio_sigset __user *usig);

/* fs/cookies.c */
asmlinkage long compat_sys_lookup_dcookie(u32, u32, char __user *, compat_size_t);

/* fs/eventpoll.c */
asmlinkage long compat_sys_epoll_pwait(int epfd,
			struct epoll_event __user *events,
			int maxevents, int timeout,
			const compat_sigset_t __user *sigmask,
			compat_size_t sigsetsize);
asmlinkage long compat_sys_epoll_pwait2(int epfd,
			struct epoll_event __user *events,
			int maxevents,
			const struct __kernel_timespec __user *timeout,
			const compat_sigset_t __user *sigmask,
			compat_size_t sigsetsize);

/* fs/fcntl.c */
asmlinkage long compat_sys_fcntl(unsigned int fd, unsigned int cmd,
				 compat_ulong_t arg);
asmlinkage long compat_sys_fcntl64(unsigned int fd, unsigned int cmd,
				   compat_ulong_t arg);

/* fs/ioctl.c */
asmlinkage long compat_sys_ioctl(unsigned int fd, unsigned int cmd,
				 compat_ulong_t arg);

/* fs/open.c */
asmlinkage long compat_sys_statfs(const char __user *pathname,
				  struct compat_statfs __user *buf);
asmlinkage long compat_sys_statfs64(const char __user *pathname,
				    compat_size_t sz,
				    struct compat_statfs64 __user *buf);
asmlinkage long compat_sys_fstatfs(unsigned int fd,
				   struct compat_statfs __user *buf);
asmlinkage long compat_sys_fstatfs64(unsigned int fd, compat_size_t sz,
				     struct compat_statfs64 __user *buf);
asmlinkage long compat_sys_truncate(const char __user *, compat_off_t);
asmlinkage long compat_sys_ftruncate(unsigned int, compat_ulong_t);
/* No generic prototype for truncate64, ftruncate64, fallocate */
asmlinkage long compat_sys_openat(int dfd, const char __user *filename,
				  int flags, umode_t mode);

/* fs/readdir.c */
asmlinkage long compat_sys_getdents(unsigned int fd,
				    struct compat_linux_dirent __user *dirent,
				    unsigned int count);

/* fs/read_write.c */
asmlinkage long compat_sys_lseek(unsigned int, compat_off_t, unsigned int);
/* No generic prototype for pread64 and pwrite64 */
asmlinkage ssize_t compat_sys_preadv(compat_ulong_t fd,
		const struct iovec __user *vec,
		compat_ulong_t vlen, u32 pos_low, u32 pos_high);
asmlinkage ssize_t compat_sys_pwritev(compat_ulong_t fd,
		const struct iovec __user *vec,
		compat_ulong_t vlen, u32 pos_low, u32 pos_high);
#ifdef __ARCH_WANT_COMPAT_SYS_PREADV64
asmlinkage long compat_sys_preadv64(unsigned long fd,
		const struct iovec __user *vec,
		unsigned long vlen, loff_t pos);
#endif

#ifdef __ARCH_WANT_COMPAT_SYS_PWRITEV64
asmlinkage long compat_sys_pwritev64(unsigned long fd,
		const struct iovec __user *vec,
		unsigned long vlen, loff_t pos);
#endif

/* fs/sendfile.c */
asmlinkage long compat_sys_sendfile(int out_fd, int in_fd,
				    compat_off_t __user *offset, compat_size_t count);
asmlinkage long compat_sys_sendfile64(int out_fd, int in_fd,
				    compat_loff_t __user *offset, compat_size_t count);

/* fs/select.c */
asmlinkage long compat_sys_pselect6_time32(int n, compat_ulong_t __user *inp,
				    compat_ulong_t __user *outp,
				    compat_ulong_t __user *exp,
				    struct old_timespec32 __user *tsp,
				    void __user *sig);
asmlinkage long compat_sys_pselect6_time64(int n, compat_ulong_t __user *inp,
				    compat_ulong_t __user *outp,
				    compat_ulong_t __user *exp,
				    struct __kernel_timespec __user *tsp,
				    void __user *sig);
asmlinkage long compat_sys_ppoll_time32(struct pollfd __user *ufds,
				 unsigned int nfds,
				 struct old_timespec32 __user *tsp,
				 const compat_sigset_t __user *sigmask,
				 compat_size_t sigsetsize);
asmlinkage long compat_sys_ppoll_time64(struct pollfd __user *ufds,
				 unsigned int nfds,
				 struct __kernel_timespec __user *tsp,
				 const compat_sigset_t __user *sigmask,
				 compat_size_t sigsetsize);

/* fs/signalfd.c */
asmlinkage long compat_sys_signalfd4(int ufd,
				     const compat_sigset_t __user *sigmask,
				     compat_size_t sigsetsize, int flags);

/* fs/stat.c */
asmlinkage long compat_sys_newfstatat(unsigned int dfd,
				      const char __user *filename,
				      struct compat_stat __user *statbuf,
				      int flag);
asmlinkage long compat_sys_newfstat(unsigned int fd,
				    struct compat_stat __user *statbuf);

/* fs/sync.c: No generic prototype for sync_file_range and sync_file_range2 */

/* kernel/exit.c */
asmlinkage long compat_sys_waitid(int, compat_pid_t,
		struct compat_siginfo __user *, int,
		struct compat_rusage __user *);



/* kernel/futex.c */
asmlinkage long
compat_sys_set_robust_list(struct compat_robust_list_head __user *head,
			   compat_size_t len);
asmlinkage long
compat_sys_get_robust_list(int pid, compat_uptr_t __user *head_ptr,
			   compat_size_t __user *len_ptr);

/* kernel/itimer.c */
asmlinkage long compat_sys_getitimer(int which,
				     struct old_itimerval32 __user *it);
asmlinkage long compat_sys_setitimer(int which,
				     struct old_itimerval32 __user *in,
				     struct old_itimerval32 __user *out);

/* kernel/kexec.c */
asmlinkage long compat_sys_kexec_load(compat_ulong_t entry,
				      compat_ulong_t nr_segments,
				      struct compat_kexec_segment __user *,
				      compat_ulong_t flags);

/* kernel/posix-timers.c */
asmlinkage long compat_sys_timer_create(clockid_t which_clock,
			struct compat_sigevent __user *timer_event_spec,
			timer_t __user *created_timer_id);

/* kernel/ptrace.c */
asmlinkage long compat_sys_ptrace(compat_long_t request, compat_long_t pid,
				  compat_long_t addr, compat_long_t data);

/* kernel/sched/core.c */
asmlinkage long compat_sys_sched_setaffinity(compat_pid_t pid,
				     unsigned int len,
				     compat_ulong_t __user *user_mask_ptr);
asmlinkage long compat_sys_sched_getaffinity(compat_pid_t pid,
				     unsigned int len,
				     compat_ulong_t __user *user_mask_ptr);

/* kernel/signal.c */
asmlinkage long compat_sys_sigaltstack(const compat_stack_t __user *uss_ptr,
				       compat_stack_t __user *uoss_ptr);
asmlinkage long compat_sys_rt_sigsuspend(compat_sigset_t __user *unewset,
					 compat_size_t sigsetsize);
#ifndef CONFIG_ODD_RT_SIGACTION
asmlinkage long compat_sys_rt_sigaction(int,
				 const struct compat_sigaction __user *,
				 struct compat_sigaction __user *,
				 compat_size_t);
#endif
asmlinkage long compat_sys_rt_sigprocmask(int how, compat_sigset_t __user *set,
					  compat_sigset_t __user *oset,
					  compat_size_t sigsetsize);
asmlinkage long compat_sys_rt_sigpending(compat_sigset_t __user *uset,
					 compat_size_t sigsetsize);
asmlinkage long compat_sys_rt_sigtimedwait_time32(compat_sigset_t __user *uthese,
		struct compat_siginfo __user *uinfo,
		struct old_timespec32 __user *uts, compat_size_t sigsetsize);
asmlinkage long compat_sys_rt_sigtimedwait_time64(compat_sigset_t __user *uthese,
		struct compat_siginfo __user *uinfo,
		struct __kernel_timespec __user *uts, compat_size_t sigsetsize);
asmlinkage long compat_sys_rt_sigqueueinfo(compat_pid_t pid, int sig,
				struct compat_siginfo __user *uinfo);
/* No generic prototype for rt_sigreturn */

/* kernel/sys.c */
asmlinkage long compat_sys_times(struct compat_tms __user *tbuf);
asmlinkage long compat_sys_getrlimit(unsigned int resource,
				     struct compat_rlimit __user *rlim);
asmlinkage long compat_sys_setrlimit(unsigned int resource,
				     struct compat_rlimit __user *rlim);
asmlinkage long compat_sys_getrusage(int who, struct compat_rusage __user *ru);

/* kernel/time.c */
asmlinkage long compat_sys_gettimeofday(struct old_timeval32 __user *tv,
		struct timezone __user *tz);
asmlinkage long compat_sys_settimeofday(struct old_timeval32 __user *tv,
		struct timezone __user *tz);

/* kernel/timer.c */
asmlinkage long compat_sys_sysinfo(struct compat_sysinfo __user *info);

/* ipc/mqueue.c */
asmlinkage long compat_sys_mq_open(const char __user *u_name,
			int oflag, compat_mode_t mode,
			struct compat_mq_attr __user *u_attr);
asmlinkage long compat_sys_mq_notify(mqd_t mqdes,
			const struct compat_sigevent __user *u_notification);
asmlinkage long compat_sys_mq_getsetattr(mqd_t mqdes,
			const struct compat_mq_attr __user *u_mqstat,
			struct compat_mq_attr __user *u_omqstat);

/* ipc/msg.c */
asmlinkage long compat_sys_msgctl(int first, int second, void __user *uptr);
asmlinkage long compat_sys_msgrcv(int msqid, compat_uptr_t msgp,
		compat_ssize_t msgsz, compat_long_t msgtyp, int msgflg);
asmlinkage long compat_sys_msgsnd(int msqid, compat_uptr_t msgp,
		compat_ssize_t msgsz, int msgflg);

/* ipc/sem.c */
asmlinkage long compat_sys_semctl(int semid, int semnum, int cmd, int arg);

/* ipc/shm.c */
asmlinkage long compat_sys_shmctl(int first, int second, void __user *uptr);
asmlinkage long compat_sys_shmat(int shmid, compat_uptr_t shmaddr, int shmflg);

/* net/socket.c */
asmlinkage long compat_sys_recvfrom(int fd, void __user *buf, compat_size_t len,
			    unsigned flags, struct sockaddr __user *addr,
			    int __user *addrlen);
asmlinkage long compat_sys_sendmsg(int fd, struct compat_msghdr __user *msg,
				   unsigned flags);
asmlinkage long compat_sys_recvmsg(int fd, struct compat_msghdr __user *msg,
				   unsigned int flags);

/* mm/filemap.c: No generic prototype for readahead */

/* security/keys/keyctl.c */
asmlinkage long compat_sys_keyctl(u32 option,
			      u32 arg2, u32 arg3, u32 arg4, u32 arg5);

/* arch/example/kernel/sys_example.c */
asmlinkage long compat_sys_execve(const char __user *filename, const compat_uptr_t __user *argv,
		     const compat_uptr_t __user *envp);

/* mm/fadvise.c: No generic prototype for fadvise64_64 */

/* mm/, CONFIG_MMU only */
asmlinkage long compat_sys_rt_tgsigqueueinfo(compat_pid_t tgid,
					compat_pid_t pid, int sig,
					struct compat_siginfo __user *uinfo);
asmlinkage long compat_sys_recvmmsg_time64(int fd, struct compat_mmsghdr __user *mmsg,
				    unsigned vlen, unsigned int flags,
				    struct __kernel_timespec __user *timeout);
asmlinkage long compat_sys_recvmmsg_time32(int fd, struct compat_mmsghdr __user *mmsg,
				    unsigned vlen, unsigned int flags,
				    struct old_timespec32 __user *timeout);
asmlinkage long compat_sys_wait4(compat_pid_t pid,
				 compat_uint_t __user *stat_addr, int options,
				 struct compat_rusage __user *ru);
asmlinkage long compat_sys_fanotify_mark(int, unsigned int, __u32, __u32,
					    int, const char __user *);
asmlinkage long compat_sys_open_by_handle_at(int mountdirfd,
					     struct file_handle __user *handle,
					     int flags);
asmlinkage long compat_sys_sendmmsg(int fd, struct compat_mmsghdr __user *mmsg,
				    unsigned vlen, unsigned int flags);
asmlinkage long compat_sys_execveat(int dfd, const char __user *filename,
		     const compat_uptr_t __user *argv,
		     const compat_uptr_t __user *envp, int flags);
asmlinkage ssize_t compat_sys_preadv2(compat_ulong_t fd,
		const struct iovec __user *vec,
		compat_ulong_t vlen, u32 pos_low, u32 pos_high, rwf_t flags);
asmlinkage ssize_t compat_sys_pwritev2(compat_ulong_t fd,
		const struct iovec __user *vec,
		compat_ulong_t vlen, u32 pos_low, u32 pos_high, rwf_t flags);
#ifdef __ARCH_WANT_COMPAT_SYS_PREADV64V2
asmlinkage long  compat_sys_preadv64v2(unsigned long fd,
		const struct iovec __user *vec,
		unsigned long vlen, loff_t pos, rwf_t flags);
#endif

#ifdef __ARCH_WANT_COMPAT_SYS_PWRITEV64V2
asmlinkage long compat_sys_pwritev64v2(unsigned long fd,
		const struct iovec __user *vec,
		unsigned long vlen, loff_t pos, rwf_t flags);
#endif


/*
 * Deprecated system calls which are still defined in
 * include/uapi/asm-generic/unistd.h and wanted by >= 1 arch
 */

/* __ARCH_WANT_SYSCALL_NO_AT */
asmlinkage long compat_sys_open(const char __user *filename, int flags,
				umode_t mode);

/* __ARCH_WANT_SYSCALL_NO_FLAGS */
asmlinkage long compat_sys_signalfd(int ufd,
				    const compat_sigset_t __user *sigmask,
				    compat_size_t sigsetsize);

/* __ARCH_WANT_SYSCALL_OFF_T */
asmlinkage long compat_sys_newstat(const char __user *filename,
				   struct compat_stat __user *statbuf);
asmlinkage long compat_sys_newlstat(const char __user *filename,
				    struct compat_stat __user *statbuf);

/* __ARCH_WANT_SYSCALL_DEPRECATED */
asmlinkage long compat_sys_select(int n, compat_ulong_t __user *inp,
		compat_ulong_t __user *outp, compat_ulong_t __user *exp,
		struct old_timeval32 __user *tvp);
asmlinkage long compat_sys_ustat(unsigned dev, struct compat_ustat __user *u32);
asmlinkage long compat_sys_recv(int fd, void __user *buf, compat_size_t len,
				unsigned flags);

/* obsolete: fs/readdir.c */
asmlinkage long compat_sys_old_readdir(unsigned int fd,
				       struct compat_old_linux_dirent __user *,
				       unsigned int count);

/* obsolete: fs/select.c */
asmlinkage long compat_sys_old_select(struct compat_sel_arg_struct __user *arg);

/* obsolete: ipc */
asmlinkage long compat_sys_ipc(u32, int, int, u32, compat_uptr_t, u32);

/* obsolete: kernel/signal.c */
#ifdef __ARCH_WANT_SYS_SIGPENDING
asmlinkage long compat_sys_sigpending(compat_old_sigset_t __user *set);
#endif

#ifdef __ARCH_WANT_SYS_SIGPROCMASK
asmlinkage long compat_sys_sigprocmask(int how, compat_old_sigset_t __user *nset,
				       compat_old_sigset_t __user *oset);
#endif
#ifdef CONFIG_COMPAT_OLD_SIGACTION
asmlinkage long compat_sys_sigaction(int sig,
                                   const struct compat_old_sigaction __user *act,
                                   struct compat_old_sigaction __user *oact);
#endif

/* obsolete: net/socket.c */
asmlinkage long compat_sys_socketcall(int call, u32 __user *args);

#endif /* CONFIG_ARCH_HAS_SYSCALL_WRAPPER */

/**
 * ns_to_old_timeval32 - Compat version of ns_to_timeval
 * @nsec:	the nanoseconds value to be converted
 *
 * Returns the old_timeval32 representation of the nsec parameter.
 */
static inline struct old_timeval32 ns_to_old_timeval32(s64 nsec)
{
	struct __kernel_old_timeval tv;
	struct old_timeval32 ctv;

	tv = ns_to_kernel_old_timeval(nsec);
	ctv.tv_sec = tv.tv_sec;
	ctv.tv_usec = tv.tv_usec;

	return ctv;
}

/*
 * Kernel code should not call compat syscalls (i.e., compat_sys_xyzyyz())
 * directly.  Instead, use one of the functions which work equivalently, such
 * as the kcompat_sys_xyzyyz() functions prototyped below.
 */

int kcompat_sys_statfs64(const char __user * pathname, compat_size_t sz,
		     struct compat_statfs64 __user * buf);
int kcompat_sys_fstatfs64(unsigned int fd, compat_size_t sz,
			  struct compat_statfs64 __user * buf);

#ifdef CONFIG_COMPAT

/*
 * For most but not all architectures, "am I in a compat syscall?" and
 * "am I a compat task?" are the same question.  For architectures on which
 * they aren't the same question, arch code can override in_compat_syscall.
 */
#ifndef in_compat_syscall
static inline bool in_compat_syscall(void) { return is_compat_task(); }
#endif

#else /* !CONFIG_COMPAT */

#define is_compat_task() (0)
/* Ensure no one redefines in_compat_syscall() under !CONFIG_COMPAT */
#define in_compat_syscall in_compat_syscall
static inline bool in_compat_syscall(void) { return false; }

#endif /* CONFIG_COMPAT */

#define BITS_PER_COMPAT_LONG    (8*sizeof(compat_long_t))

#define BITS_TO_COMPAT_LONGS(bits) DIV_ROUND_UP(bits, BITS_PER_COMPAT_LONG)

long compat_get_bitmap(unsigned long *mask, const compat_ulong_t __user *umask,
		       unsigned long bitmap_size);
long compat_put_bitmap(compat_ulong_t __user *umask, unsigned long *mask,
		       unsigned long bitmap_size);

/*
 * Some legacy ABIs like the i386 one use less than natural alignment for 64-bit
 * types, and will need special compat treatment for that.  Most architectures
 * don't need that special handling even for compat syscalls.
 */
#ifndef compat_need_64bit_alignment_fixup
#define compat_need_64bit_alignment_fixup()		false
#endif

/*
 * A pointer passed in from user mode. This should not
 * be used for syscall parameters, just declare them
 * as pointers because the syscall entry code will have
 * appropriately converted them already.
 */
#ifndef compat_ptr
static inline void __user *compat_ptr(compat_uptr_t uptr)
{
	return (void __user *)(unsigned long)uptr;
}
#endif

static inline compat_uptr_t ptr_to_compat(void __user *uptr)
{
	return (u32)(unsigned long)uptr;
}

#endif /* _LINUX_COMPAT_H */<|MERGE_RESOLUTION|>--- conflicted
+++ resolved
@@ -395,18 +395,6 @@
 struct compat_mq_attr;
 struct compat_msgbuf;
 
-<<<<<<< HEAD
-#define BITS_PER_COMPAT_LONG    (8*sizeof(compat_long_t))
-
-#define BITS_TO_COMPAT_LONGS(bits) DIV_ROUND_UP(bits, BITS_PER_COMPAT_LONG)
-
-long compat_get_bitmap(unsigned long *mask, const compat_ulong_t __user *umask,
-		       unsigned long bitmap_size);
-long compat_put_bitmap(compat_ulong_t __user *umask, unsigned long *mask,
-		       unsigned long bitmap_size);
-int copy_siginfo_from_user32(kernel_siginfo_t *to, const struct compat_siginfo __user *from);
-int copy_siginfo_to_user32(struct compat_siginfo __user *to, const kernel_siginfo_t *from);
-=======
 void copy_siginfo_to_external32(struct compat_siginfo *to,
 		const struct kernel_siginfo *from);
 int copy_siginfo_from_user32(kernel_siginfo_t *to,
@@ -416,7 +404,6 @@
 #ifndef copy_siginfo_to_user32
 #define copy_siginfo_to_user32 __copy_siginfo_to_user32
 #endif
->>>>>>> c1084c27
 int get_compat_sigevent(struct sigevent *event,
 		const struct compat_sigevent __user *u_event);
 
