--- conflicted
+++ resolved
@@ -653,8 +653,6 @@
 
 #define default_hstate (hstates[default_hstate_idx])
 
-<<<<<<< HEAD
-=======
 /*
  * hugetlb page subpool pointer located in hpage[1].private
  */
@@ -669,7 +667,6 @@
 	set_page_private(hpage + SUBPAGE_INDEX_SUBPOOL, (unsigned long)subpool);
 }
 
->>>>>>> c1084c27
 static inline struct hstate *hstate_file(struct file *f)
 {
 	return hstate_inode(file_inode(f));
