/*
 * Remote Processor Framework
 *
 * Copyright(c) 2011 Texas Instruments, Inc.
 * Copyright(c) 2011 Google, Inc.
 * All rights reserved.
 *
 * Redistribution and use in source and binary forms, with or without
 * modification, are permitted provided that the following conditions
 * are met:
 *
 * * Redistributions of source code must retain the above copyright
 *   notice, this list of conditions and the following disclaimer.
 * * Redistributions in binary form must reproduce the above copyright
 *   notice, this list of conditions and the following disclaimer in
 *   the documentation and/or other materials provided with the
 *   distribution.
 * * Neither the name Texas Instruments nor the names of its
 *   contributors may be used to endorse or promote products derived
 *   from this software without specific prior written permission.
 *
 * THIS SOFTWARE IS PROVIDED BY THE COPYRIGHT HOLDERS AND CONTRIBUTORS
 * "AS IS" AND ANY EXPRESS OR IMPLIED WARRANTIES, INCLUDING, BUT NOT
 * LIMITED TO, THE IMPLIED WARRANTIES OF MERCHANTABILITY AND FITNESS FOR
 * A PARTICULAR PURPOSE ARE DISCLAIMED. IN NO EVENT SHALL THE COPYRIGHT
 * OWNER OR CONTRIBUTORS BE LIABLE FOR ANY DIRECT, INDIRECT, INCIDENTAL,
 * SPECIAL, EXEMPLARY, OR CONSEQUENTIAL DAMAGES (INCLUDING, BUT NOT
 * LIMITED TO, PROCUREMENT OF SUBSTITUTE GOODS OR SERVICES; LOSS OF USE,
 * DATA, OR PROFITS; OR BUSINESS INTERRUPTION) HOWEVER CAUSED AND ON ANY
 * THEORY OF LIABILITY, WHETHER IN CONTRACT, STRICT LIABILITY, OR TORT
 * (INCLUDING NEGLIGENCE OR OTHERWISE) ARISING IN ANY WAY OUT OF THE USE
 * OF THIS SOFTWARE, EVEN IF ADVISED OF THE POSSIBILITY OF SUCH DAMAGE.
 */

#ifndef REMOTEPROC_H
#define REMOTEPROC_H

#include <linux/types.h>
#include <linux/mutex.h>
#include <linux/virtio.h>
#include <linux/cdev.h>
#include <linux/completion.h>
#include <linux/idr.h>
#include <linux/of.h>

/**
 * struct resource_table - firmware resource table header
 * @ver: version number
 * @num: number of resource entries
 * @reserved: reserved (must be zero)
 * @offset: array of offsets pointing at the various resource entries
 *
 * A resource table is essentially a list of system resources required
 * by the remote processor. It may also include configuration entries.
 * If needed, the remote processor firmware should contain this table
 * as a dedicated ".resource_table" ELF section.
 *
 * Some resources entries are mere announcements, where the host is informed
 * of specific remoteproc configuration. Other entries require the host to
 * do something (e.g. allocate a system resource). Sometimes a negotiation
 * is expected, where the firmware requests a resource, and once allocated,
 * the host should provide back its details (e.g. address of an allocated
 * memory region).
 *
 * The header of the resource table, as expressed by this structure,
 * contains a version number (should we need to change this format in the
 * future), the number of available resource entries, and their offsets
 * in the table.
 *
 * Immediately following this header are the resource entries themselves,
 * each of which begins with a resource entry header (as described below).
 */
struct resource_table {
	u32 ver;
	u32 num;
	u32 reserved[2];
	u32 offset[];
} __packed;

/**
 * struct fw_rsc_hdr - firmware resource entry header
 * @type: resource type
 * @data: resource data
 *
 * Every resource entry begins with a 'struct fw_rsc_hdr' header providing
 * its @type. The content of the entry itself will immediately follow
 * this header, and it should be parsed according to the resource type.
 */
struct fw_rsc_hdr {
	u32 type;
	u8 data[];
} __packed;

/**
 * enum fw_resource_type - types of resource entries
 *
 * @RSC_CARVEOUT:   request for allocation of a physically contiguous
 *		    memory region.
 * @RSC_DEVMEM:     request to iommu_map a memory-based peripheral.
 * @RSC_TRACE:	    announces the availability of a trace buffer into which
 *		    the remote processor will be writing logs.
 * @RSC_VDEV:       declare support for a virtio device, and serve as its
 *		    virtio header.
 * @RSC_LAST:       just keep this one at the end of standard resources
 * @RSC_VENDOR_START:	start of the vendor specific resource types range
 * @RSC_VENDOR_END:	end of the vendor specific resource types range
 *
 * For more details regarding a specific resource type, please see its
 * dedicated structure below.
 *
 * Please note that these values are used as indices to the rproc_handle_rsc
 * lookup table, so please keep them sane. Moreover, @RSC_LAST is used to
 * check the validity of an index before the lookup table is accessed, so
 * please update it as needed.
 */
enum fw_resource_type {
	RSC_CARVEOUT		= 0,
	RSC_DEVMEM		= 1,
	RSC_TRACE		= 2,
	RSC_VDEV		= 3,
	RSC_LAST		= 4,
	RSC_VENDOR_START	= 128,
	RSC_VENDOR_END		= 512,
};

#define FW_RSC_ADDR_ANY (-1)

/**
 * struct fw_rsc_carveout - physically contiguous memory request
 * @da: device address
 * @pa: physical address
 * @len: length (in bytes)
 * @flags: iommu protection flags
 * @reserved: reserved (must be zero)
 * @name: human-readable name of the requested memory region
 *
 * This resource entry requests the host to allocate a physically contiguous
 * memory region.
 *
 * These request entries should precede other firmware resource entries,
 * as other entries might request placing other data objects inside
 * these memory regions (e.g. data/code segments, trace resource entries, ...).
 *
 * Allocating memory this way helps utilizing the reserved physical memory
 * (e.g. CMA) more efficiently, and also minimizes the number of TLB entries
 * needed to map it (in case @rproc is using an IOMMU). Reducing the TLB
 * pressure is important; it may have a substantial impact on performance.
 *
 * If the firmware is compiled with static addresses, then @da should specify
 * the expected device address of this memory region. If @da is set to
 * FW_RSC_ADDR_ANY, then the host will dynamically allocate it, and then
 * overwrite @da with the dynamically allocated address.
 *
 * We will always use @da to negotiate the device addresses, even if it
 * isn't using an iommu. In that case, though, it will obviously contain
 * physical addresses.
 *
 * Some remote processors needs to know the allocated physical address
 * even if they do use an iommu. This is needed, e.g., if they control
 * hardware accelerators which access the physical memory directly (this
 * is the case with OMAP4 for instance). In that case, the host will
 * overwrite @pa with the dynamically allocated physical address.
 * Generally we don't want to expose physical addresses if we don't have to
 * (remote processors are generally _not_ trusted), so we might want to
 * change this to happen _only_ when explicitly required by the hardware.
 *
 * @flags is used to provide IOMMU protection flags, and @name should
 * (optionally) contain a human readable name of this carveout region
 * (mainly for debugging purposes).
 */
struct fw_rsc_carveout {
	u32 da;
	u32 pa;
	u32 len;
	u32 flags;
	u32 reserved;
	u8 name[32];
} __packed;

/**
 * struct fw_rsc_devmem - iommu mapping request
 * @da: device address
 * @pa: physical address
 * @len: length (in bytes)
 * @flags: iommu protection flags
 * @reserved: reserved (must be zero)
 * @name: human-readable name of the requested region to be mapped
 *
 * This resource entry requests the host to iommu map a physically contiguous
 * memory region. This is needed in case the remote processor requires
 * access to certain memory-based peripherals; _never_ use it to access
 * regular memory.
 *
 * This is obviously only needed if the remote processor is accessing memory
 * via an iommu.
 *
 * @da should specify the required device address, @pa should specify
 * the physical address we want to map, @len should specify the size of
 * the mapping and @flags is the IOMMU protection flags. As always, @name may
 * (optionally) contain a human readable name of this mapping (mainly for
 * debugging purposes).
 *
 * Note: at this point we just "trust" those devmem entries to contain valid
 * physical addresses, but this isn't safe and will be changed: eventually we
 * want remoteproc implementations to provide us ranges of physical addresses
 * the firmware is allowed to request, and not allow firmwares to request
 * access to physical addresses that are outside those ranges.
 */
struct fw_rsc_devmem {
	u32 da;
	u32 pa;
	u32 len;
	u32 flags;
	u32 reserved;
	u8 name[32];
} __packed;

/**
 * struct fw_rsc_trace - trace buffer declaration
 * @da: device address
 * @len: length (in bytes)
 * @reserved: reserved (must be zero)
 * @name: human-readable name of the trace buffer
 *
 * This resource entry provides the host information about a trace buffer
 * into which the remote processor will write log messages.
 *
 * @da specifies the device address of the buffer, @len specifies
 * its size, and @name may contain a human readable name of the trace buffer.
 *
 * After booting the remote processor, the trace buffers are exposed to the
 * user via debugfs entries (called trace0, trace1, etc..).
 */
struct fw_rsc_trace {
	u32 da;
	u32 len;
	u32 reserved;
	u8 name[32];
} __packed;

/**
 * struct fw_rsc_vdev_vring - vring descriptor entry
 * @da: device address
 * @align: the alignment between the consumer and producer parts of the vring
 * @num: num of buffers supported by this vring (must be power of two)
 * @notifyid: a unique rproc-wide notify index for this vring. This notify
 * index is used when kicking a remote processor, to let it know that this
 * vring is triggered.
 * @pa: physical address
 *
 * This descriptor is not a resource entry by itself; it is part of the
 * vdev resource type (see below).
 *
 * Note that @da should either contain the device address where
 * the remote processor is expecting the vring, or indicate that
 * dynamically allocation of the vring's device address is supported.
 */
struct fw_rsc_vdev_vring {
	u32 da;
	u32 align;
	u32 num;
	u32 notifyid;
	u32 pa;
} __packed;

/**
 * struct fw_rsc_vdev - virtio device header
 * @id: virtio device id (as in virtio_ids.h)
 * @notifyid: a unique rproc-wide notify index for this vdev. This notify
 * index is used when kicking a remote processor, to let it know that the
 * status/features of this vdev have changes.
 * @dfeatures: specifies the virtio device features supported by the firmware
 * @gfeatures: a place holder used by the host to write back the
 * negotiated features that are supported by both sides.
 * @config_len: the size of the virtio config space of this vdev. The config
 * space lies in the resource table immediate after this vdev header.
 * @status: a place holder where the host will indicate its virtio progress.
 * @num_of_vrings: indicates how many vrings are described in this vdev header
 * @reserved: reserved (must be zero)
 * @vring: an array of @num_of_vrings entries of 'struct fw_rsc_vdev_vring'.
 *
 * This resource is a virtio device header: it provides information about
 * the vdev, and is then used by the host and its peer remote processors
 * to negotiate and share certain virtio properties.
 *
 * By providing this resource entry, the firmware essentially asks remoteproc
 * to statically allocate a vdev upon registration of the rproc (dynamic vdev
 * allocation is not yet supported).
 *
 * Note:
 * 1. unlike virtualization systems, the term 'host' here means
 *    the Linux side which is running remoteproc to control the remote
 *    processors. We use the name 'gfeatures' to comply with virtio's terms,
 *    though there isn't really any virtualized guest OS here: it's the host
 *    which is responsible for negotiating the final features.
 *    Yeah, it's a bit confusing.
 *
 * 2. immediately following this structure is the virtio config space for
 *    this vdev (which is specific to the vdev; for more info, read the virtio
 *    spec). The size of the config space is specified by @config_len.
 */
struct fw_rsc_vdev {
	u32 id;
	u32 notifyid;
	u32 dfeatures;
	u32 gfeatures;
	u32 config_len;
	u8 status;
	u8 num_of_vrings;
	u8 reserved[2];
	struct fw_rsc_vdev_vring vring[];
} __packed;

struct rproc;

/**
 * struct rproc_mem_entry - memory entry descriptor
 * @va:	virtual address
 * @is_iomem: io memory
 * @dma: dma address
 * @len: length, in bytes
 * @da: device address
 * @release: release associated memory
 * @priv: associated data
 * @name: associated memory region name (optional)
 * @node: list node
 * @rsc_offset: offset in resource table
 * @flags: iommu protection flags
 * @of_resm_idx: reserved memory phandle index
 * @alloc: specific memory allocator function
 */
struct rproc_mem_entry {
	void *va;
	bool is_iomem;
	dma_addr_t dma;
	size_t len;
	u32 da;
	void *priv;
	char name[32];
	struct list_head node;
	u32 rsc_offset;
	u32 flags;
	u32 of_resm_idx;
	int (*alloc)(struct rproc *rproc, struct rproc_mem_entry *mem);
	int (*release)(struct rproc *rproc, struct rproc_mem_entry *mem);
};

struct firmware;

/**
 * enum rsc_handling_status - return status of rproc_ops handle_rsc hook
 * @RSC_HANDLED:	resource was handled
 * @RSC_IGNORED:	resource was ignored
 */
enum rsc_handling_status {
	RSC_HANDLED	= 0,
	RSC_IGNORED	= 1,
};

/**
 * struct rproc_ops - platform-specific device handlers
 * @prepare:	prepare device for code loading
 * @unprepare:	unprepare device after stop
 * @start:	power on the device and boot it
 * @stop:	power off the device
 * @attach:	attach to a device that his already powered up
 * @detach:	detach from a device, leaving it powered up
 * @kick:	kick a virtqueue (virtqueue id given as a parameter)
 * @da_to_va:	optional platform hook to perform address translations
 * @parse_fw:	parse firmware to extract information (e.g. resource table)
 * @handle_rsc:	optional platform hook to handle vendor resources. Should return
 *		RSC_HANDLED if resource was handled, RSC_IGNORED if not handled
 *		and a negative value on error
 * @find_loaded_rsc_table: find the loaded resource table from firmware image
 * @get_loaded_rsc_table: get resource table installed in memory
 *			  by external entity
 * @load:		load firmware to memory, where the remote processor
 *			expects to find it
 * @sanity_check:	sanity check the fw image
 * @get_boot_addr:	get boot address to entry point specified in firmware
 * @panic:	optional callback to react to system panic, core will delay
 *		panic at least the returned number of milliseconds
 * @coredump:	  collect firmware dump after the subsystem is shutdown
 */
struct rproc_ops {
	int (*prepare)(struct rproc *rproc);
	int (*unprepare)(struct rproc *rproc);
	int (*start)(struct rproc *rproc);
	int (*stop)(struct rproc *rproc);
	int (*attach)(struct rproc *rproc);
	int (*detach)(struct rproc *rproc);
	void (*kick)(struct rproc *rproc, int vqid);
	void * (*da_to_va)(struct rproc *rproc, u64 da, size_t len, bool *is_iomem);
	int (*parse_fw)(struct rproc *rproc, const struct firmware *fw);
	int (*handle_rsc)(struct rproc *rproc, u32 rsc_type, void *rsc,
			  int offset, int avail);
	struct resource_table *(*find_loaded_rsc_table)(
				struct rproc *rproc, const struct firmware *fw);
	struct resource_table *(*get_loaded_rsc_table)(
				struct rproc *rproc, size_t *size);
	int (*load)(struct rproc *rproc, const struct firmware *fw);
	int (*sanity_check)(struct rproc *rproc, const struct firmware *fw);
	u64 (*get_boot_addr)(struct rproc *rproc, const struct firmware *fw);
	unsigned long (*panic)(struct rproc *rproc);
	void (*coredump)(struct rproc *rproc);
};

/**
 * enum rproc_state - remote processor states
 * @RPROC_OFFLINE:	device is powered off
 * @RPROC_SUSPENDED:	device is suspended; needs to be woken up to receive
 *			a message.
 * @RPROC_RUNNING:	device is up and running
 * @RPROC_CRASHED:	device has crashed; need to start recovery
 * @RPROC_DELETED:	device is deleted
 * @RPROC_ATTACHED:	device has been booted by another entity and the core
 *			has attached to it
 * @RPROC_DETACHED:	device has been booted by another entity and waiting
 *			for the core to attach to it
 * @RPROC_LAST:		just keep this one at the end
 *
 * Please note that the values of these states are used as indices
 * to rproc_state_string, a state-to-name lookup table,
 * so please keep the two synchronized. @RPROC_LAST is used to check
 * the validity of an index before the lookup table is accessed, so
 * please update it as needed too.
 */
enum rproc_state {
	RPROC_OFFLINE	= 0,
	RPROC_SUSPENDED	= 1,
	RPROC_RUNNING	= 2,
	RPROC_CRASHED	= 3,
	RPROC_DELETED	= 4,
	RPROC_ATTACHED	= 5,
	RPROC_DETACHED	= 6,
	RPROC_LAST	= 7,
};

/**
 * enum rproc_crash_type - remote processor crash types
 * @RPROC_MMUFAULT:	iommu fault
 * @RPROC_WATCHDOG:	watchdog bite
 * @RPROC_FATAL_ERROR:	fatal error
 *
 * Each element of the enum is used as an array index. So that, the value of
 * the elements should be always something sane.
 *
 * Feel free to add more types when needed.
 */
enum rproc_crash_type {
	RPROC_MMUFAULT,
	RPROC_WATCHDOG,
	RPROC_FATAL_ERROR,
};

/**
 * enum rproc_dump_mechanism - Coredump options for core
 * @RPROC_COREDUMP_DISABLED:	Don't perform any dump
 * @RPROC_COREDUMP_ENABLED:	Copy dump to separate buffer and carry on with
 *				recovery
 * @RPROC_COREDUMP_INLINE:	Read segments directly from device memory. Stall
 *				recovery until all segments are read
 */
enum rproc_dump_mechanism {
	RPROC_COREDUMP_DISABLED,
	RPROC_COREDUMP_ENABLED,
	RPROC_COREDUMP_INLINE,
};

/**
 * struct rproc_dump_segment - segment info from ELF header
 * @node:	list node related to the rproc segment list
 * @da:		device address of the segment
 * @size:	size of the segment
 * @priv:	private data associated with the dump_segment
 * @dump:	custom dump function to fill device memory segment associated
 *		with coredump
 * @offset:	offset of the segment
 */
struct rproc_dump_segment {
	struct list_head node;

	dma_addr_t da;
	size_t size;

	void *priv;
	void (*dump)(struct rproc *rproc, struct rproc_dump_segment *segment,
		     void *dest, size_t offset, size_t size);
	loff_t offset;
};

/**
 * enum rproc_features - features supported
 *
 * @RPROC_FEAT_ATTACH_ON_RECOVERY: The remote processor does not need help
 *				   from Linux to recover, such as firmware
 *				   loading. Linux just needs to attach after
 *				   recovery.
 */

enum rproc_features {
	RPROC_FEAT_ATTACH_ON_RECOVERY,
	RPROC_MAX_FEATURES,
};

/**
 * struct rproc - represents a physical remote processor device
 * @node: list node of this rproc object
 * @domain: iommu domain
 * @name: human readable name of the rproc
 * @firmware: name of firmware file to be loaded
 * @priv: private data which belongs to the platform-specific rproc module
 * @ops: platform-specific start/stop rproc handlers
 * @dev: virtual device for refcounting and common remoteproc behavior
 * @power: refcount of users who need this rproc powered up
 * @state: state of the device
 * @dump_conf: Currently selected coredump configuration
 * @lock: lock which protects concurrent manipulations of the rproc
 * @dbg_dir: debugfs directory of this rproc device
 * @traces: list of trace buffers
 * @num_traces: number of trace buffers
 * @carveouts: list of physically contiguous memory allocations
 * @mappings: list of iommu mappings we initiated, needed on shutdown
 * @bootaddr: address of first instruction to boot rproc with (optional)
 * @rvdevs: list of remote virtio devices
 * @subdevs: list of subdevices, to following the running state
 * @notifyids: idr for dynamically assigning rproc-wide unique notify ids
 * @index: index of this rproc device
 * @crash_handler: workqueue for handling a crash
 * @crash_cnt: crash counter
 * @recovery_disabled: flag that state if recovery was disabled
 * @max_notifyid: largest allocated notify id.
 * @table_ptr: pointer to the resource table in effect
 * @clean_table: copy of the resource table without modifications.  Used
 *		 when a remote processor is attached or detached from the core
 * @cached_table: copy of the resource table
 * @table_sz: size of @cached_table
 * @has_iommu: flag to indicate if remote processor is behind an MMU
 * @auto_boot: flag to indicate if remote processor should be auto-started
 * @sysfs_read_only: flag to make remoteproc sysfs files read only
 * @dump_segments: list of segments in the firmware
 * @nb_vdev: number of vdev currently handled by rproc
 * @elf_class: firmware ELF class
 * @elf_machine: firmware ELF machine
 * @cdev: character device of the rproc
 * @cdev_put_on_release: flag to indicate if remoteproc should be shutdown on @char_dev release
 * @features: indicate remoteproc features
 */
struct rproc {
	struct list_head node;
	struct iommu_domain *domain;
	const char *name;
	const char *firmware;
	void *priv;
	struct rproc_ops *ops;
	struct device dev;
	atomic_t power;
	unsigned int state;
	enum rproc_dump_mechanism dump_conf;
	struct mutex lock;
	struct dentry *dbg_dir;
	struct list_head traces;
	int num_traces;
	struct list_head carveouts;
	struct list_head mappings;
	u64 bootaddr;
	struct list_head rvdevs;
	struct list_head subdevs;
	struct idr notifyids;
	int index;
	struct work_struct crash_handler;
	unsigned int crash_cnt;
	bool recovery_disabled;
	int max_notifyid;
	struct resource_table *table_ptr;
	struct resource_table *clean_table;
	struct resource_table *cached_table;
	size_t table_sz;
	bool has_iommu;
	bool auto_boot;
	bool sysfs_read_only;
	struct list_head dump_segments;
	int nb_vdev;
	u8 elf_class;
	u16 elf_machine;
	struct cdev cdev;
	bool cdev_put_on_release;
<<<<<<< HEAD
	bool skip_fw_recovery;
=======
	DECLARE_BITMAP(features, RPROC_MAX_FEATURES);
>>>>>>> 29549c70
};

/**
 * struct rproc_subdev - subdevice tied to a remoteproc
 * @node: list node related to the rproc subdevs list
 * @prepare: prepare function, called before the rproc is started
 * @start: start function, called after the rproc has been started
 * @stop: stop function, called before the rproc is stopped; the @crashed
 *	    parameter indicates if this originates from a recovery
 * @unprepare: unprepare function, called after the rproc has been stopped
 */
struct rproc_subdev {
	struct list_head node;

	int (*prepare)(struct rproc_subdev *subdev);
	int (*start)(struct rproc_subdev *subdev);
	void (*stop)(struct rproc_subdev *subdev, bool crashed);
	void (*unprepare)(struct rproc_subdev *subdev);
};

/* we currently support only two vrings per rvdev */

#define RVDEV_NUM_VRINGS 2

/**
 * struct rproc_vring - remoteproc vring state
 * @va:	virtual address
 * @num: vring size
 * @da: device address
 * @align: vring alignment
 * @notifyid: rproc-specific unique vring index
 * @rvdev: remote vdev
 * @vq: the virtqueue of this vring
 */
struct rproc_vring {
	void *va;
	int num;
	u32 da;
	u32 align;
	int notifyid;
	struct rproc_vdev *rvdev;
	struct virtqueue *vq;
};

/**
 * struct rproc_vdev - remoteproc state for a supported virtio device
 * @subdev: handle for registering the vdev as a rproc subdevice
 * @pdev: remoteproc virtio platform device
 * @id: virtio device id (as in virtio_ids.h)
 * @node: list node
 * @rproc: the rproc handle
 * @vring: the vrings for this vdev
 * @rsc_offset: offset of the vdev's resource entry
 * @index: vdev position versus other vdev declared in resource table
 */
struct rproc_vdev {

	struct rproc_subdev subdev;
	struct platform_device *pdev;

	unsigned int id;
	struct list_head node;
	struct rproc *rproc;
	struct rproc_vring vring[RVDEV_NUM_VRINGS];
	u32 rsc_offset;
	u32 index;
};

struct rproc *rproc_get_by_phandle(phandle phandle);
struct rproc *rproc_get_by_child(struct device *dev);

struct rproc *rproc_alloc(struct device *dev, const char *name,
			  const struct rproc_ops *ops,
			  const char *firmware, int len);
void rproc_put(struct rproc *rproc);
int rproc_add(struct rproc *rproc);
int rproc_del(struct rproc *rproc);
void rproc_free(struct rproc *rproc);
void rproc_resource_cleanup(struct rproc *rproc);

struct rproc *devm_rproc_alloc(struct device *dev, const char *name,
			       const struct rproc_ops *ops,
			       const char *firmware, int len);
int devm_rproc_add(struct device *dev, struct rproc *rproc);

void rproc_add_carveout(struct rproc *rproc, struct rproc_mem_entry *mem);

struct rproc_mem_entry *
rproc_mem_entry_init(struct device *dev,
		     void *va, dma_addr_t dma, size_t len, u32 da,
		     int (*alloc)(struct rproc *, struct rproc_mem_entry *),
		     int (*release)(struct rproc *, struct rproc_mem_entry *),
		     const char *name, ...);

struct rproc_mem_entry *
rproc_of_resm_mem_entry_init(struct device *dev, u32 of_resm_idx, size_t len,
			     u32 da, const char *name, ...);

int rproc_boot(struct rproc *rproc);
int rproc_shutdown(struct rproc *rproc);
int rproc_detach(struct rproc *rproc);
int rproc_set_firmware(struct rproc *rproc, const char *fw_name);
void rproc_report_crash(struct rproc *rproc, enum rproc_crash_type type);
void *rproc_da_to_va(struct rproc *rproc, u64 da, size_t len, bool *is_iomem);
void rproc_coredump_using_sections(struct rproc *rproc);
int rproc_coredump_add_segment(struct rproc *rproc, dma_addr_t da, size_t size);
int rproc_coredump_add_custom_segment(struct rproc *rproc,
				      dma_addr_t da, size_t size,
				      void (*dumpfn)(struct rproc *rproc,
						     struct rproc_dump_segment *segment,
						     void *dest, size_t offset,
						     size_t size),
				      void *priv);
int rproc_coredump_set_elf_info(struct rproc *rproc, u8 class, u16 machine);

void rproc_add_subdev(struct rproc *rproc, struct rproc_subdev *subdev);

void rproc_remove_subdev(struct rproc *rproc, struct rproc_subdev *subdev);

#endif /* REMOTEPROC_H */<|MERGE_RESOLUTION|>--- conflicted
+++ resolved
@@ -585,11 +585,7 @@
 	u16 elf_machine;
 	struct cdev cdev;
 	bool cdev_put_on_release;
-<<<<<<< HEAD
-	bool skip_fw_recovery;
-=======
 	DECLARE_BITMAP(features, RPROC_MAX_FEATURES);
->>>>>>> 29549c70
 };
 
 /**
