--- conflicted
+++ resolved
@@ -21,8 +21,6 @@
 	MLO_AN_FIXED,	/* Fixed-link mode */
 	MLO_AN_INBAND,	/* In-band protocol */
 
-<<<<<<< HEAD
-=======
 	/* MAC_SYM_PAUSE and MAC_ASYM_PAUSE are used when configuring our
 	 * autonegotiation advertisement. They correspond to the PAUSE and
 	 * ASM_DIR bits defined by 802.3, respectively.
@@ -52,7 +50,6 @@
 	 * MAC_SYM_PAUSE unless your device can support tx_pause and rx_pause
 	 * at the same time.
 	 */
->>>>>>> 29549c70
 	MAC_SYM_PAUSE	= BIT(0),
 	MAC_ASYM_PAUSE	= BIT(1),
 	MAC_10HD	= BIT(2),
@@ -123,10 +120,6 @@
  * @type: operation type of PHYLINK instance
  * @legacy_pre_march2020: driver has not been updated for March 2020 updates
  *	(See commit 7cceb599d15d ("net: phylink: avoid mac_config calls")
-<<<<<<< HEAD
- * @pcs_poll: MAC PCS cannot provide link change interrupt
-=======
->>>>>>> 29549c70
  * @poll_fixed_state: if true, starts link_poll,
  *		      if MAC link is at %MLO_AN_FIXED mode.
  * @mac_managed_pm: if true, indicate the MAC driver is responsible for PHY PM.
@@ -141,10 +134,6 @@
 	struct device *dev;
 	enum phylink_op_type type;
 	bool legacy_pre_march2020;
-<<<<<<< HEAD
-	bool pcs_poll;
-=======
->>>>>>> 29549c70
 	bool poll_fixed_state;
 	bool mac_managed_pm;
 	bool ovr_an_inband;
@@ -212,14 +201,6 @@
  * MAC. The validation function must not print errors if @state->interface
  * is set to an unexpected value.
  *
-<<<<<<< HEAD
- * When @config->supported_interfaces has been set, phylink will iterate
- * over the supported interfaces to determine the full capability of the
- * MAC. The validation function must not print errors if @state->interface
- * is set to an unexpected value.
- *
-=======
->>>>>>> 29549c70
  * When @config->supported_interfaces is empty, phylink will call this
  * function with @state->interface set to %PHY_INTERFACE_MODE_NA, and
  * expects the MAC driver to return all supported link modes.
@@ -573,15 +554,10 @@
 		 phy_interface_t interface, int speed, int duplex);
 #endif
 
-<<<<<<< HEAD
-void phylink_get_linkmodes(unsigned long *linkmodes, phy_interface_t interface,
-			   unsigned long mac_capabilities);
-=======
 void phylink_caps_to_linkmodes(unsigned long *linkmodes, unsigned long caps);
 unsigned long phylink_get_capabilities(phy_interface_t interface,
 				       unsigned long mac_capabilities,
 				       int rate_matching);
->>>>>>> 29549c70
 void phylink_generic_validate(struct phylink_config *config,
 			      unsigned long *supported,
 			      struct phylink_link_state *state);
@@ -602,7 +578,6 @@
 
 void phylink_start(struct phylink *);
 void phylink_stop(struct phylink *);
-void phylink_set_mac_pm(struct phylink *pl);
 
 void phylink_suspend(struct phylink *pl, bool mac_wol);
 void phylink_resume(struct phylink *pl);
@@ -637,11 +612,6 @@
 #define phylink_test(bm, mode)	__phylink_do_bit(test_bit, bm, mode)
 
 void phylink_set_port_modes(unsigned long *bits);
-<<<<<<< HEAD
-void phylink_set_10g_modes(unsigned long *mask);
-void phylink_helper_basex_speed(struct phylink_link_state *state);
-=======
->>>>>>> 29549c70
 
 void phylink_mii_c22_pcs_decode_state(struct phylink_link_state *state,
 				      u16 bmsr, u16 lpa);
