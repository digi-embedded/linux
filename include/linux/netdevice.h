/* SPDX-License-Identifier: GPL-2.0-or-later */
/*
 * INET		An implementation of the TCP/IP protocol suite for the LINUX
 *		operating system.  INET is implemented using the  BSD Socket
 *		interface as the means of communication with the user level.
 *
 *		Definitions for the Interfaces handler.
 *
 * Version:	@(#)dev.h	1.0.10	08/12/93
 *
 * Authors:	Ross Biro
 *		Fred N. van Kempen, <waltje@uWalt.NL.Mugnet.ORG>
 *		Corey Minyard <wf-rch!minyard@relay.EU.net>
 *		Donald J. Becker, <becker@cesdis.gsfc.nasa.gov>
 *		Alan Cox, <alan@lxorguk.ukuu.org.uk>
 *		Bjorn Ekwall. <bj0rn@blox.se>
 *              Pekka Riikonen <priikone@poseidon.pspt.fi>
 *
 *		Moved to /usr/include/linux for NET3
 */
#ifndef _LINUX_NETDEVICE_H
#define _LINUX_NETDEVICE_H

#include <linux/timer.h>
#include <linux/bug.h>
#include <linux/delay.h>
#include <linux/atomic.h>
#include <linux/prefetch.h>
#include <asm/cache.h>
#include <asm/byteorder.h>
#include <asm/local.h>

#include <linux/percpu.h>
#include <linux/rculist.h>
#include <linux/workqueue.h>
#include <linux/dynamic_queue_limits.h>

#include <net/net_namespace.h>
#ifdef CONFIG_DCB
#include <net/dcbnl.h>
#endif
#include <net/netprio_cgroup.h>
#include <net/xdp.h>

#include <linux/netdev_features.h>
#include <linux/neighbour.h>
#include <uapi/linux/netdevice.h>
#include <uapi/linux/if_bonding.h>
#include <uapi/linux/pkt_cls.h>
#include <linux/hashtable.h>
#include <linux/rbtree.h>
#include <net/net_trackers.h>
#include <net/net_debug.h>

struct netpoll_info;
struct device;
struct ethtool_ops;
struct phy_device;
struct dsa_port;
struct ip_tunnel_parm;
struct macsec_context;
struct macsec_ops;
struct netdev_name_node;
struct sd_flow_limit;
struct sfp_bus;
/* 802.11 specific */
struct wireless_dev;
/* 802.15.4 specific */
struct wpan_dev;
struct mpls_dev;
/* UDP Tunnel offloads */
struct udp_tunnel_info;
struct udp_tunnel_nic_info;
struct udp_tunnel_nic;
struct bpf_prog;
struct xdp_buff;

void synchronize_net(void);
void netdev_set_default_ethtool_ops(struct net_device *dev,
				    const struct ethtool_ops *ops);

/* Backlog congestion levels */
#define NET_RX_SUCCESS		0	/* keep 'em coming, baby */
#define NET_RX_DROP		1	/* packet dropped */

#define MAX_NEST_DEV 8

/*
 * Transmit return codes: transmit return codes originate from three different
 * namespaces:
 *
 * - qdisc return codes
 * - driver transmit return codes
 * - errno values
 *
 * Drivers are allowed to return any one of those in their hard_start_xmit()
 * function. Real network devices commonly used with qdiscs should only return
 * the driver transmit return codes though - when qdiscs are used, the actual
 * transmission happens asynchronously, so the value is not propagated to
 * higher layers. Virtual network devices transmit synchronously; in this case
 * the driver transmit return codes are consumed by dev_queue_xmit(), and all
 * others are propagated to higher layers.
 */

/* qdisc ->enqueue() return codes. */
#define NET_XMIT_SUCCESS	0x00
#define NET_XMIT_DROP		0x01	/* skb dropped			*/
#define NET_XMIT_CN		0x02	/* congestion notification	*/
#define NET_XMIT_MASK		0x0f	/* qdisc flags in net/sch_generic.h */

/* NET_XMIT_CN is special. It does not guarantee that this packet is lost. It
 * indicates that the device will soon be dropping packets, or already drops
 * some packets of the same priority; prompting us to send less aggressively. */
#define net_xmit_eval(e)	((e) == NET_XMIT_CN ? 0 : (e))
#define net_xmit_errno(e)	((e) != NET_XMIT_CN ? -ENOBUFS : 0)

/* Driver transmit return codes */
#define NETDEV_TX_MASK		0xf0

enum netdev_tx {
	__NETDEV_TX_MIN	 = INT_MIN,	/* make sure enum is signed */
	NETDEV_TX_OK	 = 0x00,	/* driver took care of packet */
	NETDEV_TX_BUSY	 = 0x10,	/* driver tx path was busy*/
};
typedef enum netdev_tx netdev_tx_t;

/*
 * Current order: NETDEV_TX_MASK > NET_XMIT_MASK >= 0 is significant;
 * hard_start_xmit() return < NET_XMIT_MASK means skb was consumed.
 */
static inline bool dev_xmit_complete(int rc)
{
	/*
	 * Positive cases with an skb consumed by a driver:
	 * - successful transmission (rc == NETDEV_TX_OK)
	 * - error while transmitting (rc < 0)
	 * - error while queueing to a different device (rc & NET_XMIT_MASK)
	 */
	if (likely(rc < NET_XMIT_MASK))
		return true;

	return false;
}

/*
 *	Compute the worst-case header length according to the protocols
 *	used.
 */

#if defined(CONFIG_HYPERV_NET)
# define LL_MAX_HEADER 128
#elif defined(CONFIG_WLAN) || IS_ENABLED(CONFIG_AX25)
# if defined(CONFIG_MAC80211_MESH)
#  define LL_MAX_HEADER 128
# else
#  define LL_MAX_HEADER 96
# endif
#else
# define LL_MAX_HEADER 32
#endif

#if !IS_ENABLED(CONFIG_NET_IPIP) && !IS_ENABLED(CONFIG_NET_IPGRE) && \
    !IS_ENABLED(CONFIG_IPV6_SIT) && !IS_ENABLED(CONFIG_IPV6_TUNNEL)
#define MAX_HEADER LL_MAX_HEADER
#else
#define MAX_HEADER (LL_MAX_HEADER + 48)
#endif

/*
 *	Old network device statistics. Fields are native words
 *	(unsigned long) so they can be read and written atomically.
 */

struct net_device_stats {
	unsigned long	rx_packets;
	unsigned long	tx_packets;
	unsigned long	rx_bytes;
	unsigned long	tx_bytes;
	unsigned long	rx_errors;
	unsigned long	tx_errors;
	unsigned long	rx_dropped;
	unsigned long	tx_dropped;
	unsigned long	multicast;
	unsigned long	collisions;
	unsigned long	rx_length_errors;
	unsigned long	rx_over_errors;
	unsigned long	rx_crc_errors;
	unsigned long	rx_frame_errors;
	unsigned long	rx_fifo_errors;
	unsigned long	rx_missed_errors;
	unsigned long	tx_aborted_errors;
	unsigned long	tx_carrier_errors;
	unsigned long	tx_fifo_errors;
	unsigned long	tx_heartbeat_errors;
	unsigned long	tx_window_errors;
	unsigned long	rx_compressed;
	unsigned long	tx_compressed;
};

/* per-cpu stats, allocated on demand.
 * Try to fit them in a single cache line, for dev_get_stats() sake.
 */
struct net_device_core_stats {
	unsigned long	rx_dropped;
	unsigned long	tx_dropped;
	unsigned long	rx_nohandler;
	unsigned long	rx_otherhost_dropped;
} __aligned(4 * sizeof(unsigned long));

#include <linux/cache.h>
#include <linux/skbuff.h>

#ifdef CONFIG_RPS
#include <linux/static_key.h>
extern struct static_key_false rps_needed;
extern struct static_key_false rfs_needed;
#endif

struct neighbour;
struct neigh_parms;
struct sk_buff;

struct netdev_hw_addr {
	struct list_head	list;
	struct rb_node		node;
	unsigned char		addr[MAX_ADDR_LEN];
	unsigned char		type;
#define NETDEV_HW_ADDR_T_LAN		1
#define NETDEV_HW_ADDR_T_SAN		2
#define NETDEV_HW_ADDR_T_UNICAST	3
#define NETDEV_HW_ADDR_T_MULTICAST	4
	bool			global_use;
	int			sync_cnt;
	int			refcount;
	int			synced;
	struct rcu_head		rcu_head;
};

struct netdev_hw_addr_list {
	struct list_head	list;
	int			count;

	/* Auxiliary tree for faster lookup on addition and deletion */
	struct rb_root		tree;
};

#define netdev_hw_addr_list_count(l) ((l)->count)
#define netdev_hw_addr_list_empty(l) (netdev_hw_addr_list_count(l) == 0)
#define netdev_hw_addr_list_for_each(ha, l) \
	list_for_each_entry(ha, &(l)->list, list)

#define netdev_uc_count(dev) netdev_hw_addr_list_count(&(dev)->uc)
#define netdev_uc_empty(dev) netdev_hw_addr_list_empty(&(dev)->uc)
#define netdev_for_each_uc_addr(ha, dev) \
	netdev_hw_addr_list_for_each(ha, &(dev)->uc)
#define netdev_for_each_synced_uc_addr(_ha, _dev) \
	netdev_for_each_uc_addr((_ha), (_dev)) \
		if ((_ha)->sync_cnt)

#define netdev_mc_count(dev) netdev_hw_addr_list_count(&(dev)->mc)
#define netdev_mc_empty(dev) netdev_hw_addr_list_empty(&(dev)->mc)
#define netdev_for_each_mc_addr(ha, dev) \
	netdev_hw_addr_list_for_each(ha, &(dev)->mc)
#define netdev_for_each_synced_mc_addr(_ha, _dev) \
	netdev_for_each_mc_addr((_ha), (_dev)) \
		if ((_ha)->sync_cnt)

struct hh_cache {
	unsigned int	hh_len;
	seqlock_t	hh_lock;

	/* cached hardware header; allow for machine alignment needs.        */
#define HH_DATA_MOD	16
#define HH_DATA_OFF(__len) \
	(HH_DATA_MOD - (((__len - 1) & (HH_DATA_MOD - 1)) + 1))
#define HH_DATA_ALIGN(__len) \
	(((__len)+(HH_DATA_MOD-1))&~(HH_DATA_MOD - 1))
	unsigned long	hh_data[HH_DATA_ALIGN(LL_MAX_HEADER) / sizeof(long)];
};

/* Reserve HH_DATA_MOD byte-aligned hard_header_len, but at least that much.
 * Alternative is:
 *   dev->hard_header_len ? (dev->hard_header_len +
 *                           (HH_DATA_MOD - 1)) & ~(HH_DATA_MOD - 1) : 0
 *
 * We could use other alignment values, but we must maintain the
 * relationship HH alignment <= LL alignment.
 */
#define LL_RESERVED_SPACE(dev) \
	((((dev)->hard_header_len+(dev)->needed_headroom)&~(HH_DATA_MOD - 1)) + HH_DATA_MOD)
#define LL_RESERVED_SPACE_EXTRA(dev,extra) \
	((((dev)->hard_header_len+(dev)->needed_headroom+(extra))&~(HH_DATA_MOD - 1)) + HH_DATA_MOD)

struct header_ops {
	int	(*create) (struct sk_buff *skb, struct net_device *dev,
			   unsigned short type, const void *daddr,
			   const void *saddr, unsigned int len);
	int	(*parse)(const struct sk_buff *skb, unsigned char *haddr);
	int	(*cache)(const struct neighbour *neigh, struct hh_cache *hh, __be16 type);
	void	(*cache_update)(struct hh_cache *hh,
				const struct net_device *dev,
				const unsigned char *haddr);
	bool	(*validate)(const char *ll_header, unsigned int len);
	__be16	(*parse_protocol)(const struct sk_buff *skb);
};

/* These flag bits are private to the generic network queueing
 * layer; they may not be explicitly referenced by any other
 * code.
 */

enum netdev_state_t {
	__LINK_STATE_START,
	__LINK_STATE_PRESENT,
	__LINK_STATE_NOCARRIER,
	__LINK_STATE_LINKWATCH_PENDING,
	__LINK_STATE_DORMANT,
	__LINK_STATE_TESTING,
};

struct gro_list {
	struct list_head	list;
	int			count;
};

/*
 * size of gro hash buckets, must less than bit number of
 * napi_struct::gro_bitmask
 */
#define GRO_HASH_BUCKETS	8

/*
 * Structure for NAPI scheduling similar to tasklet but with weighting
 */
struct napi_struct {
	/* The poll_list must only be managed by the entity which
	 * changes the state of the NAPI_STATE_SCHED bit.  This means
	 * whoever atomically sets that bit can add this napi_struct
	 * to the per-CPU poll_list, and whoever clears that bit
	 * can remove from the list right before clearing the bit.
	 */
	struct list_head	poll_list;

	unsigned long		state;
	int			weight;
	int			defer_hard_irqs_count;
	unsigned long		gro_bitmask;
	int			(*poll)(struct napi_struct *, int);
#ifdef CONFIG_NETPOLL
	int			poll_owner;
#endif
	struct net_device	*dev;
	struct gro_list		gro_hash[GRO_HASH_BUCKETS];
	struct sk_buff		*skb;
	struct list_head	rx_list; /* Pending GRO_NORMAL skbs */
	int			rx_count; /* length of rx_list */
	struct hrtimer		timer;
	struct list_head	dev_list;
	struct hlist_node	napi_hash_node;
	unsigned int		napi_id;
	struct task_struct	*thread;
};

enum {
	NAPI_STATE_SCHED,		/* Poll is scheduled */
	NAPI_STATE_MISSED,		/* reschedule a napi */
	NAPI_STATE_DISABLE,		/* Disable pending */
	NAPI_STATE_NPSVC,		/* Netpoll - don't dequeue from poll_list */
	NAPI_STATE_LISTED,		/* NAPI added to system lists */
	NAPI_STATE_NO_BUSY_POLL,	/* Do not add in napi_hash, no busy polling */
	NAPI_STATE_IN_BUSY_POLL,	/* sk_busy_loop() owns this NAPI */
	NAPI_STATE_PREFER_BUSY_POLL,	/* prefer busy-polling over softirq processing*/
	NAPI_STATE_THREADED,		/* The poll is performed inside its own thread*/
	NAPI_STATE_SCHED_THREADED,	/* Napi is currently scheduled in threaded mode */
};

enum {
	NAPIF_STATE_SCHED		= BIT(NAPI_STATE_SCHED),
	NAPIF_STATE_MISSED		= BIT(NAPI_STATE_MISSED),
	NAPIF_STATE_DISABLE		= BIT(NAPI_STATE_DISABLE),
	NAPIF_STATE_NPSVC		= BIT(NAPI_STATE_NPSVC),
	NAPIF_STATE_LISTED		= BIT(NAPI_STATE_LISTED),
	NAPIF_STATE_NO_BUSY_POLL	= BIT(NAPI_STATE_NO_BUSY_POLL),
	NAPIF_STATE_IN_BUSY_POLL	= BIT(NAPI_STATE_IN_BUSY_POLL),
	NAPIF_STATE_PREFER_BUSY_POLL	= BIT(NAPI_STATE_PREFER_BUSY_POLL),
	NAPIF_STATE_THREADED		= BIT(NAPI_STATE_THREADED),
	NAPIF_STATE_SCHED_THREADED	= BIT(NAPI_STATE_SCHED_THREADED),
};

enum gro_result {
	GRO_MERGED,
	GRO_MERGED_FREE,
	GRO_HELD,
	GRO_NORMAL,
	GRO_CONSUMED,
};
typedef enum gro_result gro_result_t;

/*
 * enum rx_handler_result - Possible return values for rx_handlers.
 * @RX_HANDLER_CONSUMED: skb was consumed by rx_handler, do not process it
 * further.
 * @RX_HANDLER_ANOTHER: Do another round in receive path. This is indicated in
 * case skb->dev was changed by rx_handler.
 * @RX_HANDLER_EXACT: Force exact delivery, no wildcard.
 * @RX_HANDLER_PASS: Do nothing, pass the skb as if no rx_handler was called.
 *
 * rx_handlers are functions called from inside __netif_receive_skb(), to do
 * special processing of the skb, prior to delivery to protocol handlers.
 *
 * Currently, a net_device can only have a single rx_handler registered. Trying
 * to register a second rx_handler will return -EBUSY.
 *
 * To register a rx_handler on a net_device, use netdev_rx_handler_register().
 * To unregister a rx_handler on a net_device, use
 * netdev_rx_handler_unregister().
 *
 * Upon return, rx_handler is expected to tell __netif_receive_skb() what to
 * do with the skb.
 *
 * If the rx_handler consumed the skb in some way, it should return
 * RX_HANDLER_CONSUMED. This is appropriate when the rx_handler arranged for
 * the skb to be delivered in some other way.
 *
 * If the rx_handler changed skb->dev, to divert the skb to another
 * net_device, it should return RX_HANDLER_ANOTHER. The rx_handler for the
 * new device will be called if it exists.
 *
 * If the rx_handler decides the skb should be ignored, it should return
 * RX_HANDLER_EXACT. The skb will only be delivered to protocol handlers that
 * are registered on exact device (ptype->dev == skb->dev).
 *
 * If the rx_handler didn't change skb->dev, but wants the skb to be normally
 * delivered, it should return RX_HANDLER_PASS.
 *
 * A device without a registered rx_handler will behave as if rx_handler
 * returned RX_HANDLER_PASS.
 */

enum rx_handler_result {
	RX_HANDLER_CONSUMED,
	RX_HANDLER_ANOTHER,
	RX_HANDLER_EXACT,
	RX_HANDLER_PASS,
};
typedef enum rx_handler_result rx_handler_result_t;
typedef rx_handler_result_t rx_handler_func_t(struct sk_buff **pskb);

void __napi_schedule(struct napi_struct *n);
void __napi_schedule_irqoff(struct napi_struct *n);

static inline bool napi_disable_pending(struct napi_struct *n)
{
	return test_bit(NAPI_STATE_DISABLE, &n->state);
}

static inline bool napi_prefer_busy_poll(struct napi_struct *n)
{
	return test_bit(NAPI_STATE_PREFER_BUSY_POLL, &n->state);
}

bool napi_schedule_prep(struct napi_struct *n);

/**
 *	napi_schedule - schedule NAPI poll
 *	@n: NAPI context
 *
 * Schedule NAPI poll routine to be called if it is not already
 * running.
 */
static inline void napi_schedule(struct napi_struct *n)
{
	if (napi_schedule_prep(n))
		__napi_schedule(n);
}

/**
 *	napi_schedule_irqoff - schedule NAPI poll
 *	@n: NAPI context
 *
 * Variant of napi_schedule(), assuming hard irqs are masked.
 */
static inline void napi_schedule_irqoff(struct napi_struct *n)
{
	if (napi_schedule_prep(n))
		__napi_schedule_irqoff(n);
}

/* Try to reschedule poll. Called by dev->poll() after napi_complete().  */
static inline bool napi_reschedule(struct napi_struct *napi)
{
	if (napi_schedule_prep(napi)) {
		__napi_schedule(napi);
		return true;
	}
	return false;
}

bool napi_complete_done(struct napi_struct *n, int work_done);
/**
 *	napi_complete - NAPI processing complete
 *	@n: NAPI context
 *
 * Mark NAPI processing as complete.
 * Consider using napi_complete_done() instead.
 * Return false if device should avoid rearming interrupts.
 */
static inline bool napi_complete(struct napi_struct *n)
{
	return napi_complete_done(n, 0);
}

int dev_set_threaded(struct net_device *dev, bool threaded);

/**
 *	napi_disable - prevent NAPI from scheduling
 *	@n: NAPI context
 *
 * Stop NAPI from being scheduled on this context.
 * Waits till any outstanding processing completes.
 */
void napi_disable(struct napi_struct *n);

void napi_enable(struct napi_struct *n);

/**
 *	napi_synchronize - wait until NAPI is not running
 *	@n: NAPI context
 *
 * Wait until NAPI is done being scheduled on this context.
 * Waits till any outstanding processing completes but
 * does not disable future activations.
 */
static inline void napi_synchronize(const struct napi_struct *n)
{
	if (IS_ENABLED(CONFIG_SMP))
		while (test_bit(NAPI_STATE_SCHED, &n->state))
			msleep(1);
	else
		barrier();
}

/**
 *	napi_if_scheduled_mark_missed - if napi is running, set the
 *	NAPIF_STATE_MISSED
 *	@n: NAPI context
 *
 * If napi is running, set the NAPIF_STATE_MISSED, and return true if
 * NAPI is scheduled.
 **/
static inline bool napi_if_scheduled_mark_missed(struct napi_struct *n)
{
	unsigned long val, new;

	val = READ_ONCE(n->state);
	do {
		if (val & NAPIF_STATE_DISABLE)
			return true;

		if (!(val & NAPIF_STATE_SCHED))
			return false;

		new = val | NAPIF_STATE_MISSED;
	} while (!try_cmpxchg(&n->state, &val, new));

	return true;
}

enum netdev_queue_state_t {
	__QUEUE_STATE_DRV_XOFF,
	__QUEUE_STATE_STACK_XOFF,
	__QUEUE_STATE_FROZEN,
};

#define QUEUE_STATE_DRV_XOFF	(1 << __QUEUE_STATE_DRV_XOFF)
#define QUEUE_STATE_STACK_XOFF	(1 << __QUEUE_STATE_STACK_XOFF)
#define QUEUE_STATE_FROZEN	(1 << __QUEUE_STATE_FROZEN)

#define QUEUE_STATE_ANY_XOFF	(QUEUE_STATE_DRV_XOFF | QUEUE_STATE_STACK_XOFF)
#define QUEUE_STATE_ANY_XOFF_OR_FROZEN (QUEUE_STATE_ANY_XOFF | \
					QUEUE_STATE_FROZEN)
#define QUEUE_STATE_DRV_XOFF_OR_FROZEN (QUEUE_STATE_DRV_XOFF | \
					QUEUE_STATE_FROZEN)

/*
 * __QUEUE_STATE_DRV_XOFF is used by drivers to stop the transmit queue.  The
 * netif_tx_* functions below are used to manipulate this flag.  The
 * __QUEUE_STATE_STACK_XOFF flag is used by the stack to stop the transmit
 * queue independently.  The netif_xmit_*stopped functions below are called
 * to check if the queue has been stopped by the driver or stack (either
 * of the XOFF bits are set in the state).  Drivers should not need to call
 * netif_xmit*stopped functions, they should only be using netif_tx_*.
 */

struct netdev_queue {
/*
 * read-mostly part
 */
	struct net_device	*dev;
	netdevice_tracker	dev_tracker;

	struct Qdisc __rcu	*qdisc;
	struct Qdisc		*qdisc_sleeping;
#ifdef CONFIG_SYSFS
	struct kobject		kobj;
#endif
#if defined(CONFIG_XPS) && defined(CONFIG_NUMA)
	int			numa_node;
#endif
	unsigned long		tx_maxrate;
	/*
	 * Number of TX timeouts for this queue
	 * (/sys/class/net/DEV/Q/trans_timeout)
	 */
	atomic_long_t		trans_timeout;

	/* Subordinate device that the queue has been assigned to */
	struct net_device	*sb_dev;
#ifdef CONFIG_XDP_SOCKETS
	struct xsk_buff_pool    *pool;
#endif
/*
 * write-mostly part
 */
	spinlock_t		_xmit_lock ____cacheline_aligned_in_smp;
	int			xmit_lock_owner;
	/*
	 * Time (in jiffies) of last Tx
	 */
	unsigned long		trans_start;

	unsigned long		state;

#ifdef CONFIG_BQL
	struct dql		dql;
#endif
} ____cacheline_aligned_in_smp;

extern int sysctl_fb_tunnels_only_for_init_net;
extern int sysctl_devconf_inherit_init_net;

/*
 * sysctl_fb_tunnels_only_for_init_net == 0 : For all netns
 *                                     == 1 : For initns only
 *                                     == 2 : For none.
 */
static inline bool net_has_fallback_tunnels(const struct net *net)
{
#if IS_ENABLED(CONFIG_SYSCTL)
	int fb_tunnels_only_for_init_net = READ_ONCE(sysctl_fb_tunnels_only_for_init_net);

	return !fb_tunnels_only_for_init_net ||
		(net_eq(net, &init_net) && fb_tunnels_only_for_init_net == 1);
#else
	return true;
#endif
}

static inline int net_inherit_devconf(void)
{
#if IS_ENABLED(CONFIG_SYSCTL)
	return READ_ONCE(sysctl_devconf_inherit_init_net);
#else
	return 0;
#endif
}

static inline int netdev_queue_numa_node_read(const struct netdev_queue *q)
{
#if defined(CONFIG_XPS) && defined(CONFIG_NUMA)
	return q->numa_node;
#else
	return NUMA_NO_NODE;
#endif
}

static inline void netdev_queue_numa_node_write(struct netdev_queue *q, int node)
{
#if defined(CONFIG_XPS) && defined(CONFIG_NUMA)
	q->numa_node = node;
#endif
}

#ifdef CONFIG_RPS
/*
 * This structure holds an RPS map which can be of variable length.  The
 * map is an array of CPUs.
 */
struct rps_map {
	unsigned int len;
	struct rcu_head rcu;
	u16 cpus[];
};
#define RPS_MAP_SIZE(_num) (sizeof(struct rps_map) + ((_num) * sizeof(u16)))

/*
 * The rps_dev_flow structure contains the mapping of a flow to a CPU, the
 * tail pointer for that CPU's input queue at the time of last enqueue, and
 * a hardware filter index.
 */
struct rps_dev_flow {
	u16 cpu;
	u16 filter;
	unsigned int last_qtail;
};
#define RPS_NO_FILTER 0xffff

/*
 * The rps_dev_flow_table structure contains a table of flow mappings.
 */
struct rps_dev_flow_table {
	unsigned int mask;
	struct rcu_head rcu;
	struct rps_dev_flow flows[];
};
#define RPS_DEV_FLOW_TABLE_SIZE(_num) (sizeof(struct rps_dev_flow_table) + \
    ((_num) * sizeof(struct rps_dev_flow)))

/*
 * The rps_sock_flow_table contains mappings of flows to the last CPU
 * on which they were processed by the application (set in recvmsg).
 * Each entry is a 32bit value. Upper part is the high-order bits
 * of flow hash, lower part is CPU number.
 * rps_cpu_mask is used to partition the space, depending on number of
 * possible CPUs : rps_cpu_mask = roundup_pow_of_two(nr_cpu_ids) - 1
 * For example, if 64 CPUs are possible, rps_cpu_mask = 0x3f,
 * meaning we use 32-6=26 bits for the hash.
 */
struct rps_sock_flow_table {
	u32	mask;

	u32	ents[] ____cacheline_aligned_in_smp;
};
#define	RPS_SOCK_FLOW_TABLE_SIZE(_num) (offsetof(struct rps_sock_flow_table, ents[_num]))

#define RPS_NO_CPU 0xffff

extern u32 rps_cpu_mask;
extern struct rps_sock_flow_table __rcu *rps_sock_flow_table;

static inline void rps_record_sock_flow(struct rps_sock_flow_table *table,
					u32 hash)
{
	if (table && hash) {
		unsigned int index = hash & table->mask;
		u32 val = hash & ~rps_cpu_mask;

		/* We only give a hint, preemption can change CPU under us */
		val |= raw_smp_processor_id();

		if (table->ents[index] != val)
			table->ents[index] = val;
	}
}

#ifdef CONFIG_RFS_ACCEL
bool rps_may_expire_flow(struct net_device *dev, u16 rxq_index, u32 flow_id,
			 u16 filter_id);
#endif
#endif /* CONFIG_RPS */

/* This structure contains an instance of an RX queue. */
struct netdev_rx_queue {
	struct xdp_rxq_info		xdp_rxq;
#ifdef CONFIG_RPS
	struct rps_map __rcu		*rps_map;
	struct rps_dev_flow_table __rcu	*rps_flow_table;
#endif
	struct kobject			kobj;
	struct net_device		*dev;
	netdevice_tracker		dev_tracker;

#ifdef CONFIG_XDP_SOCKETS
	struct xsk_buff_pool            *pool;
#endif
} ____cacheline_aligned_in_smp;

/*
 * RX queue sysfs structures and functions.
 */
struct rx_queue_attribute {
	struct attribute attr;
	ssize_t (*show)(struct netdev_rx_queue *queue, char *buf);
	ssize_t (*store)(struct netdev_rx_queue *queue,
			 const char *buf, size_t len);
};

/* XPS map type and offset of the xps map within net_device->xps_maps[]. */
enum xps_map_type {
	XPS_CPUS = 0,
	XPS_RXQS,
	XPS_MAPS_MAX,
};

#ifdef CONFIG_XPS
/*
 * This structure holds an XPS map which can be of variable length.  The
 * map is an array of queues.
 */
struct xps_map {
	unsigned int len;
	unsigned int alloc_len;
	struct rcu_head rcu;
	u16 queues[];
};
#define XPS_MAP_SIZE(_num) (sizeof(struct xps_map) + ((_num) * sizeof(u16)))
#define XPS_MIN_MAP_ALLOC ((L1_CACHE_ALIGN(offsetof(struct xps_map, queues[1])) \
       - sizeof(struct xps_map)) / sizeof(u16))

/*
 * This structure holds all XPS maps for device.  Maps are indexed by CPU.
 *
 * We keep track of the number of cpus/rxqs used when the struct is allocated,
 * in nr_ids. This will help not accessing out-of-bound memory.
 *
 * We keep track of the number of traffic classes used when the struct is
 * allocated, in num_tc. This will be used to navigate the maps, to ensure we're
 * not crossing its upper bound, as the original dev->num_tc can be updated in
 * the meantime.
 */
struct xps_dev_maps {
	struct rcu_head rcu;
	unsigned int nr_ids;
	s16 num_tc;
	struct xps_map __rcu *attr_map[]; /* Either CPUs map or RXQs map */
};

#define XPS_CPU_DEV_MAPS_SIZE(_tcs) (sizeof(struct xps_dev_maps) +	\
	(nr_cpu_ids * (_tcs) * sizeof(struct xps_map *)))

#define XPS_RXQ_DEV_MAPS_SIZE(_tcs, _rxqs) (sizeof(struct xps_dev_maps) +\
	(_rxqs * (_tcs) * sizeof(struct xps_map *)))

#endif /* CONFIG_XPS */

#define TC_MAX_QUEUE	16
#define TC_BITMASK	15
/* HW offloaded queuing disciplines txq count and offset maps */
struct netdev_tc_txq {
	u16 count;
	u16 offset;
};

#if defined(CONFIG_FCOE) || defined(CONFIG_FCOE_MODULE)
/*
 * This structure is to hold information about the device
 * configured to run FCoE protocol stack.
 */
struct netdev_fcoe_hbainfo {
	char	manufacturer[64];
	char	serial_number[64];
	char	hardware_version[64];
	char	driver_version[64];
	char	optionrom_version[64];
	char	firmware_version[64];
	char	model[256];
	char	model_description[256];
};
#endif

#define MAX_PHYS_ITEM_ID_LEN 32

/* This structure holds a unique identifier to identify some
 * physical item (port for example) used by a netdevice.
 */
struct netdev_phys_item_id {
	unsigned char id[MAX_PHYS_ITEM_ID_LEN];
	unsigned char id_len;
};

static inline bool netdev_phys_item_id_same(struct netdev_phys_item_id *a,
					    struct netdev_phys_item_id *b)
{
	return a->id_len == b->id_len &&
	       memcmp(a->id, b->id, a->id_len) == 0;
}

typedef u16 (*select_queue_fallback_t)(struct net_device *dev,
				       struct sk_buff *skb,
				       struct net_device *sb_dev);

enum net_device_path_type {
	DEV_PATH_ETHERNET = 0,
	DEV_PATH_VLAN,
	DEV_PATH_BRIDGE,
	DEV_PATH_PPPOE,
	DEV_PATH_DSA,
	DEV_PATH_MTK_WDMA,
};

struct net_device_path {
	enum net_device_path_type	type;
	const struct net_device		*dev;
	union {
		struct {
			u16		id;
			__be16		proto;
			u8		h_dest[ETH_ALEN];
		} encap;
		struct {
			enum {
				DEV_PATH_BR_VLAN_KEEP,
				DEV_PATH_BR_VLAN_TAG,
				DEV_PATH_BR_VLAN_UNTAG,
				DEV_PATH_BR_VLAN_UNTAG_HW,
			}		vlan_mode;
			u16		vlan_id;
			__be16		vlan_proto;
		} bridge;
		struct {
			int port;
			u16 proto;
		} dsa;
		struct {
			u8 wdma_idx;
			u8 queue;
			u16 wcid;
			u8 bss;
		} mtk_wdma;
	};
};

#define NET_DEVICE_PATH_STACK_MAX	5
#define NET_DEVICE_PATH_VLAN_MAX	2

struct net_device_path_stack {
	int			num_paths;
	struct net_device_path	path[NET_DEVICE_PATH_STACK_MAX];
};

struct net_device_path_ctx {
	const struct net_device *dev;
	u8			daddr[ETH_ALEN];

	int			num_vlans;
	struct {
		u16		id;
		__be16		proto;
	} vlan[NET_DEVICE_PATH_VLAN_MAX];
};

enum tc_setup_type {
	TC_QUERY_CAPS,
	TC_SETUP_QDISC_MQPRIO,
	TC_SETUP_CLSU32,
	TC_SETUP_CLSFLOWER,
	TC_SETUP_CLSMATCHALL,
	TC_SETUP_CLSBPF,
	TC_SETUP_BLOCK,
	TC_SETUP_QDISC_CBS,
	TC_SETUP_QDISC_RED,
	TC_SETUP_QDISC_PRIO,
	TC_SETUP_QDISC_MQ,
	TC_SETUP_QDISC_ETF,
	TC_SETUP_ROOT_QDISC,
	TC_SETUP_QDISC_GRED,
	TC_SETUP_QDISC_TAPRIO,
	TC_SETUP_FT,
	TC_SETUP_QDISC_ETS,
	TC_SETUP_QDISC_TBF,
	TC_SETUP_QDISC_FIFO,
	TC_SETUP_QDISC_HTB,
	TC_SETUP_ACT,
};

/* These structures hold the attributes of bpf state that are being passed
 * to the netdevice through the bpf op.
 */
enum bpf_netdev_command {
	/* Set or clear a bpf program used in the earliest stages of packet
	 * rx. The prog will have been loaded as BPF_PROG_TYPE_XDP. The callee
	 * is responsible for calling bpf_prog_put on any old progs that are
	 * stored. In case of error, the callee need not release the new prog
	 * reference, but on success it takes ownership and must bpf_prog_put
	 * when it is no longer used.
	 */
	XDP_SETUP_PROG,
	XDP_SETUP_PROG_HW,
	/* BPF program for offload callbacks, invoked at program load time. */
	BPF_OFFLOAD_MAP_ALLOC,
	BPF_OFFLOAD_MAP_FREE,
	XDP_SETUP_XSK_POOL,
};

struct bpf_prog_offload_ops;
struct netlink_ext_ack;
struct xdp_umem;
struct xdp_dev_bulk_queue;
struct bpf_xdp_link;

enum bpf_xdp_mode {
	XDP_MODE_SKB = 0,
	XDP_MODE_DRV = 1,
	XDP_MODE_HW = 2,
	__MAX_XDP_MODE
};

struct bpf_xdp_entity {
	struct bpf_prog *prog;
	struct bpf_xdp_link *link;
};

struct netdev_bpf {
	enum bpf_netdev_command command;
	union {
		/* XDP_SETUP_PROG */
		struct {
			u32 flags;
			struct bpf_prog *prog;
			struct netlink_ext_ack *extack;
		};
		/* BPF_OFFLOAD_MAP_ALLOC, BPF_OFFLOAD_MAP_FREE */
		struct {
			struct bpf_offloaded_map *offmap;
		};
		/* XDP_SETUP_XSK_POOL */
		struct {
			struct xsk_buff_pool *pool;
			u16 queue_id;
		} xsk;
	};
};

/* Flags for ndo_xsk_wakeup. */
#define XDP_WAKEUP_RX (1 << 0)
#define XDP_WAKEUP_TX (1 << 1)

#ifdef CONFIG_XFRM_OFFLOAD
struct xfrmdev_ops {
	int	(*xdo_dev_state_add) (struct xfrm_state *x);
	void	(*xdo_dev_state_delete) (struct xfrm_state *x);
	void	(*xdo_dev_state_free) (struct xfrm_state *x);
	bool	(*xdo_dev_offload_ok) (struct sk_buff *skb,
				       struct xfrm_state *x);
	void	(*xdo_dev_state_advance_esn) (struct xfrm_state *x);
};
#endif

struct dev_ifalias {
	struct rcu_head rcuhead;
	char ifalias[];
};

struct devlink;
struct tlsdev_ops;

struct netdev_net_notifier {
	struct list_head list;
	struct notifier_block *nb;
};

/*
 * This structure defines the management hooks for network devices.
 * The following hooks can be defined; unless noted otherwise, they are
 * optional and can be filled with a null pointer.
 *
 * int (*ndo_init)(struct net_device *dev);
 *     This function is called once when a network device is registered.
 *     The network device can use this for any late stage initialization
 *     or semantic validation. It can fail with an error code which will
 *     be propagated back to register_netdev.
 *
 * void (*ndo_uninit)(struct net_device *dev);
 *     This function is called when device is unregistered or when registration
 *     fails. It is not called if init fails.
 *
 * int (*ndo_open)(struct net_device *dev);
 *     This function is called when a network device transitions to the up
 *     state.
 *
 * int (*ndo_stop)(struct net_device *dev);
 *     This function is called when a network device transitions to the down
 *     state.
 *
 * netdev_tx_t (*ndo_start_xmit)(struct sk_buff *skb,
 *                               struct net_device *dev);
 *	Called when a packet needs to be transmitted.
 *	Returns NETDEV_TX_OK.  Can return NETDEV_TX_BUSY, but you should stop
 *	the queue before that can happen; it's for obsolete devices and weird
 *	corner cases, but the stack really does a non-trivial amount
 *	of useless work if you return NETDEV_TX_BUSY.
 *	Required; cannot be NULL.
 *
 * netdev_features_t (*ndo_features_check)(struct sk_buff *skb,
 *					   struct net_device *dev
 *					   netdev_features_t features);
 *	Called by core transmit path to determine if device is capable of
 *	performing offload operations on a given packet. This is to give
 *	the device an opportunity to implement any restrictions that cannot
 *	be otherwise expressed by feature flags. The check is called with
 *	the set of features that the stack has calculated and it returns
 *	those the driver believes to be appropriate.
 *
 * u16 (*ndo_select_queue)(struct net_device *dev, struct sk_buff *skb,
 *                         struct net_device *sb_dev);
 *	Called to decide which queue to use when device supports multiple
 *	transmit queues.
 *
 * void (*ndo_change_rx_flags)(struct net_device *dev, int flags);
 *	This function is called to allow device receiver to make
 *	changes to configuration when multicast or promiscuous is enabled.
 *
 * void (*ndo_set_rx_mode)(struct net_device *dev);
 *	This function is called device changes address list filtering.
 *	If driver handles unicast address filtering, it should set
 *	IFF_UNICAST_FLT in its priv_flags.
 *
 * int (*ndo_set_mac_address)(struct net_device *dev, void *addr);
 *	This function  is called when the Media Access Control address
 *	needs to be changed. If this interface is not defined, the
 *	MAC address can not be changed.
 *
 * int (*ndo_validate_addr)(struct net_device *dev);
 *	Test if Media Access Control address is valid for the device.
 *
 * int (*ndo_do_ioctl)(struct net_device *dev, struct ifreq *ifr, int cmd);
 *	Old-style ioctl entry point. This is used internally by the
 *	appletalk and ieee802154 subsystems but is no longer called by
 *	the device ioctl handler.
 *
 * int (*ndo_siocbond)(struct net_device *dev, struct ifreq *ifr, int cmd);
 *	Used by the bonding driver for its device specific ioctls:
 *	SIOCBONDENSLAVE, SIOCBONDRELEASE, SIOCBONDSETHWADDR, SIOCBONDCHANGEACTIVE,
 *	SIOCBONDSLAVEINFOQUERY, and SIOCBONDINFOQUERY
 *
 * * int (*ndo_eth_ioctl)(struct net_device *dev, struct ifreq *ifr, int cmd);
 *	Called for ethernet specific ioctls: SIOCGMIIPHY, SIOCGMIIREG,
 *	SIOCSMIIREG, SIOCSHWTSTAMP and SIOCGHWTSTAMP.
 *
 * int (*ndo_set_config)(struct net_device *dev, struct ifmap *map);
 *	Used to set network devices bus interface parameters. This interface
 *	is retained for legacy reasons; new devices should use the bus
 *	interface (PCI) for low level management.
 *
 * int (*ndo_change_mtu)(struct net_device *dev, int new_mtu);
 *	Called when a user wants to change the Maximum Transfer Unit
 *	of a device.
 *
 * void (*ndo_tx_timeout)(struct net_device *dev, unsigned int txqueue);
 *	Callback used when the transmitter has not made any progress
 *	for dev->watchdog ticks.
 *
 * void (*ndo_get_stats64)(struct net_device *dev,
 *                         struct rtnl_link_stats64 *storage);
 * struct net_device_stats* (*ndo_get_stats)(struct net_device *dev);
 *	Called when a user wants to get the network device usage
 *	statistics. Drivers must do one of the following:
 *	1. Define @ndo_get_stats64 to fill in a zero-initialised
 *	   rtnl_link_stats64 structure passed by the caller.
 *	2. Define @ndo_get_stats to update a net_device_stats structure
 *	   (which should normally be dev->stats) and return a pointer to
 *	   it. The structure may be changed asynchronously only if each
 *	   field is written atomically.
 *	3. Update dev->stats asynchronously and atomically, and define
 *	   neither operation.
 *
 * bool (*ndo_has_offload_stats)(const struct net_device *dev, int attr_id)
 *	Return true if this device supports offload stats of this attr_id.
 *
 * int (*ndo_get_offload_stats)(int attr_id, const struct net_device *dev,
 *	void *attr_data)
 *	Get statistics for offload operations by attr_id. Write it into the
 *	attr_data pointer.
 *
 * int (*ndo_vlan_rx_add_vid)(struct net_device *dev, __be16 proto, u16 vid);
 *	If device supports VLAN filtering this function is called when a
 *	VLAN id is registered.
 *
 * int (*ndo_vlan_rx_kill_vid)(struct net_device *dev, __be16 proto, u16 vid);
 *	If device supports VLAN filtering this function is called when a
 *	VLAN id is unregistered.
 *
 * void (*ndo_poll_controller)(struct net_device *dev);
 *
 *	SR-IOV management functions.
 * int (*ndo_set_vf_mac)(struct net_device *dev, int vf, u8* mac);
 * int (*ndo_set_vf_vlan)(struct net_device *dev, int vf, u16 vlan,
 *			  u8 qos, __be16 proto);
 * int (*ndo_set_vf_rate)(struct net_device *dev, int vf, int min_tx_rate,
 *			  int max_tx_rate);
 * int (*ndo_set_vf_spoofchk)(struct net_device *dev, int vf, bool setting);
 * int (*ndo_set_vf_trust)(struct net_device *dev, int vf, bool setting);
 * int (*ndo_get_vf_config)(struct net_device *dev,
 *			    int vf, struct ifla_vf_info *ivf);
 * int (*ndo_set_vf_link_state)(struct net_device *dev, int vf, int link_state);
 * int (*ndo_set_vf_port)(struct net_device *dev, int vf,
 *			  struct nlattr *port[]);
 *
 *      Enable or disable the VF ability to query its RSS Redirection Table and
 *      Hash Key. This is needed since on some devices VF share this information
 *      with PF and querying it may introduce a theoretical security risk.
 * int (*ndo_set_vf_rss_query_en)(struct net_device *dev, int vf, bool setting);
 * int (*ndo_get_vf_port)(struct net_device *dev, int vf, struct sk_buff *skb);
 * int (*ndo_setup_tc)(struct net_device *dev, enum tc_setup_type type,
 *		       void *type_data);
 *	Called to setup any 'tc' scheduler, classifier or action on @dev.
 *	This is always called from the stack with the rtnl lock held and netif
 *	tx queues stopped. This allows the netdevice to perform queue
 *	management safely.
 *
 *	Fiber Channel over Ethernet (FCoE) offload functions.
 * int (*ndo_fcoe_enable)(struct net_device *dev);
 *	Called when the FCoE protocol stack wants to start using LLD for FCoE
 *	so the underlying device can perform whatever needed configuration or
 *	initialization to support acceleration of FCoE traffic.
 *
 * int (*ndo_fcoe_disable)(struct net_device *dev);
 *	Called when the FCoE protocol stack wants to stop using LLD for FCoE
 *	so the underlying device can perform whatever needed clean-ups to
 *	stop supporting acceleration of FCoE traffic.
 *
 * int (*ndo_fcoe_ddp_setup)(struct net_device *dev, u16 xid,
 *			     struct scatterlist *sgl, unsigned int sgc);
 *	Called when the FCoE Initiator wants to initialize an I/O that
 *	is a possible candidate for Direct Data Placement (DDP). The LLD can
 *	perform necessary setup and returns 1 to indicate the device is set up
 *	successfully to perform DDP on this I/O, otherwise this returns 0.
 *
 * int (*ndo_fcoe_ddp_done)(struct net_device *dev,  u16 xid);
 *	Called when the FCoE Initiator/Target is done with the DDPed I/O as
 *	indicated by the FC exchange id 'xid', so the underlying device can
 *	clean up and reuse resources for later DDP requests.
 *
 * int (*ndo_fcoe_ddp_target)(struct net_device *dev, u16 xid,
 *			      struct scatterlist *sgl, unsigned int sgc);
 *	Called when the FCoE Target wants to initialize an I/O that
 *	is a possible candidate for Direct Data Placement (DDP). The LLD can
 *	perform necessary setup and returns 1 to indicate the device is set up
 *	successfully to perform DDP on this I/O, otherwise this returns 0.
 *
 * int (*ndo_fcoe_get_hbainfo)(struct net_device *dev,
 *			       struct netdev_fcoe_hbainfo *hbainfo);
 *	Called when the FCoE Protocol stack wants information on the underlying
 *	device. This information is utilized by the FCoE protocol stack to
 *	register attributes with Fiber Channel management service as per the
 *	FC-GS Fabric Device Management Information(FDMI) specification.
 *
 * int (*ndo_fcoe_get_wwn)(struct net_device *dev, u64 *wwn, int type);
 *	Called when the underlying device wants to override default World Wide
 *	Name (WWN) generation mechanism in FCoE protocol stack to pass its own
 *	World Wide Port Name (WWPN) or World Wide Node Name (WWNN) to the FCoE
 *	protocol stack to use.
 *
 *	RFS acceleration.
 * int (*ndo_rx_flow_steer)(struct net_device *dev, const struct sk_buff *skb,
 *			    u16 rxq_index, u32 flow_id);
 *	Set hardware filter for RFS.  rxq_index is the target queue index;
 *	flow_id is a flow ID to be passed to rps_may_expire_flow() later.
 *	Return the filter ID on success, or a negative error code.
 *
 *	Slave management functions (for bridge, bonding, etc).
 * int (*ndo_add_slave)(struct net_device *dev, struct net_device *slave_dev);
 *	Called to make another netdev an underling.
 *
 * int (*ndo_del_slave)(struct net_device *dev, struct net_device *slave_dev);
 *	Called to release previously enslaved netdev.
 *
 * struct net_device *(*ndo_get_xmit_slave)(struct net_device *dev,
 *					    struct sk_buff *skb,
 *					    bool all_slaves);
 *	Get the xmit slave of master device. If all_slaves is true, function
 *	assume all the slaves can transmit.
 *
 *      Feature/offload setting functions.
 * netdev_features_t (*ndo_fix_features)(struct net_device *dev,
 *		netdev_features_t features);
 *	Adjusts the requested feature flags according to device-specific
 *	constraints, and returns the resulting flags. Must not modify
 *	the device state.
 *
 * int (*ndo_set_features)(struct net_device *dev, netdev_features_t features);
 *	Called to update device configuration to new features. Passed
 *	feature set might be less than what was returned by ndo_fix_features()).
 *	Must return >0 or -errno if it changed dev->features itself.
 *
 * int (*ndo_fdb_add)(struct ndmsg *ndm, struct nlattr *tb[],
 *		      struct net_device *dev,
 *		      const unsigned char *addr, u16 vid, u16 flags,
 *		      struct netlink_ext_ack *extack);
 *	Adds an FDB entry to dev for addr.
 * int (*ndo_fdb_del)(struct ndmsg *ndm, struct nlattr *tb[],
 *		      struct net_device *dev,
 *		      const unsigned char *addr, u16 vid)
 *	Deletes the FDB entry from dev coresponding to addr.
 * int (*ndo_fdb_del_bulk)(struct ndmsg *ndm, struct nlattr *tb[],
 *			   struct net_device *dev,
 *			   u16 vid,
 *			   struct netlink_ext_ack *extack);
 * int (*ndo_fdb_dump)(struct sk_buff *skb, struct netlink_callback *cb,
 *		       struct net_device *dev, struct net_device *filter_dev,
 *		       int *idx)
 *	Used to add FDB entries to dump requests. Implementers should add
 *	entries to skb and update idx with the number of entries.
 *
 * int (*ndo_bridge_setlink)(struct net_device *dev, struct nlmsghdr *nlh,
 *			     u16 flags, struct netlink_ext_ack *extack)
 * int (*ndo_bridge_getlink)(struct sk_buff *skb, u32 pid, u32 seq,
 *			     struct net_device *dev, u32 filter_mask,
 *			     int nlflags)
 * int (*ndo_bridge_dellink)(struct net_device *dev, struct nlmsghdr *nlh,
 *			     u16 flags);
 *
 * int (*ndo_change_carrier)(struct net_device *dev, bool new_carrier);
 *	Called to change device carrier. Soft-devices (like dummy, team, etc)
 *	which do not represent real hardware may define this to allow their
 *	userspace components to manage their virtual carrier state. Devices
 *	that determine carrier state from physical hardware properties (eg
 *	network cables) or protocol-dependent mechanisms (eg
 *	USB_CDC_NOTIFY_NETWORK_CONNECTION) should NOT implement this function.
 *
 * int (*ndo_get_phys_port_id)(struct net_device *dev,
 *			       struct netdev_phys_item_id *ppid);
 *	Called to get ID of physical port of this device. If driver does
 *	not implement this, it is assumed that the hw is not able to have
 *	multiple net devices on single physical port.
 *
 * int (*ndo_get_port_parent_id)(struct net_device *dev,
 *				 struct netdev_phys_item_id *ppid)
 *	Called to get the parent ID of the physical port of this device.
 *
 * void* (*ndo_dfwd_add_station)(struct net_device *pdev,
 *				 struct net_device *dev)
 *	Called by upper layer devices to accelerate switching or other
 *	station functionality into hardware. 'pdev is the lowerdev
 *	to use for the offload and 'dev' is the net device that will
 *	back the offload. Returns a pointer to the private structure
 *	the upper layer will maintain.
 * void (*ndo_dfwd_del_station)(struct net_device *pdev, void *priv)
 *	Called by upper layer device to delete the station created
 *	by 'ndo_dfwd_add_station'. 'pdev' is the net device backing
 *	the station and priv is the structure returned by the add
 *	operation.
 * int (*ndo_set_tx_maxrate)(struct net_device *dev,
 *			     int queue_index, u32 maxrate);
 *	Called when a user wants to set a max-rate limitation of specific
 *	TX queue.
 * int (*ndo_get_iflink)(const struct net_device *dev);
 *	Called to get the iflink value of this device.
 * int (*ndo_fill_metadata_dst)(struct net_device *dev, struct sk_buff *skb);
 *	This function is used to get egress tunnel information for given skb.
 *	This is useful for retrieving outer tunnel header parameters while
 *	sampling packet.
 * void (*ndo_set_rx_headroom)(struct net_device *dev, int needed_headroom);
 *	This function is used to specify the headroom that the skb must
 *	consider when allocation skb during packet reception. Setting
 *	appropriate rx headroom value allows avoiding skb head copy on
 *	forward. Setting a negative value resets the rx headroom to the
 *	default value.
 * int (*ndo_bpf)(struct net_device *dev, struct netdev_bpf *bpf);
 *	This function is used to set or query state related to XDP on the
 *	netdevice and manage BPF offload. See definition of
 *	enum bpf_netdev_command for details.
 * int (*ndo_xdp_xmit)(struct net_device *dev, int n, struct xdp_frame **xdp,
 *			u32 flags);
 *	This function is used to submit @n XDP packets for transmit on a
 *	netdevice. Returns number of frames successfully transmitted, frames
 *	that got dropped are freed/returned via xdp_return_frame().
 *	Returns negative number, means general error invoking ndo, meaning
 *	no frames were xmit'ed and core-caller will free all frames.
 * struct net_device *(*ndo_xdp_get_xmit_slave)(struct net_device *dev,
 *					        struct xdp_buff *xdp);
 *      Get the xmit slave of master device based on the xdp_buff.
 * int (*ndo_xsk_wakeup)(struct net_device *dev, u32 queue_id, u32 flags);
 *      This function is used to wake up the softirq, ksoftirqd or kthread
 *	responsible for sending and/or receiving packets on a specific
 *	queue id bound to an AF_XDP socket. The flags field specifies if
 *	only RX, only Tx, or both should be woken up using the flags
 *	XDP_WAKEUP_RX and XDP_WAKEUP_TX.
 * struct devlink_port *(*ndo_get_devlink_port)(struct net_device *dev);
 *	Get devlink port instance associated with a given netdev.
 *	Called with a reference on the netdevice and devlink locks only,
 *	rtnl_lock is not held.
 * int (*ndo_tunnel_ctl)(struct net_device *dev, struct ip_tunnel_parm *p,
 *			 int cmd);
 *	Add, change, delete or get information on an IPv4 tunnel.
 * struct net_device *(*ndo_get_peer_dev)(struct net_device *dev);
 *	If a device is paired with a peer device, return the peer instance.
 *	The caller must be under RCU read context.
 * int (*ndo_fill_forward_path)(struct net_device_path_ctx *ctx, struct net_device_path *path);
 *     Get the forwarding path to reach the real device from the HW destination address
 * ktime_t (*ndo_get_tstamp)(struct net_device *dev,
 *			     const struct skb_shared_hwtstamps *hwtstamps,
 *			     bool cycles);
 *	Get hardware timestamp based on normal/adjustable time or free running
 *	cycle counter. This function is required if physical clock supports a
 *	free running cycle counter.
 */
struct net_device_ops {
	int			(*ndo_init)(struct net_device *dev);
	void			(*ndo_uninit)(struct net_device *dev);
	int			(*ndo_open)(struct net_device *dev);
	int			(*ndo_stop)(struct net_device *dev);
	netdev_tx_t		(*ndo_start_xmit)(struct sk_buff *skb,
						  struct net_device *dev);
	netdev_features_t	(*ndo_features_check)(struct sk_buff *skb,
						      struct net_device *dev,
						      netdev_features_t features);
	u16			(*ndo_select_queue)(struct net_device *dev,
						    struct sk_buff *skb,
						    struct net_device *sb_dev);
	void			(*ndo_change_rx_flags)(struct net_device *dev,
						       int flags);
	void			(*ndo_set_rx_mode)(struct net_device *dev);
	int			(*ndo_set_mac_address)(struct net_device *dev,
						       void *addr);
	int			(*ndo_validate_addr)(struct net_device *dev);
	int			(*ndo_do_ioctl)(struct net_device *dev,
					        struct ifreq *ifr, int cmd);
	int			(*ndo_eth_ioctl)(struct net_device *dev,
						 struct ifreq *ifr, int cmd);
	int			(*ndo_siocbond)(struct net_device *dev,
						struct ifreq *ifr, int cmd);
	int			(*ndo_siocwandev)(struct net_device *dev,
						  struct if_settings *ifs);
	int			(*ndo_siocdevprivate)(struct net_device *dev,
						      struct ifreq *ifr,
						      void __user *data, int cmd);
	int			(*ndo_set_config)(struct net_device *dev,
					          struct ifmap *map);
	int			(*ndo_change_mtu)(struct net_device *dev,
						  int new_mtu);
	int			(*ndo_neigh_setup)(struct net_device *dev,
						   struct neigh_parms *);
	void			(*ndo_tx_timeout) (struct net_device *dev,
						   unsigned int txqueue);

	void			(*ndo_get_stats64)(struct net_device *dev,
						   struct rtnl_link_stats64 *storage);
	bool			(*ndo_has_offload_stats)(const struct net_device *dev, int attr_id);
	int			(*ndo_get_offload_stats)(int attr_id,
							 const struct net_device *dev,
							 void *attr_data);
	struct net_device_stats* (*ndo_get_stats)(struct net_device *dev);

	int			(*ndo_vlan_rx_add_vid)(struct net_device *dev,
						       __be16 proto, u16 vid);
	int			(*ndo_vlan_rx_kill_vid)(struct net_device *dev,
						        __be16 proto, u16 vid);
#ifdef CONFIG_NET_POLL_CONTROLLER
	void                    (*ndo_poll_controller)(struct net_device *dev);
	int			(*ndo_netpoll_setup)(struct net_device *dev,
						     struct netpoll_info *info);
	void			(*ndo_netpoll_cleanup)(struct net_device *dev);
#endif
	int			(*ndo_set_vf_mac)(struct net_device *dev,
						  int queue, u8 *mac);
	int			(*ndo_set_vf_vlan)(struct net_device *dev,
						   int queue, u16 vlan,
						   u8 qos, __be16 proto);
	int			(*ndo_set_vf_rate)(struct net_device *dev,
						   int vf, int min_tx_rate,
						   int max_tx_rate);
	int			(*ndo_set_vf_spoofchk)(struct net_device *dev,
						       int vf, bool setting);
	int			(*ndo_set_vf_trust)(struct net_device *dev,
						    int vf, bool setting);
	int			(*ndo_get_vf_config)(struct net_device *dev,
						     int vf,
						     struct ifla_vf_info *ivf);
	int			(*ndo_set_vf_link_state)(struct net_device *dev,
							 int vf, int link_state);
	int			(*ndo_get_vf_stats)(struct net_device *dev,
						    int vf,
						    struct ifla_vf_stats
						    *vf_stats);
	int			(*ndo_set_vf_port)(struct net_device *dev,
						   int vf,
						   struct nlattr *port[]);
	int			(*ndo_get_vf_port)(struct net_device *dev,
						   int vf, struct sk_buff *skb);
	int			(*ndo_get_vf_guid)(struct net_device *dev,
						   int vf,
						   struct ifla_vf_guid *node_guid,
						   struct ifla_vf_guid *port_guid);
	int			(*ndo_set_vf_guid)(struct net_device *dev,
						   int vf, u64 guid,
						   int guid_type);
	int			(*ndo_set_vf_rss_query_en)(
						   struct net_device *dev,
						   int vf, bool setting);
	int			(*ndo_setup_tc)(struct net_device *dev,
						enum tc_setup_type type,
						void *type_data);
#if IS_ENABLED(CONFIG_FCOE)
	int			(*ndo_fcoe_enable)(struct net_device *dev);
	int			(*ndo_fcoe_disable)(struct net_device *dev);
	int			(*ndo_fcoe_ddp_setup)(struct net_device *dev,
						      u16 xid,
						      struct scatterlist *sgl,
						      unsigned int sgc);
	int			(*ndo_fcoe_ddp_done)(struct net_device *dev,
						     u16 xid);
	int			(*ndo_fcoe_ddp_target)(struct net_device *dev,
						       u16 xid,
						       struct scatterlist *sgl,
						       unsigned int sgc);
	int			(*ndo_fcoe_get_hbainfo)(struct net_device *dev,
							struct netdev_fcoe_hbainfo *hbainfo);
#endif

#if IS_ENABLED(CONFIG_LIBFCOE)
#define NETDEV_FCOE_WWNN 0
#define NETDEV_FCOE_WWPN 1
	int			(*ndo_fcoe_get_wwn)(struct net_device *dev,
						    u64 *wwn, int type);
#endif

#ifdef CONFIG_RFS_ACCEL
	int			(*ndo_rx_flow_steer)(struct net_device *dev,
						     const struct sk_buff *skb,
						     u16 rxq_index,
						     u32 flow_id);
#endif
	int			(*ndo_add_slave)(struct net_device *dev,
						 struct net_device *slave_dev,
						 struct netlink_ext_ack *extack);
	int			(*ndo_del_slave)(struct net_device *dev,
						 struct net_device *slave_dev);
	struct net_device*	(*ndo_get_xmit_slave)(struct net_device *dev,
						      struct sk_buff *skb,
						      bool all_slaves);
	struct net_device*	(*ndo_sk_get_lower_dev)(struct net_device *dev,
							struct sock *sk);
	netdev_features_t	(*ndo_fix_features)(struct net_device *dev,
						    netdev_features_t features);
	int			(*ndo_set_features)(struct net_device *dev,
						    netdev_features_t features);
	int			(*ndo_neigh_construct)(struct net_device *dev,
						       struct neighbour *n);
	void			(*ndo_neigh_destroy)(struct net_device *dev,
						     struct neighbour *n);

	int			(*ndo_fdb_add)(struct ndmsg *ndm,
					       struct nlattr *tb[],
					       struct net_device *dev,
					       const unsigned char *addr,
					       u16 vid,
					       u16 flags,
					       struct netlink_ext_ack *extack);
	int			(*ndo_fdb_del)(struct ndmsg *ndm,
					       struct nlattr *tb[],
					       struct net_device *dev,
					       const unsigned char *addr,
					       u16 vid, struct netlink_ext_ack *extack);
	int			(*ndo_fdb_del_bulk)(struct ndmsg *ndm,
						    struct nlattr *tb[],
						    struct net_device *dev,
						    u16 vid,
						    struct netlink_ext_ack *extack);
	int			(*ndo_fdb_dump)(struct sk_buff *skb,
						struct netlink_callback *cb,
						struct net_device *dev,
						struct net_device *filter_dev,
						int *idx);
	int			(*ndo_fdb_get)(struct sk_buff *skb,
					       struct nlattr *tb[],
					       struct net_device *dev,
					       const unsigned char *addr,
					       u16 vid, u32 portid, u32 seq,
					       struct netlink_ext_ack *extack);
	int			(*ndo_bridge_setlink)(struct net_device *dev,
						      struct nlmsghdr *nlh,
						      u16 flags,
						      struct netlink_ext_ack *extack);
	int			(*ndo_bridge_getlink)(struct sk_buff *skb,
						      u32 pid, u32 seq,
						      struct net_device *dev,
						      u32 filter_mask,
						      int nlflags);
	int			(*ndo_bridge_dellink)(struct net_device *dev,
						      struct nlmsghdr *nlh,
						      u16 flags);
	int			(*ndo_change_carrier)(struct net_device *dev,
						      bool new_carrier);
	int			(*ndo_get_phys_port_id)(struct net_device *dev,
							struct netdev_phys_item_id *ppid);
	int			(*ndo_get_port_parent_id)(struct net_device *dev,
							  struct netdev_phys_item_id *ppid);
	int			(*ndo_get_phys_port_name)(struct net_device *dev,
							  char *name, size_t len);
	void*			(*ndo_dfwd_add_station)(struct net_device *pdev,
							struct net_device *dev);
	void			(*ndo_dfwd_del_station)(struct net_device *pdev,
							void *priv);

	int			(*ndo_set_tx_maxrate)(struct net_device *dev,
						      int queue_index,
						      u32 maxrate);
	int			(*ndo_get_iflink)(const struct net_device *dev);
	int			(*ndo_fill_metadata_dst)(struct net_device *dev,
						       struct sk_buff *skb);
	void			(*ndo_set_rx_headroom)(struct net_device *dev,
						       int needed_headroom);
	int			(*ndo_bpf)(struct net_device *dev,
					   struct netdev_bpf *bpf);
	int			(*ndo_xdp_xmit)(struct net_device *dev, int n,
						struct xdp_frame **xdp,
						u32 flags);
	struct net_device *	(*ndo_xdp_get_xmit_slave)(struct net_device *dev,
							  struct xdp_buff *xdp);
	int			(*ndo_xsk_wakeup)(struct net_device *dev,
						  u32 queue_id, u32 flags);
	struct devlink_port *	(*ndo_get_devlink_port)(struct net_device *dev);
	int			(*ndo_tunnel_ctl)(struct net_device *dev,
						  struct ip_tunnel_parm *p, int cmd);
	struct net_device *	(*ndo_get_peer_dev)(struct net_device *dev);
	int                     (*ndo_fill_forward_path)(struct net_device_path_ctx *ctx,
                                                         struct net_device_path *path);
	ktime_t			(*ndo_get_tstamp)(struct net_device *dev,
						  const struct skb_shared_hwtstamps *hwtstamps,
						  bool cycles);
};

/**
 * enum netdev_priv_flags - &struct net_device priv_flags
 *
 * These are the &struct net_device, they are only set internally
 * by drivers and used in the kernel. These flags are invisible to
 * userspace; this means that the order of these flags can change
 * during any kernel release.
 *
 * You should have a pretty good reason to be extending these flags.
 *
 * @IFF_802_1Q_VLAN: 802.1Q VLAN device
 * @IFF_EBRIDGE: Ethernet bridging device
 * @IFF_BONDING: bonding master or slave
 * @IFF_ISATAP: ISATAP interface (RFC4214)
 * @IFF_WAN_HDLC: WAN HDLC device
 * @IFF_XMIT_DST_RELEASE: dev_hard_start_xmit() is allowed to
 *	release skb->dst
 * @IFF_DONT_BRIDGE: disallow bridging this ether dev
 * @IFF_DISABLE_NETPOLL: disable netpoll at run-time
 * @IFF_MACVLAN_PORT: device used as macvlan port
 * @IFF_BRIDGE_PORT: device used as bridge port
 * @IFF_OVS_DATAPATH: device used as Open vSwitch datapath port
 * @IFF_TX_SKB_SHARING: The interface supports sharing skbs on transmit
 * @IFF_UNICAST_FLT: Supports unicast filtering
 * @IFF_TEAM_PORT: device used as team port
 * @IFF_SUPP_NOFCS: device supports sending custom FCS
 * @IFF_LIVE_ADDR_CHANGE: device supports hardware address
 *	change when it's running
 * @IFF_MACVLAN: Macvlan device
 * @IFF_XMIT_DST_RELEASE_PERM: IFF_XMIT_DST_RELEASE not taking into account
 *	underlying stacked devices
 * @IFF_L3MDEV_MASTER: device is an L3 master device
 * @IFF_NO_QUEUE: device can run without qdisc attached
 * @IFF_OPENVSWITCH: device is a Open vSwitch master
 * @IFF_L3MDEV_SLAVE: device is enslaved to an L3 master device
 * @IFF_TEAM: device is a team device
 * @IFF_RXFH_CONFIGURED: device has had Rx Flow indirection table configured
 * @IFF_PHONY_HEADROOM: the headroom value is controlled by an external
 *	entity (i.e. the master device for bridged veth)
 * @IFF_MACSEC: device is a MACsec device
 * @IFF_NO_RX_HANDLER: device doesn't support the rx_handler hook
 * @IFF_FAILOVER: device is a failover master device
 * @IFF_FAILOVER_SLAVE: device is lower dev of a failover master device
 * @IFF_L3MDEV_RX_HANDLER: only invoke the rx handler of L3 master device
 * @IFF_LIVE_RENAME_OK: rename is allowed while device is up and running
 * @IFF_TX_SKB_NO_LINEAR: device/driver is capable of xmitting frames with
 *	skb_headlen(skb) == 0 (data starts from frag0)
 * @IFF_CHANGE_PROTO_DOWN: device supports setting carrier via IFLA_PROTO_DOWN
 */
enum netdev_priv_flags {
	IFF_802_1Q_VLAN			= 1<<0,
	IFF_EBRIDGE			= 1<<1,
	IFF_BONDING			= 1<<2,
	IFF_ISATAP			= 1<<3,
	IFF_WAN_HDLC			= 1<<4,
	IFF_XMIT_DST_RELEASE		= 1<<5,
	IFF_DONT_BRIDGE			= 1<<6,
	IFF_DISABLE_NETPOLL		= 1<<7,
	IFF_MACVLAN_PORT		= 1<<8,
	IFF_BRIDGE_PORT			= 1<<9,
	IFF_OVS_DATAPATH		= 1<<10,
	IFF_TX_SKB_SHARING		= 1<<11,
	IFF_UNICAST_FLT			= 1<<12,
	IFF_TEAM_PORT			= 1<<13,
	IFF_SUPP_NOFCS			= 1<<14,
	IFF_LIVE_ADDR_CHANGE		= 1<<15,
	IFF_MACVLAN			= 1<<16,
	IFF_XMIT_DST_RELEASE_PERM	= 1<<17,
	IFF_L3MDEV_MASTER		= 1<<18,
	IFF_NO_QUEUE			= 1<<19,
	IFF_OPENVSWITCH			= 1<<20,
	IFF_L3MDEV_SLAVE		= 1<<21,
	IFF_TEAM			= 1<<22,
	IFF_RXFH_CONFIGURED		= 1<<23,
	IFF_PHONY_HEADROOM		= 1<<24,
	IFF_MACSEC			= 1<<25,
	IFF_NO_RX_HANDLER		= 1<<26,
	IFF_FAILOVER			= 1<<27,
	IFF_FAILOVER_SLAVE		= 1<<28,
	IFF_L3MDEV_RX_HANDLER		= 1<<29,
	IFF_LIVE_RENAME_OK		= 1<<30,
	IFF_TX_SKB_NO_LINEAR		= BIT_ULL(31),
<<<<<<< HEAD
=======
	IFF_CHANGE_PROTO_DOWN		= BIT_ULL(32),
>>>>>>> 29549c70
};

#define IFF_802_1Q_VLAN			IFF_802_1Q_VLAN
#define IFF_EBRIDGE			IFF_EBRIDGE
#define IFF_BONDING			IFF_BONDING
#define IFF_ISATAP			IFF_ISATAP
#define IFF_WAN_HDLC			IFF_WAN_HDLC
#define IFF_XMIT_DST_RELEASE		IFF_XMIT_DST_RELEASE
#define IFF_DONT_BRIDGE			IFF_DONT_BRIDGE
#define IFF_DISABLE_NETPOLL		IFF_DISABLE_NETPOLL
#define IFF_MACVLAN_PORT		IFF_MACVLAN_PORT
#define IFF_BRIDGE_PORT			IFF_BRIDGE_PORT
#define IFF_OVS_DATAPATH		IFF_OVS_DATAPATH
#define IFF_TX_SKB_SHARING		IFF_TX_SKB_SHARING
#define IFF_UNICAST_FLT			IFF_UNICAST_FLT
#define IFF_TEAM_PORT			IFF_TEAM_PORT
#define IFF_SUPP_NOFCS			IFF_SUPP_NOFCS
#define IFF_LIVE_ADDR_CHANGE		IFF_LIVE_ADDR_CHANGE
#define IFF_MACVLAN			IFF_MACVLAN
#define IFF_XMIT_DST_RELEASE_PERM	IFF_XMIT_DST_RELEASE_PERM
#define IFF_L3MDEV_MASTER		IFF_L3MDEV_MASTER
#define IFF_NO_QUEUE			IFF_NO_QUEUE
#define IFF_OPENVSWITCH			IFF_OPENVSWITCH
#define IFF_L3MDEV_SLAVE		IFF_L3MDEV_SLAVE
#define IFF_TEAM			IFF_TEAM
#define IFF_RXFH_CONFIGURED		IFF_RXFH_CONFIGURED
#define IFF_PHONY_HEADROOM		IFF_PHONY_HEADROOM
#define IFF_MACSEC			IFF_MACSEC
#define IFF_NO_RX_HANDLER		IFF_NO_RX_HANDLER
#define IFF_FAILOVER			IFF_FAILOVER
#define IFF_FAILOVER_SLAVE		IFF_FAILOVER_SLAVE
#define IFF_L3MDEV_RX_HANDLER		IFF_L3MDEV_RX_HANDLER
#define IFF_LIVE_RENAME_OK		IFF_LIVE_RENAME_OK
#define IFF_TX_SKB_NO_LINEAR		IFF_TX_SKB_NO_LINEAR

/* Specifies the type of the struct net_device::ml_priv pointer */
enum netdev_ml_priv_type {
	ML_PRIV_NONE,
	ML_PRIV_CAN,
};

/**
 *	struct net_device - The DEVICE structure.
 *
 *	Actually, this whole structure is a big mistake.  It mixes I/O
 *	data with strictly "high-level" data, and it has to know about
 *	almost every data structure used in the INET module.
 *
 *	@name:	This is the first field of the "visible" part of this structure
 *		(i.e. as seen by users in the "Space.c" file).  It is the name
 *		of the interface.
 *
 *	@name_node:	Name hashlist node
 *	@ifalias:	SNMP alias
 *	@mem_end:	Shared memory end
 *	@mem_start:	Shared memory start
 *	@base_addr:	Device I/O address
 *	@irq:		Device IRQ number
 *
 *	@state:		Generic network queuing layer state, see netdev_state_t
 *	@dev_list:	The global list of network devices
 *	@napi_list:	List entry used for polling NAPI devices
 *	@unreg_list:	List entry  when we are unregistering the
 *			device; see the function unregister_netdev
 *	@close_list:	List entry used when we are closing the device
 *	@ptype_all:     Device-specific packet handlers for all protocols
 *	@ptype_specific: Device-specific, protocol-specific packet handlers
 *
 *	@adj_list:	Directly linked devices, like slaves for bonding
 *	@features:	Currently active device features
 *	@hw_features:	User-changeable features
 *
 *	@wanted_features:	User-requested features
 *	@vlan_features:		Mask of features inheritable by VLAN devices
 *
 *	@hw_enc_features:	Mask of features inherited by encapsulating devices
 *				This field indicates what encapsulation
 *				offloads the hardware is capable of doing,
 *				and drivers will need to set them appropriately.
 *
 *	@mpls_features:	Mask of features inheritable by MPLS
 *	@gso_partial_features: value(s) from NETIF_F_GSO\*
 *
 *	@ifindex:	interface index
 *	@group:		The group the device belongs to
 *
 *	@stats:		Statistics struct, which was left as a legacy, use
 *			rtnl_link_stats64 instead
 *
 *	@core_stats:	core networking counters,
 *			do not use this in drivers
 *	@carrier_up_count:	Number of times the carrier has been up
 *	@carrier_down_count:	Number of times the carrier has been down
 *
 *	@wireless_handlers:	List of functions to handle Wireless Extensions,
 *				instead of ioctl,
 *				see <net/iw_handler.h> for details.
 *	@wireless_data:	Instance data managed by the core of wireless extensions
 *
 *	@netdev_ops:	Includes several pointers to callbacks,
 *			if one wants to override the ndo_*() functions
 *	@ethtool_ops:	Management operations
 *	@l3mdev_ops:	Layer 3 master device operations
 *	@ndisc_ops:	Includes callbacks for different IPv6 neighbour
 *			discovery handling. Necessary for e.g. 6LoWPAN.
 *	@xfrmdev_ops:	Transformation offload operations
 *	@tlsdev_ops:	Transport Layer Security offload operations
 *	@header_ops:	Includes callbacks for creating,parsing,caching,etc
 *			of Layer 2 headers.
 *
 *	@flags:		Interface flags (a la BSD)
 *	@priv_flags:	Like 'flags' but invisible to userspace,
 *			see if.h for the definitions
 *	@gflags:	Global flags ( kept as legacy )
 *	@padded:	How much padding added by alloc_netdev()
 *	@operstate:	RFC2863 operstate
 *	@link_mode:	Mapping policy to operstate
 *	@if_port:	Selectable AUI, TP, ...
 *	@dma:		DMA channel
 *	@mtu:		Interface MTU value
 *	@min_mtu:	Interface Minimum MTU value
 *	@max_mtu:	Interface Maximum MTU value
 *	@type:		Interface hardware type
 *	@hard_header_len: Maximum hardware header length.
 *	@min_header_len:  Minimum hardware header length
 *
 *	@needed_headroom: Extra headroom the hardware may need, but not in all
 *			  cases can this be guaranteed
 *	@needed_tailroom: Extra tailroom the hardware may need, but not in all
 *			  cases can this be guaranteed. Some cases also use
 *			  LL_MAX_HEADER instead to allocate the skb
 *
 *	interface address info:
 *
 * 	@perm_addr:		Permanent hw address
 * 	@addr_assign_type:	Hw address assignment type
 * 	@addr_len:		Hardware address length
 *	@upper_level:		Maximum depth level of upper devices.
 *	@lower_level:		Maximum depth level of lower devices.
 *	@neigh_priv_len:	Used in neigh_alloc()
 * 	@dev_id:		Used to differentiate devices that share
 * 				the same link layer address
 * 	@dev_port:		Used to differentiate devices that share
 * 				the same function
 *	@addr_list_lock:	XXX: need comments on this one
 *	@name_assign_type:	network interface name assignment type
 *	@uc_promisc:		Counter that indicates promiscuous mode
 *				has been enabled due to the need to listen to
 *				additional unicast addresses in a device that
 *				does not implement ndo_set_rx_mode()
 *	@uc:			unicast mac addresses
 *	@mc:			multicast mac addresses
 *	@dev_addrs:		list of device hw addresses
 *	@queues_kset:		Group of all Kobjects in the Tx and RX queues
 *	@promiscuity:		Number of times the NIC is told to work in
 *				promiscuous mode; if it becomes 0 the NIC will
 *				exit promiscuous mode
 *	@allmulti:		Counter, enables or disables allmulticast mode
 *
 *	@vlan_info:	VLAN info
 *	@dsa_ptr:	dsa specific data
 *	@tipc_ptr:	TIPC specific data
 *	@atalk_ptr:	AppleTalk link
 *	@ip_ptr:	IPv4 specific data
 *	@ip6_ptr:	IPv6 specific data
 *	@ax25_ptr:	AX.25 specific data
 *	@ieee80211_ptr:	IEEE 802.11 specific data, assign before registering
 *	@ieee802154_ptr: IEEE 802.15.4 low-rate Wireless Personal Area Network
 *			 device struct
 *	@mpls_ptr:	mpls_dev struct pointer
 *	@mctp_ptr:	MCTP specific data
 *
 *	@dev_addr:	Hw address (before bcast,
 *			because most packets are unicast)
 *
 *	@_rx:			Array of RX queues
 *	@num_rx_queues:		Number of RX queues
 *				allocated at register_netdev() time
 *	@real_num_rx_queues: 	Number of RX queues currently active in device
 *	@xdp_prog:		XDP sockets filter program pointer
 *	@gro_flush_timeout:	timeout for GRO layer in NAPI
 *	@napi_defer_hard_irqs:	If not zero, provides a counter that would
 *				allow to avoid NIC hard IRQ, on busy queues.
 *
 *	@rx_handler:		handler for received packets
 *	@rx_handler_data: 	XXX: need comments on this one
 *	@miniq_ingress:		ingress/clsact qdisc specific data for
 *				ingress processing
 *	@ingress_queue:		XXX: need comments on this one
 *	@nf_hooks_ingress:	netfilter hooks executed for ingress packets
 *	@broadcast:		hw bcast address
 *
 *	@rx_cpu_rmap:	CPU reverse-mapping for RX completion interrupts,
 *			indexed by RX queue number. Assigned by driver.
 *			This must only be set if the ndo_rx_flow_steer
 *			operation is defined
 *	@index_hlist:		Device index hash chain
 *
 *	@_tx:			Array of TX queues
 *	@num_tx_queues:		Number of TX queues allocated at alloc_netdev_mq() time
 *	@real_num_tx_queues: 	Number of TX queues currently active in device
 *	@qdisc:			Root qdisc from userspace point of view
 *	@tx_queue_len:		Max frames per queue allowed
 *	@tx_global_lock: 	XXX: need comments on this one
 *	@xdp_bulkq:		XDP device bulk queue
 *	@xps_maps:		all CPUs/RXQs maps for XPS device
 *
 *	@xps_maps:	XXX: need comments on this one
 *	@miniq_egress:		clsact qdisc specific data for
 *				egress processing
 *	@nf_hooks_egress:	netfilter hooks executed for egress packets
 *	@qdisc_hash:		qdisc hash table
 *	@watchdog_timeo:	Represents the timeout that is used by
 *				the watchdog (see dev_watchdog())
 *	@watchdog_timer:	List of timers
 *
 *	@proto_down_reason:	reason a netdev interface is held down
 *	@pcpu_refcnt:		Number of references to this device
 *	@dev_refcnt:		Number of references to this device
 *	@refcnt_tracker:	Tracker directory for tracked references to this device
 *	@todo_list:		Delayed register/unregister
 *	@link_watch_list:	XXX: need comments on this one
 *
 *	@reg_state:		Register/unregister state machine
 *	@dismantle:		Device is going to be freed
 *	@rtnl_link_state:	This enum represents the phases of creating
 *				a new link
 *
 *	@needs_free_netdev:	Should unregister perform free_netdev?
 *	@priv_destructor:	Called from unregister
 *	@npinfo:		XXX: need comments on this one
 * 	@nd_net:		Network namespace this network device is inside
 *
 * 	@ml_priv:	Mid-layer private
 *	@ml_priv_type:  Mid-layer private type
 * 	@lstats:	Loopback statistics
 * 	@tstats:	Tunnel statistics
 * 	@dstats:	Dummy statistics
 * 	@vstats:	Virtual ethernet statistics
 *
 *	@garp_port:	GARP
 *	@mrp_port:	MRP
 *
 *	@dm_private:	Drop monitor private
 *
 *	@dev:		Class/net/name entry
 *	@sysfs_groups:	Space for optional device, statistics and wireless
 *			sysfs groups
 *
 *	@sysfs_rx_queue_group:	Space for optional per-rx queue attributes
 *	@rtnl_link_ops:	Rtnl_link_ops
 *
 *	@gso_max_size:	Maximum size of generic segmentation offload
 *	@tso_max_size:	Device (as in HW) limit on the max TSO request size
 *	@gso_max_segs:	Maximum number of segments that can be passed to the
 *			NIC for GSO
 *	@tso_max_segs:	Device (as in HW) limit on the max TSO segment count
 *
 *	@dcbnl_ops:	Data Center Bridging netlink ops
 *	@num_tc:	Number of traffic classes in the net device
 *	@tc_to_txq:	XXX: need comments on this one
 *	@prio_tc_map:	XXX: need comments on this one
 *
 *	@fcoe_ddp_xid:	Max exchange id for FCoE LRO by ddp
 *
 *	@priomap:	XXX: need comments on this one
 *	@phydev:	Physical device may attach itself
 *			for hardware timestamping
 *	@sfp_bus:	attached &struct sfp_bus structure.
 *
 *	@qdisc_tx_busylock: lockdep class annotating Qdisc->busylock spinlock
 *
 *	@proto_down:	protocol port state information can be sent to the
 *			switch driver and used to set the phys state of the
 *			switch port.
 *
 *	@wol_enabled:	Wake-on-LAN is enabled
 *
 *	@threaded:	napi threaded mode is enabled
 *
 *	@net_notifier_list:	List of per-net netdev notifier block
 *				that follow this device when it is moved
 *				to another network namespace.
 *
 *	@macsec_ops:    MACsec offloading ops
 *
 *	@udp_tunnel_nic_info:	static structure describing the UDP tunnel
 *				offload capabilities of the device
 *	@udp_tunnel_nic:	UDP tunnel offload state
 *	@xdp_state:		stores info on attached XDP BPF programs
 *
 *	@nested_level:	Used as a parameter of spin_lock_nested() of
 *			dev->addr_list_lock.
 *	@unlink_list:	As netif_addr_lock() can be called recursively,
 *			keep a list of interfaces to be deleted.
 *	@gro_max_size:	Maximum size of aggregated packet in generic
 *			receive offload (GRO)
 *
 *	@dev_addr_shadow:	Copy of @dev_addr to catch direct writes.
 *	@linkwatch_dev_tracker:	refcount tracker used by linkwatch.
 *	@watchdog_dev_tracker:	refcount tracker used by watchdog.
 *	@dev_registered_tracker:	tracker for reference held while
 *					registered
 *	@offload_xstats_l3:	L3 HW stats for this netdevice.
 *
 *	FIXME: cleanup struct net_device such that network protocol info
 *	moves out.
 */

struct net_device {
	char			name[IFNAMSIZ];
	struct netdev_name_node	*name_node;
	struct dev_ifalias	__rcu *ifalias;
	/*
	 *	I/O specific fields
	 *	FIXME: Merge these and struct ifmap into one
	 */
	unsigned long		mem_end;
	unsigned long		mem_start;
	unsigned long		base_addr;

	/*
	 *	Some hardware also needs these fields (state,dev_list,
	 *	napi_list,unreg_list,close_list) but they are not
	 *	part of the usual set specified in Space.c.
	 */

	unsigned long		state;

	struct list_head	dev_list;
	struct list_head	napi_list;
	struct list_head	unreg_list;
	struct list_head	close_list;
	struct list_head	ptype_all;
	struct list_head	ptype_specific;

	struct {
		struct list_head upper;
		struct list_head lower;
	} adj_list;

	/* Read-mostly cache-line for fast-path access */
	unsigned int		flags;
	unsigned long long	priv_flags;
	const struct net_device_ops *netdev_ops;
	int			ifindex;
	unsigned short		gflags;
	unsigned short		hard_header_len;

	/* Note : dev->mtu is often read without holding a lock.
	 * Writers usually hold RTNL.
	 * It is recommended to use READ_ONCE() to annotate the reads,
	 * and to use WRITE_ONCE() to annotate the writes.
	 */
	unsigned int		mtu;
	unsigned short		needed_headroom;
	unsigned short		needed_tailroom;

	netdev_features_t	features;
	netdev_features_t	hw_features;
	netdev_features_t	wanted_features;
	netdev_features_t	vlan_features;
	netdev_features_t	hw_enc_features;
	netdev_features_t	mpls_features;
	netdev_features_t	gso_partial_features;

	unsigned int		min_mtu;
	unsigned int		max_mtu;
	unsigned short		type;
	unsigned char		min_header_len;
	unsigned char		name_assign_type;

	int			group;

	struct net_device_stats	stats; /* not used by modern drivers */

	struct net_device_core_stats __percpu *core_stats;

	/* Stats to monitor link on/off, flapping */
	atomic_t		carrier_up_count;
	atomic_t		carrier_down_count;

#ifdef CONFIG_WIRELESS_EXT
	const struct iw_handler_def *wireless_handlers;
	struct iw_public_data	*wireless_data;
#endif
	const struct ethtool_ops *ethtool_ops;
#ifdef CONFIG_NET_L3_MASTER_DEV
	const struct l3mdev_ops	*l3mdev_ops;
#endif
#if IS_ENABLED(CONFIG_IPV6)
	const struct ndisc_ops *ndisc_ops;
#endif

#ifdef CONFIG_XFRM_OFFLOAD
	const struct xfrmdev_ops *xfrmdev_ops;
#endif

#if IS_ENABLED(CONFIG_TLS_DEVICE)
	const struct tlsdev_ops *tlsdev_ops;
#endif

	const struct header_ops *header_ops;

	unsigned char		operstate;
	unsigned char		link_mode;

	unsigned char		if_port;
	unsigned char		dma;

	/* Interface address info. */
	unsigned char		perm_addr[MAX_ADDR_LEN];
	unsigned char		addr_assign_type;
	unsigned char		addr_len;
	unsigned char		upper_level;
	unsigned char		lower_level;

	unsigned short		neigh_priv_len;
	unsigned short          dev_id;
	unsigned short          dev_port;
	unsigned short		padded;

	spinlock_t		addr_list_lock;
	int			irq;

	struct netdev_hw_addr_list	uc;
	struct netdev_hw_addr_list	mc;
	struct netdev_hw_addr_list	dev_addrs;

#ifdef CONFIG_SYSFS
	struct kset		*queues_kset;
#endif
#ifdef CONFIG_LOCKDEP
	struct list_head	unlink_list;
#endif
	unsigned int		promiscuity;
	unsigned int		allmulti;
	bool			uc_promisc;
#ifdef CONFIG_LOCKDEP
	unsigned char		nested_level;
#endif


	/* Protocol-specific pointers */

	struct in_device __rcu	*ip_ptr;
	struct inet6_dev __rcu	*ip6_ptr;
#if IS_ENABLED(CONFIG_VLAN_8021Q)
	struct vlan_info __rcu	*vlan_info;
#endif
#if IS_ENABLED(CONFIG_NET_DSA)
	struct dsa_port		*dsa_ptr;
#endif
#if IS_ENABLED(CONFIG_TIPC)
	struct tipc_bearer __rcu *tipc_ptr;
#endif
#if IS_ENABLED(CONFIG_ATALK)
	void 			*atalk_ptr;
#endif
#if IS_ENABLED(CONFIG_AX25)
	void			*ax25_ptr;
#endif
#if IS_ENABLED(CONFIG_CFG80211)
	struct wireless_dev	*ieee80211_ptr;
#endif
#if IS_ENABLED(CONFIG_IEEE802154) || IS_ENABLED(CONFIG_6LOWPAN)
	struct wpan_dev		*ieee802154_ptr;
#endif
#if IS_ENABLED(CONFIG_MPLS_ROUTING)
	struct mpls_dev __rcu	*mpls_ptr;
#endif
#if IS_ENABLED(CONFIG_MCTP)
	struct mctp_dev __rcu	*mctp_ptr;
#endif

/*
 * Cache lines mostly used on receive path (including eth_type_trans())
 */
	/* Interface address info used in eth_type_trans() */
	const unsigned char	*dev_addr;

	struct netdev_rx_queue	*_rx;
	unsigned int		num_rx_queues;
	unsigned int		real_num_rx_queues;

	struct bpf_prog __rcu	*xdp_prog;
	unsigned long		gro_flush_timeout;
	int			napi_defer_hard_irqs;
#define GRO_LEGACY_MAX_SIZE	65536u
/* TCP minimal MSS is 8 (TCP_MIN_GSO_SIZE),
 * and shinfo->gso_segs is a 16bit field.
 */
#define GRO_MAX_SIZE		(8 * 65535u)
	unsigned int		gro_max_size;
	rx_handler_func_t __rcu	*rx_handler;
	void __rcu		*rx_handler_data;

#ifdef CONFIG_NET_CLS_ACT
	struct mini_Qdisc __rcu	*miniq_ingress;
#endif
	struct netdev_queue __rcu *ingress_queue;
#ifdef CONFIG_NETFILTER_INGRESS
	struct nf_hook_entries __rcu *nf_hooks_ingress;
#endif

	unsigned char		broadcast[MAX_ADDR_LEN];
#ifdef CONFIG_RFS_ACCEL
	struct cpu_rmap		*rx_cpu_rmap;
#endif
	struct hlist_node	index_hlist;

/*
 * Cache lines mostly used on transmit path
 */
	struct netdev_queue	*_tx ____cacheline_aligned_in_smp;
	unsigned int		num_tx_queues;
	unsigned int		real_num_tx_queues;
	struct Qdisc __rcu	*qdisc;
	unsigned int		tx_queue_len;
	spinlock_t		tx_global_lock;

	struct xdp_dev_bulk_queue __percpu *xdp_bulkq;

#ifdef CONFIG_XPS
	struct xps_dev_maps __rcu *xps_maps[XPS_MAPS_MAX];
#endif
#ifdef CONFIG_NET_CLS_ACT
	struct mini_Qdisc __rcu	*miniq_egress;
#endif
#ifdef CONFIG_NETFILTER_EGRESS
	struct nf_hook_entries __rcu *nf_hooks_egress;
#endif

#ifdef CONFIG_NET_SCHED
	DECLARE_HASHTABLE	(qdisc_hash, 4);
#endif
	/* These may be needed for future network-power-down code. */
	struct timer_list	watchdog_timer;
	int			watchdog_timeo;

	u32                     proto_down_reason;

	struct list_head	todo_list;

#ifdef CONFIG_PCPU_DEV_REFCNT
	int __percpu		*pcpu_refcnt;
#else
	refcount_t		dev_refcnt;
#endif
	struct ref_tracker_dir	refcnt_tracker;

	struct list_head	link_watch_list;

	enum { NETREG_UNINITIALIZED=0,
	       NETREG_REGISTERED,	/* completed register_netdevice */
	       NETREG_UNREGISTERING,	/* called unregister_netdevice */
	       NETREG_UNREGISTERED,	/* completed unregister todo */
	       NETREG_RELEASED,		/* called free_netdev */
	       NETREG_DUMMY,		/* dummy device for NAPI poll */
	} reg_state:8;

	bool dismantle;

	enum {
		RTNL_LINK_INITIALIZED,
		RTNL_LINK_INITIALIZING,
	} rtnl_link_state:16;

	bool needs_free_netdev;
	void (*priv_destructor)(struct net_device *dev);

#ifdef CONFIG_NETPOLL
	struct netpoll_info __rcu	*npinfo;
#endif

	possible_net_t			nd_net;

	/* mid-layer private */
	void				*ml_priv;
	enum netdev_ml_priv_type	ml_priv_type;

	union {
		struct pcpu_lstats __percpu		*lstats;
		struct pcpu_sw_netstats __percpu	*tstats;
		struct pcpu_dstats __percpu		*dstats;
	};

#if IS_ENABLED(CONFIG_GARP)
	struct garp_port __rcu	*garp_port;
#endif
#if IS_ENABLED(CONFIG_MRP)
	struct mrp_port __rcu	*mrp_port;
#endif
#if IS_ENABLED(CONFIG_NET_DROP_MONITOR)
	struct dm_hw_stat_delta __rcu *dm_private;
#endif
	struct device		dev;
	const struct attribute_group *sysfs_groups[4];
	const struct attribute_group *sysfs_rx_queue_group;

	const struct rtnl_link_ops *rtnl_link_ops;

	/* for setting kernel sock attribute on TCP connection setup */
#define GSO_MAX_SEGS		65535u
#define GSO_LEGACY_MAX_SIZE	65536u
/* TCP minimal MSS is 8 (TCP_MIN_GSO_SIZE),
 * and shinfo->gso_segs is a 16bit field.
 */
#define GSO_MAX_SIZE		(8 * GSO_MAX_SEGS)

	unsigned int		gso_max_size;
#define TSO_LEGACY_MAX_SIZE	65536
#define TSO_MAX_SIZE		UINT_MAX
	unsigned int		tso_max_size;
	u16			gso_max_segs;
#define TSO_MAX_SEGS		U16_MAX
	u16			tso_max_segs;

#ifdef CONFIG_DCB
	const struct dcbnl_rtnl_ops *dcbnl_ops;
#endif
	s16			num_tc;
	struct netdev_tc_txq	tc_to_txq[TC_MAX_QUEUE];
	u8			prio_tc_map[TC_BITMASK + 1];

#if IS_ENABLED(CONFIG_FCOE)
	unsigned int		fcoe_ddp_xid;
#endif
#if IS_ENABLED(CONFIG_CGROUP_NET_PRIO)
	struct netprio_map __rcu *priomap;
#endif
	struct phy_device	*phydev;
	struct sfp_bus		*sfp_bus;
	struct lock_class_key	*qdisc_tx_busylock;
	bool			proto_down;
	unsigned		wol_enabled:1;
	unsigned		threaded:1;

	struct list_head	net_notifier_list;

#if IS_ENABLED(CONFIG_MACSEC)
	/* MACsec management functions */
	const struct macsec_ops *macsec_ops;
#endif
	const struct udp_tunnel_nic_info	*udp_tunnel_nic_info;
	struct udp_tunnel_nic	*udp_tunnel_nic;

	/* protected by rtnl_lock */
	struct bpf_xdp_entity	xdp_state[__MAX_XDP_MODE];

	u8 dev_addr_shadow[MAX_ADDR_LEN];
	netdevice_tracker	linkwatch_dev_tracker;
	netdevice_tracker	watchdog_dev_tracker;
	netdevice_tracker	dev_registered_tracker;
	struct rtnl_hw_stats64	*offload_xstats_l3;
};
#define to_net_dev(d) container_of(d, struct net_device, dev)

static inline bool netif_elide_gro(const struct net_device *dev)
{
	if (!(dev->features & NETIF_F_GRO) || dev->xdp_prog)
		return true;
	return false;
}

#define	NETDEV_ALIGN		32

static inline
int netdev_get_prio_tc_map(const struct net_device *dev, u32 prio)
{
	return dev->prio_tc_map[prio & TC_BITMASK];
}

static inline
int netdev_set_prio_tc_map(struct net_device *dev, u8 prio, u8 tc)
{
	if (tc >= dev->num_tc)
		return -EINVAL;

	dev->prio_tc_map[prio & TC_BITMASK] = tc & TC_BITMASK;
	return 0;
}

int netdev_txq_to_tc(struct net_device *dev, unsigned int txq);
void netdev_reset_tc(struct net_device *dev);
int netdev_set_tc_queue(struct net_device *dev, u8 tc, u16 count, u16 offset);
int netdev_set_num_tc(struct net_device *dev, u8 num_tc);

static inline
int netdev_get_num_tc(struct net_device *dev)
{
	return dev->num_tc;
}

static inline void net_prefetch(void *p)
{
	prefetch(p);
#if L1_CACHE_BYTES < 128
	prefetch((u8 *)p + L1_CACHE_BYTES);
#endif
}

static inline void net_prefetchw(void *p)
{
	prefetchw(p);
#if L1_CACHE_BYTES < 128
	prefetchw((u8 *)p + L1_CACHE_BYTES);
#endif
}

void netdev_unbind_sb_channel(struct net_device *dev,
			      struct net_device *sb_dev);
int netdev_bind_sb_channel_queue(struct net_device *dev,
				 struct net_device *sb_dev,
				 u8 tc, u16 count, u16 offset);
int netdev_set_sb_channel(struct net_device *dev, u16 channel);
static inline int netdev_get_sb_channel(struct net_device *dev)
{
	return max_t(int, -dev->num_tc, 0);
}

static inline
struct netdev_queue *netdev_get_tx_queue(const struct net_device *dev,
					 unsigned int index)
{
	return &dev->_tx[index];
}

static inline struct netdev_queue *skb_get_tx_queue(const struct net_device *dev,
						    const struct sk_buff *skb)
{
	return netdev_get_tx_queue(dev, skb_get_queue_mapping(skb));
}

static inline void netdev_for_each_tx_queue(struct net_device *dev,
					    void (*f)(struct net_device *,
						      struct netdev_queue *,
						      void *),
					    void *arg)
{
	unsigned int i;

	for (i = 0; i < dev->num_tx_queues; i++)
		f(dev, &dev->_tx[i], arg);
}

#define netdev_lockdep_set_classes(dev)				\
{								\
	static struct lock_class_key qdisc_tx_busylock_key;	\
	static struct lock_class_key qdisc_xmit_lock_key;	\
	static struct lock_class_key dev_addr_list_lock_key;	\
	unsigned int i;						\
								\
	(dev)->qdisc_tx_busylock = &qdisc_tx_busylock_key;	\
	lockdep_set_class(&(dev)->addr_list_lock,		\
			  &dev_addr_list_lock_key);		\
	for (i = 0; i < (dev)->num_tx_queues; i++)		\
		lockdep_set_class(&(dev)->_tx[i]._xmit_lock,	\
				  &qdisc_xmit_lock_key);	\
}

u16 netdev_pick_tx(struct net_device *dev, struct sk_buff *skb,
		     struct net_device *sb_dev);
struct netdev_queue *netdev_core_pick_tx(struct net_device *dev,
					 struct sk_buff *skb,
					 struct net_device *sb_dev);

/* returns the headroom that the master device needs to take in account
 * when forwarding to this dev
 */
static inline unsigned netdev_get_fwd_headroom(struct net_device *dev)
{
	return dev->priv_flags & IFF_PHONY_HEADROOM ? 0 : dev->needed_headroom;
}

static inline void netdev_set_rx_headroom(struct net_device *dev, int new_hr)
{
	if (dev->netdev_ops->ndo_set_rx_headroom)
		dev->netdev_ops->ndo_set_rx_headroom(dev, new_hr);
}

/* set the device rx headroom to the dev's default */
static inline void netdev_reset_rx_headroom(struct net_device *dev)
{
	netdev_set_rx_headroom(dev, -1);
}

static inline void *netdev_get_ml_priv(struct net_device *dev,
				       enum netdev_ml_priv_type type)
{
	if (dev->ml_priv_type != type)
		return NULL;

	return dev->ml_priv;
}

static inline void netdev_set_ml_priv(struct net_device *dev,
				      void *ml_priv,
				      enum netdev_ml_priv_type type)
{
	WARN(dev->ml_priv_type && dev->ml_priv_type != type,
	     "Overwriting already set ml_priv_type (%u) with different ml_priv_type (%u)!\n",
	     dev->ml_priv_type, type);
	WARN(!dev->ml_priv_type && dev->ml_priv,
	     "Overwriting already set ml_priv and ml_priv_type is ML_PRIV_NONE!\n");

	dev->ml_priv = ml_priv;
	dev->ml_priv_type = type;
}

/*
 * Net namespace inlines
 */
static inline
struct net *dev_net(const struct net_device *dev)
{
	return read_pnet(&dev->nd_net);
}

static inline
void dev_net_set(struct net_device *dev, struct net *net)
{
	write_pnet(&dev->nd_net, net);
}

/**
 *	netdev_priv - access network device private data
 *	@dev: network device
 *
 * Get network device private data
 */
static inline void *netdev_priv(const struct net_device *dev)
{
	return (char *)dev + ALIGN(sizeof(struct net_device), NETDEV_ALIGN);
}

/* Set the sysfs physical device reference for the network logical device
 * if set prior to registration will cause a symlink during initialization.
 */
#define SET_NETDEV_DEV(net, pdev)	((net)->dev.parent = (pdev))

/* Set the sysfs device type for the network logical device to allow
 * fine-grained identification of different network device types. For
 * example Ethernet, Wireless LAN, Bluetooth, WiMAX etc.
 */
#define SET_NETDEV_DEVTYPE(net, devtype)	((net)->dev.type = (devtype))

/* Default NAPI poll() weight
 * Device drivers are strongly advised to not use bigger value
 */
#define NAPI_POLL_WEIGHT 64

void netif_napi_add_weight(struct net_device *dev, struct napi_struct *napi,
			   int (*poll)(struct napi_struct *, int), int weight);

/**
 * netif_napi_add() - initialize a NAPI context
 * @dev:  network device
 * @napi: NAPI context
 * @poll: polling function
 *
 * netif_napi_add() must be used to initialize a NAPI context prior to calling
 * *any* of the other NAPI-related functions.
 */
static inline void
netif_napi_add(struct net_device *dev, struct napi_struct *napi,
	       int (*poll)(struct napi_struct *, int))
{
	netif_napi_add_weight(dev, napi, poll, NAPI_POLL_WEIGHT);
}

static inline void
netif_napi_add_tx_weight(struct net_device *dev,
			 struct napi_struct *napi,
			 int (*poll)(struct napi_struct *, int),
			 int weight)
{
	set_bit(NAPI_STATE_NO_BUSY_POLL, &napi->state);
	netif_napi_add_weight(dev, napi, poll, weight);
}

/**
 * netif_napi_add_tx() - initialize a NAPI context to be used for Tx only
 * @dev:  network device
 * @napi: NAPI context
 * @poll: polling function
 *
 * This variant of netif_napi_add() should be used from drivers using NAPI
 * to exclusively poll a TX queue.
 * This will avoid we add it into napi_hash[], thus polluting this hash table.
 */
static inline void netif_napi_add_tx(struct net_device *dev,
				     struct napi_struct *napi,
				     int (*poll)(struct napi_struct *, int))
{
	netif_napi_add_tx_weight(dev, napi, poll, NAPI_POLL_WEIGHT);
}

/**
 *  __netif_napi_del - remove a NAPI context
 *  @napi: NAPI context
 *
 * Warning: caller must observe RCU grace period before freeing memory
 * containing @napi. Drivers might want to call this helper to combine
 * all the needed RCU grace periods into a single one.
 */
void __netif_napi_del(struct napi_struct *napi);

/**
 *  netif_napi_del - remove a NAPI context
 *  @napi: NAPI context
 *
 *  netif_napi_del() removes a NAPI context from the network device NAPI list
 */
static inline void netif_napi_del(struct napi_struct *napi)
{
	__netif_napi_del(napi);
	synchronize_net();
}

struct packet_type {
	__be16			type;	/* This is really htons(ether_type). */
	bool			ignore_outgoing;
	struct net_device	*dev;	/* NULL is wildcarded here	     */
	netdevice_tracker	dev_tracker;
	int			(*func) (struct sk_buff *,
					 struct net_device *,
					 struct packet_type *,
					 struct net_device *);
	void			(*list_func) (struct list_head *,
					      struct packet_type *,
					      struct net_device *);
	bool			(*id_match)(struct packet_type *ptype,
					    struct sock *sk);
	struct net		*af_packet_net;
	void			*af_packet_priv;
	struct list_head	list;
};

struct offload_callbacks {
	struct sk_buff		*(*gso_segment)(struct sk_buff *skb,
						netdev_features_t features);
	struct sk_buff		*(*gro_receive)(struct list_head *head,
						struct sk_buff *skb);
	int			(*gro_complete)(struct sk_buff *skb, int nhoff);
};

struct packet_offload {
	__be16			 type;	/* This is really htons(ether_type). */
	u16			 priority;
	struct offload_callbacks callbacks;
	struct list_head	 list;
};

/* often modified stats are per-CPU, other are shared (netdev->stats) */
struct pcpu_sw_netstats {
	u64_stats_t		rx_packets;
	u64_stats_t		rx_bytes;
	u64_stats_t		tx_packets;
	u64_stats_t		tx_bytes;
	struct u64_stats_sync   syncp;
} __aligned(4 * sizeof(u64));

struct pcpu_lstats {
	u64_stats_t packets;
	u64_stats_t bytes;
	struct u64_stats_sync syncp;
} __aligned(2 * sizeof(u64));

void dev_lstats_read(struct net_device *dev, u64 *packets, u64 *bytes);

static inline void dev_sw_netstats_rx_add(struct net_device *dev, unsigned int len)
{
	struct pcpu_sw_netstats *tstats = this_cpu_ptr(dev->tstats);

	u64_stats_update_begin(&tstats->syncp);
	u64_stats_add(&tstats->rx_bytes, len);
	u64_stats_inc(&tstats->rx_packets);
	u64_stats_update_end(&tstats->syncp);
}

static inline void dev_sw_netstats_tx_add(struct net_device *dev,
					  unsigned int packets,
					  unsigned int len)
{
	struct pcpu_sw_netstats *tstats = this_cpu_ptr(dev->tstats);

	u64_stats_update_begin(&tstats->syncp);
	u64_stats_add(&tstats->tx_bytes, len);
	u64_stats_add(&tstats->tx_packets, packets);
	u64_stats_update_end(&tstats->syncp);
}

static inline void dev_lstats_add(struct net_device *dev, unsigned int len)
{
	struct pcpu_lstats *lstats = this_cpu_ptr(dev->lstats);

	u64_stats_update_begin(&lstats->syncp);
	u64_stats_add(&lstats->bytes, len);
	u64_stats_inc(&lstats->packets);
	u64_stats_update_end(&lstats->syncp);
}

#define __netdev_alloc_pcpu_stats(type, gfp)				\
({									\
	typeof(type) __percpu *pcpu_stats = alloc_percpu_gfp(type, gfp);\
	if (pcpu_stats)	{						\
		int __cpu;						\
		for_each_possible_cpu(__cpu) {				\
			typeof(type) *stat;				\
			stat = per_cpu_ptr(pcpu_stats, __cpu);		\
			u64_stats_init(&stat->syncp);			\
		}							\
	}								\
	pcpu_stats;							\
})

#define netdev_alloc_pcpu_stats(type)					\
	__netdev_alloc_pcpu_stats(type, GFP_KERNEL)

#define devm_netdev_alloc_pcpu_stats(dev, type)				\
({									\
	typeof(type) __percpu *pcpu_stats = devm_alloc_percpu(dev, type);\
	if (pcpu_stats) {						\
		int __cpu;						\
		for_each_possible_cpu(__cpu) {				\
			typeof(type) *stat;				\
			stat = per_cpu_ptr(pcpu_stats, __cpu);		\
			u64_stats_init(&stat->syncp);			\
		}							\
	}								\
	pcpu_stats;							\
})

enum netdev_lag_tx_type {
	NETDEV_LAG_TX_TYPE_UNKNOWN,
	NETDEV_LAG_TX_TYPE_RANDOM,
	NETDEV_LAG_TX_TYPE_BROADCAST,
	NETDEV_LAG_TX_TYPE_ROUNDROBIN,
	NETDEV_LAG_TX_TYPE_ACTIVEBACKUP,
	NETDEV_LAG_TX_TYPE_HASH,
};

enum netdev_lag_hash {
	NETDEV_LAG_HASH_NONE,
	NETDEV_LAG_HASH_L2,
	NETDEV_LAG_HASH_L34,
	NETDEV_LAG_HASH_L23,
	NETDEV_LAG_HASH_E23,
	NETDEV_LAG_HASH_E34,
	NETDEV_LAG_HASH_VLAN_SRCMAC,
	NETDEV_LAG_HASH_UNKNOWN,
};

struct netdev_lag_upper_info {
	enum netdev_lag_tx_type tx_type;
	enum netdev_lag_hash hash_type;
};

struct netdev_lag_lower_state_info {
	u8 link_up : 1,
	   tx_enabled : 1;
};

#include <linux/notifier.h>

/* netdevice notifier chain. Please remember to update netdev_cmd_to_name()
 * and the rtnetlink notification exclusion list in rtnetlink_event() when
 * adding new types.
 */
enum netdev_cmd {
	NETDEV_UP	= 1,	/* For now you can't veto a device up/down */
	NETDEV_DOWN,
	NETDEV_REBOOT,		/* Tell a protocol stack a network interface
				   detected a hardware crash and restarted
				   - we can use this eg to kick tcp sessions
				   once done */
	NETDEV_CHANGE,		/* Notify device state change */
	NETDEV_REGISTER,
	NETDEV_UNREGISTER,
	NETDEV_CHANGEMTU,	/* notify after mtu change happened */
	NETDEV_CHANGEADDR,	/* notify after the address change */
	NETDEV_PRE_CHANGEADDR,	/* notify before the address change */
	NETDEV_GOING_DOWN,
	NETDEV_CHANGENAME,
	NETDEV_FEAT_CHANGE,
	NETDEV_BONDING_FAILOVER,
	NETDEV_PRE_UP,
	NETDEV_PRE_TYPE_CHANGE,
	NETDEV_POST_TYPE_CHANGE,
	NETDEV_POST_INIT,
	NETDEV_RELEASE,
	NETDEV_NOTIFY_PEERS,
	NETDEV_JOIN,
	NETDEV_CHANGEUPPER,
	NETDEV_RESEND_IGMP,
	NETDEV_PRECHANGEMTU,	/* notify before mtu change happened */
	NETDEV_CHANGEINFODATA,
	NETDEV_BONDING_INFO,
	NETDEV_PRECHANGEUPPER,
	NETDEV_CHANGELOWERSTATE,
	NETDEV_UDP_TUNNEL_PUSH_INFO,
	NETDEV_UDP_TUNNEL_DROP_INFO,
	NETDEV_CHANGE_TX_QUEUE_LEN,
	NETDEV_CVLAN_FILTER_PUSH_INFO,
	NETDEV_CVLAN_FILTER_DROP_INFO,
	NETDEV_SVLAN_FILTER_PUSH_INFO,
	NETDEV_SVLAN_FILTER_DROP_INFO,
	NETDEV_OFFLOAD_XSTATS_ENABLE,
	NETDEV_OFFLOAD_XSTATS_DISABLE,
	NETDEV_OFFLOAD_XSTATS_REPORT_USED,
	NETDEV_OFFLOAD_XSTATS_REPORT_DELTA,
};
const char *netdev_cmd_to_name(enum netdev_cmd cmd);

int register_netdevice_notifier(struct notifier_block *nb);
int unregister_netdevice_notifier(struct notifier_block *nb);
int register_netdevice_notifier_net(struct net *net, struct notifier_block *nb);
int unregister_netdevice_notifier_net(struct net *net,
				      struct notifier_block *nb);
int register_netdevice_notifier_dev_net(struct net_device *dev,
					struct notifier_block *nb,
					struct netdev_net_notifier *nn);
int unregister_netdevice_notifier_dev_net(struct net_device *dev,
					  struct notifier_block *nb,
					  struct netdev_net_notifier *nn);

struct netdev_notifier_info {
	struct net_device	*dev;
	struct netlink_ext_ack	*extack;
};

struct netdev_notifier_info_ext {
	struct netdev_notifier_info info; /* must be first */
	union {
		u32 mtu;
	} ext;
};

struct netdev_notifier_change_info {
	struct netdev_notifier_info info; /* must be first */
	unsigned int flags_changed;
};

struct netdev_notifier_changeupper_info {
	struct netdev_notifier_info info; /* must be first */
	struct net_device *upper_dev; /* new upper dev */
	bool master; /* is upper dev master */
	bool linking; /* is the notification for link or unlink */
	void *upper_info; /* upper dev info */
};

struct netdev_notifier_changelowerstate_info {
	struct netdev_notifier_info info; /* must be first */
	void *lower_state_info; /* is lower dev state */
};

struct netdev_notifier_pre_changeaddr_info {
	struct netdev_notifier_info info; /* must be first */
	const unsigned char *dev_addr;
};

enum netdev_offload_xstats_type {
	NETDEV_OFFLOAD_XSTATS_TYPE_L3 = 1,
};

struct netdev_notifier_offload_xstats_info {
	struct netdev_notifier_info info; /* must be first */
	enum netdev_offload_xstats_type type;

	union {
		/* NETDEV_OFFLOAD_XSTATS_REPORT_DELTA */
		struct netdev_notifier_offload_xstats_rd *report_delta;
		/* NETDEV_OFFLOAD_XSTATS_REPORT_USED */
		struct netdev_notifier_offload_xstats_ru *report_used;
	};
};

int netdev_offload_xstats_enable(struct net_device *dev,
				 enum netdev_offload_xstats_type type,
				 struct netlink_ext_ack *extack);
int netdev_offload_xstats_disable(struct net_device *dev,
				  enum netdev_offload_xstats_type type);
bool netdev_offload_xstats_enabled(const struct net_device *dev,
				   enum netdev_offload_xstats_type type);
int netdev_offload_xstats_get(struct net_device *dev,
			      enum netdev_offload_xstats_type type,
			      struct rtnl_hw_stats64 *stats, bool *used,
			      struct netlink_ext_ack *extack);
void
netdev_offload_xstats_report_delta(struct netdev_notifier_offload_xstats_rd *rd,
				   const struct rtnl_hw_stats64 *stats);
void
netdev_offload_xstats_report_used(struct netdev_notifier_offload_xstats_ru *ru);
void netdev_offload_xstats_push_delta(struct net_device *dev,
				      enum netdev_offload_xstats_type type,
				      const struct rtnl_hw_stats64 *stats);

static inline void netdev_notifier_info_init(struct netdev_notifier_info *info,
					     struct net_device *dev)
{
	info->dev = dev;
	info->extack = NULL;
}

static inline struct net_device *
netdev_notifier_info_to_dev(const struct netdev_notifier_info *info)
{
	return info->dev;
}

static inline struct netlink_ext_ack *
netdev_notifier_info_to_extack(const struct netdev_notifier_info *info)
{
	return info->extack;
}

int call_netdevice_notifiers(unsigned long val, struct net_device *dev);


extern rwlock_t				dev_base_lock;		/* Device list lock */

#define for_each_netdev(net, d)		\
		list_for_each_entry(d, &(net)->dev_base_head, dev_list)
#define for_each_netdev_reverse(net, d)	\
		list_for_each_entry_reverse(d, &(net)->dev_base_head, dev_list)
#define for_each_netdev_rcu(net, d)		\
		list_for_each_entry_rcu(d, &(net)->dev_base_head, dev_list)
#define for_each_netdev_safe(net, d, n)	\
		list_for_each_entry_safe(d, n, &(net)->dev_base_head, dev_list)
#define for_each_netdev_continue(net, d)		\
		list_for_each_entry_continue(d, &(net)->dev_base_head, dev_list)
#define for_each_netdev_continue_reverse(net, d)		\
		list_for_each_entry_continue_reverse(d, &(net)->dev_base_head, \
						     dev_list)
#define for_each_netdev_continue_rcu(net, d)		\
	list_for_each_entry_continue_rcu(d, &(net)->dev_base_head, dev_list)
#define for_each_netdev_in_bond_rcu(bond, slave)	\
		for_each_netdev_rcu(&init_net, slave)	\
			if (netdev_master_upper_dev_get_rcu(slave) == (bond))
#define net_device_entry(lh)	list_entry(lh, struct net_device, dev_list)

static inline struct net_device *next_net_device(struct net_device *dev)
{
	struct list_head *lh;
	struct net *net;

	net = dev_net(dev);
	lh = dev->dev_list.next;
	return lh == &net->dev_base_head ? NULL : net_device_entry(lh);
}

static inline struct net_device *next_net_device_rcu(struct net_device *dev)
{
	struct list_head *lh;
	struct net *net;

	net = dev_net(dev);
	lh = rcu_dereference(list_next_rcu(&dev->dev_list));
	return lh == &net->dev_base_head ? NULL : net_device_entry(lh);
}

static inline struct net_device *first_net_device(struct net *net)
{
	return list_empty(&net->dev_base_head) ? NULL :
		net_device_entry(net->dev_base_head.next);
}

static inline struct net_device *first_net_device_rcu(struct net *net)
{
	struct list_head *lh = rcu_dereference(list_next_rcu(&net->dev_base_head));

	return lh == &net->dev_base_head ? NULL : net_device_entry(lh);
}

int netdev_boot_setup_check(struct net_device *dev);
struct net_device *dev_getbyhwaddr_rcu(struct net *net, unsigned short type,
				       const char *hwaddr);
struct net_device *dev_getfirstbyhwtype(struct net *net, unsigned short type);
void dev_add_pack(struct packet_type *pt);
void dev_remove_pack(struct packet_type *pt);
void __dev_remove_pack(struct packet_type *pt);
void dev_add_offload(struct packet_offload *po);
void dev_remove_offload(struct packet_offload *po);

int dev_get_iflink(const struct net_device *dev);
int dev_fill_metadata_dst(struct net_device *dev, struct sk_buff *skb);
int dev_fill_forward_path(const struct net_device *dev, const u8 *daddr,
			  struct net_device_path_stack *stack);
struct net_device *__dev_get_by_flags(struct net *net, unsigned short flags,
				      unsigned short mask);
struct net_device *dev_get_by_name(struct net *net, const char *name);
struct net_device *dev_get_by_name_rcu(struct net *net, const char *name);
struct net_device *__dev_get_by_name(struct net *net, const char *name);
bool netdev_name_in_use(struct net *net, const char *name);
int dev_alloc_name(struct net_device *dev, const char *name);
int dev_open(struct net_device *dev, struct netlink_ext_ack *extack);
void dev_close(struct net_device *dev);
void dev_close_many(struct list_head *head, bool unlink);
void dev_disable_lro(struct net_device *dev);
int dev_loopback_xmit(struct net *net, struct sock *sk, struct sk_buff *newskb);
u16 dev_pick_tx_zero(struct net_device *dev, struct sk_buff *skb,
		     struct net_device *sb_dev);
u16 dev_pick_tx_cpu_id(struct net_device *dev, struct sk_buff *skb,
		       struct net_device *sb_dev);

int __dev_queue_xmit(struct sk_buff *skb, struct net_device *sb_dev);
int __dev_direct_xmit(struct sk_buff *skb, u16 queue_id);

static inline int dev_queue_xmit(struct sk_buff *skb)
{
	return __dev_queue_xmit(skb, NULL);
}

static inline int dev_queue_xmit_accel(struct sk_buff *skb,
				       struct net_device *sb_dev)
{
	return __dev_queue_xmit(skb, sb_dev);
}

static inline int dev_direct_xmit(struct sk_buff *skb, u16 queue_id)
{
	int ret;

	ret = __dev_direct_xmit(skb, queue_id);
	if (!dev_xmit_complete(ret))
		kfree_skb(skb);
	return ret;
}

int register_netdevice(struct net_device *dev);
void unregister_netdevice_queue(struct net_device *dev, struct list_head *head);
void unregister_netdevice_many(struct list_head *head);
static inline void unregister_netdevice(struct net_device *dev)
{
	unregister_netdevice_queue(dev, NULL);
}

int netdev_refcnt_read(const struct net_device *dev);
void free_netdev(struct net_device *dev);
void netdev_freemem(struct net_device *dev);
int init_dummy_netdev(struct net_device *dev);

struct net_device *netdev_get_xmit_slave(struct net_device *dev,
					 struct sk_buff *skb,
					 bool all_slaves);
struct net_device *netdev_sk_get_lowest_dev(struct net_device *dev,
					    struct sock *sk);
struct net_device *dev_get_by_index(struct net *net, int ifindex);
struct net_device *__dev_get_by_index(struct net *net, int ifindex);
struct net_device *dev_get_by_index_rcu(struct net *net, int ifindex);
struct net_device *dev_get_by_napi_id(unsigned int napi_id);
int dev_restart(struct net_device *dev);


static inline int dev_hard_header(struct sk_buff *skb, struct net_device *dev,
				  unsigned short type,
				  const void *daddr, const void *saddr,
				  unsigned int len)
{
	if (!dev->header_ops || !dev->header_ops->create)
		return 0;

	return dev->header_ops->create(skb, dev, type, daddr, saddr, len);
}

static inline int dev_parse_header(const struct sk_buff *skb,
				   unsigned char *haddr)
{
	const struct net_device *dev = skb->dev;

	if (!dev->header_ops || !dev->header_ops->parse)
		return 0;
	return dev->header_ops->parse(skb, haddr);
}

static inline __be16 dev_parse_header_protocol(const struct sk_buff *skb)
{
	const struct net_device *dev = skb->dev;

	if (!dev->header_ops || !dev->header_ops->parse_protocol)
		return 0;
	return dev->header_ops->parse_protocol(skb);
}

/* ll_header must have at least hard_header_len allocated */
static inline bool dev_validate_header(const struct net_device *dev,
				       char *ll_header, int len)
{
	if (likely(len >= dev->hard_header_len))
		return true;
	if (len < dev->min_header_len)
		return false;

	if (capable(CAP_SYS_RAWIO)) {
		memset(ll_header + len, 0, dev->hard_header_len - len);
		return true;
	}

	if (dev->header_ops && dev->header_ops->validate)
		return dev->header_ops->validate(ll_header, len);

	return false;
}

static inline bool dev_has_header(const struct net_device *dev)
{
	return dev->header_ops && dev->header_ops->create;
}

/*
 * Incoming packets are placed on per-CPU queues
 */
struct softnet_data {
	struct list_head	poll_list;
	struct sk_buff_head	process_queue;

	/* stats */
	unsigned int		processed;
	unsigned int		time_squeeze;
	unsigned int		received_rps;
#ifdef CONFIG_RPS
	struct softnet_data	*rps_ipi_list;
#endif
#ifdef CONFIG_NET_FLOW_LIMIT
	struct sd_flow_limit __rcu *flow_limit;
#endif
	struct Qdisc		*output_queue;
	struct Qdisc		**output_queue_tailp;
	struct sk_buff		*completion_queue;
#ifdef CONFIG_XFRM_OFFLOAD
	struct sk_buff_head	xfrm_backlog;
#endif
	/* written and read only by owning cpu: */
	struct {
		u16 recursion;
		u8  more;
#ifdef CONFIG_NET_EGRESS
		u8  skip_txqueue;
#endif
	} xmit;
#ifdef CONFIG_RPS
	/* input_queue_head should be written by cpu owning this struct,
	 * and only read by other cpus. Worth using a cache line.
	 */
	unsigned int		input_queue_head ____cacheline_aligned_in_smp;

	/* Elements below can be accessed between CPUs for RPS/RFS */
	call_single_data_t	csd ____cacheline_aligned_in_smp;
	struct softnet_data	*rps_ipi_next;
	unsigned int		cpu;
	unsigned int		input_queue_tail;
#endif
	unsigned int		dropped;
	struct sk_buff_head	input_pkt_queue;
	struct napi_struct	backlog;

	/* Another possibly contended cache line */
	spinlock_t		defer_lock ____cacheline_aligned_in_smp;
	int			defer_count;
	int			defer_ipi_scheduled;
	struct sk_buff		*defer_list;
	call_single_data_t	defer_csd;
};

static inline void input_queue_head_incr(struct softnet_data *sd)
{
#ifdef CONFIG_RPS
	sd->input_queue_head++;
#endif
}

static inline void input_queue_tail_incr_save(struct softnet_data *sd,
					      unsigned int *qtail)
{
#ifdef CONFIG_RPS
	*qtail = ++sd->input_queue_tail;
#endif
}

DECLARE_PER_CPU_ALIGNED(struct softnet_data, softnet_data);

static inline int dev_recursion_level(void)
{
	return this_cpu_read(softnet_data.xmit.recursion);
}

#define XMIT_RECURSION_LIMIT	8
static inline bool dev_xmit_recursion(void)
{
	return unlikely(__this_cpu_read(softnet_data.xmit.recursion) >
			XMIT_RECURSION_LIMIT);
}

static inline void dev_xmit_recursion_inc(void)
{
	__this_cpu_inc(softnet_data.xmit.recursion);
}

static inline void dev_xmit_recursion_dec(void)
{
	__this_cpu_dec(softnet_data.xmit.recursion);
}

void __netif_schedule(struct Qdisc *q);
void netif_schedule_queue(struct netdev_queue *txq);

static inline void netif_tx_schedule_all(struct net_device *dev)
{
	unsigned int i;

	for (i = 0; i < dev->num_tx_queues; i++)
		netif_schedule_queue(netdev_get_tx_queue(dev, i));
}

static __always_inline void netif_tx_start_queue(struct netdev_queue *dev_queue)
{
	clear_bit(__QUEUE_STATE_DRV_XOFF, &dev_queue->state);
}

/**
 *	netif_start_queue - allow transmit
 *	@dev: network device
 *
 *	Allow upper layers to call the device hard_start_xmit routine.
 */
static inline void netif_start_queue(struct net_device *dev)
{
	netif_tx_start_queue(netdev_get_tx_queue(dev, 0));
}

static inline void netif_tx_start_all_queues(struct net_device *dev)
{
	unsigned int i;

	for (i = 0; i < dev->num_tx_queues; i++) {
		struct netdev_queue *txq = netdev_get_tx_queue(dev, i);
		netif_tx_start_queue(txq);
	}
}

void netif_tx_wake_queue(struct netdev_queue *dev_queue);

/**
 *	netif_wake_queue - restart transmit
 *	@dev: network device
 *
 *	Allow upper layers to call the device hard_start_xmit routine.
 *	Used for flow control when transmit resources are available.
 */
static inline void netif_wake_queue(struct net_device *dev)
{
	netif_tx_wake_queue(netdev_get_tx_queue(dev, 0));
}

static inline void netif_tx_wake_all_queues(struct net_device *dev)
{
	unsigned int i;

	for (i = 0; i < dev->num_tx_queues; i++) {
		struct netdev_queue *txq = netdev_get_tx_queue(dev, i);
		netif_tx_wake_queue(txq);
	}
}

static __always_inline void netif_tx_stop_queue(struct netdev_queue *dev_queue)
{
	set_bit(__QUEUE_STATE_DRV_XOFF, &dev_queue->state);
}

/**
 *	netif_stop_queue - stop transmitted packets
 *	@dev: network device
 *
 *	Stop upper layers calling the device hard_start_xmit routine.
 *	Used for flow control when transmit resources are unavailable.
 */
static inline void netif_stop_queue(struct net_device *dev)
{
	netif_tx_stop_queue(netdev_get_tx_queue(dev, 0));
}

void netif_tx_stop_all_queues(struct net_device *dev);

static inline bool netif_tx_queue_stopped(const struct netdev_queue *dev_queue)
{
	return test_bit(__QUEUE_STATE_DRV_XOFF, &dev_queue->state);
}

/**
 *	netif_queue_stopped - test if transmit queue is flowblocked
 *	@dev: network device
 *
 *	Test if transmit queue on device is currently unable to send.
 */
static inline bool netif_queue_stopped(const struct net_device *dev)
{
	return netif_tx_queue_stopped(netdev_get_tx_queue(dev, 0));
}

static inline bool netif_xmit_stopped(const struct netdev_queue *dev_queue)
{
	return dev_queue->state & QUEUE_STATE_ANY_XOFF;
}

static inline bool
netif_xmit_frozen_or_stopped(const struct netdev_queue *dev_queue)
{
	return dev_queue->state & QUEUE_STATE_ANY_XOFF_OR_FROZEN;
}

static inline bool
netif_xmit_frozen_or_drv_stopped(const struct netdev_queue *dev_queue)
{
	return dev_queue->state & QUEUE_STATE_DRV_XOFF_OR_FROZEN;
}

/**
 *	netdev_queue_set_dql_min_limit - set dql minimum limit
 *	@dev_queue: pointer to transmit queue
 *	@min_limit: dql minimum limit
 *
 * Forces xmit_more() to return true until the minimum threshold
 * defined by @min_limit is reached (or until the tx queue is
 * empty). Warning: to be use with care, misuse will impact the
 * latency.
 */
static inline void netdev_queue_set_dql_min_limit(struct netdev_queue *dev_queue,
						  unsigned int min_limit)
{
#ifdef CONFIG_BQL
	dev_queue->dql.min_limit = min_limit;
#endif
}

/**
 *	netdev_txq_bql_enqueue_prefetchw - prefetch bql data for write
 *	@dev_queue: pointer to transmit queue
 *
 * BQL enabled drivers might use this helper in their ndo_start_xmit(),
 * to give appropriate hint to the CPU.
 */
static inline void netdev_txq_bql_enqueue_prefetchw(struct netdev_queue *dev_queue)
{
#ifdef CONFIG_BQL
	prefetchw(&dev_queue->dql.num_queued);
#endif
}

/**
 *	netdev_txq_bql_complete_prefetchw - prefetch bql data for write
 *	@dev_queue: pointer to transmit queue
 *
 * BQL enabled drivers might use this helper in their TX completion path,
 * to give appropriate hint to the CPU.
 */
static inline void netdev_txq_bql_complete_prefetchw(struct netdev_queue *dev_queue)
{
#ifdef CONFIG_BQL
	prefetchw(&dev_queue->dql.limit);
#endif
}

/**
 *	netdev_tx_sent_queue - report the number of bytes queued to a given tx queue
 *	@dev_queue: network device queue
 *	@bytes: number of bytes queued to the device queue
 *
 *	Report the number of bytes queued for sending/completion to the network
 *	device hardware queue. @bytes should be a good approximation and should
 *	exactly match netdev_completed_queue() @bytes.
 *	This is typically called once per packet, from ndo_start_xmit().
 */
static inline void netdev_tx_sent_queue(struct netdev_queue *dev_queue,
					unsigned int bytes)
{
#ifdef CONFIG_BQL
	dql_queued(&dev_queue->dql, bytes);

	if (likely(dql_avail(&dev_queue->dql) >= 0))
		return;

	set_bit(__QUEUE_STATE_STACK_XOFF, &dev_queue->state);

	/*
	 * The XOFF flag must be set before checking the dql_avail below,
	 * because in netdev_tx_completed_queue we update the dql_completed
	 * before checking the XOFF flag.
	 */
	smp_mb();

	/* check again in case another CPU has just made room avail */
	if (unlikely(dql_avail(&dev_queue->dql) >= 0))
		clear_bit(__QUEUE_STATE_STACK_XOFF, &dev_queue->state);
#endif
}

/* Variant of netdev_tx_sent_queue() for drivers that are aware
 * that they should not test BQL status themselves.
 * We do want to change __QUEUE_STATE_STACK_XOFF only for the last
 * skb of a batch.
 * Returns true if the doorbell must be used to kick the NIC.
 */
static inline bool __netdev_tx_sent_queue(struct netdev_queue *dev_queue,
					  unsigned int bytes,
					  bool xmit_more)
{
	if (xmit_more) {
#ifdef CONFIG_BQL
		dql_queued(&dev_queue->dql, bytes);
#endif
		return netif_tx_queue_stopped(dev_queue);
	}
	netdev_tx_sent_queue(dev_queue, bytes);
	return true;
}

/**
 *	netdev_sent_queue - report the number of bytes queued to hardware
 *	@dev: network device
 *	@bytes: number of bytes queued to the hardware device queue
 *
 *	Report the number of bytes queued for sending/completion to the network
 *	device hardware queue#0. @bytes should be a good approximation and should
 *	exactly match netdev_completed_queue() @bytes.
 *	This is typically called once per packet, from ndo_start_xmit().
 */
static inline void netdev_sent_queue(struct net_device *dev, unsigned int bytes)
{
	netdev_tx_sent_queue(netdev_get_tx_queue(dev, 0), bytes);
}

static inline bool __netdev_sent_queue(struct net_device *dev,
				       unsigned int bytes,
				       bool xmit_more)
{
	return __netdev_tx_sent_queue(netdev_get_tx_queue(dev, 0), bytes,
				      xmit_more);
}

/**
 *	netdev_tx_completed_queue - report number of packets/bytes at TX completion.
 *	@dev_queue: network device queue
 *	@pkts: number of packets (currently ignored)
 *	@bytes: number of bytes dequeued from the device queue
 *
 *	Must be called at most once per TX completion round (and not per
 *	individual packet), so that BQL can adjust its limits appropriately.
 */
static inline void netdev_tx_completed_queue(struct netdev_queue *dev_queue,
					     unsigned int pkts, unsigned int bytes)
{
#ifdef CONFIG_BQL
	if (unlikely(!bytes))
		return;

	dql_completed(&dev_queue->dql, bytes);

	/*
	 * Without the memory barrier there is a small possiblity that
	 * netdev_tx_sent_queue will miss the update and cause the queue to
	 * be stopped forever
	 */
	smp_mb();

	if (unlikely(dql_avail(&dev_queue->dql) < 0))
		return;

	if (test_and_clear_bit(__QUEUE_STATE_STACK_XOFF, &dev_queue->state))
		netif_schedule_queue(dev_queue);
#endif
}

/**
 * 	netdev_completed_queue - report bytes and packets completed by device
 * 	@dev: network device
 * 	@pkts: actual number of packets sent over the medium
 * 	@bytes: actual number of bytes sent over the medium
 *
 * 	Report the number of bytes and packets transmitted by the network device
 * 	hardware queue over the physical medium, @bytes must exactly match the
 * 	@bytes amount passed to netdev_sent_queue()
 */
static inline void netdev_completed_queue(struct net_device *dev,
					  unsigned int pkts, unsigned int bytes)
{
	netdev_tx_completed_queue(netdev_get_tx_queue(dev, 0), pkts, bytes);
}

static inline void netdev_tx_reset_queue(struct netdev_queue *q)
{
#ifdef CONFIG_BQL
	clear_bit(__QUEUE_STATE_STACK_XOFF, &q->state);
	dql_reset(&q->dql);
#endif
}

/**
 * 	netdev_reset_queue - reset the packets and bytes count of a network device
 * 	@dev_queue: network device
 *
 * 	Reset the bytes and packet count of a network device and clear the
 * 	software flow control OFF bit for this network device
 */
static inline void netdev_reset_queue(struct net_device *dev_queue)
{
	netdev_tx_reset_queue(netdev_get_tx_queue(dev_queue, 0));
}

/**
 * 	netdev_cap_txqueue - check if selected tx queue exceeds device queues
 * 	@dev: network device
 * 	@queue_index: given tx queue index
 *
 * 	Returns 0 if given tx queue index >= number of device tx queues,
 * 	otherwise returns the originally passed tx queue index.
 */
static inline u16 netdev_cap_txqueue(struct net_device *dev, u16 queue_index)
{
	if (unlikely(queue_index >= dev->real_num_tx_queues)) {
		net_warn_ratelimited("%s selects TX queue %d, but real number of TX queues is %d\n",
				     dev->name, queue_index,
				     dev->real_num_tx_queues);
		return 0;
	}

	return queue_index;
}

/**
 *	netif_running - test if up
 *	@dev: network device
 *
 *	Test if the device has been brought up.
 */
static inline bool netif_running(const struct net_device *dev)
{
	return test_bit(__LINK_STATE_START, &dev->state);
}

/*
 * Routines to manage the subqueues on a device.  We only need start,
 * stop, and a check if it's stopped.  All other device management is
 * done at the overall netdevice level.
 * Also test the device if we're multiqueue.
 */

/**
 *	netif_start_subqueue - allow sending packets on subqueue
 *	@dev: network device
 *	@queue_index: sub queue index
 *
 * Start individual transmit queue of a device with multiple transmit queues.
 */
static inline void netif_start_subqueue(struct net_device *dev, u16 queue_index)
{
	struct netdev_queue *txq = netdev_get_tx_queue(dev, queue_index);

	netif_tx_start_queue(txq);
}

/**
 *	netif_stop_subqueue - stop sending packets on subqueue
 *	@dev: network device
 *	@queue_index: sub queue index
 *
 * Stop individual transmit queue of a device with multiple transmit queues.
 */
static inline void netif_stop_subqueue(struct net_device *dev, u16 queue_index)
{
	struct netdev_queue *txq = netdev_get_tx_queue(dev, queue_index);
	netif_tx_stop_queue(txq);
}

/**
 *	__netif_subqueue_stopped - test status of subqueue
 *	@dev: network device
 *	@queue_index: sub queue index
 *
 * Check individual transmit queue of a device with multiple transmit queues.
 */
static inline bool __netif_subqueue_stopped(const struct net_device *dev,
					    u16 queue_index)
{
	struct netdev_queue *txq = netdev_get_tx_queue(dev, queue_index);

	return netif_tx_queue_stopped(txq);
}

/**
 *	netif_subqueue_stopped - test status of subqueue
 *	@dev: network device
 *	@skb: sub queue buffer pointer
 *
 * Check individual transmit queue of a device with multiple transmit queues.
 */
static inline bool netif_subqueue_stopped(const struct net_device *dev,
					  struct sk_buff *skb)
{
	return __netif_subqueue_stopped(dev, skb_get_queue_mapping(skb));
}

/**
 *	netif_wake_subqueue - allow sending packets on subqueue
 *	@dev: network device
 *	@queue_index: sub queue index
 *
 * Resume individual transmit queue of a device with multiple transmit queues.
 */
static inline void netif_wake_subqueue(struct net_device *dev, u16 queue_index)
{
	struct netdev_queue *txq = netdev_get_tx_queue(dev, queue_index);

	netif_tx_wake_queue(txq);
}

#ifdef CONFIG_XPS
int netif_set_xps_queue(struct net_device *dev, const struct cpumask *mask,
			u16 index);
int __netif_set_xps_queue(struct net_device *dev, const unsigned long *mask,
			  u16 index, enum xps_map_type type);

/**
 *	netif_attr_test_mask - Test a CPU or Rx queue set in a mask
 *	@j: CPU/Rx queue index
 *	@mask: bitmask of all cpus/rx queues
 *	@nr_bits: number of bits in the bitmask
 *
 * Test if a CPU or Rx queue index is set in a mask of all CPU/Rx queues.
 */
static inline bool netif_attr_test_mask(unsigned long j,
					const unsigned long *mask,
					unsigned int nr_bits)
{
	cpu_max_bits_warn(j, nr_bits);
	return test_bit(j, mask);
}

/**
 *	netif_attr_test_online - Test for online CPU/Rx queue
 *	@j: CPU/Rx queue index
 *	@online_mask: bitmask for CPUs/Rx queues that are online
 *	@nr_bits: number of bits in the bitmask
 *
 * Returns true if a CPU/Rx queue is online.
 */
static inline bool netif_attr_test_online(unsigned long j,
					  const unsigned long *online_mask,
					  unsigned int nr_bits)
{
	cpu_max_bits_warn(j, nr_bits);

	if (online_mask)
		return test_bit(j, online_mask);

	return (j < nr_bits);
}

/**
 *	netif_attrmask_next - get the next CPU/Rx queue in a cpu/Rx queues mask
 *	@n: CPU/Rx queue index
 *	@srcp: the cpumask/Rx queue mask pointer
 *	@nr_bits: number of bits in the bitmask
 *
 * Returns >= nr_bits if no further CPUs/Rx queues set.
 */
static inline unsigned int netif_attrmask_next(int n, const unsigned long *srcp,
					       unsigned int nr_bits)
{
	/* -1 is a legal arg here. */
	if (n != -1)
		cpu_max_bits_warn(n, nr_bits);

	if (srcp)
		return find_next_bit(srcp, nr_bits, n + 1);

	return n + 1;
}

/**
 *	netif_attrmask_next_and - get the next CPU/Rx queue in \*src1p & \*src2p
 *	@n: CPU/Rx queue index
 *	@src1p: the first CPUs/Rx queues mask pointer
 *	@src2p: the second CPUs/Rx queues mask pointer
 *	@nr_bits: number of bits in the bitmask
 *
 * Returns >= nr_bits if no further CPUs/Rx queues set in both.
 */
static inline int netif_attrmask_next_and(int n, const unsigned long *src1p,
					  const unsigned long *src2p,
					  unsigned int nr_bits)
{
	/* -1 is a legal arg here. */
	if (n != -1)
		cpu_max_bits_warn(n, nr_bits);

	if (src1p && src2p)
		return find_next_and_bit(src1p, src2p, nr_bits, n + 1);
	else if (src1p)
		return find_next_bit(src1p, nr_bits, n + 1);
	else if (src2p)
		return find_next_bit(src2p, nr_bits, n + 1);

	return n + 1;
}
#else
static inline int netif_set_xps_queue(struct net_device *dev,
				      const struct cpumask *mask,
				      u16 index)
{
	return 0;
}

static inline int __netif_set_xps_queue(struct net_device *dev,
					const unsigned long *mask,
					u16 index, enum xps_map_type type)
{
	return 0;
}
#endif

/**
 *	netif_is_multiqueue - test if device has multiple transmit queues
 *	@dev: network device
 *
 * Check if device has multiple transmit queues
 */
static inline bool netif_is_multiqueue(const struct net_device *dev)
{
	return dev->num_tx_queues > 1;
}

int netif_set_real_num_tx_queues(struct net_device *dev, unsigned int txq);

#ifdef CONFIG_SYSFS
int netif_set_real_num_rx_queues(struct net_device *dev, unsigned int rxq);
#else
static inline int netif_set_real_num_rx_queues(struct net_device *dev,
						unsigned int rxqs)
{
	dev->real_num_rx_queues = rxqs;
	return 0;
}
#endif
int netif_set_real_num_queues(struct net_device *dev,
			      unsigned int txq, unsigned int rxq);

static inline struct netdev_rx_queue *
__netif_get_rx_queue(struct net_device *dev, unsigned int rxq)
{
	return dev->_rx + rxq;
}

#ifdef CONFIG_SYSFS
static inline unsigned int get_netdev_rx_queue_index(
		struct netdev_rx_queue *queue)
{
	struct net_device *dev = queue->dev;
	int index = queue - dev->_rx;

	BUG_ON(index >= dev->num_rx_queues);
	return index;
}
#endif

int netif_get_num_default_rss_queues(void);

enum skb_free_reason {
	SKB_REASON_CONSUMED,
	SKB_REASON_DROPPED,
};

void __dev_kfree_skb_irq(struct sk_buff *skb, enum skb_free_reason reason);
void __dev_kfree_skb_any(struct sk_buff *skb, enum skb_free_reason reason);

/*
 * It is not allowed to call kfree_skb() or consume_skb() from hardware
 * interrupt context or with hardware interrupts being disabled.
 * (in_hardirq() || irqs_disabled())
 *
 * We provide four helpers that can be used in following contexts :
 *
 * dev_kfree_skb_irq(skb) when caller drops a packet from irq context,
 *  replacing kfree_skb(skb)
 *
 * dev_consume_skb_irq(skb) when caller consumes a packet from irq context.
 *  Typically used in place of consume_skb(skb) in TX completion path
 *
 * dev_kfree_skb_any(skb) when caller doesn't know its current irq context,
 *  replacing kfree_skb(skb)
 *
 * dev_consume_skb_any(skb) when caller doesn't know its current irq context,
 *  and consumed a packet. Used in place of consume_skb(skb)
 */
static inline void dev_kfree_skb_irq(struct sk_buff *skb)
{
	__dev_kfree_skb_irq(skb, SKB_REASON_DROPPED);
}

static inline void dev_consume_skb_irq(struct sk_buff *skb)
{
	__dev_kfree_skb_irq(skb, SKB_REASON_CONSUMED);
}

static inline void dev_kfree_skb_any(struct sk_buff *skb)
{
	__dev_kfree_skb_any(skb, SKB_REASON_DROPPED);
}

static inline void dev_consume_skb_any(struct sk_buff *skb)
{
	__dev_kfree_skb_any(skb, SKB_REASON_CONSUMED);
}

u32 bpf_prog_run_generic_xdp(struct sk_buff *skb, struct xdp_buff *xdp,
			     struct bpf_prog *xdp_prog);
void generic_xdp_tx(struct sk_buff *skb, struct bpf_prog *xdp_prog);
int do_xdp_generic(struct bpf_prog *xdp_prog, struct sk_buff *skb);
int netif_rx(struct sk_buff *skb);
int __netif_rx(struct sk_buff *skb);

int netif_receive_skb(struct sk_buff *skb);
int netif_receive_skb_core(struct sk_buff *skb);
void netif_receive_skb_list_internal(struct list_head *head);
void netif_receive_skb_list(struct list_head *head);
gro_result_t napi_gro_receive(struct napi_struct *napi, struct sk_buff *skb);
void napi_gro_flush(struct napi_struct *napi, bool flush_old);
struct sk_buff *napi_get_frags(struct napi_struct *napi);
void napi_get_frags_check(struct napi_struct *napi);
gro_result_t napi_gro_frags(struct napi_struct *napi);
struct packet_offload *gro_find_receive_by_type(__be16 type);
struct packet_offload *gro_find_complete_by_type(__be16 type);

static inline void napi_free_frags(struct napi_struct *napi)
{
	kfree_skb(napi->skb);
	napi->skb = NULL;
}

bool netdev_is_rx_handler_busy(struct net_device *dev);
int netdev_rx_handler_register(struct net_device *dev,
			       rx_handler_func_t *rx_handler,
			       void *rx_handler_data);
void netdev_rx_handler_unregister(struct net_device *dev);

bool dev_valid_name(const char *name);
static inline bool is_socket_ioctl_cmd(unsigned int cmd)
{
	return _IOC_TYPE(cmd) == SOCK_IOC_TYPE;
}
int get_user_ifreq(struct ifreq *ifr, void __user **ifrdata, void __user *arg);
int put_user_ifreq(struct ifreq *ifr, void __user *arg);
int dev_ioctl(struct net *net, unsigned int cmd, struct ifreq *ifr,
		void __user *data, bool *need_copyout);
int dev_ifconf(struct net *net, struct ifconf __user *ifc);
int dev_ethtool(struct net *net, struct ifreq *ifr, void __user *userdata);
unsigned int dev_get_flags(const struct net_device *);
int __dev_change_flags(struct net_device *dev, unsigned int flags,
		       struct netlink_ext_ack *extack);
int dev_change_flags(struct net_device *dev, unsigned int flags,
		     struct netlink_ext_ack *extack);
void __dev_notify_flags(struct net_device *, unsigned int old_flags,
			unsigned int gchanges);
int dev_set_alias(struct net_device *, const char *, size_t);
int dev_get_alias(const struct net_device *, char *, size_t);
int __dev_change_net_namespace(struct net_device *dev, struct net *net,
			       const char *pat, int new_ifindex);
static inline
int dev_change_net_namespace(struct net_device *dev, struct net *net,
			     const char *pat)
{
	return __dev_change_net_namespace(dev, net, pat, 0);
}
int __dev_set_mtu(struct net_device *, int);
int dev_set_mtu(struct net_device *, int);
int dev_pre_changeaddr_notify(struct net_device *dev, const char *addr,
			      struct netlink_ext_ack *extack);
int dev_set_mac_address(struct net_device *dev, struct sockaddr *sa,
			struct netlink_ext_ack *extack);
int dev_set_mac_address_user(struct net_device *dev, struct sockaddr *sa,
			     struct netlink_ext_ack *extack);
int dev_get_mac_address(struct sockaddr *sa, struct net *net, char *dev_name);
int dev_get_port_parent_id(struct net_device *dev,
			   struct netdev_phys_item_id *ppid, bool recurse);
bool netdev_port_same_parent_id(struct net_device *a, struct net_device *b);
struct sk_buff *validate_xmit_skb_list(struct sk_buff *skb, struct net_device *dev, bool *again);
struct sk_buff *dev_hard_start_xmit(struct sk_buff *skb, struct net_device *dev,
				    struct netdev_queue *txq, int *ret);

int bpf_xdp_link_attach(const union bpf_attr *attr, struct bpf_prog *prog);
u8 dev_xdp_prog_count(struct net_device *dev);
u32 dev_xdp_prog_id(struct net_device *dev, enum bpf_xdp_mode mode);

int __dev_forward_skb(struct net_device *dev, struct sk_buff *skb);
int dev_forward_skb(struct net_device *dev, struct sk_buff *skb);
int dev_forward_skb_nomtu(struct net_device *dev, struct sk_buff *skb);
bool is_skb_forwardable(const struct net_device *dev,
			const struct sk_buff *skb);

static __always_inline bool __is_skb_forwardable(const struct net_device *dev,
						 const struct sk_buff *skb,
						 const bool check_mtu)
{
	const u32 vlan_hdr_len = 4; /* VLAN_HLEN */
	unsigned int len;

	if (!(dev->flags & IFF_UP))
		return false;

	if (!check_mtu)
		return true;

	len = dev->mtu + dev->hard_header_len + vlan_hdr_len;
	if (skb->len <= len)
		return true;

	/* if TSO is enabled, we don't care about the length as the packet
	 * could be forwarded without being segmented before
	 */
	if (skb_is_gso(skb))
		return true;

	return false;
}

struct net_device_core_stats __percpu *netdev_core_stats_alloc(struct net_device *dev);

static inline struct net_device_core_stats __percpu *dev_core_stats(struct net_device *dev)
{
	/* This READ_ONCE() pairs with the write in netdev_core_stats_alloc() */
	struct net_device_core_stats __percpu *p = READ_ONCE(dev->core_stats);

	if (likely(p))
		return p;

	return netdev_core_stats_alloc(dev);
}

#define DEV_CORE_STATS_INC(FIELD)						\
static inline void dev_core_stats_##FIELD##_inc(struct net_device *dev)		\
{										\
	struct net_device_core_stats __percpu *p;				\
										\
	p = dev_core_stats(dev);						\
	if (p)									\
		this_cpu_inc(p->FIELD);						\
}
DEV_CORE_STATS_INC(rx_dropped)
DEV_CORE_STATS_INC(tx_dropped)
DEV_CORE_STATS_INC(rx_nohandler)
DEV_CORE_STATS_INC(rx_otherhost_dropped)

static __always_inline int ____dev_forward_skb(struct net_device *dev,
					       struct sk_buff *skb,
					       const bool check_mtu)
{
	if (skb_orphan_frags(skb, GFP_ATOMIC) ||
	    unlikely(!__is_skb_forwardable(dev, skb, check_mtu))) {
		dev_core_stats_rx_dropped_inc(dev);
		kfree_skb(skb);
		return NET_RX_DROP;
	}

	skb_scrub_packet(skb, !net_eq(dev_net(dev), dev_net(skb->dev)));
	skb->priority = 0;
	return 0;
}

bool dev_nit_active(struct net_device *dev);
void dev_queue_xmit_nit(struct sk_buff *skb, struct net_device *dev);

static inline void __dev_put(struct net_device *dev)
{
	if (dev) {
#ifdef CONFIG_PCPU_DEV_REFCNT
		this_cpu_dec(*dev->pcpu_refcnt);
#else
		refcount_dec(&dev->dev_refcnt);
#endif
	}
}

static inline void __dev_hold(struct net_device *dev)
{
	if (dev) {
#ifdef CONFIG_PCPU_DEV_REFCNT
		this_cpu_inc(*dev->pcpu_refcnt);
#else
		refcount_inc(&dev->dev_refcnt);
#endif
	}
}

static inline void __netdev_tracker_alloc(struct net_device *dev,
					  netdevice_tracker *tracker,
					  gfp_t gfp)
{
#ifdef CONFIG_NET_DEV_REFCNT_TRACKER
	ref_tracker_alloc(&dev->refcnt_tracker, tracker, gfp);
#endif
}

/* netdev_tracker_alloc() can upgrade a prior untracked reference
 * taken by dev_get_by_name()/dev_get_by_index() to a tracked one.
 */
static inline void netdev_tracker_alloc(struct net_device *dev,
					netdevice_tracker *tracker, gfp_t gfp)
{
#ifdef CONFIG_NET_DEV_REFCNT_TRACKER
	refcount_dec(&dev->refcnt_tracker.no_tracker);
	__netdev_tracker_alloc(dev, tracker, gfp);
#endif
}

static inline void netdev_tracker_free(struct net_device *dev,
				       netdevice_tracker *tracker)
{
#ifdef CONFIG_NET_DEV_REFCNT_TRACKER
	ref_tracker_free(&dev->refcnt_tracker, tracker);
#endif
}

static inline void netdev_hold(struct net_device *dev,
			       netdevice_tracker *tracker, gfp_t gfp)
{
	if (dev) {
		__dev_hold(dev);
		__netdev_tracker_alloc(dev, tracker, gfp);
	}
}

static inline void netdev_put(struct net_device *dev,
			      netdevice_tracker *tracker)
{
	if (dev) {
		netdev_tracker_free(dev, tracker);
		__dev_put(dev);
	}
}

/**
 *	dev_hold - get reference to device
 *	@dev: network device
 *
 * Hold reference to device to keep it from being freed.
 * Try using netdev_hold() instead.
 */
static inline void dev_hold(struct net_device *dev)
{
	netdev_hold(dev, NULL, GFP_ATOMIC);
}

/**
 *	dev_put - release reference to device
 *	@dev: network device
 *
 * Release reference to device to allow it to be freed.
 * Try using netdev_put() instead.
 */
static inline void dev_put(struct net_device *dev)
{
	netdev_put(dev, NULL);
}

static inline void netdev_ref_replace(struct net_device *odev,
				      struct net_device *ndev,
				      netdevice_tracker *tracker,
				      gfp_t gfp)
{
	if (odev)
		netdev_tracker_free(odev, tracker);

	__dev_hold(ndev);
	__dev_put(odev);

	if (ndev)
		__netdev_tracker_alloc(ndev, tracker, gfp);
}

/* Carrier loss detection, dial on demand. The functions netif_carrier_on
 * and _off may be called from IRQ context, but it is caller
 * who is responsible for serialization of these calls.
 *
 * The name carrier is inappropriate, these functions should really be
 * called netif_lowerlayer_*() because they represent the state of any
 * kind of lower layer not just hardware media.
 */
void linkwatch_fire_event(struct net_device *dev);

/**
 *	netif_carrier_ok - test if carrier present
 *	@dev: network device
 *
 * Check if carrier is present on device
 */
static inline bool netif_carrier_ok(const struct net_device *dev)
{
	return !test_bit(__LINK_STATE_NOCARRIER, &dev->state);
}

unsigned long dev_trans_start(struct net_device *dev);

void __netdev_watchdog_up(struct net_device *dev);

void netif_carrier_on(struct net_device *dev);
void netif_carrier_off(struct net_device *dev);
void netif_carrier_event(struct net_device *dev);

/**
 *	netif_dormant_on - mark device as dormant.
 *	@dev: network device
 *
 * Mark device as dormant (as per RFC2863).
 *
 * The dormant state indicates that the relevant interface is not
 * actually in a condition to pass packets (i.e., it is not 'up') but is
 * in a "pending" state, waiting for some external event.  For "on-
 * demand" interfaces, this new state identifies the situation where the
 * interface is waiting for events to place it in the up state.
 */
static inline void netif_dormant_on(struct net_device *dev)
{
	if (!test_and_set_bit(__LINK_STATE_DORMANT, &dev->state))
		linkwatch_fire_event(dev);
}

/**
 *	netif_dormant_off - set device as not dormant.
 *	@dev: network device
 *
 * Device is not in dormant state.
 */
static inline void netif_dormant_off(struct net_device *dev)
{
	if (test_and_clear_bit(__LINK_STATE_DORMANT, &dev->state))
		linkwatch_fire_event(dev);
}

/**
 *	netif_dormant - test if device is dormant
 *	@dev: network device
 *
 * Check if device is dormant.
 */
static inline bool netif_dormant(const struct net_device *dev)
{
	return test_bit(__LINK_STATE_DORMANT, &dev->state);
}


/**
 *	netif_testing_on - mark device as under test.
 *	@dev: network device
 *
 * Mark device as under test (as per RFC2863).
 *
 * The testing state indicates that some test(s) must be performed on
 * the interface. After completion, of the test, the interface state
 * will change to up, dormant, or down, as appropriate.
 */
static inline void netif_testing_on(struct net_device *dev)
{
	if (!test_and_set_bit(__LINK_STATE_TESTING, &dev->state))
		linkwatch_fire_event(dev);
}

/**
 *	netif_testing_off - set device as not under test.
 *	@dev: network device
 *
 * Device is not in testing state.
 */
static inline void netif_testing_off(struct net_device *dev)
{
	if (test_and_clear_bit(__LINK_STATE_TESTING, &dev->state))
		linkwatch_fire_event(dev);
}

/**
 *	netif_testing - test if device is under test
 *	@dev: network device
 *
 * Check if device is under test
 */
static inline bool netif_testing(const struct net_device *dev)
{
	return test_bit(__LINK_STATE_TESTING, &dev->state);
}


/**
 *	netif_oper_up - test if device is operational
 *	@dev: network device
 *
 * Check if carrier is operational
 */
static inline bool netif_oper_up(const struct net_device *dev)
{
	return (dev->operstate == IF_OPER_UP ||
		dev->operstate == IF_OPER_UNKNOWN /* backward compat */);
}

/**
 *	netif_device_present - is device available or removed
 *	@dev: network device
 *
 * Check if device has not been removed from system.
 */
static inline bool netif_device_present(const struct net_device *dev)
{
	return test_bit(__LINK_STATE_PRESENT, &dev->state);
}

void netif_device_detach(struct net_device *dev);

void netif_device_attach(struct net_device *dev);

/*
 * Network interface message level settings
 */

enum {
	NETIF_MSG_DRV_BIT,
	NETIF_MSG_PROBE_BIT,
	NETIF_MSG_LINK_BIT,
	NETIF_MSG_TIMER_BIT,
	NETIF_MSG_IFDOWN_BIT,
	NETIF_MSG_IFUP_BIT,
	NETIF_MSG_RX_ERR_BIT,
	NETIF_MSG_TX_ERR_BIT,
	NETIF_MSG_TX_QUEUED_BIT,
	NETIF_MSG_INTR_BIT,
	NETIF_MSG_TX_DONE_BIT,
	NETIF_MSG_RX_STATUS_BIT,
	NETIF_MSG_PKTDATA_BIT,
	NETIF_MSG_HW_BIT,
	NETIF_MSG_WOL_BIT,

	/* When you add a new bit above, update netif_msg_class_names array
	 * in net/ethtool/common.c
	 */
	NETIF_MSG_CLASS_COUNT,
};
/* Both ethtool_ops interface and internal driver implementation use u32 */
static_assert(NETIF_MSG_CLASS_COUNT <= 32);

#define __NETIF_MSG_BIT(bit)	((u32)1 << (bit))
#define __NETIF_MSG(name)	__NETIF_MSG_BIT(NETIF_MSG_ ## name ## _BIT)

#define NETIF_MSG_DRV		__NETIF_MSG(DRV)
#define NETIF_MSG_PROBE		__NETIF_MSG(PROBE)
#define NETIF_MSG_LINK		__NETIF_MSG(LINK)
#define NETIF_MSG_TIMER		__NETIF_MSG(TIMER)
#define NETIF_MSG_IFDOWN	__NETIF_MSG(IFDOWN)
#define NETIF_MSG_IFUP		__NETIF_MSG(IFUP)
#define NETIF_MSG_RX_ERR	__NETIF_MSG(RX_ERR)
#define NETIF_MSG_TX_ERR	__NETIF_MSG(TX_ERR)
#define NETIF_MSG_TX_QUEUED	__NETIF_MSG(TX_QUEUED)
#define NETIF_MSG_INTR		__NETIF_MSG(INTR)
#define NETIF_MSG_TX_DONE	__NETIF_MSG(TX_DONE)
#define NETIF_MSG_RX_STATUS	__NETIF_MSG(RX_STATUS)
#define NETIF_MSG_PKTDATA	__NETIF_MSG(PKTDATA)
#define NETIF_MSG_HW		__NETIF_MSG(HW)
#define NETIF_MSG_WOL		__NETIF_MSG(WOL)

#define netif_msg_drv(p)	((p)->msg_enable & NETIF_MSG_DRV)
#define netif_msg_probe(p)	((p)->msg_enable & NETIF_MSG_PROBE)
#define netif_msg_link(p)	((p)->msg_enable & NETIF_MSG_LINK)
#define netif_msg_timer(p)	((p)->msg_enable & NETIF_MSG_TIMER)
#define netif_msg_ifdown(p)	((p)->msg_enable & NETIF_MSG_IFDOWN)
#define netif_msg_ifup(p)	((p)->msg_enable & NETIF_MSG_IFUP)
#define netif_msg_rx_err(p)	((p)->msg_enable & NETIF_MSG_RX_ERR)
#define netif_msg_tx_err(p)	((p)->msg_enable & NETIF_MSG_TX_ERR)
#define netif_msg_tx_queued(p)	((p)->msg_enable & NETIF_MSG_TX_QUEUED)
#define netif_msg_intr(p)	((p)->msg_enable & NETIF_MSG_INTR)
#define netif_msg_tx_done(p)	((p)->msg_enable & NETIF_MSG_TX_DONE)
#define netif_msg_rx_status(p)	((p)->msg_enable & NETIF_MSG_RX_STATUS)
#define netif_msg_pktdata(p)	((p)->msg_enable & NETIF_MSG_PKTDATA)
#define netif_msg_hw(p)		((p)->msg_enable & NETIF_MSG_HW)
#define netif_msg_wol(p)	((p)->msg_enable & NETIF_MSG_WOL)

static inline u32 netif_msg_init(int debug_value, int default_msg_enable_bits)
{
	/* use default */
	if (debug_value < 0 || debug_value >= (sizeof(u32) * 8))
		return default_msg_enable_bits;
	if (debug_value == 0)	/* no output */
		return 0;
	/* set low N bits */
	return (1U << debug_value) - 1;
}

static inline void __netif_tx_lock(struct netdev_queue *txq, int cpu)
{
	spin_lock(&txq->_xmit_lock);
	/* Pairs with READ_ONCE() in __dev_queue_xmit() */
	WRITE_ONCE(txq->xmit_lock_owner, cpu);
}

static inline bool __netif_tx_acquire(struct netdev_queue *txq)
{
	__acquire(&txq->_xmit_lock);
	return true;
}

static inline void __netif_tx_release(struct netdev_queue *txq)
{
	__release(&txq->_xmit_lock);
}

static inline void __netif_tx_lock_bh(struct netdev_queue *txq)
{
	spin_lock_bh(&txq->_xmit_lock);
	/* Pairs with READ_ONCE() in __dev_queue_xmit() */
	WRITE_ONCE(txq->xmit_lock_owner, smp_processor_id());
}

static inline bool __netif_tx_trylock(struct netdev_queue *txq)
{
	bool ok = spin_trylock(&txq->_xmit_lock);

	if (likely(ok)) {
		/* Pairs with READ_ONCE() in __dev_queue_xmit() */
		WRITE_ONCE(txq->xmit_lock_owner, smp_processor_id());
	}
	return ok;
}

static inline void __netif_tx_unlock(struct netdev_queue *txq)
{
	/* Pairs with READ_ONCE() in __dev_queue_xmit() */
	WRITE_ONCE(txq->xmit_lock_owner, -1);
	spin_unlock(&txq->_xmit_lock);
}

static inline void __netif_tx_unlock_bh(struct netdev_queue *txq)
{
	/* Pairs with READ_ONCE() in __dev_queue_xmit() */
	WRITE_ONCE(txq->xmit_lock_owner, -1);
	spin_unlock_bh(&txq->_xmit_lock);
}

/*
 * txq->trans_start can be read locklessly from dev_watchdog()
 */
static inline void txq_trans_update(struct netdev_queue *txq)
{
	if (txq->xmit_lock_owner != -1)
		WRITE_ONCE(txq->trans_start, jiffies);
}

static inline void txq_trans_cond_update(struct netdev_queue *txq)
{
	unsigned long now = jiffies;

	if (READ_ONCE(txq->trans_start) != now)
		WRITE_ONCE(txq->trans_start, now);
}

/* legacy drivers only, netdev_start_xmit() sets txq->trans_start */
static inline void netif_trans_update(struct net_device *dev)
{
	struct netdev_queue *txq = netdev_get_tx_queue(dev, 0);

	txq_trans_cond_update(txq);
}

/**
 *	netif_tx_lock - grab network device transmit lock
 *	@dev: network device
 *
 * Get network device transmit lock
 */
void netif_tx_lock(struct net_device *dev);

static inline void netif_tx_lock_bh(struct net_device *dev)
{
	local_bh_disable();
	netif_tx_lock(dev);
}

void netif_tx_unlock(struct net_device *dev);

static inline void netif_tx_unlock_bh(struct net_device *dev)
{
	netif_tx_unlock(dev);
	local_bh_enable();
}

#define HARD_TX_LOCK(dev, txq, cpu) {			\
	if ((dev->features & NETIF_F_LLTX) == 0) {	\
		__netif_tx_lock(txq, cpu);		\
	} else {					\
		__netif_tx_acquire(txq);		\
	}						\
}

#define HARD_TX_TRYLOCK(dev, txq)			\
	(((dev->features & NETIF_F_LLTX) == 0) ?	\
		__netif_tx_trylock(txq) :		\
		__netif_tx_acquire(txq))

#define HARD_TX_UNLOCK(dev, txq) {			\
	if ((dev->features & NETIF_F_LLTX) == 0) {	\
		__netif_tx_unlock(txq);			\
	} else {					\
		__netif_tx_release(txq);		\
	}						\
}

static inline void netif_tx_disable(struct net_device *dev)
{
	unsigned int i;
	int cpu;

	local_bh_disable();
	cpu = smp_processor_id();
	spin_lock(&dev->tx_global_lock);
	for (i = 0; i < dev->num_tx_queues; i++) {
		struct netdev_queue *txq = netdev_get_tx_queue(dev, i);

		__netif_tx_lock(txq, cpu);
		netif_tx_stop_queue(txq);
		__netif_tx_unlock(txq);
	}
	spin_unlock(&dev->tx_global_lock);
	local_bh_enable();
}

static inline void netif_addr_lock(struct net_device *dev)
{
	unsigned char nest_level = 0;

#ifdef CONFIG_LOCKDEP
	nest_level = dev->nested_level;
#endif
	spin_lock_nested(&dev->addr_list_lock, nest_level);
}

static inline void netif_addr_lock_bh(struct net_device *dev)
{
	unsigned char nest_level = 0;

#ifdef CONFIG_LOCKDEP
	nest_level = dev->nested_level;
#endif
	local_bh_disable();
	spin_lock_nested(&dev->addr_list_lock, nest_level);
}

static inline void netif_addr_unlock(struct net_device *dev)
{
	spin_unlock(&dev->addr_list_lock);
}

static inline void netif_addr_unlock_bh(struct net_device *dev)
{
	spin_unlock_bh(&dev->addr_list_lock);
}

/*
 * dev_addrs walker. Should be used only for read access. Call with
 * rcu_read_lock held.
 */
#define for_each_dev_addr(dev, ha) \
		list_for_each_entry_rcu(ha, &dev->dev_addrs.list, list)

/* These functions live elsewhere (drivers/net/net_init.c, but related) */

void ether_setup(struct net_device *dev);

/* Support for loadable net-drivers */
struct net_device *alloc_netdev_mqs(int sizeof_priv, const char *name,
				    unsigned char name_assign_type,
				    void (*setup)(struct net_device *),
				    unsigned int txqs, unsigned int rxqs);
#define alloc_netdev(sizeof_priv, name, name_assign_type, setup) \
	alloc_netdev_mqs(sizeof_priv, name, name_assign_type, setup, 1, 1)

#define alloc_netdev_mq(sizeof_priv, name, name_assign_type, setup, count) \
	alloc_netdev_mqs(sizeof_priv, name, name_assign_type, setup, count, \
			 count)

int register_netdev(struct net_device *dev);
void unregister_netdev(struct net_device *dev);

int devm_register_netdev(struct device *dev, struct net_device *ndev);

/* General hardware address lists handling functions */
int __hw_addr_sync(struct netdev_hw_addr_list *to_list,
		   struct netdev_hw_addr_list *from_list, int addr_len);
void __hw_addr_unsync(struct netdev_hw_addr_list *to_list,
		      struct netdev_hw_addr_list *from_list, int addr_len);
int __hw_addr_sync_dev(struct netdev_hw_addr_list *list,
		       struct net_device *dev,
		       int (*sync)(struct net_device *, const unsigned char *),
		       int (*unsync)(struct net_device *,
				     const unsigned char *));
int __hw_addr_ref_sync_dev(struct netdev_hw_addr_list *list,
			   struct net_device *dev,
			   int (*sync)(struct net_device *,
				       const unsigned char *, int),
			   int (*unsync)(struct net_device *,
					 const unsigned char *, int));
void __hw_addr_ref_unsync_dev(struct netdev_hw_addr_list *list,
			      struct net_device *dev,
			      int (*unsync)(struct net_device *,
					    const unsigned char *, int));
void __hw_addr_unsync_dev(struct netdev_hw_addr_list *list,
			  struct net_device *dev,
			  int (*unsync)(struct net_device *,
					const unsigned char *));
void __hw_addr_init(struct netdev_hw_addr_list *list);

/* Functions used for device addresses handling */
void dev_addr_mod(struct net_device *dev, unsigned int offset,
		  const void *addr, size_t len);

static inline void
__dev_addr_set(struct net_device *dev, const void *addr, size_t len)
{
	dev_addr_mod(dev, 0, addr, len);
}

static inline void dev_addr_set(struct net_device *dev, const u8 *addr)
{
	__dev_addr_set(dev, addr, dev->addr_len);
}

int dev_addr_add(struct net_device *dev, const unsigned char *addr,
		 unsigned char addr_type);
int dev_addr_del(struct net_device *dev, const unsigned char *addr,
		 unsigned char addr_type);

/* Functions used for unicast addresses handling */
int dev_uc_add(struct net_device *dev, const unsigned char *addr);
int dev_uc_add_excl(struct net_device *dev, const unsigned char *addr);
int dev_uc_del(struct net_device *dev, const unsigned char *addr);
int dev_uc_sync(struct net_device *to, struct net_device *from);
int dev_uc_sync_multiple(struct net_device *to, struct net_device *from);
void dev_uc_unsync(struct net_device *to, struct net_device *from);
void dev_uc_flush(struct net_device *dev);
void dev_uc_init(struct net_device *dev);

/**
 *  __dev_uc_sync - Synchonize device's unicast list
 *  @dev:  device to sync
 *  @sync: function to call if address should be added
 *  @unsync: function to call if address should be removed
 *
 *  Add newly added addresses to the interface, and release
 *  addresses that have been deleted.
 */
static inline int __dev_uc_sync(struct net_device *dev,
				int (*sync)(struct net_device *,
					    const unsigned char *),
				int (*unsync)(struct net_device *,
					      const unsigned char *))
{
	return __hw_addr_sync_dev(&dev->uc, dev, sync, unsync);
}

/**
 *  __dev_uc_unsync - Remove synchronized addresses from device
 *  @dev:  device to sync
 *  @unsync: function to call if address should be removed
 *
 *  Remove all addresses that were added to the device by dev_uc_sync().
 */
static inline void __dev_uc_unsync(struct net_device *dev,
				   int (*unsync)(struct net_device *,
						 const unsigned char *))
{
	__hw_addr_unsync_dev(&dev->uc, dev, unsync);
}

/* Functions used for multicast addresses handling */
int dev_mc_add(struct net_device *dev, const unsigned char *addr);
int dev_mc_add_global(struct net_device *dev, const unsigned char *addr);
int dev_mc_add_excl(struct net_device *dev, const unsigned char *addr);
int dev_mc_del(struct net_device *dev, const unsigned char *addr);
int dev_mc_del_global(struct net_device *dev, const unsigned char *addr);
int dev_mc_sync(struct net_device *to, struct net_device *from);
int dev_mc_sync_multiple(struct net_device *to, struct net_device *from);
void dev_mc_unsync(struct net_device *to, struct net_device *from);
void dev_mc_flush(struct net_device *dev);
void dev_mc_init(struct net_device *dev);

/**
 *  __dev_mc_sync - Synchonize device's multicast list
 *  @dev:  device to sync
 *  @sync: function to call if address should be added
 *  @unsync: function to call if address should be removed
 *
 *  Add newly added addresses to the interface, and release
 *  addresses that have been deleted.
 */
static inline int __dev_mc_sync(struct net_device *dev,
				int (*sync)(struct net_device *,
					    const unsigned char *),
				int (*unsync)(struct net_device *,
					      const unsigned char *))
{
	return __hw_addr_sync_dev(&dev->mc, dev, sync, unsync);
}

/**
 *  __dev_mc_unsync - Remove synchronized addresses from device
 *  @dev:  device to sync
 *  @unsync: function to call if address should be removed
 *
 *  Remove all addresses that were added to the device by dev_mc_sync().
 */
static inline void __dev_mc_unsync(struct net_device *dev,
				   int (*unsync)(struct net_device *,
						 const unsigned char *))
{
	__hw_addr_unsync_dev(&dev->mc, dev, unsync);
}

/* Functions used for secondary unicast and multicast support */
void dev_set_rx_mode(struct net_device *dev);
int dev_set_promiscuity(struct net_device *dev, int inc);
int dev_set_allmulti(struct net_device *dev, int inc);
void netdev_state_change(struct net_device *dev);
void __netdev_notify_peers(struct net_device *dev);
void netdev_notify_peers(struct net_device *dev);
void netdev_features_change(struct net_device *dev);
/* Load a device via the kmod */
void dev_load(struct net *net, const char *name);
struct rtnl_link_stats64 *dev_get_stats(struct net_device *dev,
					struct rtnl_link_stats64 *storage);
void netdev_stats_to_stats64(struct rtnl_link_stats64 *stats64,
			     const struct net_device_stats *netdev_stats);
void dev_fetch_sw_netstats(struct rtnl_link_stats64 *s,
			   const struct pcpu_sw_netstats __percpu *netstats);
void dev_get_tstats64(struct net_device *dev, struct rtnl_link_stats64 *s);

extern int		netdev_max_backlog;
extern int		dev_rx_weight;
extern int		dev_tx_weight;
extern int		gro_normal_batch;

enum {
	NESTED_SYNC_IMM_BIT,
	NESTED_SYNC_TODO_BIT,
};

#define __NESTED_SYNC_BIT(bit)	((u32)1 << (bit))
#define __NESTED_SYNC(name)	__NESTED_SYNC_BIT(NESTED_SYNC_ ## name ## _BIT)

#define NESTED_SYNC_IMM		__NESTED_SYNC(IMM)
#define NESTED_SYNC_TODO	__NESTED_SYNC(TODO)

struct netdev_nested_priv {
	unsigned char flags;
	void *data;
};

bool netdev_has_upper_dev(struct net_device *dev, struct net_device *upper_dev);
struct net_device *netdev_upper_get_next_dev_rcu(struct net_device *dev,
						     struct list_head **iter);

/* iterate through upper list, must be called under RCU read lock */
#define netdev_for_each_upper_dev_rcu(dev, updev, iter) \
	for (iter = &(dev)->adj_list.upper, \
	     updev = netdev_upper_get_next_dev_rcu(dev, &(iter)); \
	     updev; \
	     updev = netdev_upper_get_next_dev_rcu(dev, &(iter)))

int netdev_walk_all_upper_dev_rcu(struct net_device *dev,
				  int (*fn)(struct net_device *upper_dev,
					    struct netdev_nested_priv *priv),
				  struct netdev_nested_priv *priv);

bool netdev_has_upper_dev_all_rcu(struct net_device *dev,
				  struct net_device *upper_dev);

bool netdev_has_any_upper_dev(struct net_device *dev);

void *netdev_lower_get_next_private(struct net_device *dev,
				    struct list_head **iter);
void *netdev_lower_get_next_private_rcu(struct net_device *dev,
					struct list_head **iter);

#define netdev_for_each_lower_private(dev, priv, iter) \
	for (iter = (dev)->adj_list.lower.next, \
	     priv = netdev_lower_get_next_private(dev, &(iter)); \
	     priv; \
	     priv = netdev_lower_get_next_private(dev, &(iter)))

#define netdev_for_each_lower_private_rcu(dev, priv, iter) \
	for (iter = &(dev)->adj_list.lower, \
	     priv = netdev_lower_get_next_private_rcu(dev, &(iter)); \
	     priv; \
	     priv = netdev_lower_get_next_private_rcu(dev, &(iter)))

void *netdev_lower_get_next(struct net_device *dev,
				struct list_head **iter);

#define netdev_for_each_lower_dev(dev, ldev, iter) \
	for (iter = (dev)->adj_list.lower.next, \
	     ldev = netdev_lower_get_next(dev, &(iter)); \
	     ldev; \
	     ldev = netdev_lower_get_next(dev, &(iter)))

struct net_device *netdev_next_lower_dev_rcu(struct net_device *dev,
					     struct list_head **iter);
int netdev_walk_all_lower_dev(struct net_device *dev,
			      int (*fn)(struct net_device *lower_dev,
					struct netdev_nested_priv *priv),
			      struct netdev_nested_priv *priv);
int netdev_walk_all_lower_dev_rcu(struct net_device *dev,
				  int (*fn)(struct net_device *lower_dev,
					    struct netdev_nested_priv *priv),
				  struct netdev_nested_priv *priv);

void *netdev_adjacent_get_private(struct list_head *adj_list);
void *netdev_lower_get_first_private_rcu(struct net_device *dev);
struct net_device *netdev_master_upper_dev_get(struct net_device *dev);
struct net_device *netdev_master_upper_dev_get_rcu(struct net_device *dev);
int netdev_upper_dev_link(struct net_device *dev, struct net_device *upper_dev,
			  struct netlink_ext_ack *extack);
int netdev_master_upper_dev_link(struct net_device *dev,
				 struct net_device *upper_dev,
				 void *upper_priv, void *upper_info,
				 struct netlink_ext_ack *extack);
void netdev_upper_dev_unlink(struct net_device *dev,
			     struct net_device *upper_dev);
int netdev_adjacent_change_prepare(struct net_device *old_dev,
				   struct net_device *new_dev,
				   struct net_device *dev,
				   struct netlink_ext_ack *extack);
void netdev_adjacent_change_commit(struct net_device *old_dev,
				   struct net_device *new_dev,
				   struct net_device *dev);
void netdev_adjacent_change_abort(struct net_device *old_dev,
				  struct net_device *new_dev,
				  struct net_device *dev);
void netdev_adjacent_rename_links(struct net_device *dev, char *oldname);
void *netdev_lower_dev_get_private(struct net_device *dev,
				   struct net_device *lower_dev);
void netdev_lower_state_changed(struct net_device *lower_dev,
				void *lower_state_info);

/* RSS keys are 40 or 52 bytes long */
#define NETDEV_RSS_KEY_LEN 52
extern u8 netdev_rss_key[NETDEV_RSS_KEY_LEN] __read_mostly;
void netdev_rss_key_fill(void *buffer, size_t len);

int skb_checksum_help(struct sk_buff *skb);
int skb_crc32c_csum_help(struct sk_buff *skb);
int skb_csum_hwoffload_help(struct sk_buff *skb,
			    const netdev_features_t features);

struct sk_buff *__skb_gso_segment(struct sk_buff *skb,
				  netdev_features_t features, bool tx_path);
struct sk_buff *skb_eth_gso_segment(struct sk_buff *skb,
				    netdev_features_t features, __be16 type);
struct sk_buff *skb_mac_gso_segment(struct sk_buff *skb,
				    netdev_features_t features);

struct netdev_bonding_info {
	ifslave	slave;
	ifbond	master;
};

struct netdev_notifier_bonding_info {
	struct netdev_notifier_info info; /* must be first */
	struct netdev_bonding_info  bonding_info;
};

void netdev_bonding_info_change(struct net_device *dev,
				struct netdev_bonding_info *bonding_info);

#if IS_ENABLED(CONFIG_ETHTOOL_NETLINK)
void ethtool_notify(struct net_device *dev, unsigned int cmd, const void *data);
#else
static inline void ethtool_notify(struct net_device *dev, unsigned int cmd,
				  const void *data)
{
}
#endif

static inline
struct sk_buff *skb_gso_segment(struct sk_buff *skb, netdev_features_t features)
{
	return __skb_gso_segment(skb, features, true);
}
__be16 skb_network_protocol(struct sk_buff *skb, int *depth);

static inline bool can_checksum_protocol(netdev_features_t features,
					 __be16 protocol)
{
	if (protocol == htons(ETH_P_FCOE))
		return !!(features & NETIF_F_FCOE_CRC);

	/* Assume this is an IP checksum (not SCTP CRC) */

	if (features & NETIF_F_HW_CSUM) {
		/* Can checksum everything */
		return true;
	}

	switch (protocol) {
	case htons(ETH_P_IP):
		return !!(features & NETIF_F_IP_CSUM);
	case htons(ETH_P_IPV6):
		return !!(features & NETIF_F_IPV6_CSUM);
	default:
		return false;
	}
}

#ifdef CONFIG_BUG
void netdev_rx_csum_fault(struct net_device *dev, struct sk_buff *skb);
#else
static inline void netdev_rx_csum_fault(struct net_device *dev,
					struct sk_buff *skb)
{
}
#endif
/* rx skb timestamps */
void net_enable_timestamp(void);
void net_disable_timestamp(void);

static inline ktime_t netdev_get_tstamp(struct net_device *dev,
					const struct skb_shared_hwtstamps *hwtstamps,
					bool cycles)
{
	const struct net_device_ops *ops = dev->netdev_ops;

	if (ops->ndo_get_tstamp)
		return ops->ndo_get_tstamp(dev, hwtstamps, cycles);

	return hwtstamps->hwtstamp;
}

static inline netdev_tx_t __netdev_start_xmit(const struct net_device_ops *ops,
					      struct sk_buff *skb, struct net_device *dev,
					      bool more)
{
	__this_cpu_write(softnet_data.xmit.more, more);
	return ops->ndo_start_xmit(skb, dev);
}

static inline bool netdev_xmit_more(void)
{
	return __this_cpu_read(softnet_data.xmit.more);
}

static inline netdev_tx_t netdev_start_xmit(struct sk_buff *skb, struct net_device *dev,
					    struct netdev_queue *txq, bool more)
{
	const struct net_device_ops *ops = dev->netdev_ops;
	netdev_tx_t rc;

	rc = __netdev_start_xmit(ops, skb, dev, more);
	if (rc == NETDEV_TX_OK)
		txq_trans_update(txq);

	return rc;
}

int netdev_class_create_file_ns(const struct class_attribute *class_attr,
				const void *ns);
void netdev_class_remove_file_ns(const struct class_attribute *class_attr,
				 const void *ns);

extern const struct kobj_ns_type_operations net_ns_type_operations;

const char *netdev_drivername(const struct net_device *dev);

static inline netdev_features_t netdev_intersect_features(netdev_features_t f1,
							  netdev_features_t f2)
{
	if ((f1 ^ f2) & NETIF_F_HW_CSUM) {
		if (f1 & NETIF_F_HW_CSUM)
			f1 |= (NETIF_F_IP_CSUM|NETIF_F_IPV6_CSUM);
		else
			f2 |= (NETIF_F_IP_CSUM|NETIF_F_IPV6_CSUM);
	}

	return f1 & f2;
}

static inline netdev_features_t netdev_get_wanted_features(
	struct net_device *dev)
{
	return (dev->features & ~dev->hw_features) | dev->wanted_features;
}
netdev_features_t netdev_increment_features(netdev_features_t all,
	netdev_features_t one, netdev_features_t mask);

/* Allow TSO being used on stacked device :
 * Performing the GSO segmentation before last device
 * is a performance improvement.
 */
static inline netdev_features_t netdev_add_tso_features(netdev_features_t features,
							netdev_features_t mask)
{
	return netdev_increment_features(features, NETIF_F_ALL_TSO, mask);
}

int __netdev_update_features(struct net_device *dev);
void netdev_update_features(struct net_device *dev);
void netdev_change_features(struct net_device *dev);

void netif_stacked_transfer_operstate(const struct net_device *rootdev,
					struct net_device *dev);

netdev_features_t passthru_features_check(struct sk_buff *skb,
					  struct net_device *dev,
					  netdev_features_t features);
netdev_features_t netif_skb_features(struct sk_buff *skb);

static inline bool net_gso_ok(netdev_features_t features, int gso_type)
{
	netdev_features_t feature = (netdev_features_t)gso_type << NETIF_F_GSO_SHIFT;

	/* check flags correspondence */
	BUILD_BUG_ON(SKB_GSO_TCPV4   != (NETIF_F_TSO >> NETIF_F_GSO_SHIFT));
	BUILD_BUG_ON(SKB_GSO_DODGY   != (NETIF_F_GSO_ROBUST >> NETIF_F_GSO_SHIFT));
	BUILD_BUG_ON(SKB_GSO_TCP_ECN != (NETIF_F_TSO_ECN >> NETIF_F_GSO_SHIFT));
	BUILD_BUG_ON(SKB_GSO_TCP_FIXEDID != (NETIF_F_TSO_MANGLEID >> NETIF_F_GSO_SHIFT));
	BUILD_BUG_ON(SKB_GSO_TCPV6   != (NETIF_F_TSO6 >> NETIF_F_GSO_SHIFT));
	BUILD_BUG_ON(SKB_GSO_FCOE    != (NETIF_F_FSO >> NETIF_F_GSO_SHIFT));
	BUILD_BUG_ON(SKB_GSO_GRE     != (NETIF_F_GSO_GRE >> NETIF_F_GSO_SHIFT));
	BUILD_BUG_ON(SKB_GSO_GRE_CSUM != (NETIF_F_GSO_GRE_CSUM >> NETIF_F_GSO_SHIFT));
	BUILD_BUG_ON(SKB_GSO_IPXIP4  != (NETIF_F_GSO_IPXIP4 >> NETIF_F_GSO_SHIFT));
	BUILD_BUG_ON(SKB_GSO_IPXIP6  != (NETIF_F_GSO_IPXIP6 >> NETIF_F_GSO_SHIFT));
	BUILD_BUG_ON(SKB_GSO_UDP_TUNNEL != (NETIF_F_GSO_UDP_TUNNEL >> NETIF_F_GSO_SHIFT));
	BUILD_BUG_ON(SKB_GSO_UDP_TUNNEL_CSUM != (NETIF_F_GSO_UDP_TUNNEL_CSUM >> NETIF_F_GSO_SHIFT));
	BUILD_BUG_ON(SKB_GSO_PARTIAL != (NETIF_F_GSO_PARTIAL >> NETIF_F_GSO_SHIFT));
	BUILD_BUG_ON(SKB_GSO_TUNNEL_REMCSUM != (NETIF_F_GSO_TUNNEL_REMCSUM >> NETIF_F_GSO_SHIFT));
	BUILD_BUG_ON(SKB_GSO_SCTP    != (NETIF_F_GSO_SCTP >> NETIF_F_GSO_SHIFT));
	BUILD_BUG_ON(SKB_GSO_ESP != (NETIF_F_GSO_ESP >> NETIF_F_GSO_SHIFT));
	BUILD_BUG_ON(SKB_GSO_UDP != (NETIF_F_GSO_UDP >> NETIF_F_GSO_SHIFT));
	BUILD_BUG_ON(SKB_GSO_UDP_L4 != (NETIF_F_GSO_UDP_L4 >> NETIF_F_GSO_SHIFT));
	BUILD_BUG_ON(SKB_GSO_FRAGLIST != (NETIF_F_GSO_FRAGLIST >> NETIF_F_GSO_SHIFT));

	return (features & feature) == feature;
}

static inline bool skb_gso_ok(struct sk_buff *skb, netdev_features_t features)
{
	return net_gso_ok(features, skb_shinfo(skb)->gso_type) &&
	       (!skb_has_frag_list(skb) || (features & NETIF_F_FRAGLIST));
}

static inline bool netif_needs_gso(struct sk_buff *skb,
				   netdev_features_t features)
{
	return skb_is_gso(skb) && (!skb_gso_ok(skb, features) ||
		unlikely((skb->ip_summed != CHECKSUM_PARTIAL) &&
			 (skb->ip_summed != CHECKSUM_UNNECESSARY)));
}

void netif_set_tso_max_size(struct net_device *dev, unsigned int size);
void netif_set_tso_max_segs(struct net_device *dev, unsigned int segs);
void netif_inherit_tso_max(struct net_device *to,
			   const struct net_device *from);

static inline void skb_gso_error_unwind(struct sk_buff *skb, __be16 protocol,
					int pulled_hlen, u16 mac_offset,
					int mac_len)
{
	skb->protocol = protocol;
	skb->encapsulation = 1;
	skb_push(skb, pulled_hlen);
	skb_reset_transport_header(skb);
	skb->mac_header = mac_offset;
	skb->network_header = skb->mac_header + mac_len;
	skb->mac_len = mac_len;
}

static inline bool netif_is_macsec(const struct net_device *dev)
{
	return dev->priv_flags & IFF_MACSEC;
}

static inline bool netif_is_macvlan(const struct net_device *dev)
{
	return dev->priv_flags & IFF_MACVLAN;
}

static inline bool netif_is_macvlan_port(const struct net_device *dev)
{
	return dev->priv_flags & IFF_MACVLAN_PORT;
}

static inline bool netif_is_bond_master(const struct net_device *dev)
{
	return dev->flags & IFF_MASTER && dev->priv_flags & IFF_BONDING;
}

static inline bool netif_is_bond_slave(const struct net_device *dev)
{
	return dev->flags & IFF_SLAVE && dev->priv_flags & IFF_BONDING;
}

static inline bool netif_supports_nofcs(struct net_device *dev)
{
	return dev->priv_flags & IFF_SUPP_NOFCS;
}

static inline bool netif_has_l3_rx_handler(const struct net_device *dev)
{
	return dev->priv_flags & IFF_L3MDEV_RX_HANDLER;
}

static inline bool netif_is_l3_master(const struct net_device *dev)
{
	return dev->priv_flags & IFF_L3MDEV_MASTER;
}

static inline bool netif_is_l3_slave(const struct net_device *dev)
{
	return dev->priv_flags & IFF_L3MDEV_SLAVE;
}

static inline bool netif_is_bridge_master(const struct net_device *dev)
{
	return dev->priv_flags & IFF_EBRIDGE;
}

static inline bool netif_is_bridge_port(const struct net_device *dev)
{
	return dev->priv_flags & IFF_BRIDGE_PORT;
}

static inline bool netif_is_ovs_master(const struct net_device *dev)
{
	return dev->priv_flags & IFF_OPENVSWITCH;
}

static inline bool netif_is_ovs_port(const struct net_device *dev)
{
	return dev->priv_flags & IFF_OVS_DATAPATH;
}

static inline bool netif_is_any_bridge_port(const struct net_device *dev)
{
	return netif_is_bridge_port(dev) || netif_is_ovs_port(dev);
}

static inline bool netif_is_team_master(const struct net_device *dev)
{
	return dev->priv_flags & IFF_TEAM;
}

static inline bool netif_is_team_port(const struct net_device *dev)
{
	return dev->priv_flags & IFF_TEAM_PORT;
}

static inline bool netif_is_lag_master(const struct net_device *dev)
{
	return netif_is_bond_master(dev) || netif_is_team_master(dev);
}

static inline bool netif_is_lag_port(const struct net_device *dev)
{
	return netif_is_bond_slave(dev) || netif_is_team_port(dev);
}

static inline bool netif_is_rxfh_configured(const struct net_device *dev)
{
	return dev->priv_flags & IFF_RXFH_CONFIGURED;
}

static inline bool netif_is_failover(const struct net_device *dev)
{
	return dev->priv_flags & IFF_FAILOVER;
}

static inline bool netif_is_failover_slave(const struct net_device *dev)
{
	return dev->priv_flags & IFF_FAILOVER_SLAVE;
}

/* This device needs to keep skb dst for qdisc enqueue or ndo_start_xmit() */
static inline void netif_keep_dst(struct net_device *dev)
{
	dev->priv_flags &= ~(IFF_XMIT_DST_RELEASE | IFF_XMIT_DST_RELEASE_PERM);
}

/* return true if dev can't cope with mtu frames that need vlan tag insertion */
static inline bool netif_reduces_vlan_mtu(struct net_device *dev)
{
	/* TODO: reserve and use an additional IFF bit, if we get more users */
	return netif_is_macsec(dev);
}

extern struct pernet_operations __net_initdata loopback_net_ops;

/* Logging, debugging and troubleshooting/diagnostic helpers. */

/* netdev_printk helpers, similar to dev_printk */

static inline const char *netdev_name(const struct net_device *dev)
{
	if (!dev->name[0] || strchr(dev->name, '%'))
		return "(unnamed net_device)";
	return dev->name;
}

static inline bool netdev_unregistering(const struct net_device *dev)
{
	return dev->reg_state == NETREG_UNREGISTERING;
}

static inline const char *netdev_reg_state(const struct net_device *dev)
{
	switch (dev->reg_state) {
	case NETREG_UNINITIALIZED: return " (uninitialized)";
	case NETREG_REGISTERED: return "";
	case NETREG_UNREGISTERING: return " (unregistering)";
	case NETREG_UNREGISTERED: return " (unregistered)";
	case NETREG_RELEASED: return " (released)";
	case NETREG_DUMMY: return " (dummy)";
	}

	WARN_ONCE(1, "%s: unknown reg_state %d\n", dev->name, dev->reg_state);
	return " (unknown)";
}

#define MODULE_ALIAS_NETDEV(device) \
	MODULE_ALIAS("netdev-" device)

/*
 * netdev_WARN() acts like dev_printk(), but with the key difference
 * of using a WARN/WARN_ON to get the message out, including the
 * file/line information and a backtrace.
 */
#define netdev_WARN(dev, format, args...)			\
	WARN(1, "netdevice: %s%s: " format, netdev_name(dev),	\
	     netdev_reg_state(dev), ##args)

#define netdev_WARN_ONCE(dev, format, args...)				\
	WARN_ONCE(1, "netdevice: %s%s: " format, netdev_name(dev),	\
		  netdev_reg_state(dev), ##args)

/*
 *	The list of packet types we will receive (as opposed to discard)
 *	and the routines to invoke.
 *
 *	Why 16. Because with 16 the only overlap we get on a hash of the
 *	low nibble of the protocol value is RARP/SNAP/X.25.
 *
 *		0800	IP
 *		0001	802.3
 *		0002	AX.25
 *		0004	802.2
 *		8035	RARP
 *		0005	SNAP
 *		0805	X.25
 *		0806	ARP
 *		8137	IPX
 *		0009	Localtalk
 *		86DD	IPv6
 */
#define PTYPE_HASH_SIZE	(16)
#define PTYPE_HASH_MASK	(PTYPE_HASH_SIZE - 1)

extern struct list_head ptype_all __read_mostly;
extern struct list_head ptype_base[PTYPE_HASH_SIZE] __read_mostly;

extern struct net_device *blackhole_netdev;

#endif	/* _LINUX_NETDEVICE_H */<|MERGE_RESOLUTION|>--- conflicted
+++ resolved
@@ -1693,10 +1693,7 @@
 	IFF_L3MDEV_RX_HANDLER		= 1<<29,
 	IFF_LIVE_RENAME_OK		= 1<<30,
 	IFF_TX_SKB_NO_LINEAR		= BIT_ULL(31),
-<<<<<<< HEAD
-=======
 	IFF_CHANGE_PROTO_DOWN		= BIT_ULL(32),
->>>>>>> 29549c70
 };
 
 #define IFF_802_1Q_VLAN			IFF_802_1Q_VLAN
