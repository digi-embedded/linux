--- conflicted
+++ resolved
@@ -611,11 +611,7 @@
 
 #define list_entry_rq(ptr)	list_entry((ptr), struct request, queuelist)
 
-<<<<<<< HEAD
-#define rq_data_dir(rq)		((int)((rq)->cmd_flags & 1))
-=======
 #define rq_data_dir(rq)		(op_is_write(req_op(rq)) ? WRITE : READ)
->>>>>>> f2ed3bfc
 
 /*
  * Driver can handle struct request, if it either has an old style
