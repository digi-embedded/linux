--- conflicted
+++ resolved
@@ -45,11 +45,7 @@
  */
 #define BLKCG_MAX_POLS		6
 
-<<<<<<< HEAD
-static inline int blk_validate_block_size(unsigned int bsize)
-=======
 static inline int blk_validate_block_size(unsigned long bsize)
->>>>>>> 754e0b0e
 {
 	if (bsize < 512 || bsize > PAGE_SIZE || !is_power_of_2(bsize))
 		return -EINVAL;
@@ -378,15 +374,12 @@
 	 * devices that do not have multiple independent access ranges.
 	 */
 	struct blk_independent_access_ranges *ia_ranges;
-<<<<<<< HEAD
-=======
 
 	/**
 	 * @srcu: Sleepable RCU. Use as lock when type of the request queue
 	 * is blocking (BLK_MQ_F_BLOCKING). Must be the last member
 	 */
 	struct srcu_struct	srcu[];
->>>>>>> 754e0b0e
 };
 
 /* Keep blk_queue_flag_name[] in sync with the definitions below */
@@ -1185,11 +1178,6 @@
 
 bool blk_crypto_register(struct blk_crypto_profile *profile,
 			 struct request_queue *q);
-<<<<<<< HEAD
-
-void blk_crypto_unregister(struct request_queue *q);
-=======
->>>>>>> 754e0b0e
 
 #else /* CONFIG_BLK_INLINE_ENCRYPTION */
 
@@ -1199,11 +1187,6 @@
 	return true;
 }
 
-<<<<<<< HEAD
-static inline void blk_crypto_unregister(struct request_queue *q) { }
-
-=======
->>>>>>> 754e0b0e
 #endif /* CONFIG_BLK_INLINE_ENCRYPTION */
 
 enum blk_unique_id {
@@ -1357,36 +1340,4 @@
 
 #define DEFINE_IO_COMP_BATCH(name)	struct io_comp_batch name = { }
 
-<<<<<<< HEAD
-#define rq_list_add(listptr, rq)	do {		\
-	(rq)->rq_next = *(listptr);			\
-	*(listptr) = rq;				\
-} while (0)
-
-#define rq_list_pop(listptr)				\
-({							\
-	struct request *__req = NULL;			\
-	if ((listptr) && *(listptr))	{		\
-		__req = *(listptr);			\
-		*(listptr) = __req->rq_next;		\
-	}						\
-	__req;						\
-})
-
-#define rq_list_peek(listptr)				\
-({							\
-	struct request *__req = NULL;			\
-	if ((listptr) && *(listptr))			\
-		__req = *(listptr);			\
-	__req;						\
-})
-
-#define rq_list_for_each(listptr, pos)			\
-	for (pos = rq_list_peek((listptr)); pos; pos = rq_list_next(pos)) \
-
-#define rq_list_next(rq)	(rq)->rq_next
-#define rq_list_empty(list)	((list) == (struct request *) NULL)
-
-=======
->>>>>>> 754e0b0e
 #endif /* _LINUX_BLKDEV_H */