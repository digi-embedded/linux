--- conflicted
+++ resolved
@@ -861,8 +861,6 @@
 {
 	return NUMA_NO_NODE;
 }
-<<<<<<< HEAD
-=======
 #endif
 
 #ifdef CONFIG_OF_NUMA
@@ -872,7 +870,6 @@
 {
 	return -ENOSYS;
 }
->>>>>>> f2ed3bfc
 #endif
 
 static inline struct device_node *of_find_matching_node(
