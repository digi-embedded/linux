/* SPDX-License-Identifier: GPL-2.0 */
/*
 * ioport.h	Definitions of routines for detecting, reserving and
 *		allocating system resources.
 *
 * Authors:	Linus Torvalds
 */

#ifndef _LINUX_IOPORT_H
#define _LINUX_IOPORT_H

#ifndef __ASSEMBLY__
#include <linux/bits.h>
#include <linux/compiler.h>
#include <linux/minmax.h>
#include <linux/types.h>
/*
 * Resources are tree-like, allowing
 * nesting etc..
 */
struct resource {
	resource_size_t start;
	resource_size_t end;
	const char *name;
	unsigned long flags;
	unsigned long desc;
	struct resource *parent, *sibling, *child;
};

/*
 * IO resources have these defined flags.
 *
 * PCI devices expose these flags to userspace in the "resource" sysfs file,
 * so don't move them.
 */
#define IORESOURCE_BITS		0x000000ff	/* Bus-specific bits */

#define IORESOURCE_TYPE_BITS	0x00001f00	/* Resource type */
#define IORESOURCE_IO		0x00000100	/* PCI/ISA I/O ports */
#define IORESOURCE_MEM		0x00000200
#define IORESOURCE_REG		0x00000300	/* Register offsets */
#define IORESOURCE_IRQ		0x00000400
#define IORESOURCE_DMA		0x00000800
#define IORESOURCE_BUS		0x00001000

#define IORESOURCE_PREFETCH	0x00002000	/* No side effects */
#define IORESOURCE_READONLY	0x00004000
#define IORESOURCE_CACHEABLE	0x00008000
#define IORESOURCE_RANGELENGTH	0x00010000
#define IORESOURCE_SHADOWABLE	0x00020000

#define IORESOURCE_SIZEALIGN	0x00040000	/* size indicates alignment */
#define IORESOURCE_STARTALIGN	0x00080000	/* start field is alignment */

#define IORESOURCE_MEM_64	0x00100000
#define IORESOURCE_WINDOW	0x00200000	/* forwarded by bridge */
#define IORESOURCE_MUXED	0x00400000	/* Resource is software muxed */

#define IORESOURCE_EXT_TYPE_BITS 0x01000000	/* Resource extended types */
#define IORESOURCE_SYSRAM	0x01000000	/* System RAM (modifier) */

/* IORESOURCE_SYSRAM specific bits. */
#define IORESOURCE_SYSRAM_DRIVER_MANAGED	0x02000000 /* Always detected via a driver. */
#define IORESOURCE_SYSRAM_MERGEABLE		0x04000000 /* Resource can be merged. */

#define IORESOURCE_EXCLUSIVE	0x08000000	/* Userland may not map this resource */

#define IORESOURCE_DISABLED	0x10000000
#define IORESOURCE_UNSET	0x20000000	/* No address assigned yet */
#define IORESOURCE_AUTO		0x40000000
#define IORESOURCE_BUSY		0x80000000	/* Driver has marked this resource busy */

/* I/O resource extended types */
#define IORESOURCE_SYSTEM_RAM		(IORESOURCE_MEM|IORESOURCE_SYSRAM)

/* PnP IRQ specific bits (IORESOURCE_BITS) */
#define IORESOURCE_IRQ_HIGHEDGE		(1<<0)
#define IORESOURCE_IRQ_LOWEDGE		(1<<1)
#define IORESOURCE_IRQ_HIGHLEVEL	(1<<2)
#define IORESOURCE_IRQ_LOWLEVEL		(1<<3)
#define IORESOURCE_IRQ_SHAREABLE	(1<<4)
#define IORESOURCE_IRQ_OPTIONAL 	(1<<5)

/* PnP DMA specific bits (IORESOURCE_BITS) */
#define IORESOURCE_DMA_TYPE_MASK	(3<<0)
#define IORESOURCE_DMA_8BIT		(0<<0)
#define IORESOURCE_DMA_8AND16BIT	(1<<0)
#define IORESOURCE_DMA_16BIT		(2<<0)

#define IORESOURCE_DMA_MASTER		(1<<2)
#define IORESOURCE_DMA_BYTE		(1<<3)
#define IORESOURCE_DMA_WORD		(1<<4)

#define IORESOURCE_DMA_SPEED_MASK	(3<<6)
#define IORESOURCE_DMA_COMPATIBLE	(0<<6)
#define IORESOURCE_DMA_TYPEA		(1<<6)
#define IORESOURCE_DMA_TYPEB		(2<<6)
#define IORESOURCE_DMA_TYPEF		(3<<6)

/* PnP memory I/O specific bits (IORESOURCE_BITS) */
#define IORESOURCE_MEM_WRITEABLE	(1<<0)	/* dup: IORESOURCE_READONLY */
#define IORESOURCE_MEM_CACHEABLE	(1<<1)	/* dup: IORESOURCE_CACHEABLE */
#define IORESOURCE_MEM_RANGELENGTH	(1<<2)	/* dup: IORESOURCE_RANGELENGTH */
#define IORESOURCE_MEM_TYPE_MASK	(3<<3)
#define IORESOURCE_MEM_8BIT		(0<<3)
#define IORESOURCE_MEM_16BIT		(1<<3)
#define IORESOURCE_MEM_8AND16BIT	(2<<3)
#define IORESOURCE_MEM_32BIT		(3<<3)
#define IORESOURCE_MEM_SHADOWABLE	(1<<5)	/* dup: IORESOURCE_SHADOWABLE */
#define IORESOURCE_MEM_EXPANSIONROM	(1<<6)
#define IORESOURCE_MEM_NONPOSTED	(1<<7)

/* PnP I/O specific bits (IORESOURCE_BITS) */
#define IORESOURCE_IO_16BIT_ADDR	(1<<0)
#define IORESOURCE_IO_FIXED		(1<<1)
#define IORESOURCE_IO_SPARSE		(1<<2)

/* PCI ROM control bits (IORESOURCE_BITS) */
#define IORESOURCE_ROM_ENABLE		(1<<0)	/* ROM is enabled, same as PCI_ROM_ADDRESS_ENABLE */
#define IORESOURCE_ROM_SHADOW		(1<<1)	/* Use RAM image, not ROM BAR */

/* PCI control bits.  Shares IORESOURCE_BITS with above PCI ROM.  */
#define IORESOURCE_PCI_FIXED		(1<<4)	/* Do not move resource */
#define IORESOURCE_PCI_EA_BEI		(1<<5)	/* BAR Equivalent Indicator */

/*
 * I/O Resource Descriptors
 *
 * Descriptors are used by walk_iomem_res_desc() and region_intersects()
 * for searching a specific resource range in the iomem table.  Assign
 * a new descriptor when a resource range supports the search interfaces.
 * Otherwise, resource.desc must be set to IORES_DESC_NONE (0).
 */
enum {
	IORES_DESC_NONE				= 0,
	IORES_DESC_CRASH_KERNEL			= 1,
	IORES_DESC_ACPI_TABLES			= 2,
	IORES_DESC_ACPI_NV_STORAGE		= 3,
	IORES_DESC_PERSISTENT_MEMORY		= 4,
	IORES_DESC_PERSISTENT_MEMORY_LEGACY	= 5,
	IORES_DESC_DEVICE_PRIVATE_MEMORY	= 6,
	IORES_DESC_RESERVED			= 7,
	IORES_DESC_SOFT_RESERVED		= 8,
};

/*
 * Flags controlling ioremap() behavior.
 */
enum {
	IORES_MAP_SYSTEM_RAM		= BIT(0),
	IORES_MAP_ENCRYPTED		= BIT(1),
};

/* helpers to define resources */
#define DEFINE_RES_NAMED(_start, _size, _name, _flags)			\
	{								\
		.start = (_start),					\
		.end = (_start) + (_size) - 1,				\
		.name = (_name),					\
		.flags = (_flags),					\
		.desc = IORES_DESC_NONE,				\
	}

#define DEFINE_RES_IO_NAMED(_start, _size, _name)			\
	DEFINE_RES_NAMED((_start), (_size), (_name), IORESOURCE_IO)
#define DEFINE_RES_IO(_start, _size)					\
	DEFINE_RES_IO_NAMED((_start), (_size), NULL)

#define DEFINE_RES_MEM_NAMED(_start, _size, _name)			\
	DEFINE_RES_NAMED((_start), (_size), (_name), IORESOURCE_MEM)
#define DEFINE_RES_MEM(_start, _size)					\
	DEFINE_RES_MEM_NAMED((_start), (_size), NULL)

#define DEFINE_RES_IRQ_NAMED(_irq, _name)				\
	DEFINE_RES_NAMED((_irq), 1, (_name), IORESOURCE_IRQ)
#define DEFINE_RES_IRQ(_irq)						\
	DEFINE_RES_IRQ_NAMED((_irq), NULL)

#define DEFINE_RES_DMA_NAMED(_dma, _name)				\
	DEFINE_RES_NAMED((_dma), 1, (_name), IORESOURCE_DMA)
#define DEFINE_RES_DMA(_dma)						\
	DEFINE_RES_DMA_NAMED((_dma), NULL)

/* PC/ISA/whatever - the normal PC address spaces: IO and memory */
extern struct resource ioport_resource;
extern struct resource iomem_resource;

extern struct resource *request_resource_conflict(struct resource *root, struct resource *new);
extern int request_resource(struct resource *root, struct resource *new);
extern int release_resource(struct resource *new);
void release_child_resources(struct resource *new);
extern void reserve_region_with_split(struct resource *root,
			     resource_size_t start, resource_size_t end,
			     const char *name);
extern struct resource *insert_resource_conflict(struct resource *parent, struct resource *new);
extern int insert_resource(struct resource *parent, struct resource *new);
extern void insert_resource_expand_to_fit(struct resource *root, struct resource *new);
extern int remove_resource(struct resource *old);
extern void arch_remove_reservations(struct resource *avail);
extern int allocate_resource(struct resource *root, struct resource *new,
			     resource_size_t size, resource_size_t min,
			     resource_size_t max, resource_size_t align,
			     resource_size_t (*alignf)(void *,
						       const struct resource *,
						       resource_size_t,
						       resource_size_t),
			     void *alignf_data);
struct resource *lookup_resource(struct resource *root, resource_size_t start);
int adjust_resource(struct resource *res, resource_size_t start,
		    resource_size_t size);
resource_size_t resource_alignment(struct resource *res);
static inline resource_size_t resource_size(const struct resource *res)
{
	return res->end - res->start + 1;
}
static inline unsigned long resource_type(const struct resource *res)
{
	return res->flags & IORESOURCE_TYPE_BITS;
}
static inline unsigned long resource_ext_type(const struct resource *res)
{
	return res->flags & IORESOURCE_EXT_TYPE_BITS;
}
/* True iff r1 completely contains r2 */
static inline bool resource_contains(struct resource *r1, struct resource *r2)
{
	if (resource_type(r1) != resource_type(r2))
		return false;
	if (r1->flags & IORESOURCE_UNSET || r2->flags & IORESOURCE_UNSET)
		return false;
	return r1->start <= r2->start && r1->end >= r2->end;
}

/* True if any part of r1 overlaps r2 */
static inline bool resource_overlaps(struct resource *r1, struct resource *r2)
{
       return r1->start <= r2->end && r1->end >= r2->start;
}

static inline bool
resource_intersection(struct resource *r1, struct resource *r2, struct resource *r)
{
	if (!resource_overlaps(r1, r2))
		return false;
	r->start = max(r1->start, r2->start);
	r->end = min(r1->end, r2->end);
	return true;
}

static inline bool
resource_union(struct resource *r1, struct resource *r2, struct resource *r)
{
	if (!resource_overlaps(r1, r2))
		return false;
	r->start = min(r1->start, r2->start);
	r->end = max(r1->end, r2->end);
	return true;
}

/* Convenience shorthand with allocation */
#define request_region(start,n,name)		__request_region(&ioport_resource, (start), (n), (name), 0)
#define request_muxed_region(start,n,name)	__request_region(&ioport_resource, (start), (n), (name), IORESOURCE_MUXED)
#define __request_mem_region(start,n,name, excl) __request_region(&iomem_resource, (start), (n), (name), excl)
#define request_mem_region(start,n,name) __request_region(&iomem_resource, (start), (n), (name), 0)
#define request_mem_region_exclusive(start,n,name) \
	__request_region(&iomem_resource, (start), (n), (name), IORESOURCE_EXCLUSIVE)
#define rename_region(region, newname) do { (region)->name = (newname); } while (0)

extern struct resource * __request_region(struct resource *,
					resource_size_t start,
					resource_size_t n,
					const char *name, int flags);

/* Compatibility cruft */
#define release_region(start,n)	__release_region(&ioport_resource, (start), (n))
#define release_mem_region(start,n)	__release_region(&iomem_resource, (start), (n))

extern void __release_region(struct resource *, resource_size_t,
				resource_size_t);
#ifdef CONFIG_MEMORY_HOTREMOVE
extern void release_mem_region_adjustable(resource_size_t, resource_size_t);
#endif
#ifdef CONFIG_MEMORY_HOTPLUG
extern void merge_system_ram_resource(struct resource *res);
#endif

/* Wrappers for managed devices */
struct device;

extern int devm_request_resource(struct device *dev, struct resource *root,
				 struct resource *new);
extern void devm_release_resource(struct device *dev, struct resource *new);

#define devm_request_region(dev,start,n,name) \
	__devm_request_region(dev, &ioport_resource, (start), (n), (name))
#define devm_request_mem_region(dev,start,n,name) \
	__devm_request_region(dev, &iomem_resource, (start), (n), (name))

extern struct resource * __devm_request_region(struct device *dev,
				struct resource *parent, resource_size_t start,
				resource_size_t n, const char *name);

#define devm_release_region(dev, start, n) \
	__devm_release_region(dev, &ioport_resource, (start), (n))
#define devm_release_mem_region(dev, start, n) \
	__devm_release_region(dev, &iomem_resource, (start), (n))

extern void __devm_release_region(struct device *dev, struct resource *parent,
				  resource_size_t start, resource_size_t n);
extern int iomem_map_sanity_check(resource_size_t addr, unsigned long size);
extern bool iomem_is_exclusive(u64 addr);

extern int
walk_system_ram_range(unsigned long start_pfn, unsigned long nr_pages,
		void *arg, int (*func)(unsigned long, unsigned long, void *));
extern int
walk_mem_res(u64 start, u64 end, void *arg,
	     int (*func)(struct resource *, void *));
extern int
walk_system_ram_res(u64 start, u64 end, void *arg,
		    int (*func)(struct resource *, void *));
extern int
walk_iomem_res_desc(unsigned long desc, unsigned long flags, u64 start, u64 end,
		    void *arg, int (*func)(struct resource *, void *));

struct resource *devm_request_free_mem_region(struct device *dev,
		struct resource *base, unsigned long size);
struct resource *request_free_mem_region(struct resource *base,
		unsigned long size, const char *name);

<<<<<<< HEAD
#ifdef CONFIG_IO_STRICT_DEVMEM
void revoke_devmem(struct resource *res);
#else
static inline void revoke_devmem(struct resource *res) { };
#endif
=======
static inline void irqresource_disabled(struct resource *res, u32 irq)
{
	res->start = irq;
	res->end = irq;
	res->flags |= IORESOURCE_IRQ | IORESOURCE_DISABLED | IORESOURCE_UNSET;
}

extern struct address_space *iomem_get_mapping(void);
>>>>>>> c1084c27

#endif /* __ASSEMBLY__ */
#endif	/* _LINUX_IOPORT_H */<|MERGE_RESOLUTION|>--- conflicted
+++ resolved
@@ -328,13 +328,6 @@
 struct resource *request_free_mem_region(struct resource *base,
 		unsigned long size, const char *name);
 
-<<<<<<< HEAD
-#ifdef CONFIG_IO_STRICT_DEVMEM
-void revoke_devmem(struct resource *res);
-#else
-static inline void revoke_devmem(struct resource *res) { };
-#endif
-=======
 static inline void irqresource_disabled(struct resource *res, u32 irq)
 {
 	res->start = irq;
@@ -343,7 +336,6 @@
 }
 
 extern struct address_space *iomem_get_mapping(void);
->>>>>>> c1084c27
 
 #endif /* __ASSEMBLY__ */
 #endif	/* _LINUX_IOPORT_H */