/*
 * OF helpers for the MDIO (Ethernet PHY) API
 *
 * Copyright (c) 2009 Secret Lab Technologies, Ltd.
 *
 * This file is released under the GPLv2
 */

#ifndef __LINUX_OF_MDIO_H
#define __LINUX_OF_MDIO_H

#include <linux/phy.h>
#include <linux/of.h>

#ifdef CONFIG_OF
extern int of_mdiobus_register(struct mii_bus *mdio, struct device_node *np);
extern struct phy_device *of_phy_find_device(struct device_node *phy_np);
extern struct phy_device *of_phy_connect(struct net_device *dev,
					 struct device_node *phy_np,
					 void (*hndlr)(struct net_device *),
					 u32 flags, phy_interface_t iface);
struct phy_device *of_phy_attach(struct net_device *dev,
				 struct device_node *phy_np, u32 flags,
				 phy_interface_t iface);

extern struct mii_bus *of_mdio_find_bus(struct device_node *mdio_np);
extern int of_mdio_parse_addr(struct device *dev, const struct device_node *np);

#else /* CONFIG_OF */
static inline int of_mdiobus_register(struct mii_bus *mdio, struct device_node *np)
{
	/*
	 * Fall back to the non-DT function to register a bus.
	 * This way, we don't have to keep compat bits around in drivers.
	 */

	return mdiobus_register(mdio);
}

static inline struct phy_device *of_phy_find_device(struct device_node *phy_np)
{
	return NULL;
}

static inline struct phy_device *of_phy_connect(struct net_device *dev,
						struct device_node *phy_np,
						void (*hndlr)(struct net_device *),
						u32 flags, phy_interface_t iface)
{
	return NULL;
}

static inline struct phy_device *of_phy_attach(struct net_device *dev,
					       struct device_node *phy_np,
					       u32 flags, phy_interface_t iface)
{
	return NULL;
}

static inline struct mii_bus *of_mdio_find_bus(struct device_node *mdio_np)
{
	return NULL;
}
#endif /* CONFIG_OF */

<<<<<<< HEAD
#if defined(CONFIG_OF) && defined(CONFIG_FIXED_PHY)
extern int of_phy_register_fixed_link(struct device_node *np);
extern bool of_phy_is_fixed_link(struct device_node *np);
#else
static inline int of_phy_register_fixed_link(struct device_node *np)
=======
static inline int of_mdio_parse_addr(struct device *dev,
				     const struct device_node *np)
>>>>>>> 33e8bb5d
{
	return -ENOSYS;
}
static inline bool of_phy_is_fixed_link(struct device_node *np)
{
	return false;
}
#endif


#if defined(CONFIG_OF) && defined(CONFIG_FIXED_PHY)
extern int of_phy_register_fixed_link(struct device_node *np);
extern bool of_phy_is_fixed_link(struct device_node *np);
#else
static inline int of_phy_register_fixed_link(struct device_node *np)
{
	return -ENOSYS;
}
static inline bool of_phy_is_fixed_link(struct device_node *np)
{
	return false;
}
#endif


#endif /* __LINUX_OF_MDIO_H */<|MERGE_RESOLUTION|>--- conflicted
+++ resolved
@@ -61,27 +61,13 @@
 {
 	return NULL;
 }
-#endif /* CONFIG_OF */
 
-<<<<<<< HEAD
-#if defined(CONFIG_OF) && defined(CONFIG_FIXED_PHY)
-extern int of_phy_register_fixed_link(struct device_node *np);
-extern bool of_phy_is_fixed_link(struct device_node *np);
-#else
-static inline int of_phy_register_fixed_link(struct device_node *np)
-=======
 static inline int of_mdio_parse_addr(struct device *dev,
 				     const struct device_node *np)
->>>>>>> 33e8bb5d
 {
 	return -ENOSYS;
 }
-static inline bool of_phy_is_fixed_link(struct device_node *np)
-{
-	return false;
-}
-#endif
-
+#endif /* CONFIG_OF */
 
 #if defined(CONFIG_OF) && defined(CONFIG_FIXED_PHY)
 extern int of_phy_register_fixed_link(struct device_node *np);
