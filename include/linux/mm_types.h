#ifndef _LINUX_MM_TYPES_H
#define _LINUX_MM_TYPES_H

#include <linux/auxvec.h>
#include <linux/types.h>
#include <linux/threads.h>
#include <linux/list.h>
#include <linux/spinlock.h>
#include <linux/rbtree.h>
#include <linux/rwsem.h>
#include <linux/completion.h>
#include <linux/cpumask.h>
#include <linux/uprobes.h>
#include <linux/page-flags-layout.h>
#include <linux/workqueue.h>
#include <asm/page.h>
#include <asm/mmu.h>

#ifndef AT_VECTOR_SIZE_ARCH
#define AT_VECTOR_SIZE_ARCH 0
#endif
#define AT_VECTOR_SIZE (2*(AT_VECTOR_SIZE_ARCH + AT_VECTOR_SIZE_BASE + 1))

struct address_space;
struct mem_cgroup;

#define USE_SPLIT_PTE_PTLOCKS	(NR_CPUS >= CONFIG_SPLIT_PTLOCK_CPUS)
#define USE_SPLIT_PMD_PTLOCKS	(USE_SPLIT_PTE_PTLOCKS && \
		IS_ENABLED(CONFIG_ARCH_ENABLE_SPLIT_PMD_PTLOCK))
#define ALLOC_SPLIT_PTLOCKS	(SPINLOCK_SIZE > BITS_PER_LONG/8)

/*
 * Each physical page in the system has a struct page associated with
 * it to keep track of whatever it is we are using the page for at the
 * moment. Note that we have no way to track which tasks are using
 * a page, though if it is a pagecache page, rmap structures can tell us
 * who is mapping it.
 *
 * The objects in struct page are organized in double word blocks in
 * order to allows us to use atomic double word operations on portions
 * of struct page. That is currently only used by slub but the arrangement
 * allows the use of atomic double word operations on the flags/mapping
 * and lru list pointers also.
 */
struct page {
	/* First double word block */
	unsigned long flags;		/* Atomic flags, some possibly
					 * updated asynchronously */
	union {
		struct address_space *mapping;	/* If low bit clear, points to
						 * inode address_space, or NULL.
						 * If page mapped as anonymous
						 * memory, low bit is set, and
						 * it points to anon_vma object:
						 * see PAGE_MAPPING_ANON below.
						 */
		void *s_mem;			/* slab first object */
		atomic_t compound_mapcount;	/* first tail page */
		/* page_deferred_list().next	 -- second tail page */
	};

	/* Second double word */
<<<<<<< HEAD
	struct {
		union {
			pgoff_t index;		/* Our offset within mapping. */
			void *freelist;		/* sl[aou]b first free object */
		};
=======
	union {
		pgoff_t index;		/* Our offset within mapping. */
		void *freelist;		/* sl[aou]b first free object */
		/* page_deferred_list().prev	-- second tail page */
	};
>>>>>>> f2ed3bfc

	union {
#if defined(CONFIG_HAVE_CMPXCHG_DOUBLE) && \
	defined(CONFIG_HAVE_ALIGNED_STRUCT_PAGE)
		/* Used for cmpxchg_double in slub */
		unsigned long counters;
#else
		/*
		 * Keep _refcount separate from slub cmpxchg_double data.
		 * As the rest of the double word is protected by slab_lock
		 * but _refcount is not.
		 */
		unsigned counters;
#endif
		struct {

			union {
				/*
				 * Count of ptes mapped in mms, to show when
				 * page is mapped & limit reverse map searches.
				 *
				 * Extra information about page type may be
				 * stored here for pages that are never mapped,
				 * in which case the value MUST BE <= -2.
				 * See page-flags.h for more details.
				 */
				atomic_t _mapcount;

				unsigned int active;		/* SLAB */
				struct {			/* SLUB */
					unsigned inuse:16;
					unsigned objects:15;
					unsigned frozen:1;
				};
				int units;			/* SLOB */
			};
			/*
			 * Usage count, *USE WRAPPER FUNCTION* when manual
			 * accounting. See page_ref.h
			 */
			atomic_t _refcount;
		};
	};

	/*
	 * Third double word block
	 *
	 * WARNING: bit 0 of the first word encode PageTail(). That means
	 * the rest users of the storage space MUST NOT use the bit to
	 * avoid collision and false-positive PageTail().
	 */
	union {
		struct list_head lru;	/* Pageout list, eg. active_list
					 * protected by zone_lru_lock !
					 * Can be used as a generic list
					 * by the page owner.
					 */
		struct dev_pagemap *pgmap; /* ZONE_DEVICE pages are never on an
					    * lru or handled by a slab
					    * allocator, this points to the
					    * hosting device page map.
					    */
		struct {		/* slub per cpu partial pages */
			struct page *next;	/* Next partial slab */
#ifdef CONFIG_64BIT
			int pages;	/* Nr of partial slabs left */
			int pobjects;	/* Approximate # of objects */
#else
			short int pages;
			short int pobjects;
#endif
		};

		struct rcu_head rcu_head;	/* Used by SLAB
						 * when destroying via RCU
						 */
		/* Tail pages of compound page */
		struct {
			unsigned long compound_head; /* If bit zero is set */

			/* First tail page only */
#ifdef CONFIG_64BIT
			/*
			 * On 64 bit system we have enough space in struct page
			 * to encode compound_dtor and compound_order with
			 * unsigned int. It can help compiler generate better or
			 * smaller code on some archtectures.
			 */
			unsigned int compound_dtor;
			unsigned int compound_order;
#else
			unsigned short int compound_dtor;
			unsigned short int compound_order;
#endif
		};

#if defined(CONFIG_TRANSPARENT_HUGEPAGE) && USE_SPLIT_PMD_PTLOCKS
		struct {
			unsigned long __pad;	/* do not overlay pmd_huge_pte
						 * with compound_head to avoid
						 * possible bit 0 collision.
						 */
			pgtable_t pmd_huge_pte; /* protected by page->ptl */
		};
#endif
	};

	/* Remainder is not double word aligned */
	union {
		unsigned long private;		/* Mapping-private opaque data:
					 	 * usually used for buffer_heads
						 * if PagePrivate set; used for
						 * swp_entry_t if PageSwapCache;
						 * indicates order in the buddy
						 * system if PG_buddy is set.
						 */
#if USE_SPLIT_PTE_PTLOCKS
#if ALLOC_SPLIT_PTLOCKS
		spinlock_t *ptl;
#else
		spinlock_t ptl;
#endif
#endif
		struct kmem_cache *slab_cache;	/* SL[AU]B: Pointer to slab */
	};

#ifdef CONFIG_MEMCG
	struct mem_cgroup *mem_cgroup;
#endif

	/*
	 * On machines where all RAM is mapped into kernel address space,
	 * we can simply calculate the virtual address. On machines with
	 * highmem some memory is mapped into kernel virtual memory
	 * dynamically, so we need a place to store that address.
	 * Note that this field could be 16 bits on x86 ... ;)
	 *
	 * Architectures with slow multiplication can define
	 * WANT_PAGE_VIRTUAL in asm/page.h
	 */
#if defined(WANT_PAGE_VIRTUAL)
	void *virtual;			/* Kernel virtual address (NULL if
					   not kmapped, ie. highmem) */
#endif /* WANT_PAGE_VIRTUAL */

#ifdef CONFIG_KMEMCHECK
	/*
	 * kmemcheck wants to track the status of each byte in a page; this
	 * is a pointer to such a status block. NULL if not tracked.
	 */
	void *shadow;
#endif

#ifdef LAST_CPUPID_NOT_IN_PAGE_FLAGS
	int _last_cpupid;
#endif
}
/*
 * The struct page can be forced to be double word aligned so that atomic ops
 * on double words work. The SLUB allocator can make use of such a feature.
 */
#ifdef CONFIG_HAVE_ALIGNED_STRUCT_PAGE
	__aligned(2 * sizeof(unsigned long))
#endif
;

struct page_frag {
	struct page *page;
#if (BITS_PER_LONG > 32) || (PAGE_SIZE >= 65536)
	__u32 offset;
	__u32 size;
#else
	__u16 offset;
	__u16 size;
#endif
};

#define PAGE_FRAG_CACHE_MAX_SIZE	__ALIGN_MASK(32768, ~PAGE_MASK)
#define PAGE_FRAG_CACHE_MAX_ORDER	get_order(PAGE_FRAG_CACHE_MAX_SIZE)

struct page_frag_cache {
	void * va;
#if (PAGE_SIZE < PAGE_FRAG_CACHE_MAX_SIZE)
	__u16 offset;
	__u16 size;
#else
	__u32 offset;
#endif
	/* we maintain a pagecount bias, so that we dont dirty cache line
	 * containing page->_refcount every time we allocate a fragment.
	 */
	unsigned int		pagecnt_bias;
	bool pfmemalloc;
};

typedef unsigned long vm_flags_t;

/*
 * A region containing a mapping of a non-memory backed file under NOMMU
 * conditions.  These are held in a global tree and are pinned by the VMAs that
 * map parts of them.
 */
struct vm_region {
	struct rb_node	vm_rb;		/* link in global region tree */
	vm_flags_t	vm_flags;	/* VMA vm_flags */
	unsigned long	vm_start;	/* start address of region */
	unsigned long	vm_end;		/* region initialised to here */
	unsigned long	vm_top;		/* region allocated to here */
	unsigned long	vm_pgoff;	/* the offset in vm_file corresponding to vm_start */
	struct file	*vm_file;	/* the backing file or NULL */

	int		vm_usage;	/* region usage count (access under nommu_region_sem) */
	bool		vm_icache_flushed : 1; /* true if the icache has been flushed for
						* this region */
};

#ifdef CONFIG_USERFAULTFD
#define NULL_VM_UFFD_CTX ((struct vm_userfaultfd_ctx) { NULL, })
struct vm_userfaultfd_ctx {
	struct userfaultfd_ctx *ctx;
};
#else /* CONFIG_USERFAULTFD */
#define NULL_VM_UFFD_CTX ((struct vm_userfaultfd_ctx) {})
struct vm_userfaultfd_ctx {};
#endif /* CONFIG_USERFAULTFD */

/*
 * This struct defines a memory VMM memory area. There is one of these
 * per VM-area/task.  A VM area is any part of the process virtual memory
 * space that has a special rule for the page-fault handlers (ie a shared
 * library, the executable area etc).
 */
struct vm_area_struct {
	/* The first cache line has the info for VMA tree walking. */

	unsigned long vm_start;		/* Our start address within vm_mm. */
	unsigned long vm_end;		/* The first byte after our end address
					   within vm_mm. */

	/* linked list of VM areas per task, sorted by address */
	struct vm_area_struct *vm_next, *vm_prev;

	struct rb_node vm_rb;

	/*
	 * Largest free memory gap in bytes to the left of this VMA.
	 * Either between this VMA and vma->vm_prev, or between one of the
	 * VMAs below us in the VMA rbtree and its ->vm_prev. This helps
	 * get_unmapped_area find a free area of the right size.
	 */
	unsigned long rb_subtree_gap;

	/* Second cache line starts here. */

	struct mm_struct *vm_mm;	/* The address space we belong to. */
	pgprot_t vm_page_prot;		/* Access permissions of this VMA. */
	unsigned long vm_flags;		/* Flags, see mm.h. */

	/*
	 * For areas with an address space and backing store,
	 * linkage into the address_space->i_mmap interval tree.
	 */
	struct {
		struct rb_node rb;
		unsigned long rb_subtree_last;
	} shared;

	/*
	 * A file's MAP_PRIVATE vma can be in both i_mmap tree and anon_vma
	 * list, after a COW of one of the file pages.	A MAP_SHARED vma
	 * can only be in the i_mmap tree.  An anonymous MAP_PRIVATE, stack
	 * or brk vma (with NULL file) can only be in an anon_vma list.
	 */
	struct list_head anon_vma_chain; /* Serialized by mmap_sem &
					  * page_table_lock */
	struct anon_vma *anon_vma;	/* Serialized by page_table_lock */

	/* Function pointers to deal with this struct. */
	const struct vm_operations_struct *vm_ops;

	/* Information about our backing store: */
	unsigned long vm_pgoff;		/* Offset (within vm_file) in PAGE_SIZE
					   units */
	struct file * vm_file;		/* File we map to (can be NULL). */
	void * vm_private_data;		/* was vm_pte (shared mem) */

#ifndef CONFIG_MMU
	struct vm_region *vm_region;	/* NOMMU mapping region */
#endif
#ifdef CONFIG_NUMA
	struct mempolicy *vm_policy;	/* NUMA policy for the VMA */
#endif
	struct vm_userfaultfd_ctx vm_userfaultfd_ctx;
};

struct core_thread {
	struct task_struct *task;
	struct core_thread *next;
};

struct core_state {
	atomic_t nr_threads;
	struct core_thread dumper;
	struct completion startup;
};

enum {
	MM_FILEPAGES,	/* Resident file mapping pages */
	MM_ANONPAGES,	/* Resident anonymous pages */
	MM_SWAPENTS,	/* Anonymous swap entries */
	MM_SHMEMPAGES,	/* Resident shared memory pages */
	NR_MM_COUNTERS
};

#if USE_SPLIT_PTE_PTLOCKS && defined(CONFIG_MMU)
#define SPLIT_RSS_COUNTING
/* per-thread cached information, */
struct task_rss_stat {
	int events;	/* for synchronization threshold */
	int count[NR_MM_COUNTERS];
};
#endif /* USE_SPLIT_PTE_PTLOCKS */

struct mm_rss_stat {
	atomic_long_t count[NR_MM_COUNTERS];
};

struct kioctx_table;
struct mm_struct {
	struct vm_area_struct *mmap;		/* list of VMAs */
	struct rb_root mm_rb;
	u32 vmacache_seqnum;                   /* per-thread vmacache */
#ifdef CONFIG_MMU
	unsigned long (*get_unmapped_area) (struct file *filp,
				unsigned long addr, unsigned long len,
				unsigned long pgoff, unsigned long flags);
#endif
	unsigned long mmap_base;		/* base of mmap area */
	unsigned long mmap_legacy_base;         /* base of mmap area in bottom-up allocations */
	unsigned long task_size;		/* size of task vm space */
	unsigned long highest_vm_end;		/* highest vma end address */
	pgd_t * pgd;
	atomic_t mm_users;			/* How many users with user space? */
	atomic_t mm_count;			/* How many references to "struct mm_struct" (users count as 1) */
	atomic_long_t nr_ptes;			/* PTE page table pages */
#if CONFIG_PGTABLE_LEVELS > 2
	atomic_long_t nr_pmds;			/* PMD page table pages */
#endif
	int map_count;				/* number of VMAs */

	spinlock_t page_table_lock;		/* Protects page tables and some counters */
	struct rw_semaphore mmap_sem;

	struct list_head mmlist;		/* List of maybe swapped mm's.	These are globally strung
						 * together off init_mm.mmlist, and are protected
						 * by mmlist_lock
						 */


	unsigned long hiwater_rss;	/* High-watermark of RSS usage */
	unsigned long hiwater_vm;	/* High-water virtual memory usage */

	unsigned long total_vm;		/* Total pages mapped */
	unsigned long locked_vm;	/* Pages that have PG_mlocked set */
	unsigned long pinned_vm;	/* Refcount permanently increased */
	unsigned long data_vm;		/* VM_WRITE & ~VM_SHARED & ~VM_STACK */
	unsigned long exec_vm;		/* VM_EXEC & ~VM_WRITE & ~VM_STACK */
	unsigned long stack_vm;		/* VM_STACK */
	unsigned long def_flags;
	unsigned long start_code, end_code, start_data, end_data;
	unsigned long start_brk, brk, start_stack;
	unsigned long arg_start, arg_end, env_start, env_end;

	unsigned long saved_auxv[AT_VECTOR_SIZE]; /* for /proc/PID/auxv */

	/*
	 * Special counters, in some configurations protected by the
	 * page_table_lock, in other configurations by being atomic.
	 */
	struct mm_rss_stat rss_stat;

	struct linux_binfmt *binfmt;

	cpumask_var_t cpu_vm_mask_var;

	/* Architecture-specific MM context */
	mm_context_t context;

	unsigned long flags; /* Must use atomic bitops to access the bits */

	struct core_state *core_state; /* coredumping support */
#ifdef CONFIG_AIO
	spinlock_t			ioctx_lock;
	struct kioctx_table __rcu	*ioctx_table;
#endif
#ifdef CONFIG_MEMCG
	/*
	 * "owner" points to a task that is regarded as the canonical
	 * user/owner of this mm. All of the following must be true in
	 * order for it to be changed:
	 *
	 * current == mm->owner
	 * current->mm != mm
	 * new_owner->mm == mm
	 * new_owner->alloc_lock is held
	 */
	struct task_struct __rcu *owner;
#endif
	struct user_namespace *user_ns;

	/* store ref to file /proc/<pid>/exe symlink points to */
	struct file __rcu *exe_file;
#ifdef CONFIG_MMU_NOTIFIER
	struct mmu_notifier_mm *mmu_notifier_mm;
#endif
#if defined(CONFIG_TRANSPARENT_HUGEPAGE) && !USE_SPLIT_PMD_PTLOCKS
	pgtable_t pmd_huge_pte; /* protected by page_table_lock */
#endif
#ifdef CONFIG_CPUMASK_OFFSTACK
	struct cpumask cpumask_allocation;
#endif
#ifdef CONFIG_NUMA_BALANCING
	/*
	 * numa_next_scan is the next time that the PTEs will be marked
	 * pte_numa. NUMA hinting faults will gather statistics and migrate
	 * pages to new nodes if necessary.
	 */
	unsigned long numa_next_scan;

	/* Restart point for scanning and setting pte_numa */
	unsigned long numa_scan_offset;

	/* numa_scan_seq prevents two threads setting pte_numa */
	int numa_scan_seq;
#endif
#if defined(CONFIG_NUMA_BALANCING) || defined(CONFIG_COMPACTION)
	/*
	 * An operation with batched TLB flushing is going on. Anything that
	 * can move process memory needs to flush the TLB when moving a
	 * PROT_NONE or PROT_NUMA mapped page.
	 */
	bool tlb_flush_pending;
#endif
	struct uprobes_state uprobes_state;
#ifdef CONFIG_X86_INTEL_MPX
	/* address of the bounds directory */
	void __user *bd_addr;
#endif
#ifdef CONFIG_HUGETLB_PAGE
	atomic_long_t hugetlb_usage;
#endif
	struct work_struct async_put_work;
};

static inline void mm_init_cpumask(struct mm_struct *mm)
{
#ifdef CONFIG_CPUMASK_OFFSTACK
	mm->cpu_vm_mask_var = &mm->cpumask_allocation;
#endif
	cpumask_clear(mm->cpu_vm_mask_var);
}

/* Future-safe accessor for struct mm_struct's cpu_vm_mask. */
static inline cpumask_t *mm_cpumask(struct mm_struct *mm)
{
	return mm->cpu_vm_mask_var;
}

#if defined(CONFIG_NUMA_BALANCING) || defined(CONFIG_COMPACTION)
/*
 * Memory barriers to keep this state in sync are graciously provided by
 * the page table locks, outside of which no page table modifications happen.
 * The barriers below prevent the compiler from re-ordering the instructions
 * around the memory barriers that are already present in the code.
 */
static inline bool mm_tlb_flush_pending(struct mm_struct *mm)
{
	barrier();
	return mm->tlb_flush_pending;
}
static inline void set_tlb_flush_pending(struct mm_struct *mm)
{
	mm->tlb_flush_pending = true;

	/*
	 * Guarantee that the tlb_flush_pending store does not leak into the
	 * critical section updating the page tables
	 */
	smp_mb__before_spinlock();
}
/* Clearing is done after a TLB flush, which also provides a barrier. */
static inline void clear_tlb_flush_pending(struct mm_struct *mm)
{
	barrier();
	mm->tlb_flush_pending = false;
}
#else
static inline bool mm_tlb_flush_pending(struct mm_struct *mm)
{
	return false;
}
static inline void set_tlb_flush_pending(struct mm_struct *mm)
{
}
static inline void clear_tlb_flush_pending(struct mm_struct *mm)
{
}
#endif

struct vm_fault;

struct vm_special_mapping {
	const char *name;	/* The name, e.g. "[vdso]". */

	/*
	 * If .fault is not provided, this points to a
	 * NULL-terminated array of pages that back the special mapping.
	 *
	 * This must not be NULL unless .fault is provided.
	 */
	struct page **pages;

	/*
	 * If non-NULL, then this is called to resolve page faults
	 * on the special mapping.  If used, .pages is not checked.
	 */
	int (*fault)(const struct vm_special_mapping *sm,
		     struct vm_area_struct *vma,
		     struct vm_fault *vmf);

	int (*mremap)(const struct vm_special_mapping *sm,
		     struct vm_area_struct *new_vma);
};

enum tlb_flush_reason {
	TLB_FLUSH_ON_TASK_SWITCH,
	TLB_REMOTE_SHOOTDOWN,
	TLB_LOCAL_SHOOTDOWN,
	TLB_LOCAL_MM_SHOOTDOWN,
	TLB_REMOTE_SEND_IPI,
	NR_TLB_FLUSH_REASONS,
};

 /*
  * A swap entry has to fit into a "unsigned long", as the entry is hidden
  * in the "index" field of the swapper address space.
  */
typedef struct {
	unsigned long val;
} swp_entry_t;

#endif /* _LINUX_MM_TYPES_H */<|MERGE_RESOLUTION|>--- conflicted
+++ resolved
@@ -60,19 +60,11 @@
 	};
 
 	/* Second double word */
-<<<<<<< HEAD
-	struct {
-		union {
-			pgoff_t index;		/* Our offset within mapping. */
-			void *freelist;		/* sl[aou]b first free object */
-		};
-=======
 	union {
 		pgoff_t index;		/* Our offset within mapping. */
 		void *freelist;		/* sl[aou]b first free object */
 		/* page_deferred_list().prev	-- second tail page */
 	};
->>>>>>> f2ed3bfc
 
 	union {
 #if defined(CONFIG_HAVE_CMPXCHG_DOUBLE) && \
