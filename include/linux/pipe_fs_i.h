--- conflicted
+++ resolved
@@ -269,11 +269,7 @@
 
 /* for F_SETPIPE_SZ and F_GETPIPE_SZ */
 int pipe_resize_ring(struct pipe_inode_info *pipe, unsigned int nr_slots);
-<<<<<<< HEAD
-long pipe_fcntl(struct file *, unsigned int, unsigned long arg);
-=======
 long pipe_fcntl(struct file *, unsigned int, unsigned int arg);
->>>>>>> ccf0a997
 struct pipe_inode_info *get_pipe_info(struct file *file, bool for_splice);
 
 int create_pipe_files(struct file **, int);
