--- conflicted
+++ resolved
@@ -759,34 +759,12 @@
  * cgroup directly.
  */
 struct sock_cgroup_data {
-<<<<<<< HEAD
-	union {
-#ifdef __LITTLE_ENDIAN
-		struct {
-			u8	is_data : 1;
-			u8	no_refcnt : 1;
-			u8	unused : 6;
-			u8	padding;
-			u16	prioidx;
-			u32	classid;
-		} __packed;
-#else
-		struct {
-			u32	classid;
-			u16	prioidx;
-			u8	padding;
-			u8	unused : 6;
-			u8	no_refcnt : 1;
-			u8	is_data : 1;
-		} __packed;
-=======
 	struct cgroup	*cgroup; /* v2 */
 #ifdef CONFIG_CGROUP_NET_CLASSID
 	u32		classid; /* v1 */
 #endif
 #ifdef CONFIG_CGROUP_NET_PRIO
 	u16		prioidx; /* v1 */
->>>>>>> c1084c27
 #endif
 };
 
