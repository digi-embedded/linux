/* SPDX-License-Identifier: GPL-2.0-only */
/*
 * Copyright 2004-2015 Freescale Semiconductor, Inc. All Rights Reserved.
 * Copyright 2018 NXP.
 */

#ifndef __ASM_ARCH_MXC_DMA_H__
#define __ASM_ARCH_MXC_DMA_H__

#include <linux/scatterlist.h>
#include <linux/device.h>
#include <linux/dmaengine.h>

/*
 * This enumerates peripheral types. Used for SDMA.
 */
enum sdma_peripheral_type {
	IMX_DMATYPE_SSI,	/* MCU domain SSI */
	IMX_DMATYPE_SSI_SP,	/* Shared SSI */
	IMX_DMATYPE_MMC,	/* MMC */
	IMX_DMATYPE_SDHC,	/* SDHC */
	IMX_DMATYPE_UART,	/* MCU domain UART */
	IMX_DMATYPE_UART_SP,	/* Shared UART */
	IMX_DMATYPE_FIRI,	/* FIRI */
	IMX_DMATYPE_CSPI,	/* MCU domain CSPI */
	IMX_DMATYPE_CSPI_SP,	/* Shared CSPI */
	IMX_DMATYPE_SIM,	/* SIM */
	IMX_DMATYPE_ATA,	/* ATA */
	IMX_DMATYPE_CCM,	/* CCM */
	IMX_DMATYPE_EXT,	/* External peripheral */
	IMX_DMATYPE_MSHC,	/* Memory Stick Host Controller */
	IMX_DMATYPE_MSHC_SP,	/* Shared Memory Stick Host Controller */
	IMX_DMATYPE_DSP,	/* DSP */
	IMX_DMATYPE_MEMORY,	/* Memory */
	IMX_DMATYPE_FIFO_MEMORY,/* FIFO type Memory */
	IMX_DMATYPE_SPDIF,	/* SPDIF */
	IMX_DMATYPE_IPU_MEMORY,	/* IPU Memory */
	IMX_DMATYPE_ASRC,	/* ASRC */
	IMX_DMATYPE_ESAI,	/* ESAI */
	IMX_DMATYPE_SSI_DUAL,	/* SSI Dual FIFO */
	IMX_DMATYPE_ASRC_SP,	/* Shared ASRC */
	IMX_DMATYPE_SAI,	/* SAI */
<<<<<<< HEAD
	IMX_DMATYPE_MULTI_SAI,	/* MULTI FIFOs For Audio */
	IMX_DMATYPE_HDMI,	/* HDMI Audio */
=======
	IMX_DMATYPE_MULTI_SAI,  /* MULTI FIFOs For Audio */
	IMX_DMATYPE_HDMI,	/* HDMI Audio */
	IMX_DMATYPE_I2C,	/* I2C */
>>>>>>> c1084c27
};

enum imx_dma_prio {
	DMA_PRIO_HIGH = 0,
	DMA_PRIO_MEDIUM = 1,
	DMA_PRIO_LOW = 2
};

/**
 * struct sdma_audio_config - special sdma config for audio case
 * @src_fifo_num: source fifo number for mcu_2_sai/sai_2_mcu script
 *                For example, if there are 4 fifos, sdma will fetch
 *                fifos one by one and roll back to the first fifo after
 *                the 4th fifo fetch.
 * @dst_fifo_num: similar as src_fifo_num, but dest fifo instead.
 * @src_fifo_off: source fifo offset, 0 means all fifos are continuous, 1
 *                means 1 word offset between fifos. All offset between
 *                fifos should be same.
 * @dst_fifo_off: dst fifo offset, similar as @src_fifo_off.
 * @words_per_fifo: numbers of words per fifo fetch/fill, 0 means
 *                  one channel per fifo, 1 means 2 channels per fifo..
 *                  If 'src_fifo_num =  4' and 'chans_per_fifo = 1', it
 *                  means the first two words(channels) fetch from fifo1
 *                  and then jump to fifo2 for next two words, and so on
 *                  after the last fifo4 fetched, roll back to fifo1.
 * @sw_done_sel: software done selector, PDM need enable software done feature
 *               in mcu_2_sai/sai_2_mcu script.
 *               Bit31: sw_done eanbled or not
 *               Bit16~Bit0: selector
 *               For example: 0x80000000 means sw_done enabled for done0
 *                            sector which is for PDM on i.mx8mm.
 */
struct sdma_audio_config {
	u8 src_fifo_num;
	u8 dst_fifo_num;
	u8 src_fifo_off;
	u8 dst_fifo_off;
	u8 words_per_fifo;
	u32 sw_done_sel;
};

struct imx_dma_data {
	int dma_request; /* DMA request line */
	int dma_request2; /* secondary DMA request line */
	enum sdma_peripheral_type peripheral_type;
	int priority;
	bool src_dualfifo;
	bool dst_dualfifo;
	int idx;
	int done_sel;
};

static inline int imx_dma_is_ipu(struct dma_chan *chan)
{
	return !strcmp(dev_name(chan->device->dev), "ipu-core");
}

static inline int imx_dma_is_pxp(struct dma_chan *chan)
{
        return strstr(dev_name(chan->device->dev), "pxp") != NULL;
}

static inline int imx_dma_is_general_purpose(struct dma_chan *chan)
{
	return !strcmp(chan->device->dev->driver->name, "imx-sdma") ||
		!strcmp(chan->device->dev->driver->name, "imx-dma");
}

#endif<|MERGE_RESOLUTION|>--- conflicted
+++ resolved
@@ -1,7 +1,6 @@
 /* SPDX-License-Identifier: GPL-2.0-only */
 /*
- * Copyright 2004-2015 Freescale Semiconductor, Inc. All Rights Reserved.
- * Copyright 2018 NXP.
+ * Copyright 2004-2009 Freescale Semiconductor, Inc. All Rights Reserved.
  */
 
 #ifndef __ASM_ARCH_MXC_DMA_H__
@@ -40,14 +39,9 @@
 	IMX_DMATYPE_SSI_DUAL,	/* SSI Dual FIFO */
 	IMX_DMATYPE_ASRC_SP,	/* Shared ASRC */
 	IMX_DMATYPE_SAI,	/* SAI */
-<<<<<<< HEAD
-	IMX_DMATYPE_MULTI_SAI,	/* MULTI FIFOs For Audio */
-	IMX_DMATYPE_HDMI,	/* HDMI Audio */
-=======
 	IMX_DMATYPE_MULTI_SAI,  /* MULTI FIFOs For Audio */
 	IMX_DMATYPE_HDMI,	/* HDMI Audio */
 	IMX_DMATYPE_I2C,	/* I2C */
->>>>>>> c1084c27
 };
 
 enum imx_dma_prio {
@@ -94,10 +88,7 @@
 	int dma_request2; /* secondary DMA request line */
 	enum sdma_peripheral_type peripheral_type;
 	int priority;
-	bool src_dualfifo;
-	bool dst_dualfifo;
 	int idx;
-	int done_sel;
 };
 
 static inline int imx_dma_is_ipu(struct dma_chan *chan)
