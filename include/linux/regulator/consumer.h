/*
 * consumer.h -- SoC Regulator consumer support.
 *
 * Copyright (C) 2007, 2008 Wolfson Microelectronics PLC.
 * Copyright (C) 2013 Freescale Semiconductor, Inc.
 *
 * Author: Liam Girdwood <lrg@slimlogic.co.uk>
 *
 * This program is free software; you can redistribute it and/or modify
 * it under the terms of the GNU General Public License version 2 as
 * published by the Free Software Foundation.
 *
 * Regulator Consumer Interface.
 *
 * A Power Management Regulator framework for SoC based devices.
 * Features:-
 *   o Voltage and current level control.
 *   o Operating mode control.
 *   o Regulator status.
 *   o sysfs entries for showing client devices and status
 *
 * EXPERIMENTAL FEATURES:
 *   Dynamic Regulator operating Mode Switching (DRMS) - allows regulators
 *   to use most efficient operating mode depending upon voltage and load and
 *   is transparent to client drivers.
 *
 *   e.g. Devices x,y,z share regulator r. Device x and y draw 20mA each during
 *   IO and 1mA at idle. Device z draws 100mA when under load and 5mA when
 *   idling. Regulator r has > 90% efficiency in NORMAL mode at loads > 100mA
 *   but this drops rapidly to 60% when below 100mA. Regulator r has > 90%
 *   efficiency in IDLE mode at loads < 10mA. Thus regulator r will operate
 *   in normal mode for loads > 10mA and in IDLE mode for load <= 10mA.
 *
 */

#ifndef __LINUX_REGULATOR_CONSUMER_H_
#define __LINUX_REGULATOR_CONSUMER_H_

struct device;
struct notifier_block;

/*
 * Regulator operating modes.
 *
 * Regulators can run in a variety of different operating modes depending on
 * output load. This allows further system power savings by selecting the
 * best (and most efficient) regulator mode for a desired load.
 *
 * Most drivers will only care about NORMAL. The modes below are generic and
 * will probably not match the naming convention of your regulator data sheet
 * but should match the use cases in the datasheet.
 *
 * In order of power efficiency (least efficient at top).
 *
 *  Mode       Description
 *  FAST       Regulator can handle fast changes in it's load.
 *             e.g. useful in CPU voltage & frequency scaling where
 *             load can quickly increase with CPU frequency increases.
 *
 *  NORMAL     Normal regulator power supply mode. Most drivers will
 *             use this mode.
 *
 *  IDLE       Regulator runs in a more efficient mode for light
 *             loads. Can be used for devices that have a low power
 *             requirement during periods of inactivity. This mode
 *             may be more noisy than NORMAL and may not be able
 *             to handle fast load switching.
 *
 *  STANDBY    Regulator runs in the most efficient mode for very
 *             light loads. Can be used by devices when they are
 *             in a sleep/standby state. This mode is likely to be
 *             the most noisy and may not be able to handle fast load
 *             switching.
 *
 * NOTE: Most regulators will only support a subset of these modes. Some
 * will only just support NORMAL.
 *
 * These modes can be OR'ed together to make up a mask of valid register modes.
 */

#define REGULATOR_MODE_FAST			0x1
#define REGULATOR_MODE_NORMAL			0x2
#define REGULATOR_MODE_IDLE			0x4
#define REGULATOR_MODE_STANDBY			0x8

/*
 * Regulator notifier events.
 *
 * UNDER_VOLTAGE  Regulator output is under voltage.
 * OVER_CURRENT   Regulator output current is too high.
 * REGULATION_OUT Regulator output is out of regulation.
 * FAIL           Regulator output has failed.
 * OVER_TEMP      Regulator over temp.
 * FORCE_DISABLE  Regulator forcibly shut down by software.
 * VOLTAGE_CHANGE Regulator voltage changed.
 * DISABLE        Regulator was disabled.
 *
 * NOTE: These events can be OR'ed together when passed into handler.
 */

#define REGULATOR_EVENT_UNDER_VOLTAGE		0x01
#define REGULATOR_EVENT_OVER_CURRENT		0x02
#define REGULATOR_EVENT_REGULATION_OUT		0x04
#define REGULATOR_EVENT_FAIL			0x08
#define REGULATOR_EVENT_OVER_TEMP		0x10
#define REGULATOR_EVENT_FORCE_DISABLE		0x20
#define REGULATOR_EVENT_VOLTAGE_CHANGE		0x40
#define REGULATOR_EVENT_DISABLE 		0x80
#define REGULATOR_EVENT_PRE_DISABLE		0x100
<<<<<<< HEAD
#define REGULATOR_EVENT_ENABLE			0x200
=======
#define REGULATOR_EVENT_PRE_ENABLE		0x200
>>>>>>> 825dd90e

struct regulator;

/**
 * struct regulator_bulk_data - Data used for bulk regulator operations.
 *
 * @supply:   The name of the supply.  Initialised by the user before
 *            using the bulk regulator APIs.
 * @consumer: The regulator consumer for the supply.  This will be managed
 *            by the bulk API.
 *
 * The regulator APIs provide a series of regulator_bulk_() API calls as
 * a convenience to consumers which require multiple supplies.  This
 * structure is used to manage data for these calls.
 */
struct regulator_bulk_data {
	const char *supply;
	struct regulator *consumer;

	/* private: Internal use */
	int ret;
};

#if defined(CONFIG_REGULATOR)

/* regulator get and put */
struct regulator *__must_check regulator_get(struct device *dev,
					     const char *id);
struct regulator *__must_check devm_regulator_get(struct device *dev,
					     const char *id);
struct regulator *__must_check regulator_get_exclusive(struct device *dev,
						       const char *id);
struct regulator *__must_check devm_regulator_get_exclusive(struct device *dev,
							const char *id);
struct regulator *__must_check regulator_get_optional(struct device *dev,
						      const char *id);
struct regulator *__must_check devm_regulator_get_optional(struct device *dev,
							   const char *id);
void regulator_put(struct regulator *regulator);
void devm_regulator_put(struct regulator *regulator);

int regulator_register_supply_alias(struct device *dev, const char *id,
				    struct device *alias_dev,
				    const char *alias_id);
void regulator_unregister_supply_alias(struct device *dev, const char *id);

int regulator_bulk_register_supply_alias(struct device *dev, const char **id,
					 struct device *alias_dev,
					 const char **alias_id, int num_id);
void regulator_bulk_unregister_supply_alias(struct device *dev,
					    const char **id, int num_id);

int devm_regulator_register_supply_alias(struct device *dev, const char *id,
					 struct device *alias_dev,
					 const char *alias_id);
void devm_regulator_unregister_supply_alias(struct device *dev,
					    const char *id);

int devm_regulator_bulk_register_supply_alias(struct device *dev,
					      const char **id,
					      struct device *alias_dev,
					      const char **alias_id,
					      int num_id);
void devm_regulator_bulk_unregister_supply_alias(struct device *dev,
						 const char **id,
						 int num_id);

/* regulator output control and status */
int __must_check regulator_enable(struct regulator *regulator);
int regulator_disable(struct regulator *regulator);
int regulator_force_disable(struct regulator *regulator);
int regulator_is_enabled(struct regulator *regulator);
int regulator_disable_deferred(struct regulator *regulator, int ms);

int __must_check regulator_bulk_get(struct device *dev, int num_consumers,
				    struct regulator_bulk_data *consumers);
int __must_check devm_regulator_bulk_get(struct device *dev, int num_consumers,
					 struct regulator_bulk_data *consumers);
int __must_check regulator_bulk_enable(int num_consumers,
				       struct regulator_bulk_data *consumers);
int regulator_bulk_disable(int num_consumers,
			   struct regulator_bulk_data *consumers);
int regulator_bulk_force_disable(int num_consumers,
			   struct regulator_bulk_data *consumers);
void regulator_bulk_free(int num_consumers,
			 struct regulator_bulk_data *consumers);

int regulator_can_change_voltage(struct regulator *regulator);
int regulator_count_voltages(struct regulator *regulator);
int regulator_list_voltage(struct regulator *regulator, unsigned selector);
int regulator_is_supported_voltage(struct regulator *regulator,
				   int min_uV, int max_uV);
unsigned int regulator_get_linear_step(struct regulator *regulator);
int regulator_set_voltage(struct regulator *regulator, int min_uV, int max_uV);
int regulator_set_voltage_time(struct regulator *regulator,
			       int old_uV, int new_uV);
int regulator_get_voltage(struct regulator *regulator);
int regulator_sync_voltage(struct regulator *regulator);
int regulator_set_current_limit(struct regulator *regulator,
			       int min_uA, int max_uA);
int regulator_get_current_limit(struct regulator *regulator);

int regulator_set_mode(struct regulator *regulator, unsigned int mode);
unsigned int regulator_get_mode(struct regulator *regulator);
int regulator_set_optimum_mode(struct regulator *regulator, int load_uA);

int regulator_allow_bypass(struct regulator *regulator, bool allow);

/* regulator notifier block */
int regulator_register_notifier(struct regulator *regulator,
			      struct notifier_block *nb);
int regulator_unregister_notifier(struct regulator *regulator,
				struct notifier_block *nb);

/* driver data - core doesn't touch */
void *regulator_get_drvdata(struct regulator *regulator);
void regulator_set_drvdata(struct regulator *regulator, void *data);

#else

/*
 * Make sure client drivers will still build on systems with no software
 * controllable voltage or current regulators.
 */
static inline struct regulator *__must_check regulator_get(struct device *dev,
	const char *id)
{
	/* Nothing except the stubbed out regulator API should be
	 * looking at the value except to check if it is an error
	 * value. Drivers are free to handle NULL specifically by
	 * skipping all regulator API calls, but they don't have to.
	 * Drivers which don't, should make sure they properly handle
	 * corner cases of the API, such as regulator_get_voltage()
	 * returning 0.
	 */
	return NULL;
}

static inline struct regulator *__must_check
devm_regulator_get(struct device *dev, const char *id)
{
	return NULL;
}

static inline struct regulator *__must_check
regulator_get_exclusive(struct device *dev, const char *id)
{
	return NULL;
}

static inline struct regulator *__must_check
regulator_get_optional(struct device *dev, const char *id)
{
	return NULL;
}


static inline struct regulator *__must_check
devm_regulator_get_optional(struct device *dev, const char *id)
{
	return NULL;
}

static inline void regulator_put(struct regulator *regulator)
{
}

static inline void devm_regulator_put(struct regulator *regulator)
{
}

static inline int regulator_register_supply_alias(struct device *dev,
						  const char *id,
						  struct device *alias_dev,
						  const char *alias_id)
{
	return 0;
}

static inline void regulator_unregister_supply_alias(struct device *dev,
						    const char *id)
{
}

static inline int regulator_bulk_register_supply_alias(struct device *dev,
						       const char **id,
						       struct device *alias_dev,
						       const char **alias_id,
						       int num_id)
{
	return 0;
}

static inline void regulator_bulk_unregister_supply_alias(struct device *dev,
							  const char **id,
							  int num_id)
{
}

static inline int devm_regulator_register_supply_alias(struct device *dev,
						       const char *id,
						       struct device *alias_dev,
						       const char *alias_id)
{
	return 0;
}

static inline void devm_regulator_unregister_supply_alias(struct device *dev,
							  const char *id)
{
}

static inline int devm_regulator_bulk_register_supply_alias(
		struct device *dev, const char **id, struct device *alias_dev,
		const char **alias_id, int num_id)
{
	return 0;
}

static inline void devm_regulator_bulk_unregister_supply_alias(
		struct device *dev, const char **id, int num_id)
{
}

static inline int regulator_enable(struct regulator *regulator)
{
	return 0;
}

static inline int regulator_disable(struct regulator *regulator)
{
	return 0;
}

static inline int regulator_force_disable(struct regulator *regulator)
{
	return 0;
}

static inline int regulator_disable_deferred(struct regulator *regulator,
					     int ms)
{
	return 0;
}

static inline int regulator_is_enabled(struct regulator *regulator)
{
	return 1;
}

static inline int regulator_bulk_get(struct device *dev,
				     int num_consumers,
				     struct regulator_bulk_data *consumers)
{
	return 0;
}

static inline int devm_regulator_bulk_get(struct device *dev, int num_consumers,
					  struct regulator_bulk_data *consumers)
{
	return 0;
}

static inline int regulator_bulk_enable(int num_consumers,
					struct regulator_bulk_data *consumers)
{
	return 0;
}

static inline int regulator_bulk_disable(int num_consumers,
					 struct regulator_bulk_data *consumers)
{
	return 0;
}

static inline int regulator_bulk_force_disable(int num_consumers,
					struct regulator_bulk_data *consumers)
{
	return 0;
}

static inline void regulator_bulk_free(int num_consumers,
				       struct regulator_bulk_data *consumers)
{
}

static inline int regulator_set_voltage(struct regulator *regulator,
					int min_uV, int max_uV)
{
	return 0;
}

static inline int regulator_get_voltage(struct regulator *regulator)
{
	return -EINVAL;
}

static inline int regulator_is_supported_voltage(struct regulator *regulator,
				   int min_uV, int max_uV)
{
	return 0;
}

static inline int regulator_set_current_limit(struct regulator *regulator,
					     int min_uA, int max_uA)
{
	return 0;
}

static inline int regulator_get_current_limit(struct regulator *regulator)
{
	return 0;
}

static inline int regulator_set_mode(struct regulator *regulator,
	unsigned int mode)
{
	return 0;
}

static inline unsigned int regulator_get_mode(struct regulator *regulator)
{
	return REGULATOR_MODE_NORMAL;
}

static inline int regulator_set_optimum_mode(struct regulator *regulator,
					int load_uA)
{
	return REGULATOR_MODE_NORMAL;
}

static inline int regulator_allow_bypass(struct regulator *regulator,
					 bool allow)
{
	return 0;
}

static inline int regulator_register_notifier(struct regulator *regulator,
			      struct notifier_block *nb)
{
	return 0;
}

static inline int regulator_unregister_notifier(struct regulator *regulator,
				struct notifier_block *nb)
{
	return 0;
}

static inline void *regulator_get_drvdata(struct regulator *regulator)
{
	return NULL;
}

static inline void regulator_set_drvdata(struct regulator *regulator,
	void *data)
{
}

static inline int regulator_count_voltages(struct regulator *regulator)
{
	return 0;
}
#endif

static inline int regulator_set_voltage_tol(struct regulator *regulator,
					    int new_uV, int tol_uV)
{
	if (regulator_set_voltage(regulator, new_uV, new_uV + tol_uV) == 0)
		return 0;
	else
		return regulator_set_voltage(regulator,
					     new_uV - tol_uV, new_uV + tol_uV);
}

static inline int regulator_is_supported_voltage_tol(struct regulator *regulator,
						     int target_uV, int tol_uV)
{
	return regulator_is_supported_voltage(regulator,
					      target_uV - tol_uV,
					      target_uV + tol_uV);
}

#endif<|MERGE_RESOLUTION|>--- conflicted
+++ resolved
@@ -2,7 +2,6 @@
  * consumer.h -- SoC Regulator consumer support.
  *
  * Copyright (C) 2007, 2008 Wolfson Microelectronics PLC.
- * Copyright (C) 2013 Freescale Semiconductor, Inc.
  *
  * Author: Liam Girdwood <lrg@slimlogic.co.uk>
  *
@@ -107,11 +106,7 @@
 #define REGULATOR_EVENT_VOLTAGE_CHANGE		0x40
 #define REGULATOR_EVENT_DISABLE 		0x80
 #define REGULATOR_EVENT_PRE_DISABLE		0x100
-<<<<<<< HEAD
-#define REGULATOR_EVENT_ENABLE			0x200
-=======
 #define REGULATOR_EVENT_PRE_ENABLE		0x200
->>>>>>> 825dd90e
 
 struct regulator;
 
