/*
 * Copyright (C) 2011-2015 Freescale Semiconductor, Inc. All Rights Reserved.
 *
 * This program is free software; you can redistribute it and/or modify
 * it under the terms of the GNU General Public License as published by
 * the Free Software Foundation; either version 2 of the License, or
 * (at your option) any later version.
 *
 * This program is distributed in the hope that it will be useful,
 * but WITHOUT ANY WARRANTY; without even the implied warranty of
 * MERCHANTABILITY or FITNESS FOR A PARTICULAR PURPOSE.  See the
 * GNU General Public License for more details.
 *
 * You should have received a copy of the GNU General Public License along
 * with this program; if not, write to the Free Software Foundation, Inc.,
 * 51 Franklin Street, Fifth Floor, Boston, MA 02110-1301 USA.
 */
#ifndef __LINUX_REG_PFUZE100_H
#define __LINUX_REG_PFUZE100_H

#define PFUZE100_SW1AB		0
#define PFUZE100_SW1C		1
#define PFUZE100_SW2		2
#define PFUZE100_SW3A		3
#define PFUZE100_SW3B		4
#define PFUZE100_SW4		5
#define PFUZE100_SWBST		6
#define PFUZE100_VSNVS		7
#define PFUZE100_VREFDDR	8
#define PFUZE100_VGEN1		9
#define PFUZE100_VGEN2		10
#define PFUZE100_VGEN3		11
#define PFUZE100_VGEN4		12
#define PFUZE100_VGEN5		13
#define PFUZE100_VGEN6		14
#define PFUZE100_MAX_REGULATOR	15

#define PFUZE200_SW1AB		0
#define PFUZE200_SW2		1
#define PFUZE200_SW3A		2
#define PFUZE200_SW3B		3
#define PFUZE200_SWBST		4
#define PFUZE200_VSNVS		5
#define PFUZE200_VREFDDR	6
#define PFUZE200_VGEN1		7
#define PFUZE200_VGEN2		8
#define PFUZE200_VGEN3		9
#define PFUZE200_VGEN4		10
#define PFUZE200_VGEN5		11
#define PFUZE200_VGEN6		12

<<<<<<< HEAD
=======
#define PFUZE3000_SW1A		0
#define PFUZE3000_SW1B		1
#define PFUZE3000_SW2		2
#define PFUZE3000_SW3		3
#define PFUZE3000_SWBST		4
#define PFUZE3000_VSNVS		5
#define PFUZE3000_VREFDDR	6
#define PFUZE3000_VLDO1		7
#define PFUZE3000_VLDO2		8
#define PFUZE3000_VCCSD		9
#define PFUZE3000_V33		10
#define PFUZE3000_VLDO3		11
#define PFUZE3000_VLDO4		12

#define PFUZE3001_SW1		0
#define PFUZE3001_SW2		1
#define PFUZE3001_SW3		2
#define PFUZE3001_VSNVS		3
#define PFUZE3001_VREFDDR	4
#define PFUZE3001_VLDO1		5
#define PFUZE3001_VLDO2		6
#define PFUZE3001_VCCSD		7
#define PFUZE3001_V33		8
#define PFUZE3001_VLDO3		9
#define PFUZE3001_VLDO4		10

>>>>>>> 9ea9577d
struct regulator_init_data;

struct pfuze_regulator_platform_data {
	struct regulator_init_data *init_data[PFUZE100_MAX_REGULATOR];
};

#endif /* __LINUX_REG_PFUZE100_H */<|MERGE_RESOLUTION|>--- conflicted
+++ resolved
@@ -49,8 +49,6 @@
 #define PFUZE200_VGEN5		11
 #define PFUZE200_VGEN6		12
 
-<<<<<<< HEAD
-=======
 #define PFUZE3000_SW1A		0
 #define PFUZE3000_SW1B		1
 #define PFUZE3000_SW2		2
@@ -77,7 +75,6 @@
 #define PFUZE3001_VLDO3		9
 #define PFUZE3001_VLDO4		10
 
->>>>>>> 9ea9577d
 struct regulator_init_data;
 
 struct pfuze_regulator_platform_data {
