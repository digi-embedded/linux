/*
 * Definitions for DA9063 MFD driver
 *
 * Copyright 2012 Dialog Semiconductor Ltd.
 *
 * Author: Michal Hajduk <michal.hajduk@diasemi.com>
 *	   Krystian Garbaciak <krystian.garbaciak@diasemi.com>
 *
 *  This program is free software; you can redistribute  it and/or modify it
 *  under  the terms of  the GNU General  Public License as published by the
 *  Free Software Foundation;  either version 2 of the  License, or (at your
 *  option) any later version.
 *
 */

#ifndef __MFD_DA9063_CORE_H__
#define __MFD_DA9063_CORE_H__

#include <linux/interrupt.h>
#include <linux/mfd/da9063/registers.h>

/* DA9063 modules */
#define DA9063_DRVNAME_CORE		"da9063-core"
#define DA9063_DRVNAME_REGULATORS	"da9063-regulators"
#define DA9063_DRVNAME_LEDS		"da9063-leds"
#define DA9063_DRVNAME_WATCHDOG		"da9063-watchdog"
#define DA9063_DRVNAME_HWMON		"da9063-hwmon"
#define DA9063_DRVNAME_ONKEY		"da9063-onkey"
#define DA9063_DRVNAME_RTC		"da9063-rtc"
#define DA9063_DRVNAME_VIBRATION	"da9063-vibration"
#define DA9063_DRVNAME_LEDS		"da9063-leds"
#define DA9063_DRVNAME_GPIO		"da9063-gpio"

#define DA9063_AD_REVISION              3
#define DA9063_BB_REVISION              5

enum da9063_models {
	PMIC_DA9063 = 0x61,
};

enum da9063_variant_codes {
	PMIC_DA9063_AD = 0x3,
	PMIC_DA9063_BB = 0x5,
	PMIC_DA9063_CA = 0x6,
};

/* Interrupts */
enum da9063_irqs {
	DA9063_IRQ_ONKEY = 0,
	DA9063_IRQ_ALARM,
	DA9063_IRQ_TICK,
	DA9063_IRQ_ADC_RDY,
	DA9063_IRQ_SEQ_RDY,
	DA9063_IRQ_WAKE,
	DA9063_IRQ_TEMP,
	DA9063_IRQ_COMP_1V2,
	DA9063_IRQ_LDO_LIM,
	DA9063_IRQ_REG_UVOV,
	DA9063_IRQ_VDD_MON,
	DA9063_IRQ_WARN,
	DA9063_IRQ_GPI0,
	DA9063_IRQ_GPI1,
	DA9063_IRQ_GPI2,
	DA9063_IRQ_GPI3,
	DA9063_IRQ_GPI4,
	DA9063_IRQ_GPI5,
	DA9063_IRQ_GPI6,
	DA9063_IRQ_GPI7,
	DA9063_IRQ_GPI8,
	DA9063_IRQ_GPI9,
	DA9063_IRQ_GPI10,
	DA9063_IRQ_GPI11,
	DA9063_IRQ_GPI12,
	DA9063_IRQ_GPI13,
	DA9063_IRQ_GPI14,
	DA9063_IRQ_GPI15,
};

#define DA9063_IRQ_BASE_OFFSET	0
#define DA9063_NUM_IRQ		(DA9063_IRQ_GPI15 + 1 - DA9063_IRQ_BASE_OFFSET)

struct da9063 {
	/* Device */
	struct device	*dev;
	unsigned short	model;
<<<<<<< HEAD
	unsigned short	revision;
	unsigned int	t_offset;
=======
	unsigned char	variant_code;
>>>>>>> 33e8bb5d
	unsigned int	flags;

	/* Control interface */
	struct regmap	*regmap;

	/* Interrupts */
	int		chip_irq;
	unsigned int	irq_base;
	struct regmap_irq_chip_data *regmap_irq;
	struct irq_domain       *irq_domain;
};

int da9063_device_init(struct da9063 *da9063, unsigned int irq);
int da9063_irq_init(struct da9063 *da9063);

void da9063_device_exit(struct da9063 *da9063);
void da9063_irq_exit(struct da9063 *da9063);

#endif /* __MFD_DA9063_CORE_H__ */<|MERGE_RESOLUTION|>--- conflicted
+++ resolved
@@ -28,11 +28,7 @@
 #define DA9063_DRVNAME_ONKEY		"da9063-onkey"
 #define DA9063_DRVNAME_RTC		"da9063-rtc"
 #define DA9063_DRVNAME_VIBRATION	"da9063-vibration"
-#define DA9063_DRVNAME_LEDS		"da9063-leds"
 #define DA9063_DRVNAME_GPIO		"da9063-gpio"
-
-#define DA9063_AD_REVISION              3
-#define DA9063_BB_REVISION              5
 
 enum da9063_models {
 	PMIC_DA9063 = 0x61,
@@ -83,12 +79,8 @@
 	/* Device */
 	struct device	*dev;
 	unsigned short	model;
-<<<<<<< HEAD
-	unsigned short	revision;
+	unsigned char	variant_code;
 	unsigned int	t_offset;
-=======
-	unsigned char	variant_code;
->>>>>>> 33e8bb5d
 	unsigned int	flags;
 
 	/* Control interface */
