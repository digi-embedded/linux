--- conflicted
+++ resolved
@@ -176,9 +176,6 @@
 struct rpmsg_endpoint *rpmsg_create_ept(struct rpmsg_device *,
 					rpmsg_rx_cb_t cb, void *priv,
 					struct rpmsg_channel_info chinfo);
-struct rpmsg_endpoint *rpmsg_create_default_ept(struct rpmsg_device *rpdev,
-						rpmsg_rx_cb_t cb, void *priv,
-						struct rpmsg_channel_info chinfo);
 
 int rpmsg_send(struct rpmsg_endpoint *ept, void *data, int len);
 int rpmsg_sendto(struct rpmsg_endpoint *ept, void *data, int len, u32 dst);
@@ -247,19 +244,6 @@
 	WARN_ON(1);
 
 	return NULL;
-<<<<<<< HEAD
-}
-
-static inline struct rpmsg_endpoint *rpmsg_create_default_ept(struct rpmsg_device *rpdev,
-							      rpmsg_rx_cb_t cb, void *priv,
-							      struct rpmsg_channel_info chinfo)
-{
-	/* This shouldn't be possible */
-	WARN_ON(1);
-
-	return NULL;
-=======
->>>>>>> 29549c70
 }
 
 static inline int rpmsg_send(struct rpmsg_endpoint *ept, void *data, int len)
