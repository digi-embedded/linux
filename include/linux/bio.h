--- conflicted
+++ resolved
@@ -486,25 +486,6 @@
 void guard_bio_eod(struct bio *bio);
 void zero_fill_bio(struct bio *bio);
 
-<<<<<<< HEAD
-extern struct bio *bio_copy_user_iov(struct request_queue *,
-				     struct rq_map_data *,
-				     struct iov_iter *,
-				     gfp_t);
-extern int bio_uncopy_user(struct bio *);
-void zero_fill_bio_iter(struct bio *bio, struct bvec_iter iter);
-void bio_truncate(struct bio *bio, unsigned new_size);
-
-static inline void zero_fill_bio(struct bio *bio)
-{
-	zero_fill_bio_iter(bio, bio->bi_iter);
-}
-
-extern struct bio_vec *bvec_alloc(gfp_t, int, unsigned long *, mempool_t *);
-extern void bvec_free(mempool_t *, struct bio_vec *, unsigned int);
-extern unsigned int bvec_nr_vecs(unsigned short idx);
-=======
->>>>>>> c1084c27
 extern const char *bio_devname(struct bio *bio, char *buffer);
 
 #define bio_set_dev(bio, bdev) 				\
