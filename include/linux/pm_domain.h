/*
 * pm_domain.h - Definitions and headers related to device power domains.
 *
 * Copyright (C) 2011 Rafael J. Wysocki <rjw@sisk.pl>, Renesas Electronics Corp.
 *
 * This file is released under the GPLv2.
 */

#ifndef _LINUX_PM_DOMAIN_H
#define _LINUX_PM_DOMAIN_H

#include <linux/device.h>
#include <linux/mutex.h>
#include <linux/pm.h>
#include <linux/err.h>
#include <linux/of.h>
#include <linux/notifier.h>
#include <linux/cpuidle.h>

/* Defines used for the flags field in the struct generic_pm_domain */
#define GENPD_FLAG_PM_CLK	(1U << 0) /* PM domain uses PM clk */

enum gpd_status {
	GPD_STATE_ACTIVE = 0,	/* PM domain is active */
	GPD_STATE_WAIT_MASTER,	/* PM domain's master is being waited for */
	GPD_STATE_BUSY,		/* Something is happening to the PM domain */
	GPD_STATE_REPEAT,	/* Power off in progress, to be repeated */
	GPD_STATE_POWER_OFF,	/* PM domain is off */
};

struct dev_power_governor {
	bool (*power_down_ok)(struct dev_pm_domain *domain);
	bool (*stop_ok)(struct device *dev);
};

struct gpd_dev_ops {
	int (*start)(struct device *dev);
	int (*stop)(struct device *dev);
	int (*save_state)(struct device *dev);
	int (*restore_state)(struct device *dev);
	bool (*active_wakeup)(struct device *dev);
};

struct gpd_cpuidle_data {
	unsigned int saved_exit_latency;
	struct cpuidle_state *idle_state;
};

struct generic_pm_domain {
	struct dev_pm_domain domain;	/* PM domain operations */
	struct list_head gpd_list_node;	/* Node in the global PM domains list */
	struct list_head master_links;	/* Links with PM domain as a master */
	struct list_head slave_links;	/* Links with PM domain as a slave */
	struct list_head dev_list;	/* List of devices */
	struct mutex lock;
	struct dev_power_governor *gov;
	struct work_struct power_off_work;
	const char *name;
	unsigned int in_progress;	/* Number of devices being suspended now */
	atomic_t sd_count;	/* Number of subdomains with power "on" */
	enum gpd_status status;	/* Current state of the domain */
	wait_queue_head_t status_wait_queue;
	struct task_struct *poweroff_task;	/* Powering off task */
	unsigned int resume_count;	/* Number of devices being resumed */
	unsigned int device_count;	/* Number of devices */
	unsigned int suspended_count;	/* System suspend device counter */
	unsigned int prepared_count;	/* Suspend counter of prepared devices */
	bool suspend_power_off;	/* Power status before system suspend */
	int (*power_off)(struct generic_pm_domain *domain);
	s64 power_off_latency_ns;
	int (*power_on)(struct generic_pm_domain *domain);
	s64 power_on_latency_ns;
	struct gpd_dev_ops dev_ops;
	s64 max_off_time_ns;	/* Maximum allowed "suspended" time. */
	bool max_off_time_changed;
	bool cached_power_down_ok;
	struct gpd_cpuidle_data *cpuidle_data;
	int (*attach_dev)(struct generic_pm_domain *domain,
			  struct device *dev);
	void (*detach_dev)(struct generic_pm_domain *domain,
			   struct device *dev);
	unsigned int flags;		/* Bit field of configs for genpd */
};

static inline struct generic_pm_domain *pd_to_genpd(struct dev_pm_domain *pd)
{
	return container_of(pd, struct generic_pm_domain, domain);
}

struct gpd_link {
	struct generic_pm_domain *master;
	struct list_head master_node;
	struct generic_pm_domain *slave;
	struct list_head slave_node;
};

struct gpd_timing_data {
	s64 stop_latency_ns;
	s64 start_latency_ns;
	s64 save_state_latency_ns;
	s64 restore_state_latency_ns;
	s64 effective_constraint_ns;
	bool constraint_changed;
	bool cached_stop_ok;
};

struct pm_domain_data {
	struct list_head list_node;
	struct device *dev;
};

struct generic_pm_domain_data {
	struct pm_domain_data base;
	struct gpd_timing_data td;
	struct notifier_block nb;
	int need_restore;
};

#ifdef CONFIG_PM_GENERIC_DOMAINS
static inline struct generic_pm_domain_data *to_gpd_data(struct pm_domain_data *pdd)
{
	return container_of(pdd, struct generic_pm_domain_data, base);
}

static inline struct generic_pm_domain_data *dev_gpd_data(struct device *dev)
{
	return to_gpd_data(dev->power.subsys_data->domain_data);
}

extern struct generic_pm_domain *pm_genpd_lookup_dev(struct device *dev);
extern int __pm_genpd_add_device(struct generic_pm_domain *genpd,
				 struct device *dev,
				 struct gpd_timing_data *td);

extern int __pm_genpd_name_add_device(const char *domain_name,
				      struct device *dev,
				      struct gpd_timing_data *td);

extern int pm_genpd_remove_device(struct generic_pm_domain *genpd,
				  struct device *dev);
extern int pm_genpd_add_subdomain(struct generic_pm_domain *genpd,
				  struct generic_pm_domain *new_subdomain);
extern int pm_genpd_add_subdomain_names(const char *master_name,
					const char *subdomain_name);
extern int pm_genpd_remove_subdomain(struct generic_pm_domain *genpd,
				     struct generic_pm_domain *target);
extern int pm_genpd_attach_cpuidle(struct generic_pm_domain *genpd, int state);
extern int pm_genpd_name_attach_cpuidle(const char *name, int state);
extern int pm_genpd_detach_cpuidle(struct generic_pm_domain *genpd);
extern int pm_genpd_name_detach_cpuidle(const char *name);
extern void pm_genpd_init(struct generic_pm_domain *genpd,
			  struct dev_power_governor *gov, bool is_off);

extern int pm_genpd_poweron(struct generic_pm_domain *genpd);
extern int pm_genpd_name_poweron(const char *domain_name);
extern void pm_genpd_poweroff_unused(void);

extern struct dev_power_governor simple_qos_governor;
extern struct dev_power_governor pm_domain_always_on_gov;
#else

static inline struct generic_pm_domain_data *dev_gpd_data(struct device *dev)
{
	return ERR_PTR(-ENOSYS);
}
static inline struct generic_pm_domain *pm_genpd_lookup_dev(struct device *dev)
{
	return NULL;
}
static inline int __pm_genpd_add_device(struct generic_pm_domain *genpd,
					struct device *dev,
					struct gpd_timing_data *td)
{
	return -ENOSYS;
}
static inline int __pm_genpd_name_add_device(const char *domain_name,
					     struct device *dev,
					     struct gpd_timing_data *td)
{
	return -ENOSYS;
}
static inline int pm_genpd_remove_device(struct generic_pm_domain *genpd,
					 struct device *dev)
{
	return -ENOSYS;
}
static inline int pm_genpd_add_subdomain(struct generic_pm_domain *genpd,
					 struct generic_pm_domain *new_sd)
{
	return -ENOSYS;
}
static inline int pm_genpd_add_subdomain_names(const char *master_name,
					       const char *subdomain_name)
{
	return -ENOSYS;
}
static inline int pm_genpd_remove_subdomain(struct generic_pm_domain *genpd,
					    struct generic_pm_domain *target)
{
	return -ENOSYS;
}
static inline int pm_genpd_attach_cpuidle(struct generic_pm_domain *genpd, int st)
{
	return -ENOSYS;
}
static inline int pm_genpd_name_attach_cpuidle(const char *name, int state)
{
	return -ENOSYS;
}
static inline int pm_genpd_detach_cpuidle(struct generic_pm_domain *genpd)
{
	return -ENOSYS;
}
static inline int pm_genpd_name_detach_cpuidle(const char *name)
{
	return -ENOSYS;
}
static inline void pm_genpd_init(struct generic_pm_domain *genpd,
				 struct dev_power_governor *gov, bool is_off)
{
}
static inline int pm_genpd_poweron(struct generic_pm_domain *genpd)
{
	return -ENOSYS;
}
static inline int pm_genpd_name_poweron(const char *domain_name)
{
	return -ENOSYS;
}
static inline void pm_genpd_poweroff_unused(void) {}
#define simple_qos_governor NULL
#define pm_domain_always_on_gov NULL
#endif

static inline int pm_genpd_add_device(struct generic_pm_domain *genpd,
				      struct device *dev)
{
	return __pm_genpd_add_device(genpd, dev, NULL);
}

static inline int pm_genpd_name_add_device(const char *domain_name,
					   struct device *dev)
{
	return __pm_genpd_name_add_device(domain_name, dev, NULL);
}

<<<<<<< HEAD
#ifdef CONFIG_PM_GENERIC_DOMAINS_RUNTIME
extern void pm_genpd_poweroff_unused(void);
#else
static inline void pm_genpd_poweroff_unused(void) {}
#endif

#ifdef CONFIG_PM_GENERIC_DOMAINS_SLEEP
extern void pm_genpd_syscore_poweroff(struct device *dev);
extern void pm_genpd_syscore_poweron(struct device *dev);
#else
static inline void pm_genpd_syscore_poweroff(struct device *dev) {}
static inline void pm_genpd_syscore_poweron(struct device *dev) {}
#endif

/* OF PM domain providers */
struct of_device_id;

struct genpd_onecell_data {
	struct generic_pm_domain **domains;
	unsigned int num_domains;
};

typedef struct generic_pm_domain *(*genpd_xlate_t)(struct of_phandle_args *args,
						void *data);

#ifdef CONFIG_PM_GENERIC_DOMAINS_OF
int __of_genpd_add_provider(struct device_node *np, genpd_xlate_t xlate,
			void *data);
void of_genpd_del_provider(struct device_node *np);

struct generic_pm_domain *__of_genpd_xlate_simple(
					struct of_phandle_args *genpdspec,
					void *data);
struct generic_pm_domain *__of_genpd_xlate_onecell(
					struct of_phandle_args *genpdspec,
					void *data);

int genpd_dev_pm_attach(struct device *dev);
#else /* !CONFIG_PM_GENERIC_DOMAINS_OF */
static inline int __of_genpd_add_provider(struct device_node *np,
					genpd_xlate_t xlate, void *data)
{
	return 0;
}
static inline void of_genpd_del_provider(struct device_node *np) {}

#define __of_genpd_xlate_simple		NULL
#define __of_genpd_xlate_onecell	NULL

=======
#ifdef CONFIG_PM_GENERIC_DOMAINS_SLEEP
extern void pm_genpd_syscore_poweroff(struct device *dev);
extern void pm_genpd_syscore_poweron(struct device *dev);
#else
static inline void pm_genpd_syscore_poweroff(struct device *dev) {}
static inline void pm_genpd_syscore_poweron(struct device *dev) {}
#endif

/* OF PM domain providers */
struct of_device_id;

struct genpd_onecell_data {
	struct generic_pm_domain **domains;
	unsigned int num_domains;
};

typedef struct generic_pm_domain *(*genpd_xlate_t)(struct of_phandle_args *args,
						void *data);

#ifdef CONFIG_PM_GENERIC_DOMAINS_OF
int __of_genpd_add_provider(struct device_node *np, genpd_xlate_t xlate,
			void *data);
void of_genpd_del_provider(struct device_node *np);
struct generic_pm_domain *of_genpd_get_from_provider(
			struct of_phandle_args *genpdspec);

struct generic_pm_domain *__of_genpd_xlate_simple(
					struct of_phandle_args *genpdspec,
					void *data);
struct generic_pm_domain *__of_genpd_xlate_onecell(
					struct of_phandle_args *genpdspec,
					void *data);

int genpd_dev_pm_attach(struct device *dev);
#else /* !CONFIG_PM_GENERIC_DOMAINS_OF */
static inline int __of_genpd_add_provider(struct device_node *np,
					genpd_xlate_t xlate, void *data)
{
	return 0;
}
static inline void of_genpd_del_provider(struct device_node *np) {}

static inline struct generic_pm_domain *of_genpd_get_from_provider(
			struct of_phandle_args *genpdspec)
{
	return NULL;
}

#define __of_genpd_xlate_simple		NULL
#define __of_genpd_xlate_onecell	NULL

>>>>>>> 33e8bb5d
static inline int genpd_dev_pm_attach(struct device *dev)
{
	return -ENODEV;
}
#endif /* CONFIG_PM_GENERIC_DOMAINS_OF */

static inline int of_genpd_add_provider_simple(struct device_node *np,
					struct generic_pm_domain *genpd)
<<<<<<< HEAD
{
	return __of_genpd_add_provider(np, __of_genpd_xlate_simple, genpd);
}
static inline int of_genpd_add_provider_onecell(struct device_node *np,
					struct genpd_onecell_data *data)
{
	return __of_genpd_add_provider(np, __of_genpd_xlate_onecell, data);
=======
{
	return __of_genpd_add_provider(np, __of_genpd_xlate_simple, genpd);
>>>>>>> 33e8bb5d
}
static inline int of_genpd_add_provider_onecell(struct device_node *np,
					struct genpd_onecell_data *data)
{
	return __of_genpd_add_provider(np, __of_genpd_xlate_onecell, data);
}

#ifdef CONFIG_PM
extern int dev_pm_domain_attach(struct device *dev, bool power_on);
extern void dev_pm_domain_detach(struct device *dev, bool power_off);
#else
static inline int dev_pm_domain_attach(struct device *dev, bool power_on)
{
	return -ENODEV;
}
static inline void dev_pm_domain_detach(struct device *dev, bool power_off) {}
#endif

#endif /* _LINUX_PM_DOMAIN_H */<|MERGE_RESOLUTION|>--- conflicted
+++ resolved
@@ -244,13 +244,6 @@
 	return __pm_genpd_name_add_device(domain_name, dev, NULL);
 }
 
-<<<<<<< HEAD
-#ifdef CONFIG_PM_GENERIC_DOMAINS_RUNTIME
-extern void pm_genpd_poweroff_unused(void);
-#else
-static inline void pm_genpd_poweroff_unused(void) {}
-#endif
-
 #ifdef CONFIG_PM_GENERIC_DOMAINS_SLEEP
 extern void pm_genpd_syscore_poweroff(struct device *dev);
 extern void pm_genpd_syscore_poweron(struct device *dev);
@@ -274,6 +267,8 @@
 int __of_genpd_add_provider(struct device_node *np, genpd_xlate_t xlate,
 			void *data);
 void of_genpd_del_provider(struct device_node *np);
+struct generic_pm_domain *of_genpd_get_from_provider(
+			struct of_phandle_args *genpdspec);
 
 struct generic_pm_domain *__of_genpd_xlate_simple(
 					struct of_phandle_args *genpdspec,
@@ -291,62 +286,15 @@
 }
 static inline void of_genpd_del_provider(struct device_node *np) {}
 
+static inline struct generic_pm_domain *of_genpd_get_from_provider(
+			struct of_phandle_args *genpdspec)
+{
+	return NULL;
+}
+
 #define __of_genpd_xlate_simple		NULL
 #define __of_genpd_xlate_onecell	NULL
 
-=======
-#ifdef CONFIG_PM_GENERIC_DOMAINS_SLEEP
-extern void pm_genpd_syscore_poweroff(struct device *dev);
-extern void pm_genpd_syscore_poweron(struct device *dev);
-#else
-static inline void pm_genpd_syscore_poweroff(struct device *dev) {}
-static inline void pm_genpd_syscore_poweron(struct device *dev) {}
-#endif
-
-/* OF PM domain providers */
-struct of_device_id;
-
-struct genpd_onecell_data {
-	struct generic_pm_domain **domains;
-	unsigned int num_domains;
-};
-
-typedef struct generic_pm_domain *(*genpd_xlate_t)(struct of_phandle_args *args,
-						void *data);
-
-#ifdef CONFIG_PM_GENERIC_DOMAINS_OF
-int __of_genpd_add_provider(struct device_node *np, genpd_xlate_t xlate,
-			void *data);
-void of_genpd_del_provider(struct device_node *np);
-struct generic_pm_domain *of_genpd_get_from_provider(
-			struct of_phandle_args *genpdspec);
-
-struct generic_pm_domain *__of_genpd_xlate_simple(
-					struct of_phandle_args *genpdspec,
-					void *data);
-struct generic_pm_domain *__of_genpd_xlate_onecell(
-					struct of_phandle_args *genpdspec,
-					void *data);
-
-int genpd_dev_pm_attach(struct device *dev);
-#else /* !CONFIG_PM_GENERIC_DOMAINS_OF */
-static inline int __of_genpd_add_provider(struct device_node *np,
-					genpd_xlate_t xlate, void *data)
-{
-	return 0;
-}
-static inline void of_genpd_del_provider(struct device_node *np) {}
-
-static inline struct generic_pm_domain *of_genpd_get_from_provider(
-			struct of_phandle_args *genpdspec)
-{
-	return NULL;
-}
-
-#define __of_genpd_xlate_simple		NULL
-#define __of_genpd_xlate_onecell	NULL
-
->>>>>>> 33e8bb5d
 static inline int genpd_dev_pm_attach(struct device *dev)
 {
 	return -ENODEV;
@@ -355,18 +303,8 @@
 
 static inline int of_genpd_add_provider_simple(struct device_node *np,
 					struct generic_pm_domain *genpd)
-<<<<<<< HEAD
 {
 	return __of_genpd_add_provider(np, __of_genpd_xlate_simple, genpd);
-}
-static inline int of_genpd_add_provider_onecell(struct device_node *np,
-					struct genpd_onecell_data *data)
-{
-	return __of_genpd_add_provider(np, __of_genpd_xlate_onecell, data);
-=======
-{
-	return __of_genpd_add_provider(np, __of_genpd_xlate_simple, genpd);
->>>>>>> 33e8bb5d
 }
 static inline int of_genpd_add_provider_onecell(struct device_node *np,
 					struct genpd_onecell_data *data)
