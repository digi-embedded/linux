--- conflicted
+++ resolved
@@ -974,8 +974,6 @@
 	return chip->jedec_version ? le16_to_cpu(chip->jedec_params.features)
 		: 0;
 }
-<<<<<<< HEAD
-=======
 
 /*
  * struct nand_sdr_timings - SDR NAND chip timings
@@ -1028,5 +1026,4 @@
 
 /* get timing characteristics from ONFI timing mode. */
 const struct nand_sdr_timings *onfi_async_timing_mode_to_sdr_timings(int mode);
->>>>>>> 33e8bb5d
 #endif /* __LINUX_MTD_NAND_H */