--- conflicted
+++ resolved
@@ -47,14 +47,9 @@
 #define SPINOR_OP_READ_FAST	0x0b	/* Read data bytes (high frequency) */
 #define SPINOR_OP_READ_1_1_2	0x3b	/* Read data bytes (Dual SPI) */
 #define SPINOR_OP_READ_1_1_4	0x6b	/* Read data bytes (Quad SPI) */
-<<<<<<< HEAD
-#define SPINOR_OP_READ_1_1_4_D	0x6d	/* Read data bytes (DDR Quad SPI) */
-#define SPINOR_OP_READ_1_4_4_D	0xed	/* Read data bytes (DDR Quad SPI) */
-=======
 #define SPINOR_OP_READ_1_1_4_D  0x6d    /* Read data bytes (DDR Quad SPI) */
 #define SPINOR_OP_READ_1_4_4_D  0xed    /* Read data bytes (DDR Quad SPI) */
 #define SPINOR_OP_READ_1_1_8_D	0x9d	/* Read data bytes (Octal Output SPI) */
->>>>>>> 423d9423
 #define SPINOR_OP_PP		0x02	/* Page program (up to 256 bytes) */
 #define SPINOR_OP_BE_4K		0x20	/* Erase 4KiB block */
 #define SPINOR_OP_BE_4K_PMC	0xd7	/* Erase 4KiB block on PMC chips */
@@ -70,11 +65,7 @@
 #define SPINOR_OP_READ4_FAST	0x0c	/* Read data bytes (high frequency) */
 #define SPINOR_OP_READ4_1_1_2	0x3c	/* Read data bytes (Dual SPI) */
 #define SPINOR_OP_READ4_1_1_4	0x6c	/* Read data bytes (Quad SPI) */
-<<<<<<< HEAD
-#define SPINOR_OP_READ4_1_4_4_D	0xee	/* Read data bytes (DDR Quad SPI) */
-=======
 #define SPINOR_OP_READ4_1_4_4_D 0xee    /* Read data bytes (DDR Quad SPI) */
->>>>>>> 423d9423
 #define SPINOR_OP_PP_4B		0x12	/* Page program (up to 256 bytes) */
 #define SPINOR_OP_SE_4B		0xdc	/* Sector erase (usually 64KiB) */
 
@@ -123,11 +114,8 @@
 	SPI_NOR_DUAL,
 	SPI_NOR_QUAD,
 	SPI_NOR_DDR_QUAD,
-<<<<<<< HEAD
-=======
 	SPI_NOR_OCTAL,
 	SPI_NOR_DDR_OCTAL,
->>>>>>> 423d9423
 };
 
 #define SPI_NOR_MAX_CMD_SIZE	8
