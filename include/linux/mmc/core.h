--- conflicted
+++ resolved
@@ -181,11 +181,5 @@
 
 int mmc_hw_reset(struct mmc_host *host);
 void mmc_set_data_timeout(struct mmc_data *data, const struct mmc_card *card);
-<<<<<<< HEAD
-
-int mmc_first_nonreserved_index(void);
-int mmc_get_reserved_index(struct mmc_host *host);
-=======
->>>>>>> 05f46d3f
 
 #endif /* LINUX_MMC_CORE_H */