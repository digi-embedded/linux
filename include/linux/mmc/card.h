--- conflicted
+++ resolved
@@ -92,10 +92,6 @@
 	u8			raw_partition_support;	/* 160 */
 	u8			raw_rpmb_size_mult;	/* 168 */
 	u8			boot_bus_width;		/* 177 */
-<<<<<<< HEAD
-	u8			boot_config;		/* 179 */
-=======
->>>>>>> 825dd90e
 	u8			raw_erased_mem_count;	/* 181 */
 	u8			raw_ext_csd_structure;	/* 194 */
 	u8			raw_card_type;		/* 196 */
