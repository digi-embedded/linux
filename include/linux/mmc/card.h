--- conflicted
+++ resolved
@@ -69,7 +69,6 @@
 #define MMC_HIGH_52_MAX_DTR	52000000
 #define MMC_HIGH_DDR_MAX_DTR	52000000
 #define MMC_HS200_MAX_DTR	200000000
-#define MMC_HS400_MAX_DTR   200000000
 	unsigned int		sectors;
 	unsigned int		hc_erase_size;		/* In sectors */
 	unsigned int		hc_erase_timeout;	/* In milliseconds */
@@ -88,7 +87,6 @@
 	unsigned int            data_sector_size;       /* 512 bytes or 4KB */
 	unsigned int            data_tag_unit_size;     /* DATA TAG UNIT size */
 	unsigned int		boot_ro_lock;		/* ro lock support */
-	unsigned int		boot_size;
 	bool			boot_ro_lockable;
 	bool			ffu_capable;	/* Firmware upgrade support */
 #define MMC_FIRMWARE_LEN 8
@@ -96,7 +94,6 @@
 	u8			raw_exception_status;	/* 54 */
 	u8			raw_partition_support;	/* 160 */
 	u8			raw_rpmb_size_mult;	/* 168 */
-	u8			boot_bus_width;		/* 177 */
 	u8			raw_erased_mem_count;	/* 181 */
 	u8			raw_ext_csd_structure;	/* 194 */
 	u8			raw_card_type;		/* 196 */
@@ -110,7 +107,6 @@
 	u8			raw_hc_erase_gap_size;	/* 221 */
 	u8			raw_erase_timeout_mult;	/* 223 */
 	u8			raw_hc_erase_grp_size;	/* 224 */
-	u8			boot_info;		/* 228 */
 	u8			raw_sec_trim_mult;	/* 229 */
 	u8			raw_sec_erase_mult;	/* 230 */
 	u8			raw_sec_feature_support;/* 231 */
@@ -119,11 +115,7 @@
 	u8			raw_pwr_cl_200_360;	/* 237 */
 	u8			raw_pwr_cl_ddr_52_195;	/* 238 */
 	u8			raw_pwr_cl_ddr_52_360;	/* 239 */
-<<<<<<< HEAD
-	u8          raw_pwr_cl_ddr_200_360; /* 253 */
-=======
 	u8			raw_pwr_cl_ddr_200_360;	/* 253 */
->>>>>>> 33e8bb5d
 	u8			raw_bkops_status;	/* 246 */
 	u8			raw_sectors[4];		/* 212 - 4 bytes */
 
@@ -266,24 +258,11 @@
 	unsigned int		state;		/* (our) card state */
 #define MMC_STATE_PRESENT	(1<<0)		/* present in sysfs */
 #define MMC_STATE_READONLY	(1<<1)		/* card is read-only */
-<<<<<<< HEAD
-#define MMC_STATE_HIGHSPEED	(1<<2)		/* card is in high speed mode */
-#define MMC_STATE_BLOCKADDR	(1<<3)		/* card uses block-addressing */
-#define MMC_STATE_HIGHSPEED_DDR (1<<4)		/* card is in high speed mode */
-#define MMC_STATE_ULTRAHIGHSPEED (1<<5)		/* card is in ultra high speed mode */
-#define MMC_CARD_SDXC		(1<<6)		/* card is SDXC */
-#define MMC_CARD_REMOVED	(1<<7)		/* card has been removed */
-#define MMC_STATE_HIGHSPEED_200	(1<<8)		/* card is in HS200 mode */
-#define MMC_STATE_HIGHSPEED_DDR_200 (1<<9)   /* card is in HS400 mode */
-#define MMC_STATE_DOING_BKOPS	(1<<10)		/* card is doing BKOPS */
-#define MMC_STATE_SUSPENDED	(1<<11)		/* card is suspended */
-=======
 #define MMC_STATE_BLOCKADDR	(1<<2)		/* card uses block-addressing */
 #define MMC_CARD_SDXC		(1<<3)		/* card is SDXC */
 #define MMC_CARD_REMOVED	(1<<4)		/* card has been removed */
 #define MMC_STATE_DOING_BKOPS	(1<<5)		/* card is doing BKOPS */
 #define MMC_STATE_SUSPENDED	(1<<6)		/* card is suspended */
->>>>>>> 33e8bb5d
 	unsigned int		quirks; 	/* card quirks */
 #define MMC_QUIRK_LENIENT_FN0	(1<<0)		/* allow SDIO FN0 writes outside of the VS CCCR range */
 #define MMC_QUIRK_BLKSZ_FOR_BYTE_MODE (1<<1)	/* use func->cur_blksize */
@@ -446,12 +425,6 @@
 
 #define mmc_card_present(c)	((c)->state & MMC_STATE_PRESENT)
 #define mmc_card_readonly(c)	((c)->state & MMC_STATE_READONLY)
-<<<<<<< HEAD
-#define mmc_card_highspeed(c)	((c)->state & MMC_STATE_HIGHSPEED)
-#define mmc_card_hs200(c)	((c)->state & MMC_STATE_HIGHSPEED_200)
-#define mmc_card_hs400(c)   ((c)->state & MMC_STATE_HIGHSPEED_DDR_200)
-=======
->>>>>>> 33e8bb5d
 #define mmc_card_blockaddr(c)	((c)->state & MMC_STATE_BLOCKADDR)
 #define mmc_card_ext_capacity(c) ((c)->state & MMC_CARD_SDXC)
 #define mmc_card_removed(c)	((c) && ((c)->state & MMC_CARD_REMOVED))
@@ -460,12 +433,6 @@
 
 #define mmc_card_set_present(c)	((c)->state |= MMC_STATE_PRESENT)
 #define mmc_card_set_readonly(c) ((c)->state |= MMC_STATE_READONLY)
-<<<<<<< HEAD
-#define mmc_card_set_highspeed(c) ((c)->state |= MMC_STATE_HIGHSPEED)
-#define mmc_card_set_hs200(c)	((c)->state |= MMC_STATE_HIGHSPEED_200)
-#define mmc_card_set_hs400(c)	((c)->state |= MMC_STATE_HIGHSPEED_DDR_200)
-=======
->>>>>>> 33e8bb5d
 #define mmc_card_set_blockaddr(c) ((c)->state |= MMC_STATE_BLOCKADDR)
 #define mmc_card_set_ext_capacity(c) ((c)->state |= MMC_CARD_SDXC)
 #define mmc_card_set_removed(c) ((c)->state |= MMC_CARD_REMOVED)
