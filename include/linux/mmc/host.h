--- conflicted
+++ resolved
@@ -146,12 +146,9 @@
 
 	/* Prepare HS400 target operating frequency depending host driver */
 	int	(*prepare_hs400_tuning)(struct mmc_host *host, struct mmc_ios *ios);
-<<<<<<< HEAD
-=======
 	/* Prepare enhanced strobe depending host driver */
 	void	(*hs400_enhanced_strobe)(struct mmc_host *host,
 					 struct mmc_ios *ios);
->>>>>>> f2ed3bfc
 	int	(*select_drive_strength)(struct mmc_card *card,
 					 unsigned int max_dtr, int host_drv,
 					 int card_drv, int *drv_type);
@@ -311,16 +308,12 @@
 #define MMC_CAP2_HSX00_1_2V	(MMC_CAP2_HS200_1_2V_SDR | MMC_CAP2_HS400_1_2V)
 #define MMC_CAP2_SDIO_IRQ_NOTHREAD (1 << 17)
 #define MMC_CAP2_NO_WRITE_PROTECT (1 << 18)	/* No physical write protect pin, assume that card is always read-write */
-<<<<<<< HEAD
-#define MMC_CAP2_CD_POST	(1 << 19)	/* post card rescan, let client driver to start */
-=======
 #define MMC_CAP2_NO_SDIO	(1 << 19)	/* Do not send SDIO commands during initialization */
 #define MMC_CAP2_HS400_ES	(1 << 20)	/* Host supports enhanced strobe */
 #define MMC_CAP2_NO_SD		(1 << 21)	/* Do not send SD commands during initialization */
 #define MMC_CAP2_NO_MMC		(1 << 22)	/* Do not send (e)MMC commands during initialization */
 #define MMC_CAP2_CD_POST	(1 << 23)	/* post card rescan, let client driver to start */
 #define MMC_CAP2_DDR52_3_3V	(1 << 24)	/* Only supprot eMMC DDR52 at 3.3v */
->>>>>>> f2ed3bfc
 
 	mmc_pm_flag_t		pm_caps;	/* supported pm features */
 
@@ -348,10 +341,7 @@
 	unsigned int		can_retune:1;	/* re-tuning can be used */
 	unsigned int		doing_retune:1;	/* re-tuning in progress */
 	unsigned int		retune_now:1;	/* do re-tuning at next req */
-<<<<<<< HEAD
-=======
 	unsigned int		retune_paused:1; /* re-tuning is temporarily disabled */
->>>>>>> f2ed3bfc
 
 	int			rescan_disable;	/* disable card detection */
 	int			rescan_entered;	/* used with nonremovable devices */
@@ -539,14 +529,11 @@
 	return card->host->ios.timing == MMC_TIMING_MMC_HS400;
 }
 
-<<<<<<< HEAD
-=======
 static inline bool mmc_card_hs400es(struct mmc_card *card)
 {
 	return card->host->ios.enhanced_strobe;
 }
 
->>>>>>> f2ed3bfc
 void mmc_retune_timer_stop(struct mmc_host *host);
 
 static inline void mmc_retune_needed(struct mmc_host *host)
@@ -561,10 +548,7 @@
 		host->retune_now = 1;
 }
 
-<<<<<<< HEAD
-=======
 void mmc_retune_pause(struct mmc_host *host);
 void mmc_retune_unpause(struct mmc_host *host);
 
->>>>>>> f2ed3bfc
 #endif /* LINUX_MMC_HOST_H */