/*
 * Copyright (C) 2005 David Brownell
 *
 * This program is free software; you can redistribute it and/or modify
 * it under the terms of the GNU General Public License as published by
 * the Free Software Foundation; either version 2 of the License, or
 * (at your option) any later version.
 *
 * This program is distributed in the hope that it will be useful,
 * but WITHOUT ANY WARRANTY; without even the implied warranty of
 * MERCHANTABILITY or FITNESS FOR A PARTICULAR PURPOSE.  See the
 * GNU General Public License for more details.
 */

#ifndef __LINUX_SPI_H
#define __LINUX_SPI_H

#include <linux/device.h>
#include <linux/mod_devicetable.h>
#include <linux/slab.h>
#include <linux/kthread.h>
#include <linux/completion.h>
#include <linux/scatterlist.h>

struct dma_chan;
struct spi_master;
struct spi_transfer;
struct spi_flash_read_message;

/*
 * INTERFACES between SPI master-side drivers and SPI slave protocol handlers,
 * and SPI infrastructure.
 */
extern struct bus_type spi_bus_type;

/**
 * struct spi_statistics - statistics for spi transfers
 * @lock:          lock protecting this structure
 *
 * @messages:      number of spi-messages handled
 * @transfers:     number of spi_transfers handled
 * @errors:        number of errors during spi_transfer
 * @timedout:      number of timeouts during spi_transfer
 *
 * @spi_sync:      number of times spi_sync is used
 * @spi_sync_immediate:
 *                 number of times spi_sync is executed immediately
 *                 in calling context without queuing and scheduling
 * @spi_async:     number of times spi_async is used
 *
 * @bytes:         number of bytes transferred to/from device
 * @bytes_tx:      number of bytes sent to device
 * @bytes_rx:      number of bytes received from device
 *
 * @transfer_bytes_histo:
 *                 transfer bytes histogramm
 *
 * @transfers_split_maxsize:
 *                 number of transfers that have been split because of
 *                 maxsize limit
 */
struct spi_statistics {
	spinlock_t		lock; /* lock for the whole structure */

	unsigned long		messages;
	unsigned long		transfers;
	unsigned long		errors;
	unsigned long		timedout;

	unsigned long		spi_sync;
	unsigned long		spi_sync_immediate;
	unsigned long		spi_async;

	unsigned long long	bytes;
	unsigned long long	bytes_rx;
	unsigned long long	bytes_tx;

#define SPI_STATISTICS_HISTO_SIZE 17
	unsigned long transfer_bytes_histo[SPI_STATISTICS_HISTO_SIZE];

	unsigned long transfers_split_maxsize;
};

void spi_statistics_add_transfer_stats(struct spi_statistics *stats,
				       struct spi_transfer *xfer,
				       struct spi_master *master);

#define SPI_STATISTICS_ADD_TO_FIELD(stats, field, count)	\
	do {							\
		unsigned long flags;				\
		spin_lock_irqsave(&(stats)->lock, flags);	\
		(stats)->field += count;			\
		spin_unlock_irqrestore(&(stats)->lock, flags);	\
	} while (0)

#define SPI_STATISTICS_INCREMENT_FIELD(stats, field)	\
	SPI_STATISTICS_ADD_TO_FIELD(stats, field, 1)

/**
 * struct spi_device - Master side proxy for an SPI slave device
 * @dev: Driver model representation of the device.
 * @master: SPI controller used with the device.
 * @max_speed_hz: Maximum clock rate to be used with this chip
 *	(on this board); may be changed by the device's driver.
 *	The spi_transfer.speed_hz can override this for each transfer.
 * @chip_select: Chipselect, distinguishing chips handled by @master.
 * @mode: The spi mode defines how data is clocked out and in.
 *	This may be changed by the device's driver.
 *	The "active low" default for chipselect mode can be overridden
 *	(by specifying SPI_CS_HIGH) as can the "MSB first" default for
 *	each word in a transfer (by specifying SPI_LSB_FIRST).
 * @bits_per_word: Data transfers involve one or more words; word sizes
 *	like eight or 12 bits are common.  In-memory wordsizes are
 *	powers of two bytes (e.g. 20 bit samples use 32 bits).
 *	This may be changed by the device's driver, or left at the
 *	default (0) indicating protocol words are eight bit bytes.
 *	The spi_transfer.bits_per_word can override this for each transfer.
 * @irq: Negative, or the number passed to request_irq() to receive
 *	interrupts from this device.
 * @controller_state: Controller's runtime state
 * @controller_data: Board-specific definitions for controller, such as
 *	FIFO initialization parameters; from board_info.controller_data
 * @modalias: Name of the driver to use with this device, or an alias
 *	for that name.  This appears in the sysfs "modalias" attribute
 *	for driver coldplugging, and in uevents used for hotplugging
 * @cs_gpio: gpio number of the chipselect line (optional, -ENOENT when
 *	when not using a GPIO line)
 *
 * @statistics: statistics for the spi_device
 *
 * A @spi_device is used to interchange data between an SPI slave
 * (usually a discrete chip) and CPU memory.
 *
 * In @dev, the platform_data is used to hold information about this
 * device that's meaningful to the device's protocol driver, but not
 * to its controller.  One example might be an identifier for a chip
 * variant with slightly different functionality; another might be
 * information about how this particular board wires the chip's pins.
 */
struct spi_device {
	struct device		dev;
	struct spi_master	*master;
	u32			max_speed_hz;
	u8			chip_select;
	u8			bits_per_word;
	u16			mode;
#define	SPI_CPHA	0x01			/* clock phase */
#define	SPI_CPOL	0x02			/* clock polarity */
#define	SPI_MODE_0	(0|0)			/* (original MicroWire) */
#define	SPI_MODE_1	(0|SPI_CPHA)
#define	SPI_MODE_2	(SPI_CPOL|0)
#define	SPI_MODE_3	(SPI_CPOL|SPI_CPHA)
#define	SPI_CS_HIGH	0x04			/* chipselect active high? */
#define	SPI_LSB_FIRST	0x08			/* per-word bits-on-wire */
#define	SPI_3WIRE	0x10			/* SI/SO signals shared */
#define	SPI_LOOP	0x20			/* loopback mode */
#define	SPI_NO_CS	0x40			/* 1 dev/bus, no chipselect */
#define	SPI_READY	0x80			/* slave pulls low to pause */
#define	SPI_TX_DUAL	0x100			/* transmit with 2 wires */
#define	SPI_TX_QUAD	0x200			/* transmit with 4 wires */
#define	SPI_RX_DUAL	0x400			/* receive with 2 wires */
#define	SPI_RX_QUAD	0x800			/* receive with 4 wires */
	int			irq;
	void			*controller_state;
	void			*controller_data;
	char			modalias[SPI_NAME_SIZE];
	int			cs_gpio;	/* chip select gpio */

	/* the statistics */
	struct spi_statistics	statistics;

	/*
	 * likely need more hooks for more protocol options affecting how
	 * the controller talks to each chip, like:
	 *  - memory packing (12 bit samples into low bits, others zeroed)
	 *  - priority
	 *  - drop chipselect after each word
	 *  - chipselect delays
	 *  - ...
	 */
};

static inline struct spi_device *to_spi_device(struct device *dev)
{
	return dev ? container_of(dev, struct spi_device, dev) : NULL;
}

/* most drivers won't need to care about device refcounting */
static inline struct spi_device *spi_dev_get(struct spi_device *spi)
{
	return (spi && get_device(&spi->dev)) ? spi : NULL;
}

static inline void spi_dev_put(struct spi_device *spi)
{
	if (spi)
		put_device(&spi->dev);
}

/* ctldata is for the bus_master driver's runtime state */
static inline void *spi_get_ctldata(struct spi_device *spi)
{
	return spi->controller_state;
}

static inline void spi_set_ctldata(struct spi_device *spi, void *state)
{
	spi->controller_state = state;
}

/* device driver data */

static inline void spi_set_drvdata(struct spi_device *spi, void *data)
{
	dev_set_drvdata(&spi->dev, data);
}

static inline void *spi_get_drvdata(struct spi_device *spi)
{
	return dev_get_drvdata(&spi->dev);
}

struct spi_message;
struct spi_transfer;

/**
 * struct spi_driver - Host side "protocol" driver
 * @id_table: List of SPI devices supported by this driver
 * @probe: Binds this driver to the spi device.  Drivers can verify
 *	that the device is actually present, and may need to configure
 *	characteristics (such as bits_per_word) which weren't needed for
 *	the initial configuration done during system setup.
 * @remove: Unbinds this driver from the spi device
 * @shutdown: Standard shutdown callback used during system state
 *	transitions such as powerdown/halt and kexec
 * @driver: SPI device drivers should initialize the name and owner
 *	field of this structure.
 *
 * This represents the kind of device driver that uses SPI messages to
 * interact with the hardware at the other end of a SPI link.  It's called
 * a "protocol" driver because it works through messages rather than talking
 * directly to SPI hardware (which is what the underlying SPI controller
 * driver does to pass those messages).  These protocols are defined in the
 * specification for the device(s) supported by the driver.
 *
 * As a rule, those device protocols represent the lowest level interface
 * supported by a driver, and it will support upper level interfaces too.
 * Examples of such upper levels include frameworks like MTD, networking,
 * MMC, RTC, filesystem character device nodes, and hardware monitoring.
 */
struct spi_driver {
	const struct spi_device_id *id_table;
	int			(*probe)(struct spi_device *spi);
	int			(*remove)(struct spi_device *spi);
	void			(*shutdown)(struct spi_device *spi);
	struct device_driver	driver;
};

static inline struct spi_driver *to_spi_driver(struct device_driver *drv)
{
	return drv ? container_of(drv, struct spi_driver, driver) : NULL;
}

extern int __spi_register_driver(struct module *owner, struct spi_driver *sdrv);

/**
 * spi_unregister_driver - reverse effect of spi_register_driver
 * @sdrv: the driver to unregister
 * Context: can sleep
 */
static inline void spi_unregister_driver(struct spi_driver *sdrv)
{
	if (sdrv)
		driver_unregister(&sdrv->driver);
}

/* use a define to avoid include chaining to get THIS_MODULE */
#define spi_register_driver(driver) \
	__spi_register_driver(THIS_MODULE, driver)

/**
 * module_spi_driver() - Helper macro for registering a SPI driver
 * @__spi_driver: spi_driver struct
 *
 * Helper macro for SPI drivers which do not do anything special in module
 * init/exit. This eliminates a lot of boilerplate. Each module may only
 * use this macro once, and calling it replaces module_init() and module_exit()
 */
#define module_spi_driver(__spi_driver) \
	module_driver(__spi_driver, spi_register_driver, \
			spi_unregister_driver)

/**
 * struct spi_master - interface to SPI master controller
 * @dev: device interface to this driver
 * @list: link with the global spi_master list
 * @bus_num: board-specific (and often SOC-specific) identifier for a
 *	given SPI controller.
 * @num_chipselect: chipselects are used to distinguish individual
 *	SPI slaves, and are numbered from zero to num_chipselects.
 *	each slave has a chipselect signal, but it's common that not
 *	every chipselect is connected to a slave.
 * @dma_alignment: SPI controller constraint on DMA buffers alignment.
 * @mode_bits: flags understood by this controller driver
 * @bits_per_word_mask: A mask indicating which values of bits_per_word are
 *	supported by the driver. Bit n indicates that a bits_per_word n+1 is
 *	supported. If set, the SPI core will reject any transfer with an
 *	unsupported bits_per_word. If not set, this value is simply ignored,
 *	and it's up to the individual driver to perform any validation.
 * @min_speed_hz: Lowest supported transfer speed
 * @max_speed_hz: Highest supported transfer speed
 * @flags: other constraints relevant to this driver
<<<<<<< HEAD
* @slave: indicates that this is an SPI slave controller
=======
 * @max_transfer_size: function that returns the max transfer size for
 *	a &spi_device; may be %NULL, so the default %SIZE_MAX will be used.
 * @max_message_size: function that returns the max message size for
 *	a &spi_device; may be %NULL, so the default %SIZE_MAX will be used.
 * @io_mutex: mutex for physical bus access
>>>>>>> f2ed3bfc
 * @bus_lock_spinlock: spinlock for SPI bus locking
 * @bus_lock_mutex: mutex for exclusion of multiple callers
 * @bus_lock_flag: indicates that the SPI bus is locked for exclusive use
 * @setup: updates the device mode and clocking records used by a
 *	device's SPI controller; protocol code may call this.  This
 *	must fail if an unrecognized or unsupported mode is requested.
 *	It's always safe to call this unless transfers are pending on
 *	the device whose settings are being modified.
 * @transfer: adds a message to the controller's transfer queue.
 * @cleanup: frees controller-specific state
 * @can_dma: determine whether this master supports DMA
 * @queued: whether this master is providing an internal message queue
 * @kworker: thread struct for message pump
 * @kworker_task: pointer to task for message pump kworker thread
 * @pump_messages: work struct for scheduling work to the message pump
 * @queue_lock: spinlock to syncronise access to message queue
 * @queue: message queue
 * @idling: the device is entering idle state
 * @cur_msg: the currently in-flight message
 * @cur_msg_prepared: spi_prepare_message was called for the currently
 *                    in-flight message
 * @cur_msg_mapped: message has been mapped for DMA
 * @xfer_completion: used by core transfer_one_message()
 * @busy: message pump is busy
 * @running: message pump is running
 * @rt: whether this queue is set to run as a realtime task
 * @auto_runtime_pm: the core should ensure a runtime PM reference is held
 *                   while the hardware is prepared, using the parent
 *                   device for the spidev
 * @max_dma_len: Maximum length of a DMA transfer for the device.
 * @prepare_transfer_hardware: a message will soon arrive from the queue
 *	so the subsystem requests the driver to prepare the transfer hardware
 *	by issuing this call
 * @transfer_one_message: the subsystem calls the driver to transfer a single
 *	message while queuing transfers that arrive in the meantime. When the
 *	driver is finished with this message, it must call
 *	spi_finalize_current_message() so the subsystem can issue the next
 *	message
 * @unprepare_transfer_hardware: there are currently no more messages on the
 *	queue so the subsystem notifies the driver that it may relax the
 *	hardware by issuing this call
 * @set_cs: set the logic level of the chip select line.  May be called
 *          from interrupt context.
 * @prepare_message: set up the controller to transfer a single message,
 *                   for example doing DMA mapping.  Called from threaded
 *                   context.
 * @transfer_one: transfer a single spi_transfer.
 *                  - return 0 if the transfer is finished,
 *                  - return 1 if the transfer is still in progress. When
 *                    the driver is finished with this transfer it must
 *                    call spi_finalize_current_transfer() so the subsystem
 *                    can issue the next transfer. Note: transfer_one and
 *                    transfer_one_message are mutually exclusive; when both
 *                    are set, the generic subsystem does not call your
 *                    transfer_one callback.
 * @handle_err: the subsystem calls the driver to handle an error that occurs
 *		in the generic implementation of transfer_one_message().
 * @unprepare_message: undo any work done by prepare_message().
<<<<<<< HEAD
 * @slave_abort: abort the ongoing transfer request on an SPI slave controller
=======
 * @spi_flash_read: to support spi-controller hardwares that provide
 *                  accelerated interface to read from flash devices.
 * @flash_read_supported: spi device supports flash read
>>>>>>> f2ed3bfc
 * @cs_gpios: Array of GPIOs to use as chip select lines; one per CS
 *	number. Any individual value may be -ENOENT for CS lines that
 *	are not GPIOs (driven by the SPI controller itself).
 * @statistics: statistics for the spi_master
 * @dma_tx: DMA transmit channel
 * @dma_rx: DMA receive channel
 * @dummy_rx: dummy receive buffer for full-duplex devices
 * @dummy_tx: dummy transmit buffer for full-duplex devices
 * @fw_translate_cs: If the boot firmware uses different numbering scheme
 *	what Linux expects, this optional hook can be used to translate
 *	between the two.
 *
 * Each SPI master controller can communicate with one or more @spi_device
 * children.  These make a small bus, sharing MOSI, MISO and SCK signals
 * but not chip select signals.  Each device may be configured to use a
 * different clock rate, since those shared signals are ignored unless
 * the chip is selected.
 *
 * The driver for an SPI controller manages access to those devices through
 * a queue of spi_message transactions, copying data between CPU memory and
 * an SPI slave device.  For each such message it queues, it calls the
 * message's completion function when the transaction completes.
 */
struct spi_master {
	struct device	dev;

	struct list_head list;

	/* other than negative (== assign one dynamically), bus_num is fully
	 * board-specific.  usually that simplifies to being SOC-specific.
	 * example:  one SOC has three SPI controllers, numbered 0..2,
	 * and one board's schematics might show it using SPI-2.  software
	 * would normally use bus_num=2 for that controller.
	 */
	s16			bus_num;

	/* chipselects will be integral to many controllers; some others
	 * might use board-specific GPIOs.
	 */
	u16			num_chipselect;

	/* some SPI controllers pose alignment requirements on DMAable
	 * buffers; let protocol drivers know about these requirements.
	 */
	u16			dma_alignment;

	/* spi_device.mode flags understood by this controller driver */
	u16			mode_bits;

	/* bitmask of supported bits_per_word for transfers */
	u32			bits_per_word_mask;
#define SPI_BPW_MASK(bits) BIT((bits) - 1)
#define SPI_BIT_MASK(bits) (((bits) == 32) ? ~0U : (BIT(bits) - 1))
#define SPI_BPW_RANGE_MASK(min, max) (SPI_BIT_MASK(max) - SPI_BIT_MASK(min - 1))

	/* limits on transfer speed */
	u32			min_speed_hz;
	u32			max_speed_hz;

	/* other constraints relevant to this driver */
	u16			flags;
#define SPI_MASTER_HALF_DUPLEX	BIT(0)		/* can't do full duplex */
#define SPI_MASTER_NO_RX	BIT(1)		/* can't do buffer read */
#define SPI_MASTER_NO_TX	BIT(2)		/* can't do buffer write */
#define SPI_MASTER_MUST_RX      BIT(3)		/* requires rx */
#define SPI_MASTER_MUST_TX      BIT(4)		/* requires tx */

<<<<<<< HEAD
	/* flag indicating this is an SPI slave controller */
	bool			slave;
=======
	/*
	 * on some hardware transfer / message size may be constrained
	 * the limit may depend on device transfer settings
	 */
	size_t (*max_transfer_size)(struct spi_device *spi);
	size_t (*max_message_size)(struct spi_device *spi);

	/* I/O mutex */
	struct mutex		io_mutex;
>>>>>>> f2ed3bfc

	/* lock and mutex for SPI bus locking */
	spinlock_t		bus_lock_spinlock;
	struct mutex		bus_lock_mutex;

	/* flag indicating that the SPI bus is locked for exclusive use */
	bool			bus_lock_flag;

	/* Setup mode and clock, etc (spi driver may call many times).
	 *
	 * IMPORTANT:  this may be called when transfers to another
	 * device are active.  DO NOT UPDATE SHARED REGISTERS in ways
	 * which could break those transfers.
	 */
	int			(*setup)(struct spi_device *spi);

	/* bidirectional bulk transfers
	 *
	 * + The transfer() method may not sleep; its main role is
	 *   just to add the message to the queue.
	 * + For now there's no remove-from-queue operation, or
	 *   any other request management
	 * + To a given spi_device, message queueing is pure fifo
	 *
	 * + The master's main job is to process its message queue,
	 *   selecting a chip then transferring data
	 * + If there are multiple spi_device children, the i/o queue
	 *   arbitration algorithm is unspecified (round robin, fifo,
	 *   priority, reservations, preemption, etc)
	 *
	 * + Chipselect stays active during the entire message
	 *   (unless modified by spi_transfer.cs_change != 0).
	 * + The message transfers use clock and SPI mode parameters
	 *   previously established by setup() for this device
	 */
	int			(*transfer)(struct spi_device *spi,
						struct spi_message *mesg);

	/* called on release() to free memory provided by spi_master */
	void			(*cleanup)(struct spi_device *spi);

	/*
	 * Used to enable core support for DMA handling, if can_dma()
	 * exists and returns true then the transfer will be mapped
	 * prior to transfer_one() being called.  The driver should
	 * not modify or store xfer and dma_tx and dma_rx must be set
	 * while the device is prepared.
	 */
	bool			(*can_dma)(struct spi_master *master,
					   struct spi_device *spi,
					   struct spi_transfer *xfer);

	/*
	 * These hooks are for drivers that want to use the generic
	 * master transfer queueing mechanism. If these are used, the
	 * transfer() function above must NOT be specified by the driver.
	 * Over time we expect SPI drivers to be phased over to this API.
	 */
	bool				queued;
	struct kthread_worker		kworker;
	struct task_struct		*kworker_task;
	struct kthread_work		pump_messages;
	spinlock_t			queue_lock;
	struct list_head		queue;
	struct spi_message		*cur_msg;
	bool				idling;
	bool				busy;
	bool				running;
	bool				rt;
	bool				auto_runtime_pm;
	bool                            cur_msg_prepared;
	bool				cur_msg_mapped;
	struct completion               xfer_completion;
	size_t				max_dma_len;

	int (*prepare_transfer_hardware)(struct spi_master *master);
	int (*transfer_one_message)(struct spi_master *master,
				    struct spi_message *mesg);
	int (*unprepare_transfer_hardware)(struct spi_master *master);
	int (*prepare_message)(struct spi_master *master,
			       struct spi_message *message);
	int (*unprepare_message)(struct spi_master *master,
				 struct spi_message *message);
<<<<<<< HEAD
	int (*slave_abort)(struct spi_master *spi);
=======
	int (*spi_flash_read)(struct  spi_device *spi,
			      struct spi_flash_read_message *msg);
	bool (*flash_read_supported)(struct spi_device *spi);
>>>>>>> f2ed3bfc

	/*
	 * These hooks are for drivers that use a generic implementation
	 * of transfer_one_message() provied by the core.
	 */
	void (*set_cs)(struct spi_device *spi, bool enable);
	int (*transfer_one)(struct spi_master *master, struct spi_device *spi,
			    struct spi_transfer *transfer);
	void (*handle_err)(struct spi_master *master,
			   struct spi_message *message);

	/* gpio chip select */
	int			*cs_gpios;

	/* statistics */
	struct spi_statistics	statistics;

	/* DMA channels for use with core dmaengine helpers */
	struct dma_chan		*dma_tx;
	struct dma_chan		*dma_rx;

	/* dummy data for full duplex devices */
	void			*dummy_rx;
	void			*dummy_tx;

	int (*fw_translate_cs)(struct spi_master *master, unsigned cs);
};

static inline void *spi_master_get_devdata(struct spi_master *master)
{
	return dev_get_drvdata(&master->dev);
}

static inline void spi_master_set_devdata(struct spi_master *master, void *data)
{
	dev_set_drvdata(&master->dev, data);
}

static inline struct spi_master *spi_master_get(struct spi_master *master)
{
	if (!master || !get_device(&master->dev))
		return NULL;
	return master;
}

static inline void spi_master_put(struct spi_master *master)
{
	if (master)
		put_device(&master->dev);
}

static inline bool spi_controller_is_slave(struct spi_master *ctlr)
{
	return IS_ENABLED(CONFIG_SPI_SLAVE) && ctlr->slave;
}

/* PM calls that need to be issued by the driver */
extern int spi_master_suspend(struct spi_master *master);
extern int spi_master_resume(struct spi_master *master);

/* Calls the driver make to interact with the message queue */
extern struct spi_message *spi_get_next_queued_message(struct spi_master *master);
extern void spi_finalize_current_message(struct spi_master *master);
extern void spi_finalize_current_transfer(struct spi_master *master);

/* the spi driver core manages memory for the spi_master classdev */
extern struct spi_master *__spi_alloc_controller(struct device *host,
						 unsigned int size, bool slave);

static inline struct spi_master *spi_alloc_master(struct device *host,
						  unsigned int size)
{
	return __spi_alloc_controller(host, size, false);
}

static inline struct spi_master *spi_alloc_slave(struct device *host,
						 unsigned int size)
{
	if (!IS_ENABLED(CONFIG_SPI_SLAVE))
		return NULL;

	return __spi_alloc_controller(host, size, true);
}

extern int spi_register_master(struct spi_master *master);
extern int devm_spi_register_master(struct device *dev,
				    struct spi_master *master);
extern void spi_unregister_master(struct spi_master *master);

extern struct spi_master *spi_busnum_to_master(u16 busnum);

/*
 * SPI resource management while processing a SPI message
 */

typedef void (*spi_res_release_t)(struct spi_master *master,
				  struct spi_message *msg,
				  void *res);

/**
 * struct spi_res - spi resource management structure
 * @entry:   list entry
 * @release: release code called prior to freeing this resource
 * @data:    extra data allocated for the specific use-case
 *
 * this is based on ideas from devres, but focused on life-cycle
 * management during spi_message processing
 */
struct spi_res {
	struct list_head        entry;
	spi_res_release_t       release;
	unsigned long long      data[]; /* guarantee ull alignment */
};

extern void *spi_res_alloc(struct spi_device *spi,
			   spi_res_release_t release,
			   size_t size, gfp_t gfp);
extern void spi_res_add(struct spi_message *message, void *res);
extern void spi_res_free(void *res);

extern void spi_res_release(struct spi_master *master,
			    struct spi_message *message);

/*---------------------------------------------------------------------------*/

/*
 * I/O INTERFACE between SPI controller and protocol drivers
 *
 * Protocol drivers use a queue of spi_messages, each transferring data
 * between the controller and memory buffers.
 *
 * The spi_messages themselves consist of a series of read+write transfer
 * segments.  Those segments always read the same number of bits as they
 * write; but one or the other is easily ignored by passing a null buffer
 * pointer.  (This is unlike most types of I/O API, because SPI hardware
 * is full duplex.)
 *
 * NOTE:  Allocation of spi_transfer and spi_message memory is entirely
 * up to the protocol driver, which guarantees the integrity of both (as
 * well as the data buffers) for as long as the message is queued.
 */

/**
 * struct spi_transfer - a read/write buffer pair
 * @tx_buf: data to be written (dma-safe memory), or NULL
 * @rx_buf: data to be read (dma-safe memory), or NULL
 * @tx_dma: DMA address of tx_buf, if @spi_message.is_dma_mapped
 * @rx_dma: DMA address of rx_buf, if @spi_message.is_dma_mapped
 * @tx_nbits: number of bits used for writing. If 0 the default
 *      (SPI_NBITS_SINGLE) is used.
 * @rx_nbits: number of bits used for reading. If 0 the default
 *      (SPI_NBITS_SINGLE) is used.
 * @len: size of rx and tx buffers (in bytes)
 * @speed_hz: Select a speed other than the device default for this
 *      transfer. If 0 the default (from @spi_device) is used.
 * @bits_per_word: select a bits_per_word other than the device default
 *      for this transfer. If 0 the default (from @spi_device) is used.
 * @cs_change: affects chipselect after this transfer completes
 * @delay_usecs: microseconds to delay after this transfer before
 *	(optionally) changing the chipselect status, then starting
 *	the next transfer or completing this @spi_message.
 * @transfer_list: transfers are sequenced through @spi_message.transfers
 * @tx_sg: Scatterlist for transmit, currently not for client use
 * @rx_sg: Scatterlist for receive, currently not for client use
 *
 * SPI transfers always write the same number of bytes as they read.
 * Protocol drivers should always provide @rx_buf and/or @tx_buf.
 * In some cases, they may also want to provide DMA addresses for
 * the data being transferred; that may reduce overhead, when the
 * underlying driver uses dma.
 *
 * If the transmit buffer is null, zeroes will be shifted out
 * while filling @rx_buf.  If the receive buffer is null, the data
 * shifted in will be discarded.  Only "len" bytes shift out (or in).
 * It's an error to try to shift out a partial word.  (For example, by
 * shifting out three bytes with word size of sixteen or twenty bits;
 * the former uses two bytes per word, the latter uses four bytes.)
 *
 * In-memory data values are always in native CPU byte order, translated
 * from the wire byte order (big-endian except with SPI_LSB_FIRST).  So
 * for example when bits_per_word is sixteen, buffers are 2N bytes long
 * (@len = 2N) and hold N sixteen bit words in CPU byte order.
 *
 * When the word size of the SPI transfer is not a power-of-two multiple
 * of eight bits, those in-memory words include extra bits.  In-memory
 * words are always seen by protocol drivers as right-justified, so the
 * undefined (rx) or unused (tx) bits are always the most significant bits.
 *
 * All SPI transfers start with the relevant chipselect active.  Normally
 * it stays selected until after the last transfer in a message.  Drivers
 * can affect the chipselect signal using cs_change.
 *
 * (i) If the transfer isn't the last one in the message, this flag is
 * used to make the chipselect briefly go inactive in the middle of the
 * message.  Toggling chipselect in this way may be needed to terminate
 * a chip command, letting a single spi_message perform all of group of
 * chip transactions together.
 *
 * (ii) When the transfer is the last one in the message, the chip may
 * stay selected until the next transfer.  On multi-device SPI busses
 * with nothing blocking messages going to other devices, this is just
 * a performance hint; starting a message to another device deselects
 * this one.  But in other cases, this can be used to ensure correctness.
 * Some devices need protocol transactions to be built from a series of
 * spi_message submissions, where the content of one message is determined
 * by the results of previous messages and where the whole transaction
 * ends when the chipselect goes intactive.
 *
 * When SPI can transfer in 1x,2x or 4x. It can get this transfer information
 * from device through @tx_nbits and @rx_nbits. In Bi-direction, these
 * two should both be set. User can set transfer mode with SPI_NBITS_SINGLE(1x)
 * SPI_NBITS_DUAL(2x) and SPI_NBITS_QUAD(4x) to support these three transfer.
 *
 * The code that submits an spi_message (and its spi_transfers)
 * to the lower layers is responsible for managing its memory.
 * Zero-initialize every field you don't set up explicitly, to
 * insulate against future API updates.  After you submit a message
 * and its transfers, ignore them until its completion callback.
 */
struct spi_transfer {
	/* it's ok if tx_buf == rx_buf (right?)
	 * for MicroWire, one buffer must be null
	 * buffers must work with dma_*map_single() calls, unless
	 *   spi_message.is_dma_mapped reports a pre-existing mapping
	 */
	const void	*tx_buf;
	void		*rx_buf;
	unsigned	len;

	dma_addr_t	tx_dma;
	dma_addr_t	rx_dma;
	struct sg_table tx_sg;
	struct sg_table rx_sg;

	unsigned	cs_change:1;
	unsigned	tx_nbits:3;
	unsigned	rx_nbits:3;
#define	SPI_NBITS_SINGLE	0x01 /* 1bit transfer */
#define	SPI_NBITS_DUAL		0x02 /* 2bits transfer */
#define	SPI_NBITS_QUAD		0x04 /* 4bits transfer */
	u8		bits_per_word;
	u16		delay_usecs;
	u32		speed_hz;

	struct list_head transfer_list;
};

/**
 * struct spi_message - one multi-segment SPI transaction
 * @transfers: list of transfer segments in this transaction
 * @spi: SPI device to which the transaction is queued
 * @is_dma_mapped: if true, the caller provided both dma and cpu virtual
 *	addresses for each transfer buffer
 * @complete: called to report transaction completions
 * @context: the argument to complete() when it's called
 * @frame_length: the total number of bytes in the message
 * @actual_length: the total number of bytes that were transferred in all
 *	successful segments
 * @status: zero for success, else negative errno
 * @queue: for use by whichever driver currently owns the message
 * @state: for use by whichever driver currently owns the message
 * @resources: for resource management when the spi message is processed
 *
 * A @spi_message is used to execute an atomic sequence of data transfers,
 * each represented by a struct spi_transfer.  The sequence is "atomic"
 * in the sense that no other spi_message may use that SPI bus until that
 * sequence completes.  On some systems, many such sequences can execute as
 * as single programmed DMA transfer.  On all systems, these messages are
 * queued, and might complete after transactions to other devices.  Messages
 * sent to a given spi_device are always executed in FIFO order.
 *
 * The code that submits an spi_message (and its spi_transfers)
 * to the lower layers is responsible for managing its memory.
 * Zero-initialize every field you don't set up explicitly, to
 * insulate against future API updates.  After you submit a message
 * and its transfers, ignore them until its completion callback.
 */
struct spi_message {
	struct list_head	transfers;

	struct spi_device	*spi;

	unsigned		is_dma_mapped:1;

	/* REVISIT:  we might want a flag affecting the behavior of the
	 * last transfer ... allowing things like "read 16 bit length L"
	 * immediately followed by "read L bytes".  Basically imposing
	 * a specific message scheduling algorithm.
	 *
	 * Some controller drivers (message-at-a-time queue processing)
	 * could provide that as their default scheduling algorithm.  But
	 * others (with multi-message pipelines) could need a flag to
	 * tell them about such special cases.
	 */

	/* completion is reported through a callback */
	void			(*complete)(void *context);
	void			*context;
	unsigned		frame_length;
	unsigned		actual_length;
	int			status;

	/* for optional use by whatever driver currently owns the
	 * spi_message ...  between calls to spi_async and then later
	 * complete(), that's the spi_master controller driver.
	 */
	struct list_head	queue;
	void			*state;

	/* list of spi_res reources when the spi message is processed */
	struct list_head        resources;
};

static inline void spi_message_init_no_memset(struct spi_message *m)
{
	INIT_LIST_HEAD(&m->transfers);
	INIT_LIST_HEAD(&m->resources);
}

static inline void spi_message_init(struct spi_message *m)
{
	memset(m, 0, sizeof *m);
	spi_message_init_no_memset(m);
}

static inline void
spi_message_add_tail(struct spi_transfer *t, struct spi_message *m)
{
	list_add_tail(&t->transfer_list, &m->transfers);
}

static inline void
spi_transfer_del(struct spi_transfer *t)
{
	list_del(&t->transfer_list);
}

/**
 * spi_message_init_with_transfers - Initialize spi_message and append transfers
 * @m: spi_message to be initialized
 * @xfers: An array of spi transfers
 * @num_xfers: Number of items in the xfer array
 *
 * This function initializes the given spi_message and adds each spi_transfer in
 * the given array to the message.
 */
static inline void
spi_message_init_with_transfers(struct spi_message *m,
struct spi_transfer *xfers, unsigned int num_xfers)
{
	unsigned int i;

	spi_message_init(m);
	for (i = 0; i < num_xfers; ++i)
		spi_message_add_tail(&xfers[i], m);
}

/* It's fine to embed message and transaction structures in other data
 * structures so long as you don't free them while they're in use.
 */

static inline struct spi_message *spi_message_alloc(unsigned ntrans, gfp_t flags)
{
	struct spi_message *m;

	m = kzalloc(sizeof(struct spi_message)
			+ ntrans * sizeof(struct spi_transfer),
			flags);
	if (m) {
		unsigned i;
		struct spi_transfer *t = (struct spi_transfer *)(m + 1);

		INIT_LIST_HEAD(&m->transfers);
		for (i = 0; i < ntrans; i++, t++)
			spi_message_add_tail(t, m);
	}
	return m;
}

static inline void spi_message_free(struct spi_message *m)
{
	kfree(m);
}

extern int spi_setup(struct spi_device *spi);
extern int spi_async(struct spi_device *spi, struct spi_message *message);
extern int spi_async_locked(struct spi_device *spi,
			    struct spi_message *message);
extern int spi_slave_abort(struct spi_device *spi);

static inline size_t
spi_max_message_size(struct spi_device *spi)
{
	struct spi_master *master = spi->master;
	if (!master->max_message_size)
		return SIZE_MAX;
	return master->max_message_size(spi);
}

static inline size_t
spi_max_transfer_size(struct spi_device *spi)
{
	struct spi_master *master = spi->master;
	size_t tr_max = SIZE_MAX;
	size_t msg_max = spi_max_message_size(spi);

	if (master->max_transfer_size)
		tr_max = master->max_transfer_size(spi);

	/* transfer size limit must not be greater than messsage size limit */
	return min(tr_max, msg_max);
}

/*---------------------------------------------------------------------------*/

/* SPI transfer replacement methods which make use of spi_res */

struct spi_replaced_transfers;
typedef void (*spi_replaced_release_t)(struct spi_master *master,
				       struct spi_message *msg,
				       struct spi_replaced_transfers *res);
/**
 * struct spi_replaced_transfers - structure describing the spi_transfer
 *                                 replacements that have occurred
 *                                 so that they can get reverted
 * @release:            some extra release code to get executed prior to
 *                      relasing this structure
 * @extradata:          pointer to some extra data if requested or NULL
 * @replaced_transfers: transfers that have been replaced and which need
 *                      to get restored
 * @replaced_after:     the transfer after which the @replaced_transfers
 *                      are to get re-inserted
 * @inserted:           number of transfers inserted
 * @inserted_transfers: array of spi_transfers of array-size @inserted,
 *                      that have been replacing replaced_transfers
 *
 * note: that @extradata will point to @inserted_transfers[@inserted]
 * if some extra allocation is requested, so alignment will be the same
 * as for spi_transfers
 */
struct spi_replaced_transfers {
	spi_replaced_release_t release;
	void *extradata;
	struct list_head replaced_transfers;
	struct list_head *replaced_after;
	size_t inserted;
	struct spi_transfer inserted_transfers[];
};

extern struct spi_replaced_transfers *spi_replace_transfers(
	struct spi_message *msg,
	struct spi_transfer *xfer_first,
	size_t remove,
	size_t insert,
	spi_replaced_release_t release,
	size_t extradatasize,
	gfp_t gfp);

/*---------------------------------------------------------------------------*/

/* SPI transfer transformation methods */

extern int spi_split_transfers_maxsize(struct spi_master *master,
				       struct spi_message *msg,
				       size_t maxsize,
				       gfp_t gfp);

/*---------------------------------------------------------------------------*/

/* All these synchronous SPI transfer routines are utilities layered
 * over the core async transfer primitive.  Here, "synchronous" means
 * they will sleep uninterruptibly until the async transfer completes.
 */

extern int spi_sync(struct spi_device *spi, struct spi_message *message);
extern int spi_sync_locked(struct spi_device *spi, struct spi_message *message);
extern int spi_bus_lock(struct spi_master *master);
extern int spi_bus_unlock(struct spi_master *master);

/**
 * spi_sync_transfer - synchronous SPI data transfer
 * @spi: device with which data will be exchanged
 * @xfers: An array of spi_transfers
 * @num_xfers: Number of items in the xfer array
 * Context: can sleep
 *
 * Does a synchronous SPI data transfer of the given spi_transfer array.
 *
 * For more specific semantics see spi_sync().
 *
 * Return: Return: zero on success, else a negative error code.
 */
static inline int
spi_sync_transfer(struct spi_device *spi, struct spi_transfer *xfers,
	unsigned int num_xfers)
{
	struct spi_message msg;

	spi_message_init_with_transfers(&msg, xfers, num_xfers);

	return spi_sync(spi, &msg);
}

/**
 * spi_write - SPI synchronous write
 * @spi: device to which data will be written
 * @buf: data buffer
 * @len: data buffer size
 * Context: can sleep
 *
 * This function writes the buffer @buf.
 * Callable only from contexts that can sleep.
 *
 * Return: zero on success, else a negative error code.
 */
static inline int
spi_write(struct spi_device *spi, const void *buf, size_t len)
{
	struct spi_transfer	t = {
			.tx_buf		= buf,
			.len		= len,
		};

	return spi_sync_transfer(spi, &t, 1);
}

/**
 * spi_read - SPI synchronous read
 * @spi: device from which data will be read
 * @buf: data buffer
 * @len: data buffer size
 * Context: can sleep
 *
 * This function reads the buffer @buf.
 * Callable only from contexts that can sleep.
 *
 * Return: zero on success, else a negative error code.
 */
static inline int
spi_read(struct spi_device *spi, void *buf, size_t len)
{
	struct spi_transfer	t = {
			.rx_buf		= buf,
			.len		= len,
		};

	return spi_sync_transfer(spi, &t, 1);
}

/* this copies txbuf and rxbuf data; for small transfers only! */
extern int spi_write_then_read(struct spi_device *spi,
		const void *txbuf, unsigned n_tx,
		void *rxbuf, unsigned n_rx);

/**
 * spi_w8r8 - SPI synchronous 8 bit write followed by 8 bit read
 * @spi: device with which data will be exchanged
 * @cmd: command to be written before data is read back
 * Context: can sleep
 *
 * Callable only from contexts that can sleep.
 *
 * Return: the (unsigned) eight bit number returned by the
 * device, or else a negative error code.
 */
static inline ssize_t spi_w8r8(struct spi_device *spi, u8 cmd)
{
	ssize_t			status;
	u8			result;

	status = spi_write_then_read(spi, &cmd, 1, &result, 1);

	/* return negative errno or unsigned value */
	return (status < 0) ? status : result;
}

/**
 * spi_w8r16 - SPI synchronous 8 bit write followed by 16 bit read
 * @spi: device with which data will be exchanged
 * @cmd: command to be written before data is read back
 * Context: can sleep
 *
 * The number is returned in wire-order, which is at least sometimes
 * big-endian.
 *
 * Callable only from contexts that can sleep.
 *
 * Return: the (unsigned) sixteen bit number returned by the
 * device, or else a negative error code.
 */
static inline ssize_t spi_w8r16(struct spi_device *spi, u8 cmd)
{
	ssize_t			status;
	u16			result;

	status = spi_write_then_read(spi, &cmd, 1, &result, 2);

	/* return negative errno or unsigned value */
	return (status < 0) ? status : result;
}

/**
 * spi_w8r16be - SPI synchronous 8 bit write followed by 16 bit big-endian read
 * @spi: device with which data will be exchanged
 * @cmd: command to be written before data is read back
 * Context: can sleep
 *
 * This function is similar to spi_w8r16, with the exception that it will
 * convert the read 16 bit data word from big-endian to native endianness.
 *
 * Callable only from contexts that can sleep.
 *
 * Return: the (unsigned) sixteen bit number returned by the device in cpu
 * endianness, or else a negative error code.
 */
static inline ssize_t spi_w8r16be(struct spi_device *spi, u8 cmd)

{
	ssize_t status;
	__be16 result;

	status = spi_write_then_read(spi, &cmd, 1, &result, 2);
	if (status < 0)
		return status;

	return be16_to_cpu(result);
}

/**
 * struct spi_flash_read_message - flash specific information for
 * spi-masters that provide accelerated flash read interfaces
 * @buf: buffer to read data
 * @from: offset within the flash from where data is to be read
 * @len: length of data to be read
 * @retlen: actual length of data read
 * @read_opcode: read_opcode to be used to communicate with flash
 * @addr_width: number of address bytes
 * @dummy_bytes: number of dummy bytes
 * @opcode_nbits: number of lines to send opcode
 * @addr_nbits: number of lines to send address
 * @data_nbits: number of lines for data
 * @rx_sg: Scatterlist for receive data read from flash
 * @cur_msg_mapped: message has been mapped for DMA
 */
struct spi_flash_read_message {
	void *buf;
	loff_t from;
	size_t len;
	size_t retlen;
	u8 read_opcode;
	u8 addr_width;
	u8 dummy_bytes;
	u8 opcode_nbits;
	u8 addr_nbits;
	u8 data_nbits;
	struct sg_table rx_sg;
	bool cur_msg_mapped;
};

/* SPI core interface for flash read support */
static inline bool spi_flash_read_supported(struct spi_device *spi)
{
	return spi->master->spi_flash_read &&
	       (!spi->master->flash_read_supported ||
	       spi->master->flash_read_supported(spi));
}

int spi_flash_read(struct spi_device *spi,
		   struct spi_flash_read_message *msg);

/*---------------------------------------------------------------------------*/

/*
 * INTERFACE between board init code and SPI infrastructure.
 *
 * No SPI driver ever sees these SPI device table segments, but
 * it's how the SPI core (or adapters that get hotplugged) grows
 * the driver model tree.
 *
 * As a rule, SPI devices can't be probed.  Instead, board init code
 * provides a table listing the devices which are present, with enough
 * information to bind and set up the device's driver.  There's basic
 * support for nonstatic configurations too; enough to handle adding
 * parport adapters, or microcontrollers acting as USB-to-SPI bridges.
 */

/**
 * struct spi_board_info - board-specific template for a SPI device
 * @modalias: Initializes spi_device.modalias; identifies the driver.
 * @platform_data: Initializes spi_device.platform_data; the particular
 *	data stored there is driver-specific.
 * @controller_data: Initializes spi_device.controller_data; some
 *	controllers need hints about hardware setup, e.g. for DMA.
 * @irq: Initializes spi_device.irq; depends on how the board is wired.
 * @max_speed_hz: Initializes spi_device.max_speed_hz; based on limits
 *	from the chip datasheet and board-specific signal quality issues.
 * @bus_num: Identifies which spi_master parents the spi_device; unused
 *	by spi_new_device(), and otherwise depends on board wiring.
 * @chip_select: Initializes spi_device.chip_select; depends on how
 *	the board is wired.
 * @mode: Initializes spi_device.mode; based on the chip datasheet, board
 *	wiring (some devices support both 3WIRE and standard modes), and
 *	possibly presence of an inverter in the chipselect path.
 *
 * When adding new SPI devices to the device tree, these structures serve
 * as a partial device template.  They hold information which can't always
 * be determined by drivers.  Information that probe() can establish (such
 * as the default transfer wordsize) is not included here.
 *
 * These structures are used in two places.  Their primary role is to
 * be stored in tables of board-specific device descriptors, which are
 * declared early in board initialization and then used (much later) to
 * populate a controller's device tree after the that controller's driver
 * initializes.  A secondary (and atypical) role is as a parameter to
 * spi_new_device() call, which happens after those controller drivers
 * are active in some dynamic board configuration models.
 */
struct spi_board_info {
	/* the device name and module name are coupled, like platform_bus;
	 * "modalias" is normally the driver name.
	 *
	 * platform_data goes to spi_device.dev.platform_data,
	 * controller_data goes to spi_device.controller_data,
	 * irq is copied too
	 */
	char		modalias[SPI_NAME_SIZE];
	const void	*platform_data;
	void		*controller_data;
	int		irq;

	/* slower signaling on noisy or low voltage boards */
	u32		max_speed_hz;


	/* bus_num is board specific and matches the bus_num of some
	 * spi_master that will probably be registered later.
	 *
	 * chip_select reflects how this chip is wired to that master;
	 * it's less than num_chipselect.
	 */
	u16		bus_num;
	u16		chip_select;

	/* mode becomes spi_device.mode, and is essential for chips
	 * where the default of SPI_CS_HIGH = 0 is wrong.
	 */
	u16		mode;

	/* ... may need additional spi_device chip config data here.
	 * avoid stuff protocol drivers can set; but include stuff
	 * needed to behave without being bound to a driver:
	 *  - quirks like clock rate mattering when not selected
	 */
};

#ifdef	CONFIG_SPI
extern int
spi_register_board_info(struct spi_board_info const *info, unsigned n);
#else
/* board init code may ignore whether SPI is configured or not */
static inline int
spi_register_board_info(struct spi_board_info const *info, unsigned n)
	{ return 0; }
#endif


/* If you're hotplugging an adapter with devices (parport, usb, etc)
 * use spi_new_device() to describe each device.  You can also call
 * spi_unregister_device() to start making that device vanish, but
 * normally that would be handled by spi_unregister_master().
 *
 * You can also use spi_alloc_device() and spi_add_device() to use a two
 * stage registration sequence for each spi_device.  This gives the caller
 * some more control over the spi_device structure before it is registered,
 * but requires that caller to initialize fields that would otherwise
 * be defined using the board info.
 */
extern struct spi_device *
spi_alloc_device(struct spi_master *master);

extern int
spi_add_device(struct spi_device *spi);

extern struct spi_device *
spi_new_device(struct spi_master *, struct spi_board_info *);

extern void spi_unregister_device(struct spi_device *spi);

extern const struct spi_device_id *
spi_get_device_id(const struct spi_device *sdev);

static inline bool
spi_transfer_is_last(struct spi_master *master, struct spi_transfer *xfer)
{
	return list_is_last(&xfer->transfer_list, &master->cur_msg->transfers);
}

#endif /* __LINUX_SPI_H */<|MERGE_RESOLUTION|>--- conflicted
+++ resolved
@@ -28,8 +28,8 @@
 struct spi_flash_read_message;
 
 /*
- * INTERFACES between SPI master-side drivers and SPI slave protocol handlers,
- * and SPI infrastructure.
+ * INTERFACES between SPI master-side drivers and SPI infrastructure.
+ * (There's no SPI slave support for Linux yet...)
  */
 extern struct bus_type spi_bus_type;
 
@@ -310,15 +310,11 @@
  * @min_speed_hz: Lowest supported transfer speed
  * @max_speed_hz: Highest supported transfer speed
  * @flags: other constraints relevant to this driver
-<<<<<<< HEAD
-* @slave: indicates that this is an SPI slave controller
-=======
  * @max_transfer_size: function that returns the max transfer size for
  *	a &spi_device; may be %NULL, so the default %SIZE_MAX will be used.
  * @max_message_size: function that returns the max message size for
  *	a &spi_device; may be %NULL, so the default %SIZE_MAX will be used.
  * @io_mutex: mutex for physical bus access
->>>>>>> f2ed3bfc
  * @bus_lock_spinlock: spinlock for SPI bus locking
  * @bus_lock_mutex: mutex for exclusion of multiple callers
  * @bus_lock_flag: indicates that the SPI bus is locked for exclusive use
@@ -377,13 +373,9 @@
  * @handle_err: the subsystem calls the driver to handle an error that occurs
  *		in the generic implementation of transfer_one_message().
  * @unprepare_message: undo any work done by prepare_message().
-<<<<<<< HEAD
- * @slave_abort: abort the ongoing transfer request on an SPI slave controller
-=======
  * @spi_flash_read: to support spi-controller hardwares that provide
  *                  accelerated interface to read from flash devices.
  * @flash_read_supported: spi device supports flash read
->>>>>>> f2ed3bfc
  * @cs_gpios: Array of GPIOs to use as chip select lines; one per CS
  *	number. Any individual value may be -ENOENT for CS lines that
  *	are not GPIOs (driven by the SPI controller itself).
@@ -451,10 +443,6 @@
 #define SPI_MASTER_MUST_RX      BIT(3)		/* requires rx */
 #define SPI_MASTER_MUST_TX      BIT(4)		/* requires tx */
 
-<<<<<<< HEAD
-	/* flag indicating this is an SPI slave controller */
-	bool			slave;
-=======
 	/*
 	 * on some hardware transfer / message size may be constrained
 	 * the limit may depend on device transfer settings
@@ -464,7 +452,6 @@
 
 	/* I/O mutex */
 	struct mutex		io_mutex;
->>>>>>> f2ed3bfc
 
 	/* lock and mutex for SPI bus locking */
 	spinlock_t		bus_lock_spinlock;
@@ -548,13 +535,9 @@
 			       struct spi_message *message);
 	int (*unprepare_message)(struct spi_master *master,
 				 struct spi_message *message);
-<<<<<<< HEAD
-	int (*slave_abort)(struct spi_master *spi);
-=======
 	int (*spi_flash_read)(struct  spi_device *spi,
 			      struct spi_flash_read_message *msg);
 	bool (*flash_read_supported)(struct spi_device *spi);
->>>>>>> f2ed3bfc
 
 	/*
 	 * These hooks are for drivers that use a generic implementation
@@ -606,11 +589,6 @@
 		put_device(&master->dev);
 }
 
-static inline bool spi_controller_is_slave(struct spi_master *ctlr)
-{
-	return IS_ENABLED(CONFIG_SPI_SLAVE) && ctlr->slave;
-}
-
 /* PM calls that need to be issued by the driver */
 extern int spi_master_suspend(struct spi_master *master);
 extern int spi_master_resume(struct spi_master *master);
@@ -621,23 +599,8 @@
 extern void spi_finalize_current_transfer(struct spi_master *master);
 
 /* the spi driver core manages memory for the spi_master classdev */
-extern struct spi_master *__spi_alloc_controller(struct device *host,
-						 unsigned int size, bool slave);
-
-static inline struct spi_master *spi_alloc_master(struct device *host,
-						  unsigned int size)
-{
-	return __spi_alloc_controller(host, size, false);
-}
-
-static inline struct spi_master *spi_alloc_slave(struct device *host,
-						 unsigned int size)
-{
-	if (!IS_ENABLED(CONFIG_SPI_SLAVE))
-		return NULL;
-
-	return __spi_alloc_controller(host, size, true);
-}
+extern struct spi_master *
+spi_alloc_master(struct device *host, unsigned size);
 
 extern int spi_register_master(struct spi_master *master);
 extern int devm_spi_register_master(struct device *dev,
@@ -943,7 +906,6 @@
 extern int spi_async(struct spi_device *spi, struct spi_message *message);
 extern int spi_async_locked(struct spi_device *spi,
 			    struct spi_message *message);
-extern int spi_slave_abort(struct spi_device *spi);
 
 static inline size_t
 spi_max_message_size(struct spi_device *spi)
