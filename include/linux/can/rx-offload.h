/*
 * linux/can/rx-offload.h
 *
 * Copyright (c) 2014 David Jander, Protonic Holland
 * Copyright (c) 2014-2017 Pengutronix, Marc Kleine-Budde <kernel@pengutronix.de>
 *
 * This program is free software; you can redistribute it and/or modify
 * it under the terms of the version 2 of the GNU General Public License
 * as published by the Free Software Foundation
 *
 * This program is distributed in the hope that it will be useful,
 * but WITHOUT ANY WARRANTY; without even the implied warranty of
 * MERCHANTABILITY or FITNESS FOR A PARTICULAR PURPOSE. See the
 * GNU General Public License for more details.
 */

#ifndef _CAN_RX_OFFLOAD_H
#define _CAN_RX_OFFLOAD_H

#include <linux/netdevice.h>
#include <linux/can.h>

struct can_rx_offload {
	struct net_device *dev;

<<<<<<< HEAD
	unsigned int (*mailbox_read)(struct can_rx_offload *offload, struct canfd_frame *cf,
				     u32 *timestamp, unsigned int mb);
=======
	unsigned int (*mailbox_read)(struct can_rx_offload *offload, bool drop,
				     struct sk_buff **skb, u32 *timestamp,
				     unsigned int mb);
>>>>>>> ee68d467

	struct sk_buff_head skb_queue;
	u32 skb_queue_len_max;

	unsigned int mb_first;
	unsigned int mb_last;

	struct napi_struct napi;

	bool inc;

	bool is_canfd;
};

int can_rx_offload_add_timestamp(struct net_device *dev, struct can_rx_offload *offload);
int can_rx_offload_add_fifo(struct net_device *dev, struct can_rx_offload *offload, unsigned int weight);
int can_rx_offload_irq_offload_timestamp(struct can_rx_offload *offload, u64 reg);
int can_rx_offload_irq_offload_fifo(struct can_rx_offload *offload);
int can_rx_offload_queue_sorted(struct can_rx_offload *offload,
				struct sk_buff *skb, u32 timestamp);
unsigned int can_rx_offload_get_echo_skb(struct can_rx_offload *offload,
					 unsigned int idx, u32 timestamp);
int can_rx_offload_queue_tail(struct can_rx_offload *offload,
			      struct sk_buff *skb);
void can_rx_offload_reset(struct can_rx_offload *offload);
void can_rx_offload_del(struct can_rx_offload *offload);
void can_rx_offload_enable(struct can_rx_offload *offload);

static inline void can_rx_offload_schedule(struct can_rx_offload *offload)
{
	napi_schedule(&offload->napi);
}

static inline void can_rx_offload_disable(struct can_rx_offload *offload)
{
	napi_disable(&offload->napi);
}

#endif /* !_CAN_RX_OFFLOAD_H */<|MERGE_RESOLUTION|>--- conflicted
+++ resolved
@@ -23,14 +23,9 @@
 struct can_rx_offload {
 	struct net_device *dev;
 
-<<<<<<< HEAD
-	unsigned int (*mailbox_read)(struct can_rx_offload *offload, struct canfd_frame *cf,
-				     u32 *timestamp, unsigned int mb);
-=======
 	unsigned int (*mailbox_read)(struct can_rx_offload *offload, bool drop,
 				     struct sk_buff **skb, u32 *timestamp,
 				     unsigned int mb);
->>>>>>> ee68d467
 
 	struct sk_buff_head skb_queue;
 	u32 skb_queue_len_max;
@@ -41,8 +36,6 @@
 	struct napi_struct napi;
 
 	bool inc;
-
-	bool is_canfd;
 };
 
 int can_rx_offload_add_timestamp(struct net_device *dev, struct can_rx_offload *offload);
