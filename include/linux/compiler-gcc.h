#ifndef __LINUX_COMPILER_H
#error "Please don't include <linux/compiler-gcc.h> directly, include <linux/compiler.h> instead."
#endif

/*
 * Common definitions for all gcc versions go here.
 */
#define GCC_VERSION (__GNUC__ * 10000		\
		     + __GNUC_MINOR__ * 100	\
		     + __GNUC_PATCHLEVEL__)

/* Optimization barrier */

/* The "volatile" is due to gcc bugs */
#define barrier() __asm__ __volatile__("": : :"memory")
/*
 * This version is i.e. to prevent dead stores elimination on @ptr
 * where gcc and llvm may behave differently when otherwise using
 * normal barrier(): while gcc behavior gets along with a normal
 * barrier(), llvm needs an explicit input variable to be assumed
 * clobbered. The issue is as follows: while the inline asm might
 * access any memory it wants, the compiler could have fit all of
 * @ptr into memory registers instead, and since @ptr never escaped
 * from that, it proofed that the inline asm wasn't touching any of
 * it. This version works well with both compilers, i.e. we're telling
 * the compiler that the inline asm absolutely may see the contents
 * of @ptr. See also: https://llvm.org/bugs/show_bug.cgi?id=15495
 */
#define barrier_data(ptr) __asm__ __volatile__("": :"r"(ptr) :"memory")

/*
 * This macro obfuscates arithmetic on a variable address so that gcc
 * shouldn't recognize the original var, and make assumptions about it.
 *
 * This is needed because the C standard makes it undefined to do
 * pointer arithmetic on "objects" outside their boundaries and the
 * gcc optimizers assume this is the case. In particular they
 * assume such arithmetic does not wrap.
 *
 * A miscompilation has been observed because of this on PPC.
 * To work around it we hide the relationship of the pointer and the object
 * using this macro.
 *
 * Versions of the ppc64 compiler before 4.1 had a bug where use of
 * RELOC_HIDE could trash r30. The bug can be worked around by changing
 * the inline assembly constraint from =g to =r, in this particular
 * case either is valid.
 */
#define RELOC_HIDE(ptr, off)						\
({									\
	unsigned long __ptr;						\
	__asm__ ("" : "=r"(__ptr) : "0"(ptr));				\
	(typeof(ptr)) (__ptr + (off));					\
})

/* Make the optimizer believe the variable can be manipulated arbitrarily. */
#define OPTIMIZER_HIDE_VAR(var)						\
	__asm__ ("" : "=r" (var) : "0" (var))

#ifdef __CHECKER__
#define __must_be_array(a)	0
#else
/* &a[0] degrades to a pointer: a different type from an array */
#define __must_be_array(a)	BUILD_BUG_ON_ZERO(__same_type((a), &(a)[0]))
#endif

/*
 * Force always-inline if the user requests it so via the .config,
 * or if gcc is too old:
 */
#if !defined(CONFIG_ARCH_SUPPORTS_OPTIMIZED_INLINING) ||		\
    !defined(CONFIG_OPTIMIZE_INLINING) || (__GNUC__ < 4)
#define inline		inline		__attribute__((always_inline)) notrace
#define __inline__	__inline__	__attribute__((always_inline)) notrace
#define __inline	__inline	__attribute__((always_inline)) notrace
#else
/* A lot of inline functions can cause havoc with function tracing */
#define inline		inline		notrace
#define __inline__	__inline__	notrace
#define __inline	__inline	notrace
#endif

#define __always_inline	inline __attribute__((always_inline))
#define  noinline	__attribute__((noinline))

#define __deprecated	__attribute__((deprecated))
#define __packed	__attribute__((packed))
#define __weak		__attribute__((weak))
#define __alias(symbol)	__attribute__((alias(#symbol)))

/*
 * it doesn't make sense on ARM (currently the only user of __naked)
 * to trace naked functions because then mcount is called without
 * stack and frame pointer being set up and there is no chance to
 * restore the lr register to the value before mcount was called.
 *
 * The asm() bodies of naked functions often depend on standard calling
 * conventions, therefore they must be noinline and noclone.
 *
 * GCC 4.[56] currently fail to enforce this, so we must do so ourselves.
 * See GCC PR44290.
 */
#define __naked		__attribute__((naked)) noinline __noclone notrace

#define __noreturn	__attribute__((noreturn))

/*
 * From the GCC manual:
 *
 * Many functions have no effects except the return value and their
 * return value depends only on the parameters and/or global
 * variables.  Such a function can be subject to common subexpression
 * elimination and loop optimization just as an arithmetic operator
 * would be.
 * [...]
 */
<<<<<<< HEAD
#define __pure				__attribute__((pure))
#define __aligned(x)			__attribute__((aligned(x)))
#define __printf(a, b)			__attribute__((format(printf, a, b)))
#define __scanf(a, b)			__attribute__((format(scanf, a, b)))
#define  noinline			__attribute__((noinline))
#define __attribute_const__		__attribute__((__const__))
#define __maybe_unused			__attribute__((unused))
#define __always_unused			__attribute__((unused))
=======
#define __pure			__attribute__((pure))
#define __aligned(x)		__attribute__((aligned(x)))
#define __printf(a, b)		__attribute__((format(printf, a, b)))
#define __scanf(a, b)		__attribute__((format(scanf, a, b)))
#define __attribute_const__	__attribute__((__const__))
#define __maybe_unused		__attribute__((unused))
#define __always_unused		__attribute__((unused))
>>>>>>> f2ed3bfc

/* gcc version specific checks */

#if GCC_VERSION < 30200
# error Sorry, your compiler is too old - please upgrade it.
#endif

#if GCC_VERSION < 30300
# define __used			__attribute__((__unused__))
#else
# define __used			__attribute__((__used__))
#endif

#ifdef CONFIG_GCOV_KERNEL
# if GCC_VERSION < 30400
#   error "GCOV profiling support for gcc versions below 3.4 not included"
# endif /* __GNUC_MINOR__ */
#endif /* CONFIG_GCOV_KERNEL */

#if GCC_VERSION >= 30400
#define __must_check		__attribute__((warn_unused_result))
<<<<<<< HEAD
=======
#define __malloc		__attribute__((__malloc__))
>>>>>>> f2ed3bfc
#endif

#if GCC_VERSION >= 40000

/* GCC 4.1.[01] miscompiles __weak */
#ifdef __KERNEL__
# if GCC_VERSION >= 40100 &&  GCC_VERSION <= 40101
#  error Your version of gcc miscompiles the __weak directive
# endif
#endif

#define __used			__attribute__((__used__))
#define __compiler_offsetof(a, b)					\
	__builtin_offsetof(a, b)

<<<<<<< HEAD
#if GCC_VERSION >= 40100 && GCC_VERSION < 40600
=======
#if GCC_VERSION >= 40100
>>>>>>> f2ed3bfc
# define __compiletime_object_size(obj) __builtin_object_size(obj, 0)
#endif

#if GCC_VERSION >= 40300
/* Mark functions as cold. gcc will assume any path leading to a call
 * to them will be unlikely.  This means a lot of manual unlikely()s
 * are unnecessary now for any paths leading to the usual suspects
 * like BUG(), printk(), panic() etc. [but let's keep them for now for
 * older compilers]
 *
 * Early snapshots of gcc 4.3 don't support this and we can't detect this
 * in the preprocessor, but we can live with this because they're unreleased.
 * Maketime probing would be overkill here.
 *
 * gcc also has a __attribute__((__hot__)) to move hot functions into
 * a special section, but I don't see any sense in this right now in
 * the kernel context
 */
#define __cold			__attribute__((__cold__))

#define __UNIQUE_ID(prefix) __PASTE(__PASTE(__UNIQUE_ID_, prefix), __COUNTER__)

#ifndef __CHECKER__
# define __compiletime_warning(message) __attribute__((warning(message)))
# define __compiletime_error(message) __attribute__((error(message)))
#endif /* __CHECKER__ */
#endif /* GCC_VERSION >= 40300 */

#if GCC_VERSION >= 40500
<<<<<<< HEAD
=======

#ifndef __CHECKER__
#ifdef LATENT_ENTROPY_PLUGIN
#define __latent_entropy __attribute__((latent_entropy))
#endif
#endif

>>>>>>> f2ed3bfc
/*
 * Mark a position in code as unreachable.  This can be used to
 * suppress control flow warnings after asm blocks that transfer
 * control elsewhere.
 *
 * Early snapshots of gcc 4.5 don't support this and we can't detect
 * this in the preprocessor, but we can live with this because they're
 * unreleased.  Really, we need to have autoconf for the kernel.
 */
#define unreachable() __builtin_unreachable()

/* Mark a function definition as prohibited from being cloned. */
#define __noclone	__attribute__((__noclone__, __optimize__("no-tracer")))

#endif /* GCC_VERSION >= 40500 */

#if GCC_VERSION >= 40600
/*
<<<<<<< HEAD
 * Tell the optimizer that something else uses this function or variable.
=======
 * When used with Link Time Optimization, gcc can optimize away C functions or
 * variables which are referenced only from assembly code.  __visible tells the
 * optimizer that something else uses this function or variable, thus preventing
 * this.
>>>>>>> f2ed3bfc
 */
#define __visible	__attribute__((externally_visible))
#endif

<<<<<<< HEAD
=======

#if GCC_VERSION >= 40900 && !defined(__CHECKER__)
/*
 * __assume_aligned(n, k): Tell the optimizer that the returned
 * pointer can be assumed to be k modulo n. The second argument is
 * optional (default 0), so we use a variadic macro to make the
 * shorthand.
 *
 * Beware: Do not apply this to functions which may return
 * ERR_PTRs. Also, it is probably unwise to apply it to functions
 * returning extra information in the low bits (but in that case the
 * compiler should see some alignment anyway, when the return value is
 * massaged by 'flags = ptr & 3; ptr &= ~3;').
 */
#define __assume_aligned(a, ...) __attribute__((__assume_aligned__(a, ## __VA_ARGS__)))
#endif

>>>>>>> f2ed3bfc
/*
 * GCC 'asm goto' miscompiles certain code sequences:
 *
 *   http://gcc.gnu.org/bugzilla/show_bug.cgi?id=58670
 *
 * Work it around via a compiler barrier quirk suggested by Jakub Jelinek.
 *
 * (asm goto is automatically volatile - the naming reflects this.)
 */
#define asm_volatile_goto(x...)	do { asm goto(x); asm (""); } while (0)

<<<<<<< HEAD
#ifdef CONFIG_ARCH_USE_BUILTIN_BSWAP
=======
/*
 * sparse (__CHECKER__) pretends to be gcc, but can't do constant
 * folding in __builtin_bswap*() (yet), so don't set these for it.
 */
#if defined(CONFIG_ARCH_USE_BUILTIN_BSWAP) && !defined(__CHECKER__)
>>>>>>> f2ed3bfc
#if GCC_VERSION >= 40400
#define __HAVE_BUILTIN_BSWAP32__
#define __HAVE_BUILTIN_BSWAP64__
#endif
<<<<<<< HEAD
#if GCC_VERSION >= 40800 || (defined(__powerpc__) && GCC_VERSION >= 40600)
#define __HAVE_BUILTIN_BSWAP16__
#endif
#endif /* CONFIG_ARCH_USE_BUILTIN_BSWAP */

#if GCC_VERSION >= 50000
=======
#if GCC_VERSION >= 40800
#define __HAVE_BUILTIN_BSWAP16__
#endif
#endif /* CONFIG_ARCH_USE_BUILTIN_BSWAP && !__CHECKER__ */

#if GCC_VERSION >= 70000
#define KASAN_ABI_VERSION 5
#elif GCC_VERSION >= 50000
>>>>>>> f2ed3bfc
#define KASAN_ABI_VERSION 4
#elif GCC_VERSION >= 40902
#define KASAN_ABI_VERSION 3
#endif

<<<<<<< HEAD
=======
#if GCC_VERSION >= 40902
/*
 * Tell the compiler that address safety instrumentation (KASAN)
 * should not be applied to that function.
 * Conflicts with inlining: https://gcc.gnu.org/bugzilla/show_bug.cgi?id=67368
 */
#define __no_sanitize_address __attribute__((no_sanitize_address))
#endif

>>>>>>> f2ed3bfc
#endif	/* gcc version >= 40000 specific checks */

#if !defined(__noclone)
#define __noclone	/* not needed */
#endif

#if !defined(__no_sanitize_address)
#define __no_sanitize_address
#endif

/*
 * A trick to suppress uninitialized variable warning without generating any
 * code
 */
#define uninitialized_var(x) x = x<|MERGE_RESOLUTION|>--- conflicted
+++ resolved
@@ -114,16 +114,6 @@
  * would be.
  * [...]
  */
-<<<<<<< HEAD
-#define __pure				__attribute__((pure))
-#define __aligned(x)			__attribute__((aligned(x)))
-#define __printf(a, b)			__attribute__((format(printf, a, b)))
-#define __scanf(a, b)			__attribute__((format(scanf, a, b)))
-#define  noinline			__attribute__((noinline))
-#define __attribute_const__		__attribute__((__const__))
-#define __maybe_unused			__attribute__((unused))
-#define __always_unused			__attribute__((unused))
-=======
 #define __pure			__attribute__((pure))
 #define __aligned(x)		__attribute__((aligned(x)))
 #define __printf(a, b)		__attribute__((format(printf, a, b)))
@@ -131,7 +121,6 @@
 #define __attribute_const__	__attribute__((__const__))
 #define __maybe_unused		__attribute__((unused))
 #define __always_unused		__attribute__((unused))
->>>>>>> f2ed3bfc
 
 /* gcc version specific checks */
 
@@ -153,10 +142,7 @@
 
 #if GCC_VERSION >= 30400
 #define __must_check		__attribute__((warn_unused_result))
-<<<<<<< HEAD
-=======
 #define __malloc		__attribute__((__malloc__))
->>>>>>> f2ed3bfc
 #endif
 
 #if GCC_VERSION >= 40000
@@ -172,11 +158,7 @@
 #define __compiler_offsetof(a, b)					\
 	__builtin_offsetof(a, b)
 
-<<<<<<< HEAD
-#if GCC_VERSION >= 40100 && GCC_VERSION < 40600
-=======
 #if GCC_VERSION >= 40100
->>>>>>> f2ed3bfc
 # define __compiletime_object_size(obj) __builtin_object_size(obj, 0)
 #endif
 
@@ -206,8 +188,6 @@
 #endif /* GCC_VERSION >= 40300 */
 
 #if GCC_VERSION >= 40500
-<<<<<<< HEAD
-=======
 
 #ifndef __CHECKER__
 #ifdef LATENT_ENTROPY_PLUGIN
@@ -215,7 +195,6 @@
 #endif
 #endif
 
->>>>>>> f2ed3bfc
 /*
  * Mark a position in code as unreachable.  This can be used to
  * suppress control flow warnings after asm blocks that transfer
@@ -234,20 +213,14 @@
 
 #if GCC_VERSION >= 40600
 /*
-<<<<<<< HEAD
- * Tell the optimizer that something else uses this function or variable.
-=======
  * When used with Link Time Optimization, gcc can optimize away C functions or
  * variables which are referenced only from assembly code.  __visible tells the
  * optimizer that something else uses this function or variable, thus preventing
  * this.
->>>>>>> f2ed3bfc
  */
 #define __visible	__attribute__((externally_visible))
 #endif
 
-<<<<<<< HEAD
-=======
 
 #if GCC_VERSION >= 40900 && !defined(__CHECKER__)
 /*
@@ -265,7 +238,6 @@
 #define __assume_aligned(a, ...) __attribute__((__assume_aligned__(a, ## __VA_ARGS__)))
 #endif
 
->>>>>>> f2ed3bfc
 /*
  * GCC 'asm goto' miscompiles certain code sequences:
  *
@@ -277,27 +249,15 @@
  */
 #define asm_volatile_goto(x...)	do { asm goto(x); asm (""); } while (0)
 
-<<<<<<< HEAD
-#ifdef CONFIG_ARCH_USE_BUILTIN_BSWAP
-=======
 /*
  * sparse (__CHECKER__) pretends to be gcc, but can't do constant
  * folding in __builtin_bswap*() (yet), so don't set these for it.
  */
 #if defined(CONFIG_ARCH_USE_BUILTIN_BSWAP) && !defined(__CHECKER__)
->>>>>>> f2ed3bfc
 #if GCC_VERSION >= 40400
 #define __HAVE_BUILTIN_BSWAP32__
 #define __HAVE_BUILTIN_BSWAP64__
 #endif
-<<<<<<< HEAD
-#if GCC_VERSION >= 40800 || (defined(__powerpc__) && GCC_VERSION >= 40600)
-#define __HAVE_BUILTIN_BSWAP16__
-#endif
-#endif /* CONFIG_ARCH_USE_BUILTIN_BSWAP */
-
-#if GCC_VERSION >= 50000
-=======
 #if GCC_VERSION >= 40800
 #define __HAVE_BUILTIN_BSWAP16__
 #endif
@@ -306,14 +266,11 @@
 #if GCC_VERSION >= 70000
 #define KASAN_ABI_VERSION 5
 #elif GCC_VERSION >= 50000
->>>>>>> f2ed3bfc
 #define KASAN_ABI_VERSION 4
 #elif GCC_VERSION >= 40902
 #define KASAN_ABI_VERSION 3
 #endif
 
-<<<<<<< HEAD
-=======
 #if GCC_VERSION >= 40902
 /*
  * Tell the compiler that address safety instrumentation (KASAN)
@@ -323,7 +280,6 @@
 #define __no_sanitize_address __attribute__((no_sanitize_address))
 #endif
 
->>>>>>> f2ed3bfc
 #endif	/* gcc version >= 40000 specific checks */
 
 #if !defined(__noclone)
