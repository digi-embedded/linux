--- conflicted
+++ resolved
@@ -151,11 +151,8 @@
 	int	cflag;
 	uint	ispeed;
 	uint	ospeed;
-<<<<<<< HEAD
-=======
 	u64	seq;
 	unsigned long dropped;
->>>>>>> 29549c70
 	void	*data;
 	struct	 console *next;
 };
