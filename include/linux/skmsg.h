/* SPDX-License-Identifier: GPL-2.0 */
/* Copyright (c) 2017 - 2018 Covalent IO, Inc. http://covalent.io */

#ifndef _LINUX_SKMSG_H
#define _LINUX_SKMSG_H

#include <linux/bpf.h>
#include <linux/filter.h>
#include <linux/scatterlist.h>
#include <linux/skbuff.h>

#include <net/sock.h>
#include <net/tcp.h>
#include <net/strparser.h>

#define MAX_MSG_FRAGS			MAX_SKB_FRAGS
#define NR_MSG_FRAG_IDS			(MAX_MSG_FRAGS + 1)

enum __sk_action {
	__SK_DROP = 0,
	__SK_PASS,
	__SK_REDIRECT,
	__SK_NONE,
};

struct sk_msg_sg {
	u32				start;
	u32				curr;
	u32				end;
	u32				size;
	u32				copybreak;
<<<<<<< HEAD
	bool				copy[MAX_MSG_FRAGS];
=======
	unsigned long			copy;
>>>>>>> c1084c27
	/* The extra two elements:
	 * 1) used for chaining the front and sections when the list becomes
	 *    partitioned (e.g. end < start). The crypto APIs require the
	 *    chaining;
	 * 2) to chain tailer SG entries after the message.
	 */
	struct scatterlist		data[MAX_MSG_FRAGS + 2];
};
static_assert(BITS_PER_LONG >= NR_MSG_FRAG_IDS);

/* UAPI in filter.c depends on struct sk_msg_sg being first element. */
struct sk_msg {
	struct sk_msg_sg		sg;
	void				*data;
	void				*data_end;
	u32				apply_bytes;
	u32				cork_bytes;
	u32				flags;
	struct sk_buff			*skb;
	struct sock			*sk_redir;
	struct sock			*sk;
	struct list_head		list;
};

struct sk_psock_progs {
	struct bpf_prog			*msg_parser;
	struct bpf_prog			*stream_parser;
	struct bpf_prog			*stream_verdict;
	struct bpf_prog			*skb_verdict;
};

enum sk_psock_state_bits {
	SK_PSOCK_TX_ENABLED,
};

struct sk_psock_link {
	struct list_head		list;
	struct bpf_map			*map;
	void				*link_raw;
};

struct sk_psock_work_state {
	struct sk_buff			*skb;
	u32				len;
	u32				off;
};

struct sk_psock {
	struct sock			*sk;
	struct sock			*sk_redir;
	u32				apply_bytes;
	u32				cork_bytes;
	u32				eval;
	struct sk_msg			*cork;
	struct sk_psock_progs		progs;
#if IS_ENABLED(CONFIG_BPF_STREAM_PARSER)
	struct strparser		strp;
#endif
	struct sk_buff_head		ingress_skb;
	struct list_head		ingress_msg;
	spinlock_t			ingress_lock;
	unsigned long			state;
	struct list_head		link;
	spinlock_t			link_lock;
	refcount_t			refcnt;
	void (*saved_unhash)(struct sock *sk);
	void (*saved_close)(struct sock *sk, long timeout);
	void (*saved_write_space)(struct sock *sk);
	void (*saved_data_ready)(struct sock *sk);
	int  (*psock_update_sk_prot)(struct sock *sk, struct sk_psock *psock,
				     bool restore);
	struct proto			*sk_proto;
	struct mutex			work_mutex;
	struct sk_psock_work_state	work_state;
	struct work_struct		work;
	struct rcu_work			rwork;
};

int sk_msg_alloc(struct sock *sk, struct sk_msg *msg, int len,
		 int elem_first_coalesce);
int sk_msg_clone(struct sock *sk, struct sk_msg *dst, struct sk_msg *src,
		 u32 off, u32 len);
void sk_msg_trim(struct sock *sk, struct sk_msg *msg, int len);
int sk_msg_free(struct sock *sk, struct sk_msg *msg);
int sk_msg_free_nocharge(struct sock *sk, struct sk_msg *msg);
void sk_msg_free_partial(struct sock *sk, struct sk_msg *msg, u32 bytes);
void sk_msg_free_partial_nocharge(struct sock *sk, struct sk_msg *msg,
				  u32 bytes);

void sk_msg_return(struct sock *sk, struct sk_msg *msg, int bytes);
void sk_msg_return_zero(struct sock *sk, struct sk_msg *msg, int bytes);

int sk_msg_zerocopy_from_iter(struct sock *sk, struct iov_iter *from,
			      struct sk_msg *msg, u32 bytes);
int sk_msg_memcopy_from_iter(struct sock *sk, struct iov_iter *from,
			     struct sk_msg *msg, u32 bytes);
int sk_msg_recvmsg(struct sock *sk, struct sk_psock *psock, struct msghdr *msg,
		   int len, int flags);
bool sk_msg_is_readable(struct sock *sk);

static inline void sk_msg_check_to_free(struct sk_msg *msg, u32 i, u32 bytes)
{
	WARN_ON(i == msg->sg.end && bytes);
}

static inline void sk_msg_apply_bytes(struct sk_psock *psock, u32 bytes)
{
	if (psock->apply_bytes) {
		if (psock->apply_bytes < bytes)
			psock->apply_bytes = 0;
		else
			psock->apply_bytes -= bytes;
	}
}

static inline u32 sk_msg_iter_dist(u32 start, u32 end)
{
	return end >= start ? end - start : end + (NR_MSG_FRAG_IDS - start);
}

#define sk_msg_iter_var_prev(var)			\
	do {						\
		if (var == 0)				\
			var = NR_MSG_FRAG_IDS - 1;	\
		else					\
			var--;				\
	} while (0)

#define sk_msg_iter_var_next(var)			\
	do {						\
		var++;					\
		if (var == NR_MSG_FRAG_IDS)		\
			var = 0;			\
	} while (0)

#define sk_msg_iter_prev(msg, which)			\
	sk_msg_iter_var_prev(msg->sg.which)

#define sk_msg_iter_next(msg, which)			\
	sk_msg_iter_var_next(msg->sg.which)

static inline void sk_msg_clear_meta(struct sk_msg *msg)
{
	memset(&msg->sg, 0, offsetofend(struct sk_msg_sg, copy));
}

static inline void sk_msg_init(struct sk_msg *msg)
{
	BUILD_BUG_ON(ARRAY_SIZE(msg->sg.data) - 1 != NR_MSG_FRAG_IDS);
	memset(msg, 0, sizeof(*msg));
	sg_init_marker(msg->sg.data, NR_MSG_FRAG_IDS);
}

static inline void sk_msg_xfer(struct sk_msg *dst, struct sk_msg *src,
			       int which, u32 size)
{
	dst->sg.data[which] = src->sg.data[which];
	dst->sg.data[which].length  = size;
	dst->sg.size		   += size;
	src->sg.size		   -= size;
	src->sg.data[which].length -= size;
	src->sg.data[which].offset += size;
}

static inline void sk_msg_xfer_full(struct sk_msg *dst, struct sk_msg *src)
{
	memcpy(dst, src, sizeof(*src));
	sk_msg_init(src);
}

static inline bool sk_msg_full(const struct sk_msg *msg)
{
	return sk_msg_iter_dist(msg->sg.start, msg->sg.end) == MAX_MSG_FRAGS;
}

static inline u32 sk_msg_elem_used(const struct sk_msg *msg)
{
	return sk_msg_iter_dist(msg->sg.start, msg->sg.end);
}

static inline struct scatterlist *sk_msg_elem(struct sk_msg *msg, int which)
{
	return &msg->sg.data[which];
}

static inline struct scatterlist sk_msg_elem_cpy(struct sk_msg *msg, int which)
{
	return msg->sg.data[which];
}

static inline struct page *sk_msg_page(struct sk_msg *msg, int which)
{
	return sg_page(sk_msg_elem(msg, which));
}

static inline bool sk_msg_to_ingress(const struct sk_msg *msg)
{
	return msg->flags & BPF_F_INGRESS;
}

static inline void sk_msg_compute_data_pointers(struct sk_msg *msg)
{
	struct scatterlist *sge = sk_msg_elem(msg, msg->sg.start);

	if (test_bit(msg->sg.start, &msg->sg.copy)) {
		msg->data = NULL;
		msg->data_end = NULL;
	} else {
		msg->data = sg_virt(sge);
		msg->data_end = msg->data + sge->length;
	}
}

static inline void sk_msg_page_add(struct sk_msg *msg, struct page *page,
				   u32 len, u32 offset)
{
	struct scatterlist *sge;

	get_page(page);
	sge = sk_msg_elem(msg, msg->sg.end);
	sg_set_page(sge, page, len, offset);
	sg_unmark_end(sge);

	__set_bit(msg->sg.end, &msg->sg.copy);
	msg->sg.size += len;
	sk_msg_iter_next(msg, end);
}

static inline void sk_msg_sg_copy(struct sk_msg *msg, u32 i, bool copy_state)
{
	do {
		if (copy_state)
			__set_bit(i, &msg->sg.copy);
		else
			__clear_bit(i, &msg->sg.copy);
		sk_msg_iter_var_next(i);
		if (i == msg->sg.end)
			break;
	} while (1);
}

static inline void sk_msg_sg_copy_set(struct sk_msg *msg, u32 start)
{
	sk_msg_sg_copy(msg, start, true);
}

static inline void sk_msg_sg_copy_clear(struct sk_msg *msg, u32 start)
{
	sk_msg_sg_copy(msg, start, false);
}

static inline struct sk_psock *sk_psock(const struct sock *sk)
{
	return rcu_dereference_sk_user_data(sk);
}

static inline void sk_psock_set_state(struct sk_psock *psock,
				      enum sk_psock_state_bits bit)
{
	set_bit(bit, &psock->state);
}

static inline void sk_psock_clear_state(struct sk_psock *psock,
					enum sk_psock_state_bits bit)
{
	clear_bit(bit, &psock->state);
}

static inline bool sk_psock_test_state(const struct sk_psock *psock,
				       enum sk_psock_state_bits bit)
{
	return test_bit(bit, &psock->state);
}

static inline void sock_drop(struct sock *sk, struct sk_buff *skb)
{
	sk_drops_add(sk, skb);
	kfree_skb(skb);
}

static inline void drop_sk_msg(struct sk_psock *psock, struct sk_msg *msg)
{
	if (msg->skb)
		sock_drop(psock->sk, msg->skb);
	kfree(msg);
}

static inline void sk_psock_queue_msg(struct sk_psock *psock,
				      struct sk_msg *msg)
{
	spin_lock_bh(&psock->ingress_lock);
	if (sk_psock_test_state(psock, SK_PSOCK_TX_ENABLED))
		list_add_tail(&msg->list, &psock->ingress_msg);
	else
		drop_sk_msg(psock, msg);
	spin_unlock_bh(&psock->ingress_lock);
}

static inline struct sk_msg *sk_psock_dequeue_msg(struct sk_psock *psock)
{
	struct sk_msg *msg;

	spin_lock_bh(&psock->ingress_lock);
	msg = list_first_entry_or_null(&psock->ingress_msg, struct sk_msg, list);
	if (msg)
		list_del(&msg->list);
	spin_unlock_bh(&psock->ingress_lock);
	return msg;
}

static inline struct sk_msg *sk_psock_peek_msg(struct sk_psock *psock)
{
	struct sk_msg *msg;

	spin_lock_bh(&psock->ingress_lock);
	msg = list_first_entry_or_null(&psock->ingress_msg, struct sk_msg, list);
	spin_unlock_bh(&psock->ingress_lock);
	return msg;
}

static inline struct sk_msg *sk_psock_next_msg(struct sk_psock *psock,
					       struct sk_msg *msg)
{
	struct sk_msg *ret;

	spin_lock_bh(&psock->ingress_lock);
	if (list_is_last(&msg->list, &psock->ingress_msg))
		ret = NULL;
	else
		ret = list_next_entry(msg, list);
	spin_unlock_bh(&psock->ingress_lock);
	return ret;
}

static inline bool sk_psock_queue_empty(const struct sk_psock *psock)
{
	return psock ? list_empty(&psock->ingress_msg) : true;
}

static inline void kfree_sk_msg(struct sk_msg *msg)
{
	if (msg->skb)
		consume_skb(msg->skb);
	kfree(msg);
}

static inline void sk_psock_report_error(struct sk_psock *psock, int err)
{
	struct sock *sk = psock->sk;

	sk->sk_err = err;
	sk_error_report(sk);
}

struct sk_psock *sk_psock_init(struct sock *sk, int node);
void sk_psock_stop(struct sk_psock *psock, bool wait);

#if IS_ENABLED(CONFIG_BPF_STREAM_PARSER)
int sk_psock_init_strp(struct sock *sk, struct sk_psock *psock);
void sk_psock_start_strp(struct sock *sk, struct sk_psock *psock);
void sk_psock_stop_strp(struct sock *sk, struct sk_psock *psock);
#else
static inline int sk_psock_init_strp(struct sock *sk, struct sk_psock *psock)
{
	return -EOPNOTSUPP;
}

static inline void sk_psock_start_strp(struct sock *sk, struct sk_psock *psock)
{
}

static inline void sk_psock_stop_strp(struct sock *sk, struct sk_psock *psock)
{
}
#endif

void sk_psock_start_verdict(struct sock *sk, struct sk_psock *psock);
void sk_psock_stop_verdict(struct sock *sk, struct sk_psock *psock);

int sk_psock_msg_verdict(struct sock *sk, struct sk_psock *psock,
			 struct sk_msg *msg);

static inline struct sk_psock_link *sk_psock_init_link(void)
{
	return kzalloc(sizeof(struct sk_psock_link),
		       GFP_ATOMIC | __GFP_NOWARN);
}

static inline void sk_psock_free_link(struct sk_psock_link *link)
{
	kfree(link);
}

struct sk_psock_link *sk_psock_link_pop(struct sk_psock *psock);

static inline void sk_psock_cork_free(struct sk_psock *psock)
{
	if (psock->cork) {
		sk_msg_free(psock->sk, psock->cork);
		kfree(psock->cork);
		psock->cork = NULL;
	}
}

static inline void sk_psock_restore_proto(struct sock *sk,
					  struct sk_psock *psock)
{
<<<<<<< HEAD
	sk->sk_prot->unhash = psock->saved_unhash;

	if (psock->sk_proto) {
		struct inet_connection_sock *icsk = inet_csk(sk);
		bool has_ulp = !!icsk->icsk_ulp_data;

		if (has_ulp) {
			tcp_update_ulp(sk, psock->sk_proto,
				       psock->saved_write_space);
		} else {
			sk->sk_prot = psock->sk_proto;
			sk->sk_write_space = psock->saved_write_space;
		}
		psock->sk_proto = NULL;
	} else {
		sk->sk_write_space = psock->saved_write_space;
	}
}

static inline void sk_psock_set_state(struct sk_psock *psock,
				      enum sk_psock_state_bits bit)
{
	set_bit(bit, &psock->state);
}

static inline void sk_psock_clear_state(struct sk_psock *psock,
					enum sk_psock_state_bits bit)
{
	clear_bit(bit, &psock->state);
}

static inline bool sk_psock_test_state(const struct sk_psock *psock,
				       enum sk_psock_state_bits bit)
{
	return test_bit(bit, &psock->state);
}

static inline struct sk_psock *sk_psock_get_checked(struct sock *sk)
{
	struct sk_psock *psock;

	rcu_read_lock();
	psock = sk_psock(sk);
	if (psock) {
		if (sk->sk_prot->recvmsg != tcp_bpf_recvmsg) {
			psock = ERR_PTR(-EBUSY);
			goto out;
		}

		if (!refcount_inc_not_zero(&psock->refcnt))
			psock = ERR_PTR(-EBUSY);
	}
out:
	rcu_read_unlock();
	return psock;
=======
	if (psock->psock_update_sk_prot)
		psock->psock_update_sk_prot(sk, psock, true);
>>>>>>> c1084c27
}

static inline struct sk_psock *sk_psock_get(struct sock *sk)
{
	struct sk_psock *psock;

	rcu_read_lock();
	psock = sk_psock(sk);
	if (psock && !refcount_inc_not_zero(&psock->refcnt))
		psock = NULL;
	rcu_read_unlock();
	return psock;
}

void sk_psock_drop(struct sock *sk, struct sk_psock *psock);

static inline void sk_psock_put(struct sock *sk, struct sk_psock *psock)
{
	if (refcount_dec_and_test(&psock->refcnt))
		sk_psock_drop(sk, psock);
}

static inline void sk_psock_data_ready(struct sock *sk, struct sk_psock *psock)
{
	if (psock->saved_data_ready)
		psock->saved_data_ready(sk);
	else
		sk->sk_data_ready(sk);
}

static inline void psock_set_prog(struct bpf_prog **pprog,
				  struct bpf_prog *prog)
{
	prog = xchg(pprog, prog);
	if (prog)
		bpf_prog_put(prog);
}

static inline int psock_replace_prog(struct bpf_prog **pprog,
				     struct bpf_prog *prog,
				     struct bpf_prog *old)
{
	if (cmpxchg(pprog, old, prog) != old)
		return -ENOENT;

	if (old)
		bpf_prog_put(old);

	return 0;
}

static inline void psock_progs_drop(struct sk_psock_progs *progs)
{
	psock_set_prog(&progs->msg_parser, NULL);
	psock_set_prog(&progs->stream_parser, NULL);
	psock_set_prog(&progs->stream_verdict, NULL);
	psock_set_prog(&progs->skb_verdict, NULL);
}

int sk_psock_tls_strp_read(struct sk_psock *psock, struct sk_buff *skb);

static inline bool sk_psock_strp_enabled(struct sk_psock *psock)
{
	if (!psock)
		return false;
<<<<<<< HEAD
	return psock->parser.enabled;
}
=======
	return !!psock->saved_data_ready;
}

#if IS_ENABLED(CONFIG_NET_SOCK_MSG)

#define BPF_F_STRPARSER	(1UL << 1)

/* We only have two bits so far. */
#define BPF_F_PTR_MASK ~(BPF_F_INGRESS | BPF_F_STRPARSER)

static inline bool skb_bpf_strparser(const struct sk_buff *skb)
{
	unsigned long sk_redir = skb->_sk_redir;

	return sk_redir & BPF_F_STRPARSER;
}

static inline void skb_bpf_set_strparser(struct sk_buff *skb)
{
	skb->_sk_redir |= BPF_F_STRPARSER;
}

static inline bool skb_bpf_ingress(const struct sk_buff *skb)
{
	unsigned long sk_redir = skb->_sk_redir;

	return sk_redir & BPF_F_INGRESS;
}

static inline void skb_bpf_set_ingress(struct sk_buff *skb)
{
	skb->_sk_redir |= BPF_F_INGRESS;
}

static inline void skb_bpf_set_redir(struct sk_buff *skb, struct sock *sk_redir,
				     bool ingress)
{
	skb->_sk_redir = (unsigned long)sk_redir;
	if (ingress)
		skb->_sk_redir |= BPF_F_INGRESS;
}

static inline struct sock *skb_bpf_redirect_fetch(const struct sk_buff *skb)
{
	unsigned long sk_redir = skb->_sk_redir;

	return (struct sock *)(sk_redir & BPF_F_PTR_MASK);
}

static inline void skb_bpf_redirect_clear(struct sk_buff *skb)
{
	skb->_sk_redir = 0;
}
#endif /* CONFIG_NET_SOCK_MSG */
>>>>>>> c1084c27
#endif /* _LINUX_SKMSG_H */<|MERGE_RESOLUTION|>--- conflicted
+++ resolved
@@ -29,11 +29,7 @@
 	u32				end;
 	u32				size;
 	u32				copybreak;
-<<<<<<< HEAD
-	bool				copy[MAX_MSG_FRAGS];
-=======
 	unsigned long			copy;
->>>>>>> c1084c27
 	/* The extra two elements:
 	 * 1) used for chaining the front and sections when the list becomes
 	 *    partitioned (e.g. end < start). The crypto APIs require the
@@ -441,66 +437,8 @@
 static inline void sk_psock_restore_proto(struct sock *sk,
 					  struct sk_psock *psock)
 {
-<<<<<<< HEAD
-	sk->sk_prot->unhash = psock->saved_unhash;
-
-	if (psock->sk_proto) {
-		struct inet_connection_sock *icsk = inet_csk(sk);
-		bool has_ulp = !!icsk->icsk_ulp_data;
-
-		if (has_ulp) {
-			tcp_update_ulp(sk, psock->sk_proto,
-				       psock->saved_write_space);
-		} else {
-			sk->sk_prot = psock->sk_proto;
-			sk->sk_write_space = psock->saved_write_space;
-		}
-		psock->sk_proto = NULL;
-	} else {
-		sk->sk_write_space = psock->saved_write_space;
-	}
-}
-
-static inline void sk_psock_set_state(struct sk_psock *psock,
-				      enum sk_psock_state_bits bit)
-{
-	set_bit(bit, &psock->state);
-}
-
-static inline void sk_psock_clear_state(struct sk_psock *psock,
-					enum sk_psock_state_bits bit)
-{
-	clear_bit(bit, &psock->state);
-}
-
-static inline bool sk_psock_test_state(const struct sk_psock *psock,
-				       enum sk_psock_state_bits bit)
-{
-	return test_bit(bit, &psock->state);
-}
-
-static inline struct sk_psock *sk_psock_get_checked(struct sock *sk)
-{
-	struct sk_psock *psock;
-
-	rcu_read_lock();
-	psock = sk_psock(sk);
-	if (psock) {
-		if (sk->sk_prot->recvmsg != tcp_bpf_recvmsg) {
-			psock = ERR_PTR(-EBUSY);
-			goto out;
-		}
-
-		if (!refcount_inc_not_zero(&psock->refcnt))
-			psock = ERR_PTR(-EBUSY);
-	}
-out:
-	rcu_read_unlock();
-	return psock;
-=======
 	if (psock->psock_update_sk_prot)
 		psock->psock_update_sk_prot(sk, psock, true);
->>>>>>> c1084c27
 }
 
 static inline struct sk_psock *sk_psock_get(struct sock *sk)
@@ -566,10 +504,6 @@
 {
 	if (!psock)
 		return false;
-<<<<<<< HEAD
-	return psock->parser.enabled;
-}
-=======
 	return !!psock->saved_data_ready;
 }
 
@@ -624,5 +558,4 @@
 	skb->_sk_redir = 0;
 }
 #endif /* CONFIG_NET_SOCK_MSG */
->>>>>>> c1084c27
 #endif /* _LINUX_SKMSG_H */