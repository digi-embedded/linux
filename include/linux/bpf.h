--- conflicted
+++ resolved
@@ -1988,21 +1988,9 @@
 {
 }
 
-<<<<<<< HEAD
-#if defined(CONFIG_BPF_STREAM_PARSER)
-int sock_map_prog_update(struct bpf_map *map, struct bpf_prog *prog,
-			 struct bpf_prog *old, u32 which);
-int sock_map_get_from_fd(const union bpf_attr *attr, struct bpf_prog *prog);
-int sock_map_prog_detach(const union bpf_attr *attr, enum bpf_prog_type ptype);
-#else
-static inline int sock_map_prog_update(struct bpf_map *map,
-				       struct bpf_prog *prog,
-				       struct bpf_prog *old, u32 which)
-=======
 static inline int bpf_prog_test_run_syscall(struct bpf_prog *prog,
 					    const union bpf_attr *kattr,
 					    union bpf_attr __user *uattr)
->>>>>>> c1084c27
 {
 	return -ENOTSUPP;
 }
@@ -2013,30 +2001,6 @@
 {
 	return -EINVAL;
 }
-<<<<<<< HEAD
-
-static inline int sock_map_prog_detach(const union bpf_attr *attr,
-				       enum bpf_prog_type ptype)
-{
-	return -EOPNOTSUPP;
-}
-#endif
-
-#if defined(CONFIG_XDP_SOCKETS)
-struct xdp_sock;
-struct xdp_sock *__xsk_map_lookup_elem(struct bpf_map *map, u32 key);
-int __xsk_map_redirect(struct bpf_map *map, struct xdp_buff *xdp,
-		       struct xdp_sock *xs);
-void __xsk_map_flush(struct bpf_map *map);
-#else
-struct xdp_sock;
-static inline struct xdp_sock *__xsk_map_lookup_elem(struct bpf_map *map,
-						     u32 key)
-{
-	return NULL;
-}
-=======
->>>>>>> c1084c27
 
 static inline int sock_map_prog_detach(const union bpf_attr *attr,
 				       enum bpf_prog_type ptype)
