--- conflicted
+++ resolved
@@ -813,8 +813,6 @@
 	PHY_INBAND_ANEG_ON		= BIT(2),
 };
 
-<<<<<<< HEAD
-=======
 /**
  * struct phy_plca_cfg - Configuration of the PLCA (Physical Layer Collision
  * Avoidance) Reconciliation Sublayer.
@@ -889,7 +887,6 @@
 
 #define to_phy_led(d) container_of(d, struct phy_led, led_cdev)
 
->>>>>>> ccf0a997
 /**
  * struct phy_driver - Driver structure for a particular PHY type
  *
