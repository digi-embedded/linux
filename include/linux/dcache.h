#ifndef __LINUX_DCACHE_H
#define __LINUX_DCACHE_H

#include <linux/atomic.h>
#include <linux/list.h>
#include <linux/rculist.h>
#include <linux/rculist_bl.h>
#include <linux/spinlock.h>
#include <linux/seqlock.h>
#include <linux/cache.h>
#include <linux/rcupdate.h>
#include <linux/lockref.h>
#include <linux/stringhash.h>

struct path;
struct vfsmount;

/*
 * linux/include/linux/dcache.h
 *
 * Dirent cache data structures
 *
 * (C) Copyright 1997 Thomas Schoebel-Theuer,
 * with heavy changes by Linus Torvalds
 */

#define IS_ROOT(x) ((x) == (x)->d_parent)

/* The hash is always the low bits of hash_len */
#ifdef __LITTLE_ENDIAN
 #define HASH_LEN_DECLARE u32 hash; u32 len
 #define bytemask_from_count(cnt)	(~(~0ul << (cnt)*8))
#else
 #define HASH_LEN_DECLARE u32 len; u32 hash
 #define bytemask_from_count(cnt)	(~(~0ul >> (cnt)*8))
#endif

/*
 * "quick string" -- eases parameter passing, but more importantly
 * saves "metadata" about the string (ie length and the hash).
 *
 * hash comes first so it snuggles against d_parent in the
 * dentry.
 */
struct qstr {
	union {
		struct {
			HASH_LEN_DECLARE;
		};
		u64 hash_len;
	};
	const unsigned char *name;
};

#define QSTR_INIT(n,l) { { { .len = l } }, .name = n }

struct dentry_stat_t {
	long nr_dentry;
	long nr_unused;
	long age_limit;          /* age in seconds */
	long want_pages;         /* pages requested by system */
	long dummy[2];
};
extern struct dentry_stat_t dentry_stat;

/*
 * Try to keep struct dentry aligned on 64 byte cachelines (this will
 * give reasonable cacheline footprint with larger lines without the
 * large memory footprint increase).
 */
#ifdef CONFIG_64BIT
# define DNAME_INLINE_LEN 32 /* 192 bytes */
#else
# ifdef CONFIG_SMP
#  define DNAME_INLINE_LEN 36 /* 128 bytes */
# else
#  define DNAME_INLINE_LEN 40 /* 128 bytes */
# endif
#endif

#define d_lock	d_lockref.lock

struct dentry {
	/* RCU lookup touched fields */
	unsigned int d_flags;		/* protected by d_lock */
	seqcount_t d_seq;		/* per dentry seqlock */
	struct hlist_bl_node d_hash;	/* lookup hash list */
	struct dentry *d_parent;	/* parent directory */
	struct qstr d_name;
	struct inode *d_inode;		/* Where the name belongs to - NULL is
					 * negative */
	unsigned char d_iname[DNAME_INLINE_LEN];	/* small names */

	/* Ref lookup also touches following */
	struct lockref d_lockref;	/* per-dentry lock and refcount */
	const struct dentry_operations *d_op;
	struct super_block *d_sb;	/* The root of the dentry tree */
	unsigned long d_time;		/* used by d_revalidate */
	void *d_fsdata;			/* fs-specific data */

	union {
		struct list_head d_lru;		/* LRU list */
		wait_queue_head_t *d_wait;	/* in-lookup ones only */
	};
	struct list_head d_child;	/* child of parent list */
	struct list_head d_subdirs;	/* our children */
	/*
	 * d_alias and d_rcu can share memory
	 */
	union {
		struct hlist_node d_alias;	/* inode alias list */
		struct hlist_bl_node d_in_lookup_hash;	/* only for in-lookup ones */
	 	struct rcu_head d_rcu;
	} d_u;
};

/*
 * dentry->d_lock spinlock nesting subclasses:
 *
 * 0: normal
 * 1: nested
 */
enum dentry_d_lock_class
{
	DENTRY_D_LOCK_NORMAL, /* implicitly used by plain spin_lock() APIs. */
	DENTRY_D_LOCK_NESTED
};

struct dentry_operations {
	int (*d_revalidate)(struct dentry *, unsigned int);
	int (*d_weak_revalidate)(struct dentry *, unsigned int);
	int (*d_hash)(const struct dentry *, struct qstr *);
	int (*d_compare)(const struct dentry *,
			unsigned int, const char *, const struct qstr *);
	int (*d_delete)(const struct dentry *);
	int (*d_init)(struct dentry *);
	void (*d_release)(struct dentry *);
	void (*d_prune)(struct dentry *);
	void (*d_iput)(struct dentry *, struct inode *);
	char *(*d_dname)(struct dentry *, char *, int);
	struct vfsmount *(*d_automount)(struct path *);
	int (*d_manage)(struct dentry *, bool);
<<<<<<< HEAD
	struct inode *(*d_select_inode)(struct dentry *, unsigned);
=======
	struct dentry *(*d_real)(struct dentry *, const struct inode *,
				 unsigned int);
>>>>>>> f2ed3bfc
} ____cacheline_aligned;

/*
 * Locking rules for dentry_operations callbacks are to be found in
 * Documentation/filesystems/Locking. Keep it updated!
 *
 * FUrther descriptions are found in Documentation/filesystems/vfs.txt.
 * Keep it updated too!
 */

/* d_flags entries */
#define DCACHE_OP_HASH			0x00000001
#define DCACHE_OP_COMPARE		0x00000002
#define DCACHE_OP_REVALIDATE		0x00000004
#define DCACHE_OP_DELETE		0x00000008
#define DCACHE_OP_PRUNE			0x00000010

#define	DCACHE_DISCONNECTED		0x00000020
     /* This dentry is possibly not currently connected to the dcache tree, in
      * which case its parent will either be itself, or will have this flag as
      * well.  nfsd will not use a dentry with this bit set, but will first
      * endeavour to clear the bit either by discovering that it is connected,
      * or by performing lookup operations.   Any filesystem which supports
      * nfsd_operations MUST have a lookup function which, if it finds a
      * directory inode with a DCACHE_DISCONNECTED dentry, will d_move that
      * dentry into place and return that dentry rather than the passed one,
      * typically using d_splice_alias. */

#define DCACHE_REFERENCED		0x00000040 /* Recently used, don't discard. */
#define DCACHE_RCUACCESS		0x00000080 /* Entry has ever been RCU-visible */

#define DCACHE_CANT_MOUNT		0x00000100
#define DCACHE_GENOCIDE			0x00000200
#define DCACHE_SHRINK_LIST		0x00000400

#define DCACHE_OP_WEAK_REVALIDATE	0x00000800

#define DCACHE_NFSFS_RENAMED		0x00001000
     /* this dentry has been "silly renamed" and has to be deleted on the last
      * dput() */
#define DCACHE_COOKIE			0x00002000 /* For use by dcookie subsystem */
#define DCACHE_FSNOTIFY_PARENT_WATCHED	0x00004000
     /* Parent inode is watched by some fsnotify listener */

#define DCACHE_DENTRY_KILLED		0x00008000

#define DCACHE_MOUNTED			0x00010000 /* is a mountpoint */
#define DCACHE_NEED_AUTOMOUNT		0x00020000 /* handle automount on this dir */
#define DCACHE_MANAGE_TRANSIT		0x00040000 /* manage transit from this dirent */
#define DCACHE_MANAGED_DENTRY \
	(DCACHE_MOUNTED|DCACHE_NEED_AUTOMOUNT|DCACHE_MANAGE_TRANSIT)

#define DCACHE_LRU_LIST			0x00080000

#define DCACHE_ENTRY_TYPE		0x00700000
#define DCACHE_MISS_TYPE		0x00000000 /* Negative dentry (maybe fallthru to nowhere) */
#define DCACHE_WHITEOUT_TYPE		0x00100000 /* Whiteout dentry (stop pathwalk) */
#define DCACHE_DIRECTORY_TYPE		0x00200000 /* Normal directory */
#define DCACHE_AUTODIR_TYPE		0x00300000 /* Lookupless directory (presumed automount) */
#define DCACHE_REGULAR_TYPE		0x00400000 /* Regular file type (or fallthru to such) */
#define DCACHE_SPECIAL_TYPE		0x00500000 /* Other file type (or fallthru to such) */
#define DCACHE_SYMLINK_TYPE		0x00600000 /* Symlink (or fallthru to such) */

#define DCACHE_MAY_FREE			0x00800000
#define DCACHE_FALLTHRU			0x01000000 /* Fall through to lower layer */
<<<<<<< HEAD
#define DCACHE_OP_SELECT_INODE		0x02000000 /* Unioned entry: dcache op selects inode */
=======
#define DCACHE_ENCRYPTED_WITH_KEY	0x02000000 /* dir is encrypted with a valid key */
#define DCACHE_OP_REAL			0x04000000

#define DCACHE_PAR_LOOKUP		0x10000000 /* being looked up (with parent locked shared) */
#define DCACHE_DENTRY_CURSOR		0x20000000
>>>>>>> f2ed3bfc

extern seqlock_t rename_lock;

/*
 * These are the low-level FS interfaces to the dcache..
 */
extern void d_instantiate(struct dentry *, struct inode *);
extern struct dentry * d_instantiate_unique(struct dentry *, struct inode *);
extern int d_instantiate_no_diralias(struct dentry *, struct inode *);
extern void __d_drop(struct dentry *dentry);
extern void d_drop(struct dentry *dentry);
extern void d_delete(struct dentry *);
extern void d_set_d_op(struct dentry *dentry, const struct dentry_operations *op);

/* allocate/de-allocate */
extern struct dentry * d_alloc(struct dentry *, const struct qstr *);
extern struct dentry * d_alloc_pseudo(struct super_block *, const struct qstr *);
extern struct dentry * d_alloc_parallel(struct dentry *, const struct qstr *,
					wait_queue_head_t *);
extern struct dentry * d_splice_alias(struct inode *, struct dentry *);
extern struct dentry * d_add_ci(struct dentry *, struct inode *, struct qstr *);
extern struct dentry * d_exact_alias(struct dentry *, struct inode *);
extern struct dentry *d_find_any_alias(struct inode *inode);
extern struct dentry * d_obtain_alias(struct inode *);
extern struct dentry * d_obtain_root(struct inode *);
extern void shrink_dcache_sb(struct super_block *);
extern void shrink_dcache_parent(struct dentry *);
extern void shrink_dcache_for_umount(struct super_block *);
extern void d_invalidate(struct dentry *);

/* only used at mount-time */
extern struct dentry * d_make_root(struct inode *);

/* <clickety>-<click> the ramfs-type tree */
extern void d_genocide(struct dentry *);

extern void d_tmpfile(struct dentry *, struct inode *);

extern struct dentry *d_find_alias(struct inode *);
extern void d_prune_aliases(struct inode *);

/* test whether we have any submounts in a subdir tree */
extern int have_submounts(struct dentry *);

/*
 * This adds the entry to the hash queues.
 */
extern void d_rehash(struct dentry *);
 
extern void d_add(struct dentry *, struct inode *);

extern void dentry_update_name_case(struct dentry *, const struct qstr *);

/* used for rename() and baskets */
extern void d_move(struct dentry *, struct dentry *);
extern void d_exchange(struct dentry *, struct dentry *);
extern struct dentry *d_ancestor(struct dentry *, struct dentry *);

/* appendix may either be NULL or be used for transname suffixes */
extern struct dentry *d_lookup(const struct dentry *, const struct qstr *);
extern struct dentry *d_hash_and_lookup(struct dentry *, struct qstr *);
extern struct dentry *__d_lookup(const struct dentry *, const struct qstr *);
extern struct dentry *__d_lookup_rcu(const struct dentry *parent,
				const struct qstr *name, unsigned *seq);

static inline unsigned d_count(const struct dentry *dentry)
{
	return dentry->d_lockref.count;
}

/*
 * helper function for dentry_operations.d_dname() members
 */
extern __printf(4, 5)
char *dynamic_dname(struct dentry *, char *, int, const char *, ...);
extern char *simple_dname(struct dentry *, char *, int);

extern char *__d_path(const struct path *, const struct path *, char *, int);
extern char *d_absolute_path(const struct path *, char *, int);
extern char *d_path(const struct path *, char *, int);
extern char *dentry_path_raw(struct dentry *, char *, int);
extern char *dentry_path(struct dentry *, char *, int);

/* Allocation counts.. */

/**
 *	dget, dget_dlock -	get a reference to a dentry
 *	@dentry: dentry to get a reference to
 *
 *	Given a dentry or %NULL pointer increment the reference count
 *	if appropriate and return the dentry. A dentry will not be 
 *	destroyed when it has references.
 */
static inline struct dentry *dget_dlock(struct dentry *dentry)
{
	if (dentry)
		dentry->d_lockref.count++;
	return dentry;
}

static inline struct dentry *dget(struct dentry *dentry)
{
	if (dentry)
		lockref_get(&dentry->d_lockref);
	return dentry;
}

extern struct dentry *dget_parent(struct dentry *dentry);

/**
 *	d_unhashed -	is dentry hashed
 *	@dentry: entry to check
 *
 *	Returns true if the dentry passed is not currently hashed.
 */
 
static inline int d_unhashed(const struct dentry *dentry)
{
	return hlist_bl_unhashed(&dentry->d_hash);
}

static inline int d_unlinked(const struct dentry *dentry)
{
	return d_unhashed(dentry) && !IS_ROOT(dentry);
}

static inline int cant_mount(const struct dentry *dentry)
{
	return (dentry->d_flags & DCACHE_CANT_MOUNT);
}

static inline void dont_mount(struct dentry *dentry)
{
	spin_lock(&dentry->d_lock);
	dentry->d_flags |= DCACHE_CANT_MOUNT;
	spin_unlock(&dentry->d_lock);
}

extern void __d_lookup_done(struct dentry *);

static inline int d_in_lookup(struct dentry *dentry)
{
	return dentry->d_flags & DCACHE_PAR_LOOKUP;
}

static inline void d_lookup_done(struct dentry *dentry)
{
	if (unlikely(d_in_lookup(dentry))) {
		spin_lock(&dentry->d_lock);
		__d_lookup_done(dentry);
		spin_unlock(&dentry->d_lock);
	}
}

extern void dput(struct dentry *);

static inline bool d_managed(const struct dentry *dentry)
{
	return dentry->d_flags & DCACHE_MANAGED_DENTRY;
}

static inline bool d_mountpoint(const struct dentry *dentry)
{
	return dentry->d_flags & DCACHE_MOUNTED;
}

/*
 * Directory cache entry type accessor functions.
 */
static inline unsigned __d_entry_type(const struct dentry *dentry)
{
	return dentry->d_flags & DCACHE_ENTRY_TYPE;
}

static inline bool d_is_miss(const struct dentry *dentry)
{
	return __d_entry_type(dentry) == DCACHE_MISS_TYPE;
}

static inline bool d_is_whiteout(const struct dentry *dentry)
{
	return __d_entry_type(dentry) == DCACHE_WHITEOUT_TYPE;
}

static inline bool d_can_lookup(const struct dentry *dentry)
{
	return __d_entry_type(dentry) == DCACHE_DIRECTORY_TYPE;
}

static inline bool d_is_autodir(const struct dentry *dentry)
{
	return __d_entry_type(dentry) == DCACHE_AUTODIR_TYPE;
}

static inline bool d_is_dir(const struct dentry *dentry)
{
	return d_can_lookup(dentry) || d_is_autodir(dentry);
}

static inline bool d_is_symlink(const struct dentry *dentry)
{
	return __d_entry_type(dentry) == DCACHE_SYMLINK_TYPE;
}

static inline bool d_is_reg(const struct dentry *dentry)
{
	return __d_entry_type(dentry) == DCACHE_REGULAR_TYPE;
}

static inline bool d_is_special(const struct dentry *dentry)
{
	return __d_entry_type(dentry) == DCACHE_SPECIAL_TYPE;
}

static inline bool d_is_file(const struct dentry *dentry)
{
	return d_is_reg(dentry) || d_is_special(dentry);
}

static inline bool d_is_negative(const struct dentry *dentry)
{
	// TODO: check d_is_whiteout(dentry) also.
	return d_is_miss(dentry);
}

static inline bool d_is_positive(const struct dentry *dentry)
{
	return !d_is_negative(dentry);
}

/**
 * d_really_is_negative - Determine if a dentry is really negative (ignoring fallthroughs)
 * @dentry: The dentry in question
 *
 * Returns true if the dentry represents either an absent name or a name that
 * doesn't map to an inode (ie. ->d_inode is NULL).  The dentry could represent
 * a true miss, a whiteout that isn't represented by a 0,0 chardev or a
 * fallthrough marker in an opaque directory.
 *
 * Note!  (1) This should be used *only* by a filesystem to examine its own
 * dentries.  It should not be used to look at some other filesystem's
 * dentries.  (2) It should also be used in combination with d_inode() to get
 * the inode.  (3) The dentry may have something attached to ->d_lower and the
 * type field of the flags may be set to something other than miss or whiteout.
 */
static inline bool d_really_is_negative(const struct dentry *dentry)
{
	return dentry->d_inode == NULL;
}

/**
 * d_really_is_positive - Determine if a dentry is really positive (ignoring fallthroughs)
 * @dentry: The dentry in question
 *
 * Returns true if the dentry represents a name that maps to an inode
 * (ie. ->d_inode is not NULL).  The dentry might still represent a whiteout if
 * that is represented on medium as a 0,0 chardev.
 *
 * Note!  (1) This should be used *only* by a filesystem to examine its own
 * dentries.  It should not be used to look at some other filesystem's
 * dentries.  (2) It should also be used in combination with d_inode() to get
 * the inode.
 */
static inline bool d_really_is_positive(const struct dentry *dentry)
{
	return dentry->d_inode != NULL;
}

static inline int simple_positive(struct dentry *dentry)
{
	return d_really_is_positive(dentry) && !d_unhashed(dentry);
}

extern void d_set_fallthru(struct dentry *dentry);

static inline bool d_is_fallthru(const struct dentry *dentry)
{
	return dentry->d_flags & DCACHE_FALLTHRU;
}


extern int sysctl_vfs_cache_pressure;

static inline unsigned long vfs_pressure_ratio(unsigned long val)
{
	return mult_frac(val, sysctl_vfs_cache_pressure, 100);
}

/**
 * d_inode - Get the actual inode of this dentry
 * @dentry: The dentry to query
 *
 * This is the helper normal filesystems should use to get at their own inodes
 * in their own dentries and ignore the layering superimposed upon them.
 */
static inline struct inode *d_inode(const struct dentry *dentry)
{
	return dentry->d_inode;
}

/**
 * d_inode_rcu - Get the actual inode of this dentry with ACCESS_ONCE()
 * @dentry: The dentry to query
 *
 * This is the helper normal filesystems should use to get at their own inodes
 * in their own dentries and ignore the layering superimposed upon them.
 */
static inline struct inode *d_inode_rcu(const struct dentry *dentry)
{
	return ACCESS_ONCE(dentry->d_inode);
}

/**
 * d_backing_inode - Get upper or lower inode we should be using
 * @upper: The upper layer
 *
 * This is the helper that should be used to get at the inode that will be used
 * if this dentry were to be opened as a file.  The inode may be on the upper
 * dentry or it may be on a lower dentry pinned by the upper.
 *
 * Normal filesystems should not use this to access their own inodes.
 */
static inline struct inode *d_backing_inode(const struct dentry *upper)
{
	struct inode *inode = upper->d_inode;

	return inode;
}

/**
 * d_backing_dentry - Get upper or lower dentry we should be using
 * @upper: The upper layer
 *
 * This is the helper that should be used to get the dentry of the inode that
 * will be used if this dentry were opened as a file.  It may be the upper
 * dentry or it may be a lower dentry pinned by the upper.
 *
 * Normal filesystems should not use this to access their own dentries.
 */
static inline struct dentry *d_backing_dentry(struct dentry *upper)
{
	return upper;
}

/**
 * d_real - Return the real dentry
 * @dentry: the dentry to query
 * @inode: inode to select the dentry from multiple layers (can be NULL)
 * @flags: open flags to control copy-up behavior
 *
 * If dentry is on an union/overlay, then return the underlying, real dentry.
 * Otherwise return the dentry itself.
 *
 * See also: Documentation/filesystems/vfs.txt
 */
static inline struct dentry *d_real(struct dentry *dentry,
				    const struct inode *inode,
				    unsigned int flags)
{
	if (unlikely(dentry->d_flags & DCACHE_OP_REAL))
		return dentry->d_op->d_real(dentry, inode, flags);
	else
		return dentry;
}

/**
 * d_real_inode - Return the real inode
 * @dentry: The dentry to query
 *
 * If dentry is on an union/overlay, then return the underlying, real inode.
 * Otherwise return d_inode().
 */
static inline struct inode *d_real_inode(const struct dentry *dentry)
{
	/* This usage of d_real() results in const dentry */
	return d_backing_inode(d_real((struct dentry *) dentry, NULL, 0));
}


#endif	/* __LINUX_DCACHE_H */<|MERGE_RESOLUTION|>--- conflicted
+++ resolved
@@ -140,12 +140,8 @@
 	char *(*d_dname)(struct dentry *, char *, int);
 	struct vfsmount *(*d_automount)(struct path *);
 	int (*d_manage)(struct dentry *, bool);
-<<<<<<< HEAD
-	struct inode *(*d_select_inode)(struct dentry *, unsigned);
-=======
 	struct dentry *(*d_real)(struct dentry *, const struct inode *,
 				 unsigned int);
->>>>>>> f2ed3bfc
 } ____cacheline_aligned;
 
 /*
@@ -211,15 +207,11 @@
 
 #define DCACHE_MAY_FREE			0x00800000
 #define DCACHE_FALLTHRU			0x01000000 /* Fall through to lower layer */
-<<<<<<< HEAD
-#define DCACHE_OP_SELECT_INODE		0x02000000 /* Unioned entry: dcache op selects inode */
-=======
 #define DCACHE_ENCRYPTED_WITH_KEY	0x02000000 /* dir is encrypted with a valid key */
 #define DCACHE_OP_REAL			0x04000000
 
 #define DCACHE_PAR_LOOKUP		0x10000000 /* being looked up (with parent locked shared) */
 #define DCACHE_DENTRY_CURSOR		0x20000000
->>>>>>> f2ed3bfc
 
 extern seqlock_t rename_lock;
 
