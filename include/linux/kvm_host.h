#ifndef __KVM_HOST_H
#define __KVM_HOST_H

/*
 * This work is licensed under the terms of the GNU GPL, version 2.  See
 * the COPYING file in the top-level directory.
 */

#include <linux/types.h>
#include <linux/hardirq.h>
#include <linux/list.h>
#include <linux/mutex.h>
#include <linux/spinlock.h>
#include <linux/signal.h>
#include <linux/sched.h>
#include <linux/bug.h>
#include <linux/mm.h>
#include <linux/mmu_notifier.h>
#include <linux/preempt.h>
#include <linux/msi.h>
#include <linux/slab.h>
#include <linux/rcupdate.h>
#include <linux/ratelimit.h>
#include <linux/err.h>
#include <linux/irqflags.h>
#include <linux/context_tracking.h>
#include <linux/irqbypass.h>
#include <linux/swait.h>
#include <asm/signal.h>

#include <linux/kvm.h>
#include <linux/kvm_para.h>

#include <linux/kvm_types.h>

#include <asm/kvm_host.h>

#ifndef KVM_MAX_VCPU_ID
#define KVM_MAX_VCPU_ID KVM_MAX_VCPUS
#endif

/*
 * The bit 16 ~ bit 31 of kvm_memory_region::flags are internally used
 * in kvm, other bits are visible for userspace which are defined in
 * include/linux/kvm_h.
 */
#define KVM_MEMSLOT_INVALID	(1UL << 16)
#define KVM_MEMSLOT_INCOHERENT	(1UL << 17)

/* Two fragments for cross MMIO pages. */
#define KVM_MAX_MMIO_FRAGMENTS	2

#ifndef KVM_ADDRESS_SPACE_NUM
#define KVM_ADDRESS_SPACE_NUM	1
#endif

/*
 * For the normal pfn, the highest 12 bits should be zero,
 * so we can mask bit 62 ~ bit 52  to indicate the error pfn,
 * mask bit 63 to indicate the noslot pfn.
 */
#define KVM_PFN_ERR_MASK	(0x7ffULL << 52)
#define KVM_PFN_ERR_NOSLOT_MASK	(0xfffULL << 52)
#define KVM_PFN_NOSLOT		(0x1ULL << 63)

#define KVM_PFN_ERR_FAULT	(KVM_PFN_ERR_MASK)
#define KVM_PFN_ERR_HWPOISON	(KVM_PFN_ERR_MASK + 1)
#define KVM_PFN_ERR_RO_FAULT	(KVM_PFN_ERR_MASK + 2)

/*
 * error pfns indicate that the gfn is in slot but faild to
 * translate it to pfn on host.
 */
static inline bool is_error_pfn(kvm_pfn_t pfn)
{
	return !!(pfn & KVM_PFN_ERR_MASK);
}

/*
 * error_noslot pfns indicate that the gfn can not be
 * translated to pfn - it is not in slot or failed to
 * translate it to pfn.
 */
static inline bool is_error_noslot_pfn(kvm_pfn_t pfn)
{
	return !!(pfn & KVM_PFN_ERR_NOSLOT_MASK);
}

/* noslot pfn indicates that the gfn is not in slot. */
static inline bool is_noslot_pfn(kvm_pfn_t pfn)
{
	return pfn == KVM_PFN_NOSLOT;
}

/*
 * architectures with KVM_HVA_ERR_BAD other than PAGE_OFFSET (e.g. s390)
 * provide own defines and kvm_is_error_hva
 */
#ifndef KVM_HVA_ERR_BAD

#define KVM_HVA_ERR_BAD		(PAGE_OFFSET)
#define KVM_HVA_ERR_RO_BAD	(PAGE_OFFSET + PAGE_SIZE)

static inline bool kvm_is_error_hva(unsigned long addr)
{
	return addr >= PAGE_OFFSET;
}

#endif

#define KVM_ERR_PTR_BAD_PAGE	(ERR_PTR(-ENOENT))

static inline bool is_error_page(struct page *page)
{
	return IS_ERR(page);
}

/*
 * Architecture-independent vcpu->requests bit members
 * Bits 4-7 are reserved for more arch-independent bits.
 */
#define KVM_REQ_TLB_FLUSH          0
#define KVM_REQ_MMU_RELOAD         1
#define KVM_REQ_PENDING_TIMER      2
#define KVM_REQ_UNHALT             3

#define KVM_USERSPACE_IRQ_SOURCE_ID		0
#define KVM_IRQFD_RESAMPLE_IRQ_SOURCE_ID	1

extern struct kmem_cache *kvm_vcpu_cache;

extern spinlock_t kvm_lock;
extern struct list_head vm_list;

struct kvm_io_range {
	gpa_t addr;
	int len;
	struct kvm_io_device *dev;
};

#define NR_IOBUS_DEVS 1000

struct kvm_io_bus {
	int dev_count;
	int ioeventfd_count;
	struct kvm_io_range range[];
};

enum kvm_bus {
	KVM_MMIO_BUS,
	KVM_PIO_BUS,
	KVM_VIRTIO_CCW_NOTIFY_BUS,
	KVM_FAST_MMIO_BUS,
	KVM_NR_BUSES
};

int kvm_io_bus_write(struct kvm_vcpu *vcpu, enum kvm_bus bus_idx, gpa_t addr,
		     int len, const void *val);
int kvm_io_bus_write_cookie(struct kvm_vcpu *vcpu, enum kvm_bus bus_idx,
			    gpa_t addr, int len, const void *val, long cookie);
int kvm_io_bus_read(struct kvm_vcpu *vcpu, enum kvm_bus bus_idx, gpa_t addr,
		    int len, void *val);
int kvm_io_bus_register_dev(struct kvm *kvm, enum kvm_bus bus_idx, gpa_t addr,
			    int len, struct kvm_io_device *dev);
int kvm_io_bus_unregister_dev(struct kvm *kvm, enum kvm_bus bus_idx,
			      struct kvm_io_device *dev);
struct kvm_io_device *kvm_io_bus_get_dev(struct kvm *kvm, enum kvm_bus bus_idx,
					 gpa_t addr);

#ifdef CONFIG_KVM_ASYNC_PF
struct kvm_async_pf {
	struct work_struct work;
	struct list_head link;
	struct list_head queue;
	struct kvm_vcpu *vcpu;
	struct mm_struct *mm;
	gva_t gva;
	unsigned long addr;
	struct kvm_arch_async_pf arch;
	bool   wakeup_all;
};

void kvm_clear_async_pf_completion_queue(struct kvm_vcpu *vcpu);
void kvm_check_async_pf_completion(struct kvm_vcpu *vcpu);
int kvm_setup_async_pf(struct kvm_vcpu *vcpu, gva_t gva, unsigned long hva,
		       struct kvm_arch_async_pf *arch);
int kvm_async_pf_wakeup_all(struct kvm_vcpu *vcpu);
#endif

enum {
	OUTSIDE_GUEST_MODE,
	IN_GUEST_MODE,
	EXITING_GUEST_MODE,
	READING_SHADOW_PAGE_TABLES,
};

/*
 * Sometimes a large or cross-page mmio needs to be broken up into separate
 * exits for userspace servicing.
 */
struct kvm_mmio_fragment {
	gpa_t gpa;
	void *data;
	unsigned len;
};

struct kvm_vcpu {
	struct kvm *kvm;
#ifdef CONFIG_PREEMPT_NOTIFIERS
	struct preempt_notifier preempt_notifier;
#endif
	int cpu;
	int vcpu_id;
	int srcu_idx;
	int mode;
	unsigned long requests;
	unsigned long guest_debug;

	int pre_pcpu;
	struct list_head blocked_vcpu_list;

	struct mutex mutex;
	struct kvm_run *run;

	int fpu_active;
	int guest_fpu_loaded, guest_xcr0_loaded;
	unsigned char fpu_counter;
	struct swait_queue_head wq;
	struct pid *pid;
	int sigset_active;
	sigset_t sigset;
	struct kvm_vcpu_stat stat;
	unsigned int halt_poll_ns;
	bool valid_wakeup;

#ifdef CONFIG_HAS_IOMEM
	int mmio_needed;
	int mmio_read_completed;
	int mmio_is_write;
	int mmio_cur_fragment;
	int mmio_nr_fragments;
	struct kvm_mmio_fragment mmio_fragments[KVM_MAX_MMIO_FRAGMENTS];
#endif

#ifdef CONFIG_KVM_ASYNC_PF
	struct {
		u32 queued;
		struct list_head queue;
		struct list_head done;
		spinlock_t lock;
	} async_pf;
#endif

#ifdef CONFIG_HAVE_KVM_CPU_RELAX_INTERCEPT
	/*
	 * Cpu relax intercept or pause loop exit optimization
	 * in_spin_loop: set when a vcpu does a pause loop exit
	 *  or cpu relax intercepted.
	 * dy_eligible: indicates whether vcpu is eligible for directed yield.
	 */
	struct {
		bool in_spin_loop;
		bool dy_eligible;
	} spin_loop;
#endif
	bool preempted;
	struct kvm_vcpu_arch arch;
	struct dentry *debugfs_dentry;
};

static inline int kvm_vcpu_exiting_guest_mode(struct kvm_vcpu *vcpu)
{
	return cmpxchg(&vcpu->mode, IN_GUEST_MODE, EXITING_GUEST_MODE);
}

/*
 * Some of the bitops functions do not support too long bitmaps.
 * This number must be determined not to exceed such limits.
 */
#define KVM_MEM_MAX_NR_PAGES ((1UL << 31) - 1)

struct kvm_memory_slot {
	gfn_t base_gfn;
	unsigned long npages;
	unsigned long *dirty_bitmap;
	struct kvm_arch_memory_slot arch;
	unsigned long userspace_addr;
	u32 flags;
	short id;
};

static inline unsigned long kvm_dirty_bitmap_bytes(struct kvm_memory_slot *memslot)
{
	return ALIGN(memslot->npages, BITS_PER_LONG) / 8;
}

struct kvm_s390_adapter_int {
	u64 ind_addr;
	u64 summary_addr;
	u64 ind_offset;
	u32 summary_offset;
	u32 adapter_id;
};

struct kvm_hv_sint {
	u32 vcpu;
	u32 sint;
};

struct kvm_kernel_irq_routing_entry {
	u32 gsi;
	u32 type;
	int (*set)(struct kvm_kernel_irq_routing_entry *e,
		   struct kvm *kvm, int irq_source_id, int level,
		   bool line_status);
	union {
		struct {
			unsigned irqchip;
			unsigned pin;
		} irqchip;
		struct {
			u32 address_lo;
			u32 address_hi;
			u32 data;
			u32 flags;
			u32 devid;
		} msi;
		struct kvm_s390_adapter_int adapter;
		struct kvm_hv_sint hv_sint;
	};
	struct hlist_node link;
};

#ifdef CONFIG_HAVE_KVM_IRQ_ROUTING
struct kvm_irq_routing_table {
	int chip[KVM_NR_IRQCHIPS][KVM_IRQCHIP_NUM_PINS];
	u32 nr_rt_entries;
	/*
	 * Array indexed by gsi. Each entry contains list of irq chips
	 * the gsi is connected to.
	 */
	struct hlist_head map[0];
};
#endif

#ifndef KVM_PRIVATE_MEM_SLOTS
#define KVM_PRIVATE_MEM_SLOTS 0
#endif

#ifndef KVM_MEM_SLOTS_NUM
#define KVM_MEM_SLOTS_NUM (KVM_USER_MEM_SLOTS + KVM_PRIVATE_MEM_SLOTS)
#endif

#ifndef __KVM_VCPU_MULTIPLE_ADDRESS_SPACE
static inline int kvm_arch_vcpu_memslots_id(struct kvm_vcpu *vcpu)
{
	return 0;
}
#endif

/*
 * Note:
 * memslots are not sorted by id anymore, please use id_to_memslot()
 * to get the memslot by its id.
 */
struct kvm_memslots {
	u64 generation;
	struct kvm_memory_slot memslots[KVM_MEM_SLOTS_NUM];
	/* The mapping table from slot id to the index in memslots[]. */
	short id_to_index[KVM_MEM_SLOTS_NUM];
	atomic_t lru_slot;
	int used_slots;
};

struct kvm {
	spinlock_t mmu_lock;
	struct mutex slots_lock;
	struct mm_struct *mm; /* userspace tied to this vm */
	struct kvm_memslots *memslots[KVM_ADDRESS_SPACE_NUM];
	struct srcu_struct srcu;
	struct srcu_struct irq_srcu;
	struct kvm_vcpu *vcpus[KVM_MAX_VCPUS];

	/*
	 * created_vcpus is protected by kvm->lock, and is incremented
	 * at the beginning of KVM_CREATE_VCPU.  online_vcpus is only
	 * incremented after storing the kvm_vcpu pointer in vcpus,
	 * and is accessed atomically.
	 */
	atomic_t online_vcpus;
	int created_vcpus;
	int last_boosted_vcpu;
	struct list_head vm_list;
	struct mutex lock;
	struct kvm_io_bus *buses[KVM_NR_BUSES];
#ifdef CONFIG_HAVE_KVM_EVENTFD
	struct {
		spinlock_t        lock;
		struct list_head  items;
		struct list_head  resampler_list;
		struct mutex      resampler_lock;
	} irqfds;
	struct list_head ioeventfds;
#endif
	struct kvm_vm_stat stat;
	struct kvm_arch arch;
	atomic_t users_count;
#ifdef KVM_COALESCED_MMIO_PAGE_OFFSET
	struct kvm_coalesced_mmio_ring *coalesced_mmio_ring;
	spinlock_t ring_lock;
	struct list_head coalesced_zones;
#endif

	struct mutex irq_lock;
#ifdef CONFIG_HAVE_KVM_IRQCHIP
	/*
	 * Update side is protected by irq_lock.
	 */
	struct kvm_irq_routing_table __rcu *irq_routing;
#endif
#ifdef CONFIG_HAVE_KVM_IRQFD
	struct hlist_head irq_ack_notifier_list;
#endif

#if defined(CONFIG_MMU_NOTIFIER) && defined(KVM_ARCH_WANT_MMU_NOTIFIER)
	struct mmu_notifier mmu_notifier;
	unsigned long mmu_notifier_seq;
	long mmu_notifier_count;
#endif
	long tlbs_dirty;
	struct list_head devices;
	struct dentry *debugfs_dentry;
	struct kvm_stat_data **debugfs_stat_data;
};

#define kvm_err(fmt, ...) \
	pr_err("kvm [%i]: " fmt, task_pid_nr(current), ## __VA_ARGS__)
#define kvm_info(fmt, ...) \
	pr_info("kvm [%i]: " fmt, task_pid_nr(current), ## __VA_ARGS__)
#define kvm_debug(fmt, ...) \
	pr_debug("kvm [%i]: " fmt, task_pid_nr(current), ## __VA_ARGS__)
#define kvm_pr_unimpl(fmt, ...) \
	pr_err_ratelimited("kvm [%i]: " fmt, \
			   task_tgid_nr(current), ## __VA_ARGS__)

/* The guest did something we don't support. */
#define vcpu_unimpl(vcpu, fmt, ...)					\
	kvm_pr_unimpl("vcpu%i, guest rIP: 0x%lx " fmt,			\
			(vcpu)->vcpu_id, kvm_rip_read(vcpu), ## __VA_ARGS__)

#define vcpu_debug(vcpu, fmt, ...)					\
	kvm_debug("vcpu%i " fmt, (vcpu)->vcpu_id, ## __VA_ARGS__)
#define vcpu_err(vcpu, fmt, ...)					\
	kvm_err("vcpu%i " fmt, (vcpu)->vcpu_id, ## __VA_ARGS__)

static inline struct kvm_vcpu *kvm_get_vcpu(struct kvm *kvm, int i)
{
	/* Pairs with smp_wmb() in kvm_vm_ioctl_create_vcpu, in case
	 * the caller has read kvm->online_vcpus before (as is the case
	 * for kvm_for_each_vcpu, for example).
	 */
	smp_rmb();
	return kvm->vcpus[i];
}

#define kvm_for_each_vcpu(idx, vcpup, kvm) \
	for (idx = 0; \
	     idx < atomic_read(&kvm->online_vcpus) && \
	     (vcpup = kvm_get_vcpu(kvm, idx)) != NULL; \
	     idx++)

static inline struct kvm_vcpu *kvm_get_vcpu_by_id(struct kvm *kvm, int id)
{
<<<<<<< HEAD
	struct kvm_vcpu *vcpu;
	int i;

=======
	struct kvm_vcpu *vcpu = NULL;
	int i;

	if (id < 0)
		return NULL;
	if (id < KVM_MAX_VCPUS)
		vcpu = kvm_get_vcpu(kvm, id);
	if (vcpu && vcpu->vcpu_id == id)
		return vcpu;
>>>>>>> f2ed3bfc
	kvm_for_each_vcpu(i, vcpu, kvm)
		if (vcpu->vcpu_id == id)
			return vcpu;
	return NULL;
}

#define kvm_for_each_memslot(memslot, slots)	\
	for (memslot = &slots->memslots[0];	\
	      memslot < slots->memslots + KVM_MEM_SLOTS_NUM && memslot->npages;\
		memslot++)

int kvm_vcpu_init(struct kvm_vcpu *vcpu, struct kvm *kvm, unsigned id);
void kvm_vcpu_uninit(struct kvm_vcpu *vcpu);

int __must_check vcpu_load(struct kvm_vcpu *vcpu);
void vcpu_put(struct kvm_vcpu *vcpu);

#ifdef __KVM_HAVE_IOAPIC
void kvm_vcpu_request_scan_ioapic(struct kvm *kvm);
void kvm_arch_post_irq_routing_update(struct kvm *kvm);
#else
static inline void kvm_vcpu_request_scan_ioapic(struct kvm *kvm)
{
}
static inline void kvm_arch_post_irq_routing_update(struct kvm *kvm)
{
}
#endif

#ifdef CONFIG_HAVE_KVM_IRQFD
int kvm_irqfd_init(void);
void kvm_irqfd_exit(void);
#else
static inline int kvm_irqfd_init(void)
{
	return 0;
}

static inline void kvm_irqfd_exit(void)
{
}
#endif
int kvm_init(void *opaque, unsigned vcpu_size, unsigned vcpu_align,
		  struct module *module);
void kvm_exit(void);

void kvm_get_kvm(struct kvm *kvm);
void kvm_put_kvm(struct kvm *kvm);

static inline struct kvm_memslots *__kvm_memslots(struct kvm *kvm, int as_id)
{
	return rcu_dereference_check(kvm->memslots[as_id],
			srcu_read_lock_held(&kvm->srcu)
			|| lockdep_is_held(&kvm->slots_lock));
}

static inline struct kvm_memslots *kvm_memslots(struct kvm *kvm)
{
	return __kvm_memslots(kvm, 0);
}

static inline struct kvm_memslots *kvm_vcpu_memslots(struct kvm_vcpu *vcpu)
{
	int as_id = kvm_arch_vcpu_memslots_id(vcpu);

	return __kvm_memslots(vcpu->kvm, as_id);
}

static inline struct kvm_memory_slot *
id_to_memslot(struct kvm_memslots *slots, int id)
{
	int index = slots->id_to_index[id];
	struct kvm_memory_slot *slot;

	slot = &slots->memslots[index];

	WARN_ON(slot->id != id);
	return slot;
}

/*
 * KVM_SET_USER_MEMORY_REGION ioctl allows the following operations:
 * - create a new memory slot
 * - delete an existing memory slot
 * - modify an existing memory slot
 *   -- move it in the guest physical memory space
 *   -- just change its flags
 *
 * Since flags can be changed by some of these operations, the following
 * differentiation is the best we can do for __kvm_set_memory_region():
 */
enum kvm_mr_change {
	KVM_MR_CREATE,
	KVM_MR_DELETE,
	KVM_MR_MOVE,
	KVM_MR_FLAGS_ONLY,
};

int kvm_set_memory_region(struct kvm *kvm,
			  const struct kvm_userspace_memory_region *mem);
int __kvm_set_memory_region(struct kvm *kvm,
			    const struct kvm_userspace_memory_region *mem);
void kvm_arch_free_memslot(struct kvm *kvm, struct kvm_memory_slot *free,
			   struct kvm_memory_slot *dont);
int kvm_arch_create_memslot(struct kvm *kvm, struct kvm_memory_slot *slot,
			    unsigned long npages);
void kvm_arch_memslots_updated(struct kvm *kvm, struct kvm_memslots *slots);
int kvm_arch_prepare_memory_region(struct kvm *kvm,
				struct kvm_memory_slot *memslot,
				const struct kvm_userspace_memory_region *mem,
				enum kvm_mr_change change);
void kvm_arch_commit_memory_region(struct kvm *kvm,
				const struct kvm_userspace_memory_region *mem,
				const struct kvm_memory_slot *old,
				const struct kvm_memory_slot *new,
				enum kvm_mr_change change);
bool kvm_largepages_enabled(void);
void kvm_disable_largepages(void);
/* flush all memory translations */
void kvm_arch_flush_shadow_all(struct kvm *kvm);
/* flush memory translations pointing to 'slot' */
void kvm_arch_flush_shadow_memslot(struct kvm *kvm,
				   struct kvm_memory_slot *slot);

int gfn_to_page_many_atomic(struct kvm_memory_slot *slot, gfn_t gfn,
			    struct page **pages, int nr_pages);

struct page *gfn_to_page(struct kvm *kvm, gfn_t gfn);
unsigned long gfn_to_hva(struct kvm *kvm, gfn_t gfn);
unsigned long gfn_to_hva_prot(struct kvm *kvm, gfn_t gfn, bool *writable);
unsigned long gfn_to_hva_memslot(struct kvm_memory_slot *slot, gfn_t gfn);
unsigned long gfn_to_hva_memslot_prot(struct kvm_memory_slot *slot, gfn_t gfn,
				      bool *writable);
void kvm_release_page_clean(struct page *page);
void kvm_release_page_dirty(struct page *page);
void kvm_set_page_accessed(struct page *page);

kvm_pfn_t gfn_to_pfn_atomic(struct kvm *kvm, gfn_t gfn);
kvm_pfn_t gfn_to_pfn(struct kvm *kvm, gfn_t gfn);
kvm_pfn_t gfn_to_pfn_prot(struct kvm *kvm, gfn_t gfn, bool write_fault,
		      bool *writable);
kvm_pfn_t gfn_to_pfn_memslot(struct kvm_memory_slot *slot, gfn_t gfn);
kvm_pfn_t gfn_to_pfn_memslot_atomic(struct kvm_memory_slot *slot, gfn_t gfn);
kvm_pfn_t __gfn_to_pfn_memslot(struct kvm_memory_slot *slot, gfn_t gfn,
			       bool atomic, bool *async, bool write_fault,
			       bool *writable);

void kvm_release_pfn_clean(kvm_pfn_t pfn);
void kvm_set_pfn_dirty(kvm_pfn_t pfn);
void kvm_set_pfn_accessed(kvm_pfn_t pfn);
void kvm_get_pfn(kvm_pfn_t pfn);

int kvm_read_guest_page(struct kvm *kvm, gfn_t gfn, void *data, int offset,
			int len);
int kvm_read_guest_atomic(struct kvm *kvm, gpa_t gpa, void *data,
			  unsigned long len);
int kvm_read_guest(struct kvm *kvm, gpa_t gpa, void *data, unsigned long len);
int kvm_read_guest_cached(struct kvm *kvm, struct gfn_to_hva_cache *ghc,
			   void *data, unsigned long len);
int kvm_write_guest_page(struct kvm *kvm, gfn_t gfn, const void *data,
			 int offset, int len);
int kvm_write_guest(struct kvm *kvm, gpa_t gpa, const void *data,
		    unsigned long len);
int kvm_write_guest_cached(struct kvm *kvm, struct gfn_to_hva_cache *ghc,
			   void *data, unsigned long len);
int kvm_gfn_to_hva_cache_init(struct kvm *kvm, struct gfn_to_hva_cache *ghc,
			      gpa_t gpa, unsigned long len);
int kvm_clear_guest_page(struct kvm *kvm, gfn_t gfn, int offset, int len);
int kvm_clear_guest(struct kvm *kvm, gpa_t gpa, unsigned long len);
struct kvm_memory_slot *gfn_to_memslot(struct kvm *kvm, gfn_t gfn);
bool kvm_is_visible_gfn(struct kvm *kvm, gfn_t gfn);
unsigned long kvm_host_page_size(struct kvm *kvm, gfn_t gfn);
void mark_page_dirty(struct kvm *kvm, gfn_t gfn);

struct kvm_memslots *kvm_vcpu_memslots(struct kvm_vcpu *vcpu);
struct kvm_memory_slot *kvm_vcpu_gfn_to_memslot(struct kvm_vcpu *vcpu, gfn_t gfn);
kvm_pfn_t kvm_vcpu_gfn_to_pfn_atomic(struct kvm_vcpu *vcpu, gfn_t gfn);
kvm_pfn_t kvm_vcpu_gfn_to_pfn(struct kvm_vcpu *vcpu, gfn_t gfn);
struct page *kvm_vcpu_gfn_to_page(struct kvm_vcpu *vcpu, gfn_t gfn);
unsigned long kvm_vcpu_gfn_to_hva(struct kvm_vcpu *vcpu, gfn_t gfn);
unsigned long kvm_vcpu_gfn_to_hva_prot(struct kvm_vcpu *vcpu, gfn_t gfn, bool *writable);
int kvm_vcpu_read_guest_page(struct kvm_vcpu *vcpu, gfn_t gfn, void *data, int offset,
			     int len);
int kvm_vcpu_read_guest_atomic(struct kvm_vcpu *vcpu, gpa_t gpa, void *data,
			       unsigned long len);
int kvm_vcpu_read_guest(struct kvm_vcpu *vcpu, gpa_t gpa, void *data,
			unsigned long len);
int kvm_vcpu_write_guest_page(struct kvm_vcpu *vcpu, gfn_t gfn, const void *data,
			      int offset, int len);
int kvm_vcpu_write_guest(struct kvm_vcpu *vcpu, gpa_t gpa, const void *data,
			 unsigned long len);
void kvm_vcpu_mark_page_dirty(struct kvm_vcpu *vcpu, gfn_t gfn);

void kvm_vcpu_block(struct kvm_vcpu *vcpu);
void kvm_arch_vcpu_blocking(struct kvm_vcpu *vcpu);
void kvm_arch_vcpu_unblocking(struct kvm_vcpu *vcpu);
void kvm_vcpu_wake_up(struct kvm_vcpu *vcpu);
void kvm_vcpu_kick(struct kvm_vcpu *vcpu);
int kvm_vcpu_yield_to(struct kvm_vcpu *target);
void kvm_vcpu_on_spin(struct kvm_vcpu *vcpu);
void kvm_load_guest_fpu(struct kvm_vcpu *vcpu);
void kvm_put_guest_fpu(struct kvm_vcpu *vcpu);

void kvm_flush_remote_tlbs(struct kvm *kvm);
void kvm_reload_remote_mmus(struct kvm *kvm);
bool kvm_make_all_cpus_request(struct kvm *kvm, unsigned int req);

long kvm_arch_dev_ioctl(struct file *filp,
			unsigned int ioctl, unsigned long arg);
long kvm_arch_vcpu_ioctl(struct file *filp,
			 unsigned int ioctl, unsigned long arg);
int kvm_arch_vcpu_fault(struct kvm_vcpu *vcpu, struct vm_fault *vmf);

int kvm_vm_ioctl_check_extension(struct kvm *kvm, long ext);

int kvm_get_dirty_log(struct kvm *kvm,
			struct kvm_dirty_log *log, int *is_dirty);

int kvm_get_dirty_log_protect(struct kvm *kvm,
			struct kvm_dirty_log *log, bool *is_dirty);

void kvm_arch_mmu_enable_log_dirty_pt_masked(struct kvm *kvm,
					struct kvm_memory_slot *slot,
					gfn_t gfn_offset,
					unsigned long mask);

int kvm_vm_ioctl_get_dirty_log(struct kvm *kvm,
				struct kvm_dirty_log *log);

int kvm_vm_ioctl_irq_line(struct kvm *kvm, struct kvm_irq_level *irq_level,
			bool line_status);
long kvm_arch_vm_ioctl(struct file *filp,
		       unsigned int ioctl, unsigned long arg);

int kvm_arch_vcpu_ioctl_get_fpu(struct kvm_vcpu *vcpu, struct kvm_fpu *fpu);
int kvm_arch_vcpu_ioctl_set_fpu(struct kvm_vcpu *vcpu, struct kvm_fpu *fpu);

int kvm_arch_vcpu_ioctl_translate(struct kvm_vcpu *vcpu,
				    struct kvm_translation *tr);

int kvm_arch_vcpu_ioctl_get_regs(struct kvm_vcpu *vcpu, struct kvm_regs *regs);
int kvm_arch_vcpu_ioctl_set_regs(struct kvm_vcpu *vcpu, struct kvm_regs *regs);
int kvm_arch_vcpu_ioctl_get_sregs(struct kvm_vcpu *vcpu,
				  struct kvm_sregs *sregs);
int kvm_arch_vcpu_ioctl_set_sregs(struct kvm_vcpu *vcpu,
				  struct kvm_sregs *sregs);
int kvm_arch_vcpu_ioctl_get_mpstate(struct kvm_vcpu *vcpu,
				    struct kvm_mp_state *mp_state);
int kvm_arch_vcpu_ioctl_set_mpstate(struct kvm_vcpu *vcpu,
				    struct kvm_mp_state *mp_state);
int kvm_arch_vcpu_ioctl_set_guest_debug(struct kvm_vcpu *vcpu,
					struct kvm_guest_debug *dbg);
int kvm_arch_vcpu_ioctl_run(struct kvm_vcpu *vcpu, struct kvm_run *kvm_run);

int kvm_arch_init(void *opaque);
void kvm_arch_exit(void);

int kvm_arch_vcpu_init(struct kvm_vcpu *vcpu);
void kvm_arch_vcpu_uninit(struct kvm_vcpu *vcpu);

void kvm_arch_sched_in(struct kvm_vcpu *vcpu, int cpu);

void kvm_arch_vcpu_free(struct kvm_vcpu *vcpu);
void kvm_arch_vcpu_load(struct kvm_vcpu *vcpu, int cpu);
void kvm_arch_vcpu_put(struct kvm_vcpu *vcpu);
struct kvm_vcpu *kvm_arch_vcpu_create(struct kvm *kvm, unsigned int id);
int kvm_arch_vcpu_setup(struct kvm_vcpu *vcpu);
void kvm_arch_vcpu_postcreate(struct kvm_vcpu *vcpu);
void kvm_arch_vcpu_destroy(struct kvm_vcpu *vcpu);

bool kvm_arch_has_vcpu_debugfs(void);
int kvm_arch_create_vcpu_debugfs(struct kvm_vcpu *vcpu);

int kvm_arch_hardware_enable(void);
void kvm_arch_hardware_disable(void);
int kvm_arch_hardware_setup(void);
void kvm_arch_hardware_unsetup(void);
void kvm_arch_check_processor_compat(void *rtn);
int kvm_arch_vcpu_runnable(struct kvm_vcpu *vcpu);
int kvm_arch_vcpu_should_kick(struct kvm_vcpu *vcpu);

void *kvm_kvzalloc(unsigned long size);

#ifndef __KVM_HAVE_ARCH_VM_ALLOC
static inline struct kvm *kvm_arch_alloc_vm(void)
{
	return kzalloc(sizeof(struct kvm), GFP_KERNEL);
}

static inline void kvm_arch_free_vm(struct kvm *kvm)
{
	kfree(kvm);
}
#endif

#ifdef __KVM_HAVE_ARCH_NONCOHERENT_DMA
void kvm_arch_register_noncoherent_dma(struct kvm *kvm);
void kvm_arch_unregister_noncoherent_dma(struct kvm *kvm);
bool kvm_arch_has_noncoherent_dma(struct kvm *kvm);
#else
static inline void kvm_arch_register_noncoherent_dma(struct kvm *kvm)
{
}

static inline void kvm_arch_unregister_noncoherent_dma(struct kvm *kvm)
{
}

static inline bool kvm_arch_has_noncoherent_dma(struct kvm *kvm)
{
	return false;
}
#endif
#ifdef __KVM_HAVE_ARCH_ASSIGNED_DEVICE
void kvm_arch_start_assignment(struct kvm *kvm);
void kvm_arch_end_assignment(struct kvm *kvm);
bool kvm_arch_has_assigned_device(struct kvm *kvm);
#else
static inline void kvm_arch_start_assignment(struct kvm *kvm)
{
}

static inline void kvm_arch_end_assignment(struct kvm *kvm)
{
}

static inline bool kvm_arch_has_assigned_device(struct kvm *kvm)
{
	return false;
}
#endif

static inline struct swait_queue_head *kvm_arch_vcpu_wq(struct kvm_vcpu *vcpu)
{
#ifdef __KVM_HAVE_ARCH_WQP
	return vcpu->arch.wqp;
#else
	return &vcpu->wq;
#endif
}

#ifdef __KVM_HAVE_ARCH_INTC_INITIALIZED
/*
 * returns true if the virtual interrupt controller is initialized and
 * ready to accept virtual IRQ. On some architectures the virtual interrupt
 * controller is dynamically instantiated and this is not always true.
 */
bool kvm_arch_intc_initialized(struct kvm *kvm);
#else
static inline bool kvm_arch_intc_initialized(struct kvm *kvm)
{
	return true;
}
#endif

int kvm_arch_init_vm(struct kvm *kvm, unsigned long type);
void kvm_arch_destroy_vm(struct kvm *kvm);
void kvm_arch_sync_events(struct kvm *kvm);

int kvm_cpu_has_pending_timer(struct kvm_vcpu *vcpu);
void kvm_vcpu_kick(struct kvm_vcpu *vcpu);

bool kvm_is_reserved_pfn(kvm_pfn_t pfn);

struct kvm_irq_ack_notifier {
	struct hlist_node link;
	unsigned gsi;
	void (*irq_acked)(struct kvm_irq_ack_notifier *kian);
};

int kvm_irq_map_gsi(struct kvm *kvm,
		    struct kvm_kernel_irq_routing_entry *entries, int gsi);
int kvm_irq_map_chip_pin(struct kvm *kvm, unsigned irqchip, unsigned pin);

int kvm_set_irq(struct kvm *kvm, int irq_source_id, u32 irq, int level,
		bool line_status);
int kvm_set_msi(struct kvm_kernel_irq_routing_entry *irq_entry, struct kvm *kvm,
		int irq_source_id, int level, bool line_status);
int kvm_arch_set_irq_inatomic(struct kvm_kernel_irq_routing_entry *e,
			       struct kvm *kvm, int irq_source_id,
			       int level, bool line_status);
bool kvm_irq_has_notifier(struct kvm *kvm, unsigned irqchip, unsigned pin);
void kvm_notify_acked_gsi(struct kvm *kvm, int gsi);
void kvm_notify_acked_irq(struct kvm *kvm, unsigned irqchip, unsigned pin);
void kvm_register_irq_ack_notifier(struct kvm *kvm,
				   struct kvm_irq_ack_notifier *kian);
void kvm_unregister_irq_ack_notifier(struct kvm *kvm,
				   struct kvm_irq_ack_notifier *kian);
int kvm_request_irq_source_id(struct kvm *kvm);
void kvm_free_irq_source_id(struct kvm *kvm, int irq_source_id);

#ifdef CONFIG_KVM_DEVICE_ASSIGNMENT
int kvm_iommu_map_pages(struct kvm *kvm, struct kvm_memory_slot *slot);
void kvm_iommu_unmap_pages(struct kvm *kvm, struct kvm_memory_slot *slot);
#else
static inline int kvm_iommu_map_pages(struct kvm *kvm,
				      struct kvm_memory_slot *slot)
{
	return 0;
}

static inline void kvm_iommu_unmap_pages(struct kvm *kvm,
					 struct kvm_memory_slot *slot)
{
}
#endif

/*
 * search_memslots() and __gfn_to_memslot() are here because they are
 * used in non-modular code in arch/powerpc/kvm/book3s_hv_rm_mmu.c.
 * gfn_to_memslot() itself isn't here as an inline because that would
 * bloat other code too much.
 */
static inline struct kvm_memory_slot *
search_memslots(struct kvm_memslots *slots, gfn_t gfn)
{
	int start = 0, end = slots->used_slots;
	int slot = atomic_read(&slots->lru_slot);
	struct kvm_memory_slot *memslots = slots->memslots;

	if (gfn >= memslots[slot].base_gfn &&
	    gfn < memslots[slot].base_gfn + memslots[slot].npages)
		return &memslots[slot];

	while (start < end) {
		slot = start + (end - start) / 2;

		if (gfn >= memslots[slot].base_gfn)
			end = slot;
		else
			start = slot + 1;
	}

	if (gfn >= memslots[start].base_gfn &&
	    gfn < memslots[start].base_gfn + memslots[start].npages) {
		atomic_set(&slots->lru_slot, start);
		return &memslots[start];
	}

	return NULL;
}

static inline struct kvm_memory_slot *
__gfn_to_memslot(struct kvm_memslots *slots, gfn_t gfn)
{
	return search_memslots(slots, gfn);
}

static inline unsigned long
__gfn_to_hva_memslot(struct kvm_memory_slot *slot, gfn_t gfn)
{
	return slot->userspace_addr + (gfn - slot->base_gfn) * PAGE_SIZE;
}

static inline int memslot_id(struct kvm *kvm, gfn_t gfn)
{
	return gfn_to_memslot(kvm, gfn)->id;
}

static inline gfn_t
hva_to_gfn_memslot(unsigned long hva, struct kvm_memory_slot *slot)
{
	gfn_t gfn_offset = (hva - slot->userspace_addr) >> PAGE_SHIFT;

	return slot->base_gfn + gfn_offset;
}

static inline gpa_t gfn_to_gpa(gfn_t gfn)
{
	return (gpa_t)gfn << PAGE_SHIFT;
}

static inline gfn_t gpa_to_gfn(gpa_t gpa)
{
	return (gfn_t)(gpa >> PAGE_SHIFT);
}

static inline hpa_t pfn_to_hpa(kvm_pfn_t pfn)
{
	return (hpa_t)pfn << PAGE_SHIFT;
}

static inline bool kvm_is_error_gpa(struct kvm *kvm, gpa_t gpa)
{
	unsigned long hva = gfn_to_hva(kvm, gpa_to_gfn(gpa));

	return kvm_is_error_hva(hva);
}

enum kvm_stat_kind {
	KVM_STAT_VM,
	KVM_STAT_VCPU,
};

struct kvm_stat_data {
	int offset;
	struct kvm *kvm;
};

struct kvm_stats_debugfs_item {
	const char *name;
	int offset;
	enum kvm_stat_kind kind;
};
extern struct kvm_stats_debugfs_item debugfs_entries[];
extern struct dentry *kvm_debugfs_dir;

#if defined(CONFIG_MMU_NOTIFIER) && defined(KVM_ARCH_WANT_MMU_NOTIFIER)
static inline int mmu_notifier_retry(struct kvm *kvm, unsigned long mmu_seq)
{
	if (unlikely(kvm->mmu_notifier_count))
		return 1;
	/*
	 * Ensure the read of mmu_notifier_count happens before the read
	 * of mmu_notifier_seq.  This interacts with the smp_wmb() in
	 * mmu_notifier_invalidate_range_end to make sure that the caller
	 * either sees the old (non-zero) value of mmu_notifier_count or
	 * the new (incremented) value of mmu_notifier_seq.
	 * PowerPC Book3s HV KVM calls this under a per-page lock
	 * rather than under kvm->mmu_lock, for scalability, so
	 * can't rely on kvm->mmu_lock to keep things ordered.
	 */
	smp_rmb();
	if (kvm->mmu_notifier_seq != mmu_seq)
		return 1;
	return 0;
}
#endif

#ifdef CONFIG_HAVE_KVM_IRQ_ROUTING

#ifdef CONFIG_S390
#define KVM_MAX_IRQ_ROUTES 4096 //FIXME: we can have more than that...
#elif defined(CONFIG_ARM64)
#define KVM_MAX_IRQ_ROUTES 4096
#else
#define KVM_MAX_IRQ_ROUTES 1024
#endif

int kvm_set_irq_routing(struct kvm *kvm,
			const struct kvm_irq_routing_entry *entries,
			unsigned nr,
			unsigned flags);
int kvm_set_routing_entry(struct kvm *kvm,
			  struct kvm_kernel_irq_routing_entry *e,
			  const struct kvm_irq_routing_entry *ue);
void kvm_free_irq_routing(struct kvm *kvm);

#else

static inline void kvm_free_irq_routing(struct kvm *kvm) {}

#endif

int kvm_send_userspace_msi(struct kvm *kvm, struct kvm_msi *msi);

#ifdef CONFIG_HAVE_KVM_EVENTFD

void kvm_eventfd_init(struct kvm *kvm);
int kvm_ioeventfd(struct kvm *kvm, struct kvm_ioeventfd *args);

#ifdef CONFIG_HAVE_KVM_IRQFD
int kvm_irqfd(struct kvm *kvm, struct kvm_irqfd *args);
void kvm_irqfd_release(struct kvm *kvm);
void kvm_irq_routing_update(struct kvm *);
#else
static inline int kvm_irqfd(struct kvm *kvm, struct kvm_irqfd *args)
{
	return -EINVAL;
}

static inline void kvm_irqfd_release(struct kvm *kvm) {}
#endif

#else

static inline void kvm_eventfd_init(struct kvm *kvm) {}

static inline int kvm_irqfd(struct kvm *kvm, struct kvm_irqfd *args)
{
	return -EINVAL;
}

static inline void kvm_irqfd_release(struct kvm *kvm) {}

#ifdef CONFIG_HAVE_KVM_IRQCHIP
static inline void kvm_irq_routing_update(struct kvm *kvm)
{
}
#endif
void kvm_arch_irq_routing_update(struct kvm *kvm);

static inline int kvm_ioeventfd(struct kvm *kvm, struct kvm_ioeventfd *args)
{
	return -ENOSYS;
}

#endif /* CONFIG_HAVE_KVM_EVENTFD */

static inline void kvm_make_request(int req, struct kvm_vcpu *vcpu)
{
	/*
	 * Ensure the rest of the request is published to kvm_check_request's
	 * caller.  Paired with the smp_mb__after_atomic in kvm_check_request.
	 */
	smp_wmb();
	set_bit(req, &vcpu->requests);
}

static inline bool kvm_check_request(int req, struct kvm_vcpu *vcpu)
{
	if (test_bit(req, &vcpu->requests)) {
		clear_bit(req, &vcpu->requests);

		/*
		 * Ensure the rest of the request is visible to kvm_check_request's
		 * caller.  Paired with the smp_wmb in kvm_make_request.
		 */
		smp_mb__after_atomic();
		return true;
	} else {
		return false;
	}
}

extern bool kvm_rebooting;

struct kvm_device {
	struct kvm_device_ops *ops;
	struct kvm *kvm;
	void *private;
	struct list_head vm_node;
};

/* create, destroy, and name are mandatory */
struct kvm_device_ops {
	const char *name;

	/*
	 * create is called holding kvm->lock and any operations not suitable
	 * to do while holding the lock should be deferred to init (see
	 * below).
	 */
	int (*create)(struct kvm_device *dev, u32 type);

	/*
	 * init is called after create if create is successful and is called
	 * outside of holding kvm->lock.
	 */
	void (*init)(struct kvm_device *dev);

	/*
	 * Destroy is responsible for freeing dev.
	 *
	 * Destroy may be called before or after destructors are called
	 * on emulated I/O regions, depending on whether a reference is
	 * held by a vcpu or other kvm component that gets destroyed
	 * after the emulated I/O.
	 */
	void (*destroy)(struct kvm_device *dev);

	int (*set_attr)(struct kvm_device *dev, struct kvm_device_attr *attr);
	int (*get_attr)(struct kvm_device *dev, struct kvm_device_attr *attr);
	int (*has_attr)(struct kvm_device *dev, struct kvm_device_attr *attr);
	long (*ioctl)(struct kvm_device *dev, unsigned int ioctl,
		      unsigned long arg);
};

void kvm_device_get(struct kvm_device *dev);
void kvm_device_put(struct kvm_device *dev);
struct kvm_device *kvm_device_from_filp(struct file *filp);
int kvm_register_device_ops(struct kvm_device_ops *ops, u32 type);
void kvm_unregister_device_ops(u32 type);

extern struct kvm_device_ops kvm_mpic_ops;
extern struct kvm_device_ops kvm_xics_ops;
extern struct kvm_device_ops kvm_arm_vgic_v2_ops;
extern struct kvm_device_ops kvm_arm_vgic_v3_ops;

#ifdef CONFIG_HAVE_KVM_CPU_RELAX_INTERCEPT

static inline void kvm_vcpu_set_in_spin_loop(struct kvm_vcpu *vcpu, bool val)
{
	vcpu->spin_loop.in_spin_loop = val;
}
static inline void kvm_vcpu_set_dy_eligible(struct kvm_vcpu *vcpu, bool val)
{
	vcpu->spin_loop.dy_eligible = val;
}

#else /* !CONFIG_HAVE_KVM_CPU_RELAX_INTERCEPT */

static inline void kvm_vcpu_set_in_spin_loop(struct kvm_vcpu *vcpu, bool val)
{
}

static inline void kvm_vcpu_set_dy_eligible(struct kvm_vcpu *vcpu, bool val)
{
}
#endif /* CONFIG_HAVE_KVM_CPU_RELAX_INTERCEPT */

#ifdef CONFIG_HAVE_KVM_IRQ_BYPASS
bool kvm_arch_has_irq_bypass(void);
int kvm_arch_irq_bypass_add_producer(struct irq_bypass_consumer *,
			   struct irq_bypass_producer *);
void kvm_arch_irq_bypass_del_producer(struct irq_bypass_consumer *,
			   struct irq_bypass_producer *);
void kvm_arch_irq_bypass_stop(struct irq_bypass_consumer *);
void kvm_arch_irq_bypass_start(struct irq_bypass_consumer *);
int kvm_arch_update_irqfd_routing(struct kvm *kvm, unsigned int host_irq,
				  uint32_t guest_irq, bool set);
#endif /* CONFIG_HAVE_KVM_IRQ_BYPASS */

#ifdef CONFIG_HAVE_KVM_INVALID_WAKEUPS
/* If we wakeup during the poll time, was it a sucessful poll? */
static inline bool vcpu_valid_wakeup(struct kvm_vcpu *vcpu)
{
	return vcpu->valid_wakeup;
}

#else
static inline bool vcpu_valid_wakeup(struct kvm_vcpu *vcpu)
{
	return true;
}
#endif /* CONFIG_HAVE_KVM_INVALID_WAKEUPS */

#endif<|MERGE_RESOLUTION|>--- conflicted
+++ resolved
@@ -471,11 +471,6 @@
 
 static inline struct kvm_vcpu *kvm_get_vcpu_by_id(struct kvm *kvm, int id)
 {
-<<<<<<< HEAD
-	struct kvm_vcpu *vcpu;
-	int i;
-
-=======
 	struct kvm_vcpu *vcpu = NULL;
 	int i;
 
@@ -485,7 +480,6 @@
 		vcpu = kvm_get_vcpu(kvm, id);
 	if (vcpu && vcpu->vcpu_id == id)
 		return vcpu;
->>>>>>> f2ed3bfc
 	kvm_for_each_vcpu(i, vcpu, kvm)
 		if (vcpu->vcpu_id == id)
 			return vcpu;
