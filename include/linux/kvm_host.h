--- conflicted
+++ resolved
@@ -225,13 +225,8 @@
 
 void kvm_clear_async_pf_completion_queue(struct kvm_vcpu *vcpu);
 void kvm_check_async_pf_completion(struct kvm_vcpu *vcpu);
-<<<<<<< HEAD
-int kvm_setup_async_pf(struct kvm_vcpu *vcpu, gpa_t cr2_or_gpa,
-		       unsigned long hva, struct kvm_arch_async_pf *arch);
-=======
 bool kvm_setup_async_pf(struct kvm_vcpu *vcpu, gpa_t cr2_or_gpa,
 			unsigned long hva, struct kvm_arch_async_pf *arch);
->>>>>>> c1084c27
 int kvm_async_pf_wakeup_all(struct kvm_vcpu *vcpu);
 #endif
 
@@ -938,13 +933,9 @@
 int kvm_clear_guest(struct kvm *kvm, gpa_t gpa, unsigned long len);
 struct kvm_memory_slot *gfn_to_memslot(struct kvm *kvm, gfn_t gfn);
 bool kvm_is_visible_gfn(struct kvm *kvm, gfn_t gfn);
-<<<<<<< HEAD
-unsigned long kvm_host_page_size(struct kvm_vcpu *vcpu, gfn_t gfn);
-=======
 bool kvm_vcpu_is_visible_gfn(struct kvm_vcpu *vcpu, gfn_t gfn);
 unsigned long kvm_host_page_size(struct kvm_vcpu *vcpu, gfn_t gfn);
 void mark_page_dirty_in_slot(struct kvm *kvm, struct kvm_memory_slot *memslot, gfn_t gfn);
->>>>>>> c1084c27
 void mark_page_dirty(struct kvm *kvm, gfn_t gfn);
 
 struct kvm_memslots *kvm_vcpu_memslots(struct kvm_vcpu *vcpu);
@@ -1254,17 +1245,10 @@
 			start = slot + 1;
 	}
 
-<<<<<<< HEAD
-	if (start < slots->used_slots && gfn >= memslots[start].base_gfn &&
-	    gfn < memslots[start].base_gfn + memslots[start].npages) {
-		atomic_set(&slots->lru_slot, start);
-		return &memslots[start];
-=======
 	slot = try_get_memslot(slots, start, gfn);
 	if (slot) {
 		*index = start;
 		return slot;
->>>>>>> c1084c27
 	}
 
 	return NULL;
