/* SPDX-License-Identifier: GPL-2.0 */
/*
 *  include/linux/eventfd.h
 *
 *  Copyright (C) 2007  Davide Libenzi <davidel@xmailserver.org>
 *
 */

#ifndef _LINUX_EVENTFD_H
#define _LINUX_EVENTFD_H

#include <linux/wait.h>
#include <linux/err.h>
#include <linux/percpu-defs.h>
#include <linux/percpu.h>
#include <linux/sched.h>
#include <uapi/linux/eventfd.h>

/*
 * CAREFUL: Check include/uapi/asm-generic/fcntl.h when defining
 * new flags, since they might collide with O_* ones. We want
 * to re-use O_* flags that couldn't possibly have a meaning
 * from eventfd, in order to leave a free define-space for
 * shared O_* flags.
 */
#define EFD_SHARED_FCNTL_FLAGS (O_CLOEXEC | O_NONBLOCK)
#define EFD_FLAGS_SET (EFD_SHARED_FCNTL_FLAGS | EFD_SEMAPHORE)

struct eventfd_ctx;
struct file;

#ifdef CONFIG_EVENTFD

void eventfd_ctx_put(struct eventfd_ctx *ctx);
struct file *eventfd_fget(int fd);
struct eventfd_ctx *eventfd_ctx_fdget(int fd);
struct eventfd_ctx *eventfd_ctx_fileget(struct file *file);
__u64 eventfd_signal(struct eventfd_ctx *ctx, __u64 n);
<<<<<<< HEAD
__u64 eventfd_signal_mask(struct eventfd_ctx *ctx, __u64 n, unsigned mask);
=======
__u64 eventfd_signal_mask(struct eventfd_ctx *ctx, __u64 n, __poll_t mask);
>>>>>>> ccf0a997
int eventfd_ctx_remove_wait_queue(struct eventfd_ctx *ctx, wait_queue_entry_t *wait,
				  __u64 *cnt);
void eventfd_ctx_do_read(struct eventfd_ctx *ctx, __u64 *cnt);

static inline bool eventfd_signal_allowed(void)
{
	return !current->in_eventfd;
}

#else /* CONFIG_EVENTFD */

/*
 * Ugly ugly ugly error layer to support modules that uses eventfd but
 * pretend to work in !CONFIG_EVENTFD configurations. Namely, AIO.
 */

static inline struct eventfd_ctx *eventfd_ctx_fdget(int fd)
{
	return ERR_PTR(-ENOSYS);
}

static inline int eventfd_signal(struct eventfd_ctx *ctx, __u64 n)
{
	return -ENOSYS;
}

static inline int eventfd_signal_mask(struct eventfd_ctx *ctx, __u64 n,
				      unsigned mask)
{
	return -ENOSYS;
}

static inline void eventfd_ctx_put(struct eventfd_ctx *ctx)
{

}

static inline int eventfd_ctx_remove_wait_queue(struct eventfd_ctx *ctx,
						wait_queue_entry_t *wait, __u64 *cnt)
{
	return -ENOSYS;
}

static inline bool eventfd_signal_allowed(void)
{
	return true;
}

static inline void eventfd_ctx_do_read(struct eventfd_ctx *ctx, __u64 *cnt)
{

}

#endif

#endif /* _LINUX_EVENTFD_H */
<|MERGE_RESOLUTION|>--- conflicted
+++ resolved
@@ -36,11 +36,7 @@
 struct eventfd_ctx *eventfd_ctx_fdget(int fd);
 struct eventfd_ctx *eventfd_ctx_fileget(struct file *file);
 __u64 eventfd_signal(struct eventfd_ctx *ctx, __u64 n);
-<<<<<<< HEAD
-__u64 eventfd_signal_mask(struct eventfd_ctx *ctx, __u64 n, unsigned mask);
-=======
 __u64 eventfd_signal_mask(struct eventfd_ctx *ctx, __u64 n, __poll_t mask);
->>>>>>> ccf0a997
 int eventfd_ctx_remove_wait_queue(struct eventfd_ctx *ctx, wait_queue_entry_t *wait,
 				  __u64 *cnt);
 void eventfd_ctx_do_read(struct eventfd_ctx *ctx, __u64 *cnt);
