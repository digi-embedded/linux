--- conflicted
+++ resolved
@@ -300,15 +300,12 @@
  *		     if the function require special handling with lock and reg
  *		     handling and the operation cannot be represented as a simple
  *		     update_bits operation on a bus such as SPI, I2C, etc.
-<<<<<<< HEAD
-=======
  * @read: Optional callback that if filled will be used to perform all the
  *        bulk reads from the registers. Data is returned in the buffer used
  *        to transmit data.
  * @write: Same as above for writing.
  * @max_raw_read: Max raw read size that can be used on the device.
  * @max_raw_write: Max raw write size that can be used on the device.
->>>>>>> 29549c70
  * @fast_io:	  Register IO is fast. Use a spinlock instead of a mutex
  *	     	  to perform locking. This field is ignored if custom lock/unlock
  *	     	  functions are used (see fields lock/unlock of struct regmap_config).
@@ -398,15 +395,12 @@
 	int (*reg_write)(void *context, unsigned int reg, unsigned int val);
 	int (*reg_update_bits)(void *context, unsigned int reg,
 			       unsigned int mask, unsigned int val);
-<<<<<<< HEAD
-=======
 	/* Bulk read/write */
 	int (*read)(void *context, const void *reg_buf, size_t reg_size,
 		    void *val_buf, size_t val_size);
 	int (*write)(void *context, const void *data, size_t count);
 	size_t max_raw_read;
 	size_t max_raw_write;
->>>>>>> 29549c70
 
 	bool fast_io;
 	bool io_port;
