--- conflicted
+++ resolved
@@ -1159,11 +1159,7 @@
 static inline void ata_sas_port_suspend(struct ata_port *ap)
 {
 }
-<<<<<<< HEAD
-static inline void ata_sas_port_async_resume(struct ata_port *ap)
-=======
 static inline void ata_sas_port_resume(struct ata_port *ap)
->>>>>>> 33e8bb5d
 {
 }
 #endif
