/* SPDX-License-Identifier: GPL-2.0-only */
/*******************************************************************************

  Header file for stmmac platform data

  Copyright (C) 2009  STMicroelectronics Ltd


  Author: Giuseppe Cavallaro <peppe.cavallaro@st.com>
*******************************************************************************/

#ifndef __STMMAC_PLATFORM_DATA
#define __STMMAC_PLATFORM_DATA

#include <linux/platform_device.h>
#include <linux/phy.h>

#define MTL_MAX_RX_QUEUES	8
#define MTL_MAX_TX_QUEUES	8
#define STMMAC_CH_MAX		8

#define STMMAC_RX_COE_NONE	0
#define STMMAC_RX_COE_TYPE1	1
#define STMMAC_RX_COE_TYPE2	2

/* Define the macros for CSR clock range parameters to be passed by
 * platform code.
 * This could also be configured at run time using CPU freq framework. */

/* MDC Clock Selection define*/
#define	STMMAC_CSR_60_100M	0x0	/* MDC = clk_scr_i/42 */
#define	STMMAC_CSR_100_150M	0x1	/* MDC = clk_scr_i/62 */
#define	STMMAC_CSR_20_35M	0x2	/* MDC = clk_scr_i/16 */
#define	STMMAC_CSR_35_60M	0x3	/* MDC = clk_scr_i/26 */
#define	STMMAC_CSR_150_250M	0x4	/* MDC = clk_scr_i/102 */
#define	STMMAC_CSR_250_300M	0x5	/* MDC = clk_scr_i/122 */

/* MTL algorithms identifiers */
#define MTL_TX_ALGORITHM_WRR	0x0
#define MTL_TX_ALGORITHM_WFQ	0x1
#define MTL_TX_ALGORITHM_DWRR	0x2
#define MTL_TX_ALGORITHM_SP	0x3
#define MTL_RX_ALGORITHM_SP	0x4
#define MTL_RX_ALGORITHM_WSP	0x5

/* RX/TX Queue Mode */
#define MTL_QUEUE_AVB		0x0
#define MTL_QUEUE_DCB		0x1

/* The MDC clock could be set higher than the IEEE 802.3
 * specified frequency limit 0f 2.5 MHz, by programming a clock divider
 * of value different than the above defined values. The resultant MDIO
 * clock frequency of 12.5 MHz is applicable for the interfacing chips
 * supporting higher MDC clocks.
 * The MDC clock selection macros need to be defined for MDC clock rate
 * of 12.5 MHz, corresponding to the following selection.
 */
#define STMMAC_CSR_I_4		0x8	/* clk_csr_i/4 */
#define STMMAC_CSR_I_6		0x9	/* clk_csr_i/6 */
#define STMMAC_CSR_I_8		0xA	/* clk_csr_i/8 */
#define STMMAC_CSR_I_10		0xB	/* clk_csr_i/10 */
#define STMMAC_CSR_I_12		0xC	/* clk_csr_i/12 */
#define STMMAC_CSR_I_14		0xD	/* clk_csr_i/14 */
#define STMMAC_CSR_I_16		0xE	/* clk_csr_i/16 */
#define STMMAC_CSR_I_18		0xF	/* clk_csr_i/18 */

/* AXI DMA Burst length supported */
#define DMA_AXI_BLEN_4		(1 << 1)
#define DMA_AXI_BLEN_8		(1 << 2)
#define DMA_AXI_BLEN_16		(1 << 3)
#define DMA_AXI_BLEN_32		(1 << 4)
#define DMA_AXI_BLEN_64		(1 << 5)
#define DMA_AXI_BLEN_128	(1 << 6)
#define DMA_AXI_BLEN_256	(1 << 7)
#define DMA_AXI_BLEN_ALL (DMA_AXI_BLEN_4 | DMA_AXI_BLEN_8 | DMA_AXI_BLEN_16 \
			| DMA_AXI_BLEN_32 | DMA_AXI_BLEN_64 \
			| DMA_AXI_BLEN_128 | DMA_AXI_BLEN_256)

struct stmmac_priv;

/* Platfrom data for platform device structure's platform_data field */

struct stmmac_mdio_bus_data {
	unsigned int phy_mask;
	unsigned int has_xpcs;
	unsigned int xpcs_an_inband;
	int *irqs;
	int probed_phy_irq;
	bool needs_reset;
};

struct stmmac_dma_cfg {
	int pbl;
	int txpbl;
	int rxpbl;
	bool pblx8;
	int fixed_burst;
	int mixed_burst;
	bool aal;
	bool eame;
	bool multi_msi_en;
	bool dche;
};

#define AXI_BLEN	7
struct stmmac_axi {
	bool axi_lpi_en;
	bool axi_xit_frm;
	u32 axi_wr_osr_lmt;
	u32 axi_rd_osr_lmt;
	bool axi_kbbe;
	u32 axi_blen[AXI_BLEN];
	bool axi_fb;
	bool axi_mb;
	bool axi_rb;
};

#define EST_GCL		1024
struct stmmac_est {
	struct mutex lock;
	int enable;
	u32 btr_reserve[2];
	u32 btr_offset[2];
	u32 btr[2];
	u32 ctr[2];
	u32 ter;
	u32 gcl_unaligned[EST_GCL];
	u32 gcl[EST_GCL];
	u32 gcl_size;
};

struct stmmac_rxq_cfg {
	u8 mode_to_use;
	u32 chan;
	u8 pkt_route;
	bool use_prio;
	u32 prio;
};

struct stmmac_txq_cfg {
	u32 weight;
	u8 mode_to_use;
	/* Credit Base Shaper parameters */
	u32 send_slope;
	u32 idle_slope;
	u32 high_credit;
	u32 low_credit;
	bool use_prio;
	u32 prio;
	int tbs_en;
};

/* FPE link state */
enum stmmac_fpe_state {
	FPE_STATE_OFF = 0,
	FPE_STATE_CAPABLE = 1,
	FPE_STATE_ENTERING_ON = 2,
	FPE_STATE_ON = 3,
};

/* FPE link-partner hand-shaking mPacket type */
enum stmmac_mpacket_type {
	MPACKET_VERIFY = 0,
	MPACKET_RESPONSE = 1,
};

enum stmmac_fpe_task_state_t {
	__FPE_REMOVING,
	__FPE_TASK_SCHED,
};

struct stmmac_fpe_cfg {
	bool enable;				/* FPE enable */
	bool hs_enable;				/* FPE handshake enable */
	enum stmmac_fpe_state lp_fpe_state;	/* Link Partner FPE state */
	enum stmmac_fpe_state lo_fpe_state;	/* Local station FPE state */
};

struct stmmac_safety_feature_cfg {
	u32 tsoee;
	u32 mrxpee;
	u32 mestee;
	u32 mrxee;
	u32 mtxee;
	u32 epsi;
	u32 edpp;
	u32 prtyen;
	u32 tmouten;
};

/* Addresses that may be customized by a platform */
struct dwmac4_addrs {
	u32 dma_chan;
	u32 dma_chan_offset;
	u32 mtl_chan;
	u32 mtl_chan_offset;
	u32 mtl_ets_ctrl;
	u32 mtl_ets_ctrl_offset;
	u32 mtl_txq_weight;
	u32 mtl_txq_weight_offset;
	u32 mtl_send_slp_cred;
	u32 mtl_send_slp_cred_offset;
	u32 mtl_high_cred;
	u32 mtl_high_cred_offset;
	u32 mtl_low_cred;
	u32 mtl_low_cred_offset;
};

#define STMMAC_FLAG_HAS_INTEGRATED_PCS		BIT(0)
#define STMMAC_FLAG_SPH_DISABLE			BIT(1)
#define STMMAC_FLAG_USE_PHY_WOL			BIT(2)
#define STMMAC_FLAG_HAS_SUN8I			BIT(3)
#define STMMAC_FLAG_TSO_EN			BIT(4)
#define STMMAC_FLAG_SERDES_UP_AFTER_PHY_LINKUP	BIT(5)
#define STMMAC_FLAG_VLAN_FAIL_Q_EN		BIT(6)
#define STMMAC_FLAG_MULTI_MSI_EN		BIT(7)
#define STMMAC_FLAG_EXT_SNAPSHOT_EN		BIT(8)
#define STMMAC_FLAG_INT_SNAPSHOT_EN		BIT(9)
#define STMMAC_FLAG_RX_CLK_RUNS_IN_LPI		BIT(10)
#define STMMAC_FLAG_EN_TX_LPI_CLOCKGATING	BIT(11)
#define STMMAC_FLAG_HWTSTAMP_CORRECT_LATENCY	BIT(12)

struct plat_stmmacenet_data {
	int bus_id;
	int phy_addr;
	/* MAC ----- optional PCS ----- SerDes ----- optional PHY ----- Media
	 *       ^                               ^
	 * mac_interface                   phy_interface
	 *
	 * mac_interface is the MAC-side interface, which may be the same
	 * as phy_interface if there is no intervening PCS. If there is a
	 * PCS, then mac_interface describes the interface mode between the
	 * MAC and PCS, and phy_interface describes the interface mode
	 * between the PCS and PHY.
	 */
	phy_interface_t mac_interface;
	/* phy_interface is the PHY-side interface - the interface used by
	 * an attached PHY.
	 */
	phy_interface_t phy_interface;
	struct stmmac_mdio_bus_data *mdio_bus_data;
	struct device_node *phy_node;
	struct fwnode_handle *port_node;
	struct device_node *mdio_node;
	struct stmmac_dma_cfg *dma_cfg;
	struct stmmac_est *est;
	struct stmmac_fpe_cfg *fpe_cfg;
	struct stmmac_safety_feature_cfg *safety_feat_cfg;
	int clk_csr;
	int has_gmac;
	int enh_desc;
	int tx_coe;
	int rx_coe;
	int bugged_jumbo;
	int pmt;
	int force_sf_dma_mode;
	int force_thresh_dma_mode;
	int riwt_off;
	int max_speed;
	int maxmtu;
	int multicast_filter_bins;
	int unicast_filter_entries;
	int tx_fifo_size;
	int rx_fifo_size;
	u32 host_dma_width;
	u32 rx_queues_to_use;
	u32 tx_queues_to_use;
	u8 rx_sched_algorithm;
	u8 tx_sched_algorithm;
	struct stmmac_rxq_cfg rx_queues_cfg[MTL_MAX_RX_QUEUES];
	struct stmmac_txq_cfg tx_queues_cfg[MTL_MAX_TX_QUEUES];
<<<<<<< HEAD
	void (*fix_mac_speed)(void *priv, unsigned int speed);
=======
	void (*fix_mac_speed)(void *priv, unsigned int speed, unsigned int mode);
>>>>>>> ccf0a997
	int (*fix_soc_reset)(void *priv, void __iomem *ioaddr);
	int (*serdes_powerup)(struct net_device *ndev, void *priv);
	void (*serdes_powerdown)(struct net_device *ndev, void *priv);
	void (*speed_mode_2500)(struct net_device *ndev, void *priv);
	void (*ptp_clk_freq_config)(struct stmmac_priv *priv);
	int (*init)(struct platform_device *pdev, void *priv);
	void (*exit)(struct platform_device *pdev, void *priv);
	struct mac_device_info *(*setup)(void *priv);
	int (*clks_config)(void *priv, bool enabled);
	int (*crosststamp)(ktime_t *device, struct system_counterval_t *system,
			   void *ctx);
	void (*dump_debug_regs)(void *priv);
	void *bsp_priv;
	struct clk *stmmac_clk;
	struct clk *pclk;
	struct clk *clk_ptp_ref;
	unsigned int clk_ptp_rate;
	unsigned int clk_ref_rate;
	unsigned int mult_fact_100ns;
	s32 ptp_max_adj;
	u32 cdc_error_adj;
	struct reset_control *stmmac_rst;
	struct reset_control *stmmac_ahb_rst;
	struct stmmac_axi *axi;
	int has_gmac4;
	int rss_en;
	int mac_port_sel_speed;
<<<<<<< HEAD
	bool en_tx_lpi_clockgating;
	bool rx_clk_runs_in_lpi;
=======
>>>>>>> ccf0a997
	int has_xgmac;
	u8 vlan_fail_q;
	unsigned int eee_usecs_rate;
	struct pci_dev *pdev;
	int int_snapshot_num;
	int ext_snapshot_num;
	int msi_mac_vec;
	int msi_wol_vec;
	int msi_lpi_vec;
	int msi_sfty_ce_vec;
	int msi_sfty_ue_vec;
	int msi_rx_base_vec;
	int msi_tx_base_vec;
	const struct dwmac4_addrs *dwmac4_addrs;
	unsigned int flags;
};
#endif<|MERGE_RESOLUTION|>--- conflicted
+++ resolved
@@ -269,11 +269,7 @@
 	u8 tx_sched_algorithm;
 	struct stmmac_rxq_cfg rx_queues_cfg[MTL_MAX_RX_QUEUES];
 	struct stmmac_txq_cfg tx_queues_cfg[MTL_MAX_TX_QUEUES];
-<<<<<<< HEAD
-	void (*fix_mac_speed)(void *priv, unsigned int speed);
-=======
 	void (*fix_mac_speed)(void *priv, unsigned int speed, unsigned int mode);
->>>>>>> ccf0a997
 	int (*fix_soc_reset)(void *priv, void __iomem *ioaddr);
 	int (*serdes_powerup)(struct net_device *ndev, void *priv);
 	void (*serdes_powerdown)(struct net_device *ndev, void *priv);
@@ -301,11 +297,6 @@
 	int has_gmac4;
 	int rss_en;
 	int mac_port_sel_speed;
-<<<<<<< HEAD
-	bool en_tx_lpi_clockgating;
-	bool rx_clk_runs_in_lpi;
-=======
->>>>>>> ccf0a997
 	int has_xgmac;
 	u8 vlan_fail_q;
 	unsigned int eee_usecs_rate;
