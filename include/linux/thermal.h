/*
 *  thermal.h  ($Revision: 0 $)
 *
 *  Copyright (C) 2008  Intel Corp
 *  Copyright (C) 2008  Zhang Rui <rui.zhang@intel.com>
 *  Copyright (C) 2008  Sujith Thomas <sujith.thomas@intel.com>
 *
 * ~~~~~~~~~~~~~~~~~~~~~~~~~~~~~~~~~~~~~~~~~~~~~~~~~~~~~~~~~~~~~~~~~~~~~~~~~~
 *  This program is free software; you can redistribute it and/or modify
 *  it under the terms of the GNU General Public License as published by
 *  the Free Software Foundation; version 2 of the License.
 *
 *  This program is distributed in the hope that it will be useful, but
 *  WITHOUT ANY WARRANTY; without even the implied warranty of
 *  MERCHANTABILITY or FITNESS FOR A PARTICULAR PURPOSE.  See the GNU
 *  General Public License for more details.
 *
 *  You should have received a copy of the GNU General Public License along
 *  with this program; if not, write to the Free Software Foundation, Inc.,
 *  59 Temple Place, Suite 330, Boston, MA 02111-1307 USA.
 *
 * ~~~~~~~~~~~~~~~~~~~~~~~~~~~~~~~~~~~~~~~~~~~~~~~~~~~~~~~~~~~~~~~~~~~~~~~~~~
 */

#ifndef __THERMAL_H__
#define __THERMAL_H__

#include <linux/of.h>
#include <linux/idr.h>
#include <linux/device.h>
#include <linux/workqueue.h>
#include <uapi/linux/thermal.h>

#define THERMAL_TRIPS_NONE	-1
#define THERMAL_MAX_TRIPS	12

/* invalid cooling state */
#define THERMAL_CSTATE_INVALID -1UL

/* No upper/lower limit requirement */
#define THERMAL_NO_LIMIT	((u32)~0)

/* Default weight of a bound cooling device */
#define THERMAL_WEIGHT_DEFAULT 0

/* use value, which < 0K, to indicate an invalid/uninitialized temperature */
#define THERMAL_TEMP_INVALID	-274000

/* Unit conversion macros */
#define DECI_KELVIN_TO_CELSIUS(t)	({			\
	long _t = (t);						\
	((_t-2732 >= 0) ? (_t-2732+5)/10 : (_t-2732-5)/10);	\
})
#define CELSIUS_TO_DECI_KELVIN(t)	((t)*10+2732)
#define DECI_KELVIN_TO_MILLICELSIUS_WITH_OFFSET(t, off) (((t) - (off)) * 100)
#define DECI_KELVIN_TO_MILLICELSIUS(t) DECI_KELVIN_TO_MILLICELSIUS_WITH_OFFSET(t, 2732)
#define MILLICELSIUS_TO_DECI_KELVIN_WITH_OFFSET(t, off) (((t) / 100) + (off))
#define MILLICELSIUS_TO_DECI_KELVIN(t) MILLICELSIUS_TO_DECI_KELVIN_WITH_OFFSET(t, 2732)

/* Default Thermal Governor */
#if defined(CONFIG_THERMAL_DEFAULT_GOV_STEP_WISE)
#define DEFAULT_THERMAL_GOVERNOR       "step_wise"
#elif defined(CONFIG_THERMAL_DEFAULT_GOV_FAIR_SHARE)
#define DEFAULT_THERMAL_GOVERNOR       "fair_share"
#elif defined(CONFIG_THERMAL_DEFAULT_GOV_USER_SPACE)
#define DEFAULT_THERMAL_GOVERNOR       "user_space"
#elif defined(CONFIG_THERMAL_DEFAULT_GOV_POWER_ALLOCATOR)
#define DEFAULT_THERMAL_GOVERNOR       "power_allocator"
#endif

struct thermal_zone_device;
struct thermal_cooling_device;
struct thermal_instance;

enum thermal_device_mode {
	THERMAL_DEVICE_DISABLED = 0,
	THERMAL_DEVICE_ENABLED,
};

enum thermal_trip_type {
	THERMAL_TRIP_ACTIVE = 0,
	THERMAL_TRIP_PASSIVE,
	THERMAL_TRIP_HOT,
	THERMAL_TRIP_CRITICAL,
};

enum thermal_trend {
	THERMAL_TREND_STABLE, /* temperature is stable */
	THERMAL_TREND_RAISING, /* temperature is raising */
	THERMAL_TREND_DROPPING, /* temperature is dropping */
	THERMAL_TREND_RAISE_FULL, /* apply highest cooling action */
	THERMAL_TREND_DROP_FULL, /* apply lowest cooling action */
};

/* Thermal notification reason */
enum thermal_notify_event {
	THERMAL_EVENT_UNSPECIFIED, /* Unspecified event */
	THERMAL_EVENT_TEMP_SAMPLE, /* New Temperature sample */
	THERMAL_TRIP_VIOLATED, /* TRIP Point violation */
	THERMAL_TRIP_CHANGED, /* TRIP Point temperature changed */
	THERMAL_DEVICE_DOWN, /* Thermal device is down */
	THERMAL_DEVICE_UP, /* Thermal device is up after a down event */
	THERMAL_DEVICE_POWER_CAPABILITY_CHANGED, /* power capability changed */
};

struct thermal_zone_device_ops {
	int (*bind) (struct thermal_zone_device *,
		     struct thermal_cooling_device *);
	int (*unbind) (struct thermal_zone_device *,
		       struct thermal_cooling_device *);
	int (*get_temp) (struct thermal_zone_device *, int *);
	int (*set_trips) (struct thermal_zone_device *, int, int);
	int (*get_mode) (struct thermal_zone_device *,
			 enum thermal_device_mode *);
	int (*set_mode) (struct thermal_zone_device *,
		enum thermal_device_mode);
	int (*get_trip_type) (struct thermal_zone_device *, int,
		enum thermal_trip_type *);
	int (*get_trip_temp) (struct thermal_zone_device *, int, int *);
	int (*set_trip_temp) (struct thermal_zone_device *, int, int);
	int (*get_trip_hyst) (struct thermal_zone_device *, int, int *);
	int (*set_trip_hyst) (struct thermal_zone_device *, int, int);
	int (*get_crit_temp) (struct thermal_zone_device *, int *);
	int (*set_emul_temp) (struct thermal_zone_device *, int);
	int (*get_trend) (struct thermal_zone_device *, int,
			  enum thermal_trend *);
	int (*notify) (struct thermal_zone_device *, int,
		       enum thermal_trip_type);
};

struct thermal_cooling_device_ops {
	int (*get_max_state) (struct thermal_cooling_device *, unsigned long *);
	int (*get_cur_state) (struct thermal_cooling_device *, unsigned long *);
	int (*set_cur_state) (struct thermal_cooling_device *, unsigned long);
	int (*get_requested_power)(struct thermal_cooling_device *,
				   struct thermal_zone_device *, u32 *);
	int (*state2power)(struct thermal_cooling_device *,
			   struct thermal_zone_device *, unsigned long, u32 *);
	int (*power2state)(struct thermal_cooling_device *,
			   struct thermal_zone_device *, u32, unsigned long *);
};

struct thermal_cooling_device {
	int id;
	char type[THERMAL_NAME_LENGTH];
	struct device device;
	struct device_node *np;
	void *devdata;
	const struct thermal_cooling_device_ops *ops;
	bool updated; /* true if the cooling device does not need update */
	struct mutex lock; /* protect thermal_instances list */
	struct list_head thermal_instances;
	struct list_head node;
};

struct thermal_attr {
	struct device_attribute attr;
	char name[THERMAL_NAME_LENGTH];
};

/**
 * struct thermal_zone_device - structure for a thermal zone
 * @id:		unique id number for each thermal zone
 * @type:	the thermal zone device type
 * @device:	&struct device for this thermal zone
 * @trip_temp_attrs:	attributes for trip points for sysfs: trip temperature
 * @trip_type_attrs:	attributes for trip points for sysfs: trip type
 * @trip_hyst_attrs:	attributes for trip points for sysfs: trip hysteresis
 * @devdata:	private pointer for device private data
 * @trips:	number of trip points the thermal zone supports
 * @trips_disabled;	bitmap for disabled trips
 * @passive_delay:	number of milliseconds to wait between polls when
 *			performing passive cooling.
 * @polling_delay:	number of milliseconds to wait between polls when
 *			checking whether trip points have been crossed (0 for
 *			interrupt driven systems)
 * @temperature:	current temperature.  This is only for core code,
 *			drivers should use thermal_zone_get_temp() to get the
 *			current temperature
 * @last_temperature:	previous temperature read
 * @emul_temperature:	emulated temperature when using CONFIG_THERMAL_EMULATION
 * @passive:		1 if you've crossed a passive trip point, 0 otherwise.
 * @prev_low_trip:	the low current temperature if you've crossed a passive
			trip point.
 * @prev_high_trip:	the above current temperature if you've crossed a
			passive trip point.
 * @forced_passive:	If > 0, temperature at which to switch on all ACPI
 *			processor cooling devices.  Currently only used by the
 *			step-wise governor.
 * @need_update:	if equals 1, thermal_zone_device_update needs to be invoked.
 * @ops:	operations this &thermal_zone_device supports
 * @tzp:	thermal zone parameters
 * @governor:	pointer to the governor for this thermal zone
 * @governor_data:	private pointer for governor data
 * @thermal_instances:	list of &struct thermal_instance of this thermal zone
 * @idr:	&struct idr to generate unique id for this zone's cooling
 *		devices
 * @lock:	lock to protect thermal_instances list
 * @node:	node in thermal_tz_list (in thermal_core.c)
 * @poll_queue:	delayed work for polling
 * @notify_event: Last notification event
 */
struct thermal_zone_device {
	int id;
	char type[THERMAL_NAME_LENGTH];
	struct device device;
	struct thermal_attr *trip_temp_attrs;
	struct thermal_attr *trip_type_attrs;
	struct thermal_attr *trip_hyst_attrs;
	void *devdata;
	int trips;
	unsigned long trips_disabled;	/* bitmap for disabled trips */
	int passive_delay;
	int polling_delay;
	int temperature;
	int last_temperature;
	int emul_temperature;
	int passive;
	int prev_low_trip;
	int prev_high_trip;
	unsigned int forced_passive;
	atomic_t need_update;
	struct thermal_zone_device_ops *ops;
	struct thermal_zone_params *tzp;
	struct thermal_governor *governor;
	void *governor_data;
	struct list_head thermal_instances;
	struct idr idr;
	struct mutex lock;
	struct list_head node;
	struct delayed_work poll_queue;
<<<<<<< HEAD
	bool poweroff;
=======
	enum thermal_notify_event notify_event;
>>>>>>> f2ed3bfc
};

/**
 * struct thermal_governor - structure that holds thermal governor information
 * @name:	name of the governor
 * @bind_to_tz: callback called when binding to a thermal zone.  If it
 *		returns 0, the governor is bound to the thermal zone,
 *		otherwise it fails.
 * @unbind_from_tz:	callback called when a governor is unbound from a
 *			thermal zone.
 * @throttle:	callback called for every trip point even if temperature is
 *		below the trip point temperature
 * @governor_list:	node in thermal_governor_list (in thermal_core.c)
 */
struct thermal_governor {
	char name[THERMAL_NAME_LENGTH];
	int (*bind_to_tz)(struct thermal_zone_device *tz);
	void (*unbind_from_tz)(struct thermal_zone_device *tz);
	int (*throttle)(struct thermal_zone_device *tz, int trip);
	struct list_head	governor_list;
};

/* Structure that holds binding parameters for a zone */
struct thermal_bind_params {
	struct thermal_cooling_device *cdev;

	/*
	 * This is a measure of 'how effectively these devices can
	 * cool 'this' thermal zone. It shall be determined by
	 * platform characterization. This value is relative to the
	 * rest of the weights so a cooling device whose weight is
	 * double that of another cooling device is twice as
	 * effective. See Documentation/thermal/sysfs-api.txt for more
	 * information.
	 */
	int weight;

	/*
	 * This is a bit mask that gives the binding relation between this
	 * thermal zone and cdev, for a particular trip point.
	 * See Documentation/thermal/sysfs-api.txt for more information.
	 */
	int trip_mask;

	/*
	 * This is an array of cooling state limits. Must have exactly
	 * 2 * thermal_zone.number_of_trip_points. It is an array consisting
	 * of tuples <lower-state upper-state> of state limits. Each trip
	 * will be associated with one state limit tuple when binding.
	 * A NULL pointer means <THERMAL_NO_LIMITS THERMAL_NO_LIMITS>
	 * on all trips.
	 */
	unsigned long *binding_limits;
	int (*match) (struct thermal_zone_device *tz,
			struct thermal_cooling_device *cdev);
};

/* Structure to define Thermal Zone parameters */
struct thermal_zone_params {
	char governor_name[THERMAL_NAME_LENGTH];

	/*
	 * a boolean to indicate if the thermal to hwmon sysfs interface
	 * is required. when no_hwmon == false, a hwmon sysfs interface
	 * will be created. when no_hwmon == true, nothing will be done
	 */
	bool no_hwmon;

	int num_tbps;	/* Number of tbp entries */
	struct thermal_bind_params *tbp;

	/*
	 * Sustainable power (heat) that this thermal zone can dissipate in
	 * mW
	 */
	u32 sustainable_power;

	/*
	 * Proportional parameter of the PID controller when
	 * overshooting (i.e., when temperature is below the target)
	 */
	s32 k_po;

	/*
	 * Proportional parameter of the PID controller when
	 * undershooting
	 */
	s32 k_pu;

	/* Integral parameter of the PID controller */
	s32 k_i;

	/* Derivative parameter of the PID controller */
	s32 k_d;

	/* threshold below which the error is no longer accumulated */
	s32 integral_cutoff;

	/*
	 * @slope:	slope of a linear temperature adjustment curve.
	 * 		Used by thermal zone drivers.
	 */
	int slope;
	/*
	 * @offset:	offset of a linear temperature adjustment curve.
	 * 		Used by thermal zone drivers (default 0).
	 */
	int offset;
};

struct thermal_genl_event {
	u32 orig;
	enum events event;
};

/**
 * struct thermal_zone_of_device_ops - scallbacks for handling DT based zones
 *
 * Mandatory:
 * @get_temp: a pointer to a function that reads the sensor temperature.
 *
 * Optional:
 * @get_trend: a pointer to a function that reads the sensor temperature trend.
 * @set_trips: a pointer to a function that sets a temperature window. When
 *	       this window is left the driver must inform the thermal core via
 *	       thermal_zone_device_update.
 * @set_emul_temp: a pointer to a function that sets sensor emulated
 *		   temperature.
 * @set_trip_temp: a pointer to a function that sets the trip temperature on
 *		   hardware.
 */
struct thermal_zone_of_device_ops {
	int (*get_temp)(void *, int *);
	int (*get_trend)(void *, int, enum thermal_trend *);
	int (*set_trips)(void *, int, int);
	int (*set_emul_temp)(void *, int);
	int (*set_trip_temp)(void *, int, int);
};

/**
 * struct thermal_trip - representation of a point in temperature domain
 * @np: pointer to struct device_node that this trip point was created from
 * @temperature: temperature value in miliCelsius
 * @hysteresis: relative hysteresis in miliCelsius
 * @type: trip point type
 */

struct thermal_trip {
	struct device_node *np;
	int temperature;
	int hysteresis;
	enum thermal_trip_type type;
};

/* Function declarations */
#ifdef CONFIG_THERMAL_OF
struct thermal_zone_device *
thermal_zone_of_sensor_register(struct device *dev, int id, void *data,
				const struct thermal_zone_of_device_ops *ops);
void thermal_zone_of_sensor_unregister(struct device *dev,
				       struct thermal_zone_device *tz);
struct thermal_zone_device *devm_thermal_zone_of_sensor_register(
		struct device *dev, int id, void *data,
		const struct thermal_zone_of_device_ops *ops);
void devm_thermal_zone_of_sensor_unregister(struct device *dev,
					    struct thermal_zone_device *tz);
#else
static inline struct thermal_zone_device *
thermal_zone_of_sensor_register(struct device *dev, int id, void *data,
				const struct thermal_zone_of_device_ops *ops)
{
	return ERR_PTR(-ENODEV);
}

static inline
void thermal_zone_of_sensor_unregister(struct device *dev,
				       struct thermal_zone_device *tz)
{
}

static inline struct thermal_zone_device *devm_thermal_zone_of_sensor_register(
		struct device *dev, int id, void *data,
		const struct thermal_zone_of_device_ops *ops)
{
	return ERR_PTR(-ENODEV);
}

static inline
void devm_thermal_zone_of_sensor_unregister(struct device *dev,
					    struct thermal_zone_device *tz)
{
}

#endif

#if IS_ENABLED(CONFIG_THERMAL)
static inline bool cdev_is_power_actor(struct thermal_cooling_device *cdev)
{
	return cdev->ops->get_requested_power && cdev->ops->state2power &&
		cdev->ops->power2state;
}

int power_actor_get_max_power(struct thermal_cooling_device *,
			      struct thermal_zone_device *tz, u32 *max_power);
int power_actor_get_min_power(struct thermal_cooling_device *,
			      struct thermal_zone_device *tz, u32 *min_power);
int power_actor_set_power(struct thermal_cooling_device *,
			  struct thermal_instance *, u32);
struct thermal_zone_device *thermal_zone_device_register(const char *, int, int,
		void *, struct thermal_zone_device_ops *,
		struct thermal_zone_params *, int, int);
void thermal_zone_device_unregister(struct thermal_zone_device *);

int thermal_zone_bind_cooling_device(struct thermal_zone_device *, int,
				     struct thermal_cooling_device *,
				     unsigned long, unsigned long,
				     unsigned int);
int thermal_zone_unbind_cooling_device(struct thermal_zone_device *, int,
				       struct thermal_cooling_device *);
void thermal_zone_device_update(struct thermal_zone_device *,
				enum thermal_notify_event);
void thermal_zone_set_trips(struct thermal_zone_device *);

struct thermal_cooling_device *thermal_cooling_device_register(char *, void *,
		const struct thermal_cooling_device_ops *);
struct thermal_cooling_device *
thermal_of_cooling_device_register(struct device_node *np, char *, void *,
				   const struct thermal_cooling_device_ops *);
void thermal_cooling_device_unregister(struct thermal_cooling_device *);
struct thermal_zone_device *thermal_zone_get_zone_by_name(const char *name);
int thermal_zone_get_temp(struct thermal_zone_device *tz, int *temp);
int thermal_zone_get_slope(struct thermal_zone_device *tz);
int thermal_zone_get_offset(struct thermal_zone_device *tz);

int get_tz_trend(struct thermal_zone_device *, int);
struct thermal_instance *get_thermal_instance(struct thermal_zone_device *,
		struct thermal_cooling_device *, int);
void thermal_cdev_update(struct thermal_cooling_device *);
void thermal_notify_framework(struct thermal_zone_device *, int);
#else
static inline bool cdev_is_power_actor(struct thermal_cooling_device *cdev)
{ return false; }
static inline int power_actor_get_max_power(struct thermal_cooling_device *cdev,
			      struct thermal_zone_device *tz, u32 *max_power)
{ return 0; }
static inline int power_actor_get_min_power(struct thermal_cooling_device *cdev,
					    struct thermal_zone_device *tz,
					    u32 *min_power)
{ return -ENODEV; }
static inline int power_actor_set_power(struct thermal_cooling_device *cdev,
			  struct thermal_instance *tz, u32 power)
{ return 0; }
static inline struct thermal_zone_device *thermal_zone_device_register(
	const char *type, int trips, int mask, void *devdata,
	struct thermal_zone_device_ops *ops,
	const struct thermal_zone_params *tzp,
	int passive_delay, int polling_delay)
{ return ERR_PTR(-ENODEV); }
static inline void thermal_zone_device_unregister(
	struct thermal_zone_device *tz)
{ }
static inline int thermal_zone_bind_cooling_device(
	struct thermal_zone_device *tz, int trip,
	struct thermal_cooling_device *cdev,
	unsigned long upper, unsigned long lower,
	unsigned int weight)
{ return -ENODEV; }
static inline int thermal_zone_unbind_cooling_device(
	struct thermal_zone_device *tz, int trip,
	struct thermal_cooling_device *cdev)
{ return -ENODEV; }
static inline void thermal_zone_device_update(struct thermal_zone_device *tz,
					      enum thermal_notify_event event)
{ }
static inline void thermal_zone_set_trips(struct thermal_zone_device *tz)
{ }
static inline struct thermal_cooling_device *
thermal_cooling_device_register(char *type, void *devdata,
	const struct thermal_cooling_device_ops *ops)
{ return ERR_PTR(-ENODEV); }
static inline struct thermal_cooling_device *
thermal_of_cooling_device_register(struct device_node *np,
	char *type, void *devdata, const struct thermal_cooling_device_ops *ops)
{ return ERR_PTR(-ENODEV); }
static inline void thermal_cooling_device_unregister(
	struct thermal_cooling_device *cdev)
{ }
static inline struct thermal_zone_device *thermal_zone_get_zone_by_name(
		const char *name)
{ return ERR_PTR(-ENODEV); }
static inline int thermal_zone_get_temp(
		struct thermal_zone_device *tz, int *temp)
{ return -ENODEV; }
static inline int thermal_zone_get_slope(
		struct thermal_zone_device *tz)
{ return -ENODEV; }
static inline int thermal_zone_get_offset(
		struct thermal_zone_device *tz)
{ return -ENODEV; }
static inline int get_tz_trend(struct thermal_zone_device *tz, int trip)
{ return -ENODEV; }
static inline struct thermal_instance *
get_thermal_instance(struct thermal_zone_device *tz,
	struct thermal_cooling_device *cdev, int trip)
{ return ERR_PTR(-ENODEV); }
static inline void thermal_cdev_update(struct thermal_cooling_device *cdev)
{ }
static inline void thermal_notify_framework(struct thermal_zone_device *tz,
	int trip)
{ }
#endif /* CONFIG_THERMAL */

#if defined(CONFIG_NET) && IS_ENABLED(CONFIG_THERMAL)
extern int thermal_generate_netlink_event(struct thermal_zone_device *tz,
						enum events event);
#else
static inline int thermal_generate_netlink_event(struct thermal_zone_device *tz,
						enum events event)
{
	return 0;
}
#endif

#endif /* __THERMAL_H__ */<|MERGE_RESOLUTION|>--- conflicted
+++ resolved
@@ -229,11 +229,7 @@
 	struct mutex lock;
 	struct list_head node;
 	struct delayed_work poll_queue;
-<<<<<<< HEAD
-	bool poweroff;
-=======
 	enum thermal_notify_event notify_event;
->>>>>>> f2ed3bfc
 };
 
 /**
