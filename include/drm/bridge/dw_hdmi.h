--- conflicted
+++ resolved
@@ -8,11 +8,7 @@
 
 #include <sound/hdmi-codec.h>
 
-<<<<<<< HEAD
-struct drm_connector;
-=======
 struct drm_display_info;
->>>>>>> c1084c27
 struct drm_display_mode;
 struct drm_encoder;
 struct dw_hdmi;
