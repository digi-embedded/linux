/*
 * Copyright (c) 2016 Intel Corporation
 *
 * Permission to use, copy, modify, distribute, and sell this software and its
 * documentation for any purpose is hereby granted without fee, provided that
 * the above copyright notice appear in all copies and that both that copyright
 * notice and this permission notice appear in supporting documentation, and
 * that the name of the copyright holders not be used in advertising or
 * publicity pertaining to distribution of the software without specific,
 * written prior permission.  The copyright holders make no representations
 * about the suitability of this software for any purpose.  It is provided "as
 * is" without express or implied warranty.
 *
 * THE COPYRIGHT HOLDERS DISCLAIM ALL WARRANTIES WITH REGARD TO THIS SOFTWARE,
 * INCLUDING ALL IMPLIED WARRANTIES OF MERCHANTABILITY AND FITNESS, IN NO
 * EVENT SHALL THE COPYRIGHT HOLDERS BE LIABLE FOR ANY SPECIAL, INDIRECT OR
 * CONSEQUENTIAL DAMAGES OR ANY DAMAGES WHATSOEVER RESULTING FROM LOSS OF USE,
 * DATA OR PROFITS, WHETHER IN AN ACTION OF CONTRACT, NEGLIGENCE OR OTHER
 * TORTIOUS ACTION, ARISING OUT OF OR IN CONNECTION WITH THE USE OR PERFORMANCE
 * OF THIS SOFTWARE.
 */

#ifndef __DRM_CONNECTOR_H__
#define __DRM_CONNECTOR_H__

#include <linux/list.h>
#include <linux/llist.h>
#include <linux/ctype.h>
#include <linux/hdmi.h>
#include <linux/notifier.h>
#include <drm/drm_mode_object.h>
#include <drm/drm_util.h>

#include <uapi/drm/drm_mode.h>

struct drm_connector_helper_funcs;
struct drm_modeset_acquire_ctx;
struct drm_device;
struct drm_crtc;
struct drm_encoder;
struct drm_panel;
struct drm_property;
struct drm_property_blob;
struct drm_printer;
struct drm_privacy_screen;
struct edid;
struct i2c_adapter;

enum drm_connector_force {
	DRM_FORCE_UNSPECIFIED,
	DRM_FORCE_OFF,
	DRM_FORCE_ON,         /* force on analog part normally */
	DRM_FORCE_ON_DIGITAL, /* for DVI-I use digital connector */
};

/**
 * enum drm_connector_status - status for a &drm_connector
 *
 * This enum is used to track the connector status. There are no separate
 * #defines for the uapi!
 */
enum drm_connector_status {
	/**
	 * @connector_status_connected: The connector is definitely connected to
	 * a sink device, and can be enabled.
	 */
	connector_status_connected = 1,
	/**
	 * @connector_status_disconnected: The connector isn't connected to a
	 * sink device which can be autodetect. For digital outputs like DP or
	 * HDMI (which can be realiable probed) this means there's really
	 * nothing there. It is driver-dependent whether a connector with this
	 * status can be lit up or not.
	 */
	connector_status_disconnected = 2,
	/**
	 * @connector_status_unknown: The connector's status could not be
	 * reliably detected. This happens when probing would either cause
	 * flicker (like load-detection when the connector is in use), or when a
	 * hardware resource isn't available (like when load-detection needs a
	 * free CRTC). It should be possible to light up the connector with one
	 * of the listed fallback modes. For default configuration userspace
	 * should only try to light up connectors with unknown status when
	 * there's not connector with @connector_status_connected.
	 */
	connector_status_unknown = 3,
};

/**
 * enum drm_connector_registration_state - userspace registration status for
 * a &drm_connector
 *
 * This enum is used to track the status of initializing a connector and
 * registering it with userspace, so that DRM can prevent bogus modesets on
 * connectors that no longer exist.
 */
enum drm_connector_registration_state {
	/**
	 * @DRM_CONNECTOR_INITIALIZING: The connector has just been created,
	 * but has yet to be exposed to userspace. There should be no
	 * additional restrictions to how the state of this connector may be
	 * modified.
	 */
	DRM_CONNECTOR_INITIALIZING = 0,

	/**
	 * @DRM_CONNECTOR_REGISTERED: The connector has been fully initialized
	 * and registered with sysfs, as such it has been exposed to
	 * userspace. There should be no additional restrictions to how the
	 * state of this connector may be modified.
	 */
	DRM_CONNECTOR_REGISTERED = 1,

	/**
	 * @DRM_CONNECTOR_UNREGISTERED: The connector has either been exposed
	 * to userspace and has since been unregistered and removed from
	 * userspace, or the connector was unregistered before it had a chance
	 * to be exposed to userspace (e.g. still in the
	 * @DRM_CONNECTOR_INITIALIZING state). When a connector is
	 * unregistered, there are additional restrictions to how its state
	 * may be modified:
	 *
	 * - An unregistered connector may only have its DPMS changed from
	 *   On->Off. Once DPMS is changed to Off, it may not be switched back
	 *   to On.
	 * - Modesets are not allowed on unregistered connectors, unless they
	 *   would result in disabling its assigned CRTCs. This means
	 *   disabling a CRTC on an unregistered connector is OK, but enabling
	 *   one is not.
	 * - Removing a CRTC from an unregistered connector is OK, but new
	 *   CRTCs may never be assigned to an unregistered connector.
	 */
	DRM_CONNECTOR_UNREGISTERED = 2,
};

enum subpixel_order {
	SubPixelUnknown = 0,
	SubPixelHorizontalRGB,
	SubPixelHorizontalBGR,
	SubPixelVerticalRGB,
	SubPixelVerticalBGR,
	SubPixelNone,

};

/**
 * struct drm_scrambling: sink's scrambling support.
 */
struct drm_scrambling {
	/**
	 * @supported: scrambling supported for rates > 340 Mhz.
	 */
	bool supported;
	/**
	 * @low_rates: scrambling supported for rates <= 340 Mhz.
	 */
	bool low_rates;
};

/*
 * struct drm_scdc - Information about scdc capabilities of a HDMI 2.0 sink
 *
 * Provides SCDC register support and capabilities related information on a
 * HDMI 2.0 sink. In case of a HDMI 1.4 sink, all parameter must be 0.
 */
struct drm_scdc {
	/**
	 * @supported: status control & data channel present.
	 */
	bool supported;
	/**
	 * @read_request: sink is capable of generating scdc read request.
	 */
	bool read_request;
	/**
	 * @scrambling: sink's scrambling capabilities
	 */
	struct drm_scrambling scrambling;
};

/**
 * struct drm_hdmi_dsc_cap - DSC capabilities of HDMI sink
 *
 * Describes the DSC support provided by HDMI 2.1 sink.
 * The information is fetched fom additional HFVSDB blocks defined
 * for HDMI 2.1.
 */
struct drm_hdmi_dsc_cap {
	/** @v_1p2: flag for dsc1.2 version support by sink */
	bool v_1p2;

	/** @native_420: Does sink support DSC with 4:2:0 compression */
	bool native_420;

	/**
	 * @all_bpp: Does sink support all bpp with 4:4:4: or 4:2:2
	 * compressed formats
	 */
	bool all_bpp;

	/**
	 * @bpc_supported: compressed bpc supported by sink : 10, 12 or 16 bpc
	 */
	u8 bpc_supported;

	/** @max_slices: maximum number of Horizontal slices supported by */
	u8 max_slices;

	/** @clk_per_slice : max pixel clock in MHz supported per slice */
	int clk_per_slice;

	/** @max_lanes : dsc max lanes supported for Fixed rate Link training */
	u8 max_lanes;

	/** @max_frl_rate_per_lane : maximum frl rate with DSC per lane */
	u8 max_frl_rate_per_lane;

	/** @total_chunk_kbytes: max size of chunks in KBs supported per line*/
	u8 total_chunk_kbytes;
};

/**
 * struct drm_hdmi_info - runtime information about the connected HDMI sink
 *
 * Describes if a given display supports advanced HDMI 2.0 features.
 * This information is available in CEA-861-F extension blocks (like HF-VSDB).
 */
struct drm_hdmi_info {
	/** @scdc: sink's scdc support and capabilities */
	struct drm_scdc scdc;

	/**
	 * @y420_vdb_modes: bitmap of modes which can support ycbcr420
	 * output only (not normal RGB/YCBCR444/422 outputs). The max VIC
	 * defined by the CEA-861-G spec is 219, so the size is 256 bits to map
	 * up to 256 VICs.
	 */
	unsigned long y420_vdb_modes[BITS_TO_LONGS(256)];

	/**
	 * @y420_cmdb_modes: bitmap of modes which can support ycbcr420
	 * output also, along with normal HDMI outputs. The max VIC defined by
	 * the CEA-861-G spec is 219, so the size is 256 bits to map up to 256
	 * VICs.
	 */
	unsigned long y420_cmdb_modes[BITS_TO_LONGS(256)];

	/** @y420_cmdb_map: bitmap of SVD index, to extraxt vcb modes */
	u64 y420_cmdb_map;

	/** @y420_dc_modes: bitmap of deep color support index */
	u8 y420_dc_modes;

	/** @max_frl_rate_per_lane: support fixed rate link */
	u8 max_frl_rate_per_lane;

	/** @max_lanes: supported by sink */
	u8 max_lanes;

	/** @dsc_cap: DSC capabilities of the sink */
	struct drm_hdmi_dsc_cap dsc_cap;
};

/**
 * enum drm_link_status - connector's link_status property value
 *
 * This enum is used as the connector's link status property value.
 * It is set to the values defined in uapi.
 *
 * @DRM_LINK_STATUS_GOOD: DP Link is Good as a result of successful
 *                        link training
 * @DRM_LINK_STATUS_BAD: DP Link is BAD as a result of link training
 *                       failure
 */
enum drm_link_status {
	DRM_LINK_STATUS_GOOD = DRM_MODE_LINK_STATUS_GOOD,
	DRM_LINK_STATUS_BAD = DRM_MODE_LINK_STATUS_BAD,
};

/**
 * enum drm_panel_orientation - panel_orientation info for &drm_display_info
 *
 * This enum is used to track the (LCD) panel orientation. There are no
 * separate #defines for the uapi!
 *
 * @DRM_MODE_PANEL_ORIENTATION_UNKNOWN: The drm driver has not provided any
 *					panel orientation information (normal
 *					for non panels) in this case the "panel
 *					orientation" connector prop will not be
 *					attached.
 * @DRM_MODE_PANEL_ORIENTATION_NORMAL:	The top side of the panel matches the
 *					top side of the device's casing.
 * @DRM_MODE_PANEL_ORIENTATION_BOTTOM_UP: The top side of the panel matches the
 *					bottom side of the device's casing, iow
 *					the panel is mounted upside-down.
 * @DRM_MODE_PANEL_ORIENTATION_LEFT_UP:	The left side of the panel matches the
 *					top side of the device's casing.
 * @DRM_MODE_PANEL_ORIENTATION_RIGHT_UP: The right side of the panel matches the
 *					top side of the device's casing.
 */
enum drm_panel_orientation {
	DRM_MODE_PANEL_ORIENTATION_UNKNOWN = -1,
	DRM_MODE_PANEL_ORIENTATION_NORMAL = 0,
	DRM_MODE_PANEL_ORIENTATION_BOTTOM_UP,
	DRM_MODE_PANEL_ORIENTATION_LEFT_UP,
	DRM_MODE_PANEL_ORIENTATION_RIGHT_UP,
};

/**
 * struct drm_monitor_range_info - Panel's Monitor range in EDID for
 * &drm_display_info
 *
 * This struct is used to store a frequency range supported by panel
 * as parsed from EDID's detailed monitor range descriptor block.
 *
 * @min_vfreq: This is the min supported refresh rate in Hz from
 *             EDID's detailed monitor range.
 * @max_vfreq: This is the max supported refresh rate in Hz from
 *             EDID's detailed monitor range
 */
struct drm_monitor_range_info {
	u16 min_vfreq;
	u16 max_vfreq;
};

/**
 * struct drm_luminance_range_info - Panel's luminance range for
 * &drm_display_info. Calculated using data in EDID
 *
 * This struct is used to store a luminance range supported by panel
 * as calculated using data from EDID's static hdr metadata.
 *
 * @min_luminance: This is the min supported luminance value
 *
 * @max_luminance: This is the max supported luminance value
 */
struct drm_luminance_range_info {
	u32 min_luminance;
	u32 max_luminance;
};

/**
 * enum drm_privacy_screen_status - privacy screen status
 *
 * This enum is used to track and control the state of the integrated privacy
 * screen present on some display panels, via the "privacy-screen sw-state"
 * and "privacy-screen hw-state" properties. Note the _LOCKED enum values
 * are only valid for the "privacy-screen hw-state" property.
 *
 * @PRIVACY_SCREEN_DISABLED:
 *  The privacy-screen on the panel is disabled
 * @PRIVACY_SCREEN_ENABLED:
 *  The privacy-screen on the panel is enabled
 * @PRIVACY_SCREEN_DISABLED_LOCKED:
 *  The privacy-screen on the panel is disabled and locked (cannot be changed)
 * @PRIVACY_SCREEN_ENABLED_LOCKED:
 *  The privacy-screen on the panel is enabled and locked (cannot be changed)
 */
enum drm_privacy_screen_status {
	PRIVACY_SCREEN_DISABLED = 0,
	PRIVACY_SCREEN_ENABLED,
	PRIVACY_SCREEN_DISABLED_LOCKED,
	PRIVACY_SCREEN_ENABLED_LOCKED,
};

/*
 * This is a consolidated colorimetry list supported by HDMI and
 * DP protocol standard. The respective connectors will register
 * a property with the subset of this list (supported by that
 * respective protocol). Userspace will set the colorspace through
 * a colorspace property which will be created and exposed to
 * userspace.
 */

/* For Default case, driver will set the colorspace */
#define DRM_MODE_COLORIMETRY_DEFAULT			0
/* CEA 861 Normal Colorimetry options */
#define DRM_MODE_COLORIMETRY_NO_DATA			0
#define DRM_MODE_COLORIMETRY_SMPTE_170M_YCC		1
#define DRM_MODE_COLORIMETRY_BT709_YCC			2
/* CEA 861 Extended Colorimetry Options */
#define DRM_MODE_COLORIMETRY_XVYCC_601			3
#define DRM_MODE_COLORIMETRY_XVYCC_709			4
#define DRM_MODE_COLORIMETRY_SYCC_601			5
#define DRM_MODE_COLORIMETRY_OPYCC_601			6
#define DRM_MODE_COLORIMETRY_OPRGB			7
#define DRM_MODE_COLORIMETRY_BT2020_CYCC		8
#define DRM_MODE_COLORIMETRY_BT2020_RGB			9
#define DRM_MODE_COLORIMETRY_BT2020_YCC			10
/* Additional Colorimetry extension added as part of CTA 861.G */
#define DRM_MODE_COLORIMETRY_DCI_P3_RGB_D65		11
#define DRM_MODE_COLORIMETRY_DCI_P3_RGB_THEATER		12
/* Additional Colorimetry Options added for DP 1.4a VSC Colorimetry Format */
#define DRM_MODE_COLORIMETRY_RGB_WIDE_FIXED		13
#define DRM_MODE_COLORIMETRY_RGB_WIDE_FLOAT		14
#define DRM_MODE_COLORIMETRY_BT601_YCC			15

/**
 * enum drm_bus_flags - bus_flags info for &drm_display_info
 *
 * This enum defines signal polarities and clock edge information for signals on
 * a bus as bitmask flags.
 *
 * The clock edge information is conveyed by two sets of symbols,
 * DRM_BUS_FLAGS_*_DRIVE_\* and DRM_BUS_FLAGS_*_SAMPLE_\*. When this enum is
 * used to describe a bus from the point of view of the transmitter, the
 * \*_DRIVE_\* flags should be used. When used from the point of view of the
 * receiver, the \*_SAMPLE_\* flags should be used. The \*_DRIVE_\* and
 * \*_SAMPLE_\* flags alias each other, with the \*_SAMPLE_POSEDGE and
 * \*_SAMPLE_NEGEDGE flags being equal to \*_DRIVE_NEGEDGE and \*_DRIVE_POSEDGE
 * respectively. This simplifies code as signals are usually sampled on the
 * opposite edge of the driving edge. Transmitters and receivers may however
 * need to take other signal timings into account to convert between driving
 * and sample edges.
 */
enum drm_bus_flags {
	/**
	 * @DRM_BUS_FLAG_DE_LOW:
	 *
	 * The Data Enable signal is active low
	 */
	DRM_BUS_FLAG_DE_LOW = BIT(0),

	/**
	 * @DRM_BUS_FLAG_DE_HIGH:
	 *
	 * The Data Enable signal is active high
	 */
	DRM_BUS_FLAG_DE_HIGH = BIT(1),

	/**
	 * @DRM_BUS_FLAG_PIXDATA_DRIVE_POSEDGE:
	 *
	 * Data is driven on the rising edge of the pixel clock
	 */
	DRM_BUS_FLAG_PIXDATA_DRIVE_POSEDGE = BIT(2),

	/**
	 * @DRM_BUS_FLAG_PIXDATA_DRIVE_NEGEDGE:
	 *
	 * Data is driven on the falling edge of the pixel clock
	 */
	DRM_BUS_FLAG_PIXDATA_DRIVE_NEGEDGE = BIT(3),

	/**
	 * @DRM_BUS_FLAG_PIXDATA_SAMPLE_POSEDGE:
	 *
	 * Data is sampled on the rising edge of the pixel clock
	 */
	DRM_BUS_FLAG_PIXDATA_SAMPLE_POSEDGE = DRM_BUS_FLAG_PIXDATA_DRIVE_NEGEDGE,

	/**
	 * @DRM_BUS_FLAG_PIXDATA_SAMPLE_NEGEDGE:
	 *
	 * Data is sampled on the falling edge of the pixel clock
	 */
	DRM_BUS_FLAG_PIXDATA_SAMPLE_NEGEDGE = DRM_BUS_FLAG_PIXDATA_DRIVE_POSEDGE,

	/**
	 * @DRM_BUS_FLAG_DATA_MSB_TO_LSB:
	 *
	 * Data is transmitted MSB to LSB on the bus
	 */
	DRM_BUS_FLAG_DATA_MSB_TO_LSB = BIT(4),

	/**
	 * @DRM_BUS_FLAG_DATA_LSB_TO_MSB:
	 *
	 * Data is transmitted LSB to MSB on the bus
	 */
	DRM_BUS_FLAG_DATA_LSB_TO_MSB = BIT(5),

	/**
	 * @DRM_BUS_FLAG_SYNC_DRIVE_POSEDGE:
	 *
	 * Sync signals are driven on the rising edge of the pixel clock
	 */
	DRM_BUS_FLAG_SYNC_DRIVE_POSEDGE = BIT(6),

	/**
	 * @DRM_BUS_FLAG_SYNC_DRIVE_NEGEDGE:
	 *
	 * Sync signals are driven on the falling edge of the pixel clock
	 */
	DRM_BUS_FLAG_SYNC_DRIVE_NEGEDGE = BIT(7),

	/**
	 * @DRM_BUS_FLAG_SYNC_SAMPLE_POSEDGE:
	 *
	 * Sync signals are sampled on the rising edge of the pixel clock
	 */
	DRM_BUS_FLAG_SYNC_SAMPLE_POSEDGE = DRM_BUS_FLAG_SYNC_DRIVE_NEGEDGE,

	/**
	 * @DRM_BUS_FLAG_SYNC_SAMPLE_NEGEDGE:
	 *
	 * Sync signals are sampled on the falling edge of the pixel clock
	 */
	DRM_BUS_FLAG_SYNC_SAMPLE_NEGEDGE = DRM_BUS_FLAG_SYNC_DRIVE_POSEDGE,

	/**
	 * @DRM_BUS_FLAG_SHARP_SIGNALS:
	 *
	 *  Set if the Sharp-specific signals (SPL, CLS, PS, REV) must be used
	 */
	DRM_BUS_FLAG_SHARP_SIGNALS = BIT(8),
};

/**
 * struct drm_display_info - runtime data about the connected sink
 *
 * Describes a given display (e.g. CRT or flat panel) and its limitations. For
 * fixed display sinks like built-in panels there's not much difference between
 * this and &struct drm_connector. But for sinks with a real cable this
 * structure is meant to describe all the things at the other end of the cable.
 *
 * For sinks which provide an EDID this can be filled out by calling
 * drm_add_edid_modes().
 */
struct drm_display_info {
	/**
	 * @width_mm: Physical width in mm.
	 */
	unsigned int width_mm;

	/**
	 * @height_mm: Physical height in mm.
	 */
	unsigned int height_mm;

	/**
	 * @bpc: Maximum bits per color channel. Used by HDMI and DP outputs.
	 */
	unsigned int bpc;

	/**
	 * @subpixel_order: Subpixel order of LCD panels.
	 */
	enum subpixel_order subpixel_order;

#define DRM_COLOR_FORMAT_RGB444		(1<<0)
#define DRM_COLOR_FORMAT_YCBCR444	(1<<1)
#define DRM_COLOR_FORMAT_YCBCR422	(1<<2)
#define DRM_COLOR_FORMAT_YCBCR420	(1<<3)

	/**
	 * @panel_orientation: Read only connector property for built-in panels,
	 * indicating the orientation of the panel vs the device's casing.
	 * drm_connector_init() sets this to DRM_MODE_PANEL_ORIENTATION_UNKNOWN.
	 * When not UNKNOWN this gets used by the drm_fb_helpers to rotate the
	 * fb to compensate and gets exported as prop to userspace.
	 */
	int panel_orientation;

	/**
	 * @color_formats: HDMI Color formats, selects between RGB and YCrCb
	 * modes. Used DRM_COLOR_FORMAT\_ defines, which are _not_ the same ones
	 * as used to describe the pixel format in framebuffers, and also don't
	 * match the formats in @bus_formats which are shared with v4l.
	 */
	u32 color_formats;

	/**
	 * @bus_formats: Pixel data format on the wire, somewhat redundant with
	 * @color_formats. Array of size @num_bus_formats encoded using
	 * MEDIA_BUS_FMT\_ defines shared with v4l and media drivers.
	 */
	const u32 *bus_formats;
	/**
	 * @num_bus_formats: Size of @bus_formats array.
	 */
	unsigned int num_bus_formats;

	/**
	 * @bus_flags: Additional information (like pixel signal polarity) for
	 * the pixel data on the bus, using &enum drm_bus_flags values
	 * DRM_BUS_FLAGS\_.
	 */
	u32 bus_flags;

	/**
	 * @max_tmds_clock: Maximum TMDS clock rate supported by the
	 * sink in kHz. 0 means undefined.
	 */
	int max_tmds_clock;

	/**
	 * @dvi_dual: Dual-link DVI sink?
	 */
	bool dvi_dual;

	/**
	 * @is_hdmi: True if the sink is an HDMI device.
	 *
	 * This field shall be used instead of calling
	 * drm_detect_hdmi_monitor() when possible.
	 */
	bool is_hdmi;

	/**
	 * @has_hdmi_infoframe: Does the sink support the HDMI infoframe?
	 */
	bool has_hdmi_infoframe;

	/**
	 * @rgb_quant_range_selectable: Does the sink support selecting
	 * the RGB quantization range?
	 */
	bool rgb_quant_range_selectable;

	/**
	 * @edid_hdmi_rgb444_dc_modes: Mask of supported hdmi deep color modes
	 * in RGB 4:4:4. Even more stuff redundant with @bus_formats.
<<<<<<< HEAD
	 */
	u8 edid_hdmi_rgb444_dc_modes;

	/**
	 * @edid_hdmi_ycbcr444_dc_modes: Mask of supported hdmi deep color
	 * modes in YCbCr 4:4:4. Even more stuff redundant with @bus_formats.
	 */
=======
	 */
	u8 edid_hdmi_rgb444_dc_modes;

	/**
	 * @edid_hdmi_ycbcr444_dc_modes: Mask of supported hdmi deep color
	 * modes in YCbCr 4:4:4. Even more stuff redundant with @bus_formats.
	 */
>>>>>>> 29549c70
	u8 edid_hdmi_ycbcr444_dc_modes;

	/**
	 * @cea_rev: CEA revision of the HDMI sink.
	 */
	u8 cea_rev;

	/**
	 * @hdmi: advance features of a HDMI sink.
	 */
	struct drm_hdmi_info hdmi;

	/**
	 * @non_desktop: Non desktop display (HMD).
	 */
	bool non_desktop;

	/**
	 * @monitor_range: Frequency range supported by monitor range descriptor
	 */
	struct drm_monitor_range_info monitor_range;

	/**
	 * @luminance_range: Luminance range supported by panel
	 */
	struct drm_luminance_range_info luminance_range;

	/**
	 * @mso_stream_count: eDP Multi-SST Operation (MSO) stream count from
	 * the DisplayID VESA vendor block. 0 for conventional Single-Stream
	 * Transport (SST), or 2 or 4 MSO streams.
	 */
	u8 mso_stream_count;

	/**
	 * @mso_pixel_overlap: eDP MSO segment pixel overlap, 0-8 pixels.
	 */
	u8 mso_pixel_overlap;
};

int drm_display_info_set_bus_formats(struct drm_display_info *info,
				     const u32 *formats,
				     unsigned int num_formats);

/**
 * struct drm_connector_tv_margins - TV connector related margins
 *
 * Describes the margins in pixels to put around the image on TV
 * connectors to deal with overscan.
 */
struct drm_connector_tv_margins {
	/**
	 * @bottom: Bottom margin in pixels.
	 */
	unsigned int bottom;

	/**
	 * @left: Left margin in pixels.
	 */
	unsigned int left;

	/**
	 * @right: Right margin in pixels.
	 */
	unsigned int right;

	/**
	 * @top: Top margin in pixels.
	 */
	unsigned int top;
};

/**
 * struct drm_tv_connector_state - TV connector related states
 * @subconnector: selected subconnector
 * @margins: TV margins
 * @mode: TV mode
 * @brightness: brightness in percent
 * @contrast: contrast in percent
 * @flicker_reduction: flicker reduction in percent
 * @overscan: overscan in percent
 * @saturation: saturation in percent
 * @hue: hue in percent
 */
struct drm_tv_connector_state {
	enum drm_mode_subconnector subconnector;
	struct drm_connector_tv_margins margins;
	unsigned int mode;
	unsigned int brightness;
	unsigned int contrast;
	unsigned int flicker_reduction;
	unsigned int overscan;
	unsigned int saturation;
	unsigned int hue;
};

/**
 * struct drm_connector_state - mutable connector state
 */
struct drm_connector_state {
	/** @connector: backpointer to the connector */
	struct drm_connector *connector;

	/**
	 * @crtc: CRTC to connect connector to, NULL if disabled.
	 *
	 * Do not change this directly, use drm_atomic_set_crtc_for_connector()
	 * instead.
	 */
	struct drm_crtc *crtc;

	/**
	 * @best_encoder:
	 *
	 * Used by the atomic helpers to select the encoder, through the
	 * &drm_connector_helper_funcs.atomic_best_encoder or
	 * &drm_connector_helper_funcs.best_encoder callbacks.
	 *
	 * This is also used in the atomic helpers to map encoders to their
	 * current and previous connectors, see
	 * drm_atomic_get_old_connector_for_encoder() and
	 * drm_atomic_get_new_connector_for_encoder().
	 *
	 * NOTE: Atomic drivers must fill this out (either themselves or through
	 * helpers), for otherwise the GETCONNECTOR and GETENCODER IOCTLs will
	 * not return correct data to userspace.
	 */
	struct drm_encoder *best_encoder;

	/**
	 * @link_status: Connector link_status to keep track of whether link is
	 * GOOD or BAD to notify userspace if retraining is necessary.
	 */
	enum drm_link_status link_status;

	/** @state: backpointer to global drm_atomic_state */
	struct drm_atomic_state *state;

	/**
	 * @commit: Tracks the pending commit to prevent use-after-free conditions.
	 *
	 * Is only set when @crtc is NULL.
	 */
	struct drm_crtc_commit *commit;

	/** @tv: TV connector state */
	struct drm_tv_connector_state tv;

	/**
	 * @self_refresh_aware:
	 *
	 * This tracks whether a connector is aware of the self refresh state.
	 * It should be set to true for those connector implementations which
	 * understand the self refresh state. This is needed since the crtc
	 * registers the self refresh helpers and it doesn't know if the
	 * connectors downstream have implemented self refresh entry/exit.
	 *
	 * Drivers should set this to true in atomic_check if they know how to
	 * handle self_refresh requests.
	 */
	bool self_refresh_aware;

	/**
	 * @picture_aspect_ratio: Connector property to control the
	 * HDMI infoframe aspect ratio setting.
	 *
	 * The %DRM_MODE_PICTURE_ASPECT_\* values much match the
	 * values for &enum hdmi_picture_aspect
	 */
	enum hdmi_picture_aspect picture_aspect_ratio;

	/**
	 * @content_type: Connector property to control the
	 * HDMI infoframe content type setting.
	 * The %DRM_MODE_CONTENT_TYPE_\* values much
	 * match the values.
	 */
	unsigned int content_type;

	/**
	 * @hdcp_content_type: Connector property to pass the type of
	 * protected content. This is most commonly used for HDCP.
	 */
	unsigned int hdcp_content_type;

	/**
	 * @scaling_mode: Connector property to control the
	 * upscaling, mostly used for built-in panels.
	 */
	unsigned int scaling_mode;

	/**
	 * @content_protection: Connector property to request content
	 * protection. This is most commonly used for HDCP.
	 */
	unsigned int content_protection;

	/**
	 * @colorspace: State variable for Connector property to request
	 * colorspace change on Sink. This is most commonly used to switch
	 * to wider color gamuts like BT2020.
	 */
	u32 colorspace;

	/**
	 * @writeback_job: Writeback job for writeback connectors
	 *
	 * Holds the framebuffer and out-fence for a writeback connector. As
	 * the writeback completion may be asynchronous to the normal commit
	 * cycle, the writeback job lifetime is managed separately from the
	 * normal atomic state by this object.
	 *
	 * See also: drm_writeback_queue_job() and
	 * drm_writeback_signal_completion()
	 */
	struct drm_writeback_job *writeback_job;

	/**
	 * @max_requested_bpc: Connector property to limit the maximum bit
	 * depth of the pixels.
	 */
	u8 max_requested_bpc;

	/**
	 * @max_bpc: Connector max_bpc based on the requested max_bpc property
	 * and the connector bpc limitations obtained from edid.
	 */
	u8 max_bpc;

	/**
	 * @privacy_screen_sw_state: See :ref:`Standard Connector
	 * Properties<standard_connector_properties>`
	 */
	enum drm_privacy_screen_status privacy_screen_sw_state;

	/**
	 * @hdr_output_metadata:
	 * DRM blob property for HDR output metadata
	 */
	struct drm_property_blob *hdr_output_metadata;
};

/**
 * struct drm_connector_funcs - control connectors on a given device
 *
 * Each CRTC may have one or more connectors attached to it.  The functions
 * below allow the core DRM code to control connectors, enumerate available modes,
 * etc.
 */
struct drm_connector_funcs {
	/**
	 * @dpms:
	 *
	 * Legacy entry point to set the per-connector DPMS state. Legacy DPMS
	 * is exposed as a standard property on the connector, but diverted to
	 * this callback in the drm core. Note that atomic drivers don't
	 * implement the 4 level DPMS support on the connector any more, but
	 * instead only have an on/off "ACTIVE" property on the CRTC object.
	 *
	 * This hook is not used by atomic drivers, remapping of the legacy DPMS
	 * property is entirely handled in the DRM core.
	 *
	 * RETURNS:
	 *
	 * 0 on success or a negative error code on failure.
	 */
	int (*dpms)(struct drm_connector *connector, int mode);

	/**
	 * @reset:
	 *
	 * Reset connector hardware and software state to off. This function isn't
	 * called by the core directly, only through drm_mode_config_reset().
	 * It's not a helper hook only for historical reasons.
	 *
	 * Atomic drivers can use drm_atomic_helper_connector_reset() to reset
	 * atomic state using this hook.
	 */
	void (*reset)(struct drm_connector *connector);

	/**
	 * @detect:
	 *
	 * Check to see if anything is attached to the connector. The parameter
	 * force is set to false whilst polling, true when checking the
	 * connector due to a user request. force can be used by the driver to
	 * avoid expensive, destructive operations during automated probing.
	 *
	 * This callback is optional, if not implemented the connector will be
	 * considered as always being attached.
	 *
	 * FIXME:
	 *
	 * Note that this hook is only called by the probe helper. It's not in
	 * the helper library vtable purely for historical reasons. The only DRM
	 * core	entry point to probe connector state is @fill_modes.
	 *
	 * Note that the helper library will already hold
	 * &drm_mode_config.connection_mutex. Drivers which need to grab additional
	 * locks to avoid races with concurrent modeset changes need to use
	 * &drm_connector_helper_funcs.detect_ctx instead.
	 *
	 * Also note that this callback can be called no matter the
	 * state the connector is in. Drivers that need the underlying
	 * device to be powered to perform the detection will first need
	 * to make sure it's been properly enabled.
	 *
	 * RETURNS:
	 *
	 * drm_connector_status indicating the connector's status.
	 */
	enum drm_connector_status (*detect)(struct drm_connector *connector,
					    bool force);

	/**
	 * @force:
	 *
	 * This function is called to update internal encoder state when the
	 * connector is forced to a certain state by userspace, either through
	 * the sysfs interfaces or on the kernel cmdline. In that case the
	 * @detect callback isn't called.
	 *
	 * FIXME:
	 *
	 * Note that this hook is only called by the probe helper. It's not in
	 * the helper library vtable purely for historical reasons. The only DRM
	 * core	entry point to probe connector state is @fill_modes.
	 */
	void (*force)(struct drm_connector *connector);

	/**
	 * @fill_modes:
	 *
	 * Entry point for output detection and basic mode validation. The
	 * driver should reprobe the output if needed (e.g. when hotplug
	 * handling is unreliable), add all detected modes to &drm_connector.modes
	 * and filter out any the device can't support in any configuration. It
	 * also needs to filter out any modes wider or higher than the
	 * parameters max_width and max_height indicate.
	 *
	 * The drivers must also prune any modes no longer valid from
	 * &drm_connector.modes. Furthermore it must update
	 * &drm_connector.status and &drm_connector.edid.  If no EDID has been
	 * received for this output connector->edid must be NULL.
	 *
	 * Drivers using the probe helpers should use
	 * drm_helper_probe_single_connector_modes() to implement this
	 * function.
	 *
	 * RETURNS:
	 *
	 * The number of modes detected and filled into &drm_connector.modes.
	 */
	int (*fill_modes)(struct drm_connector *connector, uint32_t max_width, uint32_t max_height);

	/**
	 * @set_property:
	 *
	 * This is the legacy entry point to update a property attached to the
	 * connector.
	 *
	 * This callback is optional if the driver does not support any legacy
	 * driver-private properties. For atomic drivers it is not used because
	 * property handling is done entirely in the DRM core.
	 *
	 * RETURNS:
	 *
	 * 0 on success or a negative error code on failure.
	 */
	int (*set_property)(struct drm_connector *connector, struct drm_property *property,
			     uint64_t val);

	/**
	 * @late_register:
	 *
	 * This optional hook can be used to register additional userspace
	 * interfaces attached to the connector, light backlight control, i2c,
	 * DP aux or similar interfaces. It is called late in the driver load
	 * sequence from drm_connector_register() when registering all the
	 * core drm connector interfaces. Everything added from this callback
	 * should be unregistered in the early_unregister callback.
	 *
	 * This is called while holding &drm_connector.mutex.
	 *
	 * Returns:
	 *
	 * 0 on success, or a negative error code on failure.
	 */
	int (*late_register)(struct drm_connector *connector);

	/**
	 * @early_unregister:
	 *
	 * This optional hook should be used to unregister the additional
	 * userspace interfaces attached to the connector from
	 * late_register(). It is called from drm_connector_unregister(),
	 * early in the driver unload sequence to disable userspace access
	 * before data structures are torndown.
	 *
	 * This is called while holding &drm_connector.mutex.
	 */
	void (*early_unregister)(struct drm_connector *connector);

	/**
	 * @destroy:
	 *
	 * Clean up connector resources. This is called at driver unload time
	 * through drm_mode_config_cleanup(). It can also be called at runtime
	 * when a connector is being hot-unplugged for drivers that support
	 * connector hotplugging (e.g. DisplayPort MST).
	 */
	void (*destroy)(struct drm_connector *connector);

	/**
	 * @atomic_duplicate_state:
	 *
	 * Duplicate the current atomic state for this connector and return it.
	 * The core and helpers guarantee that any atomic state duplicated with
	 * this hook and still owned by the caller (i.e. not transferred to the
	 * driver by calling &drm_mode_config_funcs.atomic_commit) will be
	 * cleaned up by calling the @atomic_destroy_state hook in this
	 * structure.
	 *
	 * This callback is mandatory for atomic drivers.
	 *
	 * Atomic drivers which don't subclass &struct drm_connector_state should use
	 * drm_atomic_helper_connector_duplicate_state(). Drivers that subclass the
	 * state structure to extend it with driver-private state should use
	 * __drm_atomic_helper_connector_duplicate_state() to make sure shared state is
	 * duplicated in a consistent fashion across drivers.
	 *
	 * It is an error to call this hook before &drm_connector.state has been
	 * initialized correctly.
	 *
	 * NOTE:
	 *
	 * If the duplicate state references refcounted resources this hook must
	 * acquire a reference for each of them. The driver must release these
	 * references again in @atomic_destroy_state.
	 *
	 * RETURNS:
	 *
	 * Duplicated atomic state or NULL when the allocation failed.
	 */
	struct drm_connector_state *(*atomic_duplicate_state)(struct drm_connector *connector);

	/**
	 * @atomic_destroy_state:
	 *
	 * Destroy a state duplicated with @atomic_duplicate_state and release
	 * or unreference all resources it references
	 *
	 * This callback is mandatory for atomic drivers.
	 */
	void (*atomic_destroy_state)(struct drm_connector *connector,
				     struct drm_connector_state *state);

	/**
	 * @atomic_set_property:
	 *
	 * Decode a driver-private property value and store the decoded value
	 * into the passed-in state structure. Since the atomic core decodes all
	 * standardized properties (even for extensions beyond the core set of
	 * properties which might not be implemented by all drivers) this
	 * requires drivers to subclass the state structure.
	 *
	 * Such driver-private properties should really only be implemented for
	 * truly hardware/vendor specific state. Instead it is preferred to
	 * standardize atomic extension and decode the properties used to expose
	 * such an extension in the core.
	 *
	 * Do not call this function directly, use
	 * drm_atomic_connector_set_property() instead.
	 *
	 * This callback is optional if the driver does not support any
	 * driver-private atomic properties.
	 *
	 * NOTE:
	 *
	 * This function is called in the state assembly phase of atomic
	 * modesets, which can be aborted for any reason (including on
	 * userspace's request to just check whether a configuration would be
	 * possible). Drivers MUST NOT touch any persistent state (hardware or
	 * software) or data structures except the passed in @state parameter.
	 *
	 * Also since userspace controls in which order properties are set this
	 * function must not do any input validation (since the state update is
	 * incomplete and hence likely inconsistent). Instead any such input
	 * validation must be done in the various atomic_check callbacks.
	 *
	 * RETURNS:
	 *
	 * 0 if the property has been found, -EINVAL if the property isn't
	 * implemented by the driver (which shouldn't ever happen, the core only
	 * asks for properties attached to this connector). No other validation
	 * is allowed by the driver. The core already checks that the property
	 * value is within the range (integer, valid enum value, ...) the driver
	 * set when registering the property.
	 */
	int (*atomic_set_property)(struct drm_connector *connector,
				   struct drm_connector_state *state,
				   struct drm_property *property,
				   uint64_t val);

	/**
	 * @atomic_get_property:
	 *
	 * Reads out the decoded driver-private property. This is used to
	 * implement the GETCONNECTOR IOCTL.
	 *
	 * Do not call this function directly, use
	 * drm_atomic_connector_get_property() instead.
	 *
	 * This callback is optional if the driver does not support any
	 * driver-private atomic properties.
	 *
	 * RETURNS:
	 *
	 * 0 on success, -EINVAL if the property isn't implemented by the
	 * driver (which shouldn't ever happen, the core only asks for
	 * properties attached to this connector).
	 */
	int (*atomic_get_property)(struct drm_connector *connector,
				   const struct drm_connector_state *state,
				   struct drm_property *property,
				   uint64_t *val);

	/**
	 * @atomic_print_state:
	 *
	 * If driver subclasses &struct drm_connector_state, it should implement
	 * this optional hook for printing additional driver specific state.
	 *
	 * Do not call this directly, use drm_atomic_connector_print_state()
	 * instead.
	 */
	void (*atomic_print_state)(struct drm_printer *p,
				   const struct drm_connector_state *state);

	/**
	 * @oob_hotplug_event:
	 *
	 * This will get called when a hotplug-event for a drm-connector
	 * has been received from a source outside the display driver / device.
	 */
	void (*oob_hotplug_event)(struct drm_connector *connector);

	/**
	 * @debugfs_init:
	 *
	 * Allows connectors to create connector-specific debugfs files.
	 */
	void (*debugfs_init)(struct drm_connector *connector, struct dentry *root);
};

/**
 * struct drm_cmdline_mode - DRM Mode passed through the kernel command-line
 *
 * Each connector can have an initial mode with additional options
 * passed through the kernel command line. This structure allows to
 * express those parameters and will be filled by the command-line
 * parser.
 */
struct drm_cmdline_mode {
	/**
	 * @name:
	 *
	 * Name of the mode.
	 */
	char name[DRM_DISPLAY_MODE_LEN];

	/**
	 * @specified:
	 *
	 * Has a mode been read from the command-line?
	 */
	bool specified;

	/**
	 * @refresh_specified:
	 *
	 * Did the mode have a preferred refresh rate?
	 */
	bool refresh_specified;

	/**
	 * @bpp_specified:
	 *
	 * Did the mode have a preferred BPP?
	 */
	bool bpp_specified;

	/**
	 * @xres:
	 *
	 * Active resolution on the X axis, in pixels.
	 */
	int xres;

	/**
	 * @yres:
	 *
	 * Active resolution on the Y axis, in pixels.
	 */
	int yres;

	/**
	 * @bpp:
	 *
	 * Bits per pixels for the mode.
	 */
	int bpp;

	/**
	 * @refresh:
	 *
	 * Refresh rate, in Hertz.
	 */
	int refresh;

	/**
	 * @rb:
	 *
	 * Do we need to use reduced blanking?
	 */
	bool rb;

	/**
	 * @interlace:
	 *
	 * The mode is interlaced.
	 */
	bool interlace;

	/**
	 * @cvt:
	 *
	 * The timings will be calculated using the VESA Coordinated
	 * Video Timings instead of looking up the mode from a table.
	 */
	bool cvt;

	/**
	 * @margins:
	 *
	 * Add margins to the mode calculation (1.8% of xres rounded
	 * down to 8 pixels and 1.8% of yres).
	 */
	bool margins;

	/**
	 * @force:
	 *
	 * Ignore the hotplug state of the connector, and force its
	 * state to one of the DRM_FORCE_* values.
	 */
	enum drm_connector_force force;

	/**
	 * @rotation_reflection:
	 *
	 * Initial rotation and reflection of the mode setup from the
	 * command line. See DRM_MODE_ROTATE_* and
	 * DRM_MODE_REFLECT_*. The only rotations supported are
	 * DRM_MODE_ROTATE_0 and DRM_MODE_ROTATE_180.
	 */
	unsigned int rotation_reflection;

	/**
	 * @panel_orientation:
	 *
	 * drm-connector "panel orientation" property override value,
	 * DRM_MODE_PANEL_ORIENTATION_UNKNOWN if not set.
	 */
	enum drm_panel_orientation panel_orientation;

	/**
	 * @tv_margins: TV margins to apply to the mode.
	 */
	struct drm_connector_tv_margins tv_margins;
};

/**
 * struct drm_connector - central DRM connector control structure
 *
 * Each connector may be connected to one or more CRTCs, or may be clonable by
 * another connector if they can share a CRTC.  Each connector also has a specific
 * position in the broader display (referred to as a 'screen' though it could
 * span multiple monitors).
 */
struct drm_connector {
	/** @dev: parent DRM device */
	struct drm_device *dev;
	/** @kdev: kernel device for sysfs attributes */
	struct device *kdev;
	/** @attr: sysfs attributes */
	struct device_attribute *attr;
	/**
	 * @fwnode: associated fwnode supplied by platform firmware
	 *
	 * Drivers can set this to associate a fwnode with a connector, drivers
	 * are expected to get a reference on the fwnode when setting this.
	 * drm_connector_cleanup() will call fwnode_handle_put() on this.
	 */
	struct fwnode_handle *fwnode;

	/**
	 * @head:
	 *
	 * List of all connectors on a @dev, linked from
	 * &drm_mode_config.connector_list. Protected by
	 * &drm_mode_config.connector_list_lock, but please only use
	 * &drm_connector_list_iter to walk this list.
	 */
	struct list_head head;

	/**
	 * @global_connector_list_entry:
	 *
	 * Connector entry in the global connector-list, used by
	 * drm_connector_find_by_fwnode().
	 */
	struct list_head global_connector_list_entry;

	/** @base: base KMS object */
	struct drm_mode_object base;

	/** @name: human readable name, can be overwritten by the driver */
	char *name;

	/**
	 * @mutex: Lock for general connector state, but currently only protects
	 * @registered. Most of the connector state is still protected by
	 * &drm_mode_config.mutex.
	 */
	struct mutex mutex;

	/**
	 * @index: Compacted connector index, which matches the position inside
	 * the mode_config.list for drivers not supporting hot-add/removing. Can
	 * be used as an array index. It is invariant over the lifetime of the
	 * connector.
	 */
	unsigned index;

	/**
	 * @connector_type:
	 * one of the DRM_MODE_CONNECTOR_<foo> types from drm_mode.h
	 */
	int connector_type;
	/** @connector_type_id: index into connector type enum */
	int connector_type_id;
	/**
	 * @interlace_allowed:
	 * Can this connector handle interlaced modes? Only used by
	 * drm_helper_probe_single_connector_modes() for mode filtering.
	 */
	bool interlace_allowed;
	/**
	 * @doublescan_allowed:
	 * Can this connector handle doublescan? Only used by
	 * drm_helper_probe_single_connector_modes() for mode filtering.
	 */
	bool doublescan_allowed;
	/**
	 * @stereo_allowed:
	 * Can this connector handle stereo modes? Only used by
	 * drm_helper_probe_single_connector_modes() for mode filtering.
	 */
	bool stereo_allowed;

	/**
	 * @ycbcr_420_allowed : This bool indicates if this connector is
	 * capable of handling YCBCR 420 output. While parsing the EDID
	 * blocks it's very helpful to know if the source is capable of
	 * handling YCBCR 420 outputs.
	 */
	bool ycbcr_420_allowed;

	/**
	 * @registration_state: Is this connector initializing, exposed
	 * (registered) with userspace, or unregistered?
	 *
	 * Protected by @mutex.
	 */
	enum drm_connector_registration_state registration_state;

	/**
	 * @modes:
	 * Modes available on this connector (from fill_modes() + user).
	 * Protected by &drm_mode_config.mutex.
	 */
	struct list_head modes;

	/**
	 * @status:
	 * One of the drm_connector_status enums (connected, not, or unknown).
	 * Protected by &drm_mode_config.mutex.
	 */
	enum drm_connector_status status;

	/**
	 * @probed_modes:
	 * These are modes added by probing with DDC or the BIOS, before
	 * filtering is applied. Used by the probe helpers. Protected by
	 * &drm_mode_config.mutex.
	 */
	struct list_head probed_modes;

	/**
	 * @display_info: Display information is filled from EDID information
	 * when a display is detected. For non hot-pluggable displays such as
	 * flat panels in embedded systems, the driver should initialize the
	 * &drm_display_info.width_mm and &drm_display_info.height_mm fields
	 * with the physical size of the display.
	 *
	 * Protected by &drm_mode_config.mutex.
	 */
	struct drm_display_info display_info;

	/** @funcs: connector control functions */
	const struct drm_connector_funcs *funcs;

	/**
	 * @edid_blob_ptr: DRM property containing EDID if present. Protected by
	 * &drm_mode_config.mutex. This should be updated only by calling
	 * drm_connector_update_edid_property().
	 */
	struct drm_property_blob *edid_blob_ptr;

	/** @properties: property tracking for this connector */
	struct drm_object_properties properties;

	/**
	 * @scaling_mode_property: Optional atomic property to control the
	 * upscaling. See drm_connector_attach_content_protection_property().
	 */
	struct drm_property *scaling_mode_property;

	/**
	 * @vrr_capable_property: Optional property to help userspace
	 * query hardware support for variable refresh rate on a connector.
	 * connector. Drivers can add the property to a connector by
	 * calling drm_connector_attach_vrr_capable_property().
	 *
	 * This should be updated only by calling
	 * drm_connector_set_vrr_capable_property().
	 */
	struct drm_property *vrr_capable_property;

	/**
	 * @colorspace_property: Connector property to set the suitable
	 * colorspace supported by the sink.
	 */
	struct drm_property *colorspace_property;

	/**
	 * @path_blob_ptr:
	 *
	 * DRM blob property data for the DP MST path property. This should only
	 * be updated by calling drm_connector_set_path_property().
	 */
	struct drm_property_blob *path_blob_ptr;

	/**
	 * @max_bpc_property: Default connector property for the max bpc to be
	 * driven out of the connector.
	 */
	struct drm_property *max_bpc_property;

	/** @privacy_screen: drm_privacy_screen for this connector, or NULL. */
	struct drm_privacy_screen *privacy_screen;

	/** @privacy_screen_notifier: privacy-screen notifier_block */
	struct notifier_block privacy_screen_notifier;

	/**
	 * @privacy_screen_sw_state_property: Optional atomic property for the
	 * connector to control the integrated privacy screen.
	 */
	struct drm_property *privacy_screen_sw_state_property;

	/**
	 * @privacy_screen_hw_state_property: Optional atomic property for the
	 * connector to report the actual integrated privacy screen state.
	 */
	struct drm_property *privacy_screen_hw_state_property;

#define DRM_CONNECTOR_POLL_HPD (1 << 0)
#define DRM_CONNECTOR_POLL_CONNECT (1 << 1)
#define DRM_CONNECTOR_POLL_DISCONNECT (1 << 2)

	/**
	 * @polled:
	 *
	 * Connector polling mode, a combination of
	 *
	 * DRM_CONNECTOR_POLL_HPD
	 *     The connector generates hotplug events and doesn't need to be
	 *     periodically polled. The CONNECT and DISCONNECT flags must not
	 *     be set together with the HPD flag.
	 *
	 * DRM_CONNECTOR_POLL_CONNECT
	 *     Periodically poll the connector for connection.
	 *
	 * DRM_CONNECTOR_POLL_DISCONNECT
	 *     Periodically poll the connector for disconnection, without
	 *     causing flickering even when the connector is in use. DACs should
	 *     rarely do this without a lot of testing.
	 *
	 * Set to 0 for connectors that don't support connection status
	 * discovery.
	 */
	uint8_t polled;

	/**
	 * @dpms: Current dpms state. For legacy drivers the
	 * &drm_connector_funcs.dpms callback must update this. For atomic
	 * drivers, this is handled by the core atomic code, and drivers must
	 * only take &drm_crtc_state.active into account.
	 */
	int dpms;

	/** @helper_private: mid-layer private data */
	const struct drm_connector_helper_funcs *helper_private;

	/** @cmdline_mode: mode line parsed from the kernel cmdline for this connector */
	struct drm_cmdline_mode cmdline_mode;
	/** @force: a DRM_FORCE_<foo> state for forced mode sets */
	enum drm_connector_force force;
	/**
	 * @override_edid: has the EDID been overwritten through debugfs for
	 * testing? Do not modify outside of drm_edid_override_set() and
	 * drm_edid_override_reset().
	 */
	bool override_edid;
	/** @epoch_counter: used to detect any other changes in connector, besides status */
	u64 epoch_counter;

	/**
	 * @possible_encoders: Bit mask of encoders that can drive this
	 * connector, drm_encoder_index() determines the index into the bitfield
	 * and the bits are set with drm_connector_attach_encoder().
	 */
	u32 possible_encoders;

	/**
	 * @encoder: Currently bound encoder driving this connector, if any.
	 * Only really meaningful for non-atomic drivers. Atomic drivers should
	 * instead look at &drm_connector_state.best_encoder, and in case they
	 * need the CRTC driving this output, &drm_connector_state.crtc.
	 */
	struct drm_encoder *encoder;

#define MAX_ELD_BYTES	128
	/** @eld: EDID-like data, if present */
	uint8_t eld[MAX_ELD_BYTES];
	/** @latency_present: AV delay info from ELD, if found */
	bool latency_present[2];
	/**
	 * @video_latency: Video latency info from ELD, if found.
	 * [0]: progressive, [1]: interlaced
	 */
	int video_latency[2];
	/**
	 * @audio_latency: audio latency info from ELD, if found
	 * [0]: progressive, [1]: interlaced
	 */
	int audio_latency[2];

	/**
	 * @ddc: associated ddc adapter.
	 * A connector usually has its associated ddc adapter. If a driver uses
	 * this field, then an appropriate symbolic link is created in connector
	 * sysfs directory to make it easy for the user to tell which i2c
	 * adapter is for a particular display.
	 *
	 * The field should be set by calling drm_connector_init_with_ddc().
	 */
	struct i2c_adapter *ddc;

	/**
	 * @null_edid_counter: track sinks that give us all zeros for the EDID.
	 * Needed to workaround some HW bugs where we get all 0s
	 */
	int null_edid_counter;

	/** @bad_edid_counter: track sinks that give us an EDID with invalid checksum */
	unsigned bad_edid_counter;

	/**
	 * @edid_corrupt: Indicates whether the last read EDID was corrupt. Used
	 * in Displayport compliance testing - Displayport Link CTS Core 1.2
	 * rev1.1 4.2.2.6
	 */
	bool edid_corrupt;
	/**
	 * @real_edid_checksum: real edid checksum for corrupted edid block.
	 * Required in Displayport 1.4 compliance testing
	 * rev1.1 4.2.2.6
	 */
	u8 real_edid_checksum;

	/** @debugfs_entry: debugfs directory for this connector */
	struct dentry *debugfs_entry;

	/**
	 * @state:
	 *
	 * Current atomic state for this connector.
	 *
	 * This is protected by &drm_mode_config.connection_mutex. Note that
	 * nonblocking atomic commits access the current connector state without
	 * taking locks. Either by going through the &struct drm_atomic_state
	 * pointers, see for_each_oldnew_connector_in_state(),
	 * for_each_old_connector_in_state() and
	 * for_each_new_connector_in_state(). Or through careful ordering of
	 * atomic commit operations as implemented in the atomic helpers, see
	 * &struct drm_crtc_commit.
	 */
	struct drm_connector_state *state;

	/* DisplayID bits. FIXME: Extract into a substruct? */

	/**
	 * @tile_blob_ptr:
	 *
	 * DRM blob property data for the tile property (used mostly by DP MST).
	 * This is meant for screens which are driven through separate display
	 * pipelines represented by &drm_crtc, which might not be running with
	 * genlocked clocks. For tiled panels which are genlocked, like
	 * dual-link LVDS or dual-link DSI, the driver should try to not expose
	 * the tiling and virtualize both &drm_crtc and &drm_plane if needed.
	 *
	 * This should only be updated by calling
	 * drm_connector_set_tile_property().
	 */
	struct drm_property_blob *tile_blob_ptr;

	/** @has_tile: is this connector connected to a tiled monitor */
	bool has_tile;
	/** @tile_group: tile group for the connected monitor */
	struct drm_tile_group *tile_group;
	/** @tile_is_single_monitor: whether the tile is one monitor housing */
	bool tile_is_single_monitor;

	/** @num_h_tile: number of horizontal tiles in the tile group */
	/** @num_v_tile: number of vertical tiles in the tile group */
	uint8_t num_h_tile, num_v_tile;
	/** @tile_h_loc: horizontal location of this tile */
	/** @tile_v_loc: vertical location of this tile */
	uint8_t tile_h_loc, tile_v_loc;
	/** @tile_h_size: horizontal size of this tile. */
	/** @tile_v_size: vertical size of this tile. */
	uint16_t tile_h_size, tile_v_size;

	/**
	 * @free_node:
	 *
	 * List used only by &drm_connector_list_iter to be able to clean up a
	 * connector from any context, in conjunction with
	 * &drm_mode_config.connector_free_work.
	 */
	struct llist_node free_node;

	/** @hdr_sink_metadata: HDR Metadata Information read from sink */
	struct hdr_sink_metadata hdr_sink_metadata;
};

#define obj_to_connector(x) container_of(x, struct drm_connector, base)

int drm_connector_init(struct drm_device *dev,
		       struct drm_connector *connector,
		       const struct drm_connector_funcs *funcs,
		       int connector_type);
int drm_connector_init_with_ddc(struct drm_device *dev,
				struct drm_connector *connector,
				const struct drm_connector_funcs *funcs,
				int connector_type,
				struct i2c_adapter *ddc);
int drmm_connector_init(struct drm_device *dev,
			struct drm_connector *connector,
			const struct drm_connector_funcs *funcs,
			int connector_type,
			struct i2c_adapter *ddc);
void drm_connector_attach_edid_property(struct drm_connector *connector);
int drm_connector_register(struct drm_connector *connector);
void drm_connector_unregister(struct drm_connector *connector);
int drm_connector_attach_encoder(struct drm_connector *connector,
				      struct drm_encoder *encoder);

void drm_connector_cleanup(struct drm_connector *connector);

static inline unsigned int drm_connector_index(const struct drm_connector *connector)
{
	return connector->index;
}

static inline u32 drm_connector_mask(const struct drm_connector *connector)
{
	return 1 << connector->index;
}

/**
 * drm_connector_lookup - lookup connector object
 * @dev: DRM device
 * @file_priv: drm file to check for lease against.
 * @id: connector object id
 *
 * This function looks up the connector object specified by id
 * add takes a reference to it.
 */
static inline struct drm_connector *drm_connector_lookup(struct drm_device *dev,
		struct drm_file *file_priv,
		uint32_t id)
{
	struct drm_mode_object *mo;
	mo = drm_mode_object_find(dev, file_priv, id, DRM_MODE_OBJECT_CONNECTOR);
	return mo ? obj_to_connector(mo) : NULL;
}

/**
 * drm_connector_get - acquire a connector reference
 * @connector: DRM connector
 *
 * This function increments the connector's refcount.
 */
static inline void drm_connector_get(struct drm_connector *connector)
{
	drm_mode_object_get(&connector->base);
}

/**
 * drm_connector_put - release a connector reference
 * @connector: DRM connector
 *
 * This function decrements the connector's reference count and frees the
 * object if the reference count drops to zero.
 */
static inline void drm_connector_put(struct drm_connector *connector)
{
	drm_mode_object_put(&connector->base);
}

/**
 * drm_connector_is_unregistered - has the connector been unregistered from
 * userspace?
 * @connector: DRM connector
 *
 * Checks whether or not @connector has been unregistered from userspace.
 *
 * Returns:
 * True if the connector was unregistered, false if the connector is
 * registered or has not yet been registered with userspace.
 */
static inline bool
drm_connector_is_unregistered(struct drm_connector *connector)
{
	return READ_ONCE(connector->registration_state) ==
		DRM_CONNECTOR_UNREGISTERED;
}

void drm_connector_oob_hotplug_event(struct fwnode_handle *connector_fwnode);
const char *drm_get_connector_type_name(unsigned int connector_type);
const char *drm_get_connector_status_name(enum drm_connector_status status);
const char *drm_get_subpixel_order_name(enum subpixel_order order);
const char *drm_get_dpms_name(int val);
const char *drm_get_dvi_i_subconnector_name(int val);
const char *drm_get_dvi_i_select_name(int val);
const char *drm_get_tv_subconnector_name(int val);
const char *drm_get_tv_select_name(int val);
const char *drm_get_dp_subconnector_name(int val);
const char *drm_get_content_protection_name(int val);
const char *drm_get_hdcp_content_type_name(int val);

int drm_mode_create_dvi_i_properties(struct drm_device *dev);
void drm_connector_attach_dp_subconnector_property(struct drm_connector *connector);

int drm_mode_create_tv_margin_properties(struct drm_device *dev);
int drm_mode_create_tv_properties(struct drm_device *dev,
				  unsigned int num_modes,
				  const char * const modes[]);
void drm_connector_attach_tv_margin_properties(struct drm_connector *conn);
int drm_mode_create_scaling_mode_property(struct drm_device *dev);
int drm_connector_attach_content_type_property(struct drm_connector *dev);
int drm_connector_attach_scaling_mode_property(struct drm_connector *connector,
					       u32 scaling_mode_mask);
int drm_connector_attach_vrr_capable_property(
		struct drm_connector *connector);
int drm_connector_attach_colorspace_property(struct drm_connector *connector);
int drm_connector_attach_hdr_output_metadata_property(struct drm_connector *connector);
bool drm_connector_atomic_hdr_metadata_equal(struct drm_connector_state *old_state,
					     struct drm_connector_state *new_state);
int drm_mode_create_aspect_ratio_property(struct drm_device *dev);
int drm_mode_create_hdmi_colorspace_property(struct drm_connector *connector);
int drm_mode_create_dp_colorspace_property(struct drm_connector *connector);
int drm_mode_create_content_type_property(struct drm_device *dev);
int drm_mode_create_suggested_offset_properties(struct drm_device *dev);

int drm_connector_set_path_property(struct drm_connector *connector,
				    const char *path);
int drm_connector_set_tile_property(struct drm_connector *connector);
int drm_connector_update_edid_property(struct drm_connector *connector,
				       const struct edid *edid);
void drm_connector_set_link_status_property(struct drm_connector *connector,
					    uint64_t link_status);
void drm_connector_set_vrr_capable_property(
		struct drm_connector *connector, bool capable);
int drm_connector_set_panel_orientation(
	struct drm_connector *connector,
	enum drm_panel_orientation panel_orientation);
int drm_connector_set_panel_orientation_with_quirk(
	struct drm_connector *connector,
	enum drm_panel_orientation panel_orientation,
	int width, int height);
int drm_connector_set_orientation_from_panel(
	struct drm_connector *connector,
	struct drm_panel *panel);
int drm_connector_attach_max_bpc_property(struct drm_connector *connector,
					  int min, int max);
void drm_connector_create_privacy_screen_properties(struct drm_connector *conn);
void drm_connector_attach_privacy_screen_properties(struct drm_connector *conn);
void drm_connector_attach_privacy_screen_provider(
	struct drm_connector *connector, struct drm_privacy_screen *priv);
void drm_connector_update_privacy_screen(const struct drm_connector_state *connector_state);

/**
 * struct drm_tile_group - Tile group metadata
 * @refcount: reference count
 * @dev: DRM device
 * @id: tile group id exposed to userspace
 * @group_data: Sink-private data identifying this group
 *
 * @group_data corresponds to displayid vend/prod/serial for external screens
 * with an EDID.
 */
struct drm_tile_group {
	struct kref refcount;
	struct drm_device *dev;
	int id;
	u8 group_data[8];
};

struct drm_tile_group *drm_mode_create_tile_group(struct drm_device *dev,
						  const char topology[8]);
struct drm_tile_group *drm_mode_get_tile_group(struct drm_device *dev,
					       const char topology[8]);
void drm_mode_put_tile_group(struct drm_device *dev,
			     struct drm_tile_group *tg);

/**
 * struct drm_connector_list_iter - connector_list iterator
 *
 * This iterator tracks state needed to be able to walk the connector_list
 * within struct drm_mode_config. Only use together with
 * drm_connector_list_iter_begin(), drm_connector_list_iter_end() and
 * drm_connector_list_iter_next() respectively the convenience macro
 * drm_for_each_connector_iter().
 *
 * Note that the return value of drm_connector_list_iter_next() is only valid
 * up to the next drm_connector_list_iter_next() or
 * drm_connector_list_iter_end() call. If you want to use the connector later,
 * then you need to grab your own reference first using drm_connector_get().
 */
struct drm_connector_list_iter {
/* private: */
	struct drm_device *dev;
	struct drm_connector *conn;
};

void drm_connector_list_iter_begin(struct drm_device *dev,
				   struct drm_connector_list_iter *iter);
struct drm_connector *
drm_connector_list_iter_next(struct drm_connector_list_iter *iter);
void drm_connector_list_iter_end(struct drm_connector_list_iter *iter);

bool drm_connector_has_possible_encoder(struct drm_connector *connector,
					struct drm_encoder *encoder);

/**
 * drm_for_each_connector_iter - connector_list iterator macro
 * @connector: &struct drm_connector pointer used as cursor
 * @iter: &struct drm_connector_list_iter
 *
 * Note that @connector is only valid within the list body, if you want to use
 * @connector after calling drm_connector_list_iter_end() then you need to grab
 * your own reference first using drm_connector_get().
 */
#define drm_for_each_connector_iter(connector, iter) \
	while ((connector = drm_connector_list_iter_next(iter)))

/**
 * drm_connector_for_each_possible_encoder - iterate connector's possible encoders
 * @connector: &struct drm_connector pointer
 * @encoder: &struct drm_encoder pointer used as cursor
 */
#define drm_connector_for_each_possible_encoder(connector, encoder) \
	drm_for_each_encoder_mask(encoder, (connector)->dev, \
				  (connector)->possible_encoders)

#endif<|MERGE_RESOLUTION|>--- conflicted
+++ resolved
@@ -611,7 +611,6 @@
 	/**
 	 * @edid_hdmi_rgb444_dc_modes: Mask of supported hdmi deep color modes
 	 * in RGB 4:4:4. Even more stuff redundant with @bus_formats.
-<<<<<<< HEAD
 	 */
 	u8 edid_hdmi_rgb444_dc_modes;
 
@@ -619,15 +618,6 @@
 	 * @edid_hdmi_ycbcr444_dc_modes: Mask of supported hdmi deep color
 	 * modes in YCbCr 4:4:4. Even more stuff redundant with @bus_formats.
 	 */
-=======
-	 */
-	u8 edid_hdmi_rgb444_dc_modes;
-
-	/**
-	 * @edid_hdmi_ycbcr444_dc_modes: Mask of supported hdmi deep color
-	 * modes in YCbCr 4:4:4. Even more stuff redundant with @bus_formats.
-	 */
->>>>>>> 29549c70
 	u8 edid_hdmi_ycbcr444_dc_modes;
 
 	/**
