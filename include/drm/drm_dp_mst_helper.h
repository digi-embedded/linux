--- conflicted
+++ resolved
@@ -541,10 +541,6 @@
 	 */
 	struct work_struct tx_work;
 
-<<<<<<< HEAD
-	struct list_head destroy_connector_list;
-	struct mutex destroy_connector_lock;
-=======
 	/**
 	 * @destroy_connector_list: List of to be destroyed connectors.
 	 */
@@ -557,7 +553,6 @@
 	 * @destroy_connector_work: Work item to destroy connectors. Needed to
 	 * avoid locking inversion.
 	 */
->>>>>>> f2ed3bfc
 	struct work_struct destroy_connector_work;
 };
 
