/*
 * Helper macros to support writing architecture specific
 * linker scripts.
 *
 * A minimal linker scripts has following content:
 * [This is a sample, architectures may have special requiriements]
 *
 * OUTPUT_FORMAT(...)
 * OUTPUT_ARCH(...)
 * ENTRY(...)
 * SECTIONS
 * {
 *	. = START;
 *	__init_begin = .;
 *	HEAD_TEXT_SECTION
 *	INIT_TEXT_SECTION(PAGE_SIZE)
 *	INIT_DATA_SECTION(...)
 *	PERCPU_SECTION(CACHELINE_SIZE)
 *	__init_end = .;
 *
 *	_stext = .;
 *	TEXT_SECTION = 0
 *	_etext = .;
 *
 *      _sdata = .;
 *	RO_DATA(PAGE_SIZE)
 *	RW_DATA(...)
 *	_edata = .;
 *
 *	EXCEPTION_TABLE(...)
 *
 *	BSS_SECTION(0, 0, 0)
 *	_end = .;
 *
 *	STABS_DEBUG
 *	DWARF_DEBUG
 *	ELF_DETAILS
 *
 *	DISCARDS		// must be the last
 * }
 *
 * [__init_begin, __init_end] is the init section that may be freed after init
 * 	// __init_begin and __init_end should be page aligned, so that we can
 *	// free the whole .init memory
 * [_stext, _etext] is the text section
 * [_sdata, _edata] is the data section
 *
 * Some of the included output section have their own set of constants.
 * Examples are: [__initramfs_start, __initramfs_end] for initramfs and
 *               [__nosave_begin, __nosave_end] for the nosave data
 */

#ifndef LOAD_OFFSET
#define LOAD_OFFSET 0
#endif

/*
 * Only some architectures want to have the .notes segment visible in
 * a separate PT_NOTE ELF Program Header. When this happens, it needs
 * to be visible in both the kernel text's PT_LOAD and the PT_NOTE
 * Program Headers. In this case, though, the PT_LOAD needs to be made
 * the default again so that all the following sections don't also end
 * up in the PT_NOTE Program Header.
 */
#ifdef EMITS_PT_NOTE
#define NOTES_HEADERS		:text :note
#define NOTES_HEADERS_RESTORE	__restore_ph : { *(.__restore_ph) } :text
#else
#define NOTES_HEADERS
#define NOTES_HEADERS_RESTORE
#endif

/*
 * Some architectures have non-executable read-only exception tables.
 * They can be added to the RO_DATA segment by specifying their desired
 * alignment.
 */
#ifdef RO_EXCEPTION_TABLE_ALIGN
#define RO_EXCEPTION_TABLE	EXCEPTION_TABLE(RO_EXCEPTION_TABLE_ALIGN)
#else
#define RO_EXCEPTION_TABLE
#endif

/* Align . to a 8 byte boundary equals to maximum function alignment. */
#define ALIGN_FUNCTION()  . = ALIGN(8)

/*
 * LD_DEAD_CODE_DATA_ELIMINATION option enables -fdata-sections, which
 * generates .data.identifier sections, which need to be pulled in with
 * .data. We don't want to pull in .data..other sections, which Linux
 * has defined. Same for text and bss.
 *
 * With LTO_CLANG, the linker also splits sections by default, so we need
 * these macros to combine the sections during the final link.
 *
 * RODATA_MAIN is not used because existing code already defines .rodata.x
 * sections to be brought in with rodata.
 */
#if defined(CONFIG_LD_DEAD_CODE_DATA_ELIMINATION) || defined(CONFIG_LTO_CLANG)
#define TEXT_MAIN .text .text.[0-9a-zA-Z_]*
#define DATA_MAIN .data .data.[0-9a-zA-Z_]* .data..L* .data..compoundliteral* .data.$__unnamed_* .data.$L*
#define SDATA_MAIN .sdata .sdata.[0-9a-zA-Z_]*
#define RODATA_MAIN .rodata .rodata.[0-9a-zA-Z_]* .rodata..L*
#define BSS_MAIN .bss .bss.[0-9a-zA-Z_]* .bss..compoundliteral*
#define SBSS_MAIN .sbss .sbss.[0-9a-zA-Z_]*
#else
#define TEXT_MAIN .text
#define DATA_MAIN .data
#define SDATA_MAIN .sdata
#define RODATA_MAIN .rodata
#define BSS_MAIN .bss
#define SBSS_MAIN .sbss
#endif

/*
 * GCC 4.5 and later have a 32 bytes section alignment for structures.
 * Except GCC 4.9, that feels the need to align on 64 bytes.
 */
#define STRUCT_ALIGNMENT 32
#define STRUCT_ALIGN() . = ALIGN(STRUCT_ALIGNMENT)

/*
 * The order of the sched class addresses are important, as they are
 * used to determine the order of the priority of each sched class in
 * relation to each other.
 */
#define SCHED_DATA				\
	STRUCT_ALIGN();				\
	__begin_sched_classes = .;		\
	*(__idle_sched_class)			\
	*(__fair_sched_class)			\
	*(__rt_sched_class)			\
	*(__dl_sched_class)			\
	*(__stop_sched_class)			\
	__end_sched_classes = .;

/* The actual configuration determine if the init/exit sections
 * are handled as text/data or they can be discarded (which
 * often happens at runtime)
 */
#ifdef CONFIG_HOTPLUG_CPU
#define CPU_KEEP(sec)    *(.cpu##sec)
#define CPU_DISCARD(sec)
#else
#define CPU_KEEP(sec)
#define CPU_DISCARD(sec) *(.cpu##sec)
#endif

#if defined(CONFIG_MEMORY_HOTPLUG)
#define MEM_KEEP(sec)    *(.mem##sec)
#define MEM_DISCARD(sec)
#else
#define MEM_KEEP(sec)
#define MEM_DISCARD(sec) *(.mem##sec)
#endif

#ifdef CONFIG_FTRACE_MCOUNT_RECORD
/*
 * The ftrace call sites are logged to a section whose name depends on the
 * compiler option used. A given kernel image will only use one, AKA
 * FTRACE_CALLSITE_SECTION. We capture all of them here to avoid header
 * dependencies for FTRACE_CALLSITE_SECTION's definition.
 *
 * Need to also make ftrace_stub_graph point to ftrace_stub
 * so that the same stub location may have different protocols
 * and not mess up with C verifiers.
 */
#define MCOUNT_REC()	. = ALIGN(8);				\
			__start_mcount_loc = .;			\
			KEEP(*(__mcount_loc))			\
			KEEP(*(__patchable_function_entries))	\
			__stop_mcount_loc = .;			\
			ftrace_stub_graph = ftrace_stub;
#else
# ifdef CONFIG_FUNCTION_TRACER
#  define MCOUNT_REC()	ftrace_stub_graph = ftrace_stub;
# else
#  define MCOUNT_REC()
# endif
#endif

#ifdef CONFIG_TRACE_BRANCH_PROFILING
#define LIKELY_PROFILE()	__start_annotated_branch_profile = .;	\
				KEEP(*(_ftrace_annotated_branch))	\
				__stop_annotated_branch_profile = .;
#else
#define LIKELY_PROFILE()
#endif

#ifdef CONFIG_PROFILE_ALL_BRANCHES
#define BRANCH_PROFILE()	__start_branch_profile = .;		\
				KEEP(*(_ftrace_branch))			\
				__stop_branch_profile = .;
#else
#define BRANCH_PROFILE()
#endif

#ifdef CONFIG_KPROBES
#define KPROBE_BLACKLIST()	. = ALIGN(8);				      \
				__start_kprobe_blacklist = .;		      \
				KEEP(*(_kprobe_blacklist))		      \
				__stop_kprobe_blacklist = .;
#else
#define KPROBE_BLACKLIST()
#endif

#ifdef CONFIG_FUNCTION_ERROR_INJECTION
#define ERROR_INJECT_WHITELIST()	STRUCT_ALIGN();			      \
			__start_error_injection_whitelist = .;		      \
			KEEP(*(_error_injection_whitelist))		      \
			__stop_error_injection_whitelist = .;
#else
#define ERROR_INJECT_WHITELIST()
#endif

#ifdef CONFIG_EVENT_TRACING
#define FTRACE_EVENTS()	. = ALIGN(8);					\
			__start_ftrace_events = .;			\
			KEEP(*(_ftrace_events))				\
			__stop_ftrace_events = .;			\
			__start_ftrace_eval_maps = .;			\
			KEEP(*(_ftrace_eval_map))			\
			__stop_ftrace_eval_maps = .;
#else
#define FTRACE_EVENTS()
#endif

#ifdef CONFIG_TRACING
#define TRACE_PRINTKS()	 __start___trace_bprintk_fmt = .;      \
			 KEEP(*(__trace_printk_fmt)) /* Trace_printk fmt' pointer */ \
			 __stop___trace_bprintk_fmt = .;
#define TRACEPOINT_STR() __start___tracepoint_str = .;	\
			 KEEP(*(__tracepoint_str)) /* Trace_printk fmt' pointer */ \
			 __stop___tracepoint_str = .;
#else
#define TRACE_PRINTKS()
#define TRACEPOINT_STR()
#endif

#ifdef CONFIG_FTRACE_SYSCALLS
#define TRACE_SYSCALLS() . = ALIGN(8);					\
			 __start_syscalls_metadata = .;			\
			 KEEP(*(__syscalls_metadata))			\
			 __stop_syscalls_metadata = .;
#else
#define TRACE_SYSCALLS()
#endif

#ifdef CONFIG_BPF_EVENTS
#define BPF_RAW_TP() STRUCT_ALIGN();					\
			 __start__bpf_raw_tp = .;			\
			 KEEP(*(__bpf_raw_tp_map))			\
			 __stop__bpf_raw_tp = .;
#else
#define BPF_RAW_TP()
#endif

#ifdef CONFIG_SERIAL_EARLYCON
#define EARLYCON_TABLE() . = ALIGN(8);				\
			 __earlycon_table = .;			\
			 KEEP(*(__earlycon_table))		\
			 __earlycon_table_end = .;
#else
#define EARLYCON_TABLE()
#endif

#ifdef CONFIG_SECURITY
#define LSM_TABLE()	. = ALIGN(8);					\
			__start_lsm_info = .;				\
			KEEP(*(.lsm_info.init))				\
			__end_lsm_info = .;
#define EARLY_LSM_TABLE()	. = ALIGN(8);				\
			__start_early_lsm_info = .;			\
			KEEP(*(.early_lsm_info.init))			\
			__end_early_lsm_info = .;
#else
#define LSM_TABLE()
#define EARLY_LSM_TABLE()
#endif

#define ___OF_TABLE(cfg, name)	_OF_TABLE_##cfg(name)
#define __OF_TABLE(cfg, name)	___OF_TABLE(cfg, name)
#define OF_TABLE(cfg, name)	__OF_TABLE(IS_ENABLED(cfg), name)
#define _OF_TABLE_0(name)
#define _OF_TABLE_1(name)						\
	. = ALIGN(8);							\
	__##name##_of_table = .;					\
	KEEP(*(__##name##_of_table))					\
	KEEP(*(__##name##_of_table_end))

#define TIMER_OF_TABLES()	OF_TABLE(CONFIG_TIMER_OF, timer)
#define IRQCHIP_OF_MATCH_TABLE() OF_TABLE(CONFIG_IRQCHIP, irqchip)
#define CLK_OF_TABLES()		OF_TABLE(CONFIG_COMMON_CLK, clk)
#define RESERVEDMEM_OF_TABLES()	OF_TABLE(CONFIG_OF_RESERVED_MEM, reservedmem)
#define CPU_METHOD_OF_TABLES()	OF_TABLE(CONFIG_SMP, cpu_method)
#define CPUIDLE_METHOD_OF_TABLES() OF_TABLE(CONFIG_CPU_IDLE, cpuidle_method)

#ifdef CONFIG_ACPI
#define ACPI_PROBE_TABLE(name)						\
	. = ALIGN(8);							\
	__##name##_acpi_probe_table = .;				\
	KEEP(*(__##name##_acpi_probe_table))				\
	__##name##_acpi_probe_table_end = .;
#else
#define ACPI_PROBE_TABLE(name)
#endif

#ifdef CONFIG_THERMAL
#define THERMAL_TABLE(name)						\
	. = ALIGN(8);							\
	__##name##_thermal_table = .;					\
	KEEP(*(__##name##_thermal_table))				\
	__##name##_thermal_table_end = .;
#else
#define THERMAL_TABLE(name)
#endif

#ifdef CONFIG_DTPM
#define DTPM_TABLE()							\
	. = ALIGN(8);							\
	__dtpm_table = .;						\
	KEEP(*(__dtpm_table))						\
	__dtpm_table_end = .;
#else
#define DTPM_TABLE()
#endif

#define KERNEL_DTB()							\
	STRUCT_ALIGN();							\
	__dtb_start = .;						\
	KEEP(*(.dtb.init.rodata))					\
	__dtb_end = .;

/*
 * .data section
 */
#define DATA_DATA							\
	*(.xiptext)							\
	*(DATA_MAIN)							\
	*(.ref.data)							\
	*(.data..shared_aligned) /* percpu related */			\
	MEM_KEEP(init.data*)						\
	MEM_KEEP(exit.data*)						\
	*(.data.unlikely)						\
	__start_once = .;						\
	*(.data.once)							\
	__end_once = .;							\
	STRUCT_ALIGN();							\
	*(__tracepoints)						\
	/* implement dynamic printk debug */				\
	. = ALIGN(8);							\
	__start___dyndbg = .;						\
	KEEP(*(__dyndbg))						\
	__stop___dyndbg = .;						\
	LIKELY_PROFILE()		       				\
	BRANCH_PROFILE()						\
	TRACE_PRINTKS()							\
	BPF_RAW_TP()							\
	TRACEPOINT_STR()

/*
 * Data section helpers
 */
#define NOSAVE_DATA							\
	. = ALIGN(PAGE_SIZE);						\
	__nosave_begin = .;						\
	*(.data..nosave)						\
	. = ALIGN(PAGE_SIZE);						\
	__nosave_end = .;

#define PAGE_ALIGNED_DATA(page_align)					\
	. = ALIGN(page_align);						\
	*(.data..page_aligned)						\
	. = ALIGN(page_align);

#define READ_MOSTLY_DATA(align)						\
	. = ALIGN(align);						\
	*(.data..read_mostly)						\
	. = ALIGN(align);

#define CACHELINE_ALIGNED_DATA(align)					\
	. = ALIGN(align);						\
	*(.data..cacheline_aligned)

#define INIT_TASK_DATA(align)						\
	. = ALIGN(align);						\
	__start_init_task = .;						\
	init_thread_union = .;						\
	init_stack = .;							\
	KEEP(*(.data..init_task))					\
	KEEP(*(.data..init_thread_info))				\
	. = __start_init_task + THREAD_SIZE;				\
	__end_init_task = .;

#define JUMP_TABLE_DATA							\
	. = ALIGN(8);							\
	__start___jump_table = .;					\
	KEEP(*(__jump_table))						\
	__stop___jump_table = .;

#define STATIC_CALL_DATA						\
	. = ALIGN(8);							\
	__start_static_call_sites = .;					\
	KEEP(*(.static_call_sites))					\
	__stop_static_call_sites = .;					\
	__start_static_call_tramp_key = .;				\
	KEEP(*(.static_call_tramp_key))					\
	__stop_static_call_tramp_key = .;

/*
 * Allow architectures to handle ro_after_init data on their
 * own by defining an empty RO_AFTER_INIT_DATA.
 */
#ifndef RO_AFTER_INIT_DATA
#define RO_AFTER_INIT_DATA						\
	. = ALIGN(8);							\
	__start_ro_after_init = .;					\
	*(.data..ro_after_init)						\
	JUMP_TABLE_DATA							\
	STATIC_CALL_DATA						\
	__end_ro_after_init = .;
#endif

/*
 * Read only Data
 */
#define RO_DATA(align)							\
	. = ALIGN((align));						\
	.rodata           : AT(ADDR(.rodata) - LOAD_OFFSET) {		\
		__start_rodata = .;					\
		*(.rodata) *(.rodata.*)					\
		SCHED_DATA						\
		RO_AFTER_INIT_DATA	/* Read only after init */	\
		. = ALIGN(8);						\
		__start___tracepoints_ptrs = .;				\
		KEEP(*(__tracepoints_ptrs)) /* Tracepoints: pointer array */ \
		__stop___tracepoints_ptrs = .;				\
		*(__tracepoints_strings)/* Tracepoints: strings */	\
	}								\
									\
	.rodata1          : AT(ADDR(.rodata1) - LOAD_OFFSET) {		\
		*(.rodata1)						\
	}								\
									\
	/* PCI quirks */						\
	.pci_fixup        : AT(ADDR(.pci_fixup) - LOAD_OFFSET) {	\
		__start_pci_fixups_early = .;				\
		KEEP(*(.pci_fixup_early))				\
		__end_pci_fixups_early = .;				\
		__start_pci_fixups_header = .;				\
		KEEP(*(.pci_fixup_header))				\
		__end_pci_fixups_header = .;				\
		__start_pci_fixups_final = .;				\
		KEEP(*(.pci_fixup_final))				\
		__end_pci_fixups_final = .;				\
		__start_pci_fixups_enable = .;				\
		KEEP(*(.pci_fixup_enable))				\
		__end_pci_fixups_enable = .;				\
		__start_pci_fixups_resume = .;				\
		KEEP(*(.pci_fixup_resume))				\
		__end_pci_fixups_resume = .;				\
		__start_pci_fixups_resume_early = .;			\
		KEEP(*(.pci_fixup_resume_early))			\
		__end_pci_fixups_resume_early = .;			\
		__start_pci_fixups_suspend = .;				\
		KEEP(*(.pci_fixup_suspend))				\
		__end_pci_fixups_suspend = .;				\
		__start_pci_fixups_suspend_late = .;			\
		KEEP(*(.pci_fixup_suspend_late))			\
		__end_pci_fixups_suspend_late = .;			\
	}								\
									\
	/* Built-in firmware blobs */					\
	.builtin_fw : AT(ADDR(.builtin_fw) - LOAD_OFFSET) ALIGN(8) {	\
		__start_builtin_fw = .;					\
		KEEP(*(.builtin_fw))					\
		__end_builtin_fw = .;					\
	}								\
									\
	TRACEDATA							\
									\
	PRINTK_INDEX							\
									\
	/* Kernel symbol table: Normal symbols */			\
	__ksymtab         : AT(ADDR(__ksymtab) - LOAD_OFFSET) {		\
		__start___ksymtab = .;					\
		KEEP(*(SORT(___ksymtab+*)))				\
		__stop___ksymtab = .;					\
	}								\
									\
	/* Kernel symbol table: GPL-only symbols */			\
	__ksymtab_gpl     : AT(ADDR(__ksymtab_gpl) - LOAD_OFFSET) {	\
		__start___ksymtab_gpl = .;				\
		KEEP(*(SORT(___ksymtab_gpl+*)))				\
		__stop___ksymtab_gpl = .;				\
	}								\
									\
	/* Kernel symbol table: Normal symbols */			\
	__kcrctab         : AT(ADDR(__kcrctab) - LOAD_OFFSET) {		\
		__start___kcrctab = .;					\
		KEEP(*(SORT(___kcrctab+*)))				\
		__stop___kcrctab = .;					\
	}								\
									\
	/* Kernel symbol table: GPL-only symbols */			\
	__kcrctab_gpl     : AT(ADDR(__kcrctab_gpl) - LOAD_OFFSET) {	\
		__start___kcrctab_gpl = .;				\
		KEEP(*(SORT(___kcrctab_gpl+*)))				\
		__stop___kcrctab_gpl = .;				\
	}								\
									\
	/* Kernel symbol table: strings */				\
        __ksymtab_strings : AT(ADDR(__ksymtab_strings) - LOAD_OFFSET) {	\
		*(__ksymtab_strings)					\
	}								\
									\
	/* __*init sections */						\
	__init_rodata : AT(ADDR(__init_rodata) - LOAD_OFFSET) {		\
		*(.ref.rodata)						\
		MEM_KEEP(init.rodata)					\
		MEM_KEEP(exit.rodata)					\
	}								\
									\
	/* Built-in module parameters. */				\
	__param : AT(ADDR(__param) - LOAD_OFFSET) {			\
		__start___param = .;					\
		KEEP(*(__param))					\
		__stop___param = .;					\
	}								\
									\
	/* Built-in module versions. */					\
	__modver : AT(ADDR(__modver) - LOAD_OFFSET) {			\
		__start___modver = .;					\
		KEEP(*(__modver))					\
		__stop___modver = .;					\
	}								\
									\
<<<<<<< HEAD
=======
	RO_EXCEPTION_TABLE						\
	NOTES								\
>>>>>>> c1084c27
	BTF								\
									\
	. = ALIGN((align));						\
	__end_rodata = .;
<<<<<<< HEAD
=======

>>>>>>> c1084c27

/*
 * .text..L.cfi.jumptable.* contain Control-Flow Integrity (CFI)
 * jump table entries.
 */
#ifdef CONFIG_CFI_CLANG
#define TEXT_CFI_JT							\
		. = ALIGN(PMD_SIZE);					\
		__cfi_jt_start = .;					\
		*(.text..L.cfi.jumptable .text..L.cfi.jumptable.*)	\
		. = ALIGN(PMD_SIZE);					\
		__cfi_jt_end = .;
#else
#define TEXT_CFI_JT
#endif

/*
 * Non-instrumentable text section
 */
#define NOINSTR_TEXT							\
		ALIGN_FUNCTION();					\
		__noinstr_text_start = .;				\
		*(.noinstr.text)					\
		__noinstr_text_end = .;

/*
 * .text section. Map to function alignment to avoid address changes
 * during second ld run in second ld pass when generating System.map
 *
 * TEXT_MAIN here will match .text.fixup and .text.unlikely if dead
 * code elimination is enabled, so these sections should be converted
 * to use ".." first.
 */
#define TEXT_TEXT							\
		ALIGN_FUNCTION();					\
		*(.text.hot .text.hot.*)				\
		*(TEXT_MAIN .text.fixup)				\
		*(.text.unlikely .text.unlikely.*)			\
		*(.text.unknown .text.unknown.*)			\
		NOINSTR_TEXT						\
		*(.text..refcount)					\
		*(.ref.text)						\
		*(.text.asan.* .text.tsan.*)				\
		TEXT_CFI_JT						\
	MEM_KEEP(init.text*)						\
	MEM_KEEP(exit.text*)						\


/* sched.text is aling to function alignment to secure we have same
 * address even at second ld pass when generating System.map */
#define SCHED_TEXT							\
		ALIGN_FUNCTION();					\
		__sched_text_start = .;					\
		*(.sched.text)						\
		__sched_text_end = .;

/* spinlock.text is aling to function alignment to secure we have same
 * address even at second ld pass when generating System.map */
#define LOCK_TEXT							\
		ALIGN_FUNCTION();					\
		__lock_text_start = .;					\
		*(.spinlock.text)					\
		__lock_text_end = .;

#define CPUIDLE_TEXT							\
		ALIGN_FUNCTION();					\
		__cpuidle_text_start = .;				\
		*(.cpuidle.text)					\
		__cpuidle_text_end = .;

#define KPROBES_TEXT							\
		ALIGN_FUNCTION();					\
		__kprobes_text_start = .;				\
		*(.kprobes.text)					\
		__kprobes_text_end = .;

#define ENTRY_TEXT							\
		ALIGN_FUNCTION();					\
		__entry_text_start = .;					\
		*(.entry.text)						\
		__entry_text_end = .;

#define IRQENTRY_TEXT							\
		ALIGN_FUNCTION();					\
		__irqentry_text_start = .;				\
		*(.irqentry.text)					\
		__irqentry_text_end = .;

#define SOFTIRQENTRY_TEXT						\
		ALIGN_FUNCTION();					\
		__softirqentry_text_start = .;				\
		*(.softirqentry.text)					\
		__softirqentry_text_end = .;

#define STATIC_CALL_TEXT						\
		ALIGN_FUNCTION();					\
		__static_call_text_start = .;				\
		*(.static_call.text)					\
		__static_call_text_end = .;

/* Section used for early init (in .S files) */
#define HEAD_TEXT  KEEP(*(.head.text))

#define HEAD_TEXT_SECTION							\
	.head.text : AT(ADDR(.head.text) - LOAD_OFFSET) {		\
		HEAD_TEXT						\
	}

/*
 * Exception table
 */
#define EXCEPTION_TABLE(align)						\
	. = ALIGN(align);						\
	__ex_table : AT(ADDR(__ex_table) - LOAD_OFFSET) {		\
		__start___ex_table = .;					\
		KEEP(*(__ex_table))					\
		__stop___ex_table = .;					\
	}

/*
 * .BTF
 */
#ifdef CONFIG_DEBUG_INFO_BTF
#define BTF								\
	.BTF : AT(ADDR(.BTF) - LOAD_OFFSET) {				\
		__start_BTF = .;					\
<<<<<<< HEAD
		*(.BTF)							\
		__stop_BTF = .;						\
=======
		KEEP(*(.BTF))						\
		__stop_BTF = .;						\
	}								\
	. = ALIGN(4);							\
	.BTF_ids : AT(ADDR(.BTF_ids) - LOAD_OFFSET) {			\
		*(.BTF_ids)						\
>>>>>>> c1084c27
	}
#else
#define BTF
#endif

/*
 * Init task
 */
#define INIT_TASK_DATA_SECTION(align)					\
	. = ALIGN(align);						\
	.data..init_task :  AT(ADDR(.data..init_task) - LOAD_OFFSET) {	\
		INIT_TASK_DATA(align)					\
	}

#ifdef CONFIG_CONSTRUCTORS
#define KERNEL_CTORS()	. = ALIGN(8);			   \
			__ctors_start = .;		   \
			KEEP(*(SORT(.ctors.*)))		   \
			KEEP(*(.ctors))			   \
			KEEP(*(SORT(.init_array.*)))	   \
			KEEP(*(.init_array))		   \
			__ctors_end = .;
#else
#define KERNEL_CTORS()
#endif

/* init and exit section handling */
#define INIT_DATA							\
	KEEP(*(SORT(___kentry+*)))					\
	*(.init.data init.data.*)					\
	MEM_DISCARD(init.data*)						\
	KERNEL_CTORS()							\
	MCOUNT_REC()							\
	*(.init.rodata .init.rodata.*)					\
	FTRACE_EVENTS()							\
	TRACE_SYSCALLS()						\
	KPROBE_BLACKLIST()						\
	ERROR_INJECT_WHITELIST()					\
	MEM_DISCARD(init.rodata)					\
	CLK_OF_TABLES()							\
	RESERVEDMEM_OF_TABLES()						\
	TIMER_OF_TABLES()						\
	CPU_METHOD_OF_TABLES()						\
	CPUIDLE_METHOD_OF_TABLES()					\
	KERNEL_DTB()							\
	IRQCHIP_OF_MATCH_TABLE()					\
	ACPI_PROBE_TABLE(irqchip)					\
	ACPI_PROBE_TABLE(timer)						\
	THERMAL_TABLE(governor)						\
	DTPM_TABLE()							\
	EARLYCON_TABLE()						\
	LSM_TABLE()							\
	EARLY_LSM_TABLE()						\
	KUNIT_TABLE()

#define INIT_TEXT							\
	*(.init.text .init.text.*)					\
	*(.text.startup)						\
	MEM_DISCARD(init.text*)

#define EXIT_DATA							\
	*(.exit.data .exit.data.*)					\
	*(.fini_array .fini_array.*)					\
	*(.dtors .dtors.*)						\
	MEM_DISCARD(exit.data*)						\
	MEM_DISCARD(exit.rodata*)

#define EXIT_TEXT							\
	*(.exit.text)							\
	*(.text.exit)							\
	MEM_DISCARD(exit.text)

#define EXIT_CALL							\
	*(.exitcall.exit)

/*
 * bss (Block Started by Symbol) - uninitialized data
 * zeroed during startup
 */
#define SBSS(sbss_align)						\
	. = ALIGN(sbss_align);						\
	.sbss : AT(ADDR(.sbss) - LOAD_OFFSET) {				\
		*(.dynsbss)						\
		*(SBSS_MAIN)						\
		*(.scommon)						\
	}

/*
 * Allow archectures to redefine BSS_FIRST_SECTIONS to add extra
 * sections to the front of bss.
 */
#ifndef BSS_FIRST_SECTIONS
#define BSS_FIRST_SECTIONS
#endif

#define BSS(bss_align)							\
	. = ALIGN(bss_align);						\
	.bss : AT(ADDR(.bss) - LOAD_OFFSET) {				\
		BSS_FIRST_SECTIONS					\
		. = ALIGN(PAGE_SIZE);					\
		*(.bss..page_aligned)					\
		. = ALIGN(PAGE_SIZE);					\
		*(.dynbss)						\
		*(BSS_MAIN)						\
		*(COMMON)						\
	}

/*
 * DWARF debug sections.
 * Symbols in the DWARF debugging sections are relative to
 * the beginning of the section so we begin them at 0.
 */
#define DWARF_DEBUG							\
		/* DWARF 1 */						\
		.debug          0 : { *(.debug) }			\
		.line           0 : { *(.line) }			\
		/* GNU DWARF 1 extensions */				\
		.debug_srcinfo  0 : { *(.debug_srcinfo) }		\
		.debug_sfnames  0 : { *(.debug_sfnames) }		\
		/* DWARF 1.1 and DWARF 2 */				\
		.debug_aranges  0 : { *(.debug_aranges) }		\
		.debug_pubnames 0 : { *(.debug_pubnames) }		\
		/* DWARF 2 */						\
		.debug_info     0 : { *(.debug_info			\
				.gnu.linkonce.wi.*) }			\
		.debug_abbrev   0 : { *(.debug_abbrev) }		\
		.debug_line     0 : { *(.debug_line) }			\
		.debug_frame    0 : { *(.debug_frame) }			\
		.debug_str      0 : { *(.debug_str) }			\
		.debug_loc      0 : { *(.debug_loc) }			\
		.debug_macinfo  0 : { *(.debug_macinfo) }		\
		.debug_pubtypes 0 : { *(.debug_pubtypes) }		\
		/* DWARF 3 */						\
		.debug_ranges	0 : { *(.debug_ranges) }		\
		/* SGI/MIPS DWARF 2 extensions */			\
		.debug_weaknames 0 : { *(.debug_weaknames) }		\
		.debug_funcnames 0 : { *(.debug_funcnames) }		\
		.debug_typenames 0 : { *(.debug_typenames) }		\
		.debug_varnames  0 : { *(.debug_varnames) }		\
		/* GNU DWARF 2 extensions */				\
		.debug_gnu_pubnames 0 : { *(.debug_gnu_pubnames) }	\
		.debug_gnu_pubtypes 0 : { *(.debug_gnu_pubtypes) }	\
		/* DWARF 4 */						\
		.debug_types	0 : { *(.debug_types) }			\
		/* DWARF 5 */						\
		.debug_addr	0 : { *(.debug_addr) }			\
		.debug_line_str	0 : { *(.debug_line_str) }		\
		.debug_loclists	0 : { *(.debug_loclists) }		\
		.debug_macro	0 : { *(.debug_macro) }			\
		.debug_names	0 : { *(.debug_names) }			\
		.debug_rnglists	0 : { *(.debug_rnglists) }		\
		.debug_str_offsets	0 : { *(.debug_str_offsets) }

/* Stabs debugging sections. */
#define STABS_DEBUG							\
		.stab 0 : { *(.stab) }					\
		.stabstr 0 : { *(.stabstr) }				\
		.stab.excl 0 : { *(.stab.excl) }			\
		.stab.exclstr 0 : { *(.stab.exclstr) }			\
		.stab.index 0 : { *(.stab.index) }			\
		.stab.indexstr 0 : { *(.stab.indexstr) }

/* Required sections not related to debugging. */
#define ELF_DETAILS							\
		.comment 0 : { *(.comment) }				\
		.symtab 0 : { *(.symtab) }				\
		.strtab 0 : { *(.strtab) }				\
		.shstrtab 0 : { *(.shstrtab) }

#ifdef CONFIG_GENERIC_BUG
#define BUG_TABLE							\
	. = ALIGN(8);							\
	__bug_table : AT(ADDR(__bug_table) - LOAD_OFFSET) {		\
		__start___bug_table = .;				\
		KEEP(*(__bug_table))					\
		__stop___bug_table = .;					\
	}
#else
#define BUG_TABLE
#endif

#ifdef CONFIG_UNWINDER_ORC
#define ORC_UNWIND_TABLE						\
	. = ALIGN(4);							\
	.orc_unwind_ip : AT(ADDR(.orc_unwind_ip) - LOAD_OFFSET) {	\
		__start_orc_unwind_ip = .;				\
		KEEP(*(.orc_unwind_ip))					\
		__stop_orc_unwind_ip = .;				\
	}								\
	. = ALIGN(2);							\
	.orc_unwind : AT(ADDR(.orc_unwind) - LOAD_OFFSET) {		\
		__start_orc_unwind = .;					\
		KEEP(*(.orc_unwind))					\
		__stop_orc_unwind = .;					\
	}								\
	. = ALIGN(4);							\
	.orc_lookup : AT(ADDR(.orc_lookup) - LOAD_OFFSET) {		\
		orc_lookup = .;						\
		. += (((SIZEOF(.text) + LOOKUP_BLOCK_SIZE - 1) /	\
			LOOKUP_BLOCK_SIZE) + 1) * 4;			\
		orc_lookup_end = .;					\
	}
#else
#define ORC_UNWIND_TABLE
#endif

#ifdef CONFIG_PM_TRACE
#define TRACEDATA							\
	. = ALIGN(4);							\
	.tracedata : AT(ADDR(.tracedata) - LOAD_OFFSET) {		\
		__tracedata_start = .;					\
		KEEP(*(.tracedata))					\
		__tracedata_end = .;					\
	}
#else
#define TRACEDATA
#endif

#ifdef CONFIG_PRINTK_INDEX
#define PRINTK_INDEX							\
	.printk_index : AT(ADDR(.printk_index) - LOAD_OFFSET) {		\
		__start_printk_index = .;				\
		*(.printk_index)					\
		__stop_printk_index = .;				\
	}
#else
#define PRINTK_INDEX
#endif

#define NOTES								\
	.notes : AT(ADDR(.notes) - LOAD_OFFSET) {			\
		__start_notes = .;					\
		KEEP(*(.note.*))					\
		__stop_notes = .;					\
	} NOTES_HEADERS							\
	NOTES_HEADERS_RESTORE

#define INIT_SETUP(initsetup_align)					\
		. = ALIGN(initsetup_align);				\
		__setup_start = .;					\
		KEEP(*(.init.setup))					\
		__setup_end = .;

#define INIT_CALLS_LEVEL(level)						\
		__initcall##level##_start = .;				\
		KEEP(*(.initcall##level##.init))			\
		KEEP(*(.initcall##level##s.init))			\

#define INIT_CALLS							\
		__initcall_start = .;					\
		KEEP(*(.initcallearly.init))				\
		INIT_CALLS_LEVEL(0)					\
		INIT_CALLS_LEVEL(1)					\
		INIT_CALLS_LEVEL(2)					\
		INIT_CALLS_LEVEL(3)					\
		INIT_CALLS_LEVEL(4)					\
		INIT_CALLS_LEVEL(5)					\
		INIT_CALLS_LEVEL(rootfs)				\
		INIT_CALLS_LEVEL(6)					\
		INIT_CALLS_LEVEL(7)					\
		__initcall_end = .;

#define CON_INITCALL							\
		__con_initcall_start = .;				\
		KEEP(*(.con_initcall.init))				\
		__con_initcall_end = .;

/* Alignment must be consistent with (kunit_suite *) in include/kunit/test.h */
#define KUNIT_TABLE()							\
		. = ALIGN(8);						\
		__kunit_suites_start = .;				\
		KEEP(*(.kunit_test_suites))				\
		__kunit_suites_end = .;

#ifdef CONFIG_BLK_DEV_INITRD
#define INIT_RAM_FS							\
	. = ALIGN(4);							\
	__initramfs_start = .;						\
	KEEP(*(.init.ramfs))						\
	. = ALIGN(8);							\
	KEEP(*(.init.ramfs.info))
#else
#define INIT_RAM_FS
#endif

/*
 * Memory encryption operates on a page basis. Since we need to clear
 * the memory encryption mask for this section, it needs to be aligned
 * on a page boundary and be a page-size multiple in length.
 *
 * Note: We use a separate section so that only this section gets
 * decrypted to avoid exposing more than we wish.
 */
#ifdef CONFIG_AMD_MEM_ENCRYPT
#define PERCPU_DECRYPTED_SECTION					\
	. = ALIGN(PAGE_SIZE);						\
	*(.data..decrypted)						\
	*(.data..percpu..decrypted)					\
	. = ALIGN(PAGE_SIZE);
#else
#define PERCPU_DECRYPTED_SECTION
#endif


/*
 * Default discarded sections.
 *
 * Some archs want to discard exit text/data at runtime rather than
 * link time due to cross-section references such as alt instructions,
 * bug table, eh_frame, etc.  DISCARDS must be the last of output
 * section definitions so that such archs put those in earlier section
 * definitions.
 */
#ifdef RUNTIME_DISCARD_EXIT
#define EXIT_DISCARDS
#else
#define EXIT_DISCARDS							\
	EXIT_TEXT							\
	EXIT_DATA
#endif

/*
 * Clang's -fprofile-arcs, -fsanitize=kernel-address, and
 * -fsanitize=thread produce unwanted sections (.eh_frame
 * and .init_array.*), but CONFIG_CONSTRUCTORS wants to
 * keep any .init_array.* sections.
 * https://bugs.llvm.org/show_bug.cgi?id=46478
 */
#if defined(CONFIG_GCOV_KERNEL) || defined(CONFIG_KASAN_GENERIC) || defined(CONFIG_KCSAN) || \
	defined(CONFIG_CFI_CLANG)
# ifdef CONFIG_CONSTRUCTORS
#  define SANITIZER_DISCARDS						\
	*(.eh_frame)
# else
#  define SANITIZER_DISCARDS						\
	*(.init_array) *(.init_array.*)					\
	*(.eh_frame)
# endif
#else
# define SANITIZER_DISCARDS
#endif

#define COMMON_DISCARDS							\
	SANITIZER_DISCARDS						\
	*(.discard)							\
	*(.discard.*)							\
	*(.modinfo)							\
	/* ld.bfd warns about .gnu.version* even when not emitted */	\
	*(.gnu.version*)						\

#define DISCARDS							\
	/DISCARD/ : {							\
	EXIT_DISCARDS							\
	EXIT_CALL							\
	COMMON_DISCARDS							\
	}

/**
 * PERCPU_INPUT - the percpu input sections
 * @cacheline: cacheline size
 *
 * The core percpu section names and core symbols which do not rely
 * directly upon load addresses.
 *
 * @cacheline is used to align subsections to avoid false cacheline
 * sharing between subsections for different purposes.
 */
#define PERCPU_INPUT(cacheline)						\
	__per_cpu_start = .;						\
	*(.data..percpu..first)						\
	. = ALIGN(PAGE_SIZE);						\
	*(.data..percpu..page_aligned)					\
	. = ALIGN(cacheline);						\
	*(.data..percpu..read_mostly)					\
	. = ALIGN(cacheline);						\
	*(.data..percpu)						\
	*(.data..percpu..shared_aligned)				\
	PERCPU_DECRYPTED_SECTION					\
	__per_cpu_end = .;

/**
 * PERCPU_VADDR - define output section for percpu area
 * @cacheline: cacheline size
 * @vaddr: explicit base address (optional)
 * @phdr: destination PHDR (optional)
 *
 * Macro which expands to output section for percpu area.
 *
 * @cacheline is used to align subsections to avoid false cacheline
 * sharing between subsections for different purposes.
 *
 * If @vaddr is not blank, it specifies explicit base address and all
 * percpu symbols will be offset from the given address.  If blank,
 * @vaddr always equals @laddr + LOAD_OFFSET.
 *
 * @phdr defines the output PHDR to use if not blank.  Be warned that
 * output PHDR is sticky.  If @phdr is specified, the next output
 * section in the linker script will go there too.  @phdr should have
 * a leading colon.
 *
 * Note that this macros defines __per_cpu_load as an absolute symbol.
 * If there is no need to put the percpu section at a predetermined
 * address, use PERCPU_SECTION.
 */
#define PERCPU_VADDR(cacheline, vaddr, phdr)				\
	__per_cpu_load = .;						\
	.data..percpu vaddr : AT(__per_cpu_load - LOAD_OFFSET) {	\
		PERCPU_INPUT(cacheline)					\
	} phdr								\
	. = __per_cpu_load + SIZEOF(.data..percpu);

/**
 * PERCPU_SECTION - define output section for percpu area, simple version
 * @cacheline: cacheline size
 *
 * Align to PAGE_SIZE and outputs output section for percpu area.  This
 * macro doesn't manipulate @vaddr or @phdr and __per_cpu_load and
 * __per_cpu_start will be identical.
 *
 * This macro is equivalent to ALIGN(PAGE_SIZE); PERCPU_VADDR(@cacheline,,)
 * except that __per_cpu_load is defined as a relative symbol against
 * .data..percpu which is required for relocatable x86_32 configuration.
 */
#define PERCPU_SECTION(cacheline)					\
	. = ALIGN(PAGE_SIZE);						\
	.data..percpu	: AT(ADDR(.data..percpu) - LOAD_OFFSET) {	\
		__per_cpu_load = .;					\
		PERCPU_INPUT(cacheline)					\
	}


/*
 * Definition of the high level *_SECTION macros
 * They will fit only a subset of the architectures
 */


/*
 * Writeable data.
 * All sections are combined in a single .data section.
 * The sections following CONSTRUCTORS are arranged so their
 * typical alignment matches.
 * A cacheline is typical/always less than a PAGE_SIZE so
 * the sections that has this restriction (or similar)
 * is located before the ones requiring PAGE_SIZE alignment.
 * NOSAVE_DATA starts and ends with a PAGE_SIZE alignment which
 * matches the requirement of PAGE_ALIGNED_DATA.
 *
 * use 0 as page_align if page_aligned data is not used */
#define RW_DATA(cacheline, pagealigned, inittask)			\
	. = ALIGN(PAGE_SIZE);						\
	.data : AT(ADDR(.data) - LOAD_OFFSET) {				\
		INIT_TASK_DATA(inittask)				\
		NOSAVE_DATA						\
		PAGE_ALIGNED_DATA(pagealigned)				\
		CACHELINE_ALIGNED_DATA(cacheline)			\
		READ_MOSTLY_DATA(cacheline)				\
		DATA_DATA						\
		CONSTRUCTORS						\
	}								\
	BUG_TABLE							\

#define INIT_TEXT_SECTION(inittext_align)				\
	. = ALIGN(inittext_align);					\
	.init.text : AT(ADDR(.init.text) - LOAD_OFFSET) {		\
		_sinittext = .;						\
		INIT_TEXT						\
		_einittext = .;						\
	}

#define INIT_DATA_SECTION(initsetup_align)				\
	.init.data : AT(ADDR(.init.data) - LOAD_OFFSET) {		\
		INIT_DATA						\
		INIT_SETUP(initsetup_align)				\
		INIT_CALLS						\
		CON_INITCALL						\
		INIT_RAM_FS						\
	}

#define BSS_SECTION(sbss_align, bss_align, stop_align)			\
	. = ALIGN(sbss_align);						\
	__bss_start = .;						\
	SBSS(sbss_align)						\
	BSS(bss_align)							\
	. = ALIGN(stop_align);						\
	__bss_stop = .;<|MERGE_RESOLUTION|>--- conflicted
+++ resolved
@@ -535,19 +535,13 @@
 		__stop___modver = .;					\
 	}								\
 									\
-<<<<<<< HEAD
-=======
 	RO_EXCEPTION_TABLE						\
 	NOTES								\
->>>>>>> c1084c27
 	BTF								\
 									\
 	. = ALIGN((align));						\
 	__end_rodata = .;
-<<<<<<< HEAD
-=======
-
->>>>>>> c1084c27
+
 
 /*
  * .text..L.cfi.jumptable.* contain Control-Flow Integrity (CFI)
@@ -674,17 +668,12 @@
 #define BTF								\
 	.BTF : AT(ADDR(.BTF) - LOAD_OFFSET) {				\
 		__start_BTF = .;					\
-<<<<<<< HEAD
-		*(.BTF)							\
-		__stop_BTF = .;						\
-=======
 		KEEP(*(.BTF))						\
 		__stop_BTF = .;						\
 	}								\
 	. = ALIGN(4);							\
 	.BTF_ids : AT(ADDR(.BTF_ids) - LOAD_OFFSET) {			\
 		*(.BTF_ids)						\
->>>>>>> c1084c27
 	}
 #else
 #define BTF
