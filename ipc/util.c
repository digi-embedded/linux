--- conflicted
+++ resolved
@@ -791,12 +791,7 @@
 	struct kern_ipc_perm *ipc = NULL;
 	int max_idx = ipc_get_maxidx(ids);
 
-<<<<<<< HEAD
-	ipc = NULL;
-	if (total >= ids->in_use)
-=======
 	if (max_idx == -1 || pos > max_idx)
->>>>>>> c1084c27
 		goto out;
 
 	for (; pos <= max_idx; pos++) {
