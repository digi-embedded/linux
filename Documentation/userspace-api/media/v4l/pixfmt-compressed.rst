--- conflicted
+++ resolved
@@ -257,8 +257,6 @@
         for the RV9 format that is fully backwards compatible with
         RV9 players - the format and decoder did not change, only
         the encoder did. As a result, it uses the same FourCC.
-<<<<<<< HEAD
-=======
 
     * .. _V4L2-PIX-FMT-AV1-FRAME:
 
@@ -275,7 +273,6 @@
         this pixel format. The output buffer must contain the appropriate number
         of macroblocks to decode a full corresponding frame to the matching
         capture buffer.
->>>>>>> ccf0a997
 
 .. raw:: latex
 
