--- conflicted
+++ resolved
@@ -3,14 +3,6 @@
 To show how to demo OTG HNP and SRP functions via sys input files
 with 2 Freescale i.MX6Q sabre SD boards.
 
-<<<<<<< HEAD
-1.1 How to enable OTG HNP and SRP
----------------------------------------
-Pass otg-rev to be 0x0200, remove srp-disable and hnp-disable in dts like below:
-dr_mode = "otg";
-otg-rev = <0x0200>;
-adp-disable;
-=======
 1.1 How to enable OTG FSM
 ---------------------------------------
 1.1.1 Select CONFIG_USB_OTG_FSM in menuconfig, rebuild kernel
@@ -22,9 +14,8 @@
 1.1.2 Add below entries in your dts file for your controller node
 	otg-rev = <0x0200>;
 	adp-disable;
->>>>>>> f2ed3bfc
 
-1.2 HNP and SRP test operations
+1.2 Test operations
 -------------------
 1) Power up 2 Freescale i.MX6Q sabre SD boards with gadget class driver loaded
    (e.g. g_mass_storage).
@@ -81,26 +72,12 @@
 
    A-device should resume usb bus and enumrate B-device.
 
-1.3 Enable and test USB OTG ADP
-----------------------
-Enable ADP in dts:
-1) Based on 1.2, remove adp-disable in dts.
-
-Test sequence:
-1) After A-device ends session(remove B-device and wait 10s, or a_bus_drop)
-2) Remove B-device, B-device will show "OTG device detached".
-3) Insert B-device, A-device will enumerate B-device.
-
-1.4 Reference document
+1.3 Reference document
 ----------------------
 "On-The-Go and Embedded Host Supplement to the USB Revision 2.0 Specification
 July 27, 2012 Revision 2.0 version 1.1a"
 
-<<<<<<< HEAD
-1.5 OTG compliance test
-=======
 1.4 OTG compliance test
->>>>>>> f2ed3bfc
 ----------------------
 Only below 3 popular gadget drivers are declared to be USB OTG and EH 2.0
 compliant(with otg descriptor comply with USB OTG and EH 2.0 as a peripheral):
@@ -108,16 +85,6 @@
 - ether
 - serial
 
-<<<<<<< HEAD
-1.6 Debug
-If you want to check some internal variables for otg fsm,
-Select CONFIG_USB_CHIPIDEA_DEBUG, there are 2 files which
-can show otg fsm variables and some controller registers value:
-cat /sys/kernel/debug/ci_hdrc.0/otg
-cat /sys/kernel/debug/ci_hdrc.0/registers
-
-=======
->>>>>>> f2ed3bfc
 2. How to enable USB as system wakeup source
 -----------------------------------
 Below is the example for how to enable USB as system wakeup source
