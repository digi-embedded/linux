What:		security/ima/policy
Date:		May 2008
Contact:	Mimi Zohar <zohar@us.ibm.com>
Description:
		The Trusted Computing Group(TCG) runtime Integrity
		Measurement Architecture(IMA) maintains a list of hash
		values of executables and other sensitive system files
		loaded into the run-time of this system.  At runtime,
		the policy can be constrained based on LSM specific data.
		Policies are loaded into the securityfs file ima/policy
		by opening the file, writing the rules one at a time and
		then closing the file.  The new policy takes effect after
		the file ima/policy is closed.

		IMA appraisal, if configured, uses these file measurements
		for local measurement appraisal.

		rule format: action [condition ...]

		action: measure | dont_measure | appraise | dont_appraise | audit
		condition:= base | lsm  [option]
			base:	[[func=] [mask=] [fsmagic=] [fsuuid=] [uid=]
				[euid=] [fowner=]]
			lsm:	[[subj_user=] [subj_role=] [subj_type=]
				 [obj_user=] [obj_role=] [obj_type=]]
			option:	[[appraise_type=]] [permit_directio]

		base: 	func:= [BPRM_CHECK][MMAP_CHECK][FILE_CHECK][MODULE_CHECK]
				[FIRMWARE_CHECK]
<<<<<<< HEAD
=======
				[KEXEC_KERNEL_CHECK] [KEXEC_INITRAMFS_CHECK]
>>>>>>> f2ed3bfc
			mask:= [[^]MAY_READ] [[^]MAY_WRITE] [[^]MAY_APPEND]
			       [[^]MAY_EXEC]
			fsmagic:= hex value
			fsuuid:= file system UUID (e.g 8bcbe394-4f13-4144-be8e-5aa9ea2ce2f6)
			uid:= decimal value
			euid:= decimal value
			fowner:=decimal value
		lsm:  	are LSM specific
		option:	appraise_type:= [imasig]

		default policy:
			# PROC_SUPER_MAGIC
			dont_measure fsmagic=0x9fa0
			dont_appraise fsmagic=0x9fa0
			# SYSFS_MAGIC
			dont_measure fsmagic=0x62656572
			dont_appraise fsmagic=0x62656572
			# DEBUGFS_MAGIC
			dont_measure fsmagic=0x64626720
			dont_appraise fsmagic=0x64626720
			# TMPFS_MAGIC
			dont_measure fsmagic=0x01021994
			dont_appraise fsmagic=0x01021994
			# RAMFS_MAGIC
			dont_appraise fsmagic=0x858458f6
			# DEVPTS_SUPER_MAGIC
			dont_measure fsmagic=0x1cd1
			dont_appraise fsmagic=0x1cd1
			# BINFMTFS_MAGIC
			dont_measure fsmagic=0x42494e4d
			dont_appraise fsmagic=0x42494e4d
			# SECURITYFS_MAGIC
			dont_measure fsmagic=0x73636673
			dont_appraise fsmagic=0x73636673
			# SELINUX_MAGIC
			dont_measure fsmagic=0xf97cff8c
			dont_appraise fsmagic=0xf97cff8c
			# CGROUP_SUPER_MAGIC
			dont_measure fsmagic=0x27e0eb
			dont_appraise fsmagic=0x27e0eb
			# NSFS_MAGIC
			dont_measure fsmagic=0x6e736673
			dont_appraise fsmagic=0x6e736673

			measure func=BPRM_CHECK
			measure func=FILE_MMAP mask=MAY_EXEC
			measure func=FILE_CHECK mask=MAY_READ uid=0
			measure func=MODULE_CHECK
			measure func=FIRMWARE_CHECK
			appraise fowner=0

		The default policy measures all executables in bprm_check,
		all files mmapped executable in file_mmap, and all files
		open for read by root in do_filp_open.  The default appraisal
		policy appraises all files owned by root.

		Examples of LSM specific definitions:

		SELinux:
			dont_measure obj_type=var_log_t
			dont_appraise obj_type=var_log_t
			dont_measure obj_type=auditd_log_t
			dont_appraise obj_type=auditd_log_t
			measure subj_user=system_u func=FILE_CHECK mask=MAY_READ
			measure subj_role=system_r func=FILE_CHECK mask=MAY_READ

		Smack:
			measure subj_user=_ func=FILE_CHECK mask=MAY_READ<|MERGE_RESOLUTION|>--- conflicted
+++ resolved
@@ -27,10 +27,7 @@
 
 		base: 	func:= [BPRM_CHECK][MMAP_CHECK][FILE_CHECK][MODULE_CHECK]
 				[FIRMWARE_CHECK]
-<<<<<<< HEAD
-=======
 				[KEXEC_KERNEL_CHECK] [KEXEC_INITRAMFS_CHECK]
->>>>>>> f2ed3bfc
 			mask:= [[^]MAY_READ] [[^]MAY_WRITE] [[^]MAY_APPEND]
 			       [[^]MAY_EXEC]
 			fsmagic:= hex value
