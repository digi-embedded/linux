--- conflicted
+++ resolved
@@ -13,13 +13,10 @@
 - interrupts : Should contain CSPI/eCSPI interrupt
 - fsl,spi-num-chipselects : Contains the number of the chipselect
 - cs-gpios : Specifies the gpio pins to be used for chipselects.
-<<<<<<< HEAD
-=======
 - clocks : Clock specifiers for both ipg and per clocks.
 - clock-names : Clock names should include both "ipg" and "per"
 See the clock consumer binding,
 	Documentation/devicetree/bindings/clock/clock-bindings.txt
->>>>>>> 33e8bb5d
 - dmas: DMA specifiers for tx and rx dma. See the DMA client binding,
 		Documentation/devicetree/bindings/dma/dma.txt
 - dma-names: DMA request names should include "tx" and "rx" if present.
