SPI (Serial Peripheral Interface) busses

SPI busses can be described with a node for the SPI master device
and a set of child nodes for each SPI slave on the bus.  For this
discussion, it is assumed that the system's SPI controller is in
SPI master mode.  This binding does not describe SPI controllers
in slave mode.

The SPI controller node requires the following properties:
- compatible      - Name of SPI bus controller following generic names
		    recommended practice.

In master mode, the SPI controller node requires the following additional
properties:
- #address-cells  - number of cells required to define a chip select
		address on the SPI bus.
- #size-cells     - should be zero.
<<<<<<< HEAD

In slave mode, the SPI controller node requires one additional property:
- spi-slave       - Empty property.

=======
- compatible      - name of SPI bus controller following generic names
		recommended practice.
>>>>>>> f2ed3bfc
No other properties are required in the SPI bus node.  It is assumed
that a driver for an SPI bus device will understand that it is an SPI bus.
However, the binding does not attempt to define the specific method for
assigning chip select numbers.  Since SPI chip select configuration is
flexible and non-standardized, it is left out of this binding with the
assumption that board specific platform code will be used to manage
chip selects.  Individual drivers can define additional properties to
support describing the chip select layout.

<<<<<<< HEAD
Optional properties (master mode only):
=======
Optional properties:
>>>>>>> f2ed3bfc
- cs-gpios	  - gpios chip select.
- num-cs	  - total number of chipselects.

If cs-gpios is used the number of chip selects will be increased automatically
with max(cs-gpios > hw cs).

So if for example the controller has 2 CS lines, and the cs-gpios
property looks like this:

cs-gpios = <&gpio1 0 0>, <0>, <&gpio1 1 0>, <&gpio1 2 0>;

Then it should be configured so that num_chipselect = 4 with the
following mapping:

cs0 : &gpio1 0 0
cs1 : native
cs2 : &gpio1 1 0
cs3 : &gpio1 2 0

<<<<<<< HEAD

SPI slave nodes must be children of the SPI controller node.

In master mode, one or more slave nodes (up to the number of chip selects) can
be present.  Required properties are:
- compatible      - Name of SPI device following generic names recommended
		    practice.
- reg             - Chip select address of device.
- spi-max-frequency - Maximum SPI clocking speed of device in Hz.

In slave mode, the (single) slave node is optional.
If present, it must be called "slave".  Required properties are:
- compatible      - Name of SPI device following generic names recommended
		    practice.

All slave nodes can contain the following optional properties:
- spi-cpol        - Empty property indicating device requires inverse clock
		    polarity (CPOL) mode.
- spi-cpha        - Empty property indicating device requires shifted clock
		    phase (CPHA) mode.
- spi-cs-high     - Empty property indicating device requires chip select
		    active high.
- spi-3wire       - Empty property indicating device requires 3-wire mode.
- spi-lsb-first   - Empty property indicating device requires LSB first mode.
- spi-tx-bus-width - The bus width (number of data wires) that is used for MOSI.
		    Defaults to 1 if not present.
- spi-rx-bus-width - The bus width (number of data wires) that is used for MISO.
		    Defaults to 1 if not present.
- spi-rx-delay-us - Microsecond delay after a read transfer.
- spi-tx-delay-us - Microsecond delay after a write transfer.
=======
SPI slave nodes must be children of the SPI master node and can
contain the following properties.
- reg             - (required) chip select address of device.
- compatible      - (required) name of SPI device following generic names
		recommended practice.
- spi-max-frequency - (required) Maximum SPI clocking speed of device in Hz.
- spi-cpol        - (optional) Empty property indicating device requires
		inverse clock polarity (CPOL) mode.
- spi-cpha        - (optional) Empty property indicating device requires
		shifted clock phase (CPHA) mode.
- spi-cs-high     - (optional) Empty property indicating device requires
		chip select active high.
- spi-3wire       - (optional) Empty property indicating device requires
		3-wire mode.
- spi-lsb-first   - (optional) Empty property indicating device requires
		LSB first mode.
- spi-tx-bus-width - (optional) The bus width (number of data wires) that is
                      used for MOSI. Defaults to 1 if not present.
- spi-rx-bus-width - (optional) The bus width (number of data wires) that is
                      used for MISO. Defaults to 1 if not present.
- spi-rx-delay-us  - (optional) Microsecond delay after a read transfer.
- spi-tx-delay-us  - (optional) Microsecond delay after a write transfer.
>>>>>>> f2ed3bfc

Some SPI controllers and devices support Dual and Quad SPI transfer mode.
It allows data in the SPI system to be transferred using 2 wires (DUAL) or 4
wires (QUAD).
Now the value that spi-tx-bus-width and spi-rx-bus-width can receive is
only 1 (SINGLE), 2 (DUAL) and 4 (QUAD).
Dual/Quad mode is not allowed when 3-wire mode is used.

If a gpio chipselect is used for the SPI slave the gpio number will be passed
via the SPI master node cs-gpios property.

SPI example for an MPC5200 SPI bus:
	spi@f00 {
		#address-cells = <1>;
		#size-cells = <0>;
		compatible = "fsl,mpc5200b-spi","fsl,mpc5200-spi";
		reg = <0xf00 0x20>;
		interrupts = <2 13 0 2 14 0>;
		interrupt-parent = <&mpc5200_pic>;

		ethernet-switch@0 {
			compatible = "micrel,ks8995m";
			spi-max-frequency = <1000000>;
			reg = <0>;
		};

		codec@1 {
			compatible = "ti,tlv320aic26";
			spi-max-frequency = <100000>;
			reg = <1>;
		};
	};<|MERGE_RESOLUTION|>--- conflicted
+++ resolved
@@ -6,24 +6,12 @@
 SPI master mode.  This binding does not describe SPI controllers
 in slave mode.
 
-The SPI controller node requires the following properties:
-- compatible      - Name of SPI bus controller following generic names
-		    recommended practice.
-
-In master mode, the SPI controller node requires the following additional
-properties:
+The SPI master node requires the following properties:
 - #address-cells  - number of cells required to define a chip select
 		address on the SPI bus.
 - #size-cells     - should be zero.
-<<<<<<< HEAD
-
-In slave mode, the SPI controller node requires one additional property:
-- spi-slave       - Empty property.
-
-=======
 - compatible      - name of SPI bus controller following generic names
 		recommended practice.
->>>>>>> f2ed3bfc
 No other properties are required in the SPI bus node.  It is assumed
 that a driver for an SPI bus device will understand that it is an SPI bus.
 However, the binding does not attempt to define the specific method for
@@ -33,11 +21,7 @@
 chip selects.  Individual drivers can define additional properties to
 support describing the chip select layout.
 
-<<<<<<< HEAD
-Optional properties (master mode only):
-=======
 Optional properties:
->>>>>>> f2ed3bfc
 - cs-gpios	  - gpios chip select.
 - num-cs	  - total number of chipselects.
 
@@ -57,38 +41,6 @@
 cs2 : &gpio1 1 0
 cs3 : &gpio1 2 0
 
-<<<<<<< HEAD
-
-SPI slave nodes must be children of the SPI controller node.
-
-In master mode, one or more slave nodes (up to the number of chip selects) can
-be present.  Required properties are:
-- compatible      - Name of SPI device following generic names recommended
-		    practice.
-- reg             - Chip select address of device.
-- spi-max-frequency - Maximum SPI clocking speed of device in Hz.
-
-In slave mode, the (single) slave node is optional.
-If present, it must be called "slave".  Required properties are:
-- compatible      - Name of SPI device following generic names recommended
-		    practice.
-
-All slave nodes can contain the following optional properties:
-- spi-cpol        - Empty property indicating device requires inverse clock
-		    polarity (CPOL) mode.
-- spi-cpha        - Empty property indicating device requires shifted clock
-		    phase (CPHA) mode.
-- spi-cs-high     - Empty property indicating device requires chip select
-		    active high.
-- spi-3wire       - Empty property indicating device requires 3-wire mode.
-- spi-lsb-first   - Empty property indicating device requires LSB first mode.
-- spi-tx-bus-width - The bus width (number of data wires) that is used for MOSI.
-		    Defaults to 1 if not present.
-- spi-rx-bus-width - The bus width (number of data wires) that is used for MISO.
-		    Defaults to 1 if not present.
-- spi-rx-delay-us - Microsecond delay after a read transfer.
-- spi-tx-delay-us - Microsecond delay after a write transfer.
-=======
 SPI slave nodes must be children of the SPI master node and can
 contain the following properties.
 - reg             - (required) chip select address of device.
@@ -111,7 +63,6 @@
                       used for MISO. Defaults to 1 if not present.
 - spi-rx-delay-us  - (optional) Microsecond delay after a read transfer.
 - spi-tx-delay-us  - (optional) Microsecond delay after a write transfer.
->>>>>>> f2ed3bfc
 
 Some SPI controllers and devices support Dual and Quad SPI transfer mode.
 It allows data in the SPI system to be transferred using 2 wires (DUAL) or 4
