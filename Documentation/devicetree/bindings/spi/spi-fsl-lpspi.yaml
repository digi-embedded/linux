# SPDX-License-Identifier: (GPL-2.0-only OR BSD-2-Clause)
%YAML 1.2
---
$id: http://devicetree.org/schemas/spi/spi-fsl-lpspi.yaml#
$schema: http://devicetree.org/meta-schemas/core.yaml#

title: Freescale Low Power SPI (LPSPI) for i.MX

maintainers:
  - Anson Huang <Anson.Huang@nxp.com>

allOf:
  - $ref: /schemas/spi/spi-controller.yaml#

properties:
  compatible:
    oneOf:
      - enum:
          - fsl,imx7ulp-spi
          - fsl,imx8qxp-spi
      - items:
          - enum:
              - fsl,imx8ulp-spi
              - fsl,imx93-spi
              - fsl,imx95-spi
          - const: fsl,imx7ulp-spi
  reg:
    maxItems: 1

  interrupts:
    maxItems: 1

  clocks:
    items:
      - description: SoC SPI per clock
      - description: SoC SPI ipg clock

  clock-names:
    items:
      - const: per
      - const: ipg

  dmas:
    items:
      - description: TX DMA Channel
      - description: RX DMA Channel

  dma-names:
    items:
      - const: tx
      - const: rx

  fsl,spi-only-use-cs1-sel:
    description:
      spi common code does not support use of CS signals discontinuously.
      i.MX8DXL-EVK board only uses CS1 without using CS0. Therefore, add
      this property to re-config the chipselect value in the LPSPI driver.
    type: boolean

  num-cs:
    description:
      number of chip selects.
    minimum: 1
    maximum: 2
    default: 1

<<<<<<< HEAD
=======
  power-domains:
    maxItems: 1

>>>>>>> ccf0a997
required:
  - compatible
  - reg
  - interrupts
  - clocks
  - clock-names

unevaluatedProperties: false

examples:
  - |
    #include <dt-bindings/clock/imx7ulp-clock.h>
    #include <dt-bindings/interrupt-controller/arm-gic.h>

    spi@40290000 {
        compatible = "fsl,imx7ulp-spi";
        reg = <0x40290000 0x10000>;
        interrupt-parent = <&intc>;
        interrupts = <GIC_SPI 28 IRQ_TYPE_LEVEL_HIGH>;
        clocks = <&clks IMX7ULP_CLK_LPSPI2>,
                 <&clks IMX7ULP_CLK_DUMMY>;
        clock-names = "per", "ipg";
        spi-slave;
        fsl,spi-only-use-cs1-sel;
        num-cs = <2>;
    };<|MERGE_RESOLUTION|>--- conflicted
+++ resolved
@@ -64,12 +64,9 @@
     maximum: 2
     default: 1
 
-<<<<<<< HEAD
-=======
   power-domains:
     maxItems: 1
 
->>>>>>> ccf0a997
 required:
   - compatible
   - reg
