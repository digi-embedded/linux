* Freescale MXS USB Phy Device

Required properties:
- compatible: should contain:
	* "fsl,imx23-usbphy" for imx23 and imx28
	* "fsl,imx6q-usbphy" for imx6dq and imx6dl
	* "fsl,imx6sl-usbphy" for imx6sl
	* "fsl,vf610-usbphy" for Vybrid vf610
	* "fsl,imx6sx-usbphy" for imx6sx
	* "fsl,imx7ulp-usbphy" for imx7ulp
<<<<<<< HEAD
=======
	* "fsl,imx8dxl-usbphy" for imx8dxl
>>>>>>> 29549c70
	* "fsl,imx8ulp-usbphy" for imx8ulp
  "fsl,imx23-usbphy" is still a fallback for other strings
- reg: Should contain registers location and length
- interrupts: Should contain phy interrupt
- fsl,anatop: phandle for anatop register, it is only for imx6 SoC series

Optional properties:
- fsl,tx-cal-45-dn-ohms: Integer [35-54]. Resistance (in ohms) of switchable
  high-speed trimming resistor connected in parallel with the 45 ohm resistor
  that terminates the DN output signal. Default: 45
- fsl,tx-cal-45-dp-ohms: Integer [35-54]. Resistance (in ohms) of switchable
  high-speed trimming resistor connected in parallel with the 45 ohm resistor
  that terminates the DP output signal. Default: 45
- fsl,tx-d-cal: Integer [79-119]. Current trimming value (as a percentage) of
  the 17.78mA TX reference current. Default: 100

Example:
usbphy1: usb-phy@20c9000 {
	compatible = "fsl,imx6q-usbphy", "fsl,imx23-usbphy";
	reg = <0x020c9000 0x1000>;
	interrupts = <0 44 0x04>;
	fsl,anatop = <&anatop>;
};<|MERGE_RESOLUTION|>--- conflicted
+++ resolved
@@ -8,10 +8,7 @@
 	* "fsl,vf610-usbphy" for Vybrid vf610
 	* "fsl,imx6sx-usbphy" for imx6sx
 	* "fsl,imx7ulp-usbphy" for imx7ulp
-<<<<<<< HEAD
-=======
 	* "fsl,imx8dxl-usbphy" for imx8dxl
->>>>>>> 29549c70
 	* "fsl,imx8ulp-usbphy" for imx8ulp
   "fsl,imx23-usbphy" is still a fallback for other strings
 - reg: Should contain registers location and length
