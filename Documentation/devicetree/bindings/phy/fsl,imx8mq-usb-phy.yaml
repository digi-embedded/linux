--- conflicted
+++ resolved
@@ -35,8 +35,6 @@
     description:
       A phandle to the regulator for USB VBUS.
 
-<<<<<<< HEAD
-=======
   fsl,phy-tx-vref-tune-percent:
     description:
       Tunes the HS DC level relative to the nominal level
@@ -84,7 +82,6 @@
     minimum: 0
     maximum: 100
 
->>>>>>> ccf0a997
   vbus-power-supply:
     description:
       A phandle to the vbus power supply provider, used to to detect the
