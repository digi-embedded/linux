--- conflicted
+++ resolved
@@ -31,10 +31,7 @@
       - const: fsl,imx8-mu-seco
       - const: fsl,imx8ulp-mu-s4
       - const: fsl,imx93-mu-s4
-<<<<<<< HEAD
-=======
       - const: fsl,imx95-mu-ele
->>>>>>> ccf0a997
       - items:
           - enum:
               - fsl,imx93-mu
