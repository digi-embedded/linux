--- conflicted
+++ resolved
@@ -52,7 +52,6 @@
       immune to paired-pages corruptions
     type: boolean
 
-<<<<<<< HEAD
   encrypted:
     description: This parameter flags a partition as encrypted. All accesses
       to and from this partition will be encrypted/decrypted.
@@ -75,9 +74,6 @@
     description: Offset in the encryption-keyblob-part where the CAAM
       encrypted crypto key is stored.
 
-required:
-  - reg
-=======
 if:
   not:
     required: [ reg ]
@@ -85,6 +81,5 @@
   properties:
     $nodename:
       pattern: '^partition-.*$'
->>>>>>> 29549c70
 
 additionalProperties: true