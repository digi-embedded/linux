# SPDX-License-Identifier: GPL-2.0-only OR BSD-2-Clause
%YAML 1.2
---
$id: http://devicetree.org/schemas/mtd/partitions/partition.yaml#
$schema: http://devicetree.org/meta-schemas/core.yaml#

title: Partition

description: |
  This binding describes a single flash partition. Each partition must have its
  relative offset and size specified. Depending on partition function extra
  properties can be used.

  A partition may be dynamically allocated by a specific parser at runtime.
  In this specific case, a specific suffix is required to the node name.
  Everything after 'partition-' will be used as the partition name to compare
  with the one dynamically allocated by the specific parser.
  If the partition contains invalid char a label can be provided that will
  be used instead of the node name to make the comparison.
  This is used to assign an OF node to the dynamiccally allocated partition
  so that subsystem like NVMEM can provide an OF node and declare NVMEM cells.
  The OF node will be assigned only if the partition label declared match the
  one assigned by the parser at runtime.

maintainers:
  - Rafał Miłecki <rafal@milecki.pl>

properties:
  reg:
    description: partition's offset and size within the flash
    maxItems: 1

  label:
    description: The label / name for this partition. If omitted, the label
      is taken from the node name (excluding the unit address).

  read-only:
    description: This parameter, if present, is a hint that this partition
      should only be mounted read-only. This is usually used for flash
      partitions containing early-boot firmware images or data which should
      not be clobbered.
    type: boolean

  lock:
    description: Do not unlock the partition at initialization time (not
      supported on all devices)
    type: boolean

  slc-mode:
    description: This parameter, if present, allows one to emulate SLC mode
      on a partition attached to an MLC NAND thus making this partition
      immune to paired-pages corruptions
    type: boolean

<<<<<<< HEAD
  encrypted:
    description: This parameter flags a partition as encrypted. All accesses
      to and from this partition will be encrypted/decrypted.
    type: boolean

  encryption-keyblob-size:
    $ref: /schemas/types.yaml#/definitions/uint32
    description: Size in bytes of the encryption key blob defined above. The
      size of the key blob is the size of the key itself plus 48 bytes of blob
      overhead. The maximum key size is 64 bytes so the maximum key blob size
      is 112 bytes.

  encryption-keyblob-part:
    $ref: /schemas/types.yaml#/definitions/uint32
    description: Partition number where the CAAM encrypted crypto key is
      stored. Defauls to 1.

  encryption-keyblob-offset:
    $ref: /schemas/types.yaml#/definitions/uint32
    description: Offset in the encryption-keyblob-part where the CAAM
      encrypted crypto key is stored.

=======
  linux,rootfs:
    description: Marks partition that contains root filesystem to mount and boot
      user space from
    type: boolean

>>>>>>> ccf0a997
if:
  not:
    required: [ reg ]
then:
  properties:
    $nodename:
      pattern: '^partition-.*$'

# This is a generic file other binding inherit from and extend
additionalProperties: true<|MERGE_RESOLUTION|>--- conflicted
+++ resolved
@@ -52,7 +52,11 @@
       immune to paired-pages corruptions
     type: boolean
 
-<<<<<<< HEAD
+  linux,rootfs:
+    description: Marks partition that contains root filesystem to mount and boot
+      user space from
+    type: boolean
+
   encrypted:
     description: This parameter flags a partition as encrypted. All accesses
       to and from this partition will be encrypted/decrypted.
@@ -75,13 +79,6 @@
     description: Offset in the encryption-keyblob-part where the CAAM
       encrypted crypto key is stored.
 
-=======
-  linux,rootfs:
-    description: Marks partition that contains root filesystem to mount and boot
-      user space from
-    type: boolean
-
->>>>>>> ccf0a997
 if:
   not:
     required: [ reg ]
