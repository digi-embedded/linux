--- conflicted
+++ resolved
@@ -32,21 +32,8 @@
   partition should only be mounted read-only. This is usually used for flash
   partitions containing early-boot firmware images or data which should not be
   clobbered.
-<<<<<<< HEAD
-- encrypted : This parameter flags a partition as encrypted. All accesses to
-  and from this partition will be encrypted/decrypted.
-- encryption-keyblob-size : Size in bytes of the encryption key blob defined
-  above. The size of the key blob is the size of the key itself plus 48 bytes
-  of blob overhead. The maximum key size is 64 bytes so the maximum key blob
-  size is 112 bytes.
-- encryption-keyblob-part : Partition number where the CAAM encrypted crypto
-  key is stored. Defauls to 1.
-- encryption-keyblob-offset : Offset in the encryption-keyblob-part where the
-  CAAM encrypted crypto key is stored.
-=======
 - lock : Do not unlock the partition at initialization time (not supported on
   all devices)
->>>>>>> f2ed3bfc
 
 Examples:
 
@@ -95,21 +82,10 @@
 			reg = <0x0 0x00000000 0x2 0x00000000>;
 		};
 
-<<<<<<< HEAD
-	/* a 4 GiB partition */
-	partition@200000000 {
-		label = "filesystem #2";
-		reg = <0x2 0x00000000 0x1 0x00000000>;
-		encrypted;
-		encryption-keyblob-size = <80>;
-		encryption-keyblob-offset = <0x40000>;
-		encryption-keyblob-part = <1>;
-=======
 		/* a 4 GiB partition */
 		partition@200000000 {
 			label = "filesystem #2";
 			reg = <0x2 0x00000000 0x1 0x00000000>;
 		};
->>>>>>> f2ed3bfc
 	};
 };