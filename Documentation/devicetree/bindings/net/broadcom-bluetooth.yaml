# SPDX-License-Identifier: (GPL-2.0 OR BSD-2-Clause)
%YAML 1.2
---
$id: http://devicetree.org/schemas/net/broadcom-bluetooth.yaml#
$schema: http://devicetree.org/meta-schemas/core.yaml#

title: Broadcom Bluetooth Chips

maintainers:
  - Linus Walleij <linus.walleij@linaro.org>

description:
  This binding describes Broadcom UART-attached bluetooth chips.

properties:
  compatible:
    enum:
      - brcm,bcm20702a1
      - brcm,bcm4329-bt
      - brcm,bcm4330-bt
      - brcm,bcm4334-bt
      - brcm,bcm43438-bt
      - brcm,bcm4345c5
      - brcm,bcm43540-bt
      - brcm,bcm4335a0
      - brcm,bcm4349-bt
<<<<<<< HEAD
=======
      - infineon,cyw55572-bt
>>>>>>> 29549c70

  shutdown-gpios:
    maxItems: 1
    description: GPIO specifier for the line BT_REG_ON used to
      power on the BT module

  reset-gpios:
    maxItems: 1
    description: GPIO specifier for the line BT_RST_N used to
      reset the BT module. This should be marked as
      GPIO_ACTIVE_LOW.

  device-wakeup-gpios:
    maxItems: 1
    description: GPIO specifier for the line BT_WAKE used to
      wakeup the controller. This is using the BT_GPIO_0
      pin on the chip when in use.

  host-wakeup-gpios:
    maxItems: 1
    deprecated: true
    description: GPIO specifier for the line HOST_WAKE used
      to wakeup the host processor. This is using he BT_GPIO_1
      pin on the chip when in use. This is deprecated and replaced
      by interrupts and "host-wakeup" interrupt-names

  clocks:
    minItems: 1
    maxItems: 2
    description: 1 or 2 clocks as defined in clock-names below,
      in that order

  clock-names:
    description: Names of the 1 to 2 supplied clocks
    oneOf:
      - const: extclk
        deprecated: true
        description: Deprecated in favor of txco

      - const: txco
        description: >
          external reference clock (not a standalone crystal)

      - const: lpo
        description: >
          external low power 32.768 kHz clock

      - items:
          - const: txco
          - const: lpo

  vbat-supply:
    description: phandle to regulator supply for VBAT

  vddio-supply:
    description: phandle to regulator supply for VDDIO

  brcm,bt-pcm-int-params:
    $ref: /schemas/types.yaml#/definitions/uint8-array
    minItems: 5
    maxItems: 5
    description: |-
      configure PCM parameters via a 5-byte array:
       sco-routing: 0 = PCM, 1 = Transport, 2 = Codec, 3 = I2S
       pcm-interface-rate: 128KBps, 256KBps, 512KBps, 1024KBps, 2048KBps
       pcm-frame-type: short, long
       pcm-sync-mode: slave, master
       pcm-clock-mode: slave, master

  brcm,requires-autobaud-mode:
    type: boolean
    description:
      Set this property if autobaud mode is required. Autobaud mode is required
      if the device's initial baud rate in normal mode is not supported by the
      host or if the device requires autobaud mode startup before loading FW.

  interrupts:
    items:
      - description: Handle to the line HOST_WAKE used to wake
          up the host processor. This uses the BT_GPIO_1 pin on
          the chip when in use.

  interrupt-names:
    items:
      - const: host-wakeup

  max-speed: true
  current-speed: true

required:
  - compatible

dependencies:
  brcm,requires-autobaud-mode: [ 'shutdown-gpios' ]

if:
  not:
    properties:
      compatible:
        contains:
          enum:
            - brcm,bcm20702a1
            - brcm,bcm4329-bt
            - brcm,bcm4330-bt
then:
  properties:
    reset-gpios: false

additionalProperties: false

examples:
  - |
    #include <dt-bindings/gpio/gpio.h>
    #include <dt-bindings/interrupt-controller/irq.h>

    uart {
        uart-has-rtscts;

        bluetooth {
            compatible = "brcm,bcm4330-bt";
            max-speed = <921600>;
            brcm,bt-pcm-int-params = [01 02 00 01 01];
            shutdown-gpios = <&gpio 30 GPIO_ACTIVE_HIGH>;
            device-wakeup-gpios = <&gpio 7 GPIO_ACTIVE_HIGH>;
            reset-gpios = <&gpio 9 GPIO_ACTIVE_LOW>;
            interrupt-parent = <&gpio>;
            interrupts = <8 IRQ_TYPE_EDGE_FALLING>;
        };
    };<|MERGE_RESOLUTION|>--- conflicted
+++ resolved
@@ -24,10 +24,7 @@
       - brcm,bcm43540-bt
       - brcm,bcm4335a0
       - brcm,bcm4349-bt
-<<<<<<< HEAD
-=======
       - infineon,cyw55572-bt
->>>>>>> 29549c70
 
   shutdown-gpios:
     maxItems: 1
