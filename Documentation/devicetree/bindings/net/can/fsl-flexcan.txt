Flexcan CAN controller on Freescale's ARM and PowerPC system-on-a-chip (SOC).

Required properties:

- compatible : Should be "fsl,<processor>-flexcan"

  An implementation should also claim any of the following compatibles
  that it is fully backwards compatible with:

  - fsl,p1010-flexcan

- reg : Offset and length of the register set for this device
- interrupts : Interrupt tuple for this device

Optional properties:

- clock-frequency : The oscillator frequency driving the flexcan device

- xceiver-supply: Regulator that powers the CAN transceiver
- stop-mode: register bits of stop mode control, the format is
  <&gpr req_gpr req_bit ack_gpr ack_bit>.
  gpr is the phandle to general purpose register node.
  req_gpr is the gpr register offset of CAN stop request.
  req_bit is the bit offset of CAN stop request.
  ack_gpr is the gpr register offset of CAN stop acknowledge.
  ack_bit is the bit offset of CAN stop acknowledge.
- trx_en_gpio : enable gpio
- trx_stby_gpio : standby gpio
- trx_nerr_gpio : NERR gpio
<<<<<<< HEAD
=======
- disable-fd-mode : disable CAN FD mode support. Valid since i.MX8 series.
>>>>>>> 423d9423

Example:

	can@1c000 {
		compatible = "fsl,p1010-flexcan";
		reg = <0x1c000 0x1000>;
		interrupts = <48 0x2>;
		interrupt-parent = <&mpic>;
		clock-frequency = <200000000>; // filled in by bootloader
	};<|MERGE_RESOLUTION|>--- conflicted
+++ resolved
@@ -27,10 +27,7 @@
 - trx_en_gpio : enable gpio
 - trx_stby_gpio : standby gpio
 - trx_nerr_gpio : NERR gpio
-<<<<<<< HEAD
-=======
 - disable-fd-mode : disable CAN FD mode support. Valid since i.MX8 series.
->>>>>>> 423d9423
 
 Example:
 
