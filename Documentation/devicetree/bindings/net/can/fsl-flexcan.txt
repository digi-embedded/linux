--- conflicted
+++ resolved
@@ -28,12 +28,9 @@
 - trx_stby_gpio : standby gpio
 - trx_nerr_gpio : NERR gpio
 - disable-fd-mode : disable CAN FD mode support. Valid since i.MX8 series.
-<<<<<<< HEAD
-=======
 - clk-src : Selects the clock source to the CAN Protocol Engine (PE). It's SoC
 	    Implementation dependent. Refer to RM for detailed definition.
 	    0: clock source 0 1: clock source 1
->>>>>>> 05f46d3f
 
 Example:
 
