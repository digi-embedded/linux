--- conflicted
+++ resolved
@@ -15,17 +15,6 @@
 Optional properties:
 
 - clock-frequency : The oscillator frequency driving the flexcan device
-<<<<<<< HEAD
-- gpr: phandle to general purpose register node. The remote wakeup control
-	bits is stored here.
-
-Below are gpios for tranceiver:
-- trx_en_gpio : enable gpio
-- trx_stby_gpio : standby gpio
-- trx_nerr_gpio : NERR gpio
-
-=======
->>>>>>> 825dd90e
 - xceiver-supply: Regulator that powers the CAN transceiver
 - stop-mode: register bits of stop mode control, the format is
   <&gpr req_gpr req_bit ack_gpr ack_bit>.
