--- conflicted
+++ resolved
@@ -22,11 +22,8 @@
       - fsl,imx8mn-cm7
       - fsl,imx8mp-cm7
       - fsl,imx8mq-cm4
-<<<<<<< HEAD
-=======
       - fsl,imx8qm-cm4
       - fsl,imx8qxp-cm4
->>>>>>> 29549c70
       - fsl,imx8ulp-cm33
       - fsl,imx93-cm33
 
