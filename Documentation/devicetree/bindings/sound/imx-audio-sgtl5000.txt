Freescale i.MX audio complex with SGTL5000 codec

Required properties:
<<<<<<< HEAD
- compatible : "fsl,imx-audio-sgtl5000"
- model : The user-visible name of this sound complex
- cpu-dai : The phandle of CPU dai
- audio-codec : The phandle of the SGTL5000 audio codec
- audio-routing : A list of the connections between audio components.
  Each entry is a pair of strings, the first being the connection's sink,
  the second being the connection's source. Valid names could be power
  supplies, SGTL5000 pins, and the jacks on the board:

  Power supplies:
   * Mic Bias

  SGTL5000 pins:
   * MIC_IN
   * LINE_IN
   * HP_OUT
   * LINE_OUT

  Board connectors:
   * Mic Jack
   * Line In Jack
   * Headphone Jack
   * Line Out Jack
   * Ext Spk

- mux-int-port : The internal port of the i.MX audio muxer (AUDMUX)
- mux-ext-port : The external port of the i.MX audio muxer
=======

  - compatible		: "fsl,imx-audio-sgtl5000"

  - model		: The user-visible name of this sound complex

  - ssi-controller	: The phandle of the i.MX SSI controller

  - audio-codec		: The phandle of the SGTL5000 audio codec

  - audio-routing	: A list of the connections between audio components.
			  Each entry is a pair of strings, the first being the
			  connection's sink, the second being the connection's
			  source. Valid names could be power supplies, SGTL5000
			  pins, and the jacks on the board:

			  Power supplies:
			   * Mic Bias

			  SGTL5000 pins:
			   * MIC_IN
			   * LINE_IN
			   * HP_OUT
			   * LINE_OUT

			  Board connectors:
			   * Mic Jack
			   * Line In Jack
			   * Headphone Jack
			   * Line Out Jack
			   * Ext Spk

  - mux-int-port	: The internal port of the i.MX audio muxer (AUDMUX)

  - mux-ext-port	: The external port of the i.MX audio muxer
>>>>>>> 33e8bb5d

Note: The AUDMUX port numbering should start at 1, which is consistent with
hardware manual.

Optional properties:
- hp-det-gpios: The gpio pin to detect plug in/out event that happens to
  Headphone jack.
- hp-det-debounce: Headphone jack detection debounce time (ms).

Example:

sound {
	compatible = "fsl,imx51-babbage-sgtl5000",
		     "fsl,imx-audio-sgtl5000";
	model = "imx51-babbage-sgtl5000";
	cpu-dai = <&ssi1>;
	audio-codec = <&sgtl5000>;
	audio-routing =
		"MIC_IN", "Mic Jack",
		"Mic Jack", "Mic Bias",
		"Headphone Jack", "HP_OUT";
	mux-int-port = <1>;
	mux-ext-port = <3>;
	hp-det-gpios = <&gpio2 0 1>;
	hp-det-debounce = <400>;
};<|MERGE_RESOLUTION|>--- conflicted
+++ resolved
@@ -1,41 +1,12 @@
 Freescale i.MX audio complex with SGTL5000 codec
 
 Required properties:
-<<<<<<< HEAD
-- compatible : "fsl,imx-audio-sgtl5000"
-- model : The user-visible name of this sound complex
-- cpu-dai : The phandle of CPU dai
-- audio-codec : The phandle of the SGTL5000 audio codec
-- audio-routing : A list of the connections between audio components.
-  Each entry is a pair of strings, the first being the connection's sink,
-  the second being the connection's source. Valid names could be power
-  supplies, SGTL5000 pins, and the jacks on the board:
-
-  Power supplies:
-   * Mic Bias
-
-  SGTL5000 pins:
-   * MIC_IN
-   * LINE_IN
-   * HP_OUT
-   * LINE_OUT
-
-  Board connectors:
-   * Mic Jack
-   * Line In Jack
-   * Headphone Jack
-   * Line Out Jack
-   * Ext Spk
-
-- mux-int-port : The internal port of the i.MX audio muxer (AUDMUX)
-- mux-ext-port : The external port of the i.MX audio muxer
-=======
 
   - compatible		: "fsl,imx-audio-sgtl5000"
 
   - model		: The user-visible name of this sound complex
 
-  - ssi-controller	: The phandle of the i.MX SSI controller
+  - cpu-dai		: The phandle of the CPU dai
 
   - audio-codec		: The phandle of the SGTL5000 audio codec
 
@@ -64,7 +35,6 @@
   - mux-int-port	: The internal port of the i.MX audio muxer (AUDMUX)
 
   - mux-ext-port	: The external port of the i.MX audio muxer
->>>>>>> 33e8bb5d
 
 Note: The AUDMUX port numbering should start at 1, which is consistent with
 hardware manual.
