Freescale Asynchronous Sample Rate Converter (ASRC) Controller

The Asynchronous Sample Rate Converter (ASRC) converts the sampling rate of a
signal associated with an input clock into a signal associated with a different
output clock. The driver currently works as a Front End of DPCM with other Back
Ends Audio controller such as ESAI, SSI and SAI. It has three pairs to support
three substreams within totally 10 channels.

Required properties:

<<<<<<< HEAD
  - compatible		: Contains "fsl,imx35-asrc", "fsl,imx53-asrc",
			  "fsl,imx8qm-asrc0" or "fsl,imx8qm-asrc1".
=======
  - compatible		: Compatible list, should contain one of the following
			  compatibles:
			  "fsl,imx35-asrc",
			  "fsl,imx53-asrc",
			  "fsl,imx8qm-asrc",
			  "fsl,imx8qxp-asrc",
>>>>>>> c1084c27

  - reg			: Offset and length of the register set for the device.

  - interrupts		: Contains the spdif interrupt.

  - dmas		: Generic dma devicetree binding as described in
			  Documentation/devicetree/bindings/dma/dma.txt.

  - dma-names		: Contains "rxa", "rxb", "rxc", "txa", "txb" and "txc".

  - clocks		: Contains an entry for each entry in clock-names.

  - clock-names		: Contains the following entries
	"mem"		  Peripheral access clock to access registers.
	"ipg"		  Peripheral clock to driver module.
	"asrck_<0-f>"	  Clock sources for input and output clock.
	"spba"		  The spba clock is required when ASRC is placed as a
			  bus slave of the Shared Peripheral Bus and when two
			  or more bus masters (CPU, DMA or DSP) try to access
			  it. This property is optional depending on the SoC
			  design.

   - fsl,asrc-rate	: Defines a mutual sample rate used by DPCM Back Ends.

   - fsl,asrc-width	: Defines a mutual sample width used by DPCM Back Ends.

   - fsl,asrc-clk-map   : Defines clock map used in driver. which is required
			  by imx8qm/imx8qxp platform
			  <0> - select the map for asrc0 in imx8qm/imx8qxp
			  <1> - select the map for asrc1 in imx8qm/imx8qxp

Optional properties:

   - big-endian		: If this property is absent, the little endian mode
			  will be in use as default. Otherwise, the big endian
			  mode will be in use for all the device registers.

   - fsl,asrc-format	: Defines a mutual sample format used by DPCM Back
			  Ends, which can replace the fsl,asrc-width.
			  The value is 2 (S16_LE), or 6 (S24_LE).

Example:

asrc: asrc@2034000 {
	compatible = "fsl,imx53-asrc";
	reg = <0x02034000 0x4000>;
	interrupts = <0 50 IRQ_TYPE_LEVEL_HIGH>;
	clocks = <&clks 107>, <&clks 107>, <&clks 0>,
	       <&clks 0>, <&clks 0>, <&clks 0>, <&clks 0>,
	       <&clks 0>, <&clks 0>, <&clks 0>, <&clks 0>,
	       <&clks 0>, <&clks 0>, <&clks 0>, <&clks 0>,
	       <&clks 107>, <&clks 0>, <&clks 0>;
	clock-names = "mem", "ipg", "asrck0",
		"asrck_1", "asrck_2", "asrck_3", "asrck_4",
		"asrck_5", "asrck_6", "asrck_7", "asrck_8",
		"asrck_9", "asrck_a", "asrck_b", "asrck_c",
		"asrck_d", "asrck_e", "asrck_f";
	dmas = <&sdma 17 23 1>, <&sdma 18 23 1>, <&sdma 19 23 1>,
	     <&sdma 20 23 1>, <&sdma 21 23 1>, <&sdma 22 23 1>;
	dma-names = "rxa", "rxb", "rxc",
		"txa", "txb", "txc";
	fsl,asrc-rate  = <48000>;
	fsl,asrc-width = <16>;
};<|MERGE_RESOLUTION|>--- conflicted
+++ resolved
@@ -8,17 +8,12 @@
 
 Required properties:
 
-<<<<<<< HEAD
-  - compatible		: Contains "fsl,imx35-asrc", "fsl,imx53-asrc",
-			  "fsl,imx8qm-asrc0" or "fsl,imx8qm-asrc1".
-=======
   - compatible		: Compatible list, should contain one of the following
 			  compatibles:
 			  "fsl,imx35-asrc",
 			  "fsl,imx53-asrc",
 			  "fsl,imx8qm-asrc",
 			  "fsl,imx8qxp-asrc",
->>>>>>> c1084c27
 
   - reg			: Offset and length of the register set for the device.
 
