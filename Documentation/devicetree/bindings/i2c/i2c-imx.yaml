# SPDX-License-Identifier: (GPL-2.0-only OR BSD-2-Clause)
%YAML 1.2
---
$id: http://devicetree.org/schemas/i2c/i2c-imx.yaml#
$schema: http://devicetree.org/meta-schemas/core.yaml#

title: Freescale Inter IC (I2C) and High Speed Inter IC (HS-I2C) for i.MX

maintainers:
  - Oleksij Rempel <o.rempel@pengutronix.de>

allOf:
  - $ref: /schemas/i2c/i2c-controller.yaml#

properties:
  compatible:
    oneOf:
      - const: fsl,imx1-i2c
      - const: fsl,imx21-i2c
      - const: fsl,vf610-i2c
      - items:
<<<<<<< HEAD
          - const: fsl,vf610-i2c
          - const: fsl,ls1021a-vf610-i2c
=======
          - enum:
              - fsl,ls1012a-i2c
              - fsl,ls1021a-i2c
              - fsl,ls1028a-i2c
              - fsl,ls1043a-i2c
              - fsl,ls1046a-i2c
              - fsl,ls1088a-i2c
              - fsl,ls208xa-i2c
              - fsl,lx2160a-i2c
          - const: fsl,vf610-i2c
>>>>>>> 29549c70
      - items:
          - const: fsl,imx35-i2c
          - const: fsl,imx1-i2c
      - items:
          - const: fsl,imx7d-i2c
          - const: fsl,imx21-i2c
      - items:
          - enum:
              - fsl,imx25-i2c
              - fsl,imx27-i2c
              - fsl,imx31-i2c
              - fsl,imx50-i2c
              - fsl,imx51-i2c
              - fsl,imx53-i2c
              - fsl,imx6q-i2c
              - fsl,imx6sl-i2c
              - fsl,imx6sx-i2c
              - fsl,imx6sll-i2c
              - fsl,imx6ul-i2c
              - fsl,imx7s-i2c
              - fsl,imx8mq-i2c
              - fsl,imx8mm-i2c
              - fsl,imx8mn-i2c
              - fsl,imx8mp-i2c
          - const: fsl,imx21-i2c

  reg:
    maxItems: 1

  interrupts:
    maxItems: 1

  clocks:
    maxItems: 1

  clock-names:
    const: ipg

  clock-frequency:
    minimum: 1
    default: 100000
    maximum: 400000

  dmas:
    items:
      - description: DMA controller phandle and request line for RX
      - description: DMA controller phandle and request line for TX

  dma-names:
    items:
      - const: rx
      - const: tx

  sda-gpios:
    maxItems: 1

  scl-gpios:
    maxItems: 1

  digi,atecc508a-workaround:
    description: ATECC508A cryptochip produces an sporadic unexpected
      behavior on the i2c bus when sharing the bus with other peripherals at
      a bus speed lower than 300KHz.

      This property enables a workaround suggested by the chip manufacturer
      (Microchip):

        1- Wake the cryptochip device before communication with the other
          devices on the system bus.

        2- Upon completion of communication with the other device a cryptochip
          Sleep command should be issued. (This is to put the device into a
          known state if it did actually wake up).

  digi,atecc508a-address:
    description: ATECC508A bus slave address (7 bits). If not present,
      the default ATECC508A slave address 0x60 is used.

  digi,atecc508a-awake-delay-uS:
    description: Delay in micro seconds since awake command until communication
      with other devices. If not present, no delay is done.

  digi,atecc508a-sleep-delay-uS:
    description: Delay in micro seconds since awake command until sleep
      command. This delay is used to assure the cryptochip is awake when the
      sleep command is sent. If not present, no delay is done.

  digi,buffer-time-us:
    description: Sets the buffer time in microseconds. This is the bus free
      time between stop and start conditions. Some peripherals may require
      this time to operate properly.

required:
  - compatible
  - reg
  - interrupts
  - clocks

unevaluatedProperties: false

examples:
  - |
    #include <dt-bindings/clock/imx5-clock.h>
    #include <dt-bindings/interrupt-controller/irq.h>

    i2c@83fc4000 {
        compatible = "fsl,imx51-i2c", "fsl,imx21-i2c";
        reg = <0x83fc4000 0x4000>;
        interrupts = <63>;
        clocks = <&clks IMX5_CLK_I2C2_GATE>;
    };

  - |
    #include <dt-bindings/clock/vf610-clock.h>

    i2c@40066000 {
        compatible = "fsl,vf610-i2c";
        reg = <0x40066000 0x1000>;
        interrupts = <71 IRQ_TYPE_LEVEL_HIGH>;
        clocks = <&clks VF610_CLK_I2C0>;
        clock-names = "ipg";
        dmas = <&edma0 0 50>,
               <&edma0 0 51>;
        dma-names = "rx", "tx";
    };<|MERGE_RESOLUTION|>--- conflicted
+++ resolved
@@ -19,10 +19,6 @@
       - const: fsl,imx21-i2c
       - const: fsl,vf610-i2c
       - items:
-<<<<<<< HEAD
-          - const: fsl,vf610-i2c
-          - const: fsl,ls1021a-vf610-i2c
-=======
           - enum:
               - fsl,ls1012a-i2c
               - fsl,ls1021a-i2c
@@ -33,7 +29,6 @@
               - fsl,ls208xa-i2c
               - fsl,lx2160a-i2c
           - const: fsl,vf610-i2c
->>>>>>> 29549c70
       - items:
           - const: fsl,imx35-i2c
           - const: fsl,imx1-i2c
