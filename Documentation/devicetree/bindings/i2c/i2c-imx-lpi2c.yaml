--- conflicted
+++ resolved
@@ -20,14 +20,10 @@
       - items:
           - enum:
               - fsl,imx8qxp-lpi2c
-<<<<<<< HEAD
-              - fsl,imx8ulp-lpi2c
-=======
               - fsl,imx8dxl-lpi2c
               - fsl,imx8qm-lpi2c
               - fsl,imx8ulp-lpi2c
               - fsl,imx93-lpi2c
->>>>>>> 29549c70
           - const: fsl,imx7ulp-lpi2c
 
   reg:
@@ -100,8 +96,8 @@
         reg = <0x40A50000 0x10000>;
         interrupt-parent = <&intc>;
         interrupts = <GIC_SPI 37 IRQ_TYPE_LEVEL_HIGH>;
-<<<<<<< HEAD
-        clocks = <&clks IMX7ULP_CLK_LPI2C7>;
+        clocks = <&clks IMX7ULP_CLK_LPI2C7>,
+                 <&clks IMX7ULP_CLK_NIC1_BUS_DIV>;
     };
   - |
     &i2c0 {
@@ -118,8 +114,4 @@
         pinctrl-1 = <&pinctrl_lpi2c0_gpio>;
         scl-gpios = <&gpio3 8 GPIO_ACTIVE_HIGH>;
         sda-gpios = <&gpio3 7 GPIO_ACTIVE_HIGH>;
-=======
-        clocks = <&clks IMX7ULP_CLK_LPI2C7>,
-                 <&clks IMX7ULP_CLK_NIC1_BUS_DIV>;
->>>>>>> 29549c70
     };