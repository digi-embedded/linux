--- conflicted
+++ resolved
@@ -100,7 +100,11 @@
         interrupts = <GIC_SPI 37 IRQ_TYPE_LEVEL_HIGH>;
         clocks = <&clks IMX7ULP_CLK_LPI2C7>,
                  <&clks IMX7ULP_CLK_NIC1_BUS_DIV>;
-<<<<<<< HEAD
+
+        eeprom@64 {
+		      compatible = "linux,slave-24c02";
+		      reg = <(0x64 | I2C_OWN_SLAVE_ADDRESS)>;
+          };
     };
   - |
     &i2c0 {
@@ -117,11 +121,4 @@
         pinctrl-1 = <&pinctrl_lpi2c0_gpio>;
         scl-gpios = <&gpio3 8 GPIO_ACTIVE_HIGH>;
         sda-gpios = <&gpio3 7 GPIO_ACTIVE_HIGH>;
-=======
-
-        eeprom@64 {
-		      compatible = "linux,slave-24c02";
-		      reg = <(0x64 | I2C_OWN_SLAVE_ADDRESS)>;
-          };
->>>>>>> b586a521
     };