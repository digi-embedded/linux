* Freescale low power universal asynchronous receiver/transmitter (lpuart)

Required properties:
- compatible :
  - "fsl,vf610-lpuart" for lpuart compatible with the one integrated
    on Vybrid vf610 SoC with 8-bit register organization
  - "fsl,ls1021a-lpuart" for lpuart compatible with the one integrated
    on LS1021A SoC with 32-bit big-endian register organization
  - "fsl,imx7ulp-lpuart" for lpuart  compatible with the one integrated
    on i.MX7ULP SoC with 32-bit little-endian register organization
<<<<<<< HEAD
=======
  - "fsl,imx8qm-lpuart"for lpuart  compatible with the one integrated
    on i.MX8QM SoC with 32-bit little-endian register organization, which
    is based on i.MX7ULP lpuart IP but add EEOP new feature.
>>>>>>> 423d9423
- reg : Address and length of the register set for the device
- interrupts : Should contain uart interrupt
- clocks : phandle + clock specifier pairs, one for each entry in clock-names
- clock-names : should contain: "ipg" - the uart peripheral register accessing
  clock source, if "per" clock missing, the "ipg" clock also is the uart module
  clock.

Optional properties:
- dmas: A list of two dma specifiers, one for each entry in dma-names.
- dma-names: should contain "tx" and "rx".
- clocks : phandle + clock specifier pairs, one for each entry in clock-names
- clock-names : "per" - the uart module clock.
  clock.

Note: Optional properties for DMA support. Write them both or both not.

Example:

uart0: serial@40027000 {
		compatible = "fsl,vf610-lpuart";
		reg = <0x40027000 0x1000>;
		interrupts = <0 61 0x00>;
		clocks = <&clks VF610_CLK_UART0>;
		clock-names = "ipg";
		dmas = <&edma0 0 2>,
			<&edma0 0 3>;
		dma-names = "rx","tx";
	};<|MERGE_RESOLUTION|>--- conflicted
+++ resolved
@@ -8,12 +8,9 @@
     on LS1021A SoC with 32-bit big-endian register organization
   - "fsl,imx7ulp-lpuart" for lpuart  compatible with the one integrated
     on i.MX7ULP SoC with 32-bit little-endian register organization
-<<<<<<< HEAD
-=======
   - "fsl,imx8qm-lpuart"for lpuart  compatible with the one integrated
     on i.MX8QM SoC with 32-bit little-endian register organization, which
     is based on i.MX7ULP lpuart IP but add EEOP new feature.
->>>>>>> 423d9423
 - reg : Address and length of the register set for the device
 - interrupts : Should contain uart interrupt
 - clocks : phandle + clock specifier pairs, one for each entry in clock-names
