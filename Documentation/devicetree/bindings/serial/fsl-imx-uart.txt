* Freescale i.MX Universal Asynchronous Receiver/Transmitter (UART)

Required properties:
- compatible : Should be "fsl,<soc>-uart"
- reg : Address and length of the register set for the device
- interrupts : Should contain uart interrupt

Optional properties:
- uart-has-rtscts : Indicate the uart has rts and cts
- fsl,irda-mode : Indicate the uart supports irda mode
- fsl,dte-mode : Indicate the uart works in DTE mode. The uart works
<<<<<<< HEAD
                  is DCE mode by default.
- digi,pwr-en-gpio: Power enable GPIO (if supported by hardware).
=======
                  in DCE mode by default.
>>>>>>> f2ed3bfc

Note: Each uart controller should have an alias correctly numbered
in "aliases" node.

Example:

aliases {
	serial0 = &uart1;
};

uart1: serial@73fbc000 {
	compatible = "fsl,imx51-uart", "fsl,imx21-uart";
	reg = <0x73fbc000 0x4000>;
	interrupts = <31>;
	uart-has-rtscts;
	fsl,dte-mode;
};<|MERGE_RESOLUTION|>--- conflicted
+++ resolved
@@ -9,12 +9,8 @@
 - uart-has-rtscts : Indicate the uart has rts and cts
 - fsl,irda-mode : Indicate the uart supports irda mode
 - fsl,dte-mode : Indicate the uart works in DTE mode. The uart works
-<<<<<<< HEAD
-                  is DCE mode by default.
+                  in DCE mode by default.
 - digi,pwr-en-gpio: Power enable GPIO (if supported by hardware).
-=======
-                  in DCE mode by default.
->>>>>>> f2ed3bfc
 
 Note: Each uart controller should have an alias correctly numbered
 in "aliases" node.
