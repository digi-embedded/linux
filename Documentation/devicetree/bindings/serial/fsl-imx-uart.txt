--- conflicted
+++ resolved
@@ -6,15 +6,11 @@
 - interrupts : Should contain uart interrupt
 
 Optional properties:
-<<<<<<< HEAD
 - fsl,uart-has-rtscts : Indicate the uart has rts and cts
 - fsl,irda-mode : Indicate the uart supports irda mode
 - fsl,dte-mode : Indicate the uart works in DTE mode. The uart works
                   is DCE mode by default.
-=======
-- fsl,uart-has-rtscts: indicate that RTS/CTS signals are used
 - digi,pwr-en-gpio: Power enable GPIO (if supported by hardware).
->>>>>>> 8aa3903a
 
 Note: Each uart controller should have an alias correctly numbered
 in "aliases" node.
