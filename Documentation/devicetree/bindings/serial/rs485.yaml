--- conflicted
+++ resolved
@@ -55,18 +55,16 @@
     description: GPIO pin to enable RS485 bus termination.
     maxItems: 1
 
-<<<<<<< HEAD
-  digi,rts-gpio:
-    description: use a standard GPIO (instead of RTS) to control transfer
-      direction. This configuration forbids enabling DMA on the UART.
-    $ref: /schemas/types.yaml#/definitions/uint32
-=======
   rs485-rx-during-tx-gpios:
     description: Output GPIO pin that sets the state of rs485-rx-during-tx. This
       signal can be used to control the RX part of an RS485 transceiver. Thereby
       the active state enables RX during TX.
     maxItems: 1
->>>>>>> ccf0a997
+
+  digi,rts-gpio:
+    description: use a standard GPIO (instead of RTS) to control transfer
+      direction. This configuration forbids enabling DMA on the UART.
+    $ref: /schemas/types.yaml#/definitions/uint32
 
 additionalProperties: true
 
