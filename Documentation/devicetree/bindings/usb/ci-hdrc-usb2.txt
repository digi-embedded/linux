* USB2 ChipIdea USB controller for ci13xxx

Required properties:
- compatible: should be one of:
	"fsl,imx23-usb"
	"fsl,imx27-usb"
	"fsl,imx28-usb"
	"fsl,imx6q-usb"
	"fsl,imx6sl-usb"
	"fsl,imx6sx-usb"
	"fsl,imx6ul-usb"
	"fsl,imx7d-usb"
	"fsl,imx7ulp-usb"
	"fsl,imx8qm-usb"
	"lsi,zevio-usb"
	"qcom,ci-hdrc"
	"chipidea,usb2"
	"xlnx,zynq-usb-2.20a"
- reg: base address and length of the registers
- interrupts: interrupt for the USB controller

Recommended properies:
- phy_type: the type of the phy connected to the core. Should be one
  of "utmi", "utmi_wide", "ulpi", "serial" or "hsic". Without this
  property the PORTSC register won't be touched.
- dr_mode: One of "host", "peripheral" or "otg". Defaults to "otg"

Deprecated properties:
- usb-phy:      phandle for the PHY device. Use "phys" instead.
- fsl,usbphy: phandle of usb phy that connects to the port. Use "phys" instead.

Optional properties:
- clocks: reference to the USB clock
- phys: reference to the USB PHY
- phy-names: should be "usb-phy"
- vbus-supply: reference to the VBUS regulator
- maximum-speed: limit the maximum connection speed to "full-speed".
- tpl-support: TPL (Targeted Peripheral List) feature for targeted hosts
- itc-setting: interrupt threshold control register control, the setting
  should be aligned with ITC bits at register USBCMD.
- ahb-burst-config: it is vendor dependent, the required value should be
  aligned with AHBBRST at SBUSCFG, the range is from 0x0 to 0x7. This
  property is used to change AHB burst configuration, check the chipidea
  spec for meaning of each value. If this property is not existed, it
  will use the reset value.
- tx-burst-size-dword: it is vendor dependent, the tx burst size in dword
  (4 bytes), This register represents the maximum length of a the burst
  in 32-bit words while moving data from system memory to the USB
  bus, the value of this property will only take effect if property
  "ahb-burst-config" is set to 0, if this property is missing the reset
  default of the hardware implementation will be used.
- rx-burst-size-dword: it is vendor dependent, the rx burst size in dword
  (4 bytes), This register represents the maximum length of a the burst
  in 32-bit words while moving data from the USB bus to system memory,
  the value of this property will only take effect if property
  "ahb-burst-config" is set to 0, if this property is missing the reset
  default of the hardware implementation will be used.
- extcon: phandles to external connector devices. First phandle should point to
  external connector, which provide "USB" cable events, the second should point
  to external connector device, which provide "USB-HOST" cable events. If one
  of the external connector devices is not required, empty <0> phandle should
  be specified.
- phy-clkgate-delay-us: the delay time (us) between putting the PHY into
  low power mode and gating the PHY clock.
- non-zero-ttctrl-ttha: after setting this property, the value of register
  ttctrl.ttha will be 0x7f; if not, the value will be 0x0, this is the default
  value. It needs to be very carefully for setting this property, it is
  recommended that consult with your IC engineer before setting this value.
  On the most of chipidea platforms, the "usage_tt" flag at RTL is 0, so this
  property only affects siTD.
  If this property is not set, the max packet size is 1023 bytes, and if
  the total of packet size for pervious transactions are more than 256 bytes,
  it can't accept any transactions within this frame. The use case is single
  transaction, but higher frame rate.
  If this property is set, the max packet size is 188 bytes, it can handle
  more transactions than above case, it can accept transactions until it
  considers the left room size within frame is less than 188 bytes, software
  needs to make sure it does not send more than 90%
  maximum_periodic_data_per_frame. The use case is multiple transactions, but
  less frame rate.
- ci-disable-lpm: Some chipidea hardware need to disable low power mode

i.mx specific properties
- fsl,usbmisc: phandler of non-core register device, with one
  argument that indicate usb controller index
- disable-over-current: disable over current detect
- over-current-active-high: over current signal polarity is high active,
  typically over current signal polarity is low active.
- external-vbus-divider: enables off-chip resistor divider for Vbus
- imx6-usb-charger-detection: enable imx6 usb charger detect function,
  only set it when the user wants SoC usb charger detection capabilities.
  If the user wants to use charger IC's usb charger detection capabilities,
  please do not set it.
- fsl,anatop: phandle for anatop module, anatop module is only existed
  at imx6 SoC series.
- pinctrl-names: for names of hsic pin group
- pinctrl-0: hsic "idle" pin group
- pinctrl-1: hsic "active" pin group
- osc-clkgate-delay: the delay between powering up the xtal 24MHz clock
  and release the clock to the digital logic inside the analog block,
  0 <= osc-clkgate-delay <= 7.
<<<<<<< HEAD
- digi,power-line-active-high: Power line signal polarity is active high.
=======
- power-polarity-active-high: add this property if port power function of ehci
  is used to enable vbus, and the vbus power supply chip enable signal is high
  active.
>>>>>>> 423d9423

Examples:

	usb@f7ed0000 {
		compatible = "chipidea,usb2";
		reg = <0xf7ed0000 0x10000>;
		interrupts = <GIC_SPI 11 IRQ_TYPE_LEVEL_HIGH>;
		clocks = <&chip CLKID_USB0>;
		phys = <&usb_phy0>;
		phy-names = "usb-phy";
		vbus-supply = <&reg_usb0_vbus>;
		itc-setting = <0x4>; /* 4 micro-frames */
		 /* Incremental burst of unspecified length */
		ahb-burst-config = <0x0>;
		tx-burst-size-dword = <0x10>; /* 64 bytes */
		rx-burst-size-dword = <0x10>;
		extcon = <0>, <&usb_id>;
		phy-clkgate-delay-us = <400>;
	};

	usb@02184000 { /* USB OTG */
		compatible = "fsl,imx6q-usb", "fsl,imx27-usb";
		reg = <0x02184000 0x200>;
		interrupts = <0 43 0x04>;
		fsl,usbphy = <&usbphy1>;
		fsl,usbmisc = <&usbmisc 0>;
		disable-over-current;
		external-vbus-divider;
		imx6-usb-charger-detection;
		fsl,anatop = <&anatop>;
		pinctrl-names = "idle", "active";
		pinctrl-0 = <&pinctrl_usbh2_1>;
		pinctrl-1 = <&pinctrl_usbh2_2>;
		osc-clkgate-delay = <0x3>;
		maximum-speed = "full-speed";
		tpl-support;
	};<|MERGE_RESOLUTION|>--- conflicted
+++ resolved
@@ -99,13 +99,9 @@
 - osc-clkgate-delay: the delay between powering up the xtal 24MHz clock
   and release the clock to the digital logic inside the analog block,
   0 <= osc-clkgate-delay <= 7.
-<<<<<<< HEAD
-- digi,power-line-active-high: Power line signal polarity is active high.
-=======
 - power-polarity-active-high: add this property if port power function of ehci
   is used to enable vbus, and the vbus power supply chip enable signal is high
   active.
->>>>>>> 423d9423
 
 Examples:
 
