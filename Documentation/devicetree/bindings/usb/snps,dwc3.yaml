# SPDX-License-Identifier: GPL-2.0
%YAML 1.2
---
$id: http://devicetree.org/schemas/usb/snps,dwc3.yaml#
$schema: http://devicetree.org/meta-schemas/core.yaml#

title: Synopsys DesignWare USB3 Controller

maintainers:
  - Felipe Balbi <balbi@kernel.org>

description:
  This is usually a subnode to DWC3 glue to which it is connected, but can also
  be presented as a standalone DT node with an optional vendor-specific
  compatible string.

allOf:
  - $ref: usb-drd.yaml#
  - if:
      properties:
        dr_mode:
          const: peripheral

      required:
        - dr_mode
    then:
      $ref: usb.yaml#
    else:
      $ref: usb-xhci.yaml#

properties:
  compatible:
    contains:
      oneOf:
        - const: snps,dwc3
        - const: fsl,ls1012a-dwc3
        - const: fsl,ls1021a-dwc3
        - const: fsl,ls1028a-dwc3
        - const: fsl,ls1043a-dwc3
        - const: fsl,ls1046a-dwc3
        - const: fsl,ls1088a-dwc3
        - const: fsl,ls2088a-dwc3
        - const: fsl,lx2160a-dwc3
        - const: synopsys,dwc3
          deprecated: true

  reg:
    maxItems: 1

  interrupts:
    description:
      It's either a single common DWC3 interrupt (dwc_usb3) or individual
      interrupts for the host, gadget and DRD modes.
    minItems: 1
    maxItems: 4

  interrupt-names:
    minItems: 1
    maxItems: 4
    oneOf:
      - const: dwc_usb3
      - items:
          enum: [host, peripheral, otg, wakeup]

  clocks:
    description:
      In general the core supports three types of clocks. bus_early is a
      SoC Bus Clock (AHB/AXI/Native). ref generates ITP when the UTMI/ULPI
      PHY is suspended. suspend clocks a small part of the USB3 core when
      SS PHY in P3. But particular cases may differ from that having less
      or more clock sources with another names.

  clock-names:
    contains:
      anyOf:
        - enum: [bus_early, ref, suspend]
        - true

  dma-coherent: true

  extcon:
    maxItems: 1
    deprecated: true

  iommus:
    maxItems: 1

  usb-phy:
    minItems: 1
    items:
      - description: USB2/HS PHY
      - description: USB3/SS PHY

  phys:
    minItems: 1
    maxItems: 2

  phy-names:
    minItems: 1
    maxItems: 2
    items:
      enum:
        - usb2-phy
        - usb3-phy

  power-domains:
    description:
      The DWC3 has 2 power-domains. The power management unit (PMU) and
      everything else. The PMU is typically always powered and may not have an
      entry.
    minItems: 1
    items:
      - description: Core
      - description: Power management unit

  resets:
    minItems: 1

  snps,usb2-lpm-disable:
    description: Indicate if we don't want to enable USB2 HW LPM for host
      mode.
    type: boolean

  snps,usb3_lpm_capable:
    description: Determines if platform is USB3 LPM capable
    type: boolean

  snps,usb2-gadget-lpm-disable:
    description: Indicate if we don't want to enable USB2 HW LPM for gadget
      mode.
    type: boolean

  snps,dis-start-transfer-quirk:
    description:
      When set, disable isoc START TRANSFER command failure SW work-around
      for DWC_usb31 version 1.70a-ea06 and prior.
    type: boolean

  snps,disable_scramble_quirk:
    description:
      True when SW should disable data scrambling. Only really useful for FPGA
      builds.
    type: boolean

  snps,has-lpm-erratum:
    description: True when DWC3 was configured with LPM Erratum enabled
    type: boolean

  snps,lpm-nyet-threshold:
    description: LPM NYET threshold
    $ref: /schemas/types.yaml#/definitions/uint8

  snps,u2exit_lfps_quirk:
    description: Set if we want to enable u2exit lfps quirk
    type: boolean

  snps,u2ss_inp3_quirk:
    description: Set if we enable P3 OK for U2/SS Inactive quirk
    type: boolean

  snps,req_p1p2p3_quirk:
    description:
      When set, the core will always request for P1/P2/P3 transition sequence.
    type: boolean

  snps,del_p1p2p3_quirk:
    description:
      When set core will delay P1/P2/P3 until a certain amount of 8B10B errors
      occur.
    type: boolean

  snps,del_phy_power_chg_quirk:
    description: When set core will delay PHY power change from P0 to P1/P2/P3.
    type: boolean

  snps,lfps_filter_quirk:
    description: When set core will filter LFPS reception.
    type: boolean

  snps,rx_detect_poll_quirk:
    description:
      when set core will disable a 400us delay to start Polling LFPS after
      RX.Detect.
    type: boolean

  snps,tx_de_emphasis_quirk:
    description: When set core will set Tx de-emphasis value
    type: boolean

  snps,tx_de_emphasis:
    description:
      The value driven to the PHY is controlled by the LTSSM during USB3
      Compliance mode.
    $ref: /schemas/types.yaml#/definitions/uint8
    enum:
      - 0 # -6dB de-emphasis
      - 1 # -3.5dB de-emphasis
      - 2 # No de-emphasis

  snps,dis_u3_susphy_quirk:
    description: When set core will disable USB3 suspend phy
    type: boolean

  snps,dis_u2_susphy_quirk:
    description: When set core will disable USB2 suspend phy
    type: boolean

  snps,dis_enblslpm_quirk:
    description:
      When set clears the enblslpm in GUSB2PHYCFG, disabling the suspend signal
      to the PHY.
    type: boolean

  snps,dis-u1-entry-quirk:
    description: Set if link entering into U1 needs to be disabled
    type: boolean

  snps,dis-u2-entry-quirk:
    description: Set if link entering into U2 needs to be disabled
    type: boolean

  snps,dis_rxdet_inp3_quirk:
    description:
      When set core will disable receiver detection in PHY P3 power state.
    type: boolean

  snps,dis-u2-freeclk-exists-quirk:
    description:
      When set, clear the u2_freeclk_exists in GUSB2PHYCFG, specify that USB2
      PHY doesn't provide a free-running PHY clock.
    type: boolean

  snps,dis-del-phy-power-chg-quirk:
    description:
      When set core will change PHY power from P0 to P1/P2/P3 without delay.
    type: boolean

  snps,dis-tx-ipgap-linecheck-quirk:
    description: When set, disable u2mac linestate check during HS transmit
    type: boolean

  snps,parkmode-disable-ss-quirk:
    description:
      When set, all SuperSpeed bus instances in park mode are disabled.
    type: boolean

  snps,parkmode-disable-hs-quirk:
    description:
      When set, all HighSpeed bus instances in park mode are disabled.
    type: boolean

  snps,dis_metastability_quirk:
    description:
      When set, disable metastability workaround. CAUTION! Use only if you are
      absolutely sure of it.
    type: boolean

  snps,dis-split-quirk:
    description:
      When set, change the way URBs are handled by the driver. Needed to
      avoid -EPROTO errors with usbhid on some devices (Hikey 970).
    type: boolean

  snps,gfladj-refclk-lpm-sel-quirk:
    description:
      When set, run the SOF/ITP counter based on ref_clk.
    type: boolean

  snps,resume-hs-terminations:
    description:
      Fix the issue of HS terminations CRC error on resume by enabling this
      quirk. When set, all the termsel, xcvrsel, opmode becomes 0 during end
      of resume. This option is to support certain legacy ULPI PHYs.
    type: boolean

<<<<<<< HEAD
=======
  snps,ulpi-ext-vbus-drv:
    description:
      Some ULPI USB PHY does not support internal VBUS supply, and driving
      the CPEN pin, requires the configuration of the ulpi DRVVBUSEXTERNAL
      bit. When set, the xhci host will configure the USB2 PHY drives VBUS
      with an external supply.
    type: boolean

>>>>>>> ccf0a997
  snps,host-vbus-glitches:
    description:
      When set, power off all Root Hub ports immediately after
      setting host mode to avoid vbus (negative) glitch happen in later
      xhci reset. And the vbus will back to 5V automatically when reset done.
    type: boolean

  snps,is-utmi-l1-suspend:
    description:
      True when DWC3 asserts output signal utmi_l1_suspend_n, false when
      asserts utmi_sleep_n.
    type: boolean

  snps,hird-threshold:
    description: HIRD threshold
    $ref: /schemas/types.yaml#/definitions/uint8

  snps,hsphy_interface:
    description:
      High-Speed PHY interface selection between UTMI+ and ULPI when the
      DWC_USB3_HSPHY_INTERFACE has value 3.
    $ref: /schemas/types.yaml#/definitions/string
    enum: [utmi, ulpi]

  snps,quirk-frame-length-adjustment:
    description:
      Value for GFLADJ_30MHZ field of GFLADJ register for post-silicon frame
      length adjustment when the fladj_30mhz_sdbnd signal is invalid or
      incorrect.
    $ref: /schemas/types.yaml#/definitions/uint32
    minimum: 0
    maximum: 0x3f

  snps,ref-clock-period-ns:
    description:
      Value for REFCLKPER field of GUCTL register for reference clock period in
      nanoseconds, when the hardware set default does not match the actual
      clock.

      This binding is deprecated. Instead, provide an appropriate reference clock.
    minimum: 8
    maximum: 62
    deprecated: true

  snps,rx-thr-num-pkt-prd:
    description:
      Periodic ESS RX packet threshold count (host mode only). Set this and
      snps,rx-max-burst-prd to a valid, non-zero value 1-16 (DWC_usb31
      programming guide section 1.2.4) to enable periodic ESS RX threshold.
    $ref: /schemas/types.yaml#/definitions/uint8
    minimum: 1
    maximum: 16

  snps,rx-max-burst-prd:
    description:
      Max periodic ESS RX burst size (host mode only). Set this and
      snps,rx-thr-num-pkt-prd to a valid, non-zero value 1-16 (DWC_usb31
      programming guide section 1.2.4) to enable periodic ESS RX threshold.
    $ref: /schemas/types.yaml#/definitions/uint8
    minimum: 1
    maximum: 16

  snps,tx-thr-num-pkt-prd:
    description:
      Periodic ESS TX packet threshold count (host mode only). Set this and
      snps,tx-max-burst-prd to a valid, non-zero value 1-16 (DWC_usb31
      programming guide section 1.2.3) to enable periodic ESS TX threshold.
    $ref: /schemas/types.yaml#/definitions/uint8
    minimum: 1
    maximum: 16

  snps,tx-max-burst-prd:
    description:
      Max periodic ESS TX burst size (host mode only). Set this and
      snps,tx-thr-num-pkt-prd to a valid, non-zero value 1-16 (DWC_usb31
      programming guide section 1.2.3) to enable periodic ESS TX threshold.
    $ref: /schemas/types.yaml#/definitions/uint8
    minimum: 1
    maximum: 16

  tx-fifo-resize:
    description: Determines if the TX fifos can be dynamically resized depending
      on the number of IN endpoints used and if bursting is supported.  This
      may help improve bandwidth on platforms with higher system latencies, as
      increased fifo space allows for the controller to prefetch data into its
      internal memory.
    type: boolean

  tx-fifo-max-num:
    description: Specifies the max number of packets the txfifo resizing logic
      can account for when higher endpoint bursting is used. (bMaxBurst > 6) The
      higher the number, the more fifo space the txfifo resizing logic will
      allocate for that endpoint.
    $ref: /schemas/types.yaml#/definitions/uint8
    minimum: 3

  snps,incr-burst-type-adjustment:
    description:
      Value for INCR burst type of GSBUSCFG0 register, undefined length INCR
      burst type enable and INCRx type. A single value means INCRX burst mode
      enabled. If more than one value specified, undefined length INCR burst
      type will be enabled with burst lengths utilized up to the maximum
      of the values passed in this property.
    $ref: /schemas/types.yaml#/definitions/uint32-array
    minItems: 1
    maxItems: 8
    uniqueItems: true
    items:
      enum: [1, 4, 8, 16, 32, 64, 128, 256]

  port:
    $ref: /schemas/graph.yaml#/properties/port
    description:
      This port is used with the 'usb-role-switch' property  to connect the
      dwc3 to type C connector.

  ports:
    $ref: /schemas/graph.yaml#/properties/ports
    description:
      Those ports should be used with any connector to the data bus of this
      controller using the OF graph bindings specified if the "usb-role-switch"
      property is used.

    properties:
      port@0:
        $ref: /schemas/graph.yaml#/properties/port
        description: High Speed (HS) data bus.

      port@1:
        $ref: /schemas/graph.yaml#/properties/port
        description: Super Speed (SS) data bus.

  wakeup-source:
    $ref: /schemas/types.yaml#/definitions/flag
    description:
      Enable USB remote wakeup.

unevaluatedProperties: false

required:
  - compatible
  - reg
  - interrupts

examples:
  - |
    usb@4a030000 {
      compatible = "snps,dwc3";
      reg = <0x4a030000 0xcfff>;
      interrupts = <0 92 4>;
      usb-phy = <&usb2_phy>, <&usb3_phy>;
      snps,incr-burst-type-adjustment = <1>, <4>, <8>, <16>;
    };
  - |
    usb@4a000000 {
      compatible = "snps,dwc3";
      reg = <0x4a000000 0xcfff>;
      interrupts = <0 92 4>;
      clocks = <&clk 1>, <&clk 2>, <&clk 3>;
      clock-names = "bus_early", "ref", "suspend";
      phys = <&usb2_phy>, <&usb3_phy>;
      phy-names = "usb2-phy", "usb3-phy";
      snps,dis_u2_susphy_quirk;
      snps,dis_enblslpm_quirk;
    };
...<|MERGE_RESOLUTION|>--- conflicted
+++ resolved
@@ -273,8 +273,6 @@
       of resume. This option is to support certain legacy ULPI PHYs.
     type: boolean
 
-<<<<<<< HEAD
-=======
   snps,ulpi-ext-vbus-drv:
     description:
       Some ULPI USB PHY does not support internal VBUS supply, and driving
@@ -283,7 +281,6 @@
       with an external supply.
     type: boolean
 
->>>>>>> ccf0a997
   snps,host-vbus-glitches:
     description:
       When set, power off all Root Hub ports immediately after
