Generic USB Properties

Optional properties:
 - maximum-speed: tells USB controllers we want to work up to a certain
			speed. Valid arguments are "super-speed", "high-speed",
			"full-speed" and "low-speed". In case this isn't passed
			via DT, USB controllers should default to their maximum
			HW capability.
 - dr_mode: tells Dual-Role USB controllers that we want to work on a
			particular mode. Valid arguments are "host",
			"peripheral" and "otg". In case this attribute isn't
			passed via DT, USB DRD controllers should default to
			OTG.
<<<<<<< HEAD
=======
 - phy_type: tells USB controllers that we want to configure the core to support
			a UTMI+ PHY with an 8- or 16-bit interface if UTMI+ is
			selected. Valid arguments are "utmi" and "utmi_wide".
			In case this isn't passed via DT, USB controllers should
			default to HW capability.
>>>>>>> f2ed3bfc
 - otg-rev: tells usb driver the release number of the OTG and EH supplement
			with which the device and its descriptors are compliant,
			in binary-coded decimal (i.e. 2.0 is 0200H). This
			property is used if any real OTG features(HNP/SRP/ADP)
			is enabled, if ADP is required, otg-rev should be
			0x0200 or above.
 - hnp-disable: tells OTG controllers we want to disable OTG HNP, normally HNP
			is the basic function of real OTG except you want it
			to be a srp-capable only B device.
 - srp-disable: tells OTG controllers we want to disable OTG SRP, SRP is
			optional for OTG device.
 - adp-disable: tells OTG controllers we want to disable OTG ADP, ADP is
			optional for OTG device.

This is an attribute to a USB controller such as:

dwc3@4a030000 {
	compatible = "synopsys,dwc3";
	reg = <0x4a030000 0xcfff>;
	interrupts = <0 92 4>
	usb-phy = <&usb2_phy>, <&usb3,phy>;
	maximum-speed = "super-speed";
	dr_mode = "otg";
<<<<<<< HEAD
=======
	phy_type = "utmi_wide";
>>>>>>> f2ed3bfc
	otg-rev = <0x0200>;
	adp-disable;
};<|MERGE_RESOLUTION|>--- conflicted
+++ resolved
@@ -11,14 +11,11 @@
 			"peripheral" and "otg". In case this attribute isn't
 			passed via DT, USB DRD controllers should default to
 			OTG.
-<<<<<<< HEAD
-=======
  - phy_type: tells USB controllers that we want to configure the core to support
 			a UTMI+ PHY with an 8- or 16-bit interface if UTMI+ is
 			selected. Valid arguments are "utmi" and "utmi_wide".
 			In case this isn't passed via DT, USB controllers should
 			default to HW capability.
->>>>>>> f2ed3bfc
  - otg-rev: tells usb driver the release number of the OTG and EH supplement
 			with which the device and its descriptors are compliant,
 			in binary-coded decimal (i.e. 2.0 is 0200H). This
@@ -42,10 +39,7 @@
 	usb-phy = <&usb2_phy>, <&usb3,phy>;
 	maximum-speed = "super-speed";
 	dr_mode = "otg";
-<<<<<<< HEAD
-=======
 	phy_type = "utmi_wide";
->>>>>>> f2ed3bfc
 	otg-rev = <0x0200>;
 	adp-disable;
 };