* Run Control and Power Management
-------------------------------------------
The RCPM performs all device-level tasks associated with device run control
and power management.

Required properites:
  - reg : Offset and length of the register set of the RCPM block.
  - #fsl,rcpm-wakeup-cells : The number of IPPDEXPCR register cells in the
	fsl,rcpm-wakeup property.
  - compatible : Must contain a chip-specific RCPM block compatible string
	and (if applicable) may contain a chassis-version RCPM compatible
	string. Chip-specific strings are of the form "fsl,<chip>-rcpm",
	such as:
	* "fsl,p2041-rcpm"
	* "fsl,p5020-rcpm"
	* "fsl,t4240-rcpm"

	Chassis-version strings are of the form "fsl,qoriq-rcpm-<version>",
	such as:
	* "fsl,qoriq-rcpm-1.0": for chassis 1.0 rcpm
	* "fsl,qoriq-rcpm-2.0": for chassis 2.0 rcpm
	* "fsl,qoriq-rcpm-2.1": for chassis 2.1 rcpm
	* "fsl,qoriq-rcpm-2.1+": for chassis 2.1+ rcpm

All references to "1.0" and "2.0" refer to the QorIQ chassis version to
which the chip complies.
Chassis Version		Example Chips
---------------		-------------------------------
1.0				p4080, p5020, p5040, p2041, p3041
2.0				t4240, b4860, b4420
2.1				t1040,
2.1+				ls1021a, ls1012a, ls1043a, ls1046a

Optional properties:
 - little-endian : RCPM register block is Little Endian. Without it RCPM
   will be Big Endian (default case).
<<<<<<< HEAD
 - fsl,ippdexpcr1-alt-addr : The property is related to a hardware issue
   on SoC LS1021A and only needed on SoC LS1021A.
   Must include 1 + 2 entries.
   The first entry must be a link to the SCFG device node.
   The non-first entry must be offset of registers of SCFG.
   The second and third entry compose an alt offset address
   for IPPDEXPCR1(SCFG_SPARECR8)
=======
>>>>>>> c1084c27

Example:
The RCPM node for T4240:
	rcpm: global-utilities@e2000 {
		compatible = "fsl,t4240-rcpm", "fsl,qoriq-rcpm-2.0";
		reg = <0xe2000 0x1000>;
		#fsl,rcpm-wakeup-cells = <2>;
	};

The RCPM node for LS1021A:
	rcpm: rcpm@1ee2140 {
		compatible = "fsl,ls1021a-rcpm", "fsl,qoriq-rcpm-2.1+";
		reg = <0x0 0x1ee2140 0x0 0x8>;
		#fsl,rcpm-wakeup-cells = <2>;

		/*
		 * The second and third entry compose an alt offset
		 * address for IPPDEXPCR1(SCFG_SPARECR8)
		 */
		fsl,ippdexpcr1-alt-addr = <&scfg 0x0 0x51c>;
	};


* Freescale RCPM Wakeup Source Device Tree Bindings
-------------------------------------------
Required fsl,rcpm-wakeup property should be added to a device node if the device
can be used as a wakeup source.

  - fsl,rcpm-wakeup: Consists of a phandle to the rcpm node and the IPPDEXPCR
	register cells. The number of IPPDEXPCR register cells is defined in
	"#fsl,rcpm-wakeup-cells" in the rcpm node. The first register cell is
	the bit mask that should be set in IPPDEXPCR0, and the second register
	cell is for IPPDEXPCR1, and so on.

	Note: IPPDEXPCR(IP Powerdown Exception Control Register) provides a
	mechanism for keeping certain blocks awake during STANDBY and MEM, in
	order to use them as wake-up sources.

Example:
	lpuart0: serial@2950000 {
		compatible = "fsl,ls1021a-lpuart";
		reg = <0x0 0x2950000 0x0 0x1000>;
		interrupts = <GIC_SPI 80 IRQ_TYPE_LEVEL_HIGH>;
		clocks = <&sysclk>;
		clock-names = "ipg";
		fsl,rcpm-wakeup = <&rcpm 0x0 0x40000000>;
	};<|MERGE_RESOLUTION|>--- conflicted
+++ resolved
@@ -34,16 +34,6 @@
 Optional properties:
  - little-endian : RCPM register block is Little Endian. Without it RCPM
    will be Big Endian (default case).
-<<<<<<< HEAD
- - fsl,ippdexpcr1-alt-addr : The property is related to a hardware issue
-   on SoC LS1021A and only needed on SoC LS1021A.
-   Must include 1 + 2 entries.
-   The first entry must be a link to the SCFG device node.
-   The non-first entry must be offset of registers of SCFG.
-   The second and third entry compose an alt offset address
-   for IPPDEXPCR1(SCFG_SPARECR8)
-=======
->>>>>>> c1084c27
 
 Example:
 The RCPM node for T4240:
@@ -52,20 +42,6 @@
 		reg = <0xe2000 0x1000>;
 		#fsl,rcpm-wakeup-cells = <2>;
 	};
-
-The RCPM node for LS1021A:
-	rcpm: rcpm@1ee2140 {
-		compatible = "fsl,ls1021a-rcpm", "fsl,qoriq-rcpm-2.1+";
-		reg = <0x0 0x1ee2140 0x0 0x8>;
-		#fsl,rcpm-wakeup-cells = <2>;
-
-		/*
-		 * The second and third entry compose an alt offset
-		 * address for IPPDEXPCR1(SCFG_SPARECR8)
-		 */
-		fsl,ippdexpcr1-alt-addr = <&scfg 0x0 0x51c>;
-	};
-
 
 * Freescale RCPM Wakeup Source Device Tree Bindings
 -------------------------------------------
