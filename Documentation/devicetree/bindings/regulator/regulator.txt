Voltage/Current Regulators

Optional properties:
- regulator-name: A string used as a descriptive name for regulator outputs
- regulator-min-microvolt: smallest voltage consumers may set
- regulator-max-microvolt: largest voltage consumers may set
- regulator-microvolt-offset: Offset applied to voltages to compensate for voltage drops
- regulator-min-microamp: smallest current consumers may set
- regulator-max-microamp: largest current consumers may set
- regulator-always-on: boolean, regulator should never be disabled
- regulator-boot-on: bootloader/firmware enabled regulator
- regulator-allow-bypass: allow the regulator to go into bypass mode
- <name>-supply: phandle to the parent supply/regulator node
- regulator-ramp-delay: ramp delay for regulator(in uV/uS)
<<<<<<< HEAD
  For hardwares which support disabling ramp rate, it should be explicitly
  intialised to zero (regulator-ramp-delay = <0>) for disabling ramp delay.
- regulator-enable-ramp-delay: The time taken, in microseconds, for the supply
  rail to reach the target voltage, plus/minus whatever tolerance the board
  design requires. This property describes the total system ramp time
  required due to the combination of internal ramping of the regulator itself,
  and board design issues such as trace capacitance and load on the supply.
=======
- regulator-suspend-disk-microvolt: voltage (uV) applied when suspending to disk
- regulator-suspend-disk-disabled: turn off when suspendin to disk
- regulator-suspend-mem-microvolt: voltage applied (uV) when suspending to RAM
- regulator-suspend-mem-disabled: turn off when suspending to RAM
- regulator-suspend-standby-microvolt: voltage applied (uD) when entering standby
- regulator-suspend-standby-disabled: turn off when entering standby
>>>>>>> 8aa3903a

Deprecated properties:
- regulator-compatible: If a regulator chip contains multiple
  regulators, and if the chip's binding contains a child node that
  describes each regulator, then this property indicates which regulator
  this child node is intended to configure. If this property is missing,
  the node's name will be used instead.

Example:

	xyzreg: regulator@0 {
		regulator-min-microvolt = <1000000>;
		regulator-max-microvolt = <2500000>;
		regulator-always-on;
		vin-supply = <&vin>;
	};

Regulator Consumers:
Consumer nodes can reference one or more of its supplies/
regulators using the below bindings.

- <name>-supply: phandle to the regulator node

These are the same bindings that a regulator in the above
example used to reference its own supply, in which case
its just seen as a special case of a regulator being a
consumer itself.

Example of a consumer device node (mmc) referencing two
regulators (twl_reg1 and twl_reg2),

	twl_reg1: regulator@0 {
		...
		...
		...
	};

	twl_reg2: regulator@1 {
		...
		...
		...
	};

	mmc: mmc@0x0 {
		...
		...
		vmmc-supply = <&twl_reg1>;
		vmmcaux-supply = <&twl_reg2>;
	};<|MERGE_RESOLUTION|>--- conflicted
+++ resolved
@@ -12,7 +12,6 @@
 - regulator-allow-bypass: allow the regulator to go into bypass mode
 - <name>-supply: phandle to the parent supply/regulator node
 - regulator-ramp-delay: ramp delay for regulator(in uV/uS)
-<<<<<<< HEAD
   For hardwares which support disabling ramp rate, it should be explicitly
   intialised to zero (regulator-ramp-delay = <0>) for disabling ramp delay.
 - regulator-enable-ramp-delay: The time taken, in microseconds, for the supply
@@ -20,14 +19,12 @@
   design requires. This property describes the total system ramp time
   required due to the combination of internal ramping of the regulator itself,
   and board design issues such as trace capacitance and load on the supply.
-=======
 - regulator-suspend-disk-microvolt: voltage (uV) applied when suspending to disk
 - regulator-suspend-disk-disabled: turn off when suspendin to disk
 - regulator-suspend-mem-microvolt: voltage applied (uV) when suspending to RAM
 - regulator-suspend-mem-disabled: turn off when suspending to RAM
 - regulator-suspend-standby-microvolt: voltage applied (uD) when entering standby
 - regulator-suspend-standby-disabled: turn off when entering standby
->>>>>>> 8aa3903a
 
 Deprecated properties:
 - regulator-compatible: If a regulator chip contains multiple
