Voltage/Current Regulators

Optional properties:
- regulator-name: A string used as a descriptive name for regulator outputs
- regulator-min-microvolt: smallest voltage consumers may set
- regulator-max-microvolt: largest voltage consumers may set
- regulator-microvolt-offset: Offset applied to voltages to compensate for voltage drops
- regulator-min-microamp: smallest current consumers may set
- regulator-max-microamp: largest current consumers may set
- regulator-always-on: boolean, regulator should never be disabled
- regulator-boot-on: bootloader/firmware enabled regulator
- regulator-allow-bypass: allow the regulator to go into bypass mode
- <name>-supply: phandle to the parent supply/regulator node
- regulator-ramp-delay: ramp delay for regulator(in uV/uS)
  For hardware which supports disabling ramp rate, it should be explicitly
  intialised to zero (regulator-ramp-delay = <0>) for disabling ramp delay.
- regulator-enable-ramp-delay: The time taken, in microseconds, for the supply
  rail to reach the target voltage, plus/minus whatever tolerance the board
  design requires. This property describes the total system ramp time
  required due to the combination of internal ramping of the regulator itself,
  and board design issues such as trace capacitance and load on the supply.
<<<<<<< HEAD
- regulator-suspend-disk-microvolt: voltage (uV) applied when suspending to disk
- regulator-suspend-disk-disabled: turn off when suspendin to disk
- regulator-suspend-mem-microvolt: voltage applied (uV) when suspending to RAM
- regulator-suspend-mem-disabled: turn off when suspending to RAM
- regulator-suspend-standby-microvolt: voltage applied (uD) when entering standby
- regulator-suspend-standby-disabled: turn off when entering standby
=======
- regulator-state-mem sub-root node for Suspend-to-RAM mode
  : suspend to memory, the device goes to sleep, but all data stored in memory,
  only some external interrupt can wake the device.
- regulator-state-disk sub-root node for Suspend-to-DISK mode
  : suspend to disk, this state operates similarly to Suspend-to-RAM,
  but includes a final step of writing memory contents to disk.
- regulator-state-[mem/disk] node has following common properties:
	- regulator-on-in-suspend: regulator should be on in suspend state.
	- regulator-off-in-suspend: regulator should be off in suspend state.
	- regulator-suspend-microvolt: regulator should be set to this voltage
	  in suspend.
	- regulator-mode: operating mode in the given suspend state.
	  The set of possible operating modes depends on the capabilities of
	  every hardware so the valid modes are documented on each regulator
	  device tree binding document.
- regulator-initial-mode: initial operating mode. The set of possible operating
  modes depends on the capabilities of every hardware so each device binding
  documentation explains which values the regulator supports.
>>>>>>> 33e8bb5d

Deprecated properties:
- regulator-compatible: If a regulator chip contains multiple
  regulators, and if the chip's binding contains a child node that
  describes each regulator, then this property indicates which regulator
  this child node is intended to configure. If this property is missing,
  the node's name will be used instead.

Example:

	xyzreg: regulator@0 {
		regulator-min-microvolt = <1000000>;
		regulator-max-microvolt = <2500000>;
		regulator-always-on;
		vin-supply = <&vin>;

		regulator-state-mem {
			regulator-on-in-suspend;
		};
	};

Regulator Consumers:
Consumer nodes can reference one or more of its supplies/
regulators using the below bindings.

- <name>-supply: phandle to the regulator node

These are the same bindings that a regulator in the above
example used to reference its own supply, in which case
its just seen as a special case of a regulator being a
consumer itself.

Example of a consumer device node (mmc) referencing two
regulators (twl_reg1 and twl_reg2),

	twl_reg1: regulator@0 {
		...
		...
		...
	};

	twl_reg2: regulator@1 {
		...
		...
		...
	};

	mmc: mmc@0x0 {
		...
		...
		vmmc-supply = <&twl_reg1>;
		vmmcaux-supply = <&twl_reg2>;
	};<|MERGE_RESOLUTION|>--- conflicted
+++ resolved
@@ -19,14 +19,6 @@
   design requires. This property describes the total system ramp time
   required due to the combination of internal ramping of the regulator itself,
   and board design issues such as trace capacitance and load on the supply.
-<<<<<<< HEAD
-- regulator-suspend-disk-microvolt: voltage (uV) applied when suspending to disk
-- regulator-suspend-disk-disabled: turn off when suspendin to disk
-- regulator-suspend-mem-microvolt: voltage applied (uV) when suspending to RAM
-- regulator-suspend-mem-disabled: turn off when suspending to RAM
-- regulator-suspend-standby-microvolt: voltage applied (uD) when entering standby
-- regulator-suspend-standby-disabled: turn off when entering standby
-=======
 - regulator-state-mem sub-root node for Suspend-to-RAM mode
   : suspend to memory, the device goes to sleep, but all data stored in memory,
   only some external interrupt can wake the device.
@@ -45,7 +37,6 @@
 - regulator-initial-mode: initial operating mode. The set of possible operating
   modes depends on the capabilities of every hardware so each device binding
   documentation explains which values the regulator supports.
->>>>>>> 33e8bb5d
 
 Deprecated properties:
 - regulator-compatible: If a regulator chip contains multiple
