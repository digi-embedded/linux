--- conflicted
+++ resolved
@@ -24,12 +24,6 @@
   to select a proper data sampling window in case the clock quality is not good
   due to signal path is too long on the board. Please refer to eSDHC/uSDHC
   chapter, DLL (Delay Line) section in RM for details.
-<<<<<<< HEAD
-- tuning-step : The delay cell steps in tuning procedure.
-  Some boards need to set the tuning-step to make sure it can pass tuning procedure.
-- wifi-host : assigned as a wifi host.
-  This is required for some WiFi cards to do card detect
-=======
 - voltage-ranges : Specify the voltage range in case there are software
   transparent level shifters on the outputs of the controller. Two cells are
   required, first cell specifies minimum slot voltage (mV), second cell
@@ -43,7 +37,6 @@
   in tuning procedure.
 - wifi-host : assigned as a wifi host.
   This is required for Broadcom BCM WiFi cards to do card detect
->>>>>>> 33e8bb5d
 
 Examples:
 
@@ -52,7 +45,6 @@
 	reg = <0x70004000 0x4000>;
 	interrupts = <1>;
 	fsl,wp-controller;
-	tuning-step = <2>;
 };
 
 esdhc@70008000 {
