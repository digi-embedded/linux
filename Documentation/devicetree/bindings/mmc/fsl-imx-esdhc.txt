--- conflicted
+++ resolved
@@ -28,21 +28,13 @@
   transparent level shifters on the outputs of the controller. Two cells are
   required, first cell specifies minimum slot voltage (mV), second cell
   specifies maximum slot voltage (mV). Several ranges could be specified.
-<<<<<<< HEAD
-=======
 - fsl,tuning-start-tap: Specify the start dealy cell point when send first CMD19
   in tuning procedure.
->>>>>>> f2ed3bfc
 - fsl,tuning-step: Specify the increasing delay cell steps in tuning procedure.
   The uSDHC use one delay cell as default increasing step to do tuning process.
   This property allows user to change the tuning step to more than one delay
   cells which is useful for some special boards or cards when the default
   tuning step can't find the proper delay window within limited tuning retries.
-<<<<<<< HEAD
-- fsl,tuning-start-tap: Specify the start dealy cell point when send first CMD19
-  in tuning procedure.
-=======
->>>>>>> f2ed3bfc
 - wifi-host : assigned as a wifi host.
   This is required for Broadcom BCM WiFi cards to do card detect
 
