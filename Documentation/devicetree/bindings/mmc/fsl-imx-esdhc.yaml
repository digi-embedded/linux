--- conflicted
+++ resolved
@@ -61,12 +61,6 @@
               - fsl,imx8qm-usdhc
               - fsl,imx8qxp-usdhc
           - const: fsl,imx7d-usdhc
-<<<<<<< HEAD
-      - items:
-          - enum:
-              - fsl,imx8ulp-usdhc
-          - const: fsl,imx8mm-usdhc
-=======
         deprecated: true
       - items:
           - enum:
@@ -81,7 +75,6 @@
           - const: fsl,imx8qxp-usdhc
           - const: fsl,imx7d-usdhc
         deprecated: true
->>>>>>> 29549c70
 
   reg:
     maxItems: 1
