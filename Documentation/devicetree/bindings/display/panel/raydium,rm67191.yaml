# SPDX-License-Identifier: GPL-2.0
%YAML 1.2
---
$id: http://devicetree.org/schemas/display/panel/raydium,rm67191.yaml#
$schema: http://devicetree.org/meta-schemas/core.yaml#

title: Raydium RM67171/RM67199 OLED LCD panel with MIPI-DSI protocol

maintainers:
  - Robert Chiras <robert.chiras@nxp.com>

allOf:
  - $ref: panel-common.yaml#

properties:
  compatible:
    items:
      - const: raydium,rm67191
      - const: raydium,rm67199

  reg: true
  port: true
  reset-gpios: true
  width-mm: true
  height-mm: true

  dsi-lanes:
    description: Number of DSI lanes to be used must be <3> or <4>
    $ref: /schemas/types.yaml#/definitions/uint32
    enum: [3, 4]

  v3p3-supply:
    description: phandle to 3.3V regulator that powers the VDD_3V3 pin

  v1p8-supply:
    description: phandle to 1.8V regulator that powers the VDD_1V8 pin

  video-mode:
    description: |
      0 - burst-mode
      1 - non-burst with sync event
      2 - non-burst with sync pulse
      3 - command mode
<<<<<<< HEAD
=======
    $ref: /schemas/types.yaml#/definitions/uint32
>>>>>>> 29549c70
    enum: [0, 1, 2, 3]

required:
  - compatible
  - reg
  - dsi-lanes
  - port

additionalProperties: false

examples:
  - |
    #include <dt-bindings/gpio/gpio.h>

    dsi {
        #address-cells = <1>;
        #size-cells = <0>;

        panel@0 {
            compatible = "raydium,rm67191";
            reg = <0>;
            reset-gpios = <&gpio1 7 GPIO_ACTIVE_LOW>;
            dsi-lanes = <4>;
            width-mm = <68>;
            height-mm = <121>;
            video-mode = <1>;

            port {
                panel_in: endpoint {
                    remote-endpoint = <&mipi_out>;
                };
            };
        };
    };

...<|MERGE_RESOLUTION|>--- conflicted
+++ resolved
@@ -41,10 +41,7 @@
       1 - non-burst with sync event
       2 - non-burst with sync pulse
       3 - command mode
-<<<<<<< HEAD
-=======
     $ref: /schemas/types.yaml#/definitions/uint32
->>>>>>> 29549c70
     enum: [0, 1, 2, 3]
 
 required:
