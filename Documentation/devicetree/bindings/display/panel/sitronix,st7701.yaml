# SPDX-License-Identifier: (GPL-2.0-only OR BSD-2-Clause)
%YAML 1.2
---
$id: http://devicetree.org/schemas/display/panel/sitronix,st7701.yaml#
$schema: http://devicetree.org/meta-schemas/core.yaml#

title: Sitronix ST7701 based LCD panels

maintainers:
  - Jagan Teki <jagan@amarulasolutions.com>

description: |
  ST7701 designed for small and medium sizes of TFT LCD display, is
  capable of supporting up to 480RGBX864 in resolution. It provides
  several system interfaces like MIPI/RGB/SPI.

  Techstar TS8550B is 480x854, 2-lane MIPI DSI LCD panel which has
  inbuilt ST7701 chip.

<<<<<<< HEAD
  DLC DLC0200CCP04DF-2 is 480x360, 2-lane MIPI DSI LCD panel which has
  inbuilt ST7701 chip.
=======
  Densitron DMT028VGHMCMI-1A is 480x640, 2-lane MIPI DSI LCD panel
  which has built-in ST7701 chip.
>>>>>>> 29549c70

allOf:
  - $ref: panel-common.yaml#

properties:
  compatible:
    items:
      - enum:
          - densitron,dmt028vghmcmi-1a
          - techstar,ts8550b
          - dlc,dlc0200cc904df
      - const: sitronix,st7701

  reg:
    description: DSI virtual channel used by that screen
    maxItems: 1

  VCC-supply:
    description: analog regulator for MIPI circuit

  IOVCC-supply:
    description: I/O system regulator

  reset-gpios: true

  backlight: true

required:
  - compatible
  - reg
  - VCC-supply
  - IOVCC-supply
  - reset-gpios

additionalProperties: false

examples:
  - |
    #include <dt-bindings/gpio/gpio.h>

    dsi {
        #address-cells = <1>;
        #size-cells = <0>;

        panel@0 {
            compatible = "techstar,ts8550b", "sitronix,st7701";
            reg = <0>;
            VCC-supply = <&reg_dldo2>;
            IOVCC-supply = <&reg_dldo2>;
            reset-gpios = <&pio 3 24 GPIO_ACTIVE_HIGH>; /* LCD-RST: PD24 */
            backlight = <&backlight>;
        };
    };<|MERGE_RESOLUTION|>--- conflicted
+++ resolved
@@ -17,13 +17,11 @@
   Techstar TS8550B is 480x854, 2-lane MIPI DSI LCD panel which has
   inbuilt ST7701 chip.
 
-<<<<<<< HEAD
   DLC DLC0200CCP04DF-2 is 480x360, 2-lane MIPI DSI LCD panel which has
   inbuilt ST7701 chip.
-=======
+
   Densitron DMT028VGHMCMI-1A is 480x640, 2-lane MIPI DSI LCD panel
   which has built-in ST7701 chip.
->>>>>>> 29549c70
 
 allOf:
   - $ref: panel-common.yaml#
