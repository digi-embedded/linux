# SPDX-License-Identifier: (GPL-2.0-only OR BSD-2-Clause)
%YAML 1.2
---
$id: http://devicetree.org/schemas/display/fsl,lcdif.yaml#
$schema: http://devicetree.org/meta-schemas/core.yaml#

title: Freescale/NXP i.MX LCD Interface (LCDIF)

maintainers:
  - Marek Vasut <marex@denx.de>
  - Stefan Agner <stefan@agner.ch>

description: |
  (e)LCDIF display controller found in the Freescale/NXP i.MX SoCs.

properties:
  compatible:
    oneOf:
      - enum:
          - fsl,imx23-lcdif
          - fsl,imx28-lcdif
          - fsl,imx6sx-lcdif
          - fsl,imx8mp-lcdif
      - items:
          - enum:
              - fsl,imx6sl-lcdif
              - fsl,imx6sll-lcdif
              - fsl,imx6ul-lcdif
              - fsl,imx7d-lcdif
              - fsl,imx8mm-lcdif
              - fsl,imx8mn-lcdif
              - fsl,imx8mq-lcdif
          - const: fsl,imx6sx-lcdif

  reg:
    maxItems: 1

  clocks:
    items:
      - description: Pixel clock
      - description: Bus clock
      - description: Display AXI clock
    minItems: 1

  clock-names:
    items:
      - const: pix
      - const: axi
      - const: disp_axi
    minItems: 1

  interrupts:
    maxItems: 1

  port:
    $ref: /schemas/graph.yaml#/properties/port
    description: The LCDIF output port

  max-memory-bandwidth:
    - description: |
	maximum bandwidth in bytes per second that the
	controller can handle; if not present, the memory
	interface is fast enough to handle all possible video modes

<<<<<<< HEAD
  lcd-supply:
    description: main regulator to supply the LCD.

  aux-supply:
    description: auxiliar regulator to supply the LCD.

=======
>>>>>>> 29549c70
required:
  - compatible
  - reg
  - clocks
  - interrupts
  - port

additionalProperties: false

allOf:
  - if:
      properties:
        compatible:
          contains:
            const: fsl,imx6sx-lcdif
    then:
      properties:
        clocks:
          minItems: 2
          maxItems: 3
        clock-names:
          minItems: 2
          maxItems: 3
      required:
        - clock-names
    else:
      properties:
        clocks:
          maxItems: 1
        clock-names:
          maxItems: 1

examples:
  - |
    #include <dt-bindings/clock/imx6sx-clock.h>
    #include <dt-bindings/interrupt-controller/arm-gic.h>

    display-controller@2220000 {
        compatible = "fsl,imx6sx-lcdif";
        reg = <0x02220000 0x4000>;
        interrupts = <GIC_SPI 5 IRQ_TYPE_LEVEL_HIGH>;
        clocks = <&clks IMX6SX_CLK_LCDIF1_PIX>,
                 <&clks IMX6SX_CLK_LCDIF_APB>,
                 <&clks IMX6SX_CLK_DISPLAY_AXI>;
        clock-names = "pix", "axi", "disp_axi";

        port {
            endpoint {
                remote-endpoint = <&panel_in>;
            };
        };
    };

...<|MERGE_RESOLUTION|>--- conflicted
+++ resolved
@@ -62,15 +62,12 @@
 	controller can handle; if not present, the memory
 	interface is fast enough to handle all possible video modes
 
-<<<<<<< HEAD
   lcd-supply:
     description: main regulator to supply the LCD.
 
   aux-supply:
     description: auxiliar regulator to supply the LCD.
 
-=======
->>>>>>> 29549c70
 required:
   - compatible
   - reg
