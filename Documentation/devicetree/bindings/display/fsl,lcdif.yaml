--- conflicted
+++ resolved
@@ -66,15 +66,12 @@
 	controller can handle; if not present, the memory
 	interface is fast enough to handle all possible video modes
 
-<<<<<<< HEAD
   lcd-supply:
     description: main regulator to supply the LCD.
 
   aux-supply:
     description: auxiliar regulator to supply the LCD.
 
-=======
->>>>>>> ccf0a997
 required:
   - compatible
   - reg
