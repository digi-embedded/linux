# SPDX-License-Identifier: (GPL-2.0-only OR BSD-2-Clause)
%YAML 1.2
---
$id: http://devicetree.org/schemas/display/bridge/ti,sn65dsi83.yaml#
$schema: http://devicetree.org/meta-schemas/core.yaml#

title: SN65DSI83 and SN65DSI84 DSI to LVDS bridge chip

maintainers:
  - Marek Vasut <marex@denx.de>

description: |
  Texas Instruments SN65DSI83 1x Single-link MIPI DSI
  to 1x Single-link LVDS
  https://www.ti.com/lit/gpn/sn65dsi83
  Texas Instruments SN65DSI84 1x Single-link MIPI DSI
  to 1x Dual-link or 2x Single-link LVDS
  https://www.ti.com/lit/gpn/sn65dsi84

properties:
  compatible:
    enum:
      - ti,sn65dsi83
      - ti,sn65dsi84

  reg:
    enum:
      - 0x2c
      - 0x2d

  enable-gpios:
    maxItems: 1
    description: GPIO specifier for bridge_en pin (active high).

<<<<<<< HEAD
  digi,mipi-mode-flags:
    description: Custom MIPI DSI mode flags, as defined in drm_mipi_dsi.h.
=======
  vcc-supply:
    description: A 1.8V power supply (see regulator/regulator.yaml).
>>>>>>> 29549c70

  ports:
    $ref: /schemas/graph.yaml#/properties/ports

    properties:
      port@0:
        $ref: /schemas/graph.yaml#/$defs/port-base
        unevaluatedProperties: false
        description: Video port for MIPI DSI Channel-A input

        properties:
          endpoint:
            $ref: /schemas/media/video-interfaces.yaml#
            unevaluatedProperties: false

            properties:
              data-lanes:
                description: array of physical DSI data lane indexes.
                minItems: 1
                items:
                  - const: 1
                  - const: 2
                  - const: 3
                  - const: 4

      port@1:
        $ref: /schemas/graph.yaml#/$defs/port-base
        unevaluatedProperties: false
        description: Video port for MIPI DSI Channel-B input

        properties:
          endpoint:
            $ref: /schemas/media/video-interfaces.yaml#
            unevaluatedProperties: false

            properties:
              data-lanes:
                description: array of physical DSI data lane indexes.
                minItems: 1
                items:
                  - const: 1
                  - const: 2
                  - const: 3
                  - const: 4

      port@2:
        $ref: /schemas/graph.yaml#/properties/port
        description: Video port for LVDS Channel-A output (panel or bridge).

      port@3:
        $ref: /schemas/graph.yaml#/properties/port
        description: Video port for LVDS Channel-B output (panel or bridge).

    required:
      - port@0
      - port@2

required:
  - compatible
  - reg
  - ports

allOf:
  - if:
      properties:
        compatible:
          contains:
            const: ti,sn65dsi83
    then:
      properties:
        ports:
          properties:
            port@1: false
            port@3: false

  - if:
      properties:
        compatible:
          contains:
            const: ti,sn65dsi84
    then:
      properties:
        ports:
          properties:
            port@1: false

additionalProperties: false

examples:
  - |
    #include <dt-bindings/gpio/gpio.h>

    i2c {
        #address-cells = <1>;
        #size-cells = <0>;

        bridge@2d {
            compatible = "ti,sn65dsi83";
            reg = <0x2d>;

            enable-gpios = <&gpio2 1 GPIO_ACTIVE_HIGH>;
            vcc-supply = <&reg_sn65dsi83_1v8>;

            ports {
                #address-cells = <1>;
                #size-cells = <0>;

                port@0 {
                    reg = <0>;

                    endpoint {
                        remote-endpoint = <&dsi0_out>;
                        data-lanes = <1 2 3 4>;
                    };
                };

                port@2 {
                    reg = <2>;

                    endpoint {
                        remote-endpoint = <&panel_in_lvds>;
                    };
                };
            };
        };
    };<|MERGE_RESOLUTION|>--- conflicted
+++ resolved
@@ -32,13 +32,11 @@
     maxItems: 1
     description: GPIO specifier for bridge_en pin (active high).
 
-<<<<<<< HEAD
   digi,mipi-mode-flags:
     description: Custom MIPI DSI mode flags, as defined in drm_mipi_dsi.h.
-=======
+
   vcc-supply:
     description: A 1.8V power supply (see regulator/regulator.yaml).
->>>>>>> 29549c70
 
   ports:
     $ref: /schemas/graph.yaml#/properties/ports
