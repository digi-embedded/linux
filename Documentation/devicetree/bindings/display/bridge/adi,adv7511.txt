--- conflicted
+++ resolved
@@ -57,8 +57,6 @@
 - adi,disable-timing-generator: Only for ADV7533 and ADV7535. Disables the
   internal timing generator. The chip will rely on the sync signals in the DSI
   data lanes, rather than generate its own timings for HDMI output.
-<<<<<<< HEAD
-=======
 - adi,dsi-channel: Only for ADV7533 and ADV7535. DSI channel number to be used
   when communicating with the DSI peripheral. It should be one of 0, 1, 2 or 3.
 - adi,addr-cec: Only for ADV7533 and ADV7535. The I2C DSI-CEC register map
@@ -67,7 +65,6 @@
   to be programmed into the MAIN register map.
 - adi,addr-pkt: Only for ADV7533 and ADV7535. The I2C PACKET register map
   to be programmed into the MAIN register map.
->>>>>>> 05f46d3f
 
 Required nodes:
 
