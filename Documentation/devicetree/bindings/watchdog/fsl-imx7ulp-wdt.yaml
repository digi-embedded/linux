--- conflicted
+++ resolved
@@ -19,10 +19,7 @@
       - items:
           - const: fsl,imx8ulp-wdt
           - const: fsl,imx7ulp-wdt
-<<<<<<< HEAD
-=======
       - const: fsl,imx93-wdt
->>>>>>> 29549c70
 
   reg:
     maxItems: 1
