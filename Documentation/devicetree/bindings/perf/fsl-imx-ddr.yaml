--- conflicted
+++ resolved
@@ -23,10 +23,7 @@
           - fsl,imx8qm-ddr-pmu
           - fsl,imx8dxl-ddr-pmu
           - fsl,imx8dxl-db-pmu
-<<<<<<< HEAD
-=======
           - fsl,imx93-ddr-pmu
->>>>>>> ccf0a997
       - items:
           - enum:
               - fsl,imx8mm-ddr-pmu
