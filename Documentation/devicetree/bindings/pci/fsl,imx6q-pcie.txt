* Freescale i.MX6 PCIe interface

This PCIe host controller is based on the Synopsis Designware PCIe IP
and thus inherits all the common properties defined in designware-pcie.txt.

Required properties:
- compatible: "fsl,imx6q-pcie", "fsl,imx6sx-pcie", "fsl,imx6qp-pcie"
- reg: base address and length of the PCIe controller
- interrupts: A list of interrupt outputs of the controller. Must contain an
  entry for each entry in the interrupt-names property.
- interrupt-names: Must include the following entries:
	- "msi": The interrupt that is asserted when an MSI is received
- clock-names: Must include the following additional entries:
	- "pcie_phy"
- ext_osc: use the external oscillator or not.

Optional properties:
<<<<<<< HEAD
- power-on-delay-ms: Delay after power-on-gpio request (power off)
- power-on-gpio: GPIO used for power on line
- reset-gpio: GPIO used for reset line
=======
- fsl,tx-deemph-gen1: Gen1 De-emphasis value. Default: 0
- fsl,tx-deemph-gen2-3p5db: Gen2 (3.5db) De-emphasis value. Default: 0
- fsl,tx-deemph-gen2-6db: Gen2 (6db) De-emphasis value. Default: 20
- fsl,tx-swing-full: Gen2 TX SWING FULL value. Default: 127
- fsl,tx-swing-low: TX launch amplitude swing_low value. Default: 127
- fsl,max-link-speed: Specify PCI gen for link capability. Must be '2' for
  gen2, otherwise will default to gen1. Note that the IMX6 LVDS clock outputs
  do not meet gen2 jitter requirements and thus for gen2 capability a gen2
  compliant clock generator should be used and configured.
- reset-gpio: Should specify the GPIO for controlling the PCI bus device reset
  signal. It's not polarity aware and defaults to active-low reset sequence
  (L=reset state, H=operation state).
- reset-gpio-active-high: If present then the reset sequence using the GPIO
  specified in the "reset-gpio" property is reversed (H=reset state,
  L=operation state).

Additional required properties for imx6sx-pcie:
- clock names: Must include the following additional entries:
	- "pcie_inbound_axi"
>>>>>>> f2ed3bfc

Example:

	pcie@0x01000000 {
		compatible = "fsl,imx6q-pcie", "snps,dw-pcie";
		reg = <0x01ffc000 0x04000>,
		      <0x01f00000 0x80000>;
		reg-names = "dbi", "config";
		#address-cells = <3>;
		#size-cells = <2>;
		device_type = "pci";
		ranges = <0x00000800 0 0x01f00000 0x01f00000 0 0x00080000
			  0x81000000 0 0          0x01f80000 0 0x00010000
			  0x82000000 0 0x01000000 0x01000000 0 0x00f00000>;
		num-lanes = <1>;
		interrupts = <GIC_SPI 120 IRQ_TYPE_LEVEL_HIGH>;
		interrupt-names = "msi";
		#interrupt-cells = <1>;
		interrupt-map-mask = <0 0 0 0x7>;
		interrupt-map = <0 0 0 1 &intc GIC_SPI 123 IRQ_TYPE_LEVEL_HIGH>,
		                <0 0 0 2 &intc GIC_SPI 122 IRQ_TYPE_LEVEL_HIGH>,
		                <0 0 0 3 &intc GIC_SPI 121 IRQ_TYPE_LEVEL_HIGH>,
		                <0 0 0 4 &intc GIC_SPI 120 IRQ_TYPE_LEVEL_HIGH>;
		clocks = <&clks 144>, <&clks 206>, <&clks 189>;
		clock-names = "pcie", "pcie_bus", "pcie_phy";
	};<|MERGE_RESOLUTION|>--- conflicted
+++ resolved
@@ -15,11 +15,6 @@
 - ext_osc: use the external oscillator or not.
 
 Optional properties:
-<<<<<<< HEAD
-- power-on-delay-ms: Delay after power-on-gpio request (power off)
-- power-on-gpio: GPIO used for power on line
-- reset-gpio: GPIO used for reset line
-=======
 - fsl,tx-deemph-gen1: Gen1 De-emphasis value. Default: 0
 - fsl,tx-deemph-gen2-3p5db: Gen2 (3.5db) De-emphasis value. Default: 0
 - fsl,tx-deemph-gen2-6db: Gen2 (6db) De-emphasis value. Default: 20
@@ -35,11 +30,12 @@
 - reset-gpio-active-high: If present then the reset sequence using the GPIO
   specified in the "reset-gpio" property is reversed (H=reset state,
   L=operation state).
+- power-on-delay-ms: Delay after power-on-gpio request (power off)
+- power-on-gpio: GPIO used for power on line
 
 Additional required properties for imx6sx-pcie:
 - clock names: Must include the following additional entries:
 	- "pcie_inbound_axi"
->>>>>>> f2ed3bfc
 
 Example:
 
