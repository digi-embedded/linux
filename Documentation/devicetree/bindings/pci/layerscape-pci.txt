--- conflicted
+++ resolved
@@ -34,14 +34,6 @@
 - interrupts: A list of interrupt outputs of the controller. Must contain an
   entry for each entry in the interrupt-names property.
 - interrupt-names: It could include the following entries:
-<<<<<<< HEAD
-  "aer": For interrupt line reporting aer events when non MSI/MSI-X/INTx mode
-		is used
-  "pme": For interrupt line reporting pme events when non MSI/MSI-X/INTx mode
-		is used
-  "intr": For interrupt line reporting miscellaneous controller events
-  ......
-=======
   "aer": Used for interrupt line which reports AER events when
 	 non MSI/MSI-X/INTx mode is used
   "pme": Used for interrupt line which reports PME events when
@@ -49,7 +41,6 @@
   "intr": Used for SoCs(like ls2080a, lx2160a, ls2080a, ls2088a, ls1088a)
 	  which has a single interrupt line for miscellaneous controller
 	  events(could include AER and PME events).
->>>>>>> 29549c70
 - fsl,pcie-scfg: Must include two entries.
   The first entry must be a link to the SCFG device node
   The second entry is the physical PCIe controller index starting from '0'.
@@ -64,33 +55,6 @@
 
 Example:
 
-<<<<<<< HEAD
-	pcie@3400000 {
-		compatible = "fsl,ls1021a-pcie";
-		reg = <0x00 0x03400000 0x0 0x00010000   /* controller registers */
-		       0x40 0x00000000 0x0 0x00002000>; /* configuration space */
-		reg-names = "regs", "config";
-		interrupts = <GIC_SPI 176 IRQ_TYPE_LEVEL_HIGH>, /* aer interrupt */
-			<GIC_SPI 177 IRQ_TYPE_LEVEL_HIGH>; /* pme interrupt */
-		interrupt-names = "aer", "pme";
-		fsl,pcie-scfg = <&scfg 0>;
-		#address-cells = <3>;
-		#size-cells = <2>;
-		device_type = "pci";
-		dma-coherent;
-		num-lanes = <4>;
-		bus-range = <0x0 0xff>;
-		ranges = <0x81000000 0x0 0x00000000 0x40 0x00010000 0x0 0x00010000   /* downstream I/O */
-			  0xc2000000 0x0 0x20000000 0x40 0x20000000 0x0 0x20000000   /* prefetchable memory */
-			  0x82000000 0x0 0x40000000 0x40 0x40000000 0x0 0x40000000>; /* non-prefetchable memory */
-		#interrupt-cells = <1>;
-		interrupt-map-mask = <0 0 0 7>;
-		interrupt-map = <0000 0 0 1 &gic GIC_SPI 91  IRQ_TYPE_LEVEL_HIGH>,
-				<0000 0 0 2 &gic GIC_SPI 188 IRQ_TYPE_LEVEL_HIGH>,
-				<0000 0 0 3 &gic GIC_SPI 190 IRQ_TYPE_LEVEL_HIGH>,
-				<0000 0 0 4 &gic GIC_SPI 192 IRQ_TYPE_LEVEL_HIGH>;
-	};
-=======
         pcie@3400000 {
                 compatible = "fsl,ls1088a-pcie";
                 reg = <0x00 0x03400000 0x0 0x00100000>, /* controller registers */
@@ -114,5 +78,4 @@
                                 <0000 0 0 3 &gic 0 0 0 111 IRQ_TYPE_LEVEL_HIGH>,
                                 <0000 0 0 4 &gic 0 0 0 112 IRQ_TYPE_LEVEL_HIGH>;
                 iommu-map = <0 &smmu 0 1>; /* Fixed-up by bootloader */
-        };
->>>>>>> 29549c70
+        };