# SPDX-License-Identifier: (GPL-2.0-only OR BSD-2-Clause)
%YAML 1.2
---
$id: http://devicetree.org/schemas/pci/fsl,imx6q-pcie.yaml#
$schema: http://devicetree.org/meta-schemas/core.yaml#

title: Freescale i.MX6 PCIe host controller

maintainers:
  - Lucas Stach <l.stach@pengutronix.de>
  - Richard Zhu <hongxing.zhu@nxp.com>

description: |+
  This PCIe host controller is based on the Synopsys DesignWare PCIe IP
  and thus inherits all the common properties defined in snps,dw-pcie.yaml.

allOf:
  - $ref: /schemas/pci/snps,dw-pcie.yaml#

properties:
  compatible:
    enum:
      - fsl,imx6q-pcie
      - fsl,imx6sx-pcie
      - fsl,imx6qp-pcie
      - fsl,imx7d-pcie
      - fsl,imx8mq-pcie
<<<<<<< HEAD
      - fsl,imx8qm-pcie
      - fsl,imx8qxp-pcie
=======
      - fsl,imx8mm-pcie
      - fsl,imx8mp-pcie
      - fsl,imx6q-pcie-ep
      - fsl,imx6sx-pcie-ep
      - fsl,imx6qp-pcie-ep
      - fsl,imx7d-pcie-ep
      - fsl,imx8mq-pcie-ep
      - fsl,imx8mm-pcie-ep
      - fsl,imx8mp-pcie-ep
      - fsl,imx8qm-pcie
      - fsl,imx8qxp-pcie
      - fsl,imx8qm-pcie-ep
      - fsl,imx8qxp-pcie-ep
>>>>>>> 29549c70

  reg:
    items:
      - description: Data Bus Interface (DBI) registers.
      - description: PCIe configuration space region.

  reg-names:
    items:
      - const: dbi
      - const: config

  interrupts:
    items:
      - description: builtin MSI controller.

  interrupt-names:
    items:
      - const: msi

  clocks:
    minItems: 3
    items:
      - description: PCIe bridge clock.
      - description: PCIe bus clock.
      - description: PCIe PHY clock.
      - description: Additional required clock entry for imx6sx-pcie,
          imx8mq-pcie.

  clock-names:
    minItems: 3
    items:
      - const: pcie
      - const: pcie_bus
      - const: pcie_phy
      - const: pcie_inbound_axi for imx6sx-pcie, pcie_aux for imx8mq-pcie

  num-lanes:
    const: 1

  fsl,imx7d-pcie-phy:
    $ref: /schemas/types.yaml#/definitions/phandle
    description: A phandle to an fsl,imx7d-pcie-phy node. Additional
      required properties for imx7d-pcie and imx8mq-pcie.

  power-domains:
    items:
      - description: The phandle pointing to the DISPLAY domain for
          imx6sx-pcie, to PCIE_PHY power domain for imx7d-pcie and
          imx8mq-pcie.
      - description: The phandle pointing to the PCIE_PHY power domains
          for imx6sx-pcie.

  power-domain-names:
    items:
      - const: pcie
      - const: pcie_phy

  resets:
    maxItems: 3
    description: Phandles to PCIe-related reset lines exposed by SRC
      IP block. Additional required by imx7d-pcie and imx8mq-pcie.

  reset-names:
    items:
      - const: pciephy
      - const: apps
      - const: turnoff

  fsl,tx-deemph-gen1:
    description: Gen1 De-emphasis value (optional required).
    $ref: /schemas/types.yaml#/definitions/uint32
    default: 0

  fsl,tx-deemph-gen2-3p5db:
    description: Gen2 (3.5db) De-emphasis value (optional required).
    $ref: /schemas/types.yaml#/definitions/uint32
    default: 0

  fsl,tx-deemph-gen2-6db:
    description: Gen2 (6db) De-emphasis value (optional required).
    $ref: /schemas/types.yaml#/definitions/uint32
    default: 20

  fsl,tx-swing-full:
    description: Gen2 TX SWING FULL value (optional required).
    $ref: /schemas/types.yaml#/definitions/uint32
    default: 127

  fsl,tx-swing-low:
    description: TX launch amplitude swing_low value (optional required).
    $ref: /schemas/types.yaml#/definitions/uint32
    default: 127

  fsl,max-link-speed:
    description: Specify PCI Gen for link capability (optional required).
      Note that the IMX6 LVDS clock outputs do not meet gen2 jitter
      requirements and thus for gen2 capability a gen2 compliant clock
      generator should be used and configured.
    $ref: /schemas/types.yaml#/definitions/uint32
    enum: [1, 2, 3, 4]
    default: 1

  phys:
    maxItems: 1

  phy-names:
    const: pcie-phy

  reset-gpio:
    description: Should specify the GPIO for controlling the PCI bus device
      reset signal. It's not polarity aware and defaults to active-low reset
      sequence (L=reset state, H=operation state) (optional required).

  reset-gpio-active-high:
    description: If present then the reset sequence using the GPIO
      specified in the "reset-gpio" property is reversed (H=reset state,
      L=operation state) (optional required).
    type: boolean

  vpcie-supply:
    description: Should specify the regulator in charge of PCIe port power.
      The regulator will be enabled when initializing the PCIe host and
      disabled either as part of the init process or when shutting down
      the host (optional required).

  vph-supply:
    description: Should specify the regulator in charge of VPH one of
      the three PCIe PHY powers. This regulator can be supplied by both
      1.8v and 3.3v voltage supplies (optional required).

  hsio-cfg:
    description: hsio configuration mode when the pcie node is supported.
      mode 1: pciea 2 lanes and one sata ahci port.
      mode 2: pciea 1 lane, pcieb 1 lane and one sata ahci port.
      mode 3: pciea 2 lanes, pcieb 1 lane.

  local-addr:
    description: the local address used in hsio module.

<<<<<<< HEAD
  reset-names:
    description: Must contain the following entries: "clkreq"

  l1ss-disabled:
    description: Force to disable L1SS or not. If present then the L1
      substate would be force disabled although it might be supported by the
      chip.

  digi,disable_pci_msi:
    description: Disables the PCI MSI support.

=======
>>>>>>> 29549c70
required:
  - compatible
  - reg
  - reg-names
  - "#address-cells"
  - "#size-cells"
  - device_type
  - bus-range
  - ranges
  - num-lanes
  - interrupts
  - interrupt-names
  - "#interrupt-cells"
  - interrupt-map-mask
  - interrupt-map
  - clocks
  - clock-names

unevaluatedProperties: false

examples:
  - |
    #include <dt-bindings/clock/imx6qdl-clock.h>
    #include <dt-bindings/interrupt-controller/arm-gic.h>

    pcie: pcie@1ffc000 {
        compatible = "fsl,imx6q-pcie";
        reg = <0x01ffc000 0x04000>,
              <0x01f00000 0x80000>;
        reg-names = "dbi", "config";
        #address-cells = <3>;
        #size-cells = <2>;
        device_type = "pci";
        bus-range = <0x00 0xff>;
        ranges = <0x81000000 0 0          0x01f80000 0 0x00010000>,
                 <0x82000000 0 0x01000000 0x01000000 0 0x00f00000>;
        num-lanes = <1>;
        interrupts = <GIC_SPI 120 IRQ_TYPE_LEVEL_HIGH>;
        interrupt-names = "msi";
        #interrupt-cells = <1>;
        interrupt-map-mask = <0 0 0 0x7>;
        interrupt-map = <0 0 0 1 &gpc GIC_SPI 123 IRQ_TYPE_LEVEL_HIGH>,
                        <0 0 0 2 &gpc GIC_SPI 122 IRQ_TYPE_LEVEL_HIGH>,
                        <0 0 0 3 &gpc GIC_SPI 121 IRQ_TYPE_LEVEL_HIGH>,
                        <0 0 0 4 &gpc GIC_SPI 120 IRQ_TYPE_LEVEL_HIGH>;
        clocks = <&clks IMX6QDL_CLK_PCIE_AXI>,
                <&clks IMX6QDL_CLK_LVDS1_GATE>,
                <&clks IMX6QDL_CLK_PCIE_REF_125M>;
        clock-names = "pcie", "pcie_bus", "pcie_phy";
    };
...<|MERGE_RESOLUTION|>--- conflicted
+++ resolved
@@ -25,10 +25,6 @@
       - fsl,imx6qp-pcie
       - fsl,imx7d-pcie
       - fsl,imx8mq-pcie
-<<<<<<< HEAD
-      - fsl,imx8qm-pcie
-      - fsl,imx8qxp-pcie
-=======
       - fsl,imx8mm-pcie
       - fsl,imx8mp-pcie
       - fsl,imx6q-pcie-ep
@@ -42,7 +38,6 @@
       - fsl,imx8qxp-pcie
       - fsl,imx8qm-pcie-ep
       - fsl,imx8qxp-pcie-ep
->>>>>>> 29549c70
 
   reg:
     items:
@@ -182,20 +177,9 @@
   local-addr:
     description: the local address used in hsio module.
 
-<<<<<<< HEAD
-  reset-names:
-    description: Must contain the following entries: "clkreq"
-
-  l1ss-disabled:
-    description: Force to disable L1SS or not. If present then the L1
-      substate would be force disabled although it might be supported by the
-      chip.
-
   digi,disable_pci_msi:
     description: Disables the PCI MSI support.
 
-=======
->>>>>>> 29549c70
 required:
   - compatible
   - reg
