# SPDX-License-Identifier: (GPL-2.0-only OR BSD-2-Clause)
%YAML 1.2
---
$id: http://devicetree.org/schemas/pci/fsl,imx6q-pcie.yaml#
$schema: http://devicetree.org/meta-schemas/core.yaml#

title: Freescale i.MX6 PCIe host controller

maintainers:
  - Lucas Stach <l.stach@pengutronix.de>
  - Richard Zhu <hongxing.zhu@nxp.com>

description: |+
  This PCIe host controller is based on the Synopsys DesignWare PCIe IP
  and thus inherits all the common properties defined in snps,dw-pcie.yaml.
  The controller instances are dual mode where in they can work either in
  Root Port mode or Endpoint mode but one at a time.

<<<<<<< HEAD
=======
  See fsl,imx6q-pcie-ep.yaml for details on the Endpoint mode device tree
  bindings.

>>>>>>> ccf0a997
properties:
  compatible:
    enum:
      - fsl,imx6q-pcie
      - fsl,imx6sx-pcie
      - fsl,imx6qp-pcie
      - fsl,imx7d-pcie
      - fsl,imx8mq-pcie
      - fsl,imx8mm-pcie
      - fsl,imx8mp-pcie
<<<<<<< HEAD
      - fsl,imx6q-pcie-ep
      - fsl,imx6sx-pcie-ep
      - fsl,imx6qp-pcie-ep
      - fsl,imx7d-pcie-ep
      - fsl,imx8mq-pcie-ep
      - fsl,imx8mm-pcie-ep
      - fsl,imx8mp-pcie-ep
      - fsl,imx8qm-pcie
      - fsl,imx8qxp-pcie
      - fsl,imx8qm-pcie-ep
      - fsl,imx8qxp-pcie-ep
=======
      - fsl,imx8qm-pcie
      - fsl,imx8qxp-pcie
      - fsl,imx95-pcie
>>>>>>> ccf0a997

  reg:
    items:
      - description: Data Bus Interface (DBI) registers.
      - description: PCIe configuration space region.

  reg-names:
    items:
      - const: dbi
      - const: config

  clocks:
    minItems: 3
    items:
      - description: PCIe bridge clock.
      - description: PCIe bus clock.
      - description: PCIe PHY clock.
      - description: Additional required clock entry for imx6sx-pcie,
           imx6sx-pcie-ep, imx8mq-pcie, imx8mq-pcie-ep.

  clock-names:
    minItems: 3
<<<<<<< HEAD
    items:
      - const: pcie
      - const: pcie_bus
      - const: pcie_phy
      - enum: [ pcie_inbound_axi, pcie_aux ]

  num-lanes:
    const: 1

  fsl,imx7d-pcie-phy:
    $ref: /schemas/types.yaml#/definitions/phandle
    description: A phandle to an fsl,imx7d-pcie-phy node. Additional
      required properties for imx7d-pcie and imx8mq-pcie.
=======
    maxItems: 4
>>>>>>> ccf0a997

  interrupts:
    items:
      - description: builtin MSI controller.

  interrupt-names:
    items:
      - const: msi

  reset-gpio:
    description: Should specify the GPIO for controlling the PCI bus device
      reset signal. It's not polarity aware and defaults to active-low reset
      sequence (L=reset state, H=operation state) (optional required).

  reset-gpio-active-high:
    description: If present then the reset sequence using the GPIO
      specified in the "reset-gpio" property is reversed (H=reset state,
      L=operation state) (optional required).
    type: boolean

  host-wake-gpio:
    description: Should specify the GPIO for controlling the PCI bus device
      wake signal, used to wakeup the host processor. Default to active-low.

  hsio-cfg:
    description: hsio configuration mode when the pcie node is supported.
      mode 1: pciea 2 lanes and one sata ahci port.
      mode 2: pciea 1 lane, pcieb 1 lane and one sata ahci port.
      mode 3: pciea 2 lanes, pcieb 1 lane.

  local-addr:
    description: the local address used in hsio module.

  digi,disable_pci_msi:
    description: Disables the PCI MSI support.

required:
  - compatible
  - reg
  - reg-names
  - "#address-cells"
  - "#size-cells"
  - device_type
  - bus-range
  - ranges
  - interrupts
  - interrupt-names
  - "#interrupt-cells"
  - interrupt-map-mask
  - interrupt-map

allOf:
  - $ref: /schemas/pci/snps,dw-pcie.yaml#
  - $ref: /schemas/pci/fsl,imx6q-pcie-common.yaml#
  - if:
      properties:
        compatible:
          enum:
            - fsl,imx6sx-pcie
    then:
      properties:
        clocks:
          minItems: 4
        clock-names:
          items:
            - const: pcie
            - const: pcie_bus
            - const: pcie_phy
            - const: pcie_inbound_axi

  - if:
      properties:
        compatible:
          enum:
            - fsl,imx8mq-pcie
    then:
      properties:
        clocks:
          minItems: 4
        clock-names:
          items:
            - const: pcie
            - const: pcie_bus
            - const: pcie_phy
            - const: pcie_aux

  - if:
      properties:
        compatible:
          enum:
            - fsl,imx6q-pcie
            - fsl,imx6qp-pcie
            - fsl,imx7d-pcie
    then:
      properties:
        clocks:
          maxItems: 3
        clock-names:
          items:
            - const: pcie
            - const: pcie_bus
            - const: pcie_phy

  - if:
      properties:
        compatible:
          enum:
            - fsl,imx8mm-pcie
            - fsl,imx8mp-pcie
    then:
      properties:
        clocks:
          maxItems: 3
        clock-names:
          items:
            - const: pcie
            - const: pcie_bus
            - const: pcie_aux

allOf:
  - $ref: /schemas/pci/snps,dw-pcie.yaml#
  - if:
      properties:
        compatible:
          contains:
            const: fsl,imx6sx-pcie
    then:
      properties:
        clock-names:
          items:
            - {}
            - {}
            - {}
            - const: pcie_inbound_axi
  - if:
      properties:
        compatible:
          contains:
            const: fsl,imx8mq-pcie
    then:
      properties:
        clock-names:
          items:
            - {}
            - {}
            - {}
            - const: pcie_aux
  - if:
      properties:
        compatible:
          not:
            contains:
              enum:
                - fsl,imx6sx-pcie
                - fsl,imx8mq-pcie
    then:
      properties:
        clock-names:
          maxItems: 3

unevaluatedProperties: false

examples:
  - |
    #include <dt-bindings/clock/imx6qdl-clock.h>
    #include <dt-bindings/interrupt-controller/arm-gic.h>

    pcie: pcie@1ffc000 {
        compatible = "fsl,imx6q-pcie";
        reg = <0x01ffc000 0x04000>,
              <0x01f00000 0x80000>;
        reg-names = "dbi", "config";
        #address-cells = <3>;
        #size-cells = <2>;
        device_type = "pci";
        bus-range = <0x00 0xff>;
        ranges = <0x81000000 0 0          0x01f80000 0 0x00010000>,
                 <0x82000000 0 0x01000000 0x01000000 0 0x00f00000>;
        num-lanes = <1>;
        interrupts = <GIC_SPI 120 IRQ_TYPE_LEVEL_HIGH>;
        interrupt-names = "msi";
        #interrupt-cells = <1>;
        interrupt-map-mask = <0 0 0 0x7>;
        interrupt-map = <0 0 0 1 &gpc GIC_SPI 123 IRQ_TYPE_LEVEL_HIGH>,
                        <0 0 0 2 &gpc GIC_SPI 122 IRQ_TYPE_LEVEL_HIGH>,
                        <0 0 0 3 &gpc GIC_SPI 121 IRQ_TYPE_LEVEL_HIGH>,
                        <0 0 0 4 &gpc GIC_SPI 120 IRQ_TYPE_LEVEL_HIGH>;
        clocks = <&clks IMX6QDL_CLK_PCIE_AXI>,
                <&clks IMX6QDL_CLK_LVDS1_GATE>,
                <&clks IMX6QDL_CLK_PCIE_REF_125M>;
        clock-names = "pcie", "pcie_bus", "pcie_phy";
    };
...<|MERGE_RESOLUTION|>--- conflicted
+++ resolved
@@ -16,12 +16,9 @@
   The controller instances are dual mode where in they can work either in
   Root Port mode or Endpoint mode but one at a time.
 
-<<<<<<< HEAD
-=======
   See fsl,imx6q-pcie-ep.yaml for details on the Endpoint mode device tree
   bindings.
 
->>>>>>> ccf0a997
 properties:
   compatible:
     enum:
@@ -32,23 +29,9 @@
       - fsl,imx8mq-pcie
       - fsl,imx8mm-pcie
       - fsl,imx8mp-pcie
-<<<<<<< HEAD
-      - fsl,imx6q-pcie-ep
-      - fsl,imx6sx-pcie-ep
-      - fsl,imx6qp-pcie-ep
-      - fsl,imx7d-pcie-ep
-      - fsl,imx8mq-pcie-ep
-      - fsl,imx8mm-pcie-ep
-      - fsl,imx8mp-pcie-ep
-      - fsl,imx8qm-pcie
-      - fsl,imx8qxp-pcie
-      - fsl,imx8qm-pcie-ep
-      - fsl,imx8qxp-pcie-ep
-=======
       - fsl,imx8qm-pcie
       - fsl,imx8qxp-pcie
       - fsl,imx95-pcie
->>>>>>> ccf0a997
 
   reg:
     items:
@@ -71,23 +54,7 @@
 
   clock-names:
     minItems: 3
-<<<<<<< HEAD
-    items:
-      - const: pcie
-      - const: pcie_bus
-      - const: pcie_phy
-      - enum: [ pcie_inbound_axi, pcie_aux ]
-
-  num-lanes:
-    const: 1
-
-  fsl,imx7d-pcie-phy:
-    $ref: /schemas/types.yaml#/definitions/phandle
-    description: A phandle to an fsl,imx7d-pcie-phy node. Additional
-      required properties for imx7d-pcie and imx8mq-pcie.
-=======
     maxItems: 4
->>>>>>> ccf0a997
 
   interrupts:
     items:
@@ -111,15 +78,6 @@
   host-wake-gpio:
     description: Should specify the GPIO for controlling the PCI bus device
       wake signal, used to wakeup the host processor. Default to active-low.
-
-  hsio-cfg:
-    description: hsio configuration mode when the pcie node is supported.
-      mode 1: pciea 2 lanes and one sata ahci port.
-      mode 2: pciea 1 lane, pcieb 1 lane and one sata ahci port.
-      mode 3: pciea 2 lanes, pcieb 1 lane.
-
-  local-addr:
-    description: the local address used in hsio module.
 
   digi,disable_pci_msi:
     description: Disables the PCI MSI support.
@@ -206,47 +164,6 @@
             - const: pcie
             - const: pcie_bus
             - const: pcie_aux
-
-allOf:
-  - $ref: /schemas/pci/snps,dw-pcie.yaml#
-  - if:
-      properties:
-        compatible:
-          contains:
-            const: fsl,imx6sx-pcie
-    then:
-      properties:
-        clock-names:
-          items:
-            - {}
-            - {}
-            - {}
-            - const: pcie_inbound_axi
-  - if:
-      properties:
-        compatible:
-          contains:
-            const: fsl,imx8mq-pcie
-    then:
-      properties:
-        clock-names:
-          items:
-            - {}
-            - {}
-            - {}
-            - const: pcie_aux
-  - if:
-      properties:
-        compatible:
-          not:
-            contains:
-              enum:
-                - fsl,imx6sx-pcie
-                - fsl,imx8mq-pcie
-    then:
-      properties:
-        clock-names:
-          maxItems: 3
 
 unevaluatedProperties: false
 
