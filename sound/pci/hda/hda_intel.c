--- conflicted
+++ resolved
@@ -553,9 +553,6 @@
 #define AZX_DCAPS_PRESET_CTHDA \
 	(AZX_DCAPS_NO_MSI | AZX_DCAPS_POSFIX_LPIB | AZX_DCAPS_4K_BDLE_BOUNDARY)
 
-<<<<<<< HEAD
-static char *driver_short_names[] __devinitdata = {
-=======
 /*
  * VGA-switcher support
  */
@@ -570,7 +567,6 @@
 #endif
 
 static char *driver_short_names[] DELAYED_INITDATA_MARK = {
->>>>>>> 60911062
 	[AZX_DRIVER_ICH] = "HDA Intel",
 	[AZX_DRIVER_PCH] = "HDA Intel PCH",
 	[AZX_DRIVER_SCH] = "HDA Intel MID",
