--- conflicted
+++ resolved
@@ -3058,12 +3058,7 @@
 			struct snd_pcm_chmap *chmap;
 			const struct snd_pcm_chmap_elem *elem;
 
-<<<<<<< HEAD
-			if (!pcm || !pcm->pcm || pcm->own_chmap ||
-			    !hinfo->substreams)
-=======
 			if (!pcm->pcm || pcm->own_chmap || !hinfo->substreams)
->>>>>>> f2ed3bfc
 				continue;
 			elem = hinfo->chmap ? hinfo->chmap : snd_pcm_std_chmaps;
 			err = snd_pcm_add_chmap_ctls(pcm->pcm, str, elem,
