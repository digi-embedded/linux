--- conflicted
+++ resolved
@@ -41,11 +41,7 @@
 /* 24 unused */
 #define AZX_DCAPS_COUNT_LPIB_DELAY  (1 << 25)	/* Take LPIB as delay */
 #define AZX_DCAPS_PM_RUNTIME	(1 << 26)	/* runtime PM support */
-<<<<<<< HEAD
-#define AZX_DCAPS_SUSPEND_SPURIOUS_WAKEUP (1 << 27) /* Workaround for spurious wakeups after suspend */
-=======
 #define AZX_DCAPS_RETRY_PROBE	(1 << 27)	/* retry probe if no codec is configured */
->>>>>>> c1084c27
 #define AZX_DCAPS_CORBRP_SELF_CLEAR (1 << 28)	/* CORBRP clears itself after reset */
 #define AZX_DCAPS_NO_MSI64      (1 << 29)	/* Stick to 32-bit MSIs */
 #define AZX_DCAPS_SEPARATE_STREAM_TAG	(1 << 30) /* capture and playback use separate stream tag */
