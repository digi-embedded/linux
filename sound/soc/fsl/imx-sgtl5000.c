--- conflicted
+++ resolved
@@ -14,11 +14,7 @@
 #include <linux/of.h>
 #include <linux/of_platform.h>
 #include <linux/i2c.h>
-#include <linux/of_gpio.h>
 #include <linux/clk.h>
-#include <linux/gpio.h>
-#include <linux/slab.h>
-#include <sound/jack.h>
 #include <sound/soc.h>
 
 #include "../codecs/sgtl5000.h"
@@ -35,85 +31,11 @@
 	unsigned int clk_frequency;
 };
 
-struct imx_priv {
-	int hp_gpio;
-	int hp_gpio_active_low;
-	int hp_gpio_debounce_time;
-	struct snd_soc_codec *codec;
-	struct platform_device *pdev;
-};
-static struct imx_priv card_priv;
-
-static struct snd_soc_jack imx_hp_jack;
-static struct snd_soc_jack_pin imx_hp_jack_pins[] = {
-	{
-		.pin = "Headphone Jack",
-		.mask = SND_JACK_HEADPHONE,
-	},
-};
-
-#define DEFAULT_DEBOUNCE_TIME		250
-
-static struct snd_soc_jack_gpio imx_hp_jack_gpio = {
-	.name = "headphone detect",
-	.report = SND_JACK_HEADPHONE,
-	.debounce_time = DEFAULT_DEBOUNCE_TIME,
-	.invert = 0,
-};
-
-static int hpjack_status_check(void)
-{
-	struct imx_priv *priv = &card_priv;
-	struct platform_device *pdev = priv->pdev;
-	char *envp[3], *buf;
-	int hp_status, ret;
-
-	hp_status = gpio_get_value(priv->hp_gpio);
-
-	buf = kmalloc(32, GFP_ATOMIC);
-	if (!buf) {
-		dev_err(&pdev->dev, "%s kmalloc failed\n", __func__);
-		return -ENOMEM;
-	}
-
-	if (hp_status != priv->hp_gpio_active_low) {
-		snprintf(buf, 32, "STATE=%d", 2);
-		imx_hp_jack_gpio.debounce_time = 0;
-		ret = imx_hp_jack_gpio.report;
-	} else {
-		snprintf(buf, 32, "STATE=%d", 0);
-		imx_hp_jack_gpio.debounce_time = priv->hp_gpio_debounce_time;
-		ret = 0;
-	}
-
-	envp[0] = "NAME=headphone";
-	envp[1] = buf;
-	envp[2] = NULL;
-	kobject_uevent_env(&pdev->dev.kobj, KOBJ_CHANGE, envp);
-	kfree(buf);
-
-	return ret;
-}
-
 static int imx_sgtl5000_dai_init(struct snd_soc_pcm_runtime *rtd)
 {
 	struct imx_sgtl5000_data *data = snd_soc_card_get_drvdata(rtd->card);
 	struct device *dev = rtd->card->dev;
-	struct snd_soc_codec *codec = rtd->codec;
-	struct imx_priv *priv = &card_priv;
 	int ret;
-
-	priv->codec = codec;
-
-	if (gpio_is_valid(priv->hp_gpio)) {
-		imx_hp_jack_gpio.jack_status_check = hpjack_status_check;
-		snd_soc_jack_new(codec, "Headphone Jack", SND_JACK_HEADPHONE,
-				 &imx_hp_jack);
-		snd_soc_jack_add_pins(&imx_hp_jack,
-				      ARRAY_SIZE(imx_hp_jack_pins),
-				      imx_hp_jack_pins);
-		snd_soc_jack_add_gpios(&imx_hp_jack, 1, &imx_hp_jack_gpio);
-	}
 
 	ret = snd_soc_dai_set_sysclk(rtd->codec_dai, SGTL5000_SYSCLK,
 				     data->clk_frequency, SND_SOC_CLOCK_IN);
@@ -124,29 +46,6 @@
 
 	return 0;
 }
-
-static ssize_t show_headphone(struct device_driver *dev, char *buf)
-{
-	struct imx_priv *priv = &card_priv;
-	int hp_status;
-
-	if (!gpio_is_valid(priv->hp_gpio)) {
-		strcpy(buf, "no detect gpio connected\n");
-		return strlen(buf);
-	}
-
-	/* Check if headphone is plugged in */
-	hp_status = gpio_get_value(priv->hp_gpio) ? 1 : 0;
-
-	if (hp_status != priv->hp_gpio_active_low)
-		strcpy(buf, "headphone\n");
-	else
-		strcpy(buf, "no headphone\n");
-
-	return strlen(buf);
-}
-
-static DRIVER_ATTR(headphone, S_IRUGO | S_IWUSR, show_headphone, NULL);
 
 static const struct snd_soc_dapm_widget imx_sgtl5000_dapm_widgets[] = {
 	SND_SOC_DAPM_MIC("Mic Jack", NULL),
@@ -161,9 +60,6 @@
 	struct device_node *np = pdev->dev.of_node;
 	int int_port, ext_port;
 	int ret;
-	struct imx_priv *priv = &card_priv;
-
-	priv->pdev = pdev;
 
 	ret = of_property_read_u32(np, "mux-int-port", &int_port);
 	if (ret) {
@@ -174,18 +70,6 @@
 	if (ret) {
 		dev_err(&pdev->dev, "mux-ext-port missing or invalid\n");
 		return ret;
-	}
-
-	priv->hp_gpio = of_get_named_gpio_flags(np, "hp-det-gpios", 0,
-			(enum of_gpio_flags *)&priv->hp_gpio_active_low);
-
-	if (gpio_is_valid(priv->hp_gpio)) {
-		imx_hp_jack_gpio.gpio = priv->hp_gpio;
-		imx_hp_jack_gpio.invert = priv->hp_gpio_active_low;
-		priv->hp_gpio_debounce_time = DEFAULT_DEBOUNCE_TIME;
-		of_property_read_u32(np, "hp-det-debounce",
-				     &priv->hp_gpio_debounce_time);
-		imx_hp_jack_gpio.debounce_time = priv->hp_gpio_debounce_time;
 	}
 
 	/*
@@ -222,10 +106,6 @@
 	struct platform_device *cpu_pdev;
 	struct i2c_client *codec_dev;
 	struct imx_sgtl5000_data *data = NULL;
-<<<<<<< HEAD
-	struct imx_priv *priv = &card_priv;
-=======
->>>>>>> 9ea9577d
 	int ret;
 
 	cpu_np = of_parse_phandle(pdev->dev.of_node, "cpu-dai", 0);
@@ -300,26 +180,11 @@
 		goto fail;
 	}
 
-<<<<<<< HEAD
-	if (gpio_is_valid(priv->hp_gpio)) {
-		ret = driver_create_file(pdev->dev.driver,
-					 &driver_attr_headphone);
-		if (ret) {
-			dev_err(&pdev->dev, "create hp attr failed (%d)\n",
-				ret);
-			goto clk_fail;
-		}
-	}
-
-=======
->>>>>>> 9ea9577d
 	of_node_put(cpu_np);
 	of_node_put(codec_np);
 
 	return 0;
 
-clk_fail:
-	clk_put(data->codec_clk);
 fail:
 	if (data && !IS_ERR(data->codec_clk))
 		clk_put(data->codec_clk);
@@ -336,12 +201,7 @@
 	struct snd_soc_card *card = platform_get_drvdata(pdev);
 	struct imx_sgtl5000_data *data = snd_soc_card_get_drvdata(card);
 
-	driver_remove_file(pdev->dev.driver, &driver_attr_headphone);
-	if (data->codec_clk) {
-		clk_disable_unprepare(data->codec_clk);
-		clk_put(data->codec_clk);
-	}
-	snd_soc_unregister_card(&data->card);
+	clk_put(data->codec_clk);
 
 	return 0;
 }
