--- conflicted
+++ resolved
@@ -83,8 +83,6 @@
 	  Say Y if you want to add Pulse Density Modulation microphone
 	  interface (MICFIL) support for NXP.
 
-<<<<<<< HEAD
-=======
 config SND_SOC_FSL_EASRC
 	tristate "Enhanced ASRC module support"
 	select REGMAP_MMIO
@@ -95,7 +93,6 @@
 	  destination sample rate. It is a new design module compare with the
 	  old ASRC.
 
->>>>>>> 4f6282ba
 config SND_SOC_FSL_RPMSG_I2S
 	tristate "I2S base on the RPMSG support"
 	depends on RPMSG
@@ -248,11 +245,6 @@
 config SND_SOC_IMX_SSI
 	tristate
 	select SND_SOC_FSL_UTILS
-
-config SND_SOC_IMX_HDMI_DMA
-	bool
-	select SND_SOC_GENERIC_DMAENGINE_PCM
-	select SND_SOC_IMX_PCM_DMA
 
 config SND_SOC_IMX_HDMI_DMA
 	bool
