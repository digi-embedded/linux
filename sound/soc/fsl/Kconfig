menu "SoC Audio for Freescale CPUs"

comment "Common SoC Audio options for Freescale CPUs:"

config SND_SOC_FSL_ASRC
	tristate "Asynchronous Sample Rate Converter (ASRC) module support"
	select REGMAP_MMIO
	select SND_SOC_GENERIC_DMAENGINE_PCM
	help
	  Say Y if you want to add Asynchronous Sample Rate Converter (ASRC)
	  support for the Freescale CPUs.
	  This option is only useful for out-of-tree drivers since
	  in-tree drivers select it automatically.

config SND_SOC_FSL_SAI
	tristate "Synchronous Audio Interface (SAI) module support"
	select REGMAP_MMIO
	select SND_SOC_IMX_PCM_DMA if SND_IMX_SOC != n
	select SND_SOC_GENERIC_DMAENGINE_PCM
	help
	  Say Y if you want to add Synchronous Audio Interface (SAI)
	  support for the Freescale CPUs.
	  This option is only useful for out-of-tree drivers since
	  in-tree drivers select it automatically.

config SND_SOC_FSL_SSI
	tristate "Synchronous Serial Interface module support"
	select SND_SOC_IMX_PCM_DMA if SND_IMX_SOC != n
	select SND_SOC_IMX_PCM_FIQ if SND_IMX_SOC != n && (MXC_TZIC || MXC_AVIC)
	select REGMAP_MMIO
	help
	  Say Y if you want to add Synchronous Serial Interface (SSI)
	  support for the Freescale CPUs.
	  This option is only useful for out-of-tree drivers since
	  in-tree drivers select it automatically.

config SND_SOC_FSL_SPDIF
	tristate "Sony/Philips Digital Interface module support"
	select REGMAP_MMIO
	select SND_SOC_IMX_PCM_DMA if SND_IMX_SOC != n
	select SND_SOC_IMX_PCM_FIQ if SND_IMX_SOC != n && (MXC_TZIC || MXC_AVIC)
	help
	  Say Y if you want to add Sony/Philips Digital Interface (SPDIF)
	  support for the Freescale CPUs.
	  This option is only useful for out-of-tree drivers since
	  in-tree drivers select it automatically.

config SND_SOC_FSL_ESAI
	tristate "Enhanced Serial Audio Interface (ESAI) module support"
	select REGMAP_MMIO
	select SND_SOC_IMX_PCM_DMA if SND_IMX_SOC != n
	help
	  Say Y if you want to add Enhanced Synchronous Audio Interface
	  (ESAI) support for the Freescale CPUs.
	  This option is only useful for out-of-tree drivers since
	  in-tree drivers select it automatically.

config SND_SOC_FSL_UTILS
	tristate

config SND_SOC_FSL_HDMI
	tristate

config SND_SOC_IMX_PCM_DMA
	tristate
	select SND_SOC_GENERIC_DMAENGINE_PCM

config SND_SOC_IMX_AUDMUX
	tristate "Digital Audio Mux module support"
	help
	  Say Y if you want to add Digital Audio Mux (AUDMUX) support
	  for the ARM i.MX CPUs.
	  This option is only useful for out-of-tree drivers since
	  in-tree drivers select it automatically.

config SND_POWERPC_SOC
	tristate "SoC Audio for Freescale PowerPC CPUs"
	depends on FSL_SOC || PPC_MPC52xx
	help
	  Say Y or M if you want to add support for codecs attached to
	  the PowerPC CPUs.

config SND_IMX_SOC
	tristate "SoC Audio for Freescale i.MX CPUs"
	depends on ARCH_MXC || COMPILE_TEST
	help
	  Say Y or M if you want to add support for codecs attached to
	  the i.MX CPUs.

if SND_POWERPC_SOC

config SND_MPC52xx_DMA
	tristate

config SND_SOC_POWERPC_DMA
	tristate

comment "SoC Audio support for Freescale PPC boards:"

config SND_SOC_MPC8610_HPCD
	tristate "ALSA SoC support for the Freescale MPC8610 HPCD board"
	# I2C is necessary for the CS4270 driver
	depends on MPC8610_HPCD && I2C
	select SND_SOC_FSL_SSI
	select SND_SOC_FSL_UTILS
	select SND_SOC_POWERPC_DMA
	select SND_SOC_CS4270
	select SND_SOC_CS4270_VD33_ERRATA
	default y if MPC8610_HPCD
	help
	  Say Y if you want to enable audio on the Freescale MPC8610 HPCD.

config SND_SOC_P1022_DS
	tristate "ALSA SoC support for the Freescale P1022 DS board"
	# I2C is necessary for the WM8776 driver
	depends on P1022_DS && I2C
	select SND_SOC_FSL_SSI
	select SND_SOC_FSL_UTILS
	select SND_SOC_POWERPC_DMA
	select SND_SOC_WM8776
	default y if P1022_DS
	help
	  Say Y if you want to enable audio on the Freescale P1022 DS board.
	  This will also include the Wolfson Microelectronics WM8776 codec
	  driver.

config SND_SOC_P1022_RDK
	tristate "ALSA SoC support for the Freescale / iVeia P1022 RDK board"
	# I2C is necessary for the WM8960 driver
	depends on P1022_RDK && I2C
	select SND_SOC_FSL_SSI
	select SND_SOC_FSL_UTILS
	select SND_SOC_POWERPC_DMA
	select SND_SOC_WM8960
	default y if P1022_RDK
	help
	  Say Y if you want to enable audio on the Freescale / iVeia
	  P1022 RDK board.  This will also include the Wolfson
	  Microelectronics WM8960 codec driver.

config SND_SOC_MPC5200_I2S
	tristate "Freescale MPC5200 PSC in I2S mode driver"
	depends on PPC_MPC52xx && PPC_BESTCOMM
	select SND_MPC52xx_DMA
	select PPC_BESTCOMM_GEN_BD
	help
	  Say Y here to support the MPC5200 PSCs in I2S mode.

config SND_SOC_MPC5200_AC97
	tristate "Freescale MPC5200 PSC in AC97 mode driver"
	depends on PPC_MPC52xx && PPC_BESTCOMM
	select SND_SOC_AC97_BUS
	select SND_MPC52xx_DMA
	select PPC_BESTCOMM_GEN_BD
	help
	  Say Y here to support the MPC5200 PSCs in AC97 mode.

config SND_MPC52xx_SOC_PCM030
	tristate "SoC AC97 Audio support for Phytec pcm030 and WM9712"
	depends on PPC_MPC5200_SIMPLE
	select SND_SOC_MPC5200_AC97
	select SND_SOC_WM9712
	help
	  Say Y if you want to add support for sound on the Phytec pcm030
	  baseboard.

config SND_MPC52xx_SOC_EFIKA
	tristate "SoC AC97 Audio support for bbplan Efika and STAC9766"
	depends on PPC_EFIKA
	select SND_SOC_MPC5200_AC97
	select SND_SOC_STAC9766
	help
	  Say Y if you want to add support for sound on the Efika.

endif # SND_POWERPC_SOC

if SND_IMX_SOC

config SND_SOC_IMX_SSI
	tristate

config SND_SOC_IMX_PCM_FIQ
	tristate
	select FIQ

config SND_SOC_IMX_HDMI_DMA
	bool
	select SND_SOC_GENERIC_DMAENGINE_PCM
	select SND_SOC_IMX_PCM_DMA

comment "SoC Audio support for Freescale i.MX boards:"

config SND_MXC_SOC_WM1133_EV1
	tristate "Audio on the i.MX31ADS with WM1133-EV1 fitted"
	depends on MACH_MX31ADS_WM1133_EV1
	select SND_SOC_WM8350
	select SND_SOC_IMX_PCM_FIQ
	select SND_SOC_IMX_AUDMUX
	select SND_SOC_IMX_SSI
	help
	  Enable support for audio on the i.MX31ADS with the WM1133-EV1
	  PMIC board with WM8835x fitted.

config SND_SOC_MX27VIS_AIC32X4
	tristate "SoC audio support for Visstrim M10 boards"
	depends on MACH_IMX27_VISSTRIM_M10 && I2C
	select SND_SOC_TLV320AIC32X4
	select SND_SOC_IMX_PCM_DMA
	select SND_SOC_IMX_AUDMUX
	select SND_SOC_IMX_SSI
	help
	  Say Y if you want to add support for SoC audio on Visstrim SM10
	  board with TLV320AIC32X4 codec.

config SND_SOC_PHYCORE_AC97
	tristate "SoC Audio support for Phytec phyCORE (and phyCARD) boards"
	depends on MACH_PCM043 || MACH_PCA100
	select SND_SOC_AC97_BUS
	select SND_SOC_WM9712
	select SND_SOC_IMX_PCM_FIQ
	select SND_SOC_IMX_AUDMUX
	select SND_SOC_IMX_SSI
	help
	  Say Y if you want to add support for SoC audio on Phytec phyCORE
	  and phyCARD boards in AC97 mode

config SND_SOC_EUKREA_TLV320
	tristate "Eukrea TLV320"
	depends on MACH_EUKREA_MBIMX27_BASEBOARD \
		|| MACH_EUKREA_MBIMXSD25_BASEBOARD \
		|| MACH_EUKREA_MBIMXSD35_BASEBOARD \
		|| MACH_EUKREA_MBIMXSD51_BASEBOARD
	depends on I2C
	select SND_SOC_TLV320AIC23
	select SND_SOC_IMX_PCM_FIQ
	select SND_SOC_IMX_AUDMUX
	select SND_SOC_IMX_SSI
	help
	  Enable I2S based access to the TLV320AIC23B codec attached
	  to the SSI interface

config SND_SOC_IMX_CS42888
	tristate "SoC Audio support for i.MX boards with cs42888"
	depends on OF && I2C
	select SND_SOC_CS42XX8_I2C
	select SND_SOC_IMX_PCM_DMA
	select SND_SOC_FSL_ESAI
	select SND_SOC_FSL_ASRC
	select SND_SOC_FSL_UTILS
	help
	 SoC Audio support for i.MX boards with cs42888
	 Say Y if you want to add support for SoC audio on an i.MX board with
	 a cs42888 codec.

<<<<<<< HEAD
=======
config SND_SOC_IMX_SII902X
	tristate "SoC Audio support for i.MX boards with sii902x"
	depends on OF && I2C
	depends on FB_MXS_SII902X
	select SND_SOC_IMX_PCM_DMA
	select SND_SOC_FSL_SAI
	select SND_SOC_FSL_UTILS
	help
	 SoC Audio support for i.MX boards with SII902X
	 Say Y if you want to add support for SoC audio on an i.MX board with
	 a sii902x.

config SND_SOC_IMX_WM8958
	tristate "SoC Audio support for i.MX boards with wm8958"
	depends on OF && I2C
	select MFD_WM8994
	select SND_SOC_WM8994
	select SND_SOC_IMX_PCM_DMA
	select SND_SOC_FSL_SAI
	select SND_SOC_FSL_UTILS
	select SND_KCTL_JACK
	help
	 SoC Audio support for i.MX boards with WM8958
	 Say Y if you want to add support for SoC audio on an i.MX board with
	 a wm8958 codec.

config SND_SOC_IMX_WM8960
	tristate "SoC Audio support for i.MX boards with wm8960"
	depends on OF && I2C
	select SND_SOC_WM8960
	select SND_SOC_IMX_PCM_DMA
	select SND_SOC_FSL_SAI
	select SND_SOC_FSL_UTILS
	select SND_KCTL_JACK
	help
	 SoC Audio support for i.MX boards with WM8960
	 Say Y if you want to add support for SoC audio on an i.MX board with
	 a wm8960 codec.

>>>>>>> 9ea9577d
config SND_SOC_IMX_WM8962
	tristate "SoC Audio support for i.MX boards with wm8962"
	depends on OF && I2C
	select SND_SOC_WM8962
	select SND_SOC_IMX_PCM_DMA
	select SND_SOC_IMX_AUDMUX
	select SND_SOC_FSL_SAI
	select SND_SOC_FSL_SSI
	select SND_KCTL_JACK
	help
	  Say Y if you want to add support for SoC audio on an i.MX board with
	  a wm8962 codec.

config SND_SOC_IMX_WM8962_ANDROID
	tristate "SoC Audio support for i.MX boards with wm8962 in android"
	depends on SND_SOC_IMX_WM8962=y
	help
	  Say Y if you want to add support for SoC audio on an i.MX board with
	  a wm8962 codec in android.

config SND_SOC_IMX_SGTL5000
	tristate "SoC Audio support for i.MX boards with sgtl5000"
	depends on OF && I2C
	select SND_SOC_SGTL5000
	select SND_SOC_IMX_PCM_DMA
	select SND_SOC_IMX_AUDMUX
	select SND_SOC_FSL_SAI
	select SND_SOC_FSL_SSI
	help
	  Say Y if you want to add support for SoC audio on an i.MX board with
	  a sgtl5000 codec.

config SND_SOC_IMX_MQS
	tristate "SoC Audio support for i.MX boards with MQS"
	depends on OF
	select SND_SOC_IMX_PCM_DMA
	select SND_SOC_FSL_SAI
	select SND_SOC_FSL_MQS
	select SND_SOC_FSL_UTILS

config SND_SOC_IMX_SPDIF
	tristate "SoC Audio support for i.MX boards with S/PDIF"
	select SND_SOC_IMX_PCM_DMA
	select SND_SOC_FSL_SPDIF
	help
	  SoC Audio support for i.MX boards with S/PDIF
	  Say Y if you want to add support for SoC audio on an i.MX board with
	  a S/DPDIF.

config SND_SOC_IMX_MC13783
	tristate "SoC Audio support for I.MX boards with mc13783"
	depends on MFD_MC13XXX && ARM
	select SND_SOC_IMX_SSI
	select SND_SOC_IMX_AUDMUX
	select SND_SOC_MC13783
	select SND_SOC_IMX_PCM_DMA

config SND_SOC_IMX_HDMI
	tristate "SoC Audio support for i.MX boards with HDMI port"
	depends on MFD_MXC_HDMI
	select SND_SOC_IMX_HDMI_DMA
	select SND_SOC_FSL_HDMI
	select SND_SOC_HDMI_CODEC
	help
	  SoC Audio support for i.MX boards with HDMI audio
	  Say Y if you want to add support for SoC audio on an i.MX board with
	  IMX HDMI.

config SND_SOC_IMX_SI476X
	tristate "SoC Audio support for i.MX boards with si476x"
	select SND_SOC_IMX_PCM_DMA
	select SND_SOC_IMX_AUDMUX
	select SND_SOC_FSL_SSI
	select SND_SOC_FSL_UTILS
	select SND_SOC_SI476X
	help
	  SoC Audio support for i.MX boards with SI476x
	  Say Y if you want to add support for Soc audio for the AMFM Tuner chip
	  SI476x module.

endif # SND_IMX_SOC

endmenu<|MERGE_RESOLUTION|>--- conflicted
+++ resolved
@@ -252,8 +252,6 @@
 	 Say Y if you want to add support for SoC audio on an i.MX board with
 	 a cs42888 codec.
 
-<<<<<<< HEAD
-=======
 config SND_SOC_IMX_SII902X
 	tristate "SoC Audio support for i.MX boards with sii902x"
 	depends on OF && I2C
@@ -293,7 +291,6 @@
 	 Say Y if you want to add support for SoC audio on an i.MX board with
 	 a wm8960 codec.
 
->>>>>>> 9ea9577d
 config SND_SOC_IMX_WM8962
 	tristate "SoC Audio support for i.MX boards with wm8962"
 	depends on OF && I2C
