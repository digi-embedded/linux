menu "SoC Audio for Freescale CPUs"

comment "Common SoC Audio options for Freescale CPUs:"

config SND_SOC_FSL_ASRC
	tristate "Asynchronous Sample Rate Converter (ASRC) module support"
	depends on HAS_DMA
	select REGMAP_MMIO
	select SND_SOC_GENERIC_DMAENGINE_PCM
	help
	  Say Y if you want to add Asynchronous Sample Rate Converter (ASRC)
	  support for the Freescale CPUs.
	  This option is only useful for out-of-tree drivers since
	  in-tree drivers select it automatically.

config SND_SOC_FSL_SAI
	tristate "Synchronous Audio Interface (SAI) module support"
	select REGMAP_MMIO
	select SND_SOC_IMX_PCM_DMA if SND_IMX_SOC != n
	select SND_SOC_GENERIC_DMAENGINE_PCM
	help
	  Say Y if you want to add Synchronous Audio Interface (SAI)
	  support for the Freescale CPUs.
	  This option is only useful for out-of-tree drivers since
	  in-tree drivers select it automatically.

config SND_SOC_FSL_SSI
	tristate "Synchronous Serial Interface module (SSI) support"
	select SND_SOC_IMX_PCM_DMA if SND_IMX_SOC != n
	select SND_SOC_IMX_PCM_FIQ if SND_IMX_SOC != n && (MXC_TZIC || MXC_AVIC)
	select REGMAP_MMIO
	help
	  Say Y if you want to add Synchronous Serial Interface (SSI)
	  support for the Freescale CPUs.
	  This option is only useful for out-of-tree drivers since
	  in-tree drivers select it automatically.

config SND_SOC_FSL_SPDIF
	tristate "Sony/Philips Digital Interface (S/PDIF) module support"
	select REGMAP_MMIO
	select SND_SOC_IMX_PCM_DMA if SND_IMX_SOC != n
	select SND_SOC_IMX_PCM_FIQ if SND_IMX_SOC != n && (MXC_TZIC || MXC_AVIC)
	help
	  Say Y if you want to add Sony/Philips Digital Interface (SPDIF)
	  support for the Freescale CPUs.
	  This option is only useful for out-of-tree drivers since
	  in-tree drivers select it automatically.

config SND_SOC_FSL_ESAI
	tristate "Enhanced Serial Audio Interface (ESAI) module support"
	select REGMAP_MMIO
	select SND_SOC_IMX_PCM_DMA if SND_IMX_SOC != n
	help
	  Say Y if you want to add Enhanced Synchronous Audio Interface
	  (ESAI) support for the Freescale CPUs.
	  This option is only useful for out-of-tree drivers since
	  in-tree drivers select it automatically.

config SND_SOC_FSL_RPMSG_I2S
	tristate "I2S base on the RPMSG support"
	depends on RPMSG
	help
	  Say Y if you want to add rpmsg i2s support for the Freescale CPUs.
	  which is depends on the rpmsg.
	  This option is only useful for out-of-tree drivers since
	  in-tree drivers select it automatically.

config SND_SOC_FSL_UTILS
	tristate

config SND_SOC_FSL_HDMI
	tristate

config SND_SOC_IMX_PCM_DMA
	tristate
	select SND_SOC_GENERIC_DMAENGINE_PCM

config SND_SOC_IMX_PCM_RPMSG
	tristate
	depends on RPMSG
	select SND_SOC_GENERIC_DMAENGINE_PCM

config SND_SOC_IMX_AUDMUX
	tristate "Digital Audio Mux module support"
	help
	  Say Y if you want to add Digital Audio Mux (AUDMUX) support
	  for the ARM i.MX CPUs.
	  This option is only useful for out-of-tree drivers since
	  in-tree drivers select it automatically.

config SND_POWERPC_SOC
	tristate "SoC Audio for Freescale PowerPC CPUs"
	depends on FSL_SOC || PPC_MPC52xx
	help
	  Say Y or M if you want to add support for codecs attached to
	  the PowerPC CPUs.

config SND_IMX_SOC
	tristate "SoC Audio for Freescale i.MX CPUs"
	depends on ARCH_MXC || COMPILE_TEST
	help
	  Say Y or M if you want to add support for codecs attached to
	  the i.MX CPUs.

if SND_POWERPC_SOC

config SND_MPC52xx_DMA
	tristate

config SND_SOC_POWERPC_DMA
	tristate

comment "SoC Audio support for Freescale PPC boards:"

config SND_SOC_MPC8610_HPCD
	tristate "ALSA SoC support for the Freescale MPC8610 HPCD board"
	# I2C is necessary for the CS4270 driver
	depends on MPC8610_HPCD && I2C
	select SND_SOC_FSL_SSI
	select SND_SOC_FSL_UTILS
	select SND_SOC_POWERPC_DMA
	select SND_SOC_CS4270
	select SND_SOC_CS4270_VD33_ERRATA
	default y if MPC8610_HPCD
	help
	  Say Y if you want to enable audio on the Freescale MPC8610 HPCD.

config SND_SOC_P1022_DS
	tristate "ALSA SoC support for the Freescale P1022 DS board"
	# I2C is necessary for the WM8776 driver
	depends on P1022_DS && I2C
	select SND_SOC_FSL_SSI
	select SND_SOC_FSL_UTILS
	select SND_SOC_POWERPC_DMA
	select SND_SOC_WM8776
	default y if P1022_DS
	help
	  Say Y if you want to enable audio on the Freescale P1022 DS board.
	  This will also include the Wolfson Microelectronics WM8776 codec
	  driver.

config SND_SOC_P1022_RDK
	tristate "ALSA SoC support for the Freescale / iVeia P1022 RDK board"
	# I2C is necessary for the WM8960 driver
	depends on P1022_RDK && I2C
	select SND_SOC_FSL_SSI
	select SND_SOC_FSL_UTILS
	select SND_SOC_POWERPC_DMA
	select SND_SOC_WM8960
	default y if P1022_RDK
	help
	  Say Y if you want to enable audio on the Freescale / iVeia
	  P1022 RDK board.  This will also include the Wolfson
	  Microelectronics WM8960 codec driver.

config SND_SOC_MPC5200_I2S
	tristate "Freescale MPC5200 PSC in I2S mode driver"
	depends on PPC_MPC52xx && PPC_BESTCOMM
	select SND_MPC52xx_DMA
	select PPC_BESTCOMM_GEN_BD
	help
	  Say Y here to support the MPC5200 PSCs in I2S mode.

config SND_SOC_MPC5200_AC97
	tristate "Freescale MPC5200 PSC in AC97 mode driver"
	depends on PPC_MPC52xx && PPC_BESTCOMM
	select SND_SOC_AC97_BUS
	select SND_MPC52xx_DMA
	select PPC_BESTCOMM_GEN_BD
	help
	  Say Y here to support the MPC5200 PSCs in AC97 mode.

config SND_MPC52xx_SOC_PCM030
	tristate "SoC AC97 Audio support for Phytec pcm030 and WM9712"
	depends on PPC_MPC5200_SIMPLE
	select SND_SOC_MPC5200_AC97
	select SND_SOC_WM9712
	help
	  Say Y if you want to add support for sound on the Phytec pcm030
	  baseboard.

config SND_MPC52xx_SOC_EFIKA
	tristate "SoC AC97 Audio support for bbplan Efika and STAC9766"
	depends on PPC_EFIKA
	select SND_SOC_MPC5200_AC97
	select SND_SOC_STAC9766
	help
	  Say Y if you want to add support for sound on the Efika.

endif # SND_POWERPC_SOC

if SND_IMX_SOC

config SND_SOC_IMX_SSI
	tristate
	select SND_SOC_FSL_UTILS

config SND_SOC_IMX_PCM_FIQ
	tristate
	select FIQ

config SND_SOC_IMX_HDMI_DMA
	bool
	select SND_SOC_GENERIC_DMAENGINE_PCM
	select SND_SOC_IMX_PCM_DMA

comment "SoC Audio support for Freescale i.MX boards:"

config SND_MXC_SOC_WM1133_EV1
	tristate "Audio on the i.MX31ADS with WM1133-EV1 fitted"
	depends on MACH_MX31ADS_WM1133_EV1
	select SND_SOC_WM8350
	select SND_SOC_IMX_PCM_FIQ
	select SND_SOC_IMX_AUDMUX
	select SND_SOC_IMX_SSI
	help
	  Enable support for audio on the i.MX31ADS with the WM1133-EV1
	  PMIC board with WM8835x fitted.

config SND_SOC_MX27VIS_AIC32X4
	tristate "SoC audio support for Visstrim M10 boards"
	depends on MACH_IMX27_VISSTRIM_M10 && I2C
	select SND_SOC_TLV320AIC32X4
	select SND_SOC_IMX_PCM_DMA
	select SND_SOC_IMX_AUDMUX
	select SND_SOC_IMX_SSI
	help
	  Say Y if you want to add support for SoC audio on Visstrim SM10
	  board with TLV320AIC32X4 codec.

config SND_SOC_PHYCORE_AC97
	tristate "SoC Audio support for Phytec phyCORE (and phyCARD) boards"
	depends on MACH_PCM043 || MACH_PCA100
	select SND_SOC_AC97_BUS
	select SND_SOC_WM9712
	select SND_SOC_IMX_PCM_FIQ
	select SND_SOC_IMX_AUDMUX
	select SND_SOC_IMX_SSI
	help
	  Say Y if you want to add support for SoC audio on Phytec phyCORE
	  and phyCARD boards in AC97 mode

config SND_SOC_EUKREA_TLV320
	tristate "Eukrea TLV320"
	depends on ARCH_MXC && I2C
	select SND_SOC_TLV320AIC23_I2C
	select SND_SOC_IMX_AUDMUX
	select SND_SOC_IMX_SSI
	select SND_SOC_FSL_SSI
	select SND_SOC_IMX_PCM_DMA
	help
	  Enable I2S based access to the TLV320AIC23B codec attached
	  to the SSI interface

config SND_SOC_IMX_WM8960
	tristate "SoC Audio support for i.MX boards with wm8960"
	depends on OF && I2C
	select SND_SOC_WM8960
	select SND_SOC_IMX_PCM_DMA
	select SND_SOC_FSL_SAI
	select SND_SOC_FSL_UTILS
	select SND_KCTL_JACK
	help
	  SoC Audio support for i.MX boards with WM8960
	  Say Y if you want to add support for SoC audio on an i.MX board with
	  a wm8960 codec.

config SND_SOC_IMX_SII902X
	tristate "SoC Audio support for i.MX boards with sii902x"
	depends on OF && I2C
	select SND_SOC_IMX_PCM_DMA
	select SND_SOC_FSL_SAI
	select SND_SOC_FSL_UTILS
	help
	 SoC Audio support for i.MX boards with SII902X
	 Say Y if you want to add support for SoC audio on an i.MX board with
	 a sii902x.

config SND_SOC_IMX_WM8958
	tristate "SoC Audio support for i.MX boards with wm8958"
	depends on OF && I2C
	select MFD_WM8994
	select SND_SOC_WM8994
	select SND_SOC_IMX_PCM_DMA
	select SND_SOC_FSL_SAI
	select SND_SOC_FSL_UTILS
	select SND_KCTL_JACK
	help
	 SoC Audio support for i.MX boards with WM8958
	 Say Y if you want to add support for SoC audio on an i.MX board with
	 a wm8958 codec.

config SND_SOC_IMX_CS42888
	tristate "SoC Audio support for i.MX boards with cs42888"
	depends on OF && I2C
	select SND_SOC_CS42XX8_I2C
	select SND_SOC_IMX_PCM_DMA
	select SND_SOC_FSL_ESAI
	select SND_SOC_FSL_ASRC
	select SND_SOC_FSL_UTILS
	help
	 SoC Audio support for i.MX boards with cs42888
	 Say Y if you want to add support for SoC audio on an i.MX board with
	 a cs42888 codec.

config SND_SOC_IMX_WM8962
	tristate "SoC Audio support for i.MX boards with wm8962"
	depends on OF && I2C && INPUT
	select SND_SOC_WM8962
	select SND_SOC_IMX_PCM_DMA
	select SND_SOC_IMX_AUDMUX
	select SND_SOC_FSL_SSI
	select SND_KCTL_JACK
	help
	  Say Y if you want to add support for SoC audio on an i.MX board with
	  a wm8962 codec.

config SND_SOC_IMX_WM8962_ANDROID
	tristate "SoC Audio support for i.MX boards with wm8962 in android"
	depends on SND_SOC_IMX_WM8962=y
	help
	  Say Y if you want to add support for SoC audio on an i.MX board with
	  a wm8962 codec in android.

<<<<<<< HEAD
=======
config SND_SOC_IMX_RPMSG
	tristate "SoC Audio support for i.MX boards with rpmsg"
	depends on OF && I2C && INPUT
	select SND_SOC_IMX_PCM_RPMSG
	select SND_SOC_FSL_RPMSG_I2S
	help
	  SoC Audio support for i.MX boards with rpmsg.
	  There should be rpmsg devices defined in other core
	  Say Y if you want to add support for SoC audio on an i.MX board with
	  a rpmsg devices.

>>>>>>> f2ed3bfc
config SND_SOC_IMX_ES8328
	tristate "SoC Audio support for i.MX boards with the ES8328 codec"
	depends on OF && (I2C || SPI)
	select SND_SOC_ES8328_I2C if I2C
	select SND_SOC_ES8328_SPI if SPI_MASTER
	select SND_SOC_IMX_PCM_DMA
	select SND_SOC_IMX_AUDMUX
	select SND_SOC_FSL_SSI
	help
	  Say Y if you want to add support for the ES8328 audio codec connected
	  via SSI/I2S over either SPI or I2C.

config SND_SOC_IMX_XTOR
	tristate "SoC Audio support for i.MX boards with xtor codec"
	select SND_SOC_IMX_PCM_DMA
	select SND_SOC_FSL_ESAI
	select SND_SOC_FSL_SAI
	select SND_SOC_FSL_UTILS
	help
	  SoC Audio support for i.MX boards with xtor codec
	  Say Y if you want to add support for SoC audio on
	  an i.MX board with a xtor codec.

config SND_SOC_IMX_SGTL5000
	tristate "SoC Audio support for i.MX boards with sgtl5000"
	depends on OF && I2C
	select SND_SOC_SGTL5000
	select SND_SOC_IMX_PCM_DMA
	select SND_SOC_IMX_AUDMUX
	select SND_SOC_FSL_SSI
	help
	  Say Y if you want to add support for SoC audio on an i.MX board with
	  a sgtl5000 codec.

<<<<<<< HEAD
config SND_SOC_IMX_MAX98088
	tristate "SoC Audio support for i.MX boards with max98088/max98089"
	depends on OF && I2C
	select SND_SOC_MAX98088
	select SND_SOC_IMX_PCM_DMA
	select SND_SOC_IMX_AUDMUX
	select SND_SOC_FSL_SAI
	select SND_SOC_FSL_SSI
	help
	  Say Y if you want to add support for SoC audio on an i.MX board with
	  a max98088/max98089 codec.

=======
>>>>>>> f2ed3bfc
config SND_SOC_IMX_MQS
	tristate "SoC Audio support for i.MX boards with MQS"
	depends on OF
	select SND_SOC_IMX_PCM_DMA
	select SND_SOC_FSL_SAI
	select SND_SOC_FSL_MQS
	select SND_SOC_FSL_UTILS

config SND_SOC_IMX_SPDIF
	tristate "SoC Audio support for i.MX boards with S/PDIF"
	select SND_SOC_IMX_PCM_DMA
	select SND_SOC_FSL_SPDIF
	help
	  SoC Audio support for i.MX boards with S/PDIF
	  Say Y if you want to add support for SoC audio on an i.MX board with
	  a S/DPDIF.

config SND_SOC_IMX_MC13783
	tristate "SoC Audio support for I.MX boards with mc13783"
	depends on MFD_MC13XXX && ARM
	select SND_SOC_IMX_SSI
	select SND_SOC_IMX_AUDMUX
	select SND_SOC_MC13783
	select SND_SOC_IMX_PCM_DMA

config SND_SOC_FSL_ASOC_CARD
	tristate "Generic ASoC Sound Card with ASRC support"
	depends on OF && I2C
	# enforce SND_SOC_FSL_ASOC_CARD=m if SND_AC97_CODEC=m:
	depends on SND_AC97_CODEC || SND_AC97_CODEC=n
	select SND_SOC_IMX_AUDMUX
	select SND_SOC_IMX_PCM_DMA
	select SND_SOC_FSL_ESAI
	select SND_SOC_FSL_SAI
	select SND_SOC_FSL_SSI
	help
	 ALSA SoC Audio support with ASRC feature for Freescale SoCs that have
	 ESAI/SAI/SSI and connect with external CODECs such as WM8962, CS42888,
	 CS4271, CS4272 and SGTL5000.
	 Say Y if you want to add support for Freescale Generic ASoC Sound Card.

config SND_SOC_IMX_SI476X
	tristate "SoC Audio support for i.MX boards with si476x"
	select SND_SOC_IMX_PCM_DMA
	select SND_SOC_IMX_AUDMUX
	select SND_SOC_FSL_SSI
	select SND_SOC_FSL_UTILS
	select SND_SOC_SI476X
	help
	  SoC Audio support for i.MX boards with SI476x
	  Say Y if you want to add support for Soc audio for the AMFM Tuner chip
	  SI476x module.

config SND_SOC_IMX_HDMI
	tristate "SoC Audio support for i.MX boards with HDMI port"
	depends on MFD_MXC_HDMI
	select SND_SOC_IMX_HDMI_DMA
	select SND_SOC_FSL_HDMI
	select SND_SOC_HDMI_CODEC
	help
	  SoC Audio support for i.MX boards with HDMI audio
	  Say Y if you want to add support for SoC audio on an i.MX board with
	  IMX HDMI.

endif # SND_IMX_SOC

endmenu<|MERGE_RESOLUTION|>--- conflicted
+++ resolved
@@ -322,8 +322,6 @@
 	  Say Y if you want to add support for SoC audio on an i.MX board with
 	  a wm8962 codec in android.
 
-<<<<<<< HEAD
-=======
 config SND_SOC_IMX_RPMSG
 	tristate "SoC Audio support for i.MX boards with rpmsg"
 	depends on OF && I2C && INPUT
@@ -335,7 +333,6 @@
 	  Say Y if you want to add support for SoC audio on an i.MX board with
 	  a rpmsg devices.
 
->>>>>>> f2ed3bfc
 config SND_SOC_IMX_ES8328
 	tristate "SoC Audio support for i.MX boards with the ES8328 codec"
 	depends on OF && (I2C || SPI)
@@ -370,7 +367,6 @@
 	  Say Y if you want to add support for SoC audio on an i.MX board with
 	  a sgtl5000 codec.
 
-<<<<<<< HEAD
 config SND_SOC_IMX_MAX98088
 	tristate "SoC Audio support for i.MX boards with max98088/max98089"
 	depends on OF && I2C
@@ -383,8 +379,6 @@
 	  Say Y if you want to add support for SoC audio on an i.MX board with
 	  a max98088/max98089 codec.
 
-=======
->>>>>>> f2ed3bfc
 config SND_SOC_IMX_MQS
 	tristate "SoC Audio support for i.MX boards with MQS"
 	depends on OF
