menu "SoC Audio for Freescale CPUs"

comment "Common SoC Audio options for Freescale CPUs:"

config SND_SOC_FSL_ASRC
	tristate "Asynchronous Sample Rate Converter (ASRC) module support"
	depends on HAS_DMA
	select REGMAP_MMIO
	select SND_SOC_GENERIC_DMAENGINE_PCM
	help
	  Say Y if you want to add Asynchronous Sample Rate Converter (ASRC)
	  support for the Freescale CPUs.
	  This option is only useful for out-of-tree drivers since
	  in-tree drivers select it automatically.

config SND_SOC_FSL_SAI
	tristate "Synchronous Audio Interface (SAI) module support"
	select REGMAP_MMIO
	select SND_SOC_IMX_PCM_DMA if SND_IMX_SOC != n
	select SND_SOC_GENERIC_DMAENGINE_PCM
	help
	  Say Y if you want to add Synchronous Audio Interface (SAI)
	  support for the Freescale CPUs.
	  This option is only useful for out-of-tree drivers since
	  in-tree drivers select it automatically.

config SND_SOC_FSL_ACM
	tristate "Audio Clock Multiplexer (ACM) module support"
	help
	  Say Y if you want to add Audio Clock Multiplexer (ACM)
	  support for the Freescale CPUs.
	  This option is only useful for out-of-tree drivers since
	  in-tree drivers select it automatically.

config SND_SOC_FSL_AMIX
	tristate "Audio Mixer (AMIX) module support"
	select REGMAP_MMIO
	help
	  Say Y if you want to add Audio Mixer (AMIX)
	  support for the Freescale CPUs.
	  This option is only useful for out-of-tree drivers since
	  in-tree drivers select it automatically.

config SND_SOC_FSL_SSI
	tristate "Synchronous Serial Interface module (SSI) support"
	select SND_SOC_IMX_PCM_DMA if SND_IMX_SOC != n
	select SND_SOC_IMX_PCM_FIQ if SND_IMX_SOC != n && (MXC_TZIC || MXC_AVIC)
	select REGMAP_MMIO
	help
	  Say Y if you want to add Synchronous Serial Interface (SSI)
	  support for the Freescale CPUs.
	  This option is only useful for out-of-tree drivers since
	  in-tree drivers select it automatically.

config SND_SOC_FSL_SPDIF
	tristate "Sony/Philips Digital Interface (S/PDIF) module support"
	select REGMAP_MMIO
	select SND_SOC_IMX_PCM_DMA if SND_IMX_SOC != n
	select SND_SOC_IMX_PCM_FIQ if SND_IMX_SOC != n && (MXC_TZIC || MXC_AVIC)
	select BITREVERSE
	help
	  Say Y if you want to add Sony/Philips Digital Interface (SPDIF)
	  support for the Freescale CPUs.
	  This option is only useful for out-of-tree drivers since
	  in-tree drivers select it automatically.

config SND_SOC_FSL_ESAI
	tristate "Enhanced Serial Audio Interface (ESAI) module support"
	select REGMAP_MMIO
	select SND_SOC_IMX_PCM_DMA if SND_IMX_SOC != n
	help
	  Say Y if you want to add Enhanced Synchronous Audio Interface
	  (ESAI) support for the Freescale CPUs.
	  This option is only useful for out-of-tree drivers since
	  in-tree drivers select it automatically.

config SND_SOC_FSL_MICFIL
	tristate "Pulse Density Modulation Microphone Interface (MICFIL) module support"
	select REGMAP_MMIO
	select SND_SOC_IMX_PCM_DMA if SND_IMX_SOC != n
	select SND_SOC_GENERIC_DMAENGINE_PCM
	help
	  Say Y if you want to add Pulse Density Modulation microphone
	  interface (MICFIL) support for NXP.

<<<<<<< HEAD
=======
config SND_SOC_FSL_EASRC
	tristate "Enhanced ASRC module support"
	select REGMAP_MMIO
	select SND_SOC_GENERIC_DMAENGINE_PCM
	help
	  Say Y if you want to add Enhanced ASRC support for NXP. The ASRC is
	  a digital module that converts audio from a source sample rate to a
	  destination sample rate. It is a new design module compare with the
	  old ASRC.

>>>>>>> ee68d467
config SND_SOC_FSL_RPMSG_I2S
	tristate "I2S base on the RPMSG support"
	depends on RPMSG
	help
	  Say Y if you want to add rpmsg i2s support for the Freescale CPUs.
	  which is depends on the rpmsg.
	  This option is only useful for out-of-tree drivers since
	  in-tree drivers select it automatically.

config SND_SOC_FSL_DSP
	tristate "dsp module support"
	select SND_SOC_COMPRESS
	help
	  Say Y if you want to add hifi 4 support for the Freescale CPUs.
	  which is a DSP core for audio processing.
	  This option is only useful for out-of-tree drivers since
	  in-tree drivers select it automatically.

config SND_SOC_FSL_UTILS
	tristate

config SND_SOC_FSL_HDMI
	tristate

config SND_SOC_IMX_PCM_DMA
	tristate
	select SND_SOC_GENERIC_DMAENGINE_PCM

config SND_SOC_IMX_PCM_RPMSG
	tristate
	depends on RPMSG
	select SND_SOC_GENERIC_DMAENGINE_PCM

config SND_SOC_IMX_AUDMUX
	tristate "Digital Audio Mux module support"
	help
	  Say Y if you want to add Digital Audio Mux (AUDMUX) support
	  for the ARM i.MX CPUs.
	  This option is only useful for out-of-tree drivers since
	  in-tree drivers select it automatically.

config SND_POWERPC_SOC
	tristate "SoC Audio for Freescale PowerPC CPUs"
	depends on FSL_SOC || PPC_MPC52xx
	help
	  Say Y or M if you want to add support for codecs attached to
	  the PowerPC CPUs.

config SND_IMX_SOC
	tristate "SoC Audio for Freescale i.MX CPUs"
	depends on ARCH_MXC || ARCH_MXC_ARM64 || COMPILE_TEST
	help
	  Say Y or M if you want to add support for codecs attached to
	  the i.MX CPUs.

if SND_POWERPC_SOC

config SND_MPC52xx_DMA
	tristate

config SND_SOC_POWERPC_DMA
	tristate

comment "SoC Audio support for Freescale PPC boards:"

config SND_SOC_MPC8610_HPCD
	tristate "ALSA SoC support for the Freescale MPC8610 HPCD board"
	# I2C is necessary for the CS4270 driver
	depends on MPC8610_HPCD && I2C
	select SND_SOC_FSL_SSI
	select SND_SOC_FSL_UTILS
	select SND_SOC_POWERPC_DMA
	select SND_SOC_CS4270
	select SND_SOC_CS4270_VD33_ERRATA
	default y if MPC8610_HPCD
	help
	  Say Y if you want to enable audio on the Freescale MPC8610 HPCD.

config SND_SOC_P1022_DS
	tristate "ALSA SoC support for the Freescale P1022 DS board"
	# I2C is necessary for the WM8776 driver
	depends on P1022_DS && I2C
	select SND_SOC_FSL_SSI
	select SND_SOC_FSL_UTILS
	select SND_SOC_POWERPC_DMA
	select SND_SOC_WM8776
	default y if P1022_DS
	help
	  Say Y if you want to enable audio on the Freescale P1022 DS board.
	  This will also include the Wolfson Microelectronics WM8776 codec
	  driver.

config SND_SOC_P1022_RDK
	tristate "ALSA SoC support for the Freescale / iVeia P1022 RDK board"
	# I2C is necessary for the WM8960 driver
	depends on P1022_RDK && I2C
	select SND_SOC_FSL_SSI
	select SND_SOC_FSL_UTILS
	select SND_SOC_POWERPC_DMA
	select SND_SOC_WM8960
	default y if P1022_RDK
	help
	  Say Y if you want to enable audio on the Freescale / iVeia
	  P1022 RDK board.  This will also include the Wolfson
	  Microelectronics WM8960 codec driver.

config SND_SOC_MPC5200_I2S
	tristate "Freescale MPC5200 PSC in I2S mode driver"
	depends on PPC_MPC52xx && PPC_BESTCOMM
	select SND_MPC52xx_DMA
	select PPC_BESTCOMM_GEN_BD
	help
	  Say Y here to support the MPC5200 PSCs in I2S mode.

config SND_SOC_MPC5200_AC97
	tristate "Freescale MPC5200 PSC in AC97 mode driver"
	depends on PPC_MPC52xx && PPC_BESTCOMM
	select SND_SOC_AC97_BUS
	select SND_MPC52xx_DMA
	select PPC_BESTCOMM_GEN_BD
	help
	  Say Y here to support the MPC5200 PSCs in AC97 mode.

config SND_MPC52xx_SOC_PCM030
	tristate "SoC AC97 Audio support for Phytec pcm030 and WM9712"
	depends on PPC_MPC5200_SIMPLE
	select SND_SOC_MPC5200_AC97
	select SND_SOC_WM9712
	help
	  Say Y if you want to add support for sound on the Phytec pcm030
	  baseboard.

config SND_MPC52xx_SOC_EFIKA
	tristate "SoC AC97 Audio support for bbplan Efika and STAC9766"
	depends on PPC_EFIKA
	select SND_SOC_MPC5200_AC97
	select SND_SOC_STAC9766
	help
	  Say Y if you want to add support for sound on the Efika.

endif # SND_POWERPC_SOC

if SND_IMX_SOC

config SND_SOC_IMX_SSI
	tristate
	select SND_SOC_FSL_UTILS

config SND_SOC_IMX_PCM_FIQ
	tristate
	select FIQ

config SND_SOC_IMX_HDMI_DMA
	bool
	select SND_SOC_GENERIC_DMAENGINE_PCM
	select SND_SOC_IMX_PCM_DMA

comment "SoC Audio support for Freescale i.MX boards:"

config SND_MXC_SOC_WM1133_EV1
	tristate "Audio on the i.MX31ADS with WM1133-EV1 fitted"
	depends on MACH_MX31ADS_WM1133_EV1
	select SND_SOC_WM8350
	select SND_SOC_IMX_PCM_FIQ
	select SND_SOC_IMX_AUDMUX
	select SND_SOC_IMX_SSI
	help
	  Enable support for audio on the i.MX31ADS with the WM1133-EV1
	  PMIC board with WM8835x fitted.

config SND_SOC_MX27VIS_AIC32X4
	tristate "SoC audio support for Visstrim M10 boards"
	depends on MACH_IMX27_VISSTRIM_M10 && I2C
	select SND_SOC_TLV320AIC32X4
	select SND_SOC_IMX_PCM_DMA
	select SND_SOC_IMX_AUDMUX
	select SND_SOC_IMX_SSI
	help
	  Say Y if you want to add support for SoC audio on Visstrim SM10
	  board with TLV320AIC32X4 codec.

config SND_SOC_PHYCORE_AC97
	tristate "SoC Audio support for Phytec phyCORE (and phyCARD) boards"
	depends on MACH_PCM043 || MACH_PCA100
	select SND_SOC_AC97_BUS
	select SND_SOC_WM9712
	select SND_SOC_IMX_PCM_FIQ
	select SND_SOC_IMX_AUDMUX
	select SND_SOC_IMX_SSI
	help
	  Say Y if you want to add support for SoC audio on Phytec phyCORE
	  and phyCARD boards in AC97 mode

config SND_SOC_EUKREA_TLV320
	tristate "Eukrea TLV320"
	depends on ARCH_MXC && I2C
	select SND_SOC_TLV320AIC23_I2C
	select SND_SOC_IMX_AUDMUX
	select SND_SOC_IMX_SSI
	select SND_SOC_FSL_SSI
	select SND_SOC_IMX_PCM_DMA
	help
	  Enable I2S based access to the TLV320AIC23B codec attached
	  to the SSI interface

config SND_SOC_IMX_AK4458
	tristate "SoC Audio support for i.MX boards with AK4458"
	depends on OF && I2C
	select SND_SOC_AK4458_I2C
	select SND_SOC_IMX_PCM_DMA
	select SND_SOC_FSL_SAI
	select SND_SOC_FSL_UTILS
	help
	  SoC Audio support for i.MX boards with AK4458
	  Say Y if you want to add support for SoC audio on an i.MX board with
	  an AK4458 DAC.

config SND_SOC_IMX_AK5558
	tristate "SoC Audio support for i.MX boards with AK5558"
	depends on OF && I2C
	select SND_SOC_AK5558
	select SND_SOC_IMX_PCM_DMA
	select SND_SOC_FSL_SAI
	select SND_SOC_FSL_UTILS
	help
	  SoC Audio support for i.MX boards with AK5558
	  Say Y if you want to add support for SoC audio on an i.MX board with
	  an AK5558 ADC.

config SND_SOC_IMX_AK4497
	tristate "SoC Audio support for i.MX boards with AK4497"
	depends on OF && I2C
	select SND_SOC_AK4497
	select SND_SOC_IMX_PCM_DMA
	select SND_SOC_FSL_SAI
	select SND_SOC_FSL_UTILS
	help
	  SoC Audio support for i.MX boards with AK4497
	  Say Y if you want to add support for SoC audio on an i.MX board with
	  an AK4497 DAC.

config SND_SOC_IMX_WM8960
	tristate "SoC Audio support for i.MX boards with wm8960"
	depends on OF && I2C
	select SND_SOC_WM8960
	select SND_SOC_IMX_PCM_DMA
	select SND_SOC_FSL_SAI
	select SND_SOC_FSL_UTILS
	select SND_KCTL_JACK
	help
	  SoC Audio support for i.MX boards with WM8960
	  Say Y if you want to add support for SoC audio on an i.MX board with
	  a wm8960 codec.

config SND_SOC_IMX_WM8524
	tristate "SoC Audio support for i.MX boards with wm8524"
	depends on OF && I2C
	select SND_SOC_WM8524
	select SND_SOC_IMX_PCM_DMA
	select SND_SOC_FSL_SAI
	select SND_SOC_FSL_UTILS
	select SND_KCTL_JACK
	help
	  SoC Audio support for i.MX boards with WM8524
	  Say Y if you want to add support for SoC audio on an i.MX board with
	  a wm8524 codec.

config SND_SOC_IMX_SII902X
	tristate "SoC Audio support for i.MX boards with sii902x"
	depends on OF && I2C
	select SND_SOC_IMX_PCM_DMA
	select SND_SOC_FSL_SAI
	select SND_SOC_FSL_UTILS
	help
	 SoC Audio support for i.MX boards with SII902X
	 Say Y if you want to add support for SoC audio on an i.MX board with
	 a sii902x.

config SND_SOC_IMX_WM8958
	tristate "SoC Audio support for i.MX boards with wm8958"
	depends on OF && I2C
	select MFD_WM8994
	select SND_SOC_WM8994
	select SND_SOC_IMX_PCM_DMA
	select SND_SOC_FSL_SAI
	select SND_SOC_FSL_UTILS
	select SND_KCTL_JACK
	help
	 SoC Audio support for i.MX boards with WM8958
	 Say Y if you want to add support for SoC audio on an i.MX board with
	 a wm8958 codec.

config SND_SOC_IMX_CS42888
	tristate "SoC Audio support for i.MX boards with cs42888"
	depends on OF && I2C
	select SND_SOC_CS42XX8_I2C
	select SND_SOC_IMX_PCM_DMA
	select SND_SOC_FSL_ESAI
	select SND_SOC_FSL_ASRC
	select SND_SOC_FSL_UTILS
	help
	 SoC Audio support for i.MX boards with cs42888
	 Say Y if you want to add support for SoC audio on an i.MX board with
	 a cs42888 codec.

config SND_SOC_IMX_WM8962
	tristate "SoC Audio support for i.MX boards with wm8962"
	depends on OF && I2C && INPUT
	select SND_SOC_WM8962
	select SND_SOC_IMX_PCM_DMA
	select SND_SOC_IMX_AUDMUX
	select SND_SOC_FSL_SSI
	select SND_KCTL_JACK
	help
	  Say Y if you want to add support for SoC audio on an i.MX board with
	  a wm8962 codec.

config SND_SOC_IMX_WM8962_ANDROID
	tristate "SoC Audio support for i.MX boards with wm8962 in android"
	depends on SND_SOC_IMX_WM8962=y
	help
	  Say Y if you want to add support for SoC audio on an i.MX board with
	  a wm8962 codec in android.

config SND_SOC_IMX_MICFIL
	tristate "SoC Audio support for i.MX boards with micfil"
	depends on OF && I2C
	select SND_SOC_IMX_PCM_DMA
	select SND_SOC_FSL_MICFIL
	help
	  Soc Audio support for i.MX boards with micfil
	  Say Y if you want to add support for SoC audio on
	  an i.MX board with micfil.

config SND_SOC_IMX_RPMSG
	tristate "SoC Audio support for i.MX boards with rpmsg"
	depends on OF && I2C && INPUT
	select SND_SOC_IMX_PCM_RPMSG
	select SND_SOC_FSL_RPMSG_I2S
	select SND_SOC_RPMSG_WM8960
	select SND_SOC_RPMSG_CS42XX8
	select SND_SOC_RPMSG_AK4497
	help
	  SoC Audio support for i.MX boards with rpmsg.
	  There should be rpmsg devices defined in other core
	  Say Y if you want to add support for SoC audio on an i.MX board with
	  a rpmsg devices.

config SND_SOC_IMX_ES8328
	tristate "SoC Audio support for i.MX boards with the ES8328 codec"
	depends on OF && (I2C || SPI)
	select SND_SOC_ES8328_I2C if I2C
	select SND_SOC_ES8328_SPI if SPI_MASTER
	select SND_SOC_IMX_PCM_DMA
	select SND_SOC_IMX_AUDMUX
	select SND_SOC_FSL_SSI
	help
	  Say Y if you want to add support for the ES8328 audio codec connected
	  via SSI/I2S over either SPI or I2C.

config SND_SOC_IMX_XTOR
	tristate "SoC Audio support for i.MX boards with xtor codec"
	select SND_SOC_IMX_PCM_DMA
	select SND_SOC_FSL_ESAI
	select SND_SOC_FSL_SAI
	select SND_SOC_FSL_UTILS
	help
	  SoC Audio support for i.MX boards with xtor codec
	  Say Y if you want to add support for SoC audio on
	  an i.MX board with a xtor codec.

config SND_SOC_IMX_SGTL5000
	tristate "SoC Audio support for i.MX boards with sgtl5000"
	depends on OF && I2C
	select SND_SOC_SGTL5000
	select SND_SOC_IMX_PCM_DMA
	select SND_SOC_IMX_AUDMUX
	select SND_SOC_FSL_SSI
	help
	  Say Y if you want to add support for SoC audio on an i.MX board with
	  a sgtl5000 codec.

<<<<<<< HEAD
config SND_SOC_IMX_MAX98088
	tristate "SoC Audio support for i.MX boards with max98088/max98089"
	depends on OF && I2C
	select SND_SOC_MAX98088
	select SND_SOC_IMX_PCM_DMA
	select SND_SOC_IMX_AUDMUX
	select SND_SOC_FSL_SAI
	select SND_SOC_FSL_SSI
	help
	  Say Y if you want to add support for SoC audio on an i.MX board with
	  a max98088/max98089 codec.

=======
>>>>>>> ee68d467
config SND_SOC_IMX_MQS
	tristate "SoC Audio support for i.MX boards with MQS"
	depends on OF
	select SND_SOC_IMX_PCM_DMA
	select SND_SOC_FSL_SAI
	select SND_SOC_FSL_MQS
	select SND_SOC_FSL_UTILS

config SND_SOC_IMX_SPDIF
	tristate "SoC Audio support for i.MX boards with S/PDIF"
	select SND_SOC_IMX_PCM_DMA
	select SND_SOC_FSL_SPDIF
	help
	  SoC Audio support for i.MX boards with S/PDIF
	  Say Y if you want to add support for SoC audio on an i.MX board with
	  a S/DPDIF.

config SND_SOC_IMX_MC13783
	tristate "SoC Audio support for I.MX boards with mc13783"
	depends on MFD_MC13XXX && ARM
	select SND_SOC_IMX_SSI
	select SND_SOC_IMX_AUDMUX
	select SND_SOC_MC13783
	select SND_SOC_IMX_PCM_DMA

config SND_SOC_FSL_ASOC_CARD
	tristate "Generic ASoC Sound Card with ASRC support"
	depends on OF && I2C
	# enforce SND_SOC_FSL_ASOC_CARD=m if SND_AC97_CODEC=m:
	depends on SND_AC97_CODEC || SND_AC97_CODEC=n
	select SND_SOC_IMX_AUDMUX
	select SND_SOC_IMX_PCM_DMA
	select SND_SOC_FSL_ESAI
	select SND_SOC_FSL_SAI
	select SND_SOC_FSL_SSI
	help
	 ALSA SoC Audio support with ASRC feature for Freescale SoCs that have
	 ESAI/SAI/SSI and connect with external CODECs such as WM8962, CS42888,
<<<<<<< HEAD
	 CS4271, CS4272, and SGTL5000.
=======
	 CS4271, CS4272, SGTL5000, and ALC5645.
>>>>>>> ee68d467
	 Say Y if you want to add support for Freescale Generic ASoC Sound Card.

config SND_SOC_IMX_SI476X
	tristate "SoC Audio support for i.MX boards with si476x"
	select SND_SOC_IMX_PCM_DMA
	select SND_SOC_IMX_AUDMUX
	select SND_SOC_FSL_SSI
	select SND_SOC_FSL_UTILS
	select SND_SOC_SI476X
	help
	  SoC Audio support for i.MX boards with SI476x
	  Say Y if you want to add support for Soc audio for the AMFM Tuner chip
	  SI476x module.

config SND_SOC_IMX_HDMI
	tristate "SoC Audio support for i.MX boards with HDMI port"
	depends on MFD_MXC_HDMI
	select SND_SOC_IMX_HDMI_DMA
	select SND_SOC_FSL_HDMI
	select SND_SOC_HDMI_CODEC
	help
	  SoC Audio support for i.MX boards with HDMI audio
	  Say Y if you want to add support for SoC audio on an i.MX board with
	  IMX HDMI.

config SND_SOC_IMX_AMIX
	tristate "SoC Audio support for i.MX boards with AMIX"
	select SND_SOC_FSL_AMIX
	help
	  SoC Audio support for i.MX boards with AMIX
	  Say Y if you want to add support for SoC audio on an i.MX board with
	  an AMIX.

config SND_SOC_IMX_CDNHDMI
	tristate "SoC Audio support for i.MX boards with CDN HDMI port"
	depends on DRM_IMX_HDP
	select SND_SOC_IMX_PCM_DMA
	select SND_SOC_FSL_SAI
	select SND_SOC_HDMI_CODEC
	help
	  SoC Audio support for i.MX boards with CDN HDMI audio
	  Say Y if you want to add support for SoC audio on an i.MX board with
	  IMX CDN HDMI.

config SND_SOC_IMX_DSP
	tristate "SoC Audio support for i.MX boards with DSP port"
	select SND_SOC_FSL_DSP
	select SND_SOC_COMPRESS
	help
	  SoC Audio support for i.MX boards with DSP audio
	  Say Y if you want to add support for SoC audio on an i.MX board with
	  IMX DSP.

config SND_SOC_IMX_PDM_MIC
	tristate "SoC Audio support for i.MX boards with PDM mic on SAI"
	depends on OF
	select SND_SOC_IMX_PDM_DMA
	select SND_SOC_FSL_SAI
	help
	  SoC Audio support for i.MX boards with PDM microphones on SAI
	  Say Y if you want to add support for SoC Audio support for i.MX boards
	  with PDM microphones on SAI.

endif # SND_IMX_SOC

endmenu<|MERGE_RESOLUTION|>--- conflicted
+++ resolved
@@ -83,8 +83,6 @@
 	  Say Y if you want to add Pulse Density Modulation microphone
 	  interface (MICFIL) support for NXP.
 
-<<<<<<< HEAD
-=======
 config SND_SOC_FSL_EASRC
 	tristate "Enhanced ASRC module support"
 	select REGMAP_MMIO
@@ -95,7 +93,6 @@
 	  destination sample rate. It is a new design module compare with the
 	  old ASRC.
 
->>>>>>> ee68d467
 config SND_SOC_FSL_RPMSG_I2S
 	tristate "I2S base on the RPMSG support"
 	depends on RPMSG
@@ -478,7 +475,6 @@
 	  Say Y if you want to add support for SoC audio on an i.MX board with
 	  a sgtl5000 codec.
 
-<<<<<<< HEAD
 config SND_SOC_IMX_MAX98088
 	tristate "SoC Audio support for i.MX boards with max98088/max98089"
 	depends on OF && I2C
@@ -491,8 +487,6 @@
 	  Say Y if you want to add support for SoC audio on an i.MX board with
 	  a max98088/max98089 codec.
 
-=======
->>>>>>> ee68d467
 config SND_SOC_IMX_MQS
 	tristate "SoC Audio support for i.MX boards with MQS"
 	depends on OF
@@ -531,11 +525,7 @@
 	help
 	 ALSA SoC Audio support with ASRC feature for Freescale SoCs that have
 	 ESAI/SAI/SSI and connect with external CODECs such as WM8962, CS42888,
-<<<<<<< HEAD
-	 CS4271, CS4272, and SGTL5000.
-=======
 	 CS4271, CS4272, SGTL5000, and ALC5645.
->>>>>>> ee68d467
 	 Say Y if you want to add support for Freescale Generic ASoC Sound Card.
 
 config SND_SOC_IMX_SI476X
