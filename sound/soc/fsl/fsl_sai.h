/* SPDX-License-Identifier: GPL-2.0 */
/*
 * Copyright 2012-2016 Freescale Semiconductor, Inc.
 */

#ifndef __FSL_SAI_H
#define __FSL_SAI_H

<<<<<<< HEAD
#include <linux/pm_qos.h>
#include <linux/platform_data/dma-imx.h>
=======
#include <linux/dma/imx-dma.h>
>>>>>>> 29549c70
#include <sound/dmaengine_pcm.h>

#define FAL_SAI_NUM_RATES  20
#define FSL_SAI_FORMATS (SNDRV_PCM_FMTBIT_S16_LE |\
			 SNDRV_PCM_FMTBIT_S24_LE |\
			 SNDRV_PCM_FMTBIT_S32_LE |\
			 SNDRV_PCM_FMTBIT_DSD_U8 |\
			 SNDRV_PCM_FMTBIT_DSD_U16_LE |\
			 SNDRV_PCM_FMTBIT_DSD_U32_LE)

/* SAI Register Map Register */
#define FSL_SAI_VERID	0x00 /* SAI Version ID Register */
#define FSL_SAI_PARAM	0x04 /* SAI Parameter Register */
#define FSL_SAI_TCSR(ofs)	(0x00 + ofs) /* SAI Transmit Control */
#define FSL_SAI_TCR1(ofs)	(0x04 + ofs) /* SAI Transmit Configuration 1 */
#define FSL_SAI_TCR2(ofs)	(0x08 + ofs) /* SAI Transmit Configuration 2 */
#define FSL_SAI_TCR3(ofs)	(0x0c + ofs) /* SAI Transmit Configuration 3 */
#define FSL_SAI_TCR4(ofs)	(0x10 + ofs) /* SAI Transmit Configuration 4 */
#define FSL_SAI_TCR5(ofs)	(0x14 + ofs) /* SAI Transmit Configuration 5 */
#define FSL_SAI_TDR0	0x20 /* SAI Transmit Data 0 */
#define FSL_SAI_TDR1	0x24 /* SAI Transmit Data 1 */
#define FSL_SAI_TDR2	0x28 /* SAI Transmit Data 2 */
#define FSL_SAI_TDR3	0x2C /* SAI Transmit Data 3 */
#define FSL_SAI_TDR4	0x30 /* SAI Transmit Data 4 */
#define FSL_SAI_TDR5	0x34 /* SAI Transmit Data 5 */
#define FSL_SAI_TDR6	0x38 /* SAI Transmit Data 6 */
#define FSL_SAI_TDR7	0x3C /* SAI Transmit Data 7 */
#define FSL_SAI_TFR0	0x40 /* SAI Transmit FIFO 0 */
#define FSL_SAI_TFR1	0x44 /* SAI Transmit FIFO 1 */
#define FSL_SAI_TFR2	0x48 /* SAI Transmit FIFO 2 */
#define FSL_SAI_TFR3	0x4C /* SAI Transmit FIFO 3 */
#define FSL_SAI_TFR4	0x50 /* SAI Transmit FIFO 4 */
#define FSL_SAI_TFR5	0x54 /* SAI Transmit FIFO 5 */
#define FSL_SAI_TFR6	0x58 /* SAI Transmit FIFO 6 */
#define FSL_SAI_TFR7	0x5C /* SAI Transmit FIFO 7 */
#define FSL_SAI_TMR	0x60 /* SAI Transmit Mask */
#define FSL_SAI_TTCTL	0x70 /* SAI Transmit Timestamp Control Register */
#define FSL_SAI_TTCTN	0x74 /* SAI Transmit Timestamp Counter Register */
#define FSL_SAI_TBCTN	0x78 /* SAI Transmit Bit Counter Register */
#define FSL_SAI_TTCAP	0x7C /* SAI Transmit Timestamp Capture */
#define FSL_SAI_RCSR(ofs)	(0x80 + ofs) /* SAI Receive Control */
#define FSL_SAI_RCR1(ofs)	(0x84 + ofs)/* SAI Receive Configuration 1 */
#define FSL_SAI_RCR2(ofs)	(0x88 + ofs) /* SAI Receive Configuration 2 */
#define FSL_SAI_RCR3(ofs)	(0x8c + ofs) /* SAI Receive Configuration 3 */
#define FSL_SAI_RCR4(ofs)	(0x90 + ofs) /* SAI Receive Configuration 4 */
#define FSL_SAI_RCR5(ofs)	(0x94 + ofs) /* SAI Receive Configuration 5 */
#define FSL_SAI_RDR0	0xa0 /* SAI Receive Data 0 */
#define FSL_SAI_RDR1	0xa4 /* SAI Receive Data 1 */
#define FSL_SAI_RDR2	0xa8 /* SAI Receive Data 2 */
#define FSL_SAI_RDR3	0xac /* SAI Receive Data 3 */
#define FSL_SAI_RDR4	0xb0 /* SAI Receive Data 4 */
#define FSL_SAI_RDR5	0xb4 /* SAI Receive Data 5 */
#define FSL_SAI_RDR6	0xb8 /* SAI Receive Data 6 */
#define FSL_SAI_RDR7	0xbc /* SAI Receive Data 7 */
#define FSL_SAI_RFR0	0xc0 /* SAI Receive FIFO 0 */
#define FSL_SAI_RFR1	0xc4 /* SAI Receive FIFO 1 */
#define FSL_SAI_RFR2	0xc8 /* SAI Receive FIFO 2 */
#define FSL_SAI_RFR3	0xcc /* SAI Receive FIFO 3 */
#define FSL_SAI_RFR4	0xd0 /* SAI Receive FIFO 4 */
#define FSL_SAI_RFR5	0xd4 /* SAI Receive FIFO 5 */
#define FSL_SAI_RFR6	0xd8 /* SAI Receive FIFO 6 */
#define FSL_SAI_RFR7	0xdc /* SAI Receive FIFO 7 */
#define FSL_SAI_RMR	0xe0 /* SAI Receive Mask */
#define FSL_SAI_RTCTL	0xf0 /* SAI Receive Timestamp Control Register */
#define FSL_SAI_RTCTN	0xf4 /* SAI Receive Timestamp Counter Register */
#define FSL_SAI_RBCTN	0xf8 /* SAI Receive Bit Counter Register */
#define FSL_SAI_RTCAP	0xfc /* SAI Receive Timestamp Capture */

#define FSL_SAI_MCTL	0x100 /* SAI MCLK Control Register */
#define FSL_SAI_MDIV	0x104 /* SAI MCLK Divide Register */

#define FSL_SAI_xCSR(tx, ofs)	(tx ? FSL_SAI_TCSR(ofs) : FSL_SAI_RCSR(ofs))
#define FSL_SAI_xCR1(tx, ofs)	(tx ? FSL_SAI_TCR1(ofs) : FSL_SAI_RCR1(ofs))
#define FSL_SAI_xCR2(tx, ofs)	(tx ? FSL_SAI_TCR2(ofs) : FSL_SAI_RCR2(ofs))
#define FSL_SAI_xCR3(tx, ofs)	(tx ? FSL_SAI_TCR3(ofs) : FSL_SAI_RCR3(ofs))
#define FSL_SAI_xCR4(tx, ofs)	(tx ? FSL_SAI_TCR4(ofs) : FSL_SAI_RCR4(ofs))
#define FSL_SAI_xCR5(tx, ofs)	(tx ? FSL_SAI_TCR5(ofs) : FSL_SAI_RCR5(ofs))
#define FSL_SAI_xDR0(tx)	(tx ? FSL_SAI_TDR0 : FSL_SAI_RDR0)
#define FSL_SAI_xFR0(tx)	(tx ? FSL_SAI_TFR0 : FSL_SAI_RFR0)
#define FSL_SAI_xMR(tx)		(tx ? FSL_SAI_TMR : FSL_SAI_RMR)

/* SAI Transmit/Receive Control Register */
#define FSL_SAI_CSR_TERE	BIT(31)
#define FSL_SAI_CSR_SE		BIT(30)
#define FSL_SAI_CSR_FR		BIT(25)
#define FSL_SAI_CSR_SR		BIT(24)
#define FSL_SAI_CSR_xF_SHIFT	16
#define FSL_SAI_CSR_xF_W_SHIFT	18
#define FSL_SAI_CSR_xF_MASK	(0x1f << FSL_SAI_CSR_xF_SHIFT)
#define FSL_SAI_CSR_xF_W_MASK	(0x7 << FSL_SAI_CSR_xF_W_SHIFT)
#define FSL_SAI_CSR_WSF		BIT(20)
#define FSL_SAI_CSR_SEF		BIT(19)
#define FSL_SAI_CSR_FEF		BIT(18)
#define FSL_SAI_CSR_FWF		BIT(17)
#define FSL_SAI_CSR_FRF		BIT(16)
#define FSL_SAI_CSR_xIE_SHIFT	8
#define FSL_SAI_CSR_xIE_MASK	(0x1f << FSL_SAI_CSR_xIE_SHIFT)
#define FSL_SAI_CSR_WSIE	BIT(12)
#define FSL_SAI_CSR_SEIE	BIT(11)
#define FSL_SAI_CSR_FEIE	BIT(10)
#define FSL_SAI_CSR_FWIE	BIT(9)
#define FSL_SAI_CSR_FRIE	BIT(8)
#define FSL_SAI_CSR_FRDE	BIT(0)

/* SAI Transmit and Receive Configuration 1 Register */
#define FSL_SAI_CR1_RFW_MASK(x)	((x) - 1)

/* SAI Transmit and Receive Configuration 2 Register */
#define FSL_SAI_CR2_SYNC	BIT(30)
#define FSL_SAI_CR2_MSEL_MASK	(0x3 << 26)
#define FSL_SAI_CR2_MSEL_BUS	0
#define FSL_SAI_CR2_MSEL_MCLK1	BIT(26)
#define FSL_SAI_CR2_MSEL_MCLK2	BIT(27)
#define FSL_SAI_CR2_MSEL_MCLK3	(BIT(26) | BIT(27))
#define FSL_SAI_CR2_MSEL(ID)	((ID) << 26)
#define FSL_SAI_CR2_BCP		BIT(25)
#define FSL_SAI_CR2_BCD_MSTR	BIT(24)
#define FSL_SAI_CR2_BYP		BIT(23) /* BCLK bypass */
#define FSL_SAI_CR2_DIV_MASK	0xff

/* SAI Transmit and Receive Configuration 3 Register */
#define FSL_SAI_CR3_TRCE(x)     ((x) << 16)
#define FSL_SAI_CR3_TRCE_MASK	GENMASK(23, 16)
#define FSL_SAI_CR3_WDFL(x)	(x)
#define FSL_SAI_CR3_WDFL_MASK	0x1f

/* SAI Transmit and Receive Configuration 4 Register */

#define FSL_SAI_CR4_FCONT	BIT(28)
#define FSL_SAI_CR4_FCOMB_SHIFT BIT(26)
#define FSL_SAI_CR4_FCOMB_SOFT  BIT(27)
#define FSL_SAI_CR4_FCOMB_MASK  (0x3 << 26)
#define FSL_SAI_CR4_FPACK_8     (0x2 << 24)
#define FSL_SAI_CR4_FPACK_16    (0x3 << 24)
#define FSL_SAI_CR4_FRSZ(x)	(((x) - 1) << 16)
#define FSL_SAI_CR4_FRSZ_MASK	(0x1f << 16)
#define FSL_SAI_CR4_SYWD(x)	(((x) - 1) << 8)
#define FSL_SAI_CR4_SYWD_MASK	(0x1f << 8)
#define FSL_SAI_CR4_CHMOD       BIT(5)
#define FSL_SAI_CR4_CHMOD_MASK  BIT(5)
#define FSL_SAI_CR4_MF		BIT(4)
#define FSL_SAI_CR4_FSE		BIT(3)
#define FSL_SAI_CR4_FSP		BIT(1)
#define FSL_SAI_CR4_FSD_MSTR	BIT(0)

/* SAI Transmit and Receive Configuration 5 Register */
#define FSL_SAI_CR5_WNW(x)	(((x) - 1) << 24)
#define FSL_SAI_CR5_WNW_MASK	(0x1f << 24)
#define FSL_SAI_CR5_W0W(x)	(((x) - 1) << 16)
#define FSL_SAI_CR5_W0W_MASK	(0x1f << 16)
#define FSL_SAI_CR5_FBT(x)	((x) << 8)
#define FSL_SAI_CR5_FBT_MASK	(0x1f << 8)

/* SAI MCLK Control Register */
#define FSL_SAI_MCTL_MCLK_EN	BIT(30)	/* MCLK Enable */
#define FSL_SAI_MCTL_MSEL_MASK	(0x3 << 24)
#define FSL_SAI_MCTL_MSEL(ID)   ((ID) << 24)
#define FSL_SAI_MCTL_MSEL_BUS	0
#define FSL_SAI_MCTL_MSEL_MCLK1	BIT(24)
#define FSL_SAI_MCTL_MSEL_MCLK2	BIT(25)
#define FSL_SAI_MCTL_MSEL_MCLK3	(BIT(24) | BIT(25))
#define FSL_SAI_MCTL_DIV_EN	BIT(23)
#define FSL_SAI_MCTL_DIV_MASK	0xFF

/* SAI VERID Register */
#define FSL_SAI_VERID_MAJOR_SHIFT   24
#define FSL_SAI_VERID_MAJOR_MASK    GENMASK(31, 24)
#define FSL_SAI_VERID_MINOR_SHIFT   16
#define FSL_SAI_VERID_MINOR_MASK    GENMASK(23, 16)
#define FSL_SAI_VERID_FEATURE_SHIFT 0
#define FSL_SAI_VERID_FEATURE_MASK  GENMASK(15, 0)
#define FSL_SAI_VERID_EFIFO_EN	    BIT(0)
#define FSL_SAI_VERID_TSTMP_EN	    BIT(1)

/* SAI PARAM Register */
#define FSL_SAI_PARAM_SPF_SHIFT	    16
#define FSL_SAI_PARAM_SPF_MASK	    GENMASK(19, 16)
#define FSL_SAI_PARAM_WPF_SHIFT	    8
#define FSL_SAI_PARAM_WPF_MASK	    GENMASK(11, 8)
#define FSL_SAI_PARAM_DLN_MASK	    GENMASK(3, 0)

/* SAI MCLK Divide Register */
#define FSL_SAI_MDIV_MASK	    0xFFFFF

/* SAI timestamp and bitcounter */
#define FSL_SAI_xTCTL_TSEN         BIT(0)
#define FSL_SAI_xTCTL_TSINC        BIT(1)
#define FSL_SAI_xTCTL_RTSC         BIT(8)
#define FSL_SAI_xTCTL_RBC          BIT(9)

/* SAI type */
#define FSL_SAI_DMA		BIT(0)
#define FSL_SAI_USE_AC97	BIT(1)
#define FSL_SAI_NET		BIT(2)
#define FSL_SAI_TRA_SYN		BIT(3)
#define FSL_SAI_REC_SYN		BIT(4)
#define FSL_SAI_USE_I2S_SLAVE	BIT(5)

#define FSL_FMT_TRANSMITTER	0
#define FSL_FMT_RECEIVER	1

/* SAI clock sources */
#define FSL_SAI_CLK_BUS		0
#define FSL_SAI_CLK_MAST1	1
#define FSL_SAI_CLK_MAST2	2
#define FSL_SAI_CLK_MAST3	3

#define FSL_SAI_MCLK_MAX	4
#define FSL_SAI_CLK_BIT		5

/* SAI data transfer numbers per DMA request */
#define FSL_SAI_MAXBURST_TX 6
#define FSL_SAI_MAXBURST_RX 6

#define PMQOS_CPU_LATENCY   BIT(0)

/* Max number of dataline */
#define FSL_SAI_DL_NUM		(8)
/* default dataline type is zero */
#define FSL_SAI_DL_DEFAULT	(0)
#define FSL_SAI_DL_I2S		BIT(0)
#define FSL_SAI_DL_PDM		BIT(1)

struct fsl_sai_soc_data {
	bool use_imx_pcm;
	bool use_edma;
	bool mclk0_is_mclk1;
	unsigned int fifo_depth;
	unsigned int pins;
	unsigned int reg_offset;
	unsigned int fifos;
	unsigned int dataline;
	unsigned int flags;
	unsigned int max_register;
	unsigned int max_burst[2];
};

/**
 * struct fsl_sai_verid - version id data
 * @version: version number
 * @feature: feature specification number
 *           0000000000000000b - Standard feature set
 *           0000000000000000b - Standard feature set
 */
struct fsl_sai_verid {
	u32 version;
	u32 feature;
};

/**
 * struct fsl_sai_param - parameter data
 * @slot_num: The maximum number of slots per frame
 * @fifo_depth: The number of words in each FIFO (depth)
 * @dataline: The number of datalines implemented
 */
struct fsl_sai_param {
	u32 slot_num;
	u32 fifo_depth;
	u32 dataline;
};

struct fsl_sai_dl_cfg {
<<<<<<< HEAD
	unsigned int pins;
=======
	unsigned int type;
	unsigned int pins[2];
>>>>>>> 29549c70
	unsigned int mask[2];
	unsigned int start_off[2];
	unsigned int next_off[2];
};

struct fsl_sai {
	struct platform_device *pdev;
	struct regmap *regmap;
	struct regmap *regmap_gpr;
	struct clk *bus_clk;
	struct clk *mclk_clk[FSL_SAI_MCLK_MAX];
	struct clk *pll8k_clk;
	struct clk *pll11k_clk;
	struct resource *res;

<<<<<<< HEAD
	bool slave_mode[2];
	bool is_lsb_first;
	bool is_dsp_mode;
	bool is_multi_lane;
	bool synchronous[2];
	bool is_dsd;
=======
	bool is_consumer_mode[2];
	bool is_lsb_first;
	bool is_dsp_mode;
	bool is_pdm_mode;
	bool is_multi_fifo_dma;
	bool synchronous[2];
	struct fsl_sai_dl_cfg *dl_cfg;
	unsigned int dl_cfg_cnt;
>>>>>>> 29549c70
	bool monitor_spdif;
	bool monitor_spdif_start;

	int gpr_idx;
<<<<<<< HEAD
	int pcm_dl_cfg_cnt;
	int dsd_dl_cfg_cnt;
	struct fsl_sai_dl_cfg *pcm_dl_cfg;
	struct fsl_sai_dl_cfg *dsd_dl_cfg;
=======
>>>>>>> 29549c70

	unsigned int masterflag[2];

	unsigned int mclk_id[2];
	unsigned int mclk_streams;
	unsigned int slots;
	unsigned int slot_width;
	unsigned int bclk_ratio;

	const struct fsl_sai_soc_data *soc_data;
	struct snd_soc_dai_driver cpu_dai_drv;
	struct snd_dmaengine_dai_dma_data dma_params_rx;
	struct snd_dmaengine_dai_dma_data dma_params_tx;
	struct fsl_sai_verid verid;
	struct fsl_sai_param param;
	struct pm_qos_request pm_qos_req;
<<<<<<< HEAD
	struct sdma_audio_config audio_config[2];
	struct pinctrl *pinctrl;
	struct pinctrl_state *pins_state;
=======
	struct pinctrl *pinctrl;
	struct pinctrl_state *pins_state;
	struct sdma_peripheral_config audio_config[2];
>>>>>>> 29549c70
	struct snd_pcm_hw_constraint_list constraint_rates;
	unsigned int constraint_rates_list[FAL_SAI_NUM_RATES];
};

const struct attribute_group *fsl_sai_get_dev_attribute_group(bool monitor_spdif);

#define TX 1
#define RX 0

#endif /* __FSL_SAI_H */<|MERGE_RESOLUTION|>--- conflicted
+++ resolved
@@ -1,21 +1,17 @@
 /* SPDX-License-Identifier: GPL-2.0 */
 /*
- * Copyright 2012-2016 Freescale Semiconductor, Inc.
+ * Copyright 2012-2013 Freescale Semiconductor, Inc.
  */
 
 #ifndef __FSL_SAI_H
 #define __FSL_SAI_H
 
-<<<<<<< HEAD
-#include <linux/pm_qos.h>
-#include <linux/platform_data/dma-imx.h>
-=======
 #include <linux/dma/imx-dma.h>
->>>>>>> 29549c70
 #include <sound/dmaengine_pcm.h>
 
 #define FAL_SAI_NUM_RATES  20
 #define FSL_SAI_FORMATS (SNDRV_PCM_FMTBIT_S16_LE |\
+			 SNDRV_PCM_FMTBIT_S20_3LE |\
 			 SNDRV_PCM_FMTBIT_S24_LE |\
 			 SNDRV_PCM_FMTBIT_S32_LE |\
 			 SNDRV_PCM_FMTBIT_DSD_U8 |\
@@ -220,7 +216,6 @@
 #define FSL_SAI_CLK_MAST3	3
 
 #define FSL_SAI_MCLK_MAX	4
-#define FSL_SAI_CLK_BIT		5
 
 /* SAI data transfer numbers per DMA request */
 #define FSL_SAI_MAXBURST_TX 6
@@ -242,8 +237,6 @@
 	unsigned int fifo_depth;
 	unsigned int pins;
 	unsigned int reg_offset;
-	unsigned int fifos;
-	unsigned int dataline;
 	unsigned int flags;
 	unsigned int max_register;
 	unsigned int max_burst[2];
@@ -274,12 +267,8 @@
 };
 
 struct fsl_sai_dl_cfg {
-<<<<<<< HEAD
-	unsigned int pins;
-=======
 	unsigned int type;
 	unsigned int pins[2];
->>>>>>> 29549c70
 	unsigned int mask[2];
 	unsigned int start_off[2];
 	unsigned int next_off[2];
@@ -295,14 +284,6 @@
 	struct clk *pll11k_clk;
 	struct resource *res;
 
-<<<<<<< HEAD
-	bool slave_mode[2];
-	bool is_lsb_first;
-	bool is_dsp_mode;
-	bool is_multi_lane;
-	bool synchronous[2];
-	bool is_dsd;
-=======
 	bool is_consumer_mode[2];
 	bool is_lsb_first;
 	bool is_dsp_mode;
@@ -311,18 +292,10 @@
 	bool synchronous[2];
 	struct fsl_sai_dl_cfg *dl_cfg;
 	unsigned int dl_cfg_cnt;
->>>>>>> 29549c70
 	bool monitor_spdif;
 	bool monitor_spdif_start;
 
 	int gpr_idx;
-<<<<<<< HEAD
-	int pcm_dl_cfg_cnt;
-	int dsd_dl_cfg_cnt;
-	struct fsl_sai_dl_cfg *pcm_dl_cfg;
-	struct fsl_sai_dl_cfg *dsd_dl_cfg;
-=======
->>>>>>> 29549c70
 
 	unsigned int masterflag[2];
 
@@ -339,15 +312,9 @@
 	struct fsl_sai_verid verid;
 	struct fsl_sai_param param;
 	struct pm_qos_request pm_qos_req;
-<<<<<<< HEAD
-	struct sdma_audio_config audio_config[2];
-	struct pinctrl *pinctrl;
-	struct pinctrl_state *pins_state;
-=======
 	struct pinctrl *pinctrl;
 	struct pinctrl_state *pins_state;
 	struct sdma_peripheral_config audio_config[2];
->>>>>>> 29549c70
 	struct snd_pcm_hw_constraint_list constraint_rates;
 	unsigned int constraint_rates_list[FAL_SAI_NUM_RATES];
 };
