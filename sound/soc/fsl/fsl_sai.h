/*
 * Copyright 2012-2016 Freescale Semiconductor, Inc.
 *
 * This program is free software; you can redistribute it and/or modify
 * it under the terms of the GNU General Public License version 2 as
 * published by the Free Software Foundation.
 */

#ifndef __FSL_SAI_H
#define __FSL_SAI_H

#include <linux/pm_qos.h>
#include <sound/dmaengine_pcm.h>

#define FSL_SAI_FORMATS (SNDRV_PCM_FMTBIT_S16_LE |\
			 SNDRV_PCM_FMTBIT_S24_LE |\
			 SNDRV_PCM_FMTBIT_S32_LE |\
			 SNDRV_PCM_FMTBIT_DSD_U8 |\
			 SNDRV_PCM_FMTBIT_DSD_U16_LE |\
			 SNDRV_PCM_FMTBIT_DSD_U32_LE)

/* SAI Register Map Register */
#define FSL_SAI_TCSR(offset) (0x00 + offset) /* SAI Transmit Control */
#define FSL_SAI_TCR1(offset) (0x04 + offset) /* SAI Transmit Configuration 1 */
#define FSL_SAI_TCR2(offset) (0x08 + offset) /* SAI Transmit Configuration 2 */
#define FSL_SAI_TCR3(offset) (0x0c + offset) /* SAI Transmit Configuration 3 */
#define FSL_SAI_TCR4(offset) (0x10 + offset) /* SAI Transmit Configuration 4 */
#define FSL_SAI_TCR5(offset) (0x14 + offset) /* SAI Transmit Configuration 5 */
#define FSL_SAI_TDR0    0x20 /* SAI Transmit Data */
#define FSL_SAI_TDR1    0x24 /* SAI Transmit Data */
<<<<<<< HEAD
=======
#define FSL_SAI_TDR2    0x28 /* SAI Transmit Data */
#define FSL_SAI_TDR3    0x2C /* SAI Transmit Data */
#define FSL_SAI_TDR4    0x30 /* SAI Transmit Data */
#define FSL_SAI_TDR5    0x34 /* SAI Transmit Data */
#define FSL_SAI_TDR6    0x38 /* SAI Transmit Data */
#define FSL_SAI_TDR7    0x3C /* SAI Transmit Data */
>>>>>>> 05f46d3f
#define FSL_SAI_TFR0    0x40 /* SAI Transmit FIFO */
#define FSL_SAI_TFR1    0x44 /* SAI Transmit FIFO */
#define FSL_SAI_TFR2    0x48 /* SAI Transmit FIFO */
#define FSL_SAI_TFR3    0x4C /* SAI Transmit FIFO */
#define FSL_SAI_TFR4    0x50 /* SAI Transmit FIFO */
#define FSL_SAI_TFR5    0x54 /* SAI Transmit FIFO */
#define FSL_SAI_TFR6    0x58 /* SAI Transmit FIFO */
#define FSL_SAI_TFR7    0x5C /* SAI Transmit FIFO */
#define FSL_SAI_TMR	0x60 /* SAI Transmit Mask */
#define FSL_SAI_RCSR(offset) (0x80 + offset) /* SAI Receive Control */
#define FSL_SAI_RCR1(offset) (0x84 + offset) /* SAI Receive Configuration 1 */
#define FSL_SAI_RCR2(offset) (0x88 + offset) /* SAI Receive Configuration 2 */
#define FSL_SAI_RCR3(offset) (0x8c + offset) /* SAI Receive Configuration 3 */
#define FSL_SAI_RCR4(offset) (0x90 + offset) /* SAI Receive Configuration 4 */
#define FSL_SAI_RCR5(offset) (0x94 + offset) /* SAI Receive Configuration 5 */
#define FSL_SAI_RDR0    0xa0 /* SAI Receive Data */
#define FSL_SAI_RDR1    0xa4 /* SAI Receive Data */
<<<<<<< HEAD
=======
#define FSL_SAI_RDR2    0xa8 /* SAI Receive Data */
#define FSL_SAI_RDR3    0xac /* SAI Receive Data */
#define FSL_SAI_RDR4    0xb0 /* SAI Receive Data */
#define FSL_SAI_RDR5    0xb4 /* SAI Receive Data */
#define FSL_SAI_RDR6    0xb8 /* SAI Receive Data */
#define FSL_SAI_RDR7    0xbc /* SAI Receive Data */
>>>>>>> 05f46d3f
#define FSL_SAI_RFR0    0xc0 /* SAI Receive FIFO */
#define FSL_SAI_RFR1    0xc4 /* SAI Receive FIFO */
#define FSL_SAI_RFR2    0xc8 /* SAI Receive FIFO */
#define FSL_SAI_RFR3    0xcc /* SAI Receive FIFO */
#define FSL_SAI_RFR4    0xd0 /* SAI Receive FIFO */
#define FSL_SAI_RFR5    0xd4 /* SAI Receive FIFO */
#define FSL_SAI_RFR6    0xd8 /* SAI Receive FIFO */
#define FSL_SAI_RFR7    0xdc /* SAI Receive FIFO */
#define FSL_SAI_RFR	0xc0 /* SAI Receive FIFO */
#define FSL_SAI_RMR	0xe0 /* SAI Receive Mask */

#define FSL_SAI_xCSR(tx, off)	(tx ? FSL_SAI_TCSR(off) : FSL_SAI_RCSR(off))
#define FSL_SAI_xCR1(tx, off)	(tx ? FSL_SAI_TCR1(off) : FSL_SAI_RCR1(off))
#define FSL_SAI_xCR2(tx, off)	(tx ? FSL_SAI_TCR2(off) : FSL_SAI_RCR2(off))
#define FSL_SAI_xCR3(tx, off)	(tx ? FSL_SAI_TCR3(off) : FSL_SAI_RCR3(off))
#define FSL_SAI_xCR4(tx, off)	(tx ? FSL_SAI_TCR4(off) : FSL_SAI_RCR4(off))
#define FSL_SAI_xCR5(tx, off)	(tx ? FSL_SAI_TCR5(off) : FSL_SAI_RCR5(off))
#define FSL_SAI_xDR(tx)		(tx ? FSL_SAI_TDR : FSL_SAI_RDR)
#define FSL_SAI_xFR(tx)		(tx ? FSL_SAI_TFR : FSL_SAI_RFR)
#define FSL_SAI_xMR(tx)		(tx ? FSL_SAI_TMR : FSL_SAI_RMR)

/* SAI Transmit/Receive Control Register */
#define FSL_SAI_CSR_TERE	BIT(31)
#define FSL_SAI_CSR_SE		BIT(30)
#define FSL_SAI_CSR_FR		BIT(25)
#define FSL_SAI_CSR_SR		BIT(24)
#define FSL_SAI_CSR_xF_SHIFT	16
#define FSL_SAI_CSR_xF_W_SHIFT	18
#define FSL_SAI_CSR_xF_MASK	(0x1f << FSL_SAI_CSR_xF_SHIFT)
#define FSL_SAI_CSR_xF_W_MASK	(0x7 << FSL_SAI_CSR_xF_W_SHIFT)
#define FSL_SAI_CSR_WSF		BIT(20)
#define FSL_SAI_CSR_SEF		BIT(19)
#define FSL_SAI_CSR_FEF		BIT(18)
#define FSL_SAI_CSR_FWF		BIT(17)
#define FSL_SAI_CSR_FRF		BIT(16)
#define FSL_SAI_CSR_xIE_SHIFT	8
#define FSL_SAI_CSR_xIE_MASK	(0x1f << FSL_SAI_CSR_xIE_SHIFT)
#define FSL_SAI_CSR_WSIE	BIT(12)
#define FSL_SAI_CSR_SEIE	BIT(11)
#define FSL_SAI_CSR_FEIE	BIT(10)
#define FSL_SAI_CSR_FWIE	BIT(9)
#define FSL_SAI_CSR_FRIE	BIT(8)
#define FSL_SAI_CSR_FRDE	BIT(0)

/* SAI Transmit and Receive Configuration 1 Register */
#define FSL_SAI_CR1_RFW_MASK	0x1f

/* SAI Transmit and Receive Configuration 2 Register */
#define FSL_SAI_CR2_SYNC	BIT(30)
#define FSL_SAI_CR2_MSEL_MASK	(0x3 << 26)
#define FSL_SAI_CR2_MSEL_BUS	0
#define FSL_SAI_CR2_MSEL_MCLK1	BIT(26)
#define FSL_SAI_CR2_MSEL_MCLK2	BIT(27)
#define FSL_SAI_CR2_MSEL_MCLK3	(BIT(26) | BIT(27))
#define FSL_SAI_CR2_MSEL(ID)	((ID) << 26)
#define FSL_SAI_CR2_BCP		BIT(25)
#define FSL_SAI_CR2_BCD_MSTR	BIT(24)
#define FSL_SAI_CR2_DIV_MASK	0xff

/* SAI Transmit and Receive Configuration 3 Register */
#define FSL_SAI_CR3_TRCE_MASK	(0xff << 16)
#define FSL_SAI_CR3_TRCE(x)	(x << 16)
#define FSL_SAI_CR3_WDFL(x)	(x)
#define FSL_SAI_CR3_WDFL_MASK	0x1f

/* SAI Transmit and Receive Configuration 4 Register */

#define FSL_SAI_CR4_FCONT	BIT(28)
#define FSL_SAI_CR4_FCOMB_SHIFT BIT(26)
#define FSL_SAI_CR4_FCOMB_SOFT  BIT(27)
#define FSL_SAI_CR4_FCOMB_MASK  (0x3 << 26)
#define FSL_SAI_CR4_FPACK_8     (0x2 << 24)
#define FSL_SAI_CR4_FPACK_16    (0x3 << 24)
#define FSL_SAI_CR4_FRSZ(x)	(((x) - 1) << 16)
#define FSL_SAI_CR4_FRSZ_MASK	(0x1f << 16)
#define FSL_SAI_CR4_SYWD(x)	(((x) - 1) << 8)
#define FSL_SAI_CR4_SYWD_MASK	(0x1f << 8)
#define FSL_SAI_CR4_CHMOD	(1 << 5)
#define FSL_SAI_CR4_CHMOD_MASK	(1 << 5)
#define FSL_SAI_CR4_MF		BIT(4)
#define FSL_SAI_CR4_FSE		BIT(3)
#define FSL_SAI_CR4_FSP		BIT(1)
#define FSL_SAI_CR4_FSD_MSTR	BIT(0)

/* SAI Transmit and Receive Configuration 5 Register */
#define FSL_SAI_CR5_WNW(x)	(((x) - 1) << 24)
#define FSL_SAI_CR5_WNW_MASK	(0x1f << 24)
#define FSL_SAI_CR5_W0W(x)	(((x) - 1) << 16)
#define FSL_SAI_CR5_W0W_MASK	(0x1f << 16)
#define FSL_SAI_CR5_FBT(x)	((x) << 8)
#define FSL_SAI_CR5_FBT_MASK	(0x1f << 8)

/* SAI type */
#define FSL_SAI_DMA		BIT(0)
#define FSL_SAI_USE_AC97	BIT(1)
#define FSL_SAI_NET		BIT(2)
#define FSL_SAI_TRA_SYN		BIT(3)
#define FSL_SAI_REC_SYN		BIT(4)
#define FSL_SAI_USE_I2S_SLAVE	BIT(5)

#define FSL_FMT_TRANSMITTER	0
#define FSL_FMT_RECEIVER	1

/* SAI clock sources */
#define FSL_SAI_CLK_BUS		0
#define FSL_SAI_CLK_MAST1	1
#define FSL_SAI_CLK_MAST2	2
#define FSL_SAI_CLK_MAST3	3

#define FSL_SAI_MCLK_MAX	4
#define FSL_SAI_CLK_BIT		5

/* SAI data transfer numbers per DMA request */
#define FSL_SAI_MAXBURST_TX 6
#define FSL_SAI_MAXBURST_RX 6

#define SAI_FLAG_PMQOS   BIT(0)

struct fsl_sai_soc_data {
	unsigned int fifo_depth;
	unsigned int fifos;
	unsigned int dataline;
	unsigned int flags;
	unsigned char reg_offset;
	bool imx;
	/* True for EDMA because it needs period size multiple of maxburst */
	bool constrain_period_size;
};

struct fsl_sai {
	struct platform_device *pdev;
	struct regmap *regmap;
	struct clk *bus_clk;
	struct clk *mclk_clk[FSL_SAI_MCLK_MAX];

	bool slave_mode[2];
	bool is_lsb_first;
	bool is_dsp_mode;
<<<<<<< HEAD
	bool synchronous[2];
	bool is_stream_opened[2];
	unsigned int dataline[2];
=======
	bool is_multi_lane;
	bool synchronous[2];
	bool is_stream_opened[2];
	bool is_dsd;
	unsigned int dataline[2];
	unsigned int dataline_dsd[2];
	unsigned int dataline_off[2];
	unsigned int dataline_off_dsd[2];
>>>>>>> 05f46d3f
	unsigned int masterflag[2];

	unsigned int mclk_id[2];
	unsigned int mclk_streams;
	unsigned int slots;
	unsigned int slot_width;
	unsigned int bitclk_freq;

	struct snd_dmaengine_dai_dma_data dma_params_rx;
	struct snd_dmaengine_dai_dma_data dma_params_tx;
	const struct fsl_sai_soc_data *soc;
	struct pm_qos_request pm_qos_req;
<<<<<<< HEAD
=======
	struct pinctrl *pinctrl;
	struct pinctrl_state *pins_state;
>>>>>>> 05f46d3f
};

#define TX 1
#define RX 0

#endif /* __FSL_SAI_H */<|MERGE_RESOLUTION|>--- conflicted
+++ resolved
@@ -28,15 +28,12 @@
 #define FSL_SAI_TCR5(offset) (0x14 + offset) /* SAI Transmit Configuration 5 */
 #define FSL_SAI_TDR0    0x20 /* SAI Transmit Data */
 #define FSL_SAI_TDR1    0x24 /* SAI Transmit Data */
-<<<<<<< HEAD
-=======
 #define FSL_SAI_TDR2    0x28 /* SAI Transmit Data */
 #define FSL_SAI_TDR3    0x2C /* SAI Transmit Data */
 #define FSL_SAI_TDR4    0x30 /* SAI Transmit Data */
 #define FSL_SAI_TDR5    0x34 /* SAI Transmit Data */
 #define FSL_SAI_TDR6    0x38 /* SAI Transmit Data */
 #define FSL_SAI_TDR7    0x3C /* SAI Transmit Data */
->>>>>>> 05f46d3f
 #define FSL_SAI_TFR0    0x40 /* SAI Transmit FIFO */
 #define FSL_SAI_TFR1    0x44 /* SAI Transmit FIFO */
 #define FSL_SAI_TFR2    0x48 /* SAI Transmit FIFO */
@@ -54,15 +51,12 @@
 #define FSL_SAI_RCR5(offset) (0x94 + offset) /* SAI Receive Configuration 5 */
 #define FSL_SAI_RDR0    0xa0 /* SAI Receive Data */
 #define FSL_SAI_RDR1    0xa4 /* SAI Receive Data */
-<<<<<<< HEAD
-=======
 #define FSL_SAI_RDR2    0xa8 /* SAI Receive Data */
 #define FSL_SAI_RDR3    0xac /* SAI Receive Data */
 #define FSL_SAI_RDR4    0xb0 /* SAI Receive Data */
 #define FSL_SAI_RDR5    0xb4 /* SAI Receive Data */
 #define FSL_SAI_RDR6    0xb8 /* SAI Receive Data */
 #define FSL_SAI_RDR7    0xbc /* SAI Receive Data */
->>>>>>> 05f46d3f
 #define FSL_SAI_RFR0    0xc0 /* SAI Receive FIFO */
 #define FSL_SAI_RFR1    0xc4 /* SAI Receive FIFO */
 #define FSL_SAI_RFR2    0xc8 /* SAI Receive FIFO */
@@ -201,11 +195,6 @@
 	bool slave_mode[2];
 	bool is_lsb_first;
 	bool is_dsp_mode;
-<<<<<<< HEAD
-	bool synchronous[2];
-	bool is_stream_opened[2];
-	unsigned int dataline[2];
-=======
 	bool is_multi_lane;
 	bool synchronous[2];
 	bool is_stream_opened[2];
@@ -214,7 +203,6 @@
 	unsigned int dataline_dsd[2];
 	unsigned int dataline_off[2];
 	unsigned int dataline_off_dsd[2];
->>>>>>> 05f46d3f
 	unsigned int masterflag[2];
 
 	unsigned int mclk_id[2];
@@ -227,11 +215,8 @@
 	struct snd_dmaengine_dai_dma_data dma_params_tx;
 	const struct fsl_sai_soc_data *soc;
 	struct pm_qos_request pm_qos_req;
-<<<<<<< HEAD
-=======
 	struct pinctrl *pinctrl;
 	struct pinctrl_state *pins_state;
->>>>>>> 05f46d3f
 };
 
 #define TX 1
