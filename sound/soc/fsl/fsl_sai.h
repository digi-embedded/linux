--- conflicted
+++ resolved
@@ -13,10 +13,6 @@
 #include <sound/dmaengine_pcm.h>
 
 #define FSL_SAI_FORMATS (SNDRV_PCM_FMTBIT_S16_LE |\
-<<<<<<< HEAD
-			 SNDRV_PCM_FMTBIT_S20_3LE |\
-=======
->>>>>>> f2ed3bfc
 			 SNDRV_PCM_FMTBIT_S24_LE |\
 			 SNDRV_PCM_FMTBIT_S32_LE)
 
@@ -162,27 +158,16 @@
 	struct clk *bus_clk;
 	struct clk *mclk_clk[FSL_SAI_MCLK_MAX];
 
-<<<<<<< HEAD
-	bool is_slave_mode;
-=======
 	bool slave_mode[2];
->>>>>>> f2ed3bfc
 	bool is_lsb_first;
 	bool is_dsp_mode;
 	bool i2s_xtor;
 	bool synchronous[2];
 	bool is_stream_opened[2];
-<<<<<<< HEAD
-
-	unsigned int mclk_id[2];
-	unsigned int mclk_streams;
-
-=======
 	unsigned int dataline[2];
 
 	unsigned int mclk_id[2];
 	unsigned int mclk_streams;
->>>>>>> f2ed3bfc
 	unsigned int slots;
 	unsigned int slot_width;
 
