/* SPDX-License-Identifier: GPL-2.0 */
/*
 * Copyright 2012-2013 Freescale Semiconductor, Inc.
 */

#ifndef __FSL_SAI_H
#define __FSL_SAI_H

#include <linux/dma/imx-dma.h>
#include <sound/dmaengine_pcm.h>

#define FAL_SAI_NUM_RATES  20
#define FSL_SAI_FORMATS (SNDRV_PCM_FMTBIT_S16_LE |\
			 SNDRV_PCM_FMTBIT_S20_3LE |\
			 SNDRV_PCM_FMTBIT_S24_LE |\
			 SNDRV_PCM_FMTBIT_S32_LE |\
			 SNDRV_PCM_FMTBIT_DSD_U8 |\
			 SNDRV_PCM_FMTBIT_DSD_U16_LE |\
			 SNDRV_PCM_FMTBIT_DSD_U32_LE)

/* SAI Register Map Register */
#define FSL_SAI_VERID	0x00 /* SAI Version ID Register */
#define FSL_SAI_PARAM	0x04 /* SAI Parameter Register */
#define FSL_SAI_TCSR(ofs)	(0x00 + ofs) /* SAI Transmit Control */
#define FSL_SAI_TCR1(ofs)	(0x04 + ofs) /* SAI Transmit Configuration 1 */
#define FSL_SAI_TCR2(ofs)	(0x08 + ofs) /* SAI Transmit Configuration 2 */
#define FSL_SAI_TCR3(ofs)	(0x0c + ofs) /* SAI Transmit Configuration 3 */
#define FSL_SAI_TCR4(ofs)	(0x10 + ofs) /* SAI Transmit Configuration 4 */
#define FSL_SAI_TCR5(ofs)	(0x14 + ofs) /* SAI Transmit Configuration 5 */
#define FSL_SAI_TDR0	0x20 /* SAI Transmit Data 0 */
#define FSL_SAI_TDR1	0x24 /* SAI Transmit Data 1 */
#define FSL_SAI_TDR2	0x28 /* SAI Transmit Data 2 */
#define FSL_SAI_TDR3	0x2C /* SAI Transmit Data 3 */
#define FSL_SAI_TDR4	0x30 /* SAI Transmit Data 4 */
#define FSL_SAI_TDR5	0x34 /* SAI Transmit Data 5 */
#define FSL_SAI_TDR6	0x38 /* SAI Transmit Data 6 */
#define FSL_SAI_TDR7	0x3C /* SAI Transmit Data 7 */
#define FSL_SAI_TFR0	0x40 /* SAI Transmit FIFO 0 */
#define FSL_SAI_TFR1	0x44 /* SAI Transmit FIFO 1 */
#define FSL_SAI_TFR2	0x48 /* SAI Transmit FIFO 2 */
#define FSL_SAI_TFR3	0x4C /* SAI Transmit FIFO 3 */
#define FSL_SAI_TFR4	0x50 /* SAI Transmit FIFO 4 */
#define FSL_SAI_TFR5	0x54 /* SAI Transmit FIFO 5 */
#define FSL_SAI_TFR6	0x58 /* SAI Transmit FIFO 6 */
#define FSL_SAI_TFR7	0x5C /* SAI Transmit FIFO 7 */
#define FSL_SAI_TMR	0x60 /* SAI Transmit Mask */
#define FSL_SAI_TTCTL	0x70 /* SAI Transmit Timestamp Control Register */
#define FSL_SAI_TTCTN	0x74 /* SAI Transmit Timestamp Counter Register */
#define FSL_SAI_TBCTN	0x78 /* SAI Transmit Bit Counter Register */
#define FSL_SAI_TTCAP	0x7C /* SAI Transmit Timestamp Capture */
#define FSL_SAI_RCSR(ofs)	(0x80 + ofs) /* SAI Receive Control */
#define FSL_SAI_RCR1(ofs)	(0x84 + ofs)/* SAI Receive Configuration 1 */
#define FSL_SAI_RCR2(ofs)	(0x88 + ofs) /* SAI Receive Configuration 2 */
#define FSL_SAI_RCR3(ofs)	(0x8c + ofs) /* SAI Receive Configuration 3 */
#define FSL_SAI_RCR4(ofs)	(0x90 + ofs) /* SAI Receive Configuration 4 */
#define FSL_SAI_RCR5(ofs)	(0x94 + ofs) /* SAI Receive Configuration 5 */
#define FSL_SAI_RDR0	0xa0 /* SAI Receive Data 0 */
#define FSL_SAI_RDR1	0xa4 /* SAI Receive Data 1 */
#define FSL_SAI_RDR2	0xa8 /* SAI Receive Data 2 */
#define FSL_SAI_RDR3	0xac /* SAI Receive Data 3 */
#define FSL_SAI_RDR4	0xb0 /* SAI Receive Data 4 */
#define FSL_SAI_RDR5	0xb4 /* SAI Receive Data 5 */
#define FSL_SAI_RDR6	0xb8 /* SAI Receive Data 6 */
#define FSL_SAI_RDR7	0xbc /* SAI Receive Data 7 */
#define FSL_SAI_RFR0	0xc0 /* SAI Receive FIFO 0 */
#define FSL_SAI_RFR1	0xc4 /* SAI Receive FIFO 1 */
#define FSL_SAI_RFR2	0xc8 /* SAI Receive FIFO 2 */
#define FSL_SAI_RFR3	0xcc /* SAI Receive FIFO 3 */
#define FSL_SAI_RFR4	0xd0 /* SAI Receive FIFO 4 */
#define FSL_SAI_RFR5	0xd4 /* SAI Receive FIFO 5 */
#define FSL_SAI_RFR6	0xd8 /* SAI Receive FIFO 6 */
#define FSL_SAI_RFR7	0xdc /* SAI Receive FIFO 7 */
#define FSL_SAI_RMR	0xe0 /* SAI Receive Mask */
#define FSL_SAI_RTCTL	0xf0 /* SAI Receive Timestamp Control Register */
#define FSL_SAI_RTCTN	0xf4 /* SAI Receive Timestamp Counter Register */
#define FSL_SAI_RBCTN	0xf8 /* SAI Receive Bit Counter Register */
#define FSL_SAI_RTCAP	0xfc /* SAI Receive Timestamp Capture */

#define FSL_SAI_MCTL	0x100 /* SAI MCLK Control Register */
#define FSL_SAI_MDIV	0x104 /* SAI MCLK Divide Register */

#define FSL_SAI_xCSR(tx, ofs)	(tx ? FSL_SAI_TCSR(ofs) : FSL_SAI_RCSR(ofs))
#define FSL_SAI_xCR1(tx, ofs)	(tx ? FSL_SAI_TCR1(ofs) : FSL_SAI_RCR1(ofs))
#define FSL_SAI_xCR2(tx, ofs)	(tx ? FSL_SAI_TCR2(ofs) : FSL_SAI_RCR2(ofs))
#define FSL_SAI_xCR3(tx, ofs)	(tx ? FSL_SAI_TCR3(ofs) : FSL_SAI_RCR3(ofs))
#define FSL_SAI_xCR4(tx, ofs)	(tx ? FSL_SAI_TCR4(ofs) : FSL_SAI_RCR4(ofs))
#define FSL_SAI_xCR5(tx, ofs)	(tx ? FSL_SAI_TCR5(ofs) : FSL_SAI_RCR5(ofs))
#define FSL_SAI_xDR0(tx)	(tx ? FSL_SAI_TDR0 : FSL_SAI_RDR0)
#define FSL_SAI_xFR0(tx)	(tx ? FSL_SAI_TFR0 : FSL_SAI_RFR0)
#define FSL_SAI_xMR(tx)		(tx ? FSL_SAI_TMR : FSL_SAI_RMR)

/* SAI Transmit/Receive Control Register */
#define FSL_SAI_CSR_TERE	BIT(31)
#define FSL_SAI_CSR_SE		BIT(30)
#define FSL_SAI_CSR_BCE		BIT(28)
#define FSL_SAI_CSR_FR		BIT(25)
#define FSL_SAI_CSR_SR		BIT(24)
#define FSL_SAI_CSR_xF_SHIFT	16
#define FSL_SAI_CSR_xF_W_SHIFT	18
#define FSL_SAI_CSR_xF_MASK	(0x1f << FSL_SAI_CSR_xF_SHIFT)
#define FSL_SAI_CSR_xF_W_MASK	(0x7 << FSL_SAI_CSR_xF_W_SHIFT)
#define FSL_SAI_CSR_WSF		BIT(20)
#define FSL_SAI_CSR_SEF		BIT(19)
#define FSL_SAI_CSR_FEF		BIT(18)
#define FSL_SAI_CSR_FWF		BIT(17)
#define FSL_SAI_CSR_FRF		BIT(16)
#define FSL_SAI_CSR_xIE_SHIFT	8
#define FSL_SAI_CSR_xIE_MASK	(0x1f << FSL_SAI_CSR_xIE_SHIFT)
#define FSL_SAI_CSR_WSIE	BIT(12)
#define FSL_SAI_CSR_SEIE	BIT(11)
#define FSL_SAI_CSR_FEIE	BIT(10)
#define FSL_SAI_CSR_FWIE	BIT(9)
#define FSL_SAI_CSR_FRIE	BIT(8)
#define FSL_SAI_CSR_FRDE	BIT(0)

/* SAI Transmit and Receive Configuration 1 Register */
#define FSL_SAI_CR1_RFW_MASK(x)	((x) - 1)

/* SAI Transmit and Receive Configuration 2 Register */
#define FSL_SAI_CR2_SYNC	BIT(30)
#define FSL_SAI_CR2_BCI		BIT(28)
#define FSL_SAI_CR2_MSEL_MASK	(0x3 << 26)
#define FSL_SAI_CR2_MSEL_BUS	0
#define FSL_SAI_CR2_MSEL_MCLK1	BIT(26)
#define FSL_SAI_CR2_MSEL_MCLK2	BIT(27)
#define FSL_SAI_CR2_MSEL_MCLK3	(BIT(26) | BIT(27))
#define FSL_SAI_CR2_MSEL(ID)	((ID) << 26)
#define FSL_SAI_CR2_BCP		BIT(25)
#define FSL_SAI_CR2_BCD_MSTR	BIT(24)
#define FSL_SAI_CR2_BYP		BIT(23) /* BCLK bypass */
#define FSL_SAI_CR2_DIV_MASK	0xff

/* SAI Transmit and Receive Configuration 3 Register */
#define FSL_SAI_CR3_TRCE(x)     ((x) << 16)
#define FSL_SAI_CR3_TRCE_MASK	GENMASK(23, 16)
#define FSL_SAI_CR3_WDFL(x)	(x)
#define FSL_SAI_CR3_WDFL_MASK	0x1f

/* SAI Transmit and Receive Configuration 4 Register */

#define FSL_SAI_CR4_FCONT	BIT(28)
#define FSL_SAI_CR4_FCOMB_SHIFT BIT(26)
#define FSL_SAI_CR4_FCOMB_SOFT  BIT(27)
#define FSL_SAI_CR4_FCOMB_MASK  (0x3 << 26)
#define FSL_SAI_CR4_FPACK_8     (0x2 << 24)
#define FSL_SAI_CR4_FPACK_16    (0x3 << 24)
#define FSL_SAI_CR4_FRSZ(x)	(((x) - 1) << 16)
#define FSL_SAI_CR4_FRSZ_MASK	(0x1f << 16)
#define FSL_SAI_CR4_SYWD(x)	(((x) - 1) << 8)
#define FSL_SAI_CR4_SYWD_MASK	(0x1f << 8)
#define FSL_SAI_CR4_CHMOD       BIT(5)
#define FSL_SAI_CR4_CHMOD_MASK  BIT(5)
#define FSL_SAI_CR4_MF		BIT(4)
#define FSL_SAI_CR4_FSE		BIT(3)
#define FSL_SAI_CR4_FSP		BIT(1)
#define FSL_SAI_CR4_FSD_MSTR	BIT(0)

/* SAI Transmit and Receive Configuration 5 Register */
#define FSL_SAI_CR5_WNW(x)	(((x) - 1) << 24)
#define FSL_SAI_CR5_WNW_MASK	(0x1f << 24)
#define FSL_SAI_CR5_W0W(x)	(((x) - 1) << 16)
#define FSL_SAI_CR5_W0W_MASK	(0x1f << 16)
#define FSL_SAI_CR5_FBT(x)	((x) << 8)
#define FSL_SAI_CR5_FBT_MASK	(0x1f << 8)

/* SAI MCLK Control Register */
#define FSL_SAI_MCTL_MCLK_EN	BIT(30)	/* MCLK Enable */
#define FSL_SAI_MCTL_MSEL_MASK	(0x3 << 24)
#define FSL_SAI_MCTL_MSEL(ID)   ((ID) << 24)
#define FSL_SAI_MCTL_MSEL_BUS	0
#define FSL_SAI_MCTL_MSEL_MCLK1	BIT(24)
#define FSL_SAI_MCTL_MSEL_MCLK2	BIT(25)
#define FSL_SAI_MCTL_MSEL_MCLK3	(BIT(24) | BIT(25))
#define FSL_SAI_MCTL_DIV_EN	BIT(23)
#define FSL_SAI_MCTL_DIV_MASK	0xFF

/* SAI VERID Register */
#define FSL_SAI_VERID_MAJOR_SHIFT   24
#define FSL_SAI_VERID_MAJOR_MASK    GENMASK(31, 24)
#define FSL_SAI_VERID_MINOR_SHIFT   16
#define FSL_SAI_VERID_MINOR_MASK    GENMASK(23, 16)
#define FSL_SAI_VERID_FEATURE_SHIFT 0
#define FSL_SAI_VERID_FEATURE_MASK  GENMASK(15, 0)
#define FSL_SAI_VERID_EFIFO_EN	    BIT(0)
#define FSL_SAI_VERID_TSTMP_EN	    BIT(1)

/* SAI PARAM Register */
#define FSL_SAI_PARAM_SPF_SHIFT	    16
#define FSL_SAI_PARAM_SPF_MASK	    GENMASK(19, 16)
#define FSL_SAI_PARAM_WPF_SHIFT	    8
#define FSL_SAI_PARAM_WPF_MASK	    GENMASK(11, 8)
#define FSL_SAI_PARAM_DLN_MASK	    GENMASK(3, 0)

/* SAI MCLK Divide Register */
#define FSL_SAI_MDIV_MASK	    0xFFFFF

/* SAI timestamp and bitcounter */
#define FSL_SAI_xTCTL_TSEN         BIT(0)
#define FSL_SAI_xTCTL_TSINC        BIT(1)
#define FSL_SAI_xTCTL_RTSC         BIT(8)
#define FSL_SAI_xTCTL_RBC          BIT(9)

/* SAI type */
#define FSL_SAI_DMA		BIT(0)
#define FSL_SAI_USE_AC97	BIT(1)
#define FSL_SAI_NET		BIT(2)
#define FSL_SAI_TRA_SYN		BIT(3)
#define FSL_SAI_REC_SYN		BIT(4)
#define FSL_SAI_USE_I2S_SLAVE	BIT(5)

#define FSL_FMT_TRANSMITTER	0
#define FSL_FMT_RECEIVER	1

/* SAI clock sources */
#define FSL_SAI_CLK_BUS		0
#define FSL_SAI_CLK_MAST1	1
#define FSL_SAI_CLK_MAST2	2
#define FSL_SAI_CLK_MAST3	3

#define FSL_SAI_MCLK_MAX	4

/* SAI data transfer numbers per DMA request */
#define FSL_SAI_MAXBURST_TX 6
#define FSL_SAI_MAXBURST_RX 6

#define PMQOS_CPU_LATENCY   BIT(0)

/* Max number of dataline */
#define FSL_SAI_DL_NUM		(8)
/* default dataline type is zero */
#define FSL_SAI_DL_DEFAULT	(0)
#define FSL_SAI_DL_I2S		BIT(0)
#define FSL_SAI_DL_PDM		BIT(1)

struct fsl_sai_soc_data {
	bool use_imx_pcm;
	bool use_edma;
	bool mclk0_is_mclk1;
	bool mclk_with_tere;
	unsigned int fifo_depth;
	unsigned int pins;
	unsigned int reg_offset;
	unsigned int flags;
	unsigned int max_register;
	unsigned int max_burst[2];
};

/**
 * struct fsl_sai_verid - version id data
 * @version: version number
 * @feature: feature specification number
 *           0000000000000000b - Standard feature set
 *           0000000000000000b - Standard feature set
 */
struct fsl_sai_verid {
	u32 version;
	u32 feature;
};

/**
 * struct fsl_sai_param - parameter data
 * @slot_num: The maximum number of slots per frame
 * @fifo_depth: The number of words in each FIFO (depth)
 * @dataline: The number of datalines implemented
 */
struct fsl_sai_param {
	u32 slot_num;
	u32 fifo_depth;
	u32 dataline;
};

struct fsl_sai_dl_cfg {
	unsigned int type;
	unsigned int pins[2];
	unsigned int mask[2];
	unsigned int start_off[2];
	unsigned int next_off[2];
};

struct fsl_sai {
	struct platform_device *pdev;
	struct regmap *regmap;
	struct regmap *regmap_gpr;
	struct clk *bus_clk;
	struct clk *mclk_clk[FSL_SAI_MCLK_MAX];
	struct clk *pll8k_clk;
	struct clk *pll11k_clk;
	struct resource *res;

	bool is_consumer_mode[2];
	bool is_lsb_first;
	bool is_dsp_mode;
	bool is_pdm_mode;
	bool is_multi_fifo_dma;
	bool synchronous[2];
	struct fsl_sai_dl_cfg *dl_cfg;
	unsigned int dl_cfg_cnt;
<<<<<<< HEAD
	bool monitor_spdif;
	bool monitor_spdif_start;
	bool mclk_direction_output;
=======
	bool mclk_direction_output;
	bool monitor_spdif;
	bool monitor_spdif_start;
>>>>>>> ccf0a997

	int gpr_idx;

	unsigned int masterflag[2];

	unsigned int mclk_id[2];
	unsigned int mclk_streams;
	unsigned int slots;
	unsigned int slot_width;
	unsigned int bclk_ratio;

	const struct fsl_sai_soc_data *soc_data;
	struct snd_soc_dai_driver cpu_dai_drv;
	struct snd_dmaengine_dai_dma_data dma_params_rx;
	struct snd_dmaengine_dai_dma_data dma_params_tx;
	struct fsl_sai_verid verid;
	struct fsl_sai_param param;
	struct pm_qos_request pm_qos_req;
	struct pinctrl *pinctrl;
	struct pinctrl_state *pins_state;
	struct sdma_peripheral_config audio_config[2];
	struct snd_pcm_hw_constraint_list constraint_rates;
	unsigned int constraint_rates_list[FAL_SAI_NUM_RATES];
};

const struct attribute_group *fsl_sai_get_dev_attribute_group(bool monitor_spdif);

#define TX 1
#define RX 0

#endif /* __FSL_SAI_H */<|MERGE_RESOLUTION|>--- conflicted
+++ resolved
@@ -295,15 +295,9 @@
 	bool synchronous[2];
 	struct fsl_sai_dl_cfg *dl_cfg;
 	unsigned int dl_cfg_cnt;
-<<<<<<< HEAD
-	bool monitor_spdif;
-	bool monitor_spdif_start;
-	bool mclk_direction_output;
-=======
 	bool mclk_direction_output;
 	bool monitor_spdif;
 	bool monitor_spdif_start;
->>>>>>> ccf0a997
 
 	int gpr_idx;
 
