--- conflicted
+++ resolved
@@ -102,11 +102,8 @@
 
 	config = devm_kzalloc(&pdev->dev,
 			sizeof(struct snd_dmaengine_pcm_config), GFP_KERNEL);
-<<<<<<< HEAD
-=======
 	if (!config)
 		return -ENOMEM;
->>>>>>> f2ed3bfc
 	*config = imx_dmaengine_pcm_config;
 	if (size)
 		config->prealloc_buffer_size = size;
