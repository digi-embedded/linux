--- conflicted
+++ resolved
@@ -98,18 +98,11 @@
 
 static struct fsl_micfil_soc_data fsl_micfil_imx93 = {
 	.imx = true,
-<<<<<<< HEAD
-	.use_edma = true,
-=======
->>>>>>> ccf0a997
 	.fifos = 8,
 	.fifo_depth = 32,
 	.dataline =  0xf,
 	.formats = SNDRV_PCM_FMTBIT_S32_LE,
-<<<<<<< HEAD
-=======
 	.use_edma = true,
->>>>>>> ccf0a997
 	.use_verid = true,
 };
 
@@ -509,7 +502,6 @@
 	regmap_update_bits(micfil->regmap, REG_MICFIL_VAD0_CTRL1,
 			   MICFIL_VAD0_CTRL1_IE, vadie_reg);
 
-<<<<<<< HEAD
 	return 0;
 }
 
@@ -551,49 +543,6 @@
 	return 0;
 }
 
-=======
-	return 0;
-}
-
-/* Configuration done only in energy-based initialization mode */
-static int fsl_micfil_init_hwvad_energy_mode(struct fsl_micfil *micfil)
-{
-	/* Keep the VADFRENDIS bitfield cleared. */
-	regmap_clear_bits(micfil->regmap, REG_MICFIL_VAD0_CTRL2,
-			  MICFIL_VAD0_CTRL2_FRENDIS);
-
-	/* Keep the VADPREFEN bitfield cleared. */
-	regmap_clear_bits(micfil->regmap, REG_MICFIL_VAD0_CTRL2,
-			  MICFIL_VAD0_CTRL2_PREFEN);
-
-	/* Keep the VADSFILEN bitfield cleared. */
-	regmap_clear_bits(micfil->regmap, REG_MICFIL_VAD0_SCONFIG,
-			  MICFIL_VAD0_SCONFIG_SFILEN);
-
-	/* Keep the VADSMAXEN bitfield cleared. */
-	regmap_clear_bits(micfil->regmap, REG_MICFIL_VAD0_SCONFIG,
-			  MICFIL_VAD0_SCONFIG_SMAXEN);
-
-	/* Keep the VADNFILAUTO bitfield asserted. */
-	regmap_set_bits(micfil->regmap, REG_MICFIL_VAD0_NCONFIG,
-			MICFIL_VAD0_NCONFIG_NFILAUT);
-
-	/* Keep the VADNMINEN bitfield cleared. */
-	regmap_clear_bits(micfil->regmap, REG_MICFIL_VAD0_NCONFIG,
-			  MICFIL_VAD0_NCONFIG_NMINEN);
-
-	/* Keep the VADNDECEN bitfield cleared. */
-	regmap_clear_bits(micfil->regmap, REG_MICFIL_VAD0_NCONFIG,
-			  MICFIL_VAD0_NCONFIG_NDECEN);
-
-	/* Keep the VADNOREN bitfield cleared. */
-	regmap_clear_bits(micfil->regmap, REG_MICFIL_VAD0_NCONFIG,
-			  MICFIL_VAD0_NCONFIG_NOREN);
-
-	return 0;
-}
-
->>>>>>> ccf0a997
 /* Configuration done only in envelope-based initialization mode */
 static int fsl_micfil_init_hwvad_envelope_mode(struct fsl_micfil *micfil)
 {
@@ -841,11 +790,6 @@
 	micfil->dma_params_rx.maxburst = channels * MICFIL_DMA_MAXBURST_RX;
 	if (micfil->soc->use_edma)
 		micfil->dma_params_rx.maxburst = channels;
-<<<<<<< HEAD
-	else
-		micfil->dma_params_rx.maxburst = channels * MICFIL_DMA_MAXBURST_RX;
-=======
->>>>>>> ccf0a997
 
 	return 0;
 }
@@ -1348,7 +1292,6 @@
 	pm_runtime_disable(&pdev->dev);
 
 	return ret;
-<<<<<<< HEAD
 }
 
 static void fsl_micfil_remove(struct platform_device *pdev)
@@ -1356,15 +1299,6 @@
 	pm_runtime_disable(&pdev->dev);
 }
 
-=======
-}
-
-static void fsl_micfil_remove(struct platform_device *pdev)
-{
-	pm_runtime_disable(&pdev->dev);
-}
-
->>>>>>> ccf0a997
 static int fsl_micfil_runtime_suspend(struct device *dev)
 {
 	struct fsl_micfil *micfil = dev_get_drvdata(dev);
