// SPDX-License-Identifier: GPL-2.0
// Copyright 2018 NXP

#include <linux/atomic.h>
#include <linux/clk.h>
#include <linux/device.h>
#include <linux/interrupt.h>
#include <linux/kobject.h>
#include <linux/kernel.h>
#include <linux/module.h>
#include <linux/of.h>
#include <linux/of_address.h>
#include <linux/of_irq.h>
#include <linux/of_platform.h>
#include <linux/pm_runtime.h>
#include <linux/regmap.h>
#include <linux/sysfs.h>
#include <linux/types.h>
#include <sound/dmaengine_pcm.h>
#include <sound/pcm.h>
#include <sound/soc.h>
#include <sound/tlv.h>
#include <sound/core.h>

#include "fsl_micfil.h"
#include "imx-pcm.h"

#define FSL_MICFIL_RATES		SNDRV_PCM_RATE_8000_48000
#define FSL_MICFIL_FORMATS		(SNDRV_PCM_FMTBIT_S16_LE)

struct fsl_micfil {
	struct platform_device *pdev;
	struct regmap *regmap;
	const struct fsl_micfil_soc_data *soc;
	struct clk *busclk;
	struct clk *mclk;
	struct clk *clk_src[MICFIL_CLK_SRC_NUM];
	struct snd_dmaengine_dai_dma_data dma_params_rx;
	struct kobject *hwvad_kobject;
<<<<<<< HEAD
=======
	struct sdma_audio_config audio_config;
>>>>>>> c1084c27
	unsigned int vad_channel;
	unsigned int dataline;
	char name[32];
	int irq[MICFIL_IRQ_LINES];
	unsigned int mclk_streams;
	int quality;	/*QUALITY 2-0 bits */
	bool slave_mode;
	int channel_gain[8];
	int clk_src_id;
	int dc_remover;
	int vad_sound_gain;
	int vad_noise_gain;
	int vad_input_gain;
	int vad_frame_time;
	int vad_init_time;
	int vad_init_mode;
	int vad_nfil_adjust;
	int vad_hpf;
	int vad_zcd_th;
	int vad_zcd_auto;
	int vad_zcd_en;
	int vad_zcd_adj;
	int vad_rate_index;
	atomic_t recording_state;
	atomic_t hwvad_state;
	/* spinlock to control HWVAD enable/disable */
	spinlock_t hwvad_lock;
};

struct fsl_micfil_soc_data {
	unsigned int fifos;
	unsigned int fifo_depth;
	unsigned int dataline;
	bool imx;
	u64  formats;
};

static char *envp[] = {
	"EVENT=PDM_VOICE_DETECT",
	NULL,
};

static struct fsl_micfil_soc_data fsl_micfil_imx8mm = {
	.imx = true,
	.fifos = 8,
	.fifo_depth = 8,
	.dataline =  0xf,
	.formats = SNDRV_PCM_FMTBIT_S16_LE,
};

static struct fsl_micfil_soc_data fsl_micfil_imx8mp = {
	.imx = true,
	.fifos = 8,
	.fifo_depth = 32,
	.dataline =  0xf,
	.formats = SNDRV_PCM_FMTBIT_S32_LE,
};

static const struct of_device_id fsl_micfil_dt_ids[] = {
	{ .compatible = "fsl,imx8mm-micfil", .data = &fsl_micfil_imx8mm },
	{ .compatible = "fsl,imx8mp-micfil", .data = &fsl_micfil_imx8mp },
	{}
};
MODULE_DEVICE_TABLE(of, fsl_micfil_dt_ids);

/* Table 5. Quality Modes
 * Medium	0 0 0
 * High		0 0 1
 * Very Low 2	1 0 0
 * Very Low 1	1 0 1
 * Very Low 0	1 1 0
 * Low		1 1 1
 */
static const char * const micfil_quality_select_texts[] = {
	"Medium", "High",
	"N/A", "N/A",
	"VLow2", "VLow1",
	"VLow0", "Low",
};

static const char * const micfil_hwvad_init_mode[] = {
	"Envelope mode", "Energy mode",
};

static const char * const micfil_hwvad_hpf_texts[] = {
	"Filter bypass",
	"Cut-off @1750Hz",
	"Cut-off @215Hz",
	"Cut-off @102Hz",
};

static const char * const micfil_hwvad_zcd_enable[] = {
	"OFF", "ON",
};

static const char * const micfil_hwvad_zcdauto_enable[] = {
	"OFF", "ON",
};

static const char * const micfil_hwvad_noise_decimation[] = {
	"Disabled", "Enabled",
};

/* when adding new rate text, also add it to the
 * micfil_hwvad_rate_ints
 */
static const char * const micfil_hwvad_rate[] = {
	"48KHz", "44.1KHz",
};

static const int micfil_hwvad_rate_ints[] = {
	48000, 44100,
};

static const char * const micfil_clk_src_texts[] = {
	"Auto", "AudioPLL1", "AudioPLL2", "ExtClk3",
};

/* DC Remover Control
 * Filter Bypassed	1 1
 * Cut-off @21Hz	0 0
 * Cut-off @83Hz	0 1
 * Cut-off @152HZ	1 0
 */
static const char * const micfil_dc_remover_texts[] = {
	"Cut-off @21Hz", "Cut-off @83Hz",
	"Cut-off @152Hz", "Bypass",
};

static const struct soc_enum fsl_micfil_quality_enum =
	SOC_ENUM_SINGLE(REG_MICFIL_CTRL2,
			MICFIL_CTRL2_QSEL_SHIFT,
			ARRAY_SIZE(micfil_quality_select_texts),
			micfil_quality_select_texts);
static const struct soc_enum fsl_micfil_hwvad_init_mode_enum =
	SOC_ENUM_SINGLE_EXT(ARRAY_SIZE(micfil_hwvad_init_mode),
			    micfil_hwvad_init_mode);
static const struct soc_enum fsl_micfil_hwvad_hpf_enum =
	SOC_ENUM_SINGLE_EXT(ARRAY_SIZE(micfil_hwvad_hpf_texts),
			    micfil_hwvad_hpf_texts);
static const struct soc_enum fsl_micfil_hwvad_zcd_enum =
	SOC_ENUM_SINGLE_EXT(ARRAY_SIZE(micfil_hwvad_zcd_enable),
			    micfil_hwvad_zcd_enable);
static const struct soc_enum fsl_micfil_hwvad_zcdauto_enum =
	SOC_ENUM_SINGLE_EXT(ARRAY_SIZE(micfil_hwvad_zcdauto_enable),
			    micfil_hwvad_zcd_enable);
static const struct soc_enum fsl_micfil_hwvad_ndec_enum =
	SOC_ENUM_SINGLE(REG_MICFIL_VAD0_NCONFIG,
			MICFIL_VAD0_NCONFIG_NOREN_SHIFT,
			ARRAY_SIZE(micfil_hwvad_noise_decimation),
			micfil_hwvad_noise_decimation);
static const struct soc_enum fsl_micfil_hwvad_rate_enum =
	SOC_ENUM_SINGLE_EXT(ARRAY_SIZE(micfil_hwvad_rate),
			    micfil_hwvad_rate);
static const struct soc_enum fsl_micfil_clk_src_enum =
	SOC_ENUM_SINGLE_EXT(ARRAY_SIZE(micfil_clk_src_texts),
			    micfil_clk_src_texts);
static const struct soc_enum fsl_micfil_dc_remover_enum =
	SOC_ENUM_SINGLE_EXT(ARRAY_SIZE(micfil_dc_remover_texts),
			    micfil_dc_remover_texts);

static int micfil_put_clk_src(struct snd_kcontrol *kcontrol,
			      struct snd_ctl_elem_value *ucontrol)
{
	struct snd_soc_component *comp = snd_kcontrol_chip(kcontrol);
	struct soc_enum *e = (struct soc_enum *)kcontrol->private_value;
	unsigned int *item = ucontrol->value.enumerated.item;
	struct fsl_micfil *micfil = snd_soc_component_get_drvdata(comp);
	int val = snd_soc_enum_item_to_val(e, item[0]);

	micfil->clk_src_id = val;

	return 0;
}

static int micfil_get_clk_src(struct snd_kcontrol *kcontrol,
			      struct snd_ctl_elem_value *ucontrol)
{
	struct snd_soc_component *comp = snd_kcontrol_chip(kcontrol);
	struct fsl_micfil *micfil = snd_soc_component_get_drvdata(comp);

	ucontrol->value.enumerated.item[0] = micfil->clk_src_id;

	return 0;
}

static int micfil_put_dc_remover_state(struct snd_kcontrol *kcontrol,
				       struct snd_ctl_elem_value *ucontrol)
{
	struct snd_soc_component *comp = snd_kcontrol_chip(kcontrol);
	struct soc_enum *e = (struct soc_enum *)kcontrol->private_value;
	struct fsl_micfil *micfil = snd_soc_component_get_drvdata(comp);
	unsigned int *item = ucontrol->value.enumerated.item;
	int val = snd_soc_enum_item_to_val(e, item[0]);
	int i = 0, ret = 0;
	u32 reg_val = 0;

	if (val < 0 || val > 3)
		return -EINVAL;

	micfil->dc_remover = val;

	/* Calculate total value for all channels */
	for (i = 0; i < 8; i++)
		reg_val |= MICFIL_DC_MODE(val, i);

	/* Update DC Remover mode for all channels */
	ret = snd_soc_component_update_bits(comp, REG_MICFIL_DC_CTRL,
					    MICFIL_DC_CTRL_MASK, reg_val);
	if (ret < 0)
		return ret;

	return 0;
}

static int micfil_get_dc_remover_state(struct snd_kcontrol *kcontrol,
				       struct snd_ctl_elem_value *ucontrol)
{
	struct snd_soc_component *comp = snd_kcontrol_chip(kcontrol);
	struct fsl_micfil *micfil = snd_soc_component_get_drvdata(comp);

	ucontrol->value.enumerated.item[0] = micfil->dc_remover;

	return 0;
}

static int hwvad_put_init_mode(struct snd_kcontrol *kcontrol,
			       struct snd_ctl_elem_value *ucontrol)
{
	struct snd_soc_component *comp = snd_kcontrol_chip(kcontrol);
	struct soc_enum *e = (struct soc_enum *)kcontrol->private_value;
	unsigned int *item = ucontrol->value.enumerated.item;
	struct fsl_micfil *micfil = snd_soc_component_get_drvdata(comp);
	int val = snd_soc_enum_item_to_val(e, item[0]);

	/* 0 - Envelope-based Mode
	 * 1 - Energy-based Mode
	 */
	micfil->vad_init_mode = val;
	return 0;
}

static int hwvad_get_init_mode(struct snd_kcontrol *kcontrol,
			       struct snd_ctl_elem_value *ucontrol)
{
	struct snd_soc_component *comp = snd_kcontrol_chip(kcontrol);
	struct fsl_micfil *micfil = snd_soc_component_get_drvdata(comp);

	ucontrol->value.enumerated.item[0] = micfil->vad_init_mode;

	return 0;
}

static int hwvad_put_hpf(struct snd_kcontrol *kcontrol,
			 struct snd_ctl_elem_value *ucontrol)
{
	struct snd_soc_component *comp = snd_kcontrol_chip(kcontrol);
	struct soc_enum *e = (struct soc_enum *)kcontrol->private_value;
	unsigned int *item = ucontrol->value.enumerated.item;
	struct fsl_micfil *micfil = snd_soc_component_get_drvdata(comp);
	int val = snd_soc_enum_item_to_val(e, item[0]);

	/* 00 - HPF Bypass
	 * 01 - Cut-off frequency 1750Hz
	 * 10 - Cut-off frequency 215Hz
	 * 11 - Cut-off frequency 102Hz
	 */
	micfil->vad_hpf = val;

	return 0;
}

static int hwvad_get_hpf(struct snd_kcontrol *kcontrol,
			 struct snd_ctl_elem_value *ucontrol)
{
	struct snd_soc_component *comp = snd_kcontrol_chip(kcontrol);
	struct fsl_micfil *micfil = snd_soc_component_get_drvdata(comp);

	ucontrol->value.enumerated.item[0] = micfil->vad_hpf;

	return 0;
}

static int hwvad_put_zcd_en(struct snd_kcontrol *kcontrol,
			    struct snd_ctl_elem_value *ucontrol)
{
	struct snd_soc_component *comp = snd_kcontrol_chip(kcontrol);
	struct soc_enum *e = (struct soc_enum *)kcontrol->private_value;
	unsigned int *item = ucontrol->value.enumerated.item;
	struct fsl_micfil *micfil = snd_soc_component_get_drvdata(comp);
	int val = snd_soc_enum_item_to_val(e, item[0]);

	micfil->vad_zcd_en = val;

	return 0;
}

static int hwvad_get_zcd_en(struct snd_kcontrol *kcontrol,
			    struct snd_ctl_elem_value *ucontrol)
{
	struct snd_soc_component *comp = snd_kcontrol_chip(kcontrol);
	struct fsl_micfil *micfil = snd_soc_component_get_drvdata(comp);

	ucontrol->value.enumerated.item[0] = micfil->vad_zcd_en;

	return 0;
}

static int hwvad_put_rate(struct snd_kcontrol *kcontrol,
			  struct snd_ctl_elem_value *ucontrol)
{
	struct snd_soc_component *comp = snd_kcontrol_chip(kcontrol);
	struct soc_enum *e = (struct soc_enum *)kcontrol->private_value;
	unsigned int *item = ucontrol->value.enumerated.item;
	struct fsl_micfil *micfil = snd_soc_component_get_drvdata(comp);
	int val = snd_soc_enum_item_to_val(e, item[0]);

	micfil->vad_rate_index = val;

	return 0;
}

static int hwvad_get_rate(struct snd_kcontrol *kcontrol,
			  struct snd_ctl_elem_value *ucontrol)
{
	struct snd_soc_component *comp = snd_kcontrol_chip(kcontrol);
	struct fsl_micfil *micfil = snd_soc_component_get_drvdata(comp);

	ucontrol->value.enumerated.item[0] = micfil->vad_rate_index;

	return 0;
}

static int hwvad_put_zcd_auto(struct snd_kcontrol *kcontrol,
			      struct snd_ctl_elem_value *ucontrol)
{
	struct snd_soc_component *comp = snd_kcontrol_chip(kcontrol);
	struct soc_enum *e = (struct soc_enum *)kcontrol->private_value;
	unsigned int *item = ucontrol->value.enumerated.item;
	struct fsl_micfil *micfil = snd_soc_component_get_drvdata(comp);
	int val = snd_soc_enum_item_to_val(e, item[0]);

	micfil->vad_zcd_auto = val;

	return 0;
}

static int hwvad_get_zcd_auto(struct snd_kcontrol *kcontrol,
			      struct snd_ctl_elem_value *ucontrol)
{
	struct snd_soc_component *comp = snd_kcontrol_chip(kcontrol);
	struct fsl_micfil *micfil = snd_soc_component_get_drvdata(comp);

	ucontrol->value.enumerated.item[0] = micfil->vad_zcd_auto;

	return 0;
}

static int gain_info(struct snd_kcontrol *kcontrol,
		     struct snd_ctl_elem_info *uinfo)
{
	uinfo->type = SNDRV_CTL_ELEM_TYPE_INTEGER;
	uinfo->count = 1;
	uinfo->value.integer.min = 0;
	uinfo->value.integer.max = 0xf;

	return 0;
}

static int hwvad_put_input_gain(struct snd_kcontrol *kcontrol,
				struct snd_ctl_elem_value *ucontrol)
{
	struct snd_soc_component *comp = snd_kcontrol_chip(kcontrol);
	struct fsl_micfil *micfil = snd_soc_component_get_drvdata(comp);

	micfil->vad_input_gain = ucontrol->value.integer.value[0];

	return 0;
}

static int hwvad_get_input_gain(struct snd_kcontrol *kcontrol,
				struct snd_ctl_elem_value *ucontrol)
{
	struct snd_soc_component *comp = snd_kcontrol_chip(kcontrol);
	struct fsl_micfil *micfil = snd_soc_component_get_drvdata(comp);

	ucontrol->value.enumerated.item[0] = micfil->vad_input_gain;

	return 0;
}

static int hwvad_put_sound_gain(struct snd_kcontrol *kcontrol,
				struct snd_ctl_elem_value *ucontrol)
{
	struct snd_soc_component *comp = snd_kcontrol_chip(kcontrol);
	struct fsl_micfil *micfil = snd_soc_component_get_drvdata(comp);

	micfil->vad_sound_gain = ucontrol->value.integer.value[0];

	return 0;
}

static int hwvad_get_sound_gain(struct snd_kcontrol *kcontrol,
				struct snd_ctl_elem_value *ucontrol)
{
	struct snd_soc_component *comp = snd_kcontrol_chip(kcontrol);
	struct fsl_micfil *micfil = snd_soc_component_get_drvdata(comp);

	ucontrol->value.enumerated.item[0] = micfil->vad_sound_gain;

	return 0;
}

static int hwvad_put_noise_gain(struct snd_kcontrol *kcontrol,
				struct snd_ctl_elem_value *ucontrol)
{
	struct snd_soc_component *comp = snd_kcontrol_chip(kcontrol);
	struct fsl_micfil *micfil = snd_soc_component_get_drvdata(comp);

	micfil->vad_noise_gain = ucontrol->value.integer.value[0];

	return 0;
}

static int hwvad_get_noise_gain(struct snd_kcontrol *kcontrol,
				struct snd_ctl_elem_value *ucontrol)
{
	struct snd_soc_component *comp = snd_kcontrol_chip(kcontrol);
	struct fsl_micfil *micfil = snd_soc_component_get_drvdata(comp);

	ucontrol->value.enumerated.item[0] = micfil->vad_noise_gain;

	return 0;
}

static int hwvad_framet_info(struct snd_kcontrol *kcontrol,
			     struct snd_ctl_elem_info *uinfo)
{
	uinfo->type = SNDRV_CTL_ELEM_TYPE_INTEGER;
	uinfo->count = 1;
	uinfo->value.integer.min = 1;
	uinfo->value.integer.max = 64;

	return 0;
}

static int hwvad_put_frame_time(struct snd_kcontrol *kcontrol,
				struct snd_ctl_elem_value *ucontrol)
{
	struct snd_soc_component *comp = snd_kcontrol_chip(kcontrol);
	struct fsl_micfil *micfil = snd_soc_component_get_drvdata(comp);

	micfil->vad_frame_time = ucontrol->value.integer.value[0];

	return 0;
}

static int hwvad_get_frame_time(struct snd_kcontrol *kcontrol,
				struct snd_ctl_elem_value *ucontrol)
{
	struct snd_soc_component *comp = snd_kcontrol_chip(kcontrol);
	struct fsl_micfil *micfil = snd_soc_component_get_drvdata(comp);

	ucontrol->value.enumerated.item[0] = micfil->vad_frame_time;

	return 0;
}

static int hwvad_initt_info(struct snd_kcontrol *kcontrol,
			    struct snd_ctl_elem_info *uinfo)
{
	uinfo->type = SNDRV_CTL_ELEM_TYPE_INTEGER;
	uinfo->count = 1;
	uinfo->value.integer.min = 1;
	uinfo->value.integer.max = 32;

	return 0;
}

static int hwvad_put_init_time(struct snd_kcontrol *kcontrol,
			       struct snd_ctl_elem_value *ucontrol)
{
	struct snd_soc_component *comp = snd_kcontrol_chip(kcontrol);
	struct fsl_micfil *micfil = snd_soc_component_get_drvdata(comp);

	micfil->vad_init_time = ucontrol->value.integer.value[0];

	return 0;
}

static int hwvad_get_init_time(struct snd_kcontrol *kcontrol,
			       struct snd_ctl_elem_value *ucontrol)
{
	struct snd_soc_component *comp = snd_kcontrol_chip(kcontrol);
	struct fsl_micfil *micfil = snd_soc_component_get_drvdata(comp);

	ucontrol->value.enumerated.item[0] = micfil->vad_init_time;

	return 0;
}

static int hwvad_nfiladj_info(struct snd_kcontrol *kcontrol,
			      struct snd_ctl_elem_info *uinfo)
{
	uinfo->type = SNDRV_CTL_ELEM_TYPE_INTEGER;
	uinfo->count = 1;
	uinfo->value.integer.min = 1;
	uinfo->value.integer.max = 32;

	return 0;
}

static int hwvad_put_nfil_adjust(struct snd_kcontrol *kcontrol,
				 struct snd_ctl_elem_value *ucontrol)
{
	struct snd_soc_component *comp = snd_kcontrol_chip(kcontrol);
	struct fsl_micfil *micfil = snd_soc_component_get_drvdata(comp);

	micfil->vad_nfil_adjust = ucontrol->value.integer.value[0];

	return 0;
}

static int hwvad_get_nfil_adjust(struct snd_kcontrol *kcontrol,
				 struct snd_ctl_elem_value *ucontrol)
{
	struct snd_soc_component *comp = snd_kcontrol_chip(kcontrol);
	struct fsl_micfil *micfil = snd_soc_component_get_drvdata(comp);

	ucontrol->value.enumerated.item[0] = micfil->vad_nfil_adjust;

	return 0;
}

static int hwvad_zcdth_info(struct snd_kcontrol *kcontrol,
			    struct snd_ctl_elem_info *uinfo)
{
	uinfo->type = SNDRV_CTL_ELEM_TYPE_INTEGER;
	uinfo->count = 1;
	uinfo->value.integer.min = 1;
	uinfo->value.integer.max = 1024;

	return 0;
}

static int hwvad_put_zcd_th(struct snd_kcontrol *kcontrol,
			    struct snd_ctl_elem_value *ucontrol)
{
	struct snd_soc_component *comp = snd_kcontrol_chip(kcontrol);
	struct fsl_micfil *micfil = snd_soc_component_get_drvdata(comp);

	micfil->vad_zcd_th = ucontrol->value.integer.value[0];

	return 0;
}

static int hwvad_get_zcd_th(struct snd_kcontrol *kcontrol,
			    struct snd_ctl_elem_value *ucontrol)
{
	struct snd_soc_component *comp = snd_kcontrol_chip(kcontrol);
	struct fsl_micfil *micfil = snd_soc_component_get_drvdata(comp);

	ucontrol->value.enumerated.item[0] = micfil->vad_zcd_th;

	return 0;
}

static int hwvad_zcdadj_info(struct snd_kcontrol *kcontrol,
			     struct snd_ctl_elem_info *uinfo)
{
	uinfo->type = SNDRV_CTL_ELEM_TYPE_INTEGER;
	uinfo->count = 1;
	uinfo->value.integer.min = 1;
	uinfo->value.integer.max = 16;

	return 0;
}

static int hwvad_put_zcd_adj(struct snd_kcontrol *kcontrol,
			     struct snd_ctl_elem_value *ucontrol)
{
	struct snd_soc_component *comp = snd_kcontrol_chip(kcontrol);
	struct fsl_micfil *micfil = snd_soc_component_get_drvdata(comp);

	micfil->vad_zcd_adj = ucontrol->value.integer.value[0];

	return 0;
}

static int hwvad_get_zcd_adj(struct snd_kcontrol *kcontrol,
			     struct snd_ctl_elem_value *ucontrol)
{
	struct snd_soc_component *comp = snd_kcontrol_chip(kcontrol);
	struct fsl_micfil *micfil = snd_soc_component_get_drvdata(comp);

	ucontrol->value.enumerated.item[0] = micfil->vad_zcd_adj;

	return 0;
}

static DECLARE_TLV_DB_SCALE(gain_tlv, 0, 100, 0);

static const struct snd_kcontrol_new fsl_micfil_snd_controls[] = {
	SOC_SINGLE_SX_TLV("CH0 Volume", REG_MICFIL_OUT_CTRL,
			  MICFIL_OUTGAIN_CHX_SHIFT(0), 0xF, 0x7, gain_tlv),
	SOC_SINGLE_SX_TLV("CH1 Volume", REG_MICFIL_OUT_CTRL,
			  MICFIL_OUTGAIN_CHX_SHIFT(1), 0xF, 0x7, gain_tlv),
	SOC_SINGLE_SX_TLV("CH2 Volume", REG_MICFIL_OUT_CTRL,
			  MICFIL_OUTGAIN_CHX_SHIFT(2), 0xF, 0x7, gain_tlv),
	SOC_SINGLE_SX_TLV("CH3 Volume", REG_MICFIL_OUT_CTRL,
			  MICFIL_OUTGAIN_CHX_SHIFT(3), 0xF, 0x7, gain_tlv),
	SOC_SINGLE_SX_TLV("CH4 Volume", REG_MICFIL_OUT_CTRL,
			  MICFIL_OUTGAIN_CHX_SHIFT(4), 0xF, 0x7, gain_tlv),
	SOC_SINGLE_SX_TLV("CH5 Volume", REG_MICFIL_OUT_CTRL,
			  MICFIL_OUTGAIN_CHX_SHIFT(5), 0xF, 0x7, gain_tlv),
	SOC_SINGLE_SX_TLV("CH6 Volume", REG_MICFIL_OUT_CTRL,
			  MICFIL_OUTGAIN_CHX_SHIFT(6), 0xF, 0x7, gain_tlv),
	SOC_SINGLE_SX_TLV("CH7 Volume", REG_MICFIL_OUT_CTRL,
			  MICFIL_OUTGAIN_CHX_SHIFT(7), 0xF, 0x7, gain_tlv),
	SOC_ENUM_EXT("MICFIL Quality Select",
		     fsl_micfil_quality_enum,
		     snd_soc_get_enum_double, snd_soc_put_enum_double),
	SOC_ENUM_EXT("HWVAD Initialization Mode",
		     fsl_micfil_hwvad_init_mode_enum,
		     hwvad_get_init_mode, hwvad_put_init_mode),
	SOC_ENUM_EXT("HWVAD High-Pass Filter",
		     fsl_micfil_hwvad_hpf_enum,
		     hwvad_get_hpf, hwvad_put_hpf),
	SOC_ENUM_EXT("HWVAD Zero-Crossing Detector Enable",
		     fsl_micfil_hwvad_zcd_enum,
		     hwvad_get_zcd_en, hwvad_put_zcd_en),
	SOC_ENUM_EXT("HWVAD Zero-Crossing Detector Auto Threshold",
		     fsl_micfil_hwvad_zcdauto_enum,
		     hwvad_get_zcd_auto, hwvad_put_zcd_auto),
	SOC_ENUM_EXT("HWVAD Noise OR Enable",
		     fsl_micfil_hwvad_ndec_enum,
		     snd_soc_get_enum_double, snd_soc_put_enum_double),
	SOC_ENUM_EXT("HWVAD Sampling Rate",
		     fsl_micfil_hwvad_rate_enum,
		     hwvad_get_rate, hwvad_put_rate),
	SOC_ENUM_EXT("Clock Source",
		     fsl_micfil_clk_src_enum,
		     micfil_get_clk_src, micfil_put_clk_src),
	SOC_ENUM_EXT("MICFIL DC Remover Control", fsl_micfil_dc_remover_enum,
		     micfil_get_dc_remover_state, micfil_put_dc_remover_state),
	{
		.iface = SNDRV_CTL_ELEM_IFACE_MIXER,
		.name = "HWVAD Input Gain",
		.access = SNDRV_CTL_ELEM_ACCESS_READ |
			  SNDRV_CTL_ELEM_ACCESS_WRITE,
		.info = gain_info,
		.get = hwvad_get_input_gain,
		.put = hwvad_put_input_gain,
	},
	{
		.iface = SNDRV_CTL_ELEM_IFACE_MIXER,
		.name = "HWVAD Sound Gain",
		.access = SNDRV_CTL_ELEM_ACCESS_READ |
			  SNDRV_CTL_ELEM_ACCESS_WRITE,
		.info = gain_info,
		.get = hwvad_get_sound_gain,
		.put = hwvad_put_sound_gain,
	},
	{
		.iface = SNDRV_CTL_ELEM_IFACE_MIXER,
		.name = "HWVAD Noise Gain",
		.access = SNDRV_CTL_ELEM_ACCESS_READ |
			  SNDRV_CTL_ELEM_ACCESS_WRITE,
		.info = gain_info,
		.get = hwvad_get_noise_gain,
		.put = hwvad_put_noise_gain,
	},
	{
		.iface = SNDRV_CTL_ELEM_IFACE_MIXER,
		.name = "HWVAD Detector Frame Time",
		.access = SNDRV_CTL_ELEM_ACCESS_READ |
			  SNDRV_CTL_ELEM_ACCESS_WRITE,
		.info = hwvad_framet_info,
		.get = hwvad_get_frame_time,
		.put = hwvad_put_frame_time,
	},
	{
		.iface = SNDRV_CTL_ELEM_IFACE_MIXER,
		.name = "HWVAD Detector Initialization Time",
		.access = SNDRV_CTL_ELEM_ACCESS_READ |
			  SNDRV_CTL_ELEM_ACCESS_WRITE,
		.info = hwvad_initt_info,
		.get = hwvad_get_init_time,
		.put = hwvad_put_init_time,
	},
	{
		.iface = SNDRV_CTL_ELEM_IFACE_MIXER,
		.name = "HWVAD Noise Filter Adjustment",
		.access = SNDRV_CTL_ELEM_ACCESS_READ |
			  SNDRV_CTL_ELEM_ACCESS_WRITE,
		.info = hwvad_nfiladj_info,
		.get = hwvad_get_nfil_adjust,
		.put = hwvad_put_nfil_adjust,
	},
	{
		.iface = SNDRV_CTL_ELEM_IFACE_MIXER,
		.name = "HWVAD Zero-Crossing Detector Threshold",
		.access = SNDRV_CTL_ELEM_ACCESS_READ |
			  SNDRV_CTL_ELEM_ACCESS_WRITE,
		.info = hwvad_zcdth_info,
		.get = hwvad_get_zcd_th,
		.put = hwvad_put_zcd_th,
	},
	{
		.iface = SNDRV_CTL_ELEM_IFACE_MIXER,
		.name = "HWVAD Zero-Crossing Detector Adjustment",
		.access = SNDRV_CTL_ELEM_ACCESS_READ |
			  SNDRV_CTL_ELEM_ACCESS_WRITE,
		.info = hwvad_zcdadj_info,
		.get = hwvad_get_zcd_adj,
		.put = hwvad_put_zcd_adj,
	},

};

static int disable_hwvad(struct device *dev, bool sync);


static inline int get_pdm_clk(struct fsl_micfil *micfil,
			      unsigned int rate)
{
	u32 ctrl2_reg;
	int qsel, osr;
	int bclk;

	regmap_read(micfil->regmap, REG_MICFIL_CTRL2, &ctrl2_reg);
	osr = 16 - ((ctrl2_reg & MICFIL_CTRL2_CICOSR_MASK)
		    >> MICFIL_CTRL2_CICOSR_SHIFT);

	regmap_read(micfil->regmap, REG_MICFIL_CTRL2, &ctrl2_reg);
	qsel = ctrl2_reg & MICFIL_CTRL2_QSEL_MASK;

	switch (qsel) {
	case MICFIL_HIGH_QUALITY:
		bclk = rate * 8 * osr / 2; /* kfactor = 0.5 */
		break;
	case MICFIL_MEDIUM_QUALITY:
	case MICFIL_VLOW0_QUALITY:
		bclk = rate * 4 * osr * 1; /* kfactor = 1 */
		break;
	case MICFIL_LOW_QUALITY:
	case MICFIL_VLOW1_QUALITY:
		bclk = rate * 2 * osr * 2; /* kfactor = 2 */
		break;
	case MICFIL_VLOW2_QUALITY:
		bclk = rate * osr * 4; /* kfactor = 4 */
		break;
	default:
		dev_err(&micfil->pdev->dev,
			"Please make sure you select a valid quality.\n");
		bclk = -1;
		break;
	}

	return bclk;
}

static inline int get_clk_div(struct fsl_micfil *micfil,
			      unsigned int rate)
{
	u32 ctrl2_reg;
	long mclk_rate;
	int clk_div;

	regmap_read(micfil->regmap, REG_MICFIL_CTRL2, &ctrl2_reg);

	mclk_rate = clk_get_rate(micfil->mclk);

	clk_div = mclk_rate / (get_pdm_clk(micfil, rate) * 2);

	return clk_div;
}

/* The SRES is a self-negated bit which provides the CPU with the
 * capability to initialize the PDM Interface module through the
 * slave-bus interface. This bit always reads as zero, and this
 * bit is only effective when MDIS is cleared
 */
static int fsl_micfil_reset(struct device *dev)
{
	struct fsl_micfil *micfil = dev_get_drvdata(dev);
	int ret;

	ret = regmap_update_bits(micfil->regmap,
				 REG_MICFIL_CTRL1,
				 MICFIL_CTRL1_MDIS_MASK,
				 0);
	if (ret) {
		dev_err(dev, "failed to clear MDIS bit %d\n", ret);
		return ret;
	}

	ret = regmap_update_bits(micfil->regmap,
				 REG_MICFIL_CTRL1,
				 MICFIL_CTRL1_SRES_MASK,
				 MICFIL_CTRL1_SRES);
	if (ret) {
		dev_err(dev, "failed to reset MICFIL: %d\n", ret);
		return ret;
	}

	/* w1c */
	regmap_write_bits(micfil->regmap, REG_MICFIL_STAT, 0xFF, 0xFF);

	return 0;
}

/* enable/disable hwvad interrupts */
static int configure_hwvad_interrupts(struct device *dev,
				      int enable)
{
	struct fsl_micfil *micfil = dev_get_drvdata(dev);
	int ret;
	u32 vadie_reg = enable ? MICFIL_VAD0_CTRL1_IE : 0;
	u32 vaderie_reg = enable ? MICFIL_VAD0_CTRL1_ERIE : 0;

	/* Voice Activity Detector Error Interruption Enable */
	ret = regmap_update_bits(micfil->regmap, REG_MICFIL_VAD0_CTRL1,
				 MICFIL_VAD0_CTRL1_ERIE_MASK,
				 vaderie_reg);
	if (ret) {
		dev_err(dev,
			"Failed to set/clear VADERIE in CTRL1_VAD0 [%d]\n",
			ret);
		return ret;
	}

	/* Voice Activity Detector Interruption Enable */
	ret = regmap_update_bits(micfil->regmap, REG_MICFIL_VAD0_CTRL1,
				 MICFIL_VAD0_CTRL1_IE_MASK,
				 vadie_reg);
	if (ret) {
		dev_err(dev,
			"Failed to set/clear VADIE in CTRL1_VAD0 [%d]\n",
			ret);
		return ret;
	}

	return 0;
}

static int init_hwvad_internal_filters(struct device *dev)
{
	struct fsl_micfil *micfil = dev_get_drvdata(dev);
	int ret;

	/* Voice Activity Detector Internal Filters Initialization*/
	ret = regmap_update_bits(micfil->regmap, REG_MICFIL_VAD0_CTRL1,
				 MICFIL_VAD0_CTRL1_ST10_MASK,
				 MICFIL_VAD0_CTRL1_ST10);
	if (ret) {
		dev_err(dev,
			"Failed to set VADST10 in CTRL1_VAD0 [%d]\n",
			ret);
		return ret;
	}

	/* sleep for 100ms - it should be enough for bit to stay
	 * pulsed for more than 2 cycles
	 */
	mdelay(MICFIL_SLEEP);

	/* Voice Activity Detector Enabled */
	ret = regmap_update_bits(micfil->regmap, REG_MICFIL_VAD0_CTRL1,
				 MICFIL_VAD0_CTRL1_ST10_MASK,
				 0);
	if (ret) {
		dev_err(dev,
			"Failed to clear VADST10 in CTRL1_VAD0 [%d]\n",
			ret);
		return ret;
	}
	return 0;
}

/* Zero-Crossing Detector Initialization
 * Optionally a Zero-Crossing Detection block (ZCD) could
 * be enabled to avoid low energy voiced speech be missed,
 * improving the voice detection performance.
 * See Section 8.4.3
 */
static int __maybe_unused init_zcd(struct device *dev)
{
	struct fsl_micfil *micfil = dev_get_drvdata(dev);
	int ret;

	/* exit if zcd is not enabled from userspace */
	if (!micfil->vad_zcd_en)
		return 0;

	if (micfil->vad_zcd_auto) {
		/* Zero-Crossing Detector Adjustment */
		ret = regmap_update_bits(micfil->regmap, REG_MICFIL_VAD0_ZCD,
					 MICFIL_VAD0_ZCD_ZCDADJ_MASK,
					 micfil->vad_zcd_adj);
		if (ret) {
			dev_err(dev,
				"Failed to set ZCDADJ in ZCD_VAD0 [%d]\n",
				ret);
			return ret;
		}
	}

	/* Zero-Crossing Detector Threshold */
	ret = regmap_update_bits(micfil->regmap, REG_MICFIL_VAD0_ZCD,
				 MICFIL_VAD0_ZCD_ZCDTH_MASK,
				 MICFIL_VAD0_ZCD_ZCDTH(micfil->vad_zcd_th));
	if (ret) {
		dev_err(dev, "Failed to set ZCDTH in ZCD_VAD0 [%d]\n", ret);
		return ret;
	}

	/* Zero-Crossing Detector AND Behavior */
	ret = regmap_update_bits(micfil->regmap, REG_MICFIL_VAD0_ZCD,
				 MICFIL_VAD0_ZCD_ZCDAND_MASK,
				 MICFIL_HWVAD_ZCDAND);
	if (ret) {
		dev_err(dev, "Failed to set ZCDAND in ZCD_VAD0 [%d]\n", ret);
		return ret;
	}

	/* Zero-Crossing Detector Automatic Threshold */
	ret = regmap_update_bits(micfil->regmap, REG_MICFIL_VAD0_ZCD,
				 MICFIL_VAD0_ZCD_ZCDAUT_MASK,
				 micfil->vad_zcd_auto);
	if (ret) {
		dev_err(dev,
			"Failed to set/clear ZCDAUT in ZCD_VAD0 [%d]\n",
			ret);
		return ret;
	}

	/* Zero-Crossing Detector Enable */
	ret = regmap_update_bits(micfil->regmap, REG_MICFIL_VAD0_ZCD,
				 MICFIL_VAD0_ZCD_ZCDEN_MASK,
				 MICFIL_VAD0_ZCD_ZCDEN);
	if (ret) {
		dev_err(dev, "Failed to set ZCDEN in ZCD_VAD0 [%d]\n", ret);
		return ret;
	}

	return 0;
}

/* Configuration done only in energy-based initialization mode */
static int init_hwvad_energy_mode(struct device *dev)
{
	struct fsl_micfil *micfil = dev_get_drvdata(dev);
	int ret, i;
	u32 stat;
	u32 flag;

	dev_info(dev, "Energy-based mode initialization\n");

	/* Voice Activity Detector Reset */
	ret = regmap_update_bits(micfil->regmap, REG_MICFIL_VAD0_CTRL1,
				 MICFIL_VAD0_CTRL1_RST_SHIFT,
				 MICFIL_VAD0_CTRL1_RST);
	if (ret) {
		dev_err(dev, "Failed to set VADRST in CTRL1_VAD0 [%d]\n", ret);
		return ret;
	}

	/* Voice Activity Detector Enabled */
	ret = regmap_update_bits(micfil->regmap, REG_MICFIL_VAD0_CTRL1,
				 MICFIL_VAD0_CTRL1_EN_MASK,
				 MICFIL_VAD0_CTRL1_EN);
	if (ret) {
		dev_err(dev, "Failed to set VADEN in CTRL1_VAD0 [%d]\n", ret);
		return ret;
	}

	/* it would be a good idea to wait some time before VADEN
	 * is set
	 */
	mdelay(5 * MICFIL_SLEEP);

	/* Enable Interrupts */
	ret = configure_hwvad_interrupts(dev, 1);

	/* Initialize Zero Crossing Detector */
	ret = init_zcd(dev);
	if (ret)
		return ret;

	/* Enable MICFIL module */
	ret = regmap_update_bits(micfil->regmap, REG_MICFIL_CTRL1,
				 MICFIL_CTRL1_PDMIEN_MASK,
				 MICFIL_CTRL1_PDMIEN);
	if (ret) {
		dev_err(dev, "failed to enable the module\n");
		return ret;
	}

	/* Wait for INITF to be asserted */
	for (i = 0; i < MICFIL_MAX_RETRY; i++) {
		ret = regmap_read(micfil->regmap, REG_MICFIL_VAD0_STAT, &stat);
		if (ret) {
			dev_err(dev, "failed to read register %d\n",
				REG_MICFIL_VAD0_STAT);
			return ret;
		}

		flag = (stat & MICFIL_VAD0_STAT_INITF_MASK);
		if (flag == 0)
			break;

		mdelay(MICFIL_SLEEP);
	}

	if (i == MICFIL_MAX_RETRY) {
		dev_err(dev, "initf not asserted. Failed to init hwvad\n");
		return -EBUSY;
	}

	/* Initialize Internal Filters */
	ret = init_hwvad_internal_filters(dev);
	if (ret)
		return ret;

	return ret;
}

/* Configuration done only in envelope-based initialization mode */
static int init_hwvad_envelope_mode(struct device *dev)
{
	struct fsl_micfil *micfil = dev_get_drvdata(dev);
	int ret, i;
	u32 stat;
	u32 flag;

	/* Frame energy disable */
	ret = regmap_update_bits(micfil->regmap, REG_MICFIL_VAD0_CTRL2,
				 MICFIL_VAD0_CTRL2_FRENDIS_MASK,
				 MICFIL_VAD0_CTRL2_FRENDIS);
	if (ret) {
		dev_err(dev, "Failed to set FRENDIS in CTRL2_VAD0 [%d]\n", ret);
		return ret;
	}

	/* Enable pre-filter Noise & Signal */
	ret = regmap_update_bits(micfil->regmap, REG_MICFIL_VAD0_CTRL2,
				 MICFIL_VAD0_CTRL2_PREFEN_MASK,
				 MICFIL_VAD0_CTRL2_PREFEN);
	if (ret) {
		dev_err(dev, "Failed to set PREFEN in CTRL2_VAD0 [%d]\n", ret);
		return ret;
	}

	/* Enable Signal Filter */
	ret = regmap_update_bits(micfil->regmap, REG_MICFIL_VAD0_SCONFIG,
				 MICFIL_VAD0_SCONFIG_SFILEN_MASK,
				 MICFIL_VAD0_SCONFIG_SFILEN);
	if (ret) {
		dev_err(dev,
			"Failed to set SFILEN in SCONFIG_VAD0 [%d]\n",
			ret);
		return ret;
	}

	/* Signal Maximum Enable */
	ret = regmap_update_bits(micfil->regmap, REG_MICFIL_VAD0_SCONFIG,
				 MICFIL_VAD0_SCONFIG_SMAXEN_MASK,
				 MICFIL_VAD0_SCONFIG_SMAXEN);
	if (ret) {
		dev_err(dev,
			"Failed to set SMAXEN in SCONFIG_VAD0 [%d]\n",
			ret);
		return ret;
	}

	/* Allways enable noise filter, not based on voice activity
	 * information
	 */
	ret = regmap_update_bits(micfil->regmap, REG_MICFIL_VAD0_NCONFIG,
				 MICFIL_VAD0_NCONFIG_NFILAUT_MASK,
				 0);
	if (ret) {
		dev_err(dev,
			"Failed to set NFILAUT in NCONFIG_VAD0 [%d]\n",
			ret);
		return ret;
	}

	/* Noise Minimum Enable */
	ret = regmap_update_bits(micfil->regmap, REG_MICFIL_VAD0_NCONFIG,
				 MICFIL_VAD0_NCONFIG_NMINEN_MASK,
				 MICFIL_VAD0_NCONFIG_NMINEN);
	if (ret) {
		dev_err(dev,
			"Failed to set NMINEN in NCONFIG_VAD0 [%d]\n",
			ret);
		return ret;
	}

	/* Noise Decimation Enable */
	ret = regmap_update_bits(micfil->regmap, REG_MICFIL_VAD0_NCONFIG,
				 MICFIL_VAD0_NCONFIG_NDECEN_MASK,
				 MICFIL_VAD0_NCONFIG_NDECEN);
	if (ret) {
		dev_err(dev,
			"Failed to set NDECEN in NCONFIG_VAD0 [%d]\n",
			ret);
		return ret;
	}

	/* Voice Activity Detector Reset */
	ret = regmap_update_bits(micfil->regmap, REG_MICFIL_VAD0_CTRL1,
				 MICFIL_VAD0_CTRL1_RST_MASK,
				 MICFIL_VAD0_CTRL1_RST);
	if (ret) {
		dev_err(dev, "Failed to set VADRST in CTRL1_VAD0 [%d]\n", ret);
		return ret;
	}

	/* Initialize Zero Crossing Detector */
	ret = init_zcd(dev);
	if (ret)
		return ret;

	/* Voice Activity Detector Enabled */
	ret = regmap_update_bits(micfil->regmap, REG_MICFIL_VAD0_CTRL1,
				 MICFIL_VAD0_CTRL1_EN_MASK,
				 MICFIL_VAD0_CTRL1_EN);
	if (ret) {
		dev_err(dev, "Failed to set VADEN in CTRL1_VAD0 [%d]\n", ret);
		return ret;
	}

	/* Enable MICFIL module */
	ret = regmap_update_bits(micfil->regmap, REG_MICFIL_CTRL1,
				 MICFIL_CTRL1_PDMIEN_MASK,
				 MICFIL_CTRL1_PDMIEN);
	if (ret) {
		dev_err(dev, "failed to enable the module\n");
		return ret;
	}

	/* it would be a good idea to wait some time before VADEN
	 * is set
	 */
	mdelay(3 * MICFIL_SLEEP);

	/* Wait for INITF to be asserted */
	for (i = 0; i < MICFIL_MAX_RETRY; i++) {
		ret = regmap_read(micfil->regmap, REG_MICFIL_VAD0_STAT, &stat);
		if (ret) {
			dev_err(dev, "failed to read register %d\n",
				REG_MICFIL_VAD0_STAT);
			return ret;
		}

		flag = (stat & MICFIL_VAD0_STAT_INITF_MASK);
		if (flag == 0)
			break;

		mdelay(MICFIL_SLEEP);
	}

	if (i == MICFIL_MAX_RETRY) {
		dev_err(dev, "initf not asserted. Failed to init hwvad\n");
		return -EBUSY;
	}

	/* Initialize Internal Filters */
	ret = init_hwvad_internal_filters(dev);
	if (ret)
		return ret;

	/* Enable interrupts */
	ret = configure_hwvad_interrupts(dev, 1);
	if (ret)
		return ret;

	return ret;
}

/* Hardware Voice Active Detection: The HWVAD takes data from the input
 * of a selected PDM microphone to detect if there is any
 * voice activity. When a voice activity is detected, an interrupt could
 * be delivered to the system. Initialization in section 8.4:
 * Can work in two modes:
 *  -> Eneveope-based mode (section 8.4.1)
 *  -> Energy-based mode (section 8.4.2)
 *
 * It is important to remark that the HWVAD detector could be enabled
 * or reset only when the MICFIL isn't running i.e. when the BSY_FIL
 * bit in STAT register is cleared
 */
static int __maybe_unused init_hwvad(struct device *dev)
{
	struct fsl_micfil *micfil = dev_get_drvdata(dev);
	int ret;
	u32 reg_val;

	/* configure CIC OSR in VADCICOSR */
	ret = regmap_update_bits(micfil->regmap, REG_MICFIL_VAD0_CTRL1,
				 MICFIL_VAD0_CTRL1_CICOSR_MASK,
				 MICFIL_CTRL2_OSR_DEFAULT);
	if (ret) {
		dev_err(dev, "Failed to set CICOSR in CTRL1_VAD0i [%d]\n", ret);
		return ret;
	}

	/* configure source channel in VADCHSEL */
	reg_val = MICFIL_VAD0_CTRL1_CHSEL(micfil->vad_channel);
	ret = regmap_update_bits(micfil->regmap, REG_MICFIL_VAD0_CTRL1,
				 MICFIL_VAD0_CTRL1_CHSEL_MASK,
				 reg_val);
	if (ret) {
		dev_err(dev, "Failed to set CHSEL in CTRL1_VAD0 [%d]\n", ret);
		return ret;
	}

	/* configure detector frame time VADFRAMET */
	reg_val = MICFIL_VAD0_CTRL2_FRAMET(micfil->vad_frame_time);
	ret = regmap_update_bits(micfil->regmap, REG_MICFIL_VAD0_CTRL2,
				 MICFIL_VAD0_CTRL2_FRAMET_MASK,
				 reg_val);
	if (ret) {
		dev_err(dev, "Failed to set FRAMET in CTRL2_VAD0 [%d]\n", ret);
		return ret;
	}

	/* configure initialization time in VADINITT */
	reg_val = MICFIL_VAD0_CTRL1_INITT(micfil->vad_init_time);
	ret = regmap_update_bits(micfil->regmap, REG_MICFIL_VAD0_CTRL1,
				 MICFIL_VAD0_CTRL1_INITT_MASK,
				 reg_val);
	if (ret) {
		dev_err(dev, "Failed to set INITT in CTRL1_VAD0 [%d]\n", ret);
		return ret;
	}

	/* configure input gain in VADINPGAIN */
	reg_val = MICFIL_VAD0_CTRL2_INPGAIN(micfil->vad_input_gain);
	ret = regmap_update_bits(micfil->regmap, REG_MICFIL_VAD0_CTRL2,
				 MICFIL_VAD0_CTRL2_INPGAIN_MASK,
				 reg_val);
	if (ret) {
		dev_err(dev, "Failed to set INPGAIN in CTRL2_VAD0 [%d]\n", ret);
		return ret;
	}

	/* configure sound gain in SGAIN */
	reg_val = MICFIL_VAD0_SCONFIG_SGAIN(micfil->vad_sound_gain);
	ret = regmap_update_bits(micfil->regmap, REG_MICFIL_VAD0_SCONFIG,
				 MICFIL_VAD0_SCONFIG_SGAIN_MASK,
				 reg_val);
	if (ret) {
		dev_err(dev, "Failed to set SGAIN in SCONFIG_VAD0 [%d]\n", ret);
		return ret;
	}

<<<<<<< HEAD
=======
/* The SRES is a self-negated bit which provides the CPU with the
 * capability to initialize the PDM Interface module through the
 * slave-bus interface. This bit always reads as zero, and this
 * bit is only effective when MDIS is cleared
 */
static int fsl_micfil_reset(struct device *dev)
{
	struct fsl_micfil *micfil = dev_get_drvdata(dev);
	int ret;

	ret = regmap_update_bits(micfil->regmap,
				 REG_MICFIL_CTRL1,
				 MICFIL_CTRL1_MDIS_MASK,
				 0);
	if (ret) {
		dev_err(dev, "failed to clear MDIS bit %d\n", ret);
		return ret;
	}

	ret = regmap_update_bits(micfil->regmap,
				 REG_MICFIL_CTRL1,
				 MICFIL_CTRL1_SRES_MASK,
				 MICFIL_CTRL1_SRES);
	if (ret) {
		dev_err(dev, "failed to reset MICFIL: %d\n", ret);
		return ret;
	}

	/* w1c */
	regmap_write_bits(micfil->regmap, REG_MICFIL_STAT, 0xFF, 0xFF);

	return 0;
}

/* enable/disable hwvad interrupts */
static int configure_hwvad_interrupts(struct device *dev,
				      int enable)
{
	struct fsl_micfil *micfil = dev_get_drvdata(dev);
	int ret;
	u32 vadie_reg = enable ? MICFIL_VAD0_CTRL1_IE : 0;
	u32 vaderie_reg = enable ? MICFIL_VAD0_CTRL1_ERIE : 0;

	/* Voice Activity Detector Error Interruption Enable */
	ret = regmap_update_bits(micfil->regmap, REG_MICFIL_VAD0_CTRL1,
				 MICFIL_VAD0_CTRL1_ERIE_MASK,
				 vaderie_reg);
	if (ret) {
		dev_err(dev,
			"Failed to set/clear VADERIE in CTRL1_VAD0 [%d]\n",
			ret);
		return ret;
	}

	/* Voice Activity Detector Interruption Enable */
	ret = regmap_update_bits(micfil->regmap, REG_MICFIL_VAD0_CTRL1,
				 MICFIL_VAD0_CTRL1_IE_MASK,
				 vadie_reg);
	if (ret) {
		dev_err(dev,
			"Failed to set/clear VADIE in CTRL1_VAD0 [%d]\n",
			ret);
		return ret;
	}

	return 0;
}

static int init_hwvad_internal_filters(struct device *dev)
{
	struct fsl_micfil *micfil = dev_get_drvdata(dev);
	int ret;

	/* Voice Activity Detector Internal Filters Initialization*/
	ret = regmap_update_bits(micfil->regmap, REG_MICFIL_VAD0_CTRL1,
				 MICFIL_VAD0_CTRL1_ST10_MASK,
				 MICFIL_VAD0_CTRL1_ST10);
	if (ret) {
		dev_err(dev,
			"Failed to set VADST10 in CTRL1_VAD0 [%d]\n",
			ret);
		return ret;
	}

	/* sleep for 100ms - it should be enough for bit to stay
	 * pulsed for more than 2 cycles
	 */
	mdelay(MICFIL_SLEEP);

	/* Voice Activity Detector Enabled */
	ret = regmap_update_bits(micfil->regmap, REG_MICFIL_VAD0_CTRL1,
				 MICFIL_VAD0_CTRL1_ST10_MASK,
				 0);
	if (ret) {
		dev_err(dev,
			"Failed to clear VADST10 in CTRL1_VAD0 [%d]\n",
			ret);
		return ret;
	}
	return 0;
}

/* Zero-Crossing Detector Initialization
 * Optionally a Zero-Crossing Detection block (ZCD) could
 * be enabled to avoid low energy voiced speech be missed,
 * improving the voice detection performance.
 * See Section 8.4.3
 */
static int __maybe_unused init_zcd(struct device *dev)
{
	struct fsl_micfil *micfil = dev_get_drvdata(dev);
	int ret;

	/* exit if zcd is not enabled from userspace */
	if (!micfil->vad_zcd_en)
		return 0;

	if (micfil->vad_zcd_auto) {
		/* Zero-Crossing Detector Adjustment */
		ret = regmap_update_bits(micfil->regmap, REG_MICFIL_VAD0_ZCD,
					 MICFIL_VAD0_ZCD_ZCDADJ_MASK,
					 micfil->vad_zcd_adj);
		if (ret) {
			dev_err(dev,
				"Failed to set ZCDADJ in ZCD_VAD0 [%d]\n",
				ret);
			return ret;
		}
	}

	/* Zero-Crossing Detector Threshold */
	ret = regmap_update_bits(micfil->regmap, REG_MICFIL_VAD0_ZCD,
				 MICFIL_VAD0_ZCD_ZCDTH_MASK,
				 MICFIL_VAD0_ZCD_ZCDTH(micfil->vad_zcd_th));
	if (ret) {
		dev_err(dev, "Failed to set ZCDTH in ZCD_VAD0 [%d]\n", ret);
		return ret;
	}

	/* Zero-Crossing Detector AND Behavior */
	ret = regmap_update_bits(micfil->regmap, REG_MICFIL_VAD0_ZCD,
				 MICFIL_VAD0_ZCD_ZCDAND_MASK,
				 MICFIL_HWVAD_ZCDAND);
	if (ret) {
		dev_err(dev, "Failed to set ZCDAND in ZCD_VAD0 [%d]\n", ret);
		return ret;
	}

	/* Zero-Crossing Detector Automatic Threshold */
	ret = regmap_update_bits(micfil->regmap, REG_MICFIL_VAD0_ZCD,
				 MICFIL_VAD0_ZCD_ZCDAUT_MASK,
				 micfil->vad_zcd_auto);
	if (ret) {
		dev_err(dev,
			"Failed to set/clear ZCDAUT in ZCD_VAD0 [%d]\n",
			ret);
		return ret;
	}

	/* Zero-Crossing Detector Enable */
	ret = regmap_update_bits(micfil->regmap, REG_MICFIL_VAD0_ZCD,
				 MICFIL_VAD0_ZCD_ZCDEN_MASK,
				 MICFIL_VAD0_ZCD_ZCDEN);
	if (ret) {
		dev_err(dev, "Failed to set ZCDEN in ZCD_VAD0 [%d]\n", ret);
		return ret;
	}

	return 0;
}

/* Configuration done only in energy-based initialization mode */
static int init_hwvad_energy_mode(struct device *dev)
{
	struct fsl_micfil *micfil = dev_get_drvdata(dev);
	int ret, i;
	u32 stat;
	u32 flag;

	dev_info(dev, "Energy-based mode initialization\n");

	/* Voice Activity Detector Reset */
	ret = regmap_update_bits(micfil->regmap, REG_MICFIL_VAD0_CTRL1,
				 MICFIL_VAD0_CTRL1_RST_SHIFT,
				 MICFIL_VAD0_CTRL1_RST);
	if (ret) {
		dev_err(dev, "Failed to set VADRST in CTRL1_VAD0 [%d]\n", ret);
		return ret;
	}

	/* Voice Activity Detector Enabled */
	ret = regmap_update_bits(micfil->regmap, REG_MICFIL_VAD0_CTRL1,
				 MICFIL_VAD0_CTRL1_EN_MASK,
				 MICFIL_VAD0_CTRL1_EN);
	if (ret) {
		dev_err(dev, "Failed to set VADEN in CTRL1_VAD0 [%d]\n", ret);
		return ret;
	}

	/* it would be a good idea to wait some time before VADEN
	 * is set
	 */
	mdelay(5 * MICFIL_SLEEP);

	/* Enable Interrupts */
	ret = configure_hwvad_interrupts(dev, 1);

	/* Initialize Zero Crossing Detector */
	ret = init_zcd(dev);
	if (ret)
		return ret;

	/* Enable MICFIL module */
	ret = regmap_update_bits(micfil->regmap, REG_MICFIL_CTRL1,
				 MICFIL_CTRL1_PDMIEN_MASK,
				 MICFIL_CTRL1_PDMIEN);
	if (ret) {
		dev_err(dev, "failed to enable the module\n");
		return ret;
	}

	/* Wait for INITF to be asserted */
	for (i = 0; i < MICFIL_MAX_RETRY; i++) {
		ret = regmap_read(micfil->regmap, REG_MICFIL_VAD0_STAT, &stat);
		if (ret) {
			dev_err(dev, "failed to read register %d\n",
				REG_MICFIL_VAD0_STAT);
			return ret;
		}

		flag = (stat & MICFIL_VAD0_STAT_INITF_MASK);
		if (flag == 0)
			break;

		mdelay(MICFIL_SLEEP);
	}

	if (i == MICFIL_MAX_RETRY) {
		dev_err(dev, "initf not asserted. Failed to init hwvad\n");
		return -EBUSY;
	}

	/* Initialize Internal Filters */
	ret = init_hwvad_internal_filters(dev);
	if (ret)
		return ret;

	return ret;
}

/* Configuration done only in envelope-based initialization mode */
static int init_hwvad_envelope_mode(struct device *dev)
{
	struct fsl_micfil *micfil = dev_get_drvdata(dev);
	int ret, i;
	u32 stat;
	u32 flag;

	/* Frame energy disable */
	ret = regmap_update_bits(micfil->regmap, REG_MICFIL_VAD0_CTRL2,
				 MICFIL_VAD0_CTRL2_FRENDIS_MASK,
				 MICFIL_VAD0_CTRL2_FRENDIS);
	if (ret) {
		dev_err(dev, "Failed to set FRENDIS in CTRL2_VAD0 [%d]\n", ret);
		return ret;
	}

	/* Enable pre-filter Noise & Signal */
	ret = regmap_update_bits(micfil->regmap, REG_MICFIL_VAD0_CTRL2,
				 MICFIL_VAD0_CTRL2_PREFEN_MASK,
				 MICFIL_VAD0_CTRL2_PREFEN);
	if (ret) {
		dev_err(dev, "Failed to set PREFEN in CTRL2_VAD0 [%d]\n", ret);
		return ret;
	}

	/* Enable Signal Filter */
	ret = regmap_update_bits(micfil->regmap, REG_MICFIL_VAD0_SCONFIG,
				 MICFIL_VAD0_SCONFIG_SFILEN_MASK,
				 MICFIL_VAD0_SCONFIG_SFILEN);
	if (ret) {
		dev_err(dev,
			"Failed to set SFILEN in SCONFIG_VAD0 [%d]\n",
			ret);
		return ret;
	}

	/* Signal Maximum Enable */
	ret = regmap_update_bits(micfil->regmap, REG_MICFIL_VAD0_SCONFIG,
				 MICFIL_VAD0_SCONFIG_SMAXEN_MASK,
				 MICFIL_VAD0_SCONFIG_SMAXEN);
	if (ret) {
		dev_err(dev,
			"Failed to set SMAXEN in SCONFIG_VAD0 [%d]\n",
			ret);
		return ret;
	}

	/* Allways enable noise filter, not based on voice activity
	 * information
	 */
	ret = regmap_update_bits(micfil->regmap, REG_MICFIL_VAD0_NCONFIG,
				 MICFIL_VAD0_NCONFIG_NFILAUT_MASK,
				 0);
	if (ret) {
		dev_err(dev,
			"Failed to set NFILAUT in NCONFIG_VAD0 [%d]\n",
			ret);
		return ret;
	}

	/* Noise Minimum Enable */
	ret = regmap_update_bits(micfil->regmap, REG_MICFIL_VAD0_NCONFIG,
				 MICFIL_VAD0_NCONFIG_NMINEN_MASK,
				 MICFIL_VAD0_NCONFIG_NMINEN);
	if (ret) {
		dev_err(dev,
			"Failed to set NMINEN in NCONFIG_VAD0 [%d]\n",
			ret);
		return ret;
	}

	/* Noise Decimation Enable */
	ret = regmap_update_bits(micfil->regmap, REG_MICFIL_VAD0_NCONFIG,
				 MICFIL_VAD0_NCONFIG_NDECEN_MASK,
				 MICFIL_VAD0_NCONFIG_NDECEN);
	if (ret) {
		dev_err(dev,
			"Failed to set NDECEN in NCONFIG_VAD0 [%d]\n",
			ret);
		return ret;
	}

	/* Voice Activity Detector Reset */
	ret = regmap_update_bits(micfil->regmap, REG_MICFIL_VAD0_CTRL1,
				 MICFIL_VAD0_CTRL1_RST_MASK,
				 MICFIL_VAD0_CTRL1_RST);
	if (ret) {
		dev_err(dev, "Failed to set VADRST in CTRL1_VAD0 [%d]\n", ret);
		return ret;
	}

	/* Initialize Zero Crossing Detector */
	ret = init_zcd(dev);
	if (ret)
		return ret;

	/* Voice Activity Detector Enabled */
	ret = regmap_update_bits(micfil->regmap, REG_MICFIL_VAD0_CTRL1,
				 MICFIL_VAD0_CTRL1_EN_MASK,
				 MICFIL_VAD0_CTRL1_EN);
	if (ret) {
		dev_err(dev, "Failed to set VADEN in CTRL1_VAD0 [%d]\n", ret);
		return ret;
	}

	/* Enable MICFIL module */
	ret = regmap_update_bits(micfil->regmap, REG_MICFIL_CTRL1,
				 MICFIL_CTRL1_PDMIEN_MASK,
				 MICFIL_CTRL1_PDMIEN);
	if (ret) {
		dev_err(dev, "failed to enable the module\n");
		return ret;
	}

	/* it would be a good idea to wait some time before VADEN
	 * is set
	 */
	mdelay(3 * MICFIL_SLEEP);

	/* Wait for INITF to be asserted */
	for (i = 0; i < MICFIL_MAX_RETRY; i++) {
		ret = regmap_read(micfil->regmap, REG_MICFIL_VAD0_STAT, &stat);
		if (ret) {
			dev_err(dev, "failed to read register %d\n",
				REG_MICFIL_VAD0_STAT);
			return ret;
		}

		flag = (stat & MICFIL_VAD0_STAT_INITF_MASK);
		if (flag == 0)
			break;

		mdelay(MICFIL_SLEEP);
	}

	if (i == MICFIL_MAX_RETRY) {
		dev_err(dev, "initf not asserted. Failed to init hwvad\n");
		return -EBUSY;
	}

	/* Initialize Internal Filters */
	ret = init_hwvad_internal_filters(dev);
	if (ret)
		return ret;

	/* Enable interrupts */
	ret = configure_hwvad_interrupts(dev, 1);
	if (ret)
		return ret;

	return ret;
}

/* Hardware Voice Active Detection: The HWVAD takes data from the input
 * of a selected PDM microphone to detect if there is any
 * voice activity. When a voice activity is detected, an interrupt could
 * be delivered to the system. Initialization in section 8.4:
 * Can work in two modes:
 *  -> Eneveope-based mode (section 8.4.1)
 *  -> Energy-based mode (section 8.4.2)
 *
 * It is important to remark that the HWVAD detector could be enabled
 * or reset only when the MICFIL isn't running i.e. when the BSY_FIL
 * bit in STAT register is cleared
 */
static int __maybe_unused init_hwvad(struct device *dev)
{
	struct fsl_micfil *micfil = dev_get_drvdata(dev);
	int ret;
	u32 reg_val;

	/* configure CIC OSR in VADCICOSR */
	ret = regmap_update_bits(micfil->regmap, REG_MICFIL_VAD0_CTRL1,
				 MICFIL_VAD0_CTRL1_CICOSR_MASK,
				 MICFIL_CTRL2_OSR_DEFAULT);
	if (ret) {
		dev_err(dev, "Failed to set CICOSR in CTRL1_VAD0i [%d]\n", ret);
		return ret;
	}

	/* configure source channel in VADCHSEL */
	reg_val = MICFIL_VAD0_CTRL1_CHSEL(micfil->vad_channel);
	ret = regmap_update_bits(micfil->regmap, REG_MICFIL_VAD0_CTRL1,
				 MICFIL_VAD0_CTRL1_CHSEL_MASK,
				 reg_val);
	if (ret) {
		dev_err(dev, "Failed to set CHSEL in CTRL1_VAD0 [%d]\n", ret);
		return ret;
	}

	/* configure detector frame time VADFRAMET */
	reg_val = MICFIL_VAD0_CTRL2_FRAMET(micfil->vad_frame_time);
	ret = regmap_update_bits(micfil->regmap, REG_MICFIL_VAD0_CTRL2,
				 MICFIL_VAD0_CTRL2_FRAMET_MASK,
				 reg_val);
	if (ret) {
		dev_err(dev, "Failed to set FRAMET in CTRL2_VAD0 [%d]\n", ret);
		return ret;
	}

	/* configure initialization time in VADINITT */
	reg_val = MICFIL_VAD0_CTRL1_INITT(micfil->vad_init_time);
	ret = regmap_update_bits(micfil->regmap, REG_MICFIL_VAD0_CTRL1,
				 MICFIL_VAD0_CTRL1_INITT_MASK,
				 reg_val);
	if (ret) {
		dev_err(dev, "Failed to set INITT in CTRL1_VAD0 [%d]\n", ret);
		return ret;
	}

	/* configure input gain in VADINPGAIN */
	reg_val = MICFIL_VAD0_CTRL2_INPGAIN(micfil->vad_input_gain);
	ret = regmap_update_bits(micfil->regmap, REG_MICFIL_VAD0_CTRL2,
				 MICFIL_VAD0_CTRL2_INPGAIN_MASK,
				 reg_val);
	if (ret) {
		dev_err(dev, "Failed to set INPGAIN in CTRL2_VAD0 [%d]\n", ret);
		return ret;
	}

	/* configure sound gain in SGAIN */
	reg_val = MICFIL_VAD0_SCONFIG_SGAIN(micfil->vad_sound_gain);
	ret = regmap_update_bits(micfil->regmap, REG_MICFIL_VAD0_SCONFIG,
				 MICFIL_VAD0_SCONFIG_SGAIN_MASK,
				 reg_val);
	if (ret) {
		dev_err(dev, "Failed to set SGAIN in SCONFIG_VAD0 [%d]\n", ret);
		return ret;
	}

>>>>>>> c1084c27
	/* configure noise gain in NGAIN */
	reg_val = MICFIL_VAD0_NCONFIG_NGAIN(micfil->vad_noise_gain);
	ret = regmap_update_bits(micfil->regmap, REG_MICFIL_VAD0_NCONFIG,
				 MICFIL_VAD0_NCONFIG_NGAIN_MASK,
				 reg_val);
	if (ret) {
		dev_err(dev, "Failed to set NGAIN in NCONFIG_VAD0 [%d]\n", ret);
		return ret;
	}

	/* configure or clear the VADNFILADJ based on mode */
	reg_val = MICFIL_VAD0_NCONFIG_NFILADJ(micfil->vad_nfil_adjust);
	ret = regmap_update_bits(micfil->regmap, REG_MICFIL_VAD0_NCONFIG,
				 MICFIL_VAD0_NCONFIG_NFILADJ_MASK,
				 reg_val);
	if (ret) {
		dev_err(dev,
			"Failed to set VADNFILADJ in NCONFIG_VAD0 [%d]\n",
			ret);
		return ret;
	}

	/* enable the high-pass filter in VADHPF */
	reg_val = MICFIL_VAD0_CTRL2_HPF(micfil->vad_hpf);
	ret = regmap_update_bits(micfil->regmap, REG_MICFIL_VAD0_CTRL2,
				 MICFIL_VAD0_CTRL2_HPF_MASK,
				 reg_val);
	if (ret) {
		dev_err(dev, "Failed to set HPF in CTRL2_VAD0 [%d]\n", ret);
		return ret;
	}

	/* envelope-based specific initialization */
	if (micfil->vad_init_mode == MICFIL_HWVAD_ENVELOPE_MODE) {
		ret = init_hwvad_envelope_mode(dev);
		if (ret)
			return ret;
	} else {
		ret = init_hwvad_energy_mode(dev);
		if (ret)
			return ret;
	}

	return 0;
}

static inline bool clk_in_list(struct clk *p, struct clk *clk_src[])
{
	int i;

	for (i = 0; i < MICFIL_CLK_SRC_NUM; i++)
		if (clk_is_match(p, clk_src[i]))
			return true;

	return false;
}

#define CLK_8K_FREQ    24576000
#define CLK_11K_FREQ   22579200

static int fsl_micfil_set_mclk_rate(struct fsl_micfil *micfil, int clk_id,
				    unsigned int freq)
{
	struct clk *p = micfil->mclk, *pll = 0, *npll = 0;
	struct device *dev = &micfil->pdev->dev;
	u64 ratio = freq;
	u64 clk_rate;
	int ret;
	int i;

	/* Do not touch the clock if hwvad is already enabled
	 * since you can record only at hwvad rate and clock
	 * has already been set to the required frequency
	 */
	if (atomic_read(&micfil->hwvad_state) == MICFIL_HWVAD_ON)
		return 0;

<<<<<<< HEAD
	/* check if all clock sources are valid */
	for (i = 0; i < MICFIL_CLK_SRC_NUM; i++) {
		if (micfil->clk_src[i])
			continue;

		dev_err(dev, "Clock Source %d is not valid.\n", i);
		return -EINVAL;
	}

=======
>>>>>>> c1084c27
	while (p) {
		struct clk *pp = clk_get_parent(p);

		if (clk_in_list(pp, micfil->clk_src)) {
			pll = pp;
			break;
		}
		p = pp;
	}

	if (!pll) {
		dev_err(dev, "reached a null clock\n");
		return -EINVAL;
	}

	if (micfil->clk_src_id == MICFIL_CLK_AUTO) {
		for (i = 0; i < MICFIL_CLK_SRC_NUM; i++) {
			clk_rate = clk_get_rate(micfil->clk_src[i]);
			/* This is an workaround since audio_pll2 clock
			 * has 722534399 rate and this will never divide
			 * to any known frequency ???
			 */
			clk_rate = round_up(clk_rate, 10);
<<<<<<< HEAD
			if (do_div(clk_rate, ratio) == 0)
				npll = micfil->clk_src[i];
=======
			if (do_div(clk_rate, ratio) == 0) {
				npll = micfil->clk_src[i];
				break;
			}
>>>>>>> c1084c27
		}
	} else {
		/* clock id is offseted by 1 since ID=0 means
		 * auto clock selection
		 */
		npll = micfil->clk_src[micfil->clk_src_id - 1];
	}

	if (!npll) {
		dev_err(dev,
			"failed to find a suitable clock source\n");
		return -EINVAL;
	}

	clk_disable_unprepare(micfil->mclk);
	if (!clk_is_match(pll, npll)) {
		ret = clk_set_parent(p, npll);
		if (ret < 0)
			dev_warn(dev,
				 "failed to set parrent %d\n", ret);
	}

	clk_rate = freq % 8000 == 0 ? CLK_8K_FREQ : CLK_11K_FREQ;
	ret = clk_set_rate(micfil->mclk, clk_rate);
	if (ret)
		dev_warn(dev, "failed to set rate (%llu): %d\n", clk_rate, ret);
	clk_prepare_enable(micfil->mclk);

	return ret;
}

static int fsl_micfil_startup(struct snd_pcm_substream *substream,
			      struct snd_soc_dai *dai)
{
	struct fsl_micfil *micfil = snd_soc_dai_get_drvdata(dai);

	if (!micfil) {
		dev_err(dai->dev, "micfil dai priv_data not set\n");
		return -EINVAL;
	}

	return 0;
}

static int fsl_micfil_trigger(struct snd_pcm_substream *substream, int cmd,
			      struct snd_soc_dai *dai)
{
	struct fsl_micfil *micfil = snd_soc_dai_get_drvdata(dai);
	struct device *dev = &micfil->pdev->dev;
	int ret;

	switch (cmd) {
	case SNDRV_PCM_TRIGGER_START:
	case SNDRV_PCM_TRIGGER_RESUME:
	case SNDRV_PCM_TRIGGER_PAUSE_RELEASE:
		ret = fsl_micfil_reset(dev);
		if (ret) {
			dev_err(dev, "failed to soft reset\n");
			return ret;
		}

		/* DMA Interrupt Selection - DISEL bits
		 * 00 - DMA and IRQ disabled
		 * 01 - DMA req enabled
		 * 10 - IRQ enabled
		 * 11 - reserved
		 */
		ret = regmap_update_bits(micfil->regmap, REG_MICFIL_CTRL1,
					 MICFIL_CTRL1_DISEL_MASK,
					 (1 << MICFIL_CTRL1_DISEL_SHIFT));
		if (ret) {
			dev_err(dev, "failed to update DISEL bits\n");
			return ret;
		}

		/* Enable the module */
		ret = regmap_update_bits(micfil->regmap, REG_MICFIL_CTRL1,
					 MICFIL_CTRL1_PDMIEN_MASK,
					 MICFIL_CTRL1_PDMIEN);
		if (ret) {
			dev_err(dev, "failed to enable the module\n");
			return ret;
		}

		break;
	case SNDRV_PCM_TRIGGER_STOP:
	case SNDRV_PCM_TRIGGER_SUSPEND:
	case SNDRV_PCM_TRIGGER_PAUSE_PUSH:
		/* Disable the module */
		ret = regmap_update_bits(micfil->regmap, REG_MICFIL_CTRL1,
					 MICFIL_CTRL1_PDMIEN_MASK,
					 0);
		if (ret) {
			dev_err(dev, "failed to enable the module\n");
			return ret;
		}

		ret = regmap_update_bits(micfil->regmap, REG_MICFIL_CTRL1,
					 MICFIL_CTRL1_DISEL_MASK,
					 (0 << MICFIL_CTRL1_DISEL_SHIFT));
		if (ret) {
			dev_err(dev, "failed to update DISEL bits\n");
			return ret;
		}
		break;
	default:
		return -EINVAL;
	}
	return 0;
}

static int fsl_set_clock_params(struct device *dev, unsigned int rate)
{
	struct fsl_micfil *micfil = dev_get_drvdata(dev);
	int clk_div;
	int ret;

	ret = fsl_micfil_set_mclk_rate(micfil, 0, rate);
	if (ret < 0)
		dev_err(dev, "failed to set mclk[%lu] to rate %u\n",
			clk_get_rate(micfil->mclk), rate);

	/* set CICOSR */
	ret |= regmap_update_bits(micfil->regmap, REG_MICFIL_CTRL2,
				 MICFIL_CTRL2_CICOSR_MASK,
				 MICFIL_CTRL2_OSR_DEFAULT);
	if (ret)
		dev_err(dev, "failed to set CICOSR in reg 0x%X\n",
			REG_MICFIL_CTRL2);

	/* set CLK_DIV */
	clk_div = get_clk_div(micfil, rate);
	if (clk_div < 0)
		ret = -EINVAL;

	ret |= regmap_update_bits(micfil->regmap, REG_MICFIL_CTRL2,
				 MICFIL_CTRL2_CLKDIV_MASK, clk_div);
	if (ret)
		dev_err(dev, "failed to set CLKDIV in reg 0x%X\n",
			REG_MICFIL_CTRL2);

	return ret;
}

static int fsl_micfil_hw_params(struct snd_pcm_substream *substream,
				struct snd_pcm_hw_params *params,
				struct snd_soc_dai *dai)
{
	struct fsl_micfil *micfil = snd_soc_dai_get_drvdata(dai);
	unsigned int channels = params_channels(params);
	unsigned int rate = params_rate(params);
	struct device *dev = &micfil->pdev->dev;
	unsigned int hwvad_rate;
	int ret;
	u32 hwvad_state;

	hwvad_rate = micfil_hwvad_rate_ints[micfil->vad_rate_index];
	hwvad_state = atomic_read(&micfil->hwvad_state);

	/* if hwvad is enabled, make sure you are recording at
	 * the same rate the hwvad is on or reject it to avoid
	 * changing the clock rate.
	 */
	if (hwvad_state == MICFIL_HWVAD_ON && rate != hwvad_rate) {
		dev_err(dev, "Record at hwvad rate %u\n", hwvad_rate);
		return -EINVAL;
	}

	atomic_set(&micfil->recording_state, MICFIL_RECORDING_ON);

	if (hwvad_state == MICFIL_HWVAD_OFF) {
		/* 1. Disable the module */
		ret = regmap_update_bits(micfil->regmap, REG_MICFIL_CTRL1,
					 MICFIL_CTRL1_PDMIEN_MASK, 0);
		if (ret) {
			dev_err(dev, "failed to disable the module\n");
			return ret;
		}
	}

	/* enable channels */
	ret = regmap_update_bits(micfil->regmap, REG_MICFIL_CTRL1,
				 0xFF, ((1 << channels) - 1));
	if (ret) {
		dev_err(dev, "failed to enable channels %d, reg 0x%X\n", ret,
			REG_MICFIL_CTRL1);
		return ret;
	}

	ret = fsl_set_clock_params(dev, rate);
	if (ret < 0) {
		dev_err(dev, "Failed to set clock parameters [%d]\n", ret);
		return ret;
	}

<<<<<<< HEAD
	micfil->dma_params_rx.fifo_num = channels;
=======
	micfil->audio_config.src_fifo_num = channels;
	micfil->audio_config.sw_done_sel = BIT(31);
	micfil->dma_params_rx.peripheral_config  = &micfil->audio_config;
	micfil->dma_params_rx.peripheral_size    = sizeof(micfil->audio_config);
>>>>>>> c1084c27
	micfil->dma_params_rx.maxburst = channels * MICFIL_DMA_MAXBURST_RX;

	return 0;
}

static int fsl_micfil_hw_free(struct snd_pcm_substream *substream,
			      struct snd_soc_dai *dai)
{
	struct fsl_micfil *micfil = snd_soc_dai_get_drvdata(dai);

	atomic_set(&micfil->recording_state, MICFIL_RECORDING_OFF);

	return 0;
}

static int fsl_micfil_set_dai_sysclk(struct snd_soc_dai *dai, int clk_id,
				     unsigned int freq, int dir)
{
	struct fsl_micfil *micfil = snd_soc_dai_get_drvdata(dai);
	struct device *dev = &micfil->pdev->dev;

	int ret;

	if (!freq)
		return 0;

	ret = fsl_micfil_set_mclk_rate(micfil, clk_id, freq);
	if (ret < 0)
		dev_err(dev, "failed to set mclk[%lu] to rate %u\n",
			clk_get_rate(micfil->mclk), freq);

	return ret;
}

static int fsl_micfil_set_dai_fmt(struct snd_soc_dai *dai, unsigned int fmt)
{
	struct fsl_micfil *micfil = snd_soc_dai_get_drvdata(dai);

	/* DAI MODE */
	switch (fmt & SND_SOC_DAIFMT_FORMAT_MASK) {
	case SND_SOC_DAIFMT_I2S:
		break;
	default:
		return -EINVAL;
	}

	/* DAI CLK INVERSION */
	switch (fmt & SND_SOC_DAIFMT_INV_MASK) {
	case SND_SOC_DAIFMT_NB_NF:
		break;
	default:
		return -EINVAL;
	}

	micfil->slave_mode = false;

	return 0;
}

<<<<<<< HEAD
static struct snd_soc_dai_ops fsl_micfil_dai_ops = {
=======
static const struct snd_soc_dai_ops fsl_micfil_dai_ops = {
>>>>>>> c1084c27
	.startup = fsl_micfil_startup,
	.trigger = fsl_micfil_trigger,
	.hw_params = fsl_micfil_hw_params,
	.hw_free = fsl_micfil_hw_free,
	.set_sysclk = fsl_micfil_set_dai_sysclk,
	.set_fmt = fsl_micfil_set_dai_fmt,
};

static int fsl_micfil_dai_probe(struct snd_soc_dai *cpu_dai)
{
	struct fsl_micfil *micfil = dev_get_drvdata(cpu_dai->dev);
	struct device *dev = cpu_dai->dev;
	unsigned int val;
	int ret;
	int i;

	/* set qsel to medium */
	ret = regmap_update_bits(micfil->regmap, REG_MICFIL_CTRL2,
				 MICFIL_CTRL2_QSEL_MASK, MICFIL_VLOW0_QUALITY);
	if (ret) {
		dev_err(dev, "failed to set quality mode bits, reg 0x%X\n",
			REG_MICFIL_CTRL2);
		return ret;
	}

	/* set default gain to 2 */
	regmap_write(micfil->regmap, REG_MICFIL_OUT_CTRL, 0x22222222);
	for (i = 0; i < MICFIL_OUTPUT_CHANNELS; i++)
		micfil->channel_gain[i] = 0xA;

	/* set DC Remover in bypass mode*/
	val = 0;
	for (i = 0; i < MICFIL_OUTPUT_CHANNELS; i++)
		val |= MICFIL_DC_MODE(MICFIL_DC_BYPASS, i);
	ret = regmap_update_bits(micfil->regmap, REG_MICFIL_DC_CTRL,
				MICFIL_DC_CTRL_MASK, val);
	if (ret) {
		dev_err(dev, "failed to set DC Remover mode bits, reg 0x%X\n",
			REG_MICFIL_DC_CTRL);
		return ret;
	}
	micfil->dc_remover = MICFIL_DC_BYPASS;

	snd_soc_dai_init_dma_data(cpu_dai, NULL,
				  &micfil->dma_params_rx);

	/* FIFO Watermark Control - FIFOWMK*/
	val = MICFIL_FIFO_CTRL_FIFOWMK(micfil->soc->fifo_depth) - 1;
	ret = regmap_update_bits(micfil->regmap, REG_MICFIL_FIFO_CTRL,
				 MICFIL_FIFO_CTRL_FIFOWMK_MASK,
				 val);
	if (ret) {
		dev_err(dev, "failed to set FIFOWMK\n");
		return ret;
	}

	return 0;
}

static struct snd_soc_dai_driver fsl_micfil_dai = {
	.probe = fsl_micfil_dai_probe,
	.capture = {
		.stream_name = "CPU-Capture",
		.channels_min = 1,
		.channels_max = 8,
		.rates = FSL_MICFIL_RATES,
		.formats = FSL_MICFIL_FORMATS,
	},
	.ops = &fsl_micfil_dai_ops,
};

static const struct snd_soc_component_driver fsl_micfil_component = {
	.name		= "fsl-micfil-dai",
	.controls       = fsl_micfil_snd_controls,
	.num_controls   = ARRAY_SIZE(fsl_micfil_snd_controls),

};

/* REGMAP */
static const struct reg_default fsl_micfil_reg_defaults[] = {
	{REG_MICFIL_CTRL1,		0x00000000},
	{REG_MICFIL_CTRL2,		0x00000000},
	{REG_MICFIL_STAT,		0x00000000},
	{REG_MICFIL_FIFO_CTRL,		0x00000007},
	{REG_MICFIL_FIFO_STAT,		0x00000000},
	{REG_MICFIL_DATACH0,		0x00000000},
	{REG_MICFIL_DATACH1,		0x00000000},
	{REG_MICFIL_DATACH2,		0x00000000},
	{REG_MICFIL_DATACH3,		0x00000000},
	{REG_MICFIL_DATACH4,		0x00000000},
	{REG_MICFIL_DATACH5,		0x00000000},
	{REG_MICFIL_DATACH6,		0x00000000},
	{REG_MICFIL_DATACH7,		0x00000000},
	{REG_MICFIL_DC_CTRL,		0x00000000},
	{REG_MICFIL_OUT_CTRL,		0x00000000},
	{REG_MICFIL_OUT_STAT,		0x00000000},
	{REG_MICFIL_VAD0_CTRL1,		0x00000000},
	{REG_MICFIL_VAD0_CTRL2,		0x000A0000},
	{REG_MICFIL_VAD0_STAT,		0x00000000},
	{REG_MICFIL_VAD0_SCONFIG,	0x00000000},
	{REG_MICFIL_VAD0_NCONFIG,	0x80000000},
	{REG_MICFIL_VAD0_NDATA,		0x00000000},
	{REG_MICFIL_VAD0_ZCD,		0x00000004},
};

static bool fsl_micfil_readable_reg(struct device *dev, unsigned int reg)
{
	switch (reg) {
	case REG_MICFIL_CTRL1:
	case REG_MICFIL_CTRL2:
	case REG_MICFIL_STAT:
	case REG_MICFIL_FIFO_CTRL:
	case REG_MICFIL_FIFO_STAT:
	case REG_MICFIL_DATACH0:
	case REG_MICFIL_DATACH1:
	case REG_MICFIL_DATACH2:
	case REG_MICFIL_DATACH3:
	case REG_MICFIL_DATACH4:
	case REG_MICFIL_DATACH5:
	case REG_MICFIL_DATACH6:
	case REG_MICFIL_DATACH7:
	case REG_MICFIL_DC_CTRL:
	case REG_MICFIL_OUT_CTRL:
	case REG_MICFIL_OUT_STAT:
	case REG_MICFIL_VAD0_CTRL1:
	case REG_MICFIL_VAD0_CTRL2:
	case REG_MICFIL_VAD0_STAT:
	case REG_MICFIL_VAD0_SCONFIG:
	case REG_MICFIL_VAD0_NCONFIG:
	case REG_MICFIL_VAD0_NDATA:
	case REG_MICFIL_VAD0_ZCD:
		return true;
	default:
		return false;
	}
}

static bool fsl_micfil_writeable_reg(struct device *dev, unsigned int reg)
{
	switch (reg) {
	case REG_MICFIL_CTRL1:
	case REG_MICFIL_CTRL2:
	case REG_MICFIL_STAT:		/* Write 1 to Clear */
	case REG_MICFIL_FIFO_CTRL:
	case REG_MICFIL_FIFO_STAT:	/* Write 1 to Clear */
	case REG_MICFIL_DC_CTRL:
	case REG_MICFIL_OUT_CTRL:
	case REG_MICFIL_OUT_STAT:	/* Write 1 to Clear */
	case REG_MICFIL_VAD0_CTRL1:
	case REG_MICFIL_VAD0_CTRL2:
	case REG_MICFIL_VAD0_STAT:	/* Write 1 to Clear */
	case REG_MICFIL_VAD0_SCONFIG:
	case REG_MICFIL_VAD0_NCONFIG:
	case REG_MICFIL_VAD0_ZCD:
		return true;
	default:
		return false;
	}
}

static bool fsl_micfil_volatile_reg(struct device *dev, unsigned int reg)
{
	switch (reg) {
	case REG_MICFIL_STAT:
	case REG_MICFIL_DATACH0:
	case REG_MICFIL_DATACH1:
	case REG_MICFIL_DATACH2:
	case REG_MICFIL_DATACH3:
	case REG_MICFIL_DATACH4:
	case REG_MICFIL_DATACH5:
	case REG_MICFIL_DATACH6:
	case REG_MICFIL_DATACH7:
	case REG_MICFIL_VAD0_STAT:
	case REG_MICFIL_VAD0_NDATA:
		return true;
	default:
		return false;
	}
}

static const struct regmap_config fsl_micfil_regmap_config = {
	.reg_bits = 32,
	.reg_stride = 4,
	.val_bits = 32,

	.max_register = REG_MICFIL_VAD0_ZCD,
	.reg_defaults = fsl_micfil_reg_defaults,
	.num_reg_defaults = ARRAY_SIZE(fsl_micfil_reg_defaults),
	.readable_reg = fsl_micfil_readable_reg,
	.volatile_reg = fsl_micfil_volatile_reg,
	.writeable_reg = fsl_micfil_writeable_reg,
	.cache_type = REGCACHE_RBTREE,
};

/* END OF REGMAP */

static irqreturn_t voice_detected_fn(int irq, void *devid)
{
	struct fsl_micfil *micfil = (struct fsl_micfil *)devid;
	struct device *dev = &micfil->pdev->dev;
	int ret;

	/* disable hwvad */
	spin_lock(&micfil->hwvad_lock);
	ret = disable_hwvad(dev, true);
	spin_unlock(&micfil->hwvad_lock);

	if (ret)
		dev_err(dev, "Failed to disable HWVAD module: %d\n", ret);

	/* notify userspace that voice was detected */
	kobject_uevent_env(&dev->kobj, KOBJ_CHANGE, envp);

	return IRQ_HANDLED;
}

static irqreturn_t hwvad_isr(int irq, void *devid)
{
	struct fsl_micfil *micfil = (struct fsl_micfil *)devid;
	struct device *dev = &micfil->pdev->dev;
	int ret;
	u32 vad0_reg;

	regmap_read(micfil->regmap, REG_MICFIL_VAD0_STAT, &vad0_reg);

	/* The only difference between MICFIL_VAD0_STAT_EF and
	 * MICFIL_VAD0_STAT_IF is that the former requires Write
	 * 1 to Clear. Since both flags are set, it is enough
	 * to only read one of them
	 */
	if (vad0_reg & MICFIL_VAD0_STAT_IF_MASK) {
		/* Write 1 to clear */
		regmap_write_bits(micfil->regmap, REG_MICFIL_VAD0_STAT,
				  MICFIL_VAD0_STAT_IF_MASK,
				  MICFIL_VAD0_STAT_IF);

		/* disable hwvad interrupts */
		ret = configure_hwvad_interrupts(dev, 0);
		if (ret)
			dev_err(dev, "Failed to disable interrupts\n");
	}

	return IRQ_WAKE_THREAD;
}

static irqreturn_t hwvad_err_isr(int irq, void *devid)
{
	struct fsl_micfil *micfil = (struct fsl_micfil *)devid;
	struct device *dev = &micfil->pdev->dev;
	u32 vad0_reg;

	regmap_read(micfil->regmap, REG_MICFIL_VAD0_STAT, &vad0_reg);

	if (vad0_reg & MICFIL_VAD0_STAT_INSATF_MASK)
		dev_dbg(dev, "voice activity input overflow/underflow detected\n");

	if (vad0_reg & MICFIL_VAD0_STAT_INITF_MASK)
		dev_dbg(dev, "voice activity dectector is initializing\n");

	return IRQ_HANDLED;
}

static irqreturn_t micfil_isr(int irq, void *devid)
{
	struct fsl_micfil *micfil = (struct fsl_micfil *)devid;
	struct platform_device *pdev = micfil->pdev;
	u32 stat_reg;
	u32 fifo_stat_reg;
	u32 ctrl1_reg;
	bool dma_enabled;
	int i;

	regmap_read(micfil->regmap, REG_MICFIL_STAT, &stat_reg);
	regmap_read(micfil->regmap, REG_MICFIL_CTRL1, &ctrl1_reg);
	regmap_read(micfil->regmap, REG_MICFIL_FIFO_STAT, &fifo_stat_reg);

	dma_enabled = MICFIL_DMA_ENABLED(ctrl1_reg);

	/* Channel 0-7 Output Data Flags */
	for (i = 0; i < MICFIL_OUTPUT_CHANNELS; i++) {
		if (stat_reg & MICFIL_STAT_CHXF_MASK(i))
			dev_dbg(&pdev->dev,
				"Data available in Data Channel %d\n", i);
		/* if DMA is not enabled, field must be written with 1
		 * to clear
		 */
		if (!dma_enabled)
			regmap_write_bits(micfil->regmap,
					  REG_MICFIL_STAT,
					  MICFIL_STAT_CHXF_MASK(i),
					  1);
	}

	for (i = 0; i < MICFIL_FIFO_NUM; i++) {
		if (fifo_stat_reg & MICFIL_FIFO_STAT_FIFOX_OVER_MASK(i))
			dev_dbg(&pdev->dev,
				"FIFO Overflow Exception flag for channel %d\n",
				i);

		if (fifo_stat_reg & MICFIL_FIFO_STAT_FIFOX_UNDER_MASK(i))
			dev_dbg(&pdev->dev,
				"FIFO Underflow Exception flag for channel %d\n",
				i);
	}

	return IRQ_HANDLED;
}

static irqreturn_t micfil_err_isr(int irq, void *devid)
{
	struct fsl_micfil *micfil = (struct fsl_micfil *)devid;
	struct platform_device *pdev = micfil->pdev;
	u32 stat_reg;

	regmap_read(micfil->regmap, REG_MICFIL_STAT, &stat_reg);

	if (stat_reg & MICFIL_STAT_BSY_FIL_MASK)
		dev_dbg(&pdev->dev, "isr: Decimation Filter is running\n");

	if (stat_reg & MICFIL_STAT_FIR_RDY_MASK)
		dev_dbg(&pdev->dev, "isr: FIR Filter Data ready\n");

	if (stat_reg & MICFIL_STAT_LOWFREQF_MASK) {
		dev_dbg(&pdev->dev, "isr: ipg_clk_app is too low\n");
		regmap_write_bits(micfil->regmap, REG_MICFIL_STAT,
				  MICFIL_STAT_LOWFREQF_MASK, 1);
	}

	return IRQ_HANDLED;
}

static int fsl_set_clock_params(struct device *, unsigned int);

static int enable_hwvad(struct device *dev, bool sync)
{
	struct fsl_micfil *micfil = dev_get_drvdata(dev);
	int ret;
	int rate;
	u32 state;

	if (sync)
		pm_runtime_get_sync(dev);

	state = atomic_cmpxchg(&micfil->hwvad_state,
			       MICFIL_HWVAD_OFF,
			       MICFIL_HWVAD_ON);

	/* we should not reenable when sync = true because
	 * this means enable was called for second time by
	 * user. However state = ON and sync = false can only
	 * occur when enable is called from system_resume. In
	 * this case we should enable the hwvad
	 */
	if (sync && state == MICFIL_HWVAD_ON) {
		dev_err(dev, "hwvad already on\n");
		ret = -EBUSY;
		goto enable_error;
	}

	if (micfil->vad_rate_index >= ARRAY_SIZE(micfil_hwvad_rate_ints)) {
		dev_err(dev, "There are more select texts than rates\n");
		ret = -EINVAL;
		goto enable_error;
	}

	rate = micfil_hwvad_rate_ints[micfil->vad_rate_index];

	/* This is required because if an arecord was done,
	 * suspend function will mark regmap as cache only
	 * and reads/writes in volatile regs will fail
	 */
	regcache_cache_only(micfil->regmap, false);
	regcache_mark_dirty(micfil->regmap);
	regcache_sync(micfil->regmap);

	ret = fsl_set_clock_params(dev, rate);
	if (ret)
		goto enable_error;

	ret = fsl_micfil_reset(dev);
	if (ret)
		goto enable_error;

	/* Initialize Hardware Voice Activity */
	ret = init_hwvad(dev);
	if (ret == 0)
		return 0;

enable_error:
	if (state == MICFIL_HWVAD_OFF)
		atomic_cmpxchg(&micfil->hwvad_state,
			       MICFIL_HWVAD_ON, MICFIL_HWVAD_OFF);
	if (sync)
		pm_runtime_put_sync(dev);
	return ret;
}

static int disable_hwvad(struct device *dev, bool sync)
{
	struct fsl_micfil *micfil = dev_get_drvdata(dev);
	int ret = 0;
	u32 state;

	/* disable is called with sync = false only from
	 * system suspend and in this case, you should not
	 * change the hwvad_state so we know at system_resume
	 * to reenable hwvad
	 */
	if (sync)
		state = atomic_cmpxchg(&micfil->hwvad_state,
				       MICFIL_HWVAD_ON,
				       MICFIL_HWVAD_OFF);
	else
		state = atomic_read(&micfil->hwvad_state);

	if (state == MICFIL_HWVAD_ON) {
		/* This is required because if an arecord was done,
		 * suspend function will mark regmap as cache only
		 * and reads/writes in volatile regs will fail
		 */
		regcache_cache_only(micfil->regmap, false);
		regcache_mark_dirty(micfil->regmap);
		regcache_sync(micfil->regmap);

		/* Voice Activity Detector Reset */
		ret |= regmap_update_bits(micfil->regmap,
					  REG_MICFIL_VAD0_CTRL1,
					  MICFIL_VAD0_CTRL1_RST_SHIFT,
					  MICFIL_VAD0_CTRL1_RST);

		/* Disable HWVAD */
		ret |= regmap_update_bits(micfil->regmap,
					  REG_MICFIL_VAD0_CTRL1,
					  MICFIL_VAD0_CTRL1_EN_MASK,
					  0);

		/* Disable Signal Filter */
		ret |= regmap_update_bits(micfil->regmap,
					  REG_MICFIL_VAD0_SCONFIG,
					  MICFIL_VAD0_SCONFIG_SFILEN_MASK,
					  0);

		/* Signal Maximum Enable */
		ret |= regmap_update_bits(micfil->regmap,
					  REG_MICFIL_VAD0_SCONFIG,
					  MICFIL_VAD0_SCONFIG_SMAXEN_MASK,
					  0);

		/* Enable pre-filter Noise & Signal */
		ret |= regmap_update_bits(micfil->regmap,
					  REG_MICFIL_VAD0_CTRL2,
					  MICFIL_VAD0_CTRL2_PREFEN_MASK,
					  0);

		/* Noise Decimation Enable */
		ret |= regmap_update_bits(micfil->regmap,
					  REG_MICFIL_VAD0_NCONFIG,
					  MICFIL_VAD0_NCONFIG_NDECEN_MASK,
					  0);

		/* disable the module and clock only if recording
		 * is not done in parallel
		 */
		state = atomic_read(&micfil->recording_state);
		if (state == MICFIL_RECORDING_OFF) {
		/* Disable MICFIL module */
			ret |= regmap_update_bits(micfil->regmap,
						  REG_MICFIL_CTRL1,
						  MICFIL_CTRL1_PDMIEN_MASK,
						  0);
		}

		if (sync)
			pm_runtime_put_sync(dev);
	} else {
		ret = -EPERM;
		dev_err(dev, "HWVAD is not enabled %d\n", ret);
	}

	return ret;
}

static ssize_t micfil_hwvad_handler(struct kobject *kobj,
				    struct kobj_attribute *attr,
				    const char *buf,
				    size_t count)
{
	struct kobject *nand_kobj = kobj->parent;
	struct device *dev = container_of(nand_kobj, struct device, kobj);
	struct fsl_micfil *micfil = dev_get_drvdata(dev);
<<<<<<< HEAD
	unsigned long vad_channel, flags;
=======
	unsigned long vad_channel;
>>>>>>> c1084c27
	int ret;

	ret = kstrtoul(buf, 16, &vad_channel);
	if (ret < 0)
		return -EINVAL;

<<<<<<< HEAD
	spin_lock_irqsave(&micfil->hwvad_lock, flags);
=======
	spin_lock(&micfil->hwvad_lock);
>>>>>>> c1084c27
	if (vad_channel <= 7) {
		micfil->vad_channel = vad_channel;
		ret = enable_hwvad(dev, true);
	} else {
		micfil->vad_channel = -1;
		ret = disable_hwvad(dev, true);
	}
<<<<<<< HEAD
	spin_unlock_irqrestore(&micfil->hwvad_lock, flags);
=======
	spin_unlock(&micfil->hwvad_lock);
>>>>>>> c1084c27

	if (ret) {
		dev_err(dev, "Failed to %s hwvad: %d\n",
			vad_channel <= 7 ? "enable" : "disable", ret);
		return ret;
	}

	return count;
}

static struct kobj_attribute hwvad_en_attr = __ATTR(enable,
						   0660,
						   NULL,
						   micfil_hwvad_handler);

static int fsl_micfil_probe(struct platform_device *pdev)
{
	struct device_node *np = pdev->dev.of_node;
	struct fsl_micfil *micfil;
	struct resource *res;
	void __iomem *regs;
	int ret, i;
	unsigned long irqflag = 0;

	micfil = devm_kzalloc(&pdev->dev, sizeof(*micfil), GFP_KERNEL);
	if (!micfil)
		return -ENOMEM;

	micfil->pdev = pdev;
	strncpy(micfil->name, np->name, sizeof(micfil->name) - 1);

	micfil->soc = of_device_get_match_data(&pdev->dev);

	/* ipg_clk is used to control the registers
	 * ipg_clk_app is used to operate the filter
	 */
	micfil->mclk = devm_clk_get(&pdev->dev, "ipg_clk_app");
	if (IS_ERR(micfil->mclk)) {
		dev_err(&pdev->dev, "failed to get core clock: %ld\n",
			PTR_ERR(micfil->mclk));
		return PTR_ERR(micfil->mclk);
	}

	micfil->busclk = devm_clk_get(&pdev->dev, "ipg_clk");
	if (IS_ERR(micfil->busclk)) {
		dev_err(&pdev->dev, "failed to get ipg clock: %ld\n",
			PTR_ERR(micfil->busclk));
		return PTR_ERR(micfil->busclk);
	}

	/* get audio pll1 and pll2 */
	micfil->clk_src[MICFIL_AUDIO_PLL1] = devm_clk_get(&pdev->dev, "pll8k");
	if (IS_ERR(micfil->clk_src[MICFIL_AUDIO_PLL1]))
		micfil->clk_src[MICFIL_AUDIO_PLL1] = NULL;

	micfil->clk_src[MICFIL_AUDIO_PLL2] = devm_clk_get(&pdev->dev, "pll11k");
	if (IS_ERR(micfil->clk_src[MICFIL_AUDIO_PLL2]))
		micfil->clk_src[MICFIL_AUDIO_PLL2] = NULL;

	micfil->clk_src[MICFIL_CLK_EXT3] = devm_clk_get(&pdev->dev, "clkext3");
	if (IS_ERR(micfil->clk_src[MICFIL_CLK_EXT3]))
		micfil->clk_src[MICFIL_CLK_EXT3] = NULL;

	/* init regmap */
	regs = devm_platform_get_and_ioremap_resource(pdev, 0, &res);
	if (IS_ERR(regs))
		return PTR_ERR(regs);

<<<<<<< HEAD
	micfil->regmap = devm_regmap_init_mmio_clk(&pdev->dev,
						   NULL,
						   regs,
						   &fsl_micfil_regmap_config);
=======
	micfil->regmap = devm_regmap_init_mmio(&pdev->dev,
					       regs,
					       &fsl_micfil_regmap_config);
>>>>>>> c1084c27
	if (IS_ERR(micfil->regmap)) {
		dev_err(&pdev->dev, "failed to init MICFIL regmap: %ld\n",
			PTR_ERR(micfil->regmap));
		return PTR_ERR(micfil->regmap);
	}

	/* dataline mask for RX */
	ret = of_property_read_u32_index(np,
					 "fsl,dataline",
					 0,
					 &micfil->dataline);
	if (ret)
		micfil->dataline = 1;

	if (micfil->dataline & ~micfil->soc->dataline) {
		dev_err(&pdev->dev, "dataline setting error, Mask is 0x%X\n",
			micfil->soc->dataline);
		return -EINVAL;
	}

	/* get IRQs */
	for (i = 0; i < MICFIL_IRQ_LINES; i++) {
		micfil->irq[i] = platform_get_irq(pdev, i);
		dev_err(&pdev->dev, "GET IRQ: %d\n", micfil->irq[i]);
		if (micfil->irq[i] < 0)
			return micfil->irq[i];
	}

	if (of_property_read_bool(np, "fsl,shared-interrupt"))
		irqflag = IRQF_SHARED;

	/* Digital Microphone interface voice activity detector event
	 * interrupt - IRQ 44
	 */
	ret = devm_request_threaded_irq(&pdev->dev, micfil->irq[2],
					hwvad_isr, voice_detected_fn,
					irqflag, micfil->name, micfil);
	if (ret) {
		dev_err(&pdev->dev, "failed to claim hwvad event irq %u\n",
			micfil->irq[0]);
		return ret;
	}

	/* Digital Microphone interface voice activity detector error
	 * interrupt - IRQ 45
	 */
	ret = devm_request_irq(&pdev->dev, micfil->irq[3],
			       hwvad_err_isr, irqflag,
			       micfil->name, micfil);
	if (ret) {
		dev_err(&pdev->dev, "failed to claim hwvad error irq %u\n",
			micfil->irq[1]);
		return ret;
	}

	/* Digital Microphone interface interrupt - IRQ 109 */
	ret = devm_request_irq(&pdev->dev, micfil->irq[0],
			       micfil_isr, irqflag,
			       micfil->name, micfil);
	if (ret) {
		dev_err(&pdev->dev, "failed to claim mic interface irq %u\n",
			micfil->irq[0]);
		return ret;
	}

	/* Digital Microphone interface error interrupt */
	ret = devm_request_irq(&pdev->dev, micfil->irq[1],
			       micfil_err_isr, irqflag,
			       micfil->name, micfil);
	if (ret) {
		dev_err(&pdev->dev, "failed to claim mic interface error irq %u\n",
			micfil->irq[1]);
		return ret;
	}

	micfil->slave_mode = false;

	micfil->dma_params_rx.chan_name = "rx";
	micfil->dma_params_rx.addr = res->start + REG_MICFIL_DATACH0;
	micfil->dma_params_rx.maxburst = MICFIL_DMA_MAXBURST_RX;

	/* set default rate to first value in available vad rates */
	micfil->vad_rate_index = 0;
	/* init HWVAD enable/disable spinlock */
	spin_lock_init(&micfil->hwvad_lock);

	platform_set_drvdata(pdev, micfil);

	pm_runtime_enable(&pdev->dev);
	regcache_cache_only(micfil->regmap, true);

<<<<<<< HEAD
=======
	/*
	 * Register platform component before registering cpu dai for there
	 * is not defer probe for platform component in snd_soc_add_pcm_runtime().
	 */
	ret = devm_snd_dmaengine_pcm_register(&pdev->dev, NULL, 0);
	if (ret) {
		dev_err(&pdev->dev, "failed to pcm register\n");
		return ret;
	}

>>>>>>> c1084c27
	fsl_micfil_dai.capture.formats = micfil->soc->formats;

	ret = devm_snd_soc_register_component(&pdev->dev, &fsl_micfil_component,
					      &fsl_micfil_dai, 1);
	if (ret) {
		dev_err(&pdev->dev, "failed to register component %s\n",
			fsl_micfil_component.name);
		return ret;
	}

<<<<<<< HEAD
	if (micfil->soc->imx)
		ret = imx_pcm_platform_register(&pdev->dev);
	else
		ret = devm_snd_dmaengine_pcm_register(&pdev->dev, NULL, 0);

	if (ret) {
		dev_err(&pdev->dev, "failed to pcm register\n");
		return ret;
	}

	/* create sysfs entry used to enable hwvad from userspace */
	micfil->hwvad_kobject = kobject_create_and_add("hwvad",
						       &pdev->dev.kobj);
	if (!micfil->hwvad_kobject)
		return -ENOMEM;

=======
	/* create sysfs entry used to enable hwvad from userspace */
	micfil->hwvad_kobject = kobject_create_and_add("hwvad",
						       &pdev->dev.kobj);
	if (!micfil->hwvad_kobject)
		return -ENOMEM;

>>>>>>> c1084c27
	ret = sysfs_create_file(micfil->hwvad_kobject,
				&hwvad_en_attr.attr);
	if (ret) {
		dev_err(&pdev->dev, "failed to create file for hwvad_enable\n");
		kobject_put(micfil->hwvad_kobject);
		return -ENOMEM;
	}

	return 0;
}

static int __maybe_unused fsl_micfil_runtime_suspend(struct device *dev)
{
	struct fsl_micfil *micfil = dev_get_drvdata(dev);
	u32 state;

	state = atomic_read(&micfil->hwvad_state);
	if (state == MICFIL_HWVAD_ON)
		return 0;

	regcache_cache_only(micfil->regmap, true);

<<<<<<< HEAD
	/* Disable the clock only if the hwvad is not enabled */
	if (state == MICFIL_HWVAD_OFF)
		clk_disable_unprepare(micfil->mclk);

=======
	clk_disable_unprepare(micfil->mclk);
>>>>>>> c1084c27
	clk_disable_unprepare(micfil->busclk);

	return 0;
}

static int __maybe_unused fsl_micfil_runtime_resume(struct device *dev)
{
	struct fsl_micfil *micfil = dev_get_drvdata(dev);
	int ret;
	u32 state;
<<<<<<< HEAD

	ret = clk_prepare_enable(micfil->busclk);
	if (ret < 0)
		return ret;

	state = atomic_read(&micfil->hwvad_state);

	/* enable mclk only if the hwvad is not enabled
	 * When hwvad is enabled, clock won't be disabled
	 * in suspend since hwvad and recording share the
	 * same clock
	 */
	if (state == MICFIL_HWVAD_ON)
		return 0;
=======
>>>>>>> c1084c27

	state = atomic_read(&micfil->hwvad_state);

	/* enable mclk only if the hwvad is not enabled
	 * When hwvad is enabled, clock won't be disabled
	 * in suspend since hwvad and recording share the
	 * same clock
	 */
	if (state == MICFIL_HWVAD_ON)
		return 0;

	ret = clk_prepare_enable(micfil->busclk);
	if (ret < 0)
		return ret;

	ret = clk_prepare_enable(micfil->mclk);
	if (ret < 0) {
		clk_disable_unprepare(micfil->busclk);
		return ret;
	}

	regcache_cache_only(micfil->regmap, false);
	regcache_mark_dirty(micfil->regmap);
	regcache_sync(micfil->regmap);

	return 0;
}

static int __maybe_unused fsl_micfil_suspend(struct device *dev)
{
	struct fsl_micfil *micfil = dev_get_drvdata(dev);
	int ret;
	u32 state;

	state = atomic_read(&micfil->hwvad_state);

	if (state == MICFIL_HWVAD_ON) {
		dev_err(dev, "Disabling hwvad on suspend");
		ret = disable_hwvad(dev, false);
		if (ret)
			dev_warn(dev, "Failed to disable hwvad");
	}

	pm_runtime_force_suspend(dev);

	return 0;
}

static int __maybe_unused fsl_micfil_resume(struct device *dev)
{
	struct fsl_micfil *micfil = dev_get_drvdata(dev);
	int ret;
	u32 state;

	pm_runtime_force_resume(dev);

	state = atomic_read(&micfil->hwvad_state);
	if (state == MICFIL_HWVAD_ON) {
		dev_err(dev, "Enabling hwvad on resume");
		ret = enable_hwvad(dev, false);
		if (ret)
			dev_warn(dev, "Failed to re-enable hwvad");
	}

	return 0;
}

static const struct dev_pm_ops fsl_micfil_pm_ops = {
	SET_RUNTIME_PM_OPS(fsl_micfil_runtime_suspend,
			   fsl_micfil_runtime_resume,
			   NULL)
	SET_SYSTEM_SLEEP_PM_OPS(fsl_micfil_suspend,
				fsl_micfil_resume)
};

static struct platform_driver fsl_micfil_driver = {
	.probe = fsl_micfil_probe,
	.driver = {
		.name = "fsl-micfil-dai",
		.pm = &fsl_micfil_pm_ops,
		.of_match_table = fsl_micfil_dt_ids,
	},
};
module_platform_driver(fsl_micfil_driver);

MODULE_AUTHOR("Cosmin-Gabriel Samoila <cosmin.samoila@nxp.com>");
MODULE_DESCRIPTION("NXP PDM Microphone Interface (MICFIL) driver");
MODULE_LICENSE("GPL v2");<|MERGE_RESOLUTION|>--- conflicted
+++ resolved
@@ -37,10 +37,7 @@
 	struct clk *clk_src[MICFIL_CLK_SRC_NUM];
 	struct snd_dmaengine_dai_dma_data dma_params_rx;
 	struct kobject *hwvad_kobject;
-<<<<<<< HEAD
-=======
 	struct sdma_audio_config audio_config;
->>>>>>> c1084c27
 	unsigned int vad_channel;
 	unsigned int dataline;
 	char name[32];
@@ -1300,490 +1297,6 @@
 		return ret;
 	}
 
-<<<<<<< HEAD
-=======
-/* The SRES is a self-negated bit which provides the CPU with the
- * capability to initialize the PDM Interface module through the
- * slave-bus interface. This bit always reads as zero, and this
- * bit is only effective when MDIS is cleared
- */
-static int fsl_micfil_reset(struct device *dev)
-{
-	struct fsl_micfil *micfil = dev_get_drvdata(dev);
-	int ret;
-
-	ret = regmap_update_bits(micfil->regmap,
-				 REG_MICFIL_CTRL1,
-				 MICFIL_CTRL1_MDIS_MASK,
-				 0);
-	if (ret) {
-		dev_err(dev, "failed to clear MDIS bit %d\n", ret);
-		return ret;
-	}
-
-	ret = regmap_update_bits(micfil->regmap,
-				 REG_MICFIL_CTRL1,
-				 MICFIL_CTRL1_SRES_MASK,
-				 MICFIL_CTRL1_SRES);
-	if (ret) {
-		dev_err(dev, "failed to reset MICFIL: %d\n", ret);
-		return ret;
-	}
-
-	/* w1c */
-	regmap_write_bits(micfil->regmap, REG_MICFIL_STAT, 0xFF, 0xFF);
-
-	return 0;
-}
-
-/* enable/disable hwvad interrupts */
-static int configure_hwvad_interrupts(struct device *dev,
-				      int enable)
-{
-	struct fsl_micfil *micfil = dev_get_drvdata(dev);
-	int ret;
-	u32 vadie_reg = enable ? MICFIL_VAD0_CTRL1_IE : 0;
-	u32 vaderie_reg = enable ? MICFIL_VAD0_CTRL1_ERIE : 0;
-
-	/* Voice Activity Detector Error Interruption Enable */
-	ret = regmap_update_bits(micfil->regmap, REG_MICFIL_VAD0_CTRL1,
-				 MICFIL_VAD0_CTRL1_ERIE_MASK,
-				 vaderie_reg);
-	if (ret) {
-		dev_err(dev,
-			"Failed to set/clear VADERIE in CTRL1_VAD0 [%d]\n",
-			ret);
-		return ret;
-	}
-
-	/* Voice Activity Detector Interruption Enable */
-	ret = regmap_update_bits(micfil->regmap, REG_MICFIL_VAD0_CTRL1,
-				 MICFIL_VAD0_CTRL1_IE_MASK,
-				 vadie_reg);
-	if (ret) {
-		dev_err(dev,
-			"Failed to set/clear VADIE in CTRL1_VAD0 [%d]\n",
-			ret);
-		return ret;
-	}
-
-	return 0;
-}
-
-static int init_hwvad_internal_filters(struct device *dev)
-{
-	struct fsl_micfil *micfil = dev_get_drvdata(dev);
-	int ret;
-
-	/* Voice Activity Detector Internal Filters Initialization*/
-	ret = regmap_update_bits(micfil->regmap, REG_MICFIL_VAD0_CTRL1,
-				 MICFIL_VAD0_CTRL1_ST10_MASK,
-				 MICFIL_VAD0_CTRL1_ST10);
-	if (ret) {
-		dev_err(dev,
-			"Failed to set VADST10 in CTRL1_VAD0 [%d]\n",
-			ret);
-		return ret;
-	}
-
-	/* sleep for 100ms - it should be enough for bit to stay
-	 * pulsed for more than 2 cycles
-	 */
-	mdelay(MICFIL_SLEEP);
-
-	/* Voice Activity Detector Enabled */
-	ret = regmap_update_bits(micfil->regmap, REG_MICFIL_VAD0_CTRL1,
-				 MICFIL_VAD0_CTRL1_ST10_MASK,
-				 0);
-	if (ret) {
-		dev_err(dev,
-			"Failed to clear VADST10 in CTRL1_VAD0 [%d]\n",
-			ret);
-		return ret;
-	}
-	return 0;
-}
-
-/* Zero-Crossing Detector Initialization
- * Optionally a Zero-Crossing Detection block (ZCD) could
- * be enabled to avoid low energy voiced speech be missed,
- * improving the voice detection performance.
- * See Section 8.4.3
- */
-static int __maybe_unused init_zcd(struct device *dev)
-{
-	struct fsl_micfil *micfil = dev_get_drvdata(dev);
-	int ret;
-
-	/* exit if zcd is not enabled from userspace */
-	if (!micfil->vad_zcd_en)
-		return 0;
-
-	if (micfil->vad_zcd_auto) {
-		/* Zero-Crossing Detector Adjustment */
-		ret = regmap_update_bits(micfil->regmap, REG_MICFIL_VAD0_ZCD,
-					 MICFIL_VAD0_ZCD_ZCDADJ_MASK,
-					 micfil->vad_zcd_adj);
-		if (ret) {
-			dev_err(dev,
-				"Failed to set ZCDADJ in ZCD_VAD0 [%d]\n",
-				ret);
-			return ret;
-		}
-	}
-
-	/* Zero-Crossing Detector Threshold */
-	ret = regmap_update_bits(micfil->regmap, REG_MICFIL_VAD0_ZCD,
-				 MICFIL_VAD0_ZCD_ZCDTH_MASK,
-				 MICFIL_VAD0_ZCD_ZCDTH(micfil->vad_zcd_th));
-	if (ret) {
-		dev_err(dev, "Failed to set ZCDTH in ZCD_VAD0 [%d]\n", ret);
-		return ret;
-	}
-
-	/* Zero-Crossing Detector AND Behavior */
-	ret = regmap_update_bits(micfil->regmap, REG_MICFIL_VAD0_ZCD,
-				 MICFIL_VAD0_ZCD_ZCDAND_MASK,
-				 MICFIL_HWVAD_ZCDAND);
-	if (ret) {
-		dev_err(dev, "Failed to set ZCDAND in ZCD_VAD0 [%d]\n", ret);
-		return ret;
-	}
-
-	/* Zero-Crossing Detector Automatic Threshold */
-	ret = regmap_update_bits(micfil->regmap, REG_MICFIL_VAD0_ZCD,
-				 MICFIL_VAD0_ZCD_ZCDAUT_MASK,
-				 micfil->vad_zcd_auto);
-	if (ret) {
-		dev_err(dev,
-			"Failed to set/clear ZCDAUT in ZCD_VAD0 [%d]\n",
-			ret);
-		return ret;
-	}
-
-	/* Zero-Crossing Detector Enable */
-	ret = regmap_update_bits(micfil->regmap, REG_MICFIL_VAD0_ZCD,
-				 MICFIL_VAD0_ZCD_ZCDEN_MASK,
-				 MICFIL_VAD0_ZCD_ZCDEN);
-	if (ret) {
-		dev_err(dev, "Failed to set ZCDEN in ZCD_VAD0 [%d]\n", ret);
-		return ret;
-	}
-
-	return 0;
-}
-
-/* Configuration done only in energy-based initialization mode */
-static int init_hwvad_energy_mode(struct device *dev)
-{
-	struct fsl_micfil *micfil = dev_get_drvdata(dev);
-	int ret, i;
-	u32 stat;
-	u32 flag;
-
-	dev_info(dev, "Energy-based mode initialization\n");
-
-	/* Voice Activity Detector Reset */
-	ret = regmap_update_bits(micfil->regmap, REG_MICFIL_VAD0_CTRL1,
-				 MICFIL_VAD0_CTRL1_RST_SHIFT,
-				 MICFIL_VAD0_CTRL1_RST);
-	if (ret) {
-		dev_err(dev, "Failed to set VADRST in CTRL1_VAD0 [%d]\n", ret);
-		return ret;
-	}
-
-	/* Voice Activity Detector Enabled */
-	ret = regmap_update_bits(micfil->regmap, REG_MICFIL_VAD0_CTRL1,
-				 MICFIL_VAD0_CTRL1_EN_MASK,
-				 MICFIL_VAD0_CTRL1_EN);
-	if (ret) {
-		dev_err(dev, "Failed to set VADEN in CTRL1_VAD0 [%d]\n", ret);
-		return ret;
-	}
-
-	/* it would be a good idea to wait some time before VADEN
-	 * is set
-	 */
-	mdelay(5 * MICFIL_SLEEP);
-
-	/* Enable Interrupts */
-	ret = configure_hwvad_interrupts(dev, 1);
-
-	/* Initialize Zero Crossing Detector */
-	ret = init_zcd(dev);
-	if (ret)
-		return ret;
-
-	/* Enable MICFIL module */
-	ret = regmap_update_bits(micfil->regmap, REG_MICFIL_CTRL1,
-				 MICFIL_CTRL1_PDMIEN_MASK,
-				 MICFIL_CTRL1_PDMIEN);
-	if (ret) {
-		dev_err(dev, "failed to enable the module\n");
-		return ret;
-	}
-
-	/* Wait for INITF to be asserted */
-	for (i = 0; i < MICFIL_MAX_RETRY; i++) {
-		ret = regmap_read(micfil->regmap, REG_MICFIL_VAD0_STAT, &stat);
-		if (ret) {
-			dev_err(dev, "failed to read register %d\n",
-				REG_MICFIL_VAD0_STAT);
-			return ret;
-		}
-
-		flag = (stat & MICFIL_VAD0_STAT_INITF_MASK);
-		if (flag == 0)
-			break;
-
-		mdelay(MICFIL_SLEEP);
-	}
-
-	if (i == MICFIL_MAX_RETRY) {
-		dev_err(dev, "initf not asserted. Failed to init hwvad\n");
-		return -EBUSY;
-	}
-
-	/* Initialize Internal Filters */
-	ret = init_hwvad_internal_filters(dev);
-	if (ret)
-		return ret;
-
-	return ret;
-}
-
-/* Configuration done only in envelope-based initialization mode */
-static int init_hwvad_envelope_mode(struct device *dev)
-{
-	struct fsl_micfil *micfil = dev_get_drvdata(dev);
-	int ret, i;
-	u32 stat;
-	u32 flag;
-
-	/* Frame energy disable */
-	ret = regmap_update_bits(micfil->regmap, REG_MICFIL_VAD0_CTRL2,
-				 MICFIL_VAD0_CTRL2_FRENDIS_MASK,
-				 MICFIL_VAD0_CTRL2_FRENDIS);
-	if (ret) {
-		dev_err(dev, "Failed to set FRENDIS in CTRL2_VAD0 [%d]\n", ret);
-		return ret;
-	}
-
-	/* Enable pre-filter Noise & Signal */
-	ret = regmap_update_bits(micfil->regmap, REG_MICFIL_VAD0_CTRL2,
-				 MICFIL_VAD0_CTRL2_PREFEN_MASK,
-				 MICFIL_VAD0_CTRL2_PREFEN);
-	if (ret) {
-		dev_err(dev, "Failed to set PREFEN in CTRL2_VAD0 [%d]\n", ret);
-		return ret;
-	}
-
-	/* Enable Signal Filter */
-	ret = regmap_update_bits(micfil->regmap, REG_MICFIL_VAD0_SCONFIG,
-				 MICFIL_VAD0_SCONFIG_SFILEN_MASK,
-				 MICFIL_VAD0_SCONFIG_SFILEN);
-	if (ret) {
-		dev_err(dev,
-			"Failed to set SFILEN in SCONFIG_VAD0 [%d]\n",
-			ret);
-		return ret;
-	}
-
-	/* Signal Maximum Enable */
-	ret = regmap_update_bits(micfil->regmap, REG_MICFIL_VAD0_SCONFIG,
-				 MICFIL_VAD0_SCONFIG_SMAXEN_MASK,
-				 MICFIL_VAD0_SCONFIG_SMAXEN);
-	if (ret) {
-		dev_err(dev,
-			"Failed to set SMAXEN in SCONFIG_VAD0 [%d]\n",
-			ret);
-		return ret;
-	}
-
-	/* Allways enable noise filter, not based on voice activity
-	 * information
-	 */
-	ret = regmap_update_bits(micfil->regmap, REG_MICFIL_VAD0_NCONFIG,
-				 MICFIL_VAD0_NCONFIG_NFILAUT_MASK,
-				 0);
-	if (ret) {
-		dev_err(dev,
-			"Failed to set NFILAUT in NCONFIG_VAD0 [%d]\n",
-			ret);
-		return ret;
-	}
-
-	/* Noise Minimum Enable */
-	ret = regmap_update_bits(micfil->regmap, REG_MICFIL_VAD0_NCONFIG,
-				 MICFIL_VAD0_NCONFIG_NMINEN_MASK,
-				 MICFIL_VAD0_NCONFIG_NMINEN);
-	if (ret) {
-		dev_err(dev,
-			"Failed to set NMINEN in NCONFIG_VAD0 [%d]\n",
-			ret);
-		return ret;
-	}
-
-	/* Noise Decimation Enable */
-	ret = regmap_update_bits(micfil->regmap, REG_MICFIL_VAD0_NCONFIG,
-				 MICFIL_VAD0_NCONFIG_NDECEN_MASK,
-				 MICFIL_VAD0_NCONFIG_NDECEN);
-	if (ret) {
-		dev_err(dev,
-			"Failed to set NDECEN in NCONFIG_VAD0 [%d]\n",
-			ret);
-		return ret;
-	}
-
-	/* Voice Activity Detector Reset */
-	ret = regmap_update_bits(micfil->regmap, REG_MICFIL_VAD0_CTRL1,
-				 MICFIL_VAD0_CTRL1_RST_MASK,
-				 MICFIL_VAD0_CTRL1_RST);
-	if (ret) {
-		dev_err(dev, "Failed to set VADRST in CTRL1_VAD0 [%d]\n", ret);
-		return ret;
-	}
-
-	/* Initialize Zero Crossing Detector */
-	ret = init_zcd(dev);
-	if (ret)
-		return ret;
-
-	/* Voice Activity Detector Enabled */
-	ret = regmap_update_bits(micfil->regmap, REG_MICFIL_VAD0_CTRL1,
-				 MICFIL_VAD0_CTRL1_EN_MASK,
-				 MICFIL_VAD0_CTRL1_EN);
-	if (ret) {
-		dev_err(dev, "Failed to set VADEN in CTRL1_VAD0 [%d]\n", ret);
-		return ret;
-	}
-
-	/* Enable MICFIL module */
-	ret = regmap_update_bits(micfil->regmap, REG_MICFIL_CTRL1,
-				 MICFIL_CTRL1_PDMIEN_MASK,
-				 MICFIL_CTRL1_PDMIEN);
-	if (ret) {
-		dev_err(dev, "failed to enable the module\n");
-		return ret;
-	}
-
-	/* it would be a good idea to wait some time before VADEN
-	 * is set
-	 */
-	mdelay(3 * MICFIL_SLEEP);
-
-	/* Wait for INITF to be asserted */
-	for (i = 0; i < MICFIL_MAX_RETRY; i++) {
-		ret = regmap_read(micfil->regmap, REG_MICFIL_VAD0_STAT, &stat);
-		if (ret) {
-			dev_err(dev, "failed to read register %d\n",
-				REG_MICFIL_VAD0_STAT);
-			return ret;
-		}
-
-		flag = (stat & MICFIL_VAD0_STAT_INITF_MASK);
-		if (flag == 0)
-			break;
-
-		mdelay(MICFIL_SLEEP);
-	}
-
-	if (i == MICFIL_MAX_RETRY) {
-		dev_err(dev, "initf not asserted. Failed to init hwvad\n");
-		return -EBUSY;
-	}
-
-	/* Initialize Internal Filters */
-	ret = init_hwvad_internal_filters(dev);
-	if (ret)
-		return ret;
-
-	/* Enable interrupts */
-	ret = configure_hwvad_interrupts(dev, 1);
-	if (ret)
-		return ret;
-
-	return ret;
-}
-
-/* Hardware Voice Active Detection: The HWVAD takes data from the input
- * of a selected PDM microphone to detect if there is any
- * voice activity. When a voice activity is detected, an interrupt could
- * be delivered to the system. Initialization in section 8.4:
- * Can work in two modes:
- *  -> Eneveope-based mode (section 8.4.1)
- *  -> Energy-based mode (section 8.4.2)
- *
- * It is important to remark that the HWVAD detector could be enabled
- * or reset only when the MICFIL isn't running i.e. when the BSY_FIL
- * bit in STAT register is cleared
- */
-static int __maybe_unused init_hwvad(struct device *dev)
-{
-	struct fsl_micfil *micfil = dev_get_drvdata(dev);
-	int ret;
-	u32 reg_val;
-
-	/* configure CIC OSR in VADCICOSR */
-	ret = regmap_update_bits(micfil->regmap, REG_MICFIL_VAD0_CTRL1,
-				 MICFIL_VAD0_CTRL1_CICOSR_MASK,
-				 MICFIL_CTRL2_OSR_DEFAULT);
-	if (ret) {
-		dev_err(dev, "Failed to set CICOSR in CTRL1_VAD0i [%d]\n", ret);
-		return ret;
-	}
-
-	/* configure source channel in VADCHSEL */
-	reg_val = MICFIL_VAD0_CTRL1_CHSEL(micfil->vad_channel);
-	ret = regmap_update_bits(micfil->regmap, REG_MICFIL_VAD0_CTRL1,
-				 MICFIL_VAD0_CTRL1_CHSEL_MASK,
-				 reg_val);
-	if (ret) {
-		dev_err(dev, "Failed to set CHSEL in CTRL1_VAD0 [%d]\n", ret);
-		return ret;
-	}
-
-	/* configure detector frame time VADFRAMET */
-	reg_val = MICFIL_VAD0_CTRL2_FRAMET(micfil->vad_frame_time);
-	ret = regmap_update_bits(micfil->regmap, REG_MICFIL_VAD0_CTRL2,
-				 MICFIL_VAD0_CTRL2_FRAMET_MASK,
-				 reg_val);
-	if (ret) {
-		dev_err(dev, "Failed to set FRAMET in CTRL2_VAD0 [%d]\n", ret);
-		return ret;
-	}
-
-	/* configure initialization time in VADINITT */
-	reg_val = MICFIL_VAD0_CTRL1_INITT(micfil->vad_init_time);
-	ret = regmap_update_bits(micfil->regmap, REG_MICFIL_VAD0_CTRL1,
-				 MICFIL_VAD0_CTRL1_INITT_MASK,
-				 reg_val);
-	if (ret) {
-		dev_err(dev, "Failed to set INITT in CTRL1_VAD0 [%d]\n", ret);
-		return ret;
-	}
-
-	/* configure input gain in VADINPGAIN */
-	reg_val = MICFIL_VAD0_CTRL2_INPGAIN(micfil->vad_input_gain);
-	ret = regmap_update_bits(micfil->regmap, REG_MICFIL_VAD0_CTRL2,
-				 MICFIL_VAD0_CTRL2_INPGAIN_MASK,
-				 reg_val);
-	if (ret) {
-		dev_err(dev, "Failed to set INPGAIN in CTRL2_VAD0 [%d]\n", ret);
-		return ret;
-	}
-
-	/* configure sound gain in SGAIN */
-	reg_val = MICFIL_VAD0_SCONFIG_SGAIN(micfil->vad_sound_gain);
-	ret = regmap_update_bits(micfil->regmap, REG_MICFIL_VAD0_SCONFIG,
-				 MICFIL_VAD0_SCONFIG_SGAIN_MASK,
-				 reg_val);
-	if (ret) {
-		dev_err(dev, "Failed to set SGAIN in SCONFIG_VAD0 [%d]\n", ret);
-		return ret;
-	}
-
->>>>>>> c1084c27
 	/* configure noise gain in NGAIN */
 	reg_val = MICFIL_VAD0_NCONFIG_NGAIN(micfil->vad_noise_gain);
 	ret = regmap_update_bits(micfil->regmap, REG_MICFIL_VAD0_NCONFIG,
@@ -1861,18 +1374,6 @@
 	if (atomic_read(&micfil->hwvad_state) == MICFIL_HWVAD_ON)
 		return 0;
 
-<<<<<<< HEAD
-	/* check if all clock sources are valid */
-	for (i = 0; i < MICFIL_CLK_SRC_NUM; i++) {
-		if (micfil->clk_src[i])
-			continue;
-
-		dev_err(dev, "Clock Source %d is not valid.\n", i);
-		return -EINVAL;
-	}
-
-=======
->>>>>>> c1084c27
 	while (p) {
 		struct clk *pp = clk_get_parent(p);
 
@@ -1896,15 +1397,10 @@
 			 * to any known frequency ???
 			 */
 			clk_rate = round_up(clk_rate, 10);
-<<<<<<< HEAD
-			if (do_div(clk_rate, ratio) == 0)
-				npll = micfil->clk_src[i];
-=======
 			if (do_div(clk_rate, ratio) == 0) {
 				npll = micfil->clk_src[i];
 				break;
 			}
->>>>>>> c1084c27
 		}
 	} else {
 		/* clock id is offseted by 1 since ID=0 means
@@ -2100,14 +1596,10 @@
 		return ret;
 	}
 
-<<<<<<< HEAD
-	micfil->dma_params_rx.fifo_num = channels;
-=======
 	micfil->audio_config.src_fifo_num = channels;
 	micfil->audio_config.sw_done_sel = BIT(31);
 	micfil->dma_params_rx.peripheral_config  = &micfil->audio_config;
 	micfil->dma_params_rx.peripheral_size    = sizeof(micfil->audio_config);
->>>>>>> c1084c27
 	micfil->dma_params_rx.maxburst = channels * MICFIL_DMA_MAXBURST_RX;
 
 	return 0;
@@ -2167,11 +1659,7 @@
 	return 0;
 }
 
-<<<<<<< HEAD
-static struct snd_soc_dai_ops fsl_micfil_dai_ops = {
-=======
 static const struct snd_soc_dai_ops fsl_micfil_dai_ops = {
->>>>>>> c1084c27
 	.startup = fsl_micfil_startup,
 	.trigger = fsl_micfil_trigger,
 	.hw_params = fsl_micfil_hw_params,
@@ -2662,22 +2150,14 @@
 	struct kobject *nand_kobj = kobj->parent;
 	struct device *dev = container_of(nand_kobj, struct device, kobj);
 	struct fsl_micfil *micfil = dev_get_drvdata(dev);
-<<<<<<< HEAD
-	unsigned long vad_channel, flags;
-=======
 	unsigned long vad_channel;
->>>>>>> c1084c27
 	int ret;
 
 	ret = kstrtoul(buf, 16, &vad_channel);
 	if (ret < 0)
 		return -EINVAL;
 
-<<<<<<< HEAD
-	spin_lock_irqsave(&micfil->hwvad_lock, flags);
-=======
 	spin_lock(&micfil->hwvad_lock);
->>>>>>> c1084c27
 	if (vad_channel <= 7) {
 		micfil->vad_channel = vad_channel;
 		ret = enable_hwvad(dev, true);
@@ -2685,11 +2165,7 @@
 		micfil->vad_channel = -1;
 		ret = disable_hwvad(dev, true);
 	}
-<<<<<<< HEAD
-	spin_unlock_irqrestore(&micfil->hwvad_lock, flags);
-=======
 	spin_unlock(&micfil->hwvad_lock);
->>>>>>> c1084c27
 
 	if (ret) {
 		dev_err(dev, "Failed to %s hwvad: %d\n",
@@ -2758,16 +2234,9 @@
 	if (IS_ERR(regs))
 		return PTR_ERR(regs);
 
-<<<<<<< HEAD
-	micfil->regmap = devm_regmap_init_mmio_clk(&pdev->dev,
-						   NULL,
-						   regs,
-						   &fsl_micfil_regmap_config);
-=======
 	micfil->regmap = devm_regmap_init_mmio(&pdev->dev,
 					       regs,
 					       &fsl_micfil_regmap_config);
->>>>>>> c1084c27
 	if (IS_ERR(micfil->regmap)) {
 		dev_err(&pdev->dev, "failed to init MICFIL regmap: %ld\n",
 			PTR_ERR(micfil->regmap));
@@ -2859,8 +2328,6 @@
 	pm_runtime_enable(&pdev->dev);
 	regcache_cache_only(micfil->regmap, true);
 
-<<<<<<< HEAD
-=======
 	/*
 	 * Register platform component before registering cpu dai for there
 	 * is not defer probe for platform component in snd_soc_add_pcm_runtime().
@@ -2871,7 +2338,6 @@
 		return ret;
 	}
 
->>>>>>> c1084c27
 	fsl_micfil_dai.capture.formats = micfil->soc->formats;
 
 	ret = devm_snd_soc_register_component(&pdev->dev, &fsl_micfil_component,
@@ -2879,17 +2345,6 @@
 	if (ret) {
 		dev_err(&pdev->dev, "failed to register component %s\n",
 			fsl_micfil_component.name);
-		return ret;
-	}
-
-<<<<<<< HEAD
-	if (micfil->soc->imx)
-		ret = imx_pcm_platform_register(&pdev->dev);
-	else
-		ret = devm_snd_dmaengine_pcm_register(&pdev->dev, NULL, 0);
-
-	if (ret) {
-		dev_err(&pdev->dev, "failed to pcm register\n");
 		return ret;
 	}
 
@@ -2899,14 +2354,6 @@
 	if (!micfil->hwvad_kobject)
 		return -ENOMEM;
 
-=======
-	/* create sysfs entry used to enable hwvad from userspace */
-	micfil->hwvad_kobject = kobject_create_and_add("hwvad",
-						       &pdev->dev.kobj);
-	if (!micfil->hwvad_kobject)
-		return -ENOMEM;
-
->>>>>>> c1084c27
 	ret = sysfs_create_file(micfil->hwvad_kobject,
 				&hwvad_en_attr.attr);
 	if (ret) {
@@ -2929,14 +2376,7 @@
 
 	regcache_cache_only(micfil->regmap, true);
 
-<<<<<<< HEAD
-	/* Disable the clock only if the hwvad is not enabled */
-	if (state == MICFIL_HWVAD_OFF)
-		clk_disable_unprepare(micfil->mclk);
-
-=======
 	clk_disable_unprepare(micfil->mclk);
->>>>>>> c1084c27
 	clk_disable_unprepare(micfil->busclk);
 
 	return 0;
@@ -2947,23 +2387,6 @@
 	struct fsl_micfil *micfil = dev_get_drvdata(dev);
 	int ret;
 	u32 state;
-<<<<<<< HEAD
-
-	ret = clk_prepare_enable(micfil->busclk);
-	if (ret < 0)
-		return ret;
-
-	state = atomic_read(&micfil->hwvad_state);
-
-	/* enable mclk only if the hwvad is not enabled
-	 * When hwvad is enabled, clock won't be disabled
-	 * in suspend since hwvad and recording share the
-	 * same clock
-	 */
-	if (state == MICFIL_HWVAD_ON)
-		return 0;
-=======
->>>>>>> c1084c27
 
 	state = atomic_read(&micfil->hwvad_state);
 
