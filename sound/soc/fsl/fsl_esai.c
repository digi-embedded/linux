--- conflicted
+++ resolved
@@ -1053,13 +1053,8 @@
 	else
 		esai_priv->fifo_depth = 64;
 
-<<<<<<< HEAD
-	esai_priv->dma_params_rx.filter_data = "rx";
-	esai_priv->dma_params_tx.filter_data = "tx";
-=======
 	esai_priv->dma_params_rx.chan_name = "rx";
 	esai_priv->dma_params_tx.chan_name = "tx";
->>>>>>> 05f46d3f
 	esai_priv->dma_params_tx.maxburst = 16;
 	esai_priv->dma_params_rx.maxburst = 16;
 	esai_priv->dma_params_tx.addr = res->start + REG_ESAI_ETDR;
