/*
 * Freescale ESAI ALSA SoC Digital Audio Interface (DAI) driver
 *
<<<<<<< HEAD
 * Copyright (C) 2014-2015 Freescale Semiconductor, Inc.
=======
 * Copyright (C) 2014-2016 Freescale Semiconductor, Inc.
>>>>>>> b63f3f52
 *
 * This file is licensed under the terms of the GNU General Public License
 * version 2. This program is licensed "as is" without any warranty of any
 * kind, whether express or implied.
 */

#include <linux/clk.h>
#include <linux/dmaengine.h>
#include <linux/module.h>
#include <linux/of_irq.h>
#include <linux/of_platform.h>
#include <sound/dmaengine_pcm.h>
#include <sound/pcm_params.h>

#include "fsl_esai.h"
#include "imx-pcm.h"

#define FSL_ESAI_RATES		SNDRV_PCM_RATE_8000_192000
#define FSL_ESAI_FORMATS	(SNDRV_PCM_FMTBIT_S8 | \
				SNDRV_PCM_FMTBIT_S16_LE | \
				SNDRV_PCM_FMTBIT_S20_3LE | \
				SNDRV_PCM_FMTBIT_S24_LE)

/**
 * fsl_esai: ESAI private data
 *
 * @dma_params_rx: DMA parameters for receive channel
 * @dma_params_tx: DMA parameters for transmit channel
 * @pdev: platform device pointer
 * @regmap: regmap handler
 * @coreclk: clock source to access register
 * @extalclk: esai clock source to derive HCK, SCK and FS
 * @fsysclk: system clock source to derive HCK, SCK and FS
 * @fifo_depth: depth of tx/rx FIFO
 * @slot_width: width of each DAI slot
 * @slots: number of slots
 * @hck_rate: clock rate of desired HCKx clock
 * @sck_rate: clock rate of desired SCKx clock
 * @hck_dir: the direction of HCKx pads
 * @sck_div: if using PSR/PM dividers for SCKx clock
 * @slave_mode: if fully using DAI slave mode
 * @synchronous: if using tx/rx synchronous mode
 * @name: driver name
 */
struct fsl_esai {
	struct snd_dmaengine_dai_dma_data dma_params_rx;
	struct snd_dmaengine_dai_dma_data dma_params_tx;
	struct snd_pcm_substream *substream[2];
	struct platform_device *pdev;
	struct regmap *regmap;
	struct clk *coreclk;
	struct clk *extalclk;
	struct clk *fsysclk;
	struct clk *dmaclk;
	u32 fifo_depth;
	u32 slot_width;
	u32 slots;
	u32 tx_mask;
	u32 rx_mask;
	u32 hck_rate[2];
	u32 sck_rate[2];
	bool hck_dir[2];
	bool sck_div[2];
	bool slave_mode;
	bool synchronous;
	char name[32];
};

static irqreturn_t esai_isr(int irq, void *devid)
{
	struct fsl_esai *esai_priv = (struct fsl_esai *)devid;
	struct platform_device *pdev = esai_priv->pdev;
	u32 esr;

	regmap_read(esai_priv->regmap, REG_ESAI_ESR, &esr);

	if (esr & ESAI_ESR_TINIT_MASK)
		dev_dbg(&pdev->dev, "isr: Transmition Initialized\n");

	if (esr & ESAI_ESR_RFF_MASK)
		dev_warn(&pdev->dev, "isr: Receiving overrun\n");

	if (esr & ESAI_ESR_TFE_MASK)
		dev_warn(&pdev->dev, "isr: Transmition underrun\n");

	if (esr & ESAI_ESR_TLS_MASK)
		dev_dbg(&pdev->dev, "isr: Just transmitted the last slot\n");

	if (esr & ESAI_ESR_TDE_MASK)
		dev_dbg(&pdev->dev, "isr: Transmition data exception\n");

	if (esr & ESAI_ESR_TED_MASK)
		dev_dbg(&pdev->dev, "isr: Transmitting even slots\n");

	if (esr & ESAI_ESR_TD_MASK)
		dev_dbg(&pdev->dev, "isr: Transmitting data\n");

	if (esr & ESAI_ESR_RLS_MASK)
		dev_dbg(&pdev->dev, "isr: Just received the last slot\n");

	if (esr & ESAI_ESR_RDE_MASK)
		dev_dbg(&pdev->dev, "isr: Receiving data exception\n");

	if (esr & ESAI_ESR_RED_MASK)
		dev_dbg(&pdev->dev, "isr: Receiving even slots\n");

	if (esr & ESAI_ESR_RD_MASK)
		dev_dbg(&pdev->dev, "isr: Receiving data\n");

	return IRQ_HANDLED;
}

/**
 * This function is used to calculate the divisors of psr, pm, fp and it is
 * supposed to be called in set_dai_sysclk() and set_bclk().
 *
 * @ratio: desired overall ratio for the paticipating dividers
 * @usefp: for HCK setting, there is no need to set fp divider
 * @fp: bypass other dividers by setting fp directly if fp != 0
 * @tx: current setting is for playback or capture
 */
static int fsl_esai_divisor_cal(struct snd_soc_dai *dai, bool tx, u32 ratio,
				bool usefp, u32 fp)
{
	struct fsl_esai *esai_priv = snd_soc_dai_get_drvdata(dai);
	u32 psr, pm = 999, maxfp, prod, sub, savesub, i, j;

	maxfp = usefp ? 16 : 1;

	if (usefp && fp)
		goto out_fp;

	if (ratio > 2 * 8 * 256 * maxfp || ratio < 2) {
		dev_err(dai->dev, "the ratio is out of range (2 ~ %d)\n",
				2 * 8 * 256 * maxfp);
		return -EINVAL;
	} else if (ratio % 2) {
		dev_err(dai->dev, "the raio must be even if using upper divider\n");
		return -EINVAL;
	}

	ratio /= 2;

	psr = ratio <= 256 * maxfp ? ESAI_xCCR_xPSR_BYPASS : ESAI_xCCR_xPSR_DIV8;

	/* Set the max fluctuation -- 0.1% of the max devisor */
	savesub = (psr ? 1 : 8)  * 256 * maxfp / 1000;

	/* Find the best value for PM */
	for (i = 1; i <= 256; i++) {
		for (j = 1; j <= maxfp; j++) {
			/* PSR (1 or 8) * PM (1 ~ 256) * FP (1 ~ 16) */
			prod = (psr ? 1 : 8) * i * j;

			if (prod == ratio)
				sub = 0;
			else if (prod / ratio == 1)
				sub = prod - ratio;
			else if (ratio / prod == 1)
				sub = ratio - prod;
			else
				continue;

			/* Calculate the fraction */
			sub = sub * 1000 / ratio;
			if (sub < savesub) {
				savesub = sub;
				pm = i;
				fp = j;
			}

			/* We are lucky */
			if (savesub == 0)
				goto out;
		}
	}

	if (pm == 999) {
		dev_err(dai->dev, "failed to calculate proper divisors\n");
		return -EINVAL;
	}

out:
	regmap_update_bits(esai_priv->regmap, REG_ESAI_xCCR(tx),
			   ESAI_xCCR_xPSR_MASK | ESAI_xCCR_xPM_MASK,
			   psr | ESAI_xCCR_xPM(pm));

out_fp:
	/* Bypass fp if not being required */
	if (maxfp <= 1)
		return 0;

	regmap_update_bits(esai_priv->regmap, REG_ESAI_xCCR(tx),
			   ESAI_xCCR_xFP_MASK, ESAI_xCCR_xFP(fp));

	return 0;
}

/**
 * This function mainly configures the clock frequency of MCLK (HCKT/HCKR)
 *
 * @Parameters:
 * clk_id: The clock source of HCKT/HCKR
 *	  (Input from outside; output from inside, FSYS or EXTAL)
 * freq: The required clock rate of HCKT/HCKR
 * dir: The clock direction of HCKT/HCKR
 *
 * Note: If the direction is input, we do not care about clk_id.
 */
static int fsl_esai_set_dai_sysclk(struct snd_soc_dai *dai, int clk_id,
				   unsigned int freq, int dir)
{
	struct fsl_esai *esai_priv = snd_soc_dai_get_drvdata(dai);
	struct clk *clksrc = esai_priv->extalclk;
	bool tx = clk_id <= ESAI_HCKT_EXTAL;
	bool in = dir == SND_SOC_CLOCK_IN;
	u32 ratio, ecr = 0;
	unsigned long clk_rate;
	int ret;

	/* Bypass divider settings if the requirement doesn't change */
	if (freq == esai_priv->hck_rate[tx] && dir == esai_priv->hck_dir[tx])
		return 0;

	/* sck_div can be only bypassed if ETO/ERO=0 and SNC_SOC_CLOCK_OUT */
	esai_priv->sck_div[tx] = true;

	/* Set the direction of HCKT/HCKR pins */
	regmap_update_bits(esai_priv->regmap, REG_ESAI_xCCR(tx),
			   ESAI_xCCR_xHCKD, in ? 0 : ESAI_xCCR_xHCKD);

	if (in)
		goto out;

	switch (clk_id) {
	case ESAI_HCKT_FSYS:
	case ESAI_HCKR_FSYS:
		clksrc = esai_priv->fsysclk;
		break;
	case ESAI_HCKT_EXTAL:
		ecr |= ESAI_ECR_ETI;
		break;
	case ESAI_HCKR_EXTAL:
		ecr |= ESAI_ECR_ERI;
		break;
	default:
		return -EINVAL;
	}

	if (IS_ERR(clksrc)) {
		dev_err(dai->dev, "no assigned %s clock\n",
				clk_id % 2 ? "extal" : "fsys");
		return PTR_ERR(clksrc);
	}
	clk_rate = clk_get_rate(clksrc);

	ratio = clk_rate / freq;
	if (ratio * freq > clk_rate)
		ret = ratio * freq - clk_rate;
	else if (ratio * freq < clk_rate)
		ret = clk_rate - ratio * freq;
	else
		ret = 0;

	/* Block if clock source can not be divided into the required rate */
	if (ret != 0 && clk_rate / ret < 1000) {
		dev_err(dai->dev, "failed to derive required HCK%c rate\n",
				tx ? 'T' : 'R');
		return -EINVAL;
	}

	/* Only EXTAL source can be output directly without using PSR and PM */
	if (ratio == 1 && clksrc == esai_priv->extalclk) {
		/* Bypass all the dividers if not being needed */
		ecr |= tx ? ESAI_ECR_ETO : ESAI_ECR_ERO;
		goto out;
	} else if (ratio < 2) {
		/* The ratio should be no less than 2 if using other sources */
		dev_err(dai->dev, "failed to derive required HCK%c rate\n",
				tx ? 'T' : 'R');
		return -EINVAL;
	}

	ret = fsl_esai_divisor_cal(dai, tx, ratio, false, 0);
	if (ret)
		return ret;

	esai_priv->sck_div[tx] = false;

out:
	esai_priv->hck_dir[tx] = dir;
	esai_priv->hck_rate[tx] = freq;

	regmap_update_bits(esai_priv->regmap, REG_ESAI_ECR,
			   tx ? ESAI_ECR_ETI | ESAI_ECR_ETO :
			   ESAI_ECR_ERI | ESAI_ECR_ERO, ecr);

	return 0;
}

/**
 * This function configures the related dividers according to the bclk rate
 */
static int fsl_esai_set_bclk(struct snd_soc_dai *dai, bool tx, u32 freq)
{
	struct fsl_esai *esai_priv = snd_soc_dai_get_drvdata(dai);
	u32 hck_rate = esai_priv->hck_rate[tx];
	u32 sub, ratio = hck_rate / freq;
	int ret;

	/* Don't apply for fully slave mode or unchanged bclk */
	if (esai_priv->slave_mode || esai_priv->sck_rate[tx] == freq)
		return 0;

	if (ratio * freq > hck_rate)
		sub = ratio * freq - hck_rate;
	else if (ratio * freq < hck_rate)
		sub = hck_rate - ratio * freq;
	else
		sub = 0;

	/* Block if clock source can not be divided into the required rate */
	if (sub != 0 && hck_rate / sub < 1000) {
		dev_err(dai->dev, "failed to derive required SCK%c rate\n",
				tx ? 'T' : 'R');
		return -EINVAL;
	}

	/* The ratio should be contented by FP alone if bypassing PM and PSR */
	if (!esai_priv->sck_div[tx] && (ratio > 16 || ratio == 0)) {
		dev_err(dai->dev, "the ratio is out of range (1 ~ 16)\n");
		return -EINVAL;
	}

	ret = fsl_esai_divisor_cal(dai, tx, ratio, true,
			esai_priv->sck_div[tx] ? 0 : ratio);
	if (ret)
		return ret;

	/* Save current bclk rate */
	esai_priv->sck_rate[tx] = freq;

	return 0;
}

static int fsl_esai_set_dai_tdm_slot(struct snd_soc_dai *dai, u32 tx_mask,
				     u32 rx_mask, int slots, int slot_width)
{
	struct fsl_esai *esai_priv = snd_soc_dai_get_drvdata(dai);

	regmap_update_bits(esai_priv->regmap, REG_ESAI_TCCR,
			   ESAI_xCCR_xDC_MASK, ESAI_xCCR_xDC(slots));

	regmap_update_bits(esai_priv->regmap, REG_ESAI_RCCR,
			   ESAI_xCCR_xDC_MASK, ESAI_xCCR_xDC(slots));

	esai_priv->slot_width = slot_width;
	esai_priv->slots = slots;
	esai_priv->tx_mask    = tx_mask;
	esai_priv->rx_mask    = rx_mask;

	return 0;
}

static int fsl_esai_set_dai_fmt(struct snd_soc_dai *dai, unsigned int fmt)
{
	struct fsl_esai *esai_priv = snd_soc_dai_get_drvdata(dai);
	u32 xcr = 0, xccr = 0, mask;

	/* DAI mode */
	switch (fmt & SND_SOC_DAIFMT_FORMAT_MASK) {
	case SND_SOC_DAIFMT_I2S:
		/* Data on rising edge of bclk, frame low, 1clk before data */
		xcr |= ESAI_xCR_xFSR;
		xccr |= ESAI_xCCR_xFSP | ESAI_xCCR_xCKP | ESAI_xCCR_xHCKP;
		break;
	case SND_SOC_DAIFMT_LEFT_J:
		/* Data on rising edge of bclk, frame high */
		xccr |= ESAI_xCCR_xCKP | ESAI_xCCR_xHCKP;
		break;
	case SND_SOC_DAIFMT_RIGHT_J:
		/* Data on rising edge of bclk, frame high, right aligned */
		xccr |= ESAI_xCCR_xCKP | ESAI_xCCR_xHCKP | ESAI_xCR_xWA;
		break;
	case SND_SOC_DAIFMT_DSP_A:
		/* Data on rising edge of bclk, frame high, 1clk before data */
		xcr |= ESAI_xCR_xFSL | ESAI_xCR_xFSR;
		xccr |= ESAI_xCCR_xCKP | ESAI_xCCR_xHCKP;
		break;
	case SND_SOC_DAIFMT_DSP_B:
		/* Data on rising edge of bclk, frame high */
		xcr |= ESAI_xCR_xFSL;
		xccr |= ESAI_xCCR_xCKP | ESAI_xCCR_xHCKP;
		break;
	default:
		return -EINVAL;
	}

	/* DAI clock inversion */
	switch (fmt & SND_SOC_DAIFMT_INV_MASK) {
	case SND_SOC_DAIFMT_NB_NF:
		/* Nothing to do for both normal cases */
		break;
	case SND_SOC_DAIFMT_IB_NF:
		/* Invert bit clock */
		xccr ^= ESAI_xCCR_xCKP | ESAI_xCCR_xHCKP;
		break;
	case SND_SOC_DAIFMT_NB_IF:
		/* Invert frame clock */
		xccr ^= ESAI_xCCR_xFSP;
		break;
	case SND_SOC_DAIFMT_IB_IF:
		/* Invert both clocks */
		xccr ^= ESAI_xCCR_xCKP | ESAI_xCCR_xHCKP | ESAI_xCCR_xFSP;
		break;
	default:
		return -EINVAL;
	}

	esai_priv->slave_mode = false;

	/* DAI clock master masks */
	switch (fmt & SND_SOC_DAIFMT_MASTER_MASK) {
	case SND_SOC_DAIFMT_CBM_CFM:
		esai_priv->slave_mode = true;
		break;
	case SND_SOC_DAIFMT_CBS_CFM:
		xccr |= ESAI_xCCR_xCKD;
		break;
	case SND_SOC_DAIFMT_CBM_CFS:
		xccr |= ESAI_xCCR_xFSD;
		break;
	case SND_SOC_DAIFMT_CBS_CFS:
		xccr |= ESAI_xCCR_xFSD | ESAI_xCCR_xCKD;
		break;
	default:
		return -EINVAL;
	}

	mask = ESAI_xCR_xFSL | ESAI_xCR_xFSR;
	regmap_update_bits(esai_priv->regmap, REG_ESAI_TCR, mask, xcr);
	regmap_update_bits(esai_priv->regmap, REG_ESAI_RCR, mask, xcr);

	mask = ESAI_xCCR_xCKP | ESAI_xCCR_xHCKP | ESAI_xCCR_xFSP |
		ESAI_xCCR_xFSD | ESAI_xCCR_xCKD | ESAI_xCR_xWA;
	regmap_update_bits(esai_priv->regmap, REG_ESAI_TCCR, mask, xccr);
	regmap_update_bits(esai_priv->regmap, REG_ESAI_RCCR, mask, xccr);

	return 0;
}

static int fsl_esai_startup(struct snd_pcm_substream *substream,
			    struct snd_soc_dai *dai)
{
	struct fsl_esai *esai_priv = snd_soc_dai_get_drvdata(dai);
	int ret;

	/*
	 * Some platforms might use the same bit to gate all three or two of
	 * clocks, so keep all clocks open/close at the same time for safety
	 */
	ret = clk_prepare_enable(esai_priv->coreclk);
	if (ret)
		return ret;
	ret = clk_prepare_enable(esai_priv->dmaclk);
	if (ret)
		return ret;
	if (!IS_ERR(esai_priv->extalclk)) {
		ret = clk_prepare_enable(esai_priv->extalclk);
		if (ret)
			goto err_extalck;
	}
	if (!IS_ERR(esai_priv->fsysclk)) {
		ret = clk_prepare_enable(esai_priv->fsysclk);
		if (ret)
			goto err_fsysclk;
	}

	if (!dai->active) {
		/* Set synchronous mode */
		regmap_update_bits(esai_priv->regmap, REG_ESAI_SAICR,
				   ESAI_SAICR_SYNC, esai_priv->synchronous ?
				   ESAI_SAICR_SYNC : 0);

		/* Set a default slot number -- 2 */
		regmap_update_bits(esai_priv->regmap, REG_ESAI_TCCR,
				   ESAI_xCCR_xDC_MASK, ESAI_xCCR_xDC(2));
		regmap_update_bits(esai_priv->regmap, REG_ESAI_RCCR,
				   ESAI_xCCR_xDC_MASK, ESAI_xCCR_xDC(2));
	}

	esai_priv->substream[substream->stream] = substream;

	return 0;

err_fsysclk:
	if (!IS_ERR(esai_priv->extalclk))
		clk_disable_unprepare(esai_priv->extalclk);
err_extalck:
	clk_disable_unprepare(esai_priv->dmaclk);
	clk_disable_unprepare(esai_priv->coreclk);

	return ret;
}

static int fsl_esai_hw_params(struct snd_pcm_substream *substream,
			      struct snd_pcm_hw_params *params,
			      struct snd_soc_dai *dai)
{
	struct fsl_esai *esai_priv = snd_soc_dai_get_drvdata(dai);
	bool tx = substream->stream == SNDRV_PCM_STREAM_PLAYBACK;
	u32 width = params_width(params);
	u32 channels = params_channels(params);
	u32 pins = DIV_ROUND_UP(channels, esai_priv->slots);
	u32 slot_width = width;
	u32 bclk, mask, val;
	int ret;

	/* Override slot_width if being specifially set */
	if (esai_priv->slot_width)
		slot_width = esai_priv->slot_width;

	bclk = params_rate(params) * slot_width * esai_priv->slots;

	ret = fsl_esai_set_bclk(dai, tx, bclk);
	if (ret)
		return ret;

	/* Use Normal mode to support monaural audio */
	regmap_update_bits(esai_priv->regmap, REG_ESAI_xCR(tx),
			   ESAI_xCR_xMOD_MASK, params_channels(params) > 1 ?
			   ESAI_xCR_xMOD_NETWORK : 0);

	regmap_update_bits(esai_priv->regmap, REG_ESAI_xFCR(tx),
			   ESAI_xFCR_xFR_MASK, ESAI_xFCR_xFR);

	mask = ESAI_xFCR_xFR_MASK | ESAI_xFCR_xWA_MASK | ESAI_xFCR_xFWM_MASK |
	      (tx ? ESAI_xFCR_TE_MASK | ESAI_xFCR_TIEN : ESAI_xFCR_RE_MASK);
	val = ESAI_xFCR_xWA(width) | ESAI_xFCR_xFWM(esai_priv->fifo_depth) |
	     (tx ? ESAI_xFCR_TE(pins) | ESAI_xFCR_TIEN : ESAI_xFCR_RE(pins));

	regmap_update_bits(esai_priv->regmap, REG_ESAI_xFCR(tx), mask, val);

	mask = ESAI_xCR_xSWS_MASK | (tx ? ESAI_xCR_PADC : 0);
	val = ESAI_xCR_xSWS(slot_width, width) | (tx ? ESAI_xCR_PADC : 0);

	regmap_update_bits(esai_priv->regmap, REG_ESAI_xCR(tx), mask, val);

	/* Remove ESAI personal reset by configuring ESAI_PCRC and ESAI_PRRC */
	regmap_update_bits(esai_priv->regmap, REG_ESAI_PRRC,
			   ESAI_PRRC_PDC_MASK, ESAI_PRRC_PDC(ESAI_GPIO));
	regmap_update_bits(esai_priv->regmap, REG_ESAI_PCRC,
			   ESAI_PCRC_PC_MASK, ESAI_PCRC_PC(ESAI_GPIO));
	return 0;
}

static void fsl_esai_shutdown(struct snd_pcm_substream *substream,
			      struct snd_soc_dai *dai)
{
	struct fsl_esai *esai_priv = snd_soc_dai_get_drvdata(dai);

	esai_priv->substream[substream->stream] = NULL;

	if (!IS_ERR(esai_priv->fsysclk))
		clk_disable_unprepare(esai_priv->fsysclk);
	if (!IS_ERR(esai_priv->extalclk))
		clk_disable_unprepare(esai_priv->extalclk);
	clk_disable_unprepare(esai_priv->dmaclk);
	clk_disable_unprepare(esai_priv->coreclk);
}

static int fsl_esai_trigger(struct snd_pcm_substream *substream, int cmd,
			    struct snd_soc_dai *dai)
{
	struct fsl_esai *esai_priv = snd_soc_dai_get_drvdata(dai);
	bool tx = substream->stream == SNDRV_PCM_STREAM_PLAYBACK;
	u8 i, channels = substream->runtime->channels;
	u32 pins = DIV_ROUND_UP(channels, esai_priv->slots);
	u32 mask;

	switch (cmd) {
	case SNDRV_PCM_TRIGGER_START:
	case SNDRV_PCM_TRIGGER_RESUME:
	case SNDRV_PCM_TRIGGER_PAUSE_RELEASE:
		regmap_update_bits(esai_priv->regmap, REG_ESAI_xFCR(tx),
				   ESAI_xFCR_xFEN_MASK, ESAI_xFCR_xFEN);

		/* Write initial words reqiured by ESAI as normal procedure */
		for (i = 0; tx && i < channels; i++)
			regmap_write(esai_priv->regmap, REG_ESAI_ETDR, 0x0);

		regmap_update_bits(esai_priv->regmap, REG_ESAI_xCR(tx),
				   tx ? ESAI_xCR_TE_MASK : ESAI_xCR_RE_MASK,
				   tx ? ESAI_xCR_TE(pins) : ESAI_xCR_RE(pins));
		mask = tx ? esai_priv->tx_mask : esai_priv->rx_mask;

		regmap_update_bits(esai_priv->regmap, REG_ESAI_xSMB(tx),
				   ESAI_xSMB_xS_MASK, ESAI_xSMB_xS(mask));
		regmap_update_bits(esai_priv->regmap, REG_ESAI_xSMA(tx),
				   ESAI_xSMA_xS_MASK, ESAI_xSMA_xS(mask));

		break;
	case SNDRV_PCM_TRIGGER_SUSPEND:
	case SNDRV_PCM_TRIGGER_STOP:
	case SNDRV_PCM_TRIGGER_PAUSE_PUSH:
		regmap_update_bits(esai_priv->regmap, REG_ESAI_xCR(tx),
				   tx ? ESAI_xCR_TE_MASK : ESAI_xCR_RE_MASK, 0);
		regmap_update_bits(esai_priv->regmap, REG_ESAI_xSMA(tx),
				   ESAI_xSMA_xS_MASK, 0);
		regmap_update_bits(esai_priv->regmap, REG_ESAI_xSMB(tx),
				   ESAI_xSMB_xS_MASK, 0);

		/* Disable and reset FIFO */
		regmap_update_bits(esai_priv->regmap, REG_ESAI_xFCR(tx),
				   ESAI_xFCR_xFR | ESAI_xFCR_xFEN, ESAI_xFCR_xFR);
		regmap_update_bits(esai_priv->regmap, REG_ESAI_xFCR(tx),
				   ESAI_xFCR_xFR, 0);
		break;
	default:
		return -EINVAL;
	}

	return 0;
}

static struct snd_soc_dai_ops fsl_esai_dai_ops = {
	.startup = fsl_esai_startup,
	.shutdown = fsl_esai_shutdown,
	.trigger = fsl_esai_trigger,
	.hw_params = fsl_esai_hw_params,
	.set_sysclk = fsl_esai_set_dai_sysclk,
	.set_fmt = fsl_esai_set_dai_fmt,
	.set_tdm_slot = fsl_esai_set_dai_tdm_slot,
};

static int fsl_esai_dai_probe(struct snd_soc_dai *dai)
{
	struct fsl_esai *esai_priv = snd_soc_dai_get_drvdata(dai);

	snd_soc_dai_init_dma_data(dai, &esai_priv->dma_params_tx,
				  &esai_priv->dma_params_rx);

	return 0;
}

static struct snd_soc_dai_driver fsl_esai_dai = {
	.probe = fsl_esai_dai_probe,
	.playback = {
		.stream_name = "CPU-Playback",
		.channels_min = 1,
		.channels_max = 12,
		.rates = FSL_ESAI_RATES,
		.formats = FSL_ESAI_FORMATS,
	},
	.capture = {
		.stream_name = "CPU-Capture",
		.channels_min = 1,
		.channels_max = 8,
		.rates = FSL_ESAI_RATES,
		.formats = FSL_ESAI_FORMATS,
	},
	.ops = &fsl_esai_dai_ops,
};

static const struct snd_soc_component_driver fsl_esai_component = {
	.name		= "fsl-esai",
};

static const struct reg_default fsl_esai_reg_defaults[] = {
	{REG_ESAI_ETDR,	 0x00000000},
	{REG_ESAI_ECR,	 0x00000000},
	{REG_ESAI_TFCR,	 0x00000000},
	{REG_ESAI_RFCR,	 0x00000000},
	{REG_ESAI_TX0,	 0x00000000},
	{REG_ESAI_TX1,	 0x00000000},
	{REG_ESAI_TX2,	 0x00000000},
	{REG_ESAI_TX3,	 0x00000000},
	{REG_ESAI_TX4,	 0x00000000},
	{REG_ESAI_TX5,	 0x00000000},
	{REG_ESAI_TSR,	 0x00000000},
	{REG_ESAI_SAICR, 0x00000000},
	{REG_ESAI_TCR,	 0x00000000},
	{REG_ESAI_TCCR,	 0x00000000},
	{REG_ESAI_RCR,	 0x00000000},
	{REG_ESAI_RCCR,	 0x00000000},
	{REG_ESAI_TSMA,  0x0000ffff},
	{REG_ESAI_TSMB,  0x0000ffff},
	{REG_ESAI_RSMA,  0x0000ffff},
	{REG_ESAI_RSMB,  0x0000ffff},
	{REG_ESAI_PRRC,  0x00000000},
	{REG_ESAI_PCRC,  0x00000000},
};

static bool fsl_esai_readable_reg(struct device *dev, unsigned int reg)
{
	switch (reg) {
	case REG_ESAI_ERDR:
	case REG_ESAI_ECR:
	case REG_ESAI_ESR:
	case REG_ESAI_TFCR:
	case REG_ESAI_TFSR:
	case REG_ESAI_RFCR:
	case REG_ESAI_RFSR:
	case REG_ESAI_RX0:
	case REG_ESAI_RX1:
	case REG_ESAI_RX2:
	case REG_ESAI_RX3:
	case REG_ESAI_SAISR:
	case REG_ESAI_SAICR:
	case REG_ESAI_TCR:
	case REG_ESAI_TCCR:
	case REG_ESAI_RCR:
	case REG_ESAI_RCCR:
	case REG_ESAI_TSMA:
	case REG_ESAI_TSMB:
	case REG_ESAI_RSMA:
	case REG_ESAI_RSMB:
	case REG_ESAI_PRRC:
	case REG_ESAI_PCRC:
		return true;
	default:
		return false;
	}
}

static bool fsl_esai_volatile_reg(struct device *dev, unsigned int reg)
{
	switch (reg) {
	case REG_ESAI_ERDR:
	case REG_ESAI_ESR:
	case REG_ESAI_TFSR:
	case REG_ESAI_RFSR:
	case REG_ESAI_RX0:
	case REG_ESAI_RX1:
	case REG_ESAI_RX2:
	case REG_ESAI_RX3:
	case REG_ESAI_SAISR:
		return true;
	default:
		return false;
	}
}

static bool fsl_esai_writeable_reg(struct device *dev, unsigned int reg)
{
	switch (reg) {
	case REG_ESAI_ETDR:
	case REG_ESAI_ECR:
	case REG_ESAI_TFCR:
	case REG_ESAI_RFCR:
	case REG_ESAI_TX0:
	case REG_ESAI_TX1:
	case REG_ESAI_TX2:
	case REG_ESAI_TX3:
	case REG_ESAI_TX4:
	case REG_ESAI_TX5:
	case REG_ESAI_TSR:
	case REG_ESAI_SAICR:
	case REG_ESAI_TCR:
	case REG_ESAI_TCCR:
	case REG_ESAI_RCR:
	case REG_ESAI_RCCR:
	case REG_ESAI_TSMA:
	case REG_ESAI_TSMB:
	case REG_ESAI_RSMA:
	case REG_ESAI_RSMB:
	case REG_ESAI_PRRC:
	case REG_ESAI_PCRC:
		return true;
	default:
		return false;
	}
}

static const struct regmap_config fsl_esai_regmap_config = {
	.reg_bits = 32,
	.reg_stride = 4,
	.val_bits = 32,

	.max_register = REG_ESAI_PCRC,
	.reg_defaults = fsl_esai_reg_defaults,
	.num_reg_defaults = ARRAY_SIZE(fsl_esai_reg_defaults),
	.readable_reg = fsl_esai_readable_reg,
	.volatile_reg = fsl_esai_volatile_reg,
	.writeable_reg = fsl_esai_writeable_reg,
	.cache_type = REGCACHE_RBTREE,
};

static bool fsl_esai_check_xrun(struct snd_pcm_substream *substream)
{
	struct snd_soc_pcm_runtime *rtd = substream->private_data;
	struct snd_soc_dai *cpu_dai = rtd->cpu_dai;
	struct fsl_esai *esai_priv = snd_soc_dai_get_drvdata(cpu_dai);
	u32 saisr;

	regmap_read(esai_priv->regmap, REG_ESAI_SAISR, &saisr);

	return saisr & (ESAI_SAISR_TUE | ESAI_SAISR_ROE) ;
}

static int stop_lock_stream(struct snd_pcm_substream *substream)
{
	if (substream) {
		snd_pcm_stream_lock_irq(substream);
		if (substream->runtime->status->state == SNDRV_PCM_STATE_RUNNING
			&& substream->ops)
			substream->ops->trigger(substream, SNDRV_PCM_TRIGGER_STOP);
	}
	return 0;
}

static int start_unlock_stream(struct snd_pcm_substream *substream)
{
	if (substream) {
		if (substream->runtime->status->state == SNDRV_PCM_STATE_RUNNING
			&& substream->ops)
			substream->ops->trigger(substream, SNDRV_PCM_TRIGGER_START);
		snd_pcm_stream_unlock_irq(substream);
	}
	return 0;
}

/*
 *Here is ESAI underrun reset step:
 *1. Read "TUE" and got TUE=1
 *2. stop DMA.
 *3. stop ESAI TX section.
 *4. Set the transmitter section individual reset "TPR=1"
 *5. Reset the ESAI Transmit FIFO (set ESAI_TFCR[1]=1).
 *6. Config the control registers ESAI_TCCR and ESAI_TCR.config the Transmit FIFO register.
 *7. clear "TPR"
 *8. read "TUE"
 *9. Prefill ESAI TX FIFO.
 *10.Start DMA.
 *11 Enable the ESAI
 */
static void fsl_esai_reset(struct snd_pcm_substream *substream, bool stop)
{
	struct snd_soc_pcm_runtime *rtd = substream->private_data;
	struct snd_soc_dai *cpu_dai = rtd->cpu_dai;
	struct fsl_esai *esai_priv = snd_soc_dai_get_drvdata(cpu_dai);
	u32 saisr;

	if (stop) {
		stop_lock_stream(esai_priv->substream[0]);
		stop_lock_stream(esai_priv->substream[1]);
	}


	regmap_update_bits(esai_priv->regmap, REG_ESAI_ECR,
				ESAI_ECR_ESAIEN_MASK | ESAI_ECR_ERST_MASK,
				ESAI_ECR_ESAIEN | ESAI_ECR_ERST);
	regmap_update_bits(esai_priv->regmap, REG_ESAI_ECR,
				ESAI_ECR_ESAIEN_MASK | ESAI_ECR_ERST_MASK,
				ESAI_ECR_ESAIEN);

	regmap_update_bits(esai_priv->regmap, REG_ESAI_TCR, ESAI_xCR_xPR_MASK, ESAI_xCR_xPR);
	regmap_update_bits(esai_priv->regmap, REG_ESAI_RCR, ESAI_xCR_xPR_MASK, ESAI_xCR_xPR);

	regmap_update_bits(esai_priv->regmap, REG_ESAI_PRRC, ESAI_PRRC_PDC_MASK, 0);
	regmap_update_bits(esai_priv->regmap, REG_ESAI_PCRC, ESAI_PCRC_PC_MASK, 0);

	/*
	 * Add fifo reset here, because the regcache_sync will write one more data to ETDR.
	 * Which will cause channel shift.
	 */
	regmap_update_bits(esai_priv->regmap, REG_ESAI_TFCR, ESAI_xFCR_xFR_MASK, ESAI_xFCR_xFR);
	regmap_update_bits(esai_priv->regmap, REG_ESAI_RFCR, ESAI_xFCR_xFR_MASK, ESAI_xFCR_xFR);

	regcache_mark_dirty(esai_priv->regmap);
	regcache_sync(esai_priv->regmap);

	regmap_update_bits(esai_priv->regmap, REG_ESAI_TFCR, ESAI_xFCR_xFR_MASK, 0);
	regmap_update_bits(esai_priv->regmap, REG_ESAI_RFCR, ESAI_xFCR_xFR_MASK, 0);

	regmap_update_bits(esai_priv->regmap, REG_ESAI_TCR, ESAI_xCR_xPR_MASK, 0);
	regmap_update_bits(esai_priv->regmap, REG_ESAI_RCR, ESAI_xCR_xPR_MASK, 0);

	regmap_update_bits(esai_priv->regmap, REG_ESAI_PRRC,
				   ESAI_PRRC_PDC_MASK, ESAI_PRRC_PDC(ESAI_GPIO));
	regmap_update_bits(esai_priv->regmap, REG_ESAI_PCRC,
				   ESAI_PCRC_PC_MASK, ESAI_PCRC_PC(ESAI_GPIO));

	regmap_read(esai_priv->regmap, REG_ESAI_SAISR, &saisr);

	if (stop) {
		start_unlock_stream(esai_priv->substream[1]);
		start_unlock_stream(esai_priv->substream[0]);
	}
}

static int fsl_esai_probe(struct platform_device *pdev)
{
	struct device_node *np = pdev->dev.of_node;
	struct fsl_esai *esai_priv;
	struct resource *res;
	const uint32_t *iprop;
	void __iomem *regs;
	int irq, ret;
	u32 buffer_size;

	esai_priv = devm_kzalloc(&pdev->dev, sizeof(*esai_priv), GFP_KERNEL);
	if (!esai_priv)
		return -ENOMEM;

	esai_priv->pdev = pdev;
	strncpy(esai_priv->name, np->name, sizeof(esai_priv->name) - 1);

	/* Get the addresses and IRQ */
	res = platform_get_resource(pdev, IORESOURCE_MEM, 0);
	regs = devm_ioremap_resource(&pdev->dev, res);
	if (IS_ERR(regs))
		return PTR_ERR(regs);

	esai_priv->regmap = devm_regmap_init_mmio_clk(&pdev->dev,
			"core", regs, &fsl_esai_regmap_config);
	if (IS_ERR(esai_priv->regmap)) {
		dev_err(&pdev->dev, "failed to init regmap: %ld\n",
				PTR_ERR(esai_priv->regmap));
		return PTR_ERR(esai_priv->regmap);
	}

	esai_priv->coreclk = devm_clk_get(&pdev->dev, "core");
	if (IS_ERR(esai_priv->coreclk)) {
		dev_err(&pdev->dev, "failed to get core clock: %ld\n",
				PTR_ERR(esai_priv->coreclk));
		return PTR_ERR(esai_priv->coreclk);
	}

	esai_priv->extalclk = devm_clk_get(&pdev->dev, "extal");
	if (IS_ERR(esai_priv->extalclk))
		dev_warn(&pdev->dev, "failed to get extal clock: %ld\n",
				PTR_ERR(esai_priv->extalclk));

	esai_priv->fsysclk = devm_clk_get(&pdev->dev, "fsys");
	if (IS_ERR(esai_priv->fsysclk))
		dev_warn(&pdev->dev, "failed to get fsys clock: %ld\n",
				PTR_ERR(esai_priv->fsysclk));

	esai_priv->dmaclk = devm_clk_get(&pdev->dev, "dma");
	if (IS_ERR(esai_priv->dmaclk)) {
		dev_err(&pdev->dev, "Cannot get dma clock: %ld\n",
				PTR_ERR(esai_priv->dmaclk));
		return PTR_ERR(esai_priv->dmaclk);
	}

	irq = platform_get_irq(pdev, 0);
	if (irq < 0) {
		dev_err(&pdev->dev, "no irq for node %s\n", pdev->name);
		return irq;
	}

	ret = devm_request_irq(&pdev->dev, irq, esai_isr, 0,
			       esai_priv->name, esai_priv);
	if (ret) {
		dev_err(&pdev->dev, "failed to claim irq %u\n", irq);
		return ret;
	}

	/* Set a default slot number */
	esai_priv->slots = 2;

	/* Set a default master/slave state */
	esai_priv->slave_mode = true;

	/* Determine the FIFO depth */
	iprop = of_get_property(np, "fsl,fifo-depth", NULL);
	if (iprop)
		esai_priv->fifo_depth = be32_to_cpup(iprop);
	else
		esai_priv->fifo_depth = 64;

	esai_priv->dma_params_tx.maxburst = 16;
	esai_priv->dma_params_rx.maxburst = 16;
	esai_priv->dma_params_tx.addr = res->start + REG_ESAI_ETDR;
	esai_priv->dma_params_rx.addr = res->start + REG_ESAI_ERDR;

<<<<<<< HEAD
	esai_priv->dma_params_tx.check_xrun = fsl_esai_check_xrun;
	esai_priv->dma_params_rx.check_xrun = fsl_esai_check_xrun;
	esai_priv->dma_params_tx.device_reset = fsl_esai_reset;
	esai_priv->dma_params_rx.device_reset = fsl_esai_reset;
=======
	/* From imx6ull, the channel swap issue in underrun/overrun is
	 * fixed in hardware. So remove the workaround.
	 */
	if (!of_device_is_compatible(pdev->dev.of_node, "fsl,imx6ull-esai")) {
		esai_priv->dma_params_tx.check_xrun = fsl_esai_check_xrun;
		esai_priv->dma_params_rx.check_xrun = fsl_esai_check_xrun;
		esai_priv->dma_params_tx.device_reset = fsl_esai_reset;
		esai_priv->dma_params_rx.device_reset = fsl_esai_reset;
	}
>>>>>>> b63f3f52

	esai_priv->synchronous =
		of_property_read_bool(np, "fsl,esai-synchronous");

	/* Implement full symmetry for synchronous mode */
	if (esai_priv->synchronous) {
		fsl_esai_dai.symmetric_rates = 1;
		fsl_esai_dai.symmetric_channels = 1;
		fsl_esai_dai.symmetric_samplebits = 1;
	}

	dev_set_drvdata(&pdev->dev, esai_priv);

	/* Reset ESAI unit */
	ret = regmap_write(esai_priv->regmap, REG_ESAI_ECR, ESAI_ECR_ERST);
	if (ret) {
		dev_err(&pdev->dev, "failed to reset ESAI: %d\n", ret);
		return ret;
	}

	/*
	 * We need to enable ESAI so as to access some of its registers.
	 * Otherwise, we would fail to dump regmap from user space.
	 */
	ret = regmap_write(esai_priv->regmap, REG_ESAI_ECR, ESAI_ECR_ESAIEN);
	if (ret) {
		dev_err(&pdev->dev, "failed to enable ESAI: %d\n", ret);
		return ret;
	}

	/* Clear the TSMA, TSMB, RSMA, RSMB */
	regmap_write(esai_priv->regmap, REG_ESAI_TSMA, 0);
	regmap_write(esai_priv->regmap, REG_ESAI_TSMB, 0);
	regmap_write(esai_priv->regmap, REG_ESAI_RSMA, 0);
	regmap_write(esai_priv->regmap, REG_ESAI_RSMB, 0);

	ret = devm_snd_soc_register_component(&pdev->dev, &fsl_esai_component,
					      &fsl_esai_dai, 1);
	if (ret) {
		dev_err(&pdev->dev, "failed to register DAI: %d\n", ret);
		return ret;
	}

	if (of_property_read_u32(np, "fsl,dma-buffer-size", &buffer_size))
		buffer_size = IMX_ESAI_DMABUF_SIZE;

	ret = imx_pcm_dma_init(pdev, buffer_size);
	if (ret)
		dev_err(&pdev->dev, "failed to init imx pcm dma: %d\n", ret);

	return ret;
}

static const struct of_device_id fsl_esai_dt_ids[] = {
	{ .compatible = "fsl,imx6ull-esai", },
	{ .compatible = "fsl,imx35-esai", },
	{ .compatible = "fsl,vf610-esai", },
	{}
};
MODULE_DEVICE_TABLE(of, fsl_esai_dt_ids);

#ifdef CONFIG_PM_SLEEP
static int fsl_esai_suspend(struct device *dev)
{
	struct fsl_esai *esai = dev_get_drvdata(dev);

	regcache_cache_only(esai->regmap, true);
	regcache_mark_dirty(esai->regmap);

	return 0;
}

static int fsl_esai_resume(struct device *dev)
{
	struct fsl_esai *esai = dev_get_drvdata(dev);
	int ret;

	regcache_cache_only(esai->regmap, false);

	/* FIFO reset for safety */
	regmap_update_bits(esai->regmap, REG_ESAI_TFCR,
			   ESAI_xFCR_xFR, ESAI_xFCR_xFR);
	regmap_update_bits(esai->regmap, REG_ESAI_RFCR,
			   ESAI_xFCR_xFR, ESAI_xFCR_xFR);

	ret = regcache_sync(esai->regmap);
	if (ret)
		return ret;

	/* FIFO reset done */
	regmap_update_bits(esai->regmap, REG_ESAI_TFCR, ESAI_xFCR_xFR, 0);
	regmap_update_bits(esai->regmap, REG_ESAI_RFCR, ESAI_xFCR_xFR, 0);

	return 0;
}
#endif /* CONFIG_PM_SLEEP */

static const struct dev_pm_ops fsl_esai_pm_ops = {
	SET_SYSTEM_SLEEP_PM_OPS(fsl_esai_suspend, fsl_esai_resume)
};

static struct platform_driver fsl_esai_driver = {
	.probe = fsl_esai_probe,
	.driver = {
		.name = "fsl-esai-dai",
		.pm = &fsl_esai_pm_ops,
		.of_match_table = fsl_esai_dt_ids,
	},
};

module_platform_driver(fsl_esai_driver);

MODULE_AUTHOR("Freescale Semiconductor, Inc.");
MODULE_DESCRIPTION("Freescale ESAI CPU DAI driver");
MODULE_LICENSE("GPL v2");
MODULE_ALIAS("platform:fsl-esai-dai");<|MERGE_RESOLUTION|>--- conflicted
+++ resolved
@@ -1,11 +1,7 @@
 /*
  * Freescale ESAI ALSA SoC Digital Audio Interface (DAI) driver
  *
-<<<<<<< HEAD
- * Copyright (C) 2014-2015 Freescale Semiconductor, Inc.
-=======
  * Copyright (C) 2014-2016 Freescale Semiconductor, Inc.
->>>>>>> b63f3f52
  *
  * This file is licensed under the terms of the GNU General Public License
  * version 2. This program is licensed "as is" without any warranty of any
@@ -983,12 +979,6 @@
 	esai_priv->dma_params_tx.addr = res->start + REG_ESAI_ETDR;
 	esai_priv->dma_params_rx.addr = res->start + REG_ESAI_ERDR;
 
-<<<<<<< HEAD
-	esai_priv->dma_params_tx.check_xrun = fsl_esai_check_xrun;
-	esai_priv->dma_params_rx.check_xrun = fsl_esai_check_xrun;
-	esai_priv->dma_params_tx.device_reset = fsl_esai_reset;
-	esai_priv->dma_params_rx.device_reset = fsl_esai_reset;
-=======
 	/* From imx6ull, the channel swap issue in underrun/overrun is
 	 * fixed in hardware. So remove the workaround.
 	 */
@@ -998,7 +988,6 @@
 		esai_priv->dma_params_tx.device_reset = fsl_esai_reset;
 		esai_priv->dma_params_rx.device_reset = fsl_esai_reset;
 	}
->>>>>>> b63f3f52
 
 	esai_priv->synchronous =
 		of_property_read_bool(np, "fsl,esai-synchronous");
