--- conflicted
+++ resolved
@@ -548,9 +548,6 @@
 
 	esai_priv->substream[substream->stream] = substream;
 
-<<<<<<< HEAD
-	return 0;
-=======
 	if (esai_priv->soc->constrain_period_size) {
 		if (tx)
 			snd_pcm_hw_constraint_step(substream->runtime, 0,
@@ -561,7 +558,6 @@
 				SNDRV_PCM_HW_PARAM_PERIOD_SIZE,
 				esai_priv->dma_params_rx.maxburst);
 	}
->>>>>>> 423d9423
 
 	if (esai_priv->soc->dma_workaround) {
 		snd_pcm_hw_constraint_minmax(substream->runtime,
@@ -648,16 +644,6 @@
 
 	esai_priv->substream[substream->stream] = NULL;
 
-<<<<<<< HEAD
-	if (!IS_ERR(esai_priv->fsysclk))
-		clk_disable_unprepare(esai_priv->fsysclk);
-	if (!IS_ERR(esai_priv->extalclk))
-		clk_disable_unprepare(esai_priv->extalclk);
-	if (!IS_ERR(esai_priv->spbaclk))
-		clk_disable_unprepare(esai_priv->spbaclk);
-	clk_disable_unprepare(esai_priv->coreclk);
-=======
->>>>>>> 423d9423
 }
 
 static int fsl_esai_trigger(struct snd_pcm_substream *substream, int cmd,
@@ -966,8 +952,6 @@
 		imx_start_unlock_pcm_streams(esai_priv->substream, 2, &flags);
 }
 
-<<<<<<< HEAD
-=======
 static const struct of_device_id fsl_esai_dt_ids[] = {
 	{ .compatible = "fsl,imx8qxp-v1-esai", .data = &fsl_esai_imx8qxp_v1 },
 	{ .compatible = "fsl,imx8qm-esai", .data = &fsl_esai_imx8qm },
@@ -978,7 +962,6 @@
 };
 MODULE_DEVICE_TABLE(of, fsl_esai_dt_ids);
 
->>>>>>> 423d9423
 static int fsl_esai_probe(struct platform_device *pdev)
 {
 	struct device_node *np = pdev->dev.of_node;
@@ -1080,11 +1063,7 @@
 	/* From imx6ull, the channel swap issue in underrun/overrun is
 	 * fixed in hardware. So remove the workaround.
 	 */
-<<<<<<< HEAD
-	if (!of_device_is_compatible(pdev->dev.of_node, "fsl,imx6ull-esai")) {
-=======
 	if (esai_priv->soc->channel_swap_workaround) {
->>>>>>> 423d9423
 		esai_priv->dma_params_tx.check_xrun = fsl_esai_check_xrun;
 		esai_priv->dma_params_rx.check_xrun = fsl_esai_check_xrun;
 		esai_priv->dma_params_tx.device_reset = fsl_esai_reset;
@@ -1136,9 +1115,6 @@
 	if (of_property_read_u32(np, "fsl,dma-buffer-size", &buffer_size))
 		buffer_size = IMX_ESAI_DMABUF_SIZE;
 
-<<<<<<< HEAD
-	ret = imx_pcm_dma_init(pdev, buffer_size);
-=======
 	/* workaround for esai issue in imx8qxp */
 	if (esai_priv->soc->dma_workaround)
 		esai_priv->dma_info =
@@ -1151,27 +1127,13 @@
 	regcache_cache_only(esai_priv->regmap, true);
 
 	ret = imx_pcm_platform_register(&pdev->dev);
->>>>>>> 423d9423
 	if (ret)
 		dev_err(&pdev->dev, "failed to init imx pcm dma: %d\n", ret);
 
 	return ret;
 }
 
-<<<<<<< HEAD
-static const struct of_device_id fsl_esai_dt_ids[] = {
-	{ .compatible = "fsl,imx6ull-esai", },
-	{ .compatible = "fsl,imx35-esai", },
-	{ .compatible = "fsl,vf610-esai", },
-	{}
-};
-MODULE_DEVICE_TABLE(of, fsl_esai_dt_ids);
-
-#ifdef CONFIG_PM_SLEEP
-static int fsl_esai_suspend(struct device *dev)
-=======
 static int fsl_esai_remove(struct platform_device *pdev)
->>>>>>> 423d9423
 {
 	struct fsl_esai *esai_priv = dev_get_drvdata(&pdev->dev);
 
