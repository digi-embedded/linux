--- conflicted
+++ resolved
@@ -516,12 +516,6 @@
 	u32 width = params_width(params);
 	u32 channels = params_channels(params);
 	u32 pins = DIV_ROUND_UP(channels, esai_priv->slots);
-<<<<<<< HEAD
-	u32 bclk, mask, val;
-	int ret;
-
-	bclk = params_rate(params) * esai_priv->slot_width * esai_priv->slots;
-=======
 	u32 slot_width = width;
 	u32 bclk, mask, val;
 	int ret;
@@ -531,7 +525,6 @@
 		slot_width = esai_priv->slot_width;
 
 	bclk = params_rate(params) * slot_width * esai_priv->slots;
->>>>>>> 33e8bb5d
 
 	ret = fsl_esai_set_bclk(dai, tx, bclk);
 	if (ret)
@@ -604,18 +597,11 @@
 				   tx ? ESAI_xCR_TE_MASK : ESAI_xCR_RE_MASK,
 				   tx ? ESAI_xCR_TE(pins) : ESAI_xCR_RE(pins));
 		mask = tx ? esai_priv->tx_mask : esai_priv->rx_mask;
-<<<<<<< HEAD
-		regmap_update_bits(esai_priv->regmap, REG_ESAI_xSMA(tx),
-				   ESAI_xSMA_xS_MASK, ESAI_xSMA_xS(mask));
-		regmap_update_bits(esai_priv->regmap, REG_ESAI_xSMB(tx),
-				   ESAI_xSMB_xS_MASK, ESAI_xSMB_xS(mask));
-=======
 
 		regmap_update_bits(esai_priv->regmap, REG_ESAI_xSMB(tx),
 				   ESAI_xSMB_xS_MASK, ESAI_xSMB_xS(mask));
 		regmap_update_bits(esai_priv->regmap, REG_ESAI_xSMA(tx),
 				   ESAI_xSMA_xS_MASK, ESAI_xSMA_xS(mask));
->>>>>>> 33e8bb5d
 
 		break;
 	case SNDRV_PCM_TRIGGER_SUSPEND:
@@ -744,23 +730,10 @@
 static bool fsl_esai_volatile_reg(struct device *dev, unsigned int reg)
 {
 	switch (reg) {
-<<<<<<< HEAD
-	case REG_ESAI_ETDR:
-=======
->>>>>>> 33e8bb5d
 	case REG_ESAI_ERDR:
 	case REG_ESAI_ESR:
 	case REG_ESAI_TFSR:
 	case REG_ESAI_RFSR:
-<<<<<<< HEAD
-	case REG_ESAI_TX0:
-	case REG_ESAI_TX1:
-	case REG_ESAI_TX2:
-	case REG_ESAI_TX3:
-	case REG_ESAI_TX4:
-	case REG_ESAI_TX5:
-=======
->>>>>>> 33e8bb5d
 	case REG_ESAI_RX0:
 	case REG_ESAI_RX1:
 	case REG_ESAI_RX2:
@@ -770,10 +743,6 @@
 	default:
 		return false;
 	}
-<<<<<<< HEAD
-
-=======
->>>>>>> 33e8bb5d
 }
 
 static bool fsl_esai_writeable_reg(struct device *dev, unsigned int reg)
@@ -807,7 +776,7 @@
 	}
 }
 
-static struct regmap_config fsl_esai_regmap_config = {
+static const struct regmap_config fsl_esai_regmap_config = {
 	.reg_bits = 32,
 	.reg_stride = 4,
 	.val_bits = 32,
@@ -941,9 +910,6 @@
 	esai_priv->pdev = pdev;
 	strncpy(esai_priv->name, np->name, sizeof(esai_priv->name) - 1);
 
-	if (of_property_read_bool(np, "big-endian"))
-		fsl_esai_regmap_config.val_format_endian = REGMAP_ENDIAN_BIG;
-
 	/* Get the addresses and IRQ */
 	res = platform_get_resource(pdev, IORESOURCE_MEM, 0);
 	regs = devm_ioremap_resource(&pdev->dev, res);
@@ -994,9 +960,6 @@
 		dev_err(&pdev->dev, "failed to claim irq %u\n", irq);
 		return ret;
 	}
-
-	/* Set a default slot number */
-	esai_priv->slots = 2;
 
 	/* Set a default slot number */
 	esai_priv->slots = 2;
@@ -1080,11 +1043,7 @@
 };
 MODULE_DEVICE_TABLE(of, fsl_esai_dt_ids);
 
-<<<<<<< HEAD
-#if CONFIG_PM_SLEEP
-=======
 #ifdef CONFIG_PM_SLEEP
->>>>>>> 33e8bb5d
 static int fsl_esai_suspend(struct device *dev)
 {
 	struct fsl_esai *esai = dev_get_drvdata(dev);
@@ -1128,10 +1087,6 @@
 	.probe = fsl_esai_probe,
 	.driver = {
 		.name = "fsl-esai-dai",
-<<<<<<< HEAD
-		.owner = THIS_MODULE,
-=======
->>>>>>> 33e8bb5d
 		.pm = &fsl_esai_pm_ops,
 		.of_match_table = fsl_esai_dt_ids,
 	},
