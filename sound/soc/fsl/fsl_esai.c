--- conflicted
+++ resolved
@@ -305,13 +305,8 @@
 	u32 sub, ratio = hck_rate / freq;
 	int ret;
 
-<<<<<<< HEAD
-	/* Don't apply for fully slave mode or unchanged bclk */
-	if (esai_priv->slave_mode[tx] || esai_priv->sck_rate[tx] == freq)
-=======
 	/* Don't apply for fully consumer mode or unchanged bclk */
 	if (esai_priv->consumer_mode[tx] || esai_priv->sck_rate[tx] == freq)
->>>>>>> 29549c70
 		return 0;
 
 	if (ratio * freq > hck_rate)
@@ -420,21 +415,12 @@
 		return -EINVAL;
 	}
 
-<<<<<<< HEAD
-	if (esai_priv->slave_mode[0] == esai_priv->slave_mode[1]) {
-		/* DAI clock master masks */
-		switch (fmt & SND_SOC_DAIFMT_MASTER_MASK) {
-		case SND_SOC_DAIFMT_CBM_CFM:
-			esai_priv->slave_mode[0] = true;
-			esai_priv->slave_mode[1] = true;
-=======
 	if (esai_priv->consumer_mode[0] == esai_priv->consumer_mode[1]) {
 		/* DAI clock master masks */
 		switch (fmt & SND_SOC_DAIFMT_MASTER_MASK) {
 		case SND_SOC_DAIFMT_CBM_CFM:
 			esai_priv->consumer_mode[0] = true;
 			esai_priv->consumer_mode[1] = true;
->>>>>>> 29549c70
 			break;
 		case SND_SOC_DAIFMT_CBS_CFM:
 			xccr |= ESAI_xCCR_xCKD;
@@ -444,13 +430,8 @@
 			break;
 		case SND_SOC_DAIFMT_CBS_CFS:
 			xccr |= ESAI_xCCR_xFSD | ESAI_xCCR_xCKD;
-<<<<<<< HEAD
-			esai_priv->slave_mode[0] = false;
-			esai_priv->slave_mode[1] = false;
-=======
 			esai_priv->consumer_mode[0] = false;
 			esai_priv->consumer_mode[1] = false;
->>>>>>> 29549c70
 			break;
 		default:
 			return -EINVAL;
@@ -467,11 +448,7 @@
 
 		mask = ESAI_xCCR_xCKP | ESAI_xCCR_xHCKP | ESAI_xCCR_xFSP |
 			ESAI_xCCR_xFSD | ESAI_xCCR_xCKD;
-<<<<<<< HEAD
-		if (esai_priv->slave_mode[0])
-=======
 		if (esai_priv->consumer_mode[0])
->>>>>>> 29549c70
 			regmap_update_bits(esai_priv->regmap,
 					REG_ESAI_RCCR, mask, xccr);
 		else
@@ -480,11 +457,7 @@
 						xccr | ESAI_xCCR_xFSD |
 							ESAI_xCCR_xCKD);
 
-<<<<<<< HEAD
-		if (esai_priv->slave_mode[1])
-=======
 		if (esai_priv->consumer_mode[1])
->>>>>>> 29549c70
 			regmap_update_bits(esai_priv->regmap,
 						REG_ESAI_TCCR, mask, xccr);
 		else
@@ -1063,24 +1036,14 @@
 	if (!esai_priv->synchronous) {
 		if (of_property_read_bool(pdev->dev.of_node, "fsl,txm-rxs")) {
 			/* 0 --  rx,  1 -- tx */
-<<<<<<< HEAD
-			esai_priv->slave_mode[0] = true;
-			esai_priv->slave_mode[1] = false;
-=======
 			esai_priv->consumer_mode[0] = true;
 			esai_priv->consumer_mode[1] = false;
->>>>>>> 29549c70
 		}
 
 		if (of_property_read_bool(pdev->dev.of_node, "fsl,txs-rxm")) {
 			/* 0 --  rx,  1 -- tx */
-<<<<<<< HEAD
-			esai_priv->slave_mode[0] = false;
-			esai_priv->slave_mode[1] = true;
-=======
 			esai_priv->consumer_mode[0] = false;
 			esai_priv->consumer_mode[1] = true;
->>>>>>> 29549c70
 		}
 	}
 
@@ -1133,11 +1096,7 @@
 			goto err_pm_get_sync;
 		}
 	} else {
-<<<<<<< HEAD
-		ret = imx_pcm_dma_init(pdev, IMX_ESAI_DMABUF_SIZE);
-=======
 		ret = imx_pcm_dma_init(pdev);
->>>>>>> 29549c70
 		if (ret) {
 			dev_err(&pdev->dev, "failed to init imx pcm dma: %d\n", ret);
 			goto err_pm_get_sync;
