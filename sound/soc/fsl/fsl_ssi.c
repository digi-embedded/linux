// SPDX-License-Identifier: GPL-2.0
//
// Freescale SSI ALSA SoC Digital Audio Interface (DAI) driver
//
// Author: Timur Tabi <timur@freescale.com>
//
// Copyright 2007-2010 Freescale Semiconductor, Inc.
//
// Some notes why imx-pcm-fiq is used instead of DMA on some boards:
//
// The i.MX SSI core has some nasty limitations in AC97 mode. While most
// sane processor vendors have a FIFO per AC97 slot, the i.MX has only
// one FIFO which combines all valid receive slots. We cannot even select
// which slots we want to receive. The WM9712 with which this driver
// was developed with always sends GPIO status data in slot 12 which
// we receive in our (PCM-) data stream. The only chance we have is to
// manually skip this data in the FIQ handler. With sampling rates different
// from 48000Hz not every frame has valid receive data, so the ratio
// between pcm data and GPIO status data changes. Our FIQ handler is not
// able to handle this, hence this driver only works with 48000Hz sampling
// rate.
// Reading and writing AC97 registers is another challenge. The core
// provides us status bits when the read register is updated with *another*
// value. When we read the same register two times (and the register still
// contains the same value) these status bits are not set. We work
// around this by not polling these bits but only wait a fixed delay.

#include <linux/init.h>
#include <linux/io.h>
#include <linux/module.h>
#include <linux/interrupt.h>
#include <linux/clk.h>
#include <linux/ctype.h>
#include <linux/device.h>
#include <linux/delay.h>
#include <linux/mutex.h>
#include <linux/slab.h>
#include <linux/spinlock.h>
#include <linux/of.h>
#include <linux/of_address.h>
#include <linux/of_irq.h>
#include <linux/of_platform.h>
<<<<<<< HEAD
#include <linux/pm_runtime.h>
#include <linux/busfreq-imx.h>
#include <linux/platform_data/dma-imx.h>
=======
#include <linux/dma/imx-dma.h>
#include <linux/pm_runtime.h>
#include <linux/busfreq-imx.h>
>>>>>>> 29549c70

#include <sound/core.h>
#include <sound/pcm.h>
#include <sound/pcm_params.h>
#include <sound/initval.h>
#include <sound/soc.h>
#include <sound/dmaengine_pcm.h>

#include "fsl_ssi.h"
#include "imx-pcm.h"

/* Define RX and TX to index ssi->regvals array; Can be 0 or 1 only */
#define RX 0
#define TX 1

/**
 * FSLSSI_I2S_FORMATS: audio formats supported by the SSI
 *
 * The SSI has a limitation in that the samples must be in the same byte
 * order as the host CPU.  This is because when multiple bytes are written
 * to the STX register, the bytes and bits must be written in the same
 * order.  The STX is a shift register, so all the bits need to be aligned
 * (bit-endianness must match byte-endianness).  Processors typically write
 * the bits within a byte in the same order that the bytes of a word are
 * written in.  So if the host CPU is big-endian, then only big-endian
 * samples will be written to STX properly.
 */
#ifdef __BIG_ENDIAN
#define FSLSSI_I2S_FORMATS \
	(SNDRV_PCM_FMTBIT_S8 | \
	 SNDRV_PCM_FMTBIT_S16_BE | \
	 SNDRV_PCM_FMTBIT_S18_3BE | \
	 SNDRV_PCM_FMTBIT_S20_3BE | \
	 SNDRV_PCM_FMTBIT_S24_3BE | \
	 SNDRV_PCM_FMTBIT_S24_BE)
#else
#define FSLSSI_I2S_FORMATS \
	(SNDRV_PCM_FMTBIT_S8 | \
	 SNDRV_PCM_FMTBIT_S16_LE | \
	 SNDRV_PCM_FMTBIT_S18_3LE | \
	 SNDRV_PCM_FMTBIT_S20_3LE | \
	 SNDRV_PCM_FMTBIT_S24_3LE | \
	 SNDRV_PCM_FMTBIT_S24_LE)
#endif

/*
 * In AC97 mode, TXDIR bit is forced to 0 and TFDIR bit is forced to 1:
 *  - SSI inputs external bit clock and outputs frame sync clock -- CBM_CFS
 *  - Also have NB_NF to mark these two clocks will not be inverted
 */
#define FSLSSI_AC97_DAIFMT \
	(SND_SOC_DAIFMT_AC97 | \
	 SND_SOC_DAIFMT_BC_FP | \
	 SND_SOC_DAIFMT_NB_NF)

#define FSLSSI_SIER_DBG_RX_FLAGS \
	(SSI_SIER_RFF0_EN | \
	 SSI_SIER_RLS_EN | \
	 SSI_SIER_RFS_EN | \
	 SSI_SIER_ROE0_EN | \
	 SSI_SIER_RFRC_EN)
#define FSLSSI_SIER_DBG_TX_FLAGS \
	(SSI_SIER_TFE0_EN | \
	 SSI_SIER_TLS_EN | \
	 SSI_SIER_TFS_EN | \
	 SSI_SIER_TUE0_EN | \
	 SSI_SIER_TFRC_EN)

enum fsl_ssi_type {
	FSL_SSI_MCP8610,
	FSL_SSI_MX21,
	FSL_SSI_MX35,
	FSL_SSI_MX51,
};

struct fsl_ssi_regvals {
	u32 sier;
	u32 srcr;
	u32 stcr;
	u32 scr;
};

static bool fsl_ssi_readable_reg(struct device *dev, unsigned int reg)
{
	switch (reg) {
	case REG_SSI_SACCEN:
	case REG_SSI_SACCDIS:
		return false;
	default:
		return true;
	}
}

static bool fsl_ssi_volatile_reg(struct device *dev, unsigned int reg)
{
	switch (reg) {
	case REG_SSI_STX0:
	case REG_SSI_STX1:
	case REG_SSI_SRX0:
	case REG_SSI_SRX1:
	case REG_SSI_SISR:
	case REG_SSI_SFCSR:
	case REG_SSI_SACNT:
	case REG_SSI_SACADD:
	case REG_SSI_SACDAT:
	case REG_SSI_SATAG:
	case REG_SSI_SACCST:
	case REG_SSI_SOR:
		return true;
	default:
		return false;
	}
}

static bool fsl_ssi_precious_reg(struct device *dev, unsigned int reg)
{
	switch (reg) {
	case REG_SSI_SRX0:
	case REG_SSI_SRX1:
	case REG_SSI_SISR:
	case REG_SSI_SACADD:
	case REG_SSI_SACDAT:
	case REG_SSI_SATAG:
		return true;
	default:
		return false;
	}
}

static bool fsl_ssi_writeable_reg(struct device *dev, unsigned int reg)
{
	switch (reg) {
	case REG_SSI_SRX0:
	case REG_SSI_SRX1:
	case REG_SSI_SACCST:
		return false;
	default:
		return true;
	}
}

static const struct regmap_config fsl_ssi_regconfig = {
	.max_register = REG_SSI_SACCDIS,
	.reg_bits = 32,
	.val_bits = 32,
	.reg_stride = 4,
	.val_format_endian = REGMAP_ENDIAN_NATIVE,
	.num_reg_defaults_raw = REG_SSI_SACCDIS / sizeof(uint32_t) + 1,
	.readable_reg = fsl_ssi_readable_reg,
	.volatile_reg = fsl_ssi_volatile_reg,
	.precious_reg = fsl_ssi_precious_reg,
	.writeable_reg = fsl_ssi_writeable_reg,
	.cache_type = REGCACHE_FLAT,
};

struct fsl_ssi_soc_data {
	bool imx;
	bool imx21regs; /* imx21-class SSI - no SACC{ST,EN,DIS} regs */
	bool offline_config;
	u32 sisr_write_mask;
};

/**
 * struct fsl_ssi - per-SSI private data
 * @regs: Pointer to the regmap registers
 * @irq: IRQ of this SSI
 * @cpu_dai_drv: CPU DAI driver for this device
 * @dai_fmt: DAI configuration this device is currently used with
 * @streams: Mask of current active streams: BIT(TX) and BIT(RX)
 * @i2s_net: I2S and Network mode configurations of SCR register
 *           (this is the initial settings based on the DAI format)
 * @synchronous: Use synchronous mode - both of TX and RX use STCK and SFCK
 * @use_dma: DMA is used or FIQ with stream filter
 * @use_dual_fifo: DMA with support for dual FIFO mode
 * @use_dyna_fifo: DMA with support for multi FIFO script
 * @has_ipg_clk_name: If "ipg" is in the clock name list of device tree
 * @fifo_depth: Depth of the SSI FIFOs
 * @slot_width: Width of each DAI slot
 * @slots: Number of slots
 * @regvals: Specific RX/TX register settings
 * @clk: Clock source to access register
 * @baudclk: Clock source to generate bit and frame-sync clocks
 * @baudclk_streams: Active streams that are using baudclk
 * @regcache_sfcsr: Cache sfcsr register value during suspend and resume
 * @regcache_sacnt: Cache sacnt register value during suspend and resume
 * @dma_params_tx: DMA transmit parameters
 * @dma_params_rx: DMA receive parameters
 * @ssi_phys: physical address of the SSI registers
 * @fiq_params: FIQ stream filtering parameters
 * @card_pdev: Platform_device pointer to register a sound card for PowerPC or
 *             to register a CODEC platform device for AC97
 * @card_name: Platform_device name to register a sound card for PowerPC or
 *             to register a CODEC platform device for AC97
 * @card_idx: The index of SSI to register a sound card for PowerPC or
 *            to register a CODEC platform device for AC97
 * @dbg_stats: Debugging statistics
 * @soc: SoC specific data
 * @dev: Pointer to &pdev->dev
 * @fifo_watermark: The FIFO watermark setting. Notifies DMA when there are
 *                  @fifo_watermark or fewer words in TX fifo or
 *                  @fifo_watermark or more empty words in RX fifo.
 * @dma_maxburst: Max number of words to transfer in one go. So far,
 *                this is always the same as fifo_watermark.
 * @ac97_reg_lock: Mutex lock to serialize AC97 register access operations
 * @audio_config: configure for dma multi fifo script
 */
struct fsl_ssi {
	struct regmap *regs;
	int irq;
	struct snd_soc_dai_driver cpu_dai_drv;

	unsigned int dai_fmt;
	u8 streams;
	u8 i2s_net;
	bool synchronous;
	bool use_dma;
	bool use_dual_fifo;
	bool use_dyna_fifo;
	bool has_ipg_clk_name;
	unsigned int fifo_depth;
	unsigned int slot_width;
	unsigned int slots;
	struct fsl_ssi_regvals regvals[2];

	struct clk *clk;
	struct clk *baudclk;
	unsigned int baudclk_streams;

	u32 regcache_sfcsr;
	u32 regcache_sacnt;

	struct snd_dmaengine_dai_dma_data dma_params_tx;
	struct snd_dmaengine_dai_dma_data dma_params_rx;
	dma_addr_t ssi_phys;

	struct imx_pcm_fiq_params fiq_params;

	struct platform_device *card_pdev;
	char card_name[32];
	u32 card_idx;

	struct fsl_ssi_dbg dbg_stats;

	const struct fsl_ssi_soc_data *soc;
	struct device *dev;

	u32 fifo_watermark;
	u32 dma_maxburst;

	struct mutex ac97_reg_lock;
<<<<<<< HEAD
	struct sdma_audio_config audio_config[2];
=======
	struct sdma_peripheral_config audio_config[2];
>>>>>>> 29549c70
};

/*
 * SoC specific data
 *
 * Notes:
 * 1) SSI in earlier SoCS has critical bits in control registers that
 *    cannot be changed after SSI starts running -- a software reset
 *    (set SSIEN to 0) is required to change their values. So adding
 *    an offline_config flag for these SoCs.
 * 2) SDMA is available since imx35. However, imx35 does not support
 *    DMA bits changing when SSI is running, so set offline_config.
 * 3) imx51 and later versions support register configurations when
 *    SSI is running (SSIEN); For these versions, DMA needs to be
 *    configured before SSI sends DMA request to avoid an undefined
 *    DMA request on the SDMA side.
 */

static struct fsl_ssi_soc_data fsl_ssi_mpc8610 = {
	.imx = false,
	.offline_config = true,
	.sisr_write_mask = SSI_SISR_RFRC | SSI_SISR_TFRC |
			   SSI_SISR_ROE0 | SSI_SISR_ROE1 |
			   SSI_SISR_TUE0 | SSI_SISR_TUE1,
};

static struct fsl_ssi_soc_data fsl_ssi_imx21 = {
	.imx = true,
	.imx21regs = true,
	.offline_config = true,
	.sisr_write_mask = 0,
};

static struct fsl_ssi_soc_data fsl_ssi_imx35 = {
	.imx = true,
	.offline_config = true,
	.sisr_write_mask = SSI_SISR_RFRC | SSI_SISR_TFRC |
			   SSI_SISR_ROE0 | SSI_SISR_ROE1 |
			   SSI_SISR_TUE0 | SSI_SISR_TUE1,
};

static struct fsl_ssi_soc_data fsl_ssi_imx51 = {
	.imx = true,
	.offline_config = false,
	.sisr_write_mask = SSI_SISR_ROE0 | SSI_SISR_ROE1 |
			   SSI_SISR_TUE0 | SSI_SISR_TUE1,
};

static const struct of_device_id fsl_ssi_ids[] = {
	{ .compatible = "fsl,mpc8610-ssi", .data = &fsl_ssi_mpc8610 },
	{ .compatible = "fsl,imx51-ssi", .data = &fsl_ssi_imx51 },
	{ .compatible = "fsl,imx35-ssi", .data = &fsl_ssi_imx35 },
	{ .compatible = "fsl,imx21-ssi", .data = &fsl_ssi_imx21 },
	{}
};
MODULE_DEVICE_TABLE(of, fsl_ssi_ids);

static bool fsl_ssi_is_ac97(struct fsl_ssi *ssi)
{
	return (ssi->dai_fmt & SND_SOC_DAIFMT_FORMAT_MASK) ==
		SND_SOC_DAIFMT_AC97;
}

static bool fsl_ssi_is_i2s_clock_provider(struct fsl_ssi *ssi)
{
	return (ssi->dai_fmt & SND_SOC_DAIFMT_CLOCK_PROVIDER_MASK) ==
		SND_SOC_DAIFMT_BP_FP;
}

static bool fsl_ssi_is_i2s_bc_fp(struct fsl_ssi *ssi)
{
	return (ssi->dai_fmt & SND_SOC_DAIFMT_CLOCK_PROVIDER_MASK) ==
		SND_SOC_DAIFMT_BC_FP;
}

/**
 * fsl_ssi_isr - Interrupt handler to gather states
 * @irq: irq number
 * @dev_id: context
 */
static irqreturn_t fsl_ssi_isr(int irq, void *dev_id)
{
	struct fsl_ssi *ssi = dev_id;
	struct regmap *regs = ssi->regs;
	u32 sisr, sisr2;

	regmap_read(regs, REG_SSI_SISR, &sisr);

	sisr2 = sisr & ssi->soc->sisr_write_mask;
	/* Clear the bits that we set */
	if (sisr2)
		regmap_write(regs, REG_SSI_SISR, sisr2);

	fsl_ssi_dbg_isr(&ssi->dbg_stats, sisr);

	return IRQ_HANDLED;
}

/**
 * fsl_ssi_config_enable - Set SCR, SIER, STCR and SRCR registers with
 * cached values in regvals
 * @ssi: SSI context
 * @tx: direction
 *
 * Notes:
 * 1) For offline_config SoCs, enable all necessary bits of both streams
 *    when 1st stream starts, even if the opposite stream will not start
 * 2) It also clears FIFO before setting regvals; SOR is safe to set online
 */
static void fsl_ssi_config_enable(struct fsl_ssi *ssi, bool tx)
{
	struct fsl_ssi_regvals *vals = ssi->regvals;
	int dir = tx ? TX : RX;
	u32 sier, srcr, stcr;

	/* Clear dirty data in the FIFO; It also prevents channel slipping */
	regmap_update_bits(ssi->regs, REG_SSI_SOR,
			   SSI_SOR_xX_CLR(tx), SSI_SOR_xX_CLR(tx));

	/*
	 * On offline_config SoCs, SxCR and SIER are already configured when
	 * the previous stream started. So skip all SxCR and SIER settings
	 * to prevent online reconfigurations, then jump to set SCR directly
	 */
	if (ssi->soc->offline_config && ssi->streams)
		goto enable_scr;

	if (ssi->soc->offline_config) {
		/*
		 * Online reconfiguration not supported, so enable all bits for
		 * both streams at once to avoid necessity of reconfigurations
		 */
		srcr = vals[RX].srcr | vals[TX].srcr;
		stcr = vals[RX].stcr | vals[TX].stcr;
		sier = vals[RX].sier | vals[TX].sier;
	} else {
		/* Otherwise, only set bits for the current stream */
		srcr = vals[dir].srcr;
		stcr = vals[dir].stcr;
		sier = vals[dir].sier;
	}

	/* Configure SRCR, STCR and SIER at once */
	regmap_update_bits(ssi->regs, REG_SSI_SRCR, srcr, srcr);
	regmap_update_bits(ssi->regs, REG_SSI_STCR, stcr, stcr);
	regmap_update_bits(ssi->regs, REG_SSI_SIER, sier, sier);

enable_scr:
	/*
	 * Start DMA before setting TE to avoid FIFO underrun
	 * which may cause a channel slip or a channel swap
	 *
	 * TODO: FIQ cases might also need this upon testing
	 */
	if (ssi->use_dma && tx) {
		int try = 100;
		u32 sfcsr;

		/* Enable SSI first to send TX DMA request */
		regmap_update_bits(ssi->regs, REG_SSI_SCR,
				   SSI_SCR_SSIEN, SSI_SCR_SSIEN);

		/* Busy wait until TX FIFO not empty -- DMA working */
		do {
			regmap_read(ssi->regs, REG_SSI_SFCSR, &sfcsr);
			if (SSI_SFCSR_TFCNT0(sfcsr))
				break;
		} while (--try);

		/* FIFO still empty -- something might be wrong */
		if (!SSI_SFCSR_TFCNT0(sfcsr))
			dev_warn(ssi->dev, "Timeout waiting TX FIFO filling\n");
	}
	/* Enable all remaining bits in SCR */
	regmap_update_bits(ssi->regs, REG_SSI_SCR,
			   vals[dir].scr, vals[dir].scr);

	/* Log the enabled stream to the mask */
	ssi->streams |= BIT(dir);
}

/*
 * Exclude bits that are used by the opposite stream
 *
 * When both streams are active, disabling some bits for the current stream
 * might break the other stream if these bits are used by it.
 *
 * @vals : regvals of the current stream
 * @avals: regvals of the opposite stream
 * @aactive: active state of the opposite stream
 *
 *  1) XOR vals and avals to get the differences if the other stream is active;
 *     Otherwise, return current vals if the other stream is not active
 *  2) AND the result of 1) with the current vals
 */
#define _ssi_xor_shared_bits(vals, avals, aactive) \
	((vals) ^ ((avals) * (aactive)))

#define ssi_excl_shared_bits(vals, avals, aactive) \
	((vals) & _ssi_xor_shared_bits(vals, avals, aactive))

/**
 * fsl_ssi_config_disable - Unset SCR, SIER, STCR and SRCR registers
 * with cached values in regvals
 * @ssi: SSI context
 * @tx: direction
 *
 * Notes:
 * 1) For offline_config SoCs, to avoid online reconfigurations, disable all
 *    bits of both streams at once when the last stream is abort to end
 * 2) It also clears FIFO after unsetting regvals; SOR is safe to set online
 */
static void fsl_ssi_config_disable(struct fsl_ssi *ssi, bool tx)
{
	struct fsl_ssi_regvals *vals, *avals;
	u32 sier, srcr, stcr, scr;
	int adir = tx ? RX : TX;
	int dir = tx ? TX : RX;
	bool aactive;

	/* Check if the opposite stream is active */
	aactive = ssi->streams & BIT(adir);

	vals = &ssi->regvals[dir];

	/* Get regvals of the opposite stream to keep opposite stream safe */
	avals = &ssi->regvals[adir];

	/*
	 * To keep the other stream safe, exclude shared bits between
	 * both streams, and get safe bits to disable current stream
	 */
	scr = ssi_excl_shared_bits(vals->scr, avals->scr, aactive);

	/* Disable safe bits of SCR register for the current stream */
	regmap_update_bits(ssi->regs, REG_SSI_SCR, scr, 0);

	/* Log the disabled stream to the mask */
	ssi->streams &= ~BIT(dir);

	/*
	 * On offline_config SoCs, if the other stream is active, skip
	 * SxCR and SIER settings to prevent online reconfigurations
	 */
	if (ssi->soc->offline_config && aactive)
		goto fifo_clear;

	if (ssi->soc->offline_config) {
		/* Now there is only current stream active, disable all bits */
		srcr = vals->srcr | avals->srcr;
		stcr = vals->stcr | avals->stcr;
		sier = vals->sier | avals->sier;
	} else {
		/*
		 * To keep the other stream safe, exclude shared bits between
		 * both streams, and get safe bits to disable current stream
		 */
		sier = ssi_excl_shared_bits(vals->sier, avals->sier, aactive);
		srcr = ssi_excl_shared_bits(vals->srcr, avals->srcr, aactive);
		stcr = ssi_excl_shared_bits(vals->stcr, avals->stcr, aactive);
	}

	/* Clear configurations of SRCR, STCR and SIER at once */
	regmap_update_bits(ssi->regs, REG_SSI_SRCR, srcr, 0);
	regmap_update_bits(ssi->regs, REG_SSI_STCR, stcr, 0);
	regmap_update_bits(ssi->regs, REG_SSI_SIER, sier, 0);

fifo_clear:
	/* Clear remaining data in the FIFO */
	regmap_update_bits(ssi->regs, REG_SSI_SOR,
			   SSI_SOR_xX_CLR(tx), SSI_SOR_xX_CLR(tx));
}

static void fsl_ssi_tx_ac97_saccst_setup(struct fsl_ssi *ssi)
{
	struct regmap *regs = ssi->regs;

	/* no SACC{ST,EN,DIS} regs on imx21-class SSI */
	if (!ssi->soc->imx21regs) {
		/* Disable all channel slots */
		regmap_write(regs, REG_SSI_SACCDIS, 0xff);
		/* Enable slots 3 & 4 -- PCM Playback Left & Right channels */
		regmap_write(regs, REG_SSI_SACCEN, 0x300);
	}
}

/**
 * fsl_ssi_setup_regvals - Cache critical bits of SIER, SRCR, STCR and
 * SCR to later set them safely
 * @ssi: SSI context
 */
static void fsl_ssi_setup_regvals(struct fsl_ssi *ssi)
{
	struct fsl_ssi_regvals *vals = ssi->regvals;

	vals[RX].sier = SSI_SIER_RFF0_EN | FSLSSI_SIER_DBG_RX_FLAGS;
	vals[RX].srcr = SSI_SRCR_RFEN0;
	vals[RX].scr = SSI_SCR_SSIEN | SSI_SCR_RE;
	vals[TX].sier = SSI_SIER_TFE0_EN | FSLSSI_SIER_DBG_TX_FLAGS;
	vals[TX].stcr = SSI_STCR_TFEN0;
	vals[TX].scr = SSI_SCR_SSIEN | SSI_SCR_TE;

	/* AC97 has already enabled SSIEN, RE and TE, so ignore them */
	if (fsl_ssi_is_ac97(ssi))
		vals[RX].scr = vals[TX].scr = 0;

	if (ssi->use_dual_fifo) {
		vals[RX].srcr |= SSI_SRCR_RFEN1;
		vals[TX].stcr |= SSI_STCR_TFEN1;
	}

	if (ssi->use_dma) {
		vals[RX].sier |= SSI_SIER_RDMAE;
		vals[TX].sier |= SSI_SIER_TDMAE;
	} else {
		vals[RX].sier |= SSI_SIER_RIE;
		vals[TX].sier |= SSI_SIER_TIE;
	}
}

static void fsl_ssi_setup_ac97(struct fsl_ssi *ssi)
{
	struct regmap *regs = ssi->regs;

	/* Setup the clock control register */
	regmap_write(regs, REG_SSI_STCCR, SSI_SxCCR_WL(17) | SSI_SxCCR_DC(13));
	regmap_write(regs, REG_SSI_SRCCR, SSI_SxCCR_WL(17) | SSI_SxCCR_DC(13));

	/* Enable AC97 mode and startup the SSI */
	regmap_write(regs, REG_SSI_SACNT, SSI_SACNT_AC97EN | SSI_SACNT_FV);

	/* AC97 has to communicate with codec before starting a stream */
	regmap_update_bits(regs, REG_SSI_SCR,
			   SSI_SCR_SSIEN | SSI_SCR_TE | SSI_SCR_RE,
			   SSI_SCR_SSIEN | SSI_SCR_TE | SSI_SCR_RE);

	regmap_write(regs, REG_SSI_SOR, SSI_SOR_WAIT(3));
}

static int fsl_ssi_startup(struct snd_pcm_substream *substream,
			   struct snd_soc_dai *dai)
{
	struct snd_soc_pcm_runtime *rtd = asoc_substream_to_rtd(substream);
	struct fsl_ssi *ssi = snd_soc_dai_get_drvdata(asoc_rtd_to_cpu(rtd, 0));
	int ret;

	ret = clk_prepare_enable(ssi->clk);
	if (ret)
		return ret;

	/*
	 * When using dual fifo mode, it is safer to ensure an even period
	 * size. If appearing to an odd number while DMA always starts its
	 * task from fifo0, fifo1 would be neglected at the end of each
	 * period. But SSI would still access fifo1 with an invalid data.
	 */
	if (ssi->use_dual_fifo || ssi->use_dyna_fifo)
		snd_pcm_hw_constraint_step(substream->runtime, 0,
					   SNDRV_PCM_HW_PARAM_PERIOD_SIZE, 2);

	return 0;
}

static void fsl_ssi_shutdown(struct snd_pcm_substream *substream,
			     struct snd_soc_dai *dai)
{
	struct snd_soc_pcm_runtime *rtd = asoc_substream_to_rtd(substream);
	struct fsl_ssi *ssi = snd_soc_dai_get_drvdata(asoc_rtd_to_cpu(rtd, 0));

	clk_disable_unprepare(ssi->clk);
}

/**
 * fsl_ssi_set_bclk - Configure Digital Audio Interface bit clock
 * @substream: ASoC substream
 * @dai: pointer to DAI
 * @hw_params: pointers to hw_params
 *
 * Notes: This function can be only called when using SSI as DAI master
 *
 * Quick instruction for parameters:
 * freq: Output BCLK frequency = samplerate * slots * slot_width
 *       (In 2-channel I2S Master mode, slot_width is fixed 32)
 */
static int fsl_ssi_set_bclk(struct snd_pcm_substream *substream,
			    struct snd_soc_dai *dai,
			    struct snd_pcm_hw_params *hw_params)
{
	bool tx2, tx = substream->stream == SNDRV_PCM_STREAM_PLAYBACK;
	struct fsl_ssi *ssi = snd_soc_dai_get_drvdata(dai);
	struct regmap *regs = ssi->regs;
	u32 pm = 999, div2, psr, stccr, mask, afreq, factor, i;
	unsigned long clkrate, baudrate, tmprate;
	unsigned int channels = params_channels(hw_params);
	unsigned int slot_width = params_width(hw_params);
	unsigned int slots = 2;
	u64 sub, savesub = 100000;
	unsigned int freq;
	bool baudclk_is_used;
	int ret;

	/* Override slots and slot_width if being specifically set... */
	if (ssi->slots)
		slots = ssi->slots;
	if (ssi->slot_width)
		slot_width = ssi->slot_width;

	/* ...but force 32 bits for stereo audio using I2S Master Mode */
	if (channels == 2 &&
	    (ssi->i2s_net & SSI_SCR_I2S_MODE_MASK) == SSI_SCR_I2S_MODE_MASTER)
		slot_width = 32;

	/* Generate bit clock based on the slot number and slot width */
	freq = slots * slot_width * params_rate(hw_params);

	/* Don't apply it to any non-baudclk circumstance */
	if (IS_ERR(ssi->baudclk))
		return -EINVAL;

	/*
	 * Hardware limitation: The bclk rate must be
	 * never greater than 1/5 IPG clock rate
	 */
	if (freq * 5 > clk_get_rate(ssi->clk)) {
		dev_err(dai->dev, "bitclk > ipgclk / 5\n");
		return -EINVAL;
	}

	baudclk_is_used = ssi->baudclk_streams & ~(BIT(substream->stream));

	/* It should be already enough to divide clock by setting pm alone */
	psr = 0;
	div2 = 0;

	factor = (div2 + 1) * (7 * psr + 1) * 2;

	for (i = 0; i < 255; i++) {
		tmprate = freq * factor * (i + 1);

		if (baudclk_is_used)
			clkrate = clk_get_rate(ssi->baudclk);
		else
			clkrate = clk_round_rate(ssi->baudclk, tmprate);

		clkrate /= factor;
		afreq = clkrate / (i + 1);

		if (freq == afreq)
			sub = 0;
		else if (freq / afreq == 1)
			sub = freq - afreq;
		else if (afreq / freq == 1)
			sub = afreq - freq;
		else
			continue;

		/* Calculate the fraction */
		sub *= 100000;
		do_div(sub, freq);

		if (sub < savesub && !(i == 0)) {
			baudrate = tmprate;
			savesub = sub;
			pm = i;
		}

		/* We are lucky */
		if (savesub == 0)
			break;
	}

	/* No proper pm found if it is still remaining the initial value */
	if (pm == 999) {
		dev_err(dai->dev, "failed to handle the required sysclk\n");
		return -EINVAL;
	}

	stccr = SSI_SxCCR_PM(pm + 1);
	mask = SSI_SxCCR_PM_MASK | SSI_SxCCR_DIV2 | SSI_SxCCR_PSR;

	/* STCCR is used for RX in synchronous mode */
	tx2 = tx || ssi->synchronous;
	regmap_update_bits(regs, REG_SSI_SxCCR(tx2), mask, stccr);

	if (!baudclk_is_used) {
		ret = clk_set_rate(ssi->baudclk, baudrate);
		if (ret) {
			dev_err(dai->dev, "failed to set baudclk rate\n");
			return -EINVAL;
		}
	}

	return 0;
}

/**
 * fsl_ssi_hw_params - Configure SSI based on PCM hardware parameters
 * @substream: ASoC substream
 * @hw_params: pointers to hw_params
 * @dai: pointer to DAI
 *
 * Notes:
 * 1) SxCCR.WL bits are critical bits that require SSI to be temporarily
 *    disabled on offline_config SoCs. Even for online configurable SoCs
 *    running in synchronous mode (both TX and RX use STCCR), it is not
 *    safe to re-configure them when both two streams start running.
 * 2) SxCCR.PM, SxCCR.DIV2 and SxCCR.PSR bits will be configured in the
 *    fsl_ssi_set_bclk() if SSI is the DAI clock master.
 */
static int fsl_ssi_hw_params(struct snd_pcm_substream *substream,
			     struct snd_pcm_hw_params *hw_params,
			     struct snd_soc_dai *dai)
{
	bool tx2, tx = substream->stream == SNDRV_PCM_STREAM_PLAYBACK;
	struct fsl_ssi *ssi = snd_soc_dai_get_drvdata(dai);
	struct fsl_ssi_regvals *vals = ssi->regvals;
	struct regmap *regs = ssi->regs;
	unsigned int channels = params_channels(hw_params);
	unsigned int sample_size = params_width(hw_params);
	u32 wl = SSI_SxCCR_WL(sample_size);
	int ret;
	struct fsl_ssi_regvals *vals = ssi->regvals;

	if (fsl_ssi_is_i2s_clock_provider(ssi)) {
		ret = fsl_ssi_set_bclk(substream, dai, hw_params);
		if (ret)
			return ret;

		/* Do not enable the clock if it is already enabled */
		if (!(ssi->baudclk_streams & BIT(substream->stream))) {
			ret = clk_prepare_enable(ssi->baudclk);
			if (ret)
				return ret;

			ssi->baudclk_streams |= BIT(substream->stream);
		}
	}

	/*
	 * SSI is properly configured if it is enabled and running in
	 * the synchronous mode; Note that AC97 mode is an exception
	 * that should set separate configurations for STCCR and SRCCR
	 * despite running in the synchronous mode.
	 */
	if (ssi->streams && ssi->synchronous)
		return 0;

	if (!fsl_ssi_is_ac97(ssi)) {
		/*
		 * Keep the ssi->i2s_net intact while having a local variable
		 * to override settings for special use cases. Otherwise, the
		 * ssi->i2s_net will lose the settings for regular use cases.
		 */
		u8 i2s_net = ssi->i2s_net;

		/* Normal + Network mode to send 16-bit data in 32-bit frames */
		if (fsl_ssi_is_i2s_bc_fp(ssi) && sample_size == 16)
			i2s_net = SSI_SCR_I2S_MODE_NORMAL | SSI_SCR_NET;

		/* Use Normal mode to send mono data at 1st slot of 2 slots */
		if (channels == 1)
			i2s_net = SSI_SCR_I2S_MODE_NORMAL;

		regmap_update_bits(regs, REG_SSI_SCR,
				   SSI_SCR_I2S_NET_MASK, i2s_net);
	}

	/* In synchronous mode, the SSI uses STCCR for capture */
	tx2 = tx || ssi->synchronous;
	regmap_update_bits(regs, REG_SSI_SxCCR(tx2), SSI_SxCCR_WL_MASK, wl);

	if (ssi->use_dyna_fifo) {
		if (channels == 1) {
<<<<<<< HEAD
			ssi->audio_config[0].dst_fifo_num = 1;
			ssi->audio_config[1].src_fifo_num = 1;
			ssi->dma_params_tx.peripheral_config = &ssi->audio_config[0];
			ssi->dma_params_tx.peripheral_size = sizeof(ssi->audio_config[0]);
			ssi->dma_params_rx.peripheral_config = &ssi->audio_config[1];
			ssi->dma_params_rx.peripheral_size = sizeof(ssi->audio_config[1]);
=======
			ssi->audio_config[0].n_fifos_dst = 1;
			ssi->audio_config[1].n_fifos_src = 1;
>>>>>>> 29549c70
			vals[RX].srcr &= ~SSI_SRCR_RFEN1;
			vals[TX].stcr &= ~SSI_STCR_TFEN1;
			vals[RX].scr  &= ~SSI_SCR_TCH_EN;
			vals[TX].scr  &= ~SSI_SCR_TCH_EN;
		} else {
<<<<<<< HEAD
			ssi->audio_config[0].dst_fifo_num = 2;
			ssi->audio_config[1].src_fifo_num = 2;
			ssi->dma_params_tx.peripheral_config = &ssi->audio_config[0];
			ssi->dma_params_tx.peripheral_size = sizeof(ssi->audio_config[0]);
			ssi->dma_params_rx.peripheral_config = &ssi->audio_config[1];
			ssi->dma_params_rx.peripheral_size = sizeof(ssi->audio_config[1]);
=======
			ssi->audio_config[0].n_fifos_dst = 2;
			ssi->audio_config[1].n_fifos_src = 2;
>>>>>>> 29549c70
			vals[RX].srcr |= SSI_SRCR_RFEN1;
			vals[TX].stcr |= SSI_STCR_TFEN1;
			vals[RX].scr  |= SSI_SCR_TCH_EN;
			vals[TX].scr  |= SSI_SCR_TCH_EN;
		}
<<<<<<< HEAD
=======
		ssi->dma_params_tx.peripheral_config = &ssi->audio_config[0];
		ssi->dma_params_tx.peripheral_size = sizeof(ssi->audio_config[0]);
		ssi->dma_params_rx.peripheral_config = &ssi->audio_config[1];
		ssi->dma_params_rx.peripheral_size = sizeof(ssi->audio_config[1]);
>>>>>>> 29549c70
	}

	return 0;
}

static int fsl_ssi_hw_free(struct snd_pcm_substream *substream,
			   struct snd_soc_dai *dai)
{
	struct snd_soc_pcm_runtime *rtd = asoc_substream_to_rtd(substream);
	struct fsl_ssi *ssi = snd_soc_dai_get_drvdata(asoc_rtd_to_cpu(rtd, 0));

	if (fsl_ssi_is_i2s_clock_provider(ssi) &&
	    ssi->baudclk_streams & BIT(substream->stream)) {
		clk_disable_unprepare(ssi->baudclk);
		ssi->baudclk_streams &= ~BIT(substream->stream);
	}

	return 0;
}

static int _fsl_ssi_set_dai_fmt(struct fsl_ssi *ssi, unsigned int fmt)
{
	u32 strcr = 0, scr = 0, stcr, srcr, mask;
	unsigned int slots;

	ssi->dai_fmt = fmt;

	/* Synchronize frame sync clock for TE to avoid data slipping */
	scr |= SSI_SCR_SYNC_TX_FS;

	/* Set to default shifting settings: LSB_ALIGNED */
	strcr |= SSI_STCR_TXBIT0;

	/* Use Network mode as default */
	ssi->i2s_net = SSI_SCR_NET;
	switch (fmt & SND_SOC_DAIFMT_FORMAT_MASK) {
	case SND_SOC_DAIFMT_I2S:
		switch (fmt & SND_SOC_DAIFMT_CLOCK_PROVIDER_MASK) {
		case SND_SOC_DAIFMT_BP_FP:
			if (IS_ERR(ssi->baudclk)) {
				dev_err(ssi->dev,
					"missing baudclk for master mode\n");
				return -EINVAL;
			}
			fallthrough;
		case SND_SOC_DAIFMT_BC_FP:
			ssi->i2s_net |= SSI_SCR_I2S_MODE_MASTER;
			break;
		case SND_SOC_DAIFMT_BC_FC:
			ssi->i2s_net |= SSI_SCR_I2S_MODE_SLAVE;
			break;
		default:
			return -EINVAL;
		}

		slots = ssi->slots ? : 2;
		regmap_update_bits(ssi->regs, REG_SSI_STCCR,
				   SSI_SxCCR_DC_MASK, SSI_SxCCR_DC(slots));
		regmap_update_bits(ssi->regs, REG_SSI_SRCCR,
				   SSI_SxCCR_DC_MASK, SSI_SxCCR_DC(slots));

		/* Data on rising edge of bclk, frame low, 1clk before data */
		strcr |= SSI_STCR_TFSI | SSI_STCR_TSCKP | SSI_STCR_TEFS;
		break;
	case SND_SOC_DAIFMT_LEFT_J:
		/* Data on rising edge of bclk, frame high */
		strcr |= SSI_STCR_TSCKP;
		break;
	case SND_SOC_DAIFMT_DSP_A:
		/* Data on rising edge of bclk, frame high, 1clk before data */
		strcr |= SSI_STCR_TFSL | SSI_STCR_TSCKP | SSI_STCR_TEFS;
		break;
	case SND_SOC_DAIFMT_DSP_B:
		/* Data on rising edge of bclk, frame high */
		strcr |= SSI_STCR_TFSL | SSI_STCR_TSCKP;
		break;
	case SND_SOC_DAIFMT_AC97:
		/* Data on falling edge of bclk, frame high, 1clk before data */
		strcr |= SSI_STCR_TEFS;
		break;
	default:
		return -EINVAL;
	}

	scr |= ssi->i2s_net;

	/* DAI clock inversion */
	switch (fmt & SND_SOC_DAIFMT_INV_MASK) {
	case SND_SOC_DAIFMT_NB_NF:
		/* Nothing to do for both normal cases */
		break;
	case SND_SOC_DAIFMT_IB_NF:
		/* Invert bit clock */
		strcr ^= SSI_STCR_TSCKP;
		break;
	case SND_SOC_DAIFMT_NB_IF:
		/* Invert frame clock */
		strcr ^= SSI_STCR_TFSI;
		break;
	case SND_SOC_DAIFMT_IB_IF:
		/* Invert both clocks */
		strcr ^= SSI_STCR_TSCKP;
		strcr ^= SSI_STCR_TFSI;
		break;
	default:
		return -EINVAL;
	}

	/* DAI clock provider masks */
	switch (fmt & SND_SOC_DAIFMT_CLOCK_PROVIDER_MASK) {
	case SND_SOC_DAIFMT_BP_FP:
		/* Output bit and frame sync clocks */
		strcr |= SSI_STCR_TFDIR | SSI_STCR_TXDIR;
		scr |= SSI_SCR_SYS_CLK_EN;
		break;
	case SND_SOC_DAIFMT_BC_FC:
		/* Input bit or frame sync clocks */
		break;
	case SND_SOC_DAIFMT_BC_FP:
		/* Input bit clock but output frame sync clock */
		strcr |= SSI_STCR_TFDIR;
		break;
	default:
		return -EINVAL;
	}

	stcr = strcr;
	srcr = strcr;

	/* Set SYN mode and clear RXDIR bit when using SYN or AC97 mode */
	if (ssi->synchronous || fsl_ssi_is_ac97(ssi)) {
		srcr &= ~SSI_SRCR_RXDIR;
		scr |= SSI_SCR_SYN;
	}

	mask = SSI_STCR_TFDIR | SSI_STCR_TXDIR | SSI_STCR_TSCKP |
	       SSI_STCR_TFSL | SSI_STCR_TFSI | SSI_STCR_TEFS | SSI_STCR_TXBIT0;

	regmap_update_bits(ssi->regs, REG_SSI_STCR, mask, stcr);
	regmap_update_bits(ssi->regs, REG_SSI_SRCR, mask, srcr);

	mask = SSI_SCR_SYNC_TX_FS | SSI_SCR_I2S_MODE_MASK |
	       SSI_SCR_SYS_CLK_EN | SSI_SCR_SYN;
	regmap_update_bits(ssi->regs, REG_SSI_SCR, mask, scr);

	return 0;
}

/**
 * fsl_ssi_set_dai_fmt - Configure Digital Audio Interface (DAI) Format
 * @dai: pointer to DAI
 * @fmt: format mask
 */
static int fsl_ssi_set_dai_fmt(struct snd_soc_dai *dai, unsigned int fmt)
{
	struct fsl_ssi *ssi = snd_soc_dai_get_drvdata(dai);

	/* AC97 configured DAIFMT earlier in the probe() */
	if (fsl_ssi_is_ac97(ssi))
		return 0;

	return _fsl_ssi_set_dai_fmt(ssi, fmt);
}

/**
 * fsl_ssi_set_dai_tdm_slot - Set TDM slot number and slot width
 * @dai: pointer to DAI
 * @tx_mask: mask for TX
 * @rx_mask: mask for RX
 * @slots: number of slots
 * @slot_width: number of bits per slot
 */
static int fsl_ssi_set_dai_tdm_slot(struct snd_soc_dai *dai, u32 tx_mask,
				    u32 rx_mask, int slots, int slot_width)
{
	struct fsl_ssi *ssi = snd_soc_dai_get_drvdata(dai);
	struct regmap *regs = ssi->regs;
	u32 val;

	/* The word length should be 8, 10, 12, 16, 18, 20, 22 or 24 */
	if (slot_width & 1 || slot_width < 8 || slot_width > 24) {
		dev_err(dai->dev, "invalid slot width: %d\n", slot_width);
		return -EINVAL;
	}

	/* The slot number should be >= 2 if using Network mode or I2S mode */
	if (ssi->i2s_net && slots < 2) {
		dev_err(dai->dev, "slot number should be >= 2 in I2S or NET\n");
		return -EINVAL;
	}

	regmap_update_bits(regs, REG_SSI_STCCR,
			   SSI_SxCCR_DC_MASK, SSI_SxCCR_DC(slots));
	regmap_update_bits(regs, REG_SSI_SRCCR,
			   SSI_SxCCR_DC_MASK, SSI_SxCCR_DC(slots));

	/* Save the SCR register value */
	regmap_read(regs, REG_SSI_SCR, &val);
	/* Temporarily enable SSI to allow SxMSKs to be configurable */
	regmap_update_bits(regs, REG_SSI_SCR, SSI_SCR_SSIEN, SSI_SCR_SSIEN);

	regmap_write(regs, REG_SSI_STMSK, ~tx_mask);
	regmap_write(regs, REG_SSI_SRMSK, ~rx_mask);

	/* Restore the value of SSIEN bit */
	regmap_update_bits(regs, REG_SSI_SCR, SSI_SCR_SSIEN, val);

	ssi->slot_width = slot_width;
	ssi->slots = slots;

	return 0;
}

/**
 * fsl_ssi_trigger - Start or stop SSI and corresponding DMA transaction.
 * @substream: ASoC substream
 * @cmd: trigger command
 * @dai: pointer to DAI
 *
 * The DMA channel is in external master start and pause mode, which
 * means the SSI completely controls the flow of data.
 */
static int fsl_ssi_trigger(struct snd_pcm_substream *substream, int cmd,
			   struct snd_soc_dai *dai)
{
	struct snd_soc_pcm_runtime *rtd = asoc_substream_to_rtd(substream);
	struct fsl_ssi *ssi = snd_soc_dai_get_drvdata(asoc_rtd_to_cpu(rtd, 0));
	bool tx = substream->stream == SNDRV_PCM_STREAM_PLAYBACK;

	switch (cmd) {
	case SNDRV_PCM_TRIGGER_START:
	case SNDRV_PCM_TRIGGER_RESUME:
	case SNDRV_PCM_TRIGGER_PAUSE_RELEASE:
		/*
		 * SACCST might be modified via AC Link by a CODEC if it sends
		 * extra bits in their SLOTREQ requests, which'll accidentally
		 * send valid data to slots other than normal playback slots.
		 *
		 * To be safe, configure SACCST right before TX starts.
		 */
		if (tx && fsl_ssi_is_ac97(ssi))
			fsl_ssi_tx_ac97_saccst_setup(ssi);
		fsl_ssi_config_enable(ssi, tx);
		break;

	case SNDRV_PCM_TRIGGER_STOP:
	case SNDRV_PCM_TRIGGER_SUSPEND:
	case SNDRV_PCM_TRIGGER_PAUSE_PUSH:
		fsl_ssi_config_disable(ssi, tx);
		break;

	default:
		return -EINVAL;
	}

	return 0;
}

static int fsl_ssi_dai_probe(struct snd_soc_dai *dai)
{
	struct fsl_ssi *ssi = snd_soc_dai_get_drvdata(dai);

	if (ssi->soc->imx && ssi->use_dma)
		snd_soc_dai_init_dma_data(dai, &ssi->dma_params_tx,
					  &ssi->dma_params_rx);

	return 0;
}

static const struct snd_soc_dai_ops fsl_ssi_dai_ops = {
	.startup = fsl_ssi_startup,
	.shutdown = fsl_ssi_shutdown,
	.hw_params = fsl_ssi_hw_params,
	.hw_free = fsl_ssi_hw_free,
	.set_fmt = fsl_ssi_set_dai_fmt,
	.set_tdm_slot = fsl_ssi_set_dai_tdm_slot,
	.trigger = fsl_ssi_trigger,
};

static struct snd_soc_dai_driver fsl_ssi_dai_template = {
	.probe = fsl_ssi_dai_probe,
	.playback = {
		.stream_name = "CPU-Playback",
		.channels_min = 1,
		.channels_max = 32,
		.rates = SNDRV_PCM_RATE_CONTINUOUS,
		.formats = FSLSSI_I2S_FORMATS,
	},
	.capture = {
		.stream_name = "CPU-Capture",
		.channels_min = 1,
		.channels_max = 32,
		.rates = SNDRV_PCM_RATE_CONTINUOUS,
		.formats = FSLSSI_I2S_FORMATS,
	},
	.ops = &fsl_ssi_dai_ops,
};

static const struct snd_soc_component_driver fsl_ssi_component = {
	.name = "fsl-ssi",
	.legacy_dai_naming = 1,
};

static struct snd_soc_dai_driver fsl_ssi_ac97_dai = {
	.symmetric_channels = 1,
	.probe = fsl_ssi_dai_probe,
	.playback = {
		.stream_name = "AC97 Playback",
		.channels_min = 2,
		.channels_max = 2,
		.rates = SNDRV_PCM_RATE_8000_48000,
		.formats = SNDRV_PCM_FMTBIT_S16 | SNDRV_PCM_FMTBIT_S20,
	},
	.capture = {
		.stream_name = "AC97 Capture",
		.channels_min = 2,
		.channels_max = 2,
		.rates = SNDRV_PCM_RATE_48000,
		/* 16-bit capture is broken (errata ERR003778) */
		.formats = SNDRV_PCM_FMTBIT_S20,
	},
	.ops = &fsl_ssi_dai_ops,
};

static struct fsl_ssi *fsl_ac97_data;

static void fsl_ssi_ac97_write(struct snd_ac97 *ac97, unsigned short reg,
			       unsigned short val)
{
	struct regmap *regs = fsl_ac97_data->regs;
	unsigned int lreg;
	unsigned int lval;
	int ret;

	if (reg > 0x7f)
		return;

	mutex_lock(&fsl_ac97_data->ac97_reg_lock);

	ret = clk_prepare_enable(fsl_ac97_data->clk);
	if (ret) {
		pr_err("ac97 write clk_prepare_enable failed: %d\n",
			ret);
		goto ret_unlock;
	}

	lreg = reg <<  12;
	regmap_write(regs, REG_SSI_SACADD, lreg);

	lval = val << 4;
	regmap_write(regs, REG_SSI_SACDAT, lval);

	regmap_update_bits(regs, REG_SSI_SACNT,
			   SSI_SACNT_RDWR_MASK, SSI_SACNT_WR);
	udelay(100);

	clk_disable_unprepare(fsl_ac97_data->clk);

ret_unlock:
	mutex_unlock(&fsl_ac97_data->ac97_reg_lock);
}

static unsigned short fsl_ssi_ac97_read(struct snd_ac97 *ac97,
					unsigned short reg)
{
	struct regmap *regs = fsl_ac97_data->regs;
	unsigned short val = 0;
	u32 reg_val;
	unsigned int lreg;
	int ret;

	mutex_lock(&fsl_ac97_data->ac97_reg_lock);

	ret = clk_prepare_enable(fsl_ac97_data->clk);
	if (ret) {
		pr_err("ac97 read clk_prepare_enable failed: %d\n", ret);
		goto ret_unlock;
	}

	lreg = (reg & 0x7f) <<  12;
	regmap_write(regs, REG_SSI_SACADD, lreg);
	regmap_update_bits(regs, REG_SSI_SACNT,
			   SSI_SACNT_RDWR_MASK, SSI_SACNT_RD);

	udelay(100);

	regmap_read(regs, REG_SSI_SACDAT, &reg_val);
	val = (reg_val >> 4) & 0xffff;

	clk_disable_unprepare(fsl_ac97_data->clk);

ret_unlock:
	mutex_unlock(&fsl_ac97_data->ac97_reg_lock);
	return val;
}

static struct snd_ac97_bus_ops fsl_ssi_ac97_ops = {
	.read = fsl_ssi_ac97_read,
	.write = fsl_ssi_ac97_write,
};

/**
 * fsl_ssi_hw_init - Initialize SSI registers
 * @ssi: SSI context
 */
static int fsl_ssi_hw_init(struct fsl_ssi *ssi)
{
	u32 wm = ssi->fifo_watermark;

	/* Initialize regvals */
	fsl_ssi_setup_regvals(ssi);

	/* Set watermarks */
	regmap_write(ssi->regs, REG_SSI_SFCSR,
		     SSI_SFCSR_TFWM0(wm) | SSI_SFCSR_RFWM0(wm) |
		     SSI_SFCSR_TFWM1(wm) | SSI_SFCSR_RFWM1(wm));

	/* Enable Dual FIFO mode */
	if (ssi->use_dual_fifo)
		regmap_update_bits(ssi->regs, REG_SSI_SCR,
				   SSI_SCR_TCH_EN, SSI_SCR_TCH_EN);

	/* AC97 should start earlier to communicate with CODECs */
	if (fsl_ssi_is_ac97(ssi)) {
		_fsl_ssi_set_dai_fmt(ssi, ssi->dai_fmt);
		fsl_ssi_setup_ac97(ssi);
	}

	return 0;
}

/**
 * fsl_ssi_hw_clean - Clear SSI registers
 * @ssi: SSI context
 */
static void fsl_ssi_hw_clean(struct fsl_ssi *ssi)
{
	/* Disable registers for AC97 */
	if (fsl_ssi_is_ac97(ssi)) {
		/* Disable TE and RE bits first */
		regmap_update_bits(ssi->regs, REG_SSI_SCR,
				   SSI_SCR_TE | SSI_SCR_RE, 0);
		/* Disable AC97 mode */
		regmap_write(ssi->regs, REG_SSI_SACNT, 0);
		/* Unset WAIT bits */
		regmap_write(ssi->regs, REG_SSI_SOR, 0);
		/* Disable SSI -- software reset */
		regmap_update_bits(ssi->regs, REG_SSI_SCR, SSI_SCR_SSIEN, 0);
	}
}

/*
 * Make every character in a string lower-case
 */
static void make_lowercase(char *s)
{
	if (!s)
		return;
	for (; *s; s++)
		*s = tolower(*s);
}

static int fsl_ssi_imx_probe(struct platform_device *pdev,
			     struct fsl_ssi *ssi, void __iomem *iomem)
{
	struct device *dev = &pdev->dev;
	int ret;

	/* Backward compatible for a DT without ipg clock name assigned */
	if (ssi->has_ipg_clk_name)
		ssi->clk = devm_clk_get(dev, "ipg");
	else
		ssi->clk = devm_clk_get(dev, NULL);
	if (IS_ERR(ssi->clk)) {
		ret = PTR_ERR(ssi->clk);
		dev_err(dev, "failed to get clock: %d\n", ret);
		return ret;
	}

	/* Enable the clock since regmap will not handle it in this case */
	if (!ssi->has_ipg_clk_name) {
		ret = clk_prepare_enable(ssi->clk);
		if (ret) {
			dev_err(dev, "clk_prepare_enable failed: %d\n", ret);
			return ret;
		}
	}

	/* Do not error out for consumer cases that live without a baud clock */
	ssi->baudclk = devm_clk_get(dev, "baud");
	if (IS_ERR(ssi->baudclk))
		dev_dbg(dev, "failed to get baud clock: %ld\n",
			 PTR_ERR(ssi->baudclk));

	ssi->dma_params_rx.chan_name = "rx";
	ssi->dma_params_tx.chan_name = "tx";
	ssi->dma_params_tx.maxburst = ssi->dma_maxburst;
	ssi->dma_params_rx.maxburst = ssi->dma_maxburst;
	ssi->dma_params_tx.addr = ssi->ssi_phys + REG_SSI_STX0;
	ssi->dma_params_rx.addr = ssi->ssi_phys + REG_SSI_SRX0;

	/* Use even numbers to avoid channel swap due to SDMA script design */
	if (ssi->use_dual_fifo || ssi->use_dyna_fifo) {
		ssi->dma_params_tx.maxburst &= ~0x1;
		ssi->dma_params_rx.maxburst &= ~0x1;
	}

	if (!ssi->use_dma) {
		/*
		 * Some boards use an incompatible codec. Use imx-fiq-pcm-audio
		 * to get it working, as DMA is not possible in this situation.
		 */
		ssi->fiq_params.irq = ssi->irq;
		ssi->fiq_params.base = iomem;
		ssi->fiq_params.dma_params_rx = &ssi->dma_params_rx;
		ssi->fiq_params.dma_params_tx = &ssi->dma_params_tx;

		ret = imx_pcm_fiq_init(pdev, &ssi->fiq_params);
		if (ret)
			goto error_pcm;
	} else {
		ret = imx_pcm_dma_init(pdev);
		if (ret)
			goto error_pcm;
	}

	return 0;

error_pcm:
	if (!ssi->has_ipg_clk_name)
		clk_disable_unprepare(ssi->clk);

	return ret;
}

static void fsl_ssi_imx_clean(struct platform_device *pdev, struct fsl_ssi *ssi)
{
	if (!ssi->use_dma)
		imx_pcm_fiq_exit(pdev);
	if (!ssi->has_ipg_clk_name)
		clk_disable_unprepare(ssi->clk);
}

static int fsl_ssi_probe_from_dt(struct fsl_ssi *ssi)
{
	struct device *dev = ssi->dev;
	struct device_node *np = dev->of_node;
	const char *p, *sprop;
	const __be32 *iprop;
	u32 dmas[4];
	int ret;

	ret = of_property_match_string(np, "clock-names", "ipg");
	/* Get error code if not found */
	ssi->has_ipg_clk_name = ret >= 0;

	/* Check if being used in AC97 mode */
	sprop = of_get_property(np, "fsl,mode", NULL);
	if (sprop && !strcmp(sprop, "ac97-slave")) {
		ssi->dai_fmt = FSLSSI_AC97_DAIFMT;

		ret = of_property_read_u32(np, "cell-index", &ssi->card_idx);
		if (ret) {
			dev_err(dev, "failed to get SSI index property\n");
			return -EINVAL;
		}
		strcpy(ssi->card_name, "ac97-codec");
	} else if (!of_find_property(np, "fsl,ssi-asynchronous", NULL)) {
		/*
		 * In synchronous mode, STCK and STFS ports are used by RX
		 * as well. So the software should limit the sample rates,
		 * sample bits and channels to be symmetric.
		 *
		 * This is exclusive with FSLSSI_AC97_FORMATS as AC97 runs
		 * in the SSI synchronous mode however it does not have to
		 * limit symmetric sample rates and sample bits.
		 */
		ssi->synchronous = true;
	}

	/* Select DMA or FIQ */
	ssi->use_dma = !of_property_read_bool(np, "fsl,fiq-stream-filter");

	/* Fetch FIFO depth; Set to 8 for older DT without this property */
	iprop = of_get_property(np, "fsl,fifo-depth", NULL);
	if (iprop)
		ssi->fifo_depth = be32_to_cpup(iprop);
	else
		ssi->fifo_depth = 8;

	/* Use dual FIFO mode depending on the support from SDMA script */
	ret = of_property_read_u32_array(np, "dmas", dmas, 4);
	if (ssi->use_dma && !ret && dmas[2] == IMX_DMATYPE_SSI_DUAL)
		ssi->use_dual_fifo = true;

	if (ssi->use_dma && !ret && dmas[2] == IMX_DMATYPE_MULTI_SAI)
		ssi->use_dyna_fifo = true;
	/*
	 * Backward compatible for older bindings by manually triggering the
	 * machine driver's probe(). Use /compatible property, including the
	 * address of CPU DAI driver structure, as the name of machine driver
	 *
	 * If card_name is set by AC97 earlier, bypass here since it uses a
	 * different name to register the device.
	 */
	if (!ssi->card_name[0] && of_get_property(np, "codec-handle", NULL)) {
		struct device_node *root = of_find_node_by_path("/");

		sprop = of_get_property(root, "compatible", NULL);
		of_node_put(root);
		/* Strip "fsl," in the compatible name if applicable */
		p = strrchr(sprop, ',');
		if (p)
			sprop = p + 1;
		snprintf(ssi->card_name, sizeof(ssi->card_name),
			 "snd-soc-%s", sprop);
		make_lowercase(ssi->card_name);
		ssi->card_idx = 0;
	}

	return 0;
}

static int fsl_ssi_probe(struct platform_device *pdev)
{
	struct regmap_config regconfig = fsl_ssi_regconfig;
	struct device *dev = &pdev->dev;
	struct fsl_ssi *ssi;
	struct resource *res;
	void __iomem *iomem;
	int ret = 0;

	ssi = devm_kzalloc(dev, sizeof(*ssi), GFP_KERNEL);
	if (!ssi)
		return -ENOMEM;

	ssi->dev = dev;
	ssi->soc = of_device_get_match_data(&pdev->dev);

	/* Probe from DT */
	ret = fsl_ssi_probe_from_dt(ssi);
	if (ret)
		return ret;

	if (fsl_ssi_is_ac97(ssi)) {
		memcpy(&ssi->cpu_dai_drv, &fsl_ssi_ac97_dai,
		       sizeof(fsl_ssi_ac97_dai));
		fsl_ac97_data = ssi;
	} else {
		memcpy(&ssi->cpu_dai_drv, &fsl_ssi_dai_template,
		       sizeof(fsl_ssi_dai_template));
	}
	ssi->cpu_dai_drv.name = dev_name(dev);

	iomem = devm_platform_get_and_ioremap_resource(pdev, 0, &res);
	if (IS_ERR(iomem))
		return PTR_ERR(iomem);
	ssi->ssi_phys = res->start;

	if (ssi->soc->imx21regs) {
		/* No SACC{ST,EN,DIS} regs in imx21-class SSI */
		regconfig.max_register = REG_SSI_SRMSK;
		regconfig.num_reg_defaults_raw =
			REG_SSI_SRMSK / sizeof(uint32_t) + 1;
	}

	if (ssi->has_ipg_clk_name)
		ssi->regs = devm_regmap_init_mmio_clk(dev, "ipg", iomem,
						      &regconfig);
	else
		ssi->regs = devm_regmap_init_mmio(dev, iomem, &regconfig);
	if (IS_ERR(ssi->regs)) {
		dev_err(dev, "failed to init register map\n");
		return PTR_ERR(ssi->regs);
	}

	ssi->irq = platform_get_irq(pdev, 0);
	if (ssi->irq < 0)
		return ssi->irq;

	/* Set software limitations for synchronous mode except AC97 */
	if (ssi->synchronous && !fsl_ssi_is_ac97(ssi)) {
		ssi->cpu_dai_drv.symmetric_rate = 1;
		ssi->cpu_dai_drv.symmetric_channels = 1;
		ssi->cpu_dai_drv.symmetric_sample_bits = 1;
	}

	/*
	 * Configure TX and RX DMA watermarks -- when to send a DMA request
	 *
	 * Values should be tested to avoid FIFO under/over run. Set maxburst
	 * to fifo_watermark to maxiumize DMA transaction to reduce overhead.
	 */
	switch (ssi->fifo_depth) {
	case 15:
		/*
		 * Set to 8 as a balanced configuration -- When TX FIFO has 8
		 * empty slots, send a DMA request to fill these 8 slots. The
		 * remaining 7 slots should be able to allow DMA to finish the
		 * transaction before TX FIFO underruns; Same applies to RX.
		 *
		 * Tested with cases running at 48kHz @ 16 bits x 16 channels
		 */
		ssi->fifo_watermark = 8;
		ssi->dma_maxburst = 8;
		break;
	case 8:
	default:
		/* Safely use old watermark configurations for older chips */
		ssi->fifo_watermark = ssi->fifo_depth - 2;
		ssi->dma_maxburst = ssi->fifo_depth - 2;
		break;
	}

	dev_set_drvdata(dev, ssi);
	pm_runtime_enable(&pdev->dev);

	if (ssi->soc->imx) {
		ret = fsl_ssi_imx_probe(pdev, ssi, iomem);
		if (ret)
			return ret;
	}

	if (fsl_ssi_is_ac97(ssi)) {
		mutex_init(&ssi->ac97_reg_lock);
		ret = snd_soc_set_ac97_ops_of_reset(&fsl_ssi_ac97_ops, pdev);
		if (ret) {
			dev_err(dev, "failed to set AC'97 ops\n");
			goto error_ac97_ops;
		}
	}

	ret = devm_snd_soc_register_component(dev, &fsl_ssi_component,
					      &ssi->cpu_dai_drv, 1);
	if (ret) {
		dev_err(dev, "failed to register DAI: %d\n", ret);
		goto error_asoc_register;
	}

	if (ssi->use_dma) {
		ret = devm_request_irq(dev, ssi->irq, fsl_ssi_isr, 0,
				       dev_name(dev), ssi);
		if (ret < 0) {
			dev_err(dev, "failed to claim irq %u\n", ssi->irq);
			goto error_asoc_register;
		}
	}

	fsl_ssi_debugfs_create(&ssi->dbg_stats, dev);

	/* Initially configures SSI registers */
	fsl_ssi_hw_init(ssi);

	/* Register a platform device for older bindings or AC97 */
	if (ssi->card_name[0]) {
		struct device *parent = dev;
		/*
		 * Do not set SSI dev as the parent of AC97 CODEC device since
		 * it does not have a DT node. Otherwise ASoC core will assume
		 * CODEC has the same DT node as the SSI, so it may bypass the
		 * dai_probe() of SSI and then cause NULL DMA data pointers.
		 */
		if (fsl_ssi_is_ac97(ssi))
			parent = NULL;

		ssi->card_pdev = platform_device_register_data(parent,
				ssi->card_name, ssi->card_idx, NULL, 0);
		if (IS_ERR(ssi->card_pdev)) {
			ret = PTR_ERR(ssi->card_pdev);
			dev_err(dev, "failed to register %s: %d\n",
				ssi->card_name, ret);
			goto error_sound_card;
		}
	}

	return 0;

error_sound_card:
	fsl_ssi_debugfs_remove(&ssi->dbg_stats);
error_asoc_register:
	if (fsl_ssi_is_ac97(ssi))
		snd_soc_set_ac97_ops(NULL);
error_ac97_ops:
	if (fsl_ssi_is_ac97(ssi))
		mutex_destroy(&ssi->ac97_reg_lock);

	if (ssi->soc->imx)
		fsl_ssi_imx_clean(pdev, ssi);

	return ret;
}

static int fsl_ssi_remove(struct platform_device *pdev)
{
	struct fsl_ssi *ssi = dev_get_drvdata(&pdev->dev);

	fsl_ssi_debugfs_remove(&ssi->dbg_stats);

	if (ssi->card_pdev)
		platform_device_unregister(ssi->card_pdev);

	/* Clean up SSI registers */
	fsl_ssi_hw_clean(ssi);

	if (ssi->soc->imx)
		fsl_ssi_imx_clean(pdev, ssi);

	if (fsl_ssi_is_ac97(ssi)) {
		snd_soc_set_ac97_ops(NULL);
		mutex_destroy(&ssi->ac97_reg_lock);
	}

	return 0;
}

#ifdef CONFIG_PM
static int fsl_ssi_runtime_resume(struct device *dev)
{
	request_bus_freq(BUS_FREQ_AUDIO);
	return 0;
}

static int fsl_ssi_runtime_suspend(struct device *dev)
{
	release_bus_freq(BUS_FREQ_AUDIO);
	return 0;
}
#endif

#ifdef CONFIG_PM_SLEEP
static int fsl_ssi_suspend(struct device *dev)
{
	struct fsl_ssi *ssi = dev_get_drvdata(dev);
	struct regmap *regs = ssi->regs;

	regmap_read(regs, REG_SSI_SFCSR, &ssi->regcache_sfcsr);
	regmap_read(regs, REG_SSI_SACNT, &ssi->regcache_sacnt);

	regcache_cache_only(regs, true);
	regcache_mark_dirty(regs);

	return 0;
}

static int fsl_ssi_resume(struct device *dev)
{
	struct fsl_ssi *ssi = dev_get_drvdata(dev);
	struct regmap *regs = ssi->regs;

	regcache_cache_only(regs, false);

	regmap_update_bits(regs, REG_SSI_SFCSR,
			   SSI_SFCSR_RFWM1_MASK | SSI_SFCSR_TFWM1_MASK |
			   SSI_SFCSR_RFWM0_MASK | SSI_SFCSR_TFWM0_MASK,
			   ssi->regcache_sfcsr);
	regmap_write(regs, REG_SSI_SACNT, ssi->regcache_sacnt);

	return regcache_sync(regs);
}
#endif /* CONFIG_PM_SLEEP */

static const struct dev_pm_ops fsl_ssi_pm = {
	SET_SYSTEM_SLEEP_PM_OPS(fsl_ssi_suspend, fsl_ssi_resume)
	SET_RUNTIME_PM_OPS(fsl_ssi_runtime_suspend, fsl_ssi_runtime_resume,
			   NULL)
};

static struct platform_driver fsl_ssi_driver = {
	.driver = {
		.name = "fsl-ssi-dai",
		.of_match_table = fsl_ssi_ids,
		.pm = &fsl_ssi_pm,
	},
	.probe = fsl_ssi_probe,
	.remove = fsl_ssi_remove,
};

module_platform_driver(fsl_ssi_driver);

MODULE_ALIAS("platform:fsl-ssi-dai");
MODULE_AUTHOR("Timur Tabi <timur@freescale.com>");
MODULE_DESCRIPTION("Freescale Synchronous Serial Interface (SSI) ASoC Driver");
MODULE_LICENSE("GPL v2");<|MERGE_RESOLUTION|>--- conflicted
+++ resolved
@@ -40,15 +40,9 @@
 #include <linux/of_address.h>
 #include <linux/of_irq.h>
 #include <linux/of_platform.h>
-<<<<<<< HEAD
-#include <linux/pm_runtime.h>
-#include <linux/busfreq-imx.h>
-#include <linux/platform_data/dma-imx.h>
-=======
 #include <linux/dma/imx-dma.h>
 #include <linux/pm_runtime.h>
 #include <linux/busfreq-imx.h>
->>>>>>> 29549c70
 
 #include <sound/core.h>
 #include <sound/pcm.h>
@@ -299,11 +293,7 @@
 	u32 dma_maxburst;
 
 	struct mutex ac97_reg_lock;
-<<<<<<< HEAD
-	struct sdma_audio_config audio_config[2];
-=======
 	struct sdma_peripheral_config audio_config[2];
->>>>>>> 29549c70
 };
 
 /*
@@ -825,7 +815,6 @@
 	unsigned int sample_size = params_width(hw_params);
 	u32 wl = SSI_SxCCR_WL(sample_size);
 	int ret;
-	struct fsl_ssi_regvals *vals = ssi->regvals;
 
 	if (fsl_ssi_is_i2s_clock_provider(ssi)) {
 		ret = fsl_ssi_set_bclk(substream, dai, hw_params);
@@ -877,45 +866,24 @@
 
 	if (ssi->use_dyna_fifo) {
 		if (channels == 1) {
-<<<<<<< HEAD
-			ssi->audio_config[0].dst_fifo_num = 1;
-			ssi->audio_config[1].src_fifo_num = 1;
-			ssi->dma_params_tx.peripheral_config = &ssi->audio_config[0];
-			ssi->dma_params_tx.peripheral_size = sizeof(ssi->audio_config[0]);
-			ssi->dma_params_rx.peripheral_config = &ssi->audio_config[1];
-			ssi->dma_params_rx.peripheral_size = sizeof(ssi->audio_config[1]);
-=======
 			ssi->audio_config[0].n_fifos_dst = 1;
 			ssi->audio_config[1].n_fifos_src = 1;
->>>>>>> 29549c70
 			vals[RX].srcr &= ~SSI_SRCR_RFEN1;
 			vals[TX].stcr &= ~SSI_STCR_TFEN1;
 			vals[RX].scr  &= ~SSI_SCR_TCH_EN;
 			vals[TX].scr  &= ~SSI_SCR_TCH_EN;
 		} else {
-<<<<<<< HEAD
-			ssi->audio_config[0].dst_fifo_num = 2;
-			ssi->audio_config[1].src_fifo_num = 2;
-			ssi->dma_params_tx.peripheral_config = &ssi->audio_config[0];
-			ssi->dma_params_tx.peripheral_size = sizeof(ssi->audio_config[0]);
-			ssi->dma_params_rx.peripheral_config = &ssi->audio_config[1];
-			ssi->dma_params_rx.peripheral_size = sizeof(ssi->audio_config[1]);
-=======
 			ssi->audio_config[0].n_fifos_dst = 2;
 			ssi->audio_config[1].n_fifos_src = 2;
->>>>>>> 29549c70
 			vals[RX].srcr |= SSI_SRCR_RFEN1;
 			vals[TX].stcr |= SSI_STCR_TFEN1;
 			vals[RX].scr  |= SSI_SCR_TCH_EN;
 			vals[TX].scr  |= SSI_SCR_TCH_EN;
 		}
-<<<<<<< HEAD
-=======
 		ssi->dma_params_tx.peripheral_config = &ssi->audio_config[0];
 		ssi->dma_params_tx.peripheral_size = sizeof(ssi->audio_config[0]);
 		ssi->dma_params_rx.peripheral_config = &ssi->audio_config[1];
 		ssi->dma_params_rx.peripheral_size = sizeof(ssi->audio_config[1]);
->>>>>>> 29549c70
 	}
 
 	return 0;
@@ -1410,8 +1378,6 @@
 		dev_dbg(dev, "failed to get baud clock: %ld\n",
 			 PTR_ERR(ssi->baudclk));
 
-	ssi->dma_params_rx.chan_name = "rx";
-	ssi->dma_params_tx.chan_name = "tx";
 	ssi->dma_params_tx.maxburst = ssi->dma_maxburst;
 	ssi->dma_params_rx.maxburst = ssi->dma_maxburst;
 	ssi->dma_params_tx.addr = ssi->ssi_phys + REG_SSI_STX0;
