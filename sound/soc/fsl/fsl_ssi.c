--- conflicted
+++ resolved
@@ -731,32 +731,17 @@
 	u64 sub, savesub = 100000;
 	unsigned int freq;
 	bool baudclk_is_used;
-	snd_pcm_format_t sample_format = params_format(hw_params);
 
 	/* Prefer the explicitly set bitclock frequency */
 	if (ssi_private->bitclk_freq)
 		freq = ssi_private->bitclk_freq;
 	else {
-<<<<<<< HEAD
-		if (params_channels(hw_params) == 1) {
-			freq = 2 * params_width(hw_params) *
-					params_rate(hw_params);
-
-			if (sample_format == SNDRV_PCM_FORMAT_S20_3LE)
-				freq = 2 * params_physical_width(hw_params) *
-						params_rate(hw_params);
-		} else {
-			freq = params_channels(hw_params) * 32 *
-					params_rate(hw_params);
-		}
-=======
 		if (params_channels(hw_params) == 1)
 			freq = 2 * params_width(hw_params) *
 					params_rate(hw_params);
 		else
 			freq = params_channels(hw_params) * 32 *
 					params_rate(hw_params);
->>>>>>> 423d9423
 	}
 
 	/* Don't apply it to any non-baudclk circumstance */
@@ -1565,8 +1550,6 @@
                 /* Older 8610 DTs didn't have the fifo-depth property */
 		ssi_private->fifo_depth = 8;
 
-<<<<<<< HEAD
-=======
 	/*
 	 * Set the watermark for transmit FIFO 0 and receive FIFO 0. We don't
 	 * use FIFO 1 but set the watermark appropriately nontheless.
@@ -1608,7 +1591,6 @@
 		break;
 	}
 
->>>>>>> 423d9423
 	pm_runtime_enable(&pdev->dev);
 
 	dev_set_drvdata(&pdev->dev, ssi_private);
