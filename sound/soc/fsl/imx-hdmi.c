--- conflicted
+++ resolved
@@ -31,8 +31,6 @@
 	u32 dai_fmt;
 };
 
-<<<<<<< HEAD
-=======
 static int imx_hdmi_startup(struct snd_pcm_substream *substream)
 {
 	struct snd_pcm_runtime *runtime = substream->runtime;
@@ -48,7 +46,6 @@
 	return 0;
 }
 
->>>>>>> 29549c70
 static int imx_sii902x_startup(struct snd_pcm_substream *substream)
 {
 	struct snd_pcm_runtime *runtime = substream->runtime;
@@ -70,8 +67,6 @@
 
 	ret = snd_pcm_hw_constraint_minmax(runtime, SNDRV_PCM_HW_PARAM_CHANNELS,
 					   1, 2);
-<<<<<<< HEAD
-=======
 	if (ret < 0)
 		return ret;
 
@@ -79,7 +74,6 @@
 	ret = snd_pcm_hw_constraint_mask64(runtime,
 					   SNDRV_PCM_HW_PARAM_FORMAT,
 					   ~SNDRV_PCM_FMTBIT_S20_3LE);
->>>>>>> 29549c70
 	if (ret)
 		return ret;
 
@@ -118,11 +112,6 @@
 
 static const struct snd_soc_ops imx_hdmi_ops = {
 	.startup = imx_hdmi_startup,
-	.hw_params = imx_hdmi_hw_params,
-};
-
-static struct snd_soc_ops imx_sii902x_ops = {
-	.startup = imx_sii902x_startup,
 	.hw_params = imx_hdmi_hw_params,
 };
 
