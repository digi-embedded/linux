// SPDX-License-Identifier: GPL-2.0+
// Copyright 2017-2020 NXP

#include <linux/module.h>
#include <linux/of_platform.h>
#include <linux/of_reserved_mem.h>
#include <linux/i2c.h>
#include <linux/of_gpio.h>
#include <linux/slab.h>
#include <linux/gpio.h>
#include <linux/clk.h>
#include <sound/soc.h>
#include <sound/jack.h>
#include <sound/control.h>
#include <sound/pcm_params.h>
#include <sound/soc-dapm.h>
#include <sound/simple_card_utils.h>
#include "imx-pcm-rpmsg.h"

struct imx_rpmsg {
	struct snd_soc_dai_link dai;
	struct snd_soc_card card;
<<<<<<< HEAD
	struct asoc_simple_jack hp_jack;
	unsigned int sysclk;
=======
	unsigned long sysclk;
	struct asoc_simple_jack hp_jack;
>>>>>>> 29549c70
};

static const struct snd_soc_dapm_widget imx_rpmsg_dapm_widgets[] = {
	SND_SOC_DAPM_HP("Headphone Jack", NULL),
	SND_SOC_DAPM_SPK("Ext Spk", NULL),
	SND_SOC_DAPM_MIC("Mic Jack", NULL),
	SND_SOC_DAPM_MIC("Main MIC", NULL),
};

static int imx_rpmsg_late_probe(struct snd_soc_card *card)
{
	struct imx_rpmsg *data = snd_soc_card_get_drvdata(card);
	struct snd_soc_pcm_runtime *rtd = list_first_entry(&card->rtd_list,
							   struct snd_soc_pcm_runtime, list);
	struct snd_soc_dai *codec_dai = asoc_rtd_to_codec(rtd, 0);
	struct device *dev = card->dev;
	int ret;

<<<<<<< HEAD
	if (data->sysclk) {
		ret = snd_soc_dai_set_sysclk(codec_dai, 0, data->sysclk, SND_SOC_CLOCK_IN);
		if (ret && ret != -ENOTSUPP) {
			dev_err(dev, "failed to set sysclk in %s\n", __func__);
			return ret;
		}
=======
	if (!data->sysclk)
		return 0;

	ret = snd_soc_dai_set_sysclk(codec_dai, 0, data->sysclk, SND_SOC_CLOCK_IN);
	if (ret && ret != -ENOTSUPP) {
		dev_err(dev, "failed to set sysclk in %s\n", __func__);
		return ret;
>>>>>>> 29549c70
	}

	return 0;
}

static int imx_rpmsg_probe(struct platform_device *pdev)
{
	struct snd_soc_dai_link_component *dlc;
	struct device *dev = pdev->dev.parent;
	/* rpmsg_pdev is the platform device for the rpmsg node that probed us */
	struct platform_device *rpmsg_pdev = to_platform_device(dev);
	struct device_node *np = rpmsg_pdev->dev.of_node;
	struct of_phandle_args args;
	const char *platform_name;
	const char *model_string;
	struct imx_rpmsg *data;
	int ret = 0;

	dlc = devm_kzalloc(&pdev->dev, 3 * sizeof(*dlc), GFP_KERNEL);
	if (!dlc)
		return -ENOMEM;

	data = devm_kzalloc(&pdev->dev, sizeof(*data), GFP_KERNEL);
	if (!data) {
		ret = -ENOMEM;
		goto fail;
	}

	ret = of_reserved_mem_device_init_by_idx(&pdev->dev, np, 0);
	if (ret)
		dev_warn(&pdev->dev, "no reserved DMA memory\n");

	data->dai.cpus = &dlc[0];
	data->dai.num_cpus = 1;
	data->dai.platforms = &dlc[1];
	data->dai.num_platforms = 1;
	data->dai.codecs = &dlc[2];
	data->dai.num_codecs = 1;

	data->dai.name = "rpmsg hifi";
	data->dai.stream_name = "rpmsg hifi";
	data->dai.dai_fmt = SND_SOC_DAIFMT_I2S |
			    SND_SOC_DAIFMT_NB_NF |
			    SND_SOC_DAIFMT_CBC_CFC;

	/* Optional codec node */
	of_property_read_string(np, "model", &model_string);
	ret = of_parse_phandle_with_fixed_args(np, "audio-codec", 0, 0, &args);
	if (ret) {
		if (of_device_is_compatible(np, "fsl,imx7ulp-rpmsg-audio")) {
			data->dai.codecs->dai_name = "rpmsg-wm8960-hifi";
			data->dai.codecs->name = RPMSG_CODEC_DRV_NAME_WM8960;
		} else if (of_device_is_compatible(np, "fsl,imx8mm-rpmsg-audio") &&
				!strcmp("ak4497-audio", model_string)) {
			data->dai.codecs->dai_name = "rpmsg-ak4497-aif";
			data->dai.codecs->name = RPMSG_CODEC_DRV_NAME_AK4497;
		} else {
			data->dai.codecs->dai_name = "snd-soc-dummy-dai";
			data->dai.codecs->name = "snd-soc-dummy";
		}
	} else {
		struct clk *clk;

		data->dai.codecs->of_node = args.np;
		ret = snd_soc_get_dai_name(&args, &data->dai.codecs->dai_name);
		if (ret) {
			dev_err(&pdev->dev, "Unable to get codec_dai_name\n");
			goto fail;
		}

		clk = devm_get_clk_from_child(&pdev->dev, args.np, NULL);
		if (!IS_ERR(clk))
			data->sysclk = clk_get_rate(clk);
	}

	data->dai.cpus->dai_name = dev_name(&rpmsg_pdev->dev);
	data->dai.platforms->name = IMX_PCM_DRV_NAME;
	if (!of_property_read_string(np, "fsl,platform", &platform_name))
		data->dai.platforms->name = platform_name;

	data->dai.playback_only = true;
	data->dai.capture_only = true;
	data->card.num_links = 1;
	data->card.dai_link = &data->dai;

	if (of_property_read_bool(np, "fsl,rpmsg-out"))
		data->dai.capture_only = false;

	if (of_property_read_bool(np, "fsl,rpmsg-in"))
		data->dai.playback_only = false;

	if (data->dai.playback_only && data->dai.capture_only) {
		dev_err(&pdev->dev, "no enabled rpmsg DAI link\n");
		ret = -EINVAL;
		goto fail;
	}

	data->card.dev = &pdev->dev;
	data->card.owner = THIS_MODULE;
	data->card.dapm_widgets = imx_rpmsg_dapm_widgets;
	data->card.num_dapm_widgets = ARRAY_SIZE(imx_rpmsg_dapm_widgets);
	data->card.late_probe = imx_rpmsg_late_probe;
	/*
	 * Inoder to use common api to get card name and audio routing.
	 * Use parent of_node for this device, revert it after finishing using
	 */
	data->card.dev->of_node = np;

	ret = snd_soc_of_parse_card_name(&data->card, "model");
	if (ret)
		goto fail;

	if (of_property_read_bool(np, "audio-routing")) {
		ret = snd_soc_of_parse_audio_routing(&data->card, "audio-routing");
		if (ret) {
			dev_err(&pdev->dev, "failed to parse audio-routing: %d\n", ret);
			goto fail;
		}
	}

	platform_set_drvdata(pdev, &data->card);
	snd_soc_card_set_drvdata(&data->card, data);
	ret = devm_snd_soc_register_card(&pdev->dev, &data->card);
	if (ret) {
		dev_err_probe(&pdev->dev, ret, "snd_soc_register_card failed\n");
		goto fail;
	}

	data->hp_jack.pin.pin = "Headphone Jack";
	data->hp_jack.pin.mask = SND_JACK_HEADPHONE;
<<<<<<< HEAD
	snd_soc_card_jack_new(&data->card, "Headphone Jack", SND_JACK_HEADPHONE,
			      &data->hp_jack.jack, &data->hp_jack.pin, 1);
=======
	snd_soc_card_jack_new_pins(&data->card, "Headphone Jack", SND_JACK_HEADPHONE,
				   &data->hp_jack.jack, &data->hp_jack.pin, 1);
>>>>>>> 29549c70
	snd_soc_jack_report(&data->hp_jack.jack, SND_JACK_HEADPHONE, SND_JACK_HEADPHONE);
fail:
	pdev->dev.of_node = NULL;
	return ret;
}

static struct platform_driver imx_rpmsg_driver = {
	.driver = {
		.name = "imx-audio-rpmsg",
		.pm = &snd_soc_pm_ops,
	},
	.probe = imx_rpmsg_probe,
};
module_platform_driver(imx_rpmsg_driver);

MODULE_DESCRIPTION("Freescale SoC Audio RPMSG Machine Driver");
MODULE_AUTHOR("Shengjiu Wang <shengjiu.wang@nxp.com>");
MODULE_ALIAS("platform:imx-audio-rpmsg");
MODULE_LICENSE("GPL v2");<|MERGE_RESOLUTION|>--- conflicted
+++ resolved
@@ -20,13 +20,8 @@
 struct imx_rpmsg {
 	struct snd_soc_dai_link dai;
 	struct snd_soc_card card;
-<<<<<<< HEAD
-	struct asoc_simple_jack hp_jack;
-	unsigned int sysclk;
-=======
 	unsigned long sysclk;
 	struct asoc_simple_jack hp_jack;
->>>>>>> 29549c70
 };
 
 static const struct snd_soc_dapm_widget imx_rpmsg_dapm_widgets[] = {
@@ -45,14 +40,6 @@
 	struct device *dev = card->dev;
 	int ret;
 
-<<<<<<< HEAD
-	if (data->sysclk) {
-		ret = snd_soc_dai_set_sysclk(codec_dai, 0, data->sysclk, SND_SOC_CLOCK_IN);
-		if (ret && ret != -ENOTSUPP) {
-			dev_err(dev, "failed to set sysclk in %s\n", __func__);
-			return ret;
-		}
-=======
 	if (!data->sysclk)
 		return 0;
 
@@ -60,7 +47,6 @@
 	if (ret && ret != -ENOTSUPP) {
 		dev_err(dev, "failed to set sysclk in %s\n", __func__);
 		return ret;
->>>>>>> 29549c70
 	}
 
 	return 0;
@@ -191,13 +177,8 @@
 
 	data->hp_jack.pin.pin = "Headphone Jack";
 	data->hp_jack.pin.mask = SND_JACK_HEADPHONE;
-<<<<<<< HEAD
-	snd_soc_card_jack_new(&data->card, "Headphone Jack", SND_JACK_HEADPHONE,
-			      &data->hp_jack.jack, &data->hp_jack.pin, 1);
-=======
 	snd_soc_card_jack_new_pins(&data->card, "Headphone Jack", SND_JACK_HEADPHONE,
 				   &data->hp_jack.jack, &data->hp_jack.pin, 1);
->>>>>>> 29549c70
 	snd_soc_jack_report(&data->hp_jack.jack, SND_JACK_HEADPHONE, SND_JACK_HEADPHONE);
 fail:
 	pdev->dev.of_node = NULL;
