--- conflicted
+++ resolved
@@ -16,10 +16,6 @@
 #include <linux/pm_runtime.h>
 #include <linux/miscdevice.h>
 #include <linux/sched/signal.h>
-<<<<<<< HEAD
-#include <linux/pm_domain.h>
-=======
->>>>>>> f69558f3
 #include <sound/dmaengine_pcm.h>
 #include <sound/pcm_params.h>
 
@@ -1048,7 +1044,6 @@
 	void __iomem *regs;
 	int irq, ret, i;
 	char tmp[16];
-	int num_domains = 0;
 
 	asrc_priv = devm_kzalloc(&pdev->dev, sizeof(*asrc_priv), GFP_KERNEL);
 	if (!asrc_priv)
@@ -1107,24 +1102,6 @@
 			dev_err(&pdev->dev, "failed to get %s clock\n", tmp);
 			return PTR_ERR(asrc_priv->asrck_clk[i]);
 		}
-	}
-
-	num_domains = of_count_phandle_with_args(np, "power-domains",
-						 "#power-domain-cells");
-	for (i = 0; i < num_domains; i++) {
-		struct device *pd_dev;
-		struct device_link *link;
-
-		pd_dev = dev_pm_domain_attach_by_id(&pdev->dev, i);
-		if (IS_ERR(pd_dev))
-			return PTR_ERR(pd_dev);
-
-		link = device_link_add(&pdev->dev, pd_dev,
-			DL_FLAG_STATELESS |
-			DL_FLAG_PM_RUNTIME |
-			DL_FLAG_RPM_ACTIVE);
-		if (IS_ERR(link))
-			return PTR_ERR(link);
 	}
 
 	if (of_device_is_compatible(np, "fsl,imx35-asrc")) {
@@ -1135,7 +1112,6 @@
 		asrc_priv->clk_map[OUT] = output_clk_map_imx35;
 		asrc_priv->dma_type = DMA_SDMA;
 	} else if (of_device_is_compatible(np, "fsl,imx53-asrc")) {
-<<<<<<< HEAD
 		asrc_priv->channel_bits = 4;
 		strncpy(asrc_priv->name, "mxc_asrc",
 				sizeof(asrc_priv->name) - 1);
@@ -1146,18 +1122,6 @@
 		asrc_priv->channel_bits = 4;
 		strncpy(asrc_priv->name, "mxc_asrc",
 				sizeof(asrc_priv->name) - 1);
-=======
-		asrc_priv->channel_bits = 4;
-		strncpy(asrc_priv->name, "mxc_asrc",
-				sizeof(asrc_priv->name) - 1);
-		asrc_priv->clk_map[IN] = input_clk_map_imx53;
-		asrc_priv->clk_map[OUT] = output_clk_map_imx53;
-		asrc_priv->dma_type = DMA_SDMA;
-	} else if (of_device_is_compatible(np, "fsl,imx8qm-asrc0")) {
-		asrc_priv->channel_bits = 4;
-		strncpy(asrc_priv->name, "mxc_asrc",
-				sizeof(asrc_priv->name) - 1);
->>>>>>> f69558f3
 		asrc_priv->clk_map[IN] = input_clk_map_imx8_0;
 		asrc_priv->clk_map[OUT] = output_clk_map_imx8_0;
 		asrc_priv->dma_type = DMA_EDMA;
