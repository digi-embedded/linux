// SPDX-License-Identifier: GPL-2.0
//
// Freescale ASRC ALSA SoC Digital Audio Interface (DAI) driver
//
// Copyright (C) 2014 Freescale Semiconductor, Inc.
//
// Author: Nicolin Chen <nicoleotsuka@gmail.com>

#include <linux/clk.h>
#include <linux/delay.h>
#include <linux/dma-mapping.h>
#include <linux/module.h>
#include <linux/of_platform.h>
#include <linux/dma/imx-dma.h>
#include <linux/pm_runtime.h>
#include <linux/miscdevice.h>
#include <linux/sched/signal.h>
#include <sound/dmaengine_pcm.h>
#include <sound/pcm_params.h>

#include "fsl_asrc.h"

#define IDEAL_RATIO_DECIMAL_DEPTH 26
#define DIVIDER_NUM  64
<<<<<<< HEAD
=======
#define INIT_RETRY_NUM 50
>>>>>>> 29549c70

#define pair_err(fmt, ...) \
	dev_err(&asrc->pdev->dev, "Pair %c: " fmt, 'A' + index, ##__VA_ARGS__)

#define pair_dbg(fmt, ...) \
	dev_dbg(&asrc->pdev->dev, "Pair %c: " fmt, 'A' + index, ##__VA_ARGS__)

#define pair_warn(fmt, ...) \
	dev_warn(&asrc->pdev->dev, "Pair %c: " fmt, 'A' + index, ##__VA_ARGS__)

/* Corresponding to process_option */
static unsigned int supported_asrc_rate[] = {
	5512, 8000, 11025, 12000, 16000, 22050, 24000, 32000, 44100, 48000,
	64000, 88200, 96000, 128000, 176400, 192000,
};

static struct snd_pcm_hw_constraint_list fsl_asrc_rate_constraints = {
	.count = ARRAY_SIZE(supported_asrc_rate),
	.list = supported_asrc_rate,
};

/*
 * The following tables map the relationship between asrc_inclk/asrc_outclk in
 * fsl_asrc.h and the registers of ASRCSR
 */
static unsigned char input_clk_map_imx35[ASRC_CLK_MAP_LEN] = {
	0, 1, 2, 3, 4, 5, 6, 7, 8, 9, 0xa, 0xb, 0xc, 0xd, 0xe, 0xf,
	3, 3, 3, 3, 3, 3, 3, 3, 3, 3, 3, 3, 3, 3, 3, 3,
	3, 3, 3, 3, 3, 3, 3, 3, 3, 3, 3, 3, 3, 3, 3, 3,
};

static unsigned char output_clk_map_imx35[ASRC_CLK_MAP_LEN] = {
	0, 1, 2, 3, 4, 5, 6, 7, 8, 9, 0xa, 0xb, 0xc, 0xd, 0xe, 0xf,
	3, 3, 3, 3, 3, 3, 3, 3, 3, 3, 3, 3, 3, 3, 3, 3,
	3, 3, 3, 3, 3, 3, 3, 3, 3, 3, 3, 3, 3, 3, 3, 3,
};

/* i.MX53 uses the same map for input and output */
static unsigned char input_clk_map_imx53[ASRC_CLK_MAP_LEN] = {
/*	0x0  0x1  0x2  0x3  0x4  0x5  0x6  0x7  0x8  0x9  0xa  0xb  0xc  0xd  0xe  0xf */
	0x0, 0x1, 0x2, 0x7, 0x4, 0x5, 0x6, 0x3, 0x8, 0x9, 0xa, 0xb, 0xc, 0xf, 0xe, 0xd,
	0x7, 0x7, 0x7, 0x7, 0x7, 0x7, 0x7, 0x7, 0x7, 0x7, 0x7, 0x7, 0x7, 0x7, 0x7, 0x7,
	0x7, 0x7, 0x7, 0x7, 0x7, 0x7, 0x7, 0x7, 0x7, 0x7, 0x7, 0x7, 0x7, 0x7, 0x7, 0x7,
};

static unsigned char output_clk_map_imx53[ASRC_CLK_MAP_LEN] = {
/*	0x0  0x1  0x2  0x3  0x4  0x5  0x6  0x7  0x8  0x9  0xa  0xb  0xc  0xd  0xe  0xf */
	0x8, 0x9, 0xa, 0x7, 0xc, 0x5, 0x6, 0xb, 0x0, 0x1, 0x2, 0x3, 0x4, 0xf, 0xe, 0xd,
	0x7, 0x7, 0x7, 0x7, 0x7, 0x7, 0x7, 0x7, 0x7, 0x7, 0x7, 0x7, 0x7, 0x7, 0x7, 0x7,
	0x7, 0x7, 0x7, 0x7, 0x7, 0x7, 0x7, 0x7, 0x7, 0x7, 0x7, 0x7, 0x7, 0x7, 0x7, 0x7,
};

/*
 * i.MX8QM/i.MX8QXP uses the same map for input and output.
 * clk_map_imx8qm[0] is for i.MX8QM asrc0
 * clk_map_imx8qm[1] is for i.MX8QM asrc1
 * clk_map_imx8qxp[0] is for i.MX8QXP asrc0
 * clk_map_imx8qxp[1] is for i.MX8QXP asrc1
 */
static unsigned char clk_map_imx8qm[2][ASRC_CLK_MAP_LEN] = {
	{
	0xf, 0xf, 0xf, 0xf, 0xf, 0xf, 0xf, 0xf, 0xf, 0xf, 0xf, 0xf, 0xf, 0xf, 0xf, 0x0,
	0x0, 0x1, 0x2, 0x3, 0x4, 0x5, 0x6, 0x7, 0x8, 0x9, 0xa, 0xb, 0xc, 0xd, 0xe, 0xf,
	0xf, 0xf, 0xf, 0xf, 0xf, 0xf, 0xf, 0xf, 0xf, 0xf, 0xf, 0xf, 0xf, 0xf, 0xf, 0xf,
	},
	{
	0xf, 0xf, 0xf, 0xf, 0xf, 0x7, 0xf, 0xf, 0xf, 0xf, 0xf, 0xf, 0xf, 0xf, 0xf, 0x0,
	0x0, 0x1, 0x2, 0x3, 0xb, 0xc, 0xf, 0xf, 0xd, 0xe, 0xf, 0xf, 0xf, 0xf, 0xf, 0xf,
	0x4, 0x5, 0x6, 0xf, 0x8, 0x9, 0xa, 0xf, 0xf, 0xf, 0xf, 0xf, 0xf, 0xf, 0xf, 0xf,
	},
};

static unsigned char clk_map_imx8qxp[2][ASRC_CLK_MAP_LEN] = {
	{
	0xf, 0xf, 0xf, 0xf, 0xf, 0xf, 0xf, 0xf, 0xf, 0xf, 0xf, 0xf, 0xf, 0xf, 0xf, 0x0,
	0x0, 0x1, 0x2, 0x3, 0x4, 0x5, 0x6, 0xf, 0x7, 0x8, 0x9, 0xa, 0xb, 0xc, 0xf, 0xf,
	0xf, 0xf, 0xf, 0xf, 0xf, 0xf, 0xf, 0xf, 0xf, 0xf, 0xf, 0xf, 0xf, 0xf, 0xf, 0xf,
	},
	{
	0xf, 0xf, 0xf, 0xf, 0xf, 0x7, 0xf, 0xf, 0xf, 0xf, 0xf, 0xf, 0xf, 0xf, 0xf, 0x0,
	0x0, 0x1, 0x2, 0x3, 0x7, 0x8, 0xf, 0xf, 0x9, 0xa, 0xf, 0xf, 0xf, 0xf, 0xf, 0xf,
	0xf, 0xf, 0x6, 0xf, 0xf, 0xf, 0xa, 0xf, 0xf, 0xf, 0xf, 0xf, 0xf, 0xf, 0xf, 0xf,
	},
};

/*
 * According to RM, the divider range is 1 ~ 8,
 * prescaler is power of 2 from 1 ~ 128.
 */
static int asrc_clk_divider[DIVIDER_NUM] = {
	1,  2,  4,  8,  16,  32,  64,  128,  /* divider = 1 */
	2,  4,  8, 16,  32,  64, 128,  256,  /* divider = 2 */
	3,  6, 12, 24,  48,  96, 192,  384,  /* divider = 3 */
	4,  8, 16, 32,  64, 128, 256,  512,  /* divider = 4 */
	5, 10, 20, 40,  80, 160, 320,  640,  /* divider = 5 */
	6, 12, 24, 48,  96, 192, 384,  768,  /* divider = 6 */
	7, 14, 28, 56, 112, 224, 448,  896,  /* divider = 7 */
	8, 16, 32, 64, 128, 256, 512, 1024,  /* divider = 8 */
};

/*
 * Check if the divider is available for internal ratio mode
 */
static bool fsl_asrc_divider_avail(int clk_rate, int rate, int *div)
{
	u32 rem, i;
	u64 n;

	if (div)
		*div = 0;

	if (clk_rate == 0 || rate == 0)
		return false;

	n = clk_rate;
	rem = do_div(n, rate);

	if (div)
		*div = n;

	if (rem != 0)
		return false;

	for (i = 0; i < DIVIDER_NUM; i++) {
		if (n == asrc_clk_divider[i])
			break;
	}

	if (i == DIVIDER_NUM)
		return false;

	return true;
}

/**
 * fsl_asrc_sel_proc - Select the pre-processing and post-processing options
 * @inrate: input sample rate
 * @outrate: output sample rate
 * @pre_proc: return value for pre-processing option
 * @post_proc: return value for post-processing option
 *
 * Make sure to exclude following unsupported cases before
 * calling this function:
 * 1) inrate > 8.125 * outrate
 * 2) inrate > 16.125 * outrate
 *
 */
static void fsl_asrc_sel_proc(int inrate, int outrate,
			     int *pre_proc, int *post_proc)
{
	bool post_proc_cond2;
	bool post_proc_cond0;

	/* select pre_proc between [0, 2] */
	if (inrate * 8 > 33 * outrate)
		*pre_proc = 2;
	else if (inrate * 8 > 15 * outrate) {
		if (inrate > 152000)
			*pre_proc = 2;
		else
			*pre_proc = 1;
	} else if (inrate < 76000)
		*pre_proc = 0;
	else if (inrate > 152000)
		*pre_proc = 2;
	else
		*pre_proc = 1;

	/* Condition for selection of post-processing */
	post_proc_cond2 = (inrate * 15 > outrate * 16 && outrate < 56000) ||
			  (inrate > 56000 && outrate < 56000);
	post_proc_cond0 = inrate * 23 < outrate * 8;

	if (post_proc_cond2)
		*post_proc = 2;
	else if (post_proc_cond0)
		*post_proc = 0;
	else
		*post_proc = 1;
}

/**
 * fsl_asrc_request_pair - Request ASRC pair
 * @channels: number of channels
 * @pair: pointer to pair
 *
 * It assigns pair by the order of A->C->B because allocation of pair B,
 * within range [ANCA, ANCA+ANCB-1], depends on the channels of pair A
 * while pair A and pair C are comparatively independent.
 */
static int fsl_asrc_request_pair(int channels, struct fsl_asrc_pair *pair)
{
	enum asrc_pair_index index = ASRC_INVALID_PAIR;
	struct fsl_asrc *asrc = pair->asrc;
	struct device *dev = &asrc->pdev->dev;
	unsigned long lock_flags;
	int i, ret = 0;

	spin_lock_irqsave(&asrc->lock, lock_flags);

	for (i = ASRC_PAIR_A; i < ASRC_PAIR_MAX_NUM; i++) {
		if (asrc->pair[i] != NULL)
			continue;

		index = i;

		if (i != ASRC_PAIR_B)
			break;
	}

	if (index == ASRC_INVALID_PAIR) {
		dev_err(dev, "all pairs are busy now\n");
		ret = -EBUSY;
	} else if (asrc->channel_avail < channels) {
		dev_err(dev, "can't afford required channels: %d\n", channels);
		ret = -EINVAL;
	} else {
		asrc->channel_avail -= channels;
		asrc->pair[index] = pair;
		pair->channels = channels;
		pair->index = index;
	}

	spin_unlock_irqrestore(&asrc->lock, lock_flags);

	return ret;
}

/**
 * fsl_asrc_release_pair - Release ASRC pair
 * @pair: pair to release
 *
 * It clears the resource from asrc and releases the occupied channels.
 */
static void fsl_asrc_release_pair(struct fsl_asrc_pair *pair)
{
	struct fsl_asrc *asrc = pair->asrc;
	enum asrc_pair_index index = pair->index;
	unsigned long lock_flags;

	/* Make sure the pair is disabled */
	regmap_update_bits(asrc->regmap, REG_ASRCTR,
			   ASRCTR_ASRCEi_MASK(index), 0);

	spin_lock_irqsave(&asrc->lock, lock_flags);

	asrc->channel_avail += pair->channels;
	asrc->pair[index] = NULL;
	pair->error = 0;

	spin_unlock_irqrestore(&asrc->lock, lock_flags);
}

/**
 * fsl_asrc_set_watermarks- configure input and output thresholds
 * @pair: pointer to pair
 * @in: input threshold
 * @out: output threshold
 */
static void fsl_asrc_set_watermarks(struct fsl_asrc_pair *pair, u32 in, u32 out)
{
	struct fsl_asrc *asrc = pair->asrc;
	enum asrc_pair_index index = pair->index;

	regmap_update_bits(asrc->regmap, REG_ASRMCR(index),
			   ASRMCRi_EXTTHRSHi_MASK |
			   ASRMCRi_INFIFO_THRESHOLD_MASK |
			   ASRMCRi_OUTFIFO_THRESHOLD_MASK,
			   ASRMCRi_EXTTHRSHi |
			   ASRMCRi_INFIFO_THRESHOLD(in) |
			   ASRMCRi_OUTFIFO_THRESHOLD(out));
}

/**
 * fsl_asrc_cal_asrck_divisor - Calculate the total divisor between asrck clock rate and sample rate
 * @pair: pointer to pair
 * @div: divider
 *
 * It follows the formula clk_rate = samplerate * (2 ^ prescaler) * divider
 */
static u32 fsl_asrc_cal_asrck_divisor(struct fsl_asrc_pair *pair, u32 div)
{
	u32 ps;

	/* Calculate the divisors: prescaler [2^0, 2^7], divder [1, 8] */
	for (ps = 0; div > 8; ps++)
		div >>= 1;

	return ((div - 1) << ASRCDRi_AxCPi_WIDTH) | ps;
}

/**
 * fsl_asrc_set_ideal_ratio - Calculate and set the ratio for Ideal Ratio mode only
 * @pair: pointer to pair
 * @inrate: input rate
 * @outrate: output rate
 *
 * The ratio is a 32-bit fixed point value with 26 fractional bits.
 */
static int fsl_asrc_set_ideal_ratio(struct fsl_asrc_pair *pair,
				    int inrate, int outrate)
{
	struct fsl_asrc *asrc = pair->asrc;
	enum asrc_pair_index index = pair->index;
	unsigned long ratio;
	int i;

	if (!outrate) {
		pair_err("output rate should not be zero\n");
		return -EINVAL;
	}

	/* Calculate the intergal part of the ratio */
	ratio = (inrate / outrate) << IDEAL_RATIO_DECIMAL_DEPTH;

	/* ... and then the 26 depth decimal part */
	inrate %= outrate;

	for (i = 1; i <= IDEAL_RATIO_DECIMAL_DEPTH; i++) {
		inrate <<= 1;

		if (inrate < outrate)
			continue;

		ratio |= 1 << (IDEAL_RATIO_DECIMAL_DEPTH - i);
		inrate -= outrate;

		if (!inrate)
			break;
	}

	regmap_write(asrc->regmap, REG_ASRIDRL(index), ratio);
	regmap_write(asrc->regmap, REG_ASRIDRH(index), ratio >> 24);

	return 0;
}

/**
 * fsl_asrc_config_pair - Configure the assigned ASRC pair
 * @pair: pointer to pair
 * @use_ideal_rate: boolean configuration
 *
 * It configures those ASRC registers according to a configuration instance
 * of struct asrc_config which includes in/output sample rate, width, channel
 * and clock settings.
 *
 * Note:
 * The ideal ratio configuration can work with a flexible clock rate setting.
 * Using IDEAL_RATIO_RATE gives a faster converting speed but overloads ASRC.
 * For a regular audio playback, the clock rate should not be slower than an
 * clock rate aligning with the output sample rate; For a use case requiring
 * faster conversion, set use_ideal_rate to have the faster speed.
 */
static int fsl_asrc_config_pair(struct fsl_asrc_pair *pair, bool use_ideal_rate)
{
	struct fsl_asrc_pair_priv *pair_priv = pair->private;
	struct asrc_config *config = pair_priv->config;
	struct fsl_asrc *asrc = pair->asrc;
	struct fsl_asrc_priv *asrc_priv = asrc->private;
	enum asrc_pair_index index = pair->index;
	enum asrc_word_width input_word_width;
	enum asrc_word_width output_word_width;
	u32 inrate, outrate, indiv, outdiv;
	u32 clk_index[2], div[2];
	u64 clk_rate;
	int in, out, channels;
	int pre_proc, post_proc;
	struct clk *clk;
	bool ideal, div_avail;

	if (!config) {
		pair_err("invalid pair config\n");
		return -EINVAL;
	}

	/* Validate channels */
	if (config->channel_num < 1 || config->channel_num > 10) {
		pair_err("does not support %d channels\n", config->channel_num);
		return -EINVAL;
	}

	switch (snd_pcm_format_width(config->input_format)) {
	case 8:
		input_word_width = ASRC_WIDTH_8_BIT;
		break;
	case 16:
		input_word_width = ASRC_WIDTH_16_BIT;
		break;
	case 24:
		input_word_width = ASRC_WIDTH_24_BIT;
		break;
	default:
		pair_err("does not support this input format, %d\n",
			 config->input_format);
		return -EINVAL;
	}

	switch (snd_pcm_format_width(config->output_format)) {
	case 16:
		output_word_width = ASRC_WIDTH_16_BIT;
		break;
	case 24:
		output_word_width = ASRC_WIDTH_24_BIT;
		break;
	default:
		pair_err("does not support this output format, %d\n",
			 config->output_format);
		return -EINVAL;
	}

	inrate = config->input_sample_rate;
	outrate = config->output_sample_rate;
	ideal = config->inclk == INCLK_NONE;

	/* Validate input and output sample rates */
	for (in = 0; in < ARRAY_SIZE(supported_asrc_rate); in++)
		if (inrate == supported_asrc_rate[in])
			break;

	if (in == ARRAY_SIZE(supported_asrc_rate)) {
		pair_err("unsupported input sample rate: %dHz\n", inrate);
		return -EINVAL;
	}

	for (out = 0; out < ARRAY_SIZE(supported_asrc_rate); out++)
		if (outrate == supported_asrc_rate[out])
			break;

	if (out == ARRAY_SIZE(supported_asrc_rate)) {
		pair_err("unsupported output sample rate: %dHz\n", outrate);
		return -EINVAL;
	}

	if ((outrate >= 5512 && outrate <= 30000) &&
	    (outrate > 24 * inrate || inrate > 8 * outrate)) {
		pair_err("exceed supported ratio range [1/24, 8] for \
				inrate/outrate: %d/%d\n", inrate, outrate);
		return -EINVAL;
	}

	/* Validate input and output clock sources */
	clk_index[IN] = asrc_priv->clk_map[IN][config->inclk];
	clk_index[OUT] = asrc_priv->clk_map[OUT][config->outclk];

	/* We only have output clock for ideal ratio mode */
	clk = asrc_priv->asrck_clk[clk_index[ideal ? OUT : IN]];

	clk_rate = clk_get_rate(clk);
	div_avail = fsl_asrc_divider_avail(clk_rate, inrate, &div[IN]);

	/*
	 * The divider range is [1, 1024], defined by the hardware. For non-
	 * ideal ratio configuration, clock rate has to be strictly aligned
	 * with the sample rate. For ideal ratio configuration, clock rates
	 * only result in different converting speeds. So remainder does not
	 * matter, as long as we keep the divider within its valid range.
	 */
	if (div[IN] == 0 || (!ideal && !div_avail)) {
		pair_err("failed to support input sample rate %dHz by asrck_%x\n",
				inrate, clk_index[ideal ? OUT : IN]);
		return -EINVAL;
	}

	div[IN] = min_t(u32, 1024, div[IN]);

	clk = asrc_priv->asrck_clk[clk_index[OUT]];
	clk_rate = clk_get_rate(clk);
	if (ideal && use_ideal_rate)
		div_avail = fsl_asrc_divider_avail(clk_rate, IDEAL_RATIO_RATE, &div[OUT]);
	else
		div_avail = fsl_asrc_divider_avail(clk_rate, outrate, &div[OUT]);

	/* Output divider has the same limitation as the input one */
	if (div[OUT] == 0 || (!ideal && !div_avail)) {
		pair_err("failed to support output sample rate %dHz by asrck_%x\n",
				outrate, clk_index[OUT]);
		return -EINVAL;
	}

	div[OUT] = min_t(u32, 1024, div[OUT]);

	/* Set the channel number */
	channels = config->channel_num;

	if (asrc_priv->soc->channel_bits < 4)
		channels /= 2;

	/* Update channels for current pair */
	regmap_update_bits(asrc->regmap, REG_ASRCNCR,
			   ASRCNCR_ANCi_MASK(index, asrc_priv->soc->channel_bits),
			   ASRCNCR_ANCi(index, channels, asrc_priv->soc->channel_bits));

	/* Default setting: Automatic selection for processing mode */
	regmap_update_bits(asrc->regmap, REG_ASRCTR,
			   ASRCTR_ATSi_MASK(index), ASRCTR_ATS(index));
	regmap_update_bits(asrc->regmap, REG_ASRCTR,
			   ASRCTR_USRi_MASK(index), 0);

	/* Set the input and output clock sources */
	regmap_update_bits(asrc->regmap, REG_ASRCSR,
			   ASRCSR_AICSi_MASK(index) | ASRCSR_AOCSi_MASK(index),
			   ASRCSR_AICS(index, clk_index[IN]) |
			   ASRCSR_AOCS(index, clk_index[OUT]));

	/* Calculate the input clock divisors */
	indiv = fsl_asrc_cal_asrck_divisor(pair, div[IN]);
	outdiv = fsl_asrc_cal_asrck_divisor(pair, div[OUT]);

	/* Suppose indiv and outdiv includes prescaler, so add its MASK too */
	regmap_update_bits(asrc->regmap, REG_ASRCDR(index),
			   ASRCDRi_AOCPi_MASK(index) | ASRCDRi_AICPi_MASK(index) |
			   ASRCDRi_AOCDi_MASK(index) | ASRCDRi_AICDi_MASK(index),
			   ASRCDRi_AOCP(index, outdiv) | ASRCDRi_AICP(index, indiv));

	/* Implement word_width configurations */
	regmap_update_bits(asrc->regmap, REG_ASRMCR1(index),
			   ASRMCR1i_OW16_MASK | ASRMCR1i_IWD_MASK,
			   ASRMCR1i_OW16(output_word_width) |
			   ASRMCR1i_IWD(input_word_width));

	/* Enable BUFFER STALL */
	regmap_update_bits(asrc->regmap, REG_ASRMCR(index),
			   ASRMCRi_BUFSTALLi_MASK, ASRMCRi_BUFSTALLi);

	/* Set default thresholds for input and output FIFO */
	fsl_asrc_set_watermarks(pair, ASRC_INPUTFIFO_THRESHOLD,
				ASRC_INPUTFIFO_THRESHOLD);

	/* Configure the following only for Ideal Ratio mode */
	if (!ideal)
		return 0;

	/* Clear ASTSx bit to use Ideal Ratio mode */
	regmap_update_bits(asrc->regmap, REG_ASRCTR,
			   ASRCTR_ATSi_MASK(index), 0);

	/* Enable Ideal Ratio mode */
	regmap_update_bits(asrc->regmap, REG_ASRCTR,
			   ASRCTR_IDRi_MASK(index) | ASRCTR_USRi_MASK(index),
			   ASRCTR_IDR(index) | ASRCTR_USR(index));

	fsl_asrc_sel_proc(inrate, outrate, &pre_proc, &post_proc);

	/* Apply configurations for pre- and post-processing */
	regmap_update_bits(asrc->regmap, REG_ASRCFG,
			   ASRCFG_PREMODi_MASK(index) |	ASRCFG_POSTMODi_MASK(index),
			   ASRCFG_PREMOD(index, pre_proc) |
			   ASRCFG_POSTMOD(index, post_proc));

	return fsl_asrc_set_ideal_ratio(pair, inrate, outrate);
}

/**
 * fsl_asrc_start_pair - Start the assigned ASRC pair
 * @pair: pointer to pair
 *
 * It enables the assigned pair and makes it stopped at the stall level.
 */
static void fsl_asrc_start_pair(struct fsl_asrc_pair *pair)
{
	struct fsl_asrc *asrc = pair->asrc;
	enum asrc_pair_index index = pair->index;
<<<<<<< HEAD
	int reg, retry = 50, i;
=======
	int reg, retry = INIT_RETRY_NUM, i;
>>>>>>> 29549c70

	/* Enable the current pair */
	regmap_update_bits(asrc->regmap, REG_ASRCTR,
			   ASRCTR_ASRCEi_MASK(index), ASRCTR_ASRCE(index));

	/* Wait for status of initialization */
	do {
		udelay(5);
		regmap_read(asrc->regmap, REG_ASRCFG, &reg);
		reg &= ASRCFG_INIRQi_MASK(index);
	} while (!reg && --retry);

<<<<<<< HEAD
	if (retry == 0)
		dev_warn(&asrc->pdev->dev, "initialization is not finished\n");
=======
	/* NOTE: Doesn't treat initialization timeout as an error */
	if (!retry)
		pair_warn("initialization isn't finished\n");
>>>>>>> 29549c70

	/* Make the input fifo to ASRC STALL level */
	regmap_read(asrc->regmap, REG_ASRCNCR, &reg);
	for (i = 0; i < pair->channels * 4; i++)
		regmap_write(asrc->regmap, REG_ASRDI(index), 0);

	/* Enable overload interrupt */
	regmap_write(asrc->regmap, REG_ASRIER, ASRIER_AOLIE);
}

/**
 * fsl_asrc_stop_pair - Stop the assigned ASRC pair
 * @pair: pointer to pair
 */
static void fsl_asrc_stop_pair(struct fsl_asrc_pair *pair)
{
	struct fsl_asrc *asrc = pair->asrc;
	enum asrc_pair_index index = pair->index;

	/* Stop the current pair */
	regmap_update_bits(asrc->regmap, REG_ASRCTR,
			   ASRCTR_ASRCEi_MASK(index), 0);
}

/**
 * fsl_asrc_get_dma_channel- Get DMA channel according to the pair and direction.
 * @pair: pointer to pair
 * @dir: DMA direction
 */
static struct dma_chan *fsl_asrc_get_dma_channel(struct fsl_asrc_pair *pair,
						 bool dir)
{
	struct fsl_asrc *asrc = pair->asrc;
	enum asrc_pair_index index = pair->index;
	char name[4];

	sprintf(name, "%cx%c", dir == IN ? 'r' : 't', index + 'a');

	return dma_request_slave_channel(&asrc->pdev->dev, name);
}

static int fsl_asrc_dai_startup(struct snd_pcm_substream *substream,
				struct snd_soc_dai *dai)
{
	struct fsl_asrc *asrc = snd_soc_dai_get_drvdata(dai);
	struct fsl_asrc_priv *asrc_priv = asrc->private;

	/* Odd channel number is not valid for older ASRC (channel_bits==3) */
	if (asrc_priv->soc->channel_bits == 3)
		snd_pcm_hw_constraint_step(substream->runtime, 0,
					   SNDRV_PCM_HW_PARAM_CHANNELS, 2);


	return snd_pcm_hw_constraint_list(substream->runtime, 0,
			SNDRV_PCM_HW_PARAM_RATE, &fsl_asrc_rate_constraints);
}

/* Select proper clock source for internal ratio mode */
static void fsl_asrc_select_clk(struct fsl_asrc_priv *asrc_priv,
				struct fsl_asrc_pair *pair,
				int in_rate,
				int out_rate)
{
	struct fsl_asrc_pair_priv *pair_priv = pair->private;
	struct asrc_config *config = pair_priv->config;
	int rate[2], select_clk[2]; /* Array size 2 means IN and OUT */
	int clk_rate, clk_index;
	int i, j;

	rate[IN] = in_rate;
	rate[OUT] = out_rate;

	/* Select proper clock source for internal ratio mode */
	for (j = 0; j < 2; j++) {
		for (i = 0; i < ASRC_CLK_MAP_LEN; i++) {
			clk_index = asrc_priv->clk_map[j][i];
			clk_rate = clk_get_rate(asrc_priv->asrck_clk[clk_index]);
			/* Only match a perfect clock source with no remainder */
			if (fsl_asrc_divider_avail(clk_rate, rate[j], NULL))
				break;
		}

		select_clk[j] = i;
	}

	/* Switch to ideal ratio mode if there is no proper clock source */
	if (select_clk[IN] == ASRC_CLK_MAP_LEN || select_clk[OUT] == ASRC_CLK_MAP_LEN) {
		select_clk[IN] = INCLK_NONE;
		select_clk[OUT] = OUTCLK_ASRCK1_CLK;
	}

	config->inclk = select_clk[IN];
	config->outclk = select_clk[OUT];
}

static int fsl_asrc_dai_hw_params(struct snd_pcm_substream *substream,
				  struct snd_pcm_hw_params *params,
				  struct snd_soc_dai *dai)
{
	struct fsl_asrc *asrc = snd_soc_dai_get_drvdata(dai);
	struct fsl_asrc_priv *asrc_priv = asrc->private;
	struct snd_pcm_runtime *runtime = substream->runtime;
	struct fsl_asrc_pair *pair = runtime->private_data;
	struct fsl_asrc_pair_priv *pair_priv = pair->private;
	unsigned int channels = params_channels(params);
	unsigned int rate = params_rate(params);
	struct asrc_config config;
	int ret;

	ret = fsl_asrc_request_pair(channels, pair);
	if (ret) {
		dev_err(dai->dev, "fail to request asrc pair\n");
		return ret;
	}

	pair_priv->config = &config;

	config.pair = pair->index;
	config.channel_num = channels;

	if (substream->stream == SNDRV_PCM_STREAM_PLAYBACK) {
		config.input_format   = params_format(params);
		config.output_format  = asrc->asrc_format;
		config.input_sample_rate  = rate;
		config.output_sample_rate = asrc->asrc_rate;
	} else {
		config.input_format   = asrc->asrc_format;
		config.output_format  = params_format(params);
		config.input_sample_rate  = asrc->asrc_rate;
		config.output_sample_rate = rate;
	}

	fsl_asrc_select_clk(asrc_priv, pair,
			    config.input_sample_rate,
			    config.output_sample_rate);

	ret = fsl_asrc_config_pair(pair, false);
	if (ret) {
		dev_err(dai->dev, "fail to config asrc pair\n");
		return ret;
	}

	return 0;
}

static int fsl_asrc_dai_hw_free(struct snd_pcm_substream *substream,
				struct snd_soc_dai *dai)
{
	struct snd_pcm_runtime *runtime = substream->runtime;
	struct fsl_asrc_pair *pair = runtime->private_data;

	if (pair)
		fsl_asrc_release_pair(pair);

	return 0;
}

static int fsl_asrc_dai_trigger(struct snd_pcm_substream *substream, int cmd,
				struct snd_soc_dai *dai)
{
	struct snd_pcm_runtime *runtime = substream->runtime;
	struct fsl_asrc_pair *pair = runtime->private_data;

	switch (cmd) {
	case SNDRV_PCM_TRIGGER_START:
	case SNDRV_PCM_TRIGGER_RESUME:
	case SNDRV_PCM_TRIGGER_PAUSE_RELEASE:
		fsl_asrc_start_pair(pair);
		/* Output enough data to content the DMA burstsize of BE */
		mdelay(1);
		break;
	case SNDRV_PCM_TRIGGER_STOP:
	case SNDRV_PCM_TRIGGER_SUSPEND:
	case SNDRV_PCM_TRIGGER_PAUSE_PUSH:
		fsl_asrc_stop_pair(pair);
		break;
	default:
		return -EINVAL;
	}

	return 0;
}

static const struct snd_soc_dai_ops fsl_asrc_dai_ops = {
	.startup      = fsl_asrc_dai_startup,
	.hw_params    = fsl_asrc_dai_hw_params,
	.hw_free      = fsl_asrc_dai_hw_free,
	.trigger      = fsl_asrc_dai_trigger,
};

static int fsl_asrc_dai_probe(struct snd_soc_dai *dai)
{
	struct fsl_asrc *asrc = snd_soc_dai_get_drvdata(dai);

	snd_soc_dai_init_dma_data(dai, &asrc->dma_params_tx,
				  &asrc->dma_params_rx);

	return 0;
}

#define FSL_ASRC_FORMATS	(SNDRV_PCM_FMTBIT_S24_LE | \
				 SNDRV_PCM_FMTBIT_S16_LE | \
				 SNDRV_PCM_FMTBIT_S24_3LE)

static struct snd_soc_dai_driver fsl_asrc_dai = {
	.probe = fsl_asrc_dai_probe,
	.playback = {
		.stream_name = "ASRC-Playback",
		.channels_min = 1,
		.channels_max = 10,
		.rate_min = 5512,
		.rate_max = 192000,
		.rates = SNDRV_PCM_RATE_KNOT,
		.formats = FSL_ASRC_FORMATS |
			   SNDRV_PCM_FMTBIT_S8,
	},
	.capture = {
		.stream_name = "ASRC-Capture",
		.channels_min = 1,
		.channels_max = 10,
		.rate_min = 5512,
		.rate_max = 192000,
		.rates = SNDRV_PCM_RATE_KNOT,
		.formats = FSL_ASRC_FORMATS,
	},
	.ops = &fsl_asrc_dai_ops,
};

static bool fsl_asrc_readable_reg(struct device *dev, unsigned int reg)
{
	switch (reg) {
	case REG_ASRCTR:
	case REG_ASRIER:
	case REG_ASRCNCR:
	case REG_ASRCFG:
	case REG_ASRCSR:
	case REG_ASRCDR1:
	case REG_ASRCDR2:
	case REG_ASRSTR:
	case REG_ASRPM1:
	case REG_ASRPM2:
	case REG_ASRPM3:
	case REG_ASRPM4:
	case REG_ASRPM5:
	case REG_ASRTFR1:
	case REG_ASRCCR:
	case REG_ASRDOA:
	case REG_ASRDOB:
	case REG_ASRDOC:
	case REG_ASRIDRHA:
	case REG_ASRIDRLA:
	case REG_ASRIDRHB:
	case REG_ASRIDRLB:
	case REG_ASRIDRHC:
	case REG_ASRIDRLC:
	case REG_ASR76K:
	case REG_ASR56K:
	case REG_ASRMCRA:
	case REG_ASRFSTA:
	case REG_ASRMCRB:
	case REG_ASRFSTB:
	case REG_ASRMCRC:
	case REG_ASRFSTC:
	case REG_ASRMCR1A:
	case REG_ASRMCR1B:
	case REG_ASRMCR1C:
		return true;
	default:
		return false;
	}
}

static bool fsl_asrc_volatile_reg(struct device *dev, unsigned int reg)
{
	switch (reg) {
	case REG_ASRSTR:
	case REG_ASRDIA:
	case REG_ASRDIB:
	case REG_ASRDIC:
	case REG_ASRDOA:
	case REG_ASRDOB:
	case REG_ASRDOC:
	case REG_ASRFSTA:
	case REG_ASRFSTB:
	case REG_ASRFSTC:
	case REG_ASRCFG:
		return true;
	default:
		return false;
	}
}

static bool fsl_asrc_writeable_reg(struct device *dev, unsigned int reg)
{
	switch (reg) {
	case REG_ASRCTR:
	case REG_ASRIER:
	case REG_ASRCNCR:
	case REG_ASRCFG:
	case REG_ASRCSR:
	case REG_ASRCDR1:
	case REG_ASRCDR2:
	case REG_ASRSTR:
	case REG_ASRPM1:
	case REG_ASRPM2:
	case REG_ASRPM3:
	case REG_ASRPM4:
	case REG_ASRPM5:
	case REG_ASRTFR1:
	case REG_ASRCCR:
	case REG_ASRDIA:
	case REG_ASRDIB:
	case REG_ASRDIC:
	case REG_ASRIDRHA:
	case REG_ASRIDRLA:
	case REG_ASRIDRHB:
	case REG_ASRIDRLB:
	case REG_ASRIDRHC:
	case REG_ASRIDRLC:
	case REG_ASR76K:
	case REG_ASR56K:
	case REG_ASRMCRA:
	case REG_ASRMCRB:
	case REG_ASRMCRC:
	case REG_ASRMCR1A:
	case REG_ASRMCR1B:
	case REG_ASRMCR1C:
		return true;
	default:
		return false;
	}
}

static struct reg_default fsl_asrc_reg[] = {
	{ REG_ASRCTR, 0x0000 }, { REG_ASRIER, 0x0000 },
	{ REG_ASRCNCR, 0x0000 }, { REG_ASRCFG, 0x0000 },
	{ REG_ASRCSR, 0x0000 }, { REG_ASRCDR1, 0x0000 },
	{ REG_ASRCDR2, 0x0000 }, { REG_ASRSTR, 0x0000 },
	{ REG_ASRRA, 0x0000 }, { REG_ASRRB, 0x0000 },
	{ REG_ASRRC, 0x0000 }, { REG_ASRPM1, 0x0000 },
	{ REG_ASRPM2, 0x0000 }, { REG_ASRPM3, 0x0000 },
	{ REG_ASRPM4, 0x0000 }, { REG_ASRPM5, 0x0000 },
	{ REG_ASRTFR1, 0x0000 }, { REG_ASRCCR, 0x0000 },
	{ REG_ASRDIA, 0x0000 }, { REG_ASRDOA, 0x0000 },
	{ REG_ASRDIB, 0x0000 }, { REG_ASRDOB, 0x0000 },
	{ REG_ASRDIC, 0x0000 }, { REG_ASRDOC, 0x0000 },
	{ REG_ASRIDRHA, 0x0000 }, { REG_ASRIDRLA, 0x0000 },
	{ REG_ASRIDRHB, 0x0000 }, { REG_ASRIDRLB, 0x0000 },
	{ REG_ASRIDRHC, 0x0000 }, { REG_ASRIDRLC, 0x0000 },
	{ REG_ASR76K, 0x0A47 }, { REG_ASR56K, 0x0DF3 },
	{ REG_ASRMCRA, 0x0000 }, { REG_ASRFSTA, 0x0000 },
	{ REG_ASRMCRB, 0x0000 }, { REG_ASRFSTB, 0x0000 },
	{ REG_ASRMCRC, 0x0000 }, { REG_ASRFSTC, 0x0000 },
	{ REG_ASRMCR1A, 0x0000 }, { REG_ASRMCR1B, 0x0000 },
	{ REG_ASRMCR1C, 0x0000 },
};

static const struct regmap_config fsl_asrc_regmap_config = {
	.reg_bits = 32,
	.reg_stride = 4,
	.val_bits = 32,

	.max_register = REG_ASRMCR1C,
	.reg_defaults = fsl_asrc_reg,
	.num_reg_defaults = ARRAY_SIZE(fsl_asrc_reg),
	.readable_reg = fsl_asrc_readable_reg,
	.volatile_reg = fsl_asrc_volatile_reg,
	.writeable_reg = fsl_asrc_writeable_reg,
	.cache_type = REGCACHE_FLAT,
};

#include "fsl_asrc_m2m.c"

/**
 * fsl_asrc_init - Initialize ASRC registers with a default configuration
 * @asrc: ASRC context
 */
static int fsl_asrc_init(struct fsl_asrc *asrc)
{
	unsigned long ipg_rate;

	/* Halt ASRC internal FP when input FIFO needs data for pair A, B, C */
	regmap_write(asrc->regmap, REG_ASRCTR, ASRCTR_ASRCEN);

	/* Disable interrupt by default */
	regmap_write(asrc->regmap, REG_ASRIER, 0x0);

	/* Apply recommended settings for parameters from Reference Manual */
	regmap_write(asrc->regmap, REG_ASRPM1, 0x7fffff);
	regmap_write(asrc->regmap, REG_ASRPM2, 0x255555);
	regmap_write(asrc->regmap, REG_ASRPM3, 0xff7280);
	regmap_write(asrc->regmap, REG_ASRPM4, 0xff7280);
	regmap_write(asrc->regmap, REG_ASRPM5, 0xff7280);

	/* Base address for task queue FIFO. Set to 0x7C */
	regmap_update_bits(asrc->regmap, REG_ASRTFR1,
			   ASRTFR1_TF_BASE_MASK, ASRTFR1_TF_BASE(0xfc));

	/*
	 * Set the period of the 76KHz and 56KHz sampling clocks based on
	 * the ASRC processing clock.
	 * On iMX6, ipg_clk = 133MHz, REG_ASR76K = 0x06D6, REG_ASR56K = 0x0947
	 */
	ipg_rate = clk_get_rate(asrc->ipg_clk);
	regmap_write(asrc->regmap, REG_ASR76K, ipg_rate / 76000);
	return regmap_write(asrc->regmap, REG_ASR56K, ipg_rate / 56000);
}

/**
 * fsl_asrc_isr- Interrupt handler for ASRC
 * @irq: irq number
 * @dev_id: ASRC context
 */
static irqreturn_t fsl_asrc_isr(int irq, void *dev_id)
{
	struct fsl_asrc *asrc = (struct fsl_asrc *)dev_id;
	struct device *dev = &asrc->pdev->dev;
	enum asrc_pair_index index;
	u32 status;

	regmap_read(asrc->regmap, REG_ASRSTR, &status);

	/* Clean overload error */
	regmap_write(asrc->regmap, REG_ASRSTR, ASRSTR_AOLE);

	/*
	 * We here use dev_dbg() for all exceptions because ASRC itself does
	 * not care if FIFO overflowed or underrun while a warning in the
	 * interrupt would result a ridged conversion.
	 */
	for (index = ASRC_PAIR_A; index < ASRC_PAIR_MAX_NUM; index++) {
		if (!asrc->pair[index])
			continue;

		if (status & ASRSTR_ATQOL) {
			asrc->pair[index]->error |= ASRC_TASK_Q_OVERLOAD;
			dev_dbg(dev, "ASRC Task Queue FIFO overload\n");
		}

		if (status & ASRSTR_AOOL(index)) {
			asrc->pair[index]->error |= ASRC_OUTPUT_TASK_OVERLOAD;
			pair_dbg("Output Task Overload\n");
		}

		if (status & ASRSTR_AIOL(index)) {
			asrc->pair[index]->error |= ASRC_INPUT_TASK_OVERLOAD;
			pair_dbg("Input Task Overload\n");
		}

		if (status & ASRSTR_AODO(index)) {
			asrc->pair[index]->error |= ASRC_OUTPUT_BUFFER_OVERFLOW;
			pair_dbg("Output Data Buffer has overflowed\n");
		}

		if (status & ASRSTR_AIDU(index)) {
			asrc->pair[index]->error |= ASRC_INPUT_BUFFER_UNDERRUN;
			pair_dbg("Input Data Buffer has underflowed\n");
		}
	}

	return IRQ_HANDLED;
}

static int fsl_asrc_get_fifo_addr(u8 dir, enum asrc_pair_index index)
{
	return REG_ASRDx(dir, index);
}

static int fsl_asrc_runtime_resume(struct device *dev);
static int fsl_asrc_runtime_suspend(struct device *dev);

static int fsl_asrc_probe(struct platform_device *pdev)
{
	struct device_node *np = pdev->dev.of_node;
	struct fsl_asrc_priv *asrc_priv;
	struct fsl_asrc *asrc;
	struct resource *res;
	void __iomem *regs;
	int irq, ret, i;
	u32 asrc_fmt = 0;
	u32 map_idx;
	char tmp[16];
	u32 width;

	asrc = devm_kzalloc(&pdev->dev, sizeof(*asrc), GFP_KERNEL);
	if (!asrc)
		return -ENOMEM;

	asrc_priv = devm_kzalloc(&pdev->dev, sizeof(*asrc_priv), GFP_KERNEL);
	if (!asrc_priv)
		return -ENOMEM;

	asrc->pdev = pdev;
	asrc->private = asrc_priv;

	/* Get the addresses and IRQ */
	regs = devm_platform_get_and_ioremap_resource(pdev, 0, &res);
	if (IS_ERR(regs))
		return PTR_ERR(regs);

	asrc->paddr = res->start;

	asrc->regmap = devm_regmap_init_mmio(&pdev->dev, regs, &fsl_asrc_regmap_config);
	if (IS_ERR(asrc->regmap)) {
		dev_err(&pdev->dev, "failed to init regmap\n");
		return PTR_ERR(asrc->regmap);
	}

	irq = platform_get_irq(pdev, 0);
	if (irq < 0)
		return irq;

	ret = devm_request_irq(&pdev->dev, irq, fsl_asrc_isr, 0,
			       dev_name(&pdev->dev), asrc);
	if (ret) {
		dev_err(&pdev->dev, "failed to claim irq %u: %d\n", irq, ret);
		return ret;
	}

	asrc->mem_clk = devm_clk_get(&pdev->dev, "mem");
	if (IS_ERR(asrc->mem_clk)) {
		dev_err(&pdev->dev, "failed to get mem clock\n");
		return PTR_ERR(asrc->mem_clk);
	}

	asrc->ipg_clk = devm_clk_get(&pdev->dev, "ipg");
	if (IS_ERR(asrc->ipg_clk)) {
		dev_err(&pdev->dev, "failed to get ipg clock\n");
		return PTR_ERR(asrc->ipg_clk);
	}

	asrc->spba_clk = devm_clk_get(&pdev->dev, "spba");
	if (IS_ERR(asrc->spba_clk))
		dev_warn(&pdev->dev, "failed to get spba clock\n");

	for (i = 0; i < ASRC_CLK_MAX_NUM; i++) {
		sprintf(tmp, "asrck_%x", i);
		asrc_priv->asrck_clk[i] = devm_clk_get(&pdev->dev, tmp);
		if (IS_ERR(asrc_priv->asrck_clk[i])) {
			dev_err(&pdev->dev, "failed to get %s clock\n", tmp);
			return PTR_ERR(asrc_priv->asrck_clk[i]);
		}
	}

	asrc_priv->soc = of_device_get_match_data(&pdev->dev);
	asrc->use_edma = asrc_priv->soc->use_edma;
	asrc->get_dma_channel = fsl_asrc_get_dma_channel;
	asrc->request_pair = fsl_asrc_request_pair;
	asrc->release_pair = fsl_asrc_release_pair;
	asrc->get_fifo_addr = fsl_asrc_get_fifo_addr;
	asrc->pair_priv_size = sizeof(struct fsl_asrc_pair_priv);

	if (of_device_is_compatible(np, "fsl,imx35-asrc")) {
		asrc_priv->clk_map[IN] = input_clk_map_imx35;
		asrc_priv->clk_map[OUT] = output_clk_map_imx35;
		strncpy(asrc_priv->name, "mxc_asrc",
				sizeof(asrc_priv->name) - 1);
	} else if (of_device_is_compatible(np, "fsl,imx53-asrc")) {
		asrc_priv->clk_map[IN] = input_clk_map_imx53;
		asrc_priv->clk_map[OUT] = output_clk_map_imx53;
		strncpy(asrc_priv->name, "mxc_asrc",
				sizeof(asrc_priv->name) - 1);
	} else if (of_device_is_compatible(np, "fsl,imx8qm-asrc") ||
		   of_device_is_compatible(np, "fsl,imx8qxp-asrc")) {
		ret = of_property_read_u32(np, "fsl,asrc-clk-map", &map_idx);
		if (ret) {
			dev_err(&pdev->dev, "failed to get clk map index\n");
			return ret;
		}

		if (map_idx > 1) {
			dev_err(&pdev->dev, "unsupported clk map index\n");
			return -EINVAL;
		}
		if (of_device_is_compatible(np, "fsl,imx8qm-asrc")) {
			asrc_priv->clk_map[IN] = clk_map_imx8qm[map_idx];
			asrc_priv->clk_map[OUT] = clk_map_imx8qm[map_idx];
		} else {
			asrc_priv->clk_map[IN] = clk_map_imx8qxp[map_idx];
			asrc_priv->clk_map[OUT] = clk_map_imx8qxp[map_idx];
		}

		if (map_idx == 0) {
			strncpy(asrc_priv->name, "mxc_asrc",
				sizeof(asrc_priv->name) - 1);
		} else {
			strncpy(asrc_priv->name, "mxc_asrc1",
				sizeof(asrc_priv->name) - 1);
		}
	}

	asrc->channel_avail = 10;

	ret = of_property_read_u32(np, "fsl,asrc-rate",
				   &asrc->asrc_rate);
	if (ret) {
		dev_err(&pdev->dev, "failed to get output rate\n");
		return ret;
	}

	ret = of_property_read_u32(np, "fsl,asrc-format", &asrc_fmt);
	asrc->asrc_format = (__force snd_pcm_format_t)asrc_fmt;
	if (ret) {
		ret = of_property_read_u32(np, "fsl,asrc-width", &width);
		if (ret) {
			dev_err(&pdev->dev, "failed to decide output format\n");
			return ret;
		}

		switch (width) {
		case 16:
			asrc->asrc_format = SNDRV_PCM_FORMAT_S16_LE;
			break;
		case 24:
			asrc->asrc_format = SNDRV_PCM_FORMAT_S24_LE;
			break;
		default:
			dev_warn(&pdev->dev,
				 "unsupported width, use default S24_LE\n");
			asrc->asrc_format = SNDRV_PCM_FORMAT_S24_LE;
			break;
		}
	}

	if (!(FSL_ASRC_FORMATS & pcm_format_to_bits(asrc->asrc_format))) {
		dev_warn(&pdev->dev, "unsupported width, use default S24_LE\n");
		asrc->asrc_format = SNDRV_PCM_FORMAT_S24_LE;
	}

	platform_set_drvdata(pdev, asrc);
	spin_lock_init(&asrc->lock);
	pm_runtime_enable(&pdev->dev);
	if (!pm_runtime_enabled(&pdev->dev)) {
		ret = fsl_asrc_runtime_resume(&pdev->dev);
		if (ret)
			goto err_pm_disable;
	}

	ret = pm_runtime_resume_and_get(&pdev->dev);
	if (ret < 0)
		goto err_pm_get_sync;

	ret = fsl_asrc_init(asrc);
	if (ret) {
		dev_err(&pdev->dev, "failed to init asrc %d\n", ret);
		goto err_pm_get_sync;
	}

	ret = pm_runtime_put_sync(&pdev->dev);
	if (ret < 0 && ret != -ENOSYS)
		goto err_pm_get_sync;

	ret = devm_snd_soc_register_component(&pdev->dev, &fsl_asrc_component,
					      &fsl_asrc_dai, 1);
	if (ret) {
		dev_err(&pdev->dev, "failed to register ASoC DAI\n");
		goto err_pm_get_sync;
	}

	ret = fsl_asrc_m2m_init(asrc);
	if (ret) {
		dev_err(&pdev->dev, "failed to init m2m device %d\n", ret);
		return ret;
	}

	return 0;

err_pm_get_sync:
	if (!pm_runtime_status_suspended(&pdev->dev))
		fsl_asrc_runtime_suspend(&pdev->dev);
err_pm_disable:
	pm_runtime_disable(&pdev->dev);
	return ret;
}

static int fsl_asrc_remove(struct platform_device *pdev)
{
	fsl_asrc_m2m_remove(pdev);

	pm_runtime_disable(&pdev->dev);
	if (!pm_runtime_status_suspended(&pdev->dev))
		fsl_asrc_runtime_suspend(&pdev->dev);

	return 0;
}

static int fsl_asrc_runtime_resume(struct device *dev)
{
	struct fsl_asrc *asrc = dev_get_drvdata(dev);
	struct fsl_asrc_priv *asrc_priv = asrc->private;
	int reg, retry = INIT_RETRY_NUM;
	int i, ret;
	u32 asrctr;
	u32 reg;
	int retry = 50;

	ret = clk_prepare_enable(asrc->mem_clk);
	if (ret)
		return ret;
	ret = clk_prepare_enable(asrc->ipg_clk);
	if (ret)
		goto disable_mem_clk;
	if (!IS_ERR(asrc->spba_clk)) {
		ret = clk_prepare_enable(asrc->spba_clk);
		if (ret)
			goto disable_ipg_clk;
	}
	for (i = 0; i < ASRC_CLK_MAX_NUM; i++) {
		ret = clk_prepare_enable(asrc_priv->asrck_clk[i]);
		if (ret)
			goto disable_asrck_clk;
	}

	/* Stop all pairs provisionally */
	regmap_read(asrc->regmap, REG_ASRCTR, &asrctr);
	regmap_update_bits(asrc->regmap, REG_ASRCTR,
			   ASRCTR_ASRCEi_ALL_MASK, 0);

	/* Restore all registers */
	regcache_cache_only(asrc->regmap, false);
	regcache_mark_dirty(asrc->regmap);
	regcache_sync(asrc->regmap);

	regmap_update_bits(asrc->regmap, REG_ASRCFG,
			   ASRCFG_NDPRi_ALL_MASK | ASRCFG_POSTMODi_ALL_MASK |
			   ASRCFG_PREMODi_ALL_MASK, asrc_priv->regcache_cfg);

	/* Restart enabled pairs */
	regmap_update_bits(asrc->regmap, REG_ASRCTR,
			   ASRCTR_ASRCEi_ALL_MASK, asrctr);

<<<<<<< HEAD
	/* Wait for status of initialization */
=======
	/* Wait for status of initialization for all enabled pairs */
>>>>>>> 29549c70
	do {
		udelay(5);
		regmap_read(asrc->regmap, REG_ASRCFG, &reg);
		reg = (reg >> ASRCFG_INIRQi_SHIFT(0)) & 0x7;
<<<<<<< HEAD
	} while (!(reg == ((asrctr & 0xE) >> 1)) && --retry);

	if (retry == 0)
		dev_warn(dev, "initialization is not finished\n");
=======
	} while ((reg != ((asrctr >> ASRCTR_ASRCEi_SHIFT(0)) & 0x7)) && --retry);

	/*
	 * NOTE: Doesn't treat initialization timeout as an error
	 * Some of the pairs may success, then still can continue.
	 */
	if (!retry) {
		for (i = ASRC_PAIR_A; i < ASRC_PAIR_MAX_NUM; i++) {
			if ((asrctr & ASRCTR_ASRCEi_MASK(i)) && !(reg & (1 << i)))
				dev_warn(dev, "Pair %c initialization isn't finished\n", 'A' + i);
		}
	}
>>>>>>> 29549c70

	return 0;

disable_asrck_clk:
	for (i--; i >= 0; i--)
		clk_disable_unprepare(asrc_priv->asrck_clk[i]);
	if (!IS_ERR(asrc->spba_clk))
		clk_disable_unprepare(asrc->spba_clk);
disable_ipg_clk:
	clk_disable_unprepare(asrc->ipg_clk);
disable_mem_clk:
	clk_disable_unprepare(asrc->mem_clk);
	return ret;
}

static int fsl_asrc_runtime_suspend(struct device *dev)
{
	struct fsl_asrc *asrc = dev_get_drvdata(dev);
	struct fsl_asrc_priv *asrc_priv = asrc->private;
	int i;

	regmap_read(asrc->regmap, REG_ASRCFG,
		    &asrc_priv->regcache_cfg);

	regcache_cache_only(asrc->regmap, true);

	for (i = 0; i < ASRC_CLK_MAX_NUM; i++)
		clk_disable_unprepare(asrc_priv->asrck_clk[i]);
	if (!IS_ERR(asrc->spba_clk))
		clk_disable_unprepare(asrc->spba_clk);
	clk_disable_unprepare(asrc->ipg_clk);
	clk_disable_unprepare(asrc->mem_clk);

	return 0;
}

#ifdef CONFIG_PM_SLEEP
static int fsl_asrc_suspend(struct device *dev)
{
	struct fsl_asrc *asrc = dev_get_drvdata(dev);
	int ret;

	fsl_asrc_m2m_suspend(asrc);

	ret = pm_runtime_force_suspend(dev);

	return ret;
}

static int fsl_asrc_resume(struct device *dev)
{
	struct fsl_asrc *asrc = dev_get_drvdata(dev);
	int ret;

	ret = pm_runtime_force_resume(dev);

	fsl_asrc_m2m_resume(asrc);

	return ret;
}
#endif /* CONFIG_PM_SLEEP */

static const struct dev_pm_ops fsl_asrc_pm = {
	SET_RUNTIME_PM_OPS(fsl_asrc_runtime_suspend, fsl_asrc_runtime_resume, NULL)
	SET_SYSTEM_SLEEP_PM_OPS(fsl_asrc_suspend,
				fsl_asrc_resume)
};

static const struct fsl_asrc_soc_data fsl_asrc_imx35_data = {
	.use_edma = false,
	.channel_bits = 3,
};

static const struct fsl_asrc_soc_data fsl_asrc_imx53_data = {
	.use_edma = false,
	.channel_bits = 4,
};

static const struct fsl_asrc_soc_data fsl_asrc_imx8qm_data = {
	.use_edma = true,
	.channel_bits = 4,
};

static const struct fsl_asrc_soc_data fsl_asrc_imx8qxp_data = {
	.use_edma = true,
	.channel_bits = 4,
};

static const struct of_device_id fsl_asrc_ids[] = {
	{ .compatible = "fsl,imx35-asrc", .data = &fsl_asrc_imx35_data },
	{ .compatible = "fsl,imx53-asrc", .data = &fsl_asrc_imx53_data },
	{ .compatible = "fsl,imx8qm-asrc", .data = &fsl_asrc_imx8qm_data },
	{ .compatible = "fsl,imx8qxp-asrc", .data = &fsl_asrc_imx8qxp_data },
	{}
};
MODULE_DEVICE_TABLE(of, fsl_asrc_ids);

static struct platform_driver fsl_asrc_driver = {
	.probe = fsl_asrc_probe,
	.remove = fsl_asrc_remove,
	.driver = {
		.name = "fsl-asrc",
		.of_match_table = fsl_asrc_ids,
		.pm = &fsl_asrc_pm,
	},
};
module_platform_driver(fsl_asrc_driver);

MODULE_DESCRIPTION("Freescale ASRC ASoC driver");
MODULE_AUTHOR("Nicolin Chen <nicoleotsuka@gmail.com>");
MODULE_ALIAS("platform:fsl-asrc");
MODULE_LICENSE("GPL v2");<|MERGE_RESOLUTION|>--- conflicted
+++ resolved
@@ -22,10 +22,7 @@
 
 #define IDEAL_RATIO_DECIMAL_DEPTH 26
 #define DIVIDER_NUM  64
-<<<<<<< HEAD
-=======
 #define INIT_RETRY_NUM 50
->>>>>>> 29549c70
 
 #define pair_err(fmt, ...) \
 	dev_err(&asrc->pdev->dev, "Pair %c: " fmt, 'A' + index, ##__VA_ARGS__)
@@ -588,11 +585,7 @@
 {
 	struct fsl_asrc *asrc = pair->asrc;
 	enum asrc_pair_index index = pair->index;
-<<<<<<< HEAD
-	int reg, retry = 50, i;
-=======
 	int reg, retry = INIT_RETRY_NUM, i;
->>>>>>> 29549c70
 
 	/* Enable the current pair */
 	regmap_update_bits(asrc->regmap, REG_ASRCTR,
@@ -605,14 +598,9 @@
 		reg &= ASRCFG_INIRQi_MASK(index);
 	} while (!reg && --retry);
 
-<<<<<<< HEAD
-	if (retry == 0)
-		dev_warn(&asrc->pdev->dev, "initialization is not finished\n");
-=======
 	/* NOTE: Doesn't treat initialization timeout as an error */
 	if (!retry)
 		pair_warn("initialization isn't finished\n");
->>>>>>> 29549c70
 
 	/* Make the input fifo to ASRC STALL level */
 	regmap_read(asrc->regmap, REG_ASRCNCR, &reg);
@@ -1306,8 +1294,6 @@
 	int reg, retry = INIT_RETRY_NUM;
 	int i, ret;
 	u32 asrctr;
-	u32 reg;
-	int retry = 50;
 
 	ret = clk_prepare_enable(asrc->mem_clk);
 	if (ret)
@@ -1344,21 +1330,11 @@
 	regmap_update_bits(asrc->regmap, REG_ASRCTR,
 			   ASRCTR_ASRCEi_ALL_MASK, asrctr);
 
-<<<<<<< HEAD
-	/* Wait for status of initialization */
-=======
 	/* Wait for status of initialization for all enabled pairs */
->>>>>>> 29549c70
 	do {
 		udelay(5);
 		regmap_read(asrc->regmap, REG_ASRCFG, &reg);
 		reg = (reg >> ASRCFG_INIRQi_SHIFT(0)) & 0x7;
-<<<<<<< HEAD
-	} while (!(reg == ((asrctr & 0xE) >> 1)) && --retry);
-
-	if (retry == 0)
-		dev_warn(dev, "initialization is not finished\n");
-=======
 	} while ((reg != ((asrctr >> ASRCTR_ASRCEi_SHIFT(0)) & 0x7)) && --retry);
 
 	/*
@@ -1371,7 +1347,6 @@
 				dev_warn(dev, "Pair %c initialization isn't finished\n", 'A' + i);
 		}
 	}
->>>>>>> 29549c70
 
 	return 0;
 
