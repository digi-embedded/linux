--- conflicted
+++ resolved
@@ -78,7 +78,6 @@
 	0x8, 0x9, 0xa, 0x7, 0xc, 0x5, 0x6, 0xb, 0x0, 0x1, 0x2, 0x3, 0x4, 0xf, 0xe, 0xd,
 	0x7, 0x7, 0x7, 0x7, 0x7, 0x7, 0x7, 0x7, 0x7, 0x7, 0x7, 0x7, 0x7, 0x7, 0x7, 0x7,
 	0x7, 0x7, 0x7, 0x7, 0x7, 0x7, 0x7, 0x7, 0x7, 0x7, 0x7, 0x7, 0x7, 0x7, 0x7, 0x7,
-<<<<<<< HEAD
 };
 
 /* i.MX8 uses the same map for input and output */
@@ -88,17 +87,6 @@
 	0xf, 0xf, 0xf, 0xf, 0xf, 0xf, 0xf, 0xf, 0xf, 0xf, 0xf, 0xf, 0xf, 0xf, 0xf, 0xf,
 };
 
-=======
-};
-
-/* i.MX8 uses the same map for input and output */
-static unsigned char input_clk_map_imx8_0[] = {
-	0xf, 0xf, 0xf, 0xf, 0xf, 0xf, 0xf, 0xf, 0xf, 0xf, 0xf, 0xf, 0xf, 0xf, 0xf, 0x0,
-	0x0, 0x1, 0x2, 0x3, 0x4, 0x5, 0x6, 0x7, 0x8, 0x9, 0xa, 0xb, 0xc, 0xd, 0xe, 0xf,
-	0xf, 0xf, 0xf, 0xf, 0xf, 0xf, 0xf, 0xf, 0xf, 0xf, 0xf, 0xf, 0xf, 0xf, 0xf, 0xf,
-};
-
->>>>>>> ee68d467
 static unsigned char output_clk_map_imx8_0[] = {
 	0xf, 0xf, 0xf, 0xf, 0xf, 0xf, 0xf, 0xf, 0xf, 0xf, 0xf, 0xf, 0xf, 0xf, 0xf, 0x0,
 	0x0, 0x1, 0x2, 0x3, 0x4, 0x5, 0x6, 0x7, 0x8, 0x9, 0xa, 0xb, 0xc, 0xd, 0xe, 0xf,
@@ -324,11 +312,8 @@
 	struct clk *clk;
 	bool ideal;
 	int ret;
-<<<<<<< HEAD
-=======
 	enum asrc_word_width input_word_width;
 	enum asrc_word_width output_word_width;
->>>>>>> ee68d467
 
 	if (!config) {
 		pair_err("invalid pair config\n");
@@ -423,13 +408,6 @@
 	 * When M2M mode, output rate should also need to align with the out
 	 * samplerate, but M2M must use less time to achieve good performance.
 	 */
-<<<<<<< HEAD
-	if (p2p_out || p2p_in)
-		div[OUT] = clk_get_rate(clk) / outrate;
-	else
-		div[OUT] = clk_get_rate(clk) / IDEAL_RATIO_RATE;
-
-=======
 	clk_rate = clk_get_rate(clk);
 	if (p2p_out || p2p_in || (!ideal)) {
 		rem[OUT] = do_div(clk_rate, outrate);
@@ -438,7 +416,6 @@
 		rem[OUT] = do_div(clk_rate, IDEAL_RATIO_RATE);
 		div[OUT] = clk_rate;
 	}
->>>>>>> ee68d467
 
 	if (div[OUT] == 0) {
 		pair_err("failed to support output sample rate %dHz by asrck_%x\n",
@@ -446,9 +423,6 @@
 		return -EINVAL;
 	}
 
-<<<<<<< HEAD
-	if (div[IN] > 1024 && div[OUT] > 1024) {
-=======
 	if (!ideal && (div[IN] > 1024 || div[OUT] > 1024 ||
 				rem[IN] != 0 || rem[OUT] != 0)) {
 		pair_err("The divider can't be used for non ideal mode\n");
@@ -456,7 +430,6 @@
 	}
 
 	if (ideal && div[IN] > 1024 && div[OUT] > 1024) {
->>>>>>> ee68d467
 		pair_warn("both divider (%d, %d) are larger than threshold\n",
 							div[IN], div[OUT]);
 	}
@@ -819,10 +792,7 @@
 				 SNDRV_PCM_FMTBIT_S24_3LE)
 #define FSL_ASRC_FORMATS_TX	(SNDRV_PCM_FMTBIT_S24_LE | \
 				 SNDRV_PCM_FMTBIT_S16_LE | \
-<<<<<<< HEAD
-=======
 				 SNDRV_PCM_FMTBIT_S8 | \
->>>>>>> ee68d467
 				 SNDRV_PCM_FMTBIT_S24_3LE)
 
 static struct snd_soc_dai_driver fsl_asrc_dai = {
@@ -834,11 +804,7 @@
 		.rate_min = 5512,
 		.rate_max = 192000,
 		.rates = SNDRV_PCM_RATE_KNOT,
-<<<<<<< HEAD
-		.formats = FSL_ASRC_FORMATS,
-=======
 		.formats = FSL_ASRC_FORMATS_TX,
->>>>>>> ee68d467
 	},
 	.capture = {
 		.stream_name = "ASRC-Capture",
@@ -847,11 +813,7 @@
 		.rate_min = 5512,
 		.rate_max = 192000,
 		.rates = SNDRV_PCM_RATE_KNOT,
-<<<<<<< HEAD
-		.formats = FSL_ASRC_FORMATS,
-=======
 		.formats = FSL_ASRC_FORMATS_RX,
->>>>>>> ee68d467
 	},
 	.ops = &fsl_asrc_dai_ops,
 };
@@ -1229,7 +1191,6 @@
 		asrc_priv->clk_map[OUT] = output_clk_map_imx53;
 		asrc_priv->dma_type = DMA_SDMA;
 	} else if (of_device_is_compatible(np, "fsl,imx8qm-asrc0")) {
-<<<<<<< HEAD
 		asrc_priv->channel_bits = 4;
 		strncpy(asrc_priv->name, "mxc_asrc",
 				sizeof(asrc_priv->name) - 1);
@@ -1238,16 +1199,6 @@
 		asrc_priv->dma_type = DMA_EDMA;
 	} else if (of_device_is_compatible(np, "fsl,imx8qm-asrc1")) {
 		asrc_priv->channel_bits = 4;
-=======
-		asrc_priv->channel_bits = 4;
-		strncpy(asrc_priv->name, "mxc_asrc",
-				sizeof(asrc_priv->name) - 1);
-		asrc_priv->clk_map[IN] = input_clk_map_imx8_0;
-		asrc_priv->clk_map[OUT] = output_clk_map_imx8_0;
-		asrc_priv->dma_type = DMA_EDMA;
-	} else if (of_device_is_compatible(np, "fsl,imx8qm-asrc1")) {
-		asrc_priv->channel_bits = 4;
->>>>>>> ee68d467
 		strncpy(asrc_priv->name, "mxc_asrc1",
 				sizeof(asrc_priv->name) - 1);
 		asrc_priv->clk_map[IN] = input_clk_map_imx8_1;
@@ -1322,11 +1273,7 @@
 	int i, ret;
 	u32 asrctr;
 	u32 reg;
-<<<<<<< HEAD
-	int retry = 10;
-=======
 	int retry = 50;
->>>>>>> ee68d467
 
 	ret = clk_prepare_enable(asrc_priv->mem_clk);
 	if (ret)
@@ -1370,12 +1317,9 @@
 		reg = (reg >> ASRCFG_INIRQi_SHIFT(0)) & 0x7;
 	} while (!(reg == ((asrctr & 0xE) >> 1)) && --retry);
 
-<<<<<<< HEAD
-=======
 	if (retry == 0)
 		dev_warn(dev, "initialization is not finished\n");
 
->>>>>>> ee68d467
 	return 0;
 
 disable_asrck_clk:
