--- conflicted
+++ resolved
@@ -235,11 +235,7 @@
 			dma_request_channel(mask, filter, &pair->dma_data);
 	else
 		pair->dma_chan[dir] =
-<<<<<<< HEAD
-			fsl_asrc_get_dma_channel(pair, dir);
-=======
 			dma_request_slave_channel(dev_be, tx ? "tx" : "rx");
->>>>>>> f69558f3
 
 	if (!pair->dma_chan[dir]) {
 		dev_err(dev, "failed to request DMA channel for Back-End\n");
