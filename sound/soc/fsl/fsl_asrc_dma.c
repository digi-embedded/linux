--- conflicted
+++ resolved
@@ -209,12 +209,6 @@
 
 	/* Get DMA request of Back-End */
 	tmp_chan = dma_request_slave_channel(dev_be, tx ? "tx" : "rx");
-<<<<<<< HEAD
-	tmp_data = tmp_chan->private;
-	pair->dma_data.dma_request = tmp_data->dma_request;
-	be_peripheral_type = tmp_data->peripheral_type;
-	dma_release_channel(tmp_chan);
-=======
 	if (tmp_chan) {
 		tmp_data = tmp_chan->private;
 		if (tmp_data) {
@@ -227,7 +221,6 @@
 		}
 		dma_release_channel(tmp_chan);
 	}
->>>>>>> 423d9423
 
 	/* Get DMA request of Front-End */
 	tmp_chan = fsl_asrc_get_dma_channel(pair, dir);
@@ -253,15 +246,6 @@
 		pair->dma_chan[dir] =
 			dma_request_slave_channel(dev_be, tx ? "tx" : "rx");
 
-<<<<<<< HEAD
-	if (tx && be_peripheral_type == IMX_DMATYPE_SSI_DUAL)
-		pair->dma_data.dst_dualfifo = true;
-	if (!tx && be_peripheral_type == IMX_DMATYPE_SSI_DUAL)
-		pair->dma_data.src_dualfifo = true;
-
-	pair->dma_chan[dir] = dma_request_channel(mask, filter, &pair->dma_data);
-=======
->>>>>>> 423d9423
 	if (!pair->dma_chan[dir]) {
 		dev_err(dev, "failed to request DMA channel for Back-End\n");
 		return -EINVAL;
@@ -325,9 +309,6 @@
 	struct device *dev = rtd->platform->dev;
 	struct fsl_asrc *asrc_priv = dev_get_drvdata(dev);
 	struct fsl_asrc_pair *pair;
-<<<<<<< HEAD
-	int ret;
-=======
 	bool tx = substream->stream == SNDRV_PCM_STREAM_PLAYBACK;
 	u8 dir = tx ? OUT : IN;
 	struct dma_slave_caps dma_caps;
@@ -338,7 +319,6 @@
 			  BIT(DMA_SLAVE_BUSWIDTH_4_BYTES);
 	int ret;
 	int i;
->>>>>>> 423d9423
 
 	pair = kzalloc(sizeof(struct fsl_asrc_pair), GFP_KERNEL);
 	if (!pair) {
@@ -356,8 +336,6 @@
 		dev_err(dev, "failed to set pcm hw params periods\n");
 		return ret;
 	}
-<<<<<<< HEAD
-=======
 
 	dma_data = snd_soc_dai_get_dma_data(rtd->cpu_dai, substream);
 
@@ -424,7 +402,6 @@
 		dma_release_channel(tmp_chan);
 	fsl_asrc_release_pair(pair);
 
->>>>>>> 423d9423
 	snd_soc_set_runtime_hwparams(substream, &snd_imx_hardware);
 
 	return 0;
