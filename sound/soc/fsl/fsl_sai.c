// SPDX-License-Identifier: GPL-2.0+
//
// Freescale ALSA SoC Digital Audio Interface (SAI) driver.
//
// Copyright 2012-2015 Freescale Semiconductor, Inc.

#include <linux/clk.h>
#include <linux/clk-provider.h>
#include <linux/delay.h>
#include <linux/dmaengine.h>
#include <linux/module.h>
#include <linux/of_device.h>
#include <linux/of_address.h>
#include <linux/of_device.h>
#include <linux/pinctrl/consumer.h>
#include <linux/pm_qos.h>
#include <linux/pm_runtime.h>
#include <linux/regmap.h>
#include <linux/slab.h>
#include <linux/time.h>
#include <linux/pm_qos.h>
#include <sound/core.h>
#include <sound/dmaengine_pcm.h>
#include <sound/pcm_params.h>
#include <linux/mfd/syscon.h>
#include <linux/mfd/syscon/imx6q-iomuxc-gpr.h>
<<<<<<< HEAD
#include <linux/pm_runtime.h>
#include <linux/pinctrl/consumer.h>
=======
>>>>>>> 29549c70
#include <linux/busfreq-imx.h>

#include "fsl_dsd.h"
#include "fsl_sai.h"
#include "fsl_utils.h"
#include "imx-pcm.h"

#define FSL_SAI_FLAGS (FSL_SAI_CSR_SEIE |\
		       FSL_SAI_CSR_FEIE)

static const unsigned int fsl_sai_rates[] = {
	8000, 11025, 12000, 16000, 22050,
	24000, 32000, 44100, 48000, 64000,
	88200, 96000, 176400, 192000, 352800,
	384000, 705600, 768000, 1411200, 2822400,
};

static const struct snd_pcm_hw_constraint_list fsl_sai_rate_constraints = {
	.count = ARRAY_SIZE(fsl_sai_rates),
	.list = fsl_sai_rates,
};

/**
 * fsl_sai_dir_is_synced - Check if stream is synced by the opposite stream
 *
 * SAI supports synchronous mode using bit/frame clocks of either Transmitter's
 * or Receiver's for both streams. This function is used to check if clocks of
 * the stream's are synced by the opposite stream.
 *
 * @sai: SAI context
 * @dir: stream direction
 */
static inline bool fsl_sai_dir_is_synced(struct fsl_sai *sai, int dir)
{
	int adir = (dir == TX) ? RX : TX;

	/* current dir in async mode while opposite dir in sync mode */
	return !sai->synchronous[dir] && sai->synchronous[adir];
}

static struct pinctrl_state *fsl_sai_get_pins_state(struct fsl_sai *sai, u32 bclk)
{
	struct pinctrl_state *state = NULL;

	if (sai->is_pdm_mode) {
		/* DSD512@44.1kHz, DSD512@48kHz */
		if (bclk >= 22579200)
			state = pinctrl_lookup_state(sai->pinctrl, "dsd512");

		/* Get default DSD state */
		if (IS_ERR_OR_NULL(state))
			state = pinctrl_lookup_state(sai->pinctrl, "dsd");
	} else {
		/* 706k32b2c, 768k32b2c, etc */
		if (bclk >= 45158400)
			state = pinctrl_lookup_state(sai->pinctrl, "pcm_b2m");
	}

	/* Get default state */
	if (IS_ERR_OR_NULL(state))
		state = pinctrl_lookup_state(sai->pinctrl, "default");

	return state;
}

static irqreturn_t fsl_sai_isr(int irq, void *devid)
{
	struct fsl_sai *sai = (struct fsl_sai *)devid;
	unsigned int ofs = sai->soc_data->reg_offset;
	struct device *dev = &sai->pdev->dev;
	u32 flags, xcsr, mask;
	irqreturn_t iret = IRQ_NONE;

	/*
	 * Both IRQ status bits and IRQ mask bits are in the xCSR but
	 * different shifts. And we here create a mask only for those
	 * IRQs that we activated.
	 */
	mask = (FSL_SAI_FLAGS >> FSL_SAI_CSR_xIE_SHIFT) << FSL_SAI_CSR_xF_SHIFT;

	/* Tx IRQ */
	regmap_read(sai->regmap, FSL_SAI_TCSR(ofs), &xcsr);
	flags = xcsr & mask;

	if (flags)
		iret = IRQ_HANDLED;
	else
		goto irq_rx;

	if (flags & FSL_SAI_CSR_WSF)
		dev_dbg(dev, "isr: Start of Tx word detected\n");

	if (flags & FSL_SAI_CSR_SEF)
		dev_dbg(dev, "isr: Tx Frame sync error detected\n");

	if (flags & FSL_SAI_CSR_FEF)
		dev_dbg(dev, "isr: Transmit underrun detected\n");

	if (flags & FSL_SAI_CSR_FWF)
		dev_dbg(dev, "isr: Enabled transmit FIFO is empty\n");

	if (flags & FSL_SAI_CSR_FRF)
		dev_dbg(dev, "isr: Transmit FIFO watermark has been reached\n");

	flags &= FSL_SAI_CSR_xF_W_MASK;
	xcsr &= ~FSL_SAI_CSR_xF_MASK;

	if (flags)
		regmap_write(sai->regmap, FSL_SAI_TCSR(ofs), flags | xcsr);

irq_rx:
	/* Rx IRQ */
	regmap_read(sai->regmap, FSL_SAI_RCSR(ofs), &xcsr);
	flags = xcsr & mask;

	if (flags)
		iret = IRQ_HANDLED;
	else
		goto out;

	if (flags & FSL_SAI_CSR_WSF)
		dev_dbg(dev, "isr: Start of Rx word detected\n");

	if (flags & FSL_SAI_CSR_SEF)
		dev_dbg(dev, "isr: Rx Frame sync error detected\n");

	if (flags & FSL_SAI_CSR_FEF)
		dev_dbg(dev, "isr: Receive overflow detected\n");

	if (flags & FSL_SAI_CSR_FWF)
		dev_dbg(dev, "isr: Enabled receive FIFO is full\n");

	if (flags & FSL_SAI_CSR_FRF)
		dev_dbg(dev, "isr: Receive FIFO watermark has been reached\n");

	flags &= FSL_SAI_CSR_xF_W_MASK;
	xcsr &= ~FSL_SAI_CSR_xF_MASK;

	if (flags)
		regmap_write(sai->regmap, FSL_SAI_RCSR(ofs), flags | xcsr);

out:
	return iret;
}

static int fsl_sai_set_dai_tdm_slot(struct snd_soc_dai *cpu_dai, u32 tx_mask,
				u32 rx_mask, int slots, int slot_width)
{
	struct fsl_sai *sai = snd_soc_dai_get_drvdata(cpu_dai);

	sai->slots = slots;
	sai->slot_width = slot_width;

	return 0;
}

static int fsl_sai_set_dai_bclk_ratio(struct snd_soc_dai *dai,
				      unsigned int ratio)
{
	struct fsl_sai *sai = snd_soc_dai_get_drvdata(dai);

	sai->bclk_ratio = ratio;

	return 0;
}

static int fsl_sai_set_dai_sysclk_tr(struct snd_soc_dai *cpu_dai,
		int clk_id, unsigned int freq, bool tx)
{
	struct fsl_sai *sai = snd_soc_dai_get_drvdata(cpu_dai);
	unsigned int ofs = sai->soc_data->reg_offset;
<<<<<<< HEAD

	bool tx = fsl_dir == FSL_FMT_TRANSMITTER;
=======
>>>>>>> 29549c70
	u32 val_cr2 = 0;

	switch (clk_id) {
	case FSL_SAI_CLK_BUS:
		val_cr2 |= FSL_SAI_CR2_MSEL_BUS;
		break;
	case FSL_SAI_CLK_MAST1:
		val_cr2 |= FSL_SAI_CR2_MSEL_MCLK1;
		break;
	case FSL_SAI_CLK_MAST2:
		val_cr2 |= FSL_SAI_CR2_MSEL_MCLK2;
		break;
	case FSL_SAI_CLK_MAST3:
		val_cr2 |= FSL_SAI_CR2_MSEL_MCLK3;
		break;
	default:
		return -EINVAL;
	}

	regmap_update_bits(sai->regmap, FSL_SAI_xCR2(tx, ofs),
			   FSL_SAI_CR2_MSEL_MASK, val_cr2);

	return 0;
}

<<<<<<< HEAD
static int fsl_sai_set_mclk_rate(struct snd_soc_dai *dai, int clk_id,
		unsigned int freq)
{
	struct fsl_sai *sai = snd_soc_dai_get_drvdata(dai);
	struct clk *p = sai->mclk_clk[clk_id], *pll = 0, *npll = 0;
	u64 ratio = freq;
	int ret;

	while (p && sai->pll8k_clk && sai->pll11k_clk) {
		struct clk *pp = clk_get_parent(p);

		if (clk_is_match(pp, sai->pll8k_clk) ||
		    clk_is_match(pp, sai->pll11k_clk)) {
			pll = pp;
			break;
		}
		p = pp;
	}

	if (pll) {
		npll = (do_div(ratio, 8000) ? sai->pll11k_clk : sai->pll8k_clk);
		if (!clk_is_match(pll, npll)) {
			ret = clk_set_parent(p, npll);
			if (ret < 0)
				dev_warn(dai->dev,
					 "failed to set parent %s: %d\n",
					 __clk_get_name(npll), ret);
		}
	}

	ret = clk_set_rate(sai->mclk_clk[clk_id], freq);
	if (ret < 0)
		dev_err(dai->dev, "failed to set clock rate (%u): %d\n",
			freq, ret);
=======
static int fsl_sai_set_mclk_rate(struct snd_soc_dai *dai, int clk_id, unsigned int freq)
{
	struct fsl_sai *sai = snd_soc_dai_get_drvdata(dai);
	int ret;

	fsl_asoc_reparent_pll_clocks(dai->dev, sai->mclk_clk[clk_id],
				     sai->pll8k_clk, sai->pll11k_clk, freq);

	ret = clk_set_rate(sai->mclk_clk[clk_id], freq);
	if (ret < 0)
		dev_err(dai->dev, "failed to set clock rate (%u): %d\n", freq, ret);
>>>>>>> 29549c70

	return ret;
}

static int fsl_sai_set_dai_sysclk(struct snd_soc_dai *cpu_dai,
		int clk_id, unsigned int freq, int dir)
{
	struct fsl_sai *sai = snd_soc_dai_get_drvdata(cpu_dai);
	int ret;

	if (dir == SND_SOC_CLOCK_IN)
		return 0;

	if (freq > 0 && clk_id != FSL_SAI_CLK_BUS) {
		if (clk_id < 0 || clk_id >= FSL_SAI_MCLK_MAX) {
			dev_err(cpu_dai->dev, "Unknown clock id: %d\n", clk_id);
			return -EINVAL;
		}

		if (IS_ERR_OR_NULL(sai->mclk_clk[clk_id])) {
			dev_err(cpu_dai->dev, "Unassigned clock: %d\n", clk_id);
			return -EINVAL;
		}

		if (sai->mclk_streams == 0) {
			ret = fsl_sai_set_mclk_rate(cpu_dai, clk_id, freq);
			if (ret < 0)
				return ret;
		}
	}

<<<<<<< HEAD
	ret = fsl_sai_set_dai_sysclk_tr(cpu_dai, clk_id, freq,
					FSL_FMT_TRANSMITTER);
=======
	ret = fsl_sai_set_dai_sysclk_tr(cpu_dai, clk_id, freq, true);
>>>>>>> 29549c70
	if (ret) {
		dev_err(cpu_dai->dev, "Cannot set tx sysclk: %d\n", ret);
		return ret;
	}

	ret = fsl_sai_set_dai_sysclk_tr(cpu_dai, clk_id, freq, false);
	if (ret)
		dev_err(cpu_dai->dev, "Cannot set rx sysclk: %d\n", ret);

	return ret;
}

static int fsl_sai_set_dai_fmt_tr(struct snd_soc_dai *cpu_dai,
				unsigned int fmt, bool tx)
{
	struct fsl_sai *sai = snd_soc_dai_get_drvdata(cpu_dai);
	unsigned int ofs = sai->soc_data->reg_offset;
	u32 val_cr2 = 0, val_cr4 = 0;

	if (!sai->is_lsb_first)
		val_cr4 |= FSL_SAI_CR4_MF;

<<<<<<< HEAD
=======
	sai->is_pdm_mode = false;
>>>>>>> 29549c70
	sai->is_dsp_mode = false;
	/* DAI mode */
	switch (fmt & SND_SOC_DAIFMT_FORMAT_MASK) {
	case SND_SOC_DAIFMT_I2S:
		/*
		 * Frame low, 1clk before data, one word length for frame sync,
		 * frame sync starts one serial clock cycle earlier,
		 * that is, together with the last bit of the previous
		 * data word.
		 */
		val_cr2 |= FSL_SAI_CR2_BCP;
		val_cr4 |= FSL_SAI_CR4_FSE | FSL_SAI_CR4_FSP;
		break;
	case SND_SOC_DAIFMT_LEFT_J:
		/*
		 * Frame high, one word length for frame sync,
		 * frame sync asserts with the first bit of the frame.
		 */
		val_cr2 |= FSL_SAI_CR2_BCP;
		break;
	case SND_SOC_DAIFMT_DSP_A:
		/*
		 * Frame high, 1clk before data, one bit for frame sync,
		 * frame sync starts one serial clock cycle earlier,
		 * that is, together with the last bit of the previous
		 * data word.
		 */
		val_cr2 |= FSL_SAI_CR2_BCP;
		val_cr4 |= FSL_SAI_CR4_FSE;
		sai->is_dsp_mode = true;
		break;
	case SND_SOC_DAIFMT_DSP_B:
		/*
		 * Frame high, one bit for frame sync,
		 * frame sync asserts with the first bit of the frame.
		 */
		val_cr2 |= FSL_SAI_CR2_BCP;
		sai->is_dsp_mode = true;
		break;
	case SND_SOC_DAIFMT_PDM:
		val_cr2 |= FSL_SAI_CR2_BCP;
		val_cr4 &= ~FSL_SAI_CR4_MF;
<<<<<<< HEAD
		sai->is_dsp_mode = true;
=======
		sai->is_pdm_mode = true;
>>>>>>> 29549c70
		break;
	case SND_SOC_DAIFMT_RIGHT_J:
		/* To be done */
	default:
		return -EINVAL;
	}

	/* DAI clock inversion */
	switch (fmt & SND_SOC_DAIFMT_INV_MASK) {
	case SND_SOC_DAIFMT_IB_IF:
		/* Invert both clocks */
		val_cr2 ^= FSL_SAI_CR2_BCP;
		val_cr4 ^= FSL_SAI_CR4_FSP;
		break;
	case SND_SOC_DAIFMT_IB_NF:
		/* Invert bit clock */
		val_cr2 ^= FSL_SAI_CR2_BCP;
		break;
	case SND_SOC_DAIFMT_NB_IF:
		/* Invert frame clock */
		val_cr4 ^= FSL_SAI_CR4_FSP;
		break;
	case SND_SOC_DAIFMT_NB_NF:
		/* Nothing to do for both normal cases */
		break;
	default:
		return -EINVAL;
	}

<<<<<<< HEAD
	sai->slave_mode[tx] = false;

	/* DAI clock master masks */
	switch (fmt & SND_SOC_DAIFMT_MASTER_MASK) {
	case SND_SOC_DAIFMT_CBS_CFS:
		val_cr2 |= FSL_SAI_CR2_BCD_MSTR;
		val_cr4 |= FSL_SAI_CR4_FSD_MSTR;
		break;
	case SND_SOC_DAIFMT_CBM_CFM:
		sai->slave_mode[tx] = true;
=======
	/* DAI clock provider masks */
	switch (fmt & SND_SOC_DAIFMT_CLOCK_PROVIDER_MASK) {
	case SND_SOC_DAIFMT_BP_FP:
		val_cr2 |= FSL_SAI_CR2_BCD_MSTR;
		val_cr4 |= FSL_SAI_CR4_FSD_MSTR;
		sai->is_consumer_mode[tx] = false;
		break;
	case SND_SOC_DAIFMT_BC_FC:
		sai->is_consumer_mode[tx] = true;
>>>>>>> 29549c70
		break;
	case SND_SOC_DAIFMT_BP_FC:
		val_cr2 |= FSL_SAI_CR2_BCD_MSTR;
<<<<<<< HEAD
=======
		sai->is_consumer_mode[tx] = false;
>>>>>>> 29549c70
		break;
	case SND_SOC_DAIFMT_BC_FP:
		val_cr4 |= FSL_SAI_CR4_FSD_MSTR;
<<<<<<< HEAD
		sai->slave_mode[tx] = true;
=======
		sai->is_consumer_mode[tx] = true;
>>>>>>> 29549c70
		break;
	default:
		return -EINVAL;
	}

	regmap_update_bits(sai->regmap, FSL_SAI_xCR2(tx, ofs),
			   FSL_SAI_CR2_BCP | FSL_SAI_CR2_BCD_MSTR, val_cr2);
	regmap_update_bits(sai->regmap, FSL_SAI_xCR4(tx, ofs),
			   FSL_SAI_CR4_MF | FSL_SAI_CR4_FSE |
			   FSL_SAI_CR4_FSP | FSL_SAI_CR4_FSD_MSTR, val_cr4);

	return 0;
}

static int fsl_sai_set_dai_fmt(struct snd_soc_dai *cpu_dai, unsigned int fmt)
{
	struct fsl_sai *sai = snd_soc_dai_get_drvdata(cpu_dai);
	int ret;

	if (sai->masterflag[FSL_FMT_TRANSMITTER])
		fmt = (fmt & (~SND_SOC_DAIFMT_MASTER_MASK)) |
				sai->masterflag[FSL_FMT_TRANSMITTER];

<<<<<<< HEAD
	ret = fsl_sai_set_dai_fmt_tr(cpu_dai, fmt, FSL_FMT_TRANSMITTER);
=======
	ret = fsl_sai_set_dai_fmt_tr(cpu_dai, fmt, true);
>>>>>>> 29549c70
	if (ret) {
		dev_err(cpu_dai->dev, "Cannot set tx format: %d\n", ret);
		return ret;
	}

	if (sai->masterflag[FSL_FMT_RECEIVER])
		fmt = (fmt & (~SND_SOC_DAIFMT_MASTER_MASK)) |
				sai->masterflag[FSL_FMT_RECEIVER];

<<<<<<< HEAD
	ret = fsl_sai_set_dai_fmt_tr(cpu_dai, fmt, FSL_FMT_RECEIVER);
=======
	ret = fsl_sai_set_dai_fmt_tr(cpu_dai, fmt, false);
>>>>>>> 29549c70
	if (ret)
		dev_err(cpu_dai->dev, "Cannot set rx format: %d\n", ret);

	return ret;
}

static int fsl_sai_set_bclk(struct snd_soc_dai *dai, bool tx, u32 freq)
{
	struct fsl_sai *sai = snd_soc_dai_get_drvdata(dai);
	unsigned int reg, ofs = sai->soc_data->reg_offset;
	unsigned long clk_rate;
<<<<<<< HEAD
=======
	u32 savediv = 0, ratio, bestdiff = freq;
>>>>>>> 29549c70
	int adir = tx ? RX : TX;
	int dir = tx ? TX : RX;
	unsigned int reg = 0;
	u32 ratio, savesub = freq, saveratio = 0, savediv = 0;
	u32 id;
	bool support_1_1_ratio = sai->verid.version >= 0x0301;

<<<<<<< HEAD
	/* Don't apply to slave mode */
	if (sai->slave_mode[tx])
=======
	/* Don't apply to consumer mode */
	if (sai->is_consumer_mode[tx])
>>>>>>> 29549c70
		return 0;

	/*
	 * There is no point in polling MCLK0 if it is identical to MCLK1.
	 * And given that MQS use case has to use MCLK1 though two clocks
	 * are the same, we simply skip MCLK0 and start to find from MCLK1.
	 */
	id = sai->soc_data->mclk0_is_mclk1 ? 1 : 0;

	for (; id < FSL_SAI_MCLK_MAX; id++) {
		int diff;

		clk_rate = clk_get_rate(sai->mclk_clk[id]);
		if (!clk_rate)
			continue;

		ratio = DIV_ROUND_CLOSEST(clk_rate, freq);
		if (!ratio || ratio > 512)
			continue;
		if (ratio == 1 && !support_1_1_ratio)
			continue;
		if ((ratio & 1) && ratio > 1)
			continue;

		diff = abs((long)clk_rate - ratio * freq);

		/*
		 * Drop the source that can not be
		 * divided into the required rate.
		 */
		if (diff != 0 && clk_rate / diff < 1000)
			continue;

		dev_dbg(dai->dev,
			"ratio %d for freq %dHz based on clock %ldHz\n",
			ratio, freq, clk_rate);

<<<<<<< HEAD
		if ((ratio % 2 == 0 && ratio >= 2 && ratio <= 512) ||
		    (ratio == 1 && sai->verid.major >= 3 && sai->verid.minor >= 1)) {

			if (ret < savesub) {
				saveratio = ratio;
				sai->mclk_id[tx] = id;
				savesub = ret;
			}

			if (ret == 0)
				break;
		}
=======

		if (diff < bestdiff) {
			savediv = ratio;
			sai->mclk_id[tx] = id;
			bestdiff = diff;
		}

		if (diff == 0)
			break;
>>>>>>> 29549c70
	}

	if (saveratio == 0) {
		dev_err(dai->dev, "failed to derive required %cx rate: %d\n",
				tx ? 'T' : 'R', freq);
		return -EINVAL;
	}

	dev_dbg(dai->dev, "best fit: clock id=%d, div=%d, deviation =%d\n",
			sai->mclk_id[tx], savediv, bestdiff);

	/*
	 * 1) For Asynchronous mode, we must set RCR2 register for capture, and
	 *    set TCR2 register for playback.
	 * 2) For Tx sync with Rx clock, we must set RCR2 register for playback
	 *    and capture.
	 * 3) For Rx sync with Tx clock, we must set TCR2 register for playback
	 *    and capture.
	 * 4) For Tx and Rx are both Synchronous with another SAI, we just
	 *    ignore it.
	 */
	if (fsl_sai_dir_is_synced(sai, adir))
		reg = FSL_SAI_xCR2(!tx, ofs);
	else if (!sai->synchronous[dir])
		reg = FSL_SAI_xCR2(tx, ofs);
<<<<<<< HEAD

	if (reg) {
		regmap_update_bits(sai->regmap, reg, FSL_SAI_CR2_MSEL_MASK,
			   FSL_SAI_CR2_MSEL(sai->mclk_id[tx]));

		savediv = (saveratio == 1 ? 0 : (saveratio >> 1) - 1);
		regmap_update_bits(sai->regmap, reg, FSL_SAI_CR2_DIV_MASK, savediv);

		if (sai->verid.major >= 3 && sai->verid.minor >= 1) {
			regmap_update_bits(sai->regmap, reg, FSL_SAI_CR2_BYP,
				   (saveratio == 1 ? FSL_SAI_CR2_BYP : 0));
		}
	}

	if (sai->soc_data->max_register >= FSL_SAI_MCTL) {
		/* SAI is in master mode at this point, so enable MCLK */
		regmap_update_bits(sai->regmap, FSL_SAI_MCTL,
				FSL_SAI_MCTL_MCLK_EN, FSL_SAI_MCTL_MCLK_EN);
	}

	dev_dbg(dai->dev, "best fit: clock id=%d, ratio=%d, deviation=%d\n",
			sai->mclk_id[tx], saveratio, savesub);
=======
	else
		return 0;

	regmap_update_bits(sai->regmap, reg, FSL_SAI_CR2_MSEL_MASK,
			   FSL_SAI_CR2_MSEL(sai->mclk_id[tx]));

	if (savediv == 1)
		regmap_update_bits(sai->regmap, reg,
				   FSL_SAI_CR2_DIV_MASK | FSL_SAI_CR2_BYP,
				   FSL_SAI_CR2_BYP);
	else
		regmap_update_bits(sai->regmap, reg,
				   FSL_SAI_CR2_DIV_MASK | FSL_SAI_CR2_BYP,
				   savediv / 2 - 1);

	if (sai->soc_data->max_register >= FSL_SAI_MCTL) {
		/* SAI is in master mode at this point, so enable MCLK */
		regmap_update_bits(sai->regmap, FSL_SAI_MCTL,
				   FSL_SAI_MCTL_MCLK_EN, FSL_SAI_MCTL_MCLK_EN);
	}
>>>>>>> 29549c70

	return 0;
}

static int fsl_sai_hw_params(struct snd_pcm_substream *substream,
		struct snd_pcm_hw_params *params,
		struct snd_soc_dai *cpu_dai)
{
	struct fsl_sai *sai = snd_soc_dai_get_drvdata(cpu_dai);
	unsigned int ofs = sai->soc_data->reg_offset;
	bool tx = substream->stream == SNDRV_PCM_STREAM_PLAYBACK;
	unsigned int channels = params_channels(params);
	struct snd_dmaengine_dai_dma_data *dma_params;
	struct fsl_sai_dl_cfg *dl_cfg = sai->dl_cfg;
	u32 word_width = params_width(params);
<<<<<<< HEAD
	u32 rate = params_rate(params);
=======
	int trce_mask = 0, dl_cfg_idx = 0;
	int dl_cfg_cnt = sai->dl_cfg_cnt;
	u32 dl_type = FSL_SAI_DL_I2S;
>>>>>>> 29549c70
	u32 val_cr4 = 0, val_cr5 = 0;
	u32 slots = (channels == 1) ? 2 : channels;
	u32 slot_width = word_width;
	int adir = tx ? RX : TX;
	u32 pins, bclk;
<<<<<<< HEAD
	int ret, i, trce_mask = 0, dl_cfg_cnt, dl_cfg_idx = 0;
	struct fsl_sai_dl_cfg *dl_cfg;
=======
	u32 watermark;
	int ret, i;
>>>>>>> 29549c70

	if (sai->slot_width)
		slot_width = sai->slot_width;

	if (sai->slots)
		slots = sai->slots;
	else if (sai->bclk_ratio)
		slots = sai->bclk_ratio / slot_width;

	pins = DIV_ROUND_UP(channels, slots);
	sai->is_dsd = fsl_is_dsd(params);
	if (sai->is_dsd) {
		pins = channels;
		dl_cfg = sai->dsd_dl_cfg;
		dl_cfg_cnt = sai->dsd_dl_cfg_cnt;
	} else {
		dl_cfg = sai->pcm_dl_cfg;
		dl_cfg_cnt = sai->pcm_dl_cfg_cnt;
	}

	for (i = 0; i < dl_cfg_cnt; i++) {
		if (dl_cfg[i].pins == pins) {
			dl_cfg_idx = i;
			break;
		}
	}

	if (dl_cfg_idx >= dl_cfg_cnt) {
		dev_err(cpu_dai->dev, "fsl,dataline%s invalid or not provided.\n",
			sai->is_dsd ? ",dsd" : "");
		return -EINVAL;
	}

	bclk = rate*(sai->bclk_ratio ? sai->bclk_ratio : slots * slot_width);

	if (!IS_ERR_OR_NULL(sai->pinctrl)) {
		sai->pins_state = fsl_get_pins_state(sai->pinctrl, params, bclk);

<<<<<<< HEAD
		if (!IS_ERR_OR_NULL(sai->pins_state)) {
			ret = pinctrl_select_state(sai->pinctrl, sai->pins_state);
			if (ret) {
				dev_err(cpu_dai->dev,
					"failed to set proper pins state: %d\n", ret);
=======
	/*
	 * PDM mode, channels are independent
	 * each channels are on one dataline/FIFO.
	 */
	if (sai->is_pdm_mode) {
		pins = channels;
		dl_type = FSL_SAI_DL_PDM;
	}

	for (i = 0; i < dl_cfg_cnt; i++) {
		if (dl_cfg[i].type == dl_type && dl_cfg[i].pins[tx] == pins) {
			dl_cfg_idx = i;
			break;
		}
	}

	if (hweight8(dl_cfg[dl_cfg_idx].mask[tx]) < pins) {
		dev_err(cpu_dai->dev, "channel not supported\n");
		return -EINVAL;
	}

	bclk = params_rate(params) * (sai->bclk_ratio ? sai->bclk_ratio : slots * slot_width);

	if (!IS_ERR_OR_NULL(sai->pinctrl)) {
		sai->pins_state = fsl_sai_get_pins_state(sai, bclk);
		if (!IS_ERR_OR_NULL(sai->pins_state)) {
			ret = pinctrl_select_state(sai->pinctrl, sai->pins_state);
			if (ret) {
				dev_err(cpu_dai->dev, "failed to set proper pins state: %d\n", ret);
>>>>>>> 29549c70
				return ret;
			}
		}
	}

<<<<<<< HEAD
	if (!sai->slave_mode[tx]) {
=======
	if (!sai->is_consumer_mode[tx]) {
>>>>>>> 29549c70
		ret = fsl_sai_set_bclk(cpu_dai, tx, bclk);
		if (ret)
			return ret;

		/* Do not enable the clock if it is already enabled */
		if (!(sai->mclk_streams & BIT(substream->stream))) {
			ret = clk_prepare_enable(sai->mclk_clk[sai->mclk_id[tx]]);
			if (ret)
				return ret;

			sai->mclk_streams |= BIT(substream->stream);
		}
	}

	if (!sai->is_dsp_mode && !sai->is_pdm_mode)
		val_cr4 |= FSL_SAI_CR4_SYWD(slot_width);

	val_cr5 |= FSL_SAI_CR5_WNW(slot_width);
	val_cr5 |= FSL_SAI_CR5_W0W(slot_width);

<<<<<<< HEAD
	if (sai->is_lsb_first || sai->is_dsd)
=======
	if (sai->is_lsb_first || sai->is_pdm_mode)
>>>>>>> 29549c70
		val_cr5 |= FSL_SAI_CR5_FBT(0);
	else
		val_cr5 |= FSL_SAI_CR5_FBT(word_width - 1);

	val_cr4 |= FSL_SAI_CR4_FRSZ(slots);

	/* Set to output mode to avoid tri-stated data pins */
	if (tx)
		val_cr4 |= FSL_SAI_CR4_CHMOD;

	/*
	 * For SAI provider mode, when Tx(Rx) sync with Rx(Tx) clock, Rx(Tx) will
	 * generate bclk and frame clock for Tx(Rx), we should set RCR4(TCR4),
	 * RCR5(TCR5) for playback(capture), or there will be sync error.
	 */

<<<<<<< HEAD
	if (!sai->slave_mode[tx] && fsl_sai_dir_is_synced(sai, adir)) {
=======
	if (!sai->is_consumer_mode[tx] && fsl_sai_dir_is_synced(sai, adir)) {
>>>>>>> 29549c70
		regmap_update_bits(sai->regmap, FSL_SAI_xCR4(!tx, ofs),
				   FSL_SAI_CR4_SYWD_MASK | FSL_SAI_CR4_FRSZ_MASK |
				   FSL_SAI_CR4_CHMOD_MASK,
				   val_cr4);
		regmap_update_bits(sai->regmap, FSL_SAI_xCR5(!tx, ofs),
				   FSL_SAI_CR5_WNW_MASK | FSL_SAI_CR5_W0W_MASK |
				   FSL_SAI_CR5_FBT_MASK, val_cr5);
	}

<<<<<<< HEAD
	if (__sw_hweight8(dl_cfg[dl_cfg_idx].mask[tx]) <= 1 || sai->is_multi_lane)
=======
	/*
	 * Combine mode has limation:
	 * - Can't used for singel dataline/FIFO case except the FIFO0
	 * - Can't used for multi dataline/FIFO case except the enabled FIFOs
	 *   are successive and start from FIFO0
	 *
	 * So for common usage, all multi fifo case disable the combine mode.
	 */
	if (hweight8(dl_cfg[dl_cfg_idx].mask[tx]) <= 1 || sai->is_multi_fifo_dma)
>>>>>>> 29549c70
		regmap_update_bits(sai->regmap, FSL_SAI_xCR4(tx, ofs),
				   FSL_SAI_CR4_FCOMB_MASK, 0);
	else
		regmap_update_bits(sai->regmap, FSL_SAI_xCR4(tx, ofs),
				   FSL_SAI_CR4_FCOMB_MASK, FSL_SAI_CR4_FCOMB_SOFT);

<<<<<<< HEAD
	if (tx)
		sai->dma_params_tx.addr = sai->res->start + FSL_SAI_TDR0 +
					  dl_cfg[dl_cfg_idx].start_off[tx] * 0x4;
	else
		sai->dma_params_rx.addr = sai->res->start + FSL_SAI_RDR0 +
					  dl_cfg[dl_cfg_idx].start_off[tx] * 0x4;

	if (sai->is_multi_lane) {
		if (tx) {
			sai->audio_config[tx].words_per_fifo = min(slots, channels);
			sai->audio_config[tx].dst_fifo_num = pins;
			sai->audio_config[tx].dst_fifo_off = dl_cfg[dl_cfg_idx].next_off[tx];
			sai->dma_params_tx.maxburst = sai->audio_config[tx].words_per_fifo * pins;
			sai->dma_params_tx.peripheral_config = &sai->audio_config[tx];
			sai->dma_params_tx.peripheral_size = sizeof(sai->audio_config[tx]);

			regmap_update_bits(sai->regmap, FSL_SAI_TCR1(ofs),
					   FSL_SAI_CR1_RFW_MASK(sai->soc_data->fifo_depth),
					   sai->soc_data->fifo_depth - sai->dma_params_tx.maxburst);
		} else {
			sai->audio_config[tx].words_per_fifo = min(slots, channels);
			sai->audio_config[tx].src_fifo_num = pins;
			sai->audio_config[tx].src_fifo_off = dl_cfg[dl_cfg_idx].next_off[tx];
			sai->dma_params_rx.maxburst = sai->audio_config[tx].words_per_fifo * pins;
			sai->dma_params_rx.peripheral_config = &sai->audio_config[tx];
			sai->dma_params_rx.peripheral_size = sizeof(sai->audio_config[tx]);

			regmap_update_bits(sai->regmap, FSL_SAI_RCR1(ofs),
					   FSL_SAI_CR1_RFW_MASK(sai->soc_data->fifo_depth),
					   sai->dma_params_rx.maxburst - 1);
		}
	}

	snd_soc_dai_init_dma_data(cpu_dai, &sai->dma_params_tx, &sai->dma_params_rx);

	if (__sw_hweight8(dl_cfg[dl_cfg_idx].mask[tx] & 0xFF) < pins) {
		dev_err(cpu_dai->dev, "channel not supported\n");
		return -EINVAL;
	}

	/*find a proper tcre setting*/
	for (i = 0; i < 8; i++) {
		trce_mask = (1 << (i + 1)) - 1;
		if (__sw_hweight8(dl_cfg[dl_cfg_idx].mask[tx] & trce_mask) == pins)
=======
	dma_params = tx ? &sai->dma_params_tx : &sai->dma_params_rx;
	dma_params->addr = sai->res->start + FSL_SAI_xDR0(tx) +
			   dl_cfg[dl_cfg_idx].start_off[tx] * 0x4;

	if (sai->is_multi_fifo_dma) {
		sai->audio_config[tx].words_per_fifo = min(slots, channels);
		if (tx) {
			sai->audio_config[tx].n_fifos_dst = pins;
			sai->audio_config[tx].stride_fifos_dst = dl_cfg[dl_cfg_idx].next_off[tx];
		} else {
			sai->audio_config[tx].n_fifos_src = pins;
			sai->audio_config[tx].stride_fifos_src = dl_cfg[dl_cfg_idx].next_off[tx];
		}
		dma_params->maxburst = sai->audio_config[tx].words_per_fifo * pins;
		dma_params->peripheral_config = &sai->audio_config[tx];
		dma_params->peripheral_size = sizeof(sai->audio_config[tx]);

		watermark = tx ? (sai->soc_data->fifo_depth - dma_params->maxburst) :
				 (dma_params->maxburst - 1);
		regmap_update_bits(sai->regmap, FSL_SAI_xCR1(tx, ofs),
				   FSL_SAI_CR1_RFW_MASK(sai->soc_data->fifo_depth),
				   watermark);
	}

	/* Find a proper tcre setting */
	for (i = 0; i < sai->soc_data->pins; i++) {
		trce_mask = (1 << (i + 1)) - 1;
		if (hweight8(dl_cfg[dl_cfg_idx].mask[tx] & trce_mask) == pins)
>>>>>>> 29549c70
			break;
	}

	regmap_update_bits(sai->regmap, FSL_SAI_xCR3(tx, ofs),
<<<<<<< HEAD
		   FSL_SAI_CR3_TRCE_MASK,
		   FSL_SAI_CR3_TRCE((dl_cfg[dl_cfg_idx].mask[tx] & trce_mask)));
=======
			   FSL_SAI_CR3_TRCE_MASK,
			   FSL_SAI_CR3_TRCE((dl_cfg[dl_cfg_idx].mask[tx] & trce_mask)));
>>>>>>> 29549c70

	regmap_update_bits(sai->regmap, FSL_SAI_xCR4(tx, ofs),
			   FSL_SAI_CR4_SYWD_MASK | FSL_SAI_CR4_FRSZ_MASK |
			   FSL_SAI_CR4_CHMOD_MASK,
			   val_cr4);
	regmap_update_bits(sai->regmap, FSL_SAI_xCR5(tx, ofs),
			   FSL_SAI_CR5_WNW_MASK | FSL_SAI_CR5_W0W_MASK |
			   FSL_SAI_CR5_FBT_MASK, val_cr5);
	regmap_write(sai->regmap, FSL_SAI_xMR(tx),
		     ~0UL - ((1 << min(channels, slots)) - 1));

	return 0;
}

static int fsl_sai_hw_free(struct snd_pcm_substream *substream,
		struct snd_soc_dai *cpu_dai)
{
	struct fsl_sai *sai = snd_soc_dai_get_drvdata(cpu_dai);
	bool tx = substream->stream == SNDRV_PCM_STREAM_PLAYBACK;
	unsigned int ofs = sai->soc_data->reg_offset;

	regmap_update_bits(sai->regmap, FSL_SAI_xCR3(tx, ofs),
			   FSL_SAI_CR3_TRCE_MASK, 0);

<<<<<<< HEAD
	if (!sai->slave_mode[tx] &&
=======
	if (!sai->is_consumer_mode[tx] &&
>>>>>>> 29549c70
			sai->mclk_streams & BIT(substream->stream)) {
		clk_disable_unprepare(sai->mclk_clk[sai->mclk_id[tx]]);
		sai->mclk_streams &= ~BIT(substream->stream);
	}

	return 0;
}

static void fsl_sai_config_disable(struct fsl_sai *sai, int dir)
{
	unsigned int ofs = sai->soc_data->reg_offset;
	bool tx = dir == TX;
	u32 xcsr, count = 100;

	regmap_update_bits(sai->regmap, FSL_SAI_xCSR(tx, ofs),
			   FSL_SAI_CSR_TERE, 0);

	/* TERE will remain set till the end of current frame */
	do {
		udelay(10);
		regmap_read(sai->regmap, FSL_SAI_xCSR(tx, ofs), &xcsr);
	} while (--count && xcsr & FSL_SAI_CSR_TERE);

	regmap_update_bits(sai->regmap, FSL_SAI_xCSR(tx, ofs),
			   FSL_SAI_CSR_FR, FSL_SAI_CSR_FR);

	/*
	 * For sai master mode, after several open/close sai,
	 * there will be no frame clock, and can't recover
	 * anymore. Add software reset to fix this issue.
	 * This is a hardware bug, and will be fix in the
	 * next sai version.
	 */
<<<<<<< HEAD
	if (!sai->slave_mode[tx]) {
=======
	if (!sai->is_consumer_mode[tx]) {
>>>>>>> 29549c70
		/* Software Reset */
		regmap_write(sai->regmap, FSL_SAI_xCSR(tx, ofs), FSL_SAI_CSR_SR);
		/* Clear SR bit to finish the reset */
		regmap_write(sai->regmap, FSL_SAI_xCSR(tx, ofs), 0);
	}
}

static int fsl_sai_trigger(struct snd_pcm_substream *substream, int cmd,
		struct snd_soc_dai *cpu_dai)
{
	struct fsl_sai *sai = snd_soc_dai_get_drvdata(cpu_dai);
	unsigned int ofs = sai->soc_data->reg_offset;
	bool tx = substream->stream == SNDRV_PCM_STREAM_PLAYBACK;
	int adir = tx ? RX : TX;
	int dir = tx ? TX : RX;
	u32 xcsr;

	/*
	 * Asynchronous mode: Clear SYNC for both Tx and Rx.
	 * Rx sync with Tx clocks: Clear SYNC for Tx, set it for Rx.
	 * Tx sync with Rx clocks: Clear SYNC for Rx, set it for Tx.
	 */
	regmap_update_bits(sai->regmap, FSL_SAI_TCR2(ofs), FSL_SAI_CR2_SYNC,
			   sai->synchronous[TX] ? FSL_SAI_CR2_SYNC : 0);
	regmap_update_bits(sai->regmap, FSL_SAI_RCR2(ofs), FSL_SAI_CR2_SYNC,
			   sai->synchronous[RX] ? FSL_SAI_CR2_SYNC : 0);

	/*
	 * It is recommended that the transmitter is the last enabled
	 * and the first disabled.
	 */
	switch (cmd) {
	case SNDRV_PCM_TRIGGER_START:
	case SNDRV_PCM_TRIGGER_RESUME:
	case SNDRV_PCM_TRIGGER_PAUSE_RELEASE:
		regmap_update_bits(sai->regmap, FSL_SAI_xCSR(tx, ofs),
				   FSL_SAI_CSR_FRDE, FSL_SAI_CSR_FRDE);
		regmap_update_bits(sai->regmap, FSL_SAI_xCSR(tx, ofs),
				   FSL_SAI_CSR_TERE, FSL_SAI_CSR_TERE);
		regmap_update_bits(sai->regmap, FSL_SAI_xCSR(tx, ofs),
				   FSL_SAI_CSR_SE, FSL_SAI_CSR_SE);
		/*
		 * Enable the opposite direction for synchronous mode
		 * 1. Tx sync with Rx: only set RE for Rx; set TE & RE for Tx
		 * 2. Rx sync with Tx: only set TE for Tx; set RE & TE for Rx
		 *
		 * RM recommends to enable RE after TE for case 1 and to enable
		 * TE after RE for case 2, but we here may not always guarantee
		 * that happens: "arecord 1.wav; aplay 2.wav" in case 1 enables
		 * TE after RE, which is against what RM recommends but should
		 * be safe to do, judging by years of testing results.
		 */
		if (fsl_sai_dir_is_synced(sai, adir))
			regmap_update_bits(sai->regmap, FSL_SAI_xCSR((!tx), ofs),
					   FSL_SAI_CSR_TERE, FSL_SAI_CSR_TERE);

		regmap_update_bits(sai->regmap, FSL_SAI_xCSR(tx, ofs),
				   FSL_SAI_CSR_xIE_MASK, FSL_SAI_FLAGS);
		break;
	case SNDRV_PCM_TRIGGER_STOP:
	case SNDRV_PCM_TRIGGER_SUSPEND:
	case SNDRV_PCM_TRIGGER_PAUSE_PUSH:
		regmap_update_bits(sai->regmap, FSL_SAI_xCSR(tx, ofs),
				   FSL_SAI_CSR_FRDE, 0);
		regmap_update_bits(sai->regmap, FSL_SAI_xCSR(tx, ofs),
				   FSL_SAI_CSR_xIE_MASK, 0);

		/* Check if the opposite FRDE is also disabled */
		regmap_read(sai->regmap, FSL_SAI_xCSR(!tx, ofs), &xcsr);

		/*
		 * If opposite stream provides clocks for synchronous mode and
		 * it is inactive, disable it before disabling the current one
		 */
		if (fsl_sai_dir_is_synced(sai, adir) && !(xcsr & FSL_SAI_CSR_FRDE))
			fsl_sai_config_disable(sai, adir);

		/*
		 * Disable current stream if either of:
		 * 1. current stream doesn't provide clocks for synchronous mode
		 * 2. current stream provides clocks for synchronous mode but no
		 *    more stream is active.
		 */
		if (!fsl_sai_dir_is_synced(sai, dir) || !(xcsr & FSL_SAI_CSR_FRDE))
			fsl_sai_config_disable(sai, dir);

		break;
	default:
		return -EINVAL;
	}

	return 0;
}

static int fsl_sai_startup(struct snd_pcm_substream *substream,
		struct snd_soc_dai *cpu_dai)
{
	struct fsl_sai *sai = snd_soc_dai_get_drvdata(cpu_dai);
	bool tx = substream->stream == SNDRV_PCM_STREAM_PLAYBACK;
	int ret, i, j, k = 0;
	u64 clk_rate[2];

	/*
	 * EDMA controller needs period size to be a multiple of
	 * tx/rx maxburst
	 */
	if (sai->soc_data->use_edma)
		snd_pcm_hw_constraint_step(substream->runtime, 0,
					   SNDRV_PCM_HW_PARAM_PERIOD_SIZE,
					   tx ? sai->dma_params_tx.maxburst :
					   sai->dma_params_rx.maxburst);

	sai->constraint_rates = fsl_sai_rate_constraints;
	if (sai->pll8k_clk || sai->pll11k_clk) {
		sai->constraint_rates.list = sai->constraint_rates_list;
		sai->constraint_rates.count = 0;
		for (i = 0; i < FAL_SAI_NUM_RATES; i++) {
			clk_rate[0] = clk_get_rate(sai->pll8k_clk);
			clk_rate[1] = clk_get_rate(sai->pll11k_clk);
			for (j = 0; j < 2; j++) {
				if (clk_rate[j] != 0 &&
				    do_div(clk_rate[j], fsl_sai_rates[i]) == 0) {
					sai->constraint_rates_list[k++] = fsl_sai_rates[i];
					sai->constraint_rates.count++;
				}
			}
		}

		/* protection for if there is no proper rate found*/
		if (!sai->constraint_rates.count)
			sai->constraint_rates = fsl_sai_rate_constraints;
	}
	ret = snd_pcm_hw_constraint_list(substream->runtime, 0,
			SNDRV_PCM_HW_PARAM_RATE, &sai->constraint_rates);

	return ret;
}

static const struct snd_soc_dai_ops fsl_sai_pcm_dai_ops = {
	.set_bclk_ratio	= fsl_sai_set_dai_bclk_ratio,
	.set_sysclk	= fsl_sai_set_dai_sysclk,
	.set_fmt	= fsl_sai_set_dai_fmt,
	.set_tdm_slot	= fsl_sai_set_dai_tdm_slot,
	.hw_params	= fsl_sai_hw_params,
	.hw_free	= fsl_sai_hw_free,
	.trigger	= fsl_sai_trigger,
	.startup	= fsl_sai_startup,
};

static int fsl_sai_dai_probe(struct snd_soc_dai *cpu_dai)
{
	struct fsl_sai *sai = dev_get_drvdata(cpu_dai->dev);
	unsigned int ofs = sai->soc_data->reg_offset;

	regmap_update_bits(sai->regmap, FSL_SAI_TCR1(ofs),
			   FSL_SAI_CR1_RFW_MASK(sai->soc_data->fifo_depth),
			   sai->soc_data->fifo_depth - sai->dma_params_tx.maxburst);
	regmap_update_bits(sai->regmap, FSL_SAI_RCR1(ofs),
			   FSL_SAI_CR1_RFW_MASK(sai->soc_data->fifo_depth),
			   sai->dma_params_rx.maxburst - 1);

	snd_soc_dai_init_dma_data(cpu_dai, &sai->dma_params_tx,
				&sai->dma_params_rx);

	return 0;
}

static int fsl_sai_dai_resume(struct snd_soc_component *component)
{
	struct fsl_sai *sai = snd_soc_component_get_drvdata(component);
<<<<<<< HEAD
=======
	struct device *dev = &sai->pdev->dev;
>>>>>>> 29549c70
	int ret;

	if (!IS_ERR_OR_NULL(sai->pinctrl) && !IS_ERR_OR_NULL(sai->pins_state)) {
		ret = pinctrl_select_state(sai->pinctrl, sai->pins_state);
		if (ret) {
<<<<<<< HEAD
			dev_err(&sai->pdev->dev,
				"failed to set proper pins state: %d\n", ret);
=======
			dev_err(dev, "failed to set proper pins state: %d\n", ret);
>>>>>>> 29549c70
			return ret;
		}
	}

	return 0;
}

static struct snd_soc_dai_driver fsl_sai_dai_template = {
	.probe = fsl_sai_dai_probe,
	.playback = {
		.stream_name = "CPU-Playback",
		.channels_min = 1,
		.channels_max = 32,
		.rate_min = 8000,
		.rate_max = 2822400,
		.rates = SNDRV_PCM_RATE_KNOT,
		.formats = FSL_SAI_FORMATS,
	},
	.capture = {
		.stream_name = "CPU-Capture",
		.channels_min = 1,
		.channels_max = 32,
		.rate_min = 8000,
		.rate_max = 2822400,
		.rates = SNDRV_PCM_RATE_KNOT,
		.formats = FSL_SAI_FORMATS,
	},
	.ops = &fsl_sai_pcm_dai_ops,
};

static const struct snd_soc_component_driver fsl_component = {
<<<<<<< HEAD
	.name           = "fsl-sai",
	.resume  = fsl_sai_dai_resume,
=======
	.name			= "fsl-sai",
	.resume			= fsl_sai_dai_resume,
	.legacy_dai_naming	= 1,
>>>>>>> 29549c70
};

static struct reg_default fsl_sai_reg_defaults_ofs0[] = {
	{FSL_SAI_TCR1(0), 0},
	{FSL_SAI_TCR2(0), 0},
	{FSL_SAI_TCR3(0), 0},
	{FSL_SAI_TCR4(0), 0},
	{FSL_SAI_TCR5(0), 0},
	{FSL_SAI_TDR0, 0},
	{FSL_SAI_TDR1, 0},
	{FSL_SAI_TDR2, 0},
	{FSL_SAI_TDR3, 0},
	{FSL_SAI_TDR4, 0},
	{FSL_SAI_TDR5, 0},
	{FSL_SAI_TDR6, 0},
	{FSL_SAI_TDR7, 0},
	{FSL_SAI_TMR, 0},
	{FSL_SAI_RCR1(0), 0},
	{FSL_SAI_RCR2(0), 0},
	{FSL_SAI_RCR3(0), 0},
	{FSL_SAI_RCR4(0), 0},
	{FSL_SAI_RCR5(0), 0},
	{FSL_SAI_RMR, 0},
};

static struct reg_default fsl_sai_reg_defaults_ofs8[] = {
	{FSL_SAI_TCR1(8), 0},
	{FSL_SAI_TCR2(8), 0},
	{FSL_SAI_TCR3(8), 0},
	{FSL_SAI_TCR4(8), 0},
	{FSL_SAI_TCR5(8), 0},
	{FSL_SAI_TDR0, 0},
	{FSL_SAI_TDR1, 0},
	{FSL_SAI_TDR2, 0},
	{FSL_SAI_TDR3, 0},
	{FSL_SAI_TDR4, 0},
	{FSL_SAI_TDR5, 0},
	{FSL_SAI_TDR6, 0},
	{FSL_SAI_TDR7, 0},
	{FSL_SAI_TMR, 0},
	{FSL_SAI_RCR1(8), 0},
	{FSL_SAI_RCR2(8), 0},
	{FSL_SAI_RCR3(8), 0},
	{FSL_SAI_RCR4(8), 0},
	{FSL_SAI_RCR5(8), 0},
	{FSL_SAI_RMR, 0},
	{FSL_SAI_MCTL, 0},
	{FSL_SAI_MDIV, 0},
};

static bool fsl_sai_readable_reg(struct device *dev, unsigned int reg)
{
	struct fsl_sai *sai = dev_get_drvdata(dev);
	unsigned int ofs = sai->soc_data->reg_offset;

	if (reg >= FSL_SAI_TCSR(ofs) && reg <= FSL_SAI_TCR5(ofs))
		return true;

	if (reg >= FSL_SAI_RCSR(ofs) && reg <= FSL_SAI_RCR5(ofs))
		return true;

	switch (reg) {
	case FSL_SAI_TFR0:
	case FSL_SAI_TFR1:
	case FSL_SAI_TFR2:
	case FSL_SAI_TFR3:
	case FSL_SAI_TFR4:
	case FSL_SAI_TFR5:
	case FSL_SAI_TFR6:
	case FSL_SAI_TFR7:
	case FSL_SAI_TMR:
	case FSL_SAI_RDR0:
	case FSL_SAI_RDR1:
	case FSL_SAI_RDR2:
	case FSL_SAI_RDR3:
	case FSL_SAI_RDR4:
	case FSL_SAI_RDR5:
	case FSL_SAI_RDR6:
	case FSL_SAI_RDR7:
	case FSL_SAI_RFR0:
	case FSL_SAI_RFR1:
	case FSL_SAI_RFR2:
	case FSL_SAI_RFR3:
	case FSL_SAI_RFR4:
	case FSL_SAI_RFR5:
	case FSL_SAI_RFR6:
	case FSL_SAI_RFR7:
	case FSL_SAI_RMR:
	case FSL_SAI_MCTL:
	case FSL_SAI_MDIV:
	case FSL_SAI_VERID:
	case FSL_SAI_PARAM:
	case FSL_SAI_TTCTN:
	case FSL_SAI_RTCTN:
	case FSL_SAI_TTCTL:
	case FSL_SAI_TBCTN:
	case FSL_SAI_TTCAP:
	case FSL_SAI_RTCTL:
	case FSL_SAI_RBCTN:
	case FSL_SAI_RTCAP:
		return true;
	default:
		return false;
	}
}

static bool fsl_sai_volatile_reg(struct device *dev, unsigned int reg)
{
	struct fsl_sai *sai = dev_get_drvdata(dev);
	unsigned int ofs = sai->soc_data->reg_offset;

	if (reg == FSL_SAI_TCSR(ofs) || reg == FSL_SAI_RCSR(ofs))
		return true;

	/* Set VERID and PARAM be volatile for reading value in probe */
	if (ofs == 8 && (reg == FSL_SAI_VERID || reg == FSL_SAI_PARAM))
		return true;

	switch (reg) {
	case FSL_SAI_TFR0:
	case FSL_SAI_TFR1:
	case FSL_SAI_TFR2:
	case FSL_SAI_TFR3:
	case FSL_SAI_TFR4:
	case FSL_SAI_TFR5:
	case FSL_SAI_TFR6:
	case FSL_SAI_TFR7:
	case FSL_SAI_RFR0:
	case FSL_SAI_RFR1:
	case FSL_SAI_RFR2:
	case FSL_SAI_RFR3:
	case FSL_SAI_RFR4:
	case FSL_SAI_RFR5:
	case FSL_SAI_RFR6:
	case FSL_SAI_RFR7:
	case FSL_SAI_RDR0:
	case FSL_SAI_RDR1:
	case FSL_SAI_RDR2:
	case FSL_SAI_RDR3:
	case FSL_SAI_RDR4:
	case FSL_SAI_RDR5:
	case FSL_SAI_RDR6:
	case FSL_SAI_RDR7:
	case FSL_SAI_TTCTN:
	case FSL_SAI_TTCTL:
	case FSL_SAI_TBCTN:
	case FSL_SAI_TTCAP:
	case FSL_SAI_RTCTN:
	case FSL_SAI_RTCTL:
	case FSL_SAI_RBCTN:
	case FSL_SAI_RTCAP:
		return true;
	default:
		return false;
	}
}

static bool fsl_sai_writeable_reg(struct device *dev, unsigned int reg)
{
	struct fsl_sai *sai = dev_get_drvdata(dev);
	unsigned int ofs = sai->soc_data->reg_offset;

	if (reg >= FSL_SAI_TCSR(ofs) && reg <= FSL_SAI_TCR5(ofs))
		return true;

	if (reg >= FSL_SAI_RCSR(ofs) && reg <= FSL_SAI_RCR5(ofs))
		return true;

	switch (reg) {
	case FSL_SAI_TDR0:
	case FSL_SAI_TDR1:
	case FSL_SAI_TDR2:
	case FSL_SAI_TDR3:
	case FSL_SAI_TDR4:
	case FSL_SAI_TDR5:
	case FSL_SAI_TDR6:
	case FSL_SAI_TDR7:
	case FSL_SAI_TMR:
	case FSL_SAI_RMR:
	case FSL_SAI_MCTL:
	case FSL_SAI_MDIV:
	case FSL_SAI_TTCTL:
	case FSL_SAI_RTCTL:
		return true;
	default:
		return false;
	}
}

static struct regmap_config fsl_sai_regmap_config = {
	.reg_bits = 32,
	.reg_stride = 4,
	.val_bits = 32,
	.fast_io = true,

	.max_register = FSL_SAI_RMR,
	.reg_defaults = fsl_sai_reg_defaults_ofs0,
	.num_reg_defaults = ARRAY_SIZE(fsl_sai_reg_defaults_ofs0),
	.readable_reg = fsl_sai_readable_reg,
	.volatile_reg = fsl_sai_volatile_reg,
	.writeable_reg = fsl_sai_writeable_reg,
	.cache_type = REGCACHE_FLAT,
};

static int fsl_sai_check_version(struct device *dev)
{
	struct fsl_sai *sai = dev_get_drvdata(dev);
	unsigned char ofs = sai->soc_data->reg_offset;
	unsigned int val;
	int ret;

	if (FSL_SAI_TCSR(ofs) == FSL_SAI_VERID)
		return 0;

	ret = regmap_read(sai->regmap, FSL_SAI_VERID, &val);
	if (ret < 0)
		return ret;

	dev_dbg(dev, "VERID: 0x%016X\n", val);

	sai->verid.version = val &
		(FSL_SAI_VERID_MAJOR_MASK | FSL_SAI_VERID_MINOR_MASK);
	sai->verid.version >>= FSL_SAI_VERID_MINOR_SHIFT;
	sai->verid.feature = val & FSL_SAI_VERID_FEATURE_MASK;

	ret = regmap_read(sai->regmap, FSL_SAI_PARAM, &val);
	if (ret < 0)
		return ret;

	dev_dbg(dev, "PARAM: 0x%016X\n", val);

	/* Max slots per frame, power of 2 */
	sai->param.slot_num = 1 <<
		((val & FSL_SAI_PARAM_SPF_MASK) >> FSL_SAI_PARAM_SPF_SHIFT);

	/* Words per fifo, power of 2 */
	sai->param.fifo_depth = 1 <<
		((val & FSL_SAI_PARAM_WPF_MASK) >> FSL_SAI_PARAM_WPF_SHIFT);

	/* Number of datalines implemented */
	sai->param.dataline = val & FSL_SAI_PARAM_DLN_MASK;

	return 0;
}

/*
 * Calculate the offset between first two datalines, don't
 * different offset in one case.
 */
static unsigned int fsl_sai_calc_dl_off(unsigned long dl_mask)
{
	int fbidx, nbidx, offset;

	fbidx = find_first_bit(&dl_mask, FSL_SAI_DL_NUM);
	nbidx = find_next_bit(&dl_mask, FSL_SAI_DL_NUM, fbidx + 1);
	offset = nbidx - fbidx - 1;

	return (offset < 0 || offset >= (FSL_SAI_DL_NUM - 1) ? 0 : offset);
}

/*
 * read the fsl,dataline property from dts file.
 * It has 3 value for each configuration, first one means the type:
 * I2S(1) or PDM(2), second one is dataline mask for 'rx', third one is
 * dataline mask for 'tx'. for example
 *
 * fsl,dataline = <1 0xff 0xff 2 0xff 0x11>,
 *
 * It means I2S type rx mask is 0xff, tx mask is 0xff, PDM type
 * rx mask is 0xff, tx mask is 0x11 (dataline 1 and 4 enabled).
 *
 */
static int fsl_sai_read_dlcfg(struct fsl_sai *sai)
{
	struct platform_device *pdev = sai->pdev;
	struct device_node *np = pdev->dev.of_node;
	struct device *dev = &pdev->dev;
	int ret, elems, i, index, num_cfg;
	char *propname = "fsl,dataline";
	struct fsl_sai_dl_cfg *cfg;
	unsigned long dl_mask;
	unsigned int soc_dl;
	u32 rx, tx, type;

	elems = of_property_count_u32_elems(np, propname);

	if (elems <= 0) {
		elems = 0;
	} else if (elems % 3) {
		dev_err(dev, "Number of elements must be divisible to 3.\n");
		return -EINVAL;
	}

	num_cfg = elems / 3;
	/*  Add one more for default value */
	cfg = devm_kzalloc(&pdev->dev, (num_cfg + 1) * sizeof(*cfg), GFP_KERNEL);
	if (!cfg)
		return -ENOMEM;

	/* Consider default value "0 0xFF 0xFF" if property is missing */
	soc_dl = BIT(sai->soc_data->pins) - 1;
	cfg[0].type = FSL_SAI_DL_DEFAULT;
	cfg[0].pins[0] = sai->soc_data->pins;
	cfg[0].mask[0] = soc_dl;
	cfg[0].start_off[0] = 0;
	cfg[0].next_off[0] = 0;

	cfg[0].pins[1] = sai->soc_data->pins;
	cfg[0].mask[1] = soc_dl;
	cfg[0].start_off[1] = 0;
	cfg[0].next_off[1] = 0;
	for (i = 1, index = 0; i < num_cfg + 1; i++) {
		/*
		 * type of dataline
		 * 0 means default mode
		 * 1 means I2S mode
		 * 2 means PDM mode
		 */
		ret = of_property_read_u32_index(np, propname, index++, &type);
		if (ret)
			return -EINVAL;

		ret = of_property_read_u32_index(np, propname, index++, &rx);
		if (ret)
			return -EINVAL;

		ret = of_property_read_u32_index(np, propname, index++, &tx);
		if (ret)
			return -EINVAL;

		if ((rx & ~soc_dl) || (tx & ~soc_dl)) {
			dev_err(dev, "dataline cfg[%d] setting error, mask is 0x%x\n", i, soc_dl);
			return -EINVAL;
		}

		rx = rx & soc_dl;
		tx = tx & soc_dl;

		cfg[i].type = type;
		cfg[i].pins[0] = hweight8(rx);
		cfg[i].mask[0] = rx;
		dl_mask = rx;
		cfg[i].start_off[0] = find_first_bit(&dl_mask, FSL_SAI_DL_NUM);
		cfg[i].next_off[0] = fsl_sai_calc_dl_off(rx);

		cfg[i].pins[1] = hweight8(tx);
		cfg[i].mask[1] = tx;
		dl_mask = tx;
		cfg[i].start_off[1] = find_first_bit(&dl_mask, FSL_SAI_DL_NUM);
		cfg[i].next_off[1] = fsl_sai_calc_dl_off(tx);
	}

	sai->dl_cfg = cfg;
	sai->dl_cfg_cnt = num_cfg + 1;
	return 0;
}

static int fsl_sai_runtime_suspend(struct device *dev);
static int fsl_sai_runtime_resume(struct device *dev);

static unsigned int fsl_sai_calc_dl_off(unsigned long dl_mask)
{
	int fbidx, nbidx, offset;

	fbidx = find_first_bit(&dl_mask, 8);
	nbidx = find_next_bit(&dl_mask, 8, fbidx + 1);
	offset = nbidx - fbidx - 1;

	return (offset < 0 || offset >= 7 ? 0 : offset);
}

static int fsl_sai_read_dlcfg(struct platform_device *pdev, char *pn,
	struct fsl_sai_dl_cfg **rcfg, unsigned int soc_dl)
{
	int ret, elems, i, index, num_cfg;
	struct device_node *np = pdev->dev.of_node;
	struct fsl_sai_dl_cfg *cfg;
	unsigned long dl_mask;
	u32 rx, tx, pins;

	*rcfg = NULL;

	elems = of_property_count_u32_elems(np, pn);

	/* consider default value "0 0x1 0x1" if property is missing */
	if (elems <= 0)
		elems = 3;

	if (elems % 3) {
		dev_err(&pdev->dev,
			"Number of elements in %s must be divisible to 3.\n", pn);
		return -EINVAL;
	}

	num_cfg = elems / 3;
	cfg = devm_kzalloc(&pdev->dev, num_cfg * sizeof(*cfg), GFP_KERNEL);
	if (cfg == NULL) {
		dev_err(&pdev->dev, "Cannot allocate memory for %s.\n", pn);
		return -ENOMEM;
	}

	for (i = 0, index = 0; i < num_cfg; i++) {
		ret = of_property_read_u32_index(np, pn, index++, &pins);
		if (ret)
			pins = 0;

		ret = of_property_read_u32_index(np, pn, index++, &rx);
		if (ret)
			rx = 1;

		ret = of_property_read_u32_index(np, pn, index++, &tx);
		if (ret)
			tx = 1;

		if ((rx & ~soc_dl) || (tx & ~soc_dl)) {
			dev_err(&pdev->dev,
				"%s: dataline cfg[%d] setting error, mask is 0x%x\n",
				 pn, i, soc_dl);
			return -EINVAL;
		}

		cfg[i].pins = pins;
		cfg[i].mask[0] = rx;
		dl_mask = rx;
		cfg[i].start_off[0] = find_first_bit(&dl_mask, 8);
		cfg[i].next_off[0] = fsl_sai_calc_dl_off(rx);
		cfg[i].mask[1] = tx;
		dl_mask = tx;
		cfg[i].start_off[1] = find_first_bit(&dl_mask, 8);
		cfg[i].next_off[1] = fsl_sai_calc_dl_off(tx);
	}

	*rcfg = cfg;
	return num_cfg;
}

static int fsl_sai_probe(struct platform_device *pdev)
{
	struct device_node *np = pdev->dev.of_node;
	struct device *dev = &pdev->dev;
	struct fsl_sai *sai;
	struct regmap *gpr;
	void __iomem *base;
	char tmp[8];
	int irq, ret, i;
	int index;
	u32 dmas[4];

	sai = devm_kzalloc(dev, sizeof(*sai), GFP_KERNEL);
	if (!sai)
		return -ENOMEM;

	sai->pdev = pdev;
	sai->soc_data = of_device_get_match_data(dev);

	sai->is_lsb_first = of_property_read_bool(np, "lsb-first");

	base = devm_platform_get_and_ioremap_resource(pdev, 0, &sai->res);
	if (IS_ERR(base))
		return PTR_ERR(base);

	if (sai->soc_data->reg_offset == 8) {
		fsl_sai_regmap_config.reg_defaults = fsl_sai_reg_defaults_ofs8;
		fsl_sai_regmap_config.max_register = FSL_SAI_MDIV;
		fsl_sai_regmap_config.num_reg_defaults =
			ARRAY_SIZE(fsl_sai_reg_defaults_ofs8);
	}

	sai->regmap = devm_regmap_init_mmio(dev, base, &fsl_sai_regmap_config);
	if (IS_ERR(sai->regmap)) {
		dev_err(dev, "regmap init failed\n");
		return PTR_ERR(sai->regmap);
	}

	sai->bus_clk = devm_clk_get(dev, "bus");
	/* Compatible with old DTB cases */
	if (IS_ERR(sai->bus_clk) && PTR_ERR(sai->bus_clk) != -EPROBE_DEFER)
		sai->bus_clk = devm_clk_get(dev, "sai");
	if (IS_ERR(sai->bus_clk)) {
		dev_err(dev, "failed to get bus clock: %ld\n",
				PTR_ERR(sai->bus_clk));
		/* -EPROBE_DEFER */
		return PTR_ERR(sai->bus_clk);
	}

	for (i = 1; i < FSL_SAI_MCLK_MAX; i++) {
		sprintf(tmp, "mclk%d", i);
		sai->mclk_clk[i] = devm_clk_get(dev, tmp);
		if (IS_ERR(sai->mclk_clk[i])) {
<<<<<<< HEAD
			dev_err(&pdev->dev, "failed to get mclk%d clock: %ld\n",
=======
			dev_err(dev, "failed to get mclk%d clock: %ld\n",
>>>>>>> 29549c70
					i, PTR_ERR(sai->mclk_clk[i]));
			sai->mclk_clk[i] = NULL;
		}
	}

	if (sai->soc_data->mclk0_is_mclk1)
		sai->mclk_clk[0] = sai->mclk_clk[1];
	else
		sai->mclk_clk[0] = sai->bus_clk;

<<<<<<< HEAD
	sai->pll8k_clk = devm_clk_get(&pdev->dev, "pll8k");
	if (IS_ERR(sai->pll8k_clk))
		sai->pll8k_clk = NULL;

	sai->pll11k_clk = devm_clk_get(&pdev->dev, "pll11k");
	if (IS_ERR(sai->pll11k_clk))
		sai->pll11k_clk = NULL;

	if (of_find_property(np, "fsl,sai-multi-lane", NULL))
		sai->is_multi_lane = true;

	/*dataline mask for rx and tx*/
	ret = fsl_sai_read_dlcfg(pdev, "fsl,dataline", &sai->pcm_dl_cfg,
					sai->soc_data->dataline);
	if (ret < 0)
		return ret;

	sai->pcm_dl_cfg_cnt = ret;

	ret = fsl_sai_read_dlcfg(pdev, "fsl,dataline,dsd", &sai->dsd_dl_cfg,
					sai->soc_data->dataline);
	if (ret < 0)
		return ret;

	sai->dsd_dl_cfg_cnt = ret;

	if ((of_find_property(np, "fsl,i2s-xtor", NULL) != NULL) ||
	    (of_find_property(np, "fsl,txm-rxs", NULL) != NULL))
	{
		sai->masterflag[FSL_FMT_TRANSMITTER] = SND_SOC_DAIFMT_CBS_CFS;
		sai->masterflag[FSL_FMT_RECEIVER] = SND_SOC_DAIFMT_CBM_CFM;
	} else {
		if (!of_property_read_u32(np, "fsl,txmasterflag",
			&sai->masterflag[FSL_FMT_TRANSMITTER]))
			sai->masterflag[FSL_FMT_TRANSMITTER] <<= 12;
		if (!of_property_read_u32(np, "fsl,rxmasterflag",
			&sai->masterflag[FSL_FMT_RECEIVER]))
			sai->masterflag[FSL_FMT_RECEIVER] <<= 12;
=======
	fsl_asoc_get_pll_clocks(&pdev->dev, &sai->pll8k_clk,
				&sai->pll11k_clk);

	/* Use Multi FIFO mode depending on the support from SDMA script */
	ret = of_property_read_u32_array(np, "dmas", dmas, 4);
	if (!sai->soc_data->use_edma && !ret && dmas[2] == IMX_DMATYPE_MULTI_SAI)
		sai->is_multi_fifo_dma = true;

	/* read dataline mask for rx and tx*/
	ret = fsl_sai_read_dlcfg(sai);
	if (ret < 0) {
		dev_err(dev, "failed to read dlcfg %d\n", ret);
		return ret;
	}

	if (of_find_property(np, "fsl,txm-rxs", NULL) != NULL) {
		sai->masterflag[FSL_FMT_TRANSMITTER] = SND_SOC_DAIFMT_BP_FP;
		sai->masterflag[FSL_FMT_RECEIVER] = SND_SOC_DAIFMT_BC_FC;
>>>>>>> 29549c70
	}

	irq = platform_get_irq(pdev, 0);
	if (irq < 0)
		return irq;

	ret = devm_request_irq(dev, irq, fsl_sai_isr, IRQF_SHARED,
			       np->name, sai);
	if (ret) {
		dev_err(dev, "failed to claim irq %u\n", irq);
		return ret;
	}

	memcpy(&sai->cpu_dai_drv, &fsl_sai_dai_template,
	       sizeof(fsl_sai_dai_template));

	/* Sync Tx with Rx as default by following old DT binding */
	sai->synchronous[RX] = true;
	sai->synchronous[TX] = false;
	sai->cpu_dai_drv.symmetric_rate = 1;
	sai->cpu_dai_drv.symmetric_channels = 1;
	sai->cpu_dai_drv.symmetric_sample_bits = 1;

	if (of_find_property(np, "fsl,sai-synchronous-rx", NULL) &&
	    of_find_property(np, "fsl,sai-asynchronous", NULL)) {
		/* error out if both synchronous and asynchronous are present */
		dev_err(dev, "invalid binding for synchronous mode\n");
		return -EINVAL;
	}

	if (of_find_property(np, "fsl,sai-synchronous-rx", NULL)) {
		/* Sync Rx with Tx */
		sai->synchronous[RX] = false;
		sai->synchronous[TX] = true;
	} else if (of_find_property(np, "fsl,sai-asynchronous", NULL)) {
		/* Discard all settings for asynchronous mode */
		sai->synchronous[RX] = false;
		sai->synchronous[TX] = false;
		sai->cpu_dai_drv.symmetric_rate = 0;
		sai->cpu_dai_drv.symmetric_channels = 0;
		sai->cpu_dai_drv.symmetric_sample_bits = 0;
	}

	if (of_find_property(np, "fsl,sai-mclk-direction-output", NULL) &&
	    of_device_is_compatible(np, "fsl,imx6ul-sai")) {
		gpr = syscon_regmap_lookup_by_compatible("fsl,imx6ul-iomuxc-gpr");
		if (IS_ERR(gpr)) {
			dev_err(dev, "cannot find iomuxc registers\n");
			return PTR_ERR(gpr);
		}

		index = of_alias_get_id(np, "sai");
		if (index < 0)
			return index;

		regmap_update_bits(gpr, IOMUXC_GPR1, MCLK_DIR(index),
				   MCLK_DIR(index));
	}

	sai->dma_params_rx.addr = sai->res->start + FSL_SAI_RDR0;
	sai->dma_params_tx.addr = sai->res->start + FSL_SAI_TDR0;
	sai->dma_params_rx.maxburst =
		sai->soc_data->max_burst[RX] ? sai->soc_data->max_burst[RX] : FSL_SAI_MAXBURST_RX;
	sai->dma_params_tx.maxburst =
		sai->soc_data->max_burst[TX] ? sai->soc_data->max_burst[TX] : FSL_SAI_MAXBURST_TX;

	sai->pinctrl = devm_pinctrl_get(&pdev->dev);

	platform_set_drvdata(pdev, sai);
	pm_runtime_enable(dev);
	if (!pm_runtime_enabled(dev)) {
		ret = fsl_sai_runtime_resume(dev);
		if (ret)
			goto err_pm_disable;
	}

	ret = pm_runtime_resume_and_get(dev);
	if (ret < 0)
		goto err_pm_get_sync;

	/* Get sai version */
	ret = fsl_sai_check_version(dev);
	if (ret < 0)
		dev_warn(dev, "Error reading SAI version: %d\n", ret);

	/* Select MCLK direction */
	if (of_find_property(np, "fsl,sai-mclk-direction-output", NULL) &&
	    sai->soc_data->max_register >= FSL_SAI_MCTL) {
		regmap_update_bits(sai->regmap, FSL_SAI_MCTL,
				   FSL_SAI_MCTL_MCLK_EN, FSL_SAI_MCTL_MCLK_EN);
	}

	ret = pm_runtime_put_sync(dev);
	if (ret < 0 && ret != -ENOSYS)
		goto err_pm_get_sync;

	if (sai->verid.feature & FSL_SAI_VERID_TSTMP_EN) {
		if (of_find_property(np, "fsl,sai-monitor-spdif", NULL) &&
		    of_device_is_compatible(np, "fsl,imx8mm-sai")) {
			sai->regmap_gpr = syscon_regmap_lookup_by_compatible("fsl,imx8mm-iomuxc-gpr");
			if (IS_ERR(sai->regmap_gpr))
				dev_warn(&pdev->dev, "cannot find iomuxc registers\n");

			sai->gpr_idx = of_alias_get_id(np, "sai");
			if (sai->gpr_idx < 0)
				dev_warn(&pdev->dev, "cannot find sai alias id\n");

			if (sai->gpr_idx > 0 && !IS_ERR(sai->regmap_gpr))
				sai->monitor_spdif = true;
		}

		ret = sysfs_create_group(&pdev->dev.kobj, fsl_sai_get_dev_attribute_group(sai->monitor_spdif));
		if (ret) {
			dev_err(&pdev->dev, "fail to create sys group\n");
			goto err_pm_get_sync;
		}
	}

	/*
	 * Register platform component before registering cpu dai for there
	 * is not defer probe for platform component in snd_soc_add_pcm_runtime().
	 */
	if (sai->soc_data->use_imx_pcm) {
<<<<<<< HEAD
		ret = imx_pcm_dma_init(pdev, IMX_SAI_DMABUF_SIZE);
		if (ret)
			goto err_component_register;
=======
		ret = imx_pcm_dma_init(pdev);
		if (ret) {
			if (!IS_ENABLED(CONFIG_SND_SOC_IMX_PCM_DMA))
				dev_err(dev, "Error: You must enable the imx-pcm-dma support!\n");
			goto err_component_register;
		}
>>>>>>> 29549c70
	} else {
		ret = devm_snd_dmaengine_pcm_register(dev, NULL, 0);
		if (ret)
			goto err_component_register;
	}

	ret = devm_snd_soc_register_component(dev, &fsl_component,
					      &sai->cpu_dai_drv, 1);
	if (ret)
		goto err_component_register;

	return ret;

err_component_register:
	if (sai->verid.feature & FSL_SAI_VERID_TSTMP_EN)
		sysfs_remove_group(&pdev->dev.kobj,
				   fsl_sai_get_dev_attribute_group(sai->monitor_spdif));
err_pm_get_sync:
	if (!pm_runtime_status_suspended(dev))
		fsl_sai_runtime_suspend(dev);
err_pm_disable:
	pm_runtime_disable(dev);

	return ret;
}

static int fsl_sai_remove(struct platform_device *pdev)
{
	struct fsl_sai *sai = dev_get_drvdata(&pdev->dev);

	pm_runtime_disable(&pdev->dev);
	if (!pm_runtime_status_suspended(&pdev->dev))
		fsl_sai_runtime_suspend(&pdev->dev);

	if (sai->verid.feature & FSL_SAI_VERID_TSTMP_EN)
		sysfs_remove_group(&pdev->dev.kobj,  fsl_sai_get_dev_attribute_group(sai->monitor_spdif));

	return 0;
}

static const struct fsl_sai_soc_data fsl_sai_vf610_data = {
	.use_imx_pcm = false,
	.use_edma = false,
	.fifo_depth = 32,
	.pins = 1,
	.reg_offset = 0,
	.mclk0_is_mclk1 = false,
	.dataline = 0x1,
	.fifos = 1,
	.flags = 0,
	.max_register = FSL_SAI_RMR,
};

static const struct fsl_sai_soc_data fsl_sai_imx6sx_data = {
	.use_imx_pcm = true,
	.use_edma = false,
	.fifo_depth = 32,
	.pins = 1,
	.reg_offset = 0,
	.mclk0_is_mclk1 = true,
	.dataline = 0x1,
	.fifos = 1,
	.flags = 0,
	.max_register = FSL_SAI_RMR,
};

static const struct fsl_sai_soc_data fsl_sai_imx7ulp_data = {
	.use_imx_pcm = true,
	.use_edma = false,
	.fifo_depth = 16,
	.pins = 2,
	.reg_offset = 8,
	.mclk0_is_mclk1 = false,
	.flags = PMQOS_CPU_LATENCY,
<<<<<<< HEAD
	.dataline = 0x3,
	.fifos = 2,
=======
>>>>>>> 29549c70
	.max_register = FSL_SAI_RMR,
};

static const struct fsl_sai_soc_data fsl_sai_imx8mq_data = {
	.use_imx_pcm = true,
	.use_edma = false,
	.fifo_depth = 128,
	.pins = 8,
	.reg_offset = 8,
	.mclk0_is_mclk1 = false,
	.dataline = 0xff,
	.fifos = 8,
	.flags = 0,
	.max_register = FSL_SAI_RMR,
};

static const struct fsl_sai_soc_data fsl_sai_imx8qm_data = {
	.use_imx_pcm = true,
	.use_edma = true,
	.fifo_depth = 64,
	.pins = 1,
	.reg_offset = 0,
	.mclk0_is_mclk1 = false,
	.dataline = 0xf,
	.fifos = 1,
	.flags = 0,
	.max_register = FSL_SAI_RMR,
};

static const struct fsl_sai_soc_data fsl_sai_imx8mm_data = {
	.use_imx_pcm = true,
	.use_edma = false,
	.fifo_depth = 128,
	.reg_offset = 8,
	.mclk0_is_mclk1 = false,
	.dataline = 0xff,
	.fifos = 8,
	.flags = 0,
<<<<<<< HEAD
=======
	.max_register = FSL_SAI_RMR,
};

static const struct fsl_sai_soc_data fsl_sai_imx8mm_data = {
	.use_imx_pcm = true,
	.use_edma = false,
	.fifo_depth = 128,
	.reg_offset = 8,
	.mclk0_is_mclk1 = false,
	.pins = 8,
	.flags = 0,
>>>>>>> 29549c70
	.max_register = FSL_SAI_MCTL,
};

static const struct fsl_sai_soc_data fsl_sai_imx8mp_data = {
	.use_imx_pcm = true,
	.use_edma = false,
	.fifo_depth = 128,
	.reg_offset = 8,
	.mclk0_is_mclk1 = false,
<<<<<<< HEAD
	.dataline = 0xff,
	.fifos = 8,
=======
	.pins = 8,
>>>>>>> 29549c70
	.flags = 0,
	.max_register = FSL_SAI_MDIV,
};

static const struct fsl_sai_soc_data fsl_sai_imx8ulp_data = {
	.use_imx_pcm = true,
	.use_edma = true,
	.fifo_depth = 16,
	.reg_offset = 8,
	.mclk0_is_mclk1 = false,
<<<<<<< HEAD
	.dataline = 0xf,
	.fifos = 4,
=======
	.pins = 4,
>>>>>>> 29549c70
	.flags = PMQOS_CPU_LATENCY,
	.max_register = FSL_SAI_RTCAP,
};

static const struct fsl_sai_soc_data fsl_sai_imx93_data = {
	.use_imx_pcm = true,
	.use_edma = true,
	.fifo_depth = 128,
	.reg_offset = 8,
	.mclk0_is_mclk1 = false,
<<<<<<< HEAD
	.dataline = 0xf,
	.fifos = 4,
=======
	.pins = 4,
>>>>>>> 29549c70
	.flags = 0,
	.max_register = FSL_SAI_MCTL,
	.max_burst = {8, 8},
};

static const struct of_device_id fsl_sai_ids[] = {
	{ .compatible = "fsl,vf610-sai", .data = &fsl_sai_vf610_data },
	{ .compatible = "fsl,imx6sx-sai", .data = &fsl_sai_imx6sx_data },
	{ .compatible = "fsl,imx6ul-sai", .data = &fsl_sai_imx6sx_data },
	{ .compatible = "fsl,imx7ulp-sai", .data = &fsl_sai_imx7ulp_data },
	{ .compatible = "fsl,imx8mq-sai", .data = &fsl_sai_imx8mq_data },
	{ .compatible = "fsl,imx8mm-sai", .data = &fsl_sai_imx8mm_data },
	{ .compatible = "fsl,imx8mp-sai", .data = &fsl_sai_imx8mp_data },
	{ .compatible = "fsl,imx8qm-sai", .data = &fsl_sai_imx8qm_data },
<<<<<<< HEAD
=======
	{ .compatible = "fsl,imx8mm-sai", .data = &fsl_sai_imx8mm_data },
	{ .compatible = "fsl,imx8mp-sai", .data = &fsl_sai_imx8mp_data },
>>>>>>> 29549c70
	{ .compatible = "fsl,imx8ulp-sai", .data = &fsl_sai_imx8ulp_data },
	{ .compatible = "fsl,imx8mn-sai", .data = &fsl_sai_imx8mp_data },
	{ .compatible = "fsl,imx93-sai", .data = &fsl_sai_imx93_data },
	{ /* sentinel */ }
};
MODULE_DEVICE_TABLE(of, fsl_sai_ids);

static int fsl_sai_runtime_suspend(struct device *dev)
{
	struct fsl_sai *sai = dev_get_drvdata(dev);

	release_bus_freq(BUS_FREQ_AUDIO);

	if (sai->mclk_streams & BIT(SNDRV_PCM_STREAM_CAPTURE))
		clk_disable_unprepare(sai->mclk_clk[sai->mclk_id[0]]);

	if (sai->mclk_streams & BIT(SNDRV_PCM_STREAM_PLAYBACK))
		clk_disable_unprepare(sai->mclk_clk[sai->mclk_id[1]]);

	clk_disable_unprepare(sai->bus_clk);

	if (sai->soc_data->flags & PMQOS_CPU_LATENCY)
		cpu_latency_qos_remove_request(&sai->pm_qos_req);

	regcache_cache_only(sai->regmap, true);

	return 0;
}

static int fsl_sai_runtime_resume(struct device *dev)
{
	struct fsl_sai *sai = dev_get_drvdata(dev);
	unsigned int ofs = sai->soc_data->reg_offset;
	int ret;

	ret = clk_prepare_enable(sai->bus_clk);
	if (ret) {
		dev_err(dev, "failed to enable bus clock: %d\n", ret);
		return ret;
	}

	if (sai->mclk_streams & BIT(SNDRV_PCM_STREAM_PLAYBACK)) {
		ret = clk_prepare_enable(sai->mclk_clk[sai->mclk_id[1]]);
		if (ret)
			goto disable_bus_clk;
	}

	if (sai->mclk_streams & BIT(SNDRV_PCM_STREAM_CAPTURE)) {
		ret = clk_prepare_enable(sai->mclk_clk[sai->mclk_id[0]]);
		if (ret)
			goto disable_tx_clk;
	}

	if (sai->soc_data->flags & PMQOS_CPU_LATENCY)
		cpu_latency_qos_add_request(&sai->pm_qos_req, 0);

	request_bus_freq(BUS_FREQ_AUDIO);

	regcache_cache_only(sai->regmap, false);
	regcache_mark_dirty(sai->regmap);
	regmap_write(sai->regmap, FSL_SAI_TCSR(ofs), FSL_SAI_CSR_SR);
	regmap_write(sai->regmap, FSL_SAI_RCSR(ofs), FSL_SAI_CSR_SR);
	usleep_range(1000, 2000);
	regmap_write(sai->regmap, FSL_SAI_TCSR(ofs), 0);
	regmap_write(sai->regmap, FSL_SAI_RCSR(ofs), 0);

	ret = regcache_sync(sai->regmap);
	if (ret)
		goto disable_rx_clk;

	return 0;

disable_rx_clk:
	if (sai->mclk_streams & BIT(SNDRV_PCM_STREAM_CAPTURE))
		clk_disable_unprepare(sai->mclk_clk[sai->mclk_id[0]]);
disable_tx_clk:
	if (sai->mclk_streams & BIT(SNDRV_PCM_STREAM_PLAYBACK))
		clk_disable_unprepare(sai->mclk_clk[sai->mclk_id[1]]);
disable_bus_clk:
	clk_disable_unprepare(sai->bus_clk);

	return ret;
}

static const struct dev_pm_ops fsl_sai_pm_ops = {
	SET_RUNTIME_PM_OPS(fsl_sai_runtime_suspend,
			   fsl_sai_runtime_resume, NULL)
	SET_SYSTEM_SLEEP_PM_OPS(pm_runtime_force_suspend,
				pm_runtime_force_resume)
};

static struct platform_driver fsl_sai_driver = {
	.probe = fsl_sai_probe,
	.remove = fsl_sai_remove,
	.driver = {
		.name = "fsl-sai",
		.pm = &fsl_sai_pm_ops,
		.of_match_table = fsl_sai_ids,
	},
};
module_platform_driver(fsl_sai_driver);

MODULE_DESCRIPTION("Freescale Soc SAI Interface");
MODULE_AUTHOR("Xiubo Li, <Li.Xiubo@freescale.com>");
MODULE_ALIAS("platform:fsl-sai");
MODULE_LICENSE("GPL");<|MERGE_RESOLUTION|>--- conflicted
+++ resolved
@@ -5,11 +5,9 @@
 // Copyright 2012-2015 Freescale Semiconductor, Inc.
 
 #include <linux/clk.h>
-#include <linux/clk-provider.h>
 #include <linux/delay.h>
 #include <linux/dmaengine.h>
 #include <linux/module.h>
-#include <linux/of_device.h>
 #include <linux/of_address.h>
 #include <linux/of_device.h>
 #include <linux/pinctrl/consumer.h>
@@ -18,20 +16,13 @@
 #include <linux/regmap.h>
 #include <linux/slab.h>
 #include <linux/time.h>
-#include <linux/pm_qos.h>
 #include <sound/core.h>
 #include <sound/dmaengine_pcm.h>
 #include <sound/pcm_params.h>
 #include <linux/mfd/syscon.h>
 #include <linux/mfd/syscon/imx6q-iomuxc-gpr.h>
-<<<<<<< HEAD
-#include <linux/pm_runtime.h>
-#include <linux/pinctrl/consumer.h>
-=======
->>>>>>> 29549c70
 #include <linux/busfreq-imx.h>
 
-#include "fsl_dsd.h"
 #include "fsl_sai.h"
 #include "fsl_utils.h"
 #include "imx-pcm.h"
@@ -200,11 +191,6 @@
 {
 	struct fsl_sai *sai = snd_soc_dai_get_drvdata(cpu_dai);
 	unsigned int ofs = sai->soc_data->reg_offset;
-<<<<<<< HEAD
-
-	bool tx = fsl_dir == FSL_FMT_TRANSMITTER;
-=======
->>>>>>> 29549c70
 	u32 val_cr2 = 0;
 
 	switch (clk_id) {
@@ -230,42 +216,6 @@
 	return 0;
 }
 
-<<<<<<< HEAD
-static int fsl_sai_set_mclk_rate(struct snd_soc_dai *dai, int clk_id,
-		unsigned int freq)
-{
-	struct fsl_sai *sai = snd_soc_dai_get_drvdata(dai);
-	struct clk *p = sai->mclk_clk[clk_id], *pll = 0, *npll = 0;
-	u64 ratio = freq;
-	int ret;
-
-	while (p && sai->pll8k_clk && sai->pll11k_clk) {
-		struct clk *pp = clk_get_parent(p);
-
-		if (clk_is_match(pp, sai->pll8k_clk) ||
-		    clk_is_match(pp, sai->pll11k_clk)) {
-			pll = pp;
-			break;
-		}
-		p = pp;
-	}
-
-	if (pll) {
-		npll = (do_div(ratio, 8000) ? sai->pll11k_clk : sai->pll8k_clk);
-		if (!clk_is_match(pll, npll)) {
-			ret = clk_set_parent(p, npll);
-			if (ret < 0)
-				dev_warn(dai->dev,
-					 "failed to set parent %s: %d\n",
-					 __clk_get_name(npll), ret);
-		}
-	}
-
-	ret = clk_set_rate(sai->mclk_clk[clk_id], freq);
-	if (ret < 0)
-		dev_err(dai->dev, "failed to set clock rate (%u): %d\n",
-			freq, ret);
-=======
 static int fsl_sai_set_mclk_rate(struct snd_soc_dai *dai, int clk_id, unsigned int freq)
 {
 	struct fsl_sai *sai = snd_soc_dai_get_drvdata(dai);
@@ -277,7 +227,6 @@
 	ret = clk_set_rate(sai->mclk_clk[clk_id], freq);
 	if (ret < 0)
 		dev_err(dai->dev, "failed to set clock rate (%u): %d\n", freq, ret);
->>>>>>> 29549c70
 
 	return ret;
 }
@@ -309,12 +258,7 @@
 		}
 	}
 
-<<<<<<< HEAD
-	ret = fsl_sai_set_dai_sysclk_tr(cpu_dai, clk_id, freq,
-					FSL_FMT_TRANSMITTER);
-=======
 	ret = fsl_sai_set_dai_sysclk_tr(cpu_dai, clk_id, freq, true);
->>>>>>> 29549c70
 	if (ret) {
 		dev_err(cpu_dai->dev, "Cannot set tx sysclk: %d\n", ret);
 		return ret;
@@ -337,10 +281,7 @@
 	if (!sai->is_lsb_first)
 		val_cr4 |= FSL_SAI_CR4_MF;
 
-<<<<<<< HEAD
-=======
 	sai->is_pdm_mode = false;
->>>>>>> 29549c70
 	sai->is_dsp_mode = false;
 	/* DAI mode */
 	switch (fmt & SND_SOC_DAIFMT_FORMAT_MASK) {
@@ -383,11 +324,7 @@
 	case SND_SOC_DAIFMT_PDM:
 		val_cr2 |= FSL_SAI_CR2_BCP;
 		val_cr4 &= ~FSL_SAI_CR4_MF;
-<<<<<<< HEAD
-		sai->is_dsp_mode = true;
-=======
 		sai->is_pdm_mode = true;
->>>>>>> 29549c70
 		break;
 	case SND_SOC_DAIFMT_RIGHT_J:
 		/* To be done */
@@ -417,18 +354,6 @@
 		return -EINVAL;
 	}
 
-<<<<<<< HEAD
-	sai->slave_mode[tx] = false;
-
-	/* DAI clock master masks */
-	switch (fmt & SND_SOC_DAIFMT_MASTER_MASK) {
-	case SND_SOC_DAIFMT_CBS_CFS:
-		val_cr2 |= FSL_SAI_CR2_BCD_MSTR;
-		val_cr4 |= FSL_SAI_CR4_FSD_MSTR;
-		break;
-	case SND_SOC_DAIFMT_CBM_CFM:
-		sai->slave_mode[tx] = true;
-=======
 	/* DAI clock provider masks */
 	switch (fmt & SND_SOC_DAIFMT_CLOCK_PROVIDER_MASK) {
 	case SND_SOC_DAIFMT_BP_FP:
@@ -438,22 +363,14 @@
 		break;
 	case SND_SOC_DAIFMT_BC_FC:
 		sai->is_consumer_mode[tx] = true;
->>>>>>> 29549c70
 		break;
 	case SND_SOC_DAIFMT_BP_FC:
 		val_cr2 |= FSL_SAI_CR2_BCD_MSTR;
-<<<<<<< HEAD
-=======
 		sai->is_consumer_mode[tx] = false;
->>>>>>> 29549c70
 		break;
 	case SND_SOC_DAIFMT_BC_FP:
 		val_cr4 |= FSL_SAI_CR4_FSD_MSTR;
-<<<<<<< HEAD
-		sai->slave_mode[tx] = true;
-=======
 		sai->is_consumer_mode[tx] = true;
->>>>>>> 29549c70
 		break;
 	default:
 		return -EINVAL;
@@ -477,11 +394,7 @@
 		fmt = (fmt & (~SND_SOC_DAIFMT_MASTER_MASK)) |
 				sai->masterflag[FSL_FMT_TRANSMITTER];
 
-<<<<<<< HEAD
-	ret = fsl_sai_set_dai_fmt_tr(cpu_dai, fmt, FSL_FMT_TRANSMITTER);
-=======
 	ret = fsl_sai_set_dai_fmt_tr(cpu_dai, fmt, true);
->>>>>>> 29549c70
 	if (ret) {
 		dev_err(cpu_dai->dev, "Cannot set tx format: %d\n", ret);
 		return ret;
@@ -491,11 +404,7 @@
 		fmt = (fmt & (~SND_SOC_DAIFMT_MASTER_MASK)) |
 				sai->masterflag[FSL_FMT_RECEIVER];
 
-<<<<<<< HEAD
-	ret = fsl_sai_set_dai_fmt_tr(cpu_dai, fmt, FSL_FMT_RECEIVER);
-=======
 	ret = fsl_sai_set_dai_fmt_tr(cpu_dai, fmt, false);
->>>>>>> 29549c70
 	if (ret)
 		dev_err(cpu_dai->dev, "Cannot set rx format: %d\n", ret);
 
@@ -507,24 +416,14 @@
 	struct fsl_sai *sai = snd_soc_dai_get_drvdata(dai);
 	unsigned int reg, ofs = sai->soc_data->reg_offset;
 	unsigned long clk_rate;
-<<<<<<< HEAD
-=======
 	u32 savediv = 0, ratio, bestdiff = freq;
->>>>>>> 29549c70
 	int adir = tx ? RX : TX;
 	int dir = tx ? TX : RX;
-	unsigned int reg = 0;
-	u32 ratio, savesub = freq, saveratio = 0, savediv = 0;
 	u32 id;
 	bool support_1_1_ratio = sai->verid.version >= 0x0301;
 
-<<<<<<< HEAD
-	/* Don't apply to slave mode */
-	if (sai->slave_mode[tx])
-=======
 	/* Don't apply to consumer mode */
 	if (sai->is_consumer_mode[tx])
->>>>>>> 29549c70
 		return 0;
 
 	/*
@@ -562,20 +461,6 @@
 			"ratio %d for freq %dHz based on clock %ldHz\n",
 			ratio, freq, clk_rate);
 
-<<<<<<< HEAD
-		if ((ratio % 2 == 0 && ratio >= 2 && ratio <= 512) ||
-		    (ratio == 1 && sai->verid.major >= 3 && sai->verid.minor >= 1)) {
-
-			if (ret < savesub) {
-				saveratio = ratio;
-				sai->mclk_id[tx] = id;
-				savesub = ret;
-			}
-
-			if (ret == 0)
-				break;
-		}
-=======
 
 		if (diff < bestdiff) {
 			savediv = ratio;
@@ -585,10 +470,9 @@
 
 		if (diff == 0)
 			break;
->>>>>>> 29549c70
-	}
-
-	if (saveratio == 0) {
+	}
+
+	if (savediv == 0) {
 		dev_err(dai->dev, "failed to derive required %cx rate: %d\n",
 				tx ? 'T' : 'R', freq);
 		return -EINVAL;
@@ -611,30 +495,6 @@
 		reg = FSL_SAI_xCR2(!tx, ofs);
 	else if (!sai->synchronous[dir])
 		reg = FSL_SAI_xCR2(tx, ofs);
-<<<<<<< HEAD
-
-	if (reg) {
-		regmap_update_bits(sai->regmap, reg, FSL_SAI_CR2_MSEL_MASK,
-			   FSL_SAI_CR2_MSEL(sai->mclk_id[tx]));
-
-		savediv = (saveratio == 1 ? 0 : (saveratio >> 1) - 1);
-		regmap_update_bits(sai->regmap, reg, FSL_SAI_CR2_DIV_MASK, savediv);
-
-		if (sai->verid.major >= 3 && sai->verid.minor >= 1) {
-			regmap_update_bits(sai->regmap, reg, FSL_SAI_CR2_BYP,
-				   (saveratio == 1 ? FSL_SAI_CR2_BYP : 0));
-		}
-	}
-
-	if (sai->soc_data->max_register >= FSL_SAI_MCTL) {
-		/* SAI is in master mode at this point, so enable MCLK */
-		regmap_update_bits(sai->regmap, FSL_SAI_MCTL,
-				FSL_SAI_MCTL_MCLK_EN, FSL_SAI_MCTL_MCLK_EN);
-	}
-
-	dev_dbg(dai->dev, "best fit: clock id=%d, ratio=%d, deviation=%d\n",
-			sai->mclk_id[tx], saveratio, savesub);
-=======
 	else
 		return 0;
 
@@ -655,7 +515,6 @@
 		regmap_update_bits(sai->regmap, FSL_SAI_MCTL,
 				   FSL_SAI_MCTL_MCLK_EN, FSL_SAI_MCTL_MCLK_EN);
 	}
->>>>>>> 29549c70
 
 	return 0;
 }
@@ -671,25 +530,16 @@
 	struct snd_dmaengine_dai_dma_data *dma_params;
 	struct fsl_sai_dl_cfg *dl_cfg = sai->dl_cfg;
 	u32 word_width = params_width(params);
-<<<<<<< HEAD
-	u32 rate = params_rate(params);
-=======
 	int trce_mask = 0, dl_cfg_idx = 0;
 	int dl_cfg_cnt = sai->dl_cfg_cnt;
 	u32 dl_type = FSL_SAI_DL_I2S;
->>>>>>> 29549c70
 	u32 val_cr4 = 0, val_cr5 = 0;
 	u32 slots = (channels == 1) ? 2 : channels;
 	u32 slot_width = word_width;
 	int adir = tx ? RX : TX;
 	u32 pins, bclk;
-<<<<<<< HEAD
-	int ret, i, trce_mask = 0, dl_cfg_cnt, dl_cfg_idx = 0;
-	struct fsl_sai_dl_cfg *dl_cfg;
-=======
 	u32 watermark;
 	int ret, i;
->>>>>>> 29549c70
 
 	if (sai->slot_width)
 		slot_width = sai->slot_width;
@@ -700,41 +550,7 @@
 		slots = sai->bclk_ratio / slot_width;
 
 	pins = DIV_ROUND_UP(channels, slots);
-	sai->is_dsd = fsl_is_dsd(params);
-	if (sai->is_dsd) {
-		pins = channels;
-		dl_cfg = sai->dsd_dl_cfg;
-		dl_cfg_cnt = sai->dsd_dl_cfg_cnt;
-	} else {
-		dl_cfg = sai->pcm_dl_cfg;
-		dl_cfg_cnt = sai->pcm_dl_cfg_cnt;
-	}
-
-	for (i = 0; i < dl_cfg_cnt; i++) {
-		if (dl_cfg[i].pins == pins) {
-			dl_cfg_idx = i;
-			break;
-		}
-	}
-
-	if (dl_cfg_idx >= dl_cfg_cnt) {
-		dev_err(cpu_dai->dev, "fsl,dataline%s invalid or not provided.\n",
-			sai->is_dsd ? ",dsd" : "");
-		return -EINVAL;
-	}
-
-	bclk = rate*(sai->bclk_ratio ? sai->bclk_ratio : slots * slot_width);
-
-	if (!IS_ERR_OR_NULL(sai->pinctrl)) {
-		sai->pins_state = fsl_get_pins_state(sai->pinctrl, params, bclk);
-
-<<<<<<< HEAD
-		if (!IS_ERR_OR_NULL(sai->pins_state)) {
-			ret = pinctrl_select_state(sai->pinctrl, sai->pins_state);
-			if (ret) {
-				dev_err(cpu_dai->dev,
-					"failed to set proper pins state: %d\n", ret);
-=======
+
 	/*
 	 * PDM mode, channels are independent
 	 * each channels are on one dataline/FIFO.
@@ -764,17 +580,12 @@
 			ret = pinctrl_select_state(sai->pinctrl, sai->pins_state);
 			if (ret) {
 				dev_err(cpu_dai->dev, "failed to set proper pins state: %d\n", ret);
->>>>>>> 29549c70
 				return ret;
 			}
 		}
 	}
 
-<<<<<<< HEAD
-	if (!sai->slave_mode[tx]) {
-=======
 	if (!sai->is_consumer_mode[tx]) {
->>>>>>> 29549c70
 		ret = fsl_sai_set_bclk(cpu_dai, tx, bclk);
 		if (ret)
 			return ret;
@@ -795,11 +606,7 @@
 	val_cr5 |= FSL_SAI_CR5_WNW(slot_width);
 	val_cr5 |= FSL_SAI_CR5_W0W(slot_width);
 
-<<<<<<< HEAD
-	if (sai->is_lsb_first || sai->is_dsd)
-=======
 	if (sai->is_lsb_first || sai->is_pdm_mode)
->>>>>>> 29549c70
 		val_cr5 |= FSL_SAI_CR5_FBT(0);
 	else
 		val_cr5 |= FSL_SAI_CR5_FBT(word_width - 1);
@@ -816,11 +623,7 @@
 	 * RCR5(TCR5) for playback(capture), or there will be sync error.
 	 */
 
-<<<<<<< HEAD
-	if (!sai->slave_mode[tx] && fsl_sai_dir_is_synced(sai, adir)) {
-=======
 	if (!sai->is_consumer_mode[tx] && fsl_sai_dir_is_synced(sai, adir)) {
->>>>>>> 29549c70
 		regmap_update_bits(sai->regmap, FSL_SAI_xCR4(!tx, ofs),
 				   FSL_SAI_CR4_SYWD_MASK | FSL_SAI_CR4_FRSZ_MASK |
 				   FSL_SAI_CR4_CHMOD_MASK,
@@ -830,9 +633,6 @@
 				   FSL_SAI_CR5_FBT_MASK, val_cr5);
 	}
 
-<<<<<<< HEAD
-	if (__sw_hweight8(dl_cfg[dl_cfg_idx].mask[tx]) <= 1 || sai->is_multi_lane)
-=======
 	/*
 	 * Combine mode has limation:
 	 * - Can't used for singel dataline/FIFO case except the FIFO0
@@ -842,59 +642,12 @@
 	 * So for common usage, all multi fifo case disable the combine mode.
 	 */
 	if (hweight8(dl_cfg[dl_cfg_idx].mask[tx]) <= 1 || sai->is_multi_fifo_dma)
->>>>>>> 29549c70
 		regmap_update_bits(sai->regmap, FSL_SAI_xCR4(tx, ofs),
 				   FSL_SAI_CR4_FCOMB_MASK, 0);
 	else
 		regmap_update_bits(sai->regmap, FSL_SAI_xCR4(tx, ofs),
 				   FSL_SAI_CR4_FCOMB_MASK, FSL_SAI_CR4_FCOMB_SOFT);
 
-<<<<<<< HEAD
-	if (tx)
-		sai->dma_params_tx.addr = sai->res->start + FSL_SAI_TDR0 +
-					  dl_cfg[dl_cfg_idx].start_off[tx] * 0x4;
-	else
-		sai->dma_params_rx.addr = sai->res->start + FSL_SAI_RDR0 +
-					  dl_cfg[dl_cfg_idx].start_off[tx] * 0x4;
-
-	if (sai->is_multi_lane) {
-		if (tx) {
-			sai->audio_config[tx].words_per_fifo = min(slots, channels);
-			sai->audio_config[tx].dst_fifo_num = pins;
-			sai->audio_config[tx].dst_fifo_off = dl_cfg[dl_cfg_idx].next_off[tx];
-			sai->dma_params_tx.maxburst = sai->audio_config[tx].words_per_fifo * pins;
-			sai->dma_params_tx.peripheral_config = &sai->audio_config[tx];
-			sai->dma_params_tx.peripheral_size = sizeof(sai->audio_config[tx]);
-
-			regmap_update_bits(sai->regmap, FSL_SAI_TCR1(ofs),
-					   FSL_SAI_CR1_RFW_MASK(sai->soc_data->fifo_depth),
-					   sai->soc_data->fifo_depth - sai->dma_params_tx.maxburst);
-		} else {
-			sai->audio_config[tx].words_per_fifo = min(slots, channels);
-			sai->audio_config[tx].src_fifo_num = pins;
-			sai->audio_config[tx].src_fifo_off = dl_cfg[dl_cfg_idx].next_off[tx];
-			sai->dma_params_rx.maxburst = sai->audio_config[tx].words_per_fifo * pins;
-			sai->dma_params_rx.peripheral_config = &sai->audio_config[tx];
-			sai->dma_params_rx.peripheral_size = sizeof(sai->audio_config[tx]);
-
-			regmap_update_bits(sai->regmap, FSL_SAI_RCR1(ofs),
-					   FSL_SAI_CR1_RFW_MASK(sai->soc_data->fifo_depth),
-					   sai->dma_params_rx.maxburst - 1);
-		}
-	}
-
-	snd_soc_dai_init_dma_data(cpu_dai, &sai->dma_params_tx, &sai->dma_params_rx);
-
-	if (__sw_hweight8(dl_cfg[dl_cfg_idx].mask[tx] & 0xFF) < pins) {
-		dev_err(cpu_dai->dev, "channel not supported\n");
-		return -EINVAL;
-	}
-
-	/*find a proper tcre setting*/
-	for (i = 0; i < 8; i++) {
-		trce_mask = (1 << (i + 1)) - 1;
-		if (__sw_hweight8(dl_cfg[dl_cfg_idx].mask[tx] & trce_mask) == pins)
-=======
 	dma_params = tx ? &sai->dma_params_tx : &sai->dma_params_rx;
 	dma_params->addr = sai->res->start + FSL_SAI_xDR0(tx) +
 			   dl_cfg[dl_cfg_idx].start_off[tx] * 0x4;
@@ -923,18 +676,12 @@
 	for (i = 0; i < sai->soc_data->pins; i++) {
 		trce_mask = (1 << (i + 1)) - 1;
 		if (hweight8(dl_cfg[dl_cfg_idx].mask[tx] & trce_mask) == pins)
->>>>>>> 29549c70
 			break;
 	}
 
 	regmap_update_bits(sai->regmap, FSL_SAI_xCR3(tx, ofs),
-<<<<<<< HEAD
-		   FSL_SAI_CR3_TRCE_MASK,
-		   FSL_SAI_CR3_TRCE((dl_cfg[dl_cfg_idx].mask[tx] & trce_mask)));
-=======
 			   FSL_SAI_CR3_TRCE_MASK,
 			   FSL_SAI_CR3_TRCE((dl_cfg[dl_cfg_idx].mask[tx] & trce_mask)));
->>>>>>> 29549c70
 
 	regmap_update_bits(sai->regmap, FSL_SAI_xCR4(tx, ofs),
 			   FSL_SAI_CR4_SYWD_MASK | FSL_SAI_CR4_FRSZ_MASK |
@@ -959,11 +706,7 @@
 	regmap_update_bits(sai->regmap, FSL_SAI_xCR3(tx, ofs),
 			   FSL_SAI_CR3_TRCE_MASK, 0);
 
-<<<<<<< HEAD
-	if (!sai->slave_mode[tx] &&
-=======
 	if (!sai->is_consumer_mode[tx] &&
->>>>>>> 29549c70
 			sai->mclk_streams & BIT(substream->stream)) {
 		clk_disable_unprepare(sai->mclk_clk[sai->mclk_id[tx]]);
 		sai->mclk_streams &= ~BIT(substream->stream);
@@ -997,11 +740,7 @@
 	 * This is a hardware bug, and will be fix in the
 	 * next sai version.
 	 */
-<<<<<<< HEAD
-	if (!sai->slave_mode[tx]) {
-=======
 	if (!sai->is_consumer_mode[tx]) {
->>>>>>> 29549c70
 		/* Software Reset */
 		regmap_write(sai->regmap, FSL_SAI_xCSR(tx, ofs), FSL_SAI_CSR_SR);
 		/* Clear SR bit to finish the reset */
@@ -1014,6 +753,7 @@
 {
 	struct fsl_sai *sai = snd_soc_dai_get_drvdata(cpu_dai);
 	unsigned int ofs = sai->soc_data->reg_offset;
+
 	bool tx = substream->stream == SNDRV_PCM_STREAM_PLAYBACK;
 	int adir = tx ? RX : TX;
 	int dir = tx ? TX : RX;
@@ -1039,10 +779,9 @@
 	case SNDRV_PCM_TRIGGER_PAUSE_RELEASE:
 		regmap_update_bits(sai->regmap, FSL_SAI_xCSR(tx, ofs),
 				   FSL_SAI_CSR_FRDE, FSL_SAI_CSR_FRDE);
+
 		regmap_update_bits(sai->regmap, FSL_SAI_xCSR(tx, ofs),
 				   FSL_SAI_CSR_TERE, FSL_SAI_CSR_TERE);
-		regmap_update_bits(sai->regmap, FSL_SAI_xCSR(tx, ofs),
-				   FSL_SAI_CSR_SE, FSL_SAI_CSR_SE);
 		/*
 		 * Enable the opposite direction for synchronous mode
 		 * 1. Tx sync with Rx: only set RE for Rx; set TE & RE for Tx
@@ -1156,6 +895,13 @@
 	struct fsl_sai *sai = dev_get_drvdata(cpu_dai->dev);
 	unsigned int ofs = sai->soc_data->reg_offset;
 
+	/* Software Reset for both Tx and Rx */
+	regmap_write(sai->regmap, FSL_SAI_TCSR(ofs), FSL_SAI_CSR_SR);
+	regmap_write(sai->regmap, FSL_SAI_RCSR(ofs), FSL_SAI_CSR_SR);
+	/* Clear SR bit to finish the reset */
+	regmap_write(sai->regmap, FSL_SAI_TCSR(ofs), 0);
+	regmap_write(sai->regmap, FSL_SAI_RCSR(ofs), 0);
+
 	regmap_update_bits(sai->regmap, FSL_SAI_TCR1(ofs),
 			   FSL_SAI_CR1_RFW_MASK(sai->soc_data->fifo_depth),
 			   sai->soc_data->fifo_depth - sai->dma_params_tx.maxburst);
@@ -1172,21 +918,13 @@
 static int fsl_sai_dai_resume(struct snd_soc_component *component)
 {
 	struct fsl_sai *sai = snd_soc_component_get_drvdata(component);
-<<<<<<< HEAD
-=======
 	struct device *dev = &sai->pdev->dev;
->>>>>>> 29549c70
 	int ret;
 
 	if (!IS_ERR_OR_NULL(sai->pinctrl) && !IS_ERR_OR_NULL(sai->pins_state)) {
 		ret = pinctrl_select_state(sai->pinctrl, sai->pins_state);
 		if (ret) {
-<<<<<<< HEAD
-			dev_err(&sai->pdev->dev,
-				"failed to set proper pins state: %d\n", ret);
-=======
 			dev_err(dev, "failed to set proper pins state: %d\n", ret);
->>>>>>> 29549c70
 			return ret;
 		}
 	}
@@ -1218,14 +956,9 @@
 };
 
 static const struct snd_soc_component_driver fsl_component = {
-<<<<<<< HEAD
-	.name           = "fsl-sai",
-	.resume  = fsl_sai_dai_resume,
-=======
 	.name			= "fsl-sai",
 	.resume			= fsl_sai_dai_resume,
 	.legacy_dai_naming	= 1,
->>>>>>> 29549c70
 };
 
 static struct reg_default fsl_sai_reg_defaults_ofs0[] = {
@@ -1586,82 +1319,6 @@
 static int fsl_sai_runtime_suspend(struct device *dev);
 static int fsl_sai_runtime_resume(struct device *dev);
 
-static unsigned int fsl_sai_calc_dl_off(unsigned long dl_mask)
-{
-	int fbidx, nbidx, offset;
-
-	fbidx = find_first_bit(&dl_mask, 8);
-	nbidx = find_next_bit(&dl_mask, 8, fbidx + 1);
-	offset = nbidx - fbidx - 1;
-
-	return (offset < 0 || offset >= 7 ? 0 : offset);
-}
-
-static int fsl_sai_read_dlcfg(struct platform_device *pdev, char *pn,
-	struct fsl_sai_dl_cfg **rcfg, unsigned int soc_dl)
-{
-	int ret, elems, i, index, num_cfg;
-	struct device_node *np = pdev->dev.of_node;
-	struct fsl_sai_dl_cfg *cfg;
-	unsigned long dl_mask;
-	u32 rx, tx, pins;
-
-	*rcfg = NULL;
-
-	elems = of_property_count_u32_elems(np, pn);
-
-	/* consider default value "0 0x1 0x1" if property is missing */
-	if (elems <= 0)
-		elems = 3;
-
-	if (elems % 3) {
-		dev_err(&pdev->dev,
-			"Number of elements in %s must be divisible to 3.\n", pn);
-		return -EINVAL;
-	}
-
-	num_cfg = elems / 3;
-	cfg = devm_kzalloc(&pdev->dev, num_cfg * sizeof(*cfg), GFP_KERNEL);
-	if (cfg == NULL) {
-		dev_err(&pdev->dev, "Cannot allocate memory for %s.\n", pn);
-		return -ENOMEM;
-	}
-
-	for (i = 0, index = 0; i < num_cfg; i++) {
-		ret = of_property_read_u32_index(np, pn, index++, &pins);
-		if (ret)
-			pins = 0;
-
-		ret = of_property_read_u32_index(np, pn, index++, &rx);
-		if (ret)
-			rx = 1;
-
-		ret = of_property_read_u32_index(np, pn, index++, &tx);
-		if (ret)
-			tx = 1;
-
-		if ((rx & ~soc_dl) || (tx & ~soc_dl)) {
-			dev_err(&pdev->dev,
-				"%s: dataline cfg[%d] setting error, mask is 0x%x\n",
-				 pn, i, soc_dl);
-			return -EINVAL;
-		}
-
-		cfg[i].pins = pins;
-		cfg[i].mask[0] = rx;
-		dl_mask = rx;
-		cfg[i].start_off[0] = find_first_bit(&dl_mask, 8);
-		cfg[i].next_off[0] = fsl_sai_calc_dl_off(rx);
-		cfg[i].mask[1] = tx;
-		dl_mask = tx;
-		cfg[i].start_off[1] = find_first_bit(&dl_mask, 8);
-		cfg[i].next_off[1] = fsl_sai_calc_dl_off(tx);
-	}
-
-	*rcfg = cfg;
-	return num_cfg;
-}
-
 static int fsl_sai_probe(struct platform_device *pdev)
 {
 	struct device_node *np = pdev->dev.of_node;
@@ -1715,11 +1372,7 @@
 		sprintf(tmp, "mclk%d", i);
 		sai->mclk_clk[i] = devm_clk_get(dev, tmp);
 		if (IS_ERR(sai->mclk_clk[i])) {
-<<<<<<< HEAD
-			dev_err(&pdev->dev, "failed to get mclk%d clock: %ld\n",
-=======
 			dev_err(dev, "failed to get mclk%d clock: %ld\n",
->>>>>>> 29549c70
 					i, PTR_ERR(sai->mclk_clk[i]));
 			sai->mclk_clk[i] = NULL;
 		}
@@ -1730,46 +1383,6 @@
 	else
 		sai->mclk_clk[0] = sai->bus_clk;
 
-<<<<<<< HEAD
-	sai->pll8k_clk = devm_clk_get(&pdev->dev, "pll8k");
-	if (IS_ERR(sai->pll8k_clk))
-		sai->pll8k_clk = NULL;
-
-	sai->pll11k_clk = devm_clk_get(&pdev->dev, "pll11k");
-	if (IS_ERR(sai->pll11k_clk))
-		sai->pll11k_clk = NULL;
-
-	if (of_find_property(np, "fsl,sai-multi-lane", NULL))
-		sai->is_multi_lane = true;
-
-	/*dataline mask for rx and tx*/
-	ret = fsl_sai_read_dlcfg(pdev, "fsl,dataline", &sai->pcm_dl_cfg,
-					sai->soc_data->dataline);
-	if (ret < 0)
-		return ret;
-
-	sai->pcm_dl_cfg_cnt = ret;
-
-	ret = fsl_sai_read_dlcfg(pdev, "fsl,dataline,dsd", &sai->dsd_dl_cfg,
-					sai->soc_data->dataline);
-	if (ret < 0)
-		return ret;
-
-	sai->dsd_dl_cfg_cnt = ret;
-
-	if ((of_find_property(np, "fsl,i2s-xtor", NULL) != NULL) ||
-	    (of_find_property(np, "fsl,txm-rxs", NULL) != NULL))
-	{
-		sai->masterflag[FSL_FMT_TRANSMITTER] = SND_SOC_DAIFMT_CBS_CFS;
-		sai->masterflag[FSL_FMT_RECEIVER] = SND_SOC_DAIFMT_CBM_CFM;
-	} else {
-		if (!of_property_read_u32(np, "fsl,txmasterflag",
-			&sai->masterflag[FSL_FMT_TRANSMITTER]))
-			sai->masterflag[FSL_FMT_TRANSMITTER] <<= 12;
-		if (!of_property_read_u32(np, "fsl,rxmasterflag",
-			&sai->masterflag[FSL_FMT_RECEIVER]))
-			sai->masterflag[FSL_FMT_RECEIVER] <<= 12;
-=======
 	fsl_asoc_get_pll_clocks(&pdev->dev, &sai->pll8k_clk,
 				&sai->pll11k_clk);
 
@@ -1788,7 +1401,6 @@
 	if (of_find_property(np, "fsl,txm-rxs", NULL) != NULL) {
 		sai->masterflag[FSL_FMT_TRANSMITTER] = SND_SOC_DAIFMT_BP_FP;
 		sai->masterflag[FSL_FMT_RECEIVER] = SND_SOC_DAIFMT_BC_FC;
->>>>>>> 29549c70
 	}
 
 	irq = platform_get_irq(pdev, 0);
@@ -1912,18 +1524,12 @@
 	 * is not defer probe for platform component in snd_soc_add_pcm_runtime().
 	 */
 	if (sai->soc_data->use_imx_pcm) {
-<<<<<<< HEAD
-		ret = imx_pcm_dma_init(pdev, IMX_SAI_DMABUF_SIZE);
-		if (ret)
-			goto err_component_register;
-=======
 		ret = imx_pcm_dma_init(pdev);
 		if (ret) {
 			if (!IS_ENABLED(CONFIG_SND_SOC_IMX_PCM_DMA))
 				dev_err(dev, "Error: You must enable the imx-pcm-dma support!\n");
 			goto err_component_register;
 		}
->>>>>>> 29549c70
 	} else {
 		ret = devm_snd_dmaengine_pcm_register(dev, NULL, 0);
 		if (ret)
@@ -1971,8 +1577,6 @@
 	.pins = 1,
 	.reg_offset = 0,
 	.mclk0_is_mclk1 = false,
-	.dataline = 0x1,
-	.fifos = 1,
 	.flags = 0,
 	.max_register = FSL_SAI_RMR,
 };
@@ -1984,8 +1588,6 @@
 	.pins = 1,
 	.reg_offset = 0,
 	.mclk0_is_mclk1 = true,
-	.dataline = 0x1,
-	.fifos = 1,
 	.flags = 0,
 	.max_register = FSL_SAI_RMR,
 };
@@ -1998,11 +1600,6 @@
 	.reg_offset = 8,
 	.mclk0_is_mclk1 = false,
 	.flags = PMQOS_CPU_LATENCY,
-<<<<<<< HEAD
-	.dataline = 0x3,
-	.fifos = 2,
-=======
->>>>>>> 29549c70
 	.max_register = FSL_SAI_RMR,
 };
 
@@ -2013,8 +1610,6 @@
 	.pins = 8,
 	.reg_offset = 8,
 	.mclk0_is_mclk1 = false,
-	.dataline = 0xff,
-	.fifos = 8,
 	.flags = 0,
 	.max_register = FSL_SAI_RMR,
 };
@@ -2026,23 +1621,7 @@
 	.pins = 1,
 	.reg_offset = 0,
 	.mclk0_is_mclk1 = false,
-	.dataline = 0xf,
-	.fifos = 1,
 	.flags = 0,
-	.max_register = FSL_SAI_RMR,
-};
-
-static const struct fsl_sai_soc_data fsl_sai_imx8mm_data = {
-	.use_imx_pcm = true,
-	.use_edma = false,
-	.fifo_depth = 128,
-	.reg_offset = 8,
-	.mclk0_is_mclk1 = false,
-	.dataline = 0xff,
-	.fifos = 8,
-	.flags = 0,
-<<<<<<< HEAD
-=======
 	.max_register = FSL_SAI_RMR,
 };
 
@@ -2054,7 +1633,6 @@
 	.mclk0_is_mclk1 = false,
 	.pins = 8,
 	.flags = 0,
->>>>>>> 29549c70
 	.max_register = FSL_SAI_MCTL,
 };
 
@@ -2064,12 +1642,7 @@
 	.fifo_depth = 128,
 	.reg_offset = 8,
 	.mclk0_is_mclk1 = false,
-<<<<<<< HEAD
-	.dataline = 0xff,
-	.fifos = 8,
-=======
 	.pins = 8,
->>>>>>> 29549c70
 	.flags = 0,
 	.max_register = FSL_SAI_MDIV,
 };
@@ -2080,12 +1653,7 @@
 	.fifo_depth = 16,
 	.reg_offset = 8,
 	.mclk0_is_mclk1 = false,
-<<<<<<< HEAD
-	.dataline = 0xf,
-	.fifos = 4,
-=======
 	.pins = 4,
->>>>>>> 29549c70
 	.flags = PMQOS_CPU_LATENCY,
 	.max_register = FSL_SAI_RTCAP,
 };
@@ -2096,12 +1664,7 @@
 	.fifo_depth = 128,
 	.reg_offset = 8,
 	.mclk0_is_mclk1 = false,
-<<<<<<< HEAD
-	.dataline = 0xf,
-	.fifos = 4,
-=======
 	.pins = 4,
->>>>>>> 29549c70
 	.flags = 0,
 	.max_register = FSL_SAI_MCTL,
 	.max_burst = {8, 8},
@@ -2113,14 +1676,9 @@
 	{ .compatible = "fsl,imx6ul-sai", .data = &fsl_sai_imx6sx_data },
 	{ .compatible = "fsl,imx7ulp-sai", .data = &fsl_sai_imx7ulp_data },
 	{ .compatible = "fsl,imx8mq-sai", .data = &fsl_sai_imx8mq_data },
+	{ .compatible = "fsl,imx8qm-sai", .data = &fsl_sai_imx8qm_data },
 	{ .compatible = "fsl,imx8mm-sai", .data = &fsl_sai_imx8mm_data },
 	{ .compatible = "fsl,imx8mp-sai", .data = &fsl_sai_imx8mp_data },
-	{ .compatible = "fsl,imx8qm-sai", .data = &fsl_sai_imx8qm_data },
-<<<<<<< HEAD
-=======
-	{ .compatible = "fsl,imx8mm-sai", .data = &fsl_sai_imx8mm_data },
-	{ .compatible = "fsl,imx8mp-sai", .data = &fsl_sai_imx8mp_data },
->>>>>>> 29549c70
 	{ .compatible = "fsl,imx8ulp-sai", .data = &fsl_sai_imx8ulp_data },
 	{ .compatible = "fsl,imx8mn-sai", .data = &fsl_sai_imx8mp_data },
 	{ .compatible = "fsl,imx93-sai", .data = &fsl_sai_imx93_data },
