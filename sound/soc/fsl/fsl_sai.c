--- conflicted
+++ resolved
@@ -20,12 +20,8 @@
 #include <linux/pm_runtime.h>
 #include <linux/regmap.h>
 #include <linux/slab.h>
-<<<<<<< HEAD
-
-=======
 #include <linux/time.h>
 #include <linux/pm_qos.h>
->>>>>>> f2ed3bfc
 #include <sound/core.h>
 #include <sound/dmaengine_pcm.h>
 #include <sound/pcm_params.h>
@@ -38,9 +34,6 @@
 #define FSL_SAI_FLAGS (FSL_SAI_CSR_SEIE |\
 		       FSL_SAI_CSR_FEIE)
 
-<<<<<<< HEAD
-static u32 fsl_sai_rates[] = {
-=======
 static struct fsl_sai_soc_data fsl_sai_vf610 = {
 	.imx = false,
 	/*dataline is mask, not index*/
@@ -75,17 +68,12 @@
 };
 
 static const unsigned int fsl_sai_rates[] = {
->>>>>>> f2ed3bfc
 	8000, 11025, 12000, 16000, 22050,
 	24000, 32000, 44100, 48000, 64000,
 	88200, 96000, 176400, 192000
 };
 
-<<<<<<< HEAD
-static struct snd_pcm_hw_constraint_list fsl_sai_rate_constraints = {
-=======
 static const struct snd_pcm_hw_constraint_list fsl_sai_rate_constraints = {
->>>>>>> f2ed3bfc
 	.count = ARRAY_SIZE(fsl_sai_rates),
 	.list = fsl_sai_rates,
 };
@@ -318,11 +306,7 @@
 		return -EINVAL;
 	}
 
-<<<<<<< HEAD
-	sai->is_slave_mode = false;
-=======
 	sai->slave_mode[tx] = false;
->>>>>>> f2ed3bfc
 
 	/* DAI clock master masks */
 	switch (fmt & SND_SOC_DAIFMT_MASTER_MASK) {
@@ -331,22 +315,14 @@
 		val_cr4 |= FSL_SAI_CR4_FSD_MSTR;
 		break;
 	case SND_SOC_DAIFMT_CBM_CFM:
-<<<<<<< HEAD
-		sai->is_slave_mode = true;
-=======
 		sai->slave_mode[tx] = true;
->>>>>>> f2ed3bfc
 		break;
 	case SND_SOC_DAIFMT_CBS_CFM:
 		val_cr2 |= FSL_SAI_CR2_BCD_MSTR;
 		break;
 	case SND_SOC_DAIFMT_CBM_CFS:
 		val_cr4 |= FSL_SAI_CR4_FSD_MSTR;
-<<<<<<< HEAD
-		sai->is_slave_mode = true;
-=======
 		sai->slave_mode[tx] = true;
->>>>>>> f2ed3bfc
 		break;
 	default:
 		return -EINVAL;
@@ -396,11 +372,7 @@
 	int ret = 0;
 
 	/* Don't apply to slave mode */
-<<<<<<< HEAD
-	if (sai->is_slave_mode)
-=======
 	if (sai->slave_mode[tx])
->>>>>>> f2ed3bfc
 		return 0;
 
 	for (id = 0; id < FSL_SAI_MCLK_MAX; id++) {
@@ -485,16 +457,6 @@
 	unsigned int channels = params_channels(params);
 	u32 word_width = params_width(params);
 	u32 val_cr4 = 0, val_cr5 = 0;
-<<<<<<< HEAD
-	u32 slot_width = word_width;
-	int ret;
-
-	if (!sai->is_slave_mode) {
-		slot_width = sai->slot_width;
-		ret = fsl_sai_set_bclk(cpu_dai, tx,
-				sai->slots * slot_width * params_rate(params));
-
-=======
 	u32 slots = (channels == 1) ? 2 : channels;
 	u32 slot_width = word_width;
 	int ret;
@@ -508,7 +470,6 @@
 	if (!sai->slave_mode[tx]) {
 		ret = fsl_sai_set_bclk(cpu_dai, tx,
 				slots * slot_width * params_rate(params));
->>>>>>> f2ed3bfc
 		if (ret)
 			return ret;
 
@@ -533,11 +494,7 @@
 	else
 		val_cr5 |= FSL_SAI_CR5_FBT(word_width - 1);
 
-<<<<<<< HEAD
-	val_cr4 |= FSL_SAI_CR4_FRSZ(sai->slots);
-=======
 	val_cr4 |= FSL_SAI_CR4_FRSZ(slots);
->>>>>>> f2ed3bfc
 
 	/*
 	 * For SAI master mode, when Tx(Rx) sync with Rx(Tx) clock, Rx(Tx) will
@@ -546,11 +503,7 @@
 	 * error.
 	 */
 
-<<<<<<< HEAD
-	if (!sai->is_slave_mode) {
-=======
 	if (!sai->slave_mode[tx]) {
->>>>>>> f2ed3bfc
 		if (!sai->synchronous[TX] && sai->synchronous[RX] && !tx) {
 			regmap_update_bits(sai->regmap, FSL_SAI_TCR4,
 				FSL_SAI_CR4_SYWD_MASK | FSL_SAI_CR4_FRSZ_MASK,
@@ -558,11 +511,6 @@
 			regmap_update_bits(sai->regmap, FSL_SAI_TCR5,
 				FSL_SAI_CR5_WNW_MASK | FSL_SAI_CR5_W0W_MASK |
 				FSL_SAI_CR5_FBT_MASK, val_cr5);
-<<<<<<< HEAD
-			regmap_write(sai->regmap, FSL_SAI_TMR,
-				~0UL - ((1 << channels) - 1));
-=======
->>>>>>> f2ed3bfc
 		} else if (!sai->synchronous[RX] && sai->synchronous[TX] && tx) {
 			regmap_update_bits(sai->regmap, FSL_SAI_RCR4,
 				FSL_SAI_CR4_SYWD_MASK | FSL_SAI_CR4_FRSZ_MASK,
@@ -570,10 +518,6 @@
 			regmap_update_bits(sai->regmap, FSL_SAI_RCR5,
 				FSL_SAI_CR5_WNW_MASK | FSL_SAI_CR5_W0W_MASK |
 				FSL_SAI_CR5_FBT_MASK, val_cr5);
-<<<<<<< HEAD
-			regmap_write(sai->regmap, FSL_SAI_RMR,
-				~0UL - ((1 << channels) - 1));
-=======
 		}
 	}
 
@@ -597,7 +541,6 @@
 			break;
 		default:
 			break;
->>>>>>> f2ed3bfc
 		}
 	}
 
@@ -618,11 +561,7 @@
 	struct fsl_sai *sai = snd_soc_dai_get_drvdata(cpu_dai);
 	bool tx = substream->stream == SNDRV_PCM_STREAM_PLAYBACK;
 
-<<<<<<< HEAD
-	if (!sai->is_slave_mode &&
-=======
 	if (!sai->slave_mode[tx] &&
->>>>>>> f2ed3bfc
 			sai->mclk_streams & BIT(substream->stream)) {
 		clk_disable_unprepare(sai->mclk_clk[sai->mclk_id[tx]]);
 		sai->mclk_streams &= ~BIT(substream->stream);
@@ -666,17 +605,7 @@
 
 		regmap_update_bits(sai->regmap, FSL_SAI_xCSR(tx),
 				   FSL_SAI_CSR_FRDE, FSL_SAI_CSR_FRDE);
-<<<<<<< HEAD
-
-		for (i = 0; tx && i < channels; i++)
-			regmap_write(sai->regmap, FSL_SAI_TDR, 0x0);
-		if (tx)
-			udelay(10);
-
-		regmap_update_bits(sai->regmap, FSL_SAI_RCSR,
-=======
 		regmap_update_bits(sai->regmap, FSL_SAI_xCSR(tx),
->>>>>>> f2ed3bfc
 				   FSL_SAI_CSR_TERE, FSL_SAI_CSR_TERE);
 		regmap_update_bits(sai->regmap, FSL_SAI_xCSR(tx),
 				   FSL_SAI_CSR_SE, FSL_SAI_CSR_SE);
@@ -719,14 +648,6 @@
 			regmap_update_bits(sai->regmap, FSL_SAI_RCSR,
 					   FSL_SAI_CSR_FR, FSL_SAI_CSR_FR);
 
-<<<<<<< HEAD
-			/* Software Reset for both Tx and Rx */
-			regmap_write(sai->regmap, FSL_SAI_TCSR, FSL_SAI_CSR_SR);
-			regmap_write(sai->regmap, FSL_SAI_RCSR, FSL_SAI_CSR_SR);
-			/* Clear SR bit to finish the reset */
-			regmap_write(sai->regmap, FSL_SAI_TCSR, 0);
-			regmap_write(sai->regmap, FSL_SAI_RCSR, 0);
-=======
 			/*
 			 * For sai master mode, after several open/close sai,
 			 * there will be no frame clock, and can't recover
@@ -744,7 +665,6 @@
 				regmap_write(sai->regmap, FSL_SAI_TCSR, 0);
 				regmap_write(sai->regmap, FSL_SAI_RCSR, 0);
 			}
->>>>>>> f2ed3bfc
 		}
 		break;
 	default:
@@ -791,11 +711,7 @@
 	bool tx = substream->stream == SNDRV_PCM_STREAM_PLAYBACK;
 
 	if (sai->is_stream_opened[tx]) {
-<<<<<<< HEAD
-		regmap_update_bits(sai->regmap, FSL_SAI_xCR3(tx), FSL_SAI_CR3_TRCE, 0);
-=======
 		regmap_update_bits(sai->regmap, FSL_SAI_xCR3(tx), FSL_SAI_CR3_TRCE0 | FSL_SAI_CR3_TRCE1, 0);
->>>>>>> f2ed3bfc
 		clk_disable_unprepare(sai->bus_clk);
 		sai->is_stream_opened[tx] = false;
 		pm_runtime_put_sync(cpu_dai->dev);
@@ -842,11 +758,7 @@
 	.playback = {
 		.stream_name = "CPU-Playback",
 		.channels_min = 1,
-<<<<<<< HEAD
-		.channels_max = 2,
-=======
 		.channels_max = 32,
->>>>>>> f2ed3bfc
 		.rate_min = 8000,
 		.rate_max = 192000,
 		.rates = SNDRV_PCM_RATE_KNOT,
@@ -855,11 +767,7 @@
 	.capture = {
 		.stream_name = "CPU-Capture",
 		.channels_min = 1,
-<<<<<<< HEAD
-		.channels_max = 2,
-=======
 		.channels_max = 32,
->>>>>>> f2ed3bfc
 		.rate_min = 8000,
 		.rate_max = 192000,
 		.rates = SNDRV_PCM_RATE_KNOT,
@@ -878,12 +786,8 @@
 	{FSL_SAI_TCR3, 0},
 	{FSL_SAI_TCR4, 0},
 	{FSL_SAI_TCR5, 0},
-<<<<<<< HEAD
-	{FSL_SAI_TDR,  0},
-=======
 	{FSL_SAI_TDR0, 0},
 	{FSL_SAI_TDR1, 0},
->>>>>>> f2ed3bfc
 	{FSL_SAI_TMR,  0},
 	{FSL_SAI_RCR1, 0},
 	{FSL_SAI_RCR2, 0},
@@ -927,18 +831,12 @@
 	switch (reg) {
 	case FSL_SAI_TCSR:
 	case FSL_SAI_RCSR:
-<<<<<<< HEAD
-	case FSL_SAI_TFR:
-	case FSL_SAI_RFR:
-	case FSL_SAI_RDR:
-=======
 	case FSL_SAI_TFR0:
 	case FSL_SAI_TFR1:
 	case FSL_SAI_RFR0:
 	case FSL_SAI_RFR1:
 	case FSL_SAI_RDR0:
 	case FSL_SAI_RDR1:
->>>>>>> f2ed3bfc
 		return true;
 	default:
 		return false;
@@ -1003,13 +901,9 @@
 	void __iomem *base;
 	char tmp[8];
 	int irq, ret, i;
-<<<<<<< HEAD
-	u32 buffer_size;
-=======
 	int index;
 	u32 buffer_size;
 	unsigned long irqflag = 0;
->>>>>>> f2ed3bfc
 
 	sai = devm_kzalloc(&pdev->dev, sizeof(*sai), GFP_KERNEL);
 	if (!sai)
@@ -1059,10 +953,6 @@
 		}
 	}
 
-<<<<<<< HEAD
-	sai->slots = 2;
-	sai->slot_width = 32;
-=======
 	/*dataline mask for rx and tx*/
 	ret = of_property_read_u32_index(np, "fsl,dataline", 0, &sai->dataline[0]);
 	if (ret)
@@ -1079,7 +969,6 @@
 
 	/* I2S XTOR mode */
 	sai->i2s_xtor = (of_find_property(np, "fsl,i2s-xtor", NULL) != NULL);
->>>>>>> f2ed3bfc
 
 	irq = platform_get_irq(pdev, 0);
 	if (irq < 0) {
@@ -1160,13 +1049,8 @@
 	if (of_property_read_u32(np, "fsl,dma-buffer-size", &buffer_size))
 		buffer_size = IMX_SAI_DMABUF_SIZE;
 
-<<<<<<< HEAD
-	if (sai->sai_on_imx)
-		return imx_pcm_dma_init(pdev, buffer_size);
-=======
 	if (sai->soc->imx)
 		return imx_pcm_platform_register(&pdev->dev);
->>>>>>> f2ed3bfc
 	else
 		return devm_snd_dmaengine_pcm_register(&pdev->dev, NULL, 0);
 }
@@ -1205,12 +1089,16 @@
 	regcache_cache_only(sai->regmap, true);
 	regcache_mark_dirty(sai->regmap);
 
+	pinctrl_pm_select_sleep_state(&sai->pdev->dev);
+
 	return 0;
 }
 
 static int fsl_sai_resume(struct device *dev)
 {
 	struct fsl_sai *sai = dev_get_drvdata(dev);
+
+	pinctrl_pm_select_default_state(&sai->pdev->dev);
 
 	regcache_cache_only(sai->regmap, false);
 	regmap_write(sai->regmap, FSL_SAI_TCSR, FSL_SAI_CSR_SR);
@@ -1228,57 +1116,6 @@
 			   NULL)
 	SET_SYSTEM_SLEEP_PM_OPS(fsl_sai_suspend, fsl_sai_resume)
 };
-MODULE_DEVICE_TABLE(of, fsl_sai_ids);
-
-#ifdef CONFIG_PM
-static int fsl_sai_runtime_resume(struct device *dev)
-{
-	request_bus_freq(BUS_FREQ_AUDIO);
-	return 0;
-}
-
-static int fsl_sai_runtime_suspend(struct device *dev)
-{
-	release_bus_freq(BUS_FREQ_AUDIO);
-	return 0;
-}
-#endif
-
-#ifdef CONFIG_PM_SLEEP
-static int fsl_sai_suspend(struct device *dev)
-{
-	struct fsl_sai *sai = dev_get_drvdata(dev);
-
-	regcache_cache_only(sai->regmap, true);
-	regcache_mark_dirty(sai->regmap);
-
-	pinctrl_pm_select_sleep_state(&sai->pdev->dev);
-
-	return 0;
-}
-
-static int fsl_sai_resume(struct device *dev)
-{
-	struct fsl_sai *sai = dev_get_drvdata(dev);
-
-	pinctrl_pm_select_default_state(&sai->pdev->dev);
-
-	regcache_cache_only(sai->regmap, false);
-	regmap_write(sai->regmap, FSL_SAI_TCSR, FSL_SAI_CSR_SR);
-	regmap_write(sai->regmap, FSL_SAI_RCSR, FSL_SAI_CSR_SR);
-	msleep(1);
-	regmap_write(sai->regmap, FSL_SAI_TCSR, 0);
-	regmap_write(sai->regmap, FSL_SAI_RCSR, 0);
-	return regcache_sync(sai->regmap);
-}
-#endif /* CONFIG_PM_SLEEP */
-
-static const struct dev_pm_ops fsl_sai_pm_ops = {
-	SET_RUNTIME_PM_OPS(fsl_sai_runtime_suspend,
-			   fsl_sai_runtime_resume,
-			   NULL)
-	SET_SYSTEM_SLEEP_PM_OPS(fsl_sai_suspend, fsl_sai_resume)
-};
 
 static struct platform_driver fsl_sai_driver = {
 	.probe = fsl_sai_probe,
