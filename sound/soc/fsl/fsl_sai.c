// SPDX-License-Identifier: GPL-2.0+
//
// Freescale ALSA SoC Digital Audio Interface (SAI) driver.
//
// Copyright 2012-2015 Freescale Semiconductor, Inc.

#include <linux/clk.h>
#include <linux/clk-provider.h>
#include <linux/delay.h>
#include <linux/dmaengine.h>
#include <linux/module.h>
#include <linux/of_device.h>
#include <linux/of_address.h>
#include <linux/of_device.h>
#include <linux/pm_qos.h>
#include <linux/pm_runtime.h>
#include <linux/regmap.h>
#include <linux/slab.h>
#include <linux/time.h>
#include <linux/pm_qos.h>
#include <sound/core.h>
#include <sound/dmaengine_pcm.h>
#include <sound/pcm_params.h>
#include <linux/mfd/syscon.h>
#include <linux/mfd/syscon/imx6q-iomuxc-gpr.h>
#include <linux/pm_runtime.h>
#include <linux/pinctrl/consumer.h>
#include <linux/busfreq-imx.h>

#include "fsl_dsd.h"
#include "fsl_sai.h"
#include "imx-pcm.h"

#define FSL_SAI_FLAGS (FSL_SAI_CSR_SEIE |\
		       FSL_SAI_CSR_FEIE)

static const unsigned int fsl_sai_rates[] = {
	8000, 11025, 12000, 16000, 22050,
	24000, 32000, 44100, 48000, 64000,
	88200, 96000, 176400, 192000, 352800,
	384000, 705600, 768000, 1411200, 2822400,
};

static const struct snd_pcm_hw_constraint_list fsl_sai_rate_constraints = {
	.count = ARRAY_SIZE(fsl_sai_rates),
	.list = fsl_sai_rates,
};

/**
 * fsl_sai_dir_is_synced - Check if stream is synced by the opposite stream
 *
 * SAI supports synchronous mode using bit/frame clocks of either Transmitter's
 * or Receiver's for both streams. This function is used to check if clocks of
 * the stream's are synced by the opposite stream.
 *
 * @sai: SAI context
 * @dir: stream direction
 */
static inline bool fsl_sai_dir_is_synced(struct fsl_sai *sai, int dir)
{
	int adir = (dir == TX) ? RX : TX;

	/* current dir in async mode while opposite dir in sync mode */
	return !sai->synchronous[dir] && sai->synchronous[adir];
}

static irqreturn_t fsl_sai_isr(int irq, void *devid)
{
	struct fsl_sai *sai = (struct fsl_sai *)devid;
	unsigned int ofs = sai->soc_data->reg_offset;
	struct device *dev = &sai->pdev->dev;
	u32 flags, xcsr, mask;
	bool irq_none = true;

	/*
	 * Both IRQ status bits and IRQ mask bits are in the xCSR but
	 * different shifts. And we here create a mask only for those
	 * IRQs that we activated.
	 */
	mask = (FSL_SAI_FLAGS >> FSL_SAI_CSR_xIE_SHIFT) << FSL_SAI_CSR_xF_SHIFT;

	/* Tx IRQ */
	regmap_read(sai->regmap, FSL_SAI_TCSR(ofs), &xcsr);
	flags = xcsr & mask;

	if (flags)
		irq_none = false;
	else
		goto irq_rx;

	if (flags & FSL_SAI_CSR_WSF)
		dev_dbg(dev, "isr: Start of Tx word detected\n");

	if (flags & FSL_SAI_CSR_SEF)
		dev_dbg(dev, "isr: Tx Frame sync error detected\n");

	if (flags & FSL_SAI_CSR_FEF)
		dev_dbg(dev, "isr: Transmit underrun detected\n");

	if (flags & FSL_SAI_CSR_FWF)
		dev_dbg(dev, "isr: Enabled transmit FIFO is empty\n");

	if (flags & FSL_SAI_CSR_FRF)
		dev_dbg(dev, "isr: Transmit FIFO watermark has been reached\n");

	flags &= FSL_SAI_CSR_xF_W_MASK;
	xcsr &= ~FSL_SAI_CSR_xF_MASK;

	if (flags)
		regmap_write(sai->regmap, FSL_SAI_TCSR(ofs), flags | xcsr);

irq_rx:
	/* Rx IRQ */
	regmap_read(sai->regmap, FSL_SAI_RCSR(ofs), &xcsr);
	flags = xcsr & mask;

	if (flags)
		irq_none = false;
	else
		goto out;

	if (flags & FSL_SAI_CSR_WSF)
		dev_dbg(dev, "isr: Start of Rx word detected\n");

	if (flags & FSL_SAI_CSR_SEF)
		dev_dbg(dev, "isr: Rx Frame sync error detected\n");

	if (flags & FSL_SAI_CSR_FEF)
		dev_dbg(dev, "isr: Receive overflow detected\n");

	if (flags & FSL_SAI_CSR_FWF)
		dev_dbg(dev, "isr: Enabled receive FIFO is full\n");

	if (flags & FSL_SAI_CSR_FRF)
		dev_dbg(dev, "isr: Receive FIFO watermark has been reached\n");

	flags &= FSL_SAI_CSR_xF_W_MASK;
	xcsr &= ~FSL_SAI_CSR_xF_MASK;

	if (flags)
		regmap_write(sai->regmap, FSL_SAI_RCSR(ofs), flags | xcsr);

out:
	if (irq_none)
		return IRQ_NONE;
	else
		return IRQ_HANDLED;
}

static int fsl_sai_set_dai_tdm_slot(struct snd_soc_dai *cpu_dai, u32 tx_mask,
				u32 rx_mask, int slots, int slot_width)
{
	struct fsl_sai *sai = snd_soc_dai_get_drvdata(cpu_dai);

	sai->slots = slots;
	sai->slot_width = slot_width;

	return 0;
}

static int fsl_sai_set_dai_bclk_ratio(struct snd_soc_dai *dai,
				      unsigned int ratio)
{
	struct fsl_sai *sai = snd_soc_dai_get_drvdata(dai);

	sai->bclk_ratio = ratio;

	return 0;
}

static int fsl_sai_set_dai_sysclk_tr(struct snd_soc_dai *cpu_dai,
		int clk_id, unsigned int freq, int fsl_dir)
{
	struct fsl_sai *sai = snd_soc_dai_get_drvdata(cpu_dai);
	unsigned int ofs = sai->soc_data->reg_offset;

	bool tx = fsl_dir == FSL_FMT_TRANSMITTER;
	u32 val_cr2 = 0;

	switch (clk_id) {
	case FSL_SAI_CLK_BUS:
		val_cr2 |= FSL_SAI_CR2_MSEL_BUS;
		break;
	case FSL_SAI_CLK_MAST1:
		val_cr2 |= FSL_SAI_CR2_MSEL_MCLK1;
		break;
	case FSL_SAI_CLK_MAST2:
		val_cr2 |= FSL_SAI_CR2_MSEL_MCLK2;
		break;
	case FSL_SAI_CLK_MAST3:
		val_cr2 |= FSL_SAI_CR2_MSEL_MCLK3;
		break;
	default:
		return -EINVAL;
	}

	regmap_update_bits(sai->regmap, FSL_SAI_xCR2(tx, ofs),
			   FSL_SAI_CR2_MSEL_MASK, val_cr2);

	return 0;
}

static int fsl_sai_set_mclk_rate(struct snd_soc_dai *dai, int clk_id,
		unsigned int freq)
{
	struct fsl_sai *sai = snd_soc_dai_get_drvdata(dai);
	struct clk *p = sai->mclk_clk[clk_id], *pll = 0, *npll = 0;
	u64 ratio = freq;
	int ret;

	while (p && sai->pll8k_clk && sai->pll11k_clk) {
		struct clk *pp = clk_get_parent(p);

		if (clk_is_match(pp, sai->pll8k_clk) ||
		    clk_is_match(pp, sai->pll11k_clk)) {
			pll = pp;
			break;
		}
		p = pp;
	}

	if (pll) {
		npll = (do_div(ratio, 8000) ? sai->pll11k_clk : sai->pll8k_clk);
		if (!clk_is_match(pll, npll)) {
			ret = clk_set_parent(p, npll);
			if (ret < 0)
				dev_warn(dai->dev,
					 "failed to set parent %s: %d\n",
					 __clk_get_name(npll), ret);
		}
	}

	ret = clk_set_rate(sai->mclk_clk[clk_id], freq);
	if (ret < 0)
		dev_err(dai->dev, "failed to set clock rate (%u): %d\n",
			freq, ret);

	return ret;
}

static int fsl_sai_set_dai_sysclk(struct snd_soc_dai *cpu_dai,
		int clk_id, unsigned int freq, int dir)
{
	struct fsl_sai *sai = snd_soc_dai_get_drvdata(cpu_dai);
	int ret;

	if (dir == SND_SOC_CLOCK_IN)
		return 0;

	if (freq > 0 && clk_id != FSL_SAI_CLK_BUS) {
		if (clk_id < 0 || clk_id >= FSL_SAI_MCLK_MAX) {
			dev_err(cpu_dai->dev, "Unknown clock id: %d\n", clk_id);
			return -EINVAL;
		}

		if (IS_ERR_OR_NULL(sai->mclk_clk[clk_id])) {
			dev_err(cpu_dai->dev, "Unassigned clock: %d\n", clk_id);
			return -EINVAL;
		}

		if (sai->mclk_streams == 0) {
			ret = fsl_sai_set_mclk_rate(cpu_dai, clk_id, freq);
			if (ret < 0)
				return ret;
		}
	}

	ret = fsl_sai_set_dai_sysclk_tr(cpu_dai, clk_id, freq,
					FSL_FMT_TRANSMITTER);
	if (ret) {
		dev_err(cpu_dai->dev, "Cannot set tx sysclk: %d\n", ret);
		return ret;
	}

	ret = fsl_sai_set_dai_sysclk_tr(cpu_dai, clk_id, freq,
					FSL_FMT_RECEIVER);
	if (ret)
		dev_err(cpu_dai->dev, "Cannot set rx sysclk: %d\n", ret);

	return ret;
}

static int fsl_sai_set_dai_fmt_tr(struct snd_soc_dai *cpu_dai,
				unsigned int fmt, int fsl_dir)
{
	struct fsl_sai *sai = snd_soc_dai_get_drvdata(cpu_dai);
	unsigned int ofs = sai->soc_data->reg_offset;
	bool tx = fsl_dir == FSL_FMT_TRANSMITTER;
	u32 val_cr2 = 0, val_cr4 = 0;

	if (!sai->is_lsb_first)
		val_cr4 |= FSL_SAI_CR4_MF;

	sai->is_dsp_mode = false;
	/* DAI mode */
	switch (fmt & SND_SOC_DAIFMT_FORMAT_MASK) {
	case SND_SOC_DAIFMT_I2S:
		/*
		 * Frame low, 1clk before data, one word length for frame sync,
		 * frame sync starts one serial clock cycle earlier,
		 * that is, together with the last bit of the previous
		 * data word.
		 */
		val_cr2 |= FSL_SAI_CR2_BCP;
		val_cr4 |= FSL_SAI_CR4_FSE | FSL_SAI_CR4_FSP;
		break;
	case SND_SOC_DAIFMT_LEFT_J:
		/*
		 * Frame high, one word length for frame sync,
		 * frame sync asserts with the first bit of the frame.
		 */
		val_cr2 |= FSL_SAI_CR2_BCP;
		break;
	case SND_SOC_DAIFMT_DSP_A:
		/*
		 * Frame high, 1clk before data, one bit for frame sync,
		 * frame sync starts one serial clock cycle earlier,
		 * that is, together with the last bit of the previous
		 * data word.
		 */
		val_cr2 |= FSL_SAI_CR2_BCP;
		val_cr4 |= FSL_SAI_CR4_FSE;
		sai->is_dsp_mode = true;
		break;
	case SND_SOC_DAIFMT_DSP_B:
		/*
		 * Frame high, one bit for frame sync,
		 * frame sync asserts with the first bit of the frame.
		 */
		val_cr2 |= FSL_SAI_CR2_BCP;
		sai->is_dsp_mode = true;
		break;
	case SND_SOC_DAIFMT_PDM:
		val_cr2 |= FSL_SAI_CR2_BCP;
		val_cr4 &= ~FSL_SAI_CR4_MF;
		sai->is_dsp_mode = true;
		break;
	case SND_SOC_DAIFMT_RIGHT_J:
		/* To be done */
	default:
		return -EINVAL;
	}

	/* DAI clock inversion */
	switch (fmt & SND_SOC_DAIFMT_INV_MASK) {
	case SND_SOC_DAIFMT_IB_IF:
		/* Invert both clocks */
		val_cr2 ^= FSL_SAI_CR2_BCP;
		val_cr4 ^= FSL_SAI_CR4_FSP;
		break;
	case SND_SOC_DAIFMT_IB_NF:
		/* Invert bit clock */
		val_cr2 ^= FSL_SAI_CR2_BCP;
		break;
	case SND_SOC_DAIFMT_NB_IF:
		/* Invert frame clock */
		val_cr4 ^= FSL_SAI_CR4_FSP;
		break;
	case SND_SOC_DAIFMT_NB_NF:
		/* Nothing to do for both normal cases */
		break;
	default:
		return -EINVAL;
	}

	sai->slave_mode[tx] = false;

	/* DAI clock master masks */
	switch (fmt & SND_SOC_DAIFMT_MASTER_MASK) {
	case SND_SOC_DAIFMT_CBS_CFS:
		val_cr2 |= FSL_SAI_CR2_BCD_MSTR;
		val_cr4 |= FSL_SAI_CR4_FSD_MSTR;
		break;
	case SND_SOC_DAIFMT_CBM_CFM:
		sai->slave_mode[tx] = true;
		break;
	case SND_SOC_DAIFMT_CBS_CFM:
		val_cr2 |= FSL_SAI_CR2_BCD_MSTR;
		break;
	case SND_SOC_DAIFMT_CBM_CFS:
		val_cr4 |= FSL_SAI_CR4_FSD_MSTR;
		sai->slave_mode[tx] = true;
		break;
	default:
		return -EINVAL;
	}

	regmap_update_bits(sai->regmap, FSL_SAI_xCR2(tx, ofs),
			   FSL_SAI_CR2_BCP | FSL_SAI_CR2_BCD_MSTR, val_cr2);
	regmap_update_bits(sai->regmap, FSL_SAI_xCR4(tx, ofs),
			   FSL_SAI_CR4_MF | FSL_SAI_CR4_FSE |
			   FSL_SAI_CR4_FSP | FSL_SAI_CR4_FSD_MSTR, val_cr4);

	return 0;
}

static int fsl_sai_set_dai_fmt(struct snd_soc_dai *cpu_dai, unsigned int fmt)
{
	struct fsl_sai *sai = snd_soc_dai_get_drvdata(cpu_dai);
	int ret;

	if (sai->masterflag[FSL_FMT_TRANSMITTER])
		fmt = (fmt & (~SND_SOC_DAIFMT_MASTER_MASK)) |
				sai->masterflag[FSL_FMT_TRANSMITTER];

	ret = fsl_sai_set_dai_fmt_tr(cpu_dai, fmt, FSL_FMT_TRANSMITTER);
	if (ret) {
		dev_err(cpu_dai->dev, "Cannot set tx format: %d\n", ret);
		return ret;
	}

	if (sai->masterflag[FSL_FMT_RECEIVER])
		fmt = (fmt & (~SND_SOC_DAIFMT_MASTER_MASK)) |
				sai->masterflag[FSL_FMT_RECEIVER];

	ret = fsl_sai_set_dai_fmt_tr(cpu_dai, fmt, FSL_FMT_RECEIVER);
	if (ret)
		dev_err(cpu_dai->dev, "Cannot set rx format: %d\n", ret);

	return ret;
}

static int fsl_sai_set_bclk(struct snd_soc_dai *dai, bool tx, u32 freq)
{
	struct fsl_sai *sai = snd_soc_dai_get_drvdata(dai);
	unsigned int ofs = sai->soc_data->reg_offset;
	unsigned long clk_rate;
	int adir = tx ? RX : TX;
	int dir = tx ? TX : RX;
	unsigned int reg = 0;
	u32 ratio, savesub = freq, saveratio = 0, savediv = 0;
	u32 id;
	int ret = 0;

	/* Don't apply to slave mode */
	if (sai->slave_mode[tx])
		return 0;

	/*
	 * There is no point in polling MCLK0 if it is identical to MCLK1.
	 * And given that MQS use case has to use MCLK1 though two clocks
	 * are the same, we simply skip MCLK0 and start to find from MCLK1.
	 */
	id = sai->soc_data->mclk0_is_mclk1 ? 1 : 0;

	for (; id < FSL_SAI_MCLK_MAX; id++) {
		clk_rate = clk_get_rate(sai->mclk_clk[id]);
		if (!clk_rate)
			continue;

		ratio = clk_rate / freq;

		ret = clk_rate - ratio * freq;

		/*
		 * Drop the source that can not be
		 * divided into the required rate.
		 */
		if (ret != 0 && clk_rate / ret < 1000)
			continue;

		dev_dbg(dai->dev,
			"ratio %d for freq %dHz based on clock %ldHz\n",
			ratio, freq, clk_rate);

		if ((ratio % 2 == 0 && ratio >= 2 && ratio <= 512) ||
		    (ratio == 1 && sai->verid.major >= 3 && sai->verid.minor >= 1)) {

			if (ret < savesub) {
				saveratio = ratio;
				sai->mclk_id[tx] = id;
				savesub = ret;
			}

			if (ret == 0)
				break;
		}
	}

	if (saveratio == 0) {
		dev_err(dai->dev, "failed to derive required %cx rate: %d\n",
				tx ? 'T' : 'R', freq);
		return -EINVAL;
	}

	/*
	 * 1) For Asynchronous mode, we must set RCR2 register for capture, and
	 *    set TCR2 register for playback.
	 * 2) For Tx sync with Rx clock, we must set RCR2 register for playback
	 *    and capture.
	 * 3) For Rx sync with Tx clock, we must set TCR2 register for playback
	 *    and capture.
	 * 4) For Tx and Rx are both Synchronous with another SAI, we just
	 *    ignore it.
	 */
	if (fsl_sai_dir_is_synced(sai, adir))
		reg = FSL_SAI_xCR2(!tx, ofs);
	else if (!sai->synchronous[dir])
		reg = FSL_SAI_xCR2(tx, ofs);

	if (reg) {
		regmap_update_bits(sai->regmap, reg, FSL_SAI_CR2_MSEL_MASK,
			   FSL_SAI_CR2_MSEL(sai->mclk_id[tx]));

		savediv = (saveratio == 1 ? 0 : (saveratio >> 1) - 1);
		regmap_update_bits(sai->regmap, reg, FSL_SAI_CR2_DIV_MASK, savediv);

		if (sai->verid.major >= 3 && sai->verid.minor >= 1) {
			regmap_update_bits(sai->regmap, reg, FSL_SAI_CR2_BYP,
				   (saveratio == 1 ? FSL_SAI_CR2_BYP : 0));
		}
	}

	if (sai->soc_data->max_register >= FSL_SAI_MCTL) {
		/* SAI is in master mode at this point, so enable MCLK */
		regmap_update_bits(sai->regmap, FSL_SAI_MCTL,
				FSL_SAI_MCTL_MCLK_EN, FSL_SAI_MCTL_MCLK_EN);
	}

	dev_dbg(dai->dev, "best fit: clock id=%d, ratio=%d, deviation=%d\n",
			sai->mclk_id[tx], saveratio, savesub);

	return 0;
}

static int fsl_sai_hw_params(struct snd_pcm_substream *substream,
		struct snd_pcm_hw_params *params,
		struct snd_soc_dai *cpu_dai)
{
	struct fsl_sai *sai = snd_soc_dai_get_drvdata(cpu_dai);
	unsigned int ofs = sai->soc_data->reg_offset;
	bool tx = substream->stream == SNDRV_PCM_STREAM_PLAYBACK;
	unsigned int channels = params_channels(params);
	u32 word_width = params_width(params);
	u32 rate = params_rate(params);
	u32 val_cr4 = 0, val_cr5 = 0;
	u32 slots = (channels == 1) ? 2 : channels;
	u32 slot_width = word_width;
	int adir = tx ? RX : TX;
	u32 pins, bclk;
	int ret, i, trce_mask = 0, dl_cfg_cnt, dl_cfg_idx = 0;
	struct fsl_sai_dl_cfg *dl_cfg;

	if (sai->slot_width)
		slot_width = sai->slot_width;

	if (sai->slots)
		slots = sai->slots;
	else if (sai->bclk_ratio)
		slots = sai->bclk_ratio / slot_width;

	pins = DIV_ROUND_UP(channels, slots);
	sai->is_dsd = fsl_is_dsd(params);
	if (sai->is_dsd) {
		pins = channels;
		dl_cfg = sai->dsd_dl_cfg;
		dl_cfg_cnt = sai->dsd_dl_cfg_cnt;
	} else {
		dl_cfg = sai->pcm_dl_cfg;
		dl_cfg_cnt = sai->pcm_dl_cfg_cnt;
	}

	for (i = 0; i < dl_cfg_cnt; i++) {
		if (dl_cfg[i].pins == pins) {
			dl_cfg_idx = i;
			break;
		}
	}

	if (dl_cfg_idx >= dl_cfg_cnt) {
		dev_err(cpu_dai->dev, "fsl,dataline%s invalid or not provided.\n",
			sai->is_dsd ? ",dsd" : "");
		return -EINVAL;
	}

	bclk = rate*(sai->bclk_ratio ? sai->bclk_ratio : slots * slot_width);

	if (!IS_ERR_OR_NULL(sai->pinctrl)) {
		sai->pins_state = fsl_get_pins_state(sai->pinctrl, params, bclk);

		if (!IS_ERR_OR_NULL(sai->pins_state)) {
			ret = pinctrl_select_state(sai->pinctrl, sai->pins_state);
			if (ret) {
				dev_err(cpu_dai->dev,
					"failed to set proper pins state: %d\n", ret);
				return ret;
			}
		}
	}

	if (!sai->slave_mode[tx]) {
		ret = fsl_sai_set_bclk(cpu_dai, tx, bclk);
		if (ret)
			return ret;

		/* Do not enable the clock if it is already enabled */
		if (!(sai->mclk_streams & BIT(substream->stream))) {
			ret = clk_prepare_enable(sai->mclk_clk[sai->mclk_id[tx]]);
			if (ret)
				return ret;

			sai->mclk_streams |= BIT(substream->stream);
		}
	}

	if (!sai->is_dsp_mode)
		val_cr4 |= FSL_SAI_CR4_SYWD(slot_width);

	val_cr5 |= FSL_SAI_CR5_WNW(slot_width);
	val_cr5 |= FSL_SAI_CR5_W0W(slot_width);

	if (sai->is_lsb_first || sai->is_dsd)
		val_cr5 |= FSL_SAI_CR5_FBT(0);
	else
		val_cr5 |= FSL_SAI_CR5_FBT(word_width - 1);

	val_cr4 |= FSL_SAI_CR4_FRSZ(slots);

	/* Set to output mode to avoid tri-stated data pins */
	if (tx)
		val_cr4 |= FSL_SAI_CR4_CHMOD;

	/*
	 * For SAI master mode, when Tx(Rx) sync with Rx(Tx) clock, Rx(Tx) will
	 * generate bclk and frame clock for Tx(Rx), we should set RCR4(TCR4),
	 * RCR5(TCR5) for playback(capture), or there will be sync error.
	 */

	if (!sai->slave_mode[tx] && fsl_sai_dir_is_synced(sai, adir)) {
		regmap_update_bits(sai->regmap, FSL_SAI_xCR4(!tx, ofs),
				   FSL_SAI_CR4_SYWD_MASK | FSL_SAI_CR4_FRSZ_MASK |
				   FSL_SAI_CR4_CHMOD_MASK,
				   val_cr4);
		regmap_update_bits(sai->regmap, FSL_SAI_xCR5(!tx, ofs),
				   FSL_SAI_CR5_WNW_MASK | FSL_SAI_CR5_W0W_MASK |
				   FSL_SAI_CR5_FBT_MASK, val_cr5);
	}

	if (__sw_hweight8(dl_cfg[dl_cfg_idx].mask[tx]) <= 1 || sai->is_multi_lane)
		regmap_update_bits(sai->regmap, FSL_SAI_xCR4(tx, ofs),
				   FSL_SAI_CR4_FCOMB_MASK, 0);
	else
		regmap_update_bits(sai->regmap, FSL_SAI_xCR4(tx, ofs),
				   FSL_SAI_CR4_FCOMB_MASK, FSL_SAI_CR4_FCOMB_SOFT);

	if (tx)
		sai->dma_params_tx.addr = sai->res->start + FSL_SAI_TDR0 +
					  dl_cfg[dl_cfg_idx].start_off[tx] * 0x4;
	else
		sai->dma_params_rx.addr = sai->res->start + FSL_SAI_RDR0 +
					  dl_cfg[dl_cfg_idx].start_off[tx] * 0x4;

	if (sai->is_multi_lane) {
		if (tx) {
			sai->audio_config[tx].words_per_fifo = min(slots, channels);
			sai->audio_config[tx].dst_fifo_num = pins;
			sai->audio_config[tx].dst_fifo_off = dl_cfg[dl_cfg_idx].next_off[tx];
			sai->dma_params_tx.maxburst = sai->audio_config[tx].words_per_fifo * pins;
			sai->dma_params_tx.peripheral_config = &sai->audio_config[tx];
			sai->dma_params_tx.peripheral_size = sizeof(sai->audio_config[tx]);

			regmap_update_bits(sai->regmap, FSL_SAI_TCR1(ofs),
					   FSL_SAI_CR1_RFW_MASK(sai->soc_data->fifo_depth),
					   sai->soc_data->fifo_depth - sai->dma_params_tx.maxburst);
		} else {
			sai->audio_config[tx].words_per_fifo = min(slots, channels);
			sai->audio_config[tx].src_fifo_num = pins;
			sai->audio_config[tx].src_fifo_off = dl_cfg[dl_cfg_idx].next_off[tx];
			sai->dma_params_rx.maxburst = sai->audio_config[tx].words_per_fifo * pins;
			sai->dma_params_rx.peripheral_config = &sai->audio_config[tx];
			sai->dma_params_rx.peripheral_size = sizeof(sai->audio_config[tx]);

			regmap_update_bits(sai->regmap, FSL_SAI_RCR1(ofs),
					   FSL_SAI_CR1_RFW_MASK(sai->soc_data->fifo_depth),
					   sai->dma_params_rx.maxburst - 1);
		}
	}

	snd_soc_dai_init_dma_data(cpu_dai, &sai->dma_params_tx, &sai->dma_params_rx);

	if (__sw_hweight8(dl_cfg[dl_cfg_idx].mask[tx] & 0xFF) < pins) {
		dev_err(cpu_dai->dev, "channel not supported\n");
		return -EINVAL;
	}

	/*find a proper tcre setting*/
	for (i = 0; i < 8; i++) {
		trce_mask = (1 << (i + 1)) - 1;
		if (__sw_hweight8(dl_cfg[dl_cfg_idx].mask[tx] & trce_mask) == pins)
			break;
	}

	regmap_update_bits(sai->regmap, FSL_SAI_xCR3(tx, ofs),
		   FSL_SAI_CR3_TRCE_MASK,
		   FSL_SAI_CR3_TRCE((dl_cfg[dl_cfg_idx].mask[tx] & trce_mask)));

	regmap_update_bits(sai->regmap, FSL_SAI_xCR4(tx, ofs),
			   FSL_SAI_CR4_SYWD_MASK | FSL_SAI_CR4_FRSZ_MASK |
			   FSL_SAI_CR4_CHMOD_MASK,
			   val_cr4);
	regmap_update_bits(sai->regmap, FSL_SAI_xCR5(tx, ofs),
			   FSL_SAI_CR5_WNW_MASK | FSL_SAI_CR5_W0W_MASK |
			   FSL_SAI_CR5_FBT_MASK, val_cr5);
	regmap_write(sai->regmap, FSL_SAI_xMR(tx),
		     ~0UL - ((1 << min(channels, slots)) - 1));

	return 0;
}

static int fsl_sai_hw_free(struct snd_pcm_substream *substream,
		struct snd_soc_dai *cpu_dai)
{
	struct fsl_sai *sai = snd_soc_dai_get_drvdata(cpu_dai);
	bool tx = substream->stream == SNDRV_PCM_STREAM_PLAYBACK;
	unsigned int ofs = sai->soc_data->reg_offset;

	regmap_update_bits(sai->regmap, FSL_SAI_xCR3(tx, ofs),
			   FSL_SAI_CR3_TRCE_MASK, 0);

	if (!sai->slave_mode[tx] &&
			sai->mclk_streams & BIT(substream->stream)) {
		clk_disable_unprepare(sai->mclk_clk[sai->mclk_id[tx]]);
		sai->mclk_streams &= ~BIT(substream->stream);
	}

	return 0;
}

static void fsl_sai_config_disable(struct fsl_sai *sai, int dir)
{
	unsigned int ofs = sai->soc_data->reg_offset;
	bool tx = dir == TX;
	u32 xcsr, count = 100;

	regmap_update_bits(sai->regmap, FSL_SAI_xCSR(tx, ofs),
			   FSL_SAI_CSR_TERE, 0);

	/* TERE will remain set till the end of current frame */
	do {
		udelay(10);
		regmap_read(sai->regmap, FSL_SAI_xCSR(tx, ofs), &xcsr);
	} while (--count && xcsr & FSL_SAI_CSR_TERE);

	regmap_update_bits(sai->regmap, FSL_SAI_xCSR(tx, ofs),
			   FSL_SAI_CSR_FR, FSL_SAI_CSR_FR);

	/*
	 * For sai master mode, after several open/close sai,
	 * there will be no frame clock, and can't recover
	 * anymore. Add software reset to fix this issue.
	 * This is a hardware bug, and will be fix in the
	 * next sai version.
	 */
	if (!sai->slave_mode[tx]) {
		/* Software Reset */
		regmap_write(sai->regmap, FSL_SAI_xCSR(tx, ofs), FSL_SAI_CSR_SR);
		/* Clear SR bit to finish the reset */
		regmap_write(sai->regmap, FSL_SAI_xCSR(tx, ofs), 0);
	}
}

static int fsl_sai_trigger(struct snd_pcm_substream *substream, int cmd,
		struct snd_soc_dai *cpu_dai)
{
	struct fsl_sai *sai = snd_soc_dai_get_drvdata(cpu_dai);
	unsigned int ofs = sai->soc_data->reg_offset;
	bool tx = substream->stream == SNDRV_PCM_STREAM_PLAYBACK;
	int adir = tx ? RX : TX;
	int dir = tx ? TX : RX;
	u32 xcsr;

	/*
	 * Asynchronous mode: Clear SYNC for both Tx and Rx.
	 * Rx sync with Tx clocks: Clear SYNC for Tx, set it for Rx.
	 * Tx sync with Rx clocks: Clear SYNC for Rx, set it for Tx.
	 */
	regmap_update_bits(sai->regmap, FSL_SAI_TCR2(ofs), FSL_SAI_CR2_SYNC,
			   sai->synchronous[TX] ? FSL_SAI_CR2_SYNC : 0);
	regmap_update_bits(sai->regmap, FSL_SAI_RCR2(ofs), FSL_SAI_CR2_SYNC,
			   sai->synchronous[RX] ? FSL_SAI_CR2_SYNC : 0);

	/*
	 * It is recommended that the transmitter is the last enabled
	 * and the first disabled.
	 */
	switch (cmd) {
	case SNDRV_PCM_TRIGGER_START:
	case SNDRV_PCM_TRIGGER_RESUME:
	case SNDRV_PCM_TRIGGER_PAUSE_RELEASE:
		regmap_update_bits(sai->regmap, FSL_SAI_xCSR(tx, ofs),
				   FSL_SAI_CSR_FRDE, FSL_SAI_CSR_FRDE);
		regmap_update_bits(sai->regmap, FSL_SAI_xCSR(tx, ofs),
				   FSL_SAI_CSR_TERE, FSL_SAI_CSR_TERE);
		regmap_update_bits(sai->regmap, FSL_SAI_xCSR(tx, ofs),
				   FSL_SAI_CSR_SE, FSL_SAI_CSR_SE);
		/*
		 * Enable the opposite direction for synchronous mode
		 * 1. Tx sync with Rx: only set RE for Rx; set TE & RE for Tx
		 * 2. Rx sync with Tx: only set TE for Tx; set RE & TE for Rx
		 *
		 * RM recommends to enable RE after TE for case 1 and to enable
		 * TE after RE for case 2, but we here may not always guarantee
		 * that happens: "arecord 1.wav; aplay 2.wav" in case 1 enables
		 * TE after RE, which is against what RM recommends but should
		 * be safe to do, judging by years of testing results.
		 */
		if (fsl_sai_dir_is_synced(sai, adir))
			regmap_update_bits(sai->regmap, FSL_SAI_xCSR((!tx), ofs),
					   FSL_SAI_CSR_TERE, FSL_SAI_CSR_TERE);

		regmap_update_bits(sai->regmap, FSL_SAI_xCSR(tx, ofs),
				   FSL_SAI_CSR_xIE_MASK, FSL_SAI_FLAGS);
		break;
	case SNDRV_PCM_TRIGGER_STOP:
	case SNDRV_PCM_TRIGGER_SUSPEND:
	case SNDRV_PCM_TRIGGER_PAUSE_PUSH:
		regmap_update_bits(sai->regmap, FSL_SAI_xCSR(tx, ofs),
				   FSL_SAI_CSR_FRDE, 0);
		regmap_update_bits(sai->regmap, FSL_SAI_xCSR(tx, ofs),
				   FSL_SAI_CSR_xIE_MASK, 0);

		/* Check if the opposite FRDE is also disabled */
		regmap_read(sai->regmap, FSL_SAI_xCSR(!tx, ofs), &xcsr);

		/*
		 * If opposite stream provides clocks for synchronous mode and
		 * it is inactive, disable it before disabling the current one
		 */
		if (fsl_sai_dir_is_synced(sai, adir) && !(xcsr & FSL_SAI_CSR_FRDE))
			fsl_sai_config_disable(sai, adir);

		/*
		 * Disable current stream if either of:
		 * 1. current stream doesn't provide clocks for synchronous mode
		 * 2. current stream provides clocks for synchronous mode but no
		 *    more stream is active.
		 */
		if (!fsl_sai_dir_is_synced(sai, dir) || !(xcsr & FSL_SAI_CSR_FRDE))
			fsl_sai_config_disable(sai, dir);

		break;
	default:
		return -EINVAL;
	}

	return 0;
}

static int fsl_sai_startup(struct snd_pcm_substream *substream,
		struct snd_soc_dai *cpu_dai)
{
	struct fsl_sai *sai = snd_soc_dai_get_drvdata(cpu_dai);
	bool tx = substream->stream == SNDRV_PCM_STREAM_PLAYBACK;
	int ret, i, j, k = 0;
	u64 clk_rate[2];

	/*
	 * EDMA controller needs period size to be a multiple of
	 * tx/rx maxburst
	 */
	if (sai->soc_data->use_edma)
		snd_pcm_hw_constraint_step(substream->runtime, 0,
					   SNDRV_PCM_HW_PARAM_PERIOD_SIZE,
					   tx ? sai->dma_params_tx.maxburst :
					   sai->dma_params_rx.maxburst);

	sai->constraint_rates = fsl_sai_rate_constraints;
	if (sai->pll8k_clk || sai->pll11k_clk) {
		sai->constraint_rates.list = sai->constraint_rates_list;
		sai->constraint_rates.count = 0;
		for (i = 0; i < FAL_SAI_NUM_RATES; i++) {
			clk_rate[0] = clk_get_rate(sai->pll8k_clk);
			clk_rate[1] = clk_get_rate(sai->pll11k_clk);
			for (j = 0; j < 2; j++) {
				if (clk_rate[j] != 0 &&
				    do_div(clk_rate[j], fsl_sai_rates[i]) == 0) {
					sai->constraint_rates_list[k++] = fsl_sai_rates[i];
					sai->constraint_rates.count++;
				}
			}
		}
<<<<<<< HEAD
=======

		/* protection for if there is no proper rate found*/
		if (!sai->constraint_rates.count)
			sai->constraint_rates = fsl_sai_rate_constraints;
>>>>>>> 36363d86
	}
	ret = snd_pcm_hw_constraint_list(substream->runtime, 0,
			SNDRV_PCM_HW_PARAM_RATE, &sai->constraint_rates);

	return ret;
}

static const struct snd_soc_dai_ops fsl_sai_pcm_dai_ops = {
	.set_bclk_ratio	= fsl_sai_set_dai_bclk_ratio,
	.set_sysclk	= fsl_sai_set_dai_sysclk,
	.set_fmt	= fsl_sai_set_dai_fmt,
	.set_tdm_slot	= fsl_sai_set_dai_tdm_slot,
	.hw_params	= fsl_sai_hw_params,
	.hw_free	= fsl_sai_hw_free,
	.trigger	= fsl_sai_trigger,
	.startup	= fsl_sai_startup,
};

static int fsl_sai_dai_probe(struct snd_soc_dai *cpu_dai)
{
	struct fsl_sai *sai = dev_get_drvdata(cpu_dai->dev);
	unsigned int ofs = sai->soc_data->reg_offset;

	regmap_update_bits(sai->regmap, FSL_SAI_TCR1(ofs),
			   FSL_SAI_CR1_RFW_MASK(sai->soc_data->fifo_depth),
			   sai->soc_data->fifo_depth - sai->dma_params_tx.maxburst);
	regmap_update_bits(sai->regmap, FSL_SAI_RCR1(ofs),
			   FSL_SAI_CR1_RFW_MASK(sai->soc_data->fifo_depth),
			   sai->dma_params_rx.maxburst - 1);

	snd_soc_dai_init_dma_data(cpu_dai, &sai->dma_params_tx,
				&sai->dma_params_rx);

	return 0;
}

static int fsl_sai_dai_resume(struct snd_soc_component *component)
{
	struct fsl_sai *sai = snd_soc_component_get_drvdata(component);
	int ret;

	if (!IS_ERR_OR_NULL(sai->pinctrl) && !IS_ERR_OR_NULL(sai->pins_state)) {
		ret = pinctrl_select_state(sai->pinctrl, sai->pins_state);
		if (ret) {
			dev_err(&sai->pdev->dev,
				"failed to set proper pins state: %d\n", ret);
			return ret;
		}
	}

	return 0;
}

static struct snd_soc_dai_driver fsl_sai_dai_template = {
	.probe = fsl_sai_dai_probe,
	.playback = {
		.stream_name = "CPU-Playback",
		.channels_min = 1,
		.channels_max = 32,
		.rate_min = 8000,
		.rate_max = 2822400,
		.rates = SNDRV_PCM_RATE_KNOT,
		.formats = FSL_SAI_FORMATS,
	},
	.capture = {
		.stream_name = "CPU-Capture",
		.channels_min = 1,
		.channels_max = 32,
		.rate_min = 8000,
		.rate_max = 2822400,
		.rates = SNDRV_PCM_RATE_KNOT,
		.formats = FSL_SAI_FORMATS,
	},
	.ops = &fsl_sai_pcm_dai_ops,
};

static const struct snd_soc_component_driver fsl_component = {
	.name           = "fsl-sai",
	.resume  = fsl_sai_dai_resume,
};

static struct reg_default fsl_sai_reg_defaults_ofs0[] = {
	{FSL_SAI_TCR1(0), 0},
	{FSL_SAI_TCR2(0), 0},
	{FSL_SAI_TCR3(0), 0},
	{FSL_SAI_TCR4(0), 0},
	{FSL_SAI_TCR5(0), 0},
	{FSL_SAI_TDR0, 0},
	{FSL_SAI_TDR1, 0},
	{FSL_SAI_TDR2, 0},
	{FSL_SAI_TDR3, 0},
	{FSL_SAI_TDR4, 0},
	{FSL_SAI_TDR5, 0},
	{FSL_SAI_TDR6, 0},
	{FSL_SAI_TDR7, 0},
	{FSL_SAI_TMR, 0},
	{FSL_SAI_RCR1(0), 0},
	{FSL_SAI_RCR2(0), 0},
	{FSL_SAI_RCR3(0), 0},
	{FSL_SAI_RCR4(0), 0},
	{FSL_SAI_RCR5(0), 0},
	{FSL_SAI_RMR, 0},
};

static struct reg_default fsl_sai_reg_defaults_ofs8[] = {
	{FSL_SAI_TCR1(8), 0},
	{FSL_SAI_TCR2(8), 0},
	{FSL_SAI_TCR3(8), 0},
	{FSL_SAI_TCR4(8), 0},
	{FSL_SAI_TCR5(8), 0},
	{FSL_SAI_TDR0, 0},
	{FSL_SAI_TDR1, 0},
	{FSL_SAI_TDR2, 0},
	{FSL_SAI_TDR3, 0},
	{FSL_SAI_TDR4, 0},
	{FSL_SAI_TDR5, 0},
	{FSL_SAI_TDR6, 0},
	{FSL_SAI_TDR7, 0},
	{FSL_SAI_TMR, 0},
	{FSL_SAI_RCR1(8), 0},
	{FSL_SAI_RCR2(8), 0},
	{FSL_SAI_RCR3(8), 0},
	{FSL_SAI_RCR4(8), 0},
	{FSL_SAI_RCR5(8), 0},
	{FSL_SAI_RMR, 0},
	{FSL_SAI_MCTL, 0},
	{FSL_SAI_MDIV, 0},
};

static bool fsl_sai_readable_reg(struct device *dev, unsigned int reg)
{
	struct fsl_sai *sai = dev_get_drvdata(dev);
	unsigned int ofs = sai->soc_data->reg_offset;

	if (reg >= FSL_SAI_TCSR(ofs) && reg <= FSL_SAI_TCR5(ofs))
		return true;

	if (reg >= FSL_SAI_RCSR(ofs) && reg <= FSL_SAI_RCR5(ofs))
		return true;

	switch (reg) {
	case FSL_SAI_TFR0:
	case FSL_SAI_TFR1:
	case FSL_SAI_TFR2:
	case FSL_SAI_TFR3:
	case FSL_SAI_TFR4:
	case FSL_SAI_TFR5:
	case FSL_SAI_TFR6:
	case FSL_SAI_TFR7:
	case FSL_SAI_TMR:
	case FSL_SAI_RDR0:
	case FSL_SAI_RDR1:
	case FSL_SAI_RDR2:
	case FSL_SAI_RDR3:
	case FSL_SAI_RDR4:
	case FSL_SAI_RDR5:
	case FSL_SAI_RDR6:
	case FSL_SAI_RDR7:
	case FSL_SAI_RFR0:
	case FSL_SAI_RFR1:
	case FSL_SAI_RFR2:
	case FSL_SAI_RFR3:
	case FSL_SAI_RFR4:
	case FSL_SAI_RFR5:
	case FSL_SAI_RFR6:
	case FSL_SAI_RFR7:
	case FSL_SAI_RMR:
	case FSL_SAI_MCTL:
	case FSL_SAI_MDIV:
	case FSL_SAI_VERID:
	case FSL_SAI_PARAM:
	case FSL_SAI_TTCTN:
	case FSL_SAI_RTCTN:
	case FSL_SAI_TTCTL:
	case FSL_SAI_TBCTN:
	case FSL_SAI_TTCAP:
	case FSL_SAI_RTCTL:
	case FSL_SAI_RBCTN:
	case FSL_SAI_RTCAP:
		return true;
	default:
		return false;
	}
}

static bool fsl_sai_volatile_reg(struct device *dev, unsigned int reg)
{
	struct fsl_sai *sai = dev_get_drvdata(dev);
	unsigned int ofs = sai->soc_data->reg_offset;

	if (reg == FSL_SAI_TCSR(ofs) || reg == FSL_SAI_RCSR(ofs))
		return true;

	/* Set VERID and PARAM be volatile for reading value in probe */
	if (ofs == 8 && (reg == FSL_SAI_VERID || reg == FSL_SAI_PARAM))
		return true;

	switch (reg) {
	case FSL_SAI_TFR0:
	case FSL_SAI_TFR1:
	case FSL_SAI_TFR2:
	case FSL_SAI_TFR3:
	case FSL_SAI_TFR4:
	case FSL_SAI_TFR5:
	case FSL_SAI_TFR6:
	case FSL_SAI_TFR7:
	case FSL_SAI_RFR0:
	case FSL_SAI_RFR1:
	case FSL_SAI_RFR2:
	case FSL_SAI_RFR3:
	case FSL_SAI_RFR4:
	case FSL_SAI_RFR5:
	case FSL_SAI_RFR6:
	case FSL_SAI_RFR7:
	case FSL_SAI_RDR0:
	case FSL_SAI_RDR1:
	case FSL_SAI_RDR2:
	case FSL_SAI_RDR3:
	case FSL_SAI_RDR4:
	case FSL_SAI_RDR5:
	case FSL_SAI_RDR6:
	case FSL_SAI_RDR7:
	case FSL_SAI_TTCTN:
	case FSL_SAI_TTCTL:
	case FSL_SAI_TBCTN:
	case FSL_SAI_TTCAP:
	case FSL_SAI_RTCTN:
	case FSL_SAI_RTCTL:
	case FSL_SAI_RBCTN:
	case FSL_SAI_RTCAP:
		return true;
	default:
		return false;
	}
}

static bool fsl_sai_writeable_reg(struct device *dev, unsigned int reg)
{
	struct fsl_sai *sai = dev_get_drvdata(dev);
	unsigned int ofs = sai->soc_data->reg_offset;

	if (reg >= FSL_SAI_TCSR(ofs) && reg <= FSL_SAI_TCR5(ofs))
		return true;

	if (reg >= FSL_SAI_RCSR(ofs) && reg <= FSL_SAI_RCR5(ofs))
		return true;

	switch (reg) {
	case FSL_SAI_TDR0:
	case FSL_SAI_TDR1:
	case FSL_SAI_TDR2:
	case FSL_SAI_TDR3:
	case FSL_SAI_TDR4:
	case FSL_SAI_TDR5:
	case FSL_SAI_TDR6:
	case FSL_SAI_TDR7:
	case FSL_SAI_TMR:
	case FSL_SAI_RMR:
	case FSL_SAI_MCTL:
	case FSL_SAI_MDIV:
	case FSL_SAI_TTCTL:
	case FSL_SAI_RTCTL:
		return true;
	default:
		return false;
	}
}

static struct regmap_config fsl_sai_regmap_config = {
	.reg_bits = 32,
	.reg_stride = 4,
	.val_bits = 32,
	.fast_io = true,

	.max_register = FSL_SAI_RMR,
	.reg_defaults = fsl_sai_reg_defaults_ofs0,
	.num_reg_defaults = ARRAY_SIZE(fsl_sai_reg_defaults_ofs0),
	.readable_reg = fsl_sai_readable_reg,
	.volatile_reg = fsl_sai_volatile_reg,
	.writeable_reg = fsl_sai_writeable_reg,
	.cache_type = REGCACHE_FLAT,
};

static int fsl_sai_check_version(struct device *dev)
{
	struct fsl_sai *sai = dev_get_drvdata(dev);
	unsigned char ofs = sai->soc_data->reg_offset;
	unsigned int val;
	int ret;

	if (FSL_SAI_TCSR(ofs) == FSL_SAI_VERID)
		return 0;

	ret = regmap_read(sai->regmap, FSL_SAI_VERID, &val);
	if (ret < 0)
		return ret;

	dev_dbg(dev, "VERID: 0x%016X\n", val);

	sai->verid.major = (val & FSL_SAI_VERID_MAJOR_MASK) >>
			   FSL_SAI_VERID_MAJOR_SHIFT;
	sai->verid.minor = (val & FSL_SAI_VERID_MINOR_MASK) >>
			   FSL_SAI_VERID_MINOR_SHIFT;
	sai->verid.feature = val & FSL_SAI_VERID_FEATURE_MASK;

	ret = regmap_read(sai->regmap, FSL_SAI_PARAM, &val);
	if (ret < 0)
		return ret;

	dev_dbg(dev, "PARAM: 0x%016X\n", val);

	/* Max slots per frame, power of 2 */
	sai->param.slot_num = 1 <<
		((val & FSL_SAI_PARAM_SPF_MASK) >> FSL_SAI_PARAM_SPF_SHIFT);

	/* Words per fifo, power of 2 */
	sai->param.fifo_depth = 1 <<
		((val & FSL_SAI_PARAM_WPF_MASK) >> FSL_SAI_PARAM_WPF_SHIFT);

	/* Number of datalines implemented */
	sai->param.dataline = val & FSL_SAI_PARAM_DLN_MASK;

	return 0;
}

static int fsl_sai_runtime_suspend(struct device *dev);
static int fsl_sai_runtime_resume(struct device *dev);

static unsigned int fsl_sai_calc_dl_off(unsigned long dl_mask)
{
	int fbidx, nbidx, offset;

	fbidx = find_first_bit(&dl_mask, 8);
	nbidx = find_next_bit(&dl_mask, 8, fbidx + 1);
	offset = nbidx - fbidx - 1;

	return (offset < 0 || offset >= 7 ? 0 : offset);
}

static int fsl_sai_read_dlcfg(struct platform_device *pdev, char *pn,
	struct fsl_sai_dl_cfg **rcfg, unsigned int soc_dl)
{
	int ret, elems, i, index, num_cfg;
	struct device_node *np = pdev->dev.of_node;
	struct fsl_sai_dl_cfg *cfg;
	unsigned long dl_mask;
	u32 rx, tx, pins;

	*rcfg = NULL;

	elems = of_property_count_u32_elems(np, pn);

	/* consider default value "0 0x1 0x1" if property is missing */
	if (elems <= 0)
		elems = 3;

	if (elems % 3) {
		dev_err(&pdev->dev,
			"Number of elements in %s must be divisible to 3.\n", pn);
		return -EINVAL;
	}

	num_cfg = elems / 3;
	cfg = devm_kzalloc(&pdev->dev, num_cfg * sizeof(*cfg), GFP_KERNEL);
	if (cfg == NULL) {
		dev_err(&pdev->dev, "Cannot allocate memory for %s.\n", pn);
		return -ENOMEM;
	}

	for (i = 0, index = 0; i < num_cfg; i++) {
		ret = of_property_read_u32_index(np, pn, index++, &pins);
		if (ret)
			pins = 0;

		ret = of_property_read_u32_index(np, pn, index++, &rx);
		if (ret)
			rx = 1;

		ret = of_property_read_u32_index(np, pn, index++, &tx);
		if (ret)
			tx = 1;

		if ((rx & ~soc_dl) || (tx & ~soc_dl)) {
			dev_err(&pdev->dev,
				"%s: dataline cfg[%d] setting error, mask is 0x%x\n",
				 pn, i, soc_dl);
			return -EINVAL;
		}

		cfg[i].pins = pins;
		cfg[i].mask[0] = rx;
		dl_mask = rx;
		cfg[i].start_off[0] = find_first_bit(&dl_mask, 8);
		cfg[i].next_off[0] = fsl_sai_calc_dl_off(rx);
		cfg[i].mask[1] = tx;
		dl_mask = tx;
		cfg[i].start_off[1] = find_first_bit(&dl_mask, 8);
		cfg[i].next_off[1] = fsl_sai_calc_dl_off(tx);
	}

	*rcfg = cfg;
	return num_cfg;
}

static int fsl_sai_probe(struct platform_device *pdev)
{
	struct device_node *np = pdev->dev.of_node;
	struct fsl_sai *sai;
	struct regmap *gpr;
	void __iomem *base;
	char tmp[8];
	int irq, ret, i;
	int index;

	sai = devm_kzalloc(&pdev->dev, sizeof(*sai), GFP_KERNEL);
	if (!sai)
		return -ENOMEM;

	sai->pdev = pdev;
	sai->soc_data = of_device_get_match_data(&pdev->dev);

	sai->is_lsb_first = of_property_read_bool(np, "lsb-first");

	base = devm_platform_get_and_ioremap_resource(pdev, 0, &sai->res);
	if (IS_ERR(base))
		return PTR_ERR(base);

	if (sai->soc_data->reg_offset == 8) {
		fsl_sai_regmap_config.reg_defaults = fsl_sai_reg_defaults_ofs8;
		fsl_sai_regmap_config.max_register = FSL_SAI_MDIV;
		fsl_sai_regmap_config.num_reg_defaults =
			ARRAY_SIZE(fsl_sai_reg_defaults_ofs8);
	}

	sai->regmap = devm_regmap_init_mmio(&pdev->dev, base, &fsl_sai_regmap_config);
	if (IS_ERR(sai->regmap)) {
		dev_err(&pdev->dev, "regmap init failed\n");
		return PTR_ERR(sai->regmap);
	}

	sai->bus_clk = devm_clk_get(&pdev->dev, "bus");
	/* Compatible with old DTB cases */
	if (IS_ERR(sai->bus_clk) && PTR_ERR(sai->bus_clk) != -EPROBE_DEFER)
		sai->bus_clk = devm_clk_get(&pdev->dev, "sai");
	if (IS_ERR(sai->bus_clk)) {
		dev_err(&pdev->dev, "failed to get bus clock: %ld\n",
				PTR_ERR(sai->bus_clk));
		/* -EPROBE_DEFER */
		return PTR_ERR(sai->bus_clk);
	}

	for (i = 1; i < FSL_SAI_MCLK_MAX; i++) {
		sprintf(tmp, "mclk%d", i);
		sai->mclk_clk[i] = devm_clk_get(&pdev->dev, tmp);
		if (IS_ERR(sai->mclk_clk[i])) {
			dev_err(&pdev->dev, "failed to get mclk%d clock: %ld\n",
					i, PTR_ERR(sai->mclk_clk[i]));
			sai->mclk_clk[i] = NULL;
		}
	}

	if (sai->soc_data->mclk0_is_mclk1)
		sai->mclk_clk[0] = sai->mclk_clk[1];
	else
		sai->mclk_clk[0] = sai->bus_clk;

	sai->pll8k_clk = devm_clk_get(&pdev->dev, "pll8k");
	if (IS_ERR(sai->pll8k_clk))
		sai->pll8k_clk = NULL;

	sai->pll11k_clk = devm_clk_get(&pdev->dev, "pll11k");
	if (IS_ERR(sai->pll11k_clk))
		sai->pll11k_clk = NULL;

	if (of_find_property(np, "fsl,sai-multi-lane", NULL))
		sai->is_multi_lane = true;

	/*dataline mask for rx and tx*/
	ret = fsl_sai_read_dlcfg(pdev, "fsl,dataline", &sai->pcm_dl_cfg,
					sai->soc_data->dataline);
	if (ret < 0)
		return ret;

	sai->pcm_dl_cfg_cnt = ret;

	ret = fsl_sai_read_dlcfg(pdev, "fsl,dataline,dsd", &sai->dsd_dl_cfg,
					sai->soc_data->dataline);
	if (ret < 0)
		return ret;

	sai->dsd_dl_cfg_cnt = ret;

	if ((of_find_property(np, "fsl,i2s-xtor", NULL) != NULL) ||
	    (of_find_property(np, "fsl,txm-rxs", NULL) != NULL))
	{
		sai->masterflag[FSL_FMT_TRANSMITTER] = SND_SOC_DAIFMT_CBS_CFS;
		sai->masterflag[FSL_FMT_RECEIVER] = SND_SOC_DAIFMT_CBM_CFM;
	} else {
		if (!of_property_read_u32(np, "fsl,txmasterflag",
			&sai->masterflag[FSL_FMT_TRANSMITTER]))
			sai->masterflag[FSL_FMT_TRANSMITTER] <<= 12;
		if (!of_property_read_u32(np, "fsl,rxmasterflag",
			&sai->masterflag[FSL_FMT_RECEIVER]))
			sai->masterflag[FSL_FMT_RECEIVER] <<= 12;
	}

	irq = platform_get_irq(pdev, 0);
	if (irq < 0)
		return irq;

	ret = devm_request_irq(&pdev->dev, irq, fsl_sai_isr, IRQF_SHARED,
			       np->name, sai);
	if (ret) {
		dev_err(&pdev->dev, "failed to claim irq %u\n", irq);
		return ret;
	}

	memcpy(&sai->cpu_dai_drv, &fsl_sai_dai_template,
	       sizeof(fsl_sai_dai_template));

	/* Sync Tx with Rx as default by following old DT binding */
	sai->synchronous[RX] = true;
	sai->synchronous[TX] = false;
	sai->cpu_dai_drv.symmetric_rate = 1;
	sai->cpu_dai_drv.symmetric_channels = 1;
	sai->cpu_dai_drv.symmetric_sample_bits = 1;

	if (of_find_property(np, "fsl,sai-synchronous-rx", NULL) &&
	    of_find_property(np, "fsl,sai-asynchronous", NULL)) {
		/* error out if both synchronous and asynchronous are present */
		dev_err(&pdev->dev, "invalid binding for synchronous mode\n");
		return -EINVAL;
	}

	if (of_find_property(np, "fsl,sai-synchronous-rx", NULL)) {
		/* Sync Rx with Tx */
		sai->synchronous[RX] = false;
		sai->synchronous[TX] = true;
	} else if (of_find_property(np, "fsl,sai-asynchronous", NULL)) {
		/* Discard all settings for asynchronous mode */
		sai->synchronous[RX] = false;
		sai->synchronous[TX] = false;
		sai->cpu_dai_drv.symmetric_rate = 0;
		sai->cpu_dai_drv.symmetric_channels = 0;
		sai->cpu_dai_drv.symmetric_sample_bits = 0;
	}

	if (of_find_property(np, "fsl,sai-mclk-direction-output", NULL) &&
	    of_device_is_compatible(np, "fsl,imx6ul-sai")) {
		gpr = syscon_regmap_lookup_by_compatible("fsl,imx6ul-iomuxc-gpr");
		if (IS_ERR(gpr)) {
			dev_err(&pdev->dev, "cannot find iomuxc registers\n");
			return PTR_ERR(gpr);
		}

		index = of_alias_get_id(np, "sai");
		if (index < 0)
			return index;

		regmap_update_bits(gpr, IOMUXC_GPR1, MCLK_DIR(index),
				   MCLK_DIR(index));
	}

	sai->dma_params_rx.addr = sai->res->start + FSL_SAI_RDR0;
	sai->dma_params_tx.addr = sai->res->start + FSL_SAI_TDR0;
	sai->dma_params_rx.maxburst =
		sai->soc_data->max_burst[RX] ? sai->soc_data->max_burst[RX] : FSL_SAI_MAXBURST_RX;
	sai->dma_params_tx.maxburst =
		sai->soc_data->max_burst[TX] ? sai->soc_data->max_burst[TX] : FSL_SAI_MAXBURST_TX;

	sai->pinctrl = devm_pinctrl_get(&pdev->dev);

	platform_set_drvdata(pdev, sai);
	pm_runtime_enable(&pdev->dev);
	if (!pm_runtime_enabled(&pdev->dev)) {
		ret = fsl_sai_runtime_resume(&pdev->dev);
		if (ret)
			goto err_pm_disable;
	}

	ret = pm_runtime_get_sync(&pdev->dev);
	if (ret < 0) {
		pm_runtime_put_noidle(&pdev->dev);
		goto err_pm_get_sync;
	}

	/* Get sai version */
	ret = fsl_sai_check_version(&pdev->dev);
	if (ret < 0)
		dev_warn(&pdev->dev, "Error reading SAI version: %d\n", ret);

	/* Select MCLK direction */
	if (of_find_property(np, "fsl,sai-mclk-direction-output", NULL) &&
	    sai->soc_data->max_register >= FSL_SAI_MCTL) {
		regmap_update_bits(sai->regmap, FSL_SAI_MCTL,
				   FSL_SAI_MCTL_MCLK_EN, FSL_SAI_MCTL_MCLK_EN);
	}

	ret = pm_runtime_put_sync(&pdev->dev);
	if (ret < 0)
		goto err_pm_get_sync;

	if (sai->verid.feature & FSL_SAI_VERID_TSTMP_EN) {
		if (of_find_property(np, "fsl,sai-monitor-spdif", NULL) &&
		    of_device_is_compatible(np, "fsl,imx8mm-sai")) {
			sai->regmap_gpr = syscon_regmap_lookup_by_compatible("fsl,imx8mm-iomuxc-gpr");
			if (IS_ERR(sai->regmap_gpr))
				dev_warn(&pdev->dev, "cannot find iomuxc registers\n");

			sai->gpr_idx = of_alias_get_id(np, "sai");
			if (sai->gpr_idx < 0)
				dev_warn(&pdev->dev, "cannot find sai alias id\n");

			if (sai->gpr_idx > 0 && !IS_ERR(sai->regmap_gpr))
				sai->monitor_spdif = true;
		}

		ret = sysfs_create_group(&pdev->dev.kobj, fsl_sai_get_dev_attribute_group(sai->monitor_spdif));
		if (ret) {
			dev_err(&pdev->dev, "fail to create sys group\n");
			goto err_pm_get_sync;
		}
	}

	/*
	 * Register platform component before registering cpu dai for there
	 * is not defer probe for platform component in snd_soc_add_pcm_runtime().
	 */
	if (sai->soc_data->use_imx_pcm) {
		ret = imx_pcm_dma_init(pdev, IMX_SAI_DMABUF_SIZE);
		if (ret)
			goto err_component_register;
	} else {
		ret = devm_snd_dmaengine_pcm_register(&pdev->dev, NULL, 0);
		if (ret)
			goto err_component_register;
	}

	ret = devm_snd_soc_register_component(&pdev->dev, &fsl_component,
					      &sai->cpu_dai_drv, 1);
	if (ret)
		goto err_component_register;

	return ret;

err_component_register:
	if (sai->verid.feature & FSL_SAI_VERID_TSTMP_EN)
		sysfs_remove_group(&pdev->dev.kobj,
				   fsl_sai_get_dev_attribute_group(sai->monitor_spdif));
err_pm_get_sync:
	if (!pm_runtime_status_suspended(&pdev->dev))
		fsl_sai_runtime_suspend(&pdev->dev);
err_pm_disable:
	pm_runtime_disable(&pdev->dev);

	return ret;
}

static int fsl_sai_remove(struct platform_device *pdev)
{
	struct fsl_sai *sai = dev_get_drvdata(&pdev->dev);

	pm_runtime_disable(&pdev->dev);
	if (!pm_runtime_status_suspended(&pdev->dev))
		fsl_sai_runtime_suspend(&pdev->dev);

	if (sai->verid.feature & FSL_SAI_VERID_TSTMP_EN)
		sysfs_remove_group(&pdev->dev.kobj,  fsl_sai_get_dev_attribute_group(sai->monitor_spdif));

	return 0;
}

static const struct fsl_sai_soc_data fsl_sai_vf610_data = {
	.use_imx_pcm = false,
	.use_edma = false,
	.fifo_depth = 32,
	.reg_offset = 0,
	.mclk0_is_mclk1 = false,
	.dataline = 0x1,
	.fifos = 1,
	.flags = 0,
	.max_register = FSL_SAI_RMR,
};

static const struct fsl_sai_soc_data fsl_sai_imx6sx_data = {
	.use_imx_pcm = true,
	.use_edma = false,
	.fifo_depth = 32,
	.reg_offset = 0,
	.mclk0_is_mclk1 = true,
	.dataline = 0x1,
	.fifos = 1,
	.flags = 0,
	.max_register = FSL_SAI_RMR,
};

static const struct fsl_sai_soc_data fsl_sai_imx7ulp_data = {
	.use_imx_pcm = true,
	.use_edma = false,
	.fifo_depth = 16,
	.reg_offset = 8,
	.mclk0_is_mclk1 = false,
	.flags = PMQOS_CPU_LATENCY,
	.dataline = 0x3,
	.fifos = 2,
	.max_register = FSL_SAI_RMR,
};

static const struct fsl_sai_soc_data fsl_sai_imx8mq_data = {
	.use_imx_pcm = true,
	.use_edma = false,
	.fifo_depth = 128,
	.reg_offset = 8,
	.mclk0_is_mclk1 = false,
	.dataline = 0xff,
	.fifos = 8,
	.flags = 0,
	.max_register = FSL_SAI_RMR,
};

static const struct fsl_sai_soc_data fsl_sai_imx8qm_data = {
	.use_imx_pcm = true,
	.use_edma = true,
	.fifo_depth = 64,
	.reg_offset = 0,
	.mclk0_is_mclk1 = false,
	.dataline = 0xf,
	.fifos = 1,
	.flags = 0,
	.max_register = FSL_SAI_RMR,
};

static const struct fsl_sai_soc_data fsl_sai_imx8mm_data = {
	.use_imx_pcm = true,
	.use_edma = false,
	.fifo_depth = 128,
	.reg_offset = 8,
	.mclk0_is_mclk1 = false,
	.dataline = 0xff,
	.fifos = 8,
	.flags = 0,
	.max_register = FSL_SAI_MCTL,
};

static const struct fsl_sai_soc_data fsl_sai_imx8mp_data = {
	.use_imx_pcm = true,
	.use_edma = false,
	.fifo_depth = 128,
	.reg_offset = 8,
	.mclk0_is_mclk1 = false,
	.dataline = 0xff,
	.fifos = 8,
	.flags = 0,
	.max_register = FSL_SAI_MDIV,
};

static const struct fsl_sai_soc_data fsl_sai_imx8ulp_data = {
	.use_imx_pcm = true,
	.use_edma = true,
	.fifo_depth = 16,
	.reg_offset = 8,
	.mclk0_is_mclk1 = false,
	.dataline = 0xf,
	.fifos = 4,
	.flags = PMQOS_CPU_LATENCY,
	.max_register = FSL_SAI_RTCAP,
};

static const struct fsl_sai_soc_data fsl_sai_imx93_data = {
	.use_imx_pcm = true,
	.use_edma = true,
	.fifo_depth = 128,
	.reg_offset = 8,
	.mclk0_is_mclk1 = false,
	.dataline = 0xf,
	.fifos = 4,
	.flags = 0,
	.max_register = FSL_SAI_MCTL,
	.max_burst = {8, 8},
};

static const struct of_device_id fsl_sai_ids[] = {
	{ .compatible = "fsl,vf610-sai", .data = &fsl_sai_vf610_data },
	{ .compatible = "fsl,imx6sx-sai", .data = &fsl_sai_imx6sx_data },
	{ .compatible = "fsl,imx6ul-sai", .data = &fsl_sai_imx6sx_data },
	{ .compatible = "fsl,imx7ulp-sai", .data = &fsl_sai_imx7ulp_data },
	{ .compatible = "fsl,imx8mq-sai", .data = &fsl_sai_imx8mq_data },
	{ .compatible = "fsl,imx8mm-sai", .data = &fsl_sai_imx8mm_data },
	{ .compatible = "fsl,imx8mp-sai", .data = &fsl_sai_imx8mp_data },
	{ .compatible = "fsl,imx8qm-sai", .data = &fsl_sai_imx8qm_data },
	{ .compatible = "fsl,imx8ulp-sai", .data = &fsl_sai_imx8ulp_data },
<<<<<<< HEAD
=======
	{ .compatible = "fsl,imx8mn-sai", .data = &fsl_sai_imx8mp_data },
>>>>>>> 36363d86
	{ .compatible = "fsl,imx93-sai", .data = &fsl_sai_imx93_data },
	{ /* sentinel */ }
};
MODULE_DEVICE_TABLE(of, fsl_sai_ids);

static int fsl_sai_runtime_suspend(struct device *dev)
{
	struct fsl_sai *sai = dev_get_drvdata(dev);

	release_bus_freq(BUS_FREQ_AUDIO);

	if (sai->mclk_streams & BIT(SNDRV_PCM_STREAM_CAPTURE))
		clk_disable_unprepare(sai->mclk_clk[sai->mclk_id[0]]);

	if (sai->mclk_streams & BIT(SNDRV_PCM_STREAM_PLAYBACK))
		clk_disable_unprepare(sai->mclk_clk[sai->mclk_id[1]]);

	clk_disable_unprepare(sai->bus_clk);

	if (sai->soc_data->flags & PMQOS_CPU_LATENCY)
		cpu_latency_qos_remove_request(&sai->pm_qos_req);

	regcache_cache_only(sai->regmap, true);

	return 0;
}

static int fsl_sai_runtime_resume(struct device *dev)
{
	struct fsl_sai *sai = dev_get_drvdata(dev);
	unsigned int ofs = sai->soc_data->reg_offset;
	int ret;

	ret = clk_prepare_enable(sai->bus_clk);
	if (ret) {
		dev_err(dev, "failed to enable bus clock: %d\n", ret);
		return ret;
	}

	if (sai->mclk_streams & BIT(SNDRV_PCM_STREAM_PLAYBACK)) {
		ret = clk_prepare_enable(sai->mclk_clk[sai->mclk_id[1]]);
		if (ret)
			goto disable_bus_clk;
	}

	if (sai->mclk_streams & BIT(SNDRV_PCM_STREAM_CAPTURE)) {
		ret = clk_prepare_enable(sai->mclk_clk[sai->mclk_id[0]]);
		if (ret)
			goto disable_tx_clk;
	}

	if (sai->soc_data->flags & PMQOS_CPU_LATENCY)
		cpu_latency_qos_add_request(&sai->pm_qos_req, 0);

	request_bus_freq(BUS_FREQ_AUDIO);

	regcache_cache_only(sai->regmap, false);
	regcache_mark_dirty(sai->regmap);
	regmap_write(sai->regmap, FSL_SAI_TCSR(ofs), FSL_SAI_CSR_SR);
	regmap_write(sai->regmap, FSL_SAI_RCSR(ofs), FSL_SAI_CSR_SR);
	usleep_range(1000, 2000);
	regmap_write(sai->regmap, FSL_SAI_TCSR(ofs), 0);
	regmap_write(sai->regmap, FSL_SAI_RCSR(ofs), 0);

	ret = regcache_sync(sai->regmap);
	if (ret)
		goto disable_rx_clk;

	return 0;

disable_rx_clk:
	if (sai->mclk_streams & BIT(SNDRV_PCM_STREAM_CAPTURE))
		clk_disable_unprepare(sai->mclk_clk[sai->mclk_id[0]]);
disable_tx_clk:
	if (sai->mclk_streams & BIT(SNDRV_PCM_STREAM_PLAYBACK))
		clk_disable_unprepare(sai->mclk_clk[sai->mclk_id[1]]);
disable_bus_clk:
	clk_disable_unprepare(sai->bus_clk);

	return ret;
}

static const struct dev_pm_ops fsl_sai_pm_ops = {
	SET_RUNTIME_PM_OPS(fsl_sai_runtime_suspend,
			   fsl_sai_runtime_resume, NULL)
	SET_SYSTEM_SLEEP_PM_OPS(pm_runtime_force_suspend,
				pm_runtime_force_resume)
};

static struct platform_driver fsl_sai_driver = {
	.probe = fsl_sai_probe,
	.remove = fsl_sai_remove,
	.driver = {
		.name = "fsl-sai",
		.pm = &fsl_sai_pm_ops,
		.of_match_table = fsl_sai_ids,
	},
};
module_platform_driver(fsl_sai_driver);

MODULE_DESCRIPTION("Freescale Soc SAI Interface");
MODULE_AUTHOR("Xiubo Li, <Li.Xiubo@freescale.com>");
MODULE_ALIAS("platform:fsl-sai");
MODULE_LICENSE("GPL");<|MERGE_RESOLUTION|>--- conflicted
+++ resolved
@@ -879,13 +879,10 @@
 				}
 			}
 		}
-<<<<<<< HEAD
-=======
 
 		/* protection for if there is no proper rate found*/
 		if (!sai->constraint_rates.count)
 			sai->constraint_rates = fsl_sai_rate_constraints;
->>>>>>> 36363d86
 	}
 	ret = snd_pcm_hw_constraint_list(substream->runtime, 0,
 			SNDRV_PCM_HW_PARAM_RATE, &sai->constraint_rates);
@@ -1677,10 +1674,7 @@
 	{ .compatible = "fsl,imx8mp-sai", .data = &fsl_sai_imx8mp_data },
 	{ .compatible = "fsl,imx8qm-sai", .data = &fsl_sai_imx8qm_data },
 	{ .compatible = "fsl,imx8ulp-sai", .data = &fsl_sai_imx8ulp_data },
-<<<<<<< HEAD
-=======
 	{ .compatible = "fsl,imx8mn-sai", .data = &fsl_sai_imx8mp_data },
->>>>>>> 36363d86
 	{ .compatible = "fsl,imx93-sai", .data = &fsl_sai_imx93_data },
 	{ /* sentinel */ }
 };
