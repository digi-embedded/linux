/*
 * Freescale ALSA SoC Digital Audio Interface (SAI) driver.
 *
 * Copyright 2012-2016 Freescale Semiconductor, Inc.
 *
 * This program is free software, you can redistribute it and/or modify it
 * under the terms of the GNU General Public License as published by the
 * Free Software Foundation, either version 2 of the License, or(at your
 * option) any later version.
 *
 */

#include <linux/busfreq-imx.h>
#include <linux/clk.h>
#include <linux/delay.h>
#include <linux/dmaengine.h>
#include <linux/module.h>
#include <linux/of_address.h>
#include <linux/pm_runtime.h>
#include <linux/regmap.h>
#include <linux/slab.h>

#include <sound/core.h>
#include <sound/dmaengine_pcm.h>
#include <sound/pcm_params.h>

#include "fsl_sai.h"
#include "imx-pcm.h"

#define FSL_SAI_FLAGS (FSL_SAI_CSR_SEIE |\
		       FSL_SAI_CSR_FEIE)

static u32 fsl_sai_rates[] = {
	8000, 11025, 12000, 16000, 22050,
	24000, 32000, 44100, 48000, 64000,
	88200, 96000, 176400, 192000
};

static struct snd_pcm_hw_constraint_list fsl_sai_rate_constraints = {
	.count = ARRAY_SIZE(fsl_sai_rates),
	.list = fsl_sai_rates,
};

static irqreturn_t fsl_sai_isr(int irq, void *devid)
{
	struct fsl_sai *sai = (struct fsl_sai *)devid;
	struct device *dev = &sai->pdev->dev;
	u32 flags, xcsr, mask;
	bool irq_none = true;

	/*
	 * Both IRQ status bits and IRQ mask bits are in the xCSR but
	 * different shifts. And we here create a mask only for those
	 * IRQs that we activated.
	 */
	mask = (FSL_SAI_FLAGS >> FSL_SAI_CSR_xIE_SHIFT) << FSL_SAI_CSR_xF_SHIFT;

	/* Tx IRQ */
	regmap_read(sai->regmap, FSL_SAI_TCSR, &xcsr);
	flags = xcsr & mask;

	if (flags)
		irq_none = false;
	else
		goto irq_rx;

	if (flags & FSL_SAI_CSR_WSF)
		dev_dbg(dev, "isr: Start of Tx word detected\n");

	if (flags & FSL_SAI_CSR_SEF)
		dev_dbg(dev, "isr: Tx Frame sync error detected\n");

	if (flags & FSL_SAI_CSR_FEF) {
		dev_dbg(dev, "isr: Transmit underrun detected\n");
		/* FIFO reset for safety */
		xcsr |= FSL_SAI_CSR_FR;
	}

	if (flags & FSL_SAI_CSR_FWF)
		dev_dbg(dev, "isr: Enabled transmit FIFO is empty\n");

	if (flags & FSL_SAI_CSR_FRF)
		dev_dbg(dev, "isr: Transmit FIFO watermark has been reached\n");

	flags &= FSL_SAI_CSR_xF_W_MASK;
	xcsr &= ~FSL_SAI_CSR_xF_MASK;

	if (flags)
		regmap_write(sai->regmap, FSL_SAI_TCSR, flags | xcsr);

irq_rx:
	/* Rx IRQ */
	regmap_read(sai->regmap, FSL_SAI_RCSR, &xcsr);
	flags = xcsr & mask;

	if (flags)
		irq_none = false;
	else
		goto out;

	if (flags & FSL_SAI_CSR_WSF)
		dev_dbg(dev, "isr: Start of Rx word detected\n");

	if (flags & FSL_SAI_CSR_SEF)
		dev_dbg(dev, "isr: Rx Frame sync error detected\n");

	if (flags & FSL_SAI_CSR_FEF) {
		dev_dbg(dev, "isr: Receive overflow detected\n");
		/* FIFO reset for safety */
		xcsr |= FSL_SAI_CSR_FR;
	}

	if (flags & FSL_SAI_CSR_FWF)
		dev_dbg(dev, "isr: Enabled receive FIFO is full\n");

	if (flags & FSL_SAI_CSR_FRF)
		dev_dbg(dev, "isr: Receive FIFO watermark has been reached\n");

	flags &= FSL_SAI_CSR_xF_W_MASK;
	xcsr &= ~FSL_SAI_CSR_xF_MASK;

	if (flags)
		regmap_write(sai->regmap, FSL_SAI_RCSR, flags | xcsr);

out:
	if (irq_none)
		return IRQ_NONE;
	else
		return IRQ_HANDLED;
}

static int fsl_sai_set_dai_tdm_slot(struct snd_soc_dai *cpu_dai, u32 tx_mask,
				u32 rx_mask, int slots, int slot_width)
{
	struct fsl_sai *sai = snd_soc_dai_get_drvdata(cpu_dai);

	sai->slots = slots;
	sai->slot_width = slot_width;

	return 0;
}

static int fsl_sai_set_dai_sysclk_tr(struct snd_soc_dai *cpu_dai,
		int clk_id, unsigned int freq, int fsl_dir)
{
	struct fsl_sai *sai = snd_soc_dai_get_drvdata(cpu_dai);
	bool tx = fsl_dir == FSL_FMT_TRANSMITTER;
	u32 val_cr2 = 0;

	switch (clk_id) {
	case FSL_SAI_CLK_BUS:
		val_cr2 |= FSL_SAI_CR2_MSEL_BUS;
		break;
	case FSL_SAI_CLK_MAST1:
		val_cr2 |= FSL_SAI_CR2_MSEL_MCLK1;
		break;
	case FSL_SAI_CLK_MAST2:
		val_cr2 |= FSL_SAI_CR2_MSEL_MCLK2;
		break;
	case FSL_SAI_CLK_MAST3:
		val_cr2 |= FSL_SAI_CR2_MSEL_MCLK3;
		break;
	default:
		return -EINVAL;
	}

	regmap_update_bits(sai->regmap, FSL_SAI_xCR2(tx),
			   FSL_SAI_CR2_MSEL_MASK, val_cr2);

	return 0;
}

static int fsl_sai_set_dai_sysclk(struct snd_soc_dai *cpu_dai,
		int clk_id, unsigned int freq, int dir)
{
	int ret;

	if (dir == SND_SOC_CLOCK_IN)
		return 0;

	ret = fsl_sai_set_dai_sysclk_tr(cpu_dai, clk_id, freq,
					FSL_FMT_TRANSMITTER);
	if (ret) {
		dev_err(cpu_dai->dev, "Cannot set tx sysclk: %d\n", ret);
		return ret;
	}

	ret = fsl_sai_set_dai_sysclk_tr(cpu_dai, clk_id, freq,
					FSL_FMT_RECEIVER);
	if (ret)
		dev_err(cpu_dai->dev, "Cannot set rx sysclk: %d\n", ret);

	return ret;
}

static int fsl_sai_set_dai_fmt_tr(struct snd_soc_dai *cpu_dai,
				unsigned int fmt, int fsl_dir)
{
	struct fsl_sai *sai = snd_soc_dai_get_drvdata(cpu_dai);
	bool tx = fsl_dir == FSL_FMT_TRANSMITTER;
	u32 val_cr2 = 0, val_cr4 = 0;

	if (!sai->is_lsb_first)
		val_cr4 |= FSL_SAI_CR4_MF;

	/* DAI mode */
	switch (fmt & SND_SOC_DAIFMT_FORMAT_MASK) {
	case SND_SOC_DAIFMT_I2S:
		/*
		 * Frame low, 1clk before data, one word length for frame sync,
		 * frame sync starts one serial clock cycle earlier,
		 * that is, together with the last bit of the previous
		 * data word.
		 */
		val_cr2 |= FSL_SAI_CR2_BCP;
		val_cr4 |= FSL_SAI_CR4_FSE | FSL_SAI_CR4_FSP;
		break;
	case SND_SOC_DAIFMT_LEFT_J:
		/*
		 * Frame high, one word length for frame sync,
		 * frame sync asserts with the first bit of the frame.
		 */
		val_cr2 |= FSL_SAI_CR2_BCP;
		break;
	case SND_SOC_DAIFMT_DSP_A:
		/*
		 * Frame high, 1clk before data, one bit for frame sync,
		 * frame sync starts one serial clock cycle earlier,
		 * that is, together with the last bit of the previous
		 * data word.
		 */
		val_cr2 |= FSL_SAI_CR2_BCP;
		val_cr4 |= FSL_SAI_CR4_FSE;
		sai->is_dsp_mode = true;
		break;
	case SND_SOC_DAIFMT_DSP_B:
		/*
		 * Frame high, one bit for frame sync,
		 * frame sync asserts with the first bit of the frame.
		 */
		val_cr2 |= FSL_SAI_CR2_BCP;
		sai->is_dsp_mode = true;
		break;
	case SND_SOC_DAIFMT_RIGHT_J:
		/* To be done */
	default:
		return -EINVAL;
	}

	/* DAI clock inversion */
	switch (fmt & SND_SOC_DAIFMT_INV_MASK) {
	case SND_SOC_DAIFMT_IB_IF:
		/* Invert both clocks */
		val_cr2 ^= FSL_SAI_CR2_BCP;
		val_cr4 ^= FSL_SAI_CR4_FSP;
		break;
	case SND_SOC_DAIFMT_IB_NF:
		/* Invert bit clock */
		val_cr2 ^= FSL_SAI_CR2_BCP;
		break;
	case SND_SOC_DAIFMT_NB_IF:
		/* Invert frame clock */
		val_cr4 ^= FSL_SAI_CR4_FSP;
		break;
	case SND_SOC_DAIFMT_NB_NF:
		/* Nothing to do for both normal cases */
		break;
	default:
		return -EINVAL;
	}

	sai->is_slave_mode = false;

	/* DAI clock master masks */
	switch (fmt & SND_SOC_DAIFMT_MASTER_MASK) {
	case SND_SOC_DAIFMT_CBS_CFS:
		val_cr2 |= FSL_SAI_CR2_BCD_MSTR;
		val_cr4 |= FSL_SAI_CR4_FSD_MSTR;
		break;
	case SND_SOC_DAIFMT_CBM_CFM:
		sai->is_slave_mode = true;
		break;
	case SND_SOC_DAIFMT_CBS_CFM:
		val_cr2 |= FSL_SAI_CR2_BCD_MSTR;
		break;
	case SND_SOC_DAIFMT_CBM_CFS:
		val_cr4 |= FSL_SAI_CR4_FSD_MSTR;
		sai->is_slave_mode = true;
		break;
	default:
		return -EINVAL;
	}

	regmap_update_bits(sai->regmap, FSL_SAI_xCR2(tx),
			   FSL_SAI_CR2_BCP | FSL_SAI_CR2_BCD_MSTR, val_cr2);
	regmap_update_bits(sai->regmap, FSL_SAI_xCR4(tx),
			   FSL_SAI_CR4_MF | FSL_SAI_CR4_FSE |
			   FSL_SAI_CR4_FSP | FSL_SAI_CR4_FSD_MSTR, val_cr4);

	return 0;
}

static int fsl_sai_set_dai_fmt(struct snd_soc_dai *cpu_dai, unsigned int fmt)
{
	int ret;

	ret = fsl_sai_set_dai_fmt_tr(cpu_dai, fmt, FSL_FMT_TRANSMITTER);
	if (ret) {
		dev_err(cpu_dai->dev, "Cannot set tx format: %d\n", ret);
		return ret;
	}

	ret = fsl_sai_set_dai_fmt_tr(cpu_dai, fmt, FSL_FMT_RECEIVER);
	if (ret)
		dev_err(cpu_dai->dev, "Cannot set rx format: %d\n", ret);

	return ret;
}

static int fsl_sai_set_bclk(struct snd_soc_dai *dai, bool tx, u32 freq)
{
	struct fsl_sai *sai = snd_soc_dai_get_drvdata(dai);
	unsigned long clk_rate;
	u32 savediv = 0, ratio, savesub = freq;
	u32 id;
	int ret = 0;

	/* Don't apply to slave mode */
	if (sai->is_slave_mode)
		return 0;

	for (id = 0; id < FSL_SAI_MCLK_MAX; id++) {
		clk_rate = clk_get_rate(sai->mclk_clk[id]);
		if (!clk_rate)
			continue;

		ratio = clk_rate / freq;

		ret = clk_rate - ratio * freq;

		/*
		 * Drop the source that can not be
		 * divided into the required rate.
		 */
		if (ret != 0 && clk_rate / ret < 1000)
			continue;

		dev_dbg(dai->dev,
			"ratio %d for freq %dHz based on clock %ldHz\n",
			ratio, freq, clk_rate);

		if (ratio % 2 == 0 && ratio >= 2 && ratio <= 512)
			ratio /= 2;
		else
			continue;

		if (ret < savesub) {
			savediv = ratio;
			sai->mclk_id[tx] = id;
			savesub = ret;
		}

		if (ret == 0)
			break;
	}

	if (savediv == 0) {
		dev_err(dai->dev, "failed to derive required %cx rate: %d\n",
				tx ? 'T' : 'R', freq);
		return -EINVAL;
	}

	/*
	 * 1) For Asynchronous mode, we must set RCR2 register for capture, and
	 *    set TCR2 register for playback.
	 * 2) For Tx sync with Rx clock, we must set RCR2 register for playback
	 *    and capture.
	 * 3) For Rx sync with Tx clock, we must set TCR2 register for playback
	 *    and capture.
	 * 4) For Tx and Rx are both Synchronous with another SAI, we just
	 *    ignore it.
	 */
	if ((sai->synchronous[TX] && !sai->synchronous[RX]) ||
	    (!tx && !sai->synchronous[RX])) {
		regmap_update_bits(sai->regmap, FSL_SAI_RCR2,
				   FSL_SAI_CR2_MSEL_MASK,
				   FSL_SAI_CR2_MSEL(sai->mclk_id[tx]));
		regmap_update_bits(sai->regmap, FSL_SAI_RCR2,
				   FSL_SAI_CR2_DIV_MASK, savediv - 1);
	} else if ((sai->synchronous[RX] && !sai->synchronous[TX]) ||
		   (tx && !sai->synchronous[TX])) {
		regmap_update_bits(sai->regmap, FSL_SAI_TCR2,
				   FSL_SAI_CR2_MSEL_MASK,
				   FSL_SAI_CR2_MSEL(sai->mclk_id[tx]));
		regmap_update_bits(sai->regmap, FSL_SAI_TCR2,
				   FSL_SAI_CR2_DIV_MASK, savediv - 1);
	}

	dev_dbg(dai->dev, "best fit: clock id=%d, div=%d, deviation =%d\n",
			sai->mclk_id[tx], savediv, savesub);

	return 0;
}

static int fsl_sai_hw_params(struct snd_pcm_substream *substream,
		struct snd_pcm_hw_params *params,
		struct snd_soc_dai *cpu_dai)
{
	struct fsl_sai *sai = snd_soc_dai_get_drvdata(cpu_dai);
	bool tx = substream->stream == SNDRV_PCM_STREAM_PLAYBACK;
	unsigned int channels = params_channels(params);
	u32 word_width = params_width(params);
	u32 val_cr4 = 0, val_cr5 = 0;
	u32 slot_width = word_width;
	int ret;

	if (!sai->is_slave_mode) {
		slot_width = sai->slot_width;
		ret = fsl_sai_set_bclk(cpu_dai, tx,
				sai->slots * slot_width * params_rate(params));

		if (ret)
			return ret;

		/* Do not enable the clock if it is already enabled */
		if (!(sai->mclk_streams & BIT(substream->stream))) {
			ret = clk_prepare_enable(sai->mclk_clk[sai->mclk_id[tx]]);
			if (ret)
				return ret;

			sai->mclk_streams |= BIT(substream->stream);
		}
	}

	if (!sai->is_dsp_mode)
		val_cr4 |= FSL_SAI_CR4_SYWD(slot_width);

	val_cr5 |= FSL_SAI_CR5_WNW(slot_width);
	val_cr5 |= FSL_SAI_CR5_W0W(slot_width);

	if (sai->is_lsb_first)
		val_cr5 |= FSL_SAI_CR5_FBT(0);
	else
		val_cr5 |= FSL_SAI_CR5_FBT(word_width - 1);

	val_cr4 |= FSL_SAI_CR4_FRSZ(sai->slots);

	/*
	 * For SAI master mode, when Tx(Rx) sync with Rx(Tx) clock, Rx(Tx) will
	 * generate bclk and frame clock for Tx(Rx), we should set RCR4(TCR4),
	 * RCR5(TCR5) and RMR(TMR) for playback(capture), or there will be sync
	 * error.
	 */

	if (!sai->is_slave_mode) {
		if (!sai->synchronous[TX] && sai->synchronous[RX] && !tx) {
			regmap_update_bits(sai->regmap, FSL_SAI_TCR4,
				FSL_SAI_CR4_SYWD_MASK | FSL_SAI_CR4_FRSZ_MASK,
				val_cr4);
			regmap_update_bits(sai->regmap, FSL_SAI_TCR5,
				FSL_SAI_CR5_WNW_MASK | FSL_SAI_CR5_W0W_MASK |
				FSL_SAI_CR5_FBT_MASK, val_cr5);
			regmap_write(sai->regmap, FSL_SAI_TMR,
				~0UL - ((1 << channels) - 1));
		} else if (!sai->synchronous[RX] && sai->synchronous[TX] && tx) {
			regmap_update_bits(sai->regmap, FSL_SAI_RCR4,
				FSL_SAI_CR4_SYWD_MASK | FSL_SAI_CR4_FRSZ_MASK,
				val_cr4);
			regmap_update_bits(sai->regmap, FSL_SAI_RCR5,
				FSL_SAI_CR5_WNW_MASK | FSL_SAI_CR5_W0W_MASK |
				FSL_SAI_CR5_FBT_MASK, val_cr5);
			regmap_write(sai->regmap, FSL_SAI_RMR,
				~0UL - ((1 << channels) - 1));
		}
	}

	regmap_update_bits(sai->regmap, FSL_SAI_xCR4(tx),
			   FSL_SAI_CR4_SYWD_MASK | FSL_SAI_CR4_FRSZ_MASK,
			   val_cr4);
	regmap_update_bits(sai->regmap, FSL_SAI_xCR5(tx),
			   FSL_SAI_CR5_WNW_MASK | FSL_SAI_CR5_W0W_MASK |
			   FSL_SAI_CR5_FBT_MASK, val_cr5);
	regmap_write(sai->regmap, FSL_SAI_xMR(tx), ~0UL - ((1 << channels) - 1));

	return 0;
}

static int fsl_sai_hw_free(struct snd_pcm_substream *substream,
		struct snd_soc_dai *cpu_dai)
{
	struct fsl_sai *sai = snd_soc_dai_get_drvdata(cpu_dai);
	bool tx = substream->stream == SNDRV_PCM_STREAM_PLAYBACK;

	if (!sai->is_slave_mode &&
			sai->mclk_streams & BIT(substream->stream)) {
		clk_disable_unprepare(sai->mclk_clk[sai->mclk_id[tx]]);
		sai->mclk_streams &= ~BIT(substream->stream);
	}

	return 0;
}


static int fsl_sai_trigger(struct snd_pcm_substream *substream, int cmd,
		struct snd_soc_dai *cpu_dai)
{
	struct fsl_sai *sai = snd_soc_dai_get_drvdata(cpu_dai);
	bool tx = substream->stream == SNDRV_PCM_STREAM_PLAYBACK;
	u8 channels = substream->runtime->channels;
	u32 xcsr, count = 100;
	int i;

	/*
	 * Asynchronous mode: Clear SYNC for both Tx and Rx.
	 * Rx sync with Tx clocks: Clear SYNC for Tx, set it for Rx.
	 * Tx sync with Rx clocks: Clear SYNC for Rx, set it for Tx.
	 */
	regmap_update_bits(sai->regmap, FSL_SAI_TCR2, FSL_SAI_CR2_SYNC,
		           sai->synchronous[TX] ? FSL_SAI_CR2_SYNC : 0);
	regmap_update_bits(sai->regmap, FSL_SAI_RCR2, FSL_SAI_CR2_SYNC,
			   sai->synchronous[RX] ? FSL_SAI_CR2_SYNC : 0);

	/*
	 * It is recommended that the transmitter is the last enabled
	 * and the first disabled.
	 */
	switch (cmd) {
	case SNDRV_PCM_TRIGGER_START:
	case SNDRV_PCM_TRIGGER_RESUME:
	case SNDRV_PCM_TRIGGER_PAUSE_RELEASE:
		regmap_update_bits(sai->regmap, FSL_SAI_xCSR(tx),
				   FSL_SAI_CSR_FRDE, FSL_SAI_CSR_FRDE);

		for (i = 0; tx && i < channels; i++)
			regmap_write(sai->regmap, FSL_SAI_TDR, 0x0);
		if (tx)
			udelay(10);

		regmap_update_bits(sai->regmap, FSL_SAI_RCSR,
				   FSL_SAI_CSR_TERE, FSL_SAI_CSR_TERE);
		regmap_update_bits(sai->regmap, FSL_SAI_TCSR,
				   FSL_SAI_CSR_TERE, FSL_SAI_CSR_TERE);

		regmap_update_bits(sai->regmap, FSL_SAI_xCSR(tx),
				   FSL_SAI_CSR_xIE_MASK, FSL_SAI_FLAGS);
		break;
	case SNDRV_PCM_TRIGGER_STOP:
	case SNDRV_PCM_TRIGGER_SUSPEND:
	case SNDRV_PCM_TRIGGER_PAUSE_PUSH:
		regmap_update_bits(sai->regmap, FSL_SAI_xCSR(tx),
				   FSL_SAI_CSR_FRDE, 0);
		regmap_update_bits(sai->regmap, FSL_SAI_xCSR(tx),
				   FSL_SAI_CSR_xIE_MASK, 0);

		/* Check if the opposite FRDE is also disabled */
		regmap_read(sai->regmap, FSL_SAI_xCSR(!tx), &xcsr);
		if (!(xcsr & FSL_SAI_CSR_FRDE)) {
			/* Disable both directions and reset their FIFOs */
			regmap_update_bits(sai->regmap, FSL_SAI_TCSR,
					   FSL_SAI_CSR_TERE, 0);
			regmap_update_bits(sai->regmap, FSL_SAI_RCSR,
					   FSL_SAI_CSR_TERE, 0);

			/* TERE will remain set till the end of current frame */
			do {
				udelay(10);
				regmap_read(sai->regmap, FSL_SAI_xCSR(tx), &xcsr);
			} while (--count && xcsr & FSL_SAI_CSR_TERE);

			regmap_update_bits(sai->regmap, FSL_SAI_TCSR,
					   FSL_SAI_CSR_FR, FSL_SAI_CSR_FR);
			regmap_update_bits(sai->regmap, FSL_SAI_RCSR,
					   FSL_SAI_CSR_FR, FSL_SAI_CSR_FR);

			/* Software Reset for both Tx and Rx */
			regmap_write(sai->regmap, FSL_SAI_TCSR, FSL_SAI_CSR_SR);
			regmap_write(sai->regmap, FSL_SAI_RCSR, FSL_SAI_CSR_SR);
			/* Clear SR bit to finish the reset */
			regmap_write(sai->regmap, FSL_SAI_TCSR, 0);
			regmap_write(sai->regmap, FSL_SAI_RCSR, 0);
		}
		break;
	default:
		return -EINVAL;
	}

	return 0;
}

static int fsl_sai_startup(struct snd_pcm_substream *substream,
		struct snd_soc_dai *cpu_dai)
{
	struct fsl_sai *sai = snd_soc_dai_get_drvdata(cpu_dai);
	bool tx = substream->stream == SNDRV_PCM_STREAM_PLAYBACK;
	struct device *dev = &sai->pdev->dev;
	int ret;

	if (sai->is_stream_opened[tx])
		return -EBUSY;
	else
		sai->is_stream_opened[tx] = true;

	pm_runtime_get_sync(cpu_dai->dev);

	ret = clk_prepare_enable(sai->bus_clk);
	if (ret) {
		dev_err(dev, "failed to enable bus clock: %d\n", ret);
		return ret;
	}

	regmap_update_bits(sai->regmap, FSL_SAI_xCR3(tx), FSL_SAI_CR3_TRCE,
			   FSL_SAI_CR3_TRCE);

	ret = snd_pcm_hw_constraint_list(substream->runtime, 0,
			SNDRV_PCM_HW_PARAM_RATE, &fsl_sai_rate_constraints);

	return ret;
}

static void fsl_sai_shutdown(struct snd_pcm_substream *substream,
		struct snd_soc_dai *cpu_dai)
{
	struct fsl_sai *sai = snd_soc_dai_get_drvdata(cpu_dai);
	bool tx = substream->stream == SNDRV_PCM_STREAM_PLAYBACK;

	if (sai->is_stream_opened[tx]) {
		regmap_update_bits(sai->regmap, FSL_SAI_xCR3(tx), FSL_SAI_CR3_TRCE, 0);
		clk_disable_unprepare(sai->bus_clk);
		sai->is_stream_opened[tx] = false;
		pm_runtime_put_sync(cpu_dai->dev);
	}
}

static const struct snd_soc_dai_ops fsl_sai_pcm_dai_ops = {
	.set_sysclk	= fsl_sai_set_dai_sysclk,
	.set_fmt	= fsl_sai_set_dai_fmt,
	.set_tdm_slot	= fsl_sai_set_dai_tdm_slot,
	.hw_params	= fsl_sai_hw_params,
	.hw_free	= fsl_sai_hw_free,
	.trigger	= fsl_sai_trigger,
	.startup	= fsl_sai_startup,
	.shutdown	= fsl_sai_shutdown,
};

static int fsl_sai_dai_probe(struct snd_soc_dai *cpu_dai)
{
	struct fsl_sai *sai = dev_get_drvdata(cpu_dai->dev);

	/* Software Reset for both Tx and Rx */
	regmap_write(sai->regmap, FSL_SAI_TCSR, FSL_SAI_CSR_SR);
	regmap_write(sai->regmap, FSL_SAI_RCSR, FSL_SAI_CSR_SR);
	/* Clear SR bit to finish the reset */
	regmap_write(sai->regmap, FSL_SAI_TCSR, 0);
	regmap_write(sai->regmap, FSL_SAI_RCSR, 0);

	regmap_update_bits(sai->regmap, FSL_SAI_TCR1, FSL_SAI_CR1_RFW_MASK,
			   FSL_SAI_MAXBURST_TX * 2);
	regmap_update_bits(sai->regmap, FSL_SAI_RCR1, FSL_SAI_CR1_RFW_MASK,
			   FSL_SAI_MAXBURST_RX - 1);

	snd_soc_dai_init_dma_data(cpu_dai, &sai->dma_params_tx,
				&sai->dma_params_rx);

	snd_soc_dai_set_drvdata(cpu_dai, sai);

	return 0;
}

static struct snd_soc_dai_driver fsl_sai_dai = {
	.probe = fsl_sai_dai_probe,
	.playback = {
		.stream_name = "CPU-Playback",
		.channels_min = 1,
		.channels_max = 2,
		.rate_min = 8000,
		.rate_max = 192000,
		.rates = SNDRV_PCM_RATE_KNOT,
		.formats = FSL_SAI_FORMATS,
	},
	.capture = {
		.stream_name = "CPU-Capture",
		.channels_min = 1,
		.channels_max = 2,
		.rate_min = 8000,
		.rate_max = 192000,
		.rates = SNDRV_PCM_RATE_KNOT,
		.formats = FSL_SAI_FORMATS,
	},
	.ops = &fsl_sai_pcm_dai_ops,
};

static const struct snd_soc_component_driver fsl_component = {
	.name           = "fsl-sai",
};

static struct reg_default fsl_sai_reg_defaults[] = {
	{FSL_SAI_TCR1, 0},
	{FSL_SAI_TCR2, 0},
	{FSL_SAI_TCR3, 0},
	{FSL_SAI_TCR4, 0},
	{FSL_SAI_TCR5, 0},
	{FSL_SAI_TDR,  0},
	{FSL_SAI_TMR,  0},
	{FSL_SAI_RCR1, 0},
	{FSL_SAI_RCR2, 0},
	{FSL_SAI_RCR3, 0},
	{FSL_SAI_RCR4, 0},
	{FSL_SAI_RCR5, 0},
	{FSL_SAI_RMR,  0},
};

static bool fsl_sai_readable_reg(struct device *dev, unsigned int reg)
{
	switch (reg) {
	case FSL_SAI_TCSR:
	case FSL_SAI_TCR1:
	case FSL_SAI_TCR2:
	case FSL_SAI_TCR3:
	case FSL_SAI_TCR4:
	case FSL_SAI_TCR5:
	case FSL_SAI_TFR:
	case FSL_SAI_TMR:
	case FSL_SAI_RCSR:
	case FSL_SAI_RCR1:
	case FSL_SAI_RCR2:
	case FSL_SAI_RCR3:
	case FSL_SAI_RCR4:
	case FSL_SAI_RCR5:
	case FSL_SAI_RDR:
	case FSL_SAI_RFR:
	case FSL_SAI_RMR:
		return true;
	default:
		return false;
	}
}

static bool fsl_sai_volatile_reg(struct device *dev, unsigned int reg)
{
	switch (reg) {
	case FSL_SAI_TCSR:
	case FSL_SAI_RCSR:
	case FSL_SAI_TFR:
	case FSL_SAI_RFR:
	case FSL_SAI_RDR:
		return true;
	default:
		return false;
	}
}

static bool fsl_sai_writeable_reg(struct device *dev, unsigned int reg)
{
	switch (reg) {
	case FSL_SAI_TCSR:
	case FSL_SAI_TCR1:
	case FSL_SAI_TCR2:
	case FSL_SAI_TCR3:
	case FSL_SAI_TCR4:
	case FSL_SAI_TCR5:
	case FSL_SAI_TDR:
	case FSL_SAI_TMR:
	case FSL_SAI_RCSR:
	case FSL_SAI_RCR1:
	case FSL_SAI_RCR2:
	case FSL_SAI_RCR3:
	case FSL_SAI_RCR4:
	case FSL_SAI_RCR5:
	case FSL_SAI_RMR:
		return true;
	default:
		return false;
	}
}

static const struct regmap_config fsl_sai_regmap_config = {
	.reg_bits = 32,
	.reg_stride = 4,
	.val_bits = 32,

	.max_register = FSL_SAI_RMR,
	.reg_defaults = fsl_sai_reg_defaults,
	.num_reg_defaults = ARRAY_SIZE(fsl_sai_reg_defaults),
	.readable_reg = fsl_sai_readable_reg,
	.volatile_reg = fsl_sai_volatile_reg,
	.writeable_reg = fsl_sai_writeable_reg,
	.cache_type = REGCACHE_FLAT,
};

static int fsl_sai_probe(struct platform_device *pdev)
{
	struct device_node *np = pdev->dev.of_node;
	struct fsl_sai *sai;
	struct resource *res;
	void __iomem *base;
	char tmp[8];
	int irq, ret, i;
	u32 buffer_size;

	sai = devm_kzalloc(&pdev->dev, sizeof(*sai), GFP_KERNEL);
	if (!sai)
		return -ENOMEM;

	sai->pdev = pdev;

	if (of_device_is_compatible(pdev->dev.of_node, "fsl,imx6sx-sai"))
		sai->sai_on_imx = true;

	sai->is_lsb_first = of_property_read_bool(np, "lsb-first");

	res = platform_get_resource(pdev, IORESOURCE_MEM, 0);
	base = devm_ioremap_resource(&pdev->dev, res);
	if (IS_ERR(base))
		return PTR_ERR(base);

	sai->regmap = devm_regmap_init_mmio_clk(&pdev->dev,
			"bus", base, &fsl_sai_regmap_config);

	/* Compatible with old DTB cases */
	if (IS_ERR(sai->regmap))
		sai->regmap = devm_regmap_init_mmio_clk(&pdev->dev,
				"sai", base, &fsl_sai_regmap_config);
	if (IS_ERR(sai->regmap)) {
		dev_err(&pdev->dev, "regmap init failed\n");
		return PTR_ERR(sai->regmap);
	}

	/* No error out for old DTB cases but only mark the clock NULL */
	sai->bus_clk = devm_clk_get(&pdev->dev, "bus");
	if (IS_ERR(sai->bus_clk)) {
		dev_err(&pdev->dev, "failed to get bus clock: %ld\n",
				PTR_ERR(sai->bus_clk));
		sai->bus_clk = NULL;
	}

<<<<<<< HEAD
	sai->mclk_clk[0] = sai->bus_clk;
	for (i = 1; i < FSL_SAI_MCLK_MAX; i++) {
=======
	for (i = 0; i < FSL_SAI_MCLK_MAX; i++) {
>>>>>>> b63f3f52
		sprintf(tmp, "mclk%d", i);
		sai->mclk_clk[i] = devm_clk_get(&pdev->dev, tmp);
		if (IS_ERR(sai->mclk_clk[i])) {
			dev_err(&pdev->dev, "failed to get mclk%d clock: %ld\n",
					i + 1, PTR_ERR(sai->mclk_clk[i]));
			sai->mclk_clk[i] = NULL;
		}
	}

	sai->slots = 2;
	sai->slot_width = 32;

	irq = platform_get_irq(pdev, 0);
	if (irq < 0) {
		dev_err(&pdev->dev, "no irq for node %s\n", pdev->name);
		return irq;
	}

	ret = devm_request_irq(&pdev->dev, irq, fsl_sai_isr, 0, np->name, sai);
	if (ret) {
		dev_err(&pdev->dev, "failed to claim irq %u\n", irq);
		return ret;
	}

	/* Sync Tx with Rx as default by following old DT binding */
	sai->synchronous[RX] = true;
	sai->synchronous[TX] = false;
	fsl_sai_dai.symmetric_rates = 1;
	fsl_sai_dai.symmetric_channels = 1;
	fsl_sai_dai.symmetric_samplebits = 1;

	if (of_find_property(np, "fsl,sai-synchronous-rx", NULL) &&
	    of_find_property(np, "fsl,sai-asynchronous", NULL)) {
		/* error out if both synchronous and asynchronous are present */
		dev_err(&pdev->dev, "invalid binding for synchronous mode\n");
		return -EINVAL;
	}

	if (of_find_property(np, "fsl,sai-synchronous-rx", NULL)) {
		/* Sync Rx with Tx */
		sai->synchronous[RX] = false;
		sai->synchronous[TX] = true;
	} else if (of_find_property(np, "fsl,sai-asynchronous", NULL)) {
		/* Discard all settings for asynchronous mode */
		sai->synchronous[RX] = false;
		sai->synchronous[TX] = false;
		fsl_sai_dai.symmetric_rates = 0;
		fsl_sai_dai.symmetric_channels = 0;
		fsl_sai_dai.symmetric_samplebits = 0;
	}

	sai->dma_params_rx.addr = res->start + FSL_SAI_RDR;
	sai->dma_params_tx.addr = res->start + FSL_SAI_TDR;
	sai->dma_params_rx.maxburst = FSL_SAI_MAXBURST_RX;
	sai->dma_params_tx.maxburst = FSL_SAI_MAXBURST_TX;

	platform_set_drvdata(pdev, sai);

	pm_runtime_enable(&pdev->dev);

	ret = devm_snd_soc_register_component(&pdev->dev, &fsl_component,
			&fsl_sai_dai, 1);
	if (ret)
		return ret;

	if (of_property_read_u32(np, "fsl,dma-buffer-size", &buffer_size))
		buffer_size = IMX_SAI_DMABUF_SIZE;

	if (sai->sai_on_imx)
		return imx_pcm_dma_init(pdev, buffer_size);
	else
		return devm_snd_dmaengine_pcm_register(&pdev->dev, NULL,
				SND_DMAENGINE_PCM_FLAG_NO_RESIDUE);
}

static const struct of_device_id fsl_sai_ids[] = {
	{ .compatible = "fsl,vf610-sai", },
	{ .compatible = "fsl,imx6sx-sai", },
	{ /* sentinel */ }
};
MODULE_DEVICE_TABLE(of, fsl_sai_ids);

#ifdef CONFIG_PM
static int fsl_sai_runtime_resume(struct device *dev)
{
	request_bus_freq(BUS_FREQ_AUDIO);
	return 0;
}

static int fsl_sai_runtime_suspend(struct device *dev)
{
	release_bus_freq(BUS_FREQ_AUDIO);
	return 0;
}
#endif

#ifdef CONFIG_PM_SLEEP
static int fsl_sai_suspend(struct device *dev)
{
	struct fsl_sai *sai = dev_get_drvdata(dev);

	regcache_cache_only(sai->regmap, true);
	regcache_mark_dirty(sai->regmap);

<<<<<<< HEAD
	pinctrl_pm_select_sleep_state(&sai->pdev->dev);

=======
>>>>>>> b63f3f52
	return 0;
}

static int fsl_sai_resume(struct device *dev)
{
	struct fsl_sai *sai = dev_get_drvdata(dev);

<<<<<<< HEAD
	pinctrl_pm_select_default_state(&sai->pdev->dev);

=======
>>>>>>> b63f3f52
	regcache_cache_only(sai->regmap, false);
	regmap_write(sai->regmap, FSL_SAI_TCSR, FSL_SAI_CSR_SR);
	regmap_write(sai->regmap, FSL_SAI_RCSR, FSL_SAI_CSR_SR);
	msleep(1);
	regmap_write(sai->regmap, FSL_SAI_TCSR, 0);
	regmap_write(sai->regmap, FSL_SAI_RCSR, 0);
	return regcache_sync(sai->regmap);
}
#endif /* CONFIG_PM_SLEEP */

static const struct dev_pm_ops fsl_sai_pm_ops = {
	SET_RUNTIME_PM_OPS(fsl_sai_runtime_suspend,
			   fsl_sai_runtime_resume,
			   NULL)
	SET_SYSTEM_SLEEP_PM_OPS(fsl_sai_suspend, fsl_sai_resume)
};

static struct platform_driver fsl_sai_driver = {
	.probe = fsl_sai_probe,
	.driver = {
		.name = "fsl-sai",
		.pm = &fsl_sai_pm_ops,
		.of_match_table = fsl_sai_ids,
	},
};
module_platform_driver(fsl_sai_driver);

MODULE_DESCRIPTION("Freescale Soc SAI Interface");
MODULE_AUTHOR("Xiubo Li, <Li.Xiubo@freescale.com>");
MODULE_ALIAS("platform:fsl-sai");
MODULE_LICENSE("GPL");<|MERGE_RESOLUTION|>--- conflicted
+++ resolved
@@ -833,12 +833,7 @@
 		sai->bus_clk = NULL;
 	}
 
-<<<<<<< HEAD
-	sai->mclk_clk[0] = sai->bus_clk;
-	for (i = 1; i < FSL_SAI_MCLK_MAX; i++) {
-=======
 	for (i = 0; i < FSL_SAI_MCLK_MAX; i++) {
->>>>>>> b63f3f52
 		sprintf(tmp, "mclk%d", i);
 		sai->mclk_clk[i] = devm_clk_get(&pdev->dev, tmp);
 		if (IS_ERR(sai->mclk_clk[i])) {
@@ -943,11 +938,8 @@
 	regcache_cache_only(sai->regmap, true);
 	regcache_mark_dirty(sai->regmap);
 
-<<<<<<< HEAD
 	pinctrl_pm_select_sleep_state(&sai->pdev->dev);
 
-=======
->>>>>>> b63f3f52
 	return 0;
 }
 
@@ -955,11 +947,8 @@
 {
 	struct fsl_sai *sai = dev_get_drvdata(dev);
 
-<<<<<<< HEAD
 	pinctrl_pm_select_default_state(&sai->pdev->dev);
 
-=======
->>>>>>> b63f3f52
 	regcache_cache_only(sai->regmap, false);
 	regmap_write(sai->regmap, FSL_SAI_TCSR, FSL_SAI_CSR_SR);
 	regmap_write(sai->regmap, FSL_SAI_RCSR, FSL_SAI_CSR_SR);
