--- conflicted
+++ resolved
@@ -30,8 +30,6 @@
 #define MQS_CLK_DIV_MASK		(0xFF << 0)
 #define MQS_CLK_DIV_SHIFT		(0)
 
-<<<<<<< HEAD
-=======
 /**
  * struct fsl_mqs_soc_data - soc specific data
  *
@@ -46,7 +44,6 @@
  * @div_mask: clock divider mask
  * @div_shift: clock divider bit shift
  */
->>>>>>> 29549c70
 struct fsl_mqs_soc_data {
 	bool use_gpr;
 	int  ctrl_off;
@@ -316,17 +313,6 @@
 
 static const struct fsl_mqs_soc_data fsl_mqs_imx8qm_data = {
 	.use_gpr = false,
-<<<<<<< HEAD
-	.ctrl_off = 0x0,
-	.en_mask  = BIT(28),
-	.en_shift = 28,
-	.rst_mask = BIT(24),
-	.rst_shift = 24,
-	.osr_mask = BIT(20),
-	.osr_shift = 20,
-	.div_mask = 0xFF,
-	.div_shift = 0,
-=======
 	.ctrl_off = REG_MQS_CTRL,
 	.en_mask  = MQS_EN_MASK,
 	.en_shift = MQS_EN_SHIFT,
@@ -336,7 +322,6 @@
 	.osr_shift = MQS_OVERSAMPLE_SHIFT,
 	.div_mask = MQS_CLK_DIV_MASK,
 	.div_shift = MQS_CLK_DIV_SHIFT,
->>>>>>> 29549c70
 };
 
 static const struct fsl_mqs_soc_data fsl_mqs_imx6sx_data = {
