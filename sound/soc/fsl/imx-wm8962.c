--- conflicted
+++ resolved
@@ -567,11 +567,7 @@
 static int imx_wm8962_probe(struct platform_device *pdev)
 {
 	struct device_node *np = pdev->dev.of_node;
-<<<<<<< HEAD
-	struct device_node *cpu_np, *codec_np = NULL;
-=======
 	struct device_node *cpu_np = NULL, *codec_np = NULL;
->>>>>>> 05f46d3f
 	struct platform_device *cpu_pdev;
 	struct imx_priv *priv = &card_priv;
 	struct i2c_client *codec_dev;
