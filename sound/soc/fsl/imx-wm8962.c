/*
 * Copyright (C) 2013-2016 Freescale Semiconductor, Inc.
 *
 * Based on imx-sgtl5000.c
 * Copyright (C) 2012 Freescale Semiconductor, Inc.
 * Copyright (C) 2012 Linaro Ltd.
<<<<<<< HEAD
=======
 * Copyright 2017 NXP
>>>>>>> f2ed3bfc
 *
 * The code contained herein is licensed under the GNU General Public
 * License. You may obtain a copy of the GNU General Public License
 * Version 2 or later at the following locations:
 *
 * http://www.opensource.org/licenses/gpl-license.html
 * http://www.gnu.org/copyleft/gpl.html
 */

#include <linux/module.h>
#include <linux/of_platform.h>
#include <linux/i2c.h>
#include <linux/of_gpio.h>
#include <linux/slab.h>
#include <linux/gpio.h>
#include <linux/clk.h>
#include <sound/soc.h>
#include <sound/jack.h>
#include <sound/control.h>
#include <sound/pcm_params.h>
#include <sound/soc-dapm.h>
#include <linux/pinctrl/consumer.h>

#include "../codecs/wm8962.h"
#include "imx-audmux.h"

#define DAI_NAME_SIZE	32

struct imx_wm8962_data {
	struct snd_soc_dai_link dai[3];
	struct snd_soc_card card;
	char codec_dai_name[DAI_NAME_SIZE];
	char platform_name[DAI_NAME_SIZE];
	unsigned int clk_frequency;
	bool is_codec_master;
};

struct imx_priv {
	int hp_gpio;
	int hp_active_low;
	int mic_gpio;
	int mic_active_low;
	bool amic_mono;
	bool dmic_mono;
	struct snd_soc_codec *codec;
	struct platform_device *pdev;
	struct snd_pcm_substream *first_stream;
	struct snd_pcm_substream *second_stream;
	struct snd_kcontrol *headphone_kctl;
	struct snd_card *snd_card;
	struct platform_device *asrc_pdev;
	u32 asrc_rate;
	u32 asrc_format;
};
static struct imx_priv card_priv;

#ifdef CONFIG_SND_SOC_IMX_WM8962_ANDROID
static int sample_rate = 44100;
static snd_pcm_format_t sample_format = SNDRV_PCM_FORMAT_S16_LE;
#endif

static struct snd_soc_jack imx_hp_jack;
static struct snd_soc_jack_pin imx_hp_jack_pins[] = {
	{
		.pin = "Headphone Jack",
		.mask = SND_JACK_HEADPHONE,
	},
};
static struct snd_soc_jack_gpio imx_hp_jack_gpio = {
	.name = "headphone detect",
	.report = SND_JACK_HEADPHONE,
	.debounce_time = 250,
	.invert = 0,
};

static struct snd_soc_jack imx_mic_jack;
static struct snd_soc_jack_pin imx_mic_jack_pins[] = {
	{
		.pin = "AMIC",
		.mask = SND_JACK_MICROPHONE,
	},
};
static struct snd_soc_jack_gpio imx_mic_jack_gpio = {
	.name = "microphone detect",
	.report = SND_JACK_MICROPHONE,
	.debounce_time = 250,
	.invert = 0,
};

static int hpjack_status_check(void *data)
{
	struct imx_priv *priv = &card_priv;
	struct platform_device *pdev = priv->pdev;
	char *envp[3], *buf;
	int hp_status, ret;

	if (!gpio_is_valid(priv->hp_gpio))
		return 0;

	hp_status = gpio_get_value(priv->hp_gpio) ? 1 : 0;

	buf = kmalloc(32, GFP_ATOMIC);
	if (!buf) {
		dev_err(&pdev->dev, "%s kmalloc failed\n", __func__);
		return -ENOMEM;
	}

	if (hp_status != priv->hp_active_low) {
		snprintf(buf, 32, "STATE=%d", 2);
<<<<<<< HEAD
		snd_soc_dapm_disable_pin(&priv->codec->dapm, "Ext Spk");
=======
		snd_soc_dapm_disable_pin(snd_soc_codec_get_dapm(priv->codec), "Ext Spk");
>>>>>>> f2ed3bfc
		ret = imx_hp_jack_gpio.report;
		snd_kctl_jack_report(priv->snd_card, priv->headphone_kctl, 1);
	} else {
		snprintf(buf, 32, "STATE=%d", 0);
<<<<<<< HEAD
		snd_soc_dapm_enable_pin(&priv->codec->dapm, "Ext Spk");
=======
		snd_soc_dapm_enable_pin(snd_soc_codec_get_dapm(priv->codec), "Ext Spk");
>>>>>>> f2ed3bfc
		ret = 0;
		snd_kctl_jack_report(priv->snd_card, priv->headphone_kctl, 0);
	}

	envp[0] = "NAME=headphone";
	envp[1] = buf;
	envp[2] = NULL;
	kobject_uevent_env(&pdev->dev.kobj, KOBJ_CHANGE, envp);
	kfree(buf);

	return ret;
}

static int micjack_status_check(void *data)
{
	struct imx_priv *priv = &card_priv;
	struct platform_device *pdev = priv->pdev;
	char *envp[3], *buf;
	int mic_status, ret;

	if (!gpio_is_valid(priv->mic_gpio))
		return 0;

	mic_status = gpio_get_value(priv->mic_gpio) ? 1 : 0;

	if ((mic_status != priv->mic_active_low && priv->amic_mono)
		|| (mic_status == priv->mic_active_low && priv->dmic_mono))
		snd_soc_update_bits(priv->codec, WM8962_THREED1,
				WM8962_ADC_MONOMIX_MASK, WM8962_ADC_MONOMIX);
	else
		snd_soc_update_bits(priv->codec, WM8962_THREED1,
				WM8962_ADC_MONOMIX_MASK, 0);

	buf = kmalloc(32, GFP_ATOMIC);
	if (!buf) {
		dev_err(&pdev->dev, "%s kmalloc failed\n", __func__);
		return -ENOMEM;
	}

	if (mic_status != priv->mic_active_low) {
		snprintf(buf, 32, "STATE=%d", 2);
<<<<<<< HEAD
		snd_soc_dapm_disable_pin(&priv->codec->dapm, "DMIC");
		ret = imx_mic_jack_gpio.report;
	} else {
		snprintf(buf, 32, "STATE=%d", 0);
		snd_soc_dapm_enable_pin(&priv->codec->dapm, "DMIC");
=======
		snd_soc_dapm_disable_pin(snd_soc_codec_get_dapm(priv->codec), "DMIC");
		ret = imx_mic_jack_gpio.report;
	} else {
		snprintf(buf, 32, "STATE=%d", 0);
		snd_soc_dapm_enable_pin(snd_soc_codec_get_dapm(priv->codec), "DMIC");
>>>>>>> f2ed3bfc
		ret = 0;
	}

	envp[0] = "NAME=microphone";
	envp[1] = buf;
	envp[2] = NULL;
	kobject_uevent_env(&pdev->dev.kobj, KOBJ_CHANGE, envp);
	kfree(buf);

	return ret;
}


static const struct snd_soc_dapm_widget imx_wm8962_dapm_widgets[] = {
	SND_SOC_DAPM_HP("Headphone Jack", NULL),
	SND_SOC_DAPM_SPK("Ext Spk", NULL),
	SND_SOC_DAPM_MIC("AMIC", NULL),
	SND_SOC_DAPM_MIC("DMIC", NULL),
};

static u32 imx_wm8962_rates[] = {32000, 48000, 96000};
static struct snd_pcm_hw_constraint_list imx_wm8962_rate_constraints = {
	.count = ARRAY_SIZE(imx_wm8962_rates),
	.list = imx_wm8962_rates,
};

static int imx_hifi_startup(struct snd_pcm_substream *substream)
{
	struct snd_pcm_runtime *runtime = substream->runtime;
	struct snd_soc_pcm_runtime *rtd = substream->private_data;
	struct snd_soc_card *card = rtd->card;
	struct imx_wm8962_data *data = snd_soc_card_get_drvdata(card);
	int ret;

	if (!data->is_codec_master) {
		ret = snd_pcm_hw_constraint_list(runtime, 0,
				SNDRV_PCM_HW_PARAM_RATE,
				&imx_wm8962_rate_constraints);
		if (ret)
			return ret;
	}

	return 0;
}

#ifdef CONFIG_SND_SOC_IMX_WM8962_ANDROID
static int imx_hifi_hw_params(struct snd_pcm_substream *substream,
			struct snd_pcm_hw_params *params)
{
	struct snd_soc_pcm_runtime *rtd = substream->private_data;
	struct snd_soc_dai *codec_dai = rtd->codec_dai;
	struct imx_priv *priv = &card_priv;
	struct device *dev = &priv->pdev->dev;
	u32 dai_format;
	int ret = 0;

	sample_rate = params_rate(params);
	sample_format = params_format(params);

	if (data->is_codec_master)
		dai_format = SND_SOC_DAIFMT_I2S | SND_SOC_DAIFMT_NB_NF |
			SND_SOC_DAIFMT_CBM_CFM;
	else
		dai_format = SND_SOC_DAIFMT_I2S | SND_SOC_DAIFMT_NB_NF |
			SND_SOC_DAIFMT_CBS_CFS;

	/* set codec DAI configuration */
	ret = snd_soc_dai_set_fmt(codec_dai, dai_format);
	if (ret) {
		dev_err(dev, "failed to set codec dai fmt: %d\n", ret);
		return ret;
	}

	return 0;
}

static struct snd_soc_ops imx_hifi_ops = {
	.startup = imx_hifi_startup,
	.hw_params = imx_hifi_hw_params,
};

static int imx_wm8962_set_bias_level(struct snd_soc_card *card,
					struct snd_soc_dapm_context *dapm,
					enum snd_soc_bias_level level)
{
	struct snd_soc_dai *codec_dai = card->rtd[0].codec_dai;
	struct imx_priv *priv = &card_priv;
	struct imx_wm8962_data *data = snd_soc_card_get_drvdata(card);
	struct device *dev = &priv->pdev->dev;
	unsigned int pll_out;
	int ret;

	if (dapm->dev != codec_dai->dev)
		return 0;

	switch (level) {
	case SND_SOC_BIAS_PREPARE:
		if (dapm->bias_level == SND_SOC_BIAS_STANDBY) {
			if (sample_format == SNDRV_PCM_FORMAT_S24_LE
				|| sample_format == SNDRV_PCM_FORMAT_S20_3LE)
				pll_out = sample_rate * 384;
			else
				pll_out = sample_rate * 256;

			ret = snd_soc_dai_set_pll(codec_dai, WM8962_FLL,
					WM8962_FLL_MCLK, data->clk_frequency,
					pll_out);
			if (ret < 0) {
				dev_err(dev, "failed to start FLL: %d\n", ret);
				return ret;
			}

			ret = snd_soc_dai_set_sysclk(codec_dai,
					WM8962_SYSCLK_FLL, pll_out,
					SND_SOC_CLOCK_IN);
			if (ret < 0) {
				dev_err(dev, "failed to set SYSCLK: %d\n", ret);
				return ret;
			}
		}
		break;

	case SND_SOC_BIAS_STANDBY:
		if (dapm->bias_level == SND_SOC_BIAS_PREPARE) {
			ret = snd_soc_dai_set_sysclk(codec_dai,
					WM8962_SYSCLK_MCLK, data->clk_frequency,
					SND_SOC_CLOCK_IN);
			if (ret < 0) {
				dev_err(dev,
					"failed to switch away from FLL: %d\n",
					ret);
				return ret;
			}

			ret = snd_soc_dai_set_pll(codec_dai, WM8962_FLL,
					0, 0, 0);
			if (ret < 0) {
				dev_err(dev, "failed to stop FLL: %d\n", ret);
				return ret;
			}
		}
		break;

	default:
		break;
	}

	return 0;
}

#else

static int imx_hifi_hw_params(struct snd_pcm_substream *substream,
				     struct snd_pcm_hw_params *params)
{
	struct snd_soc_pcm_runtime *rtd = substream->private_data;
	struct snd_soc_dai *codec_dai = rtd->codec_dai;
	struct imx_priv *priv = &card_priv;
	struct device *dev = &priv->pdev->dev;
	struct snd_soc_card *card = platform_get_drvdata(priv->pdev);
	struct imx_wm8962_data *data = snd_soc_card_get_drvdata(card);
	unsigned int sample_rate = params_rate(params);
	snd_pcm_format_t sample_format = params_format(params);
	u32 dai_format, pll_out;
	int ret = 0;

	if (!priv->first_stream) {
		priv->first_stream = substream;
	} else {
		priv->second_stream = substream;

		/* We suppose the two substream are using same params */
		return 0;
	}

	if (data->is_codec_master)
		dai_format = SND_SOC_DAIFMT_I2S | SND_SOC_DAIFMT_NB_NF |
			SND_SOC_DAIFMT_CBM_CFM;
	else
		dai_format = SND_SOC_DAIFMT_I2S | SND_SOC_DAIFMT_NB_NF |
			SND_SOC_DAIFMT_CBS_CFS;

	/* set codec DAI configuration */
	ret = snd_soc_dai_set_fmt(codec_dai, dai_format);
	if (ret) {
		dev_err(dev, "failed to set codec dai fmt: %d\n", ret);
		return ret;
	}

<<<<<<< HEAD
	if (sample_format == SNDRV_PCM_FORMAT_S24_LE)
=======
	if (sample_format == SNDRV_PCM_FORMAT_S24_LE
		|| sample_format == SNDRV_PCM_FORMAT_S20_3LE)
>>>>>>> f2ed3bfc
		pll_out = sample_rate * 384;
	else
		pll_out = sample_rate * 256;

	ret = snd_soc_dai_set_pll(codec_dai, WM8962_FLL, WM8962_FLL_MCLK,
			data->clk_frequency, pll_out);
	if (ret) {
		dev_err(dev, "failed to start FLL: %d\n", ret);
		return ret;
	}

	ret = snd_soc_dai_set_sysclk(codec_dai, WM8962_SYSCLK_FLL,
			pll_out, SND_SOC_CLOCK_IN);
	if (ret) {
		dev_err(dev, "failed to set SYSCLK: %d\n", ret);
		return ret;
	}

	return 0;
}

static int imx_hifi_hw_free(struct snd_pcm_substream *substream)
{
	struct snd_soc_pcm_runtime *rtd = substream->private_data;
	struct snd_soc_dai *codec_dai = rtd->codec_dai;
	struct imx_priv *priv = &card_priv;
	struct device *dev = &priv->pdev->dev;
	int ret;

	/* We don't need to handle anything if there's no substream running */
	if (!priv->first_stream)
		return 0;

	if (priv->first_stream == substream)
		priv->first_stream = priv->second_stream;
	priv->second_stream = NULL;

	if (!priv->first_stream) {
		/*
		 * Continuously setting FLL would cause playback distortion.
		 * We can fix it just by mute codec after playback.
		 */
		if (substream->stream == SNDRV_PCM_STREAM_PLAYBACK)
			snd_soc_dai_digital_mute(codec_dai, 1, substream->stream);

		/*
		 * WM8962 doesn't allow us to continuously setting FLL,
		 * So we set MCLK as sysclk once, which'd remove the limitation.
		 */
		ret = snd_soc_dai_set_sysclk(codec_dai, WM8962_SYSCLK_MCLK,
				0, SND_SOC_CLOCK_IN);
		if (ret < 0) {
			dev_err(dev, "failed to switch away from FLL: %d\n", ret);
			return ret;
		}

		/* Disable FLL and let codec do pm_runtime_put() */
		ret = snd_soc_dai_set_pll(codec_dai, WM8962_FLL,
				WM8962_FLL_MCLK, 0, 0);
		if (ret < 0) {
			dev_err(dev, "failed to stop FLL: %d\n", ret);
			return ret;
		}
	}

	return 0;
}

static struct snd_soc_ops imx_hifi_ops = {
	.startup = imx_hifi_startup,
	.hw_params = imx_hifi_hw_params,
	.hw_free = imx_hifi_hw_free,
};
#endif /* CONFIG_SND_SOC_IMX_WM8962_ANDROID */

static int imx_wm8962_gpio_init(struct snd_soc_card *card)
{
<<<<<<< HEAD
	struct snd_soc_dai *codec_dai = card->rtd[0].codec_dai;
=======
	struct snd_soc_pcm_runtime *rtd = list_first_entry(
		&card->rtd_list, struct snd_soc_pcm_runtime, list);
	struct snd_soc_dai *codec_dai = rtd->codec_dai;
>>>>>>> f2ed3bfc
	struct snd_soc_codec *codec = codec_dai->codec;
	struct imx_priv *priv = &card_priv;

	priv->codec = codec;

	if (gpio_is_valid(priv->hp_gpio)) {
		imx_hp_jack_gpio.gpio = priv->hp_gpio;
		imx_hp_jack_gpio.jack_status_check = hpjack_status_check;
	
		snd_soc_card_jack_new(card, "Headphone Jack",
				SND_JACK_HEADPHONE, &imx_hp_jack,
				imx_hp_jack_pins, ARRAY_SIZE(imx_hp_jack_pins));

		snd_soc_jack_add_gpios(&imx_hp_jack, 1, &imx_hp_jack_gpio);
	}

	if (gpio_is_valid(priv->mic_gpio)) {
		imx_mic_jack_gpio.gpio = priv->mic_gpio;
		imx_mic_jack_gpio.jack_status_check = micjack_status_check;

		snd_soc_card_jack_new(card, "AMIC",
				SND_JACK_MICROPHONE, &imx_mic_jack,
				imx_mic_jack_pins, ARRAY_SIZE(imx_mic_jack_pins)); 

		snd_soc_jack_add_gpios(&imx_mic_jack, 1, &imx_mic_jack_gpio);
	} else if (priv->amic_mono || priv->dmic_mono) {
		/*
		 * Permanent set monomix bit if only one microphone
		 * is present on the board while it needs monomix.
		 */
		snd_soc_update_bits(priv->codec, WM8962_THREED1,
				WM8962_ADC_MONOMIX_MASK, WM8962_ADC_MONOMIX);
	}

	return 0;
}

static ssize_t show_headphone(struct device_driver *dev, char *buf)
{
	struct imx_priv *priv = &card_priv;
	int hp_status;

	if (!gpio_is_valid(priv->hp_gpio)) {
		strcpy(buf, "no detect gpio connected\n");
		return strlen(buf);
	}

	/* Check if headphone is plugged in */
	hp_status = gpio_get_value(priv->hp_gpio) ? 1 : 0;

	if (hp_status != priv->hp_active_low)
		strcpy(buf, "headphone\n");
	else
		strcpy(buf, "speaker\n");

	return strlen(buf);
}

static DRIVER_ATTR(headphone, S_IRUGO | S_IWUSR, show_headphone, NULL);

static ssize_t show_mic(struct device_driver *dev, char *buf)
{
	struct imx_priv *priv = &card_priv;
	int mic_status;

	if (!gpio_is_valid(priv->mic_gpio)) {
		strcpy(buf, "no detect gpio connected\n");
		return strlen(buf);
	}

	/* Check if analog microphone is plugged in */
	mic_status = gpio_get_value(priv->mic_gpio) ? 1 : 0;

	if (mic_status != priv->mic_active_low)
		strcpy(buf, "amic\n");
	else
		strcpy(buf, "dmic\n");

	return strlen(buf);
}

static DRIVER_ATTR(microphone, S_IRUGO | S_IWUSR, show_mic, NULL);

static int imx_wm8962_late_probe(struct snd_soc_card *card)
{
	struct snd_soc_pcm_runtime *rtd;
	struct snd_soc_dai *codec_dai;
	struct imx_priv *priv = &card_priv;
	struct imx_wm8962_data *data = snd_soc_card_get_drvdata(card);
	struct device *dev = &priv->pdev->dev;
	int ret;

	rtd = snd_soc_get_pcm_runtime(card, card->dai_link[0].name);
	codec_dai = rtd->codec_dai;
	ret = snd_soc_dai_set_sysclk(codec_dai, WM8962_SYSCLK_MCLK,
			data->clk_frequency, SND_SOC_CLOCK_IN);
	if (ret < 0)
		dev_err(dev, "failed to set sysclk in %s\n", __func__);

	return ret;
}

static int be_hw_params_fixup(struct snd_soc_pcm_runtime *rtd,
				struct snd_pcm_hw_params *params) {
	struct imx_priv *priv = &card_priv;
	struct snd_interval *rate;
	struct snd_mask *mask;

	if (!priv->asrc_pdev)
		return -EINVAL;

	rate = hw_param_interval(params, SNDRV_PCM_HW_PARAM_RATE);
	rate->max = rate->min = priv->asrc_rate;

	mask = hw_param_mask(params, SNDRV_PCM_HW_PARAM_FORMAT);
	snd_mask_none(mask);
	snd_mask_set(mask, priv->asrc_format);

	return 0;
}

static int imx_wm8962_probe(struct platform_device *pdev)
{
	struct device_node *np = pdev->dev.of_node;
	struct device_node *cpu_np, *codec_np = NULL;
	struct platform_device *cpu_pdev;
	struct imx_priv *priv = &card_priv;
	struct i2c_client *codec_dev;
	struct imx_wm8962_data *data;
	struct clk *codec_clk = NULL;
	int int_port, ext_port, tmp_port;
	int ret;
	struct platform_device *asrc_pdev = NULL;
	struct device_node *asrc_np;
	u32 width;

	priv->pdev = pdev;
	priv->asrc_pdev = NULL;

	data = devm_kzalloc(&pdev->dev, sizeof(*data), GFP_KERNEL);
	if (!data) {
		ret = -ENOMEM;
		goto fail;
	}

	if (of_property_read_bool(pdev->dev.of_node, "codec-master"))
		data->is_codec_master = true;

	cpu_np = of_parse_phandle(pdev->dev.of_node, "cpu-dai", 0);
	if (!cpu_np) {
		dev_err(&pdev->dev, "cpu dai phandle missing or invalid\n");
		ret = -EINVAL;
		goto fail;
	}

	if (!strstr(cpu_np->name, "ssi"))
		goto audmux_bypass;

	ret = of_property_read_u32(np, "mux-int-port", &int_port);
	if (ret) {
		dev_err(&pdev->dev, "mux-int-port missing or invalid\n");
		goto fail;
	}
	ret = of_property_read_u32(np, "mux-ext-port", &ext_port);
	if (ret) {
		dev_err(&pdev->dev, "mux-ext-port missing or invalid\n");
		goto fail;
	}

	/*
	 * The port numbering in the hardware manual starts at 1, while
	 * the audmux API expects it starts at 0.
	 */
	int_port--;
	ext_port--;
	if (data->is_codec_master) {
		tmp_port = int_port;
		int_port = ext_port;
		ext_port = tmp_port;
	}

	ret = imx_audmux_v2_configure_port(ext_port,
			IMX_AUDMUX_V2_PTCR_SYN |
			IMX_AUDMUX_V2_PTCR_TFSEL(int_port) |
			IMX_AUDMUX_V2_PTCR_TCSEL(int_port) |
			IMX_AUDMUX_V2_PTCR_TFSDIR |
			IMX_AUDMUX_V2_PTCR_TCLKDIR,
			IMX_AUDMUX_V2_PDCR_RXDSEL(int_port));
	if (ret) {
		dev_err(&pdev->dev, "audmux internal port setup failed\n");
		goto fail;
	}
	ret = imx_audmux_v2_configure_port(int_port,
			IMX_AUDMUX_V2_PTCR_SYN,
			IMX_AUDMUX_V2_PDCR_RXDSEL(ext_port));
	if (ret) {
		dev_err(&pdev->dev, "audmux external port setup failed\n");
		goto fail;
	}

audmux_bypass:
	codec_np = of_parse_phandle(pdev->dev.of_node, "audio-codec", 0);
	if (!codec_np) {
		dev_err(&pdev->dev, "phandle missing or invalid\n");
		ret = -EINVAL;
		goto fail;
	}

	cpu_pdev = of_find_device_by_node(cpu_np);
	if (!cpu_pdev) {
		dev_err(&pdev->dev, "failed to find SSI platform device\n");
		ret = -EINVAL;
		goto fail;
	}
	codec_dev = of_find_i2c_device_by_node(codec_np);
	if (!codec_dev || !codec_dev->dev.driver) {
		dev_err(&pdev->dev, "failed to find codec platform device\n");
		ret = -EINVAL;
		goto fail;
	}

	asrc_np = of_parse_phandle(pdev->dev.of_node, "asrc-controller", 0);
	if (asrc_np) {
		asrc_pdev = of_find_device_by_node(asrc_np);
		priv->asrc_pdev = asrc_pdev;
	}

	priv->first_stream = NULL;
	priv->second_stream = NULL;

	codec_clk = devm_clk_get(&codec_dev->dev, NULL);
	if (IS_ERR(codec_clk)) {
		ret = PTR_ERR(codec_clk);
		dev_err(&codec_dev->dev, "failed to get codec clk: %d\n", ret);
		goto fail;
	}

	data->clk_frequency = clk_get_rate(codec_clk);

	priv->amic_mono = of_property_read_bool(codec_np, "amic-mono");
	priv->dmic_mono = of_property_read_bool(codec_np, "dmic-mono");

	priv->hp_gpio = of_get_named_gpio_flags(np, "hp-det-gpios", 0,
				(enum of_gpio_flags *)&priv->hp_active_low);
	priv->mic_gpio = of_get_named_gpio_flags(np, "mic-det-gpios", 0,
				(enum of_gpio_flags *)&priv->mic_active_low);

	data->dai[0].name = "HiFi";
	data->dai[0].stream_name = "HiFi";
	data->dai[0].codec_dai_name = "wm8962";
	data->dai[0].codec_of_node = codec_np;
	data->dai[0].cpu_dai_name = dev_name(&cpu_pdev->dev);
	data->dai[0].platform_of_node = cpu_np;
	data->dai[0].ops = &imx_hifi_ops;
	data->dai[0].dai_fmt = SND_SOC_DAIFMT_I2S | SND_SOC_DAIFMT_NB_NF;
	if (data->is_codec_master)
		data->dai[0].dai_fmt |= SND_SOC_DAIFMT_CBM_CFM;
	else
		data->dai[0].dai_fmt |= SND_SOC_DAIFMT_CBS_CFS;

	data->card.num_links = 1;

	if (asrc_pdev) {
		data->dai[0].ignore_pmdown_time = 1;
		data->dai[1].name = "HiFi-ASRC-FE";
		data->dai[1].stream_name = "HiFi-ASRC-FE";
		data->dai[1].codec_name = "snd-soc-dummy";
		data->dai[1].codec_dai_name = "snd-soc-dummy-dai";
		data->dai[1].cpu_of_node = asrc_np;
		data->dai[1].platform_of_node = asrc_np;
		data->dai[1].dynamic = 1;
		data->dai[1].ignore_pmdown_time = 1;
		data->dai[1].dpcm_playback = 1;
		data->dai[1].dpcm_capture = 1;
<<<<<<< HEAD
=======
		data->dai[1].dpcm_merged_chan = 1;
>>>>>>> f2ed3bfc

		data->dai[2].name = "HiFi-ASRC-BE";
		data->dai[2].stream_name = "HiFi-ASRC-BE";
		data->dai[2].codec_dai_name = "wm8962";
		data->dai[2].codec_of_node = codec_np;
		data->dai[2].cpu_dai_name = dev_name(&cpu_pdev->dev);
		data->dai[2].platform_name = "snd-soc-dummy";
		data->dai[2].ops = &imx_hifi_ops;
		data->dai[2].be_hw_params_fixup = be_hw_params_fixup;
		data->dai[2].no_pcm = 1;
		data->dai[2].ignore_pmdown_time = 1;
		data->dai[2].dpcm_playback = 1;
		data->dai[2].dpcm_capture = 1;
		data->card.num_links = 3;

		ret = of_property_read_u32(asrc_np, "fsl,asrc-rate",
						&priv->asrc_rate);
		if (ret) {
			dev_err(&pdev->dev, "failed to get output rate\n");
			ret = -EINVAL;
			goto fail;
		}

		ret = of_property_read_u32(asrc_np, "fsl,asrc-width", &width);
		if (ret) {
			dev_err(&pdev->dev, "failed to get output rate\n");
			ret = -EINVAL;
			goto fail;
		}

		if (width == 24)
			priv->asrc_format = SNDRV_PCM_FORMAT_S24_LE;
		else
			priv->asrc_format = SNDRV_PCM_FORMAT_S16_LE;
	}

	data->card.dev = &pdev->dev;
	ret = snd_soc_of_parse_card_name(&data->card, "model");
	if (ret)
		goto fail;
	ret = snd_soc_of_parse_audio_routing(&data->card, "audio-routing");
	if (ret)
		goto fail;
	data->card.owner = THIS_MODULE;
	data->card.dai_link = data->dai;
	data->card.dapm_widgets = imx_wm8962_dapm_widgets;
	data->card.num_dapm_widgets = ARRAY_SIZE(imx_wm8962_dapm_widgets);

	data->card.late_probe = imx_wm8962_late_probe;

#ifdef CONFIG_SND_SOC_IMX_WM8962_ANDROID
	data->card.set_bias_level = imx_wm8962_set_bias_level;
#endif
	platform_set_drvdata(pdev, &data->card);
	snd_soc_card_set_drvdata(&data->card, data);

	ret = devm_snd_soc_register_card(&pdev->dev, &data->card);
	if (ret) {
		dev_err(&pdev->dev, "snd_soc_register_card failed (%d)\n", ret);
		goto fail;
	}

	priv->snd_card = data->card.snd_card;
<<<<<<< HEAD
	priv->headphone_kctl = snd_kctl_jack_new("Headphone", 0, NULL);
=======
	priv->headphone_kctl = snd_kctl_jack_new("Headphone", NULL);
>>>>>>> f2ed3bfc
	ret = snd_ctl_add(data->card.snd_card, priv->headphone_kctl);
	if (ret)
		goto fail;

	imx_wm8962_gpio_init(&data->card);

	if (gpio_is_valid(priv->hp_gpio)) {
		ret = driver_create_file(pdev->dev.driver, &driver_attr_headphone);
		if (ret) {
			dev_err(&pdev->dev, "create hp attr failed (%d)\n", ret);
			goto fail_hp;
		}
	}

	if (gpio_is_valid(priv->mic_gpio)) {
		ret = driver_create_file(pdev->dev.driver, &driver_attr_microphone);
		if (ret) {
			dev_err(&pdev->dev, "create mic attr failed (%d)\n", ret);
			goto fail_mic;
		}
	}

	goto fail;

fail_mic:
	driver_remove_file(pdev->dev.driver, &driver_attr_headphone);
fail_hp:
fail:
	of_node_put(cpu_np);
	of_node_put(codec_np);

	return ret;
}

static int imx_wm8962_remove(struct platform_device *pdev)
{
	driver_remove_file(pdev->dev.driver, &driver_attr_microphone);
	driver_remove_file(pdev->dev.driver, &driver_attr_headphone);

	return 0;
}

static const struct of_device_id imx_wm8962_dt_ids[] = {
	{ .compatible = "fsl,imx-audio-wm8962", },
	{ /* sentinel */ }
};
MODULE_DEVICE_TABLE(of, imx_wm8962_dt_ids);

static struct platform_driver imx_wm8962_driver = {
	.driver = {
		.name = "imx-wm8962",
		.pm = &snd_soc_pm_ops,
		.of_match_table = imx_wm8962_dt_ids,
	},
	.probe = imx_wm8962_probe,
	.remove = imx_wm8962_remove,
};
module_platform_driver(imx_wm8962_driver);

MODULE_AUTHOR("Freescale Semiconductor, Inc.");
MODULE_DESCRIPTION("Freescale i.MX WM8962 ASoC machine driver");
MODULE_LICENSE("GPL v2");
MODULE_ALIAS("platform:imx-wm8962");<|MERGE_RESOLUTION|>--- conflicted
+++ resolved
@@ -4,10 +4,7 @@
  * Based on imx-sgtl5000.c
  * Copyright (C) 2012 Freescale Semiconductor, Inc.
  * Copyright (C) 2012 Linaro Ltd.
-<<<<<<< HEAD
-=======
  * Copyright 2017 NXP
->>>>>>> f2ed3bfc
  *
  * The code contained herein is licensed under the GNU General Public
  * License. You may obtain a copy of the GNU General Public License
@@ -117,20 +114,12 @@
 
 	if (hp_status != priv->hp_active_low) {
 		snprintf(buf, 32, "STATE=%d", 2);
-<<<<<<< HEAD
-		snd_soc_dapm_disable_pin(&priv->codec->dapm, "Ext Spk");
-=======
 		snd_soc_dapm_disable_pin(snd_soc_codec_get_dapm(priv->codec), "Ext Spk");
->>>>>>> f2ed3bfc
 		ret = imx_hp_jack_gpio.report;
 		snd_kctl_jack_report(priv->snd_card, priv->headphone_kctl, 1);
 	} else {
 		snprintf(buf, 32, "STATE=%d", 0);
-<<<<<<< HEAD
-		snd_soc_dapm_enable_pin(&priv->codec->dapm, "Ext Spk");
-=======
 		snd_soc_dapm_enable_pin(snd_soc_codec_get_dapm(priv->codec), "Ext Spk");
->>>>>>> f2ed3bfc
 		ret = 0;
 		snd_kctl_jack_report(priv->snd_card, priv->headphone_kctl, 0);
 	}
@@ -172,19 +161,11 @@
 
 	if (mic_status != priv->mic_active_low) {
 		snprintf(buf, 32, "STATE=%d", 2);
-<<<<<<< HEAD
-		snd_soc_dapm_disable_pin(&priv->codec->dapm, "DMIC");
-		ret = imx_mic_jack_gpio.report;
-	} else {
-		snprintf(buf, 32, "STATE=%d", 0);
-		snd_soc_dapm_enable_pin(&priv->codec->dapm, "DMIC");
-=======
 		snd_soc_dapm_disable_pin(snd_soc_codec_get_dapm(priv->codec), "DMIC");
 		ret = imx_mic_jack_gpio.report;
 	} else {
 		snprintf(buf, 32, "STATE=%d", 0);
 		snd_soc_dapm_enable_pin(snd_soc_codec_get_dapm(priv->codec), "DMIC");
->>>>>>> f2ed3bfc
 		ret = 0;
 	}
 
@@ -374,12 +355,8 @@
 		return ret;
 	}
 
-<<<<<<< HEAD
-	if (sample_format == SNDRV_PCM_FORMAT_S24_LE)
-=======
 	if (sample_format == SNDRV_PCM_FORMAT_S24_LE
 		|| sample_format == SNDRV_PCM_FORMAT_S20_3LE)
->>>>>>> f2ed3bfc
 		pll_out = sample_rate * 384;
 	else
 		pll_out = sample_rate * 256;
@@ -457,13 +434,9 @@
 
 static int imx_wm8962_gpio_init(struct snd_soc_card *card)
 {
-<<<<<<< HEAD
-	struct snd_soc_dai *codec_dai = card->rtd[0].codec_dai;
-=======
 	struct snd_soc_pcm_runtime *rtd = list_first_entry(
 		&card->rtd_list, struct snd_soc_pcm_runtime, list);
 	struct snd_soc_dai *codec_dai = rtd->codec_dai;
->>>>>>> f2ed3bfc
 	struct snd_soc_codec *codec = codec_dai->codec;
 	struct imx_priv *priv = &card_priv;
 
@@ -738,10 +711,7 @@
 		data->dai[1].ignore_pmdown_time = 1;
 		data->dai[1].dpcm_playback = 1;
 		data->dai[1].dpcm_capture = 1;
-<<<<<<< HEAD
-=======
 		data->dai[1].dpcm_merged_chan = 1;
->>>>>>> f2ed3bfc
 
 		data->dai[2].name = "HiFi-ASRC-BE";
 		data->dai[2].stream_name = "HiFi-ASRC-BE";
@@ -805,11 +775,7 @@
 	}
 
 	priv->snd_card = data->card.snd_card;
-<<<<<<< HEAD
-	priv->headphone_kctl = snd_kctl_jack_new("Headphone", 0, NULL);
-=======
 	priv->headphone_kctl = snd_kctl_jack_new("Headphone", NULL);
->>>>>>> f2ed3bfc
 	ret = snd_ctl_add(data->card.snd_card, priv->headphone_kctl);
 	if (ret)
 		goto fail;
