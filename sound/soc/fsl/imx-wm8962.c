/*
 * Copyright (C) 2013-2016 Freescale Semiconductor, Inc.
 *
 * Based on imx-sgtl5000.c
 * Copyright (C) 2012 Freescale Semiconductor, Inc.
 * Copyright (C) 2012 Linaro Ltd.
 * Copyright 2017 NXP
 *
 * The code contained herein is licensed under the GNU General Public
 * License. You may obtain a copy of the GNU General Public License
 * Version 2 or later at the following locations:
 *
 * http://www.opensource.org/licenses/gpl-license.html
 * http://www.gnu.org/copyleft/gpl.html
 */

#include <linux/module.h>
#include <linux/of_platform.h>
#include <linux/i2c.h>
#include <linux/of_gpio.h>
#include <linux/slab.h>
#include <linux/gpio.h>
#include <linux/clk.h>
#include <sound/soc.h>
#include <sound/jack.h>
#include <sound/control.h>
#include <sound/pcm_params.h>
#include <sound/soc-dapm.h>
#include <linux/pinctrl/consumer.h>

#include "../codecs/wm8962.h"
#include "imx-audmux.h"

#define DAI_NAME_SIZE	32

struct imx_wm8962_data {
	struct snd_soc_dai_link dai[3];
	struct snd_soc_card card;
	char codec_dai_name[DAI_NAME_SIZE];
	char platform_name[DAI_NAME_SIZE];
	unsigned int clk_frequency;
	bool is_codec_master;
};

struct imx_priv {
	int hp_gpio;
	int hp_active_low;
	int mic_gpio;
	int mic_active_low;
	bool amic_mono;
	bool dmic_mono;
	struct snd_soc_codec *codec;
	struct platform_device *pdev;
	struct snd_pcm_substream *first_stream;
	struct snd_pcm_substream *second_stream;
	struct snd_kcontrol *headphone_kctl;
	struct snd_card *snd_card;
	struct platform_device *asrc_pdev;
	u32 asrc_rate;
	u32 asrc_format;
};
static struct imx_priv card_priv;

#ifdef CONFIG_SND_SOC_IMX_WM8962_ANDROID
static int sample_rate = 44100;
static snd_pcm_format_t sample_format = SNDRV_PCM_FORMAT_S16_LE;
#endif

static struct snd_soc_jack imx_hp_jack;
static struct snd_soc_jack_pin imx_hp_jack_pins[] = {
	{
		.pin = "Headphone Jack",
		.mask = SND_JACK_HEADPHONE,
	},
};
static struct snd_soc_jack_gpio imx_hp_jack_gpio = {
	.name = "headphone detect",
	.report = SND_JACK_HEADPHONE,
	.debounce_time = 250,
	.invert = 0,
};

static struct snd_soc_jack imx_mic_jack;
static struct snd_soc_jack_pin imx_mic_jack_pins[] = {
	{
		.pin = "AMIC",
		.mask = SND_JACK_MICROPHONE,
	},
};
static struct snd_soc_jack_gpio imx_mic_jack_gpio = {
	.name = "microphone detect",
	.report = SND_JACK_MICROPHONE,
	.debounce_time = 250,
	.invert = 0,
};

static int hpjack_status_check(void *data)
{
	struct imx_priv *priv = &card_priv;
	struct platform_device *pdev = priv->pdev;
	char *envp[3], *buf;
	int hp_status, ret;

	if (!gpio_is_valid(priv->hp_gpio))
		return 0;

	hp_status = gpio_get_value(priv->hp_gpio) ? 1 : 0;

	buf = kmalloc(32, GFP_ATOMIC);
	if (!buf) {
		dev_err(&pdev->dev, "%s kmalloc failed\n", __func__);
		return -ENOMEM;
	}

	if (hp_status != priv->hp_active_low) {
		snprintf(buf, 32, "STATE=%d", 2);
		snd_soc_dapm_disable_pin(snd_soc_codec_get_dapm(priv->codec), "Ext Spk");
		ret = imx_hp_jack_gpio.report;
		snd_kctl_jack_report(priv->snd_card, priv->headphone_kctl, 1);
	} else {
		snprintf(buf, 32, "STATE=%d", 0);
		snd_soc_dapm_enable_pin(snd_soc_codec_get_dapm(priv->codec), "Ext Spk");
		ret = 0;
		snd_kctl_jack_report(priv->snd_card, priv->headphone_kctl, 0);
	}

	envp[0] = "NAME=headphone";
	envp[1] = buf;
	envp[2] = NULL;
	kobject_uevent_env(&pdev->dev.kobj, KOBJ_CHANGE, envp);
	kfree(buf);

	return ret;
}

static int micjack_status_check(void *data)
{
	struct imx_priv *priv = &card_priv;
	struct platform_device *pdev = priv->pdev;
	char *envp[3], *buf;
	int mic_status, ret;

	if (!gpio_is_valid(priv->mic_gpio))
		return 0;

	mic_status = gpio_get_value(priv->mic_gpio) ? 1 : 0;

	if ((mic_status != priv->mic_active_low && priv->amic_mono)
		|| (mic_status == priv->mic_active_low && priv->dmic_mono))
		snd_soc_update_bits(priv->codec, WM8962_THREED1,
				WM8962_ADC_MONOMIX_MASK, WM8962_ADC_MONOMIX);
	else
		snd_soc_update_bits(priv->codec, WM8962_THREED1,
				WM8962_ADC_MONOMIX_MASK, 0);

	buf = kmalloc(32, GFP_ATOMIC);
	if (!buf) {
		dev_err(&pdev->dev, "%s kmalloc failed\n", __func__);
		return -ENOMEM;
	}

	if (mic_status != priv->mic_active_low) {
		snprintf(buf, 32, "STATE=%d", 2);
		snd_soc_dapm_disable_pin(snd_soc_codec_get_dapm(priv->codec), "DMIC");
		ret = imx_mic_jack_gpio.report;
	} else {
		snprintf(buf, 32, "STATE=%d", 0);
		snd_soc_dapm_enable_pin(snd_soc_codec_get_dapm(priv->codec), "DMIC");
		ret = 0;
	}

	envp[0] = "NAME=microphone";
	envp[1] = buf;
	envp[2] = NULL;
	kobject_uevent_env(&pdev->dev.kobj, KOBJ_CHANGE, envp);
	kfree(buf);

	return ret;
}


static const struct snd_soc_dapm_widget imx_wm8962_dapm_widgets[] = {
	SND_SOC_DAPM_HP("Headphone Jack", NULL),
	SND_SOC_DAPM_SPK("Ext Spk", NULL),
	SND_SOC_DAPM_MIC("AMIC", NULL),
	SND_SOC_DAPM_MIC("DMIC", NULL),
};

static u32 imx_wm8962_rates[] = {32000, 48000, 96000};
static struct snd_pcm_hw_constraint_list imx_wm8962_rate_constraints = {
	.count = ARRAY_SIZE(imx_wm8962_rates),
	.list = imx_wm8962_rates,
};

static int imx_hifi_startup(struct snd_pcm_substream *substream)
{
	struct snd_pcm_runtime *runtime = substream->runtime;
	struct snd_soc_pcm_runtime *rtd = substream->private_data;
	struct snd_soc_card *card = rtd->card;
	struct imx_wm8962_data *data = snd_soc_card_get_drvdata(card);
	int ret;
<<<<<<< HEAD

	if (!data->is_codec_master) {
		ret = snd_pcm_hw_constraint_list(runtime, 0,
				SNDRV_PCM_HW_PARAM_RATE,
				&imx_wm8962_rate_constraints);
		if (ret)
			return ret;
	}

	return 0;
}

=======

	if (!data->is_codec_master) {
		ret = snd_pcm_hw_constraint_list(runtime, 0,
				SNDRV_PCM_HW_PARAM_RATE,
				&imx_wm8962_rate_constraints);
		if (ret)
			return ret;
	}

	return 0;
}

>>>>>>> 423d9423
#ifdef CONFIG_SND_SOC_IMX_WM8962_ANDROID
static int imx_hifi_hw_params(struct snd_pcm_substream *substream,
			struct snd_pcm_hw_params *params)
{
	struct snd_soc_pcm_runtime *rtd = substream->private_data;
	struct snd_soc_dai *codec_dai = rtd->codec_dai;
	struct imx_priv *priv = &card_priv;
	struct device *dev = &priv->pdev->dev;
	u32 dai_format;
	int ret = 0;

	sample_rate = params_rate(params);
	sample_format = params_format(params);

	if (data->is_codec_master)
		dai_format = SND_SOC_DAIFMT_I2S | SND_SOC_DAIFMT_NB_NF |
			SND_SOC_DAIFMT_CBM_CFM;
	else
		dai_format = SND_SOC_DAIFMT_I2S | SND_SOC_DAIFMT_NB_NF |
			SND_SOC_DAIFMT_CBS_CFS;

	/* set codec DAI configuration */
	ret = snd_soc_dai_set_fmt(codec_dai, dai_format);
	if (ret) {
		dev_err(dev, "failed to set codec dai fmt: %d\n", ret);
		return ret;
	}

	return 0;
}

static struct snd_soc_ops imx_hifi_ops = {
	.startup = imx_hifi_startup,
	.hw_params = imx_hifi_hw_params,
};

static int imx_wm8962_set_bias_level(struct snd_soc_card *card,
					struct snd_soc_dapm_context *dapm,
					enum snd_soc_bias_level level)
{
	struct snd_soc_dai *codec_dai = card->rtd[0].codec_dai;
	struct imx_priv *priv = &card_priv;
	struct imx_wm8962_data *data = snd_soc_card_get_drvdata(card);
	struct device *dev = &priv->pdev->dev;
	unsigned int pll_out;
	int ret;

	if (dapm->dev != codec_dai->dev)
		return 0;

	data->clk_frequency = clk_get_rate(data->codec_clk);

	switch (level) {
	case SND_SOC_BIAS_PREPARE:
		if (dapm->bias_level == SND_SOC_BIAS_STANDBY) {
			if (sample_format == SNDRV_PCM_FORMAT_S24_LE
				|| sample_format == SNDRV_PCM_FORMAT_S20_3LE)
				pll_out = sample_rate * 384;
			else
				pll_out = sample_rate * 256;

			ret = snd_soc_dai_set_pll(codec_dai, WM8962_FLL,
					WM8962_FLL_MCLK, data->clk_frequency,
					pll_out);
			if (ret < 0) {
				dev_err(dev, "failed to start FLL: %d\n", ret);
				return ret;
			}

			ret = snd_soc_dai_set_sysclk(codec_dai,
					WM8962_SYSCLK_FLL, pll_out,
					SND_SOC_CLOCK_IN);
			if (ret < 0) {
				dev_err(dev, "failed to set SYSCLK: %d\n", ret);
				return ret;
			}
		}
		break;

	case SND_SOC_BIAS_STANDBY:
		if (dapm->bias_level == SND_SOC_BIAS_PREPARE) {
			ret = snd_soc_dai_set_sysclk(codec_dai,
					WM8962_SYSCLK_MCLK, data->clk_frequency,
					SND_SOC_CLOCK_IN);
			if (ret < 0) {
				dev_err(dev,
					"failed to switch away from FLL: %d\n",
					ret);
				return ret;
			}

			ret = snd_soc_dai_set_pll(codec_dai, WM8962_FLL,
					0, 0, 0);
			if (ret < 0) {
				dev_err(dev, "failed to stop FLL: %d\n", ret);
				return ret;
			}
		}
		break;

	default:
		break;
	}

	return 0;
}

#else

static int imx_hifi_hw_params(struct snd_pcm_substream *substream,
				     struct snd_pcm_hw_params *params)
{
	struct snd_soc_pcm_runtime *rtd = substream->private_data;
	struct snd_soc_dai *codec_dai = rtd->codec_dai;
	struct imx_priv *priv = &card_priv;
	struct device *dev = &priv->pdev->dev;
	struct snd_soc_card *card = platform_get_drvdata(priv->pdev);
	struct imx_wm8962_data *data = snd_soc_card_get_drvdata(card);
	unsigned int sample_rate = params_rate(params);
	snd_pcm_format_t sample_format = params_format(params);
	u32 dai_format, pll_out;
	int ret = 0;

	if (!priv->first_stream) {
		priv->first_stream = substream;
	} else {
		priv->second_stream = substream;

		/* We suppose the two substream are using same params */
		return 0;
	}

<<<<<<< HEAD
=======
	data->clk_frequency = clk_get_rate(data->codec_clk);

>>>>>>> 423d9423
	if (data->is_codec_master)
		dai_format = SND_SOC_DAIFMT_I2S | SND_SOC_DAIFMT_NB_NF |
			SND_SOC_DAIFMT_CBM_CFM;
	else
		dai_format = SND_SOC_DAIFMT_I2S | SND_SOC_DAIFMT_NB_NF |
			SND_SOC_DAIFMT_CBS_CFS;

	/* set codec DAI configuration */
	ret = snd_soc_dai_set_fmt(codec_dai, dai_format);
	if (ret) {
		dev_err(dev, "failed to set codec dai fmt: %d\n", ret);
		return ret;
	}

	if (sample_format == SNDRV_PCM_FORMAT_S24_LE
		|| sample_format == SNDRV_PCM_FORMAT_S20_3LE)
		pll_out = sample_rate * 384;
	else
		pll_out = sample_rate * 256;

	ret = snd_soc_dai_set_pll(codec_dai, WM8962_FLL, WM8962_FLL_MCLK,
			data->clk_frequency, pll_out);
	if (ret) {
		dev_err(dev, "failed to start FLL: %d\n", ret);
		return ret;
	}

	ret = snd_soc_dai_set_sysclk(codec_dai, WM8962_SYSCLK_FLL,
			pll_out, SND_SOC_CLOCK_IN);
	if (ret) {
		dev_err(dev, "failed to set SYSCLK: %d\n", ret);
		return ret;
	}

	return 0;
}

static int imx_hifi_hw_free(struct snd_pcm_substream *substream)
{
	struct snd_soc_pcm_runtime *rtd = substream->private_data;
	struct snd_soc_dai *codec_dai = rtd->codec_dai;
	struct imx_priv *priv = &card_priv;
	struct device *dev = &priv->pdev->dev;
	int ret;

	/* We don't need to handle anything if there's no substream running */
	if (!priv->first_stream)
		return 0;

	if (priv->first_stream == substream)
		priv->first_stream = priv->second_stream;
	priv->second_stream = NULL;

	if (!priv->first_stream) {
		/*
		 * Continuously setting FLL would cause playback distortion.
		 * We can fix it just by mute codec after playback.
		 */
		if (substream->stream == SNDRV_PCM_STREAM_PLAYBACK)
			snd_soc_dai_digital_mute(codec_dai, 1, substream->stream);

		/*
		 * WM8962 doesn't allow us to continuously setting FLL,
		 * So we set MCLK as sysclk once, which'd remove the limitation.
		 */
		ret = snd_soc_dai_set_sysclk(codec_dai, WM8962_SYSCLK_MCLK,
				0, SND_SOC_CLOCK_IN);
		if (ret < 0) {
			dev_err(dev, "failed to switch away from FLL: %d\n", ret);
			return ret;
		}

		/* Disable FLL and let codec do pm_runtime_put() */
		ret = snd_soc_dai_set_pll(codec_dai, WM8962_FLL,
				WM8962_FLL_MCLK, 0, 0);
		if (ret < 0) {
			dev_err(dev, "failed to stop FLL: %d\n", ret);
			return ret;
		}
	}

	return 0;
}

static struct snd_soc_ops imx_hifi_ops = {
	.startup = imx_hifi_startup,
	.hw_params = imx_hifi_hw_params,
	.hw_free = imx_hifi_hw_free,
};
#endif /* CONFIG_SND_SOC_IMX_WM8962_ANDROID */

static int imx_wm8962_gpio_init(struct snd_soc_card *card)
{
	struct snd_soc_pcm_runtime *rtd = list_first_entry(
		&card->rtd_list, struct snd_soc_pcm_runtime, list);
	struct snd_soc_dai *codec_dai = rtd->codec_dai;
	struct snd_soc_codec *codec = codec_dai->codec;
	struct imx_priv *priv = &card_priv;

	priv->codec = codec;

	if (gpio_is_valid(priv->hp_gpio)) {
		imx_hp_jack_gpio.gpio = priv->hp_gpio;
		imx_hp_jack_gpio.jack_status_check = hpjack_status_check;
	
		snd_soc_card_jack_new(card, "Headphone Jack",
				SND_JACK_HEADPHONE, &imx_hp_jack,
				imx_hp_jack_pins, ARRAY_SIZE(imx_hp_jack_pins));

		snd_soc_jack_add_gpios(&imx_hp_jack, 1, &imx_hp_jack_gpio);
	}

	if (gpio_is_valid(priv->mic_gpio)) {
		imx_mic_jack_gpio.gpio = priv->mic_gpio;
		imx_mic_jack_gpio.jack_status_check = micjack_status_check;

		snd_soc_card_jack_new(card, "AMIC",
				SND_JACK_MICROPHONE, &imx_mic_jack,
				imx_mic_jack_pins, ARRAY_SIZE(imx_mic_jack_pins)); 

		snd_soc_jack_add_gpios(&imx_mic_jack, 1, &imx_mic_jack_gpio);
	} else if (priv->amic_mono || priv->dmic_mono) {
		/*
		 * Permanent set monomix bit if only one microphone
		 * is present on the board while it needs monomix.
		 */
		snd_soc_update_bits(priv->codec, WM8962_THREED1,
				WM8962_ADC_MONOMIX_MASK, WM8962_ADC_MONOMIX);
	}

	return 0;
}

static ssize_t show_headphone(struct device_driver *dev, char *buf)
{
	struct imx_priv *priv = &card_priv;
	int hp_status;

	if (!gpio_is_valid(priv->hp_gpio)) {
		strcpy(buf, "no detect gpio connected\n");
		return strlen(buf);
	}

	/* Check if headphone is plugged in */
	hp_status = gpio_get_value(priv->hp_gpio) ? 1 : 0;

	if (hp_status != priv->hp_active_low)
		strcpy(buf, "headphone\n");
	else
		strcpy(buf, "speaker\n");

	return strlen(buf);
}

static DRIVER_ATTR(headphone, S_IRUGO | S_IWUSR, show_headphone, NULL);

static ssize_t show_mic(struct device_driver *dev, char *buf)
{
	struct imx_priv *priv = &card_priv;
	int mic_status;

	if (!gpio_is_valid(priv->mic_gpio)) {
		strcpy(buf, "no detect gpio connected\n");
		return strlen(buf);
	}

	/* Check if analog microphone is plugged in */
	mic_status = gpio_get_value(priv->mic_gpio) ? 1 : 0;

	if (mic_status != priv->mic_active_low)
		strcpy(buf, "amic\n");
	else
		strcpy(buf, "dmic\n");

	return strlen(buf);
}

static DRIVER_ATTR(microphone, S_IRUGO | S_IWUSR, show_mic, NULL);

static int imx_wm8962_late_probe(struct snd_soc_card *card)
{
	struct snd_soc_pcm_runtime *rtd;
	struct snd_soc_dai *codec_dai;
	struct imx_priv *priv = &card_priv;
	struct imx_wm8962_data *data = snd_soc_card_get_drvdata(card);
	struct device *dev = &priv->pdev->dev;
	int ret;

	data->clk_frequency = clk_get_rate(data->codec_clk);
	rtd = snd_soc_get_pcm_runtime(card, card->dai_link[0].name);
	codec_dai = rtd->codec_dai;
	ret = snd_soc_dai_set_sysclk(codec_dai, WM8962_SYSCLK_MCLK,
			data->clk_frequency, SND_SOC_CLOCK_IN);
	if (ret < 0)
		dev_err(dev, "failed to set sysclk in %s\n", __func__);

	return ret;
}

static int be_hw_params_fixup(struct snd_soc_pcm_runtime *rtd,
				struct snd_pcm_hw_params *params) {
	struct imx_priv *priv = &card_priv;
	struct snd_interval *rate;
	struct snd_mask *mask;

	if (!priv->asrc_pdev)
		return -EINVAL;

	rate = hw_param_interval(params, SNDRV_PCM_HW_PARAM_RATE);
	rate->max = rate->min = priv->asrc_rate;

	mask = hw_param_mask(params, SNDRV_PCM_HW_PARAM_FORMAT);
	snd_mask_none(mask);
	snd_mask_set(mask, priv->asrc_format);

	return 0;
}

static int imx_wm8962_probe(struct platform_device *pdev)
{
	struct device_node *np = pdev->dev.of_node;
	struct device_node *cpu_np, *codec_np = NULL;
	struct platform_device *cpu_pdev;
	struct imx_priv *priv = &card_priv;
	struct i2c_client *codec_dev;
	struct imx_wm8962_data *data;
<<<<<<< HEAD
	struct clk *codec_clk = NULL;
=======
>>>>>>> 423d9423
	int int_port, ext_port, tmp_port;
	int ret;
	struct platform_device *asrc_pdev = NULL;
	struct device_node *asrc_np;
	u32 width;

	priv->pdev = pdev;
	priv->asrc_pdev = NULL;

	data = devm_kzalloc(&pdev->dev, sizeof(*data), GFP_KERNEL);
	if (!data) {
		ret = -ENOMEM;
		goto fail;
	}

	if (of_property_read_bool(pdev->dev.of_node, "codec-master"))
		data->is_codec_master = true;

	cpu_np = of_parse_phandle(pdev->dev.of_node, "cpu-dai", 0);
	if (!cpu_np) {
		dev_err(&pdev->dev, "cpu dai phandle missing or invalid\n");
		ret = -EINVAL;
		goto fail;
	}

	if (!strstr(cpu_np->name, "ssi"))
		goto audmux_bypass;

	ret = of_property_read_u32(np, "mux-int-port", &int_port);
	if (ret) {
		dev_err(&pdev->dev, "mux-int-port missing or invalid\n");
		goto fail;
	}
	ret = of_property_read_u32(np, "mux-ext-port", &ext_port);
	if (ret) {
		dev_err(&pdev->dev, "mux-ext-port missing or invalid\n");
		goto fail;
	}

	/*
	 * The port numbering in the hardware manual starts at 1, while
	 * the audmux API expects it starts at 0.
	 */
	int_port--;
	ext_port--;
	if (data->is_codec_master) {
		tmp_port = int_port;
		int_port = ext_port;
		ext_port = tmp_port;
	}

	ret = imx_audmux_v2_configure_port(ext_port,
			IMX_AUDMUX_V2_PTCR_SYN |
			IMX_AUDMUX_V2_PTCR_TFSEL(int_port) |
			IMX_AUDMUX_V2_PTCR_TCSEL(int_port) |
			IMX_AUDMUX_V2_PTCR_TFSDIR |
			IMX_AUDMUX_V2_PTCR_TCLKDIR,
			IMX_AUDMUX_V2_PDCR_RXDSEL(int_port));
	if (ret) {
		dev_err(&pdev->dev, "audmux internal port setup failed\n");
		goto fail;
	}
	ret = imx_audmux_v2_configure_port(int_port,
			IMX_AUDMUX_V2_PTCR_SYN,
			IMX_AUDMUX_V2_PDCR_RXDSEL(ext_port));
	if (ret) {
		dev_err(&pdev->dev, "audmux external port setup failed\n");
		goto fail;
	}

audmux_bypass:
	codec_np = of_parse_phandle(pdev->dev.of_node, "audio-codec", 0);
	if (!codec_np) {
		dev_err(&pdev->dev, "phandle missing or invalid\n");
		ret = -EINVAL;
		goto fail;
	}

	cpu_pdev = of_find_device_by_node(cpu_np);
	if (!cpu_pdev) {
		dev_err(&pdev->dev, "failed to find SSI platform device\n");
		ret = -EINVAL;
		goto fail;
	}
	codec_dev = of_find_i2c_device_by_node(codec_np);
	if (!codec_dev || !codec_dev->dev.driver) {
		dev_err(&pdev->dev, "failed to find codec platform device\n");
		ret = -EINVAL;
		goto fail;
	}

	asrc_np = of_parse_phandle(pdev->dev.of_node, "asrc-controller", 0);
	if (asrc_np) {
		asrc_pdev = of_find_device_by_node(asrc_np);
		priv->asrc_pdev = asrc_pdev;
	}

	priv->first_stream = NULL;
	priv->second_stream = NULL;

<<<<<<< HEAD
	codec_clk = devm_clk_get(&codec_dev->dev, NULL);
	if (IS_ERR(codec_clk)) {
		ret = PTR_ERR(codec_clk);
=======
	data->codec_clk = devm_clk_get(&codec_dev->dev, NULL);
	if (IS_ERR(data->codec_clk)) {
		ret = PTR_ERR(data->codec_clk);
>>>>>>> 423d9423
		dev_err(&codec_dev->dev, "failed to get codec clk: %d\n", ret);
		goto fail;
	}

<<<<<<< HEAD
	data->clk_frequency = clk_get_rate(codec_clk);

=======
>>>>>>> 423d9423
	priv->amic_mono = of_property_read_bool(codec_np, "amic-mono");
	priv->dmic_mono = of_property_read_bool(codec_np, "dmic-mono");

	priv->hp_gpio = of_get_named_gpio_flags(np, "hp-det-gpios", 0,
				(enum of_gpio_flags *)&priv->hp_active_low);
	priv->mic_gpio = of_get_named_gpio_flags(np, "mic-det-gpios", 0,
				(enum of_gpio_flags *)&priv->mic_active_low);

	data->dai[0].name = "HiFi";
	data->dai[0].stream_name = "HiFi";
	data->dai[0].codec_dai_name = "wm8962";
	data->dai[0].codec_of_node = codec_np;
	data->dai[0].cpu_dai_name = dev_name(&cpu_pdev->dev);
	data->dai[0].platform_of_node = cpu_np;
	data->dai[0].ops = &imx_hifi_ops;
	data->dai[0].dai_fmt = SND_SOC_DAIFMT_I2S | SND_SOC_DAIFMT_NB_NF;
	if (data->is_codec_master)
		data->dai[0].dai_fmt |= SND_SOC_DAIFMT_CBM_CFM;
	else
		data->dai[0].dai_fmt |= SND_SOC_DAIFMT_CBS_CFS;

	data->card.num_links = 1;

	if (asrc_pdev) {
		data->dai[0].ignore_pmdown_time = 1;
		data->dai[1].name = "HiFi-ASRC-FE";
		data->dai[1].stream_name = "HiFi-ASRC-FE";
		data->dai[1].codec_name = "snd-soc-dummy";
		data->dai[1].codec_dai_name = "snd-soc-dummy-dai";
		data->dai[1].cpu_of_node = asrc_np;
		data->dai[1].platform_of_node = asrc_np;
		data->dai[1].dynamic = 1;
		data->dai[1].ignore_pmdown_time = 1;
		data->dai[1].dpcm_playback = 1;
		data->dai[1].dpcm_capture = 1;
		data->dai[1].dpcm_merged_chan = 1;

		data->dai[2].name = "HiFi-ASRC-BE";
		data->dai[2].stream_name = "HiFi-ASRC-BE";
		data->dai[2].codec_dai_name = "wm8962";
		data->dai[2].codec_of_node = codec_np;
		data->dai[2].cpu_dai_name = dev_name(&cpu_pdev->dev);
		data->dai[2].platform_name = "snd-soc-dummy";
		data->dai[2].ops = &imx_hifi_ops;
		data->dai[2].be_hw_params_fixup = be_hw_params_fixup;
		data->dai[2].no_pcm = 1;
		data->dai[2].ignore_pmdown_time = 1;
		data->dai[2].dpcm_playback = 1;
		data->dai[2].dpcm_capture = 1;
		data->card.num_links = 3;

		ret = of_property_read_u32(asrc_np, "fsl,asrc-rate",
						&priv->asrc_rate);
		if (ret) {
			dev_err(&pdev->dev, "failed to get output rate\n");
			ret = -EINVAL;
			goto fail;
		}

		ret = of_property_read_u32(asrc_np, "fsl,asrc-width", &width);
		if (ret) {
			dev_err(&pdev->dev, "failed to get output rate\n");
			ret = -EINVAL;
			goto fail;
		}

		if (width == 24)
			priv->asrc_format = SNDRV_PCM_FORMAT_S24_LE;
		else
			priv->asrc_format = SNDRV_PCM_FORMAT_S16_LE;
	}

	data->card.dev = &pdev->dev;
	ret = snd_soc_of_parse_card_name(&data->card, "model");
	if (ret)
		goto fail;
	ret = snd_soc_of_parse_audio_routing(&data->card, "audio-routing");
	if (ret)
		goto fail;
	data->card.owner = THIS_MODULE;
	data->card.dai_link = data->dai;
	data->card.dapm_widgets = imx_wm8962_dapm_widgets;
	data->card.num_dapm_widgets = ARRAY_SIZE(imx_wm8962_dapm_widgets);

	data->card.late_probe = imx_wm8962_late_probe;

#ifdef CONFIG_SND_SOC_IMX_WM8962_ANDROID
	data->card.set_bias_level = imx_wm8962_set_bias_level;
#endif
	platform_set_drvdata(pdev, &data->card);
	snd_soc_card_set_drvdata(&data->card, data);

	ret = devm_snd_soc_register_card(&pdev->dev, &data->card);
	if (ret) {
		dev_err(&pdev->dev, "snd_soc_register_card failed (%d)\n", ret);
		goto fail;
	}

	priv->snd_card = data->card.snd_card;
	priv->headphone_kctl = snd_kctl_jack_new("Headphone", NULL);
	ret = snd_ctl_add(data->card.snd_card, priv->headphone_kctl);
	if (ret)
		goto fail;

	imx_wm8962_gpio_init(&data->card);

	if (gpio_is_valid(priv->hp_gpio)) {
		ret = driver_create_file(pdev->dev.driver, &driver_attr_headphone);
		if (ret) {
			dev_err(&pdev->dev, "create hp attr failed (%d)\n", ret);
			goto fail_hp;
		}
	}

	if (gpio_is_valid(priv->mic_gpio)) {
		ret = driver_create_file(pdev->dev.driver, &driver_attr_microphone);
		if (ret) {
			dev_err(&pdev->dev, "create mic attr failed (%d)\n", ret);
			goto fail_mic;
		}
	}

	goto fail;

fail_mic:
	driver_remove_file(pdev->dev.driver, &driver_attr_headphone);
fail_hp:
fail:
	of_node_put(cpu_np);
	of_node_put(codec_np);

	return ret;
}

static int imx_wm8962_remove(struct platform_device *pdev)
{
	driver_remove_file(pdev->dev.driver, &driver_attr_microphone);
	driver_remove_file(pdev->dev.driver, &driver_attr_headphone);

	return 0;
}

static const struct of_device_id imx_wm8962_dt_ids[] = {
	{ .compatible = "fsl,imx-audio-wm8962", },
	{ /* sentinel */ }
};
MODULE_DEVICE_TABLE(of, imx_wm8962_dt_ids);

static struct platform_driver imx_wm8962_driver = {
	.driver = {
		.name = "imx-wm8962",
		.pm = &snd_soc_pm_ops,
		.of_match_table = imx_wm8962_dt_ids,
	},
	.probe = imx_wm8962_probe,
	.remove = imx_wm8962_remove,
};
module_platform_driver(imx_wm8962_driver);

MODULE_AUTHOR("Freescale Semiconductor, Inc.");
MODULE_DESCRIPTION("Freescale i.MX WM8962 ASoC machine driver");
MODULE_LICENSE("GPL v2");
MODULE_ALIAS("platform:imx-wm8962");<|MERGE_RESOLUTION|>--- conflicted
+++ resolved
@@ -38,6 +38,7 @@
 	struct snd_soc_card card;
 	char codec_dai_name[DAI_NAME_SIZE];
 	char platform_name[DAI_NAME_SIZE];
+	struct clk *codec_clk;
 	unsigned int clk_frequency;
 	bool is_codec_master;
 };
@@ -199,7 +200,6 @@
 	struct snd_soc_card *card = rtd->card;
 	struct imx_wm8962_data *data = snd_soc_card_get_drvdata(card);
 	int ret;
-<<<<<<< HEAD
 
 	if (!data->is_codec_master) {
 		ret = snd_pcm_hw_constraint_list(runtime, 0,
@@ -212,20 +212,6 @@
 	return 0;
 }
 
-=======
-
-	if (!data->is_codec_master) {
-		ret = snd_pcm_hw_constraint_list(runtime, 0,
-				SNDRV_PCM_HW_PARAM_RATE,
-				&imx_wm8962_rate_constraints);
-		if (ret)
-			return ret;
-	}
-
-	return 0;
-}
-
->>>>>>> 423d9423
 #ifdef CONFIG_SND_SOC_IMX_WM8962_ANDROID
 static int imx_hifi_hw_params(struct snd_pcm_substream *substream,
 			struct snd_pcm_hw_params *params)
@@ -358,11 +344,8 @@
 		return 0;
 	}
 
-<<<<<<< HEAD
-=======
 	data->clk_frequency = clk_get_rate(data->codec_clk);
 
->>>>>>> 423d9423
 	if (data->is_codec_master)
 		dai_format = SND_SOC_DAIFMT_I2S | SND_SOC_DAIFMT_NB_NF |
 			SND_SOC_DAIFMT_CBM_CFM;
@@ -589,10 +572,6 @@
 	struct imx_priv *priv = &card_priv;
 	struct i2c_client *codec_dev;
 	struct imx_wm8962_data *data;
-<<<<<<< HEAD
-	struct clk *codec_clk = NULL;
-=======
->>>>>>> 423d9423
 	int int_port, ext_port, tmp_port;
 	int ret;
 	struct platform_device *asrc_pdev = NULL;
@@ -693,24 +672,13 @@
 	priv->first_stream = NULL;
 	priv->second_stream = NULL;
 
-<<<<<<< HEAD
-	codec_clk = devm_clk_get(&codec_dev->dev, NULL);
-	if (IS_ERR(codec_clk)) {
-		ret = PTR_ERR(codec_clk);
-=======
 	data->codec_clk = devm_clk_get(&codec_dev->dev, NULL);
 	if (IS_ERR(data->codec_clk)) {
 		ret = PTR_ERR(data->codec_clk);
->>>>>>> 423d9423
 		dev_err(&codec_dev->dev, "failed to get codec clk: %d\n", ret);
 		goto fail;
 	}
 
-<<<<<<< HEAD
-	data->clk_frequency = clk_get_rate(codec_clk);
-
-=======
->>>>>>> 423d9423
 	priv->amic_mono = of_property_read_bool(codec_np, "amic-mono");
 	priv->dmic_mono = of_property_read_bool(codec_np, "dmic-mono");
 
