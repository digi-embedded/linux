/*
 * Freescale S/PDIF ALSA SoC Digital Audio Interface (DAI) driver
 *
 * Copyright (C) 2013-2016 Freescale Semiconductor, Inc.
 *
 * Based on stmp3xxx_spdif_dai.c
 * Vladimir Barinov <vbarinov@embeddedalley.com>
 * Copyright 2008 SigmaTel, Inc
 * Copyright 2008 Embedded Alley Solutions, Inc
 *
 * This file is licensed under the terms of the GNU General Public License
 * version 2.  This program  is licensed "as is" without any warranty of any
 * kind, whether express or implied.
 */

#include <linux/bitrev.h>
#include <linux/clk.h>
#include <linux/module.h>
#include <linux/of_address.h>
#include <linux/of_device.h>
#include <linux/of_irq.h>
#include <linux/regmap.h>
#include <linux/pm_runtime.h>
#include <linux/busfreq-imx.h>

#include <sound/asoundef.h>
#include <sound/dmaengine_pcm.h>
#include <sound/soc.h>

#include "fsl_spdif.h"
#include "imx-pcm.h"
#include "fsl_dma_workaround.h"

#define FSL_SPDIF_TXFIFO_WML	0x8
#define FSL_SPDIF_RXFIFO_WML	0x8

#define INTR_FOR_PLAYBACK	(INT_TXFIFO_RESYNC)
#define INTR_FOR_CAPTURE	(INT_SYM_ERR | INT_BIT_ERR | INT_URX_FUL |\
				INT_URX_OV | INT_QRX_FUL | INT_QRX_OV |\
				INT_UQ_SYNC | INT_UQ_ERR | INT_RXFIFO_RESYNC |\
				INT_LOSS_LOCK | INT_DPLL_LOCKED)

#define SIE_INTR_FOR(tx)	(tx ? INTR_FOR_PLAYBACK : INTR_FOR_CAPTURE)

/* Index list for the values that has if (DPLL Locked) condition */
static u8 srpc_dpll_locked[] = { 0x0, 0x1, 0x2, 0x3, 0x4, 0xa, 0xb };
#define SRPC_NODPLL_START1	0x5
#define SRPC_NODPLL_START2	0xc

#define DEFAULT_RXCLK_SRC	1

struct fsl_spdif_soc_data {
	bool imx;
	bool constrain_period_size;
	bool dma_workaround;
	u32 tx_burst;
	u32 rx_burst;
	u32 interrupts;
	u64 tx_formats;
};

/*
 * SPDIF control structure
 * Defines channel status, subcode and Q sub
 */
struct spdif_mixer_control {
	/* spinlock to access control data */
	spinlock_t ctl_lock;

	/* IEC958 channel tx status bit */
	unsigned char ch_status[4];

	/* User bits */
	unsigned char subcode[2 * SPDIF_UBITS_SIZE];

	/* Q subcode part of user bits */
	unsigned char qsub[2 * SPDIF_QSUB_SIZE];

	/* Buffer offset for U/Q */
	u32 upos;
	u32 qpos;

	/* Ready buffer index of the two buffers */
	u32 ready_buf;
};

/**
 * fsl_spdif_priv: Freescale SPDIF private data
 *
 * @fsl_spdif_control: SPDIF control data
 * @cpu_dai_drv: cpu dai driver
 * @pdev: platform device pointer
 * @regmap: regmap handler
 * @dpll_locked: dpll lock flag
 * @txrate: the best rates for playback
 * @txclk_df: STC_TXCLK_DF dividers value for playback
 * @sysclk_df: STC_SYSCLK_DF dividers value for playback
 * @txclk_src: STC_TXCLK_SRC values for playback
 * @rxclk_src: SRPC_CLKSRC_SEL values for capture
 * @txclk: tx clock sources for playback
 * @rxclk: rx clock sources for capture
 * @coreclk: core clock for register access via DMA
 * @sysclk: system clock for rx clock rate measurement
 * @spbaclk: SPBA clock (optional, depending on SoC design)
 * @dma_params_tx: DMA parameters for transmit channel
 * @dma_params_rx: DMA parameters for receive channel
 */
struct fsl_spdif_priv {
	struct spdif_mixer_control fsl_spdif_control;
	struct snd_soc_dai_driver cpu_dai_drv;
	struct platform_device *pdev;
	struct regmap *regmap;
	bool dpll_locked;
	u32 txrate[SPDIF_TXRATE_MAX];
	u8 txclk_df[SPDIF_TXRATE_MAX];
	u8 sysclk_df[SPDIF_TXRATE_MAX];
	u8 txclk_src[SPDIF_TXRATE_MAX];
	u8 rxclk_src;
	struct clk *txclk[SPDIF_TXRATE_MAX];
	struct clk *rxclk;
	struct clk *coreclk;
	struct clk *sysclk;
	struct clk *spbaclk;
	const struct fsl_spdif_soc_data *soc;
	struct fsl_dma_workaround_info *dma_info;
	struct snd_dmaengine_dai_dma_data dma_params_tx;
	struct snd_dmaengine_dai_dma_data dma_params_rx;
	/* regcache for SRPC */
	u32 regcache_srpc;
};

static struct fsl_spdif_soc_data fsl_spdif_vf610 = {
	.imx = false,
	.dma_workaround = false,
	.tx_burst = FSL_SPDIF_TXFIFO_WML,
	.rx_burst = FSL_SPDIF_RXFIFO_WML,
	.interrupts = 1,
	.tx_formats = FSL_SPDIF_FORMATS_PLAYBACK,
	.constrain_period_size = false,
};

static struct fsl_spdif_soc_data fsl_spdif_imx35 = {
	.imx = true,
	.dma_workaround = false,
	.tx_burst = FSL_SPDIF_TXFIFO_WML,
	.rx_burst = FSL_SPDIF_RXFIFO_WML,
	.interrupts = 1,
	.tx_formats = FSL_SPDIF_FORMATS_PLAYBACK,
	.constrain_period_size = false,
};

/*
 * In imx8qxp rev 1, the DMA request signal is not reverted. For SPDIF
 * DMA request is low valid, but EDMA assert is high valid, so we
 * need to use GPT to transfer the DMA request signal
 */
static struct fsl_spdif_soc_data fsl_spdif_imx8qxp_v1 = {
	.imx = true,
	.dma_workaround = true,
	.tx_burst = 2,
	.rx_burst = 2,
	.interrupts = 2,
	.tx_formats = SNDRV_PCM_FMTBIT_S24_LE,
	.constrain_period_size = true,
};

static struct fsl_spdif_soc_data fsl_spdif_imx8qm = {
	.imx = true,
	.dma_workaround = false,
	.tx_burst = 2,
	.rx_burst = 2,
	.interrupts = 2,
	.tx_formats = SNDRV_PCM_FMTBIT_S24_LE,
	.constrain_period_size = true,
};

/* DPLL locked and lock loss interrupt handler */
static void spdif_irq_dpll_lock(struct fsl_spdif_priv *spdif_priv)
{
	struct regmap *regmap = spdif_priv->regmap;
	struct platform_device *pdev = spdif_priv->pdev;
	u32 locked;

	regmap_read(regmap, REG_SPDIF_SRPC, &locked);
	locked &= SRPC_DPLL_LOCKED;

	dev_dbg(&pdev->dev, "isr: Rx dpll %s \n",
			locked ? "locked" : "loss lock");

	spdif_priv->dpll_locked = locked ? true : false;
}

/* Receiver found illegal symbol interrupt handler */
static void spdif_irq_sym_error(struct fsl_spdif_priv *spdif_priv)
{
	struct regmap *regmap = spdif_priv->regmap;
	struct platform_device *pdev = spdif_priv->pdev;

	dev_dbg(&pdev->dev, "isr: receiver found illegal symbol\n");

	/* Clear illegal symbol if DPLL unlocked since no audio stream */
	if (!spdif_priv->dpll_locked)
		regmap_update_bits(regmap, REG_SPDIF_SIE, INT_SYM_ERR, 0);
}

/* U/Q Channel receive register full */
static void spdif_irq_uqrx_full(struct fsl_spdif_priv *spdif_priv, char name)
{
	struct spdif_mixer_control *ctrl = &spdif_priv->fsl_spdif_control;
	struct regmap *regmap = spdif_priv->regmap;
	struct platform_device *pdev = spdif_priv->pdev;
	u32 *pos, size, val, reg;

	switch (name) {
	case 'U':
		pos = &ctrl->upos;
		size = SPDIF_UBITS_SIZE;
		reg = REG_SPDIF_SRU;
		break;
	case 'Q':
		pos = &ctrl->qpos;
		size = SPDIF_QSUB_SIZE;
		reg = REG_SPDIF_SRQ;
		break;
	default:
		dev_err(&pdev->dev, "unsupported channel name\n");
		return;
	}

	dev_dbg(&pdev->dev, "isr: %c Channel receive register full\n", name);

	if (*pos >= size * 2) {
		*pos = 0;
	} else if (unlikely((*pos % size) + 3 > size)) {
		dev_err(&pdev->dev, "User bit receive buffer overflow\n");
		return;
	}

	regmap_read(regmap, reg, &val);
	ctrl->subcode[*pos++] = val >> 16;
	ctrl->subcode[*pos++] = val >> 8;
	ctrl->subcode[*pos++] = val;
}

/* U/Q Channel sync found */
static void spdif_irq_uq_sync(struct fsl_spdif_priv *spdif_priv)
{
	struct spdif_mixer_control *ctrl = &spdif_priv->fsl_spdif_control;
	struct platform_device *pdev = spdif_priv->pdev;

	dev_dbg(&pdev->dev, "isr: U/Q Channel sync found\n");

	/* U/Q buffer reset */
	if (ctrl->qpos == 0)
		return;

	/* Set ready to this buffer */
	ctrl->ready_buf = (ctrl->qpos - 1) / SPDIF_QSUB_SIZE + 1;
}

/* U/Q Channel framing error */
static void spdif_irq_uq_err(struct fsl_spdif_priv *spdif_priv)
{
	struct spdif_mixer_control *ctrl = &spdif_priv->fsl_spdif_control;
	struct regmap *regmap = spdif_priv->regmap;
	struct platform_device *pdev = spdif_priv->pdev;
	u32 val;

	dev_dbg(&pdev->dev, "isr: U/Q Channel framing error\n");

	/* Read U/Q data to clear the irq and do buffer reset */
	regmap_read(regmap, REG_SPDIF_SRU, &val);
	regmap_read(regmap, REG_SPDIF_SRQ, &val);

	/* Drop this U/Q buffer */
	ctrl->ready_buf = 0;
	ctrl->upos = 0;
	ctrl->qpos = 0;
}

/* Get spdif interrupt status and clear the interrupt */
static u32 spdif_intr_status_clear(struct fsl_spdif_priv *spdif_priv)
{
	struct regmap *regmap = spdif_priv->regmap;
	u32 val, val2;

	regmap_read(regmap, REG_SPDIF_SIS, &val);
	regmap_read(regmap, REG_SPDIF_SIE, &val2);

	regmap_write(regmap, REG_SPDIF_SIC, val & val2);

	return val;
}

static irqreturn_t spdif_isr(int irq, void *devid)
{
	struct fsl_spdif_priv *spdif_priv = (struct fsl_spdif_priv *)devid;
	struct platform_device *pdev = spdif_priv->pdev;
	u32 sis;

	sis = spdif_intr_status_clear(spdif_priv);

	if (sis & INT_DPLL_LOCKED)
		spdif_irq_dpll_lock(spdif_priv);

	if (sis & INT_TXFIFO_UNOV)
		dev_dbg(&pdev->dev, "isr: Tx FIFO under/overrun\n");

	if (sis & INT_TXFIFO_RESYNC)
		dev_dbg(&pdev->dev, "isr: Tx FIFO resync\n");

	if (sis & INT_CNEW)
		dev_dbg(&pdev->dev, "isr: cstatus new\n");

	if (sis & INT_VAL_NOGOOD)
		dev_dbg(&pdev->dev, "isr: validity flag no good\n");

	if (sis & INT_SYM_ERR)
		spdif_irq_sym_error(spdif_priv);

	if (sis & INT_BIT_ERR)
		dev_dbg(&pdev->dev, "isr: receiver found parity bit error\n");

	if (sis & INT_URX_FUL)
		spdif_irq_uqrx_full(spdif_priv, 'U');

	if (sis & INT_URX_OV)
		dev_dbg(&pdev->dev, "isr: U Channel receive register overrun\n");

	if (sis & INT_QRX_FUL)
		spdif_irq_uqrx_full(spdif_priv, 'Q');

	if (sis & INT_QRX_OV)
		dev_dbg(&pdev->dev, "isr: Q Channel receive register overrun\n");

	if (sis & INT_UQ_SYNC)
		spdif_irq_uq_sync(spdif_priv);

	if (sis & INT_UQ_ERR)
		spdif_irq_uq_err(spdif_priv);

	if (sis & INT_RXFIFO_UNOV)
		dev_dbg(&pdev->dev, "isr: Rx FIFO under/overrun\n");

	if (sis & INT_RXFIFO_RESYNC)
		dev_dbg(&pdev->dev, "isr: Rx FIFO resync\n");

	if (sis & INT_LOSS_LOCK)
		spdif_irq_dpll_lock(spdif_priv);

	/* FIXME: Write Tx FIFO to clear TxEm */
	if (sis & INT_TX_EM)
		dev_dbg(&pdev->dev, "isr: Tx FIFO empty\n");

	/* FIXME: Read Rx FIFO to clear RxFIFOFul */
	if (sis & INT_RXFIFO_FUL)
		dev_dbg(&pdev->dev, "isr: Rx FIFO full\n");

	return IRQ_HANDLED;
}

static int spdif_softreset(struct fsl_spdif_priv *spdif_priv)
{
	struct regmap *regmap = spdif_priv->regmap;
	u32 val, cycle = 1000;

	regcache_cache_bypass(regmap, true);

	regmap_write(regmap, REG_SPDIF_SCR, SCR_SOFT_RESET);

	/*
	 * RESET bit would be cleared after finishing its reset procedure,
	 * which typically lasts 8 cycles. 1000 cycles will keep it safe.
	 */
	do {
		regmap_read(regmap, REG_SPDIF_SCR, &val);
	} while ((val & SCR_SOFT_RESET) && cycle--);

	regcache_cache_bypass(regmap, false);
	regcache_mark_dirty(regmap);
	regcache_sync(regmap);

	if (cycle)
		return 0;
	else
		return -EBUSY;
}

static void spdif_set_cstatus(struct spdif_mixer_control *ctrl,
				u8 mask, u8 cstatus)
{
	ctrl->ch_status[3] &= ~mask;
	ctrl->ch_status[3] |= cstatus & mask;
}

static void spdif_write_channel_status(struct fsl_spdif_priv *spdif_priv)
{
	struct spdif_mixer_control *ctrl = &spdif_priv->fsl_spdif_control;
	struct regmap *regmap = spdif_priv->regmap;
	struct platform_device *pdev = spdif_priv->pdev;
	u32 ch_status;

	ch_status = (bitrev8(ctrl->ch_status[0]) << 16) |
		    (bitrev8(ctrl->ch_status[1]) << 8) |
		    bitrev8(ctrl->ch_status[2]);
	regmap_write(regmap, REG_SPDIF_STCSCH, ch_status);

	dev_dbg(&pdev->dev, "STCSCH: 0x%06x\n", ch_status);

	ch_status = bitrev8(ctrl->ch_status[3]) << 16;
	regmap_write(regmap, REG_SPDIF_STCSCL, ch_status);

	dev_dbg(&pdev->dev, "STCSCL: 0x%06x\n", ch_status);
}

/* Set SPDIF PhaseConfig register for rx clock */
static int spdif_set_rx_clksrc(struct fsl_spdif_priv *spdif_priv,
				enum spdif_gainsel gainsel, int dpll_locked)
{
	struct regmap *regmap = spdif_priv->regmap;
	u8 clksrc = spdif_priv->rxclk_src;

	if (clksrc >= SRPC_CLKSRC_MAX || gainsel >= GAINSEL_MULTI_MAX)
		return -EINVAL;

	regmap_update_bits(regmap, REG_SPDIF_SRPC,
			SRPC_CLKSRC_SEL_MASK | SRPC_GAINSEL_MASK,
			SRPC_CLKSRC_SEL_SET(clksrc) | SRPC_GAINSEL_SET(gainsel));

	return 0;
}

static int spdif_set_sample_rate(struct snd_pcm_substream *substream,
				int sample_rate)
{
	struct snd_soc_pcm_runtime *rtd = substream->private_data;
	struct fsl_spdif_priv *spdif_priv = snd_soc_dai_get_drvdata(rtd->cpu_dai);
	struct spdif_mixer_control *ctrl = &spdif_priv->fsl_spdif_control;
	struct regmap *regmap = spdif_priv->regmap;
	struct platform_device *pdev = spdif_priv->pdev;
	unsigned long csfs = 0;
	u32 stc, mask, rate;
	u8 clk, txclk_df, sysclk_df;

	switch (sample_rate) {
	case 32000:
		rate = SPDIF_TXRATE_32000;
		csfs = IEC958_AES3_CON_FS_32000;
		break;
	case 44100:
		rate = SPDIF_TXRATE_44100;
		csfs = IEC958_AES3_CON_FS_44100;
		break;
	case 48000:
		rate = SPDIF_TXRATE_48000;
		csfs = IEC958_AES3_CON_FS_48000;
		break;
	case 96000:
		rate = SPDIF_TXRATE_96000;
		csfs = IEC958_AES3_CON_FS_96000;
		break;
	case 192000:
		rate = SPDIF_TXRATE_192000;
		csfs = IEC958_AES3_CON_FS_192000;
		break;
	default:
		dev_err(&pdev->dev, "unsupported sample rate %d\n", sample_rate);
		return -EINVAL;
	}

	clk = spdif_priv->txclk_src[rate];
	if (clk >= STC_TXCLK_SRC_MAX) {
		dev_err(&pdev->dev, "tx clock source is out of range\n");
		return -EINVAL;
	}

	txclk_df = spdif_priv->txclk_df[rate];
	if (txclk_df == 0) {
		dev_err(&pdev->dev, "the txclk_df can't be zero\n");
		return -EINVAL;
	}

	sysclk_df = spdif_priv->sysclk_df[rate];

	dev_dbg(&pdev->dev, "expected clock rate = %d\n",
			(64 * sample_rate * txclk_df * sysclk_df));
	dev_dbg(&pdev->dev, "actual clock rate = %ld\n",
			clk_get_rate(spdif_priv->txclk[rate]));

	/* set fs field in consumer channel status */
	spdif_set_cstatus(ctrl, IEC958_AES3_CON_FS, csfs);

	/* select clock source and divisor */
	stc = STC_TXCLK_ALL_EN | STC_TXCLK_SRC_SET(clk) |
	      STC_TXCLK_DF(txclk_df) | STC_SYSCLK_DF(sysclk_df);
	mask = STC_TXCLK_ALL_EN_MASK | STC_TXCLK_SRC_MASK |
	       STC_TXCLK_DF_MASK | STC_SYSCLK_DF_MASK;
	regmap_update_bits(regmap, REG_SPDIF_STC, mask, stc);

	dev_dbg(&pdev->dev, "set sample rate to %dHz for %dHz playback\n",
			spdif_priv->txrate[rate], sample_rate);

	return 0;
}

static int fsl_spdif_startup(struct snd_pcm_substream *substream,
			     struct snd_soc_dai *cpu_dai)
{
	struct snd_soc_pcm_runtime *rtd = substream->private_data;
	struct fsl_spdif_priv *spdif_priv = snd_soc_dai_get_drvdata(rtd->cpu_dai);
	struct platform_device *pdev = spdif_priv->pdev;
	struct regmap *regmap = spdif_priv->regmap;
	u32 scr, mask;
	int ret;

	pm_runtime_get_sync(cpu_dai->dev);

	/* Reset module and interrupts only for first initialization */
	if (!cpu_dai->active) {
		ret = spdif_softreset(spdif_priv);
		if (ret) {
			dev_err(&pdev->dev, "failed to soft reset\n");
			goto err;
		}

		/* Disable all the interrupts */
		regmap_update_bits(regmap, REG_SPDIF_SIE, 0xffffff, 0);
	}

	if (substream->stream == SNDRV_PCM_STREAM_PLAYBACK) {
		scr = SCR_TXFIFO_AUTOSYNC | SCR_TXFIFO_CTRL_NORMAL |
			SCR_TXSEL_NORMAL | SCR_USRC_SEL_CHIP |
			SCR_TXFIFO_FSEL_IF8;
		mask = SCR_TXFIFO_AUTOSYNC_MASK | SCR_TXFIFO_CTRL_MASK |
			SCR_TXSEL_MASK | SCR_USRC_SEL_MASK |
			SCR_TXFIFO_FSEL_MASK;
	} else {
		scr = SCR_RXFIFO_FSEL_IF8 | SCR_RXFIFO_AUTOSYNC;
		mask = SCR_RXFIFO_FSEL_MASK | SCR_RXFIFO_AUTOSYNC_MASK|
			SCR_RXFIFO_CTL_MASK | SCR_RXFIFO_OFF_MASK;
	}
	regmap_update_bits(regmap, REG_SPDIF_SCR, mask, scr);

	/* Power up SPDIF module */
	regmap_update_bits(regmap, REG_SPDIF_SCR, SCR_LOW_POWER, 0);

	if (spdif_priv->soc->constrain_period_size) {
		if (substream->stream == SNDRV_PCM_STREAM_PLAYBACK)
			snd_pcm_hw_constraint_step(substream->runtime, 0,
				SNDRV_PCM_HW_PARAM_PERIOD_SIZE,
				spdif_priv->dma_params_tx.maxburst);
		else
			snd_pcm_hw_constraint_step(substream->runtime, 0,
				SNDRV_PCM_HW_PARAM_PERIOD_SIZE,
				spdif_priv->dma_params_rx.maxburst);
	}

	return 0;

err:
	return ret;
}

static void fsl_spdif_shutdown(struct snd_pcm_substream *substream,
				struct snd_soc_dai *cpu_dai)
{
	struct snd_soc_pcm_runtime *rtd = substream->private_data;
	struct fsl_spdif_priv *spdif_priv = snd_soc_dai_get_drvdata(rtd->cpu_dai);
	struct regmap *regmap = spdif_priv->regmap;
	u32 scr, mask;

	if (substream->stream == SNDRV_PCM_STREAM_PLAYBACK) {
		scr = 0;
		mask = SCR_TXFIFO_AUTOSYNC_MASK | SCR_TXFIFO_CTRL_MASK |
			SCR_TXSEL_MASK | SCR_USRC_SEL_MASK |
			SCR_TXFIFO_FSEL_MASK;
	} else {
		scr = SCR_RXFIFO_OFF | SCR_RXFIFO_CTL_ZERO;
		mask = SCR_RXFIFO_FSEL_MASK | SCR_RXFIFO_AUTOSYNC_MASK|
			SCR_RXFIFO_CTL_MASK | SCR_RXFIFO_OFF_MASK;
	}
	regmap_update_bits(regmap, REG_SPDIF_SCR, mask, scr);

	/* Power down SPDIF module only if tx&rx are both inactive */
	if (!cpu_dai->active) {
		spdif_intr_status_clear(spdif_priv);
		regmap_update_bits(regmap, REG_SPDIF_SCR,
				SCR_LOW_POWER, SCR_LOW_POWER);
	}

<<<<<<< HEAD
	pm_runtime_put_sync(cpu_dai->dev);
=======
>>>>>>> 423d9423
}

static int fsl_spdif_hw_params(struct snd_pcm_substream *substream,
				struct snd_pcm_hw_params *params,
				struct snd_soc_dai *dai)
{
	struct snd_soc_pcm_runtime *rtd = substream->private_data;
	struct fsl_spdif_priv *spdif_priv = snd_soc_dai_get_drvdata(rtd->cpu_dai);
	struct spdif_mixer_control *ctrl = &spdif_priv->fsl_spdif_control;
	struct platform_device *pdev = spdif_priv->pdev;
	u32 sample_rate = params_rate(params);
	int ret = 0;

	if (spdif_priv->soc->dma_workaround)
		configure_gpt_dma(substream, spdif_priv->dma_info);

	if (substream->stream == SNDRV_PCM_STREAM_PLAYBACK) {
		ret  = spdif_set_sample_rate(substream, sample_rate);
		if (ret) {
			dev_err(&pdev->dev, "%s: set sample rate failed: %d\n",
					__func__, sample_rate);
			return ret;
		}
		spdif_set_cstatus(ctrl, IEC958_AES3_CON_CLOCK,
				  IEC958_AES3_CON_CLOCK_1000PPM);
		spdif_write_channel_status(spdif_priv);
	} else {
		/* Setup rx clock source */
		ret = spdif_set_rx_clksrc(spdif_priv, SPDIF_DEFAULT_GAINSEL, 1);
	}

	return ret;
}

static int fsl_spdif_trigger(struct snd_pcm_substream *substream,
				int cmd, struct snd_soc_dai *dai)
{
	struct snd_soc_pcm_runtime *rtd = substream->private_data;
	struct fsl_spdif_priv *spdif_priv = snd_soc_dai_get_drvdata(rtd->cpu_dai);
	struct regmap *regmap = spdif_priv->regmap;
	bool tx = substream->stream == SNDRV_PCM_STREAM_PLAYBACK;
	u32 intr = SIE_INTR_FOR(tx);
	u32 dmaen = SCR_DMA_xX_EN(tx);

	switch (cmd) {
	case SNDRV_PCM_TRIGGER_START:
	case SNDRV_PCM_TRIGGER_RESUME:
	case SNDRV_PCM_TRIGGER_PAUSE_RELEASE:
		regmap_update_bits(regmap, REG_SPDIF_SIE, intr, intr);
		regmap_update_bits(regmap, REG_SPDIF_SCR, dmaen, dmaen);
		break;
	case SNDRV_PCM_TRIGGER_STOP:
	case SNDRV_PCM_TRIGGER_SUSPEND:
	case SNDRV_PCM_TRIGGER_PAUSE_PUSH:
		regmap_update_bits(regmap, REG_SPDIF_SCR, dmaen, 0);
		regmap_update_bits(regmap, REG_SPDIF_SIE, intr, 0);
		break;
	default:
		return -EINVAL;
	}

	return 0;
}

static int fsl_spdif_hw_free(struct snd_pcm_substream *substream,
			     struct snd_soc_dai *dai)
{
	struct snd_soc_pcm_runtime *rtd = substream->private_data;
	struct fsl_spdif_priv *spdif_priv = snd_soc_dai_get_drvdata(rtd->cpu_dai);

	if (spdif_priv->soc->dma_workaround)
		clear_gpt_dma(substream, spdif_priv->dma_info);

	return 0;
}

static struct snd_soc_dai_ops fsl_spdif_dai_ops = {
	.startup = fsl_spdif_startup,
	.hw_params = fsl_spdif_hw_params,
	.trigger = fsl_spdif_trigger,
	.shutdown = fsl_spdif_shutdown,
	.hw_free = fsl_spdif_hw_free,
};


/*
 * FSL SPDIF IEC958 controller(mixer) functions
 *
 *	Channel status get/put control
 *	User bit value get/put control
 *	Valid bit value get control
 *	DPLL lock status get control
 *	User bit sync mode selection control
 */

static int fsl_spdif_info(struct snd_kcontrol *kcontrol,
				struct snd_ctl_elem_info *uinfo)
{
	uinfo->type = SNDRV_CTL_ELEM_TYPE_IEC958;
	uinfo->count = 1;

	return 0;
}

static int fsl_spdif_pb_get(struct snd_kcontrol *kcontrol,
				struct snd_ctl_elem_value *uvalue)
{
	struct snd_soc_dai *cpu_dai = snd_kcontrol_chip(kcontrol);
	struct fsl_spdif_priv *spdif_priv = snd_soc_dai_get_drvdata(cpu_dai);
	struct spdif_mixer_control *ctrl = &spdif_priv->fsl_spdif_control;

	uvalue->value.iec958.status[0] = ctrl->ch_status[0];
	uvalue->value.iec958.status[1] = ctrl->ch_status[1];
	uvalue->value.iec958.status[2] = ctrl->ch_status[2];
	uvalue->value.iec958.status[3] = ctrl->ch_status[3];

	return 0;
}

static int fsl_spdif_pb_put(struct snd_kcontrol *kcontrol,
				struct snd_ctl_elem_value *uvalue)
{
	struct snd_soc_dai *cpu_dai = snd_kcontrol_chip(kcontrol);
	struct fsl_spdif_priv *spdif_priv = snd_soc_dai_get_drvdata(cpu_dai);
	struct spdif_mixer_control *ctrl = &spdif_priv->fsl_spdif_control;

	ctrl->ch_status[0] = uvalue->value.iec958.status[0];
	ctrl->ch_status[1] = uvalue->value.iec958.status[1];
	ctrl->ch_status[2] = uvalue->value.iec958.status[2];
	ctrl->ch_status[3] = uvalue->value.iec958.status[3];

	spdif_write_channel_status(spdif_priv);

	return 0;
}

/* Get channel status from SPDIF_RX_CCHAN register */
static int fsl_spdif_capture_get(struct snd_kcontrol *kcontrol,
				struct snd_ctl_elem_value *ucontrol)
{
	struct snd_soc_dai *cpu_dai = snd_kcontrol_chip(kcontrol);
	struct fsl_spdif_priv *spdif_priv = snd_soc_dai_get_drvdata(cpu_dai);
	struct regmap *regmap = spdif_priv->regmap;
	u32 cstatus, val;

	regmap_read(regmap, REG_SPDIF_SIS, &val);
	if (!(val & INT_CNEW))
		return -EAGAIN;

	regmap_read(regmap, REG_SPDIF_SRCSH, &cstatus);
	ucontrol->value.iec958.status[0] = (cstatus >> 16) & 0xFF;
	ucontrol->value.iec958.status[1] = (cstatus >> 8) & 0xFF;
	ucontrol->value.iec958.status[2] = cstatus & 0xFF;

	regmap_read(regmap, REG_SPDIF_SRCSL, &cstatus);
	ucontrol->value.iec958.status[3] = (cstatus >> 16) & 0xFF;
	ucontrol->value.iec958.status[4] = (cstatus >> 8) & 0xFF;
	ucontrol->value.iec958.status[5] = cstatus & 0xFF;

	/* Clear intr */
	regmap_write(regmap, REG_SPDIF_SIC, INT_CNEW);

	return 0;
}

/*
 * Get User bits (subcode) from chip value which readed out
 * in UChannel register.
 */
static int fsl_spdif_subcode_get(struct snd_kcontrol *kcontrol,
				struct snd_ctl_elem_value *ucontrol)
{
	struct snd_soc_dai *cpu_dai = snd_kcontrol_chip(kcontrol);
	struct fsl_spdif_priv *spdif_priv = snd_soc_dai_get_drvdata(cpu_dai);
	struct spdif_mixer_control *ctrl = &spdif_priv->fsl_spdif_control;
	unsigned long flags;
	int ret = -EAGAIN;

	spin_lock_irqsave(&ctrl->ctl_lock, flags);
	if (ctrl->ready_buf) {
		int idx = (ctrl->ready_buf - 1) * SPDIF_UBITS_SIZE;
		memcpy(&ucontrol->value.iec958.subcode[0],
				&ctrl->subcode[idx], SPDIF_UBITS_SIZE);
		ret = 0;
	}
	spin_unlock_irqrestore(&ctrl->ctl_lock, flags);

	return ret;
}

/* Q-subcode information. The byte size is SPDIF_UBITS_SIZE/8 */
static int fsl_spdif_qinfo(struct snd_kcontrol *kcontrol,
				struct snd_ctl_elem_info *uinfo)
{
	uinfo->type = SNDRV_CTL_ELEM_TYPE_BYTES;
	uinfo->count = SPDIF_QSUB_SIZE;

	return 0;
}

/* Get Q subcode from chip value which readed out in QChannel register */
static int fsl_spdif_qget(struct snd_kcontrol *kcontrol,
				struct snd_ctl_elem_value *ucontrol)
{
	struct snd_soc_dai *cpu_dai = snd_kcontrol_chip(kcontrol);
	struct fsl_spdif_priv *spdif_priv = snd_soc_dai_get_drvdata(cpu_dai);
	struct spdif_mixer_control *ctrl = &spdif_priv->fsl_spdif_control;
	unsigned long flags;
	int ret = -EAGAIN;

	spin_lock_irqsave(&ctrl->ctl_lock, flags);
	if (ctrl->ready_buf) {
		int idx = (ctrl->ready_buf - 1) * SPDIF_QSUB_SIZE;
		memcpy(&ucontrol->value.bytes.data[0],
				&ctrl->qsub[idx], SPDIF_QSUB_SIZE);
		ret = 0;
	}
	spin_unlock_irqrestore(&ctrl->ctl_lock, flags);

	return ret;
}

/* Valid bit information */
static int fsl_spdif_rx_vbit_info(struct snd_kcontrol *kcontrol,
				struct snd_ctl_elem_info *uinfo)
{
	uinfo->type = SNDRV_CTL_ELEM_TYPE_BOOLEAN;
	uinfo->count = 1;
	uinfo->value.integer.min = 0;
	uinfo->value.integer.max = 1;

	return 0;
}

/* Get valid good bit from interrupt status register */
static int fsl_spdif_rx_vbit_get(struct snd_kcontrol *kcontrol,
				struct snd_ctl_elem_value *ucontrol)
{
	struct snd_soc_dai *cpu_dai = snd_kcontrol_chip(kcontrol);
	struct fsl_spdif_priv *spdif_priv = snd_soc_dai_get_drvdata(cpu_dai);
	struct regmap *regmap = spdif_priv->regmap;
	u32 val;

	regmap_read(regmap, REG_SPDIF_SIS, &val);
	ucontrol->value.integer.value[0] = (val & INT_VAL_NOGOOD) != 0;
	regmap_write(regmap, REG_SPDIF_SIC, INT_VAL_NOGOOD);

	return 0;
}

static int fsl_spdif_tx_vbit_info(struct snd_kcontrol *kcontrol,
				struct snd_ctl_elem_info *uinfo)
{
	uinfo->type = SNDRV_CTL_ELEM_TYPE_BOOLEAN;
	uinfo->count = 1;
	uinfo->value.integer.min = 0;
	uinfo->value.integer.max = 1;

	return 0;
}

static int fsl_spdif_tx_vbit_get(struct snd_kcontrol *kcontrol,
				struct snd_ctl_elem_value *ucontrol)
{
	struct snd_soc_dai *cpu_dai = snd_kcontrol_chip(kcontrol);
	struct fsl_spdif_priv *spdif_priv = snd_soc_dai_get_drvdata(cpu_dai);
	struct regmap *regmap = spdif_priv->regmap;
	u32 val;

	regmap_read(regmap, REG_SPDIF_SCR, &val);
	val = (val & SCR_VAL_MASK) >> SCR_VAL_OFFSET;
	val = 1 - val;
	ucontrol->value.integer.value[0] = val;

	return 0;
}

static int fsl_spdif_tx_vbit_put(struct snd_kcontrol *kcontrol,
				struct snd_ctl_elem_value *ucontrol)
{
	struct snd_soc_dai *cpu_dai = snd_kcontrol_chip(kcontrol);
	struct fsl_spdif_priv *spdif_priv = snd_soc_dai_get_drvdata(cpu_dai);
	struct regmap *regmap = spdif_priv->regmap;
	u32 val = (1 - ucontrol->value.integer.value[0]) << SCR_VAL_OFFSET;

	regmap_update_bits(regmap, REG_SPDIF_SCR, SCR_VAL_MASK, val);

	return 0;
}

/* DPLL lock information */
static int fsl_spdif_rxrate_info(struct snd_kcontrol *kcontrol,
				struct snd_ctl_elem_info *uinfo)
{
	uinfo->type = SNDRV_CTL_ELEM_TYPE_INTEGER;
	uinfo->count = 1;
	uinfo->value.integer.min = 16000;
	uinfo->value.integer.max = 96000;

	return 0;
}

static u32 gainsel_multi[GAINSEL_MULTI_MAX] = {
	24, 16, 12, 8, 6, 4, 3,
};

/* Get RX data clock rate given the SPDIF bus_clk */
static int spdif_get_rxclk_rate(struct fsl_spdif_priv *spdif_priv,
				enum spdif_gainsel gainsel)
{
	struct regmap *regmap = spdif_priv->regmap;
	struct platform_device *pdev = spdif_priv->pdev;
	u64 tmpval64, busclk_freq = 0;
	u32 freqmeas, phaseconf;
	u8 clksrc;

	regmap_read(regmap, REG_SPDIF_SRFM, &freqmeas);
	regmap_read(regmap, REG_SPDIF_SRPC, &phaseconf);

	clksrc = (phaseconf >> SRPC_CLKSRC_SEL_OFFSET) & 0xf;

	/* Get bus clock from system */
	if (srpc_dpll_locked[clksrc] && (phaseconf & SRPC_DPLL_LOCKED))
		busclk_freq = clk_get_rate(spdif_priv->sysclk);

	/* FreqMeas_CLK = (BUS_CLK * FreqMeas) / 2 ^ 10 / GAINSEL / 128 */
	tmpval64 = (u64) busclk_freq * freqmeas;
	do_div(tmpval64, gainsel_multi[gainsel] * 1024);
	do_div(tmpval64, 128 * 1024);

	dev_dbg(&pdev->dev, "FreqMeas: %d\n", freqmeas);
	dev_dbg(&pdev->dev, "BusclkFreq: %lld\n", busclk_freq);
	dev_dbg(&pdev->dev, "RxRate: %lld\n", tmpval64);

	return (int)tmpval64;
}

/*
 * Get DPLL lock or not info from stable interrupt status register.
 * User application must use this control to get locked,
 * then can do next PCM operation
 */
static int fsl_spdif_rxrate_get(struct snd_kcontrol *kcontrol,
				struct snd_ctl_elem_value *ucontrol)
{
	struct snd_soc_dai *cpu_dai = snd_kcontrol_chip(kcontrol);
	struct fsl_spdif_priv *spdif_priv = snd_soc_dai_get_drvdata(cpu_dai);
	int rate = 0;

	if (spdif_priv->dpll_locked)
		rate = spdif_get_rxclk_rate(spdif_priv, SPDIF_DEFAULT_GAINSEL);

	ucontrol->value.integer.value[0] = rate;

	return 0;
}

/* User bit sync mode info */
static int fsl_spdif_usync_info(struct snd_kcontrol *kcontrol,
				struct snd_ctl_elem_info *uinfo)
{
	uinfo->type = SNDRV_CTL_ELEM_TYPE_BOOLEAN;
	uinfo->count = 1;
	uinfo->value.integer.min = 0;
	uinfo->value.integer.max = 1;

	return 0;
}

/*
 * User bit sync mode:
 * 1 CD User channel subcode
 * 0 Non-CD data
 */
static int fsl_spdif_usync_get(struct snd_kcontrol *kcontrol,
			       struct snd_ctl_elem_value *ucontrol)
{
	struct snd_soc_dai *cpu_dai = snd_kcontrol_chip(kcontrol);
	struct fsl_spdif_priv *spdif_priv = snd_soc_dai_get_drvdata(cpu_dai);
	struct regmap *regmap = spdif_priv->regmap;
	u32 val;

	regmap_read(regmap, REG_SPDIF_SRCD, &val);
	ucontrol->value.integer.value[0] = (val & SRCD_CD_USER) != 0;

	return 0;
}

/*
 * User bit sync mode:
 * 1 CD User channel subcode
 * 0 Non-CD data
 */
static int fsl_spdif_usync_put(struct snd_kcontrol *kcontrol,
				struct snd_ctl_elem_value *ucontrol)
{
	struct snd_soc_dai *cpu_dai = snd_kcontrol_chip(kcontrol);
	struct fsl_spdif_priv *spdif_priv = snd_soc_dai_get_drvdata(cpu_dai);
	struct regmap *regmap = spdif_priv->regmap;
	u32 val = ucontrol->value.integer.value[0] << SRCD_CD_USER_OFFSET;

	regmap_update_bits(regmap, REG_SPDIF_SRCD, SRCD_CD_USER, val);

	return 0;
}

/* FSL SPDIF IEC958 controller defines */
static struct snd_kcontrol_new fsl_spdif_ctrls[] = {
	/* Status cchanel controller */
	{
		.iface = SNDRV_CTL_ELEM_IFACE_MIXER,
		.name = SNDRV_CTL_NAME_IEC958("", PLAYBACK, DEFAULT),
		.access = SNDRV_CTL_ELEM_ACCESS_READ |
			SNDRV_CTL_ELEM_ACCESS_WRITE |
			SNDRV_CTL_ELEM_ACCESS_VOLATILE,
		.info = fsl_spdif_info,
		.get = fsl_spdif_pb_get,
		.put = fsl_spdif_pb_put,
	},
	{
		.iface = SNDRV_CTL_ELEM_IFACE_PCM,
		.name = SNDRV_CTL_NAME_IEC958("", CAPTURE, DEFAULT),
		.access = SNDRV_CTL_ELEM_ACCESS_READ |
			SNDRV_CTL_ELEM_ACCESS_VOLATILE,
		.info = fsl_spdif_info,
		.get = fsl_spdif_capture_get,
	},
	/* User bits controller */
	{
		.iface = SNDRV_CTL_ELEM_IFACE_PCM,
		.name = "IEC958 Subcode Capture Default",
		.access = SNDRV_CTL_ELEM_ACCESS_READ |
			SNDRV_CTL_ELEM_ACCESS_VOLATILE,
		.info = fsl_spdif_info,
		.get = fsl_spdif_subcode_get,
	},
	{
		.iface = SNDRV_CTL_ELEM_IFACE_PCM,
		.name = "IEC958 Q-subcode Capture Default",
		.access = SNDRV_CTL_ELEM_ACCESS_READ |
			SNDRV_CTL_ELEM_ACCESS_VOLATILE,
		.info = fsl_spdif_qinfo,
		.get = fsl_spdif_qget,
	},
	/* Valid bit error controller */
	{
		.iface = SNDRV_CTL_ELEM_IFACE_PCM,
		.name = "IEC958 Rx V-Bit Errors",
		.access = SNDRV_CTL_ELEM_ACCESS_READ |
			SNDRV_CTL_ELEM_ACCESS_VOLATILE,
		.info = fsl_spdif_rx_vbit_info,
		.get = fsl_spdif_rx_vbit_get,
	},
	{
		.iface = SNDRV_CTL_ELEM_IFACE_PCM,
		.name = "IEC958 Tx V-Bit",
		.access = SNDRV_CTL_ELEM_ACCESS_READ |
			SNDRV_CTL_ELEM_ACCESS_WRITE |
			SNDRV_CTL_ELEM_ACCESS_VOLATILE,
		.info = fsl_spdif_tx_vbit_info,
		.get = fsl_spdif_tx_vbit_get,
		.put = fsl_spdif_tx_vbit_put,
	},
	/* DPLL lock info get controller */
	{
		.iface = SNDRV_CTL_ELEM_IFACE_PCM,
		.name = "RX Sample Rate",
		.access = SNDRV_CTL_ELEM_ACCESS_READ |
			SNDRV_CTL_ELEM_ACCESS_VOLATILE,
		.info = fsl_spdif_rxrate_info,
		.get = fsl_spdif_rxrate_get,
	},
	/* User bit sync mode set/get controller */
	{
		.iface = SNDRV_CTL_ELEM_IFACE_PCM,
		.name = "IEC958 USyncMode CDText",
		.access = SNDRV_CTL_ELEM_ACCESS_READ |
			SNDRV_CTL_ELEM_ACCESS_WRITE |
			SNDRV_CTL_ELEM_ACCESS_VOLATILE,
		.info = fsl_spdif_usync_info,
		.get = fsl_spdif_usync_get,
		.put = fsl_spdif_usync_put,
	},
};

static int fsl_spdif_dai_probe(struct snd_soc_dai *dai)
{
	struct fsl_spdif_priv *spdif_private = snd_soc_dai_get_drvdata(dai);

	snd_soc_dai_init_dma_data(dai, &spdif_private->dma_params_tx,
				  &spdif_private->dma_params_rx);

	snd_soc_add_dai_controls(dai, fsl_spdif_ctrls, ARRAY_SIZE(fsl_spdif_ctrls));

	return 0;
}

static struct snd_soc_dai_driver fsl_spdif_dai = {
	.probe = &fsl_spdif_dai_probe,
	.playback = {
		.stream_name = "CPU-Playback",
		.channels_min = 2,
		.channels_max = 2,
		.rates = FSL_SPDIF_RATES_PLAYBACK,
		.formats = FSL_SPDIF_FORMATS_PLAYBACK,
	},
	.capture = {
		.stream_name = "CPU-Capture",
		.channels_min = 2,
		.channels_max = 2,
		.rates = FSL_SPDIF_RATES_CAPTURE,
		.formats = FSL_SPDIF_FORMATS_CAPTURE,
	},
	.ops = &fsl_spdif_dai_ops,
};

static const struct snd_soc_component_driver fsl_spdif_component = {
	.name		= "fsl-spdif",
};

/* FSL SPDIF REGMAP */
static const struct reg_default fsl_spdif_reg_defaults[] = {
	{REG_SPDIF_SCR,    0x00000400},
	{REG_SPDIF_SRCD,   0x00000000},
	{REG_SPDIF_SIE,	   0x00000000},
	{REG_SPDIF_STL,	   0x00000000},
	{REG_SPDIF_STR,	   0x00000000},
	{REG_SPDIF_STCSCH, 0x00000000},
	{REG_SPDIF_STCSCL, 0x00000000},
	{REG_SPDIF_STC,	   0x00020f00},
};

static bool fsl_spdif_readable_reg(struct device *dev, unsigned int reg)
{
	switch (reg) {
	case REG_SPDIF_SCR:
	case REG_SPDIF_SRCD:
	case REG_SPDIF_SRPC:
	case REG_SPDIF_SIE:
	case REG_SPDIF_SIS:
	case REG_SPDIF_SRL:
	case REG_SPDIF_SRR:
	case REG_SPDIF_SRCSH:
	case REG_SPDIF_SRCSL:
	case REG_SPDIF_SRU:
	case REG_SPDIF_SRQ:
	case REG_SPDIF_STCSCH:
	case REG_SPDIF_STCSCL:
	case REG_SPDIF_SRFM:
	case REG_SPDIF_STC:
		return true;
	default:
		return false;
	}
}

static bool fsl_spdif_volatile_reg(struct device *dev, unsigned int reg)
{
	switch (reg) {
	case REG_SPDIF_SRPC:
	case REG_SPDIF_SIS:
	case REG_SPDIF_SRL:
	case REG_SPDIF_SRR:
	case REG_SPDIF_SRCSH:
	case REG_SPDIF_SRCSL:
	case REG_SPDIF_SRU:
	case REG_SPDIF_SRQ:
	case REG_SPDIF_SRFM:
		return true;
	default:
		return false;
	}
}

static bool fsl_spdif_writeable_reg(struct device *dev, unsigned int reg)
{
	switch (reg) {
	case REG_SPDIF_SCR:
	case REG_SPDIF_SRCD:
	case REG_SPDIF_SRPC:
	case REG_SPDIF_SIE:
	case REG_SPDIF_SIC:
	case REG_SPDIF_STL:
	case REG_SPDIF_STR:
	case REG_SPDIF_STCSCH:
	case REG_SPDIF_STCSCL:
	case REG_SPDIF_STC:
		return true;
	default:
		return false;
	}
}

static const struct regmap_config fsl_spdif_regmap_config = {
	.reg_bits = 32,
	.reg_stride = 4,
	.val_bits = 32,

	.max_register = REG_SPDIF_STC,
	.reg_defaults = fsl_spdif_reg_defaults,
	.num_reg_defaults = ARRAY_SIZE(fsl_spdif_reg_defaults),
	.readable_reg = fsl_spdif_readable_reg,
	.volatile_reg = fsl_spdif_volatile_reg,
	.writeable_reg = fsl_spdif_writeable_reg,
	.cache_type = REGCACHE_FLAT,
};

static u32 fsl_spdif_txclk_caldiv(struct fsl_spdif_priv *spdif_priv,
				struct clk *clk, u64 savesub,
				enum spdif_txrate index, bool round)
{
	const u32 rate[] = { 32000, 44100, 48000, 96000, 192000 };
	bool is_sysclk = clk_is_match(clk, spdif_priv->sysclk);
	u64 rate_actual, sub;
	u32 sysclk_dfmin, sysclk_dfmax;
	u32 txclk_df, sysclk_df, arate;

	/* The sysclk has an extra divisor [2, 512] */
	sysclk_dfmin = is_sysclk ? 2 : 1;
	sysclk_dfmax = is_sysclk ? 512 : 1;

	for (sysclk_df = sysclk_dfmin; sysclk_df <= sysclk_dfmax; sysclk_df++) {
		for (txclk_df = 1; txclk_df <= 128; txclk_df++) {
			rate_actual = clk_get_rate(clk);

			arate = rate_actual / 64;
			arate /= txclk_df * sysclk_df;

			if (arate == rate[index]) {
				/* We are lucky */
				savesub = 0;
				spdif_priv->txclk_df[index] = txclk_df;
				spdif_priv->sysclk_df[index] = sysclk_df;
				spdif_priv->txrate[index] = arate;
				goto out;
			} else if (arate / rate[index] == 1) {
				/* A little bigger than expect */
				sub = (u64)(arate - rate[index]) * 100000;
				do_div(sub, rate[index]);
				if (sub >= savesub)
					continue;
				savesub = sub;
				spdif_priv->txclk_df[index] = txclk_df;
				spdif_priv->sysclk_df[index] = sysclk_df;
				spdif_priv->txrate[index] = arate;
			} else if (rate[index] / arate == 1) {
				/* A little smaller than expect */
				sub = (u64)(rate[index] - arate) * 100000;
				do_div(sub, rate[index]);
				if (sub >= savesub)
					continue;
				savesub = sub;
				spdif_priv->txclk_df[index] = txclk_df;
				spdif_priv->sysclk_df[index] = sysclk_df;
				spdif_priv->txrate[index] = arate;
			}
		}
	}

out:
	return savesub;
}

static int fsl_spdif_probe_txclk(struct fsl_spdif_priv *spdif_priv,
				enum spdif_txrate index)
{
	const u32 rate[] = { 32000, 44100, 48000, 96000, 192000 };
	struct platform_device *pdev = spdif_priv->pdev;
	struct device *dev = &pdev->dev;
	u64 savesub = 100000, ret;
	struct clk *clk;
	char tmp[16];
	int i;

	for (i = 0; i < STC_TXCLK_SRC_MAX; i++) {
		sprintf(tmp, "rxtx%d", i);
		clk = devm_clk_get(&pdev->dev, tmp);
		if (IS_ERR(clk)) {
			dev_err(dev, "no rxtx%d clock in devicetree\n", i);
			return PTR_ERR(clk);
		}
		if (!clk_get_rate(clk))
			continue;

		ret = fsl_spdif_txclk_caldiv(spdif_priv, clk, savesub, index,
					     i == STC_TXCLK_SPDIF_ROOT);
		if (savesub == ret)
			continue;

		savesub = ret;
		spdif_priv->txclk[index] = clk;
		spdif_priv->txclk_src[index] = i;

		/* To quick catch a divisor, we allow a 0.1% deviation */
		if (savesub < 100)
			break;
	}

	dev_dbg(&pdev->dev, "use rxtx%d as tx clock source for %dHz sample rate\n",
			spdif_priv->txclk_src[index], rate[index]);
	dev_dbg(&pdev->dev, "use txclk df %d for %dHz sample rate\n",
			spdif_priv->txclk_df[index], rate[index]);
	if (clk_is_match(spdif_priv->txclk[index], spdif_priv->sysclk))
		dev_dbg(&pdev->dev, "use sysclk df %d for %dHz sample rate\n",
				spdif_priv->sysclk_df[index], rate[index]);
	dev_dbg(&pdev->dev, "the best rate for %dHz sample rate is %dHz\n",
			rate[index], spdif_priv->txrate[index]);

	return 0;
}

static const struct of_device_id fsl_spdif_dt_ids[] = {
	{ .compatible = "fsl,imx8qxp-v1-spdif", .data = &fsl_spdif_imx8qxp_v1, },
	{ .compatible = "fsl,imx8qm-spdif", .data = &fsl_spdif_imx8qm, },
	{ .compatible = "fsl,imx35-spdif", .data = &fsl_spdif_imx35, },
	{ .compatible = "fsl,vf610-spdif", .data = &fsl_spdif_vf610, },
	{}
};
MODULE_DEVICE_TABLE(of, fsl_spdif_dt_ids);

static int fsl_spdif_probe(struct platform_device *pdev)
{
	struct device_node *np = pdev->dev.of_node;
	struct fsl_spdif_priv *spdif_priv;
	struct spdif_mixer_control *ctrl;
	struct resource *res;
	const struct of_device_id *of_id;
	void __iomem *regs;
	int irq, ret, i;
	u32 buffer_size;

	if (!np)
		return -ENODEV;

	spdif_priv = devm_kzalloc(&pdev->dev, sizeof(*spdif_priv), GFP_KERNEL);
	if (!spdif_priv)
		return -ENOMEM;

	spdif_priv->pdev = pdev;

	of_id = of_match_device(fsl_spdif_dt_ids, &pdev->dev);
	if (!of_id || !of_id->data)
		return -EINVAL;

	spdif_priv->soc = of_id->data;

	/* Initialize this copy of the CPU DAI driver structure */
	memcpy(&spdif_priv->cpu_dai_drv, &fsl_spdif_dai, sizeof(fsl_spdif_dai));
	spdif_priv->cpu_dai_drv.name = dev_name(&pdev->dev);
	spdif_priv->cpu_dai_drv.playback.formats =
				spdif_priv->soc->tx_formats;

	/* Get the addresses and IRQ */
	res = platform_get_resource(pdev, IORESOURCE_MEM, 0);
	regs = devm_ioremap_resource(&pdev->dev, res);
	if (IS_ERR(regs))
		return PTR_ERR(regs);

	spdif_priv->regmap = devm_regmap_init_mmio_clk(&pdev->dev,
			"core", regs, &fsl_spdif_regmap_config);
	if (IS_ERR(spdif_priv->regmap)) {
		dev_err(&pdev->dev, "regmap init failed\n");
		return PTR_ERR(spdif_priv->regmap);
	}

	irq = platform_get_irq(pdev, 0);
	if (irq < 0) {
		dev_err(&pdev->dev, "no irq for node %s\n", pdev->name);
		return irq;
	}

	ret = devm_request_irq(&pdev->dev, irq, spdif_isr, 0,
			       dev_name(&pdev->dev), spdif_priv);
	if (ret) {
		dev_err(&pdev->dev, "could not claim irq %u\n", irq);
		return ret;
	}
	if (spdif_priv->soc->interrupts > 1) {
		irq = platform_get_irq(pdev, 1);
		if (irq < 0) {
			dev_err(&pdev->dev, "no irq for node %s\n", pdev->name);
			return irq;
		}

		ret = devm_request_irq(&pdev->dev, irq, spdif_isr, 0,
			       dev_name(&pdev->dev), spdif_priv);
		if (ret) {
			dev_err(&pdev->dev, "could not claim irq %u\n", irq);
			return ret;
		}
	}

	/* Get system clock for rx clock rate calculation */
	spdif_priv->sysclk = devm_clk_get(&pdev->dev, "rxtx5");
	if (IS_ERR(spdif_priv->sysclk)) {
		dev_err(&pdev->dev, "no sys clock (rxtx5) in devicetree\n");
		return PTR_ERR(spdif_priv->sysclk);
	}

	/* Get core clock for data register access via DMA */
	spdif_priv->coreclk = devm_clk_get(&pdev->dev, "core");
	if (IS_ERR(spdif_priv->coreclk)) {
		dev_err(&pdev->dev, "no core clock in devicetree\n");
		return PTR_ERR(spdif_priv->coreclk);
	}

	spdif_priv->spbaclk = devm_clk_get(&pdev->dev, "spba");
	if (IS_ERR(spdif_priv->spbaclk))
		dev_warn(&pdev->dev, "no spba clock in devicetree\n");

	/* Select clock source for rx/tx clock */
	spdif_priv->rxclk = devm_clk_get(&pdev->dev, "rxtx1");
	if (IS_ERR(spdif_priv->rxclk)) {
		dev_err(&pdev->dev, "no rxtx1 clock in devicetree\n");
		return PTR_ERR(spdif_priv->rxclk);
	}
	spdif_priv->rxclk_src = DEFAULT_RXCLK_SRC;

	for (i = 0; i < SPDIF_TXRATE_MAX; i++) {
		ret = fsl_spdif_probe_txclk(spdif_priv, i);
		if (ret)
			return ret;
	}

	/* Initial spinlock for control data */
	ctrl = &spdif_priv->fsl_spdif_control;
	spin_lock_init(&ctrl->ctl_lock);

	/* Init tx channel status default value */
	ctrl->ch_status[0] = IEC958_AES0_CON_NOT_COPYRIGHT |
			     IEC958_AES0_CON_EMPHASIS_5015;
	ctrl->ch_status[1] = IEC958_AES1_CON_DIGDIGCONV_ID;
	ctrl->ch_status[2] = 0x00;
	ctrl->ch_status[3] = IEC958_AES3_CON_FS_44100 |
			     IEC958_AES3_CON_CLOCK_1000PPM;

	spdif_priv->dpll_locked = false;

	spdif_priv->dma_params_tx.maxburst = spdif_priv->soc->tx_burst;
	spdif_priv->dma_params_rx.maxburst = spdif_priv->soc->rx_burst;
	spdif_priv->dma_params_tx.addr = res->start + REG_SPDIF_STL;
	spdif_priv->dma_params_rx.addr = res->start + REG_SPDIF_SRL;

	/*Clear the val bit for Tx*/
	regmap_update_bits(spdif_priv->regmap, REG_SPDIF_SCR,
					SCR_VAL_MASK, 1 << SCR_VAL_OFFSET);

	pm_runtime_enable(&pdev->dev);

<<<<<<< HEAD
=======
	regcache_cache_only(spdif_priv->regmap, true);
>>>>>>> 423d9423
	/* Register with ASoC */
	dev_set_drvdata(&pdev->dev, spdif_priv);

	ret = devm_snd_soc_register_component(&pdev->dev, &fsl_spdif_component,
					      &spdif_priv->cpu_dai_drv, 1);
	if (ret) {
		dev_err(&pdev->dev, "failed to register DAI: %d\n", ret);
		return ret;
	}

	if (of_property_read_u32(np, "fsl,dma-buffer-size", &buffer_size))
		buffer_size = IMX_SPDIF_DMABUF_SIZE;

<<<<<<< HEAD
=======
	if (spdif_priv->soc->dma_workaround)
		spdif_priv->dma_info =
			fsl_dma_workaround_alloc_info("tcd_pool_spdif",
						      &pdev->dev,
						      "nxp,imx8qm-acm",
						      FSL_DMA_WORKAROUND_SPDIF);
>>>>>>> 423d9423
	ret = imx_pcm_dma_init(pdev, buffer_size);
	if (ret)
		dev_err(&pdev->dev, "imx_pcm_dma_init failed: %d\n", ret);

	return ret;
}

static int fsl_spdif_remove(struct platform_device *pdev)
{
	struct fsl_spdif_priv *spdif_priv = dev_get_drvdata(&pdev->dev);

<<<<<<< HEAD
	regcache_mark_dirty(spdif_priv->regmap);
=======
	if (spdif_priv->soc->dma_workaround)
		fsl_dma_workaround_free_info(spdif_priv->dma_info, &pdev->dev);
>>>>>>> 423d9423

	return 0;
}

#ifdef CONFIG_PM
static int fsl_spdif_runtime_resume(struct device *dev)
{
	struct fsl_spdif_priv *spdif_priv = dev_get_drvdata(dev);
	int ret;
	int i;

	ret = clk_prepare_enable(spdif_priv->coreclk);
	if (ret) {
		dev_err(dev, "failed to enable core clock\n");
		return ret;
	}

	if (!IS_ERR(spdif_priv->spbaclk)) {
		ret = clk_prepare_enable(spdif_priv->spbaclk);
		if (ret) {
			dev_err(dev, "failed to enable spba clock\n");
			goto disable_core_clk;
		}
	}

	for (i = 0; i < SPDIF_TXRATE_MAX; i++) {
		ret = clk_prepare_enable(spdif_priv->txclk[i]);
		if (ret)
			goto disable_spba_clk;
	}

	ret = clk_prepare_enable(spdif_priv->rxclk);
	if (ret)
		goto disable_tx_clk;

	request_bus_freq(BUS_FREQ_HIGH);

<<<<<<< HEAD
=======
	regcache_cache_only(spdif_priv->regmap, false);
	regcache_mark_dirty(spdif_priv->regmap);

>>>>>>> 423d9423
	regmap_update_bits(spdif_priv->regmap, REG_SPDIF_SRPC,
			SRPC_CLKSRC_SEL_MASK | SRPC_GAINSEL_MASK,
			spdif_priv->regcache_srpc);

	ret = regcache_sync(spdif_priv->regmap);
	if (ret)
		goto disable_rx_clk;

	return 0;

disable_rx_clk:
	clk_disable_unprepare(spdif_priv->rxclk);
disable_tx_clk:
disable_spba_clk:
	for (i--; i >= 0; i--)
		clk_disable_unprepare(spdif_priv->txclk[i]);
	if (!IS_ERR(spdif_priv->spbaclk))
		clk_disable_unprepare(spdif_priv->spbaclk);
disable_core_clk:
	clk_disable_unprepare(spdif_priv->coreclk);

	return ret;
}

<<<<<<< HEAD
#ifdef CONFIG_PM
static int fsl_spdif_runtime_resume(struct device *dev)
{
	request_bus_freq(BUS_FREQ_HIGH);
	return 0;
}

static int fsl_spdif_runtime_suspend(struct device *dev)
{
	release_bus_freq(BUS_FREQ_HIGH);
	return 0;
}
#endif

static const struct dev_pm_ops fsl_spdif_pm = {
	SET_SYSTEM_SLEEP_PM_OPS(fsl_spdif_suspend, fsl_spdif_resume)
	SET_RUNTIME_PM_OPS(fsl_spdif_runtime_suspend, fsl_spdif_runtime_resume,
			   NULL)
};
=======
static int fsl_spdif_runtime_suspend(struct device *dev)
{
	struct fsl_spdif_priv *spdif_priv = dev_get_drvdata(dev);
	int i;
>>>>>>> 423d9423

	regmap_read(spdif_priv->regmap, REG_SPDIF_SRPC,
			&spdif_priv->regcache_srpc);
	regcache_cache_only(spdif_priv->regmap, true);
	release_bus_freq(BUS_FREQ_HIGH);

	clk_disable_unprepare(spdif_priv->rxclk);

	for (i = 0; i < SPDIF_TXRATE_MAX; i++)
		clk_disable_unprepare(spdif_priv->txclk[i]);

	if (!IS_ERR(spdif_priv->spbaclk))
		clk_disable_unprepare(spdif_priv->spbaclk);
	clk_disable_unprepare(spdif_priv->coreclk);

	return 0;
}
#endif

static const struct dev_pm_ops fsl_spdif_pm = {
	SET_SYSTEM_SLEEP_PM_OPS(pm_runtime_force_suspend, pm_runtime_force_resume)
	SET_RUNTIME_PM_OPS(fsl_spdif_runtime_suspend, fsl_spdif_runtime_resume,
			   NULL)
};

static struct platform_driver fsl_spdif_driver = {
	.driver = {
		.name = "fsl-spdif-dai",
		.of_match_table = fsl_spdif_dt_ids,
		.pm = &fsl_spdif_pm,
	},
	.probe = fsl_spdif_probe,
	.remove = fsl_spdif_remove,
};

module_platform_driver(fsl_spdif_driver);

MODULE_AUTHOR("Freescale Semiconductor, Inc.");
MODULE_DESCRIPTION("Freescale S/PDIF CPU DAI Driver");
MODULE_LICENSE("GPL v2");
MODULE_ALIAS("platform:fsl-spdif-dai");<|MERGE_RESOLUTION|>--- conflicted
+++ resolved
@@ -513,8 +513,6 @@
 	u32 scr, mask;
 	int ret;
 
-	pm_runtime_get_sync(cpu_dai->dev);
-
 	/* Reset module and interrupts only for first initialization */
 	if (!cpu_dai->active) {
 		ret = spdif_softreset(spdif_priv);
@@ -588,10 +586,6 @@
 				SCR_LOW_POWER, SCR_LOW_POWER);
 	}
 
-<<<<<<< HEAD
-	pm_runtime_put_sync(cpu_dai->dev);
-=======
->>>>>>> 423d9423
 }
 
 static int fsl_spdif_hw_params(struct snd_pcm_substream *substream,
@@ -1441,10 +1435,7 @@
 
 	pm_runtime_enable(&pdev->dev);
 
-<<<<<<< HEAD
-=======
 	regcache_cache_only(spdif_priv->regmap, true);
->>>>>>> 423d9423
 	/* Register with ASoC */
 	dev_set_drvdata(&pdev->dev, spdif_priv);
 
@@ -1458,15 +1449,12 @@
 	if (of_property_read_u32(np, "fsl,dma-buffer-size", &buffer_size))
 		buffer_size = IMX_SPDIF_DMABUF_SIZE;
 
-<<<<<<< HEAD
-=======
 	if (spdif_priv->soc->dma_workaround)
 		spdif_priv->dma_info =
 			fsl_dma_workaround_alloc_info("tcd_pool_spdif",
 						      &pdev->dev,
 						      "nxp,imx8qm-acm",
 						      FSL_DMA_WORKAROUND_SPDIF);
->>>>>>> 423d9423
 	ret = imx_pcm_dma_init(pdev, buffer_size);
 	if (ret)
 		dev_err(&pdev->dev, "imx_pcm_dma_init failed: %d\n", ret);
@@ -1478,12 +1466,8 @@
 {
 	struct fsl_spdif_priv *spdif_priv = dev_get_drvdata(&pdev->dev);
 
-<<<<<<< HEAD
-	regcache_mark_dirty(spdif_priv->regmap);
-=======
 	if (spdif_priv->soc->dma_workaround)
 		fsl_dma_workaround_free_info(spdif_priv->dma_info, &pdev->dev);
->>>>>>> 423d9423
 
 	return 0;
 }
@@ -1521,12 +1505,9 @@
 
 	request_bus_freq(BUS_FREQ_HIGH);
 
-<<<<<<< HEAD
-=======
 	regcache_cache_only(spdif_priv->regmap, false);
 	regcache_mark_dirty(spdif_priv->regmap);
 
->>>>>>> 423d9423
 	regmap_update_bits(spdif_priv->regmap, REG_SPDIF_SRPC,
 			SRPC_CLKSRC_SEL_MASK | SRPC_GAINSEL_MASK,
 			spdif_priv->regcache_srpc);
@@ -1551,32 +1532,10 @@
 	return ret;
 }
 
-<<<<<<< HEAD
-#ifdef CONFIG_PM
-static int fsl_spdif_runtime_resume(struct device *dev)
-{
-	request_bus_freq(BUS_FREQ_HIGH);
-	return 0;
-}
-
-static int fsl_spdif_runtime_suspend(struct device *dev)
-{
-	release_bus_freq(BUS_FREQ_HIGH);
-	return 0;
-}
-#endif
-
-static const struct dev_pm_ops fsl_spdif_pm = {
-	SET_SYSTEM_SLEEP_PM_OPS(fsl_spdif_suspend, fsl_spdif_resume)
-	SET_RUNTIME_PM_OPS(fsl_spdif_runtime_suspend, fsl_spdif_runtime_resume,
-			   NULL)
-};
-=======
 static int fsl_spdif_runtime_suspend(struct device *dev)
 {
 	struct fsl_spdif_priv *spdif_priv = dev_get_drvdata(dev);
 	int i;
->>>>>>> 423d9423
 
 	regmap_read(spdif_priv->regmap, REG_SPDIF_SRPC,
 			&spdif_priv->regcache_srpc);
