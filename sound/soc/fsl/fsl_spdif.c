// SPDX-License-Identifier: GPL-2.0
//
// Freescale S/PDIF ALSA SoC Digital Audio Interface (DAI) driver
//
// Copyright (C) 2013 Freescale Semiconductor, Inc.
//
// Based on stmp3xxx_spdif_dai.c
// Vladimir Barinov <vbarinov@embeddedalley.com>
// Copyright 2008 SigmaTel, Inc
// Copyright 2008 Embedded Alley Solutions, Inc

#include <linux/bitrev.h>
#include <linux/clk.h>
#include <linux/clk-provider.h>
#include <linux/module.h>
#include <linux/of_address.h>
#include <linux/of_device.h>
#include <linux/of_irq.h>
#include <linux/regmap.h>
#include <linux/pm_runtime.h>
#include <linux/busfreq-imx.h>

#include <sound/asoundef.h>
#include <sound/dmaengine_pcm.h>
#include <sound/soc.h>

#include "fsl_spdif.h"
#include "fsl_utils.h"
#include "imx-pcm.h"

#define FSL_SPDIF_TXFIFO_WML	0x8
#define FSL_SPDIF_RXFIFO_WML	0x8

#define INTR_FOR_PLAYBACK	(INT_TXFIFO_RESYNC)
#define INTR_FOR_CAPTURE	(INT_SYM_ERR | INT_BIT_ERR | INT_URX_FUL |\
				INT_URX_OV | INT_QRX_FUL | INT_QRX_OV |\
				INT_UQ_SYNC | INT_UQ_ERR | INT_RXFIFO_RESYNC |\
				INT_LOSS_LOCK | INT_DPLL_LOCKED)

#define SIE_INTR_FOR(tx)	(tx ? INTR_FOR_PLAYBACK : INTR_FOR_CAPTURE)

/* Index list for the values that has if (DPLL Locked) condition */
static u8 srpc_dpll_locked[] = { 0x0, 0x1, 0x2, 0x3, 0x4, 0xa, 0xb };
#define SRPC_NODPLL_START1	0x5
#define SRPC_NODPLL_START2	0xc

#define DEFAULT_RXCLK_SRC	1

#define RX_SAMPLE_RATE_KCONTROL "RX Sample Rate"

/**
 * struct fsl_spdif_soc_data: soc specific data
 *
 * @imx: for imx platform
 * @shared_root_clock: flag of sharing a clock source with others;
 *                     so the driver shouldn't set root clock rate
 * @raw_capture_mode: if raw capture mode support
 * @cchannel_192b: if there are registers for 192bits C channel data
 * @interrupts: interrupt number
 * @tx_burst: tx maxburst size
 * @rx_burst: rx maxburst size
 * @tx_formats: tx supported data format
 */
struct fsl_spdif_soc_data {
	bool imx;
	bool shared_root_clock;
	bool raw_capture_mode;
	bool cchannel_192b;
	u32 interrupts;
	u32 tx_burst;
	u32 rx_burst;
	u64 tx_formats;
};

/*
 * SPDIF control structure
 * Defines channel status, subcode and Q sub
 */
struct spdif_mixer_control {
	/* spinlock to access control data */
	spinlock_t ctl_lock;

	/* IEC958 channel tx status bit */
	unsigned char ch_status[4];

	/* User bits */
	unsigned char subcode[2 * SPDIF_UBITS_SIZE];

	/* Q subcode part of user bits */
	unsigned char qsub[2 * SPDIF_QSUB_SIZE];

	/* Buffer offset for U/Q */
	u32 upos;
	u32 qpos;

	/* Ready buffer index of the two buffers */
	u32 ready_buf;
};

/**
 * struct fsl_spdif_priv - Freescale SPDIF private data
 * @soc: SPDIF soc data
 * @fsl_spdif_control: SPDIF control data
 * @cpu_dai_drv: cpu dai driver
 * @snd_card: sound card pointer
 * @rxrate_kcontrol: kcontrol for RX Sample Rate
 * @pdev: platform device pointer
 * @regmap: regmap handler
 * @dpll_locked: dpll lock flag
 * @txrate: the best rates for playback
 * @txclk_df: STC_TXCLK_DF dividers value for playback
 * @sysclk_df: STC_SYSCLK_DF dividers value for playback
 * @txclk_src: STC_TXCLK_SRC values for playback
 * @rxclk_src: SRPC_CLKSRC_SEL values for capture
 * @txclk: tx clock sources for playback
 * @rxclk: rx clock sources for capture
 * @coreclk: core clock for register access via DMA
 * @sysclk: system clock for rx clock rate measurement
 * @spbaclk: SPBA clock (optional, depending on SoC design)
 * @dma_params_tx: DMA parameters for transmit channel
 * @dma_params_rx: DMA parameters for receive channel
 * @regcache_srpc: regcache for SRPC
 * @bypass: status of bypass input to output
 * @pll8k_clk: PLL clock for the rate of multiply of 8kHz
 * @pll11k_clk: PLL clock for the rate of multiply of 11kHz
 */
struct fsl_spdif_priv {
	const struct fsl_spdif_soc_data *soc;
	struct spdif_mixer_control fsl_spdif_control;
	struct snd_soc_dai_driver cpu_dai_drv;
	struct snd_card *snd_card;
	struct snd_kcontrol *rxrate_kcontrol;
	struct platform_device *pdev;
	struct regmap *regmap;
	bool dpll_locked;
	u32 txrate[SPDIF_TXRATE_MAX];
	u8 txclk_df[SPDIF_TXRATE_MAX];
	u16 sysclk_df[SPDIF_TXRATE_MAX];
	u8 txclk_src[SPDIF_TXRATE_MAX];
	u8 rxclk_src;
	struct clk *txclk[STC_TXCLK_SRC_MAX];
	struct clk *rxclk;
	struct clk *coreclk;
	struct clk *sysclk;
	struct clk *spbaclk;
	struct snd_dmaengine_dai_dma_data dma_params_tx;
	struct snd_dmaengine_dai_dma_data dma_params_rx;
	/* regcache for SRPC */
	u32 regcache_srpc;
<<<<<<< HEAD
	struct clk *pll8k_clk;
	struct clk *pll11k_clk;
	bool bypass;
=======
	bool bypass;
	struct clk *pll8k_clk;
	struct clk *pll11k_clk;
>>>>>>> 29549c70
};

static struct fsl_spdif_soc_data fsl_spdif_vf610 = {
	.imx = false,
	.shared_root_clock = false,
	.raw_capture_mode = false,
	.interrupts = 1,
	.tx_burst = FSL_SPDIF_TXFIFO_WML,
	.rx_burst = FSL_SPDIF_RXFIFO_WML,
	.tx_formats = FSL_SPDIF_FORMATS_PLAYBACK,
};

static struct fsl_spdif_soc_data fsl_spdif_imx35 = {
	.imx = true,
	.shared_root_clock = false,
	.raw_capture_mode = false,
	.interrupts = 1,
	.tx_burst = FSL_SPDIF_TXFIFO_WML,
	.rx_burst = FSL_SPDIF_RXFIFO_WML,
	.tx_formats = FSL_SPDIF_FORMATS_PLAYBACK,
};

static struct fsl_spdif_soc_data fsl_spdif_imx6sx = {
	.imx = true,
	.shared_root_clock = true,
	.raw_capture_mode = false,
	.interrupts = 1,
	.tx_burst = FSL_SPDIF_TXFIFO_WML,
	.rx_burst = FSL_SPDIF_RXFIFO_WML,
	.tx_formats = FSL_SPDIF_FORMATS_PLAYBACK,

};

static struct fsl_spdif_soc_data fsl_spdif_imx8qm = {
	.imx = true,
	.shared_root_clock = true,
	.raw_capture_mode = false,
	.interrupts = 2,
	.tx_burst = 2,		/* Applied for EDMA */
	.rx_burst = 2,		/* Applied for EDMA */
	.tx_formats = SNDRV_PCM_FMTBIT_S24_LE,  /* Applied for EDMA */
};

static struct fsl_spdif_soc_data fsl_spdif_imx8mm = {
	.imx = true,
	.shared_root_clock = false,
	.raw_capture_mode = true,
	.interrupts = 1,
	.tx_burst = FSL_SPDIF_TXFIFO_WML,
	.rx_burst = FSL_SPDIF_RXFIFO_WML,
	.tx_formats = FSL_SPDIF_FORMATS_PLAYBACK,
};

static struct fsl_spdif_soc_data fsl_spdif_imx8ulp = {
	.imx = true,
	.shared_root_clock = true,
	.raw_capture_mode = false,
<<<<<<< HEAD
	.tx_burst = 2,
	.rx_burst = 2,
	.interrupts = 1,
	.tx_formats = SNDRV_PCM_FMTBIT_S24_LE,
=======
	.interrupts = 1,
	.tx_burst = 2,		/* Applied for EDMA */
	.rx_burst = 2,		/* Applied for EDMA */
	.tx_formats = SNDRV_PCM_FMTBIT_S24_LE,	/* Applied for EDMA */
>>>>>>> 29549c70
	.cchannel_192b = true,
};

/* Check if clk is a root clock that does not share clock source with others */
static inline bool fsl_spdif_can_set_clk_rate(struct fsl_spdif_priv *spdif, int clk)
{
	return (clk == STC_TXCLK_SPDIF_ROOT) && !spdif->soc->shared_root_clock;
}

/* DPLL locked and lock loss interrupt handler */
static void spdif_irq_dpll_lock(struct fsl_spdif_priv *spdif_priv)
{
	struct regmap *regmap = spdif_priv->regmap;
	struct platform_device *pdev = spdif_priv->pdev;
	u32 locked;

	regmap_read(regmap, REG_SPDIF_SRPC, &locked);
	locked &= SRPC_DPLL_LOCKED;

	dev_dbg(&pdev->dev, "isr: Rx dpll %s \n",
			locked ? "locked" : "loss lock");

	spdif_priv->dpll_locked = locked ? true : false;

	if (spdif_priv->snd_card && spdif_priv->rxrate_kcontrol) {
		snd_ctl_notify(spdif_priv->snd_card,
			       SNDRV_CTL_EVENT_MASK_VALUE,
			       &spdif_priv->rxrate_kcontrol->id);
	}
}

/* Receiver found illegal symbol interrupt handler */
static void spdif_irq_sym_error(struct fsl_spdif_priv *spdif_priv)
{
	struct regmap *regmap = spdif_priv->regmap;
	struct platform_device *pdev = spdif_priv->pdev;

	dev_dbg(&pdev->dev, "isr: receiver found illegal symbol\n");

	/* Clear illegal symbol if DPLL unlocked since no audio stream */
	if (!spdif_priv->dpll_locked)
		regmap_update_bits(regmap, REG_SPDIF_SIE, INT_SYM_ERR, 0);
}

/* U/Q Channel receive register full */
static void spdif_irq_uqrx_full(struct fsl_spdif_priv *spdif_priv, char name)
{
	struct spdif_mixer_control *ctrl = &spdif_priv->fsl_spdif_control;
	struct regmap *regmap = spdif_priv->regmap;
	struct platform_device *pdev = spdif_priv->pdev;
	u32 *pos, size, val, reg;

	switch (name) {
	case 'U':
		pos = &ctrl->upos;
		size = SPDIF_UBITS_SIZE;
		reg = REG_SPDIF_SRU;
		break;
	case 'Q':
		pos = &ctrl->qpos;
		size = SPDIF_QSUB_SIZE;
		reg = REG_SPDIF_SRQ;
		break;
	default:
		dev_err(&pdev->dev, "unsupported channel name\n");
		return;
	}

	dev_dbg(&pdev->dev, "isr: %c Channel receive register full\n", name);

	if (*pos >= size * 2) {
		*pos = 0;
	} else if (unlikely((*pos % size) + 3 > size)) {
		dev_err(&pdev->dev, "User bit receive buffer overflow\n");
		return;
	}

	regmap_read(regmap, reg, &val);
	ctrl->subcode[*pos++] = val >> 16;
	ctrl->subcode[*pos++] = val >> 8;
	ctrl->subcode[*pos++] = val;
}

/* U/Q Channel sync found */
static void spdif_irq_uq_sync(struct fsl_spdif_priv *spdif_priv)
{
	struct spdif_mixer_control *ctrl = &spdif_priv->fsl_spdif_control;
	struct platform_device *pdev = spdif_priv->pdev;

	dev_dbg(&pdev->dev, "isr: U/Q Channel sync found\n");

	/* U/Q buffer reset */
	if (ctrl->qpos == 0)
		return;

	/* Set ready to this buffer */
	ctrl->ready_buf = (ctrl->qpos - 1) / SPDIF_QSUB_SIZE + 1;
}

/* U/Q Channel framing error */
static void spdif_irq_uq_err(struct fsl_spdif_priv *spdif_priv)
{
	struct spdif_mixer_control *ctrl = &spdif_priv->fsl_spdif_control;
	struct regmap *regmap = spdif_priv->regmap;
	struct platform_device *pdev = spdif_priv->pdev;
	u32 val;

	dev_dbg(&pdev->dev, "isr: U/Q Channel framing error\n");

	/* Read U/Q data to clear the irq and do buffer reset */
	regmap_read(regmap, REG_SPDIF_SRU, &val);
	regmap_read(regmap, REG_SPDIF_SRQ, &val);

	/* Drop this U/Q buffer */
	ctrl->ready_buf = 0;
	ctrl->upos = 0;
	ctrl->qpos = 0;
}

/* Get spdif interrupt status and clear the interrupt */
static u32 spdif_intr_status_clear(struct fsl_spdif_priv *spdif_priv)
{
	struct regmap *regmap = spdif_priv->regmap;
	u32 val, val2;

	regmap_read(regmap, REG_SPDIF_SIS, &val);
	regmap_read(regmap, REG_SPDIF_SIE, &val2);

	regmap_write(regmap, REG_SPDIF_SIC, val & val2);

	return val;
}

static irqreturn_t spdif_isr(int irq, void *devid)
{
	struct fsl_spdif_priv *spdif_priv = (struct fsl_spdif_priv *)devid;
	struct platform_device *pdev = spdif_priv->pdev;
	u32 sis;

	sis = spdif_intr_status_clear(spdif_priv);

	if (sis & INT_DPLL_LOCKED)
		spdif_irq_dpll_lock(spdif_priv);

	if (sis & INT_TXFIFO_UNOV)
		dev_dbg(&pdev->dev, "isr: Tx FIFO under/overrun\n");

	if (sis & INT_TXFIFO_RESYNC)
		dev_dbg(&pdev->dev, "isr: Tx FIFO resync\n");

	if (sis & INT_CNEW)
		dev_dbg(&pdev->dev, "isr: cstatus new\n");

	if (sis & INT_VAL_NOGOOD)
		dev_dbg(&pdev->dev, "isr: validity flag no good\n");

	if (sis & INT_SYM_ERR)
		spdif_irq_sym_error(spdif_priv);

	if (sis & INT_BIT_ERR)
		dev_dbg(&pdev->dev, "isr: receiver found parity bit error\n");

	if (sis & INT_URX_FUL)
		spdif_irq_uqrx_full(spdif_priv, 'U');

	if (sis & INT_URX_OV)
		dev_dbg(&pdev->dev, "isr: U Channel receive register overrun\n");

	if (sis & INT_QRX_FUL)
		spdif_irq_uqrx_full(spdif_priv, 'Q');

	if (sis & INT_QRX_OV)
		dev_dbg(&pdev->dev, "isr: Q Channel receive register overrun\n");

	if (sis & INT_UQ_SYNC)
		spdif_irq_uq_sync(spdif_priv);

	if (sis & INT_UQ_ERR)
		spdif_irq_uq_err(spdif_priv);

	if (sis & INT_RXFIFO_UNOV)
		dev_dbg(&pdev->dev, "isr: Rx FIFO under/overrun\n");

	if (sis & INT_RXFIFO_RESYNC)
		dev_dbg(&pdev->dev, "isr: Rx FIFO resync\n");

	if (sis & INT_LOSS_LOCK)
		spdif_irq_dpll_lock(spdif_priv);

	/* FIXME: Write Tx FIFO to clear TxEm */
	if (sis & INT_TX_EM)
		dev_dbg(&pdev->dev, "isr: Tx FIFO empty\n");

	/* FIXME: Read Rx FIFO to clear RxFIFOFul */
	if (sis & INT_RXFIFO_FUL)
		dev_dbg(&pdev->dev, "isr: Rx FIFO full\n");

	return IRQ_HANDLED;
}

static int spdif_softreset(struct fsl_spdif_priv *spdif_priv)
{
	struct regmap *regmap = spdif_priv->regmap;
	u32 val, cycle = 1000;

	regcache_cache_bypass(regmap, true);

	regmap_write(regmap, REG_SPDIF_SCR, SCR_SOFT_RESET);

	/*
	 * RESET bit would be cleared after finishing its reset procedure,
	 * which typically lasts 8 cycles. 1000 cycles will keep it safe.
	 */
	do {
		regmap_read(regmap, REG_SPDIF_SCR, &val);
	} while ((val & SCR_SOFT_RESET) && cycle--);

	regcache_cache_bypass(regmap, false);
	regcache_mark_dirty(regmap);
	regcache_sync(regmap);

	if (cycle)
		return 0;
	else
		return -EBUSY;
}

static void spdif_set_cstatus(struct spdif_mixer_control *ctrl,
				u8 mask, u8 cstatus)
{
	ctrl->ch_status[3] &= ~mask;
	ctrl->ch_status[3] |= cstatus & mask;
}

static void spdif_write_channel_status(struct fsl_spdif_priv *spdif_priv)
{
	struct spdif_mixer_control *ctrl = &spdif_priv->fsl_spdif_control;
	struct regmap *regmap = spdif_priv->regmap;
	struct platform_device *pdev = spdif_priv->pdev;
	u32 ch_status;

	ch_status = (bitrev8(ctrl->ch_status[0]) << 16) |
		    (bitrev8(ctrl->ch_status[1]) << 8) |
		    bitrev8(ctrl->ch_status[2]);
	regmap_write(regmap, REG_SPDIF_STCSCH, ch_status);

	dev_dbg(&pdev->dev, "STCSCH: 0x%06x\n", ch_status);

	ch_status = bitrev8(ctrl->ch_status[3]) << 16;
	regmap_write(regmap, REG_SPDIF_STCSCL, ch_status);

	dev_dbg(&pdev->dev, "STCSCL: 0x%06x\n", ch_status);

	if (spdif_priv->soc->cchannel_192b) {
		ch_status = (bitrev8(ctrl->ch_status[0]) << 24) |
			    (bitrev8(ctrl->ch_status[1]) << 16) |
			    (bitrev8(ctrl->ch_status[2]) << 8) |
			    bitrev8(ctrl->ch_status[3]);

		regmap_update_bits(regmap, REG_SPDIF_SCR, 0x1000000, 0x1000000);

		/*
<<<<<<< HEAD
		 * FIXME: In theory, the first 32bit should be in
		 * REG_SPDIF_STCCA_31_0 register, but here we need to
		 * set REG_SPDIF_STCCA_191_160 on 8ULP then get correct
		 * result with HDMI analyzer capture. suspect there is
		 * a hardware bug here.
=======
		 * The first 32bit should be in REG_SPDIF_STCCA_31_0 register,
		 * but here we need to set REG_SPDIF_STCCA_191_160 on 8ULP
		 * then can get correct result with HDMI analyzer capture.
		 * There is a hardware bug here.
>>>>>>> 29549c70
		 */
		regmap_write(regmap, REG_SPDIF_STCCA_191_160, ch_status);
	}
}

/* Set SPDIF PhaseConfig register for rx clock */
static int spdif_set_rx_clksrc(struct fsl_spdif_priv *spdif_priv,
				enum spdif_gainsel gainsel, int dpll_locked)
{
	struct regmap *regmap = spdif_priv->regmap;
	u8 clksrc = spdif_priv->rxclk_src;

	if (clksrc >= SRPC_CLKSRC_MAX || gainsel >= GAINSEL_MULTI_MAX)
		return -EINVAL;

	regmap_update_bits(regmap, REG_SPDIF_SRPC,
			SRPC_CLKSRC_SEL_MASK | SRPC_GAINSEL_MASK,
			SRPC_CLKSRC_SEL_SET(clksrc) | SRPC_GAINSEL_SET(gainsel));

	return 0;
}

static int fsl_spdif_probe_txclk(struct fsl_spdif_priv *spdif_priv, enum spdif_txrate index);

static int spdif_set_sample_rate(struct snd_pcm_substream *substream,
				int sample_rate)
{
	struct snd_soc_pcm_runtime *rtd = asoc_substream_to_rtd(substream);
	struct fsl_spdif_priv *spdif_priv = snd_soc_dai_get_drvdata(asoc_rtd_to_cpu(rtd, 0));
	struct spdif_mixer_control *ctrl = &spdif_priv->fsl_spdif_control;
	struct regmap *regmap = spdif_priv->regmap;
	struct platform_device *pdev = spdif_priv->pdev;
	unsigned long csfs = 0;
	u32 stc, mask, rate;
	u16 sysclk_df;
	u8 clk, txclk_df;
	int ret;

	switch (sample_rate) {
	case 32000:
		rate = SPDIF_TXRATE_32000;
		csfs = IEC958_AES3_CON_FS_32000;
		break;
	case 44100:
		rate = SPDIF_TXRATE_44100;
		csfs = IEC958_AES3_CON_FS_44100;
		break;
	case 48000:
		rate = SPDIF_TXRATE_48000;
		csfs = IEC958_AES3_CON_FS_48000;
		break;
	case 88200:
		rate = SPDIF_TXRATE_88200;
		csfs = IEC958_AES3_CON_FS_88200;
		break;
	case 96000:
		rate = SPDIF_TXRATE_96000;
		csfs = IEC958_AES3_CON_FS_96000;
		break;
	case 176400:
		rate = SPDIF_TXRATE_176400;
		csfs = IEC958_AES3_CON_FS_176400;
		break;
	case 192000:
		rate = SPDIF_TXRATE_192000;
		csfs = IEC958_AES3_CON_FS_192000;
		break;
	default:
		dev_err(&pdev->dev, "unsupported sample rate %d\n", sample_rate);
		return -EINVAL;
	}

	ret = fsl_spdif_probe_txclk(spdif_priv, rate);
	if (ret)
		return ret;

	clk = spdif_priv->txclk_src[rate];
	if (clk >= STC_TXCLK_SRC_MAX) {
		dev_err(&pdev->dev, "tx clock source is out of range\n");
		return -EINVAL;
	}

	txclk_df = spdif_priv->txclk_df[rate];
	if (txclk_df == 0) {
		dev_err(&pdev->dev, "the txclk_df can't be zero\n");
		return -EINVAL;
	}

	sysclk_df = spdif_priv->sysclk_df[rate];

	if (!fsl_spdif_can_set_clk_rate(spdif_priv, clk))
		goto clk_set_bypass;

	/* The S/PDIF block needs a clock of 64 * fs * txclk_df */
	ret = clk_set_rate(spdif_priv->txclk[clk],
			   64 * sample_rate * txclk_df);
	if (ret) {
		dev_err(&pdev->dev, "failed to set tx clock rate\n");
		return ret;
	}

clk_set_bypass:
	dev_dbg(&pdev->dev, "expected clock rate = %d\n",
			(64 * sample_rate * txclk_df * sysclk_df));
	dev_dbg(&pdev->dev, "actual clock rate = %ld\n",
			clk_get_rate(spdif_priv->txclk[clk]));

	/* set fs field in consumer channel status */
	spdif_set_cstatus(ctrl, IEC958_AES3_CON_FS, csfs);

	/* select clock source and divisor */
	stc = STC_TXCLK_ALL_EN | STC_TXCLK_SRC_SET(clk) |
	      STC_TXCLK_DF(txclk_df) | STC_SYSCLK_DF(sysclk_df);
	mask = STC_TXCLK_ALL_EN_MASK | STC_TXCLK_SRC_MASK |
	       STC_TXCLK_DF_MASK | STC_SYSCLK_DF_MASK;
	regmap_update_bits(regmap, REG_SPDIF_STC, mask, stc);

	dev_dbg(&pdev->dev, "set sample rate to %dHz for %dHz playback\n",
			spdif_priv->txrate[rate], sample_rate);

	return 0;
}

static int fsl_spdif_startup(struct snd_pcm_substream *substream,
			     struct snd_soc_dai *cpu_dai)
{
	struct snd_soc_pcm_runtime *rtd = asoc_substream_to_rtd(substream);
	struct fsl_spdif_priv *spdif_priv = snd_soc_dai_get_drvdata(asoc_rtd_to_cpu(rtd, 0));
	struct platform_device *pdev = spdif_priv->pdev;
	struct regmap *regmap = spdif_priv->regmap;
	u32 scr, mask;
	int ret;

	/* Reset module and interrupts only for first initialization */
	if (!snd_soc_dai_active(cpu_dai)) {
		ret = spdif_softreset(spdif_priv);
		if (ret) {
			dev_err(&pdev->dev, "failed to soft reset\n");
			return ret;
		}

		/* Disable all the interrupts */
		regmap_update_bits(regmap, REG_SPDIF_SIE, 0xffffff, 0);
	}

	if (substream->stream == SNDRV_PCM_STREAM_PLAYBACK) {
		scr = SCR_TXFIFO_AUTOSYNC | SCR_TXFIFO_CTRL_NORMAL |
			SCR_TXSEL_NORMAL | SCR_USRC_SEL_CHIP |
			SCR_TXFIFO_FSEL_IF8;
		mask = SCR_TXFIFO_AUTOSYNC_MASK | SCR_TXFIFO_CTRL_MASK |
			SCR_TXSEL_MASK | SCR_USRC_SEL_MASK |
			SCR_TXFIFO_FSEL_MASK;
	} else {
		scr = SCR_RXFIFO_FSEL_IF8 | SCR_RXFIFO_AUTOSYNC;
		mask = SCR_RXFIFO_FSEL_MASK | SCR_RXFIFO_AUTOSYNC_MASK|
			SCR_RXFIFO_CTL_MASK | SCR_RXFIFO_OFF_MASK;
	}
	regmap_update_bits(regmap, REG_SPDIF_SCR, mask, scr);

	/* Power up SPDIF module */
	regmap_update_bits(regmap, REG_SPDIF_SCR, SCR_LOW_POWER, 0);

	return 0;
}

static void fsl_spdif_shutdown(struct snd_pcm_substream *substream,
				struct snd_soc_dai *cpu_dai)
{
	struct snd_soc_pcm_runtime *rtd = asoc_substream_to_rtd(substream);
	struct fsl_spdif_priv *spdif_priv = snd_soc_dai_get_drvdata(asoc_rtd_to_cpu(rtd, 0));
	struct regmap *regmap = spdif_priv->regmap;
	u32 scr, mask;

	if (substream->stream == SNDRV_PCM_STREAM_PLAYBACK) {
		scr = 0;
		mask = SCR_TXFIFO_AUTOSYNC_MASK | SCR_TXFIFO_CTRL_MASK |
			SCR_TXSEL_MASK | SCR_USRC_SEL_MASK |
			SCR_TXFIFO_FSEL_MASK;
		/* Disable TX clock */
		regmap_update_bits(regmap, REG_SPDIF_STC, STC_TXCLK_ALL_EN_MASK, 0);
	} else {
		scr = SCR_RXFIFO_OFF | SCR_RXFIFO_CTL_ZERO;
		mask = SCR_RXFIFO_FSEL_MASK | SCR_RXFIFO_AUTOSYNC_MASK|
			SCR_RXFIFO_CTL_MASK | SCR_RXFIFO_OFF_MASK;
	}
	regmap_update_bits(regmap, REG_SPDIF_SCR, mask, scr);

	/* Power down SPDIF module only if tx&rx are both inactive */
	if (!snd_soc_dai_active(cpu_dai)) {
		spdif_intr_status_clear(spdif_priv);
		regmap_update_bits(regmap, REG_SPDIF_SCR,
				SCR_LOW_POWER, SCR_LOW_POWER);
	}
}

static int spdif_reparent_rootclk(struct fsl_spdif_priv *spdif_priv, unsigned int sample_rate)
{
	struct platform_device *pdev = spdif_priv->pdev;
	struct clk *clk;
	int ret;

	/* Reparent clock if required condition is true */
	if (!fsl_spdif_can_set_clk_rate(spdif_priv, STC_TXCLK_SPDIF_ROOT))
		return 0;

	/* Get root clock */
	clk = spdif_priv->txclk[STC_TXCLK_SPDIF_ROOT];

	/* Disable clock first, for it was enabled by pm_runtime */
	clk_disable_unprepare(clk);
	fsl_asoc_reparent_pll_clocks(&pdev->dev, clk, spdif_priv->pll8k_clk,
				     spdif_priv->pll11k_clk, sample_rate);
	ret = clk_prepare_enable(clk);
	if (ret)
		return ret;

	return 0;
}
static int fsl_spdif_hw_params(struct snd_pcm_substream *substream,
				struct snd_pcm_hw_params *params,
				struct snd_soc_dai *dai)
{
	struct snd_soc_pcm_runtime *rtd = asoc_substream_to_rtd(substream);
	struct fsl_spdif_priv *spdif_priv = snd_soc_dai_get_drvdata(asoc_rtd_to_cpu(rtd, 0));
	struct spdif_mixer_control *ctrl = &spdif_priv->fsl_spdif_control;
	struct platform_device *pdev = spdif_priv->pdev;
	u32 sample_rate = params_rate(params);
	int ret = 0;

	if (substream->stream == SNDRV_PCM_STREAM_PLAYBACK) {
		ret = spdif_reparent_rootclk(spdif_priv, sample_rate);
		if (ret) {
			dev_err(&pdev->dev, "%s: reparent root clk failed: %d\n",
				__func__, sample_rate);
			return ret;
		}

		ret  = spdif_set_sample_rate(substream, sample_rate);
		if (ret) {
			dev_err(&pdev->dev, "%s: set sample rate failed: %d\n",
					__func__, sample_rate);
			return ret;
		}
		spdif_set_cstatus(ctrl, IEC958_AES3_CON_CLOCK,
				  IEC958_AES3_CON_CLOCK_1000PPM);
		spdif_write_channel_status(spdif_priv);
	} else {
		/* Setup rx clock source */
		ret = spdif_set_rx_clksrc(spdif_priv, SPDIF_DEFAULT_GAINSEL, 1);
	}

	return ret;
}

static int fsl_spdif_trigger(struct snd_pcm_substream *substream,
				int cmd, struct snd_soc_dai *dai)
{
	struct snd_soc_pcm_runtime *rtd = asoc_substream_to_rtd(substream);
	struct fsl_spdif_priv *spdif_priv = snd_soc_dai_get_drvdata(asoc_rtd_to_cpu(rtd, 0));
	struct regmap *regmap = spdif_priv->regmap;
	bool tx = substream->stream == SNDRV_PCM_STREAM_PLAYBACK;
	u32 intr = SIE_INTR_FOR(tx);
	u32 dmaen = SCR_DMA_xX_EN(tx);

	switch (cmd) {
	case SNDRV_PCM_TRIGGER_START:
	case SNDRV_PCM_TRIGGER_RESUME:
	case SNDRV_PCM_TRIGGER_PAUSE_RELEASE:
		regmap_update_bits(regmap, REG_SPDIF_SIE, intr, intr);
		regmap_update_bits(regmap, REG_SPDIF_SCR, dmaen, dmaen);
		break;
	case SNDRV_PCM_TRIGGER_STOP:
	case SNDRV_PCM_TRIGGER_SUSPEND:
	case SNDRV_PCM_TRIGGER_PAUSE_PUSH:
		regmap_update_bits(regmap, REG_SPDIF_SCR, dmaen, 0);
		regmap_update_bits(regmap, REG_SPDIF_SIE, intr, 0);
		break;
	default:
		return -EINVAL;
	}

	return 0;
}

static u32 fsl_spdif_txclk_caldiv(struct fsl_spdif_priv *spdif_priv,
				struct clk *clk, u64 savesub,
				enum spdif_txrate index, bool round)
{
	static const u32 rate[] = { 32000, 44100, 48000, 88200, 96000, 176400,
				    192000, };
	bool is_sysclk = clk_is_match(clk, spdif_priv->sysclk);
	u64 rate_ideal, rate_actual, sub;
	u32 arate;
	u16 sysclk_dfmin, sysclk_dfmax, sysclk_df;
	u8 txclk_df;

	/* The sysclk has an extra divisor [2, 512] */
	sysclk_dfmin = is_sysclk ? 2 : 1;
	sysclk_dfmax = is_sysclk ? 512 : 1;

	for (sysclk_df = sysclk_dfmin; sysclk_df <= sysclk_dfmax; sysclk_df++) {
		for (txclk_df = 1; txclk_df <= 128; txclk_df++) {
			rate_ideal = rate[index] * txclk_df * 64ULL;
			if (round)
				rate_actual = clk_round_rate(clk, rate_ideal);
			else
				rate_actual = clk_get_rate(clk);

			arate = rate_actual / 64;
			arate /= txclk_df * sysclk_df;

			if (arate == rate[index]) {
				/* We are lucky */
				savesub = 0;
				spdif_priv->txclk_df[index] = txclk_df;
				spdif_priv->sysclk_df[index] = sysclk_df;
				spdif_priv->txrate[index] = arate;
				goto out;
			} else if (arate / rate[index] == 1) {
				/* A little bigger than expect */
				sub = (u64)(arate - rate[index]) * 100000;
				do_div(sub, rate[index]);
				if (sub >= savesub)
					continue;
				savesub = sub;
				spdif_priv->txclk_df[index] = txclk_df;
				spdif_priv->sysclk_df[index] = sysclk_df;
				spdif_priv->txrate[index] = arate;
			} else if (rate[index] / arate == 1) {
				/* A little smaller than expect */
				sub = (u64)(rate[index] - arate) * 100000;
				do_div(sub, rate[index]);
				if (sub >= savesub)
					continue;
				savesub = sub;
				spdif_priv->txclk_df[index] = txclk_df;
				spdif_priv->sysclk_df[index] = sysclk_df;
				spdif_priv->txrate[index] = arate;
			}
		}
	}

out:
	return savesub;
}

static int fsl_spdif_probe_txclk(struct fsl_spdif_priv *spdif_priv,
				enum spdif_txrate index)
{
	static const u32 rate[] = { 32000, 44100, 48000, 88200, 96000, 176400,
				    192000, };
	struct platform_device *pdev = spdif_priv->pdev;
	struct device *dev = &pdev->dev;
	u64 savesub = 100000, ret;
	struct clk *clk;
	int i;

	for (i = 0; i < STC_TXCLK_SRC_MAX; i++) {
		clk = spdif_priv->txclk[i];
		if (IS_ERR(clk)) {
			dev_err(dev, "no rxtx%d clock in devicetree\n", i);
			return PTR_ERR(clk);
		}
		if (!clk_get_rate(clk))
			continue;

		ret = fsl_spdif_txclk_caldiv(spdif_priv, clk, savesub, index,
					     fsl_spdif_can_set_clk_rate(spdif_priv, i));
		if (savesub == ret)
			continue;

		savesub = ret;
		spdif_priv->txclk_src[index] = i;

		/* To quick catch a divisor, we allow a 0.1% deviation */
		if (savesub < 100)
			break;
	}

	dev_dbg(&pdev->dev, "use rxtx%d as tx clock source for %dHz sample rate\n",
			spdif_priv->txclk_src[index], rate[index]);
	dev_dbg(&pdev->dev, "use txclk df %d for %dHz sample rate\n",
			spdif_priv->txclk_df[index], rate[index]);
	if (clk_is_match(spdif_priv->txclk[spdif_priv->txclk_src[index]], spdif_priv->sysclk))
		dev_dbg(&pdev->dev, "use sysclk df %d for %dHz sample rate\n",
				spdif_priv->sysclk_df[index], rate[index]);
	dev_dbg(&pdev->dev, "the best rate for %dHz sample rate is %dHz\n",
			rate[index], spdif_priv->txrate[index]);

	return 0;
}

static int fsl_spdif_set_dai_sysclk(struct snd_soc_dai *cpu_dai,
		int clk_id, unsigned int freq, int dir)
{
	struct fsl_spdif_priv *data = snd_soc_dai_get_drvdata(cpu_dai);
	struct platform_device *pdev = data->pdev;
	struct device *dev = &pdev->dev;
	struct clk *clk, *p, *pll = 0, *npll = 0;
	u64 ratio = freq;
	int ret, i;
	bool reparent = false;

	if (dir != SND_SOC_CLOCK_OUT || freq == 0 || clk_id != STC_TXCLK_SPDIF_ROOT)
		return 0;

	if (data->pll8k_clk == NULL || data->pll11k_clk == NULL)
		return 0;

	clk = data->txclk[clk_id];
	if (IS_ERR_OR_NULL(clk)) {
		dev_err(dev, "no rxtx%d clock in devicetree\n", clk_id);
		return PTR_ERR(clk);
	}

	p = clk;
	while (p && data->pll8k_clk && data->pll11k_clk) {
		struct clk *pp = clk_get_parent(p);

		if (clk_is_match(pp, data->pll8k_clk) ||
		    clk_is_match(pp, data->pll11k_clk)) {
			pll = pp;
			break;
		}
		p = pp;
	}

	npll = (do_div(ratio, 8000) ? data->pll11k_clk : data->pll8k_clk);
	reparent = (pll && !clk_is_match(pll, npll));

	clk_disable_unprepare(clk);
	if (reparent) {
		ret = clk_set_parent(p, npll);
		if (ret < 0)
			dev_warn(cpu_dai->dev, "failed to set parent %s: %d\n",
				 __clk_get_name(npll), ret);
	}

	ret = clk_set_rate(clk, freq);
	if (ret < 0)
		dev_warn(cpu_dai->dev, "failed to set clock rate (%u): %d\n",
			 freq, ret);
	clk_prepare_enable(clk);

	for (i = 0; i < SPDIF_TXRATE_MAX; i++) {
		ret = fsl_spdif_probe_txclk(data, i);
		if (ret)
			return ret;
	}

	return 0;
}

static const struct snd_soc_dai_ops fsl_spdif_dai_ops = {
	.startup = fsl_spdif_startup,
	.set_sysclk = fsl_spdif_set_dai_sysclk,
	.hw_params = fsl_spdif_hw_params,
	.trigger = fsl_spdif_trigger,
	.shutdown = fsl_spdif_shutdown,
};

/*
 * FSL SPDIF IEC958 controller(mixer) functions
 *
 *	Channel status get/put control
 *	User bit value get/put control
 *	Valid bit value get control
 *	DPLL lock status get control
 *	User bit sync mode selection control
 */

static int fsl_spdif_info(struct snd_kcontrol *kcontrol,
				struct snd_ctl_elem_info *uinfo)
{
	uinfo->type = SNDRV_CTL_ELEM_TYPE_IEC958;
	uinfo->count = 1;

	return 0;
}

static int fsl_spdif_pb_get(struct snd_kcontrol *kcontrol,
				struct snd_ctl_elem_value *uvalue)
{
	struct snd_soc_dai *cpu_dai = snd_kcontrol_chip(kcontrol);
	struct fsl_spdif_priv *spdif_priv = snd_soc_dai_get_drvdata(cpu_dai);
	struct spdif_mixer_control *ctrl = &spdif_priv->fsl_spdif_control;

	uvalue->value.iec958.status[0] = ctrl->ch_status[0];
	uvalue->value.iec958.status[1] = ctrl->ch_status[1];
	uvalue->value.iec958.status[2] = ctrl->ch_status[2];
	uvalue->value.iec958.status[3] = ctrl->ch_status[3];

	return 0;
}

static int fsl_spdif_pb_put(struct snd_kcontrol *kcontrol,
				struct snd_ctl_elem_value *uvalue)
{
	struct snd_soc_dai *cpu_dai = snd_kcontrol_chip(kcontrol);
	struct fsl_spdif_priv *spdif_priv = snd_soc_dai_get_drvdata(cpu_dai);
	struct spdif_mixer_control *ctrl = &spdif_priv->fsl_spdif_control;

	ctrl->ch_status[0] = uvalue->value.iec958.status[0];
	ctrl->ch_status[1] = uvalue->value.iec958.status[1];
	ctrl->ch_status[2] = uvalue->value.iec958.status[2];
	ctrl->ch_status[3] = uvalue->value.iec958.status[3];

	spdif_write_channel_status(spdif_priv);

	return 0;
}

/* Get channel status from SPDIF_RX_CCHAN register */
static int fsl_spdif_capture_get(struct snd_kcontrol *kcontrol,
				struct snd_ctl_elem_value *ucontrol)
{
	struct snd_soc_dai *cpu_dai = snd_kcontrol_chip(kcontrol);
	struct fsl_spdif_priv *spdif_priv = snd_soc_dai_get_drvdata(cpu_dai);
	struct regmap *regmap = spdif_priv->regmap;
	u32 cstatus, val;

	regmap_read(regmap, REG_SPDIF_SIS, &val);
	if (!(val & INT_CNEW))
		return -EAGAIN;

	regmap_read(regmap, REG_SPDIF_SRCSH, &cstatus);
	ucontrol->value.iec958.status[0] = (cstatus >> 16) & 0xFF;
	ucontrol->value.iec958.status[1] = (cstatus >> 8) & 0xFF;
	ucontrol->value.iec958.status[2] = cstatus & 0xFF;

	regmap_read(regmap, REG_SPDIF_SRCSL, &cstatus);
	ucontrol->value.iec958.status[3] = (cstatus >> 16) & 0xFF;
	ucontrol->value.iec958.status[4] = (cstatus >> 8) & 0xFF;
	ucontrol->value.iec958.status[5] = cstatus & 0xFF;

	/* Clear intr */
	regmap_write(regmap, REG_SPDIF_SIC, INT_CNEW);

	return 0;
}

/*
 * Get User bits (subcode) from chip value which readed out
 * in UChannel register.
 */
static int fsl_spdif_subcode_get(struct snd_kcontrol *kcontrol,
				struct snd_ctl_elem_value *ucontrol)
{
	struct snd_soc_dai *cpu_dai = snd_kcontrol_chip(kcontrol);
	struct fsl_spdif_priv *spdif_priv = snd_soc_dai_get_drvdata(cpu_dai);
	struct spdif_mixer_control *ctrl = &spdif_priv->fsl_spdif_control;
	unsigned long flags;
	int ret = -EAGAIN;

	spin_lock_irqsave(&ctrl->ctl_lock, flags);
	if (ctrl->ready_buf) {
		int idx = (ctrl->ready_buf - 1) * SPDIF_UBITS_SIZE;
		memcpy(&ucontrol->value.iec958.subcode[0],
				&ctrl->subcode[idx], SPDIF_UBITS_SIZE);
		ret = 0;
	}
	spin_unlock_irqrestore(&ctrl->ctl_lock, flags);

	return ret;
}

/* Q-subcode information. The byte size is SPDIF_UBITS_SIZE/8 */
static int fsl_spdif_qinfo(struct snd_kcontrol *kcontrol,
				struct snd_ctl_elem_info *uinfo)
{
	uinfo->type = SNDRV_CTL_ELEM_TYPE_BYTES;
	uinfo->count = SPDIF_QSUB_SIZE;

	return 0;
}

/* Get Q subcode from chip value which readed out in QChannel register */
static int fsl_spdif_qget(struct snd_kcontrol *kcontrol,
				struct snd_ctl_elem_value *ucontrol)
{
	struct snd_soc_dai *cpu_dai = snd_kcontrol_chip(kcontrol);
	struct fsl_spdif_priv *spdif_priv = snd_soc_dai_get_drvdata(cpu_dai);
	struct spdif_mixer_control *ctrl = &spdif_priv->fsl_spdif_control;
	unsigned long flags;
	int ret = -EAGAIN;

	spin_lock_irqsave(&ctrl->ctl_lock, flags);
	if (ctrl->ready_buf) {
		int idx = (ctrl->ready_buf - 1) * SPDIF_QSUB_SIZE;
		memcpy(&ucontrol->value.bytes.data[0],
				&ctrl->qsub[idx], SPDIF_QSUB_SIZE);
		ret = 0;
	}
	spin_unlock_irqrestore(&ctrl->ctl_lock, flags);

	return ret;
}

/* Get valid good bit from interrupt status register */
static int fsl_spdif_rx_vbit_get(struct snd_kcontrol *kcontrol,
				 struct snd_ctl_elem_value *ucontrol)
{
	struct snd_soc_dai *cpu_dai = snd_kcontrol_chip(kcontrol);
	struct fsl_spdif_priv *spdif_priv = snd_soc_dai_get_drvdata(cpu_dai);
	struct regmap *regmap = spdif_priv->regmap;
	u32 val;

	regmap_read(regmap, REG_SPDIF_SIS, &val);
	ucontrol->value.integer.value[0] = (val & INT_VAL_NOGOOD) != 0;
	regmap_write(regmap, REG_SPDIF_SIC, INT_VAL_NOGOOD);

	return 0;
}

static int fsl_spdif_tx_vbit_get(struct snd_kcontrol *kcontrol,
				 struct snd_ctl_elem_value *ucontrol)
{
	struct snd_soc_dai *cpu_dai = snd_kcontrol_chip(kcontrol);
	struct fsl_spdif_priv *spdif_priv = snd_soc_dai_get_drvdata(cpu_dai);
	struct regmap *regmap = spdif_priv->regmap;
	u32 val;

	regmap_read(regmap, REG_SPDIF_SCR, &val);
	val = (val & SCR_VAL_MASK) >> SCR_VAL_OFFSET;
	val = 1 - val;
	ucontrol->value.integer.value[0] = val;

	return 0;
}

static int fsl_spdif_tx_vbit_put(struct snd_kcontrol *kcontrol,
				 struct snd_ctl_elem_value *ucontrol)
{
	struct snd_soc_dai *cpu_dai = snd_kcontrol_chip(kcontrol);
	struct fsl_spdif_priv *spdif_priv = snd_soc_dai_get_drvdata(cpu_dai);
	struct regmap *regmap = spdif_priv->regmap;
	u32 val = (1 - ucontrol->value.integer.value[0]) << SCR_VAL_OFFSET;

	regmap_update_bits(regmap, REG_SPDIF_SCR, SCR_VAL_MASK, val);

	return 0;
}

static int fsl_spdif_rx_rcm_get(struct snd_kcontrol *kcontrol,
				struct snd_ctl_elem_value *ucontrol)
{
	struct snd_soc_dai *cpu_dai = snd_kcontrol_chip(kcontrol);
	struct fsl_spdif_priv *spdif_priv = snd_soc_dai_get_drvdata(cpu_dai);
	struct regmap *regmap = spdif_priv->regmap;
	u32 val;

	regmap_read(regmap, REG_SPDIF_SCR, &val);
	val = (val & SCR_RAW_CAPTURE_MODE) ? 1 : 0;
	ucontrol->value.integer.value[0] = val;

	return 0;
}

static int fsl_spdif_rx_rcm_put(struct snd_kcontrol *kcontrol,
				struct snd_ctl_elem_value *ucontrol)
{
	struct snd_soc_dai *cpu_dai = snd_kcontrol_chip(kcontrol);
	struct fsl_spdif_priv *spdif_priv = snd_soc_dai_get_drvdata(cpu_dai);
	struct regmap *regmap = spdif_priv->regmap;
	u32 val = (ucontrol->value.integer.value[0] ? SCR_RAW_CAPTURE_MODE : 0);

	if (val)
		cpu_dai->driver->capture.formats |= SNDRV_PCM_FMTBIT_S32_LE;
	else
		cpu_dai->driver->capture.formats &= ~SNDRV_PCM_FMTBIT_S32_LE;

	regmap_update_bits(regmap, REG_SPDIF_SCR, SCR_RAW_CAPTURE_MODE, val);

	return 0;
}

static int fsl_spdif_bypass_get(struct snd_kcontrol *kcontrol,
				struct snd_ctl_elem_value *ucontrol)
{
	struct snd_soc_dai *dai = snd_kcontrol_chip(kcontrol);
	struct fsl_spdif_priv *priv = snd_soc_dai_get_drvdata(dai);

	ucontrol->value.integer.value[0] = priv->bypass ? 1 : 0;

	return 0;
}

static int fsl_spdif_bypass_put(struct snd_kcontrol *kcontrol,
				struct snd_ctl_elem_value *ucontrol)
{
	struct snd_soc_dai *dai = snd_kcontrol_chip(kcontrol);
	struct fsl_spdif_priv *priv = snd_soc_dai_get_drvdata(dai);
	struct snd_soc_card *card = dai->component->card;
<<<<<<< HEAD
	struct snd_soc_pcm_runtime *rtd;
	struct regmap *regmap = priv->regmap;
	bool set = (ucontrol->value.integer.value[0] != 0);
	int stream;
	u32 scr, mask;
=======
	bool set = (ucontrol->value.integer.value[0] != 0);
	struct regmap *regmap = priv->regmap;
	struct snd_soc_pcm_runtime *rtd;
	u32 scr, mask;
	int stream;
>>>>>>> 29549c70

	rtd = snd_soc_get_pcm_runtime(card, card->dai_link);

	if (priv->bypass == set)
		return 0; /* nothing to do */

	if (snd_soc_dai_active(dai)) {
		dev_err(dai->dev, "Cannot change BYPASS mode while stream is running.\n");
		return -EBUSY;
	}

	pm_runtime_get_sync(dai->dev);

	if (set) {
		/* Disable interrupts */
		regmap_update_bits(regmap, REG_SPDIF_SIE, 0xffffff, 0);

		/* Configure BYPASS mode */
		scr = SCR_TXSEL_RX | SCR_RXFIFO_OFF;
		mask = SCR_RXFIFO_FSEL_MASK | SCR_RXFIFO_AUTOSYNC_MASK |
			SCR_RXFIFO_CTL_MASK | SCR_RXFIFO_OFF_MASK | SCR_TXSEL_MASK;
		/* Power up SPDIF module */
		mask |= SCR_LOW_POWER;
	} else {
		/* Power down SPDIF module, disable TX */
		scr = SCR_LOW_POWER | SCR_TXSEL_OFF;
		mask = SCR_LOW_POWER | SCR_TXSEL_MASK;
	}

	regmap_update_bits(regmap, REG_SPDIF_SCR, mask, scr);

	/* Disable playback & capture if BYPASS mode is enabled, enable otherwise */
	for_each_pcm_streams(stream)
		rtd->pcm->streams[stream].substream_count = (set ? 0 : 1);

	priv->bypass = set;
	pm_runtime_put_sync(dai->dev);

	return 0;
}

/* DPLL lock information */
static int fsl_spdif_rxrate_info(struct snd_kcontrol *kcontrol,
				struct snd_ctl_elem_info *uinfo)
{
	uinfo->type = SNDRV_CTL_ELEM_TYPE_INTEGER;
	uinfo->count = 1;
	uinfo->value.integer.min = 16000;
	uinfo->value.integer.max = 192000;

	return 0;
}

static u32 gainsel_multi[GAINSEL_MULTI_MAX] = {
	24, 16, 12, 8, 6, 4, 3,
};

/* Get RX data clock rate given the SPDIF bus_clk */
static int spdif_get_rxclk_rate(struct fsl_spdif_priv *spdif_priv,
				enum spdif_gainsel gainsel)
{
	struct regmap *regmap = spdif_priv->regmap;
	struct platform_device *pdev = spdif_priv->pdev;
	u64 tmpval64, busclk_freq = 0;
	u32 freqmeas, phaseconf;
	u8 clksrc;

	regmap_read(regmap, REG_SPDIF_SRFM, &freqmeas);
	regmap_read(regmap, REG_SPDIF_SRPC, &phaseconf);

	clksrc = (phaseconf >> SRPC_CLKSRC_SEL_OFFSET) & 0xf;

	/* Get bus clock from system */
	if (srpc_dpll_locked[clksrc] && (phaseconf & SRPC_DPLL_LOCKED))
		busclk_freq = clk_get_rate(spdif_priv->sysclk);

	/* FreqMeas_CLK = (BUS_CLK * FreqMeas) / 2 ^ 10 / GAINSEL / 128 */
	tmpval64 = (u64) busclk_freq * freqmeas;
	do_div(tmpval64, gainsel_multi[gainsel] * 1024);
	do_div(tmpval64, 128 * 1024);

	dev_dbg(&pdev->dev, "FreqMeas: %d\n", freqmeas);
	dev_dbg(&pdev->dev, "BusclkFreq: %lld\n", busclk_freq);
	dev_dbg(&pdev->dev, "RxRate: %lld\n", tmpval64);

	return (int)tmpval64;
}

/*
 * Get DPLL lock or not info from stable interrupt status register.
 * User application must use this control to get locked,
 * then can do next PCM operation
 */
static int fsl_spdif_rxrate_get(struct snd_kcontrol *kcontrol,
				struct snd_ctl_elem_value *ucontrol)
{
	struct snd_soc_dai *cpu_dai = snd_kcontrol_chip(kcontrol);
	struct fsl_spdif_priv *spdif_priv = snd_soc_dai_get_drvdata(cpu_dai);
	int rate = 0;

	if (spdif_priv->dpll_locked)
		rate = spdif_get_rxclk_rate(spdif_priv, SPDIF_DEFAULT_GAINSEL);

	ucontrol->value.integer.value[0] = rate;

	return 0;
}

/*
 * User bit sync mode:
 * 1 CD User channel subcode
 * 0 Non-CD data
 */
static int fsl_spdif_usync_get(struct snd_kcontrol *kcontrol,
			       struct snd_ctl_elem_value *ucontrol)
{
	struct snd_soc_dai *cpu_dai = snd_kcontrol_chip(kcontrol);
	struct fsl_spdif_priv *spdif_priv = snd_soc_dai_get_drvdata(cpu_dai);
	struct regmap *regmap = spdif_priv->regmap;
	u32 val;

	regmap_read(regmap, REG_SPDIF_SRCD, &val);
	ucontrol->value.integer.value[0] = (val & SRCD_CD_USER) != 0;

	return 0;
}

/*
 * User bit sync mode:
 * 1 CD User channel subcode
 * 0 Non-CD data
 */
static int fsl_spdif_usync_put(struct snd_kcontrol *kcontrol,
				struct snd_ctl_elem_value *ucontrol)
{
	struct snd_soc_dai *cpu_dai = snd_kcontrol_chip(kcontrol);
	struct fsl_spdif_priv *spdif_priv = snd_soc_dai_get_drvdata(cpu_dai);
	struct regmap *regmap = spdif_priv->regmap;
	u32 val = ucontrol->value.integer.value[0] << SRCD_CD_USER_OFFSET;

	regmap_update_bits(regmap, REG_SPDIF_SRCD, SRCD_CD_USER, val);

	return 0;
}

/* FSL SPDIF IEC958 controller defines */
static struct snd_kcontrol_new fsl_spdif_ctrls[] = {
	/* Status cchanel controller */
	{
		.iface = SNDRV_CTL_ELEM_IFACE_MIXER,
		.name = SNDRV_CTL_NAME_IEC958("", PLAYBACK, DEFAULT),
		.access = SNDRV_CTL_ELEM_ACCESS_READ |
			SNDRV_CTL_ELEM_ACCESS_WRITE |
			SNDRV_CTL_ELEM_ACCESS_VOLATILE,
		.info = fsl_spdif_info,
		.get = fsl_spdif_pb_get,
		.put = fsl_spdif_pb_put,
	},
	{
		.iface = SNDRV_CTL_ELEM_IFACE_PCM,
		.name = SNDRV_CTL_NAME_IEC958("", CAPTURE, DEFAULT),
		.access = SNDRV_CTL_ELEM_ACCESS_READ |
			SNDRV_CTL_ELEM_ACCESS_VOLATILE,
		.info = fsl_spdif_info,
		.get = fsl_spdif_capture_get,
	},
	/* User bits controller */
	{
		.iface = SNDRV_CTL_ELEM_IFACE_PCM,
		.name = "IEC958 Subcode Capture Default",
		.access = SNDRV_CTL_ELEM_ACCESS_READ |
			SNDRV_CTL_ELEM_ACCESS_VOLATILE,
		.info = fsl_spdif_info,
		.get = fsl_spdif_subcode_get,
	},
	{
		.iface = SNDRV_CTL_ELEM_IFACE_PCM,
		.name = "IEC958 Q-subcode Capture Default",
		.access = SNDRV_CTL_ELEM_ACCESS_READ |
			SNDRV_CTL_ELEM_ACCESS_VOLATILE,
		.info = fsl_spdif_qinfo,
		.get = fsl_spdif_qget,
	},
	/* Valid bit error controller */
	{
		.iface = SNDRV_CTL_ELEM_IFACE_PCM,
		.name = "IEC958 RX V-Bit Errors",
		.access = SNDRV_CTL_ELEM_ACCESS_READ |
			SNDRV_CTL_ELEM_ACCESS_VOLATILE,
		.info = snd_ctl_boolean_mono_info,
		.get = fsl_spdif_rx_vbit_get,
	},
	{
		.iface = SNDRV_CTL_ELEM_IFACE_PCM,
		.name = "IEC958 TX V-Bit",
		.access = SNDRV_CTL_ELEM_ACCESS_READ |
			SNDRV_CTL_ELEM_ACCESS_WRITE |
			SNDRV_CTL_ELEM_ACCESS_VOLATILE,
		.info = snd_ctl_boolean_mono_info,
		.get = fsl_spdif_tx_vbit_get,
		.put = fsl_spdif_tx_vbit_put,
	},
	/* DPLL lock info get controller */
	{
		.iface = SNDRV_CTL_ELEM_IFACE_PCM,
		.name = RX_SAMPLE_RATE_KCONTROL,
		.access = SNDRV_CTL_ELEM_ACCESS_READ |
			SNDRV_CTL_ELEM_ACCESS_VOLATILE,
		.info = fsl_spdif_rxrate_info,
		.get = fsl_spdif_rxrate_get,
	},
	/* RX bypass controller */
	{
		.iface = SNDRV_CTL_ELEM_IFACE_PCM,
		.name = "Bypass Mode",
		.access = SNDRV_CTL_ELEM_ACCESS_READWRITE,
		.info = snd_ctl_boolean_mono_info,
		.get = fsl_spdif_bypass_get,
		.put = fsl_spdif_bypass_put,
	},
	/* User bit sync mode set/get controller */
	{
		.iface = SNDRV_CTL_ELEM_IFACE_PCM,
		.name = "IEC958 USyncMode CDText",
		.access = SNDRV_CTL_ELEM_ACCESS_READ |
			SNDRV_CTL_ELEM_ACCESS_WRITE |
			SNDRV_CTL_ELEM_ACCESS_VOLATILE,
		.info = snd_ctl_boolean_mono_info,
		.get = fsl_spdif_usync_get,
		.put = fsl_spdif_usync_put,
	},
};

static struct snd_kcontrol_new fsl_spdif_ctrls_rcm[] = {
	{
		.iface = SNDRV_CTL_ELEM_IFACE_PCM,
		.name = "IEC958 Raw Capture Mode",
		.access = SNDRV_CTL_ELEM_ACCESS_READ |
			SNDRV_CTL_ELEM_ACCESS_WRITE |
			SNDRV_CTL_ELEM_ACCESS_VOLATILE,
		.info = snd_ctl_boolean_mono_info,
		.get = fsl_spdif_rx_rcm_get,
		.put = fsl_spdif_rx_rcm_put,
	},
};

static int fsl_spdif_dai_probe(struct snd_soc_dai *dai)
{
	struct fsl_spdif_priv *spdif_private = snd_soc_dai_get_drvdata(dai);

	snd_soc_dai_init_dma_data(dai, &spdif_private->dma_params_tx,
				  &spdif_private->dma_params_rx);

	snd_soc_add_dai_controls(dai, fsl_spdif_ctrls, ARRAY_SIZE(fsl_spdif_ctrls));

	if (spdif_private->soc->raw_capture_mode)
		snd_soc_add_dai_controls(dai, fsl_spdif_ctrls_rcm,
					 ARRAY_SIZE(fsl_spdif_ctrls_rcm));

	spdif_private->snd_card = dai->component->card->snd_card;
	spdif_private->rxrate_kcontrol = snd_soc_card_get_kcontrol(dai->component->card,
								   RX_SAMPLE_RATE_KCONTROL);
	if (!spdif_private->rxrate_kcontrol)
		dev_err(&spdif_private->pdev->dev, "failed to get %s kcontrol\n",
			RX_SAMPLE_RATE_KCONTROL);

	/*Clear the val bit for Tx*/
	regmap_update_bits(spdif_private->regmap, REG_SPDIF_SCR,
			   SCR_VAL_MASK, SCR_VAL_CLEAR);

	return 0;
}

static struct snd_soc_dai_driver fsl_spdif_dai = {
	.probe = &fsl_spdif_dai_probe,
	.playback = {
		.stream_name = "CPU-Playback",
		.channels_min = 2,
		.channels_max = 2,
		.rates = FSL_SPDIF_RATES_PLAYBACK,
		.formats = FSL_SPDIF_FORMATS_PLAYBACK,
	},
	.capture = {
		.stream_name = "CPU-Capture",
		.channels_min = 2,
		.channels_max = 2,
		.rates = FSL_SPDIF_RATES_CAPTURE,
		.formats = FSL_SPDIF_FORMATS_CAPTURE,
	},
	.ops = &fsl_spdif_dai_ops,
};

static const struct snd_soc_component_driver fsl_spdif_component = {
	.name			= "fsl-spdif",
	.legacy_dai_naming	= 1,
};

/* FSL SPDIF REGMAP */
static const struct reg_default fsl_spdif_reg_defaults[] = {
	{REG_SPDIF_SCR,    0x00000400},
	{REG_SPDIF_SRCD,   0x00000000},
	{REG_SPDIF_SIE,	   0x00000000},
	{REG_SPDIF_STL,	   0x00000000},
	{REG_SPDIF_STR,	   0x00000000},
	{REG_SPDIF_STCSCH, 0x00000000},
	{REG_SPDIF_STCSCL, 0x00000000},
	{REG_SPDIF_STCSPH, 0x00000000},
	{REG_SPDIF_STCSPL, 0x00000000},
	{REG_SPDIF_STC,	   0x00020f00},
};

static bool fsl_spdif_readable_reg(struct device *dev, unsigned int reg)
{
	switch (reg) {
	case REG_SPDIF_SCR:
	case REG_SPDIF_SRCD:
	case REG_SPDIF_SRPC:
	case REG_SPDIF_SIE:
	case REG_SPDIF_SIS:
	case REG_SPDIF_SRL:
	case REG_SPDIF_SRR:
	case REG_SPDIF_SRCSH:
	case REG_SPDIF_SRCSL:
	case REG_SPDIF_SRU:
	case REG_SPDIF_SRQ:
	case REG_SPDIF_STCSCH:
	case REG_SPDIF_STCSCL:
	case REG_SPDIF_STCSPH:
	case REG_SPDIF_STCSPL:
	case REG_SPDIF_SRFM:
	case REG_SPDIF_STC:
	case REG_SPDIF_SRCCA_31_0:
	case REG_SPDIF_SRCCA_63_32:
	case REG_SPDIF_SRCCA_95_64:
	case REG_SPDIF_SRCCA_127_96:
	case REG_SPDIF_SRCCA_159_128:
	case REG_SPDIF_SRCCA_191_160:
	case REG_SPDIF_STCCA_31_0:
	case REG_SPDIF_STCCA_63_32:
	case REG_SPDIF_STCCA_95_64:
	case REG_SPDIF_STCCA_127_96:
	case REG_SPDIF_STCCA_159_128:
	case REG_SPDIF_STCCA_191_160:
		return true;
	default:
		return false;
	}
}

static bool fsl_spdif_volatile_reg(struct device *dev, unsigned int reg)
{
	switch (reg) {
	case REG_SPDIF_SRPC:
	case REG_SPDIF_SIS:
	case REG_SPDIF_SRL:
	case REG_SPDIF_SRR:
	case REG_SPDIF_SRCSH:
	case REG_SPDIF_SRCSL:
	case REG_SPDIF_SRU:
	case REG_SPDIF_SRQ:
	case REG_SPDIF_SRFM:
	case REG_SPDIF_SRCCA_31_0:
	case REG_SPDIF_SRCCA_63_32:
	case REG_SPDIF_SRCCA_95_64:
	case REG_SPDIF_SRCCA_127_96:
	case REG_SPDIF_SRCCA_159_128:
	case REG_SPDIF_SRCCA_191_160:
		return true;
	default:
		return false;
	}
}

static bool fsl_spdif_writeable_reg(struct device *dev, unsigned int reg)
{
	switch (reg) {
	case REG_SPDIF_SCR:
	case REG_SPDIF_SRCD:
	case REG_SPDIF_SRPC:
	case REG_SPDIF_SIE:
	case REG_SPDIF_SIC:
	case REG_SPDIF_STL:
	case REG_SPDIF_STR:
	case REG_SPDIF_STCSCH:
	case REG_SPDIF_STCSCL:
	case REG_SPDIF_STCSPH:
	case REG_SPDIF_STCSPL:
	case REG_SPDIF_STC:
	case REG_SPDIF_STCCA_31_0:
	case REG_SPDIF_STCCA_63_32:
	case REG_SPDIF_STCCA_95_64:
	case REG_SPDIF_STCCA_127_96:
	case REG_SPDIF_STCCA_159_128:
	case REG_SPDIF_STCCA_191_160:
		return true;
	default:
		return false;
	}
}

static const struct regmap_config fsl_spdif_regmap_config = {
	.reg_bits = 32,
	.reg_stride = 4,
	.val_bits = 32,

	.max_register = REG_SPDIF_STCCA_191_160,
	.reg_defaults = fsl_spdif_reg_defaults,
	.num_reg_defaults = ARRAY_SIZE(fsl_spdif_reg_defaults),
	.readable_reg = fsl_spdif_readable_reg,
	.volatile_reg = fsl_spdif_volatile_reg,
	.writeable_reg = fsl_spdif_writeable_reg,
	.cache_type = REGCACHE_FLAT,
};

<<<<<<< HEAD
=======
static u32 fsl_spdif_txclk_caldiv(struct fsl_spdif_priv *spdif_priv,
				struct clk *clk, u64 savesub,
				enum spdif_txrate index, bool round)
{
	static const u32 rate[] = { 32000, 44100, 48000, 88200, 96000, 176400,
				    192000, };
	bool is_sysclk = clk_is_match(clk, spdif_priv->sysclk);
	u64 rate_ideal, rate_actual, sub;
	u32 arate;
	u16 sysclk_dfmin, sysclk_dfmax, sysclk_df;
	u8 txclk_df;

	/* The sysclk has an extra divisor [2, 512] */
	sysclk_dfmin = is_sysclk ? 2 : 1;
	sysclk_dfmax = is_sysclk ? 512 : 1;

	for (sysclk_df = sysclk_dfmin; sysclk_df <= sysclk_dfmax; sysclk_df++) {
		for (txclk_df = 1; txclk_df <= 128; txclk_df++) {
			rate_ideal = rate[index] * txclk_df * 64ULL;
			if (round)
				rate_actual = clk_round_rate(clk, rate_ideal);
			else
				rate_actual = clk_get_rate(clk);

			arate = rate_actual / 64;
			arate /= txclk_df * sysclk_df;

			if (arate == rate[index]) {
				/* We are lucky */
				savesub = 0;
				spdif_priv->txclk_df[index] = txclk_df;
				spdif_priv->sysclk_df[index] = sysclk_df;
				spdif_priv->txrate[index] = arate;
				goto out;
			} else if (arate / rate[index] == 1) {
				/* A little bigger than expect */
				sub = (u64)(arate - rate[index]) * 100000;
				do_div(sub, rate[index]);
				if (sub >= savesub)
					continue;
				savesub = sub;
				spdif_priv->txclk_df[index] = txclk_df;
				spdif_priv->sysclk_df[index] = sysclk_df;
				spdif_priv->txrate[index] = arate;
			} else if (rate[index] / arate == 1) {
				/* A little smaller than expect */
				sub = (u64)(rate[index] - arate) * 100000;
				do_div(sub, rate[index]);
				if (sub >= savesub)
					continue;
				savesub = sub;
				spdif_priv->txclk_df[index] = txclk_df;
				spdif_priv->sysclk_df[index] = sysclk_df;
				spdif_priv->txrate[index] = arate;
			}
		}
	}

out:
	return savesub;
}

static int fsl_spdif_probe_txclk(struct fsl_spdif_priv *spdif_priv,
				enum spdif_txrate index)
{
	static const u32 rate[] = { 32000, 44100, 48000, 88200, 96000, 176400,
				    192000, };
	struct platform_device *pdev = spdif_priv->pdev;
	struct device *dev = &pdev->dev;
	u64 savesub = 100000, ret;
	struct clk *clk;
	int i;

	for (i = 0; i < STC_TXCLK_SRC_MAX; i++) {
		clk = spdif_priv->txclk[i];
		if (IS_ERR(clk)) {
			dev_err(dev, "no rxtx%d clock in devicetree\n", i);
			return PTR_ERR(clk);
		}
		if (!clk_get_rate(clk))
			continue;

		ret = fsl_spdif_txclk_caldiv(spdif_priv, clk, savesub, index,
					     fsl_spdif_can_set_clk_rate(spdif_priv, i));
		if (savesub == ret)
			continue;

		savesub = ret;
		spdif_priv->txclk_src[index] = i;

		/* To quick catch a divisor, we allow a 0.1% deviation */
		if (savesub < 100)
			break;
	}

	dev_dbg(dev, "use rxtx%d as tx clock source for %dHz sample rate\n",
			spdif_priv->txclk_src[index], rate[index]);
	dev_dbg(dev, "use txclk df %d for %dHz sample rate\n",
			spdif_priv->txclk_df[index], rate[index]);
	if (clk_is_match(spdif_priv->txclk[spdif_priv->txclk_src[index]], spdif_priv->sysclk))
		dev_dbg(dev, "use sysclk df %d for %dHz sample rate\n",
				spdif_priv->sysclk_df[index], rate[index]);
	dev_dbg(dev, "the best rate for %dHz sample rate is %dHz\n",
			rate[index], spdif_priv->txrate[index]);

	return 0;
}

>>>>>>> 29549c70
static int fsl_spdif_probe(struct platform_device *pdev)
{
	struct fsl_spdif_priv *spdif_priv;
	struct spdif_mixer_control *ctrl;
	struct resource *res;
	void __iomem *regs;
	int irq, ret, i;
	char tmp[16];

	spdif_priv = devm_kzalloc(&pdev->dev, sizeof(*spdif_priv), GFP_KERNEL);
	if (!spdif_priv)
		return -ENOMEM;

	spdif_priv->pdev = pdev;

	spdif_priv->soc = of_device_get_match_data(&pdev->dev);

	/* Initialize this copy of the CPU DAI driver structure */
	memcpy(&spdif_priv->cpu_dai_drv, &fsl_spdif_dai, sizeof(fsl_spdif_dai));
	spdif_priv->cpu_dai_drv.name = dev_name(&pdev->dev);
	spdif_priv->cpu_dai_drv.playback.formats =
				spdif_priv->soc->tx_formats;

	/* Get the addresses and IRQ */
	regs = devm_platform_get_and_ioremap_resource(pdev, 0, &res);
	if (IS_ERR(regs))
		return PTR_ERR(regs);

	spdif_priv->regmap = devm_regmap_init_mmio(&pdev->dev, regs, &fsl_spdif_regmap_config);
	if (IS_ERR(spdif_priv->regmap)) {
		dev_err(&pdev->dev, "regmap init failed\n");
		return PTR_ERR(spdif_priv->regmap);
	}

	for (i = 0; i < spdif_priv->soc->interrupts; i++) {
		irq = platform_get_irq(pdev, i);
		if (irq < 0)
			return irq;

		ret = devm_request_irq(&pdev->dev, irq, spdif_isr, 0,
				       dev_name(&pdev->dev), spdif_priv);
		if (ret) {
			dev_err(&pdev->dev, "could not claim irq %u\n", irq);
			return ret;
		}
	}

	for (i = 0; i < STC_TXCLK_SRC_MAX; i++) {
		sprintf(tmp, "rxtx%d", i);
		spdif_priv->txclk[i] = devm_clk_get(&pdev->dev, tmp);
		if (IS_ERR(spdif_priv->txclk[i])) {
			dev_err(&pdev->dev, "no rxtx%d clock in devicetree\n", i);
			return PTR_ERR(spdif_priv->txclk[i]);
		}
	}

	/* Get system clock for rx clock rate calculation */
	spdif_priv->sysclk = spdif_priv->txclk[5];
	if (IS_ERR(spdif_priv->sysclk)) {
		dev_err(&pdev->dev, "no sys clock (rxtx5) in devicetree\n");
		return PTR_ERR(spdif_priv->sysclk);
	}

	/* Get core clock for data register access via DMA */
	spdif_priv->coreclk = devm_clk_get(&pdev->dev, "core");
	if (IS_ERR(spdif_priv->coreclk)) {
		dev_err(&pdev->dev, "no core clock in devicetree\n");
		return PTR_ERR(spdif_priv->coreclk);
	}

	spdif_priv->spbaclk = devm_clk_get(&pdev->dev, "spba");
	if (IS_ERR(spdif_priv->spbaclk))
		dev_warn(&pdev->dev, "no spba clock in devicetree\n");

	/* Select clock source for rx/tx clock */
	spdif_priv->rxclk = spdif_priv->txclk[1];
	if (IS_ERR(spdif_priv->rxclk)) {
		dev_err(&pdev->dev, "no rxtx1 clock in devicetree\n");
		return PTR_ERR(spdif_priv->rxclk);
	}
	spdif_priv->rxclk_src = DEFAULT_RXCLK_SRC;

<<<<<<< HEAD
	spdif_priv->pll8k_clk = devm_clk_get(&pdev->dev, "pll8k");
	if (IS_ERR(spdif_priv->pll8k_clk))
		spdif_priv->pll8k_clk = NULL;

	spdif_priv->pll11k_clk = devm_clk_get(&pdev->dev, "pll11k");
	if (IS_ERR(spdif_priv->pll11k_clk))
		spdif_priv->pll11k_clk = NULL;

	for (i = 0; i < SPDIF_TXRATE_MAX; i++) {
		ret = fsl_spdif_probe_txclk(spdif_priv, i);
		if (ret)
			return ret;
	}
=======
	fsl_asoc_get_pll_clocks(&pdev->dev, &spdif_priv->pll8k_clk,
				&spdif_priv->pll11k_clk);
>>>>>>> 29549c70

	/* Initial spinlock for control data */
	ctrl = &spdif_priv->fsl_spdif_control;
	spin_lock_init(&ctrl->ctl_lock);

	/* Init tx channel status default value */
	ctrl->ch_status[0] = IEC958_AES0_CON_NOT_COPYRIGHT |
			     IEC958_AES0_CON_EMPHASIS_5015;
	ctrl->ch_status[1] = IEC958_AES1_CON_DIGDIGCONV_ID;
	ctrl->ch_status[2] = 0x00;
	ctrl->ch_status[3] = IEC958_AES3_CON_FS_44100 |
			     IEC958_AES3_CON_CLOCK_1000PPM;

	spdif_priv->dpll_locked = false;

	spdif_priv->dma_params_tx.maxburst = spdif_priv->soc->tx_burst;
	spdif_priv->dma_params_rx.maxburst = spdif_priv->soc->rx_burst;
	spdif_priv->dma_params_tx.addr = res->start + REG_SPDIF_STL;
	spdif_priv->dma_params_rx.addr = res->start + REG_SPDIF_SRL;

	/* Register with ASoC */
	dev_set_drvdata(&pdev->dev, spdif_priv);
	pm_runtime_enable(&pdev->dev);
	regcache_cache_only(spdif_priv->regmap, true);

	/*
	 * Register platform component before registering cpu dai for there
	 * is not defer probe for platform component in snd_soc_add_pcm_runtime().
	 */
	ret = imx_pcm_dma_init(pdev);
	if (ret) {
		dev_err_probe(&pdev->dev, ret, "imx_pcm_dma_init failed\n");
		goto err_pm_disable;
	}

	ret = devm_snd_soc_register_component(&pdev->dev, &fsl_spdif_component,
					      &spdif_priv->cpu_dai_drv, 1);
	if (ret) {
		dev_err(&pdev->dev, "failed to register DAI: %d\n", ret);
		goto err_pm_disable;
	}

	return ret;

err_pm_disable:
	pm_runtime_disable(&pdev->dev);
	return ret;
}

static int fsl_spdif_remove(struct platform_device *pdev)
{
	pm_runtime_disable(&pdev->dev);

	return 0;
}

#ifdef CONFIG_PM
static int fsl_spdif_runtime_suspend(struct device *dev)
{
	struct fsl_spdif_priv *spdif_priv = dev_get_drvdata(dev);
	int i;

	/* Disable all the interrupts */
	regmap_update_bits(spdif_priv->regmap, REG_SPDIF_SIE, 0xffffff, 0);

	regmap_read(spdif_priv->regmap, REG_SPDIF_SRPC,
			&spdif_priv->regcache_srpc);
	regcache_cache_only(spdif_priv->regmap, true);

	release_bus_freq(BUS_FREQ_HIGH);

	for (i = 0; i < STC_TXCLK_SRC_MAX; i++)
		clk_disable_unprepare(spdif_priv->txclk[i]);

	if (!IS_ERR(spdif_priv->spbaclk))
		clk_disable_unprepare(spdif_priv->spbaclk);
	clk_disable_unprepare(spdif_priv->coreclk);

	return 0;
}

static int fsl_spdif_runtime_resume(struct device *dev)
{
	struct fsl_spdif_priv *spdif_priv = dev_get_drvdata(dev);
	int ret;
	int i;

	ret = clk_prepare_enable(spdif_priv->coreclk);
	if (ret) {
		dev_err(dev, "failed to enable core clock\n");
		return ret;
	}

	if (!IS_ERR(spdif_priv->spbaclk)) {
		ret = clk_prepare_enable(spdif_priv->spbaclk);
		if (ret) {
			dev_err(dev, "failed to enable spba clock\n");
			goto disable_core_clk;
		}
	}

	for (i = 0; i < STC_TXCLK_SRC_MAX; i++) {
		ret = clk_prepare_enable(spdif_priv->txclk[i]);
		if (ret)
			goto disable_tx_clk;
	}

	request_bus_freq(BUS_FREQ_HIGH);

	regcache_cache_only(spdif_priv->regmap, false);
	regcache_mark_dirty(spdif_priv->regmap);

	regmap_update_bits(spdif_priv->regmap, REG_SPDIF_SRPC,
			SRPC_CLKSRC_SEL_MASK | SRPC_GAINSEL_MASK,
			spdif_priv->regcache_srpc);

	ret = regcache_sync(spdif_priv->regmap);
	if (ret)
		goto disable_tx_clk;

	return 0;

disable_tx_clk:
	for (i--; i >= 0; i--)
		clk_disable_unprepare(spdif_priv->txclk[i]);
	if (!IS_ERR(spdif_priv->spbaclk))
		clk_disable_unprepare(spdif_priv->spbaclk);
disable_core_clk:
	clk_disable_unprepare(spdif_priv->coreclk);

	return ret;
}
#endif /* CONFIG_PM */

static const struct dev_pm_ops fsl_spdif_pm = {
	SET_SYSTEM_SLEEP_PM_OPS(pm_runtime_force_suspend,
				pm_runtime_force_resume)
	SET_RUNTIME_PM_OPS(fsl_spdif_runtime_suspend, fsl_spdif_runtime_resume,
			   NULL)
};

static const struct of_device_id fsl_spdif_dt_ids[] = {
	{ .compatible = "fsl,imx35-spdif", .data = &fsl_spdif_imx35, },
	{ .compatible = "fsl,vf610-spdif", .data = &fsl_spdif_vf610, },
	{ .compatible = "fsl,imx6sx-spdif", .data = &fsl_spdif_imx6sx, },
	{ .compatible = "fsl,imx8qm-spdif", .data = &fsl_spdif_imx8qm, },
	{ .compatible = "fsl,imx8mm-spdif", .data = &fsl_spdif_imx8mm, },
	{ .compatible = "fsl,imx8ulp-spdif", .data = &fsl_spdif_imx8ulp, },
	{}
};
MODULE_DEVICE_TABLE(of, fsl_spdif_dt_ids);

static struct platform_driver fsl_spdif_driver = {
	.driver = {
		.name = "fsl-spdif-dai",
		.of_match_table = fsl_spdif_dt_ids,
		.pm = &fsl_spdif_pm,
	},
	.probe = fsl_spdif_probe,
	.remove = fsl_spdif_remove,
};

module_platform_driver(fsl_spdif_driver);

MODULE_AUTHOR("Freescale Semiconductor, Inc.");
MODULE_DESCRIPTION("Freescale S/PDIF CPU DAI Driver");
MODULE_LICENSE("GPL v2");
MODULE_ALIAS("platform:fsl-spdif-dai");<|MERGE_RESOLUTION|>--- conflicted
+++ resolved
@@ -11,7 +11,6 @@
 
 #include <linux/bitrev.h>
 #include <linux/clk.h>
-#include <linux/clk-provider.h>
 #include <linux/module.h>
 #include <linux/of_address.h>
 #include <linux/of_device.h>
@@ -147,15 +146,9 @@
 	struct snd_dmaengine_dai_dma_data dma_params_rx;
 	/* regcache for SRPC */
 	u32 regcache_srpc;
-<<<<<<< HEAD
-	struct clk *pll8k_clk;
-	struct clk *pll11k_clk;
-	bool bypass;
-=======
 	bool bypass;
 	struct clk *pll8k_clk;
 	struct clk *pll11k_clk;
->>>>>>> 29549c70
 };
 
 static struct fsl_spdif_soc_data fsl_spdif_vf610 = {
@@ -213,17 +206,10 @@
 	.imx = true,
 	.shared_root_clock = true,
 	.raw_capture_mode = false,
-<<<<<<< HEAD
-	.tx_burst = 2,
-	.rx_burst = 2,
-	.interrupts = 1,
-	.tx_formats = SNDRV_PCM_FMTBIT_S24_LE,
-=======
 	.interrupts = 1,
 	.tx_burst = 2,		/* Applied for EDMA */
 	.rx_burst = 2,		/* Applied for EDMA */
 	.tx_formats = SNDRV_PCM_FMTBIT_S24_LE,	/* Applied for EDMA */
->>>>>>> 29549c70
 	.cchannel_192b = true,
 };
 
@@ -486,18 +472,10 @@
 		regmap_update_bits(regmap, REG_SPDIF_SCR, 0x1000000, 0x1000000);
 
 		/*
-<<<<<<< HEAD
-		 * FIXME: In theory, the first 32bit should be in
-		 * REG_SPDIF_STCCA_31_0 register, but here we need to
-		 * set REG_SPDIF_STCCA_191_160 on 8ULP then get correct
-		 * result with HDMI analyzer capture. suspect there is
-		 * a hardware bug here.
-=======
 		 * The first 32bit should be in REG_SPDIF_STCCA_31_0 register,
 		 * but here we need to set REG_SPDIF_STCCA_191_160 on 8ULP
 		 * then can get correct result with HDMI analyzer capture.
 		 * There is a hardware bug here.
->>>>>>> 29549c70
 		 */
 		regmap_write(regmap, REG_SPDIF_STCCA_191_160, ch_status);
 	}
@@ -782,182 +760,13 @@
 	return 0;
 }
 
-static u32 fsl_spdif_txclk_caldiv(struct fsl_spdif_priv *spdif_priv,
-				struct clk *clk, u64 savesub,
-				enum spdif_txrate index, bool round)
-{
-	static const u32 rate[] = { 32000, 44100, 48000, 88200, 96000, 176400,
-				    192000, };
-	bool is_sysclk = clk_is_match(clk, spdif_priv->sysclk);
-	u64 rate_ideal, rate_actual, sub;
-	u32 arate;
-	u16 sysclk_dfmin, sysclk_dfmax, sysclk_df;
-	u8 txclk_df;
-
-	/* The sysclk has an extra divisor [2, 512] */
-	sysclk_dfmin = is_sysclk ? 2 : 1;
-	sysclk_dfmax = is_sysclk ? 512 : 1;
-
-	for (sysclk_df = sysclk_dfmin; sysclk_df <= sysclk_dfmax; sysclk_df++) {
-		for (txclk_df = 1; txclk_df <= 128; txclk_df++) {
-			rate_ideal = rate[index] * txclk_df * 64ULL;
-			if (round)
-				rate_actual = clk_round_rate(clk, rate_ideal);
-			else
-				rate_actual = clk_get_rate(clk);
-
-			arate = rate_actual / 64;
-			arate /= txclk_df * sysclk_df;
-
-			if (arate == rate[index]) {
-				/* We are lucky */
-				savesub = 0;
-				spdif_priv->txclk_df[index] = txclk_df;
-				spdif_priv->sysclk_df[index] = sysclk_df;
-				spdif_priv->txrate[index] = arate;
-				goto out;
-			} else if (arate / rate[index] == 1) {
-				/* A little bigger than expect */
-				sub = (u64)(arate - rate[index]) * 100000;
-				do_div(sub, rate[index]);
-				if (sub >= savesub)
-					continue;
-				savesub = sub;
-				spdif_priv->txclk_df[index] = txclk_df;
-				spdif_priv->sysclk_df[index] = sysclk_df;
-				spdif_priv->txrate[index] = arate;
-			} else if (rate[index] / arate == 1) {
-				/* A little smaller than expect */
-				sub = (u64)(rate[index] - arate) * 100000;
-				do_div(sub, rate[index]);
-				if (sub >= savesub)
-					continue;
-				savesub = sub;
-				spdif_priv->txclk_df[index] = txclk_df;
-				spdif_priv->sysclk_df[index] = sysclk_df;
-				spdif_priv->txrate[index] = arate;
-			}
-		}
-	}
-
-out:
-	return savesub;
-}
-
-static int fsl_spdif_probe_txclk(struct fsl_spdif_priv *spdif_priv,
-				enum spdif_txrate index)
-{
-	static const u32 rate[] = { 32000, 44100, 48000, 88200, 96000, 176400,
-				    192000, };
-	struct platform_device *pdev = spdif_priv->pdev;
-	struct device *dev = &pdev->dev;
-	u64 savesub = 100000, ret;
-	struct clk *clk;
-	int i;
-
-	for (i = 0; i < STC_TXCLK_SRC_MAX; i++) {
-		clk = spdif_priv->txclk[i];
-		if (IS_ERR(clk)) {
-			dev_err(dev, "no rxtx%d clock in devicetree\n", i);
-			return PTR_ERR(clk);
-		}
-		if (!clk_get_rate(clk))
-			continue;
-
-		ret = fsl_spdif_txclk_caldiv(spdif_priv, clk, savesub, index,
-					     fsl_spdif_can_set_clk_rate(spdif_priv, i));
-		if (savesub == ret)
-			continue;
-
-		savesub = ret;
-		spdif_priv->txclk_src[index] = i;
-
-		/* To quick catch a divisor, we allow a 0.1% deviation */
-		if (savesub < 100)
-			break;
-	}
-
-	dev_dbg(&pdev->dev, "use rxtx%d as tx clock source for %dHz sample rate\n",
-			spdif_priv->txclk_src[index], rate[index]);
-	dev_dbg(&pdev->dev, "use txclk df %d for %dHz sample rate\n",
-			spdif_priv->txclk_df[index], rate[index]);
-	if (clk_is_match(spdif_priv->txclk[spdif_priv->txclk_src[index]], spdif_priv->sysclk))
-		dev_dbg(&pdev->dev, "use sysclk df %d for %dHz sample rate\n",
-				spdif_priv->sysclk_df[index], rate[index]);
-	dev_dbg(&pdev->dev, "the best rate for %dHz sample rate is %dHz\n",
-			rate[index], spdif_priv->txrate[index]);
-
-	return 0;
-}
-
-static int fsl_spdif_set_dai_sysclk(struct snd_soc_dai *cpu_dai,
-		int clk_id, unsigned int freq, int dir)
-{
-	struct fsl_spdif_priv *data = snd_soc_dai_get_drvdata(cpu_dai);
-	struct platform_device *pdev = data->pdev;
-	struct device *dev = &pdev->dev;
-	struct clk *clk, *p, *pll = 0, *npll = 0;
-	u64 ratio = freq;
-	int ret, i;
-	bool reparent = false;
-
-	if (dir != SND_SOC_CLOCK_OUT || freq == 0 || clk_id != STC_TXCLK_SPDIF_ROOT)
-		return 0;
-
-	if (data->pll8k_clk == NULL || data->pll11k_clk == NULL)
-		return 0;
-
-	clk = data->txclk[clk_id];
-	if (IS_ERR_OR_NULL(clk)) {
-		dev_err(dev, "no rxtx%d clock in devicetree\n", clk_id);
-		return PTR_ERR(clk);
-	}
-
-	p = clk;
-	while (p && data->pll8k_clk && data->pll11k_clk) {
-		struct clk *pp = clk_get_parent(p);
-
-		if (clk_is_match(pp, data->pll8k_clk) ||
-		    clk_is_match(pp, data->pll11k_clk)) {
-			pll = pp;
-			break;
-		}
-		p = pp;
-	}
-
-	npll = (do_div(ratio, 8000) ? data->pll11k_clk : data->pll8k_clk);
-	reparent = (pll && !clk_is_match(pll, npll));
-
-	clk_disable_unprepare(clk);
-	if (reparent) {
-		ret = clk_set_parent(p, npll);
-		if (ret < 0)
-			dev_warn(cpu_dai->dev, "failed to set parent %s: %d\n",
-				 __clk_get_name(npll), ret);
-	}
-
-	ret = clk_set_rate(clk, freq);
-	if (ret < 0)
-		dev_warn(cpu_dai->dev, "failed to set clock rate (%u): %d\n",
-			 freq, ret);
-	clk_prepare_enable(clk);
-
-	for (i = 0; i < SPDIF_TXRATE_MAX; i++) {
-		ret = fsl_spdif_probe_txclk(data, i);
-		if (ret)
-			return ret;
-	}
-
-	return 0;
-}
-
 static const struct snd_soc_dai_ops fsl_spdif_dai_ops = {
 	.startup = fsl_spdif_startup,
-	.set_sysclk = fsl_spdif_set_dai_sysclk,
 	.hw_params = fsl_spdif_hw_params,
 	.trigger = fsl_spdif_trigger,
 	.shutdown = fsl_spdif_shutdown,
 };
+
 
 /*
  * FSL SPDIF IEC958 controller(mixer) functions
@@ -1191,19 +1000,11 @@
 	struct snd_soc_dai *dai = snd_kcontrol_chip(kcontrol);
 	struct fsl_spdif_priv *priv = snd_soc_dai_get_drvdata(dai);
 	struct snd_soc_card *card = dai->component->card;
-<<<<<<< HEAD
-	struct snd_soc_pcm_runtime *rtd;
-	struct regmap *regmap = priv->regmap;
-	bool set = (ucontrol->value.integer.value[0] != 0);
-	int stream;
-	u32 scr, mask;
-=======
 	bool set = (ucontrol->value.integer.value[0] != 0);
 	struct regmap *regmap = priv->regmap;
 	struct snd_soc_pcm_runtime *rtd;
 	u32 scr, mask;
 	int stream;
->>>>>>> 29549c70
 
 	rtd = snd_soc_get_pcm_runtime(card, card->dai_link);
 
@@ -1618,8 +1419,6 @@
 	.cache_type = REGCACHE_FLAT,
 };
 
-<<<<<<< HEAD
-=======
 static u32 fsl_spdif_txclk_caldiv(struct fsl_spdif_priv *spdif_priv,
 				struct clk *clk, u64 savesub,
 				enum spdif_txrate index, bool round)
@@ -1728,7 +1527,6 @@
 	return 0;
 }
 
->>>>>>> 29549c70
 static int fsl_spdif_probe(struct platform_device *pdev)
 {
 	struct fsl_spdif_priv *spdif_priv;
@@ -1811,24 +1609,8 @@
 	}
 	spdif_priv->rxclk_src = DEFAULT_RXCLK_SRC;
 
-<<<<<<< HEAD
-	spdif_priv->pll8k_clk = devm_clk_get(&pdev->dev, "pll8k");
-	if (IS_ERR(spdif_priv->pll8k_clk))
-		spdif_priv->pll8k_clk = NULL;
-
-	spdif_priv->pll11k_clk = devm_clk_get(&pdev->dev, "pll11k");
-	if (IS_ERR(spdif_priv->pll11k_clk))
-		spdif_priv->pll11k_clk = NULL;
-
-	for (i = 0; i < SPDIF_TXRATE_MAX; i++) {
-		ret = fsl_spdif_probe_txclk(spdif_priv, i);
-		if (ret)
-			return ret;
-	}
-=======
 	fsl_asoc_get_pll_clocks(&pdev->dev, &spdif_priv->pll8k_clk,
 				&spdif_priv->pll11k_clk);
->>>>>>> 29549c70
 
 	/* Initial spinlock for control data */
 	ctrl = &spdif_priv->fsl_spdif_control;
