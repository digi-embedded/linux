/*
 * Freescale S/PDIF ALSA SoC Digital Audio Interface (DAI) driver
 *
<<<<<<< HEAD
 * Copyright (C) 2013-2014 Freescale Semiconductor, Inc.
=======
 * Copyright (C) 2013-2015 Freescale Semiconductor, Inc.
>>>>>>> 9ea9577d
 *
 * Based on stmp3xxx_spdif_dai.c
 * Vladimir Barinov <vbarinov@embeddedalley.com>
 * Copyright 2008 SigmaTel, Inc
 * Copyright 2008 Embedded Alley Solutions, Inc
 *
 * This file is licensed under the terms of the GNU General Public License
 * version 2.  This program  is licensed "as is" without any warranty of any
 * kind, whether express or implied.
 */

#include <linux/bitrev.h>
#include <linux/clk.h>
#include <linux/clk-private.h>
#include <linux/module.h>
#include <linux/of_address.h>
#include <linux/of_device.h>
#include <linux/of_irq.h>
#include <linux/regmap.h>
#include <linux/pm_runtime.h>
<<<<<<< HEAD
#include <linux/busfreq-imx6.h>
=======
#include <linux/busfreq-imx.h>
>>>>>>> 9ea9577d

#include <sound/asoundef.h>
#include <sound/dmaengine_pcm.h>
#include <sound/soc.h>

#include "fsl_spdif.h"
#include "imx-pcm.h"

#define FSL_SPDIF_TXFIFO_WML	0x8
#define FSL_SPDIF_RXFIFO_WML	0x8

#define INTR_FOR_PLAYBACK	(INT_TXFIFO_RESYNC)
#define INTR_FOR_CAPTURE	(INT_SYM_ERR | INT_BIT_ERR | INT_URX_FUL |\
				INT_URX_OV | INT_QRX_FUL | INT_QRX_OV |\
				INT_UQ_SYNC | INT_UQ_ERR | INT_RXFIFO_RESYNC |\
				INT_LOSS_LOCK | INT_DPLL_LOCKED)

#define SIE_INTR_FOR(tx)	(tx ? INTR_FOR_PLAYBACK : INTR_FOR_CAPTURE)

/* Index list for the values that has if (DPLL Locked) condition */
static u8 srpc_dpll_locked[] = { 0x0, 0x1, 0x2, 0x3, 0x4, 0xa, 0xb };
#define SRPC_NODPLL_START1	0x5
#define SRPC_NODPLL_START2	0xc

#define DEFAULT_RXCLK_SRC	1

/*
 * SPDIF control structure
 * Defines channel status, subcode and Q sub
 */
struct spdif_mixer_control {
	/* spinlock to access control data */
	spinlock_t ctl_lock;

	/* IEC958 channel tx status bit */
	unsigned char ch_status[4];

	/* User bits */
	unsigned char subcode[2 * SPDIF_UBITS_SIZE];

	/* Q subcode part of user bits */
	unsigned char qsub[2 * SPDIF_QSUB_SIZE];

	/* Buffer offset for U/Q */
	u32 upos;
	u32 qpos;

	/* Ready buffer index of the two buffers */
	u32 ready_buf;
};

/**
 * fsl_spdif_priv: Freescale SPDIF private data
 *
 * @fsl_spdif_control: SPDIF control data
 * @cpu_dai_drv: cpu dai driver
 * @pdev: platform device pointer
 * @regmap: regmap handler
 * @dpll_locked: dpll lock flag
 * @txrate: the best rates for playback
 * @txclk_df: STC_TXCLK_DF dividers value for playback
 * @sysclk_df: STC_SYSCLK_DF dividers value for playback
 * @txclk_src: STC_TXCLK_SRC values for playback
 * @rxclk_src: SRPC_CLKSRC_SEL values for capture
 * @txclk: tx clock sources for playback
 * @rxclk: rx clock sources for capture
 * @coreclk: core clock for register access via DMA
 * @sysclk: system clock for rx clock rate measurement
 * @dma_params_tx: DMA parameters for transmit channel
 * @dma_params_rx: DMA parameters for receive channel
 * @name: driver name
 */
struct fsl_spdif_priv {
	struct spdif_mixer_control fsl_spdif_control;
	struct snd_soc_dai_driver cpu_dai_drv;
	struct platform_device *pdev;
	struct regmap *regmap;
	bool dpll_locked;
	u32 txrate[SPDIF_TXRATE_MAX];
	u8 txclk_df[SPDIF_TXRATE_MAX];
	u8 sysclk_df[SPDIF_TXRATE_MAX];
	u8 txclk_src[SPDIF_TXRATE_MAX];
	u8 rxclk_src;
	struct clk *txclk[SPDIF_TXRATE_MAX];
	struct clk *rxclk;
	struct clk *coreclk;
	struct clk *sysclk;
	struct clk *dmaclk;
	struct snd_dmaengine_dai_dma_data dma_params_tx;
	struct snd_dmaengine_dai_dma_data dma_params_rx;
	/* regcache for SRPC */
	u32 regcache_srpc;

	/* The name space will be allocated dynamically */
	char name[0];
};


/* DPLL locked and lock loss interrupt handler */
static void spdif_irq_dpll_lock(struct fsl_spdif_priv *spdif_priv)
{
	struct regmap *regmap = spdif_priv->regmap;
	struct platform_device *pdev = spdif_priv->pdev;
	u32 locked;

	regmap_read(regmap, REG_SPDIF_SRPC, &locked);
	locked &= SRPC_DPLL_LOCKED;

	dev_dbg(&pdev->dev, "isr: Rx dpll %s \n",
			locked ? "locked" : "loss lock");

	spdif_priv->dpll_locked = locked ? true : false;
}

/* Receiver found illegal symbol interrupt handler */
static void spdif_irq_sym_error(struct fsl_spdif_priv *spdif_priv)
{
	struct regmap *regmap = spdif_priv->regmap;
	struct platform_device *pdev = spdif_priv->pdev;

	dev_dbg(&pdev->dev, "isr: receiver found illegal symbol\n");

	/* Clear illegal symbol if DPLL unlocked since no audio stream */
	if (!spdif_priv->dpll_locked)
		regmap_update_bits(regmap, REG_SPDIF_SIE, INT_SYM_ERR, 0);
}

/* U/Q Channel receive register full */
static void spdif_irq_uqrx_full(struct fsl_spdif_priv *spdif_priv, char name)
{
	struct spdif_mixer_control *ctrl = &spdif_priv->fsl_spdif_control;
	struct regmap *regmap = spdif_priv->regmap;
	struct platform_device *pdev = spdif_priv->pdev;
	u32 *pos, size, val, reg;

	switch (name) {
	case 'U':
		pos = &ctrl->upos;
		size = SPDIF_UBITS_SIZE;
		reg = REG_SPDIF_SRU;
		break;
	case 'Q':
		pos = &ctrl->qpos;
		size = SPDIF_QSUB_SIZE;
		reg = REG_SPDIF_SRQ;
		break;
	default:
		dev_err(&pdev->dev, "unsupported channel name\n");
		return;
	}

	dev_dbg(&pdev->dev, "isr: %c Channel receive register full\n", name);

	if (*pos >= size * 2) {
		*pos = 0;
	} else if (unlikely((*pos % size) + 3 > size)) {
		dev_err(&pdev->dev, "User bit receivce buffer overflow\n");
		return;
	}

	regmap_read(regmap, reg, &val);
	ctrl->subcode[*pos++] = val >> 16;
	ctrl->subcode[*pos++] = val >> 8;
	ctrl->subcode[*pos++] = val;
}

/* U/Q Channel sync found */
static void spdif_irq_uq_sync(struct fsl_spdif_priv *spdif_priv)
{
	struct spdif_mixer_control *ctrl = &spdif_priv->fsl_spdif_control;
	struct platform_device *pdev = spdif_priv->pdev;

	dev_dbg(&pdev->dev, "isr: U/Q Channel sync found\n");

	/* U/Q buffer reset */
	if (ctrl->qpos == 0)
		return;

	/* Set ready to this buffer */
	ctrl->ready_buf = (ctrl->qpos - 1) / SPDIF_QSUB_SIZE + 1;
}

/* U/Q Channel framing error */
static void spdif_irq_uq_err(struct fsl_spdif_priv *spdif_priv)
{
	struct spdif_mixer_control *ctrl = &spdif_priv->fsl_spdif_control;
	struct regmap *regmap = spdif_priv->regmap;
	struct platform_device *pdev = spdif_priv->pdev;
	u32 val;

	dev_dbg(&pdev->dev, "isr: U/Q Channel framing error\n");

	/* Read U/Q data to clear the irq and do buffer reset */
	regmap_read(regmap, REG_SPDIF_SRU, &val);
	regmap_read(regmap, REG_SPDIF_SRQ, &val);

	/* Drop this U/Q buffer */
	ctrl->ready_buf = 0;
	ctrl->upos = 0;
	ctrl->qpos = 0;
}

/* Get spdif interrupt status and clear the interrupt */
static u32 spdif_intr_status_clear(struct fsl_spdif_priv *spdif_priv)
{
	struct regmap *regmap = spdif_priv->regmap;
	u32 val, val2;

	regmap_read(regmap, REG_SPDIF_SIS, &val);
	regmap_read(regmap, REG_SPDIF_SIE, &val2);

	regmap_write(regmap, REG_SPDIF_SIC, val & val2);

	return val;
}

static irqreturn_t spdif_isr(int irq, void *devid)
{
	struct fsl_spdif_priv *spdif_priv = (struct fsl_spdif_priv *)devid;
	struct platform_device *pdev = spdif_priv->pdev;
	u32 sis;

	sis = spdif_intr_status_clear(spdif_priv);

	if (sis & INT_DPLL_LOCKED)
		spdif_irq_dpll_lock(spdif_priv);

	if (sis & INT_TXFIFO_UNOV)
		dev_dbg(&pdev->dev, "isr: Tx FIFO under/overrun\n");

	if (sis & INT_TXFIFO_RESYNC)
		dev_dbg(&pdev->dev, "isr: Tx FIFO resync\n");

	if (sis & INT_CNEW)
		dev_dbg(&pdev->dev, "isr: cstatus new\n");

	if (sis & INT_VAL_NOGOOD)
		dev_dbg(&pdev->dev, "isr: validity flag no good\n");

	if (sis & INT_SYM_ERR)
		spdif_irq_sym_error(spdif_priv);

	if (sis & INT_BIT_ERR)
		dev_dbg(&pdev->dev, "isr: receiver found parity bit error\n");

	if (sis & INT_URX_FUL)
		spdif_irq_uqrx_full(spdif_priv, 'U');

	if (sis & INT_URX_OV)
		dev_dbg(&pdev->dev, "isr: U Channel receive register overrun\n");

	if (sis & INT_QRX_FUL)
		spdif_irq_uqrx_full(spdif_priv, 'Q');

	if (sis & INT_QRX_OV)
		dev_dbg(&pdev->dev, "isr: Q Channel receive register overrun\n");

	if (sis & INT_UQ_SYNC)
		spdif_irq_uq_sync(spdif_priv);

	if (sis & INT_UQ_ERR)
		spdif_irq_uq_err(spdif_priv);

	if (sis & INT_RXFIFO_UNOV)
		dev_dbg(&pdev->dev, "isr: Rx FIFO under/overrun\n");

	if (sis & INT_RXFIFO_RESYNC)
		dev_dbg(&pdev->dev, "isr: Rx FIFO resync\n");

	if (sis & INT_LOSS_LOCK)
		spdif_irq_dpll_lock(spdif_priv);

	/* FIXME: Write Tx FIFO to clear TxEm */
	if (sis & INT_TX_EM)
		dev_dbg(&pdev->dev, "isr: Tx FIFO empty\n");

	/* FIXME: Read Rx FIFO to clear RxFIFOFul */
	if (sis & INT_RXFIFO_FUL)
		dev_dbg(&pdev->dev, "isr: Rx FIFO full\n");

	return IRQ_HANDLED;
}

static int spdif_softreset(struct fsl_spdif_priv *spdif_priv)
{
	struct regmap *regmap = spdif_priv->regmap;
	u32 val, cycle = 1000;

	regcache_cache_bypass(regmap, true);

	regmap_write(regmap, REG_SPDIF_SCR, SCR_SOFT_RESET);

	/*
	 * RESET bit would be cleared after finishing its reset procedure,
	 * which typically lasts 8 cycles. 1000 cycles will keep it safe.
	 */
	do {
		regmap_read(regmap, REG_SPDIF_SCR, &val);
	} while ((val & SCR_SOFT_RESET) && cycle--);

	regcache_cache_bypass(regmap, false);
	regcache_mark_dirty(regmap);
	regcache_sync(regmap);

	if (cycle)
		return 0;
	else
		return -EBUSY;
}

static void spdif_set_cstatus(struct spdif_mixer_control *ctrl,
				u8 mask, u8 cstatus)
{
	ctrl->ch_status[3] &= ~mask;
	ctrl->ch_status[3] |= cstatus & mask;
}

static void spdif_write_channel_status(struct fsl_spdif_priv *spdif_priv)
{
	struct spdif_mixer_control *ctrl = &spdif_priv->fsl_spdif_control;
	struct regmap *regmap = spdif_priv->regmap;
	struct platform_device *pdev = spdif_priv->pdev;
	u32 ch_status;

	ch_status = (bitrev8(ctrl->ch_status[0]) << 16) |
		    (bitrev8(ctrl->ch_status[1]) << 8) |
		    bitrev8(ctrl->ch_status[2]);
	regmap_write(regmap, REG_SPDIF_STCSCH, ch_status);

	dev_dbg(&pdev->dev, "STCSCH: 0x%06x\n", ch_status);

	ch_status = bitrev8(ctrl->ch_status[3]) << 16;
	regmap_write(regmap, REG_SPDIF_STCSCL, ch_status);

	dev_dbg(&pdev->dev, "STCSCL: 0x%06x\n", ch_status);
}

/* Set SPDIF PhaseConfig register for rx clock */
static int spdif_set_rx_clksrc(struct fsl_spdif_priv *spdif_priv,
				enum spdif_gainsel gainsel, int dpll_locked)
{
	struct regmap *regmap = spdif_priv->regmap;
	u8 clksrc = spdif_priv->rxclk_src;

	if (clksrc >= SRPC_CLKSRC_MAX || gainsel >= GAINSEL_MULTI_MAX)
		return -EINVAL;

	regmap_update_bits(regmap, REG_SPDIF_SRPC,
			SRPC_CLKSRC_SEL_MASK | SRPC_GAINSEL_MASK,
			SRPC_CLKSRC_SEL_SET(clksrc) | SRPC_GAINSEL_SET(gainsel));

	return 0;
}

static int spdif_set_sample_rate(struct snd_pcm_substream *substream,
				int sample_rate)
{
	struct snd_soc_pcm_runtime *rtd = substream->private_data;
	struct fsl_spdif_priv *spdif_priv = snd_soc_dai_get_drvdata(rtd->cpu_dai);
	struct spdif_mixer_control *ctrl = &spdif_priv->fsl_spdif_control;
	struct regmap *regmap = spdif_priv->regmap;
	struct platform_device *pdev = spdif_priv->pdev;
	unsigned long csfs = 0;
	u32 stc, mask, rate;
	u8 clk, txclk_df, sysclk_df;

	switch (sample_rate) {
	case 32000:
		rate = SPDIF_TXRATE_32000;
		csfs = IEC958_AES3_CON_FS_32000;
		break;
	case 44100:
		rate = SPDIF_TXRATE_44100;
		csfs = IEC958_AES3_CON_FS_44100;
		break;
	case 48000:
		rate = SPDIF_TXRATE_48000;
		csfs = IEC958_AES3_CON_FS_48000;
		break;
	case 96000:
		rate = SPDIF_TXRATE_96000;
		csfs = IEC958_AES3_CON_FS_96000;
		break;
	case 192000:
		rate = SPDIF_TXRATE_192000;
		csfs = IEC958_AES3_CON_FS_192000;
		break;
	default:
		dev_err(&pdev->dev, "unsupported sample rate %d\n", sample_rate);
		return -EINVAL;
	}

	clk = spdif_priv->txclk_src[rate];
	if (clk >= STC_TXCLK_SRC_MAX) {
		dev_err(&pdev->dev, "tx clock source is out of range\n");
		return -EINVAL;
	}

	txclk_df = spdif_priv->txclk_df[rate];
	if (txclk_df == 0) {
		dev_err(&pdev->dev, "the txclk_df can't be zero\n");
		return -EINVAL;
	}

	sysclk_df = spdif_priv->sysclk_df[rate];

	dev_dbg(&pdev->dev, "expected clock rate = %d\n",
			(64 * sample_rate * txclk_df * sysclk_df));
	dev_dbg(&pdev->dev, "actual clock rate = %ld\n",
			clk_get_rate(spdif_priv->txclk[rate]));

	/* set fs field in consumer channel status */
	spdif_set_cstatus(ctrl, IEC958_AES3_CON_FS, csfs);

	/* select clock source and divisor */
	stc = STC_TXCLK_ALL_EN | STC_TXCLK_SRC_SET(clk) |
	      STC_TXCLK_DF(txclk_df) | STC_SYSCLK_DF(sysclk_df);
	mask = STC_TXCLK_ALL_EN_MASK | STC_TXCLK_SRC_MASK |
	       STC_TXCLK_DF_MASK | STC_SYSCLK_DF_MASK;
	regmap_update_bits(regmap, REG_SPDIF_STC, mask, stc);

	dev_dbg(&pdev->dev, "set sample rate to %dHz for %dHz playback\n",
			spdif_priv->txrate[rate], sample_rate);

	return 0;
}

static int fsl_spdif_startup(struct snd_pcm_substream *substream,
			     struct snd_soc_dai *cpu_dai)
{
	struct snd_soc_pcm_runtime *rtd = substream->private_data;
	struct fsl_spdif_priv *spdif_priv = snd_soc_dai_get_drvdata(rtd->cpu_dai);
	struct platform_device *pdev = spdif_priv->pdev;
	struct regmap *regmap = spdif_priv->regmap;
	u32 scr, mask, i;
	int ret;

	pm_runtime_get_sync(cpu_dai->dev);

	/* Reset module and interrupts only for first initialization */
	if (!cpu_dai->active) {
		ret = clk_prepare_enable(spdif_priv->coreclk);
		if (ret) {
			dev_err(&pdev->dev, "failed to enable core clock\n");
			return ret;
		}

		ret = clk_prepare_enable(spdif_priv->dmaclk);
		if (ret) {
			dev_err(&pdev->dev, "failed to enable dma clock\n");
			return ret;
		}

		ret = spdif_softreset(spdif_priv);
		if (ret) {
			dev_err(&pdev->dev, "failed to soft reset\n");
			goto err;
		}

		/* Disable all the interrupts */
		regmap_update_bits(regmap, REG_SPDIF_SIE, 0xffffff, 0);
	}

	if (substream->stream == SNDRV_PCM_STREAM_PLAYBACK) {
		scr = SCR_TXFIFO_AUTOSYNC | SCR_TXFIFO_CTRL_NORMAL |
			SCR_TXSEL_NORMAL | SCR_USRC_SEL_CHIP |
			SCR_TXFIFO_FSEL_IF8;
		mask = SCR_TXFIFO_AUTOSYNC_MASK | SCR_TXFIFO_CTRL_MASK |
			SCR_TXSEL_MASK | SCR_USRC_SEL_MASK |
			SCR_TXFIFO_FSEL_MASK;
		for (i = 0; i < SPDIF_TXRATE_MAX; i++)
			clk_prepare_enable(spdif_priv->txclk[i]);
	} else {
		scr = SCR_RXFIFO_FSEL_IF8 | SCR_RXFIFO_AUTOSYNC;
		mask = SCR_RXFIFO_FSEL_MASK | SCR_RXFIFO_AUTOSYNC_MASK|
			SCR_RXFIFO_CTL_MASK | SCR_RXFIFO_OFF_MASK;
		clk_prepare_enable(spdif_priv->rxclk);
	}
	regmap_update_bits(regmap, REG_SPDIF_SCR, mask, scr);

	/* Power up SPDIF module */
	regmap_update_bits(regmap, REG_SPDIF_SCR, SCR_LOW_POWER, 0);

	return 0;

err:
	clk_disable_unprepare(spdif_priv->coreclk);

	return ret;
}

static void fsl_spdif_shutdown(struct snd_pcm_substream *substream,
				struct snd_soc_dai *cpu_dai)
{
	struct snd_soc_pcm_runtime *rtd = substream->private_data;
	struct fsl_spdif_priv *spdif_priv = snd_soc_dai_get_drvdata(rtd->cpu_dai);
	struct regmap *regmap = spdif_priv->regmap;
	u32 scr, mask, i;

	if (substream->stream == SNDRV_PCM_STREAM_PLAYBACK) {
		scr = 0;
		mask = SCR_TXFIFO_AUTOSYNC_MASK | SCR_TXFIFO_CTRL_MASK |
			SCR_TXSEL_MASK | SCR_USRC_SEL_MASK |
			SCR_TXFIFO_FSEL_MASK;
		for (i = 0; i < SPDIF_TXRATE_MAX; i++)
			clk_disable_unprepare(spdif_priv->txclk[i]);
	} else {
		scr = SCR_RXFIFO_OFF | SCR_RXFIFO_CTL_ZERO;
		mask = SCR_RXFIFO_FSEL_MASK | SCR_RXFIFO_AUTOSYNC_MASK|
			SCR_RXFIFO_CTL_MASK | SCR_RXFIFO_OFF_MASK;
		clk_disable_unprepare(spdif_priv->rxclk);
	}
	regmap_update_bits(regmap, REG_SPDIF_SCR, mask, scr);

	/* Power down SPDIF module only if tx&rx are both inactive */
	if (!cpu_dai->active) {
		spdif_intr_status_clear(spdif_priv);
		regmap_update_bits(regmap, REG_SPDIF_SCR,
				SCR_LOW_POWER, SCR_LOW_POWER);
		clk_disable_unprepare(spdif_priv->dmaclk);
		clk_disable_unprepare(spdif_priv->coreclk);
	}

	pm_runtime_put_sync(cpu_dai->dev);
}

static int fsl_spdif_hw_params(struct snd_pcm_substream *substream,
				struct snd_pcm_hw_params *params,
				struct snd_soc_dai *dai)
{
	struct snd_soc_pcm_runtime *rtd = substream->private_data;
	struct fsl_spdif_priv *spdif_priv = snd_soc_dai_get_drvdata(rtd->cpu_dai);
	struct spdif_mixer_control *ctrl = &spdif_priv->fsl_spdif_control;
	struct platform_device *pdev = spdif_priv->pdev;
	u32 sample_rate = params_rate(params);
	int ret = 0;

	if (substream->stream == SNDRV_PCM_STREAM_PLAYBACK) {
		ret  = spdif_set_sample_rate(substream, sample_rate);
		if (ret) {
			dev_err(&pdev->dev, "%s: set sample rate failed: %d\n",
					__func__, sample_rate);
			return ret;
		}
		spdif_set_cstatus(ctrl, IEC958_AES3_CON_CLOCK,
				  IEC958_AES3_CON_CLOCK_1000PPM);
		spdif_write_channel_status(spdif_priv);
	} else {
		/* Setup rx clock source */
		ret = spdif_set_rx_clksrc(spdif_priv, SPDIF_DEFAULT_GAINSEL, 1);
	}

	return ret;
}

static int fsl_spdif_trigger(struct snd_pcm_substream *substream,
				int cmd, struct snd_soc_dai *dai)
{
	struct snd_soc_pcm_runtime *rtd = substream->private_data;
	struct fsl_spdif_priv *spdif_priv = snd_soc_dai_get_drvdata(rtd->cpu_dai);
	struct regmap *regmap = spdif_priv->regmap;
	bool tx = substream->stream == SNDRV_PCM_STREAM_PLAYBACK;
	u32 intr = SIE_INTR_FOR(tx);
	u32 dmaen = SCR_DMA_xX_EN(tx);

	switch (cmd) {
	case SNDRV_PCM_TRIGGER_START:
	case SNDRV_PCM_TRIGGER_RESUME:
	case SNDRV_PCM_TRIGGER_PAUSE_RELEASE:
		regmap_update_bits(regmap, REG_SPDIF_SIE, intr, intr);
		regmap_update_bits(regmap, REG_SPDIF_SCR, dmaen, dmaen);
		break;
	case SNDRV_PCM_TRIGGER_STOP:
	case SNDRV_PCM_TRIGGER_SUSPEND:
	case SNDRV_PCM_TRIGGER_PAUSE_PUSH:
		regmap_update_bits(regmap, REG_SPDIF_SCR, dmaen, 0);
		regmap_update_bits(regmap, REG_SPDIF_SIE, intr, 0);
		break;
	default:
		return -EINVAL;
	}

	return 0;
}

static struct snd_soc_dai_ops fsl_spdif_dai_ops = {
	.startup = fsl_spdif_startup,
	.hw_params = fsl_spdif_hw_params,
	.trigger = fsl_spdif_trigger,
	.shutdown = fsl_spdif_shutdown,
};


/*
 * FSL SPDIF IEC958 controller(mixer) functions
 *
 *	Channel status get/put control
 *	User bit value get/put control
 *	Valid bit value get control
 *	DPLL lock status get control
 *	User bit sync mode selection control
 */

static int fsl_spdif_info(struct snd_kcontrol *kcontrol,
				struct snd_ctl_elem_info *uinfo)
{
	uinfo->type = SNDRV_CTL_ELEM_TYPE_IEC958;
	uinfo->count = 1;

	return 0;
}

static int fsl_spdif_pb_get(struct snd_kcontrol *kcontrol,
				struct snd_ctl_elem_value *uvalue)
{
	struct snd_soc_dai *cpu_dai = snd_kcontrol_chip(kcontrol);
	struct fsl_spdif_priv *spdif_priv = snd_soc_dai_get_drvdata(cpu_dai);
	struct spdif_mixer_control *ctrl = &spdif_priv->fsl_spdif_control;

	uvalue->value.iec958.status[0] = ctrl->ch_status[0];
	uvalue->value.iec958.status[1] = ctrl->ch_status[1];
	uvalue->value.iec958.status[2] = ctrl->ch_status[2];
	uvalue->value.iec958.status[3] = ctrl->ch_status[3];

	return 0;
}

static int fsl_spdif_pb_put(struct snd_kcontrol *kcontrol,
				struct snd_ctl_elem_value *uvalue)
{
	struct snd_soc_dai *cpu_dai = snd_kcontrol_chip(kcontrol);
	struct fsl_spdif_priv *spdif_priv = snd_soc_dai_get_drvdata(cpu_dai);
	struct spdif_mixer_control *ctrl = &spdif_priv->fsl_spdif_control;

	ctrl->ch_status[0] = uvalue->value.iec958.status[0];
	ctrl->ch_status[1] = uvalue->value.iec958.status[1];
	ctrl->ch_status[2] = uvalue->value.iec958.status[2];
	ctrl->ch_status[3] = uvalue->value.iec958.status[3];

	spdif_write_channel_status(spdif_priv);

	return 0;
}

/* Get channel status from SPDIF_RX_CCHAN register */
static int fsl_spdif_capture_get(struct snd_kcontrol *kcontrol,
				struct snd_ctl_elem_value *ucontrol)
{
	struct snd_soc_dai *cpu_dai = snd_kcontrol_chip(kcontrol);
	struct fsl_spdif_priv *spdif_priv = snd_soc_dai_get_drvdata(cpu_dai);
	struct regmap *regmap = spdif_priv->regmap;
	u32 cstatus, val;

	regmap_read(regmap, REG_SPDIF_SIS, &val);
	if (!(val & INT_CNEW))
		return -EAGAIN;

	regmap_read(regmap, REG_SPDIF_SRCSH, &cstatus);
	ucontrol->value.iec958.status[0] = (cstatus >> 16) & 0xFF;
	ucontrol->value.iec958.status[1] = (cstatus >> 8) & 0xFF;
	ucontrol->value.iec958.status[2] = cstatus & 0xFF;

	regmap_read(regmap, REG_SPDIF_SRCSL, &cstatus);
	ucontrol->value.iec958.status[3] = (cstatus >> 16) & 0xFF;
	ucontrol->value.iec958.status[4] = (cstatus >> 8) & 0xFF;
	ucontrol->value.iec958.status[5] = cstatus & 0xFF;

	/* Clear intr */
	regmap_write(regmap, REG_SPDIF_SIC, INT_CNEW);

	return 0;
}

/*
 * Get User bits (subcode) from chip value which readed out
 * in UChannel register.
 */
static int fsl_spdif_subcode_get(struct snd_kcontrol *kcontrol,
				struct snd_ctl_elem_value *ucontrol)
{
	struct snd_soc_dai *cpu_dai = snd_kcontrol_chip(kcontrol);
	struct fsl_spdif_priv *spdif_priv = snd_soc_dai_get_drvdata(cpu_dai);
	struct spdif_mixer_control *ctrl = &spdif_priv->fsl_spdif_control;
	unsigned long flags;
	int ret = -EAGAIN;

	spin_lock_irqsave(&ctrl->ctl_lock, flags);
	if (ctrl->ready_buf) {
		int idx = (ctrl->ready_buf - 1) * SPDIF_UBITS_SIZE;
		memcpy(&ucontrol->value.iec958.subcode[0],
				&ctrl->subcode[idx], SPDIF_UBITS_SIZE);
		ret = 0;
	}
	spin_unlock_irqrestore(&ctrl->ctl_lock, flags);

	return ret;
}

/* Q-subcode infomation. The byte size is SPDIF_UBITS_SIZE/8 */
static int fsl_spdif_qinfo(struct snd_kcontrol *kcontrol,
				struct snd_ctl_elem_info *uinfo)
{
	uinfo->type = SNDRV_CTL_ELEM_TYPE_BYTES;
	uinfo->count = SPDIF_QSUB_SIZE;

	return 0;
}

/* Get Q subcode from chip value which readed out in QChannel register */
static int fsl_spdif_qget(struct snd_kcontrol *kcontrol,
				struct snd_ctl_elem_value *ucontrol)
{
	struct snd_soc_dai *cpu_dai = snd_kcontrol_chip(kcontrol);
	struct fsl_spdif_priv *spdif_priv = snd_soc_dai_get_drvdata(cpu_dai);
	struct spdif_mixer_control *ctrl = &spdif_priv->fsl_spdif_control;
	unsigned long flags;
	int ret = -EAGAIN;

	spin_lock_irqsave(&ctrl->ctl_lock, flags);
	if (ctrl->ready_buf) {
		int idx = (ctrl->ready_buf - 1) * SPDIF_QSUB_SIZE;
		memcpy(&ucontrol->value.bytes.data[0],
				&ctrl->qsub[idx], SPDIF_QSUB_SIZE);
		ret = 0;
	}
	spin_unlock_irqrestore(&ctrl->ctl_lock, flags);

	return ret;
}

/* Valid bit infomation */
static int fsl_spdif_vbit_info(struct snd_kcontrol *kcontrol,
				struct snd_ctl_elem_info *uinfo)
{
	uinfo->type = SNDRV_CTL_ELEM_TYPE_BOOLEAN;
	uinfo->count = 1;
	uinfo->value.integer.min = 0;
	uinfo->value.integer.max = 1;

	return 0;
}

/* Get valid good bit from interrupt status register */
static int fsl_spdif_vbit_get(struct snd_kcontrol *kcontrol,
				struct snd_ctl_elem_value *ucontrol)
{
	struct snd_soc_dai *cpu_dai = snd_kcontrol_chip(kcontrol);
	struct fsl_spdif_priv *spdif_priv = snd_soc_dai_get_drvdata(cpu_dai);
	struct regmap *regmap = spdif_priv->regmap;
	u32 val;

	regmap_read(regmap, REG_SPDIF_SIS, &val);
	ucontrol->value.integer.value[0] = (val & INT_VAL_NOGOOD) != 0;
	regmap_write(regmap, REG_SPDIF_SIC, INT_VAL_NOGOOD);

	return 0;
}

/* DPLL lock infomation */
static int fsl_spdif_rxrate_info(struct snd_kcontrol *kcontrol,
				struct snd_ctl_elem_info *uinfo)
{
	uinfo->type = SNDRV_CTL_ELEM_TYPE_INTEGER;
	uinfo->count = 1;
	uinfo->value.integer.min = 16000;
	uinfo->value.integer.max = 96000;

	return 0;
}

static u32 gainsel_multi[GAINSEL_MULTI_MAX] = {
	24, 16, 12, 8, 6, 4, 3,
};

/* Get RX data clock rate given the SPDIF bus_clk */
static int spdif_get_rxclk_rate(struct fsl_spdif_priv *spdif_priv,
				enum spdif_gainsel gainsel)
{
	struct regmap *regmap = spdif_priv->regmap;
	struct platform_device *pdev = spdif_priv->pdev;
	u64 tmpval64, busclk_freq = 0;
	u32 freqmeas, phaseconf;
	u8 clksrc;

	regmap_read(regmap, REG_SPDIF_SRFM, &freqmeas);
	regmap_read(regmap, REG_SPDIF_SRPC, &phaseconf);

	clksrc = (phaseconf >> SRPC_CLKSRC_SEL_OFFSET) & 0xf;

	/* Get bus clock from system */
	if (srpc_dpll_locked[clksrc] && (phaseconf & SRPC_DPLL_LOCKED))
		busclk_freq = clk_get_rate(spdif_priv->sysclk);

	/* FreqMeas_CLK = (BUS_CLK * FreqMeas) / 2 ^ 10 / GAINSEL / 128 */
	tmpval64 = (u64) busclk_freq * freqmeas;
	do_div(tmpval64, gainsel_multi[gainsel] * 1024);
	do_div(tmpval64, 128 * 1024);

	dev_dbg(&pdev->dev, "FreqMeas: %d\n", freqmeas);
	dev_dbg(&pdev->dev, "BusclkFreq: %lld\n", busclk_freq);
	dev_dbg(&pdev->dev, "RxRate: %lld\n", tmpval64);

	return (int)tmpval64;
}

/*
 * Get DPLL lock or not info from stable interrupt status register.
 * User application must use this control to get locked,
 * then can do next PCM operation
 */
static int fsl_spdif_rxrate_get(struct snd_kcontrol *kcontrol,
				struct snd_ctl_elem_value *ucontrol)
{
	struct snd_soc_dai *cpu_dai = snd_kcontrol_chip(kcontrol);
	struct fsl_spdif_priv *spdif_priv = snd_soc_dai_get_drvdata(cpu_dai);
	int rate = 0;

	if (spdif_priv->dpll_locked)
		rate = spdif_get_rxclk_rate(spdif_priv, SPDIF_DEFAULT_GAINSEL);

	ucontrol->value.integer.value[0] = rate;

	return 0;
}

/* User bit sync mode info */
static int fsl_spdif_usync_info(struct snd_kcontrol *kcontrol,
				struct snd_ctl_elem_info *uinfo)
{
	uinfo->type = SNDRV_CTL_ELEM_TYPE_BOOLEAN;
	uinfo->count = 1;
	uinfo->value.integer.min = 0;
	uinfo->value.integer.max = 1;

	return 0;
}

/*
 * User bit sync mode:
 * 1 CD User channel subcode
 * 0 Non-CD data
 */
static int fsl_spdif_usync_get(struct snd_kcontrol *kcontrol,
			       struct snd_ctl_elem_value *ucontrol)
{
	struct snd_soc_dai *cpu_dai = snd_kcontrol_chip(kcontrol);
	struct fsl_spdif_priv *spdif_priv = snd_soc_dai_get_drvdata(cpu_dai);
	struct regmap *regmap = spdif_priv->regmap;
	u32 val;

	regmap_read(regmap, REG_SPDIF_SRCD, &val);
	ucontrol->value.integer.value[0] = (val & SRCD_CD_USER) != 0;

	return 0;
}

/*
 * User bit sync mode:
 * 1 CD User channel subcode
 * 0 Non-CD data
 */
static int fsl_spdif_usync_put(struct snd_kcontrol *kcontrol,
				struct snd_ctl_elem_value *ucontrol)
{
	struct snd_soc_dai *cpu_dai = snd_kcontrol_chip(kcontrol);
	struct fsl_spdif_priv *spdif_priv = snd_soc_dai_get_drvdata(cpu_dai);
	struct regmap *regmap = spdif_priv->regmap;
	u32 val = ucontrol->value.integer.value[0] << SRCD_CD_USER_OFFSET;

	regmap_update_bits(regmap, REG_SPDIF_SRCD, SRCD_CD_USER, val);

	return 0;
}

/* FSL SPDIF IEC958 controller defines */
static struct snd_kcontrol_new fsl_spdif_ctrls[] = {
	/* Status cchanel controller */
	{
		.iface = SNDRV_CTL_ELEM_IFACE_MIXER,
		.name = SNDRV_CTL_NAME_IEC958("", PLAYBACK, DEFAULT),
		.access = SNDRV_CTL_ELEM_ACCESS_READ |
			SNDRV_CTL_ELEM_ACCESS_WRITE |
			SNDRV_CTL_ELEM_ACCESS_VOLATILE,
		.info = fsl_spdif_info,
		.get = fsl_spdif_pb_get,
		.put = fsl_spdif_pb_put,
	},
	{
		.iface = SNDRV_CTL_ELEM_IFACE_PCM,
		.name = SNDRV_CTL_NAME_IEC958("", CAPTURE, DEFAULT),
		.access = SNDRV_CTL_ELEM_ACCESS_READ |
			SNDRV_CTL_ELEM_ACCESS_VOLATILE,
		.info = fsl_spdif_info,
		.get = fsl_spdif_capture_get,
	},
	/* User bits controller */
	{
		.iface = SNDRV_CTL_ELEM_IFACE_PCM,
		.name = "IEC958 Subcode Capture Default",
		.access = SNDRV_CTL_ELEM_ACCESS_READ |
			SNDRV_CTL_ELEM_ACCESS_VOLATILE,
		.info = fsl_spdif_info,
		.get = fsl_spdif_subcode_get,
	},
	{
		.iface = SNDRV_CTL_ELEM_IFACE_PCM,
		.name = "IEC958 Q-subcode Capture Default",
		.access = SNDRV_CTL_ELEM_ACCESS_READ |
			SNDRV_CTL_ELEM_ACCESS_VOLATILE,
		.info = fsl_spdif_qinfo,
		.get = fsl_spdif_qget,
	},
	/* Valid bit error controller */
	{
		.iface = SNDRV_CTL_ELEM_IFACE_PCM,
		.name = "IEC958 V-Bit Errors",
		.access = SNDRV_CTL_ELEM_ACCESS_READ |
			SNDRV_CTL_ELEM_ACCESS_VOLATILE,
		.info = fsl_spdif_vbit_info,
		.get = fsl_spdif_vbit_get,
	},
	/* DPLL lock info get controller */
	{
		.iface = SNDRV_CTL_ELEM_IFACE_PCM,
		.name = "RX Sample Rate",
		.access = SNDRV_CTL_ELEM_ACCESS_READ |
			SNDRV_CTL_ELEM_ACCESS_VOLATILE,
		.info = fsl_spdif_rxrate_info,
		.get = fsl_spdif_rxrate_get,
	},
	/* User bit sync mode set/get controller */
	{
		.iface = SNDRV_CTL_ELEM_IFACE_PCM,
		.name = "IEC958 USyncMode CDText",
		.access = SNDRV_CTL_ELEM_ACCESS_READ |
			SNDRV_CTL_ELEM_ACCESS_WRITE |
			SNDRV_CTL_ELEM_ACCESS_VOLATILE,
		.info = fsl_spdif_usync_info,
		.get = fsl_spdif_usync_get,
		.put = fsl_spdif_usync_put,
	},
};

static int fsl_spdif_dai_probe(struct snd_soc_dai *dai)
{
	struct fsl_spdif_priv *spdif_private = snd_soc_dai_get_drvdata(dai);

	snd_soc_dai_init_dma_data(dai, &spdif_private->dma_params_tx,
				  &spdif_private->dma_params_rx);

	snd_soc_add_dai_controls(dai, fsl_spdif_ctrls, ARRAY_SIZE(fsl_spdif_ctrls));

	return 0;
}

static struct snd_soc_dai_driver fsl_spdif_dai = {
	.probe = &fsl_spdif_dai_probe,
	.playback = {
		.stream_name = "CPU-Playback",
		.channels_min = 2,
		.channels_max = 2,
		.rates = FSL_SPDIF_RATES_PLAYBACK,
		.formats = FSL_SPDIF_FORMATS_PLAYBACK,
	},
	.capture = {
		.stream_name = "CPU-Capture",
		.channels_min = 2,
		.channels_max = 2,
		.rates = FSL_SPDIF_RATES_CAPTURE,
		.formats = FSL_SPDIF_FORMATS_CAPTURE,
	},
	.ops = &fsl_spdif_dai_ops,
};

static const struct snd_soc_component_driver fsl_spdif_component = {
	.name		= "fsl-spdif",
};

/* FSL SPDIF REGMAP */

static bool fsl_spdif_readable_reg(struct device *dev, unsigned int reg)
{
	switch (reg) {
	case REG_SPDIF_SCR:
	case REG_SPDIF_SRCD:
	case REG_SPDIF_SRPC:
	case REG_SPDIF_SIE:
	case REG_SPDIF_SIS:
	case REG_SPDIF_SRL:
	case REG_SPDIF_SRR:
	case REG_SPDIF_SRCSH:
	case REG_SPDIF_SRCSL:
	case REG_SPDIF_SRU:
	case REG_SPDIF_SRQ:
	case REG_SPDIF_STCSCH:
	case REG_SPDIF_STCSCL:
	case REG_SPDIF_SRFM:
	case REG_SPDIF_STC:
		return true;
	default:
		return false;
	}
}

static bool fsl_spdif_volatile_reg(struct device *dev, unsigned int reg)
{
	switch (reg) {
	case REG_SPDIF_SRPC:
	case REG_SPDIF_SIS:
	case REG_SPDIF_SRL:
	case REG_SPDIF_SRR:
	case REG_SPDIF_SRCSH:
	case REG_SPDIF_SRCSL:
	case REG_SPDIF_SRU:
	case REG_SPDIF_SRQ:
	case REG_SPDIF_STL:
	case REG_SPDIF_STR:
	case REG_SPDIF_SRFM:
		return true;
	default:
		return false;
	}

}

static bool fsl_spdif_writeable_reg(struct device *dev, unsigned int reg)
{
	switch (reg) {
	case REG_SPDIF_SCR:
	case REG_SPDIF_SRCD:
	case REG_SPDIF_SRPC:
	case REG_SPDIF_SIE:
	case REG_SPDIF_SIC:
	case REG_SPDIF_STL:
	case REG_SPDIF_STR:
	case REG_SPDIF_STCSCH:
	case REG_SPDIF_STCSCL:
	case REG_SPDIF_STC:
		return true;
	default:
		return false;
	}
}

static struct regmap_config fsl_spdif_regmap_config = {
	.reg_bits = 32,
	.reg_stride = 4,
	.val_bits = 32,

	.max_register = REG_SPDIF_STC,
	.readable_reg = fsl_spdif_readable_reg,
	.volatile_reg = fsl_spdif_volatile_reg,
	.writeable_reg = fsl_spdif_writeable_reg,
	.cache_type = REGCACHE_RBTREE,
};

static u32 fsl_spdif_txclk_caldiv(struct fsl_spdif_priv *spdif_priv,
				struct clk *clk, u64 savesub,
				enum spdif_txrate index, bool round)
{
	const u32 rate[] = { 32000, 44100, 48000, 96000, 192000 };
	bool is_sysclk = clk == spdif_priv->sysclk;
	u64 rate_actual, sub;
	u32 sysclk_dfmin, sysclk_dfmax;
	u32 txclk_df, sysclk_df, arate;

	/* The sysclk has an extra divisor [2, 512] */
	sysclk_dfmin = is_sysclk ? 2 : 1;
	sysclk_dfmax = is_sysclk ? 512 : 1;

	for (sysclk_df = sysclk_dfmin; sysclk_df <= sysclk_dfmax; sysclk_df++) {
		for (txclk_df = 1; txclk_df <= 128; txclk_df++) {
			rate_actual = clk_get_rate(clk);

			arate = rate_actual / 64;
			arate /= txclk_df * sysclk_df;

			if (arate == rate[index]) {
				/* We are lucky */
				savesub = 0;
				spdif_priv->txclk_df[index] = txclk_df;
				spdif_priv->sysclk_df[index] = sysclk_df;
				spdif_priv->txrate[index] = arate;
				goto out;
			} else if (arate / rate[index] == 1) {
				/* A little bigger than expect */
				sub = (u64)(arate - rate[index]) * 100000;
				do_div(sub, rate[index]);
				if (sub >= savesub)
					continue;
				savesub = sub;
				spdif_priv->txclk_df[index] = txclk_df;
				spdif_priv->sysclk_df[index] = sysclk_df;
				spdif_priv->txrate[index] = arate;
			} else if (rate[index] / arate == 1) {
				/* A little smaller than expect */
				sub = (u64)(rate[index] - arate) * 100000;
				do_div(sub, rate[index]);
				if (sub >= savesub)
					continue;
				savesub = sub;
				spdif_priv->txclk_df[index] = txclk_df;
				spdif_priv->sysclk_df[index] = sysclk_df;
				spdif_priv->txrate[index] = arate;
			}
		}
	}

out:
	return savesub;
}

static int fsl_spdif_probe_txclk(struct fsl_spdif_priv *spdif_priv,
				enum spdif_txrate index)
{
	const u32 rate[] = { 32000, 44100, 48000, 96000, 192000 };
	struct platform_device *pdev = spdif_priv->pdev;
	struct device *dev = &pdev->dev;
	u64 savesub = 100000, ret;
	struct clk *clk;
	char tmp[16];
	int i;

	for (i = 0; i < STC_TXCLK_SRC_MAX; i++) {
		sprintf(tmp, "rxtx%d", i);
		clk = devm_clk_get(&pdev->dev, tmp);
		if (IS_ERR(clk)) {
			dev_err(dev, "no rxtx%d clock in devicetree\n", i);
			return PTR_ERR(clk);
		}
		if (!clk_get_rate(clk))
			continue;

		ret = fsl_spdif_txclk_caldiv(spdif_priv, clk, savesub, index,
					     i == STC_TXCLK_SPDIF_ROOT);
		if (savesub == ret)
			continue;

		savesub = ret;
		spdif_priv->txclk[index] = clk;
		spdif_priv->txclk_src[index] = i;

		/* To quick catch a divisor, we allow a 0.1% deviation */
		if (savesub < 100)
			break;
	}

	dev_dbg(&pdev->dev, "use rxtx%d as tx clock source for %dHz sample rate\n",
			spdif_priv->txclk_src[index], rate[index]);
	dev_dbg(&pdev->dev, "use txclk df %d for %dHz sample rate\n",
			spdif_priv->txclk_df[index], rate[index]);
	if (spdif_priv->txclk[index] == spdif_priv->sysclk)
		dev_dbg(&pdev->dev, "use sysclk df %d for %dHz sample rate\n",
				spdif_priv->sysclk_df[index], rate[index]);
	dev_dbg(&pdev->dev, "the best rate for %dHz sample rate is %dHz\n",
			rate[index], spdif_priv->txrate[index]);

	return 0;
}

static int fsl_spdif_probe(struct platform_device *pdev)
{
	struct device_node *np = pdev->dev.of_node;
	struct fsl_spdif_priv *spdif_priv;
	struct spdif_mixer_control *ctrl;
	struct resource *res;
	void __iomem *regs;
	int irq, ret, i;
	u32 buffer_size;

	if (!np)
		return -ENODEV;

	spdif_priv = devm_kzalloc(&pdev->dev,
			sizeof(struct fsl_spdif_priv) + strlen(np->name) + 1,
			GFP_KERNEL);
	if (!spdif_priv)
		return -ENOMEM;

	strcpy(spdif_priv->name, np->name);

	spdif_priv->pdev = pdev;

	/* Initialize this copy of the CPU DAI driver structure */
	memcpy(&spdif_priv->cpu_dai_drv, &fsl_spdif_dai, sizeof(fsl_spdif_dai));
	spdif_priv->cpu_dai_drv.name = spdif_priv->name;

	if (of_property_read_bool(np, "big-endian"))
		fsl_spdif_regmap_config.val_format_endian = REGMAP_ENDIAN_BIG;

	/* Get the addresses and IRQ */
	res = platform_get_resource(pdev, IORESOURCE_MEM, 0);
	regs = devm_ioremap_resource(&pdev->dev, res);
	if (IS_ERR(regs))
		return PTR_ERR(regs);

	spdif_priv->regmap = devm_regmap_init_mmio_clk(&pdev->dev,
			"core", regs, &fsl_spdif_regmap_config);
	if (IS_ERR(spdif_priv->regmap)) {
		dev_err(&pdev->dev, "regmap init failed\n");
		return PTR_ERR(spdif_priv->regmap);
	}

	irq = platform_get_irq(pdev, 0);
	if (irq < 0) {
		dev_err(&pdev->dev, "no irq for node %s\n", np->full_name);
		return irq;
	}

	ret = devm_request_irq(&pdev->dev, irq, spdif_isr, 0,
			spdif_priv->name, spdif_priv);
	if (ret) {
		dev_err(&pdev->dev, "could not claim irq %u\n", irq);
		return ret;
	}

	/* Get system clock for rx clock rate calculation */
	spdif_priv->sysclk = devm_clk_get(&pdev->dev, "rxtx5");
	if (IS_ERR(spdif_priv->sysclk)) {
		dev_err(&pdev->dev, "no sys clock (rxtx5) in devicetree\n");
		return PTR_ERR(spdif_priv->sysclk);
	}

	/* Get core clock for data register access via DMA */
	spdif_priv->coreclk = devm_clk_get(&pdev->dev, "core");
	if (IS_ERR(spdif_priv->coreclk)) {
		dev_err(&pdev->dev, "no core clock in devicetree\n");
		return PTR_ERR(spdif_priv->coreclk);
	}

	/* Get dma clock for dma script operation */
	spdif_priv->dmaclk = devm_clk_get(&pdev->dev, "dma");
	if (IS_ERR(spdif_priv->dmaclk)) {
		dev_err(&pdev->dev, "no dma clock in devicetree\n");
		return PTR_ERR(spdif_priv->dmaclk);
	}

	/* Select clock source for rx/tx clock */
	spdif_priv->rxclk = devm_clk_get(&pdev->dev, "rxtx1");
	if (IS_ERR(spdif_priv->rxclk)) {
		dev_err(&pdev->dev, "no rxtx1 clock in devicetree\n");
		return PTR_ERR(spdif_priv->rxclk);
	}
	spdif_priv->rxclk_src = DEFAULT_RXCLK_SRC;

	for (i = 0; i < SPDIF_TXRATE_MAX; i++) {
		ret = fsl_spdif_probe_txclk(spdif_priv, i);
		if (ret)
			return ret;
	}

	/* Initial spinlock for control data */
	ctrl = &spdif_priv->fsl_spdif_control;
	spin_lock_init(&ctrl->ctl_lock);

	/* Init tx channel status default value */
	ctrl->ch_status[0] = IEC958_AES0_CON_NOT_COPYRIGHT |
			     IEC958_AES0_CON_EMPHASIS_5015;
	ctrl->ch_status[1] = IEC958_AES1_CON_DIGDIGCONV_ID;
	ctrl->ch_status[2] = 0x00;
	ctrl->ch_status[3] = IEC958_AES3_CON_FS_44100 |
			     IEC958_AES3_CON_CLOCK_1000PPM;

	spdif_priv->dpll_locked = false;

	spdif_priv->dma_params_tx.maxburst = FSL_SPDIF_TXFIFO_WML;
	spdif_priv->dma_params_rx.maxburst = FSL_SPDIF_RXFIFO_WML;
	spdif_priv->dma_params_tx.addr = res->start + REG_SPDIF_STL;
	spdif_priv->dma_params_rx.addr = res->start + REG_SPDIF_SRL;

	pm_runtime_enable(&pdev->dev);

	/* Register with ASoC */
	dev_set_drvdata(&pdev->dev, spdif_priv);

	ret = devm_snd_soc_register_component(&pdev->dev, &fsl_spdif_component,
					      &spdif_priv->cpu_dai_drv, 1);
	if (ret) {
		dev_err(&pdev->dev, "failed to register DAI: %d\n", ret);
		return ret;
	}

<<<<<<< HEAD
	ret = imx_pcm_dma_init(pdev, IMX_SPDIF_DMABUF_SIZE);
=======
	if (of_property_read_u32(np, "fsl,dma-buffer-size", &buffer_size))
		buffer_size = IMX_SPDIF_DMABUF_SIZE;

	ret = imx_pcm_dma_init(pdev, buffer_size);
>>>>>>> 9ea9577d
	if (ret)
		dev_err(&pdev->dev, "imx_pcm_dma_init failed: %d\n", ret);

	return ret;
}

#ifdef CONFIG_PM_RUNTIME
static int fsl_spdif_runtime_resume(struct device *dev)
{
	request_bus_freq(BUS_FREQ_HIGH);
	return 0;
}

static int fsl_spdif_runtime_suspend(struct device *dev)
{
	release_bus_freq(BUS_FREQ_HIGH);
	return 0;
}
#endif

#ifdef CONFIG_PM_SLEEP
static int fsl_spdif_suspend(struct device *dev)
{
	struct fsl_spdif_priv *spdif_priv = dev_get_drvdata(dev);

	regmap_read(spdif_priv->regmap, REG_SPDIF_SRPC,
			&spdif_priv->regcache_srpc);

<<<<<<< HEAD
	regcache_cache_only(spdif_priv->regmap, true);
=======
>>>>>>> 9ea9577d
	regcache_mark_dirty(spdif_priv->regmap);

	return 0;
}

static int fsl_spdif_resume(struct device *dev)
{
	struct fsl_spdif_priv *spdif_priv = dev_get_drvdata(dev);

<<<<<<< HEAD
	regcache_cache_only(spdif_priv->regmap, false);

=======
>>>>>>> 9ea9577d
	regmap_update_bits(spdif_priv->regmap, REG_SPDIF_SRPC,
			SRPC_CLKSRC_SEL_MASK | SRPC_GAINSEL_MASK,
			spdif_priv->regcache_srpc);

	return regcache_sync(spdif_priv->regmap);
}
#endif /* CONFIG_PM_SLEEP */

static const struct dev_pm_ops fsl_spdif_pm = {
	SET_RUNTIME_PM_OPS(fsl_spdif_runtime_suspend,
			fsl_spdif_runtime_resume,
			NULL)
	SET_SYSTEM_SLEEP_PM_OPS(fsl_spdif_suspend, fsl_spdif_resume)
};

static const struct of_device_id fsl_spdif_dt_ids[] = {
	{ .compatible = "fsl,imx35-spdif", },
	{ .compatible = "fsl,vf610-spdif", },
	{}
};
MODULE_DEVICE_TABLE(of, fsl_spdif_dt_ids);

static struct platform_driver fsl_spdif_driver = {
	.driver = {
		.name = "fsl-spdif-dai",
		.owner = THIS_MODULE,
		.of_match_table = fsl_spdif_dt_ids,
		.pm = &fsl_spdif_pm,
	},
	.probe = fsl_spdif_probe,
};

module_platform_driver(fsl_spdif_driver);

MODULE_AUTHOR("Freescale Semiconductor, Inc.");
MODULE_DESCRIPTION("Freescale S/PDIF CPU DAI Driver");
MODULE_LICENSE("GPL v2");
MODULE_ALIAS("platform:fsl-spdif-dai");<|MERGE_RESOLUTION|>--- conflicted
+++ resolved
@@ -1,11 +1,7 @@
 /*
  * Freescale S/PDIF ALSA SoC Digital Audio Interface (DAI) driver
  *
-<<<<<<< HEAD
- * Copyright (C) 2013-2014 Freescale Semiconductor, Inc.
-=======
  * Copyright (C) 2013-2015 Freescale Semiconductor, Inc.
->>>>>>> 9ea9577d
  *
  * Based on stmp3xxx_spdif_dai.c
  * Vladimir Barinov <vbarinov@embeddedalley.com>
@@ -26,11 +22,7 @@
 #include <linux/of_irq.h>
 #include <linux/regmap.h>
 #include <linux/pm_runtime.h>
-<<<<<<< HEAD
-#include <linux/busfreq-imx6.h>
-=======
 #include <linux/busfreq-imx.h>
->>>>>>> 9ea9577d
 
 #include <sound/asoundef.h>
 #include <sound/dmaengine_pcm.h>
@@ -1313,14 +1305,10 @@
 		return ret;
 	}
 
-<<<<<<< HEAD
-	ret = imx_pcm_dma_init(pdev, IMX_SPDIF_DMABUF_SIZE);
-=======
 	if (of_property_read_u32(np, "fsl,dma-buffer-size", &buffer_size))
 		buffer_size = IMX_SPDIF_DMABUF_SIZE;
 
 	ret = imx_pcm_dma_init(pdev, buffer_size);
->>>>>>> 9ea9577d
 	if (ret)
 		dev_err(&pdev->dev, "imx_pcm_dma_init failed: %d\n", ret);
 
@@ -1349,10 +1337,6 @@
 	regmap_read(spdif_priv->regmap, REG_SPDIF_SRPC,
 			&spdif_priv->regcache_srpc);
 
-<<<<<<< HEAD
-	regcache_cache_only(spdif_priv->regmap, true);
-=======
->>>>>>> 9ea9577d
 	regcache_mark_dirty(spdif_priv->regmap);
 
 	return 0;
@@ -1362,11 +1346,6 @@
 {
 	struct fsl_spdif_priv *spdif_priv = dev_get_drvdata(dev);
 
-<<<<<<< HEAD
-	regcache_cache_only(spdif_priv->regmap, false);
-
-=======
->>>>>>> 9ea9577d
 	regmap_update_bits(spdif_priv->regmap, REG_SPDIF_SRPC,
 			SRPC_CLKSRC_SEL_MASK | SRPC_GAINSEL_MASK,
 			spdif_priv->regcache_srpc);
