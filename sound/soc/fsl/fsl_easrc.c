--- conflicted
+++ resolved
@@ -43,11 +43,7 @@
 				 SNDRV_PCM_FMTBIT_U32_LE | \
 				 SNDRV_PCM_FMTBIT_S20_3LE | \
 				 SNDRV_PCM_FMTBIT_U20_3LE | \
-<<<<<<< HEAD
-				 SNDRV_PCM_FMTBIT_IEC958_SUBFRAME_LE)
-=======
 				 SNDRV_PCM_FMTBIT_FLOAT_LE)
->>>>>>> 3d7dd39f
 
 static int fsl_easrc_iec958_put_bits(struct snd_kcontrol *kcontrol,
 				     struct snd_ctl_elem_value *ucontrol)
@@ -1150,18 +1146,11 @@
 	return ret;
 }
 
-<<<<<<< HEAD
-static int fsl_easrc_process_format(struct fsl_easrc *easrc,
-			      struct fsl_easrc_data_fmt *fmt,
-			      snd_pcm_format_t raw_fmt)
-{
-=======
 static int fsl_easrc_process_format(struct fsl_easrc_context *ctx,
 			      struct fsl_easrc_data_fmt *fmt,
 			      snd_pcm_format_t raw_fmt)
 {
 	struct fsl_easrc *easrc = ctx->easrc;
->>>>>>> 3d7dd39f
 	int ret;
 
 	if (!fmt)
@@ -1230,15 +1219,7 @@
 	 * 0b - Signed Format
 	 * 1b - Unsigned Format
 	 */
-<<<<<<< HEAD
-	ret = snd_pcm_format_unsigned(raw_fmt) > 0 ? 1 : 0;
-	if (ret < 0)
-		return ret;
-
-	fmt->unsign = ret;
-=======
 	fmt->unsign = snd_pcm_format_unsigned(raw_fmt) > 0 ? 1 : 0;
->>>>>>> 3d7dd39f
 
 	return 0;
 }
@@ -1254,11 +1235,7 @@
 
 	/* get the bitfield values for input data format */
 	if (in_raw_format && out_raw_format) {
-<<<<<<< HEAD
-		ret = fsl_easrc_process_format(easrc, in_fmt, *in_raw_format);
-=======
 		ret = fsl_easrc_process_format(ctx, in_fmt, *in_raw_format);
->>>>>>> 3d7dd39f
 		if (ret)
 			return ret;
 	}
@@ -1299,11 +1276,7 @@
 
 	/* get the bitfield values for input data format */
 	if (in_raw_format && out_raw_format) {
-<<<<<<< HEAD
-		ret = fsl_easrc_process_format(easrc, out_fmt, *out_raw_format);
-=======
 		ret = fsl_easrc_process_format(ctx, out_fmt, *out_raw_format);
->>>>>>> 3d7dd39f
 		if (ret)
 			return ret;
 	}
