--- conflicted
+++ resolved
@@ -19,20 +19,6 @@
  * Do not change this as the FIQ handler depends on this size
  */
 #define IMX_SSI_DMABUF_SIZE	(64 * 1024)
-#define IMX_SAI_DMABUF_SIZE	(64 * 1024)
-#define IMX_SPDIF_DMABUF_SIZE	(64 * 1024)
-#define IMX_ESAI_DMABUF_SIZE	(256 * 1024)
-#define IMX_ASRC_DMABUF_SIZE	(256 * 1024)
-
-#define IMX_DEFAULT_DMABUF_SIZE	(64 * 1024)
-#define IMX_SAI_DMABUF_SIZE	(64 * 1024)
-#define IMX_SPDIF_DMABUF_SIZE	(64 * 1024)
-#define IMX_ESAI_DMABUF_SIZE	(256 * 1024)
-
-#define IMX_DEFAULT_DMABUF_SIZE	(64 * 1024)
-#define IMX_SAI_DMABUF_SIZE	(64 * 1024)
-#define IMX_SPDIF_DMABUF_SIZE	(64 * 1024)
-#define IMX_ESAI_DMABUF_SIZE	(256 * 1024)
 
 #define IMX_DEFAULT_DMABUF_SIZE	(64 * 1024)
 #define IMX_SAI_DMABUF_SIZE	(64 * 1024)
@@ -68,10 +54,6 @@
 
 #if IS_ENABLED(CONFIG_SND_SOC_IMX_PCM_DMA)
 int imx_pcm_dma_init(struct platform_device *pdev, size_t size);
-<<<<<<< HEAD
-#else
-static inline int imx_pcm_dma_init(struct platform_device *pdev, size_t size)
-=======
 int imx_pcm_platform_register(struct device *dev);
 #else
 static inline int imx_pcm_dma_init(struct platform_device *pdev, size_t size)
@@ -79,7 +61,6 @@
 	return -ENODEV;
 }
 static inline int imx_pcm_platform_register(struct device *dev)
->>>>>>> f2ed3bfc
 {
 	return -ENODEV;
 }
