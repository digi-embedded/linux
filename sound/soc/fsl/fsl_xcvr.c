--- conflicted
+++ resolved
@@ -326,11 +326,7 @@
 	struct device *dev = &xcvr->pdev->dev;
 	int ret;
 
-<<<<<<< HEAD
-	freq = xcvr->soc_data->spdif_only ? freq / 10 : freq;
-=======
 	freq = xcvr->soc_data->spdif_only ? freq / 5 : freq;
->>>>>>> ccf0a997
 	clk_disable_unprepare(xcvr->phy_clk);
 	ret = clk_set_rate(xcvr->phy_clk, freq);
 	if (ret < 0) {
@@ -1152,13 +1148,8 @@
 		if (!xcvr->soc_data->spdif_only) {
 			/* Data RAM is 4KiB, last two pages: 8 and 9. Select page 8. */
 			regmap_update_bits(xcvr->regmap, FSL_XCVR_EXT_CTRL,
-<<<<<<< HEAD
-					FSL_XCVR_EXT_CTRL_PAGE_MASK,
-					FSL_XCVR_EXT_CTRL_PAGE(8));
-=======
 					   FSL_XCVR_EXT_CTRL_PAGE_MASK,
 					   FSL_XCVR_EXT_CTRL_PAGE(8));
->>>>>>> ccf0a997
 
 			/* Find updated CS buffer */
 			reg_ctrl = xcvr->ram_addr + FSL_XCVR_RX_CS_CTRL_0;
@@ -1173,11 +1164,7 @@
 			if (val) {
 				/* copy CS buffer */
 				memcpy_fromio(&xcvr->rx_iec958.status, reg_buff,
-<<<<<<< HEAD
-						sizeof(xcvr->rx_iec958.status));
-=======
 					      sizeof(xcvr->rx_iec958.status));
->>>>>>> ccf0a997
 				for (i = 0; i < 6; i++) {
 					val = *(u32 *)(xcvr->rx_iec958.status + i*4);
 					*(u32 *)(xcvr->rx_iec958.status + i*4) =
@@ -1365,11 +1352,6 @@
 {
 	sysfs_remove_group(&pdev->dev.kobj, fsl_xcvr_get_attr_grp());
 	pm_runtime_disable(&pdev->dev);
-<<<<<<< HEAD
-
-	return 0;
-=======
->>>>>>> ccf0a997
 }
 
 static __maybe_unused int fsl_xcvr_runtime_suspend(struct device *dev)
@@ -1410,7 +1392,6 @@
 {
 	struct fsl_xcvr *xcvr = dev_get_drvdata(dev);
 	int ret;
-	u64 rate, div;
 
 	ret = reset_control_assert(xcvr->reset);
 	if (ret < 0) {
@@ -1422,17 +1403,6 @@
 	if (ret) {
 		dev_err(dev, "failed to start IPG clock.\n");
 		return ret;
-	}
-
-	/* set clk div for xcvr ip internal use */
-	if (xcvr->soc_data->spdif_only) {
-		rate = clk_get_rate(xcvr->ipg_clk);
-		div = rate / 1000000 - 1;
-		ret = regmap_write(xcvr->regmap, FSL_XCVR_CLK_CTRL, div);
-		if (ret < 0) {
-			dev_err(dev, "Error while setting CLK_CTRL: %d\n", ret);
-			return ret;
-		}
 	}
 
 	ret = clk_prepare_enable(xcvr->pll_ipg_clk);
@@ -1512,7 +1482,6 @@
 
 static struct platform_driver fsl_xcvr_driver = {
 	.probe = fsl_xcvr_probe,
-	.remove = fsl_xcvr_remove,
 	.driver = {
 		.name = "fsl,imx8mp-audio-xcvr",
 		.pm = &fsl_xcvr_pm_ops,
