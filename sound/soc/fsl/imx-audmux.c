/*
<<<<<<< HEAD
 * Copyright 2012-2014 Freescale Semiconductor, Inc.
=======
 * Copyright 2012-2015 Freescale Semiconductor, Inc.
>>>>>>> 33e8bb5d
 * Copyright 2012 Linaro Ltd.
 * Copyright 2009 Pengutronix, Sascha Hauer <s.hauer@pengutronix.de>
 *
 * Initial development of this code was funded by
 * Phytec Messtechnik GmbH, http://www.phytec.de
 *
 * This program is free software; you can redistribute it and/or modify
 * it under the terms of the GNU General Public License as published by
 * the Free Software Foundation; either version 2 of the License, or
 * (at your option) any later version.
 *
 * This program is distributed in the hope that it will be useful,
 * but WITHOUT ANY WARRANTY; without even the implied warranty of
 * MERCHANTABILITY or FITNESS FOR A PARTICULAR PURPOSE.  See the
 * GNU General Public License for more details.
 */

#include <linux/clk.h>
#include <linux/debugfs.h>
#include <linux/err.h>
#include <linux/io.h>
#include <linux/module.h>
#include <linux/of.h>
#include <linux/of_device.h>
#include <linux/platform_device.h>
#include <linux/slab.h>

#include "imx-audmux.h"

#define DRIVER_NAME "imx-audmux"

static struct clk *audmux_clk;
static void __iomem *audmux_base;
static u32 *regcache;
static u32 reg_max;

#define IMX_AUDMUX_V2_PTCR(x)		((x) * 8)
#define IMX_AUDMUX_V2_PDCR(x)		((x) * 8 + 4)

#ifdef CONFIG_DEBUG_FS
static struct dentry *audmux_debugfs_root;

/* There is an annoying discontinuity in the SSI numbering with regard
 * to the Linux number of the devices */
static const char *audmux_port_string(int port)
{
	switch (port) {
	case MX31_AUDMUX_PORT1_SSI0:
		return "imx-ssi.0";
	case MX31_AUDMUX_PORT2_SSI1:
		return "imx-ssi.1";
	case MX31_AUDMUX_PORT3_SSI_PINS_3:
		return "SSI3";
	case MX31_AUDMUX_PORT4_SSI_PINS_4:
		return "SSI4";
	case MX31_AUDMUX_PORT5_SSI_PINS_5:
		return "SSI5";
	case MX31_AUDMUX_PORT6_SSI_PINS_6:
		return "SSI6";
	default:
		return "UNKNOWN";
	}
}

static ssize_t audmux_read_file(struct file *file, char __user *user_buf,
				size_t count, loff_t *ppos)
{
	ssize_t ret;
	char *buf;
	uintptr_t port = (uintptr_t)file->private_data;
	u32 pdcr, ptcr;

	if (audmux_clk) {
		ret = clk_prepare_enable(audmux_clk);
		if (ret)
			return ret;
	}

	ptcr = readl(audmux_base + IMX_AUDMUX_V2_PTCR(port));
	pdcr = readl(audmux_base + IMX_AUDMUX_V2_PDCR(port));

	if (audmux_clk)
		clk_disable_unprepare(audmux_clk);

	buf = kmalloc(PAGE_SIZE, GFP_KERNEL);
	if (!buf)
		return -ENOMEM;

	ret = snprintf(buf, PAGE_SIZE, "PDCR: %08x\nPTCR: %08x\n",
		       pdcr, ptcr);

	if (ptcr & IMX_AUDMUX_V2_PTCR_TFSDIR)
		ret += snprintf(buf + ret, PAGE_SIZE - ret,
				"TxFS output from %s, ",
				audmux_port_string((ptcr >> 27) & 0x7));
	else
		ret += snprintf(buf + ret, PAGE_SIZE - ret,
				"TxFS input, ");

	if (ptcr & IMX_AUDMUX_V2_PTCR_TCLKDIR)
		ret += snprintf(buf + ret, PAGE_SIZE - ret,
				"TxClk output from %s",
				audmux_port_string((ptcr >> 22) & 0x7));
	else
		ret += snprintf(buf + ret, PAGE_SIZE - ret,
				"TxClk input");

	ret += snprintf(buf + ret, PAGE_SIZE - ret, "\n");

	if (ptcr & IMX_AUDMUX_V2_PTCR_SYN) {
		ret += snprintf(buf + ret, PAGE_SIZE - ret,
				"Port is symmetric");
	} else {
		if (ptcr & IMX_AUDMUX_V2_PTCR_RFSDIR)
			ret += snprintf(buf + ret, PAGE_SIZE - ret,
					"RxFS output from %s, ",
					audmux_port_string((ptcr >> 17) & 0x7));
		else
			ret += snprintf(buf + ret, PAGE_SIZE - ret,
					"RxFS input, ");

		if (ptcr & IMX_AUDMUX_V2_PTCR_RCLKDIR)
			ret += snprintf(buf + ret, PAGE_SIZE - ret,
					"RxClk output from %s",
					audmux_port_string((ptcr >> 12) & 0x7));
		else
			ret += snprintf(buf + ret, PAGE_SIZE - ret,
					"RxClk input");
	}

	ret += snprintf(buf + ret, PAGE_SIZE - ret,
			"\nData received from %s\n",
			audmux_port_string((pdcr >> 13) & 0x7));

	ret = simple_read_from_buffer(user_buf, count, ppos, buf, ret);

	kfree(buf);

	return ret;
}

static const struct file_operations audmux_debugfs_fops = {
	.open = simple_open,
	.read = audmux_read_file,
	.llseek = default_llseek,
};

static void audmux_debugfs_init(void)
{
	uintptr_t i;
	char buf[20];

	audmux_debugfs_root = debugfs_create_dir("audmux", NULL);
	if (!audmux_debugfs_root) {
		pr_warning("Failed to create AUDMUX debugfs root\n");
		return;
	}

	for (i = 0; i < MX31_AUDMUX_PORT7_SSI_PINS_7 + 1; i++) {
		snprintf(buf, sizeof(buf), "ssi%lu", i);
		if (!debugfs_create_file(buf, 0444, audmux_debugfs_root,
					 (void *)i, &audmux_debugfs_fops))
			pr_warning("Failed to create AUDMUX port %lu debugfs file\n",
				   i);
	}
}

static void audmux_debugfs_remove(void)
{
	debugfs_remove_recursive(audmux_debugfs_root);
}
#else
static inline void audmux_debugfs_init(void)
{
}

static inline void audmux_debugfs_remove(void)
{
}
#endif

static enum imx_audmux_type {
	IMX21_AUDMUX,
	IMX31_AUDMUX,
} audmux_type;

static struct platform_device_id imx_audmux_ids[] = {
	{
		.name = "imx21-audmux",
		.driver_data = IMX21_AUDMUX,
	}, {
		.name = "imx31-audmux",
		.driver_data = IMX31_AUDMUX,
	}, {
		/* sentinel */
	}
};
MODULE_DEVICE_TABLE(platform, imx_audmux_ids);

static const struct of_device_id imx_audmux_dt_ids[] = {
	{ .compatible = "fsl,imx21-audmux", .data = &imx_audmux_ids[0], },
	{ .compatible = "fsl,imx31-audmux", .data = &imx_audmux_ids[1], },
	{ /* sentinel */ }
};
MODULE_DEVICE_TABLE(of, imx_audmux_dt_ids);

static const uint8_t port_mapping[] = {
	0x0, 0x4, 0x8, 0x10, 0x14, 0x1c,
};

int imx_audmux_v1_configure_port(unsigned int port, unsigned int pcr)
{
	if (audmux_type != IMX21_AUDMUX)
		return -EINVAL;

	if (!audmux_base)
		return -ENOSYS;

	if (port >= ARRAY_SIZE(port_mapping))
		return -EINVAL;

	writel(pcr, audmux_base + port_mapping[port]);

	return 0;
}
EXPORT_SYMBOL_GPL(imx_audmux_v1_configure_port);

int imx_audmux_v2_configure_port(unsigned int port, unsigned int ptcr,
		unsigned int pdcr)
{
	int ret;

	if (audmux_type != IMX31_AUDMUX)
		return -EINVAL;

	if (!audmux_base)
		return -ENOSYS;

	if (audmux_clk) {
		ret = clk_prepare_enable(audmux_clk);
		if (ret)
			return ret;
	}

	writel(ptcr, audmux_base + IMX_AUDMUX_V2_PTCR(port));
	writel(pdcr, audmux_base + IMX_AUDMUX_V2_PDCR(port));

	if (audmux_clk)
		clk_disable_unprepare(audmux_clk);

	return 0;
}
EXPORT_SYMBOL_GPL(imx_audmux_v2_configure_port);

static int imx_audmux_parse_dt_defaults(struct platform_device *pdev,
		struct device_node *of_node)
{
	struct device_node *child;

	for_each_available_child_of_node(of_node, child) {
		unsigned int port;
		unsigned int ptcr = 0;
		unsigned int pdcr = 0;
		unsigned int pcr = 0;
		unsigned int val;
		int ret;
		int i = 0;

		ret = of_property_read_u32(child, "fsl,audmux-port", &port);
		if (ret) {
			dev_warn(&pdev->dev, "Failed to get fsl,audmux-port of child node \"%s\"\n",
					child->full_name);
			continue;
		}
		if (!of_property_read_bool(child, "fsl,port-config")) {
			dev_warn(&pdev->dev, "child node \"%s\" does not have property fsl,port-config\n",
					child->full_name);
			continue;
		}

		for (i = 0; (ret = of_property_read_u32_index(child,
					"fsl,port-config", i, &val)) == 0;
				++i) {
			if (audmux_type == IMX31_AUDMUX) {
				if (i % 2)
					pdcr |= val;
				else
					ptcr |= val;
			} else {
				pcr |= val;
			}
		}

		if (ret != -EOVERFLOW) {
			dev_err(&pdev->dev, "Failed to read u32 at index %d of child %s\n",
					i, child->full_name);
			continue;
		}

		if (audmux_type == IMX31_AUDMUX) {
			if (i % 2) {
				dev_err(&pdev->dev, "One pdcr value is missing in child node %s\n",
						child->full_name);
				continue;
			}
			imx_audmux_v2_configure_port(port, ptcr, pdcr);
		} else {
			imx_audmux_v1_configure_port(port, pcr);
		}
	}

	return 0;
}

static int imx_audmux_probe(struct platform_device *pdev)
{
	struct resource *res;
	const struct of_device_id *of_id =
			of_match_device(imx_audmux_dt_ids, &pdev->dev);

	res = platform_get_resource(pdev, IORESOURCE_MEM, 0);
	audmux_base = devm_ioremap_resource(&pdev->dev, res);
	if (IS_ERR(audmux_base))
		return PTR_ERR(audmux_base);

	audmux_clk = devm_clk_get(&pdev->dev, "audmux");
	if (IS_ERR(audmux_clk)) {
		dev_dbg(&pdev->dev, "cannot get clock: %ld\n",
				PTR_ERR(audmux_clk));
		audmux_clk = NULL;
	}

	if (of_id)
		pdev->id_entry = of_id->data;
	audmux_type = pdev->id_entry->driver_data;

	switch (audmux_type) {
	case IMX31_AUDMUX:
		audmux_debugfs_init();
		reg_max = 14;
		break;
	case IMX21_AUDMUX:
		reg_max = 6;
<<<<<<< HEAD
=======
		break;
>>>>>>> 33e8bb5d
	default:
		dev_err(&pdev->dev, "unsupported version!\n");
		return -EINVAL;
	}

	regcache = devm_kzalloc(&pdev->dev, sizeof(u32) * reg_max, GFP_KERNEL);
	if (!regcache)
		return -ENOMEM;

	if (of_id)
		imx_audmux_parse_dt_defaults(pdev, pdev->dev.of_node);

	return 0;
}

static int imx_audmux_remove(struct platform_device *pdev)
{
	if (audmux_type == IMX31_AUDMUX)
		audmux_debugfs_remove();

	return 0;
}

#ifdef CONFIG_PM_SLEEP
static int imx_audmux_suspend(struct device *dev)
{
	int i;

	clk_prepare_enable(audmux_clk);

	for (i = 0; i < reg_max; i++)
		regcache[i] = readl(audmux_base + i * 4);

	clk_disable_unprepare(audmux_clk);

	return 0;
}

static int imx_audmux_resume(struct device *dev)
{
	int i;

	clk_prepare_enable(audmux_clk);

	for (i = 0; i < reg_max; i++)
		writel(regcache[i], audmux_base + i * 4);

	clk_disable_unprepare(audmux_clk);

	return 0;
}
#endif /* CONFIG_PM_SLEEP */

static const struct dev_pm_ops imx_audmux_pm = {
	SET_SYSTEM_SLEEP_PM_OPS(imx_audmux_suspend, imx_audmux_resume)
};

static struct platform_driver imx_audmux_driver = {
	.probe		= imx_audmux_probe,
	.remove		= imx_audmux_remove,
	.id_table	= imx_audmux_ids,
	.driver	= {
		.name	= DRIVER_NAME,
<<<<<<< HEAD
		.owner	= THIS_MODULE,
=======
>>>>>>> 33e8bb5d
		.pm = &imx_audmux_pm,
		.of_match_table = imx_audmux_dt_ids,
	}
};

static int __init imx_audmux_init(void)
{
	return platform_driver_register(&imx_audmux_driver);
}
subsys_initcall(imx_audmux_init);

static void __exit imx_audmux_exit(void)
{
	platform_driver_unregister(&imx_audmux_driver);
}
module_exit(imx_audmux_exit);

MODULE_DESCRIPTION("Freescale i.MX AUDMUX driver");
MODULE_AUTHOR("Sascha Hauer <s.hauer@pengutronix.de>");
MODULE_LICENSE("GPL v2");
MODULE_ALIAS("platform:" DRIVER_NAME);<|MERGE_RESOLUTION|>--- conflicted
+++ resolved
@@ -1,9 +1,5 @@
 /*
-<<<<<<< HEAD
- * Copyright 2012-2014 Freescale Semiconductor, Inc.
-=======
  * Copyright 2012-2015 Freescale Semiconductor, Inc.
->>>>>>> 33e8bb5d
  * Copyright 2012 Linaro Ltd.
  * Copyright 2009 Pengutronix, Sascha Hauer <s.hauer@pengutronix.de>
  *
@@ -347,10 +343,7 @@
 		break;
 	case IMX21_AUDMUX:
 		reg_max = 6;
-<<<<<<< HEAD
-=======
 		break;
->>>>>>> 33e8bb5d
 	default:
 		dev_err(&pdev->dev, "unsupported version!\n");
 		return -EINVAL;
@@ -414,10 +407,6 @@
 	.id_table	= imx_audmux_ids,
 	.driver	= {
 		.name	= DRIVER_NAME,
-<<<<<<< HEAD
-		.owner	= THIS_MODULE,
-=======
->>>>>>> 33e8bb5d
 		.pm = &imx_audmux_pm,
 		.of_match_table = imx_audmux_dt_ids,
 	}
