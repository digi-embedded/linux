--- conflicted
+++ resolved
@@ -350,8 +350,6 @@
 	static u32 support_rates[10];
 	int ret;
 
-<<<<<<< HEAD
-=======
 	/*
 	 * Remove S20_3LE for master and slave mode for the clock can't
 	 * be aligned for cpu dai and codec dai
@@ -362,7 +360,6 @@
 	if (ret)
 		return ret;
 
->>>>>>> 29549c70
 	if (priv->card_type == CARD_CS42888) {
 		if (priv->codec_priv.mclk_freq % 12288000 == 0) {
 			support_rates[0] = 48000;
@@ -794,32 +791,16 @@
 		priv->cpu_priv.sysclk_dir[TX] = SND_SOC_CLOCK_OUT;
 		priv->cpu_priv.sysclk_dir[RX] = SND_SOC_CLOCK_OUT;
 		priv->cpu_priv.slot_width = 32;
-<<<<<<< HEAD
-		priv->dai_fmt |= SND_SOC_DAIFMT_CBS_CFS;
-=======
 		priv->dai_fmt |= SND_SOC_DAIFMT_CBC_CFC;
->>>>>>> 29549c70
 		priv->card_type = CARD_CS42888;
 	} else if (of_device_is_compatible(np, "fsl,imx-audio-cs427x")) {
 		codec_dai_name = "cs4271-hifi";
 		priv->codec_priv.mclk_id = CS427x_SYSCLK_MCLK;
-<<<<<<< HEAD
-		priv->dai_fmt |= SND_SOC_DAIFMT_CBM_CFM;
-=======
 		priv->dai_fmt |= SND_SOC_DAIFMT_CBP_CFP;
->>>>>>> 29549c70
 		priv->card_type = CARD_CS427X;
 	} else if (of_device_is_compatible(np, "fsl,imx-audio-sgtl5000")) {
 		codec_dai_name = "sgtl5000";
 		priv->codec_priv.mclk_id = SGTL5000_SYSCLK;
-<<<<<<< HEAD
-		priv->dai_fmt |= SND_SOC_DAIFMT_CBM_CFM;
-		priv->card_type = CARD_SGTL5000;
-	} else if (of_device_is_compatible(np, "fsl,imx-audio-tlv320aic32x4")) {
-		codec_dai_name = "tlv320aic32x4-hifi";
-		priv->dai_fmt |= SND_SOC_DAIFMT_CBM_CFM;
-		priv->card_type = CARD_TLV320AIC32X4;
-=======
 		priv->dai_fmt |= SND_SOC_DAIFMT_CBP_CFP;
 		priv->card_type = CARD_SGTL5000;
 	} else if (of_device_is_compatible(np, "fsl,imx-audio-tlv320aic32x4")) {
@@ -835,27 +816,18 @@
 		priv->cpu_priv.sysclk_dir[RX] = SND_SOC_CLOCK_OUT;
 		priv->card.dapm_routes = audio_map_tx;
 		priv->card.num_dapm_routes = ARRAY_SIZE(audio_map_tx);
->>>>>>> 29549c70
 	} else if (of_device_is_compatible(np, "fsl,imx-audio-wm8962")) {
 		codec_dai_name = "wm8962";
 		priv->codec_priv.mclk_id = WM8962_SYSCLK_MCLK;
 		priv->codec_priv.fll_id = WM8962_SYSCLK_FLL;
 		priv->codec_priv.pll_id = WM8962_FLL;
-<<<<<<< HEAD
-		priv->dai_fmt |= SND_SOC_DAIFMT_CBM_CFM;
-=======
 		priv->dai_fmt |= SND_SOC_DAIFMT_CBP_CFP;
->>>>>>> 29549c70
 		priv->card_type = CARD_WM8962;
 	} else if (of_device_is_compatible(np, "fsl,imx-audio-wm8960")) {
 		codec_dai_name = "wm8960-hifi";
 		priv->codec_priv.fll_id = WM8960_SYSCLK_AUTO;
 		priv->codec_priv.pll_id = WM8960_SYSCLK_AUTO;
-<<<<<<< HEAD
-		priv->dai_fmt |= SND_SOC_DAIFMT_CBM_CFM;
-=======
 		priv->dai_fmt |= SND_SOC_DAIFMT_CBP_CFP;
->>>>>>> 29549c70
 		priv->card_type = CARD_WM8960;
 	} else if (of_device_is_compatible(np, "fsl,imx-audio-ac97")) {
 		codec_dai_name = "ac97-hifi";
@@ -960,30 +932,6 @@
 		priv->dai_link[2].playback_only = true;
 	}
 
-	if (of_property_read_bool(np, "capture-only"))
-		priv->is_capture_only = true;
-
-	if (of_property_read_bool(np, "playback-only"))
-		priv->is_playback_only = true;
-
-	if (priv->is_capture_only && priv->is_playback_only) {
-		ret = -EINVAL;
-		dev_err(&pdev->dev, "failed for playback only and capture only\n");
-		goto asrc_fail;
-	}
-
-	if (priv->is_capture_only) {
-		priv->dai_link[0].capture_only = true;
-		priv->dai_link[1].capture_only = true;
-		priv->dai_link[2].capture_only = true;
-	}
-
-	if (priv->is_playback_only) {
-		priv->dai_link[0].playback_only = true;
-		priv->dai_link[1].playback_only = true;
-		priv->dai_link[2].playback_only = true;
-	}
-
 	if (!fsl_asoc_card_is_ac97(priv) && !codec_dev) {
 		dev_dbg(&pdev->dev, "failed to find codec device\n");
 		ret = -EPROBE_DEFER;
