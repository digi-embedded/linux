--- conflicted
+++ resolved
@@ -28,13 +28,10 @@
 #include "../codecs/wm8960.h"
 #include "../codecs/wm8994.h"
 #include "../codecs/tlv320aic31xx.h"
-<<<<<<< HEAD
+#include "../codecs/nau8822.h"
 #include "../codecs/max98088.h"
-=======
-#include "../codecs/nau8822.h"
 
 #define DRIVER_NAME "fsl-asoc-card"
->>>>>>> ccf0a997
 
 #define CS427x_SYSCLK_MCLK 0
 
@@ -56,10 +53,7 @@
 	CARD_WM8524,
 	CARD_SI476X,
 	CARD_WM8958,
-<<<<<<< HEAD
 	CARD_MAX98088,
-=======
->>>>>>> ccf0a997
 };
 
 /**
@@ -245,11 +239,7 @@
 	}
 
 	/* Specific configuration for PLL */
-<<<<<<< HEAD
-	if (codec_priv->pll_id && codec_priv->fll_id) {
-=======
 	if (codec_priv->pll_id >= 0 && codec_priv->fll_id >= 0) {
->>>>>>> ccf0a997
 		if (priv->sample_format == SNDRV_PCM_FORMAT_S24_LE ||
 		    priv->sample_format == SNDRV_PCM_FORMAT_S20_3LE)
 			pll_out = priv->sample_rate * 384;
@@ -277,11 +267,7 @@
 
 	if (priv->card_type == CARD_CS42888) {
 		priv->is_stream_tdm[tx] = channels > 1 && channels % 2;
-<<<<<<< HEAD
-		if (asoc_rtd_to_cpu(rtd, 0)->stream_active[!substream->stream] &&
-=======
 		if (asoc_rtd_to_cpu(rtd, 0)->stream[!substream->stream].active &&
->>>>>>> ccf0a997
 			(priv->is_stream_tdm[tx] != priv->is_stream_tdm[!tx])) {
 			dev_err(dev, "Don't support different fmt for tx & rx\n");
 			return -EINVAL;
@@ -315,12 +301,8 @@
 						 cpu_priv->slot_width);
 		}
 		/* set cpu DAI configuration */
-<<<<<<< HEAD
-		ret = snd_soc_dai_set_fmt(asoc_rtd_to_cpu(rtd, 0), priv->dai_fmt);
-=======
 		ret = snd_soc_dai_set_fmt(asoc_rtd_to_cpu(rtd, 0),
 					  snd_soc_daifmt_clock_provider_flipped(priv->dai_fmt));
->>>>>>> ccf0a997
 		if (ret) {
 			dev_err(dev, "failed to set cpu dai fmt: %d\n", ret);
 			return ret;
@@ -412,12 +394,8 @@
 
 	if ((priv->card_type == CARD_WM8960 ||
 	     priv->card_type == CARD_WM8962 ||
-<<<<<<< HEAD
 	     priv->card_type == CARD_WM8958 ||
 	     priv->card_type == CARD_MAX98088)
-=======
-	     priv->card_type == CARD_WM8958)
->>>>>>> ccf0a997
 	    && !priv->is_codec_master) {
 		support_rates[0] = 8000;
 		support_rates[1] = 16000;
@@ -468,23 +446,6 @@
 	mask = hw_param_mask(params, SNDRV_PCM_HW_PARAM_FORMAT);
 	snd_mask_none(mask);
 	snd_mask_set_format(mask, priv->asrc_format);
-
-	return 0;
-}
-
-static int be_hw_params_fixup_esai(struct snd_soc_pcm_runtime *rtd,
-				   struct snd_pcm_hw_params *params)
-{
-	struct snd_pcm_substream *substream = snd_soc_dpcm_get_substream(rtd,
-					      SNDRV_PCM_STREAM_PLAYBACK);
-	struct snd_soc_dai *cpu_dai = asoc_rtd_to_cpu(rtd, 0);
-	struct fsl_esai *esai = snd_soc_dai_get_drvdata(cpu_dai);
-	bool tx = substream->stream == SNDRV_PCM_STREAM_PLAYBACK;
-	struct fsl_esai_mix *mix = &esai->mix[tx];
-	struct snd_interval *channels;
-
-	channels = hw_param_interval(params, SNDRV_PCM_HW_PARAM_CHANNELS);
-	channels->max = channels->min = mix->channels;
 
 	return 0;
 }
@@ -749,8 +710,6 @@
 	struct platform_device *cpu_pdev;
 	struct fsl_asoc_card_priv *priv;
 	struct device *codec_dev = NULL;
-	struct of_phandle_args args[2];
-	struct platform_device *client_pdev[2];
 	const char *codec_dai_name;
 	const char *codec_dev_name;
 	u32 asrc_fmt = 0;
@@ -915,14 +874,6 @@
 		priv->card.dapm_routes = NULL;
 		priv->card.num_dapm_routes = 0;
 		priv->card_type = CARD_WM8958;
-<<<<<<< HEAD
-	} else if (of_device_is_compatible(np, "fsl,imx-audio-max98088")) {
-		codec_dai_name = "HiFi";
-		priv->dai_fmt |= SND_SOC_DAIFMT_CBC_CFC;
-		priv->card.dapm_routes = NULL;
-		priv->card.num_dapm_routes = 0;
-		priv->card_type = CARD_MAX98088;
-=======
 	} else if (of_device_is_compatible(np, "fsl,imx-audio-nau8822")) {
 		codec_dai_name = "nau8822-hifi";
 		priv->codec_priv.mclk_id = NAU8822_CLK_MCLK;
@@ -931,7 +882,12 @@
 		priv->dai_fmt |= SND_SOC_DAIFMT_CBM_CFM;
 		if (codec_dev)
 			priv->codec_priv.mclk = devm_clk_get(codec_dev, NULL);
->>>>>>> ccf0a997
+	} else if (of_device_is_compatible(np, "fsl,imx-audio-max98088")) {
+		codec_dai_name = "HiFi";
+		priv->dai_fmt |= SND_SOC_DAIFMT_CBC_CFC;
+		priv->card.dapm_routes = NULL;
+		priv->card.num_dapm_routes = 0;
+		priv->card_type = CARD_MAX98088;
 	} else {
 		dev_err(&pdev->dev, "unknown Device Tree compatible\n");
 		ret = -EINVAL;
@@ -1121,80 +1077,6 @@
 			else
 				priv->asrc_format = SNDRV_PCM_FORMAT_S16_LE;
 		}
-	}
-
-	/* switch to v2 if there is "client-dais" property */
-	if (of_property_read_bool(cpu_np, "client-dais")) {
-		ret = of_parse_phandle_with_args(cpu_np, "client-dais", NULL, 0,
-						 &args[0]);
-		if (ret < 0) {
-			dev_err(&pdev->dev, "of_parse_phandle_with_args failed\n");
-			goto asrc_fail;
-		}
-
-		client_pdev[0] = of_find_device_by_node(args[0].np);
-		if (!client_pdev[0]) {
-			dev_err(&pdev->dev, "failed to find SAI platform device\n");
-			ret = -EINVAL;
-			goto asrc_fail;
-		}
-
-		ret = of_parse_phandle_with_args(cpu_np, "client-dais", NULL, 1,
-						 &args[1]);
-		if (ret < 0) {
-			dev_err(&pdev->dev, "of_parse_phandle_with_args failed\n");
-			goto asrc_fail;
-		}
-
-		client_pdev[1] = of_find_device_by_node(args[1].np);
-		if (!client_pdev[1]) {
-			dev_err(&pdev->dev, "failed to find SAI platform device\n");
-			ret = -EINVAL;
-			goto asrc_fail;
-		}
-
-		priv->dai_link[0].name = "HiFi-FE1";
-		priv->dai_link[0].stream_name = "HiFi-FE1";
-		priv->dai_link[0].ops = NULL;
-		priv->dai_link[0].dynamic = 1;
-		priv->dai_link[0].dpcm_playback = 1;
-		priv->dai_link[0].dpcm_capture = 1;
-		priv->dai_link[0].dpcm_merged_chan = 1;
-		priv->dai_link[0].dpcm_merged_rate = 1;
-		priv->dai_link[0].dpcm_merged_format = 1;
-
-		priv->dai_link[1].name = "HiFi-FE2";
-		priv->dai_link[1].stream_name = "HiFi-FE2";
-		priv->dai_link[1].ops = NULL;
-		priv->dai_link[1].dynamic = 1;
-		priv->dai_link[1].dpcm_playback = 1;
-		priv->dai_link[1].dpcm_capture = 1;
-		priv->dai_link[1].dpcm_merged_chan = 1;
-		priv->dai_link[1].dpcm_merged_rate = 1;
-		priv->dai_link[1].dpcm_merged_format = 1;
-
-		priv->dai_link[2].name = "HiFi-BE";
-		priv->dai_link[2].stream_name = "HiFi-BE";
-		priv->dai_link[2].no_pcm = 1;
-		priv->dai_link[2].dpcm_playback = 1;
-		priv->dai_link[2].dpcm_capture = 1;
-		priv->dai_link[2].be_hw_params_fixup = be_hw_params_fixup_esai;
-
-		priv->dai_link[0].cpus->dai_name = dev_name(&client_pdev[0]->dev);
-		priv->dai_link[0].cpus->of_node = args[0].np;
-		priv->dai_link[0].platforms->of_node = args[0].np;
-		priv->dai_link[0].codecs->name = "snd-soc-dummy";
-		priv->dai_link[0].codecs->dai_name = "snd-soc-dummy-dai";
-		priv->dai_link[0].codecs->of_node = NULL;
-		priv->dai_link[1].cpus->dai_name = dev_name(&client_pdev[1]->dev);
-		priv->dai_link[1].cpus->of_node = args[1].np;
-		priv->dai_link[1].platforms->of_node = args[1].np;
-		priv->dai_link[2].cpus->dai_name = dev_name(&cpu_pdev->dev);
-		priv->dai_link[2].codecs->of_node = codec_np;
-
-		priv->card.num_links = 3;
-		priv->card.dapm_routes = audio_map_esai;
-		priv->card.num_dapm_routes = ARRAY_SIZE(audio_map_esai);
 	}
 
 	/* Finish card registering */
@@ -1256,11 +1138,8 @@
 	{ .compatible = "fsl,imx-audio-wm8524", },
 	{ .compatible = "fsl,imx-audio-si476x", },
 	{ .compatible = "fsl,imx-audio-wm8958", },
-<<<<<<< HEAD
+	{ .compatible = "fsl,imx-audio-nau8822", },
 	{ .compatible = "fsl,imx-audio-max98088", },
-=======
-	{ .compatible = "fsl,imx-audio-nau8822", },
->>>>>>> ccf0a997
 	{}
 };
 MODULE_DEVICE_TABLE(of, fsl_asoc_card_dt_ids);
