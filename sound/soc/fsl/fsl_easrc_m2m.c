// SPDX-License-Identifier: GPL-2.0
// Copyright 2019 NXP

struct fsl_easrc_m2m {
	struct fsl_easrc *easrc;
	struct fsl_easrc_context *ctx;
	struct completion complete[2];
	struct dma_block dma_block[2];
	unsigned int ctx_hold;
	unsigned int easrc_active;
	unsigned int first_convert;
	unsigned int sg_nodes[2];
	struct scatterlist sg[2][9];
	struct dma_async_tx_descriptor *desc[2];
	spinlock_t lock;  /* protect mem resource */
};

void fsl_easrc_get_status(struct fsl_easrc_context *ctx,
			  struct asrc_status_flags *flags)
{
	flags->overload_error = 0;
}

#define mxc_easrc_dma_umap_in(dev, m2m) \
	dma_unmap_sg(dev, m2m->sg[IN], m2m->sg_nodes[IN], \
					DMA_MEM_TO_DEV) \

#define mxc_easrc_dma_umap_out(dev, m2m) \
	dma_unmap_sg(dev, m2m->sg[OUT], m2m->sg_nodes[OUT], \
					DMA_DEV_TO_MEM) \

#define EASRC_xPUT_DMA_CALLBACK(dir) \
	((dir == IN) ? fsl_easrc_input_dma_callback \
			: fsl_easrc_output_dma_callback)

#define DIR_STR(dir) dir == IN ? "in" : "out"

static void fsl_easrc_input_dma_callback(void *data)
{
	struct fsl_easrc_m2m *m2m = (struct fsl_easrc_m2m *)data;

	complete(&m2m->complete[IN]);
}

static void fsl_easrc_output_dma_callback(void *data)
{
	struct fsl_easrc_m2m *m2m = (struct fsl_easrc_m2m *)data;

	complete(&m2m->complete[OUT]);
}

static int fsl_allocate_dma_buf(struct fsl_easrc_m2m *m2m)
{
	struct dma_block *input = &m2m->dma_block[IN];
	struct dma_block *output = &m2m->dma_block[OUT];

	input->dma_vaddr = kzalloc(input->length, GFP_KERNEL);
	if (!input->dma_vaddr)
		return -ENOMEM;

	output->dma_vaddr = kzalloc(output->length, GFP_KERNEL);
	if (!output->dma_vaddr)
		goto alloc_fail;

	return 0;

alloc_fail:
	kfree(input->dma_vaddr);

	return -ENOMEM;
}

static int fsl_easrc_dmaconfig(struct fsl_easrc_m2m *m2m,
			       struct dma_chan *chan,
			       u32 dma_addr, void *buf_addr, u32 buf_len,
			       bool dir, int bits)
{
	struct dma_async_tx_descriptor *desc = m2m->desc[dir];
	struct fsl_easrc *easrc = m2m->easrc;
	struct fsl_easrc_context *ctx = m2m->ctx;
	struct device *dev = &easrc->pdev->dev;
	unsigned int sg_nent = m2m->sg_nodes[dir];
	struct scatterlist *sg = m2m->sg[dir];
	struct dma_slave_config slave_config;
	enum dma_slave_buswidth buswidth;
	int ret, i;

	switch (bits) {
	case 16:
		buswidth = DMA_SLAVE_BUSWIDTH_2_BYTES;
		break;
	case 24:
		buswidth = DMA_SLAVE_BUSWIDTH_3_BYTES;
		break;
	default:
		buswidth = DMA_SLAVE_BUSWIDTH_4_BYTES;
	}

	if (dir == IN) {
		slave_config.direction = DMA_MEM_TO_DEV;
		slave_config.dst_addr = dma_addr;
		slave_config.dst_addr_width = buswidth;
		slave_config.dst_maxburst =
			ctx->in_params.fifo_wtmk * ctx->channels;
	} else {
		slave_config.direction = DMA_DEV_TO_MEM;
		slave_config.src_addr = dma_addr;
		slave_config.src_addr_width = buswidth;
		slave_config.src_maxburst =
			ctx->out_params.fifo_wtmk * ctx->channels;
	}

	ret = dmaengine_slave_config(chan, &slave_config);
	if (ret) {
		dev_err(dev, "failed to config dmaengine for %sput task: %d\n",
			DIR_STR(dir), ret);
		return -EINVAL;
	}

	sg_init_table(sg, sg_nent);
	switch (sg_nent) {
	case 1:
		sg_init_one(sg, buf_addr, buf_len);
		break;
	case 2:
	case 3:
	case 4:
	case 5:
	case 6:
	case 7:
	case 8:
	case 9:
		for (i = 0; i < (sg_nent - 1); i++)
			sg_set_buf(&sg[i],
				   buf_addr + i * m2m->dma_block[dir].max_buf_size,
				   m2m->dma_block[dir].max_buf_size);

		sg_set_buf(&sg[i],
			   buf_addr + i * m2m->dma_block[dir].max_buf_size,
			   buf_len - i * m2m->dma_block[dir].max_buf_size);
		break;
	default:
		dev_err(dev, "invalid input DMA nodes number: %d\n", sg_nent);
		return -EINVAL;
	}

	ret = dma_map_sg(dev, sg, sg_nent, slave_config.direction);
	if (ret != sg_nent) {
		dev_err(dev, "failed to map DMA sg for %sput task\n",
			DIR_STR(dir));
		return -EINVAL;
	}

	desc = dmaengine_prep_slave_sg(chan, sg, sg_nent,
				       slave_config.direction,
				       DMA_PREP_INTERRUPT);
	if (!desc) {
		dev_err(dev, "failed to prepare dmaengine for %sput task\n",
			DIR_STR(dir));
		return -EINVAL;
	}

	m2m->desc[dir] = desc;
	m2m->desc[dir]->callback = EASRC_xPUT_DMA_CALLBACK(dir);

	desc->callback = EASRC_xPUT_DMA_CALLBACK(dir);
	desc->callback_param = m2m;

	return 0;
}

static long fsl_easrc_calc_outbuf_len(struct fsl_easrc_m2m *m2m,
				      struct asrc_convert_buffer *pbuf)
{
	struct fsl_easrc_context *ctx = m2m->ctx;
	unsigned int out_length;
	unsigned int in_width, out_width;
	unsigned int channels = ctx->channels;
	unsigned int in_samples, out_samples;

	in_width = snd_pcm_format_physical_width(ctx->in_params.sample_format) / 8;
	out_width = snd_pcm_format_physical_width(ctx->out_params.sample_format) / 8;

	in_samples = pbuf->input_buffer_length / (in_width * channels);
	out_samples = ctx->out_params.sample_rate * in_samples /
				ctx->in_params.sample_rate;
	out_length = out_samples * out_width * channels;

	if (out_samples <= ctx->out_missed_sample) {
		out_length = 0;
		ctx->out_missed_sample -= out_samples;
	} else {
		out_length -= ctx->out_missed_sample * out_width * channels;
		ctx->out_missed_sample = 0;
	}

	return out_length;
}

static long fsl_easrc_prepare_io_buffer(struct fsl_easrc_m2m *m2m,
					struct asrc_convert_buffer *buf,
					bool dir)
{
	struct fsl_easrc *easrc = m2m->easrc;
	struct device *dev = &easrc->pdev->dev;
	struct fsl_easrc_context *ctx = m2m->ctx;
	struct dma_chan *dma_chan = ctx->dma_chan[dir];
	unsigned int *dma_len = &m2m->dma_block[dir].length;
	unsigned int *sg_nodes = &m2m->sg_nodes[dir];
	void *dma_vaddr = m2m->dma_block[dir].dma_vaddr;
	enum asrc_pair_index index = m2m->ctx->index;
	unsigned int buf_len, bits;
	u32 fifo_addr;
	void __user *buf_vaddr;

	if (dir == IN) {
		buf_vaddr = (void __user *)buf->input_buffer_vaddr;
		buf_len = buf->input_buffer_length;
		bits = snd_pcm_format_physical_width(ctx->in_params.sample_format);
		fifo_addr = easrc->paddr + REG_EASRC_WRFIFO(index);
	} else {
		buf_vaddr = (void __user *)buf->output_buffer_vaddr;
		buf_len = buf->output_buffer_length;
		bits = snd_pcm_format_physical_width(ctx->out_params.sample_format);
		fifo_addr = easrc->paddr + REG_EASRC_RDFIFO(index);
	}

	if (buf_len > EASRC_DMA_BUFFER_SIZE ||
	    (dir == IN && (buf_len % (bits / 8)))) {
		dev_err(dev, "%sput buffer size is error: [%d]\n",
			DIR_STR(dir), buf_len);
		return -EINVAL;
	}

	if (dir == IN && copy_from_user(dma_vaddr, buf_vaddr, buf_len))
		return -EFAULT;

	*dma_len = buf_len;

	if (dir == OUT)
		*dma_len = fsl_easrc_calc_outbuf_len(m2m, buf);

	if (*dma_len <= 0)
		return 0;

	*sg_nodes = *dma_len / m2m->dma_block[dir].max_buf_size + 1;

	return fsl_easrc_dmaconfig(m2m, dma_chan, fifo_addr, dma_vaddr,
				*dma_len, dir, bits);
}

static long fsl_easrc_prepare_buffer(struct fsl_easrc_m2m *m2m,
				     struct asrc_convert_buffer *buf)
{
	struct fsl_easrc *easrc = m2m->easrc;
	struct device *dev = &easrc->pdev->dev;
	int ret;

	ret = fsl_easrc_prepare_io_buffer(m2m, buf, IN);
	if (ret) {
		dev_err(dev, "failed to prepare input buffer %d\n", ret);
		return ret;
	}

	ret = fsl_easrc_prepare_io_buffer(m2m, buf, OUT);
	if (ret) {
		dev_err(dev, "failed to prepare output buffer %d\n", ret);
		return ret;
	}

	return 0;
}

int fsl_easrc_process_buffer_pre(struct fsl_easrc_m2m *m2m, bool dir)
{
	struct fsl_easrc *easrc = m2m->easrc;
	struct device *dev = &easrc->pdev->dev;

	if (!wait_for_completion_interruptible_timeout(&m2m->complete[dir],
						       10 * HZ)) {
		dev_err(dev, "%sput DMA task timeout\n", DIR_STR(dir));
		return -ETIME;
	} else if (signal_pending(current)) {
		dev_err(dev, "%sput task forcibly aborted\n", DIR_STR(dir));
		return -ERESTARTSYS;
	}

	return 0;
}

static unsigned int fsl_easrc_get_output_FIFO_size(struct fsl_easrc_m2m *m2m)
{
	struct fsl_easrc *easrc = m2m->easrc;
	enum asrc_pair_index index = m2m->ctx->index;
	u32 val;

	regmap_read(easrc->regmap, REG_EASRC_SFS(index), &val);

	val &= EASRC_SFS_NSGO_MASK;

	return val >> EASRC_SFS_NSGO_SHIFT;
}

static void fsl_easrc_read_last_FIFO(struct fsl_easrc_m2m *m2m)
{
	struct fsl_easrc *easrc = m2m->easrc;
	struct dma_block *output = &m2m->dma_block[OUT];
	struct fsl_easrc_context *ctx = m2m->ctx;
	enum asrc_pair_index index = m2m->ctx->index;
	u32 i, reg, size, t_size = 0, width;
	u32 *reg32 = NULL;
	u16 *reg16 = NULL;
	u8  *reg24 = NULL;

	width = snd_pcm_format_physical_width(ctx->out_params.sample_format);

	if (width == 32)
		reg32 = output->dma_vaddr + output->length;
	else if (width == 16)
		reg16 = output->dma_vaddr + output->length;
	else
		reg24 = output->dma_vaddr + output->length;
retry:
	size = fsl_easrc_get_output_FIFO_size(m2m);
	for (i = 0; i < size * ctx->channels; i++) {
		regmap_read(easrc->regmap, REG_EASRC_RDFIFO(index), &reg);

		if (reg32) {
			*(reg32) = reg;
			reg32++;
		} else if (reg16) {
			*(reg16) = (u16)reg;
			reg16++;
		} else {
			*reg24++ = (u8)reg;
			*reg24++ = (u8)(reg >> 8);
			*reg24++ = (u8)(reg >> 16);
		}
	}
	t_size += size;

	if (size)
		goto retry;

	if (reg32)
		output->length += t_size * ctx->channels * 4;
	else if (reg16)
		output->length += t_size * ctx->channels * 2;
	else
		output->length += t_size * ctx->channels * 3;
}

static long fsl_easrc_process_buffer(struct fsl_easrc_m2m *m2m,
				     struct asrc_convert_buffer *buf)
{
	struct fsl_easrc *easrc = m2m->easrc;
	struct device *dev = &easrc->pdev->dev;
	unsigned long lock_flags;
	int ret;

	/* Check input task first */
	ret = fsl_easrc_process_buffer_pre(m2m, IN);
	if (ret) {
		mxc_easrc_dma_umap_in(dev, m2m);
		if (m2m->dma_block[OUT].length > 0)
			mxc_easrc_dma_umap_out(dev, m2m);
		return ret;
	}

	/* ...then output task*/
	if (m2m->dma_block[OUT].length > 0) {
		ret = fsl_easrc_process_buffer_pre(m2m, OUT);
		if (ret) {
			mxc_easrc_dma_umap_in(dev, m2m);
			mxc_easrc_dma_umap_out(dev, m2m);
			return ret;
		}
	}

	mxc_easrc_dma_umap_in(dev, m2m);
	if (m2m->dma_block[OUT].length > 0)
		mxc_easrc_dma_umap_out(dev, m2m);

	spin_lock_irqsave(&m2m->lock, lock_flags);
	if (!m2m->ctx_hold) {
		spin_unlock_irqrestore(&m2m->lock, lock_flags);
		return -EFAULT;
	}
	spin_unlock_irqrestore(&m2m->lock, lock_flags);

	/* Fetch the remaining data */
	fsl_easrc_read_last_FIFO(m2m);

	/* Update final lengths after getting last FIFO */
	buf->input_buffer_length = m2m->dma_block[IN].length;
	buf->output_buffer_length = m2m->dma_block[OUT].length;

	if (copy_to_user((void __user *)buf->output_buffer_vaddr,
			 m2m->dma_block[OUT].dma_vaddr,
			 m2m->dma_block[OUT].length))
		return -EFAULT;

	return 0;
}

void fsl_easrc_submit_dma(struct fsl_easrc_m2m *m2m)
{
	/* Submit DMA request */
	dmaengine_submit(m2m->desc[IN]);
	dma_async_issue_pending(m2m->desc[IN]->chan);

	if (m2m->dma_block[OUT].length > 0) {
		dmaengine_submit(m2m->desc[OUT]);
		dma_async_issue_pending(m2m->desc[OUT]->chan);
	}
}

static long fsl_easrc_ioctl_req_context(struct fsl_easrc_m2m *m2m,
					void __user *user)
{
	struct fsl_easrc *easrc = m2m->easrc;
	struct device *dev = &easrc->pdev->dev;
	struct asrc_req req;
	unsigned long lock_flags;
	long ret;

	ret = copy_from_user(&req, user, sizeof(req));
	if (ret) {
		dev_err(dev, "failed to get req from user space:%ld\n", ret);
		return ret;
	}

	ret = fsl_easrc_request_context(m2m->ctx, req.chn_num);
	if (ret < 0) {
		dev_err(dev, "failed to request context:%ld\n", ret);
		return ret;
	}

	/* request context returns the context id in case of success */
	spin_lock_irqsave(&m2m->lock, lock_flags);
	m2m->ctx_hold = 1;
	req.index = m2m->ctx->index;
	req.supported_in_format = FSL_EASRC_FORMATS;
	req.supported_out_format = FSL_EASRC_FORMATS |
				   SNDRV_PCM_FMTBIT_IEC958_SUBFRAME_LE;
	spin_unlock_irqrestore(&m2m->lock, lock_flags);

	ret = copy_to_user(user, &req, sizeof(req));
	if (ret) {
		dev_err(dev, "failed to send req to user space: %ld\n", ret);
		return ret;
	}

	return 0;
}

static long fsl_easrc_ioctl_config_context(struct fsl_easrc_m2m *m2m,
					   void __user *user)
{
	struct fsl_easrc *easrc = m2m->easrc;
	struct fsl_easrc_context *ctx = m2m->ctx;
	enum asrc_pair_index index = m2m->ctx->index;
	struct device *dev = &easrc->pdev->dev;
	struct asrc_config config;
	int ret;
	int in_word_size, out_word_size;

	ret = copy_from_user(&config, user, sizeof(config));
	if (ret) {
		dev_err(dev, "failed to get config from user space: %d\n", ret);
		return ret;
	}

	/* set context configuration parameters received from userspace */
	ctx->in_params.sample_rate = config.input_sample_rate;
	ctx->out_params.sample_rate = config.output_sample_rate;

	ctx->in_params.fifo_wtmk = FSL_EASRC_INPUTFIFO_WML;
	ctx->out_params.fifo_wtmk = FSL_EASRC_OUTPUTFIFO_WML;

	ctx->in_params.sample_format = config.input_format;
	ctx->out_params.sample_format = config.output_format;

	ctx->channels = config.channel_num;
	ctx->rs_init_mode = 0x2;
	ctx->pf_init_mode = 0x2;

	ret = fsl_easrc_set_ctx_format(ctx,
				       &ctx->in_params.sample_format,
				       &ctx->out_params.sample_format);
	if (ret)
		return ret;

	ret = fsl_easrc_config_context(easrc, index);
	if (ret) {
		dev_err(dev, "failed to config context %d\n", ret);
		return ret;
	}

<<<<<<< HEAD
	ret = fsl_easrc_process_format(easrc, &ctx->in_params.fmt,
				 config.input_format);
	if (ret) {
		dev_err(dev, "input format error %d\n", ret);
		return ret;
	}

	ret = fsl_easrc_process_format(easrc, &ctx->out_params.fmt,
				 config.output_format);
	if (ret) {
		dev_err(dev, "output format error %d\n", ret);
		return ret;
	}

	/* FIXME - fix sample position?
	 * if the input sample is 16-bits wide and left-justified on a
	 * 32-bit boundary, then this register should be set to 16. If
	 * the input sample is 16-bits wide and right-
	 * justified on a 32-bit boundary, then this register should be
	 * set to 0
	 */
	ret = fsl_easrc_set_ctx_format(ctx, NULL, NULL);
	if (ret)
		return ret;

=======
>>>>>>> 3d7dd39f
	ctx->in_params.iterations = 1;
	ctx->in_params.group_len = ctx->channels;
	ctx->in_params.access_len = ctx->channels;
	ctx->out_params.iterations = 1;
	ctx->out_params.group_len = ctx->channels;
	ctx->out_params.access_len = ctx->channels;

	/* You can also call fsl_easrc_set_ctx_organziation for
	 * sample interleaving support
	 */
	ret = fsl_easrc_set_ctx_organziation(ctx);
	if (ret) {
		dev_err(dev, "failed to set fifo organization\n");
		return ret;
	}

	in_word_size = snd_pcm_format_physical_width(config.input_format) / 8;
	out_word_size = snd_pcm_format_physical_width(config.output_format) / 8;

	/* allocate dma buffers */
	m2m->dma_block[IN].length = EASRC_DMA_BUFFER_SIZE;
	m2m->dma_block[IN].max_buf_size = rounddown(EASRC_MAX_BUFFER_SIZE,
						    in_word_size * ctx->channels);
	m2m->dma_block[OUT].length = EASRC_DMA_BUFFER_SIZE;
	m2m->dma_block[OUT].max_buf_size = rounddown(EASRC_MAX_BUFFER_SIZE,
						     out_word_size * ctx->channels);

	ret = fsl_allocate_dma_buf(m2m);
	if (ret) {
		dev_err(dev, "failed to allocate DMA buffers: %d\n", ret);
		return ret;
	}

	ctx->dma_chan[IN] = fsl_easrc_get_dma_channel(ctx, IN);
	if (!ctx->dma_chan[IN]) {
		dev_err(dev, "[ctx%d] failed to get input DMA channel\n",
			m2m->ctx->index);
		return -EBUSY;
	}
	ctx->dma_chan[OUT] = fsl_easrc_get_dma_channel(ctx, OUT);
	if (!ctx->dma_chan[OUT]) {
		dev_err(dev, "[ctx%d] failed to get output DMA channel\n",
			m2m->ctx->index);
		return -EBUSY;
	}

	ret = copy_to_user(user, &config, sizeof(config));
	if (ret) {
		dev_err(dev, "failed to send config to user: %d\n", ret);
		return ret;
	}

	return 0;
}

static long fsl_easrc_ioctl_release_context(struct fsl_easrc_m2m *m2m,
					    void __user *user)
{
	struct fsl_easrc *easrc = m2m->easrc;
	struct fsl_easrc_context *ctx = m2m->ctx;
	struct device *dev = &easrc->pdev->dev;
	enum asrc_pair_index index;
	unsigned long lock_flags;
	int ret;

	ret = copy_from_user(&index, user, sizeof(index));
	if (ret) {
		dev_err(dev,
			"[ctx%d] failed to get index from user space %d\n",
			m2m->ctx->index, ret);
		return ret;
	}

	if (index != m2m->ctx->index) {
		dev_err(dev,
			"[ctx%d] releasing wrong context - %d\n",
			m2m->ctx->index, index);
		return -EINVAL;
	}

	if (m2m->easrc_active) {
		m2m->easrc_active = 0;
		fsl_easrc_stop_context(ctx);
	}

	spin_lock_irqsave(&m2m->lock, lock_flags);
	m2m->ctx_hold = 0;
	spin_unlock_irqrestore(&m2m->lock, lock_flags);

	if (ctx->dma_chan[IN])
		dma_release_channel(ctx->dma_chan[IN]);
	if (ctx->dma_chan[OUT])
		dma_release_channel(ctx->dma_chan[OUT]);

	ctx->dma_chan[IN] = NULL;
	ctx->dma_chan[OUT] = NULL;

	/* free buffers allocated in config context*/
	kfree(m2m->dma_block[IN].dma_vaddr);
	kfree(m2m->dma_block[OUT].dma_vaddr);

	fsl_easrc_release_context(ctx);

	return 0;
}

static long fsl_easrc_ioctl_convert(struct fsl_easrc_m2m *m2m,
				    void __user *user)
{
	struct fsl_easrc *easrc = m2m->easrc;
	struct device *dev = &easrc->pdev->dev;
	struct fsl_easrc_context *ctx = m2m->ctx;
	struct asrc_convert_buffer buf;
	int ret;

	ret = copy_from_user(&buf, user, sizeof(buf));
	if (ret) {
		dev_err(dev, "failed to get buf from user space: %d\n", ret);
		return ret;
	}

	/* fsl_easrc_calc_last_period_size(ctx, &buf); */
	ret = fsl_easrc_prepare_buffer(m2m, &buf);
	if (ret) {
		dev_err(dev, "failed to prepare buffer\n");
		return ret;
	}

	init_completion(&m2m->complete[IN]);
	init_completion(&m2m->complete[OUT]);

	fsl_easrc_submit_dma(m2m);

	if (m2m->first_convert) {
		fsl_easrc_start_context(ctx);
		m2m->first_convert = 0;
	}

	ret = fsl_easrc_process_buffer(m2m, &buf);
	if (ret) {
		dev_err(dev, "failed to process buffer %d\n", ret);
		return ret;
	}

	ret = copy_to_user(user, &buf, sizeof(buf));
	if (ret) {
		dev_err(dev, "failed to send buffer to user: %d\n", ret);
		return ret;
	}

	return 0;
}

static long fsl_easrc_ioctl_start_conv(struct fsl_easrc_m2m *m2m,
				       void __user *user)
{
	struct fsl_easrc *easrc = m2m->easrc;
	struct device *dev = &easrc->pdev->dev;
	enum asrc_pair_index index;
	int ret;

	ret = copy_from_user(&index, user, sizeof(index));
	if (ret) {
		dev_err(dev, "failed to get index from user space: %d\n",
			ret);
		return ret;
	}

	if (index != m2m->ctx->index) {
		dev_err(dev, "[ctx%d] attempting to start wrong context%d\n",
			m2m->ctx->index, index);
		return -EINVAL;
	}

	m2m->easrc_active = 1;
	m2m->first_convert = 1;

	return 0;
}

static long fsl_easrc_ioctl_stop_conv(struct fsl_easrc_m2m *m2m,
				      void __user *user)
{
	struct fsl_easrc *easrc = m2m->easrc;
	struct fsl_easrc_context *ctx = m2m->ctx;
	struct device *dev = &easrc->pdev->dev;
	enum asrc_pair_index index;
	int ret;

	ret = copy_from_user(&index, user, sizeof(index));
	if (ret) {
		dev_err(dev, "failed to get index from user space: %d\n",
			ret);
		return ret;
	}

	if (index != m2m->ctx->index) {
		dev_err(dev, "[ctx%d] attempting to start wrong context%d\n",
			m2m->ctx->index, index);
		return -EINVAL;
	}

	dmaengine_terminate_all(ctx->dma_chan[IN]);
	dmaengine_terminate_all(ctx->dma_chan[OUT]);

	fsl_easrc_stop_context(ctx);
	m2m->easrc_active = 0;

	return 0;
}

static long fsl_easrc_ioctl_status(struct fsl_easrc_m2m *m2m,
				   void __user *user)
{
	struct fsl_easrc *easrc = m2m->easrc;
	struct device *dev = &easrc->pdev->dev;
	struct fsl_easrc_context *ctx = m2m->ctx;
	struct asrc_status_flags flags;
	int ret;

	ret = copy_from_user(&flags, user, sizeof(flags));
	if (ret) {
		dev_err(dev,
			"[ctx%d] failed to get flags from user space: %d\n",
			m2m->ctx->index, ret);
		return ret;
	}

	if (m2m->ctx->index != flags.index) {
		dev_err(dev, "[ctx%d] getting status for other context: %d\n",
			m2m->ctx->index, flags.index);
		return -EINVAL;
	}

	fsl_easrc_get_status(ctx, &flags);

	ret = copy_to_user(user, &flags, sizeof(flags));
	if (ret)
		dev_err(dev, "[ctx%d] failed to send flags to user space\n",
			m2m->ctx->index);

	return ret;
}

static long fsl_easrc_ioctl_flush(struct fsl_easrc_m2m *m2m,
				  void __user *user)
{
	struct fsl_easrc *easrc = m2m->easrc;
	struct device *dev = &easrc->pdev->dev;
	struct fsl_easrc_context *ctx = m2m->ctx;

	/* Release DMA and request again */
	dma_release_channel(ctx->dma_chan[IN]);
	dma_release_channel(ctx->dma_chan[OUT]);

	ctx->dma_chan[IN] = fsl_easrc_get_dma_channel(ctx, IN);
	if (!ctx->dma_chan[IN]) {
		dev_err(dev, "failed to request input task DMA channel\n");
		return -EBUSY;
	}

	ctx->dma_chan[OUT] = fsl_easrc_get_dma_channel(ctx, OUT);
	if (!ctx->dma_chan[OUT]) {
		dev_err(dev, "failed to request output task DMA channel\n");
		return -EBUSY;
	}

	return 0;
}

static int fsl_easrc_open(struct inode *inode, struct file *file)
{
	struct miscdevice *easrc_miscdev = file->private_data;
	struct fsl_easrc *easrc = dev_get_drvdata(easrc_miscdev->parent);
	struct fsl_easrc_m2m *m2m;
	struct fsl_easrc_context *ctx;
	struct device *dev = &easrc->pdev->dev;
	int ret;

	ret = signal_pending(current);
	if (ret) {
		dev_err(dev, "current process has a signal pending\n");
		return ret;
	}

	ctx = kzalloc(sizeof(*ctx), GFP_KERNEL);
	if (!ctx)
		return -ENOMEM;

	/* set the pointer to easrc private data */
	m2m = kzalloc(sizeof(*m2m), GFP_KERNEL);
	if (!m2m) {
		ret = -ENOMEM;
		goto out;
	}
	/* just save the pointer to easrc private data */
	m2m->easrc = easrc;
	m2m->ctx = ctx;
	ctx->easrc = easrc;
	ctx->private_data = m2m;

	spin_lock_init(&m2m->lock);

	/* context structs are already allocated in fsl_easrc->ctx[i] */
	file->private_data = m2m;

	pm_runtime_get_sync(dev);

	return 0;
out:
	kfree(ctx);
	return ret;
}

static int fsl_easrc_close(struct inode *inode, struct file *file)
{
	struct fsl_easrc_m2m *m2m = file->private_data;
	struct fsl_easrc *easrc = m2m->easrc;
	struct fsl_easrc_context *ctx = m2m->ctx;
	struct device *dev = &easrc->pdev->dev;
	unsigned long lock_flags;

	if (m2m->easrc_active) {
		m2m->easrc_active = 0;
		dmaengine_terminate_all(ctx->dma_chan[IN]);
		dmaengine_terminate_all(ctx->dma_chan[OUT]);

		fsl_easrc_stop_context(ctx);
		fsl_easrc_input_dma_callback((void *)m2m);
		fsl_easrc_output_dma_callback((void *)m2m);
	}

	if (!ctx)
		goto null_ctx;

	spin_lock_irqsave(&m2m->lock, lock_flags);
	if (m2m->ctx_hold) {
		m2m->ctx_hold = 0;
		spin_unlock_irqrestore(&m2m->lock, lock_flags);

		if (ctx->dma_chan[IN])
			dma_release_channel(ctx->dma_chan[IN]);
		if (ctx->dma_chan[OUT])
			dma_release_channel(ctx->dma_chan[OUT]);

		kfree(m2m->dma_block[IN].dma_vaddr);
		kfree(m2m->dma_block[OUT].dma_vaddr);

		fsl_easrc_release_context(ctx);
	} else {
		spin_unlock_irqrestore(&m2m->lock, lock_flags);
	}

null_ctx:
	spin_lock_irqsave(&easrc->lock, lock_flags);
	kfree(m2m);
	kfree(ctx);
	file->private_data = NULL;
	spin_unlock_irqrestore(&easrc->lock, lock_flags);

	pm_runtime_put_sync(dev);

	return 0;
}

static long fsl_easrc_ioctl(struct file *file, unsigned int cmd,
			    unsigned long arg)
{
	struct fsl_easrc_m2m *m2m = file->private_data;
	struct fsl_easrc *easrc = m2m->easrc;
	void __user *user = (void __user *)arg;
	long ret = 0;

	switch (cmd) {
	case ASRC_REQ_PAIR:
		ret = fsl_easrc_ioctl_req_context(m2m, user);
		break;
	case ASRC_CONFIG_PAIR:
		ret = fsl_easrc_ioctl_config_context(m2m, user);
		break;
	case ASRC_RELEASE_PAIR:
		ret = fsl_easrc_ioctl_release_context(m2m, user);
		break;
	case ASRC_CONVERT:
		ret = fsl_easrc_ioctl_convert(m2m, user);
		break;
	case ASRC_START_CONV:
		ret = fsl_easrc_ioctl_start_conv(m2m, user);
		break;
	case ASRC_STOP_CONV:
		ret = fsl_easrc_ioctl_stop_conv(m2m, user);
		break;
	case ASRC_STATUS:
		ret = fsl_easrc_ioctl_status(m2m, user);
		break;
	case ASRC_FLUSH:
		ret = fsl_easrc_ioctl_flush(m2m, user);
		break;
	default:
		dev_err(&easrc->pdev->dev, "invalid ioctl command\n");
	}

	return ret;
}

static const struct file_operations easrc_fops = {
	.owner = THIS_MODULE,
	.unlocked_ioctl = fsl_easrc_ioctl,
	.open = fsl_easrc_open,
	.release = fsl_easrc_close,
};

static int fsl_easrc_m2m_init(struct fsl_easrc *easrc)
{
	struct device *dev = &easrc->pdev->dev;
	int ret;

	easrc->easrc_miscdev.fops = &easrc_fops;
	easrc->easrc_miscdev.parent = dev;
	easrc->easrc_miscdev.name = easrc->name;
	easrc->easrc_miscdev.minor = MISC_DYNAMIC_MINOR;
	ret = misc_register(&easrc->easrc_miscdev);
	if (ret)
		dev_err(dev, "failed to register char device %d\n", ret);

	return ret;
}

#ifdef CONFIG_PM_SLEEP
static void fsl_easrc_m2m_suspend(struct fsl_easrc *easrc)
{
	struct fsl_easrc_context *ctx;
	struct fsl_easrc_m2m *m2m;
	unsigned long lock_flags;
	int i;

	for (i = 0; i < EASRC_CTX_MAX_NUM; i++) {
		spin_lock_irqsave(&easrc->lock, lock_flags);
		ctx = easrc->ctx[i];
		if (!ctx || !ctx->private_data) {
			spin_unlock_irqrestore(&easrc->lock, lock_flags);
			continue;
		}
		m2m = ctx->private_data;

		if (!completion_done(&m2m->complete[IN])) {
			if (ctx->dma_chan[IN])
				dmaengine_terminate_all(ctx->dma_chan[IN]);
			fsl_easrc_input_dma_callback((void *)m2m);
		}
		if (!completion_done(&m2m->complete[OUT])) {
			if (ctx->dma_chan[OUT])
				dmaengine_terminate_all(ctx->dma_chan[OUT]);
			fsl_easrc_output_dma_callback((void *)m2m);
		}

		m2m->first_convert = 1;
		fsl_easrc_stop_context(ctx);
		spin_unlock_irqrestore(&easrc->lock, lock_flags);
	}
}

static void fsl_easrc_m2m_resume(struct fsl_easrc *easrc)
{
	/* null */
}
#endif<|MERGE_RESOLUTION|>--- conflicted
+++ resolved
@@ -497,34 +497,6 @@
 		return ret;
 	}
 
-<<<<<<< HEAD
-	ret = fsl_easrc_process_format(easrc, &ctx->in_params.fmt,
-				 config.input_format);
-	if (ret) {
-		dev_err(dev, "input format error %d\n", ret);
-		return ret;
-	}
-
-	ret = fsl_easrc_process_format(easrc, &ctx->out_params.fmt,
-				 config.output_format);
-	if (ret) {
-		dev_err(dev, "output format error %d\n", ret);
-		return ret;
-	}
-
-	/* FIXME - fix sample position?
-	 * if the input sample is 16-bits wide and left-justified on a
-	 * 32-bit boundary, then this register should be set to 16. If
-	 * the input sample is 16-bits wide and right-
-	 * justified on a 32-bit boundary, then this register should be
-	 * set to 0
-	 */
-	ret = fsl_easrc_set_ctx_format(ctx, NULL, NULL);
-	if (ret)
-		return ret;
-
-=======
->>>>>>> 3d7dd39f
 	ctx->in_params.iterations = 1;
 	ctx->in_params.group_len = ctx->channels;
 	ctx->in_params.access_len = ctx->channels;
