--- conflicted
+++ resolved
@@ -100,21 +100,14 @@
 
 config SND_OMAP_SOC_OMAP_ABE_TWL6040
 	tristate "SoC Audio support for OMAP boards using ABE and twl6040 codec"
-<<<<<<< HEAD
-	depends on TWL6040_CORE && SND_OMAP_SOC
-=======
 	depends on TWL6040_CORE && SND_OMAP_SOC && COMMON_CLK
->>>>>>> f2ed3bfc
 	depends on ARCH_OMAP4 || (SOC_OMAP5 && MFD_PALMAS) || COMPILE_TEST
 	select SND_OMAP_SOC_DMIC
 	select SND_OMAP_SOC_MCPDM
 	select SND_SOC_TWL6040
 	select SND_SOC_DMIC
 	select COMMON_CLK_PALMAS if (SOC_OMAP5 && MFD_PALMAS)
-<<<<<<< HEAD
-=======
 	select CLK_TWL6040
->>>>>>> f2ed3bfc
 	help
 	  Say Y if you want to add support for SoC audio on OMAP boards using
 	  ABE and twl6040 codec. This driver currently supports:
