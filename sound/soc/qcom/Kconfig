--- conflicted
+++ resolved
@@ -11,10 +11,7 @@
 
 config SND_SOC_LPASS_PLATFORM
 	tristate
-<<<<<<< HEAD
-=======
 	depends on HAS_DMA
->>>>>>> f2ed3bfc
 	select REGMAP_MMIO
 
 config SND_SOC_LPASS_IPQ806X
