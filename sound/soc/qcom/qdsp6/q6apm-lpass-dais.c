--- conflicted
+++ resolved
@@ -161,12 +161,9 @@
 	if (dai_data->is_port_started[dai->id]) {
 		q6apm_graph_stop(dai_data->graph[dai->id]);
 		dai_data->is_port_started[dai->id] = false;
-<<<<<<< HEAD
-=======
 
 		if (substream->stream == SNDRV_PCM_STREAM_PLAYBACK)
 			q6apm_graph_close(dai_data->graph[dai->id]);
->>>>>>> ccf0a997
 	}
 
 	/**
