// SPDX-License-Identifier: GPL-2.0
/*
 * MediaTek ALSA SoC Audio DAI PCM I/F Control
 *
 * Copyright (c) 2020 MediaTek Inc.
 * Author: Bicycle Tsai <bicycle.tsai@mediatek.com>
 *         Trevor Wu <trevor.wu@mediatek.com>
 */

#include <linux/regmap.h>
#include <sound/pcm_params.h>
#include "mt8195-afe-clk.h"
#include "mt8195-afe-common.h"
#include "mt8195-reg.h"

enum {
	MTK_DAI_PCM_FMT_I2S,
	MTK_DAI_PCM_FMT_EIAJ,
	MTK_DAI_PCM_FMT_MODEA,
	MTK_DAI_PCM_FMT_MODEB,
};

enum {
	MTK_DAI_PCM_CLK_A1SYS,
	MTK_DAI_PCM_CLK_A2SYS,
	MTK_DAI_PCM_CLK_26M_48K,
	MTK_DAI_PCM_CLK_26M_441K,
};

struct mtk_dai_pcm_rate {
	unsigned int rate;
	unsigned int reg_value;
};

struct mtk_dai_pcmif_priv {
	unsigned int slave_mode;
	unsigned int lrck_inv;
	unsigned int bck_inv;
	unsigned int format;
};

static const struct mtk_dai_pcm_rate mtk_dai_pcm_rates[] = {
	{ .rate = 8000, .reg_value = 0, },
	{ .rate = 16000, .reg_value = 1, },
	{ .rate = 32000, .reg_value = 2, },
	{ .rate = 48000, .reg_value = 3, },
	{ .rate = 11025, .reg_value = 1, },
	{ .rate = 22050, .reg_value = 2, },
	{ .rate = 44100, .reg_value = 3, },
};

static int mtk_dai_pcm_mode(unsigned int rate)
{
	int i;

	for (i = 0; i < ARRAY_SIZE(mtk_dai_pcm_rates); i++)
		if (mtk_dai_pcm_rates[i].rate == rate)
			return mtk_dai_pcm_rates[i].reg_value;

	return -EINVAL;
}

static const struct snd_kcontrol_new mtk_dai_pcm_o000_mix[] = {
	SOC_DAPM_SINGLE_AUTODISABLE("I000 Switch", AFE_CONN0, 0, 1, 0),
	SOC_DAPM_SINGLE_AUTODISABLE("I070 Switch", AFE_CONN0_2, 6, 1, 0),
};

static const struct snd_kcontrol_new mtk_dai_pcm_o001_mix[] = {
	SOC_DAPM_SINGLE_AUTODISABLE("I001 Switch", AFE_CONN1, 1, 1, 0),
	SOC_DAPM_SINGLE_AUTODISABLE("I071 Switch", AFE_CONN1_2, 7, 1, 0),
};

static const struct snd_soc_dapm_widget mtk_dai_pcm_widgets[] = {
	SND_SOC_DAPM_MIXER("I002", SND_SOC_NOPM, 0, 0, NULL, 0),
	SND_SOC_DAPM_MIXER("I003", SND_SOC_NOPM, 0, 0, NULL, 0),
	SND_SOC_DAPM_MIXER("O000", SND_SOC_NOPM, 0, 0,
			   mtk_dai_pcm_o000_mix,
			   ARRAY_SIZE(mtk_dai_pcm_o000_mix)),
	SND_SOC_DAPM_MIXER("O001", SND_SOC_NOPM, 0, 0,
			   mtk_dai_pcm_o001_mix,
			   ARRAY_SIZE(mtk_dai_pcm_o001_mix)),

	SND_SOC_DAPM_SUPPLY("PCM_EN", PCM_INTF_CON1,
			    PCM_INTF_CON1_PCM_EN_SHIFT, 0, NULL, 0),

	SND_SOC_DAPM_INPUT("PCM1_INPUT"),
	SND_SOC_DAPM_OUTPUT("PCM1_OUTPUT"),

	SND_SOC_DAPM_CLOCK_SUPPLY("aud_asrc11"),
	SND_SOC_DAPM_CLOCK_SUPPLY("aud_asrc12"),
	SND_SOC_DAPM_CLOCK_SUPPLY("aud_pcmif"),
};

static const struct snd_soc_dapm_route mtk_dai_pcm_routes[] = {
	{"I002", NULL, "PCM1 Capture"},
	{"I003", NULL, "PCM1 Capture"},

	{"O000", "I000 Switch", "I000"},
	{"O001", "I001 Switch", "I001"},

	{"O000", "I070 Switch", "I070"},
	{"O001", "I071 Switch", "I071"},

	{"PCM1 Playback", NULL, "O000"},
	{"PCM1 Playback", NULL, "O001"},

	{"PCM1 Playback", NULL, "PCM_EN"},
	{"PCM1 Playback", NULL, "aud_asrc12"},
	{"PCM1 Playback", NULL, "aud_pcmif"},

	{"PCM1 Capture", NULL, "PCM_EN"},
	{"PCM1 Capture", NULL, "aud_asrc11"},
	{"PCM1 Capture", NULL, "aud_pcmif"},

	{"PCM1_OUTPUT", NULL, "PCM1 Playback"},
	{"PCM1 Capture", NULL, "PCM1_INPUT"},
};

static int mtk_dai_pcm_configure(struct snd_pcm_substream *substream,
				 struct snd_soc_dai *dai)
{
	struct snd_pcm_runtime * const runtime = substream->runtime;
	struct mtk_base_afe *afe = snd_soc_dai_get_drvdata(dai);
	struct mt8195_afe_private *afe_priv = afe->platform_priv;
	struct mtk_dai_pcmif_priv *pcmif_priv = afe_priv->dai_priv[dai->id];
	unsigned int slave_mode = pcmif_priv->slave_mode;
	unsigned int lrck_inv = pcmif_priv->lrck_inv;
	unsigned int bck_inv = pcmif_priv->bck_inv;
	unsigned int fmt = pcmif_priv->format;
	unsigned int bit_width = dai->sample_bits;
	unsigned int val = 0;
	unsigned int mask = 0;
	int fs = 0;
	int mode = 0;

	/* sync freq mode */
	fs = mt8195_afe_fs_timing(runtime->rate);
	if (fs < 0)
		return -EINVAL;
	val |= PCM_INTF_CON2_SYNC_FREQ_MODE(fs);
	mask |= PCM_INTF_CON2_SYNC_FREQ_MODE_MASK;

	/* clk domain sel */
	if (runtime->rate % 8000)
		val |= PCM_INTF_CON2_CLK_DOMAIN_SEL(MTK_DAI_PCM_CLK_26M_441K);
	else
		val |= PCM_INTF_CON2_CLK_DOMAIN_SEL(MTK_DAI_PCM_CLK_26M_48K);
	mask |= PCM_INTF_CON2_CLK_DOMAIN_SEL_MASK;

	regmap_update_bits(afe->regmap, PCM_INTF_CON2, mask, val);

	val = 0;
	mask = 0;

	/* pcm mode */
	mode = mtk_dai_pcm_mode(runtime->rate);
	if (mode < 0)
		return -EINVAL;
	val |= PCM_INTF_CON1_PCM_MODE(mode);
	mask |= PCM_INTF_CON1_PCM_MODE_MASK;

	/* pcm format */
	val |= PCM_INTF_CON1_PCM_FMT(fmt);
	mask |= PCM_INTF_CON1_PCM_FMT_MASK;

	/* pcm sync length */
	if (fmt == MTK_DAI_PCM_FMT_MODEA ||
	    fmt == MTK_DAI_PCM_FMT_MODEB)
		val |= PCM_INTF_CON1_SYNC_LENGTH(1);
	else
		val |= PCM_INTF_CON1_SYNC_LENGTH(bit_width);
	mask |= PCM_INTF_CON1_SYNC_LENGTH_MASK;

	/* pcm bits, word length */
	if (bit_width > 16) {
		val |= PCM_INTF_CON1_PCM_24BIT;
		val |= PCM_INTF_CON1_PCM_WLEN_64BCK;
	} else {
		val |= PCM_INTF_CON1_PCM_16BIT;
		val |= PCM_INTF_CON1_PCM_WLEN_32BCK;
	}
	mask |= PCM_INTF_CON1_PCM_BIT_MASK;
	mask |= PCM_INTF_CON1_PCM_WLEN_MASK;

	/* master/slave */
	if (!slave_mode) {
		val |= PCM_INTF_CON1_PCM_MASTER;

		if (lrck_inv)
			val |= PCM_INTF_CON1_SYNC_OUT_INV;
		if (bck_inv)
			val |= PCM_INTF_CON1_BCLK_OUT_INV;
		mask |= PCM_INTF_CON1_CLK_OUT_INV_MASK;
	} else {
		val |= PCM_INTF_CON1_PCM_SLAVE;

		if (lrck_inv)
			val |= PCM_INTF_CON1_SYNC_IN_INV;
		if (bck_inv)
			val |= PCM_INTF_CON1_BCLK_IN_INV;
		mask |= PCM_INTF_CON1_CLK_IN_INV_MASK;

		/* TODO: add asrc setting for slave mode */
	}
	mask |= PCM_INTF_CON1_PCM_M_S_MASK;

	regmap_update_bits(afe->regmap, PCM_INTF_CON1, mask, val);

	return 0;
}

/* dai ops */
static int mtk_dai_pcm_prepare(struct snd_pcm_substream *substream,
			       struct snd_soc_dai *dai)
{
<<<<<<< HEAD
	int ret;

	dev_dbg(dai->dev, "%s(), id %d, stream %d, widget active p %d, c %d\n",
		__func__, dai->id, substream->stream,
		dai->playback_widget->active, dai->capture_widget->active);

	if (dai->playback_widget->active || dai->capture_widget->active)
		return 0;

	ret = mtk_dai_pcm_configure(substream, dai);
	if (ret)
		return ret;

	return 0;
=======
	dev_dbg(dai->dev, "%s(), id %d, stream %d, widget active p %d, c %d\n",
		__func__, dai->id, substream->stream,
		dai->playback_widget->active, dai->capture_widget->active);

	if (dai->playback_widget->active || dai->capture_widget->active)
		return 0;

	return mtk_dai_pcm_configure(substream, dai);
>>>>>>> 29549c70
}

static int mtk_dai_pcm_set_fmt(struct snd_soc_dai *dai, unsigned int fmt)
{
	struct mtk_base_afe *afe = snd_soc_dai_get_drvdata(dai);
	struct mt8195_afe_private *afe_priv = afe->platform_priv;
	struct mtk_dai_pcmif_priv *pcmif_priv = afe_priv->dai_priv[dai->id];

	dev_dbg(dai->dev, "%s fmt 0x%x\n", __func__, fmt);

	switch (fmt & SND_SOC_DAIFMT_FORMAT_MASK) {
	case SND_SOC_DAIFMT_I2S:
		pcmif_priv->format = MTK_DAI_PCM_FMT_I2S;
		break;
	case SND_SOC_DAIFMT_DSP_A:
		pcmif_priv->format = MTK_DAI_PCM_FMT_MODEA;
		break;
	case SND_SOC_DAIFMT_DSP_B:
		pcmif_priv->format = MTK_DAI_PCM_FMT_MODEB;
		break;
	default:
		return -EINVAL;
	}

	switch (fmt & SND_SOC_DAIFMT_INV_MASK) {
	case SND_SOC_DAIFMT_NB_NF:
		pcmif_priv->bck_inv = 0;
		pcmif_priv->lrck_inv = 0;
		break;
	case SND_SOC_DAIFMT_NB_IF:
		pcmif_priv->bck_inv = 0;
		pcmif_priv->lrck_inv = 1;
		break;
	case SND_SOC_DAIFMT_IB_NF:
		pcmif_priv->bck_inv = 1;
		pcmif_priv->lrck_inv = 0;
		break;
	case SND_SOC_DAIFMT_IB_IF:
		pcmif_priv->bck_inv = 1;
		pcmif_priv->lrck_inv = 1;
		break;
	default:
		return -EINVAL;
	}

	switch (fmt & SND_SOC_DAIFMT_CLOCK_PROVIDER_MASK) {
	case SND_SOC_DAIFMT_BC_FC:
		pcmif_priv->slave_mode = 1;
		break;
	case SND_SOC_DAIFMT_BP_FP:
		pcmif_priv->slave_mode = 0;
		break;
	default:
		return -EINVAL;
	}

	return 0;
}

static const struct snd_soc_dai_ops mtk_dai_pcm_ops = {
	.prepare	= mtk_dai_pcm_prepare,
	.set_fmt	= mtk_dai_pcm_set_fmt,
};

/* dai driver */
#define MTK_PCM_RATES (SNDRV_PCM_RATE_8000_48000)

#define MTK_PCM_FORMATS (SNDRV_PCM_FMTBIT_S16_LE |\
			 SNDRV_PCM_FMTBIT_S24_LE |\
			 SNDRV_PCM_FMTBIT_S32_LE)

static struct snd_soc_dai_driver mtk_dai_pcm_driver[] = {
	{
		.name = "PCM1",
		.id = MT8195_AFE_IO_PCM,
		.playback = {
			.stream_name = "PCM1 Playback",
			.channels_min = 1,
			.channels_max = 2,
			.rates = MTK_PCM_RATES,
			.formats = MTK_PCM_FORMATS,
		},
		.capture = {
			.stream_name = "PCM1 Capture",
			.channels_min = 1,
			.channels_max = 2,
			.rates = MTK_PCM_RATES,
			.formats = MTK_PCM_FORMATS,
		},
		.ops = &mtk_dai_pcm_ops,
		.symmetric_rate = 1,
		.symmetric_sample_bits = 1,
	},
};

static int init_pcmif_priv_data(struct mtk_base_afe *afe)
{
	struct mt8195_afe_private *afe_priv = afe->platform_priv;
	struct mtk_dai_pcmif_priv *pcmif_priv;

	pcmif_priv = devm_kzalloc(afe->dev, sizeof(struct mtk_dai_pcmif_priv),
				  GFP_KERNEL);
	if (!pcmif_priv)
		return -ENOMEM;

	afe_priv->dai_priv[MT8195_AFE_IO_PCM] = pcmif_priv;
	return 0;
}

int mt8195_dai_pcm_register(struct mtk_base_afe *afe)
{
	struct mtk_base_afe_dai *dai;

	dai = devm_kzalloc(afe->dev, sizeof(*dai), GFP_KERNEL);
	if (!dai)
		return -ENOMEM;

	list_add(&dai->list, &afe->sub_dais);

	dai->dai_drivers = mtk_dai_pcm_driver;
	dai->num_dai_drivers = ARRAY_SIZE(mtk_dai_pcm_driver);

	dai->dapm_widgets = mtk_dai_pcm_widgets;
	dai->num_dapm_widgets = ARRAY_SIZE(mtk_dai_pcm_widgets);
	dai->dapm_routes = mtk_dai_pcm_routes;
	dai->num_dapm_routes = ARRAY_SIZE(mtk_dai_pcm_routes);

	return init_pcmif_priv_data(afe);
}<|MERGE_RESOLUTION|>--- conflicted
+++ resolved
@@ -213,9 +213,6 @@
 static int mtk_dai_pcm_prepare(struct snd_pcm_substream *substream,
 			       struct snd_soc_dai *dai)
 {
-<<<<<<< HEAD
-	int ret;
-
 	dev_dbg(dai->dev, "%s(), id %d, stream %d, widget active p %d, c %d\n",
 		__func__, dai->id, substream->stream,
 		dai->playback_widget->active, dai->capture_widget->active);
@@ -223,21 +220,7 @@
 	if (dai->playback_widget->active || dai->capture_widget->active)
 		return 0;
 
-	ret = mtk_dai_pcm_configure(substream, dai);
-	if (ret)
-		return ret;
-
-	return 0;
-=======
-	dev_dbg(dai->dev, "%s(), id %d, stream %d, widget active p %d, c %d\n",
-		__func__, dai->id, substream->stream,
-		dai->playback_widget->active, dai->capture_widget->active);
-
-	if (dai->playback_widget->active || dai->capture_widget->active)
-		return 0;
-
 	return mtk_dai_pcm_configure(substream, dai);
->>>>>>> 29549c70
 }
 
 static int mtk_dai_pcm_set_fmt(struct snd_soc_dai *dai, unsigned int fmt)
