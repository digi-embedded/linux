// SPDX-License-Identifier: GPL-2.0
//
// Driver for Microchip S/PDIF RX Controller
//
// Copyright (C) 2020 Microchip Technology Inc. and its subsidiaries
//
// Author: Codrin Ciubotariu <codrin.ciubotariu@microchip.com>

#include <linux/clk.h>
#include <linux/io.h>
#include <linux/module.h>
#include <linux/pm_runtime.h>
#include <linux/regmap.h>
#include <linux/spinlock.h>

#include <sound/dmaengine_pcm.h>
#include <sound/pcm_params.h>
#include <sound/soc.h>

/*
 * ---- S/PDIF Receiver Controller Register map ----
 */
#define SPDIFRX_CR			0x00	/* Control Register */
#define SPDIFRX_MR			0x04	/* Mode Register */

#define SPDIFRX_IER			0x10	/* Interrupt Enable Register */
#define SPDIFRX_IDR			0x14	/* Interrupt Disable Register */
#define SPDIFRX_IMR			0x18	/* Interrupt Mask Register */
#define SPDIFRX_ISR			0x1c	/* Interrupt Status Register */
#define SPDIFRX_RSR			0x20	/* Status Register */
#define SPDIFRX_RHR			0x24	/* Holding Register */

#define SPDIFRX_CHSR(channel, reg)	\
	(0x30 + (channel) * 0x30 + (reg) * 4)	/* Channel x Status Registers */

#define SPDIFRX_CHUD(channel, reg)	\
	(0x48 + (channel) * 0x30 + (reg) * 4)	/* Channel x User Data Registers */

#define SPDIFRX_WPMR			0xE4	/* Write Protection Mode Register */
#define SPDIFRX_WPSR			0xE8	/* Write Protection Status Register */

#define SPDIFRX_VERSION			0xFC	/* Version Register */

/*
 * ---- Control Register (Write-only) ----
 */
#define SPDIFRX_CR_SWRST		BIT(0)	/* Software Reset */

/*
 * ---- Mode Register (Read/Write) ----
 */
/* Receive Enable */
#define SPDIFRX_MR_RXEN_MASK		GENMASK(0, 0)
#define SPDIFRX_MR_RXEN_DISABLE		(0 << 0)	/* SPDIF Receiver Disabled */
#define SPDIFRX_MR_RXEN_ENABLE		(1 << 0)	/* SPDIF Receiver Enabled */

/* Validity Bit Mode */
#define SPDIFRX_MR_VBMODE_MASK		GENAMSK(1, 1)
#define SPDIFRX_MR_VBMODE_ALWAYS_LOAD \
	(0 << 1)	/* Load sample regardless of validity bit value */
#define SPDIFRX_MR_VBMODE_DISCARD_IF_VB1 \
	(1 << 1)	/* Load sample only if validity bit is 0 */

/* Data Word Endian Mode */
#define SPDIFRX_MR_ENDIAN_MASK		GENMASK(2, 2)
#define SPDIFRX_MR_ENDIAN_LITTLE	(0 << 2)	/* Little Endian Mode */
#define SPDIFRX_MR_ENDIAN_BIG		(1 << 2)	/* Big Endian Mode */

/* Parity Bit Mode */
#define SPDIFRX_MR_PBMODE_MASK		GENMASK(3, 3)
#define SPDIFRX_MR_PBMODE_PARCHECK	(0 << 3)	/* Parity Check Enabled */
#define SPDIFRX_MR_PBMODE_NOPARCHECK	(1 << 3)	/* Parity Check Disabled */

/* Sample Data Width */
#define SPDIFRX_MR_DATAWIDTH_MASK	GENMASK(5, 4)
#define SPDIFRX_MR_DATAWIDTH(width) \
	(((6 - (width) / 4) << 4) & SPDIFRX_MR_DATAWIDTH_MASK)

/* Packed Data Mode in Receive Holding Register */
#define SPDIFRX_MR_PACK_MASK		GENMASK(7, 7)
#define SPDIFRX_MR_PACK_DISABLED	(0 << 7)
#define SPDIFRX_MR_PACK_ENABLED		(1 << 7)

/* Start of Block Bit Mode */
#define SPDIFRX_MR_SBMODE_MASK		GENMASK(8, 8)
#define SPDIFRX_MR_SBMODE_ALWAYS_LOAD	(0 << 8)
#define SPDIFRX_MR_SBMODE_DISCARD	(1 << 8)

/* Consecutive Preamble Error Threshold Automatic Restart */
#define SPDIFRX_MR_AUTORST_MASK			GENMASK(24, 24)
#define SPDIFRX_MR_AUTORST_NOACTION		(0 << 24)
#define SPDIFRX_MR_AUTORST_UNLOCK_ON_PRE_ERR	(1 << 24)

/*
 * ---- Interrupt Enable/Disable/Mask/Status Register (Write/Read-only) ----
 */
#define SPDIFRX_IR_RXRDY			BIT(0)
#define SPDIFRX_IR_LOCKED			BIT(1)
#define SPDIFRX_IR_LOSS				BIT(2)
#define SPDIFRX_IR_BLOCKEND			BIT(3)
#define SPDIFRX_IR_SFE				BIT(4)
#define SPDIFRX_IR_PAR_ERR			BIT(5)
#define SPDIFRX_IR_OVERRUN			BIT(6)
#define SPDIFRX_IR_RXFULL			BIT(7)
#define SPDIFRX_IR_CSC(ch)			BIT((ch) + 8)
#define SPDIFRX_IR_SECE				BIT(10)
#define SPDIFRX_IR_BLOCKST			BIT(11)
#define SPDIFRX_IR_NRZ_ERR			BIT(12)
#define SPDIFRX_IR_PRE_ERR			BIT(13)
#define SPDIFRX_IR_CP_ERR			BIT(14)

/*
 * ---- Receiver Status Register (Read/Write) ----
 */
/* Enable Status */
#define SPDIFRX_RSR_ULOCK			BIT(0)
#define SPDIFRX_RSR_BADF			BIT(1)
#define SPDIFRX_RSR_LOWF			BIT(2)
#define SPDIFRX_RSR_NOSIGNAL			BIT(3)
#define SPDIFRX_RSR_IFS_MASK			GENMASK(27, 16)
#define SPDIFRX_RSR_IFS(reg)			\
	(((reg) & SPDIFRX_RSR_IFS_MASK) >> 16)

/*
 *  ---- Version Register (Read-only) ----
 */
#define SPDIFRX_VERSION_MASK		GENMASK(11, 0)
#define SPDIFRX_VERSION_MFN_MASK	GENMASK(18, 16)
#define SPDIFRX_VERSION_MFN(reg)	(((reg) & SPDIFRX_VERSION_MFN_MASK) >> 16)

static bool mchp_spdifrx_readable_reg(struct device *dev, unsigned int reg)
{
	switch (reg) {
	case SPDIFRX_MR:
	case SPDIFRX_IMR:
	case SPDIFRX_ISR:
	case SPDIFRX_RSR:
	case SPDIFRX_CHSR(0, 0):
	case SPDIFRX_CHSR(0, 1):
	case SPDIFRX_CHSR(0, 2):
	case SPDIFRX_CHSR(0, 3):
	case SPDIFRX_CHSR(0, 4):
	case SPDIFRX_CHSR(0, 5):
	case SPDIFRX_CHUD(0, 0):
	case SPDIFRX_CHUD(0, 1):
	case SPDIFRX_CHUD(0, 2):
	case SPDIFRX_CHUD(0, 3):
	case SPDIFRX_CHUD(0, 4):
	case SPDIFRX_CHUD(0, 5):
	case SPDIFRX_CHSR(1, 0):
	case SPDIFRX_CHSR(1, 1):
	case SPDIFRX_CHSR(1, 2):
	case SPDIFRX_CHSR(1, 3):
	case SPDIFRX_CHSR(1, 4):
	case SPDIFRX_CHSR(1, 5):
	case SPDIFRX_CHUD(1, 0):
	case SPDIFRX_CHUD(1, 1):
	case SPDIFRX_CHUD(1, 2):
	case SPDIFRX_CHUD(1, 3):
	case SPDIFRX_CHUD(1, 4):
	case SPDIFRX_CHUD(1, 5):
	case SPDIFRX_WPMR:
	case SPDIFRX_WPSR:
	case SPDIFRX_VERSION:
		return true;
	default:
		return false;
	}
}

static bool mchp_spdifrx_writeable_reg(struct device *dev, unsigned int reg)
{
	switch (reg) {
	case SPDIFRX_CR:
	case SPDIFRX_MR:
	case SPDIFRX_IER:
	case SPDIFRX_IDR:
	case SPDIFRX_WPMR:
		return true;
	default:
		return false;
	}
}

static bool mchp_spdifrx_precious_reg(struct device *dev, unsigned int reg)
{
	switch (reg) {
	case SPDIFRX_ISR:
	case SPDIFRX_RHR:
		return true;
	default:
		return false;
	}
}

static bool mchp_spdifrx_volatile_reg(struct device *dev, unsigned int reg)
{
	switch (reg) {
	case SPDIFRX_IMR:
	case SPDIFRX_ISR:
	case SPDIFRX_RSR:
	case SPDIFRX_CHSR(0, 0):
	case SPDIFRX_CHSR(0, 1):
	case SPDIFRX_CHSR(0, 2):
	case SPDIFRX_CHSR(0, 3):
	case SPDIFRX_CHSR(0, 4):
	case SPDIFRX_CHSR(0, 5):
	case SPDIFRX_CHUD(0, 0):
	case SPDIFRX_CHUD(0, 1):
	case SPDIFRX_CHUD(0, 2):
	case SPDIFRX_CHUD(0, 3):
	case SPDIFRX_CHUD(0, 4):
	case SPDIFRX_CHUD(0, 5):
	case SPDIFRX_CHSR(1, 0):
	case SPDIFRX_CHSR(1, 1):
	case SPDIFRX_CHSR(1, 2):
	case SPDIFRX_CHSR(1, 3):
	case SPDIFRX_CHSR(1, 4):
	case SPDIFRX_CHSR(1, 5):
	case SPDIFRX_CHUD(1, 0):
	case SPDIFRX_CHUD(1, 1):
	case SPDIFRX_CHUD(1, 2):
	case SPDIFRX_CHUD(1, 3):
	case SPDIFRX_CHUD(1, 4):
	case SPDIFRX_CHUD(1, 5):
	case SPDIFRX_VERSION:
		return true;
	default:
		return false;
	}
}

static const struct regmap_config mchp_spdifrx_regmap_config = {
	.reg_bits = 32,
	.reg_stride = 4,
	.val_bits = 32,
	.max_register = SPDIFRX_VERSION,
	.readable_reg = mchp_spdifrx_readable_reg,
	.writeable_reg = mchp_spdifrx_writeable_reg,
	.precious_reg = mchp_spdifrx_precious_reg,
	.volatile_reg = mchp_spdifrx_volatile_reg,
	.cache_type = REGCACHE_FLAT,
};

#define SPDIFRX_GCLK_RATIO_MIN	(12 * 64)

#define SPDIFRX_CS_BITS		192
#define SPDIFRX_UD_BITS		192

#define SPDIFRX_CHANNELS	2

/**
 * struct mchp_spdifrx_ch_stat: MCHP SPDIFRX channel status
 * @data: channel status bits
 * @done: completion to signal channel status bits acquisition done
 */
struct mchp_spdifrx_ch_stat {
	unsigned char data[SPDIFRX_CS_BITS / 8];
	struct completion done;
};

/**
 * struct mchp_spdifrx_user_data: MCHP SPDIFRX user data
 * @data: user data bits
 * @done: completion to signal user data bits acquisition done
 */
struct mchp_spdifrx_user_data {
	unsigned char data[SPDIFRX_UD_BITS / 8];
	struct completion done;
};

/**
 * struct mchp_spdifrx_mixer_control: MCHP SPDIFRX mixer control data structure
 * @ch_stat: array of channel statuses
 * @user_data: array of user data
 * @ulock: ulock bit status
 * @badf: badf bit status
 * @signal: signal bit status
 */
struct mchp_spdifrx_mixer_control {
	struct mchp_spdifrx_ch_stat ch_stat[SPDIFRX_CHANNELS];
	struct mchp_spdifrx_user_data user_data[SPDIFRX_CHANNELS];
	bool ulock;
	bool badf;
	bool signal;
};

/**
 * struct mchp_spdifrx_dev: MCHP SPDIFRX device data structure
 * @capture: DAI DMA configuration data
 * @control: mixer controls
 * @mlock: mutex to protect concurency b/w configuration and control APIs
 * @dev: struct device
 * @regmap: regmap for this device
 * @pclk: peripheral clock
 * @gclk: generic clock
 * @trigger_enabled: true if enabled though trigger() ops
 */
struct mchp_spdifrx_dev {
	struct snd_dmaengine_dai_dma_data	capture;
	struct mchp_spdifrx_mixer_control	control;
	struct mutex				mlock;
	struct device				*dev;
	struct regmap				*regmap;
	struct clk				*pclk;
	struct clk				*gclk;
<<<<<<< HEAD
	unsigned int				fmt;
	unsigned int				trigger_enabled;
	unsigned int				gclk_enabled:1;
=======
	unsigned int				trigger_enabled;
>>>>>>> ccf0a997
};

static void mchp_spdifrx_channel_status_read(struct mchp_spdifrx_dev *dev,
					     int channel)
{
	struct mchp_spdifrx_mixer_control *ctrl = &dev->control;
	u8 *ch_stat = &ctrl->ch_stat[channel].data[0];
	u32 val;
	int i;

	for (i = 0; i < ARRAY_SIZE(ctrl->ch_stat[channel].data) / 4; i++) {
		regmap_read(dev->regmap, SPDIFRX_CHSR(channel, i), &val);
		*ch_stat++ = val & 0xFF;
		*ch_stat++ = (val >> 8) & 0xFF;
		*ch_stat++ = (val >> 16) & 0xFF;
		*ch_stat++ = (val >> 24) & 0xFF;
	}
}

static void mchp_spdifrx_channel_user_data_read(struct mchp_spdifrx_dev *dev,
						int channel)
{
	struct mchp_spdifrx_mixer_control *ctrl = &dev->control;
	u8 *user_data = &ctrl->user_data[channel].data[0];
	u32 val;
	int i;

	for (i = 0; i < ARRAY_SIZE(ctrl->user_data[channel].data) / 4; i++) {
		regmap_read(dev->regmap, SPDIFRX_CHUD(channel, i), &val);
		*user_data++ = val & 0xFF;
		*user_data++ = (val >> 8) & 0xFF;
		*user_data++ = (val >> 16) & 0xFF;
		*user_data++ = (val >> 24) & 0xFF;
	}
}

static irqreturn_t mchp_spdif_interrupt(int irq, void *dev_id)
{
	struct mchp_spdifrx_dev *dev = dev_id;
	struct mchp_spdifrx_mixer_control *ctrl = &dev->control;
	u32 sr, imr, pending;
	irqreturn_t ret = IRQ_NONE;
	int ch;

	regmap_read(dev->regmap, SPDIFRX_ISR, &sr);
	regmap_read(dev->regmap, SPDIFRX_IMR, &imr);
	pending = sr & imr;
	dev_dbg(dev->dev, "ISR: %#x, IMR: %#x, pending: %#x\n", sr, imr,
		pending);

	if (!pending)
		return IRQ_NONE;

	if (pending & SPDIFRX_IR_BLOCKEND) {
		for (ch = 0; ch < SPDIFRX_CHANNELS; ch++) {
			mchp_spdifrx_channel_user_data_read(dev, ch);
			complete(&ctrl->user_data[ch].done);
		}
		regmap_write(dev->regmap, SPDIFRX_IDR, SPDIFRX_IR_BLOCKEND);
		ret = IRQ_HANDLED;
	}

	for (ch = 0; ch < SPDIFRX_CHANNELS; ch++) {
		if (pending & SPDIFRX_IR_CSC(ch)) {
			mchp_spdifrx_channel_status_read(dev, ch);
			complete(&ctrl->ch_stat[ch].done);
			regmap_write(dev->regmap, SPDIFRX_IDR, SPDIFRX_IR_CSC(ch));
			ret = IRQ_HANDLED;
		}
	}

	if (pending & SPDIFRX_IR_OVERRUN) {
		dev_warn(dev->dev, "Overrun detected\n");
		ret = IRQ_HANDLED;
	}

	return ret;
}

static int mchp_spdifrx_trigger(struct snd_pcm_substream *substream, int cmd,
				struct snd_soc_dai *dai)
{
	struct mchp_spdifrx_dev *dev = snd_soc_dai_get_drvdata(dai);
	int ret = 0;

	switch (cmd) {
	case SNDRV_PCM_TRIGGER_START:
	case SNDRV_PCM_TRIGGER_RESUME:
	case SNDRV_PCM_TRIGGER_PAUSE_RELEASE:
		mutex_lock(&dev->mlock);
		/* Enable overrun interrupts */
		regmap_write(dev->regmap, SPDIFRX_IER, SPDIFRX_IR_OVERRUN);

		/* Enable receiver. */
		regmap_update_bits(dev->regmap, SPDIFRX_MR, SPDIFRX_MR_RXEN_MASK,
				   SPDIFRX_MR_RXEN_ENABLE);
		dev->trigger_enabled = true;
		mutex_unlock(&dev->mlock);
		break;
	case SNDRV_PCM_TRIGGER_STOP:
	case SNDRV_PCM_TRIGGER_SUSPEND:
	case SNDRV_PCM_TRIGGER_PAUSE_PUSH:
		mutex_lock(&dev->mlock);
		/* Disable overrun interrupts */
		regmap_write(dev->regmap, SPDIFRX_IDR, SPDIFRX_IR_OVERRUN);

		/* Disable receiver. */
		regmap_update_bits(dev->regmap, SPDIFRX_MR, SPDIFRX_MR_RXEN_MASK,
				   SPDIFRX_MR_RXEN_DISABLE);
		dev->trigger_enabled = false;
		mutex_unlock(&dev->mlock);
		break;
	default:
		ret = -EINVAL;
	}

	return ret;
}

static int mchp_spdifrx_hw_params(struct snd_pcm_substream *substream,
				  struct snd_pcm_hw_params *params,
				  struct snd_soc_dai *dai)
{
	struct mchp_spdifrx_dev *dev = snd_soc_dai_get_drvdata(dai);
	u32 mr = 0;
	int ret;

	dev_dbg(dev->dev, "%s() rate=%u format=%#x width=%u channels=%u\n",
		__func__, params_rate(params), params_format(params),
		params_width(params), params_channels(params));

	if (substream->stream == SNDRV_PCM_STREAM_PLAYBACK) {
		dev_err(dev->dev, "Playback is not supported\n");
		return -EINVAL;
	}

	if (params_channels(params) != SPDIFRX_CHANNELS) {
		dev_err(dev->dev, "unsupported number of channels: %d\n",
			params_channels(params));
		return -EINVAL;
	}

	switch (params_format(params)) {
	case SNDRV_PCM_FORMAT_S16_BE:
	case SNDRV_PCM_FORMAT_S20_3BE:
	case SNDRV_PCM_FORMAT_S24_3BE:
	case SNDRV_PCM_FORMAT_S24_BE:
		mr |= SPDIFRX_MR_ENDIAN_BIG;
		fallthrough;
	case SNDRV_PCM_FORMAT_S16_LE:
	case SNDRV_PCM_FORMAT_S20_3LE:
	case SNDRV_PCM_FORMAT_S24_3LE:
	case SNDRV_PCM_FORMAT_S24_LE:
		mr |= SPDIFRX_MR_DATAWIDTH(params_width(params));
		break;
	default:
		dev_err(dev->dev, "unsupported PCM format: %d\n",
			params_format(params));
		return -EINVAL;
	}

	mutex_lock(&dev->mlock);
	if (dev->trigger_enabled) {
		dev_err(dev->dev, "PCM already running\n");
		ret = -EBUSY;
		goto unlock;
<<<<<<< HEAD
	}

	if (dev->gclk_enabled) {
		clk_disable_unprepare(dev->gclk);
		dev->gclk_enabled = 0;
=======
>>>>>>> ccf0a997
	}

	/* GCLK is enabled by runtime PM. */
	clk_disable_unprepare(dev->gclk);

	ret = clk_set_min_rate(dev->gclk, params_rate(params) *
					  SPDIFRX_GCLK_RATIO_MIN + 1);
	if (ret) {
		dev_err(dev->dev,
			"unable to set gclk min rate: rate %u * ratio %u + 1\n",
			params_rate(params), SPDIFRX_GCLK_RATIO_MIN);
<<<<<<< HEAD
=======
		/* Restore runtime PM state. */
		clk_prepare_enable(dev->gclk);
>>>>>>> ccf0a997
		goto unlock;
	}
	ret = clk_prepare_enable(dev->gclk);
	if (ret) {
		dev_err(dev->dev, "unable to enable gclk: %d\n", ret);
		goto unlock;
	}

	dev_dbg(dev->dev, "GCLK range min set to %d\n",
		params_rate(params) * SPDIFRX_GCLK_RATIO_MIN + 1);

	ret = regmap_write(dev->regmap, SPDIFRX_MR, mr);
<<<<<<< HEAD

unlock:
	mutex_unlock(&dev->mlock);

	return ret;
}
=======
>>>>>>> ccf0a997

unlock:
	mutex_unlock(&dev->mlock);

<<<<<<< HEAD
	mutex_lock(&dev->mlock);
	if (dev->gclk_enabled) {
		clk_disable_unprepare(dev->gclk);
		dev->gclk_enabled = 0;
	}
	mutex_unlock(&dev->mlock);
	return 0;
=======
	return ret;
>>>>>>> ccf0a997
}

#define MCHP_SPDIF_RATES	SNDRV_PCM_RATE_8000_192000

#define MCHP_SPDIF_FORMATS	(SNDRV_PCM_FMTBIT_S16_LE |	\
				 SNDRV_PCM_FMTBIT_U16_BE |	\
				 SNDRV_PCM_FMTBIT_S20_3LE |	\
				 SNDRV_PCM_FMTBIT_S20_3BE |	\
				 SNDRV_PCM_FMTBIT_S24_3LE |	\
				 SNDRV_PCM_FMTBIT_S24_3BE |	\
				 SNDRV_PCM_FMTBIT_S24_LE |	\
				 SNDRV_PCM_FMTBIT_S24_BE	\
				)

static int mchp_spdifrx_info(struct snd_kcontrol *kcontrol,
			     struct snd_ctl_elem_info *uinfo)
{
	uinfo->type = SNDRV_CTL_ELEM_TYPE_IEC958;
	uinfo->count = 1;

	return 0;
}

static int mchp_spdifrx_cs_get(struct mchp_spdifrx_dev *dev,
			       int channel,
			       struct snd_ctl_elem_value *uvalue)
{
	struct mchp_spdifrx_mixer_control *ctrl = &dev->control;
	struct mchp_spdifrx_ch_stat *ch_stat = &ctrl->ch_stat[channel];
	int ret = 0;

	mutex_lock(&dev->mlock);

<<<<<<< HEAD
=======
	ret = pm_runtime_resume_and_get(dev->dev);
	if (ret < 0)
		goto unlock;

>>>>>>> ccf0a997
	/*
	 * We may reach this point with both clocks enabled but the receiver
	 * still disabled. To void waiting for completion and return with
	 * timeout check the dev->trigger_enabled.
	 *
	 * To retrieve data:
	 * - if the receiver is enabled CSC IRQ will update the data in software
	 *   caches (ch_stat->data)
	 * - otherwise we just update it here the software caches with latest
	 *   available information and return it; in this case we don't need
	 *   spin locking as the IRQ is disabled and will not be raised from
	 *   anywhere else.
	 */

	if (dev->trigger_enabled) {
		reinit_completion(&ch_stat->done);
		regmap_write(dev->regmap, SPDIFRX_IER, SPDIFRX_IR_CSC(channel));
		/* Check for new data available */
		ret = wait_for_completion_interruptible_timeout(&ch_stat->done,
								msecs_to_jiffies(100));
		/* Valid stream might not be present */
		if (ret <= 0) {
			dev_dbg(dev->dev, "channel status for channel %d timeout\n",
				channel);
			regmap_write(dev->regmap, SPDIFRX_IDR, SPDIFRX_IR_CSC(channel));
			ret = ret ? : -ETIMEDOUT;
<<<<<<< HEAD
			goto unlock;
=======
			goto pm_runtime_put;
>>>>>>> ccf0a997
		} else {
			ret = 0;
		}
	} else {
		/* Update software cache with latest channel status. */
		mchp_spdifrx_channel_status_read(dev, channel);
	}

	memcpy(uvalue->value.iec958.status, ch_stat->data,
	       sizeof(ch_stat->data));

<<<<<<< HEAD
=======
pm_runtime_put:
	pm_runtime_mark_last_busy(dev->dev);
	pm_runtime_put_autosuspend(dev->dev);
>>>>>>> ccf0a997
unlock:
	mutex_unlock(&dev->mlock);
	return ret;
}

static int mchp_spdifrx_cs1_get(struct snd_kcontrol *kcontrol,
				struct snd_ctl_elem_value *uvalue)
{
	struct snd_soc_dai *dai = snd_kcontrol_chip(kcontrol);
	struct mchp_spdifrx_dev *dev = snd_soc_dai_get_drvdata(dai);

	return mchp_spdifrx_cs_get(dev, 0, uvalue);
}

static int mchp_spdifrx_cs2_get(struct snd_kcontrol *kcontrol,
				struct snd_ctl_elem_value *uvalue)
{
	struct snd_soc_dai *dai = snd_kcontrol_chip(kcontrol);
	struct mchp_spdifrx_dev *dev = snd_soc_dai_get_drvdata(dai);

	return mchp_spdifrx_cs_get(dev, 1, uvalue);
}

static int mchp_spdifrx_cs_mask(struct snd_kcontrol *kcontrol,
				struct snd_ctl_elem_value *uvalue)
{
	memset(uvalue->value.iec958.status, 0xff,
	       sizeof(uvalue->value.iec958.status));

	return 0;
}

static int mchp_spdifrx_subcode_ch_get(struct mchp_spdifrx_dev *dev,
				       int channel,
				       struct snd_ctl_elem_value *uvalue)
{
	struct mchp_spdifrx_mixer_control *ctrl = &dev->control;
	struct mchp_spdifrx_user_data *user_data = &ctrl->user_data[channel];
	int ret = 0;

	mutex_lock(&dev->mlock);

<<<<<<< HEAD
=======
	ret = pm_runtime_resume_and_get(dev->dev);
	if (ret < 0)
		goto unlock;

>>>>>>> ccf0a997
	/*
	 * We may reach this point with both clocks enabled but the receiver
	 * still disabled. To void waiting for completion to just timeout we
	 * check here the dev->trigger_enabled flag.
	 *
	 * To retrieve data:
	 * - if the receiver is enabled we need to wait for blockend IRQ to read
	 *   data to and update it for us in software caches
	 * - otherwise reading the SPDIFRX_CHUD() registers is enough.
	 */

	if (dev->trigger_enabled) {
		reinit_completion(&user_data->done);
		regmap_write(dev->regmap, SPDIFRX_IER, SPDIFRX_IR_BLOCKEND);
		ret = wait_for_completion_interruptible_timeout(&user_data->done,
								msecs_to_jiffies(100));
		/* Valid stream might not be present. */
		if (ret <= 0) {
			dev_dbg(dev->dev, "user data for channel %d timeout\n",
				channel);
			regmap_write(dev->regmap, SPDIFRX_IDR, SPDIFRX_IR_BLOCKEND);
			ret = ret ? : -ETIMEDOUT;
<<<<<<< HEAD
			goto unlock;
=======
			goto pm_runtime_put;
>>>>>>> ccf0a997
		} else {
			ret = 0;
		}
	} else {
		/* Update software cache with last available data. */
		mchp_spdifrx_channel_user_data_read(dev, channel);
	}

	memcpy(uvalue->value.iec958.subcode, user_data->data,
	       sizeof(user_data->data));

<<<<<<< HEAD
=======
pm_runtime_put:
	pm_runtime_mark_last_busy(dev->dev);
	pm_runtime_put_autosuspend(dev->dev);
>>>>>>> ccf0a997
unlock:
	mutex_unlock(&dev->mlock);
	return ret;
}

static int mchp_spdifrx_subcode_ch1_get(struct snd_kcontrol *kcontrol,
					struct snd_ctl_elem_value *uvalue)
{
	struct snd_soc_dai *dai = snd_kcontrol_chip(kcontrol);
	struct mchp_spdifrx_dev *dev = snd_soc_dai_get_drvdata(dai);

	return mchp_spdifrx_subcode_ch_get(dev, 0, uvalue);
}

static int mchp_spdifrx_subcode_ch2_get(struct snd_kcontrol *kcontrol,
					struct snd_ctl_elem_value *uvalue)
{
	struct snd_soc_dai *dai = snd_kcontrol_chip(kcontrol);
	struct mchp_spdifrx_dev *dev = snd_soc_dai_get_drvdata(dai);

	return mchp_spdifrx_subcode_ch_get(dev, 1, uvalue);
}

static int mchp_spdifrx_boolean_info(struct snd_kcontrol *kcontrol,
				     struct snd_ctl_elem_info *uinfo)
{
	uinfo->type = SNDRV_CTL_ELEM_TYPE_BOOLEAN;
	uinfo->count = 1;
	uinfo->value.integer.min = 0;
	uinfo->value.integer.max = 1;

	return 0;
}

static int mchp_spdifrx_ulock_get(struct snd_kcontrol *kcontrol,
				  struct snd_ctl_elem_value *uvalue)
{
	struct snd_soc_dai *dai = snd_kcontrol_chip(kcontrol);
	struct mchp_spdifrx_dev *dev = snd_soc_dai_get_drvdata(dai);
	struct mchp_spdifrx_mixer_control *ctrl = &dev->control;
	u32 val;
	int ret;
	bool ulock_old = ctrl->ulock;

	mutex_lock(&dev->mlock);

<<<<<<< HEAD
=======
	ret = pm_runtime_resume_and_get(dev->dev);
	if (ret < 0)
		goto unlock;

>>>>>>> ccf0a997
	/*
	 * The RSR.ULOCK has wrong value if both pclk and gclk are enabled
	 * and the receiver is disabled. Thus we take into account the
	 * dev->trigger_enabled here to return a real status.
	 */
	if (dev->trigger_enabled) {
		regmap_read(dev->regmap, SPDIFRX_RSR, &val);
		ctrl->ulock = !(val & SPDIFRX_RSR_ULOCK);
	} else {
		ctrl->ulock = 0;
	}

	uvalue->value.integer.value[0] = ctrl->ulock;

<<<<<<< HEAD
=======
	pm_runtime_mark_last_busy(dev->dev);
	pm_runtime_put_autosuspend(dev->dev);
unlock:
>>>>>>> ccf0a997
	mutex_unlock(&dev->mlock);

	return ulock_old != ctrl->ulock;
}

static int mchp_spdifrx_badf_get(struct snd_kcontrol *kcontrol,
				 struct snd_ctl_elem_value *uvalue)
{
	struct snd_soc_dai *dai = snd_kcontrol_chip(kcontrol);
	struct mchp_spdifrx_dev *dev = snd_soc_dai_get_drvdata(dai);
	struct mchp_spdifrx_mixer_control *ctrl = &dev->control;
	u32 val;
	int ret;
	bool badf_old = ctrl->badf;

	mutex_lock(&dev->mlock);

<<<<<<< HEAD
=======
	ret = pm_runtime_resume_and_get(dev->dev);
	if (ret < 0)
		goto unlock;

>>>>>>> ccf0a997
	/*
	 * The RSR.ULOCK has wrong value if both pclk and gclk are enabled
	 * and the receiver is disabled. Thus we take into account the
	 * dev->trigger_enabled here to return a real status.
	 */
	if (dev->trigger_enabled) {
		regmap_read(dev->regmap, SPDIFRX_RSR, &val);
		ctrl->badf = !!(val & SPDIFRX_RSR_BADF);
	} else {
		ctrl->badf = 0;
	}

<<<<<<< HEAD
=======
	pm_runtime_mark_last_busy(dev->dev);
	pm_runtime_put_autosuspend(dev->dev);
unlock:
>>>>>>> ccf0a997
	mutex_unlock(&dev->mlock);

	uvalue->value.integer.value[0] = ctrl->badf;

	return badf_old != ctrl->badf;
}

static int mchp_spdifrx_signal_get(struct snd_kcontrol *kcontrol,
				   struct snd_ctl_elem_value *uvalue)
{
	struct snd_soc_dai *dai = snd_kcontrol_chip(kcontrol);
	struct mchp_spdifrx_dev *dev = snd_soc_dai_get_drvdata(dai);
	struct mchp_spdifrx_mixer_control *ctrl = &dev->control;
	u32 val = ~0U, loops = 10;
	int ret;
	bool signal_old = ctrl->signal;

	mutex_lock(&dev->mlock);

<<<<<<< HEAD
=======
	ret = pm_runtime_resume_and_get(dev->dev);
	if (ret < 0)
		goto unlock;

>>>>>>> ccf0a997
	/*
	 * To get the signal we need to have receiver enabled. This
	 * could be enabled also from trigger() function thus we need to
	 * take care of not disabling the receiver when it runs.
	 */
	if (!dev->trigger_enabled) {
<<<<<<< HEAD
		ret = clk_prepare_enable(dev->gclk);
		if (ret)
			goto unlock;

=======
>>>>>>> ccf0a997
		regmap_update_bits(dev->regmap, SPDIFRX_MR, SPDIFRX_MR_RXEN_MASK,
				   SPDIFRX_MR_RXEN_ENABLE);

		/* Wait for RSR.ULOCK bit. */
		while (--loops) {
			regmap_read(dev->regmap, SPDIFRX_RSR, &val);
			if (!(val & SPDIFRX_RSR_ULOCK))
				break;
			usleep_range(100, 150);
		}

		regmap_update_bits(dev->regmap, SPDIFRX_MR, SPDIFRX_MR_RXEN_MASK,
				   SPDIFRX_MR_RXEN_DISABLE);
<<<<<<< HEAD

		clk_disable_unprepare(dev->gclk);
=======
>>>>>>> ccf0a997
	} else {
		regmap_read(dev->regmap, SPDIFRX_RSR, &val);
	}

<<<<<<< HEAD
=======
	pm_runtime_mark_last_busy(dev->dev);
	pm_runtime_put_autosuspend(dev->dev);

>>>>>>> ccf0a997
unlock:
	mutex_unlock(&dev->mlock);

	if (!(val & SPDIFRX_RSR_ULOCK))
		ctrl->signal = !(val & SPDIFRX_RSR_NOSIGNAL);
	else
		ctrl->signal = 0;
	uvalue->value.integer.value[0] = ctrl->signal;

	return signal_old != ctrl->signal;
}

static int mchp_spdifrx_rate_info(struct snd_kcontrol *kcontrol,
				  struct snd_ctl_elem_info *uinfo)
{
	uinfo->type = SNDRV_CTL_ELEM_TYPE_INTEGER;
	uinfo->count = 1;
	uinfo->value.integer.min = 0;
	uinfo->value.integer.max = 192000;

	return 0;
}

static int mchp_spdifrx_rate_get(struct snd_kcontrol *kcontrol,
				 struct snd_ctl_elem_value *ucontrol)
{
	struct snd_soc_dai *dai = snd_kcontrol_chip(kcontrol);
	struct mchp_spdifrx_dev *dev = snd_soc_dai_get_drvdata(dai);
	unsigned long rate;
	u32 val;
<<<<<<< HEAD
	int rate;

	mutex_lock(&dev->mlock);

=======
	int ret;

	mutex_lock(&dev->mlock);

	ret = pm_runtime_resume_and_get(dev->dev);
	if (ret < 0)
		goto unlock;

>>>>>>> ccf0a997
	/*
	 * The RSR.ULOCK has wrong value if both pclk and gclk are enabled
	 * and the receiver is disabled. Thus we take into account the
	 * dev->trigger_enabled here to return a real status.
	 */
	if (dev->trigger_enabled) {
		regmap_read(dev->regmap, SPDIFRX_RSR, &val);
		/* If the receiver is not locked, ISF data is invalid. */
		if (val & SPDIFRX_RSR_ULOCK || !(val & SPDIFRX_RSR_IFS_MASK)) {
			ucontrol->value.integer.value[0] = 0;
<<<<<<< HEAD
			goto unlock;
=======
			goto pm_runtime_put;
>>>>>>> ccf0a997
		}
	} else {
		/* Reveicer is not locked, IFS data is invalid. */
		ucontrol->value.integer.value[0] = 0;
<<<<<<< HEAD
		goto unlock;
=======
		goto pm_runtime_put;
>>>>>>> ccf0a997
	}

	rate = clk_get_rate(dev->gclk);

	ucontrol->value.integer.value[0] = rate / (32 * SPDIFRX_RSR_IFS(val));

<<<<<<< HEAD
unlock:
	mutex_unlock(&dev->mlock);
	return 0;
=======
pm_runtime_put:
	pm_runtime_mark_last_busy(dev->dev);
	pm_runtime_put_autosuspend(dev->dev);
unlock:
	mutex_unlock(&dev->mlock);
	return ret;
>>>>>>> ccf0a997
}

static struct snd_kcontrol_new mchp_spdifrx_ctrls[] = {
	/* Channel status controller */
	{
		.iface = SNDRV_CTL_ELEM_IFACE_PCM,
		.name = SNDRV_CTL_NAME_IEC958("", CAPTURE, DEFAULT)
			" Channel 1",
		.access = SNDRV_CTL_ELEM_ACCESS_READ |
			SNDRV_CTL_ELEM_ACCESS_VOLATILE,
		.info = mchp_spdifrx_info,
		.get = mchp_spdifrx_cs1_get,
	},
	{
		.iface = SNDRV_CTL_ELEM_IFACE_PCM,
		.name = SNDRV_CTL_NAME_IEC958("", CAPTURE, DEFAULT)
			" Channel 2",
		.access = SNDRV_CTL_ELEM_ACCESS_READ |
			SNDRV_CTL_ELEM_ACCESS_VOLATILE,
		.info = mchp_spdifrx_info,
		.get = mchp_spdifrx_cs2_get,
	},
	{
		.iface = SNDRV_CTL_ELEM_IFACE_PCM,
		.name = SNDRV_CTL_NAME_IEC958("", CAPTURE, MASK),
		.access = SNDRV_CTL_ELEM_ACCESS_READ,
		.info = mchp_spdifrx_info,
		.get = mchp_spdifrx_cs_mask,
	},
	/* User bits controller */
	{
		.iface = SNDRV_CTL_ELEM_IFACE_PCM,
		.name = "IEC958 Subcode Capture Default Channel 1",
		.access = SNDRV_CTL_ELEM_ACCESS_READ |
			SNDRV_CTL_ELEM_ACCESS_VOLATILE,
		.info = mchp_spdifrx_info,
		.get = mchp_spdifrx_subcode_ch1_get,
	},
	{
		.iface = SNDRV_CTL_ELEM_IFACE_PCM,
		.name = "IEC958 Subcode Capture Default Channel 2",
		.access = SNDRV_CTL_ELEM_ACCESS_READ |
			SNDRV_CTL_ELEM_ACCESS_VOLATILE,
		.info = mchp_spdifrx_info,
		.get = mchp_spdifrx_subcode_ch2_get,
	},
	/* Lock status */
	{
		.iface = SNDRV_CTL_ELEM_IFACE_PCM,
		.name = SNDRV_CTL_NAME_IEC958("", CAPTURE, NONE) "Unlocked",
		.access = SNDRV_CTL_ELEM_ACCESS_READ |
			SNDRV_CTL_ELEM_ACCESS_VOLATILE,
		.info = mchp_spdifrx_boolean_info,
		.get = mchp_spdifrx_ulock_get,
	},
	/* Bad format */
	{
		.iface = SNDRV_CTL_ELEM_IFACE_PCM,
		.name = SNDRV_CTL_NAME_IEC958("", CAPTURE, NONE)"Bad Format",
		.access = SNDRV_CTL_ELEM_ACCESS_READ |
			SNDRV_CTL_ELEM_ACCESS_VOLATILE,
		.info = mchp_spdifrx_boolean_info,
		.get = mchp_spdifrx_badf_get,
	},
	/* Signal */
	{
		.iface = SNDRV_CTL_ELEM_IFACE_PCM,
		.name = SNDRV_CTL_NAME_IEC958("", CAPTURE, NONE) "Signal",
		.access = SNDRV_CTL_ELEM_ACCESS_READ |
			SNDRV_CTL_ELEM_ACCESS_VOLATILE,
		.info = mchp_spdifrx_boolean_info,
		.get = mchp_spdifrx_signal_get,
	},
	/* Sampling rate */
	{
		.iface = SNDRV_CTL_ELEM_IFACE_PCM,
		.name = SNDRV_CTL_NAME_IEC958("", CAPTURE, NONE) "Rate",
		.access = SNDRV_CTL_ELEM_ACCESS_READ |
			SNDRV_CTL_ELEM_ACCESS_VOLATILE,
		.info = mchp_spdifrx_rate_info,
		.get = mchp_spdifrx_rate_get,
	},
};

static int mchp_spdifrx_dai_probe(struct snd_soc_dai *dai)
{
	struct mchp_spdifrx_dev *dev = snd_soc_dai_get_drvdata(dai);
	struct mchp_spdifrx_mixer_control *ctrl = &dev->control;
	int ch;

	snd_soc_dai_init_dma_data(dai, NULL, &dev->capture);

	/* Software reset the IP */
	regmap_write(dev->regmap, SPDIFRX_CR, SPDIFRX_CR_SWRST);

	/* Default configuration */
	regmap_write(dev->regmap, SPDIFRX_MR,
		     SPDIFRX_MR_VBMODE_DISCARD_IF_VB1 |
		     SPDIFRX_MR_SBMODE_DISCARD |
		     SPDIFRX_MR_AUTORST_NOACTION |
		     SPDIFRX_MR_PACK_DISABLED);

	for (ch = 0; ch < SPDIFRX_CHANNELS; ch++) {
		init_completion(&ctrl->ch_stat[ch].done);
		init_completion(&ctrl->user_data[ch].done);
	}

	/* Add controls */
	snd_soc_add_dai_controls(dai, mchp_spdifrx_ctrls,
				 ARRAY_SIZE(mchp_spdifrx_ctrls));

	return 0;
}

static int mchp_spdifrx_dai_remove(struct snd_soc_dai *dai)
{
	struct mchp_spdifrx_dev *dev = snd_soc_dai_get_drvdata(dai);

	/* Disable interrupts */
	regmap_write(dev->regmap, SPDIFRX_IDR, GENMASK(14, 0));
<<<<<<< HEAD

	clk_disable_unprepare(dev->pclk);
=======
>>>>>>> ccf0a997

	return 0;
}

static const struct snd_soc_dai_ops mchp_spdifrx_dai_ops = {
	.probe		= mchp_spdifrx_dai_probe,
	.remove		= mchp_spdifrx_dai_remove,
	.trigger	= mchp_spdifrx_trigger,
	.hw_params	= mchp_spdifrx_hw_params,
};

static struct snd_soc_dai_driver mchp_spdifrx_dai = {
	.name = "mchp-spdifrx",
	.capture = {
		.stream_name = "S/PDIF Capture",
		.channels_min = SPDIFRX_CHANNELS,
		.channels_max = SPDIFRX_CHANNELS,
		.rates = MCHP_SPDIF_RATES,
		.formats = MCHP_SPDIF_FORMATS,
	},
	.ops = &mchp_spdifrx_dai_ops,
};

static const struct snd_soc_component_driver mchp_spdifrx_component = {
	.name			= "mchp-spdifrx",
	.legacy_dai_naming	= 1,
};

static const struct of_device_id mchp_spdifrx_dt_ids[] = {
	{
		.compatible = "microchip,sama7g5-spdifrx",
	},
	{ /* sentinel */ }
};
MODULE_DEVICE_TABLE(of, mchp_spdifrx_dt_ids);

static int mchp_spdifrx_runtime_suspend(struct device *dev)
{
	struct mchp_spdifrx_dev *spdifrx = dev_get_drvdata(dev);

	regcache_cache_only(spdifrx->regmap, true);
	clk_disable_unprepare(spdifrx->gclk);
	clk_disable_unprepare(spdifrx->pclk);

	return 0;
}

static int mchp_spdifrx_runtime_resume(struct device *dev)
{
	struct mchp_spdifrx_dev *spdifrx = dev_get_drvdata(dev);
	int ret;

	ret = clk_prepare_enable(spdifrx->pclk);
	if (ret)
		return ret;

	ret = clk_prepare_enable(spdifrx->gclk);
	if (ret)
		goto disable_pclk;

	regcache_cache_only(spdifrx->regmap, false);
	regcache_mark_dirty(spdifrx->regmap);
	ret = regcache_sync(spdifrx->regmap);
	if (ret) {
		regcache_cache_only(spdifrx->regmap, true);
		clk_disable_unprepare(spdifrx->gclk);
disable_pclk:
		clk_disable_unprepare(spdifrx->pclk);
	}

	return ret;
}

static const struct dev_pm_ops mchp_spdifrx_pm_ops = {
	RUNTIME_PM_OPS(mchp_spdifrx_runtime_suspend, mchp_spdifrx_runtime_resume,
		       NULL)
};

static int mchp_spdifrx_probe(struct platform_device *pdev)
{
	struct mchp_spdifrx_dev *dev;
	struct resource *mem;
	struct regmap *regmap;
	void __iomem *base;
	int irq;
	int err;
	u32 vers;

	/* Get memory for driver data. */
	dev = devm_kzalloc(&pdev->dev, sizeof(*dev), GFP_KERNEL);
	if (!dev)
		return -ENOMEM;

	/* Map I/O registers. */
	base = devm_platform_get_and_ioremap_resource(pdev, 0, &mem);
	if (IS_ERR(base))
		return PTR_ERR(base);

	regmap = devm_regmap_init_mmio(&pdev->dev, base,
				       &mchp_spdifrx_regmap_config);
	if (IS_ERR(regmap))
		return PTR_ERR(regmap);

	/* Request IRQ. */
	irq = platform_get_irq(pdev, 0);
	if (irq < 0)
		return irq;

	err = devm_request_irq(&pdev->dev, irq, mchp_spdif_interrupt, 0,
			       dev_name(&pdev->dev), dev);
	if (err)
		return err;

	/* Get the peripheral clock */
	dev->pclk = devm_clk_get(&pdev->dev, "pclk");
	if (IS_ERR(dev->pclk)) {
		err = PTR_ERR(dev->pclk);
		dev_err(&pdev->dev, "failed to get the peripheral clock: %d\n",
			err);
		return err;
	}

	/* Get the generated clock */
	dev->gclk = devm_clk_get(&pdev->dev, "gclk");
	if (IS_ERR(dev->gclk)) {
		err = PTR_ERR(dev->gclk);
		dev_err(&pdev->dev,
			"failed to get the PMC generated clock: %d\n", err);
		return err;
	}

	/*
	 * Signal control need a valid rate on gclk. hw_params() configures
	 * it propertly but requesting signal before any hw_params() has been
	 * called lead to invalid value returned for signal. Thus, configure
	 * gclk at a valid rate, here, in initialization, to simplify the
	 * control path.
	 */
	clk_set_min_rate(dev->gclk, 48000 * SPDIFRX_GCLK_RATIO_MIN + 1);

	mutex_init(&dev->mlock);

	dev->dev = &pdev->dev;
	dev->regmap = regmap;
	platform_set_drvdata(pdev, dev);

	pm_runtime_enable(dev->dev);
	if (!pm_runtime_enabled(dev->dev)) {
		err = mchp_spdifrx_runtime_resume(dev->dev);
		if (err)
			goto pm_runtime_disable;
	}

	dev->capture.addr	= (dma_addr_t)mem->start + SPDIFRX_RHR;
	dev->capture.maxburst	= 1;

	err = devm_snd_dmaengine_pcm_register(&pdev->dev, NULL, 0);
	if (err) {
		dev_err(&pdev->dev, "failed to register PCM: %d\n", err);
		goto pm_runtime_suspend;
	}

	err = devm_snd_soc_register_component(&pdev->dev,
					      &mchp_spdifrx_component,
					      &mchp_spdifrx_dai, 1);
	if (err) {
		dev_err(&pdev->dev, "fail to register dai\n");
		goto pm_runtime_suspend;
	}

	regmap_read(regmap, SPDIFRX_VERSION, &vers);
	dev_info(&pdev->dev, "hw version: %#lx\n", vers & SPDIFRX_VERSION_MASK);

	return 0;

pm_runtime_suspend:
	if (!pm_runtime_status_suspended(dev->dev))
		mchp_spdifrx_runtime_suspend(dev->dev);
pm_runtime_disable:
	pm_runtime_disable(dev->dev);
	return err;
}

static void mchp_spdifrx_remove(struct platform_device *pdev)
{
	struct mchp_spdifrx_dev *dev = platform_get_drvdata(pdev);

	pm_runtime_disable(dev->dev);
	if (!pm_runtime_status_suspended(dev->dev))
		mchp_spdifrx_runtime_suspend(dev->dev);
}

static struct platform_driver mchp_spdifrx_driver = {
	.probe	= mchp_spdifrx_probe,
	.remove_new = mchp_spdifrx_remove,
	.driver	= {
		.name	= "mchp_spdifrx",
		.of_match_table = mchp_spdifrx_dt_ids,
		.pm	= pm_ptr(&mchp_spdifrx_pm_ops),
	},
};

module_platform_driver(mchp_spdifrx_driver);

MODULE_AUTHOR("Codrin Ciubotariu <codrin.ciubotariu@microchip.com>");
MODULE_DESCRIPTION("Microchip S/PDIF RX Controller Driver");
MODULE_LICENSE("GPL v2");<|MERGE_RESOLUTION|>--- conflicted
+++ resolved
@@ -304,13 +304,7 @@
 	struct regmap				*regmap;
 	struct clk				*pclk;
 	struct clk				*gclk;
-<<<<<<< HEAD
-	unsigned int				fmt;
 	unsigned int				trigger_enabled;
-	unsigned int				gclk_enabled:1;
-=======
-	unsigned int				trigger_enabled;
->>>>>>> ccf0a997
 };
 
 static void mchp_spdifrx_channel_status_read(struct mchp_spdifrx_dev *dev,
@@ -477,14 +471,6 @@
 		dev_err(dev->dev, "PCM already running\n");
 		ret = -EBUSY;
 		goto unlock;
-<<<<<<< HEAD
-	}
-
-	if (dev->gclk_enabled) {
-		clk_disable_unprepare(dev->gclk);
-		dev->gclk_enabled = 0;
-=======
->>>>>>> ccf0a997
 	}
 
 	/* GCLK is enabled by runtime PM. */
@@ -496,11 +482,8 @@
 		dev_err(dev->dev,
 			"unable to set gclk min rate: rate %u * ratio %u + 1\n",
 			params_rate(params), SPDIFRX_GCLK_RATIO_MIN);
-<<<<<<< HEAD
-=======
 		/* Restore runtime PM state. */
 		clk_prepare_enable(dev->gclk);
->>>>>>> ccf0a997
 		goto unlock;
 	}
 	ret = clk_prepare_enable(dev->gclk);
@@ -513,30 +496,11 @@
 		params_rate(params) * SPDIFRX_GCLK_RATIO_MIN + 1);
 
 	ret = regmap_write(dev->regmap, SPDIFRX_MR, mr);
-<<<<<<< HEAD
 
 unlock:
 	mutex_unlock(&dev->mlock);
 
 	return ret;
-}
-=======
->>>>>>> ccf0a997
-
-unlock:
-	mutex_unlock(&dev->mlock);
-
-<<<<<<< HEAD
-	mutex_lock(&dev->mlock);
-	if (dev->gclk_enabled) {
-		clk_disable_unprepare(dev->gclk);
-		dev->gclk_enabled = 0;
-	}
-	mutex_unlock(&dev->mlock);
-	return 0;
-=======
-	return ret;
->>>>>>> ccf0a997
 }
 
 #define MCHP_SPDIF_RATES	SNDRV_PCM_RATE_8000_192000
@@ -570,13 +534,10 @@
 
 	mutex_lock(&dev->mlock);
 
-<<<<<<< HEAD
-=======
 	ret = pm_runtime_resume_and_get(dev->dev);
 	if (ret < 0)
 		goto unlock;
 
->>>>>>> ccf0a997
 	/*
 	 * We may reach this point with both clocks enabled but the receiver
 	 * still disabled. To void waiting for completion and return with
@@ -603,11 +564,7 @@
 				channel);
 			regmap_write(dev->regmap, SPDIFRX_IDR, SPDIFRX_IR_CSC(channel));
 			ret = ret ? : -ETIMEDOUT;
-<<<<<<< HEAD
-			goto unlock;
-=======
 			goto pm_runtime_put;
->>>>>>> ccf0a997
 		} else {
 			ret = 0;
 		}
@@ -619,12 +576,9 @@
 	memcpy(uvalue->value.iec958.status, ch_stat->data,
 	       sizeof(ch_stat->data));
 
-<<<<<<< HEAD
-=======
 pm_runtime_put:
 	pm_runtime_mark_last_busy(dev->dev);
 	pm_runtime_put_autosuspend(dev->dev);
->>>>>>> ccf0a997
 unlock:
 	mutex_unlock(&dev->mlock);
 	return ret;
@@ -667,13 +621,10 @@
 
 	mutex_lock(&dev->mlock);
 
-<<<<<<< HEAD
-=======
 	ret = pm_runtime_resume_and_get(dev->dev);
 	if (ret < 0)
 		goto unlock;
 
->>>>>>> ccf0a997
 	/*
 	 * We may reach this point with both clocks enabled but the receiver
 	 * still disabled. To void waiting for completion to just timeout we
@@ -696,11 +647,7 @@
 				channel);
 			regmap_write(dev->regmap, SPDIFRX_IDR, SPDIFRX_IR_BLOCKEND);
 			ret = ret ? : -ETIMEDOUT;
-<<<<<<< HEAD
-			goto unlock;
-=======
 			goto pm_runtime_put;
->>>>>>> ccf0a997
 		} else {
 			ret = 0;
 		}
@@ -712,12 +659,9 @@
 	memcpy(uvalue->value.iec958.subcode, user_data->data,
 	       sizeof(user_data->data));
 
-<<<<<<< HEAD
-=======
 pm_runtime_put:
 	pm_runtime_mark_last_busy(dev->dev);
 	pm_runtime_put_autosuspend(dev->dev);
->>>>>>> ccf0a997
 unlock:
 	mutex_unlock(&dev->mlock);
 	return ret;
@@ -764,13 +708,10 @@
 
 	mutex_lock(&dev->mlock);
 
-<<<<<<< HEAD
-=======
 	ret = pm_runtime_resume_and_get(dev->dev);
 	if (ret < 0)
 		goto unlock;
 
->>>>>>> ccf0a997
 	/*
 	 * The RSR.ULOCK has wrong value if both pclk and gclk are enabled
 	 * and the receiver is disabled. Thus we take into account the
@@ -785,12 +726,9 @@
 
 	uvalue->value.integer.value[0] = ctrl->ulock;
 
-<<<<<<< HEAD
-=======
 	pm_runtime_mark_last_busy(dev->dev);
 	pm_runtime_put_autosuspend(dev->dev);
 unlock:
->>>>>>> ccf0a997
 	mutex_unlock(&dev->mlock);
 
 	return ulock_old != ctrl->ulock;
@@ -808,13 +746,10 @@
 
 	mutex_lock(&dev->mlock);
 
-<<<<<<< HEAD
-=======
 	ret = pm_runtime_resume_and_get(dev->dev);
 	if (ret < 0)
 		goto unlock;
 
->>>>>>> ccf0a997
 	/*
 	 * The RSR.ULOCK has wrong value if both pclk and gclk are enabled
 	 * and the receiver is disabled. Thus we take into account the
@@ -827,12 +762,9 @@
 		ctrl->badf = 0;
 	}
 
-<<<<<<< HEAD
-=======
 	pm_runtime_mark_last_busy(dev->dev);
 	pm_runtime_put_autosuspend(dev->dev);
 unlock:
->>>>>>> ccf0a997
 	mutex_unlock(&dev->mlock);
 
 	uvalue->value.integer.value[0] = ctrl->badf;
@@ -852,26 +784,16 @@
 
 	mutex_lock(&dev->mlock);
 
-<<<<<<< HEAD
-=======
 	ret = pm_runtime_resume_and_get(dev->dev);
 	if (ret < 0)
 		goto unlock;
 
->>>>>>> ccf0a997
 	/*
 	 * To get the signal we need to have receiver enabled. This
 	 * could be enabled also from trigger() function thus we need to
 	 * take care of not disabling the receiver when it runs.
 	 */
 	if (!dev->trigger_enabled) {
-<<<<<<< HEAD
-		ret = clk_prepare_enable(dev->gclk);
-		if (ret)
-			goto unlock;
-
-=======
->>>>>>> ccf0a997
 		regmap_update_bits(dev->regmap, SPDIFRX_MR, SPDIFRX_MR_RXEN_MASK,
 				   SPDIFRX_MR_RXEN_ENABLE);
 
@@ -885,21 +807,13 @@
 
 		regmap_update_bits(dev->regmap, SPDIFRX_MR, SPDIFRX_MR_RXEN_MASK,
 				   SPDIFRX_MR_RXEN_DISABLE);
-<<<<<<< HEAD
-
-		clk_disable_unprepare(dev->gclk);
-=======
->>>>>>> ccf0a997
 	} else {
 		regmap_read(dev->regmap, SPDIFRX_RSR, &val);
 	}
 
-<<<<<<< HEAD
-=======
 	pm_runtime_mark_last_busy(dev->dev);
 	pm_runtime_put_autosuspend(dev->dev);
 
->>>>>>> ccf0a997
 unlock:
 	mutex_unlock(&dev->mlock);
 
@@ -930,12 +844,6 @@
 	struct mchp_spdifrx_dev *dev = snd_soc_dai_get_drvdata(dai);
 	unsigned long rate;
 	u32 val;
-<<<<<<< HEAD
-	int rate;
-
-	mutex_lock(&dev->mlock);
-
-=======
 	int ret;
 
 	mutex_lock(&dev->mlock);
@@ -944,7 +852,6 @@
 	if (ret < 0)
 		goto unlock;
 
->>>>>>> ccf0a997
 	/*
 	 * The RSR.ULOCK has wrong value if both pclk and gclk are enabled
 	 * and the receiver is disabled. Thus we take into account the
@@ -955,38 +862,24 @@
 		/* If the receiver is not locked, ISF data is invalid. */
 		if (val & SPDIFRX_RSR_ULOCK || !(val & SPDIFRX_RSR_IFS_MASK)) {
 			ucontrol->value.integer.value[0] = 0;
-<<<<<<< HEAD
-			goto unlock;
-=======
 			goto pm_runtime_put;
->>>>>>> ccf0a997
 		}
 	} else {
 		/* Reveicer is not locked, IFS data is invalid. */
 		ucontrol->value.integer.value[0] = 0;
-<<<<<<< HEAD
-		goto unlock;
-=======
 		goto pm_runtime_put;
->>>>>>> ccf0a997
 	}
 
 	rate = clk_get_rate(dev->gclk);
 
 	ucontrol->value.integer.value[0] = rate / (32 * SPDIFRX_RSR_IFS(val));
 
-<<<<<<< HEAD
-unlock:
-	mutex_unlock(&dev->mlock);
-	return 0;
-=======
 pm_runtime_put:
 	pm_runtime_mark_last_busy(dev->dev);
 	pm_runtime_put_autosuspend(dev->dev);
 unlock:
 	mutex_unlock(&dev->mlock);
 	return ret;
->>>>>>> ccf0a997
 }
 
 static struct snd_kcontrol_new mchp_spdifrx_ctrls[] = {
@@ -1107,11 +1000,6 @@
 
 	/* Disable interrupts */
 	regmap_write(dev->regmap, SPDIFRX_IDR, GENMASK(14, 0));
-<<<<<<< HEAD
-
-	clk_disable_unprepare(dev->pclk);
-=======
->>>>>>> ccf0a997
 
 	return 0;
 }
