/*
 * soc-dapm.c  --  ALSA SoC Dynamic Audio Power Management
 *
 * Copyright 2005 Wolfson Microelectronics PLC.
 * Author: Liam Girdwood <lrg@slimlogic.co.uk>
 *
 *  This program is free software; you can redistribute  it and/or modify it
 *  under  the terms of  the GNU General  Public License as published by the
 *  Free Software Foundation;  either version 2 of the  License, or (at your
 *  option) any later version.
 *
 *  Features:
 *    o Changes power status of internal codec blocks depending on the
 *      dynamic configuration of codec internal audio paths and active
 *      DACs/ADCs.
 *    o Platform power domain - can support external components i.e. amps and
 *      mic/headphone insertion events.
 *    o Automatic Mic Bias support
 *    o Jack insertion power event initiation - e.g. hp insertion will enable
 *      sinks, dacs, etc
 *    o Delayed power down of audio subsystem to reduce pops between a quick
 *      device reopen.
 *
 */

#include <linux/module.h>
#include <linux/moduleparam.h>
#include <linux/init.h>
#include <linux/async.h>
#include <linux/delay.h>
#include <linux/pm.h>
#include <linux/bitops.h>
#include <linux/platform_device.h>
#include <linux/jiffies.h>
#include <linux/debugfs.h>
#include <linux/pm_runtime.h>
#include <linux/regulator/consumer.h>
#include <linux/clk.h>
#include <linux/slab.h>
#include <sound/core.h>
#include <sound/pcm.h>
#include <sound/pcm_params.h>
#include <sound/soc.h>
#include <sound/initval.h>

#include <trace/events/asoc.h>

#define DAPM_UPDATE_STAT(widget, val) widget->dapm->card->dapm_stats.val++;

#define SND_SOC_DAPM_DIR_REVERSE(x) ((x == SND_SOC_DAPM_DIR_IN) ? \
	SND_SOC_DAPM_DIR_OUT : SND_SOC_DAPM_DIR_IN)

#define snd_soc_dapm_for_each_direction(dir) \
	for ((dir) = SND_SOC_DAPM_DIR_IN; (dir) <= SND_SOC_DAPM_DIR_OUT; \
		(dir)++)

static int snd_soc_dapm_add_path(struct snd_soc_dapm_context *dapm,
	struct snd_soc_dapm_widget *wsource, struct snd_soc_dapm_widget *wsink,
	const char *control,
	int (*connected)(struct snd_soc_dapm_widget *source,
			 struct snd_soc_dapm_widget *sink));

struct snd_soc_dapm_widget *
snd_soc_dapm_new_control(struct snd_soc_dapm_context *dapm,
			 const struct snd_soc_dapm_widget *widget);

struct snd_soc_dapm_widget *
snd_soc_dapm_new_control_unlocked(struct snd_soc_dapm_context *dapm,
			 const struct snd_soc_dapm_widget *widget);

/* dapm power sequences - make this per codec in the future */
static int dapm_up_seq[] = {
	[snd_soc_dapm_pre] = 0,
	[snd_soc_dapm_regulator_supply] = 1,
	[snd_soc_dapm_clock_supply] = 1,
	[snd_soc_dapm_supply] = 2,
	[snd_soc_dapm_micbias] = 3,
	[snd_soc_dapm_dai_link] = 2,
	[snd_soc_dapm_dai_in] = 4,
	[snd_soc_dapm_dai_out] = 4,
	[snd_soc_dapm_aif_in] = 4,
	[snd_soc_dapm_aif_out] = 4,
	[snd_soc_dapm_mic] = 5,
	[snd_soc_dapm_mux] = 6,
	[snd_soc_dapm_demux] = 6,
	[snd_soc_dapm_dac] = 7,
	[snd_soc_dapm_switch] = 8,
	[snd_soc_dapm_mixer] = 8,
	[snd_soc_dapm_mixer_named_ctl] = 8,
	[snd_soc_dapm_pga] = 9,
	[snd_soc_dapm_adc] = 10,
	[snd_soc_dapm_out_drv] = 11,
	[snd_soc_dapm_hp] = 11,
	[snd_soc_dapm_spk] = 11,
	[snd_soc_dapm_line] = 11,
	[snd_soc_dapm_kcontrol] = 12,
	[snd_soc_dapm_post] = 13,
};

static int dapm_down_seq[] = {
	[snd_soc_dapm_pre] = 0,
	[snd_soc_dapm_kcontrol] = 1,
	[snd_soc_dapm_adc] = 2,
	[snd_soc_dapm_hp] = 3,
	[snd_soc_dapm_spk] = 3,
	[snd_soc_dapm_line] = 3,
	[snd_soc_dapm_out_drv] = 3,
	[snd_soc_dapm_pga] = 4,
	[snd_soc_dapm_switch] = 5,
	[snd_soc_dapm_mixer_named_ctl] = 5,
	[snd_soc_dapm_mixer] = 5,
	[snd_soc_dapm_dac] = 6,
	[snd_soc_dapm_mic] = 7,
	[snd_soc_dapm_micbias] = 8,
	[snd_soc_dapm_mux] = 9,
	[snd_soc_dapm_demux] = 9,
	[snd_soc_dapm_aif_in] = 10,
	[snd_soc_dapm_aif_out] = 10,
	[snd_soc_dapm_dai_in] = 10,
	[snd_soc_dapm_dai_out] = 10,
	[snd_soc_dapm_dai_link] = 11,
	[snd_soc_dapm_supply] = 12,
	[snd_soc_dapm_clock_supply] = 13,
	[snd_soc_dapm_regulator_supply] = 13,
	[snd_soc_dapm_post] = 14,
};

static void dapm_assert_locked(struct snd_soc_dapm_context *dapm)
{
	if (dapm->card && dapm->card->instantiated)
		lockdep_assert_held(&dapm->card->dapm_mutex);
}

static void pop_wait(u32 pop_time)
{
	if (pop_time)
		schedule_timeout_uninterruptible(msecs_to_jiffies(pop_time));
}

static void pop_dbg(struct device *dev, u32 pop_time, const char *fmt, ...)
{
	va_list args;
	char *buf;

	if (!pop_time)
		return;

	buf = kmalloc(PAGE_SIZE, GFP_KERNEL);
	if (buf == NULL)
		return;

	va_start(args, fmt);
	vsnprintf(buf, PAGE_SIZE, fmt, args);
	dev_info(dev, "%s", buf);
	va_end(args);

	kfree(buf);
}

static bool dapm_dirty_widget(struct snd_soc_dapm_widget *w)
{
	return !list_empty(&w->dirty);
}

static void dapm_mark_dirty(struct snd_soc_dapm_widget *w, const char *reason)
{
	dapm_assert_locked(w->dapm);

	if (!dapm_dirty_widget(w)) {
		dev_vdbg(w->dapm->dev, "Marking %s dirty due to %s\n",
			 w->name, reason);
		list_add_tail(&w->dirty, &w->dapm->card->dapm_dirty);
	}
}

/*
 * Common implementation for dapm_widget_invalidate_input_paths() and
 * dapm_widget_invalidate_output_paths(). The function is inlined since the
 * combined size of the two specialized functions is only marginally larger then
 * the size of the generic function and at the same time the fast path of the
 * specialized functions is significantly smaller than the generic function.
 */
static __always_inline void dapm_widget_invalidate_paths(
	struct snd_soc_dapm_widget *w, enum snd_soc_dapm_direction dir)
{
	enum snd_soc_dapm_direction rdir = SND_SOC_DAPM_DIR_REVERSE(dir);
	struct snd_soc_dapm_widget *node;
	struct snd_soc_dapm_path *p;
	LIST_HEAD(list);

	dapm_assert_locked(w->dapm);

	if (w->endpoints[dir] == -1)
		return;

	list_add_tail(&w->work_list, &list);
	w->endpoints[dir] = -1;

	list_for_each_entry(w, &list, work_list) {
		snd_soc_dapm_widget_for_each_path(w, dir, p) {
			if (p->is_supply || p->weak || !p->connect)
				continue;
			node = p->node[rdir];
			if (node->endpoints[dir] != -1) {
				node->endpoints[dir] = -1;
				list_add_tail(&node->work_list, &list);
			}
		}
	}
}

/*
 * dapm_widget_invalidate_input_paths() - Invalidate the cached number of
 *  input paths
 * @w: The widget for which to invalidate the cached number of input paths
 *
 * Resets the cached number of inputs for the specified widget and all widgets
 * that can be reached via outcoming paths from the widget.
 *
 * This function must be called if the number of output paths for a widget might
 * have changed. E.g. if the source state of a widget changes or a path is added
 * or activated with the widget as the sink.
 */
static void dapm_widget_invalidate_input_paths(struct snd_soc_dapm_widget *w)
{
	dapm_widget_invalidate_paths(w, SND_SOC_DAPM_DIR_IN);
}

/*
 * dapm_widget_invalidate_output_paths() - Invalidate the cached number of
 *  output paths
 * @w: The widget for which to invalidate the cached number of output paths
 *
 * Resets the cached number of outputs for the specified widget and all widgets
 * that can be reached via incoming paths from the widget.
 *
 * This function must be called if the number of output paths for a widget might
 * have changed. E.g. if the sink state of a widget changes or a path is added
 * or activated with the widget as the source.
 */
static void dapm_widget_invalidate_output_paths(struct snd_soc_dapm_widget *w)
{
	dapm_widget_invalidate_paths(w, SND_SOC_DAPM_DIR_OUT);
}

/*
 * dapm_path_invalidate() - Invalidates the cached number of inputs and outputs
 *  for the widgets connected to a path
 * @p: The path to invalidate
 *
 * Resets the cached number of inputs for the sink of the path and the cached
 * number of outputs for the source of the path.
 *
 * This function must be called when a path is added, removed or the connected
 * state changes.
 */
static void dapm_path_invalidate(struct snd_soc_dapm_path *p)
{
	/*
	 * Weak paths or supply paths do not influence the number of input or
	 * output paths of their neighbors.
	 */
	if (p->weak || p->is_supply)
		return;

	/*
	 * The number of connected endpoints is the sum of the number of
	 * connected endpoints of all neighbors. If a node with 0 connected
	 * endpoints is either connected or disconnected that sum won't change,
	 * so there is no need to re-check the path.
	 */
	if (p->source->endpoints[SND_SOC_DAPM_DIR_IN] != 0)
		dapm_widget_invalidate_input_paths(p->sink);
	if (p->sink->endpoints[SND_SOC_DAPM_DIR_OUT] != 0)
		dapm_widget_invalidate_output_paths(p->source);
}

void dapm_mark_endpoints_dirty(struct snd_soc_card *card)
{
	struct snd_soc_dapm_widget *w;

	mutex_lock(&card->dapm_mutex);

	list_for_each_entry(w, &card->widgets, list) {
		if (w->is_ep) {
			dapm_mark_dirty(w, "Rechecking endpoints");
			if (w->is_ep & SND_SOC_DAPM_EP_SINK)
				dapm_widget_invalidate_output_paths(w);
			if (w->is_ep & SND_SOC_DAPM_EP_SOURCE)
				dapm_widget_invalidate_input_paths(w);
		}
	}

	mutex_unlock(&card->dapm_mutex);
}
EXPORT_SYMBOL_GPL(dapm_mark_endpoints_dirty);

/* create a new dapm widget */
static inline struct snd_soc_dapm_widget *dapm_cnew_widget(
	const struct snd_soc_dapm_widget *_widget)
{
	return kmemdup(_widget, sizeof(*_widget), GFP_KERNEL);
}

struct dapm_kcontrol_data {
	unsigned int value;
	struct snd_soc_dapm_widget *widget;
	struct list_head paths;
	struct snd_soc_dapm_widget_list *wlist;
};

static int dapm_kcontrol_data_alloc(struct snd_soc_dapm_widget *widget,
	struct snd_kcontrol *kcontrol, const char *ctrl_name)
{
	struct dapm_kcontrol_data *data;
	struct soc_mixer_control *mc;
	struct soc_enum *e;
	const char *name;
	int ret;

	data = kzalloc(sizeof(*data), GFP_KERNEL);
	if (!data)
		return -ENOMEM;

	INIT_LIST_HEAD(&data->paths);

	switch (widget->id) {
	case snd_soc_dapm_switch:
	case snd_soc_dapm_mixer:
	case snd_soc_dapm_mixer_named_ctl:
		mc = (struct soc_mixer_control *)kcontrol->private_value;

		if (mc->autodisable) {
			struct snd_soc_dapm_widget template;

			name = kasprintf(GFP_KERNEL, "%s %s", ctrl_name,
					 "Autodisable");
			if (!name) {
				ret = -ENOMEM;
				goto err_data;
			}

			memset(&template, 0, sizeof(template));
			template.reg = mc->reg;
			template.mask = (1 << fls(mc->max)) - 1;
			template.shift = mc->shift;
			if (mc->invert)
				template.off_val = mc->max;
			else
				template.off_val = 0;
			template.on_val = template.off_val;
			template.id = snd_soc_dapm_kcontrol;
			template.name = name;

			data->value = template.on_val;

			data->widget =
				snd_soc_dapm_new_control_unlocked(widget->dapm,
				&template);
			kfree(name);
			if (!data->widget) {
				ret = -ENOMEM;
				goto err_data;
			}
		}
		break;
	case snd_soc_dapm_demux:
	case snd_soc_dapm_mux:
		e = (struct soc_enum *)kcontrol->private_value;

		if (e->autodisable) {
			struct snd_soc_dapm_widget template;

			name = kasprintf(GFP_KERNEL, "%s %s", ctrl_name,
					 "Autodisable");
			if (!name) {
				ret = -ENOMEM;
				goto err_data;
			}

			memset(&template, 0, sizeof(template));
			template.reg = e->reg;
			template.mask = e->mask << e->shift_l;
			template.shift = e->shift_l;
			template.off_val = snd_soc_enum_item_to_val(e, 0);
			template.on_val = template.off_val;
			template.id = snd_soc_dapm_kcontrol;
			template.name = name;

			data->value = template.on_val;

			data->widget = snd_soc_dapm_new_control_unlocked(
						widget->dapm, &template);
			kfree(name);
			if (!data->widget) {
				ret = -ENOMEM;
				goto err_data;
			}

			snd_soc_dapm_add_path(widget->dapm, data->widget,
					      widget, NULL, NULL);
		}
		break;
	default:
		break;
	}

	kcontrol->private_data = data;

	return 0;

err_data:
	kfree(data);
	return ret;
}

static void dapm_kcontrol_free(struct snd_kcontrol *kctl)
{
	struct dapm_kcontrol_data *data = snd_kcontrol_chip(kctl);
	kfree(data->wlist);
	kfree(data);
}

static struct snd_soc_dapm_widget_list *dapm_kcontrol_get_wlist(
	const struct snd_kcontrol *kcontrol)
{
	struct dapm_kcontrol_data *data = snd_kcontrol_chip(kcontrol);

	return data->wlist;
}

static int dapm_kcontrol_add_widget(struct snd_kcontrol *kcontrol,
	struct snd_soc_dapm_widget *widget)
{
	struct dapm_kcontrol_data *data = snd_kcontrol_chip(kcontrol);
	struct snd_soc_dapm_widget_list *new_wlist;
	unsigned int n;

	if (data->wlist)
		n = data->wlist->num_widgets + 1;
	else
		n = 1;

	new_wlist = krealloc(data->wlist,
			sizeof(*new_wlist) + sizeof(widget) * n, GFP_KERNEL);
	if (!new_wlist)
		return -ENOMEM;

	new_wlist->widgets[n - 1] = widget;
	new_wlist->num_widgets = n;

	data->wlist = new_wlist;

	return 0;
}

static void dapm_kcontrol_add_path(const struct snd_kcontrol *kcontrol,
	struct snd_soc_dapm_path *path)
{
	struct dapm_kcontrol_data *data = snd_kcontrol_chip(kcontrol);

	list_add_tail(&path->list_kcontrol, &data->paths);
}

static bool dapm_kcontrol_is_powered(const struct snd_kcontrol *kcontrol)
{
	struct dapm_kcontrol_data *data = snd_kcontrol_chip(kcontrol);

	if (!data->widget)
		return true;

	return data->widget->power;
}

static struct list_head *dapm_kcontrol_get_path_list(
	const struct snd_kcontrol *kcontrol)
{
	struct dapm_kcontrol_data *data = snd_kcontrol_chip(kcontrol);

	return &data->paths;
}

#define dapm_kcontrol_for_each_path(path, kcontrol) \
	list_for_each_entry(path, dapm_kcontrol_get_path_list(kcontrol), \
		list_kcontrol)

unsigned int dapm_kcontrol_get_value(const struct snd_kcontrol *kcontrol)
{
	struct dapm_kcontrol_data *data = snd_kcontrol_chip(kcontrol);

	return data->value;
}
EXPORT_SYMBOL_GPL(dapm_kcontrol_get_value);

static bool dapm_kcontrol_set_value(const struct snd_kcontrol *kcontrol,
	unsigned int value)
{
	struct dapm_kcontrol_data *data = snd_kcontrol_chip(kcontrol);

	if (data->value == value)
		return false;

	if (data->widget)
		data->widget->on_val = value;

	data->value = value;

	return true;
}

/**
 * snd_soc_dapm_kcontrol_widget() - Returns the widget associated to a
 *   kcontrol
 * @kcontrol: The kcontrol
 */
struct snd_soc_dapm_widget *snd_soc_dapm_kcontrol_widget(
				struct snd_kcontrol *kcontrol)
{
	return dapm_kcontrol_get_wlist(kcontrol)->widgets[0];
}
EXPORT_SYMBOL_GPL(snd_soc_dapm_kcontrol_widget);

/**
 * snd_soc_dapm_kcontrol_dapm() - Returns the dapm context associated to a
 *  kcontrol
 * @kcontrol: The kcontrol
 *
 * Note: This function must only be used on kcontrols that are known to have
 * been registered for a CODEC. Otherwise the behaviour is undefined.
 */
struct snd_soc_dapm_context *snd_soc_dapm_kcontrol_dapm(
	struct snd_kcontrol *kcontrol)
{
	return dapm_kcontrol_get_wlist(kcontrol)->widgets[0]->dapm;
}
EXPORT_SYMBOL_GPL(snd_soc_dapm_kcontrol_dapm);

static void dapm_reset(struct snd_soc_card *card)
{
	struct snd_soc_dapm_widget *w;

	lockdep_assert_held(&card->dapm_mutex);

	memset(&card->dapm_stats, 0, sizeof(card->dapm_stats));

	list_for_each_entry(w, &card->widgets, list) {
		w->new_power = w->power;
		w->power_checked = false;
	}
}

static const char *soc_dapm_prefix(struct snd_soc_dapm_context *dapm)
{
	if (!dapm->component)
		return NULL;
	return dapm->component->name_prefix;
}

static int soc_dapm_read(struct snd_soc_dapm_context *dapm, int reg,
	unsigned int *value)
{
	if (!dapm->component)
		return -EIO;
	return snd_soc_component_read(dapm->component, reg, value);
}

static int soc_dapm_update_bits(struct snd_soc_dapm_context *dapm,
	int reg, unsigned int mask, unsigned int value)
{
	if (!dapm->component)
		return -EIO;
	return snd_soc_component_update_bits(dapm->component, reg,
					     mask, value);
}

static int soc_dapm_test_bits(struct snd_soc_dapm_context *dapm,
	int reg, unsigned int mask, unsigned int value)
{
	if (!dapm->component)
		return -EIO;
	return snd_soc_component_test_bits(dapm->component, reg, mask, value);
}

static void soc_dapm_async_complete(struct snd_soc_dapm_context *dapm)
{
	if (dapm->component)
		snd_soc_component_async_complete(dapm->component);
}

static struct snd_soc_dapm_widget *
dapm_wcache_lookup(struct snd_soc_dapm_wcache *wcache, const char *name)
{
	struct snd_soc_dapm_widget *w = wcache->widget;
	struct list_head *wlist;
	const int depth = 2;
	int i = 0;

	if (w) {
		wlist = &w->dapm->card->widgets;

		list_for_each_entry_from(w, wlist, list) {
			if (!strcmp(name, w->name))
				return w;

			if (++i == depth)
				break;
		}
	}

	return NULL;
}

static inline void dapm_wcache_update(struct snd_soc_dapm_wcache *wcache,
				      struct snd_soc_dapm_widget *w)
{
	wcache->widget = w;
}

/**
 * snd_soc_dapm_force_bias_level() - Sets the DAPM bias level
 * @dapm: The DAPM context for which to set the level
 * @level: The level to set
 *
 * Forces the DAPM bias level to a specific state. It will call the bias level
 * callback of DAPM context with the specified level. This will even happen if
 * the context is already at the same level. Furthermore it will not go through
 * the normal bias level sequencing, meaning any intermediate states between the
 * current and the target state will not be entered.
 *
 * Note that the change in bias level is only temporary and the next time
 * snd_soc_dapm_sync() is called the state will be set to the level as
 * determined by the DAPM core. The function is mainly intended to be used to
 * used during probe or resume from suspend to power up the device so
 * initialization can be done, before the DAPM core takes over.
 */
int snd_soc_dapm_force_bias_level(struct snd_soc_dapm_context *dapm,
	enum snd_soc_bias_level level)
{
	int ret = 0;

	if (dapm->set_bias_level)
		ret = dapm->set_bias_level(dapm, level);

	if (ret == 0)
		dapm->bias_level = level;

	return ret;
}
EXPORT_SYMBOL_GPL(snd_soc_dapm_force_bias_level);

/**
 * snd_soc_dapm_set_bias_level - set the bias level for the system
 * @dapm: DAPM context
 * @level: level to configure
 *
 * Configure the bias (power) levels for the SoC audio device.
 *
 * Returns 0 for success else error.
 */
static int snd_soc_dapm_set_bias_level(struct snd_soc_dapm_context *dapm,
				       enum snd_soc_bias_level level)
{
	struct snd_soc_card *card = dapm->card;
	int ret = 0;

	trace_snd_soc_bias_level_start(card, level);

	if (card && card->set_bias_level)
		ret = card->set_bias_level(card, dapm, level);
	if (ret != 0)
		goto out;

	if (!card || dapm != &card->dapm)
		ret = snd_soc_dapm_force_bias_level(dapm, level);

	if (ret != 0)
		goto out;

	if (card && card->set_bias_level_post)
		ret = card->set_bias_level_post(card, dapm, level);
out:
	trace_snd_soc_bias_level_done(card, level);

	return ret;
}

/* connect mux widget to its interconnecting audio paths */
static int dapm_connect_mux(struct snd_soc_dapm_context *dapm,
	struct snd_soc_dapm_path *path, const char *control_name,
	struct snd_soc_dapm_widget *w)
{
	const struct snd_kcontrol_new *kcontrol = &w->kcontrol_news[0];
	struct soc_enum *e = (struct soc_enum *)kcontrol->private_value;
	unsigned int val, item;
	int i;

	if (e->reg != SND_SOC_NOPM) {
		soc_dapm_read(dapm, e->reg, &val);
		val = (val >> e->shift_l) & e->mask;
		item = snd_soc_enum_val_to_item(e, val);
	} else {
		/* since a virtual mux has no backing registers to
		 * decide which path to connect, it will try to match
		 * with the first enumeration.  This is to ensure
		 * that the default mux choice (the first) will be
		 * correctly powered up during initialization.
		 */
		item = 0;
	}

	for (i = 0; i < e->items; i++) {
		if (!(strcmp(control_name, e->texts[i]))) {
			path->name = e->texts[i];
			if (i == item)
				path->connect = 1;
			else
				path->connect = 0;
			return 0;
		}
	}

	return -ENODEV;
}

/* set up initial codec paths */
static void dapm_set_mixer_path_status(struct snd_soc_dapm_path *p, int i)
{
	struct soc_mixer_control *mc = (struct soc_mixer_control *)
		p->sink->kcontrol_news[i].private_value;
	unsigned int reg = mc->reg;
	unsigned int shift = mc->shift;
	unsigned int max = mc->max;
	unsigned int mask = (1 << fls(max)) - 1;
	unsigned int invert = mc->invert;
	unsigned int val;

	if (reg != SND_SOC_NOPM) {
		soc_dapm_read(p->sink->dapm, reg, &val);
		val = (val >> shift) & mask;
		if (invert)
			val = max - val;
		p->connect = !!val;
	} else {
		p->connect = 0;
	}
}

/* connect mixer widget to its interconnecting audio paths */
static int dapm_connect_mixer(struct snd_soc_dapm_context *dapm,
	struct snd_soc_dapm_path *path, const char *control_name)
{
	int i;

	/* search for mixer kcontrol */
	for (i = 0; i < path->sink->num_kcontrols; i++) {
		if (!strcmp(control_name, path->sink->kcontrol_news[i].name)) {
			path->name = path->sink->kcontrol_news[i].name;
			dapm_set_mixer_path_status(path, i);
			return 0;
		}
	}
	return -ENODEV;
}

static int dapm_is_shared_kcontrol(struct snd_soc_dapm_context *dapm,
	struct snd_soc_dapm_widget *kcontrolw,
	const struct snd_kcontrol_new *kcontrol_new,
	struct snd_kcontrol **kcontrol)
{
	struct snd_soc_dapm_widget *w;
	int i;

	*kcontrol = NULL;

	list_for_each_entry(w, &dapm->card->widgets, list) {
		if (w == kcontrolw || w->dapm != kcontrolw->dapm)
			continue;
		for (i = 0; i < w->num_kcontrols; i++) {
			if (&w->kcontrol_news[i] == kcontrol_new) {
				if (w->kcontrols)
					*kcontrol = w->kcontrols[i];
				return 1;
			}
		}
	}

	return 0;
}

/*
 * Determine if a kcontrol is shared. If it is, look it up. If it isn't,
 * create it. Either way, add the widget into the control's widget list
 */
static int dapm_create_or_share_kcontrol(struct snd_soc_dapm_widget *w,
	int kci)
{
	struct snd_soc_dapm_context *dapm = w->dapm;
	struct snd_card *card = dapm->card->snd_card;
	const char *prefix;
	size_t prefix_len;
	int shared;
	struct snd_kcontrol *kcontrol;
	bool wname_in_long_name, kcname_in_long_name;
	char *long_name = NULL;
	const char *name;
	int ret = 0;

	prefix = soc_dapm_prefix(dapm);
	if (prefix)
		prefix_len = strlen(prefix) + 1;
	else
		prefix_len = 0;

	shared = dapm_is_shared_kcontrol(dapm, w, &w->kcontrol_news[kci],
					 &kcontrol);

	if (!kcontrol) {
		if (shared) {
			wname_in_long_name = false;
			kcname_in_long_name = true;
		} else {
			switch (w->id) {
			case snd_soc_dapm_switch:
			case snd_soc_dapm_mixer:
			case snd_soc_dapm_pga:
			case snd_soc_dapm_out_drv:
				wname_in_long_name = true;
				kcname_in_long_name = true;
				break;
			case snd_soc_dapm_mixer_named_ctl:
				wname_in_long_name = false;
				kcname_in_long_name = true;
				break;
			case snd_soc_dapm_demux:
			case snd_soc_dapm_mux:
				wname_in_long_name = true;
				kcname_in_long_name = false;
				break;
			default:
				return -EINVAL;
			}
		}

		if (wname_in_long_name && kcname_in_long_name) {
			/*
			 * The control will get a prefix from the control
			 * creation process but we're also using the same
			 * prefix for widgets so cut the prefix off the
			 * front of the widget name.
			 */
			long_name = kasprintf(GFP_KERNEL, "%s %s",
				 w->name + prefix_len,
				 w->kcontrol_news[kci].name);
			if (long_name == NULL)
				return -ENOMEM;

			name = long_name;
		} else if (wname_in_long_name) {
			long_name = NULL;
			name = w->name + prefix_len;
		} else {
			long_name = NULL;
			name = w->kcontrol_news[kci].name;
		}

		kcontrol = snd_soc_cnew(&w->kcontrol_news[kci], NULL, name,
					prefix);
		if (!kcontrol) {
			ret = -ENOMEM;
			goto exit_free;
		}

		kcontrol->private_free = dapm_kcontrol_free;

		ret = dapm_kcontrol_data_alloc(w, kcontrol, name);
		if (ret) {
			snd_ctl_free_one(kcontrol);
			goto exit_free;
		}

		ret = snd_ctl_add(card, kcontrol);
		if (ret < 0) {
			dev_err(dapm->dev,
				"ASoC: failed to add widget %s dapm kcontrol %s: %d\n",
				w->name, name, ret);
			goto exit_free;
		}
	}

	ret = dapm_kcontrol_add_widget(kcontrol, w);
	if (ret == 0)
		w->kcontrols[kci] = kcontrol;

exit_free:
	kfree(long_name);

	return ret;
}

/* create new dapm mixer control */
static int dapm_new_mixer(struct snd_soc_dapm_widget *w)
{
	int i, ret;
	struct snd_soc_dapm_path *path;
	struct dapm_kcontrol_data *data;

	/* add kcontrol */
	for (i = 0; i < w->num_kcontrols; i++) {
		/* match name */
		snd_soc_dapm_widget_for_each_source_path(w, path) {
			/* mixer/mux paths name must match control name */
			if (path->name != (char *)w->kcontrol_news[i].name)
				continue;

			if (!w->kcontrols[i]) {
				ret = dapm_create_or_share_kcontrol(w, i);
				if (ret < 0)
					return ret;
			}

			dapm_kcontrol_add_path(w->kcontrols[i], path);

			data = snd_kcontrol_chip(w->kcontrols[i]);
			if (data->widget)
				snd_soc_dapm_add_path(data->widget->dapm,
						      data->widget,
						      path->source,
						      NULL, NULL);
		}
	}

	return 0;
}

/* create new dapm mux control */
static int dapm_new_mux(struct snd_soc_dapm_widget *w)
{
	struct snd_soc_dapm_context *dapm = w->dapm;
	enum snd_soc_dapm_direction dir;
	struct snd_soc_dapm_path *path;
	const char *type;
	int ret;

	switch (w->id) {
	case snd_soc_dapm_mux:
		dir = SND_SOC_DAPM_DIR_OUT;
		type = "mux";
		break;
	case snd_soc_dapm_demux:
		dir = SND_SOC_DAPM_DIR_IN;
		type = "demux";
		break;
	default:
		return -EINVAL;
	}

	if (w->num_kcontrols != 1) {
		dev_err(dapm->dev,
			"ASoC: %s %s has incorrect number of controls\n", type,
			w->name);
		return -EINVAL;
	}

	if (list_empty(&w->edges[dir])) {
		dev_err(dapm->dev, "ASoC: %s %s has no paths\n", type, w->name);
		return -EINVAL;
	}

	ret = dapm_create_or_share_kcontrol(w, 0);
	if (ret < 0)
		return ret;

	snd_soc_dapm_widget_for_each_path(w, dir, path) {
		if (path->name)
			dapm_kcontrol_add_path(w->kcontrols[0], path);
	}

	return 0;
}

/* create new dapm volume control */
static int dapm_new_pga(struct snd_soc_dapm_widget *w)
{
	int i, ret;

	for (i = 0; i < w->num_kcontrols; i++) {
		ret = dapm_create_or_share_kcontrol(w, i);
		if (ret < 0)
			return ret;
	}

	return 0;
}

/* create new dapm dai link control */
static int dapm_new_dai_link(struct snd_soc_dapm_widget *w)
{
	int i, ret;
	struct snd_kcontrol *kcontrol;
	struct snd_soc_dapm_context *dapm = w->dapm;
	struct snd_card *card = dapm->card->snd_card;

	/* create control for links with > 1 config */
	if (w->num_params <= 1)
		return 0;

	/* add kcontrol */
	for (i = 0; i < w->num_kcontrols; i++) {
		kcontrol = snd_soc_cnew(&w->kcontrol_news[i], w,
					w->name, NULL);
		ret = snd_ctl_add(card, kcontrol);
		if (ret < 0) {
			dev_err(dapm->dev,
				"ASoC: failed to add widget %s dapm kcontrol %s: %d\n",
				w->name, w->kcontrol_news[i].name, ret);
			return ret;
		}
		kcontrol->private_data = w;
		w->kcontrols[i] = kcontrol;
	}

	return 0;
}

/* We implement power down on suspend by checking the power state of
 * the ALSA card - when we are suspending the ALSA state for the card
 * is set to D3.
 */
static int snd_soc_dapm_suspend_check(struct snd_soc_dapm_widget *widget)
{
	int level = snd_power_get_state(widget->dapm->card->snd_card);

	switch (level) {
	case SNDRV_CTL_POWER_D3hot:
	case SNDRV_CTL_POWER_D3cold:
		if (widget->ignore_suspend)
			dev_dbg(widget->dapm->dev, "ASoC: %s ignoring suspend\n",
				widget->name);
		return widget->ignore_suspend;
	default:
		return 1;
	}
}

static int dapm_widget_list_create(struct snd_soc_dapm_widget_list **list,
	struct list_head *widgets)
{
	struct snd_soc_dapm_widget *w;
	struct list_head *it;
	unsigned int size = 0;
	unsigned int i = 0;

	list_for_each(it, widgets)
		size++;

	*list = kzalloc(sizeof(**list) + size * sizeof(*w), GFP_KERNEL);
	if (*list == NULL)
		return -ENOMEM;

	list_for_each_entry(w, widgets, work_list)
		(*list)->widgets[i++] = w;

	(*list)->num_widgets = i;

	return 0;
}

/*
 * Common implementation for is_connected_output_ep() and
 * is_connected_input_ep(). The function is inlined since the combined size of
 * the two specialized functions is only marginally larger then the size of the
 * generic function and at the same time the fast path of the specialized
 * functions is significantly smaller than the generic function.
 */
static __always_inline int is_connected_ep(struct snd_soc_dapm_widget *widget,
	struct list_head *list, enum snd_soc_dapm_direction dir,
	int (*fn)(struct snd_soc_dapm_widget *, struct list_head *,
		  bool (*custom_stop_condition)(struct snd_soc_dapm_widget *,
						enum snd_soc_dapm_direction)),
	bool (*custom_stop_condition)(struct snd_soc_dapm_widget *,
				      enum snd_soc_dapm_direction))
{
	enum snd_soc_dapm_direction rdir = SND_SOC_DAPM_DIR_REVERSE(dir);
	struct snd_soc_dapm_path *path;
	int con = 0;

	if (widget->endpoints[dir] >= 0)
		return widget->endpoints[dir];

	DAPM_UPDATE_STAT(widget, path_checks);

	/* do we need to add this widget to the list ? */
	if (list)
		list_add_tail(&widget->work_list, list);

	if (custom_stop_condition && custom_stop_condition(widget, dir)) {
		widget->endpoints[dir] = 1;
		return widget->endpoints[dir];
	}

	if ((widget->is_ep & SND_SOC_DAPM_DIR_TO_EP(dir)) && widget->connected) {
		widget->endpoints[dir] = snd_soc_dapm_suspend_check(widget);
		return widget->endpoints[dir];
	}

	snd_soc_dapm_widget_for_each_path(widget, rdir, path) {
		DAPM_UPDATE_STAT(widget, neighbour_checks);

		if (path->weak || path->is_supply)
			continue;

		if (path->walking)
			return 1;

		trace_snd_soc_dapm_path(widget, dir, path);

		if (path->connect) {
			path->walking = 1;
			con += fn(path->node[dir], list, custom_stop_condition);
			path->walking = 0;
		}
	}

	widget->endpoints[dir] = con;

	return con;
}

/*
 * Recursively check for a completed path to an active or physically connected
 * output widget. Returns number of complete paths.
 *
 * Optionally, can be supplied with a function acting as a stopping condition.
 * This function takes the dapm widget currently being examined and the walk
 * direction as an arguments, it should return true if the walk should be
 * stopped and false otherwise.
 */
static int is_connected_output_ep(struct snd_soc_dapm_widget *widget,
	struct list_head *list,
	bool (*custom_stop_condition)(struct snd_soc_dapm_widget *i,
				      enum snd_soc_dapm_direction))
{
	return is_connected_ep(widget, list, SND_SOC_DAPM_DIR_OUT,
			is_connected_output_ep, custom_stop_condition);
}

/*
 * Recursively check for a completed path to an active or physically connected
 * input widget. Returns number of complete paths.
 *
 * Optionally, can be supplied with a function acting as a stopping condition.
 * This function takes the dapm widget currently being examined and the walk
 * direction as an arguments, it should return true if the walk should be
 * stopped and false otherwise.
 */
static int is_connected_input_ep(struct snd_soc_dapm_widget *widget,
	struct list_head *list,
	bool (*custom_stop_condition)(struct snd_soc_dapm_widget *i,
				      enum snd_soc_dapm_direction))
{
	return is_connected_ep(widget, list, SND_SOC_DAPM_DIR_IN,
			is_connected_input_ep, custom_stop_condition);
}

/**
 * snd_soc_dapm_get_connected_widgets - query audio path and it's widgets.
 * @dai: the soc DAI.
 * @stream: stream direction.
 * @list: list of active widgets for this stream.
 * @custom_stop_condition: (optional) a function meant to stop the widget graph
 *                         walk based on custom logic.
 *
 * Queries DAPM graph as to whether a valid audio stream path exists for
 * the initial stream specified by name. This takes into account
 * current mixer and mux kcontrol settings. Creates list of valid widgets.
 *
 * Optionally, can be supplied with a function acting as a stopping condition.
 * This function takes the dapm widget currently being examined and the walk
 * direction as an arguments, it should return true if the walk should be
 * stopped and false otherwise.
 *
 * Returns the number of valid paths or negative error.
 */
int snd_soc_dapm_dai_get_connected_widgets(struct snd_soc_dai *dai, int stream,
	struct snd_soc_dapm_widget_list **list,
	bool (*custom_stop_condition)(struct snd_soc_dapm_widget *,
				      enum snd_soc_dapm_direction))
{
	struct snd_soc_card *card = dai->component->card;
	struct snd_soc_dapm_widget *w;
	LIST_HEAD(widgets);
	int paths;
	int ret;

	mutex_lock_nested(&card->dapm_mutex, SND_SOC_DAPM_CLASS_RUNTIME);

	/*
	 * For is_connected_{output,input}_ep fully discover the graph we need
	 * to reset the cached number of inputs and outputs.
	 */
	list_for_each_entry(w, &card->widgets, list) {
		w->endpoints[SND_SOC_DAPM_DIR_IN] = -1;
		w->endpoints[SND_SOC_DAPM_DIR_OUT] = -1;
	}

	if (stream == SNDRV_PCM_STREAM_PLAYBACK)
		paths = is_connected_output_ep(dai->playback_widget, &widgets,
				custom_stop_condition);
	else
		paths = is_connected_input_ep(dai->capture_widget, &widgets,
				custom_stop_condition);

	/* Drop starting point */
	list_del(widgets.next);

	ret = dapm_widget_list_create(list, &widgets);
	if (ret)
		paths = ret;

	trace_snd_soc_dapm_connected(paths, stream);
	mutex_unlock(&card->dapm_mutex);

	return paths;
}

/*
 * Handler for regulator supply widget.
 */
int dapm_regulator_event(struct snd_soc_dapm_widget *w,
		   struct snd_kcontrol *kcontrol, int event)
{
	int ret;

	soc_dapm_async_complete(w->dapm);

	if (SND_SOC_DAPM_EVENT_ON(event)) {
		if (w->on_val & SND_SOC_DAPM_REGULATOR_BYPASS) {
			ret = regulator_allow_bypass(w->regulator, false);
			if (ret != 0)
				dev_warn(w->dapm->dev,
					 "ASoC: Failed to unbypass %s: %d\n",
					 w->name, ret);
		}

		return regulator_enable(w->regulator);
	} else {
		if (w->on_val & SND_SOC_DAPM_REGULATOR_BYPASS) {
			ret = regulator_allow_bypass(w->regulator, true);
			if (ret != 0)
				dev_warn(w->dapm->dev,
					 "ASoC: Failed to bypass %s: %d\n",
					 w->name, ret);
		}

		return regulator_disable_deferred(w->regulator, w->shift);
	}
}
EXPORT_SYMBOL_GPL(dapm_regulator_event);

/*
 * Handler for clock supply widget.
 */
int dapm_clock_event(struct snd_soc_dapm_widget *w,
		   struct snd_kcontrol *kcontrol, int event)
{
	if (!w->clk)
		return -EIO;

	soc_dapm_async_complete(w->dapm);

#ifdef CONFIG_HAVE_CLK
	if (SND_SOC_DAPM_EVENT_ON(event)) {
		return clk_prepare_enable(w->clk);
	} else {
		clk_disable_unprepare(w->clk);
		return 0;
	}
#endif
	return 0;
}
EXPORT_SYMBOL_GPL(dapm_clock_event);

static int dapm_widget_power_check(struct snd_soc_dapm_widget *w)
{
	if (w->power_checked)
		return w->new_power;

	if (w->force)
		w->new_power = 1;
	else
		w->new_power = w->power_check(w);

	w->power_checked = true;

	return w->new_power;
}

/* Generic check to see if a widget should be powered. */
static int dapm_generic_check_power(struct snd_soc_dapm_widget *w)
{
	int in, out;

	DAPM_UPDATE_STAT(w, power_checks);

	in = is_connected_input_ep(w, NULL, NULL);
	out = is_connected_output_ep(w, NULL, NULL);
	return out != 0 && in != 0;
}

/* Check to see if a power supply is needed */
static int dapm_supply_check_power(struct snd_soc_dapm_widget *w)
{
	struct snd_soc_dapm_path *path;

	DAPM_UPDATE_STAT(w, power_checks);

	/* Check if one of our outputs is connected */
	snd_soc_dapm_widget_for_each_sink_path(w, path) {
		DAPM_UPDATE_STAT(w, neighbour_checks);

		if (path->weak)
			continue;

		if (path->connected &&
		    !path->connected(path->source, path->sink))
			continue;

		if (dapm_widget_power_check(path->sink))
			return 1;
	}

	return 0;
}

static int dapm_always_on_check_power(struct snd_soc_dapm_widget *w)
{
	return w->connected;
}

static int dapm_seq_compare(struct snd_soc_dapm_widget *a,
			    struct snd_soc_dapm_widget *b,
			    bool power_up)
{
	int *sort;

	if (power_up)
		sort = dapm_up_seq;
	else
		sort = dapm_down_seq;

	if (sort[a->id] != sort[b->id])
		return sort[a->id] - sort[b->id];
	if (a->subseq != b->subseq) {
		if (power_up)
			return a->subseq - b->subseq;
		else
			return b->subseq - a->subseq;
	}
	if (a->reg != b->reg)
		return a->reg - b->reg;
	if (a->dapm != b->dapm)
		return (unsigned long)a->dapm - (unsigned long)b->dapm;

	return 0;
}

/* Insert a widget in order into a DAPM power sequence. */
static void dapm_seq_insert(struct snd_soc_dapm_widget *new_widget,
			    struct list_head *list,
			    bool power_up)
{
	struct snd_soc_dapm_widget *w;

	list_for_each_entry(w, list, power_list)
		if (dapm_seq_compare(new_widget, w, power_up) < 0) {
			list_add_tail(&new_widget->power_list, &w->power_list);
			return;
		}

	list_add_tail(&new_widget->power_list, list);
}

static void dapm_seq_check_event(struct snd_soc_card *card,
				 struct snd_soc_dapm_widget *w, int event)
{
	const char *ev_name;
	int power, ret;

	switch (event) {
	case SND_SOC_DAPM_PRE_PMU:
		ev_name = "PRE_PMU";
		power = 1;
		break;
	case SND_SOC_DAPM_POST_PMU:
		ev_name = "POST_PMU";
		power = 1;
		break;
	case SND_SOC_DAPM_PRE_PMD:
		ev_name = "PRE_PMD";
		power = 0;
		break;
	case SND_SOC_DAPM_POST_PMD:
		ev_name = "POST_PMD";
		power = 0;
		break;
	case SND_SOC_DAPM_WILL_PMU:
		ev_name = "WILL_PMU";
		power = 1;
		break;
	case SND_SOC_DAPM_WILL_PMD:
		ev_name = "WILL_PMD";
		power = 0;
		break;
	default:
		WARN(1, "Unknown event %d\n", event);
		return;
	}

	if (w->new_power != power)
		return;

	if (w->event && (w->event_flags & event)) {
		pop_dbg(w->dapm->dev, card->pop_time, "pop test : %s %s\n",
			w->name, ev_name);
		soc_dapm_async_complete(w->dapm);
		trace_snd_soc_dapm_widget_event_start(w, event);
		ret = w->event(w, NULL, event);
		trace_snd_soc_dapm_widget_event_done(w, event);
		if (ret < 0)
			dev_err(w->dapm->dev, "ASoC: %s: %s event failed: %d\n",
			       ev_name, w->name, ret);
	}
}

/* Apply the coalesced changes from a DAPM sequence */
static void dapm_seq_run_coalesced(struct snd_soc_card *card,
				   struct list_head *pending)
{
	struct snd_soc_dapm_context *dapm;
	struct snd_soc_dapm_widget *w;
	int reg;
	unsigned int value = 0;
	unsigned int mask = 0;

	w = list_first_entry(pending, struct snd_soc_dapm_widget, power_list);
	reg = w->reg;
	dapm = w->dapm;

	list_for_each_entry(w, pending, power_list) {
		WARN_ON(reg != w->reg || dapm != w->dapm);
		w->power = w->new_power;

		mask |= w->mask << w->shift;
		if (w->power)
			value |= w->on_val << w->shift;
		else
			value |= w->off_val << w->shift;

		pop_dbg(dapm->dev, card->pop_time,
			"pop test : Queue %s: reg=0x%x, 0x%x/0x%x\n",
			w->name, reg, value, mask);

		/* Check for events */
		dapm_seq_check_event(card, w, SND_SOC_DAPM_PRE_PMU);
		dapm_seq_check_event(card, w, SND_SOC_DAPM_PRE_PMD);
	}

	if (reg >= 0) {
		/* Any widget will do, they should all be updating the
		 * same register.
		 */

		pop_dbg(dapm->dev, card->pop_time,
			"pop test : Applying 0x%x/0x%x to %x in %dms\n",
			value, mask, reg, card->pop_time);
		pop_wait(card->pop_time);
		soc_dapm_update_bits(dapm, reg, mask, value);
	}

	list_for_each_entry(w, pending, power_list) {
		dapm_seq_check_event(card, w, SND_SOC_DAPM_POST_PMU);
		dapm_seq_check_event(card, w, SND_SOC_DAPM_POST_PMD);
	}
}

/* Apply a DAPM power sequence.
 *
 * We walk over a pre-sorted list of widgets to apply power to.  In
 * order to minimise the number of writes to the device required
 * multiple widgets will be updated in a single write where possible.
 * Currently anything that requires more than a single write is not
 * handled.
 */
static void dapm_seq_run(struct snd_soc_card *card,
	struct list_head *list, int event, bool power_up)
{
	struct snd_soc_dapm_widget *w, *n;
	struct snd_soc_dapm_context *d;
	LIST_HEAD(pending);
	int cur_sort = -1;
	int cur_subseq = -1;
	int cur_reg = SND_SOC_NOPM;
	struct snd_soc_dapm_context *cur_dapm = NULL;
	int ret, i;
	int *sort;

	if (power_up)
		sort = dapm_up_seq;
	else
		sort = dapm_down_seq;

	list_for_each_entry_safe(w, n, list, power_list) {
		ret = 0;

		/* Do we need to apply any queued changes? */
		if (sort[w->id] != cur_sort || w->reg != cur_reg ||
		    w->dapm != cur_dapm || w->subseq != cur_subseq) {
			if (!list_empty(&pending))
				dapm_seq_run_coalesced(card, &pending);

			if (cur_dapm && cur_dapm->seq_notifier) {
				for (i = 0; i < ARRAY_SIZE(dapm_up_seq); i++)
					if (sort[i] == cur_sort)
						cur_dapm->seq_notifier(cur_dapm,
								       i,
								       cur_subseq);
			}

			if (cur_dapm && w->dapm != cur_dapm)
				soc_dapm_async_complete(cur_dapm);

			INIT_LIST_HEAD(&pending);
			cur_sort = -1;
			cur_subseq = INT_MIN;
			cur_reg = SND_SOC_NOPM;
			cur_dapm = NULL;
		}

		switch (w->id) {
		case snd_soc_dapm_pre:
			if (!w->event)
				list_for_each_entry_safe_continue(w, n, list,
								  power_list);

			if (event == SND_SOC_DAPM_STREAM_START)
				ret = w->event(w,
					       NULL, SND_SOC_DAPM_PRE_PMU);
			else if (event == SND_SOC_DAPM_STREAM_STOP)
				ret = w->event(w,
					       NULL, SND_SOC_DAPM_PRE_PMD);
			break;

		case snd_soc_dapm_post:
			if (!w->event)
				list_for_each_entry_safe_continue(w, n, list,
								  power_list);

			if (event == SND_SOC_DAPM_STREAM_START)
				ret = w->event(w,
					       NULL, SND_SOC_DAPM_POST_PMU);
			else if (event == SND_SOC_DAPM_STREAM_STOP)
				ret = w->event(w,
					       NULL, SND_SOC_DAPM_POST_PMD);
			break;

		default:
			/* Queue it up for application */
			cur_sort = sort[w->id];
			cur_subseq = w->subseq;
			cur_reg = w->reg;
			cur_dapm = w->dapm;
			list_move(&w->power_list, &pending);
			break;
		}

		if (ret < 0)
			dev_err(w->dapm->dev,
				"ASoC: Failed to apply widget power: %d\n", ret);
	}

	if (!list_empty(&pending))
		dapm_seq_run_coalesced(card, &pending);

	if (cur_dapm && cur_dapm->seq_notifier) {
		for (i = 0; i < ARRAY_SIZE(dapm_up_seq); i++)
			if (sort[i] == cur_sort)
				cur_dapm->seq_notifier(cur_dapm,
						       i, cur_subseq);
	}

	list_for_each_entry(d, &card->dapm_list, list) {
		soc_dapm_async_complete(d);
	}
}

static void dapm_widget_update(struct snd_soc_card *card)
{
	struct snd_soc_dapm_update *update = card->update;
	struct snd_soc_dapm_widget_list *wlist;
	struct snd_soc_dapm_widget *w = NULL;
	unsigned int wi;
	int ret;

	if (!update || !dapm_kcontrol_is_powered(update->kcontrol))
		return;

	wlist = dapm_kcontrol_get_wlist(update->kcontrol);

	for (wi = 0; wi < wlist->num_widgets; wi++) {
		w = wlist->widgets[wi];

		if (w->event && (w->event_flags & SND_SOC_DAPM_PRE_REG)) {
			ret = w->event(w, update->kcontrol, SND_SOC_DAPM_PRE_REG);
			if (ret != 0)
				dev_err(w->dapm->dev, "ASoC: %s DAPM pre-event failed: %d\n",
					   w->name, ret);
		}
	}

	if (!w)
		return;

	ret = soc_dapm_update_bits(w->dapm, update->reg, update->mask,
		update->val);
	if (ret < 0)
		dev_err(w->dapm->dev, "ASoC: %s DAPM update failed: %d\n",
			w->name, ret);

	for (wi = 0; wi < wlist->num_widgets; wi++) {
		w = wlist->widgets[wi];

		if (w->event && (w->event_flags & SND_SOC_DAPM_POST_REG)) {
			ret = w->event(w, update->kcontrol, SND_SOC_DAPM_POST_REG);
			if (ret != 0)
				dev_err(w->dapm->dev, "ASoC: %s DAPM post-event failed: %d\n",
					   w->name, ret);
		}
	}
}

/* Async callback run prior to DAPM sequences - brings to _PREPARE if
 * they're changing state.
 */
static void dapm_pre_sequence_async(void *data, async_cookie_t cookie)
{
	struct snd_soc_dapm_context *d = data;
	int ret;

	/* If we're off and we're not supposed to go into STANDBY */
	if (d->bias_level == SND_SOC_BIAS_OFF &&
	    d->target_bias_level != SND_SOC_BIAS_OFF) {
		if (d->dev)
			pm_runtime_get_sync(d->dev);

		ret = snd_soc_dapm_set_bias_level(d, SND_SOC_BIAS_STANDBY);
		if (ret != 0)
			dev_err(d->dev,
				"ASoC: Failed to turn on bias: %d\n", ret);
	}

	/* Prepare for a transition to ON or away from ON */
	if ((d->target_bias_level == SND_SOC_BIAS_ON &&
	     d->bias_level != SND_SOC_BIAS_ON) ||
	    (d->target_bias_level != SND_SOC_BIAS_ON &&
	     d->bias_level == SND_SOC_BIAS_ON)) {
		ret = snd_soc_dapm_set_bias_level(d, SND_SOC_BIAS_PREPARE);
		if (ret != 0)
			dev_err(d->dev,
				"ASoC: Failed to prepare bias: %d\n", ret);
	}
}

/* Async callback run prior to DAPM sequences - brings to their final
 * state.
 */
static void dapm_post_sequence_async(void *data, async_cookie_t cookie)
{
	struct snd_soc_dapm_context *d = data;
	int ret;

	/* If we just powered the last thing off drop to standby bias */
	if (d->bias_level == SND_SOC_BIAS_PREPARE &&
	    (d->target_bias_level == SND_SOC_BIAS_STANDBY ||
	     d->target_bias_level == SND_SOC_BIAS_OFF)) {
		ret = snd_soc_dapm_set_bias_level(d, SND_SOC_BIAS_STANDBY);
		if (ret != 0)
			dev_err(d->dev, "ASoC: Failed to apply standby bias: %d\n",
				ret);
	}

	/* If we're in standby and can support bias off then do that */
	if (d->bias_level == SND_SOC_BIAS_STANDBY &&
	    d->target_bias_level == SND_SOC_BIAS_OFF) {
		ret = snd_soc_dapm_set_bias_level(d, SND_SOC_BIAS_OFF);
		if (ret != 0)
			dev_err(d->dev, "ASoC: Failed to turn off bias: %d\n",
				ret);

		if (d->dev)
			pm_runtime_put(d->dev);
	}

	/* If we just powered up then move to active bias */
	if (d->bias_level == SND_SOC_BIAS_PREPARE &&
	    d->target_bias_level == SND_SOC_BIAS_ON) {
		ret = snd_soc_dapm_set_bias_level(d, SND_SOC_BIAS_ON);
		if (ret != 0)
			dev_err(d->dev, "ASoC: Failed to apply active bias: %d\n",
				ret);
	}
}

static void dapm_widget_set_peer_power(struct snd_soc_dapm_widget *peer,
				       bool power, bool connect)
{
	/* If a connection is being made or broken then that update
	 * will have marked the peer dirty, otherwise the widgets are
	 * not connected and this update has no impact. */
	if (!connect)
		return;

	/* If the peer is already in the state we're moving to then we
	 * won't have an impact on it. */
	if (power != peer->power)
		dapm_mark_dirty(peer, "peer state change");
}

static void dapm_widget_set_power(struct snd_soc_dapm_widget *w, bool power,
				  struct list_head *up_list,
				  struct list_head *down_list)
{
	struct snd_soc_dapm_path *path;

	if (w->power == power)
		return;

	trace_snd_soc_dapm_widget_power(w, power);

	/* If we changed our power state perhaps our neigbours changed
	 * also.
	 */
	snd_soc_dapm_widget_for_each_source_path(w, path)
		dapm_widget_set_peer_power(path->source, power, path->connect);

	/* Supplies can't affect their outputs, only their inputs */
	if (!w->is_supply) {
		snd_soc_dapm_widget_for_each_sink_path(w, path)
			dapm_widget_set_peer_power(path->sink, power,
						   path->connect);
	}

	if (power)
		dapm_seq_insert(w, up_list, true);
	else
		dapm_seq_insert(w, down_list, false);
}

static void dapm_power_one_widget(struct snd_soc_dapm_widget *w,
				  struct list_head *up_list,
				  struct list_head *down_list)
{
	int power;

	switch (w->id) {
	case snd_soc_dapm_pre:
		dapm_seq_insert(w, down_list, false);
		break;
	case snd_soc_dapm_post:
		dapm_seq_insert(w, up_list, true);
		break;

	default:
		power = dapm_widget_power_check(w);

		dapm_widget_set_power(w, power, up_list, down_list);
		break;
	}
}

static bool dapm_idle_bias_off(struct snd_soc_dapm_context *dapm)
{
	if (dapm->idle_bias_off)
		return true;

	switch (snd_power_get_state(dapm->card->snd_card)) {
	case SNDRV_CTL_POWER_D3hot:
	case SNDRV_CTL_POWER_D3cold:
		return dapm->suspend_bias_off;
	default:
		break;
	}

	return false;
}

/*
 * Scan each dapm widget for complete audio path.
 * A complete path is a route that has valid endpoints i.e.:-
 *
 *  o DAC to output pin.
 *  o Input pin to ADC.
 *  o Input pin to Output pin (bypass, sidetone)
 *  o DAC to ADC (loopback).
 */
static int dapm_power_widgets(struct snd_soc_card *card, int event)
{
	struct snd_soc_dapm_widget *w;
	struct snd_soc_dapm_context *d;
	LIST_HEAD(up_list);
	LIST_HEAD(down_list);
	ASYNC_DOMAIN_EXCLUSIVE(async_domain);
	enum snd_soc_bias_level bias;

	lockdep_assert_held(&card->dapm_mutex);

	trace_snd_soc_dapm_start(card);

	list_for_each_entry(d, &card->dapm_list, list) {
		if (dapm_idle_bias_off(d))
			d->target_bias_level = SND_SOC_BIAS_OFF;
		else
			d->target_bias_level = SND_SOC_BIAS_STANDBY;
	}

	dapm_reset(card);

	/* Check which widgets we need to power and store them in
	 * lists indicating if they should be powered up or down.  We
	 * only check widgets that have been flagged as dirty but note
	 * that new widgets may be added to the dirty list while we
	 * iterate.
	 */
	list_for_each_entry(w, &card->dapm_dirty, dirty) {
		dapm_power_one_widget(w, &up_list, &down_list);
	}

	list_for_each_entry(w, &card->widgets, list) {
		switch (w->id) {
		case snd_soc_dapm_pre:
		case snd_soc_dapm_post:
			/* These widgets always need to be powered */
			break;
		default:
			list_del_init(&w->dirty);
			break;
		}

		if (w->new_power) {
			d = w->dapm;

			/* Supplies and micbiases only bring the
			 * context up to STANDBY as unless something
			 * else is active and passing audio they
			 * generally don't require full power.  Signal
			 * generators are virtual pins and have no
			 * power impact themselves.
			 */
			switch (w->id) {
			case snd_soc_dapm_siggen:
			case snd_soc_dapm_vmid:
				break;
			case snd_soc_dapm_supply:
			case snd_soc_dapm_regulator_supply:
			case snd_soc_dapm_clock_supply:
			case snd_soc_dapm_micbias:
				if (d->target_bias_level < SND_SOC_BIAS_STANDBY)
					d->target_bias_level = SND_SOC_BIAS_STANDBY;
				break;
			default:
				d->target_bias_level = SND_SOC_BIAS_ON;
				break;
			}
		}

	}

	/* Force all contexts in the card to the same bias state if
	 * they're not ground referenced.
	 */
	bias = SND_SOC_BIAS_OFF;
	list_for_each_entry(d, &card->dapm_list, list)
		if (d->target_bias_level > bias)
			bias = d->target_bias_level;
	list_for_each_entry(d, &card->dapm_list, list)
		if (!dapm_idle_bias_off(d))
			d->target_bias_level = bias;

	trace_snd_soc_dapm_walk_done(card);

	/* Run card bias changes at first */
	dapm_pre_sequence_async(&card->dapm, 0);
	/* Run other bias changes in parallel */
	list_for_each_entry(d, &card->dapm_list, list) {
		if (d != &card->dapm)
			async_schedule_domain(dapm_pre_sequence_async, d,
						&async_domain);
	}
	async_synchronize_full_domain(&async_domain);

	list_for_each_entry(w, &down_list, power_list) {
		dapm_seq_check_event(card, w, SND_SOC_DAPM_WILL_PMD);
	}

	list_for_each_entry(w, &up_list, power_list) {
		dapm_seq_check_event(card, w, SND_SOC_DAPM_WILL_PMU);
	}

	/* Power down widgets first; try to avoid amplifying pops. */
	dapm_seq_run(card, &down_list, event, false);

	dapm_widget_update(card);

	/* Now power up. */
	dapm_seq_run(card, &up_list, event, true);

	/* Run all the bias changes in parallel */
	list_for_each_entry(d, &card->dapm_list, list) {
		if (d != &card->dapm)
			async_schedule_domain(dapm_post_sequence_async, d,
						&async_domain);
	}
	async_synchronize_full_domain(&async_domain);
	/* Run card bias changes at last */
	dapm_post_sequence_async(&card->dapm, 0);

	/* do we need to notify any clients that DAPM event is complete */
	list_for_each_entry(d, &card->dapm_list, list) {
		if (d->stream_event)
			d->stream_event(d, event);
	}

	pop_dbg(card->dev, card->pop_time,
		"DAPM sequencing finished, waiting %dms\n", card->pop_time);
	pop_wait(card->pop_time);

	trace_snd_soc_dapm_done(card);

	return 0;
}

#ifdef CONFIG_DEBUG_FS
static ssize_t dapm_widget_power_read_file(struct file *file,
					   char __user *user_buf,
					   size_t count, loff_t *ppos)
{
	struct snd_soc_dapm_widget *w = file->private_data;
	struct snd_soc_card *card = w->dapm->card;
<<<<<<< HEAD
=======
	enum snd_soc_dapm_direction dir, rdir;
>>>>>>> f2ed3bfc
	char *buf;
	int in, out;
	ssize_t ret;
	struct snd_soc_dapm_path *p = NULL;

	buf = kmalloc(PAGE_SIZE, GFP_KERNEL);
	if (!buf)
		return -ENOMEM;

	mutex_lock(&card->dapm_mutex);

	/* Supply widgets are not handled by is_connected_{input,output}_ep() */
	if (w->is_supply) {
		in = 0;
		out = 0;
	} else {
		in = is_connected_input_ep(w, NULL, NULL);
		out = is_connected_output_ep(w, NULL, NULL);
	}

	ret = snprintf(buf, PAGE_SIZE, "%s: %s%s  in %d out %d",
		       w->name, w->power ? "On" : "Off",
		       w->force ? " (forced)" : "", in, out);

	if (w->reg >= 0)
		ret += snprintf(buf + ret, PAGE_SIZE - ret,
				" - R%d(0x%x) mask 0x%x",
				w->reg, w->reg, w->mask << w->shift);

	ret += snprintf(buf + ret, PAGE_SIZE - ret, "\n");

	if (w->sname)
		ret += snprintf(buf + ret, PAGE_SIZE - ret, " stream %s %s\n",
				w->sname,
				w->active ? "active" : "inactive");

	snd_soc_dapm_for_each_direction(dir) {
		rdir = SND_SOC_DAPM_DIR_REVERSE(dir);
		snd_soc_dapm_widget_for_each_path(w, dir, p) {
			if (p->connected && !p->connected(w, p->node[rdir]))
				continue;

			if (!p->connect)
				continue;

			ret += snprintf(buf + ret, PAGE_SIZE - ret,
					" %s  \"%s\" \"%s\"\n",
					(rdir == SND_SOC_DAPM_DIR_IN) ? "in" : "out",
					p->name ? p->name : "static",
					p->node[rdir]->name);
		}
	}

	mutex_unlock(&card->dapm_mutex);

	ret = simple_read_from_buffer(user_buf, count, ppos, buf, ret);

	kfree(buf);
	return ret;
}

static const struct file_operations dapm_widget_power_fops = {
	.open = simple_open,
	.read = dapm_widget_power_read_file,
	.llseek = default_llseek,
};

static ssize_t dapm_bias_read_file(struct file *file, char __user *user_buf,
				   size_t count, loff_t *ppos)
{
	struct snd_soc_dapm_context *dapm = file->private_data;
	char *level;

	switch (dapm->bias_level) {
	case SND_SOC_BIAS_ON:
		level = "On\n";
		break;
	case SND_SOC_BIAS_PREPARE:
		level = "Prepare\n";
		break;
	case SND_SOC_BIAS_STANDBY:
		level = "Standby\n";
		break;
	case SND_SOC_BIAS_OFF:
		level = "Off\n";
		break;
	default:
		WARN(1, "Unknown bias_level %d\n", dapm->bias_level);
		level = "Unknown\n";
		break;
	}

	return simple_read_from_buffer(user_buf, count, ppos, level,
				       strlen(level));
}

static const struct file_operations dapm_bias_fops = {
	.open = simple_open,
	.read = dapm_bias_read_file,
	.llseek = default_llseek,
};

void snd_soc_dapm_debugfs_init(struct snd_soc_dapm_context *dapm,
	struct dentry *parent)
{
	struct dentry *d;

	if (!parent)
		return;

	dapm->debugfs_dapm = debugfs_create_dir("dapm", parent);

	if (!dapm->debugfs_dapm) {
		dev_warn(dapm->dev,
		       "ASoC: Failed to create DAPM debugfs directory\n");
		return;
	}

	d = debugfs_create_file("bias_level", 0444,
				dapm->debugfs_dapm, dapm,
				&dapm_bias_fops);
	if (!d)
		dev_warn(dapm->dev,
			 "ASoC: Failed to create bias level debugfs file\n");
}

static void dapm_debugfs_add_widget(struct snd_soc_dapm_widget *w)
{
	struct snd_soc_dapm_context *dapm = w->dapm;
	struct dentry *d;

	if (!dapm->debugfs_dapm || !w->name)
		return;

	d = debugfs_create_file(w->name, 0444,
				dapm->debugfs_dapm, w,
				&dapm_widget_power_fops);
	if (!d)
		dev_warn(w->dapm->dev,
			"ASoC: Failed to create %s debugfs file\n",
			w->name);
}

static void dapm_debugfs_cleanup(struct snd_soc_dapm_context *dapm)
{
	debugfs_remove_recursive(dapm->debugfs_dapm);
}

#else
void snd_soc_dapm_debugfs_init(struct snd_soc_dapm_context *dapm,
	struct dentry *parent)
{
}

static inline void dapm_debugfs_add_widget(struct snd_soc_dapm_widget *w)
{
}

static inline void dapm_debugfs_cleanup(struct snd_soc_dapm_context *dapm)
{
}

#endif

/*
 * soc_dapm_connect_path() - Connects or disconnects a path
 * @path: The path to update
 * @connect: The new connect state of the path. True if the path is connected,
 *  false if it is disconnected.
 * @reason: The reason why the path changed (for debugging only)
 */
static void soc_dapm_connect_path(struct snd_soc_dapm_path *path,
	bool connect, const char *reason)
{
	if (path->connect == connect)
		return;

	path->connect = connect;
	dapm_mark_dirty(path->source, reason);
	dapm_mark_dirty(path->sink, reason);
	dapm_path_invalidate(path);
}

/* test and update the power status of a mux widget */
static int soc_dapm_mux_update_power(struct snd_soc_card *card,
				 struct snd_kcontrol *kcontrol, int mux, struct soc_enum *e)
{
	struct snd_soc_dapm_path *path;
	int found = 0;
	bool connect;

	lockdep_assert_held(&card->dapm_mutex);

	/* find dapm widget path assoc with kcontrol */
	dapm_kcontrol_for_each_path(path, kcontrol) {
		found = 1;
		/* we now need to match the string in the enum to the path */
		if (!(strcmp(path->name, e->texts[mux])))
			connect = true;
		else
			connect = false;

		soc_dapm_connect_path(path, connect, "mux update");
	}

	if (found)
		dapm_power_widgets(card, SND_SOC_DAPM_STREAM_NOP);

	return found;
}

int snd_soc_dapm_mux_update_power(struct snd_soc_dapm_context *dapm,
	struct snd_kcontrol *kcontrol, int mux, struct soc_enum *e,
	struct snd_soc_dapm_update *update)
{
	struct snd_soc_card *card = dapm->card;
	int ret;

	mutex_lock_nested(&card->dapm_mutex, SND_SOC_DAPM_CLASS_RUNTIME);
	card->update = update;
	ret = soc_dapm_mux_update_power(card, kcontrol, mux, e);
	card->update = NULL;
	mutex_unlock(&card->dapm_mutex);
	if (ret > 0)
		soc_dpcm_runtime_update(card);
	return ret;
}
EXPORT_SYMBOL_GPL(snd_soc_dapm_mux_update_power);

/* test and update the power status of a mixer or switch widget */
static int soc_dapm_mixer_update_power(struct snd_soc_card *card,
				   struct snd_kcontrol *kcontrol, int connect)
{
	struct snd_soc_dapm_path *path;
	int found = 0;

	lockdep_assert_held(&card->dapm_mutex);

	/* find dapm widget path assoc with kcontrol */
	dapm_kcontrol_for_each_path(path, kcontrol) {
		found = 1;
		soc_dapm_connect_path(path, connect, "mixer update");
	}

	if (found)
		dapm_power_widgets(card, SND_SOC_DAPM_STREAM_NOP);

	return found;
}

int snd_soc_dapm_mixer_update_power(struct snd_soc_dapm_context *dapm,
	struct snd_kcontrol *kcontrol, int connect,
	struct snd_soc_dapm_update *update)
{
	struct snd_soc_card *card = dapm->card;
	int ret;

	mutex_lock_nested(&card->dapm_mutex, SND_SOC_DAPM_CLASS_RUNTIME);
	card->update = update;
	ret = soc_dapm_mixer_update_power(card, kcontrol, connect);
	card->update = NULL;
	mutex_unlock(&card->dapm_mutex);
	if (ret > 0)
		soc_dpcm_runtime_update(card);
	return ret;
}
EXPORT_SYMBOL_GPL(snd_soc_dapm_mixer_update_power);

static ssize_t dapm_widget_show_component(struct snd_soc_component *cmpnt,
	char *buf)
{
	struct snd_soc_dapm_context *dapm = snd_soc_component_get_dapm(cmpnt);
	struct snd_soc_dapm_widget *w;
	int count = 0;
	char *state = "not set";

	/* card won't be set for the dummy component, as a spot fix
	 * we're checking for that case specifically here but in future
	 * we will ensure that the dummy component looks like others.
	 */
	if (!cmpnt->card)
		return 0;

	list_for_each_entry(w, &cmpnt->card->widgets, list) {
		if (w->dapm != dapm)
			continue;

		/* only display widgets that burn power */
		switch (w->id) {
		case snd_soc_dapm_hp:
		case snd_soc_dapm_mic:
		case snd_soc_dapm_spk:
		case snd_soc_dapm_line:
		case snd_soc_dapm_micbias:
		case snd_soc_dapm_dac:
		case snd_soc_dapm_adc:
		case snd_soc_dapm_pga:
		case snd_soc_dapm_out_drv:
		case snd_soc_dapm_mixer:
		case snd_soc_dapm_mixer_named_ctl:
		case snd_soc_dapm_supply:
		case snd_soc_dapm_regulator_supply:
		case snd_soc_dapm_clock_supply:
			if (w->name)
				count += sprintf(buf + count, "%s: %s\n",
					w->name, w->power ? "On":"Off");
		break;
		default:
		break;
		}
	}

	switch (snd_soc_dapm_get_bias_level(dapm)) {
	case SND_SOC_BIAS_ON:
		state = "On";
		break;
	case SND_SOC_BIAS_PREPARE:
		state = "Prepare";
		break;
	case SND_SOC_BIAS_STANDBY:
		state = "Standby";
		break;
	case SND_SOC_BIAS_OFF:
		state = "Off";
		break;
	}
	count += sprintf(buf + count, "PM State: %s\n", state);

	return count;
}

/* show dapm widget status in sys fs */
static ssize_t dapm_widget_show(struct device *dev,
	struct device_attribute *attr, char *buf)
{
	struct snd_soc_pcm_runtime *rtd = dev_get_drvdata(dev);
	int i, count = 0;

	mutex_lock(&rtd->card->dapm_mutex);

	for (i = 0; i < rtd->num_codecs; i++) {
		struct snd_soc_component *cmpnt = rtd->codec_dais[i]->component;

		count += dapm_widget_show_component(cmpnt, buf + count);
	}

	mutex_unlock(&rtd->card->dapm_mutex);

	return count;
}

static DEVICE_ATTR(dapm_widget, 0444, dapm_widget_show, NULL);

struct attribute *soc_dapm_dev_attrs[] = {
	&dev_attr_dapm_widget.attr,
	NULL
};

static void dapm_free_path(struct snd_soc_dapm_path *path)
{
	list_del(&path->list_node[SND_SOC_DAPM_DIR_IN]);
	list_del(&path->list_node[SND_SOC_DAPM_DIR_OUT]);
	list_del(&path->list_kcontrol);
	list_del(&path->list);
	kfree(path);
}

void snd_soc_dapm_free_widget(struct snd_soc_dapm_widget *w)
{
	struct snd_soc_dapm_path *p, *next_p;
	enum snd_soc_dapm_direction dir;

	list_del(&w->list);
	/*
	 * remove source and sink paths associated to this widget.
	 * While removing the path, remove reference to it from both
	 * source and sink widgets so that path is removed only once.
	 */
	snd_soc_dapm_for_each_direction(dir) {
		snd_soc_dapm_widget_for_each_path_safe(w, dir, p, next_p)
			dapm_free_path(p);
	}

	kfree(w->kcontrols);
	kfree_const(w->name);
	kfree(w);
}

void snd_soc_dapm_reset_cache(struct snd_soc_dapm_context *dapm)
{
	dapm->path_sink_cache.widget = NULL;
	dapm->path_source_cache.widget = NULL;
}

/* free all dapm widgets and resources */
static void dapm_free_widgets(struct snd_soc_dapm_context *dapm)
{
	struct snd_soc_dapm_widget *w, *next_w;

	list_for_each_entry_safe(w, next_w, &dapm->card->widgets, list) {
		if (w->dapm != dapm)
			continue;
		snd_soc_dapm_free_widget(w);
	}
	snd_soc_dapm_reset_cache(dapm);
}

static struct snd_soc_dapm_widget *dapm_find_widget(
			struct snd_soc_dapm_context *dapm, const char *pin,
			bool search_other_contexts)
{
	struct snd_soc_dapm_widget *w;
	struct snd_soc_dapm_widget *fallback = NULL;

	list_for_each_entry(w, &dapm->card->widgets, list) {
		if (!strcmp(w->name, pin)) {
			if (w->dapm == dapm)
				return w;
			else
				fallback = w;
		}
	}

	if (search_other_contexts)
		return fallback;

	return NULL;
}

static int snd_soc_dapm_set_pin(struct snd_soc_dapm_context *dapm,
				const char *pin, int status)
{
	struct snd_soc_dapm_widget *w = dapm_find_widget(dapm, pin, true);

	dapm_assert_locked(dapm);

	if (!w) {
		dev_err(dapm->dev, "ASoC: DAPM unknown pin %s\n", pin);
		return -EINVAL;
	}

	if (w->connected != status) {
		dapm_mark_dirty(w, "pin configuration");
		dapm_widget_invalidate_input_paths(w);
		dapm_widget_invalidate_output_paths(w);
	}

	w->connected = status;
	if (status == 0)
		w->force = 0;

	return 0;
}

/**
 * snd_soc_dapm_sync_unlocked - scan and power dapm paths
 * @dapm: DAPM context
 *
 * Walks all dapm audio paths and powers widgets according to their
 * stream or path usage.
 *
 * Requires external locking.
 *
 * Returns 0 for success.
 */
int snd_soc_dapm_sync_unlocked(struct snd_soc_dapm_context *dapm)
{
	/*
	 * Suppress early reports (eg, jacks syncing their state) to avoid
	 * silly DAPM runs during card startup.
	 */
	if (!dapm->card || !dapm->card->instantiated)
		return 0;

	return dapm_power_widgets(dapm->card, SND_SOC_DAPM_STREAM_NOP);
}
EXPORT_SYMBOL_GPL(snd_soc_dapm_sync_unlocked);

/**
 * snd_soc_dapm_sync - scan and power dapm paths
 * @dapm: DAPM context
 *
 * Walks all dapm audio paths and powers widgets according to their
 * stream or path usage.
 *
 * Returns 0 for success.
 */
int snd_soc_dapm_sync(struct snd_soc_dapm_context *dapm)
{
	int ret;

	mutex_lock_nested(&dapm->card->dapm_mutex, SND_SOC_DAPM_CLASS_RUNTIME);
	ret = snd_soc_dapm_sync_unlocked(dapm);
	mutex_unlock(&dapm->card->dapm_mutex);
	return ret;
}
EXPORT_SYMBOL_GPL(snd_soc_dapm_sync);

/*
 * dapm_update_widget_flags() - Re-compute widget sink and source flags
 * @w: The widget for which to update the flags
 *
 * Some widgets have a dynamic category which depends on which neighbors they
 * are connected to. This function update the category for these widgets.
 *
 * This function must be called whenever a path is added or removed to a widget.
 */
static void dapm_update_widget_flags(struct snd_soc_dapm_widget *w)
{
	enum snd_soc_dapm_direction dir;
	struct snd_soc_dapm_path *p;
	unsigned int ep;

	switch (w->id) {
	case snd_soc_dapm_input:
		/* On a fully routed card an input is never a source */
		if (w->dapm->card->fully_routed)
			return;
		ep = SND_SOC_DAPM_EP_SOURCE;
		snd_soc_dapm_widget_for_each_source_path(w, p) {
			if (p->source->id == snd_soc_dapm_micbias ||
				p->source->id == snd_soc_dapm_mic ||
				p->source->id == snd_soc_dapm_line ||
				p->source->id == snd_soc_dapm_output) {
					ep = 0;
					break;
			}
		}
		break;
	case snd_soc_dapm_output:
		/* On a fully routed card a output is never a sink */
		if (w->dapm->card->fully_routed)
			return;
		ep = SND_SOC_DAPM_EP_SINK;
		snd_soc_dapm_widget_for_each_sink_path(w, p) {
			if (p->sink->id == snd_soc_dapm_spk ||
				p->sink->id == snd_soc_dapm_hp ||
				p->sink->id == snd_soc_dapm_line ||
				p->sink->id == snd_soc_dapm_input) {
					ep = 0;
					break;
			}
		}
		break;
	case snd_soc_dapm_line:
		ep = 0;
		snd_soc_dapm_for_each_direction(dir) {
			if (!list_empty(&w->edges[dir]))
				ep |= SND_SOC_DAPM_DIR_TO_EP(dir);
		}
		break;
	default:
		return;
	}

	w->is_ep = ep;
}

static int snd_soc_dapm_check_dynamic_path(struct snd_soc_dapm_context *dapm,
	struct snd_soc_dapm_widget *source, struct snd_soc_dapm_widget *sink,
	const char *control)
{
	bool dynamic_source = false;
	bool dynamic_sink = false;

	if (!control)
		return 0;

	switch (source->id) {
	case snd_soc_dapm_demux:
		dynamic_source = true;
		break;
	default:
		break;
	}

	switch (sink->id) {
	case snd_soc_dapm_mux:
	case snd_soc_dapm_switch:
	case snd_soc_dapm_mixer:
	case snd_soc_dapm_mixer_named_ctl:
		dynamic_sink = true;
		break;
	default:
		break;
	}

	if (dynamic_source && dynamic_sink) {
		dev_err(dapm->dev,
			"Direct connection between demux and mixer/mux not supported for path %s -> [%s] -> %s\n",
			source->name, control, sink->name);
		return -EINVAL;
	} else if (!dynamic_source && !dynamic_sink) {
		dev_err(dapm->dev,
			"Control not supported for path %s -> [%s] -> %s\n",
			source->name, control, sink->name);
		return -EINVAL;
	}

	return 0;
}

static int snd_soc_dapm_add_path(struct snd_soc_dapm_context *dapm,
	struct snd_soc_dapm_widget *wsource, struct snd_soc_dapm_widget *wsink,
	const char *control,
	int (*connected)(struct snd_soc_dapm_widget *source,
			 struct snd_soc_dapm_widget *sink))
{
	struct snd_soc_dapm_widget *widgets[2];
	enum snd_soc_dapm_direction dir;
	struct snd_soc_dapm_path *path;
	int ret;

	if (wsink->is_supply && !wsource->is_supply) {
		dev_err(dapm->dev,
			"Connecting non-supply widget to supply widget is not supported (%s -> %s)\n",
			wsource->name, wsink->name);
		return -EINVAL;
	}

	if (connected && !wsource->is_supply) {
		dev_err(dapm->dev,
			"connected() callback only supported for supply widgets (%s -> %s)\n",
			wsource->name, wsink->name);
		return -EINVAL;
	}

	if (wsource->is_supply && control) {
		dev_err(dapm->dev,
			"Conditional paths are not supported for supply widgets (%s -> [%s] -> %s)\n",
			wsource->name, control, wsink->name);
		return -EINVAL;
	}

	ret = snd_soc_dapm_check_dynamic_path(dapm, wsource, wsink, control);
	if (ret)
		return ret;

	path = kzalloc(sizeof(struct snd_soc_dapm_path), GFP_KERNEL);
	if (!path)
		return -ENOMEM;

	path->node[SND_SOC_DAPM_DIR_IN] = wsource;
	path->node[SND_SOC_DAPM_DIR_OUT] = wsink;
	widgets[SND_SOC_DAPM_DIR_IN] = wsource;
	widgets[SND_SOC_DAPM_DIR_OUT] = wsink;

	path->connected = connected;
	INIT_LIST_HEAD(&path->list);
	INIT_LIST_HEAD(&path->list_kcontrol);

	if (wsource->is_supply || wsink->is_supply)
		path->is_supply = 1;

	/* connect static paths */
	if (control == NULL) {
		path->connect = 1;
	} else {
		switch (wsource->id) {
		case snd_soc_dapm_demux:
			ret = dapm_connect_mux(dapm, path, control, wsource);
			if (ret)
				goto err;
			break;
		default:
			break;
		}

		switch (wsink->id) {
		case snd_soc_dapm_mux:
			ret = dapm_connect_mux(dapm, path, control, wsink);
			if (ret != 0)
				goto err;
			break;
		case snd_soc_dapm_switch:
		case snd_soc_dapm_mixer:
		case snd_soc_dapm_mixer_named_ctl:
			ret = dapm_connect_mixer(dapm, path, control);
			if (ret != 0)
				goto err;
			break;
		default:
			break;
		}
	}

	list_add(&path->list, &dapm->card->paths);
	snd_soc_dapm_for_each_direction(dir)
		list_add(&path->list_node[dir], &widgets[dir]->edges[dir]);

	snd_soc_dapm_for_each_direction(dir) {
		dapm_update_widget_flags(widgets[dir]);
		dapm_mark_dirty(widgets[dir], "Route added");
	}

	if (dapm->card->instantiated && path->connect)
		dapm_path_invalidate(path);

	return 0;
err:
	kfree(path);
	return ret;
}

static int snd_soc_dapm_add_route(struct snd_soc_dapm_context *dapm,
				  const struct snd_soc_dapm_route *route)
{
	struct snd_soc_dapm_widget *wsource = NULL, *wsink = NULL, *w;
	struct snd_soc_dapm_widget *wtsource = NULL, *wtsink = NULL;
	const char *sink;
	const char *source;
	char prefixed_sink[80];
	char prefixed_source[80];
	const char *prefix;
	int ret;

	prefix = soc_dapm_prefix(dapm);
	if (prefix) {
		snprintf(prefixed_sink, sizeof(prefixed_sink), "%s %s",
			 prefix, route->sink);
		sink = prefixed_sink;
		snprintf(prefixed_source, sizeof(prefixed_source), "%s %s",
			 prefix, route->source);
		source = prefixed_source;
	} else {
		sink = route->sink;
		source = route->source;
	}

	wsource = dapm_wcache_lookup(&dapm->path_source_cache, source);
	wsink = dapm_wcache_lookup(&dapm->path_sink_cache, sink);

	if (wsink && wsource)
		goto skip_search;

	/*
	 * find src and dest widgets over all widgets but favor a widget from
	 * current DAPM context
	 */
	list_for_each_entry(w, &dapm->card->widgets, list) {
		if (!wsink && !(strcmp(w->name, sink))) {
			wtsink = w;
			if (w->dapm == dapm) {
				wsink = w;
				if (wsource)
					break;
			}
			continue;
		}
		if (!wsource && !(strcmp(w->name, source))) {
			wtsource = w;
			if (w->dapm == dapm) {
				wsource = w;
				if (wsink)
					break;
			}
		}
	}
	/* use widget from another DAPM context if not found from this */
	if (!wsink)
		wsink = wtsink;
	if (!wsource)
		wsource = wtsource;

	if (wsource == NULL) {
		dev_err(dapm->dev, "ASoC: no source widget found for %s\n",
			route->source);
		return -ENODEV;
	}
	if (wsink == NULL) {
		dev_err(dapm->dev, "ASoC: no sink widget found for %s\n",
			route->sink);
		return -ENODEV;
	}

skip_search:
	dapm_wcache_update(&dapm->path_sink_cache, wsink);
	dapm_wcache_update(&dapm->path_source_cache, wsource);

	ret = snd_soc_dapm_add_path(dapm, wsource, wsink, route->control,
		route->connected);
	if (ret)
		goto err;

	return 0;
err:
	dev_warn(dapm->dev, "ASoC: no dapm match for %s --> %s --> %s\n",
		 source, route->control, sink);
	return ret;
}

static int snd_soc_dapm_del_route(struct snd_soc_dapm_context *dapm,
				  const struct snd_soc_dapm_route *route)
{
	struct snd_soc_dapm_widget *wsource, *wsink;
	struct snd_soc_dapm_path *path, *p;
	const char *sink;
	const char *source;
	char prefixed_sink[80];
	char prefixed_source[80];
	const char *prefix;

	if (route->control) {
		dev_err(dapm->dev,
			"ASoC: Removal of routes with controls not supported\n");
		return -EINVAL;
	}

	prefix = soc_dapm_prefix(dapm);
	if (prefix) {
		snprintf(prefixed_sink, sizeof(prefixed_sink), "%s %s",
			 prefix, route->sink);
		sink = prefixed_sink;
		snprintf(prefixed_source, sizeof(prefixed_source), "%s %s",
			 prefix, route->source);
		source = prefixed_source;
	} else {
		sink = route->sink;
		source = route->source;
	}

	path = NULL;
	list_for_each_entry(p, &dapm->card->paths, list) {
		if (strcmp(p->source->name, source) != 0)
			continue;
		if (strcmp(p->sink->name, sink) != 0)
			continue;
		path = p;
		break;
	}

	if (path) {
		wsource = path->source;
		wsink = path->sink;

		dapm_mark_dirty(wsource, "Route removed");
		dapm_mark_dirty(wsink, "Route removed");
		if (path->connect)
			dapm_path_invalidate(path);

		dapm_free_path(path);

		/* Update any path related flags */
		dapm_update_widget_flags(wsource);
		dapm_update_widget_flags(wsink);
	} else {
		dev_warn(dapm->dev, "ASoC: Route %s->%s does not exist\n",
			 source, sink);
	}

	return 0;
}

/**
 * snd_soc_dapm_add_routes - Add routes between DAPM widgets
 * @dapm: DAPM context
 * @route: audio routes
 * @num: number of routes
 *
 * Connects 2 dapm widgets together via a named audio path. The sink is
 * the widget receiving the audio signal, whilst the source is the sender
 * of the audio signal.
 *
 * Returns 0 for success else error. On error all resources can be freed
 * with a call to snd_soc_card_free().
 */
int snd_soc_dapm_add_routes(struct snd_soc_dapm_context *dapm,
			    const struct snd_soc_dapm_route *route, int num)
{
	int i, r, ret = 0;

	mutex_lock_nested(&dapm->card->dapm_mutex, SND_SOC_DAPM_CLASS_INIT);
	for (i = 0; i < num; i++) {
		r = snd_soc_dapm_add_route(dapm, route);
		if (r < 0) {
			dev_err(dapm->dev, "ASoC: Failed to add route %s -> %s -> %s\n",
				route->source,
				route->control ? route->control : "direct",
				route->sink);
			ret = r;
		}
		route++;
	}
	mutex_unlock(&dapm->card->dapm_mutex);

	return ret;
}
EXPORT_SYMBOL_GPL(snd_soc_dapm_add_routes);

/**
 * snd_soc_dapm_del_routes - Remove routes between DAPM widgets
 * @dapm: DAPM context
 * @route: audio routes
 * @num: number of routes
 *
 * Removes routes from the DAPM context.
 */
int snd_soc_dapm_del_routes(struct snd_soc_dapm_context *dapm,
			    const struct snd_soc_dapm_route *route, int num)
{
	int i;

	mutex_lock_nested(&dapm->card->dapm_mutex, SND_SOC_DAPM_CLASS_INIT);
	for (i = 0; i < num; i++) {
		snd_soc_dapm_del_route(dapm, route);
		route++;
	}
	mutex_unlock(&dapm->card->dapm_mutex);

	return 0;
}
EXPORT_SYMBOL_GPL(snd_soc_dapm_del_routes);

static int snd_soc_dapm_weak_route(struct snd_soc_dapm_context *dapm,
				   const struct snd_soc_dapm_route *route)
{
	struct snd_soc_dapm_widget *source = dapm_find_widget(dapm,
							      route->source,
							      true);
	struct snd_soc_dapm_widget *sink = dapm_find_widget(dapm,
							    route->sink,
							    true);
	struct snd_soc_dapm_path *path;
	int count = 0;

	if (!source) {
		dev_err(dapm->dev, "ASoC: Unable to find source %s for weak route\n",
			route->source);
		return -ENODEV;
	}

	if (!sink) {
		dev_err(dapm->dev, "ASoC: Unable to find sink %s for weak route\n",
			route->sink);
		return -ENODEV;
	}

	if (route->control || route->connected)
		dev_warn(dapm->dev, "ASoC: Ignoring control for weak route %s->%s\n",
			 route->source, route->sink);

	snd_soc_dapm_widget_for_each_sink_path(source, path) {
		if (path->sink == sink) {
			path->weak = 1;
			count++;
		}
	}

	if (count == 0)
		dev_err(dapm->dev, "ASoC: No path found for weak route %s->%s\n",
			route->source, route->sink);
	if (count > 1)
		dev_warn(dapm->dev, "ASoC: %d paths found for weak route %s->%s\n",
			 count, route->source, route->sink);

	return 0;
}

/**
 * snd_soc_dapm_weak_routes - Mark routes between DAPM widgets as weak
 * @dapm: DAPM context
 * @route: audio routes
 * @num: number of routes
 *
 * Mark existing routes matching those specified in the passed array
 * as being weak, meaning that they are ignored for the purpose of
 * power decisions.  The main intended use case is for sidetone paths
 * which couple audio between other independent paths if they are both
 * active in order to make the combination work better at the user
 * level but which aren't intended to be "used".
 *
 * Note that CODEC drivers should not use this as sidetone type paths
 * can frequently also be used as bypass paths.
 */
int snd_soc_dapm_weak_routes(struct snd_soc_dapm_context *dapm,
			     const struct snd_soc_dapm_route *route, int num)
{
	int i, err;
	int ret = 0;

	mutex_lock_nested(&dapm->card->dapm_mutex, SND_SOC_DAPM_CLASS_INIT);
	for (i = 0; i < num; i++) {
		err = snd_soc_dapm_weak_route(dapm, route);
		if (err)
			ret = err;
		route++;
	}
	mutex_unlock(&dapm->card->dapm_mutex);

	return ret;
}
EXPORT_SYMBOL_GPL(snd_soc_dapm_weak_routes);

/**
 * snd_soc_dapm_new_widgets - add new dapm widgets
 * @card: card to be checked for new dapm widgets
 *
 * Checks the codec for any new dapm widgets and creates them if found.
 *
 * Returns 0 for success.
 */
int snd_soc_dapm_new_widgets(struct snd_soc_card *card)
{
	struct snd_soc_dapm_widget *w;
	unsigned int val;

	mutex_lock_nested(&card->dapm_mutex, SND_SOC_DAPM_CLASS_INIT);

	list_for_each_entry(w, &card->widgets, list)
	{
		if (w->new)
			continue;

		if (w->num_kcontrols) {
			w->kcontrols = kzalloc(w->num_kcontrols *
						sizeof(struct snd_kcontrol *),
						GFP_KERNEL);
			if (!w->kcontrols) {
				mutex_unlock(&card->dapm_mutex);
				return -ENOMEM;
			}
		}

		switch(w->id) {
		case snd_soc_dapm_switch:
		case snd_soc_dapm_mixer:
		case snd_soc_dapm_mixer_named_ctl:
			dapm_new_mixer(w);
			break;
		case snd_soc_dapm_mux:
		case snd_soc_dapm_demux:
			dapm_new_mux(w);
			break;
		case snd_soc_dapm_pga:
		case snd_soc_dapm_out_drv:
			dapm_new_pga(w);
			break;
		case snd_soc_dapm_dai_link:
			dapm_new_dai_link(w);
			break;
		default:
			break;
		}

		/* Read the initial power state from the device */
		if (w->reg >= 0) {
			soc_dapm_read(w->dapm, w->reg, &val);
			val = val >> w->shift;
			val &= w->mask;
			if (val == w->on_val)
				w->power = 1;
		}

		w->new = 1;

		dapm_mark_dirty(w, "new widget");
		dapm_debugfs_add_widget(w);
	}

	dapm_power_widgets(card, SND_SOC_DAPM_STREAM_NOP);
	mutex_unlock(&card->dapm_mutex);
	return 0;
}
EXPORT_SYMBOL_GPL(snd_soc_dapm_new_widgets);

/**
 * snd_soc_dapm_get_volsw - dapm mixer get callback
 * @kcontrol: mixer control
 * @ucontrol: control element information
 *
 * Callback to get the value of a dapm mixer control.
 *
 * Returns 0 for success.
 */
int snd_soc_dapm_get_volsw(struct snd_kcontrol *kcontrol,
	struct snd_ctl_elem_value *ucontrol)
{
	struct snd_soc_dapm_context *dapm = snd_soc_dapm_kcontrol_dapm(kcontrol);
	struct snd_soc_card *card = dapm->card;
	struct soc_mixer_control *mc =
		(struct soc_mixer_control *)kcontrol->private_value;
	int reg = mc->reg;
	unsigned int shift = mc->shift;
	int max = mc->max;
	unsigned int mask = (1 << fls(max)) - 1;
	unsigned int invert = mc->invert;
	unsigned int val;
	int ret = 0;

	if (snd_soc_volsw_is_stereo(mc))
		dev_warn(dapm->dev,
			 "ASoC: Control '%s' is stereo, which is not supported\n",
			 kcontrol->id.name);

	mutex_lock_nested(&card->dapm_mutex, SND_SOC_DAPM_CLASS_RUNTIME);
	if (dapm_kcontrol_is_powered(kcontrol) && reg != SND_SOC_NOPM) {
		ret = soc_dapm_read(dapm, reg, &val);
		val = (val >> shift) & mask;
	} else {
		val = dapm_kcontrol_get_value(kcontrol);
	}
	mutex_unlock(&card->dapm_mutex);

	if (ret)
		return ret;

	if (invert)
		ucontrol->value.integer.value[0] = max - val;
	else
		ucontrol->value.integer.value[0] = val;

	return ret;
}
EXPORT_SYMBOL_GPL(snd_soc_dapm_get_volsw);

/**
 * snd_soc_dapm_put_volsw - dapm mixer set callback
 * @kcontrol: mixer control
 * @ucontrol: control element information
 *
 * Callback to set the value of a dapm mixer control.
 *
 * Returns 0 for success.
 */
int snd_soc_dapm_put_volsw(struct snd_kcontrol *kcontrol,
	struct snd_ctl_elem_value *ucontrol)
{
	struct snd_soc_dapm_context *dapm = snd_soc_dapm_kcontrol_dapm(kcontrol);
	struct snd_soc_card *card = dapm->card;
	struct soc_mixer_control *mc =
		(struct soc_mixer_control *)kcontrol->private_value;
	int reg = mc->reg;
	unsigned int shift = mc->shift;
	int max = mc->max;
	unsigned int mask = (1 << fls(max)) - 1;
	unsigned int invert = mc->invert;
	unsigned int val;
	int connect, change, reg_change = 0;
	struct snd_soc_dapm_update update;
	int ret = 0;

	if (snd_soc_volsw_is_stereo(mc))
		dev_warn(dapm->dev,
			 "ASoC: Control '%s' is stereo, which is not supported\n",
			 kcontrol->id.name);

	val = (ucontrol->value.integer.value[0] & mask);
	connect = !!val;

	if (invert)
		val = max - val;

	mutex_lock_nested(&card->dapm_mutex, SND_SOC_DAPM_CLASS_RUNTIME);

	change = dapm_kcontrol_set_value(kcontrol, val);

	if (reg != SND_SOC_NOPM) {
		mask = mask << shift;
		val = val << shift;

		reg_change = soc_dapm_test_bits(dapm, reg, mask, val);
	}

	if (change || reg_change) {
		if (reg_change) {
			update.kcontrol = kcontrol;
			update.reg = reg;
			update.mask = mask;
			update.val = val;
			card->update = &update;
		}
		change |= reg_change;

		ret = soc_dapm_mixer_update_power(card, kcontrol, connect);

		card->update = NULL;
	}

	mutex_unlock(&card->dapm_mutex);

	if (ret > 0)
		soc_dpcm_runtime_update(card);

	return change;
}
EXPORT_SYMBOL_GPL(snd_soc_dapm_put_volsw);

/**
 * snd_soc_dapm_get_enum_double - dapm enumerated double mixer get callback
 * @kcontrol: mixer control
 * @ucontrol: control element information
 *
 * Callback to get the value of a dapm enumerated double mixer control.
 *
 * Returns 0 for success.
 */
int snd_soc_dapm_get_enum_double(struct snd_kcontrol *kcontrol,
	struct snd_ctl_elem_value *ucontrol)
{
	struct snd_soc_dapm_context *dapm = snd_soc_dapm_kcontrol_dapm(kcontrol);
	struct snd_soc_card *card = dapm->card;
	struct soc_enum *e = (struct soc_enum *)kcontrol->private_value;
	unsigned int reg_val, val;

	mutex_lock_nested(&card->dapm_mutex, SND_SOC_DAPM_CLASS_RUNTIME);
	if (e->reg != SND_SOC_NOPM && dapm_kcontrol_is_powered(kcontrol)) {
		int ret = soc_dapm_read(dapm, e->reg, &reg_val);
		if (ret) {
			mutex_unlock(&card->dapm_mutex);
			return ret;
		}
	} else {
		reg_val = dapm_kcontrol_get_value(kcontrol);
	}
	mutex_unlock(&card->dapm_mutex);

	val = (reg_val >> e->shift_l) & e->mask;
	ucontrol->value.enumerated.item[0] = snd_soc_enum_val_to_item(e, val);
	if (e->shift_l != e->shift_r) {
		val = (reg_val >> e->shift_r) & e->mask;
		val = snd_soc_enum_val_to_item(e, val);
		ucontrol->value.enumerated.item[1] = val;
	}

	return 0;
}
EXPORT_SYMBOL_GPL(snd_soc_dapm_get_enum_double);

/**
 * snd_soc_dapm_put_enum_double - dapm enumerated double mixer set callback
 * @kcontrol: mixer control
 * @ucontrol: control element information
 *
 * Callback to set the value of a dapm enumerated double mixer control.
 *
 * Returns 0 for success.
 */
int snd_soc_dapm_put_enum_double(struct snd_kcontrol *kcontrol,
	struct snd_ctl_elem_value *ucontrol)
{
	struct snd_soc_dapm_context *dapm = snd_soc_dapm_kcontrol_dapm(kcontrol);
	struct snd_soc_card *card = dapm->card;
	struct soc_enum *e = (struct soc_enum *)kcontrol->private_value;
	unsigned int *item = ucontrol->value.enumerated.item;
	unsigned int val, change, reg_change = 0;
	unsigned int mask;
	struct snd_soc_dapm_update update;
	int ret = 0;

	if (item[0] >= e->items)
		return -EINVAL;

	val = snd_soc_enum_item_to_val(e, item[0]) << e->shift_l;
	mask = e->mask << e->shift_l;
	if (e->shift_l != e->shift_r) {
		if (item[1] > e->items)
			return -EINVAL;
		val |= snd_soc_enum_item_to_val(e, item[1]) << e->shift_r;
		mask |= e->mask << e->shift_r;
	}

	mutex_lock_nested(&card->dapm_mutex, SND_SOC_DAPM_CLASS_RUNTIME);

	change = dapm_kcontrol_set_value(kcontrol, val);

	if (e->reg != SND_SOC_NOPM)
		reg_change = soc_dapm_test_bits(dapm, e->reg, mask, val);

	if (change || reg_change) {
		if (reg_change) {
			update.kcontrol = kcontrol;
			update.reg = e->reg;
			update.mask = mask;
			update.val = val;
			card->update = &update;
		}
		change |= reg_change;

		ret = soc_dapm_mux_update_power(card, kcontrol, item[0], e);

		card->update = NULL;
	}

	mutex_unlock(&card->dapm_mutex);

	if (ret > 0)
		soc_dpcm_runtime_update(card);

	return change;
}
EXPORT_SYMBOL_GPL(snd_soc_dapm_put_enum_double);

/**
 * snd_soc_dapm_info_pin_switch - Info for a pin switch
 *
 * @kcontrol: mixer control
 * @uinfo: control element information
 *
 * Callback to provide information about a pin switch control.
 */
int snd_soc_dapm_info_pin_switch(struct snd_kcontrol *kcontrol,
				 struct snd_ctl_elem_info *uinfo)
{
	uinfo->type = SNDRV_CTL_ELEM_TYPE_BOOLEAN;
	uinfo->count = 1;
	uinfo->value.integer.min = 0;
	uinfo->value.integer.max = 1;

	return 0;
}
EXPORT_SYMBOL_GPL(snd_soc_dapm_info_pin_switch);

/**
 * snd_soc_dapm_get_pin_switch - Get information for a pin switch
 *
 * @kcontrol: mixer control
 * @ucontrol: Value
 */
int snd_soc_dapm_get_pin_switch(struct snd_kcontrol *kcontrol,
				struct snd_ctl_elem_value *ucontrol)
{
	struct snd_soc_card *card = snd_kcontrol_chip(kcontrol);
	const char *pin = (const char *)kcontrol->private_value;

	mutex_lock_nested(&card->dapm_mutex, SND_SOC_DAPM_CLASS_RUNTIME);

	ucontrol->value.integer.value[0] =
		snd_soc_dapm_get_pin_status(&card->dapm, pin);

	mutex_unlock(&card->dapm_mutex);

	return 0;
}
EXPORT_SYMBOL_GPL(snd_soc_dapm_get_pin_switch);

/**
 * snd_soc_dapm_put_pin_switch - Set information for a pin switch
 *
 * @kcontrol: mixer control
 * @ucontrol: Value
 */
int snd_soc_dapm_put_pin_switch(struct snd_kcontrol *kcontrol,
				struct snd_ctl_elem_value *ucontrol)
{
	struct snd_soc_card *card = snd_kcontrol_chip(kcontrol);
	const char *pin = (const char *)kcontrol->private_value;

	if (ucontrol->value.integer.value[0])
		snd_soc_dapm_enable_pin(&card->dapm, pin);
	else
		snd_soc_dapm_disable_pin(&card->dapm, pin);

	snd_soc_dapm_sync(&card->dapm);
	return 0;
}
EXPORT_SYMBOL_GPL(snd_soc_dapm_put_pin_switch);

struct snd_soc_dapm_widget *
snd_soc_dapm_new_control(struct snd_soc_dapm_context *dapm,
	const struct snd_soc_dapm_widget *widget)
{
	struct snd_soc_dapm_widget *w;

	mutex_lock_nested(&dapm->card->dapm_mutex, SND_SOC_DAPM_CLASS_RUNTIME);
	w = snd_soc_dapm_new_control_unlocked(dapm, widget);
	if (!w)
		dev_err(dapm->dev,
			"ASoC: Failed to create DAPM control %s\n",
			widget->name);

	mutex_unlock(&dapm->card->dapm_mutex);
	return w;
}
EXPORT_SYMBOL_GPL(snd_soc_dapm_new_control);

struct snd_soc_dapm_widget *
snd_soc_dapm_new_control_unlocked(struct snd_soc_dapm_context *dapm,
			 const struct snd_soc_dapm_widget *widget)
{
	enum snd_soc_dapm_direction dir;
	struct snd_soc_dapm_widget *w;
	const char *prefix;
	int ret;

	if ((w = dapm_cnew_widget(widget)) == NULL)
		return NULL;

	switch (w->id) {
	case snd_soc_dapm_regulator_supply:
		w->regulator = devm_regulator_get(dapm->dev, w->name);
		if (IS_ERR(w->regulator)) {
			ret = PTR_ERR(w->regulator);
			dev_err(dapm->dev, "ASoC: Failed to request %s: %d\n",
				w->name, ret);
			return NULL;
		}

		if (w->on_val & SND_SOC_DAPM_REGULATOR_BYPASS) {
			ret = regulator_allow_bypass(w->regulator, true);
			if (ret != 0)
				dev_warn(w->dapm->dev,
					 "ASoC: Failed to bypass %s: %d\n",
					 w->name, ret);
		}
		break;
	case snd_soc_dapm_clock_supply:
#ifdef CONFIG_CLKDEV_LOOKUP
		w->clk = devm_clk_get(dapm->dev, w->name);
		if (IS_ERR(w->clk)) {
			ret = PTR_ERR(w->clk);
			dev_err(dapm->dev, "ASoC: Failed to request %s: %d\n",
				w->name, ret);
			return NULL;
		}
#else
		return NULL;
#endif
		break;
	default:
		break;
	}

	prefix = soc_dapm_prefix(dapm);
	if (prefix)
		w->name = kasprintf(GFP_KERNEL, "%s %s", prefix, widget->name);
	else
<<<<<<< HEAD
		w->name = kasprintf(GFP_KERNEL, "%s", widget->name);
=======
		w->name = kstrdup_const(widget->name, GFP_KERNEL);
>>>>>>> f2ed3bfc
	if (w->name == NULL) {
		kfree(w);
		return NULL;
	}

	switch (w->id) {
	case snd_soc_dapm_mic:
		w->is_ep = SND_SOC_DAPM_EP_SOURCE;
		w->power_check = dapm_generic_check_power;
		break;
	case snd_soc_dapm_input:
		if (!dapm->card->fully_routed)
			w->is_ep = SND_SOC_DAPM_EP_SOURCE;
		w->power_check = dapm_generic_check_power;
		break;
	case snd_soc_dapm_spk:
	case snd_soc_dapm_hp:
		w->is_ep = SND_SOC_DAPM_EP_SINK;
		w->power_check = dapm_generic_check_power;
		break;
	case snd_soc_dapm_output:
		if (!dapm->card->fully_routed)
			w->is_ep = SND_SOC_DAPM_EP_SINK;
		w->power_check = dapm_generic_check_power;
		break;
	case snd_soc_dapm_vmid:
	case snd_soc_dapm_siggen:
		w->is_ep = SND_SOC_DAPM_EP_SOURCE;
		w->power_check = dapm_always_on_check_power;
		break;
	case snd_soc_dapm_sink:
		w->is_ep = SND_SOC_DAPM_EP_SINK;
		w->power_check = dapm_always_on_check_power;
		break;

	case snd_soc_dapm_mux:
	case snd_soc_dapm_demux:
	case snd_soc_dapm_switch:
	case snd_soc_dapm_mixer:
	case snd_soc_dapm_mixer_named_ctl:
	case snd_soc_dapm_adc:
	case snd_soc_dapm_aif_out:
	case snd_soc_dapm_dac:
	case snd_soc_dapm_aif_in:
	case snd_soc_dapm_pga:
	case snd_soc_dapm_out_drv:
	case snd_soc_dapm_micbias:
	case snd_soc_dapm_line:
	case snd_soc_dapm_dai_link:
	case snd_soc_dapm_dai_out:
	case snd_soc_dapm_dai_in:
		w->power_check = dapm_generic_check_power;
		break;
	case snd_soc_dapm_supply:
	case snd_soc_dapm_regulator_supply:
	case snd_soc_dapm_clock_supply:
	case snd_soc_dapm_kcontrol:
		w->is_supply = 1;
		w->power_check = dapm_supply_check_power;
		break;
	default:
		w->power_check = dapm_always_on_check_power;
		break;
	}

	w->dapm = dapm;
	INIT_LIST_HEAD(&w->list);
	INIT_LIST_HEAD(&w->dirty);
	list_add_tail(&w->list, &dapm->card->widgets);

	snd_soc_dapm_for_each_direction(dir) {
		INIT_LIST_HEAD(&w->edges[dir]);
		w->endpoints[dir] = -1;
	}

	/* machine layer sets up unconnected pins and insertions */
	w->connected = 1;
	return w;
}

/**
 * snd_soc_dapm_new_controls - create new dapm controls
 * @dapm: DAPM context
 * @widget: widget array
 * @num: number of widgets
 *
 * Creates new DAPM controls based upon the templates.
 *
 * Returns 0 for success else error.
 */
int snd_soc_dapm_new_controls(struct snd_soc_dapm_context *dapm,
	const struct snd_soc_dapm_widget *widget,
	int num)
{
	struct snd_soc_dapm_widget *w;
	int i;
	int ret = 0;

	mutex_lock_nested(&dapm->card->dapm_mutex, SND_SOC_DAPM_CLASS_INIT);
	for (i = 0; i < num; i++) {
		w = snd_soc_dapm_new_control_unlocked(dapm, widget);
		if (!w) {
			dev_err(dapm->dev,
				"ASoC: Failed to create DAPM control %s\n",
				widget->name);
			ret = -ENOMEM;
			break;
		}
		widget++;
	}
	mutex_unlock(&dapm->card->dapm_mutex);
	return ret;
}
EXPORT_SYMBOL_GPL(snd_soc_dapm_new_controls);

static int snd_soc_dai_link_event(struct snd_soc_dapm_widget *w,
				  struct snd_kcontrol *kcontrol, int event)
{
	struct snd_soc_dapm_path *source_p, *sink_p;
	struct snd_soc_dai *source, *sink;
	const struct snd_soc_pcm_stream *config = w->params + w->params_select;
	struct snd_pcm_substream substream;
	struct snd_pcm_hw_params *params = NULL;
	struct snd_pcm_runtime *runtime = NULL;
	u64 fmt;
	int ret;

	if (WARN_ON(!config) ||
	    WARN_ON(list_empty(&w->edges[SND_SOC_DAPM_DIR_OUT]) ||
		    list_empty(&w->edges[SND_SOC_DAPM_DIR_IN])))
		return -EINVAL;

	/* We only support a single source and sink, pick the first */
	source_p = list_first_entry(&w->edges[SND_SOC_DAPM_DIR_OUT],
				    struct snd_soc_dapm_path,
				    list_node[SND_SOC_DAPM_DIR_OUT]);
	sink_p = list_first_entry(&w->edges[SND_SOC_DAPM_DIR_IN],
				    struct snd_soc_dapm_path,
				    list_node[SND_SOC_DAPM_DIR_IN]);

	source = source_p->source->priv;
	sink = sink_p->sink->priv;

	/* Be a little careful as we don't want to overflow the mask array */
	if (config->formats) {
		fmt = ffs(config->formats) - 1;
	} else {
		dev_warn(w->dapm->dev, "ASoC: Invalid format %llx specified\n",
			 config->formats);
		fmt = 0;
	}

	/* Currently very limited parameter selection */
	params = kzalloc(sizeof(*params), GFP_KERNEL);
	if (!params) {
		ret = -ENOMEM;
		goto out;
	}
	snd_mask_set(hw_param_mask(params, SNDRV_PCM_HW_PARAM_FORMAT), fmt);

	hw_param_interval(params, SNDRV_PCM_HW_PARAM_RATE)->min =
		config->rate_min;
	hw_param_interval(params, SNDRV_PCM_HW_PARAM_RATE)->max =
		config->rate_max;

	hw_param_interval(params, SNDRV_PCM_HW_PARAM_CHANNELS)->min
		= config->channels_min;
	hw_param_interval(params, SNDRV_PCM_HW_PARAM_CHANNELS)->max
		= config->channels_max;

	memset(&substream, 0, sizeof(substream));

	/* Allocate a dummy snd_pcm_runtime for startup() and other ops() */
	runtime = kzalloc(sizeof(*runtime), GFP_KERNEL);
	if (!runtime) {
		ret = -ENOMEM;
		goto out;
	}
	substream.runtime = runtime;

	switch (event) {
	case SND_SOC_DAPM_PRE_PMU:
		substream.stream = SNDRV_PCM_STREAM_CAPTURE;
		if (source->driver->ops && source->driver->ops->startup) {
			ret = source->driver->ops->startup(&substream, source);
			if (ret < 0) {
				dev_err(source->dev,
					"ASoC: startup() failed: %d\n", ret);
				goto out;
			}
			source->active++;
		}
		ret = soc_dai_hw_params(&substream, params, source);
		if (ret < 0)
			goto out;

		substream.stream = SNDRV_PCM_STREAM_PLAYBACK;
		if (sink->driver->ops && sink->driver->ops->startup) {
			ret = sink->driver->ops->startup(&substream, sink);
			if (ret < 0) {
				dev_err(sink->dev,
					"ASoC: startup() failed: %d\n", ret);
				goto out;
			}
			sink->active++;
		}
		ret = soc_dai_hw_params(&substream, params, sink);
		if (ret < 0)
			goto out;
		break;

	case SND_SOC_DAPM_POST_PMU:
		ret = snd_soc_dai_digital_mute(sink, 0,
					       SNDRV_PCM_STREAM_PLAYBACK);
		if (ret != 0 && ret != -ENOTSUPP)
			dev_warn(sink->dev, "ASoC: Failed to unmute: %d\n", ret);
		ret = 0;
		break;

	case SND_SOC_DAPM_PRE_PMD:
		ret = snd_soc_dai_digital_mute(sink, 1,
					       SNDRV_PCM_STREAM_PLAYBACK);
		if (ret != 0 && ret != -ENOTSUPP)
			dev_warn(sink->dev, "ASoC: Failed to mute: %d\n", ret);
		ret = 0;

		source->active--;
		if (source->driver->ops && source->driver->ops->shutdown) {
			substream.stream = SNDRV_PCM_STREAM_CAPTURE;
			source->driver->ops->shutdown(&substream, source);
		}

		sink->active--;
		if (sink->driver->ops && sink->driver->ops->shutdown) {
			substream.stream = SNDRV_PCM_STREAM_PLAYBACK;
			sink->driver->ops->shutdown(&substream, sink);
		}
		break;

	default:
		WARN(1, "Unknown event %d\n", event);
		ret = -EINVAL;
<<<<<<< HEAD
		goto out;
=======
>>>>>>> f2ed3bfc
	}

out:
	kfree(runtime);
	kfree(params);
	return ret;
}

static int snd_soc_dapm_dai_link_get(struct snd_kcontrol *kcontrol,
			  struct snd_ctl_elem_value *ucontrol)
{
	struct snd_soc_dapm_widget *w = snd_kcontrol_chip(kcontrol);

	ucontrol->value.enumerated.item[0] = w->params_select;

	return 0;
}

static int snd_soc_dapm_dai_link_put(struct snd_kcontrol *kcontrol,
			  struct snd_ctl_elem_value *ucontrol)
{
	struct snd_soc_dapm_widget *w = snd_kcontrol_chip(kcontrol);

	/* Can't change the config when widget is already powered */
	if (w->power)
		return -EBUSY;

	if (ucontrol->value.enumerated.item[0] == w->params_select)
		return 0;

	if (ucontrol->value.enumerated.item[0] >= w->num_params)
		return -EINVAL;

	w->params_select = ucontrol->value.enumerated.item[0];

	return 0;
}

int snd_soc_dapm_new_pcm(struct snd_soc_card *card,
			 const struct snd_soc_pcm_stream *params,
			 unsigned int num_params,
			 struct snd_soc_dapm_widget *source,
			 struct snd_soc_dapm_widget *sink)
{
	struct snd_soc_dapm_widget template;
	struct snd_soc_dapm_widget *w;
	char *link_name;
	int ret, count;
	unsigned long private_value;
	const char **w_param_text;
	struct soc_enum w_param_enum[] = {
		SOC_ENUM_SINGLE(0, 0, 0, NULL),
	};
	struct snd_kcontrol_new kcontrol_dai_link[] = {
		SOC_ENUM_EXT(NULL, w_param_enum[0],
			     snd_soc_dapm_dai_link_get,
			     snd_soc_dapm_dai_link_put),
	};
	const struct snd_soc_pcm_stream *config = params;

	w_param_text = devm_kcalloc(card->dev, num_params,
					sizeof(char *), GFP_KERNEL);
	if (!w_param_text)
		return -ENOMEM;

	link_name = devm_kasprintf(card->dev, GFP_KERNEL, "%s-%s",
				   source->name, sink->name);
	if (!link_name) {
		ret = -ENOMEM;
		goto outfree_w_param;
	}

	for (count = 0 ; count < num_params; count++) {
		if (!config->stream_name) {
			dev_warn(card->dapm.dev,
				"ASoC: anonymous config %d for dai link %s\n",
				count, link_name);
			w_param_text[count] =
				devm_kasprintf(card->dev, GFP_KERNEL,
					       "Anonymous Configuration %d",
					       count);
			if (!w_param_text[count]) {
				ret = -ENOMEM;
				goto outfree_link_name;
			}
		} else {
			w_param_text[count] = devm_kmemdup(card->dev,
						config->stream_name,
						strlen(config->stream_name) + 1,
						GFP_KERNEL);
			if (!w_param_text[count]) {
				ret = -ENOMEM;
				goto outfree_link_name;
			}
		}
		config++;
	}
	w_param_enum[0].items = num_params;
	w_param_enum[0].texts = w_param_text;

	memset(&template, 0, sizeof(template));
	template.reg = SND_SOC_NOPM;
	template.id = snd_soc_dapm_dai_link;
	template.name = link_name;
	template.event = snd_soc_dai_link_event;
	template.event_flags = SND_SOC_DAPM_PRE_PMU | SND_SOC_DAPM_POST_PMU |
		SND_SOC_DAPM_PRE_PMD;
	template.num_kcontrols = 1;
	/* duplicate w_param_enum on heap so that memory persists */
	private_value =
		(unsigned long) devm_kmemdup(card->dev,
			(void *)(kcontrol_dai_link[0].private_value),
			sizeof(struct soc_enum), GFP_KERNEL);
	if (!private_value) {
		dev_err(card->dev, "ASoC: Failed to create control for %s widget\n",
			link_name);
		ret = -ENOMEM;
		goto outfree_link_name;
	}
	kcontrol_dai_link[0].private_value = private_value;
	/* duplicate kcontrol_dai_link on heap so that memory persists */
	template.kcontrol_news =
				devm_kmemdup(card->dev, &kcontrol_dai_link[0],
					sizeof(struct snd_kcontrol_new),
					GFP_KERNEL);
	if (!template.kcontrol_news) {
		dev_err(card->dev, "ASoC: Failed to create control for %s widget\n",
			link_name);
		ret = -ENOMEM;
		goto outfree_private_value;
	}

	dev_dbg(card->dev, "ASoC: adding %s widget\n", link_name);

	w = snd_soc_dapm_new_control_unlocked(&card->dapm, &template);
	if (!w) {
		dev_err(card->dev, "ASoC: Failed to create %s widget\n",
			link_name);
		ret = -ENOMEM;
		goto outfree_kcontrol_news;
	}

	w->params = params;
	w->num_params = num_params;

	ret = snd_soc_dapm_add_path(&card->dapm, source, w, NULL, NULL);
	if (ret)
		goto outfree_w;
	return snd_soc_dapm_add_path(&card->dapm, w, sink, NULL, NULL);

outfree_w:
	devm_kfree(card->dev, w);
outfree_kcontrol_news:
	devm_kfree(card->dev, (void *)template.kcontrol_news);
outfree_private_value:
	devm_kfree(card->dev, (void *)private_value);
outfree_link_name:
	devm_kfree(card->dev, link_name);
outfree_w_param:
	for (count = 0 ; count < num_params; count++)
		devm_kfree(card->dev, (void *)w_param_text[count]);
	devm_kfree(card->dev, w_param_text);

	return ret;
}

int snd_soc_dapm_new_dai_widgets(struct snd_soc_dapm_context *dapm,
				 struct snd_soc_dai *dai)
{
	struct snd_soc_dapm_widget template;
	struct snd_soc_dapm_widget *w;

	WARN_ON(dapm->dev != dai->dev);

	memset(&template, 0, sizeof(template));
	template.reg = SND_SOC_NOPM;

	if (dai->driver->playback.stream_name) {
		template.id = snd_soc_dapm_dai_in;
		template.name = dai->driver->playback.stream_name;
		template.sname = dai->driver->playback.stream_name;

		dev_dbg(dai->dev, "ASoC: adding %s widget\n",
			template.name);

		w = snd_soc_dapm_new_control_unlocked(dapm, &template);
		if (!w) {
			dev_err(dapm->dev, "ASoC: Failed to create %s widget\n",
				dai->driver->playback.stream_name);
			return -ENOMEM;
		}

		w->priv = dai;
		dai->playback_widget = w;
	}

	if (dai->driver->capture.stream_name) {
		template.id = snd_soc_dapm_dai_out;
		template.name = dai->driver->capture.stream_name;
		template.sname = dai->driver->capture.stream_name;

		dev_dbg(dai->dev, "ASoC: adding %s widget\n",
			template.name);

		w = snd_soc_dapm_new_control_unlocked(dapm, &template);
		if (!w) {
			dev_err(dapm->dev, "ASoC: Failed to create %s widget\n",
				dai->driver->capture.stream_name);
			return -ENOMEM;
		}

		w->priv = dai;
		dai->capture_widget = w;
	}

	return 0;
}

int snd_soc_dapm_link_dai_widgets(struct snd_soc_card *card)
{
	struct snd_soc_dapm_widget *dai_w, *w;
	struct snd_soc_dapm_widget *src, *sink;
	struct snd_soc_dai *dai;

	/* For each DAI widget... */
	list_for_each_entry(dai_w, &card->widgets, list) {
		switch (dai_w->id) {
		case snd_soc_dapm_dai_in:
		case snd_soc_dapm_dai_out:
			break;
		default:
			continue;
		}

		dai = dai_w->priv;

		/* ...find all widgets with the same stream and link them */
		list_for_each_entry(w, &card->widgets, list) {
			if (w->dapm != dai_w->dapm)
				continue;

			switch (w->id) {
			case snd_soc_dapm_dai_in:
			case snd_soc_dapm_dai_out:
				continue;
			default:
				break;
			}

			if (!w->sname || !strstr(w->sname, dai_w->sname))
				continue;

			if (dai_w->id == snd_soc_dapm_dai_in) {
				src = dai_w;
				sink = w;
			} else {
				src = w;
				sink = dai_w;
			}
			dev_dbg(dai->dev, "%s -> %s\n", src->name, sink->name);
			snd_soc_dapm_add_path(w->dapm, src, sink, NULL, NULL);
		}
	}

	return 0;
}

static void dapm_connect_dai_link_widgets(struct snd_soc_card *card,
					  struct snd_soc_pcm_runtime *rtd)
{
	struct snd_soc_dai *cpu_dai = rtd->cpu_dai;
	struct snd_soc_dapm_widget *sink, *source;
	int i;

	for (i = 0; i < rtd->num_codecs; i++) {
		struct snd_soc_dai *codec_dai = rtd->codec_dais[i];

		/* connect BE DAI playback if widgets are valid */
		if (codec_dai->playback_widget && cpu_dai->playback_widget) {
			source = cpu_dai->playback_widget;
			sink = codec_dai->playback_widget;
			dev_dbg(rtd->dev, "connected DAI link %s:%s -> %s:%s\n",
				cpu_dai->component->name, source->name,
				codec_dai->component->name, sink->name);

			snd_soc_dapm_add_path(&card->dapm, source, sink,
				NULL, NULL);
		}

		/* connect BE DAI capture if widgets are valid */
		if (codec_dai->capture_widget && cpu_dai->capture_widget) {
			source = codec_dai->capture_widget;
			sink = cpu_dai->capture_widget;
			dev_dbg(rtd->dev, "connected DAI link %s:%s -> %s:%s\n",
				codec_dai->component->name, source->name,
				cpu_dai->component->name, sink->name);

			snd_soc_dapm_add_path(&card->dapm, source, sink,
				NULL, NULL);
		}
	}
}

static void soc_dapm_dai_stream_event(struct snd_soc_dai *dai, int stream,
	int event)
{
	struct snd_soc_dapm_widget *w;
	unsigned int ep;

	if (stream == SNDRV_PCM_STREAM_PLAYBACK)
		w = dai->playback_widget;
	else
		w = dai->capture_widget;

	if (w) {
		dapm_mark_dirty(w, "stream event");

		if (w->id == snd_soc_dapm_dai_in) {
			ep = SND_SOC_DAPM_EP_SOURCE;
			dapm_widget_invalidate_input_paths(w);
		} else {
			ep = SND_SOC_DAPM_EP_SINK;
			dapm_widget_invalidate_output_paths(w);
		}

		switch (event) {
		case SND_SOC_DAPM_STREAM_START:
			w->active = 1;
			w->is_ep = ep;
			break;
		case SND_SOC_DAPM_STREAM_STOP:
			w->active = 0;
			w->is_ep = 0;
			break;
		case SND_SOC_DAPM_STREAM_SUSPEND:
		case SND_SOC_DAPM_STREAM_RESUME:
		case SND_SOC_DAPM_STREAM_PAUSE_PUSH:
		case SND_SOC_DAPM_STREAM_PAUSE_RELEASE:
			break;
		}
	}
}

void snd_soc_dapm_connect_dai_link_widgets(struct snd_soc_card *card)
{
	struct snd_soc_pcm_runtime *rtd;

	/* for each BE DAI link... */
	list_for_each_entry(rtd, &card->rtd_list, list)  {
		/*
		 * dynamic FE links have no fixed DAI mapping.
		 * CODEC<->CODEC links have no direct connection.
		 */
		if (rtd->dai_link->dynamic || rtd->dai_link->params)
			continue;

		dapm_connect_dai_link_widgets(card, rtd);
	}
}

static void soc_dapm_stream_event(struct snd_soc_pcm_runtime *rtd, int stream,
	int event)
{
	int i;

	soc_dapm_dai_stream_event(rtd->cpu_dai, stream, event);
	for (i = 0; i < rtd->num_codecs; i++)
		soc_dapm_dai_stream_event(rtd->codec_dais[i], stream, event);

	dapm_power_widgets(rtd->card, event);
}

/**
 * snd_soc_dapm_stream_event - send a stream event to the dapm core
 * @rtd: PCM runtime data
 * @stream: stream name
 * @event: stream event
 *
 * Sends a stream event to the dapm core. The core then makes any
 * necessary widget power changes.
 *
 * Returns 0 for success else error.
 */
void snd_soc_dapm_stream_event(struct snd_soc_pcm_runtime *rtd, int stream,
			      int event)
{
	struct snd_soc_card *card = rtd->card;

	mutex_lock_nested(&card->dapm_mutex, SND_SOC_DAPM_CLASS_RUNTIME);
	soc_dapm_stream_event(rtd, stream, event);
	mutex_unlock(&card->dapm_mutex);
}

/**
 * snd_soc_dapm_enable_pin_unlocked - enable pin.
 * @dapm: DAPM context
 * @pin: pin name
 *
 * Enables input/output pin and its parents or children widgets iff there is
 * a valid audio route and active audio stream.
 *
 * Requires external locking.
 *
 * NOTE: snd_soc_dapm_sync() needs to be called after this for DAPM to
 * do any widget power switching.
 */
int snd_soc_dapm_enable_pin_unlocked(struct snd_soc_dapm_context *dapm,
				   const char *pin)
{
	return snd_soc_dapm_set_pin(dapm, pin, 1);
}
EXPORT_SYMBOL_GPL(snd_soc_dapm_enable_pin_unlocked);

/**
 * snd_soc_dapm_enable_pin - enable pin.
 * @dapm: DAPM context
 * @pin: pin name
 *
 * Enables input/output pin and its parents or children widgets iff there is
 * a valid audio route and active audio stream.
 *
 * NOTE: snd_soc_dapm_sync() needs to be called after this for DAPM to
 * do any widget power switching.
 */
int snd_soc_dapm_enable_pin(struct snd_soc_dapm_context *dapm, const char *pin)
{
	int ret;

	mutex_lock_nested(&dapm->card->dapm_mutex, SND_SOC_DAPM_CLASS_RUNTIME);

	ret = snd_soc_dapm_set_pin(dapm, pin, 1);

	mutex_unlock(&dapm->card->dapm_mutex);

	return ret;
}
EXPORT_SYMBOL_GPL(snd_soc_dapm_enable_pin);

/**
 * snd_soc_dapm_force_enable_pin_unlocked - force a pin to be enabled
 * @dapm: DAPM context
 * @pin: pin name
 *
 * Enables input/output pin regardless of any other state.  This is
 * intended for use with microphone bias supplies used in microphone
 * jack detection.
 *
 * Requires external locking.
 *
 * NOTE: snd_soc_dapm_sync() needs to be called after this for DAPM to
 * do any widget power switching.
 */
int snd_soc_dapm_force_enable_pin_unlocked(struct snd_soc_dapm_context *dapm,
					 const char *pin)
{
	struct snd_soc_dapm_widget *w = dapm_find_widget(dapm, pin, true);

	if (!w) {
		dev_err(dapm->dev, "ASoC: unknown pin %s\n", pin);
		return -EINVAL;
	}

	dev_dbg(w->dapm->dev, "ASoC: force enable pin %s\n", pin);
	if (!w->connected) {
		/*
		 * w->force does not affect the number of input or output paths,
		 * so we only have to recheck if w->connected is changed
		 */
		dapm_widget_invalidate_input_paths(w);
		dapm_widget_invalidate_output_paths(w);
		w->connected = 1;
	}
	w->force = 1;
	dapm_mark_dirty(w, "force enable");

	return 0;
}
EXPORT_SYMBOL_GPL(snd_soc_dapm_force_enable_pin_unlocked);

/**
 * snd_soc_dapm_force_enable_pin - force a pin to be enabled
 * @dapm: DAPM context
 * @pin: pin name
 *
 * Enables input/output pin regardless of any other state.  This is
 * intended for use with microphone bias supplies used in microphone
 * jack detection.
 *
 * NOTE: snd_soc_dapm_sync() needs to be called after this for DAPM to
 * do any widget power switching.
 */
int snd_soc_dapm_force_enable_pin(struct snd_soc_dapm_context *dapm,
				  const char *pin)
{
	int ret;

	mutex_lock_nested(&dapm->card->dapm_mutex, SND_SOC_DAPM_CLASS_RUNTIME);

	ret = snd_soc_dapm_force_enable_pin_unlocked(dapm, pin);

	mutex_unlock(&dapm->card->dapm_mutex);

	return ret;
}
EXPORT_SYMBOL_GPL(snd_soc_dapm_force_enable_pin);

/**
 * snd_soc_dapm_disable_pin_unlocked - disable pin.
 * @dapm: DAPM context
 * @pin: pin name
 *
 * Disables input/output pin and its parents or children widgets.
 *
 * Requires external locking.
 *
 * NOTE: snd_soc_dapm_sync() needs to be called after this for DAPM to
 * do any widget power switching.
 */
int snd_soc_dapm_disable_pin_unlocked(struct snd_soc_dapm_context *dapm,
				    const char *pin)
{
	return snd_soc_dapm_set_pin(dapm, pin, 0);
}
EXPORT_SYMBOL_GPL(snd_soc_dapm_disable_pin_unlocked);

/**
 * snd_soc_dapm_disable_pin - disable pin.
 * @dapm: DAPM context
 * @pin: pin name
 *
 * Disables input/output pin and its parents or children widgets.
 *
 * NOTE: snd_soc_dapm_sync() needs to be called after this for DAPM to
 * do any widget power switching.
 */
int snd_soc_dapm_disable_pin(struct snd_soc_dapm_context *dapm,
			     const char *pin)
{
	int ret;

	mutex_lock_nested(&dapm->card->dapm_mutex, SND_SOC_DAPM_CLASS_RUNTIME);

	ret = snd_soc_dapm_set_pin(dapm, pin, 0);

	mutex_unlock(&dapm->card->dapm_mutex);

	return ret;
}
EXPORT_SYMBOL_GPL(snd_soc_dapm_disable_pin);

/**
 * snd_soc_dapm_nc_pin_unlocked - permanently disable pin.
 * @dapm: DAPM context
 * @pin: pin name
 *
 * Marks the specified pin as being not connected, disabling it along
 * any parent or child widgets.  At present this is identical to
 * snd_soc_dapm_disable_pin() but in future it will be extended to do
 * additional things such as disabling controls which only affect
 * paths through the pin.
 *
 * Requires external locking.
 *
 * NOTE: snd_soc_dapm_sync() needs to be called after this for DAPM to
 * do any widget power switching.
 */
int snd_soc_dapm_nc_pin_unlocked(struct snd_soc_dapm_context *dapm,
			       const char *pin)
{
	return snd_soc_dapm_set_pin(dapm, pin, 0);
}
EXPORT_SYMBOL_GPL(snd_soc_dapm_nc_pin_unlocked);

/**
 * snd_soc_dapm_nc_pin - permanently disable pin.
 * @dapm: DAPM context
 * @pin: pin name
 *
 * Marks the specified pin as being not connected, disabling it along
 * any parent or child widgets.  At present this is identical to
 * snd_soc_dapm_disable_pin() but in future it will be extended to do
 * additional things such as disabling controls which only affect
 * paths through the pin.
 *
 * NOTE: snd_soc_dapm_sync() needs to be called after this for DAPM to
 * do any widget power switching.
 */
int snd_soc_dapm_nc_pin(struct snd_soc_dapm_context *dapm, const char *pin)
{
	int ret;

	mutex_lock_nested(&dapm->card->dapm_mutex, SND_SOC_DAPM_CLASS_RUNTIME);

	ret = snd_soc_dapm_set_pin(dapm, pin, 0);

	mutex_unlock(&dapm->card->dapm_mutex);

	return ret;
}
EXPORT_SYMBOL_GPL(snd_soc_dapm_nc_pin);

/**
 * snd_soc_dapm_get_pin_status - get audio pin status
 * @dapm: DAPM context
 * @pin: audio signal pin endpoint (or start point)
 *
 * Get audio pin status - connected or disconnected.
 *
 * Returns 1 for connected otherwise 0.
 */
int snd_soc_dapm_get_pin_status(struct snd_soc_dapm_context *dapm,
				const char *pin)
{
	struct snd_soc_dapm_widget *w = dapm_find_widget(dapm, pin, true);

	if (w)
		return w->connected;

	return 0;
}
EXPORT_SYMBOL_GPL(snd_soc_dapm_get_pin_status);

/**
 * snd_soc_dapm_ignore_suspend - ignore suspend status for DAPM endpoint
 * @dapm: DAPM context
 * @pin: audio signal pin endpoint (or start point)
 *
 * Mark the given endpoint or pin as ignoring suspend.  When the
 * system is disabled a path between two endpoints flagged as ignoring
 * suspend will not be disabled.  The path must already be enabled via
 * normal means at suspend time, it will not be turned on if it was not
 * already enabled.
 */
int snd_soc_dapm_ignore_suspend(struct snd_soc_dapm_context *dapm,
				const char *pin)
{
	struct snd_soc_dapm_widget *w = dapm_find_widget(dapm, pin, false);

	if (!w) {
		dev_err(dapm->dev, "ASoC: unknown pin %s\n", pin);
		return -EINVAL;
	}

	w->ignore_suspend = 1;

	return 0;
}
EXPORT_SYMBOL_GPL(snd_soc_dapm_ignore_suspend);

/**
 * snd_soc_dapm_free - free dapm resources
 * @dapm: DAPM context
 *
 * Free all dapm widgets and resources.
 */
void snd_soc_dapm_free(struct snd_soc_dapm_context *dapm)
{
	dapm_debugfs_cleanup(dapm);
	dapm_free_widgets(dapm);
	list_del(&dapm->list);
}
EXPORT_SYMBOL_GPL(snd_soc_dapm_free);

static void soc_dapm_shutdown_dapm(struct snd_soc_dapm_context *dapm)
{
	struct snd_soc_card *card = dapm->card;
	struct snd_soc_dapm_widget *w;
	LIST_HEAD(down_list);
	int powerdown = 0;

	mutex_lock(&card->dapm_mutex);

	list_for_each_entry(w, &dapm->card->widgets, list) {
		if (w->dapm != dapm)
			continue;
		if (w->power) {
			dapm_seq_insert(w, &down_list, false);
			w->power = 0;
			powerdown = 1;
		}
	}

	/* If there were no widgets to power down we're already in
	 * standby.
	 */
	if (powerdown) {
		if (dapm->bias_level == SND_SOC_BIAS_ON)
			snd_soc_dapm_set_bias_level(dapm,
						    SND_SOC_BIAS_PREPARE);
		dapm_seq_run(card, &down_list, 0, false);
		if (dapm->bias_level == SND_SOC_BIAS_PREPARE)
			snd_soc_dapm_set_bias_level(dapm,
						    SND_SOC_BIAS_STANDBY);
	}

	mutex_unlock(&card->dapm_mutex);
}

/*
 * snd_soc_dapm_shutdown - callback for system shutdown
 */
void snd_soc_dapm_shutdown(struct snd_soc_card *card)
{
	struct snd_soc_dapm_context *dapm;

	list_for_each_entry(dapm, &card->dapm_list, list) {
		if (dapm != &card->dapm) {
			soc_dapm_shutdown_dapm(dapm);
			if (dapm->bias_level == SND_SOC_BIAS_STANDBY)
				snd_soc_dapm_set_bias_level(dapm,
							    SND_SOC_BIAS_OFF);
		}
	}

	soc_dapm_shutdown_dapm(&card->dapm);
	if (card->dapm.bias_level == SND_SOC_BIAS_STANDBY)
		snd_soc_dapm_set_bias_level(&card->dapm,
					    SND_SOC_BIAS_OFF);
}

/* Module information */
MODULE_AUTHOR("Liam Girdwood, lrg@slimlogic.co.uk");
MODULE_DESCRIPTION("Dynamic Audio Power Management core for ALSA SoC");
MODULE_LICENSE("GPL");<|MERGE_RESOLUTION|>--- conflicted
+++ resolved
@@ -1945,10 +1945,7 @@
 {
 	struct snd_soc_dapm_widget *w = file->private_data;
 	struct snd_soc_card *card = w->dapm->card;
-<<<<<<< HEAD
-=======
 	enum snd_soc_dapm_direction dir, rdir;
->>>>>>> f2ed3bfc
 	char *buf;
 	int in, out;
 	ssize_t ret;
@@ -3375,11 +3372,7 @@
 	if (prefix)
 		w->name = kasprintf(GFP_KERNEL, "%s %s", prefix, widget->name);
 	else
-<<<<<<< HEAD
-		w->name = kasprintf(GFP_KERNEL, "%s", widget->name);
-=======
 		w->name = kstrdup_const(widget->name, GFP_KERNEL);
->>>>>>> f2ed3bfc
 	if (w->name == NULL) {
 		kfree(w);
 		return NULL;
@@ -3622,10 +3615,6 @@
 	default:
 		WARN(1, "Unknown event %d\n", event);
 		ret = -EINVAL;
-<<<<<<< HEAD
-		goto out;
-=======
->>>>>>> f2ed3bfc
 	}
 
 out:
