/*
 * ALSA SoC Synopsys I2S Audio Layer
 *
 * sound/soc/dwc/designware_i2s.c
 *
 * Copyright (C) 2010 ST Microelectronics
 * Rajeev Kumar <rajeevkumar.linux@gmail.com>
 *
 * This file is licensed under the terms of the GNU General Public
 * License version 2. This program is licensed "as is" without any
 * warranty of any kind, whether express or implied.
 */

#include <linux/clk.h>
#include <linux/device.h>
#include <linux/init.h>
#include <linux/io.h>
#include <linux/interrupt.h>
#include <linux/module.h>
#include <linux/slab.h>
#include <linux/pm_runtime.h>
#include <sound/designware_i2s.h>
#include <sound/pcm.h>
#include <sound/pcm_params.h>
#include <sound/soc.h>
#include <sound/dmaengine_pcm.h>
#include "local.h"

static inline void i2s_write_reg(void __iomem *io_base, int reg, u32 val)
{
	writel(val, io_base + reg);
}

static inline u32 i2s_read_reg(void __iomem *io_base, int reg)
{
	return readl(io_base + reg);
}

static inline void i2s_disable_channels(struct dw_i2s_dev *dev, u32 stream)
{
	u32 i = 0;

	if (stream == SNDRV_PCM_STREAM_PLAYBACK) {
		for (i = 0; i < 4; i++)
			i2s_write_reg(dev->i2s_base, TER(i), 0);
	} else {
		for (i = 0; i < 4; i++)
			i2s_write_reg(dev->i2s_base, RER(i), 0);
	}
}

static inline void i2s_clear_irqs(struct dw_i2s_dev *dev, u32 stream)
{
	u32 i = 0;

	if (stream == SNDRV_PCM_STREAM_PLAYBACK) {
		for (i = 0; i < 4; i++)
			i2s_read_reg(dev->i2s_base, TOR(i));
	} else {
		for (i = 0; i < 4; i++)
			i2s_read_reg(dev->i2s_base, ROR(i));
<<<<<<< HEAD
=======
	}
}

static inline void i2s_disable_irqs(struct dw_i2s_dev *dev, u32 stream,
				    int chan_nr)
{
	u32 i, irq;

	if (stream == SNDRV_PCM_STREAM_PLAYBACK) {
		for (i = 0; i < (chan_nr / 2); i++) {
			irq = i2s_read_reg(dev->i2s_base, IMR(i));
			i2s_write_reg(dev->i2s_base, IMR(i), irq | 0x30);
		}
	} else {
		for (i = 0; i < (chan_nr / 2); i++) {
			irq = i2s_read_reg(dev->i2s_base, IMR(i));
			i2s_write_reg(dev->i2s_base, IMR(i), irq | 0x03);
		}
	}
}

static inline void i2s_enable_irqs(struct dw_i2s_dev *dev, u32 stream,
				   int chan_nr)
{
	u32 i, irq;

	if (stream == SNDRV_PCM_STREAM_PLAYBACK) {
		for (i = 0; i < (chan_nr / 2); i++) {
			irq = i2s_read_reg(dev->i2s_base, IMR(i));
			i2s_write_reg(dev->i2s_base, IMR(i), irq & ~0x30);
		}
	} else {
		for (i = 0; i < (chan_nr / 2); i++) {
			irq = i2s_read_reg(dev->i2s_base, IMR(i));
			i2s_write_reg(dev->i2s_base, IMR(i), irq & ~0x03);
		}
	}
}

static irqreturn_t i2s_irq_handler(int irq, void *dev_id)
{
	struct dw_i2s_dev *dev = dev_id;
	bool irq_valid = false;
	u32 isr[4];
	int i;

	for (i = 0; i < 4; i++)
		isr[i] = i2s_read_reg(dev->i2s_base, ISR(i));

	i2s_clear_irqs(dev, SNDRV_PCM_STREAM_PLAYBACK);
	i2s_clear_irqs(dev, SNDRV_PCM_STREAM_CAPTURE);

	for (i = 0; i < 4; i++) {
		/*
		 * Check if TX fifo is empty. If empty fill FIFO with samples
		 * NOTE: Only two channels supported
		 */
		if ((isr[i] & ISR_TXFE) && (i == 0) && dev->use_pio) {
			dw_pcm_push_tx(dev);
			irq_valid = true;
		}

		/* Data available. Record mode not supported in PIO mode */
		if (isr[i] & ISR_RXDA)
			irq_valid = true;

		/* Error Handling: TX */
		if (isr[i] & ISR_TXFO) {
			dev_err(dev->dev, "TX overrun (ch_id=%d)\n", i);
			irq_valid = true;
		}

		/* Error Handling: TX */
		if (isr[i] & ISR_RXFO) {
			dev_err(dev->dev, "RX overrun (ch_id=%d)\n", i);
			irq_valid = true;
		}
>>>>>>> f2ed3bfc
	}

	if (irq_valid)
		return IRQ_HANDLED;
	else
		return IRQ_NONE;
}

static void i2s_start(struct dw_i2s_dev *dev,
		      struct snd_pcm_substream *substream)
{
	struct i2s_clk_config_data *config = &dev->config;

	i2s_write_reg(dev->i2s_base, IER, 1);
	i2s_enable_irqs(dev, substream->stream, config->chan_nr);

	if (substream->stream == SNDRV_PCM_STREAM_PLAYBACK)
		i2s_write_reg(dev->i2s_base, ITER, 1);
	else
		i2s_write_reg(dev->i2s_base, IRER, 1);

	i2s_write_reg(dev->i2s_base, CER, 1);
}

static void i2s_stop(struct dw_i2s_dev *dev,
		struct snd_pcm_substream *substream)
{

	i2s_clear_irqs(dev, substream->stream);
	if (substream->stream == SNDRV_PCM_STREAM_PLAYBACK)
		i2s_write_reg(dev->i2s_base, ITER, 0);
	else
		i2s_write_reg(dev->i2s_base, IRER, 0);

	i2s_disable_irqs(dev, substream->stream, 8);

	if (!dev->active) {
		i2s_write_reg(dev->i2s_base, CER, 0);
		i2s_write_reg(dev->i2s_base, IER, 0);
	}
}

static int dw_i2s_startup(struct snd_pcm_substream *substream,
		struct snd_soc_dai *cpu_dai)
{
	struct dw_i2s_dev *dev = snd_soc_dai_get_drvdata(cpu_dai);
	union dw_i2s_snd_dma_data *dma_data = NULL;

	if (!(dev->capability & DWC_I2S_RECORD) &&
			(substream->stream == SNDRV_PCM_STREAM_CAPTURE))
		return -EINVAL;

	if (!(dev->capability & DWC_I2S_PLAY) &&
			(substream->stream == SNDRV_PCM_STREAM_PLAYBACK))
		return -EINVAL;

	if (substream->stream == SNDRV_PCM_STREAM_PLAYBACK)
		dma_data = &dev->play_dma_data;
	else if (substream->stream == SNDRV_PCM_STREAM_CAPTURE)
		dma_data = &dev->capture_dma_data;

	snd_soc_dai_set_dma_data(cpu_dai, substream, (void *)dma_data);

	return 0;
}

static void dw_i2s_config(struct dw_i2s_dev *dev, int stream)
{
	u32 ch_reg;
	struct i2s_clk_config_data *config = &dev->config;


	i2s_disable_channels(dev, stream);

	for (ch_reg = 0; ch_reg < (config->chan_nr / 2); ch_reg++) {
		if (stream == SNDRV_PCM_STREAM_PLAYBACK) {
			i2s_write_reg(dev->i2s_base, TCR(ch_reg),
				      dev->xfer_resolution);
			i2s_write_reg(dev->i2s_base, TFCR(ch_reg),
				      dev->fifo_th - 1);
			i2s_write_reg(dev->i2s_base, TER(ch_reg), 1);
		} else {
			i2s_write_reg(dev->i2s_base, RCR(ch_reg),
				      dev->xfer_resolution);
			i2s_write_reg(dev->i2s_base, RFCR(ch_reg),
				      dev->fifo_th - 1);
			i2s_write_reg(dev->i2s_base, RER(ch_reg), 1);
		}

	}
}

static int dw_i2s_hw_params(struct snd_pcm_substream *substream,
		struct snd_pcm_hw_params *params, struct snd_soc_dai *dai)
{
	struct dw_i2s_dev *dev = snd_soc_dai_get_drvdata(dai);
	struct i2s_clk_config_data *config = &dev->config;
	int ret;

	switch (params_format(params)) {
	case SNDRV_PCM_FORMAT_S16_LE:
		config->data_width = 16;
		dev->ccr = 0x00;
		dev->xfer_resolution = 0x02;
		break;

	case SNDRV_PCM_FORMAT_S24_LE:
		config->data_width = 24;
		dev->ccr = 0x08;
		dev->xfer_resolution = 0x04;
		break;

	case SNDRV_PCM_FORMAT_S32_LE:
		config->data_width = 32;
		dev->ccr = 0x10;
		dev->xfer_resolution = 0x05;
		break;

	default:
		dev_err(dev->dev, "designware-i2s: unsupported PCM fmt");
		return -EINVAL;
	}

	config->chan_nr = params_channels(params);

	switch (config->chan_nr) {
	case EIGHT_CHANNEL_SUPPORT:
	case SIX_CHANNEL_SUPPORT:
	case FOUR_CHANNEL_SUPPORT:
	case TWO_CHANNEL_SUPPORT:
		break;
	default:
		dev_err(dev->dev, "channel not supported\n");
		return -EINVAL;
	}

	dw_i2s_config(dev, substream->stream);

	i2s_write_reg(dev->i2s_base, CCR, dev->ccr);

	config->sample_rate = params_rate(params);

	if (dev->capability & DW_I2S_MASTER) {
		if (dev->i2s_clk_cfg) {
			ret = dev->i2s_clk_cfg(config);
			if (ret < 0) {
				dev_err(dev->dev, "runtime audio clk config fail\n");
				return ret;
			}
		} else {
			u32 bitclk = config->sample_rate *
					config->data_width * 2;

			ret = clk_set_rate(dev->clk, bitclk);
			if (ret) {
				dev_err(dev->dev, "Can't set I2S clock rate: %d\n",
					ret);
				return ret;
			}
		}
	}
	return 0;
}

static void dw_i2s_shutdown(struct snd_pcm_substream *substream,
		struct snd_soc_dai *dai)
{
	snd_soc_dai_set_dma_data(dai, substream, NULL);
}

static int dw_i2s_prepare(struct snd_pcm_substream *substream,
			  struct snd_soc_dai *dai)
{
	struct dw_i2s_dev *dev = snd_soc_dai_get_drvdata(dai);

	if (substream->stream == SNDRV_PCM_STREAM_PLAYBACK)
		i2s_write_reg(dev->i2s_base, TXFFR, 1);
	else
		i2s_write_reg(dev->i2s_base, RXFFR, 1);

	return 0;
}

static int dw_i2s_trigger(struct snd_pcm_substream *substream,
		int cmd, struct snd_soc_dai *dai)
{
	struct dw_i2s_dev *dev = snd_soc_dai_get_drvdata(dai);
	int ret = 0;

	switch (cmd) {
	case SNDRV_PCM_TRIGGER_START:
	case SNDRV_PCM_TRIGGER_RESUME:
	case SNDRV_PCM_TRIGGER_PAUSE_RELEASE:
		dev->active++;
		i2s_start(dev, substream);
		break;

	case SNDRV_PCM_TRIGGER_STOP:
	case SNDRV_PCM_TRIGGER_SUSPEND:
	case SNDRV_PCM_TRIGGER_PAUSE_PUSH:
		dev->active--;
		i2s_stop(dev, substream);
		break;
	default:
		ret = -EINVAL;
		break;
	}
	return ret;
}

static int dw_i2s_set_fmt(struct snd_soc_dai *cpu_dai, unsigned int fmt)
{
	struct dw_i2s_dev *dev = snd_soc_dai_get_drvdata(cpu_dai);
	int ret = 0;

	switch (fmt & SND_SOC_DAIFMT_MASTER_MASK) {
	case SND_SOC_DAIFMT_CBM_CFM:
		if (dev->capability & DW_I2S_SLAVE)
			ret = 0;
		else
			ret = -EINVAL;
		break;
	case SND_SOC_DAIFMT_CBS_CFS:
		if (dev->capability & DW_I2S_MASTER)
			ret = 0;
		else
			ret = -EINVAL;
		break;
	case SND_SOC_DAIFMT_CBM_CFS:
	case SND_SOC_DAIFMT_CBS_CFM:
		ret = -EINVAL;
		break;
	default:
		dev_dbg(dev->dev, "dwc : Invalid master/slave format\n");
		ret = -EINVAL;
		break;
	}
	return ret;
}

static struct snd_soc_dai_ops dw_i2s_dai_ops = {
	.startup	= dw_i2s_startup,
	.shutdown	= dw_i2s_shutdown,
	.hw_params	= dw_i2s_hw_params,
	.prepare	= dw_i2s_prepare,
	.trigger	= dw_i2s_trigger,
	.set_fmt	= dw_i2s_set_fmt,
};

static const struct snd_soc_component_driver dw_i2s_component = {
	.name		= "dw-i2s",
};

#ifdef CONFIG_PM
static int dw_i2s_runtime_suspend(struct device *dev)
{
	struct dw_i2s_dev *dw_dev = dev_get_drvdata(dev);

	if (dw_dev->capability & DW_I2S_MASTER)
		clk_disable(dw_dev->clk);
	return 0;
}

static int dw_i2s_runtime_resume(struct device *dev)
{
	struct dw_i2s_dev *dw_dev = dev_get_drvdata(dev);

	if (dw_dev->capability & DW_I2S_MASTER)
		clk_enable(dw_dev->clk);
	return 0;
}

static int dw_i2s_suspend(struct snd_soc_dai *dai)
{
	struct dw_i2s_dev *dev = snd_soc_dai_get_drvdata(dai);

	if (dev->capability & DW_I2S_MASTER)
		clk_disable(dev->clk);
	return 0;
}

static int dw_i2s_resume(struct snd_soc_dai *dai)
{
	struct dw_i2s_dev *dev = snd_soc_dai_get_drvdata(dai);

	if (dev->capability & DW_I2S_MASTER)
		clk_enable(dev->clk);

	if (dai->playback_active)
		dw_i2s_config(dev, SNDRV_PCM_STREAM_PLAYBACK);
	if (dai->capture_active)
		dw_i2s_config(dev, SNDRV_PCM_STREAM_CAPTURE);
	return 0;
}

#else
#define dw_i2s_suspend	NULL
#define dw_i2s_resume	NULL
#endif

/*
 * The following tables allow a direct lookup of various parameters
 * defined in the I2S block's configuration in terms of sound system
 * parameters.  Each table is sized to the number of entries possible
 * according to the number of configuration bits describing an I2S
 * block parameter.
 */

/* Maximum bit resolution of a channel - not uniformly spaced */
static const u32 fifo_width[COMP_MAX_WORDSIZE] = {
	12, 16, 20, 24, 32, 0, 0, 0
};

/* Width of (DMA) bus */
static const u32 bus_widths[COMP_MAX_DATA_WIDTH] = {
	DMA_SLAVE_BUSWIDTH_1_BYTE,
	DMA_SLAVE_BUSWIDTH_2_BYTES,
	DMA_SLAVE_BUSWIDTH_4_BYTES,
	DMA_SLAVE_BUSWIDTH_UNDEFINED
};

/* PCM format to support channel resolution */
static const u32 formats[COMP_MAX_WORDSIZE] = {
	SNDRV_PCM_FMTBIT_S16_LE,
	SNDRV_PCM_FMTBIT_S16_LE,
	SNDRV_PCM_FMTBIT_S24_LE,
	SNDRV_PCM_FMTBIT_S24_LE,
	SNDRV_PCM_FMTBIT_S32_LE,
	0,
	0,
	0
};

static int dw_configure_dai(struct dw_i2s_dev *dev,
				   struct snd_soc_dai_driver *dw_i2s_dai,
				   unsigned int rates)
{
	/*
	 * Read component parameter registers to extract
	 * the I2S block's configuration.
	 */
	u32 comp1 = i2s_read_reg(dev->i2s_base, dev->i2s_reg_comp1);
	u32 comp2 = i2s_read_reg(dev->i2s_base, dev->i2s_reg_comp2);
	u32 fifo_depth = 1 << (1 + COMP1_FIFO_DEPTH_GLOBAL(comp1));
	u32 idx;

	if (dev->capability & DWC_I2S_RECORD &&
			dev->quirks & DW_I2S_QUIRK_COMP_PARAM1)
		comp1 = comp1 & ~BIT(5);

	if (COMP1_TX_ENABLED(comp1)) {
		dev_dbg(dev->dev, " designware: play supported\n");
		idx = COMP1_TX_WORDSIZE_0(comp1);
		if (WARN_ON(idx >= ARRAY_SIZE(formats)))
			return -EINVAL;
		dw_i2s_dai->playback.channels_min = MIN_CHANNEL_NUM;
		dw_i2s_dai->playback.channels_max =
				1 << (COMP1_TX_CHANNELS(comp1) + 1);
		dw_i2s_dai->playback.formats = formats[idx];
		dw_i2s_dai->playback.rates = rates;
	}

	if (COMP1_RX_ENABLED(comp1)) {
		dev_dbg(dev->dev, "designware: record supported\n");
		idx = COMP2_RX_WORDSIZE_0(comp2);
		if (WARN_ON(idx >= ARRAY_SIZE(formats)))
			return -EINVAL;
		dw_i2s_dai->capture.channels_min = MIN_CHANNEL_NUM;
		dw_i2s_dai->capture.channels_max =
				1 << (COMP1_RX_CHANNELS(comp1) + 1);
		dw_i2s_dai->capture.formats = formats[idx];
		dw_i2s_dai->capture.rates = rates;
	}

	if (COMP1_MODE_EN(comp1)) {
		dev_dbg(dev->dev, "designware: i2s master mode supported\n");
		dev->capability |= DW_I2S_MASTER;
	} else {
		dev_dbg(dev->dev, "designware: i2s slave mode supported\n");
		dev->capability |= DW_I2S_SLAVE;
	}

	dev->fifo_th = fifo_depth / 2;
	return 0;
}

static int dw_configure_dai_by_pd(struct dw_i2s_dev *dev,
				   struct snd_soc_dai_driver *dw_i2s_dai,
				   struct resource *res,
				   const struct i2s_platform_data *pdata)
{
	u32 comp1 = i2s_read_reg(dev->i2s_base, dev->i2s_reg_comp1);
	u32 idx = COMP1_APB_DATA_WIDTH(comp1);
	int ret;

	if (WARN_ON(idx >= ARRAY_SIZE(bus_widths)))
		return -EINVAL;

	ret = dw_configure_dai(dev, dw_i2s_dai, pdata->snd_rates);
	if (ret < 0)
		return ret;

	/* Set DMA slaves info */
	dev->play_dma_data.pd.data = pdata->play_dma_data;
	dev->capture_dma_data.pd.data = pdata->capture_dma_data;
	dev->play_dma_data.pd.addr = res->start + I2S_TXDMA;
	dev->capture_dma_data.pd.addr = res->start + I2S_RXDMA;
	dev->play_dma_data.pd.max_burst = 16;
	dev->capture_dma_data.pd.max_burst = 16;
	dev->play_dma_data.pd.addr_width = bus_widths[idx];
	dev->capture_dma_data.pd.addr_width = bus_widths[idx];
	dev->play_dma_data.pd.filter = pdata->filter;
	dev->capture_dma_data.pd.filter = pdata->filter;

	return 0;
}

static int dw_configure_dai_by_dt(struct dw_i2s_dev *dev,
				   struct snd_soc_dai_driver *dw_i2s_dai,
				   struct resource *res)
{
	u32 comp1 = i2s_read_reg(dev->i2s_base, I2S_COMP_PARAM_1);
	u32 comp2 = i2s_read_reg(dev->i2s_base, I2S_COMP_PARAM_2);
	u32 fifo_depth = 1 << (1 + COMP1_FIFO_DEPTH_GLOBAL(comp1));
	u32 idx = COMP1_APB_DATA_WIDTH(comp1);
	u32 idx2;
	int ret;

	if (WARN_ON(idx >= ARRAY_SIZE(bus_widths)))
		return -EINVAL;

	ret = dw_configure_dai(dev, dw_i2s_dai, SNDRV_PCM_RATE_8000_192000);
	if (ret < 0)
		return ret;

	if (COMP1_TX_ENABLED(comp1)) {
		idx2 = COMP1_TX_WORDSIZE_0(comp1);

		dev->capability |= DWC_I2S_PLAY;
		dev->play_dma_data.dt.addr = res->start + I2S_TXDMA;
		dev->play_dma_data.dt.addr_width = bus_widths[idx];
		dev->play_dma_data.dt.fifo_size = fifo_depth *
			(fifo_width[idx2]) >> 8;
		dev->play_dma_data.dt.maxburst = 16;
	}
	if (COMP1_RX_ENABLED(comp1)) {
		idx2 = COMP2_RX_WORDSIZE_0(comp2);

		dev->capability |= DWC_I2S_RECORD;
		dev->capture_dma_data.dt.addr = res->start + I2S_RXDMA;
		dev->capture_dma_data.dt.addr_width = bus_widths[idx];
		dev->capture_dma_data.dt.fifo_size = fifo_depth *
			(fifo_width[idx2] >> 8);
		dev->capture_dma_data.dt.maxburst = 16;
	}

	return 0;

}

static int dw_i2s_probe(struct platform_device *pdev)
{
	const struct i2s_platform_data *pdata = pdev->dev.platform_data;
	struct dw_i2s_dev *dev;
	struct resource *res;
	int ret, irq;
	struct snd_soc_dai_driver *dw_i2s_dai;
	const char *clk_id;

	dev = devm_kzalloc(&pdev->dev, sizeof(*dev), GFP_KERNEL);
	if (!dev) {
		dev_warn(&pdev->dev, "kzalloc fail\n");
		return -ENOMEM;
	}

	dw_i2s_dai = devm_kzalloc(&pdev->dev, sizeof(*dw_i2s_dai), GFP_KERNEL);
	if (!dw_i2s_dai)
		return -ENOMEM;

	dw_i2s_dai->ops = &dw_i2s_dai_ops;
	dw_i2s_dai->suspend = dw_i2s_suspend;
	dw_i2s_dai->resume = dw_i2s_resume;

	res = platform_get_resource(pdev, IORESOURCE_MEM, 0);
	dev->i2s_base = devm_ioremap_resource(&pdev->dev, res);
	if (IS_ERR(dev->i2s_base))
		return PTR_ERR(dev->i2s_base);

	dev->dev = &pdev->dev;

	irq = platform_get_irq(pdev, 0);
	if (irq >= 0) {
		ret = devm_request_irq(&pdev->dev, irq, i2s_irq_handler, 0,
				pdev->name, dev);
		if (ret < 0) {
			dev_err(&pdev->dev, "failed to request irq\n");
			return ret;
		}
	}

	dev->i2s_reg_comp1 = I2S_COMP_PARAM_1;
	dev->i2s_reg_comp2 = I2S_COMP_PARAM_2;
	if (pdata) {
		dev->capability = pdata->cap;
		clk_id = NULL;
		dev->quirks = pdata->quirks;
		if (dev->quirks & DW_I2S_QUIRK_COMP_REG_OFFSET) {
			dev->i2s_reg_comp1 = pdata->i2s_reg_comp1;
			dev->i2s_reg_comp2 = pdata->i2s_reg_comp2;
		}
		ret = dw_configure_dai_by_pd(dev, dw_i2s_dai, res, pdata);
	} else {
		clk_id = "i2sclk";
		ret = dw_configure_dai_by_dt(dev, dw_i2s_dai, res);
	}
	if (ret < 0)
		return ret;

	if (dev->capability & DW_I2S_MASTER) {
		if (pdata) {
			dev->i2s_clk_cfg = pdata->i2s_clk_cfg;
			if (!dev->i2s_clk_cfg) {
				dev_err(&pdev->dev, "no clock configure method\n");
				return -ENODEV;
			}
		}
		dev->clk = devm_clk_get(&pdev->dev, clk_id);

		if (IS_ERR(dev->clk))
			return PTR_ERR(dev->clk);

		ret = clk_prepare_enable(dev->clk);
		if (ret < 0)
			return ret;
	}

	dev_set_drvdata(&pdev->dev, dev);
	ret = devm_snd_soc_register_component(&pdev->dev, &dw_i2s_component,
					 dw_i2s_dai, 1);
	if (ret != 0) {
		dev_err(&pdev->dev, "not able to register dai\n");
		goto err_clk_disable;
	}

	if (!pdata) {
		ret = devm_snd_dmaengine_pcm_register(&pdev->dev, NULL, 0);
		if (ret == -EPROBE_DEFER) {
			dev_err(&pdev->dev,
				"failed to register PCM, deferring probe\n");
			return ret;
		} else if (ret) {
			dev_err(&pdev->dev,
				"Could not register DMA PCM: %d\n"
				"falling back to PIO mode\n", ret);
			ret = dw_pcm_register(pdev);
			if (ret) {
				dev_err(&pdev->dev,
					"Could not register PIO PCM: %d\n",
					ret);
				goto err_clk_disable;
			}
		}
	}

	pm_runtime_enable(&pdev->dev);
	return 0;

err_clk_disable:
	if (dev->capability & DW_I2S_MASTER)
		clk_disable_unprepare(dev->clk);
	return ret;
}

static int dw_i2s_remove(struct platform_device *pdev)
{
	struct dw_i2s_dev *dev = dev_get_drvdata(&pdev->dev);

	if (dev->capability & DW_I2S_MASTER)
		clk_disable_unprepare(dev->clk);

	pm_runtime_disable(&pdev->dev);
	return 0;
}

#ifdef CONFIG_OF
static const struct of_device_id dw_i2s_of_match[] = {
	{ .compatible = "snps,designware-i2s",	 },
	{},
};

MODULE_DEVICE_TABLE(of, dw_i2s_of_match);
#endif

static const struct dev_pm_ops dwc_pm_ops = {
	SET_RUNTIME_PM_OPS(dw_i2s_runtime_suspend, dw_i2s_runtime_resume, NULL)
};

static struct platform_driver dw_i2s_driver = {
	.probe		= dw_i2s_probe,
	.remove		= dw_i2s_remove,
	.driver		= {
		.name	= "designware-i2s",
		.of_match_table = of_match_ptr(dw_i2s_of_match),
		.pm = &dwc_pm_ops,
	},
};

module_platform_driver(dw_i2s_driver);

MODULE_AUTHOR("Rajeev Kumar <rajeevkumar.linux@gmail.com>");
MODULE_DESCRIPTION("DESIGNWARE I2S SoC Interface");
MODULE_LICENSE("GPL");
MODULE_ALIAS("platform:designware_i2s");<|MERGE_RESOLUTION|>--- conflicted
+++ resolved
@@ -59,8 +59,6 @@
 	} else {
 		for (i = 0; i < 4; i++)
 			i2s_read_reg(dev->i2s_base, ROR(i));
-<<<<<<< HEAD
-=======
 	}
 }
 
@@ -138,7 +136,6 @@
 			dev_err(dev->dev, "RX overrun (ch_id=%d)\n", i);
 			irq_valid = true;
 		}
->>>>>>> f2ed3bfc
 	}
 
 	if (irq_valid)
