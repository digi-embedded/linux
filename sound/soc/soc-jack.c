--- conflicted
+++ resolved
@@ -36,10 +36,6 @@
 	struct snd_soc_dapm_context *dapm;
 	struct snd_soc_jack_pin *pin;
 	unsigned int sync = 0;
-<<<<<<< HEAD
-	int enable;
-=======
->>>>>>> c1084c27
 
 	if (!jack)
 		return;
