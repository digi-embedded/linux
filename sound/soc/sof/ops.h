--- conflicted
+++ resolved
@@ -439,21 +439,12 @@
 	return 0;
 }
 
-<<<<<<< HEAD
-/* host DSP message data */
-static inline void snd_sof_ipc_msg_data(struct snd_sof_dev *sdev,
-					struct snd_sof_pcm_stream *sps,
-					void *p, size_t sz)
-{
-	sof_ops(sdev)->ipc_msg_data(sdev, sps, p, sz);
-=======
 /* Firmware loading */
 static inline int snd_sof_load_firmware(struct snd_sof_dev *sdev)
 {
 	dev_dbg(sdev->dev, "loading firmware\n");
 
 	return sof_ops(sdev)->load_firmware(sdev);
->>>>>>> 29549c70
 }
 
 /* host DSP message data */
