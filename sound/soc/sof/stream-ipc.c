--- conflicted
+++ resolved
@@ -33,24 +33,6 @@
 	if (!sps || !sdev->stream_box.size) {
 		snd_sof_dsp_mailbox_read(sdev, sdev->dsp_box.offset, p, sz);
 	} else {
-<<<<<<< HEAD
-		struct snd_pcm_substream *substream = sps->substream;
-		struct snd_compr_stream *cstream = sps->cstream;
-		size_t posn_offset;
-
-		if (substream) {
-			struct sof_stream *pstream = substream->runtime->private_data;
-
-			if (!pstream)
-				return -ESTRPIPE;
-
-			posn_offset = pstream->posn_offset;
-		} else {
-			struct sof_compr_stream *sstream = cstream->runtime->private_data;
-
-			if (!sstream)
-				return -ESTRPIPE;
-=======
 		size_t posn_offset;
 
 		if (sps->substream) {
@@ -68,7 +50,6 @@
 			if (!sstream)
 				return -ESTRPIPE;
 
->>>>>>> ccf0a997
 			posn_offset = sstream->posn_offset;
 		}
 
