// SPDX-License-Identifier: (GPL-2.0-only OR BSD-3-Clause)
//
// Copyright 2019 NXP
//
// Author: Daniel Baluta <daniel.baluta@nxp.com>
//
// Hardware interface for audio DSP on i.MX8

#include <linux/clk.h>
#include <linux/firmware.h>
#include <linux/of_platform.h>
#include <linux/of_address.h>
#include <linux/of_irq.h>
#include <linux/pm_domain.h>

#include <linux/module.h>
#include <sound/sof.h>
#include <sound/sof/xtensa.h>
#include <linux/firmware/imx/ipc.h>
#include <linux/firmware/imx/dsp.h>

#include <linux/firmware/imx/svc/misc.h>
#include <dt-bindings/firmware/imx/rsrc.h>
#include "../ops.h"
#include "../sof-of-dev.h"
#include "imx-common.h"

/* DSP memories */
#define IRAM_OFFSET		0x10000
#define IRAM_SIZE		(2 * 1024)
#define DRAM0_OFFSET		0x0
#define DRAM0_SIZE		(32 * 1024)
#define DRAM1_OFFSET		0x8000
#define DRAM1_SIZE		(32 * 1024)
#define SYSRAM_OFFSET		0x18000
#define SYSRAM_SIZE		(256 * 1024)
#define SYSROM_OFFSET		0x58000
#define SYSROM_SIZE		(192 * 1024)

#define RESET_VECTOR_VADDR	0x596f8000

#define MBOX_OFFSET	0x800000
#define MBOX_SIZE	0x1000

<<<<<<< HEAD
#define IMX8_DSP_CLK_NUM	9
static const char *imx8_dsp_clks_names[IMX8_DSP_CLK_NUM] =
{
=======
#define IMX8_DSP_CLK_NUM	3
static const char *imx8_dsp_clks_names[IMX8_DSP_CLK_NUM] =
{
	/* DSP clocks */
	"ipg", "ocram", "core",
};

#define IMX8_DAI_CLK_NUM	9
static const char *imx8_dai_clks_names[IMX8_DAI_CLK_NUM] =
{
>>>>>>> c1084c27
	/* ESAI0 clocks */
	"esai0_core", "esai0_extal", "esai0_fsys", "esai0_spba",
	/* SAI1 clocks */
	"sai1_bus", "sai1_mclk0", "sai1_mclk1", "sai1_mclk2", "sai1_mclk3",
};

struct imx8_priv {
	struct device *dev;
	struct snd_sof_dev *sdev;
	bool suspended;

	/* DSP IPC handler */
	struct imx_dsp_ipc *dsp_ipc;
	struct platform_device *ipc_dev;

	/* System Controller IPC handler */
	struct imx_sc_ipc *sc_ipc;

	/* Power domain handling */
	int num_domains;
	struct device **pd_dev;
	struct device_link **link;

	struct clk *dsp_clks[IMX8_DSP_CLK_NUM];
<<<<<<< HEAD
=======
	struct clk *dai_clks[IMX8_DAI_CLK_NUM];
>>>>>>> c1084c27
};

static int imx8_init_clocks(struct snd_sof_dev *sdev)
{
	int i;
<<<<<<< HEAD
	struct imx8_priv *priv = (struct imx8_priv *)sdev->private;
=======
	struct imx8_priv *priv = (struct imx8_priv *)sdev->pdata->hw_pdata;
>>>>>>> c1084c27

	for (i = 0; i < IMX8_DSP_CLK_NUM; i++) {
		priv->dsp_clks[i] = devm_clk_get(priv->dev, imx8_dsp_clks_names[i]);
		if (IS_ERR(priv->dsp_clks[i]))
<<<<<<< HEAD
			priv->dsp_clks[i] = NULL;
	}

=======
		    return PTR_ERR(priv->dsp_clks[i]);
	}

	for (i = 0; i < IMX8_DAI_CLK_NUM; i++)
		priv->dai_clks[i] = devm_clk_get_optional(priv->dev, imx8_dai_clks_names[i]);

>>>>>>> c1084c27
	return 0;
}

static int imx8_prepare_clocks(struct snd_sof_dev *sdev)
{
<<<<<<< HEAD
	int i, ret;
	struct imx8_priv *priv = (struct imx8_priv *)sdev->private;
=======
	int i, j, ret;
	struct imx8_priv *priv = (struct imx8_priv *)sdev->pdata->hw_pdata;
>>>>>>> c1084c27

	for (i = 0; i < IMX8_DSP_CLK_NUM; i++) {
		ret = clk_prepare_enable(priv->dsp_clks[i]);
		if (ret < 0) {
			dev_err(priv->dev, "Failed to enable clk %s\n",
				imx8_dsp_clks_names[i]);
			goto err_dsp_clks;
		}
	}
<<<<<<< HEAD
	return 0;

=======

	for (j = 0; j < IMX8_DAI_CLK_NUM; j++) {
		ret = clk_prepare_enable(priv->dai_clks[j]);
		if (ret < 0) {
			dev_err(priv->dev, "Failed to enable clk %s\n",
				imx8_dai_clks_names[j]);
			goto err_dai_clks;
		}
	}

	return 0;

err_dai_clks:
	while (--j >= 0)
		clk_disable_unprepare(priv->dai_clks[j]);

>>>>>>> c1084c27
err_dsp_clks:
	while (--i >= 0)
		clk_disable_unprepare(priv->dsp_clks[i]);

	return ret;
}

static void imx8_disable_clocks(struct snd_sof_dev *sdev)
{
	int i;
<<<<<<< HEAD
	struct imx8_priv *priv = (struct imx8_priv *)sdev->private;

	for (i = 0; i < IMX8_DSP_CLK_NUM; i++)
		clk_disable_unprepare(priv->dsp_clks[i]);
=======
	struct imx8_priv *priv = (struct imx8_priv *)sdev->pdata->hw_pdata;

	for (i = 0; i < IMX8_DSP_CLK_NUM; i++)
		clk_disable_unprepare(priv->dsp_clks[i]);

	for (i = 0; i < IMX8_DAI_CLK_NUM; i++)
		clk_disable_unprepare(priv->dai_clks[i]);
>>>>>>> c1084c27
}

static void imx8_get_reply(struct snd_sof_dev *sdev)
{
	struct snd_sof_ipc_msg *msg = sdev->msg;
	struct sof_ipc_reply reply;
	int ret = 0;

	if (!msg) {
		dev_warn(sdev->dev, "unexpected ipc interrupt\n");
		return;
	}

	/* get reply */
	sof_mailbox_read(sdev, sdev->host_box.offset, &reply, sizeof(reply));

	if (reply.error < 0) {
		memcpy(msg->reply_data, &reply, sizeof(reply));
		ret = reply.error;
	} else {
		/* reply has correct size? */
		if (reply.hdr.size != msg->reply_size) {
			dev_err(sdev->dev, "error: reply expected %zu got %u bytes\n",
				msg->reply_size, reply.hdr.size);
			ret = -EINVAL;
		}

		/* read the message */
		if (msg->reply_size > 0)
			sof_mailbox_read(sdev, sdev->host_box.offset,
					 msg->reply_data, msg->reply_size);
	}

	msg->reply_error = ret;
}

static int imx8_get_mailbox_offset(struct snd_sof_dev *sdev)
{
	return MBOX_OFFSET;
}

static int imx8_get_window_offset(struct snd_sof_dev *sdev, u32 id)
{
	return MBOX_OFFSET;
}

static void imx8_dsp_handle_reply(struct imx_dsp_ipc *ipc)
{
	struct imx8_priv *priv = imx_dsp_get_data(ipc);
	unsigned long flags;

	spin_lock_irqsave(&priv->sdev->ipc_lock, flags);
	imx8_get_reply(priv->sdev);
	snd_sof_ipc_reply(priv->sdev, 0);
	spin_unlock_irqrestore(&priv->sdev->ipc_lock, flags);
}

static void imx8_dsp_handle_request(struct imx_dsp_ipc *ipc)
{
	struct imx8_priv *priv = imx_dsp_get_data(ipc);
	u32 p; /* panic code */

	/* Read the message from the debug box. */
	sof_mailbox_read(priv->sdev, priv->sdev->debug_box.offset + 4, &p, sizeof(p));

	/* Check to see if the message is a panic code (0x0dead***) */
	if ((p & SOF_IPC_PANIC_MAGIC_MASK) == SOF_IPC_PANIC_MAGIC)
		snd_sof_dsp_panic(priv->sdev, p);
	else
		snd_sof_ipc_msgs_rx(priv->sdev);
}

static struct imx_dsp_ops dsp_ops = {
	.handle_reply		= imx8_dsp_handle_reply,
	.handle_request		= imx8_dsp_handle_request,
};

static int imx8_send_msg(struct snd_sof_dev *sdev, struct snd_sof_ipc_msg *msg)
{
	struct imx8_priv *priv = sdev->pdata->hw_pdata;

	sof_mailbox_write(sdev, sdev->host_box.offset, msg->msg_data,
			  msg->msg_size);
	imx_dsp_ring_doorbell(priv->dsp_ipc, 0);

	return 0;
}

/*
 * DSP control.
 */
static int imx8x_run(struct snd_sof_dev *sdev)
{
	struct imx8_priv *dsp_priv = sdev->pdata->hw_pdata;
	int ret;

	ret = imx_sc_misc_set_control(dsp_priv->sc_ipc, IMX_SC_R_DSP,
				      IMX_SC_C_OFS_SEL, 1);
	if (ret < 0) {
		dev_err(sdev->dev, "Error system address offset source select\n");
		return ret;
	}

	ret = imx_sc_misc_set_control(dsp_priv->sc_ipc, IMX_SC_R_DSP,
				      IMX_SC_C_OFS_AUDIO, 0x80);
	if (ret < 0) {
		dev_err(sdev->dev, "Error system address offset of AUDIO\n");
		return ret;
	}

	ret = imx_sc_misc_set_control(dsp_priv->sc_ipc, IMX_SC_R_DSP,
				      IMX_SC_C_OFS_PERIPH, 0x5A);
	if (ret < 0) {
		dev_err(sdev->dev, "Error system address offset of PERIPH %d\n",
			ret);
		return ret;
	}

	ret = imx_sc_misc_set_control(dsp_priv->sc_ipc, IMX_SC_R_DSP,
				      IMX_SC_C_OFS_IRQ, 0x51);
	if (ret < 0) {
		dev_err(sdev->dev, "Error system address offset of IRQ\n");
		return ret;
	}

	imx_sc_pm_cpu_start(dsp_priv->sc_ipc, IMX_SC_R_DSP, true,
			    RESET_VECTOR_VADDR);

	return 0;
}

static int imx8_run(struct snd_sof_dev *sdev)
{
<<<<<<< HEAD
	struct imx8_priv *dsp_priv = (struct imx8_priv *)sdev->private;
=======
	struct imx8_priv *dsp_priv = sdev->pdata->hw_pdata;
>>>>>>> c1084c27
	int ret;

	ret = imx_sc_misc_set_control(dsp_priv->sc_ipc, IMX_SC_R_DSP,
				      IMX_SC_C_OFS_SEL, 0);
	if (ret < 0) {
		dev_err(sdev->dev, "Error system address offset source select\n");
		return ret;
	}

	imx_sc_pm_cpu_start(dsp_priv->sc_ipc, IMX_SC_R_DSP, true,
			    RESET_VECTOR_VADDR);

	return 0;
}

static int imx8_probe(struct snd_sof_dev *sdev)
{
	struct platform_device *pdev =
		container_of(sdev->dev, struct platform_device, dev);
	struct device_node *np = pdev->dev.of_node;
	struct device_node *res_node;
	struct resource *mmio;
	struct imx8_priv *priv;
	struct resource res;
	u32 base, size;
	int ret = 0;
	int i = 0;

	priv = devm_kzalloc(&pdev->dev, sizeof(*priv), GFP_KERNEL);
	if (!priv)
		return -ENOMEM;

	sdev->pdata->hw_pdata = priv;
	priv->dev = sdev->dev;
	priv->sdev = sdev;

	/* power up device associated power domains */
	priv->num_domains = of_count_phandle_with_args(np, "power-domains",
						       "#power-domain-cells");
	if (priv->num_domains < 0) {
		dev_err(sdev->dev, "no power-domains property in %pOF\n", np);
		return priv->num_domains;
	}

	/* power domain already enabled by PM core */
	if (priv->num_domains == 1)
		goto done_pm;

	priv->pd_dev = devm_kmalloc_array(&pdev->dev, priv->num_domains,
					  sizeof(*priv->pd_dev), GFP_KERNEL);
	if (!priv->pd_dev)
		return -ENOMEM;

	priv->link = devm_kmalloc_array(&pdev->dev, priv->num_domains,
					sizeof(*priv->link), GFP_KERNEL);
	if (!priv->link)
		return -ENOMEM;

	for (i = 0; i < priv->num_domains; i++) {
		priv->pd_dev[i] = dev_pm_domain_attach_by_id(&pdev->dev, i);
		if (IS_ERR(priv->pd_dev[i])) {
			ret = PTR_ERR(priv->pd_dev[i]);
			goto exit_unroll_pm;
		}
		priv->link[i] = device_link_add(&pdev->dev, priv->pd_dev[i],
						DL_FLAG_STATELESS |
						DL_FLAG_PM_RUNTIME |
						DL_FLAG_RPM_ACTIVE);
		if (!priv->link[i]) {
			ret = -ENOMEM;
			dev_pm_domain_detach(priv->pd_dev[i], false);
			goto exit_unroll_pm;
		}
	}

done_pm:
	ret = imx_scu_get_handle(&priv->sc_ipc);
	if (ret) {
		dev_err(sdev->dev, "Cannot obtain SCU handle (err = %d)\n",
			ret);
		goto exit_unroll_pm;
	}

	priv->ipc_dev = platform_device_register_data(sdev->dev, "imx-dsp",
						      PLATFORM_DEVID_NONE,
						      pdev, sizeof(*pdev));
	if (IS_ERR(priv->ipc_dev)) {
		ret = PTR_ERR(priv->ipc_dev);
		goto exit_unroll_pm;
	}

	priv->dsp_ipc = dev_get_drvdata(&priv->ipc_dev->dev);
	if (!priv->dsp_ipc) {
		/* DSP IPC driver not probed yet, try later */
		ret = -EPROBE_DEFER;
		dev_err(sdev->dev, "Failed to get drvdata\n");
		goto exit_pdev_unregister;
	}

	imx_dsp_set_data(priv->dsp_ipc, priv);
	priv->dsp_ipc->ops = &dsp_ops;

	/* DSP base */
	mmio = platform_get_resource(pdev, IORESOURCE_MEM, 0);
	if (mmio) {
		base = mmio->start;
		size = resource_size(mmio);
	} else {
		dev_err(sdev->dev, "error: failed to get DSP base at idx 0\n");
		ret = -EINVAL;
		goto exit_pdev_unregister;
	}

	sdev->bar[SOF_FW_BLK_TYPE_IRAM] = devm_ioremap(sdev->dev, base, size);
	if (!sdev->bar[SOF_FW_BLK_TYPE_IRAM]) {
		dev_err(sdev->dev, "failed to ioremap base 0x%x size 0x%x\n",
			base, size);
		ret = -ENODEV;
		goto exit_pdev_unregister;
	}
	sdev->mmio_bar = SOF_FW_BLK_TYPE_IRAM;

	res_node = of_parse_phandle(np, "memory-region", 0);
	if (!res_node) {
		dev_err(&pdev->dev, "failed to get memory region node\n");
		ret = -ENODEV;
		goto exit_pdev_unregister;
	}

	ret = of_address_to_resource(res_node, 0, &res);
	of_node_put(res_node);
	if (ret) {
		dev_err(&pdev->dev, "failed to get reserved region address\n");
		goto exit_pdev_unregister;
	}

	sdev->bar[SOF_FW_BLK_TYPE_SRAM] = devm_ioremap_wc(sdev->dev, res.start,
							  resource_size(&res));
	if (!sdev->bar[SOF_FW_BLK_TYPE_SRAM]) {
		dev_err(sdev->dev, "failed to ioremap mem 0x%x size 0x%x\n",
			base, size);
		ret = -ENOMEM;
		goto exit_pdev_unregister;
	}
	sdev->mailbox_bar = SOF_FW_BLK_TYPE_SRAM;

	/* set default mailbox offset for FW ready message */
	sdev->dsp_box.offset = MBOX_OFFSET;

	imx8_init_clocks(sdev);
	imx8_prepare_clocks(sdev);

	return 0;

exit_pdev_unregister:
	platform_device_unregister(priv->ipc_dev);
exit_unroll_pm:
	while (--i >= 0) {
		device_link_del(priv->link[i]);
		dev_pm_domain_detach(priv->pd_dev[i], false);
	}

	return ret;
}

static int imx8_remove(struct snd_sof_dev *sdev)
{
	struct imx8_priv *priv = sdev->pdata->hw_pdata;
	int i;

	platform_device_unregister(priv->ipc_dev);

	for (i = 0; i < priv->num_domains; i++) {
		device_link_del(priv->link[i]);
		dev_pm_domain_detach(priv->pd_dev[i], false);
	}

	return 0;
}

/* on i.MX8 there is 1 to 1 match between type and BAR idx */
static int imx8_get_bar_index(struct snd_sof_dev *sdev, u32 type)
{
	/* Only IRAM and SRAM bars are valid */
	switch (type) {
	case SOF_FW_BLK_TYPE_IRAM:
	case SOF_FW_BLK_TYPE_SRAM:
		return type;
	default:
		return -EINVAL;
	}
}

int imx8_suspend(struct snd_sof_dev *sdev)
{
	int i;
	struct imx8_priv *priv = (struct imx8_priv *)sdev->pdata->hw_pdata;

	for (i = 0; i < DSP_MU_CHAN_NUM; i++)
		imx_dsp_free_channel(priv->dsp_ipc, i);

	imx8_disable_clocks(priv->sdev);

	return 0;
}

int imx8_resume(struct snd_sof_dev *sdev)
{
	struct imx8_priv *priv = (struct imx8_priv *)sdev->pdata->hw_pdata;
	int i;

	imx8_prepare_clocks(sdev);

	for (i = 0; i < DSP_MU_CHAN_NUM; i++)
		imx_dsp_request_channel(priv->dsp_ipc, i);

	return 0;
}

<<<<<<< HEAD
int imx8_resume(struct snd_sof_dev *sdev)
{
	struct imx8_priv *priv = (struct imx8_priv *)sdev->private;
	int i;

	imx8_prepare_clocks(sdev);

	for (i = 0; i < DSP_MU_CHAN_NUM; i++)
		imx_dsp_request_channel(priv->dsp_ipc, i);

	return 0;
}

int imx8_suspend(struct snd_sof_dev *sdev)
{
	struct imx8_priv *priv = (struct imx8_priv *)sdev->private;
	int i;

	for (i = 0; i < DSP_MU_CHAN_NUM; i++)
		imx_dsp_free_channel(priv->dsp_ipc, i);

	imx8_disable_clocks(sdev);

	return 0;
}

int imx8_dsp_runtime_resume(struct snd_sof_dev *sdev)
{
	return imx8_resume(sdev);
}

int imx8_dsp_runtime_suspend(struct snd_sof_dev *sdev)
{

	return imx8_suspend(sdev);
}

int imx8_dsp_resume(struct snd_sof_dev *sdev)
{
	struct imx8_priv *priv = (struct imx8_priv *)sdev->private;

	if (priv->suspended) {
		imx8_resume(sdev);
		priv->suspended = false;
	}

	return 0;
}

int imx8_dsp_suspend(struct snd_sof_dev *sdev)
{
	struct imx8_priv *priv = (struct imx8_priv *)sdev->private;

	if (!priv->suspended) {
		imx8_suspend(sdev);
		priv->suspended = true;
	}

	return 0;
}


static struct snd_soc_dai_driver imx8_dai[] = {
{
	.name = "esai0",
},
{
	.name = "sai1",
},
};

/* i.MX8 ops */
struct snd_sof_dsp_ops sof_imx8_ops = {
=======
int imx8_dsp_runtime_resume(struct snd_sof_dev *sdev)
{
	const struct sof_dsp_power_state target_dsp_state = {
		.state = SOF_DSP_PM_D0,
		.substate = 0,
	};

	imx8_resume(sdev);

	return snd_sof_dsp_set_power_state(sdev, &target_dsp_state);
}

int imx8_dsp_runtime_suspend(struct snd_sof_dev *sdev)
{
	const struct sof_dsp_power_state target_dsp_state = {
		.state = SOF_DSP_PM_D3,
		.substate = 0,
	};

	imx8_suspend(sdev);

	return snd_sof_dsp_set_power_state(sdev, &target_dsp_state);
}


int imx8_dsp_suspend(struct snd_sof_dev *sdev, unsigned int target_state)
{
	const struct sof_dsp_power_state target_dsp_state = {
		.state = target_state,
		.substate = 0,
	};

	if (!pm_runtime_suspended(sdev->dev))
		imx8_suspend(sdev);

	return snd_sof_dsp_set_power_state(sdev, &target_dsp_state);
}

int imx8_dsp_resume(struct snd_sof_dev *sdev)
{
	const struct sof_dsp_power_state target_dsp_state = {
		.state = SOF_DSP_PM_D0,
		.substate = 0,
	};

	imx8_resume(sdev);

	if (pm_runtime_suspended(sdev->dev)) {
		pm_runtime_disable(sdev->dev);
		pm_runtime_set_active(sdev->dev);
		pm_runtime_mark_last_busy(sdev->dev);
		pm_runtime_enable(sdev->dev);
		pm_runtime_idle(sdev->dev);
	}

	return snd_sof_dsp_set_power_state(sdev, &target_dsp_state);
}

static struct snd_soc_dai_driver imx8_dai[] = {
{
	.name = "esai0",
	.playback = {
		.channels_min = 1,
		.channels_max = 8,
	},
	.capture = {
		.channels_min = 1,
		.channels_max = 8,
	},
},
{
	.name = "sai1",
	.playback = {
		.channels_min = 1,
		.channels_max = 32,
	},
	.capture = {
		.channels_min = 1,
		.channels_max = 32,
	},
},
};

int imx8_dsp_set_power_state(struct snd_sof_dev *sdev,
			     const struct sof_dsp_power_state *target_state)
{
	sdev->dsp_power_state = *target_state;

	return 0;
}

/* i.MX8 ops */
static const struct snd_sof_dsp_ops sof_imx8_ops = {
>>>>>>> c1084c27
	/* probe and remove */
	.probe		= imx8_probe,
	.remove		= imx8_remove,
	/* DSP core boot */
	.run		= imx8_run,

	/* Block IO */
	.block_read	= sof_block_read,
	.block_write	= sof_block_write,

	/* Module IO */
	.read64	= sof_io_read64,

	/* ipc */
	.send_msg	= imx8_send_msg,
	.fw_ready	= sof_fw_ready,
	.get_mailbox_offset	= imx8_get_mailbox_offset,
	.get_window_offset	= imx8_get_window_offset,

	.ipc_msg_data	= sof_ipc_msg_data,
	.ipc_pcm_params	= sof_ipc_pcm_params,

	/* module loading */
	.load_module	= snd_sof_parse_module_memcpy,
	.get_bar_index	= imx8_get_bar_index,
	/* firmware loading */
	.load_firmware	= snd_sof_load_firmware_memcpy,

	/* Debug information */
	.dbg_dump = imx8_dump,

	/* stream callbacks */
	.pcm_open = sof_stream_pcm_open,
	.pcm_close = sof_stream_pcm_close,

	/* Firmware ops */
	.arch_ops = &sof_xtensa_arch_ops,

	/* DAI drivers */
	.drv = imx8_dai,
<<<<<<< HEAD
	.num_drv = 2, /* we use ESAI0 / SAI1 i.MX8 */

	/* PM */
	.suspend		= imx8_dsp_suspend,
	.resume			= imx8_dsp_resume,
	.runtime_suspend	= imx8_dsp_runtime_suspend,
	.runtime_resume		= imx8_dsp_runtime_resume,

=======
	.num_drv = ARRAY_SIZE(imx8_dai),

	/* ALSA HW info flags */
	.hw_info =	SNDRV_PCM_INFO_MMAP |
			SNDRV_PCM_INFO_MMAP_VALID |
			SNDRV_PCM_INFO_INTERLEAVED |
			SNDRV_PCM_INFO_PAUSE |
			SNDRV_PCM_INFO_NO_PERIOD_WAKEUP,

	/* PM */
	.runtime_suspend	= imx8_dsp_runtime_suspend,
	.runtime_resume		= imx8_dsp_runtime_resume,

	.suspend	= imx8_dsp_suspend,
	.resume		= imx8_dsp_resume,

	.set_power_state	= imx8_dsp_set_power_state,
};

/* i.MX8X ops */
static const struct snd_sof_dsp_ops sof_imx8x_ops = {
	/* probe and remove */
	.probe		= imx8_probe,
	.remove		= imx8_remove,
	/* DSP core boot */
	.run		= imx8x_run,

	/* Block IO */
	.block_read	= sof_block_read,
	.block_write	= sof_block_write,

	/* Module IO */
	.read64	= sof_io_read64,

	/* ipc */
	.send_msg	= imx8_send_msg,
	.fw_ready	= sof_fw_ready,
	.get_mailbox_offset	= imx8_get_mailbox_offset,
	.get_window_offset	= imx8_get_window_offset,

	.ipc_msg_data	= sof_ipc_msg_data,
	.ipc_pcm_params	= sof_ipc_pcm_params,

	/* module loading */
	.load_module	= snd_sof_parse_module_memcpy,
	.get_bar_index	= imx8_get_bar_index,
	/* firmware loading */
	.load_firmware	= snd_sof_load_firmware_memcpy,

	/* Debug information */
	.dbg_dump = imx8_dump,

	/* stream callbacks */
	.pcm_open = sof_stream_pcm_open,
	.pcm_close = sof_stream_pcm_close,

	/* Firmware ops */
	.arch_ops = &sof_xtensa_arch_ops,

	/* DAI drivers */
	.drv = imx8_dai,
	.num_drv = ARRAY_SIZE(imx8_dai),

	/* PM */
	.runtime_suspend	= imx8_dsp_runtime_suspend,
	.runtime_resume		= imx8_dsp_runtime_resume,

	.suspend	= imx8_dsp_suspend,
	.resume		= imx8_dsp_resume,

	.set_power_state	= imx8_dsp_set_power_state,

>>>>>>> c1084c27
	/* ALSA HW info flags */
	.hw_info =	SNDRV_PCM_INFO_MMAP |
			SNDRV_PCM_INFO_MMAP_VALID |
			SNDRV_PCM_INFO_INTERLEAVED |
			SNDRV_PCM_INFO_PAUSE |
			SNDRV_PCM_INFO_NO_PERIOD_WAKEUP
<<<<<<< HEAD
=======
};

static struct sof_dev_desc sof_of_imx8qxp_desc = {
	.default_fw_path = "imx/sof",
	.default_tplg_path = "imx/sof-tplg",
	.default_fw_filename = "sof-imx8x.ri",
	.nocodec_tplg_filename = "sof-imx8-nocodec.tplg",
	.ops = &sof_imx8x_ops,
};

static struct sof_dev_desc sof_of_imx8qm_desc = {
	.default_fw_path = "imx/sof",
	.default_tplg_path = "imx/sof-tplg",
	.default_fw_filename = "sof-imx8.ri",
	.nocodec_tplg_filename = "sof-imx8-nocodec.tplg",
	.ops = &sof_imx8_ops,
};

static const struct of_device_id sof_of_imx8_ids[] = {
	{ .compatible = "fsl,imx8qxp-dsp", .data = &sof_of_imx8qxp_desc},
	{ .compatible = "fsl,imx8qm-dsp", .data = &sof_of_imx8qm_desc},
	{ }
};
MODULE_DEVICE_TABLE(of, sof_of_imx8_ids);

/* DT driver definition */
static struct platform_driver snd_sof_of_imx8_driver = {
	.probe = sof_of_probe,
	.remove = sof_of_remove,
	.driver = {
		.name = "sof-audio-of-imx8",
		.pm = &sof_of_pm,
		.of_match_table = sof_of_imx8_ids,
	},
>>>>>>> c1084c27
};
module_platform_driver(snd_sof_of_imx8_driver);

<<<<<<< HEAD
/* i.MX8X ops */
struct snd_sof_dsp_ops sof_imx8x_ops = {
	/* probe and remove */
	.probe		= imx8_probe,
	.remove		= imx8_remove,
	/* DSP core boot */
	.run		= imx8x_run,

	/* Block IO */
	.block_read	= sof_block_read,
	.block_write	= sof_block_write,

	/* ipc */
	.send_msg	= imx8_send_msg,
	.fw_ready	= sof_fw_ready,
	.get_mailbox_offset	= imx8_get_mailbox_offset,
	.get_window_offset	= imx8_get_window_offset,

	.ipc_msg_data	= imx8_ipc_msg_data,
	.ipc_pcm_params	= imx8_ipc_pcm_params,

	/* module loading */
	.load_module	= snd_sof_parse_module_memcpy,
	.get_bar_index	= imx8_get_bar_index,
	/* firmware loading */
	.load_firmware	= snd_sof_load_firmware_memcpy,

	/* DAI drivers */
	.drv = imx8_dai,
	.num_drv = 2, /* we use ESAI0 / SAI1 on i.MX8X*/

	/* PM */
	.suspend		= imx8_dsp_suspend,
	.resume			= imx8_dsp_resume,
	.runtime_suspend	= imx8_dsp_runtime_suspend,
	.runtime_resume		= imx8_dsp_runtime_resume,

	/* ALSA HW info flags */
	.hw_info =	SNDRV_PCM_INFO_MMAP |
			SNDRV_PCM_INFO_MMAP_VALID |
			SNDRV_PCM_INFO_INTERLEAVED |
			SNDRV_PCM_INFO_PAUSE |
			SNDRV_PCM_INFO_NO_PERIOD_WAKEUP
};
EXPORT_SYMBOL(sof_imx8x_ops);

=======
MODULE_IMPORT_NS(SND_SOC_SOF_XTENSA);
>>>>>>> c1084c27
MODULE_LICENSE("Dual BSD/GPL");<|MERGE_RESOLUTION|>--- conflicted
+++ resolved
@@ -42,11 +42,6 @@
 #define MBOX_OFFSET	0x800000
 #define MBOX_SIZE	0x1000
 
-<<<<<<< HEAD
-#define IMX8_DSP_CLK_NUM	9
-static const char *imx8_dsp_clks_names[IMX8_DSP_CLK_NUM] =
-{
-=======
 #define IMX8_DSP_CLK_NUM	3
 static const char *imx8_dsp_clks_names[IMX8_DSP_CLK_NUM] =
 {
@@ -57,7 +52,6 @@
 #define IMX8_DAI_CLK_NUM	9
 static const char *imx8_dai_clks_names[IMX8_DAI_CLK_NUM] =
 {
->>>>>>> c1084c27
 	/* ESAI0 clocks */
 	"esai0_core", "esai0_extal", "esai0_fsys", "esai0_spba",
 	/* SAI1 clocks */
@@ -67,7 +61,6 @@
 struct imx8_priv {
 	struct device *dev;
 	struct snd_sof_dev *sdev;
-	bool suspended;
 
 	/* DSP IPC handler */
 	struct imx_dsp_ipc *dsp_ipc;
@@ -82,48 +75,30 @@
 	struct device_link **link;
 
 	struct clk *dsp_clks[IMX8_DSP_CLK_NUM];
-<<<<<<< HEAD
-=======
 	struct clk *dai_clks[IMX8_DAI_CLK_NUM];
->>>>>>> c1084c27
 };
 
 static int imx8_init_clocks(struct snd_sof_dev *sdev)
 {
 	int i;
-<<<<<<< HEAD
-	struct imx8_priv *priv = (struct imx8_priv *)sdev->private;
-=======
 	struct imx8_priv *priv = (struct imx8_priv *)sdev->pdata->hw_pdata;
->>>>>>> c1084c27
 
 	for (i = 0; i < IMX8_DSP_CLK_NUM; i++) {
 		priv->dsp_clks[i] = devm_clk_get(priv->dev, imx8_dsp_clks_names[i]);
 		if (IS_ERR(priv->dsp_clks[i]))
-<<<<<<< HEAD
-			priv->dsp_clks[i] = NULL;
-	}
-
-=======
 		    return PTR_ERR(priv->dsp_clks[i]);
 	}
 
 	for (i = 0; i < IMX8_DAI_CLK_NUM; i++)
 		priv->dai_clks[i] = devm_clk_get_optional(priv->dev, imx8_dai_clks_names[i]);
 
->>>>>>> c1084c27
 	return 0;
 }
 
 static int imx8_prepare_clocks(struct snd_sof_dev *sdev)
 {
-<<<<<<< HEAD
-	int i, ret;
-	struct imx8_priv *priv = (struct imx8_priv *)sdev->private;
-=======
 	int i, j, ret;
 	struct imx8_priv *priv = (struct imx8_priv *)sdev->pdata->hw_pdata;
->>>>>>> c1084c27
 
 	for (i = 0; i < IMX8_DSP_CLK_NUM; i++) {
 		ret = clk_prepare_enable(priv->dsp_clks[i]);
@@ -133,10 +108,6 @@
 			goto err_dsp_clks;
 		}
 	}
-<<<<<<< HEAD
-	return 0;
-
-=======
 
 	for (j = 0; j < IMX8_DAI_CLK_NUM; j++) {
 		ret = clk_prepare_enable(priv->dai_clks[j]);
@@ -153,7 +124,6 @@
 	while (--j >= 0)
 		clk_disable_unprepare(priv->dai_clks[j]);
 
->>>>>>> c1084c27
 err_dsp_clks:
 	while (--i >= 0)
 		clk_disable_unprepare(priv->dsp_clks[i]);
@@ -164,20 +134,13 @@
 static void imx8_disable_clocks(struct snd_sof_dev *sdev)
 {
 	int i;
-<<<<<<< HEAD
-	struct imx8_priv *priv = (struct imx8_priv *)sdev->private;
+	struct imx8_priv *priv = (struct imx8_priv *)sdev->pdata->hw_pdata;
 
 	for (i = 0; i < IMX8_DSP_CLK_NUM; i++)
 		clk_disable_unprepare(priv->dsp_clks[i]);
-=======
-	struct imx8_priv *priv = (struct imx8_priv *)sdev->pdata->hw_pdata;
-
-	for (i = 0; i < IMX8_DSP_CLK_NUM; i++)
-		clk_disable_unprepare(priv->dsp_clks[i]);
 
 	for (i = 0; i < IMX8_DAI_CLK_NUM; i++)
 		clk_disable_unprepare(priv->dai_clks[i]);
->>>>>>> c1084c27
 }
 
 static void imx8_get_reply(struct snd_sof_dev *sdev)
@@ -311,11 +274,7 @@
 
 static int imx8_run(struct snd_sof_dev *sdev)
 {
-<<<<<<< HEAD
-	struct imx8_priv *dsp_priv = (struct imx8_priv *)sdev->private;
-=======
 	struct imx8_priv *dsp_priv = sdev->pdata->hw_pdata;
->>>>>>> c1084c27
 	int ret;
 
 	ret = imx_sc_misc_set_control(dsp_priv->sc_ipc, IMX_SC_R_DSP,
@@ -342,7 +301,7 @@
 	struct resource res;
 	u32 base, size;
 	int ret = 0;
-	int i = 0;
+	int i;
 
 	priv = devm_kzalloc(&pdev->dev, sizeof(*priv), GFP_KERNEL);
 	if (!priv)
@@ -359,10 +318,6 @@
 		dev_err(sdev->dev, "no power-domains property in %pOF\n", np);
 		return priv->num_domains;
 	}
-
-	/* power domain already enabled by PM core */
-	if (priv->num_domains == 1)
-		goto done_pm;
 
 	priv->pd_dev = devm_kmalloc_array(&pdev->dev, priv->num_domains,
 					  sizeof(*priv->pd_dev), GFP_KERNEL);
@@ -391,7 +346,6 @@
 		}
 	}
 
-done_pm:
 	ret = imx_scu_get_handle(&priv->sc_ipc);
 	if (ret) {
 		dev_err(sdev->dev, "Cannot obtain SCU handle (err = %d)\n",
@@ -535,81 +489,6 @@
 	return 0;
 }
 
-<<<<<<< HEAD
-int imx8_resume(struct snd_sof_dev *sdev)
-{
-	struct imx8_priv *priv = (struct imx8_priv *)sdev->private;
-	int i;
-
-	imx8_prepare_clocks(sdev);
-
-	for (i = 0; i < DSP_MU_CHAN_NUM; i++)
-		imx_dsp_request_channel(priv->dsp_ipc, i);
-
-	return 0;
-}
-
-int imx8_suspend(struct snd_sof_dev *sdev)
-{
-	struct imx8_priv *priv = (struct imx8_priv *)sdev->private;
-	int i;
-
-	for (i = 0; i < DSP_MU_CHAN_NUM; i++)
-		imx_dsp_free_channel(priv->dsp_ipc, i);
-
-	imx8_disable_clocks(sdev);
-
-	return 0;
-}
-
-int imx8_dsp_runtime_resume(struct snd_sof_dev *sdev)
-{
-	return imx8_resume(sdev);
-}
-
-int imx8_dsp_runtime_suspend(struct snd_sof_dev *sdev)
-{
-
-	return imx8_suspend(sdev);
-}
-
-int imx8_dsp_resume(struct snd_sof_dev *sdev)
-{
-	struct imx8_priv *priv = (struct imx8_priv *)sdev->private;
-
-	if (priv->suspended) {
-		imx8_resume(sdev);
-		priv->suspended = false;
-	}
-
-	return 0;
-}
-
-int imx8_dsp_suspend(struct snd_sof_dev *sdev)
-{
-	struct imx8_priv *priv = (struct imx8_priv *)sdev->private;
-
-	if (!priv->suspended) {
-		imx8_suspend(sdev);
-		priv->suspended = true;
-	}
-
-	return 0;
-}
-
-
-static struct snd_soc_dai_driver imx8_dai[] = {
-{
-	.name = "esai0",
-},
-{
-	.name = "sai1",
-},
-};
-
-/* i.MX8 ops */
-struct snd_sof_dsp_ops sof_imx8_ops = {
-=======
 int imx8_dsp_runtime_resume(struct snd_sof_dev *sdev)
 {
 	const struct sof_dsp_power_state target_dsp_state = {
@@ -703,7 +582,6 @@
 
 /* i.MX8 ops */
 static const struct snd_sof_dsp_ops sof_imx8_ops = {
->>>>>>> c1084c27
 	/* probe and remove */
 	.probe		= imx8_probe,
 	.remove		= imx8_remove,
@@ -744,16 +622,6 @@
 
 	/* DAI drivers */
 	.drv = imx8_dai,
-<<<<<<< HEAD
-	.num_drv = 2, /* we use ESAI0 / SAI1 i.MX8 */
-
-	/* PM */
-	.suspend		= imx8_dsp_suspend,
-	.resume			= imx8_dsp_resume,
-	.runtime_suspend	= imx8_dsp_runtime_suspend,
-	.runtime_resume		= imx8_dsp_runtime_resume,
-
-=======
 	.num_drv = ARRAY_SIZE(imx8_dai),
 
 	/* ALSA HW info flags */
@@ -826,15 +694,12 @@
 
 	.set_power_state	= imx8_dsp_set_power_state,
 
->>>>>>> c1084c27
 	/* ALSA HW info flags */
 	.hw_info =	SNDRV_PCM_INFO_MMAP |
 			SNDRV_PCM_INFO_MMAP_VALID |
 			SNDRV_PCM_INFO_INTERLEAVED |
 			SNDRV_PCM_INFO_PAUSE |
 			SNDRV_PCM_INFO_NO_PERIOD_WAKEUP
-<<<<<<< HEAD
-=======
 };
 
 static struct sof_dev_desc sof_of_imx8qxp_desc = {
@@ -869,58 +734,8 @@
 		.pm = &sof_of_pm,
 		.of_match_table = sof_of_imx8_ids,
 	},
->>>>>>> c1084c27
 };
 module_platform_driver(snd_sof_of_imx8_driver);
 
-<<<<<<< HEAD
-/* i.MX8X ops */
-struct snd_sof_dsp_ops sof_imx8x_ops = {
-	/* probe and remove */
-	.probe		= imx8_probe,
-	.remove		= imx8_remove,
-	/* DSP core boot */
-	.run		= imx8x_run,
-
-	/* Block IO */
-	.block_read	= sof_block_read,
-	.block_write	= sof_block_write,
-
-	/* ipc */
-	.send_msg	= imx8_send_msg,
-	.fw_ready	= sof_fw_ready,
-	.get_mailbox_offset	= imx8_get_mailbox_offset,
-	.get_window_offset	= imx8_get_window_offset,
-
-	.ipc_msg_data	= imx8_ipc_msg_data,
-	.ipc_pcm_params	= imx8_ipc_pcm_params,
-
-	/* module loading */
-	.load_module	= snd_sof_parse_module_memcpy,
-	.get_bar_index	= imx8_get_bar_index,
-	/* firmware loading */
-	.load_firmware	= snd_sof_load_firmware_memcpy,
-
-	/* DAI drivers */
-	.drv = imx8_dai,
-	.num_drv = 2, /* we use ESAI0 / SAI1 on i.MX8X*/
-
-	/* PM */
-	.suspend		= imx8_dsp_suspend,
-	.resume			= imx8_dsp_resume,
-	.runtime_suspend	= imx8_dsp_runtime_suspend,
-	.runtime_resume		= imx8_dsp_runtime_resume,
-
-	/* ALSA HW info flags */
-	.hw_info =	SNDRV_PCM_INFO_MMAP |
-			SNDRV_PCM_INFO_MMAP_VALID |
-			SNDRV_PCM_INFO_INTERLEAVED |
-			SNDRV_PCM_INFO_PAUSE |
-			SNDRV_PCM_INFO_NO_PERIOD_WAKEUP
-};
-EXPORT_SYMBOL(sof_imx8x_ops);
-
-=======
 MODULE_IMPORT_NS(SND_SOC_SOF_XTENSA);
->>>>>>> c1084c27
 MODULE_LICENSE("Dual BSD/GPL");