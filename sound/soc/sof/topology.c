--- conflicted
+++ resolved
@@ -1125,15 +1125,11 @@
 	if (!sname)
 		return;
 
-<<<<<<< HEAD
-	if (!sname)
-=======
 	if (w->id == snd_soc_dapm_dai_out)
 		stream = SNDRV_PCM_STREAM_CAPTURE;
 	else if (w->id == snd_soc_dapm_dai_in)
 		stream = SNDRV_PCM_STREAM_PLAYBACK;
 	else
->>>>>>> ccf0a997
 		return;
 
 	list_for_each_entry(rtd, &card->rtd_list, list) {
