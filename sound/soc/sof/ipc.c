--- conflicted
+++ resolved
@@ -160,77 +160,6 @@
 	case SOF_IPC:
 		ops = &ipc3_ops;
 		break;
-<<<<<<< HEAD
-	default:
-		dev_err(sdev->dev, "error: unhandled trace message %x\n",
-			msg_id);
-		break;
-	}
-}
-
-/*
- * IPC stream position.
- */
-
-static void ipc_period_elapsed(struct snd_sof_dev *sdev, u32 msg_id)
-{
-	struct snd_soc_component *scomp = sdev->component;
-	struct snd_sof_pcm_stream *stream;
-	struct sof_ipc_stream_posn posn;
-	struct snd_sof_pcm *spcm;
-	int direction;
-
-	spcm = snd_sof_find_spcm_comp(scomp, msg_id, &direction);
-	if (!spcm) {
-		dev_err(sdev->dev,
-			"error: period elapsed for unknown stream, msg_id %d\n",
-			msg_id);
-		return;
-	}
-
-	stream = &spcm->stream[direction];
-	snd_sof_ipc_msg_data(sdev, stream, &posn, sizeof(posn));
-
-	dev_vdbg(sdev->dev, "posn : host 0x%llx dai 0x%llx wall 0x%llx\n",
-		 posn.host_posn, posn.dai_posn, posn.wallclock);
-
-	memcpy(&stream->posn, &posn, sizeof(posn));
-
-	if (spcm->pcm.compress)
-		snd_sof_compr_fragment_elapsed(stream->cstream);
-	else if (!stream->substream->runtime->no_period_wakeup)
-		/* only inform ALSA for period_wakeup mode */
-		snd_sof_pcm_period_elapsed(stream->substream);
-}
-
-/* DSP notifies host of an XRUN within FW */
-static void ipc_xrun(struct snd_sof_dev *sdev, u32 msg_id)
-{
-	struct snd_soc_component *scomp = sdev->component;
-	struct snd_sof_pcm_stream *stream;
-	struct sof_ipc_stream_posn posn;
-	struct snd_sof_pcm *spcm;
-	int direction;
-
-	spcm = snd_sof_find_spcm_comp(scomp, msg_id, &direction);
-	if (!spcm) {
-		dev_err(sdev->dev, "error: XRUN for unknown stream, msg_id %d\n",
-			msg_id);
-		return;
-	}
-
-	stream = &spcm->stream[direction];
-	snd_sof_ipc_msg_data(sdev, stream, &posn, sizeof(posn));
-
-	dev_dbg(sdev->dev,  "posn XRUN: host %llx comp %d size %d\n",
-		posn.host_posn, posn.xrun_comp_id, posn.xrun_size);
-
-#if defined(CONFIG_SND_SOC_SOF_DEBUG_XRUN_STOP)
-	/* stop PCM on XRUN - used for pipeline debug */
-	memcpy(&stream->posn, &posn, sizeof(posn));
-	snd_pcm_stop_xrun(stream->substream);
-=======
->>>>>>> 29549c70
 #endif
 #if defined(CONFIG_SND_SOC_SOF_INTEL_IPC4)
 	case SOF_INTEL_IPC4:
