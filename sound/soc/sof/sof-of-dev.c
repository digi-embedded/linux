// SPDX-License-Identifier: (GPL-2.0-only OR BSD-3-Clause)
//
// Copyright 2019 NXP
//
// Author: Daniel Baluta <daniel.baluta@nxp.com>
//

#include <linux/firmware.h>
#include <linux/module.h>
#include <linux/moduleparam.h>
#include <linux/pm_runtime.h>
#include <sound/sof.h>

#include "sof-of-dev.h"
#include "ops.h"

<<<<<<< HEAD
extern struct snd_sof_dsp_ops sof_imx8_ops;
extern struct snd_sof_dsp_ops sof_imx8x_ops;
extern struct snd_sof_dsp_ops sof_imx8m_ops;

/* platform specific devices */
#if IS_ENABLED(CONFIG_SND_SOC_SOF_IMX8)
static struct sof_dev_desc sof_of_imx8qxp_desc = {
	.default_fw_path = "imx/sof",
	.default_tplg_path = "imx/sof-tplg",
	.default_fw_filename = "sof-imx8x.ri",
	.nocodec_fw_filename = "sof-imx8.ri",
	.nocodec_tplg_filename = "sof-imx8-nocodec.tplg",
	.ops = &sof_imx8x_ops,
};

static struct sof_dev_desc sof_of_imx8qm_desc = {
	.default_fw_path = "imx/sof",
	.default_tplg_path = "imx/sof-tplg",
	.default_fw_filename = "sof-imx8.ri",
	.nocodec_tplg_filename = "sof-imx8-nocodec.tplg",
	.ops = &sof_imx8_ops,
};
#endif

#if IS_ENABLED(CONFIG_SND_SOC_SOF_IMX8M)
static struct sof_dev_desc sof_of_imx8mp_desc = {
	.default_fw_path = "imx/sof",
	.default_tplg_path = "imx/sof-tplg",
	.default_fw_filename = "sof-imx8m.ri",
	.nocodec_fw_filename = "sof-imx8m.ri",
	.nocodec_tplg_filename = "sof-imx8-nocodec.tplg",
	.ops = &sof_imx8m_ops,
};
#endif

static const struct dev_pm_ops sof_of_pm = {
=======
static char *fw_path;
module_param(fw_path, charp, 0444);
MODULE_PARM_DESC(fw_path, "alternate path for SOF firmware.");

static char *tplg_path;
module_param(tplg_path, charp, 0444);
MODULE_PARM_DESC(tplg_path, "alternate path for SOF topology.");

const struct dev_pm_ops sof_of_pm = {
	.prepare = snd_sof_prepare,
	.complete = snd_sof_complete,
>>>>>>> c1084c27
	SET_SYSTEM_SLEEP_PM_OPS(snd_sof_suspend, snd_sof_resume)
	SET_RUNTIME_PM_OPS(snd_sof_runtime_suspend, snd_sof_runtime_resume,
			   NULL)
};
EXPORT_SYMBOL(sof_of_pm);

static void sof_of_probe_complete(struct device *dev)
{
	/* allow runtime_pm */
	pm_runtime_set_autosuspend_delay(dev, SND_SOF_SUSPEND_DELAY_MS);
	pm_runtime_use_autosuspend(dev);
<<<<<<< HEAD
=======
	pm_runtime_mark_last_busy(dev);
>>>>>>> c1084c27
	pm_runtime_set_active(dev);
	pm_runtime_enable(dev);

	pm_runtime_mark_last_busy(dev);
	pm_runtime_put_autosuspend(dev);
}

int sof_of_parse(struct platform_device *pdev)
{
	struct snd_sof_pdata *sof_pdata = platform_get_drvdata(pdev);
	struct device_node *np = pdev->dev.of_node;
	int ret;

	/* firmware-name is optional in DT */
	of_property_read_string(np, "firmware-name", &sof_pdata->fw_filename);

	ret = of_property_read_string(np, "tplg-name",
				      &sof_pdata->tplg_filename);
	if (ret < 0)
		return ret;

	ret = of_property_read_string(np, "machine-drv-name",
				      &sof_pdata->machine_drv_name);
	if (ret < 0)
		return ret;

	return 0;
}

int sof_of_parse(struct platform_device *pdev)
{
	struct snd_sof_pdata *sof_pdata = platform_get_drvdata(pdev);
	struct device_node *np = pdev->dev.of_node;
	int ret;

	/* firmware-name is optional in DT */
	of_property_read_string(np, "firmware-name", &sof_pdata->fw_filename);

	ret = of_property_read_string(np, "tplg-name",
				      &sof_pdata->tplg_filename);
	if (ret < 0)
		return ret;

	ret = of_property_read_string(np, "machine-drv-name",
				      &sof_pdata->machine_drv_name);
	if (ret < 0)
		return ret;

	return 0;
}

int sof_of_probe(struct platform_device *pdev)
{
	struct device *dev = &pdev->dev;
	const struct sof_dev_desc *desc;
<<<<<<< HEAD
	/*TODO: create a generic snd_soc_xxx_mach */
#if IS_ENABLED(CONFIG_SND_SOC_SOF_FORCE_NOCODEC_MODE)
	struct snd_soc_acpi_mach *mach;
#endif
=======
>>>>>>> c1084c27
	struct snd_sof_pdata *sof_pdata;
	int ret;

	dev_info(&pdev->dev, "DT DSP detected");

	sof_pdata = devm_kzalloc(dev, sizeof(*sof_pdata), GFP_KERNEL);
	if (!sof_pdata)
		return -ENOMEM;

	platform_set_drvdata(pdev, sof_pdata);

	desc = device_get_match_data(dev);
	if (!desc)
		return -ENODEV;

	if (!desc->ops) {
		dev_err(dev, "error: no matching DT descriptor ops\n");
		return -ENODEV;
	}

<<<<<<< HEAD
#if IS_ENABLED(CONFIG_SND_SOC_SOF_FORCE_NOCODEC_MODE)
	/* force nocodec mode */
	dev_warn(dev, "Force to use nocodec mode\n");
	mach = devm_kzalloc(dev, sizeof(*mach), GFP_KERNEL);
	if (!mach)
		return -ENOMEM;

	mach->drv_name = "sof-nocodec";
	sof_pdata->fw_filename =  desc->nocodec_fw_filename;
	sof_pdata->tplg_filename = desc->nocodec_tplg_filename;
	ret = sof_nocodec_setup(dev, ops);
	if (ret < 0)
		return ret;
#endif

	/* TODO: replace machine with info from DT */
	sof_pdata->machine = NULL;
=======
>>>>>>> c1084c27
	sof_pdata->desc = desc;
	sof_pdata->dev = &pdev->dev;
	sof_pdata->fw_filename = desc->default_fw_filename;

	if (fw_path)
		sof_pdata->fw_filename_prefix = fw_path;
	else
		sof_pdata->fw_filename_prefix = sof_pdata->desc->default_fw_path;

<<<<<<< HEAD
	ret = sof_of_parse(pdev);
	if (ret < 0) {
		dev_err(dev, "Could not parse SOF OF DSP node\n");
		return ret;
	}

	/* use default fw filename if none provided in DT */
	if (!sof_pdata->fw_filename)
		sof_pdata->fw_filename = desc->default_fw_filename;

#if IS_ENABLED(CONFIG_SND_SOC_SOF_PROBE_WORK_QUEUE)
	/* set callback to enable runtime_pm */
	sof_pdata->sof_probe_complete = sof_of_probe_complete;
#endif
	 /* call sof helper for DSP hardware probe */
	ret = snd_sof_device_probe(dev, sof_pdata);
	if (ret) {
		dev_err(dev, "error: failed to probe DSP hardware\n");
=======
	if (tplg_path)
		sof_pdata->tplg_filename_prefix = tplg_path;
	else
		sof_pdata->tplg_filename_prefix = sof_pdata->desc->default_tplg_path;

	ret = sof_of_parse(pdev);
	if (ret < 0) {
		dev_err(dev, "Could not parse SOF OF DSP node\n");
>>>>>>> c1084c27
		return ret;
	}

	/* use default fw filename if none provided in DT */
	if (!sof_pdata->fw_filename)
		sof_pdata->fw_filename = desc->default_fw_filename;

	/* set callback to be called on successful device probe to enable runtime_pm */
	sof_pdata->sof_probe_complete = sof_of_probe_complete;

	/* call sof helper for DSP hardware probe */
	return snd_sof_device_probe(dev, sof_pdata);
}
EXPORT_SYMBOL(sof_of_probe);

int sof_of_remove(struct platform_device *pdev)
{
	pm_runtime_disable(&pdev->dev);
	pm_runtime_set_suspended(&pdev->dev);
	pm_runtime_put_noidle(&pdev->dev);

	/* call sof helper for DSP hardware remove */
	snd_sof_device_remove(&pdev->dev);

	return 0;
}

<<<<<<< HEAD
static const struct of_device_id sof_of_ids[] = {
#if IS_ENABLED(CONFIG_SND_SOC_SOF_IMX8)
	{ .compatible = "fsl,imx8qxp-dsp", .data = &sof_of_imx8qxp_desc},
	{ .compatible = "fsl,imx8qm-dsp", .data = &sof_of_imx8qm_desc},
#endif
#if IS_ENABLED(CONFIG_SND_SOC_SOF_IMX8M)
	{ .compatible = "fsl,imx8mp-dsp", .data = &sof_of_imx8mp_desc},
#endif

	{ }
};
MODULE_DEVICE_TABLE(of, sof_of_ids);

/* DT driver definition */
static struct platform_driver snd_sof_of_driver = {
	.probe = sof_of_probe,
	.remove = sof_of_remove,
	.driver = {
		.name = "sof-audio-of",
		.pm = &sof_of_pm,
		.of_match_table = sof_of_ids,
	},
};
module_platform_driver(snd_sof_of_driver);
=======
EXPORT_SYMBOL(sof_of_remove);
>>>>>>> c1084c27

MODULE_LICENSE("Dual BSD/GPL");<|MERGE_RESOLUTION|>--- conflicted
+++ resolved
@@ -14,44 +14,6 @@
 #include "sof-of-dev.h"
 #include "ops.h"
 
-<<<<<<< HEAD
-extern struct snd_sof_dsp_ops sof_imx8_ops;
-extern struct snd_sof_dsp_ops sof_imx8x_ops;
-extern struct snd_sof_dsp_ops sof_imx8m_ops;
-
-/* platform specific devices */
-#if IS_ENABLED(CONFIG_SND_SOC_SOF_IMX8)
-static struct sof_dev_desc sof_of_imx8qxp_desc = {
-	.default_fw_path = "imx/sof",
-	.default_tplg_path = "imx/sof-tplg",
-	.default_fw_filename = "sof-imx8x.ri",
-	.nocodec_fw_filename = "sof-imx8.ri",
-	.nocodec_tplg_filename = "sof-imx8-nocodec.tplg",
-	.ops = &sof_imx8x_ops,
-};
-
-static struct sof_dev_desc sof_of_imx8qm_desc = {
-	.default_fw_path = "imx/sof",
-	.default_tplg_path = "imx/sof-tplg",
-	.default_fw_filename = "sof-imx8.ri",
-	.nocodec_tplg_filename = "sof-imx8-nocodec.tplg",
-	.ops = &sof_imx8_ops,
-};
-#endif
-
-#if IS_ENABLED(CONFIG_SND_SOC_SOF_IMX8M)
-static struct sof_dev_desc sof_of_imx8mp_desc = {
-	.default_fw_path = "imx/sof",
-	.default_tplg_path = "imx/sof-tplg",
-	.default_fw_filename = "sof-imx8m.ri",
-	.nocodec_fw_filename = "sof-imx8m.ri",
-	.nocodec_tplg_filename = "sof-imx8-nocodec.tplg",
-	.ops = &sof_imx8m_ops,
-};
-#endif
-
-static const struct dev_pm_ops sof_of_pm = {
-=======
 static char *fw_path;
 module_param(fw_path, charp, 0444);
 MODULE_PARM_DESC(fw_path, "alternate path for SOF firmware.");
@@ -63,7 +25,6 @@
 const struct dev_pm_ops sof_of_pm = {
 	.prepare = snd_sof_prepare,
 	.complete = snd_sof_complete,
->>>>>>> c1084c27
 	SET_SYSTEM_SLEEP_PM_OPS(snd_sof_suspend, snd_sof_resume)
 	SET_RUNTIME_PM_OPS(snd_sof_runtime_suspend, snd_sof_runtime_resume,
 			   NULL)
@@ -75,37 +36,9 @@
 	/* allow runtime_pm */
 	pm_runtime_set_autosuspend_delay(dev, SND_SOF_SUSPEND_DELAY_MS);
 	pm_runtime_use_autosuspend(dev);
-<<<<<<< HEAD
-=======
 	pm_runtime_mark_last_busy(dev);
->>>>>>> c1084c27
 	pm_runtime_set_active(dev);
 	pm_runtime_enable(dev);
-
-	pm_runtime_mark_last_busy(dev);
-	pm_runtime_put_autosuspend(dev);
-}
-
-int sof_of_parse(struct platform_device *pdev)
-{
-	struct snd_sof_pdata *sof_pdata = platform_get_drvdata(pdev);
-	struct device_node *np = pdev->dev.of_node;
-	int ret;
-
-	/* firmware-name is optional in DT */
-	of_property_read_string(np, "firmware-name", &sof_pdata->fw_filename);
-
-	ret = of_property_read_string(np, "tplg-name",
-				      &sof_pdata->tplg_filename);
-	if (ret < 0)
-		return ret;
-
-	ret = of_property_read_string(np, "machine-drv-name",
-				      &sof_pdata->machine_drv_name);
-	if (ret < 0)
-		return ret;
-
-	return 0;
 }
 
 int sof_of_parse(struct platform_device *pdev)
@@ -134,13 +67,6 @@
 {
 	struct device *dev = &pdev->dev;
 	const struct sof_dev_desc *desc;
-<<<<<<< HEAD
-	/*TODO: create a generic snd_soc_xxx_mach */
-#if IS_ENABLED(CONFIG_SND_SOC_SOF_FORCE_NOCODEC_MODE)
-	struct snd_soc_acpi_mach *mach;
-#endif
-=======
->>>>>>> c1084c27
 	struct snd_sof_pdata *sof_pdata;
 	int ret;
 
@@ -161,26 +87,6 @@
 		return -ENODEV;
 	}
 
-<<<<<<< HEAD
-#if IS_ENABLED(CONFIG_SND_SOC_SOF_FORCE_NOCODEC_MODE)
-	/* force nocodec mode */
-	dev_warn(dev, "Force to use nocodec mode\n");
-	mach = devm_kzalloc(dev, sizeof(*mach), GFP_KERNEL);
-	if (!mach)
-		return -ENOMEM;
-
-	mach->drv_name = "sof-nocodec";
-	sof_pdata->fw_filename =  desc->nocodec_fw_filename;
-	sof_pdata->tplg_filename = desc->nocodec_tplg_filename;
-	ret = sof_nocodec_setup(dev, ops);
-	if (ret < 0)
-		return ret;
-#endif
-
-	/* TODO: replace machine with info from DT */
-	sof_pdata->machine = NULL;
-=======
->>>>>>> c1084c27
 	sof_pdata->desc = desc;
 	sof_pdata->dev = &pdev->dev;
 	sof_pdata->fw_filename = desc->default_fw_filename;
@@ -190,26 +96,6 @@
 	else
 		sof_pdata->fw_filename_prefix = sof_pdata->desc->default_fw_path;
 
-<<<<<<< HEAD
-	ret = sof_of_parse(pdev);
-	if (ret < 0) {
-		dev_err(dev, "Could not parse SOF OF DSP node\n");
-		return ret;
-	}
-
-	/* use default fw filename if none provided in DT */
-	if (!sof_pdata->fw_filename)
-		sof_pdata->fw_filename = desc->default_fw_filename;
-
-#if IS_ENABLED(CONFIG_SND_SOC_SOF_PROBE_WORK_QUEUE)
-	/* set callback to enable runtime_pm */
-	sof_pdata->sof_probe_complete = sof_of_probe_complete;
-#endif
-	 /* call sof helper for DSP hardware probe */
-	ret = snd_sof_device_probe(dev, sof_pdata);
-	if (ret) {
-		dev_err(dev, "error: failed to probe DSP hardware\n");
-=======
 	if (tplg_path)
 		sof_pdata->tplg_filename_prefix = tplg_path;
 	else
@@ -218,7 +104,6 @@
 	ret = sof_of_parse(pdev);
 	if (ret < 0) {
 		dev_err(dev, "Could not parse SOF OF DSP node\n");
->>>>>>> c1084c27
 		return ret;
 	}
 
@@ -246,33 +131,6 @@
 	return 0;
 }
 
-<<<<<<< HEAD
-static const struct of_device_id sof_of_ids[] = {
-#if IS_ENABLED(CONFIG_SND_SOC_SOF_IMX8)
-	{ .compatible = "fsl,imx8qxp-dsp", .data = &sof_of_imx8qxp_desc},
-	{ .compatible = "fsl,imx8qm-dsp", .data = &sof_of_imx8qm_desc},
-#endif
-#if IS_ENABLED(CONFIG_SND_SOC_SOF_IMX8M)
-	{ .compatible = "fsl,imx8mp-dsp", .data = &sof_of_imx8mp_desc},
-#endif
-
-	{ }
-};
-MODULE_DEVICE_TABLE(of, sof_of_ids);
-
-/* DT driver definition */
-static struct platform_driver snd_sof_of_driver = {
-	.probe = sof_of_probe,
-	.remove = sof_of_remove,
-	.driver = {
-		.name = "sof-audio-of",
-		.pm = &sof_of_pm,
-		.of_match_table = sof_of_ids,
-	},
-};
-module_platform_driver(snd_sof_of_driver);
-=======
 EXPORT_SYMBOL(sof_of_remove);
->>>>>>> c1084c27
 
 MODULE_LICENSE("Dual BSD/GPL");