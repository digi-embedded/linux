// SPDX-License-Identifier: (GPL-2.0 OR BSD-3-Clause)
//
// This file is provided under a dual BSD/GPLv2 license.  When using or
// redistributing this file, you may do so under either license.
//
// Copyright(c) 2018 Intel Corporation. All rights reserved.
//
// Author: Liam Girdwood <liam.r.girdwood@linux.intel.com>
//

#include "ops.h"
#include "sof-priv.h"

static int sof_restore_kcontrols(struct snd_sof_dev *sdev)
{
	struct snd_sof_control *scontrol;
	int ipc_cmd, ctrl_type;
	int ret = 0;

	/* restore kcontrol values */
	list_for_each_entry(scontrol, &sdev->kcontrol_list, list) {
		/* reset readback offset for scontrol after resuming */
		scontrol->readback_offset = 0;

		/* notify DSP of kcontrol values */
		switch (scontrol->cmd) {
		case SOF_CTRL_CMD_VOLUME:
		case SOF_CTRL_CMD_ENUM:
		case SOF_CTRL_CMD_SWITCH:
			ipc_cmd = SOF_IPC_COMP_SET_VALUE;
			ctrl_type = SOF_CTRL_TYPE_VALUE_CHAN_SET;
			ret = snd_sof_ipc_set_get_comp_data(sdev->ipc, scontrol,
							    ipc_cmd, ctrl_type,
							    scontrol->cmd,
							    true);
			break;
		case SOF_CTRL_CMD_BINARY:
			ipc_cmd = SOF_IPC_COMP_SET_DATA;
			ctrl_type = SOF_CTRL_TYPE_DATA_SET;
			ret = snd_sof_ipc_set_get_comp_data(sdev->ipc, scontrol,
							    ipc_cmd, ctrl_type,
							    scontrol->cmd,
							    true);
			break;

		default:
			break;
		}

		if (ret < 0) {
			dev_err(sdev->dev,
				"error: failed kcontrol value set for widget: %d\n",
				scontrol->comp_id);

			return ret;
		}
	}

	return 0;
}

static int sof_restore_pipelines(struct snd_sof_dev *sdev)
{
	struct snd_sof_widget *swidget;
	struct snd_sof_route *sroute;
	struct sof_ipc_pipe_new *pipeline;
	struct snd_sof_dai *dai;
	struct sof_ipc_comp_dai *comp_dai;
	struct sof_ipc_cmd_hdr *hdr;
	int ret;

	/* restore pipeline components */
	list_for_each_entry_reverse(swidget, &sdev->widget_list, list) {
		struct sof_ipc_comp_reply r;

		/* skip if there is no private data */
		if (!swidget->private)
			continue;

		switch (swidget->id) {
		case snd_soc_dapm_dai_in:
		case snd_soc_dapm_dai_out:
			dai = swidget->private;
			comp_dai = &dai->comp_dai;
			ret = sof_ipc_tx_message(sdev->ipc,
						 comp_dai->comp.hdr.cmd,
						 comp_dai, sizeof(*comp_dai),
						 &r, sizeof(r));
			break;
		case snd_soc_dapm_scheduler:

			/*
			 * During suspend, all DSP cores are powered off.
			 * Therefore upon resume, create the pipeline comp
			 * and power up the core that the pipeline is
			 * scheduled on.
			 */
			pipeline = swidget->private;
			ret = sof_load_pipeline_ipc(sdev, pipeline, &r);
			break;
		default:
			hdr = swidget->private;
			ret = sof_ipc_tx_message(sdev->ipc, hdr->cmd,
						 swidget->private, hdr->size,
						 &r, sizeof(r));
			break;
		}
		if (ret < 0) {
			dev_err(sdev->dev,
				"error: failed to load widget type %d with ID: %d\n",
				swidget->widget->id, swidget->comp_id);

			return ret;
		}
	}

	/* restore pipeline connections */
	list_for_each_entry_reverse(sroute, &sdev->route_list, list) {
		struct sof_ipc_pipe_comp_connect *connect;
		struct sof_ipc_reply reply;

		/* skip if there's no private data */
		if (!sroute->private)
			continue;

		connect = sroute->private;

		/* send ipc */
		ret = sof_ipc_tx_message(sdev->ipc,
					 connect->hdr.cmd,
					 connect, sizeof(*connect),
					 &reply, sizeof(reply));
		if (ret < 0) {
			dev_err(sdev->dev,
				"error: failed to load route sink %s control %s source %s\n",
				sroute->route->sink,
				sroute->route->control ? sroute->route->control
					: "none",
				sroute->route->source);

			return ret;
		}
	}

	/* restore dai links */
	list_for_each_entry_reverse(dai, &sdev->dai_list, list) {
		struct sof_ipc_reply reply;
		struct sof_ipc_dai_config *config = dai->dai_config;

		if (!config) {
			dev_err(sdev->dev, "error: no config for DAI %s\n",
				dai->name);
			continue;
		}

		/*
		 * The link DMA channel would be invalidated for running
		 * streams but not for streams that were in the PAUSED
		 * state during suspend. So invalidate it here before setting
		 * the dai config in the DSP.
		 */
		if (config->type == SOF_DAI_INTEL_HDA)
			config->hda.link_dma_ch = DMA_CHAN_INVALID;

		ret = sof_ipc_tx_message(sdev->ipc,
					 config->hdr.cmd, config,
					 config->hdr.size,
					 &reply, sizeof(reply));

		if (ret < 0) {
			dev_err(sdev->dev,
				"error: failed to set dai config for %s\n",
				dai->name);

			return ret;
		}
	}

	/* complete pipeline */
	list_for_each_entry(swidget, &sdev->widget_list, list) {
		switch (swidget->id) {
		case snd_soc_dapm_scheduler:
			swidget->complete =
				snd_sof_complete_pipeline(sdev, swidget);
			break;
		default:
			break;
		}
	}

	/* restore pipeline kcontrols */
	ret = sof_restore_kcontrols(sdev);
	if (ret < 0)
		dev_err(sdev->dev,
			"error: restoring kcontrols after resume\n");

	return ret;
}

static int sof_send_pm_ipc(struct snd_sof_dev *sdev, int cmd)
{
	struct sof_ipc_pm_ctx pm_ctx;
	struct sof_ipc_reply reply;

	memset(&pm_ctx, 0, sizeof(pm_ctx));

	/* configure ctx save ipc message */
	pm_ctx.hdr.size = sizeof(pm_ctx);
	pm_ctx.hdr.cmd = SOF_IPC_GLB_PM_MSG | cmd;

	/* send ctx save ipc to dsp */
	return sof_ipc_tx_message(sdev->ipc, pm_ctx.hdr.cmd, &pm_ctx,
				 sizeof(pm_ctx), &reply, sizeof(reply));
}

static int sof_set_hw_params_upon_resume(struct snd_sof_dev *sdev)
{
	struct snd_pcm_substream *substream;
	struct snd_sof_pcm *spcm;
	snd_pcm_state_t state;
	int dir;

	/*
	 * SOF requires hw_params to be set-up internally upon resume.
	 * So, set the flag to indicate this for those streams that
	 * have been suspended.
	 */
	list_for_each_entry(spcm, &sdev->pcm_list, list) {
		for (dir = 0; dir <= SNDRV_PCM_STREAM_CAPTURE; dir++) {
			substream = spcm->stream[dir].substream;
			if (!substream || !substream->runtime)
				continue;

			state = substream->runtime->status->state;
			if (state == SNDRV_PCM_STATE_SUSPENDED)
				spcm->prepared[dir] = false;
		}
	}

	/* set internal flag for BE */
	return snd_sof_dsp_hw_params_upon_resume(sdev);
}

#if IS_ENABLED(CONFIG_SND_SOC_SOF_DEBUG_ENABLE_DEBUGFS_CACHE)
static void sof_cache_debugfs(struct snd_sof_dev *sdev)
{
	struct snd_sof_dfsentry *dfse;

	list_for_each_entry(dfse, &sdev->dfsentry_list, list) {

		/* nothing to do if debugfs buffer is not IO mem */
		if (dfse->type == SOF_DFSENTRY_TYPE_BUF)
			continue;

		/* cache memory that is only accessible in D0 */
		if (dfse->access_type == SOF_DEBUGFS_ACCESS_D0_ONLY)
			memcpy_fromio(dfse->cache_buf, dfse->io_mem,
				      dfse->size);
	}
}
#endif

static int sof_resume(struct device *dev, bool runtime_resume)
{
	struct snd_sof_dev *sdev = dev_get_drvdata(dev);
	int ret;

	/* do nothing if dsp resume callbacks are not set */
	if (!runtime_resume && !sof_ops(sdev)->resume)
<<<<<<< HEAD
=======
		return 0;

	if (runtime_resume && !sof_ops(sdev)->runtime_resume)
>>>>>>> ea790475
		return 0;

	if (runtime_resume && !sof_ops(sdev)->runtime_resume)
		return 0;

	/*
	 * if the runtime_resume flag is set, call the runtime_resume routine
	 * or else call the system resume routine
	 */
	if (runtime_resume)
		ret = snd_sof_dsp_runtime_resume(sdev);
	else
		ret = snd_sof_dsp_resume(sdev);
	if (ret < 0) {
		dev_err(sdev->dev,
			"error: failed to power up DSP after resume\n");
		return ret;
	}

<<<<<<< HEAD
=======
	if (!runtime_resume && pm_runtime_suspended(sdev->dev))
		return 0;

	sdev->fw_state = SOF_FW_BOOT_PREPARE;

>>>>>>> ea790475
	/* load the firmware */
	ret = snd_sof_load_firmware(sdev);
	if (ret < 0) {
		dev_err(sdev->dev,
			"error: failed to load DSP firmware after resume %d\n",
			ret);
		return ret;
	}

	/* boot the firmware */
	ret = snd_sof_run_firmware(sdev);
	if (ret < 0) {
		dev_err(sdev->dev,
			"error: failed to boot DSP firmware after resume %d\n",
			ret);
		return ret;
	}

	/* resume DMA trace, only need send ipc */
	ret = snd_sof_init_trace_ipc(sdev);
	if (ret < 0) {
		/* non fatal */
		dev_warn(sdev->dev,
			 "warning: failed to init trace after resume %d\n",
			 ret);
	}

	/* restore pipelines */
	ret = sof_restore_pipelines(sdev);
	if (ret < 0) {
		dev_err(sdev->dev,
			"error: failed to restore pipeline after resume %d\n",
			ret);
		return ret;
	}

	/* notify DSP of system resume */
	ret = sof_send_pm_ipc(sdev, SOF_IPC_PM_CTX_RESTORE);
	if (ret < 0)
		dev_err(sdev->dev,
			"error: ctx_restore ipc error during resume %d\n",
			ret);

	return ret;
}

static int sof_suspend(struct device *dev, bool runtime_suspend)
{
	struct snd_sof_dev *sdev = dev_get_drvdata(dev);
	int ret;

	/* do nothing if dsp suspend callback is not set */
	if (!runtime_suspend && !sof_ops(sdev)->suspend)
<<<<<<< HEAD
=======
		return 0;

	if (runtime_suspend && !sof_ops(sdev)->runtime_suspend)
>>>>>>> ea790475
		return 0;

	if (runtime_suspend && !sof_ops(sdev)->runtime_suspend)
		return 0;

	/* release trace */
	snd_sof_release_trace(sdev);

	/* set restore_stream for all streams during system suspend */
	if (!runtime_suspend) {
		ret = sof_set_hw_params_upon_resume(sdev);
		if (ret < 0) {
			dev_err(sdev->dev,
				"error: setting hw_params flag during suspend %d\n",
				ret);
			return ret;
		}
	}

#if IS_ENABLED(CONFIG_SND_SOC_SOF_DEBUG_ENABLE_DEBUGFS_CACHE)
	/* cache debugfs contents during runtime suspend */
	if (runtime_suspend)
		sof_cache_debugfs(sdev);
#endif
	/* notify DSP of upcoming power down */
	ret = sof_send_pm_ipc(sdev, SOF_IPC_PM_CTX_SAVE);
	if (ret == -EBUSY || ret == -EAGAIN) {
		/*
		 * runtime PM has logic to handle -EBUSY/-EAGAIN so
		 * pass these errors up
		 */
		dev_err(sdev->dev,
			"error: ctx_save ipc error during suspend %d\n",
			ret);
		return ret;
	} else if (ret < 0) {
		/* FW in unexpected state, continue to power down */
		dev_warn(sdev->dev,
			 "ctx_save ipc error %d, proceeding with suspend\n",
			 ret);
	}

	/* power down all DSP cores */
	if (runtime_suspend)
		ret = snd_sof_dsp_runtime_suspend(sdev);
	else
		ret = snd_sof_dsp_suspend(sdev);
	if (ret < 0)
		dev_err(sdev->dev,
			"error: failed to power down DSP during suspend %d\n",
			ret);

	return ret;
}

int snd_sof_runtime_suspend(struct device *dev)
{
	return sof_suspend(dev, true);
}
EXPORT_SYMBOL(snd_sof_runtime_suspend);

int snd_sof_runtime_idle(struct device *dev)
{
	struct snd_sof_dev *sdev = dev_get_drvdata(dev);

	return snd_sof_dsp_runtime_idle(sdev);
}
EXPORT_SYMBOL(snd_sof_runtime_idle);

int snd_sof_runtime_resume(struct device *dev)
{
	return sof_resume(dev, true);
}
EXPORT_SYMBOL(snd_sof_runtime_resume);

int snd_sof_resume(struct device *dev)
{
	return sof_resume(dev, false);
}
EXPORT_SYMBOL(snd_sof_resume);

int snd_sof_suspend(struct device *dev)
{
	return sof_suspend(dev, false);
}
EXPORT_SYMBOL(snd_sof_suspend);<|MERGE_RESOLUTION|>--- conflicted
+++ resolved
@@ -267,15 +267,13 @@
 
 	/* do nothing if dsp resume callbacks are not set */
 	if (!runtime_resume && !sof_ops(sdev)->resume)
-<<<<<<< HEAD
-=======
 		return 0;
 
 	if (runtime_resume && !sof_ops(sdev)->runtime_resume)
->>>>>>> ea790475
-		return 0;
-
-	if (runtime_resume && !sof_ops(sdev)->runtime_resume)
+		return 0;
+
+	/* DSP was never successfully started, nothing to resume */
+	if (sdev->first_boot)
 		return 0;
 
 	/*
@@ -292,14 +290,11 @@
 		return ret;
 	}
 
-<<<<<<< HEAD
-=======
 	if (!runtime_resume && pm_runtime_suspended(sdev->dev))
 		return 0;
 
 	sdev->fw_state = SOF_FW_BOOT_PREPARE;
 
->>>>>>> ea790475
 	/* load the firmware */
 	ret = snd_sof_load_firmware(sdev);
 	if (ret < 0) {
@@ -309,7 +304,12 @@
 		return ret;
 	}
 
-	/* boot the firmware */
+	sdev->fw_state = SOF_FW_BOOT_IN_PROGRESS;
+
+	/*
+	 * Boot the firmware. The FW boot status will be modified
+	 * in snd_sof_run_firmware() depending on the outcome.
+	 */
 	ret = snd_sof_run_firmware(sdev);
 	if (ret < 0) {
 		dev_err(sdev->dev,
@@ -353,16 +353,13 @@
 
 	/* do nothing if dsp suspend callback is not set */
 	if (!runtime_suspend && !sof_ops(sdev)->suspend)
-<<<<<<< HEAD
-=======
 		return 0;
 
 	if (runtime_suspend && !sof_ops(sdev)->runtime_suspend)
->>>>>>> ea790475
-		return 0;
-
-	if (runtime_suspend && !sof_ops(sdev)->runtime_suspend)
-		return 0;
+		return 0;
+
+	if (sdev->fw_state != SOF_FW_BOOT_COMPLETE)
+		goto power_down;
 
 	/* release trace */
 	snd_sof_release_trace(sdev);
@@ -401,6 +398,12 @@
 			 ret);
 	}
 
+power_down:
+
+	/* return if the DSP was not probed successfully */
+	if (sdev->fw_state == SOF_FW_BOOT_NOT_STARTED)
+		return 0;
+
 	/* power down all DSP cores */
 	if (runtime_suspend)
 		ret = snd_sof_dsp_runtime_suspend(sdev);
@@ -411,6 +414,9 @@
 			"error: failed to power down DSP during suspend %d\n",
 			ret);
 
+	/* reset FW state */
+	sdev->fw_state = SOF_FW_BOOT_NOT_STARTED;
+
 	return ret;
 }
 
