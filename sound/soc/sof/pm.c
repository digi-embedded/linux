--- conflicted
+++ resolved
@@ -114,16 +114,12 @@
 		return ret;
 	}
 
-<<<<<<< HEAD
-	if (!runtime_resume && pm_runtime_suspended(sdev->dev))
-=======
 	/*
 	 * Nothing further to be done for platforms that support the low power
 	 * D0 substate.
 	 */
 	if (!runtime_resume && sof_ops(sdev)->set_power_state &&
 	    old_state == SOF_DSP_PM_D0)
->>>>>>> c1084c27
 		return 0;
 
 	sdev->fw_state = SOF_FW_BOOT_PREPARE;
@@ -187,18 +183,6 @@
 
 	/* do nothing if dsp suspend callback is not set */
 	if (!runtime_suspend && !sof_ops(sdev)->suspend)
-<<<<<<< HEAD
-		return 0;
-
-	if (runtime_suspend && !sof_ops(sdev)->runtime_suspend)
-		return 0;
-
-	if (sdev->fw_state != SOF_FW_BOOT_COMPLETE)
-		goto power_down;
-
-	/* release trace */
-	snd_sof_release_trace(sdev);
-=======
 		return 0;
 
 	if (runtime_suspend && !sof_ops(sdev)->runtime_suspend)
@@ -206,7 +190,6 @@
 
 	if (sdev->fw_state != SOF_FW_BOOT_COMPLETE)
 		goto suspend;
->>>>>>> c1084c27
 
 	/* set restore_stream for all streams during system suspend */
 	if (!runtime_suspend) {
@@ -251,21 +234,13 @@
 			 ret);
 	}
 
-<<<<<<< HEAD
-power_down:
-=======
 suspend:
->>>>>>> c1084c27
 
 	/* return if the DSP was not probed successfully */
 	if (sdev->fw_state == SOF_FW_BOOT_NOT_STARTED)
 		return 0;
 
-<<<<<<< HEAD
-	/* power down all DSP cores */
-=======
 	/* platform-specific suspend */
->>>>>>> c1084c27
 	if (runtime_suspend)
 		ret = snd_sof_dsp_runtime_suspend(sdev);
 	else
@@ -275,10 +250,6 @@
 			"error: failed to power down DSP during suspend %d\n",
 			ret);
 
-<<<<<<< HEAD
-	/* reset FW state */
-	sdev->fw_state = SOF_FW_BOOT_NOT_STARTED;
-=======
 	/* Do not reset FW state if DSP is in D0 */
 	if (target_state == SOF_DSP_PM_D0)
 		return ret;
@@ -286,7 +257,6 @@
 	/* reset FW state */
 	sdev->fw_state = SOF_FW_BOOT_NOT_STARTED;
 	sdev->enabled_cores_mask = 0;
->>>>>>> c1084c27
 
 	return ret;
 }
