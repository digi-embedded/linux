// SPDX-License-Identifier: (GPL-2.0-only OR BSD-3-Clause)
//
// This file is provided under a dual BSD/GPLv2 license.  When using or
// redistributing this file, you may do so under either license.
//
// Copyright(c) 2018 Intel Corporation. All rights reserved.
//
// Author: Liam Girdwood <liam.r.girdwood@linux.intel.com>
//

/*
 * Hardware interface for audio DSP on Baytrail, Braswell and Cherrytrail.
 */

#include <linux/module.h>
#include <sound/sof.h>
#include <sound/sof/xtensa.h>
#include <sound/soc-acpi.h>
#include <sound/soc-acpi-intel-match.h>
#include <sound/intel-dsp-config.h>
#include "../ops.h"
#include "atom.h"
#include "shim.h"
#include "../sof-acpi-dev.h"
#include "../sof-audio.h"
#include "../../intel/common/soc-intel-quirks.h"

static const struct snd_sof_debugfs_map byt_debugfs[] = {
	{"dmac0", DSP_BAR, DMAC0_OFFSET, DMAC_SIZE,
	 SOF_DEBUGFS_ACCESS_ALWAYS},
	{"dmac1", DSP_BAR, DMAC1_OFFSET, DMAC_SIZE,
	 SOF_DEBUGFS_ACCESS_ALWAYS},
	{"ssp0", DSP_BAR, SSP0_OFFSET, SSP_SIZE,
	 SOF_DEBUGFS_ACCESS_ALWAYS},
	{"ssp1", DSP_BAR, SSP1_OFFSET, SSP_SIZE,
	 SOF_DEBUGFS_ACCESS_ALWAYS},
	{"ssp2", DSP_BAR, SSP2_OFFSET, SSP_SIZE,
	 SOF_DEBUGFS_ACCESS_ALWAYS},
	{"iram", DSP_BAR, IRAM_OFFSET, IRAM_SIZE,
	 SOF_DEBUGFS_ACCESS_D0_ONLY},
	{"dram", DSP_BAR, DRAM_OFFSET, DRAM_SIZE,
	 SOF_DEBUGFS_ACCESS_D0_ONLY},
	{"shim", DSP_BAR, SHIM_OFFSET, SHIM_SIZE_BYT,
	 SOF_DEBUGFS_ACCESS_ALWAYS},
};

static const struct snd_sof_debugfs_map cht_debugfs[] = {
	{"dmac0", DSP_BAR, DMAC0_OFFSET, DMAC_SIZE,
	 SOF_DEBUGFS_ACCESS_ALWAYS},
	{"dmac1", DSP_BAR, DMAC1_OFFSET, DMAC_SIZE,
	 SOF_DEBUGFS_ACCESS_ALWAYS},
	{"dmac2", DSP_BAR, DMAC2_OFFSET, DMAC_SIZE,
	 SOF_DEBUGFS_ACCESS_ALWAYS},
	{"ssp0", DSP_BAR, SSP0_OFFSET, SSP_SIZE,
	 SOF_DEBUGFS_ACCESS_ALWAYS},
	{"ssp1", DSP_BAR, SSP1_OFFSET, SSP_SIZE,
	 SOF_DEBUGFS_ACCESS_ALWAYS},
	{"ssp2", DSP_BAR, SSP2_OFFSET, SSP_SIZE,
	 SOF_DEBUGFS_ACCESS_ALWAYS},
	{"ssp3", DSP_BAR, SSP3_OFFSET, SSP_SIZE,
	 SOF_DEBUGFS_ACCESS_ALWAYS},
	{"ssp4", DSP_BAR, SSP4_OFFSET, SSP_SIZE,
	 SOF_DEBUGFS_ACCESS_ALWAYS},
	{"ssp5", DSP_BAR, SSP5_OFFSET, SSP_SIZE,
	 SOF_DEBUGFS_ACCESS_ALWAYS},
	{"iram", DSP_BAR, IRAM_OFFSET, IRAM_SIZE,
	 SOF_DEBUGFS_ACCESS_D0_ONLY},
	{"dram", DSP_BAR, DRAM_OFFSET, DRAM_SIZE,
	 SOF_DEBUGFS_ACCESS_D0_ONLY},
	{"shim", DSP_BAR, SHIM_OFFSET, SHIM_SIZE_CHT,
	 SOF_DEBUGFS_ACCESS_ALWAYS},
};

static void byt_reset_dsp_disable_int(struct snd_sof_dev *sdev)
{
	/* Disable Interrupt from both sides */
	snd_sof_dsp_update_bits64(sdev, DSP_BAR, SHIM_IMRX, 0x3, 0x3);
	snd_sof_dsp_update_bits64(sdev, DSP_BAR, SHIM_IMRD, 0x3, 0x3);

	/* Put DSP into reset, set reset vector */
	snd_sof_dsp_update_bits64(sdev, DSP_BAR, SHIM_CSR,
				  SHIM_BYT_CSR_RST | SHIM_BYT_CSR_VECTOR_SEL,
				  SHIM_BYT_CSR_RST | SHIM_BYT_CSR_VECTOR_SEL);
}

static int byt_suspend(struct snd_sof_dev *sdev, u32 target_state)
{
	byt_reset_dsp_disable_int(sdev);

	return 0;
}

static int byt_resume(struct snd_sof_dev *sdev)
{
	/* enable BUSY and disable DONE Interrupt by default */
	snd_sof_dsp_update_bits64(sdev, DSP_BAR, SHIM_IMRX,
				  SHIM_IMRX_BUSY | SHIM_IMRX_DONE,
				  SHIM_IMRX_DONE);

	return 0;
}

static int byt_remove(struct snd_sof_dev *sdev)
{
	byt_reset_dsp_disable_int(sdev);

	return 0;
}

static int byt_acpi_probe(struct snd_sof_dev *sdev)
{
	struct snd_sof_pdata *pdata = sdev->pdata;
	const struct sof_dev_desc *desc = pdata->desc;
	struct platform_device *pdev =
		container_of(sdev->dev, struct platform_device, dev);
	const struct sof_intel_dsp_desc *chip;
	struct resource *mmio;
	u32 base, size;
	int ret;

	chip = get_chip_info(sdev->pdata);
	if (!chip) {
		dev_err(sdev->dev, "error: no such device supported\n");
		return -EIO;
	}

	sdev->num_cores = chip->cores_num;

	/* DSP DMA can only access low 31 bits of host memory */
	ret = dma_coerce_mask_and_coherent(sdev->dev, DMA_BIT_MASK(31));
	if (ret < 0) {
		dev_err(sdev->dev, "error: failed to set DMA mask %d\n", ret);
		return ret;
	}

	/* LPE base */
	mmio = platform_get_resource(pdev, IORESOURCE_MEM,
				     desc->resindex_lpe_base);
	if (mmio) {
		base = mmio->start;
		size = resource_size(mmio);
	} else {
		dev_err(sdev->dev, "error: failed to get LPE base at idx %d\n",
			desc->resindex_lpe_base);
		return -EINVAL;
	}

	dev_dbg(sdev->dev, "LPE PHY base at 0x%x size 0x%x", base, size);
	sdev->bar[DSP_BAR] = devm_ioremap(sdev->dev, base, size);
	if (!sdev->bar[DSP_BAR]) {
		dev_err(sdev->dev, "error: failed to ioremap LPE base 0x%x size 0x%x\n",
			base, size);
		return -ENODEV;
	}
	dev_dbg(sdev->dev, "LPE VADDR %p\n", sdev->bar[DSP_BAR]);

	/* TODO: add offsets */
	sdev->mmio_bar = DSP_BAR;
	sdev->mailbox_bar = DSP_BAR;

	/* IMR base - optional */
	if (desc->resindex_imr_base == -1)
		goto irq;

	mmio = platform_get_resource(pdev, IORESOURCE_MEM,
				     desc->resindex_imr_base);
	if (mmio) {
		base = mmio->start;
		size = resource_size(mmio);
	} else {
		dev_err(sdev->dev, "error: failed to get IMR base at idx %d\n",
			desc->resindex_imr_base);
		return -ENODEV;
	}

	/* some BIOSes don't map IMR */
	if (base == 0x55aa55aa || base == 0x0) {
		dev_info(sdev->dev, "IMR not set by BIOS. Ignoring\n");
		goto irq;
	}

	dev_dbg(sdev->dev, "IMR base at 0x%x size 0x%x", base, size);
	sdev->bar[IMR_BAR] = devm_ioremap(sdev->dev, base, size);
	if (!sdev->bar[IMR_BAR]) {
		dev_err(sdev->dev, "error: failed to ioremap IMR base 0x%x size 0x%x\n",
			base, size);
		return -ENODEV;
	}
	dev_dbg(sdev->dev, "IMR VADDR %p\n", sdev->bar[IMR_BAR]);

irq:
	/* register our IRQ */
	sdev->ipc_irq = platform_get_irq(pdev, desc->irqindex_host_ipc);
	if (sdev->ipc_irq < 0)
		return sdev->ipc_irq;

	dev_dbg(sdev->dev, "using IRQ %d\n", sdev->ipc_irq);
	ret = devm_request_threaded_irq(sdev->dev, sdev->ipc_irq,
					atom_irq_handler, atom_irq_thread,
					IRQF_SHARED, "AudioDSP", sdev);
	if (ret < 0) {
		dev_err(sdev->dev, "error: failed to register IRQ %d\n",
			sdev->ipc_irq);
		return ret;
	}

	/* enable BUSY and disable DONE Interrupt by default */
	snd_sof_dsp_update_bits64(sdev, DSP_BAR, SHIM_IMRX,
				  SHIM_IMRX_BUSY | SHIM_IMRX_DONE,
				  SHIM_IMRX_DONE);

	/* set default mailbox offset for FW ready message */
	sdev->dsp_box.offset = MBOX_OFFSET;

	return ret;
}

/* baytrail ops */
static struct snd_sof_dsp_ops sof_byt_ops = {
	/* device init */
	.probe		= byt_acpi_probe,
	.remove		= byt_remove,

	/* DSP core boot / reset */
	.run		= atom_run,
	.reset		= atom_reset,

	/* Register IO */
	.write		= sof_io_write,
	.read		= sof_io_read,
	.write64	= sof_io_write64,
	.read64		= sof_io_read64,

	/* Block IO */
	.block_read	= sof_block_read,
	.block_write	= sof_block_write,

	/* Mailbox IO */
	.mailbox_read	= sof_mailbox_read,
	.mailbox_write	= sof_mailbox_write,

	/* doorbell */
	.irq_handler	= atom_irq_handler,
	.irq_thread	= atom_irq_thread,

	/* ipc */
	.send_msg	= atom_send_msg,
	.get_mailbox_offset = atom_get_mailbox_offset,
	.get_window_offset = atom_get_window_offset,

	.ipc_msg_data	= sof_ipc_msg_data,
<<<<<<< HEAD
	.ipc_pcm_params	= sof_ipc_pcm_params,
=======
	.set_stream_data_offset = sof_set_stream_data_offset,
>>>>>>> 29549c70

	/* machine driver */
	.machine_select = atom_machine_select,
	.machine_register = sof_machine_register,
	.machine_unregister = sof_machine_unregister,
	.set_mach_params = atom_set_mach_params,

	/* debug */
	.debug_map	= byt_debugfs,
	.debug_map_count	= ARRAY_SIZE(byt_debugfs),
	.dbg_dump	= atom_dump,
	.debugfs_add_region_item = snd_sof_debugfs_add_region_item_iomem,

	/* stream callbacks */
	.pcm_open	= sof_stream_pcm_open,
	.pcm_close	= sof_stream_pcm_close,
<<<<<<< HEAD

	/* module loading */
	.load_module	= snd_sof_parse_module_memcpy,
=======
>>>>>>> 29549c70

	/*Firmware loading */
	.load_firmware	= snd_sof_load_firmware_memcpy,

	/* PM */
	.suspend = byt_suspend,
	.resume = byt_resume,

	/* DAI drivers */
	.drv = atom_dai,
	.num_drv = 3, /* we have only 3 SSPs on byt*/

	/* ALSA HW info flags */
	.hw_info =	SNDRV_PCM_INFO_MMAP |
			SNDRV_PCM_INFO_MMAP_VALID |
			SNDRV_PCM_INFO_INTERLEAVED |
			SNDRV_PCM_INFO_PAUSE |
			SNDRV_PCM_INFO_BATCH,

	.dsp_arch_ops = &sof_xtensa_arch_ops,
};

static const struct sof_intel_dsp_desc byt_chip_info = {
	.cores_num = 1,
	.host_managed_cores_mask = 1,
	.hw_ip_version = SOF_INTEL_BAYTRAIL,
};

/* cherrytrail and braswell ops */
static struct snd_sof_dsp_ops sof_cht_ops = {
	/* device init */
	.probe		= byt_acpi_probe,
	.remove		= byt_remove,

	/* DSP core boot / reset */
	.run		= atom_run,
	.reset		= atom_reset,

	/* Register IO */
	.write		= sof_io_write,
	.read		= sof_io_read,
	.write64	= sof_io_write64,
	.read64		= sof_io_read64,

	/* Block IO */
	.block_read	= sof_block_read,
	.block_write	= sof_block_write,

	/* Mailbox IO */
	.mailbox_read	= sof_mailbox_read,
	.mailbox_write	= sof_mailbox_write,

	/* doorbell */
	.irq_handler	= atom_irq_handler,
	.irq_thread	= atom_irq_thread,

	/* ipc */
	.send_msg	= atom_send_msg,
	.get_mailbox_offset = atom_get_mailbox_offset,
	.get_window_offset = atom_get_window_offset,

	.ipc_msg_data	= sof_ipc_msg_data,
<<<<<<< HEAD
	.ipc_pcm_params	= sof_ipc_pcm_params,
=======
	.set_stream_data_offset = sof_set_stream_data_offset,
>>>>>>> 29549c70

	/* machine driver */
	.machine_select = atom_machine_select,
	.machine_register = sof_machine_register,
	.machine_unregister = sof_machine_unregister,
	.set_mach_params = atom_set_mach_params,

	/* debug */
	.debug_map	= cht_debugfs,
	.debug_map_count	= ARRAY_SIZE(cht_debugfs),
	.dbg_dump	= atom_dump,
	.debugfs_add_region_item = snd_sof_debugfs_add_region_item_iomem,

	/* stream callbacks */
	.pcm_open	= sof_stream_pcm_open,
	.pcm_close	= sof_stream_pcm_close,
<<<<<<< HEAD

	/* module loading */
	.load_module	= snd_sof_parse_module_memcpy,
=======
>>>>>>> 29549c70

	/*Firmware loading */
	.load_firmware	= snd_sof_load_firmware_memcpy,

	/* PM */
	.suspend = byt_suspend,
	.resume = byt_resume,

	/* DAI drivers */
	.drv = atom_dai,
	/* all 6 SSPs may be available for cherrytrail */
	.num_drv = 6,

	/* ALSA HW info flags */
	.hw_info =	SNDRV_PCM_INFO_MMAP |
			SNDRV_PCM_INFO_MMAP_VALID |
			SNDRV_PCM_INFO_INTERLEAVED |
			SNDRV_PCM_INFO_PAUSE |
			SNDRV_PCM_INFO_BATCH,

	.dsp_arch_ops = &sof_xtensa_arch_ops,
};

static const struct sof_intel_dsp_desc cht_chip_info = {
	.cores_num = 1,
	.host_managed_cores_mask = 1,
	.hw_ip_version = SOF_INTEL_BAYTRAIL,
};

/* BYTCR uses different IRQ index */
static const struct sof_dev_desc sof_acpi_baytrailcr_desc = {
	.machines = snd_soc_acpi_intel_baytrail_machines,
	.resindex_lpe_base = 0,
	.resindex_pcicfg_base = 1,
	.resindex_imr_base = 2,
	.irqindex_host_ipc = 0,
	.chip_info = &byt_chip_info,
	.ipc_supported_mask = BIT(SOF_IPC),
	.ipc_default = SOF_IPC,
	.default_fw_path = {
		[SOF_IPC] = "intel/sof",
	},
	.default_tplg_path = {
		[SOF_IPC] = "intel/sof-tplg",
	},
	.default_fw_filename = {
		[SOF_IPC] = "sof-byt.ri",
	},
	.nocodec_tplg_filename = "sof-byt-nocodec.tplg",
	.ops = &sof_byt_ops,
};

static const struct sof_dev_desc sof_acpi_baytrail_desc = {
	.machines = snd_soc_acpi_intel_baytrail_machines,
	.resindex_lpe_base = 0,
	.resindex_pcicfg_base = 1,
	.resindex_imr_base = 2,
	.irqindex_host_ipc = 5,
	.chip_info = &byt_chip_info,
	.ipc_supported_mask = BIT(SOF_IPC),
	.ipc_default = SOF_IPC,
	.default_fw_path = {
		[SOF_IPC] = "intel/sof",
	},
	.default_tplg_path = {
		[SOF_IPC] = "intel/sof-tplg",
	},
	.default_fw_filename = {
		[SOF_IPC] = "sof-byt.ri",
	},
	.nocodec_tplg_filename = "sof-byt-nocodec.tplg",
	.ops = &sof_byt_ops,
};

static const struct sof_dev_desc sof_acpi_cherrytrail_desc = {
	.machines = snd_soc_acpi_intel_cherrytrail_machines,
	.resindex_lpe_base = 0,
	.resindex_pcicfg_base = 1,
	.resindex_imr_base = 2,
	.irqindex_host_ipc = 5,
	.chip_info = &cht_chip_info,
	.ipc_supported_mask = BIT(SOF_IPC),
	.ipc_default = SOF_IPC,
	.default_fw_path = {
		[SOF_IPC] = "intel/sof",
	},
	.default_tplg_path = {
		[SOF_IPC] = "intel/sof-tplg",
	},
	.default_fw_filename = {
		[SOF_IPC] = "sof-cht.ri",
	},
	.nocodec_tplg_filename = "sof-cht-nocodec.tplg",
	.ops = &sof_cht_ops,
};

static const struct acpi_device_id sof_baytrail_match[] = {
	{ "80860F28", (unsigned long)&sof_acpi_baytrail_desc },
	{ "808622A8", (unsigned long)&sof_acpi_cherrytrail_desc },
	{ }
};
MODULE_DEVICE_TABLE(acpi, sof_baytrail_match);

static int sof_baytrail_probe(struct platform_device *pdev)
{
	struct device *dev = &pdev->dev;
	const struct sof_dev_desc *desc;
	const struct acpi_device_id *id;
	int ret;

	id = acpi_match_device(dev->driver->acpi_match_table, dev);
	if (!id)
		return -ENODEV;

	ret = snd_intel_acpi_dsp_driver_probe(dev, id->id);
	if (ret != SND_INTEL_DSP_DRIVER_ANY && ret != SND_INTEL_DSP_DRIVER_SOF) {
		dev_dbg(dev, "SOF ACPI driver not selected, aborting probe\n");
		return -ENODEV;
	}

	desc = (const struct sof_dev_desc *)id->driver_data;
	if (desc == &sof_acpi_baytrail_desc && soc_intel_is_byt_cr(pdev))
		desc = &sof_acpi_baytrailcr_desc;

	return sof_acpi_probe(pdev, desc);
}

/* acpi_driver definition */
static struct platform_driver snd_sof_acpi_intel_byt_driver = {
	.probe = sof_baytrail_probe,
	.remove = sof_acpi_remove,
	.driver = {
		.name = "sof-audio-acpi-intel-byt",
		.pm = &sof_acpi_pm,
		.acpi_match_table = sof_baytrail_match,
	},
};
module_platform_driver(snd_sof_acpi_intel_byt_driver);

MODULE_LICENSE("Dual BSD/GPL");
MODULE_IMPORT_NS(SND_SOC_SOF_INTEL_HIFI_EP_IPC);
MODULE_IMPORT_NS(SND_SOC_SOF_XTENSA);
MODULE_IMPORT_NS(SND_SOC_SOF_ACPI_DEV);
MODULE_IMPORT_NS(SND_SOC_SOF_INTEL_ATOM_HIFI_EP);<|MERGE_RESOLUTION|>--- conflicted
+++ resolved
@@ -249,11 +249,7 @@
 	.get_window_offset = atom_get_window_offset,
 
 	.ipc_msg_data	= sof_ipc_msg_data,
-<<<<<<< HEAD
-	.ipc_pcm_params	= sof_ipc_pcm_params,
-=======
 	.set_stream_data_offset = sof_set_stream_data_offset,
->>>>>>> 29549c70
 
 	/* machine driver */
 	.machine_select = atom_machine_select,
@@ -270,12 +266,6 @@
 	/* stream callbacks */
 	.pcm_open	= sof_stream_pcm_open,
 	.pcm_close	= sof_stream_pcm_close,
-<<<<<<< HEAD
-
-	/* module loading */
-	.load_module	= snd_sof_parse_module_memcpy,
-=======
->>>>>>> 29549c70
 
 	/*Firmware loading */
 	.load_firmware	= snd_sof_load_firmware_memcpy,
@@ -338,11 +328,7 @@
 	.get_window_offset = atom_get_window_offset,
 
 	.ipc_msg_data	= sof_ipc_msg_data,
-<<<<<<< HEAD
-	.ipc_pcm_params	= sof_ipc_pcm_params,
-=======
 	.set_stream_data_offset = sof_set_stream_data_offset,
->>>>>>> 29549c70
 
 	/* machine driver */
 	.machine_select = atom_machine_select,
@@ -359,12 +345,6 @@
 	/* stream callbacks */
 	.pcm_open	= sof_stream_pcm_open,
 	.pcm_close	= sof_stream_pcm_close,
-<<<<<<< HEAD
-
-	/* module loading */
-	.load_module	= snd_sof_parse_module_memcpy,
-=======
->>>>>>> 29549c70
 
 	/*Firmware loading */
 	.load_firmware	= snd_sof_load_firmware_memcpy,
