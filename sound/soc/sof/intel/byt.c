--- conflicted
+++ resolved
@@ -21,55 +21,9 @@
 #include "../ops.h"
 #include "atom.h"
 #include "shim.h"
-<<<<<<< HEAD
-
-/* DSP memories */
-#define IRAM_OFFSET		0x0C0000
-#define IRAM_SIZE		(80 * 1024)
-#define DRAM_OFFSET		0x100000
-#define DRAM_SIZE		(160 * 1024)
-#define SHIM_OFFSET		0x140000
-#define SHIM_SIZE_BYT		0x100
-#define SHIM_SIZE_CHT		0x118
-#define MBOX_OFFSET		0x144000
-#define MBOX_SIZE		0x1000
-#define EXCEPT_OFFSET		0x800
-#define EXCEPT_MAX_HDR_SIZE	0x400
-
-/* DSP peripherals */
-#define DMAC0_OFFSET		0x098000
-#define DMAC1_OFFSET		0x09c000
-#define DMAC2_OFFSET		0x094000
-#define DMAC_SIZE		0x420
-#define SSP0_OFFSET		0x0a0000
-#define SSP1_OFFSET		0x0a1000
-#define SSP2_OFFSET		0x0a2000
-#define SSP3_OFFSET		0x0a4000
-#define SSP4_OFFSET		0x0a5000
-#define SSP5_OFFSET		0x0a6000
-#define SSP_SIZE		0x100
-
-#define BYT_STACK_DUMP_SIZE	32
-
-#define BYT_PCI_BAR_SIZE	0x200000
-
-#define BYT_PANIC_OFFSET(x)	(((x) & GENMASK_ULL(47, 32)) >> 32)
-
-/*
- * Debug
- */
-
-#define MBOX_DUMP_SIZE	0x30
-
-/* BARs */
-#define BYT_DSP_BAR		0
-#define BYT_PCI_BAR		1
-#define BYT_IMR_BAR		2
-=======
 #include "../sof-acpi-dev.h"
 #include "../sof-audio.h"
 #include "../../intel/common/soc-intel-quirks.h"
->>>>>>> c1084c27
 
 static const struct snd_sof_debugfs_map byt_debugfs[] = {
 	{"dmac0", DSP_BAR, DMAC0_OFFSET, DMAC_SIZE,
@@ -86,11 +40,7 @@
 	 SOF_DEBUGFS_ACCESS_D0_ONLY},
 	{"dram", DSP_BAR, DRAM_OFFSET, DRAM_SIZE,
 	 SOF_DEBUGFS_ACCESS_D0_ONLY},
-<<<<<<< HEAD
-	{"shim", BYT_DSP_BAR, SHIM_OFFSET, SHIM_SIZE_BYT,
-=======
 	{"shim", DSP_BAR, SHIM_OFFSET, SHIM_SIZE_BYT,
->>>>>>> c1084c27
 	 SOF_DEBUGFS_ACCESS_ALWAYS},
 };
 
@@ -117,11 +67,7 @@
 	 SOF_DEBUGFS_ACCESS_D0_ONLY},
 	{"dram", DSP_BAR, DRAM_OFFSET, DRAM_SIZE,
 	 SOF_DEBUGFS_ACCESS_D0_ONLY},
-<<<<<<< HEAD
-	{"shim", BYT_DSP_BAR, SHIM_OFFSET, SHIM_SIZE_CHT,
-=======
 	{"shim", DSP_BAR, SHIM_OFFSET, SHIM_SIZE_CHT,
->>>>>>> c1084c27
 	 SOF_DEBUGFS_ACCESS_ALWAYS},
 };
 
@@ -161,83 +107,6 @@
 	return 0;
 }
 
-<<<<<<< HEAD
-const struct snd_sof_dsp_ops sof_tng_ops = {
-	/* device init */
-	.probe		= tangier_pci_probe,
-
-	/* DSP core boot / reset */
-	.run		= byt_run,
-	.reset		= byt_reset,
-
-	/* Register IO */
-	.write		= sof_io_write,
-	.read		= sof_io_read,
-	.write64	= sof_io_write64,
-	.read64		= sof_io_read64,
-
-	/* Block IO */
-	.block_read	= sof_block_read,
-	.block_write	= sof_block_write,
-
-	/* doorbell */
-	.irq_handler	= byt_irq_handler,
-	.irq_thread	= byt_irq_thread,
-
-	/* ipc */
-	.send_msg	= byt_send_msg,
-	.fw_ready	= sof_fw_ready,
-	.get_mailbox_offset = byt_get_mailbox_offset,
-	.get_window_offset = byt_get_window_offset,
-
-	.ipc_msg_data	= intel_ipc_msg_data,
-	.ipc_pcm_params	= intel_ipc_pcm_params,
-
-	/* machine driver */
-	.machine_check = sof_machine_check,
-	.machine_register = sof_machine_register,
-	.machine_unregister = sof_machine_unregister,
-
-	/* debug */
-	.debug_map	= byt_debugfs,
-	.debug_map_count	= ARRAY_SIZE(byt_debugfs),
-	.dbg_dump	= byt_dump,
-
-	/* stream callbacks */
-	.pcm_open	= intel_pcm_open,
-	.pcm_close	= intel_pcm_close,
-
-	/* module loading */
-	.load_module	= snd_sof_parse_module_memcpy,
-
-	/*Firmware loading */
-	.load_firmware	= snd_sof_load_firmware_memcpy,
-
-	/* DAI drivers */
-	.drv = byt_dai,
-	.num_drv = 3, /* we have only 3 SSPs on byt*/
-
-	/* ALSA HW info flags */
-	.hw_info =	SNDRV_PCM_INFO_MMAP |
-			SNDRV_PCM_INFO_MMAP_VALID |
-			SNDRV_PCM_INFO_INTERLEAVED |
-			SNDRV_PCM_INFO_PAUSE |
-			SNDRV_PCM_INFO_NO_PERIOD_WAKEUP,
-};
-EXPORT_SYMBOL(sof_tng_ops);
-
-const struct sof_intel_dsp_desc tng_chip_info = {
-	.cores_num = 1,
-	.cores_mask = 1,
-};
-EXPORT_SYMBOL(tng_chip_info);
-
-#endif /* CONFIG_SND_SOC_SOF_MERRIFIELD */
-
-#if IS_ENABLED(CONFIG_SND_SOC_SOF_BAYTRAIL)
-
-=======
->>>>>>> c1084c27
 static int byt_acpi_probe(struct snd_sof_dev *sdev)
 {
 	struct snd_sof_pdata *pdata = sdev->pdata;
@@ -313,11 +182,8 @@
 irq:
 	/* register our IRQ */
 	sdev->ipc_irq = platform_get_irq(pdev, desc->irqindex_host_ipc);
-	if (sdev->ipc_irq < 0) {
-		dev_err(sdev->dev, "error: failed to get IRQ at index %d\n",
-			desc->irqindex_host_ipc);
+	if (sdev->ipc_irq < 0)
 		return sdev->ipc_irq;
-	}
 
 	dev_dbg(sdev->dev, "using IRQ %d\n", sdev->ipc_irq);
 	ret = devm_request_threaded_irq(sdev->dev, sdev->ipc_irq,
@@ -379,11 +245,6 @@
 	.machine_unregister = sof_machine_unregister,
 	.set_mach_params = atom_set_mach_params,
 
-	/* machine driver */
-	.machine_check = sof_machine_check,
-	.machine_register = sof_machine_register,
-	.machine_unregister = sof_machine_unregister,
-
 	/* debug */
 	.debug_map	= byt_debugfs,
 	.debug_map_count	= ARRAY_SIZE(byt_debugfs),
@@ -412,13 +273,9 @@
 			SNDRV_PCM_INFO_MMAP_VALID |
 			SNDRV_PCM_INFO_INTERLEAVED |
 			SNDRV_PCM_INFO_PAUSE |
-<<<<<<< HEAD
-			SNDRV_PCM_INFO_NO_PERIOD_WAKEUP,
-=======
 			SNDRV_PCM_INFO_BATCH,
 
 	.arch_ops = &sof_xtensa_arch_ops,
->>>>>>> c1084c27
 };
 
 static const struct sof_intel_dsp_desc byt_chip_info = {
@@ -465,11 +322,6 @@
 	.machine_unregister = sof_machine_unregister,
 	.set_mach_params = atom_set_mach_params,
 
-	/* machine driver */
-	.machine_check = sof_machine_check,
-	.machine_register = sof_machine_register,
-	.machine_unregister = sof_machine_unregister,
-
 	/* debug */
 	.debug_map	= cht_debugfs,
 	.debug_map_count	= ARRAY_SIZE(cht_debugfs),
@@ -492,24 +344,16 @@
 	/* DAI drivers */
 	.drv = atom_dai,
 	/* all 6 SSPs may be available for cherrytrail */
-<<<<<<< HEAD
-	.num_drv = ARRAY_SIZE(byt_dai),
-=======
 	.num_drv = 6,
->>>>>>> c1084c27
 
 	/* ALSA HW info flags */
 	.hw_info =	SNDRV_PCM_INFO_MMAP |
 			SNDRV_PCM_INFO_MMAP_VALID |
 			SNDRV_PCM_INFO_INTERLEAVED |
 			SNDRV_PCM_INFO_PAUSE |
-<<<<<<< HEAD
-			SNDRV_PCM_INFO_NO_PERIOD_WAKEUP,
-=======
 			SNDRV_PCM_INFO_BATCH,
 
 	.arch_ops = &sof_xtensa_arch_ops,
->>>>>>> c1084c27
 };
 
 static const struct sof_intel_dsp_desc cht_chip_info = {
