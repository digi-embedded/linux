// SPDX-License-Identifier: (GPL-2.0-only OR BSD-3-Clause)
//
// This file is provided under a dual BSD/GPLv2 license.  When using or
// redistributing this file, you may do so under either license.
//
// Copyright(c) 2018 Intel Corporation. All rights reserved.
//
// Authors: Keyon Jie <yang.jie@linux.intel.com>
//

#include <sound/pcm_params.h>
#include <sound/hdaudio_ext.h>
#include <sound/hda-mlink.h>
#include <sound/hda_register.h>
#include <sound/intel-nhlt.h>
#include <sound/sof/ipc4/header.h>
#include <uapi/sound/sof/header.h>
#include "../ipc4-priv.h"
#include "../ipc4-topology.h"
#include "../sof-priv.h"
#include "../sof-audio.h"
#include "hda.h"

/*
 * The default method is to fetch NHLT from BIOS. With this parameter set
 * it is possible to override that with NHLT in the SOF topology manifest.
 */
static bool hda_use_tplg_nhlt;
module_param_named(sof_use_tplg_nhlt, hda_use_tplg_nhlt, bool, 0444);
MODULE_PARM_DESC(sof_use_tplg_nhlt, "SOF topology nhlt override");

static struct snd_sof_dev *widget_to_sdev(struct snd_soc_dapm_widget *w)
{
	struct snd_sof_widget *swidget = w->dobj.private;
	struct snd_soc_component *component = swidget->scomp;

	return snd_soc_component_get_drvdata(component);
}

int hda_dai_config(struct snd_soc_dapm_widget *w, unsigned int flags,
		   struct snd_sof_dai_config_data *data)
{
	struct snd_sof_widget *swidget = w->dobj.private;
	const struct sof_ipc_tplg_ops *tplg_ops;
	struct snd_sof_dev *sdev;
	int ret;

	if (!swidget)
		return 0;

	sdev = widget_to_sdev(w);
	tplg_ops = sof_ipc_get_ops(sdev, tplg);

	if (tplg_ops && tplg_ops->dai_config) {
		ret = tplg_ops->dai_config(sdev, swidget, flags, data);
		if (ret < 0) {
			dev_err(sdev->dev, "DAI config with flags %x failed for widget %s\n",
				flags, w->name);
			return ret;
		}
	}

	return 0;
}

#if IS_ENABLED(CONFIG_SND_SOC_SOF_HDA_LINK)

static struct snd_sof_dev *dai_to_sdev(struct snd_pcm_substream *substream,
				       struct snd_soc_dai *cpu_dai)
{
	struct snd_soc_dapm_widget *w = snd_soc_dai_get_widget(cpu_dai, substream->stream);

	return widget_to_sdev(w);
}

static const struct hda_dai_widget_dma_ops *
hda_dai_get_ops(struct snd_pcm_substream *substream, struct snd_soc_dai *cpu_dai)
{
	struct snd_soc_dapm_widget *w = snd_soc_dai_get_widget(cpu_dai, substream->stream);
	struct snd_sof_widget *swidget = w->dobj.private;
	struct snd_sof_dev *sdev;
	struct snd_sof_dai *sdai;

	sdev = widget_to_sdev(w);

	/*
	 * The swidget parameter of hda_select_dai_widget_ops() is ignored in
	 * case of DSPless mode
	 */
	if (sdev->dspless_mode_selected)
		return hda_select_dai_widget_ops(sdev, NULL);

	sdai = swidget->private;

	/* select and set the DAI widget ops if not set already */
	if (!sdai->platform_private) {
		const struct hda_dai_widget_dma_ops *ops =
			hda_select_dai_widget_ops(sdev, swidget);
		if (!ops)
			return NULL;

		/* check if mandatory ops are set */
		if (!ops || !ops->get_hext_stream)
			return NULL;

		sdai->platform_private = ops;
	}

	return sdai->platform_private;
}

int hda_link_dma_cleanup(struct snd_pcm_substream *substream, struct hdac_ext_stream *hext_stream,
			 struct snd_soc_dai *cpu_dai)
{
	const struct hda_dai_widget_dma_ops *ops = hda_dai_get_ops(substream, cpu_dai);
	struct sof_intel_hda_stream *hda_stream;
	struct hdac_ext_link *hlink;
	struct snd_sof_dev *sdev;
	int stream_tag;

	if (!ops) {
		dev_err(cpu_dai->dev, "DAI widget ops not set\n");
		return -EINVAL;
	}

	sdev = dai_to_sdev(substream, cpu_dai);

	hlink = ops->get_hlink(sdev, substream);
	if (!hlink)
		return -EINVAL;

	if (substream->stream == SNDRV_PCM_STREAM_PLAYBACK) {
		stream_tag = hdac_stream(hext_stream)->stream_tag;
		snd_hdac_ext_bus_link_clear_stream_id(hlink, stream_tag);
	}

	if (ops->release_hext_stream)
		ops->release_hext_stream(sdev, cpu_dai, substream);

	hext_stream->link_prepared = 0;

	/* free the host DMA channel reserved by hostless streams */
	hda_stream = hstream_to_sof_hda_stream(hext_stream);
	hda_stream->host_reserved = 0;

	return 0;
}

static int hda_link_dma_hw_params(struct snd_pcm_substream *substream,
				  struct snd_pcm_hw_params *params, struct snd_soc_dai *cpu_dai)
{
	const struct hda_dai_widget_dma_ops *ops = hda_dai_get_ops(substream, cpu_dai);
	struct hdac_ext_stream *hext_stream;
<<<<<<< HEAD
	struct snd_soc_pcm_runtime *rtd = asoc_substream_to_rtd(substream);
	struct snd_soc_dai *cpu_dai = asoc_rtd_to_cpu(rtd, 0);
	struct snd_soc_dai *codec_dai = asoc_rtd_to_codec(rtd, 0);
	struct hda_pipe_params p_params = {0};
	struct hdac_bus *bus = hstream->bus;
	struct hdac_ext_link *link;

	link = snd_hdac_ext_bus_get_link(bus, codec_dai->component->name);
	if (!link)
		return -EINVAL;

	hext_stream = snd_soc_dai_get_dma_data(cpu_dai, substream);
	if (!hext_stream) {
		hext_stream = hda_link_stream_assign(bus, substream);
		if (!hext_stream)
			return -EBUSY;
=======
	struct hdac_stream *hstream;
	struct hdac_ext_link *hlink;
	struct snd_sof_dev *sdev;
	int stream_tag;
>>>>>>> ccf0a997

	if (!ops) {
		dev_err(cpu_dai->dev, "DAI widget ops not set\n");
		return -EINVAL;
	}

<<<<<<< HEAD
	/* set the hdac_stream in the codec dai */
	snd_soc_dai_set_stream(codec_dai, hdac_stream(hext_stream), substream->stream);
=======
	sdev = dai_to_sdev(substream, cpu_dai);

	hlink = ops->get_hlink(sdev, substream);
	if (!hlink)
		return -EINVAL;

	hext_stream = ops->get_hext_stream(sdev, cpu_dai, substream);
>>>>>>> ccf0a997

	if (!hext_stream) {
		if (ops->assign_hext_stream)
			hext_stream = ops->assign_hext_stream(sdev, cpu_dai, substream);
	}

	if (!hext_stream)
		return -EBUSY;

	hstream = &hext_stream->hstream;
	stream_tag = hstream->stream_tag;

	if (hext_stream->hstream.direction == SNDRV_PCM_STREAM_PLAYBACK)
		snd_hdac_ext_bus_link_set_stream_id(hlink, stream_tag);

	/* set the hdac_stream in the codec dai */
	if (ops->codec_dai_set_stream)
		ops->codec_dai_set_stream(sdev, substream, hstream);

	if (ops->reset_hext_stream)
		ops->reset_hext_stream(sdev, hext_stream);

	if (ops->calc_stream_format && ops->setup_hext_stream) {
		unsigned int format_val = ops->calc_stream_format(sdev, substream, params);

		ops->setup_hext_stream(sdev, hext_stream, format_val);
	}

	hext_stream->link_prepared = 1;

	return 0;
}

static int __maybe_unused hda_dai_hw_free(struct snd_pcm_substream *substream,
					  struct snd_soc_dai *cpu_dai)
{
	const struct hda_dai_widget_dma_ops *ops = hda_dai_get_ops(substream, cpu_dai);
	struct hdac_ext_stream *hext_stream;
	struct snd_sof_dev *sdev = dai_to_sdev(substream, cpu_dai);

	if (!ops) {
		dev_err(cpu_dai->dev, "DAI widget ops not set\n");
		return -EINVAL;
	}

	hext_stream = ops->get_hext_stream(sdev, cpu_dai, substream);
	if (!hext_stream)
		return 0;

	return hda_link_dma_cleanup(substream, hext_stream, cpu_dai);
}

static int __maybe_unused hda_dai_hw_params(struct snd_pcm_substream *substream,
					    struct snd_pcm_hw_params *params,
					    struct snd_soc_dai *dai)
{
	struct snd_soc_dapm_widget *w = snd_soc_dai_get_widget(dai, substream->stream);
	const struct hda_dai_widget_dma_ops *ops = hda_dai_get_ops(substream, dai);
	struct hdac_ext_stream *hext_stream;
	struct snd_sof_dai_config_data data = { 0 };
	unsigned int flags = SOF_DAI_CONFIG_FLAGS_HW_PARAMS;
	struct snd_sof_dev *sdev = widget_to_sdev(w);
	int ret;

	if (!ops) {
		dev_err(sdev->dev, "DAI widget ops not set\n");
		return -EINVAL;
	}

	hext_stream = ops->get_hext_stream(sdev, dai, substream);
	if (hext_stream && hext_stream->link_prepared)
		return 0;

	ret = hda_link_dma_hw_params(substream, params, dai);
	if (ret < 0)
		return ret;

	hext_stream = ops->get_hext_stream(sdev, dai, substream);

	flags |= SOF_DAI_CONFIG_FLAGS_2_STEP_STOP << SOF_DAI_CONFIG_FLAGS_QUIRK_SHIFT;
	data.dai_data = hdac_stream(hext_stream)->stream_tag - 1;

	return hda_dai_config(w, flags, &data);
}

/*
 * In contrast to IPC3, the dai trigger in IPC4 mixes pipeline state changes
 * (over IPC channel) and DMA state change (direct host register changes).
 */
static int __maybe_unused hda_dai_trigger(struct snd_pcm_substream *substream, int cmd,
					  struct snd_soc_dai *dai)
{
	const struct hda_dai_widget_dma_ops *ops = hda_dai_get_ops(substream, dai);
	struct hdac_ext_stream *hext_stream;
	struct snd_sof_dev *sdev;
	int ret;

	if (!ops) {
		dev_err(dai->dev, "DAI widget ops not set\n");
		return -EINVAL;
	}

	dev_dbg(dai->dev, "cmd=%d dai %s direction %d\n", cmd,
		dai->name, substream->stream);

	sdev = dai_to_sdev(substream, dai);

	hext_stream = ops->get_hext_stream(sdev, dai, substream);
	if (!hext_stream)
		return -EINVAL;

	if (ops->pre_trigger) {
		ret = ops->pre_trigger(sdev, dai, substream, cmd);
		if (ret < 0)
			return ret;
	}

	if (ops->trigger) {
		ret = ops->trigger(sdev, dai, substream, cmd);
		if (ret < 0)
			return ret;
	}

	if (ops->post_trigger) {
		ret = ops->post_trigger(sdev, dai, substream, cmd);
		if (ret < 0)
			return ret;
	}

	switch (cmd) {
	case SNDRV_PCM_TRIGGER_SUSPEND:
		ret = hda_link_dma_cleanup(substream, hext_stream, dai);
		if (ret < 0) {
			dev_err(sdev->dev, "%s: failed to clean up link DMA\n", __func__);
			return ret;
		}
		break;
	default:
		break;
	}

	return 0;
}

#if IS_ENABLED(CONFIG_SND_SOC_SOF_HDA_AUDIO_CODEC)

static int hda_dai_prepare(struct snd_pcm_substream *substream, struct snd_soc_dai *dai)
{
	struct snd_soc_pcm_runtime *rtd = asoc_substream_to_rtd(substream);
	int stream = substream->stream;

	return hda_dai_hw_params(substream, &rtd->dpcm[stream].hw_params, dai);
}

static const struct snd_soc_dai_ops hda_dai_ops = {
	.hw_params = hda_dai_hw_params,
	.hw_free = hda_dai_hw_free,
	.trigger = hda_dai_trigger,
	.prepare = hda_dai_prepare,
};

#endif

static struct sof_ipc4_copier *widget_to_copier(struct snd_soc_dapm_widget *w)
{
	struct snd_sof_widget *swidget = w->dobj.private;
	struct snd_sof_dai *sdai = swidget->private;
	struct sof_ipc4_copier *ipc4_copier = (struct sof_ipc4_copier *)sdai->private;

	return ipc4_copier;
}

static int non_hda_dai_hw_params(struct snd_pcm_substream *substream,
				 struct snd_pcm_hw_params *params,
				 struct snd_soc_dai *cpu_dai)
{
	struct snd_soc_dapm_widget *w = snd_soc_dai_get_widget(cpu_dai, substream->stream);
	struct sof_ipc4_dma_config_tlv *dma_config_tlv;
	const struct hda_dai_widget_dma_ops *ops;
	struct sof_ipc4_dma_config *dma_config;
	struct sof_ipc4_copier *ipc4_copier;
	struct hdac_ext_stream *hext_stream;
	struct hdac_stream *hstream;
	struct snd_sof_dev *sdev;
	int stream_id;
	int ret;

	ops = hda_dai_get_ops(substream, cpu_dai);
	if (!ops) {
		dev_err(cpu_dai->dev, "DAI widget ops not set\n");
		return -EINVAL;
	}

	/* use HDaudio stream handling */
	ret = hda_dai_hw_params(substream, params, cpu_dai);
	if (ret < 0) {
		dev_err(cpu_dai->dev, "%s: hda_dai_hw_params failed: %d\n", __func__, ret);
		return ret;
	}

	/* get stream_id */
	sdev = widget_to_sdev(w);
	hext_stream = ops->get_hext_stream(sdev, cpu_dai, substream);

	if (!hext_stream) {
		dev_err(cpu_dai->dev, "%s: no hext_stream found\n", __func__);
		return -ENODEV;
	}

	hstream = &hext_stream->hstream;
	stream_id = hstream->stream_tag;

	if (!stream_id) {
		dev_err(cpu_dai->dev, "%s: no stream_id allocated\n", __func__);
		return -ENODEV;
	}

	/* configure TLV */
	ipc4_copier = widget_to_copier(w);

	dma_config_tlv = &ipc4_copier->dma_config_tlv;
	dma_config_tlv->type = SOF_IPC4_GTW_DMA_CONFIG_ID;
	/* dma_config_priv_size is zero */
	dma_config_tlv->length = sizeof(dma_config_tlv->dma_config);

	dma_config = &dma_config_tlv->dma_config;

	dma_config->dma_method = SOF_IPC4_DMA_METHOD_HDA;
	dma_config->pre_allocated_by_host = 1;
	dma_config->dma_channel_id = stream_id - 1;
	dma_config->stream_id = stream_id;
	dma_config->dma_stream_channel_map.device_count = 0; /* mapping not used */
	dma_config->dma_priv_config_size = 0;

	return 0;
}

static int non_hda_dai_prepare(struct snd_pcm_substream *substream,
			       struct snd_soc_dai *cpu_dai)
{
	struct snd_soc_pcm_runtime *rtd = asoc_substream_to_rtd(substream);
	int stream = substream->stream;

	return non_hda_dai_hw_params(substream, &rtd->dpcm[stream].hw_params, cpu_dai);
}

static const struct snd_soc_dai_ops ssp_dai_ops = {
	.hw_params = non_hda_dai_hw_params,
	.hw_free = hda_dai_hw_free,
	.trigger = hda_dai_trigger,
	.prepare = non_hda_dai_prepare,
};

static const struct snd_soc_dai_ops dmic_dai_ops = {
	.hw_params = non_hda_dai_hw_params,
	.hw_free = hda_dai_hw_free,
	.trigger = hda_dai_trigger,
	.prepare = non_hda_dai_prepare,
};

int sdw_hda_dai_hw_params(struct snd_pcm_substream *substream,
			  struct snd_pcm_hw_params *params,
			  struct snd_soc_dai *cpu_dai,
			  int link_id)
{
	struct snd_soc_dapm_widget *w = snd_soc_dai_get_widget(cpu_dai, substream->stream);
	const struct hda_dai_widget_dma_ops *ops;
	struct hdac_ext_stream *hext_stream;
	struct snd_sof_dev *sdev;
	int ret;

	ret = non_hda_dai_hw_params(substream, params, cpu_dai);
	if (ret < 0) {
		dev_err(cpu_dai->dev, "%s: non_hda_dai_hw_params failed %d\n", __func__, ret);
		return ret;
	}

	ops = hda_dai_get_ops(substream, cpu_dai);
	sdev = widget_to_sdev(w);
	hext_stream = ops->get_hext_stream(sdev, cpu_dai, substream);

	if (!hext_stream)
		return -ENODEV;

	/* in the case of SoundWire we need to program the PCMSyCM registers */
	ret = hdac_bus_eml_sdw_map_stream_ch(sof_to_bus(sdev), link_id, cpu_dai->id,
					     GENMASK(params_channels(params) - 1, 0),
					     hdac_stream(hext_stream)->stream_tag,
					     substream->stream);
	if (ret < 0) {
		dev_err(cpu_dai->dev, "%s:  hdac_bus_eml_sdw_map_stream_ch failed %d\n",
			__func__, ret);
		return ret;
	}

	return 0;
}

int sdw_hda_dai_hw_free(struct snd_pcm_substream *substream,
			struct snd_soc_dai *cpu_dai,
			int link_id)
{
	struct snd_soc_dapm_widget *w = snd_soc_dai_get_widget(cpu_dai, substream->stream);
	struct snd_sof_dev *sdev;
	int ret;

	ret = hda_dai_hw_free(substream, cpu_dai);
	if (ret < 0) {
		dev_err(cpu_dai->dev, "%s: non_hda_dai_hw_free failed %d\n", __func__, ret);
		return ret;
	}

	sdev = widget_to_sdev(w);

	/* in the case of SoundWire we need to reset the PCMSyCM registers */
	ret = hdac_bus_eml_sdw_map_stream_ch(sof_to_bus(sdev), link_id, cpu_dai->id,
					     0, 0, substream->stream);
	if (ret < 0) {
		dev_err(cpu_dai->dev, "%s:  hdac_bus_eml_sdw_map_stream_ch failed %d\n",
			__func__, ret);
		return ret;
	}

	return 0;
}

int sdw_hda_dai_trigger(struct snd_pcm_substream *substream, int cmd,
			struct snd_soc_dai *cpu_dai)
{
	return hda_dai_trigger(substream, cmd, cpu_dai);
}

static int hda_dai_suspend(struct hdac_bus *bus)
{
	struct snd_soc_pcm_runtime *rtd;
	struct hdac_ext_stream *hext_stream;
	struct hdac_stream *s;
	int ret;

	/* set internal flag for BE */
	list_for_each_entry(s, &bus->stream_list, list) {

		hext_stream = stream_to_hdac_ext_stream(s);

		/*
		 * clear stream. This should already be taken care for running
		 * streams when the SUSPEND trigger is called. But paused
		 * streams do not get suspended, so this needs to be done
		 * explicitly during suspend.
		 */
		if (hext_stream->link_substream) {
			const struct hda_dai_widget_dma_ops *ops;
			struct snd_sof_widget *swidget;
			struct snd_soc_dapm_widget *w;
			struct snd_soc_dai *cpu_dai;
			struct snd_sof_dev *sdev;
			struct snd_sof_dai *sdai;

			rtd = asoc_substream_to_rtd(hext_stream->link_substream);
			cpu_dai = asoc_rtd_to_cpu(rtd, 0);
			w = snd_soc_dai_get_widget(cpu_dai, hdac_stream(hext_stream)->direction);
			swidget = w->dobj.private;
			sdev = widget_to_sdev(w);
			sdai = swidget->private;
			ops = sdai->platform_private;

			ret = hda_link_dma_cleanup(hext_stream->link_substream,
						   hext_stream,
						   cpu_dai);
			if (ret < 0)
				return ret;

			/* for consistency with TRIGGER_SUSPEND  */
			if (ops->post_trigger) {
				ret = ops->post_trigger(sdev, cpu_dai,
							hext_stream->link_substream,
							SNDRV_PCM_TRIGGER_SUSPEND);
				if (ret < 0)
					return ret;
			}
		}
	}

	return 0;
}

static void ssp_set_dai_drv_ops(struct snd_sof_dev *sdev, struct snd_sof_dsp_ops *ops)
{
	const struct sof_intel_dsp_desc *chip;
	int i;

	chip = get_chip_info(sdev->pdata);

	if (chip->hw_ip_version >= SOF_INTEL_ACE_2_0) {
		for (i = 0; i < ops->num_drv; i++) {
			if (strstr(ops->drv[i].name, "SSP"))
				ops->drv[i].ops = &ssp_dai_ops;
		}
	}
}

static void dmic_set_dai_drv_ops(struct snd_sof_dev *sdev, struct snd_sof_dsp_ops *ops)
{
	const struct sof_intel_dsp_desc *chip;
	int i;

	chip = get_chip_info(sdev->pdata);

	if (chip->hw_ip_version >= SOF_INTEL_ACE_2_0) {
		for (i = 0; i < ops->num_drv; i++) {
			if (strstr(ops->drv[i].name, "DMIC"))
				ops->drv[i].ops = &dmic_dai_ops;
		}
	}
}

#else

static inline void ssp_set_dai_drv_ops(struct snd_sof_dev *sdev, struct snd_sof_dsp_ops *ops) {}
static inline void dmic_set_dai_drv_ops(struct snd_sof_dev *sdev, struct snd_sof_dsp_ops *ops) {}

#endif /* CONFIG_SND_SOC_SOF_HDA_LINK */

void hda_set_dai_drv_ops(struct snd_sof_dev *sdev, struct snd_sof_dsp_ops *ops)
{
	int i;

	for (i = 0; i < ops->num_drv; i++) {
#if IS_ENABLED(CONFIG_SND_SOC_SOF_HDA_AUDIO_CODEC)
		if (strstr(ops->drv[i].name, "iDisp") ||
		    strstr(ops->drv[i].name, "Analog") ||
		    strstr(ops->drv[i].name, "Digital"))
			ops->drv[i].ops = &hda_dai_ops;
#endif
	}

	ssp_set_dai_drv_ops(sdev, ops);
	dmic_set_dai_drv_ops(sdev, ops);

	if (sdev->pdata->ipc_type == SOF_INTEL_IPC4 && !hda_use_tplg_nhlt) {
		struct sof_ipc4_fw_data *ipc4_data = sdev->private;

		ipc4_data->nhlt = intel_nhlt_init(sdev->dev);
	}
}

void hda_ops_free(struct snd_sof_dev *sdev)
{
	if (sdev->pdata->ipc_type == SOF_INTEL_IPC4) {
		struct sof_ipc4_fw_data *ipc4_data = sdev->private;

		if (!hda_use_tplg_nhlt)
			intel_nhlt_free(ipc4_data->nhlt);
	}
}
EXPORT_SYMBOL_NS(hda_ops_free, SND_SOC_SOF_INTEL_HDA_COMMON);

/*
 * common dai driver for skl+ platforms.
 * some products who use this DAI array only physically have a subset of
 * the DAIs, but no harm is done here by adding the whole set.
 */
struct snd_soc_dai_driver skl_dai[] = {
{
	.name = "SSP0 Pin",
	.playback = {
		.channels_min = 1,
		.channels_max = 8,
	},
	.capture = {
		.channels_min = 1,
		.channels_max = 8,
	},
},
{
	.name = "SSP1 Pin",
	.playback = {
		.channels_min = 1,
		.channels_max = 8,
	},
	.capture = {
		.channels_min = 1,
		.channels_max = 8,
	},
},
{
	.name = "SSP2 Pin",
	.playback = {
		.channels_min = 1,
		.channels_max = 8,
	},
	.capture = {
		.channels_min = 1,
		.channels_max = 8,
	},
},
{
	.name = "SSP3 Pin",
	.playback = {
		.channels_min = 1,
		.channels_max = 8,
	},
	.capture = {
		.channels_min = 1,
		.channels_max = 8,
	},
},
{
	.name = "SSP4 Pin",
	.playback = {
		.channels_min = 1,
		.channels_max = 8,
	},
	.capture = {
		.channels_min = 1,
		.channels_max = 8,
	},
},
{
	.name = "SSP5 Pin",
	.playback = {
		.channels_min = 1,
		.channels_max = 8,
	},
	.capture = {
		.channels_min = 1,
		.channels_max = 8,
	},
},
{
	.name = "DMIC01 Pin",
	.capture = {
		.channels_min = 1,
		.channels_max = 4,
	},
},
{
	.name = "DMIC16k Pin",
	.capture = {
		.channels_min = 1,
		.channels_max = 4,
	},
},
#if IS_ENABLED(CONFIG_SND_SOC_SOF_HDA_AUDIO_CODEC)
{
	.name = "iDisp1 Pin",
	.playback = {
		.channels_min = 1,
		.channels_max = 8,
	},
},
{
	.name = "iDisp2 Pin",
	.playback = {
		.channels_min = 1,
		.channels_max = 8,
	},
},
{
	.name = "iDisp3 Pin",
	.playback = {
		.channels_min = 1,
		.channels_max = 8,
	},
},
{
	.name = "iDisp4 Pin",
	.playback = {
		.channels_min = 1,
		.channels_max = 8,
	},
},
{
	.name = "Analog CPU DAI",
	.playback = {
		.channels_min = 1,
		.channels_max = 16,
	},
	.capture = {
		.channels_min = 1,
		.channels_max = 16,
	},
},
{
	.name = "Digital CPU DAI",
	.playback = {
		.channels_min = 1,
		.channels_max = 16,
	},
	.capture = {
		.channels_min = 1,
		.channels_max = 16,
	},
},
{
	.name = "Alt Analog CPU DAI",
	.playback = {
		.channels_min = 1,
		.channels_max = 16,
	},
	.capture = {
		.channels_min = 1,
		.channels_max = 16,
	},
},
#endif
};

int hda_dsp_dais_suspend(struct snd_sof_dev *sdev)
{
	/*
	 * In the corner case where a SUSPEND happens during a PAUSE, the ALSA core
	 * does not throw the TRIGGER_SUSPEND. This leaves the DAIs in an unbalanced state.
	 * Since the component suspend is called last, we can trap this corner case
	 * and force the DAIs to release their resources.
	 */
#if IS_ENABLED(CONFIG_SND_SOC_SOF_HDA_LINK)
	int ret;

	ret = hda_dai_suspend(sof_to_bus(sdev));
	if (ret < 0)
		return ret;
#endif

	return 0;
}<|MERGE_RESOLUTION|>--- conflicted
+++ resolved
@@ -151,39 +151,16 @@
 {
 	const struct hda_dai_widget_dma_ops *ops = hda_dai_get_ops(substream, cpu_dai);
 	struct hdac_ext_stream *hext_stream;
-<<<<<<< HEAD
-	struct snd_soc_pcm_runtime *rtd = asoc_substream_to_rtd(substream);
-	struct snd_soc_dai *cpu_dai = asoc_rtd_to_cpu(rtd, 0);
-	struct snd_soc_dai *codec_dai = asoc_rtd_to_codec(rtd, 0);
-	struct hda_pipe_params p_params = {0};
-	struct hdac_bus *bus = hstream->bus;
-	struct hdac_ext_link *link;
-
-	link = snd_hdac_ext_bus_get_link(bus, codec_dai->component->name);
-	if (!link)
-		return -EINVAL;
-
-	hext_stream = snd_soc_dai_get_dma_data(cpu_dai, substream);
-	if (!hext_stream) {
-		hext_stream = hda_link_stream_assign(bus, substream);
-		if (!hext_stream)
-			return -EBUSY;
-=======
 	struct hdac_stream *hstream;
 	struct hdac_ext_link *hlink;
 	struct snd_sof_dev *sdev;
 	int stream_tag;
->>>>>>> ccf0a997
 
 	if (!ops) {
 		dev_err(cpu_dai->dev, "DAI widget ops not set\n");
 		return -EINVAL;
 	}
 
-<<<<<<< HEAD
-	/* set the hdac_stream in the codec dai */
-	snd_soc_dai_set_stream(codec_dai, hdac_stream(hext_stream), substream->stream);
-=======
 	sdev = dai_to_sdev(substream, cpu_dai);
 
 	hlink = ops->get_hlink(sdev, substream);
@@ -191,7 +168,6 @@
 		return -EINVAL;
 
 	hext_stream = ops->get_hext_stream(sdev, cpu_dai, substream);
->>>>>>> ccf0a997
 
 	if (!hext_stream) {
 		if (ops->assign_hext_stream)
