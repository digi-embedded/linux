--- conflicted
+++ resolved
@@ -22,11 +22,7 @@
 
 struct snd_sof_pcm_stream;
 
-<<<<<<< HEAD
-/* debug flags */
-=======
 /* Flag definitions used in sof_core_debug (sof_debug module parameter) */
->>>>>>> 29549c70
 #define SOF_DBG_ENABLE_TRACE	BIT(0)
 #define SOF_DBG_RETAIN_CTX	BIT(1)	/* prevent DSP D3 on FW exception */
 #define SOF_DBG_VERIFY_TPLG	BIT(2) /* verify topology during load */
@@ -119,14 +115,6 @@
 	size_t posn_offset;
 };
 
-struct sof_compr_stream {
-	uint16_t channels;
-	uint16_t sample_container_bytes;
-	unsigned int copied_total;
-	unsigned int sample_rate;
-	size_t posn_offset;
-};
-
 struct snd_sof_dev;
 struct snd_sof_ipc_msg;
 struct snd_sof_ipc;
@@ -243,15 +231,9 @@
 	int (*pcm_ack)(struct snd_sof_dev *sdev, struct snd_pcm_substream *substream); /* optional */
 
 	/* host read DSP stream data */
-<<<<<<< HEAD
-	void (*ipc_msg_data)(struct snd_sof_dev *sdev,
-			     struct snd_sof_pcm_stream *sps,
-			     void *p, size_t sz); /* mandatory */
-=======
 	int (*ipc_msg_data)(struct snd_sof_dev *sdev,
 			    struct snd_sof_pcm_stream *sps,
 			    void *p, size_t sz); /* mandatory */
->>>>>>> 29549c70
 
 	/* host side configuration of the stream's data offset in stream mailbox area */
 	int (*set_stream_data_offset)(struct snd_sof_dev *sdev,
@@ -781,19 +763,6 @@
 	return 0;
 }
 
-<<<<<<< HEAD
-void sof_ipc_msg_data(struct snd_sof_dev *sdev,
-		      struct snd_sof_pcm_stream *sps,
-		      void *p, size_t sz);
-int sof_ipc_pcm_params(struct snd_sof_dev *sdev,
-		       struct snd_pcm_substream *substream,
-		       const struct sof_ipc_pcm_params_reply *reply);
-
-int sof_stream_pcm_open(struct snd_sof_dev *sdev,
-			struct snd_pcm_substream *substream);
-int sof_stream_pcm_close(struct snd_sof_dev *sdev,
-			 struct snd_pcm_substream *substream);
-=======
 static inline void sof_client_dev_unregister(struct snd_sof_dev *sdev,
 					     const char *name, u32 id)
 {
@@ -803,7 +772,6 @@
 {
 	return 0;
 }
->>>>>>> 29549c70
 
 static inline  void sof_unregister_clients(struct snd_sof_dev *sdev)
 {
