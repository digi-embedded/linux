// SPDX-License-Identifier: GPL-2.0-only
/*
 * max98088.c -- MAX98088 ALSA SoC Audio driver
 *
 * Copyright 2010 Maxim Integrated Products
 */

#include <linux/module.h>
#include <linux/moduleparam.h>
#include <linux/kernel.h>
#include <linux/init.h>
#include <linux/delay.h>
#include <linux/pm.h>
#include <linux/i2c.h>
#include <linux/regmap.h>
#include <linux/clk.h>
#include <linux/regulator/consumer.h>
#include <sound/core.h>
#include <sound/pcm.h>
#include <sound/pcm_params.h>
#include <sound/soc.h>
#include <sound/initval.h>
#include <sound/tlv.h>
#include <linux/slab.h>
#include <asm/div64.h>
#include <sound/max98088.h>
#include "max98088.h"

enum max98088_type {
       MAX98088,
       MAX98089,
};

struct max98088_cdata {
       unsigned int rate;
       unsigned int fmt;
       int eq_sel;
};

struct max98088_priv {
	struct regmap *regmap;
	struct regulator *vcc;
	struct regulator *dvdd;
	enum max98088_type devtype;
	struct max98088_pdata *pdata;
	struct clk *mclk;
	unsigned char mclk_prescaler;
	unsigned int sysclk;
	struct max98088_cdata dai[2];
	int eq_textcnt;
	const char **eq_texts;
	struct soc_enum eq_enum;
	u8 ina_state;
	u8 inb_state;
	unsigned int ex_mode;
	unsigned int digmic;
	unsigned int mic1pre;
	unsigned int mic2pre;
	unsigned int extmic_mode;
};

static const struct reg_default max98088_reg[] = {
	{  0xf, 0x00 }, /* 0F interrupt enable */

	{ 0x10, 0x00 }, /* 10 master clock */
	{ 0x11, 0x00 }, /* 11 DAI1 clock mode */
	{ 0x12, 0x00 }, /* 12 DAI1 clock control */
	{ 0x13, 0x00 }, /* 13 DAI1 clock control */
	{ 0x14, 0x00 }, /* 14 DAI1 format */
	{ 0x15, 0x00 }, /* 15 DAI1 clock */
	{ 0x16, 0x00 }, /* 16 DAI1 config */
	{ 0x17, 0x00 }, /* 17 DAI1 TDM */
	{ 0x18, 0x00 }, /* 18 DAI1 filters */
	{ 0x19, 0x00 }, /* 19 DAI2 clock mode */
	{ 0x1a, 0x00 }, /* 1A DAI2 clock control */
	{ 0x1b, 0x00 }, /* 1B DAI2 clock control */
	{ 0x1c, 0x00 }, /* 1C DAI2 format */
	{ 0x1d, 0x00 }, /* 1D DAI2 clock */
	{ 0x1e, 0x00 }, /* 1E DAI2 config */
	{ 0x1f, 0x00 }, /* 1F DAI2 TDM */

	{ 0x20, 0x00 }, /* 20 DAI2 filters */
	{ 0x21, 0x00 }, /* 21 data config */
	{ 0x22, 0x00 }, /* 22 DAC mixer */
	{ 0x23, 0x00 }, /* 23 left ADC mixer */
	{ 0x24, 0x00 }, /* 24 right ADC mixer */
	{ 0x25, 0x00 }, /* 25 left HP mixer */
	{ 0x26, 0x00 }, /* 26 right HP mixer */
	{ 0x27, 0x00 }, /* 27 HP control */
	{ 0x28, 0x00 }, /* 28 left REC mixer */
	{ 0x29, 0x00 }, /* 29 right REC mixer */
	{ 0x2a, 0x00 }, /* 2A REC control */
	{ 0x2b, 0x00 }, /* 2B left SPK mixer */
	{ 0x2c, 0x00 }, /* 2C right SPK mixer */
	{ 0x2d, 0x00 }, /* 2D SPK control */
	{ 0x2e, 0x00 }, /* 2E sidetone */
	{ 0x2f, 0x00 }, /* 2F DAI1 playback level */

	{ 0x30, 0x00 }, /* 30 DAI1 playback level */
	{ 0x31, 0x00 }, /* 31 DAI2 playback level */
	{ 0x32, 0x00 }, /* 32 DAI2 playbakc level */
	{ 0x33, 0x00 }, /* 33 left ADC level */
	{ 0x34, 0x00 }, /* 34 right ADC level */
	{ 0x35, 0x00 }, /* 35 MIC1 level */
	{ 0x36, 0x00 }, /* 36 MIC2 level */
	{ 0x37, 0x00 }, /* 37 INA level */
	{ 0x38, 0x00 }, /* 38 INB level */
	{ 0x39, 0x00 }, /* 39 left HP volume */
	{ 0x3a, 0x00 }, /* 3A right HP volume */
	{ 0x3b, 0x00 }, /* 3B left REC volume */
	{ 0x3c, 0x00 }, /* 3C right REC volume */
	{ 0x3d, 0x00 }, /* 3D left SPK volume */
	{ 0x3e, 0x00 }, /* 3E right SPK volume */
	{ 0x3f, 0x00 }, /* 3F MIC config */

	{ 0x40, 0x00 }, /* 40 MIC threshold */
	{ 0x41, 0x00 }, /* 41 excursion limiter filter */
	{ 0x42, 0x00 }, /* 42 excursion limiter threshold */
	{ 0x43, 0x00 }, /* 43 ALC */
	{ 0x44, 0x00 }, /* 44 power limiter threshold */
	{ 0x45, 0x00 }, /* 45 power limiter config */
	{ 0x46, 0x00 }, /* 46 distortion limiter config */
	{ 0x47, 0x00 }, /* 47 audio input */
        { 0x48, 0x00 }, /* 48 microphone */
	{ 0x49, 0x00 }, /* 49 level control */
	{ 0x4a, 0x00 }, /* 4A bypass switches */
	{ 0x4b, 0x00 }, /* 4B jack detect */
	{ 0x4c, 0x00 }, /* 4C input enable */
	{ 0x4d, 0x00 }, /* 4D output enable */
	{ 0x4e, 0xF0 }, /* 4E bias control */
	{ 0x4f, 0x00 }, /* 4F DAC power */

	{ 0x50, 0x0F }, /* 50 DAC power */
	{ 0x51, 0x00 }, /* 51 system */
	{ 0x52, 0x00 }, /* 52 DAI1 EQ1 */
	{ 0x53, 0x00 }, /* 53 DAI1 EQ1 */
	{ 0x54, 0x00 }, /* 54 DAI1 EQ1 */
	{ 0x55, 0x00 }, /* 55 DAI1 EQ1 */
	{ 0x56, 0x00 }, /* 56 DAI1 EQ1 */
	{ 0x57, 0x00 }, /* 57 DAI1 EQ1 */
	{ 0x58, 0x00 }, /* 58 DAI1 EQ1 */
	{ 0x59, 0x00 }, /* 59 DAI1 EQ1 */
	{ 0x5a, 0x00 }, /* 5A DAI1 EQ1 */
	{ 0x5b, 0x00 }, /* 5B DAI1 EQ1 */
	{ 0x5c, 0x00 }, /* 5C DAI1 EQ2 */
	{ 0x5d, 0x00 }, /* 5D DAI1 EQ2 */
	{ 0x5e, 0x00 }, /* 5E DAI1 EQ2 */
	{ 0x5f, 0x00 }, /* 5F DAI1 EQ2 */

	{ 0x60, 0x00 }, /* 60 DAI1 EQ2 */
	{ 0x61, 0x00 }, /* 61 DAI1 EQ2 */
	{ 0x62, 0x00 }, /* 62 DAI1 EQ2 */
	{ 0x63, 0x00 }, /* 63 DAI1 EQ2 */
	{ 0x64, 0x00 }, /* 64 DAI1 EQ2 */
	{ 0x65, 0x00 }, /* 65 DAI1 EQ2 */
	{ 0x66, 0x00 }, /* 66 DAI1 EQ3 */
	{ 0x67, 0x00 }, /* 67 DAI1 EQ3 */
	{ 0x68, 0x00 }, /* 68 DAI1 EQ3 */
	{ 0x69, 0x00 }, /* 69 DAI1 EQ3 */
	{ 0x6a, 0x00 }, /* 6A DAI1 EQ3 */
	{ 0x6b, 0x00 }, /* 6B DAI1 EQ3 */
	{ 0x6c, 0x00 }, /* 6C DAI1 EQ3 */
	{ 0x6d, 0x00 }, /* 6D DAI1 EQ3 */
	{ 0x6e, 0x00 }, /* 6E DAI1 EQ3 */
	{ 0x6f, 0x00 }, /* 6F DAI1 EQ3 */

	{ 0x70, 0x00 }, /* 70 DAI1 EQ4 */
	{ 0x71, 0x00 }, /* 71 DAI1 EQ4 */
	{ 0x72, 0x00 }, /* 72 DAI1 EQ4 */
	{ 0x73, 0x00 }, /* 73 DAI1 EQ4 */
	{ 0x74, 0x00 }, /* 74 DAI1 EQ4 */
	{ 0x75, 0x00 }, /* 75 DAI1 EQ4 */
	{ 0x76, 0x00 }, /* 76 DAI1 EQ4 */
	{ 0x77, 0x00 }, /* 77 DAI1 EQ4 */
	{ 0x78, 0x00 }, /* 78 DAI1 EQ4 */
	{ 0x79, 0x00 }, /* 79 DAI1 EQ4 */
	{ 0x7a, 0x00 }, /* 7A DAI1 EQ5 */
	{ 0x7b, 0x00 }, /* 7B DAI1 EQ5 */
	{ 0x7c, 0x00 }, /* 7C DAI1 EQ5 */
	{ 0x7d, 0x00 }, /* 7D DAI1 EQ5 */
	{ 0x7e, 0x00 }, /* 7E DAI1 EQ5 */
	{ 0x7f, 0x00 }, /* 7F DAI1 EQ5 */

	{ 0x80, 0x00 }, /* 80 DAI1 EQ5 */
	{ 0x81, 0x00 }, /* 81 DAI1 EQ5 */
	{ 0x82, 0x00 }, /* 82 DAI1 EQ5 */
	{ 0x83, 0x00 }, /* 83 DAI1 EQ5 */
	{ 0x84, 0x00 }, /* 84 DAI2 EQ1 */
	{ 0x85, 0x00 }, /* 85 DAI2 EQ1 */
	{ 0x86, 0x00 }, /* 86 DAI2 EQ1 */
	{ 0x87, 0x00 }, /* 87 DAI2 EQ1 */
	{ 0x88, 0x00 }, /* 88 DAI2 EQ1 */
	{ 0x89, 0x00 }, /* 89 DAI2 EQ1 */
	{ 0x8a, 0x00 }, /* 8A DAI2 EQ1 */
	{ 0x8b, 0x00 }, /* 8B DAI2 EQ1 */
	{ 0x8c, 0x00 }, /* 8C DAI2 EQ1 */
	{ 0x8d, 0x00 }, /* 8D DAI2 EQ1 */
	{ 0x8e, 0x00 }, /* 8E DAI2 EQ2 */
	{ 0x8f, 0x00 }, /* 8F DAI2 EQ2 */

	{ 0x90, 0x00 }, /* 90 DAI2 EQ2 */
	{ 0x91, 0x00 }, /* 91 DAI2 EQ2 */
	{ 0x92, 0x00 }, /* 92 DAI2 EQ2 */
	{ 0x93, 0x00 }, /* 93 DAI2 EQ2 */
	{ 0x94, 0x00 }, /* 94 DAI2 EQ2 */
	{ 0x95, 0x00 }, /* 95 DAI2 EQ2 */
	{ 0x96, 0x00 }, /* 96 DAI2 EQ2 */
	{ 0x97, 0x00 }, /* 97 DAI2 EQ2 */
	{ 0x98, 0x00 }, /* 98 DAI2 EQ3 */
	{ 0x99, 0x00 }, /* 99 DAI2 EQ3 */
	{ 0x9a, 0x00 }, /* 9A DAI2 EQ3 */
        { 0x9b, 0x00 }, /* 9B DAI2 EQ3 */
	{ 0x9c, 0x00 }, /* 9C DAI2 EQ3 */
	{ 0x9d, 0x00 }, /* 9D DAI2 EQ3 */
	{ 0x9e, 0x00 }, /* 9E DAI2 EQ3 */
	{ 0x9f, 0x00 }, /* 9F DAI2 EQ3 */

	{ 0xa0, 0x00 }, /* A0 DAI2 EQ3 */
	{ 0xa1, 0x00 }, /* A1 DAI2 EQ3 */
	{ 0xa2, 0x00 }, /* A2 DAI2 EQ4 */
	{ 0xa3, 0x00 }, /* A3 DAI2 EQ4 */
	{ 0xa4, 0x00 }, /* A4 DAI2 EQ4 */
	{ 0xa5, 0x00 }, /* A5 DAI2 EQ4 */
	{ 0xa6, 0x00 }, /* A6 DAI2 EQ4 */
	{ 0xa7, 0x00 }, /* A7 DAI2 EQ4 */
	{ 0xa8, 0x00 }, /* A8 DAI2 EQ4 */
	{ 0xa9, 0x00 }, /* A9 DAI2 EQ4 */
	{ 0xaa, 0x00 }, /* AA DAI2 EQ4 */
	{ 0xab, 0x00 }, /* AB DAI2 EQ4 */
	{ 0xac, 0x00 }, /* AC DAI2 EQ5 */
	{ 0xad, 0x00 }, /* AD DAI2 EQ5 */
	{ 0xae, 0x00 }, /* AE DAI2 EQ5 */
	{ 0xaf, 0x00 }, /* AF DAI2 EQ5 */

	{ 0xb0, 0x00 }, /* B0 DAI2 EQ5 */
	{ 0xb1, 0x00 }, /* B1 DAI2 EQ5 */
	{ 0xb2, 0x00 }, /* B2 DAI2 EQ5 */
	{ 0xb3, 0x00 }, /* B3 DAI2 EQ5 */
	{ 0xb4, 0x00 }, /* B4 DAI2 EQ5 */
	{ 0xb5, 0x00 }, /* B5 DAI2 EQ5 */
	{ 0xb6, 0x00 }, /* B6 DAI1 biquad */
	{ 0xb7, 0x00 }, /* B7 DAI1 biquad */
	{ 0xb8 ,0x00 }, /* B8 DAI1 biquad */
	{ 0xb9, 0x00 }, /* B9 DAI1 biquad */
	{ 0xba, 0x00 }, /* BA DAI1 biquad */
	{ 0xbb, 0x00 }, /* BB DAI1 biquad */
	{ 0xbc, 0x00 }, /* BC DAI1 biquad */
	{ 0xbd, 0x00 }, /* BD DAI1 biquad */
	{ 0xbe, 0x00 }, /* BE DAI1 biquad */
        { 0xbf, 0x00 }, /* BF DAI1 biquad */

	{ 0xc0, 0x00 }, /* C0 DAI2 biquad */
	{ 0xc1, 0x00 }, /* C1 DAI2 biquad */
	{ 0xc2, 0x00 }, /* C2 DAI2 biquad */
	{ 0xc3, 0x00 }, /* C3 DAI2 biquad */
	{ 0xc4, 0x00 }, /* C4 DAI2 biquad */
	{ 0xc5, 0x00 }, /* C5 DAI2 biquad */
	{ 0xc6, 0x00 }, /* C6 DAI2 biquad */
	{ 0xc7, 0x00 }, /* C7 DAI2 biquad */
	{ 0xc8, 0x00 }, /* C8 DAI2 biquad */
	{ 0xc9, 0x00 }, /* C9 DAI2 biquad */
};

static bool max98088_readable_register(struct device *dev, unsigned int reg)
{
	switch (reg) {
	case M98088_REG_00_IRQ_STATUS ... 0xC9:
	case M98088_REG_FF_REV_ID:
		return true;
	default:
		return false;
	}
}

static bool max98088_writeable_register(struct device *dev, unsigned int reg)
{
	switch (reg) {
	case M98088_REG_03_BATTERY_VOLTAGE ... 0xC9:
		return true;
	default:
		return false;
	}
}

static bool max98088_volatile_register(struct device *dev, unsigned int reg)
{
	switch (reg) {
	case M98088_REG_00_IRQ_STATUS ... M98088_REG_03_BATTERY_VOLTAGE:
	case M98088_REG_FF_REV_ID:
		return true;
	default:
		return false;
	}
}

static const struct regmap_config max98088_regmap = {
	.reg_bits = 8,
	.val_bits = 8,

	.readable_reg = max98088_readable_register,
	.writeable_reg = max98088_writeable_register,
	.volatile_reg = max98088_volatile_register,
	.max_register = 0xff,

	.reg_defaults = max98088_reg,
	.num_reg_defaults = ARRAY_SIZE(max98088_reg),
	.cache_type = REGCACHE_RBTREE,
};

/*
 * Load equalizer DSP coefficient configurations registers
 */
static void m98088_eq_band(struct snd_soc_component *component, unsigned int dai,
                   unsigned int band, u16 *coefs)
{
       unsigned int eq_reg;
       unsigned int i;

	if (WARN_ON(band > 4) ||
	    WARN_ON(dai > 1))
		return;

       /* Load the base register address */
       eq_reg = dai ? M98088_REG_84_DAI2_EQ_BASE : M98088_REG_52_DAI1_EQ_BASE;

       /* Add the band address offset, note adjustment for word address */
       eq_reg += band * (M98088_COEFS_PER_BAND << 1);

       /* Step through the registers and coefs */
       for (i = 0; i < M98088_COEFS_PER_BAND; i++) {
               snd_soc_component_write(component, eq_reg++, M98088_BYTE1(coefs[i]));
               snd_soc_component_write(component, eq_reg++, M98088_BYTE0(coefs[i]));
       }
}

/*
 * Excursion limiter modes
 */
static const char *max98088_exmode_texts[] = {
       "Off", "100Hz", "400Hz", "600Hz", "800Hz", "1000Hz", "200-400Hz",
       "400-600Hz", "400-800Hz",
};

static const unsigned int max98088_exmode_values[] = {
       0x00, 0x43, 0x10, 0x20, 0x30, 0x40, 0x11, 0x22, 0x32
};

static SOC_VALUE_ENUM_SINGLE_DECL(max98088_exmode_enum,
				  M98088_REG_41_SPKDHP, 0, 127,
				  max98088_exmode_texts,
				  max98088_exmode_values);

static const char *max98088_ex_thresh[] = { /* volts PP */
       "0.6", "1.2", "1.8", "2.4", "3.0", "3.6", "4.2", "4.8"};
static SOC_ENUM_SINGLE_DECL(max98088_ex_thresh_enum,
			    M98088_REG_42_SPKDHP_THRESH, 0,
			    max98088_ex_thresh);

static const char *max98088_fltr_mode[] = {"Voice", "Music" };
static SOC_ENUM_SINGLE_DECL(max98088_filter_mode_enum,
			    M98088_REG_18_DAI1_FILTERS, 7,
			    max98088_fltr_mode);

static const char *max98088_extmic_text[] = { "None", "MIC1", "MIC2" };

static SOC_ENUM_SINGLE_DECL(max98088_extmic_enum,
			    M98088_REG_48_CFG_MIC, 0,
			    max98088_extmic_text);

static const struct snd_kcontrol_new max98088_extmic_mux =
       SOC_DAPM_ENUM("External MIC Mux", max98088_extmic_enum);

static const char *max98088_dai1_fltr[] = {
       "Off", "fc=258/fs=16k", "fc=500/fs=16k",
       "fc=258/fs=8k", "fc=500/fs=8k", "fc=200"};
static SOC_ENUM_SINGLE_DECL(max98088_dai1_dac_filter_enum,
			    M98088_REG_18_DAI1_FILTERS, 0,
			    max98088_dai1_fltr);
static SOC_ENUM_SINGLE_DECL(max98088_dai1_adc_filter_enum,
			    M98088_REG_18_DAI1_FILTERS, 4,
			    max98088_dai1_fltr);

static int max98088_mic1pre_set(struct snd_kcontrol *kcontrol,
                               struct snd_ctl_elem_value *ucontrol)
{
       struct snd_soc_component *component = snd_soc_kcontrol_component(kcontrol);
       struct max98088_priv *max98088 = snd_soc_component_get_drvdata(component);
       unsigned int sel = ucontrol->value.integer.value[0];

       max98088->mic1pre = sel;
       snd_soc_component_update_bits(component, M98088_REG_35_LVL_MIC1, M98088_MICPRE_MASK,
               (1+sel)<<M98088_MICPRE_SHIFT);

       return 0;
}

static int max98088_mic1pre_get(struct snd_kcontrol *kcontrol,
                               struct snd_ctl_elem_value *ucontrol)
{
       struct snd_soc_component *component = snd_soc_kcontrol_component(kcontrol);
       struct max98088_priv *max98088 = snd_soc_component_get_drvdata(component);

       ucontrol->value.integer.value[0] = max98088->mic1pre;
       return 0;
}

static int max98088_mic2pre_set(struct snd_kcontrol *kcontrol,
                               struct snd_ctl_elem_value *ucontrol)
{
       struct snd_soc_component *component = snd_soc_kcontrol_component(kcontrol);
       struct max98088_priv *max98088 = snd_soc_component_get_drvdata(component);
       unsigned int sel = ucontrol->value.integer.value[0];

       max98088->mic2pre = sel;
       snd_soc_component_update_bits(component, M98088_REG_36_LVL_MIC2, M98088_MICPRE_MASK,
               (1+sel)<<M98088_MICPRE_SHIFT);

       return 0;
}

static int max98088_mic2pre_get(struct snd_kcontrol *kcontrol,
                               struct snd_ctl_elem_value *ucontrol)
{
       struct snd_soc_component *component = snd_soc_kcontrol_component(kcontrol);
       struct max98088_priv *max98088 = snd_soc_component_get_drvdata(component);

       ucontrol->value.integer.value[0] = max98088->mic2pre;
       return 0;
}

static const DECLARE_TLV_DB_RANGE(max98088_micboost_tlv,
	0, 1, TLV_DB_SCALE_ITEM(0, 2000, 0),
	2, 2, TLV_DB_SCALE_ITEM(3000, 0, 0)
);

static const DECLARE_TLV_DB_RANGE(max98088_hp_tlv,
	0, 6, TLV_DB_SCALE_ITEM(-6700, 400, 0),
	7, 14, TLV_DB_SCALE_ITEM(-4000, 300, 0),
	15, 21, TLV_DB_SCALE_ITEM(-1700, 200, 0),
	22, 27, TLV_DB_SCALE_ITEM(-400, 100, 0),
	28, 31, TLV_DB_SCALE_ITEM(150, 50, 0)
);

static const DECLARE_TLV_DB_RANGE(max98088_spk_tlv,
	0, 6, TLV_DB_SCALE_ITEM(-6200, 400, 0),
	7, 14, TLV_DB_SCALE_ITEM(-3500, 300, 0),
	15, 21, TLV_DB_SCALE_ITEM(-1200, 200, 0),
	22, 27, TLV_DB_SCALE_ITEM(100, 100, 0),
	28, 31, TLV_DB_SCALE_ITEM(650, 50, 0)
);

static const struct snd_kcontrol_new max98088_snd_controls[] = {

	SOC_DOUBLE_R_TLV("Headphone Volume", M98088_REG_39_LVL_HP_L,
			 M98088_REG_3A_LVL_HP_R, 0, 31, 0, max98088_hp_tlv),
	SOC_DOUBLE_R_TLV("Speaker Volume", M98088_REG_3D_LVL_SPK_L,
			 M98088_REG_3E_LVL_SPK_R, 0, 31, 0, max98088_spk_tlv),
	SOC_DOUBLE_R_TLV("Receiver Volume", M98088_REG_3B_LVL_REC_L,
			 M98088_REG_3C_LVL_REC_R, 0, 31, 0, max98088_spk_tlv),

       SOC_DOUBLE_R("Headphone Switch", M98088_REG_39_LVL_HP_L,
               M98088_REG_3A_LVL_HP_R, 7, 1, 1),
       SOC_DOUBLE_R("Speaker Switch", M98088_REG_3D_LVL_SPK_L,
               M98088_REG_3E_LVL_SPK_R, 7, 1, 1),
       SOC_DOUBLE_R("Receiver Switch", M98088_REG_3B_LVL_REC_L,
               M98088_REG_3C_LVL_REC_R, 7, 1, 1),

       SOC_SINGLE("MIC1 Volume", M98088_REG_35_LVL_MIC1, 0, 31, 1),
       SOC_SINGLE("MIC2 Volume", M98088_REG_36_LVL_MIC2, 0, 31, 1),

       SOC_SINGLE_EXT_TLV("MIC1 Boost Volume",
                       M98088_REG_35_LVL_MIC1, 5, 2, 0,
                       max98088_mic1pre_get, max98088_mic1pre_set,
                       max98088_micboost_tlv),
       SOC_SINGLE_EXT_TLV("MIC2 Boost Volume",
                       M98088_REG_36_LVL_MIC2, 5, 2, 0,
                       max98088_mic2pre_get, max98088_mic2pre_set,
                       max98088_micboost_tlv),

        SOC_SINGLE("Noise Gate Threshold", M98088_REG_40_MICAGC_THRESH,
               4, 15, 0),

       SOC_SINGLE("INA Volume", M98088_REG_37_LVL_INA, 0, 7, 1),
       SOC_SINGLE("INB Volume", M98088_REG_38_LVL_INB, 0, 7, 1),

       SOC_SINGLE("ADCL Volume", M98088_REG_33_LVL_ADC_L, 0, 15, 0),
       SOC_SINGLE("ADCR Volume", M98088_REG_34_LVL_ADC_R, 0, 15, 0),

       SOC_SINGLE("ADCL Boost Volume", M98088_REG_33_LVL_ADC_L, 4, 3, 0),
       SOC_SINGLE("ADCR Boost Volume", M98088_REG_34_LVL_ADC_R, 4, 3, 0),

       SOC_SINGLE("EQ1 Switch", M98088_REG_49_CFG_LEVEL, 0, 1, 0),
       SOC_SINGLE("EQ2 Switch", M98088_REG_49_CFG_LEVEL, 1, 1, 0),

       SOC_ENUM("EX Limiter Mode", max98088_exmode_enum),
       SOC_ENUM("EX Limiter Threshold", max98088_ex_thresh_enum),

       SOC_ENUM("DAI1 Filter Mode", max98088_filter_mode_enum),
       SOC_ENUM("DAI1 DAC Filter", max98088_dai1_dac_filter_enum),
       SOC_ENUM("DAI1 ADC Filter", max98088_dai1_adc_filter_enum),
       SOC_SINGLE("DAI2 DC Block Switch", M98088_REG_20_DAI2_FILTERS,
               0, 1, 0),

       SOC_SINGLE("ALC Switch", M98088_REG_43_SPKALC_COMP, 7, 1, 0),
       SOC_SINGLE("ALC Threshold", M98088_REG_43_SPKALC_COMP, 0, 7, 0),
       SOC_SINGLE("ALC Multiband", M98088_REG_43_SPKALC_COMP, 3, 1, 0),
       SOC_SINGLE("ALC Release Time", M98088_REG_43_SPKALC_COMP, 4, 7, 0),

       SOC_SINGLE("PWR Limiter Threshold", M98088_REG_44_PWRLMT_CFG,
               4, 15, 0),
       SOC_SINGLE("PWR Limiter Weight", M98088_REG_44_PWRLMT_CFG, 0, 7, 0),
       SOC_SINGLE("PWR Limiter Time1", M98088_REG_45_PWRLMT_TIME, 0, 15, 0),
       SOC_SINGLE("PWR Limiter Time2", M98088_REG_45_PWRLMT_TIME, 4, 15, 0),

       SOC_SINGLE("THD Limiter Threshold", M98088_REG_46_THDLMT_CFG, 4, 15, 0),
       SOC_SINGLE("THD Limiter Time", M98088_REG_46_THDLMT_CFG, 0, 7, 0),

       SOC_SINGLE("REC Output Mode", M98088_REG_2A_MIC_REC_CNTL, 7, 1, 0),
};

/* Left speaker mixer switch */
static const struct snd_kcontrol_new max98088_left_speaker_mixer_controls[] = {
       SOC_DAPM_SINGLE("Left DAC1 Switch", M98088_REG_2B_MIX_SPK_LEFT, 0, 1, 0),
       SOC_DAPM_SINGLE("Right DAC1 Switch", M98088_REG_2B_MIX_SPK_LEFT, 7, 1, 0),
       SOC_DAPM_SINGLE("Left DAC2 Switch", M98088_REG_2B_MIX_SPK_LEFT, 0, 1, 0),
       SOC_DAPM_SINGLE("Right DAC2 Switch", M98088_REG_2B_MIX_SPK_LEFT, 7, 1, 0),
       SOC_DAPM_SINGLE("MIC1 Switch", M98088_REG_2B_MIX_SPK_LEFT, 5, 1, 0),
       SOC_DAPM_SINGLE("MIC2 Switch", M98088_REG_2B_MIX_SPK_LEFT, 6, 1, 0),
       SOC_DAPM_SINGLE("INA1 Switch", M98088_REG_2B_MIX_SPK_LEFT, 1, 1, 0),
       SOC_DAPM_SINGLE("INA2 Switch", M98088_REG_2B_MIX_SPK_LEFT, 2, 1, 0),
       SOC_DAPM_SINGLE("INB1 Switch", M98088_REG_2B_MIX_SPK_LEFT, 3, 1, 0),
       SOC_DAPM_SINGLE("INB2 Switch", M98088_REG_2B_MIX_SPK_LEFT, 4, 1, 0),
};

/* Right speaker mixer switch */
static const struct snd_kcontrol_new max98088_right_speaker_mixer_controls[] = {
       SOC_DAPM_SINGLE("Left DAC1 Switch", M98088_REG_2C_MIX_SPK_RIGHT, 7, 1, 0),
       SOC_DAPM_SINGLE("Right DAC1 Switch", M98088_REG_2C_MIX_SPK_RIGHT, 0, 1, 0),
       SOC_DAPM_SINGLE("Left DAC2 Switch", M98088_REG_2C_MIX_SPK_RIGHT, 7, 1, 0),
       SOC_DAPM_SINGLE("Right DAC2 Switch", M98088_REG_2C_MIX_SPK_RIGHT, 0, 1, 0),
       SOC_DAPM_SINGLE("MIC1 Switch", M98088_REG_2C_MIX_SPK_RIGHT, 5, 1, 0),
       SOC_DAPM_SINGLE("MIC2 Switch", M98088_REG_2C_MIX_SPK_RIGHT, 6, 1, 0),
       SOC_DAPM_SINGLE("INA1 Switch", M98088_REG_2C_MIX_SPK_RIGHT, 1, 1, 0),
       SOC_DAPM_SINGLE("INA2 Switch", M98088_REG_2C_MIX_SPK_RIGHT, 2, 1, 0),
       SOC_DAPM_SINGLE("INB1 Switch", M98088_REG_2C_MIX_SPK_RIGHT, 3, 1, 0),
       SOC_DAPM_SINGLE("INB2 Switch", M98088_REG_2C_MIX_SPK_RIGHT, 4, 1, 0),
};

/* Left headphone mixer switch */
static const struct snd_kcontrol_new max98088_left_hp_mixer_controls[] = {
       SOC_DAPM_SINGLE("Left DAC1 Switch", M98088_REG_25_MIX_HP_LEFT, 0, 1, 0),
       SOC_DAPM_SINGLE("Right DAC1 Switch", M98088_REG_25_MIX_HP_LEFT, 7, 1, 0),
       SOC_DAPM_SINGLE("Left DAC2 Switch", M98088_REG_25_MIX_HP_LEFT, 0, 1, 0),
       SOC_DAPM_SINGLE("Right DAC2 Switch", M98088_REG_25_MIX_HP_LEFT, 7, 1, 0),
       SOC_DAPM_SINGLE("MIC1 Switch", M98088_REG_25_MIX_HP_LEFT, 5, 1, 0),
       SOC_DAPM_SINGLE("MIC2 Switch", M98088_REG_25_MIX_HP_LEFT, 6, 1, 0),
       SOC_DAPM_SINGLE("INA1 Switch", M98088_REG_25_MIX_HP_LEFT, 1, 1, 0),
       SOC_DAPM_SINGLE("INA2 Switch", M98088_REG_25_MIX_HP_LEFT, 2, 1, 0),
       SOC_DAPM_SINGLE("INB1 Switch", M98088_REG_25_MIX_HP_LEFT, 3, 1, 0),
       SOC_DAPM_SINGLE("INB2 Switch", M98088_REG_25_MIX_HP_LEFT, 4, 1, 0),
};

/* Right headphone mixer switch */
static const struct snd_kcontrol_new max98088_right_hp_mixer_controls[] = {
       SOC_DAPM_SINGLE("Left DAC1 Switch", M98088_REG_26_MIX_HP_RIGHT, 7, 1, 0),
       SOC_DAPM_SINGLE("Right DAC1 Switch", M98088_REG_26_MIX_HP_RIGHT, 0, 1, 0),
       SOC_DAPM_SINGLE("Left DAC2 Switch", M98088_REG_26_MIX_HP_RIGHT, 7, 1, 0),
       SOC_DAPM_SINGLE("Right DAC2 Switch", M98088_REG_26_MIX_HP_RIGHT, 0, 1, 0),
       SOC_DAPM_SINGLE("MIC1 Switch", M98088_REG_26_MIX_HP_RIGHT, 5, 1, 0),
       SOC_DAPM_SINGLE("MIC2 Switch", M98088_REG_26_MIX_HP_RIGHT, 6, 1, 0),
       SOC_DAPM_SINGLE("INA1 Switch", M98088_REG_26_MIX_HP_RIGHT, 1, 1, 0),
       SOC_DAPM_SINGLE("INA2 Switch", M98088_REG_26_MIX_HP_RIGHT, 2, 1, 0),
       SOC_DAPM_SINGLE("INB1 Switch", M98088_REG_26_MIX_HP_RIGHT, 3, 1, 0),
       SOC_DAPM_SINGLE("INB2 Switch", M98088_REG_26_MIX_HP_RIGHT, 4, 1, 0),
};

/* Left earpiece/receiver mixer switch */
static const struct snd_kcontrol_new max98088_left_rec_mixer_controls[] = {
       SOC_DAPM_SINGLE("Left DAC1 Switch", M98088_REG_28_MIX_REC_LEFT, 0, 1, 0),
       SOC_DAPM_SINGLE("Right DAC1 Switch", M98088_REG_28_MIX_REC_LEFT, 7, 1, 0),
       SOC_DAPM_SINGLE("Left DAC2 Switch", M98088_REG_28_MIX_REC_LEFT, 0, 1, 0),
       SOC_DAPM_SINGLE("Right DAC2 Switch", M98088_REG_28_MIX_REC_LEFT, 7, 1, 0),
       SOC_DAPM_SINGLE("MIC1 Switch", M98088_REG_28_MIX_REC_LEFT, 5, 1, 0),
       SOC_DAPM_SINGLE("MIC2 Switch", M98088_REG_28_MIX_REC_LEFT, 6, 1, 0),
       SOC_DAPM_SINGLE("INA1 Switch", M98088_REG_28_MIX_REC_LEFT, 1, 1, 0),
       SOC_DAPM_SINGLE("INA2 Switch", M98088_REG_28_MIX_REC_LEFT, 2, 1, 0),
       SOC_DAPM_SINGLE("INB1 Switch", M98088_REG_28_MIX_REC_LEFT, 3, 1, 0),
       SOC_DAPM_SINGLE("INB2 Switch", M98088_REG_28_MIX_REC_LEFT, 4, 1, 0),
};

/* Right earpiece/receiver mixer switch */
static const struct snd_kcontrol_new max98088_right_rec_mixer_controls[] = {
       SOC_DAPM_SINGLE("Left DAC1 Switch", M98088_REG_29_MIX_REC_RIGHT, 7, 1, 0),
       SOC_DAPM_SINGLE("Right DAC1 Switch", M98088_REG_29_MIX_REC_RIGHT, 0, 1, 0),
       SOC_DAPM_SINGLE("Left DAC2 Switch", M98088_REG_29_MIX_REC_RIGHT, 7, 1, 0),
       SOC_DAPM_SINGLE("Right DAC2 Switch", M98088_REG_29_MIX_REC_RIGHT, 0, 1, 0),
       SOC_DAPM_SINGLE("MIC1 Switch", M98088_REG_29_MIX_REC_RIGHT, 5, 1, 0),
       SOC_DAPM_SINGLE("MIC2 Switch", M98088_REG_29_MIX_REC_RIGHT, 6, 1, 0),
       SOC_DAPM_SINGLE("INA1 Switch", M98088_REG_29_MIX_REC_RIGHT, 1, 1, 0),
       SOC_DAPM_SINGLE("INA2 Switch", M98088_REG_29_MIX_REC_RIGHT, 2, 1, 0),
       SOC_DAPM_SINGLE("INB1 Switch", M98088_REG_29_MIX_REC_RIGHT, 3, 1, 0),
       SOC_DAPM_SINGLE("INB2 Switch", M98088_REG_29_MIX_REC_RIGHT, 4, 1, 0),
};

/* Left ADC mixer switch */
static const struct snd_kcontrol_new max98088_left_ADC_mixer_controls[] = {
       SOC_DAPM_SINGLE("MIC1 Switch", M98088_REG_23_MIX_ADC_LEFT, 7, 1, 0),
       SOC_DAPM_SINGLE("MIC2 Switch", M98088_REG_23_MIX_ADC_LEFT, 6, 1, 0),
       SOC_DAPM_SINGLE("INA1 Switch", M98088_REG_23_MIX_ADC_LEFT, 3, 1, 0),
       SOC_DAPM_SINGLE("INA2 Switch", M98088_REG_23_MIX_ADC_LEFT, 2, 1, 0),
       SOC_DAPM_SINGLE("INB1 Switch", M98088_REG_23_MIX_ADC_LEFT, 1, 1, 0),
       SOC_DAPM_SINGLE("INB2 Switch", M98088_REG_23_MIX_ADC_LEFT, 0, 1, 0),
};

/* Right ADC mixer switch */
static const struct snd_kcontrol_new max98088_right_ADC_mixer_controls[] = {
       SOC_DAPM_SINGLE("MIC1 Switch", M98088_REG_24_MIX_ADC_RIGHT, 7, 1, 0),
       SOC_DAPM_SINGLE("MIC2 Switch", M98088_REG_24_MIX_ADC_RIGHT, 6, 1, 0),
       SOC_DAPM_SINGLE("INA1 Switch", M98088_REG_24_MIX_ADC_RIGHT, 3, 1, 0),
       SOC_DAPM_SINGLE("INA2 Switch", M98088_REG_24_MIX_ADC_RIGHT, 2, 1, 0),
       SOC_DAPM_SINGLE("INB1 Switch", M98088_REG_24_MIX_ADC_RIGHT, 1, 1, 0),
       SOC_DAPM_SINGLE("INB2 Switch", M98088_REG_24_MIX_ADC_RIGHT, 0, 1, 0),
};

static int max98088_mic_event(struct snd_soc_dapm_widget *w,
                            struct snd_kcontrol *kcontrol, int event)
{
       struct snd_soc_component *component = snd_soc_dapm_to_component(w->dapm);
       struct max98088_priv *max98088 = snd_soc_component_get_drvdata(component);

       switch (event) {
       case SND_SOC_DAPM_POST_PMU:
               if (w->reg == M98088_REG_35_LVL_MIC1) {
                       snd_soc_component_update_bits(component, w->reg, M98088_MICPRE_MASK,
                               (1+max98088->mic1pre)<<M98088_MICPRE_SHIFT);
               } else {
                       snd_soc_component_update_bits(component, w->reg, M98088_MICPRE_MASK,
                               (1+max98088->mic2pre)<<M98088_MICPRE_SHIFT);
               }
               break;
       case SND_SOC_DAPM_POST_PMD:
               snd_soc_component_update_bits(component, w->reg, M98088_MICPRE_MASK, 0);
               break;
       default:
               return -EINVAL;
       }

       return 0;
}

/*
 * The line inputs are 2-channel stereo inputs with the left
 * and right channels sharing a common PGA power control signal.
 */
static int max98088_line_pga(struct snd_soc_dapm_widget *w,
                            int event, int line, u8 channel)
{
       struct snd_soc_component *component = snd_soc_dapm_to_component(w->dapm);
       struct max98088_priv *max98088 = snd_soc_component_get_drvdata(component);
       u8 *state;

	if (WARN_ON(!(channel == 1 || channel == 2)))
		return -EINVAL;

       switch (line) {
       case LINE_INA:
               state = &max98088->ina_state;
               break;
       case LINE_INB:
               state = &max98088->inb_state;
               break;
       default:
               return -EINVAL;
       }

       switch (event) {
       case SND_SOC_DAPM_POST_PMU:
               *state |= channel;
               snd_soc_component_update_bits(component, w->reg,
                       (1 << w->shift), (1 << w->shift));
               break;
       case SND_SOC_DAPM_POST_PMD:
               *state &= ~channel;
               if (*state == 0) {
                       snd_soc_component_update_bits(component, w->reg,
                               (1 << w->shift), 0);
               }
               break;
       default:
               return -EINVAL;
       }

       return 0;
}

static int max98088_pga_ina1_event(struct snd_soc_dapm_widget *w,
                                  struct snd_kcontrol *k, int event)
{
       return max98088_line_pga(w, event, LINE_INA, 1);
}

static int max98088_pga_ina2_event(struct snd_soc_dapm_widget *w,
                                  struct snd_kcontrol *k, int event)
{
       return max98088_line_pga(w, event, LINE_INA, 2);
}

static int max98088_pga_inb1_event(struct snd_soc_dapm_widget *w,
                                  struct snd_kcontrol *k, int event)
{
       return max98088_line_pga(w, event, LINE_INB, 1);
}

static int max98088_pga_inb2_event(struct snd_soc_dapm_widget *w,
                                  struct snd_kcontrol *k, int event)
{
       return max98088_line_pga(w, event, LINE_INB, 2);
}

static const struct snd_soc_dapm_widget max98088_dapm_widgets[] = {

       SND_SOC_DAPM_ADC("ADCL", "HiFi Capture", M98088_REG_4C_PWR_EN_IN, 1, 0),
       SND_SOC_DAPM_ADC("ADCR", "HiFi Capture", M98088_REG_4C_PWR_EN_IN, 0, 0),

       SND_SOC_DAPM_DAC("DACL1", "HiFi Playback",
               M98088_REG_4D_PWR_EN_OUT, 1, 0),
       SND_SOC_DAPM_DAC("DACR1", "HiFi Playback",
               M98088_REG_4D_PWR_EN_OUT, 0, 0),
       SND_SOC_DAPM_DAC("DACL2", "Aux Playback",
               M98088_REG_4D_PWR_EN_OUT, 1, 0),
       SND_SOC_DAPM_DAC("DACR2", "Aux Playback",
               M98088_REG_4D_PWR_EN_OUT, 0, 0),

       SND_SOC_DAPM_PGA("HP Left Out", M98088_REG_4D_PWR_EN_OUT,
               7, 0, NULL, 0),
       SND_SOC_DAPM_PGA("HP Right Out", M98088_REG_4D_PWR_EN_OUT,
               6, 0, NULL, 0),

       SND_SOC_DAPM_PGA("SPK Left Out", M98088_REG_4D_PWR_EN_OUT,
               5, 0, NULL, 0),
       SND_SOC_DAPM_PGA("SPK Right Out", M98088_REG_4D_PWR_EN_OUT,
               4, 0, NULL, 0),

       SND_SOC_DAPM_PGA("REC Left Out", M98088_REG_4D_PWR_EN_OUT,
               3, 0, NULL, 0),
       SND_SOC_DAPM_PGA("REC Right Out", M98088_REG_4D_PWR_EN_OUT,
               2, 0, NULL, 0),

       SND_SOC_DAPM_MUX("External MIC", SND_SOC_NOPM, 0, 0,
               &max98088_extmic_mux),

       SND_SOC_DAPM_MIXER("Left HP Mixer", SND_SOC_NOPM, 0, 0,
               &max98088_left_hp_mixer_controls[0],
               ARRAY_SIZE(max98088_left_hp_mixer_controls)),

       SND_SOC_DAPM_MIXER("Right HP Mixer", SND_SOC_NOPM, 0, 0,
               &max98088_right_hp_mixer_controls[0],
               ARRAY_SIZE(max98088_right_hp_mixer_controls)),

       SND_SOC_DAPM_MIXER("Left SPK Mixer", SND_SOC_NOPM, 0, 0,
               &max98088_left_speaker_mixer_controls[0],
               ARRAY_SIZE(max98088_left_speaker_mixer_controls)),

       SND_SOC_DAPM_MIXER("Right SPK Mixer", SND_SOC_NOPM, 0, 0,
               &max98088_right_speaker_mixer_controls[0],
               ARRAY_SIZE(max98088_right_speaker_mixer_controls)),

       SND_SOC_DAPM_MIXER("Left REC Mixer", SND_SOC_NOPM, 0, 0,
         &max98088_left_rec_mixer_controls[0],
               ARRAY_SIZE(max98088_left_rec_mixer_controls)),

       SND_SOC_DAPM_MIXER("Right REC Mixer", SND_SOC_NOPM, 0, 0,
         &max98088_right_rec_mixer_controls[0],
               ARRAY_SIZE(max98088_right_rec_mixer_controls)),

       SND_SOC_DAPM_MIXER("Left ADC Mixer", SND_SOC_NOPM, 0, 0,
               &max98088_left_ADC_mixer_controls[0],
               ARRAY_SIZE(max98088_left_ADC_mixer_controls)),

       SND_SOC_DAPM_MIXER("Right ADC Mixer", SND_SOC_NOPM, 0, 0,
               &max98088_right_ADC_mixer_controls[0],
               ARRAY_SIZE(max98088_right_ADC_mixer_controls)),

       SND_SOC_DAPM_PGA_E("MIC1 Input", M98088_REG_35_LVL_MIC1,
               5, 0, NULL, 0, max98088_mic_event,
               SND_SOC_DAPM_POST_PMU | SND_SOC_DAPM_POST_PMD),

       SND_SOC_DAPM_PGA_E("MIC2 Input", M98088_REG_36_LVL_MIC2,
               5, 0, NULL, 0, max98088_mic_event,
               SND_SOC_DAPM_POST_PMU | SND_SOC_DAPM_POST_PMD),

       SND_SOC_DAPM_PGA_E("INA1 Input", M98088_REG_4C_PWR_EN_IN,
               7, 0, NULL, 0, max98088_pga_ina1_event,
               SND_SOC_DAPM_POST_PMU | SND_SOC_DAPM_POST_PMD),

       SND_SOC_DAPM_PGA_E("INA2 Input", M98088_REG_4C_PWR_EN_IN,
               7, 0, NULL, 0, max98088_pga_ina2_event,
               SND_SOC_DAPM_POST_PMU | SND_SOC_DAPM_POST_PMD),

       SND_SOC_DAPM_PGA_E("INB1 Input", M98088_REG_4C_PWR_EN_IN,
               6, 0, NULL, 0, max98088_pga_inb1_event,
               SND_SOC_DAPM_POST_PMU | SND_SOC_DAPM_POST_PMD),

       SND_SOC_DAPM_PGA_E("INB2 Input", M98088_REG_4C_PWR_EN_IN,
               6, 0, NULL, 0, max98088_pga_inb2_event,
               SND_SOC_DAPM_POST_PMU | SND_SOC_DAPM_POST_PMD),

       SND_SOC_DAPM_MICBIAS("MICBIAS", M98088_REG_4C_PWR_EN_IN, 3, 0),

       SND_SOC_DAPM_OUTPUT("HPL"),
       SND_SOC_DAPM_OUTPUT("HPR"),
       SND_SOC_DAPM_OUTPUT("SPKL"),
       SND_SOC_DAPM_OUTPUT("SPKR"),
       SND_SOC_DAPM_OUTPUT("RECL"),
       SND_SOC_DAPM_OUTPUT("RECR"),

       SND_SOC_DAPM_INPUT("MIC1"),
       SND_SOC_DAPM_INPUT("MIC2"),
       SND_SOC_DAPM_INPUT("INA1"),
       SND_SOC_DAPM_INPUT("INA2"),
       SND_SOC_DAPM_INPUT("INB1"),
       SND_SOC_DAPM_INPUT("INB2"),
};

static const struct snd_soc_dapm_route max98088_audio_map[] = {
       /* Left headphone output mixer */
       {"Left HP Mixer", "Left DAC1 Switch", "DACL1"},
       {"Left HP Mixer", "Left DAC2 Switch", "DACL2"},
       {"Left HP Mixer", "Right DAC1 Switch", "DACR1"},
       {"Left HP Mixer", "Right DAC2 Switch", "DACR2"},
       {"Left HP Mixer", "MIC1 Switch", "MIC1 Input"},
       {"Left HP Mixer", "MIC2 Switch", "MIC2 Input"},
       {"Left HP Mixer", "INA1 Switch", "INA1 Input"},
       {"Left HP Mixer", "INA2 Switch", "INA2 Input"},
       {"Left HP Mixer", "INB1 Switch", "INB1 Input"},
       {"Left HP Mixer", "INB2 Switch", "INB2 Input"},

       /* Right headphone output mixer */
       {"Right HP Mixer", "Left DAC1 Switch", "DACL1"},
       {"Right HP Mixer", "Left DAC2 Switch", "DACL2"  },
       {"Right HP Mixer", "Right DAC1 Switch", "DACR1"},
       {"Right HP Mixer", "Right DAC2 Switch", "DACR2"},
       {"Right HP Mixer", "MIC1 Switch", "MIC1 Input"},
       {"Right HP Mixer", "MIC2 Switch", "MIC2 Input"},
       {"Right HP Mixer", "INA1 Switch", "INA1 Input"},
       {"Right HP Mixer", "INA2 Switch", "INA2 Input"},
       {"Right HP Mixer", "INB1 Switch", "INB1 Input"},
       {"Right HP Mixer", "INB2 Switch", "INB2 Input"},

       /* Left speaker output mixer */
       {"Left SPK Mixer", "Left DAC1 Switch", "DACL1"},
       {"Left SPK Mixer", "Left DAC2 Switch", "DACL2"},
       {"Left SPK Mixer", "Right DAC1 Switch", "DACR1"},
       {"Left SPK Mixer", "Right DAC2 Switch", "DACR2"},
       {"Left SPK Mixer", "MIC1 Switch", "MIC1 Input"},
       {"Left SPK Mixer", "MIC2 Switch", "MIC2 Input"},
       {"Left SPK Mixer", "INA1 Switch", "INA1 Input"},
       {"Left SPK Mixer", "INA2 Switch", "INA2 Input"},
       {"Left SPK Mixer", "INB1 Switch", "INB1 Input"},
       {"Left SPK Mixer", "INB2 Switch", "INB2 Input"},

       /* Right speaker output mixer */
       {"Right SPK Mixer", "Left DAC1 Switch", "DACL1"},
       {"Right SPK Mixer", "Left DAC2 Switch", "DACL2"},
       {"Right SPK Mixer", "Right DAC1 Switch", "DACR1"},
       {"Right SPK Mixer", "Right DAC2 Switch", "DACR2"},
       {"Right SPK Mixer", "MIC1 Switch", "MIC1 Input"},
       {"Right SPK Mixer", "MIC2 Switch", "MIC2 Input"},
       {"Right SPK Mixer", "INA1 Switch", "INA1 Input"},
       {"Right SPK Mixer", "INA2 Switch", "INA2 Input"},
       {"Right SPK Mixer", "INB1 Switch", "INB1 Input"},
       {"Right SPK Mixer", "INB2 Switch", "INB2 Input"},

       /* Earpiece/Receiver output mixer */
       {"Left REC Mixer", "Left DAC1 Switch", "DACL1"},
       {"Left REC Mixer", "Left DAC2 Switch", "DACL2"},
       {"Left REC Mixer", "Right DAC1 Switch", "DACR1"},
       {"Left REC Mixer", "Right DAC2 Switch", "DACR2"},
       {"Left REC Mixer", "MIC1 Switch", "MIC1 Input"},
       {"Left REC Mixer", "MIC2 Switch", "MIC2 Input"},
       {"Left REC Mixer", "INA1 Switch", "INA1 Input"},
       {"Left REC Mixer", "INA2 Switch", "INA2 Input"},
       {"Left REC Mixer", "INB1 Switch", "INB1 Input"},
       {"Left REC Mixer", "INB2 Switch", "INB2 Input"},

       /* Earpiece/Receiver output mixer */
       {"Right REC Mixer", "Left DAC1 Switch", "DACL1"},
       {"Right REC Mixer", "Left DAC2 Switch", "DACL2"},
       {"Right REC Mixer", "Right DAC1 Switch", "DACR1"},
       {"Right REC Mixer", "Right DAC2 Switch", "DACR2"},
       {"Right REC Mixer", "MIC1 Switch", "MIC1 Input"},
       {"Right REC Mixer", "MIC2 Switch", "MIC2 Input"},
       {"Right REC Mixer", "INA1 Switch", "INA1 Input"},
       {"Right REC Mixer", "INA2 Switch", "INA2 Input"},
       {"Right REC Mixer", "INB1 Switch", "INB1 Input"},
       {"Right REC Mixer", "INB2 Switch", "INB2 Input"},

       {"HP Left Out", NULL, "Left HP Mixer"},
       {"HP Right Out", NULL, "Right HP Mixer"},
       {"SPK Left Out", NULL, "Left SPK Mixer"},
       {"SPK Right Out", NULL, "Right SPK Mixer"},
       {"REC Left Out", NULL, "Left REC Mixer"},
       {"REC Right Out", NULL, "Right REC Mixer"},

       {"HPL", NULL, "HP Left Out"},
       {"HPR", NULL, "HP Right Out"},
       {"SPKL", NULL, "SPK Left Out"},
       {"SPKR", NULL, "SPK Right Out"},
       {"RECL", NULL, "REC Left Out"},
       {"RECR", NULL, "REC Right Out"},

       /* Left ADC input mixer */
       {"Left ADC Mixer", "MIC1 Switch", "MIC1 Input"},
       {"Left ADC Mixer", "MIC2 Switch", "MIC2 Input"},
       {"Left ADC Mixer", "INA1 Switch", "INA1 Input"},
       {"Left ADC Mixer", "INA2 Switch", "INA2 Input"},
       {"Left ADC Mixer", "INB1 Switch", "INB1 Input"},
       {"Left ADC Mixer", "INB2 Switch", "INB2 Input"},

       /* Right ADC input mixer */
       {"Right ADC Mixer", "MIC1 Switch", "MIC1 Input"},
       {"Right ADC Mixer", "MIC2 Switch", "MIC2 Input"},
       {"Right ADC Mixer", "INA1 Switch", "INA1 Input"},
       {"Right ADC Mixer", "INA2 Switch", "INA2 Input"},
       {"Right ADC Mixer", "INB1 Switch", "INB1 Input"},
       {"Right ADC Mixer", "INB2 Switch", "INB2 Input"},

       /* Inputs */
       {"ADCL", NULL, "Left ADC Mixer"},
       {"ADCR", NULL, "Right ADC Mixer"},
       {"INA1 Input", NULL, "INA1"},
       {"INA2 Input", NULL, "INA2"},
       {"INB1 Input", NULL, "INB1"},
       {"INB2 Input", NULL, "INB2"},
       {"MIC1 Input", NULL, "MIC1"},
       {"MIC2 Input", NULL, "MIC2"},
};

/* codec mclk clock divider coefficients */
static const struct {
       u32 rate;
       u8  sr;
} rate_table[] = {
       {8000,  0x10},
       {11025, 0x20},
       {16000, 0x30},
       {22050, 0x40},
       {24000, 0x50},
       {32000, 0x60},
       {44100, 0x70},
       {48000, 0x80},
       {88200, 0x90},
       {96000, 0xA0},
};

static inline int rate_value(int rate, u8 *value)
{
       int i;

       for (i = 0; i < ARRAY_SIZE(rate_table); i++) {
               if (rate_table[i].rate >= rate) {
                       *value = rate_table[i].sr;
                       return 0;
               }
       }
       *value = rate_table[0].sr;
       return -EINVAL;
}

static int max98088_dai1_hw_params(struct snd_pcm_substream *substream,
                                  struct snd_pcm_hw_params *params,
                                  struct snd_soc_dai *dai)
{
       struct snd_soc_component *component = dai->component;
       struct max98088_priv *max98088 = snd_soc_component_get_drvdata(component);
       struct max98088_cdata *cdata;
       unsigned long long ni;
       unsigned int rate;
       u8 regval;

       cdata = &max98088->dai[0];

       rate = params_rate(params);

       switch (params_width(params)) {
       case 16:
               snd_soc_component_update_bits(component, M98088_REG_14_DAI1_FORMAT,
                       M98088_DAI_WS, 0);
               break;
       case 24:
               snd_soc_component_update_bits(component, M98088_REG_14_DAI1_FORMAT,
                       M98088_DAI_WS, M98088_DAI_WS);
               break;
       default:
               return -EINVAL;
       }

       snd_soc_component_update_bits(component, M98088_REG_51_PWR_SYS, M98088_SHDNRUN, 0);

       if (rate_value(rate, &regval))
               return -EINVAL;

       snd_soc_component_update_bits(component, M98088_REG_11_DAI1_CLKMODE,
               M98088_CLKMODE_MASK, regval);
       cdata->rate = rate;

       /* Configure NI when operating as master */
       if (snd_soc_component_read(component, M98088_REG_14_DAI1_FORMAT)
               & M98088_DAI_MAS) {
               unsigned long pclk;

               if (max98088->sysclk == 0) {
                       dev_err(component->dev, "Invalid system clock frequency\n");
                       return -EINVAL;
               }
               ni = 65536ULL * (rate < 50000 ? 96ULL : 48ULL)
                               * (unsigned long long int)rate;
               pclk = DIV_ROUND_CLOSEST(max98088->sysclk, max98088->mclk_prescaler);
               ni = DIV_ROUND_CLOSEST_ULL(ni, pclk);
               snd_soc_component_write(component, M98088_REG_12_DAI1_CLKCFG_HI,
                       (ni >> 8) & 0x7F);
               snd_soc_component_write(component, M98088_REG_13_DAI1_CLKCFG_LO,
                       ni & 0xFF);
       }

       /* Update sample rate mode */
       if (rate < 50000)
               snd_soc_component_update_bits(component, M98088_REG_18_DAI1_FILTERS,
                       M98088_DAI_DHF, 0);
       else
               snd_soc_component_update_bits(component, M98088_REG_18_DAI1_FILTERS,
                       M98088_DAI_DHF, M98088_DAI_DHF);

       snd_soc_component_update_bits(component, M98088_REG_51_PWR_SYS, M98088_SHDNRUN,
               M98088_SHDNRUN);

       return 0;
}

static int max98088_dai2_hw_params(struct snd_pcm_substream *substream,
                                  struct snd_pcm_hw_params *params,
                                  struct snd_soc_dai *dai)
{
       struct snd_soc_component *component = dai->component;
       struct max98088_priv *max98088 = snd_soc_component_get_drvdata(component);
       struct max98088_cdata *cdata;
       unsigned long long ni;
       unsigned int rate;
       u8 regval;

       cdata = &max98088->dai[1];

       rate = params_rate(params);

       switch (params_width(params)) {
       case 16:
               snd_soc_component_update_bits(component, M98088_REG_1C_DAI2_FORMAT,
                       M98088_DAI_WS, 0);
               break;
       case 24:
               snd_soc_component_update_bits(component, M98088_REG_1C_DAI2_FORMAT,
                       M98088_DAI_WS, M98088_DAI_WS);
               break;
       default:
               return -EINVAL;
       }

       snd_soc_component_update_bits(component, M98088_REG_51_PWR_SYS, M98088_SHDNRUN, 0);

       if (rate_value(rate, &regval))
               return -EINVAL;

       snd_soc_component_update_bits(component, M98088_REG_19_DAI2_CLKMODE,
               M98088_CLKMODE_MASK, regval);
       cdata->rate = rate;

       /* Configure NI when operating as master */
       if (snd_soc_component_read(component, M98088_REG_1C_DAI2_FORMAT)
               & M98088_DAI_MAS) {
               unsigned long pclk;

               if (max98088->sysclk == 0) {
                       dev_err(component->dev, "Invalid system clock frequency\n");
                       return -EINVAL;
               }
               ni = 65536ULL * (rate < 50000 ? 96ULL : 48ULL)
                               * (unsigned long long int)rate;
               pclk = DIV_ROUND_CLOSEST(max98088->sysclk, max98088->mclk_prescaler);
               ni = DIV_ROUND_CLOSEST_ULL(ni, pclk);
               snd_soc_component_write(component, M98088_REG_1A_DAI2_CLKCFG_HI,
                       (ni >> 8) & 0x7F);
               snd_soc_component_write(component, M98088_REG_1B_DAI2_CLKCFG_LO,
                       ni & 0xFF);
       }

       /* Update sample rate mode */
       if (rate < 50000)
               snd_soc_component_update_bits(component, M98088_REG_20_DAI2_FILTERS,
                       M98088_DAI_DHF, 0);
       else
               snd_soc_component_update_bits(component, M98088_REG_20_DAI2_FILTERS,
                       M98088_DAI_DHF, M98088_DAI_DHF);

       snd_soc_component_update_bits(component, M98088_REG_51_PWR_SYS, M98088_SHDNRUN,
               M98088_SHDNRUN);

       return 0;
}

static int max98088_dai_set_sysclk(struct snd_soc_dai *dai,
                                  int clk_id, unsigned int freq, int dir)
{
       struct snd_soc_component *component = dai->component;
       struct max98088_priv *max98088 = snd_soc_component_get_drvdata(component);

       /* Requested clock frequency is already setup */
       if (freq == max98088->sysclk)
               return 0;

	if (!IS_ERR(max98088->mclk)) {
		freq = clk_round_rate(max98088->mclk, freq);
		clk_set_rate(max98088->mclk, freq);
	}

       /* Setup clocks for slave mode, and using the PLL
        * PSCLK = 0x01 (when master clk is 10MHz to 20MHz)
        *         0x02 (when master clk is 20MHz to 40MHz)..
	*         0x04 (when master clk is 40MHz to 60MHz)..
        */
       if ((freq >= 10000000) && (freq < 20000000)) {
               snd_soc_component_write(component, M98088_REG_10_SYS_CLK, 0x10);
               max98088->mclk_prescaler = 1;
       } else if ((freq >= 20000000) && (freq < 40000000)) {
               snd_soc_component_write(component, M98088_REG_10_SYS_CLK, 0x20);
               max98088->mclk_prescaler = 2;
	} else if ((freq >= 40000000) && (freq < 60000000)) {
		snd_soc_component_write(component, M98088_REG_10_SYS_CLK, 0x30);
		max98088->mclk_prescaler = 4;
       } else {
               dev_err(component->dev, "Invalid master clock frequency\n");
               return -EINVAL;
       }

       if (snd_soc_component_read(component, M98088_REG_51_PWR_SYS)  & M98088_SHDNRUN) {
               snd_soc_component_update_bits(component, M98088_REG_51_PWR_SYS,
                       M98088_SHDNRUN, 0);
               snd_soc_component_update_bits(component, M98088_REG_51_PWR_SYS,
                       M98088_SHDNRUN, M98088_SHDNRUN);
       }

	dev_dbg(dai->dev, "Clock source is %d, freq=%uHz, prescaler:%u\n",
		clk_id, freq, max98088->mclk_prescaler);

       max98088->sysclk = freq;
       return 0;
}

static int max98088_dai1_set_fmt(struct snd_soc_dai *codec_dai,
                                unsigned int fmt)
{
       struct snd_soc_component *component = codec_dai->component;
       struct max98088_priv *max98088 = snd_soc_component_get_drvdata(component);
       struct max98088_cdata *cdata;
       u8 reg15val;
       u8 reg14val = 0;

       cdata = &max98088->dai[0];

       if (fmt != cdata->fmt) {
               cdata->fmt = fmt;

               switch (fmt & SND_SOC_DAIFMT_CLOCK_PROVIDER_MASK) {
               case SND_SOC_DAIFMT_CBC_CFC:
                       /* Consumer mode PLL */
                       snd_soc_component_write(component, M98088_REG_12_DAI1_CLKCFG_HI,
                               0x80);
                       snd_soc_component_write(component, M98088_REG_13_DAI1_CLKCFG_LO,
                               0x00);
                       break;
               case SND_SOC_DAIFMT_CBP_CFP:
                       /* Set to provider mode */
                       reg14val |= M98088_DAI_MAS;
                       break;
               default:
                       dev_err(component->dev, "Clock mode unsupported");
                       return -EINVAL;
               }

               switch (fmt & SND_SOC_DAIFMT_FORMAT_MASK) {
               case SND_SOC_DAIFMT_I2S:
                       reg14val |= M98088_DAI_DLY;
                       break;
               case SND_SOC_DAIFMT_LEFT_J:
                       break;
               default:
                       return -EINVAL;
               }

               switch (fmt & SND_SOC_DAIFMT_INV_MASK) {
               case SND_SOC_DAIFMT_NB_NF:
                       break;
               case SND_SOC_DAIFMT_NB_IF:
                       reg14val |= M98088_DAI_WCI;
                       break;
               case SND_SOC_DAIFMT_IB_NF:
                       reg14val |= M98088_DAI_BCI;
                       break;
               case SND_SOC_DAIFMT_IB_IF:
                       reg14val |= M98088_DAI_BCI|M98088_DAI_WCI;
                       break;
               default:
                       return -EINVAL;
               }

               snd_soc_component_update_bits(component, M98088_REG_14_DAI1_FORMAT,
                       M98088_DAI_MAS | M98088_DAI_DLY | M98088_DAI_BCI |
                       M98088_DAI_WCI, reg14val);

               reg15val = M98088_DAI_BSEL64;
               if (max98088->digmic)
                       reg15val |= M98088_DAI_OSR64;
               snd_soc_component_write(component, M98088_REG_15_DAI1_CLOCK, reg15val);
       }

       return 0;
}

static int max98088_dai2_set_fmt(struct snd_soc_dai *codec_dai,
                                unsigned int fmt)
{
       struct snd_soc_component *component = codec_dai->component;
       struct max98088_priv *max98088 = snd_soc_component_get_drvdata(component);
       struct max98088_cdata *cdata;
       u8 reg1Cval = 0;

       cdata = &max98088->dai[1];

       if (fmt != cdata->fmt) {
               cdata->fmt = fmt;

               switch (fmt & SND_SOC_DAIFMT_CLOCK_PROVIDER_MASK) {
               case SND_SOC_DAIFMT_CBC_CFC:
                       /* Consumer mode PLL */
                       snd_soc_component_write(component, M98088_REG_1A_DAI2_CLKCFG_HI,
                               0x80);
                       snd_soc_component_write(component, M98088_REG_1B_DAI2_CLKCFG_LO,
                               0x00);
                       break;
               case SND_SOC_DAIFMT_CBP_CFP:
                       /* Set to provider mode */
                       reg1Cval |= M98088_DAI_MAS;
                       break;
               default:
                       dev_err(component->dev, "Clock mode unsupported");
                       return -EINVAL;
               }

               switch (fmt & SND_SOC_DAIFMT_FORMAT_MASK) {
               case SND_SOC_DAIFMT_I2S:
                       reg1Cval |= M98088_DAI_DLY;
                       break;
               case SND_SOC_DAIFMT_LEFT_J:
                       break;
               default:
                       return -EINVAL;
               }

               switch (fmt & SND_SOC_DAIFMT_INV_MASK) {
               case SND_SOC_DAIFMT_NB_NF:
                       break;
               case SND_SOC_DAIFMT_NB_IF:
                       reg1Cval |= M98088_DAI_WCI;
                       break;
               case SND_SOC_DAIFMT_IB_NF:
                       reg1Cval |= M98088_DAI_BCI;
                       break;
               case SND_SOC_DAIFMT_IB_IF:
                       reg1Cval |= M98088_DAI_BCI|M98088_DAI_WCI;
                       break;
               default:
                       return -EINVAL;
               }

               snd_soc_component_update_bits(component, M98088_REG_1C_DAI2_FORMAT,
                       M98088_DAI_MAS | M98088_DAI_DLY | M98088_DAI_BCI |
                       M98088_DAI_WCI, reg1Cval);

               snd_soc_component_write(component, M98088_REG_1D_DAI2_CLOCK,
                       M98088_DAI_BSEL64);
       }

       return 0;
}

static int max98088_dai1_mute(struct snd_soc_dai *codec_dai, int mute,
			      int direction)
{
       struct snd_soc_component *component = codec_dai->component;
       int reg;

       if (mute)
               reg = M98088_DAI_MUTE;
       else
               reg = 0;

       snd_soc_component_update_bits(component, M98088_REG_2F_LVL_DAI1_PLAY,
                           M98088_DAI_MUTE_MASK, reg);
       return 0;
}

static int max98088_dai2_mute(struct snd_soc_dai *codec_dai, int mute,
			      int direction)
{
       struct snd_soc_component *component = codec_dai->component;
       int reg;

       if (mute)
               reg = M98088_DAI_MUTE;
       else
               reg = 0;

       snd_soc_component_update_bits(component, M98088_REG_31_LVL_DAI2_PLAY,
                           M98088_DAI_MUTE_MASK, reg);
       return 0;
}

static int max98088_set_bias_level(struct snd_soc_component *component,
                                  enum snd_soc_bias_level level)
{
	struct max98088_priv *max98088 = snd_soc_component_get_drvdata(component);

	switch (level) {
	case SND_SOC_BIAS_ON:
		break;

	case SND_SOC_BIAS_PREPARE:
		/*
		 * SND_SOC_BIAS_PREPARE is called while preparing for a
		 * transition to ON or away from ON. If current bias_level
		 * is SND_SOC_BIAS_ON, then it is preparing for a transition
		 * away from ON. Disable the clock in that case, otherwise
		 * enable it.
		 */
		if (!IS_ERR(max98088->mclk)) {
			if (snd_soc_component_get_bias_level(component) ==
			    SND_SOC_BIAS_ON)
				clk_disable_unprepare(max98088->mclk);
			else
				clk_prepare_enable(max98088->mclk);
		}
		break;

	case SND_SOC_BIAS_STANDBY:
		if (snd_soc_component_get_bias_level(component) == SND_SOC_BIAS_OFF)
			regcache_sync(max98088->regmap);

		snd_soc_component_update_bits(component, M98088_REG_4C_PWR_EN_IN,
				   M98088_MBEN, M98088_MBEN);
		break;

	case SND_SOC_BIAS_OFF:
		snd_soc_component_update_bits(component, M98088_REG_4C_PWR_EN_IN,
				    M98088_MBEN, 0);
		regcache_mark_dirty(max98088->regmap);
		break;
	}
	return 0;
}

#define MAX98088_RATES SNDRV_PCM_RATE_8000_96000
#define MAX98088_FORMATS (SNDRV_PCM_FMTBIT_S16_LE | SNDRV_PCM_FMTBIT_S24_LE)

static const struct snd_soc_dai_ops max98088_dai1_ops = {
       .set_sysclk = max98088_dai_set_sysclk,
       .set_fmt = max98088_dai1_set_fmt,
       .hw_params = max98088_dai1_hw_params,
       .mute_stream = max98088_dai1_mute,
       .no_capture_mute = 1,
};

static const struct snd_soc_dai_ops max98088_dai2_ops = {
       .set_sysclk = max98088_dai_set_sysclk,
       .set_fmt = max98088_dai2_set_fmt,
       .hw_params = max98088_dai2_hw_params,
       .mute_stream = max98088_dai2_mute,
       .no_capture_mute = 1,
};

static struct snd_soc_dai_driver max98088_dai[] = {
{
       .name = "HiFi",
       .playback = {
               .stream_name = "HiFi Playback",
               .channels_min = 1,
               .channels_max = 2,
               .rates = MAX98088_RATES,
               .formats = MAX98088_FORMATS,
       },
       .capture = {
               .stream_name = "HiFi Capture",
               .channels_min = 1,
               .channels_max = 2,
               .rates = MAX98088_RATES,
               .formats = MAX98088_FORMATS,
       },
        .ops = &max98088_dai1_ops,
},
{
       .name = "Aux",
       .playback = {
               .stream_name = "Aux Playback",
               .channels_min = 1,
               .channels_max = 2,
               .rates = MAX98088_RATES,
               .formats = MAX98088_FORMATS,
       },
       .ops = &max98088_dai2_ops,
}
};

static const char *eq_mode_name[] = {"EQ1 Mode", "EQ2 Mode"};

static int max98088_get_channel(struct snd_soc_component *component, const char *name)
{
	int ret;

	ret = match_string(eq_mode_name, ARRAY_SIZE(eq_mode_name), name);
	if (ret < 0)
		dev_err(component->dev, "Bad EQ channel name '%s'\n", name);
	return ret;
}

static void max98088_setup_eq1(struct snd_soc_component *component)
{
       struct max98088_priv *max98088 = snd_soc_component_get_drvdata(component);
       struct max98088_pdata *pdata = max98088->pdata;
       struct max98088_eq_cfg *coef_set;
       int best, best_val, save, i, sel, fs;
       struct max98088_cdata *cdata;

       cdata = &max98088->dai[0];

       if (!pdata || !max98088->eq_textcnt)
               return;

       /* Find the selected configuration with nearest sample rate */
       fs = cdata->rate;
       sel = cdata->eq_sel;

       best = 0;
       best_val = INT_MAX;
       for (i = 0; i < pdata->eq_cfgcnt; i++) {
               if (strcmp(pdata->eq_cfg[i].name, max98088->eq_texts[sel]) == 0 &&
                   abs(pdata->eq_cfg[i].rate - fs) < best_val) {
                       best = i;
                       best_val = abs(pdata->eq_cfg[i].rate - fs);
               }
       }

       dev_dbg(component->dev, "Selected %s/%dHz for %dHz sample rate\n",
               pdata->eq_cfg[best].name,
               pdata->eq_cfg[best].rate, fs);

       /* Disable EQ while configuring, and save current on/off state */
       save = snd_soc_component_read(component, M98088_REG_49_CFG_LEVEL);
       snd_soc_component_update_bits(component, M98088_REG_49_CFG_LEVEL, M98088_EQ1EN, 0);

       coef_set = &pdata->eq_cfg[sel];

       m98088_eq_band(component, 0, 0, coef_set->band1);
       m98088_eq_band(component, 0, 1, coef_set->band2);
       m98088_eq_band(component, 0, 2, coef_set->band3);
       m98088_eq_band(component, 0, 3, coef_set->band4);
       m98088_eq_band(component, 0, 4, coef_set->band5);

       /* Restore the original on/off state */
       snd_soc_component_update_bits(component, M98088_REG_49_CFG_LEVEL, M98088_EQ1EN, save);
}

static void max98088_setup_eq2(struct snd_soc_component *component)
{
       struct max98088_priv *max98088 = snd_soc_component_get_drvdata(component);
       struct max98088_pdata *pdata = max98088->pdata;
       struct max98088_eq_cfg *coef_set;
       int best, best_val, save, i, sel, fs;
       struct max98088_cdata *cdata;

       cdata = &max98088->dai[1];

       if (!pdata || !max98088->eq_textcnt)
               return;

       /* Find the selected configuration with nearest sample rate */
       fs = cdata->rate;

       sel = cdata->eq_sel;
       best = 0;
       best_val = INT_MAX;
       for (i = 0; i < pdata->eq_cfgcnt; i++) {
               if (strcmp(pdata->eq_cfg[i].name, max98088->eq_texts[sel]) == 0 &&
                   abs(pdata->eq_cfg[i].rate - fs) < best_val) {
                       best = i;
                       best_val = abs(pdata->eq_cfg[i].rate - fs);
               }
       }

       dev_dbg(component->dev, "Selected %s/%dHz for %dHz sample rate\n",
               pdata->eq_cfg[best].name,
               pdata->eq_cfg[best].rate, fs);

       /* Disable EQ while configuring, and save current on/off state */
       save = snd_soc_component_read(component, M98088_REG_49_CFG_LEVEL);
       snd_soc_component_update_bits(component, M98088_REG_49_CFG_LEVEL, M98088_EQ2EN, 0);

       coef_set = &pdata->eq_cfg[sel];

       m98088_eq_band(component, 1, 0, coef_set->band1);
       m98088_eq_band(component, 1, 1, coef_set->band2);
       m98088_eq_band(component, 1, 2, coef_set->band3);
       m98088_eq_band(component, 1, 3, coef_set->band4);
       m98088_eq_band(component, 1, 4, coef_set->band5);

       /* Restore the original on/off state */
       snd_soc_component_update_bits(component, M98088_REG_49_CFG_LEVEL, M98088_EQ2EN,
               save);
}

static int max98088_put_eq_enum(struct snd_kcontrol *kcontrol,
                                struct snd_ctl_elem_value *ucontrol)
{
       struct snd_soc_component *component = snd_soc_kcontrol_component(kcontrol);
       struct max98088_priv *max98088 = snd_soc_component_get_drvdata(component);
       struct max98088_pdata *pdata = max98088->pdata;
       int channel = max98088_get_channel(component, kcontrol->id.name);
       struct max98088_cdata *cdata;
	int sel = ucontrol->value.enumerated.item[0];

       if (channel < 0)
	       return channel;

       cdata = &max98088->dai[channel];

       if (sel >= pdata->eq_cfgcnt)
               return -EINVAL;

       cdata->eq_sel = sel;

       switch (channel) {
       case 0:
               max98088_setup_eq1(component);
               break;
       case 1:
               max98088_setup_eq2(component);
               break;
       }

       return 0;
}

static int max98088_get_eq_enum(struct snd_kcontrol *kcontrol,
                                struct snd_ctl_elem_value *ucontrol)
{
       struct snd_soc_component *component = snd_soc_kcontrol_component(kcontrol);
       struct max98088_priv *max98088 = snd_soc_component_get_drvdata(component);
       int channel = max98088_get_channel(component, kcontrol->id.name);
       struct max98088_cdata *cdata;

       if (channel < 0)
	       return channel;

       cdata = &max98088->dai[channel];
       ucontrol->value.enumerated.item[0] = cdata->eq_sel;
       return 0;
}

static void max98088_handle_eq_pdata(struct snd_soc_component *component)
{
       struct max98088_priv *max98088 = snd_soc_component_get_drvdata(component);
       struct max98088_pdata *pdata = max98088->pdata;
       struct max98088_eq_cfg *cfg;
       unsigned int cfgcnt;
       int i, j;
       const char **t;
       int ret;
       struct snd_kcontrol_new controls[] = {
               SOC_ENUM_EXT((char *)eq_mode_name[0],
                       max98088->eq_enum,
                       max98088_get_eq_enum,
                       max98088_put_eq_enum),
               SOC_ENUM_EXT((char *)eq_mode_name[1],
                       max98088->eq_enum,
                       max98088_get_eq_enum,
                       max98088_put_eq_enum),
       };
       BUILD_BUG_ON(ARRAY_SIZE(controls) != ARRAY_SIZE(eq_mode_name));

       cfg = pdata->eq_cfg;
       cfgcnt = pdata->eq_cfgcnt;

       /* Setup an array of texts for the equalizer enum.
        * This is based on Mark Brown's equalizer driver code.
        */
       max98088->eq_textcnt = 0;
       max98088->eq_texts = NULL;
       for (i = 0; i < cfgcnt; i++) {
               for (j = 0; j < max98088->eq_textcnt; j++) {
                       if (strcmp(cfg[i].name, max98088->eq_texts[j]) == 0)
                               break;
               }

               if (j != max98088->eq_textcnt)
                       continue;

               /* Expand the array */
               t = krealloc(max98088->eq_texts,
                            sizeof(char *) * (max98088->eq_textcnt + 1),
                            GFP_KERNEL);
               if (t == NULL)
                       continue;

               /* Store the new entry */
               t[max98088->eq_textcnt] = cfg[i].name;
               max98088->eq_textcnt++;
               max98088->eq_texts = t;
       }

       /* Now point the soc_enum to .texts array items */
       max98088->eq_enum.texts = max98088->eq_texts;
       max98088->eq_enum.items = max98088->eq_textcnt;

       ret = snd_soc_add_component_controls(component, controls, ARRAY_SIZE(controls));
       if (ret != 0)
               dev_err(component->dev, "Failed to add EQ control: %d\n", ret);
}

static void max98088_handle_pdata(struct snd_soc_component *component)
{
       struct max98088_priv *max98088 = snd_soc_component_get_drvdata(component);
       struct max98088_pdata *pdata = max98088->pdata;
       u8 regval = 0;

       if (!pdata) {
               dev_dbg(component->dev, "No platform data\n");
               return;
       }

       /* Configure mic for analog/digital mic mode */
       if (pdata->digmic_left_mode)
               regval |= M98088_DIGMIC_L;

       if (pdata->digmic_right_mode)
               regval |= M98088_DIGMIC_R;

       max98088->digmic = (regval ? 1 : 0);

       snd_soc_component_write(component, M98088_REG_48_CFG_MIC, regval);

       /* Configure receiver output */
       regval = ((pdata->receiver_mode) ? M98088_REC_LINEMODE : 0);
       snd_soc_component_update_bits(component, M98088_REG_2A_MIC_REC_CNTL,
               M98088_REC_LINEMODE_MASK, regval);

       /* Configure equalizers */
       if (pdata->eq_cfgcnt)
               max98088_handle_eq_pdata(component);
}

static int max98088_probe(struct snd_soc_component *component)
{
       struct max98088_priv *max98088 = snd_soc_component_get_drvdata(component);
       struct max98088_cdata *cdata;
       int ret = 0;

       regcache_mark_dirty(max98088->regmap);

       /* initialize private data */

       max98088->sysclk = (unsigned)-1;
       max98088->eq_textcnt = 0;

       cdata = &max98088->dai[0];
       cdata->rate = (unsigned)-1;
       cdata->fmt  = (unsigned)-1;
       cdata->eq_sel = 0;

       cdata = &max98088->dai[1];
       cdata->rate = (unsigned)-1;
       cdata->fmt  = (unsigned)-1;
       cdata->eq_sel = 0;

       max98088->ina_state = 0;
       max98088->inb_state = 0;
       max98088->ex_mode = 0;
       max98088->digmic = 0;
       max98088->mic1pre = 0;
       max98088->mic2pre = 0;

       ret = snd_soc_component_read(component, M98088_REG_FF_REV_ID);
       if (ret < 0) {
               dev_err(component->dev, "Failed to read device revision: %d\n",
                       ret);
               goto err_access;
       }
       dev_info(component->dev, "revision %c\n", ret - 0x40 + 'A');

       snd_soc_component_write(component, M98088_REG_51_PWR_SYS, M98088_PWRSV);

       snd_soc_component_write(component, M98088_REG_0F_IRQ_ENABLE, 0x00);

       snd_soc_component_write(component, M98088_REG_22_MIX_DAC,
               M98088_DAI1L_TO_DACL|M98088_DAI2L_TO_DACL|
               M98088_DAI1R_TO_DACR|M98088_DAI2R_TO_DACR);

       snd_soc_component_write(component, M98088_REG_4E_BIAS_CNTL, 0xF0);
       snd_soc_component_write(component, M98088_REG_50_DAC_BIAS2, 0x0F);

       snd_soc_component_write(component, M98088_REG_16_DAI1_IOCFG,
               M98088_S1NORMAL|M98088_SDATA);

       snd_soc_component_write(component, M98088_REG_1E_DAI2_IOCFG,
               M98088_S2NORMAL|M98088_SDATA);

       max98088_handle_pdata(component);

err_access:
       return ret;
}

static void max98088_remove(struct snd_soc_component *component)
{
       struct max98088_priv *max98088 = snd_soc_component_get_drvdata(component);

       kfree(max98088->eq_texts);
}

static const struct snd_soc_component_driver soc_component_dev_max98088 = {
	.probe			= max98088_probe,
	.remove			= max98088_remove,
	.set_bias_level		= max98088_set_bias_level,
	.controls		= max98088_snd_controls,
	.num_controls		= ARRAY_SIZE(max98088_snd_controls),
	.dapm_widgets		= max98088_dapm_widgets,
	.num_dapm_widgets	= ARRAY_SIZE(max98088_dapm_widgets),
	.dapm_routes		= max98088_audio_map,
	.num_dapm_routes	= ARRAY_SIZE(max98088_audio_map),
	.suspend_bias_off	= 1,
	.idle_bias_on		= 1,
	.use_pmdown_time	= 1,
	.endianness		= 1,
};

<<<<<<< HEAD
#ifdef CONFIG_PM
static int max98088_i2c_suspend(struct device *dev)
{
	struct max98088_priv *max98088 = dev_get_drvdata(dev);
	int ret;

	if (max98088->vcc) {
		ret = regulator_disable(max98088->vcc);
		if (ret) {
			dev_err(dev, "Failed to disable vcc (%d)\n", ret);
			return ret;
		}
	}

	if (max98088->dvdd) {
		ret = regulator_disable(max98088->dvdd);
		if (ret) {
			dev_err(dev, "Failed to disable dvdd (%d)\n", ret);
			return ret;
		}
	}

	regcache_mark_dirty(max98088->regmap);
	regcache_cache_only(max98088->regmap, true);

	return 0;
}

static int max98088_i2c_resume(struct device *dev)
{
	struct max98088_priv *max98088 = dev_get_drvdata(dev);
	int ret;

	if (max98088->dvdd) {
		ret = regulator_enable(max98088->dvdd);
		if (ret) {
			dev_err(dev, "Failed to enable dvdd (%d)\n", ret);
			return ret;
		}
	}

	if (max98088->vcc) {
		ret = regulator_enable(max98088->vcc);
		if (ret) {
			dev_err(dev, "Failed to enable vcc (%d)\n", ret);
			return ret;
		}
	}

	regcache_cache_only(max98088->regmap, false);
	ret = regcache_sync(max98088->regmap);
	if (ret) {
		dev_err(dev, "Failed to sync cache (%d)\n", ret);
		return ret;
	}

	return 0;
}

static SIMPLE_DEV_PM_OPS(max98088_pm_ops, max98088_i2c_suspend,
			 max98088_i2c_resume);
#endif

static int max98088_i2c_probe(struct i2c_client *i2c,
			      const struct i2c_device_id *id)
=======
static const struct i2c_device_id max98088_i2c_id[] = {
       { "max98088", MAX98088 },
       { "max98089", MAX98089 },
       { }
};
MODULE_DEVICE_TABLE(i2c, max98088_i2c_id);

static int max98088_i2c_probe(struct i2c_client *i2c)
>>>>>>> 29549c70
{
	struct max98088_priv *max98088;
	const struct i2c_device_id *id;

	max98088 = devm_kzalloc(&i2c->dev, sizeof(struct max98088_priv),
				GFP_KERNEL);
	if (max98088 == NULL)
		return -ENOMEM;

<<<<<<< HEAD
	max98088->vcc = devm_regulator_get_optional(&i2c->dev, "vcc");
	if (IS_ERR(max98088->vcc)) {
		if (PTR_ERR(max98088->vcc) == -EPROBE_DEFER) {
			return -EPROBE_DEFER;
		}

		max98088->vcc = NULL;
		dev_dbg(&i2c->dev, "No vcc codec regulator\n");
	}

	if (max98088->vcc) {
		ret = regulator_enable(max98088->vcc);
		if (ret) {
			dev_err(&i2c->dev, "Failed to enable vcc regulator\n");
			goto free_mem;
		}
	}

	max98088->dvdd = devm_regulator_get_optional(&i2c->dev, "dvdd");
	if (IS_ERR(max98088->dvdd)) {
		if (PTR_ERR(max98088->dvdd) == -EPROBE_DEFER) {
			return -EPROBE_DEFER;
		}

		max98088->dvdd = NULL;
		dev_dbg(&i2c->dev, "No dvdd codec regulator\n");
	}

	if (max98088->dvdd) {
		ret = regulator_enable(max98088->dvdd);
		if (ret) {
			dev_err(&i2c->dev, "Failed to enable dvdd regulator\n");
			goto free_mem;
		}
	}

       max98088->regmap = devm_regmap_init_i2c(i2c, &max98088_regmap);
       if (IS_ERR(max98088->regmap))
	       return PTR_ERR(max98088->regmap);
=======
	max98088->regmap = devm_regmap_init_i2c(i2c, &max98088_regmap);
	if (IS_ERR(max98088->regmap))
		return PTR_ERR(max98088->regmap);
>>>>>>> 29549c70

	max98088->mclk = devm_clk_get(&i2c->dev, "mclk");
	if (IS_ERR(max98088->mclk))
		if (PTR_ERR(max98088->mclk) == -EPROBE_DEFER)
			return PTR_ERR(max98088->mclk);

	id = i2c_match_id(max98088_i2c_id, i2c);
	max98088->devtype = id->driver_data;

	i2c_set_clientdata(i2c, max98088);
	max98088->pdata = i2c->dev.platform_data;

<<<<<<< HEAD
       ret = devm_snd_soc_register_component(&i2c->dev,
                       &soc_component_dev_max98088, &max98088_dai[0], 2);
       return ret;

free_mem:
	kfree(max98088);

       return ret;
=======
	return devm_snd_soc_register_component(&i2c->dev, &soc_component_dev_max98088,
					      &max98088_dai[0], 2);
>>>>>>> 29549c70
}

#if defined(CONFIG_OF)
static const struct of_device_id max98088_of_match[] = {
	{ .compatible = "maxim,max98088" },
	{ .compatible = "maxim,max98089" },
	{ }
};
MODULE_DEVICE_TABLE(of, max98088_of_match);
#endif

static struct i2c_driver max98088_i2c_driver = {
	.driver = {
		.name = "max98088",
#ifdef CONFIG_PM
		.pm = &max98088_pm_ops,
#endif
		.of_match_table = of_match_ptr(max98088_of_match),
	},
	.probe_new = max98088_i2c_probe,
	.id_table = max98088_i2c_id,
};

module_i2c_driver(max98088_i2c_driver);

MODULE_DESCRIPTION("ALSA SoC MAX98088 driver");
MODULE_AUTHOR("Peter Hsiang, Jesse Marroquin");
MODULE_LICENSE("GPL");<|MERGE_RESOLUTION|>--- conflicted
+++ resolved
@@ -1124,8 +1124,8 @@
 
        /* Setup clocks for slave mode, and using the PLL
         * PSCLK = 0x01 (when master clk is 10MHz to 20MHz)
-        *         0x02 (when master clk is 20MHz to 40MHz)..
-	*         0x04 (when master clk is 40MHz to 60MHz)..
+        *         0x02 (when master clk is 20MHz to 40MHz)
+        *         0x04 (when master clk is 40MHz to 60MHz)
         */
        if ((freq >= 10000000) && (freq < 20000000)) {
                snd_soc_component_write(component, M98088_REG_10_SYS_CLK, 0x10);
@@ -1133,9 +1133,9 @@
        } else if ((freq >= 20000000) && (freq < 40000000)) {
                snd_soc_component_write(component, M98088_REG_10_SYS_CLK, 0x20);
                max98088->mclk_prescaler = 2;
-	} else if ((freq >= 40000000) && (freq < 60000000)) {
-		snd_soc_component_write(component, M98088_REG_10_SYS_CLK, 0x30);
-		max98088->mclk_prescaler = 4;
+       } else if ((freq >= 40000000) && (freq < 60000000)) {
+               snd_soc_component_write(component, M98088_REG_10_SYS_CLK, 0x30);
+               max98088->mclk_prescaler = 4;
        } else {
                dev_err(component->dev, "Invalid master clock frequency\n");
                return -EINVAL;
@@ -1148,8 +1148,8 @@
                        M98088_SHDNRUN, M98088_SHDNRUN);
        }
 
-	dev_dbg(dai->dev, "Clock source is %d, freq=%uHz, prescaler:%u\n",
-		clk_id, freq, max98088->mclk_prescaler);
+       dev_dbg(dai->dev, "Clock source is %d, freq=%uHz, prescaler:%u\n",
+               clk_id, freq, max98088->mclk_prescaler);
 
        max98088->sysclk = freq;
        return 0;
@@ -1749,7 +1749,6 @@
 	.endianness		= 1,
 };
 
-<<<<<<< HEAD
 #ifdef CONFIG_PM
 static int max98088_i2c_suspend(struct device *dev)
 {
@@ -1813,9 +1812,6 @@
 			 max98088_i2c_resume);
 #endif
 
-static int max98088_i2c_probe(struct i2c_client *i2c,
-			      const struct i2c_device_id *id)
-=======
 static const struct i2c_device_id max98088_i2c_id[] = {
        { "max98088", MAX98088 },
        { "max98089", MAX98089 },
@@ -1824,17 +1820,16 @@
 MODULE_DEVICE_TABLE(i2c, max98088_i2c_id);
 
 static int max98088_i2c_probe(struct i2c_client *i2c)
->>>>>>> 29549c70
 {
 	struct max98088_priv *max98088;
 	const struct i2c_device_id *id;
+	int ret;
 
 	max98088 = devm_kzalloc(&i2c->dev, sizeof(struct max98088_priv),
 				GFP_KERNEL);
 	if (max98088 == NULL)
 		return -ENOMEM;
 
-<<<<<<< HEAD
 	max98088->vcc = devm_regulator_get_optional(&i2c->dev, "vcc");
 	if (IS_ERR(max98088->vcc)) {
 		if (PTR_ERR(max98088->vcc) == -EPROBE_DEFER) {
@@ -1871,14 +1866,9 @@
 		}
 	}
 
-       max98088->regmap = devm_regmap_init_i2c(i2c, &max98088_regmap);
-       if (IS_ERR(max98088->regmap))
-	       return PTR_ERR(max98088->regmap);
-=======
 	max98088->regmap = devm_regmap_init_i2c(i2c, &max98088_regmap);
 	if (IS_ERR(max98088->regmap))
 		return PTR_ERR(max98088->regmap);
->>>>>>> 29549c70
 
 	max98088->mclk = devm_clk_get(&i2c->dev, "mclk");
 	if (IS_ERR(max98088->mclk))
@@ -1891,19 +1881,13 @@
 	i2c_set_clientdata(i2c, max98088);
 	max98088->pdata = i2c->dev.platform_data;
 
-<<<<<<< HEAD
-       ret = devm_snd_soc_register_component(&i2c->dev,
-                       &soc_component_dev_max98088, &max98088_dai[0], 2);
-       return ret;
+	return devm_snd_soc_register_component(&i2c->dev, &soc_component_dev_max98088,
+					      &max98088_dai[0], 2);
 
 free_mem:
 	kfree(max98088);
 
-       return ret;
-=======
-	return devm_snd_soc_register_component(&i2c->dev, &soc_component_dev_max98088,
-					      &max98088_dai[0], 2);
->>>>>>> 29549c70
+	return ret;
 }
 
 #if defined(CONFIG_OF)
