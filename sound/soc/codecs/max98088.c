// SPDX-License-Identifier: GPL-2.0-only
/*
 * max98088.c -- MAX98088 ALSA SoC Audio driver
 *
 * Copyright 2010 Maxim Integrated Products
 */

#include <linux/module.h>
#include <linux/moduleparam.h>
#include <linux/kernel.h>
#include <linux/init.h>
#include <linux/delay.h>
#include <linux/pm.h>
#include <linux/i2c.h>
#include <linux/regmap.h>
#include <linux/clk.h>
#include <linux/regulator/consumer.h>
#include <sound/core.h>
#include <sound/pcm.h>
#include <sound/pcm_params.h>
#include <sound/soc.h>
#include <sound/initval.h>
#include <sound/tlv.h>
#include <linux/slab.h>
#include <asm/div64.h>
#include <sound/max98088.h>
#include "max98088.h"

enum max98088_type {
       MAX98088,
       MAX98089,
};

struct max98088_cdata {
       unsigned int rate;
       unsigned int fmt;
       int eq_sel;
};

struct max98088_priv {
	struct regmap *regmap;
	struct regulator *vcc;
	struct regulator *dvdd;
	enum max98088_type devtype;
	struct max98088_pdata *pdata;
	struct clk *mclk;
	unsigned char mclk_prescaler;
	unsigned int sysclk;
	unsigned int prescaler;
	struct max98088_cdata dai[2];
	int eq_textcnt;
	const char **eq_texts;
	struct soc_enum eq_enum;
	u8 ina_state;
	u8 inb_state;
	unsigned int ex_mode;
	unsigned int digmic;
	unsigned int mic1pre;
	unsigned int mic2pre;
	unsigned int extmic_mode;
};

static const struct reg_default max98088_reg[] = {
	{  0xf, 0x00 }, /* 0F interrupt enable */

	{ 0x10, 0x00 }, /* 10 master clock */
	{ 0x11, 0x00 }, /* 11 DAI1 clock mode */
	{ 0x12, 0x00 }, /* 12 DAI1 clock control */
	{ 0x13, 0x00 }, /* 13 DAI1 clock control */
	{ 0x14, 0x00 }, /* 14 DAI1 format */
	{ 0x15, 0x00 }, /* 15 DAI1 clock */
	{ 0x16, 0x00 }, /* 16 DAI1 config */
	{ 0x17, 0x00 }, /* 17 DAI1 TDM */
	{ 0x18, 0x00 }, /* 18 DAI1 filters */
	{ 0x19, 0x00 }, /* 19 DAI2 clock mode */
	{ 0x1a, 0x00 }, /* 1A DAI2 clock control */
	{ 0x1b, 0x00 }, /* 1B DAI2 clock control */
	{ 0x1c, 0x00 }, /* 1C DAI2 format */
	{ 0x1d, 0x00 }, /* 1D DAI2 clock */
	{ 0x1e, 0x00 }, /* 1E DAI2 config */
	{ 0x1f, 0x00 }, /* 1F DAI2 TDM */

	{ 0x20, 0x00 }, /* 20 DAI2 filters */
	{ 0x21, 0x00 }, /* 21 data config */
	{ 0x22, 0x00 }, /* 22 DAC mixer */
	{ 0x23, 0x00 }, /* 23 left ADC mixer */
	{ 0x24, 0x00 }, /* 24 right ADC mixer */
	{ 0x25, 0x00 }, /* 25 left HP mixer */
	{ 0x26, 0x00 }, /* 26 right HP mixer */
	{ 0x27, 0x00 }, /* 27 HP control */
	{ 0x28, 0x00 }, /* 28 left REC mixer */
	{ 0x29, 0x00 }, /* 29 right REC mixer */
	{ 0x2a, 0x00 }, /* 2A REC control */
	{ 0x2b, 0x00 }, /* 2B left SPK mixer */
	{ 0x2c, 0x00 }, /* 2C right SPK mixer */
	{ 0x2d, 0x00 }, /* 2D SPK control */
	{ 0x2e, 0x00 }, /* 2E sidetone */
	{ 0x2f, 0x00 }, /* 2F DAI1 playback level */

	{ 0x30, 0x00 }, /* 30 DAI1 playback level */
	{ 0x31, 0x00 }, /* 31 DAI2 playback level */
	{ 0x32, 0x00 }, /* 32 DAI2 playbakc level */
	{ 0x33, 0x00 }, /* 33 left ADC level */
	{ 0x34, 0x00 }, /* 34 right ADC level */
	{ 0x35, 0x00 }, /* 35 MIC1 level */
	{ 0x36, 0x00 }, /* 36 MIC2 level */
	{ 0x37, 0x00 }, /* 37 INA level */
	{ 0x38, 0x00 }, /* 38 INB level */
	{ 0x39, 0x00 }, /* 39 left HP volume */
	{ 0x3a, 0x00 }, /* 3A right HP volume */
	{ 0x3b, 0x00 }, /* 3B left REC volume */
	{ 0x3c, 0x00 }, /* 3C right REC volume */
	{ 0x3d, 0x00 }, /* 3D left SPK volume */
	{ 0x3e, 0x00 }, /* 3E right SPK volume */
	{ 0x3f, 0x00 }, /* 3F MIC config */

	{ 0x40, 0x00 }, /* 40 MIC threshold */
	{ 0x41, 0x00 }, /* 41 excursion limiter filter */
	{ 0x42, 0x00 }, /* 42 excursion limiter threshold */
	{ 0x43, 0x00 }, /* 43 ALC */
	{ 0x44, 0x00 }, /* 44 power limiter threshold */
	{ 0x45, 0x00 }, /* 45 power limiter config */
	{ 0x46, 0x00 }, /* 46 distortion limiter config */
	{ 0x47, 0x00 }, /* 47 audio input */
        { 0x48, 0x00 }, /* 48 microphone */
	{ 0x49, 0x00 }, /* 49 level control */
	{ 0x4a, 0x00 }, /* 4A bypass switches */
	{ 0x4b, 0x00 }, /* 4B jack detect */
	{ 0x4c, 0x00 }, /* 4C input enable */
	{ 0x4d, 0x00 }, /* 4D output enable */
	{ 0x4e, 0xF0 }, /* 4E bias control */
	{ 0x4f, 0x00 }, /* 4F DAC power */

	{ 0x50, 0x0F }, /* 50 DAC power */
	{ 0x51, 0x00 }, /* 51 system */
	{ 0x52, 0x00 }, /* 52 DAI1 EQ1 */
	{ 0x53, 0x00 }, /* 53 DAI1 EQ1 */
	{ 0x54, 0x00 }, /* 54 DAI1 EQ1 */
	{ 0x55, 0x00 }, /* 55 DAI1 EQ1 */
	{ 0x56, 0x00 }, /* 56 DAI1 EQ1 */
	{ 0x57, 0x00 }, /* 57 DAI1 EQ1 */
	{ 0x58, 0x00 }, /* 58 DAI1 EQ1 */
	{ 0x59, 0x00 }, /* 59 DAI1 EQ1 */
	{ 0x5a, 0x00 }, /* 5A DAI1 EQ1 */
	{ 0x5b, 0x00 }, /* 5B DAI1 EQ1 */
	{ 0x5c, 0x00 }, /* 5C DAI1 EQ2 */
	{ 0x5d, 0x00 }, /* 5D DAI1 EQ2 */
	{ 0x5e, 0x00 }, /* 5E DAI1 EQ2 */
	{ 0x5f, 0x00 }, /* 5F DAI1 EQ2 */

	{ 0x60, 0x00 }, /* 60 DAI1 EQ2 */
	{ 0x61, 0x00 }, /* 61 DAI1 EQ2 */
	{ 0x62, 0x00 }, /* 62 DAI1 EQ2 */
	{ 0x63, 0x00 }, /* 63 DAI1 EQ2 */
	{ 0x64, 0x00 }, /* 64 DAI1 EQ2 */
	{ 0x65, 0x00 }, /* 65 DAI1 EQ2 */
	{ 0x66, 0x00 }, /* 66 DAI1 EQ3 */
	{ 0x67, 0x00 }, /* 67 DAI1 EQ3 */
	{ 0x68, 0x00 }, /* 68 DAI1 EQ3 */
	{ 0x69, 0x00 }, /* 69 DAI1 EQ3 */
	{ 0x6a, 0x00 }, /* 6A DAI1 EQ3 */
	{ 0x6b, 0x00 }, /* 6B DAI1 EQ3 */
	{ 0x6c, 0x00 }, /* 6C DAI1 EQ3 */
	{ 0x6d, 0x00 }, /* 6D DAI1 EQ3 */
	{ 0x6e, 0x00 }, /* 6E DAI1 EQ3 */
	{ 0x6f, 0x00 }, /* 6F DAI1 EQ3 */

	{ 0x70, 0x00 }, /* 70 DAI1 EQ4 */
	{ 0x71, 0x00 }, /* 71 DAI1 EQ4 */
	{ 0x72, 0x00 }, /* 72 DAI1 EQ4 */
	{ 0x73, 0x00 }, /* 73 DAI1 EQ4 */
	{ 0x74, 0x00 }, /* 74 DAI1 EQ4 */
	{ 0x75, 0x00 }, /* 75 DAI1 EQ4 */
	{ 0x76, 0x00 }, /* 76 DAI1 EQ4 */
	{ 0x77, 0x00 }, /* 77 DAI1 EQ4 */
	{ 0x78, 0x00 }, /* 78 DAI1 EQ4 */
	{ 0x79, 0x00 }, /* 79 DAI1 EQ4 */
	{ 0x7a, 0x00 }, /* 7A DAI1 EQ5 */
	{ 0x7b, 0x00 }, /* 7B DAI1 EQ5 */
	{ 0x7c, 0x00 }, /* 7C DAI1 EQ5 */
	{ 0x7d, 0x00 }, /* 7D DAI1 EQ5 */
	{ 0x7e, 0x00 }, /* 7E DAI1 EQ5 */
	{ 0x7f, 0x00 }, /* 7F DAI1 EQ5 */

	{ 0x80, 0x00 }, /* 80 DAI1 EQ5 */
	{ 0x81, 0x00 }, /* 81 DAI1 EQ5 */
	{ 0x82, 0x00 }, /* 82 DAI1 EQ5 */
	{ 0x83, 0x00 }, /* 83 DAI1 EQ5 */
	{ 0x84, 0x00 }, /* 84 DAI2 EQ1 */
	{ 0x85, 0x00 }, /* 85 DAI2 EQ1 */
	{ 0x86, 0x00 }, /* 86 DAI2 EQ1 */
	{ 0x87, 0x00 }, /* 87 DAI2 EQ1 */
	{ 0x88, 0x00 }, /* 88 DAI2 EQ1 */
	{ 0x89, 0x00 }, /* 89 DAI2 EQ1 */
	{ 0x8a, 0x00 }, /* 8A DAI2 EQ1 */
	{ 0x8b, 0x00 }, /* 8B DAI2 EQ1 */
	{ 0x8c, 0x00 }, /* 8C DAI2 EQ1 */
	{ 0x8d, 0x00 }, /* 8D DAI2 EQ1 */
	{ 0x8e, 0x00 }, /* 8E DAI2 EQ2 */
	{ 0x8f, 0x00 }, /* 8F DAI2 EQ2 */

	{ 0x90, 0x00 }, /* 90 DAI2 EQ2 */
	{ 0x91, 0x00 }, /* 91 DAI2 EQ2 */
	{ 0x92, 0x00 }, /* 92 DAI2 EQ2 */
	{ 0x93, 0x00 }, /* 93 DAI2 EQ2 */
	{ 0x94, 0x00 }, /* 94 DAI2 EQ2 */
	{ 0x95, 0x00 }, /* 95 DAI2 EQ2 */
	{ 0x96, 0x00 }, /* 96 DAI2 EQ2 */
	{ 0x97, 0x00 }, /* 97 DAI2 EQ2 */
	{ 0x98, 0x00 }, /* 98 DAI2 EQ3 */
	{ 0x99, 0x00 }, /* 99 DAI2 EQ3 */
	{ 0x9a, 0x00 }, /* 9A DAI2 EQ3 */
        { 0x9b, 0x00 }, /* 9B DAI2 EQ3 */
	{ 0x9c, 0x00 }, /* 9C DAI2 EQ3 */
	{ 0x9d, 0x00 }, /* 9D DAI2 EQ3 */
	{ 0x9e, 0x00 }, /* 9E DAI2 EQ3 */
	{ 0x9f, 0x00 }, /* 9F DAI2 EQ3 */

	{ 0xa0, 0x00 }, /* A0 DAI2 EQ3 */
	{ 0xa1, 0x00 }, /* A1 DAI2 EQ3 */
	{ 0xa2, 0x00 }, /* A2 DAI2 EQ4 */
	{ 0xa3, 0x00 }, /* A3 DAI2 EQ4 */
	{ 0xa4, 0x00 }, /* A4 DAI2 EQ4 */
	{ 0xa5, 0x00 }, /* A5 DAI2 EQ4 */
	{ 0xa6, 0x00 }, /* A6 DAI2 EQ4 */
	{ 0xa7, 0x00 }, /* A7 DAI2 EQ4 */
	{ 0xa8, 0x00 }, /* A8 DAI2 EQ4 */
	{ 0xa9, 0x00 }, /* A9 DAI2 EQ4 */
	{ 0xaa, 0x00 }, /* AA DAI2 EQ4 */
	{ 0xab, 0x00 }, /* AB DAI2 EQ4 */
	{ 0xac, 0x00 }, /* AC DAI2 EQ5 */
	{ 0xad, 0x00 }, /* AD DAI2 EQ5 */
	{ 0xae, 0x00 }, /* AE DAI2 EQ5 */
	{ 0xaf, 0x00 }, /* AF DAI2 EQ5 */

	{ 0xb0, 0x00 }, /* B0 DAI2 EQ5 */
	{ 0xb1, 0x00 }, /* B1 DAI2 EQ5 */
	{ 0xb2, 0x00 }, /* B2 DAI2 EQ5 */
	{ 0xb3, 0x00 }, /* B3 DAI2 EQ5 */
	{ 0xb4, 0x00 }, /* B4 DAI2 EQ5 */
	{ 0xb5, 0x00 }, /* B5 DAI2 EQ5 */
	{ 0xb6, 0x00 }, /* B6 DAI1 biquad */
	{ 0xb7, 0x00 }, /* B7 DAI1 biquad */
	{ 0xb8 ,0x00 }, /* B8 DAI1 biquad */
	{ 0xb9, 0x00 }, /* B9 DAI1 biquad */
	{ 0xba, 0x00 }, /* BA DAI1 biquad */
	{ 0xbb, 0x00 }, /* BB DAI1 biquad */
	{ 0xbc, 0x00 }, /* BC DAI1 biquad */
	{ 0xbd, 0x00 }, /* BD DAI1 biquad */
	{ 0xbe, 0x00 }, /* BE DAI1 biquad */
        { 0xbf, 0x00 }, /* BF DAI1 biquad */

	{ 0xc0, 0x00 }, /* C0 DAI2 biquad */
	{ 0xc1, 0x00 }, /* C1 DAI2 biquad */
	{ 0xc2, 0x00 }, /* C2 DAI2 biquad */
	{ 0xc3, 0x00 }, /* C3 DAI2 biquad */
	{ 0xc4, 0x00 }, /* C4 DAI2 biquad */
	{ 0xc5, 0x00 }, /* C5 DAI2 biquad */
	{ 0xc6, 0x00 }, /* C6 DAI2 biquad */
	{ 0xc7, 0x00 }, /* C7 DAI2 biquad */
	{ 0xc8, 0x00 }, /* C8 DAI2 biquad */
	{ 0xc9, 0x00 }, /* C9 DAI2 biquad */
};

static bool max98088_readable_register(struct device *dev, unsigned int reg)
{
	switch (reg) {
	case M98088_REG_00_IRQ_STATUS ... 0xC9:
	case M98088_REG_FF_REV_ID:
		return true;
	default:
		return false;
	}
}

static bool max98088_writeable_register(struct device *dev, unsigned int reg)
{
	switch (reg) {
	case M98088_REG_03_BATTERY_VOLTAGE ... 0xC9:
		return true;
	default:
		return false;
	}
}

static bool max98088_volatile_register(struct device *dev, unsigned int reg)
{
	switch (reg) {
	case M98088_REG_00_IRQ_STATUS ... M98088_REG_03_BATTERY_VOLTAGE:
	case M98088_REG_FF_REV_ID:
		return true;
	default:
		return false;
	}
}

static const struct regmap_config max98088_regmap = {
	.reg_bits = 8,
	.val_bits = 8,

	.readable_reg = max98088_readable_register,
	.writeable_reg = max98088_writeable_register,
	.volatile_reg = max98088_volatile_register,
	.max_register = 0xff,

	.reg_defaults = max98088_reg,
	.num_reg_defaults = ARRAY_SIZE(max98088_reg),
	.cache_type = REGCACHE_RBTREE,
};

/*
 * Load equalizer DSP coefficient configurations registers
 */
static void m98088_eq_band(struct snd_soc_component *component, unsigned int dai,
                   unsigned int band, u16 *coefs)
{
       unsigned int eq_reg;
       unsigned int i;

	if (WARN_ON(band > 4) ||
	    WARN_ON(dai > 1))
		return;

       /* Load the base register address */
       eq_reg = dai ? M98088_REG_84_DAI2_EQ_BASE : M98088_REG_52_DAI1_EQ_BASE;

       /* Add the band address offset, note adjustment for word address */
       eq_reg += band * (M98088_COEFS_PER_BAND << 1);

       /* Step through the registers and coefs */
       for (i = 0; i < M98088_COEFS_PER_BAND; i++) {
               snd_soc_component_write(component, eq_reg++, M98088_BYTE1(coefs[i]));
               snd_soc_component_write(component, eq_reg++, M98088_BYTE0(coefs[i]));
       }
}

/*
 * Excursion limiter modes
 */
static const char *max98088_exmode_texts[] = {
       "Off", "100Hz", "400Hz", "600Hz", "800Hz", "1000Hz", "200-400Hz",
       "400-600Hz", "400-800Hz",
};

static const unsigned int max98088_exmode_values[] = {
       0x00, 0x43, 0x10, 0x20, 0x30, 0x40, 0x11, 0x22, 0x32
};

static SOC_VALUE_ENUM_SINGLE_DECL(max98088_exmode_enum,
				  M98088_REG_41_SPKDHP, 0, 127,
				  max98088_exmode_texts,
				  max98088_exmode_values);

static const char *max98088_ex_thresh[] = { /* volts PP */
       "0.6", "1.2", "1.8", "2.4", "3.0", "3.6", "4.2", "4.8"};
static SOC_ENUM_SINGLE_DECL(max98088_ex_thresh_enum,
			    M98088_REG_42_SPKDHP_THRESH, 0,
			    max98088_ex_thresh);

static const char *max98088_fltr_mode[] = {"Voice", "Music" };
static SOC_ENUM_SINGLE_DECL(max98088_filter_mode_enum,
			    M98088_REG_18_DAI1_FILTERS, 7,
			    max98088_fltr_mode);

static const char *max98088_extmic_text[] = { "None", "MIC1", "MIC2" };

static SOC_ENUM_SINGLE_DECL(max98088_extmic_enum,
			    M98088_REG_48_CFG_MIC, 0,
			    max98088_extmic_text);

static const struct snd_kcontrol_new max98088_extmic_mux =
       SOC_DAPM_ENUM("External MIC Mux", max98088_extmic_enum);

static const char *max98088_dai1_fltr[] = {
       "Off", "fc=258/fs=16k", "fc=500/fs=16k",
       "fc=258/fs=8k", "fc=500/fs=8k", "fc=200"};
static SOC_ENUM_SINGLE_DECL(max98088_dai1_dac_filter_enum,
			    M98088_REG_18_DAI1_FILTERS, 0,
			    max98088_dai1_fltr);
static SOC_ENUM_SINGLE_DECL(max98088_dai1_adc_filter_enum,
			    M98088_REG_18_DAI1_FILTERS, 4,
			    max98088_dai1_fltr);

static int max98088_mic1pre_set(struct snd_kcontrol *kcontrol,
                               struct snd_ctl_elem_value *ucontrol)
{
       struct snd_soc_component *component = snd_soc_kcontrol_component(kcontrol);
       struct max98088_priv *max98088 = snd_soc_component_get_drvdata(component);
       unsigned int sel = ucontrol->value.integer.value[0];

       max98088->mic1pre = sel;
       snd_soc_component_update_bits(component, M98088_REG_35_LVL_MIC1, M98088_MICPRE_MASK,
               (1+sel)<<M98088_MICPRE_SHIFT);

       return 0;
}

static int max98088_mic1pre_get(struct snd_kcontrol *kcontrol,
                               struct snd_ctl_elem_value *ucontrol)
{
       struct snd_soc_component *component = snd_soc_kcontrol_component(kcontrol);
       struct max98088_priv *max98088 = snd_soc_component_get_drvdata(component);

       ucontrol->value.integer.value[0] = max98088->mic1pre;
       return 0;
}

static int max98088_mic2pre_set(struct snd_kcontrol *kcontrol,
                               struct snd_ctl_elem_value *ucontrol)
{
       struct snd_soc_component *component = snd_soc_kcontrol_component(kcontrol);
       struct max98088_priv *max98088 = snd_soc_component_get_drvdata(component);
       unsigned int sel = ucontrol->value.integer.value[0];

       max98088->mic2pre = sel;
       snd_soc_component_update_bits(component, M98088_REG_36_LVL_MIC2, M98088_MICPRE_MASK,
               (1+sel)<<M98088_MICPRE_SHIFT);

       return 0;
}

static int max98088_mic2pre_get(struct snd_kcontrol *kcontrol,
                               struct snd_ctl_elem_value *ucontrol)
{
       struct snd_soc_component *component = snd_soc_kcontrol_component(kcontrol);
       struct max98088_priv *max98088 = snd_soc_component_get_drvdata(component);

       ucontrol->value.integer.value[0] = max98088->mic2pre;
       return 0;
}

static const DECLARE_TLV_DB_RANGE(max98088_micboost_tlv,
	0, 1, TLV_DB_SCALE_ITEM(0, 2000, 0),
	2, 2, TLV_DB_SCALE_ITEM(3000, 0, 0)
);

static const DECLARE_TLV_DB_RANGE(max98088_hp_tlv,
	0, 6, TLV_DB_SCALE_ITEM(-6700, 400, 0),
	7, 14, TLV_DB_SCALE_ITEM(-4000, 300, 0),
	15, 21, TLV_DB_SCALE_ITEM(-1700, 200, 0),
	22, 27, TLV_DB_SCALE_ITEM(-400, 100, 0),
	28, 31, TLV_DB_SCALE_ITEM(150, 50, 0)
);

static const DECLARE_TLV_DB_RANGE(max98088_spk_tlv,
	0, 6, TLV_DB_SCALE_ITEM(-6200, 400, 0),
	7, 14, TLV_DB_SCALE_ITEM(-3500, 300, 0),
	15, 21, TLV_DB_SCALE_ITEM(-1200, 200, 0),
	22, 27, TLV_DB_SCALE_ITEM(100, 100, 0),
	28, 31, TLV_DB_SCALE_ITEM(650, 50, 0)
);

static const struct snd_kcontrol_new max98088_snd_controls[] = {

	SOC_DOUBLE_R_TLV("Headphone Volume", M98088_REG_39_LVL_HP_L,
			 M98088_REG_3A_LVL_HP_R, 0, 31, 0, max98088_hp_tlv),
	SOC_DOUBLE_R_TLV("Speaker Volume", M98088_REG_3D_LVL_SPK_L,
			 M98088_REG_3E_LVL_SPK_R, 0, 31, 0, max98088_spk_tlv),
	SOC_DOUBLE_R_TLV("Receiver Volume", M98088_REG_3B_LVL_REC_L,
			 M98088_REG_3C_LVL_REC_R, 0, 31, 0, max98088_spk_tlv),

       SOC_DOUBLE_R("Headphone Switch", M98088_REG_39_LVL_HP_L,
               M98088_REG_3A_LVL_HP_R, 7, 1, 1),
       SOC_DOUBLE_R("Speaker Switch", M98088_REG_3D_LVL_SPK_L,
               M98088_REG_3E_LVL_SPK_R, 7, 1, 1),
       SOC_DOUBLE_R("Receiver Switch", M98088_REG_3B_LVL_REC_L,
               M98088_REG_3C_LVL_REC_R, 7, 1, 1),

       SOC_SINGLE("MIC1 Volume", M98088_REG_35_LVL_MIC1, 0, 31, 1),
       SOC_SINGLE("MIC2 Volume", M98088_REG_36_LVL_MIC2, 0, 31, 1),

       SOC_SINGLE_EXT_TLV("MIC1 Boost Volume",
                       M98088_REG_35_LVL_MIC1, 5, 2, 0,
                       max98088_mic1pre_get, max98088_mic1pre_set,
                       max98088_micboost_tlv),
       SOC_SINGLE_EXT_TLV("MIC2 Boost Volume",
                       M98088_REG_36_LVL_MIC2, 5, 2, 0,
                       max98088_mic2pre_get, max98088_mic2pre_set,
                       max98088_micboost_tlv),

       SOC_SINGLE("INA Volume", M98088_REG_37_LVL_INA, 0, 7, 1),
       SOC_SINGLE("INB Volume", M98088_REG_38_LVL_INB, 0, 7, 1),

       SOC_SINGLE("ADCL Volume", M98088_REG_33_LVL_ADC_L, 0, 15, 0),
       SOC_SINGLE("ADCR Volume", M98088_REG_34_LVL_ADC_R, 0, 15, 0),

       SOC_SINGLE("ADCL Boost Volume", M98088_REG_33_LVL_ADC_L, 4, 3, 0),
       SOC_SINGLE("ADCR Boost Volume", M98088_REG_34_LVL_ADC_R, 4, 3, 0),

       SOC_SINGLE("EQ1 Switch", M98088_REG_49_CFG_LEVEL, 0, 1, 0),
       SOC_SINGLE("EQ2 Switch", M98088_REG_49_CFG_LEVEL, 1, 1, 0),

       SOC_ENUM("EX Limiter Mode", max98088_exmode_enum),
       SOC_ENUM("EX Limiter Threshold", max98088_ex_thresh_enum),

       SOC_ENUM("DAI1 Filter Mode", max98088_filter_mode_enum),
       SOC_ENUM("DAI1 DAC Filter", max98088_dai1_dac_filter_enum),
       SOC_ENUM("DAI1 ADC Filter", max98088_dai1_adc_filter_enum),
       SOC_SINGLE("DAI2 DC Block Switch", M98088_REG_20_DAI2_FILTERS,
               0, 1, 0),

       SOC_SINGLE("ALC Switch", M98088_REG_43_SPKALC_COMP, 7, 1, 0),
       SOC_SINGLE("ALC Threshold", M98088_REG_43_SPKALC_COMP, 0, 7, 0),
       SOC_SINGLE("ALC Multiband", M98088_REG_43_SPKALC_COMP, 3, 1, 0),
       SOC_SINGLE("ALC Release Time", M98088_REG_43_SPKALC_COMP, 4, 7, 0),

       SOC_SINGLE("PWR Limiter Threshold", M98088_REG_44_PWRLMT_CFG,
               4, 15, 0),
       SOC_SINGLE("PWR Limiter Weight", M98088_REG_44_PWRLMT_CFG, 0, 7, 0),
       SOC_SINGLE("PWR Limiter Time1", M98088_REG_45_PWRLMT_TIME, 0, 15, 0),
       SOC_SINGLE("PWR Limiter Time2", M98088_REG_45_PWRLMT_TIME, 4, 15, 0),

       SOC_SINGLE("THD Limiter Threshold", M98088_REG_46_THDLMT_CFG, 4, 15, 0),
       SOC_SINGLE("THD Limiter Time", M98088_REG_46_THDLMT_CFG, 0, 7, 0),

       SOC_SINGLE("REC Output Mode", M98088_REG_2A_MIC_REC_CNTL, 7, 1, 0),
};

/* Left speaker mixer switch */
static const struct snd_kcontrol_new max98088_left_speaker_mixer_controls[] = {
       SOC_DAPM_SINGLE("Left DAC1 Switch", M98088_REG_2B_MIX_SPK_LEFT, 0, 1, 0),
       SOC_DAPM_SINGLE("Right DAC1 Switch", M98088_REG_2B_MIX_SPK_LEFT, 7, 1, 0),
       SOC_DAPM_SINGLE("Left DAC2 Switch", M98088_REG_2B_MIX_SPK_LEFT, 0, 1, 0),
       SOC_DAPM_SINGLE("Right DAC2 Switch", M98088_REG_2B_MIX_SPK_LEFT, 7, 1, 0),
       SOC_DAPM_SINGLE("MIC1 Switch", M98088_REG_2B_MIX_SPK_LEFT, 5, 1, 0),
       SOC_DAPM_SINGLE("MIC2 Switch", M98088_REG_2B_MIX_SPK_LEFT, 6, 1, 0),
       SOC_DAPM_SINGLE("INA1 Switch", M98088_REG_2B_MIX_SPK_LEFT, 1, 1, 0),
       SOC_DAPM_SINGLE("INA2 Switch", M98088_REG_2B_MIX_SPK_LEFT, 2, 1, 0),
       SOC_DAPM_SINGLE("INB1 Switch", M98088_REG_2B_MIX_SPK_LEFT, 3, 1, 0),
       SOC_DAPM_SINGLE("INB2 Switch", M98088_REG_2B_MIX_SPK_LEFT, 4, 1, 0),
};

/* Right speaker mixer switch */
static const struct snd_kcontrol_new max98088_right_speaker_mixer_controls[] = {
       SOC_DAPM_SINGLE("Left DAC1 Switch", M98088_REG_2C_MIX_SPK_RIGHT, 7, 1, 0),
       SOC_DAPM_SINGLE("Right DAC1 Switch", M98088_REG_2C_MIX_SPK_RIGHT, 0, 1, 0),
       SOC_DAPM_SINGLE("Left DAC2 Switch", M98088_REG_2C_MIX_SPK_RIGHT, 7, 1, 0),
       SOC_DAPM_SINGLE("Right DAC2 Switch", M98088_REG_2C_MIX_SPK_RIGHT, 0, 1, 0),
       SOC_DAPM_SINGLE("MIC1 Switch", M98088_REG_2C_MIX_SPK_RIGHT, 5, 1, 0),
       SOC_DAPM_SINGLE("MIC2 Switch", M98088_REG_2C_MIX_SPK_RIGHT, 6, 1, 0),
       SOC_DAPM_SINGLE("INA1 Switch", M98088_REG_2C_MIX_SPK_RIGHT, 1, 1, 0),
       SOC_DAPM_SINGLE("INA2 Switch", M98088_REG_2C_MIX_SPK_RIGHT, 2, 1, 0),
       SOC_DAPM_SINGLE("INB1 Switch", M98088_REG_2C_MIX_SPK_RIGHT, 3, 1, 0),
       SOC_DAPM_SINGLE("INB2 Switch", M98088_REG_2C_MIX_SPK_RIGHT, 4, 1, 0),
};

/* Left headphone mixer switch */
static const struct snd_kcontrol_new max98088_left_hp_mixer_controls[] = {
       SOC_DAPM_SINGLE("Left DAC1 Switch", M98088_REG_25_MIX_HP_LEFT, 0, 1, 0),
       SOC_DAPM_SINGLE("Right DAC1 Switch", M98088_REG_25_MIX_HP_LEFT, 7, 1, 0),
       SOC_DAPM_SINGLE("Left DAC2 Switch", M98088_REG_25_MIX_HP_LEFT, 0, 1, 0),
       SOC_DAPM_SINGLE("Right DAC2 Switch", M98088_REG_25_MIX_HP_LEFT, 7, 1, 0),
       SOC_DAPM_SINGLE("MIC1 Switch", M98088_REG_25_MIX_HP_LEFT, 5, 1, 0),
       SOC_DAPM_SINGLE("MIC2 Switch", M98088_REG_25_MIX_HP_LEFT, 6, 1, 0),
       SOC_DAPM_SINGLE("INA1 Switch", M98088_REG_25_MIX_HP_LEFT, 1, 1, 0),
       SOC_DAPM_SINGLE("INA2 Switch", M98088_REG_25_MIX_HP_LEFT, 2, 1, 0),
       SOC_DAPM_SINGLE("INB1 Switch", M98088_REG_25_MIX_HP_LEFT, 3, 1, 0),
       SOC_DAPM_SINGLE("INB2 Switch", M98088_REG_25_MIX_HP_LEFT, 4, 1, 0),
};

/* Right headphone mixer switch */
static const struct snd_kcontrol_new max98088_right_hp_mixer_controls[] = {
       SOC_DAPM_SINGLE("Left DAC1 Switch", M98088_REG_26_MIX_HP_RIGHT, 7, 1, 0),
       SOC_DAPM_SINGLE("Right DAC1 Switch", M98088_REG_26_MIX_HP_RIGHT, 0, 1, 0),
       SOC_DAPM_SINGLE("Left DAC2 Switch", M98088_REG_26_MIX_HP_RIGHT, 7, 1, 0),
       SOC_DAPM_SINGLE("Right DAC2 Switch", M98088_REG_26_MIX_HP_RIGHT, 0, 1, 0),
       SOC_DAPM_SINGLE("MIC1 Switch", M98088_REG_26_MIX_HP_RIGHT, 5, 1, 0),
       SOC_DAPM_SINGLE("MIC2 Switch", M98088_REG_26_MIX_HP_RIGHT, 6, 1, 0),
       SOC_DAPM_SINGLE("INA1 Switch", M98088_REG_26_MIX_HP_RIGHT, 1, 1, 0),
       SOC_DAPM_SINGLE("INA2 Switch", M98088_REG_26_MIX_HP_RIGHT, 2, 1, 0),
       SOC_DAPM_SINGLE("INB1 Switch", M98088_REG_26_MIX_HP_RIGHT, 3, 1, 0),
       SOC_DAPM_SINGLE("INB2 Switch", M98088_REG_26_MIX_HP_RIGHT, 4, 1, 0),
};

/* Left earpiece/receiver mixer switch */
static const struct snd_kcontrol_new max98088_left_rec_mixer_controls[] = {
       SOC_DAPM_SINGLE("Left DAC1 Switch", M98088_REG_28_MIX_REC_LEFT, 0, 1, 0),
       SOC_DAPM_SINGLE("Right DAC1 Switch", M98088_REG_28_MIX_REC_LEFT, 7, 1, 0),
       SOC_DAPM_SINGLE("Left DAC2 Switch", M98088_REG_28_MIX_REC_LEFT, 0, 1, 0),
       SOC_DAPM_SINGLE("Right DAC2 Switch", M98088_REG_28_MIX_REC_LEFT, 7, 1, 0),
       SOC_DAPM_SINGLE("MIC1 Switch", M98088_REG_28_MIX_REC_LEFT, 5, 1, 0),
       SOC_DAPM_SINGLE("MIC2 Switch", M98088_REG_28_MIX_REC_LEFT, 6, 1, 0),
       SOC_DAPM_SINGLE("INA1 Switch", M98088_REG_28_MIX_REC_LEFT, 1, 1, 0),
       SOC_DAPM_SINGLE("INA2 Switch", M98088_REG_28_MIX_REC_LEFT, 2, 1, 0),
       SOC_DAPM_SINGLE("INB1 Switch", M98088_REG_28_MIX_REC_LEFT, 3, 1, 0),
       SOC_DAPM_SINGLE("INB2 Switch", M98088_REG_28_MIX_REC_LEFT, 4, 1, 0),
};

/* Right earpiece/receiver mixer switch */
static const struct snd_kcontrol_new max98088_right_rec_mixer_controls[] = {
       SOC_DAPM_SINGLE("Left DAC1 Switch", M98088_REG_29_MIX_REC_RIGHT, 7, 1, 0),
       SOC_DAPM_SINGLE("Right DAC1 Switch", M98088_REG_29_MIX_REC_RIGHT, 0, 1, 0),
       SOC_DAPM_SINGLE("Left DAC2 Switch", M98088_REG_29_MIX_REC_RIGHT, 7, 1, 0),
       SOC_DAPM_SINGLE("Right DAC2 Switch", M98088_REG_29_MIX_REC_RIGHT, 0, 1, 0),
       SOC_DAPM_SINGLE("MIC1 Switch", M98088_REG_29_MIX_REC_RIGHT, 5, 1, 0),
       SOC_DAPM_SINGLE("MIC2 Switch", M98088_REG_29_MIX_REC_RIGHT, 6, 1, 0),
       SOC_DAPM_SINGLE("INA1 Switch", M98088_REG_29_MIX_REC_RIGHT, 1, 1, 0),
       SOC_DAPM_SINGLE("INA2 Switch", M98088_REG_29_MIX_REC_RIGHT, 2, 1, 0),
       SOC_DAPM_SINGLE("INB1 Switch", M98088_REG_29_MIX_REC_RIGHT, 3, 1, 0),
       SOC_DAPM_SINGLE("INB2 Switch", M98088_REG_29_MIX_REC_RIGHT, 4, 1, 0),
};

/* Left ADC mixer switch */
static const struct snd_kcontrol_new max98088_left_ADC_mixer_controls[] = {
       SOC_DAPM_SINGLE("MIC1 Switch", M98088_REG_23_MIX_ADC_LEFT, 7, 1, 0),
       SOC_DAPM_SINGLE("MIC2 Switch", M98088_REG_23_MIX_ADC_LEFT, 6, 1, 0),
       SOC_DAPM_SINGLE("INA1 Switch", M98088_REG_23_MIX_ADC_LEFT, 3, 1, 0),
       SOC_DAPM_SINGLE("INA2 Switch", M98088_REG_23_MIX_ADC_LEFT, 2, 1, 0),
       SOC_DAPM_SINGLE("INB1 Switch", M98088_REG_23_MIX_ADC_LEFT, 1, 1, 0),
       SOC_DAPM_SINGLE("INB2 Switch", M98088_REG_23_MIX_ADC_LEFT, 0, 1, 0),
};

/* Right ADC mixer switch */
static const struct snd_kcontrol_new max98088_right_ADC_mixer_controls[] = {
       SOC_DAPM_SINGLE("MIC1 Switch", M98088_REG_24_MIX_ADC_RIGHT, 7, 1, 0),
       SOC_DAPM_SINGLE("MIC2 Switch", M98088_REG_24_MIX_ADC_RIGHT, 6, 1, 0),
       SOC_DAPM_SINGLE("INA1 Switch", M98088_REG_24_MIX_ADC_RIGHT, 3, 1, 0),
       SOC_DAPM_SINGLE("INA2 Switch", M98088_REG_24_MIX_ADC_RIGHT, 2, 1, 0),
       SOC_DAPM_SINGLE("INB1 Switch", M98088_REG_24_MIX_ADC_RIGHT, 1, 1, 0),
       SOC_DAPM_SINGLE("INB2 Switch", M98088_REG_24_MIX_ADC_RIGHT, 0, 1, 0),
};

static int max98088_mic_event(struct snd_soc_dapm_widget *w,
                            struct snd_kcontrol *kcontrol, int event)
{
       struct snd_soc_component *component = snd_soc_dapm_to_component(w->dapm);
       struct max98088_priv *max98088 = snd_soc_component_get_drvdata(component);

       switch (event) {
       case SND_SOC_DAPM_POST_PMU:
               if (w->reg == M98088_REG_35_LVL_MIC1) {
                       snd_soc_component_update_bits(component, w->reg, M98088_MICPRE_MASK,
                               (1+max98088->mic1pre)<<M98088_MICPRE_SHIFT);
               } else {
                       snd_soc_component_update_bits(component, w->reg, M98088_MICPRE_MASK,
                               (1+max98088->mic2pre)<<M98088_MICPRE_SHIFT);
               }
               break;
       case SND_SOC_DAPM_POST_PMD:
               snd_soc_component_update_bits(component, w->reg, M98088_MICPRE_MASK, 0);
               break;
       default:
               return -EINVAL;
       }

       return 0;
}

/*
 * The line inputs are 2-channel stereo inputs with the left
 * and right channels sharing a common PGA power control signal.
 */
static int max98088_line_pga(struct snd_soc_dapm_widget *w,
                            int event, int line, u8 channel)
{
       struct snd_soc_component *component = snd_soc_dapm_to_component(w->dapm);
       struct max98088_priv *max98088 = snd_soc_component_get_drvdata(component);
       u8 *state;

	if (WARN_ON(!(channel == 1 || channel == 2)))
		return -EINVAL;

       switch (line) {
       case LINE_INA:
               state = &max98088->ina_state;
               break;
       case LINE_INB:
               state = &max98088->inb_state;
               break;
       default:
               return -EINVAL;
       }

       switch (event) {
       case SND_SOC_DAPM_POST_PMU:
               *state |= channel;
               snd_soc_component_update_bits(component, w->reg,
                       (1 << w->shift), (1 << w->shift));
               break;
       case SND_SOC_DAPM_POST_PMD:
               *state &= ~channel;
               if (*state == 0) {
                       snd_soc_component_update_bits(component, w->reg,
                               (1 << w->shift), 0);
               }
               break;
       default:
               return -EINVAL;
       }

       return 0;
}

static int max98088_pga_ina1_event(struct snd_soc_dapm_widget *w,
                                  struct snd_kcontrol *k, int event)
{
       return max98088_line_pga(w, event, LINE_INA, 1);
}

static int max98088_pga_ina2_event(struct snd_soc_dapm_widget *w,
                                  struct snd_kcontrol *k, int event)
{
       return max98088_line_pga(w, event, LINE_INA, 2);
}

static int max98088_pga_inb1_event(struct snd_soc_dapm_widget *w,
                                  struct snd_kcontrol *k, int event)
{
       return max98088_line_pga(w, event, LINE_INB, 1);
}

static int max98088_pga_inb2_event(struct snd_soc_dapm_widget *w,
                                  struct snd_kcontrol *k, int event)
{
       return max98088_line_pga(w, event, LINE_INB, 2);
}

static const struct snd_soc_dapm_widget max98088_dapm_widgets[] = {

       SND_SOC_DAPM_ADC("ADCL", "HiFi Capture", M98088_REG_4C_PWR_EN_IN, 1, 0),
       SND_SOC_DAPM_ADC("ADCR", "HiFi Capture", M98088_REG_4C_PWR_EN_IN, 0, 0),

       SND_SOC_DAPM_DAC("DACL1", "HiFi Playback",
               M98088_REG_4D_PWR_EN_OUT, 1, 0),
       SND_SOC_DAPM_DAC("DACR1", "HiFi Playback",
               M98088_REG_4D_PWR_EN_OUT, 0, 0),
       SND_SOC_DAPM_DAC("DACL2", "Aux Playback",
               M98088_REG_4D_PWR_EN_OUT, 1, 0),
       SND_SOC_DAPM_DAC("DACR2", "Aux Playback",
               M98088_REG_4D_PWR_EN_OUT, 0, 0),

       SND_SOC_DAPM_PGA("HP Left Out", M98088_REG_4D_PWR_EN_OUT,
               7, 0, NULL, 0),
       SND_SOC_DAPM_PGA("HP Right Out", M98088_REG_4D_PWR_EN_OUT,
               6, 0, NULL, 0),

       SND_SOC_DAPM_PGA("SPK Left Out", M98088_REG_4D_PWR_EN_OUT,
               5, 0, NULL, 0),
       SND_SOC_DAPM_PGA("SPK Right Out", M98088_REG_4D_PWR_EN_OUT,
               4, 0, NULL, 0),

       SND_SOC_DAPM_PGA("REC Left Out", M98088_REG_4D_PWR_EN_OUT,
               3, 0, NULL, 0),
       SND_SOC_DAPM_PGA("REC Right Out", M98088_REG_4D_PWR_EN_OUT,
               2, 0, NULL, 0),

       SND_SOC_DAPM_MUX("External MIC", SND_SOC_NOPM, 0, 0,
               &max98088_extmic_mux),

       SND_SOC_DAPM_MIXER("Left HP Mixer", SND_SOC_NOPM, 0, 0,
               &max98088_left_hp_mixer_controls[0],
               ARRAY_SIZE(max98088_left_hp_mixer_controls)),

       SND_SOC_DAPM_MIXER("Right HP Mixer", SND_SOC_NOPM, 0, 0,
               &max98088_right_hp_mixer_controls[0],
               ARRAY_SIZE(max98088_right_hp_mixer_controls)),

       SND_SOC_DAPM_MIXER("Left SPK Mixer", SND_SOC_NOPM, 0, 0,
               &max98088_left_speaker_mixer_controls[0],
               ARRAY_SIZE(max98088_left_speaker_mixer_controls)),

       SND_SOC_DAPM_MIXER("Right SPK Mixer", SND_SOC_NOPM, 0, 0,
               &max98088_right_speaker_mixer_controls[0],
               ARRAY_SIZE(max98088_right_speaker_mixer_controls)),

       SND_SOC_DAPM_MIXER("Left REC Mixer", SND_SOC_NOPM, 0, 0,
         &max98088_left_rec_mixer_controls[0],
               ARRAY_SIZE(max98088_left_rec_mixer_controls)),

       SND_SOC_DAPM_MIXER("Right REC Mixer", SND_SOC_NOPM, 0, 0,
         &max98088_right_rec_mixer_controls[0],
               ARRAY_SIZE(max98088_right_rec_mixer_controls)),

       SND_SOC_DAPM_MIXER("Left ADC Mixer", SND_SOC_NOPM, 0, 0,
               &max98088_left_ADC_mixer_controls[0],
               ARRAY_SIZE(max98088_left_ADC_mixer_controls)),

       SND_SOC_DAPM_MIXER("Right ADC Mixer", SND_SOC_NOPM, 0, 0,
               &max98088_right_ADC_mixer_controls[0],
               ARRAY_SIZE(max98088_right_ADC_mixer_controls)),

       SND_SOC_DAPM_PGA_E("MIC1 Input", M98088_REG_35_LVL_MIC1,
               5, 0, NULL, 0, max98088_mic_event,
               SND_SOC_DAPM_POST_PMU | SND_SOC_DAPM_POST_PMD),

       SND_SOC_DAPM_PGA_E("MIC2 Input", M98088_REG_36_LVL_MIC2,
               5, 0, NULL, 0, max98088_mic_event,
               SND_SOC_DAPM_POST_PMU | SND_SOC_DAPM_POST_PMD),

       SND_SOC_DAPM_PGA_E("INA1 Input", M98088_REG_4C_PWR_EN_IN,
               7, 0, NULL, 0, max98088_pga_ina1_event,
               SND_SOC_DAPM_POST_PMU | SND_SOC_DAPM_POST_PMD),

       SND_SOC_DAPM_PGA_E("INA2 Input", M98088_REG_4C_PWR_EN_IN,
               7, 0, NULL, 0, max98088_pga_ina2_event,
               SND_SOC_DAPM_POST_PMU | SND_SOC_DAPM_POST_PMD),

       SND_SOC_DAPM_PGA_E("INB1 Input", M98088_REG_4C_PWR_EN_IN,
               6, 0, NULL, 0, max98088_pga_inb1_event,
               SND_SOC_DAPM_POST_PMU | SND_SOC_DAPM_POST_PMD),

       SND_SOC_DAPM_PGA_E("INB2 Input", M98088_REG_4C_PWR_EN_IN,
               6, 0, NULL, 0, max98088_pga_inb2_event,
               SND_SOC_DAPM_POST_PMU | SND_SOC_DAPM_POST_PMD),

       SND_SOC_DAPM_MICBIAS("MICBIAS", M98088_REG_4C_PWR_EN_IN, 3, 0),

       SND_SOC_DAPM_OUTPUT("HPL"),
       SND_SOC_DAPM_OUTPUT("HPR"),
       SND_SOC_DAPM_OUTPUT("SPKL"),
       SND_SOC_DAPM_OUTPUT("SPKR"),
       SND_SOC_DAPM_OUTPUT("RECL"),
       SND_SOC_DAPM_OUTPUT("RECR"),

       SND_SOC_DAPM_INPUT("MIC1"),
       SND_SOC_DAPM_INPUT("MIC2"),
       SND_SOC_DAPM_INPUT("INA1"),
       SND_SOC_DAPM_INPUT("INA2"),
       SND_SOC_DAPM_INPUT("INB1"),
       SND_SOC_DAPM_INPUT("INB2"),
};

static const struct snd_soc_dapm_route max98088_audio_map[] = {
       /* Left headphone output mixer */
       {"Left HP Mixer", "Left DAC1 Switch", "DACL1"},
       {"Left HP Mixer", "Left DAC2 Switch", "DACL2"},
       {"Left HP Mixer", "Right DAC1 Switch", "DACR1"},
       {"Left HP Mixer", "Right DAC2 Switch", "DACR2"},
       {"Left HP Mixer", "MIC1 Switch", "MIC1 Input"},
       {"Left HP Mixer", "MIC2 Switch", "MIC2 Input"},
       {"Left HP Mixer", "INA1 Switch", "INA1 Input"},
       {"Left HP Mixer", "INA2 Switch", "INA2 Input"},
       {"Left HP Mixer", "INB1 Switch", "INB1 Input"},
       {"Left HP Mixer", "INB2 Switch", "INB2 Input"},

       /* Right headphone output mixer */
       {"Right HP Mixer", "Left DAC1 Switch", "DACL1"},
       {"Right HP Mixer", "Left DAC2 Switch", "DACL2"  },
       {"Right HP Mixer", "Right DAC1 Switch", "DACR1"},
       {"Right HP Mixer", "Right DAC2 Switch", "DACR2"},
       {"Right HP Mixer", "MIC1 Switch", "MIC1 Input"},
       {"Right HP Mixer", "MIC2 Switch", "MIC2 Input"},
       {"Right HP Mixer", "INA1 Switch", "INA1 Input"},
       {"Right HP Mixer", "INA2 Switch", "INA2 Input"},
       {"Right HP Mixer", "INB1 Switch", "INB1 Input"},
       {"Right HP Mixer", "INB2 Switch", "INB2 Input"},

       /* Left speaker output mixer */
       {"Left SPK Mixer", "Left DAC1 Switch", "DACL1"},
       {"Left SPK Mixer", "Left DAC2 Switch", "DACL2"},
       {"Left SPK Mixer", "Right DAC1 Switch", "DACR1"},
       {"Left SPK Mixer", "Right DAC2 Switch", "DACR2"},
       {"Left SPK Mixer", "MIC1 Switch", "MIC1 Input"},
       {"Left SPK Mixer", "MIC2 Switch", "MIC2 Input"},
       {"Left SPK Mixer", "INA1 Switch", "INA1 Input"},
       {"Left SPK Mixer", "INA2 Switch", "INA2 Input"},
       {"Left SPK Mixer", "INB1 Switch", "INB1 Input"},
       {"Left SPK Mixer", "INB2 Switch", "INB2 Input"},

       /* Right speaker output mixer */
       {"Right SPK Mixer", "Left DAC1 Switch", "DACL1"},
       {"Right SPK Mixer", "Left DAC2 Switch", "DACL2"},
       {"Right SPK Mixer", "Right DAC1 Switch", "DACR1"},
       {"Right SPK Mixer", "Right DAC2 Switch", "DACR2"},
       {"Right SPK Mixer", "MIC1 Switch", "MIC1 Input"},
       {"Right SPK Mixer", "MIC2 Switch", "MIC2 Input"},
       {"Right SPK Mixer", "INA1 Switch", "INA1 Input"},
       {"Right SPK Mixer", "INA2 Switch", "INA2 Input"},
       {"Right SPK Mixer", "INB1 Switch", "INB1 Input"},
       {"Right SPK Mixer", "INB2 Switch", "INB2 Input"},

       /* Earpiece/Receiver output mixer */
       {"Left REC Mixer", "Left DAC1 Switch", "DACL1"},
       {"Left REC Mixer", "Left DAC2 Switch", "DACL2"},
       {"Left REC Mixer", "Right DAC1 Switch", "DACR1"},
       {"Left REC Mixer", "Right DAC2 Switch", "DACR2"},
       {"Left REC Mixer", "MIC1 Switch", "MIC1 Input"},
       {"Left REC Mixer", "MIC2 Switch", "MIC2 Input"},
       {"Left REC Mixer", "INA1 Switch", "INA1 Input"},
       {"Left REC Mixer", "INA2 Switch", "INA2 Input"},
       {"Left REC Mixer", "INB1 Switch", "INB1 Input"},
       {"Left REC Mixer", "INB2 Switch", "INB2 Input"},

       /* Earpiece/Receiver output mixer */
       {"Right REC Mixer", "Left DAC1 Switch", "DACL1"},
       {"Right REC Mixer", "Left DAC2 Switch", "DACL2"},
       {"Right REC Mixer", "Right DAC1 Switch", "DACR1"},
       {"Right REC Mixer", "Right DAC2 Switch", "DACR2"},
       {"Right REC Mixer", "MIC1 Switch", "MIC1 Input"},
       {"Right REC Mixer", "MIC2 Switch", "MIC2 Input"},
       {"Right REC Mixer", "INA1 Switch", "INA1 Input"},
       {"Right REC Mixer", "INA2 Switch", "INA2 Input"},
       {"Right REC Mixer", "INB1 Switch", "INB1 Input"},
       {"Right REC Mixer", "INB2 Switch", "INB2 Input"},

       {"HP Left Out", NULL, "Left HP Mixer"},
       {"HP Right Out", NULL, "Right HP Mixer"},
       {"SPK Left Out", NULL, "Left SPK Mixer"},
       {"SPK Right Out", NULL, "Right SPK Mixer"},
       {"REC Left Out", NULL, "Left REC Mixer"},
       {"REC Right Out", NULL, "Right REC Mixer"},

       {"HPL", NULL, "HP Left Out"},
       {"HPR", NULL, "HP Right Out"},
       {"SPKL", NULL, "SPK Left Out"},
       {"SPKR", NULL, "SPK Right Out"},
       {"RECL", NULL, "REC Left Out"},
       {"RECR", NULL, "REC Right Out"},

       /* Left ADC input mixer */
       {"Left ADC Mixer", "MIC1 Switch", "MIC1 Input"},
       {"Left ADC Mixer", "MIC2 Switch", "MIC2 Input"},
       {"Left ADC Mixer", "INA1 Switch", "INA1 Input"},
       {"Left ADC Mixer", "INA2 Switch", "INA2 Input"},
       {"Left ADC Mixer", "INB1 Switch", "INB1 Input"},
       {"Left ADC Mixer", "INB2 Switch", "INB2 Input"},

       /* Right ADC input mixer */
       {"Right ADC Mixer", "MIC1 Switch", "MIC1 Input"},
       {"Right ADC Mixer", "MIC2 Switch", "MIC2 Input"},
       {"Right ADC Mixer", "INA1 Switch", "INA1 Input"},
       {"Right ADC Mixer", "INA2 Switch", "INA2 Input"},
       {"Right ADC Mixer", "INB1 Switch", "INB1 Input"},
       {"Right ADC Mixer", "INB2 Switch", "INB2 Input"},

       /* Inputs */
       {"ADCL", NULL, "Left ADC Mixer"},
       {"ADCR", NULL, "Right ADC Mixer"},
       {"INA1 Input", NULL, "INA1"},
       {"INA2 Input", NULL, "INA2"},
       {"INB1 Input", NULL, "INB1"},
       {"INB2 Input", NULL, "INB2"},
       {"MIC1 Input", NULL, "MIC1"},
       {"MIC2 Input", NULL, "MIC2"},
};

/* codec mclk clock divider coefficients */
static const struct {
       u32 rate;
       u8  sr;
} rate_table[] = {
       {8000,  0x10},
       {11025, 0x20},
       {16000, 0x30},
       {22050, 0x40},
       {24000, 0x50},
       {32000, 0x60},
       {44100, 0x70},
       {48000, 0x80},
       {88200, 0x90},
       {96000, 0xA0},
};

static inline int rate_value(int rate, u8 *value)
{
       int i;

       for (i = 0; i < ARRAY_SIZE(rate_table); i++) {
               if (rate_table[i].rate >= rate) {
                       *value = rate_table[i].sr;
                       return 0;
               }
       }
       *value = rate_table[0].sr;
       return -EINVAL;
}

static int max98088_dai1_hw_params(struct snd_pcm_substream *substream,
                                  struct snd_pcm_hw_params *params,
                                  struct snd_soc_dai *dai)
{
       struct snd_soc_component *component = dai->component;
       struct max98088_priv *max98088 = snd_soc_component_get_drvdata(component);
       struct max98088_cdata *cdata;
       unsigned long long ni;
       unsigned int rate;
       u8 regval;

       cdata = &max98088->dai[0];

       rate = params_rate(params);

       switch (params_width(params)) {
       case 16:
               snd_soc_component_update_bits(component, M98088_REG_14_DAI1_FORMAT,
                       M98088_DAI_WS, 0);
               break;
       case 24:
               snd_soc_component_update_bits(component, M98088_REG_14_DAI1_FORMAT,
                       M98088_DAI_WS, M98088_DAI_WS);
               break;
       default:
               return -EINVAL;
       }

       snd_soc_component_update_bits(component, M98088_REG_51_PWR_SYS, M98088_SHDNRUN, 0);

       if (rate_value(rate, &regval))
               return -EINVAL;

       snd_soc_component_update_bits(component, M98088_REG_11_DAI1_CLKMODE,
               M98088_CLKMODE_MASK, regval);
       cdata->rate = rate;

       /* Configure NI when operating as master */
       if (snd_soc_component_read(component, M98088_REG_14_DAI1_FORMAT)
               & M98088_DAI_MAS) {
               unsigned long pclk;

               if (max98088->sysclk == 0) {
                       dev_err(component->dev, "Invalid system clock frequency\n");
                       return -EINVAL;
               }
               ni = 65536ULL * (rate < 50000 ? 96ULL : 48ULL)
                               * (unsigned long long int)rate;
<<<<<<< HEAD

		do_div(ni, (unsigned long long int)(max98088->sysclk /
		       max98088->prescaler));
=======
               pclk = DIV_ROUND_CLOSEST(max98088->sysclk, max98088->mclk_prescaler);
               ni = DIV_ROUND_CLOSEST_ULL(ni, pclk);
>>>>>>> c1084c27
               snd_soc_component_write(component, M98088_REG_12_DAI1_CLKCFG_HI,
                       (ni >> 8) & 0x7F);
               snd_soc_component_write(component, M98088_REG_13_DAI1_CLKCFG_LO,
                       ni & 0xFF);
       }

       /* Update sample rate mode */
       if (rate < 50000)
               snd_soc_component_update_bits(component, M98088_REG_18_DAI1_FILTERS,
                       M98088_DAI_DHF, 0);
       else
               snd_soc_component_update_bits(component, M98088_REG_18_DAI1_FILTERS,
                       M98088_DAI_DHF, M98088_DAI_DHF);

       snd_soc_component_update_bits(component, M98088_REG_51_PWR_SYS, M98088_SHDNRUN,
               M98088_SHDNRUN);

       return 0;
}

static int max98088_dai2_hw_params(struct snd_pcm_substream *substream,
                                  struct snd_pcm_hw_params *params,
                                  struct snd_soc_dai *dai)
{
       struct snd_soc_component *component = dai->component;
       struct max98088_priv *max98088 = snd_soc_component_get_drvdata(component);
       struct max98088_cdata *cdata;
       unsigned long long ni;
       unsigned int rate;
       u8 regval;

       cdata = &max98088->dai[1];

       rate = params_rate(params);

       switch (params_width(params)) {
       case 16:
               snd_soc_component_update_bits(component, M98088_REG_1C_DAI2_FORMAT,
                       M98088_DAI_WS, 0);
               break;
       case 24:
               snd_soc_component_update_bits(component, M98088_REG_1C_DAI2_FORMAT,
                       M98088_DAI_WS, M98088_DAI_WS);
               break;
       default:
               return -EINVAL;
       }

       snd_soc_component_update_bits(component, M98088_REG_51_PWR_SYS, M98088_SHDNRUN, 0);

       if (rate_value(rate, &regval))
               return -EINVAL;

       snd_soc_component_update_bits(component, M98088_REG_19_DAI2_CLKMODE,
               M98088_CLKMODE_MASK, regval);
       cdata->rate = rate;

       /* Configure NI when operating as master */
       if (snd_soc_component_read(component, M98088_REG_1C_DAI2_FORMAT)
               & M98088_DAI_MAS) {
               unsigned long pclk;

               if (max98088->sysclk == 0) {
                       dev_err(component->dev, "Invalid system clock frequency\n");
                       return -EINVAL;
               }
               ni = 65536ULL * (rate < 50000 ? 96ULL : 48ULL)
                               * (unsigned long long int)rate;
<<<<<<< HEAD

		do_div(ni, (unsigned long long int)(max98088->sysclk /
		       max98088->prescaler));
=======
               pclk = DIV_ROUND_CLOSEST(max98088->sysclk, max98088->mclk_prescaler);
               ni = DIV_ROUND_CLOSEST_ULL(ni, pclk);
>>>>>>> c1084c27
               snd_soc_component_write(component, M98088_REG_1A_DAI2_CLKCFG_HI,
                       (ni >> 8) & 0x7F);
               snd_soc_component_write(component, M98088_REG_1B_DAI2_CLKCFG_LO,
                       ni & 0xFF);
       }

       /* Update sample rate mode */
       if (rate < 50000)
               snd_soc_component_update_bits(component, M98088_REG_20_DAI2_FILTERS,
                       M98088_DAI_DHF, 0);
       else
               snd_soc_component_update_bits(component, M98088_REG_20_DAI2_FILTERS,
                       M98088_DAI_DHF, M98088_DAI_DHF);

       snd_soc_component_update_bits(component, M98088_REG_51_PWR_SYS, M98088_SHDNRUN,
               M98088_SHDNRUN);

       return 0;
}

static int max98088_dai_set_sysclk(struct snd_soc_dai *dai,
                                  int clk_id, unsigned int freq, int dir)
{
       struct snd_soc_component *component = dai->component;
       struct max98088_priv *max98088 = snd_soc_component_get_drvdata(component);
	unsigned int prescaler = 0;

       /* Requested clock frequency is already setup */
       if (freq == max98088->sysclk)
               return 0;

	if (!IS_ERR(max98088->mclk)) {
		freq = clk_round_rate(max98088->mclk, freq);
		clk_set_rate(max98088->mclk, freq);
	}

<<<<<<< HEAD
       	/* Setup clocks for slave mode, and using the PLL
	 * PSCLK = 0x01 (when master clk is 10MHz to 20MHz)
	 *         0x02 (when master clk is 20MHz to 40MHz)..
	 *         0x04 (when master clk is 40MHz to 60MHz)..
	 */
	if ((freq >= 10000000) && (freq < 20000000)) {
		snd_soc_component_write(component, M98088_REG_10_SYS_CLK, 0x10);
		prescaler = 1;
	} else if ((freq >= 20000000) && (freq < 30000000)) {
		snd_soc_component_write(component, M98088_REG_10_SYS_CLK, 0x20);
		prescaler = 2;
	} else if ((freq >= 40000000) && (freq < 60000000)) {
		snd_soc_component_write(component, M98088_REG_10_SYS_CLK, 0x30);
		prescaler = 4;
=======
       /* Setup clocks for slave mode, and using the PLL
        * PSCLK = 0x01 (when master clk is 10MHz to 20MHz)
        *         0x02 (when master clk is 20MHz to 30MHz)..
        */
       if ((freq >= 10000000) && (freq < 20000000)) {
               snd_soc_component_write(component, M98088_REG_10_SYS_CLK, 0x10);
               max98088->mclk_prescaler = 1;
       } else if ((freq >= 20000000) && (freq < 30000000)) {
               snd_soc_component_write(component, M98088_REG_10_SYS_CLK, 0x20);
               max98088->mclk_prescaler = 2;
>>>>>>> c1084c27
       } else {
               dev_err(component->dev, "Invalid master clock frequency\n");
               return -EINVAL;
       }

       if (snd_soc_component_read(component, M98088_REG_51_PWR_SYS)  & M98088_SHDNRUN) {
               snd_soc_component_update_bits(component, M98088_REG_51_PWR_SYS,
                       M98088_SHDNRUN, 0);
               snd_soc_component_update_bits(component, M98088_REG_51_PWR_SYS,
                       M98088_SHDNRUN, M98088_SHDNRUN);
       }

	dev_dbg(dai->dev, "Clock source is %d, freq=%uHz, prescaler:%u\n",
		clk_id, freq, prescaler);

       max98088->sysclk = freq;
	max98088->prescaler = prescaler;

       return 0;
}

static int max98088_dai1_set_fmt(struct snd_soc_dai *codec_dai,
                                unsigned int fmt)
{
       struct snd_soc_component *component = codec_dai->component;
       struct max98088_priv *max98088 = snd_soc_component_get_drvdata(component);
       struct max98088_cdata *cdata;
       u8 reg15val;
       u8 reg14val = 0;

       cdata = &max98088->dai[0];

       if (fmt != cdata->fmt) {
               cdata->fmt = fmt;

               switch (fmt & SND_SOC_DAIFMT_MASTER_MASK) {
               case SND_SOC_DAIFMT_CBS_CFS:
                       /* Slave mode PLL */
                       snd_soc_component_write(component, M98088_REG_12_DAI1_CLKCFG_HI,
                               0x80);
                       snd_soc_component_write(component, M98088_REG_13_DAI1_CLKCFG_LO,
                               0x00);
                       break;
               case SND_SOC_DAIFMT_CBM_CFM:
                       /* Set to master mode */
                       reg14val |= M98088_DAI_MAS;
                       break;
               case SND_SOC_DAIFMT_CBS_CFM:
               case SND_SOC_DAIFMT_CBM_CFS:
               default:
                       dev_err(component->dev, "Clock mode unsupported");
                       return -EINVAL;
               }

               switch (fmt & SND_SOC_DAIFMT_FORMAT_MASK) {
               case SND_SOC_DAIFMT_I2S:
                       reg14val |= M98088_DAI_DLY;
                       break;
               case SND_SOC_DAIFMT_LEFT_J:
                       break;
               default:
                       return -EINVAL;
               }

               switch (fmt & SND_SOC_DAIFMT_INV_MASK) {
               case SND_SOC_DAIFMT_NB_NF:
                       break;
               case SND_SOC_DAIFMT_NB_IF:
                       reg14val |= M98088_DAI_WCI;
                       break;
               case SND_SOC_DAIFMT_IB_NF:
                       reg14val |= M98088_DAI_BCI;
                       break;
               case SND_SOC_DAIFMT_IB_IF:
                       reg14val |= M98088_DAI_BCI|M98088_DAI_WCI;
                       break;
               default:
                       return -EINVAL;
               }

               snd_soc_component_update_bits(component, M98088_REG_14_DAI1_FORMAT,
                       M98088_DAI_MAS | M98088_DAI_DLY | M98088_DAI_BCI |
                       M98088_DAI_WCI, reg14val);

               reg15val = M98088_DAI_BSEL64;
               if (max98088->digmic)
                       reg15val |= M98088_DAI_OSR64;
               snd_soc_component_write(component, M98088_REG_15_DAI1_CLOCK, reg15val);
       }

       return 0;
}

static int max98088_dai2_set_fmt(struct snd_soc_dai *codec_dai,
                                unsigned int fmt)
{
       struct snd_soc_component *component = codec_dai->component;
       struct max98088_priv *max98088 = snd_soc_component_get_drvdata(component);
       struct max98088_cdata *cdata;
       u8 reg1Cval = 0;

       cdata = &max98088->dai[1];

       if (fmt != cdata->fmt) {
               cdata->fmt = fmt;

               switch (fmt & SND_SOC_DAIFMT_MASTER_MASK) {
               case SND_SOC_DAIFMT_CBS_CFS:
                       /* Slave mode PLL */
                       snd_soc_component_write(component, M98088_REG_1A_DAI2_CLKCFG_HI,
                               0x80);
                       snd_soc_component_write(component, M98088_REG_1B_DAI2_CLKCFG_LO,
                               0x00);
                       break;
               case SND_SOC_DAIFMT_CBM_CFM:
                       /* Set to master mode */
                       reg1Cval |= M98088_DAI_MAS;
                       break;
               case SND_SOC_DAIFMT_CBS_CFM:
               case SND_SOC_DAIFMT_CBM_CFS:
               default:
                       dev_err(component->dev, "Clock mode unsupported");
                       return -EINVAL;
               }

               switch (fmt & SND_SOC_DAIFMT_FORMAT_MASK) {
               case SND_SOC_DAIFMT_I2S:
                       reg1Cval |= M98088_DAI_DLY;
                       break;
               case SND_SOC_DAIFMT_LEFT_J:
                       break;
               default:
                       return -EINVAL;
               }

               switch (fmt & SND_SOC_DAIFMT_INV_MASK) {
               case SND_SOC_DAIFMT_NB_NF:
                       break;
               case SND_SOC_DAIFMT_NB_IF:
                       reg1Cval |= M98088_DAI_WCI;
                       break;
               case SND_SOC_DAIFMT_IB_NF:
                       reg1Cval |= M98088_DAI_BCI;
                       break;
               case SND_SOC_DAIFMT_IB_IF:
                       reg1Cval |= M98088_DAI_BCI|M98088_DAI_WCI;
                       break;
               default:
                       return -EINVAL;
               }

               snd_soc_component_update_bits(component, M98088_REG_1C_DAI2_FORMAT,
                       M98088_DAI_MAS | M98088_DAI_DLY | M98088_DAI_BCI |
                       M98088_DAI_WCI, reg1Cval);

               snd_soc_component_write(component, M98088_REG_1D_DAI2_CLOCK,
                       M98088_DAI_BSEL64);
       }

       return 0;
}

static int max98088_dai1_mute(struct snd_soc_dai *codec_dai, int mute,
			      int direction)
{
       struct snd_soc_component *component = codec_dai->component;
       int reg;

       if (mute)
               reg = M98088_DAI_MUTE;
       else
               reg = 0;

       snd_soc_component_update_bits(component, M98088_REG_2F_LVL_DAI1_PLAY,
                           M98088_DAI_MUTE_MASK, reg);
       return 0;
}

static int max98088_dai2_mute(struct snd_soc_dai *codec_dai, int mute,
			      int direction)
{
       struct snd_soc_component *component = codec_dai->component;
       int reg;

       if (mute)
               reg = M98088_DAI_MUTE;
       else
               reg = 0;

       snd_soc_component_update_bits(component, M98088_REG_31_LVL_DAI2_PLAY,
                           M98088_DAI_MUTE_MASK, reg);
       return 0;
}

static int max98088_set_bias_level(struct snd_soc_component *component,
                                  enum snd_soc_bias_level level)
{
	struct max98088_priv *max98088 = snd_soc_component_get_drvdata(component);

	switch (level) {
	case SND_SOC_BIAS_ON:
		break;

	case SND_SOC_BIAS_PREPARE:
		/*
		 * SND_SOC_BIAS_PREPARE is called while preparing for a
		 * transition to ON or away from ON. If current bias_level
		 * is SND_SOC_BIAS_ON, then it is preparing for a transition
		 * away from ON. Disable the clock in that case, otherwise
		 * enable it.
		 */
		if (!IS_ERR(max98088->mclk)) {
			if (snd_soc_component_get_bias_level(component) ==
			    SND_SOC_BIAS_ON)
				clk_disable_unprepare(max98088->mclk);
			else
				clk_prepare_enable(max98088->mclk);
		}
		break;

	case SND_SOC_BIAS_STANDBY:
		if (snd_soc_component_get_bias_level(component) == SND_SOC_BIAS_OFF)
			regcache_sync(max98088->regmap);

		snd_soc_component_update_bits(component, M98088_REG_4C_PWR_EN_IN,
				   M98088_MBEN, M98088_MBEN);
		break;

	case SND_SOC_BIAS_OFF:
		snd_soc_component_update_bits(component, M98088_REG_4C_PWR_EN_IN,
				    M98088_MBEN, 0);
		regcache_mark_dirty(max98088->regmap);
		break;
	}
	return 0;
}

#define MAX98088_RATES SNDRV_PCM_RATE_8000_96000
#define MAX98088_FORMATS (SNDRV_PCM_FMTBIT_S16_LE | SNDRV_PCM_FMTBIT_S24_LE)

static const struct snd_soc_dai_ops max98088_dai1_ops = {
       .set_sysclk = max98088_dai_set_sysclk,
       .set_fmt = max98088_dai1_set_fmt,
       .hw_params = max98088_dai1_hw_params,
       .mute_stream = max98088_dai1_mute,
       .no_capture_mute = 1,
};

static const struct snd_soc_dai_ops max98088_dai2_ops = {
       .set_sysclk = max98088_dai_set_sysclk,
       .set_fmt = max98088_dai2_set_fmt,
       .hw_params = max98088_dai2_hw_params,
       .mute_stream = max98088_dai2_mute,
       .no_capture_mute = 1,
};

static struct snd_soc_dai_driver max98088_dai[] = {
{
       .name = "HiFi",
       .playback = {
               .stream_name = "HiFi Playback",
               .channels_min = 1,
               .channels_max = 2,
               .rates = MAX98088_RATES,
               .formats = MAX98088_FORMATS,
       },
       .capture = {
               .stream_name = "HiFi Capture",
               .channels_min = 1,
               .channels_max = 2,
               .rates = MAX98088_RATES,
               .formats = MAX98088_FORMATS,
       },
        .ops = &max98088_dai1_ops,
},
{
       .name = "Aux",
       .playback = {
               .stream_name = "Aux Playback",
               .channels_min = 1,
               .channels_max = 2,
               .rates = MAX98088_RATES,
               .formats = MAX98088_FORMATS,
       },
       .ops = &max98088_dai2_ops,
}
};

static const char *eq_mode_name[] = {"EQ1 Mode", "EQ2 Mode"};

static int max98088_get_channel(struct snd_soc_component *component, const char *name)
{
	int ret;

	ret = match_string(eq_mode_name, ARRAY_SIZE(eq_mode_name), name);
	if (ret < 0)
		dev_err(component->dev, "Bad EQ channel name '%s'\n", name);
	return ret;
}

static void max98088_setup_eq1(struct snd_soc_component *component)
{
       struct max98088_priv *max98088 = snd_soc_component_get_drvdata(component);
       struct max98088_pdata *pdata = max98088->pdata;
       struct max98088_eq_cfg *coef_set;
       int best, best_val, save, i, sel, fs;
       struct max98088_cdata *cdata;

       cdata = &max98088->dai[0];

       if (!pdata || !max98088->eq_textcnt)
               return;

       /* Find the selected configuration with nearest sample rate */
       fs = cdata->rate;
       sel = cdata->eq_sel;

       best = 0;
       best_val = INT_MAX;
       for (i = 0; i < pdata->eq_cfgcnt; i++) {
               if (strcmp(pdata->eq_cfg[i].name, max98088->eq_texts[sel]) == 0 &&
                   abs(pdata->eq_cfg[i].rate - fs) < best_val) {
                       best = i;
                       best_val = abs(pdata->eq_cfg[i].rate - fs);
               }
       }

       dev_dbg(component->dev, "Selected %s/%dHz for %dHz sample rate\n",
               pdata->eq_cfg[best].name,
               pdata->eq_cfg[best].rate, fs);

       /* Disable EQ while configuring, and save current on/off state */
       save = snd_soc_component_read(component, M98088_REG_49_CFG_LEVEL);
       snd_soc_component_update_bits(component, M98088_REG_49_CFG_LEVEL, M98088_EQ1EN, 0);

       coef_set = &pdata->eq_cfg[sel];

       m98088_eq_band(component, 0, 0, coef_set->band1);
       m98088_eq_band(component, 0, 1, coef_set->band2);
       m98088_eq_band(component, 0, 2, coef_set->band3);
       m98088_eq_band(component, 0, 3, coef_set->band4);
       m98088_eq_band(component, 0, 4, coef_set->band5);

       /* Restore the original on/off state */
       snd_soc_component_update_bits(component, M98088_REG_49_CFG_LEVEL, M98088_EQ1EN, save);
}

static void max98088_setup_eq2(struct snd_soc_component *component)
{
       struct max98088_priv *max98088 = snd_soc_component_get_drvdata(component);
       struct max98088_pdata *pdata = max98088->pdata;
       struct max98088_eq_cfg *coef_set;
       int best, best_val, save, i, sel, fs;
       struct max98088_cdata *cdata;

       cdata = &max98088->dai[1];

       if (!pdata || !max98088->eq_textcnt)
               return;

       /* Find the selected configuration with nearest sample rate */
       fs = cdata->rate;

       sel = cdata->eq_sel;
       best = 0;
       best_val = INT_MAX;
       for (i = 0; i < pdata->eq_cfgcnt; i++) {
               if (strcmp(pdata->eq_cfg[i].name, max98088->eq_texts[sel]) == 0 &&
                   abs(pdata->eq_cfg[i].rate - fs) < best_val) {
                       best = i;
                       best_val = abs(pdata->eq_cfg[i].rate - fs);
               }
       }

       dev_dbg(component->dev, "Selected %s/%dHz for %dHz sample rate\n",
               pdata->eq_cfg[best].name,
               pdata->eq_cfg[best].rate, fs);

       /* Disable EQ while configuring, and save current on/off state */
       save = snd_soc_component_read(component, M98088_REG_49_CFG_LEVEL);
       snd_soc_component_update_bits(component, M98088_REG_49_CFG_LEVEL, M98088_EQ2EN, 0);

       coef_set = &pdata->eq_cfg[sel];

       m98088_eq_band(component, 1, 0, coef_set->band1);
       m98088_eq_band(component, 1, 1, coef_set->band2);
       m98088_eq_band(component, 1, 2, coef_set->band3);
       m98088_eq_band(component, 1, 3, coef_set->band4);
       m98088_eq_band(component, 1, 4, coef_set->band5);

       /* Restore the original on/off state */
       snd_soc_component_update_bits(component, M98088_REG_49_CFG_LEVEL, M98088_EQ2EN,
               save);
}

static int max98088_put_eq_enum(struct snd_kcontrol *kcontrol,
                                struct snd_ctl_elem_value *ucontrol)
{
       struct snd_soc_component *component = snd_soc_kcontrol_component(kcontrol);
       struct max98088_priv *max98088 = snd_soc_component_get_drvdata(component);
       struct max98088_pdata *pdata = max98088->pdata;
       int channel = max98088_get_channel(component, kcontrol->id.name);
       struct max98088_cdata *cdata;
	int sel = ucontrol->value.enumerated.item[0];

       if (channel < 0)
	       return channel;

       cdata = &max98088->dai[channel];

       if (sel >= pdata->eq_cfgcnt)
               return -EINVAL;

       cdata->eq_sel = sel;

       switch (channel) {
       case 0:
               max98088_setup_eq1(component);
               break;
       case 1:
               max98088_setup_eq2(component);
               break;
       }

       return 0;
}

static int max98088_get_eq_enum(struct snd_kcontrol *kcontrol,
                                struct snd_ctl_elem_value *ucontrol)
{
       struct snd_soc_component *component = snd_soc_kcontrol_component(kcontrol);
       struct max98088_priv *max98088 = snd_soc_component_get_drvdata(component);
       int channel = max98088_get_channel(component, kcontrol->id.name);
       struct max98088_cdata *cdata;

       if (channel < 0)
	       return channel;

       cdata = &max98088->dai[channel];
       ucontrol->value.enumerated.item[0] = cdata->eq_sel;
       return 0;
}

static void max98088_handle_eq_pdata(struct snd_soc_component *component)
{
       struct max98088_priv *max98088 = snd_soc_component_get_drvdata(component);
       struct max98088_pdata *pdata = max98088->pdata;
       struct max98088_eq_cfg *cfg;
       unsigned int cfgcnt;
       int i, j;
       const char **t;
       int ret;
       struct snd_kcontrol_new controls[] = {
               SOC_ENUM_EXT((char *)eq_mode_name[0],
                       max98088->eq_enum,
                       max98088_get_eq_enum,
                       max98088_put_eq_enum),
               SOC_ENUM_EXT((char *)eq_mode_name[1],
                       max98088->eq_enum,
                       max98088_get_eq_enum,
                       max98088_put_eq_enum),
       };
       BUILD_BUG_ON(ARRAY_SIZE(controls) != ARRAY_SIZE(eq_mode_name));

       cfg = pdata->eq_cfg;
       cfgcnt = pdata->eq_cfgcnt;

       /* Setup an array of texts for the equalizer enum.
        * This is based on Mark Brown's equalizer driver code.
        */
       max98088->eq_textcnt = 0;
       max98088->eq_texts = NULL;
       for (i = 0; i < cfgcnt; i++) {
               for (j = 0; j < max98088->eq_textcnt; j++) {
                       if (strcmp(cfg[i].name, max98088->eq_texts[j]) == 0)
                               break;
               }

               if (j != max98088->eq_textcnt)
                       continue;

               /* Expand the array */
               t = krealloc(max98088->eq_texts,
                            sizeof(char *) * (max98088->eq_textcnt + 1),
                            GFP_KERNEL);
               if (t == NULL)
                       continue;

               /* Store the new entry */
               t[max98088->eq_textcnt] = cfg[i].name;
               max98088->eq_textcnt++;
               max98088->eq_texts = t;
       }

       /* Now point the soc_enum to .texts array items */
       max98088->eq_enum.texts = max98088->eq_texts;
       max98088->eq_enum.items = max98088->eq_textcnt;

       ret = snd_soc_add_component_controls(component, controls, ARRAY_SIZE(controls));
       if (ret != 0)
               dev_err(component->dev, "Failed to add EQ control: %d\n", ret);
}

static void max98088_handle_pdata(struct snd_soc_component *component)
{
       struct max98088_priv *max98088 = snd_soc_component_get_drvdata(component);
       struct max98088_pdata *pdata = max98088->pdata;
       u8 regval = 0;

       if (!pdata) {
               dev_dbg(component->dev, "No platform data\n");
               return;
       }

       /* Configure mic for analog/digital mic mode */
       if (pdata->digmic_left_mode)
               regval |= M98088_DIGMIC_L;

       if (pdata->digmic_right_mode)
               regval |= M98088_DIGMIC_R;

       max98088->digmic = (regval ? 1 : 0);

       snd_soc_component_write(component, M98088_REG_48_CFG_MIC, regval);

       /* Configure receiver output */
       regval = ((pdata->receiver_mode) ? M98088_REC_LINEMODE : 0);
       snd_soc_component_update_bits(component, M98088_REG_2A_MIC_REC_CNTL,
               M98088_REC_LINEMODE_MASK, regval);

       /* Configure equalizers */
       if (pdata->eq_cfgcnt)
               max98088_handle_eq_pdata(component);
}

static int max98088_probe(struct snd_soc_component *component)
{
       struct max98088_priv *max98088 = snd_soc_component_get_drvdata(component);
       struct max98088_cdata *cdata;
       int ret = 0;

       regcache_mark_dirty(max98088->regmap);

       /* initialize private data */

       max98088->sysclk = (unsigned)-1;
	max98088->prescaler = (unsigned)-1;
       max98088->eq_textcnt = 0;

       cdata = &max98088->dai[0];
       cdata->rate = (unsigned)-1;
       cdata->fmt  = (unsigned)-1;
       cdata->eq_sel = 0;

       cdata = &max98088->dai[1];
       cdata->rate = (unsigned)-1;
       cdata->fmt  = (unsigned)-1;
       cdata->eq_sel = 0;

       max98088->ina_state = 0;
       max98088->inb_state = 0;
       max98088->ex_mode = 0;
       max98088->digmic = 0;
       max98088->mic1pre = 0;
       max98088->mic2pre = 0;

       ret = snd_soc_component_read(component, M98088_REG_FF_REV_ID);
       if (ret < 0) {
               dev_err(component->dev, "Failed to read device revision: %d\n",
                       ret);
               goto err_access;
       }
       dev_info(component->dev, "revision %c\n", ret - 0x40 + 'A');

       snd_soc_component_write(component, M98088_REG_51_PWR_SYS, M98088_PWRSV);

       snd_soc_component_write(component, M98088_REG_0F_IRQ_ENABLE, 0x00);

       snd_soc_component_write(component, M98088_REG_22_MIX_DAC,
               M98088_DAI1L_TO_DACL|M98088_DAI2L_TO_DACL|
               M98088_DAI1R_TO_DACR|M98088_DAI2R_TO_DACR);

       snd_soc_component_write(component, M98088_REG_4E_BIAS_CNTL, 0xF0);
       snd_soc_component_write(component, M98088_REG_50_DAC_BIAS2, 0x0F);

       snd_soc_component_write(component, M98088_REG_16_DAI1_IOCFG,
               M98088_S1NORMAL|M98088_SDATA);

       snd_soc_component_write(component, M98088_REG_1E_DAI2_IOCFG,
               M98088_S2NORMAL|M98088_SDATA);

       max98088_handle_pdata(component);

err_access:
       return ret;
}

static void max98088_remove(struct snd_soc_component *component)
{
       struct max98088_priv *max98088 = snd_soc_component_get_drvdata(component);

       kfree(max98088->eq_texts);
}

static const struct snd_soc_component_driver soc_component_dev_max98088 = {
	.probe			= max98088_probe,
	.remove			= max98088_remove,
	.set_bias_level		= max98088_set_bias_level,
	.controls		= max98088_snd_controls,
	.num_controls		= ARRAY_SIZE(max98088_snd_controls),
	.dapm_widgets		= max98088_dapm_widgets,
	.num_dapm_widgets	= ARRAY_SIZE(max98088_dapm_widgets),
	.dapm_routes		= max98088_audio_map,
	.num_dapm_routes	= ARRAY_SIZE(max98088_audio_map),
	.suspend_bias_off	= 1,
	.idle_bias_on		= 1,
	.use_pmdown_time	= 1,
	.endianness		= 1,
	.non_legacy_dai_naming	= 1,
};

#ifdef CONFIG_PM
static int max98088_i2c_suspend(struct device *dev)
{
	struct max98088_priv *max98088 = dev_get_drvdata(dev);
	int ret;

	if (max98088->vcc) {
		ret = regulator_disable(max98088->vcc);
		if (ret) {
			dev_err(dev, "Failed to disable vcc (%d)\n", ret);
			return ret;
		}
	}

	if (max98088->dvdd) {
		ret = regulator_disable(max98088->dvdd);
		if (ret) {
			dev_err(dev, "Failed to disable dvdd (%d)\n", ret);
			return ret;
		}
	}

	regcache_mark_dirty(max98088->regmap);
	regcache_cache_only(max98088->regmap, true);

	return 0;
}

static int max98088_i2c_resume(struct device *dev)
{
	struct max98088_priv *max98088 = dev_get_drvdata(dev);
	int ret;

	if (max98088->dvdd) {
		ret = regulator_enable(max98088->dvdd);
		if (ret) {
			dev_err(dev, "Failed to enable dvdd (%d)\n", ret);
			return ret;
		}
	}

	if (max98088->vcc) {
		ret = regulator_enable(max98088->vcc);
		if (ret) {
			dev_err(dev, "Failed to enable vcc (%d)\n", ret);
			return ret;
		}
	}

	regcache_cache_only(max98088->regmap, false);
	ret = regcache_sync(max98088->regmap);
	if (ret) {
		dev_err(dev, "Failed to sync cache (%d)\n", ret);
		return ret;
	}

	return 0;
}

static SIMPLE_DEV_PM_OPS(max98088_pm_ops, max98088_i2c_suspend,
			 max98088_i2c_resume);
#endif

static int max98088_i2c_probe(struct i2c_client *i2c,
			      const struct i2c_device_id *id)
{
       struct max98088_priv *max98088;
       int ret;

       max98088 = devm_kzalloc(&i2c->dev, sizeof(struct max98088_priv),
			       GFP_KERNEL);
       if (max98088 == NULL)
               return -ENOMEM;

	max98088->vcc = devm_regulator_get_optional(&i2c->dev, "vcc");
	if (IS_ERR(max98088->vcc)) {
		if (PTR_ERR(max98088->vcc) == -EPROBE_DEFER) {
			return -EPROBE_DEFER;
		}

		max98088->vcc = NULL;
		dev_dbg(&i2c->dev, "No vcc codec regulator\n");
	}

	if (max98088->vcc) {
		ret = regulator_enable(max98088->vcc);
		if (ret) {
			dev_err(&i2c->dev, "Failed to enable vcc regulator\n");
			goto free_mem;
		}
	}

	max98088->dvdd = devm_regulator_get_optional(&i2c->dev, "dvdd");
	if (IS_ERR(max98088->dvdd)) {
		if (PTR_ERR(max98088->dvdd) == -EPROBE_DEFER) {
			return -EPROBE_DEFER;
		}

		max98088->dvdd = NULL;
		dev_dbg(&i2c->dev, "No dvdd codec regulator\n");
	}

	if (max98088->dvdd) {
		ret = regulator_enable(max98088->dvdd);
		if (ret) {
			dev_err(&i2c->dev, "Failed to enable dvdd regulator\n");
			goto free_mem;
		}
	}

	max98088->regmap = devm_regmap_init_i2c(i2c, &max98088_regmap);
       if (IS_ERR(max98088->regmap))
	       return PTR_ERR(max98088->regmap);

	max98088->mclk = devm_clk_get(&i2c->dev, "mclk");
	if (IS_ERR(max98088->mclk))
		if (PTR_ERR(max98088->mclk) == -EPROBE_DEFER)
			return PTR_ERR(max98088->mclk);

       max98088->devtype = id->driver_data;

       i2c_set_clientdata(i2c, max98088);
       max98088->pdata = i2c->dev.platform_data;

       ret = devm_snd_soc_register_component(&i2c->dev,
                       &soc_component_dev_max98088, &max98088_dai[0], 2);
       return ret;

free_mem:
	kfree(max98088);

       return ret;
}

static const struct i2c_device_id max98088_i2c_id[] = {
       { "max98088", MAX98088 },
       { "max98089", MAX98089 },
       { }
};
MODULE_DEVICE_TABLE(i2c, max98088_i2c_id);

#if defined(CONFIG_OF)
static const struct of_device_id max98088_of_match[] = {
	{ .compatible = "maxim,max98088" },
	{ .compatible = "maxim,max98089" },
	{ }
};
MODULE_DEVICE_TABLE(of, max98088_of_match);
#endif

static struct i2c_driver max98088_i2c_driver = {
	.driver = {
		.name = "max98088",
#ifdef CONFIG_PM
		.pm = &max98088_pm_ops,
#endif
		.of_match_table = of_match_ptr(max98088_of_match),
	},
	.probe  = max98088_i2c_probe,
	.id_table = max98088_i2c_id,
};

module_i2c_driver(max98088_i2c_driver);

MODULE_DESCRIPTION("ALSA SoC MAX98088 driver");
MODULE_AUTHOR("Peter Hsiang, Jesse Marroquin");
MODULE_LICENSE("GPL");<|MERGE_RESOLUTION|>--- conflicted
+++ resolved
@@ -46,7 +46,6 @@
 	struct clk *mclk;
 	unsigned char mclk_prescaler;
 	unsigned int sysclk;
-	unsigned int prescaler;
 	struct max98088_cdata dai[2];
 	int eq_textcnt;
 	const char **eq_texts;
@@ -1013,14 +1012,8 @@
                }
                ni = 65536ULL * (rate < 50000 ? 96ULL : 48ULL)
                                * (unsigned long long int)rate;
-<<<<<<< HEAD
-
-		do_div(ni, (unsigned long long int)(max98088->sysclk /
-		       max98088->prescaler));
-=======
                pclk = DIV_ROUND_CLOSEST(max98088->sysclk, max98088->mclk_prescaler);
                ni = DIV_ROUND_CLOSEST_ULL(ni, pclk);
->>>>>>> c1084c27
                snd_soc_component_write(component, M98088_REG_12_DAI1_CLKCFG_HI,
                        (ni >> 8) & 0x7F);
                snd_soc_component_write(component, M98088_REG_13_DAI1_CLKCFG_LO,
@@ -1089,14 +1082,8 @@
                }
                ni = 65536ULL * (rate < 50000 ? 96ULL : 48ULL)
                                * (unsigned long long int)rate;
-<<<<<<< HEAD
-
-		do_div(ni, (unsigned long long int)(max98088->sysclk /
-		       max98088->prescaler));
-=======
                pclk = DIV_ROUND_CLOSEST(max98088->sysclk, max98088->mclk_prescaler);
                ni = DIV_ROUND_CLOSEST_ULL(ni, pclk);
->>>>>>> c1084c27
                snd_soc_component_write(component, M98088_REG_1A_DAI2_CLKCFG_HI,
                        (ni >> 8) & 0x7F);
                snd_soc_component_write(component, M98088_REG_1B_DAI2_CLKCFG_LO,
@@ -1122,7 +1109,6 @@
 {
        struct snd_soc_component *component = dai->component;
        struct max98088_priv *max98088 = snd_soc_component_get_drvdata(component);
-	unsigned int prescaler = 0;
 
        /* Requested clock frequency is already setup */
        if (freq == max98088->sysclk)
@@ -1133,33 +1119,20 @@
 		clk_set_rate(max98088->mclk, freq);
 	}
 
-<<<<<<< HEAD
-       	/* Setup clocks for slave mode, and using the PLL
-	 * PSCLK = 0x01 (when master clk is 10MHz to 20MHz)
-	 *         0x02 (when master clk is 20MHz to 40MHz)..
-	 *         0x04 (when master clk is 40MHz to 60MHz)..
-	 */
-	if ((freq >= 10000000) && (freq < 20000000)) {
-		snd_soc_component_write(component, M98088_REG_10_SYS_CLK, 0x10);
-		prescaler = 1;
-	} else if ((freq >= 20000000) && (freq < 30000000)) {
-		snd_soc_component_write(component, M98088_REG_10_SYS_CLK, 0x20);
-		prescaler = 2;
-	} else if ((freq >= 40000000) && (freq < 60000000)) {
-		snd_soc_component_write(component, M98088_REG_10_SYS_CLK, 0x30);
-		prescaler = 4;
-=======
        /* Setup clocks for slave mode, and using the PLL
         * PSCLK = 0x01 (when master clk is 10MHz to 20MHz)
-        *         0x02 (when master clk is 20MHz to 30MHz)..
+        *         0x02 (when master clk is 20MHz to 40MHz)..
+	*         0x04 (when master clk is 40MHz to 60MHz)..
         */
        if ((freq >= 10000000) && (freq < 20000000)) {
                snd_soc_component_write(component, M98088_REG_10_SYS_CLK, 0x10);
                max98088->mclk_prescaler = 1;
-       } else if ((freq >= 20000000) && (freq < 30000000)) {
+       } else if ((freq >= 20000000) && (freq < 40000000)) {
                snd_soc_component_write(component, M98088_REG_10_SYS_CLK, 0x20);
                max98088->mclk_prescaler = 2;
->>>>>>> c1084c27
+	} else if ((freq >= 40000000) && (freq < 60000000)) {
+		snd_soc_component_write(component, M98088_REG_10_SYS_CLK, 0x30);
+		max98088->mclk_prescaler = 4;
        } else {
                dev_err(component->dev, "Invalid master clock frequency\n");
                return -EINVAL;
@@ -1173,11 +1146,9 @@
        }
 
 	dev_dbg(dai->dev, "Clock source is %d, freq=%uHz, prescaler:%u\n",
-		clk_id, freq, prescaler);
+		clk_id, freq, max98088->mclk_prescaler);
 
        max98088->sysclk = freq;
-	max98088->prescaler = prescaler;
-
        return 0;
 }
 
@@ -1706,7 +1677,6 @@
        /* initialize private data */
 
        max98088->sysclk = (unsigned)-1;
-	max98088->prescaler = (unsigned)-1;
        max98088->eq_textcnt = 0;
 
        cdata = &max98088->dai[0];
@@ -1891,7 +1861,7 @@
 		}
 	}
 
-	max98088->regmap = devm_regmap_init_i2c(i2c, &max98088_regmap);
+       max98088->regmap = devm_regmap_init_i2c(i2c, &max98088_regmap);
        if (IS_ERR(max98088->regmap))
 	       return PTR_ERR(max98088->regmap);
 
