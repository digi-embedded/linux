--- conflicted
+++ resolved
@@ -43,7 +43,7 @@
 	enum max98088_type devtype;
 	struct max98088_pdata *pdata;
 	unsigned int sysclk;
-	unsigned int prescaler;
+        unsigned int prescaler;
 	struct max98088_cdata dai[2];
 	int eq_textcnt;
 	const char **eq_texts;
@@ -1778,11 +1778,8 @@
 static struct i2c_driver max98088_i2c_driver = {
 	.driver = {
 		.name = "max98088",
-<<<<<<< HEAD
 		.owner = THIS_MODULE,
-		.of_match_table = max98088_of_match,
-=======
->>>>>>> f2ed3bfc
+		.of_match_table = of_match_ptr(max98088_of_match),
 	},
 	.probe  = max98088_i2c_probe,
 	.remove = max98088_i2c_remove,
