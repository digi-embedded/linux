--- conflicted
+++ resolved
@@ -46,10 +46,7 @@
 	unsigned long sysclk;
 	u32 tx_channels;
 	int rate[2];
-<<<<<<< HEAD
-=======
 	int reset_gpio;
->>>>>>> 423d9423
 };
 
 /* -127.5dB to 0dB with step of 0.5dB */
