/*
 * Cirrus Logic CS42448/CS42888 Audio CODEC Digital Audio Interface (DAI) driver
 *
<<<<<<< HEAD
 * Copyright (C) 2014-2015 Freescale Semiconductor, Inc.
=======
 * Copyright (C) 2014-2016 Freescale Semiconductor, Inc.
>>>>>>> b63f3f52
 *
 * Author: Nicolin Chen <Guangyu.Chen@freescale.com>
 *
 * This file is licensed under the terms of the GNU General Public License
 * version 2. This program is licensed "as is" without any warranty of any
 * kind, whether express or implied.
 */

#include <linux/clk.h>
#include <linux/delay.h>
#include <linux/module.h>
#include <linux/of_device.h>
#include <linux/pm_runtime.h>
#include <linux/regulator/consumer.h>
#include <sound/pcm_params.h>
#include <sound/soc.h>
#include <sound/tlv.h>

#include "cs42xx8.h"

#define CS42XX8_NUM_SUPPLIES 4
static const char *const cs42xx8_supply_names[CS42XX8_NUM_SUPPLIES] = {
	"VA",
	"VD",
	"VLS",
	"VLC",
};

#define CS42XX8_FORMATS	(SNDRV_PCM_FMTBIT_S16_LE | \
			 SNDRV_PCM_FMTBIT_S20_3LE | \
			 SNDRV_PCM_FMTBIT_S24_LE)

/* codec private data */
struct cs42xx8_priv {
	struct regulator_bulk_data supplies[CS42XX8_NUM_SUPPLIES];
	const struct cs42xx8_driver_data *drvdata;
	struct regmap *regmap;
	struct clk *clk;

	bool slave_mode;
	unsigned long sysclk;
	int rate[2];
	u32 tx_channels;
};

/* -127.5dB to 0dB with step of 0.5dB */
static const DECLARE_TLV_DB_SCALE(dac_tlv, -12750, 50, 1);
/* -64dB to 24dB with step of 0.5dB */
static const DECLARE_TLV_DB_SCALE(adc_tlv, -6400, 50, 0);

static const char *const cs42xx8_adc_single[] = { "Differential", "Single-Ended" };
static const char *const cs42xx8_szc[] = { "Immediate Change", "Zero Cross",
					"Soft Ramp", "Soft Ramp on Zero Cross" };

static const struct soc_enum adc1_single_enum =
	SOC_ENUM_SINGLE(CS42XX8_ADCCTL, 4, 2, cs42xx8_adc_single);
static const struct soc_enum adc2_single_enum =
	SOC_ENUM_SINGLE(CS42XX8_ADCCTL, 3, 2, cs42xx8_adc_single);
static const struct soc_enum adc3_single_enum =
	SOC_ENUM_SINGLE(CS42XX8_ADCCTL, 2, 2, cs42xx8_adc_single);
static const struct soc_enum dac_szc_enum =
	SOC_ENUM_SINGLE(CS42XX8_TXCTL, 5, 4, cs42xx8_szc);
static const struct soc_enum adc_szc_enum =
	SOC_ENUM_SINGLE(CS42XX8_TXCTL, 0, 4, cs42xx8_szc);

static const struct snd_kcontrol_new cs42xx8_snd_controls[] = {
	SOC_DOUBLE_R_TLV("DAC1 Playback Volume", CS42XX8_VOLAOUT1,
			 CS42XX8_VOLAOUT2, 0, 0xff, 1, dac_tlv),
	SOC_DOUBLE_R_TLV("DAC2 Playback Volume", CS42XX8_VOLAOUT3,
			 CS42XX8_VOLAOUT4, 0, 0xff, 1, dac_tlv),
	SOC_DOUBLE_R_TLV("DAC3 Playback Volume", CS42XX8_VOLAOUT5,
			 CS42XX8_VOLAOUT6, 0, 0xff, 1, dac_tlv),
	SOC_DOUBLE_R_TLV("DAC4 Playback Volume", CS42XX8_VOLAOUT7,
			 CS42XX8_VOLAOUT8, 0, 0xff, 1, dac_tlv),
	SOC_DOUBLE_R_S_TLV("ADC1 Capture Volume", CS42XX8_VOLAIN1,
			   CS42XX8_VOLAIN2, 0, -0x80, 0x30, 7, 0, adc_tlv),
	SOC_DOUBLE_R_S_TLV("ADC2 Capture Volume", CS42XX8_VOLAIN3,
			   CS42XX8_VOLAIN4, 0, -0x80, 0x30, 7, 0, adc_tlv),
	SOC_DOUBLE("DAC1 Invert Switch", CS42XX8_DACINV, 0, 1, 1, 0),
	SOC_DOUBLE("DAC2 Invert Switch", CS42XX8_DACINV, 2, 3, 1, 0),
	SOC_DOUBLE("DAC3 Invert Switch", CS42XX8_DACINV, 4, 5, 1, 0),
	SOC_DOUBLE("DAC4 Invert Switch", CS42XX8_DACINV, 6, 7, 1, 0),
	SOC_DOUBLE("ADC1 Invert Switch", CS42XX8_ADCINV, 0, 1, 1, 0),
	SOC_DOUBLE("ADC2 Invert Switch", CS42XX8_ADCINV, 2, 3, 1, 0),
	SOC_SINGLE("ADC High-Pass Filter Switch", CS42XX8_ADCCTL, 7, 1, 1),
	SOC_SINGLE("DAC De-emphasis Switch", CS42XX8_ADCCTL, 5, 1, 0),
	SOC_ENUM("ADC1 Single Ended Mode Switch", adc1_single_enum),
	SOC_ENUM("ADC2 Single Ended Mode Switch", adc2_single_enum),
	SOC_SINGLE("DAC Single Volume Control Switch", CS42XX8_TXCTL, 7, 1, 0),
	SOC_ENUM("DAC Soft Ramp & Zero Cross Control Switch", dac_szc_enum),
	SOC_SINGLE("DAC Auto Mute Switch", CS42XX8_TXCTL, 4, 1, 0),
	SOC_SINGLE("Mute ADC Serial Port Switch", CS42XX8_TXCTL, 3, 1, 0),
	SOC_SINGLE("ADC Single Volume Control Switch", CS42XX8_TXCTL, 2, 1, 0),
	SOC_ENUM("ADC Soft Ramp & Zero Cross Control Switch", adc_szc_enum),
};

static const struct snd_kcontrol_new cs42xx8_adc3_snd_controls[] = {
	SOC_DOUBLE_R_S_TLV("ADC3 Capture Volume", CS42XX8_VOLAIN5,
			   CS42XX8_VOLAIN6, 0, -0x80, 0x30, 7, 0, adc_tlv),
	SOC_DOUBLE("ADC3 Invert Switch", CS42XX8_ADCINV, 4, 5, 1, 0),
	SOC_ENUM("ADC3 Single Ended Mode Switch", adc3_single_enum),
};

static const struct snd_soc_dapm_widget cs42xx8_dapm_widgets[] = {
	SND_SOC_DAPM_DAC("DAC1", "Playback", CS42XX8_PWRCTL, 1, 1),
	SND_SOC_DAPM_DAC("DAC2", "Playback", CS42XX8_PWRCTL, 2, 1),
	SND_SOC_DAPM_DAC("DAC3", "Playback", CS42XX8_PWRCTL, 3, 1),
	SND_SOC_DAPM_DAC("DAC4", "Playback", CS42XX8_PWRCTL, 4, 1),

	SND_SOC_DAPM_OUTPUT("AOUT1L"),
	SND_SOC_DAPM_OUTPUT("AOUT1R"),
	SND_SOC_DAPM_OUTPUT("AOUT2L"),
	SND_SOC_DAPM_OUTPUT("AOUT2R"),
	SND_SOC_DAPM_OUTPUT("AOUT3L"),
	SND_SOC_DAPM_OUTPUT("AOUT3R"),
	SND_SOC_DAPM_OUTPUT("AOUT4L"),
	SND_SOC_DAPM_OUTPUT("AOUT4R"),

	SND_SOC_DAPM_ADC("ADC1", "Capture", CS42XX8_PWRCTL, 5, 1),
	SND_SOC_DAPM_ADC("ADC2", "Capture", CS42XX8_PWRCTL, 6, 1),

	SND_SOC_DAPM_INPUT("AIN1L"),
	SND_SOC_DAPM_INPUT("AIN1R"),
	SND_SOC_DAPM_INPUT("AIN2L"),
	SND_SOC_DAPM_INPUT("AIN2R"),

};

static const struct snd_soc_dapm_widget cs42xx8_adc3_dapm_widgets[] = {
	SND_SOC_DAPM_ADC("ADC3", "Capture", CS42XX8_PWRCTL, 7, 1),

	SND_SOC_DAPM_INPUT("AIN3L"),
	SND_SOC_DAPM_INPUT("AIN3R"),
};

static const struct snd_soc_dapm_route cs42xx8_dapm_routes[] = {
	/* Playback */
	{ "AOUT1L", NULL, "DAC1" },
	{ "AOUT1R", NULL, "DAC1" },

	{ "AOUT2L", NULL, "DAC2" },
	{ "AOUT2R", NULL, "DAC2" },

	{ "AOUT3L", NULL, "DAC3" },
	{ "AOUT3R", NULL, "DAC3" },

	{ "AOUT4L", NULL, "DAC4" },
	{ "AOUT4R", NULL, "DAC4" },

	/* Capture */
	{ "ADC1", NULL, "AIN1L" },
	{ "ADC1", NULL, "AIN1R" },

	{ "ADC2", NULL, "AIN2L" },
	{ "ADC2", NULL, "AIN2R" },
};

static const struct snd_soc_dapm_route cs42xx8_adc3_dapm_routes[] = {
	/* Capture */
	{ "ADC3", NULL, "AIN3L" },
	{ "ADC3", NULL, "AIN3R" },
};

struct cs42xx8_ratios {
	unsigned int mfreq;
	unsigned int min_mclk;
	unsigned int max_mclk;
	unsigned int ratio[3];
};

static const struct cs42xx8_ratios cs42xx8_ratios[] = {
	{ 0, 1029000, 12800000, {256, 128, 64} },
	{ 2, 1536000, 19200000, {384, 192, 96} },
	{ 4, 2048000, 25600000, {512, 256, 128} },
	{ 6, 3072000, 38400000, {768, 384, 192} },
	{ 8, 4096000, 51200000, {1024, 512, 256} },
};

static int cs42xx8_set_dai_sysclk(struct snd_soc_dai *codec_dai,
				  int clk_id, unsigned int freq, int dir)
{
	struct snd_soc_codec *codec = codec_dai->codec;
	struct cs42xx8_priv *cs42xx8 = snd_soc_codec_get_drvdata(codec);

	cs42xx8->sysclk = freq;

	return 0;
}

static int cs42xx8_set_dai_fmt(struct snd_soc_dai *codec_dai,
			       unsigned int format)
{
	struct snd_soc_codec *codec = codec_dai->codec;
	struct cs42xx8_priv *cs42xx8 = snd_soc_codec_get_drvdata(codec);
	u32 val;

	/* Set DAI format */
	switch (format & SND_SOC_DAIFMT_FORMAT_MASK) {
	case SND_SOC_DAIFMT_LEFT_J:
		val = CS42XX8_INTF_DAC_DIF_LEFTJ | CS42XX8_INTF_ADC_DIF_LEFTJ;
		break;
	case SND_SOC_DAIFMT_I2S:
		val = CS42XX8_INTF_DAC_DIF_I2S | CS42XX8_INTF_ADC_DIF_I2S;
		break;
	case SND_SOC_DAIFMT_RIGHT_J:
		val = CS42XX8_INTF_DAC_DIF_RIGHTJ | CS42XX8_INTF_ADC_DIF_RIGHTJ;
		break;
	case SND_SOC_DAIFMT_DSP_A:
		val = CS42XX8_INTF_DAC_DIF_TDM | CS42XX8_INTF_ADC_DIF_TDM;
		break;
	default:
		dev_err(codec->dev, "unsupported dai format\n");
		return -EINVAL;
	}

	regmap_update_bits(cs42xx8->regmap, CS42XX8_INTF,
			   CS42XX8_INTF_DAC_DIF_MASK |
			   CS42XX8_INTF_ADC_DIF_MASK, val);

	/* Set master/slave audio interface */
	switch (format & SND_SOC_DAIFMT_MASTER_MASK) {
	case SND_SOC_DAIFMT_CBS_CFS:
		cs42xx8->slave_mode = true;
		break;
	case SND_SOC_DAIFMT_CBM_CFM:
		cs42xx8->slave_mode = false;
		break;
	default:
		dev_err(codec->dev, "unsupported master/slave mode\n");
		return -EINVAL;
	}

	return 0;
}

static int cs42xx8_hw_params(struct snd_pcm_substream *substream,
			     struct snd_pcm_hw_params *params,
			     struct snd_soc_dai *dai)
{
	struct snd_soc_codec *codec = dai->codec;
	struct cs42xx8_priv *cs42xx8 = snd_soc_codec_get_drvdata(codec);
	bool tx = substream->stream == SNDRV_PCM_STREAM_PLAYBACK;
	u32 rate = params_rate(params);
	u32 ratio_tx, ratio_rx;
	u32 rate_tx, rate_rx;
	u32 fm_tx, fm_rx;
	u32 i, fm, val, mask;

	if (tx)
		cs42xx8->tx_channels = params_channels(params);

	rate_tx = tx ? rate : cs42xx8->rate[0];
	rate_rx = tx ? cs42xx8->rate[1] : rate;

	ratio_tx = rate_tx > 0 ? cs42xx8->sysclk / rate_tx : 0;
	ratio_rx = rate_rx > 0 ? cs42xx8->sysclk / rate_rx : 0;

	if (cs42xx8->slave_mode) {
		fm_rx = CS42XX8_FM_AUTO;
		fm_tx = CS42XX8_FM_AUTO;
	} else {
		if (rate_tx < 50000)
			fm_tx = CS42XX8_FM_SINGLE;
		else if (rate_tx > 50000 && rate_tx < 100000)
			fm_tx = CS42XX8_FM_DOUBLE;
		else if (rate_tx > 100000 && rate_tx < 200000)
			fm_tx = CS42XX8_FM_QUAD;
		else {
			dev_err(codec->dev, "unsupported sample rate or rate combine\n");
			return -EINVAL;
		}

		if (rate_rx < 50000)
			fm_rx = CS42XX8_FM_SINGLE;
		else if (rate_rx > 50000 && rate_rx < 100000)
			fm_rx = CS42XX8_FM_DOUBLE;
		else if (rate_rx > 100000 && rate_rx < 200000)
			fm_rx = CS42XX8_FM_QUAD;
		else {
			dev_err(codec->dev, "unsupported sample rate or rate combine\n");
			return -EINVAL;
		}
	}

	fm = tx ? fm_tx : fm_rx;

	if (fm == CS42XX8_FM_AUTO) {
		for (i = 0; i < ARRAY_SIZE(cs42xx8_ratios); i++) {
			if ((ratio_tx > 0 ? (cs42xx8_ratios[i].ratio[0] == ratio_tx ||
				cs42xx8_ratios[i].ratio[1] == ratio_tx ||
				cs42xx8_ratios[i].ratio[2] == ratio_tx) : true) &&
			    (ratio_rx > 0 ? (cs42xx8_ratios[i].ratio[0] == ratio_rx ||
				cs42xx8_ratios[i].ratio[1] == ratio_rx ||
				cs42xx8_ratios[i].ratio[2] == ratio_rx) : true) &&
			    cs42xx8->sysclk >= cs42xx8_ratios[i].min_mclk &&
			    cs42xx8->sysclk <= cs42xx8_ratios[i].max_mclk)
				break;
		}
	} else {
		for (i = 0; i < ARRAY_SIZE(cs42xx8_ratios); i++) {
			if ((ratio_tx > 0 ? (cs42xx8_ratios[i].ratio[fm_tx] == ratio_tx) : true) &&
				(ratio_rx > 0 ? (cs42xx8_ratios[i].ratio[fm_rx] == ratio_rx) : true) &&
				cs42xx8->sysclk >= cs42xx8_ratios[i].min_mclk &&
				cs42xx8->sysclk <= cs42xx8_ratios[i].max_mclk)
				break;
		}
	}

	if (i == ARRAY_SIZE(cs42xx8_ratios)) {
		dev_err(codec->dev, "unsupported sysclk ratio\n");
		return -EINVAL;
	}

	cs42xx8->rate[substream->stream] = rate;

	mask = CS42XX8_FUNCMOD_MFREQ_MASK;
	val = cs42xx8_ratios[i].mfreq;

	regmap_update_bits(cs42xx8->regmap, CS42XX8_FUNCMOD,
			   CS42XX8_FUNCMOD_xC_FM_MASK(tx) | mask,
			   CS42XX8_FUNCMOD_xC_FM(tx, fm) | val);

	return 0;
}

static int cs42xx8_hw_free(struct snd_pcm_substream *substream,
			     struct snd_soc_dai *dai)
{
	struct snd_soc_pcm_runtime *rtd = substream->private_data;
	struct snd_soc_codec *codec = rtd->codec;
	struct cs42xx8_priv *cs42xx8 = snd_soc_codec_get_drvdata(codec);
	bool tx = substream->stream == SNDRV_PCM_STREAM_PLAYBACK;

	cs42xx8->rate[substream->stream] = 0;

	regmap_update_bits(cs42xx8->regmap, CS42XX8_FUNCMOD,
			   CS42XX8_FUNCMOD_xC_FM_MASK(tx),
			   CS42XX8_FUNCMOD_xC_FM(tx, CS42XX8_FM_AUTO));
	return 0;
}

static int cs42xx8_digital_mute(struct snd_soc_dai *dai, int mute)
{
	struct snd_soc_codec *codec = dai->codec;
	struct cs42xx8_priv *cs42xx8 = snd_soc_codec_get_drvdata(codec);
	u8 dac_unmute = cs42xx8->tx_channels ?
		        ~((0x1 << cs42xx8->tx_channels) - 1) : 0;

	regmap_write(cs42xx8->regmap, CS42XX8_DACMUTE,
		     mute ? CS42XX8_DACMUTE_ALL : dac_unmute);

	return 0;
}

static const struct snd_soc_dai_ops cs42xx8_dai_ops = {
	.set_fmt	= cs42xx8_set_dai_fmt,
	.set_sysclk	= cs42xx8_set_dai_sysclk,
	.hw_params	= cs42xx8_hw_params,
	.hw_free	= cs42xx8_hw_free,
	.digital_mute	= cs42xx8_digital_mute,
};

static struct snd_soc_dai_driver cs42xx8_dai = {
	.playback = {
		.stream_name = "Playback",
		.channels_min = 1,
		.channels_max = 8,
		.rates = SNDRV_PCM_RATE_8000_192000,
		.formats = CS42XX8_FORMATS,
	},
	.capture = {
		.stream_name = "Capture",
		.channels_min = 1,
		.rates = SNDRV_PCM_RATE_8000_192000,
		.formats = CS42XX8_FORMATS,
	},
	.ops = &cs42xx8_dai_ops,
};

static const struct reg_default cs42xx8_reg[] = {
	{ 0x02, 0x00 },   /* Power Control */
	{ 0x03, 0xF0 },   /* Functional Mode */
	{ 0x04, 0x46 },   /* Interface Formats */
	{ 0x05, 0x00 },   /* ADC Control & DAC De-Emphasis */
	{ 0x06, 0x10 },   /* Transition Control */
	{ 0x07, 0x00 },   /* DAC Channel Mute */
	{ 0x08, 0x00 },   /* Volume Control AOUT1 */
	{ 0x09, 0x00 },   /* Volume Control AOUT2 */
	{ 0x0a, 0x00 },   /* Volume Control AOUT3 */
	{ 0x0b, 0x00 },   /* Volume Control AOUT4 */
	{ 0x0c, 0x00 },   /* Volume Control AOUT5 */
	{ 0x0d, 0x00 },   /* Volume Control AOUT6 */
	{ 0x0e, 0x00 },   /* Volume Control AOUT7 */
	{ 0x0f, 0x00 },   /* Volume Control AOUT8 */
	{ 0x10, 0x00 },   /* DAC Channel Invert */
	{ 0x11, 0x00 },   /* Volume Control AIN1 */
	{ 0x12, 0x00 },   /* Volume Control AIN2 */
	{ 0x13, 0x00 },   /* Volume Control AIN3 */
	{ 0x14, 0x00 },   /* Volume Control AIN4 */
	{ 0x15, 0x00 },   /* Volume Control AIN5 */
	{ 0x16, 0x00 },   /* Volume Control AIN6 */
	{ 0x17, 0x00 },   /* ADC Channel Invert */
	{ 0x18, 0x00 },   /* Status Control */
	{ 0x1a, 0x00 },   /* Status Mask */
	{ 0x1b, 0x00 },   /* MUTEC Pin Control */
};

static bool cs42xx8_volatile_register(struct device *dev, unsigned int reg)
{
	switch (reg) {
	case CS42XX8_STATUS:
		return true;
	default:
		return false;
	}
}

static bool cs42xx8_writeable_register(struct device *dev, unsigned int reg)
{
	switch (reg) {
	case CS42XX8_CHIPID:
	case CS42XX8_STATUS:
		return false;
	default:
		return true;
	}
}

const struct regmap_config cs42xx8_regmap_config = {
	.reg_bits = 8,
	.val_bits = 8,

	.max_register = CS42XX8_LASTREG,
	.reg_defaults = cs42xx8_reg,
	.num_reg_defaults = ARRAY_SIZE(cs42xx8_reg),
	.volatile_reg = cs42xx8_volatile_register,
	.writeable_reg = cs42xx8_writeable_register,
	.cache_type = REGCACHE_RBTREE,
};
EXPORT_SYMBOL_GPL(cs42xx8_regmap_config);

static int cs42xx8_codec_probe(struct snd_soc_codec *codec)
{
	struct cs42xx8_priv *cs42xx8 = snd_soc_codec_get_drvdata(codec);
	struct snd_soc_dapm_context *dapm = &codec->dapm;

	switch (cs42xx8->drvdata->num_adcs) {
	case 3:
		snd_soc_add_codec_controls(codec, cs42xx8_adc3_snd_controls,
					ARRAY_SIZE(cs42xx8_adc3_snd_controls));
		snd_soc_dapm_new_controls(dapm, cs42xx8_adc3_dapm_widgets,
					ARRAY_SIZE(cs42xx8_adc3_dapm_widgets));
		snd_soc_dapm_add_routes(dapm, cs42xx8_adc3_dapm_routes,
					ARRAY_SIZE(cs42xx8_adc3_dapm_routes));
		break;
	default:
		break;
	}

	/* Mute all DAC channels */
	regmap_write(cs42xx8->regmap, CS42XX8_DACMUTE, CS42XX8_DACMUTE_ALL);
	regmap_update_bits(cs42xx8->regmap, CS42XX8_PWRCTL,
			CS42XX8_PWRCTL_PDN_MASK, 0);
	return 0;
}

static const struct snd_soc_codec_driver cs42xx8_driver = {
	.probe = cs42xx8_codec_probe,
	.idle_bias_off = true,

	.controls = cs42xx8_snd_controls,
	.num_controls = ARRAY_SIZE(cs42xx8_snd_controls),
	.dapm_widgets = cs42xx8_dapm_widgets,
	.num_dapm_widgets = ARRAY_SIZE(cs42xx8_dapm_widgets),
	.dapm_routes = cs42xx8_dapm_routes,
	.num_dapm_routes = ARRAY_SIZE(cs42xx8_dapm_routes),
};

const struct cs42xx8_driver_data cs42448_data = {
	.name = "cs42448",
	.num_adcs = 3,
};
EXPORT_SYMBOL_GPL(cs42448_data);

const struct cs42xx8_driver_data cs42888_data = {
	.name = "cs42888",
	.num_adcs = 2,
};
EXPORT_SYMBOL_GPL(cs42888_data);

static const struct of_device_id cs42xx8_of_match[] = {
	{ .compatible = "cirrus,cs42448", .data = &cs42448_data, },
	{ .compatible = "cirrus,cs42888", .data = &cs42888_data, },
	{ /* sentinel */ }
};
MODULE_DEVICE_TABLE(of, cs42xx8_of_match);
EXPORT_SYMBOL_GPL(cs42xx8_of_match);

int cs42xx8_probe(struct device *dev, struct regmap *regmap)
{
	const struct of_device_id *of_id = of_match_device(cs42xx8_of_match, dev);
	struct cs42xx8_priv *cs42xx8;
	int ret, val, i;

	cs42xx8 = devm_kzalloc(dev, sizeof(*cs42xx8), GFP_KERNEL);
	if (cs42xx8 == NULL)
		return -ENOMEM;

	dev_set_drvdata(dev, cs42xx8);

	if (of_id)
		cs42xx8->drvdata = of_id->data;

	if (!cs42xx8->drvdata) {
		dev_err(dev, "failed to find driver data\n");
		return -EINVAL;
	}

	cs42xx8->clk = devm_clk_get(dev, "mclk");
	if (IS_ERR(cs42xx8->clk)) {
		dev_err(dev, "failed to get the clock: %ld\n",
				PTR_ERR(cs42xx8->clk));
		return -EINVAL;
	}

	cs42xx8->sysclk = clk_get_rate(cs42xx8->clk);

	for (i = 0; i < ARRAY_SIZE(cs42xx8->supplies); i++)
		cs42xx8->supplies[i].supply = cs42xx8_supply_names[i];

	ret = devm_regulator_bulk_get(dev,
			ARRAY_SIZE(cs42xx8->supplies), cs42xx8->supplies);
	if (ret) {
		dev_err(dev, "failed to request supplies: %d\n", ret);
		return ret;
	}

	ret = regulator_bulk_enable(ARRAY_SIZE(cs42xx8->supplies),
				    cs42xx8->supplies);
	if (ret) {
		dev_err(dev, "failed to enable supplies: %d\n", ret);
		return ret;
	}

	/* Make sure hardware reset done */
	msleep(5);

	cs42xx8->regmap = regmap;
	if (IS_ERR(cs42xx8->regmap)) {
		ret = PTR_ERR(cs42xx8->regmap);
		dev_err(dev, "failed to allocate regmap: %d\n", ret);
		goto err_enable;
	}

	/*
	 * We haven't marked the chip revision as volatile due to
	 * sharing a register with the right input volume; explicitly
	 * bypass the cache to read it.
	 */
	regcache_cache_bypass(cs42xx8->regmap, true);

	/* Validate the chip ID */
	ret = regmap_read(cs42xx8->regmap, CS42XX8_CHIPID, &val);
	if (ret < 0) {
		dev_err(dev, "failed to get device ID, ret = %d", ret);
		goto err_enable;
	}

	/* The top four bits of the chip ID should be 0000 */
	if (((val & CS42XX8_CHIPID_CHIP_ID_MASK) >> 4) != 0x00) {
		dev_err(dev, "unmatched chip ID: %d\n",
			(val & CS42XX8_CHIPID_CHIP_ID_MASK) >> 4);
		ret = -EINVAL;
		goto err_enable;
	}

	dev_info(dev, "found device, revision %X\n",
			val & CS42XX8_CHIPID_REV_ID_MASK);

	regcache_cache_bypass(cs42xx8->regmap, false);

	cs42xx8_dai.name = cs42xx8->drvdata->name;

	/* Each adc supports stereo input */
	cs42xx8_dai.capture.channels_max = cs42xx8->drvdata->num_adcs * 2;

	ret = snd_soc_register_codec(dev, &cs42xx8_driver, &cs42xx8_dai, 1);
	if (ret) {
		dev_err(dev, "failed to register codec:%d\n", ret);
		goto err_enable;
	}

	regcache_cache_only(cs42xx8->regmap, true);

err_enable:
	regulator_bulk_disable(ARRAY_SIZE(cs42xx8->supplies),
			       cs42xx8->supplies);

	return ret;
}
EXPORT_SYMBOL_GPL(cs42xx8_probe);

#ifdef CONFIG_PM
static int cs42xx8_runtime_resume(struct device *dev)
{
	struct cs42xx8_priv *cs42xx8 = dev_get_drvdata(dev);
	int ret;

	ret = clk_prepare_enable(cs42xx8->clk);
	if (ret) {
		dev_err(dev, "failed to enable mclk: %d\n", ret);
		return ret;
	}

	ret = regulator_bulk_enable(ARRAY_SIZE(cs42xx8->supplies),
				    cs42xx8->supplies);
	if (ret) {
		dev_err(dev, "failed to enable supplies: %d\n", ret);
		goto err_clk;
	}

	regmap_update_bits(cs42xx8->regmap, CS42XX8_PWRCTL,
				CS42XX8_PWRCTL_PDN_MASK, 1);
	/* Make sure hardware reset done */
	msleep(5);

	regmap_update_bits(cs42xx8->regmap, CS42XX8_PWRCTL,
				CS42XX8_PWRCTL_PDN_MASK, 0);

	regcache_cache_only(cs42xx8->regmap, false);

	ret = regcache_sync(cs42xx8->regmap);
	if (ret) {
		dev_err(dev, "failed to sync regmap: %d\n", ret);
		goto err_bulk;
	}

	return 0;

err_bulk:
	regulator_bulk_disable(ARRAY_SIZE(cs42xx8->supplies),
			       cs42xx8->supplies);
err_clk:
	clk_disable_unprepare(cs42xx8->clk);

	return ret;
}

static int cs42xx8_runtime_suspend(struct device *dev)
{
	struct cs42xx8_priv *cs42xx8 = dev_get_drvdata(dev);

	regcache_cache_only(cs42xx8->regmap, true);

	regulator_bulk_disable(ARRAY_SIZE(cs42xx8->supplies),
			       cs42xx8->supplies);

	clk_disable_unprepare(cs42xx8->clk);

	return 0;
}
#endif

const struct dev_pm_ops cs42xx8_pm = {
	SET_RUNTIME_PM_OPS(cs42xx8_runtime_suspend, cs42xx8_runtime_resume, NULL)
};
EXPORT_SYMBOL_GPL(cs42xx8_pm);

MODULE_DESCRIPTION("Cirrus Logic CS42448/CS42888 ALSA SoC Codec Driver");
MODULE_AUTHOR("Freescale Semiconductor, Inc.");
MODULE_LICENSE("GPL");<|MERGE_RESOLUTION|>--- conflicted
+++ resolved
@@ -1,11 +1,7 @@
 /*
  * Cirrus Logic CS42448/CS42888 Audio CODEC Digital Audio Interface (DAI) driver
  *
-<<<<<<< HEAD
- * Copyright (C) 2014-2015 Freescale Semiconductor, Inc.
-=======
- * Copyright (C) 2014-2016 Freescale Semiconductor, Inc.
->>>>>>> b63f3f52
+ * Copyright (C) 2014 Freescale Semiconductor, Inc.
  *
  * Author: Nicolin Chen <Guangyu.Chen@freescale.com>
  *
