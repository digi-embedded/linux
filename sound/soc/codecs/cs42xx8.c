/*
 * Cirrus Logic CS42448/CS42888 Audio CODEC Digital Audio Interface (DAI) driver
 *
 * Copyright (C) 2014-2016 Freescale Semiconductor, Inc.
 *
 * Author: Nicolin Chen <Guangyu.Chen@freescale.com>
 *
 * This file is licensed under the terms of the GNU General Public License
 * version 2. This program is licensed "as is" without any warranty of any
 * kind, whether express or implied.
 */

#include <linux/clk.h>
#include <linux/delay.h>
#include <linux/module.h>
#include <linux/of_device.h>
#include <linux/pm_runtime.h>
#include <linux/regulator/consumer.h>
#include <sound/pcm_params.h>
#include <sound/soc.h>
#include <sound/tlv.h>

#include "cs42xx8.h"

#define CS42XX8_NUM_SUPPLIES 4
static const char *const cs42xx8_supply_names[CS42XX8_NUM_SUPPLIES] = {
	"VA",
	"VD",
	"VLS",
	"VLC",
};

#define CS42XX8_FORMATS	(SNDRV_PCM_FMTBIT_S16_LE | \
			 SNDRV_PCM_FMTBIT_S20_3LE | \
			 SNDRV_PCM_FMTBIT_S24_LE)

/* codec private data */
struct cs42xx8_priv {
	struct regulator_bulk_data supplies[CS42XX8_NUM_SUPPLIES];
	const struct cs42xx8_driver_data *drvdata;
	struct regmap *regmap;
	struct clk *clk;

	bool slave_mode;
	unsigned long sysclk;
<<<<<<< HEAD
	int rate[2];
	u32 tx_channels;
=======
	u32 tx_channels;
	int rate[2];
>>>>>>> f2ed3bfc
};

/* -127.5dB to 0dB with step of 0.5dB */
static const DECLARE_TLV_DB_SCALE(dac_tlv, -12750, 50, 1);
/* -64dB to 24dB with step of 0.5dB */
static const DECLARE_TLV_DB_SCALE(adc_tlv, -6400, 50, 0);

static const char *const cs42xx8_adc_single[] = { "Differential", "Single-Ended" };
static const char *const cs42xx8_szc[] = { "Immediate Change", "Zero Cross",
					"Soft Ramp", "Soft Ramp on Zero Cross" };

static const struct soc_enum adc1_single_enum =
	SOC_ENUM_SINGLE(CS42XX8_ADCCTL, 4, 2, cs42xx8_adc_single);
static const struct soc_enum adc2_single_enum =
	SOC_ENUM_SINGLE(CS42XX8_ADCCTL, 3, 2, cs42xx8_adc_single);
static const struct soc_enum adc3_single_enum =
	SOC_ENUM_SINGLE(CS42XX8_ADCCTL, 2, 2, cs42xx8_adc_single);
static const struct soc_enum dac_szc_enum =
	SOC_ENUM_SINGLE(CS42XX8_TXCTL, 5, 4, cs42xx8_szc);
static const struct soc_enum adc_szc_enum =
	SOC_ENUM_SINGLE(CS42XX8_TXCTL, 0, 4, cs42xx8_szc);

static const struct snd_kcontrol_new cs42xx8_snd_controls[] = {
	SOC_DOUBLE_R_TLV("DAC1 Playback Volume", CS42XX8_VOLAOUT1,
			 CS42XX8_VOLAOUT2, 0, 0xff, 1, dac_tlv),
	SOC_DOUBLE_R_TLV("DAC2 Playback Volume", CS42XX8_VOLAOUT3,
			 CS42XX8_VOLAOUT4, 0, 0xff, 1, dac_tlv),
	SOC_DOUBLE_R_TLV("DAC3 Playback Volume", CS42XX8_VOLAOUT5,
			 CS42XX8_VOLAOUT6, 0, 0xff, 1, dac_tlv),
	SOC_DOUBLE_R_TLV("DAC4 Playback Volume", CS42XX8_VOLAOUT7,
			 CS42XX8_VOLAOUT8, 0, 0xff, 1, dac_tlv),
	SOC_DOUBLE_R_S_TLV("ADC1 Capture Volume", CS42XX8_VOLAIN1,
			   CS42XX8_VOLAIN2, 0, -0x80, 0x30, 7, 0, adc_tlv),
	SOC_DOUBLE_R_S_TLV("ADC2 Capture Volume", CS42XX8_VOLAIN3,
			   CS42XX8_VOLAIN4, 0, -0x80, 0x30, 7, 0, adc_tlv),
	SOC_DOUBLE("DAC1 Invert Switch", CS42XX8_DACINV, 0, 1, 1, 0),
	SOC_DOUBLE("DAC2 Invert Switch", CS42XX8_DACINV, 2, 3, 1, 0),
	SOC_DOUBLE("DAC3 Invert Switch", CS42XX8_DACINV, 4, 5, 1, 0),
	SOC_DOUBLE("DAC4 Invert Switch", CS42XX8_DACINV, 6, 7, 1, 0),
	SOC_DOUBLE("ADC1 Invert Switch", CS42XX8_ADCINV, 0, 1, 1, 0),
	SOC_DOUBLE("ADC2 Invert Switch", CS42XX8_ADCINV, 2, 3, 1, 0),
	SOC_SINGLE("ADC High-Pass Filter Switch", CS42XX8_ADCCTL, 7, 1, 1),
	SOC_SINGLE("DAC De-emphasis Switch", CS42XX8_ADCCTL, 5, 1, 0),
	SOC_ENUM("ADC1 Single Ended Mode Switch", adc1_single_enum),
	SOC_ENUM("ADC2 Single Ended Mode Switch", adc2_single_enum),
	SOC_SINGLE("DAC Single Volume Control Switch", CS42XX8_TXCTL, 7, 1, 0),
	SOC_ENUM("DAC Soft Ramp & Zero Cross Control Switch", dac_szc_enum),
	SOC_SINGLE("DAC Auto Mute Switch", CS42XX8_TXCTL, 4, 1, 0),
	SOC_SINGLE("Mute ADC Serial Port Switch", CS42XX8_TXCTL, 3, 1, 0),
	SOC_SINGLE("ADC Single Volume Control Switch", CS42XX8_TXCTL, 2, 1, 0),
	SOC_ENUM("ADC Soft Ramp & Zero Cross Control Switch", adc_szc_enum),
};

static const struct snd_kcontrol_new cs42xx8_adc3_snd_controls[] = {
	SOC_DOUBLE_R_S_TLV("ADC3 Capture Volume", CS42XX8_VOLAIN5,
			   CS42XX8_VOLAIN6, 0, -0x80, 0x30, 7, 0, adc_tlv),
	SOC_DOUBLE("ADC3 Invert Switch", CS42XX8_ADCINV, 4, 5, 1, 0),
	SOC_ENUM("ADC3 Single Ended Mode Switch", adc3_single_enum),
};

static const struct snd_soc_dapm_widget cs42xx8_dapm_widgets[] = {
	SND_SOC_DAPM_DAC("DAC1", "Playback", CS42XX8_PWRCTL, 1, 1),
	SND_SOC_DAPM_DAC("DAC2", "Playback", CS42XX8_PWRCTL, 2, 1),
	SND_SOC_DAPM_DAC("DAC3", "Playback", CS42XX8_PWRCTL, 3, 1),
	SND_SOC_DAPM_DAC("DAC4", "Playback", CS42XX8_PWRCTL, 4, 1),

	SND_SOC_DAPM_OUTPUT("AOUT1L"),
	SND_SOC_DAPM_OUTPUT("AOUT1R"),
	SND_SOC_DAPM_OUTPUT("AOUT2L"),
	SND_SOC_DAPM_OUTPUT("AOUT2R"),
	SND_SOC_DAPM_OUTPUT("AOUT3L"),
	SND_SOC_DAPM_OUTPUT("AOUT3R"),
	SND_SOC_DAPM_OUTPUT("AOUT4L"),
	SND_SOC_DAPM_OUTPUT("AOUT4R"),

	SND_SOC_DAPM_ADC("ADC1", "Capture", CS42XX8_PWRCTL, 5, 1),
	SND_SOC_DAPM_ADC("ADC2", "Capture", CS42XX8_PWRCTL, 6, 1),

	SND_SOC_DAPM_INPUT("AIN1L"),
	SND_SOC_DAPM_INPUT("AIN1R"),
	SND_SOC_DAPM_INPUT("AIN2L"),
	SND_SOC_DAPM_INPUT("AIN2R"),

};

static const struct snd_soc_dapm_widget cs42xx8_adc3_dapm_widgets[] = {
	SND_SOC_DAPM_ADC("ADC3", "Capture", CS42XX8_PWRCTL, 7, 1),

	SND_SOC_DAPM_INPUT("AIN3L"),
	SND_SOC_DAPM_INPUT("AIN3R"),
};

static const struct snd_soc_dapm_route cs42xx8_dapm_routes[] = {
	/* Playback */
	{ "AOUT1L", NULL, "DAC1" },
	{ "AOUT1R", NULL, "DAC1" },

	{ "AOUT2L", NULL, "DAC2" },
	{ "AOUT2R", NULL, "DAC2" },

	{ "AOUT3L", NULL, "DAC3" },
	{ "AOUT3R", NULL, "DAC3" },

	{ "AOUT4L", NULL, "DAC4" },
	{ "AOUT4R", NULL, "DAC4" },

	/* Capture */
	{ "ADC1", NULL, "AIN1L" },
	{ "ADC1", NULL, "AIN1R" },

	{ "ADC2", NULL, "AIN2L" },
	{ "ADC2", NULL, "AIN2R" },
};

static const struct snd_soc_dapm_route cs42xx8_adc3_dapm_routes[] = {
	/* Capture */
	{ "ADC3", NULL, "AIN3L" },
	{ "ADC3", NULL, "AIN3R" },
};

struct cs42xx8_ratios {
	unsigned int mfreq;
	unsigned int min_mclk;
	unsigned int max_mclk;
	unsigned int ratio[3];
};

static const struct cs42xx8_ratios cs42xx8_ratios[] = {
	{ 0, 1029000, 12800000, {256, 128, 64} },
	{ 2, 1536000, 19200000, {384, 192, 96} },
	{ 4, 2048000, 25600000, {512, 256, 128} },
	{ 6, 3072000, 38400000, {768, 384, 192} },
	{ 8, 4096000, 51200000, {1024, 512, 256} },
};

static int cs42xx8_set_dai_sysclk(struct snd_soc_dai *codec_dai,
				  int clk_id, unsigned int freq, int dir)
{
	struct snd_soc_codec *codec = codec_dai->codec;
	struct cs42xx8_priv *cs42xx8 = snd_soc_codec_get_drvdata(codec);

	cs42xx8->sysclk = freq;

	return 0;
}

static int cs42xx8_set_dai_fmt(struct snd_soc_dai *codec_dai,
			       unsigned int format)
{
	struct snd_soc_codec *codec = codec_dai->codec;
	struct cs42xx8_priv *cs42xx8 = snd_soc_codec_get_drvdata(codec);
	u32 val;

	/* Set DAI format */
	switch (format & SND_SOC_DAIFMT_FORMAT_MASK) {
	case SND_SOC_DAIFMT_LEFT_J:
		val = CS42XX8_INTF_DAC_DIF_LEFTJ | CS42XX8_INTF_ADC_DIF_LEFTJ;
		break;
	case SND_SOC_DAIFMT_I2S:
		val = CS42XX8_INTF_DAC_DIF_I2S | CS42XX8_INTF_ADC_DIF_I2S;
		break;
	case SND_SOC_DAIFMT_RIGHT_J:
		val = CS42XX8_INTF_DAC_DIF_RIGHTJ | CS42XX8_INTF_ADC_DIF_RIGHTJ;
		break;
	case SND_SOC_DAIFMT_DSP_A:
		val = CS42XX8_INTF_DAC_DIF_TDM | CS42XX8_INTF_ADC_DIF_TDM;
		break;
	default:
		dev_err(codec->dev, "unsupported dai format\n");
		return -EINVAL;
	}

	regmap_update_bits(cs42xx8->regmap, CS42XX8_INTF,
			   CS42XX8_INTF_DAC_DIF_MASK |
			   CS42XX8_INTF_ADC_DIF_MASK, val);

	/* Set master/slave audio interface */
	switch (format & SND_SOC_DAIFMT_MASTER_MASK) {
	case SND_SOC_DAIFMT_CBS_CFS:
		cs42xx8->slave_mode = true;
		break;
	case SND_SOC_DAIFMT_CBM_CFM:
		cs42xx8->slave_mode = false;
		break;
	default:
		dev_err(codec->dev, "unsupported master/slave mode\n");
		return -EINVAL;
	}

	return 0;
}

static int cs42xx8_hw_params(struct snd_pcm_substream *substream,
			     struct snd_pcm_hw_params *params,
			     struct snd_soc_dai *dai)
{
	struct snd_soc_codec *codec = dai->codec;
	struct cs42xx8_priv *cs42xx8 = snd_soc_codec_get_drvdata(codec);
	bool tx = substream->stream == SNDRV_PCM_STREAM_PLAYBACK;
	u32 rate = params_rate(params);
	u32 ratio_tx, ratio_rx;
	u32 rate_tx, rate_rx;
	u32 fm_tx, fm_rx;
	u32 i, fm, val, mask;

	if (tx)
		cs42xx8->tx_channels = params_channels(params);

	rate_tx = tx ? rate : cs42xx8->rate[0];
	rate_rx = tx ? cs42xx8->rate[1] : rate;

	ratio_tx = rate_tx > 0 ? cs42xx8->sysclk / rate_tx : 0;
	ratio_rx = rate_rx > 0 ? cs42xx8->sysclk / rate_rx : 0;

	if (cs42xx8->slave_mode) {
		fm_rx = CS42XX8_FM_AUTO;
		fm_tx = CS42XX8_FM_AUTO;
	} else {
		if (rate_tx < 50000)
			fm_tx = CS42XX8_FM_SINGLE;
		else if (rate_tx > 50000 && rate_tx < 100000)
			fm_tx = CS42XX8_FM_DOUBLE;
		else if (rate_tx > 100000 && rate_tx < 200000)
			fm_tx = CS42XX8_FM_QUAD;
		else {
			dev_err(codec->dev, "unsupported sample rate or rate combine\n");
			return -EINVAL;
		}

		if (rate_rx < 50000)
			fm_rx = CS42XX8_FM_SINGLE;
		else if (rate_rx > 50000 && rate_rx < 100000)
			fm_rx = CS42XX8_FM_DOUBLE;
		else if (rate_rx > 100000 && rate_rx < 200000)
			fm_rx = CS42XX8_FM_QUAD;
		else {
			dev_err(codec->dev, "unsupported sample rate or rate combine\n");
			return -EINVAL;
		}
	}

	fm = tx ? fm_tx : fm_rx;

	if (fm == CS42XX8_FM_AUTO) {
		for (i = 0; i < ARRAY_SIZE(cs42xx8_ratios); i++) {
			if ((ratio_tx > 0 ? (cs42xx8_ratios[i].ratio[0] == ratio_tx ||
				cs42xx8_ratios[i].ratio[1] == ratio_tx ||
				cs42xx8_ratios[i].ratio[2] == ratio_tx) : true) &&
			    (ratio_rx > 0 ? (cs42xx8_ratios[i].ratio[0] == ratio_rx ||
				cs42xx8_ratios[i].ratio[1] == ratio_rx ||
				cs42xx8_ratios[i].ratio[2] == ratio_rx) : true) &&
			    cs42xx8->sysclk >= cs42xx8_ratios[i].min_mclk &&
			    cs42xx8->sysclk <= cs42xx8_ratios[i].max_mclk)
				break;
		}
	} else {
		for (i = 0; i < ARRAY_SIZE(cs42xx8_ratios); i++) {
			if ((ratio_tx > 0 ? (cs42xx8_ratios[i].ratio[fm_tx] == ratio_tx) : true) &&
				(ratio_rx > 0 ? (cs42xx8_ratios[i].ratio[fm_rx] == ratio_rx) : true) &&
				cs42xx8->sysclk >= cs42xx8_ratios[i].min_mclk &&
				cs42xx8->sysclk <= cs42xx8_ratios[i].max_mclk)
				break;
		}
	}

	if (i == ARRAY_SIZE(cs42xx8_ratios)) {
		dev_err(codec->dev, "unsupported sysclk ratio\n");
		return -EINVAL;
	}

	cs42xx8->rate[substream->stream] = rate;

	mask = CS42XX8_FUNCMOD_MFREQ_MASK;
	val = cs42xx8_ratios[i].mfreq;

	regmap_update_bits(cs42xx8->regmap, CS42XX8_FUNCMOD,
			   CS42XX8_FUNCMOD_xC_FM_MASK(tx) | mask,
			   CS42XX8_FUNCMOD_xC_FM(tx, fm) | val);

	return 0;
}

static int cs42xx8_hw_free(struct snd_pcm_substream *substream,
			     struct snd_soc_dai *dai)
{
	struct snd_soc_pcm_runtime *rtd = substream->private_data;
	struct snd_soc_codec *codec = rtd->codec;
	struct cs42xx8_priv *cs42xx8 = snd_soc_codec_get_drvdata(codec);
	bool tx = substream->stream == SNDRV_PCM_STREAM_PLAYBACK;

	cs42xx8->rate[substream->stream] = 0;

	regmap_update_bits(cs42xx8->regmap, CS42XX8_FUNCMOD,
			   CS42XX8_FUNCMOD_xC_FM_MASK(tx),
			   CS42XX8_FUNCMOD_xC_FM(tx, CS42XX8_FM_AUTO));
	return 0;
}

static int cs42xx8_digital_mute(struct snd_soc_dai *dai, int mute)
{
	struct snd_soc_codec *codec = dai->codec;
	struct cs42xx8_priv *cs42xx8 = snd_soc_codec_get_drvdata(codec);
	u8 dac_unmute = cs42xx8->tx_channels ?
		        ~((0x1 << cs42xx8->tx_channels) - 1) : 0;

	regmap_write(cs42xx8->regmap, CS42XX8_DACMUTE,
		     mute ? CS42XX8_DACMUTE_ALL : dac_unmute);

	return 0;
}

static const struct snd_soc_dai_ops cs42xx8_dai_ops = {
	.set_fmt	= cs42xx8_set_dai_fmt,
	.set_sysclk	= cs42xx8_set_dai_sysclk,
	.hw_params	= cs42xx8_hw_params,
	.hw_free	= cs42xx8_hw_free,
	.digital_mute	= cs42xx8_digital_mute,
};

static struct snd_soc_dai_driver cs42xx8_dai = {
	.playback = {
		.stream_name = "Playback",
		.channels_min = 1,
		.channels_max = 8,
		.rates = SNDRV_PCM_RATE_8000_192000,
		.formats = CS42XX8_FORMATS,
	},
	.capture = {
		.stream_name = "Capture",
		.channels_min = 1,
		.rates = SNDRV_PCM_RATE_8000_192000,
		.formats = CS42XX8_FORMATS,
	},
	.ops = &cs42xx8_dai_ops,
};

static const struct reg_default cs42xx8_reg[] = {
	{ 0x02, 0x00 },   /* Power Control */
	{ 0x03, 0xF0 },   /* Functional Mode */
	{ 0x04, 0x46 },   /* Interface Formats */
	{ 0x05, 0x00 },   /* ADC Control & DAC De-Emphasis */
	{ 0x06, 0x10 },   /* Transition Control */
	{ 0x07, 0x00 },   /* DAC Channel Mute */
	{ 0x08, 0x00 },   /* Volume Control AOUT1 */
	{ 0x09, 0x00 },   /* Volume Control AOUT2 */
	{ 0x0a, 0x00 },   /* Volume Control AOUT3 */
	{ 0x0b, 0x00 },   /* Volume Control AOUT4 */
	{ 0x0c, 0x00 },   /* Volume Control AOUT5 */
	{ 0x0d, 0x00 },   /* Volume Control AOUT6 */
	{ 0x0e, 0x00 },   /* Volume Control AOUT7 */
	{ 0x0f, 0x00 },   /* Volume Control AOUT8 */
	{ 0x10, 0x00 },   /* DAC Channel Invert */
	{ 0x11, 0x00 },   /* Volume Control AIN1 */
	{ 0x12, 0x00 },   /* Volume Control AIN2 */
	{ 0x13, 0x00 },   /* Volume Control AIN3 */
	{ 0x14, 0x00 },   /* Volume Control AIN4 */
	{ 0x15, 0x00 },   /* Volume Control AIN5 */
	{ 0x16, 0x00 },   /* Volume Control AIN6 */
	{ 0x17, 0x00 },   /* ADC Channel Invert */
	{ 0x18, 0x00 },   /* Status Control */
	{ 0x1a, 0x00 },   /* Status Mask */
	{ 0x1b, 0x00 },   /* MUTEC Pin Control */
};

static bool cs42xx8_volatile_register(struct device *dev, unsigned int reg)
{
	switch (reg) {
	case CS42XX8_STATUS:
		return true;
	default:
		return false;
	}
}

static bool cs42xx8_writeable_register(struct device *dev, unsigned int reg)
{
	switch (reg) {
	case CS42XX8_CHIPID:
	case CS42XX8_STATUS:
		return false;
	default:
		return true;
	}
}

const struct regmap_config cs42xx8_regmap_config = {
	.reg_bits = 8,
	.val_bits = 8,

	.max_register = CS42XX8_LASTREG,
	.reg_defaults = cs42xx8_reg,
	.num_reg_defaults = ARRAY_SIZE(cs42xx8_reg),
	.volatile_reg = cs42xx8_volatile_register,
	.writeable_reg = cs42xx8_writeable_register,
	.cache_type = REGCACHE_RBTREE,
};
EXPORT_SYMBOL_GPL(cs42xx8_regmap_config);

static int cs42xx8_codec_probe(struct snd_soc_codec *codec)
{
	struct cs42xx8_priv *cs42xx8 = snd_soc_codec_get_drvdata(codec);
	struct snd_soc_dapm_context *dapm = snd_soc_codec_get_dapm(codec);

	switch (cs42xx8->drvdata->num_adcs) {
	case 3:
		snd_soc_add_codec_controls(codec, cs42xx8_adc3_snd_controls,
					ARRAY_SIZE(cs42xx8_adc3_snd_controls));
		snd_soc_dapm_new_controls(dapm, cs42xx8_adc3_dapm_widgets,
					ARRAY_SIZE(cs42xx8_adc3_dapm_widgets));
		snd_soc_dapm_add_routes(dapm, cs42xx8_adc3_dapm_routes,
					ARRAY_SIZE(cs42xx8_adc3_dapm_routes));
		break;
	default:
		break;
	}

	/* Mute all DAC channels */
	regmap_write(cs42xx8->regmap, CS42XX8_DACMUTE, CS42XX8_DACMUTE_ALL);
	regmap_update_bits(cs42xx8->regmap, CS42XX8_PWRCTL,
			CS42XX8_PWRCTL_PDN_MASK, 0);
	return 0;
}

static const struct snd_soc_codec_driver cs42xx8_driver = {
	.probe = cs42xx8_codec_probe,
	.idle_bias_off = true,

	.component_driver = {
		.controls		= cs42xx8_snd_controls,
		.num_controls		= ARRAY_SIZE(cs42xx8_snd_controls),
		.dapm_widgets		= cs42xx8_dapm_widgets,
		.num_dapm_widgets	= ARRAY_SIZE(cs42xx8_dapm_widgets),
		.dapm_routes		= cs42xx8_dapm_routes,
		.num_dapm_routes	= ARRAY_SIZE(cs42xx8_dapm_routes),
	},
};

const struct cs42xx8_driver_data cs42448_data = {
	.name = "cs42448",
	.num_adcs = 3,
};
EXPORT_SYMBOL_GPL(cs42448_data);

const struct cs42xx8_driver_data cs42888_data = {
	.name = "cs42888",
	.num_adcs = 2,
};
EXPORT_SYMBOL_GPL(cs42888_data);

const struct of_device_id cs42xx8_of_match[] = {
	{ .compatible = "cirrus,cs42448", .data = &cs42448_data, },
	{ .compatible = "cirrus,cs42888", .data = &cs42888_data, },
	{ /* sentinel */ }
};
MODULE_DEVICE_TABLE(of, cs42xx8_of_match);
EXPORT_SYMBOL_GPL(cs42xx8_of_match);

int cs42xx8_probe(struct device *dev, struct regmap *regmap)
{
	const struct of_device_id *of_id;
	struct cs42xx8_priv *cs42xx8;
	int ret, val, i;

	if (IS_ERR(regmap)) {
		ret = PTR_ERR(regmap);
		dev_err(dev, "failed to allocate regmap: %d\n", ret);
		return ret;
	}

	cs42xx8 = devm_kzalloc(dev, sizeof(*cs42xx8), GFP_KERNEL);
	if (cs42xx8 == NULL)
		return -ENOMEM;

	cs42xx8->regmap = regmap;
	dev_set_drvdata(dev, cs42xx8);

	of_id = of_match_device(cs42xx8_of_match, dev);
	if (of_id)
		cs42xx8->drvdata = of_id->data;

	if (!cs42xx8->drvdata) {
		dev_err(dev, "failed to find driver data\n");
		return -EINVAL;
	}

	cs42xx8->clk = devm_clk_get(dev, "mclk");
	if (IS_ERR(cs42xx8->clk)) {
		dev_err(dev, "failed to get the clock: %ld\n",
				PTR_ERR(cs42xx8->clk));
		return -EINVAL;
	}

	cs42xx8->sysclk = clk_get_rate(cs42xx8->clk);

	for (i = 0; i < ARRAY_SIZE(cs42xx8->supplies); i++)
		cs42xx8->supplies[i].supply = cs42xx8_supply_names[i];

	ret = devm_regulator_bulk_get(dev,
			ARRAY_SIZE(cs42xx8->supplies), cs42xx8->supplies);
	if (ret) {
		dev_err(dev, "failed to request supplies: %d\n", ret);
		return ret;
	}

	ret = regulator_bulk_enable(ARRAY_SIZE(cs42xx8->supplies),
				    cs42xx8->supplies);
	if (ret) {
		dev_err(dev, "failed to enable supplies: %d\n", ret);
		return ret;
	}

	/* Make sure hardware reset done */
	msleep(5);

	/*
	 * We haven't marked the chip revision as volatile due to
	 * sharing a register with the right input volume; explicitly
	 * bypass the cache to read it.
	 */
	regcache_cache_bypass(cs42xx8->regmap, true);

	/* Validate the chip ID */
	ret = regmap_read(cs42xx8->regmap, CS42XX8_CHIPID, &val);
	if (ret < 0) {
		dev_err(dev, "failed to get device ID, ret = %d", ret);
		goto err_enable;
	}

	/* The top four bits of the chip ID should be 0000 */
	if (((val & CS42XX8_CHIPID_CHIP_ID_MASK) >> 4) != 0x00) {
		dev_err(dev, "unmatched chip ID: %d\n",
			(val & CS42XX8_CHIPID_CHIP_ID_MASK) >> 4);
		ret = -EINVAL;
		goto err_enable;
	}

	dev_info(dev, "found device, revision %X\n",
			val & CS42XX8_CHIPID_REV_ID_MASK);

	regcache_cache_bypass(cs42xx8->regmap, false);

	cs42xx8_dai.name = cs42xx8->drvdata->name;

	/* Each adc supports stereo input */
	cs42xx8_dai.capture.channels_max = cs42xx8->drvdata->num_adcs * 2;

	ret = snd_soc_register_codec(dev, &cs42xx8_driver, &cs42xx8_dai, 1);
	if (ret) {
		dev_err(dev, "failed to register codec:%d\n", ret);
		goto err_enable;
	}

	regcache_cache_only(cs42xx8->regmap, true);

err_enable:
	regulator_bulk_disable(ARRAY_SIZE(cs42xx8->supplies),
			       cs42xx8->supplies);

	return ret;
}
EXPORT_SYMBOL_GPL(cs42xx8_probe);

#ifdef CONFIG_PM
static int cs42xx8_runtime_resume(struct device *dev)
{
	struct cs42xx8_priv *cs42xx8 = dev_get_drvdata(dev);
	int ret;

	ret = clk_prepare_enable(cs42xx8->clk);
	if (ret) {
		dev_err(dev, "failed to enable mclk: %d\n", ret);
		return ret;
	}

	ret = regulator_bulk_enable(ARRAY_SIZE(cs42xx8->supplies),
				    cs42xx8->supplies);
	if (ret) {
		dev_err(dev, "failed to enable supplies: %d\n", ret);
		goto err_clk;
	}

	regmap_update_bits(cs42xx8->regmap, CS42XX8_PWRCTL,
				CS42XX8_PWRCTL_PDN_MASK, 1);
	/* Make sure hardware reset done */
	msleep(5);

	regmap_update_bits(cs42xx8->regmap, CS42XX8_PWRCTL,
				CS42XX8_PWRCTL_PDN_MASK, 0);

	regcache_cache_only(cs42xx8->regmap, false);

	ret = regcache_sync(cs42xx8->regmap);
	if (ret) {
		dev_err(dev, "failed to sync regmap: %d\n", ret);
		goto err_bulk;
	}

	return 0;

err_bulk:
	regulator_bulk_disable(ARRAY_SIZE(cs42xx8->supplies),
			       cs42xx8->supplies);
err_clk:
	clk_disable_unprepare(cs42xx8->clk);

	return ret;
}

static int cs42xx8_runtime_suspend(struct device *dev)
{
	struct cs42xx8_priv *cs42xx8 = dev_get_drvdata(dev);

	regcache_cache_only(cs42xx8->regmap, true);

	regulator_bulk_disable(ARRAY_SIZE(cs42xx8->supplies),
			       cs42xx8->supplies);

	clk_disable_unprepare(cs42xx8->clk);

	return 0;
}
#endif

const struct dev_pm_ops cs42xx8_pm = {
	SET_RUNTIME_PM_OPS(cs42xx8_runtime_suspend, cs42xx8_runtime_resume, NULL)
};
EXPORT_SYMBOL_GPL(cs42xx8_pm);

MODULE_DESCRIPTION("Cirrus Logic CS42448/CS42888 ALSA SoC Codec Driver");
MODULE_AUTHOR("Freescale Semiconductor, Inc.");
MODULE_LICENSE("GPL");<|MERGE_RESOLUTION|>--- conflicted
+++ resolved
@@ -43,13 +43,8 @@
 
 	bool slave_mode;
 	unsigned long sysclk;
-<<<<<<< HEAD
-	int rate[2];
-	u32 tx_channels;
-=======
 	u32 tx_channels;
 	int rate[2];
->>>>>>> f2ed3bfc
 };
 
 /* -127.5dB to 0dB with step of 0.5dB */
