// SPDX-License-Identifier: GPL-2.0-only
/*
 * NAU88L24 ALSA SoC audio driver
 *
 * Copyright 2016 Nuvoton Technology Corp.
 * Author: John Hsu <KCHSU0@nuvoton.com>
 */

#include <linux/module.h>
#include <linux/delay.h>
#include <linux/dmi.h>
#include <linux/init.h>
#include <linux/i2c.h>
#include <linux/regmap.h>
#include <linux/slab.h>
#include <linux/clk.h>
#include <linux/acpi.h>
#include <linux/math64.h>
#include <linux/semaphore.h>

#include <sound/initval.h>
#include <sound/tlv.h>
#include <sound/core.h>
#include <sound/pcm.h>
#include <sound/pcm_params.h>
#include <sound/soc.h>
#include <sound/jack.h>

#include "nau8824.h"

#define NAU8824_JD_ACTIVE_HIGH			BIT(0)
<<<<<<< HEAD
=======
#define NAU8824_MONO_SPEAKER			BIT(1)
>>>>>>> 29549c70

static int nau8824_quirk;
static int quirk_override = -1;
module_param_named(quirk, quirk_override, uint, 0444);
MODULE_PARM_DESC(quirk, "Board-specific quirk override");

static int nau8824_config_sysclk(struct nau8824 *nau8824,
	int clk_id, unsigned int freq);
static bool nau8824_is_jack_inserted(struct nau8824 *nau8824);

/* the ADC threshold of headset */
#define DMIC_CLK 3072000

/* the ADC threshold of headset */
#define HEADSET_SARADC_THD 0x80

/* the parameter threshold of FLL */
#define NAU_FREF_MAX 13500000
#define NAU_FVCO_MAX 100000000
#define NAU_FVCO_MIN 90000000

/* scaling for mclk from sysclk_src output */
static const struct nau8824_fll_attr mclk_src_scaling[] = {
	{ 1, 0x0 },
	{ 2, 0x2 },
	{ 4, 0x3 },
	{ 8, 0x4 },
	{ 16, 0x5 },
	{ 32, 0x6 },
	{ 3, 0x7 },
	{ 6, 0xa },
	{ 12, 0xb },
	{ 24, 0xc },
};

/* ratio for input clk freq */
static const struct nau8824_fll_attr fll_ratio[] = {
	{ 512000, 0x01 },
	{ 256000, 0x02 },
	{ 128000, 0x04 },
	{ 64000, 0x08 },
	{ 32000, 0x10 },
	{ 8000, 0x20 },
	{ 4000, 0x40 },
};

static const struct nau8824_fll_attr fll_pre_scalar[] = {
	{ 1, 0x0 },
	{ 2, 0x1 },
	{ 4, 0x2 },
	{ 8, 0x3 },
};

/* the maximum frequency of CLK_ADC and CLK_DAC */
#define CLK_DA_AD_MAX 6144000

/* over sampling rate */
static const struct nau8824_osr_attr osr_dac_sel[] = {
	{ 64, 2 },	/* OSR 64, SRC 1/4 */
	{ 256, 0 },	/* OSR 256, SRC 1 */
	{ 128, 1 },	/* OSR 128, SRC 1/2 */
	{ 0, 0 },
	{ 32, 3 },	/* OSR 32, SRC 1/8 */
};

static const struct nau8824_osr_attr osr_adc_sel[] = {
	{ 32, 3 },	/* OSR 32, SRC 1/8 */
	{ 64, 2 },	/* OSR 64, SRC 1/4 */
	{ 128, 1 },	/* OSR 128, SRC 1/2 */
	{ 256, 0 },	/* OSR 256, SRC 1 */
};

static const struct reg_default nau8824_reg_defaults[] = {
	{ NAU8824_REG_ENA_CTRL, 0x0000 },
	{ NAU8824_REG_CLK_GATING_ENA, 0x0000 },
	{ NAU8824_REG_CLK_DIVIDER, 0x0000 },
	{ NAU8824_REG_FLL1, 0x0000 },
	{ NAU8824_REG_FLL2, 0x3126 },
	{ NAU8824_REG_FLL3, 0x0008 },
	{ NAU8824_REG_FLL4, 0x0010 },
	{ NAU8824_REG_FLL5, 0xC000 },
	{ NAU8824_REG_FLL6, 0x6000 },
	{ NAU8824_REG_FLL_VCO_RSV, 0xF13C },
	{ NAU8824_REG_JACK_DET_CTRL, 0x0000 },
	{ NAU8824_REG_INTERRUPT_SETTING_1, 0x0000 },
	{ NAU8824_REG_IRQ, 0x0000 },
	{ NAU8824_REG_CLEAR_INT_REG, 0x0000 },
	{ NAU8824_REG_INTERRUPT_SETTING, 0x1000 },
	{ NAU8824_REG_SAR_ADC, 0x0015 },
	{ NAU8824_REG_VDET_COEFFICIENT, 0x0110 },
	{ NAU8824_REG_VDET_THRESHOLD_1, 0x0000 },
	{ NAU8824_REG_VDET_THRESHOLD_2, 0x0000 },
	{ NAU8824_REG_VDET_THRESHOLD_3, 0x0000 },
	{ NAU8824_REG_VDET_THRESHOLD_4, 0x0000 },
	{ NAU8824_REG_GPIO_SEL, 0x0000 },
	{ NAU8824_REG_PORT0_I2S_PCM_CTRL_1, 0x000B },
	{ NAU8824_REG_PORT0_I2S_PCM_CTRL_2, 0x0010 },
	{ NAU8824_REG_PORT0_LEFT_TIME_SLOT, 0x0000 },
	{ NAU8824_REG_PORT0_RIGHT_TIME_SLOT, 0x0000 },
	{ NAU8824_REG_TDM_CTRL, 0x0000 },
	{ NAU8824_REG_ADC_HPF_FILTER, 0x0000 },
	{ NAU8824_REG_ADC_FILTER_CTRL, 0x0002 },
	{ NAU8824_REG_DAC_FILTER_CTRL_1, 0x0000 },
	{ NAU8824_REG_DAC_FILTER_CTRL_2, 0x0000 },
	{ NAU8824_REG_NOTCH_FILTER_1, 0x0000 },
	{ NAU8824_REG_NOTCH_FILTER_2, 0x0000 },
	{ NAU8824_REG_EQ1_LOW, 0x112C },
	{ NAU8824_REG_EQ2_EQ3, 0x2C2C },
	{ NAU8824_REG_EQ4_EQ5, 0x2C2C },
	{ NAU8824_REG_ADC_CH0_DGAIN_CTRL, 0x0100 },
	{ NAU8824_REG_ADC_CH1_DGAIN_CTRL, 0x0100 },
	{ NAU8824_REG_ADC_CH2_DGAIN_CTRL, 0x0100 },
	{ NAU8824_REG_ADC_CH3_DGAIN_CTRL, 0x0100 },
	{ NAU8824_REG_DAC_MUTE_CTRL, 0x0000 },
	{ NAU8824_REG_DAC_CH0_DGAIN_CTRL, 0x0100 },
	{ NAU8824_REG_DAC_CH1_DGAIN_CTRL, 0x0100 },
	{ NAU8824_REG_ADC_TO_DAC_ST, 0x0000 },
	{ NAU8824_REG_DRC_KNEE_IP12_ADC_CH01, 0x1486 },
	{ NAU8824_REG_DRC_KNEE_IP34_ADC_CH01, 0x0F12 },
	{ NAU8824_REG_DRC_SLOPE_ADC_CH01, 0x25FF },
	{ NAU8824_REG_DRC_ATKDCY_ADC_CH01, 0x3457 },
	{ NAU8824_REG_DRC_KNEE_IP12_ADC_CH23, 0x1486 },
	{ NAU8824_REG_DRC_KNEE_IP34_ADC_CH23, 0x0F12 },
	{ NAU8824_REG_DRC_SLOPE_ADC_CH23, 0x25FF },
	{ NAU8824_REG_DRC_ATKDCY_ADC_CH23, 0x3457 },
	{ NAU8824_REG_DRC_GAINL_ADC0, 0x0200 },
	{ NAU8824_REG_DRC_GAINL_ADC1, 0x0200 },
	{ NAU8824_REG_DRC_GAINL_ADC2, 0x0200 },
	{ NAU8824_REG_DRC_GAINL_ADC3, 0x0200 },
	{ NAU8824_REG_DRC_KNEE_IP12_DAC, 0x1486 },
	{ NAU8824_REG_DRC_KNEE_IP34_DAC, 0x0F12 },
	{ NAU8824_REG_DRC_SLOPE_DAC, 0x25F9 },
	{ NAU8824_REG_DRC_ATKDCY_DAC, 0x3457 },
	{ NAU8824_REG_DRC_GAIN_DAC_CH0, 0x0200 },
	{ NAU8824_REG_DRC_GAIN_DAC_CH1, 0x0200 },
	{ NAU8824_REG_MODE, 0x0000 },
	{ NAU8824_REG_MODE1, 0x0000 },
	{ NAU8824_REG_MODE2, 0x0000 },
	{ NAU8824_REG_CLASSG, 0x0000 },
	{ NAU8824_REG_OTP_EFUSE, 0x0000 },
	{ NAU8824_REG_OTPDOUT_1, 0x0000 },
	{ NAU8824_REG_OTPDOUT_2, 0x0000 },
	{ NAU8824_REG_MISC_CTRL, 0x0000 },
	{ NAU8824_REG_I2C_TIMEOUT, 0xEFFF },
	{ NAU8824_REG_TEST_MODE, 0x0000 },
	{ NAU8824_REG_I2C_DEVICE_ID, 0x1AF1 },
	{ NAU8824_REG_SAR_ADC_DATA_OUT, 0x00FF },
	{ NAU8824_REG_BIAS_ADJ, 0x0000 },
	{ NAU8824_REG_PGA_GAIN, 0x0000 },
	{ NAU8824_REG_TRIM_SETTINGS, 0x0000 },
	{ NAU8824_REG_ANALOG_CONTROL_1, 0x0000 },
	{ NAU8824_REG_ANALOG_CONTROL_2, 0x0000 },
	{ NAU8824_REG_ENABLE_LO, 0x0000 },
	{ NAU8824_REG_GAIN_LO, 0x0000 },
	{ NAU8824_REG_CLASSD_GAIN_1, 0x0000 },
	{ NAU8824_REG_CLASSD_GAIN_2, 0x0000 },
	{ NAU8824_REG_ANALOG_ADC_1, 0x0011 },
	{ NAU8824_REG_ANALOG_ADC_2, 0x0020 },
	{ NAU8824_REG_RDAC, 0x0008 },
	{ NAU8824_REG_MIC_BIAS, 0x0006 },
	{ NAU8824_REG_HS_VOLUME_CONTROL, 0x0000 },
	{ NAU8824_REG_BOOST, 0x0000 },
	{ NAU8824_REG_FEPGA, 0x0000 },
	{ NAU8824_REG_FEPGA_II, 0x0000 },
	{ NAU8824_REG_FEPGA_SE, 0x0000 },
	{ NAU8824_REG_FEPGA_ATTENUATION, 0x0000 },
	{ NAU8824_REG_ATT_PORT0, 0x0000 },
	{ NAU8824_REG_ATT_PORT1, 0x0000 },
	{ NAU8824_REG_POWER_UP_CONTROL, 0x0000 },
	{ NAU8824_REG_CHARGE_PUMP_CONTROL, 0x0300 },
	{ NAU8824_REG_CHARGE_PUMP_INPUT, 0x0013 },
};

static int nau8824_sema_acquire(struct nau8824 *nau8824, long timeout)
{
	int ret;

	if (timeout) {
		ret = down_timeout(&nau8824->jd_sem, timeout);
		if (ret < 0)
			dev_warn(nau8824->dev, "Acquire semaphore timeout\n");
	} else {
		ret = down_interruptible(&nau8824->jd_sem);
		if (ret < 0)
			dev_warn(nau8824->dev, "Acquire semaphore fail\n");
	}

	return ret;
}

static inline void nau8824_sema_release(struct nau8824 *nau8824)
{
	up(&nau8824->jd_sem);
}

static bool nau8824_readable_reg(struct device *dev, unsigned int reg)
{
	switch (reg) {
	case NAU8824_REG_ENA_CTRL ... NAU8824_REG_FLL_VCO_RSV:
	case NAU8824_REG_JACK_DET_CTRL:
	case NAU8824_REG_INTERRUPT_SETTING_1:
	case NAU8824_REG_IRQ:
	case NAU8824_REG_CLEAR_INT_REG ... NAU8824_REG_VDET_THRESHOLD_4:
	case NAU8824_REG_GPIO_SEL:
	case NAU8824_REG_PORT0_I2S_PCM_CTRL_1 ... NAU8824_REG_TDM_CTRL:
	case NAU8824_REG_ADC_HPF_FILTER ... NAU8824_REG_EQ4_EQ5:
	case NAU8824_REG_ADC_CH0_DGAIN_CTRL ... NAU8824_REG_ADC_TO_DAC_ST:
	case NAU8824_REG_DRC_KNEE_IP12_ADC_CH01 ... NAU8824_REG_DRC_GAINL_ADC3:
	case NAU8824_REG_DRC_KNEE_IP12_DAC ... NAU8824_REG_DRC_GAIN_DAC_CH1:
	case NAU8824_REG_CLASSG ... NAU8824_REG_OTP_EFUSE:
	case NAU8824_REG_OTPDOUT_1 ... NAU8824_REG_OTPDOUT_2:
	case NAU8824_REG_I2C_TIMEOUT:
	case NAU8824_REG_I2C_DEVICE_ID ... NAU8824_REG_SAR_ADC_DATA_OUT:
	case NAU8824_REG_BIAS_ADJ ... NAU8824_REG_CLASSD_GAIN_2:
	case NAU8824_REG_ANALOG_ADC_1 ... NAU8824_REG_ATT_PORT1:
	case NAU8824_REG_POWER_UP_CONTROL ... NAU8824_REG_CHARGE_PUMP_INPUT:
		return true;
	default:
		return false;
	}

}

static bool nau8824_writeable_reg(struct device *dev, unsigned int reg)
{
	switch (reg) {
	case NAU8824_REG_RESET ... NAU8824_REG_FLL_VCO_RSV:
	case NAU8824_REG_JACK_DET_CTRL:
	case NAU8824_REG_INTERRUPT_SETTING_1:
	case NAU8824_REG_CLEAR_INT_REG ... NAU8824_REG_VDET_THRESHOLD_4:
	case NAU8824_REG_GPIO_SEL:
	case NAU8824_REG_PORT0_I2S_PCM_CTRL_1 ... NAU8824_REG_TDM_CTRL:
	case NAU8824_REG_ADC_HPF_FILTER ... NAU8824_REG_EQ4_EQ5:
	case NAU8824_REG_ADC_CH0_DGAIN_CTRL ... NAU8824_REG_ADC_TO_DAC_ST:
	case NAU8824_REG_DRC_KNEE_IP12_ADC_CH01:
	case NAU8824_REG_DRC_KNEE_IP34_ADC_CH01:
	case NAU8824_REG_DRC_SLOPE_ADC_CH01:
	case NAU8824_REG_DRC_ATKDCY_ADC_CH01:
	case NAU8824_REG_DRC_KNEE_IP12_ADC_CH23:
	case NAU8824_REG_DRC_KNEE_IP34_ADC_CH23:
	case NAU8824_REG_DRC_SLOPE_ADC_CH23:
	case NAU8824_REG_DRC_ATKDCY_ADC_CH23:
	case NAU8824_REG_DRC_KNEE_IP12_DAC ... NAU8824_REG_DRC_ATKDCY_DAC:
	case NAU8824_REG_CLASSG ... NAU8824_REG_OTP_EFUSE:
	case NAU8824_REG_I2C_TIMEOUT:
	case NAU8824_REG_BIAS_ADJ ... NAU8824_REG_CLASSD_GAIN_2:
	case NAU8824_REG_ANALOG_ADC_1 ... NAU8824_REG_ATT_PORT1:
	case NAU8824_REG_POWER_UP_CONTROL ... NAU8824_REG_CHARGE_PUMP_CONTROL:
		return true;
	default:
		return false;
	}
}

static bool nau8824_volatile_reg(struct device *dev, unsigned int reg)
{
	switch (reg) {
	case NAU8824_REG_RESET:
	case NAU8824_REG_IRQ ... NAU8824_REG_CLEAR_INT_REG:
	case NAU8824_REG_DRC_GAINL_ADC0 ... NAU8824_REG_DRC_GAINL_ADC3:
	case NAU8824_REG_DRC_GAIN_DAC_CH0 ... NAU8824_REG_DRC_GAIN_DAC_CH1:
	case NAU8824_REG_OTPDOUT_1 ... NAU8824_REG_OTPDOUT_2:
	case NAU8824_REG_I2C_DEVICE_ID ... NAU8824_REG_SAR_ADC_DATA_OUT:
	case NAU8824_REG_CHARGE_PUMP_INPUT:
		return true;
	default:
		return false;
	}
}

static const char * const nau8824_companding[] = {
	"Off", "NC", "u-law", "A-law" };

static const struct soc_enum nau8824_companding_adc_enum =
	SOC_ENUM_SINGLE(NAU8824_REG_PORT0_I2S_PCM_CTRL_1, 12,
		ARRAY_SIZE(nau8824_companding), nau8824_companding);

static const struct soc_enum nau8824_companding_dac_enum =
	SOC_ENUM_SINGLE(NAU8824_REG_PORT0_I2S_PCM_CTRL_1, 14,
		ARRAY_SIZE(nau8824_companding), nau8824_companding);

static const char * const nau8824_adc_decimation[] = {
	"32", "64", "128", "256" };

static const struct soc_enum nau8824_adc_decimation_enum =
	SOC_ENUM_SINGLE(NAU8824_REG_ADC_FILTER_CTRL, 0,
		ARRAY_SIZE(nau8824_adc_decimation), nau8824_adc_decimation);

static const char * const nau8824_dac_oversampl[] = {
	"64", "256", "128", "", "32" };

static const struct soc_enum nau8824_dac_oversampl_enum =
	SOC_ENUM_SINGLE(NAU8824_REG_DAC_FILTER_CTRL_1, 0,
		ARRAY_SIZE(nau8824_dac_oversampl), nau8824_dac_oversampl);

static const char * const nau8824_input_channel[] = {
	"Input CH0", "Input CH1", "Input CH2", "Input CH3" };

static const struct soc_enum nau8824_adc_ch0_enum =
	SOC_ENUM_SINGLE(NAU8824_REG_ADC_CH0_DGAIN_CTRL, 9,
		ARRAY_SIZE(nau8824_input_channel), nau8824_input_channel);

static const struct soc_enum nau8824_adc_ch1_enum =
	SOC_ENUM_SINGLE(NAU8824_REG_ADC_CH1_DGAIN_CTRL, 9,
		ARRAY_SIZE(nau8824_input_channel), nau8824_input_channel);

static const struct soc_enum nau8824_adc_ch2_enum =
	SOC_ENUM_SINGLE(NAU8824_REG_ADC_CH2_DGAIN_CTRL, 9,
		ARRAY_SIZE(nau8824_input_channel), nau8824_input_channel);

static const struct soc_enum nau8824_adc_ch3_enum =
	SOC_ENUM_SINGLE(NAU8824_REG_ADC_CH3_DGAIN_CTRL, 9,
		ARRAY_SIZE(nau8824_input_channel), nau8824_input_channel);

static const char * const nau8824_tdm_slot[] = {
	"Slot 0", "Slot 1", "Slot 2", "Slot 3" };

static const struct soc_enum nau8824_dac_left_sel_enum =
	SOC_ENUM_SINGLE(NAU8824_REG_TDM_CTRL, 6,
		ARRAY_SIZE(nau8824_tdm_slot), nau8824_tdm_slot);

static const struct soc_enum nau8824_dac_right_sel_enum =
	SOC_ENUM_SINGLE(NAU8824_REG_TDM_CTRL, 4,
		ARRAY_SIZE(nau8824_tdm_slot), nau8824_tdm_slot);

static const DECLARE_TLV_DB_MINMAX_MUTE(spk_vol_tlv, 0, 2400);
static const DECLARE_TLV_DB_MINMAX(hp_vol_tlv, -3000, 0);
static const DECLARE_TLV_DB_SCALE(mic_vol_tlv, 0, 200, 0);
static const DECLARE_TLV_DB_SCALE(dmic_vol_tlv, -12800, 50, 0);

static const struct snd_kcontrol_new nau8824_snd_controls[] = {
	SOC_ENUM("ADC Companding", nau8824_companding_adc_enum),
	SOC_ENUM("DAC Companding", nau8824_companding_dac_enum),

	SOC_ENUM("ADC Decimation Rate", nau8824_adc_decimation_enum),
	SOC_ENUM("DAC Oversampling Rate", nau8824_dac_oversampl_enum),

	SOC_SINGLE_TLV("Speaker Right DACR Volume",
		NAU8824_REG_CLASSD_GAIN_1, 8, 0x1f, 0, spk_vol_tlv),
	SOC_SINGLE_TLV("Speaker Left DACL Volume",
		NAU8824_REG_CLASSD_GAIN_2, 0, 0x1f, 0, spk_vol_tlv),
	SOC_SINGLE_TLV("Speaker Left DACR Volume",
		NAU8824_REG_CLASSD_GAIN_1, 0, 0x1f, 0, spk_vol_tlv),
	SOC_SINGLE_TLV("Speaker Right DACL Volume",
		NAU8824_REG_CLASSD_GAIN_2, 8, 0x1f, 0, spk_vol_tlv),

	SOC_SINGLE_TLV("Headphone Right DACR Volume",
		NAU8824_REG_ATT_PORT0, 8, 0x1f, 0, hp_vol_tlv),
	SOC_SINGLE_TLV("Headphone Left DACL Volume",
		NAU8824_REG_ATT_PORT0, 0, 0x1f, 0, hp_vol_tlv),
	SOC_SINGLE_TLV("Headphone Right DACL Volume",
		NAU8824_REG_ATT_PORT1, 8, 0x1f, 0, hp_vol_tlv),
	SOC_SINGLE_TLV("Headphone Left DACR Volume",
		NAU8824_REG_ATT_PORT1, 0, 0x1f, 0, hp_vol_tlv),

	SOC_SINGLE_TLV("MIC1 Volume", NAU8824_REG_FEPGA_II,
		NAU8824_FEPGA_GAINL_SFT, 0x12, 0, mic_vol_tlv),
	SOC_SINGLE_TLV("MIC2 Volume", NAU8824_REG_FEPGA_II,
		NAU8824_FEPGA_GAINR_SFT, 0x12, 0, mic_vol_tlv),

	SOC_SINGLE_TLV("DMIC1 Volume", NAU8824_REG_ADC_CH0_DGAIN_CTRL,
		0, 0x164, 0, dmic_vol_tlv),
	SOC_SINGLE_TLV("DMIC2 Volume", NAU8824_REG_ADC_CH1_DGAIN_CTRL,
		0, 0x164, 0, dmic_vol_tlv),
	SOC_SINGLE_TLV("DMIC3 Volume", NAU8824_REG_ADC_CH2_DGAIN_CTRL,
		0, 0x164, 0, dmic_vol_tlv),
	SOC_SINGLE_TLV("DMIC4 Volume", NAU8824_REG_ADC_CH3_DGAIN_CTRL,
		0, 0x164, 0, dmic_vol_tlv),

	SOC_ENUM("ADC CH0 Select", nau8824_adc_ch0_enum),
	SOC_ENUM("ADC CH1 Select", nau8824_adc_ch1_enum),
	SOC_ENUM("ADC CH2 Select", nau8824_adc_ch2_enum),
	SOC_ENUM("ADC CH3 Select", nau8824_adc_ch3_enum),

	SOC_SINGLE("ADC CH0 TX Switch", NAU8824_REG_TDM_CTRL, 0, 1, 0),
	SOC_SINGLE("ADC CH1 TX Switch", NAU8824_REG_TDM_CTRL, 1, 1, 0),
	SOC_SINGLE("ADC CH2 TX Switch", NAU8824_REG_TDM_CTRL, 2, 1, 0),
	SOC_SINGLE("ADC CH3 TX Switch", NAU8824_REG_TDM_CTRL, 3, 1, 0),

	SOC_ENUM("DACL Channel Source", nau8824_dac_left_sel_enum),
	SOC_ENUM("DACR Channel Source", nau8824_dac_right_sel_enum),

	SOC_SINGLE("DACL LR Mix", NAU8824_REG_DAC_MUTE_CTRL, 0, 1, 0),
	SOC_SINGLE("DACR LR Mix", NAU8824_REG_DAC_MUTE_CTRL, 1, 1, 0),

	SOC_SINGLE("THD for key media",
		NAU8824_REG_VDET_THRESHOLD_1, 8, 0xff, 0),
	SOC_SINGLE("THD for key voice command",
		NAU8824_REG_VDET_THRESHOLD_1, 0, 0xff, 0),
	SOC_SINGLE("THD for key volume up",
		NAU8824_REG_VDET_THRESHOLD_2, 8, 0xff, 0),
	SOC_SINGLE("THD for key volume down",
		NAU8824_REG_VDET_THRESHOLD_2, 0, 0xff, 0),
};

static int nau8824_output_dac_event(struct snd_soc_dapm_widget *w,
	struct snd_kcontrol *kcontrol, int event)
{
	struct snd_soc_component *component = snd_soc_dapm_to_component(w->dapm);
	struct nau8824 *nau8824 = snd_soc_component_get_drvdata(component);

	switch (event) {
	case SND_SOC_DAPM_PRE_PMU:
		/* Disables the TESTDAC to let DAC signal pass through. */
		regmap_update_bits(nau8824->regmap, NAU8824_REG_ENABLE_LO,
			NAU8824_TEST_DAC_EN, 0);
		break;
	case SND_SOC_DAPM_POST_PMD:
		regmap_update_bits(nau8824->regmap, NAU8824_REG_ENABLE_LO,
			NAU8824_TEST_DAC_EN, NAU8824_TEST_DAC_EN);
		break;
	default:
		return -EINVAL;
	}

	return 0;
}

static int nau8824_spk_event(struct snd_soc_dapm_widget *w,
	struct snd_kcontrol *kcontrol, int event)
{
	struct snd_soc_component *component = snd_soc_dapm_to_component(w->dapm);
	struct nau8824 *nau8824 = snd_soc_component_get_drvdata(component);

	switch (event) {
	case SND_SOC_DAPM_PRE_PMU:
		regmap_update_bits(nau8824->regmap,
			NAU8824_REG_ANALOG_CONTROL_2,
			NAU8824_CLASSD_CLAMP_DIS, NAU8824_CLASSD_CLAMP_DIS);
		break;
	case SND_SOC_DAPM_POST_PMD:
		regmap_update_bits(nau8824->regmap,
			NAU8824_REG_ANALOG_CONTROL_2,
			NAU8824_CLASSD_CLAMP_DIS, 0);
		break;
	default:
		return -EINVAL;
	}

	return 0;
}

static int nau8824_pump_event(struct snd_soc_dapm_widget *w,
	struct snd_kcontrol *kcontrol, int event)
{
	struct snd_soc_component *component = snd_soc_dapm_to_component(w->dapm);
	struct nau8824 *nau8824 = snd_soc_component_get_drvdata(component);

	switch (event) {
	case SND_SOC_DAPM_POST_PMU:
		/* Prevent startup click by letting charge pump to ramp up */
		msleep(10);
		regmap_update_bits(nau8824->regmap,
			NAU8824_REG_CHARGE_PUMP_CONTROL,
			NAU8824_JAMNODCLOW, NAU8824_JAMNODCLOW);
		break;
	case SND_SOC_DAPM_PRE_PMD:
		regmap_update_bits(nau8824->regmap,
			NAU8824_REG_CHARGE_PUMP_CONTROL,
			NAU8824_JAMNODCLOW, 0);
		break;
	default:
		return -EINVAL;
	}

	return 0;
}

static int system_clock_control(struct snd_soc_dapm_widget *w,
		struct snd_kcontrol *k, int  event)
{
	struct snd_soc_component *component = snd_soc_dapm_to_component(w->dapm);
	struct nau8824 *nau8824 = snd_soc_component_get_drvdata(component);
	struct regmap *regmap = nau8824->regmap;
	unsigned int value;
	bool clk_fll, error;

	if (SND_SOC_DAPM_EVENT_OFF(event)) {
		dev_dbg(nau8824->dev, "system clock control : POWER OFF\n");
		/* Set clock source to disable or internal clock before the
		 * playback or capture end. Codec needs clock for Jack
		 * detection and button press if jack inserted; otherwise,
		 * the clock should be closed.
		 */
		if (nau8824_is_jack_inserted(nau8824)) {
			nau8824_config_sysclk(nau8824,
				NAU8824_CLK_INTERNAL, 0);
		} else {
			nau8824_config_sysclk(nau8824, NAU8824_CLK_DIS, 0);
		}
	} else {
		dev_dbg(nau8824->dev, "system clock control : POWER ON\n");
		/* Check the clock source setting is proper or not
		 * no matter the source is from FLL or MCLK.
		 */
		regmap_read(regmap, NAU8824_REG_FLL1, &value);
		clk_fll = value & NAU8824_FLL_RATIO_MASK;
		/* It's error to use internal clock when playback */
		regmap_read(regmap, NAU8824_REG_FLL6, &value);
		error = value & NAU8824_DCO_EN;
		if (!error) {
			/* Check error depending on source is FLL or MCLK. */
			regmap_read(regmap, NAU8824_REG_CLK_DIVIDER, &value);
			if (clk_fll)
				error = !(value & NAU8824_CLK_SRC_VCO);
			else
				error = value & NAU8824_CLK_SRC_VCO;
		}
		/* Recover the clock source setting if error. */
		if (error) {
			if (clk_fll) {
				regmap_update_bits(regmap,
					NAU8824_REG_FLL6, NAU8824_DCO_EN, 0);
				regmap_update_bits(regmap,
					NAU8824_REG_CLK_DIVIDER,
					NAU8824_CLK_SRC_MASK,
					NAU8824_CLK_SRC_VCO);
			} else {
				nau8824_config_sysclk(nau8824,
					NAU8824_CLK_MCLK, 0);
			}
		}
	}

	return 0;
}

static int dmic_clock_control(struct snd_soc_dapm_widget *w,
		struct snd_kcontrol *k, int  event)
{
	struct snd_soc_component *component = snd_soc_dapm_to_component(w->dapm);
	struct nau8824 *nau8824 = snd_soc_component_get_drvdata(component);
	int src;

	/* The DMIC clock is gotten from system clock (256fs) divided by
	 * DMIC_SRC (1, 2, 4, 8, 16, 32). The clock has to be equal or
	 * less than 3.072 MHz.
	 */
	for (src = 0; src < 5; src++) {
		if ((0x1 << (8 - src)) * nau8824->fs <= DMIC_CLK)
			break;
	}
	dev_dbg(nau8824->dev, "dmic src %d for mclk %d\n", src, nau8824->fs * 256);
	regmap_update_bits(nau8824->regmap, NAU8824_REG_CLK_DIVIDER,
		NAU8824_CLK_DMIC_SRC_MASK, (src << NAU8824_CLK_DMIC_SRC_SFT));

	return 0;
}

static const struct snd_kcontrol_new nau8824_adc_ch0_dmic =
	SOC_DAPM_SINGLE("Switch", NAU8824_REG_ENA_CTRL,
		NAU8824_ADC_CH0_DMIC_SFT, 1, 0);

static const struct snd_kcontrol_new nau8824_adc_ch1_dmic =
	SOC_DAPM_SINGLE("Switch", NAU8824_REG_ENA_CTRL,
		NAU8824_ADC_CH1_DMIC_SFT, 1, 0);

static const struct snd_kcontrol_new nau8824_adc_ch2_dmic =
	SOC_DAPM_SINGLE("Switch", NAU8824_REG_ENA_CTRL,
		NAU8824_ADC_CH2_DMIC_SFT, 1, 0);

static const struct snd_kcontrol_new nau8824_adc_ch3_dmic =
	SOC_DAPM_SINGLE("Switch", NAU8824_REG_ENA_CTRL,
		NAU8824_ADC_CH3_DMIC_SFT, 1, 0);

static const struct snd_kcontrol_new nau8824_adc_left_mixer[] = {
	SOC_DAPM_SINGLE("MIC Switch", NAU8824_REG_FEPGA,
		NAU8824_FEPGA_MODEL_MIC1_SFT, 1, 0),
	SOC_DAPM_SINGLE("HSMIC Switch", NAU8824_REG_FEPGA,
		NAU8824_FEPGA_MODEL_HSMIC_SFT, 1, 0),
};

static const struct snd_kcontrol_new nau8824_adc_right_mixer[] = {
	SOC_DAPM_SINGLE("MIC Switch", NAU8824_REG_FEPGA,
		NAU8824_FEPGA_MODER_MIC2_SFT, 1, 0),
	SOC_DAPM_SINGLE("HSMIC Switch", NAU8824_REG_FEPGA,
		NAU8824_FEPGA_MODER_HSMIC_SFT, 1, 0),
};

static const struct snd_kcontrol_new nau8824_hp_left_mixer[] = {
	SOC_DAPM_SINGLE("DAC Right Switch", NAU8824_REG_ENABLE_LO,
		NAU8824_DACR_HPL_EN_SFT, 1, 0),
	SOC_DAPM_SINGLE("DAC Left Switch", NAU8824_REG_ENABLE_LO,
		NAU8824_DACL_HPL_EN_SFT, 1, 0),
};

static const struct snd_kcontrol_new nau8824_hp_right_mixer[] = {
	SOC_DAPM_SINGLE("DAC Left Switch", NAU8824_REG_ENABLE_LO,
		NAU8824_DACL_HPR_EN_SFT, 1, 0),
	SOC_DAPM_SINGLE("DAC Right Switch", NAU8824_REG_ENABLE_LO,
		NAU8824_DACR_HPR_EN_SFT, 1, 0),
};

static const char * const nau8824_dac_src[] = { "DACL", "DACR" };

static SOC_ENUM_SINGLE_DECL(
	nau8824_dacl_enum, NAU8824_REG_DAC_CH0_DGAIN_CTRL,
	NAU8824_DAC_CH0_SEL_SFT, nau8824_dac_src);

static SOC_ENUM_SINGLE_DECL(
	nau8824_dacr_enum, NAU8824_REG_DAC_CH1_DGAIN_CTRL,
	NAU8824_DAC_CH1_SEL_SFT, nau8824_dac_src);

static const struct snd_kcontrol_new nau8824_dacl_mux =
	SOC_DAPM_ENUM("DACL Source", nau8824_dacl_enum);

static const struct snd_kcontrol_new nau8824_dacr_mux =
	SOC_DAPM_ENUM("DACR Source", nau8824_dacr_enum);


static const struct snd_soc_dapm_widget nau8824_dapm_widgets[] = {
	SND_SOC_DAPM_SUPPLY("System Clock", SND_SOC_NOPM, 0, 0,
		system_clock_control, SND_SOC_DAPM_POST_PMD |
		SND_SOC_DAPM_POST_PMU),

	SND_SOC_DAPM_INPUT("HSMIC1"),
	SND_SOC_DAPM_INPUT("HSMIC2"),
	SND_SOC_DAPM_INPUT("MIC1"),
	SND_SOC_DAPM_INPUT("MIC2"),
	SND_SOC_DAPM_INPUT("DMIC1"),
	SND_SOC_DAPM_INPUT("DMIC2"),
	SND_SOC_DAPM_INPUT("DMIC3"),
	SND_SOC_DAPM_INPUT("DMIC4"),

	SND_SOC_DAPM_SUPPLY("SAR", NAU8824_REG_SAR_ADC,
		NAU8824_SAR_ADC_EN_SFT, 0, NULL, 0),
	SND_SOC_DAPM_SUPPLY("MICBIAS", NAU8824_REG_MIC_BIAS,
		NAU8824_MICBIAS_POWERUP_SFT, 0, NULL, 0),
	SND_SOC_DAPM_SUPPLY("DMIC12 Power", NAU8824_REG_BIAS_ADJ,
		NAU8824_DMIC1_EN_SFT, 0, NULL, 0),
	SND_SOC_DAPM_SUPPLY("DMIC34 Power", NAU8824_REG_BIAS_ADJ,
		NAU8824_DMIC2_EN_SFT, 0, NULL, 0),
	SND_SOC_DAPM_SUPPLY("DMIC Clock", SND_SOC_NOPM, 0, 0,
		dmic_clock_control, SND_SOC_DAPM_POST_PMU),

	SND_SOC_DAPM_SWITCH("DMIC1 Enable", SND_SOC_NOPM,
		0, 0, &nau8824_adc_ch0_dmic),
	SND_SOC_DAPM_SWITCH("DMIC2 Enable", SND_SOC_NOPM,
		0, 0, &nau8824_adc_ch1_dmic),
	SND_SOC_DAPM_SWITCH("DMIC3 Enable", SND_SOC_NOPM,
		0, 0, &nau8824_adc_ch2_dmic),
	SND_SOC_DAPM_SWITCH("DMIC4 Enable", SND_SOC_NOPM,
		0, 0, &nau8824_adc_ch3_dmic),

	SND_SOC_DAPM_MIXER("Left ADC", NAU8824_REG_POWER_UP_CONTROL,
		12, 0, nau8824_adc_left_mixer,
		ARRAY_SIZE(nau8824_adc_left_mixer)),
	SND_SOC_DAPM_MIXER("Right ADC", NAU8824_REG_POWER_UP_CONTROL,
		13, 0, nau8824_adc_right_mixer,
		ARRAY_SIZE(nau8824_adc_right_mixer)),

	SND_SOC_DAPM_ADC("ADCL", NULL, NAU8824_REG_ANALOG_ADC_2,
		NAU8824_ADCL_EN_SFT, 0),
	SND_SOC_DAPM_ADC("ADCR", NULL, NAU8824_REG_ANALOG_ADC_2,
		NAU8824_ADCR_EN_SFT, 0),

	SND_SOC_DAPM_AIF_OUT("AIFTX", "Capture", 0, SND_SOC_NOPM, 0, 0),
	SND_SOC_DAPM_AIF_IN("AIFRX", "Playback", 0, SND_SOC_NOPM, 0, 0),

	SND_SOC_DAPM_DAC("DACL", NULL, NAU8824_REG_RDAC,
		NAU8824_DACL_EN_SFT, 0),
	SND_SOC_DAPM_SUPPLY("DACL Clock", NAU8824_REG_RDAC,
		NAU8824_DACL_CLK_SFT, 0, NULL, 0),
	SND_SOC_DAPM_DAC("DACR", NULL, NAU8824_REG_RDAC,
		NAU8824_DACR_EN_SFT, 0),
	SND_SOC_DAPM_SUPPLY("DACR Clock", NAU8824_REG_RDAC,
		NAU8824_DACR_CLK_SFT, 0, NULL, 0),

	SND_SOC_DAPM_MUX("DACL Mux", SND_SOC_NOPM, 0, 0, &nau8824_dacl_mux),
	SND_SOC_DAPM_MUX("DACR Mux", SND_SOC_NOPM, 0, 0, &nau8824_dacr_mux),

	SND_SOC_DAPM_PGA_S("Output DACL", 0, NAU8824_REG_CHARGE_PUMP_CONTROL,
		8, 1, nau8824_output_dac_event,
		SND_SOC_DAPM_PRE_PMU | SND_SOC_DAPM_POST_PMD),
	SND_SOC_DAPM_PGA_S("Output DACR", 0, NAU8824_REG_CHARGE_PUMP_CONTROL,
		9, 1, nau8824_output_dac_event,
		SND_SOC_DAPM_PRE_PMU | SND_SOC_DAPM_POST_PMD),

	SND_SOC_DAPM_PGA_S("ClassD", 0, NAU8824_REG_CLASSD_GAIN_1,
		NAU8824_CLASSD_EN_SFT, 0, nau8824_spk_event,
		SND_SOC_DAPM_PRE_PMU | SND_SOC_DAPM_POST_PMD),

	SND_SOC_DAPM_MIXER("Left Headphone", NAU8824_REG_CLASSG,
		NAU8824_CLASSG_LDAC_EN_SFT, 0, nau8824_hp_left_mixer,
		ARRAY_SIZE(nau8824_hp_left_mixer)),
	SND_SOC_DAPM_MIXER("Right Headphone", NAU8824_REG_CLASSG,
		NAU8824_CLASSG_RDAC_EN_SFT, 0, nau8824_hp_right_mixer,
		ARRAY_SIZE(nau8824_hp_right_mixer)),
	SND_SOC_DAPM_PGA_S("Charge Pump", 1, NAU8824_REG_CHARGE_PUMP_CONTROL,
		NAU8824_CHARGE_PUMP_EN_SFT, 0, nau8824_pump_event,
		SND_SOC_DAPM_POST_PMU | SND_SOC_DAPM_PRE_PMD),
	SND_SOC_DAPM_PGA("Output Driver L",
		NAU8824_REG_POWER_UP_CONTROL, 3, 0, NULL, 0),
	SND_SOC_DAPM_PGA("Output Driver R",
		NAU8824_REG_POWER_UP_CONTROL, 2, 0, NULL, 0),
	SND_SOC_DAPM_PGA("Main Driver L",
		NAU8824_REG_POWER_UP_CONTROL, 1, 0, NULL, 0),
	SND_SOC_DAPM_PGA("Main Driver R",
		NAU8824_REG_POWER_UP_CONTROL, 0, 0, NULL, 0),
	SND_SOC_DAPM_PGA("HP Boost Driver", NAU8824_REG_BOOST,
		NAU8824_HP_BOOST_DIS_SFT, 1, NULL, 0),
	SND_SOC_DAPM_PGA("Class G", NAU8824_REG_CLASSG,
		NAU8824_CLASSG_EN_SFT, 0, NULL, 0),

	SND_SOC_DAPM_OUTPUT("SPKOUTL"),
	SND_SOC_DAPM_OUTPUT("SPKOUTR"),
	SND_SOC_DAPM_OUTPUT("HPOL"),
	SND_SOC_DAPM_OUTPUT("HPOR"),
};

static const struct snd_soc_dapm_route nau8824_dapm_routes[] = {
	{"DMIC1 Enable", "Switch", "DMIC1"},
	{"DMIC2 Enable", "Switch", "DMIC2"},
	{"DMIC3 Enable", "Switch", "DMIC3"},
	{"DMIC4 Enable", "Switch", "DMIC4"},

	{"DMIC1", NULL, "DMIC12 Power"},
	{"DMIC2", NULL, "DMIC12 Power"},
	{"DMIC3", NULL, "DMIC34 Power"},
	{"DMIC4", NULL, "DMIC34 Power"},
	{"DMIC12 Power", NULL, "DMIC Clock"},
	{"DMIC34 Power", NULL, "DMIC Clock"},

	{"Left ADC", "MIC Switch", "MIC1"},
	{"Left ADC", "HSMIC Switch", "HSMIC1"},
	{"Right ADC", "MIC Switch", "MIC2"},
	{"Right ADC", "HSMIC Switch", "HSMIC2"},

	{"ADCL", NULL, "Left ADC"},
	{"ADCR", NULL, "Right ADC"},

	{"AIFTX", NULL, "MICBIAS"},
	{"AIFTX", NULL, "ADCL"},
	{"AIFTX", NULL, "ADCR"},
	{"AIFTX", NULL, "DMIC1 Enable"},
	{"AIFTX", NULL, "DMIC2 Enable"},
	{"AIFTX", NULL, "DMIC3 Enable"},
	{"AIFTX", NULL, "DMIC4 Enable"},

	{"AIFTX", NULL, "System Clock"},
	{"AIFRX", NULL, "System Clock"},

	{"DACL", NULL, "AIFRX"},
	{"DACL", NULL, "DACL Clock"},
	{"DACR", NULL, "AIFRX"},
	{"DACR", NULL, "DACR Clock"},

	{"DACL Mux", "DACL", "DACL"},
	{"DACL Mux", "DACR", "DACR"},
	{"DACR Mux", "DACL", "DACL"},
	{"DACR Mux", "DACR", "DACR"},

	{"Output DACL", NULL, "DACL Mux"},
	{"Output DACR", NULL, "DACR Mux"},

	{"ClassD", NULL, "Output DACL"},
	{"ClassD", NULL, "Output DACR"},

	{"Left Headphone", "DAC Left Switch", "Output DACL"},
	{"Left Headphone", "DAC Right Switch", "Output DACR"},
	{"Right Headphone", "DAC Left Switch", "Output DACL"},
	{"Right Headphone", "DAC Right Switch", "Output DACR"},

	{"Charge Pump", NULL, "Left Headphone"},
	{"Charge Pump", NULL, "Right Headphone"},
	{"Output Driver L", NULL, "Charge Pump"},
	{"Output Driver R", NULL, "Charge Pump"},
	{"Main Driver L", NULL, "Output Driver L"},
	{"Main Driver R", NULL, "Output Driver R"},
	{"Class G", NULL, "Main Driver L"},
	{"Class G", NULL, "Main Driver R"},
	{"HP Boost Driver", NULL, "Class G"},

	{"SPKOUTL", NULL, "ClassD"},
	{"SPKOUTR", NULL, "ClassD"},
	{"HPOL", NULL, "HP Boost Driver"},
	{"HPOR", NULL, "HP Boost Driver"},
};

static bool nau8824_is_jack_inserted(struct nau8824 *nau8824)
{
	struct snd_soc_jack *jack = nau8824->jack;
	bool insert = false;

	if (nau8824->irq && jack)
		insert = jack->status & SND_JACK_HEADPHONE;

	return insert;
}

static void nau8824_int_status_clear_all(struct regmap *regmap)
{
	int active_irq, clear_irq, i;

	/* Reset the intrruption status from rightmost bit if the corres-
	 * ponding irq event occurs.
	 */
	regmap_read(regmap, NAU8824_REG_IRQ, &active_irq);
	for (i = 0; i < NAU8824_REG_DATA_LEN; i++) {
		clear_irq = (0x1 << i);
		if (active_irq & clear_irq)
			regmap_write(regmap,
				NAU8824_REG_CLEAR_INT_REG, clear_irq);
	}
}

static void nau8824_eject_jack(struct nau8824 *nau8824)
{
	struct snd_soc_dapm_context *dapm = nau8824->dapm;
	struct regmap *regmap = nau8824->regmap;

	/* Clear all interruption status */
	nau8824_int_status_clear_all(regmap);

	snd_soc_dapm_disable_pin(dapm, "SAR");
	snd_soc_dapm_disable_pin(dapm, "MICBIAS");
	snd_soc_dapm_sync(dapm);

	/* Enable the insertion interruption, disable the ejection
	 * interruption, and then bypass de-bounce circuit.
	 */
	regmap_update_bits(regmap, NAU8824_REG_INTERRUPT_SETTING,
		NAU8824_IRQ_KEY_RELEASE_DIS | NAU8824_IRQ_KEY_SHORT_PRESS_DIS |
		NAU8824_IRQ_EJECT_DIS | NAU8824_IRQ_INSERT_DIS,
		NAU8824_IRQ_KEY_RELEASE_DIS | NAU8824_IRQ_KEY_SHORT_PRESS_DIS |
		NAU8824_IRQ_EJECT_DIS);
	regmap_update_bits(regmap, NAU8824_REG_INTERRUPT_SETTING_1,
		NAU8824_IRQ_INSERT_EN | NAU8824_IRQ_EJECT_EN,
		NAU8824_IRQ_INSERT_EN);
	regmap_update_bits(regmap, NAU8824_REG_ENA_CTRL,
		NAU8824_JD_SLEEP_MODE, NAU8824_JD_SLEEP_MODE);

	/* Close clock for jack type detection at manual mode */
	if (dapm->bias_level < SND_SOC_BIAS_PREPARE)
		nau8824_config_sysclk(nau8824, NAU8824_CLK_DIS, 0);
}

static void nau8824_jdet_work(struct work_struct *work)
{
	struct nau8824 *nau8824 = container_of(
		work, struct nau8824, jdet_work);
	struct snd_soc_dapm_context *dapm = nau8824->dapm;
	struct regmap *regmap = nau8824->regmap;
	int adc_value, event = 0, event_mask = 0;

	snd_soc_dapm_force_enable_pin(dapm, "MICBIAS");
	snd_soc_dapm_force_enable_pin(dapm, "SAR");
	snd_soc_dapm_sync(dapm);

	msleep(100);

	regmap_read(regmap, NAU8824_REG_SAR_ADC_DATA_OUT, &adc_value);
	adc_value = adc_value & NAU8824_SAR_ADC_DATA_MASK;
	dev_dbg(nau8824->dev, "SAR ADC data 0x%02x\n", adc_value);
	if (adc_value < HEADSET_SARADC_THD) {
		event |= SND_JACK_HEADPHONE;

		snd_soc_dapm_disable_pin(dapm, "SAR");
		snd_soc_dapm_disable_pin(dapm, "MICBIAS");
		snd_soc_dapm_sync(dapm);
	} else {
		event |= SND_JACK_HEADSET;
	}
	event_mask |= SND_JACK_HEADSET;
	snd_soc_jack_report(nau8824->jack, event, event_mask);

	/* Enable short key press and release interruption. */
	regmap_update_bits(regmap, NAU8824_REG_INTERRUPT_SETTING,
		NAU8824_IRQ_KEY_RELEASE_DIS |
		NAU8824_IRQ_KEY_SHORT_PRESS_DIS, 0);

	if (nau8824->resume_lock) {
		nau8824_sema_release(nau8824);
		nau8824->resume_lock = false;
	}
}

static void nau8824_setup_auto_irq(struct nau8824 *nau8824)
{
	struct regmap *regmap = nau8824->regmap;

	/* Enable jack ejection interruption. */
	regmap_update_bits(regmap, NAU8824_REG_INTERRUPT_SETTING_1,
		NAU8824_IRQ_INSERT_EN | NAU8824_IRQ_EJECT_EN,
		NAU8824_IRQ_EJECT_EN);
	regmap_update_bits(regmap, NAU8824_REG_INTERRUPT_SETTING,
		NAU8824_IRQ_EJECT_DIS, 0);
	/* Enable internal VCO needed for interruptions */
	if (nau8824->dapm->bias_level < SND_SOC_BIAS_PREPARE)
		nau8824_config_sysclk(nau8824, NAU8824_CLK_INTERNAL, 0);
	regmap_update_bits(regmap, NAU8824_REG_ENA_CTRL,
		NAU8824_JD_SLEEP_MODE, 0);
}

static int nau8824_button_decode(int value)
{
	int buttons = 0;

	/* The chip supports up to 8 buttons, but ALSA defines
	 * only 6 buttons.
	 */
	if (value & BIT(0))
		buttons |= SND_JACK_BTN_0;
	if (value & BIT(1))
		buttons |= SND_JACK_BTN_1;
	if (value & BIT(2))
		buttons |= SND_JACK_BTN_2;
	if (value & BIT(3))
		buttons |= SND_JACK_BTN_3;
	if (value & BIT(4))
		buttons |= SND_JACK_BTN_4;
	if (value & BIT(5))
		buttons |= SND_JACK_BTN_5;

	return buttons;
}

#define NAU8824_BUTTONS (SND_JACK_BTN_0 | SND_JACK_BTN_1 | \
		SND_JACK_BTN_2 | SND_JACK_BTN_3)

static irqreturn_t nau8824_interrupt(int irq, void *data)
{
	struct nau8824 *nau8824 = (struct nau8824 *)data;
	struct regmap *regmap = nau8824->regmap;
	int active_irq, clear_irq = 0, event = 0, event_mask = 0;

	if (regmap_read(regmap, NAU8824_REG_IRQ, &active_irq)) {
		dev_err(nau8824->dev, "failed to read irq status\n");
		return IRQ_NONE;
	}
	dev_dbg(nau8824->dev, "IRQ %x\n", active_irq);

	if (active_irq & NAU8824_JACK_EJECTION_DETECTED) {
		nau8824_eject_jack(nau8824);
		event_mask |= SND_JACK_HEADSET;
		clear_irq = NAU8824_JACK_EJECTION_DETECTED;
		/* release semaphore held after resume,
		 * and cancel jack detection
		 */
		if (nau8824->resume_lock) {
			nau8824_sema_release(nau8824);
			nau8824->resume_lock = false;
		}
		cancel_work_sync(&nau8824->jdet_work);
	} else if (active_irq & NAU8824_KEY_SHORT_PRESS_IRQ) {
		int key_status, button_pressed;

		regmap_read(regmap, NAU8824_REG_CLEAR_INT_REG,
			&key_status);

		/* lower 8 bits of the register are for pressed keys */
		button_pressed = nau8824_button_decode(key_status);

		event |= button_pressed;
		dev_dbg(nau8824->dev, "button %x pressed\n", event);
		event_mask |= NAU8824_BUTTONS;
		clear_irq = NAU8824_KEY_SHORT_PRESS_IRQ;
	} else if (active_irq & NAU8824_KEY_RELEASE_IRQ) {
		event_mask = NAU8824_BUTTONS;
		clear_irq = NAU8824_KEY_RELEASE_IRQ;
	} else if (active_irq & NAU8824_JACK_INSERTION_DETECTED) {
		/* Turn off insertion interruption at manual mode */
		regmap_update_bits(regmap,
			NAU8824_REG_INTERRUPT_SETTING,
			NAU8824_IRQ_INSERT_DIS,
			NAU8824_IRQ_INSERT_DIS);
		regmap_update_bits(regmap,
			NAU8824_REG_INTERRUPT_SETTING_1,
			NAU8824_IRQ_INSERT_EN, 0);
		/* detect microphone and jack type */
		cancel_work_sync(&nau8824->jdet_work);
		schedule_work(&nau8824->jdet_work);

		/* Enable interruption for jack type detection at audo
		 * mode which can detect microphone and jack type.
		 */
		nau8824_setup_auto_irq(nau8824);
	}

	if (!clear_irq)
		clear_irq = active_irq;
	/* clears the rightmost interruption */
	regmap_write(regmap, NAU8824_REG_CLEAR_INT_REG, clear_irq);

	if (event_mask)
		snd_soc_jack_report(nau8824->jack, event, event_mask);

	return IRQ_HANDLED;
}

static const struct nau8824_osr_attr *
nau8824_get_osr(struct nau8824 *nau8824, int stream)
{
	unsigned int osr;

	if (stream == SNDRV_PCM_STREAM_PLAYBACK) {
		regmap_read(nau8824->regmap,
			    NAU8824_REG_DAC_FILTER_CTRL_1, &osr);
		osr &= NAU8824_DAC_OVERSAMPLE_MASK;
		if (osr >= ARRAY_SIZE(osr_dac_sel))
			return NULL;
		return &osr_dac_sel[osr];
	} else {
		regmap_read(nau8824->regmap,
			    NAU8824_REG_ADC_FILTER_CTRL, &osr);
		osr &= NAU8824_ADC_SYNC_DOWN_MASK;
		if (osr >= ARRAY_SIZE(osr_adc_sel))
			return NULL;
		return &osr_adc_sel[osr];
	}
}

static int nau8824_dai_startup(struct snd_pcm_substream *substream,
			       struct snd_soc_dai *dai)
{
	struct snd_soc_component *component = dai->component;
	struct nau8824 *nau8824 = snd_soc_component_get_drvdata(component);
	const struct nau8824_osr_attr *osr;

	osr = nau8824_get_osr(nau8824, substream->stream);
	if (!osr || !osr->osr)
		return -EINVAL;

	return snd_pcm_hw_constraint_minmax(substream->runtime,
					    SNDRV_PCM_HW_PARAM_RATE,
					    0, CLK_DA_AD_MAX / osr->osr);
}

static int nau8824_hw_params(struct snd_pcm_substream *substream,
	struct snd_pcm_hw_params *params, struct snd_soc_dai *dai)
{
	struct snd_soc_component *component = dai->component;
	struct nau8824 *nau8824 = snd_soc_component_get_drvdata(component);
<<<<<<< HEAD
	unsigned int val_len = 0, osr, ctrl_val, bclk_fs, bclk_div;
=======
	unsigned int val_len = 0, ctrl_val, bclk_fs, bclk_div;
	const struct nau8824_osr_attr *osr;
>>>>>>> 29549c70
	int err = -EINVAL;

	nau8824_sema_acquire(nau8824, HZ);

	/* CLK_DAC or CLK_ADC = OSR * FS
	 * DAC or ADC clock frequency is defined as Over Sampling Rate (OSR)
	 * multiplied by the audio sample rate (Fs). Note that the OSR and Fs
	 * values must be selected such that the maximum frequency is less
	 * than 6.144 MHz.
	 */
	nau8824->fs = params_rate(params);
<<<<<<< HEAD
	if (substream->stream == SNDRV_PCM_STREAM_PLAYBACK) {
		regmap_read(nau8824->regmap,
			NAU8824_REG_DAC_FILTER_CTRL_1, &osr);
		osr &= NAU8824_DAC_OVERSAMPLE_MASK;
		if (nau8824_clock_check(nau8824, substream->stream,
			nau8824->fs, osr))
			goto error;
		regmap_update_bits(nau8824->regmap, NAU8824_REG_CLK_DIVIDER,
			NAU8824_CLK_DAC_SRC_MASK,
			osr_dac_sel[osr].clk_src << NAU8824_CLK_DAC_SRC_SFT);
	} else {
		regmap_read(nau8824->regmap,
			NAU8824_REG_ADC_FILTER_CTRL, &osr);
		osr &= NAU8824_ADC_SYNC_DOWN_MASK;
		if (nau8824_clock_check(nau8824, substream->stream,
			nau8824->fs, osr))
			goto error;
=======
	osr = nau8824_get_osr(nau8824, substream->stream);
	if (!osr || !osr->osr)
		goto error;
	if (nau8824->fs * osr->osr > CLK_DA_AD_MAX)
		goto error;
	if (substream->stream == SNDRV_PCM_STREAM_PLAYBACK)
		regmap_update_bits(nau8824->regmap, NAU8824_REG_CLK_DIVIDER,
			NAU8824_CLK_DAC_SRC_MASK,
			osr->clk_src << NAU8824_CLK_DAC_SRC_SFT);
	else
>>>>>>> 29549c70
		regmap_update_bits(nau8824->regmap, NAU8824_REG_CLK_DIVIDER,
			NAU8824_CLK_ADC_SRC_MASK,
			osr->clk_src << NAU8824_CLK_ADC_SRC_SFT);

	/* make BCLK and LRC divde configuration if the codec as master. */
	regmap_read(nau8824->regmap,
		NAU8824_REG_PORT0_I2S_PCM_CTRL_2, &ctrl_val);
	if (ctrl_val & NAU8824_I2S_MS_MASTER) {
		/* get the bclk and fs ratio */
		bclk_fs = snd_soc_params_to_bclk(params) / nau8824->fs;
		if (bclk_fs <= 32)
			bclk_div = 0x3;
		else if (bclk_fs <= 64)
			bclk_div = 0x2;
		else if (bclk_fs <= 128)
			bclk_div = 0x1;
		else if (bclk_fs <= 256)
			bclk_div = 0;
		else
			goto error;
		regmap_update_bits(nau8824->regmap,
			NAU8824_REG_PORT0_I2S_PCM_CTRL_2,
			NAU8824_I2S_LRC_DIV_MASK | NAU8824_I2S_BLK_DIV_MASK,
			(bclk_div << NAU8824_I2S_LRC_DIV_SFT) | bclk_div);
	}

	switch (params_width(params)) {
	case 16:
		val_len |= NAU8824_I2S_DL_16;
		break;
	case 20:
		val_len |= NAU8824_I2S_DL_20;
		break;
	case 24:
		val_len |= NAU8824_I2S_DL_24;
		break;
	case 32:
		val_len |= NAU8824_I2S_DL_32;
		break;
	default:
		goto error;
	}

	regmap_update_bits(nau8824->regmap, NAU8824_REG_PORT0_I2S_PCM_CTRL_1,
		NAU8824_I2S_DL_MASK, val_len);
	err = 0;

 error:
	nau8824_sema_release(nau8824);

	return err;
}

static int nau8824_set_fmt(struct snd_soc_dai *dai, unsigned int fmt)
{
	struct snd_soc_component *component = dai->component;
	struct nau8824 *nau8824 = snd_soc_component_get_drvdata(component);
	unsigned int ctrl1_val = 0, ctrl2_val = 0;

	switch (fmt & SND_SOC_DAIFMT_MASTER_MASK) {
	case SND_SOC_DAIFMT_CBM_CFM:
		ctrl2_val |= NAU8824_I2S_MS_MASTER;
		break;
	case SND_SOC_DAIFMT_CBS_CFS:
		break;
	default:
		return -EINVAL;
	}

	switch (fmt & SND_SOC_DAIFMT_INV_MASK) {
	case SND_SOC_DAIFMT_NB_NF:
		break;
	case SND_SOC_DAIFMT_IB_NF:
		ctrl1_val |= NAU8824_I2S_BP_INV;
		break;
	default:
		return -EINVAL;
	}

	switch (fmt & SND_SOC_DAIFMT_FORMAT_MASK) {
	case SND_SOC_DAIFMT_I2S:
		ctrl1_val |= NAU8824_I2S_DF_I2S;
		break;
	case SND_SOC_DAIFMT_LEFT_J:
		ctrl1_val |= NAU8824_I2S_DF_LEFT;
		break;
	case SND_SOC_DAIFMT_RIGHT_J:
		ctrl1_val |= NAU8824_I2S_DF_RIGTH;
		break;
	case SND_SOC_DAIFMT_DSP_A:
		ctrl1_val |= NAU8824_I2S_DF_PCM_AB;
		break;
	case SND_SOC_DAIFMT_DSP_B:
		ctrl1_val |= NAU8824_I2S_DF_PCM_AB;
		ctrl1_val |= NAU8824_I2S_PCMB_EN;
		break;
	default:
		return -EINVAL;
	}

	nau8824_sema_acquire(nau8824, HZ);

	regmap_update_bits(nau8824->regmap, NAU8824_REG_PORT0_I2S_PCM_CTRL_1,
		NAU8824_I2S_DF_MASK | NAU8824_I2S_BP_MASK |
		NAU8824_I2S_PCMB_EN, ctrl1_val);
	regmap_update_bits(nau8824->regmap, NAU8824_REG_PORT0_I2S_PCM_CTRL_2,
		NAU8824_I2S_MS_MASK, ctrl2_val);

	nau8824_sema_release(nau8824);

	return 0;
}

/**
 * nau8824_set_tdm_slot - configure DAI TDM.
 * @dai: DAI
 * @tx_mask: Bitmask representing active TX slots. Ex.
 *                 0xf for normal 4 channel TDM.
 *                 0xf0 for shifted 4 channel TDM
 * @rx_mask: Bitmask [0:1] representing active DACR RX slots.
 *                 Bitmask [2:3] representing active DACL RX slots.
 *                 00=CH0,01=CH1,10=CH2,11=CH3. Ex.
 *                 0xf for DACL/R selecting TDM CH3.
 *                 0xf0 for DACL/R selecting shifted TDM CH3.
 * @slots: Number of slots in use.
 * @slot_width: Width in bits for each slot.
 *
 * Configures a DAI for TDM operation. Only support 4 slots TDM.
 */
static int nau8824_set_tdm_slot(struct snd_soc_dai *dai,
	unsigned int tx_mask, unsigned int rx_mask, int slots, int slot_width)
{
	struct snd_soc_component *component = dai->component;
	struct nau8824 *nau8824 = snd_soc_component_get_drvdata(component);
	unsigned int tslot_l = 0, ctrl_val = 0;

	if (slots > 4 || ((tx_mask & 0xf0) && (tx_mask & 0xf)) ||
		((rx_mask & 0xf0) && (rx_mask & 0xf)) ||
		((rx_mask & 0xf0) && (tx_mask & 0xf)) ||
		((rx_mask & 0xf) && (tx_mask & 0xf0)))
		return -EINVAL;

	ctrl_val |= (NAU8824_TDM_MODE | NAU8824_TDM_OFFSET_EN);
	if (tx_mask & 0xf0) {
		tslot_l = 4 * slot_width;
		ctrl_val |= (tx_mask >> 4);
	} else {
		ctrl_val |= tx_mask;
	}
	if (rx_mask & 0xf0)
		ctrl_val |= ((rx_mask >> 4) << NAU8824_TDM_DACR_RX_SFT);
	else
		ctrl_val |= (rx_mask << NAU8824_TDM_DACR_RX_SFT);

	regmap_update_bits(nau8824->regmap, NAU8824_REG_TDM_CTRL,
		NAU8824_TDM_MODE | NAU8824_TDM_OFFSET_EN |
		NAU8824_TDM_DACL_RX_MASK | NAU8824_TDM_DACR_RX_MASK |
		NAU8824_TDM_TX_MASK, ctrl_val);
	regmap_update_bits(nau8824->regmap, NAU8824_REG_PORT0_LEFT_TIME_SLOT,
		NAU8824_TSLOT_L_MASK, tslot_l);

	return 0;
}

/**
 * nau8824_calc_fll_param - Calculate FLL parameters.
 * @fll_in: external clock provided to codec.
 * @fs: sampling rate.
 * @fll_param: Pointer to structure of FLL parameters.
 *
 * Calculate FLL parameters to configure codec.
 *
 * Returns 0 for success or negative error code.
 */
static int nau8824_calc_fll_param(unsigned int fll_in,
	unsigned int fs, struct nau8824_fll *fll_param)
{
	u64 fvco, fvco_max;
	unsigned int fref, i, fvco_sel;

	/* Ensure the reference clock frequency (FREF) is <= 13.5MHz by dividing
	 * freq_in by 1, 2, 4, or 8 using FLL pre-scalar.
	 * FREF = freq_in / NAU8824_FLL_REF_DIV_MASK
	 */
	for (i = 0; i < ARRAY_SIZE(fll_pre_scalar); i++) {
		fref = fll_in / fll_pre_scalar[i].param;
		if (fref <= NAU_FREF_MAX)
			break;
	}
	if (i == ARRAY_SIZE(fll_pre_scalar))
		return -EINVAL;
	fll_param->clk_ref_div = fll_pre_scalar[i].val;

	/* Choose the FLL ratio based on FREF */
	for (i = 0; i < ARRAY_SIZE(fll_ratio); i++) {
		if (fref >= fll_ratio[i].param)
			break;
	}
	if (i == ARRAY_SIZE(fll_ratio))
		return -EINVAL;
	fll_param->ratio = fll_ratio[i].val;

	/* Calculate the frequency of DCO (FDCO) given freq_out = 256 * Fs.
	 * FDCO must be within the 90MHz - 124MHz or the FFL cannot be
	 * guaranteed across the full range of operation.
	 * FDCO = freq_out * 2 * mclk_src_scaling
	 */
	fvco_max = 0;
	fvco_sel = ARRAY_SIZE(mclk_src_scaling);
	for (i = 0; i < ARRAY_SIZE(mclk_src_scaling); i++) {
		fvco = 256ULL * fs * 2 * mclk_src_scaling[i].param;
		if (fvco > NAU_FVCO_MIN && fvco < NAU_FVCO_MAX &&
			fvco_max < fvco) {
			fvco_max = fvco;
			fvco_sel = i;
		}
	}
	if (ARRAY_SIZE(mclk_src_scaling) == fvco_sel)
		return -EINVAL;
	fll_param->mclk_src = mclk_src_scaling[fvco_sel].val;

	/* Calculate the FLL 10-bit integer input and the FLL 16-bit fractional
	 * input based on FDCO, FREF and FLL ratio.
	 */
	fvco = div_u64(fvco_max << 16, fref * fll_param->ratio);
	fll_param->fll_int = (fvco >> 16) & 0x3FF;
	fll_param->fll_frac = fvco & 0xFFFF;
	return 0;
}

static void nau8824_fll_apply(struct regmap *regmap,
	struct nau8824_fll *fll_param)
{
	regmap_update_bits(regmap, NAU8824_REG_CLK_DIVIDER,
		NAU8824_CLK_SRC_MASK | NAU8824_CLK_MCLK_SRC_MASK,
		NAU8824_CLK_SRC_MCLK | fll_param->mclk_src);
	regmap_update_bits(regmap, NAU8824_REG_FLL1,
		NAU8824_FLL_RATIO_MASK, fll_param->ratio);
	/* FLL 16-bit fractional input */
	regmap_write(regmap, NAU8824_REG_FLL2, fll_param->fll_frac);
	/* FLL 10-bit integer input */
	regmap_update_bits(regmap, NAU8824_REG_FLL3,
		NAU8824_FLL_INTEGER_MASK, fll_param->fll_int);
	/* FLL pre-scaler */
	regmap_update_bits(regmap, NAU8824_REG_FLL4,
		NAU8824_FLL_REF_DIV_MASK,
		fll_param->clk_ref_div << NAU8824_FLL_REF_DIV_SFT);
	/* select divided VCO input */
	regmap_update_bits(regmap, NAU8824_REG_FLL5,
		NAU8824_FLL_CLK_SW_MASK, NAU8824_FLL_CLK_SW_REF);
	/* Disable free-running mode */
	regmap_update_bits(regmap,
		NAU8824_REG_FLL6, NAU8824_DCO_EN, 0);
	if (fll_param->fll_frac) {
		regmap_update_bits(regmap, NAU8824_REG_FLL5,
			NAU8824_FLL_PDB_DAC_EN | NAU8824_FLL_LOOP_FTR_EN |
			NAU8824_FLL_FTR_SW_MASK,
			NAU8824_FLL_PDB_DAC_EN | NAU8824_FLL_LOOP_FTR_EN |
			NAU8824_FLL_FTR_SW_FILTER);
		regmap_update_bits(regmap, NAU8824_REG_FLL6,
			NAU8824_SDM_EN, NAU8824_SDM_EN);
	} else {
		regmap_update_bits(regmap, NAU8824_REG_FLL5,
			NAU8824_FLL_PDB_DAC_EN | NAU8824_FLL_LOOP_FTR_EN |
			NAU8824_FLL_FTR_SW_MASK, NAU8824_FLL_FTR_SW_ACCU);
		regmap_update_bits(regmap,
			NAU8824_REG_FLL6, NAU8824_SDM_EN, 0);
	}
}

/* freq_out must be 256*Fs in order to achieve the best performance */
static int nau8824_set_pll(struct snd_soc_component *component, int pll_id, int source,
		unsigned int freq_in, unsigned int freq_out)
{
	struct nau8824 *nau8824 = snd_soc_component_get_drvdata(component);
	struct nau8824_fll fll_param;
	int ret, fs;

	fs = freq_out / 256;
	ret = nau8824_calc_fll_param(freq_in, fs, &fll_param);
	if (ret < 0) {
		dev_err(nau8824->dev, "Unsupported input clock %d\n", freq_in);
		return ret;
	}
	dev_dbg(nau8824->dev, "mclk_src=%x ratio=%x fll_frac=%x fll_int=%x clk_ref_div=%x\n",
		fll_param.mclk_src, fll_param.ratio, fll_param.fll_frac,
		fll_param.fll_int, fll_param.clk_ref_div);

	nau8824_fll_apply(nau8824->regmap, &fll_param);
	mdelay(2);
	regmap_update_bits(nau8824->regmap, NAU8824_REG_CLK_DIVIDER,
		NAU8824_CLK_SRC_MASK, NAU8824_CLK_SRC_VCO);

	return 0;
}

static int nau8824_config_sysclk(struct nau8824 *nau8824,
	int clk_id, unsigned int freq)
{
	struct regmap *regmap = nau8824->regmap;

	switch (clk_id) {
	case NAU8824_CLK_DIS:
		regmap_update_bits(regmap, NAU8824_REG_CLK_DIVIDER,
			NAU8824_CLK_SRC_MASK, NAU8824_CLK_SRC_MCLK);
		regmap_update_bits(regmap, NAU8824_REG_FLL6,
			NAU8824_DCO_EN, 0);
		break;

	case NAU8824_CLK_MCLK:
		nau8824_sema_acquire(nau8824, HZ);
		regmap_update_bits(regmap, NAU8824_REG_CLK_DIVIDER,
			NAU8824_CLK_SRC_MASK, NAU8824_CLK_SRC_MCLK);
		regmap_update_bits(regmap, NAU8824_REG_FLL6,
			NAU8824_DCO_EN, 0);
		nau8824_sema_release(nau8824);
		break;

	case NAU8824_CLK_INTERNAL:
		regmap_update_bits(regmap, NAU8824_REG_FLL6,
			NAU8824_DCO_EN, NAU8824_DCO_EN);
		regmap_update_bits(regmap, NAU8824_REG_CLK_DIVIDER,
			NAU8824_CLK_SRC_MASK, NAU8824_CLK_SRC_VCO);
		break;

	case NAU8824_CLK_FLL_MCLK:
		nau8824_sema_acquire(nau8824, HZ);
		regmap_update_bits(regmap, NAU8824_REG_FLL3,
			NAU8824_FLL_CLK_SRC_MASK, NAU8824_FLL_CLK_SRC_MCLK);
		nau8824_sema_release(nau8824);
		break;

	case NAU8824_CLK_FLL_BLK:
		nau8824_sema_acquire(nau8824, HZ);
		regmap_update_bits(regmap, NAU8824_REG_FLL3,
			NAU8824_FLL_CLK_SRC_MASK, NAU8824_FLL_CLK_SRC_BLK);
		nau8824_sema_release(nau8824);
		break;

	case NAU8824_CLK_FLL_FS:
		nau8824_sema_acquire(nau8824, HZ);
		regmap_update_bits(regmap, NAU8824_REG_FLL3,
			NAU8824_FLL_CLK_SRC_MASK, NAU8824_FLL_CLK_SRC_FS);
		nau8824_sema_release(nau8824);
		break;

	default:
		dev_err(nau8824->dev, "Invalid clock id (%d)\n", clk_id);
		return -EINVAL;
	}

	dev_dbg(nau8824->dev, "Sysclk is %dHz and clock id is %d\n", freq,
		clk_id);

	return 0;
}

static int nau8824_set_sysclk(struct snd_soc_component *component,
	int clk_id, int source, unsigned int freq, int dir)
{
	struct nau8824 *nau8824 = snd_soc_component_get_drvdata(component);

	return nau8824_config_sysclk(nau8824, clk_id, freq);
}

static void nau8824_resume_setup(struct nau8824 *nau8824)
{
	nau8824_config_sysclk(nau8824, NAU8824_CLK_DIS, 0);
	if (nau8824->irq) {
		/* Clear all interruption status */
		nau8824_int_status_clear_all(nau8824->regmap);
		/* Enable jack detection at sleep mode, insertion detection,
		 * and ejection detection.
		 */
		regmap_update_bits(nau8824->regmap, NAU8824_REG_ENA_CTRL,
			NAU8824_JD_SLEEP_MODE, NAU8824_JD_SLEEP_MODE);
		regmap_update_bits(nau8824->regmap,
			NAU8824_REG_INTERRUPT_SETTING_1,
			NAU8824_IRQ_EJECT_EN | NAU8824_IRQ_INSERT_EN,
			NAU8824_IRQ_EJECT_EN | NAU8824_IRQ_INSERT_EN);
		regmap_update_bits(nau8824->regmap,
			NAU8824_REG_INTERRUPT_SETTING,
			NAU8824_IRQ_EJECT_DIS | NAU8824_IRQ_INSERT_DIS, 0);
	}
}

static int nau8824_set_bias_level(struct snd_soc_component *component,
	enum snd_soc_bias_level level)
{
	struct nau8824 *nau8824 = snd_soc_component_get_drvdata(component);

	switch (level) {
	case SND_SOC_BIAS_ON:
		break;

	case SND_SOC_BIAS_PREPARE:
		break;

	case SND_SOC_BIAS_STANDBY:
		if (snd_soc_component_get_bias_level(component) == SND_SOC_BIAS_OFF) {
			/* Setup codec configuration after resume */
			nau8824_resume_setup(nau8824);
		}
		break;

	case SND_SOC_BIAS_OFF:
		regmap_update_bits(nau8824->regmap,
			NAU8824_REG_INTERRUPT_SETTING, 0x3ff, 0x3ff);
		regmap_update_bits(nau8824->regmap,
			NAU8824_REG_INTERRUPT_SETTING_1,
			NAU8824_IRQ_EJECT_EN | NAU8824_IRQ_INSERT_EN, 0);
		break;
	}

	return 0;
}

static int nau8824_component_probe(struct snd_soc_component *component)
{
	struct nau8824 *nau8824 = snd_soc_component_get_drvdata(component);
	struct snd_soc_dapm_context *dapm = snd_soc_component_get_dapm(component);

	nau8824->dapm = dapm;

	return 0;
}

static int __maybe_unused nau8824_suspend(struct snd_soc_component *component)
{
	struct nau8824 *nau8824 = snd_soc_component_get_drvdata(component);

	if (nau8824->irq) {
		disable_irq(nau8824->irq);
		snd_soc_component_force_bias_level(component, SND_SOC_BIAS_OFF);
	}
	regcache_cache_only(nau8824->regmap, true);
	regcache_mark_dirty(nau8824->regmap);

	return 0;
}

static int __maybe_unused nau8824_resume(struct snd_soc_component *component)
{
	struct nau8824 *nau8824 = snd_soc_component_get_drvdata(component);
	int ret;

	regcache_cache_only(nau8824->regmap, false);
	regcache_sync(nau8824->regmap);
	if (nau8824->irq) {
		/* Hold semaphore to postpone playback happening
		 * until jack detection done.
		 */
		nau8824->resume_lock = true;
		ret = nau8824_sema_acquire(nau8824, 0);
		if (ret)
			nau8824->resume_lock = false;
		enable_irq(nau8824->irq);
	}

	return 0;
}

static const struct snd_soc_component_driver nau8824_component_driver = {
	.probe			= nau8824_component_probe,
	.set_sysclk		= nau8824_set_sysclk,
	.set_pll		= nau8824_set_pll,
	.set_bias_level		= nau8824_set_bias_level,
	.suspend		= nau8824_suspend,
	.resume			= nau8824_resume,
	.controls		= nau8824_snd_controls,
	.num_controls		= ARRAY_SIZE(nau8824_snd_controls),
	.dapm_widgets		= nau8824_dapm_widgets,
	.num_dapm_widgets	= ARRAY_SIZE(nau8824_dapm_widgets),
	.dapm_routes		= nau8824_dapm_routes,
	.num_dapm_routes	= ARRAY_SIZE(nau8824_dapm_routes),
	.suspend_bias_off	= 1,
	.idle_bias_on		= 1,
	.use_pmdown_time	= 1,
	.endianness		= 1,
};

static const struct snd_soc_dai_ops nau8824_dai_ops = {
	.startup = nau8824_dai_startup,
	.hw_params = nau8824_hw_params,
	.set_fmt = nau8824_set_fmt,
	.set_tdm_slot = nau8824_set_tdm_slot,
};

#define NAU8824_RATES SNDRV_PCM_RATE_8000_192000
#define NAU8824_FORMATS (SNDRV_PCM_FMTBIT_S16_LE | SNDRV_PCM_FMTBIT_S20_3LE \
	 | SNDRV_PCM_FMTBIT_S24_3LE | SNDRV_PCM_FMTBIT_S32_LE)

static struct snd_soc_dai_driver nau8824_dai = {
	.name = NAU8824_CODEC_DAI,
	.playback = {
		.stream_name	 = "Playback",
		.channels_min	 = 1,
		.channels_max	 = 2,
		.rates		 = NAU8824_RATES,
		.formats	 = NAU8824_FORMATS,
	},
	.capture = {
		.stream_name	 = "Capture",
		.channels_min	 = 1,
		.channels_max	 = 2,
		.rates		 = NAU8824_RATES,
		.formats	 = NAU8824_FORMATS,
	},
	.ops = &nau8824_dai_ops,
};

static const struct regmap_config nau8824_regmap_config = {
	.val_bits = NAU8824_REG_ADDR_LEN,
	.reg_bits = NAU8824_REG_DATA_LEN,

	.max_register = NAU8824_REG_MAX,
	.readable_reg = nau8824_readable_reg,
	.writeable_reg = nau8824_writeable_reg,
	.volatile_reg = nau8824_volatile_reg,

	.cache_type = REGCACHE_RBTREE,
	.reg_defaults = nau8824_reg_defaults,
	.num_reg_defaults = ARRAY_SIZE(nau8824_reg_defaults),
};

/**
 * nau8824_enable_jack_detect - Specify a jack for event reporting
 *
 * @component:  component to register the jack with
 * @jack: jack to use to report headset and button events on
 *
 * After this function has been called the headset insert/remove and button
 * events will be routed to the given jack.  Jack can be null to stop
 * reporting.
 */
int nau8824_enable_jack_detect(struct snd_soc_component *component,
	struct snd_soc_jack *jack)
{
	struct nau8824 *nau8824 = snd_soc_component_get_drvdata(component);
	int ret;

	nau8824->jack = jack;
	/* Initiate jack detection work queue */
	INIT_WORK(&nau8824->jdet_work, nau8824_jdet_work);
	ret = devm_request_threaded_irq(nau8824->dev, nau8824->irq, NULL,
		nau8824_interrupt, IRQF_TRIGGER_LOW | IRQF_ONESHOT,
		"nau8824", nau8824);
	if (ret) {
		dev_err(nau8824->dev, "Cannot request irq %d (%d)\n",
			nau8824->irq, ret);
	}

	return ret;
}
EXPORT_SYMBOL_GPL(nau8824_enable_jack_detect);

static void nau8824_reset_chip(struct regmap *regmap)
{
	regmap_write(regmap, NAU8824_REG_RESET, 0x00);
	regmap_write(regmap, NAU8824_REG_RESET, 0x00);
}

static void nau8824_setup_buttons(struct nau8824 *nau8824)
{
	struct regmap *regmap = nau8824->regmap;

	regmap_update_bits(regmap, NAU8824_REG_SAR_ADC,
		NAU8824_SAR_TRACKING_GAIN_MASK,
		nau8824->sar_voltage << NAU8824_SAR_TRACKING_GAIN_SFT);
	regmap_update_bits(regmap, NAU8824_REG_SAR_ADC,
		NAU8824_SAR_COMPARE_TIME_MASK,
		nau8824->sar_compare_time << NAU8824_SAR_COMPARE_TIME_SFT);
	regmap_update_bits(regmap, NAU8824_REG_SAR_ADC,
		NAU8824_SAR_SAMPLING_TIME_MASK,
		nau8824->sar_sampling_time << NAU8824_SAR_SAMPLING_TIME_SFT);

	regmap_update_bits(regmap, NAU8824_REG_VDET_COEFFICIENT,
		NAU8824_LEVELS_NR_MASK,
		(nau8824->sar_threshold_num - 1) << NAU8824_LEVELS_NR_SFT);
	regmap_update_bits(regmap, NAU8824_REG_VDET_COEFFICIENT,
		NAU8824_HYSTERESIS_MASK,
		nau8824->sar_hysteresis << NAU8824_HYSTERESIS_SFT);
	regmap_update_bits(regmap, NAU8824_REG_VDET_COEFFICIENT,
		NAU8824_SHORTKEY_DEBOUNCE_MASK,
		nau8824->key_debounce << NAU8824_SHORTKEY_DEBOUNCE_SFT);

	regmap_write(regmap, NAU8824_REG_VDET_THRESHOLD_1,
		(nau8824->sar_threshold[0] << 8) | nau8824->sar_threshold[1]);
	regmap_write(regmap, NAU8824_REG_VDET_THRESHOLD_2,
		(nau8824->sar_threshold[2] << 8) | nau8824->sar_threshold[3]);
	regmap_write(regmap, NAU8824_REG_VDET_THRESHOLD_3,
		(nau8824->sar_threshold[4] << 8) | nau8824->sar_threshold[5]);
	regmap_write(regmap, NAU8824_REG_VDET_THRESHOLD_4,
		(nau8824->sar_threshold[6] << 8) | nau8824->sar_threshold[7]);
}

static void nau8824_init_regs(struct nau8824 *nau8824)
{
	struct regmap *regmap = nau8824->regmap;

	/* Enable Bias/VMID/VMID Tieoff */
	regmap_update_bits(regmap, NAU8824_REG_BIAS_ADJ,
		NAU8824_VMID | NAU8824_VMID_SEL_MASK, NAU8824_VMID |
		(nau8824->vref_impedance << NAU8824_VMID_SEL_SFT));
	regmap_update_bits(regmap, NAU8824_REG_BOOST,
		NAU8824_GLOBAL_BIAS_EN, NAU8824_GLOBAL_BIAS_EN);
	mdelay(2);
	regmap_update_bits(regmap, NAU8824_REG_MIC_BIAS,
		NAU8824_MICBIAS_VOLTAGE_MASK, nau8824->micbias_voltage);
	/* Disable Boost Driver, Automatic Short circuit protection enable */
	regmap_update_bits(regmap, NAU8824_REG_BOOST,
		NAU8824_PRECHARGE_DIS | NAU8824_HP_BOOST_DIS |
		NAU8824_HP_BOOST_G_DIS | NAU8824_SHORT_SHUTDOWN_EN,
		NAU8824_PRECHARGE_DIS | NAU8824_HP_BOOST_DIS |
		NAU8824_HP_BOOST_G_DIS | NAU8824_SHORT_SHUTDOWN_EN);
	/* Scaling for ADC and DAC clock */
	regmap_update_bits(regmap, NAU8824_REG_CLK_DIVIDER,
		NAU8824_CLK_ADC_SRC_MASK | NAU8824_CLK_DAC_SRC_MASK,
		(0x1 << NAU8824_CLK_ADC_SRC_SFT) |
		(0x1 << NAU8824_CLK_DAC_SRC_SFT));
	regmap_update_bits(regmap, NAU8824_REG_DAC_MUTE_CTRL,
		NAU8824_DAC_ZC_EN, NAU8824_DAC_ZC_EN);
	regmap_update_bits(regmap, NAU8824_REG_ENA_CTRL,
		NAU8824_DAC_CH1_EN | NAU8824_DAC_CH0_EN |
		NAU8824_ADC_CH0_EN | NAU8824_ADC_CH1_EN |
		NAU8824_ADC_CH2_EN | NAU8824_ADC_CH3_EN,
		NAU8824_DAC_CH1_EN | NAU8824_DAC_CH0_EN |
		NAU8824_ADC_CH0_EN | NAU8824_ADC_CH1_EN |
		NAU8824_ADC_CH2_EN | NAU8824_ADC_CH3_EN);
	regmap_update_bits(regmap, NAU8824_REG_CLK_GATING_ENA,
		NAU8824_CLK_ADC_CH23_EN | NAU8824_CLK_ADC_CH01_EN |
		NAU8824_CLK_DAC_CH1_EN | NAU8824_CLK_DAC_CH0_EN |
		NAU8824_CLK_I2S_EN | NAU8824_CLK_GAIN_EN |
		NAU8824_CLK_SAR_EN | NAU8824_CLK_DMIC_CH23_EN,
		NAU8824_CLK_ADC_CH23_EN | NAU8824_CLK_ADC_CH01_EN |
		NAU8824_CLK_DAC_CH1_EN | NAU8824_CLK_DAC_CH0_EN |
		NAU8824_CLK_I2S_EN | NAU8824_CLK_GAIN_EN |
		NAU8824_CLK_SAR_EN | NAU8824_CLK_DMIC_CH23_EN);
	/* Class G timer 64ms */
	regmap_update_bits(regmap, NAU8824_REG_CLASSG,
		NAU8824_CLASSG_TIMER_MASK,
		0x20 << NAU8824_CLASSG_TIMER_SFT);
	regmap_update_bits(regmap, NAU8824_REG_TRIM_SETTINGS,
		NAU8824_DRV_CURR_INC, NAU8824_DRV_CURR_INC);
	/* Disable DACR/L power */
	regmap_update_bits(regmap, NAU8824_REG_CHARGE_PUMP_CONTROL,
		NAU8824_SPKR_PULL_DOWN | NAU8824_SPKL_PULL_DOWN |
		NAU8824_POWER_DOWN_DACR | NAU8824_POWER_DOWN_DACL,
		NAU8824_SPKR_PULL_DOWN | NAU8824_SPKL_PULL_DOWN |
		NAU8824_POWER_DOWN_DACR | NAU8824_POWER_DOWN_DACL);
	/* Enable TESTDAC. This sets the analog DAC inputs to a '0' input
	 * signal to avoid any glitches due to power up transients in both
	 * the analog and digital DAC circuit.
	 */
	regmap_update_bits(regmap, NAU8824_REG_ENABLE_LO,
		NAU8824_TEST_DAC_EN, NAU8824_TEST_DAC_EN);
	/* Config L/R channel */
	regmap_update_bits(regmap, NAU8824_REG_DAC_CH0_DGAIN_CTRL,
		NAU8824_DAC_CH0_SEL_MASK, NAU8824_DAC_CH0_SEL_I2S0);
	regmap_update_bits(regmap, NAU8824_REG_DAC_CH1_DGAIN_CTRL,
		NAU8824_DAC_CH1_SEL_MASK, NAU8824_DAC_CH1_SEL_I2S1);
	regmap_update_bits(regmap, NAU8824_REG_ENABLE_LO,
		NAU8824_DACR_HPR_EN | NAU8824_DACL_HPL_EN,
		NAU8824_DACR_HPR_EN | NAU8824_DACL_HPL_EN);
	/* Default oversampling/decimations settings are unusable
	 * (audible hiss). Set it to something better.
	 */
	regmap_update_bits(regmap, NAU8824_REG_ADC_FILTER_CTRL,
		NAU8824_ADC_SYNC_DOWN_MASK, NAU8824_ADC_SYNC_DOWN_64);
	regmap_update_bits(regmap, NAU8824_REG_DAC_FILTER_CTRL_1,
		NAU8824_DAC_CICCLP_OFF | NAU8824_DAC_OVERSAMPLE_MASK,
		NAU8824_DAC_CICCLP_OFF | NAU8824_DAC_OVERSAMPLE_64);
	/* DAC clock delay 2ns, VREF */
	regmap_update_bits(regmap, NAU8824_REG_RDAC,
		NAU8824_RDAC_CLK_DELAY_MASK | NAU8824_RDAC_VREF_MASK,
		(0x2 << NAU8824_RDAC_CLK_DELAY_SFT) |
		(0x3 << NAU8824_RDAC_VREF_SFT));
	/* PGA input mode selection */
	regmap_update_bits(regmap, NAU8824_REG_FEPGA,
		NAU8824_FEPGA_MODEL_SHORT_EN | NAU8824_FEPGA_MODER_SHORT_EN,
		NAU8824_FEPGA_MODEL_SHORT_EN | NAU8824_FEPGA_MODER_SHORT_EN);
	/* Digital microphone control */
	regmap_update_bits(regmap, NAU8824_REG_ANALOG_CONTROL_1,
		NAU8824_DMIC_CLK_DRV_STRG | NAU8824_DMIC_CLK_SLEW_FAST,
		NAU8824_DMIC_CLK_DRV_STRG | NAU8824_DMIC_CLK_SLEW_FAST);
	regmap_update_bits(regmap, NAU8824_REG_JACK_DET_CTRL,
		NAU8824_JACK_LOGIC,
		/* jkdet_polarity - 1  is for active-low */
		nau8824->jkdet_polarity ? 0 : NAU8824_JACK_LOGIC);
	regmap_update_bits(regmap,
		NAU8824_REG_JACK_DET_CTRL, NAU8824_JACK_EJECT_DT_MASK,
		(nau8824->jack_eject_debounce << NAU8824_JACK_EJECT_DT_SFT));
	if (nau8824->sar_threshold_num)
		nau8824_setup_buttons(nau8824);
}

static int nau8824_setup_irq(struct nau8824 *nau8824)
{
	/* Disable interruption before codec initiation done */
	regmap_update_bits(nau8824->regmap, NAU8824_REG_ENA_CTRL,
		NAU8824_JD_SLEEP_MODE, NAU8824_JD_SLEEP_MODE);
	regmap_update_bits(nau8824->regmap,
		NAU8824_REG_INTERRUPT_SETTING, 0x3ff, 0x3ff);
	regmap_update_bits(nau8824->regmap, NAU8824_REG_INTERRUPT_SETTING_1,
		NAU8824_IRQ_EJECT_EN | NAU8824_IRQ_INSERT_EN, 0);

	return 0;
}

static void nau8824_print_device_properties(struct nau8824 *nau8824)
{
	struct device *dev = nau8824->dev;
	int i;

	dev_dbg(dev, "jkdet-polarity:       %d\n", nau8824->jkdet_polarity);
	dev_dbg(dev, "micbias-voltage:      %d\n", nau8824->micbias_voltage);
	dev_dbg(dev, "vref-impedance:       %d\n", nau8824->vref_impedance);

	dev_dbg(dev, "sar-threshold-num:    %d\n", nau8824->sar_threshold_num);
	for (i = 0; i < nau8824->sar_threshold_num; i++)
		dev_dbg(dev, "sar-threshold[%d]=%x\n", i,
				nau8824->sar_threshold[i]);

	dev_dbg(dev, "sar-hysteresis:       %d\n", nau8824->sar_hysteresis);
	dev_dbg(dev, "sar-voltage:          %d\n", nau8824->sar_voltage);
	dev_dbg(dev, "sar-compare-time:     %d\n", nau8824->sar_compare_time);
	dev_dbg(dev, "sar-sampling-time:    %d\n", nau8824->sar_sampling_time);
	dev_dbg(dev, "short-key-debounce:   %d\n", nau8824->key_debounce);
	dev_dbg(dev, "jack-eject-debounce:  %d\n",
			nau8824->jack_eject_debounce);
}

static int nau8824_read_device_properties(struct device *dev,
	struct nau8824 *nau8824) {
	int ret;

	ret = device_property_read_u32(dev, "nuvoton,jkdet-polarity",
		&nau8824->jkdet_polarity);
	if (ret)
		nau8824->jkdet_polarity = 1;
	ret = device_property_read_u32(dev, "nuvoton,micbias-voltage",
		&nau8824->micbias_voltage);
	if (ret)
		nau8824->micbias_voltage = 6;
	ret = device_property_read_u32(dev, "nuvoton,vref-impedance",
		&nau8824->vref_impedance);
	if (ret)
		nau8824->vref_impedance = 2;
	ret = device_property_read_u32(dev, "nuvoton,sar-threshold-num",
		&nau8824->sar_threshold_num);
	if (ret)
		nau8824->sar_threshold_num = 4;
	ret = device_property_read_u32_array(dev, "nuvoton,sar-threshold",
		nau8824->sar_threshold, nau8824->sar_threshold_num);
	if (ret) {
		nau8824->sar_threshold[0] = 0x0a;
		nau8824->sar_threshold[1] = 0x14;
		nau8824->sar_threshold[2] = 0x26;
		nau8824->sar_threshold[3] = 0x73;
	}
	ret = device_property_read_u32(dev, "nuvoton,sar-hysteresis",
		&nau8824->sar_hysteresis);
	if (ret)
		nau8824->sar_hysteresis = 0;
	ret = device_property_read_u32(dev, "nuvoton,sar-voltage",
		&nau8824->sar_voltage);
	if (ret)
		nau8824->sar_voltage = 6;
	ret = device_property_read_u32(dev, "nuvoton,sar-compare-time",
		&nau8824->sar_compare_time);
	if (ret)
		nau8824->sar_compare_time = 1;
	ret = device_property_read_u32(dev, "nuvoton,sar-sampling-time",
		&nau8824->sar_sampling_time);
	if (ret)
		nau8824->sar_sampling_time = 1;
	ret = device_property_read_u32(dev, "nuvoton,short-key-debounce",
		&nau8824->key_debounce);
	if (ret)
		nau8824->key_debounce = 0;
	ret = device_property_read_u32(dev, "nuvoton,jack-eject-debounce",
		&nau8824->jack_eject_debounce);
	if (ret)
		nau8824->jack_eject_debounce = 1;

	return 0;
}

/* Please keep this list alphabetically sorted */
static const struct dmi_system_id nau8824_quirk_table[] = {
	{
		/* Cyberbook T116 rugged tablet */
		.matches = {
			DMI_EXACT_MATCH(DMI_BOARD_VENDOR, "Default string"),
			DMI_EXACT_MATCH(DMI_BOARD_NAME, "Cherry Trail CR"),
			DMI_EXACT_MATCH(DMI_PRODUCT_SKU, "20170531"),
		},
<<<<<<< HEAD
		.driver_data = (void *)(NAU8824_JD_ACTIVE_HIGH),
=======
		.driver_data = (void *)(NAU8824_JD_ACTIVE_HIGH |
					NAU8824_MONO_SPEAKER),
	},
	{
		/* CUBE iwork8 Air */
		.matches = {
			DMI_MATCH(DMI_SYS_VENDOR, "cube"),
			DMI_MATCH(DMI_PRODUCT_NAME, "i1-TF"),
			DMI_MATCH(DMI_BOARD_NAME, "Cherry Trail CR"),
		},
		.driver_data = (void *)(NAU8824_MONO_SPEAKER),
	},
	{
		/* Pipo W2S */
		.matches = {
			DMI_MATCH(DMI_SYS_VENDOR, "PIPO"),
			DMI_MATCH(DMI_PRODUCT_NAME, "W2S"),
		},
		.driver_data = (void *)(NAU8824_MONO_SPEAKER),
>>>>>>> 29549c70
	},
	{}
};

static void nau8824_check_quirks(void)
{
	const struct dmi_system_id *dmi_id;

	if (quirk_override != -1) {
		nau8824_quirk = quirk_override;
		return;
	}

	dmi_id = dmi_first_match(nau8824_quirk_table);
	if (dmi_id)
		nau8824_quirk = (unsigned long)dmi_id->driver_data;
}

<<<<<<< HEAD
static int nau8824_i2c_probe(struct i2c_client *i2c,
	const struct i2c_device_id *id)
=======
const char *nau8824_components(void)
{
	nau8824_check_quirks();

	if (nau8824_quirk & NAU8824_MONO_SPEAKER)
		return "cfg-spk:1";
	else
		return "cfg-spk:2";
}
EXPORT_SYMBOL_GPL(nau8824_components);

static int nau8824_i2c_probe(struct i2c_client *i2c)
>>>>>>> 29549c70
{
	struct device *dev = &i2c->dev;
	struct nau8824 *nau8824 = dev_get_platdata(dev);
	int ret, value;

	if (!nau8824) {
		nau8824 = devm_kzalloc(dev, sizeof(*nau8824), GFP_KERNEL);
		if (!nau8824)
			return -ENOMEM;
		ret = nau8824_read_device_properties(dev, nau8824);
		if (ret)
			return ret;
	}
	i2c_set_clientdata(i2c, nau8824);

	nau8824->regmap = devm_regmap_init_i2c(i2c, &nau8824_regmap_config);
	if (IS_ERR(nau8824->regmap))
		return PTR_ERR(nau8824->regmap);
	nau8824->resume_lock = false;
	nau8824->dev = dev;
	nau8824->irq = i2c->irq;
	sema_init(&nau8824->jd_sem, 1);

	nau8824_check_quirks();

	if (nau8824_quirk & NAU8824_JD_ACTIVE_HIGH)
		nau8824->jkdet_polarity = 0;

	nau8824_print_device_properties(nau8824);

	ret = regmap_read(nau8824->regmap, NAU8824_REG_I2C_DEVICE_ID, &value);
	if (ret < 0) {
		dev_err(dev, "Failed to read device id from the NAU8824: %d\n",
			ret);
		return ret;
	}
	nau8824_reset_chip(nau8824->regmap);
	nau8824_init_regs(nau8824);

	if (i2c->irq)
		nau8824_setup_irq(nau8824);

	return devm_snd_soc_register_component(dev,
		&nau8824_component_driver, &nau8824_dai, 1);
}

static const struct i2c_device_id nau8824_i2c_ids[] = {
	{ "nau8824", 0 },
	{ }
};
MODULE_DEVICE_TABLE(i2c, nau8824_i2c_ids);

#ifdef CONFIG_OF
static const struct of_device_id nau8824_of_ids[] = {
	{ .compatible = "nuvoton,nau8824", },
	{}
};
MODULE_DEVICE_TABLE(of, nau8824_of_ids);
#endif

#ifdef CONFIG_ACPI
static const struct acpi_device_id nau8824_acpi_match[] = {
	{ "10508824", 0 },
	{},
};
MODULE_DEVICE_TABLE(acpi, nau8824_acpi_match);
#endif

static struct i2c_driver nau8824_i2c_driver = {
	.driver = {
		.name = "nau8824",
		.of_match_table = of_match_ptr(nau8824_of_ids),
		.acpi_match_table = ACPI_PTR(nau8824_acpi_match),
	},
	.probe_new = nau8824_i2c_probe,
	.id_table = nau8824_i2c_ids,
};
module_i2c_driver(nau8824_i2c_driver);


MODULE_DESCRIPTION("ASoC NAU88L24 driver");
MODULE_AUTHOR("John Hsu <KCHSU0@nuvoton.com>");
MODULE_LICENSE("GPL v2");<|MERGE_RESOLUTION|>--- conflicted
+++ resolved
@@ -29,10 +29,7 @@
 #include "nau8824.h"
 
 #define NAU8824_JD_ACTIVE_HIGH			BIT(0)
-<<<<<<< HEAD
-=======
 #define NAU8824_MONO_SPEAKER			BIT(1)
->>>>>>> 29549c70
 
 static int nau8824_quirk;
 static int quirk_override = -1;
@@ -1066,12 +1063,8 @@
 {
 	struct snd_soc_component *component = dai->component;
 	struct nau8824 *nau8824 = snd_soc_component_get_drvdata(component);
-<<<<<<< HEAD
-	unsigned int val_len = 0, osr, ctrl_val, bclk_fs, bclk_div;
-=======
 	unsigned int val_len = 0, ctrl_val, bclk_fs, bclk_div;
 	const struct nau8824_osr_attr *osr;
->>>>>>> 29549c70
 	int err = -EINVAL;
 
 	nau8824_sema_acquire(nau8824, HZ);
@@ -1083,25 +1076,6 @@
 	 * than 6.144 MHz.
 	 */
 	nau8824->fs = params_rate(params);
-<<<<<<< HEAD
-	if (substream->stream == SNDRV_PCM_STREAM_PLAYBACK) {
-		regmap_read(nau8824->regmap,
-			NAU8824_REG_DAC_FILTER_CTRL_1, &osr);
-		osr &= NAU8824_DAC_OVERSAMPLE_MASK;
-		if (nau8824_clock_check(nau8824, substream->stream,
-			nau8824->fs, osr))
-			goto error;
-		regmap_update_bits(nau8824->regmap, NAU8824_REG_CLK_DIVIDER,
-			NAU8824_CLK_DAC_SRC_MASK,
-			osr_dac_sel[osr].clk_src << NAU8824_CLK_DAC_SRC_SFT);
-	} else {
-		regmap_read(nau8824->regmap,
-			NAU8824_REG_ADC_FILTER_CTRL, &osr);
-		osr &= NAU8824_ADC_SYNC_DOWN_MASK;
-		if (nau8824_clock_check(nau8824, substream->stream,
-			nau8824->fs, osr))
-			goto error;
-=======
 	osr = nau8824_get_osr(nau8824, substream->stream);
 	if (!osr || !osr->osr)
 		goto error;
@@ -1112,7 +1086,6 @@
 			NAU8824_CLK_DAC_SRC_MASK,
 			osr->clk_src << NAU8824_CLK_DAC_SRC_SFT);
 	else
->>>>>>> 29549c70
 		regmap_update_bits(nau8824->regmap, NAU8824_REG_CLK_DIVIDER,
 			NAU8824_CLK_ADC_SRC_MASK,
 			osr->clk_src << NAU8824_CLK_ADC_SRC_SFT);
@@ -1910,9 +1883,6 @@
 			DMI_EXACT_MATCH(DMI_BOARD_NAME, "Cherry Trail CR"),
 			DMI_EXACT_MATCH(DMI_PRODUCT_SKU, "20170531"),
 		},
-<<<<<<< HEAD
-		.driver_data = (void *)(NAU8824_JD_ACTIVE_HIGH),
-=======
 		.driver_data = (void *)(NAU8824_JD_ACTIVE_HIGH |
 					NAU8824_MONO_SPEAKER),
 	},
@@ -1932,7 +1902,6 @@
 			DMI_MATCH(DMI_PRODUCT_NAME, "W2S"),
 		},
 		.driver_data = (void *)(NAU8824_MONO_SPEAKER),
->>>>>>> 29549c70
 	},
 	{}
 };
@@ -1951,10 +1920,6 @@
 		nau8824_quirk = (unsigned long)dmi_id->driver_data;
 }
 
-<<<<<<< HEAD
-static int nau8824_i2c_probe(struct i2c_client *i2c,
-	const struct i2c_device_id *id)
-=======
 const char *nau8824_components(void)
 {
 	nau8824_check_quirks();
@@ -1967,7 +1932,6 @@
 EXPORT_SYMBOL_GPL(nau8824_components);
 
 static int nau8824_i2c_probe(struct i2c_client *i2c)
->>>>>>> 29549c70
 {
 	struct device *dev = &i2c->dev;
 	struct nau8824 *nau8824 = dev_get_platdata(dev);
