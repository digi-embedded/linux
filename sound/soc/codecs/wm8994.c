--- conflicted
+++ resolved
@@ -3223,13 +3223,9 @@
 	}
 
 	wm8994_store_context(control);
-<<<<<<< HEAD
-=======
 
 	snd_soc_codec_force_bias_level(codec, SND_SOC_BIAS_OFF);
->>>>>>> f2ed3bfc
-
-	wm8994_set_bias_level(codec, SND_SOC_BIAS_OFF);
+
 	return 0;
 }
 
