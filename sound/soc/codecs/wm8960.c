/*
 * wm8960.c  --  WM8960 ALSA SoC Audio driver
 *
 * Copyright 2007-11 Wolfson Microelectronics, plc
 *
 * Author: Liam Girdwood
 *
 * This program is free software; you can redistribute it and/or modify
 * it under the terms of the GNU General Public License version 2 as
 * published by the Free Software Foundation.
 */

#include <linux/module.h>
#include <linux/moduleparam.h>
#include <linux/init.h>
#include <linux/delay.h>
#include <linux/pm.h>
#include <linux/clk.h>
#include <linux/i2c.h>
#include <linux/slab.h>
#include <sound/core.h>
#include <sound/pcm.h>
#include <sound/pcm_params.h>
#include <sound/soc.h>
#include <sound/initval.h>
#include <sound/tlv.h>
#include <sound/wm8960.h>

#include "wm8960.h"

/* R25 - Power 1 */
#define WM8960_VMID_MASK 0x180
#define WM8960_VREF      0x40

/* R26 - Power 2 */
#define WM8960_PWR2_LOUT1	0x40
#define WM8960_PWR2_ROUT1	0x20
#define WM8960_PWR2_OUT3	0x02

/* R28 - Anti-pop 1 */
#define WM8960_POBCTRL   0x80
#define WM8960_BUFDCOPEN 0x10
#define WM8960_BUFIOEN   0x08
#define WM8960_SOFT_ST   0x04
#define WM8960_HPSTBY    0x01

/* R29 - Anti-pop 2 */
#define WM8960_DISOP     0x40
#define WM8960_DRES_MASK 0x30

static bool is_pll_freq_available(unsigned int source, unsigned int target);
static int wm8960_set_pll(struct snd_soc_codec *codec,
		unsigned int freq_in, unsigned int freq_out);
/*
 * wm8960 register cache
 * We can't read the WM8960 register space when we are
 * using 2 wire for device control, so we cache them instead.
 */
static const struct reg_default wm8960_reg_defaults[] = {
	{  0x0, 0x00a7 },
	{  0x1, 0x00a7 },
	{  0x2, 0x0000 },
	{  0x3, 0x0000 },
	{  0x4, 0x0000 },
	{  0x5, 0x0008 },
	{  0x6, 0x0000 },
	{  0x7, 0x000a },
	{  0x8, 0x01c0 },
	{  0x9, 0x0000 },
	{  0xa, 0x00ff },
	{  0xb, 0x00ff },

	{ 0x10, 0x0000 },
	{ 0x11, 0x007b },
	{ 0x12, 0x0100 },
	{ 0x13, 0x0032 },
	{ 0x14, 0x0000 },
	{ 0x15, 0x00c3 },
	{ 0x16, 0x00c3 },
	{ 0x17, 0x01c0 },
	{ 0x18, 0x0000 },
	{ 0x19, 0x0000 },
	{ 0x1a, 0x0000 },
	{ 0x1b, 0x0000 },
	{ 0x1c, 0x0000 },
	{ 0x1d, 0x0000 },

	{ 0x20, 0x0100 },
	{ 0x21, 0x0100 },
	{ 0x22, 0x0050 },

	{ 0x25, 0x0050 },
	{ 0x26, 0x0000 },
	{ 0x27, 0x0000 },
	{ 0x28, 0x0000 },
	{ 0x29, 0x0000 },
	{ 0x2a, 0x0040 },
	{ 0x2b, 0x0000 },
	{ 0x2c, 0x0000 },
	{ 0x2d, 0x0050 },
	{ 0x2e, 0x0050 },
	{ 0x2f, 0x0000 },
	{ 0x30, 0x0002 },
	{ 0x31, 0x0037 },

	{ 0x33, 0x0080 },
	{ 0x34, 0x0008 },
	{ 0x35, 0x0031 },
	{ 0x36, 0x0026 },
	{ 0x37, 0x00e9 },
};

static bool wm8960_volatile(struct device *dev, unsigned int reg)
{
	switch (reg) {
	case WM8960_RESET:
		return true;
	default:
		return false;
	}
}

struct wm8960_priv {
	struct clk *mclk;
	struct regmap *regmap;
	int (*set_bias_level)(struct snd_soc_codec *,
			      enum snd_soc_bias_level level);
	struct snd_soc_dapm_widget *lout1;
	struct snd_soc_dapm_widget *rout1;
	struct snd_soc_dapm_widget *out3;
	bool deemph;
<<<<<<< HEAD
	int playback_fs;
	int bclk;
	int sysclk;
=======
	int lrclk;
	int bclk;
	int sysclk;
	int clk_id;
	int freq_in;
	bool is_stream_in_use[2];
>>>>>>> 33e8bb5d
	struct wm8960_data pdata;
};

#define wm8960_reset(c)	regmap_write(c, WM8960_RESET, 0)

/* enumerated controls */
static const char *wm8960_polarity[] = {"No Inversion", "Left Inverted",
	"Right Inverted", "Stereo Inversion"};
static const char *wm8960_3d_upper_cutoff[] = {"High", "Low"};
static const char *wm8960_3d_lower_cutoff[] = {"Low", "High"};
static const char *wm8960_alcfunc[] = {"Off", "Right", "Left", "Stereo"};
static const char *wm8960_alcmode[] = {"ALC", "Limiter"};
static const char *wm8960_adc_data_output_sel[] = {
	"Left Data = Left ADC;  Right Data = Right ADC",
	"Left Data = Left ADC;  Right Data = Left ADC",
	"Left Data = Right ADC; Right Data = Right ADC",
	"Left Data = Right ADC; Right Data = Left ADC",
};

static const struct soc_enum wm8960_enum[] = {
	SOC_ENUM_SINGLE(WM8960_DACCTL1, 5, 4, wm8960_polarity),
	SOC_ENUM_SINGLE(WM8960_DACCTL2, 5, 4, wm8960_polarity),
	SOC_ENUM_SINGLE(WM8960_3D, 6, 2, wm8960_3d_upper_cutoff),
	SOC_ENUM_SINGLE(WM8960_3D, 5, 2, wm8960_3d_lower_cutoff),
	SOC_ENUM_SINGLE(WM8960_ALC1, 7, 4, wm8960_alcfunc),
	SOC_ENUM_SINGLE(WM8960_ALC3, 8, 2, wm8960_alcmode),
	SOC_ENUM_SINGLE(WM8960_ADDCTL1, 2, 4, wm8960_adc_data_output_sel),
};

static const int deemph_settings[] = { 0, 32000, 44100, 48000 };

static int wm8960_set_deemph(struct snd_soc_codec *codec)
{
	struct wm8960_priv *wm8960 = snd_soc_codec_get_drvdata(codec);
	int val, i, best;

	/* If we're using deemphasis select the nearest available sample
	 * rate.
	 */
	if (wm8960->deemph) {
		best = 1;
		for (i = 2; i < ARRAY_SIZE(deemph_settings); i++) {
			if (abs(deemph_settings[i] - wm8960->lrclk) <
			    abs(deemph_settings[best] - wm8960->lrclk))
				best = i;
		}

		val = best << 1;
	} else {
		val = 0;
	}

	dev_dbg(codec->dev, "Set deemphasis %d\n", val);

	return snd_soc_update_bits(codec, WM8960_DACCTL1,
				   0x6, val);
}

static int wm8960_get_deemph(struct snd_kcontrol *kcontrol,
			     struct snd_ctl_elem_value *ucontrol)
{
	struct snd_soc_codec *codec = snd_soc_kcontrol_codec(kcontrol);
	struct wm8960_priv *wm8960 = snd_soc_codec_get_drvdata(codec);

	ucontrol->value.integer.value[0] = wm8960->deemph;
	return 0;
}

static int wm8960_put_deemph(struct snd_kcontrol *kcontrol,
			     struct snd_ctl_elem_value *ucontrol)
{
	struct snd_soc_codec *codec = snd_soc_kcontrol_codec(kcontrol);
	struct wm8960_priv *wm8960 = snd_soc_codec_get_drvdata(codec);
	int deemph = ucontrol->value.integer.value[0];

	if (deemph > 1)
		return -EINVAL;

	wm8960->deemph = deemph;

	return wm8960_set_deemph(codec);
}

static const DECLARE_TLV_DB_SCALE(adc_tlv, -9750, 50, 1);
static const DECLARE_TLV_DB_SCALE(inpga_tlv, -1725, 75, 0);
static const DECLARE_TLV_DB_SCALE(dac_tlv, -12750, 50, 1);
static const DECLARE_TLV_DB_SCALE(bypass_tlv, -2100, 300, 0);
static const DECLARE_TLV_DB_SCALE(out_tlv, -12100, 100, 1);
static const DECLARE_TLV_DB_SCALE(lineinboost_tlv, -1500, 300, 1);
static const unsigned int micboost_tlv[] = {
	TLV_DB_RANGE_HEAD(2),
	0, 1, TLV_DB_SCALE_ITEM(0, 1300, 0),
	2, 3, TLV_DB_SCALE_ITEM(2000, 900, 0),
};

static const struct snd_kcontrol_new wm8960_snd_controls[] = {
SOC_DOUBLE_R_TLV("Capture Volume", WM8960_LINVOL, WM8960_RINVOL,
		 0, 63, 0, inpga_tlv),
SOC_DOUBLE_R("Capture Volume ZC Switch", WM8960_LINVOL, WM8960_RINVOL,
	6, 1, 0),
SOC_DOUBLE_R("Capture Switch", WM8960_LINVOL, WM8960_RINVOL,
	7, 1, 1),

SOC_SINGLE_TLV("Right Input Boost Mixer RINPUT3 Volume",
	       WM8960_INBMIX1, 4, 7, 0, lineinboost_tlv),
SOC_SINGLE_TLV("Right Input Boost Mixer RINPUT2 Volume",
	       WM8960_INBMIX1, 1, 7, 0, lineinboost_tlv),
SOC_SINGLE_TLV("Left Input Boost Mixer LINPUT3 Volume",
	       WM8960_INBMIX2, 4, 7, 0, lineinboost_tlv),
SOC_SINGLE_TLV("Left Input Boost Mixer LINPUT2 Volume",
	       WM8960_INBMIX2, 1, 7, 0, lineinboost_tlv),
SOC_SINGLE_TLV("Right Input Boost Mixer RINPUT1 Volume",
		WM8960_RINPATH, 4, 3, 0, micboost_tlv),
SOC_SINGLE_TLV("Left Input Boost Mixer LINPUT1 Volume",
		WM8960_LINPATH, 4, 3, 0, micboost_tlv),

SOC_DOUBLE_R_TLV("Playback Volume", WM8960_LDAC, WM8960_RDAC,
		 0, 255, 0, dac_tlv),

SOC_DOUBLE_R_TLV("Headphone Playback Volume", WM8960_LOUT1, WM8960_ROUT1,
		 0, 127, 0, out_tlv),
SOC_DOUBLE_R("Headphone Playback ZC Switch", WM8960_LOUT1, WM8960_ROUT1,
	7, 1, 0),

SOC_DOUBLE_R_TLV("Speaker Playback Volume", WM8960_LOUT2, WM8960_ROUT2,
		 0, 127, 0, out_tlv),
SOC_DOUBLE_R("Speaker Playback ZC Switch", WM8960_LOUT2, WM8960_ROUT2,
	7, 1, 0),
SOC_SINGLE("Speaker DC Volume", WM8960_CLASSD3, 3, 5, 0),
SOC_SINGLE("Speaker AC Volume", WM8960_CLASSD3, 0, 5, 0),

SOC_SINGLE("PCM Playback -6dB Switch", WM8960_DACCTL1, 7, 1, 0),
SOC_ENUM("ADC Polarity", wm8960_enum[0]),
SOC_SINGLE("ADC High Pass Filter Switch", WM8960_DACCTL1, 0, 1, 0),

SOC_ENUM("DAC Polarity", wm8960_enum[2]),
SOC_SINGLE_BOOL_EXT("DAC Deemphasis Switch", 0,
		    wm8960_get_deemph, wm8960_put_deemph),

SOC_ENUM("3D Filter Upper Cut-Off", wm8960_enum[2]),
SOC_ENUM("3D Filter Lower Cut-Off", wm8960_enum[3]),
SOC_SINGLE("3D Volume", WM8960_3D, 1, 15, 0),
SOC_SINGLE("3D Switch", WM8960_3D, 0, 1, 0),

SOC_ENUM("ALC Function", wm8960_enum[4]),
SOC_SINGLE("ALC Max Gain", WM8960_ALC1, 4, 7, 0),
SOC_SINGLE("ALC Target", WM8960_ALC1, 0, 15, 1),
SOC_SINGLE("ALC Min Gain", WM8960_ALC2, 4, 7, 0),
SOC_SINGLE("ALC Hold Time", WM8960_ALC2, 0, 15, 0),
SOC_ENUM("ALC Mode", wm8960_enum[5]),
SOC_SINGLE("ALC Decay", WM8960_ALC3, 4, 15, 0),
SOC_SINGLE("ALC Attack", WM8960_ALC3, 0, 15, 0),

SOC_SINGLE("Noise Gate Threshold", WM8960_NOISEG, 3, 31, 0),
SOC_SINGLE("Noise Gate Switch", WM8960_NOISEG, 0, 1, 0),

SOC_DOUBLE_R_TLV("ADC PCM Capture Volume", WM8960_LADC, WM8960_RADC,
	0, 255, 0, adc_tlv),

SOC_SINGLE_TLV("Left Output Mixer Boost Bypass Volume",
	       WM8960_BYPASS1, 4, 7, 1, bypass_tlv),
SOC_SINGLE_TLV("Left Output Mixer LINPUT3 Volume",
	       WM8960_LOUTMIX, 4, 7, 1, bypass_tlv),
SOC_SINGLE_TLV("Right Output Mixer Boost Bypass Volume",
	       WM8960_BYPASS2, 4, 7, 1, bypass_tlv),
SOC_SINGLE_TLV("Right Output Mixer RINPUT3 Volume",
	       WM8960_ROUTMIX, 4, 7, 1, bypass_tlv),

SOC_ENUM("ADC Data Output Select", wm8960_enum[6]),
};

static const struct snd_kcontrol_new wm8960_lin_boost[] = {
SOC_DAPM_SINGLE("LINPUT2 Switch", WM8960_LINPATH, 6, 1, 0),
SOC_DAPM_SINGLE("LINPUT3 Switch", WM8960_LINPATH, 7, 1, 0),
SOC_DAPM_SINGLE("LINPUT1 Switch", WM8960_LINPATH, 8, 1, 0),
};

static const struct snd_kcontrol_new wm8960_lin[] = {
SOC_DAPM_SINGLE("Boost Switch", WM8960_LINPATH, 3, 1, 0),
};

static const struct snd_kcontrol_new wm8960_rin_boost[] = {
SOC_DAPM_SINGLE("RINPUT2 Switch", WM8960_RINPATH, 6, 1, 0),
SOC_DAPM_SINGLE("RINPUT3 Switch", WM8960_RINPATH, 7, 1, 0),
SOC_DAPM_SINGLE("RINPUT1 Switch", WM8960_RINPATH, 8, 1, 0),
};

static const struct snd_kcontrol_new wm8960_rin[] = {
SOC_DAPM_SINGLE("Boost Switch", WM8960_RINPATH, 3, 1, 0),
};

static const struct snd_kcontrol_new wm8960_loutput_mixer[] = {
SOC_DAPM_SINGLE("PCM Playback Switch", WM8960_LOUTMIX, 8, 1, 0),
SOC_DAPM_SINGLE("LINPUT3 Switch", WM8960_LOUTMIX, 7, 1, 0),
SOC_DAPM_SINGLE("Boost Bypass Switch", WM8960_BYPASS1, 7, 1, 0),
};

static const struct snd_kcontrol_new wm8960_routput_mixer[] = {
SOC_DAPM_SINGLE("PCM Playback Switch", WM8960_ROUTMIX, 8, 1, 0),
SOC_DAPM_SINGLE("RINPUT3 Switch", WM8960_ROUTMIX, 7, 1, 0),
SOC_DAPM_SINGLE("Boost Bypass Switch", WM8960_BYPASS2, 7, 1, 0),
};

static const struct snd_kcontrol_new wm8960_mono_out[] = {
SOC_DAPM_SINGLE("Left Switch", WM8960_MONOMIX1, 7, 1, 0),
SOC_DAPM_SINGLE("Right Switch", WM8960_MONOMIX2, 7, 1, 0),
};

static const struct snd_soc_dapm_widget wm8960_dapm_widgets[] = {
SND_SOC_DAPM_INPUT("LINPUT1"),
SND_SOC_DAPM_INPUT("RINPUT1"),
SND_SOC_DAPM_INPUT("LINPUT2"),
SND_SOC_DAPM_INPUT("RINPUT2"),
SND_SOC_DAPM_INPUT("LINPUT3"),
SND_SOC_DAPM_INPUT("RINPUT3"),

SND_SOC_DAPM_SUPPLY("MICB", WM8960_POWER1, 1, 0, NULL, 0),

SND_SOC_DAPM_MIXER("Left Boost Mixer", WM8960_POWER1, 5, 0,
		   wm8960_lin_boost, ARRAY_SIZE(wm8960_lin_boost)),
SND_SOC_DAPM_MIXER("Right Boost Mixer", WM8960_POWER1, 4, 0,
		   wm8960_rin_boost, ARRAY_SIZE(wm8960_rin_boost)),

SND_SOC_DAPM_MIXER("Left Input Mixer", WM8960_POWER3, 5, 0,
		   wm8960_lin, ARRAY_SIZE(wm8960_lin)),
SND_SOC_DAPM_MIXER("Right Input Mixer", WM8960_POWER3, 4, 0,
		   wm8960_rin, ARRAY_SIZE(wm8960_rin)),

SND_SOC_DAPM_ADC("Left ADC", "Capture", WM8960_POWER1, 3, 0),
SND_SOC_DAPM_ADC("Right ADC", "Capture", WM8960_POWER1, 2, 0),

SND_SOC_DAPM_DAC("Left DAC", "Playback", WM8960_POWER2, 8, 0),
SND_SOC_DAPM_DAC("Right DAC", "Playback", WM8960_POWER2, 7, 0),

SND_SOC_DAPM_MIXER("Left Output Mixer", WM8960_POWER3, 3, 0,
	&wm8960_loutput_mixer[0],
	ARRAY_SIZE(wm8960_loutput_mixer)),
SND_SOC_DAPM_MIXER("Right Output Mixer", WM8960_POWER3, 2, 0,
	&wm8960_routput_mixer[0],
	ARRAY_SIZE(wm8960_routput_mixer)),

SND_SOC_DAPM_PGA("LOUT1 PGA", WM8960_POWER2, 6, 0, NULL, 0),
SND_SOC_DAPM_PGA("ROUT1 PGA", WM8960_POWER2, 5, 0, NULL, 0),

SND_SOC_DAPM_PGA("Left Speaker PGA", WM8960_POWER2, 4, 0, NULL, 0),
SND_SOC_DAPM_PGA("Right Speaker PGA", WM8960_POWER2, 3, 0, NULL, 0),

SND_SOC_DAPM_PGA("Right Speaker Output", WM8960_CLASSD1, 7, 0, NULL, 0),
SND_SOC_DAPM_PGA("Left Speaker Output", WM8960_CLASSD1, 6, 0, NULL, 0),

SND_SOC_DAPM_OUTPUT("SPK_LP"),
SND_SOC_DAPM_OUTPUT("SPK_LN"),
SND_SOC_DAPM_OUTPUT("HP_L"),
SND_SOC_DAPM_OUTPUT("HP_R"),
SND_SOC_DAPM_OUTPUT("SPK_RP"),
SND_SOC_DAPM_OUTPUT("SPK_RN"),
SND_SOC_DAPM_OUTPUT("OUT3"),
};

static const struct snd_soc_dapm_widget wm8960_dapm_widgets_out3[] = {
SND_SOC_DAPM_MIXER("Mono Output Mixer", WM8960_POWER2, 1, 0,
	&wm8960_mono_out[0],
	ARRAY_SIZE(wm8960_mono_out)),
};

/* Represent OUT3 as a PGA so that it gets turned on with LOUT1/ROUT1 */
static const struct snd_soc_dapm_widget wm8960_dapm_widgets_capless[] = {
SND_SOC_DAPM_PGA("OUT3 VMID", WM8960_POWER2, 1, 0, NULL, 0),
};

static const struct snd_soc_dapm_route audio_paths[] = {
	{ "Left Boost Mixer", "LINPUT1 Switch", "LINPUT1" },
	{ "Left Boost Mixer", "LINPUT2 Switch", "LINPUT2" },
	{ "Left Boost Mixer", "LINPUT3 Switch", "LINPUT3" },

	{ "Left Input Mixer", "Boost Switch", "Left Boost Mixer", },
	{ "Left Input Mixer", NULL, "LINPUT1", },  /* Really Boost Switch */
	{ "Left Input Mixer", NULL, "LINPUT2" },
	{ "Left Input Mixer", NULL, "LINPUT3" },

	{ "Right Boost Mixer", "RINPUT1 Switch", "RINPUT1" },
	{ "Right Boost Mixer", "RINPUT2 Switch", "RINPUT2" },
	{ "Right Boost Mixer", "RINPUT3 Switch", "RINPUT3" },

	{ "Right Input Mixer", "Boost Switch", "Right Boost Mixer", },
	{ "Right Input Mixer", NULL, "RINPUT1", },  /* Really Boost Switch */
	{ "Right Input Mixer", NULL, "RINPUT2" },
	{ "Right Input Mixer", NULL, "RINPUT3" },

	{ "Left ADC", NULL, "Left Input Mixer" },
	{ "Right ADC", NULL, "Right Input Mixer" },

	{ "Left Output Mixer", "LINPUT3 Switch", "LINPUT3" },
	{ "Left Output Mixer", "Boost Bypass Switch", "Left Boost Mixer"} ,
	{ "Left Output Mixer", "PCM Playback Switch", "Left DAC" },

	{ "Right Output Mixer", "RINPUT3 Switch", "RINPUT3" },
	{ "Right Output Mixer", "Boost Bypass Switch", "Right Boost Mixer" } ,
	{ "Right Output Mixer", "PCM Playback Switch", "Right DAC" },

	{ "LOUT1 PGA", NULL, "Left Output Mixer" },
	{ "ROUT1 PGA", NULL, "Right Output Mixer" },

	{ "HP_L", NULL, "LOUT1 PGA" },
	{ "HP_R", NULL, "ROUT1 PGA" },

	{ "Left Speaker PGA", NULL, "Left Output Mixer" },
	{ "Right Speaker PGA", NULL, "Right Output Mixer" },

	{ "Left Speaker Output", NULL, "Left Speaker PGA" },
	{ "Right Speaker Output", NULL, "Right Speaker PGA" },

	{ "SPK_LN", NULL, "Left Speaker Output" },
	{ "SPK_LP", NULL, "Left Speaker Output" },
	{ "SPK_RN", NULL, "Right Speaker Output" },
	{ "SPK_RP", NULL, "Right Speaker Output" },
};

static const struct snd_soc_dapm_route audio_paths_out3[] = {
	{ "Mono Output Mixer", "Left Switch", "Left Output Mixer" },
	{ "Mono Output Mixer", "Right Switch", "Right Output Mixer" },

	{ "OUT3", NULL, "Mono Output Mixer", }
};

static const struct snd_soc_dapm_route audio_paths_capless[] = {
	{ "HP_L", NULL, "OUT3 VMID" },
	{ "HP_R", NULL, "OUT3 VMID" },

	{ "OUT3 VMID", NULL, "Left Output Mixer" },
	{ "OUT3 VMID", NULL, "Right Output Mixer" },
};

static int wm8960_add_widgets(struct snd_soc_codec *codec)
{
	struct wm8960_priv *wm8960 = snd_soc_codec_get_drvdata(codec);
	struct wm8960_data *pdata = &wm8960->pdata;
	struct snd_soc_dapm_context *dapm = &codec->dapm;
	struct snd_soc_dapm_widget *w;

	snd_soc_dapm_new_controls(dapm, wm8960_dapm_widgets,
				  ARRAY_SIZE(wm8960_dapm_widgets));

	snd_soc_dapm_add_routes(dapm, audio_paths, ARRAY_SIZE(audio_paths));

	/* In capless mode OUT3 is used to provide VMID for the
	 * headphone outputs, otherwise it is used as a mono mixer.
	 */
	if (pdata && pdata->capless) {
		snd_soc_dapm_new_controls(dapm, wm8960_dapm_widgets_capless,
					  ARRAY_SIZE(wm8960_dapm_widgets_capless));

		snd_soc_dapm_add_routes(dapm, audio_paths_capless,
					ARRAY_SIZE(audio_paths_capless));
	} else {
		snd_soc_dapm_new_controls(dapm, wm8960_dapm_widgets_out3,
					  ARRAY_SIZE(wm8960_dapm_widgets_out3));

		snd_soc_dapm_add_routes(dapm, audio_paths_out3,
					ARRAY_SIZE(audio_paths_out3));
	}

	/* We need to power up the headphone output stage out of
	 * sequence for capless mode.  To save scanning the widget
	 * list each time to find the desired power state do so now
	 * and save the result.
	 */
	list_for_each_entry(w, &codec->component.card->widgets, list) {
		if (w->dapm != &codec->dapm)
			continue;
		if (strcmp(w->name, "LOUT1 PGA") == 0)
			wm8960->lout1 = w;
		if (strcmp(w->name, "ROUT1 PGA") == 0)
			wm8960->rout1 = w;
		if (strcmp(w->name, "OUT3 VMID") == 0)
			wm8960->out3 = w;
	}
	
	return 0;
}

static int wm8960_set_dai_fmt(struct snd_soc_dai *codec_dai,
		unsigned int fmt)
{
	struct snd_soc_codec *codec = codec_dai->codec;
	u16 iface = 0;

	/* set master/slave audio interface */
	switch (fmt & SND_SOC_DAIFMT_MASTER_MASK) {
	case SND_SOC_DAIFMT_CBM_CFM:
		iface |= 0x0040;
		break;
	case SND_SOC_DAIFMT_CBS_CFS:
		break;
	default:
		return -EINVAL;
	}

	/* interface format */
	switch (fmt & SND_SOC_DAIFMT_FORMAT_MASK) {
	case SND_SOC_DAIFMT_I2S:
		iface |= 0x0002;
		break;
	case SND_SOC_DAIFMT_RIGHT_J:
		break;
	case SND_SOC_DAIFMT_LEFT_J:
		iface |= 0x0001;
		break;
	case SND_SOC_DAIFMT_DSP_A:
		iface |= 0x0003;
		break;
	case SND_SOC_DAIFMT_DSP_B:
		iface |= 0x0013;
		break;
	default:
		return -EINVAL;
	}

	/* clock inversion */
	switch (fmt & SND_SOC_DAIFMT_INV_MASK) {
	case SND_SOC_DAIFMT_NB_NF:
		break;
	case SND_SOC_DAIFMT_IB_IF:
		iface |= 0x0090;
		break;
	case SND_SOC_DAIFMT_IB_NF:
		iface |= 0x0080;
		break;
	case SND_SOC_DAIFMT_NB_IF:
		iface |= 0x0010;
		break;
	default:
		return -EINVAL;
	}

	/* set iface */
	snd_soc_write(codec, WM8960_IFACE1, iface);
	return 0;
}

static struct {
	int rate;
	unsigned int val;
} alc_rates[] = {
	{ 48000, 0 },
	{ 44100, 0 },
	{ 32000, 1 },
	{ 22050, 2 },
	{ 24000, 2 },
	{ 16000, 3 },
	{ 11025, 4 },
	{ 12000, 4 },
	{  8000, 5 },
};

<<<<<<< HEAD
=======
/* -1 for reserved value */
static const int sysclk_divs[] = { 1, -1, 2, -1 };

>>>>>>> 33e8bb5d
/* Multiply 256 for internal 256 div */
static const int dac_divs[] = { 256, 384, 512, 768, 1024, 1408, 1536 };

/* Multiply 10 to eliminate decimials */
static const int bclk_divs[] = {
	10, 15, 20, 30, 40, 55, 60, 80, 110,
	120, 160, 220, 240, 320, 320, 320
};

<<<<<<< HEAD
static void wm8960_configure_clocking(struct snd_soc_codec *codec,
		int stream, int lrclk)
{
	struct wm8960_priv *wm8960 = snd_soc_codec_get_drvdata(codec);
	u16 iface1 = snd_soc_read(codec, WM8960_IFACE1);
	u16 iface2 = snd_soc_read(codec, WM8960_IFACE2);
	int i, j;
=======
static int wm8960_configure_clocking(struct snd_soc_codec *codec)
{
	struct wm8960_priv *wm8960 = snd_soc_codec_get_drvdata(codec);
	int sysclk, bclk, lrclk, freq_out, freq_in;
	u16 iface1 = snd_soc_read(codec, WM8960_IFACE1);
	int i, j, k;
>>>>>>> 33e8bb5d

	if (!(iface1 & (1<<6))) {
		dev_dbg(codec->dev,
			"Codec is slave mode, no need to configure clock\n");
<<<<<<< HEAD
		return;
	}

	if (!wm8960->sysclk) {
		dev_dbg(codec->dev, "No SYSCLK configured\n");
		return;
	}

	if (!wm8960->bclk || !lrclk) {
		dev_dbg(codec->dev, "No audio clocks configured\n");
		return;
	}

	for (i = 0; i < ARRAY_SIZE(dac_divs); ++i) {
		if (wm8960->sysclk == lrclk * dac_divs[i]) {
			for (j = 0; j < ARRAY_SIZE(bclk_divs); ++j) {
				if (wm8960->sysclk ==  wm8960->bclk *
						bclk_divs[j] / 10) {
					goto config_clock;
				}
			}
		}
	}

	dev_err(codec->dev, "Unsupported sysclk %d\n", wm8960->sysclk);
	return;

config_clock:
	/* configure frame clock. If ADCLRC configure as GPIO pin, DACLRC
	 * pin is used as a frame clock for ADCs and DACs.
	 */
	if (iface2 & (1<<6))
		snd_soc_update_bits(codec, WM8960_CLOCK1, 0x7 << 3, i << 3);
	else if (SNDRV_PCM_STREAM_PLAYBACK == stream)
		snd_soc_update_bits(codec, WM8960_CLOCK1, 0x7 << 3, i << 3);
	else if (SNDRV_PCM_STREAM_CAPTURE == stream)
		snd_soc_update_bits(codec, WM8960_CLOCK1, 0x7 << 6, i << 6);

	/* configure bit clock */
	snd_soc_update_bits(codec, WM8960_CLOCK2, 0xf, j);
=======
		return 0;
	}

	if (wm8960->clk_id != WM8960_SYSCLK_MCLK && !wm8960->freq_in) {
		dev_err(codec->dev, "No MCLK configured\n");
		return -EINVAL;
	}

	freq_in = wm8960->freq_in;
	bclk = wm8960->bclk;
	lrclk = wm8960->lrclk;
	/*
	 * If it's sysclk auto mode, check if the MCLK can provide sysclk or
	 * not. If MCLK can provide sysclk, using MCLK to provide sysclk
	 * directly. Otherwise, auto select a available pll out frequency
	 * and set PLL.
	 */
	if (wm8960->clk_id == WM8960_SYSCLK_AUTO) {
		/* disable the PLL and using MCLK to provide sysclk */
		wm8960_set_pll(codec, 0, 0);
		freq_out = freq_in;
	} else if (wm8960->sysclk) {
		freq_out = wm8960->sysclk;
	} else {
		dev_err(codec->dev, "No SYSCLK configured\n");
		return -EINVAL;
	}

	/* check if the sysclk frequency is available. */
	for (i = 0; i < ARRAY_SIZE(sysclk_divs); ++i) {
		if (sysclk_divs[i] == -1)
			continue;
		sysclk = freq_out / sysclk_divs[i];
		for (j = 0; j < ARRAY_SIZE(dac_divs); ++j) {
			if (sysclk == dac_divs[j] * lrclk) {
				for (k = 0; k < ARRAY_SIZE(bclk_divs); ++k)
					if (sysclk == bclk * bclk_divs[k] / 10)
						break;
				if (k != ARRAY_SIZE(bclk_divs))
					break;
			}
		}
		if (j != ARRAY_SIZE(dac_divs))
			break;
	}

	if (i != ARRAY_SIZE(sysclk_divs)) {
		goto configure_clock;
	} else if (wm8960->clk_id != WM8960_SYSCLK_AUTO) {
		dev_err(codec->dev, "failed to configure clock\n");
		return -EINVAL;
	}
	/* get a available pll out frequency and set pll */
	for (i = 0; i < ARRAY_SIZE(sysclk_divs); ++i) {
		if (sysclk_divs[i] == -1)
			continue;
		for (j = 0; j < ARRAY_SIZE(dac_divs); ++j) {
			sysclk = lrclk * dac_divs[j];
			freq_out = sysclk * sysclk_divs[i];

			for (k = 0; k < ARRAY_SIZE(bclk_divs); ++k) {
				if (sysclk == bclk * bclk_divs[k] / 10 &&
				    is_pll_freq_available(freq_in, freq_out)) {
					wm8960_set_pll(codec,
						       freq_in, freq_out);
					break;
				} else {
					continue;
				}
			}
			if (k != ARRAY_SIZE(bclk_divs))
				break;
		}
		if (j != ARRAY_SIZE(dac_divs))
			break;
	}

	if (i == ARRAY_SIZE(sysclk_divs)) {
		dev_err(codec->dev, "failed to configure clock\n");
		return -EINVAL;
	}

configure_clock:
	/* configure sysclk clock */
	snd_soc_update_bits(codec, WM8960_CLOCK1, 3 << 1, i << 1);

	/* configure frame clock */
	snd_soc_update_bits(codec, WM8960_CLOCK1, 0x7 << 3, j << 3);
	snd_soc_update_bits(codec, WM8960_CLOCK1, 0x7 << 6, j << 6);

	/* configure bit clock */
	snd_soc_update_bits(codec, WM8960_CLOCK2, 0xf, k);

	return 0;
>>>>>>> 33e8bb5d
}

static int wm8960_hw_params(struct snd_pcm_substream *substream,
			    struct snd_pcm_hw_params *params,
			    struct snd_soc_dai *dai)
{
	struct snd_soc_codec *codec = dai->codec;
	struct wm8960_priv *wm8960 = snd_soc_codec_get_drvdata(codec);
	u16 iface = snd_soc_read(codec, WM8960_IFACE1) & 0xfff3;
<<<<<<< HEAD
=======
	bool tx = substream->stream == SNDRV_PCM_STREAM_PLAYBACK;
>>>>>>> 33e8bb5d
	int i;

	wm8960->bclk = snd_soc_params_to_bclk(params);
	if (params_channels(params) == 1)
		wm8960->bclk *= 2;

	/* bit size */
	switch (params_width(params)) {
	case 16:
		break;
	case 20:
		iface |= 0x0004;
		break;
	case 24:
		iface |= 0x0008;
		break;
	case 32:
		/* right justify mode does not support 32 word length */
		if ((iface & 0x3) != 0) {
			iface |= 0x000c;
			break;
		}
	default:
		dev_err(codec->dev, "unsupported width %d\n",
			params_width(params));
		return -EINVAL;
	}

	wm8960->lrclk = params_rate(params);
	/* Update filters for the new rate */
	if (tx) {
		wm8960_set_deemph(codec);
	} else {
		for (i = 0; i < ARRAY_SIZE(alc_rates); i++)
			if (alc_rates[i].rate == params_rate(params))
				snd_soc_update_bits(codec,
						    WM8960_ADDCTL3, 0x7,
						    alc_rates[i].val);
	}

	/* set iface */
	snd_soc_write(codec, WM8960_IFACE1, iface);

<<<<<<< HEAD
	wm8960_configure_clocking(codec, substream->stream,
			params_rate(params));
=======
	wm8960->is_stream_in_use[tx] = true;

	if (codec->dapm.bias_level == SND_SOC_BIAS_ON &&
	    !wm8960->is_stream_in_use[!tx])
		return wm8960_configure_clocking(codec);

	return 0;
}

static int wm8960_hw_free(struct snd_pcm_substream *substream,
		struct snd_soc_dai *dai)
{
	struct snd_soc_codec *codec = dai->codec;
	struct wm8960_priv *wm8960 = snd_soc_codec_get_drvdata(codec);
	bool tx = substream->stream == SNDRV_PCM_STREAM_PLAYBACK;

	wm8960->is_stream_in_use[tx] = false;
>>>>>>> 33e8bb5d

	return 0;
}

static int wm8960_mute(struct snd_soc_dai *dai, int mute)
{
	struct snd_soc_codec *codec = dai->codec;

	if (mute)
		snd_soc_update_bits(codec, WM8960_DACCTL1, 0x8, 0x8);
	else
		snd_soc_update_bits(codec, WM8960_DACCTL1, 0x8, 0);
	return 0;
}

static int wm8960_set_bias_level_out3(struct snd_soc_codec *codec,
				      enum snd_soc_bias_level level)
{
	struct wm8960_priv *wm8960 = snd_soc_codec_get_drvdata(codec);
<<<<<<< HEAD
=======
	u16 pm2 = snd_soc_read(codec, WM8960_POWER2);
>>>>>>> 33e8bb5d
	int ret;

	switch (level) {
	case SND_SOC_BIAS_ON:
		break;

	case SND_SOC_BIAS_PREPARE:
		switch (codec->dapm.bias_level) {
		case SND_SOC_BIAS_STANDBY:
			if (!IS_ERR(wm8960->mclk)) {
				ret = clk_prepare_enable(wm8960->mclk);
				if (ret) {
					dev_err(codec->dev,
						"Failed to enable MCLK: %d\n",
						ret);
					return ret;
				}
			}

<<<<<<< HEAD
=======
			ret = wm8960_configure_clocking(codec);
			if (ret)
				return ret;

>>>>>>> 33e8bb5d
			/* Set VMID to 2x50k */
			snd_soc_update_bits(codec, WM8960_POWER1, 0x180, 0x80);
			break;

		case SND_SOC_BIAS_ON:
<<<<<<< HEAD
=======
			/*
			 * If it's sysclk auto mode, and the pll is enabled,
			 * disable the pll
			 */
			if (wm8960->clk_id == WM8960_SYSCLK_AUTO && (pm2 & 0x1))
				wm8960_set_pll(codec, 0, 0);

>>>>>>> 33e8bb5d
			if (!IS_ERR(wm8960->mclk))
				clk_disable_unprepare(wm8960->mclk);
			break;

		default:
			break;
		}

		break;

	case SND_SOC_BIAS_STANDBY:
		if (codec->dapm.bias_level == SND_SOC_BIAS_OFF) {
			regcache_sync(wm8960->regmap);

			/* Enable anti-pop features */
			snd_soc_write(codec, WM8960_APOP1,
				      WM8960_POBCTRL | WM8960_SOFT_ST |
				      WM8960_BUFDCOPEN | WM8960_BUFIOEN);

			/* Enable & ramp VMID at 2x50k */
			snd_soc_update_bits(codec, WM8960_POWER1, 0x80, 0x80);
			msleep(100);

			/* Enable VREF */
			snd_soc_update_bits(codec, WM8960_POWER1, WM8960_VREF,
					    WM8960_VREF);

			/* Disable anti-pop features */
			snd_soc_write(codec, WM8960_APOP1, WM8960_BUFIOEN);
		}

		/* Set VMID to 2x250k */
		snd_soc_update_bits(codec, WM8960_POWER1, 0x180, 0x100);
		break;

	case SND_SOC_BIAS_OFF:
		/* Enable anti-pop features */
		snd_soc_write(codec, WM8960_APOP1,
			     WM8960_POBCTRL | WM8960_SOFT_ST |
			     WM8960_BUFDCOPEN | WM8960_BUFIOEN);

		/* Disable VMID and VREF, let them discharge */
		snd_soc_write(codec, WM8960_POWER1, 0);
		msleep(600);
		break;
	}

	codec->dapm.bias_level = level;

	return 0;
}

static int wm8960_set_bias_level_capless(struct snd_soc_codec *codec,
					 enum snd_soc_bias_level level)
{
	struct wm8960_priv *wm8960 = snd_soc_codec_get_drvdata(codec);
<<<<<<< HEAD
=======
	u16 pm2 = snd_soc_read(codec, WM8960_POWER2);
>>>>>>> 33e8bb5d
	int reg, ret;

	switch (level) {
	case SND_SOC_BIAS_ON:
		break;

	case SND_SOC_BIAS_PREPARE:
		switch (codec->dapm.bias_level) {
		case SND_SOC_BIAS_STANDBY:
			/* Enable anti pop mode */
			snd_soc_update_bits(codec, WM8960_APOP1,
					    WM8960_POBCTRL | WM8960_SOFT_ST |
					    WM8960_BUFDCOPEN,
					    WM8960_POBCTRL | WM8960_SOFT_ST |
					    WM8960_BUFDCOPEN);

			/* Enable LOUT1, ROUT1 and OUT3 if they're enabled */
			reg = 0;
			if (wm8960->lout1 && wm8960->lout1->power)
				reg |= WM8960_PWR2_LOUT1;
			if (wm8960->rout1 && wm8960->rout1->power)
				reg |= WM8960_PWR2_ROUT1;
			if (wm8960->out3 && wm8960->out3->power)
				reg |= WM8960_PWR2_OUT3;
			snd_soc_update_bits(codec, WM8960_POWER2,
					    WM8960_PWR2_LOUT1 |
					    WM8960_PWR2_ROUT1 |
					    WM8960_PWR2_OUT3, reg);

			/* Enable VMID at 2*50k */
			snd_soc_update_bits(codec, WM8960_POWER1,
					    WM8960_VMID_MASK, 0x80);

			/* Ramp */
			msleep(100);

			/* Enable VREF */
			snd_soc_update_bits(codec, WM8960_POWER1,
					    WM8960_VREF, WM8960_VREF);

			msleep(100);

			if (!IS_ERR(wm8960->mclk)) {
				ret = clk_prepare_enable(wm8960->mclk);
				if (ret) {
					dev_err(codec->dev,
						"Failed to enable MCLK: %d\n",
						ret);
					return ret;
				}
			}
<<<<<<< HEAD
			break;

		case SND_SOC_BIAS_ON:
=======

			ret = wm8960_configure_clocking(codec);
			if (ret)
				return ret;

			break;

		case SND_SOC_BIAS_ON:
			/*
			 * If it's sysclk auto mode, and the pll is enabled,
			 * disable the pll
			 */
			if (wm8960->clk_id == WM8960_SYSCLK_AUTO && (pm2 & 0x1))
				wm8960_set_pll(codec, 0, 0);

>>>>>>> 33e8bb5d
			if (!IS_ERR(wm8960->mclk))
				clk_disable_unprepare(wm8960->mclk);

			/* Enable anti-pop mode */
			snd_soc_update_bits(codec, WM8960_APOP1,
					    WM8960_POBCTRL | WM8960_SOFT_ST |
					    WM8960_BUFDCOPEN,
					    WM8960_POBCTRL | WM8960_SOFT_ST |
					    WM8960_BUFDCOPEN);

			/* Disable VMID and VREF */
			snd_soc_update_bits(codec, WM8960_POWER1,
					    WM8960_VREF | WM8960_VMID_MASK, 0);
			break;

		case SND_SOC_BIAS_OFF:
			regcache_sync(wm8960->regmap);
			break;
		default:
			break;
		}
		break;

	case SND_SOC_BIAS_STANDBY:
		switch (codec->dapm.bias_level) {
		case SND_SOC_BIAS_PREPARE:
			/* Disable HP discharge */
			snd_soc_update_bits(codec, WM8960_APOP2,
					    WM8960_DISOP | WM8960_DRES_MASK,
					    0);

			/* Disable anti-pop features */
			snd_soc_update_bits(codec, WM8960_APOP1,
					    WM8960_POBCTRL | WM8960_SOFT_ST |
					    WM8960_BUFDCOPEN,
					    WM8960_POBCTRL | WM8960_SOFT_ST |
					    WM8960_BUFDCOPEN);
			break;

		default:
			break;
		}
		break;

	case SND_SOC_BIAS_OFF:
		break;
	}

	codec->dapm.bias_level = level;

	return 0;
}

/* PLL divisors */
struct _pll_div {
	u32 pre_div:1;
	u32 n:4;
	u32 k:24;
};

static bool is_pll_freq_available(unsigned int source, unsigned int target)
{
	unsigned int Ndiv;

	if (source == 0 || target == 0)
		return false;

	/* Scale up target to PLL operating frequency */
	target *= 4;
	Ndiv = target / source;

	if (Ndiv < 6) {
		source >>= 1;
		Ndiv = target / source;
	}

	if ((Ndiv < 6) || (Ndiv > 12))
		return false;

	return true;
}

/* The size in bits of the pll divide multiplied by 10
 * to allow rounding later */
#define FIXED_PLL_SIZE ((1 << 24) * 10)

static int pll_factors(unsigned int source, unsigned int target,
		       struct _pll_div *pll_div)
{
	unsigned long long Kpart;
	unsigned int K, Ndiv, Nmod;

	pr_debug("WM8960 PLL: setting %dHz->%dHz\n", source, target);

	/* Scale up target to PLL operating frequency */
	target *= 4;

	Ndiv = target / source;
	if (Ndiv < 6) {
		source >>= 1;
		pll_div->pre_div = 1;
		Ndiv = target / source;
	} else
		pll_div->pre_div = 0;

	if ((Ndiv < 6) || (Ndiv > 12)) {
		pr_debug("WM8960 PLL: Unsupported N=%d\n", Ndiv);
		return -EINVAL;
	}

	pll_div->n = Ndiv;
	Nmod = target % source;
	Kpart = FIXED_PLL_SIZE * (long long)Nmod;

	do_div(Kpart, source);

	K = Kpart & 0xFFFFFFFF;

	/* Check if we need to round */
	if ((K % 10) >= 5)
		K += 5;

	/* Move down to proper range now rounding is done */
	K /= 10;

	pll_div->k = K;

	pr_debug("WM8960 PLL: N=%x K=%x pre_div=%d\n",
		 pll_div->n, pll_div->k, pll_div->pre_div);

	return 0;
}

static int wm8960_set_pll(struct snd_soc_codec *codec,
		unsigned int freq_in, unsigned int freq_out)
{
	u16 reg;
	static struct _pll_div pll_div;
	int ret;

	if (freq_in && freq_out) {
		ret = pll_factors(freq_in, freq_out, &pll_div);
		if (ret != 0)
			return ret;
	}

	/* Disable the PLL: even if we are changing the frequency the
	 * PLL needs to be disabled while we do so. */
	snd_soc_update_bits(codec, WM8960_CLOCK1, 0x1, 0);
	snd_soc_update_bits(codec, WM8960_POWER2, 0x1, 0);

	if (!freq_in || !freq_out)
		return 0;

	reg = snd_soc_read(codec, WM8960_PLL1) & ~0x3f;
	reg |= pll_div.pre_div << 4;
	reg |= pll_div.n;

	if (pll_div.k) {
		reg |= 0x20;

		snd_soc_write(codec, WM8960_PLL2, (pll_div.k >> 16) & 0xff);
		snd_soc_write(codec, WM8960_PLL3, (pll_div.k >> 8) & 0xff);
		snd_soc_write(codec, WM8960_PLL4, pll_div.k & 0xff);
	}
	snd_soc_write(codec, WM8960_PLL1, reg);

	/* Turn it on */
	snd_soc_update_bits(codec, WM8960_POWER2, 0x1, 0x1);
	msleep(250);
	snd_soc_update_bits(codec, WM8960_CLOCK1, 0x1, 0x1);

	return 0;
}

static int wm8960_set_dai_pll(struct snd_soc_dai *codec_dai, int pll_id,
		int source, unsigned int freq_in, unsigned int freq_out)
{
	struct snd_soc_codec *codec = codec_dai->codec;
	struct wm8960_priv *wm8960 = snd_soc_codec_get_drvdata(codec);

	wm8960->freq_in = freq_in;

	if (pll_id == WM8960_SYSCLK_AUTO)
		return 0;

	return wm8960_set_pll(codec, freq_in, freq_out);
}

static int wm8960_set_dai_clkdiv(struct snd_soc_dai *codec_dai,
		int div_id, int div)
{
	struct snd_soc_codec *codec = codec_dai->codec;
	u16 reg;

	switch (div_id) {
	case WM8960_SYSCLKDIV:
		reg = snd_soc_read(codec, WM8960_CLOCK1) & 0x1f9;
		snd_soc_write(codec, WM8960_CLOCK1, reg | div);
		break;
	case WM8960_DACDIV:
		reg = snd_soc_read(codec, WM8960_CLOCK1) & 0x1c7;
		snd_soc_write(codec, WM8960_CLOCK1, reg | div);
		break;
	case WM8960_OPCLKDIV:
		reg = snd_soc_read(codec, WM8960_PLL1) & 0x03f;
		snd_soc_write(codec, WM8960_PLL1, reg | div);
		break;
	case WM8960_DCLKDIV:
		reg = snd_soc_read(codec, WM8960_CLOCK2) & 0x03f;
		snd_soc_write(codec, WM8960_CLOCK2, reg | div);
		break;
	case WM8960_TOCLKSEL:
		reg = snd_soc_read(codec, WM8960_ADDCTL1) & 0x1fd;
		snd_soc_write(codec, WM8960_ADDCTL1, reg | div);
		break;
	default:
		return -EINVAL;
	}

	return 0;
}

static int wm8960_set_bias_level(struct snd_soc_codec *codec,
				 enum snd_soc_bias_level level)
{
	struct wm8960_priv *wm8960 = snd_soc_codec_get_drvdata(codec);

	return wm8960->set_bias_level(codec, level);
}

static int wm8960_set_dai_sysclk(struct snd_soc_dai *dai, int clk_id,
					unsigned int freq, int dir)
{
	struct snd_soc_codec *codec = dai->codec;
	struct wm8960_priv *wm8960 = snd_soc_codec_get_drvdata(codec);

	switch (clk_id) {
	case WM8960_SYSCLK_MCLK:
		snd_soc_update_bits(codec, WM8960_CLOCK1,
					0x1, WM8960_SYSCLK_MCLK);
		break;
	case WM8960_SYSCLK_PLL:
		snd_soc_update_bits(codec, WM8960_CLOCK1,
					0x1, WM8960_SYSCLK_PLL);
		break;
<<<<<<< HEAD
=======
	case WM8960_SYSCLK_AUTO:
		break;
>>>>>>> 33e8bb5d
	default:
		return -EINVAL;
	}

	wm8960->sysclk = freq;
<<<<<<< HEAD
=======
	wm8960->clk_id = clk_id;
>>>>>>> 33e8bb5d

	return 0;
}

#define WM8960_RATES SNDRV_PCM_RATE_8000_48000

#define WM8960_FORMATS \
	(SNDRV_PCM_FMTBIT_S16_LE | SNDRV_PCM_FMTBIT_S20_3LE | \
	SNDRV_PCM_FMTBIT_S24_LE | SNDRV_PCM_FMTBIT_S32_LE)

static const struct snd_soc_dai_ops wm8960_dai_ops = {
	.hw_params = wm8960_hw_params,
	.hw_free = wm8960_hw_free,
	.digital_mute = wm8960_mute,
	.set_fmt = wm8960_set_dai_fmt,
	.set_clkdiv = wm8960_set_dai_clkdiv,
	.set_pll = wm8960_set_dai_pll,
	.set_sysclk = wm8960_set_dai_sysclk,
};

static struct snd_soc_dai_driver wm8960_dai = {
	.name = "wm8960-hifi",
	.playback = {
		.stream_name = "Playback",
		.channels_min = 1,
		.channels_max = 2,
		.rates = WM8960_RATES,
		.formats = WM8960_FORMATS,},
	.capture = {
		.stream_name = "Capture",
		.channels_min = 1,
		.channels_max = 2,
		.rates = WM8960_RATES,
		.formats = WM8960_FORMATS,},
	.ops = &wm8960_dai_ops,
	.symmetric_rates = 1,
};

static int wm8960_probe(struct snd_soc_codec *codec)
{
	struct wm8960_priv *wm8960 = snd_soc_codec_get_drvdata(codec);
	struct wm8960_data *pdata = &wm8960->pdata;
<<<<<<< HEAD
	int ret;

	if (pdata->capless)
		wm8960->set_bias_level = wm8960_set_bias_level_capless;
	else
		wm8960->set_bias_level = wm8960_set_bias_level_out3;

	ret = snd_soc_codec_set_cache_io(codec, 7, 9, SND_SOC_REGMAP);
	if (ret < 0) {
		dev_err(codec->dev, "Failed to set cache I/O: %d\n", ret);
		return ret;
	}
=======

	if (pdata->capless)
		wm8960->set_bias_level = wm8960_set_bias_level_capless;
	else
		wm8960->set_bias_level = wm8960_set_bias_level_out3;
>>>>>>> 33e8bb5d

	snd_soc_add_codec_controls(codec, wm8960_snd_controls,
				     ARRAY_SIZE(wm8960_snd_controls));
	wm8960_add_widgets(codec);

	return 0;
}

static struct snd_soc_codec_driver soc_codec_dev_wm8960 = {
	.probe =	wm8960_probe,
	.set_bias_level = wm8960_set_bias_level,
	.suspend_bias_off = true,
};

static const struct regmap_config wm8960_regmap = {
	.reg_bits = 7,
	.val_bits = 9,
	.max_register = WM8960_PLL4,

	.reg_defaults = wm8960_reg_defaults,
	.num_reg_defaults = ARRAY_SIZE(wm8960_reg_defaults),
	.cache_type = REGCACHE_RBTREE,

	.volatile_reg = wm8960_volatile,
};

static void wm8960_set_pdata_from_of(struct i2c_client *i2c,
				struct wm8960_data *pdata)
{
	const struct device_node *np = i2c->dev.of_node;

	if (of_property_read_bool(np, "wlf,capless"))
		pdata->capless = true;

	if (of_property_read_bool(np, "wlf,shared-lrclk"))
		pdata->shared_lrclk = true;
}

static int wm8960_i2c_probe(struct i2c_client *i2c,
			    const struct i2c_device_id *id)
{
	struct wm8960_data *pdata = dev_get_platdata(&i2c->dev);
	struct wm8960_priv *wm8960;
	int ret;

	wm8960 = devm_kzalloc(&i2c->dev, sizeof(struct wm8960_priv),
			      GFP_KERNEL);
	if (wm8960 == NULL)
		return -ENOMEM;

	wm8960->mclk = devm_clk_get(&i2c->dev, "mclk");
	if (IS_ERR(wm8960->mclk)) {
		if (PTR_ERR(wm8960->mclk) == -EPROBE_DEFER)
			return -EPROBE_DEFER;
	}

	wm8960->regmap = devm_regmap_init_i2c(i2c, &wm8960_regmap);
	if (IS_ERR(wm8960->regmap))
		return PTR_ERR(wm8960->regmap);

	if (pdata)
		memcpy(&wm8960->pdata, pdata, sizeof(struct wm8960_data));
	else if (i2c->dev.of_node)
		wm8960_set_pdata_from_of(i2c, &wm8960->pdata);

	ret = wm8960_reset(wm8960->regmap);
	if (ret != 0) {
		dev_err(&i2c->dev, "Failed to issue reset\n");
		return ret;
	}

	if (wm8960->pdata.shared_lrclk) {
		ret = regmap_update_bits(wm8960->regmap, WM8960_ADDCTL2,
					 0x4, 0x4);
		if (ret != 0) {
			dev_err(&i2c->dev, "Failed to enable LRCM: %d\n",
				ret);
			return ret;
		}
	}

	/* Latch the update bits */
	regmap_update_bits(wm8960->regmap, WM8960_LINVOL, 0x100, 0x100);
	regmap_update_bits(wm8960->regmap, WM8960_RINVOL, 0x100, 0x100);
	regmap_update_bits(wm8960->regmap, WM8960_LADC, 0x100, 0x100);
	regmap_update_bits(wm8960->regmap, WM8960_RADC, 0x100, 0x100);
	regmap_update_bits(wm8960->regmap, WM8960_LDAC, 0x100, 0x100);
	regmap_update_bits(wm8960->regmap, WM8960_RDAC, 0x100, 0x100);
	regmap_update_bits(wm8960->regmap, WM8960_LOUT1, 0x100, 0x100);
	regmap_update_bits(wm8960->regmap, WM8960_ROUT1, 0x100, 0x100);
	regmap_update_bits(wm8960->regmap, WM8960_LOUT2, 0x100, 0x100);
	regmap_update_bits(wm8960->regmap, WM8960_ROUT2, 0x100, 0x100);

	i2c_set_clientdata(i2c, wm8960);

	ret = snd_soc_register_codec(&i2c->dev,
			&soc_codec_dev_wm8960, &wm8960_dai, 1);

	return ret;
}

static int wm8960_i2c_remove(struct i2c_client *client)
{
	snd_soc_unregister_codec(&client->dev);
	return 0;
}

static const struct i2c_device_id wm8960_i2c_id[] = {
	{ "wm8960", 0 },
	{ }
};
MODULE_DEVICE_TABLE(i2c, wm8960_i2c_id);

static const struct of_device_id wm8960_of_match[] = {
       { .compatible = "wlf,wm8960", },
       { }
};
MODULE_DEVICE_TABLE(of, wm8960_of_match);

static struct i2c_driver wm8960_i2c_driver = {
	.driver = {
		.name = "wm8960",
		.owner = THIS_MODULE,
		.of_match_table = wm8960_of_match,
	},
	.probe =    wm8960_i2c_probe,
	.remove =   wm8960_i2c_remove,
	.id_table = wm8960_i2c_id,
};

module_i2c_driver(wm8960_i2c_driver);

MODULE_DESCRIPTION("ASoC WM8960 driver");
MODULE_AUTHOR("Liam Girdwood");
MODULE_LICENSE("GPL");<|MERGE_RESOLUTION|>--- conflicted
+++ resolved
@@ -129,18 +129,12 @@
 	struct snd_soc_dapm_widget *rout1;
 	struct snd_soc_dapm_widget *out3;
 	bool deemph;
-<<<<<<< HEAD
-	int playback_fs;
-	int bclk;
-	int sysclk;
-=======
 	int lrclk;
 	int bclk;
 	int sysclk;
 	int clk_id;
 	int freq_in;
 	bool is_stream_in_use[2];
->>>>>>> 33e8bb5d
 	struct wm8960_data pdata;
 };
 
@@ -596,12 +590,9 @@
 	{  8000, 5 },
 };
 
-<<<<<<< HEAD
-=======
 /* -1 for reserved value */
 static const int sysclk_divs[] = { 1, -1, 2, -1 };
 
->>>>>>> 33e8bb5d
 /* Multiply 256 for internal 256 div */
 static const int dac_divs[] = { 256, 384, 512, 768, 1024, 1408, 1536 };
 
@@ -611,68 +602,16 @@
 	120, 160, 220, 240, 320, 320, 320
 };
 
-<<<<<<< HEAD
-static void wm8960_configure_clocking(struct snd_soc_codec *codec,
-		int stream, int lrclk)
-{
-	struct wm8960_priv *wm8960 = snd_soc_codec_get_drvdata(codec);
-	u16 iface1 = snd_soc_read(codec, WM8960_IFACE1);
-	u16 iface2 = snd_soc_read(codec, WM8960_IFACE2);
-	int i, j;
-=======
 static int wm8960_configure_clocking(struct snd_soc_codec *codec)
 {
 	struct wm8960_priv *wm8960 = snd_soc_codec_get_drvdata(codec);
 	int sysclk, bclk, lrclk, freq_out, freq_in;
 	u16 iface1 = snd_soc_read(codec, WM8960_IFACE1);
 	int i, j, k;
->>>>>>> 33e8bb5d
 
 	if (!(iface1 & (1<<6))) {
 		dev_dbg(codec->dev,
 			"Codec is slave mode, no need to configure clock\n");
-<<<<<<< HEAD
-		return;
-	}
-
-	if (!wm8960->sysclk) {
-		dev_dbg(codec->dev, "No SYSCLK configured\n");
-		return;
-	}
-
-	if (!wm8960->bclk || !lrclk) {
-		dev_dbg(codec->dev, "No audio clocks configured\n");
-		return;
-	}
-
-	for (i = 0; i < ARRAY_SIZE(dac_divs); ++i) {
-		if (wm8960->sysclk == lrclk * dac_divs[i]) {
-			for (j = 0; j < ARRAY_SIZE(bclk_divs); ++j) {
-				if (wm8960->sysclk ==  wm8960->bclk *
-						bclk_divs[j] / 10) {
-					goto config_clock;
-				}
-			}
-		}
-	}
-
-	dev_err(codec->dev, "Unsupported sysclk %d\n", wm8960->sysclk);
-	return;
-
-config_clock:
-	/* configure frame clock. If ADCLRC configure as GPIO pin, DACLRC
-	 * pin is used as a frame clock for ADCs and DACs.
-	 */
-	if (iface2 & (1<<6))
-		snd_soc_update_bits(codec, WM8960_CLOCK1, 0x7 << 3, i << 3);
-	else if (SNDRV_PCM_STREAM_PLAYBACK == stream)
-		snd_soc_update_bits(codec, WM8960_CLOCK1, 0x7 << 3, i << 3);
-	else if (SNDRV_PCM_STREAM_CAPTURE == stream)
-		snd_soc_update_bits(codec, WM8960_CLOCK1, 0x7 << 6, i << 6);
-
-	/* configure bit clock */
-	snd_soc_update_bits(codec, WM8960_CLOCK2, 0xf, j);
-=======
 		return 0;
 	}
 
@@ -767,7 +706,6 @@
 	snd_soc_update_bits(codec, WM8960_CLOCK2, 0xf, k);
 
 	return 0;
->>>>>>> 33e8bb5d
 }
 
 static int wm8960_hw_params(struct snd_pcm_substream *substream,
@@ -777,10 +715,7 @@
 	struct snd_soc_codec *codec = dai->codec;
 	struct wm8960_priv *wm8960 = snd_soc_codec_get_drvdata(codec);
 	u16 iface = snd_soc_read(codec, WM8960_IFACE1) & 0xfff3;
-<<<<<<< HEAD
-=======
 	bool tx = substream->stream == SNDRV_PCM_STREAM_PLAYBACK;
->>>>>>> 33e8bb5d
 	int i;
 
 	wm8960->bclk = snd_soc_params_to_bclk(params);
@@ -824,10 +759,6 @@
 	/* set iface */
 	snd_soc_write(codec, WM8960_IFACE1, iface);
 
-<<<<<<< HEAD
-	wm8960_configure_clocking(codec, substream->stream,
-			params_rate(params));
-=======
 	wm8960->is_stream_in_use[tx] = true;
 
 	if (codec->dapm.bias_level == SND_SOC_BIAS_ON &&
@@ -845,7 +776,6 @@
 	bool tx = substream->stream == SNDRV_PCM_STREAM_PLAYBACK;
 
 	wm8960->is_stream_in_use[tx] = false;
->>>>>>> 33e8bb5d
 
 	return 0;
 }
@@ -865,10 +795,7 @@
 				      enum snd_soc_bias_level level)
 {
 	struct wm8960_priv *wm8960 = snd_soc_codec_get_drvdata(codec);
-<<<<<<< HEAD
-=======
 	u16 pm2 = snd_soc_read(codec, WM8960_POWER2);
->>>>>>> 33e8bb5d
 	int ret;
 
 	switch (level) {
@@ -888,20 +815,15 @@
 				}
 			}
 
-<<<<<<< HEAD
-=======
 			ret = wm8960_configure_clocking(codec);
 			if (ret)
 				return ret;
 
->>>>>>> 33e8bb5d
 			/* Set VMID to 2x50k */
 			snd_soc_update_bits(codec, WM8960_POWER1, 0x180, 0x80);
 			break;
 
 		case SND_SOC_BIAS_ON:
-<<<<<<< HEAD
-=======
 			/*
 			 * If it's sysclk auto mode, and the pll is enabled,
 			 * disable the pll
@@ -909,7 +831,6 @@
 			if (wm8960->clk_id == WM8960_SYSCLK_AUTO && (pm2 & 0x1))
 				wm8960_set_pll(codec, 0, 0);
 
->>>>>>> 33e8bb5d
 			if (!IS_ERR(wm8960->mclk))
 				clk_disable_unprepare(wm8960->mclk);
 			break;
@@ -966,10 +887,7 @@
 					 enum snd_soc_bias_level level)
 {
 	struct wm8960_priv *wm8960 = snd_soc_codec_get_drvdata(codec);
-<<<<<<< HEAD
-=======
 	u16 pm2 = snd_soc_read(codec, WM8960_POWER2);
->>>>>>> 33e8bb5d
 	int reg, ret;
 
 	switch (level) {
@@ -1021,11 +939,6 @@
 					return ret;
 				}
 			}
-<<<<<<< HEAD
-			break;
-
-		case SND_SOC_BIAS_ON:
-=======
 
 			ret = wm8960_configure_clocking(codec);
 			if (ret)
@@ -1041,7 +954,6 @@
 			if (wm8960->clk_id == WM8960_SYSCLK_AUTO && (pm2 & 0x1))
 				wm8960_set_pll(codec, 0, 0);
 
->>>>>>> 33e8bb5d
 			if (!IS_ERR(wm8960->mclk))
 				clk_disable_unprepare(wm8960->mclk);
 
@@ -1148,7 +1060,7 @@
 		pll_div->pre_div = 0;
 
 	if ((Ndiv < 6) || (Ndiv > 12)) {
-		pr_debug("WM8960 PLL: Unsupported N=%d\n", Ndiv);
+		pr_err("WM8960 PLL: Unsupported N=%d\n", Ndiv);
 		return -EINVAL;
 	}
 
@@ -1288,20 +1200,14 @@
 		snd_soc_update_bits(codec, WM8960_CLOCK1,
 					0x1, WM8960_SYSCLK_PLL);
 		break;
-<<<<<<< HEAD
-=======
 	case WM8960_SYSCLK_AUTO:
 		break;
->>>>>>> 33e8bb5d
 	default:
 		return -EINVAL;
 	}
 
 	wm8960->sysclk = freq;
-<<<<<<< HEAD
-=======
 	wm8960->clk_id = clk_id;
->>>>>>> 33e8bb5d
 
 	return 0;
 }
@@ -1344,26 +1250,11 @@
 {
 	struct wm8960_priv *wm8960 = snd_soc_codec_get_drvdata(codec);
 	struct wm8960_data *pdata = &wm8960->pdata;
-<<<<<<< HEAD
-	int ret;
 
 	if (pdata->capless)
 		wm8960->set_bias_level = wm8960_set_bias_level_capless;
 	else
 		wm8960->set_bias_level = wm8960_set_bias_level_out3;
-
-	ret = snd_soc_codec_set_cache_io(codec, 7, 9, SND_SOC_REGMAP);
-	if (ret < 0) {
-		dev_err(codec->dev, "Failed to set cache I/O: %d\n", ret);
-		return ret;
-	}
-=======
-
-	if (pdata->capless)
-		wm8960->set_bias_level = wm8960_set_bias_level_capless;
-	else
-		wm8960->set_bias_level = wm8960_set_bias_level_out3;
->>>>>>> 33e8bb5d
 
 	snd_soc_add_codec_controls(codec, wm8960_snd_controls,
 				     ARRAY_SIZE(wm8960_snd_controls));
