--- conflicted
+++ resolved
@@ -1375,10 +1375,7 @@
 	struct wm8960_priv *wm8960;
 	int ret;
 	int repeat_reset = 10;
-<<<<<<< HEAD
-=======
 	struct device_node *np = i2c->dev.of_node;
->>>>>>> ee68d467
 
 	wm8960 = devm_kzalloc(&i2c->dev, sizeof(struct wm8960_priv),
 			      GFP_KERNEL);
@@ -1400,14 +1397,11 @@
 	else if (i2c->dev.of_node)
 		wm8960_set_pdata_from_of(i2c, &wm8960->pdata);
 
-<<<<<<< HEAD
-=======
 	if (of_property_read_bool(np, "quick-probe"))
 		wm8960->quick_probe = true;
 
 	dev_info(&i2c->dev, "%s(), quick probe %d\n", __func__, wm8960->quick_probe);
 
->>>>>>> ee68d467
 	do {
 		ret = wm8960_reset(wm8960->regmap);
 		repeat_reset--;
@@ -1456,35 +1450,6 @@
 	return 0;
 }
 
-#ifdef CONFIG_PM
-static int wm8960_runtime_resume(struct device *dev)
-{
-	struct wm8960_priv *wm8960 = dev_get_drvdata(dev);
-	int ret;
-
-	ret = clk_prepare_enable(wm8960->mclk);
-	if (ret) {
-		dev_err(dev, "Failed to enable MCLK: %d\n", ret);
-		return ret;
-	}
-	return 0;
-}
-
-static int wm8960_runtime_suspend(struct device *dev)
-{
-	struct wm8960_priv *wm8960 = dev_get_drvdata(dev);
-
-	clk_disable_unprepare(wm8960->mclk);
-
-	return 0;
-}
-#endif
-
-static const struct dev_pm_ops wm8960_pm = {
-	SET_SYSTEM_SLEEP_PM_OPS(pm_runtime_force_suspend, pm_runtime_force_resume)
-	SET_RUNTIME_PM_OPS(wm8960_runtime_suspend, wm8960_runtime_resume, NULL)
-};
-
 static const struct i2c_device_id wm8960_i2c_id[] = {
 	{ "wm8960", 0 },
 	{ }
@@ -1501,7 +1466,6 @@
 	.driver = {
 		.name = "wm8960",
 		.of_match_table = wm8960_of_match,
-		.pm = &wm8960_pm,
 	},
 	.probe =    wm8960_i2c_probe,
 	.remove =   wm8960_i2c_remove,
