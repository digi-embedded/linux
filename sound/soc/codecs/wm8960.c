--- conflicted
+++ resolved
@@ -153,10 +153,7 @@
 	"Left Data = Right ADC; Right Data = Right ADC",
 	"Left Data = Right ADC; Right Data = Left ADC",
 };
-<<<<<<< HEAD
-=======
 static const char *wm8960_dmonomix[] = {"Stereo", "Mono"};
->>>>>>> f2ed3bfc
 
 static const struct soc_enum wm8960_enum[] = {
 	SOC_ENUM_SINGLE(WM8960_DACCTL1, 5, 4, wm8960_polarity),
@@ -166,10 +163,7 @@
 	SOC_ENUM_SINGLE(WM8960_ALC1, 7, 4, wm8960_alcfunc),
 	SOC_ENUM_SINGLE(WM8960_ALC3, 8, 2, wm8960_alcmode),
 	SOC_ENUM_SINGLE(WM8960_ADDCTL1, 2, 4, wm8960_adc_data_output_sel),
-<<<<<<< HEAD
-=======
 	SOC_ENUM_SINGLE(WM8960_ADDCTL1, 4, 2, wm8960_dmonomix),
->>>>>>> f2ed3bfc
 };
 
 static const int deemph_settings[] = { 0, 32000, 44100, 48000 };
@@ -232,18 +226,10 @@
 static const DECLARE_TLV_DB_SCALE(bypass_tlv, -2100, 300, 0);
 static const DECLARE_TLV_DB_SCALE(out_tlv, -12100, 100, 1);
 static const DECLARE_TLV_DB_SCALE(lineinboost_tlv, -1500, 300, 1);
-<<<<<<< HEAD
-static const unsigned int micboost_tlv[] = {
-	TLV_DB_RANGE_HEAD(2),
-	0, 1, TLV_DB_SCALE_ITEM(0, 1300, 0),
-	2, 3, TLV_DB_SCALE_ITEM(2000, 900, 0),
-};
-=======
 static const SNDRV_CTL_TLVD_DECLARE_DB_RANGE(micboost_tlv,
 	0, 1, TLV_DB_SCALE_ITEM(0, 1300, 0),
 	2, 3, TLV_DB_SCALE_ITEM(2000, 900, 0),
 );
->>>>>>> f2ed3bfc
 
 static const struct snd_kcontrol_new wm8960_snd_controls[] = {
 SOC_DOUBLE_R_TLV("Capture Volume", WM8960_LINVOL, WM8960_RINVOL,
@@ -253,15 +239,6 @@
 SOC_DOUBLE_R("Capture Switch", WM8960_LINVOL, WM8960_RINVOL,
 	7, 1, 1),
 
-<<<<<<< HEAD
-SOC_SINGLE_TLV("Right Input Boost Mixer RINPUT3 Volume",
-	       WM8960_INBMIX1, 4, 7, 0, lineinboost_tlv),
-SOC_SINGLE_TLV("Right Input Boost Mixer RINPUT2 Volume",
-	       WM8960_INBMIX1, 1, 7, 0, lineinboost_tlv),
-SOC_SINGLE_TLV("Left Input Boost Mixer LINPUT3 Volume",
-	       WM8960_INBMIX2, 4, 7, 0, lineinboost_tlv),
-SOC_SINGLE_TLV("Left Input Boost Mixer LINPUT2 Volume",
-=======
 SOC_SINGLE_TLV("Left Input Boost Mixer LINPUT3 Volume",
 	       WM8960_INBMIX1, 4, 7, 0, lineinboost_tlv),
 SOC_SINGLE_TLV("Left Input Boost Mixer LINPUT2 Volume",
@@ -269,7 +246,6 @@
 SOC_SINGLE_TLV("Right Input Boost Mixer RINPUT3 Volume",
 	       WM8960_INBMIX2, 4, 7, 0, lineinboost_tlv),
 SOC_SINGLE_TLV("Right Input Boost Mixer RINPUT2 Volume",
->>>>>>> f2ed3bfc
 	       WM8960_INBMIX2, 1, 7, 0, lineinboost_tlv),
 SOC_SINGLE_TLV("Right Input Boost Mixer RINPUT1 Volume",
 		WM8960_RINPATH, 4, 3, 0, micboost_tlv),
@@ -329,10 +305,7 @@
 	       WM8960_ROUTMIX, 4, 7, 1, bypass_tlv),
 
 SOC_ENUM("ADC Data Output Select", wm8960_enum[6]),
-<<<<<<< HEAD
-=======
 SOC_ENUM("DAC Mono Mix", wm8960_enum[7]),
->>>>>>> f2ed3bfc
 };
 
 static const struct snd_kcontrol_new wm8960_lin_boost[] = {
@@ -631,14 +604,6 @@
 	120, 160, 220, 240, 320, 320, 320
 };
 
-<<<<<<< HEAD
-static int wm8960_configure_clocking(struct snd_soc_codec *codec)
-{
-	struct wm8960_priv *wm8960 = snd_soc_codec_get_drvdata(codec);
-	int sysclk, bclk, lrclk, freq_out, freq_in;
-	u16 iface1 = snd_soc_read(codec, WM8960_IFACE1);
-	int i, j, k;
-=======
 /**
  * wm8960_configure_sysclk - checks if there is a sysclk frequency available
  *	The sysclk must be chosen such that:
@@ -768,7 +733,6 @@
 	u16 iface1 = snd_soc_read(codec, WM8960_IFACE1);
 	int i, j, k;
 	int ret;
->>>>>>> f2ed3bfc
 
 	if (!(iface1 & (1<<6))) {
 		dev_dbg(codec->dev,
@@ -782,11 +746,6 @@
 	}
 
 	freq_in = wm8960->freq_in;
-<<<<<<< HEAD
-	bclk = wm8960->bclk;
-	lrclk = wm8960->lrclk;
-=======
->>>>>>> f2ed3bfc
 	/*
 	 * If it's sysclk auto mode, check if the MCLK can provide sysclk or
 	 * not. If MCLK can provide sysclk, using MCLK to provide sysclk
@@ -804,59 +763,6 @@
 		return -EINVAL;
 	}
 
-<<<<<<< HEAD
-	/* check if the sysclk frequency is available. */
-	for (i = 0; i < ARRAY_SIZE(sysclk_divs); ++i) {
-		if (sysclk_divs[i] == -1)
-			continue;
-		sysclk = freq_out / sysclk_divs[i];
-		for (j = 0; j < ARRAY_SIZE(dac_divs); ++j) {
-			if (sysclk == dac_divs[j] * lrclk) {
-				for (k = 0; k < ARRAY_SIZE(bclk_divs); ++k)
-					if (sysclk == bclk * bclk_divs[k] / 10)
-						break;
-				if (k != ARRAY_SIZE(bclk_divs))
-					break;
-			}
-		}
-		if (j != ARRAY_SIZE(dac_divs))
-			break;
-	}
-
-	if (i != ARRAY_SIZE(sysclk_divs)) {
-		goto configure_clock;
-	} else if (wm8960->clk_id != WM8960_SYSCLK_AUTO) {
-		dev_err(codec->dev, "failed to configure clock\n");
-		return -EINVAL;
-	}
-	/* get a available pll out frequency and set pll */
-	for (i = 0; i < ARRAY_SIZE(sysclk_divs); ++i) {
-		if (sysclk_divs[i] == -1)
-			continue;
-		for (j = 0; j < ARRAY_SIZE(dac_divs); ++j) {
-			sysclk = lrclk * dac_divs[j];
-			freq_out = sysclk * sysclk_divs[i];
-
-			for (k = 0; k < ARRAY_SIZE(bclk_divs); ++k) {
-				if (sysclk == bclk * bclk_divs[k] / 10 &&
-				    is_pll_freq_available(freq_in, freq_out)) {
-					wm8960_set_pll(codec,
-						       freq_in, freq_out);
-					break;
-				} else {
-					continue;
-				}
-			}
-			if (k != ARRAY_SIZE(bclk_divs))
-				break;
-		}
-		if (j != ARRAY_SIZE(dac_divs))
-			break;
-	}
-
-	if (i == ARRAY_SIZE(sysclk_divs)) {
-		dev_err(codec->dev, "failed to configure clock\n");
-=======
 	if (wm8960->clk_id != WM8960_SYSCLK_PLL) {
 		ret = wm8960_configure_sysclk(wm8960, freq_out, &i, &j, &k);
 		if (ret >= 0) {
@@ -870,7 +776,6 @@
 	ret = wm8960_configure_pll(codec, freq_in, &i, &j, &k);
 	if (ret < 0) {
 		dev_err(codec->dev, "failed to configure clock via PLL\n");
->>>>>>> f2ed3bfc
 		return -EINVAL;
 	}
 
@@ -1200,14 +1105,6 @@
 	target *= 4;
 	Ndiv = target / source;
 
-<<<<<<< HEAD
-	if (Ndiv < 6) {
-		source >>= 1;
-		Ndiv = target / source;
-	}
-
-=======
->>>>>>> f2ed3bfc
 	if ((Ndiv < 6) || (Ndiv > 12))
 		return false;
 
@@ -1318,12 +1215,9 @@
 	if (pll_id == WM8960_SYSCLK_AUTO)
 		return 0;
 
-<<<<<<< HEAD
-=======
 	if (is_pll_freq_available(freq_in, freq_out))
 		return -EINVAL;
 
->>>>>>> f2ed3bfc
 	return wm8960_set_pll(codec, freq_in, freq_out);
 }
 
