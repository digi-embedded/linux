// SPDX-License-Identifier: GPL-2.0-or-later
/*
 * DA7213 ALSA SoC Codec Driver
 *
 * Copyright (c) 2013 Dialog Semiconductor
 *
 * Author: Adam Thomson <Adam.Thomson.Opensource@diasemi.com>
 * Based on DA9055 ALSA SoC codec driver.
 */

#include <linux/acpi.h>
#include <linux/of_device.h>
#include <linux/property.h>
#include <linux/clk.h>
#include <linux/delay.h>
#include <linux/i2c.h>
#include <linux/regmap.h>
#include <linux/slab.h>
#include <linux/module.h>
#include <sound/pcm.h>
#include <sound/pcm_params.h>
#include <linux/pm_runtime.h>
#include <sound/soc.h>
#include <sound/initval.h>
#include <sound/tlv.h>

#include <sound/da7213.h>
#include "da7213.h"


/* Gain and Volume */
static const DECLARE_TLV_DB_RANGE(aux_vol_tlv,
	/* -54dB */
	0x0, 0x11, TLV_DB_SCALE_ITEM(-5400, 0, 0),
	/* -52.5dB to 15dB */
	0x12, 0x3f, TLV_DB_SCALE_ITEM(-5250, 150, 0)
);

static const DECLARE_TLV_DB_RANGE(digital_gain_tlv,
	0x0, 0x07, TLV_DB_SCALE_ITEM(TLV_DB_GAIN_MUTE, 0, 1),
	/* -78dB to 12dB */
	0x08, 0x7f, TLV_DB_SCALE_ITEM(-7800, 75, 0)
);

static const DECLARE_TLV_DB_RANGE(alc_analog_gain_tlv,
	0x0, 0x0, TLV_DB_SCALE_ITEM(TLV_DB_GAIN_MUTE, 0, 1),
	/* 0dB to 36dB */
	0x01, 0x07, TLV_DB_SCALE_ITEM(0, 600, 0)
);

static const DECLARE_TLV_DB_SCALE(mic_vol_tlv, -600, 600, 0);
static const DECLARE_TLV_DB_SCALE(mixin_gain_tlv, -450, 150, 0);
static const DECLARE_TLV_DB_SCALE(eq_gain_tlv, -1050, 150, 0);
static const DECLARE_TLV_DB_SCALE(hp_vol_tlv, -5700, 100, 0);
static const DECLARE_TLV_DB_SCALE(lineout_vol_tlv, -4800, 100, 0);
static const DECLARE_TLV_DB_SCALE(alc_threshold_tlv, -9450, 150, 0);
static const DECLARE_TLV_DB_SCALE(alc_gain_tlv, 0, 600, 0);

/* ADC and DAC voice mode (8kHz) high pass cutoff value */
static const char * const da7213_voice_hpf_corner_txt[] = {
	"2.5Hz", "25Hz", "50Hz", "100Hz", "150Hz", "200Hz", "300Hz", "400Hz"
};

static SOC_ENUM_SINGLE_DECL(da7213_dac_voice_hpf_corner,
			    DA7213_DAC_FILTERS1,
			    DA7213_VOICE_HPF_CORNER_SHIFT,
			    da7213_voice_hpf_corner_txt);

static SOC_ENUM_SINGLE_DECL(da7213_adc_voice_hpf_corner,
			    DA7213_ADC_FILTERS1,
			    DA7213_VOICE_HPF_CORNER_SHIFT,
			    da7213_voice_hpf_corner_txt);

/* ADC and DAC high pass filter cutoff value */
static const char * const da7213_audio_hpf_corner_txt[] = {
	"Fs/24000", "Fs/12000", "Fs/6000", "Fs/3000"
};

static SOC_ENUM_SINGLE_DECL(da7213_dac_audio_hpf_corner,
			    DA7213_DAC_FILTERS1
			    , DA7213_AUDIO_HPF_CORNER_SHIFT,
			    da7213_audio_hpf_corner_txt);

static SOC_ENUM_SINGLE_DECL(da7213_adc_audio_hpf_corner,
			    DA7213_ADC_FILTERS1,
			    DA7213_AUDIO_HPF_CORNER_SHIFT,
			    da7213_audio_hpf_corner_txt);

/* Gain ramping rate value */
static const char * const da7213_gain_ramp_rate_txt[] = {
	"nominal rate * 8", "nominal rate * 16", "nominal rate / 16",
	"nominal rate / 32"
};

static SOC_ENUM_SINGLE_DECL(da7213_gain_ramp_rate,
			    DA7213_GAIN_RAMP_CTRL,
			    DA7213_GAIN_RAMP_RATE_SHIFT,
			    da7213_gain_ramp_rate_txt);

/* DAC noise gate setup time value */
static const char * const da7213_dac_ng_setup_time_txt[] = {
	"256 samples", "512 samples", "1024 samples", "2048 samples"
};

static SOC_ENUM_SINGLE_DECL(da7213_dac_ng_setup_time,
			    DA7213_DAC_NG_SETUP_TIME,
			    DA7213_DAC_NG_SETUP_TIME_SHIFT,
			    da7213_dac_ng_setup_time_txt);

/* DAC noise gate rampup rate value */
static const char * const da7213_dac_ng_rampup_txt[] = {
	"0.02 ms/dB", "0.16 ms/dB"
};

static SOC_ENUM_SINGLE_DECL(da7213_dac_ng_rampup_rate,
			    DA7213_DAC_NG_SETUP_TIME,
			    DA7213_DAC_NG_RAMPUP_RATE_SHIFT,
			    da7213_dac_ng_rampup_txt);

/* DAC noise gate rampdown rate value */
static const char * const da7213_dac_ng_rampdown_txt[] = {
	"0.64 ms/dB", "20.48 ms/dB"
};

static SOC_ENUM_SINGLE_DECL(da7213_dac_ng_rampdown_rate,
			    DA7213_DAC_NG_SETUP_TIME,
			    DA7213_DAC_NG_RAMPDN_RATE_SHIFT,
			    da7213_dac_ng_rampdown_txt);

/* DAC soft mute rate value */
static const char * const da7213_dac_soft_mute_rate_txt[] = {
	"1", "2", "4", "8", "16", "32", "64"
};

static SOC_ENUM_SINGLE_DECL(da7213_dac_soft_mute_rate,
			    DA7213_DAC_FILTERS5,
			    DA7213_DAC_SOFTMUTE_RATE_SHIFT,
			    da7213_dac_soft_mute_rate_txt);

/* ALC Attack Rate select */
static const char * const da7213_alc_attack_rate_txt[] = {
	"44/fs", "88/fs", "176/fs", "352/fs", "704/fs", "1408/fs", "2816/fs",
	"5632/fs", "11264/fs", "22528/fs", "45056/fs", "90112/fs", "180224/fs"
};

static SOC_ENUM_SINGLE_DECL(da7213_alc_attack_rate,
			    DA7213_ALC_CTRL2,
			    DA7213_ALC_ATTACK_SHIFT,
			    da7213_alc_attack_rate_txt);

/* ALC Release Rate select */
static const char * const da7213_alc_release_rate_txt[] = {
	"176/fs", "352/fs", "704/fs", "1408/fs", "2816/fs", "5632/fs",
	"11264/fs", "22528/fs", "45056/fs", "90112/fs", "180224/fs"
};

static SOC_ENUM_SINGLE_DECL(da7213_alc_release_rate,
			    DA7213_ALC_CTRL2,
			    DA7213_ALC_RELEASE_SHIFT,
			    da7213_alc_release_rate_txt);

/* ALC Hold Time select */
static const char * const da7213_alc_hold_time_txt[] = {
	"62/fs", "124/fs", "248/fs", "496/fs", "992/fs", "1984/fs", "3968/fs",
	"7936/fs", "15872/fs", "31744/fs", "63488/fs", "126976/fs",
	"253952/fs", "507904/fs", "1015808/fs", "2031616/fs"
};

static SOC_ENUM_SINGLE_DECL(da7213_alc_hold_time,
			    DA7213_ALC_CTRL3,
			    DA7213_ALC_HOLD_SHIFT,
			    da7213_alc_hold_time_txt);

/* ALC Input Signal Tracking rate select */
static const char * const da7213_alc_integ_rate_txt[] = {
	"1/4", "1/16", "1/256", "1/65536"
};

static SOC_ENUM_SINGLE_DECL(da7213_alc_integ_attack_rate,
			    DA7213_ALC_CTRL3,
			    DA7213_ALC_INTEG_ATTACK_SHIFT,
			    da7213_alc_integ_rate_txt);

static SOC_ENUM_SINGLE_DECL(da7213_alc_integ_release_rate,
			    DA7213_ALC_CTRL3,
			    DA7213_ALC_INTEG_RELEASE_SHIFT,
			    da7213_alc_integ_rate_txt);


/*
 * Control Functions
 */

static int da7213_get_alc_data(struct snd_soc_component *component, u8 reg_val)
{
	int mid_data, top_data;
	int sum = 0;
	u8 iteration;

	for (iteration = 0; iteration < DA7213_ALC_AVG_ITERATIONS;
	     iteration++) {
		/* Select the left or right channel and capture data */
		snd_soc_component_write(component, DA7213_ALC_CIC_OP_LVL_CTRL, reg_val);

		/* Select middle 8 bits for read back from data register */
		snd_soc_component_write(component, DA7213_ALC_CIC_OP_LVL_CTRL,
			      reg_val | DA7213_ALC_DATA_MIDDLE);
		mid_data = snd_soc_component_read(component, DA7213_ALC_CIC_OP_LVL_DATA);

		/* Select top 8 bits for read back from data register */
		snd_soc_component_write(component, DA7213_ALC_CIC_OP_LVL_CTRL,
			      reg_val | DA7213_ALC_DATA_TOP);
		top_data = snd_soc_component_read(component, DA7213_ALC_CIC_OP_LVL_DATA);

		sum += ((mid_data << 8) | (top_data << 16));
	}

	return sum / DA7213_ALC_AVG_ITERATIONS;
}

static void da7213_alc_calib_man(struct snd_soc_component *component)
{
	u8 reg_val;
	int avg_left_data, avg_right_data, offset_l, offset_r;

	/* Calculate average for Left and Right data */
	/* Left Data */
	avg_left_data = da7213_get_alc_data(component,
			DA7213_ALC_CIC_OP_CHANNEL_LEFT);
	/* Right Data */
	avg_right_data = da7213_get_alc_data(component,
			 DA7213_ALC_CIC_OP_CHANNEL_RIGHT);

	/* Calculate DC offset */
	offset_l = -avg_left_data;
	offset_r = -avg_right_data;

	reg_val = (offset_l & DA7213_ALC_OFFSET_15_8) >> 8;
	snd_soc_component_write(component, DA7213_ALC_OFFSET_MAN_M_L, reg_val);
	reg_val = (offset_l & DA7213_ALC_OFFSET_19_16) >> 16;
	snd_soc_component_write(component, DA7213_ALC_OFFSET_MAN_U_L, reg_val);

	reg_val = (offset_r & DA7213_ALC_OFFSET_15_8) >> 8;
	snd_soc_component_write(component, DA7213_ALC_OFFSET_MAN_M_R, reg_val);
	reg_val = (offset_r & DA7213_ALC_OFFSET_19_16) >> 16;
	snd_soc_component_write(component, DA7213_ALC_OFFSET_MAN_U_R, reg_val);

	/* Enable analog/digital gain mode & offset cancellation */
	snd_soc_component_update_bits(component, DA7213_ALC_CTRL1,
			    DA7213_ALC_OFFSET_EN | DA7213_ALC_SYNC_MODE,
			    DA7213_ALC_OFFSET_EN | DA7213_ALC_SYNC_MODE);
}

static void da7213_alc_calib_auto(struct snd_soc_component *component)
{
	u8 alc_ctrl1;

	/* Begin auto calibration and wait for completion */
	snd_soc_component_update_bits(component, DA7213_ALC_CTRL1, DA7213_ALC_AUTO_CALIB_EN,
			    DA7213_ALC_AUTO_CALIB_EN);
	do {
		alc_ctrl1 = snd_soc_component_read(component, DA7213_ALC_CTRL1);
	} while (alc_ctrl1 & DA7213_ALC_AUTO_CALIB_EN);

	/* If auto calibration fails, fall back to digital gain only mode */
	if (alc_ctrl1 & DA7213_ALC_CALIB_OVERFLOW) {
		dev_warn(component->dev,
			 "ALC auto calibration failed with overflow\n");
		snd_soc_component_update_bits(component, DA7213_ALC_CTRL1,
				    DA7213_ALC_OFFSET_EN | DA7213_ALC_SYNC_MODE,
				    0);
	} else {
		/* Enable analog/digital gain mode & offset cancellation */
		snd_soc_component_update_bits(component, DA7213_ALC_CTRL1,
				    DA7213_ALC_OFFSET_EN | DA7213_ALC_SYNC_MODE,
				    DA7213_ALC_OFFSET_EN | DA7213_ALC_SYNC_MODE);
	}

}

static void da7213_alc_calib(struct snd_soc_component *component)
{
	struct da7213_priv *da7213 = snd_soc_component_get_drvdata(component);
	u8 adc_l_ctrl, adc_r_ctrl;
	u8 mixin_l_sel, mixin_r_sel;
	u8 mic_1_ctrl, mic_2_ctrl;

	/* Save current values from ADC control registers */
	adc_l_ctrl = snd_soc_component_read(component, DA7213_ADC_L_CTRL);
	adc_r_ctrl = snd_soc_component_read(component, DA7213_ADC_R_CTRL);

	/* Save current values from MIXIN_L/R_SELECT registers */
	mixin_l_sel = snd_soc_component_read(component, DA7213_MIXIN_L_SELECT);
	mixin_r_sel = snd_soc_component_read(component, DA7213_MIXIN_R_SELECT);

	/* Save current values from MIC control registers */
	mic_1_ctrl = snd_soc_component_read(component, DA7213_MIC_1_CTRL);
	mic_2_ctrl = snd_soc_component_read(component, DA7213_MIC_2_CTRL);

	/* Enable ADC Left and Right */
	snd_soc_component_update_bits(component, DA7213_ADC_L_CTRL, DA7213_ADC_EN,
			    DA7213_ADC_EN);
	snd_soc_component_update_bits(component, DA7213_ADC_R_CTRL, DA7213_ADC_EN,
			    DA7213_ADC_EN);

	/* Enable MIC paths */
	snd_soc_component_update_bits(component, DA7213_MIXIN_L_SELECT,
			    DA7213_MIXIN_L_MIX_SELECT_MIC_1 |
			    DA7213_MIXIN_L_MIX_SELECT_MIC_2,
			    DA7213_MIXIN_L_MIX_SELECT_MIC_1 |
			    DA7213_MIXIN_L_MIX_SELECT_MIC_2);
	snd_soc_component_update_bits(component, DA7213_MIXIN_R_SELECT,
			    DA7213_MIXIN_R_MIX_SELECT_MIC_2 |
			    DA7213_MIXIN_R_MIX_SELECT_MIC_1,
			    DA7213_MIXIN_R_MIX_SELECT_MIC_2 |
			    DA7213_MIXIN_R_MIX_SELECT_MIC_1);

	/* Mute MIC PGAs */
	snd_soc_component_update_bits(component, DA7213_MIC_1_CTRL, DA7213_MUTE_EN,
			    DA7213_MUTE_EN);
	snd_soc_component_update_bits(component, DA7213_MIC_2_CTRL, DA7213_MUTE_EN,
			    DA7213_MUTE_EN);

	/* Perform calibration */
	if (da7213->alc_calib_auto)
		da7213_alc_calib_auto(component);
	else
		da7213_alc_calib_man(component);

	/* Restore MIXIN_L/R_SELECT registers to their original states */
	snd_soc_component_write(component, DA7213_MIXIN_L_SELECT, mixin_l_sel);
	snd_soc_component_write(component, DA7213_MIXIN_R_SELECT, mixin_r_sel);

	/* Restore ADC control registers to their original states */
	snd_soc_component_write(component, DA7213_ADC_L_CTRL, adc_l_ctrl);
	snd_soc_component_write(component, DA7213_ADC_R_CTRL, adc_r_ctrl);

	/* Restore original values of MIC control registers */
	snd_soc_component_write(component, DA7213_MIC_1_CTRL, mic_1_ctrl);
	snd_soc_component_write(component, DA7213_MIC_2_CTRL, mic_2_ctrl);
}

static int da7213_put_mixin_gain(struct snd_kcontrol *kcontrol,
				struct snd_ctl_elem_value *ucontrol)
{
	struct snd_soc_component *component = snd_soc_kcontrol_component(kcontrol);
	struct da7213_priv *da7213 = snd_soc_component_get_drvdata(component);
	int ret;

	ret = snd_soc_put_volsw_2r(kcontrol, ucontrol);

	/* If ALC in operation, make sure calibrated offsets are updated */
	if ((!ret) && (da7213->alc_en))
		da7213_alc_calib(component);

	return ret;
}

static int da7213_put_alc_sw(struct snd_kcontrol *kcontrol,
			    struct snd_ctl_elem_value *ucontrol)
{
	struct snd_soc_component *component = snd_soc_kcontrol_component(kcontrol);
	struct da7213_priv *da7213 = snd_soc_component_get_drvdata(component);

	/* Force ALC offset calibration if enabling ALC */
	if (ucontrol->value.integer.value[0] ||
	    ucontrol->value.integer.value[1]) {
		if (!da7213->alc_en) {
			da7213_alc_calib(component);
			da7213->alc_en = true;
		}
	} else {
		da7213->alc_en = false;
	}

	return snd_soc_put_volsw(kcontrol, ucontrol);
}


/*
 * KControls
 */

static const struct snd_kcontrol_new da7213_snd_controls[] = {

	/* Volume controls */
	SOC_SINGLE_TLV("Mic 1 Volume", DA7213_MIC_1_GAIN,
		       DA7213_MIC_AMP_GAIN_SHIFT, DA7213_MIC_AMP_GAIN_MAX,
		       DA7213_NO_INVERT, mic_vol_tlv),
	SOC_SINGLE_TLV("Mic 2 Volume", DA7213_MIC_2_GAIN,
		       DA7213_MIC_AMP_GAIN_SHIFT, DA7213_MIC_AMP_GAIN_MAX,
		       DA7213_NO_INVERT, mic_vol_tlv),
	SOC_DOUBLE_R_TLV("Aux Volume", DA7213_AUX_L_GAIN, DA7213_AUX_R_GAIN,
			 DA7213_AUX_AMP_GAIN_SHIFT, DA7213_AUX_AMP_GAIN_MAX,
			 DA7213_NO_INVERT, aux_vol_tlv),
	SOC_DOUBLE_R_EXT_TLV("Mixin PGA Volume", DA7213_MIXIN_L_GAIN,
			     DA7213_MIXIN_R_GAIN, DA7213_MIXIN_AMP_GAIN_SHIFT,
			     DA7213_MIXIN_AMP_GAIN_MAX, DA7213_NO_INVERT,
			     snd_soc_get_volsw_2r, da7213_put_mixin_gain,
			     mixin_gain_tlv),
	SOC_DOUBLE_R_TLV("ADC Volume", DA7213_ADC_L_GAIN, DA7213_ADC_R_GAIN,
			 DA7213_ADC_AMP_GAIN_SHIFT, DA7213_ADC_AMP_GAIN_MAX,
			 DA7213_NO_INVERT, digital_gain_tlv),
	SOC_DOUBLE_R_TLV("DAC Volume", DA7213_DAC_L_GAIN, DA7213_DAC_R_GAIN,
			 DA7213_DAC_AMP_GAIN_SHIFT, DA7213_DAC_AMP_GAIN_MAX,
			 DA7213_NO_INVERT, digital_gain_tlv),
	SOC_DOUBLE_R_TLV("Headphone Volume", DA7213_HP_L_GAIN, DA7213_HP_R_GAIN,
			 DA7213_HP_AMP_GAIN_SHIFT, DA7213_HP_AMP_GAIN_MAX,
			 DA7213_NO_INVERT, hp_vol_tlv),
	SOC_SINGLE_TLV("Lineout Volume", DA7213_LINE_GAIN,
		       DA7213_LINE_AMP_GAIN_SHIFT, DA7213_LINE_AMP_GAIN_MAX,
		       DA7213_NO_INVERT, lineout_vol_tlv),

	/* DAC Equalizer controls */
	SOC_SINGLE("DAC EQ Switch", DA7213_DAC_FILTERS4, DA7213_DAC_EQ_EN_SHIFT,
		   DA7213_DAC_EQ_EN_MAX, DA7213_NO_INVERT),
	SOC_SINGLE_TLV("DAC EQ1 Volume", DA7213_DAC_FILTERS2,
		       DA7213_DAC_EQ_BAND1_SHIFT, DA7213_DAC_EQ_BAND_MAX,
		       DA7213_NO_INVERT, eq_gain_tlv),
	SOC_SINGLE_TLV("DAC EQ2 Volume", DA7213_DAC_FILTERS2,
		       DA7213_DAC_EQ_BAND2_SHIFT, DA7213_DAC_EQ_BAND_MAX,
		       DA7213_NO_INVERT, eq_gain_tlv),
	SOC_SINGLE_TLV("DAC EQ3 Volume", DA7213_DAC_FILTERS3,
		       DA7213_DAC_EQ_BAND3_SHIFT, DA7213_DAC_EQ_BAND_MAX,
		       DA7213_NO_INVERT, eq_gain_tlv),
	SOC_SINGLE_TLV("DAC EQ4 Volume", DA7213_DAC_FILTERS3,
		       DA7213_DAC_EQ_BAND4_SHIFT, DA7213_DAC_EQ_BAND_MAX,
		       DA7213_NO_INVERT, eq_gain_tlv),
	SOC_SINGLE_TLV("DAC EQ5 Volume", DA7213_DAC_FILTERS4,
		       DA7213_DAC_EQ_BAND5_SHIFT, DA7213_DAC_EQ_BAND_MAX,
		       DA7213_NO_INVERT, eq_gain_tlv),

	/* High Pass Filter and Voice Mode controls */
	SOC_SINGLE("ADC HPF Switch", DA7213_ADC_FILTERS1, DA7213_HPF_EN_SHIFT,
		   DA7213_HPF_EN_MAX, DA7213_NO_INVERT),
	SOC_ENUM("ADC HPF Cutoff", da7213_adc_audio_hpf_corner),
	SOC_SINGLE("ADC Voice Mode Switch", DA7213_ADC_FILTERS1,
		   DA7213_VOICE_EN_SHIFT, DA7213_VOICE_EN_MAX,
		   DA7213_NO_INVERT),
	SOC_ENUM("ADC Voice Cutoff", da7213_adc_voice_hpf_corner),

	SOC_SINGLE("DAC HPF Switch", DA7213_DAC_FILTERS1, DA7213_HPF_EN_SHIFT,
		   DA7213_HPF_EN_MAX, DA7213_NO_INVERT),
	SOC_ENUM("DAC HPF Cutoff", da7213_dac_audio_hpf_corner),
	SOC_SINGLE("DAC Voice Mode Switch", DA7213_DAC_FILTERS1,
		   DA7213_VOICE_EN_SHIFT, DA7213_VOICE_EN_MAX,
		   DA7213_NO_INVERT),
	SOC_ENUM("DAC Voice Cutoff", da7213_dac_voice_hpf_corner),

	/* Mute controls */
	SOC_SINGLE("Mic 1 Switch", DA7213_MIC_1_CTRL, DA7213_MUTE_EN_SHIFT,
		   DA7213_MUTE_EN_MAX, DA7213_INVERT),
	SOC_SINGLE("Mic 2 Switch", DA7213_MIC_2_CTRL, DA7213_MUTE_EN_SHIFT,
		   DA7213_MUTE_EN_MAX, DA7213_INVERT),
	SOC_DOUBLE_R("Aux Switch", DA7213_AUX_L_CTRL, DA7213_AUX_R_CTRL,
		     DA7213_MUTE_EN_SHIFT, DA7213_MUTE_EN_MAX, DA7213_INVERT),
	SOC_DOUBLE_R("Mixin PGA Switch", DA7213_MIXIN_L_CTRL,
		     DA7213_MIXIN_R_CTRL, DA7213_MUTE_EN_SHIFT,
		     DA7213_MUTE_EN_MAX, DA7213_INVERT),
	SOC_DOUBLE_R("ADC Switch", DA7213_ADC_L_CTRL, DA7213_ADC_R_CTRL,
		     DA7213_MUTE_EN_SHIFT, DA7213_MUTE_EN_MAX, DA7213_INVERT),
	SOC_DOUBLE_R("Headphone Switch", DA7213_HP_L_CTRL, DA7213_HP_R_CTRL,
		     DA7213_MUTE_EN_SHIFT, DA7213_MUTE_EN_MAX, DA7213_INVERT),
	SOC_SINGLE("Lineout Switch", DA7213_LINE_CTRL, DA7213_MUTE_EN_SHIFT,
		   DA7213_MUTE_EN_MAX, DA7213_INVERT),
	SOC_SINGLE("DAC Soft Mute Switch", DA7213_DAC_FILTERS5,
		   DA7213_DAC_SOFTMUTE_EN_SHIFT, DA7213_DAC_SOFTMUTE_EN_MAX,
		   DA7213_NO_INVERT),
	SOC_ENUM("DAC Soft Mute Rate", da7213_dac_soft_mute_rate),

	/* Zero Cross controls */
	SOC_DOUBLE_R("Aux ZC Switch", DA7213_AUX_L_CTRL, DA7213_AUX_R_CTRL,
		     DA7213_ZC_EN_SHIFT, DA7213_ZC_EN_MAX, DA7213_NO_INVERT),
	SOC_DOUBLE_R("Mixin PGA ZC Switch", DA7213_MIXIN_L_CTRL,
		     DA7213_MIXIN_R_CTRL, DA7213_ZC_EN_SHIFT, DA7213_ZC_EN_MAX,
		     DA7213_NO_INVERT),
	SOC_DOUBLE_R("Headphone ZC Switch", DA7213_HP_L_CTRL, DA7213_HP_R_CTRL,
		     DA7213_ZC_EN_SHIFT, DA7213_ZC_EN_MAX, DA7213_NO_INVERT),

	/* Gain Ramping controls */
	SOC_DOUBLE_R("Aux Gain Ramping Switch", DA7213_AUX_L_CTRL,
		     DA7213_AUX_R_CTRL, DA7213_GAIN_RAMP_EN_SHIFT,
		     DA7213_GAIN_RAMP_EN_MAX, DA7213_NO_INVERT),
	SOC_DOUBLE_R("Mixin Gain Ramping Switch", DA7213_MIXIN_L_CTRL,
		     DA7213_MIXIN_R_CTRL, DA7213_GAIN_RAMP_EN_SHIFT,
		     DA7213_GAIN_RAMP_EN_MAX, DA7213_NO_INVERT),
	SOC_DOUBLE_R("ADC Gain Ramping Switch", DA7213_ADC_L_CTRL,
		     DA7213_ADC_R_CTRL, DA7213_GAIN_RAMP_EN_SHIFT,
		     DA7213_GAIN_RAMP_EN_MAX, DA7213_NO_INVERT),
	SOC_DOUBLE_R("DAC Gain Ramping Switch", DA7213_DAC_L_CTRL,
		     DA7213_DAC_R_CTRL, DA7213_GAIN_RAMP_EN_SHIFT,
		     DA7213_GAIN_RAMP_EN_MAX, DA7213_NO_INVERT),
	SOC_DOUBLE_R("Headphone Gain Ramping Switch", DA7213_HP_L_CTRL,
		     DA7213_HP_R_CTRL, DA7213_GAIN_RAMP_EN_SHIFT,
		     DA7213_GAIN_RAMP_EN_MAX, DA7213_NO_INVERT),
	SOC_SINGLE("Lineout Gain Ramping Switch", DA7213_LINE_CTRL,
		   DA7213_GAIN_RAMP_EN_SHIFT, DA7213_GAIN_RAMP_EN_MAX,
		   DA7213_NO_INVERT),
	SOC_ENUM("Gain Ramping Rate", da7213_gain_ramp_rate),

	/* DAC Noise Gate controls */
	SOC_SINGLE("DAC NG Switch", DA7213_DAC_NG_CTRL, DA7213_DAC_NG_EN_SHIFT,
		   DA7213_DAC_NG_EN_MAX, DA7213_NO_INVERT),
	SOC_ENUM("DAC NG Setup Time", da7213_dac_ng_setup_time),
	SOC_ENUM("DAC NG Rampup Rate", da7213_dac_ng_rampup_rate),
	SOC_ENUM("DAC NG Rampdown Rate", da7213_dac_ng_rampdown_rate),
	SOC_SINGLE("DAC NG OFF Threshold", DA7213_DAC_NG_OFF_THRESHOLD,
		   DA7213_DAC_NG_THRESHOLD_SHIFT, DA7213_DAC_NG_THRESHOLD_MAX,
		   DA7213_NO_INVERT),
	SOC_SINGLE("DAC NG ON Threshold", DA7213_DAC_NG_ON_THRESHOLD,
		   DA7213_DAC_NG_THRESHOLD_SHIFT, DA7213_DAC_NG_THRESHOLD_MAX,
		   DA7213_NO_INVERT),

	/* DAC Routing & Inversion */
	SOC_DOUBLE("DAC Mono Switch", DA7213_DIG_ROUTING_DAC,
		   DA7213_DAC_L_MONO_SHIFT, DA7213_DAC_R_MONO_SHIFT,
		   DA7213_DAC_MONO_MAX, DA7213_NO_INVERT),
	SOC_DOUBLE("DAC Invert Switch", DA7213_DIG_CTRL, DA7213_DAC_L_INV_SHIFT,
		   DA7213_DAC_R_INV_SHIFT, DA7213_DAC_INV_MAX,
		   DA7213_NO_INVERT),

	/* DMIC controls */
	SOC_DOUBLE_R("DMIC Switch", DA7213_MIXIN_L_SELECT,
		     DA7213_MIXIN_R_SELECT, DA7213_DMIC_EN_SHIFT,
		     DA7213_DMIC_EN_MAX, DA7213_NO_INVERT),

	/* ALC Controls */
	SOC_DOUBLE_EXT("ALC Switch", DA7213_ALC_CTRL1, DA7213_ALC_L_EN_SHIFT,
		       DA7213_ALC_R_EN_SHIFT, DA7213_ALC_EN_MAX,
		       DA7213_NO_INVERT, snd_soc_get_volsw, da7213_put_alc_sw),
	SOC_ENUM("ALC Attack Rate", da7213_alc_attack_rate),
	SOC_ENUM("ALC Release Rate", da7213_alc_release_rate),
	SOC_ENUM("ALC Hold Time", da7213_alc_hold_time),
	/*
	 * Rate at which input signal envelope is tracked as the signal gets
	 * larger
	 */
	SOC_ENUM("ALC Integ Attack Rate", da7213_alc_integ_attack_rate),
	/*
	 * Rate at which input signal envelope is tracked as the signal gets
	 * smaller
	 */
	SOC_ENUM("ALC Integ Release Rate", da7213_alc_integ_release_rate),
	SOC_SINGLE_TLV("ALC Noise Threshold Volume", DA7213_ALC_NOISE,
		       DA7213_ALC_THRESHOLD_SHIFT, DA7213_ALC_THRESHOLD_MAX,
		       DA7213_INVERT, alc_threshold_tlv),
	SOC_SINGLE_TLV("ALC Min Threshold Volume", DA7213_ALC_TARGET_MIN,
		       DA7213_ALC_THRESHOLD_SHIFT, DA7213_ALC_THRESHOLD_MAX,
		       DA7213_INVERT, alc_threshold_tlv),
	SOC_SINGLE_TLV("ALC Max Threshold Volume", DA7213_ALC_TARGET_MAX,
		       DA7213_ALC_THRESHOLD_SHIFT, DA7213_ALC_THRESHOLD_MAX,
		       DA7213_INVERT, alc_threshold_tlv),
	SOC_SINGLE_TLV("ALC Max Attenuation Volume", DA7213_ALC_GAIN_LIMITS,
		       DA7213_ALC_ATTEN_MAX_SHIFT,
		       DA7213_ALC_ATTEN_GAIN_MAX_MAX, DA7213_NO_INVERT,
		       alc_gain_tlv),
	SOC_SINGLE_TLV("ALC Max Gain Volume", DA7213_ALC_GAIN_LIMITS,
		       DA7213_ALC_GAIN_MAX_SHIFT, DA7213_ALC_ATTEN_GAIN_MAX_MAX,
		       DA7213_NO_INVERT, alc_gain_tlv),
	SOC_SINGLE_TLV("ALC Min Analog Gain Volume", DA7213_ALC_ANA_GAIN_LIMITS,
		       DA7213_ALC_ANA_GAIN_MIN_SHIFT, DA7213_ALC_ANA_GAIN_MAX,
		       DA7213_NO_INVERT, alc_analog_gain_tlv),
	SOC_SINGLE_TLV("ALC Max Analog Gain Volume", DA7213_ALC_ANA_GAIN_LIMITS,
		       DA7213_ALC_ANA_GAIN_MAX_SHIFT, DA7213_ALC_ANA_GAIN_MAX,
		       DA7213_NO_INVERT, alc_analog_gain_tlv),
	SOC_SINGLE("ALC Anticlip Mode Switch", DA7213_ALC_ANTICLIP_CTRL,
		   DA7213_ALC_ANTICLIP_EN_SHIFT, DA7213_ALC_ANTICLIP_EN_MAX,
		   DA7213_NO_INVERT),
	SOC_SINGLE("ALC Anticlip Level", DA7213_ALC_ANTICLIP_LEVEL,
		   DA7213_ALC_ANTICLIP_LEVEL_SHIFT,
		   DA7213_ALC_ANTICLIP_LEVEL_MAX, DA7213_NO_INVERT),
};


/*
 * DAPM
 */

/*
 * Enums
 */

/* MIC PGA source select */
static const char * const da7213_mic_amp_in_sel_txt[] = {
	"Differential", "MIC_P", "MIC_N"
};

static SOC_ENUM_SINGLE_DECL(da7213_mic_1_amp_in_sel,
			    DA7213_MIC_1_CTRL,
			    DA7213_MIC_AMP_IN_SEL_SHIFT,
			    da7213_mic_amp_in_sel_txt);
static const struct snd_kcontrol_new da7213_mic_1_amp_in_sel_mux =
	SOC_DAPM_ENUM("Mic 1 Amp Source MUX", da7213_mic_1_amp_in_sel);

static SOC_ENUM_SINGLE_DECL(da7213_mic_2_amp_in_sel,
			    DA7213_MIC_2_CTRL,
			    DA7213_MIC_AMP_IN_SEL_SHIFT,
			    da7213_mic_amp_in_sel_txt);
static const struct snd_kcontrol_new da7213_mic_2_amp_in_sel_mux =
	SOC_DAPM_ENUM("Mic 2 Amp Source MUX", da7213_mic_2_amp_in_sel);

/* DAI routing select */
static const char * const da7213_dai_src_txt[] = {
	"ADC Left", "ADC Right", "DAI Input Left", "DAI Input Right"
};

static SOC_ENUM_SINGLE_DECL(da7213_dai_l_src,
			    DA7213_DIG_ROUTING_DAI,
			    DA7213_DAI_L_SRC_SHIFT,
			    da7213_dai_src_txt);
static const struct snd_kcontrol_new da7213_dai_l_src_mux =
	SOC_DAPM_ENUM("DAI Left Source MUX", da7213_dai_l_src);

static SOC_ENUM_SINGLE_DECL(da7213_dai_r_src,
			    DA7213_DIG_ROUTING_DAI,
			    DA7213_DAI_R_SRC_SHIFT,
			    da7213_dai_src_txt);
static const struct snd_kcontrol_new da7213_dai_r_src_mux =
	SOC_DAPM_ENUM("DAI Right Source MUX", da7213_dai_r_src);

/* DAC routing select */
static const char * const da7213_dac_src_txt[] = {
	"ADC Output Left", "ADC Output Right", "DAI Input Left",
	"DAI Input Right"
};

static SOC_ENUM_SINGLE_DECL(da7213_dac_l_src,
			    DA7213_DIG_ROUTING_DAC,
			    DA7213_DAC_L_SRC_SHIFT,
			    da7213_dac_src_txt);
static const struct snd_kcontrol_new da7213_dac_l_src_mux =
	SOC_DAPM_ENUM("DAC Left Source MUX", da7213_dac_l_src);

static SOC_ENUM_SINGLE_DECL(da7213_dac_r_src,
			    DA7213_DIG_ROUTING_DAC,
			    DA7213_DAC_R_SRC_SHIFT,
			    da7213_dac_src_txt);
static const struct snd_kcontrol_new da7213_dac_r_src_mux =
	SOC_DAPM_ENUM("DAC Right Source MUX", da7213_dac_r_src);

/*
 * Mixer Controls
 */

/* Mixin Left */
static const struct snd_kcontrol_new da7213_dapm_mixinl_controls[] = {
	SOC_DAPM_SINGLE("Aux Left Switch", DA7213_MIXIN_L_SELECT,
			DA7213_MIXIN_L_MIX_SELECT_AUX_L_SHIFT,
			DA7213_MIXIN_L_MIX_SELECT_MAX, DA7213_NO_INVERT),
	SOC_DAPM_SINGLE("Mic 1 Switch", DA7213_MIXIN_L_SELECT,
			DA7213_MIXIN_L_MIX_SELECT_MIC_1_SHIFT,
			DA7213_MIXIN_L_MIX_SELECT_MAX, DA7213_NO_INVERT),
	SOC_DAPM_SINGLE("Mic 2 Switch", DA7213_MIXIN_L_SELECT,
			DA7213_MIXIN_L_MIX_SELECT_MIC_2_SHIFT,
			DA7213_MIXIN_L_MIX_SELECT_MAX, DA7213_NO_INVERT),
	SOC_DAPM_SINGLE("Mixin Right Switch", DA7213_MIXIN_L_SELECT,
			DA7213_MIXIN_L_MIX_SELECT_MIXIN_R_SHIFT,
			DA7213_MIXIN_L_MIX_SELECT_MAX, DA7213_NO_INVERT),
};

/* Mixin Right */
static const struct snd_kcontrol_new da7213_dapm_mixinr_controls[] = {
	SOC_DAPM_SINGLE("Aux Right Switch", DA7213_MIXIN_R_SELECT,
			DA7213_MIXIN_R_MIX_SELECT_AUX_R_SHIFT,
			DA7213_MIXIN_R_MIX_SELECT_MAX, DA7213_NO_INVERT),
	SOC_DAPM_SINGLE("Mic 2 Switch", DA7213_MIXIN_R_SELECT,
			DA7213_MIXIN_R_MIX_SELECT_MIC_2_SHIFT,
			DA7213_MIXIN_R_MIX_SELECT_MAX, DA7213_NO_INVERT),
	SOC_DAPM_SINGLE("Mic 1 Switch", DA7213_MIXIN_R_SELECT,
			DA7213_MIXIN_R_MIX_SELECT_MIC_1_SHIFT,
			DA7213_MIXIN_R_MIX_SELECT_MAX, DA7213_NO_INVERT),
	SOC_DAPM_SINGLE("Mixin Left Switch", DA7213_MIXIN_R_SELECT,
			DA7213_MIXIN_R_MIX_SELECT_MIXIN_L_SHIFT,
			DA7213_MIXIN_R_MIX_SELECT_MAX, DA7213_NO_INVERT),
};

/* Mixout Left */
static const struct snd_kcontrol_new da7213_dapm_mixoutl_controls[] = {
	SOC_DAPM_SINGLE("Aux Left Switch", DA7213_MIXOUT_L_SELECT,
			DA7213_MIXOUT_L_MIX_SELECT_AUX_L_SHIFT,
			DA7213_MIXOUT_L_MIX_SELECT_MAX, DA7213_NO_INVERT),
	SOC_DAPM_SINGLE("Mixin Left Switch", DA7213_MIXOUT_L_SELECT,
			DA7213_MIXOUT_L_MIX_SELECT_MIXIN_L_SHIFT,
			DA7213_MIXOUT_L_MIX_SELECT_MAX, DA7213_NO_INVERT),
	SOC_DAPM_SINGLE("Mixin Right Switch", DA7213_MIXOUT_L_SELECT,
			DA7213_MIXOUT_L_MIX_SELECT_MIXIN_R_SHIFT,
			DA7213_MIXOUT_L_MIX_SELECT_MAX, DA7213_NO_INVERT),
	SOC_DAPM_SINGLE("DAC Left Switch", DA7213_MIXOUT_L_SELECT,
			DA7213_MIXOUT_L_MIX_SELECT_DAC_L_SHIFT,
			DA7213_MIXOUT_L_MIX_SELECT_MAX, DA7213_NO_INVERT),
	SOC_DAPM_SINGLE("Aux Left Invert Switch", DA7213_MIXOUT_L_SELECT,
			DA7213_MIXOUT_L_MIX_SELECT_AUX_L_INVERTED_SHIFT,
			DA7213_MIXOUT_L_MIX_SELECT_MAX, DA7213_NO_INVERT),
	SOC_DAPM_SINGLE("Mixin Left Invert Switch", DA7213_MIXOUT_L_SELECT,
			DA7213_MIXOUT_L_MIX_SELECT_MIXIN_L_INVERTED_SHIFT,
			DA7213_MIXOUT_L_MIX_SELECT_MAX, DA7213_NO_INVERT),
	SOC_DAPM_SINGLE("Mixin Right Invert Switch", DA7213_MIXOUT_L_SELECT,
			DA7213_MIXOUT_L_MIX_SELECT_MIXIN_R_INVERTED_SHIFT,
			DA7213_MIXOUT_L_MIX_SELECT_MAX, DA7213_NO_INVERT),
};

/* Mixout Right */
static const struct snd_kcontrol_new da7213_dapm_mixoutr_controls[] = {
	SOC_DAPM_SINGLE("Aux Right Switch", DA7213_MIXOUT_R_SELECT,
			DA7213_MIXOUT_R_MIX_SELECT_AUX_R_SHIFT,
			DA7213_MIXOUT_R_MIX_SELECT_MAX, DA7213_NO_INVERT),
	SOC_DAPM_SINGLE("Mixin Right Switch", DA7213_MIXOUT_R_SELECT,
			DA7213_MIXOUT_R_MIX_SELECT_MIXIN_R_SHIFT,
			DA7213_MIXOUT_R_MIX_SELECT_MAX, DA7213_NO_INVERT),
	SOC_DAPM_SINGLE("Mixin Left Switch", DA7213_MIXOUT_R_SELECT,
			DA7213_MIXOUT_R_MIX_SELECT_MIXIN_L_SHIFT,
			DA7213_MIXOUT_R_MIX_SELECT_MAX, DA7213_NO_INVERT),
	SOC_DAPM_SINGLE("DAC Right Switch", DA7213_MIXOUT_R_SELECT,
			DA7213_MIXOUT_R_MIX_SELECT_DAC_R_SHIFT,
			DA7213_MIXOUT_R_MIX_SELECT_MAX, DA7213_NO_INVERT),
	SOC_DAPM_SINGLE("Aux Right Invert Switch", DA7213_MIXOUT_R_SELECT,
			DA7213_MIXOUT_R_MIX_SELECT_AUX_R_INVERTED_SHIFT,
			DA7213_MIXOUT_R_MIX_SELECT_MAX, DA7213_NO_INVERT),
	SOC_DAPM_SINGLE("Mixin Right Invert Switch", DA7213_MIXOUT_R_SELECT,
			DA7213_MIXOUT_R_MIX_SELECT_MIXIN_R_INVERTED_SHIFT,
			DA7213_MIXOUT_R_MIX_SELECT_MAX, DA7213_NO_INVERT),
	SOC_DAPM_SINGLE("Mixin Left Invert Switch", DA7213_MIXOUT_R_SELECT,
			DA7213_MIXOUT_R_MIX_SELECT_MIXIN_L_INVERTED_SHIFT,
			DA7213_MIXOUT_R_MIX_SELECT_MAX, DA7213_NO_INVERT),
};


/*
 * DAPM Events
 */

static int da7213_dai_event(struct snd_soc_dapm_widget *w,
			    struct snd_kcontrol *kcontrol, int event)
{
	struct snd_soc_component *component = snd_soc_dapm_to_component(w->dapm);
	struct da7213_priv *da7213 = snd_soc_component_get_drvdata(component);
	u8 pll_ctrl, pll_status;
	int i = 0;
	bool srm_lock = false;

	switch (event) {
	case SND_SOC_DAPM_PRE_PMU:
		/* Enable DAI clks for master mode */
		if (da7213->master)
			snd_soc_component_update_bits(component, DA7213_DAI_CLK_MODE,
					    DA7213_DAI_CLK_EN_MASK,
					    DA7213_DAI_CLK_EN_MASK);

		/* PC synchronised to DAI */
		snd_soc_component_update_bits(component, DA7213_PC_COUNT,
				    DA7213_PC_FREERUN_MASK, 0);

		/* If SRM not enabled then nothing more to do */
		pll_ctrl = snd_soc_component_read(component, DA7213_PLL_CTRL);
		if (!(pll_ctrl & DA7213_PLL_SRM_EN))
			return 0;

		/* Assist 32KHz mode PLL lock */
		if (pll_ctrl & DA7213_PLL_32K_MODE) {
			snd_soc_component_write(component, 0xF0, 0x8B);
			snd_soc_component_write(component, 0xF2, 0x03);
			snd_soc_component_write(component, 0xF0, 0x00);
		}

		/* Check SRM has locked */
		do {
			pll_status = snd_soc_component_read(component, DA7213_PLL_STATUS);
			if (pll_status & DA7219_PLL_SRM_LOCK) {
				srm_lock = true;
			} else {
				++i;
				msleep(50);
			}
		} while ((i < DA7213_SRM_CHECK_RETRIES) && (!srm_lock));

		if (!srm_lock)
			dev_warn(component->dev, "SRM failed to lock\n");

		return 0;
	case SND_SOC_DAPM_POST_PMD:
		/* Revert 32KHz PLL lock udpates if applied previously */
		pll_ctrl = snd_soc_component_read(component, DA7213_PLL_CTRL);
		if (pll_ctrl & DA7213_PLL_32K_MODE) {
			snd_soc_component_write(component, 0xF0, 0x8B);
			snd_soc_component_write(component, 0xF2, 0x01);
			snd_soc_component_write(component, 0xF0, 0x00);
		}

		/* PC free-running */
		snd_soc_component_update_bits(component, DA7213_PC_COUNT,
				    DA7213_PC_FREERUN_MASK,
				    DA7213_PC_FREERUN_MASK);

		/* Disable DAI clks if in master mode */
		if (da7213->master)
			snd_soc_component_update_bits(component, DA7213_DAI_CLK_MODE,
					    DA7213_DAI_CLK_EN_MASK, 0);
		return 0;
	default:
		return -EINVAL;
	}
}


/*
 * DAPM widgets
 */

static const struct snd_soc_dapm_widget da7213_dapm_widgets[] = {
	/*
	 * Power Supply
	 */
	SND_SOC_DAPM_REGULATOR_SUPPLY("VDDMIC", 0, 0),

	/*
	 * Input & Output
	 */

	/* Use a supply here as this controls both input & output DAIs */
	SND_SOC_DAPM_SUPPLY("DAI", DA7213_DAI_CTRL, DA7213_DAI_EN_SHIFT,
			    DA7213_NO_INVERT, da7213_dai_event,
			    SND_SOC_DAPM_PRE_PMU | SND_SOC_DAPM_POST_PMD),

	/*
	 * Input
	 */

	/* Input Lines */
	SND_SOC_DAPM_INPUT("MIC1"),
	SND_SOC_DAPM_INPUT("MIC2"),
	SND_SOC_DAPM_INPUT("AUXL"),
	SND_SOC_DAPM_INPUT("AUXR"),

	/* MUXs for Mic PGA source selection */
	SND_SOC_DAPM_MUX("Mic 1 Amp Source MUX", SND_SOC_NOPM, 0, 0,
			 &da7213_mic_1_amp_in_sel_mux),
	SND_SOC_DAPM_MUX("Mic 2 Amp Source MUX", SND_SOC_NOPM, 0, 0,
			 &da7213_mic_2_amp_in_sel_mux),

	/* Input PGAs */
	SND_SOC_DAPM_PGA("Mic 1 PGA", DA7213_MIC_1_CTRL, DA7213_AMP_EN_SHIFT,
			 DA7213_NO_INVERT, NULL, 0),
	SND_SOC_DAPM_PGA("Mic 2 PGA", DA7213_MIC_2_CTRL, DA7213_AMP_EN_SHIFT,
			 DA7213_NO_INVERT, NULL, 0),
	SND_SOC_DAPM_PGA("Aux Left PGA", DA7213_AUX_L_CTRL, DA7213_AMP_EN_SHIFT,
			 DA7213_NO_INVERT, NULL, 0),
	SND_SOC_DAPM_PGA("Aux Right PGA", DA7213_AUX_R_CTRL,
			 DA7213_AMP_EN_SHIFT, DA7213_NO_INVERT, NULL, 0),
	SND_SOC_DAPM_PGA("Mixin Left PGA", DA7213_MIXIN_L_CTRL,
			 DA7213_AMP_EN_SHIFT, DA7213_NO_INVERT, NULL, 0),
	SND_SOC_DAPM_PGA("Mixin Right PGA", DA7213_MIXIN_R_CTRL,
			 DA7213_AMP_EN_SHIFT, DA7213_NO_INVERT, NULL, 0),

	/* Mic Biases */
	SND_SOC_DAPM_SUPPLY("Mic Bias 1", DA7213_MICBIAS_CTRL,
			    DA7213_MICBIAS1_EN_SHIFT, DA7213_NO_INVERT,
			    NULL, 0),
	SND_SOC_DAPM_SUPPLY("Mic Bias 2", DA7213_MICBIAS_CTRL,
			    DA7213_MICBIAS2_EN_SHIFT, DA7213_NO_INVERT,
			    NULL, 0),

	/* Input Mixers */
	SND_SOC_DAPM_MIXER("Mixin Left", SND_SOC_NOPM, 0, 0,
			   &da7213_dapm_mixinl_controls[0],
			   ARRAY_SIZE(da7213_dapm_mixinl_controls)),
	SND_SOC_DAPM_MIXER("Mixin Right", SND_SOC_NOPM, 0, 0,
			   &da7213_dapm_mixinr_controls[0],
			   ARRAY_SIZE(da7213_dapm_mixinr_controls)),

	/* ADCs */
	SND_SOC_DAPM_ADC("ADC Left", NULL, DA7213_ADC_L_CTRL,
			 DA7213_ADC_EN_SHIFT, DA7213_NO_INVERT),
	SND_SOC_DAPM_ADC("ADC Right", NULL, DA7213_ADC_R_CTRL,
			 DA7213_ADC_EN_SHIFT, DA7213_NO_INVERT),

	/* DAI */
	SND_SOC_DAPM_MUX("DAI Left Source MUX", SND_SOC_NOPM, 0, 0,
			 &da7213_dai_l_src_mux),
	SND_SOC_DAPM_MUX("DAI Right Source MUX", SND_SOC_NOPM, 0, 0,
			 &da7213_dai_r_src_mux),
	SND_SOC_DAPM_AIF_OUT("DAIOUTL", "Capture", 0, SND_SOC_NOPM, 0, 0),
	SND_SOC_DAPM_AIF_OUT("DAIOUTR", "Capture", 1, SND_SOC_NOPM, 0, 0),

	/*
	 * Output
	 */

	/* DAI */
	SND_SOC_DAPM_AIF_IN("DAIINL", "Playback", 0, SND_SOC_NOPM, 0, 0),
	SND_SOC_DAPM_AIF_IN("DAIINR", "Playback", 1, SND_SOC_NOPM, 0, 0),
	SND_SOC_DAPM_MUX("DAC Left Source MUX", SND_SOC_NOPM, 0, 0,
			 &da7213_dac_l_src_mux),
	SND_SOC_DAPM_MUX("DAC Right Source MUX", SND_SOC_NOPM, 0, 0,
			 &da7213_dac_r_src_mux),

	/* DACs */
	SND_SOC_DAPM_DAC("DAC Left", NULL, DA7213_DAC_L_CTRL,
			 DA7213_DAC_EN_SHIFT, DA7213_NO_INVERT),
	SND_SOC_DAPM_DAC("DAC Right", NULL, DA7213_DAC_R_CTRL,
			 DA7213_DAC_EN_SHIFT, DA7213_NO_INVERT),

	/* Output Mixers */
	SND_SOC_DAPM_MIXER("Mixout Left", SND_SOC_NOPM, 0, 0,
			   &da7213_dapm_mixoutl_controls[0],
			   ARRAY_SIZE(da7213_dapm_mixoutl_controls)),
	SND_SOC_DAPM_MIXER("Mixout Right", SND_SOC_NOPM, 0, 0,
			   &da7213_dapm_mixoutr_controls[0],
			   ARRAY_SIZE(da7213_dapm_mixoutr_controls)),

	/* Output PGAs */
	SND_SOC_DAPM_PGA("Mixout Left PGA", DA7213_MIXOUT_L_CTRL,
			 DA7213_AMP_EN_SHIFT, DA7213_NO_INVERT, NULL, 0),
	SND_SOC_DAPM_PGA("Mixout Right PGA", DA7213_MIXOUT_R_CTRL,
			 DA7213_AMP_EN_SHIFT, DA7213_NO_INVERT, NULL, 0),
	SND_SOC_DAPM_PGA("Lineout PGA", DA7213_LINE_CTRL, DA7213_AMP_EN_SHIFT,
			 DA7213_NO_INVERT, NULL, 0),
	SND_SOC_DAPM_PGA("Headphone Left PGA", DA7213_HP_L_CTRL,
			 DA7213_AMP_EN_SHIFT, DA7213_NO_INVERT, NULL, 0),
	SND_SOC_DAPM_PGA("Headphone Right PGA", DA7213_HP_R_CTRL,
			 DA7213_AMP_EN_SHIFT, DA7213_NO_INVERT, NULL, 0),

	/* Charge Pump */
	SND_SOC_DAPM_SUPPLY("Charge Pump", DA7213_CP_CTRL, DA7213_CP_EN_SHIFT,
			    DA7213_NO_INVERT, NULL, 0),

	/* Output Lines */
	SND_SOC_DAPM_OUTPUT("HPL"),
	SND_SOC_DAPM_OUTPUT("HPR"),
	SND_SOC_DAPM_OUTPUT("LINE"),
};


/*
 * DAPM audio route definition
 */

static const struct snd_soc_dapm_route da7213_audio_map[] = {
	/* Dest       Connecting Widget    source */

	/* Input path */
	{"Mic Bias 1", NULL, "VDDMIC"},
	{"Mic Bias 2", NULL, "VDDMIC"},

	{"MIC1", NULL, "Mic Bias 1"},
	{"MIC2", NULL, "Mic Bias 2"},

	{"Mic 1 Amp Source MUX", "Differential", "MIC1"},
	{"Mic 1 Amp Source MUX", "MIC_P", "MIC1"},
	{"Mic 1 Amp Source MUX", "MIC_N", "MIC1"},

	{"Mic 2 Amp Source MUX", "Differential", "MIC2"},
	{"Mic 2 Amp Source MUX", "MIC_P", "MIC2"},
	{"Mic 2 Amp Source MUX", "MIC_N", "MIC2"},

	{"Mic 1 PGA", NULL, "Mic 1 Amp Source MUX"},
	{"Mic 2 PGA", NULL, "Mic 2 Amp Source MUX"},

	{"Aux Left PGA", NULL, "AUXL"},
	{"Aux Right PGA", NULL, "AUXR"},

	{"Mixin Left", "Aux Left Switch", "Aux Left PGA"},
	{"Mixin Left", "Mic 1 Switch", "Mic 1 PGA"},
	{"Mixin Left", "Mic 2 Switch", "Mic 2 PGA"},
	{"Mixin Left", "Mixin Right Switch", "Mixin Right PGA"},

	{"Mixin Right", "Aux Right Switch", "Aux Right PGA"},
	{"Mixin Right", "Mic 2 Switch", "Mic 2 PGA"},
	{"Mixin Right", "Mic 1 Switch", "Mic 1 PGA"},
	{"Mixin Right", "Mixin Left Switch", "Mixin Left PGA"},

	{"Mixin Left PGA", NULL, "Mixin Left"},
	{"ADC Left", NULL, "Mixin Left PGA"},

	{"Mixin Right PGA", NULL, "Mixin Right"},
	{"ADC Right", NULL, "Mixin Right PGA"},

	{"DAI Left Source MUX", "ADC Left", "ADC Left"},
	{"DAI Left Source MUX", "ADC Right", "ADC Right"},
	{"DAI Left Source MUX", "DAI Input Left", "DAIINL"},
	{"DAI Left Source MUX", "DAI Input Right", "DAIINR"},

	{"DAI Right Source MUX", "ADC Left", "ADC Left"},
	{"DAI Right Source MUX", "ADC Right", "ADC Right"},
	{"DAI Right Source MUX", "DAI Input Left", "DAIINL"},
	{"DAI Right Source MUX", "DAI Input Right", "DAIINR"},

	{"DAIOUTL", NULL, "DAI Left Source MUX"},
	{"DAIOUTR", NULL, "DAI Right Source MUX"},

	{"DAIOUTL", NULL, "DAI"},
	{"DAIOUTR", NULL, "DAI"},

	/* Output path */
	{"DAIINL", NULL, "DAI"},
	{"DAIINR", NULL, "DAI"},

	{"DAC Left Source MUX", "ADC Output Left", "ADC Left"},
	{"DAC Left Source MUX", "ADC Output Right", "ADC Right"},
	{"DAC Left Source MUX", "DAI Input Left", "DAIINL"},
	{"DAC Left Source MUX", "DAI Input Right", "DAIINR"},

	{"DAC Right Source MUX", "ADC Output Left", "ADC Left"},
	{"DAC Right Source MUX", "ADC Output Right", "ADC Right"},
	{"DAC Right Source MUX", "DAI Input Left", "DAIINL"},
	{"DAC Right Source MUX", "DAI Input Right", "DAIINR"},

	{"DAC Left", NULL, "DAC Left Source MUX"},
	{"DAC Right", NULL, "DAC Right Source MUX"},

	{"Mixout Left", "Aux Left Switch", "Aux Left PGA"},
	{"Mixout Left", "Mixin Left Switch", "Mixin Left PGA"},
	{"Mixout Left", "Mixin Right Switch", "Mixin Right PGA"},
	{"Mixout Left", "DAC Left Switch", "DAC Left"},
	{"Mixout Left", "Aux Left Invert Switch", "Aux Left PGA"},
	{"Mixout Left", "Mixin Left Invert Switch", "Mixin Left PGA"},
	{"Mixout Left", "Mixin Right Invert Switch", "Mixin Right PGA"},

	{"Mixout Right", "Aux Right Switch", "Aux Right PGA"},
	{"Mixout Right", "Mixin Right Switch", "Mixin Right PGA"},
	{"Mixout Right", "Mixin Left Switch", "Mixin Left PGA"},
	{"Mixout Right", "DAC Right Switch", "DAC Right"},
	{"Mixout Right", "Aux Right Invert Switch", "Aux Right PGA"},
	{"Mixout Right", "Mixin Right Invert Switch", "Mixin Right PGA"},
	{"Mixout Right", "Mixin Left Invert Switch", "Mixin Left PGA"},

	{"Mixout Left PGA", NULL, "Mixout Left"},
	{"Mixout Right PGA", NULL, "Mixout Right"},

	{"Headphone Left PGA", NULL, "Mixout Left PGA"},
	{"Headphone Left PGA", NULL, "Charge Pump"},
	{"HPL", NULL, "Headphone Left PGA"},

	{"Headphone Right PGA", NULL, "Mixout Right PGA"},
	{"Headphone Right PGA", NULL, "Charge Pump"},
	{"HPR", NULL, "Headphone Right PGA"},

	{"Lineout PGA", NULL, "Mixout Right PGA"},
	{"LINE", NULL, "Lineout PGA"},
};

static const struct reg_default da7213_reg_defaults[] = {
	{ DA7213_DIG_ROUTING_DAI, 0x10 },
	{ DA7213_SR, 0x0A },
	{ DA7213_REFERENCES, 0x80 },
	{ DA7213_PLL_FRAC_TOP, 0x00 },
	{ DA7213_PLL_FRAC_BOT, 0x00 },
	{ DA7213_PLL_INTEGER, 0x20 },
	{ DA7213_PLL_CTRL, 0x0C },
	{ DA7213_DAI_CLK_MODE, 0x01 },
	{ DA7213_DAI_CTRL, 0x08 },
	{ DA7213_DIG_ROUTING_DAC, 0x32 },
	{ DA7213_AUX_L_GAIN, 0x35 },
	{ DA7213_AUX_R_GAIN, 0x35 },
	{ DA7213_MIXIN_L_SELECT, 0x00 },
	{ DA7213_MIXIN_R_SELECT, 0x00 },
	{ DA7213_MIXIN_L_GAIN, 0x03 },
	{ DA7213_MIXIN_R_GAIN, 0x03 },
	{ DA7213_ADC_L_GAIN, 0x6F },
	{ DA7213_ADC_R_GAIN, 0x6F },
	{ DA7213_ADC_FILTERS1, 0x80 },
	{ DA7213_MIC_1_GAIN, 0x01 },
	{ DA7213_MIC_2_GAIN, 0x01 },
	{ DA7213_DAC_FILTERS5, 0x00 },
	{ DA7213_DAC_FILTERS2, 0x88 },
	{ DA7213_DAC_FILTERS3, 0x88 },
	{ DA7213_DAC_FILTERS4, 0x08 },
	{ DA7213_DAC_FILTERS1, 0x80 },
	{ DA7213_DAC_L_GAIN, 0x6F },
	{ DA7213_DAC_R_GAIN, 0x6F },
	{ DA7213_CP_CTRL, 0x61 },
	{ DA7213_HP_L_GAIN, 0x39 },
	{ DA7213_HP_R_GAIN, 0x39 },
	{ DA7213_LINE_GAIN, 0x30 },
	{ DA7213_MIXOUT_L_SELECT, 0x00 },
	{ DA7213_MIXOUT_R_SELECT, 0x00 },
	{ DA7213_SYSTEM_MODES_INPUT, 0x00 },
	{ DA7213_SYSTEM_MODES_OUTPUT, 0x00 },
	{ DA7213_AUX_L_CTRL, 0x44 },
	{ DA7213_AUX_R_CTRL, 0x44 },
	{ DA7213_MICBIAS_CTRL, 0x11 },
	{ DA7213_MIC_1_CTRL, 0x40 },
	{ DA7213_MIC_2_CTRL, 0x40 },
	{ DA7213_MIXIN_L_CTRL, 0x40 },
	{ DA7213_MIXIN_R_CTRL, 0x40 },
	{ DA7213_ADC_L_CTRL, 0x40 },
	{ DA7213_ADC_R_CTRL, 0x40 },
	{ DA7213_DAC_L_CTRL, 0x48 },
	{ DA7213_DAC_R_CTRL, 0x40 },
	{ DA7213_HP_L_CTRL, 0x41 },
	{ DA7213_HP_R_CTRL, 0x40 },
	{ DA7213_LINE_CTRL, 0x40 },
	{ DA7213_MIXOUT_L_CTRL, 0x10 },
	{ DA7213_MIXOUT_R_CTRL, 0x10 },
	{ DA7213_LDO_CTRL, 0x00 },
	{ DA7213_IO_CTRL, 0x00 },
	{ DA7213_GAIN_RAMP_CTRL, 0x00},
	{ DA7213_MIC_CONFIG, 0x00 },
	{ DA7213_PC_COUNT, 0x00 },
	{ DA7213_CP_VOL_THRESHOLD1, 0x32 },
	{ DA7213_CP_DELAY, 0x95 },
	{ DA7213_CP_DETECTOR, 0x00 },
	{ DA7213_DAI_OFFSET, 0x00 },
	{ DA7213_DIG_CTRL, 0x00 },
	{ DA7213_ALC_CTRL2, 0x00 },
	{ DA7213_ALC_CTRL3, 0x00 },
	{ DA7213_ALC_NOISE, 0x3F },
	{ DA7213_ALC_TARGET_MIN, 0x3F },
	{ DA7213_ALC_TARGET_MAX, 0x00 },
	{ DA7213_ALC_GAIN_LIMITS, 0xFF },
	{ DA7213_ALC_ANA_GAIN_LIMITS, 0x71 },
	{ DA7213_ALC_ANTICLIP_CTRL, 0x00 },
	{ DA7213_ALC_ANTICLIP_LEVEL, 0x00 },
	{ DA7213_ALC_OFFSET_MAN_M_L, 0x00 },
	{ DA7213_ALC_OFFSET_MAN_U_L, 0x00 },
	{ DA7213_ALC_OFFSET_MAN_M_R, 0x00 },
	{ DA7213_ALC_OFFSET_MAN_U_R, 0x00 },
	{ DA7213_ALC_CIC_OP_LVL_CTRL, 0x00 },
	{ DA7213_DAC_NG_SETUP_TIME, 0x00 },
	{ DA7213_DAC_NG_OFF_THRESHOLD, 0x00 },
	{ DA7213_DAC_NG_ON_THRESHOLD, 0x00 },
	{ DA7213_DAC_NG_CTRL, 0x00 },
};

static bool da7213_volatile_register(struct device *dev, unsigned int reg)
{
	switch (reg) {
	case DA7213_STATUS1:
	case DA7213_PLL_STATUS:
	case DA7213_AUX_L_GAIN_STATUS:
	case DA7213_AUX_R_GAIN_STATUS:
	case DA7213_MIC_1_GAIN_STATUS:
	case DA7213_MIC_2_GAIN_STATUS:
	case DA7213_MIXIN_L_GAIN_STATUS:
	case DA7213_MIXIN_R_GAIN_STATUS:
	case DA7213_ADC_L_GAIN_STATUS:
	case DA7213_ADC_R_GAIN_STATUS:
	case DA7213_DAC_L_GAIN_STATUS:
	case DA7213_DAC_R_GAIN_STATUS:
	case DA7213_HP_L_GAIN_STATUS:
	case DA7213_HP_R_GAIN_STATUS:
	case DA7213_LINE_GAIN_STATUS:
	case DA7213_ALC_CTRL1:
	case DA7213_ALC_OFFSET_AUTO_M_L:
	case DA7213_ALC_OFFSET_AUTO_U_L:
	case DA7213_ALC_OFFSET_AUTO_M_R:
	case DA7213_ALC_OFFSET_AUTO_U_R:
	case DA7213_ALC_CIC_OP_LVL_DATA:
		return true;
	default:
		return false;
	}
}

static int da7213_hw_params(struct snd_pcm_substream *substream,
			    struct snd_pcm_hw_params *params,
			    struct snd_soc_dai *dai)
{
	struct snd_soc_component *component = dai->component;
	struct da7213_priv *da7213 = snd_soc_component_get_drvdata(component);
	u8 dai_clk_mode = DA7213_DAI_BCLKS_PER_WCLK_64;
	u8 dai_ctrl = 0;
	u8 fs;

	/* Set channels */
	switch (params_channels(params)) {
	case 1:
		if (da7213->fmt != DA7213_DAI_FORMAT_DSP) {
			dev_err(component->dev, "Mono supported only in DSP mode\n");
			return -EINVAL;
		}
		dai_ctrl |= DA7213_DAI_MONO_MODE_EN;
		break;
	case 2:
		dai_ctrl &= ~(DA7213_DAI_MONO_MODE_EN);
		break;
	default:
		return -EINVAL;
	}

	/* Set DAI format */
	switch (params_width(params)) {
	case 16:
		dai_ctrl |= DA7213_DAI_WORD_LENGTH_S16_LE;
		dai_clk_mode = DA7213_DAI_BCLKS_PER_WCLK_32; /* 32bit for 1ch and 2ch */
		break;
	case 20:
		dai_ctrl |= DA7213_DAI_WORD_LENGTH_S20_LE;
		break;
	case 24:
		dai_ctrl |= DA7213_DAI_WORD_LENGTH_S24_LE;
		break;
	case 32:
		dai_ctrl |= DA7213_DAI_WORD_LENGTH_S32_LE;
		break;
	default:
		return -EINVAL;
	}

	/* Set sampling rate */
	switch (params_rate(params)) {
	case 8000:
		fs = DA7213_SR_8000;
		da7213->out_rate = DA7213_PLL_FREQ_OUT_98304000;
		break;
	case 11025:
		fs = DA7213_SR_11025;
		da7213->out_rate = DA7213_PLL_FREQ_OUT_90316800;
		break;
	case 12000:
		fs = DA7213_SR_12000;
		da7213->out_rate = DA7213_PLL_FREQ_OUT_98304000;
		break;
	case 16000:
		fs = DA7213_SR_16000;
		da7213->out_rate = DA7213_PLL_FREQ_OUT_98304000;
		break;
	case 22050:
		fs = DA7213_SR_22050;
		da7213->out_rate = DA7213_PLL_FREQ_OUT_90316800;
		break;
	case 32000:
		fs = DA7213_SR_32000;
		da7213->out_rate = DA7213_PLL_FREQ_OUT_98304000;
		break;
	case 44100:
		fs = DA7213_SR_44100;
		da7213->out_rate = DA7213_PLL_FREQ_OUT_90316800;
		break;
	case 48000:
		fs = DA7213_SR_48000;
		da7213->out_rate = DA7213_PLL_FREQ_OUT_98304000;
		break;
	case 88200:
		fs = DA7213_SR_88200;
		da7213->out_rate = DA7213_PLL_FREQ_OUT_90316800;
		break;
	case 96000:
		fs = DA7213_SR_96000;
		da7213->out_rate = DA7213_PLL_FREQ_OUT_98304000;
		break;
	default:
		return -EINVAL;
	}

	snd_soc_component_update_bits(component, DA7213_DAI_CLK_MODE,
		DA7213_DAI_BCLKS_PER_WCLK_MASK, dai_clk_mode);

	snd_soc_component_update_bits(component, DA7213_DAI_CTRL,
		DA7213_DAI_WORD_LENGTH_MASK | DA7213_DAI_MONO_MODE_MASK, dai_ctrl);
	snd_soc_component_write(component, DA7213_SR, fs);

	return 0;
}

static int da7213_set_dai_fmt(struct snd_soc_dai *codec_dai, unsigned int fmt)
{
	struct snd_soc_component *component = codec_dai->component;
	struct da7213_priv *da7213 = snd_soc_component_get_drvdata(component);
	u8 dai_clk_mode = 0, dai_ctrl = 0;
	u8 dai_offset = 0;

	/* Set master/slave mode */
	switch (fmt & SND_SOC_DAIFMT_MASTER_MASK) {
	case SND_SOC_DAIFMT_CBM_CFM:
		da7213->master = true;
		break;
	case SND_SOC_DAIFMT_CBS_CFS:
		da7213->master = false;
		break;
	default:
		return -EINVAL;
	}

	/* Set clock normal/inverted */
	switch (fmt & SND_SOC_DAIFMT_FORMAT_MASK) {
	case SND_SOC_DAIFMT_I2S:
	case SND_SOC_DAIFMT_LEFT_J:
	case SND_SOC_DAIFMT_RIGHT_J:
		switch (fmt & SND_SOC_DAIFMT_INV_MASK) {
		case SND_SOC_DAIFMT_NB_NF:
			break;
		case SND_SOC_DAIFMT_NB_IF:
			dai_clk_mode |= DA7213_DAI_WCLK_POL_INV;
			break;
		case SND_SOC_DAIFMT_IB_NF:
			dai_clk_mode |= DA7213_DAI_CLK_POL_INV;
			break;
		case SND_SOC_DAIFMT_IB_IF:
			dai_clk_mode |= DA7213_DAI_WCLK_POL_INV |
					DA7213_DAI_CLK_POL_INV;
			break;
		default:
			return -EINVAL;
		}
		break;
	case SND_SOC_DAI_FORMAT_DSP_A:
	case SND_SOC_DAI_FORMAT_DSP_B:
		/* The bclk is inverted wrt ASoC conventions */
		switch (fmt & SND_SOC_DAIFMT_INV_MASK) {
		case SND_SOC_DAIFMT_NB_NF:
			dai_clk_mode |= DA7213_DAI_CLK_POL_INV;
			break;
		case SND_SOC_DAIFMT_NB_IF:
			dai_clk_mode |= DA7213_DAI_WCLK_POL_INV |
					DA7213_DAI_CLK_POL_INV;
			break;
		case SND_SOC_DAIFMT_IB_NF:
			break;
		case SND_SOC_DAIFMT_IB_IF:
			dai_clk_mode |= DA7213_DAI_WCLK_POL_INV;
			break;
		default:
			return -EINVAL;
		}
		break;
	default:
		return -EINVAL;
	}

	/* Only I2S is supported */
	switch (fmt & SND_SOC_DAIFMT_FORMAT_MASK) {
	case SND_SOC_DAIFMT_I2S:
		dai_ctrl |= DA7213_DAI_FORMAT_I2S_MODE;
		da7213->fmt = DA7213_DAI_FORMAT_I2S_MODE;
		break;
	case SND_SOC_DAIFMT_LEFT_J:
		dai_ctrl |= DA7213_DAI_FORMAT_LEFT_J;
		da7213->fmt = DA7213_DAI_FORMAT_LEFT_J;
		break;
	case SND_SOC_DAIFMT_RIGHT_J:
		dai_ctrl |= DA7213_DAI_FORMAT_RIGHT_J;
		da7213->fmt = DA7213_DAI_FORMAT_RIGHT_J;
		break;
	case SND_SOC_DAI_FORMAT_DSP_A: /* L data MSB after FRM LRC */
		dai_ctrl |= DA7213_DAI_FORMAT_DSP;
		dai_offset = 1;
		da7213->fmt = DA7213_DAI_FORMAT_DSP;
		break;
	case SND_SOC_DAI_FORMAT_DSP_B: /* L data MSB during FRM LRC */
		dai_ctrl |= DA7213_DAI_FORMAT_DSP;
		da7213->fmt = DA7213_DAI_FORMAT_DSP;
		break;
	default:
		return -EINVAL;
	}

	/* By default only 64 BCLK per WCLK is supported */
	dai_clk_mode |= DA7213_DAI_BCLKS_PER_WCLK_64;

	snd_soc_component_update_bits(component, DA7213_DAI_CLK_MODE,
			    DA7213_DAI_BCLKS_PER_WCLK_MASK |
			    DA7213_DAI_CLK_POL_MASK | DA7213_DAI_WCLK_POL_MASK,
			    dai_clk_mode);
	snd_soc_component_update_bits(component, DA7213_DAI_CTRL, DA7213_DAI_FORMAT_MASK,
			    dai_ctrl);
	snd_soc_component_write(component, DA7213_DAI_OFFSET, dai_offset);

	return 0;
}

static int da7213_mute(struct snd_soc_dai *dai, int mute, int direction)
{
	struct snd_soc_component *component = dai->component;

	if (mute) {
		snd_soc_component_update_bits(component, DA7213_DAC_L_CTRL,
				    DA7213_MUTE_EN, DA7213_MUTE_EN);
		snd_soc_component_update_bits(component, DA7213_DAC_R_CTRL,
				    DA7213_MUTE_EN, DA7213_MUTE_EN);
	} else {
		snd_soc_component_update_bits(component, DA7213_DAC_L_CTRL,
				    DA7213_MUTE_EN, 0);
		snd_soc_component_update_bits(component, DA7213_DAC_R_CTRL,
				    DA7213_MUTE_EN, 0);
	}

	return 0;
}

#define DA7213_FORMATS (SNDRV_PCM_FMTBIT_S16_LE | SNDRV_PCM_FMTBIT_S20_3LE |\
			SNDRV_PCM_FMTBIT_S24_LE | SNDRV_PCM_FMTBIT_S32_LE)

static int da7213_set_component_sysclk(struct snd_soc_component *component,
				       int clk_id, int source,
				       unsigned int freq, int dir)
{
	struct da7213_priv *da7213 = snd_soc_component_get_drvdata(component);
	int ret = 0;

	if ((da7213->clk_src == clk_id) && (da7213->mclk_rate == freq))
		return 0;

	if (((freq < 5000000) && (freq != 32768)) || (freq > 54000000)) {
		dev_err(component->dev, "Unsupported MCLK value %d\n",
			freq);
		return -EINVAL;
	}

	switch (clk_id) {
	case DA7213_CLKSRC_MCLK:
		snd_soc_component_update_bits(component, DA7213_PLL_CTRL,
				    DA7213_PLL_MCLK_SQR_EN, 0);
		break;
	case DA7213_CLKSRC_MCLK_SQR:
		snd_soc_component_update_bits(component, DA7213_PLL_CTRL,
				    DA7213_PLL_MCLK_SQR_EN,
				    DA7213_PLL_MCLK_SQR_EN);
		break;
	default:
		dev_err(component->dev, "Unknown clock source %d\n", clk_id);
		return -EINVAL;
	}

	da7213->clk_src = clk_id;

	if (da7213->mclk) {
		freq = clk_round_rate(da7213->mclk, freq);
		ret = clk_set_rate(da7213->mclk, freq);
		if (ret) {
			dev_err(component->dev, "Failed to set clock rate %d\n",
				freq);
			return ret;
		}
	}

	da7213->mclk_rate = freq;

	return 0;
}

/* Supported PLL input frequencies are 32KHz, 5MHz - 54MHz. */
static int _da7213_set_component_pll(struct snd_soc_component *component,
				     int pll_id, int source,
				     unsigned int fref, unsigned int fout)
{
	struct da7213_priv *da7213 = snd_soc_component_get_drvdata(component);

	u8 pll_ctrl, indiv_bits, indiv;
	u8 pll_frac_top, pll_frac_bot, pll_integer;
	u32 freq_ref;
	u64 frac_div;

	/* Workout input divider based on MCLK rate */
	if (da7213->mclk_rate == 32768) {
		if (!da7213->master) {
			dev_err(component->dev,
				"32KHz only valid if codec is clock master\n");
			return -EINVAL;
		}

		/* 32KHz PLL Mode */
		indiv_bits = DA7213_PLL_INDIV_9_TO_18_MHZ;
		indiv = DA7213_PLL_INDIV_9_TO_18_MHZ_VAL;
		source = DA7213_SYSCLK_PLL_32KHZ;
		freq_ref = 3750000;

	} else {
		if (da7213->mclk_rate < 5000000) {
			dev_err(component->dev,
				"PLL input clock %d below valid range\n",
				da7213->mclk_rate);
			return -EINVAL;
		} else if (da7213->mclk_rate <= 9000000) {
			indiv_bits = DA7213_PLL_INDIV_5_TO_9_MHZ;
			indiv = DA7213_PLL_INDIV_5_TO_9_MHZ_VAL;
		} else if (da7213->mclk_rate <= 18000000) {
			indiv_bits = DA7213_PLL_INDIV_9_TO_18_MHZ;
			indiv = DA7213_PLL_INDIV_9_TO_18_MHZ_VAL;
		} else if (da7213->mclk_rate <= 36000000) {
			indiv_bits = DA7213_PLL_INDIV_18_TO_36_MHZ;
			indiv = DA7213_PLL_INDIV_18_TO_36_MHZ_VAL;
		} else if (da7213->mclk_rate <= 54000000) {
			indiv_bits = DA7213_PLL_INDIV_36_TO_54_MHZ;
			indiv = DA7213_PLL_INDIV_36_TO_54_MHZ_VAL;
		} else {
			dev_err(component->dev,
				"PLL input clock %d above valid range\n",
				da7213->mclk_rate);
			return -EINVAL;
		}
		freq_ref = (da7213->mclk_rate / indiv);
	}

	pll_ctrl = indiv_bits;

	/* Configure PLL */
	switch (source) {
	case DA7213_SYSCLK_MCLK:
		snd_soc_component_update_bits(component, DA7213_PLL_CTRL,
				    DA7213_PLL_INDIV_MASK |
				    DA7213_PLL_MODE_MASK, pll_ctrl);
		return 0;
	case DA7213_SYSCLK_PLL:
		break;
	case DA7213_SYSCLK_PLL_SRM:
		pll_ctrl |= DA7213_PLL_SRM_EN;
		fout = DA7213_PLL_FREQ_OUT_94310400;
		break;
	case DA7213_SYSCLK_PLL_32KHZ:
		if (da7213->mclk_rate != 32768) {
			dev_err(component->dev,
				"32KHz mode only valid with 32KHz MCLK\n");
			return -EINVAL;
		}

		pll_ctrl |= DA7213_PLL_32K_MODE | DA7213_PLL_SRM_EN;
		fout = DA7213_PLL_FREQ_OUT_94310400;
		break;
	default:
		dev_err(component->dev, "Invalid PLL config\n");
		return -EINVAL;
	}

	/* Calculate dividers for PLL */
	pll_integer = fout / freq_ref;
	frac_div = (u64)(fout % freq_ref) * 8192ULL;
	do_div(frac_div, freq_ref);
	pll_frac_top = (frac_div >> DA7213_BYTE_SHIFT) & DA7213_BYTE_MASK;
	pll_frac_bot = (frac_div) & DA7213_BYTE_MASK;

	/* Write PLL dividers */
	snd_soc_component_write(component, DA7213_PLL_FRAC_TOP, pll_frac_top);
	snd_soc_component_write(component, DA7213_PLL_FRAC_BOT, pll_frac_bot);
	snd_soc_component_write(component, DA7213_PLL_INTEGER, pll_integer);

	/* Enable PLL */
	pll_ctrl |= DA7213_PLL_EN;
	snd_soc_component_update_bits(component, DA7213_PLL_CTRL,
			    DA7213_PLL_INDIV_MASK | DA7213_PLL_MODE_MASK,
			    pll_ctrl);

	/* Assist 32KHz mode PLL lock */
	if (source == DA7213_SYSCLK_PLL_32KHZ) {
		snd_soc_component_write(component, 0xF0, 0x8B);
		snd_soc_component_write(component, 0xF1, 0x03);
		snd_soc_component_write(component, 0xF1, 0x01);
		snd_soc_component_write(component, 0xF0, 0x00);
	}

	return 0;
}

static int da7213_set_component_pll(struct snd_soc_component *component,
				    int pll_id, int source,
				    unsigned int fref, unsigned int fout)
{
	struct da7213_priv *da7213 = snd_soc_component_get_drvdata(component);
	da7213->fixed_clk_auto_pll = false;

	return _da7213_set_component_pll(component, pll_id, source, fref, fout);
}

/* DAI operations */
static const struct snd_soc_dai_ops da7213_dai_ops = {
	.hw_params	= da7213_hw_params,
	.set_fmt	= da7213_set_dai_fmt,
	.mute_stream	= da7213_mute,
	.no_capture_mute = 1,
};

static struct snd_soc_dai_driver da7213_dai = {
	.name = "da7213-hifi",
	/* Playback Capabilities */
	.playback = {
		.stream_name = "Playback",
		.channels_min = 1,
		.channels_max = 2,
		.rates = SNDRV_PCM_RATE_8000_96000,
		.formats = DA7213_FORMATS,
	},
	/* Capture Capabilities */
	.capture = {
		.stream_name = "Capture",
		.channels_min = 1,
		.channels_max = 2,
		.rates = SNDRV_PCM_RATE_8000_96000,
		.formats = DA7213_FORMATS,
	},
	.ops = &da7213_dai_ops,
	.symmetric_rate = 1,
};

static int da7213_set_auto_pll(struct snd_soc_component *component, bool enable)
{
	struct da7213_priv *da7213 = snd_soc_component_get_drvdata(component);
	int mode;

	if (!da7213->fixed_clk_auto_pll)
		return 0;

	da7213->mclk_rate = clk_get_rate(da7213->mclk);

	if (enable) {
		/* Slave mode needs SRM for non-harmonic frequencies */
		if (da7213->master)
			mode = DA7213_SYSCLK_PLL;
		else
			mode = DA7213_SYSCLK_PLL_SRM;

		/* PLL is not required for harmonic frequencies */
		switch (da7213->out_rate) {
		case DA7213_PLL_FREQ_OUT_90316800:
			if (da7213->mclk_rate == 11289600 ||
			    da7213->mclk_rate == 22579200 ||
			    da7213->mclk_rate == 45158400)
				mode = DA7213_SYSCLK_MCLK;
			break;
		case DA7213_PLL_FREQ_OUT_98304000:
			if (da7213->mclk_rate == 12288000 ||
			    da7213->mclk_rate == 24576000 ||
			    da7213->mclk_rate == 49152000)
				mode = DA7213_SYSCLK_MCLK;

			break;
		default:
			return -1;
		}
	} else {
		/* Disable PLL in standby */
		mode = DA7213_SYSCLK_MCLK;
	}

	return _da7213_set_component_pll(component, 0, mode,
					 da7213->mclk_rate, da7213->out_rate);
}

static int da7213_set_bias_level(struct snd_soc_component *component,
				 enum snd_soc_bias_level level)
{
	struct da7213_priv *da7213 = snd_soc_component_get_drvdata(component);
	int ret;

	switch (level) {
	case SND_SOC_BIAS_ON:
		break;
	case SND_SOC_BIAS_PREPARE:
		/* Enable MCLK for transition to ON state */
		if (snd_soc_component_get_bias_level(component) == SND_SOC_BIAS_STANDBY) {
			if (da7213->mclk) {
				ret = clk_prepare_enable(da7213->mclk);
				if (ret) {
					dev_err(component->dev,
						"Failed to enable mclk\n");
					return ret;
				}

				da7213_set_auto_pll(component, true);
			}
		}
		break;
	case SND_SOC_BIAS_STANDBY:
		if (snd_soc_component_get_bias_level(component) == SND_SOC_BIAS_OFF) {
			/* Enable VMID reference & master bias */
			snd_soc_component_update_bits(component, DA7213_REFERENCES,
					    DA7213_VMID_EN | DA7213_BIAS_EN,
					    DA7213_VMID_EN | DA7213_BIAS_EN);
		} else {
			/* Remove MCLK */
			if (da7213->mclk) {
				da7213_set_auto_pll(component, false);
				clk_disable_unprepare(da7213->mclk);
			}
		}
		break;
	case SND_SOC_BIAS_OFF:
		/* Disable VMID reference & master bias */
		snd_soc_component_update_bits(component, DA7213_REFERENCES,
				    DA7213_VMID_EN | DA7213_BIAS_EN, 0);
		break;
	}
	return 0;
}

#if defined(CONFIG_OF)
/* DT */
static const struct of_device_id da7213_of_match[] = {
	{ .compatible = "dlg,da7212", },
	{ .compatible = "dlg,da7213", },
	{ }
};
MODULE_DEVICE_TABLE(of, da7213_of_match);
#endif

#ifdef CONFIG_ACPI
static const struct acpi_device_id da7213_acpi_match[] = {
	{ "DLGS7212", 0},
	{ "DLGS7213", 0},
	{ },
};
MODULE_DEVICE_TABLE(acpi, da7213_acpi_match);
#endif

static enum da7213_micbias_voltage
	da7213_of_micbias_lvl(struct snd_soc_component *component, u32 val)
{
	switch (val) {
	case 1600:
		return DA7213_MICBIAS_1_6V;
	case 2200:
		return DA7213_MICBIAS_2_2V;
	case 2500:
		return DA7213_MICBIAS_2_5V;
	case 3000:
		return DA7213_MICBIAS_3_0V;
	default:
		dev_warn(component->dev, "Invalid micbias level\n");
		return DA7213_MICBIAS_2_2V;
	}
}

static enum da7213_dmic_data_sel
	da7213_of_dmic_data_sel(struct snd_soc_component *component, const char *str)
{
	if (!strcmp(str, "lrise_rfall")) {
		return DA7213_DMIC_DATA_LRISE_RFALL;
	} else if (!strcmp(str, "lfall_rrise")) {
		return DA7213_DMIC_DATA_LFALL_RRISE;
	} else {
		dev_warn(component->dev, "Invalid DMIC data select type\n");
		return DA7213_DMIC_DATA_LRISE_RFALL;
	}
}

static enum da7213_dmic_samplephase
	da7213_of_dmic_samplephase(struct snd_soc_component *component, const char *str)
{
	if (!strcmp(str, "on_clkedge")) {
		return DA7213_DMIC_SAMPLE_ON_CLKEDGE;
	} else if (!strcmp(str, "between_clkedge")) {
		return DA7213_DMIC_SAMPLE_BETWEEN_CLKEDGE;
	} else {
		dev_warn(component->dev, "Invalid DMIC sample phase\n");
		return DA7213_DMIC_SAMPLE_ON_CLKEDGE;
	}
}

static enum da7213_dmic_clk_rate
	da7213_of_dmic_clkrate(struct snd_soc_component *component, u32 val)
{
	switch (val) {
	case 1500000:
		return DA7213_DMIC_CLK_1_5MHZ;
	case 3000000:
		return DA7213_DMIC_CLK_3_0MHZ;
	default:
		dev_warn(component->dev, "Invalid DMIC clock rate\n");
		return DA7213_DMIC_CLK_1_5MHZ;
	}
}

static struct da7213_platform_data
	*da7213_fw_to_pdata(struct snd_soc_component *component)
{
	struct device *dev = component->dev;
	struct da7213_platform_data *pdata;
	const char *fw_str;
	u32 fw_val32;

	pdata = devm_kzalloc(component->dev, sizeof(*pdata), GFP_KERNEL);
	if (!pdata)
		return NULL;

	if (device_property_read_u32(dev, "dlg,micbias1-lvl", &fw_val32) >= 0)
		pdata->micbias1_lvl = da7213_of_micbias_lvl(component, fw_val32);
	else
		pdata->micbias1_lvl = DA7213_MICBIAS_2_2V;

	if (device_property_read_u32(dev, "dlg,micbias2-lvl", &fw_val32) >= 0)
		pdata->micbias2_lvl = da7213_of_micbias_lvl(component, fw_val32);
	else
		pdata->micbias2_lvl = DA7213_MICBIAS_2_2V;

	if (!device_property_read_string(dev, "dlg,dmic-data-sel", &fw_str))
		pdata->dmic_data_sel = da7213_of_dmic_data_sel(component, fw_str);
	else
		pdata->dmic_data_sel = DA7213_DMIC_DATA_LRISE_RFALL;

	if (!device_property_read_string(dev, "dlg,dmic-samplephase", &fw_str))
		pdata->dmic_samplephase =
			da7213_of_dmic_samplephase(component, fw_str);
	else
		pdata->dmic_samplephase = DA7213_DMIC_SAMPLE_ON_CLKEDGE;

	if (device_property_read_u32(dev, "dlg,dmic-clkrate", &fw_val32) >= 0)
		pdata->dmic_clk_rate = da7213_of_dmic_clkrate(component, fw_val32);
	else
		pdata->dmic_clk_rate = DA7213_DMIC_CLK_3_0MHZ;

	return pdata;
}

static int da7213_probe(struct snd_soc_component *component)
{
	struct da7213_priv *da7213 = snd_soc_component_get_drvdata(component);

	pm_runtime_get_sync(component->dev);

	/* Default to using ALC auto offset calibration mode. */
	snd_soc_component_update_bits(component, DA7213_ALC_CTRL1,
			    DA7213_ALC_CALIB_MODE_MAN, 0);
	da7213->alc_calib_auto = true;

	/* Default PC counter to free-running */
	snd_soc_component_update_bits(component, DA7213_PC_COUNT, DA7213_PC_FREERUN_MASK,
			    DA7213_PC_FREERUN_MASK);

	/* Enable all Gain Ramps */
	snd_soc_component_update_bits(component, DA7213_AUX_L_CTRL,
			    DA7213_GAIN_RAMP_EN, DA7213_GAIN_RAMP_EN);
	snd_soc_component_update_bits(component, DA7213_AUX_R_CTRL,
			    DA7213_GAIN_RAMP_EN, DA7213_GAIN_RAMP_EN);
	snd_soc_component_update_bits(component, DA7213_MIXIN_L_CTRL,
			    DA7213_GAIN_RAMP_EN, DA7213_GAIN_RAMP_EN);
	snd_soc_component_update_bits(component, DA7213_MIXIN_R_CTRL,
			    DA7213_GAIN_RAMP_EN, DA7213_GAIN_RAMP_EN);
	snd_soc_component_update_bits(component, DA7213_ADC_L_CTRL,
			    DA7213_GAIN_RAMP_EN, DA7213_GAIN_RAMP_EN);
	snd_soc_component_update_bits(component, DA7213_ADC_R_CTRL,
			    DA7213_GAIN_RAMP_EN, DA7213_GAIN_RAMP_EN);
	snd_soc_component_update_bits(component, DA7213_DAC_L_CTRL,
			    DA7213_GAIN_RAMP_EN, DA7213_GAIN_RAMP_EN);
	snd_soc_component_update_bits(component, DA7213_DAC_R_CTRL,
			    DA7213_GAIN_RAMP_EN, DA7213_GAIN_RAMP_EN);
	snd_soc_component_update_bits(component, DA7213_HP_L_CTRL,
			    DA7213_GAIN_RAMP_EN, DA7213_GAIN_RAMP_EN);
	snd_soc_component_update_bits(component, DA7213_HP_R_CTRL,
			    DA7213_GAIN_RAMP_EN, DA7213_GAIN_RAMP_EN);
	snd_soc_component_update_bits(component, DA7213_LINE_CTRL,
			    DA7213_GAIN_RAMP_EN, DA7213_GAIN_RAMP_EN);

	/*
	 * There are two separate control bits for input and output mixers as
	 * well as headphone and line outs.
	 * One to enable corresponding amplifier and other to enable its
	 * output. As amplifier bits are related to power control, they are
	 * being managed by DAPM while other (non power related) bits are
	 * enabled here
	 */
	snd_soc_component_update_bits(component, DA7213_MIXIN_L_CTRL,
			    DA7213_MIXIN_MIX_EN, DA7213_MIXIN_MIX_EN);
	snd_soc_component_update_bits(component, DA7213_MIXIN_R_CTRL,
			    DA7213_MIXIN_MIX_EN, DA7213_MIXIN_MIX_EN);

	snd_soc_component_update_bits(component, DA7213_MIXOUT_L_CTRL,
			    DA7213_MIXOUT_MIX_EN, DA7213_MIXOUT_MIX_EN);
	snd_soc_component_update_bits(component, DA7213_MIXOUT_R_CTRL,
			    DA7213_MIXOUT_MIX_EN, DA7213_MIXOUT_MIX_EN);

	snd_soc_component_update_bits(component, DA7213_HP_L_CTRL,
			    DA7213_HP_AMP_OE, DA7213_HP_AMP_OE);
	snd_soc_component_update_bits(component, DA7213_HP_R_CTRL,
			    DA7213_HP_AMP_OE, DA7213_HP_AMP_OE);

	snd_soc_component_update_bits(component, DA7213_LINE_CTRL,
			    DA7213_LINE_AMP_OE, DA7213_LINE_AMP_OE);

	/* Handle DT/Platform data */
	da7213->pdata = dev_get_platdata(component->dev);
	if (!da7213->pdata)
		da7213->pdata = da7213_fw_to_pdata(component);

	/* Set platform data values */
	if (da7213->pdata) {
		struct da7213_platform_data *pdata = da7213->pdata;
		u8 micbias_lvl = 0, dmic_cfg = 0;

		/* Set Mic Bias voltages */
		switch (pdata->micbias1_lvl) {
		case DA7213_MICBIAS_1_6V:
		case DA7213_MICBIAS_2_2V:
		case DA7213_MICBIAS_2_5V:
		case DA7213_MICBIAS_3_0V:
			micbias_lvl |= (pdata->micbias1_lvl <<
					DA7213_MICBIAS1_LEVEL_SHIFT);
			break;
		}
		switch (pdata->micbias2_lvl) {
		case DA7213_MICBIAS_1_6V:
		case DA7213_MICBIAS_2_2V:
		case DA7213_MICBIAS_2_5V:
		case DA7213_MICBIAS_3_0V:
			micbias_lvl |= (pdata->micbias2_lvl <<
					 DA7213_MICBIAS2_LEVEL_SHIFT);
			break;
		}
		snd_soc_component_update_bits(component, DA7213_MICBIAS_CTRL,
				    DA7213_MICBIAS1_LEVEL_MASK |
				    DA7213_MICBIAS2_LEVEL_MASK, micbias_lvl);

		/* Set DMIC configuration */
		switch (pdata->dmic_data_sel) {
		case DA7213_DMIC_DATA_LFALL_RRISE:
		case DA7213_DMIC_DATA_LRISE_RFALL:
			dmic_cfg |= (pdata->dmic_data_sel <<
				     DA7213_DMIC_DATA_SEL_SHIFT);
			break;
		}
		switch (pdata->dmic_samplephase) {
		case DA7213_DMIC_SAMPLE_ON_CLKEDGE:
		case DA7213_DMIC_SAMPLE_BETWEEN_CLKEDGE:
			dmic_cfg |= (pdata->dmic_samplephase <<
				     DA7213_DMIC_SAMPLEPHASE_SHIFT);
			break;
		}
		switch (pdata->dmic_clk_rate) {
		case DA7213_DMIC_CLK_3_0MHZ:
		case DA7213_DMIC_CLK_1_5MHZ:
			dmic_cfg |= (pdata->dmic_clk_rate <<
				     DA7213_DMIC_CLK_RATE_SHIFT);
			break;
		}
		snd_soc_component_update_bits(component, DA7213_MIC_CONFIG,
				    DA7213_DMIC_DATA_SEL_MASK |
				    DA7213_DMIC_SAMPLEPHASE_MASK |
				    DA7213_DMIC_CLK_RATE_MASK, dmic_cfg);
	}

	pm_runtime_put_sync(component->dev);

	/* Check if MCLK provided */
	da7213->mclk = devm_clk_get(component->dev, "mclk");
	if (IS_ERR(da7213->mclk)) {
		if (PTR_ERR(da7213->mclk) != -ENOENT)
			return PTR_ERR(da7213->mclk);
		else
			da7213->mclk = NULL;
	} else {
		/* Do automatic PLL handling assuming fixed clock until
		 * set_pll() has been called. This makes the codec usable
		 * with the simple-audio-card driver. */
		da7213->fixed_clk_auto_pll = true;
	}

	return 0;
}

static const struct snd_soc_component_driver soc_component_dev_da7213 = {
	.probe			= da7213_probe,
	.set_bias_level		= da7213_set_bias_level,
	.controls		= da7213_snd_controls,
	.num_controls		= ARRAY_SIZE(da7213_snd_controls),
	.dapm_widgets		= da7213_dapm_widgets,
	.num_dapm_widgets	= ARRAY_SIZE(da7213_dapm_widgets),
	.dapm_routes		= da7213_audio_map,
	.num_dapm_routes	= ARRAY_SIZE(da7213_audio_map),
	.set_sysclk		= da7213_set_component_sysclk,
	.set_pll		= da7213_set_component_pll,
	.idle_bias_on		= 1,
	.use_pmdown_time	= 1,
	.endianness		= 1,
};

static const struct regmap_config da7213_regmap_config = {
	.reg_bits = 8,
	.val_bits = 8,

	.reg_defaults = da7213_reg_defaults,
	.num_reg_defaults = ARRAY_SIZE(da7213_reg_defaults),
	.volatile_reg = da7213_volatile_register,
	.cache_type = REGCACHE_RBTREE,
};

static void da7213_power_off(void *data)
{
	struct da7213_priv *da7213 = data;
	regulator_bulk_disable(DA7213_NUM_SUPPLIES, da7213->supplies);
}

static const char *da7213_supply_names[DA7213_NUM_SUPPLIES] = {
	[DA7213_SUPPLY_VDDA] = "VDDA",
	[DA7213_SUPPLY_VDDIO] = "VDDIO",
};

static int da7213_i2c_probe(struct i2c_client *i2c)
{
	struct da7213_priv *da7213;
	int i, ret;

	da7213 = devm_kzalloc(&i2c->dev, sizeof(*da7213), GFP_KERNEL);
	if (!da7213)
		return -ENOMEM;

	i2c_set_clientdata(i2c, da7213);

	/* Get required supplies */
	for (i = 0; i < DA7213_NUM_SUPPLIES; ++i)
		da7213->supplies[i].supply = da7213_supply_names[i];

	ret = devm_regulator_bulk_get(&i2c->dev, DA7213_NUM_SUPPLIES,
				      da7213->supplies);
	if (ret) {
		dev_err(&i2c->dev, "Failed to get supplies: %d\n", ret);
		return ret;
	}

	ret = regulator_bulk_enable(DA7213_NUM_SUPPLIES, da7213->supplies);
	if (ret < 0)
		return ret;

	ret = devm_add_action_or_reset(&i2c->dev, da7213_power_off, da7213);
	if (ret < 0)
		return ret;

	da7213->regmap = devm_regmap_init_i2c(i2c, &da7213_regmap_config);
	if (IS_ERR(da7213->regmap)) {
		ret = PTR_ERR(da7213->regmap);
		dev_err(&i2c->dev, "regmap_init() failed: %d\n", ret);
		return ret;
	}

	pm_runtime_set_autosuspend_delay(&i2c->dev, 100);
	pm_runtime_use_autosuspend(&i2c->dev);
	pm_runtime_set_active(&i2c->dev);
	pm_runtime_enable(&i2c->dev);

	ret = devm_snd_soc_register_component(&i2c->dev,
			&soc_component_dev_da7213, &da7213_dai, 1);
	if (ret < 0) {
		dev_err(&i2c->dev, "Failed to register da7213 component: %d\n",
			ret);
	}
	return ret;
}

static void da7213_i2c_remove(struct i2c_client *i2c)
{
	pm_runtime_disable(&i2c->dev);
}

static int __maybe_unused da7213_runtime_suspend(struct device *dev)
{
	struct da7213_priv *da7213 = dev_get_drvdata(dev);

	regcache_cache_only(da7213->regmap, true);
	regcache_mark_dirty(da7213->regmap);
	regulator_bulk_disable(DA7213_NUM_SUPPLIES, da7213->supplies);

	return 0;
}

static int __maybe_unused da7213_runtime_resume(struct device *dev)
{
	struct da7213_priv *da7213 = dev_get_drvdata(dev);
	int ret;

	ret = regulator_bulk_enable(DA7213_NUM_SUPPLIES, da7213->supplies);
	if (ret < 0)
		return ret;
	regcache_cache_only(da7213->regmap, false);
	regcache_sync(da7213->regmap);
	return 0;
}

static const struct dev_pm_ops da7213_pm = {
	SET_RUNTIME_PM_OPS(da7213_runtime_suspend, da7213_runtime_resume, NULL)
};

static const struct i2c_device_id da7213_i2c_id[] = {
	{ "da7213", 0 },
	{ }
};
MODULE_DEVICE_TABLE(i2c, da7213_i2c_id);

/* I2C codec control layer */
static struct i2c_driver da7213_i2c_driver = {
	.driver = {
		.name = "da7213",
		.of_match_table = of_match_ptr(da7213_of_match),
		.acpi_match_table = ACPI_PTR(da7213_acpi_match),
		.pm = &da7213_pm,
	},
<<<<<<< HEAD
	.probe_new	= da7213_i2c_probe,
=======
	.probe		= da7213_i2c_probe,
>>>>>>> ccf0a997
	.remove		= da7213_i2c_remove,
	.id_table	= da7213_i2c_id,
};

module_i2c_driver(da7213_i2c_driver);

MODULE_DESCRIPTION("ASoC DA7213 Codec driver");
MODULE_AUTHOR("Adam Thomson <Adam.Thomson.Opensource@diasemi.com>");
MODULE_LICENSE("GPL");<|MERGE_RESOLUTION|>--- conflicted
+++ resolved
@@ -2069,11 +2069,7 @@
 		.acpi_match_table = ACPI_PTR(da7213_acpi_match),
 		.pm = &da7213_pm,
 	},
-<<<<<<< HEAD
-	.probe_new	= da7213_i2c_probe,
-=======
 	.probe		= da7213_i2c_probe,
->>>>>>> ccf0a997
 	.remove		= da7213_i2c_remove,
 	.id_table	= da7213_i2c_id,
 };
