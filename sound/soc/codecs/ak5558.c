--- conflicted
+++ resolved
@@ -473,11 +473,7 @@
 		return ret;
 	}
 
-<<<<<<< HEAD
-	/* toggle the reset gpio */
-=======
 	/* tog the reset gpio */
->>>>>>> ccf0a997
 	ak5558_reset(ak5558, true);
 	ak5558_reset(ak5558, false);
 
