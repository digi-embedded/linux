--- conflicted
+++ resolved
@@ -1478,11 +1478,7 @@
 	return 0;
 }
 
-<<<<<<< HEAD
-static int pcm512x_digital_mute(struct snd_soc_dai *dai, int mute)
-=======
 static int pcm512x_mute(struct snd_soc_dai *dai, int mute, int direction)
->>>>>>> c1084c27
 {
 	struct snd_soc_component *component = dai->component;
 	struct pcm512x_priv *pcm512x = snd_soc_component_get_drvdata(component);
@@ -1536,10 +1532,7 @@
 	.mute_stream = pcm512x_mute,
 	.set_bclk_ratio = pcm512x_set_bclk_ratio,
 	.set_sysclk = pcm512x_set_sysclk,
-<<<<<<< HEAD
-=======
 	.no_capture_mute = 1,
->>>>>>> c1084c27
 };
 
 static struct snd_soc_dai_driver pcm512x_dai = {
