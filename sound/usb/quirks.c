// SPDX-License-Identifier: GPL-2.0-or-later
/*
 */

#include <linux/init.h>
#include <linux/slab.h>
#include <linux/usb.h>
#include <linux/usb/audio.h>
#include <linux/usb/midi.h>
#include <linux/bits.h>

#include <sound/control.h>
#include <sound/core.h>
#include <sound/info.h>
#include <sound/pcm.h>

#include "usbaudio.h"
#include "card.h"
#include "mixer.h"
#include "mixer_quirks.h"
#include "midi.h"
#include "midi2.h"
#include "quirks.h"
#include "helper.h"
#include "endpoint.h"
#include "pcm.h"
#include "clock.h"
#include "stream.h"

/*
 * handle the quirks for the contained interfaces
 */
static int create_composite_quirk(struct snd_usb_audio *chip,
				  struct usb_interface *iface,
				  struct usb_driver *driver,
				  const struct snd_usb_audio_quirk *quirk_comp)
{
	int probed_ifnum = get_iface_desc(iface->altsetting)->bInterfaceNumber;
	const struct snd_usb_audio_quirk *quirk;
	int err;

	for (quirk = quirk_comp->data; quirk->ifnum >= 0; ++quirk) {
		iface = usb_ifnum_to_if(chip->dev, quirk->ifnum);
		if (!iface)
			continue;
		if (quirk->ifnum != probed_ifnum &&
		    usb_interface_claimed(iface))
			continue;
		err = snd_usb_create_quirk(chip, iface, driver, quirk);
		if (err < 0)
			return err;
	}

	for (quirk = quirk_comp->data; quirk->ifnum >= 0; ++quirk) {
		iface = usb_ifnum_to_if(chip->dev, quirk->ifnum);
		if (!iface)
			continue;
		if (quirk->ifnum != probed_ifnum &&
		    !usb_interface_claimed(iface)) {
			err = usb_driver_claim_interface(driver, iface,
							 USB_AUDIO_IFACE_UNUSED);
			if (err < 0)
				return err;
		}
	}

	return 0;
}

static int ignore_interface_quirk(struct snd_usb_audio *chip,
				  struct usb_interface *iface,
				  struct usb_driver *driver,
				  const struct snd_usb_audio_quirk *quirk)
{
	return 0;
}


static int create_any_midi_quirk(struct snd_usb_audio *chip,
				 struct usb_interface *intf,
				 struct usb_driver *driver,
				 const struct snd_usb_audio_quirk *quirk)
{
	return snd_usb_midi_v2_create(chip, intf, quirk, 0);
}

/*
 * create a stream for an interface with proper descriptors
 */
static int create_standard_audio_quirk(struct snd_usb_audio *chip,
				       struct usb_interface *iface,
				       struct usb_driver *driver,
				       const struct snd_usb_audio_quirk *quirk)
{
	struct usb_host_interface *alts;
	struct usb_interface_descriptor *altsd;
	int err;

	alts = &iface->altsetting[0];
	altsd = get_iface_desc(alts);
	err = snd_usb_parse_audio_interface(chip, altsd->bInterfaceNumber);
	if (err < 0) {
		usb_audio_err(chip, "cannot setup if %d: error %d\n",
			   altsd->bInterfaceNumber, err);
		return err;
	}
	/* reset the current interface */
	usb_set_interface(chip->dev, altsd->bInterfaceNumber, 0);
	return 0;
}

/* create the audio stream and the corresponding endpoints from the fixed
 * audioformat object; this is used for quirks with the fixed EPs
 */
static int add_audio_stream_from_fixed_fmt(struct snd_usb_audio *chip,
					   struct audioformat *fp)
{
	int stream, err;

	stream = (fp->endpoint & USB_DIR_IN) ?
		SNDRV_PCM_STREAM_CAPTURE : SNDRV_PCM_STREAM_PLAYBACK;

	snd_usb_audioformat_set_sync_ep(chip, fp);

	err = snd_usb_add_audio_stream(chip, stream, fp);
	if (err < 0)
		return err;

	err = snd_usb_add_endpoint(chip, fp->endpoint,
				   SND_USB_ENDPOINT_TYPE_DATA);
	if (err < 0)
		return err;

	if (fp->sync_ep) {
		err = snd_usb_add_endpoint(chip, fp->sync_ep,
					   fp->implicit_fb ?
					   SND_USB_ENDPOINT_TYPE_DATA :
					   SND_USB_ENDPOINT_TYPE_SYNC);
		if (err < 0)
			return err;
	}

	return 0;
}

/*
 * create a stream for an endpoint/altsetting without proper descriptors
 */
static int create_fixed_stream_quirk(struct snd_usb_audio *chip,
				     struct usb_interface *iface,
				     struct usb_driver *driver,
				     const struct snd_usb_audio_quirk *quirk)
{
	struct audioformat *fp;
	struct usb_host_interface *alts;
	struct usb_interface_descriptor *altsd;
	unsigned *rate_table = NULL;
	int err;

	fp = kmemdup(quirk->data, sizeof(*fp), GFP_KERNEL);
	if (!fp)
		return -ENOMEM;

	INIT_LIST_HEAD(&fp->list);
	if (fp->nr_rates > MAX_NR_RATES) {
		kfree(fp);
		return -EINVAL;
	}
	if (fp->nr_rates > 0) {
		rate_table = kmemdup(fp->rate_table,
				     sizeof(int) * fp->nr_rates, GFP_KERNEL);
		if (!rate_table) {
			kfree(fp);
			return -ENOMEM;
		}
		fp->rate_table = rate_table;
	}

	if (fp->iface != get_iface_desc(&iface->altsetting[0])->bInterfaceNumber ||
	    fp->altset_idx >= iface->num_altsetting) {
		err = -EINVAL;
		goto error;
	}
	alts = &iface->altsetting[fp->altset_idx];
	altsd = get_iface_desc(alts);
	if (altsd->bNumEndpoints <= fp->ep_idx) {
		err = -EINVAL;
		goto error;
	}

	fp->protocol = altsd->bInterfaceProtocol;

	if (fp->datainterval == 0)
		fp->datainterval = snd_usb_parse_datainterval(chip, alts);
	if (fp->maxpacksize == 0)
		fp->maxpacksize = le16_to_cpu(get_endpoint(alts, fp->ep_idx)->wMaxPacketSize);
	if (!fp->fmt_type)
		fp->fmt_type = UAC_FORMAT_TYPE_I;

	err = add_audio_stream_from_fixed_fmt(chip, fp);
	if (err < 0)
		goto error;

	usb_set_interface(chip->dev, fp->iface, 0);
	snd_usb_init_pitch(chip, fp);
	snd_usb_init_sample_rate(chip, fp, fp->rate_max);
	return 0;

 error:
	list_del(&fp->list); /* unlink for avoiding double-free */
	kfree(fp);
	kfree(rate_table);
	return err;
}

static int create_auto_pcm_quirk(struct snd_usb_audio *chip,
				 struct usb_interface *iface,
				 struct usb_driver *driver)
{
	struct usb_host_interface *alts;
	struct usb_interface_descriptor *altsd;
	struct usb_endpoint_descriptor *epd;
	struct uac1_as_header_descriptor *ashd;
	struct uac_format_type_i_discrete_descriptor *fmtd;

	/*
	 * Most Roland/Yamaha audio streaming interfaces have more or less
	 * standard descriptors, but older devices might lack descriptors, and
	 * future ones might change, so ensure that we fail silently if the
	 * interface doesn't look exactly right.
	 */

	/* must have a non-zero altsetting for streaming */
	if (iface->num_altsetting < 2)
		return -ENODEV;
	alts = &iface->altsetting[1];
	altsd = get_iface_desc(alts);

	/* must have an isochronous endpoint for streaming */
	if (altsd->bNumEndpoints < 1)
		return -ENODEV;
	epd = get_endpoint(alts, 0);
	if (!usb_endpoint_xfer_isoc(epd))
		return -ENODEV;

	/* must have format descriptors */
	ashd = snd_usb_find_csint_desc(alts->extra, alts->extralen, NULL,
				       UAC_AS_GENERAL);
	fmtd = snd_usb_find_csint_desc(alts->extra, alts->extralen, NULL,
				       UAC_FORMAT_TYPE);
	if (!ashd || ashd->bLength < 7 ||
	    !fmtd || fmtd->bLength < 8)
		return -ENODEV;

	return create_standard_audio_quirk(chip, iface, driver, NULL);
}

static int create_yamaha_midi_quirk(struct snd_usb_audio *chip,
				    struct usb_interface *iface,
				    struct usb_driver *driver,
				    struct usb_host_interface *alts)
{
	static const struct snd_usb_audio_quirk yamaha_midi_quirk = {
		.type = QUIRK_MIDI_YAMAHA
	};
	struct usb_midi_in_jack_descriptor *injd;
	struct usb_midi_out_jack_descriptor *outjd;

	/* must have some valid jack descriptors */
	injd = snd_usb_find_csint_desc(alts->extra, alts->extralen,
				       NULL, USB_MS_MIDI_IN_JACK);
	outjd = snd_usb_find_csint_desc(alts->extra, alts->extralen,
					NULL, USB_MS_MIDI_OUT_JACK);
	if (!injd && !outjd)
		return -ENODEV;
	if ((injd && !snd_usb_validate_midi_desc(injd)) ||
	    (outjd && !snd_usb_validate_midi_desc(outjd)))
		return -ENODEV;
	if (injd && (injd->bLength < 5 ||
		     (injd->bJackType != USB_MS_EMBEDDED &&
		      injd->bJackType != USB_MS_EXTERNAL)))
		return -ENODEV;
	if (outjd && (outjd->bLength < 6 ||
		      (outjd->bJackType != USB_MS_EMBEDDED &&
		       outjd->bJackType != USB_MS_EXTERNAL)))
		return -ENODEV;
	return create_any_midi_quirk(chip, iface, driver, &yamaha_midi_quirk);
}

static int create_roland_midi_quirk(struct snd_usb_audio *chip,
				    struct usb_interface *iface,
				    struct usb_driver *driver,
				    struct usb_host_interface *alts)
{
	static const struct snd_usb_audio_quirk roland_midi_quirk = {
		.type = QUIRK_MIDI_ROLAND
	};
	u8 *roland_desc = NULL;

	/* might have a vendor-specific descriptor <06 24 F1 02 ...> */
	for (;;) {
		roland_desc = snd_usb_find_csint_desc(alts->extra,
						      alts->extralen,
						      roland_desc, 0xf1);
		if (!roland_desc)
			return -ENODEV;
		if (roland_desc[0] < 6 || roland_desc[3] != 2)
			continue;
		return create_any_midi_quirk(chip, iface, driver,
					     &roland_midi_quirk);
	}
}

static int create_std_midi_quirk(struct snd_usb_audio *chip,
				 struct usb_interface *iface,
				 struct usb_driver *driver,
				 struct usb_host_interface *alts)
{
	struct usb_ms_header_descriptor *mshd;
	struct usb_ms_endpoint_descriptor *msepd;

	/* must have the MIDIStreaming interface header descriptor*/
	mshd = (struct usb_ms_header_descriptor *)alts->extra;
	if (alts->extralen < 7 ||
	    mshd->bLength < 7 ||
	    mshd->bDescriptorType != USB_DT_CS_INTERFACE ||
	    mshd->bDescriptorSubtype != USB_MS_HEADER)
		return -ENODEV;
	/* must have the MIDIStreaming endpoint descriptor*/
	msepd = (struct usb_ms_endpoint_descriptor *)alts->endpoint[0].extra;
	if (alts->endpoint[0].extralen < 4 ||
	    msepd->bLength < 4 ||
	    msepd->bDescriptorType != USB_DT_CS_ENDPOINT ||
	    msepd->bDescriptorSubtype != UAC_MS_GENERAL ||
	    msepd->bNumEmbMIDIJack < 1 ||
	    msepd->bNumEmbMIDIJack > 16)
		return -ENODEV;

	return create_any_midi_quirk(chip, iface, driver, NULL);
}

static int create_auto_midi_quirk(struct snd_usb_audio *chip,
				  struct usb_interface *iface,
				  struct usb_driver *driver)
{
	struct usb_host_interface *alts;
	struct usb_interface_descriptor *altsd;
	struct usb_endpoint_descriptor *epd;
	int err;

	alts = &iface->altsetting[0];
	altsd = get_iface_desc(alts);

	/* must have at least one bulk/interrupt endpoint for streaming */
	if (altsd->bNumEndpoints < 1)
		return -ENODEV;
	epd = get_endpoint(alts, 0);
	if (!usb_endpoint_xfer_bulk(epd) &&
	    !usb_endpoint_xfer_int(epd))
		return -ENODEV;

	switch (USB_ID_VENDOR(chip->usb_id)) {
	case 0x0499: /* Yamaha */
		err = create_yamaha_midi_quirk(chip, iface, driver, alts);
		if (err != -ENODEV)
			return err;
		break;
	case 0x0582: /* Roland */
		err = create_roland_midi_quirk(chip, iface, driver, alts);
		if (err != -ENODEV)
			return err;
		break;
	}

	return create_std_midi_quirk(chip, iface, driver, alts);
}

static int create_autodetect_quirk(struct snd_usb_audio *chip,
				   struct usb_interface *iface,
				   struct usb_driver *driver,
				   const struct snd_usb_audio_quirk *quirk)
{
	int err;

	err = create_auto_pcm_quirk(chip, iface, driver);
	if (err == -ENODEV)
		err = create_auto_midi_quirk(chip, iface, driver);
	return err;
}

/*
 * Create a stream for an Edirol UA-700/UA-25/UA-4FX interface.  
 * The only way to detect the sample rate is by looking at wMaxPacketSize.
 */
static int create_uaxx_quirk(struct snd_usb_audio *chip,
			     struct usb_interface *iface,
			     struct usb_driver *driver,
			     const struct snd_usb_audio_quirk *quirk)
{
	static const struct audioformat ua_format = {
		.formats = SNDRV_PCM_FMTBIT_S24_3LE,
		.channels = 2,
		.fmt_type = UAC_FORMAT_TYPE_I,
		.altsetting = 1,
		.altset_idx = 1,
		.rates = SNDRV_PCM_RATE_CONTINUOUS,
	};
	struct usb_host_interface *alts;
	struct usb_interface_descriptor *altsd;
	struct audioformat *fp;
	int err;

	/* both PCM and MIDI interfaces have 2 or more altsettings */
	if (iface->num_altsetting < 2)
		return -ENXIO;
	alts = &iface->altsetting[1];
	altsd = get_iface_desc(alts);

	if (altsd->bNumEndpoints == 2) {
		static const struct snd_usb_midi_endpoint_info ua700_ep = {
			.out_cables = 0x0003,
			.in_cables  = 0x0003
		};
		static const struct snd_usb_audio_quirk ua700_quirk = {
			.type = QUIRK_MIDI_FIXED_ENDPOINT,
			.data = &ua700_ep
		};
		static const struct snd_usb_midi_endpoint_info uaxx_ep = {
			.out_cables = 0x0001,
			.in_cables  = 0x0001
		};
		static const struct snd_usb_audio_quirk uaxx_quirk = {
			.type = QUIRK_MIDI_FIXED_ENDPOINT,
			.data = &uaxx_ep
		};
		const struct snd_usb_audio_quirk *quirk =
			chip->usb_id == USB_ID(0x0582, 0x002b)
			? &ua700_quirk : &uaxx_quirk;
		return __snd_usbmidi_create(chip->card, iface,
					    &chip->midi_list, quirk,
					    chip->usb_id,
					    &chip->num_rawmidis);
	}

	if (altsd->bNumEndpoints != 1)
		return -ENXIO;

	fp = kmemdup(&ua_format, sizeof(*fp), GFP_KERNEL);
	if (!fp)
		return -ENOMEM;

	fp->iface = altsd->bInterfaceNumber;
	fp->endpoint = get_endpoint(alts, 0)->bEndpointAddress;
	fp->ep_attr = get_endpoint(alts, 0)->bmAttributes;
	fp->datainterval = 0;
	fp->maxpacksize = le16_to_cpu(get_endpoint(alts, 0)->wMaxPacketSize);
	INIT_LIST_HEAD(&fp->list);

	switch (fp->maxpacksize) {
	case 0x120:
		fp->rate_max = fp->rate_min = 44100;
		break;
	case 0x138:
	case 0x140:
		fp->rate_max = fp->rate_min = 48000;
		break;
	case 0x258:
	case 0x260:
		fp->rate_max = fp->rate_min = 96000;
		break;
	default:
		usb_audio_err(chip, "unknown sample rate\n");
		kfree(fp);
		return -ENXIO;
	}

	err = add_audio_stream_from_fixed_fmt(chip, fp);
	if (err < 0) {
		list_del(&fp->list); /* unlink for avoiding double-free */
		kfree(fp);
		return err;
	}
	usb_set_interface(chip->dev, fp->iface, 0);
	return 0;
}

/*
 * Create a standard mixer for the specified interface.
 */
static int create_standard_mixer_quirk(struct snd_usb_audio *chip,
				       struct usb_interface *iface,
				       struct usb_driver *driver,
				       const struct snd_usb_audio_quirk *quirk)
{
	if (quirk->ifnum < 0)
		return 0;

	return snd_usb_create_mixer(chip, quirk->ifnum);
}

/*
 * audio-interface quirks
 *
 * returns zero if no standard audio/MIDI parsing is needed.
 * returns a positive value if standard audio/midi interfaces are parsed
 * after this.
 * returns a negative value at error.
 */
int snd_usb_create_quirk(struct snd_usb_audio *chip,
			 struct usb_interface *iface,
			 struct usb_driver *driver,
			 const struct snd_usb_audio_quirk *quirk)
{
	typedef int (*quirk_func_t)(struct snd_usb_audio *,
				    struct usb_interface *,
				    struct usb_driver *,
				    const struct snd_usb_audio_quirk *);
	static const quirk_func_t quirk_funcs[] = {
		[QUIRK_IGNORE_INTERFACE] = ignore_interface_quirk,
		[QUIRK_COMPOSITE] = create_composite_quirk,
		[QUIRK_AUTODETECT] = create_autodetect_quirk,
		[QUIRK_MIDI_STANDARD_INTERFACE] = create_any_midi_quirk,
		[QUIRK_MIDI_FIXED_ENDPOINT] = create_any_midi_quirk,
		[QUIRK_MIDI_YAMAHA] = create_any_midi_quirk,
		[QUIRK_MIDI_ROLAND] = create_any_midi_quirk,
		[QUIRK_MIDI_MIDIMAN] = create_any_midi_quirk,
		[QUIRK_MIDI_NOVATION] = create_any_midi_quirk,
		[QUIRK_MIDI_RAW_BYTES] = create_any_midi_quirk,
		[QUIRK_MIDI_EMAGIC] = create_any_midi_quirk,
		[QUIRK_MIDI_CME] = create_any_midi_quirk,
		[QUIRK_MIDI_AKAI] = create_any_midi_quirk,
		[QUIRK_MIDI_FTDI] = create_any_midi_quirk,
		[QUIRK_MIDI_CH345] = create_any_midi_quirk,
		[QUIRK_AUDIO_STANDARD_INTERFACE] = create_standard_audio_quirk,
		[QUIRK_AUDIO_FIXED_ENDPOINT] = create_fixed_stream_quirk,
		[QUIRK_AUDIO_EDIROL_UAXX] = create_uaxx_quirk,
		[QUIRK_AUDIO_STANDARD_MIXER] = create_standard_mixer_quirk,
	};

	if (quirk->type < QUIRK_TYPE_COUNT) {
		return quirk_funcs[quirk->type](chip, iface, driver, quirk);
	} else {
		usb_audio_err(chip, "invalid quirk type %d\n", quirk->type);
		return -ENXIO;
	}
}

/*
 * boot quirks
 */

#define EXTIGY_FIRMWARE_SIZE_OLD 794
#define EXTIGY_FIRMWARE_SIZE_NEW 483

static int snd_usb_extigy_boot_quirk(struct usb_device *dev, struct usb_interface *intf)
{
	struct usb_host_config *config = dev->actconfig;
	int err;

	if (le16_to_cpu(get_cfg_desc(config)->wTotalLength) == EXTIGY_FIRMWARE_SIZE_OLD ||
	    le16_to_cpu(get_cfg_desc(config)->wTotalLength) == EXTIGY_FIRMWARE_SIZE_NEW) {
		dev_dbg(&dev->dev, "sending Extigy boot sequence...\n");
		/* Send message to force it to reconnect with full interface. */
		err = snd_usb_ctl_msg(dev, usb_sndctrlpipe(dev,0),
				      0x10, 0x43, 0x0001, 0x000a, NULL, 0);
		if (err < 0)
			dev_dbg(&dev->dev, "error sending boot message: %d\n", err);
		err = usb_get_descriptor(dev, USB_DT_DEVICE, 0,
				&dev->descriptor, sizeof(dev->descriptor));
		config = dev->actconfig;
		if (err < 0)
			dev_dbg(&dev->dev, "error usb_get_descriptor: %d\n", err);
		err = usb_reset_configuration(dev);
		if (err < 0)
			dev_dbg(&dev->dev, "error usb_reset_configuration: %d\n", err);
		dev_dbg(&dev->dev, "extigy_boot: new boot length = %d\n",
			    le16_to_cpu(get_cfg_desc(config)->wTotalLength));
		return -ENODEV; /* quit this anyway */
	}
	return 0;
}

static int snd_usb_audigy2nx_boot_quirk(struct usb_device *dev)
{
	u8 buf = 1;

	snd_usb_ctl_msg(dev, usb_rcvctrlpipe(dev, 0), 0x2a,
			USB_DIR_IN | USB_TYPE_VENDOR | USB_RECIP_OTHER,
			0, 0, &buf, 1);
	if (buf == 0) {
		snd_usb_ctl_msg(dev, usb_sndctrlpipe(dev, 0), 0x29,
				USB_DIR_OUT | USB_TYPE_VENDOR | USB_RECIP_OTHER,
				1, 2000, NULL, 0);
		return -ENODEV;
	}
	return 0;
}

static int snd_usb_fasttrackpro_boot_quirk(struct usb_device *dev)
{
	int err;

	if (dev->actconfig->desc.bConfigurationValue == 1) {
		dev_info(&dev->dev,
			   "Fast Track Pro switching to config #2\n");
		/* This function has to be available by the usb core module.
		 * if it is not avialable the boot quirk has to be left out
		 * and the configuration has to be set by udev or hotplug
		 * rules
		 */
		err = usb_driver_set_configuration(dev, 2);
		if (err < 0)
			dev_dbg(&dev->dev,
				"error usb_driver_set_configuration: %d\n",
				err);
		/* Always return an error, so that we stop creating a device
		   that will just be destroyed and recreated with a new
		   configuration */
		return -ENODEV;
	} else
		dev_info(&dev->dev, "Fast Track Pro config OK\n");

	return 0;
}

/*
 * C-Media CM106/CM106+ have four 16-bit internal registers that are nicely
 * documented in the device's data sheet.
 */
static int snd_usb_cm106_write_int_reg(struct usb_device *dev, int reg, u16 value)
{
	u8 buf[4];
	buf[0] = 0x20;
	buf[1] = value & 0xff;
	buf[2] = (value >> 8) & 0xff;
	buf[3] = reg;
	return snd_usb_ctl_msg(dev, usb_sndctrlpipe(dev, 0), USB_REQ_SET_CONFIGURATION,
			       USB_DIR_OUT | USB_TYPE_CLASS | USB_RECIP_ENDPOINT,
			       0, 0, &buf, 4);
}

static int snd_usb_cm106_boot_quirk(struct usb_device *dev)
{
	/*
	 * Enable line-out driver mode, set headphone source to front
	 * channels, enable stereo mic.
	 */
	return snd_usb_cm106_write_int_reg(dev, 2, 0x8004);
}

/*
 * CM6206 registers from the CM6206 datasheet rev 2.1
 */
#define CM6206_REG0_DMA_MASTER BIT(15)
#define CM6206_REG0_SPDIFO_RATE_48K (2 << 12)
#define CM6206_REG0_SPDIFO_RATE_96K (7 << 12)
/* Bit 4 thru 11 is the S/PDIF category code */
#define CM6206_REG0_SPDIFO_CAT_CODE_GENERAL (0 << 4)
#define CM6206_REG0_SPDIFO_EMPHASIS_CD BIT(3)
#define CM6206_REG0_SPDIFO_COPYRIGHT_NA BIT(2)
#define CM6206_REG0_SPDIFO_NON_AUDIO BIT(1)
#define CM6206_REG0_SPDIFO_PRO_FORMAT BIT(0)

#define CM6206_REG1_TEST_SEL_CLK BIT(14)
#define CM6206_REG1_PLLBIN_EN BIT(13)
#define CM6206_REG1_SOFT_MUTE_EN BIT(12)
#define CM6206_REG1_GPIO4_OUT BIT(11)
#define CM6206_REG1_GPIO4_OE BIT(10)
#define CM6206_REG1_GPIO3_OUT BIT(9)
#define CM6206_REG1_GPIO3_OE BIT(8)
#define CM6206_REG1_GPIO2_OUT BIT(7)
#define CM6206_REG1_GPIO2_OE BIT(6)
#define CM6206_REG1_GPIO1_OUT BIT(5)
#define CM6206_REG1_GPIO1_OE BIT(4)
#define CM6206_REG1_SPDIFO_INVALID BIT(3)
#define CM6206_REG1_SPDIF_LOOP_EN BIT(2)
#define CM6206_REG1_SPDIFO_DIS BIT(1)
#define CM6206_REG1_SPDIFI_MIX BIT(0)

#define CM6206_REG2_DRIVER_ON BIT(15)
#define CM6206_REG2_HEADP_SEL_SIDE_CHANNELS (0 << 13)
#define CM6206_REG2_HEADP_SEL_SURROUND_CHANNELS (1 << 13)
#define CM6206_REG2_HEADP_SEL_CENTER_SUBW (2 << 13)
#define CM6206_REG2_HEADP_SEL_FRONT_CHANNELS (3 << 13)
#define CM6206_REG2_MUTE_HEADPHONE_RIGHT BIT(12)
#define CM6206_REG2_MUTE_HEADPHONE_LEFT BIT(11)
#define CM6206_REG2_MUTE_REAR_SURROUND_RIGHT BIT(10)
#define CM6206_REG2_MUTE_REAR_SURROUND_LEFT BIT(9)
#define CM6206_REG2_MUTE_SIDE_SURROUND_RIGHT BIT(8)
#define CM6206_REG2_MUTE_SIDE_SURROUND_LEFT BIT(7)
#define CM6206_REG2_MUTE_SUBWOOFER BIT(6)
#define CM6206_REG2_MUTE_CENTER BIT(5)
#define CM6206_REG2_MUTE_RIGHT_FRONT BIT(3)
#define CM6206_REG2_MUTE_LEFT_FRONT BIT(3)
#define CM6206_REG2_EN_BTL BIT(2)
#define CM6206_REG2_MCUCLKSEL_1_5_MHZ (0)
#define CM6206_REG2_MCUCLKSEL_3_MHZ (1)
#define CM6206_REG2_MCUCLKSEL_6_MHZ (2)
#define CM6206_REG2_MCUCLKSEL_12_MHZ (3)

/* Bit 11..13 sets the sensitivity to FLY tuner volume control VP/VD signal */
#define CM6206_REG3_FLYSPEED_DEFAULT (2 << 11)
#define CM6206_REG3_VRAP25EN BIT(10)
#define CM6206_REG3_MSEL1 BIT(9)
#define CM6206_REG3_SPDIFI_RATE_44_1K BIT(0 << 7)
#define CM6206_REG3_SPDIFI_RATE_48K BIT(2 << 7)
#define CM6206_REG3_SPDIFI_RATE_32K BIT(3 << 7)
#define CM6206_REG3_PINSEL BIT(6)
#define CM6206_REG3_FOE BIT(5)
#define CM6206_REG3_ROE BIT(4)
#define CM6206_REG3_CBOE BIT(3)
#define CM6206_REG3_LOSE BIT(2)
#define CM6206_REG3_HPOE BIT(1)
#define CM6206_REG3_SPDIFI_CANREC BIT(0)

#define CM6206_REG5_DA_RSTN BIT(13)
#define CM6206_REG5_AD_RSTN BIT(12)
#define CM6206_REG5_SPDIFO_AD2SPDO BIT(12)
#define CM6206_REG5_SPDIFO_SEL_FRONT (0 << 9)
#define CM6206_REG5_SPDIFO_SEL_SIDE_SUR (1 << 9)
#define CM6206_REG5_SPDIFO_SEL_CEN_LFE (2 << 9)
#define CM6206_REG5_SPDIFO_SEL_REAR_SUR (3 << 9)
#define CM6206_REG5_CODECM BIT(8)
#define CM6206_REG5_EN_HPF BIT(7)
#define CM6206_REG5_T_SEL_DSDA4 BIT(6)
#define CM6206_REG5_T_SEL_DSDA3 BIT(5)
#define CM6206_REG5_T_SEL_DSDA2 BIT(4)
#define CM6206_REG5_T_SEL_DSDA1 BIT(3)
#define CM6206_REG5_T_SEL_DSDAD_NORMAL 0
#define CM6206_REG5_T_SEL_DSDAD_FRONT 4
#define CM6206_REG5_T_SEL_DSDAD_S_SURROUND 5
#define CM6206_REG5_T_SEL_DSDAD_CEN_LFE 6
#define CM6206_REG5_T_SEL_DSDAD_R_SURROUND 7

static int snd_usb_cm6206_boot_quirk(struct usb_device *dev)
{
	int err  = 0, reg;
	int val[] = {
		/*
		 * Values here are chosen based on sniffing USB traffic
		 * under Windows.
		 *
		 * REG0: DAC is master, sample rate 48kHz, no copyright
		 */
		CM6206_REG0_SPDIFO_RATE_48K |
		CM6206_REG0_SPDIFO_COPYRIGHT_NA,
		/*
		 * REG1: PLL binary search enable, soft mute enable.
		 */
		CM6206_REG1_PLLBIN_EN |
		CM6206_REG1_SOFT_MUTE_EN,
		/*
		 * REG2: enable output drivers,
		 * select front channels to the headphone output,
		 * then mute the headphone channels, run the MCU
		 * at 1.5 MHz.
		 */
		CM6206_REG2_DRIVER_ON |
		CM6206_REG2_HEADP_SEL_FRONT_CHANNELS |
		CM6206_REG2_MUTE_HEADPHONE_RIGHT |
		CM6206_REG2_MUTE_HEADPHONE_LEFT,
		/*
		 * REG3: default flyspeed, set 2.5V mic bias
		 * enable all line out ports and enable SPDIF
		 */
		CM6206_REG3_FLYSPEED_DEFAULT |
		CM6206_REG3_VRAP25EN |
		CM6206_REG3_FOE |
		CM6206_REG3_ROE |
		CM6206_REG3_CBOE |
		CM6206_REG3_LOSE |
		CM6206_REG3_HPOE |
		CM6206_REG3_SPDIFI_CANREC,
		/* REG4 is just a bunch of GPIO lines */
		0x0000,
		/* REG5: de-assert AD/DA reset signals */
		CM6206_REG5_DA_RSTN |
		CM6206_REG5_AD_RSTN };

	for (reg = 0; reg < ARRAY_SIZE(val); reg++) {
		err = snd_usb_cm106_write_int_reg(dev, reg, val[reg]);
		if (err < 0)
			return err;
	}

	return err;
}

/* quirk for Plantronics GameCom 780 with CM6302 chip */
static int snd_usb_gamecon780_boot_quirk(struct usb_device *dev)
{
	/* set the initial volume and don't change; other values are either
	 * too loud or silent due to firmware bug (bko#65251)
	 */
	u8 buf[2] = { 0x74, 0xe3 };
	return snd_usb_ctl_msg(dev, usb_sndctrlpipe(dev, 0), UAC_SET_CUR,
			USB_RECIP_INTERFACE | USB_TYPE_CLASS | USB_DIR_OUT,
			UAC_FU_VOLUME << 8, 9 << 8, buf, 2);
}

/*
 * Novation Twitch DJ controller
 * Focusrite Novation Saffire 6 USB audio card
 */
static int snd_usb_novation_boot_quirk(struct usb_device *dev)
{
	/* preemptively set up the device because otherwise the
	 * raw MIDI endpoints are not active */
	usb_set_interface(dev, 0, 1);
	return 0;
}

/*
 * This call will put the synth in "USB send" mode, i.e it will send MIDI
 * messages through USB (this is disabled at startup). The synth will
 * acknowledge by sending a sysex on endpoint 0x85 and by displaying a USB
 * sign on its LCD. Values here are chosen based on sniffing USB traffic
 * under Windows.
 */
static int snd_usb_accessmusic_boot_quirk(struct usb_device *dev)
{
	int err, actual_length;
	/* "midi send" enable */
	static const u8 seq[] = { 0x4e, 0x73, 0x52, 0x01 };
	void *buf;

	if (usb_pipe_type_check(dev, usb_sndintpipe(dev, 0x05)))
		return -EINVAL;
	buf = kmemdup(seq, ARRAY_SIZE(seq), GFP_KERNEL);
	if (!buf)
		return -ENOMEM;
	err = usb_interrupt_msg(dev, usb_sndintpipe(dev, 0x05), buf,
			ARRAY_SIZE(seq), &actual_length, 1000);
	kfree(buf);
	if (err < 0)
		return err;

	return 0;
}

/*
 * Some sound cards from Native Instruments are in fact compliant to the USB
 * audio standard of version 2 and other approved USB standards, even though
 * they come up as vendor-specific device when first connected.
 *
 * However, they can be told to come up with a new set of descriptors
 * upon their next enumeration, and the interfaces announced by the new
 * descriptors will then be handled by the kernel's class drivers. As the
 * product ID will also change, no further checks are required.
 */

static int snd_usb_nativeinstruments_boot_quirk(struct usb_device *dev)
{
	int ret;

	ret = usb_control_msg(dev, usb_sndctrlpipe(dev, 0),
				  0xaf, USB_TYPE_VENDOR | USB_RECIP_DEVICE,
				  1, 0, NULL, 0, 1000);

	if (ret < 0)
		return ret;

	usb_reset_device(dev);

	/* return -EAGAIN, so the creation of an audio interface for this
	 * temporary device is aborted. The device will reconnect with a
	 * new product ID */
	return -EAGAIN;
}

static void mbox2_setup_48_24_magic(struct usb_device *dev)
{
	u8 srate[3];
	u8 temp[12];

	/* Choose 48000Hz permanently */
	srate[0] = 0x80;
	srate[1] = 0xbb;
	srate[2] = 0x00;

	/* Send the magic! */
	snd_usb_ctl_msg(dev, usb_rcvctrlpipe(dev, 0),
		0x01, 0x22, 0x0100, 0x0085, &temp, 0x0003);
	snd_usb_ctl_msg(dev, usb_sndctrlpipe(dev, 0),
		0x81, 0xa2, 0x0100, 0x0085, &srate, 0x0003);
	snd_usb_ctl_msg(dev, usb_sndctrlpipe(dev, 0),
		0x81, 0xa2, 0x0100, 0x0086, &srate, 0x0003);
	snd_usb_ctl_msg(dev, usb_sndctrlpipe(dev, 0),
		0x81, 0xa2, 0x0100, 0x0003, &srate, 0x0003);
	return;
}

/* Digidesign Mbox 2 needs to load firmware onboard
 * and driver must wait a few seconds for initialisation.
 */

#define MBOX2_FIRMWARE_SIZE    646
#define MBOX2_BOOT_LOADING     0x01 /* Hard coded into the device */
#define MBOX2_BOOT_READY       0x02 /* Hard coded into the device */

static int snd_usb_mbox2_boot_quirk(struct usb_device *dev)
{
	struct usb_host_config *config = dev->actconfig;
	int err;
	u8 bootresponse[0x12];
	int fwsize;
	int count;

	fwsize = le16_to_cpu(get_cfg_desc(config)->wTotalLength);

	if (fwsize != MBOX2_FIRMWARE_SIZE) {
		dev_err(&dev->dev, "Invalid firmware size=%d.\n", fwsize);
		return -ENODEV;
	}

	dev_dbg(&dev->dev, "Sending Digidesign Mbox 2 boot sequence...\n");

	count = 0;
	bootresponse[0] = MBOX2_BOOT_LOADING;
	while ((bootresponse[0] == MBOX2_BOOT_LOADING) && (count < 10)) {
		msleep(500); /* 0.5 second delay */
		snd_usb_ctl_msg(dev, usb_rcvctrlpipe(dev, 0),
			/* Control magic - load onboard firmware */
			0x85, 0xc0, 0x0001, 0x0000, &bootresponse, 0x0012);
		if (bootresponse[0] == MBOX2_BOOT_READY)
			break;
		dev_dbg(&dev->dev, "device not ready, resending boot sequence...\n");
		count++;
	}

	if (bootresponse[0] != MBOX2_BOOT_READY) {
		dev_err(&dev->dev, "Unknown bootresponse=%d, or timed out, ignoring device.\n", bootresponse[0]);
		return -ENODEV;
	}

	dev_dbg(&dev->dev, "device initialised!\n");

	err = usb_get_descriptor(dev, USB_DT_DEVICE, 0,
		&dev->descriptor, sizeof(dev->descriptor));
	config = dev->actconfig;
	if (err < 0)
		dev_dbg(&dev->dev, "error usb_get_descriptor: %d\n", err);

	err = usb_reset_configuration(dev);
	if (err < 0)
		dev_dbg(&dev->dev, "error usb_reset_configuration: %d\n", err);
	dev_dbg(&dev->dev, "mbox2_boot: new boot length = %d\n",
		le16_to_cpu(get_cfg_desc(config)->wTotalLength));

	mbox2_setup_48_24_magic(dev);

	dev_info(&dev->dev, "Digidesign Mbox 2: 24bit 48kHz");

	return 0; /* Successful boot */
}

static int snd_usb_axefx3_boot_quirk(struct usb_device *dev)
{
	int err;

	dev_dbg(&dev->dev, "Waiting for Axe-Fx III to boot up...\n");

	/* If the Axe-Fx III has not fully booted, it will timeout when trying
	 * to enable the audio streaming interface. A more generous timeout is
	 * used here to detect when the Axe-Fx III has finished booting as the
	 * set interface message will be acked once it has
	 */
	err = usb_control_msg(dev, usb_sndctrlpipe(dev, 0),
				USB_REQ_SET_INTERFACE, USB_RECIP_INTERFACE,
				1, 1, NULL, 0, 120000);
	if (err < 0) {
		dev_err(&dev->dev,
			"failed waiting for Axe-Fx III to boot: %d\n", err);
		return err;
	}

	dev_dbg(&dev->dev, "Axe-Fx III is now ready\n");

	err = usb_set_interface(dev, 1, 0);
	if (err < 0)
		dev_dbg(&dev->dev,
			"error stopping Axe-Fx III interface: %d\n", err);

	return 0;
}

static void mbox3_setup_48_24_magic(struct usb_device *dev)
{
	/* The Mbox 3 is "little endian" */
	/* max volume is: 0x0000. */
	/* min volume is: 0x0080 (shown in little endian form) */


	/* Load 48000Hz rate into buffer */
	u8 com_buff[4] = {0x80, 0xbb, 0x00, 0x00};

	/* Set 48000Hz sample rate */
	snd_usb_ctl_msg(dev, usb_sndctrlpipe(dev, 0),
			0x01, 0x21, 0x0100, 0x0001, &com_buff, 4);  //Is this really needed?
	snd_usb_ctl_msg(dev, usb_sndctrlpipe(dev, 0),
			0x01, 0x21, 0x0100, 0x8101, &com_buff, 4);

	/* Deactivate Tuner */
	/* on  = 0x01*/
	/* off = 0x00*/
	com_buff[0] = 0x00;
	snd_usb_ctl_msg(dev, usb_sndctrlpipe(dev, 0),
		0x01, 0x21, 0x0003, 0x2001, &com_buff, 1);

	/* Set clock source to Internal (as opposed to S/PDIF) */
	com_buff[0] = 0x01;
	snd_usb_ctl_msg(dev, usb_sndctrlpipe(dev, 0),
			1, 0x21, 0x0100, 0x8001, &com_buff, 1);

	/* Mute the hardware loopbacks to start the device in a known state. */
	com_buff[0] = 0x00;
	com_buff[1] = 0x80;
	/* Analogue input 1 left channel: */
	snd_usb_ctl_msg(dev, usb_sndctrlpipe(dev, 0),
			1, 0x21, 0x0110, 0x4001, &com_buff, 2);
	/* Analogue input 1 right channel: */
	snd_usb_ctl_msg(dev, usb_sndctrlpipe(dev, 0),
			1, 0x21, 0x0111, 0x4001, &com_buff, 2);
	/* Analogue input 2 left channel: */
	snd_usb_ctl_msg(dev, usb_sndctrlpipe(dev, 0),
			1, 0x21, 0x0114, 0x4001, &com_buff, 2);
	/* Analogue input 2 right channel: */
	snd_usb_ctl_msg(dev, usb_sndctrlpipe(dev, 0),
			1, 0x21, 0x0115, 0x4001, &com_buff, 2);
	/* Analogue input 3 left channel: */
	snd_usb_ctl_msg(dev, usb_sndctrlpipe(dev, 0),
			1, 0x21, 0x0118, 0x4001, &com_buff, 2);
	/* Analogue input 3 right channel: */
	snd_usb_ctl_msg(dev, usb_sndctrlpipe(dev, 0),
			1, 0x21, 0x0119, 0x4001, &com_buff, 2);
	/* Analogue input 4 left channel: */
	snd_usb_ctl_msg(dev, usb_sndctrlpipe(dev, 0),
			1, 0x21, 0x011c, 0x4001, &com_buff, 2);
	/* Analogue input 4 right channel: */
	snd_usb_ctl_msg(dev, usb_sndctrlpipe(dev, 0),
			1, 0x21, 0x011d, 0x4001, &com_buff, 2);

	/* Set software sends to output */
	com_buff[0] = 0x00;
	com_buff[1] = 0x00;
	/* Analogue software return 1 left channel: */
	snd_usb_ctl_msg(dev, usb_sndctrlpipe(dev, 0),
			1, 0x21, 0x0100, 0x4001, &com_buff, 2);
	com_buff[0] = 0x00;
	com_buff[1] = 0x80;
	/* Analogue software return 1 right channel: */
	snd_usb_ctl_msg(dev, usb_sndctrlpipe(dev, 0),
			1, 0x21, 0x0101, 0x4001, &com_buff, 2);
	com_buff[0] = 0x00;
	com_buff[1] = 0x80;
	/* Analogue software return 2 left channel: */
	snd_usb_ctl_msg(dev, usb_sndctrlpipe(dev, 0),
			1, 0x21, 0x0104, 0x4001, &com_buff, 2);
	com_buff[0] = 0x00;
	com_buff[1] = 0x00;
	/* Analogue software return 2 right channel: */
	snd_usb_ctl_msg(dev, usb_sndctrlpipe(dev, 0),
			1, 0x21, 0x0105, 0x4001, &com_buff, 2);

	com_buff[0] = 0x00;
	com_buff[1] = 0x80;
	/* Analogue software return 3 left channel: */
	snd_usb_ctl_msg(dev, usb_sndctrlpipe(dev, 0),
			1, 0x21, 0x0108, 0x4001, &com_buff, 2);
	/* Analogue software return 3 right channel: */
	snd_usb_ctl_msg(dev, usb_sndctrlpipe(dev, 0),
			1, 0x21, 0x0109, 0x4001, &com_buff, 2);
	/* Analogue software return 4 left channel: */
	snd_usb_ctl_msg(dev, usb_sndctrlpipe(dev, 0),
			1, 0x21, 0x010c, 0x4001, &com_buff, 2);
	/* Analogue software return 4 right channel: */
	snd_usb_ctl_msg(dev, usb_sndctrlpipe(dev, 0),
			1, 0x21, 0x010d, 0x4001, &com_buff, 2);

	/* Return to muting sends */
	com_buff[0] = 0x00;
	com_buff[1] = 0x80;
	/* Analogue fx return left channel: */
	snd_usb_ctl_msg(dev, usb_sndctrlpipe(dev, 0),
			1, 0x21, 0x0120, 0x4001, &com_buff, 2);
	/* Analogue fx return right channel: */
	snd_usb_ctl_msg(dev, usb_sndctrlpipe(dev, 0),
			1, 0x21, 0x0121, 0x4001, &com_buff, 2);

	/* Analogue software input 1 fx send: */
	snd_usb_ctl_msg(dev, usb_sndctrlpipe(dev, 0),
			1, 0x21, 0x0100, 0x4201, &com_buff, 2);
	/* Analogue software input 2 fx send: */
	snd_usb_ctl_msg(dev, usb_sndctrlpipe(dev, 0),
			1, 0x21, 0x0101, 0x4201, &com_buff, 2);
	/* Analogue software input 3 fx send: */
	snd_usb_ctl_msg(dev, usb_sndctrlpipe(dev, 0),
			1, 0x21, 0x0102, 0x4201, &com_buff, 2);
	/* Analogue software input 4 fx send: */
	snd_usb_ctl_msg(dev, usb_sndctrlpipe(dev, 0),
			1, 0x21, 0x0103, 0x4201, &com_buff, 2);
	/* Analogue input 1 fx send: */
	snd_usb_ctl_msg(dev, usb_sndctrlpipe(dev, 0),
			1, 0x21, 0x0104, 0x4201, &com_buff, 2);
	/* Analogue input 2 fx send: */
	snd_usb_ctl_msg(dev, usb_sndctrlpipe(dev, 0),
			1, 0x21, 0x0105, 0x4201, &com_buff, 2);
	/* Analogue input 3 fx send: */
	snd_usb_ctl_msg(dev, usb_sndctrlpipe(dev, 0),
			1, 0x21, 0x0106, 0x4201, &com_buff, 2);
	/* Analogue input 4 fx send: */
	snd_usb_ctl_msg(dev, usb_sndctrlpipe(dev, 0),
			1, 0x21, 0x0107, 0x4201, &com_buff, 2);

	/* Toggle allowing host control */
	com_buff[0] = 0x02;
	snd_usb_ctl_msg(dev, usb_sndctrlpipe(dev, 0),
			3, 0x21, 0x0000, 0x2001, &com_buff, 1);

	/* Do not dim fx returns */
	com_buff[0] = 0x00;
	snd_usb_ctl_msg(dev, usb_sndctrlpipe(dev, 0),
			3, 0x21, 0x0002, 0x2001, &com_buff, 1);

	/* Do not set fx returns to mono */
	com_buff[0] = 0x00;
	snd_usb_ctl_msg(dev, usb_sndctrlpipe(dev, 0),
			3, 0x21, 0x0001, 0x2001, &com_buff, 1);

	/* Mute the S/PDIF hardware loopback
	 * same odd volume logic here as above
	 */
	com_buff[0] = 0x00;
	com_buff[1] = 0x80;
	/* S/PDIF hardware input 1 left channel */
	snd_usb_ctl_msg(dev, usb_sndctrlpipe(dev, 0),
			1, 0x21, 0x0112, 0x4001, &com_buff, 2);
	/* S/PDIF hardware input 1 right channel */
	snd_usb_ctl_msg(dev, usb_sndctrlpipe(dev, 0),
			1, 0x21, 0x0113, 0x4001, &com_buff, 2);
	/* S/PDIF hardware input 2 left channel */
	snd_usb_ctl_msg(dev, usb_sndctrlpipe(dev, 0),
			1, 0x21, 0x0116, 0x4001, &com_buff, 2);
	/* S/PDIF hardware input 2 right channel */
	snd_usb_ctl_msg(dev, usb_sndctrlpipe(dev, 0),
			1, 0x21, 0x0117, 0x4001, &com_buff, 2);
	/* S/PDIF hardware input 3 left channel */
	snd_usb_ctl_msg(dev, usb_sndctrlpipe(dev, 0),
			1, 0x21, 0x011a, 0x4001, &com_buff, 2);
	/* S/PDIF hardware input 3 right channel */
	snd_usb_ctl_msg(dev, usb_sndctrlpipe(dev, 0),
			1, 0x21, 0x011b, 0x4001, &com_buff, 2);
	/* S/PDIF hardware input 4 left channel */
	snd_usb_ctl_msg(dev, usb_sndctrlpipe(dev, 0),
			1, 0x21, 0x011e, 0x4001, &com_buff, 2);
	/* S/PDIF hardware input 4 right channel */
	snd_usb_ctl_msg(dev, usb_sndctrlpipe(dev, 0),
			1, 0x21, 0x011f, 0x4001, &com_buff, 2);
	/* S/PDIF software return 1 left channel */
	snd_usb_ctl_msg(dev, usb_sndctrlpipe(dev, 0),
			1, 0x21, 0x0102, 0x4001, &com_buff, 2);
	/* S/PDIF software return 1 right channel */
	snd_usb_ctl_msg(dev, usb_sndctrlpipe(dev, 0),
			1, 0x21, 0x0103, 0x4001, &com_buff, 2);
	/* S/PDIF software return 2 left channel */
	snd_usb_ctl_msg(dev, usb_sndctrlpipe(dev, 0),
			1, 0x21, 0x0106, 0x4001, &com_buff, 2);
	/* S/PDIF software return 2 right channel */
	snd_usb_ctl_msg(dev, usb_sndctrlpipe(dev, 0),
			1, 0x21, 0x0107, 0x4001, &com_buff, 2);

	com_buff[0] = 0x00;
	com_buff[1] = 0x00;
	/* S/PDIF software return 3 left channel */
	snd_usb_ctl_msg(dev, usb_sndctrlpipe(dev, 0),
			1, 0x21, 0x010a, 0x4001, &com_buff, 2);

	com_buff[0] = 0x00;
	com_buff[1] = 0x80;
	/* S/PDIF software return 3 right channel */
	snd_usb_ctl_msg(dev, usb_sndctrlpipe(dev, 0),
			1, 0x21, 0x010b, 0x4001, &com_buff, 2);
	/* S/PDIF software return 4 left channel */
	snd_usb_ctl_msg(dev, usb_sndctrlpipe(dev, 0),
			1, 0x21, 0x010e, 0x4001, &com_buff, 2);

	com_buff[0] = 0x00;
	com_buff[1] = 0x00;
	/* S/PDIF software return 4 right channel */
	snd_usb_ctl_msg(dev, usb_sndctrlpipe(dev, 0),
			1, 0x21, 0x010f, 0x4001, &com_buff, 2);

	com_buff[0] = 0x00;
	com_buff[1] = 0x80;
	/* S/PDIF fx returns left channel */
	snd_usb_ctl_msg(dev, usb_sndctrlpipe(dev, 0),
			1, 0x21, 0x0122, 0x4001, &com_buff, 2);
	/* S/PDIF fx returns right channel */
	snd_usb_ctl_msg(dev, usb_sndctrlpipe(dev, 0),
			1, 0x21, 0x0123, 0x4001, &com_buff, 2);

	/* Set the dropdown "Effect" to the first option */
	/* Room1  = 0x00 */
	/* Room2  = 0x01 */
	/* Room3  = 0x02 */
	/* Hall 1 = 0x03 */
	/* Hall 2 = 0x04 */
	/* Plate  = 0x05 */
	/* Delay  = 0x06 */
	/* Echo   = 0x07 */
	com_buff[0] = 0x00;
	snd_usb_ctl_msg(dev, usb_sndctrlpipe(dev, 0),
			1, 0x21, 0x0200, 0x4301, &com_buff, 1);	/* max is 0xff */
	/* min is 0x00 */


	/* Set the effect duration to 0 */
	/* max is 0xffff */
	/* min is 0x0000 */
	com_buff[0] = 0x00;
	com_buff[1] = 0x00;
	snd_usb_ctl_msg(dev, usb_sndctrlpipe(dev, 0),
			1, 0x21, 0x0400, 0x4301, &com_buff, 2);

	/* Set the effect volume and feedback to 0 */
	/* max is 0xff */
	/* min is 0x00 */
	com_buff[0] = 0x00;
	/* feedback: */
	snd_usb_ctl_msg(dev, usb_sndctrlpipe(dev, 0),
			1, 0x21, 0x0500, 0x4301, &com_buff, 1);
	/* volume: */
	snd_usb_ctl_msg(dev, usb_sndctrlpipe(dev, 0),
			1, 0x21, 0x0300, 0x4301, &com_buff, 1);

	/* Set soft button hold duration */
	/* 0x03 = 250ms */
	/* 0x05 = 500ms DEFAULT */
	/* 0x08 = 750ms */
	/* 0x0a = 1sec */
	com_buff[0] = 0x05;
	snd_usb_ctl_msg(dev, usb_sndctrlpipe(dev, 0),
			3, 0x21, 0x0005, 0x2001, &com_buff, 1);

	/* Use dim LEDs for button of state */
	com_buff[0] = 0x00;
	snd_usb_ctl_msg(dev, usb_sndctrlpipe(dev, 0),
			3, 0x21, 0x0004, 0x2001, &com_buff, 1);
}

#define MBOX3_DESCRIPTOR_SIZE	464

static int snd_usb_mbox3_boot_quirk(struct usb_device *dev)
{
	struct usb_host_config *config = dev->actconfig;
	int err;
	int descriptor_size;

	descriptor_size = le16_to_cpu(get_cfg_desc(config)->wTotalLength);

	if (descriptor_size != MBOX3_DESCRIPTOR_SIZE) {
		dev_err(&dev->dev, "Invalid descriptor size=%d.\n", descriptor_size);
		return -ENODEV;
	}

	dev_dbg(&dev->dev, "device initialised!\n");

	err = usb_get_descriptor(dev, USB_DT_DEVICE, 0,
		&dev->descriptor, sizeof(dev->descriptor));
	config = dev->actconfig;
	if (err < 0)
		dev_dbg(&dev->dev, "error usb_get_descriptor: %d\n", err);

	err = usb_reset_configuration(dev);
	if (err < 0)
		dev_dbg(&dev->dev, "error usb_reset_configuration: %d\n", err);
	dev_dbg(&dev->dev, "mbox3_boot: new boot length = %d\n",
		le16_to_cpu(get_cfg_desc(config)->wTotalLength));

	mbox3_setup_48_24_magic(dev);
	dev_info(&dev->dev, "Digidesign Mbox 3: 24bit 48kHz");

	return 0; /* Successful boot */
}

#define MICROBOOK_BUF_SIZE 128

static int snd_usb_motu_microbookii_communicate(struct usb_device *dev, u8 *buf,
						int buf_size, int *length)
{
	int err, actual_length;

	if (usb_pipe_type_check(dev, usb_sndintpipe(dev, 0x01)))
		return -EINVAL;
	err = usb_interrupt_msg(dev, usb_sndintpipe(dev, 0x01), buf, *length,
				&actual_length, 1000);
	if (err < 0)
		return err;

	print_hex_dump(KERN_DEBUG, "MicroBookII snd: ", DUMP_PREFIX_NONE, 16, 1,
		       buf, actual_length, false);

	memset(buf, 0, buf_size);

	if (usb_pipe_type_check(dev, usb_rcvintpipe(dev, 0x82)))
		return -EINVAL;
	err = usb_interrupt_msg(dev, usb_rcvintpipe(dev, 0x82), buf, buf_size,
				&actual_length, 1000);
	if (err < 0)
		return err;

	print_hex_dump(KERN_DEBUG, "MicroBookII rcv: ", DUMP_PREFIX_NONE, 16, 1,
		       buf, actual_length, false);

	*length = actual_length;
	return 0;
}

static int snd_usb_motu_microbookii_boot_quirk(struct usb_device *dev)
{
	int err, actual_length, poll_attempts = 0;
	static const u8 set_samplerate_seq[] = { 0x00, 0x00, 0x00, 0x00,
						 0x00, 0x00, 0x0b, 0x14,
						 0x00, 0x00, 0x00, 0x01 };
	static const u8 poll_ready_seq[] = { 0x00, 0x04, 0x00, 0x00,
					     0x00, 0x00, 0x0b, 0x18 };
	u8 *buf = kzalloc(MICROBOOK_BUF_SIZE, GFP_KERNEL);

	if (!buf)
		return -ENOMEM;

	dev_info(&dev->dev, "Waiting for MOTU Microbook II to boot up...\n");

	/* First we tell the device which sample rate to use. */
	memcpy(buf, set_samplerate_seq, sizeof(set_samplerate_seq));
	actual_length = sizeof(set_samplerate_seq);
	err = snd_usb_motu_microbookii_communicate(dev, buf, MICROBOOK_BUF_SIZE,
						   &actual_length);

	if (err < 0) {
		dev_err(&dev->dev,
			"failed setting the sample rate for Motu MicroBook II: %d\n",
			err);
		goto free_buf;
	}

	/* Then we poll every 100 ms until the device informs of its readiness. */
	while (true) {
		if (++poll_attempts > 100) {
			dev_err(&dev->dev,
				"failed booting Motu MicroBook II: timeout\n");
			err = -ENODEV;
			goto free_buf;
		}

		memset(buf, 0, MICROBOOK_BUF_SIZE);
		memcpy(buf, poll_ready_seq, sizeof(poll_ready_seq));

		actual_length = sizeof(poll_ready_seq);
		err = snd_usb_motu_microbookii_communicate(
			dev, buf, MICROBOOK_BUF_SIZE, &actual_length);
		if (err < 0) {
			dev_err(&dev->dev,
				"failed booting Motu MicroBook II: communication error %d\n",
				err);
			goto free_buf;
		}

		/* the device signals its readiness through a message of the
		 * form
		 *           XX 06 00 00 00 00 0b 18  00 00 00 01
		 * If the device is not yet ready to accept audio data, the
		 * last byte of that sequence is 00.
		 */
		if (actual_length == 12 && buf[actual_length - 1] == 1)
			break;

		msleep(100);
	}

	dev_info(&dev->dev, "MOTU MicroBook II ready\n");

free_buf:
	kfree(buf);
	return err;
}

static int snd_usb_motu_m_series_boot_quirk(struct usb_device *dev)
{
	msleep(2000);

	return 0;
}

/*
 * Setup quirks
 */
#define MAUDIO_SET		0x01 /* parse device_setup */
#define MAUDIO_SET_COMPATIBLE	0x80 /* use only "win-compatible" interfaces */
#define MAUDIO_SET_DTS		0x02 /* enable DTS Digital Output */
#define MAUDIO_SET_96K		0x04 /* 48-96kHz rate if set, 8-48kHz otherwise */
#define MAUDIO_SET_24B		0x08 /* 24bits sample if set, 16bits otherwise */
#define MAUDIO_SET_DI		0x10 /* enable Digital Input */
#define MAUDIO_SET_MASK		0x1f /* bit mask for setup value */
#define MAUDIO_SET_24B_48K_DI	 0x19 /* 24bits+48kHz+Digital Input */
#define MAUDIO_SET_24B_48K_NOTDI 0x09 /* 24bits+48kHz+No Digital Input */
#define MAUDIO_SET_16B_48K_DI	 0x11 /* 16bits+48kHz+Digital Input */
#define MAUDIO_SET_16B_48K_NOTDI 0x01 /* 16bits+48kHz+No Digital Input */

static int quattro_skip_setting_quirk(struct snd_usb_audio *chip,
				      int iface, int altno)
{
	/* Reset ALL ifaces to 0 altsetting.
	 * Call it for every possible altsetting of every interface.
	 */
	usb_set_interface(chip->dev, iface, 0);
	if (chip->setup & MAUDIO_SET) {
		if (chip->setup & MAUDIO_SET_COMPATIBLE) {
			if (iface != 1 && iface != 2)
				return 1; /* skip all interfaces but 1 and 2 */
		} else {
			unsigned int mask;
			if (iface == 1 || iface == 2)
				return 1; /* skip interfaces 1 and 2 */
			if ((chip->setup & MAUDIO_SET_96K) && altno != 1)
				return 1; /* skip this altsetting */
			mask = chip->setup & MAUDIO_SET_MASK;
			if (mask == MAUDIO_SET_24B_48K_DI && altno != 2)
				return 1; /* skip this altsetting */
			if (mask == MAUDIO_SET_24B_48K_NOTDI && altno != 3)
				return 1; /* skip this altsetting */
			if (mask == MAUDIO_SET_16B_48K_NOTDI && altno != 4)
				return 1; /* skip this altsetting */
		}
	}
	usb_audio_dbg(chip,
		    "using altsetting %d for interface %d config %d\n",
		    altno, iface, chip->setup);
	return 0; /* keep this altsetting */
}

static int audiophile_skip_setting_quirk(struct snd_usb_audio *chip,
					 int iface,
					 int altno)
{
	/* Reset ALL ifaces to 0 altsetting.
	 * Call it for every possible altsetting of every interface.
	 */
	usb_set_interface(chip->dev, iface, 0);

	if (chip->setup & MAUDIO_SET) {
		unsigned int mask;
		if ((chip->setup & MAUDIO_SET_DTS) && altno != 6)
			return 1; /* skip this altsetting */
		if ((chip->setup & MAUDIO_SET_96K) && altno != 1)
			return 1; /* skip this altsetting */
		mask = chip->setup & MAUDIO_SET_MASK;
		if (mask == MAUDIO_SET_24B_48K_DI && altno != 2)
			return 1; /* skip this altsetting */
		if (mask == MAUDIO_SET_24B_48K_NOTDI && altno != 3)
			return 1; /* skip this altsetting */
		if (mask == MAUDIO_SET_16B_48K_DI && altno != 4)
			return 1; /* skip this altsetting */
		if (mask == MAUDIO_SET_16B_48K_NOTDI && altno != 5)
			return 1; /* skip this altsetting */
	}

	return 0; /* keep this altsetting */
}

static int fasttrackpro_skip_setting_quirk(struct snd_usb_audio *chip,
					   int iface, int altno)
{
	/* Reset ALL ifaces to 0 altsetting.
	 * Call it for every possible altsetting of every interface.
	 */
	usb_set_interface(chip->dev, iface, 0);

	/* possible configuration where both inputs and only one output is
	 *used is not supported by the current setup
	 */
	if (chip->setup & (MAUDIO_SET | MAUDIO_SET_24B)) {
		if (chip->setup & MAUDIO_SET_96K) {
			if (altno != 3 && altno != 6)
				return 1;
		} else if (chip->setup & MAUDIO_SET_DI) {
			if (iface == 4)
				return 1; /* no analog input */
			if (altno != 2 && altno != 5)
				return 1; /* enable only altsets 2 and 5 */
		} else {
			if (iface == 5)
				return 1; /* disable digialt input */
			if (altno != 2 && altno != 5)
				return 1; /* enalbe only altsets 2 and 5 */
		}
	} else {
		/* keep only 16-Bit mode */
		if (altno != 1)
			return 1;
	}

	usb_audio_dbg(chip,
		    "using altsetting %d for interface %d config %d\n",
		    altno, iface, chip->setup);
	return 0; /* keep this altsetting */
}

static int s1810c_skip_setting_quirk(struct snd_usb_audio *chip,
					   int iface, int altno)
{
	/*
	 * Altno settings:
	 *
	 * Playback (Interface 1):
	 * 1: 6 Analog + 2 S/PDIF
	 * 2: 6 Analog + 2 S/PDIF
	 * 3: 6 Analog
	 *
	 * Capture (Interface 2):
	 * 1: 8 Analog + 2 S/PDIF + 8 ADAT
	 * 2: 8 Analog + 2 S/PDIF + 4 ADAT
	 * 3: 8 Analog
	 */

	/*
	 * I'll leave 2 as the default one and
	 * use device_setup to switch to the
	 * other two.
	 */
	if ((chip->setup == 0 || chip->setup > 2) && altno != 2)
		return 1;
	else if (chip->setup == 1 && altno != 1)
		return 1;
	else if (chip->setup == 2 && altno != 3)
		return 1;

	return 0;
}

int snd_usb_apply_interface_quirk(struct snd_usb_audio *chip,
				  int iface,
				  int altno)
{
	/* audiophile usb: skip altsets incompatible with device_setup */
	if (chip->usb_id == USB_ID(0x0763, 0x2003))
		return audiophile_skip_setting_quirk(chip, iface, altno);
	/* quattro usb: skip altsets incompatible with device_setup */
	if (chip->usb_id == USB_ID(0x0763, 0x2001))
		return quattro_skip_setting_quirk(chip, iface, altno);
	/* fasttrackpro usb: skip altsets incompatible with device_setup */
	if (chip->usb_id == USB_ID(0x0763, 0x2012))
		return fasttrackpro_skip_setting_quirk(chip, iface, altno);
	/* presonus studio 1810c: skip altsets incompatible with device_setup */
	if (chip->usb_id == USB_ID(0x194f, 0x010c))
		return s1810c_skip_setting_quirk(chip, iface, altno);


	return 0;
}

int snd_usb_apply_boot_quirk(struct usb_device *dev,
			     struct usb_interface *intf,
			     const struct snd_usb_audio_quirk *quirk,
			     unsigned int id)
{
	switch (id) {
	case USB_ID(0x041e, 0x3000):
		/* SB Extigy needs special boot-up sequence */
		/* if more models come, this will go to the quirk list. */
		return snd_usb_extigy_boot_quirk(dev, intf);

	case USB_ID(0x041e, 0x3020):
		/* SB Audigy 2 NX needs its own boot-up magic, too */
		return snd_usb_audigy2nx_boot_quirk(dev);

	case USB_ID(0x10f5, 0x0200):
		/* C-Media CM106 / Turtle Beach Audio Advantage Roadie */
		return snd_usb_cm106_boot_quirk(dev);

	case USB_ID(0x0d8c, 0x0102):
		/* C-Media CM6206 / CM106-Like Sound Device */
	case USB_ID(0x0ccd, 0x00b1): /* Terratec Aureon 7.1 USB */
		return snd_usb_cm6206_boot_quirk(dev);

	case USB_ID(0x0dba, 0x3000):
		/* Digidesign Mbox 2 */
		return snd_usb_mbox2_boot_quirk(dev);
	case USB_ID(0x0dba, 0x5000):
		/* Digidesign Mbox 3 */
		return snd_usb_mbox3_boot_quirk(dev);


	case USB_ID(0x1235, 0x0010): /* Focusrite Novation Saffire 6 USB */
	case USB_ID(0x1235, 0x0018): /* Focusrite Novation Twitch */
		return snd_usb_novation_boot_quirk(dev);

	case USB_ID(0x133e, 0x0815):
		/* Access Music VirusTI Desktop */
		return snd_usb_accessmusic_boot_quirk(dev);

	case USB_ID(0x17cc, 0x1000): /* Komplete Audio 6 */
	case USB_ID(0x17cc, 0x1010): /* Traktor Audio 6 */
	case USB_ID(0x17cc, 0x1020): /* Traktor Audio 10 */
		return snd_usb_nativeinstruments_boot_quirk(dev);
	case USB_ID(0x0763, 0x2012):  /* M-Audio Fast Track Pro USB */
		return snd_usb_fasttrackpro_boot_quirk(dev);
	case USB_ID(0x047f, 0xc010): /* Plantronics Gamecom 780 */
		return snd_usb_gamecon780_boot_quirk(dev);
	case USB_ID(0x2466, 0x8010): /* Fractal Audio Axe-Fx 3 */
		return snd_usb_axefx3_boot_quirk(dev);
	case USB_ID(0x07fd, 0x0004): /* MOTU MicroBook II */
		/*
		 * For some reason interface 3 with vendor-spec class is
		 * detected on MicroBook IIc.
		 */
		if (get_iface_desc(intf->altsetting)->bInterfaceClass ==
		    USB_CLASS_VENDOR_SPEC &&
		    get_iface_desc(intf->altsetting)->bInterfaceNumber < 3)
			return snd_usb_motu_microbookii_boot_quirk(dev);
		break;
	}

	return 0;
}

int snd_usb_apply_boot_quirk_once(struct usb_device *dev,
				  struct usb_interface *intf,
				  const struct snd_usb_audio_quirk *quirk,
				  unsigned int id)
{
	switch (id) {
	case USB_ID(0x07fd, 0x0008): /* MOTU M Series */
		return snd_usb_motu_m_series_boot_quirk(dev);
	}

	return 0;
}

/*
 * check if the device uses big-endian samples
 */
int snd_usb_is_big_endian_format(struct snd_usb_audio *chip,
				 const struct audioformat *fp)
{
	/* it depends on altsetting whether the device is big-endian or not */
	switch (chip->usb_id) {
	case USB_ID(0x0763, 0x2001): /* M-Audio Quattro: captured data only */
		if (fp->altsetting == 2 || fp->altsetting == 3 ||
			fp->altsetting == 5 || fp->altsetting == 6)
			return 1;
		break;
	case USB_ID(0x0763, 0x2003): /* M-Audio Audiophile USB */
		if (chip->setup == 0x00 ||
			fp->altsetting == 1 || fp->altsetting == 2 ||
			fp->altsetting == 3)
			return 1;
		break;
	case USB_ID(0x0763, 0x2012): /* M-Audio Fast Track Pro */
		if (fp->altsetting == 2 || fp->altsetting == 3 ||
			fp->altsetting == 5 || fp->altsetting == 6)
			return 1;
		break;
	}
	return 0;
}

/*
 * For E-Mu 0404USB/0202USB/TrackerPre/0204 sample rate should be set for device,
 * not for interface.
 */

enum {
	EMU_QUIRK_SR_44100HZ = 0,
	EMU_QUIRK_SR_48000HZ,
	EMU_QUIRK_SR_88200HZ,
	EMU_QUIRK_SR_96000HZ,
	EMU_QUIRK_SR_176400HZ,
	EMU_QUIRK_SR_192000HZ
};

static void set_format_emu_quirk(struct snd_usb_substream *subs,
				 const struct audioformat *fmt)
{
	unsigned char emu_samplerate_id = 0;

	/* When capture is active
	 * sample rate shouldn't be changed
	 * by playback substream
	 */
	if (subs->direction == SNDRV_PCM_STREAM_PLAYBACK) {
		if (subs->stream->substream[SNDRV_PCM_STREAM_CAPTURE].cur_audiofmt)
			return;
	}

	switch (fmt->rate_min) {
	case 48000:
		emu_samplerate_id = EMU_QUIRK_SR_48000HZ;
		break;
	case 88200:
		emu_samplerate_id = EMU_QUIRK_SR_88200HZ;
		break;
	case 96000:
		emu_samplerate_id = EMU_QUIRK_SR_96000HZ;
		break;
	case 176400:
		emu_samplerate_id = EMU_QUIRK_SR_176400HZ;
		break;
	case 192000:
		emu_samplerate_id = EMU_QUIRK_SR_192000HZ;
		break;
	default:
		emu_samplerate_id = EMU_QUIRK_SR_44100HZ;
		break;
	}
	snd_emuusb_set_samplerate(subs->stream->chip, emu_samplerate_id);
	subs->pkt_offset_adj = (emu_samplerate_id >= EMU_QUIRK_SR_176400HZ) ? 4 : 0;
}

static int pioneer_djm_set_format_quirk(struct snd_usb_substream *subs,
					u16 windex)
{
	unsigned int cur_rate = subs->data_endpoint->cur_rate;
	u8 sr[3];
	// Convert to little endian
	sr[0] = cur_rate & 0xff;
	sr[1] = (cur_rate >> 8) & 0xff;
	sr[2] = (cur_rate >> 16) & 0xff;
	usb_set_interface(subs->dev, 0, 1);
	// we should derive windex from fmt-sync_ep but it's not set
	snd_usb_ctl_msg(subs->stream->chip->dev,
		usb_sndctrlpipe(subs->stream->chip->dev, 0),
		0x01, 0x22, 0x0100, windex, &sr, 0x0003);
	return 0;
}

void snd_usb_set_format_quirk(struct snd_usb_substream *subs,
			      const struct audioformat *fmt)
{
	switch (subs->stream->chip->usb_id) {
	case USB_ID(0x041e, 0x3f02): /* E-Mu 0202 USB */
	case USB_ID(0x041e, 0x3f04): /* E-Mu 0404 USB */
	case USB_ID(0x041e, 0x3f0a): /* E-Mu Tracker Pre */
	case USB_ID(0x041e, 0x3f19): /* E-Mu 0204 USB */
		set_format_emu_quirk(subs, fmt);
		break;
	case USB_ID(0x534d, 0x0021): /* MacroSilicon MS2100/MS2106 */
	case USB_ID(0x534d, 0x2109): /* MacroSilicon MS2109 */
		subs->stream_offset_adj = 2;
		break;
	case USB_ID(0x2b73, 0x0013): /* Pioneer DJM-450 */
		pioneer_djm_set_format_quirk(subs, 0x0082);
		break;
	case USB_ID(0x08e4, 0x017f): /* Pioneer DJM-750 */
	case USB_ID(0x08e4, 0x0163): /* Pioneer DJM-850 */
		pioneer_djm_set_format_quirk(subs, 0x0086);
		break;
	}
}

int snd_usb_select_mode_quirk(struct snd_usb_audio *chip,
			      const struct audioformat *fmt)
{
	struct usb_device *dev = chip->dev;
	int err;

	if (chip->quirk_flags & QUIRK_FLAG_ITF_USB_DSD_DAC) {
		/* First switch to alt set 0, otherwise the mode switch cmd
		 * will not be accepted by the DAC
		 */
		err = usb_set_interface(dev, fmt->iface, 0);
		if (err < 0)
			return err;

		msleep(20); /* Delay needed after setting the interface */

		/* Vendor mode switch cmd is required. */
		if (fmt->formats & SNDRV_PCM_FMTBIT_DSD_U32_BE) {
			/* DSD mode (DSD_U32) requested */
			err = snd_usb_ctl_msg(dev, usb_sndctrlpipe(dev, 0), 0,
					      USB_DIR_OUT|USB_TYPE_VENDOR|USB_RECIP_INTERFACE,
					      1, 1, NULL, 0);
			if (err < 0)
				return err;

		} else {
			/* PCM or DOP mode (S32) requested */
			/* PCM mode (S16) requested */
			err = snd_usb_ctl_msg(dev, usb_sndctrlpipe(dev, 0), 0,
					      USB_DIR_OUT|USB_TYPE_VENDOR|USB_RECIP_INTERFACE,
					      0, 1, NULL, 0);
			if (err < 0)
				return err;

		}
		msleep(20);
	}
	return 0;
}

void snd_usb_endpoint_start_quirk(struct snd_usb_endpoint *ep)
{
	/*
	 * "Playback Design" products send bogus feedback data at the start
	 * of the stream. Ignore them.
	 */
	if (USB_ID_VENDOR(ep->chip->usb_id) == 0x23ba &&
	    ep->type == SND_USB_ENDPOINT_TYPE_SYNC)
		ep->skip_packets = 4;

	/*
	 * M-Audio Fast Track C400/C600 - when packets are not skipped, real
	 * world latency varies by approx. +/- 50 frames (at 96kHz) each time
	 * the stream is (re)started. When skipping packets 16 at endpoint
	 * start up, the real world latency is stable within +/- 1 frame (also
	 * across power cycles).
	 */
	if ((ep->chip->usb_id == USB_ID(0x0763, 0x2030) ||
	     ep->chip->usb_id == USB_ID(0x0763, 0x2031)) &&
	    ep->type == SND_USB_ENDPOINT_TYPE_DATA)
		ep->skip_packets = 16;

	/* Work around devices that report unreasonable feedback data */
	if ((ep->chip->usb_id == USB_ID(0x0644, 0x8038) ||  /* TEAC UD-H01 */
	     ep->chip->usb_id == USB_ID(0x1852, 0x5034)) && /* T+A Dac8 */
	    ep->syncmaxsize == 4)
		ep->tenor_fb_quirk = 1;
}

/* quirk applied after snd_usb_ctl_msg(); not applied during boot quirks */
void snd_usb_ctl_msg_quirk(struct usb_device *dev, unsigned int pipe,
			   __u8 request, __u8 requesttype, __u16 value,
			   __u16 index, void *data, __u16 size)
{
	struct snd_usb_audio *chip = dev_get_drvdata(&dev->dev);

	if (!chip || (requesttype & USB_TYPE_MASK) != USB_TYPE_CLASS)
		return;

	if (chip->quirk_flags & QUIRK_FLAG_CTL_MSG_DELAY)
		msleep(20);
	else if (chip->quirk_flags & QUIRK_FLAG_CTL_MSG_DELAY_1M)
		usleep_range(1000, 2000);
	else if (chip->quirk_flags & QUIRK_FLAG_CTL_MSG_DELAY_5M)
		usleep_range(5000, 6000);
}

/*
 * snd_usb_interface_dsd_format_quirks() is called from format.c to
 * augment the PCM format bit-field for DSD types. The UAC standards
 * don't have a designated bit field to denote DSD-capable interfaces,
 * hence all hardware that is known to support this format has to be
 * listed here.
 */
u64 snd_usb_interface_dsd_format_quirks(struct snd_usb_audio *chip,
					struct audioformat *fp,
					unsigned int sample_bytes)
{
	struct usb_interface *iface;

	/* Playback Designs */
	if (USB_ID_VENDOR(chip->usb_id) == 0x23ba &&
	    USB_ID_PRODUCT(chip->usb_id) < 0x0110) {
		switch (fp->altsetting) {
		case 1:
			fp->dsd_dop = true;
			return SNDRV_PCM_FMTBIT_DSD_U16_LE;
		case 2:
			fp->dsd_bitrev = true;
			return SNDRV_PCM_FMTBIT_DSD_U8;
		case 3:
			fp->dsd_bitrev = true;
			return SNDRV_PCM_FMTBIT_DSD_U16_LE;
		}
	}

	/* XMOS based USB DACs */
	switch (chip->usb_id) {
	case USB_ID(0x139f, 0x5504): /* Nagra DAC */
	case USB_ID(0x20b1, 0x3089): /* Mola-Mola DAC */
	case USB_ID(0x2522, 0x0007): /* LH Labs Geek Out 1V5 */
	case USB_ID(0x2522, 0x0009): /* LH Labs Geek Pulse X Inifinity 2V0 */
	case USB_ID(0x2522, 0x0012): /* LH Labs VI DAC Infinity */
	case USB_ID(0x2772, 0x0230): /* Pro-Ject Pre Box S2 Digital */
		if (fp->altsetting == 2)
			return SNDRV_PCM_FMTBIT_DSD_U32_BE;
		break;

	case USB_ID(0x0d8c, 0x0316): /* Hegel HD12 DSD */
	case USB_ID(0x10cb, 0x0103): /* The Bit Opus #3; with fp->dsd_raw */
	case USB_ID(0x16d0, 0x06b2): /* NuPrime DAC-10 */
	case USB_ID(0x16d0, 0x06b4): /* NuPrime Audio HD-AVP/AVA */
	case USB_ID(0x16d0, 0x0733): /* Furutech ADL Stratos */
	case USB_ID(0x16d0, 0x09d8): /* NuPrime IDA-8 */
	case USB_ID(0x16d0, 0x09db): /* NuPrime Audio DAC-9 */
	case USB_ID(0x16d0, 0x09dd): /* Encore mDSD */
	case USB_ID(0x1db5, 0x0003): /* Bryston BDA3 */
	case USB_ID(0x20a0, 0x4143): /* WaveIO USB Audio 2.0 */
	case USB_ID(0x22e1, 0xca01): /* HDTA Serenade DSD */
	case USB_ID(0x249c, 0x9326): /* M2Tech Young MkIII */
	case USB_ID(0x2616, 0x0106): /* PS Audio NuWave DAC */
	case USB_ID(0x2622, 0x0041): /* Audiolab M-DAC+ */
	case USB_ID(0x278b, 0x5100): /* Rotel RC-1590 */
	case USB_ID(0x27f7, 0x3002): /* W4S DAC-2v2SE */
	case USB_ID(0x29a2, 0x0086): /* Mutec MC3+ USB */
	case USB_ID(0x6b42, 0x0042): /* MSB Technology */
		if (fp->altsetting == 3)
			return SNDRV_PCM_FMTBIT_DSD_U32_BE;
		break;

	/* Amanero Combo384 USB based DACs with native DSD support */
	case USB_ID(0x16d0, 0x071a):  /* Amanero - Combo384 */
		if (fp->altsetting == 2) {
			switch (le16_to_cpu(chip->dev->descriptor.bcdDevice)) {
			case 0x199:
				return SNDRV_PCM_FMTBIT_DSD_U32_LE;
			case 0x19b:
			case 0x203:
				return SNDRV_PCM_FMTBIT_DSD_U32_BE;
			default:
				break;
			}
		}
		break;
	case USB_ID(0x16d0, 0x0a23):
		if (fp->altsetting == 2)
			return SNDRV_PCM_FMTBIT_DSD_U32_BE;
		break;

	default:
		break;
	}

	/* ITF-USB DSD based DACs */
	if (chip->quirk_flags & QUIRK_FLAG_ITF_USB_DSD_DAC) {
		iface = usb_ifnum_to_if(chip->dev, fp->iface);

		/* Altsetting 2 support native DSD if the num of altsets is
		 * three (0-2),
		 * Altsetting 3 support native DSD if the num of altsets is
		 * four (0-3).
		 */
		if (fp->altsetting == iface->num_altsetting - 1)
			return SNDRV_PCM_FMTBIT_DSD_U32_BE;
	}

	/* Mostly generic method to detect many DSD-capable implementations */
	if ((chip->quirk_flags & QUIRK_FLAG_DSD_RAW) && fp->dsd_raw)
		return SNDRV_PCM_FMTBIT_DSD_U32_BE;

	return 0;
}

void snd_usb_audioformat_attributes_quirk(struct snd_usb_audio *chip,
					  struct audioformat *fp,
					  int stream)
{
	switch (chip->usb_id) {
	case USB_ID(0x0a92, 0x0053): /* AudioTrak Optoplay */
		/* Optoplay sets the sample rate attribute although
		 * it seems not supporting it in fact.
		 */
		fp->attributes &= ~UAC_EP_CS_ATTR_SAMPLE_RATE;
		break;
	case USB_ID(0x041e, 0x3020): /* Creative SB Audigy 2 NX */
	case USB_ID(0x0763, 0x2003): /* M-Audio Audiophile USB */
		/* doesn't set the sample rate attribute, but supports it */
		fp->attributes |= UAC_EP_CS_ATTR_SAMPLE_RATE;
		break;
	case USB_ID(0x0763, 0x2001):  /* M-Audio Quattro USB */
	case USB_ID(0x0763, 0x2012):  /* M-Audio Fast Track Pro USB */
	case USB_ID(0x047f, 0x0ca1): /* plantronics headset */
	case USB_ID(0x077d, 0x07af): /* Griffin iMic (note that there is
					an older model 77d:223) */
	/*
	 * plantronics headset and Griffin iMic have set adaptive-in
	 * although it's really not...
	 */
		fp->ep_attr &= ~USB_ENDPOINT_SYNCTYPE;
		if (stream == SNDRV_PCM_STREAM_PLAYBACK)
			fp->ep_attr |= USB_ENDPOINT_SYNC_ADAPTIVE;
		else
			fp->ep_attr |= USB_ENDPOINT_SYNC_SYNC;
		break;
	case USB_ID(0x07fd, 0x0004):  /* MOTU MicroBook IIc */
		/*
		 * MaxPacketsOnly attribute is erroneously set in endpoint
		 * descriptors. As a result this card produces noise with
		 * all sample rates other than 96 kHz.
		 */
		fp->attributes &= ~UAC_EP_CS_ATTR_FILL_MAX;
		break;
	case USB_ID(0x1224, 0x2a25):  /* Jieli Technology USB PHY 2.0 */
		/* mic works only when ep packet size is set to wMaxPacketSize */
		fp->attributes |= UAC_EP_CS_ATTR_FILL_MAX;
		break;
	case USB_ID(0x3511, 0x2b1e): /* Opencomm2 UC USB Bluetooth dongle */
		/* mic works only when ep pitch control is not set */
		if (stream == SNDRV_PCM_STREAM_CAPTURE)
			fp->attributes &= ~UAC_EP_CS_ATTR_PITCH_CONTROL;
		break;
	}
}

/*
 * driver behavior quirk flags
 */
struct usb_audio_quirk_flags_table {
	u32 id;
	u32 flags;
};

#define DEVICE_FLG(vid, pid, _flags) \
	{ .id = USB_ID(vid, pid), .flags = (_flags) }
#define VENDOR_FLG(vid, _flags) DEVICE_FLG(vid, 0, _flags)

static const struct usb_audio_quirk_flags_table quirk_flags_table[] = {
	/* Device matches */
	DEVICE_FLG(0x041e, 0x3000, /* Creative SB Extigy */
		   QUIRK_FLAG_IGNORE_CTL_ERROR),
	DEVICE_FLG(0x041e, 0x4080, /* Creative Live Cam VF0610 */
		   QUIRK_FLAG_GET_SAMPLE_RATE),
	DEVICE_FLG(0x045e, 0x083c, /* MS USB Link headset */
		   QUIRK_FLAG_GET_SAMPLE_RATE | QUIRK_FLAG_CTL_MSG_DELAY |
		   QUIRK_FLAG_DISABLE_AUTOSUSPEND),
	DEVICE_FLG(0x046d, 0x084c, /* Logitech ConferenceCam Connect */
		   QUIRK_FLAG_GET_SAMPLE_RATE | QUIRK_FLAG_CTL_MSG_DELAY_1M),
	DEVICE_FLG(0x046d, 0x0991, /* Logitech QuickCam Pro */
		   QUIRK_FLAG_CTL_MSG_DELAY_1M | QUIRK_FLAG_IGNORE_CTL_ERROR),
	DEVICE_FLG(0x046d, 0x09a4, /* Logitech QuickCam E 3500 */
		   QUIRK_FLAG_CTL_MSG_DELAY_1M | QUIRK_FLAG_IGNORE_CTL_ERROR),
	DEVICE_FLG(0x0499, 0x1509, /* Steinberg UR22 */
		   QUIRK_FLAG_GENERIC_IMPLICIT_FB),
	DEVICE_FLG(0x04d8, 0xfeea, /* Benchmark DAC1 Pre */
		   QUIRK_FLAG_GET_SAMPLE_RATE),
	DEVICE_FLG(0x04e8, 0xa051, /* Samsung USBC Headset (AKG) */
		   QUIRK_FLAG_SKIP_CLOCK_SELECTOR | QUIRK_FLAG_CTL_MSG_DELAY_5M),
	DEVICE_FLG(0x054c, 0x0b8c, /* Sony WALKMAN NW-A45 DAC */
		   QUIRK_FLAG_SET_IFACE_FIRST),
	DEVICE_FLG(0x0556, 0x0014, /* Phoenix Audio TMX320VC */
		   QUIRK_FLAG_GET_SAMPLE_RATE),
	DEVICE_FLG(0x05a3, 0x9420, /* ELP HD USB Camera */
		   QUIRK_FLAG_GET_SAMPLE_RATE),
	DEVICE_FLG(0x05a7, 0x1020, /* Bose Companion 5 */
		   QUIRK_FLAG_GET_SAMPLE_RATE),
	DEVICE_FLG(0x05e1, 0x0408, /* Syntek STK1160 */
		   QUIRK_FLAG_ALIGN_TRANSFER),
	DEVICE_FLG(0x05e1, 0x0480, /* Hauppauge Woodbury */
		   QUIRK_FLAG_SHARE_MEDIA_DEVICE | QUIRK_FLAG_ALIGN_TRANSFER),
	DEVICE_FLG(0x0644, 0x8043, /* TEAC UD-501/UD-501V2/UD-503/NT-503 */
		   QUIRK_FLAG_ITF_USB_DSD_DAC | QUIRK_FLAG_CTL_MSG_DELAY |
		   QUIRK_FLAG_IFACE_DELAY),
	DEVICE_FLG(0x0644, 0x8044, /* Esoteric D-05X */
		   QUIRK_FLAG_ITF_USB_DSD_DAC | QUIRK_FLAG_CTL_MSG_DELAY |
		   QUIRK_FLAG_IFACE_DELAY),
	DEVICE_FLG(0x0644, 0x804a, /* TEAC UD-301 */
		   QUIRK_FLAG_ITF_USB_DSD_DAC | QUIRK_FLAG_CTL_MSG_DELAY |
		   QUIRK_FLAG_IFACE_DELAY),
	DEVICE_FLG(0x0644, 0x805f, /* TEAC Model 12 */
		   QUIRK_FLAG_FORCE_IFACE_RESET),
	DEVICE_FLG(0x0644, 0x806b, /* TEAC UD-701 */
		   QUIRK_FLAG_ITF_USB_DSD_DAC | QUIRK_FLAG_CTL_MSG_DELAY |
		   QUIRK_FLAG_IFACE_DELAY),
	DEVICE_FLG(0x06f8, 0xb000, /* Hercules DJ Console (Windows Edition) */
		   QUIRK_FLAG_IGNORE_CTL_ERROR),
	DEVICE_FLG(0x06f8, 0xd002, /* Hercules DJ Console (Macintosh Edition) */
		   QUIRK_FLAG_IGNORE_CTL_ERROR),
	DEVICE_FLG(0x0711, 0x5800, /* MCT Trigger 5 USB-to-HDMI */
		   QUIRK_FLAG_GET_SAMPLE_RATE),
	DEVICE_FLG(0x074d, 0x3553, /* Outlaw RR2150 (Micronas UAC3553B) */
		   QUIRK_FLAG_GET_SAMPLE_RATE),
	DEVICE_FLG(0x0763, 0x2030, /* M-Audio Fast Track C400 */
		   QUIRK_FLAG_GENERIC_IMPLICIT_FB),
	DEVICE_FLG(0x0763, 0x2031, /* M-Audio Fast Track C600 */
		   QUIRK_FLAG_GENERIC_IMPLICIT_FB),
	DEVICE_FLG(0x08bb, 0x2702, /* LineX FM Transmitter */
		   QUIRK_FLAG_IGNORE_CTL_ERROR),
	DEVICE_FLG(0x0951, 0x16ad, /* Kingston HyperX */
		   QUIRK_FLAG_CTL_MSG_DELAY_1M),
	DEVICE_FLG(0x0b0e, 0x0349, /* Jabra 550a */
		   QUIRK_FLAG_CTL_MSG_DELAY_1M),
	DEVICE_FLG(0x0fd9, 0x0008, /* Hauppauge HVR-950Q */
		   QUIRK_FLAG_SHARE_MEDIA_DEVICE | QUIRK_FLAG_ALIGN_TRANSFER),
	DEVICE_FLG(0x1395, 0x740a, /* Sennheiser DECT */
		   QUIRK_FLAG_GET_SAMPLE_RATE),
	DEVICE_FLG(0x1397, 0x0507, /* Behringer UMC202HD */
		   QUIRK_FLAG_PLAYBACK_FIRST | QUIRK_FLAG_GENERIC_IMPLICIT_FB),
	DEVICE_FLG(0x1397, 0x0508, /* Behringer UMC204HD */
		   QUIRK_FLAG_PLAYBACK_FIRST | QUIRK_FLAG_GENERIC_IMPLICIT_FB),
	DEVICE_FLG(0x1397, 0x0509, /* Behringer UMC404HD */
		   QUIRK_FLAG_PLAYBACK_FIRST | QUIRK_FLAG_GENERIC_IMPLICIT_FB),
	DEVICE_FLG(0x13e5, 0x0001, /* Serato Phono */
		   QUIRK_FLAG_IGNORE_CTL_ERROR),
	DEVICE_FLG(0x154e, 0x1002, /* Denon DCD-1500RE */
		   QUIRK_FLAG_ITF_USB_DSD_DAC | QUIRK_FLAG_CTL_MSG_DELAY),
	DEVICE_FLG(0x154e, 0x1003, /* Denon DA-300USB */
		   QUIRK_FLAG_ITF_USB_DSD_DAC | QUIRK_FLAG_CTL_MSG_DELAY),
	DEVICE_FLG(0x154e, 0x3005, /* Marantz HD-DAC1 */
		   QUIRK_FLAG_ITF_USB_DSD_DAC | QUIRK_FLAG_CTL_MSG_DELAY),
	DEVICE_FLG(0x154e, 0x3006, /* Marantz SA-14S1 */
		   QUIRK_FLAG_ITF_USB_DSD_DAC | QUIRK_FLAG_CTL_MSG_DELAY),
	DEVICE_FLG(0x154e, 0x300b, /* Marantz SA-KI RUBY / SA-12 */
		   QUIRK_FLAG_DSD_RAW),
	DEVICE_FLG(0x154e, 0x500e, /* Denon DN-X1600 */
		   QUIRK_FLAG_IGNORE_CLOCK_SOURCE),
	DEVICE_FLG(0x1686, 0x00dd, /* Zoom R16/24 */
		   QUIRK_FLAG_TX_LENGTH | QUIRK_FLAG_CTL_MSG_DELAY_1M),
	DEVICE_FLG(0x17aa, 0x1046, /* Lenovo ThinkStation P620 Rear Line-in, Line-out and Microphone */
		   QUIRK_FLAG_DISABLE_AUTOSUSPEND),
	DEVICE_FLG(0x17aa, 0x104d, /* Lenovo ThinkStation P620 Internal Speaker + Front Headset */
		   QUIRK_FLAG_DISABLE_AUTOSUSPEND),
	DEVICE_FLG(0x1852, 0x5065, /* Luxman DA-06 */
		   QUIRK_FLAG_ITF_USB_DSD_DAC | QUIRK_FLAG_CTL_MSG_DELAY),
	DEVICE_FLG(0x1901, 0x0191, /* GE B850V3 CP2114 audio interface */
		   QUIRK_FLAG_GET_SAMPLE_RATE),
	DEVICE_FLG(0x2040, 0x7200, /* Hauppauge HVR-950Q */
		   QUIRK_FLAG_SHARE_MEDIA_DEVICE | QUIRK_FLAG_ALIGN_TRANSFER),
	DEVICE_FLG(0x2040, 0x7201, /* Hauppauge HVR-950Q-MXL */
		   QUIRK_FLAG_SHARE_MEDIA_DEVICE | QUIRK_FLAG_ALIGN_TRANSFER),
	DEVICE_FLG(0x2040, 0x7210, /* Hauppauge HVR-950Q */
		   QUIRK_FLAG_SHARE_MEDIA_DEVICE | QUIRK_FLAG_ALIGN_TRANSFER),
	DEVICE_FLG(0x2040, 0x7211, /* Hauppauge HVR-950Q-MXL */
		   QUIRK_FLAG_SHARE_MEDIA_DEVICE | QUIRK_FLAG_ALIGN_TRANSFER),
	DEVICE_FLG(0x2040, 0x7213, /* Hauppauge HVR-950Q */
		   QUIRK_FLAG_SHARE_MEDIA_DEVICE | QUIRK_FLAG_ALIGN_TRANSFER),
	DEVICE_FLG(0x2040, 0x7217, /* Hauppauge HVR-950Q */
		   QUIRK_FLAG_SHARE_MEDIA_DEVICE | QUIRK_FLAG_ALIGN_TRANSFER),
	DEVICE_FLG(0x2040, 0x721b, /* Hauppauge HVR-950Q */
		   QUIRK_FLAG_SHARE_MEDIA_DEVICE | QUIRK_FLAG_ALIGN_TRANSFER),
	DEVICE_FLG(0x2040, 0x721e, /* Hauppauge HVR-950Q */
		   QUIRK_FLAG_SHARE_MEDIA_DEVICE | QUIRK_FLAG_ALIGN_TRANSFER),
	DEVICE_FLG(0x2040, 0x721f, /* Hauppauge HVR-950Q */
		   QUIRK_FLAG_SHARE_MEDIA_DEVICE | QUIRK_FLAG_ALIGN_TRANSFER),
	DEVICE_FLG(0x2040, 0x7240, /* Hauppauge HVR-850 */
		   QUIRK_FLAG_SHARE_MEDIA_DEVICE | QUIRK_FLAG_ALIGN_TRANSFER),
	DEVICE_FLG(0x2040, 0x7260, /* Hauppauge HVR-950Q */
		   QUIRK_FLAG_SHARE_MEDIA_DEVICE | QUIRK_FLAG_ALIGN_TRANSFER),
	DEVICE_FLG(0x2040, 0x7270, /* Hauppauge HVR-950Q */
		   QUIRK_FLAG_SHARE_MEDIA_DEVICE | QUIRK_FLAG_ALIGN_TRANSFER),
	DEVICE_FLG(0x2040, 0x7280, /* Hauppauge HVR-950Q */
		   QUIRK_FLAG_SHARE_MEDIA_DEVICE | QUIRK_FLAG_ALIGN_TRANSFER),
	DEVICE_FLG(0x2040, 0x7281, /* Hauppauge HVR-950Q-MXL */
		   QUIRK_FLAG_SHARE_MEDIA_DEVICE | QUIRK_FLAG_ALIGN_TRANSFER),
	DEVICE_FLG(0x2040, 0x8200, /* Hauppauge Woodbury */
		   QUIRK_FLAG_SHARE_MEDIA_DEVICE | QUIRK_FLAG_ALIGN_TRANSFER),
	DEVICE_FLG(0x21b4, 0x0081, /* AudioQuest DragonFly */
		   QUIRK_FLAG_GET_SAMPLE_RATE),
	DEVICE_FLG(0x21b4, 0x0230, /* Ayre QB-9 Twenty */
		   QUIRK_FLAG_DSD_RAW),
	DEVICE_FLG(0x21b4, 0x0232, /* Ayre QX-5 Twenty */
		   QUIRK_FLAG_DSD_RAW),
	DEVICE_FLG(0x2522, 0x0007, /* LH Labs Geek Out HD Audio 1V5 */
		   QUIRK_FLAG_SET_IFACE_FIRST),
	DEVICE_FLG(0x2708, 0x0002, /* Audient iD14 */
		   QUIRK_FLAG_IGNORE_CTL_ERROR),
	DEVICE_FLG(0x2912, 0x30c8, /* Audioengine D1 */
		   QUIRK_FLAG_GET_SAMPLE_RATE),
	DEVICE_FLG(0x30be, 0x0101, /* Schiit Hel */
		   QUIRK_FLAG_IGNORE_CTL_ERROR),
	DEVICE_FLG(0x413c, 0xa506, /* Dell AE515 sound bar */
		   QUIRK_FLAG_GET_SAMPLE_RATE),
	DEVICE_FLG(0x534d, 0x0021, /* MacroSilicon MS2100/MS2106 */
		   QUIRK_FLAG_ALIGN_TRANSFER),
	DEVICE_FLG(0x534d, 0x2109, /* MacroSilicon MS2109 */
		   QUIRK_FLAG_ALIGN_TRANSFER),
	DEVICE_FLG(0x1224, 0x2a25, /* Jieli Technology USB PHY 2.0 */
		   QUIRK_FLAG_GET_SAMPLE_RATE),
	DEVICE_FLG(0x2b53, 0x0023, /* Fiero SC-01 (firmware v1.0.0 @ 48 kHz) */
		   QUIRK_FLAG_GENERIC_IMPLICIT_FB),
	DEVICE_FLG(0x2b53, 0x0024, /* Fiero SC-01 (firmware v1.0.0 @ 96 kHz) */
		   QUIRK_FLAG_GENERIC_IMPLICIT_FB),
	DEVICE_FLG(0x2b53, 0x0031, /* Fiero SC-01 (firmware v1.1.0) */
		   QUIRK_FLAG_GENERIC_IMPLICIT_FB),
	DEVICE_FLG(0x0525, 0xa4ad, /* Hamedal C20 usb camero */
		   QUIRK_FLAG_IFACE_SKIP_CLOSE),
	DEVICE_FLG(0x0ecb, 0x205c, /* JBL Quantum610 Wireless */
		   QUIRK_FLAG_FIXED_RATE),
	DEVICE_FLG(0x0ecb, 0x2069, /* JBL Quantum810 Wireless */
		   QUIRK_FLAG_FIXED_RATE),
<<<<<<< HEAD
=======
	DEVICE_FLG(0x1bcf, 0x2283, /* NexiGo N930AF FHD Webcam */
		   QUIRK_FLAG_GET_SAMPLE_RATE),
>>>>>>> ccf0a997

	/* Vendor matches */
	VENDOR_FLG(0x045e, /* MS Lifecam */
		   QUIRK_FLAG_GET_SAMPLE_RATE),
	VENDOR_FLG(0x046d, /* Logitech */
		   QUIRK_FLAG_CTL_MSG_DELAY_1M),
	VENDOR_FLG(0x047f, /* Plantronics */
		   QUIRK_FLAG_GET_SAMPLE_RATE | QUIRK_FLAG_CTL_MSG_DELAY),
	VENDOR_FLG(0x0644, /* TEAC Corp. */
		   QUIRK_FLAG_CTL_MSG_DELAY | QUIRK_FLAG_IFACE_DELAY),
	VENDOR_FLG(0x07fd, /* MOTU */
		   QUIRK_FLAG_VALIDATE_RATES),
	VENDOR_FLG(0x1235, /* Focusrite Novation */
		   QUIRK_FLAG_VALIDATE_RATES),
	VENDOR_FLG(0x1511, /* AURALiC */
		   QUIRK_FLAG_DSD_RAW),
	VENDOR_FLG(0x152a, /* Thesycon devices */
		   QUIRK_FLAG_DSD_RAW),
	VENDOR_FLG(0x18d1, /* iBasso devices */
		   QUIRK_FLAG_DSD_RAW),
	VENDOR_FLG(0x1de7, /* Phoenix Audio */
		   QUIRK_FLAG_GET_SAMPLE_RATE),
	VENDOR_FLG(0x20b1, /* XMOS based devices */
		   QUIRK_FLAG_DSD_RAW),
	VENDOR_FLG(0x21ed, /* Accuphase Laboratory */
		   QUIRK_FLAG_DSD_RAW),
	VENDOR_FLG(0x22d9, /* Oppo */
		   QUIRK_FLAG_DSD_RAW),
	VENDOR_FLG(0x23ba, /* Playback Design */
		   QUIRK_FLAG_CTL_MSG_DELAY | QUIRK_FLAG_IFACE_DELAY |
		   QUIRK_FLAG_DSD_RAW),
	VENDOR_FLG(0x25ce, /* Mytek devices */
		   QUIRK_FLAG_DSD_RAW),
	VENDOR_FLG(0x278b, /* Rotel? */
		   QUIRK_FLAG_DSD_RAW),
	VENDOR_FLG(0x292b, /* Gustard/Ess based devices */
		   QUIRK_FLAG_DSD_RAW),
	VENDOR_FLG(0x2972, /* FiiO devices */
		   QUIRK_FLAG_DSD_RAW),
	VENDOR_FLG(0x2ab6, /* T+A devices */
		   QUIRK_FLAG_DSD_RAW),
<<<<<<< HEAD
=======
	VENDOR_FLG(0x2afd, /* McIntosh Laboratory, Inc. */
		   QUIRK_FLAG_DSD_RAW),
>>>>>>> ccf0a997
	VENDOR_FLG(0x2d87, /* Cayin device */
		   QUIRK_FLAG_DSD_RAW),
	VENDOR_FLG(0x3336, /* HEM devices */
		   QUIRK_FLAG_DSD_RAW),
	VENDOR_FLG(0x3353, /* Khadas devices */
		   QUIRK_FLAG_DSD_RAW),
	VENDOR_FLG(0x35f4, /* MSB Technology */
		   QUIRK_FLAG_DSD_RAW),
	VENDOR_FLG(0x3842, /* EVGA */
		   QUIRK_FLAG_DSD_RAW),
	VENDOR_FLG(0xc502, /* HiBy devices */
		   QUIRK_FLAG_DSD_RAW),

	{} /* terminator */
};

void snd_usb_init_quirk_flags(struct snd_usb_audio *chip)
{
	const struct usb_audio_quirk_flags_table *p;

	for (p = quirk_flags_table; p->id; p++) {
		if (chip->usb_id == p->id ||
		    (!USB_ID_PRODUCT(p->id) &&
		     USB_ID_VENDOR(chip->usb_id) == USB_ID_VENDOR(p->id))) {
			usb_audio_dbg(chip,
				      "Set quirk_flags 0x%x for device %04x:%04x\n",
				      p->flags, USB_ID_VENDOR(chip->usb_id),
				      USB_ID_PRODUCT(chip->usb_id));
			chip->quirk_flags |= p->flags;
			return;
		}
	}
}<|MERGE_RESOLUTION|>--- conflicted
+++ resolved
@@ -2177,11 +2177,8 @@
 		   QUIRK_FLAG_FIXED_RATE),
 	DEVICE_FLG(0x0ecb, 0x2069, /* JBL Quantum810 Wireless */
 		   QUIRK_FLAG_FIXED_RATE),
-<<<<<<< HEAD
-=======
 	DEVICE_FLG(0x1bcf, 0x2283, /* NexiGo N930AF FHD Webcam */
 		   QUIRK_FLAG_GET_SAMPLE_RATE),
->>>>>>> ccf0a997
 
 	/* Vendor matches */
 	VENDOR_FLG(0x045e, /* MS Lifecam */
@@ -2223,11 +2220,8 @@
 		   QUIRK_FLAG_DSD_RAW),
 	VENDOR_FLG(0x2ab6, /* T+A devices */
 		   QUIRK_FLAG_DSD_RAW),
-<<<<<<< HEAD
-=======
 	VENDOR_FLG(0x2afd, /* McIntosh Laboratory, Inc. */
 		   QUIRK_FLAG_DSD_RAW),
->>>>>>> ccf0a997
 	VENDOR_FLG(0x2d87, /* Cayin device */
 		   QUIRK_FLAG_DSD_RAW),
 	VENDOR_FLG(0x3336, /* HEM devices */
