/*
 *   (Tentative) USB Audio Driver for ALSA
 *
 *   Copyright (c) 2002 by Takashi Iwai <tiwai@suse.de>
 *
 *   Many codes borrowed from audio.c by
 *	    Alan Cox (alan@lxorguk.ukuu.org.uk)
 *	    Thomas Sailer (sailer@ife.ee.ethz.ch)
 *
 *
 *   This program is free software; you can redistribute it and/or modify
 *   it under the terms of the GNU General Public License as published by
 *   the Free Software Foundation; either version 2 of the License, or
 *   (at your option) any later version.
 *
 *   This program is distributed in the hope that it will be useful,
 *   but WITHOUT ANY WARRANTY; without even the implied warranty of
 *   MERCHANTABILITY or FITNESS FOR A PARTICULAR PURPOSE.  See the
 *   GNU General Public License for more details.
 *
 *   You should have received a copy of the GNU General Public License
 *   along with this program; if not, write to the Free Software
 *   Foundation, Inc., 59 Temple Place, Suite 330, Boston, MA  02111-1307 USA
 *
 *
 *  NOTES:
 *
 *   - the linked URBs would be preferred but not used so far because of
 *     the instability of unlinking.
 *   - type II is not supported properly.  there is no device which supports
 *     this type *correctly*.  SB extigy looks as if it supports, but it's
 *     indeed an AC3 stream packed in SPDIF frames (i.e. no real AC3 stream).
 */


#include <linux/bitops.h>
#include <linux/init.h>
#include <linux/list.h>
#include <linux/slab.h>
#include <linux/string.h>
#include <linux/ctype.h>
#include <linux/usb.h>
#include <linux/moduleparam.h>
#include <linux/mutex.h>
#include <linux/usb/audio.h>
#include <linux/usb/audio-v2.h>
#include <linux/module.h>

#include <sound/control.h>
#include <sound/core.h>
#include <sound/info.h>
#include <sound/pcm.h>
#include <sound/pcm_params.h>
#include <sound/initval.h>

#include "usbaudio.h"
#include "card.h"
#include "midi.h"
#include "mixer.h"
#include "proc.h"
#include "quirks.h"
#include "endpoint.h"
#include "helper.h"
#include "debug.h"
#include "pcm.h"
#include "format.h"
#include "power.h"
#include "stream.h"

MODULE_AUTHOR("Takashi Iwai <tiwai@suse.de>");
MODULE_DESCRIPTION("USB Audio");
MODULE_LICENSE("GPL");
MODULE_SUPPORTED_DEVICE("{{Generic,USB Audio}}");


static int index[SNDRV_CARDS] = SNDRV_DEFAULT_IDX;	/* Index 0-MAX */
static char *id[SNDRV_CARDS] = SNDRV_DEFAULT_STR;	/* ID for this card */
static bool enable[SNDRV_CARDS] = SNDRV_DEFAULT_ENABLE_PNP;/* Enable this card */
/* Vendor/product IDs for this card */
static int vid[SNDRV_CARDS] = { [0 ... (SNDRV_CARDS-1)] = -1 };
static int pid[SNDRV_CARDS] = { [0 ... (SNDRV_CARDS-1)] = -1 };
static int device_setup[SNDRV_CARDS]; /* device parameter for this card */
static bool ignore_ctl_error;
static bool autoclock = true;
static char *quirk_alias[SNDRV_CARDS];

module_param_array(index, int, NULL, 0444);
MODULE_PARM_DESC(index, "Index value for the USB audio adapter.");
module_param_array(id, charp, NULL, 0444);
MODULE_PARM_DESC(id, "ID string for the USB audio adapter.");
module_param_array(enable, bool, NULL, 0444);
MODULE_PARM_DESC(enable, "Enable USB audio adapter.");
module_param_array(vid, int, NULL, 0444);
MODULE_PARM_DESC(vid, "Vendor ID for the USB audio device.");
module_param_array(pid, int, NULL, 0444);
MODULE_PARM_DESC(pid, "Product ID for the USB audio device.");
module_param_array(device_setup, int, NULL, 0444);
MODULE_PARM_DESC(device_setup, "Specific device setup (if needed).");
module_param(ignore_ctl_error, bool, 0444);
MODULE_PARM_DESC(ignore_ctl_error,
		 "Ignore errors from USB controller for mixer interfaces.");
module_param(autoclock, bool, 0444);
MODULE_PARM_DESC(autoclock, "Enable auto-clock selection for UAC2 devices (default: yes).");
module_param_array(quirk_alias, charp, NULL, 0444);
MODULE_PARM_DESC(quirk_alias, "Quirk aliases, e.g. 0123abcd:5678beef.");

/*
 * we keep the snd_usb_audio_t instances by ourselves for merging
 * the all interfaces on the same card as one sound device.
 */

static DEFINE_MUTEX(register_mutex);
static struct snd_usb_audio *usb_chip[SNDRV_CARDS];
static struct usb_driver usb_audio_driver;

/*
 * disconnect streams
 * called from usb_audio_disconnect()
 */
static void snd_usb_stream_disconnect(struct snd_usb_stream *as)
{
	int idx;
	struct snd_usb_substream *subs;

	for (idx = 0; idx < 2; idx++) {
		subs = &as->substream[idx];
		if (!subs->num_formats)
			continue;
		subs->interface = -1;
		subs->data_endpoint = NULL;
		subs->sync_endpoint = NULL;
	}
}

static int snd_usb_create_stream(struct snd_usb_audio *chip, int ctrlif, int interface)
{
	struct usb_device *dev = chip->dev;
	struct usb_host_interface *alts;
	struct usb_interface_descriptor *altsd;
	struct usb_interface *iface = usb_ifnum_to_if(dev, interface);

	if (!iface) {
		dev_err(&dev->dev, "%u:%d : does not exist\n",
			ctrlif, interface);
		return -EINVAL;
	}

	alts = &iface->altsetting[0];
	altsd = get_iface_desc(alts);

	/*
	 * Android with both accessory and audio interfaces enabled gets the
	 * interface numbers wrong.
	 */
	if ((chip->usb_id == USB_ID(0x18d1, 0x2d04) ||
	     chip->usb_id == USB_ID(0x18d1, 0x2d05)) &&
	    interface == 0 &&
	    altsd->bInterfaceClass == USB_CLASS_VENDOR_SPEC &&
	    altsd->bInterfaceSubClass == USB_SUBCLASS_VENDOR_SPEC) {
		interface = 2;
		iface = usb_ifnum_to_if(dev, interface);
		if (!iface)
			return -EINVAL;
		alts = &iface->altsetting[0];
		altsd = get_iface_desc(alts);
	}

	if (usb_interface_claimed(iface)) {
		dev_dbg(&dev->dev, "%d:%d: skipping, already claimed\n",
			ctrlif, interface);
		return -EINVAL;
	}

	if ((altsd->bInterfaceClass == USB_CLASS_AUDIO ||
	     altsd->bInterfaceClass == USB_CLASS_VENDOR_SPEC) &&
	    altsd->bInterfaceSubClass == USB_SUBCLASS_MIDISTREAMING) {
		int err = __snd_usbmidi_create(chip->card, iface,
					     &chip->midi_list, NULL,
					     chip->usb_id);
		if (err < 0) {
			dev_err(&dev->dev,
				"%u:%d: cannot create sequencer device\n",
				ctrlif, interface);
			return -EINVAL;
		}
		usb_driver_claim_interface(&usb_audio_driver, iface, (void *)-1L);

		return 0;
	}

	if ((altsd->bInterfaceClass != USB_CLASS_AUDIO &&
	     altsd->bInterfaceClass != USB_CLASS_VENDOR_SPEC) ||
	    altsd->bInterfaceSubClass != USB_SUBCLASS_AUDIOSTREAMING) {
		dev_dbg(&dev->dev,
			"%u:%d: skipping non-supported interface %d\n",
			ctrlif, interface, altsd->bInterfaceClass);
		/* skip non-supported classes */
		return -EINVAL;
	}

	if (snd_usb_get_speed(dev) == USB_SPEED_LOW) {
		dev_err(&dev->dev, "low speed audio streaming not supported\n");
		return -EINVAL;
	}

	if (! snd_usb_parse_audio_interface(chip, interface)) {
		usb_set_interface(dev, interface, 0); /* reset the current interface */
		usb_driver_claim_interface(&usb_audio_driver, iface, (void *)-1L);
	}

	return 0;
}

/*
 * parse audio control descriptor and create pcm/midi streams
 */
static int snd_usb_create_streams(struct snd_usb_audio *chip, int ctrlif)
{
	struct usb_device *dev = chip->dev;
	struct usb_host_interface *host_iface;
	struct usb_interface_descriptor *altsd;
	void *control_header;
	int i, protocol;

	/* find audiocontrol interface */
	host_iface = &usb_ifnum_to_if(dev, ctrlif)->altsetting[0];
	control_header = snd_usb_find_csint_desc(host_iface->extra,
						 host_iface->extralen,
						 NULL, UAC_HEADER);
	altsd = get_iface_desc(host_iface);
	protocol = altsd->bInterfaceProtocol;

	if (!control_header) {
		dev_err(&dev->dev, "cannot find UAC_HEADER\n");
		return -EINVAL;
	}

	switch (protocol) {
	default:
		dev_warn(&dev->dev,
			 "unknown interface protocol %#02x, assuming v1\n",
			 protocol);
		/* fall through */

	case UAC_VERSION_1: {
		struct uac1_ac_header_descriptor *h1 = control_header;

		if (!h1->bInCollection) {
			dev_info(&dev->dev, "skipping empty audio interface (v1)\n");
			return -EINVAL;
		}

		if (h1->bLength < sizeof(*h1) + h1->bInCollection) {
			dev_err(&dev->dev, "invalid UAC_HEADER (v1)\n");
			return -EINVAL;
		}

		for (i = 0; i < h1->bInCollection; i++)
			snd_usb_create_stream(chip, ctrlif, h1->baInterfaceNr[i]);

		break;
	}

	case UAC_VERSION_2: {
		struct usb_interface_assoc_descriptor *assoc =
			usb_ifnum_to_if(dev, ctrlif)->intf_assoc;

		if (!assoc) {
			/*
			 * Firmware writers cannot count to three.  So to find
			 * the IAD on the NuForce UDH-100, also check the next
			 * interface.
			 */
			struct usb_interface *iface =
				usb_ifnum_to_if(dev, ctrlif + 1);
			if (iface &&
			    iface->intf_assoc &&
			    iface->intf_assoc->bFunctionClass == USB_CLASS_AUDIO &&
			    iface->intf_assoc->bFunctionProtocol == UAC_VERSION_2)
				assoc = iface->intf_assoc;
		}

		if (!assoc) {
			dev_err(&dev->dev, "Audio class v2 interfaces need an interface association\n");
			return -EINVAL;
		}

		for (i = 0; i < assoc->bInterfaceCount; i++) {
			int intf = assoc->bFirstInterface + i;

			if (intf != ctrlif)
				snd_usb_create_stream(chip, ctrlif, intf);
		}

		break;
	}
	}

	return 0;
}

/*
 * free the chip instance
 *
 * here we have to do not much, since pcm and controls are already freed
 *
 */

static int snd_usb_audio_free(struct snd_usb_audio *chip)
{
	struct snd_usb_endpoint *ep, *n;

	list_for_each_entry_safe(ep, n, &chip->ep_list, list)
		snd_usb_endpoint_free(ep);

	mutex_destroy(&chip->mutex);
	if (!atomic_read(&chip->shutdown))
		dev_set_drvdata(&chip->dev->dev, NULL);
	kfree(chip);
	return 0;
}

static int snd_usb_audio_dev_free(struct snd_device *device)
{
	struct snd_usb_audio *chip = device->device_data;
	return snd_usb_audio_free(chip);
}

/*
 * create a chip instance and set its names.
 */
static int snd_usb_audio_create(struct usb_interface *intf,
				struct usb_device *dev, int idx,
				const struct snd_usb_audio_quirk *quirk,
				struct snd_usb_audio **rchip)
{
	struct snd_card *card;
	struct snd_usb_audio *chip;
	int err, len;
	char component[14];
	static struct snd_device_ops ops = {
		.dev_free =	snd_usb_audio_dev_free,
	};

	*rchip = NULL;

	switch (snd_usb_get_speed(dev)) {
	case USB_SPEED_LOW:
	case USB_SPEED_FULL:
	case USB_SPEED_HIGH:
	case USB_SPEED_WIRELESS:
	case USB_SPEED_SUPER:
	case USB_SPEED_SUPER_PLUS:
		break;
	default:
		dev_err(&dev->dev, "unknown device speed %d\n", snd_usb_get_speed(dev));
		return -ENXIO;
	}

	err = snd_card_new(&intf->dev, index[idx], id[idx], THIS_MODULE,
			   0, &card);
	if (err < 0) {
		dev_err(&dev->dev, "cannot create card instance %d\n", idx);
		return err;
	}

	chip = kzalloc(sizeof(*chip), GFP_KERNEL);
	if (! chip) {
		snd_card_free(card);
		return -ENOMEM;
	}

	mutex_init(&chip->mutex);
	init_waitqueue_head(&chip->shutdown_wait);
	chip->index = idx;
	chip->dev = dev;
	chip->card = card;
	chip->setup = device_setup[idx];
	chip->autoclock = autoclock;
	atomic_set(&chip->active, 1); /* avoid autopm during probing */
	atomic_set(&chip->usage_count, 0);
	atomic_set(&chip->shutdown, 0);

	chip->usb_id = USB_ID(le16_to_cpu(dev->descriptor.idVendor),
			      le16_to_cpu(dev->descriptor.idProduct));
	INIT_LIST_HEAD(&chip->pcm_list);
	INIT_LIST_HEAD(&chip->ep_list);
	INIT_LIST_HEAD(&chip->midi_list);
	INIT_LIST_HEAD(&chip->mixer_list);

	if ((err = snd_device_new(card, SNDRV_DEV_LOWLEVEL, chip, &ops)) < 0) {
		snd_usb_audio_free(chip);
		snd_card_free(card);
		return err;
	}

	strcpy(card->driver, "USB-Audio");
	sprintf(component, "USB%04x:%04x",
		USB_ID_VENDOR(chip->usb_id), USB_ID_PRODUCT(chip->usb_id));
	snd_component_add(card, component);

	/* retrieve the device string as shortname */
	if (quirk && quirk->product_name && *quirk->product_name) {
		strlcpy(card->shortname, quirk->product_name, sizeof(card->shortname));
	} else {
		if (!dev->descriptor.iProduct ||
		    usb_string(dev, dev->descriptor.iProduct,
		    card->shortname, sizeof(card->shortname)) <= 0) {
			/* no name available from anywhere, so use ID */
			sprintf(card->shortname, "USB Device %#04x:%#04x",
				USB_ID_VENDOR(chip->usb_id),
				USB_ID_PRODUCT(chip->usb_id));
		}
	}
	strim(card->shortname);

	/* retrieve the vendor and device strings as longname */
	if (quirk && quirk->vendor_name && *quirk->vendor_name) {
		len = strlcpy(card->longname, quirk->vendor_name, sizeof(card->longname));
	} else {
		if (dev->descriptor.iManufacturer)
			len = usb_string(dev, dev->descriptor.iManufacturer,
					 card->longname, sizeof(card->longname));
		else
			len = 0;
		/* we don't really care if there isn't any vendor string */
	}
	if (len > 0) {
		strim(card->longname);
		if (*card->longname)
			strlcat(card->longname, " ", sizeof(card->longname));
	}

	strlcat(card->longname, card->shortname, sizeof(card->longname));

	len = strlcat(card->longname, " at ", sizeof(card->longname));

	if (len < sizeof(card->longname))
		usb_make_path(dev, card->longname + len, sizeof(card->longname) - len);

	switch (snd_usb_get_speed(dev)) {
	case USB_SPEED_LOW:
		strlcat(card->longname, ", low speed", sizeof(card->longname));
		break;
	case USB_SPEED_FULL:
		strlcat(card->longname, ", full speed", sizeof(card->longname));
		break;
	case USB_SPEED_HIGH:
		strlcat(card->longname, ", high speed", sizeof(card->longname));
		break;
	case USB_SPEED_SUPER:
		strlcat(card->longname, ", super speed", sizeof(card->longname));
		break;
	case USB_SPEED_SUPER_PLUS:
		strlcat(card->longname, ", super speed plus", sizeof(card->longname));
		break;
	default:
		break;
	}

	snd_usb_audio_create_proc(chip);

	*rchip = chip;
	return 0;
}

/* look for a matching quirk alias id */
static bool get_alias_id(struct usb_device *dev, unsigned int *id)
{
	int i;
	unsigned int src, dst;

	for (i = 0; i < ARRAY_SIZE(quirk_alias); i++) {
		if (!quirk_alias[i] ||
		    sscanf(quirk_alias[i], "%x:%x", &src, &dst) != 2 ||
		    src != *id)
			continue;
		dev_info(&dev->dev,
			 "device (%04x:%04x): applying quirk alias %04x:%04x\n",
			 USB_ID_VENDOR(*id), USB_ID_PRODUCT(*id),
			 USB_ID_VENDOR(dst), USB_ID_PRODUCT(dst));
		*id = dst;
		return true;
	}

	return false;
}

static struct usb_device_id usb_audio_ids[]; /* defined below */

/* look for the corresponding quirk */
static const struct snd_usb_audio_quirk *
get_alias_quirk(struct usb_device *dev, unsigned int id)
{
	const struct usb_device_id *p;

	for (p = usb_audio_ids; p->match_flags; p++) {
		/* FIXME: this checks only vendor:product pair in the list */
		if ((p->match_flags & USB_DEVICE_ID_MATCH_DEVICE) ==
		    USB_DEVICE_ID_MATCH_DEVICE &&
		    p->idVendor == USB_ID_VENDOR(id) &&
		    p->idProduct == USB_ID_PRODUCT(id))
			return (const struct snd_usb_audio_quirk *)p->driver_info;
	}

	return NULL;
}

/*
 * probe the active usb device
 *
 * note that this can be called multiple times per a device, when it
 * includes multiple audio control interfaces.
 *
 * thus we check the usb device pointer and creates the card instance
 * only at the first time.  the successive calls of this function will
 * append the pcm interface to the corresponding card.
 */
static int usb_audio_probe(struct usb_interface *intf,
			   const struct usb_device_id *usb_id)
{
	struct usb_device *dev = interface_to_usbdev(intf);
	const struct snd_usb_audio_quirk *quirk =
		(const struct snd_usb_audio_quirk *)usb_id->driver_info;
	struct snd_usb_audio *chip;
	int i, err;
	struct usb_host_interface *alts;
	int ifnum;
	u32 id;

	alts = &intf->altsetting[0];
	ifnum = get_iface_desc(alts)->bInterfaceNumber;
	id = USB_ID(le16_to_cpu(dev->descriptor.idVendor),
		    le16_to_cpu(dev->descriptor.idProduct));
	if (get_alias_id(dev, &id))
		quirk = get_alias_quirk(dev, id);
	if (quirk && quirk->ifnum >= 0 && ifnum != quirk->ifnum)
		return -ENXIO;

	err = snd_usb_apply_boot_quirk(dev, intf, quirk, id);
	if (err < 0)
		return err;

	/*
	 * found a config.  now register to ALSA
	 */

	/* check whether it's already registered */
	chip = NULL;
	mutex_lock(&register_mutex);
	for (i = 0; i < SNDRV_CARDS; i++) {
		if (usb_chip[i] && usb_chip[i]->dev == dev) {
			if (atomic_read(&usb_chip[i]->shutdown)) {
				dev_err(&dev->dev, "USB device is in the shutdown state, cannot create a card instance\n");
				err = -EIO;
				goto __error;
			}
			chip = usb_chip[i];
			atomic_inc(&chip->active); /* avoid autopm */
			break;
		}
	}
	if (! chip) {
		/* it's a fresh one.
		 * now look for an empty slot and create a new card instance
		 */
		for (i = 0; i < SNDRV_CARDS; i++)
			if (enable[i] && ! usb_chip[i] &&
			    (vid[i] == -1 || vid[i] == USB_ID_VENDOR(id)) &&
			    (pid[i] == -1 || pid[i] == USB_ID_PRODUCT(id))) {
				err = snd_usb_audio_create(intf, dev, i, quirk,
							   &chip);
				if (err < 0)
					goto __error;
				chip->pm_intf = intf;
				break;
			}
		if (!chip) {
			dev_err(&dev->dev, "no available usb audio device\n");
			err = -ENODEV;
			goto __error;
		}
	}
	dev_set_drvdata(&dev->dev, chip);

	/*
	 * For devices with more than one control interface, we assume the
	 * first contains the audio controls. We might need a more specific
	 * check here in the future.
	 */
	if (!chip->ctrl_intf)
		chip->ctrl_intf = alts;

	chip->txfr_quirk = 0;
	err = 1; /* continue */
	if (quirk && quirk->ifnum != QUIRK_NO_INTERFACE) {
		/* need some special handlings */
		err = snd_usb_create_quirk(chip, intf, &usb_audio_driver, quirk);
		if (err < 0)
			goto __error;
	}

	if (err > 0) {
		/* create normal USB audio interfaces */
		err = snd_usb_create_streams(chip, ifnum);
		if (err < 0)
			goto __error;
		err = snd_usb_create_mixer(chip, ifnum, ignore_ctl_error);
		if (err < 0)
			goto __error;
	}

	/* we are allowed to call snd_card_register() many times */
	err = snd_card_register(chip->card);
	if (err < 0)
		goto __error;

	usb_chip[chip->index] = chip;
	chip->num_interfaces++;
	usb_set_intfdata(intf, chip);
	atomic_dec(&chip->active);
	mutex_unlock(&register_mutex);
	return 0;

 __error:
	if (chip) {
		if (!chip->num_interfaces)
			snd_card_free(chip->card);
		atomic_dec(&chip->active);
	}
	mutex_unlock(&register_mutex);
	return err;
}

/*
 * we need to take care of counter, since disconnection can be called also
 * many times as well as usb_audio_probe().
 */
static void usb_audio_disconnect(struct usb_interface *intf)
{
	struct snd_usb_audio *chip = usb_get_intfdata(intf);
	struct snd_card *card;
	struct list_head *p;

	if (chip == (void *)-1L)
		return;

	card = chip->card;

	mutex_lock(&register_mutex);
	if (atomic_inc_return(&chip->shutdown) == 1) {
		struct snd_usb_stream *as;
		struct snd_usb_endpoint *ep;
		struct usb_mixer_interface *mixer;

		/* wait until all pending tasks done;
		 * they are protected by snd_usb_lock_shutdown()
		 */
		wait_event(chip->shutdown_wait,
			   !atomic_read(&chip->usage_count));
		snd_card_disconnect(card);
		/* release the pcm resources */
		list_for_each_entry(as, &chip->pcm_list, list) {
			snd_usb_stream_disconnect(as);
		}
		/* release the endpoint resources */
		list_for_each_entry(ep, &chip->ep_list, list) {
			snd_usb_endpoint_release(ep);
		}
		/* release the midi resources */
		list_for_each(p, &chip->midi_list) {
			snd_usbmidi_disconnect(p);
		}
		/* release mixer resources */
		list_for_each_entry(mixer, &chip->mixer_list, list) {
			snd_usb_mixer_disconnect(mixer);
		}
	}

	chip->num_interfaces--;
	if (chip->num_interfaces <= 0) {
		usb_chip[chip->index] = NULL;
		mutex_unlock(&register_mutex);
		snd_card_free_when_closed(card);
	} else {
		mutex_unlock(&register_mutex);
	}
}

/* lock the shutdown (disconnect) task and autoresume */
int snd_usb_lock_shutdown(struct snd_usb_audio *chip)
{
	int err;

<<<<<<< HEAD
	down_read(&chip->shutdown_rwsem);
	if (chip->probing || chip->in_pm)
		err = 0;
	else if (!chip->shutdown)
		err = usb_autopm_get_interface(chip->pm_intf);
	up_read(&chip->shutdown_rwsem);
=======
	atomic_inc(&chip->usage_count);
	if (atomic_read(&chip->shutdown)) {
		err = -EIO;
		goto error;
	}
	err = snd_usb_autoresume(chip);
	if (err < 0)
		goto error;
	return 0;
>>>>>>> f2ed3bfc

 error:
	if (atomic_dec_and_test(&chip->usage_count))
		wake_up(&chip->shutdown_wait);
	return err;
}

/* autosuspend and unlock the shutdown */
void snd_usb_unlock_shutdown(struct snd_usb_audio *chip)
{
	snd_usb_autosuspend(chip);
	if (atomic_dec_and_test(&chip->usage_count))
		wake_up(&chip->shutdown_wait);
}

#ifdef CONFIG_PM

int snd_usb_autoresume(struct snd_usb_audio *chip)
{
	if (atomic_read(&chip->shutdown))
		return -EIO;
	if (atomic_inc_return(&chip->active) == 1)
		return usb_autopm_get_interface(chip->pm_intf);
	return 0;
}

void snd_usb_autosuspend(struct snd_usb_audio *chip)
{
	if (atomic_read(&chip->shutdown))
		return;
	if (atomic_dec_and_test(&chip->active))
		usb_autopm_put_interface(chip->pm_intf);
}

static int usb_audio_suspend(struct usb_interface *intf, pm_message_t message)
{
	struct snd_usb_audio *chip = usb_get_intfdata(intf);
	struct snd_usb_stream *as;
	struct usb_mixer_interface *mixer;
	struct list_head *p;

	if (chip == (void *)-1L)
		return 0;

	chip->autosuspended = !!PMSG_IS_AUTO(message);
	if (!chip->autosuspended)
		snd_power_change_state(chip->card, SNDRV_CTL_POWER_D3hot);
	if (!chip->num_suspended_intf++) {
		list_for_each_entry(as, &chip->pcm_list, list) {
			snd_pcm_suspend_all(as->pcm);
			as->substream[0].need_setup_ep =
				as->substream[1].need_setup_ep = true;
		}
		list_for_each(p, &chip->midi_list)
			snd_usbmidi_suspend(p);
		list_for_each_entry(mixer, &chip->mixer_list, list)
			snd_usb_mixer_suspend(mixer);
	}

	return 0;
}

static int __usb_audio_resume(struct usb_interface *intf, bool reset_resume)
{
	struct snd_usb_audio *chip = usb_get_intfdata(intf);
	struct usb_mixer_interface *mixer;
	struct list_head *p;
	int err = 0;

	if (chip == (void *)-1L)
		return 0;
	if (--chip->num_suspended_intf)
		return 0;

	atomic_inc(&chip->active); /* avoid autopm */
	/*
	 * ALSA leaves material resumption to user space
	 * we just notify and restart the mixers
	 */
	list_for_each_entry(mixer, &chip->mixer_list, list) {
		err = snd_usb_mixer_resume(mixer, reset_resume);
		if (err < 0)
			goto err_out;
	}

	list_for_each(p, &chip->midi_list) {
		snd_usbmidi_resume(p);
	}

	if (!chip->autosuspended)
		snd_power_change_state(chip->card, SNDRV_CTL_POWER_D0);
	chip->autosuspended = 0;

err_out:
	atomic_dec(&chip->active); /* allow autopm after this point */
	return err;
}

static int usb_audio_resume(struct usb_interface *intf)
{
	return __usb_audio_resume(intf, false);
}

static int usb_audio_reset_resume(struct usb_interface *intf)
{
	return __usb_audio_resume(intf, true);
}
#else
#define usb_audio_suspend	NULL
#define usb_audio_resume	NULL
#define usb_audio_reset_resume	NULL
#endif		/* CONFIG_PM */

static struct usb_device_id usb_audio_ids [] = {
#include "quirks-table.h"
    { .match_flags = (USB_DEVICE_ID_MATCH_INT_CLASS | USB_DEVICE_ID_MATCH_INT_SUBCLASS),
      .bInterfaceClass = USB_CLASS_AUDIO,
      .bInterfaceSubClass = USB_SUBCLASS_AUDIOCONTROL },
    { }						/* Terminating entry */
};
MODULE_DEVICE_TABLE(usb, usb_audio_ids);

/*
 * entry point for linux usb interface
 */

static struct usb_driver usb_audio_driver = {
	.name =		"snd-usb-audio",
	.probe =	usb_audio_probe,
	.disconnect =	usb_audio_disconnect,
	.suspend =	usb_audio_suspend,
	.resume =	usb_audio_resume,
	.reset_resume =	usb_audio_reset_resume,
	.id_table =	usb_audio_ids,
	.supports_autosuspend = 1,
};

module_usb_driver(usb_audio_driver);<|MERGE_RESOLUTION|>--- conflicted
+++ resolved
@@ -692,14 +692,6 @@
 {
 	int err;
 
-<<<<<<< HEAD
-	down_read(&chip->shutdown_rwsem);
-	if (chip->probing || chip->in_pm)
-		err = 0;
-	else if (!chip->shutdown)
-		err = usb_autopm_get_interface(chip->pm_intf);
-	up_read(&chip->shutdown_rwsem);
-=======
 	atomic_inc(&chip->usage_count);
 	if (atomic_read(&chip->shutdown)) {
 		err = -EIO;
@@ -709,7 +701,6 @@
 	if (err < 0)
 		goto error;
 	return 0;
->>>>>>> f2ed3bfc
 
  error:
 	if (atomic_dec_and_test(&chip->usage_count))
