// SPDX-License-Identifier: GPL-2.0-or-later
/*
 *   (Tentative) USB Audio Driver for ALSA
 *
 *   Mixer control part
 *
 *   Copyright (c) 2002 by Takashi Iwai <tiwai@suse.de>
 *
 *   Many codes borrowed from audio.c by
 *	    Alan Cox (alan@lxorguk.ukuu.org.uk)
 *	    Thomas Sailer (sailer@ife.ee.ethz.ch)
 */

/*
 * TODOs, for both the mixer and the streaming interfaces:
 *
 *  - support for UAC2 effect units
 *  - support for graphical equalizers
 *  - RANGE and MEM set commands (UAC2)
 *  - RANGE and MEM interrupt dispatchers (UAC2)
 *  - audio channel clustering (UAC2)
 *  - audio sample rate converter units (UAC2)
 *  - proper handling of clock multipliers (UAC2)
 *  - dispatch clock change notifications (UAC2)
 *  	- stop PCM streams which use a clock that became invalid
 *  	- stop PCM streams which use a clock selector that has changed
 *  	- parse available sample rates again when clock sources changed
 */

#include <linux/bitops.h>
#include <linux/init.h>
#include <linux/list.h>
#include <linux/log2.h>
#include <linux/slab.h>
#include <linux/string.h>
#include <linux/usb.h>
#include <linux/usb/audio.h>
#include <linux/usb/audio-v2.h>
#include <linux/usb/audio-v3.h>

#include <sound/core.h>
#include <sound/control.h>
#include <sound/hwdep.h>
#include <sound/info.h>
#include <sound/tlv.h>

#include "usbaudio.h"
#include "mixer.h"
#include "helper.h"
#include "mixer_quirks.h"
#include "power.h"

#define MAX_ID_ELEMS	256

struct usb_audio_term {
	int id;
	int type;
	int channels;
	unsigned int chconfig;
	int name;
};

struct usbmix_name_map;

struct mixer_build {
	struct snd_usb_audio *chip;
	struct usb_mixer_interface *mixer;
	unsigned char *buffer;
	unsigned int buflen;
	DECLARE_BITMAP(unitbitmap, MAX_ID_ELEMS);
	DECLARE_BITMAP(termbitmap, MAX_ID_ELEMS);
	struct usb_audio_term oterm;
	const struct usbmix_name_map *map;
	const struct usbmix_selector_map *selector_map;
};

/*E-mu 0202/0404/0204 eXtension Unit(XU) control*/
enum {
	USB_XU_CLOCK_RATE 		= 0xe301,
	USB_XU_CLOCK_SOURCE		= 0xe302,
	USB_XU_DIGITAL_IO_STATUS	= 0xe303,
	USB_XU_DEVICE_OPTIONS		= 0xe304,
	USB_XU_DIRECT_MONITORING	= 0xe305,
	USB_XU_METERING			= 0xe306
};
enum {
	USB_XU_CLOCK_SOURCE_SELECTOR = 0x02,	/* clock source*/
	USB_XU_CLOCK_RATE_SELECTOR = 0x03,	/* clock rate */
	USB_XU_DIGITAL_FORMAT_SELECTOR = 0x01,	/* the spdif format */
	USB_XU_SOFT_LIMIT_SELECTOR = 0x03	/* soft limiter */
};

/*
 * manual mapping of mixer names
 * if the mixer topology is too complicated and the parsed names are
 * ambiguous, add the entries in usbmixer_maps.c.
 */
#include "mixer_maps.c"

static const struct usbmix_name_map *
find_map(const struct usbmix_name_map *p, int unitid, int control)
{
	if (!p)
		return NULL;

	for (; p->id; p++) {
		if (p->id == unitid &&
		    (!control || !p->control || control == p->control))
			return p;
	}
	return NULL;
}

/* get the mapped name if the unit matches */
static int
check_mapped_name(const struct usbmix_name_map *p, char *buf, int buflen)
{
	int len;

	if (!p || !p->name)
		return 0;

	buflen--;
	len = strscpy(buf, p->name, buflen);
	return len < 0 ? buflen : len;
}

/* ignore the error value if ignore_ctl_error flag is set */
#define filter_error(cval, err) \
	((cval)->head.mixer->ignore_ctl_error ? 0 : (err))

/* check whether the control should be ignored */
static inline int
check_ignored_ctl(const struct usbmix_name_map *p)
{
	if (!p || p->name || p->dB)
		return 0;
	return 1;
}

/* dB mapping */
static inline void check_mapped_dB(const struct usbmix_name_map *p,
				   struct usb_mixer_elem_info *cval)
{
	if (p && p->dB) {
		cval->dBmin = p->dB->min;
		cval->dBmax = p->dB->max;
		cval->initialized = 1;
	}
}

/* get the mapped selector source name */
static int check_mapped_selector_name(struct mixer_build *state, int unitid,
				      int index, char *buf, int buflen)
{
	const struct usbmix_selector_map *p;
	int len;

	if (!state->selector_map)
		return 0;
	for (p = state->selector_map; p->id; p++) {
		if (p->id == unitid && index < p->count) {
			len = strscpy(buf, p->names[index], buflen);
			return len < 0 ? buflen : len;
		}
	}
	return 0;
}

/*
 * find an audio control unit with the given unit id
 */
static void *find_audio_control_unit(struct mixer_build *state,
				     unsigned char unit)
{
	/* we just parse the header */
	struct uac_feature_unit_descriptor *hdr = NULL;

	while ((hdr = snd_usb_find_desc(state->buffer, state->buflen, hdr,
					USB_DT_CS_INTERFACE)) != NULL) {
		if (hdr->bLength >= 4 &&
		    hdr->bDescriptorSubtype >= UAC_INPUT_TERMINAL &&
		    hdr->bDescriptorSubtype <= UAC3_SAMPLE_RATE_CONVERTER &&
		    hdr->bUnitID == unit)
			return hdr;
	}

	return NULL;
}

/*
 * copy a string with the given id
 */
static int snd_usb_copy_string_desc(struct snd_usb_audio *chip,
				    int index, char *buf, int maxlen)
{
	int len = usb_string(chip->dev, index, buf, maxlen - 1);

	if (len < 0)
		return 0;

	buf[len] = 0;
	return len;
}

/*
 * convert from the byte/word on usb descriptor to the zero-based integer
 */
static int convert_signed_value(struct usb_mixer_elem_info *cval, int val)
{
	switch (cval->val_type) {
	case USB_MIXER_BOOLEAN:
		return !!val;
	case USB_MIXER_INV_BOOLEAN:
		return !val;
	case USB_MIXER_U8:
		val &= 0xff;
		break;
	case USB_MIXER_S8:
		val &= 0xff;
		if (val >= 0x80)
			val -= 0x100;
		break;
	case USB_MIXER_U16:
		val &= 0xffff;
		break;
	case USB_MIXER_S16:
		val &= 0xffff;
		if (val >= 0x8000)
			val -= 0x10000;
		break;
	}
	return val;
}

/*
 * convert from the zero-based int to the byte/word for usb descriptor
 */
static int convert_bytes_value(struct usb_mixer_elem_info *cval, int val)
{
	switch (cval->val_type) {
	case USB_MIXER_BOOLEAN:
		return !!val;
	case USB_MIXER_INV_BOOLEAN:
		return !val;
	case USB_MIXER_S8:
	case USB_MIXER_U8:
		return val & 0xff;
	case USB_MIXER_S16:
	case USB_MIXER_U16:
		return val & 0xffff;
	}
	return 0; /* not reached */
}

static int get_relative_value(struct usb_mixer_elem_info *cval, int val)
{
	if (!cval->res)
		cval->res = 1;
	if (val < cval->min)
		return 0;
	else if (val >= cval->max)
		return DIV_ROUND_UP(cval->max - cval->min, cval->res);
	else
		return (val - cval->min) / cval->res;
}

static int get_abs_value(struct usb_mixer_elem_info *cval, int val)
{
	if (val < 0)
		return cval->min;
	if (!cval->res)
		cval->res = 1;
	val *= cval->res;
	val += cval->min;
	if (val > cval->max)
		return cval->max;
	return val;
}

static int uac2_ctl_value_size(int val_type)
{
	switch (val_type) {
	case USB_MIXER_S32:
	case USB_MIXER_U32:
		return 4;
	case USB_MIXER_S16:
	case USB_MIXER_U16:
		return 2;
	default:
		return 1;
	}
	return 0; /* unreachable */
}


/*
 * retrieve a mixer value
 */

static inline int mixer_ctrl_intf(struct usb_mixer_interface *mixer)
{
	return get_iface_desc(mixer->hostif)->bInterfaceNumber;
}

static int get_ctl_value_v1(struct usb_mixer_elem_info *cval, int request,
			    int validx, int *value_ret)
{
	struct snd_usb_audio *chip = cval->head.mixer->chip;
	unsigned char buf[2];
	int val_len = cval->val_type >= USB_MIXER_S16 ? 2 : 1;
	int timeout = 10;
	int idx = 0, err;

	err = snd_usb_lock_shutdown(chip);
	if (err < 0)
		return -EIO;

	while (timeout-- > 0) {
		idx = mixer_ctrl_intf(cval->head.mixer) | (cval->head.id << 8);
		err = snd_usb_ctl_msg(chip->dev, usb_rcvctrlpipe(chip->dev, 0), request,
				      USB_RECIP_INTERFACE | USB_TYPE_CLASS | USB_DIR_IN,
				      validx, idx, buf, val_len);
		if (err >= val_len) {
			*value_ret = convert_signed_value(cval, snd_usb_combine_bytes(buf, val_len));
			err = 0;
			goto out;
		} else if (err == -ETIMEDOUT) {
			goto out;
		}
	}
	usb_audio_dbg(chip,
		"cannot get ctl value: req = %#x, wValue = %#x, wIndex = %#x, type = %d\n",
		request, validx, idx, cval->val_type);
	err = -EINVAL;

 out:
	snd_usb_unlock_shutdown(chip);
	return err;
}

static int get_ctl_value_v2(struct usb_mixer_elem_info *cval, int request,
			    int validx, int *value_ret)
{
	struct snd_usb_audio *chip = cval->head.mixer->chip;
	/* enough space for one range */
	unsigned char buf[sizeof(__u16) + 3 * sizeof(__u32)];
	unsigned char *val;
	int idx = 0, ret, val_size, size;
	__u8 bRequest;

	val_size = uac2_ctl_value_size(cval->val_type);

	if (request == UAC_GET_CUR) {
		bRequest = UAC2_CS_CUR;
		size = val_size;
	} else {
		bRequest = UAC2_CS_RANGE;
		size = sizeof(__u16) + 3 * val_size;
	}

	memset(buf, 0, sizeof(buf));

	ret = snd_usb_lock_shutdown(chip) ? -EIO : 0;
	if (ret)
		goto error;

	idx = mixer_ctrl_intf(cval->head.mixer) | (cval->head.id << 8);
	ret = snd_usb_ctl_msg(chip->dev, usb_rcvctrlpipe(chip->dev, 0), bRequest,
			      USB_RECIP_INTERFACE | USB_TYPE_CLASS | USB_DIR_IN,
			      validx, idx, buf, size);
	snd_usb_unlock_shutdown(chip);

	if (ret < 0) {
error:
		usb_audio_err(chip,
			"cannot get ctl value: req = %#x, wValue = %#x, wIndex = %#x, type = %d\n",
			request, validx, idx, cval->val_type);
		return ret;
	}

	/* FIXME: how should we handle multiple triplets here? */

	switch (request) {
	case UAC_GET_CUR:
		val = buf;
		break;
	case UAC_GET_MIN:
		val = buf + sizeof(__u16);
		break;
	case UAC_GET_MAX:
		val = buf + sizeof(__u16) + val_size;
		break;
	case UAC_GET_RES:
		val = buf + sizeof(__u16) + val_size * 2;
		break;
	default:
		return -EINVAL;
	}

	*value_ret = convert_signed_value(cval,
					  snd_usb_combine_bytes(val, val_size));

	return 0;
}

static int get_ctl_value(struct usb_mixer_elem_info *cval, int request,
			 int validx, int *value_ret)
{
	validx += cval->idx_off;

	return (cval->head.mixer->protocol == UAC_VERSION_1) ?
		get_ctl_value_v1(cval, request, validx, value_ret) :
		get_ctl_value_v2(cval, request, validx, value_ret);
}

static int get_cur_ctl_value(struct usb_mixer_elem_info *cval,
			     int validx, int *value)
{
	return get_ctl_value(cval, UAC_GET_CUR, validx, value);
}

/* channel = 0: master, 1 = first channel */
static inline int get_cur_mix_raw(struct usb_mixer_elem_info *cval,
				  int channel, int *value)
{
	return get_ctl_value(cval, UAC_GET_CUR,
			     (cval->control << 8) | channel,
			     value);
}

int snd_usb_get_cur_mix_value(struct usb_mixer_elem_info *cval,
			     int channel, int index, int *value)
{
	int err;

	if (cval->cached & (1 << channel)) {
		*value = cval->cache_val[index];
		return 0;
	}
	err = get_cur_mix_raw(cval, channel, value);
	if (err < 0) {
		if (!cval->head.mixer->ignore_ctl_error)
			usb_audio_dbg(cval->head.mixer->chip,
				"cannot get current value for control %d ch %d: err = %d\n",
				      cval->control, channel, err);
		return err;
	}
	cval->cached |= 1 << channel;
	cval->cache_val[index] = *value;
	return 0;
}

/*
 * set a mixer value
 */

int snd_usb_mixer_set_ctl_value(struct usb_mixer_elem_info *cval,
				int request, int validx, int value_set)
{
	struct snd_usb_audio *chip = cval->head.mixer->chip;
	unsigned char buf[4];
	int idx = 0, val_len, err, timeout = 10;

	validx += cval->idx_off;


	if (cval->head.mixer->protocol == UAC_VERSION_1) {
		val_len = cval->val_type >= USB_MIXER_S16 ? 2 : 1;
	} else { /* UAC_VERSION_2/3 */
		val_len = uac2_ctl_value_size(cval->val_type);

		/* FIXME */
		if (request != UAC_SET_CUR) {
			usb_audio_dbg(chip, "RANGE setting not yet supported\n");
			return -EINVAL;
		}

		request = UAC2_CS_CUR;
	}

	value_set = convert_bytes_value(cval, value_set);
	buf[0] = value_set & 0xff;
	buf[1] = (value_set >> 8) & 0xff;
	buf[2] = (value_set >> 16) & 0xff;
	buf[3] = (value_set >> 24) & 0xff;

	err = snd_usb_lock_shutdown(chip);
	if (err < 0)
		return -EIO;

	while (timeout-- > 0) {
		idx = mixer_ctrl_intf(cval->head.mixer) | (cval->head.id << 8);
		err = snd_usb_ctl_msg(chip->dev,
				      usb_sndctrlpipe(chip->dev, 0), request,
				      USB_RECIP_INTERFACE | USB_TYPE_CLASS | USB_DIR_OUT,
				      validx, idx, buf, val_len);
		if (err >= 0) {
			err = 0;
			goto out;
		} else if (err == -ETIMEDOUT) {
			goto out;
		}
	}
	usb_audio_dbg(chip, "cannot set ctl value: req = %#x, wValue = %#x, wIndex = %#x, type = %d, data = %#x/%#x\n",
		      request, validx, idx, cval->val_type, buf[0], buf[1]);
	err = -EINVAL;

 out:
	snd_usb_unlock_shutdown(chip);
	return err;
}

static int set_cur_ctl_value(struct usb_mixer_elem_info *cval,
			     int validx, int value)
{
	return snd_usb_mixer_set_ctl_value(cval, UAC_SET_CUR, validx, value);
}

int snd_usb_set_cur_mix_value(struct usb_mixer_elem_info *cval, int channel,
			     int index, int value)
{
	int err;
	unsigned int read_only = (channel == 0) ?
		cval->master_readonly :
		cval->ch_readonly & (1 << (channel - 1));

	if (read_only) {
		usb_audio_dbg(cval->head.mixer->chip,
			      "%s(): channel %d of control %d is read_only\n",
			    __func__, channel, cval->control);
		return 0;
	}

	err = snd_usb_mixer_set_ctl_value(cval,
					  UAC_SET_CUR, (cval->control << 8) | channel,
					  value);
	if (err < 0)
		return err;
	cval->cached |= 1 << channel;
	cval->cache_val[index] = value;
	return 0;
}

/*
 * TLV callback for mixer volume controls
 */
int snd_usb_mixer_vol_tlv(struct snd_kcontrol *kcontrol, int op_flag,
			 unsigned int size, unsigned int __user *_tlv)
{
	struct usb_mixer_elem_info *cval = kcontrol->private_data;
	DECLARE_TLV_DB_MINMAX(scale, 0, 0);

	if (size < sizeof(scale))
		return -ENOMEM;
	if (cval->min_mute)
		scale[0] = SNDRV_CTL_TLVT_DB_MINMAX_MUTE;
	scale[2] = cval->dBmin;
	scale[3] = cval->dBmax;
	if (copy_to_user(_tlv, scale, sizeof(scale)))
		return -EFAULT;
	return 0;
}

/*
 * parser routines begin here...
 */

static int parse_audio_unit(struct mixer_build *state, int unitid);


/*
 * check if the input/output channel routing is enabled on the given bitmap.
 * used for mixer unit parser
 */
static int check_matrix_bitmap(unsigned char *bmap,
			       int ich, int och, int num_outs)
{
	int idx = ich * num_outs + och;
	return bmap[idx >> 3] & (0x80 >> (idx & 7));
}

/*
 * add an alsa control element
 * search and increment the index until an empty slot is found.
 *
 * if failed, give up and free the control instance.
 */

int snd_usb_mixer_add_list(struct usb_mixer_elem_list *list,
			   struct snd_kcontrol *kctl,
			   bool is_std_info)
{
	struct usb_mixer_interface *mixer = list->mixer;
	int err;

	while (snd_ctl_find_id(mixer->chip->card, &kctl->id))
		kctl->id.index++;
	err = snd_ctl_add(mixer->chip->card, kctl);
	if (err < 0) {
		usb_audio_dbg(mixer->chip, "cannot add control (err = %d)\n",
			      err);
		return err;
	}
	list->kctl = kctl;
	list->is_std_info = is_std_info;
	list->next_id_elem = mixer->id_elems[list->id];
	mixer->id_elems[list->id] = list;
	return 0;
}

/*
 * get a terminal name string
 */

static struct iterm_name_combo {
	int type;
	char *name;
} iterm_names[] = {
	{ 0x0300, "Output" },
	{ 0x0301, "Speaker" },
	{ 0x0302, "Headphone" },
	{ 0x0303, "HMD Audio" },
	{ 0x0304, "Desktop Speaker" },
	{ 0x0305, "Room Speaker" },
	{ 0x0306, "Com Speaker" },
	{ 0x0307, "LFE" },
	{ 0x0600, "External In" },
	{ 0x0601, "Analog In" },
	{ 0x0602, "Digital In" },
	{ 0x0603, "Line" },
	{ 0x0604, "Legacy In" },
	{ 0x0605, "IEC958 In" },
	{ 0x0606, "1394 DA Stream" },
	{ 0x0607, "1394 DV Stream" },
	{ 0x0700, "Embedded" },
	{ 0x0701, "Noise Source" },
	{ 0x0702, "Equalization Noise" },
	{ 0x0703, "CD" },
	{ 0x0704, "DAT" },
	{ 0x0705, "DCC" },
	{ 0x0706, "MiniDisk" },
	{ 0x0707, "Analog Tape" },
	{ 0x0708, "Phonograph" },
	{ 0x0709, "VCR Audio" },
	{ 0x070a, "Video Disk Audio" },
	{ 0x070b, "DVD Audio" },
	{ 0x070c, "TV Tuner Audio" },
	{ 0x070d, "Satellite Rec Audio" },
	{ 0x070e, "Cable Tuner Audio" },
	{ 0x070f, "DSS Audio" },
	{ 0x0710, "Radio Receiver" },
	{ 0x0711, "Radio Transmitter" },
	{ 0x0712, "Multi-Track Recorder" },
	{ 0x0713, "Synthesizer" },
	{ 0 },
};

static int get_term_name(struct snd_usb_audio *chip, struct usb_audio_term *iterm,
			 unsigned char *name, int maxlen, int term_only)
{
	struct iterm_name_combo *names;
	int len;

	if (iterm->name) {
		len = snd_usb_copy_string_desc(chip, iterm->name,
						name, maxlen);
		if (len)
			return len;
	}

	/* virtual type - not a real terminal */
	if (iterm->type >> 16) {
		if (term_only)
			return 0;
		switch (iterm->type >> 16) {
		case UAC3_SELECTOR_UNIT:
			strcpy(name, "Selector");
			return 8;
		case UAC3_PROCESSING_UNIT:
			strcpy(name, "Process Unit");
			return 12;
		case UAC3_EXTENSION_UNIT:
			strcpy(name, "Ext Unit");
			return 8;
		case UAC3_MIXER_UNIT:
			strcpy(name, "Mixer");
			return 5;
		default:
			return sprintf(name, "Unit %d", iterm->id);
		}
	}

	switch (iterm->type & 0xff00) {
	case 0x0100:
		strcpy(name, "PCM");
		return 3;
	case 0x0200:
		strcpy(name, "Mic");
		return 3;
	case 0x0400:
		strcpy(name, "Headset");
		return 7;
	case 0x0500:
		strcpy(name, "Phone");
		return 5;
	}

	for (names = iterm_names; names->type; names++) {
		if (names->type == iterm->type) {
			strcpy(name, names->name);
			return strlen(names->name);
		}
	}

	return 0;
}

/*
 * Get logical cluster information for UAC3 devices.
 */
static int get_cluster_channels_v3(struct mixer_build *state, unsigned int cluster_id)
{
	struct uac3_cluster_header_descriptor c_header;
	int err;

	err = snd_usb_ctl_msg(state->chip->dev,
			usb_rcvctrlpipe(state->chip->dev, 0),
			UAC3_CS_REQ_HIGH_CAPABILITY_DESCRIPTOR,
			USB_RECIP_INTERFACE | USB_TYPE_CLASS | USB_DIR_IN,
			cluster_id,
			snd_usb_ctrl_intf(state->chip),
			&c_header, sizeof(c_header));
	if (err < 0)
		goto error;
	if (err != sizeof(c_header)) {
		err = -EIO;
		goto error;
	}

	return c_header.bNrChannels;

error:
	usb_audio_err(state->chip, "cannot request logical cluster ID: %d (err: %d)\n", cluster_id, err);
	return err;
}

/*
 * Get number of channels for a Mixer Unit.
 */
static int uac_mixer_unit_get_channels(struct mixer_build *state,
				       struct uac_mixer_unit_descriptor *desc)
{
	int mu_channels;

	switch (state->mixer->protocol) {
	case UAC_VERSION_1:
	case UAC_VERSION_2:
	default:
		if (desc->bLength < sizeof(*desc) + desc->bNrInPins + 1)
			return 0; /* no bmControls -> skip */
		mu_channels = uac_mixer_unit_bNrChannels(desc);
		break;
	case UAC_VERSION_3:
		mu_channels = get_cluster_channels_v3(state,
				uac3_mixer_unit_wClusterDescrID(desc));
		break;
	}

	return mu_channels;
}

/*
 * Parse Input Terminal Unit
 */
static int __check_input_term(struct mixer_build *state, int id,
			      struct usb_audio_term *term);

static int parse_term_uac1_iterm_unit(struct mixer_build *state,
				      struct usb_audio_term *term,
				      void *p1, int id)
{
	struct uac_input_terminal_descriptor *d = p1;

	term->type = le16_to_cpu(d->wTerminalType);
	term->channels = d->bNrChannels;
	term->chconfig = le16_to_cpu(d->wChannelConfig);
	term->name = d->iTerminal;
	return 0;
}

static int parse_term_uac2_iterm_unit(struct mixer_build *state,
				      struct usb_audio_term *term,
				      void *p1, int id)
{
	struct uac2_input_terminal_descriptor *d = p1;
	int err;

	/* call recursively to verify the referenced clock entity */
	err = __check_input_term(state, d->bCSourceID, term);
	if (err < 0)
		return err;

	/* save input term properties after recursion,
	 * to ensure they are not overriden by the recursion calls
	 */
	term->id = id;
	term->type = le16_to_cpu(d->wTerminalType);
	term->channels = d->bNrChannels;
	term->chconfig = le32_to_cpu(d->bmChannelConfig);
	term->name = d->iTerminal;
	return 0;
}

static int parse_term_uac3_iterm_unit(struct mixer_build *state,
				      struct usb_audio_term *term,
				      void *p1, int id)
{
	struct uac3_input_terminal_descriptor *d = p1;
	int err;

	/* call recursively to verify the referenced clock entity */
	err = __check_input_term(state, d->bCSourceID, term);
	if (err < 0)
		return err;

	/* save input term properties after recursion,
	 * to ensure they are not overriden by the recursion calls
	 */
	term->id = id;
	term->type = le16_to_cpu(d->wTerminalType);

	err = get_cluster_channels_v3(state, le16_to_cpu(d->wClusterDescrID));
	if (err < 0)
		return err;
	term->channels = err;

	/* REVISIT: UAC3 IT doesn't have channels cfg */
	term->chconfig = 0;

	term->name = le16_to_cpu(d->wTerminalDescrStr);
	return 0;
}

static int parse_term_mixer_unit(struct mixer_build *state,
				 struct usb_audio_term *term,
				 void *p1, int id)
{
	struct uac_mixer_unit_descriptor *d = p1;
	int protocol = state->mixer->protocol;
	int err;

	err = uac_mixer_unit_get_channels(state, d);
	if (err <= 0)
		return err;

	term->type = UAC3_MIXER_UNIT << 16; /* virtual type */
	term->channels = err;
	if (protocol != UAC_VERSION_3) {
		term->chconfig = uac_mixer_unit_wChannelConfig(d, protocol);
		term->name = uac_mixer_unit_iMixer(d);
	}
	return 0;
}

static int parse_term_selector_unit(struct mixer_build *state,
				    struct usb_audio_term *term,
				    void *p1, int id)
{
	struct uac_selector_unit_descriptor *d = p1;
	int err;

	/* call recursively to retrieve the channel info */
	err = __check_input_term(state, d->baSourceID[0], term);
	if (err < 0)
		return err;
	term->type = UAC3_SELECTOR_UNIT << 16; /* virtual type */
	term->id = id;
	if (state->mixer->protocol != UAC_VERSION_3)
		term->name = uac_selector_unit_iSelector(d);
	return 0;
}

static int parse_term_proc_unit(struct mixer_build *state,
				struct usb_audio_term *term,
				void *p1, int id, int vtype)
{
	struct uac_processing_unit_descriptor *d = p1;
	int protocol = state->mixer->protocol;
	int err;

	if (d->bNrInPins) {
		/* call recursively to retrieve the channel info */
		err = __check_input_term(state, d->baSourceID[0], term);
		if (err < 0)
			return err;
	}

	term->type = vtype << 16; /* virtual type */
	term->id = id;

	if (protocol == UAC_VERSION_3)
		return 0;

	if (!term->channels) {
		term->channels = uac_processing_unit_bNrChannels(d);
		term->chconfig = uac_processing_unit_wChannelConfig(d, protocol);
	}
	term->name = uac_processing_unit_iProcessing(d, protocol);
	return 0;
}

static int parse_term_effect_unit(struct mixer_build *state,
				  struct usb_audio_term *term,
				  void *p1, int id)
{
<<<<<<< HEAD
=======
	struct uac2_effect_unit_descriptor *d = p1;
	int err;

	err = __check_input_term(state, d->bSourceID, term);
	if (err < 0)
		return err;
>>>>>>> c1084c27
	term->type = UAC3_EFFECT_UNIT << 16; /* virtual type */
	term->id = id;
	return 0;
}

static int parse_term_uac2_clock_source(struct mixer_build *state,
					struct usb_audio_term *term,
					void *p1, int id)
{
	struct uac_clock_source_descriptor *d = p1;

	term->type = UAC3_CLOCK_SOURCE << 16; /* virtual type */
	term->id = id;
	term->name = d->iClockSource;
	return 0;
}

static int parse_term_uac3_clock_source(struct mixer_build *state,
					struct usb_audio_term *term,
					void *p1, int id)
{
	struct uac3_clock_source_descriptor *d = p1;

	term->type = UAC3_CLOCK_SOURCE << 16; /* virtual type */
	term->id = id;
	term->name = le16_to_cpu(d->wClockSourceStr);
	return 0;
}

#define PTYPE(a, b)	((a) << 8 | (b))

/*
 * parse the source unit recursively until it reaches to a terminal
 * or a branched unit.
 */
static int __check_input_term(struct mixer_build *state, int id,
			      struct usb_audio_term *term)
{
	int protocol = state->mixer->protocol;
	void *p1;
	unsigned char *hdr;

	for (;;) {
		/* a loop in the terminal chain? */
		if (test_and_set_bit(id, state->termbitmap))
			return -EINVAL;

		p1 = find_audio_control_unit(state, id);
		if (!p1)
			break;
		if (!snd_usb_validate_audio_desc(p1, protocol))
			break; /* bad descriptor */

		hdr = p1;
		term->id = id;

		switch (PTYPE(protocol, hdr[2])) {
		case PTYPE(UAC_VERSION_1, UAC_FEATURE_UNIT):
		case PTYPE(UAC_VERSION_2, UAC_FEATURE_UNIT):
		case PTYPE(UAC_VERSION_3, UAC3_FEATURE_UNIT): {
			/* the header is the same for all versions */
			struct uac_feature_unit_descriptor *d = p1;

			id = d->bSourceID;
			break; /* continue to parse */
		}
		case PTYPE(UAC_VERSION_1, UAC_INPUT_TERMINAL):
			return parse_term_uac1_iterm_unit(state, term, p1, id);
		case PTYPE(UAC_VERSION_2, UAC_INPUT_TERMINAL):
			return parse_term_uac2_iterm_unit(state, term, p1, id);
		case PTYPE(UAC_VERSION_3, UAC_INPUT_TERMINAL):
			return parse_term_uac3_iterm_unit(state, term, p1, id);
		case PTYPE(UAC_VERSION_1, UAC_MIXER_UNIT):
		case PTYPE(UAC_VERSION_2, UAC_MIXER_UNIT):
		case PTYPE(UAC_VERSION_3, UAC3_MIXER_UNIT):
			return parse_term_mixer_unit(state, term, p1, id);
		case PTYPE(UAC_VERSION_1, UAC_SELECTOR_UNIT):
		case PTYPE(UAC_VERSION_2, UAC_SELECTOR_UNIT):
		case PTYPE(UAC_VERSION_2, UAC2_CLOCK_SELECTOR):
		case PTYPE(UAC_VERSION_3, UAC3_SELECTOR_UNIT):
		case PTYPE(UAC_VERSION_3, UAC3_CLOCK_SELECTOR):
			return parse_term_selector_unit(state, term, p1, id);
		case PTYPE(UAC_VERSION_1, UAC1_PROCESSING_UNIT):
		case PTYPE(UAC_VERSION_2, UAC2_PROCESSING_UNIT_V2):
		case PTYPE(UAC_VERSION_3, UAC3_PROCESSING_UNIT):
			return parse_term_proc_unit(state, term, p1, id,
						    UAC3_PROCESSING_UNIT);
		case PTYPE(UAC_VERSION_2, UAC2_EFFECT_UNIT):
		case PTYPE(UAC_VERSION_3, UAC3_EFFECT_UNIT):
			return parse_term_effect_unit(state, term, p1, id);
		case PTYPE(UAC_VERSION_1, UAC1_EXTENSION_UNIT):
		case PTYPE(UAC_VERSION_2, UAC2_EXTENSION_UNIT_V2):
		case PTYPE(UAC_VERSION_3, UAC3_EXTENSION_UNIT):
			return parse_term_proc_unit(state, term, p1, id,
						    UAC3_EXTENSION_UNIT);
		case PTYPE(UAC_VERSION_2, UAC2_CLOCK_SOURCE):
			return parse_term_uac2_clock_source(state, term, p1, id);
		case PTYPE(UAC_VERSION_3, UAC3_CLOCK_SOURCE):
			return parse_term_uac3_clock_source(state, term, p1, id);
		default:
			return -ENODEV;
		}
	}
	return -ENODEV;
}


static int check_input_term(struct mixer_build *state, int id,
			    struct usb_audio_term *term)
{
	memset(term, 0, sizeof(*term));
	memset(state->termbitmap, 0, sizeof(state->termbitmap));
	return __check_input_term(state, id, term);
}

/*
 * Feature Unit
 */

/* feature unit control information */
struct usb_feature_control_info {
	int control;
	const char *name;
	int type;	/* data type for uac1 */
	int type_uac2;	/* data type for uac2 if different from uac1, else -1 */
};

static const struct usb_feature_control_info audio_feature_info[] = {
	{ UAC_FU_MUTE,			"Mute",			USB_MIXER_INV_BOOLEAN, -1 },
	{ UAC_FU_VOLUME,		"Volume",		USB_MIXER_S16, -1 },
	{ UAC_FU_BASS,			"Tone Control - Bass",	USB_MIXER_S8, -1 },
	{ UAC_FU_MID,			"Tone Control - Mid",	USB_MIXER_S8, -1 },
	{ UAC_FU_TREBLE,		"Tone Control - Treble", USB_MIXER_S8, -1 },
	{ UAC_FU_GRAPHIC_EQUALIZER,	"Graphic Equalizer",	USB_MIXER_S8, -1 }, /* FIXME: not implemented yet */
	{ UAC_FU_AUTOMATIC_GAIN,	"Auto Gain Control",	USB_MIXER_BOOLEAN, -1 },
	{ UAC_FU_DELAY,			"Delay Control",	USB_MIXER_U16, USB_MIXER_U32 },
	{ UAC_FU_BASS_BOOST,		"Bass Boost",		USB_MIXER_BOOLEAN, -1 },
	{ UAC_FU_LOUDNESS,		"Loudness",		USB_MIXER_BOOLEAN, -1 },
	/* UAC2 specific */
	{ UAC2_FU_INPUT_GAIN,		"Input Gain Control",	USB_MIXER_S16, -1 },
	{ UAC2_FU_INPUT_GAIN_PAD,	"Input Gain Pad Control", USB_MIXER_S16, -1 },
	{ UAC2_FU_PHASE_INVERTER,	 "Phase Inverter Control", USB_MIXER_BOOLEAN, -1 },
};

static void usb_mixer_elem_info_free(struct usb_mixer_elem_info *cval)
{
	kfree(cval);
}

/* private_free callback */
void snd_usb_mixer_elem_free(struct snd_kcontrol *kctl)
{
	usb_mixer_elem_info_free(kctl->private_data);
	kctl->private_data = NULL;
}

/*
 * interface to ALSA control for feature/mixer units
 */

/* volume control quirks */
static void volume_control_quirks(struct usb_mixer_elem_info *cval,
				  struct snd_kcontrol *kctl)
{
	struct snd_usb_audio *chip = cval->head.mixer->chip;
	switch (chip->usb_id) {
	case USB_ID(0x0763, 0x2030): /* M-Audio Fast Track C400 */
	case USB_ID(0x0763, 0x2031): /* M-Audio Fast Track C600 */
		if (strcmp(kctl->id.name, "Effect Duration") == 0) {
			cval->min = 0x0000;
			cval->max = 0xffff;
			cval->res = 0x00e6;
			break;
		}
		if (strcmp(kctl->id.name, "Effect Volume") == 0 ||
		    strcmp(kctl->id.name, "Effect Feedback Volume") == 0) {
			cval->min = 0x00;
			cval->max = 0xff;
			break;
		}
		if (strstr(kctl->id.name, "Effect Return") != NULL) {
			cval->min = 0xb706;
			cval->max = 0xff7b;
			cval->res = 0x0073;
			break;
		}
		if ((strstr(kctl->id.name, "Playback Volume") != NULL) ||
			(strstr(kctl->id.name, "Effect Send") != NULL)) {
			cval->min = 0xb5fb; /* -73 dB = 0xb6ff */
			cval->max = 0xfcfe;
			cval->res = 0x0073;
		}
		break;

	case USB_ID(0x0763, 0x2081): /* M-Audio Fast Track Ultra 8R */
	case USB_ID(0x0763, 0x2080): /* M-Audio Fast Track Ultra */
		if (strcmp(kctl->id.name, "Effect Duration") == 0) {
			usb_audio_info(chip,
				       "set quirk for FTU Effect Duration\n");
			cval->min = 0x0000;
			cval->max = 0x7f00;
			cval->res = 0x0100;
			break;
		}
		if (strcmp(kctl->id.name, "Effect Volume") == 0 ||
		    strcmp(kctl->id.name, "Effect Feedback Volume") == 0) {
			usb_audio_info(chip,
				       "set quirks for FTU Effect Feedback/Volume\n");
			cval->min = 0x00;
			cval->max = 0x7f;
			break;
		}
		break;

	case USB_ID(0x0d8c, 0x0103):
		if (!strcmp(kctl->id.name, "PCM Playback Volume")) {
			usb_audio_info(chip,
				 "set volume quirk for CM102-A+/102S+\n");
			cval->min = -256;
		}
		break;

	case USB_ID(0x0471, 0x0101):
	case USB_ID(0x0471, 0x0104):
	case USB_ID(0x0471, 0x0105):
	case USB_ID(0x0672, 0x1041):
	/* quirk for UDA1321/N101.
	 * note that detection between firmware 2.1.1.7 (N101)
	 * and later 2.1.1.21 is not very clear from datasheets.
	 * I hope that the min value is -15360 for newer firmware --jk
	 */
		if (!strcmp(kctl->id.name, "PCM Playback Volume") &&
		    cval->min == -15616) {
			usb_audio_info(chip,
				 "set volume quirk for UDA1321/N101 chip\n");
			cval->max = -256;
		}
		break;

	case USB_ID(0x046d, 0x09a4):
		if (!strcmp(kctl->id.name, "Mic Capture Volume")) {
			usb_audio_info(chip,
				"set volume quirk for QuickCam E3500\n");
			cval->min = 6080;
			cval->max = 8768;
			cval->res = 192;
		}
		break;

	case USB_ID(0x046d, 0x0807): /* Logitech Webcam C500 */
	case USB_ID(0x046d, 0x0808):
	case USB_ID(0x046d, 0x0809):
	case USB_ID(0x046d, 0x0819): /* Logitech Webcam C210 */
	case USB_ID(0x046d, 0x081b): /* HD Webcam c310 */
	case USB_ID(0x046d, 0x081d): /* HD Webcam c510 */
	case USB_ID(0x046d, 0x0825): /* HD Webcam c270 */
	case USB_ID(0x046d, 0x0826): /* HD Webcam c525 */
	case USB_ID(0x046d, 0x08ca): /* Logitech Quickcam Fusion */
	case USB_ID(0x046d, 0x0991):
	case USB_ID(0x046d, 0x09a2): /* QuickCam Communicate Deluxe/S7500 */
	/* Most audio usb devices lie about volume resolution.
	 * Most Logitech webcams have res = 384.
	 * Probably there is some logitech magic behind this number --fishor
	 */
		if (!strcmp(kctl->id.name, "Mic Capture Volume")) {
			usb_audio_info(chip,
				"set resolution quirk: cval->res = 384\n");
			cval->res = 384;
		}
		break;
	case USB_ID(0x0495, 0x3042): /* ESS Technology Asus USB DAC */
		if ((strstr(kctl->id.name, "Playback Volume") != NULL) ||
			strstr(kctl->id.name, "Capture Volume") != NULL) {
			cval->min >>= 8;
			cval->max = 0;
			cval->res = 1;
		}
		break;
<<<<<<< HEAD
=======
	case USB_ID(0x1224, 0x2a25): /* Jieli Technology USB PHY 2.0 */
		if (!strcmp(kctl->id.name, "Mic Capture Volume")) {
			usb_audio_info(chip,
				"set resolution quirk: cval->res = 16\n");
			cval->res = 16;
		}
		break;
>>>>>>> c1084c27
	}
}

/*
 * retrieve the minimum and maximum values for the specified control
 */
static int get_min_max_with_quirks(struct usb_mixer_elem_info *cval,
				   int default_min, struct snd_kcontrol *kctl)
{
	/* for failsafe */
	cval->min = default_min;
	cval->max = cval->min + 1;
	cval->res = 1;
	cval->dBmin = cval->dBmax = 0;

	if (cval->val_type == USB_MIXER_BOOLEAN ||
	    cval->val_type == USB_MIXER_INV_BOOLEAN) {
		cval->initialized = 1;
	} else {
		int minchn = 0;
		if (cval->cmask) {
			int i;
			for (i = 0; i < MAX_CHANNELS; i++)
				if (cval->cmask & (1 << i)) {
					minchn = i + 1;
					break;
				}
		}
		if (get_ctl_value(cval, UAC_GET_MAX, (cval->control << 8) | minchn, &cval->max) < 0 ||
		    get_ctl_value(cval, UAC_GET_MIN, (cval->control << 8) | minchn, &cval->min) < 0) {
			usb_audio_err(cval->head.mixer->chip,
				      "%d:%d: cannot get min/max values for control %d (id %d)\n",
				   cval->head.id, mixer_ctrl_intf(cval->head.mixer),
							       cval->control, cval->head.id);
			return -EINVAL;
		}
		if (get_ctl_value(cval, UAC_GET_RES,
				  (cval->control << 8) | minchn,
				  &cval->res) < 0) {
			cval->res = 1;
		} else if (cval->head.mixer->protocol == UAC_VERSION_1) {
			int last_valid_res = cval->res;

			while (cval->res > 1) {
				if (snd_usb_mixer_set_ctl_value(cval, UAC_SET_RES,
								(cval->control << 8) | minchn,
								cval->res / 2) < 0)
					break;
				cval->res /= 2;
			}
			if (get_ctl_value(cval, UAC_GET_RES,
					  (cval->control << 8) | minchn, &cval->res) < 0)
				cval->res = last_valid_res;
		}
		if (cval->res == 0)
			cval->res = 1;

		/* Additional checks for the proper resolution
		 *
		 * Some devices report smaller resolutions than actually
		 * reacting.  They don't return errors but simply clip
		 * to the lower aligned value.
		 */
		if (cval->min + cval->res < cval->max) {
			int last_valid_res = cval->res;
			int saved, test, check;
			if (get_cur_mix_raw(cval, minchn, &saved) < 0)
				goto no_res_check;
			for (;;) {
				test = saved;
				if (test < cval->max)
					test += cval->res;
				else
					test -= cval->res;
				if (test < cval->min || test > cval->max ||
				    snd_usb_set_cur_mix_value(cval, minchn, 0, test) ||
				    get_cur_mix_raw(cval, minchn, &check)) {
					cval->res = last_valid_res;
					break;
				}
				if (test == check)
					break;
				cval->res *= 2;
			}
			snd_usb_set_cur_mix_value(cval, minchn, 0, saved);
		}

no_res_check:
		cval->initialized = 1;
	}

	if (kctl)
		volume_control_quirks(cval, kctl);

	/* USB descriptions contain the dB scale in 1/256 dB unit
	 * while ALSA TLV contains in 1/100 dB unit
	 */
	cval->dBmin = (convert_signed_value(cval, cval->min) * 100) / 256;
	cval->dBmax = (convert_signed_value(cval, cval->max) * 100) / 256;
	if (cval->dBmin > cval->dBmax) {
		/* something is wrong; assume it's either from/to 0dB */
		if (cval->dBmin < 0)
			cval->dBmax = 0;
		else if (cval->dBmin > 0)
			cval->dBmin = 0;
		if (cval->dBmin > cval->dBmax) {
			/* totally crap, return an error */
			return -EINVAL;
		}
	} else {
		/* if the max volume is too low, it's likely a bogus range;
		 * here we use -96dB as the threshold
		 */
		if (cval->dBmax <= -9600) {
			usb_audio_info(cval->head.mixer->chip,
				       "%d:%d: bogus dB values (%d/%d), disabling dB reporting\n",
				       cval->head.id, mixer_ctrl_intf(cval->head.mixer),
				       cval->dBmin, cval->dBmax);
			cval->dBmin = cval->dBmax = 0;
		}
	}

	return 0;
}

#define get_min_max(cval, def)	get_min_max_with_quirks(cval, def, NULL)

/* get a feature/mixer unit info */
static int mixer_ctl_feature_info(struct snd_kcontrol *kcontrol,
				  struct snd_ctl_elem_info *uinfo)
{
	struct usb_mixer_elem_info *cval = kcontrol->private_data;

	if (cval->val_type == USB_MIXER_BOOLEAN ||
	    cval->val_type == USB_MIXER_INV_BOOLEAN)
		uinfo->type = SNDRV_CTL_ELEM_TYPE_BOOLEAN;
	else
		uinfo->type = SNDRV_CTL_ELEM_TYPE_INTEGER;
	uinfo->count = cval->channels;
	if (cval->val_type == USB_MIXER_BOOLEAN ||
	    cval->val_type == USB_MIXER_INV_BOOLEAN) {
		uinfo->value.integer.min = 0;
		uinfo->value.integer.max = 1;
	} else {
		if (!cval->initialized) {
			get_min_max_with_quirks(cval, 0, kcontrol);
			if (cval->initialized && cval->dBmin >= cval->dBmax) {
				kcontrol->vd[0].access &= 
					~(SNDRV_CTL_ELEM_ACCESS_TLV_READ |
					  SNDRV_CTL_ELEM_ACCESS_TLV_CALLBACK);
				snd_ctl_notify(cval->head.mixer->chip->card,
					       SNDRV_CTL_EVENT_MASK_INFO,
					       &kcontrol->id);
			}
		}
		uinfo->value.integer.min = 0;
		uinfo->value.integer.max =
			DIV_ROUND_UP(cval->max - cval->min, cval->res);
	}
	return 0;
}

/* get the current value from feature/mixer unit */
static int mixer_ctl_feature_get(struct snd_kcontrol *kcontrol,
				 struct snd_ctl_elem_value *ucontrol)
{
	struct usb_mixer_elem_info *cval = kcontrol->private_data;
	int c, cnt, val, err;

	ucontrol->value.integer.value[0] = cval->min;
	if (cval->cmask) {
		cnt = 0;
		for (c = 0; c < MAX_CHANNELS; c++) {
			if (!(cval->cmask & (1 << c)))
				continue;
			err = snd_usb_get_cur_mix_value(cval, c + 1, cnt, &val);
			if (err < 0)
				return filter_error(cval, err);
			val = get_relative_value(cval, val);
			ucontrol->value.integer.value[cnt] = val;
			cnt++;
		}
		return 0;
	} else {
		/* master channel */
		err = snd_usb_get_cur_mix_value(cval, 0, 0, &val);
		if (err < 0)
			return filter_error(cval, err);
		val = get_relative_value(cval, val);
		ucontrol->value.integer.value[0] = val;
	}
	return 0;
}

/* put the current value to feature/mixer unit */
static int mixer_ctl_feature_put(struct snd_kcontrol *kcontrol,
				 struct snd_ctl_elem_value *ucontrol)
{
	struct usb_mixer_elem_info *cval = kcontrol->private_data;
	int c, cnt, val, oval, err;
	int changed = 0;

	if (cval->cmask) {
		cnt = 0;
		for (c = 0; c < MAX_CHANNELS; c++) {
			if (!(cval->cmask & (1 << c)))
				continue;
			err = snd_usb_get_cur_mix_value(cval, c + 1, cnt, &oval);
			if (err < 0)
				return filter_error(cval, err);
			val = ucontrol->value.integer.value[cnt];
			val = get_abs_value(cval, val);
			if (oval != val) {
				snd_usb_set_cur_mix_value(cval, c + 1, cnt, val);
				changed = 1;
			}
			cnt++;
		}
	} else {
		/* master channel */
		err = snd_usb_get_cur_mix_value(cval, 0, 0, &oval);
		if (err < 0)
			return filter_error(cval, err);
		val = ucontrol->value.integer.value[0];
		val = get_abs_value(cval, val);
		if (val != oval) {
			snd_usb_set_cur_mix_value(cval, 0, 0, val);
			changed = 1;
		}
	}
	return changed;
}

/* get the boolean value from the master channel of a UAC control */
static int mixer_ctl_master_bool_get(struct snd_kcontrol *kcontrol,
				     struct snd_ctl_elem_value *ucontrol)
{
	struct usb_mixer_elem_info *cval = kcontrol->private_data;
	int val, err;

	err = snd_usb_get_cur_mix_value(cval, 0, 0, &val);
	if (err < 0)
		return filter_error(cval, err);
	val = (val != 0);
	ucontrol->value.integer.value[0] = val;
	return 0;
}

static int get_connector_value(struct usb_mixer_elem_info *cval,
			       char *name, int *val)
{
	struct snd_usb_audio *chip = cval->head.mixer->chip;
	int idx = 0, validx, ret;

	validx = cval->control << 8 | 0;

	ret = snd_usb_lock_shutdown(chip) ? -EIO : 0;
	if (ret)
		goto error;

	idx = mixer_ctrl_intf(cval->head.mixer) | (cval->head.id << 8);
	if (cval->head.mixer->protocol == UAC_VERSION_2) {
		struct uac2_connectors_ctl_blk uac2_conn;

		ret = snd_usb_ctl_msg(chip->dev, usb_rcvctrlpipe(chip->dev, 0), UAC2_CS_CUR,
				      USB_RECIP_INTERFACE | USB_TYPE_CLASS | USB_DIR_IN,
				      validx, idx, &uac2_conn, sizeof(uac2_conn));
		if (val)
			*val = !!uac2_conn.bNrChannels;
	} else { /* UAC_VERSION_3 */
		struct uac3_insertion_ctl_blk uac3_conn;

		ret = snd_usb_ctl_msg(chip->dev, usb_rcvctrlpipe(chip->dev, 0), UAC2_CS_CUR,
				      USB_RECIP_INTERFACE | USB_TYPE_CLASS | USB_DIR_IN,
				      validx, idx, &uac3_conn, sizeof(uac3_conn));
		if (val)
			*val = !!uac3_conn.bmConInserted;
	}

	snd_usb_unlock_shutdown(chip);

	if (ret < 0) {
		if (name && strstr(name, "Speaker")) {
			if (val)
				*val = 1;
			return 0;
		}
error:
		usb_audio_err(chip,
			"cannot get connectors status: req = %#x, wValue = %#x, wIndex = %#x, type = %d\n",
			UAC_GET_CUR, validx, idx, cval->val_type);
		return filter_error(cval, ret);
	}

	return ret;
}

/* get the connectors status and report it as boolean type */
static int mixer_ctl_connector_get(struct snd_kcontrol *kcontrol,
				   struct snd_ctl_elem_value *ucontrol)
{
	struct usb_mixer_elem_info *cval = kcontrol->private_data;
	int ret, val;

	ret = get_connector_value(cval, kcontrol->id.name, &val);

	if (ret < 0)
		return ret;

	ucontrol->value.integer.value[0] = val;
	return 0;
}

static const struct snd_kcontrol_new usb_feature_unit_ctl = {
	.iface = SNDRV_CTL_ELEM_IFACE_MIXER,
	.name = "", /* will be filled later manually */
	.info = mixer_ctl_feature_info,
	.get = mixer_ctl_feature_get,
	.put = mixer_ctl_feature_put,
};

/* the read-only variant */
static const struct snd_kcontrol_new usb_feature_unit_ctl_ro = {
	.iface = SNDRV_CTL_ELEM_IFACE_MIXER,
	.name = "", /* will be filled later manually */
	.info = mixer_ctl_feature_info,
	.get = mixer_ctl_feature_get,
	.put = NULL,
};

/*
 * A control which shows the boolean value from reading a UAC control on
 * the master channel.
 */
static const struct snd_kcontrol_new usb_bool_master_control_ctl_ro = {
	.iface = SNDRV_CTL_ELEM_IFACE_CARD,
	.name = "", /* will be filled later manually */
	.access = SNDRV_CTL_ELEM_ACCESS_READ,
	.info = snd_ctl_boolean_mono_info,
	.get = mixer_ctl_master_bool_get,
	.put = NULL,
};

static const struct snd_kcontrol_new usb_connector_ctl_ro = {
	.iface = SNDRV_CTL_ELEM_IFACE_CARD,
	.name = "", /* will be filled later manually */
	.access = SNDRV_CTL_ELEM_ACCESS_READ,
	.info = snd_ctl_boolean_mono_info,
	.get = mixer_ctl_connector_get,
	.put = NULL,
};

/*
 * This symbol is exported in order to allow the mixer quirks to
 * hook up to the standard feature unit control mechanism
 */
const struct snd_kcontrol_new *snd_usb_feature_unit_ctl = &usb_feature_unit_ctl;

/*
 * build a feature control
 */
static size_t append_ctl_name(struct snd_kcontrol *kctl, const char *str)
{
	return strlcat(kctl->id.name, str, sizeof(kctl->id.name));
}

/*
 * A lot of headsets/headphones have a "Speaker" mixer. Make sure we
 * rename it to "Headphone". We determine if something is a headphone
 * similar to how udev determines form factor.
 */
static void check_no_speaker_on_headset(struct snd_kcontrol *kctl,
					struct snd_card *card)
{
	static const char * const names_to_check[] = {
		"Headset", "headset", "Headphone", "headphone", NULL};
	const char * const *s;
	bool found = false;

	if (strcmp("Speaker", kctl->id.name))
		return;

	for (s = names_to_check; *s; s++)
		if (strstr(card->shortname, *s)) {
			found = true;
			break;
		}

	if (!found)
		return;

	strscpy(kctl->id.name, "Headphone", sizeof(kctl->id.name));
}

static const struct usb_feature_control_info *get_feature_control_info(int control)
{
	int i;

	for (i = 0; i < ARRAY_SIZE(audio_feature_info); ++i) {
		if (audio_feature_info[i].control == control)
			return &audio_feature_info[i];
	}
	return NULL;
}

static void __build_feature_ctl(struct usb_mixer_interface *mixer,
				const struct usbmix_name_map *imap,
				unsigned int ctl_mask, int control,
				struct usb_audio_term *iterm,
				struct usb_audio_term *oterm,
				int unitid, int nameid, int readonly_mask)
{
	const struct usb_feature_control_info *ctl_info;
	unsigned int len = 0;
	int mapped_name = 0;
	struct snd_kcontrol *kctl;
	struct usb_mixer_elem_info *cval;
	const struct usbmix_name_map *map;
	unsigned int range;

	if (control == UAC_FU_GRAPHIC_EQUALIZER) {
		/* FIXME: not supported yet */
		return;
	}

	map = find_map(imap, unitid, control);
	if (check_ignored_ctl(map))
		return;

	cval = kzalloc(sizeof(*cval), GFP_KERNEL);
	if (!cval)
		return;
	snd_usb_mixer_elem_init_std(&cval->head, mixer, unitid);
	cval->control = control;
	cval->cmask = ctl_mask;

	ctl_info = get_feature_control_info(control);
	if (!ctl_info) {
		usb_mixer_elem_info_free(cval);
		return;
	}
	if (mixer->protocol == UAC_VERSION_1)
		cval->val_type = ctl_info->type;
	else /* UAC_VERSION_2 */
		cval->val_type = ctl_info->type_uac2 >= 0 ?
			ctl_info->type_uac2 : ctl_info->type;

	if (ctl_mask == 0) {
		cval->channels = 1;	/* master channel */
		cval->master_readonly = readonly_mask;
	} else {
		int i, c = 0;
		for (i = 0; i < 16; i++)
			if (ctl_mask & (1 << i))
				c++;
		cval->channels = c;
		cval->ch_readonly = readonly_mask;
	}

	/*
	 * If all channels in the mask are marked read-only, make the control
	 * read-only. snd_usb_set_cur_mix_value() will check the mask again and won't
	 * issue write commands to read-only channels.
	 */
	if (cval->channels == readonly_mask)
		kctl = snd_ctl_new1(&usb_feature_unit_ctl_ro, cval);
	else
		kctl = snd_ctl_new1(&usb_feature_unit_ctl, cval);

	if (!kctl) {
		usb_audio_err(mixer->chip, "cannot malloc kcontrol\n");
		usb_mixer_elem_info_free(cval);
		return;
	}
	kctl->private_free = snd_usb_mixer_elem_free;

	len = check_mapped_name(map, kctl->id.name, sizeof(kctl->id.name));
	mapped_name = len != 0;
	if (!len && nameid)
		len = snd_usb_copy_string_desc(mixer->chip, nameid,
				kctl->id.name, sizeof(kctl->id.name));

	switch (control) {
	case UAC_FU_MUTE:
	case UAC_FU_VOLUME:
		/*
		 * determine the control name.  the rule is:
		 * - if a name id is given in descriptor, use it.
		 * - if the connected input can be determined, then use the name
		 *   of terminal type.
		 * - if the connected output can be determined, use it.
		 * - otherwise, anonymous name.
		 */
		if (!len) {
			if (iterm)
				len = get_term_name(mixer->chip, iterm,
						    kctl->id.name,
						    sizeof(kctl->id.name), 1);
			if (!len && oterm)
				len = get_term_name(mixer->chip, oterm,
						    kctl->id.name,
						    sizeof(kctl->id.name), 1);
			if (!len)
				snprintf(kctl->id.name, sizeof(kctl->id.name),
					 "Feature %d", unitid);
		}

		if (!mapped_name)
			check_no_speaker_on_headset(kctl, mixer->chip->card);

		/*
		 * determine the stream direction:
		 * if the connected output is USB stream, then it's likely a
		 * capture stream.  otherwise it should be playback (hopefully :)
		 */
		if (!mapped_name && oterm && !(oterm->type >> 16)) {
			if ((oterm->type & 0xff00) == 0x0100)
				append_ctl_name(kctl, " Capture");
			else
				append_ctl_name(kctl, " Playback");
		}
		append_ctl_name(kctl, control == UAC_FU_MUTE ?
				" Switch" : " Volume");
		break;
	default:
		if (!len)
			strscpy(kctl->id.name, audio_feature_info[control-1].name,
				sizeof(kctl->id.name));
		break;
	}

	/* get min/max values */
	get_min_max_with_quirks(cval, 0, kctl);

	/* skip a bogus volume range */
	if (cval->max <= cval->min) {
		usb_audio_dbg(mixer->chip,
			      "[%d] FU [%s] skipped due to invalid volume\n",
			      cval->head.id, kctl->id.name);
		snd_ctl_free_one(kctl);
		return;
	}


	if (control == UAC_FU_VOLUME) {
		check_mapped_dB(map, cval);
		if (cval->dBmin < cval->dBmax || !cval->initialized) {
			kctl->tlv.c = snd_usb_mixer_vol_tlv;
			kctl->vd[0].access |=
				SNDRV_CTL_ELEM_ACCESS_TLV_READ |
				SNDRV_CTL_ELEM_ACCESS_TLV_CALLBACK;
		}
	}

	snd_usb_mixer_fu_apply_quirk(mixer, cval, unitid, kctl);

	range = (cval->max - cval->min) / cval->res;
	/*
	 * Are there devices with volume range more than 255? I use a bit more
	 * to be sure. 384 is a resolution magic number found on Logitech
	 * devices. It will definitively catch all buggy Logitech devices.
	 */
	if (range > 384) {
		usb_audio_warn(mixer->chip,
			       "Warning! Unlikely big volume range (=%u), cval->res is probably wrong.",
			       range);
		usb_audio_warn(mixer->chip,
			       "[%d] FU [%s] ch = %d, val = %d/%d/%d",
			       cval->head.id, kctl->id.name, cval->channels,
			       cval->min, cval->max, cval->res);
	}

	usb_audio_dbg(mixer->chip, "[%d] FU [%s] ch = %d, val = %d/%d/%d\n",
		      cval->head.id, kctl->id.name, cval->channels,
		      cval->min, cval->max, cval->res);
	snd_usb_mixer_add_control(&cval->head, kctl);
}

static void build_feature_ctl(struct mixer_build *state, void *raw_desc,
			      unsigned int ctl_mask, int control,
			      struct usb_audio_term *iterm, int unitid,
			      int readonly_mask)
{
	struct uac_feature_unit_descriptor *desc = raw_desc;
	int nameid = uac_feature_unit_iFeature(desc);

	__build_feature_ctl(state->mixer, state->map, ctl_mask, control,
			iterm, &state->oterm, unitid, nameid, readonly_mask);
}

static void build_feature_ctl_badd(struct usb_mixer_interface *mixer,
			      unsigned int ctl_mask, int control, int unitid,
			      const struct usbmix_name_map *badd_map)
{
	__build_feature_ctl(mixer, badd_map, ctl_mask, control,
			NULL, NULL, unitid, 0, 0);
}

static void get_connector_control_name(struct usb_mixer_interface *mixer,
				       struct usb_audio_term *term,
				       bool is_input, char *name, int name_size)
{
	int name_len = get_term_name(mixer->chip, term, name, name_size, 0);

	if (name_len == 0)
		strscpy(name, "Unknown", name_size);

	/*
	 *  sound/core/ctljack.c has a convention of naming jack controls
	 * by ending in " Jack".  Make it slightly more useful by
	 * indicating Input or Output after the terminal name.
	 */
	if (is_input)
		strlcat(name, " - Input Jack", name_size);
	else
		strlcat(name, " - Output Jack", name_size);
}

/* get connector value to "wake up" the USB audio */
static int connector_mixer_resume(struct usb_mixer_elem_list *list)
{
	struct usb_mixer_elem_info *cval = mixer_elem_list_to_info(list);

	get_connector_value(cval, NULL, NULL);
	return 0;
}

/* Build a mixer control for a UAC connector control (jack-detect) */
static void build_connector_control(struct usb_mixer_interface *mixer,
				    const struct usbmix_name_map *imap,
				    struct usb_audio_term *term, bool is_input)
{
	struct snd_kcontrol *kctl;
	struct usb_mixer_elem_info *cval;
	const struct usbmix_name_map *map;

	map = find_map(imap, term->id, 0);
	if (check_ignored_ctl(map))
		return;

	cval = kzalloc(sizeof(*cval), GFP_KERNEL);
	if (!cval)
		return;
	snd_usb_mixer_elem_init_std(&cval->head, mixer, term->id);

	/* set up a specific resume callback */
	cval->head.resume = connector_mixer_resume;

	/*
	 * UAC2: The first byte from reading the UAC2_TE_CONNECTOR control returns the
	 * number of channels connected.
	 *
	 * UAC3: The first byte specifies size of bitmap for the inserted controls. The
	 * following byte(s) specifies which connectors are inserted.
	 *
	 * This boolean ctl will simply report if any channels are connected
	 * or not.
	 */
	if (mixer->protocol == UAC_VERSION_2)
		cval->control = UAC2_TE_CONNECTOR;
	else /* UAC_VERSION_3 */
		cval->control = UAC3_TE_INSERTION;

	cval->val_type = USB_MIXER_BOOLEAN;
	cval->channels = 1; /* report true if any channel is connected */
	cval->min = 0;
	cval->max = 1;
	kctl = snd_ctl_new1(&usb_connector_ctl_ro, cval);
	if (!kctl) {
		usb_audio_err(mixer->chip, "cannot malloc kcontrol\n");
		usb_mixer_elem_info_free(cval);
		return;
	}

	if (check_mapped_name(map, kctl->id.name, sizeof(kctl->id.name)))
		strlcat(kctl->id.name, " Jack", sizeof(kctl->id.name));
	else
		get_connector_control_name(mixer, term, is_input, kctl->id.name,
					   sizeof(kctl->id.name));
	kctl->private_free = snd_usb_mixer_elem_free;
	snd_usb_mixer_add_control(&cval->head, kctl);
}

static int parse_clock_source_unit(struct mixer_build *state, int unitid,
				   void *_ftr)
{
	struct uac_clock_source_descriptor *hdr = _ftr;
	struct usb_mixer_elem_info *cval;
	struct snd_kcontrol *kctl;
	char name[SNDRV_CTL_ELEM_ID_NAME_MAXLEN];
	int ret;

	if (state->mixer->protocol != UAC_VERSION_2)
		return -EINVAL;

	/*
	 * The only property of this unit we are interested in is the
	 * clock source validity. If that isn't readable, just bail out.
	 */
	if (!uac_v2v3_control_is_readable(hdr->bmControls,
				      UAC2_CS_CONTROL_CLOCK_VALID))
		return 0;

	cval = kzalloc(sizeof(*cval), GFP_KERNEL);
	if (!cval)
		return -ENOMEM;

	snd_usb_mixer_elem_init_std(&cval->head, state->mixer, hdr->bClockID);

	cval->min = 0;
	cval->max = 1;
	cval->channels = 1;
	cval->val_type = USB_MIXER_BOOLEAN;
	cval->control = UAC2_CS_CONTROL_CLOCK_VALID;

	cval->master_readonly = 1;
	/* From UAC2 5.2.5.1.2 "Only the get request is supported." */
	kctl = snd_ctl_new1(&usb_bool_master_control_ctl_ro, cval);

	if (!kctl) {
		usb_mixer_elem_info_free(cval);
		return -ENOMEM;
	}

	kctl->private_free = snd_usb_mixer_elem_free;
	ret = snd_usb_copy_string_desc(state->chip, hdr->iClockSource,
				       name, sizeof(name));
	if (ret > 0)
		snprintf(kctl->id.name, sizeof(kctl->id.name),
			 "%s Validity", name);
	else
		snprintf(kctl->id.name, sizeof(kctl->id.name),
			 "Clock Source %d Validity", hdr->bClockID);

	return snd_usb_mixer_add_control(&cval->head, kctl);
}

/*
 * parse a feature unit
 *
 * most of controls are defined here.
 */
static int parse_audio_feature_unit(struct mixer_build *state, int unitid,
				    void *_ftr)
{
	int channels, i, j;
	struct usb_audio_term iterm;
	unsigned int master_bits;
	int err, csize;
	struct uac_feature_unit_descriptor *hdr = _ftr;
	__u8 *bmaControls;

	if (state->mixer->protocol == UAC_VERSION_1) {
		csize = hdr->bControlSize;
		channels = (hdr->bLength - 7) / csize - 1;
		bmaControls = hdr->bmaControls;
	} else if (state->mixer->protocol == UAC_VERSION_2) {
		struct uac2_feature_unit_descriptor *ftr = _ftr;
		csize = 4;
		channels = (hdr->bLength - 6) / 4 - 1;
		bmaControls = ftr->bmaControls;
	} else { /* UAC_VERSION_3 */
		struct uac3_feature_unit_descriptor *ftr = _ftr;

		csize = 4;
		channels = (ftr->bLength - 7) / 4 - 1;
		bmaControls = ftr->bmaControls;
	}

	/* parse the source unit */
	err = parse_audio_unit(state, hdr->bSourceID);
	if (err < 0)
		return err;

	/* determine the input source type and name */
	err = check_input_term(state, hdr->bSourceID, &iterm);
	if (err < 0)
		return err;

	master_bits = snd_usb_combine_bytes(bmaControls, csize);
	/* master configuration quirks */
	switch (state->chip->usb_id) {
	case USB_ID(0x08bb, 0x2702):
		usb_audio_info(state->chip,
			       "usbmixer: master volume quirk for PCM2702 chip\n");
		/* disable non-functional volume control */
		master_bits &= ~UAC_CONTROL_BIT(UAC_FU_VOLUME);
		break;
	case USB_ID(0x1130, 0xf211):
		usb_audio_info(state->chip,
			       "usbmixer: volume control quirk for Tenx TP6911 Audio Headset\n");
		/* disable non-functional volume control */
		channels = 0;
		break;

	}

	if (state->mixer->protocol == UAC_VERSION_1) {
		/* check all control types */
		for (i = 0; i < 10; i++) {
			unsigned int ch_bits = 0;
			int control = audio_feature_info[i].control;

			for (j = 0; j < channels; j++) {
				unsigned int mask;

				mask = snd_usb_combine_bytes(bmaControls +
							     csize * (j+1), csize);
				if (mask & (1 << i))
					ch_bits |= (1 << j);
			}
			/* audio class v1 controls are never read-only */

			/*
			 * The first channel must be set
			 * (for ease of programming).
			 */
			if (ch_bits & 1)
				build_feature_ctl(state, _ftr, ch_bits, control,
						  &iterm, unitid, 0);
			if (master_bits & (1 << i))
				build_feature_ctl(state, _ftr, 0, control,
						  &iterm, unitid, 0);
		}
	} else { /* UAC_VERSION_2/3 */
		for (i = 0; i < ARRAY_SIZE(audio_feature_info); i++) {
			unsigned int ch_bits = 0;
			unsigned int ch_read_only = 0;
			int control = audio_feature_info[i].control;

			for (j = 0; j < channels; j++) {
				unsigned int mask;

				mask = snd_usb_combine_bytes(bmaControls +
							     csize * (j+1), csize);
				if (uac_v2v3_control_is_readable(mask, control)) {
					ch_bits |= (1 << j);
					if (!uac_v2v3_control_is_writeable(mask, control))
						ch_read_only |= (1 << j);
				}
			}

			/*
			 * NOTE: build_feature_ctl() will mark the control
			 * read-only if all channels are marked read-only in
			 * the descriptors. Otherwise, the control will be
			 * reported as writeable, but the driver will not
			 * actually issue a write command for read-only
			 * channels.
			 */

			/*
			 * The first channel must be set
			 * (for ease of programming).
			 */
			if (ch_bits & 1)
				build_feature_ctl(state, _ftr, ch_bits, control,
						  &iterm, unitid, ch_read_only);
			if (uac_v2v3_control_is_readable(master_bits, control))
				build_feature_ctl(state, _ftr, 0, control,
						  &iterm, unitid,
						  !uac_v2v3_control_is_writeable(master_bits,
										 control));
		}
	}

	return 0;
}

/*
 * Mixer Unit
 */

/* check whether the given in/out overflows bmMixerControls matrix */
static bool mixer_bitmap_overflow(struct uac_mixer_unit_descriptor *desc,
				  int protocol, int num_ins, int num_outs)
{
	u8 *hdr = (u8 *)desc;
	u8 *c = uac_mixer_unit_bmControls(desc, protocol);
	size_t rest; /* remaining bytes after bmMixerControls */

	switch (protocol) {
	case UAC_VERSION_1:
	default:
		rest = 1; /* iMixer */
		break;
	case UAC_VERSION_2:
		rest = 2; /* bmControls + iMixer */
		break;
	case UAC_VERSION_3:
		rest = 6; /* bmControls + wMixerDescrStr */
		break;
	}

	/* overflow? */
	return c + (num_ins * num_outs + 7) / 8 + rest > hdr + hdr[0];
}

/*
 * build a mixer unit control
 *
 * the callbacks are identical with feature unit.
 * input channel number (zero based) is given in control field instead.
 */
static void build_mixer_unit_ctl(struct mixer_build *state,
				 struct uac_mixer_unit_descriptor *desc,
				 int in_pin, int in_ch, int num_outs,
				 int unitid, struct usb_audio_term *iterm)
{
	struct usb_mixer_elem_info *cval;
	unsigned int i, len;
	struct snd_kcontrol *kctl;
	const struct usbmix_name_map *map;

	map = find_map(state->map, unitid, 0);
	if (check_ignored_ctl(map))
		return;

	cval = kzalloc(sizeof(*cval), GFP_KERNEL);
	if (!cval)
		return;

	snd_usb_mixer_elem_init_std(&cval->head, state->mixer, unitid);
	cval->control = in_ch + 1; /* based on 1 */
	cval->val_type = USB_MIXER_S16;
	for (i = 0; i < num_outs; i++) {
		__u8 *c = uac_mixer_unit_bmControls(desc, state->mixer->protocol);

		if (check_matrix_bitmap(c, in_ch, i, num_outs)) {
			cval->cmask |= (1 << i);
			cval->channels++;
		}
	}

	/* get min/max values */
	get_min_max(cval, 0);

	kctl = snd_ctl_new1(&usb_feature_unit_ctl, cval);
	if (!kctl) {
		usb_audio_err(state->chip, "cannot malloc kcontrol\n");
		usb_mixer_elem_info_free(cval);
		return;
	}
	kctl->private_free = snd_usb_mixer_elem_free;

	len = check_mapped_name(map, kctl->id.name, sizeof(kctl->id.name));
	if (!len)
		len = get_term_name(state->chip, iterm, kctl->id.name,
				    sizeof(kctl->id.name), 0);
	if (!len)
		len = sprintf(kctl->id.name, "Mixer Source %d", in_ch + 1);
	append_ctl_name(kctl, " Volume");

	usb_audio_dbg(state->chip, "[%d] MU [%s] ch = %d, val = %d/%d\n",
		    cval->head.id, kctl->id.name, cval->channels, cval->min, cval->max);
	snd_usb_mixer_add_control(&cval->head, kctl);
}

static int parse_audio_input_terminal(struct mixer_build *state, int unitid,
				      void *raw_desc)
{
	struct usb_audio_term iterm;
	unsigned int control, bmctls, term_id;

	if (state->mixer->protocol == UAC_VERSION_2) {
		struct uac2_input_terminal_descriptor *d_v2 = raw_desc;
		control = UAC2_TE_CONNECTOR;
		term_id = d_v2->bTerminalID;
		bmctls = le16_to_cpu(d_v2->bmControls);
	} else if (state->mixer->protocol == UAC_VERSION_3) {
		struct uac3_input_terminal_descriptor *d_v3 = raw_desc;
		control = UAC3_TE_INSERTION;
		term_id = d_v3->bTerminalID;
		bmctls = le32_to_cpu(d_v3->bmControls);
	} else {
		return 0; /* UAC1. No Insertion control */
	}

	check_input_term(state, term_id, &iterm);

	/* Check for jack detection. */
	if ((iterm.type & 0xff00) != 0x0100 &&
	    uac_v2v3_control_is_readable(bmctls, control))
		build_connector_control(state->mixer, state->map, &iterm, true);

	return 0;
}

/*
 * parse a mixer unit
 */
static int parse_audio_mixer_unit(struct mixer_build *state, int unitid,
				  void *raw_desc)
{
	struct uac_mixer_unit_descriptor *desc = raw_desc;
	struct usb_audio_term iterm;
	int input_pins, num_ins, num_outs;
	int pin, ich, err;

	err = uac_mixer_unit_get_channels(state, desc);
	if (err < 0) {
		usb_audio_err(state->chip,
			      "invalid MIXER UNIT descriptor %d\n",
			      unitid);
		return err;
	}

	num_outs = err;
	input_pins = desc->bNrInPins;

	num_ins = 0;
	ich = 0;
	for (pin = 0; pin < input_pins; pin++) {
		err = parse_audio_unit(state, desc->baSourceID[pin]);
		if (err < 0)
			continue;
		/* no bmControls field (e.g. Maya44) -> ignore */
		if (!num_outs)
			continue;
		err = check_input_term(state, desc->baSourceID[pin], &iterm);
		if (err < 0)
			return err;
		num_ins += iterm.channels;
		if (mixer_bitmap_overflow(desc, state->mixer->protocol,
					  num_ins, num_outs))
			break;
		for (; ich < num_ins; ich++) {
			int och, ich_has_controls = 0;

			for (och = 0; och < num_outs; och++) {
				__u8 *c = uac_mixer_unit_bmControls(desc,
						state->mixer->protocol);

				if (check_matrix_bitmap(c, ich, och, num_outs)) {
					ich_has_controls = 1;
					break;
				}
			}
			if (ich_has_controls)
				build_mixer_unit_ctl(state, desc, pin, ich, num_outs,
						     unitid, &iterm);
		}
	}
	return 0;
}

/*
 * Processing Unit / Extension Unit
 */

/* get callback for processing/extension unit */
static int mixer_ctl_procunit_get(struct snd_kcontrol *kcontrol,
				  struct snd_ctl_elem_value *ucontrol)
{
	struct usb_mixer_elem_info *cval = kcontrol->private_data;
	int err, val;

	err = get_cur_ctl_value(cval, cval->control << 8, &val);
	if (err < 0) {
		ucontrol->value.integer.value[0] = cval->min;
		return filter_error(cval, err);
	}
	val = get_relative_value(cval, val);
	ucontrol->value.integer.value[0] = val;
	return 0;
}

/* put callback for processing/extension unit */
static int mixer_ctl_procunit_put(struct snd_kcontrol *kcontrol,
				  struct snd_ctl_elem_value *ucontrol)
{
	struct usb_mixer_elem_info *cval = kcontrol->private_data;
	int val, oval, err;

	err = get_cur_ctl_value(cval, cval->control << 8, &oval);
	if (err < 0)
		return filter_error(cval, err);
	val = ucontrol->value.integer.value[0];
	val = get_abs_value(cval, val);
	if (val != oval) {
		set_cur_ctl_value(cval, cval->control << 8, val);
		return 1;
	}
	return 0;
}

/* alsa control interface for processing/extension unit */
static const struct snd_kcontrol_new mixer_procunit_ctl = {
	.iface = SNDRV_CTL_ELEM_IFACE_MIXER,
	.name = "", /* will be filled later */
	.info = mixer_ctl_feature_info,
	.get = mixer_ctl_procunit_get,
	.put = mixer_ctl_procunit_put,
};

/*
 * predefined data for processing units
 */
struct procunit_value_info {
	int control;
	const char *suffix;
	int val_type;
	int min_value;
};

struct procunit_info {
	int type;
	char *name;
	const struct procunit_value_info *values;
};

static const struct procunit_value_info undefined_proc_info[] = {
	{ 0x00, "Control Undefined", 0 },
	{ 0 }
};

static const struct procunit_value_info updown_proc_info[] = {
	{ UAC_UD_ENABLE, "Switch", USB_MIXER_BOOLEAN },
	{ UAC_UD_MODE_SELECT, "Mode Select", USB_MIXER_U8, 1 },
	{ 0 }
};
static const struct procunit_value_info prologic_proc_info[] = {
	{ UAC_DP_ENABLE, "Switch", USB_MIXER_BOOLEAN },
	{ UAC_DP_MODE_SELECT, "Mode Select", USB_MIXER_U8, 1 },
	{ 0 }
};
static const struct procunit_value_info threed_enh_proc_info[] = {
	{ UAC_3D_ENABLE, "Switch", USB_MIXER_BOOLEAN },
	{ UAC_3D_SPACE, "Spaciousness", USB_MIXER_U8 },
	{ 0 }
};
static const struct procunit_value_info reverb_proc_info[] = {
	{ UAC_REVERB_ENABLE, "Switch", USB_MIXER_BOOLEAN },
	{ UAC_REVERB_LEVEL, "Level", USB_MIXER_U8 },
	{ UAC_REVERB_TIME, "Time", USB_MIXER_U16 },
	{ UAC_REVERB_FEEDBACK, "Feedback", USB_MIXER_U8 },
	{ 0 }
};
static const struct procunit_value_info chorus_proc_info[] = {
	{ UAC_CHORUS_ENABLE, "Switch", USB_MIXER_BOOLEAN },
	{ UAC_CHORUS_LEVEL, "Level", USB_MIXER_U8 },
	{ UAC_CHORUS_RATE, "Rate", USB_MIXER_U16 },
	{ UAC_CHORUS_DEPTH, "Depth", USB_MIXER_U16 },
	{ 0 }
};
static const struct procunit_value_info dcr_proc_info[] = {
	{ UAC_DCR_ENABLE, "Switch", USB_MIXER_BOOLEAN },
	{ UAC_DCR_RATE, "Ratio", USB_MIXER_U16 },
	{ UAC_DCR_MAXAMPL, "Max Amp", USB_MIXER_S16 },
	{ UAC_DCR_THRESHOLD, "Threshold", USB_MIXER_S16 },
	{ UAC_DCR_ATTACK_TIME, "Attack Time", USB_MIXER_U16 },
	{ UAC_DCR_RELEASE_TIME, "Release Time", USB_MIXER_U16 },
	{ 0 }
};

static const struct procunit_info procunits[] = {
	{ UAC_PROCESS_UP_DOWNMIX, "Up Down", updown_proc_info },
	{ UAC_PROCESS_DOLBY_PROLOGIC, "Dolby Prologic", prologic_proc_info },
	{ UAC_PROCESS_STEREO_EXTENDER, "3D Stereo Extender", threed_enh_proc_info },
	{ UAC_PROCESS_REVERB, "Reverb", reverb_proc_info },
	{ UAC_PROCESS_CHORUS, "Chorus", chorus_proc_info },
	{ UAC_PROCESS_DYN_RANGE_COMP, "DCR", dcr_proc_info },
	{ 0 },
};

static const struct procunit_value_info uac3_updown_proc_info[] = {
	{ UAC3_UD_MODE_SELECT, "Mode Select", USB_MIXER_U8, 1 },
	{ 0 }
};
static const struct procunit_value_info uac3_stereo_ext_proc_info[] = {
	{ UAC3_EXT_WIDTH_CONTROL, "Width Control", USB_MIXER_U8 },
	{ 0 }
};

static const struct procunit_info uac3_procunits[] = {
	{ UAC3_PROCESS_UP_DOWNMIX, "Up Down", uac3_updown_proc_info },
	{ UAC3_PROCESS_STEREO_EXTENDER, "3D Stereo Extender", uac3_stereo_ext_proc_info },
	{ UAC3_PROCESS_MULTI_FUNCTION, "Multi-Function", undefined_proc_info },
	{ 0 },
};

/*
 * predefined data for extension units
 */
static const struct procunit_value_info clock_rate_xu_info[] = {
	{ USB_XU_CLOCK_RATE_SELECTOR, "Selector", USB_MIXER_U8, 0 },
	{ 0 }
};
static const struct procunit_value_info clock_source_xu_info[] = {
	{ USB_XU_CLOCK_SOURCE_SELECTOR, "External", USB_MIXER_BOOLEAN },
	{ 0 }
};
static const struct procunit_value_info spdif_format_xu_info[] = {
	{ USB_XU_DIGITAL_FORMAT_SELECTOR, "SPDIF/AC3", USB_MIXER_BOOLEAN },
	{ 0 }
};
static const struct procunit_value_info soft_limit_xu_info[] = {
	{ USB_XU_SOFT_LIMIT_SELECTOR, " ", USB_MIXER_BOOLEAN },
	{ 0 }
};
static const struct procunit_info extunits[] = {
	{ USB_XU_CLOCK_RATE, "Clock rate", clock_rate_xu_info },
	{ USB_XU_CLOCK_SOURCE, "DigitalIn CLK source", clock_source_xu_info },
	{ USB_XU_DIGITAL_IO_STATUS, "DigitalOut format:", spdif_format_xu_info },
	{ USB_XU_DEVICE_OPTIONS, "AnalogueIn Soft Limit", soft_limit_xu_info },
	{ 0 }
};

/*
 * build a processing/extension unit
 */
static int build_audio_procunit(struct mixer_build *state, int unitid,
				void *raw_desc, const struct procunit_info *list,
				bool extension_unit)
{
	struct uac_processing_unit_descriptor *desc = raw_desc;
	int num_ins;
	struct usb_mixer_elem_info *cval;
	struct snd_kcontrol *kctl;
	int i, err, nameid, type, len, val;
	const struct procunit_info *info;
	const struct procunit_value_info *valinfo;
	const struct usbmix_name_map *map;
	static const struct procunit_value_info default_value_info[] = {
		{ 0x01, "Switch", USB_MIXER_BOOLEAN },
		{ 0 }
	};
	static const struct procunit_info default_info = {
		0, NULL, default_value_info
	};
	const char *name = extension_unit ?
		"Extension Unit" : "Processing Unit";

	num_ins = desc->bNrInPins;
	for (i = 0; i < num_ins; i++) {
		err = parse_audio_unit(state, desc->baSourceID[i]);
		if (err < 0)
			return err;
	}

	type = le16_to_cpu(desc->wProcessType);
	for (info = list; info && info->type; info++)
		if (info->type == type)
			break;
	if (!info || !info->type)
		info = &default_info;

	for (valinfo = info->values; valinfo->control; valinfo++) {
		__u8 *controls = uac_processing_unit_bmControls(desc, state->mixer->protocol);

		if (state->mixer->protocol == UAC_VERSION_1) {
			if (!(controls[valinfo->control / 8] &
					(1 << ((valinfo->control % 8) - 1))))
				continue;
		} else { /* UAC_VERSION_2/3 */
			if (!uac_v2v3_control_is_readable(controls[valinfo->control / 8],
							  valinfo->control))
				continue;
		}

		map = find_map(state->map, unitid, valinfo->control);
		if (check_ignored_ctl(map))
			continue;
		cval = kzalloc(sizeof(*cval), GFP_KERNEL);
		if (!cval)
			return -ENOMEM;
		snd_usb_mixer_elem_init_std(&cval->head, state->mixer, unitid);
		cval->control = valinfo->control;
		cval->val_type = valinfo->val_type;
		cval->channels = 1;

		if (state->mixer->protocol > UAC_VERSION_1 &&
		    !uac_v2v3_control_is_writeable(controls[valinfo->control / 8],
						   valinfo->control))
			cval->master_readonly = 1;

		/* get min/max values */
		switch (type) {
		case UAC_PROCESS_UP_DOWNMIX: {
			bool mode_sel = false;

			switch (state->mixer->protocol) {
			case UAC_VERSION_1:
			case UAC_VERSION_2:
			default:
				if (cval->control == UAC_UD_MODE_SELECT)
					mode_sel = true;
				break;
			case UAC_VERSION_3:
				if (cval->control == UAC3_UD_MODE_SELECT)
					mode_sel = true;
				break;
			}

			if (mode_sel) {
				__u8 *control_spec = uac_processing_unit_specific(desc,
								state->mixer->protocol);
				cval->min = 1;
				cval->max = control_spec[0];
				cval->res = 1;
				cval->initialized = 1;
				break;
			}

			get_min_max(cval, valinfo->min_value);
			break;
		}
		case USB_XU_CLOCK_RATE:
			/*
			 * E-Mu USB 0404/0202/TrackerPre/0204
			 * samplerate control quirk
			 */
			cval->min = 0;
			cval->max = 5;
			cval->res = 1;
			cval->initialized = 1;
			break;
		default:
			get_min_max(cval, valinfo->min_value);
			break;
		}

		err = get_cur_ctl_value(cval, cval->control << 8, &val);
		if (err < 0) {
			usb_mixer_elem_info_free(cval);
			return -EINVAL;
		}

		kctl = snd_ctl_new1(&mixer_procunit_ctl, cval);
		if (!kctl) {
			usb_mixer_elem_info_free(cval);
			return -ENOMEM;
		}
		kctl->private_free = snd_usb_mixer_elem_free;

		if (check_mapped_name(map, kctl->id.name, sizeof(kctl->id.name))) {
			/* nothing */ ;
		} else if (info->name) {
			strscpy(kctl->id.name, info->name, sizeof(kctl->id.name));
		} else {
			if (extension_unit)
				nameid = uac_extension_unit_iExtension(desc, state->mixer->protocol);
			else
				nameid = uac_processing_unit_iProcessing(desc, state->mixer->protocol);
			len = 0;
			if (nameid)
				len = snd_usb_copy_string_desc(state->chip,
							       nameid,
							       kctl->id.name,
							       sizeof(kctl->id.name));
			if (!len)
				strscpy(kctl->id.name, name, sizeof(kctl->id.name));
		}
		append_ctl_name(kctl, " ");
		append_ctl_name(kctl, valinfo->suffix);

		usb_audio_dbg(state->chip,
			      "[%d] PU [%s] ch = %d, val = %d/%d\n",
			      cval->head.id, kctl->id.name, cval->channels,
			      cval->min, cval->max);

		err = snd_usb_mixer_add_control(&cval->head, kctl);
		if (err < 0)
			return err;
	}
	return 0;
}

static int parse_audio_processing_unit(struct mixer_build *state, int unitid,
				       void *raw_desc)
{
	switch (state->mixer->protocol) {
	case UAC_VERSION_1:
	case UAC_VERSION_2:
	default:
		return build_audio_procunit(state, unitid, raw_desc,
					    procunits, false);
	case UAC_VERSION_3:
		return build_audio_procunit(state, unitid, raw_desc,
					    uac3_procunits, false);
	}
}

static int parse_audio_extension_unit(struct mixer_build *state, int unitid,
				      void *raw_desc)
{
	/*
	 * Note that we parse extension units with processing unit descriptors.
	 * That's ok as the layout is the same.
	 */
	return build_audio_procunit(state, unitid, raw_desc, extunits, true);
}

/*
 * Selector Unit
 */

/*
 * info callback for selector unit
 * use an enumerator type for routing
 */
static int mixer_ctl_selector_info(struct snd_kcontrol *kcontrol,
				   struct snd_ctl_elem_info *uinfo)
{
	struct usb_mixer_elem_info *cval = kcontrol->private_data;
	const char **itemlist = (const char **)kcontrol->private_value;

	if (snd_BUG_ON(!itemlist))
		return -EINVAL;
	return snd_ctl_enum_info(uinfo, 1, cval->max, itemlist);
}

/* get callback for selector unit */
static int mixer_ctl_selector_get(struct snd_kcontrol *kcontrol,
				  struct snd_ctl_elem_value *ucontrol)
{
	struct usb_mixer_elem_info *cval = kcontrol->private_data;
	int val, err;

	err = get_cur_ctl_value(cval, cval->control << 8, &val);
	if (err < 0) {
		ucontrol->value.enumerated.item[0] = 0;
		return filter_error(cval, err);
	}
	val = get_relative_value(cval, val);
	ucontrol->value.enumerated.item[0] = val;
	return 0;
}

/* put callback for selector unit */
static int mixer_ctl_selector_put(struct snd_kcontrol *kcontrol,
				  struct snd_ctl_elem_value *ucontrol)
{
	struct usb_mixer_elem_info *cval = kcontrol->private_data;
	int val, oval, err;

	err = get_cur_ctl_value(cval, cval->control << 8, &oval);
	if (err < 0)
		return filter_error(cval, err);
	val = ucontrol->value.enumerated.item[0];
	val = get_abs_value(cval, val);
	if (val != oval) {
		set_cur_ctl_value(cval, cval->control << 8, val);
		return 1;
	}
	return 0;
}

/* alsa control interface for selector unit */
static const struct snd_kcontrol_new mixer_selectunit_ctl = {
	.iface = SNDRV_CTL_ELEM_IFACE_MIXER,
	.name = "", /* will be filled later */
	.info = mixer_ctl_selector_info,
	.get = mixer_ctl_selector_get,
	.put = mixer_ctl_selector_put,
};

/*
 * private free callback.
 * free both private_data and private_value
 */
static void usb_mixer_selector_elem_free(struct snd_kcontrol *kctl)
{
	int i, num_ins = 0;

	if (kctl->private_data) {
		struct usb_mixer_elem_info *cval = kctl->private_data;
		num_ins = cval->max;
		usb_mixer_elem_info_free(cval);
		kctl->private_data = NULL;
	}
	if (kctl->private_value) {
		char **itemlist = (char **)kctl->private_value;
		for (i = 0; i < num_ins; i++)
			kfree(itemlist[i]);
		kfree(itemlist);
		kctl->private_value = 0;
	}
}

/*
 * parse a selector unit
 */
static int parse_audio_selector_unit(struct mixer_build *state, int unitid,
				     void *raw_desc)
{
	struct uac_selector_unit_descriptor *desc = raw_desc;
	unsigned int i, nameid, len;
	int err;
	struct usb_mixer_elem_info *cval;
	struct snd_kcontrol *kctl;
	const struct usbmix_name_map *map;
	char **namelist;

	for (i = 0; i < desc->bNrInPins; i++) {
		err = parse_audio_unit(state, desc->baSourceID[i]);
		if (err < 0)
			return err;
	}

	if (desc->bNrInPins == 1) /* only one ? nonsense! */
		return 0;

	map = find_map(state->map, unitid, 0);
	if (check_ignored_ctl(map))
		return 0;

	cval = kzalloc(sizeof(*cval), GFP_KERNEL);
	if (!cval)
		return -ENOMEM;
	snd_usb_mixer_elem_init_std(&cval->head, state->mixer, unitid);
	cval->val_type = USB_MIXER_U8;
	cval->channels = 1;
	cval->min = 1;
	cval->max = desc->bNrInPins;
	cval->res = 1;
	cval->initialized = 1;

	switch (state->mixer->protocol) {
	case UAC_VERSION_1:
	default:
		cval->control = 0;
		break;
	case UAC_VERSION_2:
	case UAC_VERSION_3:
		if (desc->bDescriptorSubtype == UAC2_CLOCK_SELECTOR ||
		    desc->bDescriptorSubtype == UAC3_CLOCK_SELECTOR)
			cval->control = UAC2_CX_CLOCK_SELECTOR;
		else /* UAC2/3_SELECTOR_UNIT */
			cval->control = UAC2_SU_SELECTOR;
		break;
	}

	namelist = kcalloc(desc->bNrInPins, sizeof(char *), GFP_KERNEL);
	if (!namelist) {
		err = -ENOMEM;
		goto error_cval;
	}
#define MAX_ITEM_NAME_LEN	64
	for (i = 0; i < desc->bNrInPins; i++) {
		struct usb_audio_term iterm;
		namelist[i] = kmalloc(MAX_ITEM_NAME_LEN, GFP_KERNEL);
		if (!namelist[i]) {
			err = -ENOMEM;
			goto error_name;
		}
		len = check_mapped_selector_name(state, unitid, i, namelist[i],
						 MAX_ITEM_NAME_LEN);
		if (! len && check_input_term(state, desc->baSourceID[i], &iterm) >= 0)
			len = get_term_name(state->chip, &iterm, namelist[i],
					    MAX_ITEM_NAME_LEN, 0);
		if (! len)
			sprintf(namelist[i], "Input %u", i);
	}

	kctl = snd_ctl_new1(&mixer_selectunit_ctl, cval);
	if (! kctl) {
		usb_audio_err(state->chip, "cannot malloc kcontrol\n");
		err = -ENOMEM;
		goto error_name;
	}
	kctl->private_value = (unsigned long)namelist;
	kctl->private_free = usb_mixer_selector_elem_free;

	/* check the static mapping table at first */
	len = check_mapped_name(map, kctl->id.name, sizeof(kctl->id.name));
	if (!len) {
		/* no mapping ? */
		switch (state->mixer->protocol) {
		case UAC_VERSION_1:
		case UAC_VERSION_2:
		default:
		/* if iSelector is given, use it */
			nameid = uac_selector_unit_iSelector(desc);
			if (nameid)
				len = snd_usb_copy_string_desc(state->chip,
							nameid, kctl->id.name,
							sizeof(kctl->id.name));
			break;
		case UAC_VERSION_3:
			/* TODO: Class-Specific strings not yet supported */
			break;
		}

		/* ... or pick up the terminal name at next */
		if (!len)
			len = get_term_name(state->chip, &state->oterm,
				    kctl->id.name, sizeof(kctl->id.name), 0);
		/* ... or use the fixed string "USB" as the last resort */
		if (!len)
			strscpy(kctl->id.name, "USB", sizeof(kctl->id.name));

		/* and add the proper suffix */
		if (desc->bDescriptorSubtype == UAC2_CLOCK_SELECTOR ||
		    desc->bDescriptorSubtype == UAC3_CLOCK_SELECTOR)
			append_ctl_name(kctl, " Clock Source");
		else if ((state->oterm.type & 0xff00) == 0x0100)
			append_ctl_name(kctl, " Capture Source");
		else
			append_ctl_name(kctl, " Playback Source");
	}

	usb_audio_dbg(state->chip, "[%d] SU [%s] items = %d\n",
		    cval->head.id, kctl->id.name, desc->bNrInPins);
	return snd_usb_mixer_add_control(&cval->head, kctl);

 error_name:
	for (i = 0; i < desc->bNrInPins; i++)
		kfree(namelist[i]);
	kfree(namelist);
 error_cval:
	usb_mixer_elem_info_free(cval);
	return err;
}

/*
 * parse an audio unit recursively
 */

static int parse_audio_unit(struct mixer_build *state, int unitid)
{
	unsigned char *p1;
	int protocol = state->mixer->protocol;

	if (test_and_set_bit(unitid, state->unitbitmap))
		return 0; /* the unit already visited */

	p1 = find_audio_control_unit(state, unitid);
	if (!p1) {
		usb_audio_err(state->chip, "unit %d not found!\n", unitid);
		return -EINVAL;
	}

	if (!snd_usb_validate_audio_desc(p1, protocol)) {
		usb_audio_dbg(state->chip, "invalid unit %d\n", unitid);
		return 0; /* skip invalid unit */
	}

	switch (PTYPE(protocol, p1[2])) {
	case PTYPE(UAC_VERSION_1, UAC_INPUT_TERMINAL):
	case PTYPE(UAC_VERSION_2, UAC_INPUT_TERMINAL):
	case PTYPE(UAC_VERSION_3, UAC_INPUT_TERMINAL):
		return parse_audio_input_terminal(state, unitid, p1);
	case PTYPE(UAC_VERSION_1, UAC_MIXER_UNIT):
	case PTYPE(UAC_VERSION_2, UAC_MIXER_UNIT):
	case PTYPE(UAC_VERSION_3, UAC3_MIXER_UNIT):
		return parse_audio_mixer_unit(state, unitid, p1);
	case PTYPE(UAC_VERSION_2, UAC2_CLOCK_SOURCE):
	case PTYPE(UAC_VERSION_3, UAC3_CLOCK_SOURCE):
		return parse_clock_source_unit(state, unitid, p1);
	case PTYPE(UAC_VERSION_1, UAC_SELECTOR_UNIT):
	case PTYPE(UAC_VERSION_2, UAC_SELECTOR_UNIT):
	case PTYPE(UAC_VERSION_3, UAC3_SELECTOR_UNIT):
	case PTYPE(UAC_VERSION_2, UAC2_CLOCK_SELECTOR):
	case PTYPE(UAC_VERSION_3, UAC3_CLOCK_SELECTOR):
		return parse_audio_selector_unit(state, unitid, p1);
	case PTYPE(UAC_VERSION_1, UAC_FEATURE_UNIT):
	case PTYPE(UAC_VERSION_2, UAC_FEATURE_UNIT):
	case PTYPE(UAC_VERSION_3, UAC3_FEATURE_UNIT):
		return parse_audio_feature_unit(state, unitid, p1);
	case PTYPE(UAC_VERSION_1, UAC1_PROCESSING_UNIT):
	case PTYPE(UAC_VERSION_2, UAC2_PROCESSING_UNIT_V2):
	case PTYPE(UAC_VERSION_3, UAC3_PROCESSING_UNIT):
		return parse_audio_processing_unit(state, unitid, p1);
	case PTYPE(UAC_VERSION_1, UAC1_EXTENSION_UNIT):
	case PTYPE(UAC_VERSION_2, UAC2_EXTENSION_UNIT_V2):
	case PTYPE(UAC_VERSION_3, UAC3_EXTENSION_UNIT):
		return parse_audio_extension_unit(state, unitid, p1);
	case PTYPE(UAC_VERSION_2, UAC2_EFFECT_UNIT):
	case PTYPE(UAC_VERSION_3, UAC3_EFFECT_UNIT):
		return 0; /* FIXME - effect units not implemented yet */
	default:
		usb_audio_err(state->chip,
			      "unit %u: unexpected type 0x%02x\n",
			      unitid, p1[2]);
		return -EINVAL;
	}
}

static void snd_usb_mixer_free(struct usb_mixer_interface *mixer)
{
	/* kill pending URBs */
	snd_usb_mixer_disconnect(mixer);

	kfree(mixer->id_elems);
	if (mixer->urb) {
		kfree(mixer->urb->transfer_buffer);
		usb_free_urb(mixer->urb);
	}
	usb_free_urb(mixer->rc_urb);
	kfree(mixer->rc_setup_packet);
	kfree(mixer);
}

static int snd_usb_mixer_dev_free(struct snd_device *device)
{
	struct usb_mixer_interface *mixer = device->device_data;
	snd_usb_mixer_free(mixer);
	return 0;
}

/* UAC3 predefined channels configuration */
struct uac3_badd_profile {
	int subclass;
	const char *name;
	int c_chmask;	/* capture channels mask */
	int p_chmask;	/* playback channels mask */
	int st_chmask;	/* side tone mixing channel mask */
};

static const struct uac3_badd_profile uac3_badd_profiles[] = {
	{
		/*
		 * BAIF, BAOF or combination of both
		 * IN: Mono or Stereo cfg, Mono alt possible
		 * OUT: Mono or Stereo cfg, Mono alt possible
		 */
		.subclass = UAC3_FUNCTION_SUBCLASS_GENERIC_IO,
		.name = "GENERIC IO",
		.c_chmask = -1,		/* dynamic channels */
		.p_chmask = -1,		/* dynamic channels */
	},
	{
		/* BAOF; Stereo only cfg, Mono alt possible */
		.subclass = UAC3_FUNCTION_SUBCLASS_HEADPHONE,
		.name = "HEADPHONE",
		.p_chmask = 3,
	},
	{
		/* BAOF; Mono or Stereo cfg, Mono alt possible */
		.subclass = UAC3_FUNCTION_SUBCLASS_SPEAKER,
		.name = "SPEAKER",
		.p_chmask = -1,		/* dynamic channels */
	},
	{
		/* BAIF; Mono or Stereo cfg, Mono alt possible */
		.subclass = UAC3_FUNCTION_SUBCLASS_MICROPHONE,
		.name = "MICROPHONE",
		.c_chmask = -1,		/* dynamic channels */
	},
	{
		/*
		 * BAIOF topology
		 * IN: Mono only
		 * OUT: Mono or Stereo cfg, Mono alt possible
		 */
		.subclass = UAC3_FUNCTION_SUBCLASS_HEADSET,
		.name = "HEADSET",
		.c_chmask = 1,
		.p_chmask = -1,		/* dynamic channels */
		.st_chmask = 1,
	},
	{
		/* BAIOF; IN: Mono only; OUT: Stereo only, Mono alt possible */
		.subclass = UAC3_FUNCTION_SUBCLASS_HEADSET_ADAPTER,
		.name = "HEADSET ADAPTER",
		.c_chmask = 1,
		.p_chmask = 3,
		.st_chmask = 1,
	},
	{
		/* BAIF + BAOF; IN: Mono only; OUT: Mono only */
		.subclass = UAC3_FUNCTION_SUBCLASS_SPEAKERPHONE,
		.name = "SPEAKERPHONE",
		.c_chmask = 1,
		.p_chmask = 1,
	},
	{ 0 } /* terminator */
};

static bool uac3_badd_func_has_valid_channels(struct usb_mixer_interface *mixer,
					      const struct uac3_badd_profile *f,
					      int c_chmask, int p_chmask)
{
	/*
	 * If both playback/capture channels are dynamic, make sure
	 * at least one channel is present
	 */
	if (f->c_chmask < 0 && f->p_chmask < 0) {
		if (!c_chmask && !p_chmask) {
			usb_audio_warn(mixer->chip, "BAAD %s: no channels?",
				       f->name);
			return false;
		}
		return true;
	}

	if ((f->c_chmask < 0 && !c_chmask) ||
	    (f->c_chmask >= 0 && f->c_chmask != c_chmask)) {
		usb_audio_warn(mixer->chip, "BAAD %s c_chmask mismatch",
			       f->name);
		return false;
	}
	if ((f->p_chmask < 0 && !p_chmask) ||
	    (f->p_chmask >= 0 && f->p_chmask != p_chmask)) {
		usb_audio_warn(mixer->chip, "BAAD %s p_chmask mismatch",
			       f->name);
		return false;
	}
	return true;
}

/*
 * create mixer controls for UAC3 BADD profiles
 *
 * UAC3 BADD device doesn't contain CS descriptors thus we will guess everything
 *
 * BADD device may contain Mixer Unit, which doesn't have any controls, skip it
 */
static int snd_usb_mixer_controls_badd(struct usb_mixer_interface *mixer,
				       int ctrlif)
{
	struct usb_device *dev = mixer->chip->dev;
	struct usb_interface_assoc_descriptor *assoc;
	int badd_profile = mixer->chip->badd_profile;
	const struct uac3_badd_profile *f;
	const struct usbmix_ctl_map *map;
	int p_chmask = 0, c_chmask = 0, st_chmask = 0;
	int i;

	assoc = usb_ifnum_to_if(dev, ctrlif)->intf_assoc;

	/* Detect BADD capture/playback channels from AS EP descriptors */
	for (i = 0; i < assoc->bInterfaceCount; i++) {
		int intf = assoc->bFirstInterface + i;

		struct usb_interface *iface;
		struct usb_host_interface *alts;
		struct usb_interface_descriptor *altsd;
		unsigned int maxpacksize;
		char dir_in;
		int chmask, num;

		if (intf == ctrlif)
			continue;

		iface = usb_ifnum_to_if(dev, intf);
		if (!iface)
			continue;

		num = iface->num_altsetting;

		if (num < 2)
			return -EINVAL;

		/*
		 * The number of Channels in an AudioStreaming interface
		 * and the audio sample bit resolution (16 bits or 24
		 * bits) can be derived from the wMaxPacketSize field in
		 * the Standard AS Audio Data Endpoint descriptor in
		 * Alternate Setting 1
		 */
		alts = &iface->altsetting[1];
		altsd = get_iface_desc(alts);

		if (altsd->bNumEndpoints < 1)
			return -EINVAL;

		/* check direction */
		dir_in = (get_endpoint(alts, 0)->bEndpointAddress & USB_DIR_IN);
		maxpacksize = le16_to_cpu(get_endpoint(alts, 0)->wMaxPacketSize);

		switch (maxpacksize) {
		default:
			usb_audio_err(mixer->chip,
				"incorrect wMaxPacketSize 0x%x for BADD profile\n",
				maxpacksize);
			return -EINVAL;
		case UAC3_BADD_EP_MAXPSIZE_SYNC_MONO_16:
		case UAC3_BADD_EP_MAXPSIZE_ASYNC_MONO_16:
		case UAC3_BADD_EP_MAXPSIZE_SYNC_MONO_24:
		case UAC3_BADD_EP_MAXPSIZE_ASYNC_MONO_24:
			chmask = 1;
			break;
		case UAC3_BADD_EP_MAXPSIZE_SYNC_STEREO_16:
		case UAC3_BADD_EP_MAXPSIZE_ASYNC_STEREO_16:
		case UAC3_BADD_EP_MAXPSIZE_SYNC_STEREO_24:
		case UAC3_BADD_EP_MAXPSIZE_ASYNC_STEREO_24:
			chmask = 3;
			break;
		}

		if (dir_in)
			c_chmask = chmask;
		else
			p_chmask = chmask;
	}

	usb_audio_dbg(mixer->chip,
		"UAC3 BADD profile 0x%x: detected c_chmask=%d p_chmask=%d\n",
		badd_profile, c_chmask, p_chmask);

	/* check the mapping table */
	for (map = uac3_badd_usbmix_ctl_maps; map->id; map++) {
		if (map->id == badd_profile)
			break;
	}

	if (!map->id)
		return -EINVAL;

	for (f = uac3_badd_profiles; f->name; f++) {
		if (badd_profile == f->subclass)
			break;
	}
	if (!f->name)
		return -EINVAL;
	if (!uac3_badd_func_has_valid_channels(mixer, f, c_chmask, p_chmask))
		return -EINVAL;
	st_chmask = f->st_chmask;

	/* Playback */
	if (p_chmask) {
		/* Master channel, always writable */
		build_feature_ctl_badd(mixer, 0, UAC_FU_MUTE,
				       UAC3_BADD_FU_ID2, map->map);
		/* Mono/Stereo volume channels, always writable */
		build_feature_ctl_badd(mixer, p_chmask, UAC_FU_VOLUME,
				       UAC3_BADD_FU_ID2, map->map);
	}

	/* Capture */
	if (c_chmask) {
		/* Master channel, always writable */
		build_feature_ctl_badd(mixer, 0, UAC_FU_MUTE,
				       UAC3_BADD_FU_ID5, map->map);
		/* Mono/Stereo volume channels, always writable */
		build_feature_ctl_badd(mixer, c_chmask, UAC_FU_VOLUME,
				       UAC3_BADD_FU_ID5, map->map);
	}

	/* Side tone-mixing */
	if (st_chmask) {
		/* Master channel, always writable */
		build_feature_ctl_badd(mixer, 0, UAC_FU_MUTE,
				       UAC3_BADD_FU_ID7, map->map);
		/* Mono volume channel, always writable */
		build_feature_ctl_badd(mixer, 1, UAC_FU_VOLUME,
				       UAC3_BADD_FU_ID7, map->map);
	}

	/* Insertion Control */
	if (f->subclass == UAC3_FUNCTION_SUBCLASS_HEADSET_ADAPTER) {
		struct usb_audio_term iterm, oterm;

		/* Input Term - Insertion control */
		memset(&iterm, 0, sizeof(iterm));
		iterm.id = UAC3_BADD_IT_ID4;
		iterm.type = UAC_BIDIR_TERMINAL_HEADSET;
		build_connector_control(mixer, map->map, &iterm, true);

		/* Output Term - Insertion control */
		memset(&oterm, 0, sizeof(oterm));
		oterm.id = UAC3_BADD_OT_ID3;
		oterm.type = UAC_BIDIR_TERMINAL_HEADSET;
		build_connector_control(mixer, map->map, &oterm, false);
	}

	return 0;
}

/*
 * create mixer controls
 *
 * walk through all UAC_OUTPUT_TERMINAL descriptors to search for mixers
 */
static int snd_usb_mixer_controls(struct usb_mixer_interface *mixer)
{
	struct mixer_build state;
	int err;
	const struct usbmix_ctl_map *map;
	void *p;

	memset(&state, 0, sizeof(state));
	state.chip = mixer->chip;
	state.mixer = mixer;
	state.buffer = mixer->hostif->extra;
	state.buflen = mixer->hostif->extralen;

	/* check the mapping table */
	for (map = usbmix_ctl_maps; map->id; map++) {
		if (map->id == state.chip->usb_id) {
			state.map = map->map;
			state.selector_map = map->selector_map;
			mixer->connector_map = map->connector_map;
<<<<<<< HEAD
			mixer->ignore_ctl_error |= map->ignore_ctl_error;
=======
>>>>>>> c1084c27
			break;
		}
	}

	p = NULL;
	while ((p = snd_usb_find_csint_desc(mixer->hostif->extra,
					    mixer->hostif->extralen,
					    p, UAC_OUTPUT_TERMINAL)) != NULL) {
		if (!snd_usb_validate_audio_desc(p, mixer->protocol))
			continue; /* skip invalid descriptor */

		if (mixer->protocol == UAC_VERSION_1) {
			struct uac1_output_terminal_descriptor *desc = p;

			/* mark terminal ID as visited */
			set_bit(desc->bTerminalID, state.unitbitmap);
			state.oterm.id = desc->bTerminalID;
			state.oterm.type = le16_to_cpu(desc->wTerminalType);
			state.oterm.name = desc->iTerminal;
			err = parse_audio_unit(&state, desc->bSourceID);
			if (err < 0 && err != -EINVAL)
				return err;
		} else if (mixer->protocol == UAC_VERSION_2) {
			struct uac2_output_terminal_descriptor *desc = p;

			/* mark terminal ID as visited */
			set_bit(desc->bTerminalID, state.unitbitmap);
			state.oterm.id = desc->bTerminalID;
			state.oterm.type = le16_to_cpu(desc->wTerminalType);
			state.oterm.name = desc->iTerminal;
			err = parse_audio_unit(&state, desc->bSourceID);
			if (err < 0 && err != -EINVAL)
				return err;

			/*
			 * For UAC2, use the same approach to also add the
			 * clock selectors
			 */
			err = parse_audio_unit(&state, desc->bCSourceID);
			if (err < 0 && err != -EINVAL)
				return err;

			if ((state.oterm.type & 0xff00) != 0x0100 &&
			    uac_v2v3_control_is_readable(le16_to_cpu(desc->bmControls),
							 UAC2_TE_CONNECTOR)) {
				build_connector_control(state.mixer, state.map,
							&state.oterm, false);
			}
		} else {  /* UAC_VERSION_3 */
			struct uac3_output_terminal_descriptor *desc = p;

			/* mark terminal ID as visited */
			set_bit(desc->bTerminalID, state.unitbitmap);
			state.oterm.id = desc->bTerminalID;
			state.oterm.type = le16_to_cpu(desc->wTerminalType);
			state.oterm.name = le16_to_cpu(desc->wTerminalDescrStr);
			err = parse_audio_unit(&state, desc->bSourceID);
			if (err < 0 && err != -EINVAL)
				return err;

			/*
			 * For UAC3, use the same approach to also add the
			 * clock selectors
			 */
			err = parse_audio_unit(&state, desc->bCSourceID);
			if (err < 0 && err != -EINVAL)
				return err;

			if ((state.oterm.type & 0xff00) != 0x0100 &&
			    uac_v2v3_control_is_readable(le32_to_cpu(desc->bmControls),
							 UAC3_TE_INSERTION)) {
				build_connector_control(state.mixer, state.map,
							&state.oterm, false);
			}
		}
	}

	return 0;
}

static int delegate_notify(struct usb_mixer_interface *mixer, int unitid,
			   u8 *control, u8 *channel)
{
	const struct usbmix_connector_map *map = mixer->connector_map;

	if (!map)
		return unitid;

	for (; map->id; map++) {
		if (map->id == unitid) {
			if (control && map->control)
				*control = map->control;
			if (channel && map->channel)
				*channel = map->channel;
			return map->delegated_id;
		}
	}
	return unitid;
}

void snd_usb_mixer_notify_id(struct usb_mixer_interface *mixer, int unitid)
{
	struct usb_mixer_elem_list *list;

	unitid = delegate_notify(mixer, unitid, NULL, NULL);

	for_each_mixer_elem(list, mixer, unitid) {
		struct usb_mixer_elem_info *info;

		if (!list->is_std_info)
			continue;
		info = mixer_elem_list_to_info(list);
		/* invalidate cache, so the value is read from the device */
		info->cached = 0;
		snd_ctl_notify(mixer->chip->card, SNDRV_CTL_EVENT_MASK_VALUE,
			       &list->kctl->id);
	}
}

static void snd_usb_mixer_dump_cval(struct snd_info_buffer *buffer,
				    struct usb_mixer_elem_list *list)
{
	struct usb_mixer_elem_info *cval = mixer_elem_list_to_info(list);
	static const char * const val_types[] = {
		[USB_MIXER_BOOLEAN] = "BOOLEAN",
		[USB_MIXER_INV_BOOLEAN] = "INV_BOOLEAN",
		[USB_MIXER_S8] = "S8",
		[USB_MIXER_U8] = "U8",
		[USB_MIXER_S16] = "S16",
		[USB_MIXER_U16] = "U16",
		[USB_MIXER_S32] = "S32",
		[USB_MIXER_U32] = "U32",
		[USB_MIXER_BESPOKEN] = "BESPOKEN",
	};
	snd_iprintf(buffer, "    Info: id=%i, control=%i, cmask=0x%x, "
			    "channels=%i, type=\"%s\"\n", cval->head.id,
			    cval->control, cval->cmask, cval->channels,
			    val_types[cval->val_type]);
	snd_iprintf(buffer, "    Volume: min=%i, max=%i, dBmin=%i, dBmax=%i\n",
			    cval->min, cval->max, cval->dBmin, cval->dBmax);
}

static void snd_usb_mixer_proc_read(struct snd_info_entry *entry,
				    struct snd_info_buffer *buffer)
{
	struct snd_usb_audio *chip = entry->private_data;
	struct usb_mixer_interface *mixer;
	struct usb_mixer_elem_list *list;
	int unitid;

	list_for_each_entry(mixer, &chip->mixer_list, list) {
		snd_iprintf(buffer,
			"USB Mixer: usb_id=0x%08x, ctrlif=%i, ctlerr=%i\n",
				chip->usb_id, mixer_ctrl_intf(mixer),
				mixer->ignore_ctl_error);
		snd_iprintf(buffer, "Card: %s\n", chip->card->longname);
		for (unitid = 0; unitid < MAX_ID_ELEMS; unitid++) {
			for_each_mixer_elem(list, mixer, unitid) {
				snd_iprintf(buffer, "  Unit: %i\n", list->id);
				if (list->kctl)
					snd_iprintf(buffer,
						    "    Control: name=\"%s\", index=%i\n",
						    list->kctl->id.name,
						    list->kctl->id.index);
				if (list->dump)
					list->dump(buffer, list);
			}
		}
	}
}

static void snd_usb_mixer_interrupt_v2(struct usb_mixer_interface *mixer,
				       int attribute, int value, int index)
{
	struct usb_mixer_elem_list *list;
	__u8 unitid = (index >> 8) & 0xff;
	__u8 control = (value >> 8) & 0xff;
	__u8 channel = value & 0xff;
	unsigned int count = 0;

	if (channel >= MAX_CHANNELS) {
		usb_audio_dbg(mixer->chip,
			"%s(): bogus channel number %d\n",
			__func__, channel);
		return;
	}

	unitid = delegate_notify(mixer, unitid, &control, &channel);

	for_each_mixer_elem(list, mixer, unitid)
		count++;

	if (count == 0)
		return;

	for_each_mixer_elem(list, mixer, unitid) {
		struct usb_mixer_elem_info *info;

		if (!list->kctl)
			continue;
		if (!list->is_std_info)
			continue;

		info = mixer_elem_list_to_info(list);
		if (count > 1 && info->control != control)
			continue;

		switch (attribute) {
		case UAC2_CS_CUR:
			/* invalidate cache, so the value is read from the device */
			if (channel)
				info->cached &= ~(1 << channel);
			else /* master channel */
				info->cached = 0;

			snd_ctl_notify(mixer->chip->card, SNDRV_CTL_EVENT_MASK_VALUE,
				       &info->head.kctl->id);
			break;

		case UAC2_CS_RANGE:
			/* TODO */
			break;

		case UAC2_CS_MEM:
			/* TODO */
			break;

		default:
			usb_audio_dbg(mixer->chip,
				"unknown attribute %d in interrupt\n",
				attribute);
			break;
		} /* switch */
	}
}

static void snd_usb_mixer_interrupt(struct urb *urb)
{
	struct usb_mixer_interface *mixer = urb->context;
	int len = urb->actual_length;
	int ustatus = urb->status;

	if (ustatus != 0)
		goto requeue;

	if (mixer->protocol == UAC_VERSION_1) {
		struct uac1_status_word *status;

		for (status = urb->transfer_buffer;
		     len >= sizeof(*status);
		     len -= sizeof(*status), status++) {
			dev_dbg(&urb->dev->dev, "status interrupt: %02x %02x\n",
						status->bStatusType,
						status->bOriginator);

			/* ignore any notifications not from the control interface */
			if ((status->bStatusType & UAC1_STATUS_TYPE_ORIG_MASK) !=
				UAC1_STATUS_TYPE_ORIG_AUDIO_CONTROL_IF)
				continue;

			if (status->bStatusType & UAC1_STATUS_TYPE_MEM_CHANGED)
				snd_usb_mixer_rc_memory_change(mixer, status->bOriginator);
			else
				snd_usb_mixer_notify_id(mixer, status->bOriginator);
		}
	} else { /* UAC_VERSION_2 */
		struct uac2_interrupt_data_msg *msg;

		for (msg = urb->transfer_buffer;
		     len >= sizeof(*msg);
		     len -= sizeof(*msg), msg++) {
			/* drop vendor specific and endpoint requests */
			if ((msg->bInfo & UAC2_INTERRUPT_DATA_MSG_VENDOR) ||
			    (msg->bInfo & UAC2_INTERRUPT_DATA_MSG_EP))
				continue;

			snd_usb_mixer_interrupt_v2(mixer, msg->bAttribute,
						   le16_to_cpu(msg->wValue),
						   le16_to_cpu(msg->wIndex));
		}
	}

requeue:
	if (ustatus != -ENOENT &&
	    ustatus != -ECONNRESET &&
	    ustatus != -ESHUTDOWN) {
		urb->dev = mixer->chip->dev;
		usb_submit_urb(urb, GFP_ATOMIC);
	}
}

/* create the handler for the optional status interrupt endpoint */
static int snd_usb_mixer_status_create(struct usb_mixer_interface *mixer)
{
	struct usb_endpoint_descriptor *ep;
	void *transfer_buffer;
	int buffer_length;
	unsigned int epnum;

	/* we need one interrupt input endpoint */
	if (get_iface_desc(mixer->hostif)->bNumEndpoints < 1)
		return 0;
	ep = get_endpoint(mixer->hostif, 0);
	if (!usb_endpoint_dir_in(ep) || !usb_endpoint_xfer_int(ep))
		return 0;

	epnum = usb_endpoint_num(ep);
	buffer_length = le16_to_cpu(ep->wMaxPacketSize);
	transfer_buffer = kmalloc(buffer_length, GFP_KERNEL);
	if (!transfer_buffer)
		return -ENOMEM;
	mixer->urb = usb_alloc_urb(0, GFP_KERNEL);
	if (!mixer->urb) {
		kfree(transfer_buffer);
		return -ENOMEM;
	}
	usb_fill_int_urb(mixer->urb, mixer->chip->dev,
			 usb_rcvintpipe(mixer->chip->dev, epnum),
			 transfer_buffer, buffer_length,
			 snd_usb_mixer_interrupt, mixer, ep->bInterval);
	usb_submit_urb(mixer->urb, GFP_KERNEL);
	return 0;
}

int snd_usb_create_mixer(struct snd_usb_audio *chip, int ctrlif)
{
	static const struct snd_device_ops dev_ops = {
		.dev_free = snd_usb_mixer_dev_free
	};
	struct usb_mixer_interface *mixer;
	int err;

	strcpy(chip->card->mixername, "USB Mixer");

	mixer = kzalloc(sizeof(*mixer), GFP_KERNEL);
	if (!mixer)
		return -ENOMEM;
	mixer->chip = chip;
	mixer->ignore_ctl_error = !!(chip->quirk_flags & QUIRK_FLAG_IGNORE_CTL_ERROR);
	mixer->id_elems = kcalloc(MAX_ID_ELEMS, sizeof(*mixer->id_elems),
				  GFP_KERNEL);
	if (!mixer->id_elems) {
		kfree(mixer);
		return -ENOMEM;
	}

	mixer->hostif = &usb_ifnum_to_if(chip->dev, ctrlif)->altsetting[0];
	switch (get_iface_desc(mixer->hostif)->bInterfaceProtocol) {
	case UAC_VERSION_1:
	default:
		mixer->protocol = UAC_VERSION_1;
		break;
	case UAC_VERSION_2:
		mixer->protocol = UAC_VERSION_2;
		break;
	case UAC_VERSION_3:
		mixer->protocol = UAC_VERSION_3;
		break;
	}

	if (mixer->protocol == UAC_VERSION_3 &&
			chip->badd_profile >= UAC3_FUNCTION_SUBCLASS_GENERIC_IO) {
		err = snd_usb_mixer_controls_badd(mixer, ctrlif);
		if (err < 0)
			goto _error;
	} else {
		err = snd_usb_mixer_controls(mixer);
		if (err < 0)
			goto _error;
	}

	err = snd_usb_mixer_status_create(mixer);
	if (err < 0)
		goto _error;

	err = snd_usb_mixer_apply_create_quirk(mixer);
	if (err < 0)
		goto _error;

	err = snd_device_new(chip->card, SNDRV_DEV_CODEC, mixer, &dev_ops);
	if (err < 0)
		goto _error;

	if (list_empty(&chip->mixer_list))
		snd_card_ro_proc_new(chip->card, "usbmixer", chip,
				     snd_usb_mixer_proc_read);

	list_add(&mixer->list, &chip->mixer_list);
	return 0;

_error:
	snd_usb_mixer_free(mixer);
	return err;
}

void snd_usb_mixer_disconnect(struct usb_mixer_interface *mixer)
{
	if (mixer->disconnected)
		return;
	if (mixer->urb)
		usb_kill_urb(mixer->urb);
	if (mixer->rc_urb)
		usb_kill_urb(mixer->rc_urb);
	if (mixer->private_free)
		mixer->private_free(mixer);
	mixer->disconnected = true;
}

#ifdef CONFIG_PM
/* stop any bus activity of a mixer */
static void snd_usb_mixer_inactivate(struct usb_mixer_interface *mixer)
{
	usb_kill_urb(mixer->urb);
	usb_kill_urb(mixer->rc_urb);
}

static int snd_usb_mixer_activate(struct usb_mixer_interface *mixer)
{
	int err;

	if (mixer->urb) {
		err = usb_submit_urb(mixer->urb, GFP_NOIO);
		if (err < 0)
			return err;
	}

	return 0;
}

int snd_usb_mixer_suspend(struct usb_mixer_interface *mixer)
{
	snd_usb_mixer_inactivate(mixer);
	if (mixer->private_suspend)
		mixer->private_suspend(mixer);
	return 0;
}

static int restore_mixer_value(struct usb_mixer_elem_list *list)
{
	struct usb_mixer_elem_info *cval = mixer_elem_list_to_info(list);
	int c, err, idx;

	if (cval->val_type == USB_MIXER_BESPOKEN)
		return 0;

	if (cval->cmask) {
		idx = 0;
		for (c = 0; c < MAX_CHANNELS; c++) {
			if (!(cval->cmask & (1 << c)))
				continue;
			if (cval->cached & (1 << (c + 1))) {
				err = snd_usb_set_cur_mix_value(cval, c + 1, idx,
							cval->cache_val[idx]);
				if (err < 0)
					return err;
			}
			idx++;
		}
	} else {
		/* master */
		if (cval->cached) {
			err = snd_usb_set_cur_mix_value(cval, 0, 0, *cval->cache_val);
			if (err < 0)
				return err;
		}
	}

	return 0;
}

int snd_usb_mixer_resume(struct usb_mixer_interface *mixer)
{
	struct usb_mixer_elem_list *list;
	int id, err;

	/* restore cached mixer values */
	for (id = 0; id < MAX_ID_ELEMS; id++) {
		for_each_mixer_elem(list, mixer, id) {
			if (list->resume) {
				err = list->resume(list);
				if (err < 0)
					return err;
			}
		}
	}

	snd_usb_mixer_resume_quirk(mixer);

	return snd_usb_mixer_activate(mixer);
}
#endif

void snd_usb_mixer_elem_init_std(struct usb_mixer_elem_list *list,
				 struct usb_mixer_interface *mixer,
				 int unitid)
{
	list->mixer = mixer;
	list->id = unitid;
	list->dump = snd_usb_mixer_dump_cval;
#ifdef CONFIG_PM
	list->resume = restore_mixer_value;
#endif
}<|MERGE_RESOLUTION|>--- conflicted
+++ resolved
@@ -914,15 +914,12 @@
 				  struct usb_audio_term *term,
 				  void *p1, int id)
 {
-<<<<<<< HEAD
-=======
 	struct uac2_effect_unit_descriptor *d = p1;
 	int err;
 
 	err = __check_input_term(state, d->bSourceID, term);
 	if (err < 0)
 		return err;
->>>>>>> c1084c27
 	term->type = UAC3_EFFECT_UNIT << 16; /* virtual type */
 	term->id = id;
 	return 0;
@@ -1201,8 +1198,6 @@
 			cval->res = 1;
 		}
 		break;
-<<<<<<< HEAD
-=======
 	case USB_ID(0x1224, 0x2a25): /* Jieli Technology USB PHY 2.0 */
 		if (!strcmp(kctl->id.name, "Mic Capture Volume")) {
 			usb_audio_info(chip,
@@ -1210,7 +1205,6 @@
 			cval->res = 16;
 		}
 		break;
->>>>>>> c1084c27
 	}
 }
 
@@ -3196,10 +3190,6 @@
 			state.map = map->map;
 			state.selector_map = map->selector_map;
 			mixer->connector_map = map->connector_map;
-<<<<<<< HEAD
-			mixer->ignore_ctl_error |= map->ignore_ctl_error;
-=======
->>>>>>> c1084c27
 			break;
 		}
 	}
