/* SPDX-License-Identifier: GPL-2.0 */
#ifndef __USBAUDIO_CARD_H
#define __USBAUDIO_CARD_H

#define MAX_NR_RATES	1024
#define MAX_PACKS	6		/* per URB */
#define MAX_PACKS_HS	(MAX_PACKS * 8)	/* in high speed mode */
#define MAX_URBS	12
#define SYNC_URBS	4	/* always four urbs for sync */
#define MAX_QUEUE	18	/* try not to exceed this queue length, in ms */

struct audioformat {
	struct list_head list;
	u64 formats;			/* ALSA format bits */
	unsigned int channels;		/* # channels */
	unsigned int fmt_type;		/* USB audio format type (1-3) */
	unsigned int fmt_bits;		/* number of significant bits */
	unsigned int frame_size;	/* samples per frame for non-audio */
	unsigned char iface;		/* interface number */
	unsigned char altsetting;	/* corresponding alternate setting */
	unsigned char ep_idx;		/* endpoint array index */
	unsigned char altset_idx;	/* array index of alternate setting */
	unsigned char attributes;	/* corresponding attributes of cs endpoint */
	unsigned char endpoint;		/* endpoint */
	unsigned char ep_attr;		/* endpoint attributes */
	bool implicit_fb;		/* implicit feedback endpoint */
	unsigned char sync_ep;		/* sync endpoint number */
	unsigned char sync_iface;	/* sync EP interface */
	unsigned char sync_altsetting;	/* sync EP alternate setting */
	unsigned char sync_ep_idx;	/* sync EP array index */
	unsigned char datainterval;	/* log_2 of data packet interval */
	unsigned char protocol;		/* UAC_VERSION_1/2/3 */
	unsigned int maxpacksize;	/* max. packet size */
	unsigned int rates;		/* rate bitmasks */
	unsigned int rate_min, rate_max;	/* min/max rates */
	unsigned int nr_rates;		/* number of rate table entries */
	unsigned int *rate_table;	/* rate table */
	unsigned char clock;		/* associated clock */
	struct snd_pcm_chmap_elem *chmap; /* (optional) channel map */
	bool dsd_dop;			/* add DOP headers in case of DSD samples */
	bool dsd_bitrev;		/* reverse the bits of each DSD sample */
	bool dsd_raw;			/* altsetting is raw DSD */
};

struct snd_usb_substream;
struct snd_usb_iface_ref;
struct snd_usb_endpoint;
struct snd_usb_power_domain;

struct snd_urb_ctx {
	struct urb *urb;
	unsigned int buffer_size;	/* size of data buffer, if data URB */
	struct snd_usb_substream *subs;
	struct snd_usb_endpoint *ep;
	int index;	/* index for urb array */
	int packets;	/* number of packets per urb */
	int queued;	/* queued data bytes by this urb */
	int packet_size[MAX_PACKS_HS]; /* size of packets for next submission */
	struct list_head ready_list;
};

struct snd_usb_endpoint {
	struct snd_usb_audio *chip;
	struct snd_usb_iface_ref *iface_ref;

	int opened;		/* open refcount; protect with chip->mutex */
	atomic_t running;	/* running status */
	int ep_num;		/* the referenced endpoint number */
	int type;		/* SND_USB_ENDPOINT_TYPE_* */

	unsigned char iface;		/* interface number */
	unsigned char altsetting;	/* corresponding alternate setting */
	unsigned char ep_idx;		/* endpoint array index */

	atomic_t state;		/* running state */

	void (*prepare_data_urb) (struct snd_usb_substream *subs,
				  struct urb *urb);
	void (*retire_data_urb) (struct snd_usb_substream *subs,
				 struct urb *urb);

	struct snd_usb_substream *data_subs;
	struct snd_usb_endpoint *sync_source;
	struct snd_usb_endpoint *sync_sink;

	struct snd_urb_ctx urb[MAX_URBS];

	struct snd_usb_packet_info {
		uint32_t packet_size[MAX_PACKS_HS];
		int packets;
	} next_packet[MAX_URBS];
	unsigned int next_packet_head;	/* ring buffer offset to read */
	unsigned int next_packet_queued; /* queued items in the ring buffer */
	struct list_head ready_playback_urbs; /* playback URB FIFO for implicit fb */

	unsigned int nurbs;		/* # urbs */
	unsigned int nominal_queue_size; /* total buffer sizes in URBs */
	unsigned long active_mask;	/* bitmask of active urbs */
	unsigned long unlink_mask;	/* bitmask of unlinked urbs */
	atomic_t submitted_urbs;	/* currently submitted urbs */
	char *syncbuf;			/* sync buffer for all sync URBs */
	dma_addr_t sync_dma;		/* DMA address of syncbuf */

	unsigned int pipe;		/* the data i/o pipe */
	unsigned int packsize[2];	/* small/large packet sizes in samples */
	unsigned int sample_rem;	/* remainder from division fs/pps */
	unsigned int sample_accum;	/* sample accumulator */
	unsigned int pps;		/* packets per second */
	unsigned int freqn;		/* nominal sampling rate in fs/fps in Q16.16 format */
	unsigned int freqm;		/* momentary sampling rate in fs/fps in Q16.16 format */
	int	   freqshift;		/* how much to shift the feedback value to get Q16.16 */
	unsigned int freqmax;		/* maximum sampling rate, used for buffer management */
	unsigned int phase;		/* phase accumulator */
	unsigned int maxpacksize;	/* max packet size in bytes */
	unsigned int maxframesize;      /* max packet size in frames */
	unsigned int max_urb_frames;	/* max URB size in frames */
	unsigned int curpacksize;	/* current packet size in bytes (for capture) */
	unsigned int curframesize;      /* current packet size in frames (for capture) */
	unsigned int syncmaxsize;	/* sync endpoint packet size */
	unsigned int fill_max:1;	/* fill max packet size always */
	unsigned int tenor_fb_quirk:1;	/* corrupted feedback data */
	unsigned int datainterval;      /* log_2 of data packet interval */
	unsigned int syncinterval;	/* P for adaptive mode, 0 otherwise */
	unsigned char silence_value;
	unsigned int stride;
	int skip_packets;		/* quirks for devices to ignore the first n packets
					   in a stream */
<<<<<<< HEAD
	bool is_implicit_feedback;      /* This endpoint is used as implicit feedback */
=======
	bool implicit_fb_sync;		/* syncs with implicit feedback */
	bool need_setup;		/* (re-)need for configure? */

	/* for hw constraints */
	const struct audioformat *cur_audiofmt;
	unsigned int cur_rate;
	snd_pcm_format_t cur_format;
	unsigned int cur_channels;
	unsigned int cur_frame_bytes;
	unsigned int cur_period_frames;
	unsigned int cur_period_bytes;
	unsigned int cur_buffer_periods;
>>>>>>> c1084c27

	spinlock_t lock;
	struct list_head list;
};

struct media_ctl;

struct snd_usb_substream {
	struct snd_usb_stream *stream;
	struct usb_device *dev;
	struct snd_pcm_substream *pcm_substream;
	int direction;	/* playback or capture */
	int endpoint;	/* assigned endpoint */
	const struct audioformat *cur_audiofmt;	/* current audioformat pointer (for hw_params callback) */
	struct snd_usb_power_domain *str_pd;	/* UAC3 Power Domain for streaming path */
	unsigned int channels_max;	/* max channels in the all audiofmts */
	unsigned int txfr_quirk:1;	/* allow sub-frame alignment */
	unsigned int tx_length_quirk:1;	/* add length specifier to transfers */
	unsigned int fmt_type;		/* USB audio format type (1-3) */
	unsigned int pkt_offset_adj;	/* Bytes to drop from beginning of packets (for non-compliant devices) */
	unsigned int stream_offset_adj;	/* Bytes to drop from beginning of stream (for non-compliant devices) */

	unsigned int running: 1;	/* running status */
	unsigned int period_elapsed_pending;	/* delay period handling */

	unsigned int buffer_bytes;	/* buffer size in bytes */
	unsigned int inflight_bytes;	/* in-flight data bytes on buffer (for playback) */
	unsigned int hwptr_done;	/* processed byte position in the buffer */
	unsigned int transfer_done;	/* processed frames since last period update */
	unsigned int frame_limit;	/* limits number of packets in URB */

	/* data and sync endpoints for this stream */
	unsigned int ep_num;		/* the endpoint number */
	struct snd_usb_endpoint *data_endpoint;
	struct snd_usb_endpoint *sync_endpoint;
	unsigned long flags;
<<<<<<< HEAD
	bool need_setup_ep;		/* (re)configure EP at prepare? */
	bool need_setup_fmt;		/* (re)configure fmt after resume? */
=======
>>>>>>> c1084c27
	unsigned int speed;		/* USB_SPEED_XXX */

	u64 formats;			/* format bitmasks (all or'ed) */
	unsigned int num_formats;		/* number of supported audio formats (list) */
	struct list_head fmt_list;	/* format list */
	spinlock_t lock;

	unsigned int last_frame_number;	/* stored frame number */

	struct {
		int marker;
		int channel;
		int byte_idx;
	} dsd_dop;

	bool trigger_tstamp_pending_update; /* trigger timestamp being updated from initial estimate */
	bool early_playback_start;	/* early start needed for playback? */
	struct media_ctl *media_ctl;
};

struct snd_usb_stream {
	struct snd_usb_audio *chip;
	struct snd_pcm *pcm;
	int pcm_index;
	unsigned int fmt_type;		/* USB audio format type (1-3) */
	struct snd_usb_substream substream[2];
	struct list_head list;
};

#endif /* __USBAUDIO_CARD_H */<|MERGE_RESOLUTION|>--- conflicted
+++ resolved
@@ -125,9 +125,6 @@
 	unsigned int stride;
 	int skip_packets;		/* quirks for devices to ignore the first n packets
 					   in a stream */
-<<<<<<< HEAD
-	bool is_implicit_feedback;      /* This endpoint is used as implicit feedback */
-=======
 	bool implicit_fb_sync;		/* syncs with implicit feedback */
 	bool need_setup;		/* (re-)need for configure? */
 
@@ -140,7 +137,6 @@
 	unsigned int cur_period_frames;
 	unsigned int cur_period_bytes;
 	unsigned int cur_buffer_periods;
->>>>>>> c1084c27
 
 	spinlock_t lock;
 	struct list_head list;
@@ -177,11 +173,6 @@
 	struct snd_usb_endpoint *data_endpoint;
 	struct snd_usb_endpoint *sync_endpoint;
 	unsigned long flags;
-<<<<<<< HEAD
-	bool need_setup_ep;		/* (re)configure EP at prepare? */
-	bool need_setup_fmt;		/* (re)configure fmt after resume? */
-=======
->>>>>>> c1084c27
 	unsigned int speed;		/* USB_SPEED_XXX */
 
 	u64 formats;			/* format bitmasks (all or'ed) */
