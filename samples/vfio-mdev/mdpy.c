// SPDX-License-Identifier: GPL-2.0
/*
 * Mediated virtual PCI display host device driver
 *
 * See mdpy-defs.h for device specs
 *
 *   (c) Gerd Hoffmann <kraxel@redhat.com>
 *
 * based on mtty driver which is:
 *   Copyright (c) 2016, NVIDIA CORPORATION. All rights reserved.
 *	 Author: Neo Jia <cjia@nvidia.com>
 *		 Kirti Wankhede <kwankhede@nvidia.com>
 *
 * This program is free software; you can redistribute it and/or modify
 * it under the terms of the GNU General Public License version 2 as
 * published by the Free Software Foundation.
 */
#include <linux/init.h>
#include <linux/module.h>
#include <linux/device.h>
#include <linux/kernel.h>
#include <linux/slab.h>
#include <linux/vmalloc.h>
#include <linux/cdev.h>
#include <linux/vfio.h>
#include <linux/iommu.h>
#include <linux/sysfs.h>
#include <linux/mdev.h>
#include <linux/pci.h>
#include <drm/drm_fourcc.h>
#include "mdpy-defs.h"

#define MDPY_NAME		"mdpy"
#define MDPY_CLASS_NAME		"mdpy"

#define MDPY_CONFIG_SPACE_SIZE	0xff
#define MDPY_MEMORY_BAR_OFFSET	PAGE_SIZE
#define MDPY_DISPLAY_REGION	16

#define STORE_LE16(addr, val)	(*(u16 *)addr = val)
#define STORE_LE32(addr, val)	(*(u32 *)addr = val)


MODULE_LICENSE("GPL v2");

static int max_devices = 4;
module_param_named(count, max_devices, int, 0444);
MODULE_PARM_DESC(count, "number of " MDPY_NAME " devices");


#define MDPY_TYPE_1 "vga"
#define MDPY_TYPE_2 "xga"
#define MDPY_TYPE_3 "hd"

static const struct mdpy_type {
	const char *name;
	u32 format;
	u32 bytepp;
	u32 width;
	u32 height;
} mdpy_types[] = {
	{
		.name	= MDPY_CLASS_NAME "-" MDPY_TYPE_1,
		.format = DRM_FORMAT_XRGB8888,
		.bytepp = 4,
		.width	= 640,
		.height = 480,
	}, {
		.name	= MDPY_CLASS_NAME "-" MDPY_TYPE_2,
		.format = DRM_FORMAT_XRGB8888,
		.bytepp = 4,
		.width	= 1024,
		.height = 768,
	}, {
		.name	= MDPY_CLASS_NAME "-" MDPY_TYPE_3,
		.format = DRM_FORMAT_XRGB8888,
		.bytepp = 4,
		.width	= 1920,
		.height = 1080,
	},
};

static dev_t		mdpy_devt;
static struct class	*mdpy_class;
static struct cdev	mdpy_cdev;
static struct device	mdpy_dev;
static u32		mdpy_count;
static const struct vfio_device_ops mdpy_dev_ops;

/* State of each mdev device */
struct mdev_state {
	struct vfio_device vdev;
	u8 *vconfig;
	u32 bar_mask;
	struct mutex ops_lock;
	struct mdev_device *mdev;
	struct vfio_device_info dev_info;

	const struct mdpy_type *type;
	u32 memsize;
	void *memblk;
};

static void mdpy_create_config_space(struct mdev_state *mdev_state)
{
	STORE_LE16((u16 *) &mdev_state->vconfig[PCI_VENDOR_ID],
		   MDPY_PCI_VENDOR_ID);
	STORE_LE16((u16 *) &mdev_state->vconfig[PCI_DEVICE_ID],
		   MDPY_PCI_DEVICE_ID);
	STORE_LE16((u16 *) &mdev_state->vconfig[PCI_SUBSYSTEM_VENDOR_ID],
		   MDPY_PCI_SUBVENDOR_ID);
	STORE_LE16((u16 *) &mdev_state->vconfig[PCI_SUBSYSTEM_ID],
		   MDPY_PCI_SUBDEVICE_ID);

	STORE_LE16((u16 *) &mdev_state->vconfig[PCI_COMMAND],
		   PCI_COMMAND_IO | PCI_COMMAND_MEMORY);
	STORE_LE16((u16 *) &mdev_state->vconfig[PCI_STATUS],
		   PCI_STATUS_CAP_LIST);
	STORE_LE16((u16 *) &mdev_state->vconfig[PCI_CLASS_DEVICE],
		   PCI_CLASS_DISPLAY_OTHER);
	mdev_state->vconfig[PCI_CLASS_REVISION] =  0x01;

	STORE_LE32((u32 *) &mdev_state->vconfig[PCI_BASE_ADDRESS_0],
		   PCI_BASE_ADDRESS_SPACE_MEMORY |
		   PCI_BASE_ADDRESS_MEM_TYPE_32	 |
		   PCI_BASE_ADDRESS_MEM_PREFETCH);
	mdev_state->bar_mask = ~(mdev_state->memsize) + 1;

	/* vendor specific capability for the config registers */
	mdev_state->vconfig[PCI_CAPABILITY_LIST]       = MDPY_VENDORCAP_OFFSET;
	mdev_state->vconfig[MDPY_VENDORCAP_OFFSET + 0] = 0x09; /* vendor cap */
	mdev_state->vconfig[MDPY_VENDORCAP_OFFSET + 1] = 0x00; /* next ptr */
	mdev_state->vconfig[MDPY_VENDORCAP_OFFSET + 2] = MDPY_VENDORCAP_SIZE;
	STORE_LE32((u32 *) &mdev_state->vconfig[MDPY_FORMAT_OFFSET],
		   mdev_state->type->format);
	STORE_LE32((u32 *) &mdev_state->vconfig[MDPY_WIDTH_OFFSET],
		   mdev_state->type->width);
	STORE_LE32((u32 *) &mdev_state->vconfig[MDPY_HEIGHT_OFFSET],
		   mdev_state->type->height);
}

static void handle_pci_cfg_write(struct mdev_state *mdev_state, u16 offset,
				 char *buf, u32 count)
{
	struct device *dev = mdev_dev(mdev_state->mdev);
	u32 cfg_addr;

	switch (offset) {
	case PCI_BASE_ADDRESS_0:
		cfg_addr = *(u32 *)buf;

		if (cfg_addr == 0xffffffff) {
			cfg_addr = (cfg_addr & mdev_state->bar_mask);
		} else {
			cfg_addr &= PCI_BASE_ADDRESS_MEM_MASK;
			if (cfg_addr)
				dev_info(dev, "BAR0 @ 0x%x\n", cfg_addr);
		}

		cfg_addr |= (mdev_state->vconfig[offset] &
			     ~PCI_BASE_ADDRESS_MEM_MASK);
		STORE_LE32(&mdev_state->vconfig[offset], cfg_addr);
		break;
	}
}

static ssize_t mdev_access(struct mdev_state *mdev_state, char *buf,
			   size_t count, loff_t pos, bool is_write)
{
	int ret = 0;

	mutex_lock(&mdev_state->ops_lock);

	if (pos < MDPY_CONFIG_SPACE_SIZE) {
		if (is_write)
			handle_pci_cfg_write(mdev_state, pos, buf, count);
		else
			memcpy(buf, (mdev_state->vconfig + pos), count);

	} else if ((pos >= MDPY_MEMORY_BAR_OFFSET) &&
		   (pos + count <=
		    MDPY_MEMORY_BAR_OFFSET + mdev_state->memsize)) {
		pos -= MDPY_MEMORY_BAR_OFFSET;
		if (is_write)
			memcpy(mdev_state->memblk, buf, count);
		else
			memcpy(buf, mdev_state->memblk, count);

	} else {
		dev_info(mdev_state->vdev.dev,
			 "%s: %s @0x%llx (unhandled)\n", __func__,
			 is_write ? "WR" : "RD", pos);
		ret = -1;
		goto accessfailed;
	}

	ret = count;


accessfailed:
	mutex_unlock(&mdev_state->ops_lock);

	return ret;
}

static int mdpy_reset(struct mdev_state *mdev_state)
{
	u32 stride, i;

	/* initialize with gray gradient */
	stride = mdev_state->type->width * mdev_state->type->bytepp;
	for (i = 0; i < mdev_state->type->height; i++)
		memset(mdev_state->memblk + i * stride,
		       i * 255 / mdev_state->type->height,
		       stride);
	return 0;
}

static int mdpy_probe(struct mdev_device *mdev)
{
	const struct mdpy_type *type =
		&mdpy_types[mdev_get_type_group_id(mdev)];
	struct device *dev = mdev_dev(mdev);
	struct mdev_state *mdev_state;
	u32 fbsize;
	int ret;

	if (mdpy_count >= max_devices)
		return -ENOMEM;

	mdev_state = kzalloc(sizeof(struct mdev_state), GFP_KERNEL);
	if (mdev_state == NULL)
		return -ENOMEM;
	vfio_init_group_dev(&mdev_state->vdev, &mdev->dev, &mdpy_dev_ops);

	mdev_state->vconfig = kzalloc(MDPY_CONFIG_SPACE_SIZE, GFP_KERNEL);
	if (mdev_state->vconfig == NULL) {
		ret = -ENOMEM;
		goto err_state;
	}

	fbsize = roundup_pow_of_two(type->width * type->height * type->bytepp);

	mdev_state->memblk = vmalloc_user(fbsize);
	if (!mdev_state->memblk) {
		ret = -ENOMEM;
		goto err_vconfig;
	}
	dev_info(dev, "%s: %s (%dx%d)\n", __func__, type->name, type->width,
		 type->height);

	mutex_init(&mdev_state->ops_lock);
	mdev_state->mdev = mdev;
	mdev_state->type    = type;
	mdev_state->memsize = fbsize;
	mdpy_create_config_space(mdev_state);
	mdpy_reset(mdev_state);

	mdpy_count++;

	ret = vfio_register_group_dev(&mdev_state->vdev);
	if (ret)
		goto err_mem;
	dev_set_drvdata(&mdev->dev, mdev_state);
	return 0;
err_mem:
	vfree(mdev_state->memblk);
err_vconfig:
	kfree(mdev_state->vconfig);
err_state:
	vfio_uninit_group_dev(&mdev_state->vdev);
	kfree(mdev_state);
	return ret;
}

static void mdpy_remove(struct mdev_device *mdev)
{
	struct mdev_state *mdev_state = dev_get_drvdata(&mdev->dev);

	dev_info(&mdev->dev, "%s\n", __func__);

	vfio_unregister_group_dev(&mdev_state->vdev);
	vfree(mdev_state->memblk);
	kfree(mdev_state->vconfig);
	vfio_uninit_group_dev(&mdev_state->vdev);
	kfree(mdev_state);

	mdpy_count--;
}

static ssize_t mdpy_read(struct vfio_device *vdev, char __user *buf,
			 size_t count, loff_t *ppos)
{
	struct mdev_state *mdev_state =
		container_of(vdev, struct mdev_state, vdev);
	unsigned int done = 0;
	int ret;

	while (count) {
		size_t filled;

		if (count >= 4 && !(*ppos % 4)) {
			u32 val;

			ret = mdev_access(mdev_state, (char *)&val, sizeof(val),
					  *ppos, false);
			if (ret <= 0)
				goto read_err;

			if (copy_to_user(buf, &val, sizeof(val)))
				goto read_err;

			filled = 4;
		} else if (count >= 2 && !(*ppos % 2)) {
			u16 val;

			ret = mdev_access(mdev_state, (char *)&val, sizeof(val),
					  *ppos, false);
			if (ret <= 0)
				goto read_err;

			if (copy_to_user(buf, &val, sizeof(val)))
				goto read_err;

			filled = 2;
		} else {
			u8 val;

			ret = mdev_access(mdev_state, (char *)&val, sizeof(val),
					  *ppos, false);
			if (ret <= 0)
				goto read_err;

			if (copy_to_user(buf, &val, sizeof(val)))
				goto read_err;

			filled = 1;
		}

		count -= filled;
		done += filled;
		*ppos += filled;
		buf += filled;
	}

	return done;

read_err:
	return -EFAULT;
}

static ssize_t mdpy_write(struct vfio_device *vdev, const char __user *buf,
			  size_t count, loff_t *ppos)
{
	struct mdev_state *mdev_state =
		container_of(vdev, struct mdev_state, vdev);
	unsigned int done = 0;
	int ret;

	while (count) {
		size_t filled;

		if (count >= 4 && !(*ppos % 4)) {
			u32 val;

			if (copy_from_user(&val, buf, sizeof(val)))
				goto write_err;

			ret = mdev_access(mdev_state, (char *)&val, sizeof(val),
					  *ppos, true);
			if (ret <= 0)
				goto write_err;

			filled = 4;
		} else if (count >= 2 && !(*ppos % 2)) {
			u16 val;

			if (copy_from_user(&val, buf, sizeof(val)))
				goto write_err;

			ret = mdev_access(mdev_state, (char *)&val, sizeof(val),
					  *ppos, true);
			if (ret <= 0)
				goto write_err;

			filled = 2;
		} else {
			u8 val;

			if (copy_from_user(&val, buf, sizeof(val)))
				goto write_err;

			ret = mdev_access(mdev_state, (char *)&val, sizeof(val),
					  *ppos, true);
			if (ret <= 0)
				goto write_err;

			filled = 1;
		}
		count -= filled;
		done += filled;
		*ppos += filled;
		buf += filled;
	}

	return done;
write_err:
	return -EFAULT;
}

static int mdpy_mmap(struct vfio_device *vdev, struct vm_area_struct *vma)
{
	struct mdev_state *mdev_state =
		container_of(vdev, struct mdev_state, vdev);

	if (vma->vm_pgoff != MDPY_MEMORY_BAR_OFFSET >> PAGE_SHIFT)
		return -EINVAL;
	if (vma->vm_end < vma->vm_start)
		return -EINVAL;
	if (vma->vm_end - vma->vm_start > mdev_state->memsize)
		return -EINVAL;
	if ((vma->vm_flags & VM_SHARED) == 0)
		return -EINVAL;

<<<<<<< HEAD
	return remap_vmalloc_range_partial(vma, vma->vm_start,
					   mdev_state->memblk, 0,
					   vma->vm_end - vma->vm_start);
=======
	return remap_vmalloc_range(vma, mdev_state->memblk, 0);
>>>>>>> c1084c27
}

static int mdpy_get_region_info(struct mdev_state *mdev_state,
				struct vfio_region_info *region_info,
				u16 *cap_type_id, void **cap_type)
{
	if (region_info->index >= VFIO_PCI_NUM_REGIONS &&
	    region_info->index != MDPY_DISPLAY_REGION)
		return -EINVAL;

	switch (region_info->index) {
	case VFIO_PCI_CONFIG_REGION_INDEX:
		region_info->offset = 0;
		region_info->size   = MDPY_CONFIG_SPACE_SIZE;
		region_info->flags  = (VFIO_REGION_INFO_FLAG_READ |
				       VFIO_REGION_INFO_FLAG_WRITE);
		break;
	case VFIO_PCI_BAR0_REGION_INDEX:
	case MDPY_DISPLAY_REGION:
		region_info->offset = MDPY_MEMORY_BAR_OFFSET;
		region_info->size   = mdev_state->memsize;
		region_info->flags  = (VFIO_REGION_INFO_FLAG_READ  |
				       VFIO_REGION_INFO_FLAG_WRITE |
				       VFIO_REGION_INFO_FLAG_MMAP);
		break;
	default:
		region_info->size   = 0;
		region_info->offset = 0;
		region_info->flags  = 0;
	}

	return 0;
}

static int mdpy_get_irq_info(struct vfio_irq_info *irq_info)
{
	irq_info->count = 0;
	return 0;
}

static int mdpy_get_device_info(struct vfio_device_info *dev_info)
{
	dev_info->flags = VFIO_DEVICE_FLAGS_PCI;
	dev_info->num_regions = VFIO_PCI_NUM_REGIONS;
	dev_info->num_irqs = VFIO_PCI_NUM_IRQS;
	return 0;
}

static int mdpy_query_gfx_plane(struct mdev_state *mdev_state,
				struct vfio_device_gfx_plane_info *plane)
{
	if (plane->flags & VFIO_GFX_PLANE_TYPE_PROBE) {
		if (plane->flags == (VFIO_GFX_PLANE_TYPE_PROBE |
				     VFIO_GFX_PLANE_TYPE_REGION))
			return 0;
		return -EINVAL;
	}

	if (plane->flags != VFIO_GFX_PLANE_TYPE_REGION)
		return -EINVAL;

	plane->drm_format     = mdev_state->type->format;
	plane->width	      = mdev_state->type->width;
	plane->height	      = mdev_state->type->height;
	plane->stride	      = (mdev_state->type->width *
				 mdev_state->type->bytepp);
	plane->size	      = mdev_state->memsize;
	plane->region_index   = MDPY_DISPLAY_REGION;

	/* unused */
	plane->drm_format_mod = 0;
	plane->x_pos	      = 0;
	plane->y_pos	      = 0;
	plane->x_hot	      = 0;
	plane->y_hot	      = 0;

	return 0;
}

static long mdpy_ioctl(struct vfio_device *vdev, unsigned int cmd,
		       unsigned long arg)
{
	int ret = 0;
	unsigned long minsz;
	struct mdev_state *mdev_state =
		container_of(vdev, struct mdev_state, vdev);

	switch (cmd) {
	case VFIO_DEVICE_GET_INFO:
	{
		struct vfio_device_info info;

		minsz = offsetofend(struct vfio_device_info, num_irqs);

		if (copy_from_user(&info, (void __user *)arg, minsz))
			return -EFAULT;

		if (info.argsz < minsz)
			return -EINVAL;

		ret = mdpy_get_device_info(&info);
		if (ret)
			return ret;

		memcpy(&mdev_state->dev_info, &info, sizeof(info));

		if (copy_to_user((void __user *)arg, &info, minsz))
			return -EFAULT;

		return 0;
	}
	case VFIO_DEVICE_GET_REGION_INFO:
	{
		struct vfio_region_info info;
		u16 cap_type_id = 0;
		void *cap_type = NULL;

		minsz = offsetofend(struct vfio_region_info, offset);

		if (copy_from_user(&info, (void __user *)arg, minsz))
			return -EFAULT;

		if (info.argsz < minsz)
			return -EINVAL;

		ret = mdpy_get_region_info(mdev_state, &info, &cap_type_id,
					   &cap_type);
		if (ret)
			return ret;

		if (copy_to_user((void __user *)arg, &info, minsz))
			return -EFAULT;

		return 0;
	}

	case VFIO_DEVICE_GET_IRQ_INFO:
	{
		struct vfio_irq_info info;

		minsz = offsetofend(struct vfio_irq_info, count);

		if (copy_from_user(&info, (void __user *)arg, minsz))
			return -EFAULT;

		if ((info.argsz < minsz) ||
		    (info.index >= mdev_state->dev_info.num_irqs))
			return -EINVAL;

		ret = mdpy_get_irq_info(&info);
		if (ret)
			return ret;

		if (copy_to_user((void __user *)arg, &info, minsz))
			return -EFAULT;

		return 0;
	}

	case VFIO_DEVICE_QUERY_GFX_PLANE:
	{
		struct vfio_device_gfx_plane_info plane;

		minsz = offsetofend(struct vfio_device_gfx_plane_info,
				    region_index);

		if (copy_from_user(&plane, (void __user *)arg, minsz))
			return -EFAULT;

		if (plane.argsz < minsz)
			return -EINVAL;

		ret = mdpy_query_gfx_plane(mdev_state, &plane);
		if (ret)
			return ret;

		if (copy_to_user((void __user *)arg, &plane, minsz))
			return -EFAULT;

		return 0;
	}

	case VFIO_DEVICE_SET_IRQS:
		return -EINVAL;

	case VFIO_DEVICE_RESET:
		return mdpy_reset(mdev_state);
	}
	return -ENOTTY;
}

static ssize_t
resolution_show(struct device *dev, struct device_attribute *attr,
		char *buf)
{
	struct mdev_state *mdev_state = dev_get_drvdata(dev);

	return sprintf(buf, "%dx%d\n",
		       mdev_state->type->width,
		       mdev_state->type->height);
}
static DEVICE_ATTR_RO(resolution);

static struct attribute *mdev_dev_attrs[] = {
	&dev_attr_resolution.attr,
	NULL,
};

static const struct attribute_group mdev_dev_group = {
	.name  = "vendor",
	.attrs = mdev_dev_attrs,
};

static const struct attribute_group *mdev_dev_groups[] = {
	&mdev_dev_group,
	NULL,
};

static ssize_t name_show(struct mdev_type *mtype,
			 struct mdev_type_attribute *attr, char *buf)
{
	const struct mdpy_type *type =
		&mdpy_types[mtype_get_type_group_id(mtype)];

	return sprintf(buf, "%s\n", type->name);
}
static MDEV_TYPE_ATTR_RO(name);

static ssize_t description_show(struct mdev_type *mtype,
				struct mdev_type_attribute *attr, char *buf)
{
	const struct mdpy_type *type =
		&mdpy_types[mtype_get_type_group_id(mtype)];

	return sprintf(buf, "virtual display, %dx%d framebuffer\n",
		       type->width, type->height);
}
static MDEV_TYPE_ATTR_RO(description);

static ssize_t available_instances_show(struct mdev_type *mtype,
					struct mdev_type_attribute *attr,
					char *buf)
{
	return sprintf(buf, "%d\n", max_devices - mdpy_count);
}
static MDEV_TYPE_ATTR_RO(available_instances);

static ssize_t device_api_show(struct mdev_type *mtype,
			       struct mdev_type_attribute *attr, char *buf)
{
	return sprintf(buf, "%s\n", VFIO_DEVICE_API_PCI_STRING);
}
static MDEV_TYPE_ATTR_RO(device_api);

static struct attribute *mdev_types_attrs[] = {
	&mdev_type_attr_name.attr,
	&mdev_type_attr_description.attr,
	&mdev_type_attr_device_api.attr,
	&mdev_type_attr_available_instances.attr,
	NULL,
};

static struct attribute_group mdev_type_group1 = {
	.name  = MDPY_TYPE_1,
	.attrs = mdev_types_attrs,
};

static struct attribute_group mdev_type_group2 = {
	.name  = MDPY_TYPE_2,
	.attrs = mdev_types_attrs,
};

static struct attribute_group mdev_type_group3 = {
	.name  = MDPY_TYPE_3,
	.attrs = mdev_types_attrs,
};

static struct attribute_group *mdev_type_groups[] = {
	&mdev_type_group1,
	&mdev_type_group2,
	&mdev_type_group3,
	NULL,
};

static const struct vfio_device_ops mdpy_dev_ops = {
	.read = mdpy_read,
	.write = mdpy_write,
	.ioctl = mdpy_ioctl,
	.mmap = mdpy_mmap,
};

static struct mdev_driver mdpy_driver = {
	.driver = {
		.name = "mdpy",
		.owner = THIS_MODULE,
		.mod_name = KBUILD_MODNAME,
		.dev_groups = mdev_dev_groups,
	},
	.probe = mdpy_probe,
	.remove	= mdpy_remove,
};

static const struct mdev_parent_ops mdev_fops = {
	.owner			= THIS_MODULE,
	.device_driver          = &mdpy_driver,
	.supported_type_groups	= mdev_type_groups,
};

static const struct file_operations vd_fops = {
	.owner		= THIS_MODULE,
};

static void mdpy_device_release(struct device *dev)
{
	/* nothing */
}

static int __init mdpy_dev_init(void)
{
	int ret = 0;

	ret = alloc_chrdev_region(&mdpy_devt, 0, MINORMASK + 1, MDPY_NAME);
	if (ret < 0) {
		pr_err("Error: failed to register mdpy_dev, err: %d\n", ret);
		return ret;
	}
	cdev_init(&mdpy_cdev, &vd_fops);
	cdev_add(&mdpy_cdev, mdpy_devt, MINORMASK + 1);
	pr_info("%s: major %d\n", __func__, MAJOR(mdpy_devt));

	ret = mdev_register_driver(&mdpy_driver);
	if (ret)
		goto err_cdev;

	mdpy_class = class_create(THIS_MODULE, MDPY_CLASS_NAME);
	if (IS_ERR(mdpy_class)) {
		pr_err("Error: failed to register mdpy_dev class\n");
		ret = PTR_ERR(mdpy_class);
		goto err_driver;
	}
	mdpy_dev.class = mdpy_class;
	mdpy_dev.release = mdpy_device_release;
	dev_set_name(&mdpy_dev, "%s", MDPY_NAME);

	ret = device_register(&mdpy_dev);
	if (ret)
		goto err_class;

	ret = mdev_register_device(&mdpy_dev, &mdev_fops);
	if (ret)
		goto err_device;

	return 0;

err_device:
	device_unregister(&mdpy_dev);
err_class:
	class_destroy(mdpy_class);
err_driver:
	mdev_unregister_driver(&mdpy_driver);
err_cdev:
	cdev_del(&mdpy_cdev);
	unregister_chrdev_region(mdpy_devt, MINORMASK + 1);
	return ret;
}

static void __exit mdpy_dev_exit(void)
{
	mdpy_dev.bus = NULL;
	mdev_unregister_device(&mdpy_dev);

	device_unregister(&mdpy_dev);
	mdev_unregister_driver(&mdpy_driver);
	cdev_del(&mdpy_cdev);
	unregister_chrdev_region(mdpy_devt, MINORMASK + 1);
	class_destroy(mdpy_class);
	mdpy_class = NULL;
}

module_init(mdpy_dev_init)
module_exit(mdpy_dev_exit)<|MERGE_RESOLUTION|>--- conflicted
+++ resolved
@@ -422,13 +422,7 @@
 	if ((vma->vm_flags & VM_SHARED) == 0)
 		return -EINVAL;
 
-<<<<<<< HEAD
-	return remap_vmalloc_range_partial(vma, vma->vm_start,
-					   mdev_state->memblk, 0,
-					   vma->vm_end - vma->vm_start);
-=======
 	return remap_vmalloc_range(vma, mdev_state->memblk, 0);
->>>>>>> c1084c27
 }
 
 static int mdpy_get_region_info(struct mdev_state *mdev_state,
