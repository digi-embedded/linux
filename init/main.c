--- conflicted
+++ resolved
@@ -840,12 +840,8 @@
 	 * bigger than MAX_ORDER unless SPARSEMEM.
 	 */
 	page_ext_init_flatmem();
-<<<<<<< HEAD
-	init_debug_pagealloc();
-=======
 	init_mem_debugging_and_hardening();
 	kfence_alloc_pool();
->>>>>>> c1084c27
 	report_meminit();
 	stack_depot_init();
 	mem_init();
