--- conflicted
+++ resolved
@@ -206,41 +206,9 @@
 	DECLARE_BITMAP(state, 64);
 	unsigned long flags;
 	struct xgpio_instance *chip = gpiochip_get_data(gc);
-<<<<<<< HEAD
-	int index = xgpio_index(chip, 0);
-	int offset, i;
-
-	spin_lock_irqsave(&chip->gpio_lock[index], flags);
-
-	/* Write to GPIO signals */
-	for (i = 0; i < gc->ngpio; i++) {
-		if (*mask == 0)
-			break;
-		/* Once finished with an index write it out to the register */
-		if (index !=  xgpio_index(chip, i)) {
-			xgpio_writereg(chip->regs + XGPIO_DATA_OFFSET +
-				       index * XGPIO_CHANNEL_OFFSET,
-				       chip->gpio_state[index]);
-			spin_unlock_irqrestore(&chip->gpio_lock[index], flags);
-			index =  xgpio_index(chip, i);
-			spin_lock_irqsave(&chip->gpio_lock[index], flags);
-		}
-		if (__test_and_clear_bit(i, mask)) {
-			offset =  xgpio_offset(chip, i);
-			if (test_bit(i, bits))
-				chip->gpio_state[index] |= BIT(offset);
-			else
-				chip->gpio_state[index] &= ~BIT(offset);
-		}
-	}
-
-	xgpio_writereg(chip->regs + XGPIO_DATA_OFFSET +
-		       index * XGPIO_CHANNEL_OFFSET, chip->gpio_state[index]);
-=======
 
 	bitmap_remap(hw_mask, mask, chip->sw_map, chip->hw_map, 64);
 	bitmap_remap(hw_bits, bits, chip->sw_map, chip->hw_map, 64);
->>>>>>> c1084c27
 
 	spin_lock_irqsave(&chip->gpio_lock, flags);
 
