--- conflicted
+++ resolved
@@ -2349,8 +2349,7 @@
 	case GPIO_GET_LINEINFO_WATCH_IOCTL:
 		return lineinfo_get_v1(cdev, ip, true);
 #endif /* CONFIG_GPIO_CDEV_V1 */
-<<<<<<< HEAD
-	} else if (cmd == GPIO_SET_DEBOUNCE_IOCTL) {
+	case GPIO_SET_DEBOUNCE_IOCTL:
 		struct gpioline_debounce linedebounce;
 		struct gpio_desc *desc;
 
@@ -2362,18 +2361,11 @@
 		desc = &gdev->descs[linedebounce.line_offset];
 
 		return gpiod_set_debounce(desc, linedebounce.debounce_usec);
-	} else if (cmd == GPIO_V2_GET_LINEINFO_IOCTL ||
-		   cmd == GPIO_V2_GET_LINEINFO_WATCH_IOCTL) {
-		return lineinfo_get(cdev, ip,
-				    cmd == GPIO_V2_GET_LINEINFO_WATCH_IOCTL);
-	} else if (cmd == GPIO_V2_GET_LINE_IOCTL) {
-=======
 	case GPIO_V2_GET_LINEINFO_IOCTL:
 		return lineinfo_get(cdev, ip, false);
 	case GPIO_V2_GET_LINEINFO_WATCH_IOCTL:
 		return lineinfo_get(cdev, ip, true);
 	case GPIO_V2_GET_LINE_IOCTL:
->>>>>>> 29549c70
 		return linereq_create(gdev, ip);
 	case GPIO_GET_LINEINFO_UNWATCH_IOCTL:
 		return lineinfo_unwatch(cdev, ip);
