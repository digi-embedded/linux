// SPDX-License-Identifier: GPL-2.0+
//
// MXC GPIO support. (c) 2008 Daniel Mack <daniel@caiaq.de>
// Copyright 2008 Juergen Beisert, kernel@pengutronix.de
//
// Based on code from Freescale Semiconductor,
// Authors: Daniel Mack, Juergen Beisert.
// Copyright (C) 2004-2010 Freescale Semiconductor, Inc. All Rights Reserved.

#include <linux/clk.h>
#include <linux/err.h>
#include <linux/init.h>
#include <linux/interrupt.h>
#include <linux/io.h>
#include <linux/irq.h>
#include <linux/irqdomain.h>
#include <linux/irqchip/chained_irq.h>
#include <linux/platform_device.h>
#include <linux/pm_runtime.h>
#include <linux/slab.h>
#include <linux/syscore_ops.h>
#include <linux/gpio/driver.h>
#include <linux/of.h>
#include <linux/of_device.h>
#include <linux/bug.h>
#ifdef CONFIG_GPIO_MXC_PAD_WAKEUP
#include <linux/firmware/imx/sci.h>

#define IMX_SC_PAD_FUNC_GET_WAKEUP	9
#define IMX_SC_PAD_FUNC_SET_WAKEUP	4
#define IMX_SC_PAD_WAKEUP_OFF		0
<<<<<<< HEAD
#define IMX_SC_IRQ_GROUP_WAKE		3
=======
>>>>>>> f69558f3
#define IMX_SC_IRQ_PAD			(1 << 1)
#endif

enum mxc_gpio_hwtype {
	IMX1_GPIO,	/* runs on i.mx1 */
	IMX21_GPIO,	/* runs on i.mx21 and i.mx27 */
	IMX31_GPIO,	/* runs on i.mx31 */
	IMX35_GPIO,	/* runs on all other i.mx */
};

#ifdef CONFIG_GPIO_MXC_PAD_WAKEUP
struct mxc_gpio_pad_wakeup {
	u32 pin_id;
	u32 type;
	u32 line;
};

struct imx_sc_msg_gpio_get_pad_wakeup {
	struct imx_sc_rpc_msg hdr;
	union {
		struct req_pad {
			u16 pad;
		} __packed req;
		struct resp_wakeup {
			u8 wakeup;
		} resp;
	} data;
} __packed;

struct imx_sc_msg_gpio_set_pad_wakeup {
	struct imx_sc_rpc_msg hdr;
	u16 pad;
	u8 wakeup;
} __packed;

#endif

/* device type dependent stuff */
struct mxc_gpio_hwdata {
	unsigned dr_reg;
	unsigned gdir_reg;
	unsigned psr_reg;
	unsigned icr1_reg;
	unsigned icr2_reg;
	unsigned imr_reg;
	unsigned isr_reg;
	int edge_sel_reg;
	unsigned low_level;
	unsigned high_level;
	unsigned rise_edge;
	unsigned fall_edge;
};

struct mxc_gpio_reg_saved {
	u32 icr1;
	u32 icr2;
	u32 imr;
	u32 gdir;
	u32 edge_sel;
	u32 dr;
};

struct mxc_gpio_port {
	struct list_head node;
	void __iomem *base;
	struct clk *clk;
	int irq;
	int irq_high;
	struct irq_domain *domain;
	struct gpio_chip gc;
	struct device *dev;
	u32 both_edges;
	struct mxc_gpio_reg_saved gpio_saved_reg;
	bool power_off;
<<<<<<< HEAD
=======
	bool gpio_ranges;
>>>>>>> f69558f3
#ifdef CONFIG_GPIO_MXC_PAD_WAKEUP
	u32 pad_wakeup_num;
	struct mxc_gpio_pad_wakeup pad_wakeup[32];
#endif
};

#ifdef CONFIG_GPIO_MXC_PAD_WAKEUP
static struct imx_sc_ipc *gpio_ipc_handle;
#endif

static struct mxc_gpio_hwdata imx1_imx21_gpio_hwdata = {
	.dr_reg		= 0x1c,
	.gdir_reg	= 0x00,
	.psr_reg	= 0x24,
	.icr1_reg	= 0x28,
	.icr2_reg	= 0x2c,
	.imr_reg	= 0x30,
	.isr_reg	= 0x34,
	.edge_sel_reg	= -EINVAL,
	.low_level	= 0x03,
	.high_level	= 0x02,
	.rise_edge	= 0x00,
	.fall_edge	= 0x01,
};

static struct mxc_gpio_hwdata imx31_gpio_hwdata = {
	.dr_reg		= 0x00,
	.gdir_reg	= 0x04,
	.psr_reg	= 0x08,
	.icr1_reg	= 0x0c,
	.icr2_reg	= 0x10,
	.imr_reg	= 0x14,
	.isr_reg	= 0x18,
	.edge_sel_reg	= -EINVAL,
	.low_level	= 0x00,
	.high_level	= 0x01,
	.rise_edge	= 0x02,
	.fall_edge	= 0x03,
};

static struct mxc_gpio_hwdata imx35_gpio_hwdata = {
	.dr_reg		= 0x00,
	.gdir_reg	= 0x04,
	.psr_reg	= 0x08,
	.icr1_reg	= 0x0c,
	.icr2_reg	= 0x10,
	.imr_reg	= 0x14,
	.isr_reg	= 0x18,
	.edge_sel_reg	= 0x1c,
	.low_level	= 0x00,
	.high_level	= 0x01,
	.rise_edge	= 0x02,
	.fall_edge	= 0x03,
};

static enum mxc_gpio_hwtype mxc_gpio_hwtype;
static struct mxc_gpio_hwdata *mxc_gpio_hwdata;

#define GPIO_DR			(mxc_gpio_hwdata->dr_reg)
#define GPIO_GDIR		(mxc_gpio_hwdata->gdir_reg)
#define GPIO_PSR		(mxc_gpio_hwdata->psr_reg)
#define GPIO_ICR1		(mxc_gpio_hwdata->icr1_reg)
#define GPIO_ICR2		(mxc_gpio_hwdata->icr2_reg)
#define GPIO_IMR		(mxc_gpio_hwdata->imr_reg)
#define GPIO_ISR		(mxc_gpio_hwdata->isr_reg)
#define GPIO_EDGE_SEL		(mxc_gpio_hwdata->edge_sel_reg)

#define GPIO_INT_LOW_LEV	(mxc_gpio_hwdata->low_level)
#define GPIO_INT_HIGH_LEV	(mxc_gpio_hwdata->high_level)
#define GPIO_INT_RISE_EDGE	(mxc_gpio_hwdata->rise_edge)
#define GPIO_INT_FALL_EDGE	(mxc_gpio_hwdata->fall_edge)
#define GPIO_INT_BOTH_EDGES	0x4

static const struct platform_device_id mxc_gpio_devtype[] = {
	{
		.name = "imx1-gpio",
		.driver_data = IMX1_GPIO,
	}, {
		.name = "imx21-gpio",
		.driver_data = IMX21_GPIO,
	}, {
		.name = "imx31-gpio",
		.driver_data = IMX31_GPIO,
	}, {
		.name = "imx35-gpio",
		.driver_data = IMX35_GPIO,
	}, {
		/* sentinel */
	}
};

static const struct of_device_id mxc_gpio_dt_ids[] = {
	{ .compatible = "fsl,imx1-gpio", .data = &mxc_gpio_devtype[IMX1_GPIO], },
	{ .compatible = "fsl,imx21-gpio", .data = &mxc_gpio_devtype[IMX21_GPIO], },
	{ .compatible = "fsl,imx31-gpio", .data = &mxc_gpio_devtype[IMX31_GPIO], },
	{ .compatible = "fsl,imx35-gpio", .data = &mxc_gpio_devtype[IMX35_GPIO], },
	{ .compatible = "fsl,imx7d-gpio", .data = &mxc_gpio_devtype[IMX35_GPIO], },
	{ /* sentinel */ }
};

/*
 * MX2 has one interrupt *for all* gpio ports. The list is used
 * to save the references to all ports, so that mx2_gpio_irq_handler
 * can walk through all interrupt status registers.
 */
static LIST_HEAD(mxc_gpio_ports);

/* Note: This driver assumes 32 GPIOs are handled in one register */

static int gpio_set_irq_type(struct irq_data *d, u32 type)
{
	struct irq_chip_generic *gc = irq_data_get_irq_chip_data(d);
	struct mxc_gpio_port *port = gc->private;
	u32 bit, val;
	u32 gpio_idx = d->hwirq;
	int edge;
	void __iomem *reg = port->base;

	port->both_edges &= ~(1 << gpio_idx);
	switch (type) {
	case IRQ_TYPE_EDGE_RISING:
		edge = GPIO_INT_RISE_EDGE;
		break;
	case IRQ_TYPE_EDGE_FALLING:
		edge = GPIO_INT_FALL_EDGE;
		break;
	case IRQ_TYPE_EDGE_BOTH:
		if (GPIO_EDGE_SEL >= 0) {
			edge = GPIO_INT_BOTH_EDGES;
		} else {
			val = port->gc.get(&port->gc, gpio_idx);
			if (val) {
				edge = GPIO_INT_LOW_LEV;
				pr_debug("mxc: set GPIO %d to low trigger\n", gpio_idx);
			} else {
				edge = GPIO_INT_HIGH_LEV;
				pr_debug("mxc: set GPIO %d to high trigger\n", gpio_idx);
			}
			port->both_edges |= 1 << gpio_idx;
		}
		break;
	case IRQ_TYPE_LEVEL_LOW:
		edge = GPIO_INT_LOW_LEV;
		break;
	case IRQ_TYPE_LEVEL_HIGH:
		edge = GPIO_INT_HIGH_LEV;
		break;
	default:
		return -EINVAL;
	}

	if (GPIO_EDGE_SEL >= 0) {
		val = readl(port->base + GPIO_EDGE_SEL);
		if (edge == GPIO_INT_BOTH_EDGES)
			writel(val | (1 << gpio_idx),
				port->base + GPIO_EDGE_SEL);
		else
			writel(val & ~(1 << gpio_idx),
				port->base + GPIO_EDGE_SEL);
	}

	if (edge != GPIO_INT_BOTH_EDGES) {
		reg += GPIO_ICR1 + ((gpio_idx & 0x10) >> 2); /* lower or upper register */
		bit = gpio_idx & 0xf;
		val = readl(reg) & ~(0x3 << (bit << 1));
		writel(val | (edge << (bit << 1)), reg);
	}

	writel(1 << gpio_idx, port->base + GPIO_ISR);

	return 0;
}

static void mxc_flip_edge(struct mxc_gpio_port *port, u32 gpio)
{
	void __iomem *reg = port->base;
	u32 bit, val;
	int edge;

	reg += GPIO_ICR1 + ((gpio & 0x10) >> 2); /* lower or upper register */
	bit = gpio & 0xf;
	val = readl(reg);
	edge = (val >> (bit << 1)) & 3;
	val &= ~(0x3 << (bit << 1));
	if (edge == GPIO_INT_HIGH_LEV) {
		edge = GPIO_INT_LOW_LEV;
		pr_debug("mxc: switch GPIO %d to low trigger\n", gpio);
	} else if (edge == GPIO_INT_LOW_LEV) {
		edge = GPIO_INT_HIGH_LEV;
		pr_debug("mxc: switch GPIO %d to high trigger\n", gpio);
	} else {
		pr_err("mxc: invalid configuration for GPIO %d: %x\n",
		       gpio, edge);
		return;
	}
	writel(val | (edge << (bit << 1)), reg);
}

/* handle 32 interrupts in one status register */
static void mxc_gpio_irq_handler(struct mxc_gpio_port *port, u32 irq_stat)
{
	while (irq_stat != 0) {
		int irqoffset = fls(irq_stat) - 1;

		if (port->both_edges & (1 << irqoffset))
			mxc_flip_edge(port, irqoffset);

		generic_handle_irq(irq_find_mapping(port->domain, irqoffset));

		irq_stat &= ~(1 << irqoffset);
	}
}

/* MX1 and MX3 has one interrupt *per* gpio port */
static void mx3_gpio_irq_handler(struct irq_desc *desc)
{
	u32 irq_stat;
	struct mxc_gpio_port *port = irq_desc_get_handler_data(desc);
	struct irq_chip *chip = irq_desc_get_chip(desc);

	chained_irq_enter(chip, desc);

	irq_stat = readl(port->base + GPIO_ISR) & readl(port->base + GPIO_IMR);

	mxc_gpio_irq_handler(port, irq_stat);

	chained_irq_exit(chip, desc);
}

/* MX2 has one interrupt *for all* gpio ports */
static void mx2_gpio_irq_handler(struct irq_desc *desc)
{
	u32 irq_msk, irq_stat;
	struct mxc_gpio_port *port;
	struct irq_chip *chip = irq_desc_get_chip(desc);

	chained_irq_enter(chip, desc);

	/* walk through all interrupt status registers */
	list_for_each_entry(port, &mxc_gpio_ports, node) {
		irq_msk = readl(port->base + GPIO_IMR);
		if (!irq_msk)
			continue;

		irq_stat = readl(port->base + GPIO_ISR) & irq_msk;
		if (irq_stat)
			mxc_gpio_irq_handler(port, irq_stat);
	}
	chained_irq_exit(chip, desc);
}

#ifdef CONFIG_GPIO_MXC_PAD_WAKEUP
static int mxc_gpio_get_pad_wakeup(struct mxc_gpio_port *port)
{
	struct imx_sc_msg_gpio_get_pad_wakeup msg;
	struct imx_sc_rpc_msg *hdr = &msg.hdr;
	u8 wakeup_type;
	int ret;
	int i;

	hdr->ver = IMX_SC_RPC_VERSION;
	hdr->svc = IMX_SC_RPC_SVC_PAD;
	hdr->func = IMX_SC_PAD_FUNC_GET_WAKEUP;
	hdr->size = 2;

	for (i = 0; i < port->pad_wakeup_num; i++) {
		/* get original pad type */
		wakeup_type = port->pad_wakeup[i].type;
		msg.data.req.pad = port->pad_wakeup[i].pin_id;
		ret = imx_scu_call_rpc(gpio_ipc_handle, &msg, true);
		if (ret) {
			dev_err(port->gc.parent, "get pad wakeup failed, ret %d\n", ret);
			return ret;
		}
		wakeup_type = msg.data.resp.wakeup;
		/* return wakeup gpio pin's line */
		if (wakeup_type != port->pad_wakeup[i].type)
			return port->pad_wakeup[i].line;
	}

	return -EINVAL;
}

static void mxc_gpio_set_pad_wakeup(struct mxc_gpio_port *port, bool enable)
{
	struct imx_sc_msg_gpio_set_pad_wakeup msg;
	struct imx_sc_rpc_msg *hdr = &msg.hdr;
	int ret;
	int i;

	hdr->ver = IMX_SC_RPC_VERSION;
	hdr->svc = IMX_SC_RPC_SVC_PAD;
	hdr->func = IMX_SC_PAD_FUNC_SET_WAKEUP;
	hdr->size = 2;

	for (i = 0; i < port->pad_wakeup_num; i++) {
		msg.pad = port->pad_wakeup[i].pin_id;
		msg.wakeup = enable ? port->pad_wakeup[i].type : IMX_SC_PAD_WAKEUP_OFF;
		ret = imx_scu_call_rpc(gpio_ipc_handle, &msg, true);
		if (ret) {
			dev_err(port->gc.parent, "set pad wakeup failed, ret %d\n", ret);
			return;
		}
	}
}

static void mxc_gpio_handle_pad_wakeup(struct mxc_gpio_port *port, int line)
{
	struct irq_desc *desc = irq_to_desc(port->irq);
	struct irq_chip *chip = irq_desc_get_chip(desc);
	u32 irq_stat;

	/* skip invalid line */
	if (line > 31) {
		dev_err(port->gc.parent, "invalid wakeup line %d\n", line);
		return;
	}

	dev_info(port->gc.parent, "wakeup by pad, line %d\n", line);

	chained_irq_enter(chip, desc);

	irq_stat = (1 << line);

	mxc_gpio_irq_handler(port, irq_stat);

	chained_irq_exit(chip, desc);
}
#endif

/*
 * Set interrupt number "irq" in the GPIO as a wake-up source.
 * While system is running, all registered GPIO interrupts need to have
 * wake-up enabled. When system is suspended, only selected GPIO interrupts
 * need to have wake-up enabled.
 * @param  irq          interrupt source number
 * @param  enable       enable as wake-up if equal to non-zero
 * @return       This function returns 0 on success.
 */
static int gpio_set_wake_irq(struct irq_data *d, u32 enable)
{
	struct irq_chip_generic *gc = irq_data_get_irq_chip_data(d);
	struct mxc_gpio_port *port = gc->private;
	u32 gpio_idx = d->hwirq;
	int ret;

	if (enable) {
		if (port->irq_high && (gpio_idx >= 16))
			ret = enable_irq_wake(port->irq_high);
		else
			ret = enable_irq_wake(port->irq);
	} else {
		if (port->irq_high && (gpio_idx >= 16))
			ret = disable_irq_wake(port->irq_high);
		else
			ret = disable_irq_wake(port->irq);
	}

	return ret;
}

static int mxc_gpio_irq_reqres(struct irq_data *d)
{
	struct irq_chip_generic *gc = irq_data_get_irq_chip_data(d);
	struct mxc_gpio_port *port = gc->private;

	if (gpiochip_lock_as_irq(&port->gc, d->hwirq)) {
		dev_err(port->gc.parent,
			"unable to lock HW IRQ %lu for IRQ\n",
			d->hwirq);
		return -EINVAL;
	}

	return irq_chip_pm_get(d);
}

static void mxc_gpio_irq_relres(struct irq_data *d)
{
	struct irq_chip_generic *gc = irq_data_get_irq_chip_data(d);
	struct mxc_gpio_port *port = gc->private;

	gpiochip_unlock_as_irq(&port->gc, d->hwirq);
	irq_chip_pm_put(d);
}

static int mxc_gpio_init_gc(struct mxc_gpio_port *port, int irq_base,
			    struct device *dev)
{
	struct irq_chip_generic *gc;
	struct irq_chip_type *ct;
	int rv;

	gc = devm_irq_alloc_generic_chip(port->dev, "gpio-mxc", 1, irq_base,
					 port->base, handle_level_irq);
	if (!gc)
		return -ENOMEM;
	gc->private = port;

	ct = gc->chip_types;
	ct->chip.parent_device = dev;
	ct->chip.irq_ack = irq_gc_ack_set_bit;
	ct->chip.irq_mask = irq_gc_mask_clr_bit;
	ct->chip.irq_unmask = irq_gc_mask_set_bit;
	ct->chip.irq_set_type = gpio_set_irq_type;
	ct->chip.irq_set_wake = gpio_set_wake_irq;
	ct->chip.irq_request_resources = mxc_gpio_irq_reqres;
	ct->chip.irq_release_resources = mxc_gpio_irq_relres,
	ct->chip.flags = IRQCHIP_MASK_ON_SUSPEND;
	ct->regs.ack = GPIO_ISR;
	ct->regs.mask = GPIO_IMR;

	rv = devm_irq_setup_generic_chip(port->dev, gc, IRQ_MSK(32),
					 IRQ_GC_INIT_NESTED_LOCK,
					 IRQ_NOREQUEST, 0);

	return rv;
}

static void mxc_gpio_get_hw(struct platform_device *pdev)
{
	const struct of_device_id *of_id =
			of_match_device(mxc_gpio_dt_ids, &pdev->dev);
	enum mxc_gpio_hwtype hwtype;

	if (of_id)
		pdev->id_entry = of_id->data;
	hwtype = pdev->id_entry->driver_data;

	if (mxc_gpio_hwtype) {
		/*
		 * The driver works with a reasonable presupposition,
		 * that is all gpio ports must be the same type when
		 * running on one soc.
		 */
		BUG_ON(mxc_gpio_hwtype != hwtype);
		return;
	}

	if (hwtype == IMX35_GPIO)
		mxc_gpio_hwdata = &imx35_gpio_hwdata;
	else if (hwtype == IMX31_GPIO)
		mxc_gpio_hwdata = &imx31_gpio_hwdata;
	else
		mxc_gpio_hwdata = &imx1_imx21_gpio_hwdata;

	mxc_gpio_hwtype = hwtype;
}

static int mxc_gpio_to_irq(struct gpio_chip *gc, unsigned offset)
{
	struct mxc_gpio_port *port = gpiochip_get_data(gc);

	return irq_find_mapping(port->domain, offset);
}

static int mxc_gpio_request(struct gpio_chip *chip, unsigned offset)
{
	struct mxc_gpio_port *port = gpiochip_get_data(chip);
	int ret;

	if (port->gpio_ranges) {
		ret = gpiochip_generic_request(chip, offset);
		if (ret)
			return ret;
	}

	ret = pm_runtime_get_sync(chip->parent);
	return ret < 0 ? ret : 0;
}

static void mxc_gpio_free(struct gpio_chip *chip, unsigned offset)
{
	struct mxc_gpio_port *port = gpiochip_get_data(chip);

	if (port->gpio_ranges)
		gpiochip_generic_free(chip, offset);
	pm_runtime_put(chip->parent);
}

static int mxc_gpio_probe(struct platform_device *pdev)
{
	struct device_node *np = pdev->dev.of_node;
	struct mxc_gpio_port *port;
	int irq_count;
	int irq_base = 0;
	int err;
	char portname[10];
	int index;
#ifdef CONFIG_GPIO_MXC_PAD_WAKEUP
	int i;
#endif

	mxc_gpio_get_hw(pdev);

	port = devm_kzalloc(&pdev->dev, sizeof(*port), GFP_KERNEL);
	if (!port)
		return -ENOMEM;

	port->dev = &pdev->dev;

	port->base = devm_platform_ioremap_resource(pdev, 0);
	if (IS_ERR(port->base))
		return PTR_ERR(port->base);

	irq_count = platform_irq_count(pdev);
	if (irq_count < 0)
		return irq_count;

	if (irq_count > 1) {
		port->irq_high = platform_get_irq_optional(pdev, 1);
		if (port->irq_high < 0)
			port->irq_high = 0;
	}

	port->irq = platform_get_irq(pdev, 0);
	if (port->irq < 0)
		return port->irq;

	/* the controller clock is optional */
	port->clk = devm_clk_get_optional(&pdev->dev, NULL);
	if (IS_ERR(port->clk))
		return PTR_ERR(port->clk);

	err = clk_prepare_enable(port->clk);
	if (err) {
		dev_err(&pdev->dev, "Unable to enable clock.\n");
		return err;
	}

#ifdef CONFIG_GPIO_MXC_PAD_WAKEUP
	/*
	 * parse pad wakeup info from dtb, each pad has to provide
	 * <pin_id, type, line>, these info should be put in each
	 * gpio node and with a "pad-wakeup-num" to indicate the
	 * total lines are with pad wakeup enabled.
	 */
	if (!of_property_read_u32(np, "pad-wakeup-num", &port->pad_wakeup_num)) {
		if (port->pad_wakeup_num != 0) {
			if (!gpio_ipc_handle) {
				err = imx_scu_get_handle(&gpio_ipc_handle);
				if (err)
					return err;
			}
			for (i = 0; i < port->pad_wakeup_num; i++) {
				of_property_read_u32_index(np, "pad-wakeup",
					i * 3 + 0, &port->pad_wakeup[i].pin_id);
				of_property_read_u32_index(np, "pad-wakeup",
					i * 3 + 1, &port->pad_wakeup[i].type);
				of_property_read_u32_index(np, "pad-wakeup",
					i * 3 + 2, &port->pad_wakeup[i].line);
			}
			err = imx_scu_irq_group_enable(IMX_SC_IRQ_GROUP_WAKE, IMX_SC_IRQ_PAD, true);
			if (err)
				dev_warn(&pdev->dev, "Enable irq failed, GPIO pad wakeup NOT supported\n");
		}
	}
#endif

	if (of_device_is_compatible(np, "fsl,imx7d-gpio"))
		port->power_off = true;

	pm_runtime_set_active(&pdev->dev);
	pm_runtime_enable(&pdev->dev);
	err = pm_runtime_get_sync(&pdev->dev);
	if (err < 0)
		goto out_pm_dis;

	/* disable the interrupt and clear the status */
	writel(0, port->base + GPIO_IMR);
	writel(~0, port->base + GPIO_ISR);

	if (mxc_gpio_hwtype == IMX21_GPIO) {
		/*
		 * Setup one handler for all GPIO interrupts. Actually setting
		 * the handler is needed only once, but doing it for every port
		 * is more robust and easier.
		 */
		irq_set_chained_handler(port->irq, mx2_gpio_irq_handler);
	} else {
		/* setup one handler for each entry */
		irq_set_chained_handler_and_data(port->irq,
						 mx3_gpio_irq_handler, port);
		if (port->irq_high > 0)
			/* setup handler for GPIO 16 to 31 */
			irq_set_chained_handler_and_data(port->irq_high,
							 mx3_gpio_irq_handler,
							 port);
	}

	err = bgpio_init(&port->gc, &pdev->dev, 4,
			 port->base + GPIO_PSR,
			 port->base + GPIO_DR, NULL,
			 port->base + GPIO_GDIR, NULL,
			 BGPIOF_READ_OUTPUT_REG_SET);
	if (err)
		goto out_bgio;

	if (of_property_read_bool(np, "gpio-ranges")) {
		port->gc.request = gpiochip_generic_request;
		port->gc.free = gpiochip_generic_free;
	}

	if (of_property_read_bool(np, "gpio_ranges"))
		port->gpio_ranges = true;
	else
		port->gpio_ranges = false;

	port->gc.request = mxc_gpio_request;
	port->gc.free = mxc_gpio_free;
	port->gc.parent = &pdev->dev;
	port->gc.to_irq = mxc_gpio_to_irq;
	index = of_alias_get_id(np, "gpio");
	if (index >= 0) {
		if (!of_machine_is_compatible("fsl,imx8qxp") &&
		    !of_machine_is_compatible("fsl,imx8dxp")) {
			/* On CPUs other than i.MX8X port index starts at 1 */
			index++;
		}
		sprintf(portname, "gpio%d", index);
		port->gc.label = portname;
	}
	port->gc.base = (pdev->id < 0) ? of_alias_get_id(np, "gpio") * 32 :
					     pdev->id * 32;

	err = devm_gpiochip_add_data(&pdev->dev, &port->gc, port);
	if (err)
		goto out_bgio;

	irq_base = devm_irq_alloc_descs(&pdev->dev, -1, 0, 32, numa_node_id());
	if (irq_base < 0) {
		err = irq_base;
		goto out_bgio;
	}

	port->domain = irq_domain_add_legacy(np, 32, irq_base, 0,
					     &irq_domain_simple_ops, NULL);
	if (!port->domain) {
		err = -ENODEV;
		goto out_bgio;
	}

	/* gpio-mxc can be a generic irq chip */
	err = mxc_gpio_init_gc(port, irq_base, &pdev->dev);
	if (err < 0)
		goto out_irqdomain_remove;

	list_add_tail(&port->node, &mxc_gpio_ports);

	platform_set_drvdata(pdev, port);
	pm_runtime_put(&pdev->dev);

	return 0;

out_pm_dis:
	pm_runtime_disable(&pdev->dev);
	clk_disable_unprepare(port->clk);
out_irqdomain_remove:
	irq_domain_remove(port->domain);
out_bgio:
	clk_disable_unprepare(port->clk);
	dev_info(&pdev->dev, "%s failed with errno %d\n", __func__, err);
	return err;
}

static void mxc_gpio_save_regs(struct mxc_gpio_port *port)
{
	if (!port->power_off)
		return;

	port->gpio_saved_reg.icr1 = readl(port->base + GPIO_ICR1);
	port->gpio_saved_reg.icr2 = readl(port->base + GPIO_ICR2);
	port->gpio_saved_reg.imr = readl(port->base + GPIO_IMR);
	port->gpio_saved_reg.gdir = readl(port->base + GPIO_GDIR);
	port->gpio_saved_reg.edge_sel = readl(port->base + GPIO_EDGE_SEL);
	port->gpio_saved_reg.dr = readl(port->base + GPIO_DR);
}

static void mxc_gpio_restore_regs(struct mxc_gpio_port *port)
{
	if (!port->power_off)
		return;

	writel(port->gpio_saved_reg.icr1, port->base + GPIO_ICR1);
	writel(port->gpio_saved_reg.icr2, port->base + GPIO_ICR2);
	writel(port->gpio_saved_reg.imr, port->base + GPIO_IMR);
	writel(port->gpio_saved_reg.gdir, port->base + GPIO_GDIR);
	writel(port->gpio_saved_reg.edge_sel, port->base + GPIO_EDGE_SEL);
	writel(port->gpio_saved_reg.dr, port->base + GPIO_DR);
}

<<<<<<< HEAD
=======
static int __maybe_unused mxc_gpio_runtime_suspend(struct device *dev)
{
	struct platform_device *pdev = to_platform_device(dev);
	struct mxc_gpio_port *port = platform_get_drvdata(pdev);

	mxc_gpio_save_regs(port);
	clk_disable_unprepare(port->clk);

	return 0;
}

static int __maybe_unused mxc_gpio_runtime_resume(struct device *dev)
{
	struct platform_device *pdev = to_platform_device(dev);
	struct mxc_gpio_port *port = platform_get_drvdata(pdev);
	int ret;

	ret = clk_prepare_enable(port->clk);
	if (ret)
		return ret;

	mxc_gpio_restore_regs(port);

	return 0;
}

>>>>>>> f69558f3
static int __maybe_unused mxc_gpio_noirq_suspend(struct device *dev)
{
#ifdef CONFIG_GPIO_MXC_PAD_WAKEUP
	struct platform_device *pdev = to_platform_device(dev);
	struct mxc_gpio_port *port = platform_get_drvdata(pdev);

	mxc_gpio_set_pad_wakeup(port, true);
#endif
	return 0;
}

static int __maybe_unused mxc_gpio_noirq_resume(struct device *dev)
{
#ifdef CONFIG_GPIO_MXC_PAD_WAKEUP
	struct platform_device *pdev = to_platform_device(dev);
	struct mxc_gpio_port *port = platform_get_drvdata(pdev);
	int wakeup_line = mxc_gpio_get_pad_wakeup(port);

	mxc_gpio_set_pad_wakeup(port, false);

	if (wakeup_line >= 0)
		mxc_gpio_handle_pad_wakeup(port, wakeup_line);
#endif
	return 0;
}

static const struct dev_pm_ops mxc_gpio_dev_pm_ops = {
	SET_NOIRQ_SYSTEM_SLEEP_PM_OPS(mxc_gpio_noirq_suspend, mxc_gpio_noirq_resume)
<<<<<<< HEAD
=======
	SET_RUNTIME_PM_OPS(mxc_gpio_runtime_suspend, mxc_gpio_runtime_resume, NULL)
>>>>>>> f69558f3
};

static int mxc_gpio_syscore_suspend(void)
{
	struct mxc_gpio_port *port;
	int ret;

	/* walk through all ports */
	list_for_each_entry(port, &mxc_gpio_ports, node) {
		ret = clk_prepare_enable(port->clk);
		if (ret)
			return ret;
		mxc_gpio_save_regs(port);
		clk_disable_unprepare(port->clk);
	}

	return 0;
}

static void mxc_gpio_syscore_resume(void)
{
	struct mxc_gpio_port *port;
	int ret;

	/* walk through all ports */
	list_for_each_entry(port, &mxc_gpio_ports, node) {
		ret = clk_prepare_enable(port->clk);
		if (ret) {
			pr_err("mxc: failed to enable gpio clock %d\n", ret);
			return;
		}
		mxc_gpio_restore_regs(port);
		clk_disable_unprepare(port->clk);
	}
}

static struct syscore_ops mxc_gpio_syscore_ops = {
	.suspend = mxc_gpio_syscore_suspend,
	.resume = mxc_gpio_syscore_resume,
};

static struct platform_driver mxc_gpio_driver = {
	.driver		= {
		.name	= "gpio-mxc",
		.of_match_table = mxc_gpio_dt_ids,
		.suppress_bind_attrs = true,
		.pm = &mxc_gpio_dev_pm_ops,
	},
	.probe		= mxc_gpio_probe,
	.id_table	= mxc_gpio_devtype,
};

static int __init gpio_mxc_init(void)
{
	register_syscore_ops(&mxc_gpio_syscore_ops);

	return platform_driver_register(&mxc_gpio_driver);
}
subsys_initcall(gpio_mxc_init);<|MERGE_RESOLUTION|>--- conflicted
+++ resolved
@@ -29,10 +29,6 @@
 #define IMX_SC_PAD_FUNC_GET_WAKEUP	9
 #define IMX_SC_PAD_FUNC_SET_WAKEUP	4
 #define IMX_SC_PAD_WAKEUP_OFF		0
-<<<<<<< HEAD
-#define IMX_SC_IRQ_GROUP_WAKE		3
-=======
->>>>>>> f69558f3
 #define IMX_SC_IRQ_PAD			(1 << 1)
 #endif
 
@@ -107,10 +103,7 @@
 	u32 both_edges;
 	struct mxc_gpio_reg_saved gpio_saved_reg;
 	bool power_off;
-<<<<<<< HEAD
-=======
 	bool gpio_ranges;
->>>>>>> f69558f3
 #ifdef CONFIG_GPIO_MXC_PAD_WAKEUP
 	u32 pad_wakeup_num;
 	struct mxc_gpio_pad_wakeup pad_wakeup[32];
@@ -801,8 +794,6 @@
 	writel(port->gpio_saved_reg.dr, port->base + GPIO_DR);
 }
 
-<<<<<<< HEAD
-=======
 static int __maybe_unused mxc_gpio_runtime_suspend(struct device *dev)
 {
 	struct platform_device *pdev = to_platform_device(dev);
@@ -829,7 +820,6 @@
 	return 0;
 }
 
->>>>>>> f69558f3
 static int __maybe_unused mxc_gpio_noirq_suspend(struct device *dev)
 {
 #ifdef CONFIG_GPIO_MXC_PAD_WAKEUP
@@ -858,10 +848,7 @@
 
 static const struct dev_pm_ops mxc_gpio_dev_pm_ops = {
 	SET_NOIRQ_SYSTEM_SLEEP_PM_OPS(mxc_gpio_noirq_suspend, mxc_gpio_noirq_resume)
-<<<<<<< HEAD
-=======
 	SET_RUNTIME_PM_OPS(mxc_gpio_runtime_suspend, mxc_gpio_runtime_resume, NULL)
->>>>>>> f69558f3
 };
 
 static int mxc_gpio_syscore_suspend(void)
