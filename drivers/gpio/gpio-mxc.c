// SPDX-License-Identifier: GPL-2.0+
//
// MXC GPIO support. (c) 2008 Daniel Mack <daniel@caiaq.de>
// Copyright 2008 Juergen Beisert, kernel@pengutronix.de
//
// Based on code from Freescale Semiconductor,
// Authors: Daniel Mack, Juergen Beisert.
// Copyright (C) 2004-2010 Freescale Semiconductor, Inc. All Rights Reserved.

#include <linux/clk.h>
#include <linux/err.h>
#include <linux/init.h>
#include <linux/interrupt.h>
#include <linux/io.h>
#include <linux/irq.h>
#include <linux/irqdomain.h>
#include <linux/irqchip/chained_irq.h>
#include <linux/module.h>
#include <linux/platform_device.h>
#include <linux/pm_runtime.h>
#include <linux/slab.h>
#include <linux/spinlock.h>
#include <linux/syscore_ops.h>
#include <linux/gpio/driver.h>
#include <linux/of.h>
#include <linux/bug.h>

#define IMX_SCU_WAKEUP_OFF		0
#define IMX_SCU_WAKEUP_LOW_LVL		4
#define IMX_SCU_WAKEUP_FALL_EDGE	5
#define IMX_SCU_WAKEUP_RISE_EDGE	6
#define IMX_SCU_WAKEUP_HIGH_LVL		7

/* device type dependent stuff */
struct mxc_gpio_hwdata {
	unsigned dr_reg;
	unsigned gdir_reg;
	unsigned psr_reg;
	unsigned icr1_reg;
	unsigned icr2_reg;
	unsigned imr_reg;
	unsigned isr_reg;
	int edge_sel_reg;
	unsigned low_level;
	unsigned high_level;
	unsigned rise_edge;
	unsigned fall_edge;
};

struct mxc_gpio_reg_saved {
	u32 icr1;
	u32 icr2;
	u32 imr;
	u32 gdir;
	u32 edge_sel;
	u32 dr;
};

struct mxc_gpio_port {
	struct list_head node;
	void __iomem *base;
	struct clk *clk;
	int irq;
	int irq_high;
	void (*mx_irq_handler)(struct irq_desc *desc);
	struct irq_domain *domain;
	struct gpio_chip gc;
	struct device *dev;
	u32 both_edges;
	struct mxc_gpio_reg_saved gpio_saved_reg;
	bool power_off;
	u32 wakeup_pads;
	u32 wakeup_pads_save;
	bool is_pad_wakeup;
	u32 pad_type[32];
	const struct mxc_gpio_hwdata *hwdata;
	bool gpio_ranges;
};

static struct mxc_gpio_hwdata imx1_imx21_gpio_hwdata = {
	.dr_reg		= 0x1c,
	.gdir_reg	= 0x00,
	.psr_reg	= 0x24,
	.icr1_reg	= 0x28,
	.icr2_reg	= 0x2c,
	.imr_reg	= 0x30,
	.isr_reg	= 0x34,
	.edge_sel_reg	= -EINVAL,
	.low_level	= 0x03,
	.high_level	= 0x02,
	.rise_edge	= 0x00,
	.fall_edge	= 0x01,
};

static struct mxc_gpio_hwdata imx31_gpio_hwdata = {
	.dr_reg		= 0x00,
	.gdir_reg	= 0x04,
	.psr_reg	= 0x08,
	.icr1_reg	= 0x0c,
	.icr2_reg	= 0x10,
	.imr_reg	= 0x14,
	.isr_reg	= 0x18,
	.edge_sel_reg	= -EINVAL,
	.low_level	= 0x00,
	.high_level	= 0x01,
	.rise_edge	= 0x02,
	.fall_edge	= 0x03,
};

static struct mxc_gpio_hwdata imx35_gpio_hwdata = {
	.dr_reg		= 0x00,
	.gdir_reg	= 0x04,
	.psr_reg	= 0x08,
	.icr1_reg	= 0x0c,
	.icr2_reg	= 0x10,
	.imr_reg	= 0x14,
	.isr_reg	= 0x18,
	.edge_sel_reg	= 0x1c,
	.low_level	= 0x00,
	.high_level	= 0x01,
	.rise_edge	= 0x02,
	.fall_edge	= 0x03,
};

#define GPIO_DR			(port->hwdata->dr_reg)
#define GPIO_GDIR		(port->hwdata->gdir_reg)
#define GPIO_PSR		(port->hwdata->psr_reg)
#define GPIO_ICR1		(port->hwdata->icr1_reg)
#define GPIO_ICR2		(port->hwdata->icr2_reg)
#define GPIO_IMR		(port->hwdata->imr_reg)
#define GPIO_ISR		(port->hwdata->isr_reg)
#define GPIO_EDGE_SEL		(port->hwdata->edge_sel_reg)

#define GPIO_INT_LOW_LEV	(port->hwdata->low_level)
#define GPIO_INT_HIGH_LEV	(port->hwdata->high_level)
#define GPIO_INT_RISE_EDGE	(port->hwdata->rise_edge)
#define GPIO_INT_FALL_EDGE	(port->hwdata->fall_edge)
#define GPIO_INT_BOTH_EDGES	0x4

static const struct of_device_id mxc_gpio_dt_ids[] = {
	{ .compatible = "fsl,imx1-gpio", .data =  &imx1_imx21_gpio_hwdata },
	{ .compatible = "fsl,imx21-gpio", .data = &imx1_imx21_gpio_hwdata },
	{ .compatible = "fsl,imx31-gpio", .data = &imx31_gpio_hwdata },
	{ .compatible = "fsl,imx35-gpio", .data = &imx35_gpio_hwdata },
	{ .compatible = "fsl,imx7d-gpio", .data = &imx35_gpio_hwdata },
	{ .compatible = "fsl,imx8dxl-gpio", .data = &imx35_gpio_hwdata },
	{ .compatible = "fsl,imx8qm-gpio", .data = &imx35_gpio_hwdata },
	{ .compatible = "fsl,imx8qxp-gpio", .data = &imx35_gpio_hwdata },
	{ /* sentinel */ }
};
MODULE_DEVICE_TABLE(of, mxc_gpio_dt_ids);

/*
 * MX2 has one interrupt *for all* gpio ports. The list is used
 * to save the references to all ports, so that mx2_gpio_irq_handler
 * can walk through all interrupt status registers.
 */
static LIST_HEAD(mxc_gpio_ports);

/* Note: This driver assumes 32 GPIOs are handled in one register */

static int gpio_set_irq_type(struct irq_data *d, u32 type)
{
	struct irq_chip_generic *gc = irq_data_get_irq_chip_data(d);
	struct mxc_gpio_port *port = gc->private;
	unsigned long flags;
	u32 bit, val;
	u32 gpio_idx = d->hwirq;
	int edge;
	void __iomem *reg = port->base;

	port->both_edges &= ~(1 << gpio_idx);
	switch (type) {
	case IRQ_TYPE_EDGE_RISING:
		edge = GPIO_INT_RISE_EDGE;
		break;
	case IRQ_TYPE_EDGE_FALLING:
		edge = GPIO_INT_FALL_EDGE;
		break;
	case IRQ_TYPE_EDGE_BOTH:
		if (GPIO_EDGE_SEL >= 0) {
			edge = GPIO_INT_BOTH_EDGES;
		} else {
			val = port->gc.get(&port->gc, gpio_idx);
			if (val) {
				edge = GPIO_INT_LOW_LEV;
				pr_debug("mxc: set GPIO %d to low trigger\n", gpio_idx);
			} else {
				edge = GPIO_INT_HIGH_LEV;
				pr_debug("mxc: set GPIO %d to high trigger\n", gpio_idx);
			}
			port->both_edges |= 1 << gpio_idx;
		}
		break;
	case IRQ_TYPE_LEVEL_LOW:
		edge = GPIO_INT_LOW_LEV;
		break;
	case IRQ_TYPE_LEVEL_HIGH:
		edge = GPIO_INT_HIGH_LEV;
		break;
	default:
		return -EINVAL;
	}

	raw_spin_lock_irqsave(&port->gc.bgpio_lock, flags);

	if (GPIO_EDGE_SEL >= 0) {
		val = readl(port->base + GPIO_EDGE_SEL);
		if (edge == GPIO_INT_BOTH_EDGES)
			writel(val | (1 << gpio_idx),
				port->base + GPIO_EDGE_SEL);
		else
			writel(val & ~(1 << gpio_idx),
				port->base + GPIO_EDGE_SEL);
	}

	if (edge != GPIO_INT_BOTH_EDGES) {
		reg += GPIO_ICR1 + ((gpio_idx & 0x10) >> 2); /* lower or upper register */
		bit = gpio_idx & 0xf;
		val = readl(reg) & ~(0x3 << (bit << 1));
		writel(val | (edge << (bit << 1)), reg);
	}

	writel(1 << gpio_idx, port->base + GPIO_ISR);
	port->pad_type[gpio_idx] = type;

	raw_spin_unlock_irqrestore(&port->gc.bgpio_lock, flags);

	return port->gc.direction_input(&port->gc, gpio_idx);
}

static void mxc_flip_edge(struct mxc_gpio_port *port, u32 gpio)
{
	void __iomem *reg = port->base;
	unsigned long flags;
	u32 bit, val;
	int edge;

	raw_spin_lock_irqsave(&port->gc.bgpio_lock, flags);

	reg += GPIO_ICR1 + ((gpio & 0x10) >> 2); /* lower or upper register */
	bit = gpio & 0xf;
	val = readl(reg);
	edge = (val >> (bit << 1)) & 3;
	val &= ~(0x3 << (bit << 1));
	if (edge == GPIO_INT_HIGH_LEV) {
		edge = GPIO_INT_LOW_LEV;
		pr_debug("mxc: switch GPIO %d to low trigger\n", gpio);
	} else if (edge == GPIO_INT_LOW_LEV) {
		edge = GPIO_INT_HIGH_LEV;
		pr_debug("mxc: switch GPIO %d to high trigger\n", gpio);
	} else {
		pr_err("mxc: invalid configuration for GPIO %d: %x\n",
		       gpio, edge);
		goto unlock;
	}
	writel(val | (edge << (bit << 1)), reg);

unlock:
	raw_spin_unlock_irqrestore(&port->gc.bgpio_lock, flags);
}

/* handle 32 interrupts in one status register */
static void mxc_gpio_irq_handler(struct mxc_gpio_port *port, u32 irq_stat)
{
	while (irq_stat != 0) {
		int irqoffset = fls(irq_stat) - 1;

		if (port->both_edges & (1 << irqoffset))
			mxc_flip_edge(port, irqoffset);

		generic_handle_domain_irq(port->domain, irqoffset);

		irq_stat &= ~(1 << irqoffset);
	}
}

/* MX1 and MX3 has one interrupt *per* gpio port */
static void mx3_gpio_irq_handler(struct irq_desc *desc)
{
	u32 irq_stat;
	struct mxc_gpio_port *port = irq_desc_get_handler_data(desc);
	struct irq_chip *chip = irq_desc_get_chip(desc);

	if (port->is_pad_wakeup)
		return;

	chained_irq_enter(chip, desc);

	irq_stat = readl(port->base + GPIO_ISR) & readl(port->base + GPIO_IMR);

	mxc_gpio_irq_handler(port, irq_stat);

	chained_irq_exit(chip, desc);
}

/* MX2 has one interrupt *for all* gpio ports */
static void mx2_gpio_irq_handler(struct irq_desc *desc)
{
	u32 irq_msk, irq_stat;
	struct mxc_gpio_port *port;
	struct irq_chip *chip = irq_desc_get_chip(desc);

	chained_irq_enter(chip, desc);

	/* walk through all interrupt status registers */
	list_for_each_entry(port, &mxc_gpio_ports, node) {
		irq_msk = readl(port->base + GPIO_IMR);
		if (!irq_msk)
			continue;

		irq_stat = readl(port->base + GPIO_ISR) & irq_msk;
		if (irq_stat)
			mxc_gpio_irq_handler(port, irq_stat);
	}
	chained_irq_exit(chip, desc);
}

/*
 * Set interrupt number "irq" in the GPIO as a wake-up source.
 * While system is running, all registered GPIO interrupts need to have
 * wake-up enabled. When system is suspended, only selected GPIO interrupts
 * need to have wake-up enabled.
 * @param  irq          interrupt source number
 * @param  enable       enable as wake-up if equal to non-zero
 * @return       This function returns 0 on success.
 */
static int gpio_set_wake_irq(struct irq_data *d, u32 enable)
{
	struct irq_chip_generic *gc = irq_data_get_irq_chip_data(d);
	struct mxc_gpio_port *port = gc->private;
	u32 gpio_idx = d->hwirq;
	int ret;

	if (enable) {
		if (port->irq_high && (gpio_idx >= 16))
			ret = enable_irq_wake(port->irq_high);
		else
			ret = enable_irq_wake(port->irq);
		port->wakeup_pads |= (1 << gpio_idx);
	} else {
		if (port->irq_high && (gpio_idx >= 16))
			ret = disable_irq_wake(port->irq_high);
		else
			ret = disable_irq_wake(port->irq);
		port->wakeup_pads &= ~(1 << gpio_idx);
	}

	return ret;
}

static int mxc_gpio_irq_reqres(struct irq_data *d)
{
	struct irq_chip_generic *gc = irq_data_get_irq_chip_data(d);
	struct mxc_gpio_port *port = gc->private;

	if (gpiochip_lock_as_irq(&port->gc, d->hwirq)) {
		dev_err(port->gc.parent,
			"unable to lock HW IRQ %lu for IRQ\n",
			d->hwirq);
		return -EINVAL;
	}

	return 0;
}

static void mxc_gpio_irq_relres(struct irq_data *d)
{
	struct irq_chip_generic *gc = irq_data_get_irq_chip_data(d);
	struct mxc_gpio_port *port = gc->private;

	gpiochip_unlock_as_irq(&port->gc, d->hwirq);
}

static int mxc_gpio_init_gc(struct mxc_gpio_port *port, int irq_base,
			    struct device *dev)
{
	struct irq_chip_generic *gc;
	struct irq_chip_type *ct;
	int rv;

	gc = devm_irq_alloc_generic_chip(port->dev, "gpio-mxc", 1, irq_base,
					 port->base, handle_level_irq);
	if (!gc)
		return -ENOMEM;
	gc->private = port;

	irq_domain_set_pm_device(port->domain, dev);
	ct = gc->chip_types;
	ct->chip.irq_ack = irq_gc_ack_set_bit;
	ct->chip.irq_mask = irq_gc_mask_clr_bit;
	ct->chip.irq_unmask = irq_gc_mask_set_bit;
	ct->chip.irq_set_type = gpio_set_irq_type;
	ct->chip.irq_set_wake = gpio_set_wake_irq;
	ct->chip.flags = IRQCHIP_MASK_ON_SUSPEND | IRQCHIP_ENABLE_WAKEUP_ON_SUSPEND;
	ct->chip.irq_request_resources = mxc_gpio_irq_reqres;
	ct->chip.irq_release_resources = mxc_gpio_irq_relres,
	ct->regs.ack = GPIO_ISR;
	ct->regs.mask = GPIO_IMR;

	rv = devm_irq_setup_generic_chip(port->dev, gc, IRQ_MSK(32),
					 IRQ_GC_INIT_NESTED_LOCK,
					 IRQ_NOREQUEST, 0);

	return rv;
}

static int mxc_gpio_to_irq(struct gpio_chip *gc, unsigned offset)
{
	struct mxc_gpio_port *port = gpiochip_get_data(gc);

	return irq_find_mapping(port->domain, offset);
}

<<<<<<< HEAD
static int mxc_gpio_request(struct gpio_chip *chip, unsigned offset)
{
	struct mxc_gpio_port *port = gpiochip_get_data(chip);
	int ret;

	if (port->gpio_ranges) {
		ret = gpiochip_generic_request(chip, offset);
		if (ret)
			return ret;
	}

	ret = pm_runtime_get_sync(chip->parent);
	return ret < 0 ? ret : 0;
}

static void mxc_gpio_free(struct gpio_chip *chip, unsigned offset)
{
	struct mxc_gpio_port *port = gpiochip_get_data(chip);

	if (port->gpio_ranges)
		gpiochip_generic_free(chip, offset);
	pm_runtime_put(chip->parent);
}

=======
static int mxc_gpio_request(struct gpio_chip *chip, unsigned int offset)
{
	int ret;

	ret = gpiochip_generic_request(chip, offset);
	if (ret)
		return ret;

	return pm_runtime_resume_and_get(chip->parent);
}

static void mxc_gpio_free(struct gpio_chip *chip, unsigned int offset)
{
	gpiochip_generic_free(chip, offset);
	pm_runtime_put(chip->parent);
}

static void mxc_update_irq_chained_handler(struct mxc_gpio_port *port, bool enable)
{
	if (enable)
		irq_set_chained_handler_and_data(port->irq, port->mx_irq_handler, port);
	else
		irq_set_chained_handler_and_data(port->irq, NULL, NULL);

	/* setup handler for GPIO 16 to 31 */
	if (port->irq_high > 0) {
		if (enable)
			irq_set_chained_handler_and_data(port->irq_high,
							 port->mx_irq_handler,
							 port);
		else
			irq_set_chained_handler_and_data(port->irq_high, NULL, NULL);
	}
}

>>>>>>> ccf0a997
static int mxc_gpio_probe(struct platform_device *pdev)
{
	struct device_node *np = pdev->dev.of_node;
	struct mxc_gpio_port *port;
	int irq_count;
	int irq_base;
	int err;
	char portname[10];
	int index;

	port = devm_kzalloc(&pdev->dev, sizeof(*port), GFP_KERNEL);
	if (!port)
		return -ENOMEM;

	port->dev = &pdev->dev;
	port->hwdata = device_get_match_data(&pdev->dev);

	port->base = devm_platform_ioremap_resource(pdev, 0);
	if (IS_ERR(port->base))
		return PTR_ERR(port->base);

	irq_count = platform_irq_count(pdev);
	if (irq_count < 0)
		return irq_count;

	if (irq_count > 1) {
		port->irq_high = platform_get_irq_optional(pdev, 1);
		if (port->irq_high < 0)
			port->irq_high = 0;
	}

	port->irq = platform_get_irq(pdev, 0);
	if (port->irq < 0)
		return port->irq;

	/* the controller clock is optional */
	port->clk = devm_clk_get_optional_enabled(&pdev->dev, NULL);
	if (IS_ERR(port->clk))
		return PTR_ERR(port->clk);

	if (of_device_is_compatible(np, "fsl,imx7d-gpio"))
		port->power_off = true;

<<<<<<< HEAD
	pm_runtime_set_active(&pdev->dev);
	pm_runtime_enable(&pdev->dev);
	err = pm_runtime_get_sync(&pdev->dev);
	if (err < 0)
		goto out_pm_dis;
=======
	pm_runtime_get_noresume(&pdev->dev);
	pm_runtime_set_active(&pdev->dev);
	pm_runtime_enable(&pdev->dev);
>>>>>>> ccf0a997

	/* disable the interrupt and clear the status */
	writel(0, port->base + GPIO_IMR);
	writel(~0, port->base + GPIO_ISR);

	if (of_device_is_compatible(np, "fsl,imx21-gpio")) {
		/*
		 * Setup one handler for all GPIO interrupts. Actually setting
		 * the handler is needed only once, but doing it for every port
		 * is more robust and easier.
		 */
<<<<<<< HEAD
		irq_set_chained_handler(port->irq, mx2_gpio_irq_handler);
		port->irq_high = -1;
		port->mx_irq_handler = mx2_gpio_irq_handler;
	} else {
		/* setup one handler for each entry */
		irq_set_chained_handler_and_data(port->irq,
						 mx3_gpio_irq_handler, port);
		if (port->irq_high > 0)
			/* setup handler for GPIO 16 to 31 */
			irq_set_chained_handler_and_data(port->irq_high,
							 mx3_gpio_irq_handler,
							 port);
		port->mx_irq_handler = mx3_gpio_irq_handler;
	}
=======
		port->irq_high = -1;
		port->mx_irq_handler = mx2_gpio_irq_handler;
	} else
		port->mx_irq_handler = mx3_gpio_irq_handler;
>>>>>>> ccf0a997

	mxc_update_irq_chained_handler(port, true);
	err = bgpio_init(&port->gc, &pdev->dev, 4,
			 port->base + GPIO_PSR,
			 port->base + GPIO_DR, NULL,
			 port->base + GPIO_GDIR, NULL,
			 BGPIOF_READ_OUTPUT_REG_SET);
	if (err)
		goto out_bgio;

<<<<<<< HEAD
	if (of_property_read_bool(np, "gpio_ranges"))
		port->gpio_ranges = true;
	else
		port->gpio_ranges = false;

	port->gc.request = mxc_gpio_request;
	port->gc.free = mxc_gpio_free;
	port->gc.parent = &pdev->dev;
=======
	port->gc.request = mxc_gpio_request;
	port->gc.free = mxc_gpio_free;
>>>>>>> ccf0a997
	port->gc.to_irq = mxc_gpio_to_irq;
	index = of_alias_get_id(np, "gpio");
	if (index >= 0) {
		if (!of_machine_is_compatible("fsl,imx8qxp") &&
		    !of_machine_is_compatible("fsl,imx8dxp")) {
			/* On CPUs other than i.MX8X port index starts at 1 */
			index++;
		}
		sprintf(portname, "gpio%d", index);
		port->gc.label = portname;
	}
	port->gc.base = (pdev->id < 0) ? of_alias_get_id(np, "gpio") * 32 :
					     pdev->id * 32;

	err = devm_gpiochip_add_data(&pdev->dev, &port->gc, port);
	if (err)
		goto out_bgio;

	irq_base = devm_irq_alloc_descs(&pdev->dev, -1, 0, 32, numa_node_id());
	if (irq_base < 0) {
		err = irq_base;
		goto out_bgio;
	}

	port->domain = irq_domain_add_legacy(np, 32, irq_base, 0,
					     &irq_domain_simple_ops, NULL);
	if (!port->domain) {
		err = -ENODEV;
		goto out_bgio;
	}

	irq_domain_set_pm_device(port->domain, &pdev->dev);

	/* gpio-mxc can be a generic irq chip */
	err = mxc_gpio_init_gc(port, irq_base, &pdev->dev);
	if (err < 0)
		goto out_irqdomain_remove;

	list_add_tail(&port->node, &mxc_gpio_ports);

	platform_set_drvdata(pdev, port);
<<<<<<< HEAD
	pm_runtime_put(&pdev->dev);
=======
	pm_runtime_put_autosuspend(&pdev->dev);
>>>>>>> ccf0a997

	return 0;

out_pm_dis:
	pm_runtime_disable(&pdev->dev);
	clk_disable_unprepare(port->clk);
out_irqdomain_remove:
	irq_domain_remove(port->domain);
out_bgio:
	pm_runtime_disable(&pdev->dev);
	pm_runtime_put_noidle(&pdev->dev);
	dev_info(&pdev->dev, "%s failed with errno %d\n", __func__, err);
	return err;
}

static void mxc_gpio_save_regs(struct mxc_gpio_port *port)
{
	if (!port->power_off)
		return;

	port->gpio_saved_reg.icr1 = readl(port->base + GPIO_ICR1);
	port->gpio_saved_reg.icr2 = readl(port->base + GPIO_ICR2);
	port->gpio_saved_reg.imr = readl(port->base + GPIO_IMR);
	port->gpio_saved_reg.gdir = readl(port->base + GPIO_GDIR);
	port->gpio_saved_reg.edge_sel = readl(port->base + GPIO_EDGE_SEL);
	port->gpio_saved_reg.dr = readl(port->base + GPIO_DR);
}

static void mxc_gpio_restore_regs(struct mxc_gpio_port *port)
{
	if (!port->power_off)
		return;

	writel(port->gpio_saved_reg.icr1, port->base + GPIO_ICR1);
	writel(port->gpio_saved_reg.icr2, port->base + GPIO_ICR2);
	writel(port->gpio_saved_reg.imr, port->base + GPIO_IMR);
	writel(port->gpio_saved_reg.gdir, port->base + GPIO_GDIR);
	writel(port->gpio_saved_reg.edge_sel, port->base + GPIO_EDGE_SEL);
	writel(port->gpio_saved_reg.dr, port->base + GPIO_DR);
}

static bool mxc_gpio_generic_config(struct mxc_gpio_port *port,
		unsigned int offset, unsigned long conf)
{
	struct device_node *np = port->dev->of_node;

	if (of_device_is_compatible(np, "fsl,imx8dxl-gpio") ||
	    of_device_is_compatible(np, "fsl,imx8qxp-gpio") ||
	    of_device_is_compatible(np, "fsl,imx8qm-gpio"))
		return (gpiochip_generic_config(&port->gc, offset, conf) == 0);

	return false;
}

static bool mxc_gpio_set_pad_wakeup(struct mxc_gpio_port *port, bool enable)
{
	unsigned long config;
	bool ret = false;
	int i, type;

	static const u32 pad_type_map[] = {
		IMX_SCU_WAKEUP_OFF,		/* 0 */
		IMX_SCU_WAKEUP_RISE_EDGE,	/* IRQ_TYPE_EDGE_RISING */
		IMX_SCU_WAKEUP_FALL_EDGE,	/* IRQ_TYPE_EDGE_FALLING */
		IMX_SCU_WAKEUP_RISE_EDGE,	/* IRQ_TYPE_EDGE_BOTH */
		IMX_SCU_WAKEUP_HIGH_LVL,	/* IRQ_TYPE_LEVEL_HIGH */
		IMX_SCU_WAKEUP_OFF,		/* 5 */
		IMX_SCU_WAKEUP_OFF,		/* 6 */
		IMX_SCU_WAKEUP_OFF,		/* 7 */
		IMX_SCU_WAKEUP_LOW_LVL,		/* IRQ_TYPE_LEVEL_LOW */
	};

	for (i = 0; i < 32; i++) {
		if ((port->wakeup_pads & (1 << i))) {
			type = port->pad_type[i];
			if (enable)
				config = pad_type_map[type];
			else
				config = IMX_SCU_WAKEUP_OFF;
			ret |= mxc_gpio_generic_config(port, i, config);
		}
	}

	return ret;
}

<<<<<<< HEAD
static int __maybe_unused mxc_gpio_runtime_suspend(struct device *dev)
{
	struct platform_device *pdev = to_platform_device(dev);
	struct mxc_gpio_port *port = platform_get_drvdata(pdev);

	mxc_gpio_save_regs(port);
	clk_disable_unprepare(port->clk);
	irq_set_chained_handler_and_data(port->irq, NULL, NULL);
	if (port->irq_high > 0)
		irq_set_chained_handler_and_data(port->irq_high, NULL, NULL);
=======
static int mxc_gpio_runtime_suspend(struct device *dev)
{
	struct mxc_gpio_port *port = dev_get_drvdata(dev);

	mxc_gpio_save_regs(port);
	clk_disable_unprepare(port->clk);
	mxc_update_irq_chained_handler(port, false);
>>>>>>> ccf0a997

	return 0;
}

<<<<<<< HEAD
static int __maybe_unused mxc_gpio_runtime_resume(struct device *dev)
{
	struct platform_device *pdev = to_platform_device(dev);
	struct mxc_gpio_port *port = platform_get_drvdata(pdev);
	int ret;

	irq_set_chained_handler_and_data(port->irq,
					 port->mx_irq_handler, port);
	if (port->irq_high > 0)
		/* setup handler for GPIO 16 to 31 */
		irq_set_chained_handler_and_data(port->irq_high,
						 port->mx_irq_handler,
						 port);

	ret = clk_prepare_enable(port->clk);
	if (ret) {
		irq_set_chained_handler_and_data(port->irq, NULL, NULL);
		if (port->irq_high > 0)
			irq_set_chained_handler_and_data(port->irq_high, NULL, NULL);
=======
static int mxc_gpio_runtime_resume(struct device *dev)
{
	struct mxc_gpio_port *port = dev_get_drvdata(dev);
	int ret;

	mxc_update_irq_chained_handler(port, true);
	ret = clk_prepare_enable(port->clk);
	if (ret) {
		mxc_update_irq_chained_handler(port, false);
>>>>>>> ccf0a997
		return ret;
	}

	mxc_gpio_restore_regs(port);

	return 0;
}

<<<<<<< HEAD
static int __maybe_unused mxc_gpio_noirq_suspend(struct device *dev)
=======
static int mxc_gpio_noirq_suspend(struct device *dev)
>>>>>>> ccf0a997
{
	struct platform_device *pdev = to_platform_device(dev);
	struct mxc_gpio_port *port = platform_get_drvdata(pdev);

	if (port->wakeup_pads > 0)
		port->is_pad_wakeup = mxc_gpio_set_pad_wakeup(port, true);

	return 0;
}

<<<<<<< HEAD
static int __maybe_unused mxc_gpio_noirq_resume(struct device *dev)
=======
static int mxc_gpio_noirq_resume(struct device *dev)
>>>>>>> ccf0a997
{
	struct platform_device *pdev = to_platform_device(dev);
	struct mxc_gpio_port *port = platform_get_drvdata(pdev);

	if (port->wakeup_pads > 0) {
		mxc_gpio_set_pad_wakeup(port, false);
		port->wakeup_pads_save = port->wakeup_pads;
	}
	port->is_pad_wakeup = false;

	return 0;
}

static void mxc_gpio_complete(struct device *dev)
{
	struct platform_device *pdev = to_platform_device(dev);
	struct mxc_gpio_port *port = platform_get_drvdata(pdev);
	struct irq_desc *desc = irq_to_desc(port->irq);
	struct irq_chip *chip = irq_desc_get_chip(desc);

	if (port->wakeup_pads_save > 0) {
		chained_irq_enter(chip, desc);
		chained_irq_exit(chip, desc);
		port->wakeup_pads_save = 0;
	}
}

static const struct dev_pm_ops mxc_gpio_dev_pm_ops = {
<<<<<<< HEAD
	SET_NOIRQ_SYSTEM_SLEEP_PM_OPS(mxc_gpio_noirq_suspend, mxc_gpio_noirq_resume)
	SET_RUNTIME_PM_OPS(mxc_gpio_runtime_suspend, mxc_gpio_runtime_resume, NULL)
=======
	NOIRQ_SYSTEM_SLEEP_PM_OPS(mxc_gpio_noirq_suspend, mxc_gpio_noirq_resume)
	RUNTIME_PM_OPS(mxc_gpio_runtime_suspend, mxc_gpio_runtime_resume, NULL)
>>>>>>> ccf0a997
	.complete = mxc_gpio_complete,
};

static int mxc_gpio_syscore_suspend(void)
{
	struct mxc_gpio_port *port;
	int ret;

	/* walk through all ports */
	list_for_each_entry(port, &mxc_gpio_ports, node) {
		ret = clk_prepare_enable(port->clk);
		if (ret)
			return ret;
		mxc_gpio_save_regs(port);
		clk_disable_unprepare(port->clk);
	}

	return 0;
}

static void mxc_gpio_syscore_resume(void)
{
	struct mxc_gpio_port *port;
	int ret;

	/* walk through all ports */
	list_for_each_entry(port, &mxc_gpio_ports, node) {
		ret = clk_prepare_enable(port->clk);
		if (ret) {
			pr_err("mxc: failed to enable gpio clock %d\n", ret);
			return;
		}
		mxc_gpio_restore_regs(port);
		clk_disable_unprepare(port->clk);
	}
}

static struct syscore_ops mxc_gpio_syscore_ops = {
	.suspend = mxc_gpio_syscore_suspend,
	.resume = mxc_gpio_syscore_resume,
};

static struct platform_driver mxc_gpio_driver = {
	.driver		= {
		.name	= "gpio-mxc",
		.of_match_table = mxc_gpio_dt_ids,
		.suppress_bind_attrs = true,
<<<<<<< HEAD
		.pm = &mxc_gpio_dev_pm_ops,
=======
		.pm = pm_ptr(&mxc_gpio_dev_pm_ops),
>>>>>>> ccf0a997
	},
	.probe		= mxc_gpio_probe,
};

static int __init gpio_mxc_init(void)
{
	register_syscore_ops(&mxc_gpio_syscore_ops);

	return platform_driver_register(&mxc_gpio_driver);
}
subsys_initcall(gpio_mxc_init);

MODULE_AUTHOR("Shawn Guo <shawn.guo@linaro.org>");
MODULE_DESCRIPTION("i.MX GPIO Driver");
MODULE_LICENSE("GPL");<|MERGE_RESOLUTION|>--- conflicted
+++ resolved
@@ -74,7 +74,6 @@
 	bool is_pad_wakeup;
 	u32 pad_type[32];
 	const struct mxc_gpio_hwdata *hwdata;
-	bool gpio_ranges;
 };
 
 static struct mxc_gpio_hwdata imx1_imx21_gpio_hwdata = {
@@ -349,31 +348,7 @@
 	return ret;
 }
 
-static int mxc_gpio_irq_reqres(struct irq_data *d)
-{
-	struct irq_chip_generic *gc = irq_data_get_irq_chip_data(d);
-	struct mxc_gpio_port *port = gc->private;
-
-	if (gpiochip_lock_as_irq(&port->gc, d->hwirq)) {
-		dev_err(port->gc.parent,
-			"unable to lock HW IRQ %lu for IRQ\n",
-			d->hwirq);
-		return -EINVAL;
-	}
-
-	return 0;
-}
-
-static void mxc_gpio_irq_relres(struct irq_data *d)
-{
-	struct irq_chip_generic *gc = irq_data_get_irq_chip_data(d);
-	struct mxc_gpio_port *port = gc->private;
-
-	gpiochip_unlock_as_irq(&port->gc, d->hwirq);
-}
-
-static int mxc_gpio_init_gc(struct mxc_gpio_port *port, int irq_base,
-			    struct device *dev)
+static int mxc_gpio_init_gc(struct mxc_gpio_port *port, int irq_base)
 {
 	struct irq_chip_generic *gc;
 	struct irq_chip_type *ct;
@@ -385,7 +360,6 @@
 		return -ENOMEM;
 	gc->private = port;
 
-	irq_domain_set_pm_device(port->domain, dev);
 	ct = gc->chip_types;
 	ct->chip.irq_ack = irq_gc_ack_set_bit;
 	ct->chip.irq_mask = irq_gc_mask_clr_bit;
@@ -393,8 +367,6 @@
 	ct->chip.irq_set_type = gpio_set_irq_type;
 	ct->chip.irq_set_wake = gpio_set_wake_irq;
 	ct->chip.flags = IRQCHIP_MASK_ON_SUSPEND | IRQCHIP_ENABLE_WAKEUP_ON_SUSPEND;
-	ct->chip.irq_request_resources = mxc_gpio_irq_reqres;
-	ct->chip.irq_release_resources = mxc_gpio_irq_relres,
 	ct->regs.ack = GPIO_ISR;
 	ct->regs.mask = GPIO_IMR;
 
@@ -412,32 +384,6 @@
 	return irq_find_mapping(port->domain, offset);
 }
 
-<<<<<<< HEAD
-static int mxc_gpio_request(struct gpio_chip *chip, unsigned offset)
-{
-	struct mxc_gpio_port *port = gpiochip_get_data(chip);
-	int ret;
-
-	if (port->gpio_ranges) {
-		ret = gpiochip_generic_request(chip, offset);
-		if (ret)
-			return ret;
-	}
-
-	ret = pm_runtime_get_sync(chip->parent);
-	return ret < 0 ? ret : 0;
-}
-
-static void mxc_gpio_free(struct gpio_chip *chip, unsigned offset)
-{
-	struct mxc_gpio_port *port = gpiochip_get_data(chip);
-
-	if (port->gpio_ranges)
-		gpiochip_generic_free(chip, offset);
-	pm_runtime_put(chip->parent);
-}
-
-=======
 static int mxc_gpio_request(struct gpio_chip *chip, unsigned int offset)
 {
 	int ret;
@@ -473,7 +419,6 @@
 	}
 }
 
->>>>>>> ccf0a997
 static int mxc_gpio_probe(struct platform_device *pdev)
 {
 	struct device_node *np = pdev->dev.of_node;
@@ -517,17 +462,9 @@
 	if (of_device_is_compatible(np, "fsl,imx7d-gpio"))
 		port->power_off = true;
 
-<<<<<<< HEAD
-	pm_runtime_set_active(&pdev->dev);
-	pm_runtime_enable(&pdev->dev);
-	err = pm_runtime_get_sync(&pdev->dev);
-	if (err < 0)
-		goto out_pm_dis;
-=======
 	pm_runtime_get_noresume(&pdev->dev);
 	pm_runtime_set_active(&pdev->dev);
 	pm_runtime_enable(&pdev->dev);
->>>>>>> ccf0a997
 
 	/* disable the interrupt and clear the status */
 	writel(0, port->base + GPIO_IMR);
@@ -539,27 +476,10 @@
 		 * the handler is needed only once, but doing it for every port
 		 * is more robust and easier.
 		 */
-<<<<<<< HEAD
-		irq_set_chained_handler(port->irq, mx2_gpio_irq_handler);
-		port->irq_high = -1;
-		port->mx_irq_handler = mx2_gpio_irq_handler;
-	} else {
-		/* setup one handler for each entry */
-		irq_set_chained_handler_and_data(port->irq,
-						 mx3_gpio_irq_handler, port);
-		if (port->irq_high > 0)
-			/* setup handler for GPIO 16 to 31 */
-			irq_set_chained_handler_and_data(port->irq_high,
-							 mx3_gpio_irq_handler,
-							 port);
-		port->mx_irq_handler = mx3_gpio_irq_handler;
-	}
-=======
 		port->irq_high = -1;
 		port->mx_irq_handler = mx2_gpio_irq_handler;
 	} else
 		port->mx_irq_handler = mx3_gpio_irq_handler;
->>>>>>> ccf0a997
 
 	mxc_update_irq_chained_handler(port, true);
 	err = bgpio_init(&port->gc, &pdev->dev, 4,
@@ -570,19 +490,8 @@
 	if (err)
 		goto out_bgio;
 
-<<<<<<< HEAD
-	if (of_property_read_bool(np, "gpio_ranges"))
-		port->gpio_ranges = true;
-	else
-		port->gpio_ranges = false;
-
 	port->gc.request = mxc_gpio_request;
 	port->gc.free = mxc_gpio_free;
-	port->gc.parent = &pdev->dev;
-=======
-	port->gc.request = mxc_gpio_request;
-	port->gc.free = mxc_gpio_free;
->>>>>>> ccf0a997
 	port->gc.to_irq = mxc_gpio_to_irq;
 	index = of_alias_get_id(np, "gpio");
 	if (index >= 0) {
@@ -617,24 +526,17 @@
 	irq_domain_set_pm_device(port->domain, &pdev->dev);
 
 	/* gpio-mxc can be a generic irq chip */
-	err = mxc_gpio_init_gc(port, irq_base, &pdev->dev);
+	err = mxc_gpio_init_gc(port, irq_base);
 	if (err < 0)
 		goto out_irqdomain_remove;
 
 	list_add_tail(&port->node, &mxc_gpio_ports);
 
 	platform_set_drvdata(pdev, port);
-<<<<<<< HEAD
-	pm_runtime_put(&pdev->dev);
-=======
 	pm_runtime_put_autosuspend(&pdev->dev);
->>>>>>> ccf0a997
 
 	return 0;
 
-out_pm_dis:
-	pm_runtime_disable(&pdev->dev);
-	clk_disable_unprepare(port->clk);
 out_irqdomain_remove:
 	irq_domain_remove(port->domain);
 out_bgio:
@@ -715,18 +617,6 @@
 	return ret;
 }
 
-<<<<<<< HEAD
-static int __maybe_unused mxc_gpio_runtime_suspend(struct device *dev)
-{
-	struct platform_device *pdev = to_platform_device(dev);
-	struct mxc_gpio_port *port = platform_get_drvdata(pdev);
-
-	mxc_gpio_save_regs(port);
-	clk_disable_unprepare(port->clk);
-	irq_set_chained_handler_and_data(port->irq, NULL, NULL);
-	if (port->irq_high > 0)
-		irq_set_chained_handler_and_data(port->irq_high, NULL, NULL);
-=======
 static int mxc_gpio_runtime_suspend(struct device *dev)
 {
 	struct mxc_gpio_port *port = dev_get_drvdata(dev);
@@ -734,32 +624,10 @@
 	mxc_gpio_save_regs(port);
 	clk_disable_unprepare(port->clk);
 	mxc_update_irq_chained_handler(port, false);
->>>>>>> ccf0a997
 
 	return 0;
 }
 
-<<<<<<< HEAD
-static int __maybe_unused mxc_gpio_runtime_resume(struct device *dev)
-{
-	struct platform_device *pdev = to_platform_device(dev);
-	struct mxc_gpio_port *port = platform_get_drvdata(pdev);
-	int ret;
-
-	irq_set_chained_handler_and_data(port->irq,
-					 port->mx_irq_handler, port);
-	if (port->irq_high > 0)
-		/* setup handler for GPIO 16 to 31 */
-		irq_set_chained_handler_and_data(port->irq_high,
-						 port->mx_irq_handler,
-						 port);
-
-	ret = clk_prepare_enable(port->clk);
-	if (ret) {
-		irq_set_chained_handler_and_data(port->irq, NULL, NULL);
-		if (port->irq_high > 0)
-			irq_set_chained_handler_and_data(port->irq_high, NULL, NULL);
-=======
 static int mxc_gpio_runtime_resume(struct device *dev)
 {
 	struct mxc_gpio_port *port = dev_get_drvdata(dev);
@@ -769,7 +637,6 @@
 	ret = clk_prepare_enable(port->clk);
 	if (ret) {
 		mxc_update_irq_chained_handler(port, false);
->>>>>>> ccf0a997
 		return ret;
 	}
 
@@ -778,11 +645,7 @@
 	return 0;
 }
 
-<<<<<<< HEAD
-static int __maybe_unused mxc_gpio_noirq_suspend(struct device *dev)
-=======
 static int mxc_gpio_noirq_suspend(struct device *dev)
->>>>>>> ccf0a997
 {
 	struct platform_device *pdev = to_platform_device(dev);
 	struct mxc_gpio_port *port = platform_get_drvdata(pdev);
@@ -793,11 +656,7 @@
 	return 0;
 }
 
-<<<<<<< HEAD
-static int __maybe_unused mxc_gpio_noirq_resume(struct device *dev)
-=======
 static int mxc_gpio_noirq_resume(struct device *dev)
->>>>>>> ccf0a997
 {
 	struct platform_device *pdev = to_platform_device(dev);
 	struct mxc_gpio_port *port = platform_get_drvdata(pdev);
@@ -826,13 +685,8 @@
 }
 
 static const struct dev_pm_ops mxc_gpio_dev_pm_ops = {
-<<<<<<< HEAD
-	SET_NOIRQ_SYSTEM_SLEEP_PM_OPS(mxc_gpio_noirq_suspend, mxc_gpio_noirq_resume)
-	SET_RUNTIME_PM_OPS(mxc_gpio_runtime_suspend, mxc_gpio_runtime_resume, NULL)
-=======
 	NOIRQ_SYSTEM_SLEEP_PM_OPS(mxc_gpio_noirq_suspend, mxc_gpio_noirq_resume)
 	RUNTIME_PM_OPS(mxc_gpio_runtime_suspend, mxc_gpio_runtime_resume, NULL)
->>>>>>> ccf0a997
 	.complete = mxc_gpio_complete,
 };
 
@@ -880,11 +734,7 @@
 		.name	= "gpio-mxc",
 		.of_match_table = mxc_gpio_dt_ids,
 		.suppress_bind_attrs = true,
-<<<<<<< HEAD
-		.pm = &mxc_gpio_dev_pm_ops,
-=======
 		.pm = pm_ptr(&mxc_gpio_dev_pm_ops),
->>>>>>> ccf0a997
 	},
 	.probe		= mxc_gpio_probe,
 };
