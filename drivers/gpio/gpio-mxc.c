// SPDX-License-Identifier: GPL-2.0+
//
// MXC GPIO support. (c) 2008 Daniel Mack <daniel@caiaq.de>
// Copyright 2008 Juergen Beisert, kernel@pengutronix.de
//
// Based on code from Freescale Semiconductor,
// Authors: Daniel Mack, Juergen Beisert.
// Copyright (C) 2004-2010 Freescale Semiconductor, Inc. All Rights Reserved.

#include <linux/clk.h>
#include <linux/err.h>
#include <linux/init.h>
#include <linux/interrupt.h>
#include <linux/io.h>
#include <linux/irq.h>
#include <linux/irqdomain.h>
#include <linux/irqchip/chained_irq.h>
#include <linux/module.h>
#include <linux/platform_device.h>
#include <linux/pm_runtime.h>
#include <linux/slab.h>
#include <linux/syscore_ops.h>
#include <linux/gpio/driver.h>
#include <linux/of.h>
#include <linux/of_device.h>
#include <linux/bug.h>
#ifdef CONFIG_GPIO_MXC_PAD_WAKEUP
#include <linux/firmware/imx/sci.h>

#define IMX_SC_PAD_FUNC_GET_WAKEUP	9
#define IMX_SC_PAD_FUNC_SET_WAKEUP	4
#define IMX_SC_PAD_WAKEUP_OFF		0
<<<<<<< HEAD
#define IMX_SC_IRQ_PAD			(1 << 1)
#endif

enum mxc_gpio_hwtype {
	IMX1_GPIO,	/* runs on i.mx1 */
	IMX21_GPIO,	/* runs on i.mx21 and i.mx27 */
	IMX31_GPIO,	/* runs on i.mx31 */
	IMX35_GPIO,	/* runs on all other i.mx */
};

#ifdef CONFIG_GPIO_MXC_PAD_WAKEUP
struct mxc_gpio_pad_wakeup {
	u32 pin_id;
	u32 type;
	u32 line;
};

=======
#endif

#ifdef CONFIG_GPIO_MXC_PAD_WAKEUP
struct mxc_gpio_pad_wakeup {
	u32 pin_id;
	u32 type;
	u32 line;
};

>>>>>>> c1084c27
struct imx_sc_msg_gpio_get_pad_wakeup {
	struct imx_sc_rpc_msg hdr;
	union {
		struct req_pad {
			u16 pad;
		} __packed req;
		struct resp_wakeup {
			u8 wakeup;
		} resp;
	} data;
<<<<<<< HEAD
} __packed;
=======
} __packed __aligned(4);
>>>>>>> c1084c27

struct imx_sc_msg_gpio_set_pad_wakeup {
	struct imx_sc_rpc_msg hdr;
	u16 pad;
	u8 wakeup;
<<<<<<< HEAD
} __packed;
=======
} __packed __aligned(4);
>>>>>>> c1084c27

#endif

/* device type dependent stuff */
struct mxc_gpio_hwdata {
	unsigned dr_reg;
	unsigned gdir_reg;
	unsigned psr_reg;
	unsigned icr1_reg;
	unsigned icr2_reg;
	unsigned imr_reg;
	unsigned isr_reg;
	int edge_sel_reg;
	unsigned low_level;
	unsigned high_level;
	unsigned rise_edge;
	unsigned fall_edge;
};

struct mxc_gpio_reg_saved {
	u32 icr1;
	u32 icr2;
	u32 imr;
	u32 gdir;
	u32 edge_sel;
	u32 dr;
};

struct mxc_gpio_port {
	struct list_head node;
	void __iomem *base;
	struct clk *clk;
	int irq;
	int irq_high;
	struct irq_domain *domain;
	struct gpio_chip gc;
	struct device *dev;
	u32 both_edges;
	struct mxc_gpio_reg_saved gpio_saved_reg;
	bool power_off;
<<<<<<< HEAD
=======
	const struct mxc_gpio_hwdata *hwdata;
>>>>>>> c1084c27
	bool gpio_ranges;
#ifdef CONFIG_GPIO_MXC_PAD_WAKEUP
	u32 pad_wakeup_num;
	struct mxc_gpio_pad_wakeup pad_wakeup[32];
#endif
};

#ifdef CONFIG_GPIO_MXC_PAD_WAKEUP
static struct imx_sc_ipc *gpio_ipc_handle;
#endif

static struct mxc_gpio_hwdata imx1_imx21_gpio_hwdata = {
	.dr_reg		= 0x1c,
	.gdir_reg	= 0x00,
	.psr_reg	= 0x24,
	.icr1_reg	= 0x28,
	.icr2_reg	= 0x2c,
	.imr_reg	= 0x30,
	.isr_reg	= 0x34,
	.edge_sel_reg	= -EINVAL,
	.low_level	= 0x03,
	.high_level	= 0x02,
	.rise_edge	= 0x00,
	.fall_edge	= 0x01,
};

static struct mxc_gpio_hwdata imx31_gpio_hwdata = {
	.dr_reg		= 0x00,
	.gdir_reg	= 0x04,
	.psr_reg	= 0x08,
	.icr1_reg	= 0x0c,
	.icr2_reg	= 0x10,
	.imr_reg	= 0x14,
	.isr_reg	= 0x18,
	.edge_sel_reg	= -EINVAL,
	.low_level	= 0x00,
	.high_level	= 0x01,
	.rise_edge	= 0x02,
	.fall_edge	= 0x03,
};

static struct mxc_gpio_hwdata imx35_gpio_hwdata = {
	.dr_reg		= 0x00,
	.gdir_reg	= 0x04,
	.psr_reg	= 0x08,
	.icr1_reg	= 0x0c,
	.icr2_reg	= 0x10,
	.imr_reg	= 0x14,
	.isr_reg	= 0x18,
	.edge_sel_reg	= 0x1c,
	.low_level	= 0x00,
	.high_level	= 0x01,
	.rise_edge	= 0x02,
	.fall_edge	= 0x03,
};

#define GPIO_DR			(port->hwdata->dr_reg)
#define GPIO_GDIR		(port->hwdata->gdir_reg)
#define GPIO_PSR		(port->hwdata->psr_reg)
#define GPIO_ICR1		(port->hwdata->icr1_reg)
#define GPIO_ICR2		(port->hwdata->icr2_reg)
#define GPIO_IMR		(port->hwdata->imr_reg)
#define GPIO_ISR		(port->hwdata->isr_reg)
#define GPIO_EDGE_SEL		(port->hwdata->edge_sel_reg)

#define GPIO_INT_LOW_LEV	(port->hwdata->low_level)
#define GPIO_INT_HIGH_LEV	(port->hwdata->high_level)
#define GPIO_INT_RISE_EDGE	(port->hwdata->rise_edge)
#define GPIO_INT_FALL_EDGE	(port->hwdata->fall_edge)
#define GPIO_INT_BOTH_EDGES	0x4

static const struct of_device_id mxc_gpio_dt_ids[] = {
	{ .compatible = "fsl,imx1-gpio", .data =  &imx1_imx21_gpio_hwdata },
	{ .compatible = "fsl,imx21-gpio", .data = &imx1_imx21_gpio_hwdata },
	{ .compatible = "fsl,imx31-gpio", .data = &imx31_gpio_hwdata },
	{ .compatible = "fsl,imx35-gpio", .data = &imx35_gpio_hwdata },
	{ .compatible = "fsl,imx7d-gpio", .data = &imx35_gpio_hwdata },
	{ /* sentinel */ }
};
MODULE_DEVICE_TABLE(of, mxc_gpio_dt_ids);

/*
 * MX2 has one interrupt *for all* gpio ports. The list is used
 * to save the references to all ports, so that mx2_gpio_irq_handler
 * can walk through all interrupt status registers.
 */
static LIST_HEAD(mxc_gpio_ports);

/* Note: This driver assumes 32 GPIOs are handled in one register */

static int gpio_set_irq_type(struct irq_data *d, u32 type)
{
	struct irq_chip_generic *gc = irq_data_get_irq_chip_data(d);
	struct mxc_gpio_port *port = gc->private;
	u32 bit, val;
	u32 gpio_idx = d->hwirq;
	int edge;
	void __iomem *reg = port->base;

	port->both_edges &= ~(1 << gpio_idx);
	switch (type) {
	case IRQ_TYPE_EDGE_RISING:
		edge = GPIO_INT_RISE_EDGE;
		break;
	case IRQ_TYPE_EDGE_FALLING:
		edge = GPIO_INT_FALL_EDGE;
		break;
	case IRQ_TYPE_EDGE_BOTH:
		if (GPIO_EDGE_SEL >= 0) {
			edge = GPIO_INT_BOTH_EDGES;
		} else {
			val = port->gc.get(&port->gc, gpio_idx);
			if (val) {
				edge = GPIO_INT_LOW_LEV;
				pr_debug("mxc: set GPIO %d to low trigger\n", gpio_idx);
			} else {
				edge = GPIO_INT_HIGH_LEV;
				pr_debug("mxc: set GPIO %d to high trigger\n", gpio_idx);
			}
			port->both_edges |= 1 << gpio_idx;
		}
		break;
	case IRQ_TYPE_LEVEL_LOW:
		edge = GPIO_INT_LOW_LEV;
		break;
	case IRQ_TYPE_LEVEL_HIGH:
		edge = GPIO_INT_HIGH_LEV;
		break;
	default:
		return -EINVAL;
	}

	if (GPIO_EDGE_SEL >= 0) {
		val = readl(port->base + GPIO_EDGE_SEL);
		if (edge == GPIO_INT_BOTH_EDGES)
			writel(val | (1 << gpio_idx),
				port->base + GPIO_EDGE_SEL);
		else
			writel(val & ~(1 << gpio_idx),
				port->base + GPIO_EDGE_SEL);
	}

	if (edge != GPIO_INT_BOTH_EDGES) {
		reg += GPIO_ICR1 + ((gpio_idx & 0x10) >> 2); /* lower or upper register */
		bit = gpio_idx & 0xf;
		val = readl(reg) & ~(0x3 << (bit << 1));
		writel(val | (edge << (bit << 1)), reg);
	}

	writel(1 << gpio_idx, port->base + GPIO_ISR);

	return 0;
}

static void mxc_flip_edge(struct mxc_gpio_port *port, u32 gpio)
{
	void __iomem *reg = port->base;
	u32 bit, val;
	int edge;

	reg += GPIO_ICR1 + ((gpio & 0x10) >> 2); /* lower or upper register */
	bit = gpio & 0xf;
	val = readl(reg);
	edge = (val >> (bit << 1)) & 3;
	val &= ~(0x3 << (bit << 1));
	if (edge == GPIO_INT_HIGH_LEV) {
		edge = GPIO_INT_LOW_LEV;
		pr_debug("mxc: switch GPIO %d to low trigger\n", gpio);
	} else if (edge == GPIO_INT_LOW_LEV) {
		edge = GPIO_INT_HIGH_LEV;
		pr_debug("mxc: switch GPIO %d to high trigger\n", gpio);
	} else {
		pr_err("mxc: invalid configuration for GPIO %d: %x\n",
		       gpio, edge);
		return;
	}
	writel(val | (edge << (bit << 1)), reg);
}

/* handle 32 interrupts in one status register */
static void mxc_gpio_irq_handler(struct mxc_gpio_port *port, u32 irq_stat)
{
	while (irq_stat != 0) {
		int irqoffset = fls(irq_stat) - 1;

		if (port->both_edges & (1 << irqoffset))
			mxc_flip_edge(port, irqoffset);

		generic_handle_domain_irq(port->domain, irqoffset);

		irq_stat &= ~(1 << irqoffset);
	}
}

/* MX1 and MX3 has one interrupt *per* gpio port */
static void mx3_gpio_irq_handler(struct irq_desc *desc)
{
	u32 irq_stat;
	struct mxc_gpio_port *port = irq_desc_get_handler_data(desc);
	struct irq_chip *chip = irq_desc_get_chip(desc);

	chained_irq_enter(chip, desc);

	irq_stat = readl(port->base + GPIO_ISR) & readl(port->base + GPIO_IMR);

	mxc_gpio_irq_handler(port, irq_stat);

	chained_irq_exit(chip, desc);
}

/* MX2 has one interrupt *for all* gpio ports */
static void mx2_gpio_irq_handler(struct irq_desc *desc)
{
	u32 irq_msk, irq_stat;
	struct mxc_gpio_port *port;
	struct irq_chip *chip = irq_desc_get_chip(desc);

	chained_irq_enter(chip, desc);

	/* walk through all interrupt status registers */
	list_for_each_entry(port, &mxc_gpio_ports, node) {
		irq_msk = readl(port->base + GPIO_IMR);
		if (!irq_msk)
			continue;

		irq_stat = readl(port->base + GPIO_ISR) & irq_msk;
		if (irq_stat)
			mxc_gpio_irq_handler(port, irq_stat);
	}
	chained_irq_exit(chip, desc);
}

#ifdef CONFIG_GPIO_MXC_PAD_WAKEUP
static int mxc_gpio_get_pad_wakeup(struct mxc_gpio_port *port)
{
	struct imx_sc_msg_gpio_get_pad_wakeup msg;
	struct imx_sc_rpc_msg *hdr = &msg.hdr;
	u8 wakeup_type;
	int ret;
	int i;

<<<<<<< HEAD
	for (i = 0; i < port->pad_wakeup_num; i++) {
		hdr->ver = IMX_SC_RPC_VERSION;
		hdr->svc = IMX_SC_RPC_SVC_PAD;
		hdr->func = IMX_SC_PAD_FUNC_GET_WAKEUP;
		hdr->size = 2;

=======
	hdr->ver = IMX_SC_RPC_VERSION;
	hdr->svc = IMX_SC_RPC_SVC_PAD;
	hdr->func = IMX_SC_PAD_FUNC_GET_WAKEUP;
	hdr->size = 2;

	for (i = 0; i < port->pad_wakeup_num; i++) {
>>>>>>> c1084c27
		/* get original pad type */
		wakeup_type = port->pad_wakeup[i].type;
		msg.data.req.pad = port->pad_wakeup[i].pin_id;
		ret = imx_scu_call_rpc(gpio_ipc_handle, &msg, true);
		if (ret) {
			dev_err(port->gc.parent, "get pad wakeup failed, ret %d\n", ret);
			return ret;
		}
		wakeup_type = msg.data.resp.wakeup;
		/* return wakeup gpio pin's line */
		if (wakeup_type != port->pad_wakeup[i].type)
			return port->pad_wakeup[i].line;
	}

	return -EINVAL;
}

static void mxc_gpio_set_pad_wakeup(struct mxc_gpio_port *port, bool enable)
{
	struct imx_sc_msg_gpio_set_pad_wakeup msg;
	struct imx_sc_rpc_msg *hdr = &msg.hdr;
	int ret;
	int i;

<<<<<<< HEAD
	for (i = 0; i < port->pad_wakeup_num; i++) {
		hdr->ver = IMX_SC_RPC_VERSION;
		hdr->svc = IMX_SC_RPC_SVC_PAD;
		hdr->func = IMX_SC_PAD_FUNC_SET_WAKEUP;
		hdr->size = 2;

=======
	hdr->ver = IMX_SC_RPC_VERSION;
	hdr->svc = IMX_SC_RPC_SVC_PAD;
	hdr->func = IMX_SC_PAD_FUNC_SET_WAKEUP;
	hdr->size = 2;

	for (i = 0; i < port->pad_wakeup_num; i++) {
>>>>>>> c1084c27
		msg.pad = port->pad_wakeup[i].pin_id;
		msg.wakeup = enable ? port->pad_wakeup[i].type : IMX_SC_PAD_WAKEUP_OFF;
		ret = imx_scu_call_rpc(gpio_ipc_handle, &msg, true);
		if (ret) {
			dev_err(port->gc.parent, "set pad wakeup failed, ret %d\n", ret);
			return;
		}
	}
}

static void mxc_gpio_handle_pad_wakeup(struct mxc_gpio_port *port, int line)
{
	struct irq_desc *desc = irq_to_desc(port->irq);
	struct irq_chip *chip = irq_desc_get_chip(desc);
	u32 irq_stat;

	/* skip invalid line */
	if (line > 31) {
		dev_err(port->gc.parent, "invalid wakeup line %d\n", line);
		return;
	}

	dev_info(port->gc.parent, "wakeup by pad, line %d\n", line);

	chained_irq_enter(chip, desc);

	irq_stat = (1 << line);

	mxc_gpio_irq_handler(port, irq_stat);

	chained_irq_exit(chip, desc);
}
#endif

/*
 * Set interrupt number "irq" in the GPIO as a wake-up source.
 * While system is running, all registered GPIO interrupts need to have
 * wake-up enabled. When system is suspended, only selected GPIO interrupts
 * need to have wake-up enabled.
 * @param  irq          interrupt source number
 * @param  enable       enable as wake-up if equal to non-zero
 * @return       This function returns 0 on success.
 */
static int gpio_set_wake_irq(struct irq_data *d, u32 enable)
{
	struct irq_chip_generic *gc = irq_data_get_irq_chip_data(d);
	struct mxc_gpio_port *port = gc->private;
	u32 gpio_idx = d->hwirq;
	int ret;

	if (enable) {
		if (port->irq_high && (gpio_idx >= 16))
			ret = enable_irq_wake(port->irq_high);
		else
			ret = enable_irq_wake(port->irq);
	} else {
		if (port->irq_high && (gpio_idx >= 16))
			ret = disable_irq_wake(port->irq_high);
		else
			ret = disable_irq_wake(port->irq);
	}

	return ret;
}

static int mxc_gpio_irq_reqres(struct irq_data *d)
{
	struct irq_chip_generic *gc = irq_data_get_irq_chip_data(d);
	struct mxc_gpio_port *port = gc->private;

	if (gpiochip_lock_as_irq(&port->gc, d->hwirq)) {
		dev_err(port->gc.parent,
			"unable to lock HW IRQ %lu for IRQ\n",
			d->hwirq);
		return -EINVAL;
	}

	return irq_chip_pm_get(d);
}

static void mxc_gpio_irq_relres(struct irq_data *d)
{
	struct irq_chip_generic *gc = irq_data_get_irq_chip_data(d);
	struct mxc_gpio_port *port = gc->private;

	gpiochip_unlock_as_irq(&port->gc, d->hwirq);
	irq_chip_pm_put(d);
}

static int mxc_gpio_init_gc(struct mxc_gpio_port *port, int irq_base,
			    struct device *dev)
{
	struct irq_chip_generic *gc;
	struct irq_chip_type *ct;
	int rv;

	gc = devm_irq_alloc_generic_chip(port->dev, "gpio-mxc", 1, irq_base,
					 port->base, handle_level_irq);
	if (!gc)
		return -ENOMEM;
	gc->private = port;

	ct = gc->chip_types;
	ct->chip.parent_device = dev;
	ct->chip.irq_ack = irq_gc_ack_set_bit;
	ct->chip.irq_mask = irq_gc_mask_clr_bit;
	ct->chip.irq_unmask = irq_gc_mask_set_bit;
	ct->chip.irq_set_type = gpio_set_irq_type;
	ct->chip.irq_set_wake = gpio_set_wake_irq;
<<<<<<< HEAD
	ct->chip.irq_request_resources = mxc_gpio_irq_reqres;
	ct->chip.irq_release_resources = mxc_gpio_irq_relres,
	ct->chip.flags = IRQCHIP_MASK_ON_SUSPEND;
=======
	ct->chip.flags = IRQCHIP_MASK_ON_SUSPEND | IRQCHIP_ENABLE_WAKEUP_ON_SUSPEND;
	ct->chip.irq_request_resources = mxc_gpio_irq_reqres;
	ct->chip.irq_release_resources = mxc_gpio_irq_relres,
>>>>>>> c1084c27
	ct->regs.ack = GPIO_ISR;
	ct->regs.mask = GPIO_IMR;

	rv = devm_irq_setup_generic_chip(port->dev, gc, IRQ_MSK(32),
					 IRQ_GC_INIT_NESTED_LOCK,
					 IRQ_NOREQUEST, 0);

	return rv;
}

static int mxc_gpio_to_irq(struct gpio_chip *gc, unsigned offset)
{
	struct mxc_gpio_port *port = gpiochip_get_data(gc);

	return irq_find_mapping(port->domain, offset);
}

static int mxc_gpio_request(struct gpio_chip *chip, unsigned offset)
{
	struct mxc_gpio_port *port = gpiochip_get_data(chip);
	int ret;

	if (port->gpio_ranges) {
		ret = gpiochip_generic_request(chip, offset);
		if (ret)
			return ret;
	}

	ret = pm_runtime_get_sync(chip->parent);
	return ret < 0 ? ret : 0;
}

static void mxc_gpio_free(struct gpio_chip *chip, unsigned offset)
{
	struct mxc_gpio_port *port = gpiochip_get_data(chip);

	if (port->gpio_ranges)
		gpiochip_generic_free(chip, offset);
	pm_runtime_put(chip->parent);
}

static int mxc_gpio_request(struct gpio_chip *chip, unsigned offset)
{
	struct mxc_gpio_port *port = gpiochip_get_data(chip);
	int ret;

	if (port->gpio_ranges) {
		ret = gpiochip_generic_request(chip, offset);
		if (ret)
			return ret;
	}

	ret = pm_runtime_get_sync(chip->parent);
	return ret < 0 ? ret : 0;
}

static void mxc_gpio_free(struct gpio_chip *chip, unsigned offset)
{
	struct mxc_gpio_port *port = gpiochip_get_data(chip);

	if (port->gpio_ranges)
		gpiochip_generic_free(chip, offset);
	pm_runtime_put(chip->parent);
}

static int mxc_gpio_probe(struct platform_device *pdev)
{
	struct device_node *np = pdev->dev.of_node;
	struct mxc_gpio_port *port;
	int irq_count;
<<<<<<< HEAD
	int irq_base = 0;
	int err;
	char portname[10];
	int index;
#ifdef CONFIG_GPIO_MXC_PAD_WAKEUP
	int i;
#endif

	mxc_gpio_get_hw(pdev);
=======
	int irq_base;
	int err;
#ifdef CONFIG_GPIO_MXC_PAD_WAKEUP
	int i;
#endif
>>>>>>> c1084c27

	port = devm_kzalloc(&pdev->dev, sizeof(*port), GFP_KERNEL);
	if (!port)
		return -ENOMEM;

	port->dev = &pdev->dev;

	port->hwdata = device_get_match_data(&pdev->dev);

	port->base = devm_platform_ioremap_resource(pdev, 0);
	if (IS_ERR(port->base))
		return PTR_ERR(port->base);

	irq_count = platform_irq_count(pdev);
	if (irq_count < 0)
		return irq_count;

	if (irq_count > 1) {
<<<<<<< HEAD
		port->irq_high = platform_get_irq(pdev, 1);
=======
		port->irq_high = platform_get_irq_optional(pdev, 1);
>>>>>>> c1084c27
		if (port->irq_high < 0)
			port->irq_high = 0;
	}

	port->irq = platform_get_irq(pdev, 0);
	if (port->irq < 0)
		return port->irq;

	/* the controller clock is optional */
	port->clk = devm_clk_get_optional(&pdev->dev, NULL);
	if (IS_ERR(port->clk))
		return PTR_ERR(port->clk);

	err = clk_prepare_enable(port->clk);
	if (err) {
		dev_err(&pdev->dev, "Unable to enable clock.\n");
		return err;
	}

#ifdef CONFIG_GPIO_MXC_PAD_WAKEUP
	/*
	 * parse pad wakeup info from dtb, each pad has to provide
	 * <pin_id, type, line>, these info should be put in each
	 * gpio node and with a "pad-wakeup-num" to indicate the
	 * total lines are with pad wakeup enabled.
	 */
	if (!of_property_read_u32(np, "pad-wakeup-num", &port->pad_wakeup_num)) {
		if (port->pad_wakeup_num != 0) {
			if (!gpio_ipc_handle) {
				err = imx_scu_get_handle(&gpio_ipc_handle);
				if (err)
					return err;
			}
			for (i = 0; i < port->pad_wakeup_num; i++) {
				of_property_read_u32_index(np, "pad-wakeup",
					i * 3 + 0, &port->pad_wakeup[i].pin_id);
				of_property_read_u32_index(np, "pad-wakeup",
					i * 3 + 1, &port->pad_wakeup[i].type);
				of_property_read_u32_index(np, "pad-wakeup",
					i * 3 + 2, &port->pad_wakeup[i].line);
			}
			err = imx_scu_irq_group_enable(IMX_SC_IRQ_GROUP_WAKE, IMX_SC_IRQ_PAD, true);
			if (err)
				dev_warn(&pdev->dev, "Enable irq failed, GPIO pad wakeup NOT supported\n");
		}
	}
#endif

	if (of_device_is_compatible(np, "fsl,imx7d-gpio"))
		port->power_off = true;

	pm_runtime_set_active(&pdev->dev);
	pm_runtime_enable(&pdev->dev);
	err = pm_runtime_get_sync(&pdev->dev);
	if (err < 0)
		goto out_pm_dis;

	/* disable the interrupt and clear the status */
	writel(0, port->base + GPIO_IMR);
	writel(~0, port->base + GPIO_ISR);

	if (of_device_is_compatible(np, "fsl,imx21-gpio")) {
		/*
		 * Setup one handler for all GPIO interrupts. Actually setting
		 * the handler is needed only once, but doing it for every port
		 * is more robust and easier.
		 */
		irq_set_chained_handler(port->irq, mx2_gpio_irq_handler);
	} else {
		/* setup one handler for each entry */
		irq_set_chained_handler_and_data(port->irq,
						 mx3_gpio_irq_handler, port);
		if (port->irq_high > 0)
			/* setup handler for GPIO 16 to 31 */
			irq_set_chained_handler_and_data(port->irq_high,
							 mx3_gpio_irq_handler,
							 port);
	}

	err = bgpio_init(&port->gc, &pdev->dev, 4,
			 port->base + GPIO_PSR,
			 port->base + GPIO_DR, NULL,
			 port->base + GPIO_GDIR, NULL,
			 BGPIOF_READ_OUTPUT_REG_SET);
	if (err)
		goto out_bgio;

	if (of_property_read_bool(np, "gpio_ranges"))
		port->gpio_ranges = true;
	else
		port->gpio_ranges = false;

<<<<<<< HEAD
	if (of_property_read_bool(np, "gpio_ranges"))
		port->gpio_ranges = true;
	else
		port->gpio_ranges = false;

=======
>>>>>>> c1084c27
	port->gc.request = mxc_gpio_request;
	port->gc.free = mxc_gpio_free;
	port->gc.parent = &pdev->dev;
	port->gc.to_irq = mxc_gpio_to_irq;
	index = of_alias_get_id(np, "gpio");
	if (index >= 0) {
		if (!of_machine_is_compatible("fsl,imx8qxp") &&
		    !of_machine_is_compatible("fsl,imx8dxp")) {
			/* On CPUs other than i.MX8X port index starts at 1 */
			index++;
		}
		sprintf(portname, "gpio%d", index);
		port->gc.label = portname;
	}
	port->gc.base = (pdev->id < 0) ? of_alias_get_id(np, "gpio") * 32 :
					     pdev->id * 32;

	err = devm_gpiochip_add_data(&pdev->dev, &port->gc, port);
	if (err)
		goto out_bgio;

	irq_base = devm_irq_alloc_descs(&pdev->dev, -1, 0, 32, numa_node_id());
	if (irq_base < 0) {
		err = irq_base;
		goto out_bgio;
	}

	port->domain = irq_domain_add_legacy(np, 32, irq_base, 0,
					     &irq_domain_simple_ops, NULL);
	if (!port->domain) {
		err = -ENODEV;
		goto out_bgio;
	}

	/* gpio-mxc can be a generic irq chip */
	err = mxc_gpio_init_gc(port, irq_base, &pdev->dev);
	if (err < 0)
		goto out_irqdomain_remove;

	list_add_tail(&port->node, &mxc_gpio_ports);

	platform_set_drvdata(pdev, port);
	pm_runtime_put(&pdev->dev);

	return 0;

out_pm_dis:
	pm_runtime_disable(&pdev->dev);
	clk_disable_unprepare(port->clk);
out_irqdomain_remove:
	irq_domain_remove(port->domain);
out_bgio:
	clk_disable_unprepare(port->clk);
	dev_info(&pdev->dev, "%s failed with errno %d\n", __func__, err);
	return err;
}

static void mxc_gpio_save_regs(struct mxc_gpio_port *port)
{
	if (!port->power_off)
		return;

	port->gpio_saved_reg.icr1 = readl(port->base + GPIO_ICR1);
	port->gpio_saved_reg.icr2 = readl(port->base + GPIO_ICR2);
	port->gpio_saved_reg.imr = readl(port->base + GPIO_IMR);
	port->gpio_saved_reg.gdir = readl(port->base + GPIO_GDIR);
	port->gpio_saved_reg.edge_sel = readl(port->base + GPIO_EDGE_SEL);
	port->gpio_saved_reg.dr = readl(port->base + GPIO_DR);
}

static void mxc_gpio_restore_regs(struct mxc_gpio_port *port)
{
	if (!port->power_off)
		return;

	writel(port->gpio_saved_reg.icr1, port->base + GPIO_ICR1);
	writel(port->gpio_saved_reg.icr2, port->base + GPIO_ICR2);
	writel(port->gpio_saved_reg.imr, port->base + GPIO_IMR);
	writel(port->gpio_saved_reg.gdir, port->base + GPIO_GDIR);
	writel(port->gpio_saved_reg.edge_sel, port->base + GPIO_EDGE_SEL);
	writel(port->gpio_saved_reg.dr, port->base + GPIO_DR);
}

static int __maybe_unused mxc_gpio_runtime_suspend(struct device *dev)
{
	struct platform_device *pdev = to_platform_device(dev);
	struct mxc_gpio_port *port = platform_get_drvdata(pdev);

	mxc_gpio_save_regs(port);
	clk_disable_unprepare(port->clk);

	return 0;
}

static int __maybe_unused mxc_gpio_runtime_resume(struct device *dev)
{
	struct platform_device *pdev = to_platform_device(dev);
	struct mxc_gpio_port *port = platform_get_drvdata(pdev);
	int ret;

	ret = clk_prepare_enable(port->clk);
	if (ret)
		return ret;

	mxc_gpio_restore_regs(port);

	return 0;
}

static int __maybe_unused mxc_gpio_noirq_suspend(struct device *dev)
{
#ifdef CONFIG_GPIO_MXC_PAD_WAKEUP
	struct platform_device *pdev = to_platform_device(dev);
	struct mxc_gpio_port *port = platform_get_drvdata(pdev);

	mxc_gpio_set_pad_wakeup(port, true);
#endif
	return 0;
}

static int __maybe_unused mxc_gpio_noirq_resume(struct device *dev)
{
#ifdef CONFIG_GPIO_MXC_PAD_WAKEUP
	struct platform_device *pdev = to_platform_device(dev);
	struct mxc_gpio_port *port = platform_get_drvdata(pdev);
	int wakeup_line = mxc_gpio_get_pad_wakeup(port);

	mxc_gpio_set_pad_wakeup(port, false);

	if (wakeup_line >= 0)
		mxc_gpio_handle_pad_wakeup(port, wakeup_line);
#endif
	return 0;
}

static const struct dev_pm_ops mxc_gpio_dev_pm_ops = {
	SET_NOIRQ_SYSTEM_SLEEP_PM_OPS(mxc_gpio_noirq_suspend, mxc_gpio_noirq_resume)
	SET_RUNTIME_PM_OPS(mxc_gpio_runtime_suspend, mxc_gpio_runtime_resume, NULL)
};

static int mxc_gpio_syscore_suspend(void)
{
	struct mxc_gpio_port *port;
	int ret;

	/* walk through all ports */
	list_for_each_entry(port, &mxc_gpio_ports, node) {
		ret = clk_prepare_enable(port->clk);
		if (ret)
			return ret;
		mxc_gpio_save_regs(port);
		clk_disable_unprepare(port->clk);
	}

	return 0;
}

static void mxc_gpio_syscore_resume(void)
{
	struct mxc_gpio_port *port;
	int ret;

	/* walk through all ports */
	list_for_each_entry(port, &mxc_gpio_ports, node) {
		ret = clk_prepare_enable(port->clk);
		if (ret) {
			pr_err("mxc: failed to enable gpio clock %d\n", ret);
			return;
		}
		mxc_gpio_restore_regs(port);
		clk_disable_unprepare(port->clk);
	}
}

static struct syscore_ops mxc_gpio_syscore_ops = {
	.suspend = mxc_gpio_syscore_suspend,
	.resume = mxc_gpio_syscore_resume,
};

static struct platform_driver mxc_gpio_driver = {
	.driver		= {
		.name	= "gpio-mxc",
		.of_match_table = mxc_gpio_dt_ids,
		.suppress_bind_attrs = true,
		.pm = &mxc_gpio_dev_pm_ops,
	},
	.probe		= mxc_gpio_probe,
};

static int __init gpio_mxc_init(void)
{
	register_syscore_ops(&mxc_gpio_syscore_ops);

	return platform_driver_register(&mxc_gpio_driver);
}
subsys_initcall(gpio_mxc_init);
<<<<<<< HEAD
MODULE_LICENSE("GPL v2");
=======

MODULE_AUTHOR("Shawn Guo <shawn.guo@linaro.org>");
MODULE_DESCRIPTION("i.MX GPIO Driver");
MODULE_LICENSE("GPL");
>>>>>>> c1084c27
<|MERGE_RESOLUTION|>--- conflicted
+++ resolved
@@ -30,16 +30,7 @@
 #define IMX_SC_PAD_FUNC_GET_WAKEUP	9
 #define IMX_SC_PAD_FUNC_SET_WAKEUP	4
 #define IMX_SC_PAD_WAKEUP_OFF		0
-<<<<<<< HEAD
-#define IMX_SC_IRQ_PAD			(1 << 1)
 #endif
-
-enum mxc_gpio_hwtype {
-	IMX1_GPIO,	/* runs on i.mx1 */
-	IMX21_GPIO,	/* runs on i.mx21 and i.mx27 */
-	IMX31_GPIO,	/* runs on i.mx31 */
-	IMX35_GPIO,	/* runs on all other i.mx */
-};
 
 #ifdef CONFIG_GPIO_MXC_PAD_WAKEUP
 struct mxc_gpio_pad_wakeup {
@@ -48,17 +39,6 @@
 	u32 line;
 };
 
-=======
-#endif
-
-#ifdef CONFIG_GPIO_MXC_PAD_WAKEUP
-struct mxc_gpio_pad_wakeup {
-	u32 pin_id;
-	u32 type;
-	u32 line;
-};
-
->>>>>>> c1084c27
 struct imx_sc_msg_gpio_get_pad_wakeup {
 	struct imx_sc_rpc_msg hdr;
 	union {
@@ -69,21 +49,13 @@
 			u8 wakeup;
 		} resp;
 	} data;
-<<<<<<< HEAD
-} __packed;
-=======
 } __packed __aligned(4);
->>>>>>> c1084c27
 
 struct imx_sc_msg_gpio_set_pad_wakeup {
 	struct imx_sc_rpc_msg hdr;
 	u16 pad;
 	u8 wakeup;
-<<<<<<< HEAD
-} __packed;
-=======
 } __packed __aligned(4);
->>>>>>> c1084c27
 
 #endif
 
@@ -124,10 +96,7 @@
 	u32 both_edges;
 	struct mxc_gpio_reg_saved gpio_saved_reg;
 	bool power_off;
-<<<<<<< HEAD
-=======
 	const struct mxc_gpio_hwdata *hwdata;
->>>>>>> c1084c27
 	bool gpio_ranges;
 #ifdef CONFIG_GPIO_MXC_PAD_WAKEUP
 	u32 pad_wakeup_num;
@@ -369,21 +338,12 @@
 	int ret;
 	int i;
 
-<<<<<<< HEAD
 	for (i = 0; i < port->pad_wakeup_num; i++) {
 		hdr->ver = IMX_SC_RPC_VERSION;
 		hdr->svc = IMX_SC_RPC_SVC_PAD;
 		hdr->func = IMX_SC_PAD_FUNC_GET_WAKEUP;
 		hdr->size = 2;
 
-=======
-	hdr->ver = IMX_SC_RPC_VERSION;
-	hdr->svc = IMX_SC_RPC_SVC_PAD;
-	hdr->func = IMX_SC_PAD_FUNC_GET_WAKEUP;
-	hdr->size = 2;
-
-	for (i = 0; i < port->pad_wakeup_num; i++) {
->>>>>>> c1084c27
 		/* get original pad type */
 		wakeup_type = port->pad_wakeup[i].type;
 		msg.data.req.pad = port->pad_wakeup[i].pin_id;
@@ -408,21 +368,12 @@
 	int ret;
 	int i;
 
-<<<<<<< HEAD
 	for (i = 0; i < port->pad_wakeup_num; i++) {
 		hdr->ver = IMX_SC_RPC_VERSION;
 		hdr->svc = IMX_SC_RPC_SVC_PAD;
 		hdr->func = IMX_SC_PAD_FUNC_SET_WAKEUP;
 		hdr->size = 2;
 
-=======
-	hdr->ver = IMX_SC_RPC_VERSION;
-	hdr->svc = IMX_SC_RPC_SVC_PAD;
-	hdr->func = IMX_SC_PAD_FUNC_SET_WAKEUP;
-	hdr->size = 2;
-
-	for (i = 0; i < port->pad_wakeup_num; i++) {
->>>>>>> c1084c27
 		msg.pad = port->pad_wakeup[i].pin_id;
 		msg.wakeup = enable ? port->pad_wakeup[i].type : IMX_SC_PAD_WAKEUP_OFF;
 		ret = imx_scu_call_rpc(gpio_ipc_handle, &msg, true);
@@ -532,15 +483,9 @@
 	ct->chip.irq_unmask = irq_gc_mask_set_bit;
 	ct->chip.irq_set_type = gpio_set_irq_type;
 	ct->chip.irq_set_wake = gpio_set_wake_irq;
-<<<<<<< HEAD
-	ct->chip.irq_request_resources = mxc_gpio_irq_reqres;
-	ct->chip.irq_release_resources = mxc_gpio_irq_relres,
-	ct->chip.flags = IRQCHIP_MASK_ON_SUSPEND;
-=======
 	ct->chip.flags = IRQCHIP_MASK_ON_SUSPEND | IRQCHIP_ENABLE_WAKEUP_ON_SUSPEND;
 	ct->chip.irq_request_resources = mxc_gpio_irq_reqres;
 	ct->chip.irq_release_resources = mxc_gpio_irq_relres,
->>>>>>> c1084c27
 	ct->regs.ack = GPIO_ISR;
 	ct->regs.mask = GPIO_IMR;
 
@@ -582,37 +527,12 @@
 	pm_runtime_put(chip->parent);
 }
 
-static int mxc_gpio_request(struct gpio_chip *chip, unsigned offset)
-{
-	struct mxc_gpio_port *port = gpiochip_get_data(chip);
-	int ret;
-
-	if (port->gpio_ranges) {
-		ret = gpiochip_generic_request(chip, offset);
-		if (ret)
-			return ret;
-	}
-
-	ret = pm_runtime_get_sync(chip->parent);
-	return ret < 0 ? ret : 0;
-}
-
-static void mxc_gpio_free(struct gpio_chip *chip, unsigned offset)
-{
-	struct mxc_gpio_port *port = gpiochip_get_data(chip);
-
-	if (port->gpio_ranges)
-		gpiochip_generic_free(chip, offset);
-	pm_runtime_put(chip->parent);
-}
-
 static int mxc_gpio_probe(struct platform_device *pdev)
 {
 	struct device_node *np = pdev->dev.of_node;
 	struct mxc_gpio_port *port;
 	int irq_count;
-<<<<<<< HEAD
-	int irq_base = 0;
+	int irq_base;
 	int err;
 	char portname[10];
 	int index;
@@ -620,15 +540,6 @@
 	int i;
 #endif
 
-	mxc_gpio_get_hw(pdev);
-=======
-	int irq_base;
-	int err;
-#ifdef CONFIG_GPIO_MXC_PAD_WAKEUP
-	int i;
-#endif
->>>>>>> c1084c27
-
 	port = devm_kzalloc(&pdev->dev, sizeof(*port), GFP_KERNEL);
 	if (!port)
 		return -ENOMEM;
@@ -646,11 +557,7 @@
 		return irq_count;
 
 	if (irq_count > 1) {
-<<<<<<< HEAD
-		port->irq_high = platform_get_irq(pdev, 1);
-=======
 		port->irq_high = platform_get_irq_optional(pdev, 1);
->>>>>>> c1084c27
 		if (port->irq_high < 0)
 			port->irq_high = 0;
 	}
@@ -743,14 +650,6 @@
 	else
 		port->gpio_ranges = false;
 
-<<<<<<< HEAD
-	if (of_property_read_bool(np, "gpio_ranges"))
-		port->gpio_ranges = true;
-	else
-		port->gpio_ranges = false;
-
-=======
->>>>>>> c1084c27
 	port->gc.request = mxc_gpio_request;
 	port->gc.free = mxc_gpio_free;
 	port->gc.parent = &pdev->dev;
@@ -947,11 +846,7 @@
 	return platform_driver_register(&mxc_gpio_driver);
 }
 subsys_initcall(gpio_mxc_init);
-<<<<<<< HEAD
-MODULE_LICENSE("GPL v2");
-=======
 
 MODULE_AUTHOR("Shawn Guo <shawn.guo@linaro.org>");
 MODULE_DESCRIPTION("i.MX GPIO Driver");
-MODULE_LICENSE("GPL");
->>>>>>> c1084c27
+MODULE_LICENSE("GPL");