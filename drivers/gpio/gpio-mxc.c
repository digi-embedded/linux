/*
 * MXC GPIO support. (c) 2008 Daniel Mack <daniel@caiaq.de>
 * Copyright 2008 Juergen Beisert, kernel@pengutronix.de
 *
 * Based on code from Freescale Semiconductor,
 * Authors: Daniel Mack, Juergen Beisert.
 * Copyright (C) 2004-2010 Freescale Semiconductor, Inc. All Rights Reserved.
 *
 * This program is free software; you can redistribute it and/or
 * modify it under the terms of the GNU General Public License
 * as published by the Free Software Foundation; either version 2
 * of the License, or (at your option) any later version.
 * This program is distributed in the hope that it will be useful,
 * but WITHOUT ANY WARRANTY; without even the implied warranty of
 * MERCHANTABILITY or FITNESS FOR A PARTICULAR PURPOSE.  See the
 * GNU General Public License for more details.
 *
 * You should have received a copy of the GNU General Public License
 * along with this program; if not, write to the Free Software
 * Foundation, Inc., 51 Franklin Street, Fifth Floor, Boston, MA  02110-1301, USA.
 */

#include <linux/clk.h>
#include <linux/err.h>
#include <linux/init.h>
#include <linux/interrupt.h>
#include <linux/io.h>
#include <linux/irq.h>
#include <linux/irqdomain.h>
#include <linux/irqchip/chained_irq.h>
#include <linux/platform_device.h>
#include <linux/pm_runtime.h>
#include <linux/slab.h>
#include <linux/gpio/driver.h>
/* FIXME: for gpio_get_value() replace this with direct register read */
#include <linux/gpio.h>
#include <linux/of.h>
#include <linux/of_device.h>
#include <linux/bug.h>

enum mxc_gpio_hwtype {
	IMX1_GPIO,	/* runs on i.mx1 */
	IMX21_GPIO,	/* runs on i.mx21 and i.mx27 */
	IMX31_GPIO,	/* runs on i.mx31 */
	IMX35_GPIO,	/* runs on all other i.mx */
};

/* device type dependent stuff */
struct mxc_gpio_hwdata {
	unsigned dr_reg;
	unsigned gdir_reg;
	unsigned psr_reg;
	unsigned icr1_reg;
	unsigned icr2_reg;
	unsigned imr_reg;
	unsigned isr_reg;
	int edge_sel_reg;
	unsigned low_level;
	unsigned high_level;
	unsigned rise_edge;
	unsigned fall_edge;
};

struct mxc_gpio_port {
	struct list_head node;
	struct clk *clk;
	void __iomem *base;
	int irq;
	int irq_high;
	struct irq_domain *domain;
	struct gpio_chip gc;
	u32 both_edges;
	int saved_reg[6];
	bool gpio_ranges;
};

static struct mxc_gpio_hwdata imx1_imx21_gpio_hwdata = {
	.dr_reg		= 0x1c,
	.gdir_reg	= 0x00,
	.psr_reg	= 0x24,
	.icr1_reg	= 0x28,
	.icr2_reg	= 0x2c,
	.imr_reg	= 0x30,
	.isr_reg	= 0x34,
	.edge_sel_reg	= -EINVAL,
	.low_level	= 0x03,
	.high_level	= 0x02,
	.rise_edge	= 0x00,
	.fall_edge	= 0x01,
};

static struct mxc_gpio_hwdata imx31_gpio_hwdata = {
	.dr_reg		= 0x00,
	.gdir_reg	= 0x04,
	.psr_reg	= 0x08,
	.icr1_reg	= 0x0c,
	.icr2_reg	= 0x10,
	.imr_reg	= 0x14,
	.isr_reg	= 0x18,
	.edge_sel_reg	= -EINVAL,
	.low_level	= 0x00,
	.high_level	= 0x01,
	.rise_edge	= 0x02,
	.fall_edge	= 0x03,
};

static struct mxc_gpio_hwdata imx35_gpio_hwdata = {
	.dr_reg		= 0x00,
	.gdir_reg	= 0x04,
	.psr_reg	= 0x08,
	.icr1_reg	= 0x0c,
	.icr2_reg	= 0x10,
	.imr_reg	= 0x14,
	.isr_reg	= 0x18,
	.edge_sel_reg	= 0x1c,
	.low_level	= 0x00,
	.high_level	= 0x01,
	.rise_edge	= 0x02,
	.fall_edge	= 0x03,
};

static enum mxc_gpio_hwtype mxc_gpio_hwtype;
static struct mxc_gpio_hwdata *mxc_gpio_hwdata;

#define GPIO_DR			(mxc_gpio_hwdata->dr_reg)
#define GPIO_GDIR		(mxc_gpio_hwdata->gdir_reg)
#define GPIO_PSR		(mxc_gpio_hwdata->psr_reg)
#define GPIO_ICR1		(mxc_gpio_hwdata->icr1_reg)
#define GPIO_ICR2		(mxc_gpio_hwdata->icr2_reg)
#define GPIO_IMR		(mxc_gpio_hwdata->imr_reg)
#define GPIO_ISR		(mxc_gpio_hwdata->isr_reg)
#define GPIO_EDGE_SEL		(mxc_gpio_hwdata->edge_sel_reg)

#define GPIO_INT_LOW_LEV	(mxc_gpio_hwdata->low_level)
#define GPIO_INT_HIGH_LEV	(mxc_gpio_hwdata->high_level)
#define GPIO_INT_RISE_EDGE	(mxc_gpio_hwdata->rise_edge)
#define GPIO_INT_FALL_EDGE	(mxc_gpio_hwdata->fall_edge)
#define GPIO_INT_BOTH_EDGES	0x4

static const struct platform_device_id mxc_gpio_devtype[] = {
	{
		.name = "imx1-gpio",
		.driver_data = IMX1_GPIO,
	}, {
		.name = "imx21-gpio",
		.driver_data = IMX21_GPIO,
	}, {
		.name = "imx31-gpio",
		.driver_data = IMX31_GPIO,
	}, {
		.name = "imx35-gpio",
		.driver_data = IMX35_GPIO,
	}, {
		/* sentinel */
	}
};

static const struct of_device_id mxc_gpio_dt_ids[] = {
	{ .compatible = "fsl,imx1-gpio", .data = &mxc_gpio_devtype[IMX1_GPIO], },
	{ .compatible = "fsl,imx21-gpio", .data = &mxc_gpio_devtype[IMX21_GPIO], },
	{ .compatible = "fsl,imx31-gpio", .data = &mxc_gpio_devtype[IMX31_GPIO], },
	{ .compatible = "fsl,imx35-gpio", .data = &mxc_gpio_devtype[IMX35_GPIO], },
	{ /* sentinel */ }
};

/*
 * MX2 has one interrupt *for all* gpio ports. The list is used
 * to save the references to all ports, so that mx2_gpio_irq_handler
 * can walk through all interrupt status registers.
 */
static LIST_HEAD(mxc_gpio_ports);

/* Note: This driver assumes 32 GPIOs are handled in one register */

static int gpio_set_irq_type(struct irq_data *d, u32 type)
{
	struct irq_chip_generic *gc = irq_data_get_irq_chip_data(d);
	struct mxc_gpio_port *port = gc->private;
	u32 bit, val;
	u32 gpio_idx = d->hwirq;
	u32 gpio = port->gc.base + gpio_idx;
	int edge;
	void __iomem *reg = port->base;

	port->both_edges &= ~(1 << gpio_idx);
	switch (type) {
	case IRQ_TYPE_EDGE_RISING:
		edge = GPIO_INT_RISE_EDGE;
		break;
	case IRQ_TYPE_EDGE_FALLING:
		edge = GPIO_INT_FALL_EDGE;
		break;
	case IRQ_TYPE_EDGE_BOTH:
		if (GPIO_EDGE_SEL >= 0) {
			edge = GPIO_INT_BOTH_EDGES;
		} else {
			val = gpio_get_value(gpio);
			if (val) {
				edge = GPIO_INT_LOW_LEV;
				pr_debug("mxc: set GPIO %d to low trigger\n", gpio);
			} else {
				edge = GPIO_INT_HIGH_LEV;
				pr_debug("mxc: set GPIO %d to high trigger\n", gpio);
			}
			port->both_edges |= 1 << gpio_idx;
		}
		break;
	case IRQ_TYPE_LEVEL_LOW:
		edge = GPIO_INT_LOW_LEV;
		break;
	case IRQ_TYPE_LEVEL_HIGH:
		edge = GPIO_INT_HIGH_LEV;
		break;
	default:
		return -EINVAL;
	}

	if (GPIO_EDGE_SEL >= 0) {
		val = readl(port->base + GPIO_EDGE_SEL);
		if (edge == GPIO_INT_BOTH_EDGES)
			writel(val | (1 << gpio_idx),
				port->base + GPIO_EDGE_SEL);
		else
			writel(val & ~(1 << gpio_idx),
				port->base + GPIO_EDGE_SEL);
	}

	if (edge != GPIO_INT_BOTH_EDGES) {
		reg += GPIO_ICR1 + ((gpio_idx & 0x10) >> 2); /* lower or upper register */
		bit = gpio_idx & 0xf;
		val = readl(reg) & ~(0x3 << (bit << 1));
		writel(val | (edge << (bit << 1)), reg);
	}

	writel(1 << gpio_idx, port->base + GPIO_ISR);

	return 0;
}

static void mxc_flip_edge(struct mxc_gpio_port *port, u32 gpio)
{
	void __iomem *reg = port->base;
	u32 bit, val;
	int edge;

	reg += GPIO_ICR1 + ((gpio & 0x10) >> 2); /* lower or upper register */
	bit = gpio & 0xf;
	val = readl(reg);
	edge = (val >> (bit << 1)) & 3;
	val &= ~(0x3 << (bit << 1));
	if (edge == GPIO_INT_HIGH_LEV) {
		edge = GPIO_INT_LOW_LEV;
		pr_debug("mxc: switch GPIO %d to low trigger\n", gpio);
	} else if (edge == GPIO_INT_LOW_LEV) {
		edge = GPIO_INT_HIGH_LEV;
		pr_debug("mxc: switch GPIO %d to high trigger\n", gpio);
	} else {
		pr_err("mxc: invalid configuration for GPIO %d: %x\n",
		       gpio, edge);
		return;
	}
	writel(val | (edge << (bit << 1)), reg);
}

/* handle 32 interrupts in one status register */
static void mxc_gpio_irq_handler(struct mxc_gpio_port *port, u32 irq_stat)
{
	while (irq_stat != 0) {
		int irqoffset = fls(irq_stat) - 1;

		if (port->both_edges & (1 << irqoffset))
			mxc_flip_edge(port, irqoffset);

		generic_handle_irq(irq_find_mapping(port->domain, irqoffset));

		irq_stat &= ~(1 << irqoffset);
	}
}

/* MX1 and MX3 has one interrupt *per* gpio port */
static void mx3_gpio_irq_handler(struct irq_desc *desc)
{
	u32 irq_stat;
	struct mxc_gpio_port *port = irq_desc_get_handler_data(desc);
	struct irq_chip *chip = irq_desc_get_chip(desc);

	chained_irq_enter(chip, desc);

	irq_stat = readl(port->base + GPIO_ISR) & readl(port->base + GPIO_IMR);

	mxc_gpio_irq_handler(port, irq_stat);

	chained_irq_exit(chip, desc);
}

/* MX2 has one interrupt *for all* gpio ports */
static void mx2_gpio_irq_handler(struct irq_desc *desc)
{
	u32 irq_msk, irq_stat;
	struct mxc_gpio_port *port;
	struct irq_chip *chip = irq_desc_get_chip(desc);

	chained_irq_enter(chip, desc);

	/* walk through all interrupt status registers */
	list_for_each_entry(port, &mxc_gpio_ports, node) {
		irq_msk = readl(port->base + GPIO_IMR);
		if (!irq_msk)
			continue;

		irq_stat = readl(port->base + GPIO_ISR) & irq_msk;
		if (irq_stat)
			mxc_gpio_irq_handler(port, irq_stat);
	}
	chained_irq_exit(chip, desc);
}

/*
 * Set interrupt number "irq" in the GPIO as a wake-up source.
 * While system is running, all registered GPIO interrupts need to have
 * wake-up enabled. When system is suspended, only selected GPIO interrupts
 * need to have wake-up enabled.
 * @param  irq          interrupt source number
 * @param  enable       enable as wake-up if equal to non-zero
 * @return       This function returns 0 on success.
 */
static int gpio_set_wake_irq(struct irq_data *d, u32 enable)
{
	struct irq_chip_generic *gc = irq_data_get_irq_chip_data(d);
	struct mxc_gpio_port *port = gc->private;
	u32 gpio_idx = d->hwirq;

	if (enable) {
		if (port->irq_high && (gpio_idx >= 16))
			enable_irq_wake(port->irq_high);
		else
			enable_irq_wake(port->irq);
	} else {
		if (port->irq_high && (gpio_idx >= 16))
			disable_irq_wake(port->irq_high);
		else
			disable_irq_wake(port->irq);
	}

	return 0;
}

<<<<<<< HEAD
static int __maybe_unused mxc_gpio_suspend(struct device *dev)
{
        struct platform_device *pdev =
                        container_of(dev, struct platform_device, dev);
        int irq = platform_get_irq(pdev, 0);

        /* Enable wakeup irq before suspending, if device can wakeup */
        if (device_may_wakeup(dev))
                return enable_irq_wake(irq);

        return 0;
}

static int __maybe_unused mxc_gpio_resume(struct device *dev)
{
        struct platform_device *pdev =
                        container_of(dev, struct platform_device, dev);
        int irq = platform_get_irq(pdev, 0);

        /* Disable wakeup irq on resume, if device can wakeup */
        if (device_may_wakeup(dev))
                return disable_irq_wake(irq);

        return 0;
}

static int mxc_gpio_init_gc(struct mxc_gpio_port *port, int irq_base)
=======
static int mxc_gpio_irq_reqres(struct irq_data *d)
{
	struct irq_chip_generic *gc = irq_data_get_irq_chip_data(d);
	struct mxc_gpio_port *port = gc->private;

	if (gpiochip_lock_as_irq(&port->gc, d->hwirq)) {
		dev_err(port->gc.parent,
			"unable to lock HW IRQ %lu for IRQ\n",
			d->hwirq);
		return -EINVAL;
	}

	return irq_chip_pm_get(d);
}

static void mxc_gpio_irq_relres(struct irq_data *d)
{
	struct irq_chip_generic *gc = irq_data_get_irq_chip_data(d);
	struct mxc_gpio_port *port = gc->private;

	gpiochip_unlock_as_irq(&port->gc, d->hwirq);
	irq_chip_pm_put(d);
}

static int mxc_gpio_init_gc(struct mxc_gpio_port *port, int irq_base,
			    struct device *dev)
>>>>>>> 423d9423
{
	struct irq_chip_generic *gc;
	struct irq_chip_type *ct;

	gc = irq_alloc_generic_chip("gpio-mxc", 1, irq_base,
				    port->base, handle_level_irq);
	if (!gc)
		return -ENOMEM;
	gc->private = port;

	ct = gc->chip_types;
	ct->chip.parent_device = dev;
	ct->chip.irq_ack = irq_gc_ack_set_bit;
	ct->chip.irq_mask = irq_gc_mask_clr_bit;
	ct->chip.irq_unmask = irq_gc_mask_set_bit;
	ct->chip.irq_set_type = gpio_set_irq_type;
	ct->chip.irq_set_wake = gpio_set_wake_irq;
	ct->chip.irq_request_resources = mxc_gpio_irq_reqres;
	ct->chip.irq_release_resources = mxc_gpio_irq_relres,
	ct->chip.flags = IRQCHIP_MASK_ON_SUSPEND;
	ct->regs.ack = GPIO_ISR;
	ct->regs.mask = GPIO_IMR;

	irq_setup_generic_chip(gc, IRQ_MSK(32), IRQ_GC_INIT_NESTED_LOCK,
			       IRQ_NOREQUEST, 0);

	return 0;
}

static void mxc_gpio_get_hw(struct platform_device *pdev)
{
	const struct of_device_id *of_id =
			of_match_device(mxc_gpio_dt_ids, &pdev->dev);
	enum mxc_gpio_hwtype hwtype;

	if (of_id)
		pdev->id_entry = of_id->data;
	hwtype = pdev->id_entry->driver_data;

	if (mxc_gpio_hwtype) {
		/*
		 * The driver works with a reasonable presupposition,
		 * that is all gpio ports must be the same type when
		 * running on one soc.
		 */
		BUG_ON(mxc_gpio_hwtype != hwtype);
		return;
	}

	if (hwtype == IMX35_GPIO)
		mxc_gpio_hwdata = &imx35_gpio_hwdata;
	else if (hwtype == IMX31_GPIO)
		mxc_gpio_hwdata = &imx31_gpio_hwdata;
	else
		mxc_gpio_hwdata = &imx1_imx21_gpio_hwdata;

	mxc_gpio_hwtype = hwtype;
}

static int mxc_gpio_to_irq(struct gpio_chip *gc, unsigned offset)
{
	struct mxc_gpio_port *port = gpiochip_get_data(gc);

	return irq_find_mapping(port->domain, offset);
}

static int mxc_gpio_request(struct gpio_chip *chip, unsigned offset)
{
	struct mxc_gpio_port *port = gpiochip_get_data(chip);
	int ret;

	if (port->gpio_ranges) {
		ret = gpiochip_generic_request(chip, offset);
		if (ret)
			return ret;
	}

	ret = pm_runtime_get_sync(chip->parent);
	return ret < 0 ? ret : 0;
}

static void mxc_gpio_free(struct gpio_chip *chip, unsigned offset)
{
	struct mxc_gpio_port *port = gpiochip_get_data(chip);

	if (port->gpio_ranges)
		gpiochip_generic_free(chip, offset);
	pm_runtime_put(chip->parent);
}

static int mxc_gpio_probe(struct platform_device *pdev)
{
	struct device_node *np = pdev->dev.of_node;
	struct mxc_gpio_port *port;
	struct resource *iores;
	int irq_base = 0;
	int err;

	mxc_gpio_get_hw(pdev);

	port = devm_kzalloc(&pdev->dev, sizeof(*port), GFP_KERNEL);
	if (!port)
		return -ENOMEM;

	iores = platform_get_resource(pdev, IORESOURCE_MEM, 0);
	port->base = devm_ioremap_resource(&pdev->dev, iores);
	if (IS_ERR(port->base))
		return PTR_ERR(port->base);

	port->irq_high = platform_get_irq(pdev, 1);
	port->irq = platform_get_irq(pdev, 0);
	if (port->irq < 0)
		return port->irq;

	/* the controller clock is optional */
	port->clk = devm_clk_get(&pdev->dev, NULL);
	if (IS_ERR(port->clk))
		port->clk = NULL;

	err = clk_prepare_enable(port->clk);
	if (err) {
		dev_err(&pdev->dev, "Unable to enable clock.\n");
		return err;
	}

	pm_runtime_set_active(&pdev->dev);
	pm_runtime_enable(&pdev->dev);
	err = pm_runtime_get_sync(&pdev->dev);
	if (err < 0)
		goto out_pm_dis;

	/* disable the interrupt and clear the status */
	writel(0, port->base + GPIO_IMR);
	writel(~0, port->base + GPIO_ISR);

	if (mxc_gpio_hwtype == IMX21_GPIO) {
		/*
		 * Setup one handler for all GPIO interrupts. Actually setting
		 * the handler is needed only once, but doing it for every port
		 * is more robust and easier.
		 */
		irq_set_chained_handler(port->irq, mx2_gpio_irq_handler);
	} else {
		/* setup one handler for each entry */
		irq_set_chained_handler_and_data(port->irq,
						 mx3_gpio_irq_handler, port);
		if (port->irq_high > 0)
			/* setup handler for GPIO 16 to 31 */
			irq_set_chained_handler_and_data(port->irq_high,
							 mx3_gpio_irq_handler,
							 port);
	}

	err = bgpio_init(&port->gc, &pdev->dev, 4,
			 port->base + GPIO_PSR,
			 port->base + GPIO_DR, NULL,
			 port->base + GPIO_GDIR, NULL,
			 BGPIOF_READ_OUTPUT_REG_SET);
	if (err)
		goto out_bgio;

	if (of_property_read_bool(np, "gpio_ranges"))
		port->gpio_ranges = true;
	else
		port->gpio_ranges = false;

	port->gc.request = mxc_gpio_request;
	port->gc.free = mxc_gpio_free;
	port->gc.parent = &pdev->dev;
	port->gc.to_irq = mxc_gpio_to_irq;
	port->gc.base = (pdev->id < 0) ? of_alias_get_id(np, "gpio") * 32 :
					     pdev->id * 32;

	err = devm_gpiochip_add_data(&pdev->dev, &port->gc, port);
	if (err)
		goto out_bgio;

	irq_base = irq_alloc_descs(-1, 0, 32, numa_node_id());
	if (irq_base < 0) {
		err = irq_base;
		goto out_bgio;
	}

	port->domain = irq_domain_add_legacy(np, 32, irq_base, 0,
					     &irq_domain_simple_ops, NULL);
	if (!port->domain) {
		err = -ENODEV;
		goto out_irqdesc_free;
	}

	/* gpio-mxc can be a generic irq chip */
	err = mxc_gpio_init_gc(port, irq_base, &pdev->dev);
	if (err < 0)
		goto out_irqdomain_remove;

	device_set_wakeup_capable(&pdev->dev, 1);

	list_add_tail(&port->node, &mxc_gpio_ports);

	platform_set_drvdata(pdev, port);
	pm_runtime_put(&pdev->dev);

	return 0;

out_pm_dis:
	pm_runtime_disable(&pdev->dev);
	clk_disable_unprepare(port->clk);
out_irqdomain_remove:
	irq_domain_remove(port->domain);
out_irqdesc_free:
	irq_free_descs(irq_base, 32);
out_bgio:
	dev_info(&pdev->dev, "%s failed with errno %d\n", __func__, err);
	return err;
}

<<<<<<< HEAD
static const struct dev_pm_ops mxc_gpio_pm_ops = {
        SET_SYSTEM_SLEEP_PM_OPS(mxc_gpio_suspend, mxc_gpio_resume)
=======
static void mxc_gpio_save_regs(struct mxc_gpio_port *port)
{
	unsigned long flags;

	if (mxc_gpio_hwtype == IMX21_GPIO)
		return;

	spin_lock_irqsave(&port->gc.bgpio_lock, flags);
	port->saved_reg[0] = readl(port->base + GPIO_ICR1);
	port->saved_reg[1] = readl(port->base + GPIO_ICR2);
	port->saved_reg[2] = readl(port->base + GPIO_IMR);
	port->saved_reg[3] = readl(port->base + GPIO_GDIR);
	port->saved_reg[4] = readl(port->base + GPIO_EDGE_SEL);
	port->saved_reg[5] = readl(port->base + GPIO_DR);
	spin_unlock_irqrestore(&port->gc.bgpio_lock, flags);
}

static void mxc_gpio_restore_regs(struct mxc_gpio_port *port)
{
	unsigned long flags;

	if (mxc_gpio_hwtype == IMX21_GPIO)
		return;

	spin_lock_irqsave(&port->gc.bgpio_lock, flags);
	writel(port->saved_reg[0], port->base + GPIO_ICR1);
	writel(port->saved_reg[1], port->base + GPIO_ICR2);
	writel(port->saved_reg[2], port->base + GPIO_IMR);
	writel(port->saved_reg[3], port->base + GPIO_GDIR);
	writel(port->saved_reg[4], port->base + GPIO_EDGE_SEL);
	writel(port->saved_reg[5], port->base + GPIO_DR);
	spin_unlock_irqrestore(&port->gc.bgpio_lock, flags);
}

static int __maybe_unused mxc_gpio_runtime_suspend(struct device *dev)
{
	struct platform_device *pdev = to_platform_device(dev);
	struct mxc_gpio_port *port = platform_get_drvdata(pdev);

	mxc_gpio_save_regs(port);
	clk_disable_unprepare(port->clk);

	return 0;
}

static int __maybe_unused mxc_gpio_runtime_resume(struct device *dev)
{
	struct platform_device *pdev = to_platform_device(dev);
	struct mxc_gpio_port *port = platform_get_drvdata(pdev);
	int ret;

	ret = clk_prepare_enable(port->clk);
	if (ret)
		return ret;

	mxc_gpio_restore_regs(port);

	return 0;
}

static int __maybe_unused mxc_gpio_suspend(struct device *dev)
{
	struct platform_device *pdev = to_platform_device(dev);
	int irq = platform_get_irq(pdev, 0);
	struct irq_data *data = irq_get_irq_data(irq);

	if (!irqd_is_wakeup_set(data))
		return pm_runtime_force_suspend(dev);

	return 0;
}

static int __maybe_unused mxc_gpio_resume(struct device *dev)
{
	struct platform_device *pdev = to_platform_device(dev);
	int irq = platform_get_irq(pdev, 0);
	struct irq_data *data = irq_get_irq_data(irq);

	if (!irqd_is_wakeup_set(data))
		return pm_runtime_force_resume(dev);

	return 0;
}

static const struct dev_pm_ops mxc_gpio_dev_pm_ops = {
	SET_SYSTEM_SLEEP_PM_OPS(mxc_gpio_suspend, mxc_gpio_resume)
	SET_RUNTIME_PM_OPS(mxc_gpio_runtime_suspend,
			mxc_gpio_runtime_resume, NULL)
>>>>>>> 423d9423
};

static struct platform_driver mxc_gpio_driver = {
	.driver		= {
		.name	= "gpio-mxc",
		.pm = &mxc_gpio_dev_pm_ops,
		.of_match_table = mxc_gpio_dt_ids,
		.pm     = &mxc_gpio_pm_ops,
	},
	.probe		= mxc_gpio_probe,
	.id_table	= mxc_gpio_devtype,
};

static int __init gpio_mxc_init(void)
{
	return platform_driver_register(&mxc_gpio_driver);
}
subsys_initcall(gpio_mxc_init);<|MERGE_RESOLUTION|>--- conflicted
+++ resolved
@@ -345,35 +345,6 @@
 	return 0;
 }
 
-<<<<<<< HEAD
-static int __maybe_unused mxc_gpio_suspend(struct device *dev)
-{
-        struct platform_device *pdev =
-                        container_of(dev, struct platform_device, dev);
-        int irq = platform_get_irq(pdev, 0);
-
-        /* Enable wakeup irq before suspending, if device can wakeup */
-        if (device_may_wakeup(dev))
-                return enable_irq_wake(irq);
-
-        return 0;
-}
-
-static int __maybe_unused mxc_gpio_resume(struct device *dev)
-{
-        struct platform_device *pdev =
-                        container_of(dev, struct platform_device, dev);
-        int irq = platform_get_irq(pdev, 0);
-
-        /* Disable wakeup irq on resume, if device can wakeup */
-        if (device_may_wakeup(dev))
-                return disable_irq_wake(irq);
-
-        return 0;
-}
-
-static int mxc_gpio_init_gc(struct mxc_gpio_port *port, int irq_base)
-=======
 static int mxc_gpio_irq_reqres(struct irq_data *d)
 {
 	struct irq_chip_generic *gc = irq_data_get_irq_chip_data(d);
@@ -400,7 +371,6 @@
 
 static int mxc_gpio_init_gc(struct mxc_gpio_port *port, int irq_base,
 			    struct device *dev)
->>>>>>> 423d9423
 {
 	struct irq_chip_generic *gc;
 	struct irq_chip_type *ct;
@@ -596,8 +566,6 @@
 	if (err < 0)
 		goto out_irqdomain_remove;
 
-	device_set_wakeup_capable(&pdev->dev, 1);
-
 	list_add_tail(&port->node, &mxc_gpio_ports);
 
 	platform_set_drvdata(pdev, port);
@@ -617,10 +585,6 @@
 	return err;
 }
 
-<<<<<<< HEAD
-static const struct dev_pm_ops mxc_gpio_pm_ops = {
-        SET_SYSTEM_SLEEP_PM_OPS(mxc_gpio_suspend, mxc_gpio_resume)
-=======
 static void mxc_gpio_save_regs(struct mxc_gpio_port *port)
 {
 	unsigned long flags;
@@ -709,7 +673,6 @@
 	SET_SYSTEM_SLEEP_PM_OPS(mxc_gpio_suspend, mxc_gpio_resume)
 	SET_RUNTIME_PM_OPS(mxc_gpio_runtime_suspend,
 			mxc_gpio_runtime_resume, NULL)
->>>>>>> 423d9423
 };
 
 static struct platform_driver mxc_gpio_driver = {
@@ -717,7 +680,6 @@
 		.name	= "gpio-mxc",
 		.pm = &mxc_gpio_dev_pm_ops,
 		.of_match_table = mxc_gpio_dt_ids,
-		.pm     = &mxc_gpio_pm_ops,
 	},
 	.probe		= mxc_gpio_probe,
 	.id_table	= mxc_gpio_devtype,
