// SPDX-License-Identifier: GPL-2.0
/*
 * Copyright (C) 2019 SiFive
 */

#include <linux/bitops.h>
#include <linux/device.h>
#include <linux/errno.h>
#include <linux/gpio/driver.h>
#include <linux/init.h>
#include <linux/platform_device.h>
#include <linux/property.h>
#include <linux/slab.h>
#include <linux/spinlock.h>
#include <linux/regmap.h>

#define SIFIVE_GPIO_INPUT_VAL	0x00
#define SIFIVE_GPIO_INPUT_EN	0x04
#define SIFIVE_GPIO_OUTPUT_EN	0x08
#define SIFIVE_GPIO_OUTPUT_VAL	0x0C
#define SIFIVE_GPIO_RISE_IE	0x18
#define SIFIVE_GPIO_RISE_IP	0x1C
#define SIFIVE_GPIO_FALL_IE	0x20
#define SIFIVE_GPIO_FALL_IP	0x24
#define SIFIVE_GPIO_HIGH_IE	0x28
#define SIFIVE_GPIO_HIGH_IP	0x2C
#define SIFIVE_GPIO_LOW_IE	0x30
#define SIFIVE_GPIO_LOW_IP	0x34
#define SIFIVE_GPIO_OUTPUT_XOR	0x40

#define SIFIVE_GPIO_MAX		32

struct sifive_gpio {
	void __iomem		*base;
	struct gpio_chip	gc;
	struct regmap		*regs;
	unsigned long		irq_state;
	unsigned int		trigger[SIFIVE_GPIO_MAX];
	unsigned int		irq_number[SIFIVE_GPIO_MAX];
};

static void sifive_gpio_set_ie(struct sifive_gpio *chip, unsigned int offset)
{
	unsigned long flags;
	unsigned int trigger;

	raw_spin_lock_irqsave(&chip->gc.bgpio_lock, flags);
	trigger = (chip->irq_state & BIT(offset)) ? chip->trigger[offset] : 0;
	regmap_update_bits(chip->regs, SIFIVE_GPIO_RISE_IE, BIT(offset),
			   (trigger & IRQ_TYPE_EDGE_RISING) ? BIT(offset) : 0);
	regmap_update_bits(chip->regs, SIFIVE_GPIO_FALL_IE, BIT(offset),
			   (trigger & IRQ_TYPE_EDGE_FALLING) ? BIT(offset) : 0);
	regmap_update_bits(chip->regs, SIFIVE_GPIO_HIGH_IE, BIT(offset),
			   (trigger & IRQ_TYPE_LEVEL_HIGH) ? BIT(offset) : 0);
	regmap_update_bits(chip->regs, SIFIVE_GPIO_LOW_IE, BIT(offset),
			   (trigger & IRQ_TYPE_LEVEL_LOW) ? BIT(offset) : 0);
	raw_spin_unlock_irqrestore(&chip->gc.bgpio_lock, flags);
}

static int sifive_gpio_irq_set_type(struct irq_data *d, unsigned int trigger)
{
	struct gpio_chip *gc = irq_data_get_irq_chip_data(d);
	struct sifive_gpio *chip = gpiochip_get_data(gc);
	int offset = irqd_to_hwirq(d);

	if (offset < 0 || offset >= gc->ngpio)
		return -EINVAL;

	chip->trigger[offset] = trigger;
	sifive_gpio_set_ie(chip, offset);
	return 0;
}

static void sifive_gpio_irq_enable(struct irq_data *d)
{
	struct gpio_chip *gc = irq_data_get_irq_chip_data(d);
	struct sifive_gpio *chip = gpiochip_get_data(gc);
	irq_hw_number_t hwirq = irqd_to_hwirq(d);
	int offset = hwirq % SIFIVE_GPIO_MAX;
	u32 bit = BIT(offset);
	unsigned long flags;

	gpiochip_enable_irq(gc, hwirq);
	irq_chip_enable_parent(d);

	/* Switch to input */
	gc->direction_input(gc, offset);

	raw_spin_lock_irqsave(&gc->bgpio_lock, flags);
	/* Clear any sticky pending interrupts */
	regmap_write(chip->regs, SIFIVE_GPIO_RISE_IP, bit);
	regmap_write(chip->regs, SIFIVE_GPIO_FALL_IP, bit);
	regmap_write(chip->regs, SIFIVE_GPIO_HIGH_IP, bit);
	regmap_write(chip->regs, SIFIVE_GPIO_LOW_IP, bit);
	raw_spin_unlock_irqrestore(&gc->bgpio_lock, flags);

	/* Enable interrupts */
	assign_bit(offset, &chip->irq_state, 1);
	sifive_gpio_set_ie(chip, offset);
}

static void sifive_gpio_irq_disable(struct irq_data *d)
{
	struct gpio_chip *gc = irq_data_get_irq_chip_data(d);
	struct sifive_gpio *chip = gpiochip_get_data(gc);
	irq_hw_number_t hwirq = irqd_to_hwirq(d);
	int offset = hwirq % SIFIVE_GPIO_MAX;

	assign_bit(offset, &chip->irq_state, 0);
	sifive_gpio_set_ie(chip, offset);
	irq_chip_disable_parent(d);
	gpiochip_disable_irq(gc, hwirq);
}

static void sifive_gpio_irq_eoi(struct irq_data *d)
{
	struct gpio_chip *gc = irq_data_get_irq_chip_data(d);
	struct sifive_gpio *chip = gpiochip_get_data(gc);
	int offset = irqd_to_hwirq(d) % SIFIVE_GPIO_MAX;
	u32 bit = BIT(offset);
	unsigned long flags;

	raw_spin_lock_irqsave(&gc->bgpio_lock, flags);
	/* Clear all pending interrupts */
	regmap_write(chip->regs, SIFIVE_GPIO_RISE_IP, bit);
	regmap_write(chip->regs, SIFIVE_GPIO_FALL_IP, bit);
	regmap_write(chip->regs, SIFIVE_GPIO_HIGH_IP, bit);
	regmap_write(chip->regs, SIFIVE_GPIO_LOW_IP, bit);
	raw_spin_unlock_irqrestore(&gc->bgpio_lock, flags);

	irq_chip_eoi_parent(d);
}

static int sifive_gpio_irq_set_affinity(struct irq_data *data,
					const struct cpumask *dest,
					bool force)
{
	if (data->parent_data)
		return irq_chip_set_affinity_parent(data, dest, force);

	return -EINVAL;
}

static const struct irq_chip sifive_gpio_irqchip = {
	.name		= "sifive-gpio",
	.irq_set_type	= sifive_gpio_irq_set_type,
	.irq_mask	= irq_chip_mask_parent,
	.irq_unmask	= irq_chip_unmask_parent,
	.irq_enable	= sifive_gpio_irq_enable,
	.irq_disable	= sifive_gpio_irq_disable,
	.irq_eoi	= sifive_gpio_irq_eoi,
	.irq_set_affinity = sifive_gpio_irq_set_affinity,
	.irq_set_wake	= irq_chip_set_wake_parent,
	.flags		= IRQCHIP_IMMUTABLE,
	GPIOCHIP_IRQ_RESOURCE_HELPERS,
};

static int sifive_gpio_child_to_parent_hwirq(struct gpio_chip *gc,
					     unsigned int child,
					     unsigned int child_type,
					     unsigned int *parent,
					     unsigned int *parent_type)
{
	struct sifive_gpio *chip = gpiochip_get_data(gc);
	struct irq_data *d = irq_get_irq_data(chip->irq_number[child]);

	*parent_type = IRQ_TYPE_NONE;
	*parent = irqd_to_hwirq(d);

	return 0;
}

static const struct regmap_config sifive_gpio_regmap_config = {
	.reg_bits = 32,
	.reg_stride = 4,
	.val_bits = 32,
	.fast_io = true,
	.disable_locking = true,
};

static int sifive_gpio_probe(struct platform_device *pdev)
{
	struct device *dev = &pdev->dev;
	struct irq_domain *parent;
	struct gpio_irq_chip *girq;
	struct sifive_gpio *chip;
	int ret, ngpio;

	chip = devm_kzalloc(dev, sizeof(*chip), GFP_KERNEL);
	if (!chip)
		return -ENOMEM;

	chip->base = devm_platform_ioremap_resource(pdev, 0);
	if (IS_ERR(chip->base)) {
		dev_err(dev, "failed to allocate device memory\n");
		return PTR_ERR(chip->base);
	}

	chip->regs = devm_regmap_init_mmio(dev, chip->base,
					   &sifive_gpio_regmap_config);
	if (IS_ERR(chip->regs))
		return PTR_ERR(chip->regs);

	for (ngpio = 0; ngpio < SIFIVE_GPIO_MAX; ngpio++) {
		ret = platform_get_irq_optional(pdev, ngpio);
		if (ret < 0)
			break;
		chip->irq_number[ngpio] = ret;
	}
<<<<<<< HEAD

	irq_parent = of_irq_find_parent(node);
	if (!irq_parent) {
		dev_err(dev, "no IRQ parent node\n");
		return -ENODEV;
	}
	parent = irq_find_host(irq_parent);
	of_node_put(irq_parent);
	if (!parent) {
		dev_err(dev, "no IRQ parent domain\n");
		return -ENODEV;
	}

	for (i = 0; i < ngpio; i++) {
		ret = platform_get_irq(pdev, i);
		if (ret < 0)
			return ret;
		chip->irq_number[i] = ret;
	}
=======
	if (!ngpio) {
		dev_err(dev, "no IRQ found\n");
		return -ENODEV;
	}

	/*
	 * The check above ensures at least one parent IRQ is valid.
	 * Assume all parent IRQs belong to the same domain.
	 */
	parent = irq_get_irq_data(chip->irq_number[0])->domain;
>>>>>>> ccf0a997

	ret = bgpio_init(&chip->gc, dev, 4,
			 chip->base + SIFIVE_GPIO_INPUT_VAL,
			 chip->base + SIFIVE_GPIO_OUTPUT_VAL,
			 NULL,
			 chip->base + SIFIVE_GPIO_OUTPUT_EN,
			 chip->base + SIFIVE_GPIO_INPUT_EN,
			 BGPIOF_READ_OUTPUT_REG_SET);
	if (ret) {
		dev_err(dev, "unable to init generic GPIO\n");
		return ret;
	}

	/* Disable all GPIO interrupts before enabling parent interrupts */
	regmap_write(chip->regs, SIFIVE_GPIO_RISE_IE, 0);
	regmap_write(chip->regs, SIFIVE_GPIO_FALL_IE, 0);
	regmap_write(chip->regs, SIFIVE_GPIO_HIGH_IE, 0);
	regmap_write(chip->regs, SIFIVE_GPIO_LOW_IE, 0);
	chip->irq_state = 0;

	chip->gc.base = -1;
	chip->gc.ngpio = ngpio;
	chip->gc.label = dev_name(dev);
	chip->gc.parent = dev;
	chip->gc.owner = THIS_MODULE;
	girq = &chip->gc.irq;
	gpio_irq_chip_set_chip(girq, &sifive_gpio_irqchip);
	girq->fwnode = dev_fwnode(dev);
	girq->parent_domain = parent;
	girq->child_to_parent_hwirq = sifive_gpio_child_to_parent_hwirq;
	girq->handler = handle_bad_irq;
	girq->default_type = IRQ_TYPE_NONE;

	platform_set_drvdata(pdev, chip);
	return gpiochip_add_data(&chip->gc, chip);
}

static const struct of_device_id sifive_gpio_match[] = {
	{ .compatible = "sifive,gpio0" },
	{ .compatible = "sifive,fu540-c000-gpio" },
	{ },
};

static struct platform_driver sifive_gpio_driver = {
	.probe		= sifive_gpio_probe,
	.driver = {
		.name	= "sifive_gpio",
		.of_match_table = sifive_gpio_match,
	},
};
module_platform_driver(sifive_gpio_driver)

MODULE_AUTHOR("Yash Shah <yash.shah@sifive.com>");
MODULE_DESCRIPTION("SiFive GPIO driver");
MODULE_LICENSE("GPL");<|MERGE_RESOLUTION|>--- conflicted
+++ resolved
@@ -207,27 +207,6 @@
 			break;
 		chip->irq_number[ngpio] = ret;
 	}
-<<<<<<< HEAD
-
-	irq_parent = of_irq_find_parent(node);
-	if (!irq_parent) {
-		dev_err(dev, "no IRQ parent node\n");
-		return -ENODEV;
-	}
-	parent = irq_find_host(irq_parent);
-	of_node_put(irq_parent);
-	if (!parent) {
-		dev_err(dev, "no IRQ parent domain\n");
-		return -ENODEV;
-	}
-
-	for (i = 0; i < ngpio; i++) {
-		ret = platform_get_irq(pdev, i);
-		if (ret < 0)
-			return ret;
-		chip->irq_number[i] = ret;
-	}
-=======
 	if (!ngpio) {
 		dev_err(dev, "no IRQ found\n");
 		return -ENODEV;
@@ -238,7 +217,6 @@
 	 * Assume all parent IRQs belong to the same domain.
 	 */
 	parent = irq_get_irq_data(chip->irq_number[0])->domain;
->>>>>>> ccf0a997
 
 	ret = bgpio_init(&chip->gc, dev, 4,
 			 chip->base + SIFIVE_GPIO_INPUT_VAL,
