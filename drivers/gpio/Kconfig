#
# GPIO infrastructure and drivers
#

config ARCH_HAVE_CUSTOM_GPIO_H
	bool
	help
	  Selecting this config option from the architecture Kconfig allows
	  the architecture to provide a custom asm/gpio.h implementation
	  overriding the default implementations.  New uses of this are
	  strongly discouraged.

menuconfig GPIOLIB
	bool "GPIO Support"
	select ANON_INODES
	help
	  This enables GPIO support through the generic GPIO library.
	  You only need to enable this, if you also want to enable
	  one or more of the GPIO drivers below.

	  If unsure, say N.

if GPIOLIB

config OF_GPIO
	def_bool y
	depends on OF
	depends on HAS_IOMEM

config GPIO_ACPI
	def_bool y
	depends on ACPI

config GPIOLIB_IRQCHIP
	select IRQ_DOMAIN
	bool

config DEBUG_GPIO
	bool "Debug GPIO calls"
	depends on DEBUG_KERNEL
	help
	  Say Y here to add some extra checks and diagnostics to GPIO calls.
	  These checks help ensure that GPIOs have been properly initialized
	  before they are used, and that sleeping calls are not made from
	  non-sleeping contexts.  They can make bitbanged serial protocols
	  slower.  The diagnostics help catch the type of setup errors
	  that are most common when setting up new platforms or boards.

config GPIO_SYSFS
	bool "/sys/class/gpio/... (sysfs interface)"
	depends on SYSFS
	help
	  Say Y here to add a sysfs interface for GPIOs.

	  This is mostly useful to work around omissions in a system's
	  kernel support.  Those are common in custom and semicustom
	  hardware assembled using standard kernels with a minimum of
	  custom patches.  In those cases, userspace code may import
	  a given GPIO from the kernel, if no kernel driver requested it.

	  Kernel drivers may also request that a particular GPIO be
	  exported to userspace; this can be useful when debugging.

config GPIO_GENERIC
	depends on HAS_IOMEM # Only for IOMEM drivers
	tristate

# put drivers in the right section, in alphabetical order

# This symbol is selected by both I2C and SPI expanders
config GPIO_MAX730X
	tristate

menu "Memory mapped GPIO drivers"
	depends on HAS_IOMEM

config GPIO_74XX_MMIO
	tristate "GPIO driver for 74xx-ICs with MMIO access"
	depends on OF_GPIO
	select GPIO_GENERIC
	help
	  Say yes here to support GPIO functionality for 74xx-compatible ICs
	  with MMIO access. Compatible models include:
	    1 bit:	741G125 (Input), 741G74 (Output)
	    2 bits:	742G125 (Input), 7474 (Output)
	    4 bits:	74125 (Input), 74175 (Output)
	    6 bits:	74365 (Input), 74174 (Output)
	    8 bits:	74244 (Input), 74273 (Output)
	    16 bits:	741624 (Input), 7416374 (Output)

config GPIO_ALTERA
	tristate "Altera GPIO"
	depends on OF_GPIO
	select GPIOLIB_IRQCHIP
	help
	  Say Y or M here to build support for the Altera PIO device.

	  If driver is built as a module it will be called gpio-altera.

config GPIO_AMDPT
	tristate "AMD Promontory GPIO support"
	depends on ACPI
	select GPIO_GENERIC
	help
	  driver for GPIO functionality on Promontory IOHub
	  Require ACPI ASL code to enumerate as a platform device.

config GPIO_ASPEED
	tristate "Aspeed GPIO support"
	depends on (ARCH_ASPEED || COMPILE_TEST) && OF_GPIO
	select GPIOLIB_IRQCHIP
	help
	  Say Y here to support Aspeed AST2400 and AST2500 GPIO controllers.

config GPIO_ATH79
	tristate "Atheros AR71XX/AR724X/AR913X GPIO support"
	default y if ATH79
	depends on ATH79 || COMPILE_TEST
	select GPIO_GENERIC
	select GPIOLIB_IRQCHIP
	help
	  Select this option to enable GPIO driver for
	  Atheros AR71XX/AR724X/AR913X SoC devices.

config GPIO_AXP209
	tristate "X-Powers AXP209 PMIC GPIO Support"
	depends on MFD_AXP20X
	help
	  Say yes to enable GPIO support for the AXP209 PMIC

config GPIO_BCM_KONA
	bool "Broadcom Kona GPIO"
	depends on OF_GPIO && (ARCH_BCM_MOBILE || COMPILE_TEST)
	help
	  Turn on GPIO support for Broadcom "Kona" chips.

config GPIO_BRCMSTB
	tristate "BRCMSTB GPIO support"
	default y if (ARCH_BRCMSTB || BMIPS_GENERIC)
	depends on OF_GPIO && (ARCH_BRCMSTB || BMIPS_GENERIC || COMPILE_TEST)
	select GPIO_GENERIC
	select GPIOLIB_IRQCHIP
	help
	  Say yes here to enable GPIO support for Broadcom STB (BCM7XXX) SoCs.

config GPIO_CLPS711X
	tristate "CLPS711X GPIO support"
	depends on ARCH_CLPS711X || COMPILE_TEST
	select GPIO_GENERIC
	help
	  Say yes here to support GPIO on CLPS711X SoCs.

config GPIO_DAVINCI
	bool "TI Davinci/Keystone GPIO support"
	default y if ARCH_DAVINCI
	depends on ARM && (ARCH_DAVINCI || ARCH_KEYSTONE)
	help
	  Say yes here to enable GPIO support for TI Davinci/Keystone SoCs.

config GPIO_DWAPB
	tristate "Synopsys DesignWare APB GPIO driver"
	select GPIO_GENERIC
	select GENERIC_IRQ_CHIP
	help
	  Say Y or M here to build support for the Synopsys DesignWare APB
	  GPIO block.

config GPIO_EM
	tristate "Emma Mobile GPIO"
	depends on ARM && OF_GPIO
	help
	  Say yes here to support GPIO on Renesas Emma Mobile SoCs.

config GPIO_EP93XX
	def_bool y
	depends on ARCH_EP93XX
	select GPIO_GENERIC

config GPIO_ETRAXFS
	bool "Axis ETRAX FS General I/O"
	depends on CRIS || COMPILE_TEST
	depends on OF_GPIO
	select GPIO_GENERIC
	select GPIOLIB_IRQCHIP
	help
	  Say yes here to support the GPIO controller on Axis ETRAX FS SoCs.

config GPIO_GE_FPGA
	bool "GE FPGA based GPIO"
	depends on GE_FPGA
	select GPIO_GENERIC
	help
	  Support for common GPIO functionality provided on some GE Single Board
	  Computers.

	  This driver provides basic support (configure as input or output, read
	  and write pin state) for GPIO implemented in a number of GE single
	  board computers.

config GPIO_GENERIC_PLATFORM
	tristate "Generic memory-mapped GPIO controller support (MMIO platform device)"
	select GPIO_GENERIC
	help
	  Say yes here to support basic platform_device memory-mapped GPIO controllers.

config GPIO_GRGPIO
	tristate "Aeroflex Gaisler GRGPIO support"
	depends on OF_GPIO
	select GPIO_GENERIC
	select IRQ_DOMAIN
	help
	  Select this to support Aeroflex Gaisler GRGPIO cores from the GRLIB
	  VHDL IP core library.

config GPIO_ICH
	tristate "Intel ICH GPIO"
	depends on PCI && X86
	select MFD_CORE
	select LPC_ICH
	help
	  Say yes here to support the GPIO functionality of a number of Intel
	  ICH-based chipsets.  Currently supported devices: ICH6, ICH7, ICH8
	  ICH9, ICH10, Series 5/3400 (eg Ibex Peak), Series 6/C200 (eg
	  Cougar Point), NM10 (Tiger Point), and 3100 (Whitmore Lake).

	  If unsure, say N.

config GPIO_IOP
	tristate "Intel IOP GPIO"
	depends on ARCH_IOP32X || ARCH_IOP33X || COMPILE_TEST
	select GPIO_GENERIC
	help
	  Say yes here to support the GPIO functionality of a number of Intel
	  IOP32X or IOP33X.

	  If unsure, say N.

config GPIO_LOONGSON
	bool "Loongson-2/3 GPIO support"
	depends on CPU_LOONGSON2 || CPU_LOONGSON3
	help
	  driver for GPIO functionality on Loongson-2F/3A/3B processors.

config GPIO_LPC18XX
	tristate "NXP LPC18XX/43XX GPIO support"
	default y if ARCH_LPC18XX
	depends on OF_GPIO && (ARCH_LPC18XX || COMPILE_TEST)
	help
	  Select this option to enable GPIO driver for
	  NXP LPC18XX/43XX devices.

config GPIO_LYNXPOINT
	tristate "Intel Lynxpoint GPIO support"
	depends on ACPI && X86
	select GPIOLIB_IRQCHIP
	help
	  driver for GPIO functionality on Intel Lynxpoint PCH chipset
	  Requires ACPI device enumeration code to set up a platform device.

config GPIO_MB86S7X
	bool "GPIO support for Fujitsu MB86S7x Platforms"
	depends on ARCH_MB86S7X || COMPILE_TEST
	help
	  Say yes here to support the GPIO controller in Fujitsu MB86S70 SoCs.

config GPIO_MCA_CC6UL
	tristate "Digi ConnectCore 6UL Micro Controller Assist GPIO support"
	select MFD_MCA_CC6UL
	select GPIOLIB_IRQCHIP
	help
	  If you say yes here you will get support for the GPIOs in the
	  Micro Controller Assist of Digi ConnectCore 6UL system-on-module.

config GPIO_MENZ127
	tristate "MEN 16Z127 GPIO support"
	depends on MCB
	select GPIO_GENERIC
	help
	 Say yes here to support the MEN 16Z127 GPIO Controller

config GPIO_MM_LANTIQ
	bool "Lantiq Memory mapped GPIOs"
	depends on LANTIQ && SOC_XWAY
	help
	  This enables support for memory mapped GPIOs on the External Bus Unit
	  (EBU) found on Lantiq SoCs. The gpios are output only as they are
	  created by attaching a 16bit latch to the bus.

config GPIO_MOCKUP
	tristate "GPIO Testing Driver"
	depends on GPIOLIB && SYSFS
	select GPIO_SYSFS
	help
	  This enables GPIO Testing driver, which provides a way to test GPIO
	  subsystem through sysfs(or char device) and debugfs. GPIO_SYSFS
	  must be selected for this test.
	  User could use it through the script in
	  tools/testing/selftests/gpio/gpio-mockup.sh. Reference the usage in
	  it.

config GPIO_MOXART
	bool "MOXART GPIO support"
	depends on ARCH_MOXART || COMPILE_TEST
	select GPIO_GENERIC
	help
	  Select this option to enable GPIO driver for
	  MOXA ART SoC devices.

config GPIO_MPC5200
	def_bool y
	depends on PPC_MPC52xx

config GPIO_MPC8XXX
	bool "MPC512x/MPC8xxx/QorIQ GPIO support"
	depends on PPC_MPC512x || PPC_MPC831x || PPC_MPC834x || PPC_MPC837x || \
		   FSL_SOC_BOOKE || PPC_86xx || ARCH_LAYERSCAPE || ARM || \
		   COMPILE_TEST
	select GPIO_GENERIC
	select IRQ_DOMAIN
	help
	  Say Y here if you're going to use hardware that connects to the
	  MPC512x/831x/834x/837x/8572/8610/QorIQ GPIOs.

config GPIO_MVEBU
	def_bool y
	depends on PLAT_ORION
	depends on OF_GPIO
	select GENERIC_IRQ_CHIP

config GPIO_MXC
	def_bool y
<<<<<<< HEAD
=======
	depends on ARCH_MXC || ARCH_MXC_ARM64 || COMPILE_TEST
>>>>>>> 423d9423
	select GPIO_GENERIC
	select GENERIC_IRQ_CHIP

config GPIO_MXS
	def_bool y
	depends on ARCH_MXS
	select GPIO_GENERIC
	select GENERIC_IRQ_CHIP

config GPIO_OCTEON
	tristate "Cavium OCTEON GPIO"
	depends on GPIOLIB && CAVIUM_OCTEON_SOC
	default y
	help
	  Say yes here to support the on-chip GPIO lines on the OCTEON
	  family of SOCs.

config GPIO_OMAP
	tristate "TI OMAP GPIO support" if ARCH_OMAP2PLUS || COMPILE_TEST
	default y if ARCH_OMAP
	depends on ARM
	select GENERIC_IRQ_CHIP
	select GPIOLIB_IRQCHIP
	help
	  Say yes here to enable GPIO support for TI OMAP SoCs.

config GPIO_PL061
	bool "PrimeCell PL061 GPIO support"
	depends on ARM_AMBA
	select IRQ_DOMAIN
	select GPIOLIB_IRQCHIP
	help
	  Say yes here to support the PrimeCell PL061 GPIO device

config GPIO_PXA
	bool "PXA GPIO support"
	depends on ARCH_PXA || ARCH_MMP
	help
	  Say yes here to support the PXA GPIO device

config GPIO_RCAR
	tristate "Renesas R-Car GPIO"
	depends on ARCH_RENESAS || COMPILE_TEST
	select GPIOLIB_IRQCHIP
	help
	  Say yes here to support GPIO on Renesas R-Car SoCs.

config GPIO_SPEAR_SPICS
	bool "ST SPEAr13xx SPI Chip Select as GPIO support"
	depends on PLAT_SPEAR
	select GENERIC_IRQ_CHIP
	help
	  Say yes here to support ST SPEAr SPI Chip Select as GPIO device

config GPIO_STA2X11
	bool "STA2x11/ConneXt GPIO support"
	depends on MFD_STA2X11
	select GENERIC_IRQ_CHIP
	help
	  Say yes here to support the STA2x11/ConneXt GPIO device.
	  The GPIO module has 128 GPIO pins with alternate functions.

config GPIO_STP_XWAY
	bool "XWAY STP GPIOs"
	depends on SOC_XWAY
	help
	  This enables support for the Serial To Parallel (STP) unit found on
	  XWAY SoC. The STP allows the SoC to drive a shift registers cascade,
	  that can be up to 24 bit. This peripheral is aimed at driving leds.
	  Some of the gpios/leds can be auto updated by the soc with dsl and
	  phy status.

config GPIO_SYSCON
	tristate "GPIO based on SYSCON"
	depends on MFD_SYSCON && OF
	help
	  Say yes here to support GPIO functionality though SYSCON driver.

config GPIO_TB10X
	bool
	select GENERIC_IRQ_CHIP
	select OF_GPIO

config GPIO_TEGRA
	bool "NVIDIA Tegra GPIO support"
	default ARCH_TEGRA
	depends on ARCH_TEGRA || COMPILE_TEST
	depends on OF_GPIO
	help
	  Say yes here to support GPIO pins on NVIDIA Tegra SoCs.

config GPIO_TS4800
	tristate "TS-4800 DIO blocks and compatibles"
	depends on OF_GPIO
	depends on SOC_IMX51 || COMPILE_TEST
	select GPIO_GENERIC
	help
	  This driver support TS-4800 FPGA GPIO controllers.

config GPIO_TZ1090
	bool "Toumaz Xenif TZ1090 GPIO support"
	depends on SOC_TZ1090
	select GENERIC_IRQ_CHIP
	default y
	help
	  Say yes here to support Toumaz Xenif TZ1090 GPIOs.

config GPIO_TZ1090_PDC
	bool "Toumaz Xenif TZ1090 PDC GPIO support"
	depends on SOC_TZ1090
	default y
	help
	  Say yes here to support Toumaz Xenif TZ1090 PDC GPIOs.

config GPIO_VF610
	def_bool y
	depends on ARCH_MXC && SOC_VF610
	select GPIOLIB_IRQCHIP
	help
	  Say yes here to support Vybrid vf610 GPIOs.

config GPIO_IMX_RPMSG
	bool "NXP i.MX7ULP RPMSG GPIO support"
	depends on ARCH_MXC && RPMSG && GPIOLIB
	help
	  This driver support i.MX7ULP RPMSG virtual GPIOs.

config GPIO_VR41XX
	tristate "NEC VR4100 series General-purpose I/O Uint support"
	depends on CPU_VR41XX
	help
	  Say yes here to support the NEC VR4100 series General-purpose I/O Uint

config GPIO_VX855
	tristate "VIA VX855/VX875 GPIO"
	depends on PCI
	select MFD_CORE
	select MFD_VX855
	help
	  Support access to the VX855/VX875 GPIO lines through the gpio library.

	  This driver provides common support for accessing the device,
	  additional drivers must be enabled in order to use the
	  functionality of the device.

config GPIO_XGENE
	bool "APM X-Gene GPIO controller support"
	depends on ARM64 && OF_GPIO
	help
	  This driver is to support the GPIO block within the APM X-Gene SoC
	  platform's generic flash controller. The GPIO pins are muxed with
	  the generic flash controller's address and data pins. Say yes
	  here to enable the GFC GPIO functionality.

config GPIO_XGENE_SB
	tristate "APM X-Gene GPIO standby controller support"
	depends on ARCH_XGENE && OF_GPIO
	select GPIO_GENERIC
	select GPIOLIB_IRQCHIP
	help
	  This driver supports the GPIO block within the APM X-Gene
	  Standby Domain. Say yes here to enable the GPIO functionality.

config GPIO_XILINX
	tristate "Xilinx GPIO support"
	depends on OF_GPIO
	help
	  Say yes here to support the Xilinx FPGA GPIO device

config GPIO_XLP
	tristate "Netlogic XLP GPIO support"
	depends on OF_GPIO && (CPU_XLP || ARCH_VULCAN || COMPILE_TEST)
	select GPIOLIB_IRQCHIP
	help
	  This driver provides support for GPIO interface on Netlogic XLP MIPS64
	  SoCs. Currently supported XLP variants are XLP8XX, XLP3XX, XLP2XX,
	  XLP9XX and XLP5XX.

	  If unsure, say N.

config GPIO_XTENSA
	bool "Xtensa GPIO32 support"
	depends on XTENSA
	depends on HAVE_XTENSA_GPIO32
	depends on !SMP
	help
	  Say yes here to support the Xtensa internal GPIO32 IMPWIRE (input)
	  and EXPSTATE (output) ports

config GPIO_ZEVIO
	bool "LSI ZEVIO SoC memory mapped GPIOs"
	depends on ARM && OF_GPIO
	help
	  Say yes here to support the GPIO controller in LSI ZEVIO SoCs.

config GPIO_ZYNQ
	tristate "Xilinx Zynq GPIO support"
	depends on ARCH_ZYNQ || ARCH_ZYNQMP
	select GPIOLIB_IRQCHIP
	help
	  Say yes here to support Xilinx Zynq GPIO controller.

config GPIO_ZX
	bool "ZTE ZX GPIO support"
	select GPIOLIB_IRQCHIP
	help
	  Say yes here to support the GPIO device on ZTE ZX SoCs.

config GPIO_LOONGSON1
	tristate "Loongson1 GPIO support"
	depends on MACH_LOONGSON32
	select GPIO_GENERIC
	help
	  Say Y or M here to support GPIO on Loongson1 SoCs.

endmenu

menu "Port-mapped I/O GPIO drivers"
	depends on X86 # Unconditional I/O space access

config GPIO_104_DIO_48E
	tristate "ACCES 104-DIO-48E GPIO support"
	depends on ISA_BUS_API
	select GPIOLIB_IRQCHIP
	help
	  Enables GPIO support for the ACCES 104-DIO-48E series (104-DIO-48E,
	  104-DIO-24E). The base port addresses for the devices may be
	  configured via the base module parameter. The interrupt line numbers
	  for the devices may be configured via the irq module parameter.

config GPIO_104_IDIO_16
	tristate "ACCES 104-IDIO-16 GPIO support"
	depends on ISA_BUS_API
	select GPIOLIB_IRQCHIP
	help
	  Enables GPIO support for the ACCES 104-IDIO-16 family (104-IDIO-16,
	  104-IDIO-16E, 104-IDO-16, 104-IDIO-8, 104-IDIO-8E, 104-IDO-8). The
	  base port addresses for the devices may be configured via the base
	  module parameter. The interrupt line numbers for the devices may be
	  configured via the irq module parameter.

config GPIO_104_IDI_48
	tristate "ACCES 104-IDI-48 GPIO support"
	depends on ISA_BUS_API
	select GPIOLIB_IRQCHIP
	help
	  Enables GPIO support for the ACCES 104-IDI-48 family (104-IDI-48A,
	  104-IDI-48AC, 104-IDI-48B, 104-IDI-48BC). The base port addresses for
	  the devices may be configured via the base module parameter. The
	  interrupt line numbers for the devices may be configured via the irq
	  module parameter.

config GPIO_F7188X
	tristate "F71869, F71869A, F71882FG, F71889F and F81866 GPIO support"
	help
	  This option enables support for GPIOs found on Fintek Super-I/O
	  chips F71869, F71869A, F71882FG, F71889F and F81866.

	  To compile this driver as a module, choose M here: the module will
	  be called f7188x-gpio.

config GPIO_GPIO_MM
	tristate "Diamond Systems GPIO-MM GPIO support"
	depends on ISA_BUS_API
	help
	  Enables GPIO support for the Diamond Systems GPIO-MM and GPIO-MM-12.

	  The Diamond Systems GPIO-MM device features 48 lines of digital I/O
	  via the emulation of dual 82C55A PPI chips. This driver provides GPIO
	  support for these 48 channels of digital I/O.

	  The base port addresses for the devices may be configured via the base
	  array module parameter.

config GPIO_IT87
	tristate "IT87xx GPIO support"
	help
	  Say yes here to support GPIO functionality of IT87xx Super I/O chips.

	  This driver is tested with ITE IT8728 and IT8732 Super I/O chips, and
	  supports the IT8761E, IT8620E and IT8628E Super I/O chip as well.

	  To compile this driver as a module, choose M here: the module will
	  be called gpio_it87

config GPIO_SCH
	tristate "Intel SCH/TunnelCreek/Centerton/Quark X1000 GPIO"
	depends on PCI
	select MFD_CORE
	select LPC_SCH
	help
	  Say yes here to support GPIO interface on Intel Poulsbo SCH,
	  Intel Tunnel Creek processor, Intel Centerton processor or
	  Intel Quark X1000 SoC.

	  The Intel SCH contains a total of 14 GPIO pins. Ten GPIOs are
	  powered by the core power rail and are turned off during sleep
	  modes (S3 and higher). The remaining four GPIOs are powered by
	  the Intel SCH suspend power supply. These GPIOs remain
	  active during S3. The suspend powered GPIOs can be used to wake the
	  system from the Suspend-to-RAM state.

	  The Intel Tunnel Creek processor has 5 GPIOs powered by the
	  core power rail and 9 from suspend power supply.

	  The Intel Centerton processor has a total of 30 GPIO pins.
	  Twenty-one are powered by the core power rail and 9 from the
	  suspend power supply.

	  The Intel Quark X1000 SoC has 2 GPIOs powered by the core
	  power well and 6 from the suspend power well.

config GPIO_SCH311X
	tristate "SMSC SCH311x SuperI/O GPIO"
	help
	  Driver to enable the GPIOs found on SMSC SMSC SCH3112, SCH3114 and
	  SCH3116 "Super I/O" chipsets.

	  To compile this driver as a module, choose M here: the module will
	  be called gpio-sch311x.

config GPIO_TS5500
	tristate "TS-5500 DIO blocks and compatibles"
	depends on TS5500 || COMPILE_TEST
	help
	  This driver supports Digital I/O exposed by pin blocks found on some
	  Technologic Systems platforms. It includes, but is not limited to, 3
	  blocks of the TS-5500: DIO1, DIO2 and the LCD port, and the TS-5600
	  LCD port.

config GPIO_WS16C48
	tristate "WinSystems WS16C48 GPIO support"
	depends on ISA_BUS_API
	select GPIOLIB_IRQCHIP
	help
	  Enables GPIO support for the WinSystems WS16C48. The base port
	  addresses for the devices may be configured via the base module
	  parameter. The interrupt line numbers for the devices may be
	  configured via the irq module parameter.

endmenu

menu "I2C GPIO expanders"
	depends on I2C

config GPIO_ADP5588
	tristate "ADP5588 I2C GPIO expander"
	help
	  This option enables support for 18 GPIOs found
	  on Analog Devices ADP5588 GPIO Expanders.

config GPIO_ADP5588_IRQ
	bool "Interrupt controller support for ADP5588"
	depends on GPIO_ADP5588=y
	help
	  Say yes here to enable the adp5588 to be used as an interrupt
	  controller. It requires the driver to be built in the kernel.

config GPIO_ADNP
	tristate "Avionic Design N-bit GPIO expander"
	depends on OF_GPIO
	select GPIOLIB_IRQCHIP
	help
	  This option enables support for N GPIOs found on Avionic Design
	  I2C GPIO expanders. The register space will be extended by powers
	  of two, so the controller will need to accommodate for that. For
	  example: if a controller provides 48 pins, 6 registers will be
	  enough to represent all pins, but the driver will assume a
	  register layout for 64 pins (8 registers).

config GPIO_MAX7300
	tristate "Maxim MAX7300 GPIO expander"
	select GPIO_MAX730X
	help
	  GPIO driver for Maxim MAX7300 I2C-based GPIO expander.

config GPIO_MAX732X
	tristate "MAX7319, MAX7320-7327 I2C Port Expanders"
	help
	  Say yes here to support the MAX7319, MAX7320-7327 series of I2C
	  Port Expanders. Each IO port on these chips has a fixed role of
	  Input (designated by 'I'), Push-Pull Output ('O'), or Open-Drain
	  Input and Output (designed by 'P'). The combinations are listed
	  below:

	  8 bits:	max7319 (8I), max7320 (8O), max7321 (8P),
		  	max7322 (4I4O), max7323 (4P4O)

	  16 bits:	max7324 (8I8O), max7325 (8P8O),
		  	max7326 (4I12O), max7327 (4P12O)

	  Board setup code must specify the model to use, and the start
	  number for these GPIOs.

config GPIO_MAX732X_IRQ
	bool "Interrupt controller support for MAX732x"
	depends on GPIO_MAX732X=y
	select GPIOLIB_IRQCHIP
	help
	  Say yes here to enable the max732x to be used as an interrupt
	  controller. It requires the driver to be built in the kernel.

config GPIO_MC9S08DZ60
	bool "MX35 3DS BOARD MC9S08DZ60 GPIO functions"
	depends on I2C=y && MACH_MX35_3DS
	help
	  Select this to enable the MC9S08DZ60 GPIO driver

config GPIO_PCA953X
	tristate "PCA95[357]x, PCA9698, TCA64xx, and MAX7310 I/O ports"
	help
	  Say yes here to provide access to several register-oriented
	  SMBus I/O expanders, made mostly by NXP or TI.  Compatible
	  models include:

	  4 bits:	pca9536, pca9537

	  8 bits:	max7310, max7315, pca6107, pca9534, pca9538, pca9554,
			pca9556, pca9557, pca9574, tca6408, xra1202

	  16 bits:	max7312, max7313, pca9535, pca9539, pca9555, pca9575,
			tca6416

	  24 bits:	tca6424

	  40 bits:	pca9505, pca9698

config GPIO_PCA953X_IRQ
	bool "Interrupt controller support for PCA953x"
	depends on GPIO_PCA953X=y
	select GPIOLIB_IRQCHIP
	help
	  Say yes here to enable the pca953x to be used as an interrupt
	  controller. It requires the driver to be built in the kernel.

config GPIO_PCF857X
	tristate "PCF857x, PCA{85,96}7x, and MAX732[89] I2C GPIO expanders"
	select GPIOLIB_IRQCHIP
	select IRQ_DOMAIN
	help
	  Say yes here to provide access to most "quasi-bidirectional" I2C
	  GPIO expanders used for additional digital outputs or inputs.
	  Most of these parts are from NXP, though TI is a second source for
	  some of them.  Compatible models include:

	  8 bits:   pcf8574, pcf8574a, pca8574, pca8574a,
	            pca9670, pca9672, pca9674, pca9674a,
	  	    max7328, max7329

	  16 bits:  pcf8575, pcf8575c, pca8575,
	            pca9671, pca9673, pca9675

	  Your board setup code will need to declare the expanders in
	  use, and assign numbers to the GPIOs they expose.  Those GPIOs
	  can then be used from drivers and other kernel code, just like
	  other GPIOs, but only accessible from task contexts.

	  This driver provides an in-kernel interface to those GPIOs using
	  platform-neutral GPIO calls.

config GPIO_SX150X
	bool "Semtech SX150x I2C GPIO expander"
	depends on I2C=y
	select GPIOLIB_IRQCHIP
	default n
	help
	  Say yes here to provide support for Semtech SX150-series I2C
	  GPIO expanders. Compatible models include:

	  8 bits:  sx1508q
	  16 bits: sx1509q

config GPIO_TPIC2810
	tristate "TPIC2810 8-Bit I2C GPO expander"
	help
	  Say yes here to enable the GPO driver for the TI TPIC2810 chip.

	  To compile this driver as a module, choose M here: the module will
	  be called gpio-tpic2810.

config GPIO_TS4900
	tristate "Technologic Systems FPGA I2C GPIO"
	select REGMAP_I2C
	help
	  Say yes here to enabled the GPIO driver for Technologic's FPGA core.
	  Series supported include TS-4100, TS-4900, TS-7970 and TS-7990.

endmenu

menu "MFD GPIO expanders"

config GPIO_ADP5520
	tristate "GPIO Support for ADP5520 PMIC"
	depends on PMIC_ADP5520
	help
	  This option enables support for on-chip GPIO found
	  on Analog Devices ADP5520 PMICs.

config GPIO_ARIZONA
	tristate "Wolfson Microelectronics Arizona class devices"
	depends on MFD_ARIZONA
	help
	  Support for GPIOs on Wolfson Arizona class devices.

config GPIO_CRYSTAL_COVE
	tristate "GPIO support for Crystal Cove PMIC"
	depends on INTEL_SOC_PMIC
	select GPIOLIB_IRQCHIP
	help
	  Support for GPIO pins on Crystal Cove PMIC.

	  Say Yes if you have a Intel SoC based tablet with Crystal Cove PMIC
	  inside.

	  This driver can also be built as a module. If so, the module will be
	  called gpio-crystalcove.

config GPIO_CS5535
	tristate "AMD CS5535/CS5536 GPIO support"
	depends on MFD_CS5535
	help
	  The AMD CS5535 and CS5536 southbridges support 28 GPIO pins that
	  can be used for quite a number of things.  The CS5535/6 is found on
	  AMD Geode and Lemote Yeeloong devices.

	  If unsure, say N.

config GPIO_DA9052
	tristate "Dialog DA9052 GPIO"
	depends on PMIC_DA9052
	help
	  Say yes here to enable the GPIO driver for the DA9052 chip.

config GPIO_DA9055
	tristate "Dialog Semiconductor DA9055 GPIO"
	depends on MFD_DA9055
	help
	  Say yes here to enable the GPIO driver for the DA9055 chip.

	  The Dialog DA9055 PMIC chip has 3 GPIO pins that can be
	  be controller by this driver.

	  If driver is built as a module it will be called gpio-da9055.

config GPIO_DA9063
	tristate "Dialog Semiconductor DA9063 GPIO"
	depends on MFD_DA9063
	help
	  Say yes here to enable the GPIO driver for the DA9063 chip.

	  The Dialog DA9063 PMIC chip has 16 GPIO pins that can be
	  be controller by this driver.

	  If driver is built as a module it will be called gpio-da9063.

config GPIO_DLN2
	tristate "Diolan DLN2 GPIO support"
	depends on MFD_DLN2
	select GPIOLIB_IRQCHIP

	help
	  Select this option to enable GPIO driver for the Diolan DLN2
	  board.

	  This driver can also be built as a module. If so, the module
	  will be called gpio-dln2.

config HTC_EGPIO
	bool "HTC EGPIO support"
	depends on GPIOLIB && ARM
	help
	    This driver supports the CPLD egpio chip present on
	    several HTC phones.  It provides basic support for input
	    pins, output pins, and irqs.

config GPIO_JANZ_TTL
	tristate "Janz VMOD-TTL Digital IO Module"
	depends on MFD_JANZ_CMODIO
	help
	  This enables support for the Janz VMOD-TTL Digital IO module.
	  This driver provides support for driving the pins in output
	  mode only. Input mode is not supported.

config GPIO_KEMPLD
	tristate "Kontron ETX / COMexpress GPIO"
	depends on MFD_KEMPLD
	help
	  This enables support for the PLD GPIO interface on some Kontron ETX
	  and COMexpress (ETXexpress) modules.

	  This driver can also be built as a module. If so, the module will be
	  called gpio-kempld.

config GPIO_LP3943
	tristate "TI/National Semiconductor LP3943 GPIO expander"
	depends on MFD_LP3943
	help
	  GPIO driver for LP3943 MFD.
	  LP3943 can be used as a GPIO expander which provides up to 16 GPIOs.
	  Open drain outputs are required for this usage.

config GPIO_LP873X
	tristate "TI LP873X GPO"
	depends on MFD_TI_LP873X
	help
	  This driver supports the GPO on TI Lp873x PMICs. 2 GPOs are present
	  on LP873X PMICs.

	  This driver can also be built as a module. If so, the module will be
          called gpio-lp873x.

config GPIO_MAX77620
	tristate "GPIO support for PMIC MAX77620 and MAX20024"
	depends on MFD_MAX77620
	help
	  GPIO driver for MAX77620 and MAX20024 PMIC from Maxim Semiconductor.
	  MAX77620 PMIC has 8 pins that can be configured as GPIOs. The
	  driver also provides interrupt support for each of the gpios.
	  Say yes here to enable the max77620 to be used as gpio controller.

config GPIO_MSIC
	bool "Intel MSIC mixed signal gpio support"
	depends on MFD_INTEL_MSIC
	help
	  Enable support for GPIO on intel MSIC controllers found in
	  intel MID devices

config GPIO_PALMAS
	bool "TI PALMAS series PMICs GPIO"
	depends on MFD_PALMAS
	help
	  Select this option to enable GPIO driver for the TI PALMAS
	  series chip family.

config GPIO_RC5T583
	bool "RICOH RC5T583 GPIO"
	depends on MFD_RC5T583
	help
	  Select this option to enable GPIO driver for the Ricoh RC5T583
	  chip family.
	  This driver provides the support for driving/reading the gpio pins
	  of RC5T583 device through standard gpio library.

config GPIO_STMPE
	bool "STMPE GPIOs"
	depends on MFD_STMPE
	depends on OF_GPIO
	select GPIOLIB_IRQCHIP
	help
	  This enables support for the GPIOs found on the STMPE I/O
	  Expanders.

config GPIO_TC3589X
	bool "TC3589X GPIOs"
	depends on MFD_TC3589X
	depends on OF_GPIO
	select GPIOLIB_IRQCHIP
	help
	  This enables support for the GPIOs found on the TC3589X
	  I/O Expander.

config GPIO_TIMBERDALE
	bool "Support for timberdale GPIO IP"
	depends on MFD_TIMBERDALE
	---help---
	Add support for the GPIO IP in the timberdale FPGA.

config GPIO_TPS65086
	tristate "TI TPS65086 GPO"
	depends on MFD_TPS65086
	help
	  This driver supports the GPO on TI TPS65086x PMICs.

config GPIO_TPS65218
	tristate "TPS65218 GPIO"
	depends on MFD_TPS65218
	help
	  Select this option to enable GPIO driver for the TPS65218
	  chip family.

config GPIO_TPS6586X
	bool "TPS6586X GPIO"
	depends on MFD_TPS6586X
	help
	  Select this option to enable GPIO driver for the TPS6586X
	  chip family.

config GPIO_TPS65910
	bool "TPS65910 GPIO"
	depends on MFD_TPS65910
	help
	  Select this option to enable GPIO driver for the TPS65910
	  chip family.

config GPIO_TPS65912
	tristate "TI TPS65912 GPIO"
	depends on MFD_TPS65912
	help
	  This driver supports TPS65912 gpio chip

config GPIO_TWL4030
	tristate "TWL4030, TWL5030, and TPS659x0 GPIOs"
	depends on TWL4030_CORE
	help
	  Say yes here to access the GPIO signals of various multi-function
	  power management chips from Texas Instruments.

config GPIO_TWL6040
	tristate "TWL6040 GPO"
	depends on TWL6040_CORE
	help
	  Say yes here to access the GPO signals of twl6040
	  audio chip from Texas Instruments.

config GPIO_UCB1400
	tristate "Philips UCB1400 GPIO"
	depends on UCB1400_CORE
	help
	  This enables support for the Philips UCB1400 GPIO pins.
	  The UCB1400 is an AC97 audio codec.

config GPIO_WHISKEY_COVE
	tristate "GPIO support for Whiskey Cove PMIC"
	depends on INTEL_SOC_PMIC
	select GPIOLIB_IRQCHIP
	help
	  Support for GPIO pins on Whiskey Cove PMIC.

	  Say Yes if you have a Intel SoC based tablet with Whiskey Cove PMIC
	  inside.

	  This driver can also be built as a module. If so, the module will be
	  called gpio-wcove.

config GPIO_WM831X
	tristate "WM831x GPIOs"
	depends on MFD_WM831X
	help
	  Say yes here to access the GPIO signals of WM831x power management
	  chips from Wolfson Microelectronics.

config GPIO_WM8350
	tristate "WM8350 GPIOs"
	depends on MFD_WM8350
	help
	  Say yes here to access the GPIO signals of WM8350 power management
	  chips from Wolfson Microelectronics.

config GPIO_WM8994
	tristate "WM8994 GPIOs"
	depends on MFD_WM8994
	help
	  Say yes here to access the GPIO signals of WM8994 audio hub
	  CODECs from Wolfson Microelectronics.

endmenu

menu "PCI GPIO expanders"
	depends on PCI

config GPIO_AMD8111
	tristate "AMD 8111 GPIO driver"
	help
	  The AMD 8111 south bridge contains 32 GPIO pins which can be used.

	  Note, that usually system firmware/ACPI handles GPIO pins on their
	  own and users might easily break their systems with uncarefull usage
	  of this driver!

	  If unsure, say N

config GPIO_BT8XX
	tristate "BT8XX GPIO abuser"
	depends on VIDEO_BT848=n
	help
	  The BT8xx frame grabber chip has 24 GPIO pins that can be abused
	  as a cheap PCI GPIO card.

	  This chip can be found on Miro, Hauppauge and STB TV-cards.

	  The card needs to be physically altered for using it as a
	  GPIO card. For more information on how to build a GPIO card
	  from a BT8xx TV card, see the documentation file at
	  Documentation/bt8xxgpio.txt

	  If unsure, say N.

config GPIO_INTEL_MID
	bool "Intel MID GPIO support"
	depends on X86_INTEL_MID
	select GPIOLIB_IRQCHIP
	help
	  Say Y here to support Intel MID GPIO.

config GPIO_MERRIFIELD
	tristate "Intel Merrifield GPIO support"
	depends on X86_INTEL_MID
	select GPIOLIB_IRQCHIP
	help
	  Say Y here to support Intel Merrifield GPIO.

config GPIO_ML_IOH
	tristate "OKI SEMICONDUCTOR ML7213 IOH GPIO support"
	select GENERIC_IRQ_CHIP
	help
	  ML7213 is companion chip for Intel Atom E6xx series.
	  This driver can be used for OKI SEMICONDUCTOR ML7213 IOH(Input/Output
	  Hub) which is for IVI(In-Vehicle Infotainment) use.
	  This driver can access the IOH's GPIO device.

config GPIO_PCH
	tristate "Intel EG20T PCH/LAPIS Semiconductor IOH(ML7223/ML7831) GPIO"
	depends on X86_32 || MIPS || COMPILE_TEST
	select GENERIC_IRQ_CHIP
	help
	  This driver is for PCH(Platform controller Hub) GPIO of Intel Topcliff
	  which is an IOH(Input/Output Hub) for x86 embedded processor.
	  This driver can access PCH GPIO device.

	  This driver also can be used for LAPIS Semiconductor IOH(Input/
	  Output Hub), ML7223 and ML7831.
	  ML7223 IOH is for MP(Media Phone) use.
	  ML7831 IOH is for general purpose use.
	  ML7223/ML7831 is companion chip for Intel Atom E6xx series.
	  ML7223/ML7831 is completely compatible for Intel EG20T PCH.

config GPIO_RDC321X
	tristate "RDC R-321x GPIO support"
	select MFD_CORE
	select MFD_RDC321X
	help
	  Support for the RDC R321x SoC GPIOs over southbridge
	  PCI configuration space.

config GPIO_SODAVILLE
	bool "Intel Sodaville GPIO support"
	depends on X86 && OF
	select GPIO_GENERIC
	select GENERIC_IRQ_CHIP
	help
	  Say Y here to support Intel Sodaville GPIO.

endmenu

menu "SPI GPIO expanders"
	depends on SPI_MASTER

config GPIO_74X164
	tristate "74x164 serial-in/parallel-out 8-bits shift register"
	depends on OF_GPIO
	help
	  Driver for 74x164 compatible serial-in/parallel-out 8-outputs
	  shift registers. This driver can be used to provide access
	  to more gpio outputs.

config GPIO_MAX7301
	tristate "Maxim MAX7301 GPIO expander"
	select GPIO_MAX730X
	help
	  GPIO driver for Maxim MAX7301 SPI-based GPIO expander.

config GPIO_MC33880
	tristate "Freescale MC33880 high-side/low-side switch"
	help
	  SPI driver for Freescale MC33880 high-side/low-side switch.
	  This provides GPIO interface supporting inputs and outputs.

config GPIO_PISOSR
	tristate "Generic parallel-in/serial-out shift register"
	help
	  GPIO driver for SPI compatible parallel-in/serial-out shift
	  registers. These are input only devices.

endmenu

menu "SPI or I2C GPIO expanders"
	depends on (SPI_MASTER && !I2C) || I2C

config GPIO_MCP23S08
	tristate "Microchip MCP23xxx I/O expander"
	depends on OF_GPIO
	select GPIOLIB_IRQCHIP
	help
	  SPI/I2C driver for Microchip MCP23S08/MCP23S17/MCP23008/MCP23017
	  I/O expanders.
	  This provides a GPIO interface supporting inputs and outputs.
	  The I2C versions of the chips can be used as interrupt-controller.

endmenu

menu "USB GPIO expanders"
	depends on USB

config GPIO_VIPERBOARD
	tristate "Viperboard GPIO a & b support"
	depends on MFD_VIPERBOARD
	help
	  Say yes here to access the GPIO signals of Nano River
	  Technologies Viperboard. There are two GPIO chips on the
	  board: gpioa and gpiob.
          See viperboard API specification and Nano
          River Tech's viperboard.h for detailed meaning
          of the module parameters.

endmenu

endif<|MERGE_RESOLUTION|>--- conflicted
+++ resolved
@@ -329,10 +329,7 @@
 
 config GPIO_MXC
 	def_bool y
-<<<<<<< HEAD
-=======
 	depends on ARCH_MXC || ARCH_MXC_ARM64 || COMPILE_TEST
->>>>>>> 423d9423
 	select GPIO_GENERIC
 	select GENERIC_IRQ_CHIP
 
