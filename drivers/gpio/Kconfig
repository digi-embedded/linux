--- conflicted
+++ resolved
@@ -468,25 +468,12 @@
 	select GPIO_GENERIC
 	select GENERIC_IRQ_CHIP
 
-config GPIO_SCU
-	def_bool y
-	depends on IMX_SCU
-	help
-	  Say Y here to enable the imx8 gpio over SCFW MISC API
-
 config GPIO_MXS
 	bool "Freescale MXS GPIO support" if COMPILE_TEST
 	depends on ARCH_MXS || COMPILE_TEST
 	default y if ARCH_MXS
 	select GPIO_GENERIC
 	select GENERIC_IRQ_CHIP
-
-config GPIO_MXC_PAD_WAKEUP
-	def_bool y
-	depends on IMX_SCU
-	select GPIO_MXC
-	help
-	  Say Y here to enable the imx8 gpio pad wakeup
 
 config GPIO_OCTEON
 	tristate "Cavium OCTEON GPIO"
@@ -722,21 +709,6 @@
 	help
 	  Say yes here to support GPIO on Tohisba Visconti.
 
-<<<<<<< HEAD
-config GPIO_IMX_RPMSG
-	tristate "NXP i.MX7ULP RPMSG GPIO support"
-	depends on ARCH_MXC && RPMSG && GPIOLIB
-	help
-	  This driver support i.MX7ULP RPMSG virtual GPIOs.
-
-config GPIO_VR41XX
-	tristate "NEC VR4100 series General-purpose I/O Uint support"
-	depends on CPU_VR41XX
-	help
-	  Say yes here to support the NEC VR4100 series General-purpose I/O Uint
-
-=======
->>>>>>> 29549c70
 config GPIO_VX855
 	tristate "VIA VX855/VX875 GPIO"
 	depends on (X86 || COMPILE_TEST) && PCI
