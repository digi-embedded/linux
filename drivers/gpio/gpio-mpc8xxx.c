/*
 * GPIOs on MPC512x/8349/8572/8610/QorIQ and compatible
 *
 * Copyright (C) 2008 Peter Korsgaard <jacmet@sunsite.dk>
 * Copyright (C) 2016 Freescale Semiconductor Inc.
 *
 * This file is licensed under the terms of the GNU General Public License
 * version 2.  This program is licensed "as is" without any warranty of any
 * kind, whether express or implied.
 */

#include <linux/acpi.h>
#include <linux/kernel.h>
#include <linux/init.h>
#include <linux/spinlock.h>
#include <linux/io.h>
#include <linux/of.h>
#include <linux/of_gpio.h>
#include <linux/of_address.h>
#include <linux/of_irq.h>
#include <linux/of_platform.h>
#include <linux/property.h>
#include <linux/mod_devicetable.h>
#include <linux/slab.h>
#include <linux/irq.h>
#include <linux/gpio/driver.h>
#include <linux/bitops.h>
#include <linux/interrupt.h>

#define MPC8XXX_GPIO_PINS	32

#define GPIO_DIR		0x00
#define GPIO_ODR		0x04
#define GPIO_DAT		0x08
#define GPIO_IER		0x0c
#define GPIO_IMR		0x10
#define GPIO_ICR		0x14
#define GPIO_ICR2		0x18
#define GPIO_IBE		0x18

struct mpc8xxx_gpio_chip {
	struct gpio_chip	gc;
	void __iomem *regs;
	raw_spinlock_t lock;

	int (*direction_output)(struct gpio_chip *chip,
				unsigned offset, int value);

	struct irq_domain *irq;
	unsigned int irqn;
};

/*
 * This hardware has a big endian bit assignment such that GPIO line 0 is
 * connected to bit 31, line 1 to bit 30 ... line 31 to bit 0.
 * This inline helper give the right bitmask for a certain line.
 */
static inline u32 mpc_pin2mask(unsigned int offset)
{
	return BIT(31 - offset);
}

/* Workaround GPIO 1 errata on MPC8572/MPC8536. The status of GPIOs
 * defined as output cannot be determined by reading GPDAT register,
 * so we use shadow data register instead. The status of input pins
 * is determined by reading GPDAT register.
 */
static int mpc8572_gpio_get(struct gpio_chip *gc, unsigned int gpio)
{
	u32 val;
	struct mpc8xxx_gpio_chip *mpc8xxx_gc = gpiochip_get_data(gc);
	u32 out_mask, out_shadow;

	out_mask = gc->read_reg(mpc8xxx_gc->regs + GPIO_DIR);
	val = gc->read_reg(mpc8xxx_gc->regs + GPIO_DAT) & ~out_mask;
	out_shadow = gc->bgpio_data & out_mask;

	return !!((val | out_shadow) & mpc_pin2mask(gpio));
}

static int mpc5121_gpio_dir_out(struct gpio_chip *gc,
				unsigned int gpio, int val)
{
	struct mpc8xxx_gpio_chip *mpc8xxx_gc = gpiochip_get_data(gc);
	/* GPIO 28..31 are input only on MPC5121 */
	if (gpio >= 28)
		return -EINVAL;

	return mpc8xxx_gc->direction_output(gc, gpio, val);
}

static int mpc5125_gpio_dir_out(struct gpio_chip *gc,
				unsigned int gpio, int val)
{
	struct mpc8xxx_gpio_chip *mpc8xxx_gc = gpiochip_get_data(gc);
	/* GPIO 0..3 are input only on MPC5125 */
	if (gpio <= 3)
		return -EINVAL;

	return mpc8xxx_gc->direction_output(gc, gpio, val);
}

static int mpc8xxx_gpio_to_irq(struct gpio_chip *gc, unsigned offset)
{
	struct mpc8xxx_gpio_chip *mpc8xxx_gc = gpiochip_get_data(gc);

	if (mpc8xxx_gc->irq && offset < MPC8XXX_GPIO_PINS)
		return irq_create_mapping(mpc8xxx_gc->irq, offset);
	else
		return -ENXIO;
}

static irqreturn_t mpc8xxx_gpio_irq_cascade(int irq, void *data)
{
	struct mpc8xxx_gpio_chip *mpc8xxx_gc = data;
	struct gpio_chip *gc = &mpc8xxx_gc->gc;
	unsigned long mask;
	int i;

	mask = gc->read_reg(mpc8xxx_gc->regs + GPIO_IER)
		& gc->read_reg(mpc8xxx_gc->regs + GPIO_IMR);
	for_each_set_bit(i, &mask, 32)
<<<<<<< HEAD
		generic_handle_irq(irq_linear_revmap(mpc8xxx_gc->irq, 31 - i));
=======
		generic_handle_domain_irq(mpc8xxx_gc->irq, 31 - i);
>>>>>>> c1084c27

	return IRQ_HANDLED;
}

static void mpc8xxx_irq_unmask(struct irq_data *d)
{
	struct mpc8xxx_gpio_chip *mpc8xxx_gc = irq_data_get_irq_chip_data(d);
	struct gpio_chip *gc = &mpc8xxx_gc->gc;
	unsigned long flags;

	raw_spin_lock_irqsave(&mpc8xxx_gc->lock, flags);

	gc->write_reg(mpc8xxx_gc->regs + GPIO_IMR,
		gc->read_reg(mpc8xxx_gc->regs + GPIO_IMR)
		| mpc_pin2mask(irqd_to_hwirq(d)));

	raw_spin_unlock_irqrestore(&mpc8xxx_gc->lock, flags);
}

static void mpc8xxx_irq_mask(struct irq_data *d)
{
	struct mpc8xxx_gpio_chip *mpc8xxx_gc = irq_data_get_irq_chip_data(d);
	struct gpio_chip *gc = &mpc8xxx_gc->gc;
	unsigned long flags;

	raw_spin_lock_irqsave(&mpc8xxx_gc->lock, flags);

	gc->write_reg(mpc8xxx_gc->regs + GPIO_IMR,
		gc->read_reg(mpc8xxx_gc->regs + GPIO_IMR)
		& ~mpc_pin2mask(irqd_to_hwirq(d)));

	raw_spin_unlock_irqrestore(&mpc8xxx_gc->lock, flags);
}

static void mpc8xxx_irq_ack(struct irq_data *d)
{
	struct mpc8xxx_gpio_chip *mpc8xxx_gc = irq_data_get_irq_chip_data(d);
	struct gpio_chip *gc = &mpc8xxx_gc->gc;

	gc->write_reg(mpc8xxx_gc->regs + GPIO_IER,
		      mpc_pin2mask(irqd_to_hwirq(d)));
}

static int mpc8xxx_irq_set_type(struct irq_data *d, unsigned int flow_type)
{
	struct mpc8xxx_gpio_chip *mpc8xxx_gc = irq_data_get_irq_chip_data(d);
	struct gpio_chip *gc = &mpc8xxx_gc->gc;
	unsigned long flags;

	switch (flow_type) {
	case IRQ_TYPE_EDGE_FALLING:
		raw_spin_lock_irqsave(&mpc8xxx_gc->lock, flags);
		gc->write_reg(mpc8xxx_gc->regs + GPIO_ICR,
			gc->read_reg(mpc8xxx_gc->regs + GPIO_ICR)
			| mpc_pin2mask(irqd_to_hwirq(d)));
		raw_spin_unlock_irqrestore(&mpc8xxx_gc->lock, flags);
		break;

	case IRQ_TYPE_EDGE_BOTH:
		raw_spin_lock_irqsave(&mpc8xxx_gc->lock, flags);
		gc->write_reg(mpc8xxx_gc->regs + GPIO_ICR,
			gc->read_reg(mpc8xxx_gc->regs + GPIO_ICR)
			& ~mpc_pin2mask(irqd_to_hwirq(d)));
		raw_spin_unlock_irqrestore(&mpc8xxx_gc->lock, flags);
		break;

	default:
		return -EINVAL;
	}

	return 0;
}

static int mpc512x_irq_set_type(struct irq_data *d, unsigned int flow_type)
{
	struct mpc8xxx_gpio_chip *mpc8xxx_gc = irq_data_get_irq_chip_data(d);
	struct gpio_chip *gc = &mpc8xxx_gc->gc;
	unsigned long gpio = irqd_to_hwirq(d);
	void __iomem *reg;
	unsigned int shift;
	unsigned long flags;

	if (gpio < 16) {
		reg = mpc8xxx_gc->regs + GPIO_ICR;
		shift = (15 - gpio) * 2;
	} else {
		reg = mpc8xxx_gc->regs + GPIO_ICR2;
		shift = (15 - (gpio % 16)) * 2;
	}

	switch (flow_type) {
	case IRQ_TYPE_EDGE_FALLING:
	case IRQ_TYPE_LEVEL_LOW:
		raw_spin_lock_irqsave(&mpc8xxx_gc->lock, flags);
		gc->write_reg(reg, (gc->read_reg(reg) & ~(3 << shift))
			| (2 << shift));
		raw_spin_unlock_irqrestore(&mpc8xxx_gc->lock, flags);
		break;

	case IRQ_TYPE_EDGE_RISING:
	case IRQ_TYPE_LEVEL_HIGH:
		raw_spin_lock_irqsave(&mpc8xxx_gc->lock, flags);
		gc->write_reg(reg, (gc->read_reg(reg) & ~(3 << shift))
			| (1 << shift));
		raw_spin_unlock_irqrestore(&mpc8xxx_gc->lock, flags);
		break;

	case IRQ_TYPE_EDGE_BOTH:
		raw_spin_lock_irqsave(&mpc8xxx_gc->lock, flags);
		gc->write_reg(reg, (gc->read_reg(reg) & ~(3 << shift)));
		raw_spin_unlock_irqrestore(&mpc8xxx_gc->lock, flags);
		break;

	default:
		return -EINVAL;
	}

	return 0;
}

static struct irq_chip mpc8xxx_irq_chip = {
	.name		= "mpc8xxx-gpio",
	.irq_unmask	= mpc8xxx_irq_unmask,
	.irq_mask	= mpc8xxx_irq_mask,
	.irq_ack	= mpc8xxx_irq_ack,
	/* this might get overwritten in mpc8xxx_probe() */
	.irq_set_type	= mpc8xxx_irq_set_type,
};

static int mpc8xxx_gpio_irq_map(struct irq_domain *h, unsigned int irq,
				irq_hw_number_t hwirq)
{
	irq_set_chip_data(irq, h->host_data);
	irq_set_chip_and_handler(irq, &mpc8xxx_irq_chip, handle_edge_irq);

	return 0;
}

static const struct irq_domain_ops mpc8xxx_gpio_irq_ops = {
	.map	= mpc8xxx_gpio_irq_map,
	.xlate	= irq_domain_xlate_twocell,
};

struct mpc8xxx_gpio_devtype {
	int (*gpio_dir_out)(struct gpio_chip *, unsigned int, int);
	int (*gpio_get)(struct gpio_chip *, unsigned int);
	int (*irq_set_type)(struct irq_data *, unsigned int);
};

static const struct mpc8xxx_gpio_devtype mpc512x_gpio_devtype = {
	.gpio_dir_out = mpc5121_gpio_dir_out,
	.irq_set_type = mpc512x_irq_set_type,
};

<<<<<<< HEAD
static const struct mpc8xxx_gpio_devtype ls1028a_gpio_devtype = {
	.gpio_dir_in_init = ls1028a_gpio_dir_in_init,
	.irq_set_type = mpc8xxx_irq_set_type,
};

=======
>>>>>>> c1084c27
static const struct mpc8xxx_gpio_devtype mpc5125_gpio_devtype = {
	.gpio_dir_out = mpc5125_gpio_dir_out,
	.irq_set_type = mpc512x_irq_set_type,
};

static const struct mpc8xxx_gpio_devtype mpc8572_gpio_devtype = {
	.gpio_get = mpc8572_gpio_get,
};

static const struct mpc8xxx_gpio_devtype mpc8xxx_gpio_devtype_default = {
	.irq_set_type = mpc8xxx_irq_set_type,
};

static const struct of_device_id mpc8xxx_gpio_ids[] = {
	{ .compatible = "fsl,mpc8349-gpio", },
	{ .compatible = "fsl,mpc8572-gpio", .data = &mpc8572_gpio_devtype, },
	{ .compatible = "fsl,mpc8610-gpio", },
	{ .compatible = "fsl,mpc5121-gpio", .data = &mpc512x_gpio_devtype, },
	{ .compatible = "fsl,mpc5125-gpio", .data = &mpc5125_gpio_devtype, },
	{ .compatible = "fsl,pq3-gpio",     },
	{ .compatible = "fsl,ls1028a-gpio", },
	{ .compatible = "fsl,ls1088a-gpio", },
	{ .compatible = "fsl,qoriq-gpio",   },
	{}
};

static int mpc8xxx_probe(struct platform_device *pdev)
{
	struct device_node *np = pdev->dev.of_node;
	struct mpc8xxx_gpio_chip *mpc8xxx_gc;
	struct gpio_chip	*gc;
	const struct mpc8xxx_gpio_devtype *devtype = NULL;
	struct fwnode_handle *fwnode;
	int ret;

	mpc8xxx_gc = devm_kzalloc(&pdev->dev, sizeof(*mpc8xxx_gc), GFP_KERNEL);
	if (!mpc8xxx_gc)
		return -ENOMEM;

	platform_set_drvdata(pdev, mpc8xxx_gc);

	raw_spin_lock_init(&mpc8xxx_gc->lock);

	mpc8xxx_gc->regs = devm_platform_ioremap_resource(pdev, 0);
	if (IS_ERR(mpc8xxx_gc->regs))
		return PTR_ERR(mpc8xxx_gc->regs);

	gc = &mpc8xxx_gc->gc;
	gc->parent = &pdev->dev;

	if (device_property_read_bool(&pdev->dev, "little-endian")) {
		ret = bgpio_init(gc, &pdev->dev, 4,
				 mpc8xxx_gc->regs + GPIO_DAT,
				 NULL, NULL,
				 mpc8xxx_gc->regs + GPIO_DIR, NULL,
				 BGPIOF_BIG_ENDIAN);
		if (ret)
			return ret;
		dev_dbg(&pdev->dev, "GPIO registers are LITTLE endian\n");
	} else {
		ret = bgpio_init(gc, &pdev->dev, 4,
				 mpc8xxx_gc->regs + GPIO_DAT,
				 NULL, NULL,
				 mpc8xxx_gc->regs + GPIO_DIR, NULL,
				 BGPIOF_BIG_ENDIAN
				 | BGPIOF_BIG_ENDIAN_BYTE_ORDER);
		if (ret)
			return ret;
		dev_dbg(&pdev->dev, "GPIO registers are BIG endian\n");
	}

	mpc8xxx_gc->direction_output = gc->direction_output;

	devtype = device_get_match_data(&pdev->dev);
	if (!devtype)
		devtype = &mpc8xxx_gpio_devtype_default;

	/*
	 * It's assumed that only a single type of gpio controller is available
	 * on the current machine, so overwriting global data is fine.
	 */
	if (devtype->irq_set_type)
		mpc8xxx_irq_chip.irq_set_type = devtype->irq_set_type;

	if (devtype->gpio_dir_out)
		gc->direction_output = devtype->gpio_dir_out;
	if (devtype->gpio_get)
		gc->get = devtype->gpio_get;

	gc->to_irq = mpc8xxx_gpio_to_irq;

<<<<<<< HEAD
	if (of_device_is_compatible(np, "fsl,qoriq-gpio"))
		gc->write_reg(mpc8xxx_gc->regs + GPIO_IBE, 0xffffffff);

	ret = gpiochip_add_data(gc, mpc8xxx_gc);
=======
	/*
	 * The GPIO Input Buffer Enable register(GPIO_IBE) is used to control
	 * the input enable of each individual GPIO port.  When an individual
	 * GPIO port’s direction is set to input (GPIO_GPDIR[DRn=0]), the
	 * associated input enable must be set (GPIOxGPIE[IEn]=1) to propagate
	 * the port value to the GPIO Data Register.
	 */
	fwnode = dev_fwnode(&pdev->dev);
	if (of_device_is_compatible(np, "fsl,qoriq-gpio") ||
	    of_device_is_compatible(np, "fsl,ls1028a-gpio") ||
	    of_device_is_compatible(np, "fsl,ls1088a-gpio") ||
	    is_acpi_node(fwnode))
		gc->write_reg(mpc8xxx_gc->regs + GPIO_IBE, 0xffffffff);

	ret = devm_gpiochip_add_data(&pdev->dev, gc, mpc8xxx_gc);
>>>>>>> c1084c27
	if (ret) {
		dev_err(&pdev->dev,
			"GPIO chip registration failed with status %d\n", ret);
		return ret;
	}

	mpc8xxx_gc->irqn = platform_get_irq(pdev, 0);
	if (!mpc8xxx_gc->irqn)
		return 0;

	mpc8xxx_gc->irq = irq_domain_create_linear(fwnode,
						   MPC8XXX_GPIO_PINS,
						   &mpc8xxx_gpio_irq_ops,
						   mpc8xxx_gc);

	if (!mpc8xxx_gc->irq)
		return 0;

	/* ack and mask all irqs */
	gc->write_reg(mpc8xxx_gc->regs + GPIO_IER, 0xffffffff);
	gc->write_reg(mpc8xxx_gc->regs + GPIO_IMR, 0);

	ret = devm_request_irq(&pdev->dev, mpc8xxx_gc->irqn,
			       mpc8xxx_gpio_irq_cascade,
			       IRQF_NO_THREAD | IRQF_SHARED, "gpio-cascade",
			       mpc8xxx_gc);
	if (ret) {
<<<<<<< HEAD
		dev_err(&pdev->dev, "%s: failed to devm_request_irq(%d), ret = %d\n",
			np->full_name, mpc8xxx_gc->irqn, ret);
=======
		dev_err(&pdev->dev,
			"failed to devm_request_irq(%d), ret = %d\n",
			mpc8xxx_gc->irqn, ret);
>>>>>>> c1084c27
		goto err;
	}

	return 0;
err:
	irq_domain_remove(mpc8xxx_gc->irq);
	return ret;
}

static int mpc8xxx_remove(struct platform_device *pdev)
{
	struct mpc8xxx_gpio_chip *mpc8xxx_gc = platform_get_drvdata(pdev);

	if (mpc8xxx_gc->irq) {
		irq_set_chained_handler_and_data(mpc8xxx_gc->irqn, NULL, NULL);
		irq_domain_remove(mpc8xxx_gc->irq);
	}

	return 0;
}

static void mpc8xxx_shutdown(struct platform_device *pdev)
{
	struct mpc8xxx_gpio_chip *mpc8xxx_gc = platform_get_drvdata(pdev);

	if (mpc8xxx_gc->irq) {
		irq_set_chained_handler_and_data(mpc8xxx_gc->irqn, NULL, NULL);
		irq_domain_remove(mpc8xxx_gc->irq);
	}
}

#ifdef CONFIG_ACPI
static const struct acpi_device_id gpio_acpi_ids[] = {
	{"NXP0031",},
	{ }
};
MODULE_DEVICE_TABLE(acpi, gpio_acpi_ids);
#endif

static struct platform_driver mpc8xxx_plat_driver = {
	.probe		= mpc8xxx_probe,
	.remove		= mpc8xxx_remove,
	.shutdown	= mpc8xxx_shutdown,
	.driver		= {
		.name = "gpio-mpc8xxx",
		.of_match_table	= mpc8xxx_gpio_ids,
		.acpi_match_table = ACPI_PTR(gpio_acpi_ids),
	},
};

static int __init mpc8xxx_init(void)
{
	return platform_driver_register(&mpc8xxx_plat_driver);
}

arch_initcall(mpc8xxx_init);<|MERGE_RESOLUTION|>--- conflicted
+++ resolved
@@ -120,11 +120,7 @@
 	mask = gc->read_reg(mpc8xxx_gc->regs + GPIO_IER)
 		& gc->read_reg(mpc8xxx_gc->regs + GPIO_IMR);
 	for_each_set_bit(i, &mask, 32)
-<<<<<<< HEAD
-		generic_handle_irq(irq_linear_revmap(mpc8xxx_gc->irq, 31 - i));
-=======
 		generic_handle_domain_irq(mpc8xxx_gc->irq, 31 - i);
->>>>>>> c1084c27
 
 	return IRQ_HANDLED;
 }
@@ -279,14 +275,6 @@
 	.irq_set_type = mpc512x_irq_set_type,
 };
 
-<<<<<<< HEAD
-static const struct mpc8xxx_gpio_devtype ls1028a_gpio_devtype = {
-	.gpio_dir_in_init = ls1028a_gpio_dir_in_init,
-	.irq_set_type = mpc8xxx_irq_set_type,
-};
-
-=======
->>>>>>> c1084c27
 static const struct mpc8xxx_gpio_devtype mpc5125_gpio_devtype = {
 	.gpio_dir_out = mpc5125_gpio_dir_out,
 	.irq_set_type = mpc512x_irq_set_type,
@@ -378,12 +366,6 @@
 
 	gc->to_irq = mpc8xxx_gpio_to_irq;
 
-<<<<<<< HEAD
-	if (of_device_is_compatible(np, "fsl,qoriq-gpio"))
-		gc->write_reg(mpc8xxx_gc->regs + GPIO_IBE, 0xffffffff);
-
-	ret = gpiochip_add_data(gc, mpc8xxx_gc);
-=======
 	/*
 	 * The GPIO Input Buffer Enable register(GPIO_IBE) is used to control
 	 * the input enable of each individual GPIO port.  When an individual
@@ -399,7 +381,6 @@
 		gc->write_reg(mpc8xxx_gc->regs + GPIO_IBE, 0xffffffff);
 
 	ret = devm_gpiochip_add_data(&pdev->dev, gc, mpc8xxx_gc);
->>>>>>> c1084c27
 	if (ret) {
 		dev_err(&pdev->dev,
 			"GPIO chip registration failed with status %d\n", ret);
@@ -427,14 +408,9 @@
 			       IRQF_NO_THREAD | IRQF_SHARED, "gpio-cascade",
 			       mpc8xxx_gc);
 	if (ret) {
-<<<<<<< HEAD
-		dev_err(&pdev->dev, "%s: failed to devm_request_irq(%d), ret = %d\n",
-			np->full_name, mpc8xxx_gc->irqn, ret);
-=======
 		dev_err(&pdev->dev,
 			"failed to devm_request_irq(%d), ret = %d\n",
 			mpc8xxx_gc->irqn, ret);
->>>>>>> c1084c27
 		goto err;
 	}
 
