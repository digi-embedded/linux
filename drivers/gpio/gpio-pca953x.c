// SPDX-License-Identifier: GPL-2.0-only
/*
 *  PCA953x 4/8/16/24/40 bit I/O ports
 *
 *  Copyright (C) 2005 Ben Gardner <bgardner@wabtec.com>
 *  Copyright (C) 2007 Marvell International Ltd.
 *
 *  Derived from drivers/i2c/chips/pca9539.c
 */

#include <linux/acpi.h>
#include <linux/bitmap.h>
#include <linux/gpio/consumer.h>
#include <linux/gpio/driver.h>
#include <linux/i2c.h>
#include <linux/init.h>
#include <linux/interrupt.h>
#include <linux/module.h>
#include <linux/of_platform.h>
#include <linux/platform_data/pca953x.h>
#include <linux/regmap.h>
#include <linux/regulator/consumer.h>
<<<<<<< HEAD
=======
#include <linux/seq_file.h>
>>>>>>> ccf0a997
#include <linux/reset.h>
#include <linux/slab.h>

#include <asm/unaligned.h>

#define PCA953X_INPUT		0x00
#define PCA953X_OUTPUT		0x01
#define PCA953X_INVERT		0x02
#define PCA953X_DIRECTION	0x03

#define REG_ADDR_MASK		GENMASK(5, 0)
#define REG_ADDR_EXT		BIT(6)
#define REG_ADDR_AI		BIT(7)

#define PCA957X_IN		0x00
#define PCA957X_INVRT		0x01
#define PCA957X_BKEN		0x02
#define PCA957X_PUPD		0x03
#define PCA957X_CFG		0x04
#define PCA957X_OUT		0x05
#define PCA957X_MSK		0x06
#define PCA957X_INTS		0x07

#define PCAL953X_OUT_STRENGTH	0x20
#define PCAL953X_IN_LATCH	0x22
#define PCAL953X_PULL_EN	0x23
#define PCAL953X_PULL_SEL	0x24
#define PCAL953X_INT_MASK	0x25
#define PCAL953X_INT_STAT	0x26
#define PCAL953X_OUT_CONF	0x27

#define PCAL6524_INT_EDGE	0x28
#define PCAL6524_INT_CLR	0x2a
#define PCAL6524_IN_STATUS	0x2b
#define PCAL6524_OUT_INDCONF	0x2c
#define PCAL6524_DEBOUNCE	0x2d

#define PCA_GPIO_MASK		GENMASK(7, 0)

#define PCAL_GPIO_MASK		GENMASK(4, 0)
#define PCAL_PINCTRL_MASK	GENMASK(6, 5)

#define PCA_INT			BIT(8)
#define PCA_PCAL		BIT(9)
#define PCA_LATCH_INT		(PCA_PCAL | PCA_INT)
#define PCA953X_TYPE		BIT(12)
#define PCA957X_TYPE		BIT(13)
#define PCAL653X_TYPE		BIT(14)
#define PCA_TYPE_MASK		GENMASK(15, 12)

#define PCA_CHIP_TYPE(x)	((x) & PCA_TYPE_MASK)

static const struct i2c_device_id pca953x_id[] = {
	{ "pca6408", 8  | PCA953X_TYPE | PCA_INT, },
	{ "pca6416", 16 | PCA953X_TYPE | PCA_INT, },
	{ "pca9505", 40 | PCA953X_TYPE | PCA_INT, },
	{ "pca9506", 40 | PCA953X_TYPE | PCA_INT, },
	{ "pca9534", 8  | PCA953X_TYPE | PCA_INT, },
	{ "pca9535", 16 | PCA953X_TYPE | PCA_INT, },
	{ "pca9536", 4  | PCA953X_TYPE, },
	{ "pca9537", 4  | PCA953X_TYPE | PCA_INT, },
	{ "pca9538", 8  | PCA953X_TYPE | PCA_INT, },
	{ "pca9539", 16 | PCA953X_TYPE | PCA_INT, },
	{ "pca9554", 8  | PCA953X_TYPE | PCA_INT, },
	{ "pca9555", 16 | PCA953X_TYPE | PCA_INT, },
	{ "pca9556", 8  | PCA953X_TYPE, },
	{ "pca9557", 8  | PCA953X_TYPE, },
	{ "pca9574", 8  | PCA957X_TYPE | PCA_INT, },
	{ "pca9575", 16 | PCA957X_TYPE | PCA_INT, },
	{ "pca9698", 40 | PCA953X_TYPE, },

	{ "pcal6408", 8 | PCA953X_TYPE | PCA_LATCH_INT, },
	{ "pcal6416", 16 | PCA953X_TYPE | PCA_LATCH_INT, },
	{ "pcal6524", 24 | PCA953X_TYPE | PCA_LATCH_INT, },
	{ "pcal6534", 34 | PCAL653X_TYPE | PCA_LATCH_INT, },
	{ "pcal9535", 16 | PCA953X_TYPE | PCA_LATCH_INT, },
	{ "pcal9554b", 8  | PCA953X_TYPE | PCA_LATCH_INT, },
	{ "pcal9555a", 16 | PCA953X_TYPE | PCA_LATCH_INT, },

	{ "max7310", 8  | PCA953X_TYPE, },
	{ "max7312", 16 | PCA953X_TYPE | PCA_INT, },
	{ "max7313", 16 | PCA953X_TYPE | PCA_INT, },
	{ "max7315", 8  | PCA953X_TYPE | PCA_INT, },
	{ "max7318", 16 | PCA953X_TYPE | PCA_INT, },
	{ "pca6107", 8  | PCA953X_TYPE | PCA_INT, },
	{ "tca6408", 8  | PCA953X_TYPE | PCA_INT, },
	{ "tca6416", 16 | PCA953X_TYPE | PCA_INT, },
	{ "tca6424", 24 | PCA953X_TYPE | PCA_INT, },
	{ "tca9538", 8  | PCA953X_TYPE | PCA_INT, },
	{ "tca9539", 16 | PCA953X_TYPE | PCA_INT, },
	{ "tca9554", 8  | PCA953X_TYPE | PCA_INT, },
	{ "xra1202", 8  | PCA953X_TYPE },
	{ }
};
MODULE_DEVICE_TABLE(i2c, pca953x_id);

#ifdef CONFIG_GPIO_PCA953X_IRQ

#include <linux/dmi.h>

static const struct acpi_gpio_params pca953x_irq_gpios = { 0, 0, true };

static const struct acpi_gpio_mapping pca953x_acpi_irq_gpios[] = {
	{ "irq-gpios", &pca953x_irq_gpios, 1, ACPI_GPIO_QUIRK_ABSOLUTE_NUMBER },
	{ }
};

static int pca953x_acpi_get_irq(struct device *dev)
{
	int ret;

	ret = devm_acpi_dev_add_driver_gpios(dev, pca953x_acpi_irq_gpios);
	if (ret)
		dev_warn(dev, "can't add GPIO ACPI mapping\n");

	ret = acpi_dev_gpio_irq_get_by(ACPI_COMPANION(dev), "irq-gpios", 0);
	if (ret < 0)
		return ret;

	dev_info(dev, "ACPI interrupt quirk (IRQ %d)\n", ret);
	return ret;
}

static const struct dmi_system_id pca953x_dmi_acpi_irq_info[] = {
	{
		/*
		 * On Intel Galileo Gen 2 board the IRQ pin of one of
		 * the I²C GPIO expanders, which has GpioInt() resource,
		 * is provided as an absolute number instead of being
		 * relative. Since first controller (gpio-sch.c) and
		 * second (gpio-dwapb.c) are at the fixed bases, we may
		 * safely refer to the number in the global space to get
		 * an IRQ out of it.
		 */
		.matches = {
			DMI_EXACT_MATCH(DMI_BOARD_NAME, "GalileoGen2"),
		},
	},
	{}
};
#endif

static const struct acpi_device_id pca953x_acpi_ids[] = {
	{ "INT3491", 16 | PCA953X_TYPE | PCA_LATCH_INT, },
	{ }
};
MODULE_DEVICE_TABLE(acpi, pca953x_acpi_ids);

#define MAX_BANK 5
#define BANK_SZ 8
#define MAX_LINE	(MAX_BANK * BANK_SZ)

#define NBANK(chip) DIV_ROUND_UP(chip->gpio_chip.ngpio, BANK_SZ)

struct pca953x_reg_config {
	int direction;
	int output;
	int input;
	int invert;
};

static const struct pca953x_reg_config pca953x_regs = {
	.direction = PCA953X_DIRECTION,
	.output = PCA953X_OUTPUT,
	.input = PCA953X_INPUT,
	.invert = PCA953X_INVERT,
};

static const struct pca953x_reg_config pca957x_regs = {
	.direction = PCA957X_CFG,
	.output = PCA957X_OUT,
	.input = PCA957X_IN,
	.invert = PCA957X_INVRT,
};

struct pca953x_chip {
	unsigned gpio_start;
	struct mutex i2c_lock;
	struct regmap *regmap;

#ifdef CONFIG_GPIO_PCA953X_IRQ
	struct mutex irq_lock;
	DECLARE_BITMAP(irq_mask, MAX_LINE);
	DECLARE_BITMAP(irq_stat, MAX_LINE);
	DECLARE_BITMAP(irq_trig_raise, MAX_LINE);
	DECLARE_BITMAP(irq_trig_fall, MAX_LINE);
#endif
	atomic_t wakeup_path;

	struct i2c_client *client;
	struct gpio_chip gpio_chip;
	const char *const *names;
	unsigned long driver_data;
	struct regulator *regulator;

	const struct pca953x_reg_config *regs;

	u8 (*recalc_addr)(struct pca953x_chip *chip, int reg, int off);
	bool (*check_reg)(struct pca953x_chip *chip, unsigned int reg,
			  u32 checkbank);
};

static int pca953x_bank_shift(struct pca953x_chip *chip)
{
	return fls((chip->gpio_chip.ngpio - 1) / BANK_SZ);
}

#define PCA953x_BANK_INPUT	BIT(0)
#define PCA953x_BANK_OUTPUT	BIT(1)
#define PCA953x_BANK_POLARITY	BIT(2)
#define PCA953x_BANK_CONFIG	BIT(3)

#define PCA957x_BANK_INPUT	BIT(0)
#define PCA957x_BANK_POLARITY	BIT(1)
#define PCA957x_BANK_BUSHOLD	BIT(2)
#define PCA957x_BANK_CONFIG	BIT(4)
#define PCA957x_BANK_OUTPUT	BIT(5)

#define PCAL9xxx_BANK_IN_LATCH	BIT(8 + 2)
#define PCAL9xxx_BANK_PULL_EN	BIT(8 + 3)
#define PCAL9xxx_BANK_PULL_SEL	BIT(8 + 4)
#define PCAL9xxx_BANK_IRQ_MASK	BIT(8 + 5)
#define PCAL9xxx_BANK_IRQ_STAT	BIT(8 + 6)

/*
 * We care about the following registers:
 * - Standard set, below 0x40, each port can be replicated up to 8 times
 *   - PCA953x standard
 *     Input port			0x00 + 0 * bank_size	R
 *     Output port			0x00 + 1 * bank_size	RW
 *     Polarity Inversion port		0x00 + 2 * bank_size	RW
 *     Configuration port		0x00 + 3 * bank_size	RW
 *   - PCA957x with mixed up registers
 *     Input port			0x00 + 0 * bank_size	R
 *     Polarity Inversion port		0x00 + 1 * bank_size	RW
 *     Bus hold port			0x00 + 2 * bank_size	RW
 *     Configuration port		0x00 + 4 * bank_size	RW
 *     Output port			0x00 + 5 * bank_size	RW
 *
 * - Extended set, above 0x40, often chip specific.
 *   - PCAL6524/PCAL9555A with custom PCAL IRQ handling:
 *     Input latch register		0x40 + 2 * bank_size	RW
 *     Pull-up/pull-down enable reg	0x40 + 3 * bank_size    RW
 *     Pull-up/pull-down select reg	0x40 + 4 * bank_size    RW
 *     Interrupt mask register		0x40 + 5 * bank_size	RW
 *     Interrupt status register	0x40 + 6 * bank_size	R
 *
 * - Registers with bit 0x80 set, the AI bit
 *   The bit is cleared and the registers fall into one of the
 *   categories above.
 */

static bool pca953x_check_register(struct pca953x_chip *chip, unsigned int reg,
				   u32 checkbank)
{
	int bank_shift = pca953x_bank_shift(chip);
	int bank = (reg & REG_ADDR_MASK) >> bank_shift;
	int offset = reg & (BIT(bank_shift) - 1);

	/* Special PCAL extended register check. */
	if (reg & REG_ADDR_EXT) {
		if (!(chip->driver_data & PCA_PCAL))
			return false;
		bank += 8;
	}

	/* Register is not in the matching bank. */
	if (!(BIT(bank) & checkbank))
		return false;

	/* Register is not within allowed range of bank. */
	if (offset >= NBANK(chip))
		return false;

	return true;
}

/*
 * Unfortunately, whilst the PCAL6534 chip (and compatibles) broadly follow the
 * same register layout as the PCAL6524, the spacing of the registers has been
 * fundamentally altered by compacting them and thus does not obey the same
 * rules, including being able to use bit shifting to determine bank. These
 * chips hence need special handling here.
 */
static bool pcal6534_check_register(struct pca953x_chip *chip, unsigned int reg,
				    u32 checkbank)
{
	int bank_shift;
	int bank;
	int offset;

<<<<<<< HEAD
	if (reg >= 0x30 && reg < 0x54) {
		/*
		 * Reserved block between 14h and 2Fh does not align on
		 * expected bank boundaries like other devices.
		 */
		int temp = reg - 0x30;

		bank = temp / NBANK(chip);
		offset = temp - (bank * NBANK(chip));
		bank += 8;
	} else if (reg >= 0x54) {
=======
	if (reg >= 0x54) {
>>>>>>> ccf0a997
		/*
		 * Handle lack of reserved registers after output port
		 * configuration register to form a bank.
		 */
		reg -= 0x54;
		bank_shift = 16;
	} else if (reg >= 0x30) {
		/*
		 * Reserved block between 14h and 2Fh does not align on
		 * expected bank boundaries like other devices.
		 */
		reg -= 0x30;
		bank_shift = 8;
	} else {
		bank_shift = 0;
	}

	bank = bank_shift + reg / NBANK(chip);
	offset = reg % NBANK(chip);

	/* Register is not in the matching bank. */
	if (!(BIT(bank) & checkbank))
		return false;

	/* Register is not within allowed range of bank. */
	if (offset >= NBANK(chip))
		return false;

	return true;
}

static bool pca953x_readable_register(struct device *dev, unsigned int reg)
{
	struct pca953x_chip *chip = dev_get_drvdata(dev);
	u32 bank;

	if (PCA_CHIP_TYPE(chip->driver_data) == PCA957X_TYPE) {
		bank = PCA957x_BANK_INPUT | PCA957x_BANK_OUTPUT |
		       PCA957x_BANK_POLARITY | PCA957x_BANK_CONFIG |
		       PCA957x_BANK_BUSHOLD;
	} else {
		bank = PCA953x_BANK_INPUT | PCA953x_BANK_OUTPUT |
		       PCA953x_BANK_POLARITY | PCA953x_BANK_CONFIG;
	}

	if (chip->driver_data & PCA_PCAL) {
		bank |= PCAL9xxx_BANK_IN_LATCH | PCAL9xxx_BANK_PULL_EN |
			PCAL9xxx_BANK_PULL_SEL | PCAL9xxx_BANK_IRQ_MASK |
			PCAL9xxx_BANK_IRQ_STAT;
	}

	return chip->check_reg(chip, reg, bank);
}

static bool pca953x_writeable_register(struct device *dev, unsigned int reg)
{
	struct pca953x_chip *chip = dev_get_drvdata(dev);
	u32 bank;

	if (PCA_CHIP_TYPE(chip->driver_data) == PCA957X_TYPE) {
		bank = PCA957x_BANK_OUTPUT | PCA957x_BANK_POLARITY |
			PCA957x_BANK_CONFIG | PCA957x_BANK_BUSHOLD;
	} else {
		bank = PCA953x_BANK_OUTPUT | PCA953x_BANK_POLARITY |
			PCA953x_BANK_CONFIG;
	}

	if (chip->driver_data & PCA_PCAL)
		bank |= PCAL9xxx_BANK_IN_LATCH | PCAL9xxx_BANK_PULL_EN |
			PCAL9xxx_BANK_PULL_SEL | PCAL9xxx_BANK_IRQ_MASK;

	return chip->check_reg(chip, reg, bank);
}

static bool pca953x_volatile_register(struct device *dev, unsigned int reg)
{
	struct pca953x_chip *chip = dev_get_drvdata(dev);
	u32 bank;

	if (PCA_CHIP_TYPE(chip->driver_data) == PCA957X_TYPE)
		bank = PCA957x_BANK_INPUT;
	else
		bank = PCA953x_BANK_INPUT;

	if (chip->driver_data & PCA_PCAL)
		bank |= PCAL9xxx_BANK_IRQ_STAT;

	return chip->check_reg(chip, reg, bank);
}

static const struct regmap_config pca953x_i2c_regmap = {
	.reg_bits = 8,
	.val_bits = 8,

	.use_single_read = true,
	.use_single_write = true,

	.readable_reg = pca953x_readable_register,
	.writeable_reg = pca953x_writeable_register,
	.volatile_reg = pca953x_volatile_register,

	.disable_locking = true,
	.cache_type = REGCACHE_RBTREE,
	.max_register = 0x7f,
};

static const struct regmap_config pca953x_ai_i2c_regmap = {
	.reg_bits = 8,
	.val_bits = 8,

	.read_flag_mask = REG_ADDR_AI,
	.write_flag_mask = REG_ADDR_AI,

	.readable_reg = pca953x_readable_register,
	.writeable_reg = pca953x_writeable_register,
	.volatile_reg = pca953x_volatile_register,

	.disable_locking = true,
	.cache_type = REGCACHE_RBTREE,
	.max_register = 0x7f,
};

static u8 pca953x_recalc_addr(struct pca953x_chip *chip, int reg, int off)
{
	int bank_shift = pca953x_bank_shift(chip);
	int addr = (reg & PCAL_GPIO_MASK) << bank_shift;
	int pinctrl = (reg & PCAL_PINCTRL_MASK) << 1;
	u8 regaddr = pinctrl | addr | (off / BANK_SZ);

	return regaddr;
}

/*
 * The PCAL6534 and compatible chips have altered bank alignment that doesn't
 * fit within the bit shifting scheme used for other devices.
 */
static u8 pcal6534_recalc_addr(struct pca953x_chip *chip, int reg, int off)
{
	int addr;
	int pinctrl = 0;

	addr = (reg & PCAL_GPIO_MASK) * NBANK(chip);

	switch (reg) {
	case PCAL953X_OUT_STRENGTH:
	case PCAL953X_IN_LATCH:
	case PCAL953X_PULL_EN:
	case PCAL953X_PULL_SEL:
	case PCAL953X_INT_MASK:
	case PCAL953X_INT_STAT:
		pinctrl = ((reg & PCAL_PINCTRL_MASK) >> 1) + 0x20;
		break;
	case PCAL6524_INT_EDGE:
	case PCAL6524_INT_CLR:
	case PCAL6524_IN_STATUS:
	case PCAL6524_OUT_INDCONF:
	case PCAL6524_DEBOUNCE:
		pinctrl = ((reg & PCAL_PINCTRL_MASK) >> 1) + 0x1c;
		break;
	default:
		pinctrl = 0;
		break;
	}

	return pinctrl + addr + (off / BANK_SZ);
}

static int pca953x_write_regs(struct pca953x_chip *chip, int reg, unsigned long *val)
{
	u8 regaddr = chip->recalc_addr(chip, reg, 0);
	u8 value[MAX_BANK];
	int i, ret;

	for (i = 0; i < NBANK(chip); i++)
		value[i] = bitmap_get_value8(val, i * BANK_SZ);

	ret = regmap_bulk_write(chip->regmap, regaddr, value, NBANK(chip));
	if (ret < 0) {
		dev_err(&chip->client->dev, "failed writing register\n");
		return ret;
	}

	return 0;
}

static int pca953x_read_regs(struct pca953x_chip *chip, int reg, unsigned long *val)
{
	u8 regaddr = chip->recalc_addr(chip, reg, 0);
	u8 value[MAX_BANK];
	int i, ret;

	ret = regmap_bulk_read(chip->regmap, regaddr, value, NBANK(chip));
	if (ret < 0) {
		dev_err(&chip->client->dev, "failed reading register\n");
		return ret;
	}

	for (i = 0; i < NBANK(chip); i++)
		bitmap_set_value8(val, value[i], i * BANK_SZ);

	return 0;
}

static int pca953x_gpio_direction_input(struct gpio_chip *gc, unsigned off)
{
	struct pca953x_chip *chip = gpiochip_get_data(gc);
	u8 dirreg = chip->recalc_addr(chip, chip->regs->direction, off);
	u8 bit = BIT(off % BANK_SZ);
	int ret;

	mutex_lock(&chip->i2c_lock);
	ret = regmap_write_bits(chip->regmap, dirreg, bit, bit);
	mutex_unlock(&chip->i2c_lock);
	return ret;
}

static int pca953x_gpio_direction_output(struct gpio_chip *gc,
		unsigned off, int val)
{
	struct pca953x_chip *chip = gpiochip_get_data(gc);
	u8 dirreg = chip->recalc_addr(chip, chip->regs->direction, off);
	u8 outreg = chip->recalc_addr(chip, chip->regs->output, off);
	u8 bit = BIT(off % BANK_SZ);
	int ret;

	mutex_lock(&chip->i2c_lock);
	/* set output level */
	ret = regmap_write_bits(chip->regmap, outreg, bit, val ? bit : 0);
	if (ret)
		goto exit;

	/* then direction */
	ret = regmap_write_bits(chip->regmap, dirreg, bit, 0);
exit:
	mutex_unlock(&chip->i2c_lock);
	return ret;
}

static int pca953x_gpio_get_value(struct gpio_chip *gc, unsigned off)
{
	struct pca953x_chip *chip = gpiochip_get_data(gc);
	u8 inreg = chip->recalc_addr(chip, chip->regs->input, off);
	u8 bit = BIT(off % BANK_SZ);
	u32 reg_val;
	int ret;

	mutex_lock(&chip->i2c_lock);
	ret = regmap_read(chip->regmap, inreg, &reg_val);
	mutex_unlock(&chip->i2c_lock);
	if (ret < 0)
		return ret;

	return !!(reg_val & bit);
}

static void pca953x_gpio_set_value(struct gpio_chip *gc, unsigned off, int val)
{
	struct pca953x_chip *chip = gpiochip_get_data(gc);
	u8 outreg = chip->recalc_addr(chip, chip->regs->output, off);
	u8 bit = BIT(off % BANK_SZ);

	mutex_lock(&chip->i2c_lock);
	regmap_write_bits(chip->regmap, outreg, bit, val ? bit : 0);
	mutex_unlock(&chip->i2c_lock);
}

static int pca953x_gpio_get_direction(struct gpio_chip *gc, unsigned off)
{
	struct pca953x_chip *chip = gpiochip_get_data(gc);
	u8 dirreg = chip->recalc_addr(chip, chip->regs->direction, off);
	u8 bit = BIT(off % BANK_SZ);
	u32 reg_val;
	int ret;

	mutex_lock(&chip->i2c_lock);
	ret = regmap_read(chip->regmap, dirreg, &reg_val);
	mutex_unlock(&chip->i2c_lock);
	if (ret < 0)
		return ret;

	if (reg_val & bit)
		return GPIO_LINE_DIRECTION_IN;

	return GPIO_LINE_DIRECTION_OUT;
}

static int pca953x_gpio_get_multiple(struct gpio_chip *gc,
				     unsigned long *mask, unsigned long *bits)
{
	struct pca953x_chip *chip = gpiochip_get_data(gc);
	DECLARE_BITMAP(reg_val, MAX_LINE);
	int ret;

	mutex_lock(&chip->i2c_lock);
	ret = pca953x_read_regs(chip, chip->regs->input, reg_val);
	mutex_unlock(&chip->i2c_lock);
	if (ret)
		return ret;

	bitmap_replace(bits, bits, reg_val, mask, gc->ngpio);
	return 0;
}

static void pca953x_gpio_set_multiple(struct gpio_chip *gc,
				      unsigned long *mask, unsigned long *bits)
{
	struct pca953x_chip *chip = gpiochip_get_data(gc);
	DECLARE_BITMAP(reg_val, MAX_LINE);
	int ret;

	mutex_lock(&chip->i2c_lock);
	ret = pca953x_read_regs(chip, chip->regs->output, reg_val);
	if (ret)
		goto exit;

	bitmap_replace(reg_val, reg_val, bits, mask, gc->ngpio);

	pca953x_write_regs(chip, chip->regs->output, reg_val);
exit:
	mutex_unlock(&chip->i2c_lock);
}

static int pca953x_gpio_set_pull_up_down(struct pca953x_chip *chip,
					 unsigned int offset,
					 unsigned long config)
{
	enum pin_config_param param = pinconf_to_config_param(config);

	u8 pull_en_reg = chip->recalc_addr(chip, PCAL953X_PULL_EN, offset);
	u8 pull_sel_reg = chip->recalc_addr(chip, PCAL953X_PULL_SEL, offset);
	u8 bit = BIT(offset % BANK_SZ);
	int ret;

	/*
	 * pull-up/pull-down configuration requires PCAL extended
	 * registers
	 */
	if (!(chip->driver_data & PCA_PCAL))
		return -ENOTSUPP;

	mutex_lock(&chip->i2c_lock);

	/* Configure pull-up/pull-down */
	if (param == PIN_CONFIG_BIAS_PULL_UP)
		ret = regmap_write_bits(chip->regmap, pull_sel_reg, bit, bit);
	else if (param == PIN_CONFIG_BIAS_PULL_DOWN)
		ret = regmap_write_bits(chip->regmap, pull_sel_reg, bit, 0);
	else
		ret = 0;
	if (ret)
		goto exit;

	/* Disable/Enable pull-up/pull-down */
	if (param == PIN_CONFIG_BIAS_DISABLE)
		ret = regmap_write_bits(chip->regmap, pull_en_reg, bit, 0);
	else
		ret = regmap_write_bits(chip->regmap, pull_en_reg, bit, bit);

exit:
	mutex_unlock(&chip->i2c_lock);
	return ret;
}

static int pca953x_gpio_set_config(struct gpio_chip *gc, unsigned int offset,
				   unsigned long config)
{
	struct pca953x_chip *chip = gpiochip_get_data(gc);

	switch (pinconf_to_config_param(config)) {
	case PIN_CONFIG_BIAS_PULL_UP:
	case PIN_CONFIG_BIAS_PULL_PIN_DEFAULT:
	case PIN_CONFIG_BIAS_PULL_DOWN:
	case PIN_CONFIG_BIAS_DISABLE:
		return pca953x_gpio_set_pull_up_down(chip, offset, config);
	default:
		return -ENOTSUPP;
	}
}

static void pca953x_setup_gpio(struct pca953x_chip *chip, int gpios)
{
	struct gpio_chip *gc;

	gc = &chip->gpio_chip;

	gc->direction_input  = pca953x_gpio_direction_input;
	gc->direction_output = pca953x_gpio_direction_output;
	gc->get = pca953x_gpio_get_value;
	gc->set = pca953x_gpio_set_value;
	gc->get_direction = pca953x_gpio_get_direction;
	gc->get_multiple = pca953x_gpio_get_multiple;
	gc->set_multiple = pca953x_gpio_set_multiple;
	gc->set_config = pca953x_gpio_set_config;
	gc->can_sleep = true;

	gc->base = chip->gpio_start;
	gc->ngpio = gpios;
	gc->label = dev_name(&chip->client->dev);
	gc->parent = &chip->client->dev;
	gc->owner = THIS_MODULE;
	gc->names = chip->names;
}

#ifdef CONFIG_GPIO_PCA953X_IRQ
static void pca953x_irq_mask(struct irq_data *d)
{
	struct gpio_chip *gc = irq_data_get_irq_chip_data(d);
	struct pca953x_chip *chip = gpiochip_get_data(gc);
	irq_hw_number_t hwirq = irqd_to_hwirq(d);

	clear_bit(hwirq, chip->irq_mask);
	gpiochip_disable_irq(gc, hwirq);
}

static void pca953x_irq_unmask(struct irq_data *d)
{
	struct gpio_chip *gc = irq_data_get_irq_chip_data(d);
	struct pca953x_chip *chip = gpiochip_get_data(gc);
	irq_hw_number_t hwirq = irqd_to_hwirq(d);

	gpiochip_enable_irq(gc, hwirq);
	set_bit(hwirq, chip->irq_mask);
}

static int pca953x_irq_set_wake(struct irq_data *d, unsigned int on)
{
	struct gpio_chip *gc = irq_data_get_irq_chip_data(d);
	struct pca953x_chip *chip = gpiochip_get_data(gc);

	if (on)
		atomic_inc(&chip->wakeup_path);
	else
		atomic_dec(&chip->wakeup_path);

	return irq_set_irq_wake(chip->client->irq, on);
}

static void pca953x_irq_bus_lock(struct irq_data *d)
{
	struct gpio_chip *gc = irq_data_get_irq_chip_data(d);
	struct pca953x_chip *chip = gpiochip_get_data(gc);

	mutex_lock(&chip->irq_lock);
}

static void pca953x_irq_bus_sync_unlock(struct irq_data *d)
{
	struct gpio_chip *gc = irq_data_get_irq_chip_data(d);
	struct pca953x_chip *chip = gpiochip_get_data(gc);
	DECLARE_BITMAP(irq_mask, MAX_LINE);
	DECLARE_BITMAP(reg_direction, MAX_LINE);
	int level;

	if (chip->driver_data & PCA_PCAL) {
		/* Enable latch on interrupt-enabled inputs */
		pca953x_write_regs(chip, PCAL953X_IN_LATCH, chip->irq_mask);

		bitmap_complement(irq_mask, chip->irq_mask, gc->ngpio);

		/* Unmask enabled interrupts */
		pca953x_write_regs(chip, PCAL953X_INT_MASK, irq_mask);
	}

	/* Switch direction to input if needed */
	pca953x_read_regs(chip, chip->regs->direction, reg_direction);

	bitmap_or(irq_mask, chip->irq_trig_fall, chip->irq_trig_raise, gc->ngpio);
	bitmap_complement(reg_direction, reg_direction, gc->ngpio);
	bitmap_and(irq_mask, irq_mask, reg_direction, gc->ngpio);

	/* Look for any newly setup interrupt */
	for_each_set_bit(level, irq_mask, gc->ngpio)
		pca953x_gpio_direction_input(&chip->gpio_chip, level);

	mutex_unlock(&chip->irq_lock);
}

static int pca953x_irq_set_type(struct irq_data *d, unsigned int type)
{
	struct gpio_chip *gc = irq_data_get_irq_chip_data(d);
	struct pca953x_chip *chip = gpiochip_get_data(gc);
	irq_hw_number_t hwirq = irqd_to_hwirq(d);

	if (!(type & IRQ_TYPE_EDGE_BOTH)) {
		dev_err(&chip->client->dev, "irq %d: unsupported type %d\n",
			d->irq, type);
		return -EINVAL;
	}

	assign_bit(hwirq, chip->irq_trig_fall, type & IRQ_TYPE_EDGE_FALLING);
	assign_bit(hwirq, chip->irq_trig_raise, type & IRQ_TYPE_EDGE_RISING);

	return 0;
}

static void pca953x_irq_shutdown(struct irq_data *d)
{
	struct gpio_chip *gc = irq_data_get_irq_chip_data(d);
	struct pca953x_chip *chip = gpiochip_get_data(gc);
	irq_hw_number_t hwirq = irqd_to_hwirq(d);

	clear_bit(hwirq, chip->irq_trig_raise);
	clear_bit(hwirq, chip->irq_trig_fall);
}

static void pca953x_irq_print_chip(struct irq_data *data, struct seq_file *p)
{
	struct gpio_chip *gc = irq_data_get_irq_chip_data(data);

	seq_printf(p, dev_name(gc->parent));
}

static const struct irq_chip pca953x_irq_chip = {
	.irq_mask		= pca953x_irq_mask,
	.irq_unmask		= pca953x_irq_unmask,
	.irq_set_wake		= pca953x_irq_set_wake,
	.irq_bus_lock		= pca953x_irq_bus_lock,
	.irq_bus_sync_unlock	= pca953x_irq_bus_sync_unlock,
	.irq_set_type		= pca953x_irq_set_type,
	.irq_shutdown		= pca953x_irq_shutdown,
	.irq_print_chip		= pca953x_irq_print_chip,
	.flags			= IRQCHIP_IMMUTABLE,
	GPIOCHIP_IRQ_RESOURCE_HELPERS,
};

static bool pca953x_irq_pending(struct pca953x_chip *chip, unsigned long *pending)
{
	struct gpio_chip *gc = &chip->gpio_chip;
	DECLARE_BITMAP(reg_direction, MAX_LINE);
	DECLARE_BITMAP(old_stat, MAX_LINE);
	DECLARE_BITMAP(cur_stat, MAX_LINE);
	DECLARE_BITMAP(new_stat, MAX_LINE);
	DECLARE_BITMAP(trigger, MAX_LINE);
	int ret;

	if (chip->driver_data & PCA_PCAL) {
		/* Read the current interrupt status from the device */
		ret = pca953x_read_regs(chip, PCAL953X_INT_STAT, trigger);
		if (ret)
			return false;

		/* Check latched inputs and clear interrupt status */
		ret = pca953x_read_regs(chip, chip->regs->input, cur_stat);
		if (ret)
			return false;

		/* Apply filter for rising/falling edge selection */
		bitmap_replace(new_stat, chip->irq_trig_fall, chip->irq_trig_raise, cur_stat, gc->ngpio);

		bitmap_and(pending, new_stat, trigger, gc->ngpio);

		return !bitmap_empty(pending, gc->ngpio);
	}

	ret = pca953x_read_regs(chip, chip->regs->input, cur_stat);
	if (ret)
		return false;

	/* Remove output pins from the equation */
	pca953x_read_regs(chip, chip->regs->direction, reg_direction);

	bitmap_copy(old_stat, chip->irq_stat, gc->ngpio);

	bitmap_and(new_stat, cur_stat, reg_direction, gc->ngpio);
	bitmap_xor(cur_stat, new_stat, old_stat, gc->ngpio);
	bitmap_and(trigger, cur_stat, chip->irq_mask, gc->ngpio);

	bitmap_copy(chip->irq_stat, new_stat, gc->ngpio);

	if (bitmap_empty(trigger, gc->ngpio))
		return false;

	bitmap_and(cur_stat, chip->irq_trig_fall, old_stat, gc->ngpio);
	bitmap_and(old_stat, chip->irq_trig_raise, new_stat, gc->ngpio);
	bitmap_or(new_stat, old_stat, cur_stat, gc->ngpio);
	bitmap_and(pending, new_stat, trigger, gc->ngpio);

	return !bitmap_empty(pending, gc->ngpio);
}

static irqreturn_t pca953x_irq_handler(int irq, void *devid)
{
	struct pca953x_chip *chip = devid;
	struct gpio_chip *gc = &chip->gpio_chip;
	DECLARE_BITMAP(pending, MAX_LINE);
	int level;
	bool ret;

	bitmap_zero(pending, MAX_LINE);

	mutex_lock(&chip->i2c_lock);
	ret = pca953x_irq_pending(chip, pending);
	mutex_unlock(&chip->i2c_lock);

	if (ret) {
		ret = 0;

		for_each_set_bit(level, pending, gc->ngpio) {
			int nested_irq = irq_find_mapping(gc->irq.domain, level);

			if (unlikely(nested_irq <= 0)) {
				dev_warn_ratelimited(gc->parent, "unmapped interrupt %d\n", level);
				continue;
			}

			handle_nested_irq(nested_irq);
			ret = 1;
		}
	}

	return IRQ_RETVAL(ret);
}

static int pca953x_irq_setup(struct pca953x_chip *chip, int irq_base)
{
	struct i2c_client *client = chip->client;
	DECLARE_BITMAP(reg_direction, MAX_LINE);
	DECLARE_BITMAP(irq_stat, MAX_LINE);
	struct gpio_irq_chip *girq;
	int ret;

	if (dmi_first_match(pca953x_dmi_acpi_irq_info)) {
		ret = pca953x_acpi_get_irq(&client->dev);
		if (ret > 0)
			client->irq = ret;
	}

	if (!client->irq)
		return 0;

	if (irq_base == -1)
		return 0;

	if (!(chip->driver_data & PCA_INT))
		return 0;

	ret = pca953x_read_regs(chip, chip->regs->input, irq_stat);
	if (ret)
		return ret;

	/*
	 * There is no way to know which GPIO line generated the
	 * interrupt.  We have to rely on the previous read for
	 * this purpose.
	 */
	pca953x_read_regs(chip, chip->regs->direction, reg_direction);
	bitmap_and(chip->irq_stat, irq_stat, reg_direction, chip->gpio_chip.ngpio);
	mutex_init(&chip->irq_lock);

	girq = &chip->gpio_chip.irq;
	gpio_irq_chip_set_chip(girq, &pca953x_irq_chip);
	/* This will let us handle the parent IRQ in the driver */
	girq->parent_handler = NULL;
	girq->num_parents = 0;
	girq->parents = NULL;
	girq->default_type = IRQ_TYPE_NONE;
	girq->handler = handle_simple_irq;
	girq->threaded = true;
	girq->first = irq_base; /* FIXME: get rid of this */

	ret = devm_request_threaded_irq(&client->dev, client->irq,
					NULL, pca953x_irq_handler,
					IRQF_ONESHOT | IRQF_SHARED,
					dev_name(&client->dev), chip);
	if (ret) {
		dev_err(&client->dev, "failed to request irq %d\n",
			client->irq);
		return ret;
	}

	return 0;
}

#else /* CONFIG_GPIO_PCA953X_IRQ */
static int pca953x_irq_setup(struct pca953x_chip *chip,
			     int irq_base)
{
	struct i2c_client *client = chip->client;

	if (client->irq && irq_base != -1 && (chip->driver_data & PCA_INT))
		dev_warn(&client->dev, "interrupt support not compiled in\n");

	return 0;
}
#endif

static int device_pca95xx_init(struct pca953x_chip *chip, u32 invert)
{
	DECLARE_BITMAP(val, MAX_LINE);
	u8 regaddr;
	int ret;

	regaddr = chip->recalc_addr(chip, chip->regs->output, 0);
	ret = regcache_sync_region(chip->regmap, regaddr,
				   regaddr + NBANK(chip) - 1);
	if (ret)
		goto out;

	regaddr = chip->recalc_addr(chip, chip->regs->direction, 0);
	ret = regcache_sync_region(chip->regmap, regaddr,
				   regaddr + NBANK(chip) - 1);
	if (ret)
		goto out;

	/* set platform specific polarity inversion */
	if (invert)
		bitmap_fill(val, MAX_LINE);
	else
		bitmap_zero(val, MAX_LINE);

	ret = pca953x_write_regs(chip, chip->regs->invert, val);
out:
	return ret;
}

static int device_pca957x_init(struct pca953x_chip *chip, u32 invert)
{
	DECLARE_BITMAP(val, MAX_LINE);
	unsigned int i;
	int ret;

	ret = device_pca95xx_init(chip, invert);
	if (ret)
		goto out;

	/* To enable register 6, 7 to control pull up and pull down */
	for (i = 0; i < NBANK(chip); i++)
		bitmap_set_value8(val, 0x02, i * BANK_SZ);

	ret = pca953x_write_regs(chip, PCA957X_BKEN, val);
	if (ret)
		goto out;

	return 0;
out:
	return ret;
}

static int pca953x_probe(struct i2c_client *client)
{
	struct pca953x_platform_data *pdata;
	struct pca953x_chip *chip;
	int irq_base = 0;
	int ret;
	u32 invert = 0;
	struct regulator *reg;
	const struct regmap_config *regmap_config;

	chip = devm_kzalloc(&client->dev, sizeof(*chip), GFP_KERNEL);
	if (chip == NULL)
		return -ENOMEM;

	pdata = dev_get_platdata(&client->dev);
	if (pdata) {
		irq_base = pdata->irq_base;
		chip->gpio_start = pdata->gpio_base;
		invert = pdata->invert;
		chip->names = pdata->names;
	} else {
		struct gpio_desc *reset_gpio;

		chip->gpio_start = -1;
		irq_base = 0;

		/*
		 * See if we need to de-assert a reset pin.
		 *
		 * There is no known ACPI-enabled platforms that are
		 * using "reset" GPIO. Otherwise any of those platform
		 * must use _DSD method with corresponding property.
		 */
		reset_gpio = devm_gpiod_get_optional(&client->dev, "reset",
						     GPIOD_OUT_LOW);
		if (IS_ERR(reset_gpio))
			return PTR_ERR(reset_gpio);
	}

	chip->client = client;
	chip->driver_data = (uintptr_t)i2c_get_match_data(client);
	if (!chip->driver_data)
		return -ENODEV;

	reg = devm_regulator_get(&client->dev, "vcc");
	if (IS_ERR(reg))
		return dev_err_probe(&client->dev, PTR_ERR(reg), "reg get err\n");

	ret = regulator_enable(reg);
	if (ret) {
		dev_err(&client->dev, "reg en err: %d\n", ret);
		return ret;
	}
	chip->regulator = reg;

	i2c_set_clientdata(client, chip);

	pca953x_setup_gpio(chip, chip->driver_data & PCA_GPIO_MASK);

	if (NBANK(chip) > 2 || PCA_CHIP_TYPE(chip->driver_data) == PCA957X_TYPE) {
		dev_info(&client->dev, "using AI\n");
		regmap_config = &pca953x_ai_i2c_regmap;
	} else {
		dev_info(&client->dev, "using no AI\n");
		regmap_config = &pca953x_i2c_regmap;
	}

	if (PCA_CHIP_TYPE(chip->driver_data) == PCAL653X_TYPE) {
		chip->recalc_addr = pcal6534_recalc_addr;
		chip->check_reg = pcal6534_check_register;
	} else {
		chip->recalc_addr = pca953x_recalc_addr;
		chip->check_reg = pca953x_check_register;
	}

	chip->regmap = devm_regmap_init_i2c(client, regmap_config);
	if (IS_ERR(chip->regmap)) {
		ret = PTR_ERR(chip->regmap);
		goto err_exit;
	}

	regcache_mark_dirty(chip->regmap);

	mutex_init(&chip->i2c_lock);
	/*
	 * In case we have an i2c-mux controlled by a GPIO provided by an
	 * expander using the same driver higher on the device tree, read the
	 * i2c adapter nesting depth and use the retrieved value as lockdep
	 * subclass for chip->i2c_lock.
	 *
	 * REVISIT: This solution is not complete. It protects us from lockdep
	 * false positives when the expander controlling the i2c-mux is on
	 * a different level on the device tree, but not when it's on the same
	 * level on a different branch (in which case the subclass number
	 * would be the same).
	 *
	 * TODO: Once a correct solution is developed, a similar fix should be
	 * applied to all other i2c-controlled GPIO expanders (and potentially
	 * regmap-i2c).
	 */
	lockdep_set_subclass(&chip->i2c_lock,
			     i2c_adapter_depth(client->adapter));

	ret = device_reset(&client->dev);
	if (ret == -EPROBE_DEFER)
		return -EPROBE_DEFER;

	/* initialize cached registers from their original values.
	 * we can't share this chip with another i2c master.
	 */
	if (PCA_CHIP_TYPE(chip->driver_data) == PCA957X_TYPE) {
		chip->regs = &pca957x_regs;
		ret = device_pca957x_init(chip, invert);
	} else {
		chip->regs = &pca953x_regs;
		ret = device_pca95xx_init(chip, invert);
	}
	if (ret)
		goto err_exit;

	ret = pca953x_irq_setup(chip, irq_base);
	if (ret)
		goto err_exit;

	ret = devm_gpiochip_add_data(&client->dev, &chip->gpio_chip, chip);
	if (ret)
		goto err_exit;

	if (pdata && pdata->setup) {
		ret = pdata->setup(client, chip->gpio_chip.base,
				   chip->gpio_chip.ngpio, pdata->context);
		if (ret < 0)
			dev_warn(&client->dev, "setup failed, %d\n", ret);
	}

	return 0;

err_exit:
	regulator_disable(chip->regulator);
	return ret;
}

static void pca953x_remove(struct i2c_client *client)
{
	struct pca953x_platform_data *pdata = dev_get_platdata(&client->dev);
	struct pca953x_chip *chip = i2c_get_clientdata(client);

	if (pdata && pdata->teardown) {
		pdata->teardown(client, chip->gpio_chip.base,
				chip->gpio_chip.ngpio, pdata->context);
	}

	regulator_disable(chip->regulator);
}

#ifdef CONFIG_PM_SLEEP
static int pca953x_regcache_sync(struct device *dev)
{
	struct pca953x_chip *chip = dev_get_drvdata(dev);
	int ret;
	u8 regaddr;

	/*
	 * The ordering between direction and output is important,
	 * sync these registers first and only then sync the rest.
	 */
	regaddr = chip->recalc_addr(chip, chip->regs->direction, 0);
	ret = regcache_sync_region(chip->regmap, regaddr, regaddr + NBANK(chip) - 1);
	if (ret) {
		dev_err(dev, "Failed to sync GPIO dir registers: %d\n", ret);
		return ret;
	}

	regaddr = chip->recalc_addr(chip, chip->regs->output, 0);
	ret = regcache_sync_region(chip->regmap, regaddr, regaddr + NBANK(chip) - 1);
	if (ret) {
		dev_err(dev, "Failed to sync GPIO out registers: %d\n", ret);
		return ret;
	}

#ifdef CONFIG_GPIO_PCA953X_IRQ
	if (chip->driver_data & PCA_PCAL) {
		regaddr = chip->recalc_addr(chip, PCAL953X_IN_LATCH, 0);
		ret = regcache_sync_region(chip->regmap, regaddr,
					   regaddr + NBANK(chip) - 1);
		if (ret) {
			dev_err(dev, "Failed to sync INT latch registers: %d\n",
				ret);
			return ret;
		}

		regaddr = chip->recalc_addr(chip, PCAL953X_INT_MASK, 0);
		ret = regcache_sync_region(chip->regmap, regaddr,
					   regaddr + NBANK(chip) - 1);
		if (ret) {
			dev_err(dev, "Failed to sync INT mask registers: %d\n",
				ret);
			return ret;
		}
	}
#endif

	return 0;
}

static int pca953x_suspend(struct device *dev)
{
	struct pca953x_chip *chip = dev_get_drvdata(dev);

	mutex_lock(&chip->i2c_lock);
	regcache_cache_only(chip->regmap, true);
	mutex_unlock(&chip->i2c_lock);

	if (atomic_read(&chip->wakeup_path))
		device_set_wakeup_path(dev);
	else
		regulator_disable(chip->regulator);

	return 0;
}

static int pca953x_resume(struct device *dev)
{
	struct pca953x_chip *chip = dev_get_drvdata(dev);
	int ret;

	if (!atomic_read(&chip->wakeup_path)) {
		ret = regulator_enable(chip->regulator);
		if (ret) {
			dev_err(dev, "Failed to enable regulator: %d\n", ret);
			return 0;
		}
	}

	mutex_lock(&chip->i2c_lock);
	regcache_cache_only(chip->regmap, false);
	regcache_mark_dirty(chip->regmap);
	ret = pca953x_regcache_sync(dev);
	if (ret) {
		mutex_unlock(&chip->i2c_lock);
		return ret;
	}

	ret = regcache_sync(chip->regmap);
	mutex_unlock(&chip->i2c_lock);
	if (ret) {
		dev_err(dev, "Failed to restore register map: %d\n", ret);
		return ret;
	}

	return 0;
}
#endif

/* convenience to stop overlong match-table lines */
#define OF_653X(__nrgpio, __int) ((void *)(__nrgpio | PCAL653X_TYPE | __int))
#define OF_953X(__nrgpio, __int) (void *)(__nrgpio | PCA953X_TYPE | __int)
#define OF_957X(__nrgpio, __int) (void *)(__nrgpio | PCA957X_TYPE | __int)

static const struct of_device_id pca953x_dt_ids[] = {
	{ .compatible = "nxp,pca6408", .data = OF_953X(8, PCA_INT), },
	{ .compatible = "nxp,pca6416", .data = OF_953X(16, PCA_INT), },
	{ .compatible = "nxp,pca9505", .data = OF_953X(40, PCA_INT), },
	{ .compatible = "nxp,pca9506", .data = OF_953X(40, PCA_INT), },
	{ .compatible = "nxp,pca9534", .data = OF_953X( 8, PCA_INT), },
	{ .compatible = "nxp,pca9535", .data = OF_953X(16, PCA_INT), },
	{ .compatible = "nxp,pca9536", .data = OF_953X( 4, 0), },
	{ .compatible = "nxp,pca9537", .data = OF_953X( 4, PCA_INT), },
	{ .compatible = "nxp,pca9538", .data = OF_953X( 8, PCA_INT), },
	{ .compatible = "nxp,pca9539", .data = OF_953X(16, PCA_INT), },
	{ .compatible = "nxp,pca9554", .data = OF_953X( 8, PCA_INT), },
	{ .compatible = "nxp,pca9555", .data = OF_953X(16, PCA_INT), },
	{ .compatible = "nxp,pca9556", .data = OF_953X( 8, 0), },
	{ .compatible = "nxp,pca9557", .data = OF_953X( 8, 0), },
	{ .compatible = "nxp,pca9574", .data = OF_957X( 8, PCA_INT), },
	{ .compatible = "nxp,pca9575", .data = OF_957X(16, PCA_INT), },
	{ .compatible = "nxp,pca9698", .data = OF_953X(40, 0), },

	{ .compatible = "nxp,pcal6408", .data = OF_953X(8, PCA_LATCH_INT), },
	{ .compatible = "nxp,pcal6416", .data = OF_953X(16, PCA_LATCH_INT), },
	{ .compatible = "nxp,pcal6524", .data = OF_953X(24, PCA_LATCH_INT), },
	{ .compatible = "nxp,pcal6534", .data = OF_653X(34, PCA_LATCH_INT), },
	{ .compatible = "nxp,pcal9535", .data = OF_953X(16, PCA_LATCH_INT), },
	{ .compatible = "nxp,pcal9554b", .data = OF_953X( 8, PCA_LATCH_INT), },
	{ .compatible = "nxp,pcal9555a", .data = OF_953X(16, PCA_LATCH_INT), },

	{ .compatible = "maxim,max7310", .data = OF_953X( 8, 0), },
	{ .compatible = "maxim,max7312", .data = OF_953X(16, PCA_INT), },
	{ .compatible = "maxim,max7313", .data = OF_953X(16, PCA_INT), },
	{ .compatible = "maxim,max7315", .data = OF_953X( 8, PCA_INT), },
	{ .compatible = "maxim,max7318", .data = OF_953X(16, PCA_INT), },

	{ .compatible = "ti,pca6107", .data = OF_953X( 8, PCA_INT), },
	{ .compatible = "ti,pca9536", .data = OF_953X( 4, 0), },
	{ .compatible = "ti,tca6408", .data = OF_953X( 8, PCA_INT), },
	{ .compatible = "ti,tca6416", .data = OF_953X(16, PCA_INT), },
	{ .compatible = "ti,tca6424", .data = OF_953X(24, PCA_INT), },
	{ .compatible = "ti,tca9538", .data = OF_953X( 8, PCA_INT), },
	{ .compatible = "ti,tca9539", .data = OF_953X(16, PCA_INT), },

	{ .compatible = "onnn,cat9554", .data = OF_953X( 8, PCA_INT), },
	{ .compatible = "onnn,pca9654", .data = OF_953X( 8, PCA_INT), },
	{ .compatible = "onnn,pca9655", .data = OF_953X(16, PCA_INT), },

	{ .compatible = "exar,xra1202", .data = OF_953X( 8, 0), },
	{ }
};

MODULE_DEVICE_TABLE(of, pca953x_dt_ids);

static SIMPLE_DEV_PM_OPS(pca953x_pm_ops, pca953x_suspend, pca953x_resume);

static struct i2c_driver pca953x_driver = {
	.driver = {
		.name	= "pca953x",
		.pm	= &pca953x_pm_ops,
		.of_match_table = pca953x_dt_ids,
		.acpi_match_table = pca953x_acpi_ids,
	},
	.probe		= pca953x_probe,
	.remove		= pca953x_remove,
	.id_table	= pca953x_id,
};

static int __init pca953x_init(void)
{
	return i2c_add_driver(&pca953x_driver);
}
/* register after i2c postcore initcall and before
 * subsys initcalls that may rely on these GPIOs
 */
subsys_initcall(pca953x_init);

static void __exit pca953x_exit(void)
{
	i2c_del_driver(&pca953x_driver);
}
module_exit(pca953x_exit);

MODULE_AUTHOR("eric miao <eric.miao@marvell.com>");
MODULE_DESCRIPTION("GPIO expander driver for PCA953x");
MODULE_LICENSE("GPL");<|MERGE_RESOLUTION|>--- conflicted
+++ resolved
@@ -20,10 +20,7 @@
 #include <linux/platform_data/pca953x.h>
 #include <linux/regmap.h>
 #include <linux/regulator/consumer.h>
-<<<<<<< HEAD
-=======
 #include <linux/seq_file.h>
->>>>>>> ccf0a997
 #include <linux/reset.h>
 #include <linux/slab.h>
 
@@ -315,21 +312,7 @@
 	int bank;
 	int offset;
 
-<<<<<<< HEAD
-	if (reg >= 0x30 && reg < 0x54) {
-		/*
-		 * Reserved block between 14h and 2Fh does not align on
-		 * expected bank boundaries like other devices.
-		 */
-		int temp = reg - 0x30;
-
-		bank = temp / NBANK(chip);
-		offset = temp - (bank * NBANK(chip));
-		bank += 8;
-	} else if (reg >= 0x54) {
-=======
 	if (reg >= 0x54) {
->>>>>>> ccf0a997
 		/*
 		 * Handle lack of reserved registers after output port
 		 * configuration register to form a bank.
@@ -469,7 +452,7 @@
 static u8 pcal6534_recalc_addr(struct pca953x_chip *chip, int reg, int off)
 {
 	int addr;
-	int pinctrl = 0;
+	int pinctrl;
 
 	addr = (reg & PCAL_GPIO_MASK) * NBANK(chip);
 
