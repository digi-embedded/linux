--- conflicted
+++ resolved
@@ -818,13 +818,6 @@
 	if (ret == -EPROBE_DEFER)
 		return -EPROBE_DEFER;
 
-<<<<<<< HEAD
-	ret = device_reset(&client->dev);
-	if (ret == -ENODEV)
-		return -EPROBE_DEFER;
-
-=======
->>>>>>> 423d9423
 	/* initialize cached registers from their original values.
 	 * we can't share this chip with another i2c master.
 	 */
