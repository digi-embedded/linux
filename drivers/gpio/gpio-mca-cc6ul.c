--- conflicted
+++ resolved
@@ -397,15 +397,12 @@
 		goto err;
 	}
 
-<<<<<<< HEAD
-=======
 	ret = mca_cc6ul_gpio_irq_setup(gpio);
 	if (ret) {
 		gpiochip_remove(&gpio->gp);
 		goto err;
 	}
 
->>>>>>> e43301b8
 	mca->gpio_base = gpio->gp.base;
 
 	return 0;
