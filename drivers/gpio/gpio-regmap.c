--- conflicted
+++ resolved
@@ -122,14 +122,11 @@
 	if (gpio->get_direction)
 		return gpio->get_direction(gpio, offset);
 
-<<<<<<< HEAD
-=======
 	if (gpio->reg_dat_base && !gpio->reg_set_base)
 		return GPIO_LINE_DIRECTION_IN;
 	if (gpio->reg_set_base && !gpio->reg_dat_base)
 		return GPIO_LINE_DIRECTION_OUT;
 
->>>>>>> ccf0a997
 	if (gpio->reg_dir_out_base) {
 		base = gpio_regmap_addr(gpio->reg_dir_out_base);
 		invert = 0;
@@ -286,14 +283,8 @@
 	else if (gpio->reg_set_base)
 		chip->set = gpio_regmap_set;
 
-<<<<<<< HEAD
-	if (gpio->reg_dir_in_base || gpio->reg_dir_out_base ||
-	    gpio->get_direction) {
-		chip->get_direction = gpio_regmap_get_direction;
-=======
 	chip->get_direction = gpio_regmap_get_direction;
 	if (gpio->reg_dir_in_base || gpio->reg_dir_out_base) {
->>>>>>> ccf0a997
 		chip->direction_input = gpio_regmap_direction_input;
 		chip->direction_output = gpio_regmap_direction_output;
 	}
