// SPDX-License-Identifier: GPL-2.0
/*
 * ACPI helpers for GPIO API
 *
 * Copyright (C) 2012, Intel Corporation
 * Authors: Mathias Nyman <mathias.nyman@linux.intel.com>
 *          Mika Westerberg <mika.westerberg@linux.intel.com>
 */

#include <linux/dmi.h>
#include <linux/errno.h>
#include <linux/gpio/consumer.h>
#include <linux/gpio/driver.h>
#include <linux/gpio/machine.h>
#include <linux/export.h>
#include <linux/acpi.h>
#include <linux/interrupt.h>
#include <linux/mutex.h>
#include <linux/pinctrl/pinctrl.h>

#include "gpiolib.h"
#include "gpiolib-acpi.h"

static int run_edge_events_on_boot = -1;
module_param(run_edge_events_on_boot, int, 0444);
MODULE_PARM_DESC(run_edge_events_on_boot,
		 "Run edge _AEI event-handlers at boot: 0=no, 1=yes, -1=auto");

static char *ignore_wake;
module_param(ignore_wake, charp, 0444);
MODULE_PARM_DESC(ignore_wake,
		 "controller@pin combos on which to ignore the ACPI wake flag "
		 "ignore_wake=controller@pin[,controller@pin[,...]]");

static char *ignore_interrupt;
module_param(ignore_interrupt, charp, 0444);
MODULE_PARM_DESC(ignore_interrupt,
		 "controller@pin combos on which to ignore interrupt "
		 "ignore_interrupt=controller@pin[,controller@pin[,...]]");

struct acpi_gpiolib_dmi_quirk {
	bool no_edge_events_on_boot;
	char *ignore_wake;
	char *ignore_interrupt;
};

/**
 * struct acpi_gpio_event - ACPI GPIO event handler data
 *
 * @node:	  list-entry of the events list of the struct acpi_gpio_chip
 * @handle:	  handle of ACPI method to execute when the IRQ triggers
 * @handler:	  handler function to pass to request_irq() when requesting the IRQ
 * @pin:	  GPIO pin number on the struct gpio_chip
 * @irq:	  Linux IRQ number for the event, for request_irq() / free_irq()
 * @irqflags:	  flags to pass to request_irq() when requesting the IRQ
 * @irq_is_wake:  If the ACPI flags indicate the IRQ is a wakeup source
 * @irq_requested:True if request_irq() has been done
 * @desc:	  struct gpio_desc for the GPIO pin for this event
 */
struct acpi_gpio_event {
	struct list_head node;
	acpi_handle handle;
	irq_handler_t handler;
	unsigned int pin;
	unsigned int irq;
	unsigned long irqflags;
	bool irq_is_wake;
	bool irq_requested;
	struct gpio_desc *desc;
};

struct acpi_gpio_connection {
	struct list_head node;
	unsigned int pin;
	struct gpio_desc *desc;
};

struct acpi_gpio_chip {
	/*
	 * ACPICA requires that the first field of the context parameter
	 * passed to acpi_install_address_space_handler() is large enough
	 * to hold struct acpi_connection_info.
	 */
	struct acpi_connection_info conn_info;
	struct list_head conns;
	struct mutex conn_lock;
	struct gpio_chip *chip;
	struct list_head events;
	struct list_head deferred_req_irqs_list_entry;
};

/*
 * For GPIO chips which call acpi_gpiochip_request_interrupts() before late_init
 * (so builtin drivers) we register the ACPI GpioInt IRQ handlers from a
 * late_initcall_sync() handler, so that other builtin drivers can register their
 * OpRegions before the event handlers can run. This list contains GPIO chips
 * for which the acpi_gpiochip_request_irqs() call has been deferred.
 */
static DEFINE_MUTEX(acpi_gpio_deferred_req_irqs_lock);
static LIST_HEAD(acpi_gpio_deferred_req_irqs_list);
static bool acpi_gpio_deferred_req_irqs_done;

static int acpi_gpiochip_find(struct gpio_chip *gc, void *data)
{
	return gc->parent && device_match_acpi_handle(gc->parent, data);
}

/**
 * acpi_get_gpiod() - Translate ACPI GPIO pin to GPIO descriptor usable with GPIO API
 * @path:	ACPI GPIO controller full path name, (e.g. "\\_SB.GPO1")
 * @pin:	ACPI GPIO pin number (0-based, controller-relative)
 *
 * Return: GPIO descriptor to use with Linux generic GPIO API, or ERR_PTR
 * error value. Specifically returns %-EPROBE_DEFER if the referenced GPIO
 * controller does not have GPIO chip registered at the moment. This is to
 * support probe deferral.
 */
static struct gpio_desc *acpi_get_gpiod(char *path, unsigned int pin)
{
	struct gpio_chip *chip;
	acpi_handle handle;
	acpi_status status;

	status = acpi_get_handle(NULL, path, &handle);
	if (ACPI_FAILURE(status))
		return ERR_PTR(-ENODEV);

	chip = gpiochip_find(handle, acpi_gpiochip_find);
	if (!chip)
		return ERR_PTR(-EPROBE_DEFER);

	return gpiochip_get_desc(chip, pin);
}

/**
 * acpi_get_and_request_gpiod - Translate ACPI GPIO pin to GPIO descriptor and
 *                              hold a refcount to the GPIO device.
 * @path:      ACPI GPIO controller full path name, (e.g. "\\_SB.GPO1")
 * @pin:       ACPI GPIO pin number (0-based, controller-relative)
 * @label:     Label to pass to gpiod_request()
 *
 * This function is a simple pass-through to acpi_get_gpiod(), except that
 * as it is intended for use outside of the GPIO layer (in a similar fashion to
 * gpiod_get_index() for example) it also holds a reference to the GPIO device.
 */
struct gpio_desc *acpi_get_and_request_gpiod(char *path, unsigned int pin, char *label)
{
	struct gpio_desc *gpio;
	int ret;

	gpio = acpi_get_gpiod(path, pin);
	if (IS_ERR(gpio))
		return gpio;

	ret = gpiod_request(gpio, label);
	if (ret)
		return ERR_PTR(ret);

	return gpio;
}
EXPORT_SYMBOL_GPL(acpi_get_and_request_gpiod);

static irqreturn_t acpi_gpio_irq_handler(int irq, void *data)
{
	struct acpi_gpio_event *event = data;

	acpi_evaluate_object(event->handle, NULL, NULL, NULL);

	return IRQ_HANDLED;
}

static irqreturn_t acpi_gpio_irq_handler_evt(int irq, void *data)
{
	struct acpi_gpio_event *event = data;

	acpi_execute_simple_method(event->handle, NULL, event->pin);

	return IRQ_HANDLED;
}

static void acpi_gpio_chip_dh(acpi_handle handle, void *data)
{
	/* The address of this function is used as a key. */
}

bool acpi_gpio_get_irq_resource(struct acpi_resource *ares,
				struct acpi_resource_gpio **agpio)
{
	struct acpi_resource_gpio *gpio;

	if (ares->type != ACPI_RESOURCE_TYPE_GPIO)
		return false;

	gpio = &ares->data.gpio;
	if (gpio->connection_type != ACPI_RESOURCE_GPIO_TYPE_INT)
		return false;

	*agpio = gpio;
	return true;
}
EXPORT_SYMBOL_GPL(acpi_gpio_get_irq_resource);

/**
 * acpi_gpio_get_io_resource - Fetch details of an ACPI resource if it is a GPIO
 *			       I/O resource or return False if not.
 * @ares:	Pointer to the ACPI resource to fetch
 * @agpio:	Pointer to a &struct acpi_resource_gpio to store the output pointer
 */
bool acpi_gpio_get_io_resource(struct acpi_resource *ares,
			       struct acpi_resource_gpio **agpio)
{
	struct acpi_resource_gpio *gpio;

	if (ares->type != ACPI_RESOURCE_TYPE_GPIO)
		return false;

	gpio = &ares->data.gpio;
	if (gpio->connection_type != ACPI_RESOURCE_GPIO_TYPE_IO)
		return false;

	*agpio = gpio;
	return true;
}
EXPORT_SYMBOL_GPL(acpi_gpio_get_io_resource);

static void acpi_gpiochip_request_irq(struct acpi_gpio_chip *acpi_gpio,
				      struct acpi_gpio_event *event)
{
	struct device *parent = acpi_gpio->chip->parent;
	int ret, value;

	ret = request_threaded_irq(event->irq, NULL, event->handler,
				   event->irqflags | IRQF_ONESHOT, "ACPI:Event", event);
	if (ret) {
		dev_err(parent, "Failed to setup interrupt handler for %d\n", event->irq);
		return;
	}

	if (event->irq_is_wake)
		enable_irq_wake(event->irq);

	event->irq_requested = true;

	/* Make sure we trigger the initial state of edge-triggered IRQs */
	if (run_edge_events_on_boot &&
	    (event->irqflags & (IRQF_TRIGGER_RISING | IRQF_TRIGGER_FALLING))) {
		value = gpiod_get_raw_value_cansleep(event->desc);
		if (((event->irqflags & IRQF_TRIGGER_RISING) && value == 1) ||
		    ((event->irqflags & IRQF_TRIGGER_FALLING) && value == 0))
			event->handler(event->irq, event);
	}
}

static void acpi_gpiochip_request_irqs(struct acpi_gpio_chip *acpi_gpio)
{
	struct acpi_gpio_event *event;

	list_for_each_entry(event, &acpi_gpio->events, node)
		acpi_gpiochip_request_irq(acpi_gpio, event);
}

static enum gpiod_flags
acpi_gpio_to_gpiod_flags(const struct acpi_resource_gpio *agpio, int polarity)
{
	/* GpioInt() implies input configuration */
	if (agpio->connection_type == ACPI_RESOURCE_GPIO_TYPE_INT)
		return GPIOD_IN;

	switch (agpio->io_restriction) {
	case ACPI_IO_RESTRICT_INPUT:
		return GPIOD_IN;
	case ACPI_IO_RESTRICT_OUTPUT:
		/*
		 * ACPI GPIO resources don't contain an initial value for the
		 * GPIO. Therefore we deduce that value from the pull field
		 * and the polarity instead. If the pin is pulled up we assume
		 * default to be high, if it is pulled down we assume default
		 * to be low, otherwise we leave pin untouched. For active low
		 * polarity values will be switched. See also
		 * Documentation/firmware-guide/acpi/gpio-properties.rst.
		 */
		switch (agpio->pin_config) {
		case ACPI_PIN_CONFIG_PULLUP:
			return polarity == GPIO_ACTIVE_LOW ? GPIOD_OUT_LOW : GPIOD_OUT_HIGH;
		case ACPI_PIN_CONFIG_PULLDOWN:
			return polarity == GPIO_ACTIVE_LOW ? GPIOD_OUT_HIGH : GPIOD_OUT_LOW;
		default:
			break;
		}
		break;
	default:
		break;
	}

	/*
	 * Assume that the BIOS has configured the direction and pull
	 * accordingly.
	 */
	return GPIOD_ASIS;
}

static struct gpio_desc *acpi_request_own_gpiod(struct gpio_chip *chip,
						struct acpi_resource_gpio *agpio,
						unsigned int index,
						const char *label)
{
	int polarity = GPIO_ACTIVE_HIGH;
	enum gpiod_flags flags = acpi_gpio_to_gpiod_flags(agpio, polarity);
	unsigned int pin = agpio->pin_table[index];
	struct gpio_desc *desc;
	int ret;

	desc = gpiochip_request_own_desc(chip, pin, label, polarity, flags);
	if (IS_ERR(desc))
		return desc;

	/* ACPI uses hundredths of milliseconds units */
	ret = gpio_set_debounce_timeout(desc, agpio->debounce_timeout * 10);
	if (ret)
		dev_warn(chip->parent,
			 "Failed to set debounce-timeout for pin 0x%04X, err %d\n",
			 pin, ret);

	return desc;
}

static bool acpi_gpio_in_ignore_list(const char *ignore_list, const char *controller_in,
				     unsigned int pin_in)
{
	const char *controller, *pin_str;
	unsigned int pin;
	char *endp;
	int len;

	controller = ignore_list;
	while (controller) {
		pin_str = strchr(controller, '@');
		if (!pin_str)
			goto err;

		len = pin_str - controller;
		if (len == strlen(controller_in) &&
		    strncmp(controller, controller_in, len) == 0) {
			pin = simple_strtoul(pin_str + 1, &endp, 10);
			if (*endp != 0 && *endp != ',')
				goto err;

			if (pin == pin_in)
				return true;
		}

		controller = strchr(controller, ',');
		if (controller)
			controller++;
	}

	return false;
err:
	pr_err_once("Error: Invalid value for gpiolib_acpi.ignore_...: %s\n", ignore_list);
	return false;
}

static bool acpi_gpio_irq_is_wake(struct device *parent,
				  struct acpi_resource_gpio *agpio)
{
	unsigned int pin = agpio->pin_table[0];

	if (agpio->wake_capable != ACPI_WAKE_CAPABLE)
		return false;

	if (acpi_gpio_in_ignore_list(ignore_wake, dev_name(parent), pin)) {
		dev_info(parent, "Ignoring wakeup on pin %u\n", pin);
		return false;
	}

	return true;
}

/* Always returns AE_OK so that we keep looping over the resources */
static acpi_status acpi_gpiochip_alloc_event(struct acpi_resource *ares,
					     void *context)
{
	struct acpi_gpio_chip *acpi_gpio = context;
	struct gpio_chip *chip = acpi_gpio->chip;
	struct acpi_resource_gpio *agpio;
	acpi_handle handle, evt_handle;
	struct acpi_gpio_event *event;
	irq_handler_t handler = NULL;
	struct gpio_desc *desc;
	unsigned int pin;
	int ret, irq;

	if (!acpi_gpio_get_irq_resource(ares, &agpio))
		return AE_OK;

	handle = ACPI_HANDLE(chip->parent);
	pin = agpio->pin_table[0];

	if (pin <= 255) {
		char ev_name[8];
		sprintf(ev_name, "_%c%02X",
			agpio->triggering == ACPI_EDGE_SENSITIVE ? 'E' : 'L',
			pin);
		if (ACPI_SUCCESS(acpi_get_handle(handle, ev_name, &evt_handle)))
			handler = acpi_gpio_irq_handler;
	}
	if (!handler) {
		if (ACPI_SUCCESS(acpi_get_handle(handle, "_EVT", &evt_handle)))
			handler = acpi_gpio_irq_handler_evt;
	}
	if (!handler)
		return AE_OK;

	desc = acpi_request_own_gpiod(chip, agpio, 0, "ACPI:Event");
	if (IS_ERR(desc)) {
		dev_err(chip->parent,
			"Failed to request GPIO for pin 0x%04X, err %ld\n",
			pin, PTR_ERR(desc));
		return AE_OK;
	}

	ret = gpiochip_lock_as_irq(chip, pin);
	if (ret) {
		dev_err(chip->parent,
			"Failed to lock GPIO pin 0x%04X as interrupt, err %d\n",
			pin, ret);
		goto fail_free_desc;
	}

	irq = gpiod_to_irq(desc);
	if (irq < 0) {
		dev_err(chip->parent,
			"Failed to translate GPIO pin 0x%04X to IRQ, err %d\n",
			pin, irq);
		goto fail_unlock_irq;
	}

	if (acpi_gpio_in_ignore_list(ignore_interrupt, dev_name(chip->parent), pin)) {
		dev_info(chip->parent, "Ignoring interrupt on pin %u\n", pin);
		return AE_OK;
	}

	event = kzalloc(sizeof(*event), GFP_KERNEL);
	if (!event)
		goto fail_unlock_irq;

	event->irqflags = IRQF_ONESHOT;
	if (agpio->triggering == ACPI_LEVEL_SENSITIVE) {
		if (agpio->polarity == ACPI_ACTIVE_HIGH)
			event->irqflags |= IRQF_TRIGGER_HIGH;
		else
			event->irqflags |= IRQF_TRIGGER_LOW;
	} else {
		switch (agpio->polarity) {
		case ACPI_ACTIVE_HIGH:
			event->irqflags |= IRQF_TRIGGER_RISING;
			break;
		case ACPI_ACTIVE_LOW:
			event->irqflags |= IRQF_TRIGGER_FALLING;
			break;
		default:
			event->irqflags |= IRQF_TRIGGER_RISING |
					   IRQF_TRIGGER_FALLING;
			break;
		}
	}

	event->handle = evt_handle;
	event->handler = handler;
	event->irq = irq;
	event->irq_is_wake = acpi_gpio_irq_is_wake(chip->parent, agpio);
	event->pin = pin;
	event->desc = desc;

	list_add_tail(&event->node, &acpi_gpio->events);

	return AE_OK;

fail_unlock_irq:
	gpiochip_unlock_as_irq(chip, pin);
fail_free_desc:
	gpiochip_free_own_desc(desc);

	return AE_OK;
}

/**
 * acpi_gpiochip_request_interrupts() - Register isr for gpio chip ACPI events
 * @chip:      GPIO chip
 *
 * ACPI5 platforms can use GPIO signaled ACPI events. These GPIO interrupts are
 * handled by ACPI event methods which need to be called from the GPIO
 * chip's interrupt handler. acpi_gpiochip_request_interrupts() finds out which
 * GPIO pins have ACPI event methods and assigns interrupt handlers that calls
 * the ACPI event methods for those pins.
 */
void acpi_gpiochip_request_interrupts(struct gpio_chip *chip)
{
	struct acpi_gpio_chip *acpi_gpio;
	acpi_handle handle;
	acpi_status status;
	bool defer;

	if (!chip->parent || !chip->to_irq)
		return;

	handle = ACPI_HANDLE(chip->parent);
	if (!handle)
		return;

	status = acpi_get_data(handle, acpi_gpio_chip_dh, (void **)&acpi_gpio);
	if (ACPI_FAILURE(status))
		return;

	acpi_walk_resources(handle, "_AEI",
			    acpi_gpiochip_alloc_event, acpi_gpio);

	mutex_lock(&acpi_gpio_deferred_req_irqs_lock);
	defer = !acpi_gpio_deferred_req_irqs_done;
	if (defer)
		list_add(&acpi_gpio->deferred_req_irqs_list_entry,
			 &acpi_gpio_deferred_req_irqs_list);
	mutex_unlock(&acpi_gpio_deferred_req_irqs_lock);

	if (defer)
		return;

	acpi_gpiochip_request_irqs(acpi_gpio);
}
EXPORT_SYMBOL_GPL(acpi_gpiochip_request_interrupts);

/**
 * acpi_gpiochip_free_interrupts() - Free GPIO ACPI event interrupts.
 * @chip:      GPIO chip
 *
 * Free interrupts associated with GPIO ACPI event method for the given
 * GPIO chip.
 */
void acpi_gpiochip_free_interrupts(struct gpio_chip *chip)
{
	struct acpi_gpio_chip *acpi_gpio;
	struct acpi_gpio_event *event, *ep;
	acpi_handle handle;
	acpi_status status;

	if (!chip->parent || !chip->to_irq)
		return;

	handle = ACPI_HANDLE(chip->parent);
	if (!handle)
		return;

	status = acpi_get_data(handle, acpi_gpio_chip_dh, (void **)&acpi_gpio);
	if (ACPI_FAILURE(status))
		return;

	mutex_lock(&acpi_gpio_deferred_req_irqs_lock);
	if (!list_empty(&acpi_gpio->deferred_req_irqs_list_entry))
		list_del_init(&acpi_gpio->deferred_req_irqs_list_entry);
	mutex_unlock(&acpi_gpio_deferred_req_irqs_lock);

	list_for_each_entry_safe_reverse(event, ep, &acpi_gpio->events, node) {
		if (event->irq_requested) {
			if (event->irq_is_wake)
				disable_irq_wake(event->irq);

			free_irq(event->irq, event);
		}

		gpiochip_unlock_as_irq(chip, event->pin);
		gpiochip_free_own_desc(event->desc);
		list_del(&event->node);
		kfree(event);
	}
}
EXPORT_SYMBOL_GPL(acpi_gpiochip_free_interrupts);

int acpi_dev_add_driver_gpios(struct acpi_device *adev,
			      const struct acpi_gpio_mapping *gpios)
{
	if (adev && gpios) {
		adev->driver_gpios = gpios;
		return 0;
	}
	return -EINVAL;
}
EXPORT_SYMBOL_GPL(acpi_dev_add_driver_gpios);

void acpi_dev_remove_driver_gpios(struct acpi_device *adev)
{
	if (adev)
		adev->driver_gpios = NULL;
}
EXPORT_SYMBOL_GPL(acpi_dev_remove_driver_gpios);

static void acpi_dev_release_driver_gpios(void *adev)
{
	acpi_dev_remove_driver_gpios(adev);
}

int devm_acpi_dev_add_driver_gpios(struct device *dev,
				   const struct acpi_gpio_mapping *gpios)
{
	struct acpi_device *adev = ACPI_COMPANION(dev);
	int ret;

	ret = acpi_dev_add_driver_gpios(adev, gpios);
	if (ret)
		return ret;

	return devm_add_action_or_reset(dev, acpi_dev_release_driver_gpios, adev);
}
EXPORT_SYMBOL_GPL(devm_acpi_dev_add_driver_gpios);

static bool acpi_get_driver_gpio_data(struct acpi_device *adev,
				      const char *name, int index,
				      struct fwnode_reference_args *args,
				      unsigned int *quirks)
{
	const struct acpi_gpio_mapping *gm;

	if (!adev->driver_gpios)
		return false;

	for (gm = adev->driver_gpios; gm->name; gm++)
		if (!strcmp(name, gm->name) && gm->data && index < gm->size) {
			const struct acpi_gpio_params *par = gm->data + index;

			args->fwnode = acpi_fwnode_handle(adev);
			args->args[0] = par->crs_entry_index;
			args->args[1] = par->line_index;
			args->args[2] = par->active_low;
			args->nargs = 3;

			*quirks = gm->quirks;
			return true;
		}

	return false;
}

static int
__acpi_gpio_update_gpiod_flags(enum gpiod_flags *flags, enum gpiod_flags update)
{
	const enum gpiod_flags mask =
		GPIOD_FLAGS_BIT_DIR_SET | GPIOD_FLAGS_BIT_DIR_OUT |
		GPIOD_FLAGS_BIT_DIR_VAL;
	int ret = 0;

	/*
	 * Check if the BIOS has IoRestriction with explicitly set direction
	 * and update @flags accordingly. Otherwise use whatever caller asked
	 * for.
	 */
	if (update & GPIOD_FLAGS_BIT_DIR_SET) {
		enum gpiod_flags diff = *flags ^ update;

		/*
		 * Check if caller supplied incompatible GPIO initialization
		 * flags.
		 *
		 * Return %-EINVAL to notify that firmware has different
		 * settings and we are going to use them.
		 */
		if (((*flags & GPIOD_FLAGS_BIT_DIR_SET) && (diff & GPIOD_FLAGS_BIT_DIR_OUT)) ||
		    ((*flags & GPIOD_FLAGS_BIT_DIR_OUT) && (diff & GPIOD_FLAGS_BIT_DIR_VAL)))
			ret = -EINVAL;
		*flags = (*flags & ~mask) | (update & mask);
	}
	return ret;
}

int
acpi_gpio_update_gpiod_flags(enum gpiod_flags *flags, struct acpi_gpio_info *info)
{
	struct device *dev = &info->adev->dev;
	enum gpiod_flags old = *flags;
	int ret;

	ret = __acpi_gpio_update_gpiod_flags(&old, info->flags);
	if (info->quirks & ACPI_GPIO_QUIRK_NO_IO_RESTRICTION) {
		if (ret)
			dev_warn(dev, FW_BUG "GPIO not in correct mode, fixing\n");
	} else {
		if (ret)
			dev_dbg(dev, "Override GPIO initialization flags\n");
		*flags = old;
	}

	return ret;
}

int acpi_gpio_update_gpiod_lookup_flags(unsigned long *lookupflags,
					struct acpi_gpio_info *info)
{
	switch (info->pin_config) {
	case ACPI_PIN_CONFIG_PULLUP:
		*lookupflags |= GPIO_PULL_UP;
		break;
	case ACPI_PIN_CONFIG_PULLDOWN:
		*lookupflags |= GPIO_PULL_DOWN;
		break;
	case ACPI_PIN_CONFIG_NOPULL:
		*lookupflags |= GPIO_PULL_DISABLE;
		break;
	default:
		break;
	}

	if (info->polarity == GPIO_ACTIVE_LOW)
		*lookupflags |= GPIO_ACTIVE_LOW;

	return 0;
}

struct acpi_gpio_lookup {
	struct acpi_gpio_info info;
	int index;
	u16 pin_index;
	bool active_low;
	struct gpio_desc *desc;
	int n;
};

static int acpi_populate_gpio_lookup(struct acpi_resource *ares, void *data)
{
	struct acpi_gpio_lookup *lookup = data;

	if (ares->type != ACPI_RESOURCE_TYPE_GPIO)
		return 1;

	if (!lookup->desc) {
		const struct acpi_resource_gpio *agpio = &ares->data.gpio;
		bool gpioint = agpio->connection_type == ACPI_RESOURCE_GPIO_TYPE_INT;
		struct gpio_desc *desc;
		u16 pin_index;

		if (lookup->info.quirks & ACPI_GPIO_QUIRK_ONLY_GPIOIO && gpioint)
			lookup->index++;

		if (lookup->n++ != lookup->index)
			return 1;

		pin_index = lookup->pin_index;
		if (pin_index >= agpio->pin_table_length)
			return 1;

		if (lookup->info.quirks & ACPI_GPIO_QUIRK_ABSOLUTE_NUMBER)
			desc = gpio_to_desc(agpio->pin_table[pin_index]);
		else
			desc = acpi_get_gpiod(agpio->resource_source.string_ptr,
					      agpio->pin_table[pin_index]);
		lookup->desc = desc;
		lookup->info.pin_config = agpio->pin_config;
		lookup->info.debounce = agpio->debounce_timeout;
		lookup->info.gpioint = gpioint;
		lookup->info.wake_capable = agpio->wake_capable == ACPI_WAKE_CAPABLE;

		/*
		 * Polarity and triggering are only specified for GpioInt
		 * resource.
		 * Note: we expect here:
		 * - ACPI_ACTIVE_LOW == GPIO_ACTIVE_LOW
		 * - ACPI_ACTIVE_HIGH == GPIO_ACTIVE_HIGH
		 */
		if (lookup->info.gpioint) {
			lookup->info.polarity = agpio->polarity;
			lookup->info.triggering = agpio->triggering;
		} else {
			lookup->info.polarity = lookup->active_low;
		}

		lookup->info.flags = acpi_gpio_to_gpiod_flags(agpio, lookup->info.polarity);
	}

	return 1;
}

static int acpi_gpio_resource_lookup(struct acpi_gpio_lookup *lookup,
				     struct acpi_gpio_info *info)
{
	struct acpi_device *adev = lookup->info.adev;
	struct list_head res_list;
	int ret;

	INIT_LIST_HEAD(&res_list);

	ret = acpi_dev_get_resources(adev, &res_list,
				     acpi_populate_gpio_lookup,
				     lookup);
	if (ret < 0)
		return ret;

	acpi_dev_free_resource_list(&res_list);

	if (!lookup->desc)
		return -ENOENT;

	if (info)
		*info = lookup->info;
	return 0;
}

static int acpi_gpio_property_lookup(struct fwnode_handle *fwnode,
				     const char *propname, int index,
				     struct acpi_gpio_lookup *lookup)
{
	struct fwnode_reference_args args;
	unsigned int quirks = 0;
	int ret;

	memset(&args, 0, sizeof(args));
	ret = __acpi_node_get_property_reference(fwnode, propname, index, 3,
						 &args);
	if (ret) {
		struct acpi_device *adev = to_acpi_device_node(fwnode);

		if (!adev)
			return ret;

		if (!acpi_get_driver_gpio_data(adev, propname, index, &args,
					       &quirks))
			return ret;
	}
	/*
	 * The property was found and resolved, so need to lookup the GPIO based
	 * on returned args.
	 */
	if (!to_acpi_device_node(args.fwnode))
		return -EINVAL;
	if (args.nargs != 3)
		return -EPROTO;

	lookup->index = args.args[0];
	lookup->pin_index = args.args[1];
	lookup->active_low = !!args.args[2];

	lookup->info.adev = to_acpi_device_node(args.fwnode);
	lookup->info.quirks = quirks;

	return 0;
}

/**
 * acpi_get_gpiod_by_index() - get a GPIO descriptor from device resources
 * @adev: pointer to a ACPI device to get GPIO from
 * @propname: Property name of the GPIO (optional)
 * @index: index of GpioIo/GpioInt resource (starting from %0)
 * @info: info pointer to fill in (optional)
 *
 * Function goes through ACPI resources for @adev and based on @index looks
 * up a GpioIo/GpioInt resource, translates it to the Linux GPIO descriptor,
 * and returns it. @index matches GpioIo/GpioInt resources only so if there
 * are total %3 GPIO resources, the index goes from %0 to %2.
 *
 * If @propname is specified the GPIO is looked using device property. In
 * that case @index is used to select the GPIO entry in the property value
 * (in case of multiple).
 *
 * If the GPIO cannot be translated or there is an error, an ERR_PTR is
 * returned.
 *
 * Note: if the GPIO resource has multiple entries in the pin list, this
 * function only returns the first.
 */
static struct gpio_desc *acpi_get_gpiod_by_index(struct acpi_device *adev,
					  const char *propname, int index,
					  struct acpi_gpio_info *info)
{
	struct acpi_gpio_lookup lookup;
	int ret;

	if (!adev)
		return ERR_PTR(-ENODEV);

	memset(&lookup, 0, sizeof(lookup));
	lookup.index = index;

	if (propname) {
		dev_dbg(&adev->dev, "GPIO: looking up %s\n", propname);

		ret = acpi_gpio_property_lookup(acpi_fwnode_handle(adev),
						propname, index, &lookup);
		if (ret)
			return ERR_PTR(ret);

		dev_dbg(&adev->dev, "GPIO: _DSD returned %s %d %u %u\n",
			dev_name(&lookup.info.adev->dev), lookup.index,
			lookup.pin_index, lookup.active_low);
	} else {
		dev_dbg(&adev->dev, "GPIO: looking up %d in _CRS\n", index);
		lookup.info.adev = adev;
	}

	ret = acpi_gpio_resource_lookup(&lookup, info);
	return ret ? ERR_PTR(ret) : lookup.desc;
}

static bool acpi_can_fallback_to_crs(struct acpi_device *adev,
				     const char *con_id)
{
	/* Never allow fallback if the device has properties */
	if (acpi_dev_has_props(adev) || adev->driver_gpios)
		return false;

	return con_id == NULL;
}

struct gpio_desc *acpi_find_gpio(struct device *dev,
				 const char *con_id,
				 unsigned int idx,
				 enum gpiod_flags *dflags,
				 unsigned long *lookupflags)
{
	struct acpi_device *adev = ACPI_COMPANION(dev);
	struct acpi_gpio_info info;
	struct gpio_desc *desc;
	char propname[32];
	int i;

	/* Try first from _DSD */
	for (i = 0; i < ARRAY_SIZE(gpio_suffixes); i++) {
		if (con_id) {
			snprintf(propname, sizeof(propname), "%s-%s",
				 con_id, gpio_suffixes[i]);
		} else {
			snprintf(propname, sizeof(propname), "%s",
				 gpio_suffixes[i]);
		}

		desc = acpi_get_gpiod_by_index(adev, propname, idx, &info);
		if (!IS_ERR(desc))
			break;
		if (PTR_ERR(desc) == -EPROBE_DEFER)
			return ERR_CAST(desc);
	}

	/* Then from plain _CRS GPIOs */
	if (IS_ERR(desc)) {
		if (!acpi_can_fallback_to_crs(adev, con_id))
			return ERR_PTR(-ENOENT);

		desc = acpi_get_gpiod_by_index(adev, NULL, idx, &info);
		if (IS_ERR(desc))
			return desc;
	}

	if (info.gpioint &&
	    (*dflags == GPIOD_OUT_LOW || *dflags == GPIOD_OUT_HIGH)) {
		dev_dbg(&adev->dev, "refusing GpioInt() entry when doing GPIOD_OUT_* lookup\n");
		return ERR_PTR(-ENOENT);
	}

	acpi_gpio_update_gpiod_flags(dflags, &info);
	acpi_gpio_update_gpiod_lookup_flags(lookupflags, &info);
	return desc;
}

/**
 * acpi_node_get_gpiod() - get a GPIO descriptor from ACPI resources
 * @fwnode: pointer to an ACPI firmware node to get the GPIO information from
 * @propname: Property name of the GPIO
 * @index: index of GpioIo/GpioInt resource (starting from %0)
 * @info: info pointer to fill in (optional)
 *
 * If @fwnode is an ACPI device object, call acpi_get_gpiod_by_index() for it.
 * Otherwise (i.e. it is a data-only non-device object), use the property-based
 * GPIO lookup to get to the GPIO resource with the relevant information and use
 * that to obtain the GPIO descriptor to return.
 *
 * If the GPIO cannot be translated or there is an error an ERR_PTR is
 * returned.
 */
struct gpio_desc *acpi_node_get_gpiod(struct fwnode_handle *fwnode,
				      const char *propname, int index,
				      struct acpi_gpio_info *info)
{
	struct acpi_gpio_lookup lookup;
	struct acpi_device *adev;
	int ret;

	adev = to_acpi_device_node(fwnode);
	if (adev)
		return acpi_get_gpiod_by_index(adev, propname, index, info);

	if (!is_acpi_data_node(fwnode))
		return ERR_PTR(-ENODEV);

	if (!propname)
		return ERR_PTR(-EINVAL);

	memset(&lookup, 0, sizeof(lookup));
	lookup.index = index;

	ret = acpi_gpio_property_lookup(fwnode, propname, index, &lookup);
	if (ret)
		return ERR_PTR(ret);

	ret = acpi_gpio_resource_lookup(&lookup, info);
	return ret ? ERR_PTR(ret) : lookup.desc;
}

/**
 * acpi_dev_gpio_irq_wake_get_by() - Find GpioInt and translate it to Linux IRQ number
 * @adev: pointer to a ACPI device to get IRQ from
 * @name: optional name of GpioInt resource
 * @index: index of GpioInt resource (starting from %0)
 * @wake_capable: Set to true if the IRQ is wake capable
 *
 * If the device has one or more GpioInt resources, this function can be
 * used to translate from the GPIO offset in the resource to the Linux IRQ
 * number.
 *
 * The function is idempotent, though each time it runs it will configure GPIO
 * pin direction according to the flags in GpioInt resource.
 *
 * The function takes optional @name parameter. If the resource has a property
 * name, then only those will be taken into account.
 *
 * The GPIO is considered wake capable if the GpioInt resource specifies
 * SharedAndWake or ExclusiveAndWake.
 *
 * Return: Linux IRQ number (> %0) on success, negative errno on failure.
 */
int acpi_dev_gpio_irq_wake_get_by(struct acpi_device *adev, const char *name, int index,
				  bool *wake_capable)
{
	int idx, i;
	unsigned int irq_flags;
	int ret;

	for (i = 0, idx = 0; idx <= index; i++) {
		struct acpi_gpio_info info;
		struct gpio_desc *desc;

		desc = acpi_get_gpiod_by_index(adev, name, i, &info);

		/* Ignore -EPROBE_DEFER, it only matters if idx matches */
		if (IS_ERR(desc) && PTR_ERR(desc) != -EPROBE_DEFER)
			return PTR_ERR(desc);

		if (info.gpioint && idx++ == index) {
			unsigned long lflags = GPIO_LOOKUP_FLAGS_DEFAULT;
			enum gpiod_flags dflags = GPIOD_ASIS;
			char label[32];
			int irq;

			if (IS_ERR(desc))
				return PTR_ERR(desc);

			irq = gpiod_to_irq(desc);
			if (irq < 0)
				return irq;

			acpi_gpio_update_gpiod_flags(&dflags, &info);
			acpi_gpio_update_gpiod_lookup_flags(&lflags, &info);

			snprintf(label, sizeof(label), "GpioInt() %d", index);
			ret = gpiod_configure_flags(desc, label, lflags, dflags);
			if (ret < 0)
				return ret;

			/* ACPI uses hundredths of milliseconds units */
			ret = gpio_set_debounce_timeout(desc, info.debounce * 10);
			if (ret)
				return ret;

			irq_flags = acpi_dev_get_irq_type(info.triggering,
							  info.polarity);

			/*
			 * If the IRQ is not already in use then set type
			 * if specified and different than the current one.
			 */
			if (can_request_irq(irq, irq_flags)) {
				if (irq_flags != IRQ_TYPE_NONE &&
				    irq_flags != irq_get_trigger_type(irq))
					irq_set_irq_type(irq, irq_flags);
			} else {
				dev_dbg(&adev->dev, "IRQ %d already in use\n", irq);
			}
<<<<<<< HEAD
=======

			if (wake_capable)
				*wake_capable = info.wake_capable;
>>>>>>> 29549c70

			return irq;
		}

	}
	return -ENOENT;
}
EXPORT_SYMBOL_GPL(acpi_dev_gpio_irq_wake_get_by);

static acpi_status
acpi_gpio_adr_space_handler(u32 function, acpi_physical_address address,
			    u32 bits, u64 *value, void *handler_context,
			    void *region_context)
{
	struct acpi_gpio_chip *achip = region_context;
	struct gpio_chip *chip = achip->chip;
	struct acpi_resource_gpio *agpio;
	struct acpi_resource *ares;
	u16 pin_index = address;
	acpi_status status;
	int length;
	int i;

	status = acpi_buffer_to_resource(achip->conn_info.connection,
					 achip->conn_info.length, &ares);
	if (ACPI_FAILURE(status))
		return status;

	if (WARN_ON(ares->type != ACPI_RESOURCE_TYPE_GPIO)) {
		ACPI_FREE(ares);
		return AE_BAD_PARAMETER;
	}

	agpio = &ares->data.gpio;

	if (WARN_ON(agpio->io_restriction == ACPI_IO_RESTRICT_INPUT &&
	    function == ACPI_WRITE)) {
		ACPI_FREE(ares);
		return AE_BAD_PARAMETER;
	}

	length = min_t(u16, agpio->pin_table_length, pin_index + bits);
	for (i = pin_index; i < length; ++i) {
		unsigned int pin = agpio->pin_table[i];
		struct acpi_gpio_connection *conn;
		struct gpio_desc *desc;
		bool found;

		mutex_lock(&achip->conn_lock);

		found = false;
		list_for_each_entry(conn, &achip->conns, node) {
			if (conn->pin == pin) {
				found = true;
				desc = conn->desc;
				break;
			}
		}

		/*
		 * The same GPIO can be shared between operation region and
		 * event but only if the access here is ACPI_READ. In that
		 * case we "borrow" the event GPIO instead.
		 */
		if (!found && agpio->shareable == ACPI_SHARED &&
		     function == ACPI_READ) {
			struct acpi_gpio_event *event;

			list_for_each_entry(event, &achip->events, node) {
				if (event->pin == pin) {
					desc = event->desc;
					found = true;
					break;
				}
			}
		}

		if (!found) {
			desc = acpi_request_own_gpiod(chip, agpio, i, "ACPI:OpRegion");
			if (IS_ERR(desc)) {
				mutex_unlock(&achip->conn_lock);
				status = AE_ERROR;
				goto out;
			}

			conn = kzalloc(sizeof(*conn), GFP_KERNEL);
			if (!conn) {
				gpiochip_free_own_desc(desc);
				mutex_unlock(&achip->conn_lock);
				status = AE_NO_MEMORY;
				goto out;
			}

			conn->pin = pin;
			conn->desc = desc;
			list_add_tail(&conn->node, &achip->conns);
		}

		mutex_unlock(&achip->conn_lock);

		if (function == ACPI_WRITE)
			gpiod_set_raw_value_cansleep(desc, !!(*value & BIT(i)));
		else
			*value |= (u64)gpiod_get_raw_value_cansleep(desc) << i;
	}

out:
	ACPI_FREE(ares);
	return status;
}

static void acpi_gpiochip_request_regions(struct acpi_gpio_chip *achip)
{
	struct gpio_chip *chip = achip->chip;
	acpi_handle handle = ACPI_HANDLE(chip->parent);
	acpi_status status;

	INIT_LIST_HEAD(&achip->conns);
	mutex_init(&achip->conn_lock);
	status = acpi_install_address_space_handler(handle, ACPI_ADR_SPACE_GPIO,
						    acpi_gpio_adr_space_handler,
						    NULL, achip);
	if (ACPI_FAILURE(status))
		dev_err(chip->parent,
		        "Failed to install GPIO OpRegion handler\n");
}

static void acpi_gpiochip_free_regions(struct acpi_gpio_chip *achip)
{
	struct gpio_chip *chip = achip->chip;
	acpi_handle handle = ACPI_HANDLE(chip->parent);
	struct acpi_gpio_connection *conn, *tmp;
	acpi_status status;

	status = acpi_remove_address_space_handler(handle, ACPI_ADR_SPACE_GPIO,
						   acpi_gpio_adr_space_handler);
	if (ACPI_FAILURE(status)) {
		dev_err(chip->parent,
			"Failed to remove GPIO OpRegion handler\n");
		return;
	}

	list_for_each_entry_safe_reverse(conn, tmp, &achip->conns, node) {
		gpiochip_free_own_desc(conn->desc);
		list_del(&conn->node);
		kfree(conn);
	}
}

static struct gpio_desc *
acpi_gpiochip_parse_own_gpio(struct acpi_gpio_chip *achip,
			     struct fwnode_handle *fwnode,
			     const char **name,
			     unsigned long *lflags,
			     enum gpiod_flags *dflags)
{
	struct gpio_chip *chip = achip->chip;
	struct gpio_desc *desc;
	u32 gpios[2];
	int ret;

	*lflags = GPIO_LOOKUP_FLAGS_DEFAULT;
	*dflags = GPIOD_ASIS;
	*name = NULL;

	ret = fwnode_property_read_u32_array(fwnode, "gpios", gpios,
					     ARRAY_SIZE(gpios));
	if (ret < 0)
		return ERR_PTR(ret);

	desc = gpiochip_get_desc(chip, gpios[0]);
	if (IS_ERR(desc))
		return desc;

	if (gpios[1])
		*lflags |= GPIO_ACTIVE_LOW;

	if (fwnode_property_present(fwnode, "input"))
		*dflags |= GPIOD_IN;
	else if (fwnode_property_present(fwnode, "output-low"))
		*dflags |= GPIOD_OUT_LOW;
	else if (fwnode_property_present(fwnode, "output-high"))
		*dflags |= GPIOD_OUT_HIGH;
	else
		return ERR_PTR(-EINVAL);

	fwnode_property_read_string(fwnode, "line-name", name);

	return desc;
}

static void acpi_gpiochip_scan_gpios(struct acpi_gpio_chip *achip)
{
	struct gpio_chip *chip = achip->chip;
	struct fwnode_handle *fwnode;

	device_for_each_child_node(chip->parent, fwnode) {
		unsigned long lflags;
		enum gpiod_flags dflags;
		struct gpio_desc *desc;
		const char *name;
		int ret;

		if (!fwnode_property_present(fwnode, "gpio-hog"))
			continue;

		desc = acpi_gpiochip_parse_own_gpio(achip, fwnode, &name,
						    &lflags, &dflags);
		if (IS_ERR(desc))
			continue;

		ret = gpiod_hog(desc, name, lflags, dflags);
		if (ret) {
			dev_err(chip->parent, "Failed to hog GPIO\n");
			fwnode_handle_put(fwnode);
			return;
		}
	}
}

void acpi_gpiochip_add(struct gpio_chip *chip)
{
	struct acpi_gpio_chip *acpi_gpio;
	struct acpi_device *adev;
	acpi_status status;

	if (!chip || !chip->parent)
		return;

	adev = ACPI_COMPANION(chip->parent);
	if (!adev)
		return;

	acpi_gpio = kzalloc(sizeof(*acpi_gpio), GFP_KERNEL);
	if (!acpi_gpio) {
		dev_err(chip->parent,
			"Failed to allocate memory for ACPI GPIO chip\n");
		return;
	}

	acpi_gpio->chip = chip;
	INIT_LIST_HEAD(&acpi_gpio->events);
	INIT_LIST_HEAD(&acpi_gpio->deferred_req_irqs_list_entry);

	status = acpi_attach_data(adev->handle, acpi_gpio_chip_dh, acpi_gpio);
	if (ACPI_FAILURE(status)) {
		dev_err(chip->parent, "Failed to attach ACPI GPIO chip\n");
		kfree(acpi_gpio);
		return;
	}

	acpi_gpiochip_request_regions(acpi_gpio);
	acpi_gpiochip_scan_gpios(acpi_gpio);
	acpi_dev_clear_dependencies(adev);
}

void acpi_gpiochip_remove(struct gpio_chip *chip)
{
	struct acpi_gpio_chip *acpi_gpio;
	acpi_handle handle;
	acpi_status status;

	if (!chip || !chip->parent)
		return;

	handle = ACPI_HANDLE(chip->parent);
	if (!handle)
		return;

	status = acpi_get_data(handle, acpi_gpio_chip_dh, (void **)&acpi_gpio);
	if (ACPI_FAILURE(status)) {
		dev_warn(chip->parent, "Failed to retrieve ACPI GPIO chip\n");
		return;
	}

	acpi_gpiochip_free_regions(acpi_gpio);

	acpi_detach_data(handle, acpi_gpio_chip_dh);
	kfree(acpi_gpio);
}

void acpi_gpio_dev_init(struct gpio_chip *gc, struct gpio_device *gdev)
{
	/* Set default fwnode to parent's one if present */
	if (gc->parent)
		ACPI_COMPANION_SET(&gdev->dev, ACPI_COMPANION(gc->parent));

	if (gc->fwnode)
		device_set_node(&gdev->dev, gc->fwnode);
}

static int acpi_gpio_package_count(const union acpi_object *obj)
{
	const union acpi_object *element = obj->package.elements;
	const union acpi_object *end = element + obj->package.count;
	unsigned int count = 0;

	while (element < end) {
		switch (element->type) {
		case ACPI_TYPE_LOCAL_REFERENCE:
			element += 3;
			fallthrough;
		case ACPI_TYPE_INTEGER:
			element++;
			count++;
			break;

		default:
			return -EPROTO;
		}
	}

	return count;
}

static int acpi_find_gpio_count(struct acpi_resource *ares, void *data)
{
	unsigned int *count = data;

	if (ares->type == ACPI_RESOURCE_TYPE_GPIO)
		*count += ares->data.gpio.pin_table_length;

	return 1;
}

/**
 * acpi_gpio_count - count the GPIOs associated with a device / function
 * @dev:	GPIO consumer, can be %NULL for system-global GPIOs
 * @con_id:	function within the GPIO consumer
 *
 * Return:
 * The number of GPIOs associated with a device / function or %-ENOENT,
 * if no GPIO has been assigned to the requested function.
 */
int acpi_gpio_count(struct device *dev, const char *con_id)
{
	struct acpi_device *adev = ACPI_COMPANION(dev);
	const union acpi_object *obj;
	const struct acpi_gpio_mapping *gm;
	int count = -ENOENT;
	int ret;
	char propname[32];
	unsigned int i;

	/* Try first from _DSD */
	for (i = 0; i < ARRAY_SIZE(gpio_suffixes); i++) {
		if (con_id)
			snprintf(propname, sizeof(propname), "%s-%s",
				 con_id, gpio_suffixes[i]);
		else
			snprintf(propname, sizeof(propname), "%s",
				 gpio_suffixes[i]);

		ret = acpi_dev_get_property(adev, propname, ACPI_TYPE_ANY,
					    &obj);
		if (ret == 0) {
			if (obj->type == ACPI_TYPE_LOCAL_REFERENCE)
				count = 1;
			else if (obj->type == ACPI_TYPE_PACKAGE)
				count = acpi_gpio_package_count(obj);
		} else if (adev->driver_gpios) {
			for (gm = adev->driver_gpios; gm->name; gm++)
				if (strcmp(propname, gm->name) == 0) {
					count = gm->size;
					break;
				}
		}
		if (count > 0)
			break;
	}

	/* Then from plain _CRS GPIOs */
	if (count < 0) {
		struct list_head resource_list;
		unsigned int crs_count = 0;

		if (!acpi_can_fallback_to_crs(adev, con_id))
			return count;

		INIT_LIST_HEAD(&resource_list);
		acpi_dev_get_resources(adev, &resource_list,
				       acpi_find_gpio_count, &crs_count);
		acpi_dev_free_resource_list(&resource_list);
		if (crs_count > 0)
			count = crs_count;
	}
	return count ? count : -ENOENT;
}

/* Run deferred acpi_gpiochip_request_irqs() */
static int __init acpi_gpio_handle_deferred_request_irqs(void)
{
	struct acpi_gpio_chip *acpi_gpio, *tmp;

	mutex_lock(&acpi_gpio_deferred_req_irqs_lock);
	list_for_each_entry_safe(acpi_gpio, tmp,
				 &acpi_gpio_deferred_req_irqs_list,
				 deferred_req_irqs_list_entry)
		acpi_gpiochip_request_irqs(acpi_gpio);

	acpi_gpio_deferred_req_irqs_done = true;
	mutex_unlock(&acpi_gpio_deferred_req_irqs_lock);

	return 0;
}
/* We must use _sync so that this runs after the first deferred_probe run */
late_initcall_sync(acpi_gpio_handle_deferred_request_irqs);

static const struct dmi_system_id gpiolib_acpi_quirks[] __initconst = {
	{
		/*
		 * The Minix Neo Z83-4 has a micro-USB-B id-pin handler for
		 * a non existing micro-USB-B connector which puts the HDMI
		 * DDC pins in GPIO mode, breaking HDMI support.
		 */
		.matches = {
			DMI_MATCH(DMI_SYS_VENDOR, "MINIX"),
			DMI_MATCH(DMI_PRODUCT_NAME, "Z83-4"),
		},
		.driver_data = &(struct acpi_gpiolib_dmi_quirk) {
			.no_edge_events_on_boot = true,
		},
	},
	{
		/*
		 * The Terra Pad 1061 has a micro-USB-B id-pin handler, which
		 * instead of controlling the actual micro-USB-B turns the 5V
		 * boost for its USB-A connector off. The actual micro-USB-B
		 * connector is wired for charging only.
		 */
		.matches = {
			DMI_MATCH(DMI_SYS_VENDOR, "Wortmann_AG"),
			DMI_MATCH(DMI_PRODUCT_NAME, "TERRA_PAD_1061"),
		},
		.driver_data = &(struct acpi_gpiolib_dmi_quirk) {
			.no_edge_events_on_boot = true,
		},
	},
	{
		/*
		 * The Dell Venue 10 Pro 5055, with Bay Trail SoC + TI PMIC uses an
		 * external embedded-controller connected via I2C + an ACPI GPIO
		 * event handler on INT33FFC:02 pin 12, causing spurious wakeups.
		 */
		.matches = {
			DMI_MATCH(DMI_SYS_VENDOR, "Dell Inc."),
			DMI_MATCH(DMI_PRODUCT_NAME, "Venue 10 Pro 5055"),
		},
		.driver_data = &(struct acpi_gpiolib_dmi_quirk) {
			.ignore_wake = "INT33FC:02@12",
		},
	},
	{
		/*
		 * HP X2 10 models with Cherry Trail SoC + TI PMIC use an
		 * external embedded-controller connected via I2C + an ACPI GPIO
		 * event handler on INT33FF:01 pin 0, causing spurious wakeups.
		 * When suspending by closing the LID, the power to the USB
		 * keyboard is turned off, causing INT0002 ACPI events to
		 * trigger once the XHCI controller notices the keyboard is
		 * gone. So INT0002 events cause spurious wakeups too. Ignoring
		 * EC wakes breaks wakeup when opening the lid, the user needs
		 * to press the power-button to wakeup the system. The
		 * alternative is suspend simply not working, which is worse.
		 */
		.matches = {
			DMI_MATCH(DMI_SYS_VENDOR, "HP"),
			DMI_MATCH(DMI_PRODUCT_NAME, "HP x2 Detachable 10-p0XX"),
		},
		.driver_data = &(struct acpi_gpiolib_dmi_quirk) {
			.ignore_wake = "INT33FF:01@0,INT0002:00@2",
		},
	},
	{
		/*
		 * HP X2 10 models with Bay Trail SoC + AXP288 PMIC use an
		 * external embedded-controller connected via I2C + an ACPI GPIO
		 * event handler on INT33FC:02 pin 28, causing spurious wakeups.
		 */
		.matches = {
			DMI_MATCH(DMI_SYS_VENDOR, "Hewlett-Packard"),
			DMI_MATCH(DMI_PRODUCT_NAME, "HP Pavilion x2 Detachable"),
			DMI_MATCH(DMI_BOARD_NAME, "815D"),
		},
		.driver_data = &(struct acpi_gpiolib_dmi_quirk) {
			.ignore_wake = "INT33FC:02@28",
		},
	},
	{
		/*
		 * HP X2 10 models with Cherry Trail SoC + AXP288 PMIC use an
		 * external embedded-controller connected via I2C + an ACPI GPIO
		 * event handler on INT33FF:01 pin 0, causing spurious wakeups.
		 */
		.matches = {
			DMI_MATCH(DMI_SYS_VENDOR, "HP"),
			DMI_MATCH(DMI_PRODUCT_NAME, "HP Pavilion x2 Detachable"),
			DMI_MATCH(DMI_BOARD_NAME, "813E"),
		},
		.driver_data = &(struct acpi_gpiolib_dmi_quirk) {
			.ignore_wake = "INT33FF:01@0",
		},
	},
	{
		/*
		 * Interrupt storm caused from edge triggered floating pin
		 * Found in BIOS UX325UAZ.300
		 * https://bugzilla.kernel.org/show_bug.cgi?id=216208
		 */
		.matches = {
			DMI_MATCH(DMI_SYS_VENDOR, "ASUSTeK COMPUTER INC."),
			DMI_MATCH(DMI_PRODUCT_NAME, "ZenBook UX325UAZ_UM325UAZ"),
		},
		.driver_data = &(struct acpi_gpiolib_dmi_quirk) {
			.ignore_interrupt = "AMDI0030:00@18",
		},
	},
	{} /* Terminating entry */
};

static int __init acpi_gpio_setup_params(void)
{
	const struct acpi_gpiolib_dmi_quirk *quirk = NULL;
	const struct dmi_system_id *id;

	id = dmi_first_match(gpiolib_acpi_quirks);
	if (id)
		quirk = id->driver_data;

	if (run_edge_events_on_boot < 0) {
		if (quirk && quirk->no_edge_events_on_boot)
			run_edge_events_on_boot = 0;
		else
			run_edge_events_on_boot = 1;
	}

	if (ignore_wake == NULL && quirk && quirk->ignore_wake)
		ignore_wake = quirk->ignore_wake;

	if (ignore_interrupt == NULL && quirk && quirk->ignore_interrupt)
		ignore_interrupt = quirk->ignore_interrupt;

	return 0;
}

/* Directly after dmi_setup() which runs as core_initcall() */
postcore_initcall(acpi_gpio_setup_params);<|MERGE_RESOLUTION|>--- conflicted
+++ resolved
@@ -1079,12 +1079,9 @@
 			} else {
 				dev_dbg(&adev->dev, "IRQ %d already in use\n", irq);
 			}
-<<<<<<< HEAD
-=======
 
 			if (wake_capable)
 				*wake_capable = info.wake_capable;
->>>>>>> 29549c70
 
 			return irq;
 		}
