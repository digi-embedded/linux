/*
 * ACPI helpers for GPIO API
 *
 * Copyright (C) 2012, Intel Corporation
 * Authors: Mathias Nyman <mathias.nyman@linux.intel.com>
 *          Mika Westerberg <mika.westerberg@linux.intel.com>
 *
 * This program is free software; you can redistribute it and/or modify
 * it under the terms of the GNU General Public License version 2 as
 * published by the Free Software Foundation.
 */

#include <linux/errno.h>
#include <linux/gpio.h>
#include <linux/gpio/consumer.h>
#include <linux/gpio/driver.h>
#include <linux/gpio/machine.h>
#include <linux/export.h>
#include <linux/acpi.h>
#include <linux/interrupt.h>
#include <linux/mutex.h>
#include <linux/pinctrl/pinctrl.h>

#include "gpiolib.h"

/**
 * struct acpi_gpio_event - ACPI GPIO event handler data
 *
 * @node:	  list-entry of the events list of the struct acpi_gpio_chip
 * @handle:	  handle of ACPI method to execute when the IRQ triggers
 * @handler:	  irq_handler to pass to request_irq when requesting the IRQ
 * @pin:	  GPIO pin number on the gpio_chip
 * @irq:	  Linux IRQ number for the event, for request_ / free_irq
 * @irqflags:     flags to pass to request_irq when requesting the IRQ
 * @irq_is_wake:  If the ACPI flags indicate the IRQ is a wakeup source
 * @is_requested: True if request_irq has been done
 * @desc:	  gpio_desc for the GPIO pin for this event
 */
struct acpi_gpio_event {
	struct list_head node;
	acpi_handle handle;
	irq_handler_t handler;
	unsigned int pin;
	unsigned int irq;
	unsigned long irqflags;
	bool irq_is_wake;
	bool irq_requested;
	struct gpio_desc *desc;
};

struct acpi_gpio_connection {
	struct list_head node;
	unsigned int pin;
	struct gpio_desc *desc;
};

struct acpi_gpio_chip {
	/*
	 * ACPICA requires that the first field of the context parameter
	 * passed to acpi_install_address_space_handler() is large enough
	 * to hold struct acpi_connection_info.
	 */
	struct acpi_connection_info conn_info;
	struct list_head conns;
	struct mutex conn_lock;
	struct gpio_chip *chip;
	struct list_head events;
	struct list_head deferred_req_irqs_list_entry;
};

/*
 * For gpiochips which call acpi_gpiochip_request_interrupts() before late_init
<<<<<<< HEAD
 * (so builtin drivers) we register the ACPI GpioInt event handlers from a
 * late_initcall_sync handler, so that other builtin drivers can register their
 * OpRegions before the event handlers can run.  This list contains gpiochips
 * for which the acpi_gpiochip_request_interrupts() has been deferred.
=======
 * (so builtin drivers) we register the ACPI GpioInt IRQ handlers from a
 * late_initcall_sync handler, so that other builtin drivers can register their
 * OpRegions before the event handlers can run.  This list contains gpiochips
 * for which the acpi_gpiochip_request_irqs() call has been deferred.
>>>>>>> ee68d467
 */
static DEFINE_MUTEX(acpi_gpio_deferred_req_irqs_lock);
static LIST_HEAD(acpi_gpio_deferred_req_irqs_list);
static bool acpi_gpio_deferred_req_irqs_done;

static int acpi_gpiochip_find(struct gpio_chip *gc, void *data)
{
	if (!gc->parent)
		return false;

	return ACPI_HANDLE(gc->parent) == data;
}

#ifdef CONFIG_PINCTRL
/**
 * acpi_gpiochip_pin_to_gpio_offset() - translates ACPI GPIO to Linux GPIO
 * @gdev: GPIO device
 * @pin: ACPI GPIO pin number from GpioIo/GpioInt resource
 *
 * Function takes ACPI GpioIo/GpioInt pin number as a parameter and
 * translates it to a corresponding offset suitable to be passed to a
 * GPIO controller driver.
 *
 * Typically the returned offset is same as @pin, but if the GPIO
 * controller uses pin controller and the mapping is not contiguous the
 * offset might be different.
 */
static int acpi_gpiochip_pin_to_gpio_offset(struct gpio_device *gdev, int pin)
{
	struct gpio_pin_range *pin_range;

	/* If there are no ranges in this chip, use 1:1 mapping */
	if (list_empty(&gdev->pin_ranges))
		return pin;

	list_for_each_entry(pin_range, &gdev->pin_ranges, node) {
		const struct pinctrl_gpio_range *range = &pin_range->range;
		int i;

		if (range->pins) {
			for (i = 0; i < range->npins; i++) {
				if (range->pins[i] == pin)
					return range->base + i - gdev->base;
			}
		} else {
			if (pin >= range->pin_base &&
			    pin < range->pin_base + range->npins) {
				unsigned gpio_base;

				gpio_base = range->base - gdev->base;
				return gpio_base + pin - range->pin_base;
			}
		}
	}

	return -EINVAL;
}
#else
static inline int acpi_gpiochip_pin_to_gpio_offset(struct gpio_device *gdev,
						   int pin)
{
	return pin;
}
#endif

/**
 * acpi_get_gpiod() - Translate ACPI GPIO pin to GPIO descriptor usable with GPIO API
 * @path:	ACPI GPIO controller full path name, (e.g. "\\_SB.GPO1")
 * @pin:	ACPI GPIO pin number (0-based, controller-relative)
 *
 * Return: GPIO descriptor to use with Linux generic GPIO API, or ERR_PTR
 * error value. Specifically returns %-EPROBE_DEFER if the referenced GPIO
 * controller does not have gpiochip registered at the moment. This is to
 * support probe deferral.
 */
static struct gpio_desc *acpi_get_gpiod(char *path, int pin)
{
	struct gpio_chip *chip;
	acpi_handle handle;
	acpi_status status;
	int offset;

	status = acpi_get_handle(NULL, path, &handle);
	if (ACPI_FAILURE(status))
		return ERR_PTR(-ENODEV);

	chip = gpiochip_find(handle, acpi_gpiochip_find);
	if (!chip)
		return ERR_PTR(-EPROBE_DEFER);

	offset = acpi_gpiochip_pin_to_gpio_offset(chip->gpiodev, pin);
	if (offset < 0)
		return ERR_PTR(offset);

	return gpiochip_get_desc(chip, offset);
}

static irqreturn_t acpi_gpio_irq_handler(int irq, void *data)
{
	struct acpi_gpio_event *event = data;

	acpi_evaluate_object(event->handle, NULL, NULL, NULL);

	return IRQ_HANDLED;
}

static irqreturn_t acpi_gpio_irq_handler_evt(int irq, void *data)
{
	struct acpi_gpio_event *event = data;

	acpi_execute_simple_method(event->handle, NULL, event->pin);

	return IRQ_HANDLED;
}

static void acpi_gpio_chip_dh(acpi_handle handle, void *data)
{
	/* The address of this function is used as a key. */
}

bool acpi_gpio_get_irq_resource(struct acpi_resource *ares,
				struct acpi_resource_gpio **agpio)
{
	struct acpi_resource_gpio *gpio;

	if (ares->type != ACPI_RESOURCE_TYPE_GPIO)
		return false;

	gpio = &ares->data.gpio;
	if (gpio->connection_type != ACPI_RESOURCE_GPIO_TYPE_INT)
		return false;

	*agpio = gpio;
	return true;
}
EXPORT_SYMBOL_GPL(acpi_gpio_get_irq_resource);

static void acpi_gpiochip_request_irq(struct acpi_gpio_chip *acpi_gpio,
				      struct acpi_gpio_event *event)
{
	int ret, value;

	ret = request_threaded_irq(event->irq, NULL, event->handler,
				   event->irqflags, "ACPI:Event", event);
	if (ret) {
		dev_err(acpi_gpio->chip->parent,
			"Failed to setup interrupt handler for %d\n",
			event->irq);
		return;
	}

	if (event->irq_is_wake)
		enable_irq_wake(event->irq);

	event->irq_requested = true;

	/* Make sure we trigger the initial state of edge-triggered IRQs */
	value = gpiod_get_raw_value_cansleep(event->desc);
	if (((event->irqflags & IRQF_TRIGGER_RISING) && value == 1) ||
	    ((event->irqflags & IRQF_TRIGGER_FALLING) && value == 0))
		event->handler(event->irq, event);
}

static void acpi_gpiochip_request_irqs(struct acpi_gpio_chip *acpi_gpio)
{
	struct acpi_gpio_event *event;

	list_for_each_entry(event, &acpi_gpio->events, node)
		acpi_gpiochip_request_irq(acpi_gpio, event);
}

static acpi_status acpi_gpiochip_alloc_event(struct acpi_resource *ares,
					     void *context)
{
	struct acpi_gpio_chip *acpi_gpio = context;
	struct gpio_chip *chip = acpi_gpio->chip;
	struct acpi_resource_gpio *agpio;
	acpi_handle handle, evt_handle;
	struct acpi_gpio_event *event;
	irq_handler_t handler = NULL;
	struct gpio_desc *desc;
<<<<<<< HEAD
	unsigned long irqflags;
	int ret, pin, irq, value;
=======
	int ret, pin, irq;
>>>>>>> ee68d467

	if (!acpi_gpio_get_irq_resource(ares, &agpio))
		return AE_OK;

	handle = ACPI_HANDLE(chip->parent);
	pin = agpio->pin_table[0];

	if (pin <= 255) {
		char ev_name[5];
		sprintf(ev_name, "_%c%02hhX",
			agpio->triggering == ACPI_EDGE_SENSITIVE ? 'E' : 'L',
			pin);
		if (ACPI_SUCCESS(acpi_get_handle(handle, ev_name, &evt_handle)))
			handler = acpi_gpio_irq_handler;
	}
	if (!handler) {
		if (ACPI_SUCCESS(acpi_get_handle(handle, "_EVT", &evt_handle)))
			handler = acpi_gpio_irq_handler_evt;
	}
	if (!handler)
		return AE_OK;

	pin = acpi_gpiochip_pin_to_gpio_offset(chip->gpiodev, pin);
	if (pin < 0)
		return AE_BAD_PARAMETER;

	desc = gpiochip_request_own_desc(chip, pin, "ACPI:Event");
	if (IS_ERR(desc)) {
		dev_err(chip->parent, "Failed to request GPIO\n");
		return AE_ERROR;
	}

	gpiod_direction_input(desc);

	value = gpiod_get_value_cansleep(desc);

	ret = gpiochip_lock_as_irq(chip, pin);
	if (ret) {
		dev_err(chip->parent, "Failed to lock GPIO as interrupt\n");
		goto fail_free_desc;
	}

	irq = gpiod_to_irq(desc);
	if (irq < 0) {
		dev_err(chip->parent, "Failed to translate GPIO to IRQ\n");
		goto fail_unlock_irq;
	}

	event = kzalloc(sizeof(*event), GFP_KERNEL);
	if (!event)
		goto fail_unlock_irq;

	event->irqflags = IRQF_ONESHOT;
	if (agpio->triggering == ACPI_LEVEL_SENSITIVE) {
		if (agpio->polarity == ACPI_ACTIVE_HIGH)
			event->irqflags |= IRQF_TRIGGER_HIGH;
		else
			event->irqflags |= IRQF_TRIGGER_LOW;
	} else {
		switch (agpio->polarity) {
		case ACPI_ACTIVE_HIGH:
			event->irqflags |= IRQF_TRIGGER_RISING;
			break;
		case ACPI_ACTIVE_LOW:
			event->irqflags |= IRQF_TRIGGER_FALLING;
			break;
		default:
			event->irqflags |= IRQF_TRIGGER_RISING |
					   IRQF_TRIGGER_FALLING;
			break;
		}
	}

	event->handle = evt_handle;
	event->handler = handler;
	event->irq = irq;
	event->irq_is_wake = agpio->wake_capable == ACPI_WAKE_CAPABLE;
	event->pin = pin;
	event->desc = desc;

	list_add_tail(&event->node, &acpi_gpio->events);

<<<<<<< HEAD
	/*
	 * Make sure we trigger the initial state of the IRQ when using RISING
	 * or FALLING.  Note we run the handlers on late_init, the AML code
	 * may refer to OperationRegions from other (builtin) drivers which
	 * may be probed after us.
	 */
	if (((irqflags & IRQF_TRIGGER_RISING) && value == 1) ||
	    ((irqflags & IRQF_TRIGGER_FALLING) && value == 0))
		handler(event->irq, event);

=======
>>>>>>> ee68d467
	return AE_OK;

fail_unlock_irq:
	gpiochip_unlock_as_irq(chip, pin);
fail_free_desc:
	gpiochip_free_own_desc(desc);

	return AE_ERROR;
}

/**
 * acpi_gpiochip_request_interrupts() - Register isr for gpio chip ACPI events
 * @chip:      GPIO chip
 *
 * ACPI5 platforms can use GPIO signaled ACPI events. These GPIO interrupts are
 * handled by ACPI event methods which need to be called from the GPIO
 * chip's interrupt handler. acpi_gpiochip_request_interrupts finds out which
 * gpio pins have acpi event methods and assigns interrupt handlers that calls
 * the acpi event methods for those pins.
 */
void acpi_gpiochip_request_interrupts(struct gpio_chip *chip)
{
	struct acpi_gpio_chip *acpi_gpio;
	acpi_handle handle;
	acpi_status status;
	bool defer;

	if (!chip->parent || !chip->to_irq)
		return;

	handle = ACPI_HANDLE(chip->parent);
	if (!handle)
		return;

	status = acpi_get_data(handle, acpi_gpio_chip_dh, (void **)&acpi_gpio);
	if (ACPI_FAILURE(status))
		return;

	mutex_lock(&acpi_gpio_deferred_req_irqs_lock);
	defer = !acpi_gpio_deferred_req_irqs_done;
	if (defer)
		list_add(&acpi_gpio->deferred_req_irqs_list_entry,
			 &acpi_gpio_deferred_req_irqs_list);
	mutex_unlock(&acpi_gpio_deferred_req_irqs_lock);

	if (defer)
		return;

	acpi_walk_resources(handle, "_AEI",
			    acpi_gpiochip_alloc_event, acpi_gpio);

	mutex_lock(&acpi_gpio_deferred_req_irqs_lock);
	defer = !acpi_gpio_deferred_req_irqs_done;
	if (defer)
		list_add(&acpi_gpio->deferred_req_irqs_list_entry,
			 &acpi_gpio_deferred_req_irqs_list);
	mutex_unlock(&acpi_gpio_deferred_req_irqs_lock);

	if (defer)
		return;

	acpi_gpiochip_request_irqs(acpi_gpio);
}
EXPORT_SYMBOL_GPL(acpi_gpiochip_request_interrupts);

/**
 * acpi_gpiochip_free_interrupts() - Free GPIO ACPI event interrupts.
 * @chip:      GPIO chip
 *
 * Free interrupts associated with GPIO ACPI event method for the given
 * GPIO chip.
 */
void acpi_gpiochip_free_interrupts(struct gpio_chip *chip)
{
	struct acpi_gpio_chip *acpi_gpio;
	struct acpi_gpio_event *event, *ep;
	acpi_handle handle;
	acpi_status status;

	if (!chip->parent || !chip->to_irq)
		return;

	handle = ACPI_HANDLE(chip->parent);
	if (!handle)
		return;

	status = acpi_get_data(handle, acpi_gpio_chip_dh, (void **)&acpi_gpio);
	if (ACPI_FAILURE(status))
		return;

	mutex_lock(&acpi_gpio_deferred_req_irqs_lock);
	if (!list_empty(&acpi_gpio->deferred_req_irqs_list_entry))
		list_del_init(&acpi_gpio->deferred_req_irqs_list_entry);
	mutex_unlock(&acpi_gpio_deferred_req_irqs_lock);

	list_for_each_entry_safe_reverse(event, ep, &acpi_gpio->events, node) {
		struct gpio_desc *desc;

		if (event->irq_requested) {
			if (event->irq_is_wake)
				disable_irq_wake(event->irq);

			free_irq(event->irq, event);
		}

		desc = event->desc;
		if (WARN_ON(IS_ERR(desc)))
			continue;
		gpiochip_unlock_as_irq(chip, event->pin);
		gpiochip_free_own_desc(desc);
		list_del(&event->node);
		kfree(event);
	}
}
EXPORT_SYMBOL_GPL(acpi_gpiochip_free_interrupts);

int acpi_dev_add_driver_gpios(struct acpi_device *adev,
			      const struct acpi_gpio_mapping *gpios)
{
	if (adev && gpios) {
		adev->driver_gpios = gpios;
		return 0;
	}
	return -EINVAL;
}
EXPORT_SYMBOL_GPL(acpi_dev_add_driver_gpios);

static void devm_acpi_dev_release_driver_gpios(struct device *dev, void *res)
{
	acpi_dev_remove_driver_gpios(ACPI_COMPANION(dev));
}

int devm_acpi_dev_add_driver_gpios(struct device *dev,
				   const struct acpi_gpio_mapping *gpios)
{
	void *res;
	int ret;

	res = devres_alloc(devm_acpi_dev_release_driver_gpios, 0, GFP_KERNEL);
	if (!res)
		return -ENOMEM;

	ret = acpi_dev_add_driver_gpios(ACPI_COMPANION(dev), gpios);
	if (ret) {
		devres_free(res);
		return ret;
	}
	devres_add(dev, res);
	return 0;
}
EXPORT_SYMBOL_GPL(devm_acpi_dev_add_driver_gpios);

void devm_acpi_dev_remove_driver_gpios(struct device *dev)
{
	WARN_ON(devres_release(dev, devm_acpi_dev_release_driver_gpios, NULL, NULL));
}
EXPORT_SYMBOL_GPL(devm_acpi_dev_remove_driver_gpios);

static bool acpi_get_driver_gpio_data(struct acpi_device *adev,
				      const char *name, int index,
				      struct acpi_reference_args *args)
{
	const struct acpi_gpio_mapping *gm;

	if (!adev->driver_gpios)
		return false;

	for (gm = adev->driver_gpios; gm->name; gm++)
		if (!strcmp(name, gm->name) && gm->data && index < gm->size) {
			const struct acpi_gpio_params *par = gm->data + index;

			args->adev = adev;
			args->args[0] = par->crs_entry_index;
			args->args[1] = par->line_index;
			args->args[2] = par->active_low;
			args->nargs = 3;
			return true;
		}

	return false;
}

static enum gpiod_flags
acpi_gpio_to_gpiod_flags(const struct acpi_resource_gpio *agpio)
{
	bool pull_up = agpio->pin_config == ACPI_PIN_CONFIG_PULLUP;

	switch (agpio->io_restriction) {
	case ACPI_IO_RESTRICT_INPUT:
		return GPIOD_IN;
	case ACPI_IO_RESTRICT_OUTPUT:
		/*
		 * ACPI GPIO resources don't contain an initial value for the
		 * GPIO. Therefore we deduce that value from the pull field
		 * instead. If the pin is pulled up we assume default to be
		 * high, otherwise low.
		 */
		return pull_up ? GPIOD_OUT_HIGH : GPIOD_OUT_LOW;
	default:
		/*
		 * Assume that the BIOS has configured the direction and pull
		 * accordingly.
		 */
		return GPIOD_ASIS;
	}
}

int
acpi_gpio_update_gpiod_flags(enum gpiod_flags *flags, enum gpiod_flags update)
{
	int ret = 0;

	/*
	 * Check if the BIOS has IoRestriction with explicitly set direction
	 * and update @flags accordingly. Otherwise use whatever caller asked
	 * for.
	 */
	if (update & GPIOD_FLAGS_BIT_DIR_SET) {
		enum gpiod_flags diff = *flags ^ update;

		/*
		 * Check if caller supplied incompatible GPIO initialization
		 * flags.
		 *
		 * Return %-EINVAL to notify that firmware has different
		 * settings and we are going to use them.
		 */
		if (((*flags & GPIOD_FLAGS_BIT_DIR_SET) && (diff & GPIOD_FLAGS_BIT_DIR_OUT)) ||
		    ((*flags & GPIOD_FLAGS_BIT_DIR_OUT) && (diff & GPIOD_FLAGS_BIT_DIR_VAL)))
			ret = -EINVAL;
		*flags = update;
	}
	return ret;
}

struct acpi_gpio_lookup {
	struct acpi_gpio_info info;
	int index;
	int pin_index;
	bool active_low;
	struct acpi_device *adev;
	struct gpio_desc *desc;
	int n;
};

static int acpi_populate_gpio_lookup(struct acpi_resource *ares, void *data)
{
	struct acpi_gpio_lookup *lookup = data;

	if (ares->type != ACPI_RESOURCE_TYPE_GPIO)
		return 1;

	if (lookup->n++ == lookup->index && !lookup->desc) {
		const struct acpi_resource_gpio *agpio = &ares->data.gpio;
		int pin_index = lookup->pin_index;

		if (pin_index >= agpio->pin_table_length)
			return 1;

		lookup->desc = acpi_get_gpiod(agpio->resource_source.string_ptr,
					      agpio->pin_table[pin_index]);
		lookup->info.gpioint =
			agpio->connection_type == ACPI_RESOURCE_GPIO_TYPE_INT;

		/*
		 * Polarity and triggering are only specified for GpioInt
		 * resource.
		 * Note: we expect here:
		 * - ACPI_ACTIVE_LOW == GPIO_ACTIVE_LOW
		 * - ACPI_ACTIVE_HIGH == GPIO_ACTIVE_HIGH
		 */
		if (lookup->info.gpioint) {
			lookup->info.flags = GPIOD_IN;
			lookup->info.polarity = agpio->polarity;
			lookup->info.triggering = agpio->triggering;
		} else {
			lookup->info.flags = acpi_gpio_to_gpiod_flags(agpio);
		}

	}

	return 1;
}

static int acpi_gpio_resource_lookup(struct acpi_gpio_lookup *lookup,
				     struct acpi_gpio_info *info)
{
	struct list_head res_list;
	int ret;

	INIT_LIST_HEAD(&res_list);

	ret = acpi_dev_get_resources(lookup->adev, &res_list,
				     acpi_populate_gpio_lookup,
				     lookup);
	if (ret < 0)
		return ret;

	acpi_dev_free_resource_list(&res_list);

	if (!lookup->desc)
		return -ENOENT;

	if (info) {
		*info = lookup->info;
		if (lookup->active_low)
			info->polarity = lookup->active_low;
	}
	return 0;
}

static int acpi_gpio_property_lookup(struct fwnode_handle *fwnode,
				     const char *propname, int index,
				     struct acpi_gpio_lookup *lookup)
{
	struct acpi_reference_args args;
	int ret;

	memset(&args, 0, sizeof(args));
	ret = __acpi_node_get_property_reference(fwnode, propname, index, 3,
						 &args);
	if (ret) {
		struct acpi_device *adev = to_acpi_device_node(fwnode);

		if (!adev)
			return ret;

		if (!acpi_get_driver_gpio_data(adev, propname, index, &args))
			return ret;
	}
	/*
	 * The property was found and resolved, so need to lookup the GPIO based
	 * on returned args.
	 */
	lookup->adev = args.adev;
	if (args.nargs != 3)
		return -EPROTO;

	lookup->index = args.args[0];
	lookup->pin_index = args.args[1];
	lookup->active_low = !!args.args[2];

	return 0;
}

/**
 * acpi_get_gpiod_by_index() - get a GPIO descriptor from device resources
 * @adev: pointer to a ACPI device to get GPIO from
 * @propname: Property name of the GPIO (optional)
 * @index: index of GpioIo/GpioInt resource (starting from %0)
 * @info: info pointer to fill in (optional)
 *
 * Function goes through ACPI resources for @adev and based on @index looks
 * up a GpioIo/GpioInt resource, translates it to the Linux GPIO descriptor,
 * and returns it. @index matches GpioIo/GpioInt resources only so if there
 * are total %3 GPIO resources, the index goes from %0 to %2.
 *
 * If @propname is specified the GPIO is looked using device property. In
 * that case @index is used to select the GPIO entry in the property value
 * (in case of multiple).
 *
 * If the GPIO cannot be translated or there is an error an ERR_PTR is
 * returned.
 *
 * Note: if the GPIO resource has multiple entries in the pin list, this
 * function only returns the first.
 */
static struct gpio_desc *acpi_get_gpiod_by_index(struct acpi_device *adev,
					  const char *propname, int index,
					  struct acpi_gpio_info *info)
{
	struct acpi_gpio_lookup lookup;
	int ret;

	if (!adev)
		return ERR_PTR(-ENODEV);

	memset(&lookup, 0, sizeof(lookup));
	lookup.index = index;

	if (propname) {
		dev_dbg(&adev->dev, "GPIO: looking up %s\n", propname);

		ret = acpi_gpio_property_lookup(acpi_fwnode_handle(adev),
						propname, index, &lookup);
		if (ret)
			return ERR_PTR(ret);

		dev_dbg(&adev->dev, "GPIO: _DSD returned %s %d %d %u\n",
			dev_name(&lookup.adev->dev), lookup.index,
			lookup.pin_index, lookup.active_low);
	} else {
		dev_dbg(&adev->dev, "GPIO: looking up %d in _CRS\n", index);
		lookup.adev = adev;
	}

	ret = acpi_gpio_resource_lookup(&lookup, info);
	return ret ? ERR_PTR(ret) : lookup.desc;
}

struct gpio_desc *acpi_find_gpio(struct device *dev,
				 const char *con_id,
				 unsigned int idx,
				 enum gpiod_flags *dflags,
				 enum gpio_lookup_flags *lookupflags)
{
	struct acpi_device *adev = ACPI_COMPANION(dev);
	struct acpi_gpio_info info;
	struct gpio_desc *desc;
	char propname[32];
	int err;
	int i;

	/* Try first from _DSD */
	for (i = 0; i < ARRAY_SIZE(gpio_suffixes); i++) {
		if (con_id) {
			snprintf(propname, sizeof(propname), "%s-%s",
				 con_id, gpio_suffixes[i]);
		} else {
			snprintf(propname, sizeof(propname), "%s",
				 gpio_suffixes[i]);
		}

		desc = acpi_get_gpiod_by_index(adev, propname, idx, &info);
		if (!IS_ERR(desc))
			break;
		if (PTR_ERR(desc) == -EPROBE_DEFER)
			return ERR_CAST(desc);
	}

	/* Then from plain _CRS GPIOs */
	if (IS_ERR(desc)) {
		if (!acpi_can_fallback_to_crs(adev, con_id))
			return ERR_PTR(-ENOENT);

		desc = acpi_get_gpiod_by_index(adev, NULL, idx, &info);
		if (IS_ERR(desc))
			return desc;
	}

	if (info.gpioint &&
	    (*dflags == GPIOD_OUT_LOW || *dflags == GPIOD_OUT_HIGH)) {
		dev_dbg(dev, "refusing GpioInt() entry when doing GPIOD_OUT_* lookup\n");
		return ERR_PTR(-ENOENT);
	}

	if (info.polarity == GPIO_ACTIVE_LOW)
		*lookupflags |= GPIO_ACTIVE_LOW;

	err = acpi_gpio_update_gpiod_flags(dflags, info.flags);
	if (err)
		dev_dbg(dev, "Override GPIO initialization flags\n");

	return desc;
}

/**
 * acpi_node_get_gpiod() - get a GPIO descriptor from ACPI resources
 * @fwnode: pointer to an ACPI firmware node to get the GPIO information from
 * @propname: Property name of the GPIO
 * @index: index of GpioIo/GpioInt resource (starting from %0)
 * @info: info pointer to fill in (optional)
 *
 * If @fwnode is an ACPI device object, call %acpi_get_gpiod_by_index() for it.
 * Otherwise (ie. it is a data-only non-device object), use the property-based
 * GPIO lookup to get to the GPIO resource with the relevant information and use
 * that to obtain the GPIO descriptor to return.
 */
struct gpio_desc *acpi_node_get_gpiod(struct fwnode_handle *fwnode,
				      const char *propname, int index,
				      struct acpi_gpio_info *info)
{
	struct acpi_gpio_lookup lookup;
	struct acpi_device *adev;
	int ret;

	adev = to_acpi_device_node(fwnode);
	if (adev)
		return acpi_get_gpiod_by_index(adev, propname, index, info);

	if (!is_acpi_data_node(fwnode))
		return ERR_PTR(-ENODEV);

	if (!propname)
		return ERR_PTR(-EINVAL);

	memset(&lookup, 0, sizeof(lookup));
	lookup.index = index;

	ret = acpi_gpio_property_lookup(fwnode, propname, index, &lookup);
	if (ret)
		return ERR_PTR(ret);

	ret = acpi_gpio_resource_lookup(&lookup, info);
	return ret ? ERR_PTR(ret) : lookup.desc;
}

/**
 * acpi_dev_gpio_irq_get() - Find GpioInt and translate it to Linux IRQ number
 * @adev: pointer to a ACPI device to get IRQ from
 * @index: index of GpioInt resource (starting from %0)
 *
 * If the device has one or more GpioInt resources, this function can be
 * used to translate from the GPIO offset in the resource to the Linux IRQ
 * number.
 *
 * The function is idempotent, though each time it runs it will configure GPIO
 * pin direction according to the flags in GpioInt resource.
 *
 * Return: Linux IRQ number (> %0) on success, negative errno on failure.
 */
int acpi_dev_gpio_irq_get(struct acpi_device *adev, int index)
{
	int idx, i;
	unsigned int irq_flags;
	int ret;

	for (i = 0, idx = 0; idx <= index; i++) {
		struct acpi_gpio_info info;
		struct gpio_desc *desc;

		desc = acpi_get_gpiod_by_index(adev, NULL, i, &info);

		/* Ignore -EPROBE_DEFER, it only matters if idx matches */
		if (IS_ERR(desc) && PTR_ERR(desc) != -EPROBE_DEFER)
			return PTR_ERR(desc);

		if (info.gpioint && idx++ == index) {
			char label[32];
			int irq;

			if (IS_ERR(desc))
				return PTR_ERR(desc);

			irq = gpiod_to_irq(desc);
			if (irq < 0)
				return irq;

			snprintf(label, sizeof(label), "GpioInt() %d", index);
			ret = gpiod_configure_flags(desc, label, 0, info.flags);
			if (ret < 0)
				return ret;

			irq_flags = acpi_dev_get_irq_type(info.triggering,
							  info.polarity);

			/* Set type if specified and different than the current one */
			if (irq_flags != IRQ_TYPE_NONE &&
			    irq_flags != irq_get_trigger_type(irq))
				irq_set_irq_type(irq, irq_flags);

			return irq;
		}

	}
	return -ENOENT;
}
EXPORT_SYMBOL_GPL(acpi_dev_gpio_irq_get);

static acpi_status
acpi_gpio_adr_space_handler(u32 function, acpi_physical_address address,
			    u32 bits, u64 *value, void *handler_context,
			    void *region_context)
{
	struct acpi_gpio_chip *achip = region_context;
	struct gpio_chip *chip = achip->chip;
	struct acpi_resource_gpio *agpio;
	struct acpi_resource *ares;
	int pin_index = (int)address;
	acpi_status status;
	int length;
	int i;

	status = acpi_buffer_to_resource(achip->conn_info.connection,
					 achip->conn_info.length, &ares);
	if (ACPI_FAILURE(status))
		return status;

	if (WARN_ON(ares->type != ACPI_RESOURCE_TYPE_GPIO)) {
		ACPI_FREE(ares);
		return AE_BAD_PARAMETER;
	}

	agpio = &ares->data.gpio;

	if (WARN_ON(agpio->io_restriction == ACPI_IO_RESTRICT_INPUT &&
	    function == ACPI_WRITE)) {
		ACPI_FREE(ares);
		return AE_BAD_PARAMETER;
	}

	length = min(agpio->pin_table_length, (u16)(pin_index + bits));
	for (i = pin_index; i < length; ++i) {
		int pin = agpio->pin_table[i];
		struct acpi_gpio_connection *conn;
		struct gpio_desc *desc;
		bool found;

		pin = acpi_gpiochip_pin_to_gpio_offset(chip->gpiodev, pin);
		if (pin < 0) {
			status = AE_BAD_PARAMETER;
			goto out;
		}

		mutex_lock(&achip->conn_lock);

		found = false;
		list_for_each_entry(conn, &achip->conns, node) {
			if (conn->pin == pin) {
				found = true;
				desc = conn->desc;
				break;
			}
		}

		/*
		 * The same GPIO can be shared between operation region and
		 * event but only if the access here is ACPI_READ. In that
		 * case we "borrow" the event GPIO instead.
		 */
		if (!found && agpio->sharable == ACPI_SHARED &&
		     function == ACPI_READ) {
			struct acpi_gpio_event *event;

			list_for_each_entry(event, &achip->events, node) {
				if (event->pin == pin) {
					desc = event->desc;
					found = true;
					break;
				}
			}
		}

		if (!found) {
			enum gpiod_flags flags = acpi_gpio_to_gpiod_flags(agpio);
			const char *label = "ACPI:OpRegion";
			int err;

			desc = gpiochip_request_own_desc(chip, pin, label);
			if (IS_ERR(desc)) {
				status = AE_ERROR;
				mutex_unlock(&achip->conn_lock);
				goto out;
			}

			err = gpiod_configure_flags(desc, label, 0, flags);
			if (err < 0) {
				status = AE_NOT_CONFIGURED;
				gpiochip_free_own_desc(desc);
				mutex_unlock(&achip->conn_lock);
				goto out;
			}

			conn = kzalloc(sizeof(*conn), GFP_KERNEL);
			if (!conn) {
				status = AE_NO_MEMORY;
				gpiochip_free_own_desc(desc);
				mutex_unlock(&achip->conn_lock);
				goto out;
			}

			conn->pin = pin;
			conn->desc = desc;
			list_add_tail(&conn->node, &achip->conns);
		}

		mutex_unlock(&achip->conn_lock);

		if (function == ACPI_WRITE)
			gpiod_set_raw_value_cansleep(desc,
						     !!((1 << i) & *value));
		else
			*value |= (u64)gpiod_get_raw_value_cansleep(desc) << i;
	}

out:
	ACPI_FREE(ares);
	return status;
}

static void acpi_gpiochip_request_regions(struct acpi_gpio_chip *achip)
{
	struct gpio_chip *chip = achip->chip;
	acpi_handle handle = ACPI_HANDLE(chip->parent);
	acpi_status status;

	INIT_LIST_HEAD(&achip->conns);
	mutex_init(&achip->conn_lock);
	status = acpi_install_address_space_handler(handle, ACPI_ADR_SPACE_GPIO,
						    acpi_gpio_adr_space_handler,
						    NULL, achip);
	if (ACPI_FAILURE(status))
		dev_err(chip->parent,
		        "Failed to install GPIO OpRegion handler\n");
}

static void acpi_gpiochip_free_regions(struct acpi_gpio_chip *achip)
{
	struct gpio_chip *chip = achip->chip;
	acpi_handle handle = ACPI_HANDLE(chip->parent);
	struct acpi_gpio_connection *conn, *tmp;
	acpi_status status;

	status = acpi_remove_address_space_handler(handle, ACPI_ADR_SPACE_GPIO,
						   acpi_gpio_adr_space_handler);
	if (ACPI_FAILURE(status)) {
		dev_err(chip->parent,
			"Failed to remove GPIO OpRegion handler\n");
		return;
	}

	list_for_each_entry_safe_reverse(conn, tmp, &achip->conns, node) {
		gpiochip_free_own_desc(conn->desc);
		list_del(&conn->node);
		kfree(conn);
	}
}

static struct gpio_desc *acpi_gpiochip_parse_own_gpio(
	struct acpi_gpio_chip *achip, struct fwnode_handle *fwnode,
	const char **name, unsigned int *lflags, unsigned int *dflags)
{
	struct gpio_chip *chip = achip->chip;
	struct gpio_desc *desc;
	u32 gpios[2];
	int ret;

	*lflags = 0;
	*dflags = 0;
	*name = NULL;

	ret = fwnode_property_read_u32_array(fwnode, "gpios", gpios,
					     ARRAY_SIZE(gpios));
	if (ret < 0)
		return ERR_PTR(ret);

	ret = acpi_gpiochip_pin_to_gpio_offset(chip->gpiodev, gpios[0]);
	if (ret < 0)
		return ERR_PTR(ret);

	desc = gpiochip_get_desc(chip, ret);
	if (IS_ERR(desc))
		return desc;

	if (gpios[1])
		*lflags |= GPIO_ACTIVE_LOW;

	if (fwnode_property_present(fwnode, "input"))
		*dflags |= GPIOD_IN;
	else if (fwnode_property_present(fwnode, "output-low"))
		*dflags |= GPIOD_OUT_LOW;
	else if (fwnode_property_present(fwnode, "output-high"))
		*dflags |= GPIOD_OUT_HIGH;
	else
		return ERR_PTR(-EINVAL);

	fwnode_property_read_string(fwnode, "line-name", name);

	return desc;
}

static void acpi_gpiochip_scan_gpios(struct acpi_gpio_chip *achip)
{
	struct gpio_chip *chip = achip->chip;
	struct fwnode_handle *fwnode;

	device_for_each_child_node(chip->parent, fwnode) {
		unsigned int lflags, dflags;
		struct gpio_desc *desc;
		const char *name;
		int ret;

		if (!fwnode_property_present(fwnode, "gpio-hog"))
			continue;

		desc = acpi_gpiochip_parse_own_gpio(achip, fwnode, &name,
						    &lflags, &dflags);
		if (IS_ERR(desc))
			continue;

		ret = gpiod_hog(desc, name, lflags, dflags);
		if (ret) {
			dev_err(chip->parent, "Failed to hog GPIO\n");
			fwnode_handle_put(fwnode);
			return;
		}
	}
}

void acpi_gpiochip_add(struct gpio_chip *chip)
{
	struct acpi_gpio_chip *acpi_gpio;
	acpi_handle handle;
	acpi_status status;

	if (!chip || !chip->parent)
		return;

	handle = ACPI_HANDLE(chip->parent);
	if (!handle)
		return;

	acpi_gpio = kzalloc(sizeof(*acpi_gpio), GFP_KERNEL);
	if (!acpi_gpio) {
		dev_err(chip->parent,
			"Failed to allocate memory for ACPI GPIO chip\n");
		return;
	}

	acpi_gpio->chip = chip;
	INIT_LIST_HEAD(&acpi_gpio->events);
	INIT_LIST_HEAD(&acpi_gpio->deferred_req_irqs_list_entry);

	status = acpi_attach_data(handle, acpi_gpio_chip_dh, acpi_gpio);
	if (ACPI_FAILURE(status)) {
		dev_err(chip->parent, "Failed to attach ACPI GPIO chip\n");
		kfree(acpi_gpio);
		return;
	}

	if (!chip->names)
		devprop_gpiochip_set_names(chip, dev_fwnode(chip->parent));

	acpi_gpiochip_request_regions(acpi_gpio);
	acpi_gpiochip_scan_gpios(acpi_gpio);
	acpi_walk_dep_device_list(handle);
}

void acpi_gpiochip_remove(struct gpio_chip *chip)
{
	struct acpi_gpio_chip *acpi_gpio;
	acpi_handle handle;
	acpi_status status;

	if (!chip || !chip->parent)
		return;

	handle = ACPI_HANDLE(chip->parent);
	if (!handle)
		return;

	status = acpi_get_data(handle, acpi_gpio_chip_dh, (void **)&acpi_gpio);
	if (ACPI_FAILURE(status)) {
		dev_warn(chip->parent, "Failed to retrieve ACPI GPIO chip\n");
		return;
	}

	acpi_gpiochip_free_regions(acpi_gpio);

	acpi_detach_data(handle, acpi_gpio_chip_dh);
	kfree(acpi_gpio);
}

static int acpi_gpio_package_count(const union acpi_object *obj)
{
	const union acpi_object *element = obj->package.elements;
	const union acpi_object *end = element + obj->package.count;
	unsigned int count = 0;

	while (element < end) {
		switch (element->type) {
		case ACPI_TYPE_LOCAL_REFERENCE:
			element += 3;
			/* Fallthrough */
		case ACPI_TYPE_INTEGER:
			element++;
			count++;
			break;

		default:
			return -EPROTO;
		}
	}

	return count;
}

static int acpi_find_gpio_count(struct acpi_resource *ares, void *data)
{
	unsigned int *count = data;

	if (ares->type == ACPI_RESOURCE_TYPE_GPIO)
		*count += ares->data.gpio.pin_table_length;

	return 1;
}

/**
 * acpi_gpio_count - return the number of GPIOs associated with a
 *		device / function or -ENOENT if no GPIO has been
 *		assigned to the requested function.
 * @dev:	GPIO consumer, can be NULL for system-global GPIOs
 * @con_id:	function within the GPIO consumer
 */
int acpi_gpio_count(struct device *dev, const char *con_id)
{
	struct acpi_device *adev = ACPI_COMPANION(dev);
	const union acpi_object *obj;
	const struct acpi_gpio_mapping *gm;
	int count = -ENOENT;
	int ret;
	char propname[32];
	unsigned int i;

	/* Try first from _DSD */
	for (i = 0; i < ARRAY_SIZE(gpio_suffixes); i++) {
		if (con_id)
			snprintf(propname, sizeof(propname), "%s-%s",
				 con_id, gpio_suffixes[i]);
		else
			snprintf(propname, sizeof(propname), "%s",
				 gpio_suffixes[i]);

		ret = acpi_dev_get_property(adev, propname, ACPI_TYPE_ANY,
					    &obj);
		if (ret == 0) {
			if (obj->type == ACPI_TYPE_LOCAL_REFERENCE)
				count = 1;
			else if (obj->type == ACPI_TYPE_PACKAGE)
				count = acpi_gpio_package_count(obj);
		} else if (adev->driver_gpios) {
			for (gm = adev->driver_gpios; gm->name; gm++)
				if (strcmp(propname, gm->name) == 0) {
					count = gm->size;
					break;
				}
		}
		if (count > 0)
			break;
	}

	/* Then from plain _CRS GPIOs */
	if (count < 0) {
		struct list_head resource_list;
		unsigned int crs_count = 0;

		if (!acpi_can_fallback_to_crs(adev, con_id))
			return count;

		INIT_LIST_HEAD(&resource_list);
		acpi_dev_get_resources(adev, &resource_list,
				       acpi_find_gpio_count, &crs_count);
		acpi_dev_free_resource_list(&resource_list);
		if (crs_count > 0)
			count = crs_count;
	}
	return count ? count : -ENOENT;
}

bool acpi_can_fallback_to_crs(struct acpi_device *adev, const char *con_id)
{
	/* Never allow fallback if the device has properties */
	if (adev->data.properties || adev->driver_gpios)
		return false;

	return con_id == NULL;
}

<<<<<<< HEAD
/* Run deferred acpi_gpiochip_request_interrupts() */
static int acpi_gpio_handle_deferred_request_interrupts(void)
=======
/* Run deferred acpi_gpiochip_request_irqs() */
static int acpi_gpio_handle_deferred_request_irqs(void)
>>>>>>> ee68d467
{
	struct acpi_gpio_chip *acpi_gpio, *tmp;

	mutex_lock(&acpi_gpio_deferred_req_irqs_lock);
	list_for_each_entry_safe(acpi_gpio, tmp,
				 &acpi_gpio_deferred_req_irqs_list,
<<<<<<< HEAD
				 deferred_req_irqs_list_entry) {
		acpi_handle handle;

		handle = ACPI_HANDLE(acpi_gpio->chip->parent);
		acpi_walk_resources(handle, "_AEI",
				    acpi_gpiochip_request_interrupt, acpi_gpio);

		list_del_init(&acpi_gpio->deferred_req_irqs_list_entry);
	}
=======
				 deferred_req_irqs_list_entry)
		acpi_gpiochip_request_irqs(acpi_gpio);
>>>>>>> ee68d467

	acpi_gpio_deferred_req_irqs_done = true;
	mutex_unlock(&acpi_gpio_deferred_req_irqs_lock);

	return 0;
}
/* We must use _sync so that this runs after the first deferred_probe run */
<<<<<<< HEAD
late_initcall_sync(acpi_gpio_handle_deferred_request_interrupts);
=======
late_initcall_sync(acpi_gpio_handle_deferred_request_irqs);
>>>>>>> ee68d467
<|MERGE_RESOLUTION|>--- conflicted
+++ resolved
@@ -70,17 +70,10 @@
 
 /*
  * For gpiochips which call acpi_gpiochip_request_interrupts() before late_init
-<<<<<<< HEAD
- * (so builtin drivers) we register the ACPI GpioInt event handlers from a
- * late_initcall_sync handler, so that other builtin drivers can register their
- * OpRegions before the event handlers can run.  This list contains gpiochips
- * for which the acpi_gpiochip_request_interrupts() has been deferred.
-=======
  * (so builtin drivers) we register the ACPI GpioInt IRQ handlers from a
  * late_initcall_sync handler, so that other builtin drivers can register their
  * OpRegions before the event handlers can run.  This list contains gpiochips
  * for which the acpi_gpiochip_request_irqs() call has been deferred.
->>>>>>> ee68d467
  */
 static DEFINE_MUTEX(acpi_gpio_deferred_req_irqs_lock);
 static LIST_HEAD(acpi_gpio_deferred_req_irqs_list);
@@ -262,12 +255,7 @@
 	struct acpi_gpio_event *event;
 	irq_handler_t handler = NULL;
 	struct gpio_desc *desc;
-<<<<<<< HEAD
-	unsigned long irqflags;
-	int ret, pin, irq, value;
-=======
 	int ret, pin, irq;
->>>>>>> ee68d467
 
 	if (!acpi_gpio_get_irq_resource(ares, &agpio))
 		return AE_OK;
@@ -301,8 +289,6 @@
 	}
 
 	gpiod_direction_input(desc);
-
-	value = gpiod_get_value_cansleep(desc);
 
 	ret = gpiochip_lock_as_irq(chip, pin);
 	if (ret) {
@@ -350,19 +336,6 @@
 
 	list_add_tail(&event->node, &acpi_gpio->events);
 
-<<<<<<< HEAD
-	/*
-	 * Make sure we trigger the initial state of the IRQ when using RISING
-	 * or FALLING.  Note we run the handlers on late_init, the AML code
-	 * may refer to OperationRegions from other (builtin) drivers which
-	 * may be probed after us.
-	 */
-	if (((irqflags & IRQF_TRIGGER_RISING) && value == 1) ||
-	    ((irqflags & IRQF_TRIGGER_FALLING) && value == 0))
-		handler(event->irq, event);
-
-=======
->>>>>>> ee68d467
 	return AE_OK;
 
 fail_unlock_irq:
@@ -399,16 +372,6 @@
 
 	status = acpi_get_data(handle, acpi_gpio_chip_dh, (void **)&acpi_gpio);
 	if (ACPI_FAILURE(status))
-		return;
-
-	mutex_lock(&acpi_gpio_deferred_req_irqs_lock);
-	defer = !acpi_gpio_deferred_req_irqs_done;
-	if (defer)
-		list_add(&acpi_gpio->deferred_req_irqs_list_entry,
-			 &acpi_gpio_deferred_req_irqs_list);
-	mutex_unlock(&acpi_gpio_deferred_req_irqs_lock);
-
-	if (defer)
 		return;
 
 	acpi_walk_resources(handle, "_AEI",
@@ -1321,33 +1284,16 @@
 	return con_id == NULL;
 }
 
-<<<<<<< HEAD
-/* Run deferred acpi_gpiochip_request_interrupts() */
-static int acpi_gpio_handle_deferred_request_interrupts(void)
-=======
 /* Run deferred acpi_gpiochip_request_irqs() */
 static int acpi_gpio_handle_deferred_request_irqs(void)
->>>>>>> ee68d467
 {
 	struct acpi_gpio_chip *acpi_gpio, *tmp;
 
 	mutex_lock(&acpi_gpio_deferred_req_irqs_lock);
 	list_for_each_entry_safe(acpi_gpio, tmp,
 				 &acpi_gpio_deferred_req_irqs_list,
-<<<<<<< HEAD
-				 deferred_req_irqs_list_entry) {
-		acpi_handle handle;
-
-		handle = ACPI_HANDLE(acpi_gpio->chip->parent);
-		acpi_walk_resources(handle, "_AEI",
-				    acpi_gpiochip_request_interrupt, acpi_gpio);
-
-		list_del_init(&acpi_gpio->deferred_req_irqs_list_entry);
-	}
-=======
 				 deferred_req_irqs_list_entry)
 		acpi_gpiochip_request_irqs(acpi_gpio);
->>>>>>> ee68d467
 
 	acpi_gpio_deferred_req_irqs_done = true;
 	mutex_unlock(&acpi_gpio_deferred_req_irqs_lock);
@@ -1355,8 +1301,4 @@
 	return 0;
 }
 /* We must use _sync so that this runs after the first deferred_probe run */
-<<<<<<< HEAD
-late_initcall_sync(acpi_gpio_handle_deferred_request_interrupts);
-=======
-late_initcall_sync(acpi_gpio_handle_deferred_request_irqs);
->>>>>>> ee68d467
+late_initcall_sync(acpi_gpio_handle_deferred_request_irqs);