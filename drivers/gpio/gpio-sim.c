// SPDX-License-Identifier: GPL-2.0-or-later
/*
 * GPIO testing driver based on configfs.
 *
 * Copyright (C) 2021 Bartosz Golaszewski <brgl@bgdev.pl>
 */

#define pr_fmt(fmt) KBUILD_MODNAME ": " fmt

#include <linux/bitmap.h>
#include <linux/cleanup.h>
#include <linux/completion.h>
#include <linux/configfs.h>
#include <linux/device.h>
#include <linux/gpio/driver.h>
#include <linux/gpio/machine.h>
#include <linux/idr.h>
#include <linux/interrupt.h>
#include <linux/irq.h>
#include <linux/irq_sim.h>
#include <linux/list.h>
#include <linux/minmax.h>
#include <linux/mod_devicetable.h>
#include <linux/module.h>
#include <linux/mutex.h>
#include <linux/notifier.h>
#include <linux/platform_device.h>
#include <linux/property.h>
#include <linux/slab.h>
#include <linux/string.h>
#include <linux/string_helpers.h>
#include <linux/sysfs.h>

#include "gpiolib.h"

#define GPIO_SIM_NGPIO_MAX	1024
#define GPIO_SIM_PROP_MAX	4 /* Max 3 properties + sentinel. */
#define GPIO_SIM_NUM_ATTRS	3 /* value, pull and sentinel */

static DEFINE_IDA(gpio_sim_ida);

struct gpio_sim_chip {
	struct gpio_chip gc;
	unsigned long *direction_map;
	unsigned long *value_map;
	unsigned long *pull_map;
	struct irq_domain *irq_sim;
	struct mutex lock;
	const struct attribute_group **attr_groups;
};

struct gpio_sim_attribute {
	struct device_attribute dev_attr;
	unsigned int offset;
};

static struct gpio_sim_attribute *
to_gpio_sim_attr(struct device_attribute *dev_attr)
{
	return container_of(dev_attr, struct gpio_sim_attribute, dev_attr);
}

static int gpio_sim_apply_pull(struct gpio_sim_chip *chip,
			       unsigned int offset, int value)
{
	int irq, irq_type, ret;
	struct gpio_desc *desc;
	struct gpio_chip *gc;

	gc = &chip->gc;
	desc = &gc->gpiodev->descs[offset];

	guard(mutex)(&chip->lock);

	if (test_bit(FLAG_REQUESTED, &desc->flags) &&
	    !test_bit(FLAG_IS_OUT, &desc->flags)) {
		if (value == !!test_bit(offset, chip->value_map))
			goto set_pull;

		/*
		 * This is fine - it just means, nobody is listening
		 * for interrupts on this line, otherwise
		 * irq_create_mapping() would have been called from
		 * the to_irq() callback.
		 */
		irq = irq_find_mapping(chip->irq_sim, offset);
		if (!irq)
			goto set_value;

		irq_type = irq_get_trigger_type(irq);

		if ((value && (irq_type & IRQ_TYPE_EDGE_RISING)) ||
		    (!value && (irq_type & IRQ_TYPE_EDGE_FALLING))) {
			ret = irq_set_irqchip_state(irq, IRQCHIP_STATE_PENDING,
						    true);
			if (ret)
				goto set_pull;
		}
	}

set_value:
	/* Change the value unless we're actively driving the line. */
	if (!test_bit(FLAG_REQUESTED, &desc->flags) ||
	    !test_bit(FLAG_IS_OUT, &desc->flags))
		__assign_bit(offset, chip->value_map, value);

set_pull:
	__assign_bit(offset, chip->pull_map, value);
	return 0;
}

static int gpio_sim_get(struct gpio_chip *gc, unsigned int offset)
{
	struct gpio_sim_chip *chip = gpiochip_get_data(gc);

	guard(mutex)(&chip->lock);

	return !!test_bit(offset, chip->value_map);
}

static void gpio_sim_set(struct gpio_chip *gc, unsigned int offset, int value)
{
	struct gpio_sim_chip *chip = gpiochip_get_data(gc);

	scoped_guard(mutex, &chip->lock)
		__assign_bit(offset, chip->value_map, value);
}

static int gpio_sim_get_multiple(struct gpio_chip *gc,
				 unsigned long *mask, unsigned long *bits)
{
	struct gpio_sim_chip *chip = gpiochip_get_data(gc);

	scoped_guard(mutex, &chip->lock)
		bitmap_replace(bits, bits, chip->value_map, mask, gc->ngpio);

	return 0;
}

static void gpio_sim_set_multiple(struct gpio_chip *gc,
				  unsigned long *mask, unsigned long *bits)
{
	struct gpio_sim_chip *chip = gpiochip_get_data(gc);

	scoped_guard(mutex, &chip->lock)
		bitmap_replace(chip->value_map, chip->value_map, bits, mask,
			       gc->ngpio);
}

static int gpio_sim_direction_output(struct gpio_chip *gc,
				     unsigned int offset, int value)
{
	struct gpio_sim_chip *chip = gpiochip_get_data(gc);

	scoped_guard(mutex, &chip->lock) {
		__clear_bit(offset, chip->direction_map);
		__assign_bit(offset, chip->value_map, value);
	}

	return 0;
}

static int gpio_sim_direction_input(struct gpio_chip *gc, unsigned int offset)
{
	struct gpio_sim_chip *chip = gpiochip_get_data(gc);

	scoped_guard(mutex, &chip->lock)
		__set_bit(offset, chip->direction_map);

	return 0;
}

static int gpio_sim_get_direction(struct gpio_chip *gc, unsigned int offset)
{
	struct gpio_sim_chip *chip = gpiochip_get_data(gc);
	int direction;

	scoped_guard(mutex, &chip->lock)
		direction = !!test_bit(offset, chip->direction_map);

	return direction ? GPIO_LINE_DIRECTION_IN : GPIO_LINE_DIRECTION_OUT;
}

static int gpio_sim_set_config(struct gpio_chip *gc,
				  unsigned int offset, unsigned long config)
{
	struct gpio_sim_chip *chip = gpiochip_get_data(gc);

	switch (pinconf_to_config_param(config)) {
	case PIN_CONFIG_BIAS_PULL_UP:
		return gpio_sim_apply_pull(chip, offset, 1);
	case PIN_CONFIG_BIAS_PULL_DOWN:
		return gpio_sim_apply_pull(chip, offset, 0);
	default:
		break;
	}

	return -ENOTSUPP;
}

static int gpio_sim_to_irq(struct gpio_chip *gc, unsigned int offset)
{
	struct gpio_sim_chip *chip = gpiochip_get_data(gc);

	return irq_create_mapping(chip->irq_sim, offset);
}

static void gpio_sim_free(struct gpio_chip *gc, unsigned int offset)
{
	struct gpio_sim_chip *chip = gpiochip_get_data(gc);

	scoped_guard(mutex, &chip->lock)
		__assign_bit(offset, chip->value_map,
			     !!test_bit(offset, chip->pull_map));
}

static ssize_t gpio_sim_sysfs_val_show(struct device *dev,
				       struct device_attribute *attr, char *buf)
{
	struct gpio_sim_attribute *line_attr = to_gpio_sim_attr(attr);
	struct gpio_sim_chip *chip = dev_get_drvdata(dev);
	int val;

	scoped_guard(mutex, &chip->lock)
		val = !!test_bit(line_attr->offset, chip->value_map);

	return sysfs_emit(buf, "%d\n", val);
}

static ssize_t gpio_sim_sysfs_val_store(struct device *dev,
					struct device_attribute *attr,
					const char *buf, size_t count)
{
	/*
	 * Not assigning this function will result in write() returning -EIO
	 * which is confusing. Return -EPERM explicitly.
	 */
	return -EPERM;
}

static const char *const gpio_sim_sysfs_pull_strings[] = {
	[0]	= "pull-down",
	[1]	= "pull-up",
};

static ssize_t gpio_sim_sysfs_pull_show(struct device *dev,
					struct device_attribute *attr,
					char *buf)
{
	struct gpio_sim_attribute *line_attr = to_gpio_sim_attr(attr);
	struct gpio_sim_chip *chip = dev_get_drvdata(dev);
	int pull;

	scoped_guard(mutex, &chip->lock)
		pull = !!test_bit(line_attr->offset, chip->pull_map);

	return sysfs_emit(buf, "%s\n", gpio_sim_sysfs_pull_strings[pull]);
}

static ssize_t gpio_sim_sysfs_pull_store(struct device *dev,
					 struct device_attribute *attr,
					 const char *buf, size_t len)
{
	struct gpio_sim_attribute *line_attr = to_gpio_sim_attr(attr);
	struct gpio_sim_chip *chip = dev_get_drvdata(dev);
	int ret, pull;

	pull = sysfs_match_string(gpio_sim_sysfs_pull_strings, buf);
	if (pull < 0)
		return pull;

	ret = gpio_sim_apply_pull(chip, line_attr->offset, pull);
	if (ret)
		return ret;

	return len;
}

static void gpio_sim_mutex_destroy(void *data)
{
	struct mutex *lock = data;

	mutex_destroy(lock);
}

static void gpio_sim_dispose_mappings(void *data)
{
	struct gpio_sim_chip *chip = data;
	unsigned int i;

	for (i = 0; i < chip->gc.ngpio; i++)
		irq_dispose_mapping(irq_find_mapping(chip->irq_sim, i));
}

static void gpio_sim_sysfs_remove(void *data)
{
	struct gpio_sim_chip *chip = data;

	sysfs_remove_groups(&chip->gc.gpiodev->dev.kobj, chip->attr_groups);
}

static int gpio_sim_setup_sysfs(struct gpio_sim_chip *chip)
{
	struct device_attribute *val_dev_attr, *pull_dev_attr;
	struct gpio_sim_attribute *val_attr, *pull_attr;
	unsigned int num_lines = chip->gc.ngpio;
	struct device *dev = chip->gc.parent;
	struct attribute_group *attr_group;
	struct attribute **attrs;
	int i, ret;

	chip->attr_groups = devm_kcalloc(dev, sizeof(*chip->attr_groups),
					 num_lines + 1, GFP_KERNEL);
	if (!chip->attr_groups)
		return -ENOMEM;

	for (i = 0; i < num_lines; i++) {
		attr_group = devm_kzalloc(dev, sizeof(*attr_group), GFP_KERNEL);
		attrs = devm_kcalloc(dev, GPIO_SIM_NUM_ATTRS, sizeof(*attrs),
				     GFP_KERNEL);
		val_attr = devm_kzalloc(dev, sizeof(*val_attr), GFP_KERNEL);
		pull_attr = devm_kzalloc(dev, sizeof(*pull_attr), GFP_KERNEL);
		if (!attr_group || !attrs || !val_attr || !pull_attr)
			return -ENOMEM;

		attr_group->name = devm_kasprintf(dev, GFP_KERNEL,
						  "sim_gpio%u", i);
		if (!attr_group->name)
			return -ENOMEM;

		val_attr->offset = pull_attr->offset = i;

		val_dev_attr = &val_attr->dev_attr;
		pull_dev_attr = &pull_attr->dev_attr;

		sysfs_attr_init(&val_dev_attr->attr);
		sysfs_attr_init(&pull_dev_attr->attr);

		val_dev_attr->attr.name = "value";
		pull_dev_attr->attr.name = "pull";

		val_dev_attr->attr.mode = pull_dev_attr->attr.mode = 0644;

		val_dev_attr->show = gpio_sim_sysfs_val_show;
		val_dev_attr->store = gpio_sim_sysfs_val_store;
		pull_dev_attr->show = gpio_sim_sysfs_pull_show;
		pull_dev_attr->store = gpio_sim_sysfs_pull_store;

		attrs[0] = &val_dev_attr->attr;
		attrs[1] = &pull_dev_attr->attr;

		attr_group->attrs = attrs;
		chip->attr_groups[i] = attr_group;
	}

	ret = sysfs_create_groups(&chip->gc.gpiodev->dev.kobj,
				  chip->attr_groups);
	if (ret)
		return ret;

	return devm_add_action_or_reset(dev, gpio_sim_sysfs_remove, chip);
}

static int gpio_sim_add_bank(struct fwnode_handle *swnode, struct device *dev)
{
	struct gpio_sim_chip *chip;
	struct gpio_chip *gc;
	const char *label;
	u32 num_lines;
	int ret;

	ret = fwnode_property_read_u32(swnode, "ngpios", &num_lines);
	if (ret)
		return ret;

	if (num_lines > GPIO_SIM_NGPIO_MAX)
		return -ERANGE;

	ret = fwnode_property_read_string(swnode, "gpio-sim,label", &label);
	if (ret) {
		label = devm_kasprintf(dev, GFP_KERNEL, "%s-%pfwP",
				       dev_name(dev), swnode);
		if (!label)
			return -ENOMEM;
	}

	chip = devm_kzalloc(dev, sizeof(*chip), GFP_KERNEL);
	if (!chip)
		return -ENOMEM;

	chip->direction_map = devm_bitmap_alloc(dev, num_lines, GFP_KERNEL);
	if (!chip->direction_map)
		return -ENOMEM;

	/* Default to input mode. */
	bitmap_fill(chip->direction_map, num_lines);

	chip->value_map = devm_bitmap_zalloc(dev, num_lines, GFP_KERNEL);
	if (!chip->value_map)
		return -ENOMEM;

	chip->pull_map = devm_bitmap_zalloc(dev, num_lines, GFP_KERNEL);
	if (!chip->pull_map)
		return -ENOMEM;

	chip->irq_sim = devm_irq_domain_create_sim(dev, swnode, num_lines);
	if (IS_ERR(chip->irq_sim))
		return PTR_ERR(chip->irq_sim);

	ret = devm_add_action_or_reset(dev, gpio_sim_dispose_mappings, chip);
	if (ret)
		return ret;

	mutex_init(&chip->lock);
	ret = devm_add_action_or_reset(dev, gpio_sim_mutex_destroy,
				       &chip->lock);
	if (ret)
		return ret;

	gc = &chip->gc;
	gc->base = -1;
	gc->ngpio = num_lines;
	gc->label = label;
	gc->owner = THIS_MODULE;
	gc->parent = dev;
	gc->fwnode = swnode;
	gc->get = gpio_sim_get;
	gc->set = gpio_sim_set;
	gc->get_multiple = gpio_sim_get_multiple;
	gc->set_multiple = gpio_sim_set_multiple;
	gc->direction_output = gpio_sim_direction_output;
	gc->direction_input = gpio_sim_direction_input;
	gc->get_direction = gpio_sim_get_direction;
	gc->set_config = gpio_sim_set_config;
	gc->to_irq = gpio_sim_to_irq;
	gc->free = gpio_sim_free;
	gc->can_sleep = true;

	ret = devm_gpiochip_add_data(dev, gc, chip);
	if (ret)
		return ret;

	/* Used by sysfs and configfs callbacks. */
	dev_set_drvdata(&gc->gpiodev->dev, chip);

	return gpio_sim_setup_sysfs(chip);
}

static int gpio_sim_probe(struct platform_device *pdev)
{
	struct device *dev = &pdev->dev;
	struct fwnode_handle *swnode;
	int ret;

	device_for_each_child_node(dev, swnode) {
		ret = gpio_sim_add_bank(swnode, dev);
		if (ret) {
			fwnode_handle_put(swnode);
			return ret;
		}
	}

	return 0;
}

static const struct of_device_id gpio_sim_of_match[] = {
	{ .compatible = "gpio-simulator" },
	{ }
};
MODULE_DEVICE_TABLE(of, gpio_sim_of_match);

static struct platform_driver gpio_sim_driver = {
	.driver = {
		.name = "gpio-sim",
		.of_match_table = gpio_sim_of_match,
	},
	.probe = gpio_sim_probe,
};

struct gpio_sim_device {
	struct config_group group;

	/*
	 * If pdev is NULL, the device is 'pending' (waiting for configuration).
	 * Once the pointer is assigned, the device has been created and the
	 * item is 'live'.
	 */
	struct platform_device *pdev;
	int id;

	/*
	 * Each configfs filesystem operation is protected with the subsystem
	 * mutex. Each separate attribute is protected with the buffer mutex.
	 * This structure however can be modified by callbacks of different
	 * attributes so we need another lock.
	 *
	 * We use this lock for protecting all data structures owned by this
	 * object too.
	 */
	struct mutex lock;

	/*
	 * This is used to synchronously wait for the driver's probe to complete
	 * and notify the user-space about any errors.
	 */
	struct notifier_block bus_notifier;
	struct completion probe_completion;
	bool driver_bound;

	struct gpiod_hog *hogs;

	struct list_head bank_list;
};

/* This is called with dev->lock already taken. */
static int gpio_sim_bus_notifier_call(struct notifier_block *nb,
				      unsigned long action, void *data)
{
	struct gpio_sim_device *simdev = container_of(nb,
						      struct gpio_sim_device,
						      bus_notifier);
	struct device *dev = data;
	char devname[32];

	snprintf(devname, sizeof(devname), "gpio-sim.%u", simdev->id);

	if (strcmp(dev_name(dev), devname) == 0) {
		if (action == BUS_NOTIFY_BOUND_DRIVER)
			simdev->driver_bound = true;
		else if (action == BUS_NOTIFY_DRIVER_NOT_BOUND)
			simdev->driver_bound = false;
		else
			return NOTIFY_DONE;

		complete(&simdev->probe_completion);
		return NOTIFY_OK;
	}

	return NOTIFY_DONE;
}

static struct gpio_sim_device *to_gpio_sim_device(struct config_item *item)
{
	struct config_group *group = to_config_group(item);

	return container_of(group, struct gpio_sim_device, group);
}

struct gpio_sim_bank {
	struct config_group group;

	/*
	 * We could have used the ci_parent field of the config_item but
	 * configfs is stupid and calls the item's release callback after
	 * already having cleared the parent pointer even though the parent
	 * is guaranteed to survive the child...
	 *
	 * So we need to store the pointer to the parent struct here. We can
	 * dereference it anywhere we need with no checks and no locking as
	 * it's guaranteed to survive the children and protected by configfs
	 * locks.
	 *
	 * Same for other structures.
	 */
	struct gpio_sim_device *parent;
	struct list_head siblings;

	char *label;
	unsigned int num_lines;

	struct list_head line_list;

	struct fwnode_handle *swnode;
};

static struct gpio_sim_bank *to_gpio_sim_bank(struct config_item *item)
{
	struct config_group *group = to_config_group(item);

	return container_of(group, struct gpio_sim_bank, group);
}

static bool gpio_sim_bank_has_label(struct gpio_sim_bank *bank)
{
	return bank->label && *bank->label;
}

static struct gpio_sim_device *
gpio_sim_bank_get_device(struct gpio_sim_bank *bank)
{
	return bank->parent;
}

struct gpio_sim_hog;

struct gpio_sim_line {
	struct config_group group;

	struct gpio_sim_bank *parent;
	struct list_head siblings;

	unsigned int offset;
	char *name;

	/* There can only be one hog per line. */
	struct gpio_sim_hog *hog;
};

static struct gpio_sim_line *to_gpio_sim_line(struct config_item *item)
{
	struct config_group *group = to_config_group(item);

	return container_of(group, struct gpio_sim_line, group);
}

static struct gpio_sim_device *
gpio_sim_line_get_device(struct gpio_sim_line *line)
{
	struct gpio_sim_bank *bank = line->parent;

	return gpio_sim_bank_get_device(bank);
}

struct gpio_sim_hog {
	struct config_item item;
	struct gpio_sim_line *parent;

	char *name;
	int dir;
};

static struct gpio_sim_hog *to_gpio_sim_hog(struct config_item *item)
{
	return container_of(item, struct gpio_sim_hog, item);
}

static struct gpio_sim_device *gpio_sim_hog_get_device(struct gpio_sim_hog *hog)
{
	struct gpio_sim_line *line = hog->parent;

	return gpio_sim_line_get_device(line);
}

static bool gpio_sim_device_is_live_unlocked(struct gpio_sim_device *dev)
{
	return !!dev->pdev;
}

static char *gpio_sim_strdup_trimmed(const char *str, size_t count)
{
	char *trimmed;

	trimmed = kstrndup(skip_spaces(str), count, GFP_KERNEL);
	if (!trimmed)
		return NULL;

	return strim(trimmed);
}

static ssize_t gpio_sim_device_config_dev_name_show(struct config_item *item,
						    char *page)
{
	struct gpio_sim_device *dev = to_gpio_sim_device(item);
	struct platform_device *pdev;

	guard(mutex)(&dev->lock);

	pdev = dev->pdev;
	if (pdev)
		return sprintf(page, "%s\n", dev_name(&pdev->dev));

	return sprintf(page, "gpio-sim.%d\n", dev->id);
}

CONFIGFS_ATTR_RO(gpio_sim_device_config_, dev_name);

static ssize_t
gpio_sim_device_config_live_show(struct config_item *item, char *page)
{
	struct gpio_sim_device *dev = to_gpio_sim_device(item);
	bool live;

	scoped_guard(mutex, &dev->lock)
		live = gpio_sim_device_is_live_unlocked(dev);

	return sprintf(page, "%c\n", live ? '1' : '0');
}

static unsigned int gpio_sim_get_line_names_size(struct gpio_sim_bank *bank)
{
	struct gpio_sim_line *line;
	unsigned int size = 0;

	list_for_each_entry(line, &bank->line_list, siblings) {
		if (!line->name || (line->offset >= bank->num_lines))
			continue;

		size = max(size, line->offset + 1);
	}

	return size;
}

static void
gpio_sim_set_line_names(struct gpio_sim_bank *bank, char **line_names)
{
	struct gpio_sim_line *line;

	list_for_each_entry(line, &bank->line_list, siblings) {
		if (!line->name || (line->offset >= bank->num_lines))
			continue;

<<<<<<< HEAD
	list_for_each_entry(line, &bank->line_list, siblings) {
		if (line->name && (line->offset <= max_offset))
			line_names[line->offset] = line->name;
	}

	return line_names;
=======
		line_names[line->offset] = line->name;
	}
>>>>>>> ccf0a997
}

static void gpio_sim_remove_hogs(struct gpio_sim_device *dev)
{
	struct gpiod_hog *hog;

	if (!dev->hogs)
		return;

	gpiod_remove_hogs(dev->hogs);

	for (hog = dev->hogs; hog->chip_label; hog++) {
		kfree(hog->chip_label);
		kfree(hog->line_name);
	}

	kfree(dev->hogs);
	dev->hogs = NULL;
}

static int gpio_sim_add_hogs(struct gpio_sim_device *dev)
{
	unsigned int num_hogs = 0, idx = 0;
	struct gpio_sim_bank *bank;
	struct gpio_sim_line *line;
	struct gpiod_hog *hog;

	list_for_each_entry(bank, &dev->bank_list, siblings) {
		list_for_each_entry(line, &bank->line_list, siblings) {
			if (line->offset >= bank->num_lines)
				continue;

			if (line->hog)
				num_hogs++;
		}
	}

	if (!num_hogs)
		return 0;

	/* Allocate one more for the sentinel. */
	dev->hogs = kcalloc(num_hogs + 1, sizeof(*dev->hogs), GFP_KERNEL);
	if (!dev->hogs)
		return -ENOMEM;

	list_for_each_entry(bank, &dev->bank_list, siblings) {
		list_for_each_entry(line, &bank->line_list, siblings) {
			if (line->offset >= bank->num_lines)
				continue;

			if (!line->hog)
				continue;

			hog = &dev->hogs[idx++];

			/*
			 * We need to make this string manually because at this
			 * point the device doesn't exist yet and so dev_name()
			 * is not available.
			 */
			if (gpio_sim_bank_has_label(bank))
				hog->chip_label = kstrdup(bank->label,
							  GFP_KERNEL);
			else
				hog->chip_label = kasprintf(GFP_KERNEL,
							"gpio-sim.%u-%pfwP",
							dev->id,
							bank->swnode);
			if (!hog->chip_label) {
				gpio_sim_remove_hogs(dev);
				return -ENOMEM;
			}

			/*
			 * We need to duplicate this because the hog config
			 * item can be removed at any time (and we can't block
			 * it) and gpiolib doesn't make a deep copy of the hog
			 * data.
			 */
			if (line->hog->name) {
				hog->line_name = kstrdup(line->hog->name,
							 GFP_KERNEL);
				if (!hog->line_name) {
					gpio_sim_remove_hogs(dev);
					return -ENOMEM;
				}
			}

			hog->chip_hwnum = line->offset;
			hog->dflags = line->hog->dir;
		}
	}

	gpiod_add_hogs(dev->hogs);

	return 0;
}

static struct fwnode_handle *
gpio_sim_make_bank_swnode(struct gpio_sim_bank *bank,
			  struct fwnode_handle *parent)
{
	struct property_entry properties[GPIO_SIM_PROP_MAX];
	unsigned int prop_idx = 0, line_names_size;
	char **line_names __free(kfree) = NULL;

	memset(properties, 0, sizeof(properties));

	properties[prop_idx++] = PROPERTY_ENTRY_U32("ngpios", bank->num_lines);

	if (gpio_sim_bank_has_label(bank))
		properties[prop_idx++] = PROPERTY_ENTRY_STRING("gpio-sim,label",
							       bank->label);

	line_names_size = gpio_sim_get_line_names_size(bank);
	if (line_names_size) {
		line_names = kcalloc(line_names_size, sizeof(*line_names),
				     GFP_KERNEL);
		if (!line_names)
			return ERR_PTR(-ENOMEM);

		gpio_sim_set_line_names(bank, line_names);

		properties[prop_idx++] = PROPERTY_ENTRY_STRING_ARRAY_LEN(
						"gpio-line-names",
						line_names, line_names_size);
	}

	return fwnode_create_software_node(properties, parent);
}

static void gpio_sim_remove_swnode_recursive(struct fwnode_handle *swnode)
{
	struct fwnode_handle *child;

	fwnode_for_each_child_node(swnode, child)
		fwnode_remove_software_node(child);

	fwnode_remove_software_node(swnode);
}

static bool gpio_sim_bank_labels_non_unique(struct gpio_sim_device *dev)
{
	struct gpio_sim_bank *this, *pos;

	list_for_each_entry(this, &dev->bank_list, siblings) {
		list_for_each_entry(pos, &dev->bank_list, siblings) {
			if (this == pos || (!this->label || !pos->label))
				continue;

			if (strcmp(this->label, pos->label) == 0)
				return true;
		}
	}

	return false;
}

static int gpio_sim_device_activate_unlocked(struct gpio_sim_device *dev)
{
	struct platform_device_info pdevinfo;
	struct fwnode_handle *swnode;
	struct platform_device *pdev;
	struct gpio_sim_bank *bank;
	int ret;

	if (list_empty(&dev->bank_list))
		return -ENODATA;

	/*
	 * Non-unique GPIO device labels are a corner-case we don't support
	 * as it would interfere with machine hogging mechanism and has little
	 * use in real life.
	 */
	if (gpio_sim_bank_labels_non_unique(dev))
		return -EINVAL;

	memset(&pdevinfo, 0, sizeof(pdevinfo));

	swnode = fwnode_create_software_node(NULL, NULL);
	if (IS_ERR(swnode))
		return PTR_ERR(swnode);

	list_for_each_entry(bank, &dev->bank_list, siblings) {
		bank->swnode = gpio_sim_make_bank_swnode(bank, swnode);
		if (IS_ERR(bank->swnode)) {
			ret = PTR_ERR(bank->swnode);
			gpio_sim_remove_swnode_recursive(swnode);
			return ret;
		}
	}

	ret = gpio_sim_add_hogs(dev);
	if (ret) {
		gpio_sim_remove_swnode_recursive(swnode);
		return ret;
	}

	pdevinfo.name = "gpio-sim";
	pdevinfo.fwnode = swnode;
	pdevinfo.id = dev->id;

	reinit_completion(&dev->probe_completion);
	dev->driver_bound = false;
	bus_register_notifier(&platform_bus_type, &dev->bus_notifier);

	pdev = platform_device_register_full(&pdevinfo);
	if (IS_ERR(pdev)) {
		bus_unregister_notifier(&platform_bus_type, &dev->bus_notifier);
		gpio_sim_remove_hogs(dev);
		gpio_sim_remove_swnode_recursive(swnode);
		return PTR_ERR(pdev);
	}

	wait_for_completion(&dev->probe_completion);
	bus_unregister_notifier(&platform_bus_type, &dev->bus_notifier);

	if (!dev->driver_bound) {
		/* Probe failed, check kernel log. */
		platform_device_unregister(pdev);
		gpio_sim_remove_hogs(dev);
		gpio_sim_remove_swnode_recursive(swnode);
		return -ENXIO;
	}

	dev->pdev = pdev;

	return 0;
}

static void gpio_sim_device_deactivate_unlocked(struct gpio_sim_device *dev)
{
	struct fwnode_handle *swnode;

	swnode = dev_fwnode(&dev->pdev->dev);
	platform_device_unregister(dev->pdev);
	gpio_sim_remove_hogs(dev);
	gpio_sim_remove_swnode_recursive(swnode);
	dev->pdev = NULL;
}

static ssize_t
gpio_sim_device_config_live_store(struct config_item *item,
				  const char *page, size_t count)
{
	struct gpio_sim_device *dev = to_gpio_sim_device(item);
	bool live;
	int ret;

	ret = kstrtobool(page, &live);
	if (ret)
		return ret;

	guard(mutex)(&dev->lock);

	if (live == gpio_sim_device_is_live_unlocked(dev))
		ret = -EPERM;
	else if (live)
		ret = gpio_sim_device_activate_unlocked(dev);
	else
		gpio_sim_device_deactivate_unlocked(dev);

	return ret ?: count;
}

CONFIGFS_ATTR(gpio_sim_device_config_, live);

static struct configfs_attribute *gpio_sim_device_config_attrs[] = {
	&gpio_sim_device_config_attr_dev_name,
	&gpio_sim_device_config_attr_live,
	NULL
};

struct gpio_sim_chip_name_ctx {
	struct fwnode_handle *swnode;
	char *page;
};

static int gpio_sim_emit_chip_name(struct device *dev, void *data)
{
	struct gpio_sim_chip_name_ctx *ctx = data;

	/* This would be the sysfs device exported in /sys/class/gpio. */
	if (dev->class)
		return 0;

	if (device_match_fwnode(dev, ctx->swnode))
		return sprintf(ctx->page, "%s\n", dev_name(dev));

	return 0;
}

static ssize_t gpio_sim_bank_config_chip_name_show(struct config_item *item,
						   char *page)
{
	struct gpio_sim_bank *bank = to_gpio_sim_bank(item);
	struct gpio_sim_device *dev = gpio_sim_bank_get_device(bank);
	struct gpio_sim_chip_name_ctx ctx = { bank->swnode, page };

	guard(mutex)(&dev->lock);

	if (gpio_sim_device_is_live_unlocked(dev))
		return device_for_each_child(&dev->pdev->dev, &ctx,
					     gpio_sim_emit_chip_name);

	return sprintf(page, "none\n");
}

CONFIGFS_ATTR_RO(gpio_sim_bank_config_, chip_name);

static ssize_t
gpio_sim_bank_config_label_show(struct config_item *item, char *page)
{
	struct gpio_sim_bank *bank = to_gpio_sim_bank(item);
	struct gpio_sim_device *dev = gpio_sim_bank_get_device(bank);

	guard(mutex)(&dev->lock);

	return sprintf(page, "%s\n", bank->label ?: "");
}

static ssize_t gpio_sim_bank_config_label_store(struct config_item *item,
						const char *page, size_t count)
{
	struct gpio_sim_bank *bank = to_gpio_sim_bank(item);
	struct gpio_sim_device *dev = gpio_sim_bank_get_device(bank);
	char *trimmed;

	guard(mutex)(&dev->lock);

	if (gpio_sim_device_is_live_unlocked(dev))
		return -EBUSY;

	trimmed = gpio_sim_strdup_trimmed(page, count);
	if (!trimmed)
		return -ENOMEM;

	kfree(bank->label);
	bank->label = trimmed;

	return count;
}

CONFIGFS_ATTR(gpio_sim_bank_config_, label);

static ssize_t
gpio_sim_bank_config_num_lines_show(struct config_item *item, char *page)
{
	struct gpio_sim_bank *bank = to_gpio_sim_bank(item);
	struct gpio_sim_device *dev = gpio_sim_bank_get_device(bank);

	guard(mutex)(&dev->lock);

	return sprintf(page, "%u\n", bank->num_lines);
}

static ssize_t
gpio_sim_bank_config_num_lines_store(struct config_item *item,
				     const char *page, size_t count)
{
	struct gpio_sim_bank *bank = to_gpio_sim_bank(item);
	struct gpio_sim_device *dev = gpio_sim_bank_get_device(bank);
	unsigned int num_lines;
	int ret;

	ret = kstrtouint(page, 0, &num_lines);
	if (ret)
		return ret;

	if (num_lines == 0)
		return -EINVAL;

	guard(mutex)(&dev->lock);

	if (gpio_sim_device_is_live_unlocked(dev))
		return -EBUSY;

	bank->num_lines = num_lines;

	return count;
}

CONFIGFS_ATTR(gpio_sim_bank_config_, num_lines);

static struct configfs_attribute *gpio_sim_bank_config_attrs[] = {
	&gpio_sim_bank_config_attr_chip_name,
	&gpio_sim_bank_config_attr_label,
	&gpio_sim_bank_config_attr_num_lines,
	NULL
};

static ssize_t
gpio_sim_line_config_name_show(struct config_item *item, char *page)
{
	struct gpio_sim_line *line = to_gpio_sim_line(item);
	struct gpio_sim_device *dev = gpio_sim_line_get_device(line);

	guard(mutex)(&dev->lock);

	return sprintf(page, "%s\n", line->name ?: "");
}

static ssize_t gpio_sim_line_config_name_store(struct config_item *item,
					       const char *page, size_t count)
{
	struct gpio_sim_line *line = to_gpio_sim_line(item);
	struct gpio_sim_device *dev = gpio_sim_line_get_device(line);
	char *trimmed;

	guard(mutex)(&dev->lock);

	if (gpio_sim_device_is_live_unlocked(dev))
		return -EBUSY;

	trimmed = gpio_sim_strdup_trimmed(page, count);
	if (!trimmed)
		return -ENOMEM;

	kfree(line->name);
	line->name = trimmed;

	return count;
}

CONFIGFS_ATTR(gpio_sim_line_config_, name);

static struct configfs_attribute *gpio_sim_line_config_attrs[] = {
	&gpio_sim_line_config_attr_name,
	NULL
};

static ssize_t gpio_sim_hog_config_name_show(struct config_item *item,
					     char *page)
{
	struct gpio_sim_hog *hog = to_gpio_sim_hog(item);
	struct gpio_sim_device *dev = gpio_sim_hog_get_device(hog);

	guard(mutex)(&dev->lock);

	return sprintf(page, "%s\n", hog->name ?: "");
}

static ssize_t gpio_sim_hog_config_name_store(struct config_item *item,
					      const char *page, size_t count)
{
	struct gpio_sim_hog *hog = to_gpio_sim_hog(item);
	struct gpio_sim_device *dev = gpio_sim_hog_get_device(hog);
	char *trimmed;

	guard(mutex)(&dev->lock);

	if (gpio_sim_device_is_live_unlocked(dev))
		return -EBUSY;

	trimmed = gpio_sim_strdup_trimmed(page, count);
	if (!trimmed)
		return -ENOMEM;

	kfree(hog->name);
	hog->name = trimmed;

	return count;
}

CONFIGFS_ATTR(gpio_sim_hog_config_, name);

static ssize_t gpio_sim_hog_config_direction_show(struct config_item *item,
						  char *page)
{
	struct gpio_sim_hog *hog = to_gpio_sim_hog(item);
	struct gpio_sim_device *dev = gpio_sim_hog_get_device(hog);
	char *repr;
	int dir;

	scoped_guard(mutex, &dev->lock)
		dir = hog->dir;

	switch (dir) {
	case GPIOD_IN:
		repr = "input";
		break;
	case GPIOD_OUT_HIGH:
		repr = "output-high";
		break;
	case GPIOD_OUT_LOW:
		repr = "output-low";
		break;
	default:
		/* This would be a programmer bug. */
		WARN(1, "Unexpected hog direction value: %d", dir);
		return -EINVAL;
	}

	return sprintf(page, "%s\n", repr);
}

static ssize_t
gpio_sim_hog_config_direction_store(struct config_item *item,
				    const char *page, size_t count)
{
	struct gpio_sim_hog *hog = to_gpio_sim_hog(item);
	struct gpio_sim_device *dev = gpio_sim_hog_get_device(hog);
	int dir;

	guard(mutex)(&dev->lock);

	if (gpio_sim_device_is_live_unlocked(dev))
		return -EBUSY;

	if (sysfs_streq(page, "input"))
		dir = GPIOD_IN;
	else if (sysfs_streq(page, "output-high"))
		dir = GPIOD_OUT_HIGH;
	else if (sysfs_streq(page, "output-low"))
		dir = GPIOD_OUT_LOW;
	else
		return -EINVAL;

	hog->dir = dir;

	return count;
}

CONFIGFS_ATTR(gpio_sim_hog_config_, direction);

static struct configfs_attribute *gpio_sim_hog_config_attrs[] = {
	&gpio_sim_hog_config_attr_name,
	&gpio_sim_hog_config_attr_direction,
	NULL
};

static void gpio_sim_hog_config_item_release(struct config_item *item)
{
	struct gpio_sim_hog *hog = to_gpio_sim_hog(item);
	struct gpio_sim_line *line = hog->parent;
	struct gpio_sim_device *dev = gpio_sim_hog_get_device(hog);

	scoped_guard(mutex, &dev->lock)
		line->hog = NULL;

	kfree(hog->name);
	kfree(hog);
}

static struct configfs_item_operations gpio_sim_hog_config_item_ops = {
	.release	= gpio_sim_hog_config_item_release,
};

static const struct config_item_type gpio_sim_hog_config_type = {
	.ct_item_ops	= &gpio_sim_hog_config_item_ops,
	.ct_attrs	= gpio_sim_hog_config_attrs,
	.ct_owner	= THIS_MODULE,
};

static struct config_item *
gpio_sim_line_config_make_hog_item(struct config_group *group, const char *name)
{
	struct gpio_sim_line *line = to_gpio_sim_line(&group->cg_item);
	struct gpio_sim_device *dev = gpio_sim_line_get_device(line);
	struct gpio_sim_hog *hog;

	if (strcmp(name, "hog") != 0)
		return ERR_PTR(-EINVAL);

	guard(mutex)(&dev->lock);

	hog = kzalloc(sizeof(*hog), GFP_KERNEL);
	if (!hog)
		return ERR_PTR(-ENOMEM);

	config_item_init_type_name(&hog->item, name,
				   &gpio_sim_hog_config_type);

	hog->dir = GPIOD_IN;
	hog->name = NULL;
	hog->parent = line;
	line->hog = hog;

	return &hog->item;
}

static void gpio_sim_line_config_group_release(struct config_item *item)
{
	struct gpio_sim_line *line = to_gpio_sim_line(item);
	struct gpio_sim_device *dev = gpio_sim_line_get_device(line);

	scoped_guard(mutex, &dev->lock)
		list_del(&line->siblings);

	kfree(line->name);
	kfree(line);
}

static struct configfs_item_operations gpio_sim_line_config_item_ops = {
	.release	= gpio_sim_line_config_group_release,
};

static struct configfs_group_operations gpio_sim_line_config_group_ops = {
	.make_item	= gpio_sim_line_config_make_hog_item,
};

static const struct config_item_type gpio_sim_line_config_type = {
	.ct_item_ops	= &gpio_sim_line_config_item_ops,
	.ct_group_ops	= &gpio_sim_line_config_group_ops,
	.ct_attrs	= gpio_sim_line_config_attrs,
	.ct_owner       = THIS_MODULE,
};

static struct config_group *
gpio_sim_bank_config_make_line_group(struct config_group *group,
				     const char *name)
{
	struct gpio_sim_bank *bank = to_gpio_sim_bank(&group->cg_item);
	struct gpio_sim_device *dev = gpio_sim_bank_get_device(bank);
	struct gpio_sim_line *line;
	unsigned int offset;
	int ret, nchar;

	ret = sscanf(name, "line%u%n", &offset, &nchar);
	if (ret != 1 || nchar != strlen(name))
		return ERR_PTR(-EINVAL);

	guard(mutex)(&dev->lock);

	if (gpio_sim_device_is_live_unlocked(dev))
		return ERR_PTR(-EBUSY);

	line = kzalloc(sizeof(*line), GFP_KERNEL);
	if (!line)
		return ERR_PTR(-ENOMEM);

	config_group_init_type_name(&line->group, name,
				    &gpio_sim_line_config_type);

	line->parent = bank;
	line->offset = offset;
	list_add_tail(&line->siblings, &bank->line_list);

	return &line->group;
}

static void gpio_sim_bank_config_group_release(struct config_item *item)
{
	struct gpio_sim_bank *bank = to_gpio_sim_bank(item);
	struct gpio_sim_device *dev = gpio_sim_bank_get_device(bank);

	scoped_guard(mutex, &dev->lock)
		list_del(&bank->siblings);

	kfree(bank->label);
	kfree(bank);
}

static struct configfs_item_operations gpio_sim_bank_config_item_ops = {
	.release	= gpio_sim_bank_config_group_release,
};

static struct configfs_group_operations gpio_sim_bank_config_group_ops = {
	.make_group	= gpio_sim_bank_config_make_line_group,
};

static const struct config_item_type gpio_sim_bank_config_group_type = {
	.ct_item_ops	= &gpio_sim_bank_config_item_ops,
	.ct_group_ops	= &gpio_sim_bank_config_group_ops,
	.ct_attrs	= gpio_sim_bank_config_attrs,
	.ct_owner	= THIS_MODULE,
};

static struct config_group *
gpio_sim_device_config_make_bank_group(struct config_group *group,
				       const char *name)
{
	struct gpio_sim_device *dev = to_gpio_sim_device(&group->cg_item);
	struct gpio_sim_bank *bank;

	guard(mutex)(&dev->lock);

	if (gpio_sim_device_is_live_unlocked(dev))
		return ERR_PTR(-EBUSY);

	bank = kzalloc(sizeof(*bank), GFP_KERNEL);
	if (!bank)
		return ERR_PTR(-ENOMEM);

	config_group_init_type_name(&bank->group, name,
				    &gpio_sim_bank_config_group_type);
	bank->num_lines = 1;
	bank->parent = dev;
	INIT_LIST_HEAD(&bank->line_list);
	list_add_tail(&bank->siblings, &dev->bank_list);

	return &bank->group;
}

static void gpio_sim_device_config_group_release(struct config_item *item)
{
	struct gpio_sim_device *dev = to_gpio_sim_device(item);

	scoped_guard(mutex, &dev->lock) {
		if (gpio_sim_device_is_live_unlocked(dev))
			gpio_sim_device_deactivate_unlocked(dev);
	}

	mutex_destroy(&dev->lock);
	ida_free(&gpio_sim_ida, dev->id);
	kfree(dev);
}

static struct configfs_item_operations gpio_sim_device_config_item_ops = {
	.release	= gpio_sim_device_config_group_release,
};

static struct configfs_group_operations gpio_sim_device_config_group_ops = {
	.make_group	= gpio_sim_device_config_make_bank_group,
};

static const struct config_item_type gpio_sim_device_config_group_type = {
	.ct_item_ops	= &gpio_sim_device_config_item_ops,
	.ct_group_ops	= &gpio_sim_device_config_group_ops,
	.ct_attrs	= gpio_sim_device_config_attrs,
	.ct_owner	= THIS_MODULE,
};

static struct config_group *
gpio_sim_config_make_device_group(struct config_group *group, const char *name)
{
	int id;

	struct gpio_sim_device *dev __free(kfree) = kzalloc(sizeof(*dev),
							    GFP_KERNEL);
	if (!dev)
		return ERR_PTR(-ENOMEM);

	id = ida_alloc(&gpio_sim_ida, GFP_KERNEL);
	if (id < 0)
		return ERR_PTR(id);

	config_group_init_type_name(&dev->group, name,
				    &gpio_sim_device_config_group_type);
	dev->id = id;
	mutex_init(&dev->lock);
	INIT_LIST_HEAD(&dev->bank_list);

	dev->bus_notifier.notifier_call = gpio_sim_bus_notifier_call;
	init_completion(&dev->probe_completion);

	return &no_free_ptr(dev)->group;
}

static struct configfs_group_operations gpio_sim_config_group_ops = {
	.make_group	= gpio_sim_config_make_device_group,
};

static const struct config_item_type gpio_sim_config_type = {
	.ct_group_ops	= &gpio_sim_config_group_ops,
	.ct_owner	= THIS_MODULE,
};

static struct configfs_subsystem gpio_sim_config_subsys = {
	.su_group = {
		.cg_item = {
			.ci_namebuf	= "gpio-sim",
			.ci_type	= &gpio_sim_config_type,
		},
	},
};

static int __init gpio_sim_init(void)
{
	int ret;

	ret = platform_driver_register(&gpio_sim_driver);
	if (ret) {
		pr_err("Error %d while registering the platform driver\n", ret);
		return ret;
	}

	config_group_init(&gpio_sim_config_subsys.su_group);
	mutex_init(&gpio_sim_config_subsys.su_mutex);
	ret = configfs_register_subsystem(&gpio_sim_config_subsys);
	if (ret) {
		pr_err("Error %d while registering the configfs subsystem %s\n",
		       ret, gpio_sim_config_subsys.su_group.cg_item.ci_namebuf);
		mutex_destroy(&gpio_sim_config_subsys.su_mutex);
		platform_driver_unregister(&gpio_sim_driver);
		return ret;
	}

	return 0;
}
module_init(gpio_sim_init);

static void __exit gpio_sim_exit(void)
{
	configfs_unregister_subsystem(&gpio_sim_config_subsys);
	mutex_destroy(&gpio_sim_config_subsys.su_mutex);
	platform_driver_unregister(&gpio_sim_driver);
}
module_exit(gpio_sim_exit);

MODULE_AUTHOR("Bartosz Golaszewski <brgl@bgdev.pl");
MODULE_DESCRIPTION("GPIO Simulator Module");
MODULE_LICENSE("GPL");<|MERGE_RESOLUTION|>--- conflicted
+++ resolved
@@ -710,17 +710,8 @@
 		if (!line->name || (line->offset >= bank->num_lines))
 			continue;
 
-<<<<<<< HEAD
-	list_for_each_entry(line, &bank->line_list, siblings) {
-		if (line->name && (line->offset <= max_offset))
-			line_names[line->offset] = line->name;
-	}
-
-	return line_names;
-=======
 		line_names[line->offset] = line->name;
 	}
->>>>>>> ccf0a997
 }
 
 static void gpio_sim_remove_hogs(struct gpio_sim_device *dev)
