--- conflicted
+++ resolved
@@ -275,15 +275,8 @@
 			 acpi_power_state_string(target_state));
 	} else {
 		device->power.state = target_state;
-<<<<<<< HEAD
-		ACPI_DEBUG_PRINT((ACPI_DB_INFO,
-				  "Device [%s] transitioned to %s\n",
-				  device->pnp.bus_id,
-				  acpi_power_state_string(target_state)));
-=======
 		dev_dbg(&device->dev, "Power state changed to %s\n",
 			acpi_power_state_string(target_state));
->>>>>>> c1084c27
 	}
 
 	return result;
@@ -1348,12 +1341,7 @@
 	 * with the generic ACPI PM domain.
 	 */
 	static const struct acpi_device_id special_pm_ids[] = {
-<<<<<<< HEAD
-		{"PNP0C0B", }, /* Generic ACPI fan */
-		{"INT3404", }, /* Fan */
-=======
 		ACPI_FAN_DEVICE_IDS,
->>>>>>> c1084c27
 		{}
 	};
 	struct acpi_device *adev = ACPI_COMPANION(dev);
