/*
 * drivers/acpi/device_pm.c - ACPI device power management routines.
 *
 * Copyright (C) 2012, Intel Corp.
 * Author: Rafael J. Wysocki <rafael.j.wysocki@intel.com>
 *
 * ~~~~~~~~~~~~~~~~~~~~~~~~~~~~~~~~~~~~~~~~~~~~~~~~~~~~~~~~~~~~~~~~~~~~~~~~~~~
 *
 *  This program is free software; you can redistribute it and/or modify
 *  it under the terms of the GNU General Public License version 2 as published
 *  by the Free Software Foundation.
 *
 *  This program is distributed in the hope that it will be useful, but
 *  WITHOUT ANY WARRANTY; without even the implied warranty of
 *  MERCHANTABILITY or FITNESS FOR A PARTICULAR PURPOSE.  See the GNU
 *  General Public License for more details.
 *
 * ~~~~~~~~~~~~~~~~~~~~~~~~~~~~~~~~~~~~~~~~~~~~~~~~~~~~~~~~~~~~~~~~~~~~~~~~~~~
 */

#include <linux/acpi.h>
#include <linux/export.h>
#include <linux/mutex.h>
#include <linux/pm_qos.h>
#include <linux/pm_domain.h>
#include <linux/pm_runtime.h>

#include "internal.h"

#define _COMPONENT	ACPI_POWER_COMPONENT
ACPI_MODULE_NAME("device_pm");

/**
 * acpi_power_state_string - String representation of ACPI device power state.
 * @state: ACPI device power state to return the string representation of.
 */
const char *acpi_power_state_string(int state)
{
	switch (state) {
	case ACPI_STATE_D0:
		return "D0";
	case ACPI_STATE_D1:
		return "D1";
	case ACPI_STATE_D2:
		return "D2";
	case ACPI_STATE_D3_HOT:
		return "D3hot";
	case ACPI_STATE_D3_COLD:
		return "D3cold";
	default:
		return "(unknown)";
	}
}

/**
 * acpi_device_get_power - Get power state of an ACPI device.
 * @device: Device to get the power state of.
 * @state: Place to store the power state of the device.
 *
 * This function does not update the device's power.state field, but it may
 * update its parent's power.state field (when the parent's power state is
 * unknown and the device's power state turns out to be D0).
 */
int acpi_device_get_power(struct acpi_device *device, int *state)
{
	int result = ACPI_STATE_UNKNOWN;

	if (!device || !state)
		return -EINVAL;

	if (!device->flags.power_manageable) {
		/* TBD: Non-recursive algorithm for walking up hierarchy. */
		*state = device->parent ?
			device->parent->power.state : ACPI_STATE_D0;
		goto out;
	}

	/*
	 * Get the device's power state from power resources settings and _PSC,
	 * if available.
	 */
	if (device->power.flags.power_resources) {
		int error = acpi_power_get_inferred_state(device, &result);
		if (error)
			return error;
	}
	if (device->power.flags.explicit_get) {
		acpi_handle handle = device->handle;
		unsigned long long psc;
		acpi_status status;

		status = acpi_evaluate_integer(handle, "_PSC", NULL, &psc);
		if (ACPI_FAILURE(status))
			return -ENODEV;

		/*
		 * The power resources settings may indicate a power state
		 * shallower than the actual power state of the device, because
		 * the same power resources may be referenced by other devices.
		 *
		 * For systems predating ACPI 4.0 we assume that D3hot is the
		 * deepest state that can be supported.
		 */
		if (psc > result && psc < ACPI_STATE_D3_COLD)
			result = psc;
		else if (result == ACPI_STATE_UNKNOWN)
			result = psc > ACPI_STATE_D2 ? ACPI_STATE_D3_HOT : psc;
	}

	/*
	 * If we were unsure about the device parent's power state up to this
	 * point, the fact that the device is in D0 implies that the parent has
	 * to be in D0 too, except if ignore_parent is set.
	 */
	if (!device->power.flags.ignore_parent && device->parent
	    && device->parent->power.state == ACPI_STATE_UNKNOWN
	    && result == ACPI_STATE_D0)
		device->parent->power.state = ACPI_STATE_D0;

	*state = result;

 out:
	ACPI_DEBUG_PRINT((ACPI_DB_INFO, "Device [%s] power state is %s\n",
			  device->pnp.bus_id, acpi_power_state_string(*state)));

	return 0;
}

static int acpi_dev_pm_explicit_set(struct acpi_device *adev, int state)
{
	if (adev->power.states[state].flags.explicit_set) {
		char method[5] = { '_', 'P', 'S', '0' + state, '\0' };
		acpi_status status;

		status = acpi_evaluate_object(adev->handle, method, NULL, NULL);
		if (ACPI_FAILURE(status))
			return -ENODEV;
	}
	return 0;
}

/**
 * acpi_device_set_power - Set power state of an ACPI device.
 * @device: Device to set the power state of.
 * @state: New power state to set.
 *
 * Callers must ensure that the device is power manageable before using this
 * function.
 */
int acpi_device_set_power(struct acpi_device *device, int state)
{
	int target_state = state;
	int result = 0;

	if (!device || !device->flags.power_manageable
	    || (state < ACPI_STATE_D0) || (state > ACPI_STATE_D3_COLD))
		return -EINVAL;

	/* Make sure this is a valid target state */

	if (state == device->power.state) {
		ACPI_DEBUG_PRINT((ACPI_DB_INFO, "Device [%s] already in %s\n",
				  device->pnp.bus_id,
				  acpi_power_state_string(state)));
		return 0;
	}

	if (state == ACPI_STATE_D3_COLD) {
		/*
		 * For transitions to D3cold we need to execute _PS3 and then
		 * possibly drop references to the power resources in use.
		 */
		state = ACPI_STATE_D3_HOT;
		/* If _PR3 is not available, use D3hot as the target state. */
		if (!device->power.states[ACPI_STATE_D3_COLD].flags.valid)
			target_state = state;
	} else if (!device->power.states[state].flags.valid) {
		dev_warn(&device->dev, "Power state %s not supported\n",
			 acpi_power_state_string(state));
		return -ENODEV;
	}

	if (!device->power.flags.ignore_parent &&
	    device->parent && (state < device->parent->power.state)) {
		dev_warn(&device->dev,
			 "Cannot transition to power state %s for parent in %s\n",
			 acpi_power_state_string(state),
			 acpi_power_state_string(device->parent->power.state));
		return -ENODEV;
	}

	/*
	 * Transition Power
	 * ----------------
	 * In accordance with ACPI 6, _PSx is executed before manipulating power
	 * resources, unless the target state is D0, in which case _PS0 is
	 * supposed to be executed after turning the power resources on.
	 */
	if (state > ACPI_STATE_D0) {
		/*
		 * According to ACPI 6, devices cannot go from lower-power
		 * (deeper) states to higher-power (shallower) states.
		 */
		if (state < device->power.state) {
			dev_warn(&device->dev, "Cannot transition from %s to %s\n",
				 acpi_power_state_string(device->power.state),
				 acpi_power_state_string(state));
			return -ENODEV;
		}

		result = acpi_dev_pm_explicit_set(device, state);
		if (result)
			goto end;

		if (device->power.flags.power_resources)
			result = acpi_power_transition(device, target_state);
	} else {
		if (device->power.flags.power_resources) {
			result = acpi_power_transition(device, ACPI_STATE_D0);
			if (result)
				goto end;
		}
		result = acpi_dev_pm_explicit_set(device, ACPI_STATE_D0);
	}

 end:
	if (result) {
		dev_warn(&device->dev, "Failed to change power state to %s\n",
			 acpi_power_state_string(state));
	} else {
		device->power.state = target_state;
		ACPI_DEBUG_PRINT((ACPI_DB_INFO,
				  "Device [%s] transitioned to %s\n",
				  device->pnp.bus_id,
				  acpi_power_state_string(state)));
	}

	return result;
}
EXPORT_SYMBOL(acpi_device_set_power);

int acpi_bus_set_power(acpi_handle handle, int state)
{
	struct acpi_device *device;
	int result;

	result = acpi_bus_get_device(handle, &device);
	if (result)
		return result;

	return acpi_device_set_power(device, state);
}
EXPORT_SYMBOL(acpi_bus_set_power);

int acpi_bus_init_power(struct acpi_device *device)
{
	int state;
	int result;

	if (!device)
		return -EINVAL;

	device->power.state = ACPI_STATE_UNKNOWN;
	if (!acpi_device_is_present(device))
		return -ENXIO;

	result = acpi_device_get_power(device, &state);
	if (result)
		return result;

	if (state < ACPI_STATE_D3_COLD && device->power.flags.power_resources) {
		/* Reference count the power resources. */
		result = acpi_power_on_resources(device, state);
		if (result)
			return result;

		if (state == ACPI_STATE_D0) {
			/*
			 * If _PSC is not present and the state inferred from
			 * power resources appears to be D0, it still may be
			 * necessary to execute _PS0 at this point, because
			 * another device using the same power resources may
			 * have been put into D0 previously and that's why we
			 * see D0 here.
			 */
			result = acpi_dev_pm_explicit_set(device, state);
			if (result)
				return result;
		}
	} else if (state == ACPI_STATE_UNKNOWN) {
		/*
		 * No power resources and missing _PSC?  Cross fingers and make
		 * it D0 in hope that this is what the BIOS put the device into.
		 * [We tried to force D0 here by executing _PS0, but that broke
		 * Toshiba P870-303 in a nasty way.]
		 */
		state = ACPI_STATE_D0;
	}
	device->power.state = state;
	return 0;
}

/**
 * acpi_device_fix_up_power - Force device with missing _PSC into D0.
 * @device: Device object whose power state is to be fixed up.
 *
 * Devices without power resources and _PSC, but having _PS0 and _PS3 defined,
 * are assumed to be put into D0 by the BIOS.  However, in some cases that may
 * not be the case and this function should be used then.
 */
int acpi_device_fix_up_power(struct acpi_device *device)
{
	int ret = 0;

	if (!device->power.flags.power_resources
	    && !device->power.flags.explicit_get
	    && device->power.state == ACPI_STATE_D0)
		ret = acpi_dev_pm_explicit_set(device, ACPI_STATE_D0);

	return ret;
}
EXPORT_SYMBOL_GPL(acpi_device_fix_up_power);

int acpi_device_update_power(struct acpi_device *device, int *state_p)
{
	int state;
	int result;

	if (device->power.state == ACPI_STATE_UNKNOWN) {
		result = acpi_bus_init_power(device);
		if (!result && state_p)
			*state_p = device->power.state;

		return result;
	}

	result = acpi_device_get_power(device, &state);
	if (result)
		return result;

	if (state == ACPI_STATE_UNKNOWN) {
		state = ACPI_STATE_D0;
		result = acpi_device_set_power(device, state);
		if (result)
			return result;
	} else {
		if (device->power.flags.power_resources) {
			/*
			 * We don't need to really switch the state, bu we need
			 * to update the power resources' reference counters.
			 */
			result = acpi_power_transition(device, state);
			if (result)
				return result;
		}
		device->power.state = state;
	}
	if (state_p)
		*state_p = state;

	return 0;
}
EXPORT_SYMBOL_GPL(acpi_device_update_power);

int acpi_bus_update_power(acpi_handle handle, int *state_p)
{
	struct acpi_device *device;
	int result;

	result = acpi_bus_get_device(handle, &device);
	return result ? result : acpi_device_update_power(device, state_p);
}
EXPORT_SYMBOL_GPL(acpi_bus_update_power);

bool acpi_bus_power_manageable(acpi_handle handle)
{
	struct acpi_device *device;
	int result;

	result = acpi_bus_get_device(handle, &device);
	return result ? false : device->flags.power_manageable;
}
EXPORT_SYMBOL(acpi_bus_power_manageable);

#ifdef CONFIG_PM
static DEFINE_MUTEX(acpi_pm_notifier_lock);

static void acpi_pm_notify_handler(acpi_handle handle, u32 val, void *not_used)
{
	struct acpi_device *adev;

	if (val != ACPI_NOTIFY_DEVICE_WAKE)
		return;

	adev = acpi_bus_get_acpi_device(handle);
	if (!adev)
		return;

	mutex_lock(&acpi_pm_notifier_lock);

	if (adev->wakeup.flags.notifier_present) {
		__pm_wakeup_event(adev->wakeup.ws, 0);
		if (adev->wakeup.context.work.func)
			queue_pm_work(&adev->wakeup.context.work);
	}

	mutex_unlock(&acpi_pm_notifier_lock);

	acpi_bus_put_acpi_device(adev);
}

/**
 * acpi_add_pm_notifier - Register PM notify handler for given ACPI device.
 * @adev: ACPI device to add the notify handler for.
 * @dev: Device to generate a wakeup event for while handling the notification.
 * @work_func: Work function to execute when handling the notification.
 *
 * NOTE: @adev need not be a run-wake or wakeup device to be a valid source of
 * PM wakeup events.  For example, wakeup events may be generated for bridges
 * if one of the devices below the bridge is signaling wakeup, even if the
 * bridge itself doesn't have a wakeup GPE associated with it.
 */
acpi_status acpi_add_pm_notifier(struct acpi_device *adev, struct device *dev,
				 void (*work_func)(struct work_struct *work))
{
	acpi_status status = AE_ALREADY_EXISTS;

	if (!dev && !work_func)
		return AE_BAD_PARAMETER;

	mutex_lock(&acpi_pm_notifier_lock);

	if (adev->wakeup.flags.notifier_present)
		goto out;

	adev->wakeup.ws = wakeup_source_register(dev_name(&adev->dev));
	adev->wakeup.context.dev = dev;
	if (work_func)
		INIT_WORK(&adev->wakeup.context.work, work_func);

	status = acpi_install_notify_handler(adev->handle, ACPI_SYSTEM_NOTIFY,
					     acpi_pm_notify_handler, NULL);
	if (ACPI_FAILURE(status))
		goto out;

	adev->wakeup.flags.notifier_present = true;

 out:
	mutex_unlock(&acpi_pm_notifier_lock);
	return status;
}

/**
 * acpi_remove_pm_notifier - Unregister PM notifier from given ACPI device.
 * @adev: ACPI device to remove the notifier from.
 */
acpi_status acpi_remove_pm_notifier(struct acpi_device *adev)
{
	acpi_status status = AE_BAD_PARAMETER;

	mutex_lock(&acpi_pm_notifier_lock);

	if (!adev->wakeup.flags.notifier_present)
		goto out;

	status = acpi_remove_notify_handler(adev->handle,
					    ACPI_SYSTEM_NOTIFY,
					    acpi_pm_notify_handler);
	if (ACPI_FAILURE(status))
		goto out;

	if (adev->wakeup.context.work.func) {
		cancel_work_sync(&adev->wakeup.context.work);
		adev->wakeup.context.work.func = NULL;
	}
	adev->wakeup.context.dev = NULL;
	wakeup_source_unregister(adev->wakeup.ws);

	adev->wakeup.flags.notifier_present = false;

 out:
	mutex_unlock(&acpi_pm_notifier_lock);
	return status;
}

bool acpi_bus_can_wakeup(acpi_handle handle)
{
	struct acpi_device *device;
	int result;

	result = acpi_bus_get_device(handle, &device);
	return result ? false : device->wakeup.flags.valid;
}
EXPORT_SYMBOL(acpi_bus_can_wakeup);

/**
 * acpi_dev_pm_get_state - Get preferred power state of ACPI device.
 * @dev: Device whose preferred target power state to return.
 * @adev: ACPI device node corresponding to @dev.
 * @target_state: System state to match the resultant device state.
 * @d_min_p: Location to store the highest power state available to the device.
 * @d_max_p: Location to store the lowest power state available to the device.
 *
 * Find the lowest power (highest number) and highest power (lowest number) ACPI
 * device power states that the device can be in while the system is in the
 * state represented by @target_state.  Store the integer numbers representing
 * those stats in the memory locations pointed to by @d_max_p and @d_min_p,
 * respectively.
 *
 * Callers must ensure that @dev and @adev are valid pointers and that @adev
 * actually corresponds to @dev before using this function.
 *
 * Returns 0 on success or -ENODATA when one of the ACPI methods fails or
 * returns a value that doesn't make sense.  The memory locations pointed to by
 * @d_max_p and @d_min_p are only modified on success.
 */
static int acpi_dev_pm_get_state(struct device *dev, struct acpi_device *adev,
				 u32 target_state, int *d_min_p, int *d_max_p)
{
	char method[] = { '_', 'S', '0' + target_state, 'D', '\0' };
	acpi_handle handle = adev->handle;
	unsigned long long ret;
	int d_min, d_max;
	bool wakeup = false;
	acpi_status status;

	/*
	 * If the system state is S0, the lowest power state the device can be
	 * in is D3cold, unless the device has _S0W and is supposed to signal
	 * wakeup, in which case the return value of _S0W has to be used as the
	 * lowest power state available to the device.
	 */
	d_min = ACPI_STATE_D0;
	d_max = ACPI_STATE_D3_COLD;

	/*
	 * If present, _SxD methods return the minimum D-state (highest power
	 * state) we can use for the corresponding S-states.  Otherwise, the
	 * minimum D-state is D0 (ACPI 3.x).
	 */
	if (target_state > ACPI_STATE_S0) {
		/*
		 * We rely on acpi_evaluate_integer() not clobbering the integer
		 * provided if AE_NOT_FOUND is returned.
		 */
		ret = d_min;
		status = acpi_evaluate_integer(handle, method, NULL, &ret);
		if ((ACPI_FAILURE(status) && status != AE_NOT_FOUND)
		    || ret > ACPI_STATE_D3_COLD)
			return -ENODATA;

		/*
		 * We need to handle legacy systems where D3hot and D3cold are
		 * the same and 3 is returned in both cases, so fall back to
		 * D3cold if D3hot is not a valid state.
		 */
		if (!adev->power.states[ret].flags.valid) {
			if (ret == ACPI_STATE_D3_HOT)
				ret = ACPI_STATE_D3_COLD;
			else
				return -ENODATA;
		}
		d_min = ret;
		wakeup = device_may_wakeup(dev) && adev->wakeup.flags.valid
			&& adev->wakeup.sleep_state >= target_state;
	} else if (dev_pm_qos_flags(dev, PM_QOS_FLAG_REMOTE_WAKEUP) !=
			PM_QOS_FLAGS_NONE) {
		wakeup = adev->wakeup.flags.valid;
	}

	/*
	 * If _PRW says we can wake up the system from the target sleep state,
	 * the D-state returned by _SxD is sufficient for that (we assume a
	 * wakeup-aware driver if wake is set).  Still, if _SxW exists
	 * (ACPI 3.x), it should return the maximum (lowest power) D-state that
	 * can wake the system.  _S0W may be valid, too.
	 */
	if (wakeup) {
		method[3] = 'W';
		status = acpi_evaluate_integer(handle, method, NULL, &ret);
		if (status == AE_NOT_FOUND) {
			if (target_state > ACPI_STATE_S0)
				d_max = d_min;
		} else if (ACPI_SUCCESS(status) && ret <= ACPI_STATE_D3_COLD) {
			/* Fall back to D3cold if ret is not a valid state. */
			if (!adev->power.states[ret].flags.valid)
				ret = ACPI_STATE_D3_COLD;

			d_max = ret > d_min ? ret : d_min;
		} else {
			return -ENODATA;
		}
	}

	if (d_min_p)
		*d_min_p = d_min;

	if (d_max_p)
		*d_max_p = d_max;

	return 0;
}

/**
 * acpi_pm_device_sleep_state - Get preferred power state of ACPI device.
 * @dev: Device whose preferred target power state to return.
 * @d_min_p: Location to store the upper limit of the allowed states range.
 * @d_max_in: Deepest low-power state to take into consideration.
 * Return value: Preferred power state of the device on success, -ENODEV
 * if there's no 'struct acpi_device' for @dev, -EINVAL if @d_max_in is
 * incorrect, or -ENODATA on ACPI method failure.
 *
 * The caller must ensure that @dev is valid before using this function.
 */
int acpi_pm_device_sleep_state(struct device *dev, int *d_min_p, int d_max_in)
{
	struct acpi_device *adev;
	int ret, d_min, d_max;

	if (d_max_in < ACPI_STATE_D0 || d_max_in > ACPI_STATE_D3_COLD)
		return -EINVAL;

	if (d_max_in > ACPI_STATE_D2) {
		enum pm_qos_flags_status stat;

		stat = dev_pm_qos_flags(dev, PM_QOS_FLAG_NO_POWER_OFF);
		if (stat == PM_QOS_FLAGS_ALL)
			d_max_in = ACPI_STATE_D2;
	}

	adev = ACPI_COMPANION(dev);
	if (!adev) {
		dev_dbg(dev, "ACPI companion missing in %s!\n", __func__);
		return -ENODEV;
	}

	ret = acpi_dev_pm_get_state(dev, adev, acpi_target_system_state(),
				    &d_min, &d_max);
	if (ret)
		return ret;

	if (d_max_in < d_min)
		return -EINVAL;

	if (d_max > d_max_in) {
		for (d_max = d_max_in; d_max > d_min; d_max--) {
			if (adev->power.states[d_max].flags.valid)
				break;
		}
	}

	if (d_min_p)
		*d_min_p = d_min;

	return d_max;
}
EXPORT_SYMBOL(acpi_pm_device_sleep_state);

/**
 * acpi_pm_notify_work_func - ACPI devices wakeup notification work function.
 * @work: Work item to handle.
 */
static void acpi_pm_notify_work_func(struct work_struct *work)
{
	struct device *dev;

	dev = container_of(work, struct acpi_device_wakeup_context, work)->dev;
	if (dev) {
		pm_wakeup_event(dev, 0);
		pm_runtime_resume(dev);
	}
}

/**
 * acpi_device_wakeup - Enable/disable wakeup functionality for device.
 * @adev: ACPI device to enable/disable wakeup functionality for.
 * @target_state: State the system is transitioning into.
 * @enable: Whether to enable or disable the wakeup functionality.
 *
 * Enable/disable the GPE associated with @adev so that it can generate
 * wakeup signals for the device in response to external (remote) events and
 * enable/disable device wakeup power.
 *
 * Callers must ensure that @adev is a valid ACPI device node before executing
 * this function.
 */
static int acpi_device_wakeup(struct acpi_device *adev, u32 target_state,
			      bool enable)
{
	struct acpi_device_wakeup *wakeup = &adev->wakeup;

	if (enable) {
		acpi_status res;
		int error;

		error = acpi_enable_wakeup_device_power(adev, target_state);
		if (error)
			return error;

		if (adev->wakeup.flags.enabled)
			return 0;

		res = acpi_enable_gpe(wakeup->gpe_device, wakeup->gpe_number);
		if (ACPI_SUCCESS(res)) {
			adev->wakeup.flags.enabled = 1;
		} else {
			acpi_disable_wakeup_device_power(adev);
			return -EIO;
		}
	} else {
		if (adev->wakeup.flags.enabled) {
			acpi_disable_gpe(wakeup->gpe_device, wakeup->gpe_number);
			adev->wakeup.flags.enabled = 0;
		}
		acpi_disable_wakeup_device_power(adev);
	}
	return 0;
}

/**
 * acpi_pm_device_run_wake - Enable/disable remote wakeup for given device.
 * @dev: Device to enable/disable the platform to wake up.
 * @enable: Whether to enable or disable the wakeup functionality.
 */
int acpi_pm_device_run_wake(struct device *phys_dev, bool enable)
{
	struct acpi_device *adev;

	if (!device_run_wake(phys_dev))
		return -EINVAL;

	adev = ACPI_COMPANION(phys_dev);
	if (!adev) {
		dev_dbg(phys_dev, "ACPI companion missing in %s!\n", __func__);
		return -ENODEV;
	}

	return acpi_device_wakeup(adev, ACPI_STATE_S0, enable);
}
EXPORT_SYMBOL(acpi_pm_device_run_wake);

#ifdef CONFIG_PM_SLEEP
/**
 * acpi_pm_device_sleep_wake - Enable or disable device to wake up the system.
 * @dev: Device to enable/desible to wake up the system from sleep states.
 * @enable: Whether to enable or disable @dev to wake up the system.
 */
int acpi_pm_device_sleep_wake(struct device *dev, bool enable)
{
	struct acpi_device *adev;
	int error;

	if (!device_can_wakeup(dev))
		return -EINVAL;

	adev = ACPI_COMPANION(dev);
	if (!adev) {
		dev_dbg(dev, "ACPI companion missing in %s!\n", __func__);
		return -ENODEV;
	}

	error = acpi_device_wakeup(adev, acpi_target_system_state(), enable);
	if (!error)
		dev_info(dev, "System wakeup %s by ACPI\n",
				enable ? "enabled" : "disabled");

	return error;
}
#endif /* CONFIG_PM_SLEEP */

/**
 * acpi_dev_pm_low_power - Put ACPI device into a low-power state.
 * @dev: Device to put into a low-power state.
 * @adev: ACPI device node corresponding to @dev.
 * @system_state: System state to choose the device state for.
 */
static int acpi_dev_pm_low_power(struct device *dev, struct acpi_device *adev,
				 u32 system_state)
{
	int ret, state;

	if (!acpi_device_power_manageable(adev))
		return 0;

	ret = acpi_dev_pm_get_state(dev, adev, system_state, NULL, &state);
	return ret ? ret : acpi_device_set_power(adev, state);
}

/**
 * acpi_dev_pm_full_power - Put ACPI device into the full-power state.
 * @adev: ACPI device node to put into the full-power state.
 */
static int acpi_dev_pm_full_power(struct acpi_device *adev)
{
	return acpi_device_power_manageable(adev) ?
		acpi_device_set_power(adev, ACPI_STATE_D0) : 0;
}

/**
 * acpi_dev_runtime_suspend - Put device into a low-power state using ACPI.
 * @dev: Device to put into a low-power state.
 *
 * Put the given device into a runtime low-power state using the standard ACPI
 * mechanism.  Set up remote wakeup if desired, choose the state to put the
 * device into (this checks if remote wakeup is expected to work too), and set
 * the power state of the device.
 */
int acpi_dev_runtime_suspend(struct device *dev)
{
	struct acpi_device *adev = ACPI_COMPANION(dev);
	bool remote_wakeup;
	int error;

	if (!adev)
		return 0;

	remote_wakeup = dev_pm_qos_flags(dev, PM_QOS_FLAG_REMOTE_WAKEUP) >
				PM_QOS_FLAGS_NONE;
	error = acpi_device_wakeup(adev, ACPI_STATE_S0, remote_wakeup);
	if (remote_wakeup && error)
		return -EAGAIN;

	error = acpi_dev_pm_low_power(dev, adev, ACPI_STATE_S0);
	if (error)
		acpi_device_wakeup(adev, ACPI_STATE_S0, false);

	return error;
}
EXPORT_SYMBOL_GPL(acpi_dev_runtime_suspend);

/**
 * acpi_dev_runtime_resume - Put device into the full-power state using ACPI.
 * @dev: Device to put into the full-power state.
 *
 * Put the given device into the full-power state using the standard ACPI
 * mechanism at run time.  Set the power state of the device to ACPI D0 and
 * disable remote wakeup.
 */
int acpi_dev_runtime_resume(struct device *dev)
{
	struct acpi_device *adev = ACPI_COMPANION(dev);
	int error;

	if (!adev)
		return 0;

	error = acpi_dev_pm_full_power(adev);
	acpi_device_wakeup(adev, ACPI_STATE_S0, false);
	return error;
}
EXPORT_SYMBOL_GPL(acpi_dev_runtime_resume);

/**
 * acpi_subsys_runtime_suspend - Suspend device using ACPI.
 * @dev: Device to suspend.
 *
 * Carry out the generic runtime suspend procedure for @dev and use ACPI to put
 * it into a runtime low-power state.
 */
int acpi_subsys_runtime_suspend(struct device *dev)
{
	int ret = pm_generic_runtime_suspend(dev);
	return ret ? ret : acpi_dev_runtime_suspend(dev);
}
EXPORT_SYMBOL_GPL(acpi_subsys_runtime_suspend);

/**
 * acpi_subsys_runtime_resume - Resume device using ACPI.
 * @dev: Device to Resume.
 *
 * Use ACPI to put the given device into the full-power state and carry out the
 * generic runtime resume procedure for it.
 */
int acpi_subsys_runtime_resume(struct device *dev)
{
	int ret = acpi_dev_runtime_resume(dev);
	return ret ? ret : pm_generic_runtime_resume(dev);
}
EXPORT_SYMBOL_GPL(acpi_subsys_runtime_resume);

#ifdef CONFIG_PM_SLEEP
/**
 * acpi_dev_suspend_late - Put device into a low-power state using ACPI.
 * @dev: Device to put into a low-power state.
 *
 * Put the given device into a low-power state during system transition to a
 * sleep state using the standard ACPI mechanism.  Set up system wakeup if
 * desired, choose the state to put the device into (this checks if system
 * wakeup is expected to work too), and set the power state of the device.
 */
int acpi_dev_suspend_late(struct device *dev)
{
	struct acpi_device *adev = ACPI_COMPANION(dev);
	u32 target_state;
	bool wakeup;
	int error;

	if (!adev)
		return 0;

	target_state = acpi_target_system_state();
	wakeup = device_may_wakeup(dev) && acpi_device_can_wakeup(adev);
	error = acpi_device_wakeup(adev, target_state, wakeup);
	if (wakeup && error)
		return error;

	error = acpi_dev_pm_low_power(dev, adev, target_state);
	if (error)
		acpi_device_wakeup(adev, ACPI_STATE_UNKNOWN, false);

	return error;
}
EXPORT_SYMBOL_GPL(acpi_dev_suspend_late);

/**
 * acpi_dev_resume_early - Put device into the full-power state using ACPI.
 * @dev: Device to put into the full-power state.
 *
 * Put the given device into the full-power state using the standard ACPI
 * mechanism during system transition to the working state.  Set the power
 * state of the device to ACPI D0 and disable remote wakeup.
 */
int acpi_dev_resume_early(struct device *dev)
{
	struct acpi_device *adev = ACPI_COMPANION(dev);
	int error;

	if (!adev)
		return 0;

	error = acpi_dev_pm_full_power(adev);
	acpi_device_wakeup(adev, ACPI_STATE_UNKNOWN, false);
	return error;
}
EXPORT_SYMBOL_GPL(acpi_dev_resume_early);

/**
 * acpi_subsys_prepare - Prepare device for system transition to a sleep state.
 * @dev: Device to prepare.
 */
int acpi_subsys_prepare(struct device *dev)
{
	struct acpi_device *adev = ACPI_COMPANION(dev);
	u32 sys_target;
	int ret, state;

	ret = pm_generic_prepare(dev);
	if (ret < 0)
		return ret;

	if (!adev || !pm_runtime_suspended(dev)
	    || device_may_wakeup(dev) != !!adev->wakeup.prepare_count)
		return 0;

	sys_target = acpi_target_system_state();
	if (sys_target == ACPI_STATE_S0)
		return 1;

	if (adev->power.flags.dsw_present)
		return 0;

	ret = acpi_dev_pm_get_state(dev, adev, sys_target, NULL, &state);
	return !ret && state == adev->power.state;
}
EXPORT_SYMBOL_GPL(acpi_subsys_prepare);

/**
<<<<<<< HEAD
 * acpi_subsys_complete - Finalize device's resume during system resume.
 * @dev: Device to handle.
 */
void acpi_subsys_complete(struct device *dev)
{
	pm_generic_complete(dev);
	/*
	 * If the device had been runtime-suspended before the system went into
	 * the sleep state it is going out of and it has never been resumed till
	 * now, resume it in case the firmware powered it up.
	 */
	if (dev->power.direct_complete)
		pm_request_resume(dev);
}
EXPORT_SYMBOL_GPL(acpi_subsys_complete);

/**
=======
>>>>>>> f2ed3bfc
 * acpi_subsys_suspend - Run the device driver's suspend callback.
 * @dev: Device to handle.
 *
 * Follow PCI and resume devices suspended at run time before running their
 * system suspend callbacks.
 */
int acpi_subsys_suspend(struct device *dev)
{
	pm_runtime_resume(dev);
	return pm_generic_suspend(dev);
}
EXPORT_SYMBOL_GPL(acpi_subsys_suspend);

/**
 * acpi_subsys_suspend_late - Suspend device using ACPI.
 * @dev: Device to suspend.
 *
 * Carry out the generic late suspend procedure for @dev and use ACPI to put
 * it into a low-power state during system transition into a sleep state.
 */
int acpi_subsys_suspend_late(struct device *dev)
{
	int ret = pm_generic_suspend_late(dev);
	return ret ? ret : acpi_dev_suspend_late(dev);
}
EXPORT_SYMBOL_GPL(acpi_subsys_suspend_late);

/**
 * acpi_subsys_resume_early - Resume device using ACPI.
 * @dev: Device to Resume.
 *
 * Use ACPI to put the given device into the full-power state and carry out the
 * generic early resume procedure for it during system transition into the
 * working state.
 */
int acpi_subsys_resume_early(struct device *dev)
{
	int ret = acpi_dev_resume_early(dev);
	return ret ? ret : pm_generic_resume_early(dev);
}
EXPORT_SYMBOL_GPL(acpi_subsys_resume_early);

/**
 * acpi_subsys_freeze - Run the device driver's freeze callback.
 * @dev: Device to handle.
 */
int acpi_subsys_freeze(struct device *dev)
{
	/*
	 * This used to be done in acpi_subsys_prepare() for all devices and
	 * some drivers may depend on it, so do it here.  Ideally, however,
	 * runtime-suspended devices should not be touched during freeze/thaw
	 * transitions.
	 */
	pm_runtime_resume(dev);
	return pm_generic_freeze(dev);
}
EXPORT_SYMBOL_GPL(acpi_subsys_freeze);

#endif /* CONFIG_PM_SLEEP */

static struct dev_pm_domain acpi_general_pm_domain = {
	.ops = {
		.runtime_suspend = acpi_subsys_runtime_suspend,
		.runtime_resume = acpi_subsys_runtime_resume,
#ifdef CONFIG_PM_SLEEP
		.prepare = acpi_subsys_prepare,
		.complete = pm_complete_with_resume_check,
		.suspend = acpi_subsys_suspend,
		.suspend_late = acpi_subsys_suspend_late,
		.resume_early = acpi_subsys_resume_early,
		.freeze = acpi_subsys_freeze,
		.poweroff = acpi_subsys_suspend,
		.poweroff_late = acpi_subsys_suspend_late,
		.restore_early = acpi_subsys_resume_early,
#endif
	},
};

/**
 * acpi_dev_pm_detach - Remove ACPI power management from the device.
 * @dev: Device to take care of.
 * @power_off: Whether or not to try to remove power from the device.
 *
 * Remove the device from the general ACPI PM domain and remove its wakeup
 * notifier.  If @power_off is set, additionally remove power from the device if
 * possible.
 *
 * Callers must ensure proper synchronization of this function with power
 * management callbacks.
 */
static void acpi_dev_pm_detach(struct device *dev, bool power_off)
{
	struct acpi_device *adev = ACPI_COMPANION(dev);

	if (adev && dev->pm_domain == &acpi_general_pm_domain) {
		dev_pm_domain_set(dev, NULL);
		acpi_remove_pm_notifier(adev);
		if (power_off) {
			/*
			 * If the device's PM QoS resume latency limit or flags
			 * have been exposed to user space, they have to be
			 * hidden at this point, so that they don't affect the
			 * choice of the low-power state to put the device into.
			 */
			dev_pm_qos_hide_latency_limit(dev);
			dev_pm_qos_hide_flags(dev);
			acpi_device_wakeup(adev, ACPI_STATE_S0, false);
			acpi_dev_pm_low_power(dev, adev, ACPI_STATE_S0);
		}
	}
}

/**
 * acpi_dev_pm_attach - Prepare device for ACPI power management.
 * @dev: Device to prepare.
 * @power_on: Whether or not to power on the device.
 *
 * If @dev has a valid ACPI handle that has a valid struct acpi_device object
 * attached to it, install a wakeup notification handler for the device and
 * add it to the general ACPI PM domain.  If @power_on is set, the device will
 * be put into the ACPI D0 state before the function returns.
 *
 * This assumes that the @dev's bus type uses generic power management callbacks
 * (or doesn't use any power management callbacks at all).
 *
 * Callers must ensure proper synchronization of this function with power
 * management callbacks.
 */
int acpi_dev_pm_attach(struct device *dev, bool power_on)
{
	struct acpi_device *adev = ACPI_COMPANION(dev);

	if (!adev)
		return -ENODEV;

	if (dev->pm_domain)
		return -EEXIST;

	/*
	 * Only attach the power domain to the first device if the
	 * companion is shared by multiple. This is to prevent doing power
	 * management twice.
	 */
	if (!acpi_device_is_first_physical_node(adev, dev))
		return -EBUSY;

	acpi_add_pm_notifier(adev, dev, acpi_pm_notify_work_func);
	dev_pm_domain_set(dev, &acpi_general_pm_domain);
	if (power_on) {
		acpi_dev_pm_full_power(adev);
		acpi_device_wakeup(adev, ACPI_STATE_S0, false);
	}

	dev->pm_domain->detach = acpi_dev_pm_detach;
	return 0;
}
EXPORT_SYMBOL_GPL(acpi_dev_pm_attach);
#endif /* CONFIG_PM */<|MERGE_RESOLUTION|>--- conflicted
+++ resolved
@@ -965,26 +965,6 @@
 EXPORT_SYMBOL_GPL(acpi_subsys_prepare);
 
 /**
-<<<<<<< HEAD
- * acpi_subsys_complete - Finalize device's resume during system resume.
- * @dev: Device to handle.
- */
-void acpi_subsys_complete(struct device *dev)
-{
-	pm_generic_complete(dev);
-	/*
-	 * If the device had been runtime-suspended before the system went into
-	 * the sleep state it is going out of and it has never been resumed till
-	 * now, resume it in case the firmware powered it up.
-	 */
-	if (dev->power.direct_complete)
-		pm_request_resume(dev);
-}
-EXPORT_SYMBOL_GPL(acpi_subsys_complete);
-
-/**
-=======
->>>>>>> f2ed3bfc
  * acpi_subsys_suspend - Run the device driver's suspend callback.
  * @dev: Device to handle.
  *
