--- conflicted
+++ resolved
@@ -1711,8 +1711,6 @@
 		{"CSC3551", },
 		{"INT33FE", },
 		{"INT3515", },
-<<<<<<< HEAD
-=======
 		/* Non-conforming _HID for Cirrus Logic already released */
 		{"CLSA0100", },
 		{"CLSA0101", },
@@ -1721,7 +1719,6 @@
 	 * attached to a serial bus at all.
 	 */
 		{"MSHW0028", },
->>>>>>> 29549c70
 	/*
 	 * HIDs of device with an UartSerialBusV2 resource for which userspace
 	 * expects a regular tty cdev to be created (instead of the in kernel
