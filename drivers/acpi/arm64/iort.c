// SPDX-License-Identifier: GPL-2.0-only
/*
 * Copyright (C) 2016, Semihalf
 *	Author: Tomasz Nowicki <tn@semihalf.com>
 *
 * This file implements early detection/parsing of I/O mapping
 * reported to OS through firmware via I/O Remapping Table (IORT)
 * IORT document number: ARM DEN 0049A
 */

#define pr_fmt(fmt)	"ACPI: IORT: " fmt

#include <linux/acpi_iort.h>
#include <linux/bitfield.h>
#include <linux/iommu.h>
#include <linux/kernel.h>
#include <linux/list.h>
#include <linux/pci.h>
#include <linux/platform_device.h>
#include <linux/slab.h>
#include <linux/dma-map-ops.h>

#define IORT_TYPE_MASK(type)	(1 << (type))
#define IORT_MSI_TYPE		(1 << ACPI_IORT_NODE_ITS_GROUP)
#define IORT_IOMMU_TYPE		((1 << ACPI_IORT_NODE_SMMU) |	\
				(1 << ACPI_IORT_NODE_SMMU_V3))

struct iort_its_msi_chip {
	struct list_head	list;
	struct fwnode_handle	*fw_node;
	phys_addr_t		base_addr;
	u32			translation_id;
};

struct iort_fwnode {
	struct list_head list;
	struct acpi_iort_node *iort_node;
	struct fwnode_handle *fwnode;
};
static LIST_HEAD(iort_fwnode_list);
static DEFINE_SPINLOCK(iort_fwnode_lock);

/**
 * iort_set_fwnode() - Create iort_fwnode and use it to register
 *		       iommu data in the iort_fwnode_list
 *
 * @iort_node: IORT table node associated with the IOMMU
 * @fwnode: fwnode associated with the IORT node
 *
 * Returns: 0 on success
 *          <0 on failure
 */
static inline int iort_set_fwnode(struct acpi_iort_node *iort_node,
				  struct fwnode_handle *fwnode)
{
	struct iort_fwnode *np;

	np = kzalloc(sizeof(struct iort_fwnode), GFP_ATOMIC);

	if (WARN_ON(!np))
		return -ENOMEM;

	INIT_LIST_HEAD(&np->list);
	np->iort_node = iort_node;
	np->fwnode = fwnode;

	spin_lock(&iort_fwnode_lock);
	list_add_tail(&np->list, &iort_fwnode_list);
	spin_unlock(&iort_fwnode_lock);

	return 0;
}

/**
 * iort_get_fwnode() - Retrieve fwnode associated with an IORT node
 *
 * @node: IORT table node to be looked-up
 *
 * Returns: fwnode_handle pointer on success, NULL on failure
 */
static inline struct fwnode_handle *iort_get_fwnode(
			struct acpi_iort_node *node)
{
	struct iort_fwnode *curr;
	struct fwnode_handle *fwnode = NULL;

	spin_lock(&iort_fwnode_lock);
	list_for_each_entry(curr, &iort_fwnode_list, list) {
		if (curr->iort_node == node) {
			fwnode = curr->fwnode;
			break;
		}
	}
	spin_unlock(&iort_fwnode_lock);

	return fwnode;
}

/**
 * iort_delete_fwnode() - Delete fwnode associated with an IORT node
 *
 * @node: IORT table node associated with fwnode to delete
 */
static inline void iort_delete_fwnode(struct acpi_iort_node *node)
{
	struct iort_fwnode *curr, *tmp;

	spin_lock(&iort_fwnode_lock);
	list_for_each_entry_safe(curr, tmp, &iort_fwnode_list, list) {
		if (curr->iort_node == node) {
			list_del(&curr->list);
			kfree(curr);
			break;
		}
	}
	spin_unlock(&iort_fwnode_lock);
}

/**
 * iort_get_iort_node() - Retrieve iort_node associated with an fwnode
 *
 * @fwnode: fwnode associated with device to be looked-up
 *
 * Returns: iort_node pointer on success, NULL on failure
 */
static inline struct acpi_iort_node *iort_get_iort_node(
			struct fwnode_handle *fwnode)
{
	struct iort_fwnode *curr;
	struct acpi_iort_node *iort_node = NULL;

	spin_lock(&iort_fwnode_lock);
	list_for_each_entry(curr, &iort_fwnode_list, list) {
		if (curr->fwnode == fwnode) {
			iort_node = curr->iort_node;
			break;
		}
	}
	spin_unlock(&iort_fwnode_lock);

	return iort_node;
}

typedef acpi_status (*iort_find_node_callback)
	(struct acpi_iort_node *node, void *context);

/* Root pointer to the mapped IORT table */
static struct acpi_table_header *iort_table;

static LIST_HEAD(iort_msi_chip_list);
static DEFINE_SPINLOCK(iort_msi_chip_lock);

/**
 * iort_register_domain_token() - register domain token along with related
 * ITS ID and base address to the list from where we can get it back later on.
 * @trans_id: ITS ID.
 * @base: ITS base address.
 * @fw_node: Domain token.
 *
 * Returns: 0 on success, -ENOMEM if no memory when allocating list element
 */
int iort_register_domain_token(int trans_id, phys_addr_t base,
			       struct fwnode_handle *fw_node)
{
	struct iort_its_msi_chip *its_msi_chip;

	its_msi_chip = kzalloc(sizeof(*its_msi_chip), GFP_KERNEL);
	if (!its_msi_chip)
		return -ENOMEM;

	its_msi_chip->fw_node = fw_node;
	its_msi_chip->translation_id = trans_id;
	its_msi_chip->base_addr = base;

	spin_lock(&iort_msi_chip_lock);
	list_add(&its_msi_chip->list, &iort_msi_chip_list);
	spin_unlock(&iort_msi_chip_lock);

	return 0;
}

/**
 * iort_deregister_domain_token() - Deregister domain token based on ITS ID
 * @trans_id: ITS ID.
 *
 * Returns: none.
 */
void iort_deregister_domain_token(int trans_id)
{
	struct iort_its_msi_chip *its_msi_chip, *t;

	spin_lock(&iort_msi_chip_lock);
	list_for_each_entry_safe(its_msi_chip, t, &iort_msi_chip_list, list) {
		if (its_msi_chip->translation_id == trans_id) {
			list_del(&its_msi_chip->list);
			kfree(its_msi_chip);
			break;
		}
	}
	spin_unlock(&iort_msi_chip_lock);
}

/**
 * iort_find_domain_token() - Find domain token based on given ITS ID
 * @trans_id: ITS ID.
 *
 * Returns: domain token when find on the list, NULL otherwise
 */
struct fwnode_handle *iort_find_domain_token(int trans_id)
{
	struct fwnode_handle *fw_node = NULL;
	struct iort_its_msi_chip *its_msi_chip;

	spin_lock(&iort_msi_chip_lock);
	list_for_each_entry(its_msi_chip, &iort_msi_chip_list, list) {
		if (its_msi_chip->translation_id == trans_id) {
			fw_node = its_msi_chip->fw_node;
			break;
		}
	}
	spin_unlock(&iort_msi_chip_lock);

	return fw_node;
}

static struct acpi_iort_node *iort_scan_node(enum acpi_iort_node_type type,
					     iort_find_node_callback callback,
					     void *context)
{
	struct acpi_iort_node *iort_node, *iort_end;
	struct acpi_table_iort *iort;
	int i;

	if (!iort_table)
		return NULL;

	/* Get the first IORT node */
	iort = (struct acpi_table_iort *)iort_table;
	iort_node = ACPI_ADD_PTR(struct acpi_iort_node, iort,
				 iort->node_offset);
	iort_end = ACPI_ADD_PTR(struct acpi_iort_node, iort_table,
				iort_table->length);

	for (i = 0; i < iort->node_count; i++) {
		if (WARN_TAINT(iort_node >= iort_end, TAINT_FIRMWARE_WORKAROUND,
			       "IORT node pointer overflows, bad table!\n"))
			return NULL;

		if (iort_node->type == type &&
		    ACPI_SUCCESS(callback(iort_node, context)))
			return iort_node;

		iort_node = ACPI_ADD_PTR(struct acpi_iort_node, iort_node,
					 iort_node->length);
	}

	return NULL;
}

static acpi_status iort_match_node_callback(struct acpi_iort_node *node,
					    void *context)
{
	struct device *dev = context;
	acpi_status status = AE_NOT_FOUND;

	if (node->type == ACPI_IORT_NODE_NAMED_COMPONENT) {
		struct acpi_buffer buf = { ACPI_ALLOCATE_BUFFER, NULL };
		struct acpi_device *adev;
		struct acpi_iort_named_component *ncomp;
		struct device *nc_dev = dev;

		/*
		 * Walk the device tree to find a device with an
		 * ACPI companion; there is no point in scanning
		 * IORT for a device matching a named component if
		 * the device does not have an ACPI companion to
		 * start with.
		 */
		do {
			adev = ACPI_COMPANION(nc_dev);
			if (adev)
				break;

			nc_dev = nc_dev->parent;
		} while (nc_dev);

		if (!adev)
			goto out;

		status = acpi_get_name(adev->handle, ACPI_FULL_PATHNAME, &buf);
		if (ACPI_FAILURE(status)) {
			dev_warn(nc_dev, "Can't get device full path name\n");
			goto out;
		}

		ncomp = (struct acpi_iort_named_component *)node->node_data;
		status = !strcmp(ncomp->device_name, buf.pointer) ?
							AE_OK : AE_NOT_FOUND;
		acpi_os_free(buf.pointer);
	} else if (node->type == ACPI_IORT_NODE_PCI_ROOT_COMPLEX) {
		struct acpi_iort_root_complex *pci_rc;
		struct pci_bus *bus;

		bus = to_pci_bus(dev);
		pci_rc = (struct acpi_iort_root_complex *)node->node_data;

		/*
		 * It is assumed that PCI segment numbers maps one-to-one
		 * with root complexes. Each segment number can represent only
		 * one root complex.
		 */
		status = pci_rc->pci_segment_number == pci_domain_nr(bus) ?
							AE_OK : AE_NOT_FOUND;
	}
out:
	return status;
}

static int iort_id_map(struct acpi_iort_id_mapping *map, u8 type, u32 rid_in,
		       u32 *rid_out, bool check_overlap)
{
	/* Single mapping does not care for input id */
	if (map->flags & ACPI_IORT_ID_SINGLE_MAPPING) {
		if (type == ACPI_IORT_NODE_NAMED_COMPONENT ||
		    type == ACPI_IORT_NODE_PCI_ROOT_COMPLEX) {
			*rid_out = map->output_base;
			return 0;
		}

		pr_warn(FW_BUG "[map %p] SINGLE MAPPING flag not allowed for node type %d, skipping ID map\n",
			map, type);
		return -ENXIO;
	}

	if (rid_in < map->input_base ||
	    (rid_in > map->input_base + map->id_count))
		return -ENXIO;

	if (check_overlap) {
		/*
		 * We already found a mapping for this input ID at the end of
		 * another region. If it coincides with the start of this
		 * region, we assume the prior match was due to the off-by-1
		 * issue mentioned below, and allow it to be superseded.
		 * Otherwise, things are *really* broken, and we just disregard
		 * duplicate matches entirely to retain compatibility.
		 */
		pr_err(FW_BUG "[map %p] conflicting mapping for input ID 0x%x\n",
		       map, rid_in);
		if (rid_in != map->input_base)
			return -ENXIO;

		pr_err(FW_BUG "applying workaround.\n");
	}

	*rid_out = map->output_base + (rid_in - map->input_base);

	/*
	 * Due to confusion regarding the meaning of the id_count field (which
	 * carries the number of IDs *minus 1*), we may have to disregard this
	 * match if it is at the end of the range, and overlaps with the start
	 * of another one.
	 */
	if (map->id_count > 0 && rid_in == map->input_base + map->id_count)
		return -EAGAIN;
	return 0;
}

static struct acpi_iort_node *iort_node_get_id(struct acpi_iort_node *node,
					       u32 *id_out, int index)
{
	struct acpi_iort_node *parent;
	struct acpi_iort_id_mapping *map;

	if (!node->mapping_offset || !node->mapping_count ||
				     index >= node->mapping_count)
		return NULL;

	map = ACPI_ADD_PTR(struct acpi_iort_id_mapping, node,
			   node->mapping_offset + index * sizeof(*map));

	/* Firmware bug! */
	if (!map->output_reference) {
		pr_err(FW_BUG "[node %p type %d] ID map has NULL parent reference\n",
		       node, node->type);
		return NULL;
	}

	parent = ACPI_ADD_PTR(struct acpi_iort_node, iort_table,
			       map->output_reference);

	if (map->flags & ACPI_IORT_ID_SINGLE_MAPPING) {
		if (node->type == ACPI_IORT_NODE_NAMED_COMPONENT ||
		    node->type == ACPI_IORT_NODE_PCI_ROOT_COMPLEX ||
		    node->type == ACPI_IORT_NODE_SMMU_V3 ||
		    node->type == ACPI_IORT_NODE_PMCG) {
			*id_out = map->output_base;
			return parent;
		}
	}

	return NULL;
}

static int iort_get_id_mapping_index(struct acpi_iort_node *node)
{
	struct acpi_iort_smmu_v3 *smmu;
	struct acpi_iort_pmcg *pmcg;

	switch (node->type) {
	case ACPI_IORT_NODE_SMMU_V3:
		/*
		 * SMMUv3 dev ID mapping index was introduced in revision 1
		 * table, not available in revision 0
		 */
		if (node->revision < 1)
			return -EINVAL;

		smmu = (struct acpi_iort_smmu_v3 *)node->node_data;
		/*
		 * ID mapping index is only ignored if all interrupts are
		 * GSIV based
		 */
		if (smmu->event_gsiv && smmu->pri_gsiv && smmu->gerr_gsiv
		    && smmu->sync_gsiv)
			return -EINVAL;

		if (smmu->id_mapping_index >= node->mapping_count) {
			pr_err(FW_BUG "[node %p type %d] ID mapping index overflows valid mappings\n",
			       node, node->type);
			return -EINVAL;
		}

		return smmu->id_mapping_index;
	case ACPI_IORT_NODE_PMCG:
		pmcg = (struct acpi_iort_pmcg *)node->node_data;
		if (pmcg->overflow_gsiv || node->mapping_count == 0)
			return -EINVAL;

		return 0;
	default:
		return -EINVAL;
	}
}

static struct acpi_iort_node *iort_node_map_id(struct acpi_iort_node *node,
					       u32 id_in, u32 *id_out,
					       u8 type_mask)
{
	u32 id = id_in;

	/* Parse the ID mapping tree to find specified node type */
	while (node) {
		struct acpi_iort_id_mapping *map;
		int i, index, rc = 0;
		u32 out_ref = 0, map_id = id;

		if (IORT_TYPE_MASK(node->type) & type_mask) {
			if (id_out)
				*id_out = id;
			return node;
		}

		if (!node->mapping_offset || !node->mapping_count)
			goto fail_map;

		map = ACPI_ADD_PTR(struct acpi_iort_id_mapping, node,
				   node->mapping_offset);

		/* Firmware bug! */
		if (!map->output_reference) {
			pr_err(FW_BUG "[node %p type %d] ID map has NULL parent reference\n",
			       node, node->type);
			goto fail_map;
		}

		/*
		 * Get the special ID mapping index (if any) and skip its
		 * associated ID map to prevent erroneous multi-stage
		 * IORT ID translations.
		 */
		index = iort_get_id_mapping_index(node);

		/* Do the ID translation */
		for (i = 0; i < node->mapping_count; i++, map++) {
			/* if it is special mapping index, skip it */
			if (i == index)
				continue;

			rc = iort_id_map(map, node->type, map_id, &id, out_ref);
			if (!rc)
				break;
			if (rc == -EAGAIN)
				out_ref = map->output_reference;
		}

		if (i == node->mapping_count && !out_ref)
			goto fail_map;

		node = ACPI_ADD_PTR(struct acpi_iort_node, iort_table,
				    rc ? out_ref : map->output_reference);
	}

fail_map:
	/* Map input ID to output ID unchanged on mapping failure */
	if (id_out)
		*id_out = id_in;

	return NULL;
}

static struct acpi_iort_node *iort_node_map_platform_id(
		struct acpi_iort_node *node, u32 *id_out, u8 type_mask,
		int index)
{
	struct acpi_iort_node *parent;
	u32 id;

	/* step 1: retrieve the initial dev id */
	parent = iort_node_get_id(node, &id, index);
	if (!parent)
		return NULL;

	/*
	 * optional step 2: map the initial dev id if its parent is not
	 * the target type we want, map it again for the use cases such
	 * as NC (named component) -> SMMU -> ITS. If the type is matched,
	 * return the initial dev id and its parent pointer directly.
	 */
	if (!(IORT_TYPE_MASK(parent->type) & type_mask))
		parent = iort_node_map_id(parent, id, id_out, type_mask);
	else
		if (id_out)
			*id_out = id;

	return parent;
}

static struct acpi_iort_node *iort_find_dev_node(struct device *dev)
{
	struct pci_bus *pbus;

	if (!dev_is_pci(dev)) {
		struct acpi_iort_node *node;
		/*
		 * scan iort_fwnode_list to see if it's an iort platform
		 * device (such as SMMU, PMCG),its iort node already cached
		 * and associated with fwnode when iort platform devices
		 * were initialized.
		 */
		node = iort_get_iort_node(dev->fwnode);
		if (node)
			return node;
		/*
		 * if not, then it should be a platform device defined in
		 * DSDT/SSDT (with Named Component node in IORT)
		 */
		return iort_scan_node(ACPI_IORT_NODE_NAMED_COMPONENT,
				      iort_match_node_callback, dev);
	}

	pbus = to_pci_dev(dev)->bus;

	return iort_scan_node(ACPI_IORT_NODE_PCI_ROOT_COMPLEX,
			      iort_match_node_callback, &pbus->dev);
}

/**
 * iort_msi_map_id() - Map a MSI input ID for a device
 * @dev: The device for which the mapping is to be done.
 * @input_id: The device input ID.
 *
 * Returns: mapped MSI ID on success, input ID otherwise
 */
u32 iort_msi_map_id(struct device *dev, u32 input_id)
{
	struct acpi_iort_node *node;
	u32 dev_id;

	node = iort_find_dev_node(dev);
	if (!node)
		return input_id;

	iort_node_map_id(node, input_id, &dev_id, IORT_MSI_TYPE);
	return dev_id;
}

/**
 * iort_pmsi_get_dev_id() - Get the device id for a device
 * @dev: The device for which the mapping is to be done.
 * @dev_id: The device ID found.
 *
 * Returns: 0 for successful find a dev id, -ENODEV on error
 */
int iort_pmsi_get_dev_id(struct device *dev, u32 *dev_id)
{
	int i, index;
	struct acpi_iort_node *node;

	node = iort_find_dev_node(dev);
	if (!node)
		return -ENODEV;

	index = iort_get_id_mapping_index(node);
	/* if there is a valid index, go get the dev_id directly */
	if (index >= 0) {
		if (iort_node_get_id(node, dev_id, index))
			return 0;
	} else {
		for (i = 0; i < node->mapping_count; i++) {
			if (iort_node_map_platform_id(node, dev_id,
						      IORT_MSI_TYPE, i))
				return 0;
		}
	}

	return -ENODEV;
}

static int __maybe_unused iort_find_its_base(u32 its_id, phys_addr_t *base)
{
	struct iort_its_msi_chip *its_msi_chip;
	int ret = -ENODEV;

	spin_lock(&iort_msi_chip_lock);
	list_for_each_entry(its_msi_chip, &iort_msi_chip_list, list) {
		if (its_msi_chip->translation_id == its_id) {
			*base = its_msi_chip->base_addr;
			ret = 0;
			break;
		}
	}
	spin_unlock(&iort_msi_chip_lock);

	return ret;
}

/**
 * iort_dev_find_its_id() - Find the ITS identifier for a device
 * @dev: The device.
 * @id: Device's ID
 * @idx: Index of the ITS identifier list.
 * @its_id: ITS identifier.
 *
 * Returns: 0 on success, appropriate error value otherwise
 */
static int iort_dev_find_its_id(struct device *dev, u32 id,
				unsigned int idx, int *its_id)
{
	struct acpi_iort_its_group *its;
	struct acpi_iort_node *node;

	node = iort_find_dev_node(dev);
	if (!node)
		return -ENXIO;

	node = iort_node_map_id(node, id, NULL, IORT_MSI_TYPE);
	if (!node)
		return -ENXIO;

	/* Move to ITS specific data */
	its = (struct acpi_iort_its_group *)node->node_data;
	if (idx >= its->its_count) {
		dev_err(dev, "requested ITS ID index [%d] overruns ITS entries [%d]\n",
			idx, its->its_count);
		return -ENXIO;
	}

	*its_id = its->identifiers[idx];
	return 0;
}

/**
 * iort_get_device_domain() - Find MSI domain related to a device
 * @dev: The device.
 * @id: Requester ID for the device.
 * @bus_token: irq domain bus token.
 *
 * Returns: the MSI domain for this device, NULL otherwise
 */
struct irq_domain *iort_get_device_domain(struct device *dev, u32 id,
					  enum irq_domain_bus_token bus_token)
{
	struct fwnode_handle *handle;
	int its_id;

	if (iort_dev_find_its_id(dev, id, 0, &its_id))
		return NULL;

	handle = iort_find_domain_token(its_id);
	if (!handle)
		return NULL;

	return irq_find_matching_fwnode(handle, bus_token);
}

static void iort_set_device_domain(struct device *dev,
				   struct acpi_iort_node *node)
{
	struct acpi_iort_its_group *its;
	struct acpi_iort_node *msi_parent;
	struct acpi_iort_id_mapping *map;
	struct fwnode_handle *iort_fwnode;
	struct irq_domain *domain;
	int index;

	index = iort_get_id_mapping_index(node);
	if (index < 0)
		return;

	map = ACPI_ADD_PTR(struct acpi_iort_id_mapping, node,
			   node->mapping_offset + index * sizeof(*map));

	/* Firmware bug! */
	if (!map->output_reference ||
	    !(map->flags & ACPI_IORT_ID_SINGLE_MAPPING)) {
		pr_err(FW_BUG "[node %p type %d] Invalid MSI mapping\n",
		       node, node->type);
		return;
	}

	msi_parent = ACPI_ADD_PTR(struct acpi_iort_node, iort_table,
				  map->output_reference);

	if (!msi_parent || msi_parent->type != ACPI_IORT_NODE_ITS_GROUP)
		return;

	/* Move to ITS specific data */
	its = (struct acpi_iort_its_group *)msi_parent->node_data;

	iort_fwnode = iort_find_domain_token(its->identifiers[0]);
	if (!iort_fwnode)
		return;

	domain = irq_find_matching_fwnode(iort_fwnode, DOMAIN_BUS_PLATFORM_MSI);
	if (domain)
		dev_set_msi_domain(dev, domain);
}

/**
 * iort_get_platform_device_domain() - Find MSI domain related to a
 * platform device
 * @dev: the dev pointer associated with the platform device
 *
 * Returns: the MSI domain for this device, NULL otherwise
 */
static struct irq_domain *iort_get_platform_device_domain(struct device *dev)
{
	struct acpi_iort_node *node, *msi_parent = NULL;
	struct fwnode_handle *iort_fwnode;
	struct acpi_iort_its_group *its;
	int i;

	/* find its associated iort node */
	node = iort_scan_node(ACPI_IORT_NODE_NAMED_COMPONENT,
			      iort_match_node_callback, dev);
	if (!node)
		return NULL;

	/* then find its msi parent node */
	for (i = 0; i < node->mapping_count; i++) {
		msi_parent = iort_node_map_platform_id(node, NULL,
						       IORT_MSI_TYPE, i);
		if (msi_parent)
			break;
	}

	if (!msi_parent)
		return NULL;

	/* Move to ITS specific data */
	its = (struct acpi_iort_its_group *)msi_parent->node_data;

	iort_fwnode = iort_find_domain_token(its->identifiers[0]);
	if (!iort_fwnode)
		return NULL;

	return irq_find_matching_fwnode(iort_fwnode, DOMAIN_BUS_PLATFORM_MSI);
}

void acpi_configure_pmsi_domain(struct device *dev)
{
	struct irq_domain *msi_domain;

	msi_domain = iort_get_platform_device_domain(dev);
	if (msi_domain)
		dev_set_msi_domain(dev, msi_domain);
}

#ifdef CONFIG_IOMMU_API
static void iort_rmr_free(struct device *dev,
			  struct iommu_resv_region *region)
{
	struct iommu_iort_rmr_data *rmr_data;

	rmr_data = container_of(region, struct iommu_iort_rmr_data, rr);
	kfree(rmr_data->sids);
	kfree(rmr_data);
}

static struct iommu_iort_rmr_data *iort_rmr_alloc(
					struct acpi_iort_rmr_desc *rmr_desc,
					int prot, enum iommu_resv_type type,
					u32 *sids, u32 num_sids)
{
	struct iommu_iort_rmr_data *rmr_data;
	struct iommu_resv_region *region;
	u32 *sids_copy;
	u64 addr = rmr_desc->base_address, size = rmr_desc->length;

	rmr_data = kmalloc(sizeof(*rmr_data), GFP_KERNEL);
	if (!rmr_data)
		return NULL;

	/* Create a copy of SIDs array to associate with this rmr_data */
	sids_copy = kmemdup(sids, num_sids * sizeof(*sids), GFP_KERNEL);
	if (!sids_copy) {
		kfree(rmr_data);
		return NULL;
	}
	rmr_data->sids = sids_copy;
	rmr_data->num_sids = num_sids;

	if (!IS_ALIGNED(addr, SZ_64K) || !IS_ALIGNED(size, SZ_64K)) {
		/* PAGE align base addr and size */
		addr &= PAGE_MASK;
		size = PAGE_ALIGN(size + offset_in_page(rmr_desc->base_address));

		pr_err(FW_BUG "RMR descriptor[0x%llx - 0x%llx] not aligned to 64K, continue with [0x%llx - 0x%llx]\n",
		       rmr_desc->base_address,
		       rmr_desc->base_address + rmr_desc->length - 1,
		       addr, addr + size - 1);
	}

	region = &rmr_data->rr;
	INIT_LIST_HEAD(&region->list);
	region->start = addr;
	region->length = size;
	region->prot = prot;
	region->type = type;
	region->free = iort_rmr_free;

	return rmr_data;
}

static void iort_rmr_desc_check_overlap(struct acpi_iort_rmr_desc *desc,
					u32 count)
{
	int i, j;

	for (i = 0; i < count; i++) {
		u64 end, start = desc[i].base_address, length = desc[i].length;

		if (!length) {
			pr_err(FW_BUG "RMR descriptor[0x%llx] with zero length, continue anyway\n",
			       start);
			continue;
		}

		end = start + length - 1;

		/* Check for address overlap */
		for (j = i + 1; j < count; j++) {
			u64 e_start = desc[j].base_address;
			u64 e_end = e_start + desc[j].length - 1;

			if (start <= e_end && end >= e_start)
				pr_err(FW_BUG "RMR descriptor[0x%llx - 0x%llx] overlaps, continue anyway\n",
				       start, end);
		}
	}
}

/*
 * Please note, we will keep the already allocated RMR reserve
 * regions in case of a memory allocation failure.
 */
static void iort_get_rmrs(struct acpi_iort_node *node,
			  struct acpi_iort_node *smmu,
			  u32 *sids, u32 num_sids,
			  struct list_head *head)
{
	struct acpi_iort_rmr *rmr = (struct acpi_iort_rmr *)node->node_data;
	struct acpi_iort_rmr_desc *rmr_desc;
	int i;

	rmr_desc = ACPI_ADD_PTR(struct acpi_iort_rmr_desc, node,
				rmr->rmr_offset);

	iort_rmr_desc_check_overlap(rmr_desc, rmr->rmr_count);

	for (i = 0; i < rmr->rmr_count; i++, rmr_desc++) {
		struct iommu_iort_rmr_data *rmr_data;
		enum iommu_resv_type type;
		int prot = IOMMU_READ | IOMMU_WRITE;

		if (rmr->flags & ACPI_IORT_RMR_REMAP_PERMITTED)
			type = IOMMU_RESV_DIRECT_RELAXABLE;
		else
			type = IOMMU_RESV_DIRECT;

		if (rmr->flags & ACPI_IORT_RMR_ACCESS_PRIVILEGE)
			prot |= IOMMU_PRIV;

		/* Attributes 0x00 - 0x03 represents device memory */
		if (ACPI_IORT_RMR_ACCESS_ATTRIBUTES(rmr->flags) <=
				ACPI_IORT_RMR_ATTR_DEVICE_GRE)
			prot |= IOMMU_MMIO;
		else if (ACPI_IORT_RMR_ACCESS_ATTRIBUTES(rmr->flags) ==
				ACPI_IORT_RMR_ATTR_NORMAL_IWB_OWB)
			prot |= IOMMU_CACHE;

		rmr_data = iort_rmr_alloc(rmr_desc, prot, type,
					  sids, num_sids);
		if (!rmr_data)
			return;

		list_add_tail(&rmr_data->rr.list, head);
	}
}

static u32 *iort_rmr_alloc_sids(u32 *sids, u32 count, u32 id_start,
				u32 new_count)
{
	u32 *new_sids;
	u32 total_count = count + new_count;
	int i;

	new_sids = krealloc_array(sids, count + new_count,
				  sizeof(*new_sids), GFP_KERNEL);
	if (!new_sids)
		return NULL;

	for (i = count; i < total_count; i++)
		new_sids[i] = id_start++;

	return new_sids;
}

static bool iort_rmr_has_dev(struct device *dev, u32 id_start,
			     u32 id_count)
{
	int i;
	struct iommu_fwspec *fwspec = dev_iommu_fwspec_get(dev);

	/*
	 * Make sure the kernel has preserved the boot firmware PCIe
	 * configuration. This is required to ensure that the RMR PCIe
	 * StreamIDs are still valid (Refer: ARM DEN 0049E.d Section 3.1.1.5).
	 */
	if (dev_is_pci(dev)) {
		struct pci_dev *pdev = to_pci_dev(dev);
		struct pci_host_bridge *host = pci_find_host_bridge(pdev->bus);

		if (!host->preserve_config)
			return false;
	}

	for (i = 0; i < fwspec->num_ids; i++) {
		if (fwspec->ids[i] >= id_start &&
		    fwspec->ids[i] <= id_start + id_count)
			return true;
	}

	return false;
}

static void iort_node_get_rmr_info(struct acpi_iort_node *node,
				   struct acpi_iort_node *iommu,
				   struct device *dev, struct list_head *head)
{
	struct acpi_iort_node *smmu = NULL;
	struct acpi_iort_rmr *rmr;
	struct acpi_iort_id_mapping *map;
	u32 *sids = NULL;
	u32 num_sids = 0;
	int i;

	if (!node->mapping_offset || !node->mapping_count) {
		pr_err(FW_BUG "Invalid ID mapping, skipping RMR node %p\n",
		       node);
		return;
	}

	rmr = (struct acpi_iort_rmr *)node->node_data;
	if (!rmr->rmr_offset || !rmr->rmr_count)
		return;

	map = ACPI_ADD_PTR(struct acpi_iort_id_mapping, node,
			   node->mapping_offset);

	/*
	 * Go through the ID mappings and see if we have a match for SMMU
	 * and dev(if !NULL). If found, get the sids for the Node.
	 * Please note, id_count is equal to the number of IDs  in the
	 * range minus one.
	 */
	for (i = 0; i < node->mapping_count; i++, map++) {
		struct acpi_iort_node *parent;

		if (!map->id_count)
			continue;

		parent = ACPI_ADD_PTR(struct acpi_iort_node, iort_table,
				      map->output_reference);
		if (parent != iommu)
			continue;

		/* If dev is valid, check RMR node corresponds to the dev SID */
		if (dev && !iort_rmr_has_dev(dev, map->output_base,
					     map->id_count))
			continue;

		/* Retrieve SIDs associated with the Node. */
		sids = iort_rmr_alloc_sids(sids, num_sids, map->output_base,
					   map->id_count + 1);
		if (!sids)
			return;

		num_sids += map->id_count + 1;
	}

	if (!sids)
		return;

	iort_get_rmrs(node, smmu, sids, num_sids, head);
	kfree(sids);
}

static void iort_find_rmrs(struct acpi_iort_node *iommu, struct device *dev,
			   struct list_head *head)
{
	struct acpi_table_iort *iort;
	struct acpi_iort_node *iort_node, *iort_end;
	int i;

	/* Only supports ARM DEN 0049E.d onwards */
	if (iort_table->revision < 5)
		return;

	iort = (struct acpi_table_iort *)iort_table;

	iort_node = ACPI_ADD_PTR(struct acpi_iort_node, iort,
				 iort->node_offset);
	iort_end = ACPI_ADD_PTR(struct acpi_iort_node, iort,
				iort_table->length);

	for (i = 0; i < iort->node_count; i++) {
		if (WARN_TAINT(iort_node >= iort_end, TAINT_FIRMWARE_WORKAROUND,
			       "IORT node pointer overflows, bad table!\n"))
			return;

		if (iort_node->type == ACPI_IORT_NODE_RMR)
			iort_node_get_rmr_info(iort_node, iommu, dev, head);

		iort_node = ACPI_ADD_PTR(struct acpi_iort_node, iort_node,
					 iort_node->length);
	}
}

/*
 * Populate the RMR list associated with a given IOMMU and dev(if provided).
 * If dev is NULL, the function populates all the RMRs associated with the
 * given IOMMU.
 */
static void iort_iommu_rmr_get_resv_regions(struct fwnode_handle *iommu_fwnode,
					    struct device *dev,
					    struct list_head *head)
{
	struct acpi_iort_node *iommu;

	iommu = iort_get_iort_node(iommu_fwnode);
	if (!iommu)
		return;

	iort_find_rmrs(iommu, dev, head);
}

static struct acpi_iort_node *iort_get_msi_resv_iommu(struct device *dev)
{
	struct acpi_iort_node *iommu;
	struct iommu_fwspec *fwspec = dev_iommu_fwspec_get(dev);

	iommu = iort_get_iort_node(fwspec->iommu_fwnode);

	if (iommu && (iommu->type == ACPI_IORT_NODE_SMMU_V3)) {
		struct acpi_iort_smmu_v3 *smmu;

		smmu = (struct acpi_iort_smmu_v3 *)iommu->node_data;
		if (smmu->model == ACPI_IORT_SMMU_V3_HISILICON_HI161X)
			return iommu;
	}

	return NULL;
}

/*
 * Retrieve platform specific HW MSI reserve regions.
 * The ITS interrupt translation spaces (ITS_base + SZ_64K, SZ_64K)
 * associated with the device are the HW MSI reserved regions.
 */
static void iort_iommu_msi_get_resv_regions(struct device *dev,
					    struct list_head *head)
{
	struct iommu_fwspec *fwspec = dev_iommu_fwspec_get(dev);
	struct acpi_iort_its_group *its;
	struct acpi_iort_node *iommu_node, *its_node = NULL;
	int i;

	iommu_node = iort_get_msi_resv_iommu(dev);
	if (!iommu_node)
		return;

	/*
	 * Current logic to reserve ITS regions relies on HW topologies
	 * where a given PCI or named component maps its IDs to only one
	 * ITS group; if a PCI or named component can map its IDs to
	 * different ITS groups through IORT mappings this function has
	 * to be reworked to ensure we reserve regions for all ITS groups
	 * a given PCI or named component may map IDs to.
	 */

	for (i = 0; i < fwspec->num_ids; i++) {
		its_node = iort_node_map_id(iommu_node,
					fwspec->ids[i],
					NULL, IORT_MSI_TYPE);
		if (its_node)
			break;
	}

	if (!its_node)
		return;

	/* Move to ITS specific data */
	its = (struct acpi_iort_its_group *)its_node->node_data;

	for (i = 0; i < its->its_count; i++) {
		phys_addr_t base;

		if (!iort_find_its_base(its->identifiers[i], &base)) {
			int prot = IOMMU_WRITE | IOMMU_NOEXEC | IOMMU_MMIO;
			struct iommu_resv_region *region;

			region = iommu_alloc_resv_region(base + SZ_64K, SZ_64K,
<<<<<<< HEAD
							 prot, IOMMU_RESV_MSI);
=======
							 prot, IOMMU_RESV_MSI,
							 GFP_KERNEL);
>>>>>>> 29549c70
			if (region)
				list_add_tail(&region->list, head);
		}
	}
}

/**
 * iort_iommu_get_resv_regions - Generic helper to retrieve reserved regions.
 * @dev: Device from iommu_get_resv_regions()
 * @head: Reserved region list from iommu_get_resv_regions()
 */
void iort_iommu_get_resv_regions(struct device *dev, struct list_head *head)
{
	struct iommu_fwspec *fwspec = dev_iommu_fwspec_get(dev);

	iort_iommu_msi_get_resv_regions(dev, head);
	iort_iommu_rmr_get_resv_regions(fwspec->iommu_fwnode, dev, head);
<<<<<<< HEAD
=======
}

/**
 * iort_get_rmr_sids - Retrieve IORT RMR node reserved regions with
 *                     associated StreamIDs information.
 * @iommu_fwnode: fwnode associated with IOMMU
 * @head: Resereved region list
 */
void iort_get_rmr_sids(struct fwnode_handle *iommu_fwnode,
		       struct list_head *head)
{
	iort_iommu_rmr_get_resv_regions(iommu_fwnode, NULL, head);
>>>>>>> 29549c70
}
EXPORT_SYMBOL_GPL(iort_get_rmr_sids);

/**
 * iort_put_rmr_sids - Free memory allocated for RMR reserved regions.
 * @iommu_fwnode: fwnode associated with IOMMU
 * @head: Resereved region list
 */
void iort_put_rmr_sids(struct fwnode_handle *iommu_fwnode,
		       struct list_head *head)
{
	struct iommu_resv_region *entry, *next;

	list_for_each_entry_safe(entry, next, head, list)
		entry->free(NULL, entry);
}
EXPORT_SYMBOL_GPL(iort_put_rmr_sids);

static inline bool iort_iommu_driver_enabled(u8 type)
{
	switch (type) {
	case ACPI_IORT_NODE_SMMU_V3:
		return IS_ENABLED(CONFIG_ARM_SMMU_V3);
	case ACPI_IORT_NODE_SMMU:
		return IS_ENABLED(CONFIG_ARM_SMMU);
	default:
		pr_warn("IORT node type %u does not describe an SMMU\n", type);
		return false;
	}
}

static bool iort_pci_rc_supports_ats(struct acpi_iort_node *node)
{
	struct acpi_iort_root_complex *pci_rc;

	pci_rc = (struct acpi_iort_root_complex *)node->node_data;
	return pci_rc->ats_attribute & ACPI_IORT_ATS_SUPPORTED;
}

static int iort_iommu_xlate(struct device *dev, struct acpi_iort_node *node,
			    u32 streamid)
{
	const struct iommu_ops *ops;
	struct fwnode_handle *iort_fwnode;

	if (!node)
		return -ENODEV;

	iort_fwnode = iort_get_fwnode(node);
	if (!iort_fwnode)
		return -ENODEV;

	/*
	 * If the ops look-up fails, this means that either
	 * the SMMU drivers have not been probed yet or that
	 * the SMMU drivers are not built in the kernel;
	 * Depending on whether the SMMU drivers are built-in
	 * in the kernel or not, defer the IOMMU configuration
	 * or just abort it.
	 */
	ops = iommu_ops_from_fwnode(iort_fwnode);
	if (!ops)
		return iort_iommu_driver_enabled(node->type) ?
		       -EPROBE_DEFER : -ENODEV;

	return acpi_iommu_fwspec_init(dev, streamid, iort_fwnode, ops);
}

struct iort_pci_alias_info {
	struct device *dev;
	struct acpi_iort_node *node;
};

static int iort_pci_iommu_init(struct pci_dev *pdev, u16 alias, void *data)
{
	struct iort_pci_alias_info *info = data;
	struct acpi_iort_node *parent;
	u32 streamid;

	parent = iort_node_map_id(info->node, alias, &streamid,
				  IORT_IOMMU_TYPE);
	return iort_iommu_xlate(info->dev, parent, streamid);
}

static void iort_named_component_init(struct device *dev,
				      struct acpi_iort_node *node)
{
	struct property_entry props[3] = {};
	struct acpi_iort_named_component *nc;

	nc = (struct acpi_iort_named_component *)node->node_data;
	props[0] = PROPERTY_ENTRY_U32("pasid-num-bits",
				      FIELD_GET(ACPI_IORT_NC_PASID_BITS,
						nc->node_flags));
	if (nc->node_flags & ACPI_IORT_NC_STALL_SUPPORTED)
		props[1] = PROPERTY_ENTRY_BOOL("dma-can-stall");

	if (device_create_managed_software_node(dev, props, NULL))
		dev_warn(dev, "Could not add device properties\n");
}

static int iort_nc_iommu_map(struct device *dev, struct acpi_iort_node *node)
{
	struct acpi_iort_node *parent;
	int err = -ENODEV, i = 0;
	u32 streamid = 0;

	do {

		parent = iort_node_map_platform_id(node, &streamid,
						   IORT_IOMMU_TYPE,
						   i++);

		if (parent)
			err = iort_iommu_xlate(dev, parent, streamid);
	} while (parent && !err);

	return err;
}

static int iort_nc_iommu_map_id(struct device *dev,
				struct acpi_iort_node *node,
				const u32 *in_id)
{
	struct acpi_iort_node *parent;
	u32 streamid;

	parent = iort_node_map_id(node, *in_id, &streamid, IORT_IOMMU_TYPE);
	if (parent)
		return iort_iommu_xlate(dev, parent, streamid);

	return -ENODEV;
}


/**
 * iort_iommu_configure_id - Set-up IOMMU configuration for a device.
 *
 * @dev: device to configure
 * @id_in: optional input id const value pointer
 *
 * Returns: 0 on success, <0 on failure
 */
int iort_iommu_configure_id(struct device *dev, const u32 *id_in)
{
	struct acpi_iort_node *node;
	int err = -ENODEV;

	if (dev_is_pci(dev)) {
		struct iommu_fwspec *fwspec;
		struct pci_bus *bus = to_pci_dev(dev)->bus;
		struct iort_pci_alias_info info = { .dev = dev };

		node = iort_scan_node(ACPI_IORT_NODE_PCI_ROOT_COMPLEX,
				      iort_match_node_callback, &bus->dev);
		if (!node)
			return -ENODEV;

		info.node = node;
		err = pci_for_each_dma_alias(to_pci_dev(dev),
					     iort_pci_iommu_init, &info);

		fwspec = dev_iommu_fwspec_get(dev);
		if (fwspec && iort_pci_rc_supports_ats(node))
			fwspec->flags |= IOMMU_FWSPEC_PCI_RC_ATS;
	} else {
		node = iort_scan_node(ACPI_IORT_NODE_NAMED_COMPONENT,
				      iort_match_node_callback, dev);
		if (!node)
			return -ENODEV;

		err = id_in ? iort_nc_iommu_map_id(dev, node, id_in) :
			      iort_nc_iommu_map(dev, node);

		if (!err)
			iort_named_component_init(dev, node);
	}

	return err;
}

#else
void iort_iommu_get_resv_regions(struct device *dev, struct list_head *head)
{ }
int iort_iommu_configure_id(struct device *dev, const u32 *input_id)
{ return -ENODEV; }
#endif

static int nc_dma_get_range(struct device *dev, u64 *size)
{
	struct acpi_iort_node *node;
	struct acpi_iort_named_component *ncomp;

	node = iort_scan_node(ACPI_IORT_NODE_NAMED_COMPONENT,
			      iort_match_node_callback, dev);
	if (!node)
		return -ENODEV;

	ncomp = (struct acpi_iort_named_component *)node->node_data;

	if (!ncomp->memory_address_limit) {
		pr_warn(FW_BUG "Named component missing memory address limit\n");
		return -EINVAL;
	}

	*size = ncomp->memory_address_limit >= 64 ? U64_MAX :
			1ULL<<ncomp->memory_address_limit;

	return 0;
}

static int rc_dma_get_range(struct device *dev, u64 *size)
{
	struct acpi_iort_node *node;
	struct acpi_iort_root_complex *rc;
	struct pci_bus *pbus = to_pci_dev(dev)->bus;

	node = iort_scan_node(ACPI_IORT_NODE_PCI_ROOT_COMPLEX,
			      iort_match_node_callback, &pbus->dev);
	if (!node || node->revision < 1)
		return -ENODEV;

	rc = (struct acpi_iort_root_complex *)node->node_data;

	if (!rc->memory_address_limit) {
		pr_warn(FW_BUG "Root complex missing memory address limit\n");
		return -EINVAL;
	}

	*size = rc->memory_address_limit >= 64 ? U64_MAX :
			1ULL<<rc->memory_address_limit;

	return 0;
}

/**
 * iort_dma_get_ranges() - Look up DMA addressing limit for the device
 * @dev: device to lookup
 * @size: DMA range size result pointer
 *
 * Return: 0 on success, an error otherwise.
 */
int iort_dma_get_ranges(struct device *dev, u64 *size)
{
	if (dev_is_pci(dev))
		return rc_dma_get_range(dev, size);
	else
		return nc_dma_get_range(dev, size);
}

/**
 * iort_get_rmr_sids - Retrieve IORT RMR node reserved regions with
 *                     associated StreamIDs information.
 * @iommu_fwnode: fwnode associated with IOMMU
 * @head: Resereved region list
 */
void iort_get_rmr_sids(struct fwnode_handle *iommu_fwnode,
		       struct list_head *head)
{
	iort_iommu_rmr_get_resv_regions(iommu_fwnode, NULL, head);
}
EXPORT_SYMBOL_GPL(iort_get_rmr_sids);

/**
 * iort_put_rmr_sids - Free memory allocated for RMR reserved regions.
 * @iommu_fwnode: fwnode associated with IOMMU
 * @head: Resereved region list
 */
void iort_put_rmr_sids(struct fwnode_handle *iommu_fwnode,
		       struct list_head *head)
{
	struct iommu_resv_region *entry, *next;

	list_for_each_entry_safe(entry, next, head, list)
		entry->free(NULL, entry);
}
EXPORT_SYMBOL_GPL(iort_put_rmr_sids);

static void __init acpi_iort_register_irq(int hwirq, const char *name,
					  int trigger,
					  struct resource *res)
{
	int irq = acpi_register_gsi(NULL, hwirq, trigger,
				    ACPI_ACTIVE_HIGH);

	if (irq <= 0) {
		pr_err("could not register gsi hwirq %d name [%s]\n", hwirq,
								      name);
		return;
	}

	res->start = irq;
	res->end = irq;
	res->flags = IORESOURCE_IRQ;
	res->name = name;
}

static int __init arm_smmu_v3_count_resources(struct acpi_iort_node *node)
{
	struct acpi_iort_smmu_v3 *smmu;
	/* Always present mem resource */
	int num_res = 1;

	/* Retrieve SMMUv3 specific data */
	smmu = (struct acpi_iort_smmu_v3 *)node->node_data;

	if (smmu->event_gsiv)
		num_res++;

	if (smmu->pri_gsiv)
		num_res++;

	if (smmu->gerr_gsiv)
		num_res++;

	if (smmu->sync_gsiv)
		num_res++;

	return num_res;
}

static bool arm_smmu_v3_is_combined_irq(struct acpi_iort_smmu_v3 *smmu)
{
	/*
	 * Cavium ThunderX2 implementation doesn't not support unique
	 * irq line. Use single irq line for all the SMMUv3 interrupts.
	 */
	if (smmu->model != ACPI_IORT_SMMU_V3_CAVIUM_CN99XX)
		return false;

	/*
	 * ThunderX2 doesn't support MSIs from the SMMU, so we're checking
	 * SPI numbers here.
	 */
	return smmu->event_gsiv == smmu->pri_gsiv &&
	       smmu->event_gsiv == smmu->gerr_gsiv &&
	       smmu->event_gsiv == smmu->sync_gsiv;
}

static unsigned long arm_smmu_v3_resource_size(struct acpi_iort_smmu_v3 *smmu)
{
	/*
	 * Override the size, for Cavium ThunderX2 implementation
	 * which doesn't support the page 1 SMMU register space.
	 */
	if (smmu->model == ACPI_IORT_SMMU_V3_CAVIUM_CN99XX)
		return SZ_64K;

	return SZ_128K;
}

static void __init arm_smmu_v3_init_resources(struct resource *res,
					      struct acpi_iort_node *node)
{
	struct acpi_iort_smmu_v3 *smmu;
	int num_res = 0;

	/* Retrieve SMMUv3 specific data */
	smmu = (struct acpi_iort_smmu_v3 *)node->node_data;

	res[num_res].start = smmu->base_address;
	res[num_res].end = smmu->base_address +
				arm_smmu_v3_resource_size(smmu) - 1;
	res[num_res].flags = IORESOURCE_MEM;

	num_res++;
	if (arm_smmu_v3_is_combined_irq(smmu)) {
		if (smmu->event_gsiv)
			acpi_iort_register_irq(smmu->event_gsiv, "combined",
					       ACPI_EDGE_SENSITIVE,
					       &res[num_res++]);
	} else {

		if (smmu->event_gsiv)
			acpi_iort_register_irq(smmu->event_gsiv, "eventq",
					       ACPI_EDGE_SENSITIVE,
					       &res[num_res++]);

		if (smmu->pri_gsiv)
			acpi_iort_register_irq(smmu->pri_gsiv, "priq",
					       ACPI_EDGE_SENSITIVE,
					       &res[num_res++]);

		if (smmu->gerr_gsiv)
			acpi_iort_register_irq(smmu->gerr_gsiv, "gerror",
					       ACPI_EDGE_SENSITIVE,
					       &res[num_res++]);

		if (smmu->sync_gsiv)
			acpi_iort_register_irq(smmu->sync_gsiv, "cmdq-sync",
					       ACPI_EDGE_SENSITIVE,
					       &res[num_res++]);
	}
}

static void __init arm_smmu_v3_dma_configure(struct device *dev,
					     struct acpi_iort_node *node)
{
	struct acpi_iort_smmu_v3 *smmu;
	enum dev_dma_attr attr;

	/* Retrieve SMMUv3 specific data */
	smmu = (struct acpi_iort_smmu_v3 *)node->node_data;

	attr = (smmu->flags & ACPI_IORT_SMMU_V3_COHACC_OVERRIDE) ?
			DEV_DMA_COHERENT : DEV_DMA_NON_COHERENT;

	/* We expect the dma masks to be equivalent for all SMMUv3 set-ups */
	dev->dma_mask = &dev->coherent_dma_mask;

	/* Configure DMA for the page table walker */
	acpi_dma_configure(dev, attr);
}

#if defined(CONFIG_ACPI_NUMA)
/*
 * set numa proximity domain for smmuv3 device
 */
static int  __init arm_smmu_v3_set_proximity(struct device *dev,
					      struct acpi_iort_node *node)
{
	struct acpi_iort_smmu_v3 *smmu;

	smmu = (struct acpi_iort_smmu_v3 *)node->node_data;
	if (smmu->flags & ACPI_IORT_SMMU_V3_PXM_VALID) {
		int dev_node = pxm_to_node(smmu->pxm);

		if (dev_node != NUMA_NO_NODE && !node_online(dev_node))
			return -EINVAL;

		set_dev_node(dev, dev_node);
		pr_info("SMMU-v3[%llx] Mapped to Proximity domain %d\n",
			smmu->base_address,
			smmu->pxm);
	}
	return 0;
}
#else
#define arm_smmu_v3_set_proximity NULL
#endif

static int __init arm_smmu_count_resources(struct acpi_iort_node *node)
{
	struct acpi_iort_smmu *smmu;

	/* Retrieve SMMU specific data */
	smmu = (struct acpi_iort_smmu *)node->node_data;

	/*
	 * Only consider the global fault interrupt and ignore the
	 * configuration access interrupt.
	 *
	 * MMIO address and global fault interrupt resources are always
	 * present so add them to the context interrupt count as a static
	 * value.
	 */
	return smmu->context_interrupt_count + 2;
}

static void __init arm_smmu_init_resources(struct resource *res,
					   struct acpi_iort_node *node)
{
	struct acpi_iort_smmu *smmu;
	int i, hw_irq, trigger, num_res = 0;
	u64 *ctx_irq, *glb_irq;

	/* Retrieve SMMU specific data */
	smmu = (struct acpi_iort_smmu *)node->node_data;

	res[num_res].start = smmu->base_address;
	res[num_res].end = smmu->base_address + smmu->span - 1;
	res[num_res].flags = IORESOURCE_MEM;
	num_res++;

	glb_irq = ACPI_ADD_PTR(u64, node, smmu->global_interrupt_offset);
	/* Global IRQs */
	hw_irq = IORT_IRQ_MASK(glb_irq[0]);
	trigger = IORT_IRQ_TRIGGER_MASK(glb_irq[0]);

	acpi_iort_register_irq(hw_irq, "arm-smmu-global", trigger,
				     &res[num_res++]);

	/* Context IRQs */
	ctx_irq = ACPI_ADD_PTR(u64, node, smmu->context_interrupt_offset);
	for (i = 0; i < smmu->context_interrupt_count; i++) {
		hw_irq = IORT_IRQ_MASK(ctx_irq[i]);
		trigger = IORT_IRQ_TRIGGER_MASK(ctx_irq[i]);

		acpi_iort_register_irq(hw_irq, "arm-smmu-context", trigger,
				       &res[num_res++]);
	}
}

static void __init arm_smmu_dma_configure(struct device *dev,
					  struct acpi_iort_node *node)
{
	struct acpi_iort_smmu *smmu;
	enum dev_dma_attr attr;

	/* Retrieve SMMU specific data */
	smmu = (struct acpi_iort_smmu *)node->node_data;

	attr = (smmu->flags & ACPI_IORT_SMMU_COHERENT_WALK) ?
			DEV_DMA_COHERENT : DEV_DMA_NON_COHERENT;

	/* We expect the dma masks to be equivalent for SMMU set-ups */
	dev->dma_mask = &dev->coherent_dma_mask;

	/* Configure DMA for the page table walker */
	acpi_dma_configure(dev, attr);
}

static int __init arm_smmu_v3_pmcg_count_resources(struct acpi_iort_node *node)
{
	struct acpi_iort_pmcg *pmcg;

	/* Retrieve PMCG specific data */
	pmcg = (struct acpi_iort_pmcg *)node->node_data;

	/*
	 * There are always 2 memory resources.
	 * If the overflow_gsiv is present then add that for a total of 3.
	 */
	return pmcg->overflow_gsiv ? 3 : 2;
}

static void __init arm_smmu_v3_pmcg_init_resources(struct resource *res,
						   struct acpi_iort_node *node)
{
	struct acpi_iort_pmcg *pmcg;

	/* Retrieve PMCG specific data */
	pmcg = (struct acpi_iort_pmcg *)node->node_data;

	res[0].start = pmcg->page0_base_address;
	res[0].end = pmcg->page0_base_address + SZ_4K - 1;
	res[0].flags = IORESOURCE_MEM;
	/*
	 * The initial version in DEN0049C lacked a way to describe register
	 * page 1, which makes it broken for most PMCG implementations; in
	 * that case, just let the driver fail gracefully if it expects to
	 * find a second memory resource.
	 */
	if (node->revision > 0) {
		res[1].start = pmcg->page1_base_address;
		res[1].end = pmcg->page1_base_address + SZ_4K - 1;
		res[1].flags = IORESOURCE_MEM;
	}

	if (pmcg->overflow_gsiv)
		acpi_iort_register_irq(pmcg->overflow_gsiv, "overflow",
				       ACPI_EDGE_SENSITIVE, &res[2]);
}

static struct acpi_platform_list pmcg_plat_info[] __initdata = {
	/* HiSilicon Hip08 Platform */
	{"HISI  ", "HIP08   ", 0, ACPI_SIG_IORT, greater_than_or_equal,
	 "Erratum #162001800", IORT_SMMU_V3_PMCG_HISI_HIP08},
	{ }
};

static int __init arm_smmu_v3_pmcg_add_platdata(struct platform_device *pdev)
{
	u32 model;
	int idx;

	idx = acpi_match_platform_list(pmcg_plat_info);
	if (idx >= 0)
		model = pmcg_plat_info[idx].data;
	else
		model = IORT_SMMU_V3_PMCG_GENERIC;

	return platform_device_add_data(pdev, &model, sizeof(model));
}

struct iort_dev_config {
	const char *name;
	int (*dev_init)(struct acpi_iort_node *node);
	void (*dev_dma_configure)(struct device *dev,
				  struct acpi_iort_node *node);
	int (*dev_count_resources)(struct acpi_iort_node *node);
	void (*dev_init_resources)(struct resource *res,
				     struct acpi_iort_node *node);
	int (*dev_set_proximity)(struct device *dev,
				    struct acpi_iort_node *node);
	int (*dev_add_platdata)(struct platform_device *pdev);
};

static const struct iort_dev_config iort_arm_smmu_v3_cfg __initconst = {
	.name = "arm-smmu-v3",
	.dev_dma_configure = arm_smmu_v3_dma_configure,
	.dev_count_resources = arm_smmu_v3_count_resources,
	.dev_init_resources = arm_smmu_v3_init_resources,
	.dev_set_proximity = arm_smmu_v3_set_proximity,
};

static const struct iort_dev_config iort_arm_smmu_cfg __initconst = {
	.name = "arm-smmu",
	.dev_dma_configure = arm_smmu_dma_configure,
	.dev_count_resources = arm_smmu_count_resources,
	.dev_init_resources = arm_smmu_init_resources,
};

static const struct iort_dev_config iort_arm_smmu_v3_pmcg_cfg __initconst = {
	.name = "arm-smmu-v3-pmcg",
	.dev_count_resources = arm_smmu_v3_pmcg_count_resources,
	.dev_init_resources = arm_smmu_v3_pmcg_init_resources,
	.dev_add_platdata = arm_smmu_v3_pmcg_add_platdata,
};

static __init const struct iort_dev_config *iort_get_dev_cfg(
			struct acpi_iort_node *node)
{
	switch (node->type) {
	case ACPI_IORT_NODE_SMMU_V3:
		return &iort_arm_smmu_v3_cfg;
	case ACPI_IORT_NODE_SMMU:
		return &iort_arm_smmu_cfg;
	case ACPI_IORT_NODE_PMCG:
		return &iort_arm_smmu_v3_pmcg_cfg;
	default:
		return NULL;
	}
}

/**
 * iort_add_platform_device() - Allocate a platform device for IORT node
 * @node: Pointer to device ACPI IORT node
 * @ops: Pointer to IORT device config struct
 *
 * Returns: 0 on success, <0 failure
 */
static int __init iort_add_platform_device(struct acpi_iort_node *node,
					   const struct iort_dev_config *ops)
{
	struct fwnode_handle *fwnode;
	struct platform_device *pdev;
	struct resource *r;
	int ret, count;

	pdev = platform_device_alloc(ops->name, PLATFORM_DEVID_AUTO);
	if (!pdev)
		return -ENOMEM;

	if (ops->dev_set_proximity) {
		ret = ops->dev_set_proximity(&pdev->dev, node);
		if (ret)
			goto dev_put;
	}

	count = ops->dev_count_resources(node);

	r = kcalloc(count, sizeof(*r), GFP_KERNEL);
	if (!r) {
		ret = -ENOMEM;
		goto dev_put;
	}

	ops->dev_init_resources(r, node);

	ret = platform_device_add_resources(pdev, r, count);
	/*
	 * Resources are duplicated in platform_device_add_resources,
	 * free their allocated memory
	 */
	kfree(r);

	if (ret)
		goto dev_put;

	/*
	 * Platform devices based on PMCG nodes uses platform_data to
	 * pass the hardware model info to the driver. For others, add
	 * a copy of IORT node pointer to platform_data to be used to
	 * retrieve IORT data information.
	 */
	if (ops->dev_add_platdata)
		ret = ops->dev_add_platdata(pdev);
	else
		ret = platform_device_add_data(pdev, &node, sizeof(node));

	if (ret)
		goto dev_put;

	fwnode = iort_get_fwnode(node);

	if (!fwnode) {
		ret = -ENODEV;
		goto dev_put;
	}

	pdev->dev.fwnode = fwnode;

	if (ops->dev_dma_configure)
		ops->dev_dma_configure(&pdev->dev, node);

	iort_set_device_domain(&pdev->dev, node);

	ret = platform_device_add(pdev);
	if (ret)
		goto dma_deconfigure;

	return 0;

dma_deconfigure:
	arch_teardown_dma_ops(&pdev->dev);
dev_put:
	platform_device_put(pdev);

	return ret;
}

#ifdef CONFIG_PCI
static void __init iort_enable_acs(struct acpi_iort_node *iort_node)
{
	static bool acs_enabled __initdata;

	if (acs_enabled)
		return;

	if (iort_node->type == ACPI_IORT_NODE_PCI_ROOT_COMPLEX) {
		struct acpi_iort_node *parent;
		struct acpi_iort_id_mapping *map;
		int i;

		map = ACPI_ADD_PTR(struct acpi_iort_id_mapping, iort_node,
				   iort_node->mapping_offset);

		for (i = 0; i < iort_node->mapping_count; i++, map++) {
			if (!map->output_reference)
				continue;

			parent = ACPI_ADD_PTR(struct acpi_iort_node,
					iort_table,  map->output_reference);
			/*
			 * If we detect a RC->SMMU mapping, make sure
			 * we enable ACS on the system.
			 */
			if ((parent->type == ACPI_IORT_NODE_SMMU) ||
				(parent->type == ACPI_IORT_NODE_SMMU_V3)) {
				pci_request_acs();
				acs_enabled = true;
				return;
			}
		}
	}
}
#else
static inline void iort_enable_acs(struct acpi_iort_node *iort_node) { }
#endif

static void __init iort_init_platform_devices(void)
{
	struct acpi_iort_node *iort_node, *iort_end;
	struct acpi_table_iort *iort;
	struct fwnode_handle *fwnode;
	int i, ret;
	const struct iort_dev_config *ops;

	/*
	 * iort_table and iort both point to the start of IORT table, but
	 * have different struct types
	 */
	iort = (struct acpi_table_iort *)iort_table;

	/* Get the first IORT node */
	iort_node = ACPI_ADD_PTR(struct acpi_iort_node, iort,
				 iort->node_offset);
	iort_end = ACPI_ADD_PTR(struct acpi_iort_node, iort,
				iort_table->length);

	for (i = 0; i < iort->node_count; i++) {
		if (iort_node >= iort_end) {
			pr_err("iort node pointer overflows, bad table\n");
			return;
		}

		iort_enable_acs(iort_node);

		ops = iort_get_dev_cfg(iort_node);
		if (ops) {
			fwnode = acpi_alloc_fwnode_static();
			if (!fwnode)
				return;

			iort_set_fwnode(iort_node, fwnode);

			ret = iort_add_platform_device(iort_node, ops);
			if (ret) {
				iort_delete_fwnode(iort_node);
				acpi_free_fwnode_static(fwnode);
				return;
			}
		}

		iort_node = ACPI_ADD_PTR(struct acpi_iort_node, iort_node,
					 iort_node->length);
	}
}

void __init acpi_iort_init(void)
{
	acpi_status status;

	/* iort_table will be used at runtime after the iort init,
	 * so we don't need to call acpi_put_table() to release
	 * the IORT table mapping.
	 */
	status = acpi_get_table(ACPI_SIG_IORT, 0, &iort_table);
	if (ACPI_FAILURE(status)) {
		if (status != AE_NOT_FOUND) {
			const char *msg = acpi_format_exception(status);

			pr_err("Failed to get table, %s\n", msg);
		}

		return;
	}

	iort_init_platform_devices();
}

#ifdef CONFIG_ZONE_DMA
/*
 * Extract the highest CPU physical address accessible to all DMA masters in
 * the system. PHYS_ADDR_MAX is returned when no constrained device is found.
 */
phys_addr_t __init acpi_iort_dma_get_max_cpu_address(void)
{
	phys_addr_t limit = PHYS_ADDR_MAX;
	struct acpi_iort_node *node, *end;
	struct acpi_table_iort *iort;
	acpi_status status;
	int i;

	if (acpi_disabled)
		return limit;

	status = acpi_get_table(ACPI_SIG_IORT, 0,
				(struct acpi_table_header **)&iort);
	if (ACPI_FAILURE(status))
		return limit;

	node = ACPI_ADD_PTR(struct acpi_iort_node, iort, iort->node_offset);
	end = ACPI_ADD_PTR(struct acpi_iort_node, iort, iort->header.length);

	for (i = 0; i < iort->node_count; i++) {
		if (node >= end)
			break;

		switch (node->type) {
			struct acpi_iort_named_component *ncomp;
			struct acpi_iort_root_complex *rc;
			phys_addr_t local_limit;

		case ACPI_IORT_NODE_NAMED_COMPONENT:
			ncomp = (struct acpi_iort_named_component *)node->node_data;
			local_limit = DMA_BIT_MASK(ncomp->memory_address_limit);
			limit = min_not_zero(limit, local_limit);
			break;

		case ACPI_IORT_NODE_PCI_ROOT_COMPLEX:
			if (node->revision < 1)
				break;

			rc = (struct acpi_iort_root_complex *)node->node_data;
			local_limit = DMA_BIT_MASK(rc->memory_address_limit);
			limit = min_not_zero(limit, local_limit);
			break;
		}
		node = ACPI_ADD_PTR(struct acpi_iort_node, node, node->length);
	}
	acpi_put_table(&iort->header);
	return limit;
}
#endif<|MERGE_RESOLUTION|>--- conflicted
+++ resolved
@@ -1142,12 +1142,8 @@
 			struct iommu_resv_region *region;
 
 			region = iommu_alloc_resv_region(base + SZ_64K, SZ_64K,
-<<<<<<< HEAD
-							 prot, IOMMU_RESV_MSI);
-=======
 							 prot, IOMMU_RESV_MSI,
 							 GFP_KERNEL);
->>>>>>> 29549c70
 			if (region)
 				list_add_tail(&region->list, head);
 		}
@@ -1165,8 +1161,6 @@
 
 	iort_iommu_msi_get_resv_regions(dev, head);
 	iort_iommu_rmr_get_resv_regions(fwspec->iommu_fwnode, dev, head);
-<<<<<<< HEAD
-=======
 }
 
 /**
@@ -1179,7 +1173,6 @@
 		       struct list_head *head)
 {
 	iort_iommu_rmr_get_resv_regions(iommu_fwnode, NULL, head);
->>>>>>> 29549c70
 }
 EXPORT_SYMBOL_GPL(iort_get_rmr_sids);
 
@@ -1429,34 +1422,6 @@
 	else
 		return nc_dma_get_range(dev, size);
 }
-
-/**
- * iort_get_rmr_sids - Retrieve IORT RMR node reserved regions with
- *                     associated StreamIDs information.
- * @iommu_fwnode: fwnode associated with IOMMU
- * @head: Resereved region list
- */
-void iort_get_rmr_sids(struct fwnode_handle *iommu_fwnode,
-		       struct list_head *head)
-{
-	iort_iommu_rmr_get_resv_regions(iommu_fwnode, NULL, head);
-}
-EXPORT_SYMBOL_GPL(iort_get_rmr_sids);
-
-/**
- * iort_put_rmr_sids - Free memory allocated for RMR reserved regions.
- * @iommu_fwnode: fwnode associated with IOMMU
- * @head: Resereved region list
- */
-void iort_put_rmr_sids(struct fwnode_handle *iommu_fwnode,
-		       struct list_head *head)
-{
-	struct iommu_resv_region *entry, *next;
-
-	list_for_each_entry_safe(entry, next, head, list)
-		entry->free(NULL, entry);
-}
-EXPORT_SYMBOL_GPL(iort_put_rmr_sids);
 
 static void __init acpi_iort_register_irq(int hwirq, const char *name,
 					  int trigger,
