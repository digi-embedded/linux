/******************************************************************************
 *
 * Module Name: tbfadt   - FADT table utilities
 *
 *****************************************************************************/

/*
 * Copyright (C) 2000 - 2016, Intel Corp.
 * All rights reserved.
 *
 * Redistribution and use in source and binary forms, with or without
 * modification, are permitted provided that the following conditions
 * are met:
 * 1. Redistributions of source code must retain the above copyright
 *    notice, this list of conditions, and the following disclaimer,
 *    without modification.
 * 2. Redistributions in binary form must reproduce at minimum a disclaimer
 *    substantially similar to the "NO WARRANTY" disclaimer below
 *    ("Disclaimer") and any redistribution must be conditioned upon
 *    including a substantially similar Disclaimer requirement for further
 *    binary redistribution.
 * 3. Neither the names of the above-listed copyright holders nor the names
 *    of any contributors may be used to endorse or promote products derived
 *    from this software without specific prior written permission.
 *
 * Alternatively, this software may be distributed under the terms of the
 * GNU General Public License ("GPL") version 2 as published by the Free
 * Software Foundation.
 *
 * NO WARRANTY
 * THIS SOFTWARE IS PROVIDED BY THE COPYRIGHT HOLDERS AND CONTRIBUTORS
 * "AS IS" AND ANY EXPRESS OR IMPLIED WARRANTIES, INCLUDING, BUT NOT
 * LIMITED TO, THE IMPLIED WARRANTIES OF MERCHANTIBILITY AND FITNESS FOR
 * A PARTICULAR PURPOSE ARE DISCLAIMED. IN NO EVENT SHALL THE COPYRIGHT
 * HOLDERS OR CONTRIBUTORS BE LIABLE FOR SPECIAL, EXEMPLARY, OR CONSEQUENTIAL
 * DAMAGES (INCLUDING, BUT NOT LIMITED TO, PROCUREMENT OF SUBSTITUTE GOODS
 * OR SERVICES; LOSS OF USE, DATA, OR PROFITS; OR BUSINESS INTERRUPTION)
 * HOWEVER CAUSED AND ON ANY THEORY OF LIABILITY, WHETHER IN CONTRACT,
 * STRICT LIABILITY, OR TORT (INCLUDING NEGLIGENCE OR OTHERWISE) ARISING
 * IN ANY WAY OUT OF THE USE OF THIS SOFTWARE, EVEN IF ADVISED OF THE
 * POSSIBILITY OF SUCH DAMAGES.
 */

#include <acpi/acpi.h>
#include "accommon.h"
#include "actables.h"

#define _COMPONENT          ACPI_TABLES
ACPI_MODULE_NAME("tbfadt")

/* Local prototypes */
static void
acpi_tb_init_generic_address(struct acpi_generic_address *generic_address,
			     u8 space_id,
			     u8 byte_width,
			     u64 address, const char *register_name, u8 flags);

static void acpi_tb_convert_fadt(void);

static void acpi_tb_setup_fadt_registers(void);

static u64
acpi_tb_select_address(char *register_name, u32 address32, u64 address64);

/* Table for conversion of FADT to common internal format and FADT validation */

typedef struct acpi_fadt_info {
	const char *name;
	u16 address64;
	u16 address32;
	u16 length;
	u8 default_length;
	u8 flags;

} acpi_fadt_info;

#define ACPI_FADT_OPTIONAL          0
#define ACPI_FADT_REQUIRED          1
#define ACPI_FADT_SEPARATE_LENGTH   2
#define ACPI_FADT_GPE_REGISTER      4

static struct acpi_fadt_info fadt_info_table[] = {
	{"Pm1aEventBlock",
	 ACPI_FADT_OFFSET(xpm1a_event_block),
	 ACPI_FADT_OFFSET(pm1a_event_block),
	 ACPI_FADT_OFFSET(pm1_event_length),
	 ACPI_PM1_REGISTER_WIDTH * 2,	/* Enable + Status register */
	 ACPI_FADT_REQUIRED},

	{"Pm1bEventBlock",
	 ACPI_FADT_OFFSET(xpm1b_event_block),
	 ACPI_FADT_OFFSET(pm1b_event_block),
	 ACPI_FADT_OFFSET(pm1_event_length),
	 ACPI_PM1_REGISTER_WIDTH * 2,	/* Enable + Status register */
	 ACPI_FADT_OPTIONAL},

	{"Pm1aControlBlock",
	 ACPI_FADT_OFFSET(xpm1a_control_block),
	 ACPI_FADT_OFFSET(pm1a_control_block),
	 ACPI_FADT_OFFSET(pm1_control_length),
	 ACPI_PM1_REGISTER_WIDTH,
	 ACPI_FADT_REQUIRED},

	{"Pm1bControlBlock",
	 ACPI_FADT_OFFSET(xpm1b_control_block),
	 ACPI_FADT_OFFSET(pm1b_control_block),
	 ACPI_FADT_OFFSET(pm1_control_length),
	 ACPI_PM1_REGISTER_WIDTH,
	 ACPI_FADT_OPTIONAL},

	{"Pm2ControlBlock",
	 ACPI_FADT_OFFSET(xpm2_control_block),
	 ACPI_FADT_OFFSET(pm2_control_block),
	 ACPI_FADT_OFFSET(pm2_control_length),
	 ACPI_PM2_REGISTER_WIDTH,
	 ACPI_FADT_SEPARATE_LENGTH},

	{"PmTimerBlock",
	 ACPI_FADT_OFFSET(xpm_timer_block),
	 ACPI_FADT_OFFSET(pm_timer_block),
	 ACPI_FADT_OFFSET(pm_timer_length),
	 ACPI_PM_TIMER_WIDTH,
	 ACPI_FADT_SEPARATE_LENGTH},	/* ACPI 5.0A: Timer is optional */

	{"Gpe0Block",
	 ACPI_FADT_OFFSET(xgpe0_block),
	 ACPI_FADT_OFFSET(gpe0_block),
	 ACPI_FADT_OFFSET(gpe0_block_length),
	 0,
	 ACPI_FADT_SEPARATE_LENGTH | ACPI_FADT_GPE_REGISTER},

	{"Gpe1Block",
	 ACPI_FADT_OFFSET(xgpe1_block),
	 ACPI_FADT_OFFSET(gpe1_block),
	 ACPI_FADT_OFFSET(gpe1_block_length),
	 0,
	 ACPI_FADT_SEPARATE_LENGTH | ACPI_FADT_GPE_REGISTER}
};

#define ACPI_FADT_INFO_ENTRIES \
			(sizeof (fadt_info_table) / sizeof (struct acpi_fadt_info))

/* Table used to split Event Blocks into separate status/enable registers */

typedef struct acpi_fadt_pm_info {
	struct acpi_generic_address *target;
	u16 source;
	u8 register_num;

} acpi_fadt_pm_info;

static struct acpi_fadt_pm_info fadt_pm_info_table[] = {
	{&acpi_gbl_xpm1a_status,
	 ACPI_FADT_OFFSET(xpm1a_event_block),
	 0},

	{&acpi_gbl_xpm1a_enable,
	 ACPI_FADT_OFFSET(xpm1a_event_block),
	 1},

	{&acpi_gbl_xpm1b_status,
	 ACPI_FADT_OFFSET(xpm1b_event_block),
	 0},

	{&acpi_gbl_xpm1b_enable,
	 ACPI_FADT_OFFSET(xpm1b_event_block),
	 1}
};

#define ACPI_FADT_PM_INFO_ENTRIES \
			(sizeof (fadt_pm_info_table) / sizeof (struct acpi_fadt_pm_info))

/*******************************************************************************
 *
 * FUNCTION:    acpi_tb_init_generic_address
 *
 * PARAMETERS:  generic_address     - GAS struct to be initialized
 *              space_id            - ACPI Space ID for this register
 *              byte_width          - Width of this register
 *              address             - Address of the register
 *              register_name       - ASCII name of the ACPI register
 *
 * RETURN:      None
 *
 * DESCRIPTION: Initialize a Generic Address Structure (GAS)
 *              See the ACPI specification for a full description and
 *              definition of this structure.
 *
 ******************************************************************************/

static void
acpi_tb_init_generic_address(struct acpi_generic_address *generic_address,
			     u8 space_id,
			     u8 byte_width,
			     u64 address, const char *register_name, u8 flags)
{
	u8 bit_width;

	/*
	 * Bit width field in the GAS is only one byte long, 255 max.
	 * Check for bit_width overflow in GAS.
	 */
	bit_width = (u8)(byte_width * 8);
	if (byte_width > 31) {	/* (31*8)=248, (32*8)=256 */
		/*
		 * No error for GPE blocks, because we do not use the bit_width
		 * for GPEs, the legacy length (byte_width) is used instead to
		 * allow for a large number of GPEs.
		 */
		if (!(flags & ACPI_FADT_GPE_REGISTER)) {
			ACPI_ERROR((AE_INFO,
				    "%s - 32-bit FADT register is too long (%u bytes, %u bits) "
				    "to convert to GAS struct - 255 bits max, truncating",
				    register_name, byte_width,
				    (byte_width * 8)));
		}

		bit_width = 255;
	}

	/*
	 * The 64-bit Address field is non-aligned in the byte packed
	 * GAS struct.
	 */
	ACPI_MOVE_64_TO_64(&generic_address->address, &address);

	/* All other fields are byte-wide */

	generic_address->space_id = space_id;
	generic_address->bit_width = bit_width;
	generic_address->bit_offset = 0;
	generic_address->access_width = 0;	/* Access width ANY */
}

/*******************************************************************************
 *
 * FUNCTION:    acpi_tb_select_address
 *
 * PARAMETERS:  register_name       - ASCII name of the ACPI register
 *              address32           - 32-bit address of the register
 *              address64           - 64-bit address of the register
 *
 * RETURN:      The resolved 64-bit address
 *
 * DESCRIPTION: Select between 32-bit and 64-bit versions of addresses within
 *              the FADT. Used for the FACS and DSDT addresses.
 *
 * NOTES:
 *
 * Check for FACS and DSDT address mismatches. An address mismatch between
 * the 32-bit and 64-bit address fields (FIRMWARE_CTRL/X_FIRMWARE_CTRL and
 * DSDT/X_DSDT) could be a corrupted address field or it might indicate
 * the presence of two FACS or two DSDT tables.
 *
 * November 2013:
 * By default, as per the ACPICA specification, a valid 64-bit address is
 * used regardless of the value of the 32-bit address. However, this
 * behavior can be overridden via the acpi_gbl_use32_bit_fadt_addresses flag.
 *
 ******************************************************************************/

static u64
acpi_tb_select_address(char *register_name, u32 address32, u64 address64)
{

	if (!address64) {

		/* 64-bit address is zero, use 32-bit address */

		return ((u64)address32);
	}

	if (address32 && (address64 != (u64)address32)) {

		/* Address mismatch between 32-bit and 64-bit versions */

		ACPI_BIOS_WARNING((AE_INFO,
				   "32/64X %s address mismatch in FADT: "
				   "0x%8.8X/0x%8.8X%8.8X, using %u-bit address",
				   register_name, address32,
				   ACPI_FORMAT_UINT64(address64),
				   acpi_gbl_use32_bit_fadt_addresses ? 32 :
				   64));

		/* 32-bit address override */

		if (acpi_gbl_use32_bit_fadt_addresses) {
			return ((u64)address32);
		}
	}

	/* Default is to use the 64-bit address */

	return (address64);
}

/*******************************************************************************
 *
 * FUNCTION:    acpi_tb_parse_fadt
 *
 * PARAMETERS:  None
 *
 * RETURN:      None
 *
 * DESCRIPTION: Initialize the FADT, DSDT and FACS tables
 *              (FADT contains the addresses of the DSDT and FACS)
 *
 ******************************************************************************/

void acpi_tb_parse_fadt(void)
{
	u32 length;
	struct acpi_table_header *table;

	/*
	 * The FADT has multiple versions with different lengths,
	 * and it contains pointers to both the DSDT and FACS tables.
	 *
	 * Get a local copy of the FADT and convert it to a common format
	 * Map entire FADT, assumed to be smaller than one page.
	 */
	length = acpi_gbl_root_table_list.tables[acpi_gbl_fadt_index].length;

	table =
	    acpi_os_map_memory(acpi_gbl_root_table_list.
			       tables[acpi_gbl_fadt_index].address, length);
	if (!table) {
		return;
	}

	/*
	 * Validate the FADT checksum before we copy the table. Ignore
	 * checksum error as we want to try to get the DSDT and FACS.
	 */
	(void)acpi_tb_verify_checksum(table, length);

	/* Create a local copy of the FADT in common ACPI 2.0+ format */

	acpi_tb_create_local_fadt(table, length);

	/* All done with the real FADT, unmap it */

	acpi_os_unmap_memory(table, length);

	/* Obtain the DSDT and FACS tables via their addresses within the FADT */

	acpi_tb_install_standard_table((acpi_physical_address)acpi_gbl_FADT.
				       Xdsdt,
				       ACPI_TABLE_ORIGIN_INTERNAL_PHYSICAL,
				       FALSE, TRUE, &acpi_gbl_dsdt_index);

	/* If Hardware Reduced flag is set, there is no FACS */

	if (!acpi_gbl_reduced_hardware) {
		if (acpi_gbl_FADT.facs) {
<<<<<<< HEAD
			acpi_tb_install_fixed_table((acpi_physical_address)
						    acpi_gbl_FADT.facs,
						    ACPI_SIG_FACS,
						    ACPI_TABLE_INDEX_FACS);
		}
		if (acpi_gbl_FADT.Xfacs) {
			acpi_tb_install_fixed_table((acpi_physical_address)
						    acpi_gbl_FADT.Xfacs,
						    ACPI_SIG_FACS,
						    ACPI_TABLE_INDEX_X_FACS);
=======
			acpi_tb_install_standard_table((acpi_physical_address)
						       acpi_gbl_FADT.facs,
						       ACPI_TABLE_ORIGIN_INTERNAL_PHYSICAL,
						       FALSE, TRUE,
						       &acpi_gbl_facs_index);
		}
		if (acpi_gbl_FADT.Xfacs) {
			acpi_tb_install_standard_table((acpi_physical_address)
						       acpi_gbl_FADT.Xfacs,
						       ACPI_TABLE_ORIGIN_INTERNAL_PHYSICAL,
						       FALSE, TRUE,
						       &acpi_gbl_xfacs_index);
>>>>>>> f2ed3bfc
		}
	}
}

/*******************************************************************************
 *
 * FUNCTION:    acpi_tb_create_local_fadt
 *
 * PARAMETERS:  table               - Pointer to BIOS FADT
 *              length              - Length of the table
 *
 * RETURN:      None
 *
 * DESCRIPTION: Get a local copy of the FADT and convert it to a common format.
 *              Performs validation on some important FADT fields.
 *
 * NOTE:        We create a local copy of the FADT regardless of the version.
 *
 ******************************************************************************/

void acpi_tb_create_local_fadt(struct acpi_table_header *table, u32 length)
{
	/*
	 * Check if the FADT is larger than the largest table that we expect
	 * (typically the current ACPI specification version). If so, truncate
	 * the table, and issue a warning.
	 */
	if (length > sizeof(struct acpi_table_fadt)) {
		ACPI_BIOS_WARNING((AE_INFO,
				   "FADT (revision %u) is longer than %s length, "
				   "truncating length %u to %u",
				   table->revision, ACPI_FADT_CONFORMANCE,
				   length,
				   (u32)sizeof(struct acpi_table_fadt)));
	}

	/* Clear the entire local FADT */

	memset(&acpi_gbl_FADT, 0, sizeof(struct acpi_table_fadt));

	/* Copy the original FADT, up to sizeof (struct acpi_table_fadt) */

	memcpy(&acpi_gbl_FADT, table,
	       ACPI_MIN(length, sizeof(struct acpi_table_fadt)));

	/* Take a copy of the Hardware Reduced flag */

	acpi_gbl_reduced_hardware = FALSE;
	if (acpi_gbl_FADT.flags & ACPI_FADT_HW_REDUCED) {
		acpi_gbl_reduced_hardware = TRUE;
	}

	/* Convert the local copy of the FADT to the common internal format */

	acpi_tb_convert_fadt();

	/* Initialize the global ACPI register structures */

	acpi_tb_setup_fadt_registers();
}

/*******************************************************************************
 *
 * FUNCTION:    acpi_tb_convert_fadt
 *
 * PARAMETERS:  none - acpi_gbl_FADT is used.
 *
 * RETURN:      None
 *
 * DESCRIPTION: Converts all versions of the FADT to a common internal format.
 *              Expand 32-bit addresses to 64-bit as necessary. Also validate
 *              important fields within the FADT.
 *
 * NOTE:        acpi_gbl_FADT must be of size (struct acpi_table_fadt), and must
 *              contain a copy of the actual BIOS-provided FADT.
 *
 * Notes on 64-bit register addresses:
 *
 * After this FADT conversion, later ACPICA code will only use the 64-bit "X"
 * fields of the FADT for all ACPI register addresses.
 *
 * The 64-bit X fields are optional extensions to the original 32-bit FADT
 * V1.0 fields. Even if they are present in the FADT, they are optional and
 * are unused if the BIOS sets them to zero. Therefore, we must copy/expand
 * 32-bit V1.0 fields to the 64-bit X fields if the the 64-bit X field is
 * originally zero.
 *
 * For ACPI 1.0 FADTs (that contain no 64-bit addresses), all 32-bit address
 * fields are expanded to the corresponding 64-bit X fields in the internal
 * common FADT.
 *
 * For ACPI 2.0+ FADTs, all valid (non-zero) 32-bit address fields are expanded
 * to the corresponding 64-bit X fields, if the 64-bit field is originally
 * zero. Adhering to the ACPI specification, we completely ignore the 32-bit
 * field if the 64-bit field is valid, regardless of whether the host OS is
 * 32-bit or 64-bit.
 *
 * Possible additional checks:
 *  (acpi_gbl_FADT.pm1_event_length >= 4)
 *  (acpi_gbl_FADT.pm1_control_length >= 2)
 *  (acpi_gbl_FADT.pm_timer_length >= 4)
 *  Gpe block lengths must be multiple of 2
 *
 ******************************************************************************/

static void acpi_tb_convert_fadt(void)
{
	const char *name;
	struct acpi_generic_address *address64;
	u32 address32;
	u8 length;
	u8 flags;
	u32 i;

	/*
	 * For ACPI 1.0 FADTs (revision 1 or 2), ensure that reserved fields which
	 * should be zero are indeed zero. This will workaround BIOSs that
	 * inadvertently place values in these fields.
	 *
	 * The ACPI 1.0 reserved fields that will be zeroed are the bytes located
	 * at offset 45, 55, 95, and the word located at offset 109, 110.
	 *
	 * Note: The FADT revision value is unreliable. Only the length can be
	 * trusted.
	 */
	if (acpi_gbl_FADT.header.length <= ACPI_FADT_V2_SIZE) {
		acpi_gbl_FADT.preferred_profile = 0;
		acpi_gbl_FADT.pstate_control = 0;
		acpi_gbl_FADT.cst_control = 0;
		acpi_gbl_FADT.boot_flags = 0;
	}

	/*
	 * Now we can update the local FADT length to the length of the
	 * current FADT version as defined by the ACPI specification.
	 * Thus, we will have a common FADT internally.
	 */
	acpi_gbl_FADT.header.length = sizeof(struct acpi_table_fadt);

	/*
	 * Expand the 32-bit DSDT addresses to 64-bit as necessary.
	 * Later ACPICA code will always use the X 64-bit field.
	 */
	acpi_gbl_FADT.Xdsdt = acpi_tb_select_address("DSDT",
						     acpi_gbl_FADT.dsdt,
						     acpi_gbl_FADT.Xdsdt);

	/* If Hardware Reduced flag is set, we are all done */

	if (acpi_gbl_reduced_hardware) {
		return;
	}

	/* Examine all of the 64-bit extended address fields (X fields) */

	for (i = 0; i < ACPI_FADT_INFO_ENTRIES; i++) {
		/*
		 * Get the 32-bit and 64-bit addresses, as well as the register
		 * length and register name.
		 */
		address32 = *ACPI_ADD_PTR(u32,
					  &acpi_gbl_FADT,
					  fadt_info_table[i].address32);

		address64 = ACPI_ADD_PTR(struct acpi_generic_address,
					 &acpi_gbl_FADT,
					 fadt_info_table[i].address64);

		length = *ACPI_ADD_PTR(u8,
				       &acpi_gbl_FADT,
				       fadt_info_table[i].length);

		name = fadt_info_table[i].name;
		flags = fadt_info_table[i].flags;

		/*
		 * Expand the ACPI 1.0 32-bit addresses to the ACPI 2.0 64-bit "X"
		 * generic address structures as necessary. Later code will always use
		 * the 64-bit address structures.
		 *
		 * November 2013:
		 * Now always use the 64-bit address if it is valid (non-zero), in
		 * accordance with the ACPI specification which states that a 64-bit
		 * address supersedes the 32-bit version. This behavior can be
		 * overridden by the acpi_gbl_use32_bit_fadt_addresses flag.
		 *
		 * During 64-bit address construction and verification,
		 * these cases are handled:
		 *
		 * Address32 zero, Address64 [don't care]   - Use Address64
		 *
		 * No override: if acpi_gbl_use32_bit_fadt_addresses is FALSE, and:
		 * Address32 non-zero, Address64 zero       - Copy/use Address32
		 * Address32 non-zero == Address64 non-zero - Use Address64
		 * Address32 non-zero != Address64 non-zero - Warning, use Address64
		 *
		 * Override: if acpi_gbl_use32_bit_fadt_addresses is TRUE, and:
		 * Address32 non-zero, Address64 zero       - Copy/use Address32
		 * Address32 non-zero == Address64 non-zero - Copy/use Address32
		 * Address32 non-zero != Address64 non-zero - Warning, copy/use Address32
		 *
		 * Note: space_id is always I/O for 32-bit legacy address fields
		 */
		if (address32) {
			if (address64->address) {
				if (address64->address != (u64)address32) {

					/* Address mismatch */

					ACPI_BIOS_WARNING((AE_INFO,
							   "32/64X address mismatch in FADT/%s: "
							   "0x%8.8X/0x%8.8X%8.8X, using %u-bit address",
							   name, address32,
							   ACPI_FORMAT_UINT64
							   (address64->address),
							   acpi_gbl_use32_bit_fadt_addresses
							   ? 32 : 64));
				}

				/*
				 * For each extended field, check for length mismatch
				 * between the legacy length field and the corresponding
				 * 64-bit X length field.
				 * Note: If the legacy length field is > 0xFF bits, ignore
				 * this check. (GPE registers can be larger than the
				 * 64-bit GAS structure can accomodate, 0xFF bits).
				 */
				if ((ACPI_MUL_8(length) <= ACPI_UINT8_MAX) &&
				    (address64->bit_width !=
				     ACPI_MUL_8(length))) {
					ACPI_BIOS_WARNING((AE_INFO,
							   "32/64X length mismatch in FADT/%s: %u/%u",
							   name,
							   ACPI_MUL_8(length),
							   address64->
							   bit_width));
				}
			}

			/*
			 * Hardware register access code always uses the 64-bit fields.
			 * So if the 64-bit field is zero or is to be overridden,
			 * initialize it with the 32-bit fields.
			 * Note that when the 32-bit address favor is specified, the
			 * 64-bit fields are always re-initialized so that
			 * access_size/bit_width/bit_offset fields can be correctly
			 * configured to the values to trigger a 32-bit compatible
			 * access mode in the hardware register access code.
			 */
			if (!address64->address
			    || acpi_gbl_use32_bit_fadt_addresses) {
				acpi_tb_init_generic_address(address64,
							     ACPI_ADR_SPACE_SYSTEM_IO,
							     length,
							     (u64)address32,
							     name, flags);
			}
		}

		if (fadt_info_table[i].flags & ACPI_FADT_REQUIRED) {
			/*
			 * Field is required (Pm1a_event, Pm1a_control).
			 * Both the address and length must be non-zero.
			 */
			if (!address64->address || !length) {
				ACPI_BIOS_ERROR((AE_INFO,
						 "Required FADT field %s has zero address and/or length: "
						 "0x%8.8X%8.8X/0x%X",
						 name,
						 ACPI_FORMAT_UINT64(address64->
								    address),
						 length));
			}
		} else if (fadt_info_table[i].flags & ACPI_FADT_SEPARATE_LENGTH) {
			/*
			 * Field is optional (Pm2_control, GPE0, GPE1) AND has its own
			 * length field. If present, both the address and length must
			 * be valid.
			 */
			if ((address64->address && !length) ||
			    (!address64->address && length)) {
				ACPI_BIOS_WARNING((AE_INFO,
						   "Optional FADT field %s has valid %s but zero %s: "
						   "0x%8.8X%8.8X/0x%X", name,
						   (length ? "Length" :
						    "Address"),
						   (length ? "Address" :
						    "Length"),
						   ACPI_FORMAT_UINT64
						   (address64->address),
						   length));
			}
		}
	}
}

/*******************************************************************************
 *
 * FUNCTION:    acpi_tb_setup_fadt_registers
 *
 * PARAMETERS:  None, uses acpi_gbl_FADT.
 *
 * RETURN:      None
 *
 * DESCRIPTION: Initialize global ACPI PM1 register definitions. Optionally,
 *              force FADT register definitions to their default lengths.
 *
 ******************************************************************************/

static void acpi_tb_setup_fadt_registers(void)
{
	struct acpi_generic_address *target64;
	struct acpi_generic_address *source64;
	u8 pm1_register_byte_width;
	u32 i;

	/*
	 * Optionally check all register lengths against the default values and
	 * update them if they are incorrect.
	 */
	if (acpi_gbl_use_default_register_widths) {
		for (i = 0; i < ACPI_FADT_INFO_ENTRIES; i++) {
			target64 =
			    ACPI_ADD_PTR(struct acpi_generic_address,
					 &acpi_gbl_FADT,
					 fadt_info_table[i].address64);

			/*
			 * If a valid register (Address != 0) and the (default_length > 0)
			 * (Not a GPE register), then check the width against the default.
			 */
			if ((target64->address) &&
			    (fadt_info_table[i].default_length > 0) &&
			    (fadt_info_table[i].default_length !=
			     target64->bit_width)) {
				ACPI_BIOS_WARNING((AE_INFO,
						   "Invalid length for FADT/%s: %u, using default %u",
						   fadt_info_table[i].name,
						   target64->bit_width,
						   fadt_info_table[i].
						   default_length));

				/* Incorrect size, set width to the default */

				target64->bit_width =
				    fadt_info_table[i].default_length;
			}
		}
	}

	/*
	 * Get the length of the individual PM1 registers (enable and status).
	 * Each register is defined to be (event block length / 2). Extra divide
	 * by 8 converts bits to bytes.
	 */
	pm1_register_byte_width = (u8)
	    ACPI_DIV_16(acpi_gbl_FADT.xpm1a_event_block.bit_width);

	/*
	 * Calculate separate GAS structs for the PM1x (A/B) Status and Enable
	 * registers. These addresses do not appear (directly) in the FADT, so it
	 * is useful to pre-calculate them from the PM1 Event Block definitions.
	 *
	 * The PM event blocks are split into two register blocks, first is the
	 * PM Status Register block, followed immediately by the PM Enable
	 * Register block. Each is of length (pm1_event_length/2)
	 *
	 * Note: The PM1A event block is required by the ACPI specification.
	 * However, the PM1B event block is optional and is rarely, if ever,
	 * used.
	 */

	for (i = 0; i < ACPI_FADT_PM_INFO_ENTRIES; i++) {
		source64 =
		    ACPI_ADD_PTR(struct acpi_generic_address, &acpi_gbl_FADT,
				 fadt_pm_info_table[i].source);

		if (source64->address) {
			acpi_tb_init_generic_address(fadt_pm_info_table[i].
						     target, source64->space_id,
						     pm1_register_byte_width,
						     source64->address +
						     (fadt_pm_info_table[i].
						      register_num *
						      pm1_register_byte_width),
						     "PmRegisters", 0);
		}
	}
}<|MERGE_RESOLUTION|>--- conflicted
+++ resolved
@@ -353,18 +353,6 @@
 
 	if (!acpi_gbl_reduced_hardware) {
 		if (acpi_gbl_FADT.facs) {
-<<<<<<< HEAD
-			acpi_tb_install_fixed_table((acpi_physical_address)
-						    acpi_gbl_FADT.facs,
-						    ACPI_SIG_FACS,
-						    ACPI_TABLE_INDEX_FACS);
-		}
-		if (acpi_gbl_FADT.Xfacs) {
-			acpi_tb_install_fixed_table((acpi_physical_address)
-						    acpi_gbl_FADT.Xfacs,
-						    ACPI_SIG_FACS,
-						    ACPI_TABLE_INDEX_X_FACS);
-=======
 			acpi_tb_install_standard_table((acpi_physical_address)
 						       acpi_gbl_FADT.facs,
 						       ACPI_TABLE_ORIGIN_INTERNAL_PHYSICAL,
@@ -377,7 +365,6 @@
 						       ACPI_TABLE_ORIGIN_INTERNAL_PHYSICAL,
 						       FALSE, TRUE,
 						       &acpi_gbl_xfacs_index);
->>>>>>> f2ed3bfc
 		}
 	}
 }
