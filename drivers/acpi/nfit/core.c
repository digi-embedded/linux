--- conflicted
+++ resolved
@@ -247,18 +247,7 @@
 	u32 offset, fw_status = 0;
 	acpi_handle handle;
 	const guid_t *guid;
-<<<<<<< HEAD
-	int rc, i;
-
-	if (cmd_rc)
-		*cmd_rc = -EINVAL;
-	func = cmd;
-	if (cmd == ND_CMD_CALL) {
-		call_pkg = buf;
-		func = call_pkg->nd_command;
-=======
 	int func, rc, i;
->>>>>>> ee68d467
 
 	if (cmd_rc)
 		*cmd_rc = -EINVAL;
