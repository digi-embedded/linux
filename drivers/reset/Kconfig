config ARCH_HAS_RESET_CONTROLLER
	bool

menuconfig RESET_CONTROLLER
	bool "Reset Controller Support"
	default y if ARCH_HAS_RESET_CONTROLLER
	help
	  Generic Reset Controller support.

	  This framework is designed to abstract reset handling of devices
	  via GPIOs or SoC-internal reset controller modules.

	  If unsure, say no.

<<<<<<< HEAD
source "drivers/reset/sti/Kconfig"
if RESET_CONTROLLER

=======
if RESET_CONTROLLER

config RESET_ATH79
	bool "AR71xx Reset Driver" if COMPILE_TEST
	default ATH79
	help
	  This enables the ATH79 reset controller driver that supports the
	  AR71xx SoC reset controller.

config RESET_BERLIN
	bool "Berlin Reset Driver" if COMPILE_TEST
	default ARCH_BERLIN
	help
	  This enables the reset controller driver for Marvell Berlin SoCs.

>>>>>>> f2ed3bfc
config RESET_GPIO
	tristate "GPIO reset controller support"
	default y
	depends on GPIOLIB && OF
	help
	  This driver provides support for reset lines that are controlled
	  directly by GPIOs.

<<<<<<< HEAD
=======
config RESET_LPC18XX
	bool "LPC18xx/43xx Reset Driver" if COMPILE_TEST
	default ARCH_LPC18XX
	help
	  This enables the reset controller driver for NXP LPC18xx/43xx SoCs.

config RESET_MESON
	bool "Meson Reset Driver" if COMPILE_TEST
	default ARCH_MESON
	help
	  This enables the reset driver for Amlogic Meson SoCs.

config RESET_OXNAS
	bool

config RESET_PISTACHIO
	bool "Pistachio Reset Driver" if COMPILE_TEST
	default MACH_PISTACHIO
	help
	  This enables the reset driver for ImgTec Pistachio SoCs.

config RESET_SOCFPGA
	bool "SoCFPGA Reset Driver" if COMPILE_TEST
	default ARCH_SOCFPGA
	help
	  This enables the reset controller driver for Altera SoCFPGAs.

config RESET_STM32
	bool "STM32 Reset Driver" if COMPILE_TEST
	default ARCH_STM32
	help
	  This enables the RCC reset controller driver for STM32 MCUs.

config RESET_SUNXI
	bool "Allwinner SoCs Reset Driver" if COMPILE_TEST && !ARCH_SUNXI
	default ARCH_SUNXI
	help
	  This enables the reset driver for Allwinner SoCs.

config TI_SYSCON_RESET
	tristate "TI SYSCON Reset Driver"
	depends on HAS_IOMEM
	select MFD_SYSCON
	help
	  This enables the reset driver support for TI devices with
	  memory-mapped reset registers as part of a syscon device node. If
	  you wish to use the reset framework for such memory-mapped devices,
	  say Y here. Otherwise, say N.

config RESET_UNIPHIER
	tristate "Reset controller driver for UniPhier SoCs"
	depends on ARCH_UNIPHIER || COMPILE_TEST
	depends on OF && MFD_SYSCON
	default ARCH_UNIPHIER
	help
	  Support for reset controllers on UniPhier SoCs.
	  Say Y if you want to control reset signals provided by System Control
	  block, Media I/O block, Peripheral Block.

config RESET_ZYNQ
	bool "ZYNQ Reset Driver" if COMPILE_TEST
	default ARCH_ZYNQ
	help
	  This enables the reset controller driver for Xilinx Zynq SoCs.

source "drivers/reset/sti/Kconfig"
source "drivers/reset/hisilicon/Kconfig"


>>>>>>> f2ed3bfc
endif<|MERGE_RESOLUTION|>--- conflicted
+++ resolved
@@ -12,11 +12,6 @@
 
 	  If unsure, say no.
 
-<<<<<<< HEAD
-source "drivers/reset/sti/Kconfig"
-if RESET_CONTROLLER
-
-=======
 if RESET_CONTROLLER
 
 config RESET_ATH79
@@ -32,7 +27,6 @@
 	help
 	  This enables the reset controller driver for Marvell Berlin SoCs.
 
->>>>>>> f2ed3bfc
 config RESET_GPIO
 	tristate "GPIO reset controller support"
 	default y
@@ -41,8 +35,6 @@
 	  This driver provides support for reset lines that are controlled
 	  directly by GPIOs.
 
-<<<<<<< HEAD
-=======
 config RESET_LPC18XX
 	bool "LPC18xx/43xx Reset Driver" if COMPILE_TEST
 	default ARCH_LPC18XX
@@ -112,5 +104,4 @@
 source "drivers/reset/hisilicon/Kconfig"
 
 
->>>>>>> f2ed3bfc
 endif