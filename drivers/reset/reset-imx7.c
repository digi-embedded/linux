--- conflicted
+++ resolved
@@ -191,7 +191,6 @@
 	[IMX8MQ_RESET_PCIEPHY]			= { SRC_PCIEPHY_RCR,
 						    BIT(2) | BIT(1) },
 	[IMX8MQ_RESET_PCIEPHY_PERST]		= { SRC_PCIEPHY_RCR, BIT(3) },
-	[IMX8MQ_RESET_PCIE_CTRL_APPS_CLK_REQ]	= { SRC_PCIEPHY_RCR, BIT(4) },
 	[IMX8MQ_RESET_PCIE_CTRL_APPS_EN]	= { SRC_PCIEPHY_RCR, BIT(6) },
 	[IMX8MQ_RESET_PCIE_CTRL_APPS_TURNOFF]	= { SRC_PCIEPHY_RCR, BIT(11) },
 	[IMX8MQ_RESET_HDMI_PHY_APB_RESET]	= { SRC_HDMI_RCR, BIT(0) },
@@ -201,7 +200,6 @@
 	[IMX8MQ_RESET_PCIEPHY2]			= { SRC_PCIE2_RCR,
 						    BIT(2) | BIT(1) },
 	[IMX8MQ_RESET_PCIEPHY2_PERST]		= { SRC_PCIE2_RCR, BIT(3) },
-	[IMX8MQ_RESET_PCIE2_CTRL_APPS_CLK_REQ]	= { SRC_PCIE2_RCR, BIT(4) },
 	[IMX8MQ_RESET_PCIE2_CTRL_APPS_EN]	= { SRC_PCIE2_RCR, BIT(6) },
 	[IMX8MQ_RESET_PCIE2_CTRL_APPS_TURNOFF]	= { SRC_PCIE2_RCR, BIT(11) },
 	[IMX8MQ_RESET_MIPI_CSI1_CORE_RESET]	= { SRC_MIPIPHY1_RCR, BIT(0) },
@@ -237,9 +235,7 @@
 		break;
 
 	case IMX8MQ_RESET_PCIE_CTRL_APPS_EN:
-	case IMX8MQ_RESET_PCIE_CTRL_APPS_CLK_REQ:
 	case IMX8MQ_RESET_PCIE2_CTRL_APPS_EN:
-	case IMX8MQ_RESET_PCIE2_CTRL_APPS_CLK_REQ:
 	case IMX8MQ_RESET_MIPI_DSI_PCLK_RESET_N:
 	case IMX8MQ_RESET_MIPI_DSI_ESC_RESET_N:
 	case IMX8MQ_RESET_MIPI_DSI_DPI_RESET_N:
@@ -299,9 +295,8 @@
 	[IMX8MP_RESET_SUPERMIX_RESET]		= { SRC_SUPERMIX_RCR, BIT(0) },
 	[IMX8MP_RESET_AUDIOMIX_RESET]		= { SRC_AUDIOMIX_RCR, BIT(0) },
 	[IMX8MP_RESET_MLMIX_RESET]		= { SRC_MLMIX_RCR, BIT(0) },
-	[IMX8MP_RESET_PCIEPHY]			= { SRC_PCIEPHY_RCR, BIT(2) | BIT(1) },
+	[IMX8MP_RESET_PCIEPHY]			= { SRC_PCIEPHY_RCR, BIT(2) },
 	[IMX8MP_RESET_PCIEPHY_PERST]		= { SRC_PCIEPHY_RCR, BIT(3) },
-	[IMX8MP_RESET_PCIE_CTRL_APPS_CLK_REQ]	= { SRC_PCIEPHY_RCR, BIT(4) },
 	[IMX8MP_RESET_PCIE_CTRL_APPS_EN]	= { SRC_PCIEPHY_RCR, BIT(6) },
 	[IMX8MP_RESET_PCIE_CTRL_APPS_TURNOFF]	= { SRC_PCIEPHY_RCR, BIT(11) },
 	[IMX8MP_RESET_HDMI_PHY_APB_RESET]	= { SRC_HDMI_RCR, BIT(0) },
@@ -333,13 +328,8 @@
 			udelay(10);
 		break;
 
+	case IMX8MP_RESET_PCIE_CTRL_APPS_EN:
 	case IMX8MP_RESET_PCIEPHY_PERST:
-	case IMX8MP_RESET_PCIE_CTRL_APPS_EN:
-<<<<<<< HEAD
-	case IMX8MP_RESET_PCIE_CTRL_APPS_CLK_REQ:
-=======
-	case IMX8MP_RESET_PCIEPHY_PERST:
->>>>>>> 29549c70
 		value = assert ? 0 : bit;
 		break;
 	}
