--- conflicted
+++ resolved
@@ -68,11 +68,7 @@
 				bd->fb_bl_on[node] = false;
 				if (!(--bd->use_count)) {
 					bd->props.state |= BL_CORE_FBBLANK;
-<<<<<<< HEAD
-					bd->props.fb_blank = FB_BLANK_POWERDOWN;
-=======
 					bd->props.fb_blank = fb_blank;
->>>>>>> 33e8bb5d
 					backlight_update_status(bd);
 				}
 			}
