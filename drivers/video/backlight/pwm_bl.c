// SPDX-License-Identifier: GPL-2.0-only
/*
 * Simple PWM based backlight control, board code has to setup
 * 1) pin configuration so PWM waveforms can output
 * 2) platform_data being correctly configured
 */

#include <linux/delay.h>
#include <linux/gpio/consumer.h>
#include <linux/module.h>
#include <linux/kernel.h>
#include <linux/init.h>
#include <linux/platform_device.h>
#include <linux/fb.h>
#include <linux/backlight.h>
#include <linux/err.h>
#include <linux/pwm.h>
#include <linux/pwm_backlight.h>
#include <linux/regulator/consumer.h>
#include <linux/slab.h>

struct pwm_bl_data {
	struct pwm_device	*pwm;
	struct device		*dev;
	unsigned int		lth_brightness;
	unsigned int		*levels;
	bool			enabled;
	struct regulator	*power_supply;
	struct gpio_desc	*enable_gpio;
	unsigned int		scale;
	bool			legacy;
	unsigned int		post_pwm_on_delay;
	unsigned int		pwm_off_delay;
	int			(*notify)(struct device *,
					  int brightness);
	void			(*notify_after)(struct device *,
					int brightness);
	int			(*check_fb)(struct device *, struct fb_info *);
	void			(*exit)(struct device *);
	char			fb_id[16];
};

static void pwm_backlight_power_on(struct pwm_bl_data *pb)
{
	struct pwm_state state;
	int err;

	pwm_get_state(pb->pwm, &state);
	if (pb->enabled)
		return;

	err = regulator_enable(pb->power_supply);
	if (err < 0)
		dev_err(pb->dev, "failed to enable power supply\n");

	state.enabled = true;
	pwm_apply_state(pb->pwm, &state);

	if (pb->post_pwm_on_delay)
		msleep(pb->post_pwm_on_delay);

	if (pb->enable_gpio)
		gpiod_set_value_cansleep(pb->enable_gpio, 1);

	pb->enabled = true;
}

static void pwm_backlight_power_off(struct pwm_bl_data *pb)
{
	struct pwm_state state;

	pwm_get_state(pb->pwm, &state);
	if (!pb->enabled)
		return;

	if (pb->enable_gpio)
		gpiod_set_value_cansleep(pb->enable_gpio, 0);

	if (pb->pwm_off_delay)
		msleep(pb->pwm_off_delay);

	state.enabled = false;
	state.duty_cycle = 0;
	pwm_apply_state(pb->pwm, &state);

	regulator_disable(pb->power_supply);
	pb->enabled = false;
}

static int compute_duty_cycle(struct pwm_bl_data *pb, int brightness)
{
	unsigned int lth = pb->lth_brightness;
	struct pwm_state state;
	u64 duty_cycle;

	pwm_get_state(pb->pwm, &state);

	if (pb->levels)
		duty_cycle = pb->levels[brightness];
	else
		duty_cycle = brightness;

	duty_cycle *= state.period - lth;
	do_div(duty_cycle, pb->scale);

	return duty_cycle + lth;
}

static int pwm_backlight_update_status(struct backlight_device *bl)
{
	struct pwm_bl_data *pb = bl_get_data(bl);
	int brightness = backlight_get_brightness(bl);
	struct pwm_state state;

	if (pb->notify)
		brightness = pb->notify(pb->dev, brightness);

	if (brightness > 0) {
		pwm_get_state(pb->pwm, &state);
		state.duty_cycle = compute_duty_cycle(pb, brightness);
		pwm_apply_state(pb->pwm, &state);
		pwm_backlight_power_on(pb);
	} else {
		pwm_backlight_power_off(pb);
	}

	if (pb->notify_after)
		pb->notify_after(pb->dev, brightness);

	return 0;
}

static int pwm_backlight_check_fb(struct backlight_device *bl,
				  struct fb_info *info)
{
	struct pwm_bl_data *pb = bl_get_data(bl);

	return !pb->check_fb || pb->check_fb(pb->dev, info);
}

static const struct backlight_ops pwm_backlight_ops = {
	.update_status	= pwm_backlight_update_status,
	.check_fb	= pwm_backlight_check_fb,
};

#ifdef CONFIG_OF
#define PWM_LUMINANCE_SHIFT	16
#define PWM_LUMINANCE_SCALE	(1 << PWM_LUMINANCE_SHIFT) /* luminance scale */

/*
 * CIE lightness to PWM conversion.
 *
 * The CIE 1931 lightness formula is what actually describes how we perceive
 * light:
 *          Y = (L* / 903.3)           if L* ≤ 8
 *          Y = ((L* + 16) / 116)^3    if L* > 8
 *
 * Where Y is the luminance, the amount of light coming out of the screen, and
 * is a number between 0.0 and 1.0; and L* is the lightness, how bright a human
 * perceives the screen to be, and is a number between 0 and 100.
 *
 * The following function does the fixed point maths needed to implement the
 * above formula.
 */
static u64 cie1931(unsigned int lightness)
{
	u64 retval;

	/*
	 * @lightness is given as a number between 0 and 1, expressed
	 * as a fixed-point number in scale
	 * PWM_LUMINANCE_SCALE. Convert to a percentage, still
	 * expressed as a fixed-point number, so the above formulas
	 * can be applied.
	 */
	lightness *= 100;
	if (lightness <= (8 * PWM_LUMINANCE_SCALE)) {
		retval = DIV_ROUND_CLOSEST(lightness * 10, 9033);
	} else {
		retval = (lightness + (16 * PWM_LUMINANCE_SCALE)) / 116;
		retval *= retval * retval;
		retval += 1ULL << (2*PWM_LUMINANCE_SHIFT - 1);
		retval >>= 2*PWM_LUMINANCE_SHIFT;
	}

	return retval;
}

/*
 * Create a default correction table for PWM values to create linear brightness
 * for LED based backlights using the CIE1931 algorithm.
 */
static
int pwm_backlight_brightness_default(struct device *dev,
				     struct platform_pwm_backlight_data *data,
				     unsigned int period)
{
	unsigned int i;
	u64 retval;

	/*
	 * Once we have 4096 levels there's little point going much higher...
	 * neither interactive sliders nor animation benefits from having
	 * more values in the table.
	 */
	data->max_brightness =
		min((int)DIV_ROUND_UP(period, fls(period)), 4096);

	data->levels = devm_kcalloc(dev, data->max_brightness,
				    sizeof(*data->levels), GFP_KERNEL);
	if (!data->levels)
		return -ENOMEM;

	/* Fill the table using the cie1931 algorithm */
	for (i = 0; i < data->max_brightness; i++) {
		retval = cie1931((i * PWM_LUMINANCE_SCALE) /
				 data->max_brightness) * period;
		retval = DIV_ROUND_CLOSEST_ULL(retval, PWM_LUMINANCE_SCALE);
		if (retval > UINT_MAX)
			return -EINVAL;
		data->levels[i] = (unsigned int)retval;
	}

	data->dft_brightness = data->max_brightness / 2;
	data->max_brightness--;

	return 0;
}

static int pwm_backlight_check_fb_name(struct device *dev, struct fb_info *info)
{
	struct backlight_device *bl = dev_get_drvdata(dev);
	struct pwm_bl_data *pb = bl_get_data(bl);

	if (strcmp(info->fix.id, pb->fb_id) == 0)
		return true;

	return false;
}

static int pwm_backlight_parse_dt(struct device *dev,
				  struct platform_pwm_backlight_data *data)
{
	struct device_node *node = dev->of_node;
	unsigned int num_levels;
	unsigned int num_steps = 0;
	struct property *prop;
	unsigned int *table;
	int length;
	u32 value;
	int ret;
	const char *names;

	if (!node)
		return -ENODEV;

	memset(data, 0, sizeof(*data));

	if (!of_property_read_string(node, "fb-names", &names)) {
<<<<<<< HEAD
		strcpy(data->fb_id, names);
=======
		strncpy(data->fb_id, names, sizeof(data->fb_id));
>>>>>>> c1084c27
		data->check_fb = &pwm_backlight_check_fb_name;
	}

	/*
	 * These values are optional and set as 0 by default, the out values
	 * are modified only if a valid u32 value can be decoded.
	 */
	of_property_read_u32(node, "post-pwm-on-delay-ms",
			     &data->post_pwm_on_delay);
	of_property_read_u32(node, "pwm-off-delay-ms", &data->pwm_off_delay);

	/*
	 * Determine the number of brightness levels, if this property is not
	 * set a default table of brightness levels will be used.
	 */
	prop = of_find_property(node, "brightness-levels", &length);
	if (!prop)
		return 0;

	num_levels = length / sizeof(u32);

	/* read brightness levels from DT property */
	if (num_levels > 0) {
		size_t size = sizeof(*data->levels) * num_levels;

		data->levels = devm_kzalloc(dev, size, GFP_KERNEL);
		if (!data->levels)
			return -ENOMEM;

		ret = of_property_read_u32_array(node, "brightness-levels",
						 data->levels,
						 num_levels);
		if (ret < 0)
			return ret;

		ret = of_property_read_u32(node, "default-brightness-level",
					   &value);
		if (ret < 0)
			return ret;

		data->dft_brightness = value;

		/*
		 * This property is optional, if is set enables linear
		 * interpolation between each of the values of brightness levels
		 * and creates a new pre-computed table.
		 */
		of_property_read_u32(node, "num-interpolated-steps",
				     &num_steps);

		/*
		 * Make sure that there is at least two entries in the
		 * brightness-levels table, otherwise we can't interpolate
		 * between two points.
		 */
		if (num_steps) {
			unsigned int num_input_levels = num_levels;
			unsigned int i;
			u32 x1, x2, x, dx;
			u32 y1, y2;
			s64 dy;

			if (num_input_levels < 2) {
				dev_err(dev, "can't interpolate\n");
				return -EINVAL;
			}

			/*
			 * Recalculate the number of brightness levels, now
			 * taking in consideration the number of interpolated
			 * steps between two levels.
			 */
			num_levels = (num_input_levels - 1) * num_steps + 1;
			dev_dbg(dev, "new number of brightness levels: %d\n",
				num_levels);

			/*
			 * Create a new table of brightness levels with all the
			 * interpolated steps.
			 */
			size = sizeof(*table) * num_levels;
			table = devm_kzalloc(dev, size, GFP_KERNEL);
			if (!table)
				return -ENOMEM;
			/*
			 * Fill the interpolated table[x] = y
			 * by draw lines between each (x1, y1) to (x2, y2).
			 */
			dx = num_steps;
			for (i = 0; i < num_input_levels - 1; i++) {
				x1 = i * dx;
				x2 = x1 + dx;
				y1 = data->levels[i];
				y2 = data->levels[i + 1];
				dy = (s64)y2 - y1;

				for (x = x1; x < x2; x++) {
					table[x] = y1 +
						div_s64(dy * (x - x1), dx);
				}
			}
			/* Fill in the last point, since no line starts here. */
			table[x2] = y2;

			/*
			 * As we use interpolation lets remove current
			 * brightness levels table and replace for the
			 * new interpolated table.
			 */
			devm_kfree(dev, data->levels);
			data->levels = table;
		}

		data->max_brightness = num_levels - 1;
	}
	return 0;
}

static const struct of_device_id pwm_backlight_of_match[] = {
	{ .compatible = "pwm-backlight" },
	{ }
};

MODULE_DEVICE_TABLE(of, pwm_backlight_of_match);
#else
static int pwm_backlight_parse_dt(struct device *dev,
				  struct platform_pwm_backlight_data *data)
{
	return -ENODEV;
}

static
int pwm_backlight_brightness_default(struct device *dev,
				     struct platform_pwm_backlight_data *data,
				     unsigned int period)
{
	return -ENODEV;
}
#endif

static bool pwm_backlight_is_linear(struct platform_pwm_backlight_data *data)
{
	unsigned int nlevels = data->max_brightness + 1;
	unsigned int min_val = data->levels[0];
	unsigned int max_val = data->levels[nlevels - 1];
	/*
	 * Multiplying by 128 means that even in pathological cases such
	 * as (max_val - min_val) == nlevels the error at max_val is less
	 * than 1%.
	 */
	unsigned int slope = (128 * (max_val - min_val)) / nlevels;
	unsigned int margin = (max_val - min_val) / 20; /* 5% */
	int i;

	for (i = 1; i < nlevels; i++) {
		unsigned int linear_value = min_val + ((i * slope) / 128);
		unsigned int delta = abs(linear_value - data->levels[i]);

		if (delta > margin)
			return false;
	}

	return true;
}

static int pwm_backlight_initial_power_state(const struct pwm_bl_data *pb)
{
<<<<<<< HEAD
	return FB_BLANK_UNBLANK;
=======
	struct device_node *node = pb->dev->of_node;
	bool active = true;

	/*
	 * If the enable GPIO is present, observable (either as input
	 * or output) and off then the backlight is not currently active.
	 * */
	if (pb->enable_gpio && gpiod_get_value_cansleep(pb->enable_gpio) == 0)
		active = false;

	if (!regulator_is_enabled(pb->power_supply))
		active = false;

	if (!pwm_is_enabled(pb->pwm))
		active = false;

	/*
	 * Synchronize the enable_gpio with the observed state of the
	 * hardware.
	 */
	if (pb->enable_gpio)
		gpiod_direction_output(pb->enable_gpio, active);

	/*
	 * Do not change pb->enabled here! pb->enabled essentially
	 * tells us if we own one of the regulator's use counts and
	 * right now we do not.
	 */

	/* Not booted with device tree or no phandle link to the node */
	if (!node || !node->phandle)
		return FB_BLANK_UNBLANK;

	/*
	 * If the driver is probed from the device tree and there is a
	 * phandle link pointing to the backlight node, it is safe to
	 * assume that another driver will enable the backlight at the
	 * appropriate time. Therefore, if it is disabled, keep it so.
	 */
	return active ? FB_BLANK_UNBLANK: FB_BLANK_POWERDOWN;
>>>>>>> c1084c27
}

static int pwm_backlight_probe(struct platform_device *pdev)
{
	struct platform_pwm_backlight_data *data = dev_get_platdata(&pdev->dev);
	struct platform_pwm_backlight_data defdata;
	struct backlight_properties props;
	struct backlight_device *bl;
	struct device_node *node = pdev->dev.of_node;
	struct pwm_bl_data *pb;
	struct pwm_state state;
	unsigned int i;
	int ret;

	if (!data) {
		ret = pwm_backlight_parse_dt(&pdev->dev, &defdata);
		if (ret < 0) {
			dev_err(&pdev->dev, "failed to find platform data\n");
			return ret;
		}

		data = &defdata;
	}

	if (data->init) {
		ret = data->init(&pdev->dev);
		if (ret < 0)
			return ret;
	}

	pb = devm_kzalloc(&pdev->dev, sizeof(*pb), GFP_KERNEL);
	if (!pb) {
		ret = -ENOMEM;
		goto err_alloc;
	}

	pb->notify = data->notify;
	pb->notify_after = data->notify_after;
	pb->check_fb = data->check_fb;
	pb->exit = data->exit;
	pb->dev = &pdev->dev;
	pb->enabled = false;
	pb->post_pwm_on_delay = data->post_pwm_on_delay;
	pb->pwm_off_delay = data->pwm_off_delay;
	strcpy(pb->fb_id, data->fb_id);

	pb->enable_gpio = devm_gpiod_get_optional(&pdev->dev, "enable",
						  GPIOD_ASIS);
	if (IS_ERR(pb->enable_gpio)) {
		ret = PTR_ERR(pb->enable_gpio);
		goto err_alloc;
	}

	pb->power_supply = devm_regulator_get(&pdev->dev, "power");
	if (IS_ERR(pb->power_supply)) {
		ret = PTR_ERR(pb->power_supply);
		goto err_alloc;
	}

	pb->pwm = devm_pwm_get(&pdev->dev, NULL);
	if (IS_ERR(pb->pwm) && PTR_ERR(pb->pwm) != -EPROBE_DEFER && !node) {
		dev_err(&pdev->dev, "unable to request PWM, trying legacy API\n");
		pb->legacy = true;
		pb->pwm = pwm_request(data->pwm_id, "pwm-backlight");
	}

	if (IS_ERR(pb->pwm)) {
		ret = PTR_ERR(pb->pwm);
		if (ret != -EPROBE_DEFER)
			dev_err(&pdev->dev, "unable to request PWM\n");
		goto err_alloc;
	}

	dev_dbg(&pdev->dev, "got pwm for backlight\n");

	/* Sync up PWM state. */
	pwm_init_state(pb->pwm, &state);

	/*
	 * The DT case will set the pwm_period_ns field to 0 and store the
	 * period, parsed from the DT, in the PWM device. For the non-DT case,
	 * set the period from platform data if it has not already been set
	 * via the PWM lookup table.
	 */
	if (!state.period && (data->pwm_period_ns > 0))
		state.period = data->pwm_period_ns;

	ret = pwm_apply_state(pb->pwm, &state);
	if (ret) {
		dev_err(&pdev->dev, "failed to apply initial PWM state: %d\n",
			ret);
		goto err_alloc;
	}

	memset(&props, 0, sizeof(struct backlight_properties));

	if (data->levels) {
		pb->levels = data->levels;

		/*
		 * For the DT case, only when brightness levels is defined
		 * data->levels is filled. For the non-DT case, data->levels
		 * can come from platform data, however is not usual.
		 */
		for (i = 0; i <= data->max_brightness; i++)
			if (data->levels[i] > pb->scale)
				pb->scale = data->levels[i];

		if (pwm_backlight_is_linear(data))
			props.scale = BACKLIGHT_SCALE_LINEAR;
		else
			props.scale = BACKLIGHT_SCALE_NON_LINEAR;
	} else if (!data->max_brightness) {
		/*
		 * If no brightness levels are provided and max_brightness is
		 * not set, use the default brightness table. For the DT case,
		 * max_brightness is set to 0 when brightness levels is not
		 * specified. For the non-DT case, max_brightness is usually
		 * set to some value.
		 */

		/* Get the PWM period (in nanoseconds) */
		pwm_get_state(pb->pwm, &state);

		ret = pwm_backlight_brightness_default(&pdev->dev, data,
						       state.period);
		if (ret < 0) {
			dev_err(&pdev->dev,
				"failed to setup default brightness table\n");
			goto err_alloc;
		}

		for (i = 0; i <= data->max_brightness; i++) {
			if (data->levels[i] > pb->scale)
				pb->scale = data->levels[i];

			pb->levels = data->levels;
		}

		props.scale = BACKLIGHT_SCALE_NON_LINEAR;
	} else {
		/*
		 * That only happens for the non-DT case, where platform data
		 * sets the max_brightness value.
		 */
		pb->scale = data->max_brightness;
	}

	pb->lth_brightness = data->lth_brightness * (div_u64(state.period,
				pb->scale));

	props.type = BACKLIGHT_RAW;
	props.max_brightness = data->max_brightness;
	bl = backlight_device_register(dev_name(&pdev->dev), &pdev->dev, pb,
				       &pwm_backlight_ops, &props);
	if (IS_ERR(bl)) {
		dev_err(&pdev->dev, "failed to register backlight\n");
		ret = PTR_ERR(bl);
		if (pb->legacy)
			pwm_free(pb->pwm);
		goto err_alloc;
	}

	if (data->dft_brightness > data->max_brightness) {
		dev_warn(&pdev->dev,
			 "invalid default brightness level: %u, using %u\n",
			 data->dft_brightness, data->max_brightness);
		data->dft_brightness = data->max_brightness;
	}

	bl->props.brightness = data->dft_brightness;
	bl->props.power = pwm_backlight_initial_power_state(pb);
	backlight_update_status(bl);

	platform_set_drvdata(pdev, bl);
	return 0;

err_alloc:
	if (data->exit)
		data->exit(&pdev->dev);
	return ret;
}

static int pwm_backlight_remove(struct platform_device *pdev)
{
	struct backlight_device *bl = platform_get_drvdata(pdev);
	struct pwm_bl_data *pb = bl_get_data(bl);

	backlight_device_unregister(bl);
	pwm_backlight_power_off(pb);

	if (pb->exit)
		pb->exit(&pdev->dev);
	if (pb->legacy)
		pwm_free(pb->pwm);

	return 0;
}

static void pwm_backlight_shutdown(struct platform_device *pdev)
{
	struct backlight_device *bl = platform_get_drvdata(pdev);
	struct pwm_bl_data *pb = bl_get_data(bl);

	pwm_backlight_power_off(pb);
}

#ifdef CONFIG_PM_SLEEP
static int pwm_backlight_suspend(struct device *dev)
{
	struct backlight_device *bl = dev_get_drvdata(dev);
	struct pwm_bl_data *pb = bl_get_data(bl);

	if (pb->notify)
		pb->notify(pb->dev, 0);

	pwm_backlight_power_off(pb);

	if (pb->notify_after)
		pb->notify_after(pb->dev, 0);

	return 0;
}

static int pwm_backlight_resume(struct device *dev)
{
	struct backlight_device *bl = dev_get_drvdata(dev);

	backlight_update_status(bl);

	return 0;
}
#endif

static const struct dev_pm_ops pwm_backlight_pm_ops = {
#ifdef CONFIG_PM_SLEEP
	.suspend = pwm_backlight_suspend,
	.resume = pwm_backlight_resume,
	.poweroff = pwm_backlight_suspend,
	.restore = pwm_backlight_resume,
#endif
};

static struct platform_driver pwm_backlight_driver = {
	.driver		= {
		.name		= "pwm-backlight",
		.pm		= &pwm_backlight_pm_ops,
		.of_match_table	= of_match_ptr(pwm_backlight_of_match),
	},
	.probe		= pwm_backlight_probe,
	.remove		= pwm_backlight_remove,
	.shutdown	= pwm_backlight_shutdown,
};

module_platform_driver(pwm_backlight_driver);

MODULE_DESCRIPTION("PWM based Backlight Driver");
MODULE_LICENSE("GPL v2");
MODULE_ALIAS("platform:pwm-backlight");<|MERGE_RESOLUTION|>--- conflicted
+++ resolved
@@ -257,11 +257,7 @@
 	memset(data, 0, sizeof(*data));
 
 	if (!of_property_read_string(node, "fb-names", &names)) {
-<<<<<<< HEAD
-		strcpy(data->fb_id, names);
-=======
 		strncpy(data->fb_id, names, sizeof(data->fb_id));
->>>>>>> c1084c27
 		data->check_fb = &pwm_backlight_check_fb_name;
 	}
 
@@ -429,9 +425,6 @@
 
 static int pwm_backlight_initial_power_state(const struct pwm_bl_data *pb)
 {
-<<<<<<< HEAD
-	return FB_BLANK_UNBLANK;
-=======
 	struct device_node *node = pb->dev->of_node;
 	bool active = true;
 
@@ -472,7 +465,6 @@
 	 * appropriate time. Therefore, if it is disabled, keep it so.
 	 */
 	return active ? FB_BLANK_UNBLANK: FB_BLANK_POWERDOWN;
->>>>>>> c1084c27
 }
 
 static int pwm_backlight_probe(struct platform_device *pdev)
