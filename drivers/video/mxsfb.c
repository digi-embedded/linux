--- conflicted
+++ resolved
@@ -4,11 +4,7 @@
  * This code is based on:
  * Author: Vitaly Wool <vital@embeddedalley.com>
  *
-<<<<<<< HEAD
- * Copyright 2008-2014 Freescale Semiconductor, Inc. All Rights Reserved.
-=======
  * Copyright 2008-2015 Freescale Semiconductor, Inc. All Rights Reserved.
->>>>>>> 825dd90e
  * Copyright 2008 Embedded Alley Solutions, Inc All Rights Reserved.
  *
  * This program is free software; you can redistribute it and/or
@@ -119,8 +115,6 @@
 #define CTRL1_UNDERFLOW_IRQ				(1 << 10)
 #define CTRL1_CUR_FRAME_DONE_IRQ		(1 << 9)
 #define CTRL1_VSYNC_EDGE_IRQ			(1 << 8)
-<<<<<<< HEAD
-=======
 #define CTRL1_IRQ_ENABLE_MASK			(CTRL1_OVERFLOW_IRQ_EN | \
 						 CTRL1_UNDERFLOW_IRQ_EN | \
 						 CTRL1_CUR_FRAME_DONE_IRQ_EN | \
@@ -133,7 +127,6 @@
 #define CTRL1_IRQ_STATUS_SHIFT			8
 
 #define CTRL2_OUTSTANDING_REQS__REQ_16		(3 << 21)
->>>>>>> 825dd90e
 
 #define TRANSFER_COUNT_SET_VCOUNT(x)	(((x) & 0xffff) << 16)
 #define TRANSFER_COUNT_GET_VCOUNT(x)	(((x) >> 16) & 0xffff)
@@ -208,13 +201,9 @@
 	struct platform_device *pdev;
 	struct clk *clk_pix;
 	struct clk *clk_axi;
-<<<<<<< HEAD
-	bool clk_axi_enabled;
-=======
 	struct clk *clk_disp_axi;
 	bool clk_axi_enabled;
 	bool clk_disp_axi_enabled;
->>>>>>> 825dd90e
 	void __iomem *base;	/* registers */
 	unsigned allocated_size;
 	int enabled;
@@ -227,12 +216,9 @@
 	struct semaphore flip_sem;
 	int cur_blank;
 	int restore_blank;
-<<<<<<< HEAD
-=======
 	char disp_dev[32];
 	struct mxc_dispdrv_handle *dispdrv;
 	int id;
->>>>>>> 825dd90e
 };
 
 #define mxsfb_is_v3(host) (host->devdata->ipversion == 3)
@@ -263,20 +249,12 @@
 
 static int mxsfb_map_videomem(struct fb_info *info);
 static int mxsfb_unmap_videomem(struct fb_info *info);
-<<<<<<< HEAD
-=======
 static int mxsfb_set_par(struct fb_info *fb_info);
->>>>>>> 825dd90e
 
 /* enable lcdif axi clock */
 static inline void clk_enable_axi(struct mxsfb_info *host)
 {
-<<<<<<< HEAD
-	if (!host->clk_axi_enabled && host &&
-		host->clk_axi && !IS_ERR(host->clk_axi)) {
-=======
 	if (!host->clk_axi_enabled && (host->clk_axi != NULL)) {
->>>>>>> 825dd90e
 		clk_prepare_enable(host->clk_axi);
 		host->clk_axi_enabled = true;
 	}
@@ -285,19 +263,12 @@
 /* disable lcdif axi clock */
 static inline void clk_disable_axi(struct mxsfb_info *host)
 {
-<<<<<<< HEAD
-	if (host->clk_axi_enabled && host &&
-		host->clk_axi && !IS_ERR(host->clk_axi)) {
-=======
 	if (host->clk_axi_enabled && (host->clk_axi != NULL)) {
->>>>>>> 825dd90e
 		clk_disable_unprepare(host->clk_axi);
 		host->clk_axi_enabled = false;
 	}
 }
 
-<<<<<<< HEAD
-=======
 /* enable DISP axi clock */
 static inline void clk_enable_disp_axi(struct mxsfb_info *host)
 {
@@ -316,7 +287,6 @@
 	}
 }
 
->>>>>>> 825dd90e
 /* mask and shift depends on architecture */
 static inline u32 set_hsync_pulse_width(struct mxsfb_info *host, unsigned val)
 {
@@ -407,12 +377,6 @@
 static irqreturn_t mxsfb_irq_handler(int irq, void *dev_id)
 {
 	struct mxsfb_info *host = dev_id;
-<<<<<<< HEAD
-	u32 status_lcd = readl(host->base + LCDC_CTRL1);
-
-	if ((status_lcd & CTRL1_VSYNC_EDGE_IRQ) &&
-		host->wait4vsync) {
-=======
 	u32 ctrl1, enable, status, acked_status;
 
 	ctrl1 = readl(host->base + LCDC_CTRL1);
@@ -421,41 +385,24 @@
 	acked_status = (enable & status) << CTRL1_IRQ_STATUS_SHIFT;
 
 	if ((acked_status & CTRL1_VSYNC_EDGE_IRQ) && host->wait4vsync) {
->>>>>>> 825dd90e
 		writel(CTRL1_VSYNC_EDGE_IRQ_EN,
 			     host->base + LCDC_CTRL1 + REG_CLR);
 		host->wait4vsync = 0;
 		complete(&host->vsync_complete);
 	}
 
-<<<<<<< HEAD
-	if (status_lcd & CTRL1_CUR_FRAME_DONE_IRQ) {
-=======
 	if (acked_status & CTRL1_CUR_FRAME_DONE_IRQ) {
->>>>>>> 825dd90e
 		writel(CTRL1_CUR_FRAME_DONE_IRQ_EN,
 			     host->base + LCDC_CTRL1 + REG_CLR);
 		up(&host->flip_sem);
 	}
 
-<<<<<<< HEAD
-	if (status_lcd & CTRL1_UNDERFLOW_IRQ) {
-		writel(CTRL1_UNDERFLOW_IRQ,
-			     host->base + LCDC_CTRL1 + REG_CLR);
-	}
-
-	if (status_lcd & CTRL1_OVERFLOW_IRQ) {
-		writel(CTRL1_OVERFLOW_IRQ,
-			     host->base + LCDC_CTRL1 + REG_CLR);
-	}
-=======
 	if (acked_status & CTRL1_UNDERFLOW_IRQ)
 		writel(CTRL1_UNDERFLOW_IRQ, host->base + LCDC_CTRL1 + REG_CLR);
 
 	if (acked_status & CTRL1_OVERFLOW_IRQ)
 		writel(CTRL1_OVERFLOW_IRQ, host->base + LCDC_CTRL1 + REG_CLR);
 
->>>>>>> 825dd90e
 	return IRQ_HANDLED;
 }
 
@@ -474,22 +421,14 @@
 		dev_dbg(fb_info->device, "stride not supported\n");
 		return -EINVAL;
 	}
-<<<<<<< HEAD
 
 	if (var->xres_virtual < var->xres)
 		var->xres_virtual = var->xres;
 	if (var->yres_virtual < var->yres)
 		var->yres_virtual = var->yres;
-=======
-
-	if (var->xres_virtual < var->xres)
-		var->xres_virtual = var->xres;
-	if (var->yres_virtual < var->yres)
-		var->yres_virtual = var->yres;
 
 	if ((var->bits_per_pixel != 32) && (var->bits_per_pixel != 16))
 		var->bits_per_pixel = 32;
->>>>>>> 825dd90e
 
 	switch (var->bits_per_pixel) {
 	case 16:
@@ -506,16 +445,11 @@
 			rgb = def_rgb666;
 			break;
 		case STMLCDIF_18BIT:
-<<<<<<< HEAD
-			/* 24 bit to 18 bit mapping */
-			rgb = def_rgb666;
-=======
 			if (pixfmt_is_equal(var, def_rgb666))
 				/* 24 bit to 18 bit mapping */
 				rgb = def_rgb666;
 			else
 				rgb = def_rgb888;
->>>>>>> 825dd90e
 			break;
 		case STMLCDIF_24BIT:
 			/* real 24 bit */
@@ -569,14 +503,6 @@
 	pm_runtime_get_sync(&host->pdev->dev);
 
 	clk_enable_axi(host);
-<<<<<<< HEAD
-
-	clk_prepare_enable(host->clk_pix);
-	clk_set_rate(host->clk_pix, PICOS2KHZ(fb_info->var.pixclock) * 1000U);
-
-	/* Clean soft reset and clock gate bit if it was enabled  */
-	writel(CTRL_SFTRST | CTRL_CLKGATE, host->base + LCDC_CTRL + REG_CLR);
-=======
 	clk_enable_disp_axi(host);
 
 	clk_set_rate(host->clk_pix, PICOS2KHZ(fb_info->var.pixclock) * 1000U);
@@ -606,7 +532,6 @@
 
 	writel(CTRL2_OUTSTANDING_REQS__REQ_16,
 		host->base + LCDC_V4_CTRL2 + REG_SET);
->>>>>>> 825dd90e
 
 	/* if it was disabled, re-enable the mode again */
 	writel(CTRL_DOTCLK_MODE, host->base + LCDC_CTRL + REG_SET);
@@ -641,15 +566,11 @@
 
 	dev_dbg(&host->pdev->dev, "%s\n", __func__);
 
-<<<<<<< HEAD
-	clk_enable_axi(host);
-=======
 	if (host->dispdrv && host->dispdrv->drv->disable)
 		host->dispdrv->drv->disable(host->dispdrv, fb_info);
 
 	clk_enable_axi(host);
 	clk_enable_disp_axi(host);
->>>>>>> 825dd90e
 	/*
 	 * Even if we disable the controller here, it will still continue
 	 * until its FIFOs are running out of data
@@ -691,10 +612,7 @@
 	int reenable = 0;
 
 	clk_enable_axi(host);
-<<<<<<< HEAD
-=======
 	clk_enable_disp_axi(host);
->>>>>>> 825dd90e
 
 	dev_dbg(&host->pdev->dev, "%s\n", __func__);
 	/*
@@ -749,18 +667,11 @@
 					    */
 			break;
 		case STMLCDIF_18BIT:
-<<<<<<< HEAD
-			/* 24 bit to 18 bit mapping */
-			ctrl |= CTRL_DF24; /* ignore the upper 2 bits in
-					    *  each colour component
-					    */
-=======
 			if (pixfmt_is_equal(&fb_info->var, def_rgb666))
 				/* 24 bit to 18 bit mapping */
 				ctrl |= CTRL_DF24; /* ignore the upper 2 bits in
 						    *  each colour component
 						    */
->>>>>>> 825dd90e
 			break;
 		case STMLCDIF_24BIT:
 			/* real 24 bit */
@@ -929,10 +840,7 @@
 		if (host->enabled)
 			mxsfb_disable_controller(fb_info);
 
-<<<<<<< HEAD
-=======
 		clk_disable_disp_axi(host);
->>>>>>> 825dd90e
 		clk_disable_axi(host);
 		break;
 
@@ -954,7 +862,6 @@
 	if (host->cur_blank != FB_BLANK_UNBLANK) {
 		dev_dbg(fb_info->device, "can't do pan display when fb "
 			"is blank\n");
-<<<<<<< HEAD
 		return -EINVAL;
 	}
 
@@ -969,23 +876,7 @@
 	}
 
 	clk_enable_axi(host);
-=======
-		return -EINVAL;
-	}
-
-	if (var->xoffset > 0) {
-		dev_dbg(fb_info->device, "x panning not supported\n");
-		return -EINVAL;
-	}
-
-	if ((var->yoffset + var->yres > var->yres_virtual)) {
-		dev_err(fb_info->device, "y panning exceeds\n");
-		return -EINVAL;
-	}
-
-	clk_enable_axi(host);
 	clk_enable_disp_axi(host);
->>>>>>> 825dd90e
 
 	offset = fb_info->fix.line_length * var->yoffset;
 
@@ -1060,8 +951,6 @@
 
 	clk_enable_axi(host);
 	clk_enable_disp_axi(host);
-
-	clk_enable_axi(host);
 
 	/* Only restore the mode when the controller is running */
 	ctrl = readl(host->base + LCDC_CTRL);
@@ -1263,14 +1152,11 @@
 	if (ret)
 		return ret;
 
-<<<<<<< HEAD
-=======
 	if (host->id < 0)
 		sprintf(fb_info->fix.id, "mxs-lcdif");
 	else
 		sprintf(fb_info->fix.id, "mxs-lcdif%d", host->id);
 
->>>>>>> 825dd90e
 	/* first video mode in the modelist as default video mode  */
 	modelist = list_first_entry(&fb_info->modelist,
 			struct fb_modelist, list);
@@ -1506,8 +1392,6 @@
 		writel(0, host->base + LCDC_CTRL);
 		mxsfb_set_par(fb_info);
 		mxsfb_enable_controller(fb_info);
-<<<<<<< HEAD
-=======
 	}
 
 	ret = register_framebuffer(fb_info);
@@ -1522,13 +1406,6 @@
 	if (ret < 0) {
 		dev_err(&pdev->dev, "Failed to unblank framebuffer\n");
 		goto fb_unregister;
->>>>>>> 825dd90e
-	}
-
-	ret = register_framebuffer(fb_info);
-	if (ret != 0) {
-		dev_err(&pdev->dev, "Failed to register framebuffer\n");
-		goto fb_destroy;
 	}
 
 	dev_info(&pdev->dev, "initialized\n");
@@ -1574,17 +1451,14 @@
 	struct mxsfb_info *host = to_imxfb_host(fb_info);
 
 	clk_enable_axi(host);
-<<<<<<< HEAD
-=======
 	clk_enable_disp_axi(host);
->>>>>>> 825dd90e
 	/*
 	 * Force stop the LCD controller as keeping it running during reboot
 	 * might interfere with the BootROM's boot mode pads sampling.
 	 */
 	writel(CTRL_RUN, host->base + LCDC_CTRL + REG_CLR);
 	writel(CTRL_MASTER, host->base + LCDC_CTRL + REG_CLR);
-<<<<<<< HEAD
+	clk_disable_disp_axi(host);
 	clk_disable_axi(host);
 }
 
@@ -1597,21 +1471,6 @@
 	return 0;
 }
 
-=======
-	clk_disable_disp_axi(host);
-	clk_disable_axi(host);
-}
-
-#ifdef CONFIG_PM_RUNTIME
-static int mxsfb_runtime_suspend(struct device *dev)
-{
-	release_bus_freq(BUS_FREQ_HIGH);
-	dev_dbg(dev, "mxsfb busfreq high release.\n");
-
-	return 0;
-}
-
->>>>>>> 825dd90e
 static int mxsfb_runtime_resume(struct device *dev)
 {
 	request_bus_freq(BUS_FREQ_HIGH);
