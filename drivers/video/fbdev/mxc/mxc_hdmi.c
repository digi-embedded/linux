/*
 * Copyright (C) 2011-2016 Freescale Semiconductor, Inc.
 *
 * The code contained herein is licensed under the GNU General Public
 * License. You may obtain a copy of the GNU General Public License
 * Version 2 or later at the following locations:
 *
 * http://www.opensource.org/licenses/gpl-license.html
 * http://www.gnu.org/copyleft/gpl.html
 */
/*
 * SH-Mobile High-Definition Multimedia Interface (HDMI) driver
 * for SLISHDMI13T and SLIPHDMIT IP cores
 *
 * Copyright (C) 2010, Guennadi Liakhovetski <g.liakhovetski@gmx.de>
 *
 * This program is free software; you can redistribute it and/or modify
 * it under the terms of the GNU General Public License version 2 as
 * published by the Free Software Foundation.
 */
#include <linux/module.h>
#include <linux/kernel.h>
#include <linux/device.h>
#include <linux/platform_device.h>
#include <linux/input.h>
#include <linux/interrupt.h>
#include <linux/irq.h>
#include <linux/io.h>
#include <linux/fb.h>
#include <linux/fbcon.h>
#include <linux/init.h>
#include <linux/list.h>
#include <linux/delay.h>
#include <linux/dma-mapping.h>
#include <linux/err.h>
#include <linux/clk.h>
#include <linux/uaccess.h>
#include <linux/cpufreq.h>
#include <linux/firmware.h>
#include <linux/kthread.h>
#include <linux/regulator/driver.h>
#include <linux/fsl_devices.h>
#include <linux/ipu.h>
#include <linux/regmap.h>
#include <linux/pinctrl/consumer.h>
#include <linux/of_device.h>

#include <linux/console.h>
#include <linux/types.h>

#include "../edid.h"
#include <video/mxc_edid.h>
#include <video/mxc_hdmi.h>
#include "mxc_dispdrv.h"

#include <linux/mfd/mxc-hdmi-core.h>

#define DISPDRV_HDMI	"hdmi"
#define HDMI_EDID_LEN		512

/* status codes for reading edid */
#define HDMI_EDID_SUCCESS	0
#define HDMI_EDID_FAIL		-1
#define HDMI_EDID_SAME		-2
#define HDMI_EDID_NO_MODES	-3

#define NUM_CEA_VIDEO_MODES	64
#define DEFAULT_VIDEO_MODE	16 /* 1080P */

#define RGB			0
#define YCBCR444		1
#define YCBCR422_16BITS		2
#define YCBCR422_8BITS		3
#define XVYCC444            4

static bool only_cea = 1;
module_param(only_cea, bool, 0644);
MODULE_PARM_DESC(only_cea, "Allow only CEA modes");

/*
 * We follow a flowchart which is in the "Synopsys DesignWare Courses
 * HDMI Transmitter Controller User Guide, 1.30a", section 3.1
 * (dwc_hdmi_tx_user.pdf)
 *
 * Below are notes that say "HDMI Initialization Step X"
 * These correspond to the flowchart.
 */

/*
 * We are required to configure VGA mode before reading edid
 * in HDMI Initialization Step B
 */
static const struct fb_videomode vga_mode = {
	/* 640x480 @ 60 Hz, 31.5 kHz hsync */
	NULL, 60, 640, 480, 39721, 48, 16, 33, 10, 96, 2, 0,
	FB_VMODE_NONINTERLACED | FB_VMODE_ASPECT_4_3, FB_MODE_IS_VESA,
};

enum hdmi_datamap {
	RGB444_8B = 0x01,
	RGB444_10B = 0x03,
	RGB444_12B = 0x05,
	RGB444_16B = 0x07,
	YCbCr444_8B = 0x09,
	YCbCr444_10B = 0x0B,
	YCbCr444_12B = 0x0D,
	YCbCr444_16B = 0x0F,
	YCbCr422_8B = 0x16,
	YCbCr422_10B = 0x14,
	YCbCr422_12B = 0x12,
};

enum hdmi_colorimetry {
	eITU601,
	eITU709,
};

struct hdmi_vmode {
	bool mDVI;
	bool mHSyncPolarity;
	bool mVSyncPolarity;
	bool mInterlaced;
	bool mDataEnablePolarity;

	unsigned int mPixelClock;
	unsigned int mPixelRepetitionInput;
	unsigned int mPixelRepetitionOutput;
};

struct hdmi_data_info {
	unsigned int enc_in_format;
	unsigned int enc_out_format;
	unsigned int enc_color_depth;
	unsigned int colorimetry;
	unsigned int pix_repet_factor;
	unsigned int hdcp_enable;
	unsigned int rgb_out_enable;
	struct hdmi_vmode video_mode;
};

struct hdmi_phy_reg_config {
	/* HDMI PHY register config for pass HCT */
	u16 reg_vlev;
	u16 reg_cksymtx;
};

struct mxc_hdmi {
	struct platform_device *pdev;
	struct platform_device *core_pdev;
	struct mxc_dispdrv_handle *disp_mxc_hdmi;
	struct fb_info *fbi;
	struct clk *hdmi_isfr_clk;
	struct clk *hdmi_iahb_clk;
	struct clk *mipi_core_clk;
	struct delayed_work hotplug_work;
	struct delayed_work hdcp_hdp_work;

	struct notifier_block nb;

	struct hdmi_data_info hdmi_data;
	int vic;
	struct mxc_edid_cfg edid_cfg;
	u8 edid[HDMI_EDID_LEN];
	bool fb_reg;
	bool cable_plugin;
	u8  blank;
	bool dft_mode_set;
	char *dft_mode_str;
	int default_bpp;
	u8 latest_intr_stat;
	bool irq_enabled;
	spinlock_t irq_lock;
	bool phy_enabled;
	struct fb_videomode default_mode;
	struct fb_videomode previous_non_vga_mode;
	bool requesting_vga_for_initialization;
	bool dvi_mode;

	int *gpr_base;
	int *gpr_hdmi_base;
	int *gpr_sdma_base;
	int cpu_type;
	int cpu_version;
	struct hdmi_phy_reg_config phy_config;

	struct pinctrl *pinctrl;
};

static int hdmi_major;
static struct class *hdmi_class;

struct i2c_client *hdmi_i2c;
struct mxc_hdmi *g_hdmi;

static bool hdmi_inited;
static bool hdcp_init;
static struct regulator *hdmi_regulator;

extern const struct fb_videomode mxc_cea_mode[64];
extern void mxc_hdmi_cec_handle(u16 cec_stat);

static void mxc_hdmi_setup(struct mxc_hdmi *hdmi, unsigned long event);
static void mxc_hdmi_phy_disable(struct mxc_hdmi *hdmi);
static void hdmi_enable_overflow_interrupts(void);
static void hdmi_disable_overflow_interrupts(void);

static struct platform_device_id imx_hdmi_devtype[] = {
	{
		.name = "hdmi-imx6DL",
		.driver_data = IMX6DL_HDMI,
	}, {
		.name = "hdmi-imx6Q",
		.driver_data = IMX6Q_HDMI,
	}, {
		/* sentinel */
	}
};
MODULE_DEVICE_TABLE(platform, imx_hdmi_devtype);

static const struct of_device_id imx_hdmi_dt_ids[] = {
	{ .compatible = "fsl,imx6dl-hdmi-video", .data = &imx_hdmi_devtype[IMX6DL_HDMI], },
	{ .compatible = "fsl,imx6q-hdmi-video", .data = &imx_hdmi_devtype[IMX6Q_HDMI], },
	{ /* sentinel */ }
};
MODULE_DEVICE_TABLE(of, imx_hdmi_dt_ids);

static inline int cpu_is_imx6dl(struct mxc_hdmi *hdmi)
{
	return hdmi->cpu_type == IMX6DL_HDMI;
}
#ifdef DEBUG
static void dump_fb_videomode(const struct fb_videomode *m)
{
	pr_debug("fb_videomode = %d %d %d %d %d %d %d %d %d %d %d %d %d\n",
		m->refresh, m->xres, m->yres, m->pixclock, m->left_margin,
		m->right_margin, m->upper_margin, m->lower_margin,
		m->hsync_len, m->vsync_len, m->sync, m->vmode, m->flag);
}
#else
static void dump_fb_videomode(const struct fb_videomode *m)
{}
#endif

static ssize_t mxc_hdmi_show_name(struct device *dev,
		struct device_attribute *attr, char *buf)
{
	struct mxc_hdmi *hdmi = dev_get_drvdata(dev);

	strcpy(buf, hdmi->fbi->fix.id);
	sprintf(buf+strlen(buf), "\n");

	return strlen(buf);
}

static DEVICE_ATTR(fb_name, S_IRUGO, mxc_hdmi_show_name, NULL);

static ssize_t mxc_hdmi_show_state(struct device *dev,
		struct device_attribute *attr, char *buf)
{
	struct mxc_hdmi *hdmi = dev_get_drvdata(dev);

	if (hdmi->cable_plugin == false)
		strcpy(buf, "plugout\n");
	else
		strcpy(buf, "plugin\n");

	return strlen(buf);
}

static DEVICE_ATTR(cable_state, S_IRUGO, mxc_hdmi_show_state, NULL);

static ssize_t mxc_hdmi_show_edid(struct device *dev,
		struct device_attribute *attr, char *buf)
{
	struct mxc_hdmi *hdmi = dev_get_drvdata(dev);
	int i, j, len = 0;

	for (j = 0; j < HDMI_EDID_LEN/16; j++) {
		for (i = 0; i < 16; i++)
			len += sprintf(buf+len, "0x%02X ",
					hdmi->edid[j*16 + i]);
		len += sprintf(buf+len, "\n");
	}

	return len;
}

static DEVICE_ATTR(edid, S_IRUGO, mxc_hdmi_show_edid, NULL);

static ssize_t mxc_hdmi_show_rgb_out_enable(struct device *dev,
		struct device_attribute *attr, char *buf)
{
	struct mxc_hdmi *hdmi = dev_get_drvdata(dev);

	if (hdmi->hdmi_data.rgb_out_enable == true)
		strcpy(buf, "RGB out\n");
	else
		strcpy(buf, "YCbCr out\n");

	return strlen(buf);
}

static ssize_t mxc_hdmi_store_rgb_out_enable(struct device *dev,
		struct device_attribute *attr, const char *buf, size_t count)
{
	struct mxc_hdmi *hdmi = dev_get_drvdata(dev);
	unsigned long value;
	int ret;

	ret = kstrtoul(buf, 10, &value);
	if (ret)
		return ret;

	hdmi->hdmi_data.rgb_out_enable = value;

	/* Reconfig HDMI for output color space change */
	mxc_hdmi_setup(hdmi, 0);

	return count;
}

static DEVICE_ATTR(rgb_out_enable, S_IRUGO | S_IWUSR,
				mxc_hdmi_show_rgb_out_enable,
				mxc_hdmi_store_rgb_out_enable);

static ssize_t mxc_hdmi_show_hdcp_enable(struct device *dev,
		struct device_attribute *attr, char *buf)
{
	struct mxc_hdmi *hdmi = dev_get_drvdata(dev);

	if (hdmi->hdmi_data.hdcp_enable == false)
		strcpy(buf, "hdcp disable\n");
	else
		strcpy(buf, "hdcp enable\n");

	return strlen(buf);

}

static ssize_t mxc_hdmi_store_hdcp_enable(struct device *dev,
		struct device_attribute *attr, const char *buf, size_t count)
{
	struct mxc_hdmi *hdmi = dev_get_drvdata(dev);
	char event_string[32];
	char *envp[] = { event_string, NULL };
	unsigned long value;
	u8 clkdis;
	int ret;

	ret = kstrtoul(buf, 10, &value);
	if (ret)
		return ret;

	hdmi->hdmi_data.hdcp_enable = value;

	/* Disable All HDMI clock and HDMI PHY */
	clkdis = hdmi_readb(HDMI_MC_CLKDIS);
	clkdis |= 0x5f;
	hdmi_writeb(clkdis, HDMI_MC_CLKDIS);
	mxc_hdmi_phy_disable(hdmi);
	hdmi_disable_overflow_interrupts();

	/* Reconfig HDMI for HDCP */
	mxc_hdmi_setup(hdmi, 0);

	if (hdmi->hdmi_data.hdcp_enable == false) {
		sprintf(event_string, "EVENT=hdcpdisable");
		kobject_uevent_env(&hdmi->pdev->dev.kobj, KOBJ_CHANGE, envp);
	} else {
		sprintf(event_string, "EVENT=hdcpenable");
		kobject_uevent_env(&hdmi->pdev->dev.kobj, KOBJ_CHANGE, envp);
	}

	return count;

}

static DEVICE_ATTR(hdcp_enable, S_IRUGO | S_IWUSR,
			mxc_hdmi_show_hdcp_enable, mxc_hdmi_store_hdcp_enable);

/*!
 * this submodule is responsible for the video data synchronization.
 * for example, for RGB 4:4:4 input, the data map is defined as
 *			pin{47~40} <==> R[7:0]
 *			pin{31~24} <==> G[7:0]
 *			pin{15~8}  <==> B[7:0]
 */
static void hdmi_video_sample(struct mxc_hdmi *hdmi)
{
	int color_format = 0;
	u8 val;

	if (hdmi->hdmi_data.enc_in_format == RGB) {
		if (hdmi->hdmi_data.enc_color_depth == 8)
			color_format = 0x01;
		else if (hdmi->hdmi_data.enc_color_depth == 10)
			color_format = 0x03;
		else if (hdmi->hdmi_data.enc_color_depth == 12)
			color_format = 0x05;
		else if (hdmi->hdmi_data.enc_color_depth == 16)
			color_format = 0x07;
		else
			return;
	} else if (hdmi->hdmi_data.enc_in_format == YCBCR444) {
		if (hdmi->hdmi_data.enc_color_depth == 8)
			color_format = 0x09;
		else if (hdmi->hdmi_data.enc_color_depth == 10)
			color_format = 0x0B;
		else if (hdmi->hdmi_data.enc_color_depth == 12)
			color_format = 0x0D;
		else if (hdmi->hdmi_data.enc_color_depth == 16)
			color_format = 0x0F;
		else
			return;
	} else if (hdmi->hdmi_data.enc_in_format == YCBCR422_8BITS) {
		if (hdmi->hdmi_data.enc_color_depth == 8)
			color_format = 0x16;
		else if (hdmi->hdmi_data.enc_color_depth == 10)
			color_format = 0x14;
		else if (hdmi->hdmi_data.enc_color_depth == 12)
			color_format = 0x12;
		else
			return;
	}

	val = HDMI_TX_INVID0_INTERNAL_DE_GENERATOR_DISABLE |
		((color_format << HDMI_TX_INVID0_VIDEO_MAPPING_OFFSET) &
		HDMI_TX_INVID0_VIDEO_MAPPING_MASK);
	hdmi_writeb(val, HDMI_TX_INVID0);

	/* Enable TX stuffing: When DE is inactive, fix the output data to 0 */
	val = HDMI_TX_INSTUFFING_BDBDATA_STUFFING_ENABLE |
		HDMI_TX_INSTUFFING_RCRDATA_STUFFING_ENABLE |
		HDMI_TX_INSTUFFING_GYDATA_STUFFING_ENABLE;
	hdmi_writeb(val, HDMI_TX_INSTUFFING);
	hdmi_writeb(0x0, HDMI_TX_GYDATA0);
	hdmi_writeb(0x0, HDMI_TX_GYDATA1);
	hdmi_writeb(0x0, HDMI_TX_RCRDATA0);
	hdmi_writeb(0x0, HDMI_TX_RCRDATA1);
	hdmi_writeb(0x0, HDMI_TX_BCBDATA0);
	hdmi_writeb(0x0, HDMI_TX_BCBDATA1);
}

static int isColorSpaceConversion(struct mxc_hdmi *hdmi)
{
	return (hdmi->hdmi_data.enc_in_format !=
		hdmi->hdmi_data.enc_out_format);
}

static int isColorSpaceDecimation(struct mxc_hdmi *hdmi)
{
	return ((hdmi->hdmi_data.enc_out_format == YCBCR422_8BITS) &&
		(hdmi->hdmi_data.enc_in_format == RGB ||
		hdmi->hdmi_data.enc_in_format == YCBCR444));
}

static int isColorSpaceInterpolation(struct mxc_hdmi *hdmi)
{
	return ((hdmi->hdmi_data.enc_in_format == YCBCR422_8BITS) &&
		(hdmi->hdmi_data.enc_out_format == RGB
		|| hdmi->hdmi_data.enc_out_format == YCBCR444));
}

/*!
 * update the color space conversion coefficients.
 */
static void update_csc_coeffs(struct mxc_hdmi *hdmi)
{
	unsigned short csc_coeff[3][4];
	unsigned int csc_scale = 1;
	u8 val;
	bool coeff_selected = false;

	if (isColorSpaceConversion(hdmi)) { /* csc needed */
		if (hdmi->hdmi_data.enc_out_format == RGB) {
			if (hdmi->hdmi_data.colorimetry == eITU601) {
				csc_coeff[0][0] = 0x2000;
				csc_coeff[0][1] = 0x6926;
				csc_coeff[0][2] = 0x74fd;
				csc_coeff[0][3] = 0x010e;

				csc_coeff[1][0] = 0x2000;
				csc_coeff[1][1] = 0x2cdd;
				csc_coeff[1][2] = 0x0000;
				csc_coeff[1][3] = 0x7e9a;

				csc_coeff[2][0] = 0x2000;
				csc_coeff[2][1] = 0x0000;
				csc_coeff[2][2] = 0x38b4;
				csc_coeff[2][3] = 0x7e3b;

				csc_scale = 1;
				coeff_selected = true;
			} else if (hdmi->hdmi_data.colorimetry == eITU709) {
				csc_coeff[0][0] = 0x2000;
				csc_coeff[0][1] = 0x7106;
				csc_coeff[0][2] = 0x7a02;
				csc_coeff[0][3] = 0x00a7;

				csc_coeff[1][0] = 0x2000;
				csc_coeff[1][1] = 0x3264;
				csc_coeff[1][2] = 0x0000;
				csc_coeff[1][3] = 0x7e6d;

				csc_coeff[2][0] = 0x2000;
				csc_coeff[2][1] = 0x0000;
				csc_coeff[2][2] = 0x3b61;
				csc_coeff[2][3] = 0x7e25;

				csc_scale = 1;
				coeff_selected = true;
			}
		} else if (hdmi->hdmi_data.enc_in_format == RGB) {
			if (hdmi->hdmi_data.colorimetry == eITU601) {
				csc_coeff[0][0] = 0x2591;
				csc_coeff[0][1] = 0x1322;
				csc_coeff[0][2] = 0x074b;
				csc_coeff[0][3] = 0x0000;

				csc_coeff[1][0] = 0x6535;
				csc_coeff[1][1] = 0x2000;
				csc_coeff[1][2] = 0x7acc;
				csc_coeff[1][3] = 0x0200;

				csc_coeff[2][0] = 0x6acd;
				csc_coeff[2][1] = 0x7534;
				csc_coeff[2][2] = 0x2000;
				csc_coeff[2][3] = 0x0200;

				csc_scale = 0;
				coeff_selected = true;
			} else if (hdmi->hdmi_data.colorimetry == eITU709) {
				csc_coeff[0][0] = 0x2dc5;
				csc_coeff[0][1] = 0x0d9b;
				csc_coeff[0][2] = 0x049e;
				csc_coeff[0][3] = 0x0000;

				csc_coeff[1][0] = 0x62f0;
				csc_coeff[1][1] = 0x2000;
				csc_coeff[1][2] = 0x7d11;
				csc_coeff[1][3] = 0x0200;

				csc_coeff[2][0] = 0x6756;
				csc_coeff[2][1] = 0x78ab;
				csc_coeff[2][2] = 0x2000;
				csc_coeff[2][3] = 0x0200;

				csc_scale = 0;
				coeff_selected = true;
			}
		}
	}

	if (!coeff_selected) {
		csc_coeff[0][0] = 0x2000;
		csc_coeff[0][1] = 0x0000;
		csc_coeff[0][2] = 0x0000;
		csc_coeff[0][3] = 0x0000;

		csc_coeff[1][0] = 0x0000;
		csc_coeff[1][1] = 0x2000;
		csc_coeff[1][2] = 0x0000;
		csc_coeff[1][3] = 0x0000;

		csc_coeff[2][0] = 0x0000;
		csc_coeff[2][1] = 0x0000;
		csc_coeff[2][2] = 0x2000;
		csc_coeff[2][3] = 0x0000;

		csc_scale = 1;
	}

	/* Update CSC parameters in HDMI CSC registers */
	hdmi_writeb((unsigned char)(csc_coeff[0][0] & 0xFF),
		HDMI_CSC_COEF_A1_LSB);
	hdmi_writeb((unsigned char)(csc_coeff[0][0] >> 8),
		HDMI_CSC_COEF_A1_MSB);
	hdmi_writeb((unsigned char)(csc_coeff[0][1] & 0xFF),
		HDMI_CSC_COEF_A2_LSB);
	hdmi_writeb((unsigned char)(csc_coeff[0][1] >> 8),
		HDMI_CSC_COEF_A2_MSB);
	hdmi_writeb((unsigned char)(csc_coeff[0][2] & 0xFF),
		HDMI_CSC_COEF_A3_LSB);
	hdmi_writeb((unsigned char)(csc_coeff[0][2] >> 8),
		HDMI_CSC_COEF_A3_MSB);
	hdmi_writeb((unsigned char)(csc_coeff[0][3] & 0xFF),
		HDMI_CSC_COEF_A4_LSB);
	hdmi_writeb((unsigned char)(csc_coeff[0][3] >> 8),
		HDMI_CSC_COEF_A4_MSB);

	hdmi_writeb((unsigned char)(csc_coeff[1][0] & 0xFF),
		HDMI_CSC_COEF_B1_LSB);
	hdmi_writeb((unsigned char)(csc_coeff[1][0] >> 8),
		HDMI_CSC_COEF_B1_MSB);
	hdmi_writeb((unsigned char)(csc_coeff[1][1] & 0xFF),
		HDMI_CSC_COEF_B2_LSB);
	hdmi_writeb((unsigned char)(csc_coeff[1][1] >> 8),
		HDMI_CSC_COEF_B2_MSB);
	hdmi_writeb((unsigned char)(csc_coeff[1][2] & 0xFF),
		HDMI_CSC_COEF_B3_LSB);
	hdmi_writeb((unsigned char)(csc_coeff[1][2] >> 8),
		HDMI_CSC_COEF_B3_MSB);
	hdmi_writeb((unsigned char)(csc_coeff[1][3] & 0xFF),
		HDMI_CSC_COEF_B4_LSB);
	hdmi_writeb((unsigned char)(csc_coeff[1][3] >> 8),
		HDMI_CSC_COEF_B4_MSB);

	hdmi_writeb((unsigned char)(csc_coeff[2][0] & 0xFF),
		HDMI_CSC_COEF_C1_LSB);
	hdmi_writeb((unsigned char)(csc_coeff[2][0] >> 8),
		HDMI_CSC_COEF_C1_MSB);
	hdmi_writeb((unsigned char)(csc_coeff[2][1] & 0xFF),
		HDMI_CSC_COEF_C2_LSB);
	hdmi_writeb((unsigned char)(csc_coeff[2][1] >> 8),
		HDMI_CSC_COEF_C2_MSB);
	hdmi_writeb((unsigned char)(csc_coeff[2][2] & 0xFF),
		HDMI_CSC_COEF_C3_LSB);
	hdmi_writeb((unsigned char)(csc_coeff[2][2] >> 8),
		HDMI_CSC_COEF_C3_MSB);
	hdmi_writeb((unsigned char)(csc_coeff[2][3] & 0xFF),
		HDMI_CSC_COEF_C4_LSB);
	hdmi_writeb((unsigned char)(csc_coeff[2][3] >> 8),
		HDMI_CSC_COEF_C4_MSB);

	val = hdmi_readb(HDMI_CSC_SCALE);
	val &= ~HDMI_CSC_SCALE_CSCSCALE_MASK;
	val |= csc_scale & HDMI_CSC_SCALE_CSCSCALE_MASK;
	hdmi_writeb(val, HDMI_CSC_SCALE);
}

static void hdmi_video_csc(struct mxc_hdmi *hdmi)
{
	int color_depth = 0;
	int interpolation = HDMI_CSC_CFG_INTMODE_DISABLE;
	int decimation = 0;
	u8 val;

	/* YCC422 interpolation to 444 mode */
	if (isColorSpaceInterpolation(hdmi))
		interpolation = HDMI_CSC_CFG_INTMODE_CHROMA_INT_FORMULA1;
	else if (isColorSpaceDecimation(hdmi))
		decimation = HDMI_CSC_CFG_DECMODE_CHROMA_INT_FORMULA3;

	if (hdmi->hdmi_data.enc_color_depth == 8)
		color_depth = HDMI_CSC_SCALE_CSC_COLORDE_PTH_24BPP;
	else if (hdmi->hdmi_data.enc_color_depth == 10)
		color_depth = HDMI_CSC_SCALE_CSC_COLORDE_PTH_30BPP;
	else if (hdmi->hdmi_data.enc_color_depth == 12)
		color_depth = HDMI_CSC_SCALE_CSC_COLORDE_PTH_36BPP;
	else if (hdmi->hdmi_data.enc_color_depth == 16)
		color_depth = HDMI_CSC_SCALE_CSC_COLORDE_PTH_48BPP;
	else
		return;

	/*configure the CSC registers */
	hdmi_writeb(interpolation | decimation, HDMI_CSC_CFG);
	val = hdmi_readb(HDMI_CSC_SCALE);
	val &= ~HDMI_CSC_SCALE_CSC_COLORDE_PTH_MASK;
	val |= color_depth;
	hdmi_writeb(val, HDMI_CSC_SCALE);

	update_csc_coeffs(hdmi);
}

/*!
 * HDMI video packetizer is used to packetize the data.
 * for example, if input is YCC422 mode or repeater is used,
 * data should be repacked this module can be bypassed.
 */
static void hdmi_video_packetize(struct mxc_hdmi *hdmi)
{
	unsigned int color_depth = 0;
	unsigned int remap_size = HDMI_VP_REMAP_YCC422_16bit;
	unsigned int output_select = HDMI_VP_CONF_OUTPUT_SELECTOR_PP;
	struct hdmi_data_info *hdmi_data = &hdmi->hdmi_data;
	u8 val;

	if (hdmi_data->enc_out_format == RGB
		|| hdmi_data->enc_out_format == YCBCR444) {
		if (hdmi_data->enc_color_depth == 0)
			output_select = HDMI_VP_CONF_OUTPUT_SELECTOR_BYPASS;
		else if (hdmi_data->enc_color_depth == 8) {
			color_depth = 4;
			output_select = HDMI_VP_CONF_OUTPUT_SELECTOR_BYPASS;
		} else if (hdmi_data->enc_color_depth == 10)
			color_depth = 5;
		else if (hdmi_data->enc_color_depth == 12)
			color_depth = 6;
		else if (hdmi_data->enc_color_depth == 16)
			color_depth = 7;
		else
			return;
	} else if (hdmi_data->enc_out_format == YCBCR422_8BITS) {
		if (hdmi_data->enc_color_depth == 0 ||
			hdmi_data->enc_color_depth == 8)
			remap_size = HDMI_VP_REMAP_YCC422_16bit;
		else if (hdmi_data->enc_color_depth == 10)
			remap_size = HDMI_VP_REMAP_YCC422_20bit;
		else if (hdmi_data->enc_color_depth == 12)
			remap_size = HDMI_VP_REMAP_YCC422_24bit;
		else
			return;
		output_select = HDMI_VP_CONF_OUTPUT_SELECTOR_YCC422;
	} else
		return;

	/* HDMI not support deep color,
	 * because IPU MAX support color depth is 24bit */
	color_depth = 0;

	/* set the packetizer registers */
	val = ((color_depth << HDMI_VP_PR_CD_COLOR_DEPTH_OFFSET) &
		HDMI_VP_PR_CD_COLOR_DEPTH_MASK) |
		((hdmi_data->pix_repet_factor <<
		HDMI_VP_PR_CD_DESIRED_PR_FACTOR_OFFSET) &
		HDMI_VP_PR_CD_DESIRED_PR_FACTOR_MASK);
	hdmi_writeb(val, HDMI_VP_PR_CD);

	val = hdmi_readb(HDMI_VP_STUFF);
	val &= ~HDMI_VP_STUFF_PR_STUFFING_MASK;
	val |= HDMI_VP_STUFF_PR_STUFFING_STUFFING_MODE;
	hdmi_writeb(val, HDMI_VP_STUFF);

	/* Data from pixel repeater block */
	if (hdmi_data->pix_repet_factor > 1) {
		val = hdmi_readb(HDMI_VP_CONF);
		val &= ~(HDMI_VP_CONF_PR_EN_MASK |
			HDMI_VP_CONF_BYPASS_SELECT_MASK);
		val |= HDMI_VP_CONF_PR_EN_ENABLE |
			HDMI_VP_CONF_BYPASS_SELECT_PIX_REPEATER;
		hdmi_writeb(val, HDMI_VP_CONF);
	} else { /* data from packetizer block */
		val = hdmi_readb(HDMI_VP_CONF);
		val &= ~(HDMI_VP_CONF_PR_EN_MASK |
			HDMI_VP_CONF_BYPASS_SELECT_MASK);
		val |= HDMI_VP_CONF_PR_EN_DISABLE |
			HDMI_VP_CONF_BYPASS_SELECT_VID_PACKETIZER;
		hdmi_writeb(val, HDMI_VP_CONF);
	}

	val = hdmi_readb(HDMI_VP_STUFF);
	val &= ~HDMI_VP_STUFF_IDEFAULT_PHASE_MASK;
	val |= 1 << HDMI_VP_STUFF_IDEFAULT_PHASE_OFFSET;
	hdmi_writeb(val, HDMI_VP_STUFF);

	hdmi_writeb(remap_size, HDMI_VP_REMAP);

	if (output_select == HDMI_VP_CONF_OUTPUT_SELECTOR_PP) {
		val = hdmi_readb(HDMI_VP_CONF);
		val &= ~(HDMI_VP_CONF_BYPASS_EN_MASK |
			HDMI_VP_CONF_PP_EN_ENMASK |
			HDMI_VP_CONF_YCC422_EN_MASK);
		val |= HDMI_VP_CONF_BYPASS_EN_DISABLE |
			HDMI_VP_CONF_PP_EN_ENABLE |
			HDMI_VP_CONF_YCC422_EN_DISABLE;
		hdmi_writeb(val, HDMI_VP_CONF);
	} else if (output_select == HDMI_VP_CONF_OUTPUT_SELECTOR_YCC422) {
		val = hdmi_readb(HDMI_VP_CONF);
		val &= ~(HDMI_VP_CONF_BYPASS_EN_MASK |
			HDMI_VP_CONF_PP_EN_ENMASK |
			HDMI_VP_CONF_YCC422_EN_MASK);
		val |= HDMI_VP_CONF_BYPASS_EN_DISABLE |
			HDMI_VP_CONF_PP_EN_DISABLE |
			HDMI_VP_CONF_YCC422_EN_ENABLE;
		hdmi_writeb(val, HDMI_VP_CONF);
	} else if (output_select == HDMI_VP_CONF_OUTPUT_SELECTOR_BYPASS) {
		val = hdmi_readb(HDMI_VP_CONF);
		val &= ~(HDMI_VP_CONF_BYPASS_EN_MASK |
			HDMI_VP_CONF_PP_EN_ENMASK |
			HDMI_VP_CONF_YCC422_EN_MASK);
		val |= HDMI_VP_CONF_BYPASS_EN_ENABLE |
			HDMI_VP_CONF_PP_EN_DISABLE |
			HDMI_VP_CONF_YCC422_EN_DISABLE;
		hdmi_writeb(val, HDMI_VP_CONF);
	} else {
		return;
	}

	val = hdmi_readb(HDMI_VP_STUFF);
	val &= ~(HDMI_VP_STUFF_PP_STUFFING_MASK |
		HDMI_VP_STUFF_YCC422_STUFFING_MASK);
	val |= HDMI_VP_STUFF_PP_STUFFING_STUFFING_MODE |
		HDMI_VP_STUFF_YCC422_STUFFING_STUFFING_MODE;
	hdmi_writeb(val, HDMI_VP_STUFF);

	val = hdmi_readb(HDMI_VP_CONF);
	val &= ~HDMI_VP_CONF_OUTPUT_SELECTOR_MASK;
	val |= output_select;
	hdmi_writeb(val, HDMI_VP_CONF);
}

#if 0
/* Force a fixed color screen */
static void hdmi_video_force_output(struct mxc_hdmi *hdmi, unsigned char force)
{
	u8 val;

	dev_dbg(&hdmi->pdev->dev, "%s\n", __func__);

	if (force) {
		hdmi_writeb(0x00, HDMI_FC_DBGTMDS2);   /* R */
		hdmi_writeb(0x00, HDMI_FC_DBGTMDS1);   /* G */
		hdmi_writeb(0xFF, HDMI_FC_DBGTMDS0);   /* B */
		val = hdmi_readb(HDMI_FC_DBGFORCE);
		val |= HDMI_FC_DBGFORCE_FORCEVIDEO;
		hdmi_writeb(val, HDMI_FC_DBGFORCE);
	} else {
		val = hdmi_readb(HDMI_FC_DBGFORCE);
		val &= ~HDMI_FC_DBGFORCE_FORCEVIDEO;
		hdmi_writeb(val, HDMI_FC_DBGFORCE);
		hdmi_writeb(0x00, HDMI_FC_DBGTMDS2);   /* R */
		hdmi_writeb(0x00, HDMI_FC_DBGTMDS1);   /* G */
		hdmi_writeb(0x00, HDMI_FC_DBGTMDS0);   /* B */
	}
}
#endif

static inline void hdmi_phy_test_clear(struct mxc_hdmi *hdmi,
						unsigned char bit)
{
	u8 val = hdmi_readb(HDMI_PHY_TST0);
	val &= ~HDMI_PHY_TST0_TSTCLR_MASK;
	val |= (bit << HDMI_PHY_TST0_TSTCLR_OFFSET) &
		HDMI_PHY_TST0_TSTCLR_MASK;
	hdmi_writeb(val, HDMI_PHY_TST0);
}

static inline void hdmi_phy_test_enable(struct mxc_hdmi *hdmi,
						unsigned char bit)
{
	u8 val = hdmi_readb(HDMI_PHY_TST0);
	val &= ~HDMI_PHY_TST0_TSTEN_MASK;
	val |= (bit << HDMI_PHY_TST0_TSTEN_OFFSET) &
		HDMI_PHY_TST0_TSTEN_MASK;
	hdmi_writeb(val, HDMI_PHY_TST0);
}

static inline void hdmi_phy_test_clock(struct mxc_hdmi *hdmi,
						unsigned char bit)
{
	u8 val = hdmi_readb(HDMI_PHY_TST0);
	val &= ~HDMI_PHY_TST0_TSTCLK_MASK;
	val |= (bit << HDMI_PHY_TST0_TSTCLK_OFFSET) &
		HDMI_PHY_TST0_TSTCLK_MASK;
	hdmi_writeb(val, HDMI_PHY_TST0);
}

static inline void hdmi_phy_test_din(struct mxc_hdmi *hdmi,
						unsigned char bit)
{
	hdmi_writeb(bit, HDMI_PHY_TST1);
}

static inline void hdmi_phy_test_dout(struct mxc_hdmi *hdmi,
						unsigned char bit)
{
	hdmi_writeb(bit, HDMI_PHY_TST2);
}

static bool hdmi_phy_wait_i2c_done(struct mxc_hdmi *hdmi, int msec)
{
	unsigned char val = 0;
	val = hdmi_readb(HDMI_IH_I2CMPHY_STAT0) & 0x3;
	while (val == 0) {
		udelay(1000);
		if (msec-- == 0)
			return false;
		val = hdmi_readb(HDMI_IH_I2CMPHY_STAT0) & 0x3;
	}
	return true;
}

static void hdmi_phy_i2c_write(struct mxc_hdmi *hdmi, unsigned short data,
			      unsigned char addr)
{
	hdmi_writeb(0xFF, HDMI_IH_I2CMPHY_STAT0);
	hdmi_writeb(addr, HDMI_PHY_I2CM_ADDRESS_ADDR);
	hdmi_writeb((unsigned char)(data >> 8),
		HDMI_PHY_I2CM_DATAO_1_ADDR);
	hdmi_writeb((unsigned char)(data >> 0),
		HDMI_PHY_I2CM_DATAO_0_ADDR);
	hdmi_writeb(HDMI_PHY_I2CM_OPERATION_ADDR_WRITE,
		HDMI_PHY_I2CM_OPERATION_ADDR);
	hdmi_phy_wait_i2c_done(hdmi, 1000);
}

#if 0
static unsigned short hdmi_phy_i2c_read(struct mxc_hdmi *hdmi,
					unsigned char addr)
{
	unsigned short data;
	unsigned char msb = 0, lsb = 0;
	hdmi_writeb(0xFF, HDMI_IH_I2CMPHY_STAT0);
	hdmi_writeb(addr, HDMI_PHY_I2CM_ADDRESS_ADDR);
	hdmi_writeb(HDMI_PHY_I2CM_OPERATION_ADDR_READ,
		HDMI_PHY_I2CM_OPERATION_ADDR);
	hdmi_phy_wait_i2c_done(hdmi, 1000);
	msb = hdmi_readb(HDMI_PHY_I2CM_DATAI_1_ADDR);
	lsb = hdmi_readb(HDMI_PHY_I2CM_DATAI_0_ADDR);
	data = (msb << 8) | lsb;
	return data;
}

static int hdmi_phy_i2c_write_verify(struct mxc_hdmi *hdmi, unsigned short data,
				     unsigned char addr)
{
	unsigned short val = 0;
	hdmi_phy_i2c_write(hdmi, data, addr);
	val = hdmi_phy_i2c_read(hdmi, addr);
	return (val == data);
}
#endif

static bool  hdmi_edid_wait_i2c_done(struct mxc_hdmi *hdmi, int msec)
{
    unsigned char val = 0;
    val = hdmi_readb(HDMI_IH_I2CM_STAT0) & 0x2;
    while (val == 0) {

		udelay(1000);
		if (msec-- == 0) {
			dev_dbg(&hdmi->pdev->dev,
					"HDMI EDID i2c operation time out!!\n");
			return false;
		}
		val = hdmi_readb(HDMI_IH_I2CM_STAT0) & 0x2;
	}
	return true;
}

static u8 hdmi_edid_i2c_read(struct mxc_hdmi *hdmi,
					u8 addr, u8 blockno)
{
	u8 spointer = blockno / 2;
	u8 edidaddress = ((blockno % 2) * 0x80) + addr;
	u8 data;

	hdmi_writeb(0xFF, HDMI_IH_I2CM_STAT0);
	hdmi_writeb(edidaddress, HDMI_I2CM_ADDRESS);
	hdmi_writeb(spointer, HDMI_I2CM_SEGADDR);
	if (spointer == 0)
		hdmi_writeb(HDMI_I2CM_OPERATION_READ,
			HDMI_I2CM_OPERATION);
	else
		hdmi_writeb(HDMI_I2CM_OPERATION_READ_EXT,
			HDMI_I2CM_OPERATION);

	hdmi_edid_wait_i2c_done(hdmi, 30);
	data = hdmi_readb(HDMI_I2CM_DATAI);
	hdmi_writeb(0xFF, HDMI_IH_I2CM_STAT0);
	return data;
}


/* "Power-down enable (active low)"
 * That mean that power up == 1! */
static void mxc_hdmi_phy_enable_power(u8 enable)
{
	hdmi_mask_writeb(enable, HDMI_PHY_CONF0,
			HDMI_PHY_CONF0_PDZ_OFFSET,
			HDMI_PHY_CONF0_PDZ_MASK);
}

static void mxc_hdmi_phy_enable_tmds(u8 enable)
{
	hdmi_mask_writeb(enable, HDMI_PHY_CONF0,
			HDMI_PHY_CONF0_ENTMDS_OFFSET,
			HDMI_PHY_CONF0_ENTMDS_MASK);
}

static void mxc_hdmi_phy_gen2_pddq(u8 enable)
{
	hdmi_mask_writeb(enable, HDMI_PHY_CONF0,
			HDMI_PHY_CONF0_GEN2_PDDQ_OFFSET,
			HDMI_PHY_CONF0_GEN2_PDDQ_MASK);
}

static void mxc_hdmi_phy_gen2_txpwron(u8 enable)
{
	hdmi_mask_writeb(enable, HDMI_PHY_CONF0,
			HDMI_PHY_CONF0_GEN2_TXPWRON_OFFSET,
			HDMI_PHY_CONF0_GEN2_TXPWRON_MASK);
}

#if 0
static void mxc_hdmi_phy_gen2_enhpdrxsense(u8 enable)
{
	hdmi_mask_writeb(enable, HDMI_PHY_CONF0,
			HDMI_PHY_CONF0_GEN2_ENHPDRXSENSE_OFFSET,
			HDMI_PHY_CONF0_GEN2_ENHPDRXSENSE_MASK);
}
#endif

static void mxc_hdmi_phy_sel_data_en_pol(u8 enable)
{
	hdmi_mask_writeb(enable, HDMI_PHY_CONF0,
			HDMI_PHY_CONF0_SELDATAENPOL_OFFSET,
			HDMI_PHY_CONF0_SELDATAENPOL_MASK);
}

static void mxc_hdmi_phy_sel_interface_control(u8 enable)
{
	hdmi_mask_writeb(enable, HDMI_PHY_CONF0,
			HDMI_PHY_CONF0_SELDIPIF_OFFSET,
			HDMI_PHY_CONF0_SELDIPIF_MASK);
}

static int hdmi_phy_configure(struct mxc_hdmi *hdmi, unsigned char pRep,
			      unsigned char cRes, int cscOn)
{
	u8 val;
	u8 msec;

	dev_dbg(&hdmi->pdev->dev, "%s\n", __func__);

	/* color resolution 0 is 8 bit colour depth */
	if (cRes == 0)
		cRes = 8;

	if (pRep != 0)
		return false;
	else if (cRes != 8 && cRes != 12)
		return false;

	/* Enable csc path */
	if (cscOn)
		val = HDMI_MC_FLOWCTRL_FEED_THROUGH_OFF_CSC_IN_PATH;
	else
		val = HDMI_MC_FLOWCTRL_FEED_THROUGH_OFF_CSC_BYPASS;

	hdmi_writeb(val, HDMI_MC_FLOWCTRL);

	/* gen2 tx power off */
	mxc_hdmi_phy_gen2_txpwron(0);

	/* gen2 pddq */
	mxc_hdmi_phy_gen2_pddq(1);

	/* PHY reset */
	hdmi_writeb(HDMI_MC_PHYRSTZ_DEASSERT, HDMI_MC_PHYRSTZ);
	hdmi_writeb(HDMI_MC_PHYRSTZ_ASSERT, HDMI_MC_PHYRSTZ);

	hdmi_writeb(HDMI_MC_HEACPHY_RST_ASSERT, HDMI_MC_HEACPHY_RST);

	hdmi_phy_test_clear(hdmi, 1);
	hdmi_writeb(HDMI_PHY_I2CM_SLAVE_ADDR_PHY_GEN2,
			HDMI_PHY_I2CM_SLAVE_ADDR);
	hdmi_phy_test_clear(hdmi, 0);

	if (hdmi->hdmi_data.video_mode.mPixelClock <= 45250000) {
		switch (cRes) {
		case 8:
			/* PLL/MPLL Cfg */
			hdmi_phy_i2c_write(hdmi, 0x01e0, 0x06);
			hdmi_phy_i2c_write(hdmi, 0x0000, 0x15);  /* GMPCTRL */
			break;
		case 10:
			hdmi_phy_i2c_write(hdmi, 0x21e1, 0x06);
			hdmi_phy_i2c_write(hdmi, 0x0000, 0x15);
			break;
		case 12:
			hdmi_phy_i2c_write(hdmi, 0x41e2, 0x06);
			hdmi_phy_i2c_write(hdmi, 0x0000, 0x15);
			break;
		default:
			return false;
		}
	} else if (hdmi->hdmi_data.video_mode.mPixelClock <= 92500000) {
		switch (cRes) {
		case 8:
			hdmi_phy_i2c_write(hdmi, 0x0140, 0x06);
			hdmi_phy_i2c_write(hdmi, 0x0005, 0x15);
			break;
		case 10:
			hdmi_phy_i2c_write(hdmi, 0x2141, 0x06);
			hdmi_phy_i2c_write(hdmi, 0x0005, 0x15);
			break;
		case 12:
			hdmi_phy_i2c_write(hdmi, 0x4142, 0x06);
			hdmi_phy_i2c_write(hdmi, 0x0005, 0x15);
			break;
		default:
			return false;
		}
	} else if (hdmi->hdmi_data.video_mode.mPixelClock <= 148500000) {
		switch (cRes) {
		case 8:
			hdmi_phy_i2c_write(hdmi, 0x00a0, 0x06);
			hdmi_phy_i2c_write(hdmi, 0x000a, 0x15);
			break;
		case 10:
			hdmi_phy_i2c_write(hdmi, 0x20a1, 0x06);
			hdmi_phy_i2c_write(hdmi, 0x000a, 0x15);
			break;
		case 12:
			hdmi_phy_i2c_write(hdmi, 0x40a2, 0x06);
			hdmi_phy_i2c_write(hdmi, 0x000a, 0x15);
			break;
		default:
			return false;
		}
	} else {
		switch (cRes) {
		case 8:
			hdmi_phy_i2c_write(hdmi, 0x00a0, 0x06);
			hdmi_phy_i2c_write(hdmi, 0x000a, 0x15);
			break;
		case 10:
			hdmi_phy_i2c_write(hdmi, 0x2001, 0x06);
			hdmi_phy_i2c_write(hdmi, 0x000f, 0x15);
			break;
		case 12:
			hdmi_phy_i2c_write(hdmi, 0x4002, 0x06);
			hdmi_phy_i2c_write(hdmi, 0x000f, 0x15);
			break;
		default:
			return false;
		}
	}

	if (hdmi->hdmi_data.video_mode.mPixelClock <= 54000000) {
		switch (cRes) {
		case 8:
			hdmi_phy_i2c_write(hdmi, 0x091c, 0x10);  /* CURRCTRL */
			break;
		case 10:
			hdmi_phy_i2c_write(hdmi, 0x091c, 0x10);
			break;
		case 12:
			hdmi_phy_i2c_write(hdmi, 0x06dc, 0x10);
			break;
		default:
			return false;
		}
	} else if (hdmi->hdmi_data.video_mode.mPixelClock <= 58400000) {
		switch (cRes) {
		case 8:
			hdmi_phy_i2c_write(hdmi, 0x091c, 0x10);
			break;
		case 10:
			hdmi_phy_i2c_write(hdmi, 0x06dc, 0x10);
			break;
		case 12:
			hdmi_phy_i2c_write(hdmi, 0x06dc, 0x10);
			break;
		default:
			return false;
		}
	} else if (hdmi->hdmi_data.video_mode.mPixelClock <= 72000000) {
		switch (cRes) {
		case 8:
			hdmi_phy_i2c_write(hdmi, 0x06dc, 0x10);
			break;
		case 10:
			hdmi_phy_i2c_write(hdmi, 0x06dc, 0x10);
			break;
		case 12:
			hdmi_phy_i2c_write(hdmi, 0x091c, 0x10);
			break;
		default:
			return false;
		}
	} else if (hdmi->hdmi_data.video_mode.mPixelClock <= 74250000) {
		switch (cRes) {
		case 8:
			hdmi_phy_i2c_write(hdmi, 0x06dc, 0x10);
			break;
		case 10:
			hdmi_phy_i2c_write(hdmi, 0x0b5c, 0x10);
			break;
		case 12:
			hdmi_phy_i2c_write(hdmi, 0x091c, 0x10);
			break;
		default:
			return false;
		}
	} else if (hdmi->hdmi_data.video_mode.mPixelClock <= 118800000) {
		switch (cRes) {
		case 8:
			hdmi_phy_i2c_write(hdmi, 0x091c, 0x10);
			break;
		case 10:
			hdmi_phy_i2c_write(hdmi, 0x091c, 0x10);
			break;
		case 12:
			hdmi_phy_i2c_write(hdmi, 0x06dc, 0x10);
			break;
		default:
			return false;
		}
	} else if (hdmi->hdmi_data.video_mode.mPixelClock <= 216000000) {
		switch (cRes) {
		case 8:
			hdmi_phy_i2c_write(hdmi, 0x06dc, 0x10);
			break;
		case 10:
			hdmi_phy_i2c_write(hdmi, 0x0b5c, 0x10);
			break;
		case 12:
			hdmi_phy_i2c_write(hdmi, 0x091c, 0x10);
			break;
		default:
			return false;
		}
	} else {
		dev_err(&hdmi->pdev->dev,
				"Pixel clock %d - unsupported by HDMI\n",
				hdmi->hdmi_data.video_mode.mPixelClock);
		return false;
	}

	hdmi_phy_i2c_write(hdmi, 0x0000, 0x13);  /* PLLPHBYCTRL */
	hdmi_phy_i2c_write(hdmi, 0x0006, 0x17);
	/* RESISTANCE TERM 133Ohm Cfg */
	hdmi_phy_i2c_write(hdmi, 0x0005, 0x19);  /* TXTERM */
	/* PREEMP Cgf 0.00 */
	hdmi_phy_i2c_write(hdmi, 0x800d, 0x09);  /* CKSYMTXCTRL */
	/* TX/CK LVL 10 */
	hdmi_phy_i2c_write(hdmi, 0x01ad, 0x0E);  /* VLEVCTRL */

	/* Board specific setting for PHY register 0x09, 0x0e to pass HCT */
	if (hdmi->phy_config.reg_cksymtx != 0)
		hdmi_phy_i2c_write(hdmi, hdmi->phy_config.reg_cksymtx, 0x09);

	if (hdmi->phy_config.reg_vlev != 0)
		hdmi_phy_i2c_write(hdmi, hdmi->phy_config.reg_vlev, 0x0E);

	/* REMOVE CLK TERM */
	hdmi_phy_i2c_write(hdmi, 0x8000, 0x05);  /* CKCALCTRL */

	if (hdmi->hdmi_data.video_mode.mPixelClock > 148500000) {
			hdmi_phy_i2c_write(hdmi, 0x800b, 0x09);
			hdmi_phy_i2c_write(hdmi, 0x0129, 0x0E);
	}

	mxc_hdmi_phy_enable_power(1);

	/* toggle TMDS enable */
	mxc_hdmi_phy_enable_tmds(0);
	mxc_hdmi_phy_enable_tmds(1);

	/* gen2 tx power on */
	mxc_hdmi_phy_gen2_txpwron(1);
	mxc_hdmi_phy_gen2_pddq(0);

	/*Wait for PHY PLL lock */
	msec = 4;
	val = hdmi_readb(HDMI_PHY_STAT0) & HDMI_PHY_TX_PHY_LOCK;
	while (val == 0) {
		udelay(1000);
		if (msec-- == 0) {
			dev_dbg(&hdmi->pdev->dev, "PHY PLL not locked\n");
			return false;
		}
		val = hdmi_readb(HDMI_PHY_STAT0) & HDMI_PHY_TX_PHY_LOCK;
	}

	return true;
}

static void mxc_hdmi_phy_init(struct mxc_hdmi *hdmi)
{
	int i;
	bool cscon = false;

	dev_dbg(&hdmi->pdev->dev, "%s\n", __func__);

	/* Never do phy init if pixel clock is gated.
	 * Otherwise HDMI PHY will get messed up and generate an overflow
	 * interrupt that can't be cleared or detected by accessing the
	 * status register. */
	if (!hdmi->fb_reg || !hdmi->cable_plugin
			|| (hdmi->blank != FB_BLANK_UNBLANK))
		return;

	if (!hdmi->hdmi_data.video_mode.mDVI)
		hdmi_enable_overflow_interrupts();

	/*check csc whether needed activated in HDMI mode */
	cscon = (isColorSpaceConversion(hdmi) &&
			!hdmi->hdmi_data.video_mode.mDVI);

	/* HDMI Phy spec says to do the phy initialization sequence twice */
	for (i = 0 ; i < 2 ; i++) {
		mxc_hdmi_phy_sel_data_en_pol(1);
		mxc_hdmi_phy_sel_interface_control(0);
		mxc_hdmi_phy_enable_tmds(0);
		mxc_hdmi_phy_enable_power(0);

		/* Enable CSC */
		hdmi_phy_configure(hdmi, 0, 8, cscon);
	}

	hdmi->phy_enabled = true;
}

static void hdmi_config_AVI(struct mxc_hdmi *hdmi)
{
	u8 val;
	u8 pix_fmt;
	u8 under_scan;
	u8 act_ratio, coded_ratio, colorimetry, ext_colorimetry;
	struct fb_videomode mode;
	const struct fb_videomode *edid_mode;
	bool aspect_16_9;

	dev_dbg(&hdmi->pdev->dev, "set up AVI frame\n");

	fb_var_to_videomode(&mode, &hdmi->fbi->var);
	/* Use mode from list extracted from EDID to get aspect ratio */
	if (!list_empty(&hdmi->fbi->modelist)) {
		edid_mode = fb_find_nearest_mode(&mode, &hdmi->fbi->modelist);
		if (edid_mode->vmode & FB_VMODE_ASPECT_16_9)
			aspect_16_9 = true;
		else
			aspect_16_9 = false;
	} else
		aspect_16_9 = false;

	/********************************************
	 * AVI Data Byte 1
	 ********************************************/
	if (hdmi->hdmi_data.enc_out_format == YCBCR444)
		pix_fmt = HDMI_FC_AVICONF0_PIX_FMT_YCBCR444;
	else if (hdmi->hdmi_data.enc_out_format == YCBCR422_8BITS)
		pix_fmt = HDMI_FC_AVICONF0_PIX_FMT_YCBCR422;
	else
		pix_fmt = HDMI_FC_AVICONF0_PIX_FMT_RGB;

	if (hdmi->edid_cfg.cea_underscan)
		under_scan = HDMI_FC_AVICONF0_SCAN_INFO_UNDERSCAN;
	else
		under_scan =  HDMI_FC_AVICONF0_SCAN_INFO_NODATA;

	/*
	 * Active format identification data is present in the AVI InfoFrame.
	 * Under scan info, no bar data
	 */
	val = pix_fmt | under_scan |
		HDMI_FC_AVICONF0_ACTIVE_FMT_INFO_PRESENT |
		HDMI_FC_AVICONF0_BAR_DATA_NO_DATA;

	hdmi_writeb(val, HDMI_FC_AVICONF0);

	/********************************************
	 * AVI Data Byte 2
	 ********************************************/

	/*  Set the Aspect Ratio */
	if (aspect_16_9) {
		act_ratio = HDMI_FC_AVICONF1_ACTIVE_ASPECT_RATIO_16_9;
		coded_ratio = HDMI_FC_AVICONF1_CODED_ASPECT_RATIO_16_9;
	} else {
		act_ratio = HDMI_FC_AVICONF1_ACTIVE_ASPECT_RATIO_4_3;
		coded_ratio = HDMI_FC_AVICONF1_CODED_ASPECT_RATIO_4_3;
	}

	/* Set up colorimetry */
	if (hdmi->hdmi_data.enc_out_format == XVYCC444) {
		colorimetry = HDMI_FC_AVICONF1_COLORIMETRY_EXTENDED_INFO;
		if (hdmi->hdmi_data.colorimetry == eITU601)
			ext_colorimetry =
				HDMI_FC_AVICONF2_EXT_COLORIMETRY_XVYCC601;
		else /* hdmi->hdmi_data.colorimetry == eITU709 */
			ext_colorimetry =
				HDMI_FC_AVICONF2_EXT_COLORIMETRY_XVYCC709;
	} else if (hdmi->hdmi_data.enc_out_format != RGB) {
		if (hdmi->hdmi_data.colorimetry == eITU601)
			colorimetry = HDMI_FC_AVICONF1_COLORIMETRY_SMPTE;
		else /* hdmi->hdmi_data.colorimetry == eITU709 */
			colorimetry = HDMI_FC_AVICONF1_COLORIMETRY_ITUR;
		ext_colorimetry = HDMI_FC_AVICONF2_EXT_COLORIMETRY_XVYCC601;
	} else { /* Carries no data */
		colorimetry = HDMI_FC_AVICONF1_COLORIMETRY_NO_DATA;
		ext_colorimetry = HDMI_FC_AVICONF2_EXT_COLORIMETRY_XVYCC601;
	}

	val = colorimetry | coded_ratio | act_ratio;
	hdmi_writeb(val, HDMI_FC_AVICONF1);

	/********************************************
	 * AVI Data Byte 3
	 ********************************************/

	val = HDMI_FC_AVICONF2_IT_CONTENT_NO_DATA | ext_colorimetry |
		HDMI_FC_AVICONF2_RGB_QUANT_DEFAULT |
		HDMI_FC_AVICONF2_SCALING_NONE;
	hdmi_writeb(val, HDMI_FC_AVICONF2);

	/********************************************
	 * AVI Data Byte 4
	 ********************************************/
	hdmi_writeb(hdmi->vic, HDMI_FC_AVIVID);

	/********************************************
	 * AVI Data Byte 5
	 ********************************************/

	/* Set up input and output pixel repetition */
	val = (((hdmi->hdmi_data.video_mode.mPixelRepetitionInput + 1) <<
		HDMI_FC_PRCONF_INCOMING_PR_FACTOR_OFFSET) &
		HDMI_FC_PRCONF_INCOMING_PR_FACTOR_MASK) |
		((hdmi->hdmi_data.video_mode.mPixelRepetitionOutput <<
		HDMI_FC_PRCONF_OUTPUT_PR_FACTOR_OFFSET) &
		HDMI_FC_PRCONF_OUTPUT_PR_FACTOR_MASK);
	hdmi_writeb(val, HDMI_FC_PRCONF);

	/* IT Content and quantization range = don't care */
	val = HDMI_FC_AVICONF3_IT_CONTENT_TYPE_GRAPHICS |
		HDMI_FC_AVICONF3_QUANT_RANGE_LIMITED;
	hdmi_writeb(val, HDMI_FC_AVICONF3);

	/********************************************
	 * AVI Data Bytes 6-13
	 ********************************************/
	hdmi_writeb(0, HDMI_FC_AVIETB0);
	hdmi_writeb(0, HDMI_FC_AVIETB1);
	hdmi_writeb(0, HDMI_FC_AVISBB0);
	hdmi_writeb(0, HDMI_FC_AVISBB1);
	hdmi_writeb(0, HDMI_FC_AVIELB0);
	hdmi_writeb(0, HDMI_FC_AVIELB1);
	hdmi_writeb(0, HDMI_FC_AVISRB0);
	hdmi_writeb(0, HDMI_FC_AVISRB1);
}

/*!
 * this submodule is responsible for the video/audio data composition.
 */
static void hdmi_av_composer(struct mxc_hdmi *hdmi)
{
	u8 inv_val;
	struct fb_info *fbi = hdmi->fbi;
	struct fb_videomode fb_mode;
	struct hdmi_vmode *vmode = &hdmi->hdmi_data.video_mode;
	int hblank, vblank;

	dev_dbg(&hdmi->pdev->dev, "%s\n", __func__);

	fb_var_to_videomode(&fb_mode, &fbi->var);

	vmode->mHSyncPolarity = ((fb_mode.sync & FB_SYNC_HOR_HIGH_ACT) != 0);
	vmode->mVSyncPolarity = ((fb_mode.sync & FB_SYNC_VERT_HIGH_ACT) != 0);
	vmode->mInterlaced = ((fb_mode.vmode & FB_VMODE_INTERLACED) != 0);
	vmode->mPixelClock = (fb_mode.xres + fb_mode.left_margin +
		fb_mode.right_margin + fb_mode.hsync_len) * (fb_mode.yres +
		fb_mode.upper_margin + fb_mode.lower_margin +
		fb_mode.vsync_len) * fb_mode.refresh;

	dev_dbg(&hdmi->pdev->dev, "final pixclk = %d\n", vmode->mPixelClock);

	/* Set up HDMI_FC_INVIDCONF */
	inv_val = (hdmi->hdmi_data.hdcp_enable ?
			HDMI_FC_INVIDCONF_HDCP_KEEPOUT_ACTIVE :
			HDMI_FC_INVIDCONF_HDCP_KEEPOUT_INACTIVE);

	inv_val |= (vmode->mVSyncPolarity ?
		HDMI_FC_INVIDCONF_VSYNC_IN_POLARITY_ACTIVE_HIGH :
		HDMI_FC_INVIDCONF_VSYNC_IN_POLARITY_ACTIVE_LOW);

	inv_val |= (vmode->mHSyncPolarity ?
		HDMI_FC_INVIDCONF_HSYNC_IN_POLARITY_ACTIVE_HIGH :
		HDMI_FC_INVIDCONF_HSYNC_IN_POLARITY_ACTIVE_LOW);

	inv_val |= (vmode->mDataEnablePolarity ?
		HDMI_FC_INVIDCONF_DE_IN_POLARITY_ACTIVE_HIGH :
		HDMI_FC_INVIDCONF_DE_IN_POLARITY_ACTIVE_LOW);

	if (hdmi->vic == 39)
		inv_val |= HDMI_FC_INVIDCONF_R_V_BLANK_IN_OSC_ACTIVE_HIGH;
	else
		inv_val |= (vmode->mInterlaced ?
			HDMI_FC_INVIDCONF_R_V_BLANK_IN_OSC_ACTIVE_HIGH :
			HDMI_FC_INVIDCONF_R_V_BLANK_IN_OSC_ACTIVE_LOW);

	inv_val |= (vmode->mInterlaced ?
		HDMI_FC_INVIDCONF_IN_I_P_INTERLACED :
		HDMI_FC_INVIDCONF_IN_I_P_PROGRESSIVE);

	inv_val |= (vmode->mDVI ?
		HDMI_FC_INVIDCONF_DVI_MODEZ_DVI_MODE :
		HDMI_FC_INVIDCONF_DVI_MODEZ_HDMI_MODE);

	hdmi_writeb(inv_val, HDMI_FC_INVIDCONF);

	/* Set up horizontal active pixel region width */
	hdmi_writeb(fb_mode.xres >> 8, HDMI_FC_INHACTV1);
	hdmi_writeb(fb_mode.xres, HDMI_FC_INHACTV0);

	/* Set up vertical blanking pixel region width */
	hdmi_writeb(fb_mode.yres >> 8, HDMI_FC_INVACTV1);
	hdmi_writeb(fb_mode.yres, HDMI_FC_INVACTV0);

	/* Set up horizontal blanking pixel region width */
	hblank = fb_mode.left_margin + fb_mode.right_margin +
		fb_mode.hsync_len;
	hdmi_writeb(hblank >> 8, HDMI_FC_INHBLANK1);
	hdmi_writeb(hblank, HDMI_FC_INHBLANK0);

	/* Set up vertical blanking pixel region width */
	vblank = fb_mode.upper_margin + fb_mode.lower_margin +
		fb_mode.vsync_len;
	hdmi_writeb(vblank, HDMI_FC_INVBLANK);

	/* Set up HSYNC active edge delay width (in pixel clks) */
	hdmi_writeb(fb_mode.right_margin >> 8, HDMI_FC_HSYNCINDELAY1);
	hdmi_writeb(fb_mode.right_margin, HDMI_FC_HSYNCINDELAY0);

	/* Set up VSYNC active edge delay (in pixel clks) */
	hdmi_writeb(fb_mode.lower_margin, HDMI_FC_VSYNCINDELAY);

	/* Set up HSYNC active pulse width (in pixel clks) */
	hdmi_writeb(fb_mode.hsync_len >> 8, HDMI_FC_HSYNCINWIDTH1);
	hdmi_writeb(fb_mode.hsync_len, HDMI_FC_HSYNCINWIDTH0);

	/* Set up VSYNC active edge delay (in pixel clks) */
	hdmi_writeb(fb_mode.vsync_len, HDMI_FC_VSYNCINWIDTH);

	dev_dbg(&hdmi->pdev->dev, "%s exit\n", __func__);
}

static int mxc_edid_read_internal(struct mxc_hdmi *hdmi, unsigned char *edid,
			struct mxc_edid_cfg *cfg, struct fb_info *fbi)
{
	int extblknum;
	int i, j, ret;
	unsigned char *ediddata = edid;
	unsigned char tmpedid[EDID_LENGTH];

	dev_info(&hdmi->pdev->dev, "%s\n", __func__);

	if (!edid || !cfg || !fbi)
		return -EINVAL;

	/* init HDMI I2CM for read edid*/
	hdmi_writeb(0x0, HDMI_I2CM_DIV);
	hdmi_writeb(0x00, HDMI_I2CM_SS_SCL_HCNT_1_ADDR);
	hdmi_writeb(0x79, HDMI_I2CM_SS_SCL_HCNT_0_ADDR);
	hdmi_writeb(0x00, HDMI_I2CM_SS_SCL_LCNT_1_ADDR);
	hdmi_writeb(0x91, HDMI_I2CM_SS_SCL_LCNT_0_ADDR);

	hdmi_writeb(0x00, HDMI_I2CM_FS_SCL_HCNT_1_ADDR);
	hdmi_writeb(0x0F, HDMI_I2CM_FS_SCL_HCNT_0_ADDR);
	hdmi_writeb(0x00, HDMI_I2CM_FS_SCL_LCNT_1_ADDR);
	hdmi_writeb(0x21, HDMI_I2CM_FS_SCL_LCNT_0_ADDR);

	hdmi_writeb(0x50, HDMI_I2CM_SLAVE);
	hdmi_writeb(0x30, HDMI_I2CM_SEGADDR);

	/* Umask edid interrupt */
	hdmi_writeb(HDMI_I2CM_INT_DONE_POL,
		    HDMI_I2CM_INT);

	hdmi_writeb(HDMI_I2CM_CTLINT_NAC_POL |
		    HDMI_I2CM_CTLINT_ARBITRATION_POL,
		    HDMI_I2CM_CTLINT);

	/* reset edid data zero */
	memset(edid, 0, EDID_LENGTH*4);
	memset(cfg, 0, sizeof(struct mxc_edid_cfg));

	/* Check first three byte of EDID head */
	if (!(hdmi_edid_i2c_read(hdmi, 0, 0) == 0x00) ||
		!(hdmi_edid_i2c_read(hdmi, 1, 0) == 0xFF) ||
		!(hdmi_edid_i2c_read(hdmi, 2, 0) == 0xFF)) {
		dev_info(&hdmi->pdev->dev, "EDID head check failed!");
		return -ENOENT;
	}

	for (i = 0; i < 128; i++) {
		*ediddata = hdmi_edid_i2c_read(hdmi, i, 0);
		ediddata++;
	}

	extblknum = edid[0x7E];
	if (extblknum == 255)
		extblknum = 0;

	if (extblknum) {
		ediddata = edid + EDID_LENGTH;
		for (i = 0; i < 128; i++) {
			*ediddata = hdmi_edid_i2c_read(hdmi, i, 1);
			ediddata++;
		}
	}

	/* edid first block parsing */
	memset(&fbi->monspecs, 0, sizeof(fbi->monspecs));
	fb_edid_to_monspecs(edid, &fbi->monspecs);

	if (extblknum) {
		ret = mxc_edid_parse_ext_blk(edid + EDID_LENGTH,
				cfg, &fbi->monspecs);
		if (ret < 0)
			return -ENOENT;
	}

	/* need read segment block? */
	if (extblknum > 1) {
		for (j = 2; j <= extblknum; j++) {
			for (i = 0; i < 128; i++)
				tmpedid[i] = hdmi_edid_i2c_read(hdmi, i, j);

			/* edid ext block parsing */
			ret = mxc_edid_parse_ext_blk(tmpedid,
					cfg, &fbi->monspecs);
			if (ret < 0)
				return -ENOENT;
		}
	}

	return 0;
}

static int mxc_hdmi_read_edid(struct mxc_hdmi *hdmi)
{
	int ret;
	u8 edid_old[HDMI_EDID_LEN];
	u8 clkdis;

	dev_dbg(&hdmi->pdev->dev, "%s\n", __func__);

	/* save old edid */
	memcpy(edid_old, hdmi->edid, HDMI_EDID_LEN);

	/* Read EDID via HDMI DDC when HDCP Enable */
	if (!hdcp_init)
		ret = mxc_edid_read(hdmi_i2c->adapter, hdmi_i2c->addr,
				hdmi->edid, &hdmi->edid_cfg, hdmi->fbi);
	else {

		/* Disable HDCP clk */
		if (hdmi->hdmi_data.hdcp_enable) {
			clkdis = hdmi_readb(HDMI_MC_CLKDIS);
			clkdis |= HDMI_MC_CLKDIS_HDCPCLK_DISABLE;
			hdmi_writeb(clkdis, HDMI_MC_CLKDIS);
		}

		ret = mxc_edid_read_internal(hdmi, hdmi->edid,
				&hdmi->edid_cfg, hdmi->fbi);

		/* Enable HDCP clk */
		if (hdmi->hdmi_data.hdcp_enable) {
			clkdis = hdmi_readb(HDMI_MC_CLKDIS);
			clkdis &= ~HDMI_MC_CLKDIS_HDCPCLK_DISABLE;
			hdmi_writeb(clkdis, HDMI_MC_CLKDIS);
		}

	}
	if (ret < 0) {
		dev_dbg(&hdmi->pdev->dev, "read failed\n");
		return HDMI_EDID_FAIL;
	}

	/* Save edid cfg for audio driver */
	hdmi_set_edid_cfg(&hdmi->edid_cfg);

	if (!memcmp(edid_old, hdmi->edid, HDMI_EDID_LEN)) {
		dev_info(&hdmi->pdev->dev, "same edid\n");
		return HDMI_EDID_SAME;
	}

	if (hdmi->fbi->monspecs.modedb_len == 0) {
		dev_info(&hdmi->pdev->dev, "No modes read from edid\n");
		return HDMI_EDID_NO_MODES;
	}

	return HDMI_EDID_SUCCESS;
}

static void mxc_hdmi_phy_disable(struct mxc_hdmi *hdmi)
{
	dev_dbg(&hdmi->pdev->dev, "%s\n", __func__);

	if (!hdmi->phy_enabled)
		return;

	hdmi_disable_overflow_interrupts();

	/* Setting PHY to reset status */
	hdmi_writeb(HDMI_MC_PHYRSTZ_DEASSERT, HDMI_MC_PHYRSTZ);

	/* Power down PHY */
	mxc_hdmi_phy_enable_tmds(0);
	mxc_hdmi_phy_enable_power(0);
	mxc_hdmi_phy_gen2_txpwron(0);
	mxc_hdmi_phy_gen2_pddq(1);

	hdmi->phy_enabled = false;
	dev_dbg(&hdmi->pdev->dev, "%s - exit\n", __func__);
}

/* HDMI Initialization Step B.4 */
static void mxc_hdmi_enable_video_path(struct mxc_hdmi *hdmi)
{
	u8 clkdis;

	dev_dbg(&hdmi->pdev->dev, "%s\n", __func__);

	/* control period minimum duration */
	hdmi_writeb(12, HDMI_FC_CTRLDUR);
	hdmi_writeb(32, HDMI_FC_EXCTRLDUR);
	hdmi_writeb(1, HDMI_FC_EXCTRLSPAC);

	/* Set to fill TMDS data channels */
	hdmi_writeb(0x0B, HDMI_FC_CH0PREAM);
	hdmi_writeb(0x16, HDMI_FC_CH1PREAM);
	hdmi_writeb(0x21, HDMI_FC_CH2PREAM);

	/* Enable pixel clock and tmds data path */
	clkdis = 0x7F;
	clkdis &= ~HDMI_MC_CLKDIS_PIXELCLK_DISABLE;
	hdmi_writeb(clkdis, HDMI_MC_CLKDIS);

	clkdis &= ~HDMI_MC_CLKDIS_TMDSCLK_DISABLE;
	hdmi_writeb(clkdis, HDMI_MC_CLKDIS);

	/* Enable csc path */
	if (isColorSpaceConversion(hdmi)) {
		clkdis &= ~HDMI_MC_CLKDIS_CSCCLK_DISABLE;
		hdmi_writeb(clkdis, HDMI_MC_CLKDIS);
	}
}

static void hdmi_enable_audio_clk(struct mxc_hdmi *hdmi)
{
	u8 clkdis;

	dev_dbg(&hdmi->pdev->dev, "%s\n", __func__);

	clkdis = hdmi_readb(HDMI_MC_CLKDIS);
	clkdis &= ~HDMI_MC_CLKDIS_AUDCLK_DISABLE;
	hdmi_writeb(clkdis, HDMI_MC_CLKDIS);
}

/* Workaround to clear the overflow condition */
static void mxc_hdmi_clear_overflow(struct mxc_hdmi *hdmi)
{
	int count;
	u8 val;

	/* TMDS software reset */
	hdmi_writeb((u8)~HDMI_MC_SWRSTZ_TMDSSWRST_REQ, HDMI_MC_SWRSTZ);

	val = hdmi_readb(HDMI_FC_INVIDCONF);

	if (cpu_is_imx6dl(hdmi)) {
		 hdmi_writeb(val, HDMI_FC_INVIDCONF);
		 return;
	}

	for (count = 0 ; count < 5 ; count++)
		hdmi_writeb(val, HDMI_FC_INVIDCONF);
}

static void hdmi_enable_overflow_interrupts(void)
{
	pr_debug("%s\n", __func__);
	hdmi_writeb(0, HDMI_FC_MASK2);
	hdmi_writeb(0, HDMI_IH_MUTE_FC_STAT2);
}

static void hdmi_disable_overflow_interrupts(void)
{
	pr_debug("%s\n", __func__);
	hdmi_writeb(HDMI_IH_MUTE_FC_STAT2_OVERFLOW_MASK,
		    HDMI_IH_MUTE_FC_STAT2);
	hdmi_writeb(0xff, HDMI_FC_MASK2);
}

static void mxc_hdmi_notify_fb(struct mxc_hdmi *hdmi)
{
	int ret = 0;

	dev_dbg(&hdmi->pdev->dev, "%s\n", __func__);

	/* Don't notify if we aren't registered yet */
	WARN_ON(!hdmi->fb_reg);

	/* disable the phy before ipu changes mode */
	mxc_hdmi_phy_disable(hdmi);

	/*
	 * Note that fb_set_var will block.  During this time,
	 * FB_EVENT_MODE_CHANGE callback will happen.
	 * So by the end of this function, mxc_hdmi_setup()
	 * will be done.
	 */
	hdmi->fbi->var.activate |= FB_ACTIVATE_FORCE;
	console_lock();
<<<<<<< HEAD
	if (!fb_set_var(hdmi->fbi, &hdmi->fbi->var))
		fbcon_update_vcs(hdmi->fbi, hdmi->fbi->var.activate & FB_ACTIVATE_ALL);
=======
	ret = fb_set_var(hdmi->fbi, &hdmi->fbi->var);
	if (!ret)
		fbcon_update_vcs(hdmi->fbi,
				 hdmi->fbi->var.activate & FB_ACTIVATE_ALL);
>>>>>>> 4780fab7
	console_unlock();

	dev_dbg(&hdmi->pdev->dev, "%s exit\n", __func__);
}

static void mxc_hdmi_edid_rebuild_modelist(struct mxc_hdmi *hdmi)
{
	int i;
	struct fb_videomode *mode;

	dev_dbg(&hdmi->pdev->dev, "%s\n", __func__);

	console_lock();

	fb_destroy_modelist(&hdmi->fbi->modelist);
	fb_add_videomode(&vga_mode, &hdmi->fbi->modelist);

	for (i = 0; i < hdmi->fbi->monspecs.modedb_len; i++) {
		/*
		 * We might check here if mode is supported by HDMI.
		 * We do not currently support interlaced modes.
		 * And add CEA modes in the modelist.
		 */
		mode = &hdmi->fbi->monspecs.modedb[i];

		if (!(mode->vmode & FB_VMODE_INTERLACED) &&
				(!only_cea || mxc_edid_mode_to_vic(mode))) {

			dev_dbg(&hdmi->pdev->dev, "Added mode %d:", i);
			dev_dbg(&hdmi->pdev->dev,
				"xres = %d, yres = %d, freq = %d, vmode = %d, flag = %d\n",
				hdmi->fbi->monspecs.modedb[i].xres,
				hdmi->fbi->monspecs.modedb[i].yres,
				hdmi->fbi->monspecs.modedb[i].refresh,
				hdmi->fbi->monspecs.modedb[i].vmode,
				hdmi->fbi->monspecs.modedb[i].flag);

			fb_add_videomode(mode, &hdmi->fbi->modelist);
		}
	}

	fb_new_modelist(hdmi->fbi);

	console_unlock();
}

static void  mxc_hdmi_default_edid_cfg(struct mxc_hdmi *hdmi)
{
	/* Default setting HDMI working in HDMI mode */
	hdmi->edid_cfg.hdmi_cap = true;
}

static void  mxc_hdmi_default_modelist(struct mxc_hdmi *hdmi)
{
	struct fb_modelist *modelist;
	struct fb_videomode *m;

	dev_dbg(&hdmi->pdev->dev, "%s\n", __func__);

	/* If no EDID data read, set up default modelist; since we don't know
	 * the supported modes of the current sink, we will use only one mode in
	 * this modelist:
	 * the default_mode set up at init (usually got from cmdline)
	 */
	dev_info(&hdmi->pdev->dev, "create default modelist\n");

	/* If the current modelist is already default, don't re-create it*/
	if (list_is_singular(&hdmi->fbi->modelist)) {
		modelist = list_entry((&hdmi->fbi->modelist)->next,
				struct fb_modelist, list);
		m = &modelist->mode;
		if (fb_mode_is_equal(m, &hdmi->default_mode)) {
			dev_info(&hdmi->pdev->dev,
				"Modelist is already default, no need to re-create!\n");
			return;
		}

	}

	console_lock();
	fb_destroy_modelist(&hdmi->fbi->modelist);
	fb_add_videomode(&hdmi->default_mode, &hdmi->fbi->modelist);
	fb_new_modelist(hdmi->fbi);
	console_unlock();
}

static void mxc_hdmi_set_mode_to_vga_dvi(struct mxc_hdmi *hdmi)
{
	dev_dbg(&hdmi->pdev->dev, "%s\n", __func__);

	hdmi_disable_overflow_interrupts();

	fb_videomode_to_var(&hdmi->fbi->var, &vga_mode);

	hdmi->requesting_vga_for_initialization = true;
	mxc_hdmi_notify_fb(hdmi);
	hdmi->requesting_vga_for_initialization = false;
}

static void mxc_hdmi_set_mode(struct mxc_hdmi *hdmi)
{
	const struct fb_videomode *mode;
	struct fb_videomode m;
	struct fb_var_screeninfo var;

	dev_dbg(&hdmi->pdev->dev, "%s\n", __func__);

	/* Set the default mode only once. */
	if (!hdmi->dft_mode_set) {
		fb_videomode_to_var(&var, &hdmi->default_mode);
		hdmi->dft_mode_set = true;
	} else
		fb_videomode_to_var(&var, &hdmi->previous_non_vga_mode);

	fb_var_to_videomode(&m, &var);
	dump_fb_videomode(&m);

	mode = fb_find_nearest_mode(&m, &hdmi->fbi->modelist);
	if (!mode) {
		pr_err("%s: could not find mode in modelist\n", __func__);
		return;
	}

	/* If both video mode and work mode same as previous,
	 * init HDMI again */
	if (fb_mode_is_equal(&hdmi->previous_non_vga_mode, mode) &&
		(hdmi->edid_cfg.hdmi_cap != hdmi->hdmi_data.video_mode.mDVI)) {
		dev_dbg(&hdmi->pdev->dev,
				"%s: Video mode same as previous\n", __func__);
		/* update fbi mode in case modelist is updated */
		hdmi->fbi->mode = (struct fb_videomode *)mode;
		fb_videomode_to_var(&hdmi->fbi->var, mode);
		/* update hdmi setting in case EDID data updated  */
		mxc_hdmi_setup(hdmi, 0);
	} else {
		dev_dbg(&hdmi->pdev->dev, "%s: New video mode\n", __func__);
		mxc_hdmi_set_mode_to_vga_dvi(hdmi);
		fb_videomode_to_var(&hdmi->fbi->var, mode);
		dump_fb_videomode((struct fb_videomode *)mode);
		mxc_hdmi_notify_fb(hdmi);
	}

}

static void mxc_hdmi_cable_connected(struct mxc_hdmi *hdmi)
{
	int edid_status;

	dev_dbg(&hdmi->pdev->dev, "%s\n", __func__);

	hdmi->cable_plugin = true;

	/* HDMI Initialization Step C */
	edid_status = mxc_hdmi_read_edid(hdmi);

	/* Read EDID again if first EDID read failed */
	if (edid_status == HDMI_EDID_NO_MODES ||
			edid_status == HDMI_EDID_FAIL) {
		int retry_status;
		dev_info(&hdmi->pdev->dev, "Read EDID again\n");
		msleep(200);
		retry_status = mxc_hdmi_read_edid(hdmi);
		/* If we get NO_MODES on the 1st and SAME on the 2nd attempt we
		 * want NO_MODES as final result. */
		if (retry_status != HDMI_EDID_SAME)
			edid_status = retry_status;
	}

	/* HDMI Initialization Steps D, E, F */
	switch (edid_status) {
	case HDMI_EDID_SUCCESS:
		mxc_hdmi_edid_rebuild_modelist(hdmi);
		break;

	/* Rebuild even if they're the same in case only_cea changed */
	case HDMI_EDID_SAME:
		mxc_hdmi_edid_rebuild_modelist(hdmi);
		break;

	case HDMI_EDID_FAIL:
		mxc_hdmi_default_edid_cfg(hdmi);
		/* fall through */
	case HDMI_EDID_NO_MODES:
		/* fall through */
	default:
		mxc_hdmi_default_modelist(hdmi);
		break;
	}

	/* Setting video mode */
	mxc_hdmi_set_mode(hdmi);

	dev_dbg(&hdmi->pdev->dev, "%s exit\n", __func__);
}

static int mxc_hdmi_power_on(struct mxc_dispdrv_handle *disp,
			     struct fb_info *fbi)
{
	struct mxc_hdmi *hdmi = mxc_dispdrv_getdata(disp);
	mxc_hdmi_phy_init(hdmi);
	return 0;
}

static void mxc_hdmi_power_off(struct mxc_dispdrv_handle *disp,
			       struct fb_info *fbi)
{
	struct mxc_hdmi *hdmi = mxc_dispdrv_getdata(disp);
	mxc_hdmi_phy_disable(hdmi);
}

static void mxc_hdmi_cable_disconnected(struct mxc_hdmi *hdmi)
{
	dev_dbg(&hdmi->pdev->dev, "%s\n", __func__);

	/* Disable All HDMI clock */
	hdmi_writeb(0xff, HDMI_MC_CLKDIS);

	mxc_hdmi_phy_disable(hdmi);

	hdmi_disable_overflow_interrupts();

	hdmi->cable_plugin = false;
}

static void hotplug_worker(struct work_struct *work)
{
	struct delayed_work *delay_work = to_delayed_work(work);
	struct mxc_hdmi *hdmi =
		container_of(delay_work, struct mxc_hdmi, hotplug_work);
	u32 phy_int_stat, phy_int_pol, phy_int_mask;
	u8 val;
	unsigned long flags;
	char event_string[32];
	char *envp[] = { event_string, NULL };

	phy_int_stat = hdmi->latest_intr_stat;
	phy_int_pol = hdmi_readb(HDMI_PHY_POL0);

	dev_dbg(&hdmi->pdev->dev, "phy_int_stat=0x%x, phy_int_pol=0x%x\n",
			phy_int_stat, phy_int_pol);

	/* check cable status */
	if (phy_int_stat & HDMI_IH_PHY_STAT0_HPD) {
		/* cable connection changes */
		if (phy_int_pol & HDMI_PHY_HPD) {
			/* Plugin event */
			dev_dbg(&hdmi->pdev->dev, "EVENT=plugin\n");
			mxc_hdmi_cable_connected(hdmi);

			/* Make HPD intr active low to capture unplug event */
			val = hdmi_readb(HDMI_PHY_POL0);
			val &= ~HDMI_PHY_HPD;
			hdmi_writeb(val, HDMI_PHY_POL0);

			hdmi_set_cable_state(1);

			sprintf(event_string, "EVENT=plugin");
			kobject_uevent_env(&hdmi->pdev->dev.kobj, KOBJ_CHANGE, envp);
#ifdef CONFIG_MXC_HDMI_CEC
			mxc_hdmi_cec_handle(0x80);
#endif
		} else if (!(phy_int_pol & HDMI_PHY_HPD)) {
			/* Plugout event */
			dev_dbg(&hdmi->pdev->dev, "EVENT=plugout\n");
			hdmi_set_cable_state(0);
			mxc_hdmi_abort_stream();
			mxc_hdmi_cable_disconnected(hdmi);

			/* Make HPD intr active high to capture plugin event */
			val = hdmi_readb(HDMI_PHY_POL0);
			val |= HDMI_PHY_HPD;
			hdmi_writeb(val, HDMI_PHY_POL0);

			sprintf(event_string, "EVENT=plugout");
			kobject_uevent_env(&hdmi->pdev->dev.kobj, KOBJ_CHANGE, envp);
#ifdef CONFIG_MXC_HDMI_CEC
			mxc_hdmi_cec_handle(0x100);
#endif

		} else
			dev_dbg(&hdmi->pdev->dev, "EVENT=none?\n");
	}

	/* Lock here to ensure full powerdown sequence
	 * completed before next interrupt processed */
	spin_lock_irqsave(&hdmi->irq_lock, flags);

	/* Re-enable HPD interrupts */
	phy_int_mask = hdmi_readb(HDMI_PHY_MASK0);
	phy_int_mask &= ~HDMI_PHY_HPD;
	hdmi_writeb(phy_int_mask, HDMI_PHY_MASK0);

	/* Unmute interrupts */
	hdmi_writeb(~HDMI_IH_MUTE_PHY_STAT0_HPD, HDMI_IH_MUTE_PHY_STAT0);

	if (hdmi_readb(HDMI_IH_FC_STAT2) & HDMI_IH_FC_STAT2_OVERFLOW_MASK)
		mxc_hdmi_clear_overflow(hdmi);

	spin_unlock_irqrestore(&hdmi->irq_lock, flags);
}

static void hdcp_hdp_worker(struct work_struct *work)
{
	struct delayed_work *delay_work = to_delayed_work(work);
	struct mxc_hdmi *hdmi =
		container_of(delay_work, struct mxc_hdmi, hdcp_hdp_work);
	char event_string[32];
	char *envp[] = { event_string, NULL };

	/* HDCP interrupt */
	sprintf(event_string, "EVENT=hdcpint");
	kobject_uevent_env(&hdmi->pdev->dev.kobj, KOBJ_CHANGE, envp);

	/* Unmute interrupts in HDCP application*/
}

static irqreturn_t mxc_hdmi_hotplug(int irq, void *data)
{
	struct mxc_hdmi *hdmi = data;
	u8 val, intr_stat;
	unsigned long flags;

	spin_lock_irqsave(&hdmi->irq_lock, flags);

	/* Check and clean packet overflow interrupt.*/
	if (hdmi_readb(HDMI_IH_FC_STAT2) &
			HDMI_IH_FC_STAT2_OVERFLOW_MASK) {
		mxc_hdmi_clear_overflow(hdmi);

		dev_dbg(&hdmi->pdev->dev, "Overflow interrupt received\n");
		/* clear irq status */
		hdmi_writeb(HDMI_IH_FC_STAT2_OVERFLOW_MASK,
			    HDMI_IH_FC_STAT2);
	}

	/*
	 * We could not disable the irq.  Probably the audio driver
	 * has enabled it. Masking off the HDMI interrupts using
	 * HDMI registers.
	 */
	/* Capture status - used in hotplug_worker ISR */
	intr_stat = hdmi_readb(HDMI_IH_PHY_STAT0);

	if (intr_stat & HDMI_IH_PHY_STAT0_HPD) {

		dev_dbg(&hdmi->pdev->dev, "Hotplug interrupt received\n");
		hdmi->latest_intr_stat = intr_stat;

		/* Mute interrupts until handled */

		val = hdmi_readb(HDMI_IH_MUTE_PHY_STAT0);
		val |= HDMI_IH_MUTE_PHY_STAT0_HPD;
		hdmi_writeb(val, HDMI_IH_MUTE_PHY_STAT0);

		val = hdmi_readb(HDMI_PHY_MASK0);
		val |= HDMI_PHY_HPD;
		hdmi_writeb(val, HDMI_PHY_MASK0);

		/* Clear Hotplug interrupts */
		hdmi_writeb(HDMI_IH_PHY_STAT0_HPD, HDMI_IH_PHY_STAT0);

		schedule_delayed_work(&(hdmi->hotplug_work), msecs_to_jiffies(20));
	}

	/* Check HDCP  interrupt state */
	if (hdmi->hdmi_data.hdcp_enable) {
		val = hdmi_readb(HDMI_A_APIINTSTAT);
		if (val != 0) {
			/* Mute interrupts until interrupt handled */
			val = 0xFF;
			hdmi_writeb(val, HDMI_A_APIINTMSK);
			schedule_delayed_work(&(hdmi->hdcp_hdp_work), msecs_to_jiffies(50));
		}
	}

	spin_unlock_irqrestore(&hdmi->irq_lock, flags);
	return IRQ_HANDLED;
}

static void mxc_hdmi_setup(struct mxc_hdmi *hdmi, unsigned long event)
{
	struct fb_videomode m;
	const struct fb_videomode *edid_mode;

	dev_dbg(&hdmi->pdev->dev, "%s\n", __func__);

	fb_var_to_videomode(&m, &hdmi->fbi->var);
	dump_fb_videomode(&m);

	dev_dbg(&hdmi->pdev->dev, "%s - video mode changed\n", __func__);

	hdmi->vic = 0;
	if (!hdmi->requesting_vga_for_initialization) {
		/* Save mode if this isn't the result of requesting
		 * vga default. */
		memcpy(&hdmi->previous_non_vga_mode, &m,
		       sizeof(struct fb_videomode));
		if (!list_empty(&hdmi->fbi->modelist)) {
			edid_mode = fb_find_nearest_mode(&m, &hdmi->fbi->modelist);
			pr_debug("edid mode ");
			dump_fb_videomode((struct fb_videomode *)edid_mode);
			/* update fbi mode */
			hdmi->fbi->mode = (struct fb_videomode *)edid_mode;
			hdmi->vic = mxc_edid_mode_to_vic(edid_mode);
		}
	}

	hdmi_disable_overflow_interrupts();

	dev_dbg(&hdmi->pdev->dev, "CEA mode used vic=%d\n", hdmi->vic);
	if (!hdmi->dvi_mode && hdmi->edid_cfg.hdmi_cap)
		hdmi->hdmi_data.video_mode.mDVI = false;
	else {
		dev_dbg(&hdmi->pdev->dev, "CEA mode vic=%d work in DVI\n", hdmi->vic);
		hdmi->hdmi_data.video_mode.mDVI = true;
	}

	if ((hdmi->vic == 6) || (hdmi->vic == 7) ||
		(hdmi->vic == 21) || (hdmi->vic == 22) ||
		(hdmi->vic == 2) || (hdmi->vic == 3) ||
		(hdmi->vic == 17) || (hdmi->vic == 18))
		hdmi->hdmi_data.colorimetry = eITU601;
	else
		hdmi->hdmi_data.colorimetry = eITU709;

	if ((hdmi->vic == 10) || (hdmi->vic == 11) ||
		(hdmi->vic == 12) || (hdmi->vic == 13) ||
		(hdmi->vic == 14) || (hdmi->vic == 15) ||
		(hdmi->vic == 25) || (hdmi->vic == 26) ||
		(hdmi->vic == 27) || (hdmi->vic == 28) ||
		(hdmi->vic == 29) || (hdmi->vic == 30) ||
		(hdmi->vic == 35) || (hdmi->vic == 36) ||
		(hdmi->vic == 37) || (hdmi->vic == 38))
		hdmi->hdmi_data.video_mode.mPixelRepetitionOutput = 1;
	else
		hdmi->hdmi_data.video_mode.mPixelRepetitionOutput = 0;

	hdmi->hdmi_data.video_mode.mPixelRepetitionInput = 0;

	/* TODO: Get input format from IPU (via FB driver iface) */
	hdmi->hdmi_data.enc_in_format = RGB;

	hdmi->hdmi_data.enc_out_format = RGB;

	/* YCbCr only enabled in HDMI mode */
	if (!hdmi->hdmi_data.video_mode.mDVI &&
		!hdmi->hdmi_data.rgb_out_enable) {
		if (hdmi->edid_cfg.cea_ycbcr444)
			hdmi->hdmi_data.enc_out_format = YCBCR444;
		else if (hdmi->edid_cfg.cea_ycbcr422)
			hdmi->hdmi_data.enc_out_format = YCBCR422_8BITS;
	}

	/* IPU not support depth color output */
	hdmi->hdmi_data.enc_color_depth = 8;
	hdmi->hdmi_data.pix_repet_factor = 0;
	hdmi->hdmi_data.video_mode.mDataEnablePolarity = true;

	/* HDMI Initialization Step B.1 */
	hdmi_av_composer(hdmi);

	/* HDMI Initializateion Step B.2 */
	mxc_hdmi_phy_init(hdmi);

	/* HDMI Initialization Step B.3 */
	mxc_hdmi_enable_video_path(hdmi);

	/* not for DVI mode */
	if (hdmi->hdmi_data.video_mode.mDVI)
		dev_dbg(&hdmi->pdev->dev, "%s DVI mode\n", __func__);
	else {
		dev_dbg(&hdmi->pdev->dev, "%s CEA mode\n", __func__);

		/* HDMI Initialization Step E - Configure audio */
		hdmi_clk_regenerator_update_pixel_clock(hdmi->fbi->var.pixclock);
		hdmi_enable_audio_clk(hdmi);

		/* HDMI Initialization Step F - Configure AVI InfoFrame */
		hdmi_config_AVI(hdmi);
	}

	hdmi_video_packetize(hdmi);
	hdmi_video_csc(hdmi);
	hdmi_video_sample(hdmi);

	/* delay 20ms before tmds start work */
	msleep(20);
	mxc_hdmi_clear_overflow(hdmi);

	dev_dbg(&hdmi->pdev->dev, "%s exit\n\n", __func__);
}

/* Wait until we are registered to enable interrupts */
static void mxc_hdmi_fb_registered(struct mxc_hdmi *hdmi)
{
	unsigned long flags;

	if (hdmi->fb_reg)
		return;

	spin_lock_irqsave(&hdmi->irq_lock, flags);

	dev_dbg(&hdmi->pdev->dev, "%s\n", __func__);

	hdmi_writeb(HDMI_PHY_I2CM_INT_ADDR_DONE_POL,
		    HDMI_PHY_I2CM_INT_ADDR);

	hdmi_writeb(HDMI_PHY_I2CM_CTLINT_ADDR_NAC_POL |
		    HDMI_PHY_I2CM_CTLINT_ADDR_ARBITRATION_POL,
		    HDMI_PHY_I2CM_CTLINT_ADDR);

	/* enable cable hot plug irq */
	hdmi_writeb((u8)~HDMI_PHY_HPD, HDMI_PHY_MASK0);

	/* Clear Hotplug interrupts */
	hdmi_writeb(HDMI_IH_PHY_STAT0_HPD, HDMI_IH_PHY_STAT0);

	/* Unmute interrupts */
	hdmi_writeb(~HDMI_IH_MUTE_PHY_STAT0_HPD, HDMI_IH_MUTE_PHY_STAT0);

	hdmi->fb_reg = true;

	spin_unlock_irqrestore(&hdmi->irq_lock, flags);

}

static int mxc_hdmi_fb_event(struct notifier_block *nb,
					unsigned long val, void *v)
{
	struct fb_event *event = v;
	struct mxc_hdmi *hdmi = container_of(nb, struct mxc_hdmi, nb);

	if (strcmp(event->info->fix.id, hdmi->fbi->fix.id))
		return 0;

	switch (val) {

	case FB_EVENT_FB_REGISTERED:
		dev_dbg(&hdmi->pdev->dev, "event=FB_EVENT_FB_REGISTERED\n");
		mxc_hdmi_fb_registered(hdmi);
		hdmi_set_registered(1);
		break;

	case FB_EVENT_FB_UNREGISTERED:
		dev_dbg(&hdmi->pdev->dev, "event=FB_EVENT_FB_UNREGISTERED\n");
		hdmi->fb_reg = false;
		hdmi_set_registered(0);
		break;

	case FB_EVENT_MODE_CHANGE:
		dev_dbg(&hdmi->pdev->dev, "event=FB_EVENT_MODE_CHANGE\n");
		if (hdmi->fb_reg)
			mxc_hdmi_setup(hdmi, val);
		break;

	case FB_EVENT_BLANK:
		if ((*((int *)event->data) == FB_BLANK_UNBLANK) &&
			(*((int *)event->data) != hdmi->blank)) {
			dev_dbg(&hdmi->pdev->dev,
				"event=FB_EVENT_BLANK - UNBLANK\n");

			hdmi->blank = *((int *)event->data);

			if (hdmi->fb_reg && hdmi->cable_plugin)
				mxc_hdmi_setup(hdmi, val);
			hdmi_set_blank_state(1);

		} else if (*((int *)event->data) != hdmi->blank) {
			dev_dbg(&hdmi->pdev->dev,
				"event=FB_EVENT_BLANK - BLANK\n");
			hdmi_set_blank_state(0);
			mxc_hdmi_abort_stream();

			mxc_hdmi_phy_disable(hdmi);

			hdmi->blank = *((int *)event->data);
		} else
			dev_dbg(&hdmi->pdev->dev,
				"FB BLANK state no changed!\n");

		break;

	case FB_EVENT_SUSPEND:
		dev_dbg(&hdmi->pdev->dev,
			"event=FB_EVENT_SUSPEND\n");

		if (hdmi->blank == FB_BLANK_UNBLANK) {
			mxc_hdmi_phy_disable(hdmi);
			clk_disable(hdmi->hdmi_iahb_clk);
			clk_disable(hdmi->hdmi_isfr_clk);
			clk_disable(hdmi->mipi_core_clk);
		}
		break;

	case FB_EVENT_RESUME:
		dev_dbg(&hdmi->pdev->dev,
			"event=FB_EVENT_RESUME\n");

		if (hdmi->blank == FB_BLANK_UNBLANK) {
			clk_enable(hdmi->mipi_core_clk);
			clk_enable(hdmi->hdmi_iahb_clk);
			clk_enable(hdmi->hdmi_isfr_clk);
			mxc_hdmi_phy_init(hdmi);
		}
		break;

	}
	return 0;
}

static void hdmi_init_route(struct mxc_hdmi *hdmi)
{
	uint32_t hdmi_mux_setting, reg;
	int ipu_id, disp_id;

	ipu_id = mxc_hdmi_ipu_id;
	disp_id = mxc_hdmi_disp_id;

	if ((ipu_id > 1) || (ipu_id < 0)) {
		pr_err("Invalid IPU select for HDMI: %d. Set to 0\n", ipu_id);
		ipu_id = 0;
	}

	if ((disp_id > 1) || (disp_id < 0)) {
		pr_err("Invalid DI select for HDMI: %d. Set to 0\n", disp_id);
		disp_id = 0;
	}

	reg = readl(hdmi->gpr_hdmi_base);

	/* Configure the connection between IPU1/2 and HDMI */
	hdmi_mux_setting = 2*ipu_id + disp_id;

	/* GPR3, bits 2-3 = HDMI_MUX_CTL */
	reg &= ~0xd;
	reg |= hdmi_mux_setting << 2;

	writel(reg, hdmi->gpr_hdmi_base);

	/* Set HDMI event as SDMA event2 for HDMI audio */
	reg = readl(hdmi->gpr_sdma_base);
	reg |= 0x1;
	writel(reg, hdmi->gpr_sdma_base);
}

static void hdmi_hdcp_get_property(struct platform_device *pdev)
{
	struct device_node *np = pdev->dev.of_node;

	/* Check hdcp enable by dts.*/
	hdcp_init = of_property_read_bool(np, "fsl,hdcp");
	if (hdcp_init)
		dev_dbg(&pdev->dev, "hdcp enable\n");
	else
		dev_dbg(&pdev->dev, "hdcp disable\n");
}

static void hdmi_get_of_property(struct mxc_hdmi *hdmi)
{
	struct platform_device *pdev = hdmi->pdev;
	struct device_node *np = pdev->dev.of_node;
	const struct of_device_id *of_id =
			of_match_device(imx_hdmi_dt_ids, &pdev->dev);
	int ret;
	u32 phy_reg_vlev = 0, phy_reg_cksymtx = 0;

	if (of_id) {
		pdev->id_entry = of_id->data;
		hdmi->cpu_type = pdev->id_entry->driver_data;
	}

	/* HDMI PHY register vlev and cksymtx preperty is optional.
	 * It is for specific board to pass HCT electrical part.
	 * Default value will been setting in HDMI PHY config function
	 * if it is not define in device tree.
	 */
	ret = of_property_read_u32(np, "fsl,phy_reg_vlev", &phy_reg_vlev);
	if (ret)
		dev_dbg(&pdev->dev, "No board specific HDMI PHY vlev\n");

	ret = of_property_read_u32(np, "fsl,phy_reg_cksymtx", &phy_reg_cksymtx);
	if (ret)
		dev_dbg(&pdev->dev, "No board specific HDMI PHY cksymtx\n");

	hdmi->dvi_mode = of_property_read_bool(np, "digi,dvi_mode");

	/* Specific phy config */
	hdmi->phy_config.reg_cksymtx = phy_reg_cksymtx;
	hdmi->phy_config.reg_vlev = phy_reg_vlev;

}

/* HDMI Initialization Step A */
static int mxc_hdmi_disp_init(struct mxc_dispdrv_handle *disp,
			      struct mxc_dispdrv_setting *setting)
{
	int ret = 0;
	u32 i;
	const struct fb_videomode *mode;
	struct fb_videomode m;
	struct mxc_hdmi *hdmi = mxc_dispdrv_getdata(disp);
	int irq = platform_get_irq(hdmi->pdev, 0);

	dev_dbg(&hdmi->pdev->dev, "%s\n", __func__);

	/* Check hdmi disp init once */
	if (hdmi_inited) {
		dev_err(&hdmi->pdev->dev,
				"Error only one HDMI output support now!\n");
		return -1;
	}

	hdmi_get_of_property(hdmi);

	if (irq < 0)
		return -ENODEV;

	/* Setting HDMI default to blank state */
	hdmi->blank = FB_BLANK_POWERDOWN;

	ret = ipu_di_to_crtc(&hdmi->pdev->dev, mxc_hdmi_ipu_id,
			     mxc_hdmi_disp_id, &setting->crtc);
	if (ret < 0)
		return ret;

	setting->if_fmt = IPU_PIX_FMT_RGB24;

	hdmi->dft_mode_str = setting->dft_mode_str;
	hdmi->default_bpp = setting->default_bpp;
	dev_dbg(&hdmi->pdev->dev, "%s - default mode %s bpp=%d\n",
		__func__, hdmi->dft_mode_str, hdmi->default_bpp);

	hdmi->fbi = setting->fbi;

	hdmi_init_route(hdmi);

	hdmi->mipi_core_clk = clk_get(&hdmi->pdev->dev, "mipi_core");
	if (IS_ERR(hdmi->mipi_core_clk)) {
		ret = PTR_ERR(hdmi->mipi_core_clk);
		dev_err(&hdmi->pdev->dev,
			"Unable to get mipi core clk: %d\n", ret);
		goto egetclk;
	}

	ret = clk_prepare_enable(hdmi->mipi_core_clk);
	if (ret < 0) {
		dev_err(&hdmi->pdev->dev,
				"Cannot enable mipi core clock: %d\n", ret);
		goto erate;
	}

	hdmi->hdmi_isfr_clk = clk_get(&hdmi->pdev->dev, "hdmi_isfr");
	if (IS_ERR(hdmi->hdmi_isfr_clk)) {
		ret = PTR_ERR(hdmi->hdmi_isfr_clk);
		dev_err(&hdmi->pdev->dev,
			"Unable to get HDMI clk: %d\n", ret);
		goto egetclk1;
	}

	ret = clk_prepare_enable(hdmi->hdmi_isfr_clk);
	if (ret < 0) {
		dev_err(&hdmi->pdev->dev,
			"Cannot enable HDMI isfr clock: %d\n", ret);
		goto erate1;
	}

	hdmi->hdmi_iahb_clk = clk_get(&hdmi->pdev->dev, "hdmi_iahb");
	if (IS_ERR(hdmi->hdmi_iahb_clk)) {
		ret = PTR_ERR(hdmi->hdmi_iahb_clk);
		dev_err(&hdmi->pdev->dev,
			"Unable to get HDMI clk: %d\n", ret);
		goto egetclk2;
	}

	ret = clk_prepare_enable(hdmi->hdmi_iahb_clk);
	if (ret < 0) {
		dev_err(&hdmi->pdev->dev,
			"Cannot enable HDMI iahb clock: %d\n", ret);
		goto erate2;
	}

	dev_dbg(&hdmi->pdev->dev, "Enabled HDMI clocks\n");

	/* Init DDC pins for HDCP  */
	if (hdcp_init) {
		hdmi->pinctrl = devm_pinctrl_get_select_default(&hdmi->pdev->dev);
		if (IS_ERR(hdmi->pinctrl)) {
			dev_err(&hdmi->pdev->dev, "can't get/select DDC pinctrl\n");
			goto erate2;
		}
	}

	/* Product and revision IDs */
	dev_info(&hdmi->pdev->dev,
		"Detected HDMI controller 0x%x:0x%x:0x%x:0x%x\n",
		hdmi_readb(HDMI_DESIGN_ID),
		hdmi_readb(HDMI_REVISION_ID),
		hdmi_readb(HDMI_PRODUCT_ID0),
		hdmi_readb(HDMI_PRODUCT_ID1));

	/* To prevent overflows in HDMI_IH_FC_STAT2, set the clk regenerator
	 * N and cts values before enabling phy */
	hdmi_init_clk_regenerator();

	INIT_LIST_HEAD(&hdmi->fbi->modelist);

	spin_lock_init(&hdmi->irq_lock);

	/* Set the default mode and modelist when disp init. */
	fb_find_mode(&hdmi->fbi->var, hdmi->fbi,
		     hdmi->dft_mode_str, NULL, 0, NULL,
		     hdmi->default_bpp);

	console_lock();

	fb_destroy_modelist(&hdmi->fbi->modelist);

	/*Add all no interlaced CEA mode to default modelist */
	for (i = 0; i < ARRAY_SIZE(mxc_cea_mode); i++) {
		mode = &mxc_cea_mode[i];
		if (!(mode->vmode & FB_VMODE_INTERLACED) && (mode->xres != 0))
			fb_add_videomode(mode, &hdmi->fbi->modelist);
	}

	console_unlock();

	/* Find a nearest mode in default modelist */
	fb_var_to_videomode(&m, &hdmi->fbi->var);

	hdmi->dft_mode_set = false;
	mode = fb_find_nearest_mode(&m, &hdmi->fbi->modelist);
	if (!mode) {
		pr_err("%s: could not find mode in modelist\n", __func__);
		return -1;
	}
	dump_fb_videomode(mode);
	/* Save default video mode */
	memcpy(&hdmi->default_mode, mode, sizeof(struct fb_videomode));

	fb_videomode_to_var(&hdmi->fbi->var, mode);

	/* update fbi mode */
	hdmi->fbi->mode = (struct fb_videomode *)mode;

	/* Default setting HDMI working in HDMI mode*/
	hdmi->edid_cfg.hdmi_cap = true;

	INIT_DELAYED_WORK(&hdmi->hotplug_work, hotplug_worker);
	INIT_DELAYED_WORK(&hdmi->hdcp_hdp_work, hdcp_hdp_worker);

	/* Configure registers related to HDMI interrupt
	 * generation before registering IRQ. */
	hdmi_writeb(HDMI_PHY_HPD, HDMI_PHY_POL0);

	/* Clear Hotplug interrupts */
	hdmi_writeb(HDMI_IH_PHY_STAT0_HPD, HDMI_IH_PHY_STAT0);

	hdmi->nb.notifier_call = mxc_hdmi_fb_event;
	ret = fb_register_client(&hdmi->nb);
	if (ret < 0)
		goto efbclient;

	memset(&hdmi->hdmi_data, 0, sizeof(struct hdmi_data_info));

	/* Default HDMI working in RGB mode */
	hdmi->hdmi_data.rgb_out_enable = true;

	ret = devm_request_irq(&hdmi->pdev->dev, irq, mxc_hdmi_hotplug, IRQF_SHARED,
			dev_name(&hdmi->pdev->dev), hdmi);
	if (ret < 0) {
		dev_err(&hdmi->pdev->dev,
			"Unable to request irq: %d\n", ret);
		goto ereqirq;
	}

	ret = device_create_file(&hdmi->pdev->dev, &dev_attr_fb_name);
	if (ret < 0)
		dev_warn(&hdmi->pdev->dev,
			"cound not create sys node for fb name\n");
	ret = device_create_file(&hdmi->pdev->dev, &dev_attr_cable_state);
	if (ret < 0)
		dev_warn(&hdmi->pdev->dev,
			"cound not create sys node for cable state\n");
	ret = device_create_file(&hdmi->pdev->dev, &dev_attr_edid);
	if (ret < 0)
		dev_warn(&hdmi->pdev->dev,
			"cound not create sys node for edid\n");

	ret = device_create_file(&hdmi->pdev->dev, &dev_attr_rgb_out_enable);
	if (ret < 0)
		dev_warn(&hdmi->pdev->dev,
			"cound not create sys node for rgb out enable\n");

	ret = device_create_file(&hdmi->pdev->dev, &dev_attr_hdcp_enable);
	if (ret < 0)
		dev_warn(&hdmi->pdev->dev,
			"cound not create sys node for hdcp enable\n");

	dev_dbg(&hdmi->pdev->dev, "%s exit\n", __func__);

	hdmi_inited = true;

	return ret;

efbclient:
	free_irq(irq, hdmi);
ereqirq:
	clk_disable_unprepare(hdmi->hdmi_iahb_clk);
erate2:
	clk_put(hdmi->hdmi_iahb_clk);
egetclk2:
	clk_disable_unprepare(hdmi->hdmi_isfr_clk);
erate1:
	clk_put(hdmi->hdmi_isfr_clk);
egetclk1:
	clk_disable_unprepare(hdmi->mipi_core_clk);
erate:
	clk_put(hdmi->mipi_core_clk);
egetclk:
	dev_dbg(&hdmi->pdev->dev, "%s error exit\n", __func__);

	return ret;
}

static void mxc_hdmi_disp_deinit(struct mxc_dispdrv_handle *disp)
{
	struct mxc_hdmi *hdmi = mxc_dispdrv_getdata(disp);

	dev_dbg(&hdmi->pdev->dev, "%s\n", __func__);

	fb_unregister_client(&hdmi->nb);

	clk_disable_unprepare(hdmi->hdmi_isfr_clk);
	clk_put(hdmi->hdmi_isfr_clk);
	clk_disable_unprepare(hdmi->hdmi_iahb_clk);
	clk_put(hdmi->hdmi_iahb_clk);
	clk_disable_unprepare(hdmi->mipi_core_clk);
	clk_put(hdmi->mipi_core_clk);

	platform_device_unregister(hdmi->pdev);

	hdmi_inited = false;
}

static struct mxc_dispdrv_driver mxc_hdmi_drv = {
	.name	= DISPDRV_HDMI,
	.init	= mxc_hdmi_disp_init,
	.deinit	= mxc_hdmi_disp_deinit,
	.enable = mxc_hdmi_power_on,
	.disable = mxc_hdmi_power_off,
};


static int mxc_hdmi_open(struct inode *inode, struct file *file)
{
	return 0;
}

static long mxc_hdmi_ioctl(struct file *file,
		unsigned int cmd, unsigned long arg)
{
	int __user *argp = (void __user *)arg;
	int ret = 0;

	switch (cmd) {
	case HDMI_IOC_GET_RESOURCE:
		ret = copy_to_user(argp, &g_hdmi->hdmi_data,
				sizeof(g_hdmi->hdmi_data)) ? -EFAULT : 0;
		break;
	case HDMI_IOC_GET_CPU_TYPE:
		ret = put_user(g_hdmi->cpu_type, argp);
		break;
	default:
		pr_debug("Unsupport cmd %d\n", cmd);
		break;
	}

	return ret;
}

static int mxc_hdmi_release(struct inode *inode, struct file *file)
{
	return 0;
}

static const struct file_operations mxc_hdmi_fops = {
	.owner = THIS_MODULE,
	.open = mxc_hdmi_open,
	.release = mxc_hdmi_release,
	.unlocked_ioctl = mxc_hdmi_ioctl,
};


static int mxc_hdmi_probe(struct platform_device *pdev)
{
	struct mxc_hdmi *hdmi;
	struct device *temp_class;
	struct resource *res;
	int ret = 0;

	/* Check I2C driver is loaded and available
	 * check hdcp function is enable by dts */
	hdmi_hdcp_get_property(pdev);
	if (!hdmi_i2c && !hdcp_init)
		return -ENODEV;

	res = platform_get_resource(pdev, IORESOURCE_MEM, 0);
	if (!res)
		return -ENOENT;

	hdmi = devm_kzalloc(&pdev->dev,
				sizeof(struct mxc_hdmi),
				GFP_KERNEL);
	if (!hdmi) {
		dev_err(&pdev->dev, "Cannot allocate device data\n");
		ret = -ENOMEM;
		goto ealloc;
	}
	g_hdmi = hdmi;

	hdmi_major = register_chrdev(hdmi_major, "mxc_hdmi", &mxc_hdmi_fops);
	if (hdmi_major < 0) {
		printk(KERN_ERR "HDMI: unable to get a major for HDMI\n");
		ret = -EBUSY;
		goto ealloc;
	}

	hdmi_class = class_create(THIS_MODULE, "mxc_hdmi");
	if (IS_ERR(hdmi_class)) {
		ret = PTR_ERR(hdmi_class);
		goto err_out_chrdev;
	}

	temp_class = device_create(hdmi_class, NULL, MKDEV(hdmi_major, 0),
				   NULL, "mxc_hdmi");
	if (IS_ERR(temp_class)) {
		ret = PTR_ERR(temp_class);
		goto err_out_class;
	}

	hdmi->pdev = pdev;

	hdmi->core_pdev = platform_device_alloc("mxc_hdmi_core", -1);
	if (!hdmi->core_pdev) {
		pr_err("%s failed platform_device_alloc for hdmi core\n",
			__func__);
		ret = -ENOMEM;
		goto ecore;
	}

	hdmi->gpr_base = ioremap(res->start, resource_size(res));
	if (!hdmi->gpr_base) {
		dev_err(&pdev->dev, "ioremap failed\n");
		ret = -ENOMEM;
		goto eiomap;
	}

	hdmi->gpr_hdmi_base = hdmi->gpr_base + 3;
	hdmi->gpr_sdma_base = hdmi->gpr_base;

	hdmi_inited = false;

	hdmi->disp_mxc_hdmi = mxc_dispdrv_register(&mxc_hdmi_drv);
	if (IS_ERR(hdmi->disp_mxc_hdmi)) {
		dev_err(&pdev->dev, "Failed to register dispdrv - 0x%x\n",
			(int)hdmi->disp_mxc_hdmi);
		ret = (int)hdmi->disp_mxc_hdmi;
		goto edispdrv;
	}
	mxc_dispdrv_setdata(hdmi->disp_mxc_hdmi, hdmi);

	platform_set_drvdata(pdev, hdmi);

	hdmi_regulator = devm_regulator_get(&pdev->dev, "HDMI");
	if (!IS_ERR(hdmi_regulator)) {
		ret = regulator_enable(hdmi_regulator);
		if (ret) {
			dev_err(&pdev->dev, "enable 5v hdmi regulator failed\n");
			goto edispdrv;
		}
	} else {
		hdmi_regulator = NULL;
		dev_warn(&pdev->dev, "No hdmi 5v supply\n");
	}

	return 0;
edispdrv:
	iounmap(hdmi->gpr_base);
eiomap:
	platform_device_put(hdmi->core_pdev);
ecore:
	kfree(hdmi);
err_out_class:
	device_destroy(hdmi_class, MKDEV(hdmi_major, 0));
	class_destroy(hdmi_class);
err_out_chrdev:
	unregister_chrdev(hdmi_major, "mxc_hdmi");
ealloc:
	return ret;
}

static int mxc_hdmi_remove(struct platform_device *pdev)
{
	struct mxc_hdmi *hdmi = platform_get_drvdata(pdev);
	int irq = platform_get_irq(pdev, 0);

	fb_unregister_client(&hdmi->nb);

	mxc_dispdrv_puthandle(hdmi->disp_mxc_hdmi);
	mxc_dispdrv_unregister(hdmi->disp_mxc_hdmi);
	iounmap(hdmi->gpr_base);
	/* No new work will be scheduled, wait for running ISR */
	free_irq(irq, hdmi);
	kfree(hdmi);

	if (hdmi_regulator)
		regulator_disable(hdmi_regulator);

	g_hdmi = NULL;

	return 0;
}

static struct platform_driver mxc_hdmi_driver = {
	.probe = mxc_hdmi_probe,
	.remove = mxc_hdmi_remove,
	.driver = {
		.name = "mxc_hdmi",
		.of_match_table	= imx_hdmi_dt_ids,
		.owner = THIS_MODULE,
	},
};

static int __init mxc_hdmi_init(void)
{
	return platform_driver_register(&mxc_hdmi_driver);
}
module_init(mxc_hdmi_init);

static void __exit mxc_hdmi_exit(void)
{
	if (hdmi_major > 0) {
		device_destroy(hdmi_class, MKDEV(hdmi_major, 0));
		class_destroy(hdmi_class);
		unregister_chrdev(hdmi_major, "mxc_hdmi");
		hdmi_major = 0;
	}

	platform_driver_unregister(&mxc_hdmi_driver);
}
module_exit(mxc_hdmi_exit);

static int mxc_hdmi_i2c_probe(struct i2c_client *client,
		const struct i2c_device_id *id)
{
	if (!i2c_check_functionality(client->adapter,
				I2C_FUNC_SMBUS_BYTE | I2C_FUNC_I2C))
		return -ENODEV;

	hdmi_i2c = client;

	return 0;
}

static int mxc_hdmi_i2c_remove(struct i2c_client *client)
{
	hdmi_i2c = NULL;
	return 0;
}

static const struct of_device_id imx_hdmi_i2c_match[] = {
	{ .compatible = "fsl,imx6-hdmi-i2c", },
	{ /* sentinel */ }
};

static const struct i2c_device_id mxc_hdmi_i2c_id[] = {
	{ "mxc_hdmi_i2c", 0 },
	{},
};
MODULE_DEVICE_TABLE(i2c, mxc_hdmi_i2c_id);

static struct i2c_driver mxc_hdmi_i2c_driver = {
	.driver = {
		   .name = "mxc_hdmi_i2c",
			.of_match_table	= imx_hdmi_i2c_match,
		   },
	.probe = mxc_hdmi_i2c_probe,
	.remove = mxc_hdmi_i2c_remove,
	.id_table = mxc_hdmi_i2c_id,
};

static int __init mxc_hdmi_i2c_init(void)
{
	return i2c_add_driver(&mxc_hdmi_i2c_driver);
}

static void __exit mxc_hdmi_i2c_exit(void)
{
	i2c_del_driver(&mxc_hdmi_i2c_driver);
}

module_init(mxc_hdmi_i2c_init);
module_exit(mxc_hdmi_i2c_exit);

MODULE_AUTHOR("Freescale Semiconductor, Inc.");<|MERGE_RESOLUTION|>--- conflicted
+++ resolved
@@ -1787,15 +1787,10 @@
 	 */
 	hdmi->fbi->var.activate |= FB_ACTIVATE_FORCE;
 	console_lock();
-<<<<<<< HEAD
-	if (!fb_set_var(hdmi->fbi, &hdmi->fbi->var))
-		fbcon_update_vcs(hdmi->fbi, hdmi->fbi->var.activate & FB_ACTIVATE_ALL);
-=======
 	ret = fb_set_var(hdmi->fbi, &hdmi->fbi->var);
 	if (!ret)
 		fbcon_update_vcs(hdmi->fbi,
 				 hdmi->fbi->var.activate & FB_ACTIVATE_ALL);
->>>>>>> 4780fab7
 	console_unlock();
 
 	dev_dbg(&hdmi->pdev->dev, "%s exit\n", __func__);
