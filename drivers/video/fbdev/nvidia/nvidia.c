/*
 * linux/drivers/video/nvidia/nvidia.c - nVidia fb driver
 *
 * Copyright 2004 Antonino Daplas <adaplas@pol.net>
 *
 * This file is subject to the terms and conditions of the GNU General Public
 * License.  See the file COPYING in the main directory of this archive
 * for more details.
 *
 */

#include <linux/aperture.h>
#include <linux/module.h>
#include <linux/kernel.h>
#include <linux/errno.h>
#include <linux/string.h>
#include <linux/mm.h>
#include <linux/slab.h>
#include <linux/delay.h>
#include <linux/fb.h>
#include <linux/init.h>
#include <linux/pci.h>
#include <linux/console.h>
#include <linux/backlight.h>
#ifdef CONFIG_BOOTX_TEXT
#include <asm/btext.h>
#endif

#include "nv_local.h"
#include "nv_type.h"
#include "nv_proto.h"
#include "nv_dma.h"

#ifdef CONFIG_FB_NVIDIA_DEBUG
#define NVTRACE          printk
#else
#define NVTRACE          if (0) printk
#endif

#define NVTRACE_ENTER(...)  NVTRACE("%s START\n", __func__)
#define NVTRACE_LEAVE(...)  NVTRACE("%s END\n", __func__)

#ifdef CONFIG_FB_NVIDIA_DEBUG
#define assert(expr) \
	if (!(expr)) { \
	printk( "Assertion failed! %s,%s,%s,line=%d\n",\
	#expr,__FILE__,__func__,__LINE__); \
	BUG(); \
	}
#else
#define assert(expr)
#endif

#define PFX "nvidiafb: "

/* HW cursor parameters */
#define MAX_CURS		32

static const struct pci_device_id nvidiafb_pci_tbl[] = {
	{PCI_VENDOR_ID_NVIDIA, PCI_ANY_ID, PCI_ANY_ID, PCI_ANY_ID,
	 PCI_BASE_CLASS_DISPLAY << 16, 0xff0000, 0},
	{ 0, }
};
MODULE_DEVICE_TABLE(pci, nvidiafb_pci_tbl);

/* command line data, set in nvidiafb_setup() */
static int flatpanel = -1;	/* Autodetect later */
static int fpdither = -1;
static int forceCRTC = -1;
static int hwcur = 0;
static int noaccel = 0;
static int noscale = 0;
static int paneltweak = 0;
static int vram = 0;
static int bpp = 8;
static int reverse_i2c;
static bool nomtrr = false;
static int backlight = IS_BUILTIN(CONFIG_PMAC_BACKLIGHT);

static char *mode_option = NULL;

static struct fb_fix_screeninfo nvidiafb_fix = {
	.type = FB_TYPE_PACKED_PIXELS,
	.xpanstep = 8,
	.ypanstep = 1,
};

static struct fb_var_screeninfo nvidiafb_default_var = {
	.xres = 640,
	.yres = 480,
	.xres_virtual = 640,
	.yres_virtual = 480,
	.bits_per_pixel = 8,
	.red = {0, 8, 0},
	.green = {0, 8, 0},
	.blue = {0, 8, 0},
	.transp = {0, 0, 0},
	.activate = FB_ACTIVATE_NOW,
	.height = -1,
	.width = -1,
	.pixclock = 39721,
	.left_margin = 40,
	.right_margin = 24,
	.upper_margin = 32,
	.lower_margin = 11,
	.hsync_len = 96,
	.vsync_len = 2,
	.vmode = FB_VMODE_NONINTERLACED
};

static void nvidiafb_load_cursor_image(struct nvidia_par *par, u8 * data8,
				       u16 bg, u16 fg, u32 w, u32 h)
{
	u32 *data = (u32 *) data8;
	int i, j, k = 0;
	u32 b, tmp;

	w = (w + 1) & ~1;

	for (i = 0; i < h; i++) {
		b = *data++;
		reverse_order(&b);

		for (j = 0; j < w / 2; j++) {
			tmp = 0;
#if defined (__BIG_ENDIAN)
			tmp = (b & (1 << 31)) ? fg << 16 : bg << 16;
			b <<= 1;
			tmp |= (b & (1 << 31)) ? fg : bg;
			b <<= 1;
#else
			tmp = (b & 1) ? fg : bg;
			b >>= 1;
			tmp |= (b & 1) ? fg << 16 : bg << 16;
			b >>= 1;
#endif
			NV_WR32(&par->CURSOR[k++], 0, tmp);
		}
		k += (MAX_CURS - w) / 2;
	}
}

static void nvidia_write_clut(struct nvidia_par *par,
			      u8 regnum, u8 red, u8 green, u8 blue)
{
	NVWriteDacMask(par, 0xff);
	NVWriteDacWriteAddr(par, regnum);
	NVWriteDacData(par, red);
	NVWriteDacData(par, green);
	NVWriteDacData(par, blue);
}

static void nvidia_read_clut(struct nvidia_par *par,
			     u8 regnum, u8 * red, u8 * green, u8 * blue)
{
	NVWriteDacMask(par, 0xff);
	NVWriteDacReadAddr(par, regnum);
	*red = NVReadDacData(par);
	*green = NVReadDacData(par);
	*blue = NVReadDacData(par);
}

static int nvidia_panel_tweak(struct nvidia_par *par,
			      struct _riva_hw_state *state)
{
	int tweak = 0;

	if (par->paneltweak) {
		tweak = par->paneltweak;
	} else {
		/* Begin flat panel hacks.
		 * This is unfortunate, but some chips need this register
		 * tweaked or else you get artifacts where adjacent pixels are
		 * swapped.  There are no hard rules for what to set here so all
		 * we can do is experiment and apply hacks.
		 */
		if (((par->Chipset & 0xffff) == 0x0328) && (state->bpp == 32)) {
			/* At least one NV34 laptop needs this workaround. */
			tweak = -1;
		}

		if ((par->Chipset & 0xfff0) == 0x0310)
			tweak = 1;
		/* end flat panel hacks */
	}

	return tweak;
}

static void nvidia_screen_off(struct nvidia_par *par, int on)
{
	unsigned char tmp;

	if (on) {
		/*
		 * Turn off screen and disable sequencer.
		 */
		tmp = NVReadSeq(par, 0x01);

		NVWriteSeq(par, 0x00, 0x01);		/* Synchronous Reset */
		NVWriteSeq(par, 0x01, tmp | 0x20);	/* disable the display */
	} else {
		/*
		 * Reenable sequencer, then turn on screen.
		 */

		tmp = NVReadSeq(par, 0x01);

		NVWriteSeq(par, 0x01, tmp & ~0x20);	/* reenable display */
		NVWriteSeq(par, 0x00, 0x03);		/* End Reset */
	}
}

static void nvidia_save_vga(struct nvidia_par *par,
			    struct _riva_hw_state *state)
{
	int i;

	NVTRACE_ENTER();
	NVLockUnlock(par, 0);

	NVUnloadStateExt(par, state);

	state->misc_output = NVReadMiscOut(par);

	for (i = 0; i < NUM_CRT_REGS; i++)
		state->crtc[i] = NVReadCrtc(par, i);

	for (i = 0; i < NUM_ATC_REGS; i++)
		state->attr[i] = NVReadAttr(par, i);

	for (i = 0; i < NUM_GRC_REGS; i++)
		state->gra[i] = NVReadGr(par, i);

	for (i = 0; i < NUM_SEQ_REGS; i++)
		state->seq[i] = NVReadSeq(par, i);
	NVTRACE_LEAVE();
}

#undef DUMP_REG

static void nvidia_write_regs(struct nvidia_par *par,
			      struct _riva_hw_state *state)
{
	int i;

	NVTRACE_ENTER();

	NVLoadStateExt(par, state);

	NVWriteMiscOut(par, state->misc_output);

	for (i = 1; i < NUM_SEQ_REGS; i++) {
#ifdef DUMP_REG
		printk(" SEQ[%02x] = %08x\n", i, state->seq[i]);
#endif
		NVWriteSeq(par, i, state->seq[i]);
	}

	/* Ensure CRTC registers 0-7 are unlocked by clearing bit 7 of CRTC[17] */
	NVWriteCrtc(par, 0x11, state->crtc[0x11] & ~0x80);

	for (i = 0; i < NUM_CRT_REGS; i++) {
		switch (i) {
		case 0x19:
		case 0x20 ... 0x40:
			break;
		default:
#ifdef DUMP_REG
			printk("CRTC[%02x] = %08x\n", i, state->crtc[i]);
#endif
			NVWriteCrtc(par, i, state->crtc[i]);
		}
	}

	for (i = 0; i < NUM_GRC_REGS; i++) {
#ifdef DUMP_REG
		printk(" GRA[%02x] = %08x\n", i, state->gra[i]);
#endif
		NVWriteGr(par, i, state->gra[i]);
	}

	for (i = 0; i < NUM_ATC_REGS; i++) {
#ifdef DUMP_REG
		printk("ATTR[%02x] = %08x\n", i, state->attr[i]);
#endif
		NVWriteAttr(par, i, state->attr[i]);
	}

	NVTRACE_LEAVE();
}

static int nvidia_calc_regs(struct fb_info *info)
{
	struct nvidia_par *par = info->par;
	struct _riva_hw_state *state = &par->ModeReg;
	int i, depth = fb_get_color_depth(&info->var, &info->fix);
	int h_display = info->var.xres / 8 - 1;
	int h_start = (info->var.xres + info->var.right_margin) / 8 - 1;
	int h_end = (info->var.xres + info->var.right_margin +
		     info->var.hsync_len) / 8 - 1;
	int h_total = (info->var.xres + info->var.right_margin +
		       info->var.hsync_len + info->var.left_margin) / 8 - 5;
	int h_blank_s = h_display;
	int h_blank_e = h_total + 4;
	int v_display = info->var.yres - 1;
	int v_start = info->var.yres + info->var.lower_margin - 1;
	int v_end = (info->var.yres + info->var.lower_margin +
		     info->var.vsync_len) - 1;
	int v_total = (info->var.yres + info->var.lower_margin +
		       info->var.vsync_len + info->var.upper_margin) - 2;
	int v_blank_s = v_display;
	int v_blank_e = v_total + 1;

	/*
	 * Set all CRTC values.
	 */

	if (info->var.vmode & FB_VMODE_INTERLACED)
		v_total |= 1;

	if (par->FlatPanel == 1) {
		v_start = v_total - 3;
		v_end = v_total - 2;
		v_blank_s = v_start;
		h_start = h_total - 5;
		h_end = h_total - 2;
		h_blank_e = h_total + 4;
	}

	state->crtc[0x0] = Set8Bits(h_total);
	state->crtc[0x1] = Set8Bits(h_display);
	state->crtc[0x2] = Set8Bits(h_blank_s);
	state->crtc[0x3] = SetBitField(h_blank_e, 4: 0, 4:0)
		| SetBit(7);
	state->crtc[0x4] = Set8Bits(h_start);
	state->crtc[0x5] = SetBitField(h_blank_e, 5: 5, 7:7)
		| SetBitField(h_end, 4: 0, 4:0);
	state->crtc[0x6] = SetBitField(v_total, 7: 0, 7:0);
	state->crtc[0x7] = SetBitField(v_total, 8: 8, 0:0)
		| SetBitField(v_display, 8: 8, 1:1)
		| SetBitField(v_start, 8: 8, 2:2)
		| SetBitField(v_blank_s, 8: 8, 3:3)
		| SetBit(4)
		| SetBitField(v_total, 9: 9, 5:5)
		| SetBitField(v_display, 9: 9, 6:6)
		| SetBitField(v_start, 9: 9, 7:7);
	state->crtc[0x9] = SetBitField(v_blank_s, 9: 9, 5:5)
		| SetBit(6)
		| ((info->var.vmode & FB_VMODE_DOUBLE) ? 0x80 : 0x00);
	state->crtc[0x10] = Set8Bits(v_start);
	state->crtc[0x11] = SetBitField(v_end, 3: 0, 3:0) | SetBit(5);
	state->crtc[0x12] = Set8Bits(v_display);
	state->crtc[0x13] = ((info->var.xres_virtual / 8) *
			     (info->var.bits_per_pixel / 8));
	state->crtc[0x15] = Set8Bits(v_blank_s);
	state->crtc[0x16] = Set8Bits(v_blank_e);

	state->attr[0x10] = 0x01;

	if (par->Television)
		state->attr[0x11] = 0x00;

	state->screen = SetBitField(h_blank_e, 6: 6, 4:4)
		| SetBitField(v_blank_s, 10: 10, 3:3)
		| SetBitField(v_start, 10: 10, 2:2)
		| SetBitField(v_display, 10: 10, 1:1)
		| SetBitField(v_total, 10: 10, 0:0);

	state->horiz = SetBitField(h_total, 8: 8, 0:0)
		| SetBitField(h_display, 8: 8, 1:1)
		| SetBitField(h_blank_s, 8: 8, 2:2)
		| SetBitField(h_start, 8: 8, 3:3);

	state->extra = SetBitField(v_total, 11: 11, 0:0)
		| SetBitField(v_display, 11: 11, 2:2)
		| SetBitField(v_start, 11: 11, 4:4)
		| SetBitField(v_blank_s, 11: 11, 6:6);

	if (info->var.vmode & FB_VMODE_INTERLACED) {
		h_total = (h_total >> 1) & ~1;
		state->interlace = Set8Bits(h_total);
		state->horiz |= SetBitField(h_total, 8: 8, 4:4);
	} else {
		state->interlace = 0xff;	/* interlace off */
	}

	/*
	 * Calculate the extended registers.
	 */

	if (depth < 24)
		i = depth;
	else
		i = 32;

	if (par->Architecture >= NV_ARCH_10)
		par->CURSOR = (volatile u32 __iomem *)(info->screen_base +
						       par->CursorStart);

	if (info->var.sync & FB_SYNC_HOR_HIGH_ACT)
		state->misc_output &= ~0x40;
	else
		state->misc_output |= 0x40;
	if (info->var.sync & FB_SYNC_VERT_HIGH_ACT)
		state->misc_output &= ~0x80;
	else
		state->misc_output |= 0x80;

	NVCalcStateExt(par, state, i, info->var.xres_virtual,
		       info->var.xres, info->var.yres_virtual,
		       1000000000 / info->var.pixclock, info->var.vmode);

	state->scale = NV_RD32(par->PRAMDAC, 0x00000848) & 0xfff000ff;
	if (par->FlatPanel == 1) {
		state->pixel |= (1 << 7);

		if (!par->fpScaler || (par->fpWidth <= info->var.xres)
		    || (par->fpHeight <= info->var.yres)) {
			state->scale |= (1 << 8);
		}

		if (!par->crtcSync_read) {
			state->crtcSync = NV_RD32(par->PRAMDAC, 0x0828);
			par->crtcSync_read = 1;
		}

		par->PanelTweak = nvidia_panel_tweak(par, state);
	}

	state->vpll = state->pll;
	state->vpll2 = state->pll;
	state->vpllB = state->pllB;
	state->vpll2B = state->pllB;

	VGA_WR08(par->PCIO, 0x03D4, 0x1C);
	state->fifo = VGA_RD08(par->PCIO, 0x03D5) & ~(1<<5);

	if (par->CRTCnumber) {
		state->head = NV_RD32(par->PCRTC0, 0x00000860) & ~0x00001000;
		state->head2 = NV_RD32(par->PCRTC0, 0x00002860) | 0x00001000;
		state->crtcOwner = 3;
		state->pllsel |= 0x20000800;
		state->vpll = NV_RD32(par->PRAMDAC0, 0x00000508);
		if (par->twoStagePLL)
			state->vpllB = NV_RD32(par->PRAMDAC0, 0x00000578);
	} else if (par->twoHeads) {
		state->head = NV_RD32(par->PCRTC0, 0x00000860) | 0x00001000;
		state->head2 = NV_RD32(par->PCRTC0, 0x00002860) & ~0x00001000;
		state->crtcOwner = 0;
		state->vpll2 = NV_RD32(par->PRAMDAC0, 0x0520);
		if (par->twoStagePLL)
			state->vpll2B = NV_RD32(par->PRAMDAC0, 0x057C);
	}

	state->cursorConfig = 0x00000100;

	if (info->var.vmode & FB_VMODE_DOUBLE)
		state->cursorConfig |= (1 << 4);

	if (par->alphaCursor) {
		if ((par->Chipset & 0x0ff0) != 0x0110)
			state->cursorConfig |= 0x04011000;
		else
			state->cursorConfig |= 0x14011000;
		state->general |= (1 << 29);
	} else
		state->cursorConfig |= 0x02000000;

	if (par->twoHeads) {
		if ((par->Chipset & 0x0ff0) == 0x0110) {
			state->dither = NV_RD32(par->PRAMDAC, 0x0528) &
			    ~0x00010000;
			if (par->FPDither)
				state->dither |= 0x00010000;
		} else {
			state->dither = NV_RD32(par->PRAMDAC, 0x083C) & ~1;
			if (par->FPDither)
				state->dither |= 1;
		}
	}

	state->timingH = 0;
	state->timingV = 0;
	state->displayV = info->var.xres;

	return 0;
}

static void nvidia_init_vga(struct fb_info *info)
{
	struct nvidia_par *par = info->par;
	struct _riva_hw_state *state = &par->ModeReg;
	int i;

	for (i = 0; i < 0x10; i++)
		state->attr[i] = i;
	state->attr[0x10] = 0x41;
	state->attr[0x11] = 0xff;
	state->attr[0x12] = 0x0f;
	state->attr[0x13] = 0x00;
	state->attr[0x14] = 0x00;

	memset(state->crtc, 0x00, NUM_CRT_REGS);
	state->crtc[0x0a] = 0x20;
	state->crtc[0x17] = 0xe3;
	state->crtc[0x18] = 0xff;
	state->crtc[0x28] = 0x40;

	memset(state->gra, 0x00, NUM_GRC_REGS);
	state->gra[0x05] = 0x40;
	state->gra[0x06] = 0x05;
	state->gra[0x07] = 0x0f;
	state->gra[0x08] = 0xff;

	state->seq[0x00] = 0x03;
	state->seq[0x01] = 0x01;
	state->seq[0x02] = 0x0f;
	state->seq[0x03] = 0x00;
	state->seq[0x04] = 0x0e;

	state->misc_output = 0xeb;
}

static int nvidiafb_cursor(struct fb_info *info, struct fb_cursor *cursor)
{
	struct nvidia_par *par = info->par;
	u8 data[MAX_CURS * MAX_CURS / 8];
	int i, set = cursor->set;
	u16 fg, bg;

	if (cursor->image.width > MAX_CURS || cursor->image.height > MAX_CURS)
		return -ENXIO;

	NVShowHideCursor(par, 0);

	if (par->cursor_reset) {
		set = FB_CUR_SETALL;
		par->cursor_reset = 0;
	}

	if (set & FB_CUR_SETSIZE)
		memset_io(par->CURSOR, 0, MAX_CURS * MAX_CURS * 2);

	if (set & FB_CUR_SETPOS) {
		u32 xx, yy, temp;

		yy = cursor->image.dy - info->var.yoffset;
		xx = cursor->image.dx - info->var.xoffset;
		temp = xx & 0xFFFF;
		temp |= yy << 16;

		NV_WR32(par->PRAMDAC, 0x0000300, temp);
	}

	if (set & (FB_CUR_SETSHAPE | FB_CUR_SETCMAP | FB_CUR_SETIMAGE)) {
		u32 bg_idx = cursor->image.bg_color;
		u32 fg_idx = cursor->image.fg_color;
		u32 s_pitch = (cursor->image.width + 7) >> 3;
		u32 d_pitch = MAX_CURS / 8;
		u8 *dat = (u8 *) cursor->image.data;
		u8 *msk = (u8 *) cursor->mask;
		u8 *src;

		src = kmalloc_array(s_pitch, cursor->image.height, GFP_ATOMIC);

		if (src) {
			switch (cursor->rop) {
			case ROP_XOR:
				for (i = 0; i < s_pitch * cursor->image.height; i++)
					src[i] = dat[i] ^ msk[i];
				break;
			case ROP_COPY:
			default:
				for (i = 0; i < s_pitch * cursor->image.height; i++)
					src[i] = dat[i] & msk[i];
				break;
			}

			fb_pad_aligned_buffer(data, d_pitch, src, s_pitch,
						cursor->image.height);

			bg = ((info->cmap.red[bg_idx] & 0xf8) << 7) |
			    ((info->cmap.green[bg_idx] & 0xf8) << 2) |
			    ((info->cmap.blue[bg_idx] & 0xf8) >> 3) | 1 << 15;

			fg = ((info->cmap.red[fg_idx] & 0xf8) << 7) |
			    ((info->cmap.green[fg_idx] & 0xf8) << 2) |
			    ((info->cmap.blue[fg_idx] & 0xf8) >> 3) | 1 << 15;

			NVLockUnlock(par, 0);

			nvidiafb_load_cursor_image(par, data, bg, fg,
						   cursor->image.width,
						   cursor->image.height);
			kfree(src);
		}
	}

	if (cursor->enable)
		NVShowHideCursor(par, 1);

	return 0;
}

static struct fb_ops nvidia_fb_ops;

static int nvidiafb_set_par(struct fb_info *info)
{
	struct nvidia_par *par = info->par;

	NVTRACE_ENTER();

	NVLockUnlock(par, 1);
	if (!par->FlatPanel || !par->twoHeads)
		par->FPDither = 0;

	if (par->FPDither < 0) {
		if ((par->Chipset & 0x0ff0) == 0x0110)
			par->FPDither = !!(NV_RD32(par->PRAMDAC, 0x0528)
					   & 0x00010000);
		else
			par->FPDither = !!(NV_RD32(par->PRAMDAC, 0x083C) & 1);
		printk(KERN_INFO PFX "Flat panel dithering %s\n",
		       par->FPDither ? "enabled" : "disabled");
	}

	info->fix.visual = (info->var.bits_per_pixel == 8) ?
	    FB_VISUAL_PSEUDOCOLOR : FB_VISUAL_DIRECTCOLOR;

	nvidia_init_vga(info);
	nvidia_calc_regs(info);

	NVLockUnlock(par, 0);
	if (par->twoHeads) {
		VGA_WR08(par->PCIO, 0x03D4, 0x44);
		VGA_WR08(par->PCIO, 0x03D5, par->ModeReg.crtcOwner);
		NVLockUnlock(par, 0);
	}

	nvidia_screen_off(par, 1);

	nvidia_write_regs(par, &par->ModeReg);
	NVSetStartAddress(par, 0);

#if defined (__BIG_ENDIAN)
	/* turn on LFB swapping */
	{
		unsigned char tmp;

		VGA_WR08(par->PCIO, 0x3d4, 0x46);
		tmp = VGA_RD08(par->PCIO, 0x3d5);
		tmp |= (1 << 7);
		VGA_WR08(par->PCIO, 0x3d5, tmp);
    }
#endif

	info->fix.line_length = (info->var.xres_virtual *
				 info->var.bits_per_pixel) >> 3;
	if (info->var.accel_flags) {
		nvidia_fb_ops.fb_imageblit = nvidiafb_imageblit;
		nvidia_fb_ops.fb_fillrect = nvidiafb_fillrect;
		nvidia_fb_ops.fb_copyarea = nvidiafb_copyarea;
		nvidia_fb_ops.fb_sync = nvidiafb_sync;
		info->pixmap.scan_align = 4;
		info->flags &= ~FBINFO_HWACCEL_DISABLED;
		info->flags |= FBINFO_READS_FAST;
		NVResetGraphics(info);
	} else {
		nvidia_fb_ops.fb_imageblit = cfb_imageblit;
		nvidia_fb_ops.fb_fillrect = cfb_fillrect;
		nvidia_fb_ops.fb_copyarea = cfb_copyarea;
		nvidia_fb_ops.fb_sync = NULL;
		info->pixmap.scan_align = 1;
		info->flags |= FBINFO_HWACCEL_DISABLED;
		info->flags &= ~FBINFO_READS_FAST;
	}

	par->cursor_reset = 1;

	nvidia_screen_off(par, 0);

#ifdef CONFIG_BOOTX_TEXT
	/* Update debug text engine */
	btext_update_display(info->fix.smem_start,
			     info->var.xres, info->var.yres,
			     info->var.bits_per_pixel, info->fix.line_length);
#endif

	NVLockUnlock(par, 0);
	NVTRACE_LEAVE();
	return 0;
}

static int nvidiafb_setcolreg(unsigned regno, unsigned red, unsigned green,
			      unsigned blue, unsigned transp,
			      struct fb_info *info)
{
	struct nvidia_par *par = info->par;
	int i;

	NVTRACE_ENTER();
	if (regno >= (1 << info->var.green.length))
		return -EINVAL;

	if (info->var.grayscale) {
		/* gray = 0.30*R + 0.59*G + 0.11*B */
		red = green = blue = (red * 77 + green * 151 + blue * 28) >> 8;
	}

	if (regno < 16 && info->fix.visual == FB_VISUAL_DIRECTCOLOR) {
		((u32 *) info->pseudo_palette)[regno] =
		    (regno << info->var.red.offset) |
		    (regno << info->var.green.offset) |
		    (regno << info->var.blue.offset);
	}

	switch (info->var.bits_per_pixel) {
	case 8:
		/* "transparent" stuff is completely ignored. */
		nvidia_write_clut(par, regno, red >> 8, green >> 8, blue >> 8);
		break;
	case 16:
		if (info->var.green.length == 5) {
			for (i = 0; i < 8; i++) {
				nvidia_write_clut(par, regno * 8 + i, red >> 8,
						  green >> 8, blue >> 8);
			}
		} else {
			u8 r, g, b;

			if (regno < 32) {
				for (i = 0; i < 8; i++) {
					nvidia_write_clut(par, regno * 8 + i,
							  red >> 8, green >> 8,
							  blue >> 8);
				}
			}

			nvidia_read_clut(par, regno * 4, &r, &g, &b);

			for (i = 0; i < 4; i++)
				nvidia_write_clut(par, regno * 4 + i, r,
						  green >> 8, b);
		}
		break;
	case 32:
		nvidia_write_clut(par, regno, red >> 8, green >> 8, blue >> 8);
		break;
	default:
		/* do nothing */
		break;
	}

	NVTRACE_LEAVE();
	return 0;
}

static int nvidiafb_check_var(struct fb_var_screeninfo *var,
			      struct fb_info *info)
{
	struct nvidia_par *par = info->par;
	int memlen, vramlen, mode_valid = 0;
	int pitch, err = 0;

	NVTRACE_ENTER();
	if (!var->pixclock)
		return -EINVAL;

	var->transp.offset = 0;
	var->transp.length = 0;

	var->xres &= ~7;

	if (var->bits_per_pixel <= 8)
		var->bits_per_pixel = 8;
	else if (var->bits_per_pixel <= 16)
		var->bits_per_pixel = 16;
	else
		var->bits_per_pixel = 32;

	switch (var->bits_per_pixel) {
	case 8:
		var->red.offset = 0;
		var->red.length = 8;
		var->green.offset = 0;
		var->green.length = 8;
		var->blue.offset = 0;
		var->blue.length = 8;
		var->transp.offset = 0;
		var->transp.length = 0;
		break;
	case 16:
		var->green.length = (var->green.length < 6) ? 5 : 6;
		var->red.length = 5;
		var->blue.length = 5;
		var->transp.length = 6 - var->green.length;
		var->blue.offset = 0;
		var->green.offset = 5;
		var->red.offset = 5 + var->green.length;
		var->transp.offset = (5 + var->red.offset) & 15;
		break;
	case 32:		/* RGBA 8888 */
		var->red.offset = 16;
		var->red.length = 8;
		var->green.offset = 8;
		var->green.length = 8;
		var->blue.offset = 0;
		var->blue.length = 8;
		var->transp.length = 8;
		var->transp.offset = 24;
		break;
	}

	var->red.msb_right = 0;
	var->green.msb_right = 0;
	var->blue.msb_right = 0;
	var->transp.msb_right = 0;

	if (!info->monspecs.hfmax || !info->monspecs.vfmax ||
	    !info->monspecs.dclkmax || !fb_validate_mode(var, info))
		mode_valid = 1;

	/* calculate modeline if supported by monitor */
	if (!mode_valid && info->monspecs.gtf) {
		if (!fb_get_mode(FB_MAXTIMINGS, 0, var, info))
			mode_valid = 1;
	}

	if (!mode_valid) {
		const struct fb_videomode *mode;

		mode = fb_find_best_mode(var, &info->modelist);
		if (mode) {
			fb_videomode_to_var(var, mode);
			mode_valid = 1;
		}
	}

	if (!mode_valid && info->monspecs.modedb_len)
		return -EINVAL;

	/*
	 * If we're on a flat panel, check if the mode is outside of the
	 * panel dimensions. If so, cap it and try for the next best mode
	 * before bailing out.
	 */
	if (par->fpWidth && par->fpHeight && (par->fpWidth < var->xres ||
					      par->fpHeight < var->yres)) {
		const struct fb_videomode *mode;

		var->xres = par->fpWidth;
		var->yres = par->fpHeight;

		mode = fb_find_best_mode(var, &info->modelist);
		if (!mode) {
			printk(KERN_ERR PFX "mode out of range of flat "
			       "panel dimensions\n");
			return -EINVAL;
		}

		fb_videomode_to_var(var, mode);
	}

	if (var->yres_virtual < var->yres)
		var->yres_virtual = var->yres;

	if (var->xres_virtual < var->xres)
		var->xres_virtual = var->xres;

	var->xres_virtual = (var->xres_virtual + 63) & ~63;

	vramlen = info->screen_size;
	pitch = ((var->xres_virtual * var->bits_per_pixel) + 7) / 8;
	memlen = pitch * var->yres_virtual;

	if (memlen > vramlen) {
		var->yres_virtual = vramlen / pitch;

		if (var->yres_virtual < var->yres) {
			var->yres_virtual = var->yres;
			var->xres_virtual = vramlen / var->yres_virtual;
			var->xres_virtual /= var->bits_per_pixel / 8;
			var->xres_virtual &= ~63;
			pitch = (var->xres_virtual *
				 var->bits_per_pixel + 7) / 8;
			memlen = pitch * var->yres;

			if (var->xres_virtual < var->xres) {
				printk("nvidiafb: required video memory, "
				       "%d bytes, for %dx%d-%d (virtual) "
				       "is out of range\n",
				       memlen, var->xres_virtual,
				       var->yres_virtual, var->bits_per_pixel);
				err = -ENOMEM;
			}
		}
	}

	if (var->accel_flags) {
		if (var->yres_virtual > 0x7fff)
			var->yres_virtual = 0x7fff;
		if (var->xres_virtual > 0x7fff)
			var->xres_virtual = 0x7fff;
	}

	var->xres_virtual &= ~63;

	NVTRACE_LEAVE();

	return err;
}

static int nvidiafb_pan_display(struct fb_var_screeninfo *var,
				struct fb_info *info)
{
	struct nvidia_par *par = info->par;
	u32 total;

	total = var->yoffset * info->fix.line_length + var->xoffset;

	NVSetStartAddress(par, total);

	return 0;
}

static int nvidiafb_blank(int blank, struct fb_info *info)
{
	struct nvidia_par *par = info->par;
	unsigned char tmp, vesa;

	tmp = NVReadSeq(par, 0x01) & ~0x20;	/* screen on/off */
	vesa = NVReadCrtc(par, 0x1a) & ~0xc0;	/* sync on/off */

	NVTRACE_ENTER();

	if (blank)
		tmp |= 0x20;

	switch (blank) {
	case FB_BLANK_UNBLANK:
	case FB_BLANK_NORMAL:
		break;
	case FB_BLANK_VSYNC_SUSPEND:
		vesa |= 0x80;
		break;
	case FB_BLANK_HSYNC_SUSPEND:
		vesa |= 0x40;
		break;
	case FB_BLANK_POWERDOWN:
		vesa |= 0xc0;
		break;
	}

	NVWriteSeq(par, 0x01, tmp);
	NVWriteCrtc(par, 0x1a, vesa);

	NVTRACE_LEAVE();

	return 0;
}

/*
 * Because the VGA registers are not mapped linearly in its MMIO space,
 * restrict VGA register saving and restore to x86 only, where legacy VGA IO
 * access is legal. Consequently, we must also check if the device is the
 * primary display.
 */
#ifdef CONFIG_X86
static void save_vga_x86(struct nvidia_par *par)
{
	struct resource *res= &par->pci_dev->resource[PCI_ROM_RESOURCE];

	if (res && res->flags & IORESOURCE_ROM_SHADOW) {
		memset(&par->vgastate, 0, sizeof(par->vgastate));
		par->vgastate.flags = VGA_SAVE_MODE | VGA_SAVE_FONTS |
			VGA_SAVE_CMAP;
		save_vga(&par->vgastate);
	}
}

static void restore_vga_x86(struct nvidia_par *par)
{
	struct resource *res= &par->pci_dev->resource[PCI_ROM_RESOURCE];

	if (res && res->flags & IORESOURCE_ROM_SHADOW)
		restore_vga(&par->vgastate);
}
#else
#define save_vga_x86(x) do {} while (0)
#define restore_vga_x86(x) do {} while (0)
#endif /* X86 */

static int nvidiafb_open(struct fb_info *info, int user)
{
	struct nvidia_par *par = info->par;

	if (!par->open_count) {
		save_vga_x86(par);
		nvidia_save_vga(par, &par->initial_state);
	}

	par->open_count++;
	return 0;
}

static int nvidiafb_release(struct fb_info *info, int user)
{
	struct nvidia_par *par = info->par;
	int err = 0;

	if (!par->open_count) {
		err = -EINVAL;
		goto done;
	}

	if (par->open_count == 1) {
		nvidia_write_regs(par, &par->initial_state);
		restore_vga_x86(par);
	}

	par->open_count--;
done:
	return err;
}

static struct fb_ops nvidia_fb_ops = {
	.owner          = THIS_MODULE,
	.fb_open        = nvidiafb_open,
	.fb_release     = nvidiafb_release,
	.fb_check_var   = nvidiafb_check_var,
	.fb_set_par     = nvidiafb_set_par,
	.fb_setcolreg   = nvidiafb_setcolreg,
	.fb_pan_display = nvidiafb_pan_display,
	.fb_blank       = nvidiafb_blank,
	.fb_fillrect    = nvidiafb_fillrect,
	.fb_copyarea    = nvidiafb_copyarea,
	.fb_imageblit   = nvidiafb_imageblit,
	.fb_cursor      = nvidiafb_cursor,
	.fb_sync        = nvidiafb_sync,
};

static int nvidiafb_suspend_late(struct device *dev, pm_message_t mesg)
{
	struct fb_info *info = dev_get_drvdata(dev);
	struct nvidia_par *par = info->par;

	if (mesg.event == PM_EVENT_PRETHAW)
		mesg.event = PM_EVENT_FREEZE;
	console_lock();
	par->pm_state = mesg.event;

	if (mesg.event & PM_EVENT_SLEEP) {
		fb_set_suspend(info, 1);
		nvidiafb_blank(FB_BLANK_POWERDOWN, info);
		nvidia_write_regs(par, &par->SavedReg);
	}
	dev->power.power_state = mesg;

	console_unlock();
	return 0;
}

static int __maybe_unused nvidiafb_suspend(struct device *dev)
{
	return nvidiafb_suspend_late(dev, PMSG_SUSPEND);
}

static int __maybe_unused nvidiafb_hibernate(struct device *dev)
{
	return nvidiafb_suspend_late(dev, PMSG_HIBERNATE);
}

static int __maybe_unused nvidiafb_freeze(struct device *dev)
{
	return nvidiafb_suspend_late(dev, PMSG_FREEZE);
}

static int __maybe_unused nvidiafb_resume(struct device *dev)
{
	struct fb_info *info = dev_get_drvdata(dev);
	struct nvidia_par *par = info->par;

	console_lock();

	par->pm_state = PM_EVENT_ON;
	nvidiafb_set_par(info);
	fb_set_suspend (info, 0);
	nvidiafb_blank(FB_BLANK_UNBLANK, info);

	console_unlock();
	return 0;
}

static const struct dev_pm_ops nvidiafb_pm_ops = {
#ifdef CONFIG_PM_SLEEP
	.suspend	= nvidiafb_suspend,
	.resume		= nvidiafb_resume,
	.freeze		= nvidiafb_freeze,
	.thaw		= nvidiafb_resume,
	.poweroff	= nvidiafb_hibernate,
	.restore	= nvidiafb_resume,
#endif /* CONFIG_PM_SLEEP */
};

static int nvidia_set_fbinfo(struct fb_info *info)
{
	struct fb_monspecs *specs = &info->monspecs;
	struct fb_videomode modedb;
	struct nvidia_par *par = info->par;
	int lpitch;

	NVTRACE_ENTER();
	info->flags =
	      FBINFO_HWACCEL_IMAGEBLIT
	    | FBINFO_HWACCEL_FILLRECT
	    | FBINFO_HWACCEL_COPYAREA
	    | FBINFO_HWACCEL_YPAN;

	fb_videomode_to_modelist(info->monspecs.modedb,
				 info->monspecs.modedb_len, &info->modelist);
	fb_var_to_videomode(&modedb, &nvidiafb_default_var);

	switch (bpp) {
	case 0 ... 8:
		bpp = 8;
		break;
	case 9 ... 16:
		bpp = 16;
		break;
	default:
		bpp = 32;
		break;
	}

	if (specs->modedb != NULL) {
		const struct fb_videomode *mode;

		mode = fb_find_best_display(specs, &info->modelist);
		fb_videomode_to_var(&nvidiafb_default_var, mode);
		nvidiafb_default_var.bits_per_pixel = bpp;
	} else if (par->fpWidth && par->fpHeight) {
		char buf[16];

		memset(buf, 0, 16);
		snprintf(buf, 15, "%dx%dMR", par->fpWidth, par->fpHeight);
		fb_find_mode(&nvidiafb_default_var, info, buf, specs->modedb,
			     specs->modedb_len, &modedb, bpp);
	}

	if (mode_option)
		fb_find_mode(&nvidiafb_default_var, info, mode_option,
			     specs->modedb, specs->modedb_len, &modedb, bpp);

	info->var = nvidiafb_default_var;
	info->fix.visual = (info->var.bits_per_pixel == 8) ?
		FB_VISUAL_PSEUDOCOLOR : FB_VISUAL_DIRECTCOLOR;
	info->pseudo_palette = par->pseudo_palette;
	fb_alloc_cmap(&info->cmap, 256, 0);
	fb_destroy_modedb(info->monspecs.modedb);
	info->monspecs.modedb = NULL;

	/* maximize virtual vertical length */
	lpitch = info->var.xres_virtual *
		((info->var.bits_per_pixel + 7) >> 3);
	info->var.yres_virtual = info->screen_size / lpitch;

	info->pixmap.scan_align = 4;
	info->pixmap.buf_align = 4;
	info->pixmap.access_align = 32;
	info->pixmap.size = 8 * 1024;
	info->pixmap.flags = FB_PIXMAP_SYSTEM;

	if (!hwcur)
	    nvidia_fb_ops.fb_cursor = NULL;

	info->var.accel_flags = (!noaccel);

	switch (par->Architecture) {
	case NV_ARCH_04:
		info->fix.accel = FB_ACCEL_NV4;
		break;
	case NV_ARCH_10:
		info->fix.accel = FB_ACCEL_NV_10;
		break;
	case NV_ARCH_20:
		info->fix.accel = FB_ACCEL_NV_20;
		break;
	case NV_ARCH_30:
		info->fix.accel = FB_ACCEL_NV_30;
		break;
	case NV_ARCH_40:
		info->fix.accel = FB_ACCEL_NV_40;
		break;
	}

	NVTRACE_LEAVE();

	return nvidiafb_check_var(&info->var, info);
}

static u32 nvidia_get_chipset(struct pci_dev *pci_dev,
			      volatile u32 __iomem *REGS)
{
	u32 id = (pci_dev->vendor << 16) | pci_dev->device;

	printk(KERN_INFO PFX "Device ID: %x \n", id);

	if ((id & 0xfff0) == 0x00f0 ||
	    (id & 0xfff0) == 0x02e0) {
		/* pci-e */
		id = NV_RD32(REGS, 0x1800);

		if ((id & 0x0000ffff) == 0x000010DE)
			id = 0x10DE0000 | (id >> 16);
		else if ((id & 0xffff0000) == 0xDE100000) /* wrong endian */
			id = 0x10DE0000 | ((id << 8) & 0x0000ff00) |
                            ((id >> 8) & 0x000000ff);
		printk(KERN_INFO PFX "Subsystem ID: %x \n", id);
	}

	return id;
}

static u32 nvidia_get_arch(u32 Chipset)
{
	u32 arch = 0;

	switch (Chipset & 0x0ff0) {
	case 0x0100:		/* GeForce 256 */
	case 0x0110:		/* GeForce2 MX */
	case 0x0150:		/* GeForce2 */
	case 0x0170:		/* GeForce4 MX */
	case 0x0180:		/* GeForce4 MX (8x AGP) */
	case 0x01A0:		/* nForce */
	case 0x01F0:		/* nForce2 */
		arch = NV_ARCH_10;
		break;
	case 0x0200:		/* GeForce3 */
	case 0x0250:		/* GeForce4 Ti */
	case 0x0280:		/* GeForce4 Ti (8x AGP) */
		arch = NV_ARCH_20;
		break;
	case 0x0300:		/* GeForceFX 5800 */
	case 0x0310:		/* GeForceFX 5600 */
	case 0x0320:		/* GeForceFX 5200 */
	case 0x0330:		/* GeForceFX 5900 */
	case 0x0340:		/* GeForceFX 5700 */
		arch = NV_ARCH_30;
		break;
	case 0x0040:		/* GeForce 6800 */
	case 0x00C0:		/* GeForce 6800 */
	case 0x0120:		/* GeForce 6800 */
	case 0x0140:		/* GeForce 6600 */
	case 0x0160:		/* GeForce 6200 */
	case 0x01D0:		/* GeForce 7200, 7300, 7400 */
	case 0x0090:		/* GeForce 7800 */
	case 0x0210:		/* GeForce 6800 */
	case 0x0220:		/* GeForce 6200 */
	case 0x0240:		/* GeForce 6100 */
	case 0x0290:		/* GeForce 7900 */
	case 0x0390:		/* GeForce 7600 */
	case 0x03D0:
		arch = NV_ARCH_40;
		break;
	case 0x0020:		/* TNT, TNT2 */
		arch = NV_ARCH_04;
		break;
	default:		/* unknown architecture */
		break;
	}

	return arch;
}

static int nvidiafb_probe(struct pci_dev *pd, const struct pci_device_id *ent)
{
	struct nvidia_par *par;
	struct fb_info *info;
	unsigned short cmd;
	int ret;
	volatile u32 __iomem *REGS;
	int Chipset;
	u32 Architecture;

	NVTRACE_ENTER();
	assert(pd != NULL);

	if (pci_enable_device(pd)) {
		printk(KERN_ERR PFX "cannot enable PCI device\n");
		return -ENODEV;
	}

	/* enable IO and mem if not already done */
	pci_read_config_word(pd, PCI_COMMAND, &cmd);
	cmd |= (PCI_COMMAND_IO | PCI_COMMAND_MEMORY);
	pci_write_config_word(pd, PCI_COMMAND, cmd);

	nvidiafb_fix.mmio_start = pci_resource_start(pd, 0);
	nvidiafb_fix.mmio_len = pci_resource_len(pd, 0);

	REGS = ioremap(nvidiafb_fix.mmio_start, nvidiafb_fix.mmio_len);
	if (!REGS) {
		printk(KERN_ERR PFX "cannot ioremap MMIO base\n");
		return -ENODEV;
	}

	Chipset = nvidia_get_chipset(pd, REGS);
	Architecture = nvidia_get_arch(Chipset);
	if (Architecture == 0) {
		printk(KERN_ERR PFX "unknown NV_ARCH\n");
		goto err_out;
	}

	ret = aperture_remove_conflicting_pci_devices(pd, "nvidiafb");
	if (ret)
		goto err_out;

	info = framebuffer_alloc(sizeof(struct nvidia_par), &pd->dev);
	if (!info)
		goto err_out;

	par = info->par;
	par->pci_dev = pd;
	info->pixmap.addr = kzalloc(8 * 1024, GFP_KERNEL);

	if (info->pixmap.addr == NULL)
		goto err_out_kfree;

	if (pci_request_regions(pd, "nvidiafb")) {
		printk(KERN_ERR PFX "cannot request PCI regions\n");
		goto err_out_enable;
	}

	par->FlatPanel = flatpanel;
	if (flatpanel == 1)
		printk(KERN_INFO PFX "flatpanel support enabled\n");
	par->FPDither = fpdither;

	par->CRTCnumber = forceCRTC;
	par->FpScale = (!noscale);
	par->paneltweak = paneltweak;
	par->reverse_i2c = reverse_i2c;

	nvidiafb_fix.smem_start = pci_resource_start(pd, 1);

	par->REGS = REGS;

	par->Chipset = Chipset;
	par->Architecture = Architecture;

	sprintf(nvidiafb_fix.id, "NV%x", (pd->device & 0x0ff0) >> 4);

	if (NVCommonSetup(info))
		goto err_out_free_base0;

	par->FbAddress = nvidiafb_fix.smem_start;
	par->FbMapSize = par->RamAmountKBytes * 1024;
	if (vram && vram * 1024 * 1024 < par->FbMapSize)
		par->FbMapSize = vram * 1024 * 1024;

	/* Limit amount of vram to 64 MB */
	if (par->FbMapSize > 64 * 1024 * 1024)
		par->FbMapSize = 64 * 1024 * 1024;

	if(par->Architecture >= NV_ARCH_40)
  	        par->FbUsableSize = par->FbMapSize - (560 * 1024);
	else
		par->FbUsableSize = par->FbMapSize - (128 * 1024);
	par->ScratchBufferSize = (par->Architecture < NV_ARCH_10) ? 8 * 1024 :
	    16 * 1024;
	par->ScratchBufferStart = par->FbUsableSize - par->ScratchBufferSize;
	par->CursorStart = par->FbUsableSize + (32 * 1024);

	info->screen_base = ioremap_wc(nvidiafb_fix.smem_start,
				       par->FbMapSize);
	info->screen_size = par->FbUsableSize;
	nvidiafb_fix.smem_len = par->RamAmountKBytes * 1024;

	if (!info->screen_base) {
		printk(KERN_ERR PFX "cannot ioremap FB base\n");
		goto err_out_free_base1;
	}

	par->FbStart = info->screen_base;

	if (!nomtrr)
		par->wc_cookie = arch_phys_wc_add(nvidiafb_fix.smem_start,
						  par->RamAmountKBytes * 1024);

	info->fbops = &nvidia_fb_ops;
	info->fix = nvidiafb_fix;

	if (nvidia_set_fbinfo(info) < 0) {
		printk(KERN_ERR PFX "error setting initial video mode\n");
		goto err_out_iounmap_fb;
	}

	nvidia_save_vga(par, &par->SavedReg);

	pci_set_drvdata(pd, info);

	if (register_framebuffer(info) < 0) {
		printk(KERN_ERR PFX "error registering nVidia framebuffer\n");
		goto err_out_iounmap_fb;
	}

<<<<<<< HEAD
=======
	if (backlight)
		nvidia_bl_init(par);

>>>>>>> ccf0a997
	printk(KERN_INFO PFX
	       "PCI nVidia %s framebuffer (%dMB @ 0x%lX)\n",
	       info->fix.id,
	       par->FbMapSize / (1024 * 1024), info->fix.smem_start);

	NVTRACE_LEAVE();
	return 0;

err_out_iounmap_fb:
	iounmap(info->screen_base);
err_out_free_base1:
	fb_destroy_modedb(info->monspecs.modedb);
	nvidia_delete_i2c_busses(par);
err_out_free_base0:
	pci_release_regions(pd);
err_out_enable:
	kfree(info->pixmap.addr);
err_out_kfree:
	framebuffer_release(info);
err_out:
	iounmap(REGS);
	return -ENODEV;
}

static void nvidiafb_remove(struct pci_dev *pd)
{
	struct fb_info *info = pci_get_drvdata(pd);
	struct nvidia_par *par = info->par;

	NVTRACE_ENTER();

	nvidia_bl_exit(par);
	unregister_framebuffer(info);

	arch_phys_wc_del(par->wc_cookie);
	iounmap(info->screen_base);
	fb_destroy_modedb(info->monspecs.modedb);
	nvidia_delete_i2c_busses(par);
	iounmap(par->REGS);
	pci_release_regions(pd);
	kfree(info->pixmap.addr);
	framebuffer_release(info);
	NVTRACE_LEAVE();
}

/* ------------------------------------------------------------------------- *
 *
 * initialization
 *
 * ------------------------------------------------------------------------- */

#ifndef MODULE
static int nvidiafb_setup(char *options)
{
	char *this_opt;

	NVTRACE_ENTER();
	if (!options || !*options)
		return 0;

	while ((this_opt = strsep(&options, ",")) != NULL) {
		if (!strncmp(this_opt, "forceCRTC", 9)) {
			char *p;

			p = this_opt + 9;
			if (!*p || !*(++p))
				continue;
			forceCRTC = *p - '0';
			if (forceCRTC < 0 || forceCRTC > 1)
				forceCRTC = -1;
		} else if (!strncmp(this_opt, "flatpanel", 9)) {
			flatpanel = 1;
		} else if (!strncmp(this_opt, "hwcur", 5)) {
			hwcur = 1;
		} else if (!strncmp(this_opt, "noaccel", 6)) {
			noaccel = 1;
		} else if (!strncmp(this_opt, "noscale", 7)) {
			noscale = 1;
		} else if (!strncmp(this_opt, "reverse_i2c", 11)) {
			reverse_i2c = 1;
		} else if (!strncmp(this_opt, "paneltweak:", 11)) {
			paneltweak = simple_strtoul(this_opt+11, NULL, 0);
		} else if (!strncmp(this_opt, "vram:", 5)) {
			vram = simple_strtoul(this_opt+5, NULL, 0);
		} else if (!strncmp(this_opt, "backlight:", 10)) {
			backlight = simple_strtoul(this_opt+10, NULL, 0);
		} else if (!strncmp(this_opt, "nomtrr", 6)) {
			nomtrr = true;
		} else if (!strncmp(this_opt, "fpdither:", 9)) {
			fpdither = simple_strtol(this_opt+9, NULL, 0);
		} else if (!strncmp(this_opt, "bpp:", 4)) {
			bpp = simple_strtoul(this_opt+4, NULL, 0);
		} else
			mode_option = this_opt;
	}
	NVTRACE_LEAVE();
	return 0;
}
#endif				/* !MODULE */

static struct pci_driver nvidiafb_driver = {
	.name      = "nvidiafb",
	.id_table  = nvidiafb_pci_tbl,
	.probe     = nvidiafb_probe,
	.driver.pm = &nvidiafb_pm_ops,
	.remove    = nvidiafb_remove,
};

/* ------------------------------------------------------------------------- *
 *
 * modularization
 *
 * ------------------------------------------------------------------------- */

static int nvidiafb_init(void)
{
#ifndef MODULE
	char *option = NULL;
#endif

	if (fb_modesetting_disabled("nvidiafb"))
		return -ENODEV;

#ifndef MODULE
	if (fb_get_options("nvidiafb", &option))
		return -ENODEV;
	nvidiafb_setup(option);
#endif
	return pci_register_driver(&nvidiafb_driver);
}

module_init(nvidiafb_init);

static void __exit nvidiafb_exit(void)
{
	pci_unregister_driver(&nvidiafb_driver);
}

module_exit(nvidiafb_exit);

module_param(flatpanel, int, 0);
MODULE_PARM_DESC(flatpanel,
		 "Enables experimental flat panel support for some chipsets. "
		 "(0=disabled, 1=enabled, -1=autodetect) (default=-1)");
module_param(fpdither, int, 0);
MODULE_PARM_DESC(fpdither,
		 "Enables dithering of flat panel for 6 bits panels. "
		 "(0=disabled, 1=enabled, -1=autodetect) (default=-1)");
module_param(hwcur, int, 0);
MODULE_PARM_DESC(hwcur,
		 "Enables hardware cursor implementation. (0 or 1=enabled) "
		 "(default=0)");
module_param(noaccel, int, 0);
MODULE_PARM_DESC(noaccel,
		 "Disables hardware acceleration. (0 or 1=disable) "
		 "(default=0)");
module_param(noscale, int, 0);
MODULE_PARM_DESC(noscale,
		 "Disables screen scaling. (0 or 1=disable) "
		 "(default=0, do scaling)");
module_param(paneltweak, int, 0);
MODULE_PARM_DESC(paneltweak,
		 "Tweak display settings for flatpanels. "
		 "(default=0, no tweaks)");
module_param(forceCRTC, int, 0);
MODULE_PARM_DESC(forceCRTC,
		 "Forces usage of a particular CRTC in case autodetection "
		 "fails. (0 or 1) (default=autodetect)");
module_param(vram, int, 0);
MODULE_PARM_DESC(vram,
		 "amount of framebuffer memory to remap in MiB"
		 "(default=0 - remap entire memory)");
module_param(mode_option, charp, 0);
MODULE_PARM_DESC(mode_option, "Specify initial video mode");
module_param(bpp, int, 0);
MODULE_PARM_DESC(bpp, "pixel width in bits"
		 "(default=8)");
module_param(reverse_i2c, int, 0);
MODULE_PARM_DESC(reverse_i2c, "reverse port assignment of the i2c bus");
module_param(nomtrr, bool, false);
MODULE_PARM_DESC(nomtrr, "Disables MTRR support (0 or 1=disabled) "
		 "(default=0)");

MODULE_AUTHOR("Antonino Daplas");
MODULE_DESCRIPTION("Framebuffer driver for nVidia graphics chipset");
MODULE_LICENSE("GPL");<|MERGE_RESOLUTION|>--- conflicted
+++ resolved
@@ -1405,12 +1405,9 @@
 		goto err_out_iounmap_fb;
 	}
 
-<<<<<<< HEAD
-=======
 	if (backlight)
 		nvidia_bl_init(par);
 
->>>>>>> ccf0a997
 	printk(KERN_INFO PFX
 	       "PCI nVidia %s framebuffer (%dMB @ 0x%lX)\n",
 	       info->fix.id,
