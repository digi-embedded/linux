--- conflicted
+++ resolved
@@ -308,64 +308,6 @@
 	}
 }
 
-static int mxsfb_map_videomem(struct fb_info *info);
-static int mxsfb_unmap_videomem(struct fb_info *info);
-static int mxsfb_set_par(struct fb_info *fb_info);
-
-/* enable lcdif pix clock */
-static inline void clk_enable_pix(struct mxsfb_info *host)
-{
-	if (!host->clk_pix_enabled && (host->clk_pix != NULL)) {
-		clk_prepare_enable(host->clk_pix);
-		host->clk_pix_enabled = true;
-	}
-}
-
-/* disable lcdif pix clock */
-static inline void clk_disable_pix(struct mxsfb_info *host)
-{
-	if (host->clk_pix_enabled && (host->clk_pix != NULL)) {
-		clk_disable_unprepare(host->clk_pix);
-		host->clk_pix_enabled = false;
-	}
-}
-
-/* enable lcdif axi clock */
-static inline void clk_enable_axi(struct mxsfb_info *host)
-{
-	if (!host->clk_axi_enabled && (host->clk_axi != NULL)) {
-		clk_prepare_enable(host->clk_axi);
-		host->clk_axi_enabled = true;
-	}
-}
-
-/* disable lcdif axi clock */
-static inline void clk_disable_axi(struct mxsfb_info *host)
-{
-	if (host->clk_axi_enabled && (host->clk_axi != NULL)) {
-		clk_disable_unprepare(host->clk_axi);
-		host->clk_axi_enabled = false;
-	}
-}
-
-/* enable DISP axi clock */
-static inline void clk_enable_disp_axi(struct mxsfb_info *host)
-{
-	if (!host->clk_disp_axi_enabled && (host->clk_disp_axi != NULL)) {
-		clk_prepare_enable(host->clk_disp_axi);
-		host->clk_disp_axi_enabled = true;
-	}
-}
-
-/* disable DISP axi clock */
-static inline void clk_disable_disp_axi(struct mxsfb_info *host)
-{
-	if (host->clk_disp_axi_enabled && (host->clk_disp_axi != NULL)) {
-		clk_disable_unprepare(host->clk_disp_axi);
-		host->clk_disp_axi_enabled = false;
-	}
-}
-
 /* mask and shift depends on architecture */
 static inline u32 set_hsync_pulse_width(struct mxsfb_info *host, unsigned val)
 {
@@ -504,21 +446,12 @@
 		dev_dbg(fb_info->device, "stride not supported\n");
 		return -EINVAL;
 	}
-<<<<<<< HEAD
 
 	if (var->xres_virtual < var->xres)
 		var->xres_virtual = var->xres;
 	if (var->yres_virtual < var->yres)
 		var->yres_virtual = var->yres;
 
-=======
-
-	if (var->xres_virtual < var->xres)
-		var->xres_virtual = var->xres;
-	if (var->yres_virtual < var->yres)
-		var->yres_virtual = var->yres;
-
->>>>>>> b63f3f52
 	if ((var->bits_per_pixel != 32) && (var->bits_per_pixel != 16))
 		var->bits_per_pixel = 32;
 
@@ -896,11 +829,7 @@
 
 static int mxsfb_wait_for_vsync(struct fb_info *fb_info)
 {
-<<<<<<< HEAD
-	struct mxsfb_info *host = to_imxfb_host(fb_info);
-=======
 	struct mxsfb_info *host = fb_info->par;
->>>>>>> b63f3f52
 	int ret = 0;
 
 	if (host->cur_blank != FB_BLANK_UNBLANK) {
@@ -948,8 +877,6 @@
 
 	host->cur_blank = blank;
 
-	host->cur_blank = blank;
-
 	switch (blank) {
 	case FB_BLANK_POWERDOWN:
 	case FB_BLANK_VSYNC_SUSPEND:
@@ -977,11 +904,7 @@
 			pm_runtime_get_sync(&host->pdev->dev);
 
 			writel(0, host->base + LCDC_CTRL);
-<<<<<<< HEAD
-			mxsfb_set_par(&host->fb_info);
-=======
 			mxsfb_set_par(host->fb_info);
->>>>>>> b63f3f52
 			mxsfb_enable_controller(fb_info);
 		}
 		break;
@@ -993,11 +916,7 @@
 		struct fb_info *fb_info)
 {
 	int ret = 0;
-<<<<<<< HEAD
-	struct mxsfb_info *host = to_imxfb_host(fb_info);
-=======
 	struct mxsfb_info *host = fb_info->par;
->>>>>>> b63f3f52
 	unsigned offset;
 
 	if (host->cur_blank != FB_BLANK_UNBLANK) {
@@ -1010,21 +929,12 @@
 		dev_dbg(fb_info->device, "x panning not supported\n");
 		return -EINVAL;
 	}
-<<<<<<< HEAD
 
 	if ((var->yoffset + var->yres > var->yres_virtual)) {
 		dev_err(fb_info->device, "y panning exceeds\n");
 		return -EINVAL;
 	}
 
-=======
-
-	if ((var->yoffset + var->yres > var->yres_virtual)) {
-		dev_err(fb_info->device, "y panning exceeds\n");
-		return -EINVAL;
-	}
-
->>>>>>> b63f3f52
 	init_completion(&host->flip_complete);
 
 	offset = fb_info->fix.line_length * var->yoffset;
@@ -1131,6 +1041,7 @@
 		break;
 	case 3:
 		bits_per_pixel = 32;
+		break;
 	case 1:
 	default:
 		return -EINVAL;
@@ -1249,7 +1160,6 @@
 	if (!ret) {
 		memcpy(host->disp_dev, disp_dev, strlen(disp_dev));
 		/* Timing is from encoder driver */
-<<<<<<< HEAD
 		goto put_display_node;
 	}
 
@@ -1260,24 +1170,6 @@
 		goto put_display_node;
 	}
 
-	timings_np = of_find_node_by_name(display_np,
-					  "display-timings");
-	if (!timings_np) {
-		dev_err(dev, "failed to find display-timings node\n");
-=======
-		goto put_display_node;
-	}
-
-	timings = of_get_display_timings(display_np);
-	if (!timings) {
-		dev_err(dev, "failed to get display timings\n");
->>>>>>> b63f3f52
-		ret = -ENOENT;
-		goto put_display_node;
-	}
-
-<<<<<<< HEAD
-=======
 	timings_np = of_find_node_by_name(display_np,
 					  "display-timings");
 	if (!timings_np) {
@@ -1286,7 +1178,6 @@
 		goto put_display_node;
 	}
 
->>>>>>> b63f3f52
 	for (i = 0; i < of_get_child_count(timings_np); i++) {
 		struct videomode vm;
 		struct fb_videomode fb_vm;
@@ -1316,11 +1207,7 @@
 
 static int mxsfb_init_fbinfo(struct mxsfb_info *host)
 {
-<<<<<<< HEAD
-	struct fb_info *fb_info = &host->fb_info;
-=======
 	struct fb_info *fb_info = host->fb_info;
->>>>>>> b63f3f52
 	struct fb_var_screeninfo *var = &fb_info->var;
 	struct fb_modelist *modelist;
 	int ret;
@@ -1376,11 +1263,7 @@
 static void mxsfb_dispdrv_init(struct platform_device *pdev,
 			      struct fb_info *fbi)
 {
-<<<<<<< HEAD
-	struct mxsfb_info *host = to_imxfb_host(fbi);
-=======
 	struct mxsfb_info *host = fbi->par;
->>>>>>> b63f3f52
 	struct mxc_dispdrv_setting setting;
 	struct device *dev = &pdev->dev;
 	char disp_dev[32];
@@ -1446,50 +1329,6 @@
 	return 0;
 }
 
-<<<<<<< HEAD
-	mxsfb_unmap_videomem(fb_info);
-}
-
-/*!
- * Allocates the DRAM memory for the frame buffer.      This buffer is remapped
- * into a non-cached, non-buffered, memory region to allow palette and pixel
- * writes to occur without flushing the cache.  Once this area is remapped,
- * all virtual memory access to the video memory should occur at the new region.
- *
- * @param       fbi     framebuffer information pointer
- *
- * @return      Error code indicating success or failure
- */
-static int mxsfb_map_videomem(struct fb_info *fbi)
-{
-	if (fbi->fix.smem_len < fbi->var.yres_virtual * fbi->fix.line_length)
-		fbi->fix.smem_len = fbi->var.yres_virtual *
-				    fbi->fix.line_length;
-
-	fbi->screen_base = dma_alloc_writecombine(fbi->device,
-				fbi->fix.smem_len,
-				(dma_addr_t *)&fbi->fix.smem_start,
-				GFP_DMA | GFP_KERNEL);
-	if (fbi->screen_base == 0) {
-		dev_err(fbi->device, "Unable to allocate framebuffer memory\n");
-		fbi->fix.smem_len = 0;
-		fbi->fix.smem_start = 0;
-		return -EBUSY;
-	}
-
-	dev_dbg(fbi->device, "allocated fb @ paddr=0x%08X, size=%d.\n",
-		(uint32_t) fbi->fix.smem_start, fbi->fix.smem_len);
-
-	fbi->screen_size = fbi->fix.smem_len;
-
-	/* Clear the screen */
-	memset((char *)fbi->screen_base, 0, fbi->fix.smem_len);
-
-	return 0;
-}
-
-=======
->>>>>>> b63f3f52
 /*!
  * De-allocates the DRAM memory for the frame buffer.
  *
@@ -1559,24 +1398,6 @@
 		return -ENODEV;
 	}
 
-<<<<<<< HEAD
-	fb_info = framebuffer_alloc(sizeof(struct mxsfb_info), &pdev->dev);
-	if (!fb_info) {
-		dev_err(&pdev->dev, "Failed to allocate fbdev\n");
-		return -ENOMEM;
-	}
-
-	host = to_imxfb_host(fb_info);
-
-	ret = devm_request_irq(&pdev->dev, irq, mxsfb_irq_handler, 0,
-			  dev_name(&pdev->dev), host);
-	if (ret) {
-		dev_err(&pdev->dev, "request_irq (%d) failed with error %d\n",
-				irq, ret);
-		return -ENODEV;
-	}
-
-=======
 	host = devm_kzalloc(&pdev->dev, sizeof(struct mxsfb_info), GFP_KERNEL);
 	if (!host) {
 		dev_err(&pdev->dev, "Failed to allocate IO resource\n");
@@ -1601,7 +1422,6 @@
 		goto fb_release;
 	}
 
->>>>>>> b63f3f52
 	host->base = devm_ioremap_resource(&pdev->dev, res);
 	if (IS_ERR(host->base)) {
 		dev_err(&pdev->dev, "ioremap failed\n");
@@ -1650,7 +1470,6 @@
 	}
 
 	INIT_LIST_HEAD(&fb_info->modelist);
-<<<<<<< HEAD
 
 	pm_runtime_enable(&host->pdev->dev);
 
@@ -1667,18 +1486,7 @@
 			goto fb_pm_runtime_disable;
 		}
 	}
-=======
-
-	pm_runtime_enable(&host->pdev->dev);
-
-	ret = mxsfb_init_fbinfo(host);
-	if (ret != 0)
-		goto fb_pm_runtime_disable;
->>>>>>> b63f3f52
-
-	mxsfb_dispdrv_init(pdev, fb_info);
-
-<<<<<<< HEAD
+
 	if (!host->enabled) {
 		writel(0, host->base + LCDC_CTRL);
 		mxsfb_set_par(fb_info);
@@ -1692,29 +1500,6 @@
 		goto fb_destroy;
 	}
 
-=======
-	if (!host->dispdrv) {
-		pinctrl = devm_pinctrl_get_select_default(&pdev->dev);
-		if (IS_ERR(pinctrl)) {
-			ret = PTR_ERR(pinctrl);
-			goto fb_pm_runtime_disable;
-		}
-	}
-
-	if (!host->enabled) {
-		writel(0, host->base + LCDC_CTRL);
-		mxsfb_set_par(fb_info);
-		mxsfb_enable_controller(fb_info);
-		pm_runtime_get_sync(&host->pdev->dev);
-	}
-
-	ret = register_framebuffer(fb_info);
-	if (ret != 0) {
-		dev_err(&pdev->dev, "Failed to register framebuffer\n");
-		goto fb_destroy;
-	}
-
->>>>>>> b63f3f52
 	console_lock();
 	ret = fb_blank(fb_info, FB_BLANK_UNBLANK);
 	console_unlock();
@@ -1735,10 +1520,7 @@
 	fb_destroy_modelist(&fb_info->modelist);
 fb_pm_runtime_disable:
 	pm_runtime_disable(&host->pdev->dev);
-<<<<<<< HEAD
-=======
 	devm_kfree(&pdev->dev, fb_info->pseudo_palette);
->>>>>>> b63f3f52
 fb_release:
 	framebuffer_release(fb_info);
 	devm_kfree(&pdev->dev, host);
@@ -1764,19 +1546,12 @@
 	framebuffer_release(fb_info);
 	devm_kfree(&pdev->dev, host);
 
-	platform_set_drvdata(pdev, NULL);
-
 	return 0;
 }
 
 static void mxsfb_shutdown(struct platform_device *pdev)
 {
-<<<<<<< HEAD
-	struct fb_info *fb_info = platform_get_drvdata(pdev);
-	struct mxsfb_info *host = to_imxfb_host(fb_info);
-=======
 	struct mxsfb_info *host = platform_get_drvdata(pdev);
->>>>>>> b63f3f52
 
 	/*
 	 * Force stop the LCD controller as keeping it running during reboot
@@ -1787,14 +1562,6 @@
 		writel(CTRL_MASTER, host->base + LCDC_CTRL + REG_CLR);
 	}
 }
-<<<<<<< HEAD
-
-#ifdef CONFIG_PM
-static int mxsfb_runtime_suspend(struct device *dev)
-{
-	release_bus_freq(BUS_FREQ_HIGH);
-	dev_dbg(dev, "mxsfb busfreq high release.\n");
-=======
 
 #ifdef CONFIG_PM
 static int mxsfb_runtime_suspend(struct device *dev)
@@ -1835,60 +1602,6 @@
 {
 	struct mxsfb_info *host = dev_get_drvdata(pdev);
 	struct fb_info *fb_info = host->fb_info;
-
-	pinctrl_pm_select_default_state(pdev);
-
-	console_lock();
-	mxsfb_blank(host->restore_blank, fb_info);
-	fb_set_suspend(fb_info, 0);
-	console_unlock();
->>>>>>> b63f3f52
-
-	return 0;
-}
-#else
-#define	mxsfb_runtime_suspend	NULL
-#define	mxsfb_runtime_resume	NULL
-
-#define	mxsfb_suspend	NULL
-#define	mxsfb_resume	NULL
-#endif
-
-static const struct dev_pm_ops mxsfb_pm_ops = {
-	SET_RUNTIME_PM_OPS(mxsfb_runtime_suspend, mxsfb_runtime_resume, NULL)
-	SET_SYSTEM_SLEEP_PM_OPS(mxsfb_suspend, mxsfb_resume)
-};
-
-static int mxsfb_runtime_resume(struct device *dev)
-{
-	request_bus_freq(BUS_FREQ_HIGH);
-	dev_dbg(dev, "mxsfb busfreq high request.\n");
-
-	return 0;
-}
-
-static int mxsfb_suspend(struct device *pdev)
-{
-	struct fb_info *fb_info = dev_get_drvdata(pdev);
-	struct mxsfb_info *host = to_imxfb_host(fb_info);
-	int saved_blank;
-
-	console_lock();
-	fb_set_suspend(fb_info, 1);
-	saved_blank = host->cur_blank;
-	mxsfb_blank(FB_BLANK_POWERDOWN, fb_info);
-	host->restore_blank = saved_blank;
-	console_unlock();
-
-	pinctrl_pm_select_sleep_state(pdev);
-
-	return 0;
-}
-
-static int mxsfb_resume(struct device *pdev)
-{
-	struct fb_info *fb_info = dev_get_drvdata(pdev);
-	struct mxsfb_info *host = to_imxfb_host(fb_info);
 
 	pinctrl_pm_select_default_state(pdev);
 
