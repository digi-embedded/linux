/*
 * Copyright (C) 2010 Juergen Beisert, Pengutronix
 * Copyright 2019 NXP
 *
 * This code is based on:
 * Author: Vitaly Wool <vital@embeddedalley.com>
 *
<<<<<<< HEAD
 * Copyright 2017 NXP
=======
 * Copyright 2017-2019 NXP
>>>>>>> ee68d467
 * Copyright 2008-2015 Freescale Semiconductor, Inc. All Rights Reserved.
 * Copyright 2008 Embedded Alley Solutions, Inc All Rights Reserved.
 *
 * This program is free software; you can redistribute it and/or
 * modify it under the terms of the GNU General Public License
 * as published by the Free Software Foundation; either version 2
 * of the License, or (at your option) any later version.
 * This program is distributed in the hope that it will be useful,
 * but WITHOUT ANY WARRANTY; without even the implied warranty of
 * MERCHANTABILITY or FITNESS FOR A PARTICULAR PURPOSE.  See the
 * GNU General Public License for more details.
 */

#define DRIVER_NAME "mxsfb"

/**
 * @file
 * @brief LCDIF driver for i.MX23 and i.MX28
 *
 * The LCDIF support four modes of operation
 * - MPU interface (to drive smart displays) -> not supported yet
 * - VSYNC interface (like MPU interface plus Vsync) -> not supported yet
 * - Dotclock interface (to drive LC displays with RGB data and sync signals)
 * - DVI (to drive ITU-R BT656)  -> not supported yet
 *
 * This driver depends on a correct setup of the pins used for this purpose
 * (platform specific).
 *
 * For the developer: Don't forget to set the data bus width to the display
 * in the imx_fb_videomode structure. You will else end up with ugly colours.
 * If you fight against jitter you can vary the clock delay. This is a feature
 * of the i.MX28 and you can vary it between 2 ns ... 8 ns in 2 ns steps. Give
 * the required value in the imx_fb_videomode structure.
 */

#include <linux/busfreq-imx.h>
#include <linux/console.h>
#include <linux/module.h>
#include <linux/kernel.h>
#include <linux/of_device.h>
#include <linux/of_gpio.h>
#include <linux/pm_qos.h>
#include <linux/platform_device.h>
#include <linux/pm_runtime.h>
#include <linux/interrupt.h>
#include <linux/clk.h>
#include <linux/dma-mapping.h>
#include <linux/io.h>
#include <linux/pinctrl/consumer.h>
#include <linux/fb.h>
#include <linux/mxcfb.h>
#include <linux/regulator/consumer.h>
#include <linux/types.h>
#include <linux/videodev2.h>
#include <video/of_display_timing.h>
#include <video/videomode.h>
#include <linux/uaccess.h>

#include "mxc/mxc_dispdrv.h"

#define REG_SET	4
#define REG_CLR	8

#define LCDC_CTRL			0x00
#define LCDC_CTRL1			0x10
#define LCDC_V4_CTRL2			0x20
#define LCDC_V3_TRANSFER_COUNT		0x20
#define LCDC_V4_TRANSFER_COUNT		0x30
#define LCDC_V4_CUR_BUF			0x40
#define LCDC_V4_NEXT_BUF		0x50
#define LCDC_V3_CUR_BUF			0x30
#define LCDC_V3_NEXT_BUF		0x40
#define LCDC_TIMING			0x60
#define LCDC_VDCTRL0			0x70
#define LCDC_VDCTRL1			0x80
#define LCDC_VDCTRL2			0x90
#define LCDC_VDCTRL3			0xa0
#define LCDC_VDCTRL4			0xb0
#define LCDC_DVICTRL0			0xc0
#define LCDC_DVICTRL1			0xd0
#define LCDC_DVICTRL2			0xe0
#define LCDC_DVICTRL3			0xf0
#define LCDC_DVICTRL4			0x100
#define LCDC_V4_DATA			0x180
#define LCDC_V3_DATA			0x1b0
#define LCDC_V4_DEBUG0			0x1d0
#define LCDC_V3_DEBUG0			0x1f0
#define LCDC_AS_CTRL			0x210
#define LCDC_AS_BUF			0x220
#define LCDC_AS_NEXT_BUF		0x230

#define CTRL_SFTRST			(1 << 31)
#define CTRL_CLKGATE			(1 << 30)
#define CTRL_BYPASS_COUNT		(1 << 19)
#define CTRL_VSYNC_MODE			(1 << 18)
#define CTRL_DOTCLK_MODE		(1 << 17)
#define CTRL_DATA_SELECT		(1 << 16)
#define CTRL_SET_BUS_WIDTH(x)		(((x) & 0x3) << 10)
#define CTRL_GET_BUS_WIDTH(x)		(((x) >> 10) & 0x3)
#define CTRL_SET_WORD_LENGTH(x)		(((x) & 0x3) << 8)
#define CTRL_GET_WORD_LENGTH(x)		(((x) >> 8) & 0x3)
#define CTRL_MASTER			(1 << 5)
#define CTRL_DF16			(1 << 3)
#define CTRL_DF18			(1 << 2)
#define CTRL_DF24			(1 << 1)
#define CTRL_RUN			(1 << 0)

#define CTRL1_RECOVERY_ON_UNDERFLOW		(1 << 24)
#define CTRL1_FIFO_CLEAR				(1 << 21)
#define CTRL1_SET_BYTE_PACKAGING(x)		(((x) & 0xf) << 16)
#define CTRL1_GET_BYTE_PACKAGING(x)		(((x) >> 16) & 0xf)
#define CTRL1_OVERFLOW_IRQ_EN			(1 << 15)
#define CTRL1_UNDERFLOW_IRQ_EN			(1 << 14)
#define CTRL1_CUR_FRAME_DONE_IRQ_EN		(1 << 13)
#define CTRL1_VSYNC_EDGE_IRQ_EN			(1 << 12)
#define CTRL1_OVERFLOW_IRQ				(1 << 11)
#define CTRL1_UNDERFLOW_IRQ				(1 << 10)
#define CTRL1_CUR_FRAME_DONE_IRQ		(1 << 9)
#define CTRL1_VSYNC_EDGE_IRQ			(1 << 8)
#define CTRL1_IRQ_ENABLE_MASK			(CTRL1_OVERFLOW_IRQ_EN | \
						 CTRL1_UNDERFLOW_IRQ_EN | \
						 CTRL1_CUR_FRAME_DONE_IRQ_EN | \
						 CTRL1_VSYNC_EDGE_IRQ_EN)
#define CTRL1_IRQ_ENABLE_SHIFT			12
#define CTRL1_IRQ_STATUS_MASK			(CTRL1_OVERFLOW_IRQ | \
						 CTRL1_UNDERFLOW_IRQ | \
						 CTRL1_CUR_FRAME_DONE_IRQ | \
						 CTRL1_VSYNC_EDGE_IRQ)
#define CTRL1_IRQ_STATUS_SHIFT			8

#define CTRL2_OUTSTANDING_REQS__REQ_16		(4 << 21)
#define CTRL2_ODD_LINE_PATTERN_BGR		(5 << 16)
#define CTRL2_EVEN_LINE_PATTERN_BGR		(5 << 12)

#define TRANSFER_COUNT_SET_VCOUNT(x)	(((x) & 0xffff) << 16)
#define TRANSFER_COUNT_GET_VCOUNT(x)	(((x) >> 16) & 0xffff)
#define TRANSFER_COUNT_SET_HCOUNT(x)	((x) & 0xffff)
#define TRANSFER_COUNT_GET_HCOUNT(x)	((x) & 0xffff)


#define VDCTRL0_ENABLE_PRESENT		(1 << 28)
#define VDCTRL0_VSYNC_ACT_HIGH		(1 << 27)
#define VDCTRL0_HSYNC_ACT_HIGH		(1 << 26)
#define VDCTRL0_DOTCLK_ACT_FALLING	(1 << 25)
#define VDCTRL0_ENABLE_ACT_HIGH		(1 << 24)
#define VDCTRL0_VSYNC_PERIOD_UNIT	(1 << 21)
#define VDCTRL0_VSYNC_PULSE_WIDTH_UNIT	(1 << 20)
#define VDCTRL0_HALF_LINE		(1 << 19)
#define VDCTRL0_HALF_LINE_MODE		(1 << 18)
#define VDCTRL0_SET_VSYNC_PULSE_WIDTH(x) ((x) & 0x3ffff)
#define VDCTRL0_GET_VSYNC_PULSE_WIDTH(x) ((x) & 0x3ffff)

#define VDCTRL2_SET_HSYNC_PERIOD(x)	((x) & 0x3ffff)
#define VDCTRL2_GET_HSYNC_PERIOD(x)	((x) & 0x3ffff)

#define VDCTRL3_MUX_SYNC_SIGNALS	(1 << 29)
#define VDCTRL3_VSYNC_ONLY		(1 << 28)
#define SET_HOR_WAIT_CNT(x)		(((x) & 0xfff) << 16)
#define GET_HOR_WAIT_CNT(x)		(((x) >> 16) & 0xfff)
#define SET_VERT_WAIT_CNT(x)		((x) & 0xffff)
#define GET_VERT_WAIT_CNT(x)		((x) & 0xffff)

#define VDCTRL4_SET_DOTCLK_DLY(x)	(((x) & 0x7) << 29) /* v4 only */
#define VDCTRL4_GET_DOTCLK_DLY(x)	(((x) >> 29) & 0x7) /* v4 only */
#define VDCTRL4_SYNC_SIGNALS_ON		(1 << 18)
#define SET_DOTCLK_H_VALID_DATA_CNT(x)	((x) & 0x3ffff)

#define DEBUG0_HSYNC			(1 < 26)
#define DEBUG0_VSYNC			(1 < 25)

#define MIN_XRES			120
#define MIN_YRES			120

#define RED 0
#define GREEN 1
#define BLUE 2
#define TRANSP 3

#define STMLCDIF_8BIT  1 /** pixel data bus to the display is of 8 bit width */
#define STMLCDIF_16BIT 0 /** pixel data bus to the display is of 16 bit width */
#define STMLCDIF_18BIT 2 /** pixel data bus to the display is of 18 bit width */
#define STMLCDIF_24BIT 3 /** pixel data bus to the display is of 24 bit width */

#define FB_SYNC_OE_LOW_ACT		0x80000000
#define FB_SYNC_CLK_LAT_FALL	0x40000000

enum mxsfb_devtype {
	MXSFB_V3,
	MXSFB_V4,
	MXSFB_V5,
};

/* CPU dependent register offsets */
struct mxsfb_devdata {
	unsigned transfer_count;
	unsigned cur_buf;
	unsigned next_buf;
	unsigned debug0;
	unsigned hs_wdth_mask;
	unsigned hs_wdth_shift;
	unsigned ipversion;
	u32 flags;
};

struct mxsfb_layer;

struct mxsfb_layer_ops {
	void (*enable)(struct mxsfb_layer *ofb);
	void (*disable)(struct mxsfb_layer *ofb);
	void (*setup)(struct mxsfb_layer *ofb);
};

struct mxsfb_layer {
	struct fb_info		*ol_fb;
	int			id;
	int			registered;
	atomic_t		usage;
	int			blank_state;
	uint32_t 		global_alpha;

	struct mxsfb_layer_ops	*ops;

	struct device		*dev;
	void __iomem		*video_mem;
	unsigned long		video_mem_phys;
	size_t			video_mem_size;

	struct mxsfb_info	*fbi;
};

#define NAME_LEN	32

struct mxsfb_info {
	struct fb_info *fb_info;
	struct platform_device *pdev;
	struct clk *clk_pix;
	struct clk *clk_axi;
	struct clk *clk_disp_axi;
	bool clk_pix_enabled;
	bool clk_axi_enabled;
	bool clk_disp_axi_enabled;
	void __iomem *base;	/* registers */
	u32 sync;		/* record display timing polarities */
	unsigned allocated_size;
	int enabled;
	unsigned ld_intf_width;
	unsigned dotclk_delay;
	const struct mxsfb_devdata *devdata;
	struct regulator *reg_lcd;
	bool wait4vsync;
	struct completion vsync_complete;
	ktime_t vsync_nf_timestamp;
	struct completion flip_complete;
	int cur_blank;
	int restore_blank;
	char disp_dev[NAME_LEN];
	struct mxc_dispdrv_handle *dispdrv;
	int id;
	struct fb_var_screeninfo var;
	struct pm_qos_request pm_qos_req;
	u32 pix_fmt;

	char disp_videomode[NAME_LEN];

#ifdef CONFIG_FB_MXC_OVERLAY
	struct mxsfb_layer overlay;
#endif
<<<<<<< HEAD
=======

#ifdef CONFIG_FB_FENCE
	struct fb_fence_context context;
#endif
>>>>>>> ee68d467
};

#define mxsfb_is_v3(host) (host->devdata->ipversion == 3)
#define mxsfb_is_v4(host) (host->devdata->ipversion == 4)
#define mxsfb_is_v5(host) (host->devdata->ipversion == 5)

#define MXSFB_FLAG_NULL		0x0
#define MXSFB_FLAG_BUSFREQ	0x1
#define MXSFB_FLAG_PMQOS	0x2

static const struct mxsfb_devdata mxsfb_devdata[] = {
	[MXSFB_V3] = {
		.transfer_count = LCDC_V3_TRANSFER_COUNT,
		.cur_buf = LCDC_V3_CUR_BUF,
		.next_buf = LCDC_V3_NEXT_BUF,
		.debug0 = LCDC_V3_DEBUG0,
		.hs_wdth_mask = 0xff,
		.hs_wdth_shift = 24,
		.ipversion = 3,
		.flags = MXSFB_FLAG_NULL,
	},
	[MXSFB_V4] = {
		.transfer_count = LCDC_V4_TRANSFER_COUNT,
		.cur_buf = LCDC_V4_CUR_BUF,
		.next_buf = LCDC_V4_NEXT_BUF,
		.debug0 = LCDC_V4_DEBUG0,
		.hs_wdth_mask = 0x3fff,
		.hs_wdth_shift = 18,
		.ipversion = 4,
		.flags = MXSFB_FLAG_BUSFREQ,
	},
	[MXSFB_V5] = {
		.transfer_count = LCDC_V4_TRANSFER_COUNT,
		.cur_buf = LCDC_V4_CUR_BUF,
		.next_buf = LCDC_V4_NEXT_BUF,
		.debug0 = LCDC_V4_DEBUG0,
		.hs_wdth_mask = 0x3fff,
		.hs_wdth_shift = 18,
		.ipversion = 4,
		.flags = MXSFB_FLAG_PMQOS,
	},
};

static int mxsfb_map_videomem(struct fb_info *info);
static int mxsfb_unmap_videomem(struct fb_info *info);
static int mxsfb_set_par(struct fb_info *fb_info);

/* enable lcdif pix clock */
static inline void clk_enable_pix(struct mxsfb_info *host)
{
	if (!host->clk_pix_enabled && (host->clk_pix != NULL)) {
		clk_prepare_enable(host->clk_pix);
		host->clk_pix_enabled = true;
	}
}

/* disable lcdif pix clock */
static inline void clk_disable_pix(struct mxsfb_info *host)
{
	if (host->clk_pix_enabled && (host->clk_pix != NULL)) {
		clk_disable_unprepare(host->clk_pix);
		host->clk_pix_enabled = false;
	}
}

/* enable lcdif axi clock */
static inline void clk_enable_axi(struct mxsfb_info *host)
{
	if (!host->clk_axi_enabled && (host->clk_axi != NULL)) {
		clk_prepare_enable(host->clk_axi);
		host->clk_axi_enabled = true;
	}
}

/* disable lcdif axi clock */
static inline void clk_disable_axi(struct mxsfb_info *host)
{
	if (host->clk_axi_enabled && (host->clk_axi != NULL)) {
		clk_disable_unprepare(host->clk_axi);
		host->clk_axi_enabled = false;
	}
}

/* enable DISP axi clock */
static inline void clk_enable_disp_axi(struct mxsfb_info *host)
{
	if (!host->clk_disp_axi_enabled && (host->clk_disp_axi != NULL)) {
		clk_prepare_enable(host->clk_disp_axi);
		host->clk_disp_axi_enabled = true;
	}
}

/* disable DISP axi clock */
static inline void clk_disable_disp_axi(struct mxsfb_info *host)
{
	if (host->clk_disp_axi_enabled && (host->clk_disp_axi != NULL)) {
		clk_disable_unprepare(host->clk_disp_axi);
		host->clk_disp_axi_enabled = false;
	}
}

/* mask and shift depends on architecture */
static inline u32 set_hsync_pulse_width(struct mxsfb_info *host, unsigned val)
{
	return (val & host->devdata->hs_wdth_mask) <<
		host->devdata->hs_wdth_shift;
}

static inline u32 get_hsync_pulse_width(struct mxsfb_info *host, unsigned val)
{
	return (val >> host->devdata->hs_wdth_shift) &
		host->devdata->hs_wdth_mask;
}

static const struct fb_bitfield def_rgb565[] = {
	[RED] = {
		.offset = 11,
		.length = 5,
	},
	[GREEN] = {
		.offset = 5,
		.length = 6,
	},
	[BLUE] = {
		.offset = 0,
		.length = 5,
	},
	[TRANSP] = {	/* no support for transparency */
		.length = 0,
	}
};

#ifdef CONFIG_FB_MXC_OVERLAY
static u32 saved_as_ctrl;
static u32 saved_as_next_buf;

static const struct fb_bitfield def_argb555[] = {
	[RED] = {
		.offset = 10,
		.length = 5,
	},
	[GREEN] = {
		.offset = 5,
		.length = 5,
	},
	[BLUE] = {
		.offset = 0,
		.length = 5,
	},
	[TRANSP] = {
		.offset = 15,
		.length = 0,
	}
};

static const struct fb_bitfield def_rgb555[] = {
	[RED] = {
		.offset = 10,
		.length = 5,
	},
	[GREEN] = {
		.offset = 5,
		.length = 5,
	},
	[BLUE] = {
		.offset = 0,
		.length = 5,
	},
	[TRANSP] = {
		.offset = 0,
		.length = 0,
	}
};

static const struct fb_bitfield def_argb444[] = {
	[RED] = {
		.offset = 8,
		.length = 4,
	},
	[GREEN] = {
		.offset = 4,
		.length = 4,
	},
	[BLUE] = {
		.offset = 0,
		.length = 4,
	},
	[TRANSP] = {
		.offset = 12,
		.length = 4,
	}
};

static const struct fb_bitfield def_rgb444[] = {
	[RED] = {
		.offset = 8,
		.length = 4,
	},
	[GREEN] = {
		.offset = 4,
		.length = 4,
	},
	[BLUE] = {
		.offset = 0,
		.length = 4,
	},
	[TRANSP] = {
		.offset = 0,
		.length = 0,
	}
};
#endif

static const struct fb_bitfield def_rgb666[] = {
	[RED] = {
		.offset = 16,
		.length = 6,
	},
	[GREEN] = {
		.offset = 8,
		.length = 6,
	},
	[BLUE] = {
		.offset = 0,
		.length = 6,
	},
	[TRANSP] = {	/* no support for transparency */
		.length = 0,
	}
};

static const struct fb_bitfield def_rgb888[] = {
	[RED] = {
		.offset = 16,
		.length = 8,
	},
	[GREEN] = {
		.offset = 8,
		.length = 8,
	},
	[BLUE] = {
		.offset = 0,
		.length = 8,
	},
	[TRANSP] = {	/* no support for transparency */
		.length = 0,
	}
};

static const struct fb_bitfield def_argb32[] = {
	[RED] = {
		.offset = 16,
		.length = 8,
	},
	[GREEN] = {
		.offset = 8,
		.length = 8,
	},
	[BLUE] = {
		.offset = 0,
		.length = 8,
	},
	[TRANSP] = {
		.offset = 24,
		.length = 8,
	}
};

static const struct fb_bitfield def_abgr32[] = {
	[RED] = {
		.offset = 0,
		.length = 8,
	},
	[GREEN] = {
		.offset = 8,
		.length = 8,
	},
	[BLUE] = {
		.offset = 16,
		.length = 8,
	},
	[TRANSP] = {
		.offset = 24,
		.length = 8,
	}
};

#define bitfield_is_equal(f1, f2)  (!memcmp(&(f1), &(f2), sizeof(f1)))

static inline bool pixfmt_is_equal(struct fb_var_screeninfo *var,
				   const struct fb_bitfield *f)
{
	if (bitfield_is_equal(var->red, f[RED]) &&
	    bitfield_is_equal(var->green, f[GREEN]) &&
	    bitfield_is_equal(var->blue, f[BLUE]))
		return true;

	return false;
}

static const struct fb_bitfield* pixfmt_to_bf(u32 pix_fmt)
{
	if (pix_fmt == V4L2_PIX_FMT_RGB565)
		return def_rgb565;
	else if (pix_fmt == V4L2_PIX_FMT_RGB666)
		return def_rgb666;
	else if (pix_fmt == V4L2_PIX_FMT_RGB24)
		return def_rgb888;
	else if (pix_fmt == V4L2_PIX_FMT_ARGB32)
		return def_argb32;
	else if (pix_fmt == V4L2_PIX_FMT_ABGR32)
		return def_abgr32;
	else {
		pr_err("unsupported pix format\n");
		return NULL;
	}
}

static inline bool need_swizzle_rgb(struct fb_var_screeninfo *var)
{
	if (pixfmt_is_equal(var, def_abgr32))
		return true;

	return false;
}

static inline unsigned chan_to_field(unsigned chan, struct fb_bitfield *bf)
{
	chan &= 0xffff;
	chan >>= 16 - bf->length;
	return chan << bf->offset;
}

static irqreturn_t mxsfb_irq_handler(int irq, void *dev_id)
{
	struct mxsfb_info *host = dev_id;
	u32 ctrl1, enable, status, acked_status;

	ctrl1 = readl(host->base + LCDC_CTRL1);
	enable = (ctrl1 & CTRL1_IRQ_ENABLE_MASK) >> CTRL1_IRQ_ENABLE_SHIFT;
	status = (ctrl1 & CTRL1_IRQ_STATUS_MASK) >> CTRL1_IRQ_STATUS_SHIFT;
	acked_status = (enable & status) << CTRL1_IRQ_STATUS_SHIFT;

	if ((acked_status & CTRL1_VSYNC_EDGE_IRQ) && host->wait4vsync) {
		writel(CTRL1_VSYNC_EDGE_IRQ,
				host->base + LCDC_CTRL1 + REG_CLR);
		writel(CTRL1_VSYNC_EDGE_IRQ_EN,
			     host->base + LCDC_CTRL1 + REG_CLR);
		host->wait4vsync = 0;
		host->vsync_nf_timestamp = ktime_get();
		complete(&host->vsync_complete);
	}

	if (acked_status & CTRL1_CUR_FRAME_DONE_IRQ) {
		writel(CTRL1_CUR_FRAME_DONE_IRQ,
				host->base + LCDC_CTRL1 + REG_CLR);
		writel(CTRL1_CUR_FRAME_DONE_IRQ_EN,
			     host->base + LCDC_CTRL1 + REG_CLR);
		complete(&host->flip_complete);
<<<<<<< HEAD
=======
#ifdef CONFIG_FB_FENCE
		fb_handle_fence(&host->context);
#endif
>>>>>>> ee68d467
	}

	if (acked_status & CTRL1_UNDERFLOW_IRQ)
		writel(CTRL1_UNDERFLOW_IRQ, host->base + LCDC_CTRL1 + REG_CLR);

	if (acked_status & CTRL1_OVERFLOW_IRQ)
		writel(CTRL1_OVERFLOW_IRQ, host->base + LCDC_CTRL1 + REG_CLR);

	return IRQ_HANDLED;
}

static int mxsfb_check_var(struct fb_var_screeninfo *var,
		struct fb_info *fb_info)
{
	struct mxsfb_info *host = fb_info->par;
	const struct fb_bitfield *rgb = NULL;

	if (var->xres < MIN_XRES)
		var->xres = MIN_XRES;
	if (var->yres < MIN_YRES)
		var->yres = MIN_YRES;

	if (var->xres_virtual > var->xres) {
		dev_dbg(fb_info->device, "stride not supported\n");
		return -EINVAL;
	}

	if (var->xres_virtual < var->xres)
		var->xres_virtual = var->xres;
	if (var->yres_virtual < var->yres)
		var->yres_virtual = var->yres;

	if ((var->bits_per_pixel != 32) && (var->bits_per_pixel != 16))
		var->bits_per_pixel = 32;

	switch (var->bits_per_pixel) {
	case 16:
		/* always expect RGB 565 */
		rgb = def_rgb565;
		break;
	case 32:
		switch (host->ld_intf_width) {
		case STMLCDIF_8BIT:
			pr_debug("Unsupported LCD bus width mapping\n");
			return -EINVAL;
		case STMLCDIF_16BIT:
			/* 24 bit to 18 bit mapping */
			rgb = def_rgb666;
			break;
		case STMLCDIF_18BIT:
			if (pixfmt_is_equal(var, def_rgb666))
				/* 24 bit to 18 bit mapping */
				rgb = def_rgb666;
			else if (host->pix_fmt && pixfmt_to_bf(host->pix_fmt))
				rgb = pixfmt_to_bf(host->pix_fmt);
			else
				rgb = def_rgb888;
			break;
		case STMLCDIF_24BIT:
			/* real 24 bit */
			if (host->pix_fmt && pixfmt_to_bf(host->pix_fmt))
				rgb = pixfmt_to_bf(host->pix_fmt);
			else
				rgb = def_rgb888;
			break;
		default:
			/*
			 * 32-bit output is possible through I/O muxing, if this
			 * option is available on chip. Currently not
			 * implemented.
			 */
			pr_debug("Currently unsupported output colour depth: %u\n",
				 host->ld_intf_width);
			return -EINVAL;
		}
		break;
	default:
		pr_debug("Unsupported colour depth: %u\n", var->bits_per_pixel);
		return -EINVAL;
	}

	/*
	 * Copy the RGB parameters for this display
	 * from the machine specific parameters.
	 */
	var->red    = rgb[RED];
	var->green  = rgb[GREEN];
	var->blue   = rgb[BLUE];
	var->transp = rgb[TRANSP];

	return 0;
}

static void mxsfb_enable_controller(struct fb_info *fb_info)
{
	struct mxsfb_info *host = fb_info->par;
	u32 reg;
	int ret;
#ifdef CONFIG_FB_IMX64_DEBUG
	static int pix_enable;
#endif

	dev_dbg(&host->pdev->dev, "%s\n", __func__);

	if (host->dispdrv && host->dispdrv->drv->setup) {
		ret = host->dispdrv->drv->setup(host->dispdrv, fb_info);
		if (ret < 0) {
			dev_err(&host->pdev->dev, "failed to setup"
				"dispdrv:%s\n", host->dispdrv->drv->name);
			return;
		}
		host->sync = fb_info->var.sync;
	}

	if (host->reg_lcd) {
		ret = regulator_enable(host->reg_lcd);
		if (ret) {
			dev_err(&host->pdev->dev,
				"lcd regulator enable failed:	%d\n", ret);
			return;
		}
	}

	if (host->dispdrv && host->dispdrv->drv->enable) {
		ret = host->dispdrv->drv->enable(host->dispdrv, fb_info);
		if (ret < 0)
			dev_err(&host->pdev->dev, "failed to enable "
				"dispdrv:%s\n", host->dispdrv->drv->name);
	}

#ifdef CONFIG_FB_IMX64_DEBUG
	if (unlikely(!pix_enable)) {
		/* the pixel clock should be disabled before
		 * trying to set its clock rate successfully.
		 */
#else
		clk_disable_pix(host);
#endif
		ret = clk_set_rate(host->clk_pix,
				PICOS2KHZ(fb_info->var.pixclock) * 1000U);
		if (ret) {
			dev_err(&host->pdev->dev,
				"lcd pixel rate set failed: %d\n", ret);

			if (host->reg_lcd) {
				ret = regulator_disable(host->reg_lcd);
				if (ret)
					dev_err(&host->pdev->dev,
						"lcd regulator disable failed: %d\n",
						ret);
			}
			return;
		}
		clk_enable_pix(host);
#ifdef CONFIG_FB_IMX64_DEBUG
		pix_enable++;
	}
#endif

	reg = CTRL2_OUTSTANDING_REQS__REQ_16;
	if (need_swizzle_rgb(&(fb_info->var)))
		reg |= CTRL2_ODD_LINE_PATTERN_BGR | CTRL2_EVEN_LINE_PATTERN_BGR;
	writel(reg, host->base + LCDC_V4_CTRL2 + REG_SET);

	/* if it was disabled, re-enable the mode again */
	writel(CTRL_DOTCLK_MODE, host->base + LCDC_CTRL + REG_SET);

	/* enable the SYNC signals first, then the DMA engine */
	reg = readl(host->base + LCDC_VDCTRL4);
	reg |= VDCTRL4_SYNC_SIGNALS_ON;
	writel(reg, host->base + LCDC_VDCTRL4);

	writel(CTRL_MASTER, host->base + LCDC_CTRL + REG_SET);
	writel(CTRL_RUN, host->base + LCDC_CTRL + REG_SET);

	/* Recovery on underflow */
	writel(CTRL1_RECOVERY_ON_UNDERFLOW, host->base + LCDC_CTRL1 + REG_SET);

	host->enabled = 1;

}

static void mxsfb_disable_controller(struct fb_info *fb_info)
{
	struct mxsfb_info *host = fb_info->par;
	unsigned loop;
	u32 reg;
	int ret;

	dev_dbg(&host->pdev->dev, "%s\n", __func__);

	writel(CTRL_RUN, host->base + LCDC_CTRL + REG_CLR);

	if (host->dispdrv && host->dispdrv->drv->disable)
		host->dispdrv->drv->disable(host->dispdrv, fb_info);

	/*
	 * Even if we disable the controller here, it will still continue
	 * until its FIFOs are running out of data
	 */
	writel(CTRL_DOTCLK_MODE, host->base + LCDC_CTRL + REG_CLR);

	loop = 1000;
	while (loop) {
		reg = readl(host->base + LCDC_CTRL);
		if (!(reg & CTRL_RUN))
			break;
		loop--;
	}

	writel(CTRL_MASTER, host->base + LCDC_CTRL + REG_CLR);

	reg = readl(host->base + LCDC_VDCTRL4);
	writel(reg & ~VDCTRL4_SYNC_SIGNALS_ON, host->base + LCDC_VDCTRL4);

	host->enabled = 0;

	if (host->reg_lcd) {
		ret = regulator_disable(host->reg_lcd);
		if (ret)
			dev_err(&host->pdev->dev,
				"lcd regulator disable failed: %d\n", ret);
	}
}

/**
   This function compare the fb parameter see whether it was different
   parameter for hardware, if it was different parameter, the hardware
   will reinitialize. All will compared except x/y offset.
 */
static bool mxsfb_par_equal(struct fb_info *fbi, struct mxsfb_info *host)
{
	/* Here we set the xoffset, yoffset to zero, and compare two
	 * var see have different or not. */
	struct fb_var_screeninfo oldvar = host->var;
	struct fb_var_screeninfo newvar = fbi->var;

	if ((fbi->var.activate & FB_ACTIVATE_MASK) == FB_ACTIVATE_NOW &&
	    fbi->var.activate & FB_ACTIVATE_FORCE)
		return false;

	oldvar.xoffset = newvar.xoffset = 0;
	oldvar.yoffset = newvar.yoffset = 0;

	return memcmp(&oldvar, &newvar, sizeof(struct fb_var_screeninfo)) == 0;
}

static int mxsfb_set_par(struct fb_info *fb_info)
{
	struct mxsfb_info *host = fb_info->par;
	u32 ctrl, vdctrl0, vdctrl4;
	int line_size, fb_size;
	int reenable = 0;
	static u32 equal_bypass = 0;
#ifdef CONFIG_FB_IMX64_DEBUG
	static int time;

	if (time == 1)
		return 0;
	time++;
#endif

	if (likely(equal_bypass > 1)) {
		/* If parameter no change, don't reconfigure. */
		if (mxsfb_par_equal(fb_info, host))
			return 0;
	} else
		equal_bypass++;

	dev_dbg(&host->pdev->dev, "%s\n", __func__);

	/* If fb is in blank mode, it is
	 * unnecessary to really set par here.
	 * It can be delayed when unblank fb
	 */
	if (host->cur_blank != FB_BLANK_UNBLANK)
		return 0;

	line_size =  fb_info->var.xres * (fb_info->var.bits_per_pixel >> 3);
	fb_info->fix.line_length = line_size;
	fb_size = fb_info->var.yres_virtual * line_size;

	if (!fb_info->fix.smem_start || fb_size > fb_info->fix.smem_len) {
		if (fb_info->fix.smem_start)
			mxsfb_unmap_videomem(fb_info);

		if (mxsfb_map_videomem(fb_info) < 0)
			return -ENOMEM;
	}

	/*
	 * It seems, you can't re-program the controller if it is still running.
	 * This may lead into shifted pictures (FIFO issue?).
	 * So, first stop the controller and drain its FIFOs
	 */
	if (host->enabled) {
		reenable = 1;
		mxsfb_disable_controller(fb_info);
	}

	/* clear the FIFOs */
	writel(CTRL1_FIFO_CLEAR, host->base + LCDC_CTRL1 + REG_SET);

	ctrl = CTRL_BYPASS_COUNT | CTRL_MASTER |
		CTRL_SET_BUS_WIDTH(host->ld_intf_width);

	switch (fb_info->var.bits_per_pixel) {
	case 16:
		dev_dbg(&host->pdev->dev, "Setting up RGB565 mode\n");
		ctrl |= CTRL_SET_WORD_LENGTH(0);
		writel(CTRL1_SET_BYTE_PACKAGING(0xf), host->base + LCDC_CTRL1);
		break;
	case 32:
		dev_dbg(&host->pdev->dev, "Setting up RGB888/666 mode\n");
		ctrl |= CTRL_SET_WORD_LENGTH(3);
		switch (host->ld_intf_width) {
		case STMLCDIF_8BIT:
			dev_dbg(&host->pdev->dev,
					"Unsupported LCD bus width mapping\n");
			return -EINVAL;
		case STMLCDIF_16BIT:
			/* 24 bit to 18 bit mapping */
			ctrl |= CTRL_DF24; /* ignore the upper 2 bits in
					    *  each colour component
					    */
			break;
		case STMLCDIF_18BIT:
			if (pixfmt_is_equal(&fb_info->var, def_rgb666))
				/* 24 bit to 18 bit mapping */
				ctrl |= CTRL_DF24; /* ignore the upper 2 bits in
						    *  each colour component
						    */
			break;
		case STMLCDIF_24BIT:
			/* real 24 bit */
			break;
		}
		/* do not use packed pixels = one pixel per word instead */
		writel(CTRL1_SET_BYTE_PACKAGING(0x7), host->base + LCDC_CTRL1);
		break;
	default:
		dev_dbg(&host->pdev->dev, "Unhandled color depth of %u\n",
				fb_info->var.bits_per_pixel);
		return -EINVAL;
	}

	writel(ctrl, host->base + LCDC_CTRL);

	writel(TRANSFER_COUNT_SET_VCOUNT(fb_info->var.yres) |
			TRANSFER_COUNT_SET_HCOUNT(fb_info->var.xres),
			host->base + host->devdata->transfer_count);

	vdctrl0 = VDCTRL0_ENABLE_PRESENT |	/* always in DOTCLOCK mode */
		VDCTRL0_VSYNC_PERIOD_UNIT |
		VDCTRL0_VSYNC_PULSE_WIDTH_UNIT |
		VDCTRL0_SET_VSYNC_PULSE_WIDTH(fb_info->var.vsync_len);
	/* use the saved sync to avoid wrong sync information */
	if (host->sync & FB_SYNC_HOR_HIGH_ACT)
		vdctrl0 |= VDCTRL0_HSYNC_ACT_HIGH;
	if (host->sync & FB_SYNC_VERT_HIGH_ACT)
		vdctrl0 |= VDCTRL0_VSYNC_ACT_HIGH;
#ifndef CONFIG_FB_IMX64_DEBUG
	if (!(host->sync & FB_SYNC_OE_LOW_ACT))
		vdctrl0 |= VDCTRL0_ENABLE_ACT_HIGH;
#endif
	if (host->sync & FB_SYNC_CLK_LAT_FALL)
		vdctrl0 |= VDCTRL0_DOTCLK_ACT_FALLING;

	writel(vdctrl0, host->base + LCDC_VDCTRL0);

	/* frame length in lines */
	writel(fb_info->var.upper_margin + fb_info->var.vsync_len +
		fb_info->var.lower_margin + fb_info->var.yres,
		host->base + LCDC_VDCTRL1);

	/* line length in units of clocks or pixels */
	writel(set_hsync_pulse_width(host, fb_info->var.hsync_len) |
		VDCTRL2_SET_HSYNC_PERIOD(fb_info->var.left_margin +
		fb_info->var.hsync_len + fb_info->var.right_margin +
		fb_info->var.xres),
		host->base + LCDC_VDCTRL2);

	writel(SET_HOR_WAIT_CNT(fb_info->var.left_margin +
		fb_info->var.hsync_len) |
		SET_VERT_WAIT_CNT(fb_info->var.upper_margin +
			fb_info->var.vsync_len),
		host->base + LCDC_VDCTRL3);

	vdctrl4 = SET_DOTCLK_H_VALID_DATA_CNT(fb_info->var.xres);
	if (mxsfb_is_v4(host))
		vdctrl4 |= VDCTRL4_SET_DOTCLK_DLY(host->dotclk_delay);
	writel(vdctrl4, host->base + LCDC_VDCTRL4);

	writel(fb_info->fix.smem_start +
			fb_info->fix.line_length * fb_info->var.yoffset,
			host->base + host->devdata->next_buf);

	if (reenable)
		mxsfb_enable_controller(fb_info);

	/* Clear activate as not Reconfiguring framebuffer again */
	if ((fb_info->var.activate & FB_ACTIVATE_FORCE) &&
		(fb_info->var.activate & FB_ACTIVATE_MASK) == FB_ACTIVATE_NOW)
		fb_info->var.activate = FB_ACTIVATE_NOW;

	host->var = fb_info->var;
	return 0;
}

static int mxsfb_setcolreg(u_int regno, u_int red, u_int green, u_int blue,
		u_int transp, struct fb_info *fb_info)
{
	unsigned int val;
	int ret = -EINVAL;

	/*
	 * If greyscale is true, then we convert the RGB value
	 * to greyscale no matter what visual we are using.
	 */
	if (fb_info->var.grayscale)
		red = green = blue = (19595 * red + 38470 * green +
					7471 * blue) >> 16;

	switch (fb_info->fix.visual) {
	case FB_VISUAL_TRUECOLOR:
		/*
		 * 12 or 16-bit True Colour.  We encode the RGB value
		 * according to the RGB bitfield information.
		 */
		if (regno < 16) {
			u32 *pal = fb_info->pseudo_palette;

			val  = chan_to_field(red, &fb_info->var.red);
			val |= chan_to_field(green, &fb_info->var.green);
			val |= chan_to_field(blue, &fb_info->var.blue);

			pal[regno] = val;
			ret = 0;
		}
		break;

	case FB_VISUAL_STATIC_PSEUDOCOLOR:
	case FB_VISUAL_PSEUDOCOLOR:
		break;
	}

	return ret;
}

<<<<<<< HEAD
#ifdef CONFIG_ANDROID
=======
#if defined(CONFIG_ANDROID) || defined(CONFIG_FB_FENCE)
>>>>>>> ee68d467
static int mxsfb_update_screen(struct mxsfb_info *host, struct mxcfb_buffer *buffer)
{
	struct fb_info *fb_info = host->fb_info;
	unsigned offset;
	int ret = 0;

	if (buffer->xoffset < 0 || buffer->yoffset < 0 || buffer->stride < 0) {
		dev_err(fb_info->device, "get invalid buffer\n");
		return -EINVAL;
	}

	// refer to pan_display: xoffset is not supported.
	if (buffer->xoffset > 0) {
		dev_err(fb_info->device, "x panning not supported\n");
		return -EINVAL;
	}

	if (buffer->stride != fb_info->fix.line_length) {
		dev_err(fb_info->device, "stride is not aligned to line_length\n");
		return -EINVAL;
	}

	if (host->cur_blank != FB_BLANK_UNBLANK) {
		dev_err(fb_info->device, "can't update screen when fb "
			"is blank\n");
		return -EINVAL;
	}

	init_completion(&host->flip_complete);

	// refer to pan_display.
	offset = buffer->stride * buffer->yoffset;

	/* update on next VSYNC */
	writel(buffer->phys + offset, host->base + host->devdata->next_buf);

	writel(CTRL1_CUR_FRAME_DONE_IRQ_EN,
		host->base + LCDC_CTRL1 + REG_SET);

	ret = wait_for_completion_timeout(&host->flip_complete, HZ / 2);
	if (!ret) {
		dev_err(fb_info->device,
			"mxs wait for pan flip timeout\n");
		return -ETIMEDOUT;
	}

	return 0;
}
#endif

<<<<<<< HEAD
=======
#ifdef CONFIG_FB_FENCE
static int mxsfb_update_data(int64_t dma_address, struct fb_var_screeninfo *var, struct fb_info *fb_info)
{
	struct mxcfb_buffer buffer;
	struct mxsfb_info *host = fb_info->par;

	buffer.phys = dma_address;
	buffer.xoffset = var->xoffset;
	buffer.yoffset = var->yoffset;
	buffer.stride = fb_info->fix.line_length;

	return mxsfb_update_screen(host, &buffer);
}
#endif

>>>>>>> ee68d467
static int mxsfb_wait_for_vsync(struct fb_info *fb_info)
{
	struct mxsfb_info *host = fb_info->par;
	int ret = 0;

	if (host->cur_blank != FB_BLANK_UNBLANK) {
		dev_err(fb_info->device, "can't wait for VSYNC when fb "
			"is blank\n");
		return -EINVAL;
	}

	init_completion(&host->vsync_complete);

	host->wait4vsync = 1;
	writel(CTRL1_VSYNC_EDGE_IRQ_EN,
		host->base + LCDC_CTRL1 + REG_SET);
	ret = wait_for_completion_interruptible_timeout(
				&host->vsync_complete, HZ/10);
	if (ret == 0) {
		dev_err(fb_info->device,
			"mxs wait for vsync timeout\n");
		host->wait4vsync = 0;
		ret = -ETIME;
	} else if (ret > 0) {
		ret = 0;
	}
	return ret;
}

static int mxsfb_ioctl(struct fb_info *fb_info, unsigned int cmd,
			unsigned long arg)
{
	int ret = -EINVAL;

	switch (cmd) {
#ifdef CONFIG_ANDROID
	case MXCFB_UPDATE_SCREEN:
		{
			struct mxcfb_buffer buffer;
			struct mxsfb_info *host = fb_info->par;
			if (copy_from_user(&buffer, (void *)arg, sizeof(buffer))) {
				ret = -EFAULT;
				break;
			}
			ret = mxsfb_update_screen(host, &buffer);
		}
		break;
#endif
<<<<<<< HEAD
=======
#ifdef CONFIG_FB_FENCE
	case MXCFB_UPDATE_OVERLAY:
		{
			struct mxcfb_datainfo buffer;
			struct mxsfb_info *host = fb_info->par;
			if (copy_from_user(&buffer, (void *)arg, sizeof(buffer))) {
				ret = -EFAULT;
				break;
			}
			ret = fb_update_overlay(&host->context, &buffer);
		}
		break;
	case MXCFB_PRESENT_SCREEN:
		{
			struct mxcfb_datainfo buffer;
			struct mxsfb_info *host = fb_info->par;
			if (copy_from_user(&buffer, (void *)arg, sizeof(buffer))) {
				ret = -EFAULT;
				break;
			}
			ret = fb_present_screen(&host->context, &buffer);
		}
		break;
#endif
>>>>>>> ee68d467
	case MXCFB_WAIT_FOR_VSYNC:
		{
			long long timestamp;
			struct mxsfb_info *host = fb_info->par;
			ret = mxsfb_wait_for_vsync(fb_info);
			timestamp = ktime_to_ns(host->vsync_nf_timestamp);
			if ((ret == 0) && copy_to_user((void *)arg,
				&timestamp, sizeof(timestamp))) {
				ret = -EFAULT;
			}
		}
		break;
	default:
		break;
	}
	return ret;
}

static int mxsfb_blank(int blank, struct fb_info *fb_info)
{
	struct mxsfb_info *host = fb_info->par;

#ifdef CONFIG_FB_IMX64_DEBUG
	return 0;
#endif

	host->cur_blank = blank;

	switch (blank) {
	case FB_BLANK_POWERDOWN:
	case FB_BLANK_VSYNC_SUSPEND:
	case FB_BLANK_HSYNC_SUSPEND:
	case FB_BLANK_NORMAL:
		if (host->enabled) {
			mxsfb_disable_controller(fb_info);
			pm_runtime_put_sync_suspend(&host->pdev->dev);
		}

		clk_disable_disp_axi(host);
		clk_disable_axi(host);
		clk_disable_pix(host);
		break;

	case FB_BLANK_UNBLANK:
		fb_info->var.activate = (fb_info->var.activate & ~FB_ACTIVATE_MASK) |
				FB_ACTIVATE_NOW | FB_ACTIVATE_FORCE;

		clk_enable_pix(host);
		clk_enable_axi(host);
		clk_enable_disp_axi(host);

		if (!host->enabled) {
			pm_runtime_get_sync(&host->pdev->dev);

			writel(0, host->base + LCDC_CTRL);
			mxsfb_set_par(host->fb_info);
			mxsfb_enable_controller(fb_info);
		}
		break;
	}
	return 0;
}

static int mxsfb_pan_display(struct fb_var_screeninfo *var,
		struct fb_info *fb_info)
{
	int ret = 0;
	struct mxsfb_info *host = fb_info->par;
	unsigned offset;

	if (host->cur_blank != FB_BLANK_UNBLANK) {
		dev_dbg(fb_info->device, "can't do pan display when fb "
			"is blank\n");
		return -EINVAL;
	}

	if (var->xoffset > 0) {
		dev_dbg(fb_info->device, "x panning not supported\n");
		return -EINVAL;
	}
<<<<<<< HEAD

	if ((var->yoffset + var->yres > var->yres_virtual)) {
		dev_err(fb_info->device, "y panning exceeds\n");
		return -EINVAL;
	}

=======

	if ((var->yoffset + var->yres > var->yres_virtual)) {
		dev_err(fb_info->device, "y panning exceeds\n");
		return -EINVAL;
	}

>>>>>>> ee68d467
	init_completion(&host->flip_complete);

	offset = fb_info->fix.line_length * var->yoffset;

	/* update on next VSYNC */
	writel(fb_info->fix.smem_start + offset,
			host->base + host->devdata->next_buf);

	writel(CTRL1_CUR_FRAME_DONE_IRQ_EN,
		host->base + LCDC_CTRL1 + REG_SET);

	ret = wait_for_completion_timeout(&host->flip_complete, HZ / 2);
	if (!ret) {
		dev_err(fb_info->device,
			"mxs wait for pan flip timeout\n");
		return -ETIMEDOUT;
	}

	return 0;
}

static int mxsfb_mmap(struct fb_info *info, struct vm_area_struct *vma)
{
	u32 len;
	unsigned long offset = vma->vm_pgoff << PAGE_SHIFT;

	if (offset < info->fix.smem_len) {
		/* mapping framebuffer memory */
		len = info->fix.smem_len - offset;
		vma->vm_pgoff = (info->fix.smem_start + offset) >> PAGE_SHIFT;
	} else
		return -EINVAL;

	len = PAGE_ALIGN(len);
	if (vma->vm_end - vma->vm_start > len)
		return -EINVAL;

	/* make buffers bufferable */
	vma->vm_page_prot = pgprot_writecombine(vma->vm_page_prot);

	if (remap_pfn_range(vma, vma->vm_start, vma->vm_pgoff,
			    vma->vm_end - vma->vm_start, vma->vm_page_prot)) {
		dev_dbg(info->device, "mmap remap_pfn_range failed\n");
		return -ENOBUFS;
	}

	return 0;
}

static struct fb_ops mxsfb_ops = {
	.owner = THIS_MODULE,
	.fb_check_var = mxsfb_check_var,
	.fb_set_par = mxsfb_set_par,
	.fb_setcolreg = mxsfb_setcolreg,
	.fb_ioctl = mxsfb_ioctl,
	.fb_blank = mxsfb_blank,
	.fb_pan_display = mxsfb_pan_display,
	.fb_mmap = mxsfb_mmap,
	.fb_fillrect = cfb_fillrect,
	.fb_copyarea = cfb_copyarea,
	.fb_imageblit = cfb_imageblit,
};

static int mxsfb_restore_mode(struct mxsfb_info *host)
{
	struct fb_info *fb_info = host->fb_info;
	unsigned line_count;
	unsigned period;
	unsigned long pa, fbsize;
	int bits_per_pixel, ofs;
	u32 transfer_count, vdctrl0, vdctrl2, vdctrl3, vdctrl4, ctrl;
	struct fb_videomode vmode;

	clk_enable_axi(host);
	clk_enable_disp_axi(host);

#ifndef CONFIG_FB_IMX64_DEBUG
	/* Enable pixel clock earlier since in 7D
	 * the lcdif registers should be accessed
	 * when the pixel clock is enabled, otherwise
	 * the bus will be hang.
	 */
	clk_enable_pix(host);
#endif

	/* Only restore the mode when the controller is running */
	ctrl = readl(host->base + LCDC_CTRL);
	if (!(ctrl & CTRL_RUN))
		return -EINVAL;

	memset(&vmode, 0, sizeof(vmode));

	vdctrl0 = readl(host->base + LCDC_VDCTRL0);
	vdctrl2 = readl(host->base + LCDC_VDCTRL2);
	vdctrl3 = readl(host->base + LCDC_VDCTRL3);
	vdctrl4 = readl(host->base + LCDC_VDCTRL4);

	transfer_count = readl(host->base + host->devdata->transfer_count);

	vmode.xres = TRANSFER_COUNT_GET_HCOUNT(transfer_count);
	vmode.yres = TRANSFER_COUNT_GET_VCOUNT(transfer_count);

	switch (CTRL_GET_WORD_LENGTH(ctrl)) {
	case 0:
		bits_per_pixel = 16;
		break;
	case 3:
		bits_per_pixel = 32;
		break;
	case 1:
	default:
		return -EINVAL;
	}

	fb_info->var.bits_per_pixel = bits_per_pixel;

<<<<<<< HEAD
	vmode.pixclock = KHZ2PICOS(clk_get_rate(host->clk_pix) / 1000U);
=======
	vmode.pixclock = clk_get_rate(host->clk_pix) / 1000U;
	if (vmode.pixclock)
		vmode.pixclock = KHZ2PICOS(vmode.pixclock);
>>>>>>> ee68d467
	vmode.hsync_len = get_hsync_pulse_width(host, vdctrl2);
	vmode.left_margin = GET_HOR_WAIT_CNT(vdctrl3) - vmode.hsync_len;
	vmode.right_margin = VDCTRL2_GET_HSYNC_PERIOD(vdctrl2) - vmode.hsync_len -
		vmode.left_margin - vmode.xres;
	vmode.vsync_len = VDCTRL0_GET_VSYNC_PULSE_WIDTH(vdctrl0);
	period = readl(host->base + LCDC_VDCTRL1);
	vmode.upper_margin = GET_VERT_WAIT_CNT(vdctrl3) - vmode.vsync_len;
	vmode.lower_margin = period - vmode.vsync_len - vmode.upper_margin - vmode.yres;

	vmode.vmode = FB_VMODE_NONINTERLACED;

	vmode.sync = 0;
	if (vdctrl0 & VDCTRL0_HSYNC_ACT_HIGH)
		vmode.sync |= FB_SYNC_HOR_HIGH_ACT;
	if (vdctrl0 & VDCTRL0_VSYNC_ACT_HIGH)
		vmode.sync |= FB_SYNC_VERT_HIGH_ACT;

	pr_debug("Reconstructed video mode:\n");
	pr_debug("%dx%d, hsync: %u left: %u, right: %u, vsync: %u, upper: %u, lower: %u\n",
			vmode.xres, vmode.yres,
			vmode.hsync_len, vmode.left_margin, vmode.right_margin,
			vmode.vsync_len, vmode.upper_margin, vmode.lower_margin);
	pr_debug("pixclk: %ldkHz\n", PICOS2KHZ(vmode.pixclock));

	fb_add_videomode(&vmode, &fb_info->modelist);

	host->ld_intf_width = CTRL_GET_BUS_WIDTH(ctrl);
	host->dotclk_delay = VDCTRL4_GET_DOTCLK_DLY(vdctrl4);

	fb_info->fix.line_length = vmode.xres * (bits_per_pixel >> 3);

	pa = readl(host->base + host->devdata->cur_buf);
	fbsize = fb_info->fix.line_length * vmode.yres;
	if (pa < fb_info->fix.smem_start)
		return -EINVAL;
	if (pa + fbsize > fb_info->fix.smem_start + fb_info->fix.smem_len)
		return -EINVAL;
	ofs = pa - fb_info->fix.smem_start;
	if (ofs) {
		memmove(fb_info->screen_base, fb_info->screen_base + ofs, fbsize);
		writel(fb_info->fix.smem_start, host->base + host->devdata->next_buf);
	}

	line_count = fb_info->fix.smem_len / fb_info->fix.line_length;
	fb_info->fix.ypanstep = 1;
	fb_info->fix.ywrapstep = 1;

	host->enabled = 1;

	return 0;
}

static int mxsfb_init_fbinfo_dt(struct mxsfb_info *host)
{
	struct fb_info *fb_info = host->fb_info;
	struct fb_var_screeninfo *var = &fb_info->var;
	struct device *dev = &host->pdev->dev;
	struct device_node *np = host->pdev->dev.of_node;
	struct device_node *display_np;
	struct device_node *timings_np;
	struct display_timings *timings = NULL;
	const char *disp_dev, *disp_videomode;
	const char *pixfmt;
	u32 width;
	int i;
	int ret = 0;

	host->id = of_alias_get_id(np, "lcdif");

	display_np = of_parse_phandle(np, "display", 0);
	if (!display_np) {
		dev_err(dev, "failed to find display phandle\n");
		return -ENOENT;
	}

	ret = of_property_read_u32(display_np, "bus-width", &width);
	if (ret < 0) {
		dev_err(dev, "failed to get property bus-width\n");
		goto put_display_node;
	}

	switch (width) {
	case 8:
		host->ld_intf_width = STMLCDIF_8BIT;
		break;
	case 16:
		host->ld_intf_width = STMLCDIF_16BIT;
		break;
	case 18:
		host->ld_intf_width = STMLCDIF_18BIT;
		break;
	case 24:
		host->ld_intf_width = STMLCDIF_24BIT;
		break;
	default:
		dev_err(dev, "invalid bus-width value\n");
		ret = -EINVAL;
		goto put_display_node;
	}

	ret = of_property_read_u32(display_np, "bits-per-pixel",
				   &var->bits_per_pixel);
	if (ret < 0) {
		dev_err(dev, "failed to get property bits-per-pixel\n");
		goto put_display_node;
	}

	ret = of_property_read_string(display_np, "fbpix", &pixfmt);
	if (ret) {
		host->pix_fmt = 0;
		dev_warn(dev, "not find property pix fmt\n");
	} else {
		if (!strncmp(pixfmt, "RGB565", 6))
			host->pix_fmt = V4L2_PIX_FMT_RGB565;
		else if (!strncmp(pixfmt, "RGB666", 6))
			host->pix_fmt = V4L2_PIX_FMT_RGB666;
		else if (!strncmp(pixfmt, "RGB888", 6))
			host->pix_fmt = V4L2_PIX_FMT_RGB24;
		else if (!strncmp(pixfmt, "ARGB32", 6))
			host->pix_fmt = V4L2_PIX_FMT_ARGB32;
		else if (!strncmp(pixfmt, "ABGR32", 6))
			host->pix_fmt = V4L2_PIX_FMT_ABGR32;
		else {
			dev_warn(dev, "no pix fmt assigned, use default\n");
			host->pix_fmt = 0;
		}
	}

	ret = of_property_read_string(np, "disp-dev", &disp_dev);
	if (!ret) {
		memcpy(host->disp_dev, disp_dev, strlen(disp_dev));

		if (!of_property_read_string(np, "disp-videomode",
					    &disp_videomode)) {
			memcpy(host->disp_videomode, disp_videomode,
			       strlen(disp_videomode));
		}

		/* Timing is from encoder driver */
<<<<<<< HEAD
		goto put_display_node;
	}

	timings = of_get_display_timings(display_np);
	if (!timings) {
		dev_err(dev, "failed to get display timings\n");
		ret = -ENOENT;
		goto put_display_node;
	}

	timings_np = of_find_node_by_name(display_np,
					  "display-timings");
	if (!timings_np) {
		dev_err(dev, "failed to find display-timings node\n");
		ret = -ENOENT;
		goto put_display_node;
	}
=======
		goto put_display_node;
	}

	timings = of_get_display_timings(display_np);
	if (!timings) {
		dev_err(dev, "failed to get display timings\n");
		ret = -ENOENT;
		goto put_display_node;
	}

	timings_np = of_find_node_by_name(display_np,
					  "display-timings");
	if (!timings_np) {
		dev_err(dev, "failed to find display-timings node\n");
		ret = -ENOENT;
		goto put_display_node;
	}
>>>>>>> ee68d467

	for (i = 0; i < of_get_child_count(timings_np); i++) {
		struct videomode vm;
		struct fb_videomode fb_vm;

		ret = videomode_from_timings(timings, &vm, i);
		if (ret < 0)
			goto put_timings_node;
		ret = fb_videomode_from_videomode(&vm, &fb_vm);
		if (ret < 0)
			goto put_timings_node;

		if (!(vm.flags & DISPLAY_FLAGS_DE_HIGH))
			fb_vm.sync |= FB_SYNC_OE_LOW_ACT;
		if (vm.flags & DISPLAY_FLAGS_PIXDATA_NEGEDGE)
			fb_vm.sync |= FB_SYNC_CLK_LAT_FALL;
		fb_add_videomode(&fb_vm, &fb_info->modelist);
	}

put_timings_node:
	of_node_put(timings_np);
put_display_node:
	if (timings)
		kfree(timings);
	of_node_put(display_np);
	return ret;
}

static int mxsfb_init_fbinfo(struct mxsfb_info *host)
{
	int ret;
	struct fb_info *fb_info = host->fb_info;
	struct fb_var_screeninfo *var = &fb_info->var;
	struct fb_modelist *modelist;

	fb_info->fbops = &mxsfb_ops;
	fb_info->flags = FBINFO_FLAG_DEFAULT | FBINFO_READS_FAST;
	fb_info->fix.type = FB_TYPE_PACKED_PIXELS;
	fb_info->fix.ypanstep = 1;
	fb_info->fix.ywrapstep = 1;
	fb_info->fix.visual = FB_VISUAL_TRUECOLOR,
	fb_info->fix.accel = FB_ACCEL_NONE;

	ret = mxsfb_init_fbinfo_dt(host);
	if (ret)
		return ret;

	if (host->id < 0)
		sprintf(fb_info->fix.id, "mxs-lcdif");
	else
		sprintf(fb_info->fix.id, "mxs-lcdif%d", host->id);

	if (!list_empty(&fb_info->modelist)) {
		/* first video mode in the modelist as default video mode  */
		modelist = list_first_entry(&fb_info->modelist,
				struct fb_modelist, list);
		fb_videomode_to_var(var, &modelist->mode);
	}
	/* save the sync value getting from dtb */
	host->sync = fb_info->var.sync;

	var->nonstd = 0;
	var->activate = FB_ACTIVATE_NOW;
	var->accel_flags = 0;
	var->vmode = FB_VMODE_NONINTERLACED;

	/* init the color fields */
	mxsfb_check_var(var, fb_info);

	fb_info->fix.line_length =
		fb_info->var.xres * (fb_info->var.bits_per_pixel >> 3);
	fb_info->fix.smem_len = SZ_32M;

	/* Memory allocation for framebuffer */
	if (mxsfb_map_videomem(fb_info) < 0)
		return -ENOMEM;

	if (mxsfb_restore_mode(host))
		memset((char *)fb_info->screen_base, 0, fb_info->fix.smem_len);
<<<<<<< HEAD

	return 0;
}

static int mxsfb_dispdrv_init(struct platform_device *pdev,
			      struct fb_info *fbi)
{
	struct mxsfb_info *host = fbi->par;
	struct mxc_dispdrv_setting setting;
	struct device *dev = &pdev->dev;
	char disp_dev[32];

	if (!strlen(host->disp_dev))
		return 0;

	memset(&setting, 0x0, sizeof(setting));
	setting.fbi = fbi;
	memcpy(disp_dev, host->disp_dev, strlen(host->disp_dev));
	disp_dev[strlen(host->disp_dev)] = '\0';

	/* Use videomode name from dtb, if any given */
	if (host->disp_videomode) {
		setting.dft_mode_str = kmalloc(NAME_LEN, GFP_KERNEL);
		if (setting.dft_mode_str) {
			memset(setting.dft_mode_str, 0x0, NAME_LEN);
			memcpy(setting.dft_mode_str, host->disp_videomode,
			       strlen(host->disp_videomode));
		}
	}

	host->dispdrv = mxc_dispdrv_gethandle(disp_dev, &setting);

	kfree(setting.dft_mode_str);

=======

	return 0;
}

static int mxsfb_dispdrv_init(struct platform_device *pdev,
			      struct fb_info *fbi)
{
	struct mxsfb_info *host = fbi->par;
	struct mxc_dispdrv_setting setting;
	struct device *dev = &pdev->dev;
	char disp_dev[32];

	if (!strlen(host->disp_dev))
		return 0;

	memset(&setting, 0x0, sizeof(setting));
	setting.fbi = fbi;
	memcpy(disp_dev, host->disp_dev, strlen(host->disp_dev));
	disp_dev[strlen(host->disp_dev)] = '\0';

	/* Use videomode name from dtb, if any given */
	if (host->disp_videomode[0]) {
		setting.dft_mode_str = kmalloc(NAME_LEN, GFP_KERNEL);
		if (setting.dft_mode_str) {
			memset(setting.dft_mode_str, 0x0, NAME_LEN);
			memcpy(setting.dft_mode_str, host->disp_videomode,
			       strlen(host->disp_videomode));
		}
	}

	host->dispdrv = mxc_dispdrv_gethandle(disp_dev, &setting);

	kfree(setting.dft_mode_str);

>>>>>>> ee68d467
	if (IS_ERR(host->dispdrv))
		return -EPROBE_DEFER;
	else
		dev_info(dev, "registered mxc display driver %s\n",
			 disp_dev);

	return 0;
}

static ssize_t mxsfb_get_vsync(struct device *dev,
                 struct device_attribute *attr, char *buf)
{
	long long timestamp = 0;
	struct fb_info *fb_info = dev_get_drvdata(dev);
	struct mxsfb_info *host = fb_info->par;
	int ret = -EINVAL;

	ret = mxsfb_wait_for_vsync(fb_info);
	timestamp = ktime_to_ns(host->vsync_nf_timestamp);
	if (ret != 0) {
		dev_err(dev, "MXCFB_WAIT_FOR_VSYNC: timeout %d\n", ret);
		return -EFAULT;
	}

	return snprintf(buf, PAGE_SIZE, "VSYNC=%llu", timestamp);
}

static DEVICE_ATTR(vsync, S_IRUGO, mxsfb_get_vsync, NULL);

static void mxsfb_free_videomem(struct mxsfb_info *host)
{
	struct fb_info *fb_info = host->fb_info;

	mxsfb_unmap_videomem(fb_info);
}

/*!
 * Allocates the DRAM memory for the frame buffer.      This buffer is remapped
 * into a non-cached, non-buffered, memory region to allow palette and pixel
 * writes to occur without flushing the cache.  Once this area is remapped,
 * all virtual memory access to the video memory should occur at the new region.
 *
 * @param       fbi     framebuffer information pointer
 *
 * @return      Error code indicating success or failure
 */
static int mxsfb_map_videomem(struct fb_info *fbi)
{
	if (fbi->fix.smem_len < fbi->var.yres_virtual * fbi->fix.line_length)
		fbi->fix.smem_len = fbi->var.yres_virtual *
				    fbi->fix.line_length;

	fbi->screen_base = dma_alloc_writecombine(fbi->device,
				fbi->fix.smem_len,
				(dma_addr_t *)&fbi->fix.smem_start,
				GFP_DMA | GFP_KERNEL);
	if (fbi->screen_base == 0) {
		dev_err(fbi->device, "Unable to allocate framebuffer memory\n");
		fbi->fix.smem_len = 0;
		fbi->fix.smem_start = 0;
		return -EBUSY;
	}

	dev_dbg(fbi->device, "allocated fb @ paddr=0x%08X, size=%d.\n",
		(uint32_t) fbi->fix.smem_start, fbi->fix.smem_len);
<<<<<<< HEAD

	fbi->screen_size = fbi->fix.smem_len;

	/* Clear the screen */
	memset((char *)fbi->screen_base, 0, fbi->fix.smem_len);

=======

	fbi->screen_size = fbi->fix.smem_len;

	/* Clear the screen */
	memset((char *)fbi->screen_base, 0, fbi->fix.smem_len);

>>>>>>> ee68d467
	return 0;
}

/*!
 * De-allocates the DRAM memory for the frame buffer.
 *
 * @param       fbi     framebuffer information pointer
 *
 * @return      Error code indicating success or failure
 */
static int mxsfb_unmap_videomem(struct fb_info *fbi)
{
	dma_free_writecombine(fbi->device, fbi->fix.smem_len,
			      fbi->screen_base, fbi->fix.smem_start);
	fbi->screen_base = 0;
	fbi->fix.smem_start = 0;
	fbi->fix.smem_len = 0;
	return 0;
}

static const struct platform_device_id mxsfb_devtype[] = {
	{
		.name = "imx23-fb",
		.driver_data = MXSFB_V3,
	}, {
		.name = "imx28-fb",
		.driver_data = MXSFB_V4,
	}, {
		.name = "imx7ulp-fb",
		.driver_data = MXSFB_V5,
	}, {
		/* sentinel */
	}
};
MODULE_DEVICE_TABLE(platform, mxsfb_devtype);

static const struct of_device_id mxsfb_dt_ids[] = {
	{ .compatible = "fsl,imx23-lcdif", .data = &mxsfb_devtype[0], },
	{ .compatible = "fsl,imx28-lcdif", .data = &mxsfb_devtype[1], },
	{ .compatible = "fsl,imx7ulp-lcdif", .data = &mxsfb_devtype[2], },
	{ /* sentinel */ }
};
MODULE_DEVICE_TABLE(of, mxsfb_dt_ids);

#ifdef CONFIG_FB_MXC_OVERLAY
static int overlay_fmt_support(uint32_t fmt)
{
	switch (fmt) {
	case V4L2_PIX_FMT_ARGB32:
	case V4L2_PIX_FMT_XRGB32:
		return 32;
	case V4L2_PIX_FMT_ARGB555:
	case V4L2_PIX_FMT_ARGB444:
	case V4L2_PIX_FMT_XRGB555:
	case V4L2_PIX_FMT_RGB444:
	case V4L2_PIX_FMT_RGB565:
		return 16;
	default:
		return -EINVAL;
	}
}

/* alpha mode */
#define ALPHA_CTRL_EMBEDDED	0x0
#define ALPHA_CTRL_OVERRIDE	0x1
#define ALPHA_CTRL_MULTIPLY	0x2
#define ALPHA_CTRL_ROPS		0x3

static void overlayfb_enable(struct mxsfb_layer *ofb)
{
	struct mxsfb_info *fbi = ofb->fbi;

	if (!lock_fb_info(fbi->fb_info))
		return;

	if (fbi->cur_blank == FB_BLANK_UNBLANK) {
		mxsfb_disable_controller(fbi->fb_info);
		writel(CTRL1_FIFO_CLEAR, fbi->base + LCDC_CTRL1 + REG_SET);
	}

	writel(0x1, fbi->base + LCDC_AS_CTRL + REG_SET);

	if (fbi->cur_blank == FB_BLANK_UNBLANK) {
		writel(CTRL1_FIFO_CLEAR, fbi->base + LCDC_CTRL1 + REG_CLR);
		mxsfb_enable_controller(fbi->fb_info);
	}
	unlock_fb_info(fbi->fb_info);
}

static void overlayfb_disable(struct mxsfb_layer *ofb)
{
	struct mxsfb_info *fbi = ofb->fbi;

	writel(0x1, fbi->base + LCDC_AS_CTRL + REG_CLR);
}

static void overlayfb_setup(struct mxsfb_layer *ofb)
{
	uint32_t as_next_buf, as_ctrl = 0;
	uint8_t format, alpha_ctrl, global_alpha_en = 0;
	struct mxsfb_info *fbi = ofb->fbi;
	struct fb_var_screeninfo *var = &ofb->ol_fb->var;

	/* set fb1 framebuffer address */
	as_next_buf = ofb->video_mem_phys;
	writel(as_next_buf, fbi->base + LCDC_AS_NEXT_BUF);

	/* clear the LCDC_AS_CTRL */
	writel(0x0, fbi->base + LCDC_AS_CTRL);

	switch (var->grayscale) {
	case 0: /* color */
		switch (var->bits_per_pixel) {
		case 16: /* RGB565 */
			format = 0xE;
			global_alpha_en = 1;
			break;
		case 32: /* ARGB8888 */
			format = 0x0;
			global_alpha_en = 1;
			break;
		default:
			return;
		}
		break;
	case 1: /* grayscale */
		return;
	default:
		switch (var->grayscale) {
		case V4L2_PIX_FMT_ARGB32:
			format = 0x0;
			break;
		case V4L2_PIX_FMT_XRGB32:
			format = 0x4;
			global_alpha_en = 1;
			break;
		case V4L2_PIX_FMT_ARGB555:
			format = 0x8;
			break;
		case V4L2_PIX_FMT_ARGB444:
			format = 0x9;
			break;
		case V4L2_PIX_FMT_RGB555:
			format = 0xC;
			global_alpha_en = 1;
			break;
		case V4L2_PIX_FMT_RGB444:
			format = 0xD;
			global_alpha_en = 1;
			break;
		case V4L2_PIX_FMT_RGB565:
			format = 0xE;
			global_alpha_en = 1;
			break;
		default:
			return;
		}
		break;
	}
	as_ctrl |= ((format & 0xf) << 4);

	alpha_ctrl = global_alpha_en ? ALPHA_CTRL_OVERRIDE :
				       ALPHA_CTRL_EMBEDDED;
	as_ctrl |= ((alpha_ctrl & 0x3) << 1);
	if (global_alpha_en)
		as_ctrl |= ((ofb->global_alpha & 0xff) << 8);

	writel(as_ctrl, fbi->base + LCDC_AS_CTRL);
}

static struct mxsfb_layer_ops ofb_ops = {
	.enable		= overlayfb_enable,
	.disable	= overlayfb_disable,
	.setup		= overlayfb_setup,
};

static int overlayfb_open(struct fb_info *info, int user)
{
	struct mxsfb_layer *ofb = (struct mxsfb_layer*)info->par;
	struct mxsfb_info  *fbi = ofb->fbi;

	if (atomic_inc_return(&ofb->usage) == 1) {
		ofb->ol_fb->var.xres		= fbi->fb_info->var.xres;
		ofb->ol_fb->var.yres		= fbi->fb_info->var.yres;
		ofb->ol_fb->var.xres_virtual	= fbi->fb_info->var.xres_virtual;
		ofb->ol_fb->var.yres_virtual	= fbi->fb_info->var.yres;
		ofb->ol_fb->var.bits_per_pixel	= fbi->fb_info->var.bits_per_pixel;
		ofb->ol_fb->var.vmode		= FB_VMODE_NONINTERLACED;
	}

	return 0;
}

static int overlayfb_release(struct fb_info *info, int user)
{
	struct mxsfb_layer *ofb = (struct mxsfb_layer*)info->par;

	BUG_ON(!atomic_read(&ofb->usage));

	if (atomic_dec_return(&ofb->usage) == 0) {
		if (ofb->blank_state == FB_BLANK_UNBLANK)
			ofb->ops->disable(ofb);

		ofb->blank_state = -1;
	}

	return 0;
}

static void fill_fmt_bitfields(struct fb_var_screeninfo *var,
			       const struct fb_bitfield *color)
{
	var->red    = color[RED];
	var->green  = color[GREEN];
	var->blue   = color[BLUE];
	var->transp = color[TRANSP];
}

static int overlayfb_check_var(struct fb_var_screeninfo *var,
			       struct fb_info *info)
{
	int bpp;
	struct mxsfb_layer *ofb = (struct mxsfb_layer*)info->par;
	struct mxsfb_info *fbi  = ofb->fbi;
	const struct fb_bitfield *rgb = NULL;

	/* lcdif doesn't support different bpp of AS and PS */
	if (var->bits_per_pixel != fbi->fb_info->var.bits_per_pixel)
		return -EINVAL;

	/* overlay width & should be equal to fb0 */
	if ((var->xres != fbi->fb_info->var.xres) ||
	    (var->yres != fbi->fb_info->var.yres))
		return -EINVAL;

	if ((var->xres > 2048) || (var->yres > 2048))
		return -EINVAL;

	if (var->xres_virtual > var->xres)
		return -EINVAL;

	if (var->xres_virtual < var->xres)
		var->xres_virtual = var->xres;
	if (var->yres_virtual < var->yres)
		var->yres_virtual = var->yres;

	switch (var->grayscale) {
	case 0:		/* color */
		switch (var->bits_per_pixel) {
		case 16:/* RGB565 */
			rgb = def_rgb565;
			break;
		case 32:/* ARGB8888 */
			rgb = def_argb32;
			break;
		default:
			return -EINVAL;
		}
		break;
	case 1:		/* grayscale */
		return -EINVAL;
	default:	/* fourcc */
		if ((bpp = overlay_fmt_support(var->grayscale)) < 0) {
			dev_err(info->dev, "unsupport pixel format for overlay\n");
			return -EINVAL;
		}

		var->bits_per_pixel = bpp;
		if (var->bits_per_pixel < 16)
			return -EINVAL;

		switch (var->grayscale) {
		case V4L2_PIX_FMT_ARGB32:
			rgb = def_argb32;
			break;
		case V4L2_PIX_FMT_XRGB32:
			rgb = def_rgb888;
			break;
		case V4L2_PIX_FMT_ARGB555:
			rgb = def_argb555;
			break;
		case V4L2_PIX_FMT_ARGB444:
			rgb = def_argb444;
			break;
		case V4L2_PIX_FMT_RGB555:
			rgb = def_rgb555;
			break;
		case V4L2_PIX_FMT_RGB444:
			rgb = def_rgb444;
			break;
		case V4L2_PIX_FMT_RGB565:
			rgb = def_rgb565;
			break;
		default:
			/*
			 * This should never be reached since the verification
			 * is done in overlay_fmt_support(), but handle this in
			 * case there will be a sync error between formats
			 * supported in fmt_support and this function.
			 */
			 return -EINVAL;
		}
		break;
	}

        if (var->xres_virtual * var->yres_virtual * var->bits_per_pixel / 8 >
            info->fix.smem_len)
		return -EINVAL;

	fill_fmt_bitfields(var, rgb);

	return 0;
}

static int overlayfb_set_par(struct fb_info *info)
{
	int size, bpp;
	struct mxsfb_layer *ofb = (struct mxsfb_layer*)info->par;
	struct mxsfb_info  *fbi = ofb->fbi;
	struct fb_var_screeninfo *var = &ofb->ol_fb->var;

	bpp = var->bits_per_pixel;
	ofb->ol_fb->fix.line_length = var->xres_virtual * bpp / 8;

	size = PAGE_ALIGN(ofb->ol_fb->fix.line_length * var->yres_virtual);
	if (ofb->video_mem_size < size)
		return -EINVAL;

	if (!lock_fb_info(fbi->fb_info))
		return -EINVAL;

	if (fbi->cur_blank != FB_BLANK_UNBLANK) {
		clk_enable_pix(fbi);
		clk_enable_axi(fbi);
		clk_enable_disp_axi(fbi);
	}
	unlock_fb_info(fbi->fb_info);

	if (ofb->blank_state == FB_BLANK_UNBLANK)
		ofb->ops->disable(ofb);

	ofb->ops->setup(ofb);

	if (ofb->blank_state == FB_BLANK_UNBLANK)
		ofb->ops->enable(ofb);

	if (!lock_fb_info(fbi->fb_info))
		return -EINVAL;

	if (fbi->cur_blank != FB_BLANK_UNBLANK) {
		clk_disable_disp_axi(fbi);
		clk_disable_axi(fbi);
		clk_disable_pix(fbi);
	}
	unlock_fb_info(fbi->fb_info);

	if ((var->activate & FB_ACTIVATE_FORCE) &&
	    (var->activate & FB_ACTIVATE_MASK) == FB_ACTIVATE_NOW)
		var->activate = FB_ACTIVATE_NOW;

	return 0;
}

static int overlayfb_blank(int blank, struct fb_info *info)
{
	struct mxsfb_layer *ofb = (struct mxsfb_layer*)info->par;
	struct mxsfb_info  *fbi  = ofb->fbi;

	if (ofb->blank_state == blank)
		return 0;

	if (!lock_fb_info(fbi->fb_info))
		return -EINVAL;

	if (fbi->cur_blank != FB_BLANK_UNBLANK) {
		clk_enable_pix(fbi);
		clk_enable_axi(fbi);
		clk_enable_disp_axi(fbi);
	}
	unlock_fb_info(fbi->fb_info);

	switch (blank) {
	case FB_BLANK_POWERDOWN:
	case FB_BLANK_VSYNC_SUSPEND:
	case FB_BLANK_HSYNC_SUSPEND:
	case FB_BLANK_NORMAL:
		ofb->ops->disable(ofb);
		break;
	case FB_BLANK_UNBLANK:
		ofb->ops->enable(ofb);
		break;
	}

	if (!lock_fb_info(fbi->fb_info))
		return -EINVAL;

	if (fbi->cur_blank != FB_BLANK_UNBLANK) {
		clk_disable_disp_axi(fbi);
		clk_disable_axi(fbi);
		clk_disable_pix(fbi);
	}
	unlock_fb_info(fbi->fb_info);

	ofb->blank_state = blank;

	return 0;
}

static int overlayfb_pan_display(struct fb_var_screeninfo *var,
				 struct fb_info *info)
{
	int ret = 0;
	unsigned int bytes_offset;
	struct mxsfb_layer *ofb = (struct mxsfb_layer *)info->par;
	struct mxsfb_info  *fbi = ofb->fbi;

	init_completion(&fbi->flip_complete);

	if (!lock_fb_info(fbi->fb_info))
		return -EINVAL;

	if (fbi->cur_blank != FB_BLANK_UNBLANK) {
		unlock_fb_info(fbi->fb_info);
		return -EINVAL;
	}

	unlock_fb_info(fbi->fb_info);

	bytes_offset = info->fix.line_length * var->yoffset;
	writel(info->fix.smem_start + bytes_offset,
	       fbi->base + LCDC_AS_NEXT_BUF);

	/* update on next VSYNC */
	writel(CTRL1_CUR_FRAME_DONE_IRQ_EN,
	       fbi->base + LCDC_CTRL1 + REG_SET);

	ret = wait_for_completion_timeout(&fbi->flip_complete, HZ / 2);
	if (!ret) {
		dev_err(info->device,
			"overlay wait for pane flip timeout\n");
		return -ETIMEDOUT;
	}

	return 0;
}

static struct fb_ops overlay_fb_ops = {
	.owner		= THIS_MODULE,
	.fb_open	= overlayfb_open,
	.fb_release	= overlayfb_release,
	.fb_check_var	= overlayfb_check_var,
	.fb_set_par	= overlayfb_set_par,
	.fb_blank	= overlayfb_blank,
	.fb_pan_display = overlayfb_pan_display,
	.fb_mmap 	= mxsfb_mmap,
};

static void init_mxsfb_overlay(struct mxsfb_info *fbi,
			       struct mxsfb_layer *ofb)
{
	dev_dbg(&fbi->pdev->dev, "AS overlay init\n");

	ofb->ol_fb->fix.type		= FB_TYPE_PACKED_PIXELS;
	ofb->ol_fb->fix.xpanstep	= 0;
	ofb->ol_fb->fix.ypanstep	= 1;
	ofb->ol_fb->fix.ywrapstep 	= 1;
	ofb->ol_fb->fix.visual		= FB_VISUAL_TRUECOLOR;
	ofb->ol_fb->fix.accel		= FB_ACCEL_NONE;

	ofb->ol_fb->var.activate	= FB_ACTIVATE_NXTOPEN;
	ofb->ol_fb->var.xres		= fbi->fb_info->var.xres;
	ofb->ol_fb->var.yres		= fbi->fb_info->var.yres;
	ofb->ol_fb->var.xres_virtual	= fbi->fb_info->var.xres_virtual;
	ofb->ol_fb->var.yres_virtual	= fbi->fb_info->var.yres;
	ofb->ol_fb->var.bits_per_pixel	= fbi->fb_info->var.bits_per_pixel;
	ofb->ol_fb->var.vmode		= FB_VMODE_NONINTERLACED;
	ofb->ol_fb->var.nonstd		= 0;

	/* Copy timings of primary fb */
	ofb->ol_fb->var.pixclock	= fbi->fb_info->var.pixclock;
	ofb->ol_fb->var.left_margin	= fbi->fb_info->var.left_margin;
	ofb->ol_fb->var.right_margin	= fbi->fb_info->var.right_margin;
	ofb->ol_fb->var.upper_margin	= fbi->fb_info->var.upper_margin;
	ofb->ol_fb->var.lower_margin	= fbi->fb_info->var.lower_margin;
	ofb->ol_fb->var.hsync_len	= fbi->fb_info->var.hsync_len;
	ofb->ol_fb->var.vsync_len	= fbi->fb_info->var.vsync_len;

	ofb->ol_fb->fbops = &overlay_fb_ops;
	ofb->ol_fb->node  = -1;
	ofb->ol_fb->par	  = ofb;
	INIT_LIST_HEAD(&ofb->ol_fb->modelist);

	ofb->id = 0;
	ofb->ops = &ofb_ops;
	atomic_set(&ofb->usage, 0);
	ofb->blank_state = -1;
	ofb->global_alpha = 255;
	ofb->fbi = fbi;

	sprintf(ofb->ol_fb->fix.id, "FG");
}

static int mxsfb_overlay_map_video_memory(struct mxsfb_info *fbi,
					  struct mxsfb_layer *ofb)
{
	struct fb_info *fb = fbi->fb_info;
	BUG_ON(!fb->fix.smem_len);

	ofb->video_mem_size = fb->fix.smem_len;
	ofb->video_mem = dma_alloc_writecombine(ofb->dev,
						ofb->video_mem_size,
						(dma_addr_t *)&ofb->video_mem_phys,
						GFP_DMA | GFP_KERNEL);

	if (ofb->video_mem == NULL) {
		dev_err(ofb->dev, "Unable to allocate overlay fb memory\n");
		return -ENOMEM;
	}

	/* clear overlay fb memory buffer */
	memset(ofb->video_mem, 0x0, ofb->video_mem_size);

	ofb->ol_fb->fix.smem_start = ofb->video_mem_phys;
	ofb->ol_fb->fix.smem_len   = ofb->video_mem_size;
	ofb->ol_fb->screen_base    = ofb->video_mem;

	return 0;
}

static void mxsfb_overlay_init(struct mxsfb_info *fbi)
{
	int ret;
	struct mxsfb_layer *ofb = &fbi->overlay;
	struct fb_videomode ofb_vm;

	ofb->dev = &fbi->pdev->dev;
	ofb->ol_fb = framebuffer_alloc(0, ofb->dev);
	if (!ofb->ol_fb) {
		dev_err(ofb->dev, "Faild to allocate overlay fbinfo\n");
		return;
	}

	init_mxsfb_overlay(fbi, ofb);

	/* add videomode to overlay fb */
	fb_var_to_videomode(&ofb_vm, &fbi->fb_info->var);
	ret = fb_add_videomode(&ofb_vm, &ofb->ol_fb->modelist);
	if (ret) {
		dev_err(ofb->dev, "add vm to ofb failed\n");
		goto fb_release;
	}

	ret = register_framebuffer(ofb->ol_fb);
	if (ret) {
		dev_err(ofb->dev, "failed to register overlay\n");
		goto fb_release;
	}

	ret = mxsfb_overlay_map_video_memory(fbi, ofb);
	if (ret) {
		dev_err(ofb->dev, "failed to map video mem for overlay\n");
		goto fb_unregister;
	}

	/* setup the initial params for overlay fb */
	overlayfb_check_var(&ofb->ol_fb->var, ofb->ol_fb);
	overlayfb_set_par(ofb->ol_fb);

	ofb->registered = 1;

	return;

fb_unregister:
	unregister_framebuffer(ofb->ol_fb);
fb_release:
	framebuffer_release(ofb->ol_fb);
}

static void mxsfb_overlay_exit(struct mxsfb_info *fbi)
{
	struct mxsfb_layer *ofb = &fbi->overlay;

	if (ofb->registered) {
		if (ofb->video_mem)
			dma_free_writecombine(ofb->dev, ofb->video_mem_size,
					ofb->video_mem, ofb->video_mem_phys);

		unregister_framebuffer(ofb->ol_fb);
		framebuffer_release(ofb->ol_fb);
	}
}

static void mxsfb_overlay_resume(struct mxsfb_info *fbi)
{
	if (fbi->cur_blank != FB_BLANK_UNBLANK) {
		clk_enable_pix(fbi);
		clk_enable_axi(fbi);
		clk_enable_disp_axi(fbi);
	}

<<<<<<< HEAD
=======
	/* Pull LCDIF out of reset */
	writel(0xc0000000, fbi->base + LCDC_CTRL + REG_CLR);

>>>>>>> ee68d467
	writel(saved_as_ctrl, fbi->base + LCDC_AS_CTRL);
	writel(saved_as_next_buf, fbi->base + LCDC_AS_NEXT_BUF);

	if (fbi->cur_blank != FB_BLANK_UNBLANK) {
		clk_disable_disp_axi(fbi);
		clk_disable_axi(fbi);
		clk_disable_pix(fbi);
	}

}

static void mxsfb_overlay_suspend(struct mxsfb_info *fbi)
{
	if (fbi->cur_blank != FB_BLANK_UNBLANK) {
		clk_enable_pix(fbi);
		clk_enable_axi(fbi);
		clk_enable_disp_axi(fbi);
	}

	saved_as_ctrl = readl(fbi->base + LCDC_AS_CTRL);
	saved_as_next_buf = readl(fbi->base + LCDC_AS_NEXT_BUF);

	if (fbi->cur_blank != FB_BLANK_UNBLANK) {
		clk_disable_disp_axi(fbi);
		clk_disable_axi(fbi);
		clk_disable_pix(fbi);
	}
}
#else
static void mxsfb_overlay_init(struct mxsfb_info *fbi) {}
static void mxsfb_overlay_exit(struct mxsfb_info *fbi) {}
static void mxsfb_overlay_resume(struct mxsfb_info *fbi) {}
static void mxsfb_overlay_suspend(struct mxsfb_info *fbi) {}
#endif

static int mxsfb_probe(struct platform_device *pdev)
{
	const struct of_device_id *of_id =
			of_match_device(mxsfb_dt_ids, &pdev->dev);
	struct resource *res;
	struct mxsfb_info *host;
	struct fb_info *fb_info;
	struct pinctrl *pinctrl;
	int irq = platform_get_irq(pdev, 0);
	int gpio, ret;

	if (of_id)
		pdev->id_entry = of_id->data;

	gpio = of_get_named_gpio(pdev->dev.of_node, "enable-gpio", 0);
	if (gpio == -EPROBE_DEFER)
		return -EPROBE_DEFER;

	if (gpio_is_valid(gpio)) {
		ret = devm_gpio_request_one(&pdev->dev, gpio, GPIOF_OUT_INIT_LOW, "lcd_pwr_en");
		if (ret) {
			dev_err(&pdev->dev, "faild to request gpio %d, ret = %d\n", gpio, ret);
			return ret;
		}
	}

	res = platform_get_resource(pdev, IORESOURCE_MEM, 0);
	if (!res) {
		dev_err(&pdev->dev, "Cannot get memory IO resource\n");
		return -ENODEV;
	}

	host = devm_kzalloc(&pdev->dev, sizeof(struct mxsfb_info), GFP_KERNEL);
	if (!host) {
		dev_err(&pdev->dev, "Failed to allocate IO resource\n");
		return -ENOMEM;
	}

	fb_info = framebuffer_alloc(0, &pdev->dev);
	if (!fb_info) {
		dev_err(&pdev->dev, "Failed to allocate fbdev\n");
		devm_kfree(&pdev->dev, host);
		return -ENOMEM;
	}
	host->fb_info = fb_info;
	fb_info->par = host;

	ret = devm_request_irq(&pdev->dev, irq, mxsfb_irq_handler, 0,
			  dev_name(&pdev->dev), host);
	if (ret) {
		dev_err(&pdev->dev, "request_irq (%d) failed with error %d\n",
				irq, ret);
		ret = -ENODEV;
		goto fb_release;
	}

	host->base = devm_ioremap_resource(&pdev->dev, res);
	if (IS_ERR(host->base)) {
		dev_err(&pdev->dev, "ioremap failed\n");
		ret = PTR_ERR(host->base);
		goto fb_release;
	}

	host->pdev = pdev;
	platform_set_drvdata(pdev, host);

	host->devdata = &mxsfb_devdata[pdev->id_entry->driver_data];

	host->clk_pix = devm_clk_get(&host->pdev->dev, "pix");
	if (IS_ERR(host->clk_pix)) {
		host->clk_pix = NULL;
		ret = PTR_ERR(host->clk_pix);
		goto fb_release;
	}

	host->clk_axi = devm_clk_get(&host->pdev->dev, "axi");
	if (IS_ERR(host->clk_axi)) {
		host->clk_axi = NULL;
		ret = PTR_ERR(host->clk_axi);
		dev_err(&pdev->dev, "Failed to get axi clock: %d\n", ret);
		goto fb_release;
	}

	host->clk_disp_axi = devm_clk_get(&host->pdev->dev, "disp_axi");
	if (IS_ERR(host->clk_disp_axi)) {
		host->clk_disp_axi = NULL;
		ret = PTR_ERR(host->clk_disp_axi);
		dev_err(&pdev->dev, "Failed to get disp_axi clock: %d\n", ret);
		goto fb_release;
	}

	host->reg_lcd = devm_regulator_get(&pdev->dev, "lcd");
	if (IS_ERR(host->reg_lcd))
		host->reg_lcd = NULL;

	fb_info->pseudo_palette = devm_kzalloc(&pdev->dev, sizeof(u32) * 16,
					       GFP_KERNEL);
	if (!fb_info->pseudo_palette) {
		ret = -ENOMEM;
		dev_err(&pdev->dev, "Failed to allocate pseudo_palette memory\n");
		goto fb_release;
	}

	INIT_LIST_HEAD(&fb_info->modelist);

	pm_runtime_enable(&host->pdev->dev);

	ret = mxsfb_init_fbinfo(host);
	if (ret != 0) {
		dev_err(&pdev->dev, "Failed to initialize fbinfo: %d\n", ret);
		goto fb_pm_runtime_disable;
	}

	ret = mxsfb_dispdrv_init(pdev, fb_info);
	if (ret != 0) {
		if (ret == -EPROBE_DEFER)
			dev_info(&pdev->dev,
				 "Defer fb probe due to dispdrv not ready\n");
		goto fb_free_videomem;
	}

	if (!host->dispdrv) {
		pinctrl = devm_pinctrl_get_select_default(&pdev->dev);
		if (IS_ERR(pinctrl)) {
			ret = PTR_ERR(pinctrl);
			goto fb_pm_runtime_disable;
		}
	}

	if (!host->enabled) {
		writel(0, host->base + LCDC_CTRL);
		mxsfb_set_par(fb_info);
		mxsfb_enable_controller(fb_info);
		pm_runtime_get_sync(&host->pdev->dev);
	}

<<<<<<< HEAD
=======
#ifdef CONFIG_FB_FENCE
	fb_init_fence_context(&host->context, "lcdif", fb_info, mxsfb_update_data);
#endif

>>>>>>> ee68d467
	ret = register_framebuffer(fb_info);
	if (ret != 0) {
		dev_err(&pdev->dev, "Failed to register framebuffer\n");
		goto fb_destroy;
	}

	mxsfb_overlay_init(host);

#ifndef CONFIG_FB_IMX64_DEBUG
	console_lock();
	ret = fb_blank(fb_info, FB_BLANK_UNBLANK);
	console_unlock();
	if (ret < 0) {
		dev_err(&pdev->dev, "Failed to unblank framebuffer\n");
		goto fb_unregister;
	}
#endif

	ret = device_create_file(fb_info->dev, &dev_attr_vsync);
	if (ret)
		dev_err(&pdev->dev, "Failed to create vsync file\n");

	dev_info(&pdev->dev, "initialized\n");

	return 0;

#ifndef CONFIG_FB_IMX64_DEBUG
fb_unregister:
	unregister_framebuffer(fb_info);
#endif
fb_destroy:
	fb_destroy_modelist(&fb_info->modelist);
fb_free_videomem:
	mxsfb_free_videomem(host);
fb_pm_runtime_disable:
	clk_disable_pix(host);
	clk_disable_axi(host);
	clk_disable_disp_axi(host);

	pm_runtime_disable(&host->pdev->dev);
	devm_kfree(&pdev->dev, fb_info->pseudo_palette);
fb_release:
	framebuffer_release(fb_info);
	devm_kfree(&pdev->dev, host);

	return ret;
}

static int mxsfb_remove(struct platform_device *pdev)
{
	struct mxsfb_info *host = platform_get_drvdata(pdev);
	struct fb_info *fb_info = host->fb_info;

	device_remove_file(fb_info->dev, &dev_attr_vsync);
	if (host->enabled)
		mxsfb_disable_controller(fb_info);

	if (host->devdata->flags & MXSFB_FLAG_PMQOS)
		pm_qos_remove_request(&host->pm_qos_req);

	pm_runtime_disable(&host->pdev->dev);
	mxsfb_overlay_exit(host);
	unregister_framebuffer(fb_info);
	mxsfb_free_videomem(host);

	platform_set_drvdata(pdev, NULL);

	devm_kfree(&pdev->dev, fb_info->pseudo_palette);
	framebuffer_release(fb_info);
	devm_kfree(&pdev->dev, host);

	return 0;
}

static void mxsfb_shutdown(struct platform_device *pdev)
{
	struct mxsfb_info *host = platform_get_drvdata(pdev);

	/*
	 * Force stop the LCD controller as keeping it running during reboot
	 * might interfere with the BootROM's boot mode pads sampling.
	 */
	if (host->cur_blank == FB_BLANK_UNBLANK) {
		writel(CTRL_RUN, host->base + LCDC_CTRL + REG_CLR);
		writel(CTRL_MASTER, host->base + LCDC_CTRL + REG_CLR);
	}
}

#ifdef CONFIG_PM
static int mxsfb_runtime_suspend(struct device *dev)
{
	struct mxsfb_info *host = dev_get_drvdata(dev);
<<<<<<< HEAD

	if (host->devdata->flags & MXSFB_FLAG_BUSFREQ)
		release_bus_freq(BUS_FREQ_HIGH);

	if (host->devdata->flags & MXSFB_FLAG_PMQOS)
		pm_qos_remove_request(&host->pm_qos_req);

	dev_dbg(dev, "mxsfb busfreq high release.\n");
=======

	if (host->devdata->flags & MXSFB_FLAG_BUSFREQ)
		release_bus_freq(BUS_FREQ_HIGH);

	if (host->devdata->flags & MXSFB_FLAG_PMQOS)
		pm_qos_remove_request(&host->pm_qos_req);

	dev_dbg(dev, "mxsfb busfreq high release.\n");

	return 0;
}

static int mxsfb_runtime_resume(struct device *dev)
{
	struct mxsfb_info *host = dev_get_drvdata(dev);

	if (host->devdata->flags & MXSFB_FLAG_BUSFREQ)
		request_bus_freq(BUS_FREQ_HIGH);

	if (host->devdata->flags & MXSFB_FLAG_PMQOS)
		pm_qos_add_request(&host->pm_qos_req,
			PM_QOS_CPU_DMA_LATENCY, 0);

	dev_dbg(dev, "mxsfb busfreq high request.\n");

	return 0;
}

static int mxsfb_suspend(struct device *pdev)
{
	struct mxsfb_info *host = dev_get_drvdata(pdev);
	struct fb_info *fb_info = host->fb_info;
	int saved_blank;

	console_lock();
	mxsfb_overlay_suspend(host);
	fb_set_suspend(fb_info, 1);
	saved_blank = host->cur_blank;
	mxsfb_blank(FB_BLANK_POWERDOWN, fb_info);
	host->restore_blank = saved_blank;
	console_unlock();

	pinctrl_pm_select_sleep_state(pdev);
>>>>>>> ee68d467

	return 0;
}

<<<<<<< HEAD
static int mxsfb_runtime_resume(struct device *dev)
{
	struct mxsfb_info *host = dev_get_drvdata(dev);

	if (host->devdata->flags & MXSFB_FLAG_BUSFREQ)
		request_bus_freq(BUS_FREQ_HIGH);

	if (host->devdata->flags & MXSFB_FLAG_PMQOS)
		pm_qos_add_request(&host->pm_qos_req,
			PM_QOS_CPU_DMA_LATENCY, 0);

	dev_dbg(dev, "mxsfb busfreq high request.\n");

	return 0;
}

static int mxsfb_suspend(struct device *pdev)
{
	struct mxsfb_info *host = dev_get_drvdata(pdev);
	struct fb_info *fb_info = host->fb_info;
	int saved_blank;

	console_lock();
	mxsfb_overlay_suspend(host);
	fb_set_suspend(fb_info, 1);
	saved_blank = host->cur_blank;
	mxsfb_blank(FB_BLANK_POWERDOWN, fb_info);
	host->restore_blank = saved_blank;
	console_unlock();

	pinctrl_pm_select_sleep_state(pdev);

	return 0;
}

=======
>>>>>>> ee68d467
static int mxsfb_resume(struct device *pdev)
{
	struct mxsfb_info *host = dev_get_drvdata(pdev);
	struct fb_info *fb_info = host->fb_info;

	pinctrl_pm_select_default_state(pdev);

	console_lock();
<<<<<<< HEAD
	mxsfb_blank(host->restore_blank, fb_info);
	fb_set_suspend(fb_info, 0);
	mxsfb_overlay_resume(host);
=======
	mxsfb_overlay_resume(host);
	mxsfb_blank(host->restore_blank, fb_info);
	fb_set_suspend(fb_info, 0);
>>>>>>> ee68d467
	console_unlock();

	return 0;
}
#else
#define	mxsfb_runtime_suspend	NULL
#define	mxsfb_runtime_resume	NULL

#define	mxsfb_suspend	NULL
#define	mxsfb_resume	NULL
#endif

static const struct dev_pm_ops mxsfb_pm_ops = {
	SET_RUNTIME_PM_OPS(mxsfb_runtime_suspend, mxsfb_runtime_resume, NULL)
	SET_SYSTEM_SLEEP_PM_OPS(mxsfb_suspend, mxsfb_resume)
};

static struct platform_driver mxsfb_driver = {
	.probe = mxsfb_probe,
	.remove = mxsfb_remove,
	.shutdown = mxsfb_shutdown,
	.id_table = mxsfb_devtype,
	.driver = {
		   .name = DRIVER_NAME,
		   .of_match_table = mxsfb_dt_ids,
		   .pm = &mxsfb_pm_ops,
	},
};

module_platform_driver(mxsfb_driver);

MODULE_DESCRIPTION("Freescale mxs framebuffer driver");
MODULE_AUTHOR("Sascha Hauer, Pengutronix");
MODULE_LICENSE("GPL");<|MERGE_RESOLUTION|>--- conflicted
+++ resolved
@@ -5,11 +5,7 @@
  * This code is based on:
  * Author: Vitaly Wool <vital@embeddedalley.com>
  *
-<<<<<<< HEAD
- * Copyright 2017 NXP
-=======
  * Copyright 2017-2019 NXP
->>>>>>> ee68d467
  * Copyright 2008-2015 Freescale Semiconductor, Inc. All Rights Reserved.
  * Copyright 2008 Embedded Alley Solutions, Inc All Rights Reserved.
  *
@@ -277,13 +273,10 @@
 #ifdef CONFIG_FB_MXC_OVERLAY
 	struct mxsfb_layer overlay;
 #endif
-<<<<<<< HEAD
-=======
 
 #ifdef CONFIG_FB_FENCE
 	struct fb_fence_context context;
 #endif
->>>>>>> ee68d467
 };
 
 #define mxsfb_is_v3(host) (host->devdata->ipversion == 3)
@@ -643,12 +636,9 @@
 		writel(CTRL1_CUR_FRAME_DONE_IRQ_EN,
 			     host->base + LCDC_CTRL1 + REG_CLR);
 		complete(&host->flip_complete);
-<<<<<<< HEAD
-=======
 #ifdef CONFIG_FB_FENCE
 		fb_handle_fence(&host->context);
 #endif
->>>>>>> ee68d467
 	}
 
 	if (acked_status & CTRL1_UNDERFLOW_IRQ)
@@ -1098,11 +1088,7 @@
 	return ret;
 }
 
-<<<<<<< HEAD
-#ifdef CONFIG_ANDROID
-=======
 #if defined(CONFIG_ANDROID) || defined(CONFIG_FB_FENCE)
->>>>>>> ee68d467
 static int mxsfb_update_screen(struct mxsfb_info *host, struct mxcfb_buffer *buffer)
 {
 	struct fb_info *fb_info = host->fb_info;
@@ -1153,8 +1139,6 @@
 }
 #endif
 
-<<<<<<< HEAD
-=======
 #ifdef CONFIG_FB_FENCE
 static int mxsfb_update_data(int64_t dma_address, struct fb_var_screeninfo *var, struct fb_info *fb_info)
 {
@@ -1170,7 +1154,6 @@
 }
 #endif
 
->>>>>>> ee68d467
 static int mxsfb_wait_for_vsync(struct fb_info *fb_info)
 {
 	struct mxsfb_info *host = fb_info->par;
@@ -1219,8 +1202,6 @@
 		}
 		break;
 #endif
-<<<<<<< HEAD
-=======
 #ifdef CONFIG_FB_FENCE
 	case MXCFB_UPDATE_OVERLAY:
 		{
@@ -1245,7 +1226,6 @@
 		}
 		break;
 #endif
->>>>>>> ee68d467
 	case MXCFB_WAIT_FOR_VSYNC:
 		{
 			long long timestamp;
@@ -1326,21 +1306,12 @@
 		dev_dbg(fb_info->device, "x panning not supported\n");
 		return -EINVAL;
 	}
-<<<<<<< HEAD
 
 	if ((var->yoffset + var->yres > var->yres_virtual)) {
 		dev_err(fb_info->device, "y panning exceeds\n");
 		return -EINVAL;
 	}
 
-=======
-
-	if ((var->yoffset + var->yres > var->yres_virtual)) {
-		dev_err(fb_info->device, "y panning exceeds\n");
-		return -EINVAL;
-	}
-
->>>>>>> ee68d467
 	init_completion(&host->flip_complete);
 
 	offset = fb_info->fix.line_length * var->yoffset;
@@ -1457,13 +1428,9 @@
 
 	fb_info->var.bits_per_pixel = bits_per_pixel;
 
-<<<<<<< HEAD
-	vmode.pixclock = KHZ2PICOS(clk_get_rate(host->clk_pix) / 1000U);
-=======
 	vmode.pixclock = clk_get_rate(host->clk_pix) / 1000U;
 	if (vmode.pixclock)
 		vmode.pixclock = KHZ2PICOS(vmode.pixclock);
->>>>>>> ee68d467
 	vmode.hsync_len = get_hsync_pulse_width(host, vdctrl2);
 	vmode.left_margin = GET_HOR_WAIT_CNT(vdctrl3) - vmode.hsync_len;
 	vmode.right_margin = VDCTRL2_GET_HSYNC_PERIOD(vdctrl2) - vmode.hsync_len -
@@ -1603,7 +1570,6 @@
 		}
 
 		/* Timing is from encoder driver */
-<<<<<<< HEAD
 		goto put_display_node;
 	}
 
@@ -1621,25 +1587,6 @@
 		ret = -ENOENT;
 		goto put_display_node;
 	}
-=======
-		goto put_display_node;
-	}
-
-	timings = of_get_display_timings(display_np);
-	if (!timings) {
-		dev_err(dev, "failed to get display timings\n");
-		ret = -ENOENT;
-		goto put_display_node;
-	}
-
-	timings_np = of_find_node_by_name(display_np,
-					  "display-timings");
-	if (!timings_np) {
-		dev_err(dev, "failed to find display-timings node\n");
-		ret = -ENOENT;
-		goto put_display_node;
-	}
->>>>>>> ee68d467
 
 	for (i = 0; i < of_get_child_count(timings_np); i++) {
 		struct videomode vm;
@@ -1719,42 +1666,6 @@
 
 	if (mxsfb_restore_mode(host))
 		memset((char *)fb_info->screen_base, 0, fb_info->fix.smem_len);
-<<<<<<< HEAD
-
-	return 0;
-}
-
-static int mxsfb_dispdrv_init(struct platform_device *pdev,
-			      struct fb_info *fbi)
-{
-	struct mxsfb_info *host = fbi->par;
-	struct mxc_dispdrv_setting setting;
-	struct device *dev = &pdev->dev;
-	char disp_dev[32];
-
-	if (!strlen(host->disp_dev))
-		return 0;
-
-	memset(&setting, 0x0, sizeof(setting));
-	setting.fbi = fbi;
-	memcpy(disp_dev, host->disp_dev, strlen(host->disp_dev));
-	disp_dev[strlen(host->disp_dev)] = '\0';
-
-	/* Use videomode name from dtb, if any given */
-	if (host->disp_videomode) {
-		setting.dft_mode_str = kmalloc(NAME_LEN, GFP_KERNEL);
-		if (setting.dft_mode_str) {
-			memset(setting.dft_mode_str, 0x0, NAME_LEN);
-			memcpy(setting.dft_mode_str, host->disp_videomode,
-			       strlen(host->disp_videomode));
-		}
-	}
-
-	host->dispdrv = mxc_dispdrv_gethandle(disp_dev, &setting);
-
-	kfree(setting.dft_mode_str);
-
-=======
 
 	return 0;
 }
@@ -1789,7 +1700,6 @@
 
 	kfree(setting.dft_mode_str);
 
->>>>>>> ee68d467
 	if (IS_ERR(host->dispdrv))
 		return -EPROBE_DEFER;
 	else
@@ -1855,21 +1765,12 @@
 
 	dev_dbg(fbi->device, "allocated fb @ paddr=0x%08X, size=%d.\n",
 		(uint32_t) fbi->fix.smem_start, fbi->fix.smem_len);
-<<<<<<< HEAD
 
 	fbi->screen_size = fbi->fix.smem_len;
 
 	/* Clear the screen */
 	memset((char *)fbi->screen_base, 0, fbi->fix.smem_len);
 
-=======
-
-	fbi->screen_size = fbi->fix.smem_len;
-
-	/* Clear the screen */
-	memset((char *)fbi->screen_base, 0, fbi->fix.smem_len);
-
->>>>>>> ee68d467
 	return 0;
 }
 
@@ -2470,12 +2371,9 @@
 		clk_enable_disp_axi(fbi);
 	}
 
-<<<<<<< HEAD
-=======
 	/* Pull LCDIF out of reset */
 	writel(0xc0000000, fbi->base + LCDC_CTRL + REG_CLR);
 
->>>>>>> ee68d467
 	writel(saved_as_ctrl, fbi->base + LCDC_AS_CTRL);
 	writel(saved_as_next_buf, fbi->base + LCDC_AS_NEXT_BUF);
 
@@ -2647,13 +2545,10 @@
 		pm_runtime_get_sync(&host->pdev->dev);
 	}
 
-<<<<<<< HEAD
-=======
 #ifdef CONFIG_FB_FENCE
 	fb_init_fence_context(&host->context, "lcdif", fb_info, mxsfb_update_data);
 #endif
 
->>>>>>> ee68d467
 	ret = register_framebuffer(fb_info);
 	if (ret != 0) {
 		dev_err(&pdev->dev, "Failed to register framebuffer\n");
@@ -2746,16 +2641,6 @@
 static int mxsfb_runtime_suspend(struct device *dev)
 {
 	struct mxsfb_info *host = dev_get_drvdata(dev);
-<<<<<<< HEAD
-
-	if (host->devdata->flags & MXSFB_FLAG_BUSFREQ)
-		release_bus_freq(BUS_FREQ_HIGH);
-
-	if (host->devdata->flags & MXSFB_FLAG_PMQOS)
-		pm_qos_remove_request(&host->pm_qos_req);
-
-	dev_dbg(dev, "mxsfb busfreq high release.\n");
-=======
 
 	if (host->devdata->flags & MXSFB_FLAG_BUSFREQ)
 		release_bus_freq(BUS_FREQ_HIGH);
@@ -2799,66 +2684,21 @@
 	console_unlock();
 
 	pinctrl_pm_select_sleep_state(pdev);
->>>>>>> ee68d467
 
 	return 0;
 }
 
-<<<<<<< HEAD
-static int mxsfb_runtime_resume(struct device *dev)
-{
-	struct mxsfb_info *host = dev_get_drvdata(dev);
-
-	if (host->devdata->flags & MXSFB_FLAG_BUSFREQ)
-		request_bus_freq(BUS_FREQ_HIGH);
-
-	if (host->devdata->flags & MXSFB_FLAG_PMQOS)
-		pm_qos_add_request(&host->pm_qos_req,
-			PM_QOS_CPU_DMA_LATENCY, 0);
-
-	dev_dbg(dev, "mxsfb busfreq high request.\n");
-
-	return 0;
-}
-
-static int mxsfb_suspend(struct device *pdev)
+static int mxsfb_resume(struct device *pdev)
 {
 	struct mxsfb_info *host = dev_get_drvdata(pdev);
 	struct fb_info *fb_info = host->fb_info;
-	int saved_blank;
+
+	pinctrl_pm_select_default_state(pdev);
 
 	console_lock();
-	mxsfb_overlay_suspend(host);
-	fb_set_suspend(fb_info, 1);
-	saved_blank = host->cur_blank;
-	mxsfb_blank(FB_BLANK_POWERDOWN, fb_info);
-	host->restore_blank = saved_blank;
-	console_unlock();
-
-	pinctrl_pm_select_sleep_state(pdev);
-
-	return 0;
-}
-
-=======
->>>>>>> ee68d467
-static int mxsfb_resume(struct device *pdev)
-{
-	struct mxsfb_info *host = dev_get_drvdata(pdev);
-	struct fb_info *fb_info = host->fb_info;
-
-	pinctrl_pm_select_default_state(pdev);
-
-	console_lock();
-<<<<<<< HEAD
-	mxsfb_blank(host->restore_blank, fb_info);
-	fb_set_suspend(fb_info, 0);
-	mxsfb_overlay_resume(host);
-=======
 	mxsfb_overlay_resume(host);
 	mxsfb_blank(host->restore_blank, fb_info);
 	fb_set_suspend(fb_info, 0);
->>>>>>> ee68d467
 	console_unlock();
 
 	return 0;
