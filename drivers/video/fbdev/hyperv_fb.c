// SPDX-License-Identifier: GPL-2.0-only
/*
 * Copyright (c) 2012, Microsoft Corporation.
 *
 * Author:
 *   Haiyang Zhang <haiyangz@microsoft.com>
 */

/*
 * Hyper-V Synthetic Video Frame Buffer Driver
 *
 * This is the driver for the Hyper-V Synthetic Video, which supports
 * screen resolution up to Full HD 1920x1080 with 32 bit color on Windows
 * Server 2012, and 1600x1200 with 16 bit color on Windows Server 2008 R2
 * or earlier.
 *
 * It also solves the double mouse cursor issue of the emulated video mode.
 *
 * The default screen resolution is 1152x864, which may be changed by a
 * kernel parameter:
 *     video=hyperv_fb:<width>x<height>
 *     For example: video=hyperv_fb:1280x1024
 *
 * Portrait orientation is also supported:
 *     For example: video=hyperv_fb:864x1152
 *
 * When a Windows 10 RS5+ host is used, the virtual machine screen
 * resolution is obtained from the host. The "video=hyperv_fb" option is
 * not needed, but still can be used to overwrite what the host specifies.
 * The VM resolution on the host could be set by executing the powershell
 * "set-vmvideo" command. For example
 *     set-vmvideo -vmname name -horizontalresolution:1920 \
 * -verticalresolution:1200 -resolutiontype single
 *
 * Gen 1 VMs also support direct using VM's physical memory for framebuffer.
 * It could improve the efficiency and performance for framebuffer and VM.
 * This requires to allocate contiguous physical memory from Linux kernel's
 * CMA memory allocator. To enable this, supply a kernel parameter to give
 * enough memory space to CMA allocator for framebuffer. For example:
 *    cma=130m
 * This gives 130MB memory to CMA allocator that can be allocated to
 * framebuffer. For reference, 8K resolution (7680x4320) takes about
 * 127MB memory.
 */

#define pr_fmt(fmt) KBUILD_MODNAME ": " fmt

#include <linux/aperture.h>
#include <linux/module.h>
#include <linux/kernel.h>
#include <linux/screen_info.h>
#include <linux/vmalloc.h>
#include <linux/init.h>
#include <linux/completion.h>
#include <linux/fb.h>
#include <linux/pci.h>
#include <linux/panic_notifier.h>
#include <linux/efi.h>
#include <linux/console.h>

#include <linux/hyperv.h>

/* Hyper-V Synthetic Video Protocol definitions and structures */
#define MAX_VMBUS_PKT_SIZE 0x4000

#define SYNTHVID_VERSION(major, minor) ((minor) << 16 | (major))
/* Support for VERSION_WIN7 is removed. #define is retained for reference. */
#define SYNTHVID_VERSION_WIN7 SYNTHVID_VERSION(3, 0)
#define SYNTHVID_VERSION_WIN8 SYNTHVID_VERSION(3, 2)
#define SYNTHVID_VERSION_WIN10 SYNTHVID_VERSION(3, 5)

#define SYNTHVID_VER_GET_MAJOR(ver) (ver & 0x0000ffff)
#define SYNTHVID_VER_GET_MINOR(ver) ((ver & 0xffff0000) >> 16)

#define SYNTHVID_DEPTH_WIN8 32
#define SYNTHVID_FB_SIZE_WIN8 (8 * 1024 * 1024)

enum pipe_msg_type {
	PIPE_MSG_INVALID,
	PIPE_MSG_DATA,
	PIPE_MSG_MAX
};

struct pipe_msg_hdr {
	u32 type;
	u32 size; /* size of message after this field */
} __packed;


enum synthvid_msg_type {
	SYNTHVID_ERROR			= 0,
	SYNTHVID_VERSION_REQUEST	= 1,
	SYNTHVID_VERSION_RESPONSE	= 2,
	SYNTHVID_VRAM_LOCATION		= 3,
	SYNTHVID_VRAM_LOCATION_ACK	= 4,
	SYNTHVID_SITUATION_UPDATE	= 5,
	SYNTHVID_SITUATION_UPDATE_ACK	= 6,
	SYNTHVID_POINTER_POSITION	= 7,
	SYNTHVID_POINTER_SHAPE		= 8,
	SYNTHVID_FEATURE_CHANGE		= 9,
	SYNTHVID_DIRT			= 10,
	SYNTHVID_RESOLUTION_REQUEST	= 13,
	SYNTHVID_RESOLUTION_RESPONSE	= 14,

	SYNTHVID_MAX			= 15
};

#define		SYNTHVID_EDID_BLOCK_SIZE	128
#define		SYNTHVID_MAX_RESOLUTION_COUNT	64

struct hvd_screen_info {
	u16 width;
	u16 height;
} __packed;

struct synthvid_msg_hdr {
	u32 type;
	u32 size;  /* size of this header + payload after this field*/
} __packed;

struct synthvid_version_req {
	u32 version;
} __packed;

struct synthvid_version_resp {
	u32 version;
	u8 is_accepted;
	u8 max_video_outputs;
} __packed;

struct synthvid_supported_resolution_req {
	u8 maximum_resolution_count;
} __packed;

struct synthvid_supported_resolution_resp {
	u8 edid_block[SYNTHVID_EDID_BLOCK_SIZE];
	u8 resolution_count;
	u8 default_resolution_index;
	u8 is_standard;
	struct hvd_screen_info
		supported_resolution[SYNTHVID_MAX_RESOLUTION_COUNT];
} __packed;

struct synthvid_vram_location {
	u64 user_ctx;
	u8 is_vram_gpa_specified;
	u64 vram_gpa;
} __packed;

struct synthvid_vram_location_ack {
	u64 user_ctx;
} __packed;

struct video_output_situation {
	u8 active;
	u32 vram_offset;
	u8 depth_bits;
	u32 width_pixels;
	u32 height_pixels;
	u32 pitch_bytes;
} __packed;

struct synthvid_situation_update {
	u64 user_ctx;
	u8 video_output_count;
	struct video_output_situation video_output[1];
} __packed;

struct synthvid_situation_update_ack {
	u64 user_ctx;
} __packed;

struct synthvid_pointer_position {
	u8 is_visible;
	u8 video_output;
	s32 image_x;
	s32 image_y;
} __packed;


#define CURSOR_MAX_X 96
#define CURSOR_MAX_Y 96
#define CURSOR_ARGB_PIXEL_SIZE 4
#define CURSOR_MAX_SIZE (CURSOR_MAX_X * CURSOR_MAX_Y * CURSOR_ARGB_PIXEL_SIZE)
#define CURSOR_COMPLETE (-1)

struct synthvid_pointer_shape {
	u8 part_idx;
	u8 is_argb;
	u32 width; /* CURSOR_MAX_X at most */
	u32 height; /* CURSOR_MAX_Y at most */
	u32 hot_x; /* hotspot relative to upper-left of pointer image */
	u32 hot_y;
	u8 data[4];
} __packed;

struct synthvid_feature_change {
	u8 is_dirt_needed;
	u8 is_ptr_pos_needed;
	u8 is_ptr_shape_needed;
	u8 is_situ_needed;
} __packed;

struct rect {
	s32 x1, y1; /* top left corner */
	s32 x2, y2; /* bottom right corner, exclusive */
} __packed;

struct synthvid_dirt {
	u8 video_output;
	u8 dirt_count;
	struct rect rect[1];
} __packed;

struct synthvid_msg {
	struct pipe_msg_hdr pipe_hdr;
	struct synthvid_msg_hdr vid_hdr;
	union {
		struct synthvid_version_req ver_req;
		struct synthvid_version_resp ver_resp;
		struct synthvid_vram_location vram;
		struct synthvid_vram_location_ack vram_ack;
		struct synthvid_situation_update situ;
		struct synthvid_situation_update_ack situ_ack;
		struct synthvid_pointer_position ptr_pos;
		struct synthvid_pointer_shape ptr_shape;
		struct synthvid_feature_change feature_chg;
		struct synthvid_dirt dirt;
		struct synthvid_supported_resolution_req resolution_req;
		struct synthvid_supported_resolution_resp resolution_resp;
	};
} __packed;


/* FB driver definitions and structures */
#define HVFB_WIDTH 1152 /* default screen width */
#define HVFB_HEIGHT 864 /* default screen height */
#define HVFB_WIDTH_MIN 640
#define HVFB_HEIGHT_MIN 480

#define RING_BUFSIZE (256 * 1024)
#define VSP_TIMEOUT (10 * HZ)
#define HVFB_UPDATE_DELAY (HZ / 20)
#define HVFB_ONDEMAND_THROTTLE (HZ / 20)

struct hvfb_par {
	struct fb_info *info;
	struct resource *mem;
	bool fb_ready; /* fb device is ready */
	struct completion wait;
	u32 synthvid_version;

	struct delayed_work dwork;
	bool update;
	bool update_saved; /* The value of 'update' before hibernation */

	u32 pseudo_palette[16];
	u8 init_buf[MAX_VMBUS_PKT_SIZE];
	u8 recv_buf[MAX_VMBUS_PKT_SIZE];

	/* If true, the VSC notifies the VSP on every framebuffer change */
	bool synchronous_fb;

	/* If true, need to copy from deferred IO mem to framebuffer mem */
	bool need_docopy;

	struct notifier_block hvfb_panic_nb;

	/* Memory for deferred IO and frame buffer itself */
	unsigned char *dio_vp;
	unsigned char *mmio_vp;
	phys_addr_t mmio_pp;

	/* Dirty rectangle, protected by delayed_refresh_lock */
	int x1, y1, x2, y2;
	bool delayed_refresh;
	spinlock_t delayed_refresh_lock;
};

static uint screen_width = HVFB_WIDTH;
static uint screen_height = HVFB_HEIGHT;
static uint screen_depth;
static uint screen_fb_size;
static uint dio_fb_size; /* FB size for deferred IO */

/* Send message to Hyper-V host */
static inline int synthvid_send(struct hv_device *hdev,
				struct synthvid_msg *msg)
{
	static atomic64_t request_id = ATOMIC64_INIT(0);
	int ret;

	msg->pipe_hdr.type = PIPE_MSG_DATA;
	msg->pipe_hdr.size = msg->vid_hdr.size;

	ret = vmbus_sendpacket(hdev->channel, msg,
			       msg->vid_hdr.size + sizeof(struct pipe_msg_hdr),
			       atomic64_inc_return(&request_id),
			       VM_PKT_DATA_INBAND, 0);

	if (ret)
		pr_err_ratelimited("Unable to send packet via vmbus; error %d\n", ret);

	return ret;
}


/* Send screen resolution info to host */
static int synthvid_send_situ(struct hv_device *hdev)
{
	struct fb_info *info = hv_get_drvdata(hdev);
	struct synthvid_msg msg;

	if (!info)
		return -ENODEV;

	memset(&msg, 0, sizeof(struct synthvid_msg));

	msg.vid_hdr.type = SYNTHVID_SITUATION_UPDATE;
	msg.vid_hdr.size = sizeof(struct synthvid_msg_hdr) +
		sizeof(struct synthvid_situation_update);
	msg.situ.user_ctx = 0;
	msg.situ.video_output_count = 1;
	msg.situ.video_output[0].active = 1;
	msg.situ.video_output[0].vram_offset = 0;
	msg.situ.video_output[0].depth_bits = info->var.bits_per_pixel;
	msg.situ.video_output[0].width_pixels = info->var.xres;
	msg.situ.video_output[0].height_pixels = info->var.yres;
	msg.situ.video_output[0].pitch_bytes = info->fix.line_length;

	synthvid_send(hdev, &msg);

	return 0;
}

/* Send mouse pointer info to host */
static int synthvid_send_ptr(struct hv_device *hdev)
{
	struct synthvid_msg msg;

	memset(&msg, 0, sizeof(struct synthvid_msg));
	msg.vid_hdr.type = SYNTHVID_POINTER_POSITION;
	msg.vid_hdr.size = sizeof(struct synthvid_msg_hdr) +
		sizeof(struct synthvid_pointer_position);
	msg.ptr_pos.is_visible = 1;
	msg.ptr_pos.video_output = 0;
	msg.ptr_pos.image_x = 0;
	msg.ptr_pos.image_y = 0;
	synthvid_send(hdev, &msg);

	memset(&msg, 0, sizeof(struct synthvid_msg));
	msg.vid_hdr.type = SYNTHVID_POINTER_SHAPE;
	msg.vid_hdr.size = sizeof(struct synthvid_msg_hdr) +
		sizeof(struct synthvid_pointer_shape);
	msg.ptr_shape.part_idx = CURSOR_COMPLETE;
	msg.ptr_shape.is_argb = 1;
	msg.ptr_shape.width = 1;
	msg.ptr_shape.height = 1;
	msg.ptr_shape.hot_x = 0;
	msg.ptr_shape.hot_y = 0;
	msg.ptr_shape.data[0] = 0;
	msg.ptr_shape.data[1] = 1;
	msg.ptr_shape.data[2] = 1;
	msg.ptr_shape.data[3] = 1;
	synthvid_send(hdev, &msg);

	return 0;
}

/* Send updated screen area (dirty rectangle) location to host */
static int
synthvid_update(struct fb_info *info, int x1, int y1, int x2, int y2)
{
	struct hv_device *hdev = device_to_hv_device(info->device);
	struct synthvid_msg msg;

	memset(&msg, 0, sizeof(struct synthvid_msg));
	if (x2 == INT_MAX)
		x2 = info->var.xres;
	if (y2 == INT_MAX)
		y2 = info->var.yres;

	msg.vid_hdr.type = SYNTHVID_DIRT;
	msg.vid_hdr.size = sizeof(struct synthvid_msg_hdr) +
		sizeof(struct synthvid_dirt);
	msg.dirt.video_output = 0;
	msg.dirt.dirt_count = 1;
	msg.dirt.rect[0].x1 = (x1 > x2) ? 0 : x1;
	msg.dirt.rect[0].y1 = (y1 > y2) ? 0 : y1;
	msg.dirt.rect[0].x2 =
		(x2 < x1 || x2 > info->var.xres) ? info->var.xres : x2;
	msg.dirt.rect[0].y2 =
		(y2 < y1 || y2 > info->var.yres) ? info->var.yres : y2;

	synthvid_send(hdev, &msg);

	return 0;
}

static void hvfb_docopy(struct hvfb_par *par,
			unsigned long offset,
			unsigned long size)
{
	if (!par || !par->mmio_vp || !par->dio_vp || !par->fb_ready ||
	    size == 0 || offset >= dio_fb_size)
		return;

	if (offset + size > dio_fb_size)
		size = dio_fb_size - offset;

	memcpy(par->mmio_vp + offset, par->dio_vp + offset, size);
}

/* Deferred IO callback */
static void synthvid_deferred_io(struct fb_info *p, struct list_head *pagereflist)
{
	struct hvfb_par *par = p->par;
	struct fb_deferred_io_pageref *pageref;
	unsigned long start, end;
	int y1, y2, miny, maxy;

	miny = INT_MAX;
	maxy = 0;

	/*
	 * Merge dirty pages. It is possible that last page cross
	 * over the end of frame buffer row yres. This is taken care of
	 * in synthvid_update function by clamping the y2
	 * value to yres.
	 */
	list_for_each_entry(pageref, pagereflist, list) {
		start = pageref->offset;
		end = start + PAGE_SIZE - 1;
		y1 = start / p->fix.line_length;
		y2 = end / p->fix.line_length;
		miny = min_t(int, miny, y1);
		maxy = max_t(int, maxy, y2);

		/* Copy from dio space to mmio address */
		if (par->fb_ready && par->need_docopy)
			hvfb_docopy(par, start, PAGE_SIZE);
	}

	if (par->fb_ready && par->update)
		synthvid_update(p, 0, miny, p->var.xres, maxy + 1);
}

static struct fb_deferred_io synthvid_defio = {
	.delay		= HZ / 20,
	.deferred_io	= synthvid_deferred_io,
};

/*
 * Actions on received messages from host:
 * Complete the wait event.
 * Or, reply with screen and cursor info.
 */
static void synthvid_recv_sub(struct hv_device *hdev)
{
	struct fb_info *info = hv_get_drvdata(hdev);
	struct hvfb_par *par;
	struct synthvid_msg *msg;

	if (!info)
		return;

	par = info->par;
	msg = (struct synthvid_msg *)par->recv_buf;

	/* Complete the wait event */
	if (msg->vid_hdr.type == SYNTHVID_VERSION_RESPONSE ||
	    msg->vid_hdr.type == SYNTHVID_RESOLUTION_RESPONSE ||
	    msg->vid_hdr.type == SYNTHVID_VRAM_LOCATION_ACK) {
		memcpy(par->init_buf, msg, MAX_VMBUS_PKT_SIZE);
		complete(&par->wait);
		return;
	}

	/* Reply with screen and cursor info */
	if (msg->vid_hdr.type == SYNTHVID_FEATURE_CHANGE) {
		if (par->fb_ready) {
			synthvid_send_ptr(hdev);
			synthvid_send_situ(hdev);
		}

		par->update = msg->feature_chg.is_dirt_needed;
		if (par->update)
			schedule_delayed_work(&par->dwork, HVFB_UPDATE_DELAY);
	}
}

/* Receive callback for messages from the host */
static void synthvid_receive(void *ctx)
{
	struct hv_device *hdev = ctx;
	struct fb_info *info = hv_get_drvdata(hdev);
	struct hvfb_par *par;
	struct synthvid_msg *recv_buf;
	u32 bytes_recvd;
	u64 req_id;
	int ret;

	if (!info)
		return;

	par = info->par;
	recv_buf = (struct synthvid_msg *)par->recv_buf;

	do {
		ret = vmbus_recvpacket(hdev->channel, recv_buf,
				       MAX_VMBUS_PKT_SIZE,
				       &bytes_recvd, &req_id);
		if (bytes_recvd > 0 &&
		    recv_buf->pipe_hdr.type == PIPE_MSG_DATA)
			synthvid_recv_sub(hdev);
	} while (bytes_recvd > 0 && ret == 0);
}

/* Check if the ver1 version is equal or greater than ver2 */
static inline bool synthvid_ver_ge(u32 ver1, u32 ver2)
{
	if (SYNTHVID_VER_GET_MAJOR(ver1) > SYNTHVID_VER_GET_MAJOR(ver2) ||
	    (SYNTHVID_VER_GET_MAJOR(ver1) == SYNTHVID_VER_GET_MAJOR(ver2) &&
	     SYNTHVID_VER_GET_MINOR(ver1) >= SYNTHVID_VER_GET_MINOR(ver2)))
		return true;

	return false;
}

/* Check synthetic video protocol version with the host */
static int synthvid_negotiate_ver(struct hv_device *hdev, u32 ver)
{
	struct fb_info *info = hv_get_drvdata(hdev);
	struct hvfb_par *par = info->par;
	struct synthvid_msg *msg = (struct synthvid_msg *)par->init_buf;
	int ret = 0;
	unsigned long t;

	memset(msg, 0, sizeof(struct synthvid_msg));
	msg->vid_hdr.type = SYNTHVID_VERSION_REQUEST;
	msg->vid_hdr.size = sizeof(struct synthvid_msg_hdr) +
		sizeof(struct synthvid_version_req);
	msg->ver_req.version = ver;
	synthvid_send(hdev, msg);

	t = wait_for_completion_timeout(&par->wait, VSP_TIMEOUT);
	if (!t) {
		pr_err("Time out on waiting version response\n");
		ret = -ETIMEDOUT;
		goto out;
	}
	if (!msg->ver_resp.is_accepted) {
		ret = -ENODEV;
		goto out;
	}

	par->synthvid_version = ver;
	pr_info("Synthvid Version major %d, minor %d\n",
		SYNTHVID_VER_GET_MAJOR(ver), SYNTHVID_VER_GET_MINOR(ver));

out:
	return ret;
}

/* Get current resolution from the host */
static int synthvid_get_supported_resolution(struct hv_device *hdev)
{
	struct fb_info *info = hv_get_drvdata(hdev);
	struct hvfb_par *par = info->par;
	struct synthvid_msg *msg = (struct synthvid_msg *)par->init_buf;
	int ret = 0;
	unsigned long t;
	u8 index;

	memset(msg, 0, sizeof(struct synthvid_msg));
	msg->vid_hdr.type = SYNTHVID_RESOLUTION_REQUEST;
	msg->vid_hdr.size = sizeof(struct synthvid_msg_hdr) +
		sizeof(struct synthvid_supported_resolution_req);

	msg->resolution_req.maximum_resolution_count =
		SYNTHVID_MAX_RESOLUTION_COUNT;
	synthvid_send(hdev, msg);

	t = wait_for_completion_timeout(&par->wait, VSP_TIMEOUT);
	if (!t) {
		pr_err("Time out on waiting resolution response\n");
		ret = -ETIMEDOUT;
		goto out;
	}

	if (msg->resolution_resp.resolution_count == 0) {
		pr_err("No supported resolutions\n");
		ret = -ENODEV;
		goto out;
	}

	index = msg->resolution_resp.default_resolution_index;
	if (index >= msg->resolution_resp.resolution_count) {
		pr_err("Invalid resolution index: %d\n", index);
		ret = -ENODEV;
		goto out;
	}

	screen_width =
		msg->resolution_resp.supported_resolution[index].width;
	screen_height =
		msg->resolution_resp.supported_resolution[index].height;

out:
	return ret;
}

/* Connect to VSP (Virtual Service Provider) on host */
static int synthvid_connect_vsp(struct hv_device *hdev)
{
	struct fb_info *info = hv_get_drvdata(hdev);
	struct hvfb_par *par = info->par;
	int ret;

	ret = vmbus_open(hdev->channel, RING_BUFSIZE, RING_BUFSIZE,
			 NULL, 0, synthvid_receive, hdev);
	if (ret) {
		pr_err("Unable to open vmbus channel\n");
		return ret;
	}

	/* Negotiate the protocol version with host */
	switch (vmbus_proto_version) {
	case VERSION_WIN10:
	case VERSION_WIN10_V5:
		ret = synthvid_negotiate_ver(hdev, SYNTHVID_VERSION_WIN10);
		if (!ret)
			break;
		fallthrough;
	case VERSION_WIN8:
	case VERSION_WIN8_1:
		ret = synthvid_negotiate_ver(hdev, SYNTHVID_VERSION_WIN8);
		break;
	default:
		ret = synthvid_negotiate_ver(hdev, SYNTHVID_VERSION_WIN10);
		break;
	}

	if (ret) {
		pr_err("Synthetic video device version not accepted\n");
		goto error;
	}

	screen_depth = SYNTHVID_DEPTH_WIN8;
	if (synthvid_ver_ge(par->synthvid_version, SYNTHVID_VERSION_WIN10)) {
		ret = synthvid_get_supported_resolution(hdev);
		if (ret)
			pr_info("Failed to get supported resolution from host, use default\n");
	}

	screen_fb_size = hdev->channel->offermsg.offer.
				mmio_megabytes * 1024 * 1024;

	return 0;

error:
	vmbus_close(hdev->channel);
	return ret;
}

/* Send VRAM and Situation messages to the host */
static int synthvid_send_config(struct hv_device *hdev)
{
	struct fb_info *info = hv_get_drvdata(hdev);
	struct hvfb_par *par = info->par;
	struct synthvid_msg *msg = (struct synthvid_msg *)par->init_buf;
	int ret = 0;
	unsigned long t;

	/* Send VRAM location */
	memset(msg, 0, sizeof(struct synthvid_msg));
	msg->vid_hdr.type = SYNTHVID_VRAM_LOCATION;
	msg->vid_hdr.size = sizeof(struct synthvid_msg_hdr) +
		sizeof(struct synthvid_vram_location);
	msg->vram.user_ctx = msg->vram.vram_gpa = par->mmio_pp;
	msg->vram.is_vram_gpa_specified = 1;
	synthvid_send(hdev, msg);

	t = wait_for_completion_timeout(&par->wait, VSP_TIMEOUT);
	if (!t) {
		pr_err("Time out on waiting vram location ack\n");
		ret = -ETIMEDOUT;
		goto out;
	}
	if (msg->vram_ack.user_ctx != par->mmio_pp) {
		pr_err("Unable to set VRAM location\n");
		ret = -ENODEV;
		goto out;
	}

	/* Send pointer and situation update */
	synthvid_send_ptr(hdev);
	synthvid_send_situ(hdev);

out:
	return ret;
}


/*
 * Delayed work callback:
 * It is scheduled to call whenever update request is received and it has
 * not been called in last HVFB_ONDEMAND_THROTTLE time interval.
 */
static void hvfb_update_work(struct work_struct *w)
{
	struct hvfb_par *par = container_of(w, struct hvfb_par, dwork.work);
	struct fb_info *info = par->info;
	unsigned long flags;
	int x1, x2, y1, y2;
	int j;

	spin_lock_irqsave(&par->delayed_refresh_lock, flags);
	/* Reset the request flag */
	par->delayed_refresh = false;

	/* Store the dirty rectangle to local variables */
	x1 = par->x1;
	x2 = par->x2;
	y1 = par->y1;
	y2 = par->y2;

	/* Clear dirty rectangle */
	par->x1 = par->y1 = INT_MAX;
	par->x2 = par->y2 = 0;

	spin_unlock_irqrestore(&par->delayed_refresh_lock, flags);

	if (x1 > info->var.xres || x2 > info->var.xres ||
	    y1 > info->var.yres || y2 > info->var.yres || x2 <= x1)
		return;

	/* Copy the dirty rectangle to frame buffer memory */
	if (par->need_docopy)
		for (j = y1; j < y2; j++)
			hvfb_docopy(par,
				    j * info->fix.line_length +
				    (x1 * screen_depth / 8),
				    (x2 - x1) * screen_depth / 8);

	/* Refresh */
	if (par->fb_ready && par->update)
		synthvid_update(info, x1, y1, x2, y2);
}

/*
 * Control the on-demand refresh frequency. It schedules a delayed
 * screen update if it has not yet.
 */
static void hvfb_ondemand_refresh_throttle(struct hvfb_par *par,
					   int x1, int y1, int w, int h)
{
	unsigned long flags;
	int x2 = x1 + w;
	int y2 = y1 + h;

	spin_lock_irqsave(&par->delayed_refresh_lock, flags);

	/* Merge dirty rectangle */
	par->x1 = min_t(int, par->x1, x1);
	par->y1 = min_t(int, par->y1, y1);
	par->x2 = max_t(int, par->x2, x2);
	par->y2 = max_t(int, par->y2, y2);

	/* Schedule a delayed screen update if not yet */
	if (par->delayed_refresh == false) {
		schedule_delayed_work(&par->dwork,
				      HVFB_ONDEMAND_THROTTLE);
		par->delayed_refresh = true;
	}

	spin_unlock_irqrestore(&par->delayed_refresh_lock, flags);
}

static int hvfb_on_panic(struct notifier_block *nb,
			 unsigned long e, void *p)
{
	struct hv_device *hdev;
	struct hvfb_par *par;
	struct fb_info *info;

	par = container_of(nb, struct hvfb_par, hvfb_panic_nb);
	info = par->info;
	hdev = device_to_hv_device(info->device);

	if (hv_ringbuffer_spinlock_busy(hdev->channel))
		return NOTIFY_DONE;

	par->synchronous_fb = true;
	if (par->need_docopy)
		hvfb_docopy(par, 0, dio_fb_size);
	synthvid_update(info, 0, 0, INT_MAX, INT_MAX);

	return NOTIFY_DONE;
}

/* Framebuffer operation handlers */

static int hvfb_check_var(struct fb_var_screeninfo *var, struct fb_info *info)
{
	if (var->xres < HVFB_WIDTH_MIN || var->yres < HVFB_HEIGHT_MIN ||
	    var->xres > screen_width || var->yres >  screen_height ||
	    var->bits_per_pixel != screen_depth)
		return -EINVAL;

	var->xres_virtual = var->xres;
	var->yres_virtual = var->yres;

	return 0;
}

static int hvfb_set_par(struct fb_info *info)
{
	struct hv_device *hdev = device_to_hv_device(info->device);

	return synthvid_send_situ(hdev);
}


static inline u32 chan_to_field(u32 chan, struct fb_bitfield *bf)
{
	return ((chan & 0xffff) >> (16 - bf->length)) << bf->offset;
}

static int hvfb_setcolreg(unsigned regno, unsigned red, unsigned green,
			  unsigned blue, unsigned transp, struct fb_info *info)
{
	u32 *pal = info->pseudo_palette;

	if (regno > 15)
		return -EINVAL;

	pal[regno] = chan_to_field(red, &info->var.red)
		| chan_to_field(green, &info->var.green)
		| chan_to_field(blue, &info->var.blue)
		| chan_to_field(transp, &info->var.transp);

	return 0;
}

static int hvfb_blank(int blank, struct fb_info *info)
{
	return 1;	/* get fb_blank to set the colormap to all black */
}

static void hvfb_cfb_fillrect(struct fb_info *p,
			      const struct fb_fillrect *rect)
{
	struct hvfb_par *par = p->par;

	cfb_fillrect(p, rect);
	if (par->synchronous_fb)
		synthvid_update(p, 0, 0, INT_MAX, INT_MAX);
	else
		hvfb_ondemand_refresh_throttle(par, rect->dx, rect->dy,
					       rect->width, rect->height);
}

static void hvfb_cfb_copyarea(struct fb_info *p,
			      const struct fb_copyarea *area)
{
	struct hvfb_par *par = p->par;

	cfb_copyarea(p, area);
	if (par->synchronous_fb)
		synthvid_update(p, 0, 0, INT_MAX, INT_MAX);
	else
		hvfb_ondemand_refresh_throttle(par, area->dx, area->dy,
					       area->width, area->height);
}

static void hvfb_cfb_imageblit(struct fb_info *p,
			       const struct fb_image *image)
{
	struct hvfb_par *par = p->par;

	cfb_imageblit(p, image);
	if (par->synchronous_fb)
		synthvid_update(p, 0, 0, INT_MAX, INT_MAX);
	else
		hvfb_ondemand_refresh_throttle(par, image->dx, image->dy,
					       image->width, image->height);
}

static const struct fb_ops hvfb_ops = {
	.owner = THIS_MODULE,
	.fb_check_var = hvfb_check_var,
	.fb_set_par = hvfb_set_par,
	.fb_setcolreg = hvfb_setcolreg,
	.fb_fillrect = hvfb_cfb_fillrect,
	.fb_copyarea = hvfb_cfb_copyarea,
	.fb_imageblit = hvfb_cfb_imageblit,
	.fb_blank = hvfb_blank,
	.fb_mmap = fb_deferred_io_mmap,
};


/* Get options from kernel paramenter "video=" */
static void hvfb_get_option(struct fb_info *info)
{
	struct hvfb_par *par = info->par;
	char *opt = NULL, *p;
	uint x = 0, y = 0;

	if (fb_get_options(KBUILD_MODNAME, &opt) || !opt || !*opt)
		return;

	p = strsep(&opt, "x");
	if (!*p || kstrtouint(p, 0, &x) ||
	    !opt || !*opt || kstrtouint(opt, 0, &y)) {
		pr_err("Screen option is invalid: skipped\n");
		return;
	}

	if (x < HVFB_WIDTH_MIN || y < HVFB_HEIGHT_MIN ||
	    (synthvid_ver_ge(par->synthvid_version, SYNTHVID_VERSION_WIN10) &&
	    (x * y * screen_depth / 8 > screen_fb_size)) ||
	    (par->synthvid_version == SYNTHVID_VERSION_WIN8 &&
	     x * y * screen_depth / 8 > SYNTHVID_FB_SIZE_WIN8)) {
		pr_err("Screen resolution option is out of range: skipped\n");
		return;
	}

	screen_width = x;
	screen_height = y;
	return;
}

/*
 * Allocate enough contiguous physical memory.
 * Return physical address if succeeded or -1 if failed.
 */
static phys_addr_t hvfb_get_phymem(struct hv_device *hdev,
				   unsigned int request_size)
{
	struct page *page = NULL;
	dma_addr_t dma_handle;
	void *vmem;
	phys_addr_t paddr = 0;
	unsigned int order = get_order(request_size);

	if (request_size == 0)
		return -1;

	if (order <= MAX_ORDER) {
		/* Call alloc_pages if the size is less than 2^MAX_ORDER */
		page = alloc_pages(GFP_KERNEL | __GFP_ZERO, order);
		if (!page)
			return -1;

		paddr = (page_to_pfn(page) << PAGE_SHIFT);
	} else {
		/* Allocate from CMA */
		hdev->device.coherent_dma_mask = DMA_BIT_MASK(64);

		vmem = dma_alloc_coherent(&hdev->device,
					  round_up(request_size, PAGE_SIZE),
					  &dma_handle,
					  GFP_KERNEL | __GFP_NOWARN);

		if (!vmem)
			return -1;

		paddr = virt_to_phys(vmem);
	}

	return paddr;
}

/* Release contiguous physical memory */
static void hvfb_release_phymem(struct hv_device *hdev,
				phys_addr_t paddr, unsigned int size)
{
	unsigned int order = get_order(size);

	if (order <= MAX_ORDER)
		__free_pages(pfn_to_page(paddr >> PAGE_SHIFT), order);
	else
		dma_free_coherent(&hdev->device,
				  round_up(size, PAGE_SIZE),
				  phys_to_virt(paddr),
				  paddr);
}


/* Get framebuffer memory from Hyper-V video pci space */
static int hvfb_getmem(struct hv_device *hdev, struct fb_info *info)
{
	struct hvfb_par *par = info->par;
	struct pci_dev *pdev  = NULL;
	void __iomem *fb_virt;
	int gen2vm = efi_enabled(EFI_BOOT);
	resource_size_t base, size;
	phys_addr_t paddr;
	int ret;

	if (!gen2vm) {
		pdev = pci_get_device(PCI_VENDOR_ID_MICROSOFT,
			PCI_DEVICE_ID_HYPERV_VIDEO, NULL);
		if (!pdev) {
			pr_err("Unable to find PCI Hyper-V video\n");
			return -ENODEV;
		}

		base = pci_resource_start(pdev, 0);
		size = pci_resource_len(pdev, 0);

		/*
		 * For Gen 1 VM, we can directly use the contiguous memory
		 * from VM. If we succeed, deferred IO happens directly
		 * on this allocated framebuffer memory, avoiding extra
		 * memory copy.
		 */
		paddr = hvfb_get_phymem(hdev, screen_fb_size);
		if (paddr != (phys_addr_t) -1) {
			par->mmio_pp = paddr;
			par->mmio_vp = par->dio_vp = __va(paddr);

			info->fix.smem_start = paddr;
			info->fix.smem_len = screen_fb_size;
			info->screen_base = par->mmio_vp;
			info->screen_size = screen_fb_size;

			par->need_docopy = false;
			goto getmem_done;
		}
		pr_info("Unable to allocate enough contiguous physical memory on Gen 1 VM. Using MMIO instead.\n");
	} else {
		base = screen_info.lfb_base;
		size = screen_info.lfb_size;
	}

	/*
	 * Cannot use the contiguous physical memory.
	 * Allocate mmio space for framebuffer.
	 */
	dio_fb_size =
		screen_width * screen_height * screen_depth / 8;

	ret = vmbus_allocate_mmio(&par->mem, hdev, 0, -1,
				  screen_fb_size, 0x100000, true);
	if (ret != 0) {
		pr_err("Unable to allocate framebuffer memory\n");
		goto err1;
	}

	/*
	 * Map the VRAM cacheable for performance. This is also required for
	 * VM Connect to display properly for ARM64 Linux VM, as the host also
	 * maps the VRAM cacheable.
	 */
	fb_virt = ioremap_cache(par->mem->start, screen_fb_size);
	if (!fb_virt)
		goto err2;

	/* Allocate memory for deferred IO */
	par->dio_vp = vzalloc(round_up(dio_fb_size, PAGE_SIZE));
	if (par->dio_vp == NULL)
		goto err3;

	/* Physical address of FB device */
	par->mmio_pp = par->mem->start;
	/* Virtual address of FB device */
	par->mmio_vp = (unsigned char *) fb_virt;

	info->fix.smem_start = par->mem->start;
	info->fix.smem_len = dio_fb_size;
	info->screen_base = par->dio_vp;
	info->screen_size = dio_fb_size;

getmem_done:
<<<<<<< HEAD
	aperture_remove_conflicting_devices(base, size, false, KBUILD_MODNAME);
=======
	aperture_remove_conflicting_devices(base, size, KBUILD_MODNAME);
>>>>>>> ccf0a997

	if (gen2vm) {
		/* framebuffer is reallocated, clear screen_info to avoid misuse from kexec */
		screen_info.lfb_size = 0;
		screen_info.lfb_base = 0;
		screen_info.orig_video_isVGA = 0;
	} else {
		pci_dev_put(pdev);
	}

	return 0;

err3:
	iounmap(fb_virt);
err2:
	vmbus_free_mmio(par->mem->start, screen_fb_size);
	par->mem = NULL;
err1:
	if (!gen2vm)
		pci_dev_put(pdev);

	return -ENOMEM;
}

/* Release the framebuffer */
static void hvfb_putmem(struct hv_device *hdev, struct fb_info *info)
{
	struct hvfb_par *par = info->par;

	if (par->need_docopy) {
		vfree(par->dio_vp);
		iounmap(info->screen_base);
		vmbus_free_mmio(par->mem->start, screen_fb_size);
	} else {
		hvfb_release_phymem(hdev, info->fix.smem_start,
				    screen_fb_size);
	}

	par->mem = NULL;
}


static int hvfb_probe(struct hv_device *hdev,
		      const struct hv_vmbus_device_id *dev_id)
{
	struct fb_info *info;
	struct hvfb_par *par;
	int ret;

	info = framebuffer_alloc(sizeof(struct hvfb_par), &hdev->device);
	if (!info)
		return -ENOMEM;

	par = info->par;
	par->info = info;
	par->fb_ready = false;
	par->need_docopy = true;
	init_completion(&par->wait);
	INIT_DELAYED_WORK(&par->dwork, hvfb_update_work);

	par->delayed_refresh = false;
	spin_lock_init(&par->delayed_refresh_lock);
	par->x1 = par->y1 = INT_MAX;
	par->x2 = par->y2 = 0;

	/* Connect to VSP */
	hv_set_drvdata(hdev, info);
	ret = synthvid_connect_vsp(hdev);
	if (ret) {
		pr_err("Unable to connect to VSP\n");
		goto error1;
	}

	hvfb_get_option(info);
	pr_info("Screen resolution: %dx%d, Color depth: %d, Frame buffer size: %d\n",
		screen_width, screen_height, screen_depth, screen_fb_size);

	ret = hvfb_getmem(hdev, info);
	if (ret) {
		pr_err("No memory for framebuffer\n");
		goto error2;
	}

	/* Set up fb_info */
	info->var.xres_virtual = info->var.xres = screen_width;
	info->var.yres_virtual = info->var.yres = screen_height;
	info->var.bits_per_pixel = screen_depth;

	if (info->var.bits_per_pixel == 16) {
		info->var.red = (struct fb_bitfield){11, 5, 0};
		info->var.green = (struct fb_bitfield){5, 6, 0};
		info->var.blue = (struct fb_bitfield){0, 5, 0};
		info->var.transp = (struct fb_bitfield){0, 0, 0};
	} else {
		info->var.red = (struct fb_bitfield){16, 8, 0};
		info->var.green = (struct fb_bitfield){8, 8, 0};
		info->var.blue = (struct fb_bitfield){0, 8, 0};
		info->var.transp = (struct fb_bitfield){24, 8, 0};
	}

	info->var.activate = FB_ACTIVATE_NOW;
	info->var.height = -1;
	info->var.width = -1;
	info->var.vmode = FB_VMODE_NONINTERLACED;

	strcpy(info->fix.id, KBUILD_MODNAME);
	info->fix.type = FB_TYPE_PACKED_PIXELS;
	info->fix.visual = FB_VISUAL_TRUECOLOR;
	info->fix.line_length = screen_width * screen_depth / 8;
	info->fix.accel = FB_ACCEL_NONE;

	info->fbops = &hvfb_ops;
	info->pseudo_palette = par->pseudo_palette;

	/* Initialize deferred IO */
	info->fbdefio = &synthvid_defio;
	fb_deferred_io_init(info);

	/* Send config to host */
	ret = synthvid_send_config(hdev);
	if (ret)
		goto error;

	ret = register_framebuffer(info);
	if (ret) {
		pr_err("Unable to register framebuffer\n");
		goto error;
	}

	par->fb_ready = true;

	par->synchronous_fb = false;

	/*
	 * We need to be sure this panic notifier runs _before_ the
	 * vmbus disconnect, so order it by priority. It must execute
	 * before the function hv_panic_vmbus_unload() [drivers/hv/vmbus_drv.c],
	 * which is almost at the end of list, with priority = INT_MIN + 1.
	 */
	par->hvfb_panic_nb.notifier_call = hvfb_on_panic;
	par->hvfb_panic_nb.priority = INT_MIN + 10,
	atomic_notifier_chain_register(&panic_notifier_list,
				       &par->hvfb_panic_nb);

	return 0;

error:
	fb_deferred_io_cleanup(info);
	hvfb_putmem(hdev, info);
error2:
	vmbus_close(hdev->channel);
error1:
	cancel_delayed_work_sync(&par->dwork);
	hv_set_drvdata(hdev, NULL);
	framebuffer_release(info);
	return ret;
}

static void hvfb_remove(struct hv_device *hdev)
{
	struct fb_info *info = hv_get_drvdata(hdev);
	struct hvfb_par *par = info->par;

	atomic_notifier_chain_unregister(&panic_notifier_list,
					 &par->hvfb_panic_nb);

	par->update = false;
	par->fb_ready = false;

	fb_deferred_io_cleanup(info);

	unregister_framebuffer(info);
	cancel_delayed_work_sync(&par->dwork);

	vmbus_close(hdev->channel);
	hv_set_drvdata(hdev, NULL);

	hvfb_putmem(hdev, info);
	framebuffer_release(info);
}

static int hvfb_suspend(struct hv_device *hdev)
{
	struct fb_info *info = hv_get_drvdata(hdev);
	struct hvfb_par *par = info->par;

	console_lock();

	/* 1 means do suspend */
	fb_set_suspend(info, 1);

	cancel_delayed_work_sync(&par->dwork);
	cancel_delayed_work_sync(&info->deferred_work);

	par->update_saved = par->update;
	par->update = false;
	par->fb_ready = false;

	vmbus_close(hdev->channel);

	console_unlock();

	return 0;
}

static int hvfb_resume(struct hv_device *hdev)
{
	struct fb_info *info = hv_get_drvdata(hdev);
	struct hvfb_par *par = info->par;
	int ret;

	console_lock();

	ret = synthvid_connect_vsp(hdev);
	if (ret != 0)
		goto out;

	ret = synthvid_send_config(hdev);
	if (ret != 0) {
		vmbus_close(hdev->channel);
		goto out;
	}

	par->fb_ready = true;
	par->update = par->update_saved;

	schedule_delayed_work(&info->deferred_work, info->fbdefio->delay);
	schedule_delayed_work(&par->dwork, HVFB_UPDATE_DELAY);

	/* 0 means do resume */
	fb_set_suspend(info, 0);

out:
	console_unlock();

	return ret;
}


static const struct pci_device_id pci_stub_id_table[] = {
	{
		.vendor      = PCI_VENDOR_ID_MICROSOFT,
		.device      = PCI_DEVICE_ID_HYPERV_VIDEO,
	},
	{ /* end of list */ }
};

static const struct hv_vmbus_device_id id_table[] = {
	/* Synthetic Video Device GUID */
	{HV_SYNTHVID_GUID},
	{}
};

MODULE_DEVICE_TABLE(pci, pci_stub_id_table);
MODULE_DEVICE_TABLE(vmbus, id_table);

static struct hv_driver hvfb_drv = {
	.name = KBUILD_MODNAME,
	.id_table = id_table,
	.probe = hvfb_probe,
	.remove = hvfb_remove,
	.suspend = hvfb_suspend,
	.resume = hvfb_resume,
	.driver = {
		.probe_type = PROBE_PREFER_ASYNCHRONOUS,
	},
};

static int hvfb_pci_stub_probe(struct pci_dev *pdev,
			       const struct pci_device_id *ent)
{
	return 0;
}

static void hvfb_pci_stub_remove(struct pci_dev *pdev)
{
}

static struct pci_driver hvfb_pci_stub_driver = {
	.name =		KBUILD_MODNAME,
	.id_table =	pci_stub_id_table,
	.probe =	hvfb_pci_stub_probe,
	.remove =	hvfb_pci_stub_remove,
	.driver = {
		.probe_type = PROBE_PREFER_ASYNCHRONOUS,
	}
};

static int __init hvfb_drv_init(void)
{
	int ret;

	if (fb_modesetting_disabled("hyper_fb"))
		return -ENODEV;

	ret = vmbus_driver_register(&hvfb_drv);
	if (ret != 0)
		return ret;

	ret = pci_register_driver(&hvfb_pci_stub_driver);
	if (ret != 0) {
		vmbus_driver_unregister(&hvfb_drv);
		return ret;
	}

	return 0;
}

static void __exit hvfb_drv_exit(void)
{
	pci_unregister_driver(&hvfb_pci_stub_driver);
	vmbus_driver_unregister(&hvfb_drv);
}

module_init(hvfb_drv_init);
module_exit(hvfb_drv_exit);

MODULE_LICENSE("GPL");
MODULE_DESCRIPTION("Microsoft Hyper-V Synthetic Video Frame Buffer Driver");<|MERGE_RESOLUTION|>--- conflicted
+++ resolved
@@ -1074,11 +1074,7 @@
 	info->screen_size = dio_fb_size;
 
 getmem_done:
-<<<<<<< HEAD
-	aperture_remove_conflicting_devices(base, size, false, KBUILD_MODNAME);
-=======
 	aperture_remove_conflicting_devices(base, size, KBUILD_MODNAME);
->>>>>>> ccf0a997
 
 	if (gen2vm) {
 		/* framebuffer is reallocated, clear screen_info to avoid misuse from kexec */
