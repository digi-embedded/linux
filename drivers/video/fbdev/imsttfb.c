/*
 *  drivers/video/imsttfb.c -- frame buffer device for IMS TwinTurbo
 *
 *  This file is derived from the powermac console "imstt" driver:
 *  Copyright (C) 1997 Sigurdur Asgeirsson
 *  With additional hacking by Jeffrey Kuskin (jsk@mojave.stanford.edu)
 *  Modified by Danilo Beuche 1998
 *  Some register values added by Damien Doligez, INRIA Rocquencourt
 *  Various cleanups by Paul Mundt (lethal@chaoticdreams.org)
 *
 *  This file was written by Ryan Nielsen (ran@krazynet.com)
 *  Most of the frame buffer device stuff was copied from atyfb.c
 *
 *  This file is subject to the terms and conditions of the GNU General Public
 *  License. See the file COPYING in the main directory of this archive for
 *  more details.
 */

#include <linux/aperture.h>
#include <linux/module.h>
#include <linux/kernel.h>
#include <linux/errno.h>
#include <linux/string.h>
#include <linux/mm.h>
#include <linux/vmalloc.h>
#include <linux/delay.h>
#include <linux/interrupt.h>
#include <linux/fb.h>
#include <linux/init.h>
#include <linux/pci.h>
#include <asm/io.h>
#include <linux/uaccess.h>

#if defined(CONFIG_PPC_PMAC)
#include <linux/nvram.h>
#include "macmodes.h"
#endif

#ifndef __powerpc__
#define eieio()		/* Enforce In-order Execution of I/O */
#endif

/* TwinTurbo (Cosmo) registers */
enum {
	S1SA	=  0, /* 0x00 */
	S2SA	=  1, /* 0x04 */
	SP	=  2, /* 0x08 */
	DSA	=  3, /* 0x0C */
	CNT	=  4, /* 0x10 */
	DP_OCTL	=  5, /* 0x14 */
	CLR	=  6, /* 0x18 */
	BI	=  8, /* 0x20 */
	MBC	=  9, /* 0x24 */
	BLTCTL	= 10, /* 0x28 */

	/* Scan Timing Generator Registers */
	HES	= 12, /* 0x30 */
	HEB	= 13, /* 0x34 */
	HSB	= 14, /* 0x38 */
	HT	= 15, /* 0x3C */
	VES	= 16, /* 0x40 */
	VEB	= 17, /* 0x44 */
	VSB	= 18, /* 0x48 */
	VT	= 19, /* 0x4C */
	HCIV	= 20, /* 0x50 */
	VCIV	= 21, /* 0x54 */
	TCDR	= 22, /* 0x58 */
	VIL	= 23, /* 0x5C */
	STGCTL	= 24, /* 0x60 */

	/* Screen Refresh Generator Registers */
	SSR	= 25, /* 0x64 */
	HRIR	= 26, /* 0x68 */
	SPR	= 27, /* 0x6C */
	CMR	= 28, /* 0x70 */
	SRGCTL	= 29, /* 0x74 */

	/* RAM Refresh Generator Registers */
	RRCIV	= 30, /* 0x78 */
	RRSC	= 31, /* 0x7C */
	RRCR	= 34, /* 0x88 */

	/* System Registers */
	GIOE	= 32, /* 0x80 */
	GIO	= 33, /* 0x84 */
	SCR	= 35, /* 0x8C */
	SSTATUS	= 36, /* 0x90 */
	PRC	= 37, /* 0x94 */

#if 0
	/* PCI Registers */
	DVID	= 0x00000000L,
	SC	= 0x00000004L,
	CCR	= 0x00000008L,
	OG	= 0x0000000CL,
	BARM	= 0x00000010L,
	BARER	= 0x00000030L,
#endif
};

/* IBM 624 RAMDAC Direct Registers */
enum {
	PADDRW	= 0x00,
	PDATA	= 0x04,
	PPMASK	= 0x08,
	PADDRR	= 0x0c,
	PIDXLO	= 0x10,
	PIDXHI	= 0x14,
	PIDXDATA= 0x18,
	PIDXCTL	= 0x1c
};

/* IBM 624 RAMDAC Indirect Registers */
enum {
	CLKCTL		= 0x02,	/* (0x01) Miscellaneous Clock Control */
	SYNCCTL		= 0x03,	/* (0x00) Sync Control */
	HSYNCPOS	= 0x04,	/* (0x00) Horizontal Sync Position */
	PWRMNGMT	= 0x05,	/* (0x00) Power Management */
	DACOP		= 0x06,	/* (0x02) DAC Operation */
	PALETCTL	= 0x07,	/* (0x00) Palette Control */
	SYSCLKCTL	= 0x08,	/* (0x01) System Clock Control */
	PIXFMT		= 0x0a,	/* () Pixel Format  [bpp >> 3 + 2] */
	BPP8		= 0x0b,	/* () 8 Bits/Pixel Control */
	BPP16		= 0x0c, /* () 16 Bits/Pixel Control  [bit 1=1 for 565] */
	BPP24		= 0x0d,	/* () 24 Bits/Pixel Control */
	BPP32		= 0x0e,	/* () 32 Bits/Pixel Control */
	PIXCTL1		= 0x10, /* (0x05) Pixel PLL Control 1 */
	PIXCTL2		= 0x11,	/* (0x00) Pixel PLL Control 2 */
	SYSCLKN		= 0x15,	/* () System Clock N (System PLL Reference Divider) */
	SYSCLKM		= 0x16,	/* () System Clock M (System PLL VCO Divider) */
	SYSCLKP		= 0x17,	/* () System Clock P */
	SYSCLKC		= 0x18,	/* () System Clock C */
	/*
	 * Dot clock rate is 20MHz * (m + 1) / ((n + 1) * (p ? 2 * p : 1)
	 * c is charge pump bias which depends on the VCO frequency
	 */
	PIXM0		= 0x20,	/* () Pixel M 0 */
	PIXN0		= 0x21,	/* () Pixel N 0 */
	PIXP0		= 0x22,	/* () Pixel P 0 */
	PIXC0		= 0x23,	/* () Pixel C 0 */
	CURSCTL		= 0x30,	/* (0x00) Cursor Control */
	CURSXLO		= 0x31,	/* () Cursor X position, low 8 bits */
	CURSXHI		= 0x32,	/* () Cursor X position, high 8 bits */
	CURSYLO		= 0x33,	/* () Cursor Y position, low 8 bits */
	CURSYHI		= 0x34,	/* () Cursor Y position, high 8 bits */
	CURSHOTX	= 0x35,	/* () Cursor Hot Spot X */
	CURSHOTY	= 0x36,	/* () Cursor Hot Spot Y */
	CURSACCTL	= 0x37,	/* () Advanced Cursor Control Enable */
	CURSACATTR	= 0x38,	/* () Advanced Cursor Attribute */
	CURS1R		= 0x40,	/* () Cursor 1 Red */
	CURS1G		= 0x41,	/* () Cursor 1 Green */
	CURS1B		= 0x42,	/* () Cursor 1 Blue */
	CURS2R		= 0x43,	/* () Cursor 2 Red */
	CURS2G		= 0x44,	/* () Cursor 2 Green */
	CURS2B		= 0x45,	/* () Cursor 2 Blue */
	CURS3R		= 0x46,	/* () Cursor 3 Red */
	CURS3G		= 0x47,	/* () Cursor 3 Green */
	CURS3B		= 0x48,	/* () Cursor 3 Blue */
	BORDR		= 0x60,	/* () Border Color Red */
	BORDG		= 0x61,	/* () Border Color Green */
	BORDB		= 0x62,	/* () Border Color Blue */
	MISCTL1		= 0x70,	/* (0x00) Miscellaneous Control 1 */
	MISCTL2		= 0x71,	/* (0x00) Miscellaneous Control 2 */
	MISCTL3		= 0x72,	/* (0x00) Miscellaneous Control 3 */
	KEYCTL		= 0x78	/* (0x00) Key Control/DB Operation */
};

/* TI TVP 3030 RAMDAC Direct Registers */
enum {
	TVPADDRW = 0x00,	/* 0  Palette/Cursor RAM Write Address/Index */
	TVPPDATA = 0x04,	/* 1  Palette Data RAM Data */
	TVPPMASK = 0x08,	/* 2  Pixel Read-Mask */
	TVPPADRR = 0x0c,	/* 3  Palette/Cursor RAM Read Address */
	TVPCADRW = 0x10,	/* 4  Cursor/Overscan Color Write Address */
	TVPCDATA = 0x14,	/* 5  Cursor/Overscan Color Data */
				/* 6  reserved */
	TVPCADRR = 0x1c,	/* 7  Cursor/Overscan Color Read Address */
				/* 8  reserved */
	TVPDCCTL = 0x24,	/* 9  Direct Cursor Control */
	TVPIDATA = 0x28,	/* 10 Index Data */
	TVPCRDAT = 0x2c,	/* 11 Cursor RAM Data */
	TVPCXPOL = 0x30,	/* 12 Cursor-Position X LSB */
	TVPCXPOH = 0x34,	/* 13 Cursor-Position X MSB */
	TVPCYPOL = 0x38,	/* 14 Cursor-Position Y LSB */
	TVPCYPOH = 0x3c,	/* 15 Cursor-Position Y MSB */
};

/* TI TVP 3030 RAMDAC Indirect Registers */
enum {
	TVPIRREV = 0x01,	/* Silicon Revision [RO] */
	TVPIRICC = 0x06,	/* Indirect Cursor Control 	(0x00) */
	TVPIRBRC = 0x07,	/* Byte Router Control 	(0xe4) */
	TVPIRLAC = 0x0f,	/* Latch Control 		(0x06) */
	TVPIRTCC = 0x18,	/* True Color Control  	(0x80) */
	TVPIRMXC = 0x19,	/* Multiplex Control		(0x98) */
	TVPIRCLS = 0x1a,	/* Clock Selection		(0x07) */
	TVPIRPPG = 0x1c,	/* Palette Page		(0x00) */
	TVPIRGEC = 0x1d,	/* General Control 		(0x00) */
	TVPIRMIC = 0x1e,	/* Miscellaneous Control	(0x00) */
	TVPIRPLA = 0x2c,	/* PLL Address */
	TVPIRPPD = 0x2d,	/* Pixel Clock PLL Data */
	TVPIRMPD = 0x2e,	/* Memory Clock PLL Data */
	TVPIRLPD = 0x2f,	/* Loop Clock PLL Data */
	TVPIRCKL = 0x30,	/* Color-Key Overlay Low */
	TVPIRCKH = 0x31,	/* Color-Key Overlay High */
	TVPIRCRL = 0x32,	/* Color-Key Red Low */
	TVPIRCRH = 0x33,	/* Color-Key Red High */
	TVPIRCGL = 0x34,	/* Color-Key Green Low */
	TVPIRCGH = 0x35,	/* Color-Key Green High */
	TVPIRCBL = 0x36,	/* Color-Key Blue Low */
	TVPIRCBH = 0x37,	/* Color-Key Blue High */
	TVPIRCKC = 0x38,	/* Color-Key Control 		(0x00) */
	TVPIRMLC = 0x39,	/* MCLK/Loop Clock Control	(0x18) */
	TVPIRSEN = 0x3a,	/* Sense Test			(0x00) */
	TVPIRTMD = 0x3b,	/* Test Mode Data */
	TVPIRRML = 0x3c,	/* CRC Remainder LSB [RO] */
	TVPIRRMM = 0x3d,	/* CRC Remainder MSB [RO] */
	TVPIRRMS = 0x3e,	/* CRC  Bit Select [WO] */
	TVPIRDID = 0x3f,	/* Device ID [RO] 		(0x30) */
	TVPIRRES = 0xff		/* Software Reset [WO] */
};

struct initvalues {
	__u8 addr, value;
};

static struct initvalues ibm_initregs[] = {
	{ CLKCTL,	0x21 },
	{ SYNCCTL,	0x00 },
	{ HSYNCPOS,	0x00 },
	{ PWRMNGMT,	0x00 },
	{ DACOP,	0x02 },
	{ PALETCTL,	0x00 },
	{ SYSCLKCTL,	0x01 },

	/*
	 * Note that colors in X are correct only if all video data is
	 * passed through the palette in the DAC.  That is, "indirect
	 * color" must be configured.  This is the case for the IBM DAC
	 * used in the 2MB and 4MB cards, at least.
	 */
	{ BPP8,		0x00 },
	{ BPP16,	0x01 },
	{ BPP24,	0x00 },
	{ BPP32,	0x00 },

	{ PIXCTL1,	0x05 },
	{ PIXCTL2,	0x00 },
	{ SYSCLKN,	0x08 },
	{ SYSCLKM,	0x4f },
	{ SYSCLKP,	0x00 },
	{ SYSCLKC,	0x00 },
	{ CURSCTL,	0x00 },
	{ CURSACCTL,	0x01 },
	{ CURSACATTR,	0xa8 },
	{ CURS1R,	0xff },
	{ CURS1G,	0xff },
	{ CURS1B,	0xff },
	{ CURS2R,	0xff },
	{ CURS2G,	0xff },
	{ CURS2B,	0xff },
	{ CURS3R,	0xff },
	{ CURS3G,	0xff },
	{ CURS3B,	0xff },
	{ BORDR,	0xff },
	{ BORDG,	0xff },
	{ BORDB,	0xff },
	{ MISCTL1,	0x01 },
	{ MISCTL2,	0x45 },
	{ MISCTL3,	0x00 },
	{ KEYCTL,	0x00 }
};

static struct initvalues tvp_initregs[] = {
	{ TVPIRICC,	0x00 },
	{ TVPIRBRC,	0xe4 },
	{ TVPIRLAC,	0x06 },
	{ TVPIRTCC,	0x80 },
	{ TVPIRMXC,	0x4d },
	{ TVPIRCLS,	0x05 },
	{ TVPIRPPG,	0x00 },
	{ TVPIRGEC,	0x00 },
	{ TVPIRMIC,	0x08 },
	{ TVPIRCKL,	0xff },
	{ TVPIRCKH,	0xff },
	{ TVPIRCRL,	0xff },
	{ TVPIRCRH,	0xff },
	{ TVPIRCGL,	0xff },
	{ TVPIRCGH,	0xff },
	{ TVPIRCBL,	0xff },
	{ TVPIRCBH,	0xff },
	{ TVPIRCKC,	0x00 },
	{ TVPIRPLA,	0x00 },
	{ TVPIRPPD,	0xc0 },
	{ TVPIRPPD,	0xd5 },
	{ TVPIRPPD,	0xea },
	{ TVPIRPLA,	0x00 },
	{ TVPIRMPD,	0xb9 },
	{ TVPIRMPD,	0x3a },
	{ TVPIRMPD,	0xb1 },
	{ TVPIRPLA,	0x00 },
	{ TVPIRLPD,	0xc1 },
	{ TVPIRLPD,	0x3d },
	{ TVPIRLPD,	0xf3 },
};

struct imstt_regvals {
	__u32 pitch;
	__u16 hes, heb, hsb, ht, ves, veb, vsb, vt, vil;
	__u8 pclk_m, pclk_n, pclk_p;
	/* Values of the tvp which change depending on colormode x resolution */
	__u8 mlc[3];	/* Memory Loop Config 0x39 */
	__u8 lckl_p[3];	/* P value of LCKL PLL */
};

struct imstt_par {
	struct imstt_regvals init;
	__u32 __iomem *dc_regs;
	unsigned long cmap_regs_phys;
	__u8 *cmap_regs;
	__u32 ramdac;
	__u32 palette[16];
};

enum {
	IBM = 0,
	TVP = 1
};

#define INIT_BPP		8
#define INIT_XRES		640
#define INIT_YRES		480

static int inverse = 0;
static char fontname[40] __initdata = { 0 };
#if defined(CONFIG_PPC_PMAC)
static signed char init_vmode = -1, init_cmode = -1;
#endif

static struct imstt_regvals tvp_reg_init_2 = {
	512,
	0x0002, 0x0006, 0x0026, 0x0028, 0x0003, 0x0016, 0x0196, 0x0197, 0x0196,
	0xec, 0x2a, 0xf3,
	{ 0x3c, 0x3b, 0x39 }, { 0xf3, 0xf3, 0xf3 }
};

static struct imstt_regvals tvp_reg_init_6 = {
	640,
	0x0004, 0x0009, 0x0031, 0x0036, 0x0003, 0x002a, 0x020a, 0x020d, 0x020a,
	0xef, 0x2e, 0xb2,
	{ 0x39, 0x39, 0x38 }, { 0xf3, 0xf3, 0xf3 }
};

static struct imstt_regvals tvp_reg_init_12 = {
	800,
	0x0005, 0x000e, 0x0040, 0x0042, 0x0003, 0x018, 0x270, 0x271, 0x270,
	0xf6, 0x2e, 0xf2,
	{ 0x3a, 0x39, 0x38 }, { 0xf3, 0xf3, 0xf3 }
};

static struct imstt_regvals tvp_reg_init_13 = {
	832,
	0x0004, 0x0011, 0x0045, 0x0048, 0x0003, 0x002a, 0x029a, 0x029b, 0x0000,
	0xfe, 0x3e, 0xf1,
	{ 0x39, 0x38, 0x38 }, { 0xf3, 0xf3, 0xf2 }
};

static struct imstt_regvals tvp_reg_init_17 = {
	1024,
	0x0006, 0x0210, 0x0250, 0x0053, 0x1003, 0x0021, 0x0321, 0x0324, 0x0000,
	0xfc, 0x3a, 0xf1,
	{ 0x39, 0x38, 0x38 }, { 0xf3, 0xf3, 0xf2 }
};

static struct imstt_regvals tvp_reg_init_18 = {
	1152,
  	0x0009, 0x0011, 0x059, 0x5b, 0x0003, 0x0031, 0x0397, 0x039a, 0x0000,
	0xfd, 0x3a, 0xf1,
	{ 0x39, 0x38, 0x38 }, { 0xf3, 0xf3, 0xf2 }
};

static struct imstt_regvals tvp_reg_init_19 = {
	1280,
	0x0009, 0x0016, 0x0066, 0x0069, 0x0003, 0x0027, 0x03e7, 0x03e8, 0x03e7,
	0xf7, 0x36, 0xf0,
	{ 0x38, 0x38, 0x38 }, { 0xf3, 0xf2, 0xf1 }
};

static struct imstt_regvals tvp_reg_init_20 = {
	1280,
	0x0009, 0x0018, 0x0068, 0x006a, 0x0003, 0x0029, 0x0429, 0x042a, 0x0000,
	0xf0, 0x2d, 0xf0,
	{ 0x38, 0x38, 0x38 }, { 0xf3, 0xf2, 0xf1 }
};

/*
 * PCI driver prototypes
 */
static int imsttfb_probe(struct pci_dev *pdev, const struct pci_device_id *ent);
static void imsttfb_remove(struct pci_dev *pdev);

/*
 * Register access
 */
static inline u32 read_reg_le32(volatile u32 __iomem *base, int regindex)
{
#ifdef __powerpc__
	return in_le32(base + regindex);
#else
	return readl(base + regindex);
#endif
}

static inline void write_reg_le32(volatile u32 __iomem *base, int regindex, u32 val)
{
#ifdef __powerpc__
	out_le32(base + regindex, val);
#else
	writel(val, base + regindex);
#endif
}

static __u32
getclkMHz(struct imstt_par *par)
{
	__u32 clk_m, clk_n, clk_p;

	clk_m = par->init.pclk_m;
	clk_n = par->init.pclk_n;
	clk_p = par->init.pclk_p;

	return 20 * (clk_m + 1) / ((clk_n + 1) * (clk_p ? 2 * clk_p : 1));
}

static void
setclkMHz(struct imstt_par *par, __u32 MHz)
{
	__u32 clk_m, clk_n, x, stage, spilled;

	clk_m = clk_n = 0;
	stage = spilled = 0;
	for (;;) {
		switch (stage) {
			case 0:
				clk_m++;
				break;
			case 1:
				clk_n++;
				break;
		}
		x = 20 * (clk_m + 1) / (clk_n + 1);
		if (x == MHz)
			break;
		if (x > MHz) {
			spilled = 1;
			stage = 1;
		} else if (spilled && x < MHz) {
			stage = 0;
		}
	}

	par->init.pclk_m = clk_m;
	par->init.pclk_n = clk_n;
	par->init.pclk_p = 0;
}

static struct imstt_regvals *
compute_imstt_regvals_ibm(struct imstt_par *par, int xres, int yres)
{
	struct imstt_regvals *init = &par->init;
	__u32 MHz, hes, heb, veb, htp, vtp;

	switch (xres) {
		case 640:
			hes = 0x0008; heb = 0x0012; veb = 0x002a; htp = 10; vtp = 2;
			MHz = 30 /* .25 */ ;
			break;
		case 832:
			hes = 0x0005; heb = 0x0020; veb = 0x0028; htp = 8; vtp = 3;
			MHz = 57 /* .27_ */ ;
			break;
		case 1024:
			hes = 0x000a; heb = 0x001c; veb = 0x0020; htp = 8; vtp = 3;
			MHz = 80;
			break;
		case 1152:
			hes = 0x0012; heb = 0x0022; veb = 0x0031; htp = 4; vtp = 3;
			MHz = 101 /* .6_ */ ;
			break;
		case 1280:
			hes = 0x0012; heb = 0x002f; veb = 0x0029; htp = 4; vtp = 1;
			MHz = yres == 960 ? 126 : 135;
			break;
		case 1600:
			hes = 0x0018; heb = 0x0040; veb = 0x002a; htp = 4; vtp = 3;
			MHz = 200;
			break;
		default:
			return NULL;
	}

	setclkMHz(par, MHz);

	init->hes = hes;
	init->heb = heb;
	init->hsb = init->heb + (xres >> 3);
	init->ht = init->hsb + htp;
	init->ves = 0x0003;
	init->veb = veb;
	init->vsb = init->veb + yres;
	init->vt = init->vsb + vtp;
	init->vil = init->vsb;

	init->pitch = xres;
	return init;
}

static struct imstt_regvals *
compute_imstt_regvals_tvp(struct imstt_par *par, int xres, int yres)
{
	struct imstt_regvals *init;

	switch (xres) {
		case 512:
			init = &tvp_reg_init_2;
			break;
		case 640:
			init = &tvp_reg_init_6;
			break;
		case 800:
			init = &tvp_reg_init_12;
			break;
		case 832:
			init = &tvp_reg_init_13;
			break;
		case 1024:
			init = &tvp_reg_init_17;
			break;
		case 1152:
			init = &tvp_reg_init_18;
			break;
		case 1280:
			init = yres == 960 ? &tvp_reg_init_19 : &tvp_reg_init_20;
			break;
		default:
			return NULL;
	}
	par->init = *init;
	return init;
}

static struct imstt_regvals *
compute_imstt_regvals (struct imstt_par *par, u_int xres, u_int yres)
{
	if (par->ramdac == IBM)
		return compute_imstt_regvals_ibm(par, xres, yres);
	else
		return compute_imstt_regvals_tvp(par, xres, yres);
}

static void
set_imstt_regvals_ibm (struct imstt_par *par, u_int bpp)
{
	struct imstt_regvals *init = &par->init;
	__u8 pformat = (bpp >> 3) + 2;

	par->cmap_regs[PIDXHI] = 0;		eieio();
	par->cmap_regs[PIDXLO] = PIXM0;		eieio();
	par->cmap_regs[PIDXDATA] = init->pclk_m;eieio();
	par->cmap_regs[PIDXLO] = PIXN0;		eieio();
	par->cmap_regs[PIDXDATA] = init->pclk_n;eieio();
	par->cmap_regs[PIDXLO] = PIXP0;		eieio();
	par->cmap_regs[PIDXDATA] = init->pclk_p;eieio();
	par->cmap_regs[PIDXLO] = PIXC0;		eieio();
	par->cmap_regs[PIDXDATA] = 0x02;	eieio();

	par->cmap_regs[PIDXLO] = PIXFMT;	eieio();
	par->cmap_regs[PIDXDATA] = pformat;	eieio();
}

static void
set_imstt_regvals_tvp (struct imstt_par *par, u_int bpp)
{
	struct imstt_regvals *init = &par->init;
	__u8 tcc, mxc, lckl_n, mic;
	__u8 mlc, lckl_p;

	switch (bpp) {
		default:
		case 8:
			tcc = 0x80;
			mxc = 0x4d;
			lckl_n = 0xc1;
			mlc = init->mlc[0];
			lckl_p = init->lckl_p[0];
			break;
		case 16:
			tcc = 0x44;
			mxc = 0x55;
			lckl_n = 0xe1;
			mlc = init->mlc[1];
			lckl_p = init->lckl_p[1];
			break;
		case 24:
			tcc = 0x5e;
			mxc = 0x5d;
			lckl_n = 0xf1;
			mlc = init->mlc[2];
			lckl_p = init->lckl_p[2];
			break;
		case 32:
			tcc = 0x46;
			mxc = 0x5d;
			lckl_n = 0xf1;
			mlc = init->mlc[2];
			lckl_p = init->lckl_p[2];
			break;
	}
	mic = 0x08;

	par->cmap_regs[TVPADDRW] = TVPIRPLA;		eieio();
	par->cmap_regs[TVPIDATA] = 0x00;		eieio();
	par->cmap_regs[TVPADDRW] = TVPIRPPD;		eieio();
	par->cmap_regs[TVPIDATA] = init->pclk_m;	eieio();
	par->cmap_regs[TVPADDRW] = TVPIRPPD;		eieio();
	par->cmap_regs[TVPIDATA] = init->pclk_n;	eieio();
	par->cmap_regs[TVPADDRW] = TVPIRPPD;		eieio();
	par->cmap_regs[TVPIDATA] = init->pclk_p;	eieio();

	par->cmap_regs[TVPADDRW] = TVPIRTCC;		eieio();
	par->cmap_regs[TVPIDATA] = tcc;			eieio();
	par->cmap_regs[TVPADDRW] = TVPIRMXC;		eieio();
	par->cmap_regs[TVPIDATA] = mxc;			eieio();
	par->cmap_regs[TVPADDRW] = TVPIRMIC;		eieio();
	par->cmap_regs[TVPIDATA] = mic;			eieio();

	par->cmap_regs[TVPADDRW] = TVPIRPLA;		eieio();
	par->cmap_regs[TVPIDATA] = 0x00;		eieio();
	par->cmap_regs[TVPADDRW] = TVPIRLPD;		eieio();
	par->cmap_regs[TVPIDATA] = lckl_n;		eieio();

	par->cmap_regs[TVPADDRW] = TVPIRPLA;		eieio();
	par->cmap_regs[TVPIDATA] = 0x15;		eieio();
	par->cmap_regs[TVPADDRW] = TVPIRMLC;		eieio();
	par->cmap_regs[TVPIDATA] = mlc;			eieio();

	par->cmap_regs[TVPADDRW] = TVPIRPLA;		eieio();
	par->cmap_regs[TVPIDATA] = 0x2a;		eieio();
	par->cmap_regs[TVPADDRW] = TVPIRLPD;		eieio();
	par->cmap_regs[TVPIDATA] = lckl_p;		eieio();
}

static void
set_imstt_regvals (struct fb_info *info, u_int bpp)
{
	struct imstt_par *par = info->par;
	struct imstt_regvals *init = &par->init;
	__u32 ctl, pitch, byteswap, scr;

	if (par->ramdac == IBM)
		set_imstt_regvals_ibm(par, bpp);
	else
		set_imstt_regvals_tvp(par, bpp);

  /*
   * From what I (jsk) can gather poking around with MacsBug,
   * bits 8 and 9 in the SCR register control endianness
   * correction (byte swapping).  These bits must be set according
   * to the color depth as follows:
   *     Color depth    Bit 9   Bit 8
   *     ==========     =====   =====
   *        8bpp          0       0
   *       16bpp          0       1
   *       32bpp          1       1
   */
	switch (bpp) {
		default:
		case 8:
			ctl = 0x17b1;
			pitch = init->pitch >> 2;
			byteswap = 0x000;
			break;
		case 16:
			ctl = 0x17b3;
			pitch = init->pitch >> 1;
			byteswap = 0x100;
			break;
		case 24:
			ctl = 0x17b9;
			pitch = init->pitch - (init->pitch >> 2);
			byteswap = 0x200;
			break;
		case 32:
			ctl = 0x17b5;
			pitch = init->pitch;
			byteswap = 0x300;
			break;
	}
	if (par->ramdac == TVP)
		ctl -= 0x30;

	write_reg_le32(par->dc_regs, HES, init->hes);
	write_reg_le32(par->dc_regs, HEB, init->heb);
	write_reg_le32(par->dc_regs, HSB, init->hsb);
	write_reg_le32(par->dc_regs, HT, init->ht);
	write_reg_le32(par->dc_regs, VES, init->ves);
	write_reg_le32(par->dc_regs, VEB, init->veb);
	write_reg_le32(par->dc_regs, VSB, init->vsb);
	write_reg_le32(par->dc_regs, VT, init->vt);
	write_reg_le32(par->dc_regs, VIL, init->vil);
	write_reg_le32(par->dc_regs, HCIV, 1);
	write_reg_le32(par->dc_regs, VCIV, 1);
	write_reg_le32(par->dc_regs, TCDR, 4);
	write_reg_le32(par->dc_regs, RRCIV, 1);
	write_reg_le32(par->dc_regs, RRSC, 0x980);
	write_reg_le32(par->dc_regs, RRCR, 0x11);

	if (par->ramdac == IBM) {
		write_reg_le32(par->dc_regs, HRIR, 0x0100);
		write_reg_le32(par->dc_regs, CMR, 0x00ff);
		write_reg_le32(par->dc_regs, SRGCTL, 0x0073);
	} else {
		write_reg_le32(par->dc_regs, HRIR, 0x0200);
		write_reg_le32(par->dc_regs, CMR, 0x01ff);
		write_reg_le32(par->dc_regs, SRGCTL, 0x0003);
	}

	switch (info->fix.smem_len) {
		case 0x200000:
			scr = 0x059d | byteswap;
			break;
		/* case 0x400000:
		   case 0x800000: */
		default:
			pitch >>= 1;
			scr = 0x150dd | byteswap;
			break;
	}

	write_reg_le32(par->dc_regs, SCR, scr);
	write_reg_le32(par->dc_regs, SPR, pitch);
	write_reg_le32(par->dc_regs, STGCTL, ctl);
}

static inline void
set_offset (struct fb_var_screeninfo *var, struct fb_info *info)
{
	struct imstt_par *par = info->par;
	__u32 off = var->yoffset * (info->fix.line_length >> 3)
		    + ((var->xoffset * (info->var.bits_per_pixel >> 3)) >> 3);
	write_reg_le32(par->dc_regs, SSR, off);
}

static inline void
set_555 (struct imstt_par *par)
{
	if (par->ramdac == IBM) {
		par->cmap_regs[PIDXHI] = 0;		eieio();
		par->cmap_regs[PIDXLO] = BPP16;		eieio();
		par->cmap_regs[PIDXDATA] = 0x01;	eieio();
	} else {
		par->cmap_regs[TVPADDRW] = TVPIRTCC;	eieio();
		par->cmap_regs[TVPIDATA] = 0x44;	eieio();
	}
}

static inline void
set_565 (struct imstt_par *par)
{
	if (par->ramdac == IBM) {
		par->cmap_regs[PIDXHI] = 0;		eieio();
		par->cmap_regs[PIDXLO] = BPP16;		eieio();
		par->cmap_regs[PIDXDATA] = 0x03;	eieio();
	} else {
		par->cmap_regs[TVPADDRW] = TVPIRTCC;	eieio();
		par->cmap_regs[TVPIDATA] = 0x45;	eieio();
	}
}

static int
imsttfb_check_var(struct fb_var_screeninfo *var, struct fb_info *info)
{
	if ((var->bits_per_pixel != 8 && var->bits_per_pixel != 16
	    && var->bits_per_pixel != 24 && var->bits_per_pixel != 32)
	    || var->xres_virtual < var->xres || var->yres_virtual < var->yres
	    || var->nonstd
	    || (var->vmode & FB_VMODE_MASK) != FB_VMODE_NONINTERLACED)
		return -EINVAL;

	if ((var->xres * var->yres) * (var->bits_per_pixel >> 3) > info->fix.smem_len
	    || (var->xres_virtual * var->yres_virtual) * (var->bits_per_pixel >> 3) > info->fix.smem_len)
		return -EINVAL;

	switch (var->bits_per_pixel) {
		case 8:
			var->red.offset = 0;
			var->red.length = 8;
			var->green.offset = 0;
			var->green.length = 8;
			var->blue.offset = 0;
			var->blue.length = 8;
			var->transp.offset = 0;
			var->transp.length = 0;
			break;
		case 16:	/* RGB 555 or 565 */
			if (var->green.length != 6)
				var->red.offset = 10;
			var->red.length = 5;
			var->green.offset = 5;
			if (var->green.length != 6)
				var->green.length = 5;
			var->blue.offset = 0;
			var->blue.length = 5;
			var->transp.offset = 0;
			var->transp.length = 0;
			break;
		case 24:	/* RGB 888 */
			var->red.offset = 16;
			var->red.length = 8;
			var->green.offset = 8;
			var->green.length = 8;
			var->blue.offset = 0;
			var->blue.length = 8;
			var->transp.offset = 0;
			var->transp.length = 0;
			break;
		case 32:	/* RGBA 8888 */
			var->red.offset = 16;
			var->red.length = 8;
			var->green.offset = 8;
			var->green.length = 8;
			var->blue.offset = 0;
			var->blue.length = 8;
			var->transp.offset = 24;
			var->transp.length = 8;
			break;
	}

	if (var->yres == var->yres_virtual) {
		__u32 vram = (info->fix.smem_len - (PAGE_SIZE << 2));
		var->yres_virtual = ((vram << 3) / var->bits_per_pixel) / var->xres_virtual;
		if (var->yres_virtual < var->yres)
			var->yres_virtual = var->yres;
	}

	var->red.msb_right = 0;
	var->green.msb_right = 0;
	var->blue.msb_right = 0;
	var->transp.msb_right = 0;
	var->height = -1;
	var->width = -1;
	var->vmode = FB_VMODE_NONINTERLACED;
	var->left_margin = var->right_margin = 16;
	var->upper_margin = var->lower_margin = 16;
	var->hsync_len = var->vsync_len = 8;
	return 0;
}

static int
imsttfb_set_par(struct fb_info *info)
{
	struct imstt_par *par = info->par;

	if (!compute_imstt_regvals(par, info->var.xres, info->var.yres))
		return -EINVAL;

	if (info->var.green.length == 6)
		set_565(par);
	else
		set_555(par);
	set_imstt_regvals(info, info->var.bits_per_pixel);
	info->var.pixclock = 1000000 / getclkMHz(par);
	return 0;
}

static int
imsttfb_setcolreg (u_int regno, u_int red, u_int green, u_int blue,
		   u_int transp, struct fb_info *info)
{
	struct imstt_par *par = info->par;
	u_int bpp = info->var.bits_per_pixel;

	if (regno > 255)
		return 1;

	red >>= 8;
	green >>= 8;
	blue >>= 8;

	/* PADDRW/PDATA are the same as TVPPADDRW/TVPPDATA */
	if (0 && bpp == 16)	/* screws up X */
		par->cmap_regs[PADDRW] = regno << 3;
	else
		par->cmap_regs[PADDRW] = regno;
	eieio();

	par->cmap_regs[PDATA] = red;	eieio();
	par->cmap_regs[PDATA] = green;	eieio();
	par->cmap_regs[PDATA] = blue;	eieio();

	if (regno < 16)
		switch (bpp) {
			case 16:
				par->palette[regno] =
					(regno << (info->var.green.length ==
					5 ? 10 : 11)) | (regno << 5) | regno;
				break;
			case 24:
				par->palette[regno] =
					(regno << 16) | (regno << 8) | regno;
				break;
			case 32: {
				int i = (regno << 8) | regno;
				par->palette[regno] = (i << 16) |i;
				break;
			}
		}
	return 0;
}

static int
imsttfb_pan_display(struct fb_var_screeninfo *var, struct fb_info *info)
{
	if (var->xoffset + info->var.xres > info->var.xres_virtual
	    || var->yoffset + info->var.yres > info->var.yres_virtual)
		return -EINVAL;

	info->var.xoffset = var->xoffset;
	info->var.yoffset = var->yoffset;
	set_offset(var, info);
	return 0;
}

static int
imsttfb_blank(int blank, struct fb_info *info)
{
	struct imstt_par *par = info->par;
	__u32 ctrl;

	ctrl = read_reg_le32(par->dc_regs, STGCTL);
	if (blank > 0) {
		switch (blank) {
		case FB_BLANK_NORMAL:
		case FB_BLANK_POWERDOWN:
			ctrl &= ~0x00000380;
			if (par->ramdac == IBM) {
				par->cmap_regs[PIDXHI] = 0;		eieio();
				par->cmap_regs[PIDXLO] = MISCTL2;	eieio();
				par->cmap_regs[PIDXDATA] = 0x55;	eieio();
				par->cmap_regs[PIDXLO] = MISCTL1;	eieio();
				par->cmap_regs[PIDXDATA] = 0x11;	eieio();
				par->cmap_regs[PIDXLO] = SYNCCTL;	eieio();
				par->cmap_regs[PIDXDATA] = 0x0f;	eieio();
				par->cmap_regs[PIDXLO] = PWRMNGMT;	eieio();
				par->cmap_regs[PIDXDATA] = 0x1f;	eieio();
				par->cmap_regs[PIDXLO] = CLKCTL;	eieio();
				par->cmap_regs[PIDXDATA] = 0xc0;
			}
			break;
		case FB_BLANK_VSYNC_SUSPEND:
			ctrl &= ~0x00000020;
			break;
		case FB_BLANK_HSYNC_SUSPEND:
			ctrl &= ~0x00000010;
			break;
		}
	} else {
		if (par->ramdac == IBM) {
			ctrl |= 0x000017b0;
			par->cmap_regs[PIDXHI] = 0;		eieio();
			par->cmap_regs[PIDXLO] = CLKCTL;	eieio();
			par->cmap_regs[PIDXDATA] = 0x01;	eieio();
			par->cmap_regs[PIDXLO] = PWRMNGMT;	eieio();
			par->cmap_regs[PIDXDATA] = 0x00;	eieio();
			par->cmap_regs[PIDXLO] = SYNCCTL;	eieio();
			par->cmap_regs[PIDXDATA] = 0x00;	eieio();
			par->cmap_regs[PIDXLO] = MISCTL1;	eieio();
			par->cmap_regs[PIDXDATA] = 0x01;	eieio();
			par->cmap_regs[PIDXLO] = MISCTL2;	eieio();
			par->cmap_regs[PIDXDATA] = 0x45;	eieio();
		} else
			ctrl |= 0x00001780;
	}
	write_reg_le32(par->dc_regs, STGCTL, ctrl);
	return 0;
}

static void
imsttfb_fillrect(struct fb_info *info, const struct fb_fillrect *rect)
{
	struct imstt_par *par = info->par;
	__u32 Bpp, line_pitch, bgc, dx, dy, width, height;

	bgc = rect->color;
	bgc |= (bgc << 8);
	bgc |= (bgc << 16);

	Bpp = info->var.bits_per_pixel >> 3,
	line_pitch = info->fix.line_length;

	dy = rect->dy * line_pitch;
	dx = rect->dx * Bpp;
	height = rect->height;
	height--;
	width = rect->width * Bpp;
	width--;

	if (rect->rop == ROP_COPY) {
		while(read_reg_le32(par->dc_regs, SSTATUS) & 0x80);
		write_reg_le32(par->dc_regs, DSA, dy + dx);
		write_reg_le32(par->dc_regs, CNT, (height << 16) | width);
		write_reg_le32(par->dc_regs, DP_OCTL, line_pitch);
		write_reg_le32(par->dc_regs, BI, 0xffffffff);
		write_reg_le32(par->dc_regs, MBC, 0xffffffff);
		write_reg_le32(par->dc_regs, CLR, bgc);
		write_reg_le32(par->dc_regs, BLTCTL, 0x840); /* 0x200000 */
		while(read_reg_le32(par->dc_regs, SSTATUS) & 0x80);
		while(read_reg_le32(par->dc_regs, SSTATUS) & 0x40);
	} else {
		while(read_reg_le32(par->dc_regs, SSTATUS) & 0x80);
		write_reg_le32(par->dc_regs, DSA, dy + dx);
		write_reg_le32(par->dc_regs, S1SA, dy + dx);
		write_reg_le32(par->dc_regs, CNT, (height << 16) | width);
		write_reg_le32(par->dc_regs, DP_OCTL, line_pitch);
		write_reg_le32(par->dc_regs, SP, line_pitch);
		write_reg_le32(par->dc_regs, BLTCTL, 0x40005);
		while(read_reg_le32(par->dc_regs, SSTATUS) & 0x80);
		while(read_reg_le32(par->dc_regs, SSTATUS) & 0x40);
	}
}

static void
imsttfb_copyarea(struct fb_info *info, const struct fb_copyarea *area)
{
	struct imstt_par *par = info->par;
	__u32 Bpp, line_pitch, fb_offset_old, fb_offset_new, sp, dp_octl;
 	__u32 cnt, bltctl, sx, sy, dx, dy, height, width;

	Bpp = info->var.bits_per_pixel >> 3,

	sx = area->sx * Bpp;
	sy = area->sy;
	dx = area->dx * Bpp;
	dy = area->dy;
	height = area->height;
	height--;
	width = area->width * Bpp;
	width--;

	line_pitch = info->fix.line_length;
	bltctl = 0x05;
	sp = line_pitch << 16;
	cnt = height << 16;

	if (sy < dy) {
		sy += height;
		dy += height;
		sp |= -(line_pitch) & 0xffff;
		dp_octl = -(line_pitch) & 0xffff;
	} else {
		sp |= line_pitch;
		dp_octl = line_pitch;
	}
	if (sx < dx) {
		sx += width;
		dx += width;
		bltctl |= 0x80;
		cnt |= -(width) & 0xffff;
	} else {
		cnt |= width;
	}
	fb_offset_old = sy * line_pitch + sx;
	fb_offset_new = dy * line_pitch + dx;

	while(read_reg_le32(par->dc_regs, SSTATUS) & 0x80);
	write_reg_le32(par->dc_regs, S1SA, fb_offset_old);
	write_reg_le32(par->dc_regs, SP, sp);
	write_reg_le32(par->dc_regs, DSA, fb_offset_new);
	write_reg_le32(par->dc_regs, CNT, cnt);
	write_reg_le32(par->dc_regs, DP_OCTL, dp_octl);
	write_reg_le32(par->dc_regs, BLTCTL, bltctl);
	while(read_reg_le32(par->dc_regs, SSTATUS) & 0x80);
	while(read_reg_le32(par->dc_regs, SSTATUS) & 0x40);
}

#if 0
static int
imsttfb_load_cursor_image(struct imstt_par *par, int width, int height, __u8 fgc)
{
	u_int x, y;

	if (width > 32 || height > 32)
		return -EINVAL;

	if (par->ramdac == IBM) {
		par->cmap_regs[PIDXHI] = 1;	eieio();
		for (x = 0; x < 0x100; x++) {
			par->cmap_regs[PIDXLO] = x;		eieio();
			par->cmap_regs[PIDXDATA] = 0x00;	eieio();
		}
		par->cmap_regs[PIDXHI] = 1;	eieio();
		for (y = 0; y < height; y++)
			for (x = 0; x < width >> 2; x++) {
				par->cmap_regs[PIDXLO] = x + y * 8;	eieio();
				par->cmap_regs[PIDXDATA] = 0xff;	eieio();
			}
		par->cmap_regs[PIDXHI] = 0;		eieio();
		par->cmap_regs[PIDXLO] = CURS1R;	eieio();
		par->cmap_regs[PIDXDATA] = fgc;		eieio();
		par->cmap_regs[PIDXLO] = CURS1G;	eieio();
		par->cmap_regs[PIDXDATA] = fgc;		eieio();
		par->cmap_regs[PIDXLO] = CURS1B;	eieio();
		par->cmap_regs[PIDXDATA] = fgc;		eieio();
		par->cmap_regs[PIDXLO] = CURS2R;	eieio();
		par->cmap_regs[PIDXDATA] = fgc;		eieio();
		par->cmap_regs[PIDXLO] = CURS2G;	eieio();
		par->cmap_regs[PIDXDATA] = fgc;		eieio();
		par->cmap_regs[PIDXLO] = CURS2B;	eieio();
		par->cmap_regs[PIDXDATA] = fgc;		eieio();
		par->cmap_regs[PIDXLO] = CURS3R;	eieio();
		par->cmap_regs[PIDXDATA] = fgc;		eieio();
		par->cmap_regs[PIDXLO] = CURS3G;	eieio();
		par->cmap_regs[PIDXDATA] = fgc;		eieio();
		par->cmap_regs[PIDXLO] = CURS3B;	eieio();
		par->cmap_regs[PIDXDATA] = fgc;		eieio();
	} else {
		par->cmap_regs[TVPADDRW] = TVPIRICC;	eieio();
		par->cmap_regs[TVPIDATA] &= 0x03;	eieio();
		par->cmap_regs[TVPADDRW] = 0;		eieio();
		for (x = 0; x < 0x200; x++) {
			par->cmap_regs[TVPCRDAT] = 0x00;	eieio();
		}
		for (x = 0; x < 0x200; x++) {
			par->cmap_regs[TVPCRDAT] = 0xff;	eieio();
		}
		par->cmap_regs[TVPADDRW] = TVPIRICC;	eieio();
		par->cmap_regs[TVPIDATA] &= 0x03;	eieio();
		for (y = 0; y < height; y++)
			for (x = 0; x < width >> 3; x++) {
				par->cmap_regs[TVPADDRW] = x + y * 8;	eieio();
				par->cmap_regs[TVPCRDAT] = 0xff;		eieio();
			}
		par->cmap_regs[TVPADDRW] = TVPIRICC;	eieio();
		par->cmap_regs[TVPIDATA] |= 0x08;	eieio();
		for (y = 0; y < height; y++)
			for (x = 0; x < width >> 3; x++) {
				par->cmap_regs[TVPADDRW] = x + y * 8;	eieio();
				par->cmap_regs[TVPCRDAT] = 0xff;		eieio();
			}
		par->cmap_regs[TVPCADRW] = 0x00;	eieio();
		for (x = 0; x < 12; x++) {
			par->cmap_regs[TVPCDATA] = fgc;
			eieio();
		}
	}
	return 1;
}

static void
imstt_set_cursor(struct imstt_par *par, struct fb_image *d, int on)
{
	if (par->ramdac == IBM) {
		par->cmap_regs[PIDXHI] = 0;	eieio();
		if (!on) {
			par->cmap_regs[PIDXLO] = CURSCTL;	eieio();
			par->cmap_regs[PIDXDATA] = 0x00;	eieio();
		} else {
			par->cmap_regs[PIDXLO] = CURSXHI;	eieio();
			par->cmap_regs[PIDXDATA] = d->dx >> 8;	eieio();
			par->cmap_regs[PIDXLO] = CURSXLO;	eieio();
			par->cmap_regs[PIDXDATA] = d->dx & 0xff;eieio();
			par->cmap_regs[PIDXLO] = CURSYHI;	eieio();
			par->cmap_regs[PIDXDATA] = d->dy >> 8;	eieio();
			par->cmap_regs[PIDXLO] = CURSYLO;	eieio();
			par->cmap_regs[PIDXDATA] = d->dy & 0xff;eieio();
			par->cmap_regs[PIDXLO] = CURSCTL;	eieio();
			par->cmap_regs[PIDXDATA] = 0x02;	eieio();
		}
	} else {
		if (!on) {
			par->cmap_regs[TVPADDRW] = TVPIRICC;	eieio();
			par->cmap_regs[TVPIDATA] = 0x00;	eieio();
		} else {
			__u16 x = d->dx + 0x40, y = d->dy + 0x40;

			par->cmap_regs[TVPCXPOH] = x >> 8;	eieio();
			par->cmap_regs[TVPCXPOL] = x & 0xff;	eieio();
			par->cmap_regs[TVPCYPOH] = y >> 8;	eieio();
			par->cmap_regs[TVPCYPOL] = y & 0xff;	eieio();
			par->cmap_regs[TVPADDRW] = TVPIRICC;	eieio();
			par->cmap_regs[TVPIDATA] = 0x02;	eieio();
		}
	}
}

static int
imsttfb_cursor(struct fb_info *info, struct fb_cursor *cursor)
{
	struct imstt_par *par = info->par;
        u32 flags = cursor->set, fg, bg, xx, yy;

	if (cursor->dest == NULL && cursor->rop == ROP_XOR)
		return 1;

	imstt_set_cursor(info, cursor, 0);

	if (flags & FB_CUR_SETPOS) {
		xx = cursor->image.dx - info->var.xoffset;
		yy = cursor->image.dy - info->var.yoffset;
	}

	if (flags & FB_CUR_SETSIZE) {
        }

        if (flags & (FB_CUR_SETSHAPE | FB_CUR_SETCMAP)) {
                int fg_idx = cursor->image.fg_color;
                int width = (cursor->image.width+7)/8;
                u8 *dat = (u8 *) cursor->image.data;
                u8 *dst = (u8 *) cursor->dest;
                u8 *msk = (u8 *) cursor->mask;

                switch (cursor->rop) {
                case ROP_XOR:
                        for (i = 0; i < cursor->image.height; i++) {
                                for (j = 0; j < width; j++) {
                                        d_idx = i * MAX_CURS/8  + j;
                                        data[d_idx] =  byte_rev[dat[s_idx] ^
                                                                dst[s_idx]];
                                        mask[d_idx] = byte_rev[msk[s_idx]];
                                        s_idx++;
                                }
                        }
                        break;
                case ROP_COPY:
                default:
                        for (i = 0; i < cursor->image.height; i++) {
                                for (j = 0; j < width; j++) {
                                        d_idx = i * MAX_CURS/8 + j;
                                        data[d_idx] = byte_rev[dat[s_idx]];
                                        mask[d_idx] = byte_rev[msk[s_idx]];
                                        s_idx++;
                                }
			}
			break;
		}

		fg = ((info->cmap.red[fg_idx] & 0xf8) << 7) |
                     ((info->cmap.green[fg_idx] & 0xf8) << 2) |
                     ((info->cmap.blue[fg_idx] & 0xf8) >> 3) | 1 << 15;

		imsttfb_load_cursor_image(par, xx, yy, fgc);
	}
	if (cursor->enable)
		imstt_set_cursor(info, cursor, 1);
	return 0;
}
#endif

#define FBIMSTT_SETREG		0x545401
#define FBIMSTT_GETREG		0x545402
#define FBIMSTT_SETCMAPREG	0x545403
#define FBIMSTT_GETCMAPREG	0x545404
#define FBIMSTT_SETIDXREG	0x545405
#define FBIMSTT_GETIDXREG	0x545406

static int
imsttfb_ioctl(struct fb_info *info, u_int cmd, u_long arg)
{
	struct imstt_par *par = info->par;
	void __user *argp = (void __user *)arg;
	__u32 reg[2];
	__u8 idx[2];

	switch (cmd) {
		case FBIMSTT_SETREG:
			if (copy_from_user(reg, argp, 8) || reg[0] > (0x1000 - sizeof(reg[0])) / sizeof(reg[0]))
				return -EFAULT;
			write_reg_le32(par->dc_regs, reg[0], reg[1]);
			return 0;
		case FBIMSTT_GETREG:
			if (copy_from_user(reg, argp, 4) || reg[0] > (0x1000 - sizeof(reg[0])) / sizeof(reg[0]))
				return -EFAULT;
			reg[1] = read_reg_le32(par->dc_regs, reg[0]);
			if (copy_to_user((void __user *)(arg + 4), &reg[1], 4))
				return -EFAULT;
			return 0;
		case FBIMSTT_SETCMAPREG:
			if (copy_from_user(reg, argp, 8) || reg[0] > (0x1000 - sizeof(reg[0])) / sizeof(reg[0]))
				return -EFAULT;
			write_reg_le32(((u_int __iomem *)par->cmap_regs), reg[0], reg[1]);
			return 0;
		case FBIMSTT_GETCMAPREG:
			if (copy_from_user(reg, argp, 4) || reg[0] > (0x1000 - sizeof(reg[0])) / sizeof(reg[0]))
				return -EFAULT;
			reg[1] = read_reg_le32(((u_int __iomem *)par->cmap_regs), reg[0]);
			if (copy_to_user((void __user *)(arg + 4), &reg[1], 4))
				return -EFAULT;
			return 0;
		case FBIMSTT_SETIDXREG:
			if (copy_from_user(idx, argp, 2))
				return -EFAULT;
			par->cmap_regs[PIDXHI] = 0;		eieio();
			par->cmap_regs[PIDXLO] = idx[0];	eieio();
			par->cmap_regs[PIDXDATA] = idx[1];	eieio();
			return 0;
		case FBIMSTT_GETIDXREG:
			if (copy_from_user(idx, argp, 1))
				return -EFAULT;
			par->cmap_regs[PIDXHI] = 0;		eieio();
			par->cmap_regs[PIDXLO] = idx[0];	eieio();
			idx[1] = par->cmap_regs[PIDXDATA];
			if (copy_to_user((void __user *)(arg + 1), &idx[1], 1))
				return -EFAULT;
			return 0;
		default:
			return -ENOIOCTLCMD;
	}
}

static const struct pci_device_id imsttfb_pci_tbl[] = {
	{ PCI_VENDOR_ID_IMS, PCI_DEVICE_ID_IMS_TT128,
	  PCI_ANY_ID, PCI_ANY_ID, 0, 0, IBM },
	{ PCI_VENDOR_ID_IMS, PCI_DEVICE_ID_IMS_TT3D,
	  PCI_ANY_ID, PCI_ANY_ID, 0, 0, TVP },
	{ 0, }
};

MODULE_DEVICE_TABLE(pci, imsttfb_pci_tbl);

static struct pci_driver imsttfb_pci_driver = {
	.name =		"imsttfb",
	.id_table =	imsttfb_pci_tbl,
	.probe =	imsttfb_probe,
	.remove =	imsttfb_remove,
};

static const struct fb_ops imsttfb_ops = {
	.owner 		= THIS_MODULE,
	.fb_check_var	= imsttfb_check_var,
	.fb_set_par 	= imsttfb_set_par,
	.fb_setcolreg 	= imsttfb_setcolreg,
	.fb_pan_display = imsttfb_pan_display,
	.fb_blank 	= imsttfb_blank,
	.fb_fillrect	= imsttfb_fillrect,
	.fb_copyarea	= imsttfb_copyarea,
	.fb_imageblit	= cfb_imageblit,
	.fb_ioctl 	= imsttfb_ioctl,
};

static int init_imstt(struct fb_info *info)
{
	struct imstt_par *par = info->par;
	__u32 i, tmp, *ip, *end;

	tmp = read_reg_le32(par->dc_regs, PRC);
	if (par->ramdac == IBM)
		info->fix.smem_len = (tmp & 0x0004) ? 0x400000 : 0x200000;
	else
		info->fix.smem_len = 0x800000;

	ip = (__u32 *)info->screen_base;
	end = (__u32 *)(info->screen_base + info->fix.smem_len);
	while (ip < end)
		*ip++ = 0;

	/* initialize the card */
	tmp = read_reg_le32(par->dc_regs, STGCTL);
	write_reg_le32(par->dc_regs, STGCTL, tmp & ~0x1);
	write_reg_le32(par->dc_regs, SSR, 0);

	/* set default values for DAC registers */
	if (par->ramdac == IBM) {
		par->cmap_regs[PPMASK] = 0xff;
		eieio();
		par->cmap_regs[PIDXHI] = 0;
		eieio();
		for (i = 0; i < ARRAY_SIZE(ibm_initregs); i++) {
			par->cmap_regs[PIDXLO] = ibm_initregs[i].addr;
			eieio();
			par->cmap_regs[PIDXDATA] = ibm_initregs[i].value;
			eieio();
		}
	} else {
		for (i = 0; i < ARRAY_SIZE(tvp_initregs); i++) {
			par->cmap_regs[TVPADDRW] = tvp_initregs[i].addr;
			eieio();
			par->cmap_regs[TVPIDATA] = tvp_initregs[i].value;
			eieio();
		}
	}

#if defined(CONFIG_PPC_PMAC) && defined(CONFIG_PPC32)
	if (IS_REACHABLE(CONFIG_NVRAM) && machine_is(powermac)) {
		int vmode = init_vmode, cmode = init_cmode;

		if (vmode == -1) {
			vmode = nvram_read_byte(NV_VMODE);
			if (vmode <= 0 || vmode > VMODE_MAX)
				vmode = VMODE_640_480_67;
		}
		if (cmode == -1) {
			cmode = nvram_read_byte(NV_CMODE);
			if (cmode < CMODE_8 || cmode > CMODE_32)
				cmode = CMODE_8;
		}
		if (mac_vmode_to_var(vmode, cmode, &info->var)) {
			info->var.xres = info->var.xres_virtual = INIT_XRES;
			info->var.yres = info->var.yres_virtual = INIT_YRES;
			info->var.bits_per_pixel = INIT_BPP;
		}
	} else
#endif
	{
		info->var.xres = info->var.xres_virtual = INIT_XRES;
		info->var.yres = info->var.yres_virtual = INIT_YRES;
		info->var.bits_per_pixel = INIT_BPP;
	}

	if ((info->var.xres * info->var.yres) * (info->var.bits_per_pixel >> 3) > info->fix.smem_len
	    || !(compute_imstt_regvals(par, info->var.xres, info->var.yres))) {
		printk("imsttfb: %ux%ux%u not supported\n", info->var.xres, info->var.yres, info->var.bits_per_pixel);
<<<<<<< HEAD
		framebuffer_release(info);
=======
>>>>>>> ccf0a997
		return -ENODEV;
	}

	sprintf(info->fix.id, "IMS TT (%s)", par->ramdac == IBM ? "IBM" : "TVP");
	info->fix.mmio_len = 0x1000;
	info->fix.accel = FB_ACCEL_IMS_TWINTURBO;
	info->fix.type = FB_TYPE_PACKED_PIXELS;
	info->fix.visual = info->var.bits_per_pixel == 8 ? FB_VISUAL_PSEUDOCOLOR
							: FB_VISUAL_DIRECTCOLOR;
	info->fix.line_length = info->var.xres * (info->var.bits_per_pixel >> 3);
	info->fix.xpanstep = 8;
	info->fix.ypanstep = 1;
	info->fix.ywrapstep = 0;

	info->var.accel_flags = FB_ACCELF_TEXT;

//	if (par->ramdac == IBM)
//		imstt_cursor_init(info);
	if (info->var.green.length == 6)
		set_565(par);
	else
		set_555(par);
	set_imstt_regvals(info, info->var.bits_per_pixel);

	info->var.pixclock = 1000000 / getclkMHz(par);

	info->fbops = &imsttfb_ops;
	info->flags = FBINFO_HWACCEL_COPYAREA |
	              FBINFO_HWACCEL_FILLRECT |
	              FBINFO_HWACCEL_YPAN;

	if (fb_alloc_cmap(&info->cmap, 0, 0))
		return -ENODEV;

	if (register_framebuffer(info) < 0) {
<<<<<<< HEAD
		framebuffer_release(info);
=======
		fb_dealloc_cmap(&info->cmap);
>>>>>>> ccf0a997
		return -ENODEV;
	}

	tmp = (read_reg_le32(par->dc_regs, SSTATUS) & 0x0f00) >> 8;
	fb_info(info, "%s frame buffer; %uMB vram; chip version %u\n",
		info->fix.id, info->fix.smem_len >> 20, tmp);
	return 0;
}

static int imsttfb_probe(struct pci_dev *pdev, const struct pci_device_id *ent)
{
	unsigned long addr, size;
	struct imstt_par *par;
	struct fb_info *info;
	struct device_node *dp;
	int ret;

	ret = aperture_remove_conflicting_pci_devices(pdev, "imsttfb");
	if (ret)
		return ret;
	ret = -ENOMEM;

	dp = pci_device_to_OF_node(pdev);
	if(dp)
		printk(KERN_INFO "%s: OF name %pOFn\n",__func__, dp);
	else if (IS_ENABLED(CONFIG_OF))
		printk(KERN_ERR "imsttfb: no OF node for pci device\n");

	info = framebuffer_alloc(sizeof(struct imstt_par), &pdev->dev);
	if (!info)
		return -ENOMEM;

	par = info->par;

	addr = pci_resource_start (pdev, 0);
	size = pci_resource_len (pdev, 0);

	if (!request_mem_region(addr, size, "imsttfb")) {
		printk(KERN_ERR "imsttfb: Can't reserve memory region\n");
		ret = -ENODEV;
		goto release_info;
	}

	switch (pdev->device) {
		case PCI_DEVICE_ID_IMS_TT128: /* IMS,tt128mbA */
			par->ramdac = IBM;
			if (of_node_name_eq(dp, "IMS,tt128mb8") ||
			    of_node_name_eq(dp, "IMS,tt128mb8A"))
				par->ramdac = TVP;
			break;
		case PCI_DEVICE_ID_IMS_TT3D:  /* IMS,tt3d */
			par->ramdac = TVP;
			break;
		default:
			printk(KERN_INFO "imsttfb: Device 0x%x unknown, "
					 "contact maintainer.\n", pdev->device);
			ret = -ENODEV;
			goto release_mem_region;
	}

	info->fix.smem_start = addr;
	info->screen_base = (__u8 *)ioremap(addr, par->ramdac == IBM ?
					    0x400000 : 0x800000);
	if (!info->screen_base)
		goto release_mem_region;
	info->fix.mmio_start = addr + 0x800000;
	par->dc_regs = ioremap(addr + 0x800000, 0x1000);
	if (!par->dc_regs)
		goto unmap_screen_base;
	par->cmap_regs_phys = addr + 0x840000;
	par->cmap_regs = (__u8 *)ioremap(addr + 0x840000, 0x1000);
	if (!par->cmap_regs)
		goto unmap_dc_regs;
	info->pseudo_palette = par->palette;
	ret = init_imstt(info);
<<<<<<< HEAD
	if (!ret)
		pci_set_drvdata(pdev, info);
	return ret;
=======
	if (ret)
		goto unmap_cmap_regs;

	pci_set_drvdata(pdev, info);
	return 0;
>>>>>>> ccf0a997

unmap_cmap_regs:
	iounmap(par->cmap_regs);
unmap_dc_regs:
	iounmap(par->dc_regs);
unmap_screen_base:
	iounmap(info->screen_base);
release_mem_region:
	release_mem_region(addr, size);
release_info:
	framebuffer_release(info);
	return ret;
}

static void imsttfb_remove(struct pci_dev *pdev)
{
	struct fb_info *info = pci_get_drvdata(pdev);
	struct imstt_par *par = info->par;
	int size = pci_resource_len(pdev, 0);

	unregister_framebuffer(info);
	iounmap(par->cmap_regs);
	iounmap(par->dc_regs);
	iounmap(info->screen_base);
	release_mem_region(info->fix.smem_start, size);
	framebuffer_release(info);
}

#ifndef MODULE
static int __init
imsttfb_setup(char *options)
{
	char *this_opt;

	if (!options || !*options)
		return 0;

	while ((this_opt = strsep(&options, ",")) != NULL) {
		if (!strncmp(this_opt, "font:", 5)) {
			char *p;
			int i;

			p = this_opt + 5;
			for (i = 0; i < sizeof(fontname) - 1; i++)
				if (!*p || *p == ' ' || *p == ',')
					break;
			memcpy(fontname, this_opt + 5, i);
			fontname[i] = 0;
		} else if (!strncmp(this_opt, "inverse", 7)) {
			inverse = 1;
			fb_invert_cmaps();
		}
#if defined(CONFIG_PPC_PMAC)
		else if (!strncmp(this_opt, "vmode:", 6)) {
			int vmode = simple_strtoul(this_opt+6, NULL, 0);
			if (vmode > 0 && vmode <= VMODE_MAX)
				init_vmode = vmode;
		} else if (!strncmp(this_opt, "cmode:", 6)) {
			int cmode = simple_strtoul(this_opt+6, NULL, 0);
			switch (cmode) {
				case CMODE_8:
				case 8:
					init_cmode = CMODE_8;
					break;
				case CMODE_16:
				case 15:
				case 16:
					init_cmode = CMODE_16;
					break;
				case CMODE_32:
				case 24:
				case 32:
					init_cmode = CMODE_32;
					break;
			}
		}
#endif
	}
	return 0;
}

#endif /* MODULE */

static int __init imsttfb_init(void)
{
#ifndef MODULE
	char *option = NULL;
#endif

	if (fb_modesetting_disabled("imsttfb"))
		return -ENODEV;

#ifndef MODULE
	if (fb_get_options("imsttfb", &option))
		return -ENODEV;

	imsttfb_setup(option);
#endif
	return pci_register_driver(&imsttfb_pci_driver);
}

static void __exit imsttfb_exit(void)
{
	pci_unregister_driver(&imsttfb_pci_driver);
}

MODULE_LICENSE("GPL");

module_init(imsttfb_init);
module_exit(imsttfb_exit);
<|MERGE_RESOLUTION|>--- conflicted
+++ resolved
@@ -1419,10 +1419,6 @@
 	if ((info->var.xres * info->var.yres) * (info->var.bits_per_pixel >> 3) > info->fix.smem_len
 	    || !(compute_imstt_regvals(par, info->var.xres, info->var.yres))) {
 		printk("imsttfb: %ux%ux%u not supported\n", info->var.xres, info->var.yres, info->var.bits_per_pixel);
-<<<<<<< HEAD
-		framebuffer_release(info);
-=======
->>>>>>> ccf0a997
 		return -ENODEV;
 	}
 
@@ -1458,11 +1454,7 @@
 		return -ENODEV;
 
 	if (register_framebuffer(info) < 0) {
-<<<<<<< HEAD
-		framebuffer_release(info);
-=======
 		fb_dealloc_cmap(&info->cmap);
->>>>>>> ccf0a997
 		return -ENODEV;
 	}
 
@@ -1538,17 +1530,11 @@
 		goto unmap_dc_regs;
 	info->pseudo_palette = par->palette;
 	ret = init_imstt(info);
-<<<<<<< HEAD
-	if (!ret)
-		pci_set_drvdata(pdev, info);
-	return ret;
-=======
 	if (ret)
 		goto unmap_cmap_regs;
 
 	pci_set_drvdata(pdev, info);
 	return 0;
->>>>>>> ccf0a997
 
 unmap_cmap_regs:
 	iounmap(par->cmap_regs);
