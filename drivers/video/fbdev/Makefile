# SPDX-License-Identifier: GPL-2.0
# Makefile for the Linux video drivers.
# 5 Aug 1999, James Simmons, <mailto:jsimmons@users.sf.net>
# Rewritten to use lists instead of if-statements.

# Each configuration option enables a list of files.

obj-y				+= core/

obj-$(CONFIG_FB_MACMODES)      += macmodes.o
obj-$(CONFIG_FB_WMT_GE_ROPS)   += wmt_ge_rops.o

# Hardware specific drivers go first
obj-$(CONFIG_FB_AMIGA)            += amifb.o c2p_planar.o
obj-$(CONFIG_FB_ARC)              += arcfb.o
obj-$(CONFIG_FB_CLPS711X)	  += clps711x-fb.o
obj-$(CONFIG_FB_CYBER2000)        += cyber2000fb.o
obj-$(CONFIG_FB_GRVGA)            += grvga.o
obj-$(CONFIG_FB_PM2)              += pm2fb.o
obj-$(CONFIG_FB_PM3)		  += pm3fb.o

obj-$(CONFIG_FB_I740)		  += i740fb.o
obj-$(CONFIG_FB_MATROX)		  += matrox/
obj-$(CONFIG_FB_RIVA)		  += riva/
obj-$(CONFIG_FB_NVIDIA)		  += nvidia/
obj-$(CONFIG_FB_ATY)		  += aty/ macmodes.o
obj-$(CONFIG_FB_ATY128)		  += aty/ macmodes.o
obj-$(CONFIG_FB_RADEON)		  += aty/
obj-$(CONFIG_FB_SIS)		  += sis/
obj-$(CONFIG_FB_VIA)		  += via/
obj-$(CONFIG_FB_KYRO)             += kyro/
obj-$(CONFIG_FB_SAVAGE)		  += savage/
obj-$(CONFIG_FB_GEODE)		  += geode/
<<<<<<< HEAD
obj-$(CONFIG_FB_MBX)		  += mbx/
=======
>>>>>>> c1084c27
obj-$(CONFIG_FB_MXC)              += mxc/
obj-$(CONFIG_FB_NEOMAGIC)         += neofb.o
obj-$(CONFIG_FB_3DFX)             += tdfxfb.o
obj-$(CONFIG_FB_CONTROL)          += controlfb.o
obj-$(CONFIG_FB_PLATINUM)         += platinumfb.o
obj-$(CONFIG_FB_VALKYRIE)         += valkyriefb.o
obj-$(CONFIG_FB_CT65550)          += chipsfb.o
obj-$(CONFIG_FB_IMSTT)            += imsttfb.o
obj-$(CONFIG_FB_FM2)              += fm2fb.o
obj-$(CONFIG_FB_VT8623)           += vt8623fb.o
obj-$(CONFIG_FB_TRIDENT)          += tridentfb.o
obj-$(CONFIG_FB_LE80578)          += vermilion/
obj-$(CONFIG_FB_S3)               += s3fb.o
obj-$(CONFIG_FB_ARK)              += arkfb.o
obj-$(CONFIG_FB_STI)              += stifb.o
obj-$(CONFIG_FB_FFB)              += ffb.o sbuslib.o
obj-$(CONFIG_FB_CG6)              += cg6.o sbuslib.o
obj-$(CONFIG_FB_CG3)              += cg3.o sbuslib.o
obj-$(CONFIG_FB_BW2)              += bw2.o sbuslib.o
obj-$(CONFIG_FB_CG14)             += cg14.o sbuslib.o
obj-$(CONFIG_FB_P9100)            += p9100.o sbuslib.o
obj-$(CONFIG_FB_TCX)              += tcx.o sbuslib.o
obj-$(CONFIG_FB_LEO)              += leo.o sbuslib.o
obj-$(CONFIG_FB_ACORN)            += acornfb.o
obj-$(CONFIG_FB_ATARI)            += atafb.o c2p_iplan2.o atafb_mfb.o \
                                     atafb_iplan2p2.o atafb_iplan2p4.o atafb_iplan2p8.o
obj-$(CONFIG_FB_MAC)              += macfb.o
obj-$(CONFIG_FB_HECUBA)           += hecubafb.o
obj-$(CONFIG_FB_N411)             += n411.o
obj-$(CONFIG_FB_HGA)              += hgafb.o
obj-$(CONFIG_FB_XVR500)           += sunxvr500.o
obj-$(CONFIG_FB_XVR2500)          += sunxvr2500.o
obj-$(CONFIG_FB_XVR1000)          += sunxvr1000.o
obj-$(CONFIG_FB_APOLLO)           += dnfb.o
obj-$(CONFIG_FB_Q40)              += q40fb.o
obj-$(CONFIG_FB_TGA)              += tgafb.o
obj-$(CONFIG_FB_HP300)            += hpfb.o
obj-$(CONFIG_FB_G364)             += g364fb.o
obj-$(CONFIG_FB_EP93XX)		  += ep93xx-fb.o
obj-$(CONFIG_FB_SA1100)           += sa1100fb.o
obj-$(CONFIG_FB_HIT)              += hitfb.o
obj-$(CONFIG_FB_ATMEL)		  += atmel_lcdfb.o
obj-$(CONFIG_FB_PVR2)             += pvr2fb.o
obj-$(CONFIG_FB_VOODOO1)          += sstfb.o
obj-$(CONFIG_FB_ARMCLCD)	  += amba-clcd.o
obj-$(CONFIG_FB_GOLDFISH)         += goldfishfb.o
obj-$(CONFIG_FB_68328)            += 68328fb.o
obj-$(CONFIG_FB_GBE)              += gbefb.o
obj-$(CONFIG_FB_CIRRUS)		  += cirrusfb.o
obj-$(CONFIG_FB_ASILIANT)	  += asiliantfb.o
obj-$(CONFIG_FB_PXA)		  += pxafb.o
obj-$(CONFIG_FB_PXA168)		  += pxa168fb.o
obj-$(CONFIG_PXA3XX_GCU)	  += pxa3xx-gcu.o
obj-$(CONFIG_MMP_DISP)           += mmp/
obj-$(CONFIG_FB_W100)		  += w100fb.o
obj-$(CONFIG_FB_TMIO)		  += tmiofb.o
obj-$(CONFIG_FB_AU1100)		  += au1100fb.o
obj-$(CONFIG_FB_AU1200)		  += au1200fb.o
obj-$(CONFIG_FB_VT8500)		  += vt8500lcdfb.o
obj-$(CONFIG_FB_WM8505)		  += wm8505fb.o
obj-$(CONFIG_FB_PMAG_AA)	  += pmag-aa-fb.o
obj-$(CONFIG_FB_PMAG_BA)	  += pmag-ba-fb.o
obj-$(CONFIG_FB_PMAGB_B)	  += pmagb-b-fb.o
obj-$(CONFIG_FB_MAXINE)		  += maxinefb.o
obj-$(CONFIG_FB_METRONOME)        += metronomefb.o
obj-$(CONFIG_FB_BROADSHEET)       += broadsheetfb.o
obj-$(CONFIG_FB_S1D13XXX)	  += s1d13xxxfb.o
obj-$(CONFIG_FB_SH7760)		  += sh7760fb.o
obj-$(CONFIG_FB_IMX)              += imxfb.o
obj-$(CONFIG_FB_S3C)		  += s3c-fb.o
obj-$(CONFIG_FB_S3C2410)	  += s3c2410fb.o
obj-$(CONFIG_FB_FSL_DIU)	  += fsl-diu-fb.o
obj-$(CONFIG_FB_COBALT)           += cobalt_lcdfb.o
obj-$(CONFIG_FB_IBM_GXT4500)	  += gxt4500.o
obj-$(CONFIG_FB_PS3)		  += ps3fb.o
obj-$(CONFIG_FB_SM501)            += sm501fb.o
obj-$(CONFIG_FB_UDL)		  += udlfb.o
obj-$(CONFIG_FB_SMSCUFX)	  += smscufx.o
obj-$(CONFIG_FB_XILINX)           += xilinxfb.o
obj-$(CONFIG_FB_SH_MOBILE_LCDC)	  += sh_mobile_lcdcfb.o
obj-$(CONFIG_FB_OMAP)             += omap/
obj-y                             += omap2/
obj-$(CONFIG_XEN_FBDEV_FRONTEND)  += xen-fbfront.o
obj-$(CONFIG_FB_CARMINE)          += carminefb.o
obj-$(CONFIG_FB_MB862XX)	  += mb862xx/
obj-$(CONFIG_FB_HYPERV)		  += hyperv_fb.o
obj-$(CONFIG_FB_OPENCORES)	  += ocfb.o
obj-$(CONFIG_FB_SM712)		  += sm712fb.o

# Platform or fallback drivers go here
obj-$(CONFIG_FB_UVESA)            += uvesafb.o
obj-$(CONFIG_FB_VESA)             += vesafb.o
obj-$(CONFIG_FB_EFI)              += efifb.o
obj-$(CONFIG_FB_VGA16)            += vga16fb.o
obj-$(CONFIG_FB_OF)               += offb.o
obj-$(CONFIG_FB_MX3)		  += mx3fb.o
obj-$(CONFIG_FB_DA8XX)		  += da8xx-fb.o
obj-$(CONFIG_FB_MXS)		  += mxsfb.o
obj-$(CONFIG_FB_SSD1307)	  += ssd1307fb.o
obj-$(CONFIG_FB_SIMPLE)           += simplefb.o
obj-$(CONFIG_FB_RPISENSE)	  += rpisense-fb.o

# the test framebuffer is last
obj-$(CONFIG_FB_VIRTUAL)          += vfb.o<|MERGE_RESOLUTION|>--- conflicted
+++ resolved
@@ -31,10 +31,6 @@
 obj-$(CONFIG_FB_KYRO)             += kyro/
 obj-$(CONFIG_FB_SAVAGE)		  += savage/
 obj-$(CONFIG_FB_GEODE)		  += geode/
-<<<<<<< HEAD
-obj-$(CONFIG_FB_MBX)		  += mbx/
-=======
->>>>>>> c1084c27
 obj-$(CONFIG_FB_MXC)              += mxc/
 obj-$(CONFIG_FB_NEOMAGIC)         += neofb.o
 obj-$(CONFIG_FB_3DFX)             += tdfxfb.o
