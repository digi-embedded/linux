--- conflicted
+++ resolved
@@ -1676,12 +1676,6 @@
 		goto destroy_modedb;
 	}
 
-<<<<<<< HEAD
-	INIT_DELAYED_WORK(&dev->free_framebuffer_work,
-			  ufx_free_framebuffer_work);
-
-=======
->>>>>>> 29549c70
 	retval = ufx_reg_read(dev, 0x3000, &id_rev);
 	check_warn_goto_error(retval, "error %d reading 0x3000 register from device", retval);
 	dev_dbg(dev->gdev, "ID_REV register value 0x%08x", id_rev);
