--- conflicted
+++ resolved
@@ -473,14 +473,6 @@
 			   unsigned int nr_grefs, void **vaddr)
 {
 	int err;
-<<<<<<< HEAD
-
-	err = ring_ops->map(dev, gnt_refs, nr_grefs, vaddr);
-	/* Some hypervisors are buggy and can return 1. */
-	if (err > 0)
-		err = GNTST_general_error;
-
-=======
 	struct map_ring_valloc *info;
 
 	*vaddr = NULL;
@@ -500,7 +492,6 @@
 
 	kfree(info->node);
 	kfree(info);
->>>>>>> c1084c27
 	return err;
 }
 EXPORT_SYMBOL_GPL(xenbus_map_ring_valloc);
