/******************************************************************************
 * Client-facing interface for the Xenbus driver.  In other words, the
 * interface between the Xenbus and the device-specific code, be it the
 * frontend or the backend of that driver.
 *
 * Copyright (C) 2005 XenSource Ltd
 *
 * This program is free software; you can redistribute it and/or
 * modify it under the terms of the GNU General Public License version 2
 * as published by the Free Software Foundation; or, when distributed
 * separately from the Linux kernel or incorporated into other
 * software packages, subject to the following license:
 *
 * Permission is hereby granted, free of charge, to any person obtaining a copy
 * of this source file (the "Software"), to deal in the Software without
 * restriction, including without limitation the rights to use, copy, modify,
 * merge, publish, distribute, sublicense, and/or sell copies of the Software,
 * and to permit persons to whom the Software is furnished to do so, subject to
 * the following conditions:
 *
 * The above copyright notice and this permission notice shall be included in
 * all copies or substantial portions of the Software.
 *
 * THE SOFTWARE IS PROVIDED "AS IS", WITHOUT WARRANTY OF ANY KIND, EXPRESS OR
 * IMPLIED, INCLUDING BUT NOT LIMITED TO THE WARRANTIES OF MERCHANTABILITY,
 * FITNESS FOR A PARTICULAR PURPOSE AND NONINFRINGEMENT. IN NO EVENT SHALL THE
 * AUTHORS OR COPYRIGHT HOLDERS BE LIABLE FOR ANY CLAIM, DAMAGES OR OTHER
 * LIABILITY, WHETHER IN AN ACTION OF CONTRACT, TORT OR OTHERWISE, ARISING
 * FROM, OUT OF OR IN CONNECTION WITH THE SOFTWARE OR THE USE OR OTHER DEALINGS
 * IN THE SOFTWARE.
 */

#include <linux/mm.h>
#include <linux/slab.h>
#include <linux/types.h>
#include <linux/spinlock.h>
#include <linux/vmalloc.h>
#include <linux/export.h>
#include <asm/xen/hypervisor.h>
#include <xen/page.h>
#include <xen/interface/xen.h>
#include <xen/interface/event_channel.h>
#include <xen/balloon.h>
#include <xen/events.h>
#include <xen/grant_table.h>
#include <xen/xenbus.h>
#include <xen/xen.h>
#include <xen/features.h>

#include "xenbus_probe.h"

#define XENBUS_PAGES(_grants)	(DIV_ROUND_UP(_grants, XEN_PFN_PER_PAGE))

#define XENBUS_MAX_RING_PAGES	(XENBUS_PAGES(XENBUS_MAX_RING_GRANTS))

struct xenbus_map_node {
	struct list_head next;
	union {
		struct {
			struct vm_struct *area;
		} pv;
		struct {
			struct page *pages[XENBUS_MAX_RING_PAGES];
			unsigned long addrs[XENBUS_MAX_RING_GRANTS];
			void *addr;
		} hvm;
	};
	grant_handle_t handles[XENBUS_MAX_RING_GRANTS];
	unsigned int   nr_handles;
};

static DEFINE_SPINLOCK(xenbus_valloc_lock);
static LIST_HEAD(xenbus_valloc_pages);

struct xenbus_ring_ops {
	int (*map)(struct xenbus_device *dev,
		   grant_ref_t *gnt_refs, unsigned int nr_grefs,
		   void **vaddr);
	int (*unmap)(struct xenbus_device *dev, void *vaddr);
};

static const struct xenbus_ring_ops *ring_ops __read_mostly;

const char *xenbus_strstate(enum xenbus_state state)
{
	static const char *const name[] = {
		[ XenbusStateUnknown      ] = "Unknown",
		[ XenbusStateInitialising ] = "Initialising",
		[ XenbusStateInitWait     ] = "InitWait",
		[ XenbusStateInitialised  ] = "Initialised",
		[ XenbusStateConnected    ] = "Connected",
		[ XenbusStateClosing      ] = "Closing",
		[ XenbusStateClosed	  ] = "Closed",
		[XenbusStateReconfiguring] = "Reconfiguring",
		[XenbusStateReconfigured] = "Reconfigured",
	};
	return (state < ARRAY_SIZE(name)) ? name[state] : "INVALID";
}
EXPORT_SYMBOL_GPL(xenbus_strstate);

/**
 * xenbus_watch_path - register a watch
 * @dev: xenbus device
 * @path: path to watch
 * @watch: watch to register
 * @callback: callback to register
 *
 * Register a @watch on the given path, using the given xenbus_watch structure
 * for storage, and the given @callback function as the callback.  Return 0 on
 * success, or -errno on error.  On success, the given @path will be saved as
 * @watch->node, and remains the caller's to free.  On error, @watch->node will
 * be NULL, the device will switch to %XenbusStateClosing, and the error will
 * be saved in the store.
 */
int xenbus_watch_path(struct xenbus_device *dev, const char *path,
		      struct xenbus_watch *watch,
		      void (*callback)(struct xenbus_watch *,
				       const char **, unsigned int))
{
	int err;

	watch->node = path;
	watch->callback = callback;

	err = register_xenbus_watch(watch);

	if (err) {
		watch->node = NULL;
		watch->callback = NULL;
		xenbus_dev_fatal(dev, err, "adding watch on %s", path);
	}

	return err;
}
EXPORT_SYMBOL_GPL(xenbus_watch_path);


/**
 * xenbus_watch_pathfmt - register a watch on a sprintf-formatted path
 * @dev: xenbus device
 * @watch: watch to register
 * @callback: callback to register
 * @pathfmt: format of path to watch
 *
 * Register a watch on the given @path, using the given xenbus_watch
 * structure for storage, and the given @callback function as the callback.
 * Return 0 on success, or -errno on error.  On success, the watched path
 * (@path/@path2) will be saved as @watch->node, and becomes the caller's to
 * kfree().  On error, watch->node will be NULL, so the caller has nothing to
 * free, the device will switch to %XenbusStateClosing, and the error will be
 * saved in the store.
 */
int xenbus_watch_pathfmt(struct xenbus_device *dev,
			 struct xenbus_watch *watch,
			 void (*callback)(struct xenbus_watch *,
					const char **, unsigned int),
			 const char *pathfmt, ...)
{
	int err;
	va_list ap;
	char *path;

	va_start(ap, pathfmt);
	path = kvasprintf(GFP_NOIO | __GFP_HIGH, pathfmt, ap);
	va_end(ap);

	if (!path) {
		xenbus_dev_fatal(dev, -ENOMEM, "allocating path for watch");
		return -ENOMEM;
	}
	err = xenbus_watch_path(dev, path, watch, callback);

	if (err)
		kfree(path);
	return err;
}
EXPORT_SYMBOL_GPL(xenbus_watch_pathfmt);

static void xenbus_switch_fatal(struct xenbus_device *, int, int,
				const char *, ...);

static int
__xenbus_switch_state(struct xenbus_device *dev,
		      enum xenbus_state state, int depth)
{
	/* We check whether the state is currently set to the given value, and
	   if not, then the state is set.  We don't want to unconditionally
	   write the given state, because we don't want to fire watches
	   unnecessarily.  Furthermore, if the node has gone, we don't write
	   to it, as the device will be tearing down, and we don't want to
	   resurrect that directory.

	   Note that, because of this cached value of our state, this
	   function will not take a caller's Xenstore transaction
	   (something it was trying to in the past) because dev->state
	   would not get reset if the transaction was aborted.
	 */

	struct xenbus_transaction xbt;
	int current_state;
	int err, abort;

	if (state == dev->state)
		return 0;

again:
	abort = 1;

	err = xenbus_transaction_start(&xbt);
	if (err) {
		xenbus_switch_fatal(dev, depth, err, "starting transaction");
		return 0;
	}

	err = xenbus_scanf(xbt, dev->nodename, "state", "%d", &current_state);
	if (err != 1)
		goto abort;

	err = xenbus_printf(xbt, dev->nodename, "state", "%d", state);
	if (err) {
		xenbus_switch_fatal(dev, depth, err, "writing new state");
		goto abort;
	}

	abort = 0;
abort:
	err = xenbus_transaction_end(xbt, abort);
	if (err) {
		if (err == -EAGAIN && !abort)
			goto again;
		xenbus_switch_fatal(dev, depth, err, "ending transaction");
	} else
		dev->state = state;

	return 0;
}

/**
 * xenbus_switch_state
 * @dev: xenbus device
 * @state: new state
 *
 * Advertise in the store a change of the given driver to the given new_state.
 * Return 0 on success, or -errno on error.  On error, the device will switch
 * to XenbusStateClosing, and the error will be saved in the store.
 */
int xenbus_switch_state(struct xenbus_device *dev, enum xenbus_state state)
{
	return __xenbus_switch_state(dev, state, 0);
}

EXPORT_SYMBOL_GPL(xenbus_switch_state);

int xenbus_frontend_closed(struct xenbus_device *dev)
{
	xenbus_switch_state(dev, XenbusStateClosed);
	complete(&dev->down);
	return 0;
}
EXPORT_SYMBOL_GPL(xenbus_frontend_closed);

/**
 * Return the path to the error node for the given device, or NULL on failure.
 * If the value returned is non-NULL, then it is the caller's to kfree.
 */
static char *error_path(struct xenbus_device *dev)
{
	return kasprintf(GFP_KERNEL, "error/%s", dev->nodename);
}


static void xenbus_va_dev_error(struct xenbus_device *dev, int err,
				const char *fmt, va_list ap)
{
	unsigned int len;
	char *printf_buffer = NULL;
	char *path_buffer = NULL;

#define PRINTF_BUFFER_SIZE 4096
	printf_buffer = kmalloc(PRINTF_BUFFER_SIZE, GFP_KERNEL);
	if (printf_buffer == NULL)
		goto fail;

	len = sprintf(printf_buffer, "%i ", -err);
	vsnprintf(printf_buffer+len, PRINTF_BUFFER_SIZE-len, fmt, ap);

	dev_err(&dev->dev, "%s\n", printf_buffer);

	path_buffer = error_path(dev);

	if (path_buffer == NULL) {
		dev_err(&dev->dev, "failed to write error node for %s (%s)\n",
		       dev->nodename, printf_buffer);
		goto fail;
	}

	if (xenbus_write(XBT_NIL, path_buffer, "error", printf_buffer) != 0) {
		dev_err(&dev->dev, "failed to write error node for %s (%s)\n",
		       dev->nodename, printf_buffer);
		goto fail;
	}

fail:
	kfree(printf_buffer);
	kfree(path_buffer);
}


/**
 * xenbus_dev_error
 * @dev: xenbus device
 * @err: error to report
 * @fmt: error message format
 *
 * Report the given negative errno into the store, along with the given
 * formatted message.
 */
void xenbus_dev_error(struct xenbus_device *dev, int err, const char *fmt, ...)
{
	va_list ap;

	va_start(ap, fmt);
	xenbus_va_dev_error(dev, err, fmt, ap);
	va_end(ap);
}
EXPORT_SYMBOL_GPL(xenbus_dev_error);

/**
 * xenbus_dev_fatal
 * @dev: xenbus device
 * @err: error to report
 * @fmt: error message format
 *
 * Equivalent to xenbus_dev_error(dev, err, fmt, args), followed by
 * xenbus_switch_state(dev, XenbusStateClosing) to schedule an orderly
 * closedown of this driver and its peer.
 */

void xenbus_dev_fatal(struct xenbus_device *dev, int err, const char *fmt, ...)
{
	va_list ap;

	va_start(ap, fmt);
	xenbus_va_dev_error(dev, err, fmt, ap);
	va_end(ap);

	xenbus_switch_state(dev, XenbusStateClosing);
}
EXPORT_SYMBOL_GPL(xenbus_dev_fatal);

/**
 * Equivalent to xenbus_dev_fatal(dev, err, fmt, args), but helps
 * avoiding recursion within xenbus_switch_state.
 */
static void xenbus_switch_fatal(struct xenbus_device *dev, int depth, int err,
				const char *fmt, ...)
{
	va_list ap;

	va_start(ap, fmt);
	xenbus_va_dev_error(dev, err, fmt, ap);
	va_end(ap);

	if (!depth)
		__xenbus_switch_state(dev, XenbusStateClosing, 1);
}

/**
 * xenbus_grant_ring
 * @dev: xenbus device
 * @vaddr: starting virtual address of the ring
 * @nr_pages: number of pages to be granted
 * @grefs: grant reference array to be filled in
 *
 * Grant access to the given @vaddr to the peer of the given device.
 * Then fill in @grefs with grant references.  Return 0 on success, or
 * -errno on error.  On error, the device will switch to
 * XenbusStateClosing, and the error will be saved in the store.
 */
int xenbus_grant_ring(struct xenbus_device *dev, void *vaddr,
		      unsigned int nr_pages, grant_ref_t *grefs)
{
	int err;
	int i, j;

	for (i = 0; i < nr_pages; i++) {
		err = gnttab_grant_foreign_access(dev->otherend_id,
						  virt_to_gfn(vaddr), 0);
		if (err < 0) {
			xenbus_dev_fatal(dev, err,
					 "granting access to ring page");
			goto fail;
		}
		grefs[i] = err;

		vaddr = vaddr + XEN_PAGE_SIZE;
	}

	return 0;

fail:
	for (j = 0; j < i; j++)
		gnttab_end_foreign_access_ref(grefs[j], 0);
	return err;
}
EXPORT_SYMBOL_GPL(xenbus_grant_ring);


/**
 * Allocate an event channel for the given xenbus_device, assigning the newly
 * created local port to *port.  Return 0 on success, or -errno on error.  On
 * error, the device will switch to XenbusStateClosing, and the error will be
 * saved in the store.
 */
int xenbus_alloc_evtchn(struct xenbus_device *dev, int *port)
{
	struct evtchn_alloc_unbound alloc_unbound;
	int err;

	alloc_unbound.dom = DOMID_SELF;
	alloc_unbound.remote_dom = dev->otherend_id;

	err = HYPERVISOR_event_channel_op(EVTCHNOP_alloc_unbound,
					  &alloc_unbound);
	if (err)
		xenbus_dev_fatal(dev, err, "allocating event channel");
	else
		*port = alloc_unbound.port;

	return err;
}
EXPORT_SYMBOL_GPL(xenbus_alloc_evtchn);


/**
 * Free an existing event channel. Returns 0 on success or -errno on error.
 */
int xenbus_free_evtchn(struct xenbus_device *dev, int port)
{
	struct evtchn_close close;
	int err;

	close.port = port;

	err = HYPERVISOR_event_channel_op(EVTCHNOP_close, &close);
	if (err)
		xenbus_dev_error(dev, err, "freeing event channel %d", port);

	return err;
}
EXPORT_SYMBOL_GPL(xenbus_free_evtchn);


/**
 * xenbus_map_ring_valloc
 * @dev: xenbus device
 * @gnt_refs: grant reference array
 * @nr_grefs: number of grant references
 * @vaddr: pointer to address to be filled out by mapping
 *
 * Map @nr_grefs pages of memory into this domain from another
 * domain's grant table.  xenbus_map_ring_valloc allocates @nr_grefs
 * pages of virtual address space, maps the pages to that address, and
 * sets *vaddr to that address.  Returns 0 on success, and GNTST_*
 * (see xen/include/interface/grant_table.h) or -ENOMEM / -EINVAL on
 * error. If an error is returned, device will switch to
 * XenbusStateClosing and the error message will be saved in XenStore.
 */
int xenbus_map_ring_valloc(struct xenbus_device *dev, grant_ref_t *gnt_refs,
			   unsigned int nr_grefs, void **vaddr)
{
	return ring_ops->map(dev, gnt_refs, nr_grefs, vaddr);
}
EXPORT_SYMBOL_GPL(xenbus_map_ring_valloc);

/* N.B. sizeof(phys_addr_t) doesn't always equal to sizeof(unsigned
 * long), e.g. 32-on-64.  Caller is responsible for preparing the
 * right array to feed into this function */
static int __xenbus_map_ring(struct xenbus_device *dev,
			     grant_ref_t *gnt_refs,
			     unsigned int nr_grefs,
			     grant_handle_t *handles,
			     phys_addr_t *addrs,
			     unsigned int flags,
			     bool *leaked)
{
	struct gnttab_map_grant_ref map[XENBUS_MAX_RING_GRANTS];
	struct gnttab_unmap_grant_ref unmap[XENBUS_MAX_RING_GRANTS];
	int i, j;
	int err = GNTST_okay;

	if (nr_grefs > XENBUS_MAX_RING_GRANTS)
		return -EINVAL;

	for (i = 0; i < nr_grefs; i++) {
		memset(&map[i], 0, sizeof(map[i]));
		gnttab_set_map_op(&map[i], addrs[i], flags, gnt_refs[i],
				  dev->otherend_id);
		handles[i] = INVALID_GRANT_HANDLE;
	}

	gnttab_batch_map(map, i);

	for (i = 0; i < nr_grefs; i++) {
		if (map[i].status != GNTST_okay) {
			err = map[i].status;
			xenbus_dev_fatal(dev, map[i].status,
					 "mapping in shared page %d from domain %d",
					 gnt_refs[i], dev->otherend_id);
			goto fail;
		} else
			handles[i] = map[i].handle;
	}

	return GNTST_okay;

 fail:
	for (i = j = 0; i < nr_grefs; i++) {
		if (handles[i] != INVALID_GRANT_HANDLE) {
			memset(&unmap[j], 0, sizeof(unmap[j]));
			gnttab_set_unmap_op(&unmap[j], (phys_addr_t)addrs[i],
					    GNTMAP_host_map, handles[i]);
			j++;
		}
	}

	if (HYPERVISOR_grant_table_op(GNTTABOP_unmap_grant_ref, unmap, j))
		BUG();

	*leaked = false;
	for (i = 0; i < j; i++) {
		if (unmap[i].status != GNTST_okay) {
			*leaked = true;
			break;
		}
	}

	return err;
}

static int xenbus_map_ring_valloc_pv(struct xenbus_device *dev,
				     grant_ref_t *gnt_refs,
				     unsigned int nr_grefs,
				     void **vaddr)
{
	struct xenbus_map_node *node;
	struct vm_struct *area;
	pte_t *ptes[XENBUS_MAX_RING_GRANTS];
	phys_addr_t phys_addrs[XENBUS_MAX_RING_GRANTS];
	int err = GNTST_okay;
	int i;
	bool leaked;

	*vaddr = NULL;

	if (nr_grefs > XENBUS_MAX_RING_GRANTS)
		return -EINVAL;

	node = kzalloc(sizeof(*node), GFP_KERNEL);
	if (!node)
		return -ENOMEM;

	area = alloc_vm_area(XEN_PAGE_SIZE * nr_grefs, ptes);
	if (!area) {
		kfree(node);
		return -ENOMEM;
	}

	for (i = 0; i < nr_grefs; i++)
		phys_addrs[i] = arbitrary_virt_to_machine(ptes[i]).maddr;

	err = __xenbus_map_ring(dev, gnt_refs, nr_grefs, node->handles,
				phys_addrs,
				GNTMAP_host_map | GNTMAP_contains_pte,
				&leaked);
	if (err)
		goto failed;

	node->nr_handles = nr_grefs;
	node->pv.area = area;

	spin_lock(&xenbus_valloc_lock);
	list_add(&node->next, &xenbus_valloc_pages);
	spin_unlock(&xenbus_valloc_lock);

	*vaddr = area->addr;
	return 0;

failed:
	if (!leaked)
		free_vm_area(area);
	else
		pr_alert("leaking VM area %p size %u page(s)", area, nr_grefs);

	kfree(node);
	return err;
}

struct map_ring_valloc_hvm
{
	unsigned int idx;

	/* Why do we need two arrays? See comment of __xenbus_map_ring */
	phys_addr_t phys_addrs[XENBUS_MAX_RING_GRANTS];
	unsigned long addrs[XENBUS_MAX_RING_GRANTS];
};

static void xenbus_map_ring_setup_grant_hvm(unsigned long gfn,
					    unsigned int goffset,
					    unsigned int len,
					    void *data)
{
	struct map_ring_valloc_hvm *info = data;
	unsigned long vaddr = (unsigned long)gfn_to_virt(gfn);

	info->phys_addrs[info->idx] = vaddr;
	info->addrs[info->idx] = vaddr;

	info->idx++;
}

static int xenbus_map_ring_valloc_hvm(struct xenbus_device *dev,
				      grant_ref_t *gnt_ref,
				      unsigned int nr_grefs,
				      void **vaddr)
{
	struct xenbus_map_node *node;
	int err;
	void *addr;
	bool leaked = false;
	struct map_ring_valloc_hvm info = {
		.idx = 0,
	};
	unsigned int nr_pages = XENBUS_PAGES(nr_grefs);

	if (nr_grefs > XENBUS_MAX_RING_GRANTS)
		return -EINVAL;

	*vaddr = NULL;

	node = kzalloc(sizeof(*node), GFP_KERNEL);
	if (!node)
		return -ENOMEM;

	err = alloc_xenballooned_pages(nr_pages, node->hvm.pages);
	if (err)
		goto out_err;

	gnttab_foreach_grant(node->hvm.pages, nr_grefs,
			     xenbus_map_ring_setup_grant_hvm,
			     &info);

	err = __xenbus_map_ring(dev, gnt_ref, nr_grefs, node->handles,
				info.phys_addrs, GNTMAP_host_map, &leaked);
	node->nr_handles = nr_grefs;

	if (err)
		goto out_free_ballooned_pages;

	addr = vmap(node->hvm.pages, nr_pages, VM_MAP | VM_IOREMAP,
		    PAGE_KERNEL);
	if (!addr) {
		err = -ENOMEM;
		goto out_xenbus_unmap_ring;
	}

	node->hvm.addr = addr;

	spin_lock(&xenbus_valloc_lock);
	list_add(&node->next, &xenbus_valloc_pages);
	spin_unlock(&xenbus_valloc_lock);

	*vaddr = addr;
	return 0;

 out_xenbus_unmap_ring:
	if (!leaked)
		xenbus_unmap_ring(dev, node->handles, nr_grefs, info.addrs);
	else
		pr_alert("leaking %p size %u page(s)",
			 addr, nr_pages);
 out_free_ballooned_pages:
	if (!leaked)
		free_xenballooned_pages(nr_pages, node->hvm.pages);
 out_err:
	kfree(node);
	return err;
}


/**
 * xenbus_map_ring
 * @dev: xenbus device
 * @gnt_refs: grant reference array
 * @nr_grefs: number of grant reference
 * @handles: pointer to grant handle to be filled
 * @vaddrs: addresses to be mapped to
 * @leaked: fail to clean up a failed map, caller should not free vaddr
 *
 * Map pages of memory into this domain from another domain's grant table.
 * xenbus_map_ring does not allocate the virtual address space (you must do
 * this yourself!). It only maps in the pages to the specified address.
 * Returns 0 on success, and GNTST_* (see xen/include/interface/grant_table.h)
 * or -ENOMEM / -EINVAL on error. If an error is returned, device will switch to
 * XenbusStateClosing and the first error message will be saved in XenStore.
 * Further more if we fail to map the ring, caller should check @leaked.
 * If @leaked is not zero it means xenbus_map_ring fails to clean up, caller
 * should not free the address space of @vaddr.
 */
int xenbus_map_ring(struct xenbus_device *dev, grant_ref_t *gnt_refs,
		    unsigned int nr_grefs, grant_handle_t *handles,
		    unsigned long *vaddrs, bool *leaked)
{
	phys_addr_t phys_addrs[XENBUS_MAX_RING_GRANTS];
	int i;

	if (nr_grefs > XENBUS_MAX_RING_GRANTS)
		return -EINVAL;

	for (i = 0; i < nr_grefs; i++)
		phys_addrs[i] = (unsigned long)vaddrs[i];

	return __xenbus_map_ring(dev, gnt_refs, nr_grefs, handles,
				 phys_addrs, GNTMAP_host_map, leaked);
}
EXPORT_SYMBOL_GPL(xenbus_map_ring);


/**
 * xenbus_unmap_ring_vfree
 * @dev: xenbus device
 * @vaddr: addr to unmap
 *
 * Based on Rusty Russell's skeleton driver's unmap_page.
 * Unmap a page of memory in this domain that was imported from another domain.
 * Use xenbus_unmap_ring_vfree if you mapped in your memory with
 * xenbus_map_ring_valloc (it will free the virtual address space).
 * Returns 0 on success and returns GNTST_* on error
 * (see xen/include/interface/grant_table.h).
 */
int xenbus_unmap_ring_vfree(struct xenbus_device *dev, void *vaddr)
{
	return ring_ops->unmap(dev, vaddr);
}
EXPORT_SYMBOL_GPL(xenbus_unmap_ring_vfree);

static int xenbus_unmap_ring_vfree_pv(struct xenbus_device *dev, void *vaddr)
{
	struct xenbus_map_node *node;
	struct gnttab_unmap_grant_ref unmap[XENBUS_MAX_RING_GRANTS];
	unsigned int level;
	int i;
	bool leaked = false;
	int err;

	spin_lock(&xenbus_valloc_lock);
	list_for_each_entry(node, &xenbus_valloc_pages, next) {
		if (node->pv.area->addr == vaddr) {
			list_del(&node->next);
			goto found;
		}
	}
	node = NULL;
 found:
	spin_unlock(&xenbus_valloc_lock);

	if (!node) {
		xenbus_dev_error(dev, -ENOENT,
				 "can't find mapped virtual address %p", vaddr);
		return GNTST_bad_virt_addr;
	}

	for (i = 0; i < node->nr_handles; i++) {
		unsigned long addr;

		memset(&unmap[i], 0, sizeof(unmap[i]));
		addr = (unsigned long)vaddr + (XEN_PAGE_SIZE * i);
		unmap[i].host_addr = arbitrary_virt_to_machine(
			lookup_address(addr, &level)).maddr;
		unmap[i].dev_bus_addr = 0;
		unmap[i].handle = node->handles[i];
	}

	if (HYPERVISOR_grant_table_op(GNTTABOP_unmap_grant_ref, unmap, i))
		BUG();

	err = GNTST_okay;
	leaked = false;
	for (i = 0; i < node->nr_handles; i++) {
		if (unmap[i].status != GNTST_okay) {
			leaked = true;
			xenbus_dev_error(dev, unmap[i].status,
					 "unmapping page at handle %d error %d",
					 node->handles[i], unmap[i].status);
			err = unmap[i].status;
			break;
		}
	}

	if (!leaked)
		free_vm_area(node->pv.area);
	else
		pr_alert("leaking VM area %p size %u page(s)",
			 node->pv.area, node->nr_handles);

	kfree(node);
	return err;
}

struct unmap_ring_vfree_hvm
{
	unsigned int idx;
	unsigned long addrs[XENBUS_MAX_RING_GRANTS];
};

static void xenbus_unmap_ring_setup_grant_hvm(unsigned long gfn,
					      unsigned int goffset,
					      unsigned int len,
					      void *data)
{
	struct unmap_ring_vfree_hvm *info = data;

	info->addrs[info->idx] = (unsigned long)gfn_to_virt(gfn);

	info->idx++;
}

static int xenbus_unmap_ring_vfree_hvm(struct xenbus_device *dev, void *vaddr)
{
	int rv;
	struct xenbus_map_node *node;
	void *addr;
	struct unmap_ring_vfree_hvm info = {
		.idx = 0,
	};
	unsigned int nr_pages;

	spin_lock(&xenbus_valloc_lock);
	list_for_each_entry(node, &xenbus_valloc_pages, next) {
		addr = node->hvm.addr;
		if (addr == vaddr) {
			list_del(&node->next);
			goto found;
		}
	}
	node = addr = NULL;
 found:
	spin_unlock(&xenbus_valloc_lock);

	if (!node) {
		xenbus_dev_error(dev, -ENOENT,
				 "can't find mapped virtual address %p", vaddr);
		return GNTST_bad_virt_addr;
	}

	nr_pages = XENBUS_PAGES(node->nr_handles);

	gnttab_foreach_grant(node->hvm.pages, node->nr_handles,
			     xenbus_unmap_ring_setup_grant_hvm,
			     &info);

	rv = xenbus_unmap_ring(dev, node->handles, node->nr_handles,
<<<<<<< HEAD
			       addrs);
	if (!rv) {
		vunmap(vaddr);
		free_xenballooned_pages(node->nr_handles, node->hvm.pages);
=======
			       info.addrs);
	if (!rv) {
		vunmap(vaddr);
		free_xenballooned_pages(nr_pages, node->hvm.pages);
>>>>>>> f2ed3bfc
	}
	else
		WARN(1, "Leaking %p, size %u page(s)\n", vaddr, nr_pages);

	kfree(node);
	return rv;
}

/**
 * xenbus_unmap_ring
 * @dev: xenbus device
 * @handles: grant handle array
 * @nr_handles: number of handles in the array
 * @vaddrs: addresses to unmap
 *
 * Unmap memory in this domain that was imported from another domain.
 * Returns 0 on success and returns GNTST_* on error
 * (see xen/include/interface/grant_table.h).
 */
int xenbus_unmap_ring(struct xenbus_device *dev,
		      grant_handle_t *handles, unsigned int nr_handles,
		      unsigned long *vaddrs)
{
	struct gnttab_unmap_grant_ref unmap[XENBUS_MAX_RING_GRANTS];
	int i;
	int err;

	if (nr_handles > XENBUS_MAX_RING_GRANTS)
		return -EINVAL;

	for (i = 0; i < nr_handles; i++)
		gnttab_set_unmap_op(&unmap[i], vaddrs[i],
				    GNTMAP_host_map, handles[i]);

	if (HYPERVISOR_grant_table_op(GNTTABOP_unmap_grant_ref, unmap, i))
		BUG();

	err = GNTST_okay;
	for (i = 0; i < nr_handles; i++) {
		if (unmap[i].status != GNTST_okay) {
			xenbus_dev_error(dev, unmap[i].status,
					 "unmapping page at handle %d error %d",
					 handles[i], unmap[i].status);
			err = unmap[i].status;
			break;
		}
	}

	return err;
}
EXPORT_SYMBOL_GPL(xenbus_unmap_ring);


/**
 * xenbus_read_driver_state
 * @path: path for driver
 *
 * Return the state of the driver rooted at the given store path, or
 * XenbusStateUnknown if no state can be read.
 */
enum xenbus_state xenbus_read_driver_state(const char *path)
{
	enum xenbus_state result;
	int err = xenbus_gather(XBT_NIL, path, "state", "%d", &result, NULL);
	if (err)
		result = XenbusStateUnknown;

	return result;
}
EXPORT_SYMBOL_GPL(xenbus_read_driver_state);

static const struct xenbus_ring_ops ring_ops_pv = {
	.map = xenbus_map_ring_valloc_pv,
	.unmap = xenbus_unmap_ring_vfree_pv,
};

static const struct xenbus_ring_ops ring_ops_hvm = {
	.map = xenbus_map_ring_valloc_hvm,
	.unmap = xenbus_unmap_ring_vfree_hvm,
};

void __init xenbus_ring_ops_init(void)
{
	if (!xen_feature(XENFEAT_auto_translated_physmap))
		ring_ops = &ring_ops_pv;
	else
		ring_ops = &ring_ops_hvm;
}<|MERGE_RESOLUTION|>--- conflicted
+++ resolved
@@ -860,17 +860,10 @@
 			     &info);
 
 	rv = xenbus_unmap_ring(dev, node->handles, node->nr_handles,
-<<<<<<< HEAD
-			       addrs);
-	if (!rv) {
-		vunmap(vaddr);
-		free_xenballooned_pages(node->nr_handles, node->hvm.pages);
-=======
 			       info.addrs);
 	if (!rv) {
 		vunmap(vaddr);
 		free_xenballooned_pages(nr_pages, node->hvm.pages);
->>>>>>> f2ed3bfc
 	}
 	else
 		WARN(1, "Leaking %p, size %u page(s)\n", vaddr, nr_pages);
