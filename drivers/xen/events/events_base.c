--- conflicted
+++ resolved
@@ -294,9 +294,6 @@
 
 static void channels_on_cpu_inc(struct irq_info *info)
 {
-<<<<<<< HEAD
-	return irq_get_chip_data(irq);
-=======
 	if (WARN_ON_ONCE(info->cpu >= nr_cpu_ids))
 		return;
 
@@ -305,7 +302,6 @@
 		return;
 
 	info->is_accounted = 1;
->>>>>>> c1084c27
 }
 
 /* Constructors for packed IRQ information. */
@@ -734,16 +730,12 @@
 	info->type = IRQT_UNBOUND;
 	info->refcnt = -1;
 
-<<<<<<< HEAD
-	irq_set_chip_data(irq, info);
-=======
 	set_info_for_irq(irq, info);
 	/*
 	 * Interrupt affinity setting can be immediate. No point
 	 * in delaying it until an interrupt is handled.
 	 */
 	irq_set_status_flags(irq, IRQ_MOVE_PCNTXT);
->>>>>>> c1084c27
 
 	INIT_LIST_HEAD(&info->eoi_list);
 	list_add_tail(&info->list, &xen_irq_list_head);
@@ -793,12 +785,8 @@
 
 static void xen_free_irq(unsigned irq)
 {
-<<<<<<< HEAD
-	struct irq_info *info = irq_get_chip_data(irq);
-=======
 	struct irq_info *info = info_for_irq(irq);
 	unsigned long flags;
->>>>>>> c1084c27
 
 	if (WARN_ON(!info))
 		return;
@@ -810,11 +798,7 @@
 
 	list_del(&info->list);
 
-<<<<<<< HEAD
-	irq_set_chip_data(irq, NULL);
-=======
 	set_info_for_irq(irq, NULL);
->>>>>>> c1084c27
 
 	WARN_ON(info->refcnt > 0);
 
@@ -983,13 +967,8 @@
 
 static void __unbind_from_irq(unsigned int irq)
 {
-<<<<<<< HEAD
-	int evtchn = evtchn_from_irq(irq);
-	struct irq_info *info = irq_get_chip_data(irq);
-=======
 	evtchn_port_t evtchn = evtchn_from_irq(irq);
 	struct irq_info *info = info_for_irq(irq);
->>>>>>> c1084c27
 
 	if (info->refcnt > 0) {
 		info->refcnt--;
@@ -1561,11 +1540,7 @@
 
 void unbind_from_irqhandler(unsigned int irq, void *dev_id)
 {
-<<<<<<< HEAD
-	struct irq_info *info = irq_get_chip_data(irq);
-=======
 	struct irq_info *info = info_for_irq(irq);
->>>>>>> c1084c27
 
 	if (WARN_ON(!info))
 		return;
@@ -1599,11 +1574,7 @@
 	if (irq == -1)
 		return -ENOENT;
 
-<<<<<<< HEAD
-	info = irq_get_chip_data(irq);
-=======
 	info = info_for_irq(irq);
->>>>>>> c1084c27
 
 	if (!info)
 		return -ENOENT;
@@ -1631,11 +1602,7 @@
 	if (irq == -1)
 		goto done;
 
-<<<<<<< HEAD
-	info = irq_get_chip_data(irq);
-=======
 	info = info_for_irq(irq);
->>>>>>> c1084c27
 
 	if (!info)
 		goto done;
