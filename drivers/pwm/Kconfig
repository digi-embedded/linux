# SPDX-License-Identifier: GPL-2.0-only
menuconfig PWM
	bool "Pulse-Width Modulation (PWM) Support"
	help
	  Generic Pulse-Width Modulation (PWM) support.

	  In Pulse-Width Modulation, a variation of the width of pulses
	  in a rectangular pulse signal is used as a means to alter the
	  average power of the signal. Applications include efficient
	  power delivery and voltage regulation. In computer systems,
	  PWMs are commonly used to control fans or the brightness of
	  display backlights.

	  This framework provides a generic interface to PWM devices
	  within the Linux kernel. On the driver side it provides an API
	  to register and unregister a PWM chip, an abstraction of a PWM
	  controller, that supports one or more PWM devices. Client
	  drivers can request PWM devices and use the generic framework
	  to configure as well as enable and disable them.

	  This generic framework replaces the legacy PWM framework which
	  allows only a single driver implementing the required API. Not
	  all legacy implementations have been ported to the framework
	  yet. The framework provides an API that is backward compatible
	  with the legacy framework so that existing client drivers
	  continue to work as expected.

	  If unsure, say no.

if PWM

config PWM_SYSFS
	bool
	default y if SYSFS

config PWM_DEBUG
	bool "PWM lowlevel drivers additional checks and debug messages"
	depends on DEBUG_KERNEL
	help
	  This option enables some additional checks to help lowlevel driver
	  authors to get their callbacks implemented correctly.
	  It is expected to introduce some runtime overhead and diagnostic
	  output to the kernel log, so only enable while working on a driver.

config PWM_ADP5585
	tristate "ADP5585 PWM support"
	depends on MFD_ADP5585
	help
	  This option enables support for on-chip PWM found
	  on Analog Devices ADP5585.


config PWM_AB8500
	tristate "AB8500 PWM support"
	depends on AB8500_CORE && ARCH_U8500
	help
	  Generic PWM framework driver for Analog Baseband AB8500.

	  To compile this driver as a module, choose M here: the module
	  will be called pwm-ab8500.

config PWM_APPLE
	tristate "Apple SoC PWM support"
	depends on ARCH_APPLE || COMPILE_TEST
	help
	  Generic PWM framework driver for PWM controller present on
	  Apple SoCs

	  Say Y here if you have an ARM Apple laptop, otherwise say N

	  To compile this driver as a module, choose M here: the module
	  will be called pwm-apple.

config PWM_ATMEL
	tristate "Atmel PWM support"
	depends on ARCH_AT91 || COMPILE_TEST
	depends on HAS_IOMEM && OF
	help
	  Generic PWM framework driver for Atmel SoC.

	  To compile this driver as a module, choose M here: the module
	  will be called pwm-atmel.

config PWM_ATMEL_HLCDC_PWM
	tristate "Atmel HLCDC PWM support"
	depends on MFD_ATMEL_HLCDC
	depends on HAVE_CLK
	help
	  Generic PWM framework driver for the PWM output of the HLCDC
	  (Atmel High-end LCD Controller). This PWM output is mainly used
	  to control the LCD backlight.

	  To compile this driver as a module, choose M here: the module
	  will be called pwm-atmel-hlcdc.

config PWM_ATMEL_TCB
	tristate "Atmel TC Block PWM support"
	depends on OF
	select REGMAP_MMIO
	help
	  Generic PWM framework driver for Atmel Timer Counter Block.

	  A Timer Counter Block provides 6 PWM devices grouped by 2.
	  Devices in a given group must have the same period.

	  To compile this driver as a module, choose M here: the module
	  will be called pwm-atmel-tcb.

config PWM_BCM_IPROC
	tristate "iProc PWM support"
	depends on ARCH_BCM_IPROC || COMPILE_TEST
	depends on COMMON_CLK && HAS_IOMEM
	default ARCH_BCM_IPROC
	help
	  Generic PWM framework driver for Broadcom iProc PWM block. This
	  block is used in Broadcom iProc SoC's.

	  To compile this driver as a module, choose M here: the module
	  will be called pwm-bcm-iproc.

config PWM_BCM_KONA
	tristate "Kona PWM support"
	depends on ARCH_BCM_MOBILE || ARCH_BCM_CYGNUS || COMPILE_TEST
	depends on HAVE_CLK && HAS_IOMEM
	default ARCH_BCM_MOBILE || ARCH_BCM_CYGNUS
	help
	  Generic PWM framework driver for Broadcom Kona PWM block.

	  To compile this driver as a module, choose M here: the module
	  will be called pwm-bcm-kona.

config PWM_BCM2835
	tristate "BCM2835 PWM support"
	depends on ARCH_BCM2835 || ARCH_BRCMSTB || COMPILE_TEST
	depends on HAS_IOMEM
	help
	  PWM framework driver for BCM2835 controller (Raspberry Pi)

	  To compile this driver as a module, choose M here: the module
	  will be called pwm-bcm2835.

config PWM_BERLIN
	tristate "Marvell Berlin PWM support"
	depends on ARCH_BERLIN || COMPILE_TEST
	depends on HAS_IOMEM
	help
	  PWM framework driver for Marvell Berlin SoCs.

	  To compile this driver as a module, choose M here: the module
	  will be called pwm-berlin.

config PWM_BRCMSTB
	tristate "Broadcom STB PWM support"
	depends on ARCH_BRCMSTB || BMIPS_GENERIC || COMPILE_TEST
	depends on HAS_IOMEM
	help
	  Generic PWM framework driver for the Broadcom Set-top-Box
	  SoCs (BCM7xxx).

	  To compile this driver as a module, choose M Here: the module
	  will be called pwm-brcmstb.c.

config PWM_CLK
	tristate "Clock based PWM support"
	depends on HAVE_CLK || COMPILE_TEST
	help
	  Generic PWM framework driver for outputs that can be
	  muxed to clocks.

	  To compile this driver as a module, choose M here: the module
	  will be called pwm-clk.

config PWM_CLPS711X
	tristate "CLPS711X PWM support"
	depends on ARCH_CLPS711X || COMPILE_TEST
	depends on HAS_IOMEM
	help
	  Generic PWM framework driver for Cirrus Logic CLPS711X.

	  To compile this driver as a module, choose M here: the module
	  will be called pwm-clps711x.

config PWM_CRC
	bool "Intel Crystalcove (CRC) PWM support"
	depends on X86 && INTEL_SOC_PMIC
	help
	  Generic PWM framework driver for Crystalcove (CRC) PMIC based PWM
	  control.

config PWM_CROS_EC
	tristate "ChromeOS EC PWM driver"
	depends on CROS_EC
	help
	  PWM driver for exposing a PWM attached to the ChromeOS Embedded
	  Controller.

config PWM_DWC
	tristate "DesignWare PWM Controller"
	depends on PCI
	help
	  PWM driver for Synopsys DWC PWM Controller attached to a PCI bus.

	  To compile this driver as a module, choose M here: the module
	  will be called pwm-dwc.

config PWM_EP93XX
	tristate "Cirrus Logic EP93xx PWM support"
	depends on ARCH_EP93XX || COMPILE_TEST
	depends on HAS_IOMEM
	help
	  Generic PWM framework driver for Cirrus Logic EP93xx.

	  To compile this driver as a module, choose M here: the module
	  will be called pwm-ep93xx.

config PWM_FSL_FTM
	tristate "Freescale FlexTimer Module (FTM) PWM support"
	depends on HAS_IOMEM
	depends on OF
	select REGMAP_MMIO
	help
	  Generic FTM PWM framework driver for Freescale VF610 and
	  Layerscape LS-1 SoCs.

	  To compile this driver as a module, choose M here: the module
	  will be called pwm-fsl-ftm.

config PWM_HIBVT
	tristate "HiSilicon BVT PWM support"
	depends on ARCH_HISI || COMPILE_TEST
	depends on HAS_IOMEM
	help
	  Generic PWM framework driver for HiSilicon BVT SoCs.

	  To compile this driver as a module, choose M here: the module
	  will be called pwm-hibvt.

config PWM_IMG
	tristate "Imagination Technologies PWM driver"
	depends on HAS_IOMEM
	depends on MFD_SYSCON
	depends on COMMON_CLK
	depends on MIPS || COMPILE_TEST
	help
	  Generic PWM framework driver for Imagination Technologies
	  PWM block which supports 4 channels.

	  To compile this driver as a module, choose M here: the module
	  will be called pwm-img

config PWM_IMX1
	tristate "i.MX1 PWM support"
	depends on ARCH_MXC || COMPILE_TEST
	depends on HAS_IOMEM
	help
	  Generic PWM framework driver for i.MX1 and i.MX21

	  To compile this driver as a module, choose M here: the module
	  will be called pwm-imx1.

config PWM_IMX27
	tristate "i.MX27 PWM support"
	depends on ARCH_MXC || COMPILE_TEST
	depends on HAS_IOMEM
	help
	  Generic PWM framework driver for i.MX27 and later i.MX SoCs.

	  To compile this driver as a module, choose M here: the module
	  will be called pwm-imx27.

config PWM_IMX_TPM
	tristate "i.MX TPM PWM support"
	depends on ARCH_MXC || COMPILE_TEST
	depends on HAVE_CLK && HAS_IOMEM
	help
	  Generic PWM framework driver for i.MX7ULP TPM module, TPM's full
	  name is Low Power Timer/Pulse Width Modulation Module.

	  To compile this driver as a module, choose M here: the module
	  will be called pwm-imx-tpm.

config PWM_INTEL_LGM
	tristate "Intel LGM PWM support"
	depends on HAS_IOMEM
	depends on (OF && X86) || COMPILE_TEST
	select REGMAP_MMIO
	help
	  Generic PWM fan controller driver for LGM SoC.

	  To compile this driver as a module, choose M here: the module
	  will be called pwm-intel-lgm.

config PWM_IQS620A
	tristate "Azoteq IQS620A PWM support"
	depends on MFD_IQS62X || COMPILE_TEST
	help
	  Generic PWM framework driver for the Azoteq IQS620A multi-function
	  sensor.

	  To compile this driver as a module, choose M here: the module will
	  be called pwm-iqs620a.

config PWM_JZ4740
	tristate "Ingenic JZ47xx PWM support"
	depends on MACH_INGENIC || COMPILE_TEST
	depends on COMMON_CLK && OF
	select MFD_SYSCON
	help
	  Generic PWM framework driver for Ingenic JZ47xx based
	  machines.

	  To compile this driver as a module, choose M here: the module
	  will be called pwm-jz4740.

config PWM_KEEMBAY
	tristate "Intel Keem Bay PWM driver"
	depends on ARCH_KEEMBAY || COMPILE_TEST
	depends on COMMON_CLK && HAS_IOMEM
	help
	  The platform driver for Intel Keem Bay PWM controller.

	  To compile this driver as a module, choose M here: the module
	  will be called pwm-keembay.

config PWM_LP3943
	tristate "TI/National Semiconductor LP3943 PWM support"
	depends on MFD_LP3943
	help
	  Generic PWM framework driver for LP3943 which supports two PWM
	  channels.

	  To compile this driver as a module, choose M here: the module
	  will be called pwm-lp3943.

config PWM_LPC18XX_SCT
	tristate "LPC18xx/43xx PWM/SCT support"
	depends on ARCH_LPC18XX || COMPILE_TEST
	depends on HAS_IOMEM
	help
	  Generic PWM framework driver for NXP LPC18xx PWM/SCT which
	  supports 16 channels.
	  A maximum of 15 channels can be requested simultaneously and
	  must have the same period.

	  To compile this driver as a module, choose M here: the module
	  will be called pwm-lpc18xx-sct.

config PWM_LPC32XX
	tristate "LPC32XX PWM support"
	depends on ARCH_LPC32XX || COMPILE_TEST
	depends on HAS_IOMEM
	help
	  Generic PWM framework driver for LPC32XX. The LPC32XX SOC has two
	  PWM controllers.

	  To compile this driver as a module, choose M here: the module
	  will be called pwm-lpc32xx.

config PWM_LPSS
	depends on HAS_IOMEM
	tristate

config PWM_LPSS_PCI
	tristate "Intel LPSS PWM PCI driver"
	depends on X86 || COMPILE_TEST
	depends on HAS_IOMEM && PCI
	select PWM_LPSS
	help
	  The PCI driver for Intel Low Power Subsystem PWM controller.

	  To compile this driver as a module, choose M here: the module
	  will be called pwm-lpss-pci.

config PWM_LPSS_PLATFORM
	tristate "Intel LPSS PWM platform driver"
	depends on (X86 && ACPI) || COMPILE_TEST
	depends on HAS_IOMEM
	select PWM_LPSS
	help
	  The platform driver for Intel Low Power Subsystem PWM controller.

	  To compile this driver as a module, choose M here: the module
	  will be called pwm-lpss-platform.

config PWM_MCA
	tristate "Digi MCA PWM support"
	depends on MFD_MCA
	help
	  PWM framework driver for Digi MCA.

	  To compile this driver as a module, choose M here: the module
	  will be called pwm-mca.

config PWM_MESON
	tristate "Amlogic Meson PWM driver"
	depends on ARCH_MESON || COMPILE_TEST
	depends on COMMON_CLK && HAS_IOMEM
	help
	  The platform driver for Amlogic Meson PWM controller.

	  To compile this driver as a module, choose M here: the module
	  will be called pwm-meson.

config PWM_MTK_DISP
	tristate "MediaTek display PWM driver"
	depends on ARCH_MEDIATEK || COMPILE_TEST
	depends on HAS_IOMEM
	help
	  Generic PWM framework driver for MediaTek disp-pwm device.
	  The PWM is used to control the backlight brightness for display.

	  To compile this driver as a module, choose M here: the module
	  will be called pwm-mtk-disp.

config PWM_MEDIATEK
	tristate "MediaTek PWM support"
	depends on ARCH_MEDIATEK || RALINK || COMPILE_TEST
	depends on HAS_IOMEM
	help
	  Generic PWM framework driver for Mediatek ARM SoC.

	  To compile this driver as a module, choose M here: the module
	  will be called pwm-mediatek.

config PWM_MICROCHIP_CORE
	tristate "Microchip corePWM PWM support"
	depends on SOC_MICROCHIP_POLARFIRE || COMPILE_TEST
	depends on HAS_IOMEM && OF
	help
	  PWM driver for Microchip FPGA soft IP core.

	  To compile this driver as a module, choose M here: the module
	  will be called pwm-microchip-core.

config PWM_MXS
	tristate "Freescale MXS PWM support"
	depends on ARCH_MXS || COMPILE_TEST
	depends on HAS_IOMEM && OF
	select STMP_DEVICE
	help
	  Generic PWM framework driver for Freescale MXS.

	  To compile this driver as a module, choose M here: the module
	  will be called pwm-mxs.

config PWM_NTXEC
	tristate "Netronix embedded controller PWM support"
	depends on MFD_NTXEC
	help
	  Say yes here if you want to support the PWM output of the embedded
	  controller found in certain e-book readers designed by the original
	  design manufacturer Netronix.

config PWM_OMAP_DMTIMER
	tristate "OMAP Dual-Mode Timer PWM support"
	depends on OF
	depends on OMAP_DM_TIMER || COMPILE_TEST
	help
	  Generic PWM framework driver for OMAP Dual-Mode Timer PWM output

	  To compile this driver as a module, choose M here: the module
	  will be called pwm-omap-dmtimer

config PWM_PCA9685
	tristate "NXP PCA9685 PWM driver"
	depends on I2C
	select REGMAP_I2C
	help
	  Generic PWM framework driver for NXP PCA9685 LED controller.

	  To compile this driver as a module, choose M here: the module
	  will be called pwm-pca9685.

config PWM_PXA
	tristate "PXA PWM support"
	depends on ARCH_PXA || ARCH_MMP || COMPILE_TEST
	depends on HAS_IOMEM
	help
	  Generic PWM framework driver for PXA.

	  To compile this driver as a module, choose M here: the module
	  will be called pwm-pxa.

config PWM_RASPBERRYPI_POE
	tristate "Raspberry Pi Firwmware PoE Hat PWM support"
	# Make sure not 'y' when RASPBERRYPI_FIRMWARE is 'm'. This can only
	# happen when COMPILE_TEST=y, hence the added !RASPBERRYPI_FIRMWARE.
	depends on RASPBERRYPI_FIRMWARE || (COMPILE_TEST && !RASPBERRYPI_FIRMWARE)
	help
	  Enable Raspberry Pi firmware controller PWM bus used to control the
	  official RPI PoE hat

config PWM_RCAR
	tristate "Renesas R-Car PWM support"
	depends on ARCH_RENESAS || COMPILE_TEST
	depends on HAS_IOMEM
	help
	  This driver exposes the PWM Timer controller found in Renesas
	  R-Car chips through the PWM API.

	  To compile this driver as a module, choose M here: the module
	  will be called pwm-rcar.

config PWM_RENESAS_TPU
	tristate "Renesas TPU PWM support"
	depends on ARCH_RENESAS || COMPILE_TEST
	depends on HAS_IOMEM
	help
	  This driver exposes the Timer Pulse Unit (TPU) PWM controller found
	  in Renesas chips through the PWM API.

	  To compile this driver as a module, choose M here: the module
	  will be called pwm-renesas-tpu.

config PWM_ROCKCHIP
	tristate "Rockchip PWM support"
	depends on ARCH_ROCKCHIP || COMPILE_TEST
	depends on HAS_IOMEM
	help
	  Generic PWM framework driver for the PWM controller found on
	  Rockchip SoCs.

<<<<<<< HEAD
=======
config PWM_RZ_MTU3
	tristate "Renesas RZ/G2L MTU3a PWM Timer support"
	depends on RZ_MTU3
	depends on HAS_IOMEM
	help
	  This driver exposes the MTU3a PWM Timer controller found in Renesas
	  RZ/G2L like chips through the PWM API.

	  To compile this driver as a module, choose M here: the module
	  will be called pwm-rz-mtu3.

>>>>>>> ccf0a997
config PWM_RPCHIP
	tristate "PWM proxy chip over RPMSG"
	depends on (ARCH_MXC || COMPILE_TEST) && RPMSG
	help
	  This driver can support virtual pwm-rpmsg function. So that
	  Acore can use some TPM resources of Mcore on some SoC platforms.
	  This driver provide a protocal to send pwm request through RPMSG to
	  Mcore and control the TPM modules on Mcore.

	  To compile this driver as a module, choose M here: the
	  module will be called pwm-rpmsg-imx.

config PWM_SAMSUNG
	tristate "Samsung PWM support"
	depends on PLAT_SAMSUNG || ARCH_S5PV210 || ARCH_EXYNOS || COMPILE_TEST
	depends on HAS_IOMEM
	help
	  Generic PWM framework driver for Samsung S3C24xx, S3C64xx, S5Pv210
	  and Exynos SoCs.
	  Choose Y here only if you build for such Samsung SoC.

	  To compile this driver as a module, choose M here: the module
	  will be called pwm-samsung.

config PWM_SIFIVE
	tristate "SiFive PWM support"
	depends on OF
	depends on COMMON_CLK && HAS_IOMEM
	depends on RISCV || COMPILE_TEST
	help
	  Generic PWM framework driver for SiFive SoCs.

	  To compile this driver as a module, choose M here: the module
	  will be called pwm-sifive.

config PWM_SL28CPLD
	tristate "Kontron sl28cpld PWM support"
	depends on MFD_SL28CPLD || COMPILE_TEST
	help
	  Generic PWM framework driver for board management controller
	  found on the Kontron sl28 CPLD.

	  To compile this driver as a module, choose M here: the module
	  will be called pwm-sl28cpld.

config PWM_SPEAR
	tristate "STMicroelectronics SPEAr PWM support"
	depends on PLAT_SPEAR || COMPILE_TEST
	depends on HAS_IOMEM && OF
	help
	  Generic PWM framework driver for the PWM controller on ST
	  SPEAr SoCs.

	  To compile this driver as a module, choose M here: the module
	  will be called pwm-spear.

config PWM_SPRD
	tristate "Spreadtrum PWM support"
	depends on ARCH_SPRD || COMPILE_TEST
	depends on HAS_IOMEM
	help
	  Generic PWM framework driver for the PWM controller on
	  Spreadtrum SoCs.

	  To compile this driver as a module, choose M here: the module
	  will be called pwm-sprd.

config PWM_STI
	tristate "STiH4xx PWM support"
	depends on ARCH_STI || COMPILE_TEST
	depends on HAS_IOMEM && OF
	help
	  Generic PWM framework driver for STiH4xx SoCs.

	  To compile this driver as a module, choose M here: the module
	  will be called pwm-sti.

config PWM_STM32
	tristate "STMicroelectronics STM32 PWM"
	depends on MFD_STM32_TIMERS || COMPILE_TEST
	help
	  Generic PWM framework driver for STM32 SoCs.

	  To compile this driver as a module, choose M here: the module
	  will be called pwm-stm32.

config PWM_STM32_LP
	tristate "STMicroelectronics STM32 PWM LP"
	depends on MFD_STM32_LPTIMER || COMPILE_TEST
	help
	  Generic PWM framework driver for STMicroelectronics STM32 SoCs
	  with Low-Power Timer (LPTIM).

	  To compile this driver as a module, choose M here: the module
	  will be called pwm-stm32-lp.

config PWM_STMPE
	bool "STMPE expander PWM export"
	depends on MFD_STMPE
	help
	  This enables support for the PWMs found in the STMPE I/O
	  expanders.

config PWM_SUN4I
	tristate "Allwinner PWM support"
	depends on ARCH_SUNXI || COMPILE_TEST
	depends on HAS_IOMEM && COMMON_CLK
	help
	  Generic PWM framework driver for Allwinner SoCs.

	  To compile this driver as a module, choose M here: the module
	  will be called pwm-sun4i.

config PWM_SUNPLUS
	tristate "Sunplus PWM support"
	depends on ARCH_SUNPLUS || COMPILE_TEST
	depends on HAS_IOMEM && OF
	help
	  Generic PWM framework driver for the PWM controller on
	  Sunplus SoCs.

	  To compile this driver as a module, choose M here: the module
	  will be called pwm-sunplus.

config PWM_TEGRA
	tristate "NVIDIA Tegra PWM support"
	depends on ARCH_TEGRA || COMPILE_TEST
	depends on HAS_IOMEM
	help
	  Generic PWM framework driver for the PWFM controller found on NVIDIA
	  Tegra SoCs.

	  To compile this driver as a module, choose M here: the module
	  will be called pwm-tegra.

config PWM_TIECAP
	tristate "ECAP PWM support"
	depends on ARCH_OMAP2PLUS || ARCH_DAVINCI_DA8XX || ARCH_KEYSTONE || ARCH_K3 || COMPILE_TEST
	depends on HAS_IOMEM
	help
	  PWM driver support for the ECAP APWM controller found on TI SOCs

	  To compile this driver as a module, choose M here: the module
	  will be called pwm-tiecap.

config PWM_TIEHRPWM
	tristate "EHRPWM PWM support"
	depends on ARCH_OMAP2PLUS || ARCH_DAVINCI_DA8XX || ARCH_K3 || COMPILE_TEST
	depends on HAS_IOMEM
	help
	  PWM driver support for the EHRPWM controller found on TI SOCs

	  To compile this driver as a module, choose M here: the module
	  will be called pwm-tiehrpwm.

config PWM_TWL
	tristate "TWL4030/6030 PWM support"
	depends on TWL4030_CORE
	help
	  Generic PWM framework driver for TWL4030/6030.

	  To compile this driver as a module, choose M here: the module
	  will be called pwm-twl.

config PWM_TWL_LED
	tristate "TWL4030/6030 PWM support for LED drivers"
	depends on TWL4030_CORE
	help
	  Generic PWM framework driver for TWL4030/6030 LED terminals.

	  To compile this driver as a module, choose M here: the module
	  will be called pwm-twl-led.

config PWM_VISCONTI
	tristate "Toshiba Visconti PWM support"
	depends on ARCH_VISCONTI || COMPILE_TEST
	help
	  PWM Subsystem driver support for Toshiba Visconti SoCs.

	  To compile this driver as a module, choose M here: the module
	  will be called pwm-visconti.

config PWM_VT8500
	tristate "vt8500 PWM support"
	depends on ARCH_VT8500 || COMPILE_TEST
	depends on HAS_IOMEM
	help
	  Generic PWM framework driver for vt8500.

	  To compile this driver as a module, choose M here: the module
	  will be called pwm-vt8500.

config PWM_XILINX
	tristate "Xilinx AXI Timer PWM support"
	depends on OF_ADDRESS
	depends on COMMON_CLK
	select REGMAP_MMIO
	help
	  PWM driver for Xilinx LogiCORE IP AXI timers. This timer is
	  typically a soft core which may be present in Xilinx FPGAs.
	  This device may also be present in Microblaze soft processors.
	  If you don't have this IP in your design, choose N.

	  To compile this driver as a module, choose M here: the module
	  will be called pwm-xilinx.

endif<|MERGE_RESOLUTION|>--- conflicted
+++ resolved
@@ -520,8 +520,6 @@
 	  Generic PWM framework driver for the PWM controller found on
 	  Rockchip SoCs.
 
-<<<<<<< HEAD
-=======
 config PWM_RZ_MTU3
 	tristate "Renesas RZ/G2L MTU3a PWM Timer support"
 	depends on RZ_MTU3
@@ -533,7 +531,6 @@
 	  To compile this driver as a module, choose M here: the module
 	  will be called pwm-rz-mtu3.
 
->>>>>>> ccf0a997
 config PWM_RPCHIP
 	tristate "PWM proxy chip over RPMSG"
 	depends on (ARCH_MXC || COMPILE_TEST) && RPMSG
