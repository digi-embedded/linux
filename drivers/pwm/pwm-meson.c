--- conflicted
+++ resolved
@@ -147,15 +147,9 @@
 			  const struct pwm_state *state)
 {
 	struct meson_pwm_channel *channel = &meson->channels[pwm->hwpwm];
-<<<<<<< HEAD
-	unsigned int pre_div, cnt, duty_cnt;
-	unsigned long fin_freq;
-	u64 duty, period;
-=======
 	unsigned int cnt, duty_cnt;
 	unsigned long fin_freq;
 	u64 duty, period, freq;
->>>>>>> ccf0a997
 
 	duty = state->duty_cycle;
 	period = state->period;
@@ -181,28 +175,13 @@
 
 	dev_dbg(meson->chip.dev, "fin_freq: %lu Hz\n", fin_freq);
 
-<<<<<<< HEAD
-	pre_div = div64_u64(fin_freq * period, NSEC_PER_SEC * 0xffffLL);
-	if (pre_div > MISC_CLK_DIV_MASK) {
-		dev_err(meson->chip.dev, "unable to get period pre_div\n");
-		return -EINVAL;
-	}
-
-	cnt = div64_u64(fin_freq * period, NSEC_PER_SEC * (pre_div + 1));
-=======
 	cnt = div_u64(fin_freq * period, NSEC_PER_SEC);
->>>>>>> ccf0a997
 	if (cnt > 0xffff) {
 		dev_err(meson->chip.dev, "unable to get period cnt\n");
 		return -EINVAL;
 	}
 
-<<<<<<< HEAD
-	dev_dbg(meson->chip.dev, "period=%llu pre_div=%u cnt=%u\n", period,
-		pre_div, cnt);
-=======
 	dev_dbg(meson->chip.dev, "period=%llu cnt=%u\n", period, cnt);
->>>>>>> ccf0a997
 
 	if (duty == period) {
 		channel->hi = cnt;
@@ -211,21 +190,9 @@
 		channel->hi = 0;
 		channel->lo = cnt;
 	} else {
-<<<<<<< HEAD
-		/* Then check is we can have the duty with the same pre_div */
-		duty_cnt = div64_u64(fin_freq * duty, NSEC_PER_SEC * (pre_div + 1));
-		if (duty_cnt > 0xffff) {
-			dev_err(meson->chip.dev, "unable to get duty cycle\n");
-			return -EINVAL;
-		}
-
-		dev_dbg(meson->chip.dev, "duty=%llu pre_div=%u duty_cnt=%u\n",
-			duty, pre_div, duty_cnt);
-=======
 		duty_cnt = div_u64(fin_freq * duty, NSEC_PER_SEC);
 
 		dev_dbg(meson->chip.dev, "duty=%llu duty_cnt=%u\n", duty, duty_cnt);
->>>>>>> ccf0a997
 
 		channel->hi = duty_cnt;
 		channel->lo = cnt - duty_cnt;
