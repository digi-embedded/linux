--- conflicted
+++ resolved
@@ -417,11 +417,8 @@
 	 */
 	tpm->real_period = 0;
 
-<<<<<<< HEAD
 	tpm->suspended = true;
 
-=======
->>>>>>> ccf0a997
 	clk_disable_unprepare(tpm->clk);
 
 	return 0;
