// SPDX-License-Identifier: GPL-2.0
/*
 * MediaTek Pulse Width Modulator driver
 *
 * Copyright (C) 2015 John Crispin <blogic@openwrt.org>
 * Copyright (C) 2017 Zhi Mao <zhi.mao@mediatek.com>
 *
 */

#include <linux/err.h>
#include <linux/io.h>
#include <linux/ioport.h>
#include <linux/kernel.h>
#include <linux/module.h>
#include <linux/clk.h>
#include <linux/of.h>
#include <linux/platform_device.h>
#include <linux/pwm.h>
#include <linux/slab.h>
#include <linux/types.h>

/* PWM registers and bits definitions */
#define PWMCON			0x00
#define PWMHDUR			0x04
#define PWMLDUR			0x08
#define PWMGDUR			0x0c
#define PWMWAVENUM		0x28
#define PWMDWIDTH		0x2c
#define PWM45DWIDTH_FIXUP	0x30
#define PWMTHRES		0x30
#define PWM45THRES_FIXUP	0x34
#define PWM_CK_26M_SEL		0x210

#define PWM_CLK_DIV_MAX		7

struct pwm_mediatek_of_data {
	unsigned int num_pwms;
	bool pwm45_fixup;
	bool has_ck_26m_sel;
	const unsigned int *reg_offset;
};

/**
 * struct pwm_mediatek_chip - struct representing PWM chip
 * @chip: linux PWM chip representation
 * @regs: base address of PWM chip
 * @clk_top: the top clock generator
 * @clk_main: the clock used by PWM core
 * @clk_pwms: the clock used by each PWM channel
 * @clk_freq: the fix clock frequency of legacy MIPS SoC
 * @soc: pointer to chip's platform data
 */
struct pwm_mediatek_chip {
	struct pwm_chip chip;
	void __iomem *regs;
	struct clk *clk_top;
	struct clk *clk_main;
	struct clk **clk_pwms;
	const struct pwm_mediatek_of_data *soc;
};

static const unsigned int mtk_pwm_reg_offset_v1[] = {
	0x0010, 0x0050, 0x0090, 0x00d0, 0x0110, 0x0150, 0x0190, 0x0220
};

static const unsigned int mtk_pwm_reg_offset_v2[] = {
	0x0080, 0x00c0, 0x0100, 0x0140, 0x0180, 0x01c0, 0x0200, 0x0240
};

static inline struct pwm_mediatek_chip *
to_pwm_mediatek_chip(struct pwm_chip *chip)
{
	return container_of(chip, struct pwm_mediatek_chip, chip);
}

static int pwm_mediatek_clk_enable(struct pwm_chip *chip,
				   struct pwm_device *pwm)
{
	struct pwm_mediatek_chip *pc = to_pwm_mediatek_chip(chip);
	int ret;

	ret = clk_prepare_enable(pc->clk_top);
	if (ret < 0)
		return ret;

	ret = clk_prepare_enable(pc->clk_main);
	if (ret < 0)
		goto disable_clk_top;

	ret = clk_prepare_enable(pc->clk_pwms[pwm->hwpwm]);
	if (ret < 0)
		goto disable_clk_main;

	return 0;

disable_clk_main:
	clk_disable_unprepare(pc->clk_main);
disable_clk_top:
	clk_disable_unprepare(pc->clk_top);

	return ret;
}

static void pwm_mediatek_clk_disable(struct pwm_chip *chip,
				     struct pwm_device *pwm)
{
	struct pwm_mediatek_chip *pc = to_pwm_mediatek_chip(chip);

	clk_disable_unprepare(pc->clk_pwms[pwm->hwpwm]);
	clk_disable_unprepare(pc->clk_main);
	clk_disable_unprepare(pc->clk_top);
}

static inline void pwm_mediatek_writel(struct pwm_mediatek_chip *chip,
				       unsigned int num, unsigned int offset,
				       u32 value)
{
	writel(value, chip->regs + chip->soc->reg_offset[num] + offset);
}

static int pwm_mediatek_config(struct pwm_chip *chip, struct pwm_device *pwm,
			       int duty_ns, int period_ns)
{
	struct pwm_mediatek_chip *pc = to_pwm_mediatek_chip(chip);
	u32 clkdiv = 0, cnt_period, cnt_duty, reg_width = PWMDWIDTH,
	    reg_thres = PWMTHRES;
	u64 resolution;
	int ret;

	ret = pwm_mediatek_clk_enable(chip, pwm);

	if (ret < 0)
		return ret;

	/* Make sure we use the bus clock and not the 26MHz clock */
	if (pc->soc->has_ck_26m_sel)
		writel(0, pc->regs + PWM_CK_26M_SEL);

	/* Using resolution in picosecond gets accuracy higher */
	resolution = (u64)NSEC_PER_SEC * 1000;
	do_div(resolution, clk_get_rate(pc->clk_pwms[pwm->hwpwm]));

	cnt_period = DIV_ROUND_CLOSEST_ULL((u64)period_ns * 1000, resolution);
	while (cnt_period > 8191) {
		resolution *= 2;
		clkdiv++;
		cnt_period = DIV_ROUND_CLOSEST_ULL((u64)period_ns * 1000,
						   resolution);
	}

	if (clkdiv > PWM_CLK_DIV_MAX) {
		pwm_mediatek_clk_disable(chip, pwm);
		dev_err(chip->dev, "period of %d ns not supported\n", period_ns);
		return -EINVAL;
	}

	if (pc->soc->pwm45_fixup && pwm->hwpwm > 2) {
		/*
		 * PWM[4,5] has distinct offset for PWMDWIDTH and PWMTHRES
		 * from the other PWMs on MT7623.
		 */
		reg_width = PWM45DWIDTH_FIXUP;
		reg_thres = PWM45THRES_FIXUP;
	}

	cnt_duty = DIV_ROUND_CLOSEST_ULL((u64)duty_ns * 1000, resolution);
	pwm_mediatek_writel(pc, pwm->hwpwm, PWMCON, BIT(15) | clkdiv);
	pwm_mediatek_writel(pc, pwm->hwpwm, reg_width, cnt_period);
	pwm_mediatek_writel(pc, pwm->hwpwm, reg_thres, cnt_duty);

	pwm_mediatek_clk_disable(chip, pwm);

	return 0;
}

static int pwm_mediatek_enable(struct pwm_chip *chip, struct pwm_device *pwm)
{
	struct pwm_mediatek_chip *pc = to_pwm_mediatek_chip(chip);
	u32 value;
	int ret;

	ret = pwm_mediatek_clk_enable(chip, pwm);
	if (ret < 0)
		return ret;

	value = readl(pc->regs);
	value |= BIT(pwm->hwpwm);
	writel(value, pc->regs);

	return 0;
}

static void pwm_mediatek_disable(struct pwm_chip *chip, struct pwm_device *pwm)
{
	struct pwm_mediatek_chip *pc = to_pwm_mediatek_chip(chip);
	u32 value;

	value = readl(pc->regs);
	value &= ~BIT(pwm->hwpwm);
	writel(value, pc->regs);

	pwm_mediatek_clk_disable(chip, pwm);
}

static int pwm_mediatek_apply(struct pwm_chip *chip, struct pwm_device *pwm,
			      const struct pwm_state *state)
{
	int err;

	if (state->polarity != PWM_POLARITY_NORMAL)
		return -EINVAL;

	if (!state->enabled) {
		if (pwm->state.enabled)
			pwm_mediatek_disable(chip, pwm);

		return 0;
	}

	err = pwm_mediatek_config(pwm->chip, pwm, state->duty_cycle, state->period);
	if (err)
		return err;

	if (!pwm->state.enabled)
		err = pwm_mediatek_enable(chip, pwm);

	return err;
}

static const struct pwm_ops pwm_mediatek_ops = {
	.apply = pwm_mediatek_apply,
	.owner = THIS_MODULE,
};

static int pwm_mediatek_probe(struct platform_device *pdev)
{
	struct pwm_mediatek_chip *pc;
	unsigned int i;
	int ret;

	pc = devm_kzalloc(&pdev->dev, sizeof(*pc), GFP_KERNEL);
	if (!pc)
		return -ENOMEM;

	pc->soc = of_device_get_match_data(&pdev->dev);

	pc->regs = devm_platform_ioremap_resource(pdev, 0);
	if (IS_ERR(pc->regs))
		return PTR_ERR(pc->regs);

	pc->clk_pwms = devm_kmalloc_array(&pdev->dev, pc->soc->num_pwms,
				    sizeof(*pc->clk_pwms), GFP_KERNEL);
	if (!pc->clk_pwms)
		return -ENOMEM;

	pc->clk_top = devm_clk_get(&pdev->dev, "top");
	if (IS_ERR(pc->clk_top))
		return dev_err_probe(&pdev->dev, PTR_ERR(pc->clk_top),
				     "Failed to get top clock\n");

	pc->clk_main = devm_clk_get(&pdev->dev, "main");
	if (IS_ERR(pc->clk_main))
		return dev_err_probe(&pdev->dev, PTR_ERR(pc->clk_main),
				     "Failed to get main clock\n");

	for (i = 0; i < pc->soc->num_pwms; i++) {
		char name[8];

		snprintf(name, sizeof(name), "pwm%d", i + 1);

		pc->clk_pwms[i] = devm_clk_get(&pdev->dev, name);
		if (IS_ERR(pc->clk_pwms[i]))
			return dev_err_probe(&pdev->dev, PTR_ERR(pc->clk_pwms[i]),
					     "Failed to get %s clock\n", name);
	}

	pc->chip.dev = &pdev->dev;
	pc->chip.ops = &pwm_mediatek_ops;
	pc->chip.npwm = pc->soc->num_pwms;

	ret = devm_pwmchip_add(&pdev->dev, &pc->chip);
	if (ret < 0)
		return dev_err_probe(&pdev->dev, ret, "pwmchip_add() failed\n");

	return 0;
}

static const struct pwm_mediatek_of_data mt2712_pwm_data = {
	.num_pwms = 8,
	.pwm45_fixup = false,
	.has_ck_26m_sel = false,
	.reg_offset = mtk_pwm_reg_offset_v1,
};

static const struct pwm_mediatek_of_data mt6795_pwm_data = {
	.num_pwms = 7,
	.pwm45_fixup = false,
	.has_ck_26m_sel = false,
	.reg_offset = mtk_pwm_reg_offset_v1,
};

static const struct pwm_mediatek_of_data mt7622_pwm_data = {
	.num_pwms = 6,
	.pwm45_fixup = false,
	.has_ck_26m_sel = true,
<<<<<<< HEAD
=======
	.reg_offset = mtk_pwm_reg_offset_v1,
>>>>>>> ccf0a997
};

static const struct pwm_mediatek_of_data mt7623_pwm_data = {
	.num_pwms = 5,
	.pwm45_fixup = true,
	.has_ck_26m_sel = false,
	.reg_offset = mtk_pwm_reg_offset_v1,
};

static const struct pwm_mediatek_of_data mt7628_pwm_data = {
	.num_pwms = 4,
	.pwm45_fixup = true,
	.has_ck_26m_sel = false,
	.reg_offset = mtk_pwm_reg_offset_v1,
};

static const struct pwm_mediatek_of_data mt7629_pwm_data = {
	.num_pwms = 1,
	.pwm45_fixup = false,
	.has_ck_26m_sel = false,
	.reg_offset = mtk_pwm_reg_offset_v1,
};

static const struct pwm_mediatek_of_data mt7981_pwm_data = {
	.num_pwms = 3,
	.pwm45_fixup = false,
	.has_ck_26m_sel = true,
	.reg_offset = mtk_pwm_reg_offset_v2,
};

static const struct pwm_mediatek_of_data mt7986_pwm_data = {
	.num_pwms = 2,
	.pwm45_fixup = false,
	.has_ck_26m_sel = true,
	.reg_offset = mtk_pwm_reg_offset_v1,
};

static const struct pwm_mediatek_of_data mt8183_pwm_data = {
	.num_pwms = 4,
	.pwm45_fixup = false,
	.has_ck_26m_sel = true,
	.reg_offset = mtk_pwm_reg_offset_v1,
};

static const struct pwm_mediatek_of_data mt8365_pwm_data = {
	.num_pwms = 3,
	.pwm45_fixup = false,
	.has_ck_26m_sel = true,
	.reg_offset = mtk_pwm_reg_offset_v1,
};

static const struct pwm_mediatek_of_data mt8516_pwm_data = {
	.num_pwms = 5,
	.pwm45_fixup = false,
	.has_ck_26m_sel = true,
	.reg_offset = mtk_pwm_reg_offset_v1,
};

static const struct of_device_id pwm_mediatek_of_match[] = {
	{ .compatible = "mediatek,mt2712-pwm", .data = &mt2712_pwm_data },
	{ .compatible = "mediatek,mt6795-pwm", .data = &mt6795_pwm_data },
	{ .compatible = "mediatek,mt7622-pwm", .data = &mt7622_pwm_data },
	{ .compatible = "mediatek,mt7623-pwm", .data = &mt7623_pwm_data },
	{ .compatible = "mediatek,mt7628-pwm", .data = &mt7628_pwm_data },
	{ .compatible = "mediatek,mt7629-pwm", .data = &mt7629_pwm_data },
	{ .compatible = "mediatek,mt7981-pwm", .data = &mt7981_pwm_data },
	{ .compatible = "mediatek,mt7986-pwm", .data = &mt7986_pwm_data },
	{ .compatible = "mediatek,mt8183-pwm", .data = &mt8183_pwm_data },
	{ .compatible = "mediatek,mt8365-pwm", .data = &mt8365_pwm_data },
	{ .compatible = "mediatek,mt8516-pwm", .data = &mt8516_pwm_data },
	{ },
};
MODULE_DEVICE_TABLE(of, pwm_mediatek_of_match);

static struct platform_driver pwm_mediatek_driver = {
	.driver = {
		.name = "pwm-mediatek",
		.of_match_table = pwm_mediatek_of_match,
	},
	.probe = pwm_mediatek_probe,
};
module_platform_driver(pwm_mediatek_driver);

MODULE_AUTHOR("John Crispin <blogic@openwrt.org>");
MODULE_LICENSE("GPL v2");<|MERGE_RESOLUTION|>--- conflicted
+++ resolved
@@ -303,10 +303,7 @@
 	.num_pwms = 6,
 	.pwm45_fixup = false,
 	.has_ck_26m_sel = true,
-<<<<<<< HEAD
-=======
-	.reg_offset = mtk_pwm_reg_offset_v1,
->>>>>>> ccf0a997
+	.reg_offset = mtk_pwm_reg_offset_v1,
 };
 
 static const struct pwm_mediatek_of_data mt7623_pwm_data = {
