// SPDX-License-Identifier: GPL-2.0-only
/*
 * Imagination Technologies Pulse Width Modulator driver
 *
 * Copyright (c) 2014-2015, Imagination Technologies
 *
 * Based on drivers/pwm/pwm-tegra.c, Copyright (c) 2010, NVIDIA Corporation
 */

#include <linux/clk.h>
#include <linux/err.h>
#include <linux/io.h>
#include <linux/mfd/syscon.h>
#include <linux/module.h>
#include <linux/of.h>
#include <linux/of_device.h>
#include <linux/platform_device.h>
#include <linux/pm_runtime.h>
#include <linux/pwm.h>
#include <linux/regmap.h>
#include <linux/slab.h>

/* PWM registers */
#define PWM_CTRL_CFG				0x0000
#define PWM_CTRL_CFG_NO_SUB_DIV			0
#define PWM_CTRL_CFG_SUB_DIV0			1
#define PWM_CTRL_CFG_SUB_DIV1			2
#define PWM_CTRL_CFG_SUB_DIV0_DIV1		3
#define PWM_CTRL_CFG_DIV_SHIFT(ch)		((ch) * 2 + 4)
#define PWM_CTRL_CFG_DIV_MASK			0x3

#define PWM_CH_CFG(ch)				(0x4 + (ch) * 4)
#define PWM_CH_CFG_TMBASE_SHIFT			0
#define PWM_CH_CFG_DUTY_SHIFT			16

#define PERIP_PWM_PDM_CONTROL			0x0140
#define PERIP_PWM_PDM_CONTROL_CH_MASK		0x1
#define PERIP_PWM_PDM_CONTROL_CH_SHIFT(ch)	((ch) * 4)

#define IMG_PWM_PM_TIMEOUT			1000 /* ms */

/*
 * PWM period is specified with a timebase register,
 * in number of step periods. The PWM duty cycle is also
 * specified in step periods, in the [0, $timebase] range.
 * In other words, the timebase imposes the duty cycle
 * resolution. Therefore, let's constraint the timebase to
 * a minimum value to allow a sane range of duty cycle values.
 * Imposing a minimum timebase, will impose a maximum PWM frequency.
 *
 * The value chosen is completely arbitrary.
 */
#define MIN_TMBASE_STEPS			16

#define IMG_PWM_NPWM				4

struct img_pwm_soc_data {
	u32 max_timebase;
};

struct img_pwm_chip {
	struct device	*dev;
	struct pwm_chip	chip;
	struct clk	*pwm_clk;
	struct clk	*sys_clk;
	void __iomem	*base;
	struct regmap	*periph_regs;
	int		max_period_ns;
	int		min_period_ns;
	const struct img_pwm_soc_data   *data;
	u32		suspend_ctrl_cfg;
	u32		suspend_ch_cfg[IMG_PWM_NPWM];
};

static inline struct img_pwm_chip *to_img_pwm_chip(struct pwm_chip *chip)
{
	return container_of(chip, struct img_pwm_chip, chip);
}

static inline void img_pwm_writel(struct img_pwm_chip *chip,
				  u32 reg, u32 val)
{
	writel(val, chip->base + reg);
}

static inline u32 img_pwm_readl(struct img_pwm_chip *chip,
					 u32 reg)
{
	return readl(chip->base + reg);
}

static int img_pwm_config(struct pwm_chip *chip, struct pwm_device *pwm,
			  int duty_ns, int period_ns)
{
	u32 val, div, duty, timebase;
	unsigned long mul, output_clk_hz, input_clk_hz;
	struct img_pwm_chip *pwm_chip = to_img_pwm_chip(chip);
	unsigned int max_timebase = pwm_chip->data->max_timebase;
	int ret;

	if (period_ns < pwm_chip->min_period_ns ||
	    period_ns > pwm_chip->max_period_ns) {
		dev_err(chip->dev, "configured period not in range\n");
		return -ERANGE;
	}

	input_clk_hz = clk_get_rate(pwm_chip->pwm_clk);
	output_clk_hz = DIV_ROUND_UP(NSEC_PER_SEC, period_ns);

	mul = DIV_ROUND_UP(input_clk_hz, output_clk_hz);
	if (mul <= max_timebase) {
		div = PWM_CTRL_CFG_NO_SUB_DIV;
		timebase = DIV_ROUND_UP(mul, 1);
	} else if (mul <= max_timebase * 8) {
		div = PWM_CTRL_CFG_SUB_DIV0;
		timebase = DIV_ROUND_UP(mul, 8);
	} else if (mul <= max_timebase * 64) {
		div = PWM_CTRL_CFG_SUB_DIV1;
		timebase = DIV_ROUND_UP(mul, 64);
	} else if (mul <= max_timebase * 512) {
		div = PWM_CTRL_CFG_SUB_DIV0_DIV1;
		timebase = DIV_ROUND_UP(mul, 512);
	} else {
		dev_err(chip->dev,
			"failed to configure timebase steps/divider value\n");
		return -EINVAL;
	}

	duty = DIV_ROUND_UP(timebase * duty_ns, period_ns);

	ret = pm_runtime_get_sync(chip->dev);
	if (ret < 0) {
		pm_runtime_put_autosuspend(chip->dev);
		return ret;
	}

	val = img_pwm_readl(pwm_chip, PWM_CTRL_CFG);
	val &= ~(PWM_CTRL_CFG_DIV_MASK << PWM_CTRL_CFG_DIV_SHIFT(pwm->hwpwm));
	val |= (div & PWM_CTRL_CFG_DIV_MASK) <<
		PWM_CTRL_CFG_DIV_SHIFT(pwm->hwpwm);
	img_pwm_writel(pwm_chip, PWM_CTRL_CFG, val);

	val = (duty << PWM_CH_CFG_DUTY_SHIFT) |
	      (timebase << PWM_CH_CFG_TMBASE_SHIFT);
	img_pwm_writel(pwm_chip, PWM_CH_CFG(pwm->hwpwm), val);

	pm_runtime_mark_last_busy(chip->dev);
	pm_runtime_put_autosuspend(chip->dev);

	return 0;
}

static int img_pwm_enable(struct pwm_chip *chip, struct pwm_device *pwm)
{
	u32 val;
	struct img_pwm_chip *pwm_chip = to_img_pwm_chip(chip);
	int ret;

	ret = pm_runtime_resume_and_get(chip->dev);
	if (ret < 0)
		return ret;

	val = img_pwm_readl(pwm_chip, PWM_CTRL_CFG);
	val |= BIT(pwm->hwpwm);
	img_pwm_writel(pwm_chip, PWM_CTRL_CFG, val);

	regmap_update_bits(pwm_chip->periph_regs, PERIP_PWM_PDM_CONTROL,
			   PERIP_PWM_PDM_CONTROL_CH_MASK <<
			   PERIP_PWM_PDM_CONTROL_CH_SHIFT(pwm->hwpwm), 0);

	return 0;
}

static void img_pwm_disable(struct pwm_chip *chip, struct pwm_device *pwm)
{
	u32 val;
	struct img_pwm_chip *pwm_chip = to_img_pwm_chip(chip);

	val = img_pwm_readl(pwm_chip, PWM_CTRL_CFG);
	val &= ~BIT(pwm->hwpwm);
	img_pwm_writel(pwm_chip, PWM_CTRL_CFG, val);

	pm_runtime_mark_last_busy(chip->dev);
	pm_runtime_put_autosuspend(chip->dev);
}

static const struct pwm_ops img_pwm_ops = {
	.config = img_pwm_config,
	.enable = img_pwm_enable,
	.disable = img_pwm_disable,
	.owner = THIS_MODULE,
};

static const struct img_pwm_soc_data pistachio_pwm = {
	.max_timebase = 255,
};

static const struct of_device_id img_pwm_of_match[] = {
	{
		.compatible = "img,pistachio-pwm",
		.data = &pistachio_pwm,
	},
	{ }
};
MODULE_DEVICE_TABLE(of, img_pwm_of_match);

static int img_pwm_runtime_suspend(struct device *dev)
{
	struct img_pwm_chip *pwm_chip = dev_get_drvdata(dev);

	clk_disable_unprepare(pwm_chip->pwm_clk);
	clk_disable_unprepare(pwm_chip->sys_clk);

	return 0;
}

static int img_pwm_runtime_resume(struct device *dev)
{
	struct img_pwm_chip *pwm_chip = dev_get_drvdata(dev);
	int ret;

	ret = clk_prepare_enable(pwm_chip->sys_clk);
	if (ret < 0) {
		dev_err(dev, "could not prepare or enable sys clock\n");
		return ret;
	}

	ret = clk_prepare_enable(pwm_chip->pwm_clk);
	if (ret < 0) {
		dev_err(dev, "could not prepare or enable pwm clock\n");
		clk_disable_unprepare(pwm_chip->sys_clk);
		return ret;
	}

	return 0;
}

static int img_pwm_probe(struct platform_device *pdev)
{
	int ret;
	u64 val;
	unsigned long clk_rate;
	struct img_pwm_chip *pwm;
	const struct of_device_id *of_dev_id;

	pwm = devm_kzalloc(&pdev->dev, sizeof(*pwm), GFP_KERNEL);
	if (!pwm)
		return -ENOMEM;

	pwm->dev = &pdev->dev;

	pwm->base = devm_platform_ioremap_resource(pdev, 0);
	if (IS_ERR(pwm->base))
		return PTR_ERR(pwm->base);

	of_dev_id = of_match_device(img_pwm_of_match, &pdev->dev);
	if (!of_dev_id)
		return -ENODEV;
	pwm->data = of_dev_id->data;

	pwm->periph_regs = syscon_regmap_lookup_by_phandle(pdev->dev.of_node,
							   "img,cr-periph");
	if (IS_ERR(pwm->periph_regs))
		return PTR_ERR(pwm->periph_regs);

	pwm->sys_clk = devm_clk_get(&pdev->dev, "sys");
	if (IS_ERR(pwm->sys_clk)) {
		dev_err(&pdev->dev, "failed to get system clock\n");
		return PTR_ERR(pwm->sys_clk);
	}

	pwm->pwm_clk = devm_clk_get(&pdev->dev, "pwm");
	if (IS_ERR(pwm->pwm_clk)) {
		dev_err(&pdev->dev, "failed to get pwm clock\n");
		return PTR_ERR(pwm->pwm_clk);
	}

	platform_set_drvdata(pdev, pwm);

	pm_runtime_set_autosuspend_delay(&pdev->dev, IMG_PWM_PM_TIMEOUT);
	pm_runtime_use_autosuspend(&pdev->dev);
	pm_runtime_enable(&pdev->dev);
	if (!pm_runtime_enabled(&pdev->dev)) {
		ret = img_pwm_runtime_resume(&pdev->dev);
		if (ret)
			goto err_pm_disable;
	}

	clk_rate = clk_get_rate(pwm->pwm_clk);
	if (!clk_rate) {
		dev_err(&pdev->dev, "pwm clock has no frequency\n");
		ret = -EINVAL;
		goto err_suspend;
	}

	/* The maximum input clock divider is 512 */
	val = (u64)NSEC_PER_SEC * 512 * pwm->data->max_timebase;
	do_div(val, clk_rate);
	pwm->max_period_ns = val;

	val = (u64)NSEC_PER_SEC * MIN_TMBASE_STEPS;
	do_div(val, clk_rate);
	pwm->min_period_ns = val;

	pwm->chip.dev = &pdev->dev;
	pwm->chip.ops = &img_pwm_ops;
	pwm->chip.npwm = IMG_PWM_NPWM;

	ret = pwmchip_add(&pwm->chip);
	if (ret < 0) {
		dev_err(&pdev->dev, "pwmchip_add failed: %d\n", ret);
		goto err_suspend;
	}

	return 0;

err_suspend:
	if (!pm_runtime_enabled(&pdev->dev))
		img_pwm_runtime_suspend(&pdev->dev);
err_pm_disable:
	pm_runtime_disable(&pdev->dev);
	pm_runtime_dont_use_autosuspend(&pdev->dev);
	return ret;
}

static int img_pwm_remove(struct platform_device *pdev)
{
	struct img_pwm_chip *pwm_chip = platform_get_drvdata(pdev);
<<<<<<< HEAD
	u32 val;
	unsigned int i;
	int ret;

	ret = pm_runtime_get_sync(&pdev->dev);
	if (ret < 0) {
		pm_runtime_put(&pdev->dev);
		return ret;
	}
=======
>>>>>>> c1084c27

	pm_runtime_disable(&pdev->dev);
	if (!pm_runtime_status_suspended(&pdev->dev))
		img_pwm_runtime_suspend(&pdev->dev);

	pwmchip_remove(&pwm_chip->chip);

	return 0;
}

#ifdef CONFIG_PM_SLEEP
static int img_pwm_suspend(struct device *dev)
{
	struct img_pwm_chip *pwm_chip = dev_get_drvdata(dev);
	int i, ret;

	if (pm_runtime_status_suspended(dev)) {
		ret = img_pwm_runtime_resume(dev);
		if (ret)
			return ret;
	}

	for (i = 0; i < pwm_chip->chip.npwm; i++)
		pwm_chip->suspend_ch_cfg[i] = img_pwm_readl(pwm_chip,
							    PWM_CH_CFG(i));

	pwm_chip->suspend_ctrl_cfg = img_pwm_readl(pwm_chip, PWM_CTRL_CFG);

	img_pwm_runtime_suspend(dev);

	return 0;
}

static int img_pwm_resume(struct device *dev)
{
	struct img_pwm_chip *pwm_chip = dev_get_drvdata(dev);
	int ret;
	int i;

	ret = img_pwm_runtime_resume(dev);
	if (ret)
		return ret;

	for (i = 0; i < pwm_chip->chip.npwm; i++)
		img_pwm_writel(pwm_chip, PWM_CH_CFG(i),
			       pwm_chip->suspend_ch_cfg[i]);

	img_pwm_writel(pwm_chip, PWM_CTRL_CFG, pwm_chip->suspend_ctrl_cfg);

	for (i = 0; i < pwm_chip->chip.npwm; i++)
		if (pwm_chip->suspend_ctrl_cfg & BIT(i))
			regmap_update_bits(pwm_chip->periph_regs,
					   PERIP_PWM_PDM_CONTROL,
					   PERIP_PWM_PDM_CONTROL_CH_MASK <<
					   PERIP_PWM_PDM_CONTROL_CH_SHIFT(i),
					   0);

	if (pm_runtime_status_suspended(dev))
		img_pwm_runtime_suspend(dev);

	return 0;
}
#endif /* CONFIG_PM */

static const struct dev_pm_ops img_pwm_pm_ops = {
	SET_RUNTIME_PM_OPS(img_pwm_runtime_suspend,
			   img_pwm_runtime_resume,
			   NULL)
	SET_SYSTEM_SLEEP_PM_OPS(img_pwm_suspend, img_pwm_resume)
};

static struct platform_driver img_pwm_driver = {
	.driver = {
		.name = "img-pwm",
		.pm = &img_pwm_pm_ops,
		.of_match_table = img_pwm_of_match,
	},
	.probe = img_pwm_probe,
	.remove = img_pwm_remove,
};
module_platform_driver(img_pwm_driver);

MODULE_AUTHOR("Sai Masarapu <Sai.Masarapu@imgtec.com>");
MODULE_DESCRIPTION("Imagination Technologies PWM DAC driver");
MODULE_LICENSE("GPL v2");<|MERGE_RESOLUTION|>--- conflicted
+++ resolved
@@ -326,18 +326,6 @@
 static int img_pwm_remove(struct platform_device *pdev)
 {
 	struct img_pwm_chip *pwm_chip = platform_get_drvdata(pdev);
-<<<<<<< HEAD
-	u32 val;
-	unsigned int i;
-	int ret;
-
-	ret = pm_runtime_get_sync(&pdev->dev);
-	if (ret < 0) {
-		pm_runtime_put(&pdev->dev);
-		return ret;
-	}
-=======
->>>>>>> c1084c27
 
 	pm_runtime_disable(&pdev->dev);
 	if (!pm_runtime_status_suspended(&pdev->dev))
