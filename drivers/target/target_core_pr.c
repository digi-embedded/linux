--- conflicted
+++ resolved
@@ -326,19 +326,6 @@
 	int legacy = 0; /* Act like a legacy device and return
 			 * RESERVATION CONFLICT on some CDBs */
 
-<<<<<<< HEAD
-	if (!se_sess->se_node_acl->device_list)
-		return;
-
-	se_deve = se_sess->se_node_acl->device_list[cmd->orig_fe_lun];
-	/*
-	 * Determine if the registration should be ignored due to
-	 * non-matching ISIDs in target_scsi3_pr_reservation_check().
-	 */
-	ignore_reg = (pr_reg_type & 0x80000000);
-	if (ignore_reg)
-		pr_reg_type &= ~0x80000000;
-=======
 	if (isid_mismatch) {
 		registered_nexus = 0;
 	} else {
@@ -351,7 +338,6 @@
 						    &se_deve->deve_flags);
 		rcu_read_unlock();
 	}
->>>>>>> f2ed3bfc
 
 	switch (pr_reg_type) {
 	case PR_TYPE_WRITE_EXCLUSIVE:
