--- conflicted
+++ resolved
@@ -12,11 +12,7 @@
 				struct iscsi_tpg_np *);
 extern bool iscsit_check_np_match(struct sockaddr_storage *,
 				struct iscsi_np *, int);
-<<<<<<< HEAD
-extern struct iscsi_np *iscsit_add_np(struct __kernel_sockaddr_storage *,
-=======
 extern struct iscsi_np *iscsit_add_np(struct sockaddr_storage *,
->>>>>>> f2ed3bfc
 				int);
 extern int iscsit_reset_np_thread(struct iscsi_np *, struct iscsi_tpg_np *,
 				struct iscsi_portal_group *, bool);
