/*******************************************************************************
 * This file contains the configfs implementation for iSCSI Target mode
 * from the LIO-Target Project.
 *
 * (c) Copyright 2007-2013 Datera, Inc.
 *
 * Author: Nicholas A. Bellinger <nab@linux-iscsi.org>
 *
 * This program is free software; you can redistribute it and/or modify
 * it under the terms of the GNU General Public License as published by
 * the Free Software Foundation; either version 2 of the License, or
 * (at your option) any later version.
 *
 * This program is distributed in the hope that it will be useful,
 * but WITHOUT ANY WARRANTY; without even the implied warranty of
 * MERCHANTABILITY or FITNESS FOR A PARTICULAR PURPOSE.  See the
 * GNU General Public License for more details.
 ****************************************************************************/

#include <linux/configfs.h>
#include <linux/ctype.h>
#include <linux/export.h>
#include <linux/inet.h>
#include <target/target_core_base.h>
#include <target/target_core_fabric.h>
#include <target/iscsi/iscsi_transport.h>

#include <target/iscsi/iscsi_target_core.h>
#include "iscsi_target_parameters.h"
#include "iscsi_target_device.h"
#include "iscsi_target_erl0.h"
#include "iscsi_target_nodeattrib.h"
#include "iscsi_target_tpg.h"
#include "iscsi_target_util.h"
#include "iscsi_target.h"
#include <target/iscsi/iscsi_target_stat.h>


/* Start items for lio_target_portal_cit */

static inline struct iscsi_tpg_np *to_iscsi_tpg_np(struct config_item *item)
{
<<<<<<< HEAD
	struct iscsi_np *np;
	struct iscsi_portal_group *tpg;
	struct iscsi_tpg_np *tpg_np = container_of(se_tpg_np,
				struct iscsi_tpg_np, se_tpg_np);
	struct iscsi_tpg_np *tpg_np_sctp = NULL;
	u32 op;
	int ret;

	ret = kstrtou32(page, 0, &op);
	if (ret)
		return ret;
	if ((op != 1) && (op != 0)) {
		pr_err("Illegal value for tpg_enable: %u\n", op);
		return -EINVAL;
	}
	np = tpg_np->tpg_np;
	if (!np) {
		pr_err("Unable to locate struct iscsi_np from"
				" struct iscsi_tpg_np\n");
		return -EINVAL;
	}

	tpg = tpg_np->tpg;
	if (iscsit_get_tpg(tpg) < 0)
		return -EINVAL;

	if (op) {
		/*
		 * Use existing np->np_sockaddr for SCTP network portal reference
		 */
		tpg_np_sctp = iscsit_tpg_add_network_portal(tpg, &np->np_sockaddr,
					tpg_np, ISCSI_SCTP_TCP);
		if (!tpg_np_sctp || IS_ERR(tpg_np_sctp))
			goto out;
	} else {
		tpg_np_sctp = iscsit_tpg_locate_child_np(tpg_np, ISCSI_SCTP_TCP);
		if (!tpg_np_sctp)
			goto out;

		ret = iscsit_tpg_del_network_portal(tpg, tpg_np_sctp);
		if (ret < 0)
			goto out;
	}

	iscsit_put_tpg(tpg);
	return count;
out:
	iscsit_put_tpg(tpg);
	return -EINVAL;
=======
	return container_of(to_tpg_np(item), struct iscsi_tpg_np, se_tpg_np);
>>>>>>> f2ed3bfc
}

static ssize_t lio_target_np_driver_show(struct config_item *item, char *page,
					 enum iscsit_transport_type type)
{
	struct iscsi_tpg_np *tpg_np = to_iscsi_tpg_np(item);
	struct iscsi_tpg_np *tpg_np_new;
	ssize_t rb;

	tpg_np_new = iscsit_tpg_locate_child_np(tpg_np, type);
	if (tpg_np_new)
		rb = sprintf(page, "1\n");
	else
		rb = sprintf(page, "0\n");

	return rb;
}

static ssize_t lio_target_np_driver_store(struct config_item *item,
		const char *page, size_t count, enum iscsit_transport_type type,
		const char *mod_name)
{
	struct iscsi_tpg_np *tpg_np = to_iscsi_tpg_np(item);
	struct iscsi_np *np;
	struct iscsi_portal_group *tpg;
	struct iscsi_tpg_np *tpg_np_new = NULL;
	u32 op;
	int rc;

	rc = kstrtou32(page, 0, &op);
	if (rc)
		return rc;
	if ((op != 1) && (op != 0)) {
		pr_err("Illegal value for tpg_enable: %u\n", op);
		return -EINVAL;
	}
	np = tpg_np->tpg_np;
	if (!np) {
		pr_err("Unable to locate struct iscsi_np from"
				" struct iscsi_tpg_np\n");
		return -EINVAL;
	}

	tpg = tpg_np->tpg;
	if (iscsit_get_tpg(tpg) < 0)
		return -EINVAL;

	if (op) {
		if (strlen(mod_name)) {
			rc = request_module(mod_name);
			if (rc != 0) {
				pr_warn("Unable to request_module for %s\n",
					mod_name);
				rc = 0;
			}
		}

<<<<<<< HEAD
		tpg_np_iser = iscsit_tpg_add_network_portal(tpg, &np->np_sockaddr,
				tpg_np, ISCSI_INFINIBAND);
		if (IS_ERR(tpg_np_iser)) {
			rc = PTR_ERR(tpg_np_iser);
=======
		tpg_np_new = iscsit_tpg_add_network_portal(tpg,
					&np->np_sockaddr, tpg_np, type);
		if (IS_ERR(tpg_np_new)) {
			rc = PTR_ERR(tpg_np_new);
>>>>>>> f2ed3bfc
			goto out;
		}
	} else {
		tpg_np_new = iscsit_tpg_locate_child_np(tpg_np, type);
		if (tpg_np_new) {
			rc = iscsit_tpg_del_network_portal(tpg, tpg_np_new);
			if (rc < 0)
				goto out;
		}
	}

	iscsit_put_tpg(tpg);
	return count;
out:
	iscsit_put_tpg(tpg);
	return rc;
}

static ssize_t lio_target_np_iser_show(struct config_item *item, char *page)
{
	return lio_target_np_driver_show(item, page, ISCSI_INFINIBAND);
}

static ssize_t lio_target_np_iser_store(struct config_item *item,
					const char *page, size_t count)
{
	return lio_target_np_driver_store(item, page, count,
					  ISCSI_INFINIBAND, "ib_isert");
}
CONFIGFS_ATTR(lio_target_np_, iser);

static ssize_t lio_target_np_cxgbit_show(struct config_item *item, char *page)
{
	return lio_target_np_driver_show(item, page, ISCSI_CXGBIT);
}

static ssize_t lio_target_np_cxgbit_store(struct config_item *item,
					  const char *page, size_t count)
{
	return lio_target_np_driver_store(item, page, count,
					  ISCSI_CXGBIT, "cxgbit");
}
CONFIGFS_ATTR(lio_target_np_, cxgbit);

static struct configfs_attribute *lio_target_portal_attrs[] = {
	&lio_target_np_attr_iser,
	&lio_target_np_attr_cxgbit,
	NULL,
};

/* Stop items for lio_target_portal_cit */

/* Start items for lio_target_np_cit */

#define MAX_PORTAL_LEN		256

static struct se_tpg_np *lio_target_call_addnptotpg(
	struct se_portal_group *se_tpg,
	struct config_group *group,
	const char *name)
{
	struct iscsi_portal_group *tpg;
	struct iscsi_tpg_np *tpg_np;
	char *str, *str2, *ip_str, *port_str;
	struct sockaddr_storage sockaddr;
	struct sockaddr_in *sock_in;
	struct sockaddr_in6 *sock_in6;
	unsigned long port;
	int ret;
	char buf[MAX_PORTAL_LEN + 1];

	if (strlen(name) > MAX_PORTAL_LEN) {
		pr_err("strlen(name): %d exceeds MAX_PORTAL_LEN: %d\n",
			(int)strlen(name), MAX_PORTAL_LEN);
		return ERR_PTR(-EOVERFLOW);
	}
	memset(buf, 0, MAX_PORTAL_LEN + 1);
	snprintf(buf, MAX_PORTAL_LEN + 1, "%s", name);

	memset(&sockaddr, 0, sizeof(struct sockaddr_storage));

	str = strstr(buf, "[");
	if (str) {
		const char *end;

		str2 = strstr(str, "]");
		if (!str2) {
			pr_err("Unable to locate trailing \"]\""
				" in IPv6 iSCSI network portal address\n");
			return ERR_PTR(-EINVAL);
		}
		str++; /* Skip over leading "[" */
		*str2 = '\0'; /* Terminate the unbracketed IPv6 address */
		str2++; /* Skip over the \0 */
		port_str = strstr(str2, ":");
		if (!port_str) {
			pr_err("Unable to locate \":port\""
				" in IPv6 iSCSI network portal address\n");
			return ERR_PTR(-EINVAL);
		}
		*port_str = '\0'; /* Terminate string for IP */
		port_str++; /* Skip over ":" */

		ret = kstrtoul(port_str, 0, &port);
		if (ret < 0) {
			pr_err("kstrtoul() failed for port_str: %d\n", ret);
			return ERR_PTR(ret);
		}
		sock_in6 = (struct sockaddr_in6 *)&sockaddr;
		sock_in6->sin6_family = AF_INET6;
		sock_in6->sin6_port = htons((unsigned short)port);
		ret = in6_pton(str, -1,
				(void *)&sock_in6->sin6_addr.in6_u, -1, &end);
		if (ret <= 0) {
			pr_err("in6_pton returned: %d\n", ret);
			return ERR_PTR(-EINVAL);
		}
	} else {
		str = ip_str = &buf[0];
		port_str = strstr(ip_str, ":");
		if (!port_str) {
			pr_err("Unable to locate \":port\""
				" in IPv4 iSCSI network portal address\n");
			return ERR_PTR(-EINVAL);
		}
		*port_str = '\0'; /* Terminate string for IP */
		port_str++; /* Skip over ":" */

		ret = kstrtoul(port_str, 0, &port);
		if (ret < 0) {
			pr_err("kstrtoul() failed for port_str: %d\n", ret);
			return ERR_PTR(ret);
		}
		sock_in = (struct sockaddr_in *)&sockaddr;
		sock_in->sin_family = AF_INET;
		sock_in->sin_port = htons((unsigned short)port);
		sock_in->sin_addr.s_addr = in_aton(ip_str);
	}
	tpg = container_of(se_tpg, struct iscsi_portal_group, tpg_se_tpg);
	ret = iscsit_get_tpg(tpg);
	if (ret < 0)
		return ERR_PTR(-EINVAL);

	pr_debug("LIO_Target_ConfigFS: REGISTER -> %s TPGT: %hu"
		" PORTAL: %s\n",
		config_item_name(&se_tpg->se_tpg_wwn->wwn_group.cg_item),
		tpg->tpgt, name);
	/*
	 * Assume ISCSI_TCP by default.  Other network portals for other
	 * iSCSI fabrics:
	 *
	 * Traditional iSCSI over SCTP (initial support)
	 * iSER/TCP (TODO, hardware available)
	 * iSER/SCTP (TODO, software emulation with osc-iwarp)
	 * iSER/IB (TODO, hardware available)
	 *
	 * can be enabled with attributes under
	 * sys/kernel/config/iscsi/$IQN/$TPG/np/$IP:$PORT/
	 *
	 */
	tpg_np = iscsit_tpg_add_network_portal(tpg, &sockaddr, NULL,
				ISCSI_TCP);
	if (IS_ERR(tpg_np)) {
		iscsit_put_tpg(tpg);
		return ERR_CAST(tpg_np);
	}
	pr_debug("LIO_Target_ConfigFS: addnptotpg done!\n");

	iscsit_put_tpg(tpg);
	return &tpg_np->se_tpg_np;
}

static void lio_target_call_delnpfromtpg(
	struct se_tpg_np *se_tpg_np)
{
	struct iscsi_portal_group *tpg;
	struct iscsi_tpg_np *tpg_np;
	struct se_portal_group *se_tpg;
	int ret;

	tpg_np = container_of(se_tpg_np, struct iscsi_tpg_np, se_tpg_np);
	tpg = tpg_np->tpg;
	ret = iscsit_get_tpg(tpg);
	if (ret < 0)
		return;

	se_tpg = &tpg->tpg_se_tpg;
	pr_debug("LIO_Target_ConfigFS: DEREGISTER -> %s TPGT: %hu"
<<<<<<< HEAD
		" PORTAL: %pISc:%hu\n", config_item_name(&se_tpg->se_tpg_wwn->wwn_group.cg_item),
		tpg->tpgt, &tpg_np->tpg_np->np_sockaddr, tpg_np->tpg_np->np_port);
=======
		" PORTAL: %pISpc\n", config_item_name(&se_tpg->se_tpg_wwn->wwn_group.cg_item),
		tpg->tpgt, &tpg_np->tpg_np->np_sockaddr);
>>>>>>> f2ed3bfc

	ret = iscsit_tpg_del_network_portal(tpg, tpg_np);
	if (ret < 0)
		goto out;

	pr_debug("LIO_Target_ConfigFS: delnpfromtpg done!\n");
out:
	iscsit_put_tpg(tpg);
}

/* End items for lio_target_np_cit */

/* Start items for lio_target_nacl_attrib_cit */

#define ISCSI_NACL_ATTR(name)						\
static ssize_t iscsi_nacl_attrib_##name##_show(struct config_item *item,\
		char *page)						\
{									\
	struct se_node_acl *se_nacl = attrib_to_nacl(item);		\
	struct iscsi_node_acl *nacl = container_of(se_nacl, struct iscsi_node_acl, \
					se_node_acl);			\
									\
	return sprintf(page, "%u\n", nacl->node_attrib.name);		\
}									\
									\
static ssize_t iscsi_nacl_attrib_##name##_store(struct config_item *item,\
		const char *page, size_t count)				\
{									\
	struct se_node_acl *se_nacl = attrib_to_nacl(item);		\
	struct iscsi_node_acl *nacl = container_of(se_nacl, struct iscsi_node_acl, \
					se_node_acl);			\
	u32 val;							\
	int ret;							\
									\
	ret = kstrtou32(page, 0, &val);					\
	if (ret)							\
		return ret;						\
	ret = iscsit_na_##name(nacl, val);				\
	if (ret < 0)							\
		return ret;						\
									\
	return count;							\
}									\
									\
CONFIGFS_ATTR(iscsi_nacl_attrib_, name)

ISCSI_NACL_ATTR(dataout_timeout);
ISCSI_NACL_ATTR(dataout_timeout_retries);
ISCSI_NACL_ATTR(default_erl);
ISCSI_NACL_ATTR(nopin_timeout);
ISCSI_NACL_ATTR(nopin_response_timeout);
ISCSI_NACL_ATTR(random_datain_pdu_offsets);
ISCSI_NACL_ATTR(random_datain_seq_offsets);
ISCSI_NACL_ATTR(random_r2t_offsets);

static struct configfs_attribute *lio_target_nacl_attrib_attrs[] = {
	&iscsi_nacl_attrib_attr_dataout_timeout,
	&iscsi_nacl_attrib_attr_dataout_timeout_retries,
	&iscsi_nacl_attrib_attr_default_erl,
	&iscsi_nacl_attrib_attr_nopin_timeout,
	&iscsi_nacl_attrib_attr_nopin_response_timeout,
	&iscsi_nacl_attrib_attr_random_datain_pdu_offsets,
	&iscsi_nacl_attrib_attr_random_datain_seq_offsets,
	&iscsi_nacl_attrib_attr_random_r2t_offsets,
	NULL,
};

/* End items for lio_target_nacl_attrib_cit */

/* Start items for lio_target_nacl_auth_cit */

#define __DEF_NACL_AUTH_STR(prefix, name, flags)			\
static ssize_t __iscsi_##prefix##_##name##_show(			\
	struct iscsi_node_acl *nacl,					\
	char *page)							\
{									\
	struct iscsi_node_auth *auth = &nacl->node_auth;		\
									\
	if (!capable(CAP_SYS_ADMIN))					\
		return -EPERM;						\
	return snprintf(page, PAGE_SIZE, "%s\n", auth->name);		\
}									\
									\
static ssize_t __iscsi_##prefix##_##name##_store(			\
	struct iscsi_node_acl *nacl,					\
	const char *page,						\
	size_t count)							\
{									\
	struct iscsi_node_auth *auth = &nacl->node_auth;		\
									\
	if (!capable(CAP_SYS_ADMIN))					\
		return -EPERM;						\
	if (count >= sizeof(auth->name))				\
		return -EINVAL;						\
	snprintf(auth->name, sizeof(auth->name), "%s", page);		\
	if (!strncmp("NULL", auth->name, 4))				\
		auth->naf_flags &= ~flags;				\
	else								\
		auth->naf_flags |= flags;				\
									\
	if ((auth->naf_flags & NAF_USERID_IN_SET) &&			\
	    (auth->naf_flags & NAF_PASSWORD_IN_SET))			\
		auth->authenticate_target = 1;				\
	else								\
		auth->authenticate_target = 0;				\
									\
	return count;							\
}

#define DEF_NACL_AUTH_STR(name, flags)					\
	__DEF_NACL_AUTH_STR(nacl_auth, name, flags)			\
static ssize_t iscsi_nacl_auth_##name##_show(struct config_item *item,	\
		char *page)						\
{									\
	struct se_node_acl *nacl = auth_to_nacl(item);			\
	return __iscsi_nacl_auth_##name##_show(container_of(nacl,	\
			struct iscsi_node_acl, se_node_acl), page);	\
}									\
static ssize_t iscsi_nacl_auth_##name##_store(struct config_item *item,	\
		const char *page, size_t count)				\
{									\
	struct se_node_acl *nacl = auth_to_nacl(item);			\
	return __iscsi_nacl_auth_##name##_store(container_of(nacl,	\
			struct iscsi_node_acl, se_node_acl), page, count); \
}									\
									\
CONFIGFS_ATTR(iscsi_nacl_auth_, name)

/*
 * One-way authentication userid
 */
DEF_NACL_AUTH_STR(userid, NAF_USERID_SET);
DEF_NACL_AUTH_STR(password, NAF_PASSWORD_SET);
DEF_NACL_AUTH_STR(userid_mutual, NAF_USERID_IN_SET);
DEF_NACL_AUTH_STR(password_mutual, NAF_PASSWORD_IN_SET);

#define __DEF_NACL_AUTH_INT(prefix, name)				\
static ssize_t __iscsi_##prefix##_##name##_show(				\
	struct iscsi_node_acl *nacl,					\
	char *page)							\
{									\
	struct iscsi_node_auth *auth = &nacl->node_auth;		\
									\
	if (!capable(CAP_SYS_ADMIN))					\
		return -EPERM;						\
									\
	return snprintf(page, PAGE_SIZE, "%d\n", auth->name);		\
}

#define DEF_NACL_AUTH_INT(name)						\
	__DEF_NACL_AUTH_INT(nacl_auth, name)				\
static ssize_t iscsi_nacl_auth_##name##_show(struct config_item *item,	\
		char *page)						\
{									\
	struct se_node_acl *nacl = auth_to_nacl(item);			\
	return __iscsi_nacl_auth_##name##_show(container_of(nacl,	\
			struct iscsi_node_acl, se_node_acl), page);	\
}									\
									\
CONFIGFS_ATTR_RO(iscsi_nacl_auth_, name)

DEF_NACL_AUTH_INT(authenticate_target);

static struct configfs_attribute *lio_target_nacl_auth_attrs[] = {
	&iscsi_nacl_auth_attr_userid,
	&iscsi_nacl_auth_attr_password,
	&iscsi_nacl_auth_attr_authenticate_target,
	&iscsi_nacl_auth_attr_userid_mutual,
	&iscsi_nacl_auth_attr_password_mutual,
	NULL,
};

/* End items for lio_target_nacl_auth_cit */

/* Start items for lio_target_nacl_param_cit */

#define ISCSI_NACL_PARAM(name)						\
static ssize_t iscsi_nacl_param_##name##_show(struct config_item *item,	\
		char *page)						\
{									\
	struct se_node_acl *se_nacl = param_to_nacl(item);		\
	struct iscsi_session *sess;					\
	struct se_session *se_sess;					\
	ssize_t rb;							\
									\
	spin_lock_bh(&se_nacl->nacl_sess_lock);				\
	se_sess = se_nacl->nacl_sess;					\
	if (!se_sess) {							\
		rb = snprintf(page, PAGE_SIZE,				\
			"No Active iSCSI Session\n");			\
	} else {							\
		sess = se_sess->fabric_sess_ptr;			\
		rb = snprintf(page, PAGE_SIZE, "%u\n",			\
			(u32)sess->sess_ops->name);			\
	}								\
	spin_unlock_bh(&se_nacl->nacl_sess_lock);			\
									\
	return rb;							\
}									\
									\
CONFIGFS_ATTR_RO(iscsi_nacl_param_, name)

ISCSI_NACL_PARAM(MaxConnections);
ISCSI_NACL_PARAM(InitialR2T);
ISCSI_NACL_PARAM(ImmediateData);
ISCSI_NACL_PARAM(MaxBurstLength);
ISCSI_NACL_PARAM(FirstBurstLength);
ISCSI_NACL_PARAM(DefaultTime2Wait);
ISCSI_NACL_PARAM(DefaultTime2Retain);
ISCSI_NACL_PARAM(MaxOutstandingR2T);
ISCSI_NACL_PARAM(DataPDUInOrder);
ISCSI_NACL_PARAM(DataSequenceInOrder);
ISCSI_NACL_PARAM(ErrorRecoveryLevel);

static struct configfs_attribute *lio_target_nacl_param_attrs[] = {
	&iscsi_nacl_param_attr_MaxConnections,
	&iscsi_nacl_param_attr_InitialR2T,
	&iscsi_nacl_param_attr_ImmediateData,
	&iscsi_nacl_param_attr_MaxBurstLength,
	&iscsi_nacl_param_attr_FirstBurstLength,
	&iscsi_nacl_param_attr_DefaultTime2Wait,
	&iscsi_nacl_param_attr_DefaultTime2Retain,
	&iscsi_nacl_param_attr_MaxOutstandingR2T,
	&iscsi_nacl_param_attr_DataPDUInOrder,
	&iscsi_nacl_param_attr_DataSequenceInOrder,
	&iscsi_nacl_param_attr_ErrorRecoveryLevel,
	NULL,
};

/* End items for lio_target_nacl_param_cit */

/* Start items for lio_target_acl_cit */

static ssize_t lio_target_nacl_info_show(struct config_item *item, char *page)
{
	struct se_node_acl *se_nacl = acl_to_nacl(item);
	struct iscsi_session *sess;
	struct iscsi_conn *conn;
	struct se_session *se_sess;
	ssize_t rb = 0;
	u32 max_cmd_sn;

	spin_lock_bh(&se_nacl->nacl_sess_lock);
	se_sess = se_nacl->nacl_sess;
	if (!se_sess) {
		rb += sprintf(page+rb, "No active iSCSI Session for Initiator"
			" Endpoint: %s\n", se_nacl->initiatorname);
	} else {
		sess = se_sess->fabric_sess_ptr;

		rb += sprintf(page+rb, "InitiatorName: %s\n",
			sess->sess_ops->InitiatorName);
		rb += sprintf(page+rb, "InitiatorAlias: %s\n",
			sess->sess_ops->InitiatorAlias);

		rb += sprintf(page+rb,
			      "LIO Session ID: %u   ISID: 0x%6ph  TSIH: %hu  ",
			      sess->sid, sess->isid, sess->tsih);
		rb += sprintf(page+rb, "SessionType: %s\n",
				(sess->sess_ops->SessionType) ?
				"Discovery" : "Normal");
		rb += sprintf(page+rb, "Session State: ");
		switch (sess->session_state) {
		case TARG_SESS_STATE_FREE:
			rb += sprintf(page+rb, "TARG_SESS_FREE\n");
			break;
		case TARG_SESS_STATE_ACTIVE:
			rb += sprintf(page+rb, "TARG_SESS_STATE_ACTIVE\n");
			break;
		case TARG_SESS_STATE_LOGGED_IN:
			rb += sprintf(page+rb, "TARG_SESS_STATE_LOGGED_IN\n");
			break;
		case TARG_SESS_STATE_FAILED:
			rb += sprintf(page+rb, "TARG_SESS_STATE_FAILED\n");
			break;
		case TARG_SESS_STATE_IN_CONTINUE:
			rb += sprintf(page+rb, "TARG_SESS_STATE_IN_CONTINUE\n");
			break;
		default:
			rb += sprintf(page+rb, "ERROR: Unknown Session"
					" State!\n");
			break;
		}

		rb += sprintf(page+rb, "---------------------[iSCSI Session"
				" Values]-----------------------\n");
		rb += sprintf(page+rb, "  CmdSN/WR  :  CmdSN/WC  :  ExpCmdSN"
				"  :  MaxCmdSN  :     ITT    :     TTT\n");
		max_cmd_sn = (u32) atomic_read(&sess->max_cmd_sn);
		rb += sprintf(page+rb, " 0x%08x   0x%08x   0x%08x   0x%08x"
				"   0x%08x   0x%08x\n",
			sess->cmdsn_window,
			(max_cmd_sn - sess->exp_cmd_sn) + 1,
			sess->exp_cmd_sn, max_cmd_sn,
			sess->init_task_tag, sess->targ_xfer_tag);
		rb += sprintf(page+rb, "----------------------[iSCSI"
				" Connections]-------------------------\n");

		spin_lock(&sess->conn_lock);
		list_for_each_entry(conn, &sess->sess_conn_list, conn_list) {
			rb += sprintf(page+rb, "CID: %hu  Connection"
					" State: ", conn->cid);
			switch (conn->conn_state) {
			case TARG_CONN_STATE_FREE:
				rb += sprintf(page+rb,
					"TARG_CONN_STATE_FREE\n");
				break;
			case TARG_CONN_STATE_XPT_UP:
				rb += sprintf(page+rb,
					"TARG_CONN_STATE_XPT_UP\n");
				break;
			case TARG_CONN_STATE_IN_LOGIN:
				rb += sprintf(page+rb,
					"TARG_CONN_STATE_IN_LOGIN\n");
				break;
			case TARG_CONN_STATE_LOGGED_IN:
				rb += sprintf(page+rb,
					"TARG_CONN_STATE_LOGGED_IN\n");
				break;
			case TARG_CONN_STATE_IN_LOGOUT:
				rb += sprintf(page+rb,
					"TARG_CONN_STATE_IN_LOGOUT\n");
				break;
			case TARG_CONN_STATE_LOGOUT_REQUESTED:
				rb += sprintf(page+rb,
					"TARG_CONN_STATE_LOGOUT_REQUESTED\n");
				break;
			case TARG_CONN_STATE_CLEANUP_WAIT:
				rb += sprintf(page+rb,
					"TARG_CONN_STATE_CLEANUP_WAIT\n");
				break;
			default:
				rb += sprintf(page+rb,
					"ERROR: Unknown Connection State!\n");
				break;
			}

			rb += sprintf(page+rb, "   Address %pISc %s", &conn->login_sockaddr,
				(conn->network_transport == ISCSI_TCP) ?
				"TCP" : "SCTP");
			rb += sprintf(page+rb, "  StatSN: 0x%08x\n",
				conn->stat_sn);
		}
		spin_unlock(&sess->conn_lock);
	}
	spin_unlock_bh(&se_nacl->nacl_sess_lock);

	return rb;
}

static ssize_t lio_target_nacl_cmdsn_depth_show(struct config_item *item,
		char *page)
{
	return sprintf(page, "%u\n", acl_to_nacl(item)->queue_depth);
}

static ssize_t lio_target_nacl_cmdsn_depth_store(struct config_item *item,
		const char *page, size_t count)
{
	struct se_node_acl *se_nacl = acl_to_nacl(item);
	struct se_portal_group *se_tpg = se_nacl->se_tpg;
	struct iscsi_portal_group *tpg = container_of(se_tpg,
			struct iscsi_portal_group, tpg_se_tpg);
	struct config_item *acl_ci, *tpg_ci, *wwn_ci;
	u32 cmdsn_depth = 0;
	int ret;

	ret = kstrtou32(page, 0, &cmdsn_depth);
	if (ret)
		return ret;
	if (cmdsn_depth > TA_DEFAULT_CMDSN_DEPTH_MAX) {
		pr_err("Passed cmdsn_depth: %u exceeds"
			" TA_DEFAULT_CMDSN_DEPTH_MAX: %u\n", cmdsn_depth,
			TA_DEFAULT_CMDSN_DEPTH_MAX);
		return -EINVAL;
	}
	acl_ci = &se_nacl->acl_group.cg_item;
	if (!acl_ci) {
		pr_err("Unable to locatel acl_ci\n");
		return -EINVAL;
	}
	tpg_ci = &acl_ci->ci_parent->ci_group->cg_item;
	if (!tpg_ci) {
		pr_err("Unable to locate tpg_ci\n");
		return -EINVAL;
	}
	wwn_ci = &tpg_ci->ci_group->cg_item;
	if (!wwn_ci) {
		pr_err("Unable to locate config_item wwn_ci\n");
		return -EINVAL;
	}

	if (iscsit_get_tpg(tpg) < 0)
		return -EINVAL;

	ret = core_tpg_set_initiator_node_queue_depth(se_nacl, cmdsn_depth);

	pr_debug("LIO_Target_ConfigFS: %s/%s Set CmdSN Window: %u for"
		"InitiatorName: %s\n", config_item_name(wwn_ci),
		config_item_name(tpg_ci), cmdsn_depth,
		config_item_name(acl_ci));

	iscsit_put_tpg(tpg);
	return (!ret) ? count : (ssize_t)ret;
}

static ssize_t lio_target_nacl_tag_show(struct config_item *item, char *page)
{
	return snprintf(page, PAGE_SIZE, "%s", acl_to_nacl(item)->acl_tag);
}

static ssize_t lio_target_nacl_tag_store(struct config_item *item,
		const char *page, size_t count)
{
	struct se_node_acl *se_nacl = acl_to_nacl(item);
	int ret;

	ret = core_tpg_set_initiator_node_tag(se_nacl->se_tpg, se_nacl, page);

	if (ret < 0)
		return ret;
	return count;
}

CONFIGFS_ATTR_RO(lio_target_nacl_, info);
CONFIGFS_ATTR(lio_target_nacl_, cmdsn_depth);
CONFIGFS_ATTR(lio_target_nacl_, tag);

static struct configfs_attribute *lio_target_initiator_attrs[] = {
	&lio_target_nacl_attr_info,
	&lio_target_nacl_attr_cmdsn_depth,
	&lio_target_nacl_attr_tag,
	NULL,
};

static int lio_target_init_nodeacl(struct se_node_acl *se_nacl,
		const char *name)
{
	struct iscsi_node_acl *acl =
		container_of(se_nacl, struct iscsi_node_acl, se_node_acl);

	config_group_init_type_name(&acl->node_stat_grps.iscsi_sess_stats_group,
			"iscsi_sess_stats", &iscsi_stat_sess_cit);
	configfs_add_default_group(&acl->node_stat_grps.iscsi_sess_stats_group,
			&se_nacl->acl_fabric_stat_group);
	return 0;
}

/* End items for lio_target_acl_cit */

/* Start items for lio_target_tpg_attrib_cit */

#define DEF_TPG_ATTRIB(name)						\
									\
static ssize_t iscsi_tpg_attrib_##name##_show(struct config_item *item,	\
		char *page)						\
{									\
	struct se_portal_group *se_tpg = attrib_to_tpg(item);		\
	struct iscsi_portal_group *tpg = container_of(se_tpg,		\
			struct iscsi_portal_group, tpg_se_tpg);	\
	ssize_t rb;							\
									\
	if (iscsit_get_tpg(tpg) < 0)					\
		return -EINVAL;						\
									\
	rb = sprintf(page, "%u\n", tpg->tpg_attrib.name);		\
	iscsit_put_tpg(tpg);						\
	return rb;							\
}									\
									\
static ssize_t iscsi_tpg_attrib_##name##_store(struct config_item *item,\
		const char *page, size_t count)				\
{									\
	struct se_portal_group *se_tpg = attrib_to_tpg(item);		\
	struct iscsi_portal_group *tpg = container_of(se_tpg,		\
			struct iscsi_portal_group, tpg_se_tpg);	\
	u32 val;							\
	int ret;							\
									\
	if (iscsit_get_tpg(tpg) < 0)					\
		return -EINVAL;						\
									\
	ret = kstrtou32(page, 0, &val);					\
	if (ret)							\
		goto out;						\
	ret = iscsit_ta_##name(tpg, val);				\
	if (ret < 0)							\
		goto out;						\
									\
	iscsit_put_tpg(tpg);						\
	return count;							\
out:									\
	iscsit_put_tpg(tpg);						\
	return ret;							\
}									\
CONFIGFS_ATTR(iscsi_tpg_attrib_, name)

DEF_TPG_ATTRIB(authentication);
DEF_TPG_ATTRIB(login_timeout);
DEF_TPG_ATTRIB(netif_timeout);
DEF_TPG_ATTRIB(generate_node_acls);
DEF_TPG_ATTRIB(default_cmdsn_depth);
DEF_TPG_ATTRIB(cache_dynamic_acls);
DEF_TPG_ATTRIB(demo_mode_write_protect);
DEF_TPG_ATTRIB(prod_mode_write_protect);
DEF_TPG_ATTRIB(demo_mode_discovery);
DEF_TPG_ATTRIB(default_erl);
DEF_TPG_ATTRIB(t10_pi);
DEF_TPG_ATTRIB(fabric_prot_type);
DEF_TPG_ATTRIB(tpg_enabled_sendtargets);

static struct configfs_attribute *lio_target_tpg_attrib_attrs[] = {
	&iscsi_tpg_attrib_attr_authentication,
	&iscsi_tpg_attrib_attr_login_timeout,
	&iscsi_tpg_attrib_attr_netif_timeout,
	&iscsi_tpg_attrib_attr_generate_node_acls,
	&iscsi_tpg_attrib_attr_default_cmdsn_depth,
	&iscsi_tpg_attrib_attr_cache_dynamic_acls,
	&iscsi_tpg_attrib_attr_demo_mode_write_protect,
	&iscsi_tpg_attrib_attr_prod_mode_write_protect,
	&iscsi_tpg_attrib_attr_demo_mode_discovery,
	&iscsi_tpg_attrib_attr_default_erl,
	&iscsi_tpg_attrib_attr_t10_pi,
	&iscsi_tpg_attrib_attr_fabric_prot_type,
	&iscsi_tpg_attrib_attr_tpg_enabled_sendtargets,
	NULL,
};

/* End items for lio_target_tpg_attrib_cit */

/* Start items for lio_target_tpg_auth_cit */

#define __DEF_TPG_AUTH_STR(prefix, name, flags)					\
static ssize_t __iscsi_##prefix##_##name##_show(struct se_portal_group *se_tpg,	\
		char *page)							\
{										\
	struct iscsi_portal_group *tpg = container_of(se_tpg,			\
				struct iscsi_portal_group, tpg_se_tpg);		\
	struct iscsi_node_auth *auth = &tpg->tpg_demo_auth;			\
										\
	if (!capable(CAP_SYS_ADMIN))						\
		return -EPERM;							\
										\
	return snprintf(page, PAGE_SIZE, "%s\n", auth->name);			\
}										\
										\
static ssize_t __iscsi_##prefix##_##name##_store(struct se_portal_group *se_tpg,\
		const char *page, size_t count)					\
{										\
	struct iscsi_portal_group *tpg = container_of(se_tpg,			\
				struct iscsi_portal_group, tpg_se_tpg);		\
	struct iscsi_node_auth *auth = &tpg->tpg_demo_auth;			\
										\
	if (!capable(CAP_SYS_ADMIN))						\
		return -EPERM;							\
										\
	snprintf(auth->name, sizeof(auth->name), "%s", page);			\
	if (!(strncmp("NULL", auth->name, 4)))					\
		auth->naf_flags &= ~flags;					\
	else									\
		auth->naf_flags |= flags;					\
										\
	if ((auth->naf_flags & NAF_USERID_IN_SET) &&				\
	    (auth->naf_flags & NAF_PASSWORD_IN_SET))				\
		auth->authenticate_target = 1;					\
	else									\
		auth->authenticate_target = 0;					\
										\
	return count;								\
}

#define DEF_TPG_AUTH_STR(name, flags)						\
	__DEF_TPG_AUTH_STR(tpg_auth, name, flags)				\
static ssize_t iscsi_tpg_auth_##name##_show(struct config_item *item,		\
		char *page)							\
{										\
	return __iscsi_tpg_auth_##name##_show(auth_to_tpg(item), page);		\
}										\
										\
static ssize_t iscsi_tpg_auth_##name##_store(struct config_item *item,		\
		const char *page, size_t count)					\
{										\
	return __iscsi_tpg_auth_##name##_store(auth_to_tpg(item), page, count);	\
}										\
										\
CONFIGFS_ATTR(iscsi_tpg_auth_, name);


DEF_TPG_AUTH_STR(userid, NAF_USERID_SET);
DEF_TPG_AUTH_STR(password, NAF_PASSWORD_SET);
DEF_TPG_AUTH_STR(userid_mutual, NAF_USERID_IN_SET);
DEF_TPG_AUTH_STR(password_mutual, NAF_PASSWORD_IN_SET);

#define __DEF_TPG_AUTH_INT(prefix, name)					\
static ssize_t __iscsi_##prefix##_##name##_show(struct se_portal_group *se_tpg,	\
		char *page)								\
{										\
	struct iscsi_portal_group *tpg = container_of(se_tpg,			\
				struct iscsi_portal_group, tpg_se_tpg);		\
	struct iscsi_node_auth *auth = &tpg->tpg_demo_auth;			\
										\
	if (!capable(CAP_SYS_ADMIN))						\
		return -EPERM;							\
										\
	return snprintf(page, PAGE_SIZE, "%d\n", auth->name);			\
}

#define DEF_TPG_AUTH_INT(name)							\
	__DEF_TPG_AUTH_INT(tpg_auth, name)					\
static ssize_t iscsi_tpg_auth_##name##_show(struct config_item *item,		\
		char *page) \
{										\
	return __iscsi_tpg_auth_##name##_show(auth_to_tpg(item), page);		\
}										\
CONFIGFS_ATTR_RO(iscsi_tpg_auth_, name);

DEF_TPG_AUTH_INT(authenticate_target);

static struct configfs_attribute *lio_target_tpg_auth_attrs[] = {
	&iscsi_tpg_auth_attr_userid,
	&iscsi_tpg_auth_attr_password,
	&iscsi_tpg_auth_attr_authenticate_target,
	&iscsi_tpg_auth_attr_userid_mutual,
	&iscsi_tpg_auth_attr_password_mutual,
	NULL,
};

/* End items for lio_target_tpg_auth_cit */

/* Start items for lio_target_tpg_param_cit */

#define DEF_TPG_PARAM(name)						\
static ssize_t iscsi_tpg_param_##name##_show(struct config_item *item,	\
		char *page)						\
{									\
	struct se_portal_group *se_tpg = param_to_tpg(item);		\
	struct iscsi_portal_group *tpg = container_of(se_tpg,		\
			struct iscsi_portal_group, tpg_se_tpg);		\
	struct iscsi_param *param;					\
	ssize_t rb;							\
									\
	if (iscsit_get_tpg(tpg) < 0)					\
		return -EINVAL;						\
									\
	param = iscsi_find_param_from_key(__stringify(name),		\
				tpg->param_list);			\
	if (!param) {							\
		iscsit_put_tpg(tpg);					\
		return -EINVAL;						\
	}								\
	rb = snprintf(page, PAGE_SIZE, "%s\n", param->value);		\
									\
	iscsit_put_tpg(tpg);						\
	return rb;							\
}									\
static ssize_t iscsi_tpg_param_##name##_store(struct config_item *item, \
		const char *page, size_t count)				\
{									\
	struct se_portal_group *se_tpg = param_to_tpg(item);		\
	struct iscsi_portal_group *tpg = container_of(se_tpg,		\
			struct iscsi_portal_group, tpg_se_tpg);		\
	char *buf;							\
	int ret, len;							\
									\
	buf = kzalloc(PAGE_SIZE, GFP_KERNEL);				\
	if (!buf)							\
		return -ENOMEM;						\
	len = snprintf(buf, PAGE_SIZE, "%s=%s", __stringify(name), page);	\
	if (isspace(buf[len-1]))					\
		buf[len-1] = '\0'; /* Kill newline */			\
									\
	if (iscsit_get_tpg(tpg) < 0) {					\
		kfree(buf);						\
		return -EINVAL;						\
	}								\
									\
	ret = iscsi_change_param_value(buf, tpg->param_list, 1);	\
	if (ret < 0)							\
		goto out;						\
									\
	kfree(buf);							\
	iscsit_put_tpg(tpg);						\
	return count;							\
out:									\
	kfree(buf);							\
	iscsit_put_tpg(tpg);						\
	return -EINVAL;							\
}									\
CONFIGFS_ATTR(iscsi_tpg_param_, name)

DEF_TPG_PARAM(AuthMethod);
DEF_TPG_PARAM(HeaderDigest);
DEF_TPG_PARAM(DataDigest);
DEF_TPG_PARAM(MaxConnections);
DEF_TPG_PARAM(TargetAlias);
DEF_TPG_PARAM(InitialR2T);
DEF_TPG_PARAM(ImmediateData);
DEF_TPG_PARAM(MaxRecvDataSegmentLength);
DEF_TPG_PARAM(MaxXmitDataSegmentLength);
DEF_TPG_PARAM(MaxBurstLength);
DEF_TPG_PARAM(FirstBurstLength);
DEF_TPG_PARAM(DefaultTime2Wait);
DEF_TPG_PARAM(DefaultTime2Retain);
DEF_TPG_PARAM(MaxOutstandingR2T);
DEF_TPG_PARAM(DataPDUInOrder);
DEF_TPG_PARAM(DataSequenceInOrder);
DEF_TPG_PARAM(ErrorRecoveryLevel);
DEF_TPG_PARAM(IFMarker);
DEF_TPG_PARAM(OFMarker);
DEF_TPG_PARAM(IFMarkInt);
DEF_TPG_PARAM(OFMarkInt);

static struct configfs_attribute *lio_target_tpg_param_attrs[] = {
	&iscsi_tpg_param_attr_AuthMethod,
	&iscsi_tpg_param_attr_HeaderDigest,
	&iscsi_tpg_param_attr_DataDigest,
	&iscsi_tpg_param_attr_MaxConnections,
	&iscsi_tpg_param_attr_TargetAlias,
	&iscsi_tpg_param_attr_InitialR2T,
	&iscsi_tpg_param_attr_ImmediateData,
	&iscsi_tpg_param_attr_MaxRecvDataSegmentLength,
	&iscsi_tpg_param_attr_MaxXmitDataSegmentLength,
	&iscsi_tpg_param_attr_MaxBurstLength,
	&iscsi_tpg_param_attr_FirstBurstLength,
	&iscsi_tpg_param_attr_DefaultTime2Wait,
	&iscsi_tpg_param_attr_DefaultTime2Retain,
	&iscsi_tpg_param_attr_MaxOutstandingR2T,
	&iscsi_tpg_param_attr_DataPDUInOrder,
	&iscsi_tpg_param_attr_DataSequenceInOrder,
	&iscsi_tpg_param_attr_ErrorRecoveryLevel,
	&iscsi_tpg_param_attr_IFMarker,
	&iscsi_tpg_param_attr_OFMarker,
	&iscsi_tpg_param_attr_IFMarkInt,
	&iscsi_tpg_param_attr_OFMarkInt,
	NULL,
};

/* End items for lio_target_tpg_param_cit */

/* Start items for lio_target_tpg_cit */

static ssize_t lio_target_tpg_enable_show(struct config_item *item, char *page)
{
	struct se_portal_group *se_tpg = to_tpg(item);
	struct iscsi_portal_group *tpg = container_of(se_tpg,
			struct iscsi_portal_group, tpg_se_tpg);
	ssize_t len;

	spin_lock(&tpg->tpg_state_lock);
	len = sprintf(page, "%d\n",
			(tpg->tpg_state == TPG_STATE_ACTIVE) ? 1 : 0);
	spin_unlock(&tpg->tpg_state_lock);

	return len;
}

static ssize_t lio_target_tpg_enable_store(struct config_item *item,
		const char *page, size_t count)
{
	struct se_portal_group *se_tpg = to_tpg(item);
	struct iscsi_portal_group *tpg = container_of(se_tpg,
			struct iscsi_portal_group, tpg_se_tpg);
	u32 op;
	int ret;

	ret = kstrtou32(page, 0, &op);
	if (ret)
		return ret;
	if ((op != 1) && (op != 0)) {
		pr_err("Illegal value for tpg_enable: %u\n", op);
		return -EINVAL;
	}

	ret = iscsit_get_tpg(tpg);
	if (ret < 0)
		return -EINVAL;

	if (op) {
		ret = iscsit_tpg_enable_portal_group(tpg);
		if (ret < 0)
			goto out;
	} else {
		/*
		 * iscsit_tpg_disable_portal_group() assumes force=1
		 */
		ret = iscsit_tpg_disable_portal_group(tpg, 1);
		if (ret < 0)
			goto out;
	}

	iscsit_put_tpg(tpg);
	return count;
out:
	iscsit_put_tpg(tpg);
	return -EINVAL;
}


static ssize_t lio_target_tpg_dynamic_sessions_show(struct config_item *item,
		char *page)
{
	return target_show_dynamic_sessions(to_tpg(item), page);
}

CONFIGFS_ATTR(lio_target_tpg_, enable);
CONFIGFS_ATTR_RO(lio_target_tpg_, dynamic_sessions);

static struct configfs_attribute *lio_target_tpg_attrs[] = {
	&lio_target_tpg_attr_enable,
	&lio_target_tpg_attr_dynamic_sessions,
	NULL,
};

/* End items for lio_target_tpg_cit */

/* Start items for lio_target_tiqn_cit */

static struct se_portal_group *lio_target_tiqn_addtpg(
	struct se_wwn *wwn,
	struct config_group *group,
	const char *name)
{
	struct iscsi_portal_group *tpg;
	struct iscsi_tiqn *tiqn;
	char *tpgt_str;
	int ret;
	u16 tpgt;

	tiqn = container_of(wwn, struct iscsi_tiqn, tiqn_wwn);
	/*
	 * Only tpgt_# directory groups can be created below
	 * target/iscsi/iqn.superturodiskarry/
	 */
	tpgt_str = strstr(name, "tpgt_");
	if (!tpgt_str) {
		pr_err("Unable to locate \"tpgt_#\" directory"
				" group\n");
		return NULL;
	}
	tpgt_str += 5; /* Skip ahead of "tpgt_" */
	ret = kstrtou16(tpgt_str, 0, &tpgt);
	if (ret)
		return NULL;

	tpg = iscsit_alloc_portal_group(tiqn, tpgt);
	if (!tpg)
		return NULL;

	ret = core_tpg_register(wwn, &tpg->tpg_se_tpg, SCSI_PROTOCOL_ISCSI);
	if (ret < 0)
		return NULL;

	ret = iscsit_tpg_add_portal_group(tiqn, tpg);
	if (ret != 0)
		goto out;

	pr_debug("LIO_Target_ConfigFS: REGISTER -> %s\n", tiqn->tiqn);
	pr_debug("LIO_Target_ConfigFS: REGISTER -> Allocated TPG: %s\n",
			name);
	return &tpg->tpg_se_tpg;
out:
	core_tpg_deregister(&tpg->tpg_se_tpg);
	kfree(tpg);
	return NULL;
}

static void lio_target_tiqn_deltpg(struct se_portal_group *se_tpg)
{
	struct iscsi_portal_group *tpg;
	struct iscsi_tiqn *tiqn;

	tpg = container_of(se_tpg, struct iscsi_portal_group, tpg_se_tpg);
	tiqn = tpg->tpg_tiqn;
	/*
	 * iscsit_tpg_del_portal_group() assumes force=1
	 */
	pr_debug("LIO_Target_ConfigFS: DEREGISTER -> Releasing TPG\n");
	iscsit_tpg_del_portal_group(tiqn, tpg, 1);
}

/* End items for lio_target_tiqn_cit */

/* Start LIO-Target TIQN struct contig_item lio_target_cit */

static ssize_t lio_target_wwn_lio_version_show(struct config_item *item,
		char *page)
{
	return sprintf(page, "Datera Inc. iSCSI Target "ISCSIT_VERSION"\n");
}

CONFIGFS_ATTR_RO(lio_target_wwn_, lio_version);

static struct configfs_attribute *lio_target_wwn_attrs[] = {
	&lio_target_wwn_attr_lio_version,
	NULL,
};

static struct se_wwn *lio_target_call_coreaddtiqn(
	struct target_fabric_configfs *tf,
	struct config_group *group,
	const char *name)
{
	struct iscsi_tiqn *tiqn;

	tiqn = iscsit_add_tiqn((unsigned char *)name);
	if (IS_ERR(tiqn))
		return ERR_CAST(tiqn);

	pr_debug("LIO_Target_ConfigFS: REGISTER -> %s\n", tiqn->tiqn);
	pr_debug("LIO_Target_ConfigFS: REGISTER -> Allocated Node:"
			" %s\n", name);
	return &tiqn->tiqn_wwn;
}

static void lio_target_add_wwn_groups(struct se_wwn *wwn)
{
	struct iscsi_tiqn *tiqn = container_of(wwn, struct iscsi_tiqn, tiqn_wwn);

	config_group_init_type_name(&tiqn->tiqn_stat_grps.iscsi_instance_group,
			"iscsi_instance", &iscsi_stat_instance_cit);
	configfs_add_default_group(&tiqn->tiqn_stat_grps.iscsi_instance_group,
			&tiqn->tiqn_wwn.fabric_stat_group);

	config_group_init_type_name(&tiqn->tiqn_stat_grps.iscsi_sess_err_group,
			"iscsi_sess_err", &iscsi_stat_sess_err_cit);
	configfs_add_default_group(&tiqn->tiqn_stat_grps.iscsi_sess_err_group,
			&tiqn->tiqn_wwn.fabric_stat_group);

	config_group_init_type_name(&tiqn->tiqn_stat_grps.iscsi_tgt_attr_group,
			"iscsi_tgt_attr", &iscsi_stat_tgt_attr_cit);
	configfs_add_default_group(&tiqn->tiqn_stat_grps.iscsi_tgt_attr_group,
			&tiqn->tiqn_wwn.fabric_stat_group);

	config_group_init_type_name(&tiqn->tiqn_stat_grps.iscsi_login_stats_group,
			"iscsi_login_stats", &iscsi_stat_login_cit);
	configfs_add_default_group(&tiqn->tiqn_stat_grps.iscsi_login_stats_group,
			&tiqn->tiqn_wwn.fabric_stat_group);

	config_group_init_type_name(&tiqn->tiqn_stat_grps.iscsi_logout_stats_group,
			"iscsi_logout_stats", &iscsi_stat_logout_cit);
	configfs_add_default_group(&tiqn->tiqn_stat_grps.iscsi_logout_stats_group,
			&tiqn->tiqn_wwn.fabric_stat_group);
}

static void lio_target_call_coredeltiqn(
	struct se_wwn *wwn)
{
	struct iscsi_tiqn *tiqn = container_of(wwn, struct iscsi_tiqn, tiqn_wwn);

	pr_debug("LIO_Target_ConfigFS: DEREGISTER -> %s\n",
			tiqn->tiqn);
	iscsit_del_tiqn(tiqn);
}

/* End LIO-Target TIQN struct contig_lio_target_cit */

/* Start lio_target_discovery_auth_cit */

#define DEF_DISC_AUTH_STR(name, flags)					\
	__DEF_NACL_AUTH_STR(disc, name, flags)				\
static ssize_t iscsi_disc_##name##_show(struct config_item *item, char *page) \
{									\
	return __iscsi_disc_##name##_show(&iscsit_global->discovery_acl,\
		page);							\
}									\
static ssize_t iscsi_disc_##name##_store(struct config_item *item,	\
		const char *page, size_t count)				\
{									\
	return __iscsi_disc_##name##_store(&iscsit_global->discovery_acl,	\
		page, count);						\
									\
}									\
CONFIGFS_ATTR(iscsi_disc_, name)

DEF_DISC_AUTH_STR(userid, NAF_USERID_SET);
DEF_DISC_AUTH_STR(password, NAF_PASSWORD_SET);
DEF_DISC_AUTH_STR(userid_mutual, NAF_USERID_IN_SET);
DEF_DISC_AUTH_STR(password_mutual, NAF_PASSWORD_IN_SET);

#define DEF_DISC_AUTH_INT(name)						\
	__DEF_NACL_AUTH_INT(disc, name)					\
static ssize_t iscsi_disc_##name##_show(struct config_item *item, char *page) \
{									\
	return __iscsi_disc_##name##_show(&iscsit_global->discovery_acl, \
			page);						\
}									\
CONFIGFS_ATTR_RO(iscsi_disc_, name)

DEF_DISC_AUTH_INT(authenticate_target);


static ssize_t iscsi_disc_enforce_discovery_auth_show(struct config_item *item,
		char *page)
{
	struct iscsi_node_auth *discovery_auth = &iscsit_global->discovery_acl.node_auth;

	return sprintf(page, "%d\n", discovery_auth->enforce_discovery_auth);
}

static ssize_t iscsi_disc_enforce_discovery_auth_store(struct config_item *item,
		const char *page, size_t count)
{
	struct iscsi_param *param;
	struct iscsi_portal_group *discovery_tpg = iscsit_global->discovery_tpg;
	u32 op;
	int err;

	err = kstrtou32(page, 0, &op);
	if (err)
		return -EINVAL;
	if ((op != 1) && (op != 0)) {
		pr_err("Illegal value for enforce_discovery_auth:"
				" %u\n", op);
		return -EINVAL;
	}

	if (!discovery_tpg) {
		pr_err("iscsit_global->discovery_tpg is NULL\n");
		return -EINVAL;
	}

	param = iscsi_find_param_from_key(AUTHMETHOD,
				discovery_tpg->param_list);
	if (!param)
		return -EINVAL;

	if (op) {
		/*
		 * Reset the AuthMethod key to CHAP.
		 */
		if (iscsi_update_param_value(param, CHAP) < 0)
			return -EINVAL;

		discovery_tpg->tpg_attrib.authentication = 1;
		iscsit_global->discovery_acl.node_auth.enforce_discovery_auth = 1;
		pr_debug("LIO-CORE[0] Successfully enabled"
			" authentication enforcement for iSCSI"
			" Discovery TPG\n");
	} else {
		/*
		 * Reset the AuthMethod key to CHAP,None
		 */
		if (iscsi_update_param_value(param, "CHAP,None") < 0)
			return -EINVAL;

		discovery_tpg->tpg_attrib.authentication = 0;
		iscsit_global->discovery_acl.node_auth.enforce_discovery_auth = 0;
		pr_debug("LIO-CORE[0] Successfully disabled"
			" authentication enforcement for iSCSI"
			" Discovery TPG\n");
	}

	return count;
}

CONFIGFS_ATTR(iscsi_disc_, enforce_discovery_auth);

static struct configfs_attribute *lio_target_discovery_auth_attrs[] = {
	&iscsi_disc_attr_userid,
	&iscsi_disc_attr_password,
	&iscsi_disc_attr_authenticate_target,
	&iscsi_disc_attr_userid_mutual,
	&iscsi_disc_attr_password_mutual,
	&iscsi_disc_attr_enforce_discovery_auth,
	NULL,
};

/* End lio_target_discovery_auth_cit */

/* Start functions for target_core_fabric_ops */

static char *iscsi_get_fabric_name(void)
{
	return "iSCSI";
}

static int iscsi_get_cmd_state(struct se_cmd *se_cmd)
{
	struct iscsi_cmd *cmd = container_of(se_cmd, struct iscsi_cmd, se_cmd);

	return cmd->i_state;
}

static u32 lio_sess_get_index(struct se_session *se_sess)
{
	struct iscsi_session *sess = se_sess->fabric_sess_ptr;

	return sess->session_index;
}

static u32 lio_sess_get_initiator_sid(
	struct se_session *se_sess,
	unsigned char *buf,
	u32 size)
{
	struct iscsi_session *sess = se_sess->fabric_sess_ptr;
	/*
	 * iSCSI Initiator Session Identifier from RFC-3720.
	 */
	return snprintf(buf, size, "%6phN", sess->isid);
}

static int lio_queue_data_in(struct se_cmd *se_cmd)
{
	struct iscsi_cmd *cmd = container_of(se_cmd, struct iscsi_cmd, se_cmd);

	cmd->i_state = ISTATE_SEND_DATAIN;
	cmd->conn->conn_transport->iscsit_queue_data_in(cmd->conn, cmd);

	return 0;
}

static int lio_write_pending(struct se_cmd *se_cmd)
{
	struct iscsi_cmd *cmd = container_of(se_cmd, struct iscsi_cmd, se_cmd);
	struct iscsi_conn *conn = cmd->conn;

	if (!cmd->immediate_data && !cmd->unsolicited_data)
		return conn->conn_transport->iscsit_get_dataout(conn, cmd, false);

	return 0;
}

static int lio_write_pending_status(struct se_cmd *se_cmd)
{
	struct iscsi_cmd *cmd = container_of(se_cmd, struct iscsi_cmd, se_cmd);
	int ret;

	spin_lock_bh(&cmd->istate_lock);
	ret = !(cmd->cmd_flags & ICF_GOT_LAST_DATAOUT);
	spin_unlock_bh(&cmd->istate_lock);

	return ret;
}

static int lio_queue_status(struct se_cmd *se_cmd)
{
	struct iscsi_cmd *cmd = container_of(se_cmd, struct iscsi_cmd, se_cmd);

	cmd->i_state = ISTATE_SEND_STATUS;

	if (cmd->se_cmd.scsi_status || cmd->sense_reason) {
		iscsit_add_cmd_to_response_queue(cmd, cmd->conn, cmd->i_state);
		return 0;
	}
	cmd->conn->conn_transport->iscsit_queue_status(cmd->conn, cmd);

	return 0;
}

static void lio_queue_tm_rsp(struct se_cmd *se_cmd)
{
	struct iscsi_cmd *cmd = container_of(se_cmd, struct iscsi_cmd, se_cmd);

	cmd->i_state = ISTATE_SEND_TASKMGTRSP;
	iscsit_add_cmd_to_response_queue(cmd, cmd->conn, cmd->i_state);
}

static void lio_aborted_task(struct se_cmd *se_cmd)
{
	struct iscsi_cmd *cmd = container_of(se_cmd, struct iscsi_cmd, se_cmd);

	cmd->conn->conn_transport->iscsit_aborted_task(cmd->conn, cmd);
}

static inline struct iscsi_portal_group *iscsi_tpg(struct se_portal_group *se_tpg)
{
	return container_of(se_tpg, struct iscsi_portal_group, tpg_se_tpg);
}

static char *lio_tpg_get_endpoint_wwn(struct se_portal_group *se_tpg)
{
	return iscsi_tpg(se_tpg)->tpg_tiqn->tiqn;
}

static u16 lio_tpg_get_tag(struct se_portal_group *se_tpg)
{
	return iscsi_tpg(se_tpg)->tpgt;
}

static u32 lio_tpg_get_default_depth(struct se_portal_group *se_tpg)
{
	return iscsi_tpg(se_tpg)->tpg_attrib.default_cmdsn_depth;
}

static int lio_tpg_check_demo_mode(struct se_portal_group *se_tpg)
{
	return iscsi_tpg(se_tpg)->tpg_attrib.generate_node_acls;
}

static int lio_tpg_check_demo_mode_cache(struct se_portal_group *se_tpg)
{
	return iscsi_tpg(se_tpg)->tpg_attrib.cache_dynamic_acls;
}

static int lio_tpg_check_demo_mode_write_protect(
	struct se_portal_group *se_tpg)
{
	return iscsi_tpg(se_tpg)->tpg_attrib.demo_mode_write_protect;
}

static int lio_tpg_check_prod_mode_write_protect(
	struct se_portal_group *se_tpg)
{
	return iscsi_tpg(se_tpg)->tpg_attrib.prod_mode_write_protect;
}

static int lio_tpg_check_prot_fabric_only(
	struct se_portal_group *se_tpg)
{
	/*
	 * Only report fabric_prot_type if t10_pi has also been enabled
	 * for incoming ib_isert sessions.
	 */
	if (!iscsi_tpg(se_tpg)->tpg_attrib.t10_pi)
		return 0;
	return iscsi_tpg(se_tpg)->tpg_attrib.fabric_prot_type;
}

/*
 * This function calls iscsit_inc_session_usage_count() on the
 * struct iscsi_session in question.
 */
static void lio_tpg_close_session(struct se_session *se_sess)
{
	struct iscsi_session *sess = se_sess->fabric_sess_ptr;
	struct se_portal_group *se_tpg = &sess->tpg->tpg_se_tpg;

	spin_lock_bh(&se_tpg->session_lock);
	spin_lock(&sess->conn_lock);
	if (atomic_read(&sess->session_fall_back_to_erl0) ||
	    atomic_read(&sess->session_logout) ||
	    (sess->time2retain_timer_flags & ISCSI_TF_EXPIRED)) {
		spin_unlock(&sess->conn_lock);
		spin_unlock_bh(&se_tpg->session_lock);
		return;
	}
	atomic_set(&sess->session_reinstatement, 1);
	spin_unlock(&sess->conn_lock);

	iscsit_stop_time2retain_timer(sess);
	spin_unlock_bh(&se_tpg->session_lock);

	iscsit_stop_session(sess, 1, 1);
	iscsit_close_session(sess);
}

static u32 lio_tpg_get_inst_index(struct se_portal_group *se_tpg)
{
	return iscsi_tpg(se_tpg)->tpg_tiqn->tiqn_index;
}

static void lio_set_default_node_attributes(struct se_node_acl *se_acl)
{
	struct iscsi_node_acl *acl = container_of(se_acl, struct iscsi_node_acl,
				se_node_acl);
	struct se_portal_group *se_tpg = se_acl->se_tpg;
	struct iscsi_portal_group *tpg = container_of(se_tpg,
				struct iscsi_portal_group, tpg_se_tpg);

	acl->node_attrib.nacl = acl;
	iscsit_set_default_node_attribues(acl, tpg);
}

static int lio_check_stop_free(struct se_cmd *se_cmd)
{
	return target_put_sess_cmd(se_cmd);
}

static void lio_release_cmd(struct se_cmd *se_cmd)
{
	struct iscsi_cmd *cmd = container_of(se_cmd, struct iscsi_cmd, se_cmd);

	pr_debug("Entering lio_release_cmd for se_cmd: %p\n", se_cmd);
	iscsit_release_cmd(cmd);
}

const struct target_core_fabric_ops iscsi_ops = {
	.module				= THIS_MODULE,
	.name				= "iscsi",
	.node_acl_size			= sizeof(struct iscsi_node_acl),
	.get_fabric_name		= iscsi_get_fabric_name,
	.tpg_get_wwn			= lio_tpg_get_endpoint_wwn,
	.tpg_get_tag			= lio_tpg_get_tag,
	.tpg_get_default_depth		= lio_tpg_get_default_depth,
	.tpg_check_demo_mode		= lio_tpg_check_demo_mode,
	.tpg_check_demo_mode_cache	= lio_tpg_check_demo_mode_cache,
	.tpg_check_demo_mode_write_protect =
			lio_tpg_check_demo_mode_write_protect,
	.tpg_check_prod_mode_write_protect =
			lio_tpg_check_prod_mode_write_protect,
	.tpg_check_prot_fabric_only	= &lio_tpg_check_prot_fabric_only,
	.tpg_get_inst_index		= lio_tpg_get_inst_index,
	.check_stop_free		= lio_check_stop_free,
	.release_cmd			= lio_release_cmd,
	.close_session			= lio_tpg_close_session,
	.sess_get_index			= lio_sess_get_index,
	.sess_get_initiator_sid		= lio_sess_get_initiator_sid,
	.write_pending			= lio_write_pending,
	.write_pending_status		= lio_write_pending_status,
	.set_default_node_attributes	= lio_set_default_node_attributes,
	.get_cmd_state			= iscsi_get_cmd_state,
	.queue_data_in			= lio_queue_data_in,
	.queue_status			= lio_queue_status,
	.queue_tm_rsp			= lio_queue_tm_rsp,
	.aborted_task			= lio_aborted_task,
	.fabric_make_wwn		= lio_target_call_coreaddtiqn,
	.fabric_drop_wwn		= lio_target_call_coredeltiqn,
	.add_wwn_groups			= lio_target_add_wwn_groups,
	.fabric_make_tpg		= lio_target_tiqn_addtpg,
	.fabric_drop_tpg		= lio_target_tiqn_deltpg,
	.fabric_make_np			= lio_target_call_addnptotpg,
	.fabric_drop_np			= lio_target_call_delnpfromtpg,
	.fabric_init_nodeacl		= lio_target_init_nodeacl,

	.tfc_discovery_attrs		= lio_target_discovery_auth_attrs,
	.tfc_wwn_attrs			= lio_target_wwn_attrs,
	.tfc_tpg_base_attrs		= lio_target_tpg_attrs,
	.tfc_tpg_attrib_attrs		= lio_target_tpg_attrib_attrs,
	.tfc_tpg_auth_attrs		= lio_target_tpg_auth_attrs,
	.tfc_tpg_param_attrs		= lio_target_tpg_param_attrs,
	.tfc_tpg_np_base_attrs		= lio_target_portal_attrs,
	.tfc_tpg_nacl_base_attrs	= lio_target_initiator_attrs,
	.tfc_tpg_nacl_attrib_attrs	= lio_target_nacl_attrib_attrs,
	.tfc_tpg_nacl_auth_attrs	= lio_target_nacl_auth_attrs,
	.tfc_tpg_nacl_param_attrs	= lio_target_nacl_param_attrs,
};<|MERGE_RESOLUTION|>--- conflicted
+++ resolved
@@ -40,59 +40,7 @@
 
 static inline struct iscsi_tpg_np *to_iscsi_tpg_np(struct config_item *item)
 {
-<<<<<<< HEAD
-	struct iscsi_np *np;
-	struct iscsi_portal_group *tpg;
-	struct iscsi_tpg_np *tpg_np = container_of(se_tpg_np,
-				struct iscsi_tpg_np, se_tpg_np);
-	struct iscsi_tpg_np *tpg_np_sctp = NULL;
-	u32 op;
-	int ret;
-
-	ret = kstrtou32(page, 0, &op);
-	if (ret)
-		return ret;
-	if ((op != 1) && (op != 0)) {
-		pr_err("Illegal value for tpg_enable: %u\n", op);
-		return -EINVAL;
-	}
-	np = tpg_np->tpg_np;
-	if (!np) {
-		pr_err("Unable to locate struct iscsi_np from"
-				" struct iscsi_tpg_np\n");
-		return -EINVAL;
-	}
-
-	tpg = tpg_np->tpg;
-	if (iscsit_get_tpg(tpg) < 0)
-		return -EINVAL;
-
-	if (op) {
-		/*
-		 * Use existing np->np_sockaddr for SCTP network portal reference
-		 */
-		tpg_np_sctp = iscsit_tpg_add_network_portal(tpg, &np->np_sockaddr,
-					tpg_np, ISCSI_SCTP_TCP);
-		if (!tpg_np_sctp || IS_ERR(tpg_np_sctp))
-			goto out;
-	} else {
-		tpg_np_sctp = iscsit_tpg_locate_child_np(tpg_np, ISCSI_SCTP_TCP);
-		if (!tpg_np_sctp)
-			goto out;
-
-		ret = iscsit_tpg_del_network_portal(tpg, tpg_np_sctp);
-		if (ret < 0)
-			goto out;
-	}
-
-	iscsit_put_tpg(tpg);
-	return count;
-out:
-	iscsit_put_tpg(tpg);
-	return -EINVAL;
-=======
 	return container_of(to_tpg_np(item), struct iscsi_tpg_np, se_tpg_np);
->>>>>>> f2ed3bfc
 }
 
 static ssize_t lio_target_np_driver_show(struct config_item *item, char *page,
@@ -150,17 +98,10 @@
 			}
 		}
 
-<<<<<<< HEAD
-		tpg_np_iser = iscsit_tpg_add_network_portal(tpg, &np->np_sockaddr,
-				tpg_np, ISCSI_INFINIBAND);
-		if (IS_ERR(tpg_np_iser)) {
-			rc = PTR_ERR(tpg_np_iser);
-=======
 		tpg_np_new = iscsit_tpg_add_network_portal(tpg,
 					&np->np_sockaddr, tpg_np, type);
 		if (IS_ERR(tpg_np_new)) {
 			rc = PTR_ERR(tpg_np_new);
->>>>>>> f2ed3bfc
 			goto out;
 		}
 	} else {
@@ -349,13 +290,8 @@
 
 	se_tpg = &tpg->tpg_se_tpg;
 	pr_debug("LIO_Target_ConfigFS: DEREGISTER -> %s TPGT: %hu"
-<<<<<<< HEAD
-		" PORTAL: %pISc:%hu\n", config_item_name(&se_tpg->se_tpg_wwn->wwn_group.cg_item),
-		tpg->tpgt, &tpg_np->tpg_np->np_sockaddr, tpg_np->tpg_np->np_port);
-=======
 		" PORTAL: %pISpc\n", config_item_name(&se_tpg->se_tpg_wwn->wwn_group.cg_item),
 		tpg->tpgt, &tpg_np->tpg_np->np_sockaddr);
->>>>>>> f2ed3bfc
 
 	ret = iscsit_tpg_del_network_portal(tpg, tpg_np);
 	if (ret < 0)
