--- conflicted
+++ resolved
@@ -101,16 +101,7 @@
 	}
 	spin_unlock_irq(&vc->lock);
 
-<<<<<<< HEAD
-	if (cb) {
-		if (vd->overide_callback)
-			vd->overide_callback(vd->overide_param);
-		else
-			cb(cb_data);
-	}
-=======
 	dmaengine_desc_callback_invoke(&cb, NULL);
->>>>>>> f2ed3bfc
 
 	while (!list_empty(&head)) {
 		vd = list_first_entry(&head, struct virt_dma_desc, node);
