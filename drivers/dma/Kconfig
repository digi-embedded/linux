#
# DMA engine configuration
#

menuconfig DMADEVICES
	bool "DMA Engine support"
	depends on HAS_DMA
	help
	  DMA engines can do asynchronous data transfers without
	  involving the host CPU.  Currently, this framework can be
	  used to offload memory copies in the network stack and
	  RAID operations in the MD driver.  This menu only presents
	  DMA Device drivers supported by the configured arch, it may
	  be empty in some cases.

config DMADEVICES_DEBUG
        bool "DMA Engine debugging"
        depends on DMADEVICES != n
        help
          This is an option for use by developers; most people should
          say N here.  This enables DMA engine core and driver debugging.

config DMADEVICES_VDEBUG
        bool "DMA Engine verbose debugging"
        depends on DMADEVICES_DEBUG != n
        help
          This is an option for use by developers; most people should
          say N here.  This enables deeper (more verbose) debugging of
          the DMA engine core and drivers.


if DMADEVICES

comment "DMA Devices"

#core
config ASYNC_TX_ENABLE_CHANNEL_SWITCH
	bool

config ARCH_HAS_ASYNC_TX_FIND_CHANNEL
	bool

config DMA_ENGINE
	bool

config DMA_VIRTUAL_CHANNELS
	tristate

config DMA_ACPI
	def_bool y
	depends on ACPI

config DMA_OF
	def_bool y
	depends on OF
	select DMA_ENGINE

#devices
config AMBA_PL08X
	bool "ARM PrimeCell PL080 or PL081 support"
	depends on ARM_AMBA
	select DMA_ENGINE
	select DMA_VIRTUAL_CHANNELS
	help
	  Platform has a PL08x DMAC device
	  which can provide DMA engine support

config AMCC_PPC440SPE_ADMA
	tristate "AMCC PPC440SPe ADMA support"
	depends on 440SPe || 440SP
	select DMA_ENGINE
	select DMA_ENGINE_RAID
	select ARCH_HAS_ASYNC_TX_FIND_CHANNEL
	select ASYNC_TX_ENABLE_CHANNEL_SWITCH
	help
	  Enable support for the AMCC PPC440SPe RAID engines.

config AT_HDMAC
	tristate "Atmel AHB DMA support"
	depends on ARCH_AT91
	select DMA_ENGINE
	help
	  Support the Atmel AHB DMA controller.

config AT_XDMAC
	tristate "Atmel XDMA support"
	depends on ARCH_AT91
	select DMA_ENGINE
	help
	  Support the Atmel XDMA controller.

config AXI_DMAC
	tristate "Analog Devices AXI-DMAC DMA support"
	depends on MICROBLAZE || NIOS2 || ARCH_ZYNQ || ARCH_SOCFPGA || COMPILE_TEST
	select DMA_ENGINE
	select DMA_VIRTUAL_CHANNELS
	help
	  Enable support for the Analog Devices AXI-DMAC peripheral. This DMA
	  controller is often used in Analog Device's reference designs for FPGA
	  platforms.

config COH901318
	bool "ST-Ericsson COH901318 DMA support"
	select DMA_ENGINE
	depends on ARCH_U300 || COMPILE_TEST
	help
	  Enable support for ST-Ericsson COH 901 318 DMA.

config DMA_BCM2835
	tristate "BCM2835 DMA engine support"
	depends on ARCH_BCM2835
	select DMA_ENGINE
	select DMA_VIRTUAL_CHANNELS

config DMA_JZ4740
	tristate "JZ4740 DMA support"
	depends on MACH_JZ4740 || COMPILE_TEST
	select DMA_ENGINE
	select DMA_VIRTUAL_CHANNELS

config DMA_JZ4780
	tristate "JZ4780 DMA support"
	depends on MACH_JZ4780 || COMPILE_TEST
	select DMA_ENGINE
	select DMA_VIRTUAL_CHANNELS
	help
	  This selects support for the DMA controller in Ingenic JZ4780 SoCs.
	  If you have a board based on such a SoC and wish to use DMA for
	  devices which can use the DMA controller, say Y or M here.

config DMA_OMAP
	tristate "OMAP DMA support"
	depends on ARCH_OMAP || COMPILE_TEST
	select DMA_ENGINE
	select DMA_VIRTUAL_CHANNELS
	select TI_DMA_CROSSBAR if (SOC_DRA7XX || COMPILE_TEST)

config DMA_SA11X0
	tristate "SA-11x0 DMA support"
	depends on ARCH_SA1100 || COMPILE_TEST
	select DMA_ENGINE
	select DMA_VIRTUAL_CHANNELS
	help
	  Support the DMA engine found on Intel StrongARM SA-1100 and
	  SA-1110 SoCs.  This DMA engine can only be used with on-chip
	  devices.

config DMA_SUN4I
	tristate "Allwinner A10 DMA SoCs support"
	depends on MACH_SUN4I || MACH_SUN5I || MACH_SUN7I
	default (MACH_SUN4I || MACH_SUN5I || MACH_SUN7I)
	select DMA_ENGINE
	select DMA_VIRTUAL_CHANNELS
	help
	  Enable support for the DMA controller present in the sun4i,
	  sun5i and sun7i Allwinner ARM SoCs.

config DMA_SUN6I
	tristate "Allwinner A31 SoCs DMA support"
	depends on MACH_SUN6I || MACH_SUN8I || COMPILE_TEST
	depends on RESET_CONTROLLER
	select DMA_ENGINE
	select DMA_VIRTUAL_CHANNELS
	help
	  Support for the DMA engine first found in Allwinner A31 SoCs.

config EP93XX_DMA
	bool "Cirrus Logic EP93xx DMA support"
	depends on ARCH_EP93XX || COMPILE_TEST
	select DMA_ENGINE
	help
	  Enable support for the Cirrus Logic EP93xx M2P/M2M DMA controller.

config FSL_DMA
	tristate "Freescale Elo series DMA support"
	depends on FSL_SOC
	select DMA_ENGINE
	select ASYNC_TX_ENABLE_CHANNEL_SWITCH
	---help---
	  Enable support for the Freescale Elo series DMA controllers.
	  The Elo is the DMA controller on some mpc82xx and mpc83xx parts, the
	  EloPlus is on mpc85xx and mpc86xx and Pxxx parts, and the Elo3 is on
	  some Txxx and Bxxx parts.

config FSL_EDMA
	tristate "Freescale eDMA engine support"
	depends on OF
	select DMA_ENGINE
	select DMA_VIRTUAL_CHANNELS
	help
	  Support the Freescale eDMA engine with programmable channel
	  multiplexing capability for DMA request sources(slot).
	  This module can be found on Freescale Vybrid and LS-1 SoCs.

config FSL_RAID
        tristate "Freescale RAID engine Support"
        depends on FSL_SOC && !ASYNC_TX_ENABLE_CHANNEL_SWITCH
        select DMA_ENGINE
        select DMA_ENGINE_RAID
        ---help---
          Enable support for Freescale RAID Engine. RAID Engine is
          available on some QorIQ SoCs (like P5020/P5040). It has
          the capability to offload memcpy, xor and pq computation
	  for raid5/6.

config IMG_MDC_DMA
	tristate "IMG MDC support"
	depends on MIPS || COMPILE_TEST
	depends on MFD_SYSCON
	select DMA_ENGINE
	select DMA_VIRTUAL_CHANNELS
	help
	  Enable support for the IMG multi-threaded DMA controller (MDC).

config IMX_DMA
	tristate "i.MX DMA support"
	depends on ARCH_MXC
	select DMA_ENGINE
	help
	  Support the i.MX DMA engine. This engine is integrated into
	  Freescale i.MX1/21/27 chips.

<<<<<<< HEAD
source "drivers/dma/pxp/Kconfig"

config MX3_IPU
	bool "MX3x Image Processing Unit support"
=======
config IMX_SDMA
	tristate "i.MX SDMA support"
>>>>>>> f2ed3bfc
	depends on ARCH_MXC
	select DMA_ENGINE
	select DMA_VIRTUAL_CHANNELS
	help
	  Support the i.MX SDMA engine. This engine is integrated into
	  Freescale i.MX25/31/35/51/53/6 chips.

config INTEL_IDMA64
	tristate "Intel integrated DMA 64-bit support"
	select DMA_ENGINE
	select DMA_VIRTUAL_CHANNELS
	help
	  Enable DMA support for Intel Low Power Subsystem such as found on
	  Intel Skylake PCH.

<<<<<<< HEAD
source "drivers/dma/pxp/Kconfig"

config TXX9_DMAC
	tristate "Toshiba TXx9 SoC DMA support"
	depends on MACH_TX49XX || MACH_TX39XX
=======
config INTEL_IOATDMA
	tristate "Intel I/OAT DMA support"
	depends on PCI && X86_64
>>>>>>> f2ed3bfc
	select DMA_ENGINE
	select DMA_ENGINE_RAID
	select DCA
	help
	  Enable support for the Intel(R) I/OAT DMA engine present
	  in recent Intel Xeon chipsets.

	  Say Y here if you have such a chipset.

	  If unsure, say N.

config INTEL_IOP_ADMA
	tristate "Intel IOP ADMA support"
	depends on ARCH_IOP32X || ARCH_IOP33X || ARCH_IOP13XX
	select DMA_ENGINE
	select ASYNC_TX_ENABLE_CHANNEL_SWITCH
	help
	  Enable support for the Intel(R) IOP Series RAID engines.

config INTEL_MIC_X100_DMA
	tristate "Intel MIC X100 DMA Driver"
	depends on 64BIT && X86 && INTEL_MIC_BUS
	select DMA_ENGINE
	help
	  This enables DMA support for the Intel Many Integrated Core
	  (MIC) family of PCIe form factor coprocessor X100 devices that
	  run a 64 bit Linux OS. This driver will be used by both MIC
	  host and card drivers.

	  If you are building host kernel with a MIC device or a card
	  kernel for a MIC device, then say M (recommended) or Y, else
	  say N. If unsure say N.

	  More information about the Intel MIC family as well as the Linux
	  OS and tools for MIC to use with this driver are available from
	  <http://software.intel.com/en-us/mic-developer>.

config K3_DMA
	tristate "Hisilicon K3 DMA support"
	depends on ARCH_HI3xxx || ARCH_HISI || COMPILE_TEST
	select DMA_ENGINE
	select DMA_VIRTUAL_CHANNELS
	help
	  Support the DMA engine for Hisilicon K3 platform
	  devices.

config LPC18XX_DMAMUX
	bool "NXP LPC18xx/43xx DMA MUX for PL080"
	depends on ARCH_LPC18XX || COMPILE_TEST
	depends on OF && AMBA_PL08X
	select MFD_SYSCON
	help
	  Enable support for DMA on NXP LPC18xx/43xx platforms
	  with PL080 and multiplexed DMA request lines.

config MMP_PDMA
	bool "MMP PDMA support"
	depends on ARCH_MMP || ARCH_PXA || COMPILE_TEST
	select DMA_ENGINE
	help
	  Support the MMP PDMA engine for PXA and MMP platform.

config MMP_TDMA
	bool "MMP Two-Channel DMA support"
	depends on ARCH_MMP || COMPILE_TEST
	select DMA_ENGINE
	select MMP_SRAM if ARCH_MMP
	select GENERIC_ALLOCATOR
	help
	  Support the MMP Two-Channel DMA engine.
	  This engine used for MMP Audio DMA and pxa910 SQU.
	  It needs sram driver under mach-mmp.

config MOXART_DMA
	tristate "MOXART DMA support"
	depends on ARCH_MOXART
	select DMA_ENGINE
	select DMA_VIRTUAL_CHANNELS
	help
	  Enable support for the MOXA ART SoC DMA controller.
 
	  Say Y here if you enabled MMP ADMA, otherwise say N.

config MPC512X_DMA
	tristate "Freescale MPC512x built-in DMA engine support"
	depends on PPC_MPC512x || PPC_MPC831x
	select DMA_ENGINE
	---help---
	  Enable support for the Freescale MPC512x built-in DMA engine.

config MV_XOR
	bool "Marvell XOR engine support"
	depends on PLAT_ORION || ARCH_MVEBU || COMPILE_TEST
	select DMA_ENGINE
	select DMA_ENGINE_RAID
	select ASYNC_TX_ENABLE_CHANNEL_SWITCH
	---help---
	  Enable support for the Marvell XOR engine.

config MV_XOR_V2
	bool "Marvell XOR engine version 2 support "
	depends on ARM64
	select DMA_ENGINE
	select DMA_ENGINE_RAID
	select ASYNC_TX_ENABLE_CHANNEL_SWITCH
	select GENERIC_MSI_IRQ_DOMAIN
	---help---
	  Enable support for the Marvell version 2 XOR engine.

	  This engine provides acceleration for copy, XOR and RAID6
	  operations, and is available on Marvell Armada 7K and 8K
	  platforms.

config MXS_DMA
	bool "MXS DMA support"
	depends on SOC_IMX23 || SOC_IMX28 || SOC_IMX6
	select STMP_DEVICE
	select DMA_ENGINE
	help
	  Support the MXS DMA engine. This engine including APBH-DMA
	  and APBX-DMA is integrated into Freescale
	  i.MX23/28/MX6Q/MX6DL/MX6UL chips.

source "drivers/dma/pxp/Kconfig"

config MX3_IPU
	bool "MX3x Image Processing Unit support"
	depends on ARCH_MXC
	select DMA_ENGINE
	default y
	help
	  If you plan to use the Image Processing unit in the i.MX3x, say
	  Y here. If unsure, select Y.

config MX3_IPU_IRQS
	int "Number of dynamically mapped interrupts for IPU"
	depends on MX3_IPU
	range 2 137
	default 4
	help
	  Out of 137 interrupt sources on i.MX31 IPU only very few are used.
	  To avoid bloating the irq_desc[] array we allocate a sufficient
	  number of IRQ slots and map them dynamically to specific sources.

config NBPFAXI_DMA
	tristate "Renesas Type-AXI NBPF DMA support"
	select DMA_ENGINE
	depends on ARM || COMPILE_TEST
	help
	  Support for "Type-AXI" NBPF DMA IPs from Renesas

config PCH_DMA
	tristate "Intel EG20T PCH / LAPIS Semicon IOH(ML7213/ML7223/ML7831) DMA"
	depends on PCI && (X86_32 || COMPILE_TEST)
	select DMA_ENGINE
	help
	  Enable support for Intel EG20T PCH DMA engine.

	  This driver also can be used for LAPIS Semiconductor IOH(Input/
	  Output Hub), ML7213, ML7223 and ML7831.
	  ML7213 IOH is for IVI(In-Vehicle Infotainment) use, ML7223 IOH is
	  for MP(Media Phone) use and ML7831 IOH is for general purpose use.
	  ML7213/ML7223/ML7831 is companion chip for Intel Atom E6xx series.
	  ML7213/ML7223/ML7831 is completely compatible for Intel EG20T PCH.

config PL330_DMA
	tristate "DMA API Driver for PL330"
	select DMA_ENGINE
<<<<<<< HEAD
	select DMA_VIRTUAL_CHANNELS
=======
	depends on ARM_AMBA
>>>>>>> f2ed3bfc
	help
	  Select if your platform has one or more PL330 DMACs.
	  You need to provide platform specific settings via
	  platform_data for a dma-pl330 device.

config PXA_DMA
	bool "PXA DMA support"
	depends on (ARCH_MMP || ARCH_PXA)
	select DMA_ENGINE
	select DMA_VIRTUAL_CHANNELS
	help
	  Support the DMA engine for PXA. It is also compatible with MMP PDMA
	  platform. The internal DMA IP of all PXA variants is supported, with
	  16 to 32 channels for peripheral to memory or memory to memory
	  transfers.

<<<<<<< HEAD
config MXS_DMA
	bool "MXS DMA support"
	depends on SOC_IMX23 || SOC_IMX28 || SOC_IMX6
	select STMP_DEVICE
=======
config SIRF_DMA
	tristate "CSR SiRFprimaII/SiRFmarco DMA support"
	depends on ARCH_SIRF
>>>>>>> f2ed3bfc
	select DMA_ENGINE
	help
	  Enable support for the CSR SiRFprimaII DMA engine.

config STE_DMA40
	bool "ST-Ericsson DMA40 support"
	depends on ARCH_U8500
	select DMA_ENGINE
	help
	  Support for ST-Ericsson DMA40 controller

config STM32_DMA
	bool "STMicroelectronics STM32 DMA support"
	depends on ARCH_STM32 || COMPILE_TEST
	select DMA_ENGINE
	select DMA_VIRTUAL_CHANNELS
	help
	  Enable support for the on-chip DMA controller on STMicroelectronics
	  STM32 MCUs.
	  If you have a board based on such a MCU and wish to use DMA say Y or M
	  here.

config S3C24XX_DMAC
	bool "Samsung S3C24XX DMA support"
	depends on ARCH_S3C24XX || COMPILE_TEST
	select DMA_ENGINE
	select DMA_VIRTUAL_CHANNELS
	help
	  Support for the Samsung S3C24XX DMA controller driver. The
	  DMA controller is having multiple DMA channels which can be
	  configured for different peripherals like audio, UART, SPI.
	  The DMA controller can transfer data from memory to peripheral,
	  periphal to memory, periphal to periphal and memory to memory.

config TXX9_DMAC
	tristate "Toshiba TXx9 SoC DMA support"
	depends on MACH_TX49XX || MACH_TX39XX
	select DMA_ENGINE
	help
	  Support the TXx9 SoC internal DMA controller.  This can be
	  integrated in chips such as the Toshiba TX4927/38/39.

config TEGRA20_APB_DMA
	bool "NVIDIA Tegra20 APB DMA support"
	depends on ARCH_TEGRA
	select DMA_ENGINE
	help
	  Support for the NVIDIA Tegra20 APB DMA controller driver. The
	  DMA controller is having multiple DMA channel which can be
	  configured for different peripherals like audio, UART, SPI,
	  I2C etc which is in APB bus.
	  This DMA controller transfers data from memory to peripheral fifo
	  or vice versa. It does not support memory to memory data transfer.

config TEGRA210_ADMA
	bool "NVIDIA Tegra210 ADMA support"
	depends on (ARCH_TEGRA_210_SOC || COMPILE_TEST) && PM_CLK
	select DMA_ENGINE
	select DMA_VIRTUAL_CHANNELS
	help
	  Support for the NVIDIA Tegra210 ADMA controller driver. The
	  DMA controller has multiple DMA channels and is used to service
	  various audio clients in the Tegra210 audio processing engine
	  (APE). This DMA controller transfers data from memory to
	  peripheral and vice versa. It does not support memory to
	  memory data transfer.

config TIMB_DMA
	tristate "Timberdale FPGA DMA support"
	depends on MFD_TIMBERDALE || COMPILE_TEST
	select DMA_ENGINE
	help
	  Enable support for the Timberdale FPGA DMA engine.

config TI_CPPI41
	tristate "AM33xx CPPI41 DMA support"
	depends on ARCH_OMAP
	select DMA_ENGINE
	help
	  The Communications Port Programming Interface (CPPI) 4.1 DMA engine
	  is currently used by the USB driver on AM335x platforms.

config TI_DMA_CROSSBAR
	bool

config TI_EDMA
	bool "TI EDMA support"
	depends on ARCH_DAVINCI || ARCH_OMAP || ARCH_KEYSTONE || COMPILE_TEST
	select DMA_ENGINE
	select DMA_VIRTUAL_CHANNELS
	select TI_DMA_CROSSBAR if (ARCH_OMAP || COMPILE_TEST)
	default n
	help
	  Enable support for the TI EDMA controller. This DMA
	  engine is found on TI DaVinci and AM33xx parts.

config XGENE_DMA
	tristate "APM X-Gene DMA support"
	depends on ARCH_XGENE || COMPILE_TEST
	select DMA_ENGINE
	select DMA_ENGINE_RAID
	select ASYNC_TX_ENABLE_CHANNEL_SWITCH
	help
	  Enable support for the APM X-Gene SoC DMA engine.

config XILINX_DMA
	tristate "Xilinx AXI DMAS Engine"
	depends on (ARCH_ZYNQ || MICROBLAZE || ARM64)
	select DMA_ENGINE
	help
	  Enable support for Xilinx AXI VDMA Soft IP.

	  AXI VDMA engine provides high-bandwidth direct memory access
	  between memory and AXI4-Stream video type target
	  peripherals including peripherals which support AXI4-
	  Stream Video Protocol.  It has two stream interfaces/
	  channels, Memory Mapped to Stream (MM2S) and Stream to
	  Memory Mapped (S2MM) for the data transfers.
	  AXI CDMA engine provides high-bandwidth direct memory access
	  between a memory-mapped source address and a memory-mapped
	  destination address.
	  AXI DMA engine provides high-bandwidth one dimensional direct
	  memory access between memory and AXI4-Stream target peripherals.

config XILINX_ZYNQMP_DMA
	tristate "Xilinx ZynqMP DMA Engine"
	depends on (ARCH_ZYNQ || MICROBLAZE || ARM64)
	select DMA_ENGINE
	help
	  Enable support for Xilinx ZynqMP DMA controller.

config ZX_DMA
	tristate "ZTE ZX296702 DMA support"
	depends on ARCH_ZX || COMPILE_TEST
	select DMA_ENGINE
	select DMA_VIRTUAL_CHANNELS
	help
	  Support the DMA engine for ZTE ZX296702 platform devices.


# driver files
source "drivers/dma/bestcomm/Kconfig"

source "drivers/dma/qcom/Kconfig"

source "drivers/dma/dw/Kconfig"

source "drivers/dma/hsu/Kconfig"

source "drivers/dma/sh/Kconfig"

# clients
comment "DMA Clients"
	depends on DMA_ENGINE

config ASYNC_TX_DMA
	bool "Async_tx: Offload support for the async_tx api"
	depends on DMA_ENGINE
	help
	  This allows the async_tx api to take advantage of offload engines for
	  memcpy, memset, xor, and raid6 p+q operations.  If your platform has
	  a dma engine that can perform raid operations and you have enabled
	  MD_RAID456 say Y.

	  If unsure, say N.

config DMATEST
	tristate "DMA Test client"
	depends on DMA_ENGINE
	help
	  Simple DMA test client. Say N unless you're debugging a
	  DMA Device driver.

config DMA_ENGINE_RAID
	bool

endif<|MERGE_RESOLUTION|>--- conflicted
+++ resolved
@@ -220,15 +220,8 @@
 	  Support the i.MX DMA engine. This engine is integrated into
 	  Freescale i.MX1/21/27 chips.
 
-<<<<<<< HEAD
-source "drivers/dma/pxp/Kconfig"
-
-config MX3_IPU
-	bool "MX3x Image Processing Unit support"
-=======
 config IMX_SDMA
 	tristate "i.MX SDMA support"
->>>>>>> f2ed3bfc
 	depends on ARCH_MXC
 	select DMA_ENGINE
 	select DMA_VIRTUAL_CHANNELS
@@ -244,17 +237,9 @@
 	  Enable DMA support for Intel Low Power Subsystem such as found on
 	  Intel Skylake PCH.
 
-<<<<<<< HEAD
-source "drivers/dma/pxp/Kconfig"
-
-config TXX9_DMAC
-	tristate "Toshiba TXx9 SoC DMA support"
-	depends on MACH_TX49XX || MACH_TX39XX
-=======
 config INTEL_IOATDMA
 	tristate "Intel I/OAT DMA support"
 	depends on PCI && X86_64
->>>>>>> f2ed3bfc
 	select DMA_ENGINE
 	select DMA_ENGINE_RAID
 	select DCA
@@ -423,11 +408,7 @@
 config PL330_DMA
 	tristate "DMA API Driver for PL330"
 	select DMA_ENGINE
-<<<<<<< HEAD
-	select DMA_VIRTUAL_CHANNELS
-=======
 	depends on ARM_AMBA
->>>>>>> f2ed3bfc
 	help
 	  Select if your platform has one or more PL330 DMACs.
 	  You need to provide platform specific settings via
@@ -444,16 +425,9 @@
 	  16 to 32 channels for peripheral to memory or memory to memory
 	  transfers.
 
-<<<<<<< HEAD
-config MXS_DMA
-	bool "MXS DMA support"
-	depends on SOC_IMX23 || SOC_IMX28 || SOC_IMX6
-	select STMP_DEVICE
-=======
 config SIRF_DMA
 	tristate "CSR SiRFprimaII/SiRFmarco DMA support"
 	depends on ARCH_SIRF
->>>>>>> f2ed3bfc
 	select DMA_ENGINE
 	help
 	  Enable support for the CSR SiRFprimaII DMA engine.
