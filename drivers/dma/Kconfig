--- conflicted
+++ resolved
@@ -124,24 +124,6 @@
 	  engine is available on most of the Broadcom iProc SoCs. It
 	  has the capability to offload memcpy, xor and pq computation
 	  for raid5/6.
-
-config CRYPTO_DEV_FSL_CAAM_DMA
-	tristate "CAAM DMA engine support"
-	depends on CRYPTO_DEV_FSL_CAAM_JR
-	default n
-	select DMA_ENGINE
-	select ASYNC_CORE
-	select ASYNC_TX_ENABLE_CHANNEL_SWITCH
-	help
-	  Selecting this will offload the DMA operations for users of
-	  the scatter gather memcopy API to the CAAM via job rings. The
-	  CAAM is a hardware module that provides hardware acceleration to
-	  cryptographic operations. It has a built-in DMA controller that can
-	  be programmed to read/write cryptographic data. This module defines
-	  a DMA driver that uses the DMA capabilities of the CAAM.
-
-	  To compile this as a module, choose M here: the module
-	  will be called caam_dma.
 
 config CRYPTO_DEV_FSL_CAAM_DMA
 	tristate "CAAM DMA engine support"
@@ -777,14 +759,10 @@
 	select DMA_ENGINE
 	select DMA_VIRTUAL_CHANNELS
 	help
-<<<<<<< HEAD
-	  Support the DMA engine for ZTE ZX family platform devices.
-=======
 	  Enable support for Xilinx ZynqMP DisplayPort DMA. Choose this option
 	  if you have a Xilinx ZynqMP SoC with a DisplayPort subsystem. The
 	  driver provides the dmaengine required by the DisplayPort subsystem
 	  display driver.
->>>>>>> c1084c27
 
 # driver files
 source "drivers/dma/bestcomm/Kconfig"
@@ -809,11 +787,8 @@
 
 source "drivers/dma/fsl-dpaa2-qdma/Kconfig"
 
-<<<<<<< HEAD
-=======
 source "drivers/dma/lgm/Kconfig"
 
->>>>>>> c1084c27
 # clients
 comment "DMA Clients"
 	depends on DMA_ENGINE
