--- conflicted
+++ resolved
@@ -136,12 +136,8 @@
 	dw_edma_debugfs_create_x32(dw, debugfs_regs, nr_entries, dent);
 }
 
-<<<<<<< HEAD
-static void dw_edma_debugfs_regs_wr(struct dw_edma *dw, struct dentry *dent)
-=======
 static noinline_for_stack void
 dw_edma_debugfs_regs_wr(struct dw_edma *dw, struct dentry *dent)
->>>>>>> ccf0a997
 {
 	const struct dw_edma_debugfs_entry debugfs_regs[] = {
 		/* eDMA global registers */
@@ -202,12 +198,8 @@
 	}
 }
 
-<<<<<<< HEAD
-static void dw_edma_debugfs_regs_rd(struct dw_edma *dw, struct dentry *dent)
-=======
 static noinline_for_stack void dw_edma_debugfs_regs_rd(struct dw_edma *dw,
 						       struct dentry *dent)
->>>>>>> ccf0a997
 {
 	const struct dw_edma_debugfs_entry debugfs_regs[] = {
 		/* eDMA global registers */
