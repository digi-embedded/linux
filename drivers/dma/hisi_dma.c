--- conflicted
+++ resolved
@@ -10,34 +10,6 @@
 #include <linux/spinlock.h>
 #include "virt-dma.h"
 
-<<<<<<< HEAD
-#define HISI_DMA_SQ_BASE_L		0x0
-#define HISI_DMA_SQ_BASE_H		0x4
-#define HISI_DMA_SQ_DEPTH		0x8
-#define HISI_DMA_SQ_TAIL_PTR		0xc
-#define HISI_DMA_CQ_BASE_L		0x10
-#define HISI_DMA_CQ_BASE_H		0x14
-#define HISI_DMA_CQ_DEPTH		0x18
-#define HISI_DMA_CQ_HEAD_PTR		0x1c
-#define HISI_DMA_CTRL0			0x20
-#define HISI_DMA_CTRL0_QUEUE_EN_S	0
-#define HISI_DMA_CTRL0_QUEUE_PAUSE_S	4
-#define HISI_DMA_CTRL1			0x24
-#define HISI_DMA_CTRL1_QUEUE_RESET_S	0
-#define HISI_DMA_Q_FSM_STS		0x30
-#define HISI_DMA_FSM_STS_MASK		GENMASK(3, 0)
-#define HISI_DMA_INT_STS		0x40
-#define HISI_DMA_INT_STS_MASK		GENMASK(12, 0)
-#define HISI_DMA_INT_MSK		0x44
-#define HISI_DMA_MODE			0x217c
-#define HISI_DMA_OFFSET			0x100
-
-#define HISI_DMA_MSI_NUM		32
-#define HISI_DMA_CHAN_NUM		30
-#define HISI_DMA_Q_DEPTH_VAL		1024
-
-#define PCI_BAR_2			2
-=======
 /* HiSilicon DMA register common field define */
 #define HISI_DMA_Q_SQ_BASE_L			0x0
 #define HISI_DMA_Q_SQ_BASE_H			0x4
@@ -119,7 +91,6 @@
 	HISI_DMA_REG_LAYOUT_HIP08,
 	HISI_DMA_REG_LAYOUT_HIP09
 };
->>>>>>> 29549c70
 
 enum hisi_dma_mode {
 	EP = 0,
