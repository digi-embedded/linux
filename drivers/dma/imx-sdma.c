/*
 * drivers/dma/imx-sdma.c
 *
 * This file contains a driver for the Freescale Smart DMA engine
 *
 * Copyright 2010 Sascha Hauer, Pengutronix <s.hauer@pengutronix.de>
 *
 * Based on code from Freescale:
 *
 * Copyright 2004-2016 Freescale Semiconductor, Inc. All Rights Reserved.
<<<<<<< HEAD
 * Copyright 2017 NXP.
=======
 * Copyright 2018 NXP.
>>>>>>> 05f46d3f
 *
 * The code contained herein is licensed under the GNU General Public
 * License. You may obtain a copy of the GNU General Public License
 * Version 2 or later at the following locations:
 *
 * http://www.opensource.org/licenses/gpl-license.html
 * http://www.gnu.org/copyleft/gpl.html
 */

#include <linux/init.h>
#include <linux/iopoll.h>
#include <linux/module.h>
#include <linux/types.h>
#include <linux/bitops.h>
#include <linux/mm.h>
#include <linux/interrupt.h>
#include <linux/clk.h>
#include <linux/delay.h>
#include <linux/sched.h>
#include <linux/semaphore.h>
#include <linux/spinlock.h>
#include <linux/device.h>
#include <linux/genalloc.h>
#include <linux/dma-mapping.h>
#include <linux/dmapool.h>
#include <linux/firmware.h>
#include <linux/slab.h>
#include <linux/platform_device.h>
#include <linux/dmaengine.h>
#include <linux/of.h>
#include <linux/of_address.h>
#include <linux/of_device.h>
#include <linux/of_dma.h>

#include <asm/irq.h>
#include <linux/platform_data/dma-imx-sdma.h>
#include <linux/platform_data/dma-imx.h>
#include <linux/regmap.h>
#include <linux/mfd/syscon.h>
#include <linux/mfd/syscon/imx6q-iomuxc-gpr.h>

#include "dmaengine.h"
#include "virt-dma.h"

/* SDMA registers */
#define SDMA_H_C0PTR		0x000
#define SDMA_H_INTR		0x004
#define SDMA_H_STATSTOP		0x008
#define SDMA_H_START		0x00c
#define SDMA_H_EVTOVR		0x010
#define SDMA_H_DSPOVR		0x014
#define SDMA_H_HOSTOVR		0x018
#define SDMA_H_EVTPEND		0x01c
#define SDMA_H_DSPENBL		0x020
#define SDMA_H_RESET		0x024
#define SDMA_H_EVTERR		0x028
#define SDMA_H_INTRMSK		0x02c
#define SDMA_H_PSW		0x030
#define SDMA_H_EVTERRDBG	0x034
#define SDMA_H_CONFIG		0x038
#define SDMA_ONCE_ENB		0x040
#define SDMA_ONCE_DATA		0x044
#define SDMA_ONCE_INSTR		0x048
#define SDMA_ONCE_STAT		0x04c
#define SDMA_ONCE_CMD		0x050
#define SDMA_EVT_MIRROR		0x054
#define SDMA_ILLINSTADDR	0x058
#define SDMA_CHN0ADDR		0x05c
#define SDMA_ONCE_RTB		0x060
#define SDMA_XTRIG_CONF1	0x070
#define SDMA_XTRIG_CONF2	0x074
#define SDMA_CHNENBL0_IMX35	0x200
#define SDMA_CHNENBL0_IMX31	0x080
#define SDMA_CHNPRI_0		0x100

/*
 * Buffer descriptor status values.
 */
#define BD_DONE  0x01
#define BD_WRAP  0x02
#define BD_CONT  0x04
#define BD_INTR  0x08
#define BD_RROR  0x10
#define BD_LAST  0x20
#define BD_EXTD  0x80

/*
 * Data Node descriptor status values.
 */
#define DND_END_OF_FRAME  0x80
#define DND_END_OF_XFER   0x40
#define DND_DONE          0x20
#define DND_UNUSED        0x01

/*
 * IPCV2 descriptor status values.
 */
#define BD_IPCV2_END_OF_FRAME  0x40

#define IPCV2_MAX_NODES        50
/*
 * Error bit set in the CCB status field by the SDMA,
 * in setbd routine, in case of a transfer error
 */
#define DATA_ERROR  0x10000000

/*
 * Buffer descriptor commands.
 */
#define C0_ADDR             0x01
#define C0_LOAD             0x02
#define C0_DUMP             0x03
#define C0_SETCTX           0x07
#define C0_GETCTX           0x03
#define C0_SETDM            0x01
#define C0_SETPM            0x04
#define C0_GETDM            0x02
#define C0_GETPM            0x08
/*
 * Change endianness indicator in the BD command field
 */
#define CHANGE_ENDIANNESS   0x80

/*
 *  p_2_p watermark_level description
 *	Bits		Name			Description
 *	0-7		Lower WML		Lower watermark level
 *	8		PS			1: Pad Swallowing
 *						0: No Pad Swallowing
 *	9		PA			1: Pad Adding
 *						0: No Pad Adding
 *	10		SPDIF			If this bit is set both source
 *						and destination are on SPBA
 *	11		Source Bit(SP)		1: Source on SPBA
 *						0: Source on AIPS
 *	12		Destination Bit(DP)	1: Destination on SPBA
 *						0: Destination on AIPS
 *	13-15		---------		MUST BE 0
 *	16-23		Higher WML		HWML
 *	24-27		N			Total number of samples after
 *						which Pad adding/Swallowing
 *						must be done. It must be odd.
 *	28		Lower WML Event(LWE)	SDMA events reg to check for
 *						LWML event mask
 *						0: LWE in EVENTS register
 *						1: LWE in EVENTS2 register
 *	29		Higher WML Event(HWE)	SDMA events reg to check for
 *						HWML event mask
 *						0: HWE in EVENTS register
 *						1: HWE in EVENTS2 register
 *	30		---------		MUST BE 0
 *	31		CONT			1: Amount of samples to be
 *						transferred is unknown and
 *						script will keep on
 *						transferring samples as long as
 *						both events are detected and
 *						script must be manually stopped
 *						by the application
 *						0: The amount of samples to be
 *						transferred is equal to the
 *						count field of mode word
 */
#define SDMA_WATERMARK_LEVEL_LWML	0xFF
#define SDMA_WATERMARK_LEVEL_PS		BIT(8)
#define SDMA_WATERMARK_LEVEL_PA		BIT(9)
#define SDMA_WATERMARK_LEVEL_SPDIF	BIT(10)
#define SDMA_WATERMARK_LEVEL_SP		BIT(11)
#define SDMA_WATERMARK_LEVEL_DP		BIT(12)
#define SDMA_WATERMARK_LEVEL_SD		BIT(13)
#define SDMA_WATERMARK_LEVEL_DD		BIT(14)
#define SDMA_WATERMARK_LEVEL_HWML	(0xFF << 16)
#define SDMA_WATERMARK_LEVEL_LWE	BIT(28)
#define SDMA_WATERMARK_LEVEL_HWE	BIT(29)
#define SDMA_WATERMARK_LEVEL_CONT	BIT(31)

#define SDMA_DMA_BUSWIDTHS	(BIT(DMA_SLAVE_BUSWIDTH_1_BYTE) | \
				 BIT(DMA_SLAVE_BUSWIDTH_2_BYTES) | \
				 BIT(DMA_SLAVE_BUSWIDTH_3_BYTES) | \
				 BIT(DMA_SLAVE_BUSWIDTH_4_BYTES))

#define SDMA_DMA_DIRECTIONS	(BIT(DMA_DEV_TO_MEM) | \
				 BIT(DMA_MEM_TO_DEV) | \
				 BIT(DMA_DEV_TO_DEV))

<<<<<<< HEAD
=======
#define SDMA_WATERMARK_LEVEL_FIFOS_OFF	8
#define SDMA_WATERMARK_LEVEL_SW_DONE	BIT(23)
#define SDMA_WATERMARK_LEVEL_SW_DONE_SEL_OFF 24

>>>>>>> 05f46d3f
/*
 * Mode/Count of data node descriptors - IPCv2
 */
struct sdma_mode_count {
	u32 count   : 16; /* size of the buffer pointed by this BD */
	u32 status  :  8; /* E,R,I,C,W,D status bits stored here */
	u32 command :  8; /* command mostly used for channel 0 */
};

/*
 * Buffer descriptor
 */
struct sdma_buffer_descriptor {
	struct sdma_mode_count  mode;
	u32 buffer_addr;	/* address of the buffer described */
	u32 ext_buffer_addr;	/* extended buffer address */
} __attribute__ ((packed));

/**
 * struct sdma_channel_control - Channel control Block
 *
 * @current_bd_ptr	current buffer descriptor processed
 * @base_bd_ptr		first element of buffer descriptor array
 * @unused		padding. The SDMA engine expects an array of 128 byte
 *			control blocks
 */
struct sdma_channel_control {
	u32 current_bd_ptr;
	u32 base_bd_ptr;
	u32 unused[2];
} __attribute__ ((packed));

/**
 * struct sdma_state_registers - SDMA context for a channel
 *
 * @pc:		program counter
 * @t:		test bit: status of arithmetic & test instruction
 * @rpc:	return program counter
 * @sf:		source fault while loading data
 * @spc:	loop start program counter
 * @df:		destination fault while storing data
 * @epc:	loop end program counter
 * @lm:		loop mode
 */
struct sdma_state_registers {
	u32 pc     :14;
	u32 unused1: 1;
	u32 t      : 1;
	u32 rpc    :14;
	u32 unused0: 1;
	u32 sf     : 1;
	u32 spc    :14;
	u32 unused2: 1;
	u32 df     : 1;
	u32 epc    :14;
	u32 lm     : 2;
} __attribute__ ((packed));

/**
 * struct sdma_context_data - sdma context specific to a channel
 *
 * @channel_state:	channel state bits
 * @gReg:		general registers
 * @mda:		burst dma destination address register
 * @msa:		burst dma source address register
 * @ms:			burst dma status register
 * @md:			burst dma data register
 * @pda:		peripheral dma destination address register
 * @psa:		peripheral dma source address register
 * @ps:			peripheral dma status register
 * @pd:			peripheral dma data register
 * @ca:			CRC polynomial register
 * @cs:			CRC accumulator register
 * @dda:		dedicated core destination address register
 * @dsa:		dedicated core source address register
 * @ds:			dedicated core status register
 * @dd:			dedicated core data register
 */
struct sdma_context_data {
	struct sdma_state_registers  channel_state;
	u32  gReg[8];
	u32  mda;
	u32  msa;
	u32  ms;
	u32  md;
	u32  pda;
	u32  psa;
	u32  ps;
	u32  pd;
	u32  ca;
	u32  cs;
	u32  dda;
	u32  dsa;
	u32  ds;
	u32  dd;
	u32  scratch0;
	u32  scratch1;
	u32  scratch2;
	u32  scratch3;
	u32  scratch4;
	u32  scratch5;
	u32  scratch6;
	u32  scratch7;
} __attribute__ ((packed));

#define NUM_BD (int)(PAGE_SIZE / sizeof(struct sdma_buffer_descriptor))
#define SDMA_BD_MAX_CNT	0xfffc /* align with 4 bytes */

struct sdma_engine;

struct sdma_desc {
	struct virt_dma_desc		vd;
	struct list_head		node;
	unsigned int			num_bd;
	dma_addr_t			bd_phys;
	bool				bd_iram;
	unsigned int                    buf_tail;
	unsigned int			buf_ptail;
	struct sdma_channel		*sdmac;
	struct sdma_buffer_descriptor	*bd;
};

/**
 * struct sdma_channel - housekeeping for a SDMA channel
 *
 * @sdma		pointer to the SDMA engine for this channel
 * @channel		the channel number, matches dmaengine chan_id + 1
 * @direction		transfer type. Needed for setting SDMA script
 * @peripheral_type	Peripheral type. Needed for setting SDMA script
 * @event_id0		aka dma request line
 * @event_id1		for channels that use 2 events
 * @word_size		peripheral access size
 * @buf_tail		ID of the buffer that was processed
 * @buf_ptail		ID of the previous buffer that was processed
 * @num_bd		max NUM_BD. number of descriptors currently handling
 * @bd_iram		flag indicating the memory location of buffer descriptor
 */
struct sdma_channel {
	struct virt_dma_chan		vc;
	struct list_head		pending;
	struct sdma_engine		*sdma;
	struct sdma_desc		*desc;
	unsigned int			channel;
	enum dma_transfer_direction		direction;
	enum sdma_peripheral_type	peripheral_type;
	unsigned int			event_id0;
	unsigned int			event_id1;
	enum dma_slave_buswidth		word_size;
	unsigned int			period_len;
	unsigned int			pc_from_device, pc_to_device;
	unsigned int			device_to_device;
	unsigned int                    pc_to_pc;
	unsigned long			flags;
	dma_addr_t			per_address, per_address2;
	unsigned long			event_mask[2];
	unsigned long			watermark_level;
	u32				shp_addr, per_addr;
	enum dma_status			status;
	struct imx_dma_data		data;
	unsigned int			chn_count;
	unsigned int			chn_real_count;
	bool				context_loaded;
	u32				bd_size_sum;
	bool				src_dualfifo;
	bool				dst_dualfifo;
<<<<<<< HEAD
=======
	unsigned int			fifo_num;
>>>>>>> 05f46d3f
	struct dma_pool			*bd_pool;
};

#define IMX_DMA_SG_LOOP		BIT(0)

#define MAX_DMA_CHANNELS 32
#define MXC_SDMA_DEFAULT_PRIORITY 1
#define MXC_SDMA_MIN_PRIORITY 1
#define MXC_SDMA_MAX_PRIORITY 7
/*
 * 0x78(SDMA_XTRIG_CONF2+4)~0x100(SDMA_CHNPRI_O) registers are reserved and
 * can't be accessed. Skip these register touch in suspend/resume. Also below
 * two macros are only used on i.mx6sx.
 */
#define MXC_SDMA_RESERVED_REG (SDMA_CHNPRI_0 - SDMA_XTRIG_CONF2 - 4)
#define MXC_SDMA_SAVED_REG_NUM (((SDMA_CHNENBL0_IMX35 + 4 * 48) - \
				MXC_SDMA_RESERVED_REG) / 4)

#define SDMA_FIRMWARE_MAGIC 0x414d4453

/**
 * struct sdma_firmware_header - Layout of the firmware image
 *
 * @magic		"SDMA"
 * @version_major	increased whenever layout of struct sdma_script_start_addrs
 *			changes.
 * @version_minor	firmware minor version (for binary compatible changes)
 * @script_addrs_start	offset of struct sdma_script_start_addrs in this image
 * @num_script_addrs	Number of script addresses in this image
 * @ram_code_start	offset of SDMA ram image in this firmware image
 * @ram_code_size	size of SDMA ram image
 * @script_addrs	Stores the start address of the SDMA scripts
 *			(in SDMA memory space)
 */
struct sdma_firmware_header {
	u32	magic;
	u32	version_major;
	u32	version_minor;
	u32	script_addrs_start;
	u32	num_script_addrs;
	u32	ram_code_start;
	u32	ram_code_size;
};

struct sdma_driver_data {
	int chnenbl0;
	int num_events;
	struct sdma_script_start_addrs	*script_addrs;
};

struct sdma_engine {
	struct device			*dev;
	struct device_dma_parameters	dma_parms;
	struct sdma_channel		channel[MAX_DMA_CHANNELS];
	struct sdma_channel_control	*channel_control;
	u32				save_regs[MXC_SDMA_SAVED_REG_NUM];
	const char			*fw_name;
	void __iomem			*regs;
	struct sdma_context_data	*context;
	dma_addr_t			context_phys;
	struct dma_device		dma_device;
	struct clk			*clk_ipg;
	struct clk			*clk_ahb;
	spinlock_t			channel_0_lock;
	u32				script_number;
	struct sdma_script_start_addrs	*script_addrs;
	const struct sdma_driver_data	*drvdata;
	u32				spba_start_addr;
	u32				spba_end_addr;
	unsigned int			irq;
	struct gen_pool 		*iram_pool;
	/* channel0 bd */
	dma_addr_t			bd0_phys;
	bool				bd0_iram;
	struct sdma_buffer_descriptor	*bd0;
	bool				suspend_off;
	int				idx;
	/* clock ration for AHB:SDMA core. 1:1 is 1, 2:1 is 0*/
	bool				clk_ratio;
};

static struct sdma_driver_data sdma_imx31 = {
	.chnenbl0 = SDMA_CHNENBL0_IMX31,
	.num_events = 32,
};

static struct sdma_script_start_addrs sdma_script_imx25 = {
	.ap_2_ap_addr = 729,
	.uart_2_mcu_addr = 904,
	.per_2_app_addr = 1255,
	.mcu_2_app_addr = 834,
	.uartsh_2_mcu_addr = 1120,
	.per_2_shp_addr = 1329,
	.mcu_2_shp_addr = 1048,
	.ata_2_mcu_addr = 1560,
	.mcu_2_ata_addr = 1479,
	.app_2_per_addr = 1189,
	.app_2_mcu_addr = 770,
	.shp_2_per_addr = 1407,
	.shp_2_mcu_addr = 979,
};

static struct sdma_driver_data sdma_imx25 = {
	.chnenbl0 = SDMA_CHNENBL0_IMX35,
	.num_events = 48,
	.script_addrs = &sdma_script_imx25,
};

static struct sdma_driver_data sdma_imx35 = {
	.chnenbl0 = SDMA_CHNENBL0_IMX35,
	.num_events = 48,
};

static struct sdma_script_start_addrs sdma_script_imx51 = {
	.ap_2_ap_addr = 642,
	.uart_2_mcu_addr = 817,
	.mcu_2_app_addr = 747,
	.mcu_2_shp_addr = 961,
	.ata_2_mcu_addr = 1473,
	.mcu_2_ata_addr = 1392,
	.app_2_per_addr = 1033,
	.app_2_mcu_addr = 683,
	.shp_2_per_addr = 1251,
	.shp_2_mcu_addr = 892,
};

static struct sdma_driver_data sdma_imx51 = {
	.chnenbl0 = SDMA_CHNENBL0_IMX35,
	.num_events = 48,
	.script_addrs = &sdma_script_imx51,
};

static struct sdma_script_start_addrs sdma_script_imx53 = {
	.ap_2_ap_addr = 642,
	.app_2_mcu_addr = 683,
	.mcu_2_app_addr = 747,
	.uart_2_mcu_addr = 817,
	.shp_2_mcu_addr = 891,
	.mcu_2_shp_addr = 960,
	.uartsh_2_mcu_addr = 1032,
	.spdif_2_mcu_addr = 1100,
	.mcu_2_spdif_addr = 1134,
	.firi_2_mcu_addr = 1193,
	.mcu_2_firi_addr = 1290,
};

static struct sdma_driver_data sdma_imx53 = {
	.chnenbl0 = SDMA_CHNENBL0_IMX35,
	.num_events = 48,
	.script_addrs = &sdma_script_imx53,
};

static struct sdma_script_start_addrs sdma_script_imx6q = {
	.ap_2_ap_addr = 642,
	.uart_2_mcu_addr = 817,
	.mcu_2_app_addr = 747,
	.uartsh_2_mcu_addr = 1032,
	.mcu_2_shp_addr = 960,
	.app_2_mcu_addr = 683,
	.shp_2_mcu_addr = 891,
	.spdif_2_mcu_addr = 1100,
	.mcu_2_spdif_addr = 1134,
};

static struct sdma_driver_data sdma_imx6q = {
	.chnenbl0 = SDMA_CHNENBL0_IMX35,
	.num_events = 48,
	.script_addrs = &sdma_script_imx6q,
};

static struct sdma_script_start_addrs sdma_script_imx6sx = {
	.ap_2_ap_addr = 642,
	.uart_2_mcu_addr = 817,
	.mcu_2_app_addr = 747,
	.uartsh_2_mcu_addr = 1032,
	.mcu_2_shp_addr = 960,
	.app_2_mcu_addr = 683,
	.shp_2_mcu_addr = 891,
	.spdif_2_mcu_addr = 1100,
	.mcu_2_spdif_addr = 1134,
};

static struct sdma_driver_data sdma_imx6sx = {
	.chnenbl0 = SDMA_CHNENBL0_IMX35,
	.num_events = 48,
	.script_addrs = &sdma_script_imx6sx,
};

static struct sdma_driver_data sdma_imx6ul = {
	.chnenbl0 = SDMA_CHNENBL0_IMX35,
	.num_events = 48,
	.script_addrs = &sdma_script_imx6sx,
};

static struct sdma_script_start_addrs sdma_script_imx7d = {
	.ap_2_ap_addr = 644,
	.uart_2_mcu_addr = 819,
	.mcu_2_app_addr = 749,
	.uartsh_2_mcu_addr = 1034,
	.mcu_2_shp_addr = 962,
	.app_2_mcu_addr = 685,
	.shp_2_mcu_addr = 893,
	.spdif_2_mcu_addr = 1102,
	.mcu_2_spdif_addr = 1136,
};

static struct sdma_driver_data sdma_imx7d = {
	.chnenbl0 = SDMA_CHNENBL0_IMX35,
	.num_events = 48,
	.script_addrs = &sdma_script_imx7d,
};

static struct sdma_driver_data sdma_imx8m = {
	.chnenbl0 = SDMA_CHNENBL0_IMX35,
	.num_events = 48,
	.script_addrs = &sdma_script_imx7d,
};

static const struct platform_device_id sdma_devtypes[] = {
	{
		.name = "imx25-sdma",
		.driver_data = (unsigned long)&sdma_imx25,
	}, {
		.name = "imx31-sdma",
		.driver_data = (unsigned long)&sdma_imx31,
	}, {
		.name = "imx35-sdma",
		.driver_data = (unsigned long)&sdma_imx35,
	}, {
		.name = "imx51-sdma",
		.driver_data = (unsigned long)&sdma_imx51,
	}, {
		.name = "imx53-sdma",
		.driver_data = (unsigned long)&sdma_imx53,
	}, {
		.name = "imx6q-sdma",
		.driver_data = (unsigned long)&sdma_imx6q,
	}, {
		.name = "imx6sx-sdma",
		.driver_data = (unsigned long)&sdma_imx6sx,
	}, {
		.name = "imx7d-sdma",
		.driver_data = (unsigned long)&sdma_imx7d,
	}, {
		.name = "imx8mq-sdma",
		.driver_data = (unsigned long)&sdma_imx8m,
	}, {
		/* sentinel */
	}
};
MODULE_DEVICE_TABLE(platform, sdma_devtypes);

static const struct of_device_id sdma_dt_ids[] = {
	{ .compatible = "fsl,imx6ul-sdma", .data = &sdma_imx6ul, },
	{ .compatible = "fsl,imx6sx-sdma", .data = &sdma_imx6sx, },
	{ .compatible = "fsl,imx6q-sdma", .data = &sdma_imx6q, },
	{ .compatible = "fsl,imx53-sdma", .data = &sdma_imx53, },
	{ .compatible = "fsl,imx51-sdma", .data = &sdma_imx51, },
	{ .compatible = "fsl,imx35-sdma", .data = &sdma_imx35, },
	{ .compatible = "fsl,imx31-sdma", .data = &sdma_imx31, },
	{ .compatible = "fsl,imx25-sdma", .data = &sdma_imx25, },
	{ .compatible = "fsl,imx7d-sdma", .data = &sdma_imx7d, },
	{ .compatible = "fsl,imx8mq-sdma", .data = &sdma_imx8m, },
	{ /* sentinel */ }
};
MODULE_DEVICE_TABLE(of, sdma_dt_ids);

static int sdma_dev_idx;

#define SDMA_H_CONFIG_DSPDMA	BIT(12) /* indicates if the DSPDMA is used */
#define SDMA_H_CONFIG_RTD_PINS	BIT(11) /* indicates if Real-Time Debug pins are enabled */
#define SDMA_H_CONFIG_ACR	BIT(4)  /* indicates if AHB freq /core freq = 2 or 1 */
#define SDMA_H_CONFIG_CSM	(3)       /* indicates which context switch mode is selected*/

static void sdma_start_desc(struct sdma_channel *sdmac);

static inline u32 chnenbl_ofs(struct sdma_engine *sdma, unsigned int event)
{
	u32 chnenbl0 = sdma->drvdata->chnenbl0;
	return chnenbl0 + event * 4;
}

static int sdma_config_ownership(struct sdma_channel *sdmac,
		bool event_override, bool mcu_override, bool dsp_override)
{
	struct sdma_engine *sdma = sdmac->sdma;
	int channel = sdmac->channel;
	unsigned long evt, mcu, dsp;

	if (event_override && mcu_override && dsp_override)
		return -EINVAL;

	evt = readl_relaxed(sdma->regs + SDMA_H_EVTOVR);
	mcu = readl_relaxed(sdma->regs + SDMA_H_HOSTOVR);
	dsp = readl_relaxed(sdma->regs + SDMA_H_DSPOVR);

	if (dsp_override)
		__clear_bit(channel, &dsp);
	else
		__set_bit(channel, &dsp);

	if (event_override)
		__clear_bit(channel, &evt);
	else
		__set_bit(channel, &evt);

	if (mcu_override)
		__clear_bit(channel, &mcu);
	else
		__set_bit(channel, &mcu);

	writel_relaxed(evt, sdma->regs + SDMA_H_EVTOVR);
	writel_relaxed(mcu, sdma->regs + SDMA_H_HOSTOVR);
	writel_relaxed(dsp, sdma->regs + SDMA_H_DSPOVR);

	return 0;
}

static void sdma_enable_channel(struct sdma_engine *sdma, int channel)
{
	writel(BIT(channel), sdma->regs + SDMA_H_START);
}

/*
 * sdma_run_channel0 - run a channel and wait till it's done
 */
static int sdma_run_channel0(struct sdma_engine *sdma)
{
	int ret;
	u32 reg;

	sdma_enable_channel(sdma, 0);

	ret = readl_relaxed_poll_timeout_atomic(sdma->regs + SDMA_H_STATSTOP,
						reg, !(reg & 1), 1, 500);
	if (ret)
		dev_err(sdma->dev, "Timeout waiting for CH0 ready\n");

	/* Set bits of CONFIG register with dynamic context switching */
	if (readl(sdma->regs + SDMA_H_CONFIG) == 0)
		writel_relaxed(SDMA_H_CONFIG_CSM, sdma->regs + SDMA_H_CONFIG);

	return ret;
}

static int sdma_load_script(struct sdma_engine *sdma, void *buf, int size,
		u32 address)
{
	struct sdma_buffer_descriptor *bd0 = sdma->bd0;
	void *buf_virt;
	dma_addr_t buf_phys;
	int ret;
	unsigned long flags;
	bool use_iram = true;

	buf_virt = gen_pool_dma_alloc(sdma->iram_pool, size, &buf_phys);
	if (!buf_virt) {
		use_iram = false;
		buf_virt = dma_alloc_coherent(sdma->dev, size, &buf_phys, GFP_KERNEL);
		if (!buf_virt)
			return -ENOMEM;
	}

	spin_lock_irqsave(&sdma->channel_0_lock, flags);

	bd0->mode.command = C0_SETPM;
	bd0->mode.status = BD_DONE | BD_WRAP | BD_EXTD;
	bd0->mode.count = size / 2;
	bd0->buffer_addr = buf_phys;
	bd0->ext_buffer_addr = address;

	memcpy(buf_virt, buf, size);

	ret = sdma_run_channel0(sdma);

	spin_unlock_irqrestore(&sdma->channel_0_lock, flags);

	if (use_iram)
		gen_pool_free(sdma->iram_pool, (unsigned long)buf_virt, size);
	else
		dma_free_coherent(sdma->dev, size, buf_virt, buf_phys);

	return ret;
}

static void sdma_event_enable(struct sdma_channel *sdmac, unsigned int event)
{
	struct sdma_engine *sdma = sdmac->sdma;
	int channel = sdmac->channel;
	unsigned long val;
	u32 chnenbl = chnenbl_ofs(sdma, event);

	val = readl_relaxed(sdma->regs + chnenbl);
	__set_bit(channel, &val);
	writel_relaxed(val, sdma->regs + chnenbl);
}

static void sdma_event_disable(struct sdma_channel *sdmac, unsigned int event)
{
	struct sdma_engine *sdma = sdmac->sdma;
	int channel = sdmac->channel;
	u32 chnenbl = chnenbl_ofs(sdma, event);
	unsigned long val;

	val = readl_relaxed(sdma->regs + chnenbl);
	__clear_bit(channel, &val);
	writel_relaxed(val, sdma->regs + chnenbl);
}

static void sdma_update_channel_loop(struct sdma_channel *sdmac)
{
	struct sdma_buffer_descriptor *bd;
	struct sdma_desc *desc = sdmac->desc;
	int error = 0;
	enum dma_status	old_status = sdmac->status;

	/*
	 * loop mode. Iterate over descriptors, re-setup them and
	 * call callback function.
	 */
<<<<<<< HEAD
	while (desc) {
=======
	while (sdmac->desc) {
		struct sdma_desc *desc = sdmac->desc;

>>>>>>> 05f46d3f
		bd = &desc->bd[desc->buf_tail];

		if (bd->mode.status & BD_DONE)
			break;

		if (bd->mode.status & BD_RROR) {
			bd->mode.status &= ~BD_RROR;
			sdmac->status = DMA_ERROR;
			error = -EIO;
		}

	       /*
		* We use bd->mode.count to calculate the residue, since contains
		* the number of bytes present in the current buffer descriptor.
		*/

		sdmac->chn_real_count = bd->mode.count;
		bd->mode.status |= BD_DONE;
		bd->mode.count = sdmac->period_len;
		desc->buf_ptail = desc->buf_tail;
		desc->buf_tail = (desc->buf_tail + 1) % desc->num_bd;

		if (error)
			sdmac->status = old_status;
		/*
		* The callback is called from the interrupt context in order
		* to reduce latency and to avoid the risk of altering the
		* SDMA transaction status by the time the client tasklet is
		* executed.
                */
		spin_unlock(&sdmac->vc.lock);
		dmaengine_desc_get_callback_invoke(&desc->vd.tx, NULL);
		spin_lock(&sdmac->vc.lock);
	}
}

static void mxc_sdma_handle_channel_normal(struct sdma_channel *data)
{
	struct sdma_channel *sdmac = (struct sdma_channel *) data;
	struct sdma_buffer_descriptor *bd;
	int i, error = 0;

	/*
	 * non loop mode. Iterate over all descriptors, collect
	 * errors and call callback function
	 */
	for (i = 0; i < sdmac->desc->num_bd; i++) {
		bd = &sdmac->desc->bd[i];

		 if (bd->mode.status & (BD_DONE | BD_RROR))
			error = -EIO;
		 sdmac->chn_real_count += bd->mode.count;
	}

	if (error)
		sdmac->status = DMA_ERROR;
	else
		sdmac->status = DMA_COMPLETE;
}

static irqreturn_t sdma_int_handler(int irq, void *dev_id)
{
	struct sdma_engine *sdma = dev_id;
	unsigned long stat;

	stat = readl_relaxed(sdma->regs + SDMA_H_INTR);
	writel_relaxed(stat, sdma->regs + SDMA_H_INTR);
	/* channel 0 is special and not handled here, see run_channel0() */
	stat &= ~1;

	while (stat) {
		int channel = fls(stat) - 1;
		struct sdma_channel *sdmac = &sdma->channel[channel];
		struct sdma_desc *desc;

		spin_lock(&sdmac->vc.lock);
		desc = sdmac->desc;
		if (desc) {
			if (sdmac->flags & IMX_DMA_SG_LOOP) {
				if (sdmac->peripheral_type != IMX_DMATYPE_HDMI)
					sdma_update_channel_loop(sdmac);
				else
					vchan_cyclic_callback(&desc->vd);
			} else {
				mxc_sdma_handle_channel_normal(sdmac);
				vchan_cookie_complete(&desc->vd);
				if (!list_empty(&sdmac->pending))
					list_del(&desc->node);
				sdma_start_desc(sdmac);
			}
		}
		__clear_bit(channel, &stat);
		spin_unlock(&sdmac->vc.lock);
	}

	return IRQ_HANDLED;
}

/*
 * sets the pc of SDMA script according to the peripheral type
 */
static void sdma_get_pc(struct sdma_channel *sdmac,
		enum sdma_peripheral_type peripheral_type)
{
	struct sdma_engine *sdma = sdmac->sdma;
	int per_2_emi = 0, emi_2_per = 0;
	/*
	 * These are needed once we start to support transfers between
	 * two peripherals or memory-to-memory transfers
	 */
	int per_2_per = 0, emi_2_emi = 0;

	sdmac->pc_from_device = 0;
	sdmac->pc_to_device = 0;
	sdmac->device_to_device = 0;
	sdmac->pc_to_pc = 0;

	switch (peripheral_type) {
	case IMX_DMATYPE_MEMORY:
		emi_2_emi = sdma->script_addrs->ap_2_ap_addr;
		break;
	case IMX_DMATYPE_DSP:
		emi_2_per = sdma->script_addrs->bp_2_ap_addr;
		per_2_emi = sdma->script_addrs->ap_2_bp_addr;
		break;
	case IMX_DMATYPE_FIRI:
		per_2_emi = sdma->script_addrs->firi_2_mcu_addr;
		emi_2_per = sdma->script_addrs->mcu_2_firi_addr;
		break;
	case IMX_DMATYPE_UART:
		per_2_emi = sdma->script_addrs->uart_2_mcu_addr;
		emi_2_per = sdma->script_addrs->mcu_2_app_addr;
		break;
	case IMX_DMATYPE_UART_SP:
		per_2_emi = sdma->script_addrs->uartsh_2_mcu_addr;
		emi_2_per = sdma->script_addrs->mcu_2_shp_addr;
		break;
	case IMX_DMATYPE_ATA:
		per_2_emi = sdma->script_addrs->ata_2_mcu_addr;
		emi_2_per = sdma->script_addrs->mcu_2_ata_addr;
		break;
	case IMX_DMATYPE_CSPI:
		per_2_emi = sdma->script_addrs->app_2_mcu_addr;
		emi_2_per = sdma->script_addrs->mcu_2_ecspi_addr;
		break;
	case IMX_DMATYPE_EXT:
	case IMX_DMATYPE_SSI:
	case IMX_DMATYPE_SAI:
		per_2_emi = sdma->script_addrs->app_2_mcu_addr;
		emi_2_per = sdma->script_addrs->mcu_2_app_addr;
		break;
	case IMX_DMATYPE_SSI_DUAL:
		per_2_emi = sdma->script_addrs->ssish_2_mcu_addr;
		emi_2_per = sdma->script_addrs->mcu_2_ssish_addr;
		break;
	case IMX_DMATYPE_SSI_SP:
	case IMX_DMATYPE_MMC:
	case IMX_DMATYPE_SDHC:
	case IMX_DMATYPE_CSPI_SP:
	case IMX_DMATYPE_ESAI:
	case IMX_DMATYPE_MSHC_SP:
		per_2_emi = sdma->script_addrs->shp_2_mcu_addr;
		emi_2_per = sdma->script_addrs->mcu_2_shp_addr;
		break;
	case IMX_DMATYPE_ASRC:
		per_2_emi = sdma->script_addrs->asrc_2_mcu_addr;
		emi_2_per = sdma->script_addrs->asrc_2_mcu_addr;
		per_2_per = sdma->script_addrs->per_2_per_addr;
		break;
	case IMX_DMATYPE_ASRC_SP:
		per_2_emi = sdma->script_addrs->shp_2_mcu_addr;
		emi_2_per = sdma->script_addrs->mcu_2_shp_addr;
		per_2_per = sdma->script_addrs->per_2_per_addr;
		break;
	case IMX_DMATYPE_MSHC:
		per_2_emi = sdma->script_addrs->mshc_2_mcu_addr;
		emi_2_per = sdma->script_addrs->mcu_2_mshc_addr;
		break;
	case IMX_DMATYPE_CCM:
		per_2_emi = sdma->script_addrs->dptc_dvfs_addr;
		break;
	case IMX_DMATYPE_SPDIF:
		per_2_emi = sdma->script_addrs->spdif_2_mcu_addr;
		emi_2_per = sdma->script_addrs->mcu_2_spdif_addr;
		break;
	case IMX_DMATYPE_IPU_MEMORY:
		emi_2_per = sdma->script_addrs->ext_mem_2_ipu_addr;
		break;
	case IMX_DMATYPE_HDMI:
		emi_2_per = sdma->script_addrs->hdmi_dma_addr;
		break;
<<<<<<< HEAD
=======
	case IMX_DMATYPE_MULTI_SAI:
		per_2_emi = sdma->script_addrs->sai_2_mcu_addr;
		emi_2_per = sdma->script_addrs->mcu_2_sai_addr;
>>>>>>> 05f46d3f
	default:
		break;
	}

	sdmac->pc_from_device = per_2_emi;
	sdmac->pc_to_device = emi_2_per;
	sdmac->device_to_device = per_2_per;
	sdmac->pc_to_pc = emi_2_emi;
}

static int sdma_load_context(struct sdma_channel *sdmac)
{
	struct sdma_engine *sdma = sdmac->sdma;
	int channel = sdmac->channel;
	int load_address;
	struct sdma_context_data *context = sdma->context;
	struct sdma_buffer_descriptor *bd0 = sdma->bd0;
	int ret;
	unsigned long flags;

	if (sdmac->context_loaded)
		return 0;

	if (sdmac->direction == DMA_DEV_TO_MEM)
		load_address = sdmac->pc_from_device;
	else if (sdmac->direction == DMA_DEV_TO_DEV)
		load_address = sdmac->device_to_device;
	else if (sdmac->direction == DMA_MEM_TO_MEM)
		load_address = sdmac->pc_to_pc;
	else
		load_address = sdmac->pc_to_device;

	if (load_address < 0)
		return load_address;

	dev_dbg(sdma->dev, "load_address = %d\n", load_address);
	dev_dbg(sdma->dev, "wml = 0x%08x\n", (u32)sdmac->watermark_level);
	dev_dbg(sdma->dev, "shp_addr = 0x%08x\n", sdmac->shp_addr);
	dev_dbg(sdma->dev, "per_addr = 0x%08x\n", sdmac->per_addr);
	dev_dbg(sdma->dev, "event_mask0 = 0x%08x\n", (u32)sdmac->event_mask[0]);
	dev_dbg(sdma->dev, "event_mask1 = 0x%08x\n", (u32)sdmac->event_mask[1]);

	spin_lock_irqsave(&sdma->channel_0_lock, flags);

	memset(context, 0, sizeof(*context));
	context->channel_state.pc = load_address;

	/* Send by context the event mask,base address for peripheral
	 * and watermark level
	 */
	if (sdmac->peripheral_type == IMX_DMATYPE_HDMI) {
		context->gReg[4] = sdmac->per_addr;
		context->gReg[6] = sdmac->shp_addr;
	} else {
		context->gReg[0] = sdmac->event_mask[1];
		context->gReg[1] = sdmac->event_mask[0];
		context->gReg[2] = sdmac->per_addr;
		context->gReg[6] = sdmac->shp_addr;
		context->gReg[7] = sdmac->watermark_level;
	}

	bd0->mode.command = C0_SETDM;
	bd0->mode.status = BD_DONE | BD_WRAP | BD_EXTD;
	bd0->mode.count = sizeof(*context) / 4;
	bd0->buffer_addr = sdma->context_phys;
	bd0->ext_buffer_addr = 2048 + (sizeof(*context) / 4) * channel;
	ret = sdma_run_channel0(sdma);

	spin_unlock_irqrestore(&sdma->channel_0_lock, flags);

	sdmac->context_loaded = true;

	return ret;
}

static int sdma_save_restore_context(struct sdma_engine *sdma, bool save)
{
	struct sdma_context_data *context = sdma->context;
	struct sdma_buffer_descriptor *bd0 = sdma->bd0;
	unsigned long flags;
	int ret;

	spin_lock_irqsave(&sdma->channel_0_lock, flags);

	if (save)
		bd0->mode.command = C0_GETDM;
	else
		bd0->mode.command = C0_SETDM;

	bd0->mode.status = BD_DONE | BD_WRAP | BD_EXTD;
	bd0->mode.count = MAX_DMA_CHANNELS * sizeof(*context) / 4;
	bd0->buffer_addr = sdma->context_phys;
	bd0->ext_buffer_addr = 2048;
	ret = sdma_run_channel0(sdma);

	spin_unlock_irqrestore(&sdma->channel_0_lock, flags);

	return ret;
}

static struct sdma_channel *to_sdma_chan(struct dma_chan *chan)
{
	return container_of(chan, struct sdma_channel, vc.chan);
}

static int sdma_disable_channel(struct dma_chan *chan)
{
	struct sdma_channel *sdmac = to_sdma_chan(chan);
	struct sdma_engine *sdma = sdmac->sdma;
	int channel = sdmac->channel;

	writel_relaxed(BIT(channel), sdma->regs + SDMA_H_STATSTOP);
	sdmac->status = DMA_ERROR;

	return 0;
}

static void sdma_set_watermarklevel_for_p2p(struct sdma_channel *sdmac)
{
	struct sdma_engine *sdma = sdmac->sdma;

	int lwml = sdmac->watermark_level & SDMA_WATERMARK_LEVEL_LWML;
	int hwml = (sdmac->watermark_level & SDMA_WATERMARK_LEVEL_HWML) >> 16;

	set_bit(sdmac->event_id0 % 32, &sdmac->event_mask[1]);
	set_bit(sdmac->event_id1 % 32, &sdmac->event_mask[0]);

	if (sdmac->event_id0 > 31)
		sdmac->watermark_level |= SDMA_WATERMARK_LEVEL_LWE;

	if (sdmac->event_id1 > 31)
		sdmac->watermark_level |= SDMA_WATERMARK_LEVEL_HWE;

	/*
	 * If LWML(src_maxburst) > HWML(dst_maxburst), we need
	 * swap LWML and HWML of INFO(A.3.2.5.1), also need swap
	 * r0(event_mask[1]) and r1(event_mask[0]).
	 */
	if (lwml > hwml) {
		sdmac->watermark_level &= ~(SDMA_WATERMARK_LEVEL_LWML |
						SDMA_WATERMARK_LEVEL_HWML);
		sdmac->watermark_level |= hwml;
		sdmac->watermark_level |= lwml << 16;
		swap(sdmac->event_mask[0], sdmac->event_mask[1]);
	}

	if (sdmac->per_address2 >= sdma->spba_start_addr &&
			sdmac->per_address2 <= sdma->spba_end_addr)
		sdmac->watermark_level |= SDMA_WATERMARK_LEVEL_SP;

	if (sdmac->per_address >= sdma->spba_start_addr &&
			sdmac->per_address <= sdma->spba_end_addr)
		sdmac->watermark_level |= SDMA_WATERMARK_LEVEL_DP;

	sdmac->watermark_level |= SDMA_WATERMARK_LEVEL_CONT;

	if (sdmac->src_dualfifo)
		sdmac->watermark_level |= SDMA_WATERMARK_LEVEL_SD;
	if (sdmac->dst_dualfifo)
		sdmac->watermark_level |= SDMA_WATERMARK_LEVEL_DD;
<<<<<<< HEAD
=======
}

static void sdma_set_watermarklevel_for_sais(struct sdma_channel *sdmac)
{
	sdmac->watermark_level &= ~(0xFFF << SDMA_WATERMARK_LEVEL_FIFOS_OFF |
				    SDMA_WATERMARK_LEVEL_SW_DONE);

	/* For fifo_num
	 * bit 0-7 is the fifo number;
	 * bit 8-11 is the fifo offset,
	 * so here only need to shift left fifo_num 8 bit for watermake_level
	 */
	sdmac->watermark_level |= sdmac->fifo_num<<
				SDMA_WATERMARK_LEVEL_FIFOS_OFF;
>>>>>>> 05f46d3f
}

static int sdma_config_channel(struct dma_chan *chan)
{
	struct sdma_channel *sdmac = to_sdma_chan(chan);
	int ret;

	sdma_disable_channel(chan);

	sdmac->event_mask[0] = 0;
	sdmac->event_mask[1] = 0;
	sdmac->shp_addr = 0;
	sdmac->per_addr = 0;

	if (sdmac->event_id0 >= sdmac->sdma->drvdata->num_events)
		return -EINVAL;
	sdma_event_enable(sdmac, sdmac->event_id0);

	if (sdmac->event_id1) {
		if (sdmac->event_id1 >= sdmac->sdma->drvdata->num_events)
			return -EINVAL;
		sdma_event_enable(sdmac, sdmac->event_id1);
	}

	switch (sdmac->peripheral_type) {
	case IMX_DMATYPE_DSP:
		sdma_config_ownership(sdmac, false, true, true);
		break;
	case IMX_DMATYPE_MEMORY:
		sdma_config_ownership(sdmac, false, true, false);
		break;
	default:
		sdma_config_ownership(sdmac, true, true, false);
		break;
	}

	sdma_get_pc(sdmac, sdmac->peripheral_type);

	if ((sdmac->peripheral_type != IMX_DMATYPE_MEMORY) &&
			(sdmac->peripheral_type != IMX_DMATYPE_DSP)) {
		/* Handle multiple event channels differently */
		if (sdmac->event_id1) {
			if (sdmac->peripheral_type == IMX_DMATYPE_ASRC_SP ||
			    sdmac->peripheral_type == IMX_DMATYPE_ASRC)
				sdma_set_watermarklevel_for_p2p(sdmac);
		} else {
			/* ERR008517 fixed on i.mx6ul, no workaround needed */
			if (sdmac->peripheral_type == IMX_DMATYPE_CSPI &&
			    sdmac->direction == DMA_MEM_TO_DEV &&
			    sdmac->sdma->drvdata == &sdma_imx6ul)
				__set_bit(31, &sdmac->watermark_level);
<<<<<<< HEAD
=======
			else if (sdmac->peripheral_type ==
					IMX_DMATYPE_MULTI_SAI)
				sdma_set_watermarklevel_for_sais(sdmac);
>>>>>>> 05f46d3f

			__set_bit(sdmac->event_id0, sdmac->event_mask);
		}

		/* Address */
		sdmac->shp_addr = sdmac->per_address;
		sdmac->per_addr = sdmac->per_address2;
	} else {
		sdmac->watermark_level = 0; /* FIXME: M3_BASE_ADDRESS */
	}

	sdmac->context_loaded = false;

	ret = sdma_load_context(sdmac);

	return ret;
}

static int sdma_set_channel_priority(struct sdma_channel *sdmac,
		unsigned int priority)
{
	struct sdma_engine *sdma = sdmac->sdma;
	int channel = sdmac->channel;

	if (priority < MXC_SDMA_MIN_PRIORITY
	    || priority > MXC_SDMA_MAX_PRIORITY) {
		return -EINVAL;
	}

	writel_relaxed(priority, sdma->regs + SDMA_CHNPRI_0 + 4 * channel);

	return 0;
}

static int sdma_alloc_bd(struct sdma_desc *desc)
{
	u32 bd_size = desc->num_bd * sizeof(struct sdma_buffer_descriptor);
	int ret = -ENOMEM;
	unsigned long flags;

	desc->bd_iram = true;
	desc->bd = gen_pool_dma_alloc(desc->sdmac->sdma->iram_pool, bd_size,
				      &desc->bd_phys);
	if (!desc->bd) {
		desc->bd_iram = false;
		desc->bd = dma_pool_alloc(desc->sdmac->bd_pool, GFP_ATOMIC,
						&desc->bd_phys);
		if (!desc->bd)
			return ret;
	}
	spin_lock_irqsave(&desc->sdmac->vc.lock, flags);
	desc->sdmac->bd_size_sum += bd_size;
	spin_unlock_irqrestore(&desc->sdmac->vc.lock, flags);

	memset(desc->bd, 0, bd_size);

	return 0;
}

static void sdma_free_bd(struct sdma_desc *desc)
{
	u32 bd_size = desc->num_bd * sizeof(struct sdma_buffer_descriptor);
	unsigned long flags;

	if (desc->bd) {
		if (desc->bd_iram)
			gen_pool_free(desc->sdmac->sdma->iram_pool,
				     (unsigned long)desc->bd, bd_size);
		else
			dma_pool_free(desc->sdmac->bd_pool, desc->bd,
					desc->bd_phys);
		spin_lock_irqsave(&desc->sdmac->vc.lock, flags);
		desc->sdmac->bd_size_sum -= bd_size;
		spin_unlock_irqrestore(&desc->sdmac->vc.lock, flags);
	}
}

static int sdma_request_channel0(struct sdma_engine *sdma)
{
	int ret = 0;

	sdma->bd0_iram = true;
	sdma->bd0 = gen_pool_dma_alloc(sdma->iram_pool, PAGE_SIZE, &sdma->bd0_phys);
	if (!sdma->bd0) {
		sdma->bd0_iram = false;
		sdma->bd0 = dma_alloc_coherent(sdma->dev, PAGE_SIZE,
					&sdma->bd0_phys, GFP_KERNEL);
		if (!sdma->bd0) {
			ret = -ENOMEM;
			goto out;
		}
	}

	memset(sdma->bd0, 0, PAGE_SIZE);

	sdma->channel_control[0].base_bd_ptr = sdma->bd0_phys;
	sdma->channel_control[0].current_bd_ptr = sdma->bd0_phys;

	sdma_set_channel_priority(&sdma->channel[0], MXC_SDMA_DEFAULT_PRIORITY);
	return 0;
out:

	return ret;
}

static struct sdma_desc *to_sdma_desc(struct dma_async_tx_descriptor *t)
{
	return container_of(t, struct sdma_desc, vd.tx);
}

static void sdma_desc_free(struct virt_dma_desc *vd)
{
	struct sdma_desc *desc = container_of(vd, struct sdma_desc, vd);
	if (desc) {
		sdma_free_bd(desc);
		kfree(desc);
	}
}

static int sdma_channel_pause(struct dma_chan *chan)
{
	struct sdma_channel *sdmac = to_sdma_chan(chan);
	unsigned long flags;

	if (!(sdmac->flags & IMX_DMA_SG_LOOP))
		return -EINVAL;

	sdma_disable_channel(chan);
	spin_lock_irqsave(&sdmac->vc.lock, flags);
	sdmac->status = DMA_PAUSED;
	spin_unlock_irqrestore(&sdmac->vc.lock, flags);

	return 0;
}
<<<<<<< HEAD

static int sdma_channel_resume(struct dma_chan *chan)
{
	struct sdma_channel *sdmac = to_sdma_chan(chan);
	struct sdma_engine *sdma = sdmac->sdma;
	unsigned long flags;

	if (!(sdmac->flags & IMX_DMA_SG_LOOP))
		return -EINVAL;

	/*
	 * restore back context since context may loss if mega/fast OFF
	 */
	if (sdma->suspend_off) {
		if (sdma_load_context(sdmac)) {
			dev_err(sdmac->sdma->dev, "context load failed.\n");
			return -EINVAL;
		}
	}

=======

static int sdma_channel_resume(struct dma_chan *chan)
{
	struct sdma_channel *sdmac = to_sdma_chan(chan);
	struct sdma_engine *sdma = sdmac->sdma;
	unsigned long flags;

	if (!(sdmac->flags & IMX_DMA_SG_LOOP))
		return -EINVAL;

	/*
	 * restore back context since context may loss if mega/fast OFF
	 */
	if (sdma->suspend_off) {
		if (sdma_load_context(sdmac)) {
			dev_err(sdmac->sdma->dev, "context load failed.\n");
			return -EINVAL;
		}
	}

>>>>>>> 05f46d3f
	sdma_enable_channel(sdmac->sdma, sdmac->channel);
	spin_lock_irqsave(&sdmac->vc.lock, flags);
	sdmac->status = DMA_IN_PROGRESS;
	spin_unlock_irqrestore(&sdmac->vc.lock, flags);

	return 0;
}

static int sdma_terminate_all(struct dma_chan *chan)
{
	struct sdma_channel *sdmac = to_sdma_chan(chan);
	unsigned long flags;
	LIST_HEAD(head);

	spin_lock_irqsave(&sdmac->vc.lock, flags);
	vchan_get_all_descriptors(&sdmac->vc, &head);
	while (!list_empty(&sdmac->pending)) {
		struct sdma_desc *desc = list_first_entry(&sdmac->pending,
			struct sdma_desc, node);

		list_del(&desc->node);
		spin_unlock_irqrestore(&sdmac->vc.lock, flags);
		sdmac->vc.desc_free(&desc->vd);
		spin_lock_irqsave(&sdmac->vc.lock, flags);
	}
	if (sdmac->desc)
		sdmac->desc = NULL;
	spin_unlock_irqrestore(&sdmac->vc.lock, flags);
	vchan_dma_desc_free_list(&sdmac->vc, &head);
	sdma_disable_channel(chan);
	sdmac->context_loaded = false;

	return 0;
}

static int sdma_alloc_chan_resources(struct dma_chan *chan)
{
	struct sdma_channel *sdmac = to_sdma_chan(chan);
	struct imx_dma_data *data = chan->private;
	struct imx_dma_data default_data;
	int prio, ret;

	ret = clk_enable(sdmac->sdma->clk_ipg);
	if (ret)
		return ret;
	ret = clk_enable(sdmac->sdma->clk_ahb);
	if (ret)
		goto disable_clk_ipg;

	/*
	 * dmatest(memcpy) will never call slave_config before prep, so we need
	 * do some job in slave_config in this case.
	 */
	if (!data) {
		sdmac->word_size  =  sdmac->sdma->dma_device.copy_align;
		default_data.priority = 2;
		default_data.peripheral_type = IMX_DMATYPE_MEMORY;
		default_data.dma_request = 0;
		default_data.dma_request2 = 0;
		data = &default_data;

		sdma_config_ownership(sdmac, false, true, false);
		sdma_get_pc(sdmac, IMX_DMATYPE_MEMORY);
		sdma_load_context(sdmac);
	}

	switch (data->priority) {
	case DMA_PRIO_HIGH:
		prio = 3;
		break;
	case DMA_PRIO_MEDIUM:
		prio = 2;
		break;
	case DMA_PRIO_LOW:
	default:
		prio = 1;
		break;
	}

	sdmac->peripheral_type = data->peripheral_type;
	sdmac->event_id0 = data->dma_request;
	sdmac->event_id1 = data->dma_request2;
	sdmac->src_dualfifo = data->src_dualfifo;
	sdmac->dst_dualfifo = data->dst_dualfifo;

	ret = sdma_set_channel_priority(sdmac, prio);
	if (ret)
		goto disable_clk_ahb;

	sdmac->bd_size_sum = 0;

	sdmac->bd_pool = dma_pool_create("bd_pool", chan->device->dev,
				sizeof(struct sdma_buffer_descriptor),
				32, 0);

	return 0;

disable_clk_ahb:
	clk_disable(sdmac->sdma->clk_ahb);
disable_clk_ipg:
	clk_disable(sdmac->sdma->clk_ipg);
	return ret;
}

static void sdma_free_chan_resources(struct dma_chan *chan)
{
	struct sdma_channel *sdmac = to_sdma_chan(chan);
	struct sdma_engine *sdma = sdmac->sdma;

	sdma_terminate_all(chan);

	sdma_event_disable(sdmac, sdmac->event_id0);
	if (sdmac->event_id1)
		sdma_event_disable(sdmac, sdmac->event_id1);

	sdmac->event_id0 = 0;
	sdmac->event_id1 = 0;

	sdma_set_channel_priority(sdmac, 0);

	clk_disable(sdma->clk_ipg);
	clk_disable(sdma->clk_ahb);

	dma_pool_destroy(sdmac->bd_pool);
	sdmac->bd_pool = NULL;
}

static struct sdma_desc *sdma_transfer_init(struct sdma_channel *sdmac,
			      enum dma_transfer_direction direction, u32 bds)
{
	struct sdma_desc *desc;
	/* Now allocate and setup the descriptor. */
	desc = kzalloc((sizeof(*desc)), GFP_ATOMIC);
	if (!desc)
		goto err_out;

	sdmac->status = DMA_IN_PROGRESS;
	sdmac->direction = direction;
	sdmac->flags = 0;
	sdmac->chn_count = 0;
	sdmac->chn_real_count = 0;

	desc->sdmac = sdmac;
	desc->num_bd = bds;
	INIT_LIST_HEAD(&desc->node);

	if (sdma_alloc_bd(desc))
		goto err_desc_out;

	if (sdma_load_context(sdmac))
		goto err_desc_out;

	return desc;

err_desc_out:
	kfree(desc);
err_out:
	return NULL;
}

static int check_bd_buswidth(struct sdma_buffer_descriptor *bd,
			     struct sdma_channel *sdmac, int count,
			     dma_addr_t dma_dst, dma_addr_t dma_src)
{
	int ret = 0;

	switch (sdmac->word_size) {
	case DMA_SLAVE_BUSWIDTH_4_BYTES:
		bd->mode.command = 0;
		if ((count | dma_dst | dma_src) & 3)
			ret = -EINVAL;
		break;
	case DMA_SLAVE_BUSWIDTH_2_BYTES:
		bd->mode.command = 2;
		if ((count | dma_dst | dma_src) & 1)
			ret = -EINVAL;
		break;
	case DMA_SLAVE_BUSWIDTH_1_BYTE:
		 bd->mode.command = 1;
		 break;
	default:
		 return -EINVAL;
	}

	return ret;
}

static struct dma_async_tx_descriptor *sdma_prep_memcpy(
		struct dma_chan *chan, dma_addr_t dma_dst,
		dma_addr_t dma_src, size_t len, unsigned long flags)
{
	struct sdma_channel *sdmac = to_sdma_chan(chan);
	struct sdma_engine *sdma = sdmac->sdma;
	int channel = sdmac->channel;
	size_t count;
	int i = 0, param;
	struct sdma_buffer_descriptor *bd;
	struct sdma_desc *desc;

	if (!chan || !len)
		return NULL;

	dev_dbg(sdma->dev, "memcpy: %pad->%pad, len=%zu, channel=%d.\n",
		&dma_src, &dma_dst, len, channel);

	desc = sdma_transfer_init(sdmac, DMA_MEM_TO_MEM, len / SDMA_BD_MAX_CNT + 1);
	if (!desc)
		goto err_out;

	do {
		count = min_t(size_t, len, SDMA_BD_MAX_CNT);
		bd = &desc->bd[i];
		bd->buffer_addr = dma_src;
		bd->ext_buffer_addr = dma_dst;
		bd->mode.count = count;
		sdmac->chn_count += count;

		if (check_bd_buswidth(bd, sdmac, count, dma_dst, dma_src))
			goto err_bd_out;

		dma_src += count;
		dma_dst += count;
		len -= count;
		i++;

		param = BD_DONE | BD_EXTD | BD_CONT;
		/* last bd */
		if (!len) {
			param |= BD_INTR;
			param |= BD_LAST;
			param &= ~BD_CONT;
		}

		dev_dbg(sdma->dev, "entry %d: count: %zd dma: 0x%x %s%s\n",
				i, count, bd->buffer_addr,
				param & BD_WRAP ? "wrap" : "",
				param & BD_INTR ? " intr" : "");

		bd->mode.status = param;
	} while (len);

	return vchan_tx_prep(&sdmac->vc, &desc->vd, flags);
err_bd_out:
	sdma_free_bd(desc);
	kfree(desc);
err_out:
	return NULL;
}

/*
 * Please ensure dst_nents no smaller than src_nents , also every sg_len of
 * dst_sg node no smaller than src_sg. To simply things, please use the same
 * size of dst_sg as src_sg.
 */
static struct dma_async_tx_descriptor *sdma_prep_sg(
		struct dma_chan *chan,
		struct scatterlist *dst_sg, unsigned int dst_nents,
		struct scatterlist *src_sg, unsigned int src_nents,
		enum dma_transfer_direction direction, unsigned long flags)
{
	struct sdma_channel *sdmac = to_sdma_chan(chan);
	struct sdma_engine *sdma = sdmac->sdma;
	int ret, i, count;
	int channel = sdmac->channel;
	struct scatterlist *sg_src = src_sg, *sg_dst = dst_sg;
	struct sdma_desc *desc;

	if (!chan)
		return NULL;

	dev_dbg(sdma->dev, "setting up %d entries for channel %d.\n",
			src_nents, channel);

	desc = sdma_transfer_init(sdmac, direction, src_nents);
	if (!desc)
		goto err_out;

	for_each_sg(src_sg, sg_src, src_nents, i) {
		struct sdma_buffer_descriptor *bd = &desc->bd[i];
		int param;

		bd->buffer_addr = sg_src->dma_address;
<<<<<<< HEAD

		if (direction == DMA_MEM_TO_MEM) {
			BUG_ON(!sg_dst);
			bd->ext_buffer_addr = sg_dst->dma_address;
		}

		count = sg_dma_len(sg_src);

=======

		if (direction == DMA_MEM_TO_MEM) {
			BUG_ON(!sg_dst);
			bd->ext_buffer_addr = sg_dst->dma_address;
		}

		count = sg_dma_len(sg_src);

>>>>>>> 05f46d3f
		if (count > SDMA_BD_MAX_CNT) {
			dev_err(sdma->dev, "SDMA channel %d: maximum bytes for sg entry exceeded: %d > %d\n",
					channel, count, SDMA_BD_MAX_CNT);
			ret = -EINVAL;
			goto err_bd_out;
		}

		bd->mode.count = count;
		sdmac->chn_count += count;

		if (direction == DMA_MEM_TO_MEM)
			ret = check_bd_buswidth(bd, sdmac, count,
						sg_dst->dma_address,
						sg_src->dma_address);
		else
			ret = check_bd_buswidth(bd, sdmac, count, 0,
						sg_src->dma_address);
		if (ret)
			goto err_bd_out;

		param = BD_DONE | BD_EXTD | BD_CONT;

		if (i + 1 == src_nents) {
			param |= BD_INTR;
			param |= BD_LAST;
			param &= ~BD_CONT;
		}

		dev_dbg(sdma->dev, "entry %d: count: %d dma: 0x%pad %s%s\n",
				i, count, &sg_src->dma_address,
				param & BD_WRAP ? "wrap" : "",
				param & BD_INTR ? " intr" : "");

		bd->mode.status = param;
		if (direction == DMA_MEM_TO_MEM)
			sg_dst = sg_next(sg_dst);
	}

	return vchan_tx_prep(&sdmac->vc, &desc->vd, flags);

err_bd_out:
	sdma_free_bd(desc);
	kfree(desc);
err_out:
	dev_dbg(sdma->dev, "Can't get desc.\n");
	return NULL;
}

static struct dma_async_tx_descriptor *sdma_prep_memcpy_sg(
		struct dma_chan *chan,
		struct scatterlist *dst_sg, unsigned int dst_nents,
		struct scatterlist *src_sg, unsigned int src_nents,
		unsigned long flags)
{
	return sdma_prep_sg(chan, dst_sg, dst_nents, src_sg, src_nents,
			   DMA_MEM_TO_MEM, flags);
}

static struct dma_async_tx_descriptor *sdma_prep_slave_sg(
		struct dma_chan *chan, struct scatterlist *sgl,
		unsigned int sg_len, enum dma_transfer_direction direction,
		unsigned long flags, void *context)
{
	return sdma_prep_sg(chan, NULL, 0, sgl, sg_len, direction, flags);
}

static struct dma_async_tx_descriptor *sdma_prep_dma_cyclic(
		struct dma_chan *chan, dma_addr_t dma_addr, size_t buf_len,
		size_t period_len, enum dma_transfer_direction direction,
		unsigned long flags)
{
	struct sdma_channel *sdmac = to_sdma_chan(chan);
	struct sdma_engine *sdma = sdmac->sdma;
	int channel = sdmac->channel;
	int i = 0, buf = 0;
	int num_periods = 0;
	struct sdma_desc *desc;

	dev_dbg(sdma->dev, "%s channel: %d\n", __func__, channel);

	if (sdmac->peripheral_type != IMX_DMATYPE_HDMI)
		num_periods = buf_len / period_len;
	/* Now allocate and setup the descriptor. */
	desc = sdma_transfer_init(sdmac, direction, num_periods);
	if (!desc)
		goto err_out;

	sdmac->period_len = period_len;
	sdmac->flags |= IMX_DMA_SG_LOOP;

	/* for hdmi-audio without BDs */
	if (sdmac->peripheral_type == IMX_DMATYPE_HDMI)
		return vchan_tx_prep(&sdmac->vc, &desc->vd, flags);

	desc->buf_tail = 0;
	desc->buf_ptail = 0;
	sdmac->chn_real_count = 0;

	if (period_len > SDMA_BD_MAX_CNT) {
		dev_err(sdma->dev, "SDMA channel %d: maximum period size exceeded: %zu > %d\n",
				channel, period_len, SDMA_BD_MAX_CNT);
		goto err_bd_out;
	}

	if (sdmac->peripheral_type == IMX_DMATYPE_UART)
		sdmac->chn_count = period_len;

	while (buf < buf_len) {
		struct sdma_buffer_descriptor *bd = &desc->bd[i];
		int param;

		bd->buffer_addr = dma_addr;

		bd->mode.count = period_len;

		if (sdmac->word_size > DMA_SLAVE_BUSWIDTH_4_BYTES)
			goto err_bd_out;
		if (sdmac->word_size == DMA_SLAVE_BUSWIDTH_4_BYTES)
			bd->mode.command = 0;
		else
			bd->mode.command = sdmac->word_size;

		param = BD_DONE | BD_EXTD | BD_CONT | BD_INTR;
		if (i + 1 == num_periods)
			param |= BD_WRAP;

		dev_dbg(sdma->dev, "entry %d: count: %zd dma: %pad %s%s\n",
				i, period_len, &dma_addr,
				param & BD_WRAP ? "wrap" : "",
				param & BD_INTR ? " intr" : "");

		bd->mode.status = param;

		dma_addr += period_len;
		buf += period_len;

		i++;
	}
	return vchan_tx_prep(&sdmac->vc, &desc->vd, flags);

err_bd_out:
	sdma_free_bd(desc);
	kfree(desc);
err_out:
	return NULL;
}

static int sdma_config(struct dma_chan *chan,
		       struct dma_slave_config *dmaengine_cfg)
{
	struct sdma_channel *sdmac = to_sdma_chan(chan);
	/* clear watermark_level before setting */
	sdmac->watermark_level = 0;
	if (dmaengine_cfg->direction == DMA_DEV_TO_MEM) {
		sdmac->per_address = dmaengine_cfg->src_addr;
		sdmac->watermark_level = dmaengine_cfg->src_maxburst *
			dmaengine_cfg->src_addr_width;
		sdmac->word_size = dmaengine_cfg->src_addr_width;
		sdmac->fifo_num =  dmaengine_cfg->src_fifo_num;
	} else if (dmaengine_cfg->direction == DMA_DEV_TO_DEV) {
		sdmac->per_address2 = dmaengine_cfg->src_addr;
		sdmac->per_address = dmaengine_cfg->dst_addr;
		sdmac->watermark_level = dmaengine_cfg->src_maxburst &
			SDMA_WATERMARK_LEVEL_LWML;
		sdmac->watermark_level |= (dmaengine_cfg->dst_maxburst << 16) &
			SDMA_WATERMARK_LEVEL_HWML;
		sdmac->word_size = dmaengine_cfg->dst_addr_width;
	} else if (sdmac->peripheral_type == IMX_DMATYPE_HDMI) {
			sdmac->per_address = dmaengine_cfg->dst_addr;
			sdmac->per_address2 = dmaengine_cfg->src_addr;
			sdmac->watermark_level = 0;
	} else if (dmaengine_cfg->direction == DMA_MEM_TO_MEM) {
			sdmac->word_size = dmaengine_cfg->dst_addr_width;
	} else {
		sdmac->per_address = dmaengine_cfg->dst_addr;
		sdmac->watermark_level = dmaengine_cfg->dst_maxburst *
			dmaengine_cfg->dst_addr_width;
		sdmac->word_size = dmaengine_cfg->dst_addr_width;
		sdmac->fifo_num =  dmaengine_cfg->dst_fifo_num;
	}
	sdmac->direction = dmaengine_cfg->direction;
	return sdma_config_channel(chan);
}

static void sdma_wait_tasklet(struct dma_chan *chan)
{
	struct sdma_channel *sdmac = to_sdma_chan(chan);

	tasklet_kill(&sdmac->vc.task);
}

static enum dma_status sdma_tx_status(struct dma_chan *chan,
				      dma_cookie_t cookie,
				      struct dma_tx_state *txstate)
{
	struct sdma_channel *sdmac = to_sdma_chan(chan);
	u32 residue;
	struct virt_dma_desc *vd;
	struct sdma_desc *desc;
	enum dma_status ret;
	unsigned long flags;

	ret = dma_cookie_status(chan, cookie, txstate);
	if (!txstate) {
		return ret;
	} else if (ret == DMA_COMPLETE) {
		spin_lock_irqsave(&sdmac->vc.lock, flags);
		txstate->residue = sdmac->chn_count - sdmac->chn_real_count;
		spin_unlock_irqrestore(&sdmac->vc.lock, flags);
		return ret;
	}

	spin_lock_irqsave(&sdmac->vc.lock, flags);
	vd = vchan_find_desc(&sdmac->vc, cookie);
	desc = to_sdma_desc(&vd->tx);
	if (vd) {
		if ((sdmac->flags & IMX_DMA_SG_LOOP)) {
			if (sdmac->peripheral_type != IMX_DMATYPE_UART)
				residue = (desc->num_bd - desc->buf_ptail) *
					   sdmac->period_len - sdmac->chn_real_count;
			else
				residue = sdmac->chn_count - sdmac->chn_real_count;
		} else
			residue = sdmac->chn_count;
	} else if (sdmac->desc && sdmac->desc->vd.tx.cookie == cookie)
		residue = sdmac->chn_count - sdmac->chn_real_count;
	else
		residue = 0;

	txstate->residue = residue;
	ret = sdmac->status;
	spin_unlock_irqrestore(&sdmac->vc.lock, flags);
<<<<<<< HEAD

	return ret;
}

static void sdma_start_desc(struct sdma_channel *sdmac)
{
	struct virt_dma_desc *vd = vchan_next_desc(&sdmac->vc);
	struct sdma_desc *desc;
	struct sdma_engine *sdma = sdmac->sdma;
	int channel = sdmac->channel;

=======

	return ret;
}

static void sdma_start_desc(struct sdma_channel *sdmac)
{
	struct virt_dma_desc *vd = vchan_next_desc(&sdmac->vc);
	struct sdma_desc *desc;
	struct sdma_engine *sdma = sdmac->sdma;
	int channel = sdmac->channel;

>>>>>>> 05f46d3f
	if (!vd) {
		sdmac->desc = NULL;
		return;
	}
	sdmac->desc = desc = to_sdma_desc(&vd->tx);
	/*
	 * Do not delete the node in desc_issued list in cyclic mode, otherwise
	 * the desc alloced will never be freed in vchan_dma_desc_free_list
	 */
	if (!(sdmac->flags & IMX_DMA_SG_LOOP)) {
		list_add_tail(&sdmac->desc->node, &sdmac->pending);
		list_del(&vd->node);
	}
	sdma->channel_control[channel].base_bd_ptr = desc->bd_phys;
	sdma->channel_control[channel].current_bd_ptr = desc->bd_phys;
	sdma_enable_channel(sdma, sdmac->channel);
}

static void sdma_issue_pending(struct dma_chan *chan)
{
	struct sdma_channel *sdmac = to_sdma_chan(chan);
	unsigned long flags;

	spin_lock_irqsave(&sdmac->vc.lock, flags);
	if (vchan_issue_pending(&sdmac->vc) && !sdmac->desc)
		sdma_start_desc(sdmac);
	spin_unlock_irqrestore(&sdmac->vc.lock, flags);
}

#define SDMA_SCRIPT_ADDRS_ARRAY_SIZE_V1	34
#define SDMA_SCRIPT_ADDRS_ARRAY_SIZE_V2	38
#define SDMA_SCRIPT_ADDRS_ARRAY_SIZE_V3	41
#define SDMA_SCRIPT_ADDRS_ARRAY_SIZE_V4	44

static void sdma_add_scripts(struct sdma_engine *sdma,
		const struct sdma_script_start_addrs *addr)
{
	s32 *addr_arr = (u32 *)addr;
	s32 *saddr_arr = (u32 *)sdma->script_addrs;
	int i;

	/* use the default firmware in ROM if missing external firmware */
	if (!sdma->script_number)
		sdma->script_number = SDMA_SCRIPT_ADDRS_ARRAY_SIZE_V1;

	for (i = 0; i < sdma->script_number; i++)
		if (addr_arr[i] > 0)
			saddr_arr[i] = addr_arr[i];
}

static void sdma_load_firmware(const struct firmware *fw, void *context)
{
	struct sdma_engine *sdma = context;
	const struct sdma_firmware_header *header;
	const struct sdma_script_start_addrs *addr;
	unsigned short *ram_code;

	if (!fw) {
		dev_info(sdma->dev, "external firmware not found, using ROM firmware\n");
		/* In this case we just use the ROM firmware. */
		return;
	}

	if (fw->size < sizeof(*header))
		goto err_firmware;

	header = (struct sdma_firmware_header *)fw->data;

	if (header->magic != SDMA_FIRMWARE_MAGIC)
		goto err_firmware;
	if (header->ram_code_start + header->ram_code_size > fw->size)
		goto err_firmware;
	switch (header->version_major) {
	case 1:
		sdma->script_number = SDMA_SCRIPT_ADDRS_ARRAY_SIZE_V1;
		break;
	case 2:
		sdma->script_number = SDMA_SCRIPT_ADDRS_ARRAY_SIZE_V2;
		break;
	case 3:
		sdma->script_number = SDMA_SCRIPT_ADDRS_ARRAY_SIZE_V3;
		break;
	case 4:
		sdma->script_number = SDMA_SCRIPT_ADDRS_ARRAY_SIZE_V4;
		break;
	default:
		dev_err(sdma->dev, "unknown firmware version\n");
		goto err_firmware;
	}

	addr = (void *)header + header->script_addrs_start;
	ram_code = (void *)header + header->ram_code_start;

	clk_enable(sdma->clk_ipg);
	clk_enable(sdma->clk_ahb);
	/* download the RAM image for SDMA */
	sdma_load_script(sdma, ram_code,
			header->ram_code_size,
			addr->ram_code_start_addr);
	clk_disable(sdma->clk_ipg);
	clk_disable(sdma->clk_ahb);

	sdma_add_scripts(sdma, addr);

	dev_info(sdma->dev, "loaded firmware %d.%d\n",
			header->version_major,
			header->version_minor);

err_firmware:
	release_firmware(fw);
}

#define EVENT_REMAP_CELLS 3

static int sdma_event_remap(struct sdma_engine *sdma)
{
	struct device_node *np = sdma->dev->of_node;
	struct device_node *gpr_np = of_parse_phandle(np, "gpr", 0);
	struct property *event_remap;
	struct regmap *gpr;
	char propname[] = "fsl,sdma-event-remap";
	u32 reg, val, shift, num_map, i;
	int ret = 0;

	if (IS_ERR(np) || IS_ERR(gpr_np))
		goto out;

	event_remap = of_find_property(np, propname, NULL);
	num_map = event_remap ? (event_remap->length / sizeof(u32)) : 0;
	if (!num_map) {
		dev_dbg(sdma->dev, "no event needs to be remapped\n");
		goto out;
	} else if (num_map % EVENT_REMAP_CELLS) {
		dev_err(sdma->dev, "the property %s must modulo %d\n",
				propname, EVENT_REMAP_CELLS);
		ret = -EINVAL;
		goto out;
	}

	gpr = syscon_node_to_regmap(gpr_np);
	if (IS_ERR(gpr)) {
		dev_err(sdma->dev, "failed to get gpr regmap\n");
		ret = PTR_ERR(gpr);
		goto out;
	}

	for (i = 0; i < num_map; i += EVENT_REMAP_CELLS) {
		ret = of_property_read_u32_index(np, propname, i, &reg);
		if (ret) {
			dev_err(sdma->dev, "failed to read property %s index %d\n",
					propname, i);
			goto out;
		}

		ret = of_property_read_u32_index(np, propname, i + 1, &shift);
		if (ret) {
			dev_err(sdma->dev, "failed to read property %s index %d\n",
					propname, i + 1);
			goto out;
		}

		ret = of_property_read_u32_index(np, propname, i + 2, &val);
		if (ret) {
			dev_err(sdma->dev, "failed to read property %s index %d\n",
					propname, i + 2);
			goto out;
		}

		regmap_update_bits(gpr, reg, BIT(shift), val << shift);
	}

out:
	if (!IS_ERR(gpr_np))
		of_node_put(gpr_np);

	return ret;
}

static int sdma_get_firmware(struct sdma_engine *sdma,
		const char *fw_name)
{
	int ret;

	ret = request_firmware_nowait(THIS_MODULE,
			FW_ACTION_HOTPLUG, fw_name, sdma->dev,
			GFP_KERNEL, sdma, sdma_load_firmware);

	return ret;
}

static int sdma_init(struct sdma_engine *sdma)
{
	int i, ret, ccbsize;
	dma_addr_t ccb_phys;

	ret = clk_enable(sdma->clk_ipg);
	if (ret)
		return ret;
	ret = clk_enable(sdma->clk_ahb);
	if (ret)
		goto disable_clk_ipg;

	/* Be sure SDMA has not started yet */
	writel_relaxed(0, sdma->regs + SDMA_H_C0PTR);

	ccbsize = MAX_DMA_CHANNELS * (sizeof(struct sdma_channel_control)
		+ sizeof(struct sdma_context_data));

	sdma->channel_control = gen_pool_dma_alloc(sdma->iram_pool, ccbsize, &ccb_phys);
	if (!sdma->channel_control) {
		sdma->channel_control = dma_alloc_coherent(sdma->dev, ccbsize,
						&ccb_phys, GFP_KERNEL);
		if (!sdma->channel_control) {
			ret = -ENOMEM;
			goto err_dma_alloc;
		}
	}

	sdma->context = (void *)sdma->channel_control +
		MAX_DMA_CHANNELS * sizeof (struct sdma_channel_control);
	sdma->context_phys = ccb_phys +
		MAX_DMA_CHANNELS * sizeof (struct sdma_channel_control);

	/* Zero-out the CCB structures array just allocated */
	memset(sdma->channel_control, 0,
			MAX_DMA_CHANNELS * sizeof (struct sdma_channel_control));

	/* disable all channels */
	for (i = 0; i < sdma->drvdata->num_events; i++)
		writel_relaxed(0, sdma->regs + chnenbl_ofs(sdma, i));

	/* All channels have priority 0 */
	for (i = 0; i < MAX_DMA_CHANNELS; i++)
		writel_relaxed(0, sdma->regs + SDMA_CHNPRI_0 + i * 4);

	ret = sdma_request_channel0(sdma);
	if (ret)
		goto err_dma_alloc;

	sdma_config_ownership(&sdma->channel[0], false, true, false);

	/* Set Command Channel (Channel Zero) */
	writel_relaxed(0x4050, sdma->regs + SDMA_CHN0ADDR);

	/* Set bits of CONFIG register but with static context switching */
	/* FIXME: Check whether to set ACR bit depending on clock ratios */
	if (sdma->clk_ratio)
		writel_relaxed(SDMA_H_CONFIG_ACR, sdma->regs + SDMA_H_CONFIG);
	else
		writel_relaxed(0, sdma->regs + SDMA_H_CONFIG);

	writel_relaxed(ccb_phys, sdma->regs + SDMA_H_C0PTR);

	/* Initializes channel's priorities */
	sdma_set_channel_priority(&sdma->channel[0], 7);

	clk_disable(sdma->clk_ipg);
	clk_disable(sdma->clk_ahb);

	return 0;

err_dma_alloc:
	clk_disable(sdma->clk_ahb);
disable_clk_ipg:
	clk_disable(sdma->clk_ipg);
	dev_err(sdma->dev, "initialisation failed with %d\n", ret);
	return ret;
}

static bool sdma_filter_fn(struct dma_chan *chan, void *fn_param)
{
	struct sdma_channel *sdmac = to_sdma_chan(chan);
	struct imx_dma_data *data = fn_param;

	if (!imx_dma_is_general_purpose(chan))
		return false;
	/* return false if it's not the right device */
	if ((sdmac->sdma->drvdata == &sdma_imx8m)
		&& (sdmac->sdma->idx != data->idx))
		return false;

	sdmac->data = *data;
	chan->private = &sdmac->data;

	return true;
}

static struct dma_chan *sdma_xlate(struct of_phandle_args *dma_spec,
				   struct of_dma *ofdma)
{
	struct sdma_engine *sdma = ofdma->of_dma_data;
	dma_cap_mask_t mask = sdma->dma_device.cap_mask;
	struct imx_dma_data data;

	if (dma_spec->args_count != 3)
		return NULL;

	memset(&data, 0, sizeof(data));

	data.dma_request = dma_spec->args[0];
	data.peripheral_type = dma_spec->args[1];
	data.priority = dma_spec->args[2];
	data.idx = sdma->idx;

	return dma_request_channel(mask, sdma_filter_fn, &data);
}

static int sdma_probe(struct platform_device *pdev)
{
	const struct of_device_id *of_id =
			of_match_device(sdma_dt_ids, &pdev->dev);
	struct device_node *np = pdev->dev.of_node;
	struct device_node *spba_bus;
	const char *fw_name;
	int ret;
	int irq;
	struct resource *iores;
	struct resource spba_res;
	struct sdma_platform_data *pdata = dev_get_platdata(&pdev->dev);
	int i;
	struct sdma_engine *sdma;
	s32 *saddr_arr;
	const struct sdma_driver_data *drvdata = NULL;

	if (of_id)
		drvdata = of_id->data;
	else if (pdev->id_entry)
		drvdata = (void *)pdev->id_entry->driver_data;

	if (!drvdata) {
		dev_err(&pdev->dev, "unable to find driver data\n");
		return -EINVAL;
	}

	ret = dma_coerce_mask_and_coherent(&pdev->dev, DMA_BIT_MASK(32));
	if (ret)
		return ret;

	sdma = devm_kzalloc(&pdev->dev, sizeof(*sdma), GFP_KERNEL);
	if (!sdma)
		return -ENOMEM;

	sdma->clk_ratio = of_property_read_bool(np, "fsl,ratio-1-1");

	spin_lock_init(&sdma->channel_0_lock);

	sdma->dev = &pdev->dev;
	sdma->drvdata = drvdata;

	irq = platform_get_irq(pdev, 0);
	if (irq < 0)
		return irq;

	iores = platform_get_resource(pdev, IORESOURCE_MEM, 0);
	sdma->regs = devm_ioremap_resource(&pdev->dev, iores);
	if (IS_ERR(sdma->regs))
		return PTR_ERR(sdma->regs);

	sdma->clk_ipg = devm_clk_get(&pdev->dev, "ipg");
	if (IS_ERR(sdma->clk_ipg))
		return PTR_ERR(sdma->clk_ipg);

	sdma->clk_ahb = devm_clk_get(&pdev->dev, "ahb");
	if (IS_ERR(sdma->clk_ahb))
		return PTR_ERR(sdma->clk_ahb);

	clk_prepare(sdma->clk_ipg);
	clk_prepare(sdma->clk_ahb);

	ret = devm_request_irq(&pdev->dev, irq, sdma_int_handler, 0, "sdma",
			       sdma);
	if (ret)
		return ret;

	sdma->irq = irq;

	sdma->script_addrs = kzalloc(sizeof(*sdma->script_addrs), GFP_KERNEL);
	if (!sdma->script_addrs)
		return -ENOMEM;

	/* initially no scripts available */
	saddr_arr = (s32 *)sdma->script_addrs;
	for (i = 0; i < SDMA_SCRIPT_ADDRS_ARRAY_SIZE_V1; i++)
		saddr_arr[i] = -EINVAL;

	dma_cap_set(DMA_SLAVE, sdma->dma_device.cap_mask);
	dma_cap_set(DMA_CYCLIC, sdma->dma_device.cap_mask);
	dma_cap_set(DMA_MEMCPY, sdma->dma_device.cap_mask);

	INIT_LIST_HEAD(&sdma->dma_device.channels);
	/* Initialize channel parameters */
	for (i = 0; i < MAX_DMA_CHANNELS; i++) {
		struct sdma_channel *sdmac = &sdma->channel[i];

		sdmac->sdma = sdma;
		sdmac->context_loaded = false;
		sdmac->channel = i;
		sdmac->status = DMA_IN_PROGRESS;
		sdmac->vc.desc_free = sdma_desc_free;
		INIT_LIST_HEAD(&sdmac->pending);

		/*
		 * Add the channel to the DMAC list. Do not add channel 0 though
		 * because we need it internally in the SDMA driver. This also means
		 * that channel 0 in dmaengine counting matches sdma channel 1.
		 */
		if (i)
			vchan_init(&sdmac->vc, &sdma->dma_device);
	}

	if (np)
		sdma->iram_pool = of_gen_pool_get(np, "iram", 0);
	if (!sdma->iram_pool)
		dev_warn(&pdev->dev, "no iram assigned, using external mem\n");

	ret = sdma_init(sdma);
	if (ret)
		goto err_init;

	ret = sdma_event_remap(sdma);
	if (ret)
		goto err_init;

	if (sdma->drvdata->script_addrs)
		sdma_add_scripts(sdma, sdma->drvdata->script_addrs);
	if (pdata && pdata->script_addrs)
		sdma_add_scripts(sdma, pdata->script_addrs);

	if (pdata) {
		ret = sdma_get_firmware(sdma, pdata->fw_name);
		if (ret)
			dev_warn(&pdev->dev, "failed to get firmware from platform data\n");
	} else {
		/*
		 * Because that device tree does not encode ROM script address,
		 * the RAM script in firmware is mandatory for device tree
		 * probe, otherwise it fails.
		 */
		ret = of_property_read_string(np, "fsl,sdma-ram-script-name",
					      &fw_name);
		if (ret)
			dev_warn(&pdev->dev, "failed to get firmware name\n");
		else {
			ret = sdma_get_firmware(sdma, fw_name);
			if (ret)
				dev_warn(&pdev->dev, "failed to get firmware from device tree\n");
		}
	}
	sdma->fw_name = fw_name;

	sdma->dma_device.dev = &pdev->dev;

	sdma->dma_device.device_alloc_chan_resources = sdma_alloc_chan_resources;
	sdma->dma_device.device_free_chan_resources = sdma_free_chan_resources;
	sdma->dma_device.device_tx_status = sdma_tx_status;
	sdma->dma_device.device_synchronize = sdma_wait_tasklet;
	sdma->dma_device.device_prep_slave_sg = sdma_prep_slave_sg;
	sdma->dma_device.device_prep_dma_cyclic = sdma_prep_dma_cyclic;
	sdma->dma_device.device_config = sdma_config;
	sdma->dma_device.device_terminate_all = sdma_terminate_all;
	sdma->dma_device.device_pause = sdma_channel_pause;
	sdma->dma_device.device_resume = sdma_channel_resume;
	sdma->dma_device.src_addr_widths = SDMA_DMA_BUSWIDTHS;
	sdma->dma_device.dst_addr_widths = SDMA_DMA_BUSWIDTHS;
	sdma->dma_device.directions = SDMA_DMA_DIRECTIONS;
	sdma->dma_device.residue_granularity = DMA_RESIDUE_GRANULARITY_BURST;
	sdma->dma_device.device_prep_dma_memcpy = sdma_prep_memcpy;
	sdma->dma_device.device_prep_dma_sg = sdma_prep_memcpy_sg;
	sdma->dma_device.device_issue_pending = sdma_issue_pending;
	sdma->dma_device.dev->dma_parms = &sdma->dma_parms;
	sdma->dma_device.copy_align = 2;
	dma_set_max_seg_size(sdma->dma_device.dev, SDMA_BD_MAX_CNT);

	platform_set_drvdata(pdev, sdma);

	ret = dma_async_device_register(&sdma->dma_device);
	if (ret) {
		dev_err(&pdev->dev, "unable to register\n");
		goto err_init;
	}

	if (np) {
		ret = of_dma_controller_register(np, sdma_xlate, sdma);
		if (ret) {
			dev_err(&pdev->dev, "failed to register controller\n");
			goto err_register;
		}

		spba_bus = of_find_compatible_node(NULL, NULL, "fsl,spba-bus");
		ret = of_address_to_resource(spba_bus, 0, &spba_res);
		if (!ret) {
			sdma->spba_start_addr = spba_res.start;
			sdma->spba_end_addr = spba_res.end;
		}
		of_node_put(spba_bus);
	}
	/* There maybe multi sdma devices such as i.mx8mscale */
	sdma->idx = sdma_dev_idx++;

	return 0;

err_register:
	dma_async_device_unregister(&sdma->dma_device);
err_init:
	kfree(sdma->script_addrs);
	return ret;
}

static int sdma_remove(struct platform_device *pdev)
{
	struct sdma_engine *sdma = platform_get_drvdata(pdev);
	int i;

	devm_free_irq(&pdev->dev, sdma->irq, sdma);
	dma_async_device_unregister(&sdma->dma_device);
	kfree(sdma->script_addrs);
	/* Kill the tasklet */
	for (i = 0; i < MAX_DMA_CHANNELS; i++) {
		struct sdma_channel *sdmac = &sdma->channel[i];

		tasklet_kill(&sdmac->vc.task);
		sdma_free_chan_resources(&sdmac->vc.chan);
	}

	platform_set_drvdata(pdev, NULL);
	return 0;
}

#ifdef CONFIG_PM_SLEEP
static int sdma_suspend(struct device *dev)
{
	struct platform_device *pdev = to_platform_device(dev);
	struct sdma_engine *sdma = platform_get_drvdata(pdev);
	int i, ret = 0;

	sdma->suspend_off = false;

	/* Do nothing if not i.MX6SX or i.MX7D*/
	if (sdma->drvdata != &sdma_imx6sx && sdma->drvdata != &sdma_imx7d
	    && sdma->drvdata != &sdma_imx6ul)
		return 0;

	clk_enable(sdma->clk_ipg);
	clk_enable(sdma->clk_ahb);

	ret = sdma_save_restore_context(sdma, true);
	if (ret) {
		dev_err(sdma->dev, "save context error!\n");
		return ret;
	}
	/* save regs */
	for (i = 0; i < MXC_SDMA_SAVED_REG_NUM; i++) {
		/*
		 * 0x78(SDMA_XTRIG_CONF2+4)~0x100(SDMA_CHNPRI_O) registers are
		 * reserved and can't be touched. Skip these regs.
		 */
		if (i > SDMA_XTRIG_CONF2 / 4)
			sdma->save_regs[i] = readl_relaxed(sdma->regs +
							   MXC_SDMA_RESERVED_REG
							   + 4 * i);
		else
			sdma->save_regs[i] = readl_relaxed(sdma->regs + 4 * i);
	}

	clk_disable(sdma->clk_ipg);
	clk_disable(sdma->clk_ahb);

	return 0;
}

static int sdma_resume(struct device *dev)
{
	struct platform_device *pdev = to_platform_device(dev);
	struct sdma_engine *sdma = platform_get_drvdata(pdev);
	int i, ret;

	/* Do nothing if not i.MX6SX or i.MX7D*/
	if (sdma->drvdata != &sdma_imx6sx && sdma->drvdata != &sdma_imx7d
	    && sdma->drvdata != &sdma_imx6ul)
		return 0;

	clk_enable(sdma->clk_ipg);
	clk_enable(sdma->clk_ahb);
	/* Do nothing if mega/fast mix not turned off */
	if (readl_relaxed(sdma->regs + SDMA_H_C0PTR)) {
		clk_disable(sdma->clk_ipg);
		clk_disable(sdma->clk_ahb);
		return 0;
	}

	sdma->suspend_off = true;

	/* restore regs and load firmware */
	for (i = 0; i < MXC_SDMA_SAVED_REG_NUM; i++) {
		/*
		 * 0x78(SDMA_XTRIG_CONF2+4)~0x100(SDMA_CHNPRI_O) registers are
		 * reserved and can't be touched. Skip these regs.
		 */
		if (i > SDMA_XTRIG_CONF2 / 4)
			writel_relaxed(sdma->save_regs[i], sdma->regs +
				       MXC_SDMA_RESERVED_REG + 4 * i);
		else
			writel_relaxed(sdma->save_regs[i] , sdma->regs + 4 * i);
	}

	/* prepare priority for channel0 to start */
	sdma_set_channel_priority(&sdma->channel[0], MXC_SDMA_DEFAULT_PRIORITY);

	ret = sdma_get_firmware(sdma, sdma->fw_name);
	if (ret) {
		dev_warn(&pdev->dev, "failed to get firware\n");
		goto out;
	}

	ret = sdma_save_restore_context(sdma, false);
	if (ret) {
		dev_err(sdma->dev, "restore context error!\n");
		goto out;
	}

	ret = 0;
out:
	clk_disable(sdma->clk_ipg);
	clk_disable(sdma->clk_ahb);

	return ret;
}
#endif

static const struct dev_pm_ops sdma_pm_ops = {
	SET_LATE_SYSTEM_SLEEP_PM_OPS(sdma_suspend, sdma_resume)
};

static struct platform_driver sdma_driver = {
	.driver		= {
		.name	= "imx-sdma",
		.of_match_table = sdma_dt_ids,
		.pm = &sdma_pm_ops,
	},
	.id_table	= sdma_devtypes,
	.remove		= sdma_remove,
	.probe		= sdma_probe,
};

module_platform_driver(sdma_driver);

MODULE_AUTHOR("Sascha Hauer, Pengutronix <s.hauer@pengutronix.de>");
MODULE_DESCRIPTION("i.MX SDMA driver");
MODULE_LICENSE("GPL");<|MERGE_RESOLUTION|>--- conflicted
+++ resolved
@@ -8,11 +8,7 @@
  * Based on code from Freescale:
  *
  * Copyright 2004-2016 Freescale Semiconductor, Inc. All Rights Reserved.
-<<<<<<< HEAD
- * Copyright 2017 NXP.
-=======
  * Copyright 2018 NXP.
->>>>>>> 05f46d3f
  *
  * The code contained herein is licensed under the GNU General Public
  * License. You may obtain a copy of the GNU General Public License
@@ -197,13 +193,10 @@
 				 BIT(DMA_MEM_TO_DEV) | \
 				 BIT(DMA_DEV_TO_DEV))
 
-<<<<<<< HEAD
-=======
 #define SDMA_WATERMARK_LEVEL_FIFOS_OFF	8
 #define SDMA_WATERMARK_LEVEL_SW_DONE	BIT(23)
 #define SDMA_WATERMARK_LEVEL_SW_DONE_SEL_OFF 24
 
->>>>>>> 05f46d3f
 /*
  * Mode/Count of data node descriptors - IPCv2
  */
@@ -369,10 +362,7 @@
 	u32				bd_size_sum;
 	bool				src_dualfifo;
 	bool				dst_dualfifo;
-<<<<<<< HEAD
-=======
 	unsigned int			fifo_num;
->>>>>>> 05f46d3f
 	struct dma_pool			*bd_pool;
 };
 
@@ -785,7 +775,6 @@
 static void sdma_update_channel_loop(struct sdma_channel *sdmac)
 {
 	struct sdma_buffer_descriptor *bd;
-	struct sdma_desc *desc = sdmac->desc;
 	int error = 0;
 	enum dma_status	old_status = sdmac->status;
 
@@ -793,13 +782,9 @@
 	 * loop mode. Iterate over descriptors, re-setup them and
 	 * call callback function.
 	 */
-<<<<<<< HEAD
-	while (desc) {
-=======
 	while (sdmac->desc) {
 		struct sdma_desc *desc = sdmac->desc;
 
->>>>>>> 05f46d3f
 		bd = &desc->bd[desc->buf_tail];
 
 		if (bd->mode.status & BD_DONE)
@@ -991,12 +976,9 @@
 	case IMX_DMATYPE_HDMI:
 		emi_2_per = sdma->script_addrs->hdmi_dma_addr;
 		break;
-<<<<<<< HEAD
-=======
 	case IMX_DMATYPE_MULTI_SAI:
 		per_2_emi = sdma->script_addrs->sai_2_mcu_addr;
 		emi_2_per = sdma->script_addrs->mcu_2_sai_addr;
->>>>>>> 05f46d3f
 	default:
 		break;
 	}
@@ -1157,8 +1139,6 @@
 		sdmac->watermark_level |= SDMA_WATERMARK_LEVEL_SD;
 	if (sdmac->dst_dualfifo)
 		sdmac->watermark_level |= SDMA_WATERMARK_LEVEL_DD;
-<<<<<<< HEAD
-=======
 }
 
 static void sdma_set_watermarklevel_for_sais(struct sdma_channel *sdmac)
@@ -1173,7 +1153,6 @@
 	 */
 	sdmac->watermark_level |= sdmac->fifo_num<<
 				SDMA_WATERMARK_LEVEL_FIFOS_OFF;
->>>>>>> 05f46d3f
 }
 
 static int sdma_config_channel(struct dma_chan *chan)
@@ -1225,12 +1204,9 @@
 			    sdmac->direction == DMA_MEM_TO_DEV &&
 			    sdmac->sdma->drvdata == &sdma_imx6ul)
 				__set_bit(31, &sdmac->watermark_level);
-<<<<<<< HEAD
-=======
 			else if (sdmac->peripheral_type ==
 					IMX_DMATYPE_MULTI_SAI)
 				sdma_set_watermarklevel_for_sais(sdmac);
->>>>>>> 05f46d3f
 
 			__set_bit(sdmac->event_id0, sdmac->event_mask);
 		}
@@ -1365,7 +1341,6 @@
 
 	return 0;
 }
-<<<<<<< HEAD
 
 static int sdma_channel_resume(struct dma_chan *chan)
 {
@@ -1386,28 +1361,6 @@
 		}
 	}
 
-=======
-
-static int sdma_channel_resume(struct dma_chan *chan)
-{
-	struct sdma_channel *sdmac = to_sdma_chan(chan);
-	struct sdma_engine *sdma = sdmac->sdma;
-	unsigned long flags;
-
-	if (!(sdmac->flags & IMX_DMA_SG_LOOP))
-		return -EINVAL;
-
-	/*
-	 * restore back context since context may loss if mega/fast OFF
-	 */
-	if (sdma->suspend_off) {
-		if (sdma_load_context(sdmac)) {
-			dev_err(sdmac->sdma->dev, "context load failed.\n");
-			return -EINVAL;
-		}
-	}
-
->>>>>>> 05f46d3f
 	sdma_enable_channel(sdmac->sdma, sdmac->channel);
 	spin_lock_irqsave(&sdmac->vc.lock, flags);
 	sdmac->status = DMA_IN_PROGRESS;
@@ -1690,7 +1643,6 @@
 		int param;
 
 		bd->buffer_addr = sg_src->dma_address;
-<<<<<<< HEAD
 
 		if (direction == DMA_MEM_TO_MEM) {
 			BUG_ON(!sg_dst);
@@ -1699,16 +1651,6 @@
 
 		count = sg_dma_len(sg_src);
 
-=======
-
-		if (direction == DMA_MEM_TO_MEM) {
-			BUG_ON(!sg_dst);
-			bd->ext_buffer_addr = sg_dst->dma_address;
-		}
-
-		count = sg_dma_len(sg_src);
-
->>>>>>> 05f46d3f
 		if (count > SDMA_BD_MAX_CNT) {
 			dev_err(sdma->dev, "SDMA channel %d: maximum bytes for sg entry exceeded: %d > %d\n",
 					channel, count, SDMA_BD_MAX_CNT);
@@ -1941,7 +1883,6 @@
 	txstate->residue = residue;
 	ret = sdmac->status;
 	spin_unlock_irqrestore(&sdmac->vc.lock, flags);
-<<<<<<< HEAD
 
 	return ret;
 }
@@ -1953,19 +1894,6 @@
 	struct sdma_engine *sdma = sdmac->sdma;
 	int channel = sdmac->channel;
 
-=======
-
-	return ret;
-}
-
-static void sdma_start_desc(struct sdma_channel *sdmac)
-{
-	struct virt_dma_desc *vd = vchan_next_desc(&sdmac->vc);
-	struct sdma_desc *desc;
-	struct sdma_engine *sdma = sdmac->sdma;
-	int channel = sdmac->channel;
-
->>>>>>> 05f46d3f
 	if (!vd) {
 		sdmac->desc = NULL;
 		return;
