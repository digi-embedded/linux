--- conflicted
+++ resolved
@@ -1288,8 +1288,6 @@
 						&desc->bd_phys);
 		if (!desc->bd)
 			return ret;
-<<<<<<< HEAD
-=======
 	}
 	spin_lock_irqsave(&desc->sdmac->vc.lock, flags);
 	desc->sdmac->bd_size_sum += bd_size;
@@ -1332,58 +1330,10 @@
 			ret = -ENOMEM;
 			goto out;
 		}
->>>>>>> 4f6282ba
-	}
-	spin_lock_irqsave(&desc->sdmac->vc.lock, flags);
-	desc->sdmac->bd_size_sum += bd_size;
-	spin_unlock_irqrestore(&desc->sdmac->vc.lock, flags);
-
-<<<<<<< HEAD
-	memset(desc->bd, 0, bd_size);
-
-	return 0;
-}
-
-static void sdma_free_bd(struct sdma_desc *desc)
-{
-	u32 bd_size = desc->num_bd * sizeof(struct sdma_buffer_descriptor);
-	unsigned long flags;
-
-	if (desc->bd) {
-		if (desc->bd_iram)
-			gen_pool_free(desc->sdmac->sdma->iram_pool,
-				     (unsigned long)desc->bd, bd_size);
-		else
-			dma_pool_free(desc->sdmac->bd_pool, desc->bd,
-					desc->bd_phys);
-		spin_lock_irqsave(&desc->sdmac->vc.lock, flags);
-		desc->sdmac->bd_size_sum -= bd_size;
-		spin_unlock_irqrestore(&desc->sdmac->vc.lock, flags);
-	}
-}
-
-static int sdma_request_channel0(struct sdma_engine *sdma)
-{
-	int ret = 0;
-
-	sdma->bd0_iram = true;
-	sdma->bd0 = gen_pool_dma_alloc(sdma->iram_pool, PAGE_SIZE, &sdma->bd0_phys);
-	if (!sdma->bd0) {
-		sdma->bd0_iram = false;
-		sdma->bd0 = dma_alloc_coherent(sdma->dev, PAGE_SIZE,
-					&sdma->bd0_phys, GFP_KERNEL);
-		if (!sdma->bd0) {
-			ret = -ENOMEM;
-			goto out;
-		}
 	}
 
 	memset(sdma->bd0, 0, PAGE_SIZE);
 
-=======
-	memset(sdma->bd0, 0, PAGE_SIZE);
-
->>>>>>> 4f6282ba
 	sdma->channel_control[0].base_bd_ptr = sdma->bd0_phys;
 	sdma->channel_control[0].current_bd_ptr = sdma->bd0_phys;
 
@@ -1400,7 +1350,6 @@
 }
 
 static void sdma_desc_free(struct virt_dma_desc *vd)
-<<<<<<< HEAD
 {
 	struct sdma_desc *desc = container_of(vd, struct sdma_desc, vd);
 	if (desc) {
@@ -1411,24 +1360,11 @@
 
 static int sdma_channel_pause(struct dma_chan *chan)
 {
-=======
-{
-	struct sdma_desc *desc = container_of(vd, struct sdma_desc, vd);
-	if (desc) {
-		sdma_free_bd(desc);
-		kfree(desc);
-	}
-}
-
-static int sdma_channel_pause(struct dma_chan *chan)
-{
->>>>>>> 4f6282ba
 	struct sdma_channel *sdmac = to_sdma_chan(chan);
 	unsigned long flags;
 
 	if (!(sdmac->flags & IMX_DMA_SG_LOOP))
 		return -EINVAL;
-<<<<<<< HEAD
 
 	sdma_disable_channel(chan);
 	spin_lock_irqsave(&sdmac->vc.lock, flags);
@@ -1479,58 +1415,6 @@
 	sdma_disable_channel(chan);
 	sdmac->context_loaded = false;
 
-=======
-
-	sdma_disable_channel(chan);
-	spin_lock_irqsave(&sdmac->vc.lock, flags);
-	sdmac->status = DMA_PAUSED;
-	spin_unlock_irqrestore(&sdmac->vc.lock, flags);
-
-	return 0;
-}
-
-static int sdma_channel_resume(struct dma_chan *chan)
-{
-	struct sdma_channel *sdmac = to_sdma_chan(chan);
-	unsigned long flags;
-
-	if (!(sdmac->flags & IMX_DMA_SG_LOOP))
-		return -EINVAL;
-
-	sdma_enable_channel(sdmac->sdma, sdmac->channel);
-	spin_lock_irqsave(&sdmac->vc.lock, flags);
-	sdmac->status = DMA_IN_PROGRESS;
-	spin_unlock_irqrestore(&sdmac->vc.lock, flags);
-
-	return 0;
-}
-
-static int sdma_terminate_all(struct dma_chan *chan)
-{
-	struct sdma_channel *sdmac = to_sdma_chan(chan);
-	unsigned long flags;
-	LIST_HEAD(head);
-
-	spin_lock_irqsave(&sdmac->vc.lock, flags);
-	vchan_get_all_descriptors(&sdmac->vc, &head);
-	while (!list_empty(&sdmac->pending)) {
-		struct sdma_desc *desc = list_first_entry(&sdmac->pending,
-			struct sdma_desc, node);
-
-		list_del(&desc->node);
-		spin_unlock_irqrestore(&sdmac->vc.lock, flags);
-		sdmac->vc.desc_free(&desc->vd);
-		spin_lock_irqsave(&sdmac->vc.lock, flags);
-		sdmac->vc.cyclic = NULL;
-	}
-	if (sdmac->desc)
-		sdmac->desc = NULL;
-	spin_unlock_irqrestore(&sdmac->vc.lock, flags);
-	vchan_dma_desc_free_list(&sdmac->vc, &head);
-	sdma_disable_channel(chan);
-	sdmac->context_loaded = false;
-
->>>>>>> 4f6282ba
 	return 0;
 }
 
@@ -1792,21 +1676,12 @@
 		int param;
 
 		bd->buffer_addr = sg_src->dma_address;
-<<<<<<< HEAD
 
 		if (direction == DMA_MEM_TO_MEM) {
 			BUG_ON(!sg_dst);
 			bd->ext_buffer_addr = sg_dst->dma_address;
 		}
 
-=======
-
-		if (direction == DMA_MEM_TO_MEM) {
-			BUG_ON(!sg_dst);
-			bd->ext_buffer_addr = sg_dst->dma_address;
-		}
-
->>>>>>> 4f6282ba
 		count = sg_dma_len(sg_src);
 
 		if (count > SDMA_BD_MAX_CNT) {
@@ -1892,19 +1767,11 @@
 	/* for hdmi-audio without BDs */
 	if (sdmac->peripheral_type == IMX_DMATYPE_HDMI)
 		return vchan_tx_prep(&sdmac->vc, &desc->vd, flags);
-<<<<<<< HEAD
 
 	desc->buf_tail = 0;
 	desc->buf_ptail = 0;
 	sdmac->chn_real_count = 0;
 
-=======
-
-	desc->buf_tail = 0;
-	desc->buf_ptail = 0;
-	sdmac->chn_real_count = 0;
-
->>>>>>> 4f6282ba
 	if (period_len > SDMA_BD_MAX_CNT) {
 		dev_err(sdma->dev, "SDMA channel %d: maximum period size exceeded: %zu > %d\n",
 				channel, period_len, SDMA_BD_MAX_CNT);
@@ -2039,7 +1906,6 @@
 	txstate->residue = residue;
 	ret = sdmac->status;
 	spin_unlock_irqrestore(&sdmac->vc.lock, flags);
-<<<<<<< HEAD
 
 	return ret;
 }
@@ -2051,19 +1917,6 @@
 	struct sdma_engine *sdma = sdmac->sdma;
 	int channel = sdmac->channel;
 
-=======
-
-	return ret;
-}
-
-static void sdma_start_desc(struct sdma_channel *sdmac)
-{
-	struct virt_dma_desc *vd = vchan_next_desc(&sdmac->vc);
-	struct sdma_desc *desc;
-	struct sdma_engine *sdma = sdmac->sdma;
-	int channel = sdmac->channel;
-
->>>>>>> 4f6282ba
 	if (!vd) {
 		sdmac->desc = NULL;
 		return;
