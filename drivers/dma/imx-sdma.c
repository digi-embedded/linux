--- conflicted
+++ resolved
@@ -2587,14 +2587,9 @@
 		pm_runtime_enable(&pdev->dev);
 	}
 
-<<<<<<< HEAD
-	pm_runtime_enable(&pdev->dev);
-
 	/* There maybe multi sdma devices such as i.mx8mscale */
 	sdma->idx = sdma_dev_idx++;
 
-=======
->>>>>>> fa6c3168
 	return 0;
 
 err_register:
