--- conflicted
+++ resolved
@@ -2263,31 +2263,6 @@
 	if (pdata && pdata->script_addrs)
 		sdma_add_scripts(sdma, pdata->script_addrs);
 
-<<<<<<< HEAD
-	if (pdata) {
-		ret = sdma_get_firmware(sdma, pdata->fw_name);
-		if (ret)
-			dev_warn(&pdev->dev, "failed to get firmware from platform data\n");
-	} else {
-		/*
-		 * Because that device tree does not encode ROM script address,
-		 * the RAM script in firmware is mandatory for device tree
-		 * probe, otherwise it fails.
-		 */
-		ret = of_property_read_string(np, "fsl,sdma-ram-script-name",
-					      &fw_name);
-		if (ret)
-			dev_warn(&pdev->dev, "failed to get firmware name\n");
-		else {
-			ret = sdma_get_firmware(sdma, fw_name);
-			if (ret)
-				dev_warn(&pdev->dev, "failed to get firmware from device tree\n");
-		}
-	}
-	sdma->fw_name = fw_name;
-
-=======
->>>>>>> 228e87c3
 	sdma->dma_device.dev = &pdev->dev;
 
 	sdma->dma_device.device_alloc_chan_resources = sdma_alloc_chan_resources;
@@ -2353,14 +2328,15 @@
 		 */
 		ret = of_property_read_string(np, "fsl,sdma-ram-script-name",
 					      &fw_name);
-		if (ret) {
+		if (ret)
 			dev_warn(&pdev->dev, "failed to get firmware name\n");
-		} else {
+		else {
 			ret = sdma_get_firmware(sdma, fw_name);
 			if (ret)
 				dev_warn(&pdev->dev, "failed to get firmware from device tree\n");
 		}
 	}
+	sdma->fw_name = fw_name;
 
 	return 0;
 
