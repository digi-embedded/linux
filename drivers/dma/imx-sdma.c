--- conflicted
+++ resolved
@@ -26,7 +26,6 @@
 #include <linux/interrupt.h>
 #include <linux/clk.h>
 #include <linux/delay.h>
-#include <linux/regmap.h>
 #include <linux/sched.h>
 #include <linux/semaphore.h>
 #include <linux/spinlock.h>
@@ -44,8 +43,6 @@
 #include <linux/of_dma.h>
 
 #include <asm/irq.h>
-#include <linux/mfd/syscon.h>
-#include <linux/mfd/syscon/imx6q-iomuxc-gpr.h>
 #include <linux/platform_data/dma-imx-sdma.h>
 #include <linux/platform_data/dma-imx.h>
 #include <linux/regmap.h>
@@ -299,19 +296,11 @@
 struct sdma_desc {
 	struct virt_dma_desc		vd;
 	struct list_head		node;
-<<<<<<< HEAD
-	unsigned int			des_count;
-	unsigned int			des_real_count;
-=======
->>>>>>> f2ed3bfc
 	unsigned int			num_bd;
 	dma_addr_t			bd_phys;
 	bool				bd_iram;
 	unsigned int                    buf_tail;
-<<<<<<< HEAD
-=======
 	unsigned int			buf_ptail;
->>>>>>> f2ed3bfc
 	struct sdma_channel		*sdmac;
 	struct sdma_buffer_descriptor	*bd;
 };
@@ -359,10 +348,7 @@
 	u32				bd_size_sum;
 	bool				src_dualfifo;
 	bool				dst_dualfifo;
-<<<<<<< HEAD
-=======
 	struct dma_pool			*bd_pool;
->>>>>>> f2ed3bfc
 };
 
 #define IMX_DMA_SG_LOOP		BIT(0)
@@ -431,10 +417,7 @@
 	const struct sdma_driver_data	*drvdata;
 	u32				spba_start_addr;
 	u32				spba_end_addr;
-<<<<<<< HEAD
-=======
 	unsigned int			irq;
->>>>>>> f2ed3bfc
 	struct gen_pool 		*iram_pool;
 	/* channel0 bd */
 	dma_addr_t			bd0_phys;
@@ -574,11 +557,7 @@
 	.script_addrs = &sdma_script_imx7d,
 };
 
-<<<<<<< HEAD
-static struct platform_device_id sdma_devtypes[] = {
-=======
 static const struct platform_device_id sdma_devtypes[] = {
->>>>>>> f2ed3bfc
 	{
 		.name = "imx25-sdma",
 		.driver_data = (unsigned long)&sdma_imx25,
@@ -612,10 +591,6 @@
 static const struct of_device_id sdma_dt_ids[] = {
 	{ .compatible = "fsl,imx6ul-sdma", .data = &sdma_imx6ul, },
 	{ .compatible = "fsl,imx6sx-sdma", .data = &sdma_imx6sx, },
-<<<<<<< HEAD
-	{ .compatible = "fsl,imx7d-sdma", .data = &sdma_imx7d, },
-=======
->>>>>>> f2ed3bfc
 	{ .compatible = "fsl,imx6q-sdma", .data = &sdma_imx6q, },
 	{ .compatible = "fsl,imx53-sdma", .data = &sdma_imx53, },
 	{ .compatible = "fsl,imx51-sdma", .data = &sdma_imx51, },
@@ -716,11 +691,7 @@
 	buf_virt = gen_pool_dma_alloc(sdma->iram_pool, size, &buf_phys);
 	if (!buf_virt) {
 		use_iram = false;
-<<<<<<< HEAD
-		buf_virt = dma_alloc_coherent(NULL, size, &buf_phys, GFP_KERNEL);
-=======
 		buf_virt = dma_alloc_coherent(sdma->dev, size, &buf_phys, GFP_KERNEL);
->>>>>>> f2ed3bfc
 		if (!buf_virt)
 			return -ENOMEM;
 	}
@@ -742,11 +713,7 @@
 	if (use_iram)
 		gen_pool_free(sdma->iram_pool, (unsigned long)buf_virt, size);
 	else
-<<<<<<< HEAD
-		dma_free_coherent(NULL, size, buf_virt, buf_phys);
-=======
 		dma_free_coherent(sdma->dev, size, buf_virt, buf_phys);
->>>>>>> f2ed3bfc
 
 	return ret;
 }
@@ -775,32 +742,18 @@
 	writel_relaxed(val, sdma->regs + chnenbl);
 }
 
-<<<<<<< HEAD
-static void sdma_handle_channel_loop(struct sdma_channel *sdmac)
-{
-	struct sdma_buffer_descriptor *bd;
-	struct sdma_desc *desc;
-	unsigned long flags;
-=======
 static void sdma_update_channel_loop(struct sdma_channel *sdmac)
 {
 	struct sdma_buffer_descriptor *bd;
 	struct sdma_desc *desc = sdmac->desc;
 	int error = 0;
 	enum dma_status	old_status = sdmac->status;
->>>>>>> f2ed3bfc
 
 	/*
 	 * loop mode. Iterate over descriptors, re-setup them and
 	 * call callback function.
 	 */
-<<<<<<< HEAD
-	spin_lock_irqsave(&sdmac->vc.lock, flags);
-	while (sdmac->desc) {
-		desc = sdmac->desc;
-=======
 	while (desc) {
->>>>>>> f2ed3bfc
 		bd = &desc->bd[desc->buf_tail];
 
 		if (bd->mode.status & BD_DONE)
@@ -819,19 +772,6 @@
 
 		sdmac->chn_real_count = bd->mode.count;
 		bd->mode.status |= BD_DONE;
-<<<<<<< HEAD
-		desc->buf_tail++;
-		desc->buf_tail %= desc->num_bd;
-		if (sdmac->peripheral_type == IMX_DMATYPE_UART) {
-			/* restore mode.count after counter readed */
-			desc->des_real_count = bd->mode.count;
-			bd->mode.count = desc->des_count;
-		}
-
-		spin_unlock_irqrestore(&sdmac->vc.lock, flags);
-		desc->vd.tx.callback(desc->vd.tx.callback_param);
-		spin_lock_irqsave(&sdmac->vc.lock, flags);
-=======
 		bd->mode.count = sdmac->period_len;
 		desc->buf_ptail = desc->buf_tail;
 		desc->buf_tail = (desc->buf_tail + 1) % desc->num_bd;
@@ -847,9 +787,7 @@
 		spin_unlock(&sdmac->vc.lock);
 		dmaengine_desc_get_callback_invoke(&desc->vd.tx, NULL);
 		spin_lock(&sdmac->vc.lock);
->>>>>>> f2ed3bfc
-	}
-	spin_unlock_irqrestore(&sdmac->vc.lock, flags);
+	}
 }
 
 static void mxc_sdma_handle_channel_normal(struct sdma_channel *data)
@@ -858,10 +796,6 @@
 	struct sdma_buffer_descriptor *bd;
 	int i, error = 0;
 
-<<<<<<< HEAD
-	sdmac->desc->des_real_count = 0;
-=======
->>>>>>> f2ed3bfc
 	/*
 	 * non loop mode. Iterate over all descriptors, collect
 	 * errors and call callback function
@@ -871,18 +805,13 @@
 
 		 if (bd->mode.status & (BD_DONE | BD_RROR))
 			error = -EIO;
-		 sdmac->desc->des_real_count += bd->mode.count;
+		 sdmac->chn_real_count += bd->mode.count;
 	}
 
 	if (error)
 		sdmac->status = DMA_ERROR;
 	else
 		sdmac->status = DMA_COMPLETE;
-<<<<<<< HEAD
-
-	sdmac->chn_real_count = sdmac->desc->des_real_count;
-=======
->>>>>>> f2ed3bfc
 }
 
 static irqreturn_t sdma_int_handler(int irq, void *dev_id)
@@ -904,14 +833,10 @@
 		desc = sdmac->desc;
 		if (desc) {
 			if (sdmac->flags & IMX_DMA_SG_LOOP) {
-<<<<<<< HEAD
-				vchan_cyclic_callback(&desc->vd);
-=======
 				if (sdmac->peripheral_type != IMX_DMATYPE_HDMI)
 					sdma_update_channel_loop(sdmac);
 				else
 					vchan_cyclic_callback(&desc->vd);
->>>>>>> f2ed3bfc
 			} else {
 				mxc_sdma_handle_channel_normal(sdmac);
 				vchan_cookie_complete(&desc->vd);
@@ -1109,11 +1034,7 @@
 	else
 		bd0->mode.command = C0_SETDM;
 
-<<<<<<< HEAD
-	bd0->mode.status = BD_DONE | BD_INTR | BD_WRAP | BD_EXTD;
-=======
 	bd0->mode.status = BD_DONE | BD_WRAP | BD_EXTD;
->>>>>>> f2ed3bfc
 	bd0->mode.count = MAX_DMA_CHANNELS * sizeof(*context) / 4;
 	bd0->buffer_addr = sdma->context_phys;
 	bd0->ext_buffer_addr = 2048;
@@ -1136,6 +1057,7 @@
 	int channel = sdmac->channel;
 
 	writel_relaxed(BIT(channel), sdma->regs + SDMA_H_STATSTOP);
+	sdmac->status = DMA_ERROR;
 
 	return 0;
 }
@@ -1238,11 +1160,6 @@
 			__set_bit(sdmac->event_id0, sdmac->event_mask);
 		}
 
-<<<<<<< HEAD
-		/* Watermark Level */
-		sdmac->watermark_level |= sdmac->watermark_level;
-=======
->>>>>>> f2ed3bfc
 		/* Address */
 		sdmac->shp_addr = sdmac->per_address;
 		sdmac->per_addr = sdmac->per_address2;
@@ -1282,12 +1199,8 @@
 				      &desc->bd_phys);
 	if (!desc->bd) {
 		desc->bd_iram = false;
-<<<<<<< HEAD
-		desc->bd = dma_alloc_coherent(NULL, bd_size, &desc->bd_phys, GFP_ATOMIC);
-=======
 		desc->bd = dma_pool_alloc(desc->sdmac->bd_pool, GFP_ATOMIC,
 						&desc->bd_phys);
->>>>>>> f2ed3bfc
 		if (!desc->bd)
 			return ret;
 	}
@@ -1310,13 +1223,8 @@
 			gen_pool_free(desc->sdmac->sdma->iram_pool,
 				     (unsigned long)desc->bd, bd_size);
 		else
-<<<<<<< HEAD
-			dma_free_coherent(NULL, bd_size, desc->bd,
-					  desc->bd_phys);
-=======
 			dma_pool_free(desc->sdmac->bd_pool, desc->bd,
 					desc->bd_phys);
->>>>>>> f2ed3bfc
 		spin_lock_irqsave(&desc->sdmac->vc.lock, flags);
 		desc->sdmac->bd_size_sum -= bd_size;
 		spin_unlock_irqrestore(&desc->sdmac->vc.lock, flags);
@@ -1326,15 +1234,6 @@
 static int sdma_request_channel0(struct sdma_engine *sdma)
 {
 	int ret = 0;
-<<<<<<< HEAD
-	u32 bd_size = sizeof(struct sdma_buffer_descriptor);
-
-	sdma->bd0_iram = true;
-	sdma->bd0 = gen_pool_dma_alloc(sdma->iram_pool, bd_size, &sdma->bd0_phys);
-	if (!sdma->bd0) {
-		sdma->bd0_iram = false;
-		sdma->bd0 = dma_alloc_coherent(NULL, bd_size, &sdma->bd0_phys, GFP_KERNEL);
-=======
 
 	sdma->bd0_iram = true;
 	sdma->bd0 = gen_pool_dma_alloc(sdma->iram_pool, PAGE_SIZE, &sdma->bd0_phys);
@@ -1342,18 +1241,13 @@
 		sdma->bd0_iram = false;
 		sdma->bd0 = dma_alloc_coherent(sdma->dev, PAGE_SIZE,
 					&sdma->bd0_phys, GFP_KERNEL);
->>>>>>> f2ed3bfc
 		if (!sdma->bd0) {
 			ret = -ENOMEM;
 			goto out;
 		}
 	}
 
-<<<<<<< HEAD
-	memset(sdma->bd0, 0, bd_size);
-=======
 	memset(sdma->bd0, 0, PAGE_SIZE);
->>>>>>> f2ed3bfc
 
 	sdma->channel_control[0].base_bd_ptr = sdma->bd0_phys;
 	sdma->channel_control[0].current_bd_ptr = sdma->bd0_phys;
@@ -1371,7 +1265,6 @@
 }
 
 static void sdma_desc_free(struct virt_dma_desc *vd)
-<<<<<<< HEAD
 {
 	struct sdma_desc *desc = container_of(vd, struct sdma_desc, vd);
 	if (desc) {
@@ -1400,25 +1293,11 @@
 {
 	struct sdma_channel *sdmac = to_sdma_chan(chan);
 	struct sdma_engine *sdma = sdmac->sdma;
-=======
-{
-	struct sdma_desc *desc = container_of(vd, struct sdma_desc, vd);
-	if (desc) {
-		sdma_free_bd(desc);
-		kfree(desc);
-	}
-}
-
-static int sdma_channel_pause(struct dma_chan *chan)
-{
-	struct sdma_channel *sdmac = to_sdma_chan(chan);
->>>>>>> f2ed3bfc
 	unsigned long flags;
 
 	if (!(sdmac->flags & IMX_DMA_SG_LOOP))
 		return -EINVAL;
 
-<<<<<<< HEAD
 	/*
 	 * restore back context since context may loss if mega/fast OFF
 	 */
@@ -1461,67 +1340,6 @@
 	sdma_disable_channel(chan);
 	sdmac->context_loaded = false;
 
-=======
-	sdma_disable_channel(chan);
-	spin_lock_irqsave(&sdmac->vc.lock, flags);
-	sdmac->status = DMA_PAUSED;
-	spin_unlock_irqrestore(&sdmac->vc.lock, flags);
-
-	return 0;
-}
-
-static int sdma_channel_resume(struct dma_chan *chan)
-{
-	struct sdma_channel *sdmac = to_sdma_chan(chan);
-	struct sdma_engine *sdma = sdmac->sdma;
-	unsigned long flags;
-
-	if (!(sdmac->flags & IMX_DMA_SG_LOOP))
-		return -EINVAL;
-
-	/*
-	 * restore back context since context may loss if mega/fast OFF
-	 */
-	if (sdma->suspend_off) {
-		if (sdma_load_context(sdmac)) {
-			dev_err(sdmac->sdma->dev, "context load failed.\n");
-			return -EINVAL;
-		}
-	}
-
-	sdma_enable_channel(sdmac->sdma, sdmac->channel);
-	spin_lock_irqsave(&sdmac->vc.lock, flags);
-	sdmac->status = DMA_IN_PROGRESS;
-	spin_unlock_irqrestore(&sdmac->vc.lock, flags);
-
-	return 0;
-}
-
-static int sdma_terminate_all(struct dma_chan *chan)
-{
-	struct sdma_channel *sdmac = to_sdma_chan(chan);
-	unsigned long flags;
-	LIST_HEAD(head);
-
-	spin_lock_irqsave(&sdmac->vc.lock, flags);
-	vchan_get_all_descriptors(&sdmac->vc, &head);
-	while (!list_empty(&sdmac->pending)) {
-		struct sdma_desc *desc = list_first_entry(&sdmac->pending,
-			struct sdma_desc, node);
-
-		list_del(&desc->node);
-		spin_unlock_irqrestore(&sdmac->vc.lock, flags);
-		sdmac->vc.desc_free(&desc->vd);
-		spin_lock_irqsave(&sdmac->vc.lock, flags);
-	}
-	if (sdmac->desc)
-		sdmac->desc = NULL;
-	spin_unlock_irqrestore(&sdmac->vc.lock, flags);
-	vchan_dma_desc_free_list(&sdmac->vc, &head);
-	sdma_disable_channel(chan);
-	sdmac->context_loaded = false;
-
->>>>>>> f2ed3bfc
 	return 0;
 }
 
@@ -1532,17 +1350,12 @@
 	struct imx_dma_data default_data;
 	int prio, ret;
 
-<<<<<<< HEAD
-	clk_enable(sdmac->sdma->clk_ipg);
-	clk_enable(sdmac->sdma->clk_ahb);
-=======
 	ret = clk_enable(sdmac->sdma->clk_ipg);
 	if (ret)
 		return ret;
 	ret = clk_enable(sdmac->sdma->clk_ahb);
 	if (ret)
 		goto disable_clk_ipg;
->>>>>>> f2ed3bfc
 
 	/*
 	 * dmatest(memcpy) will never call slave_config before prep, so we need
@@ -1582,18 +1395,6 @@
 
 	ret = sdma_set_channel_priority(sdmac, prio);
 	if (ret)
-<<<<<<< HEAD
-		goto err_out;
-
-	sdmac->bd_size_sum = 0;
-
-	return 0;
-
-err_out:
-	clk_disable(sdmac->sdma->clk_ipg);
-	clk_disable(sdmac->sdma->clk_ahb);
-
-=======
 		goto disable_clk_ahb;
 
 	sdmac->bd_size_sum = 0;
@@ -1608,7 +1409,6 @@
 	clk_disable(sdmac->sdma->clk_ahb);
 disable_clk_ipg:
 	clk_disable(sdmac->sdma->clk_ipg);
->>>>>>> f2ed3bfc
 	return ret;
 }
 
@@ -1647,16 +1447,6 @@
 	sdmac->status = DMA_IN_PROGRESS;
 	sdmac->direction = direction;
 	sdmac->flags = 0;
-<<<<<<< HEAD
-
-	desc->sdmac = sdmac;
-	desc->des_count = 0;
-	desc->num_bd = bds;
-	INIT_LIST_HEAD(&desc->node);
-
-	if (sdmac->peripheral_type != IMX_DMATYPE_HDMI &&
-	    sdma_alloc_bd(desc))
-=======
 	sdmac->chn_count = 0;
 	sdmac->chn_real_count = 0;
 
@@ -1665,7 +1455,6 @@
 	INIT_LIST_HEAD(&desc->node);
 
 	if (sdma_alloc_bd(desc))
->>>>>>> f2ed3bfc
 		goto err_desc_out;
 
 	if (sdma_load_context(sdmac))
@@ -1734,11 +1523,7 @@
 		bd->buffer_addr = dma_src;
 		bd->ext_buffer_addr = dma_dst;
 		bd->mode.count = count;
-<<<<<<< HEAD
-		desc->des_count += count;
-=======
 		sdmac->chn_count += count;
->>>>>>> f2ed3bfc
 
 		if (check_bd_buswidth(bd, sdmac, count, dma_dst, dma_src))
 			goto err_bd_out;
@@ -1764,10 +1549,6 @@
 		bd->mode.status = param;
 	} while (len);
 
-<<<<<<< HEAD
-	sdmac->chn_count = desc->des_count;
-=======
->>>>>>> f2ed3bfc
 	return vchan_tx_prep(&sdmac->vc, &desc->vd, flags);
 err_bd_out:
 	sdma_free_bd(desc);
@@ -1809,21 +1590,12 @@
 		int param;
 
 		bd->buffer_addr = sg_src->dma_address;
-<<<<<<< HEAD
 
 		if (direction == DMA_MEM_TO_MEM) {
 			BUG_ON(!sg_dst);
 			bd->ext_buffer_addr = sg_dst->dma_address;
 		}
 
-=======
-
-		if (direction == DMA_MEM_TO_MEM) {
-			BUG_ON(!sg_dst);
-			bd->ext_buffer_addr = sg_dst->dma_address;
-		}
-
->>>>>>> f2ed3bfc
 		count = sg_dma_len(sg_src);
 
 		if (count > SDMA_BD_MAX_CNT) {
@@ -1834,7 +1606,7 @@
 		}
 
 		bd->mode.count = count;
-		desc->des_count += count;
+		sdmac->chn_count += count;
 
 		if (direction == DMA_MEM_TO_MEM)
 			ret = check_bd_buswidth(bd, sdmac, count,
@@ -1864,10 +1636,6 @@
 			sg_dst = sg_next(sg_dst);
 	}
 
-<<<<<<< HEAD
-	sdmac->chn_count = desc->des_count;
-=======
->>>>>>> f2ed3bfc
 	return vchan_tx_prep(&sdmac->vc, &desc->vd, flags);
 
 err_bd_out:
@@ -1912,10 +1680,6 @@
 
 	if (sdmac->peripheral_type != IMX_DMATYPE_HDMI)
 		num_periods = buf_len / period_len;
-<<<<<<< HEAD
-
-=======
->>>>>>> f2ed3bfc
 	/* Now allocate and setup the descriptor. */
 	desc = sdma_transfer_init(sdmac, direction, num_periods);
 	if (!desc)
@@ -1929,13 +1693,8 @@
 		return vchan_tx_prep(&sdmac->vc, &desc->vd, flags);
 
 	desc->buf_tail = 0;
-<<<<<<< HEAD
-	desc->vd.overide_callback = (void *)sdma_handle_channel_loop;
-	desc->vd.overide_param = sdmac;
-=======
 	desc->buf_ptail = 0;
 	sdmac->chn_real_count = 0;
->>>>>>> f2ed3bfc
 
 	if (period_len > SDMA_BD_MAX_CNT) {
 		dev_err(sdma->dev, "SDMA channel %d: maximum period size exceeded: %zu > %d\n",
@@ -1944,11 +1703,7 @@
 	}
 
 	if (sdmac->peripheral_type == IMX_DMATYPE_UART)
-<<<<<<< HEAD
-		desc->des_count = period_len;
-=======
 		sdmac->chn_count = period_len;
->>>>>>> f2ed3bfc
 
 	while (buf < buf_len) {
 		struct sdma_buffer_descriptor *bd = &desc->bd[i];
@@ -2024,20 +1779,11 @@
 	return sdma_config_channel(chan);
 }
 
-<<<<<<< HEAD
-static enum dma_status sdma_wait_tasklet(struct dma_chan *chan)
-=======
 static void sdma_wait_tasklet(struct dma_chan *chan)
->>>>>>> f2ed3bfc
 {
 	struct sdma_channel *sdmac = to_sdma_chan(chan);
 
 	tasklet_kill(&sdmac->vc.task);
-<<<<<<< HEAD
-
-	return sdmac->status;
-=======
->>>>>>> f2ed3bfc
 }
 
 static enum dma_status sdma_tx_status(struct dma_chan *chan,
@@ -2067,15 +1813,6 @@
 	if (vd) {
 		if ((sdmac->flags & IMX_DMA_SG_LOOP)) {
 			if (sdmac->peripheral_type != IMX_DMATYPE_UART)
-<<<<<<< HEAD
-				residue = (desc->num_bd - desc->buf_tail) * sdmac->period_len;
-			else
-				residue = desc->des_count - desc->des_real_count;
-		} else
-			residue = desc->des_count;
-	} else if (sdmac->desc && sdmac->desc->vd.tx.cookie == cookie)
-		residue = sdmac->desc->des_count - sdmac->desc->des_real_count;
-=======
 				residue = (desc->num_bd - desc->buf_ptail) *
 					   sdmac->period_len - sdmac->chn_real_count;
 			else
@@ -2084,7 +1821,6 @@
 			residue = sdmac->chn_count;
 	} else if (sdmac->desc && sdmac->desc->vd.tx.cookie == cookie)
 		residue = sdmac->chn_count - sdmac->chn_real_count;
->>>>>>> f2ed3bfc
 	else
 		residue = 0;
 
@@ -2232,11 +1968,7 @@
 	event_remap = of_find_property(np, propname, NULL);
 	num_map = event_remap ? (event_remap->length / sizeof(u32)) : 0;
 	if (!num_map) {
-<<<<<<< HEAD
-		dev_warn(sdma->dev, "no event needs to be remapped\n");
-=======
 		dev_dbg(sdma->dev, "no event needs to be remapped\n");
->>>>>>> f2ed3bfc
 		goto out;
 	} else if (num_map % EVENT_REMAP_CELLS) {
 		dev_err(sdma->dev, "the property %s must modulo %d\n",
@@ -2316,11 +2048,7 @@
 
 	sdma->channel_control = gen_pool_dma_alloc(sdma->iram_pool, ccbsize, &ccb_phys);
 	if (!sdma->channel_control) {
-<<<<<<< HEAD
-		sdma->channel_control = dma_alloc_coherent(NULL, ccbsize,
-=======
 		sdma->channel_control = dma_alloc_coherent(sdma->dev, ccbsize,
->>>>>>> f2ed3bfc
 						&ccb_phys, GFP_KERNEL);
 		if (!sdma->channel_control) {
 			ret = -ENOMEM;
@@ -2511,11 +2239,7 @@
 	}
 
 	if (np)
-<<<<<<< HEAD
-		sdma->iram_pool = of_get_named_gen_pool(np, "iram", 0);
-=======
 		sdma->iram_pool = of_gen_pool_get(np, "iram", 0);
->>>>>>> f2ed3bfc
 	if (!sdma->iram_pool)
 		dev_warn(&pdev->dev, "no iram assigned, using external mem\n");
 
@@ -2559,11 +2283,7 @@
 	sdma->dma_device.device_alloc_chan_resources = sdma_alloc_chan_resources;
 	sdma->dma_device.device_free_chan_resources = sdma_free_chan_resources;
 	sdma->dma_device.device_tx_status = sdma_tx_status;
-<<<<<<< HEAD
-	sdma->dma_device.device_wait_tasklet = sdma_wait_tasklet;
-=======
 	sdma->dma_device.device_synchronize = sdma_wait_tasklet;
->>>>>>> f2ed3bfc
 	sdma->dma_device.device_prep_slave_sg = sdma_prep_slave_sg;
 	sdma->dma_device.device_prep_dma_cyclic = sdma_prep_dma_cyclic;
 	sdma->dma_device.device_config = sdma_config;
@@ -2579,10 +2299,7 @@
 	sdma->dma_device.device_issue_pending = sdma_issue_pending;
 	sdma->dma_device.dev->dma_parms = &sdma->dma_parms;
 	sdma->dma_device.copy_align = 2;
-<<<<<<< HEAD
-=======
 	dma_set_max_seg_size(sdma->dma_device.dev, SDMA_BD_MAX_CNT);
->>>>>>> f2ed3bfc
 
 	platform_set_drvdata(pdev, sdma);
 
@@ -2598,7 +2315,6 @@
 			dev_err(&pdev->dev, "failed to register controller\n");
 			goto err_register;
 		}
-<<<<<<< HEAD
 
 		spba_bus = of_find_compatible_node(NULL, NULL, "fsl,spba-bus");
 		ret = of_address_to_resource(spba_bus, 0, &spba_res);
@@ -2608,20 +2324,6 @@
 		}
 		of_node_put(spba_bus);
 	}
-
-	platform_set_drvdata(pdev, sdma);
-	dev_info(sdma->dev, "initialized\n");
-=======
-
-		spba_bus = of_find_compatible_node(NULL, NULL, "fsl,spba-bus");
-		ret = of_address_to_resource(spba_bus, 0, &spba_res);
-		if (!ret) {
-			sdma->spba_start_addr = spba_res.start;
-			sdma->spba_end_addr = spba_res.end;
-		}
-		of_node_put(spba_bus);
-	}
->>>>>>> f2ed3bfc
 
 	return 0;
 
