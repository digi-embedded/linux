--- conflicted
+++ resolved
@@ -77,11 +77,6 @@
 #define SDMA_CHNENBL0_IMX31	0x080
 #define SDMA_CHNPRI_0		0x100
 #define SDMA_DONE0_CONFIG	0x1000
-<<<<<<< HEAD
-#define SDMA_DONE0_CONFIG_DONE_SEL	0x7
-#define SDMA_DONE0_CONFIG_DONE_DIS	0x6
-=======
->>>>>>> 29549c70
 
 /*
  * Buffer descriptor status values.
@@ -253,25 +248,14 @@
 	s32 mcu_2_ecspi_addr;
 	s32 mcu_2_sai_addr;
 	s32 sai_2_mcu_addr;
-<<<<<<< HEAD
-	s32 uart_2_mcu_addr;
-	s32 uartsh_2_mcu_addr;
-=======
 	s32 uart_2_mcu_rom_addr;
 	s32 uartsh_2_mcu_rom_addr;
->>>>>>> 29549c70
 	s32 i2c_2_mcu_addr;
 	s32 mcu_2_i2c_addr;
 	/* End of v3 array */
 	s32 mcu_2_zqspi_addr;
 	/* End of v4 array */
 };
-
-#define SDMA_WATERMARK_LEVEL_FIFOS_OFF	12
-#define SDMA_WATERMARK_LEVEL_FIFO_OFF_OFF 16
-#define SDMA_WATERMARK_LEVEL_SW_DONE	BIT(23)
-#define SDMA_WATERMARK_LEVEL_SW_DONE_SEL_OFF 24
-#define SDMA_WATERMARK_LEVEL_WORDS_PER_FIFO_OFF 28
 
 /*
  * Mode/Count of data node descriptors - IPCv2
@@ -466,11 +450,7 @@
 	unsigned int			channel;
 	enum dma_transfer_direction	direction;
 	struct dma_slave_config		slave_config;
-<<<<<<< HEAD
-	struct sdma_audio_config	*audio_config;
-=======
 	struct sdma_peripheral_config	*audio_config;
->>>>>>> 29549c70
 	enum sdma_peripheral_type	peripheral_type;
 	unsigned int			event_id0;
 	unsigned int			event_id1;
@@ -489,15 +469,12 @@
 	struct list_head                terminated;
 	bool				is_ram_script;
 	int				prio;
-<<<<<<< HEAD
-=======
 	unsigned int                    n_fifos_src;
 	unsigned int                    n_fifos_dst;
 	unsigned int                    stride_fifos_src;
 	unsigned int                    stride_fifos_dst;
 	unsigned int                    words_per_fifo;
 	bool                            sw_done;
->>>>>>> 29549c70
 };
 
 #define IMX_DMA_SG_LOOP		BIT(0)
@@ -586,11 +563,7 @@
 	bool				clk_ratio;
 	bool                            fw_loaded;
 	struct gen_pool			*iram_pool;
-<<<<<<< HEAD
 	int				idx;
-=======
-	u32				fw_fail;
->>>>>>> 29549c70
 	u8				*fw_data;
 	unsigned short			ram_code_start;
 };
@@ -863,21 +836,14 @@
 	return ret;
 }
 
-<<<<<<< HEAD
-=======
-
->>>>>>> 29549c70
+
 #define SDMA_SCRIPT_ADDRS_ARRAY_SIZE_V1	34
 #define SDMA_SCRIPT_ADDRS_ARRAY_SIZE_V2	38
 #define SDMA_SCRIPT_ADDRS_ARRAY_SIZE_V3	47
 #define SDMA_SCRIPT_ADDRS_ARRAY_SIZE_V4	48
 
 static void sdma_add_scripts(struct sdma_engine *sdma,
-<<<<<<< HEAD
-		const struct sdma_script_start_addrs *addr)
-=======
 			     const struct sdma_script_start_addrs *addr)
->>>>>>> 29549c70
 {
 	s32 *addr_arr = (u32 *)addr;
 	s32 *saddr_arr = (u32 *)sdma->script_addrs;
@@ -898,8 +864,6 @@
 	for (i = 0; i < sdma->script_number; i++)
 		if (addr_arr[i] > 0)
 			saddr_arr[i] = addr_arr[i];
-<<<<<<< HEAD
-=======
 
 	/*
 	 * For compatibility with NXP internal legacy kernel before 4.19 which
@@ -913,7 +877,6 @@
 		if (addr->uartsh_2_mcu_rom_addr)
 			sdma->script_addrs->uartsh_2_mcu_addr = addr->uartsh_2_mcu_rom_addr;
 	}
->>>>>>> 29549c70
 }
 
 static int sdma_load_script(struct sdma_engine *sdma)
@@ -976,12 +939,8 @@
 	writel_relaxed(val, sdma->regs + chnenbl);
 
 	/* Set SDMA_DONEx_CONFIG is sw_done enabled */
-<<<<<<< HEAD
-	if (sdmac->audio_config && sdmac->audio_config->sw_done_sel & BIT(31)) {
-=======
 	if (sdmac->audio_config && (sdmac->audio_config->sw_done_sel & BIT(31) ||
 					sdmac->sw_done)) {
->>>>>>> 29549c70
 		u32 sw_done_sel = sdmac->audio_config->sw_done_sel & 0xff;
 		u32 offset = SDMA_DONE0_CONFIG + sw_done_sel / 4;
 		u32 done_sel = SDMA_DONE0_CONFIG_DONE_SEL +
@@ -998,11 +957,7 @@
 }
 
 static int sdma_set_channel_priority(struct sdma_channel *sdmac,
-<<<<<<< HEAD
-		unsigned int priority)
-=======
 				     unsigned int priority)
->>>>>>> 29549c70
 {
 	struct sdma_engine *sdma = sdmac->sdma;
 	int channel = sdmac->channel;
@@ -1059,7 +1014,6 @@
 	struct sdma_buffer_descriptor *bd;
 	int error = 0;
 	enum dma_status	old_status = sdmac->status;
-	int count = 0;
 
 	/*
 	 * loop mode. Iterate over descriptors, re-setup them and
@@ -1069,17 +1023,6 @@
 		struct sdma_desc *desc = sdmac->desc;
 
 		bd = &desc->bd[desc->buf_tail];
-
-		/*
-		 * re-enable HSTART_HE if all bds consumed at the last time,
-		 * that happens in high loading case which sdma_handle_channel_
-		 * loop can't be handled in time while all bds run out in sdma
-		 * side, then sdma script clear HE and cause channel stop.
-		 */
-		if (count == desc->num_bd) {
-			dev_warn(sdmac->sdma->dev, "All bds consumed,restart now.\n");
-			sdma_enable_channel(sdmac->sdma, sdmac->channel);
-		}
 
 		if (bd->mode.status & BD_DONE)
 			break;
@@ -1106,7 +1049,6 @@
 		bd->mode.count = desc->period_len;
 		desc->buf_ptail = desc->buf_tail;
 		desc->buf_tail = (desc->buf_tail + 1) % desc->num_bd;
-		count++;
 
 		/*
 		 * The callback is called from the interrupt context in order
@@ -1301,13 +1243,6 @@
 	case IMX_DMATYPE_IPU_MEMORY:
 		emi_2_per = sdma->script_addrs->ext_mem_2_ipu_addr;
 		break;
-<<<<<<< HEAD
-	case IMX_DMATYPE_HDMI:
-		emi_2_per = sdma->script_addrs->hdmi_dma_addr;
-		sdmac->is_ram_script = true;
-		break;
-=======
->>>>>>> 29549c70
 	case IMX_DMATYPE_MULTI_SAI:
 		per_2_emi = sdma->script_addrs->sai_2_mcu_addr;
 		emi_2_per = sdma->script_addrs->mcu_2_sai_addr;
@@ -1317,10 +1252,6 @@
 		per_2_emi = sdma->script_addrs->i2c_2_mcu_addr;
 		emi_2_per = sdma->script_addrs->mcu_2_i2c_addr;
 		sdmac->is_ram_script = true;
-<<<<<<< HEAD
-	default:
-=======
->>>>>>> 29549c70
 		break;
 	case IMX_DMATYPE_HDMI:
 		emi_2_per = sdma->script_addrs->hdmi_dma_addr;
@@ -1343,11 +1274,8 @@
 	   (sdmac->device_to_device >= sdma->ram_code_start ||
 	   (sdmac->pc_to_pc >= sdma->ram_code_start))))
 		sdmac->is_ram_script = true;
-<<<<<<< HEAD
-=======
 
 	return 0;
->>>>>>> 29549c70
 }
 
 static int sdma_load_context(struct sdma_channel *sdmac)
@@ -1544,65 +1472,24 @@
 
 	sdmac->watermark_level |= SDMA_WATERMARK_LEVEL_CONT;
 
-<<<<<<< HEAD
-	if (sdmac->audio_config->src_fifo_num > 1)
-		sdmac->watermark_level |= SDMA_WATERMARK_LEVEL_SD;
-	if (sdmac->audio_config->dst_fifo_num > 1)
-=======
 	if (sdmac->n_fifos_src > 1)
 		sdmac->watermark_level |= SDMA_WATERMARK_LEVEL_SD;
 	if (sdmac->n_fifos_dst > 1)
->>>>>>> 29549c70
 		sdmac->watermark_level |= SDMA_WATERMARK_LEVEL_DD;
 }
 
 static void sdma_set_watermarklevel_for_sais(struct sdma_channel *sdmac)
 {
-<<<<<<< HEAD
-	u8 fifo_num = sdmac->audio_config->src_fifo_num |
-		      sdmac->audio_config->dst_fifo_num;
-	u8 fifo_offset = sdmac->audio_config->src_fifo_off |
-			 sdmac->audio_config->dst_fifo_off;
-	u8 words_per_fifo = sdmac->audio_config->words_per_fifo;
-
-	sdmac->watermark_level &= ~(0xFF << SDMA_WATERMARK_LEVEL_FIFOS_OFF |
-				    SDMA_WATERMARK_LEVEL_SW_DONE |
-				    0xf << SDMA_WATERMARK_LEVEL_SW_DONE_SEL_OFF |
-				    0xf << SDMA_WATERMARK_LEVEL_FIFO_OFF_OFF |
-				    0xf << SDMA_WATERMARK_LEVEL_WORDS_PER_FIFO_OFF);
-
-	if (sdmac->audio_config->sw_done_sel & BIT(31))
-=======
 	unsigned int n_fifos;
 	unsigned int stride_fifos;
 	unsigned int words_per_fifo;
 
 	if (sdmac->audio_config && (sdmac->audio_config->sw_done_sel & BIT(31) ||
 					sdmac->sw_done))
->>>>>>> 29549c70
 		sdmac->watermark_level |= SDMA_WATERMARK_LEVEL_SW_DONE |
 				(sdmac->audio_config->sw_done_sel & 0xff) <<
 				SDMA_WATERMARK_LEVEL_SW_DONE_SEL_OFF;
 
-<<<<<<< HEAD
-	/* For fifo_num
-	 * bit 12-15 is the fifo number;
-	 * bit 16-19 is the fifo offset,
-	 * bit 28-31 is the channels per fifo.
-	 * so here only need to shift left fifo_num 12 bit for watermake_level
-	 */
-	if (fifo_num)
-		sdmac->watermark_level |= fifo_num <<
-					SDMA_WATERMARK_LEVEL_FIFOS_OFF;
-
-	if (fifo_offset)
-		sdmac->watermark_level |= fifo_offset <<
-					SDMA_WATERMARK_LEVEL_FIFO_OFF_OFF;
-
-	if (words_per_fifo)
-		sdmac->watermark_level |= (words_per_fifo - 1) <<
-					SDMA_WATERMARK_LEVEL_WORDS_PER_FIFO_OFF;
-=======
 	if (sdmac->direction == DMA_DEV_TO_MEM) {
 		n_fifos = sdmac->n_fifos_src;
 		stride_fifos = sdmac->stride_fifos_src;
@@ -1622,7 +1509,6 @@
 	if (words_per_fifo)
 		sdmac->watermark_level |=
 			FIELD_PREP(SDMA_WATERMARK_LEVEL_WORDS_PER_FIFO, (words_per_fifo - 1));
->>>>>>> 29549c70
 }
 
 static int sdma_config_channel(struct dma_chan *chan)
@@ -1649,12 +1535,9 @@
 		break;
 	}
 
-<<<<<<< HEAD
-=======
 	ret = sdma_get_pc(sdmac, sdmac->peripheral_type);
 	if (ret)
 		return ret;
->>>>>>> 29549c70
 	sdma_set_channel_priority(sdmac, sdmac->prio);
 
 	sdma_event_enable(sdmac, sdmac->event_id0);
@@ -1869,7 +1752,7 @@
 	struct sdma_channel *sdmac = to_sdma_chan(chan);
 	struct imx_dma_data *data = chan->private;
 	struct imx_dma_data mem_data;
-	int prio;
+	int prio, ret;
 
 	/*
 	 * MEMCPY may never setup chan->private by filter function such as
@@ -2261,15 +2144,9 @@
 			SDMA_WATERMARK_LEVEL_HWML;
 		sdmac->word_size = dmaengine_cfg->dst_addr_width;
 	} else if (sdmac->peripheral_type == IMX_DMATYPE_HDMI) {
-<<<<<<< HEAD
-			sdmac->per_address = dmaengine_cfg->dst_addr;
-			sdmac->per_address2 = dmaengine_cfg->src_addr;
-			sdmac->watermark_level = 0;
-=======
 		sdmac->per_address = dmaengine_cfg->dst_addr;
 		sdmac->per_address2 = dmaengine_cfg->src_addr;
 		sdmac->watermark_level = 0;
->>>>>>> 29549c70
 	} else {
 		sdmac->per_address = dmaengine_cfg->dst_addr;
 		sdmac->watermark_level = dmaengine_cfg->dst_maxburst *
@@ -2284,27 +2161,11 @@
 		       struct dma_slave_config *dmaengine_cfg)
 {
 	struct sdma_channel *sdmac = to_sdma_chan(chan);
-<<<<<<< HEAD
-=======
 	struct sdma_engine *sdma = sdmac->sdma;
->>>>>>> 29549c70
 	void *tmp;
 
 	memcpy(&sdmac->slave_config, dmaengine_cfg, sizeof(*dmaengine_cfg));
 
-<<<<<<< HEAD
-	/* Allocate special sdma_audio_config if it's used */
-	if (dmaengine_cfg->peripheral_config) {
-		tmp = krealloc(sdmac->audio_config,
-			       dmaengine_cfg->peripheral_size, GFP_NOWAIT);
-		if (!tmp)
-			return -ENOMEM;
-
-		sdmac->audio_config = (struct sdma_audio_config *)tmp;
-
-		memcpy(tmp, dmaengine_cfg->peripheral_config,
-			dmaengine_cfg->peripheral_size);
-=======
 	if (dmaengine_cfg->peripheral_config) {
 		struct sdma_peripheral_config *sdmacfg = dmaengine_cfg->peripheral_config;
 		if (dmaengine_cfg->peripheral_size != sizeof(struct sdma_peripheral_config)) {
@@ -2327,7 +2188,6 @@
 		sdmac->stride_fifos_dst = sdmacfg->stride_fifos_dst;
 		sdmac->words_per_fifo = sdmacfg->words_per_fifo;
 		sdmac->sw_done = sdmacfg->sw_done;
->>>>>>> 29549c70
 	}
 
 	/* Set ENBLn earlier to make sure dma request triggered after that */
@@ -2403,19 +2263,8 @@
 	const struct sdma_firmware_header *header;
 
 	if (!fw) {
-		/* Load firmware once more time if timeout */
-		if (sdma->fw_fail)
-			dev_info(sdma->dev, "external firmware not found, using ROM firmware\n");
-		else {
-			/*add a bit delay to wait for firmware priv released */
-			msleep(20);
-			request_firmware_nowait(THIS_MODULE,
-					FW_ACTION_UEVENT, sdma->fw_name,
-					sdma->dev, GFP_KERNEL, sdma,
-					sdma_load_firmware);
-			sdma->fw_fail++;
-		}
-
+		dev_info(sdma->dev, "external firmware not found, using ROM firmware\n");
+		/* In this case we just use the ROM firmware. */
 		return;
 	}
 
@@ -2564,15 +2413,9 @@
 	}
 
 	sdma->context = (void *)sdma->channel_control +
-<<<<<<< HEAD
-		MAX_DMA_CHANNELS * sizeof (struct sdma_channel_control);
-	sdma->context_phys = sdma->ccb_phys +
-		MAX_DMA_CHANNELS * sizeof (struct sdma_channel_control);
-=======
 		MAX_DMA_CHANNELS * sizeof(struct sdma_channel_control);
 	sdma->context_phys = sdma->ccb_phys +
 		MAX_DMA_CHANNELS * sizeof(struct sdma_channel_control);
->>>>>>> 29549c70
 
 	return 0;
 }
@@ -2606,10 +2449,7 @@
 	data.dma_request = dma_spec->args[0];
 	data.peripheral_type = dma_spec->args[1];
 	data.priority = dma_spec->args[2] & 0xff;
-<<<<<<< HEAD
 	data.idx = sdma->idx;
-=======
->>>>>>> 29549c70
 	/*
 	 * init dma_request2 to zero, which is not used by the dts.
 	 * For P2P, dma_request2 is init from dma_request_channel(),
@@ -2795,12 +2635,9 @@
 
 	/* enable autosuspend for pm_runtime */
 	if (sdma->drvdata->pm_runtime) {
-<<<<<<< HEAD
-=======
 		/* For the largest period size 64KB, the dma transfer time
 		 * is about 8 sec.
 		 */
->>>>>>> 29549c70
 		pm_runtime_set_autosuspend_delay(&pdev->dev, 8000);
 		pm_runtime_use_autosuspend(&pdev->dev);
 		pm_runtime_mark_last_busy(&pdev->dev);
