--- conflicted
+++ resolved
@@ -563,11 +563,7 @@
 	bool				clk_ratio;
 	bool                            fw_loaded;
 	struct gen_pool			*iram_pool;
-<<<<<<< HEAD
 	int				idx;
-=======
-	u32				fw_fail;
->>>>>>> ccf0a997
 	u8				*fw_data;
 	unsigned short			ram_code_start;
 };
@@ -956,7 +952,6 @@
 		__set_bit(done_sel, &val);
 		__clear_bit(sw_done_dis, &val);
 		writel_relaxed(val, sdma->regs + offset);
-<<<<<<< HEAD
 	}
 
 }
@@ -972,23 +967,6 @@
 		return -EINVAL;
 	}
 
-=======
-	}
-
-}
-
-static int sdma_set_channel_priority(struct sdma_channel *sdmac,
-				     unsigned int priority)
-{
-	struct sdma_engine *sdma = sdmac->sdma;
-	int channel = sdmac->channel;
-
-	if (priority < MXC_SDMA_MIN_PRIORITY
-	    || priority > MXC_SDMA_MAX_PRIORITY) {
-		return -EINVAL;
-	}
-
->>>>>>> ccf0a997
 	writel_relaxed(priority, sdma->regs + SDMA_CHNPRI_0 + 4 * channel);
 
 	return 0;
@@ -2287,19 +2265,8 @@
 	const struct sdma_firmware_header *header;
 
 	if (!fw) {
-		/* Load firmware once more time if timeout */
-		if (sdma->fw_fail)
-			dev_info(sdma->dev, "external firmware not found, using ROM firmware\n");
-		else {
-			/*add a bit delay to wait for firmware priv released */
-			msleep(20);
-			request_firmware_nowait(THIS_MODULE,
-					FW_ACTION_UEVENT, sdma->fw_name,
-					sdma->dev, GFP_KERNEL, sdma,
-					sdma_load_firmware);
-			sdma->fw_fail++;
-		}
-
+		dev_info(sdma->dev, "external firmware not found, using ROM firmware\n");
+		/* In this case we just use the ROM firmware. */
 		return;
 	}
 
@@ -2484,10 +2451,7 @@
 	data.dma_request = dma_spec->args[0];
 	data.peripheral_type = dma_spec->args[1];
 	data.priority = dma_spec->args[2] & 0xff;
-<<<<<<< HEAD
 	data.idx = sdma->idx;
-=======
->>>>>>> ccf0a997
 	/*
 	 * init dma_request2 to zero, which is not used by the dts.
 	 * For P2P, dma_request2 is init from dma_request_channel(),
