--- conflicted
+++ resolved
@@ -823,12 +823,7 @@
 		mxs_chan->chan.device = &mxs_dma->dma_device;
 		dma_cookie_init(&mxs_chan->chan);
 
-<<<<<<< HEAD
-		tasklet_init(&mxs_chan->tasklet, mxs_dma_tasklet,
-			     (unsigned long) mxs_chan);
-=======
 		tasklet_setup(&mxs_chan->tasklet, mxs_dma_tasklet);
->>>>>>> c1084c27
 
 		/* Add the channel to mxs_chan list */
 		list_add_tail(&mxs_chan->chan.device_node,
@@ -964,10 +959,6 @@
 		.pm = &mxs_dma_pm_ops,
 		.of_match_table = mxs_dma_dt_ids,
 	},
-<<<<<<< HEAD
-	.id_table	= mxs_dma_ids,
-=======
->>>>>>> c1084c27
 	.remove		= mxs_dma_remove,
 	.probe = mxs_dma_probe,
 };
