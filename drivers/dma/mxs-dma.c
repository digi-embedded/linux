// SPDX-License-Identifier: GPL-2.0
//
// Copyright 2011 Freescale Semiconductor, Inc. All Rights Reserved.
//
// Refer to drivers/dma/imx-sdma.c

#include <linux/init.h>
#include <linux/types.h>
#include <linux/mm.h>
#include <linux/interrupt.h>
#include <linux/clk.h>
#include <linux/wait.h>
#include <linux/sched.h>
#include <linux/semaphore.h>
#include <linux/device.h>
#include <linux/dma-mapping.h>
#include <linux/slab.h>
#include <linux/platform_device.h>
#include <linux/dmaengine.h>
#include <linux/delay.h>
#include <linux/module.h>
#include <linux/stmp_device.h>
#include <linux/of.h>
#include <linux/of_dma.h>
#include <linux/list.h>
#include <linux/dma/mxs-dma.h>
#include <linux/pm_runtime.h>
#include <linux/dmapool.h>

#include <asm/irq.h>

#include "dmaengine.h"

/*
 * NOTE: The term "PIO" throughout the mxs-dma implementation means
 * PIO mode of mxs apbh-dma and apbx-dma.  With this working mode,
 * dma can program the controller registers of peripheral devices.
 */

#define dma_is_apbh(mxs_dma)	((mxs_dma)->type == MXS_DMA_APBH)
#define apbh_is_old(mxs_dma)	((mxs_dma)->dev_id == IMX23_DMA)

#define MXS_DMA_RPM_TIMEOUT 50 /* ms */

#define HW_APBHX_CTRL0				0x000
#define BM_APBH_CTRL0_APB_BURST8_EN		(1 << 29)
#define BM_APBH_CTRL0_APB_BURST_EN		(1 << 28)
#define BP_APBH_CTRL0_RESET_CHANNEL		16
#define HW_APBHX_CTRL1				0x010
#define HW_APBHX_CTRL2				0x020
#define HW_APBHX_CHANNEL_CTRL			0x030
#define BP_APBHX_CHANNEL_CTRL_RESET_CHANNEL	16
/*
 * The offset of NXTCMDAR register is different per both dma type and version,
 * while stride for each channel is all the same 0x70.
 */
#define HW_APBHX_CHn_NXTCMDAR(d, n) \
	(((dma_is_apbh(d) && apbh_is_old(d)) ? 0x050 : 0x110) + (n) * 0x70)
#define HW_APBHX_CHn_SEMA(d, n) \
	(((dma_is_apbh(d) && apbh_is_old(d)) ? 0x080 : 0x140) + (n) * 0x70)
#define HW_APBHX_CHn_BAR(d, n) \
	(((dma_is_apbh(d) && apbh_is_old(d)) ? 0x070 : 0x130) + (n) * 0x70)
#define HW_APBX_CHn_DEBUG1(d, n) (0x150 + (n) * 0x70)

/*
 * ccw bits definitions
 *
 * COMMAND:		0..1	(2)
 * CHAIN:		2	(1)
 * IRQ:			3	(1)
 * NAND_LOCK:		4	(1) - not implemented
 * NAND_WAIT4READY:	5	(1) - not implemented
 * DEC_SEM:		6	(1)
 * WAIT4END:		7	(1)
 * HALT_ON_TERMINATE:	8	(1)
 * TERMINATE_FLUSH:	9	(1)
 * RESERVED:		10..11	(2)
 * PIO_NUM:		12..15	(4)
 */
#define BP_CCW_COMMAND		0
#define BM_CCW_COMMAND		(3 << 0)
#define CCW_CHAIN		(1 << 2)
#define CCW_IRQ			(1 << 3)
#define CCW_WAIT4RDY		(1 << 5)
#define CCW_DEC_SEM		(1 << 6)
#define CCW_WAIT4END		(1 << 7)
#define CCW_HALT_ON_TERM	(1 << 8)
#define CCW_TERM_FLUSH		(1 << 9)
#define BP_CCW_PIO_NUM		12
#define BM_CCW_PIO_NUM		(0xf << 12)

#define BF_CCW(value, field)	(((value) << BP_CCW_##field) & BM_CCW_##field)

#define MXS_DMA_CMD_NO_XFER	0
#define MXS_DMA_CMD_WRITE	1
#define MXS_DMA_CMD_READ	2
#define MXS_DMA_CMD_DMA_SENSE	3	/* not implemented */

struct mxs_dma_ccw {
	u32		next;
	u16		bits;
	u16		xfer_bytes;
#define MAX_XFER_BYTES	0xff00
	u32		bufaddr;
#define MXS_PIO_WORDS	16
	u32		pio_words[MXS_PIO_WORDS];
};

#define CCW_BLOCK_SIZE	(4 * PAGE_SIZE)
#define NUM_CCW	(int)(CCW_BLOCK_SIZE / sizeof(struct mxs_dma_ccw))

struct mxs_dma_chan {
	struct mxs_dma_engine		*mxs_dma;
	struct dma_chan			chan;
	struct dma_async_tx_descriptor	desc;
	struct tasklet_struct		tasklet;
	unsigned int			chan_irq;
	struct mxs_dma_ccw		*ccw;
	dma_addr_t			ccw_phys;
	int				desc_count;
	enum dma_status			status;
	unsigned int			flags;
	bool				reset;
	struct dma_pool			*ccw_pool;
#define MXS_DMA_SG_LOOP			(1 << 0)
#define MXS_DMA_USE_SEMAPHORE		(1 << 1)
};

#define MXS_DMA_CHANNELS		16
#define MXS_DMA_CHANNELS_MASK		0xffff

enum mxs_dma_devtype {
	MXS_DMA_APBH,
	MXS_DMA_APBX,
};

enum mxs_dma_id {
	IMX23_DMA,
	IMX28_DMA,
};

struct mxs_dma_engine {
	enum mxs_dma_id			dev_id;
	enum mxs_dma_devtype		type;
	void __iomem			*base;
	struct clk			*clk;
	struct dma_device		dma_device;
	struct mxs_dma_chan		mxs_chans[MXS_DMA_CHANNELS];
	struct platform_device		*pdev;
	unsigned int			nr_channels;
};

struct mxs_dma_type {
	enum mxs_dma_id id;
	enum mxs_dma_devtype type;
};

static struct mxs_dma_type mxs_dma_types[] = {
	{
		.id = IMX23_DMA,
		.type = MXS_DMA_APBH,
	}, {
		.id = IMX23_DMA,
		.type = MXS_DMA_APBX,
	}, {
		.id = IMX28_DMA,
		.type = MXS_DMA_APBH,
	}, {
		.id = IMX28_DMA,
		.type = MXS_DMA_APBX,
	}
};

static const struct of_device_id mxs_dma_dt_ids[] = {
	{ .compatible = "fsl,imx23-dma-apbh", .data = &mxs_dma_types[0], },
	{ .compatible = "fsl,imx23-dma-apbx", .data = &mxs_dma_types[1], },
	{ .compatible = "fsl,imx28-dma-apbh", .data = &mxs_dma_types[2], },
	{ .compatible = "fsl,imx28-dma-apbx", .data = &mxs_dma_types[3], },
	{ /* sentinel */ }
};
MODULE_DEVICE_TABLE(of, mxs_dma_dt_ids);

static struct mxs_dma_chan *to_mxs_dma_chan(struct dma_chan *chan)
{
	return container_of(chan, struct mxs_dma_chan, chan);
}

static void mxs_dma_reset_chan(struct dma_chan *chan)
{
	struct mxs_dma_chan *mxs_chan = to_mxs_dma_chan(chan);
	struct mxs_dma_engine *mxs_dma = mxs_chan->mxs_dma;
	int chan_id = mxs_chan->chan.chan_id;

	/*
	 * mxs dma channel resets can cause a channel stall. To recover from a
	 * channel stall, we have to reset the whole DMA engine. To avoid this,
	 * we use cyclic DMA with semaphores, that are enhanced in
	 * mxs_dma_int_handler. To reset the channel, we can simply stop writing
	 * into the semaphore counter.
	 */
	if (mxs_chan->flags & MXS_DMA_USE_SEMAPHORE &&
			mxs_chan->flags & MXS_DMA_SG_LOOP) {
		mxs_chan->reset = true;
	} else if (dma_is_apbh(mxs_dma) && apbh_is_old(mxs_dma)) {
		writel(1 << (chan_id + BP_APBH_CTRL0_RESET_CHANNEL),
			mxs_dma->base + HW_APBHX_CTRL0 + STMP_OFFSET_REG_SET);
	} else {
		unsigned long elapsed = 0;
		const unsigned long max_wait = 50000; /* 50ms */
		void __iomem *reg_dbg1 = mxs_dma->base +
				HW_APBX_CHn_DEBUG1(mxs_dma, chan_id);

		/*
		 * On i.MX28 APBX, the DMA channel can stop working if we reset
		 * the channel while it is in READ_FLUSH (0x08) state.
		 * We wait here until we leave the state. Then we trigger the
		 * reset. Waiting a maximum of 50ms, the kernel shouldn't crash
		 * because of this.
		 */
		while ((readl(reg_dbg1) & 0xf) == 0x8 && elapsed < max_wait) {
			udelay(100);
			elapsed += 100;
		}

		if (elapsed >= max_wait)
			dev_err(&mxs_chan->mxs_dma->pdev->dev,
					"Failed waiting for the DMA channel %d to leave state READ_FLUSH, trying to reset channel in READ_FLUSH state now\n",
					chan_id);

		writel(1 << (chan_id + BP_APBHX_CHANNEL_CTRL_RESET_CHANNEL),
			mxs_dma->base + HW_APBHX_CHANNEL_CTRL + STMP_OFFSET_REG_SET);
	}

	mxs_chan->status = DMA_COMPLETE;
}

static void mxs_dma_enable_chan(struct dma_chan *chan)
{
	struct mxs_dma_chan *mxs_chan = to_mxs_dma_chan(chan);
	struct mxs_dma_engine *mxs_dma = mxs_chan->mxs_dma;
	int chan_id = mxs_chan->chan.chan_id;

	/* set cmd_addr up */
	writel(mxs_chan->ccw_phys,
		mxs_dma->base + HW_APBHX_CHn_NXTCMDAR(mxs_dma, chan_id));

	/* write 1 to SEMA to kick off the channel */
	if (mxs_chan->flags & MXS_DMA_USE_SEMAPHORE &&
			mxs_chan->flags & MXS_DMA_SG_LOOP) {
		/* A cyclic DMA consists of at least 2 segments, so initialize
		 * the semaphore with 2 so we have enough time to add 1 to the
		 * semaphore if we need to */
		writel(2, mxs_dma->base + HW_APBHX_CHn_SEMA(mxs_dma, chan_id));
	} else {
		writel(1, mxs_dma->base + HW_APBHX_CHn_SEMA(mxs_dma, chan_id));
	}
	mxs_chan->reset = false;
}

static void mxs_dma_disable_chan(struct dma_chan *chan)
{
	struct mxs_dma_chan *mxs_chan = to_mxs_dma_chan(chan);

	mxs_chan->status = DMA_COMPLETE;
}

static int mxs_dma_pause_chan(struct dma_chan *chan)
{
	struct mxs_dma_chan *mxs_chan = to_mxs_dma_chan(chan);
	struct mxs_dma_engine *mxs_dma = mxs_chan->mxs_dma;
	int chan_id = mxs_chan->chan.chan_id;

	/* freeze the channel */
	if (dma_is_apbh(mxs_dma) && apbh_is_old(mxs_dma))
		writel(1 << chan_id,
			mxs_dma->base + HW_APBHX_CTRL0 + STMP_OFFSET_REG_SET);
	else
		writel(1 << chan_id,
			mxs_dma->base + HW_APBHX_CHANNEL_CTRL + STMP_OFFSET_REG_SET);

	mxs_chan->status = DMA_PAUSED;
	return 0;
}

static int mxs_dma_resume_chan(struct dma_chan *chan)
{
	struct mxs_dma_chan *mxs_chan = to_mxs_dma_chan(chan);
	struct mxs_dma_engine *mxs_dma = mxs_chan->mxs_dma;
	int chan_id = mxs_chan->chan.chan_id;

	/* unfreeze the channel */
	if (dma_is_apbh(mxs_dma) && apbh_is_old(mxs_dma))
		writel(1 << chan_id,
			mxs_dma->base + HW_APBHX_CTRL0 + STMP_OFFSET_REG_CLR);
	else
		writel(1 << chan_id,
			mxs_dma->base + HW_APBHX_CHANNEL_CTRL + STMP_OFFSET_REG_CLR);

	mxs_chan->status = DMA_IN_PROGRESS;
	return 0;
}

static dma_cookie_t mxs_dma_tx_submit(struct dma_async_tx_descriptor *tx)
{
	return dma_cookie_assign(tx);
}

static void mxs_dma_tasklet(struct tasklet_struct *t)
{
	struct mxs_dma_chan *mxs_chan = from_tasklet(mxs_chan, t, tasklet);

	dmaengine_desc_get_callback_invoke(&mxs_chan->desc, NULL);
}

static int mxs_dma_irq_to_chan(struct mxs_dma_engine *mxs_dma, int irq)
{
	int i;

	for (i = 0; i != mxs_dma->nr_channels; ++i)
		if (mxs_dma->mxs_chans[i].chan_irq == irq)
			return i;

	return -EINVAL;
}

static irqreturn_t mxs_dma_int_handler(int irq, void *dev_id)
{
	struct mxs_dma_engine *mxs_dma = dev_id;
	struct mxs_dma_chan *mxs_chan;
	u32 completed;
	u32 err;
	int chan = mxs_dma_irq_to_chan(mxs_dma, irq);

	if (chan < 0)
		return IRQ_NONE;

	/* completion status */
	completed = readl(mxs_dma->base + HW_APBHX_CTRL1);
	completed = (completed >> chan) & 0x1;

	/* Clear interrupt */
	writel((1 << chan),
			mxs_dma->base + HW_APBHX_CTRL1 + STMP_OFFSET_REG_CLR);

	/* error status */
	err = readl(mxs_dma->base + HW_APBHX_CTRL2);
	err &= (1 << (MXS_DMA_CHANNELS + chan)) | (1 << chan);

	/*
	 * error status bit is in the upper 16 bits, error irq bit in the lower
	 * 16 bits. We transform it into a simpler error code:
	 * err: 0x00 = no error, 0x01 = TERMINATION, 0x02 = BUS_ERROR
	 */
	err = (err >> (MXS_DMA_CHANNELS + chan)) + (err >> chan);

	/* Clear error irq */
	writel((1 << chan),
			mxs_dma->base + HW_APBHX_CTRL2 + STMP_OFFSET_REG_CLR);

	/*
	 * When both completion and error of termination bits set at the
	 * same time, we do not take it as an error.  IOW, it only becomes
	 * an error we need to handle here in case of either it's a bus
	 * error or a termination error with no completion. 0x01 is termination
	 * error, so we can subtract err & completed to get the real error case.
	 */
	err -= err & completed;

	mxs_chan = &mxs_dma->mxs_chans[chan];

	if (err) {
		dev_dbg(mxs_dma->dma_device.dev,
			"%s: error in channel %d\n", __func__,
			chan);
		mxs_chan->status = DMA_ERROR;
		mxs_dma_reset_chan(&mxs_chan->chan);
	} else if (mxs_chan->status != DMA_COMPLETE) {
		if (mxs_chan->flags & MXS_DMA_SG_LOOP) {
			mxs_chan->status = DMA_IN_PROGRESS;
			if (mxs_chan->flags & MXS_DMA_USE_SEMAPHORE)
				writel(1, mxs_dma->base +
					HW_APBHX_CHn_SEMA(mxs_dma, chan));
		} else {
			mxs_chan->status = DMA_COMPLETE;
		}
	}

	if (mxs_chan->status == DMA_COMPLETE) {
		if (mxs_chan->reset)
			return IRQ_HANDLED;
		dma_cookie_complete(&mxs_chan->desc);
	}

	/* schedule tasklet on this channel */
	tasklet_schedule(&mxs_chan->tasklet);

	return IRQ_HANDLED;
}

static int mxs_dma_alloc_chan_resources(struct dma_chan *chan)
{
	struct mxs_dma_chan *mxs_chan = to_mxs_dma_chan(chan);
	struct mxs_dma_engine *mxs_dma = mxs_chan->mxs_dma;
	struct device *dev = &mxs_dma->pdev->dev;
	int ret;

	mxs_chan->ccw = dma_pool_zalloc(mxs_chan->ccw_pool,
				        GFP_ATOMIC,
				        &mxs_chan->ccw_phys);

	if (!mxs_chan->ccw) {
		ret = -ENOMEM;
		goto err_alloc;
	}

	ret = request_irq(mxs_chan->chan_irq, mxs_dma_int_handler,
			  0, "mxs-dma", mxs_dma);
	if (ret)
		goto err_irq;

	ret = pm_runtime_get_sync(dev);
	if (ret < 0) {
		dev_err(dev, "Failed to enable clock\n");
		goto err_clk;
	}

	mxs_dma_reset_chan(chan);

	dma_async_tx_descriptor_init(&mxs_chan->desc, chan);
	mxs_chan->desc.tx_submit = mxs_dma_tx_submit;

	/* the descriptor is ready */
	async_tx_ack(&mxs_chan->desc);

	return 0;

err_clk:
	free_irq(mxs_chan->chan_irq, mxs_dma);
err_irq:
	dma_pool_free(mxs_chan->ccw_pool, mxs_chan->ccw,
		      mxs_chan->ccw_phys);
err_alloc:
	return ret;
}

static void mxs_dma_free_chan_resources(struct dma_chan *chan)
{
	struct mxs_dma_chan *mxs_chan = to_mxs_dma_chan(chan);
	struct mxs_dma_engine *mxs_dma = mxs_chan->mxs_dma;
	struct device *dev = &mxs_dma->pdev->dev;

	mxs_dma_disable_chan(chan);

	free_irq(mxs_chan->chan_irq, mxs_dma);

	dma_pool_free(mxs_chan->ccw_pool, mxs_chan->ccw,
		      mxs_chan->ccw_phys);

	pm_runtime_mark_last_busy(dev);
	pm_runtime_put_autosuspend(dev);

}

/*
 * How to use the flags for ->device_prep_slave_sg() :
 *    [1] If there is only one DMA command in the DMA chain, the code should be:
 *            ......
 *            ->device_prep_slave_sg(DMA_CTRL_ACK);
 *            ......
 *    [2] If there are two DMA commands in the DMA chain, the code should be
 *            ......
 *            ->device_prep_slave_sg(0);
 *            ......
 *            ->device_prep_slave_sg(DMA_CTRL_ACK);
 *            ......
 *    [3] If there are more than two DMA commands in the DMA chain, the code
 *        should be:
 *            ......
 *            ->device_prep_slave_sg(0);                                // First
 *            ......
 *            ->device_prep_slave_sg(DMA_CTRL_ACK]);
 *            ......
 *            ->device_prep_slave_sg(DMA_CTRL_ACK); // Last
 *            ......
 */
static struct dma_async_tx_descriptor *mxs_dma_prep_slave_sg(
		struct dma_chan *chan, struct scatterlist *sgl,
		unsigned int sg_len, enum dma_transfer_direction direction,
		unsigned long flags, void *context)
{
	struct mxs_dma_chan *mxs_chan = to_mxs_dma_chan(chan);
	struct mxs_dma_engine *mxs_dma = mxs_chan->mxs_dma;
	struct mxs_dma_ccw *ccw;
	struct scatterlist *sg;
	u32 i, j;
	u32 *pio;
	int idx = 0;

	if (mxs_chan->status == DMA_IN_PROGRESS)
		idx = mxs_chan->desc_count;

	if (sg_len + idx > NUM_CCW) {
		dev_err(mxs_dma->dma_device.dev,
				"maximum number of sg exceeded: %d > %d\n",
				sg_len, NUM_CCW);
		goto err_out;
	}

	mxs_chan->status = DMA_IN_PROGRESS;
	mxs_chan->flags = 0;

	/*
	 * If the sg is prepared with append flag set, the sg
	 * will be appended to the last prepared sg.
	 */
	if (idx) {
		BUG_ON(idx < 1);
		ccw = &mxs_chan->ccw[idx - 1];
		ccw->next = mxs_chan->ccw_phys + sizeof(*ccw) * idx;
		ccw->bits |= CCW_CHAIN;
		ccw->bits &= ~CCW_IRQ;
		ccw->bits &= ~CCW_DEC_SEM;
	} else {
		idx = 0;
	}

	if (direction == DMA_TRANS_NONE) {
		ccw = &mxs_chan->ccw[idx++];
		pio = (u32 *) sgl;

		for (j = 0; j < sg_len;)
			ccw->pio_words[j++] = *pio++;

		ccw->bits = 0;
		ccw->bits |= CCW_IRQ;
		ccw->bits |= CCW_DEC_SEM;
		if (flags & MXS_DMA_CTRL_WAIT4END)
			ccw->bits |= CCW_WAIT4END;
		ccw->bits |= CCW_HALT_ON_TERM;
		ccw->bits |= CCW_TERM_FLUSH;
		ccw->bits |= BF_CCW(sg_len, PIO_NUM);
		ccw->bits |= BF_CCW(MXS_DMA_CMD_NO_XFER, COMMAND);
		if (flags & MXS_DMA_CTRL_WAIT4RDY)
			ccw->bits |= CCW_WAIT4RDY;
	} else {
		for_each_sg(sgl, sg, sg_len, i) {
			if (sg_dma_len(sg) > MAX_XFER_BYTES) {
				dev_err(mxs_dma->dma_device.dev, "maximum bytes for sg entry exceeded: %d > %d\n",
						sg_dma_len(sg), MAX_XFER_BYTES);
				goto err_out;
			}

			ccw = &mxs_chan->ccw[idx++];

			ccw->next = mxs_chan->ccw_phys + sizeof(*ccw) * idx;
			ccw->bufaddr = sg->dma_address;
			ccw->xfer_bytes = sg_dma_len(sg);

			ccw->bits = 0;
			ccw->bits |= CCW_CHAIN;
			ccw->bits |= CCW_HALT_ON_TERM;
			ccw->bits |= CCW_TERM_FLUSH;
			ccw->bits |= BF_CCW(direction == DMA_DEV_TO_MEM ?
					MXS_DMA_CMD_WRITE : MXS_DMA_CMD_READ,
					COMMAND);

			if (i + 1 == sg_len) {
				ccw->bits &= ~CCW_CHAIN;
				ccw->bits |= CCW_IRQ;
				ccw->bits |= CCW_DEC_SEM;
				if (flags & MXS_DMA_CTRL_WAIT4END)
					ccw->bits |= CCW_WAIT4END;
			}
		}
	}
	mxs_chan->desc_count = idx;

	return &mxs_chan->desc;

err_out:
	mxs_chan->status = DMA_ERROR;
	return NULL;
}

static struct dma_async_tx_descriptor *mxs_dma_prep_dma_cyclic(
		struct dma_chan *chan, dma_addr_t dma_addr, size_t buf_len,
		size_t period_len, enum dma_transfer_direction direction,
		unsigned long flags)
{
	struct mxs_dma_chan *mxs_chan = to_mxs_dma_chan(chan);
	struct mxs_dma_engine *mxs_dma = mxs_chan->mxs_dma;
	u32 num_periods = buf_len / period_len;
	u32 i = 0, buf = 0;

	if (mxs_chan->status == DMA_IN_PROGRESS)
		return NULL;

	mxs_chan->status = DMA_IN_PROGRESS;
	mxs_chan->flags |= MXS_DMA_SG_LOOP;
	mxs_chan->flags |= MXS_DMA_USE_SEMAPHORE;

	if (num_periods > NUM_CCW) {
		dev_err(mxs_dma->dma_device.dev,
				"maximum number of sg exceeded: %d > %d\n",
				num_periods, NUM_CCW);
		goto err_out;
	}

	if (period_len > MAX_XFER_BYTES) {
		dev_err(mxs_dma->dma_device.dev,
				"maximum period size exceeded: %zu > %d\n",
				period_len, MAX_XFER_BYTES);
		goto err_out;
	}

	while (buf < buf_len) {
		struct mxs_dma_ccw *ccw = &mxs_chan->ccw[i];

		if (i + 1 == num_periods)
			ccw->next = mxs_chan->ccw_phys;
		else
			ccw->next = mxs_chan->ccw_phys + sizeof(*ccw) * (i + 1);

		ccw->bufaddr = dma_addr;
		ccw->xfer_bytes = period_len;

		ccw->bits = 0;
		ccw->bits |= CCW_CHAIN;
		ccw->bits |= CCW_IRQ;
		ccw->bits |= CCW_HALT_ON_TERM;
		ccw->bits |= CCW_TERM_FLUSH;
		ccw->bits |= CCW_DEC_SEM;
		ccw->bits |= BF_CCW(direction == DMA_DEV_TO_MEM ?
				MXS_DMA_CMD_WRITE : MXS_DMA_CMD_READ, COMMAND);

		dma_addr += period_len;
		buf += period_len;

		i++;
	}
	mxs_chan->desc_count = i;

	return &mxs_chan->desc;

err_out:
	mxs_chan->status = DMA_ERROR;
	return NULL;
}

static int mxs_dma_terminate_all(struct dma_chan *chan)
{
	mxs_dma_reset_chan(chan);
	mxs_dma_disable_chan(chan);

	return 0;
}

static enum dma_status mxs_dma_tx_status(struct dma_chan *chan,
			dma_cookie_t cookie, struct dma_tx_state *txstate)
{
	struct mxs_dma_chan *mxs_chan = to_mxs_dma_chan(chan);
	struct mxs_dma_engine *mxs_dma = mxs_chan->mxs_dma;
	u32 residue = 0;

	if (mxs_chan->status == DMA_IN_PROGRESS &&
			mxs_chan->flags & MXS_DMA_SG_LOOP) {
		struct mxs_dma_ccw *last_ccw;
		u32 bar;

		last_ccw = &mxs_chan->ccw[mxs_chan->desc_count - 1];
		residue = last_ccw->xfer_bytes + last_ccw->bufaddr;

		bar = readl(mxs_dma->base +
				HW_APBHX_CHn_BAR(mxs_dma, chan->chan_id));
		residue -= bar;
	}

	dma_set_tx_state(txstate, chan->completed_cookie, chan->cookie,
			residue);

	return mxs_chan->status;
}

static int mxs_dma_init_rpm(struct mxs_dma_engine *mxs_dma)
{
	struct device *dev = &mxs_dma->pdev->dev;

	pm_runtime_enable(dev);
	pm_runtime_set_autosuspend_delay(dev, MXS_DMA_RPM_TIMEOUT);
	pm_runtime_use_autosuspend(dev);

	return 0;
}

static int mxs_dma_init(struct mxs_dma_engine *mxs_dma)
{
	struct device *dev = &mxs_dma->pdev->dev;
	int ret;

	ret = mxs_dma_init_rpm(mxs_dma);
	if (ret)
		return ret;

	ret = pm_runtime_get_sync(dev);
	if (ret < 0) {
		dev_err(dev, "Failed to enable clock\n");
		return ret;
	}

	ret = stmp_reset_block(mxs_dma->base);
	if (ret)
		goto err_out;

	/* enable apbh burst */
	if (dma_is_apbh(mxs_dma)) {
		writel(BM_APBH_CTRL0_APB_BURST_EN,
			mxs_dma->base + HW_APBHX_CTRL0 + STMP_OFFSET_REG_SET);
		writel(BM_APBH_CTRL0_APB_BURST8_EN,
			mxs_dma->base + HW_APBHX_CTRL0 + STMP_OFFSET_REG_SET);
	}

	/* enable irq for all the channels */
	writel(MXS_DMA_CHANNELS_MASK << MXS_DMA_CHANNELS,
		mxs_dma->base + HW_APBHX_CTRL1 + STMP_OFFSET_REG_SET);

err_out:
	pm_runtime_mark_last_busy(dev);
	pm_runtime_put_autosuspend(dev);
	return ret;
}

struct mxs_dma_filter_param {
	unsigned int chan_id;
};

static bool mxs_dma_filter_fn(struct dma_chan *chan, void *fn_param)
{
	struct mxs_dma_filter_param *param = fn_param;
	struct mxs_dma_chan *mxs_chan = to_mxs_dma_chan(chan);
	struct mxs_dma_engine *mxs_dma = mxs_chan->mxs_dma;
	int chan_irq;

	if (strcmp(chan->device->dev->driver->name, "mxs-dma"))
		return false;

	if (!mxs_dma)
		return false;

	if (chan->chan_id != param->chan_id)
		return false;

	chan_irq = platform_get_irq(mxs_dma->pdev, param->chan_id);
	if (chan_irq < 0)
		return false;

	mxs_chan->chan_irq = chan_irq;

	return true;
}

static struct dma_chan *mxs_dma_xlate(struct of_phandle_args *dma_spec,
			       struct of_dma *ofdma)
{
	struct mxs_dma_engine *mxs_dma = ofdma->of_dma_data;
	dma_cap_mask_t mask = mxs_dma->dma_device.cap_mask;
	struct mxs_dma_filter_param param;

	if (dma_spec->args_count != 1)
		return NULL;

	param.chan_id = dma_spec->args[0];

	if (param.chan_id >= mxs_dma->nr_channels)
		return NULL;

	return __dma_request_channel(&mask, mxs_dma_filter_fn, &param,
				     ofdma->of_node);
}

static int mxs_dma_probe(struct platform_device *pdev)
{
	struct device_node *np = pdev->dev.of_node;
	const struct mxs_dma_type *dma_type;
	struct mxs_dma_engine *mxs_dma;
<<<<<<< HEAD
	struct resource *iores;
=======
>>>>>>> ccf0a997
	struct dma_pool *ccw_pool;
	int ret, i;

	mxs_dma = devm_kzalloc(&pdev->dev, sizeof(*mxs_dma), GFP_KERNEL);
	if (!mxs_dma)
		return -ENOMEM;

	ret = of_property_read_u32(np, "dma-channels", &mxs_dma->nr_channels);
	if (ret) {
		dev_err(&pdev->dev, "failed to read dma-channels\n");
		return ret;
	}

	dma_type = (struct mxs_dma_type *)of_device_get_match_data(&pdev->dev);
	mxs_dma->type = dma_type->type;
	mxs_dma->dev_id = dma_type->id;

	mxs_dma->base = devm_platform_ioremap_resource(pdev, 0);
	if (IS_ERR(mxs_dma->base))
		return PTR_ERR(mxs_dma->base);

	mxs_dma->clk = devm_clk_get(&pdev->dev, NULL);
	if (IS_ERR(mxs_dma->clk))
		return PTR_ERR(mxs_dma->clk);

	dma_cap_set(DMA_SLAVE, mxs_dma->dma_device.cap_mask);
	dma_cap_set(DMA_CYCLIC, mxs_dma->dma_device.cap_mask);

	INIT_LIST_HEAD(&mxs_dma->dma_device.channels);

	/* Initialize channel parameters */
	for (i = 0; i < MXS_DMA_CHANNELS; i++) {
		struct mxs_dma_chan *mxs_chan = &mxs_dma->mxs_chans[i];

		mxs_chan->mxs_dma = mxs_dma;
		mxs_chan->chan.device = &mxs_dma->dma_device;
		dma_cookie_init(&mxs_chan->chan);

		tasklet_setup(&mxs_chan->tasklet, mxs_dma_tasklet);

		/* Add the channel to mxs_chan list */
		list_add_tail(&mxs_chan->chan.device_node,
			&mxs_dma->dma_device.channels);
	}

	platform_set_drvdata(pdev, mxs_dma);
	mxs_dma->pdev = pdev;

	ret = mxs_dma_init(mxs_dma);
	if (ret)
		return ret;

	mxs_dma->dma_device.dev = &pdev->dev;

	/* create the dma pool */
	ccw_pool = dma_pool_create("ccw_pool",
				   mxs_dma->dma_device.dev,
				   CCW_BLOCK_SIZE, 32, 0);

	for (i = 0; i < MXS_DMA_CHANNELS; i++) {
		struct mxs_dma_chan *mxs_chan = &mxs_dma->mxs_chans[i];

		mxs_chan->ccw_pool = ccw_pool;
	}

	/* mxs_dma gets 65535 bytes maximum sg size */
	dma_set_max_seg_size(mxs_dma->dma_device.dev, MAX_XFER_BYTES);

	mxs_dma->dma_device.device_alloc_chan_resources = mxs_dma_alloc_chan_resources;
	mxs_dma->dma_device.device_free_chan_resources = mxs_dma_free_chan_resources;
	mxs_dma->dma_device.device_tx_status = mxs_dma_tx_status;
	mxs_dma->dma_device.device_prep_slave_sg = mxs_dma_prep_slave_sg;
	mxs_dma->dma_device.device_prep_dma_cyclic = mxs_dma_prep_dma_cyclic;
	mxs_dma->dma_device.device_pause = mxs_dma_pause_chan;
	mxs_dma->dma_device.device_resume = mxs_dma_resume_chan;
	mxs_dma->dma_device.device_terminate_all = mxs_dma_terminate_all;
	mxs_dma->dma_device.src_addr_widths = BIT(DMA_SLAVE_BUSWIDTH_4_BYTES);
	mxs_dma->dma_device.dst_addr_widths = BIT(DMA_SLAVE_BUSWIDTH_4_BYTES);
	mxs_dma->dma_device.directions = BIT(DMA_DEV_TO_MEM) | BIT(DMA_MEM_TO_DEV);
	mxs_dma->dma_device.residue_granularity = DMA_RESIDUE_GRANULARITY_BURST;
	mxs_dma->dma_device.device_issue_pending = mxs_dma_enable_chan;

	ret = dmaenginem_async_device_register(&mxs_dma->dma_device);
	if (ret) {
		dev_err(mxs_dma->dma_device.dev, "unable to register\n");
		return ret;
	}

	ret = of_dma_controller_register(np, mxs_dma_xlate, mxs_dma);
	if (ret) {
		dev_err(mxs_dma->dma_device.dev,
			"failed to register controller\n");
	}

	dev_info(mxs_dma->dma_device.dev, "initialized\n");

	return 0;
}

static int mxs_dma_remove(struct platform_device *pdev)
{
	struct mxs_dma_engine *mxs_dma = platform_get_drvdata(pdev);
	int i;

	dma_async_device_unregister(&mxs_dma->dma_device);
	dma_pool_destroy(mxs_dma->mxs_chans[0].ccw_pool);

	for (i = 0; i < MXS_DMA_CHANNELS; i++) {
		struct mxs_dma_chan *mxs_chan = &mxs_dma->mxs_chans[i];

		tasklet_kill(&mxs_chan->tasklet);
		mxs_chan->ccw_pool = NULL;
	}

	return 0;
}

#ifdef CONFIG_PM_SLEEP
static int mxs_dma_pm_suspend(struct device *dev)
{
	int ret;

	ret = pm_runtime_force_suspend(dev);

	return ret;
}

static int mxs_dma_pm_resume(struct device *dev)
{
	struct mxs_dma_engine *mxs_dma = dev_get_drvdata(dev);
	int ret;

	ret = mxs_dma_init(mxs_dma);
	if (ret)
		return ret;

	return 0;
}
#endif

int mxs_dma_runtime_suspend(struct device *dev)
{
	struct mxs_dma_engine *mxs_dma = dev_get_drvdata(dev);

	clk_disable_unprepare(mxs_dma->clk);

	return 0;
}

int mxs_dma_runtime_resume(struct device *dev)
{
	struct mxs_dma_engine *mxs_dma = dev_get_drvdata(dev);
	int ret;

	ret = clk_prepare_enable(mxs_dma->clk);
	if (ret) {
		dev_err(&mxs_dma->pdev->dev, "failed to enable the clock\n");
		return ret;
	}

	return 0;
}

static const struct dev_pm_ops mxs_dma_pm_ops = {
	SET_RUNTIME_PM_OPS(mxs_dma_runtime_suspend, mxs_dma_runtime_resume, NULL)
	SET_SYSTEM_SLEEP_PM_OPS(mxs_dma_pm_suspend, mxs_dma_pm_resume)
};

static struct platform_driver mxs_dma_driver = {
	.driver		= {
		.name	= "mxs-dma",
		.pm = &mxs_dma_pm_ops,
		.of_match_table = mxs_dma_dt_ids,
	},
	.remove		= mxs_dma_remove,
	.probe = mxs_dma_probe,
};

builtin_platform_driver(mxs_dma_driver);

MODULE_DESCRIPTION("MXS DMA driver");
MODULE_LICENSE("GPL");<|MERGE_RESOLUTION|>--- conflicted
+++ resolved
@@ -782,10 +782,6 @@
 	struct device_node *np = pdev->dev.of_node;
 	const struct mxs_dma_type *dma_type;
 	struct mxs_dma_engine *mxs_dma;
-<<<<<<< HEAD
-	struct resource *iores;
-=======
->>>>>>> ccf0a997
 	struct dma_pool *ccw_pool;
 	int ret, i;
 
