/*
 * Copyright 2011-2015 Freescale Semiconductor, Inc. All Rights Reserved.
<<<<<<< HEAD
=======
 * Copyright 2017 NXP
>>>>>>> 423d9423
 *
 * Refer to drivers/dma/imx-sdma.c
 *
 * This program is free software; you can redistribute it and/or modify
 * it under the terms of the GNU General Public License version 2 as
 * published by the Free Software Foundation.
 */

#include <linux/init.h>
#include <linux/types.h>
#include <linux/mm.h>
#include <linux/interrupt.h>
#include <linux/clk.h>
#include <linux/wait.h>
#include <linux/sched.h>
#include <linux/semaphore.h>
#include <linux/device.h>
#include <linux/dma-mapping.h>
#include <linux/slab.h>
#include <linux/platform_device.h>
#include <linux/dmaengine.h>
#include <linux/delay.h>
#include <linux/module.h>
#include <linux/stmp_device.h>
#include <linux/of.h>
#include <linux/of_device.h>
#include <linux/of_dma.h>
#include <linux/list.h>
#include <asm/irq.h>
#include <linux/pm_runtime.h>

#include "dmaengine.h"

/*
 * NOTE: The term "PIO" throughout the mxs-dma implementation means
 * PIO mode of mxs apbh-dma and apbx-dma.  With this working mode,
 * dma can program the controller registers of peripheral devices.
 */

#define dma_is_apbh(mxs_dma)	((mxs_dma)->type == MXS_DMA_APBH)
#define apbh_is_old(mxs_dma)	((mxs_dma)->dev_id == IMX23_DMA)

#define MXS_DMA_RPM_TIMEOUT 50 /* ms */

#define HW_APBHX_CTRL0				0x000
#define BM_APBH_CTRL0_APB_BURST8_EN		(1 << 29)
#define BM_APBH_CTRL0_APB_BURST_EN		(1 << 28)
#define BP_APBH_CTRL0_RESET_CHANNEL		16
#define HW_APBHX_CTRL1				0x010
#define HW_APBHX_CTRL2				0x020
#define HW_APBHX_CHANNEL_CTRL			0x030
#define BP_APBHX_CHANNEL_CTRL_RESET_CHANNEL	16
/*
 * The offset of NXTCMDAR register is different per both dma type and version,
 * while stride for each channel is all the same 0x70.
 */
#define HW_APBHX_CHn_NXTCMDAR(d, n) \
	(((dma_is_apbh(d) && apbh_is_old(d)) ? 0x050 : 0x110) + (n) * 0x70)
#define HW_APBHX_CHn_SEMA(d, n) \
	(((dma_is_apbh(d) && apbh_is_old(d)) ? 0x080 : 0x140) + (n) * 0x70)
#define HW_APBHX_CHn_BAR(d, n) \
	(((dma_is_apbh(d) && apbh_is_old(d)) ? 0x070 : 0x130) + (n) * 0x70)
#define HW_APBX_CHn_DEBUG1(d, n) (0x150 + (n) * 0x70)

/*
 * ccw bits definitions
 *
 * COMMAND:		0..1	(2)
 * CHAIN:		2	(1)
 * IRQ:			3	(1)
 * NAND_LOCK:		4	(1) - not implemented
 * NAND_WAIT4READY:	5	(1) - not implemented
 * DEC_SEM:		6	(1)
 * WAIT4END:		7	(1)
 * HALT_ON_TERMINATE:	8	(1)
 * TERMINATE_FLUSH:	9	(1)
 * RESERVED:		10..11	(2)
 * PIO_NUM:		12..15	(4)
 */
#define BP_CCW_COMMAND		0
#define BM_CCW_COMMAND		(3 << 0)
#define CCW_CHAIN		(1 << 2)
#define CCW_IRQ			(1 << 3)
#define CCW_DEC_SEM		(1 << 6)
#define CCW_WAIT4END		(1 << 7)
#define CCW_HALT_ON_TERM	(1 << 8)
#define CCW_TERM_FLUSH		(1 << 9)
#define BP_CCW_PIO_NUM		12
#define BM_CCW_PIO_NUM		(0xf << 12)

#define BF_CCW(value, field)	(((value) << BP_CCW_##field) & BM_CCW_##field)

#define MXS_DMA_CMD_NO_XFER	0
#define MXS_DMA_CMD_WRITE	1
#define MXS_DMA_CMD_READ	2
#define MXS_DMA_CMD_DMA_SENSE	3	/* not implemented */

struct mxs_dma_ccw {
	u32		next;
	u16		bits;
	u16		xfer_bytes;
#define MAX_XFER_BYTES	0xff00
	u32		bufaddr;
#define MXS_PIO_WORDS	16
	u32		pio_words[MXS_PIO_WORDS];
};

#define CCW_BLOCK_SIZE	(4 * PAGE_SIZE)
#define NUM_CCW	(int)(CCW_BLOCK_SIZE / sizeof(struct mxs_dma_ccw))

struct mxs_dma_chan {
	struct mxs_dma_engine		*mxs_dma;
	struct dma_chan			chan;
	struct dma_async_tx_descriptor	desc;
	struct tasklet_struct		tasklet;
	unsigned int			chan_irq;
	struct mxs_dma_ccw		*ccw;
	dma_addr_t			ccw_phys;
	int				desc_count;
	enum dma_status			status;
	unsigned int			flags;
	bool				reset;
#define MXS_DMA_SG_LOOP			(1 << 0)
#define MXS_DMA_USE_SEMAPHORE		(1 << 1)
};

#define MXS_DMA_CHANNELS		16
#define MXS_DMA_CHANNELS_MASK		0xffff

enum mxs_dma_devtype {
	MXS_DMA_APBH,
	MXS_DMA_APBX,
};

enum mxs_dma_id {
	IMX23_DMA,
	IMX28_DMA,
	IMX7D_DMA,
<<<<<<< HEAD
=======
	IMX8QXP_DMA,
>>>>>>> 423d9423
};

struct mxs_dma_engine {
	enum mxs_dma_id			dev_id;
	enum mxs_dma_devtype		type;
	void __iomem			*base;
	struct clk			*clk;
	struct clk			*clk_io;
	struct dma_device		dma_device;
	struct device_dma_parameters	dma_parms;
	struct mxs_dma_chan		mxs_chans[MXS_DMA_CHANNELS];
	struct platform_device		*pdev;
	unsigned int			nr_channels;
};

struct mxs_dma_type {
	enum mxs_dma_id id;
	enum mxs_dma_devtype type;
};

static struct mxs_dma_type mxs_dma_types[] = {
	{
		.id = IMX23_DMA,
		.type = MXS_DMA_APBH,
	}, {
		.id = IMX23_DMA,
		.type = MXS_DMA_APBX,
	}, {
		.id = IMX28_DMA,
		.type = MXS_DMA_APBH,
	}, {
		.id = IMX28_DMA,
		.type = MXS_DMA_APBX,
	}, {
		.id = IMX7D_DMA,
		.type = MXS_DMA_APBH,
<<<<<<< HEAD
=======
	}, {
		.id = IMX8QXP_DMA,
		.type = MXS_DMA_APBH,
>>>>>>> 423d9423
	}
};

static const struct platform_device_id mxs_dma_ids[] = {
	{
		.name = "imx23-dma-apbh",
		.driver_data = (kernel_ulong_t) &mxs_dma_types[0],
	}, {
		.name = "imx23-dma-apbx",
		.driver_data = (kernel_ulong_t) &mxs_dma_types[1],
	}, {
		.name = "imx28-dma-apbh",
		.driver_data = (kernel_ulong_t) &mxs_dma_types[2],
	}, {
		.name = "imx28-dma-apbx",
		.driver_data = (kernel_ulong_t) &mxs_dma_types[3],
	}, {
		.name = "imx7d-dma-apbh",
		.driver_data = (kernel_ulong_t) &mxs_dma_types[4],
	}, {
<<<<<<< HEAD
=======
		.name = "imx8qxp-dma-apbh",
		.driver_data = (kernel_ulong_t) &mxs_dma_types[5],
	}, {
>>>>>>> 423d9423
		/* end of list */
	}
};

static const struct of_device_id mxs_dma_dt_ids[] = {
	{ .compatible = "fsl,imx23-dma-apbh", .data = &mxs_dma_ids[0], },
	{ .compatible = "fsl,imx23-dma-apbx", .data = &mxs_dma_ids[1], },
	{ .compatible = "fsl,imx28-dma-apbh", .data = &mxs_dma_ids[2], },
	{ .compatible = "fsl,imx28-dma-apbx", .data = &mxs_dma_ids[3], },
	{ .compatible = "fsl,imx7d-dma-apbh", .data = &mxs_dma_ids[4], },
<<<<<<< HEAD
=======
	{ .compatible = "fsl,imx8qxp-dma-apbh", .data = &mxs_dma_ids[5], },
>>>>>>> 423d9423
	{ /* sentinel */ }
};
MODULE_DEVICE_TABLE(of, mxs_dma_dt_ids);

static struct mxs_dma_chan *to_mxs_dma_chan(struct dma_chan *chan)
{
	return container_of(chan, struct mxs_dma_chan, chan);
}

static void mxs_dma_reset_chan(struct dma_chan *chan)
{
	struct mxs_dma_chan *mxs_chan = to_mxs_dma_chan(chan);
	struct mxs_dma_engine *mxs_dma = mxs_chan->mxs_dma;
	int chan_id = mxs_chan->chan.chan_id;

	/*
	 * mxs dma channel resets can cause a channel stall. To recover from a
	 * channel stall, we have to reset the whole DMA engine. To avoid this,
	 * we use cyclic DMA with semaphores, that are enhanced in
	 * mxs_dma_int_handler. To reset the channel, we can simply stop writing
	 * into the semaphore counter.
	 */
	if (mxs_chan->flags & MXS_DMA_USE_SEMAPHORE &&
			mxs_chan->flags & MXS_DMA_SG_LOOP) {
		mxs_chan->reset = true;
	} else if (dma_is_apbh(mxs_dma) && apbh_is_old(mxs_dma)) {
		writel(1 << (chan_id + BP_APBH_CTRL0_RESET_CHANNEL),
			mxs_dma->base + HW_APBHX_CTRL0 + STMP_OFFSET_REG_SET);
	} else {
		unsigned long elapsed = 0;
		const unsigned long max_wait = 50000; /* 50ms */
		void __iomem *reg_dbg1 = mxs_dma->base +
				HW_APBX_CHn_DEBUG1(mxs_dma, chan_id);

		/*
		 * On i.MX28 APBX, the DMA channel can stop working if we reset
		 * the channel while it is in READ_FLUSH (0x08) state.
		 * We wait here until we leave the state. Then we trigger the
		 * reset. Waiting a maximum of 50ms, the kernel shouldn't crash
		 * because of this.
		 */
		while ((readl(reg_dbg1) & 0xf) == 0x8 && elapsed < max_wait) {
			udelay(100);
			elapsed += 100;
		}

		if (elapsed >= max_wait)
			dev_err(&mxs_chan->mxs_dma->pdev->dev,
					"Failed waiting for the DMA channel %d to leave state READ_FLUSH, trying to reset channel in READ_FLUSH state now\n",
					chan_id);

		writel(1 << (chan_id + BP_APBHX_CHANNEL_CTRL_RESET_CHANNEL),
			mxs_dma->base + HW_APBHX_CHANNEL_CTRL + STMP_OFFSET_REG_SET);
	}

	mxs_chan->status = DMA_COMPLETE;
}

static void mxs_dma_enable_chan(struct dma_chan *chan)
{
	struct mxs_dma_chan *mxs_chan = to_mxs_dma_chan(chan);
	struct mxs_dma_engine *mxs_dma = mxs_chan->mxs_dma;
	int chan_id = mxs_chan->chan.chan_id;

	/* set cmd_addr up */
	writel(mxs_chan->ccw_phys,
		mxs_dma->base + HW_APBHX_CHn_NXTCMDAR(mxs_dma, chan_id));

	/* write 1 to SEMA to kick off the channel */
	if (mxs_chan->flags & MXS_DMA_USE_SEMAPHORE &&
			mxs_chan->flags & MXS_DMA_SG_LOOP) {
		/* A cyclic DMA consists of at least 2 segments, so initialize
		 * the semaphore with 2 so we have enough time to add 1 to the
		 * semaphore if we need to */
		writel(2, mxs_dma->base + HW_APBHX_CHn_SEMA(mxs_dma, chan_id));
	} else {
		writel(1, mxs_dma->base + HW_APBHX_CHn_SEMA(mxs_dma, chan_id));
	}
	mxs_chan->reset = false;
}

static void mxs_dma_disable_chan(struct dma_chan *chan)
{
	struct mxs_dma_chan *mxs_chan = to_mxs_dma_chan(chan);

	mxs_chan->status = DMA_COMPLETE;
}

static int mxs_dma_pause_chan(struct dma_chan *chan)
{
	struct mxs_dma_chan *mxs_chan = to_mxs_dma_chan(chan);
	struct mxs_dma_engine *mxs_dma = mxs_chan->mxs_dma;
	int chan_id = mxs_chan->chan.chan_id;

	/* freeze the channel */
	if (dma_is_apbh(mxs_dma) && apbh_is_old(mxs_dma))
		writel(1 << chan_id,
			mxs_dma->base + HW_APBHX_CTRL0 + STMP_OFFSET_REG_SET);
	else
		writel(1 << chan_id,
			mxs_dma->base + HW_APBHX_CHANNEL_CTRL + STMP_OFFSET_REG_SET);

	mxs_chan->status = DMA_PAUSED;
	return 0;
}

static int mxs_dma_resume_chan(struct dma_chan *chan)
{
	struct mxs_dma_chan *mxs_chan = to_mxs_dma_chan(chan);
	struct mxs_dma_engine *mxs_dma = mxs_chan->mxs_dma;
	int chan_id = mxs_chan->chan.chan_id;

	/* unfreeze the channel */
	if (dma_is_apbh(mxs_dma) && apbh_is_old(mxs_dma))
		writel(1 << chan_id,
			mxs_dma->base + HW_APBHX_CTRL0 + STMP_OFFSET_REG_CLR);
	else
		writel(1 << chan_id,
			mxs_dma->base + HW_APBHX_CHANNEL_CTRL + STMP_OFFSET_REG_CLR);

	mxs_chan->status = DMA_IN_PROGRESS;
	return 0;
}

static dma_cookie_t mxs_dma_tx_submit(struct dma_async_tx_descriptor *tx)
{
	return dma_cookie_assign(tx);
}

static void mxs_dma_tasklet(unsigned long data)
{
	struct mxs_dma_chan *mxs_chan = (struct mxs_dma_chan *) data;

	dmaengine_desc_get_callback_invoke(&mxs_chan->desc, NULL);
}

static int mxs_dma_irq_to_chan(struct mxs_dma_engine *mxs_dma, int irq)
{
	int i;

	for (i = 0; i != mxs_dma->nr_channels; ++i)
		if (mxs_dma->mxs_chans[i].chan_irq == irq)
			return i;

	return -EINVAL;
}

static irqreturn_t mxs_dma_int_handler(int irq, void *dev_id)
{
	struct mxs_dma_engine *mxs_dma = dev_id;
	struct mxs_dma_chan *mxs_chan;
	u32 completed;
	u32 err;
	int chan = mxs_dma_irq_to_chan(mxs_dma, irq);

	if (chan < 0)
		return IRQ_NONE;

	/* completion status */
	completed = readl(mxs_dma->base + HW_APBHX_CTRL1);
	completed = (completed >> chan) & 0x1;

	/* Clear interrupt */
	writel((1 << chan),
			mxs_dma->base + HW_APBHX_CTRL1 + STMP_OFFSET_REG_CLR);

	/* error status */
	err = readl(mxs_dma->base + HW_APBHX_CTRL2);
	err &= (1 << (MXS_DMA_CHANNELS + chan)) | (1 << chan);

	/*
	 * error status bit is in the upper 16 bits, error irq bit in the lower
	 * 16 bits. We transform it into a simpler error code:
	 * err: 0x00 = no error, 0x01 = TERMINATION, 0x02 = BUS_ERROR
	 */
	err = (err >> (MXS_DMA_CHANNELS + chan)) + (err >> chan);

	/* Clear error irq */
	writel((1 << chan),
			mxs_dma->base + HW_APBHX_CTRL2 + STMP_OFFSET_REG_CLR);

	/*
	 * When both completion and error of termination bits set at the
	 * same time, we do not take it as an error.  IOW, it only becomes
	 * an error we need to handle here in case of either it's a bus
	 * error or a termination error with no completion. 0x01 is termination
	 * error, so we can subtract err & completed to get the real error case.
	 */
	err -= err & completed;

	mxs_chan = &mxs_dma->mxs_chans[chan];

	if (err) {
		dev_dbg(mxs_dma->dma_device.dev,
			"%s: error in channel %d\n", __func__,
			chan);
		mxs_chan->status = DMA_ERROR;
		mxs_dma_reset_chan(&mxs_chan->chan);
	} else if (mxs_chan->status != DMA_COMPLETE) {
		if (mxs_chan->flags & MXS_DMA_SG_LOOP) {
			mxs_chan->status = DMA_IN_PROGRESS;
			if (mxs_chan->flags & MXS_DMA_USE_SEMAPHORE)
				writel(1, mxs_dma->base +
					HW_APBHX_CHn_SEMA(mxs_dma, chan));
		} else {
			mxs_chan->status = DMA_COMPLETE;
		}
	}

	if (mxs_chan->status == DMA_COMPLETE) {
		if (mxs_chan->reset)
			return IRQ_HANDLED;
		dma_cookie_complete(&mxs_chan->desc);
	}

	/* schedule tasklet on this channel */
	tasklet_schedule(&mxs_chan->tasklet);

	return IRQ_HANDLED;
}

static int mxs_dma_alloc_chan_resources(struct dma_chan *chan)
{
	struct mxs_dma_chan *mxs_chan = to_mxs_dma_chan(chan);
	struct mxs_dma_engine *mxs_dma = mxs_chan->mxs_dma;
	struct device *dev = &mxs_dma->pdev->dev;
	int ret;

	mxs_chan->ccw = dma_zalloc_coherent(mxs_dma->dma_device.dev,
					    CCW_BLOCK_SIZE,
					    &mxs_chan->ccw_phys, GFP_KERNEL);
	if (!mxs_chan->ccw) {
		ret = -ENOMEM;
		goto err_alloc;
	}

	ret = request_irq(mxs_chan->chan_irq, mxs_dma_int_handler,
			  0, "mxs-dma", mxs_dma);
	if (ret)
		goto err_irq;

	ret = pm_runtime_get_sync(dev);
	if (ret < 0) {
		dev_err(dev, "Failed to enable clock\n");
		goto err_clk;
	}

	if (mxs_dma->dev_id == IMX7D_DMA) {
		ret = clk_prepare_enable(mxs_dma->clk_io);
		if (ret)
			goto err_clk_unprepare;
	}

	mxs_dma_reset_chan(chan);

	dma_async_tx_descriptor_init(&mxs_chan->desc, chan);
	mxs_chan->desc.tx_submit = mxs_dma_tx_submit;

	/* the descriptor is ready */
	async_tx_ack(&mxs_chan->desc);

	return 0;

err_clk_unprepare:
	clk_disable_unprepare(mxs_dma->clk);
err_clk:
	free_irq(mxs_chan->chan_irq, mxs_dma);
err_irq:
	dma_free_coherent(mxs_dma->dma_device.dev, CCW_BLOCK_SIZE,
			mxs_chan->ccw, mxs_chan->ccw_phys);
err_alloc:
	return ret;
}

static void mxs_dma_free_chan_resources(struct dma_chan *chan)
{
	struct mxs_dma_chan *mxs_chan = to_mxs_dma_chan(chan);
	struct mxs_dma_engine *mxs_dma = mxs_chan->mxs_dma;
	struct device *dev = &mxs_dma->pdev->dev;

	mxs_dma_disable_chan(chan);

	free_irq(mxs_chan->chan_irq, mxs_dma);

	dma_free_coherent(mxs_dma->dma_device.dev, CCW_BLOCK_SIZE,
			mxs_chan->ccw, mxs_chan->ccw_phys);

<<<<<<< HEAD
	if (mxs_dma->dev_id == IMX7D_DMA)
		clk_disable_unprepare(mxs_dma->clk_io);

	clk_disable_unprepare(mxs_dma->clk);
=======
	pm_runtime_mark_last_busy(dev);
	pm_runtime_put_autosuspend(dev);

>>>>>>> 423d9423
}

/*
 * How to use the flags for ->device_prep_slave_sg() :
 *    [1] If there is only one DMA command in the DMA chain, the code should be:
 *            ......
 *            ->device_prep_slave_sg(DMA_CTRL_ACK);
 *            ......
 *    [2] If there are two DMA commands in the DMA chain, the code should be
 *            ......
 *            ->device_prep_slave_sg(0);
 *            ......
 *            ->device_prep_slave_sg(DMA_PREP_INTERRUPT | DMA_CTRL_ACK);
 *            ......
 *    [3] If there are more than two DMA commands in the DMA chain, the code
 *        should be:
 *            ......
 *            ->device_prep_slave_sg(0);                                // First
 *            ......
 *            ->device_prep_slave_sg(DMA_PREP_INTERRUPT [| DMA_CTRL_ACK]);
 *            ......
 *            ->device_prep_slave_sg(DMA_PREP_INTERRUPT | DMA_CTRL_ACK); // Last
 *            ......
 */
static struct dma_async_tx_descriptor *mxs_dma_prep_slave_sg(
		struct dma_chan *chan, struct scatterlist *sgl,
		unsigned int sg_len, enum dma_transfer_direction direction,
		unsigned long flags, void *context)
{
	struct mxs_dma_chan *mxs_chan = to_mxs_dma_chan(chan);
	struct mxs_dma_engine *mxs_dma = mxs_chan->mxs_dma;
	struct mxs_dma_ccw *ccw;
	struct scatterlist *sg;
	u32 i, j;
	u32 *pio;
	bool append = flags & DMA_PREP_INTERRUPT;
	int idx = append ? mxs_chan->desc_count : 0;

	if (mxs_chan->status == DMA_IN_PROGRESS && !append)
		return NULL;

	if (sg_len + (append ? idx : 0) > NUM_CCW) {
		dev_err(mxs_dma->dma_device.dev,
				"maximum number of sg exceeded: %d > %d\n",
				sg_len, NUM_CCW);
		goto err_out;
	}

	mxs_chan->status = DMA_IN_PROGRESS;
	mxs_chan->flags = 0;

	/*
	 * If the sg is prepared with append flag set, the sg
	 * will be appended to the last prepared sg.
	 */
	if (append) {
		BUG_ON(idx < 1);
		ccw = &mxs_chan->ccw[idx - 1];
		ccw->next = mxs_chan->ccw_phys + sizeof(*ccw) * idx;
		ccw->bits |= CCW_CHAIN;
		ccw->bits &= ~CCW_IRQ;
		ccw->bits &= ~CCW_DEC_SEM;
	} else {
		idx = 0;
	}

	if (direction == DMA_TRANS_NONE) {
		ccw = &mxs_chan->ccw[idx++];
		pio = (u32 *) sgl;

		for (j = 0; j < sg_len;)
			ccw->pio_words[j++] = *pio++;

		ccw->bits = 0;
		ccw->bits |= CCW_IRQ;
		ccw->bits |= CCW_DEC_SEM;
		if (flags & DMA_CTRL_ACK)
			ccw->bits |= CCW_WAIT4END;
		ccw->bits |= CCW_HALT_ON_TERM;
		ccw->bits |= CCW_TERM_FLUSH;
		ccw->bits |= BF_CCW(sg_len, PIO_NUM);
		ccw->bits |= BF_CCW(MXS_DMA_CMD_NO_XFER, COMMAND);
	} else {
		for_each_sg(sgl, sg, sg_len, i) {
			if (sg_dma_len(sg) > MAX_XFER_BYTES) {
				dev_err(mxs_dma->dma_device.dev, "maximum bytes for sg entry exceeded: %d > %d\n",
						sg_dma_len(sg), MAX_XFER_BYTES);
				goto err_out;
			}

			ccw = &mxs_chan->ccw[idx++];

			ccw->next = mxs_chan->ccw_phys + sizeof(*ccw) * idx;
			ccw->bufaddr = sg->dma_address;
			ccw->xfer_bytes = sg_dma_len(sg);

			ccw->bits = 0;
			ccw->bits |= CCW_CHAIN;
			ccw->bits |= CCW_HALT_ON_TERM;
			ccw->bits |= CCW_TERM_FLUSH;
			ccw->bits |= BF_CCW(direction == DMA_DEV_TO_MEM ?
					MXS_DMA_CMD_WRITE : MXS_DMA_CMD_READ,
					COMMAND);

			if (i + 1 == sg_len) {
				ccw->bits &= ~CCW_CHAIN;
				ccw->bits |= CCW_IRQ;
				ccw->bits |= CCW_DEC_SEM;
				if (flags & DMA_CTRL_ACK)
					ccw->bits |= CCW_WAIT4END;
			}
		}
	}
	mxs_chan->desc_count = idx;

	return &mxs_chan->desc;

err_out:
	mxs_chan->status = DMA_ERROR;
	return NULL;
}

static struct dma_async_tx_descriptor *mxs_dma_prep_dma_cyclic(
		struct dma_chan *chan, dma_addr_t dma_addr, size_t buf_len,
		size_t period_len, enum dma_transfer_direction direction,
		unsigned long flags)
{
	struct mxs_dma_chan *mxs_chan = to_mxs_dma_chan(chan);
	struct mxs_dma_engine *mxs_dma = mxs_chan->mxs_dma;
	u32 num_periods = buf_len / period_len;
	u32 i = 0, buf = 0;

	if (mxs_chan->status == DMA_IN_PROGRESS)
		return NULL;

	mxs_chan->status = DMA_IN_PROGRESS;
	mxs_chan->flags |= MXS_DMA_SG_LOOP;
	mxs_chan->flags |= MXS_DMA_USE_SEMAPHORE;

	if (num_periods > NUM_CCW) {
		dev_err(mxs_dma->dma_device.dev,
				"maximum number of sg exceeded: %d > %d\n",
				num_periods, NUM_CCW);
		goto err_out;
	}

	if (period_len > MAX_XFER_BYTES) {
		dev_err(mxs_dma->dma_device.dev,
				"maximum period size exceeded: %zu > %d\n",
				period_len, MAX_XFER_BYTES);
		goto err_out;
	}

	while (buf < buf_len) {
		struct mxs_dma_ccw *ccw = &mxs_chan->ccw[i];

		if (i + 1 == num_periods)
			ccw->next = mxs_chan->ccw_phys;
		else
			ccw->next = mxs_chan->ccw_phys + sizeof(*ccw) * (i + 1);

		ccw->bufaddr = dma_addr;
		ccw->xfer_bytes = period_len;

		ccw->bits = 0;
		ccw->bits |= CCW_CHAIN;
		ccw->bits |= CCW_IRQ;
		ccw->bits |= CCW_HALT_ON_TERM;
		ccw->bits |= CCW_TERM_FLUSH;
		ccw->bits |= CCW_DEC_SEM;
		ccw->bits |= BF_CCW(direction == DMA_DEV_TO_MEM ?
				MXS_DMA_CMD_WRITE : MXS_DMA_CMD_READ, COMMAND);

		dma_addr += period_len;
		buf += period_len;

		i++;
	}
	mxs_chan->desc_count = i;

	return &mxs_chan->desc;

err_out:
	mxs_chan->status = DMA_ERROR;
	return NULL;
}

static int mxs_dma_terminate_all(struct dma_chan *chan)
{
	mxs_dma_reset_chan(chan);
	mxs_dma_disable_chan(chan);

	return 0;
}

static enum dma_status mxs_dma_tx_status(struct dma_chan *chan,
			dma_cookie_t cookie, struct dma_tx_state *txstate)
{
	struct mxs_dma_chan *mxs_chan = to_mxs_dma_chan(chan);
	struct mxs_dma_engine *mxs_dma = mxs_chan->mxs_dma;
	u32 residue = 0;

	if (mxs_chan->status == DMA_IN_PROGRESS &&
			mxs_chan->flags & MXS_DMA_SG_LOOP) {
		struct mxs_dma_ccw *last_ccw;
		u32 bar;

		last_ccw = &mxs_chan->ccw[mxs_chan->desc_count - 1];
		residue = last_ccw->xfer_bytes + last_ccw->bufaddr;

		bar = readl(mxs_dma->base +
				HW_APBHX_CHn_BAR(mxs_dma, chan->chan_id));
		residue -= bar;
	}

	dma_set_tx_state(txstate, chan->completed_cookie, chan->cookie,
			residue);

	return mxs_chan->status;
}

<<<<<<< HEAD
=======
static int mxs_dma_init_rpm(struct mxs_dma_engine *mxs_dma)
{
	struct device *dev = &mxs_dma->pdev->dev;

	pm_runtime_enable(dev);
	pm_runtime_set_autosuspend_delay(dev, MXS_DMA_RPM_TIMEOUT);
	pm_runtime_use_autosuspend(dev);

	return 0;
}

>>>>>>> 423d9423
static int mxs_dma_init(struct mxs_dma_engine *mxs_dma)
{
	struct device *dev = &mxs_dma->pdev->dev;
	int ret;

	ret = mxs_dma_init_rpm(mxs_dma);
	if (ret)
		return ret;

<<<<<<< HEAD
	if (mxs_dma->dev_id == IMX7D_DMA) {
		ret = clk_prepare_enable(mxs_dma->clk_io);
		if (ret)
			goto err_clk_bch;
=======
	ret = pm_runtime_get_sync(dev);
	if (ret < 0) {
		dev_err(dev, "Failed to enable clock\n");
		return ret;
>>>>>>> 423d9423
	}

	ret = stmp_reset_block(mxs_dma->base);
	if (ret)
<<<<<<< HEAD
		goto err_clk_io;
=======
		goto err_clk;
>>>>>>> 423d9423

	/* enable apbh burst */
	if (dma_is_apbh(mxs_dma)) {
		writel(BM_APBH_CTRL0_APB_BURST_EN,
			mxs_dma->base + HW_APBHX_CTRL0 + STMP_OFFSET_REG_SET);
		writel(BM_APBH_CTRL0_APB_BURST8_EN,
			mxs_dma->base + HW_APBHX_CTRL0 + STMP_OFFSET_REG_SET);
	}

	/* enable irq for all the channels */
	writel(MXS_DMA_CHANNELS_MASK << MXS_DMA_CHANNELS,
		mxs_dma->base + HW_APBHX_CTRL1 + STMP_OFFSET_REG_SET);

<<<<<<< HEAD
err_clk_io:
	if (mxs_dma->dev_id == IMX7D_DMA)
		clk_disable_unprepare(mxs_dma->clk_io);
err_clk_bch:
	clk_disable_unprepare(mxs_dma->clk);
=======
	pm_runtime_mark_last_busy(dev);
	pm_runtime_put_autosuspend(dev);

err_clk:
>>>>>>> 423d9423
	return ret;
}

struct mxs_dma_filter_param {
	struct device_node *of_node;
	unsigned int chan_id;
};

static bool mxs_dma_filter_fn(struct dma_chan *chan, void *fn_param)
{
	struct mxs_dma_filter_param *param = fn_param;
	struct mxs_dma_chan *mxs_chan = to_mxs_dma_chan(chan);
	struct mxs_dma_engine *mxs_dma = mxs_chan->mxs_dma;
	int chan_irq;

	if (!mxs_dma)
		return false;

	if (mxs_dma->dma_device.dev->of_node != param->of_node)
		return false;

	if (chan->chan_id != param->chan_id)
		return false;

	chan_irq = platform_get_irq(mxs_dma->pdev, param->chan_id);
	if (chan_irq < 0)
		return false;

	mxs_chan->chan_irq = chan_irq;

	return true;
}

static struct dma_chan *mxs_dma_xlate(struct of_phandle_args *dma_spec,
			       struct of_dma *ofdma)
{
	struct mxs_dma_engine *mxs_dma = ofdma->of_dma_data;
	dma_cap_mask_t mask = mxs_dma->dma_device.cap_mask;
	struct mxs_dma_filter_param param;

	if (dma_spec->args_count != 1)
		return NULL;

	param.of_node = ofdma->of_node;
	param.chan_id = dma_spec->args[0];

	if (param.chan_id >= mxs_dma->nr_channels)
		return NULL;

	return dma_request_channel(mask, mxs_dma_filter_fn, &param);
}

static int __init mxs_dma_probe(struct platform_device *pdev)
{
	struct device_node *np = pdev->dev.of_node;
	const struct platform_device_id *id_entry;
	const struct of_device_id *of_id;
	const struct mxs_dma_type *dma_type;
	struct mxs_dma_engine *mxs_dma;
	struct resource *iores;
	int ret, i;

	mxs_dma = devm_kzalloc(&pdev->dev, sizeof(*mxs_dma), GFP_KERNEL);
	if (!mxs_dma)
		return -ENOMEM;

	ret = of_property_read_u32(np, "dma-channels", &mxs_dma->nr_channels);
	if (ret) {
		dev_err(&pdev->dev, "failed to read dma-channels\n");
		return ret;
	}

	of_id = of_match_device(mxs_dma_dt_ids, &pdev->dev);
	if (of_id)
		id_entry = of_id->data;
	else
		id_entry = platform_get_device_id(pdev);

	dma_type = (struct mxs_dma_type *)id_entry->driver_data;
	mxs_dma->type = dma_type->type;
	mxs_dma->dev_id = dma_type->id;

	iores = platform_get_resource(pdev, IORESOURCE_MEM, 0);
	mxs_dma->base = devm_ioremap_resource(&pdev->dev, iores);
	if (IS_ERR(mxs_dma->base))
		return PTR_ERR(mxs_dma->base);

	if (mxs_dma->dev_id == IMX7D_DMA) {
		mxs_dma->clk = devm_clk_get(&pdev->dev, "dma_apbh_bch");
		if (IS_ERR(mxs_dma->clk))
			return PTR_ERR(mxs_dma->clk);
		mxs_dma->clk_io = devm_clk_get(&pdev->dev, "dma_apbh_io");
		if (IS_ERR(mxs_dma->clk_io))
			return PTR_ERR(mxs_dma->clk_io);

	} else {
		mxs_dma->clk = devm_clk_get(&pdev->dev, NULL);
		if (IS_ERR(mxs_dma->clk))
			return PTR_ERR(mxs_dma->clk);
	}

	dma_cap_set(DMA_SLAVE, mxs_dma->dma_device.cap_mask);
	dma_cap_set(DMA_CYCLIC, mxs_dma->dma_device.cap_mask);

	INIT_LIST_HEAD(&mxs_dma->dma_device.channels);

	/* Initialize channel parameters */
	for (i = 0; i < MXS_DMA_CHANNELS; i++) {
		struct mxs_dma_chan *mxs_chan = &mxs_dma->mxs_chans[i];

		mxs_chan->mxs_dma = mxs_dma;
		mxs_chan->chan.device = &mxs_dma->dma_device;
		dma_cookie_init(&mxs_chan->chan);

		tasklet_init(&mxs_chan->tasklet, mxs_dma_tasklet,
			     (unsigned long) mxs_chan);


		/* Add the channel to mxs_chan list */
		list_add_tail(&mxs_chan->chan.device_node,
			&mxs_dma->dma_device.channels);
	}

	platform_set_drvdata(pdev, mxs_dma);
	mxs_dma->pdev = pdev;

	ret = mxs_dma_init(mxs_dma);
	if (ret)
		return ret;

	mxs_dma->dma_device.dev = &pdev->dev;
	dev_set_drvdata(&pdev->dev, mxs_dma);

	/* mxs_dma gets 65535 bytes maximum sg size */
	mxs_dma->dma_device.dev->dma_parms = &mxs_dma->dma_parms;
	dma_set_max_seg_size(mxs_dma->dma_device.dev, MAX_XFER_BYTES);

	mxs_dma->dma_device.device_alloc_chan_resources = mxs_dma_alloc_chan_resources;
	mxs_dma->dma_device.device_free_chan_resources = mxs_dma_free_chan_resources;
	mxs_dma->dma_device.device_tx_status = mxs_dma_tx_status;
	mxs_dma->dma_device.device_prep_slave_sg = mxs_dma_prep_slave_sg;
	mxs_dma->dma_device.device_prep_dma_cyclic = mxs_dma_prep_dma_cyclic;
	mxs_dma->dma_device.device_pause = mxs_dma_pause_chan;
	mxs_dma->dma_device.device_resume = mxs_dma_resume_chan;
	mxs_dma->dma_device.device_terminate_all = mxs_dma_terminate_all;
	mxs_dma->dma_device.src_addr_widths = BIT(DMA_SLAVE_BUSWIDTH_4_BYTES);
	mxs_dma->dma_device.dst_addr_widths = BIT(DMA_SLAVE_BUSWIDTH_4_BYTES);
	mxs_dma->dma_device.directions = BIT(DMA_DEV_TO_MEM) | BIT(DMA_MEM_TO_DEV);
	mxs_dma->dma_device.residue_granularity = DMA_RESIDUE_GRANULARITY_BURST;
	mxs_dma->dma_device.device_issue_pending = mxs_dma_enable_chan;

	ret = dma_async_device_register(&mxs_dma->dma_device);
	if (ret) {
		dev_err(mxs_dma->dma_device.dev, "unable to register\n");
		return ret;
	}

	ret = of_dma_controller_register(np, mxs_dma_xlate, mxs_dma);
	if (ret) {
		dev_err(mxs_dma->dma_device.dev,
			"failed to register controller\n");
		dma_async_device_unregister(&mxs_dma->dma_device);
	}

	dev_info(mxs_dma->dma_device.dev, "initialized\n");

	return 0;
}

static int mxs_dma_pm_suspend(struct device *dev)
{
<<<<<<< HEAD
	/*
	 * We do not save any registers here, since the gpmi will release its
	 * DMA channel.
	 */
	return 0;
=======
	int ret;

	ret = pm_runtime_force_suspend(dev);

	return ret;
>>>>>>> 423d9423
}

static int mxs_dma_pm_resume(struct device *dev)
{
	struct mxs_dma_engine *mxs_dma = dev_get_drvdata(dev);
	int ret;

	ret = mxs_dma_init(mxs_dma);
	if (ret)
		return ret;
<<<<<<< HEAD
=======

	return 0;
}

int mxs_dma_runtime_suspend(struct device *dev)
{
	struct mxs_dma_engine *mxs_dma = dev_get_drvdata(dev);

	clk_disable_unprepare(mxs_dma->clk);

	return 0;
}

int mxs_dma_runtime_resume(struct device *dev)
{
	struct mxs_dma_engine *mxs_dma = dev_get_drvdata(dev);
	int ret;

	ret = clk_prepare_enable(mxs_dma->clk);
	if (ret) {
		dev_err(&mxs_dma->pdev->dev, "failed to enable the clock\n");
		return ret;
	}

>>>>>>> 423d9423
	return 0;
}

static const struct dev_pm_ops mxs_dma_pm_ops = {
<<<<<<< HEAD
=======
	SET_RUNTIME_PM_OPS(mxs_dma_runtime_suspend, mxs_dma_runtime_resume, NULL)
>>>>>>> 423d9423
	SET_SYSTEM_SLEEP_PM_OPS(mxs_dma_pm_suspend, mxs_dma_pm_resume)
};

static struct platform_driver mxs_dma_driver = {
	.driver		= {
		.name	= "mxs-dma",
		.pm = &mxs_dma_pm_ops,
		.of_match_table = mxs_dma_dt_ids,
	},
	.id_table	= mxs_dma_ids,
};

static int __init mxs_dma_module_init(void)
{
	return platform_driver_probe(&mxs_dma_driver, mxs_dma_probe);
}
subsys_initcall(mxs_dma_module_init);<|MERGE_RESOLUTION|>--- conflicted
+++ resolved
@@ -1,9 +1,6 @@
 /*
  * Copyright 2011-2015 Freescale Semiconductor, Inc. All Rights Reserved.
-<<<<<<< HEAD
-=======
  * Copyright 2017 NXP
->>>>>>> 423d9423
  *
  * Refer to drivers/dma/imx-sdma.c
  *
@@ -142,10 +139,7 @@
 	IMX23_DMA,
 	IMX28_DMA,
 	IMX7D_DMA,
-<<<<<<< HEAD
-=======
 	IMX8QXP_DMA,
->>>>>>> 423d9423
 };
 
 struct mxs_dma_engine {
@@ -182,12 +176,9 @@
 	}, {
 		.id = IMX7D_DMA,
 		.type = MXS_DMA_APBH,
-<<<<<<< HEAD
-=======
 	}, {
 		.id = IMX8QXP_DMA,
 		.type = MXS_DMA_APBH,
->>>>>>> 423d9423
 	}
 };
 
@@ -208,12 +199,9 @@
 		.name = "imx7d-dma-apbh",
 		.driver_data = (kernel_ulong_t) &mxs_dma_types[4],
 	}, {
-<<<<<<< HEAD
-=======
 		.name = "imx8qxp-dma-apbh",
 		.driver_data = (kernel_ulong_t) &mxs_dma_types[5],
 	}, {
->>>>>>> 423d9423
 		/* end of list */
 	}
 };
@@ -224,10 +212,7 @@
 	{ .compatible = "fsl,imx28-dma-apbh", .data = &mxs_dma_ids[2], },
 	{ .compatible = "fsl,imx28-dma-apbx", .data = &mxs_dma_ids[3], },
 	{ .compatible = "fsl,imx7d-dma-apbh", .data = &mxs_dma_ids[4], },
-<<<<<<< HEAD
-=======
 	{ .compatible = "fsl,imx8qxp-dma-apbh", .data = &mxs_dma_ids[5], },
->>>>>>> 423d9423
 	{ /* sentinel */ }
 };
 MODULE_DEVICE_TABLE(of, mxs_dma_dt_ids);
@@ -475,12 +460,6 @@
 		goto err_clk;
 	}
 
-	if (mxs_dma->dev_id == IMX7D_DMA) {
-		ret = clk_prepare_enable(mxs_dma->clk_io);
-		if (ret)
-			goto err_clk_unprepare;
-	}
-
 	mxs_dma_reset_chan(chan);
 
 	dma_async_tx_descriptor_init(&mxs_chan->desc, chan);
@@ -491,8 +470,6 @@
 
 	return 0;
 
-err_clk_unprepare:
-	clk_disable_unprepare(mxs_dma->clk);
 err_clk:
 	free_irq(mxs_chan->chan_irq, mxs_dma);
 err_irq:
@@ -515,16 +492,9 @@
 	dma_free_coherent(mxs_dma->dma_device.dev, CCW_BLOCK_SIZE,
 			mxs_chan->ccw, mxs_chan->ccw_phys);
 
-<<<<<<< HEAD
-	if (mxs_dma->dev_id == IMX7D_DMA)
-		clk_disable_unprepare(mxs_dma->clk_io);
-
-	clk_disable_unprepare(mxs_dma->clk);
-=======
 	pm_runtime_mark_last_busy(dev);
 	pm_runtime_put_autosuspend(dev);
 
->>>>>>> 423d9423
 }
 
 /*
@@ -746,8 +716,6 @@
 	return mxs_chan->status;
 }
 
-<<<<<<< HEAD
-=======
 static int mxs_dma_init_rpm(struct mxs_dma_engine *mxs_dma)
 {
 	struct device *dev = &mxs_dma->pdev->dev;
@@ -759,7 +727,6 @@
 	return 0;
 }
 
->>>>>>> 423d9423
 static int mxs_dma_init(struct mxs_dma_engine *mxs_dma)
 {
 	struct device *dev = &mxs_dma->pdev->dev;
@@ -769,26 +736,15 @@
 	if (ret)
 		return ret;
 
-<<<<<<< HEAD
-	if (mxs_dma->dev_id == IMX7D_DMA) {
-		ret = clk_prepare_enable(mxs_dma->clk_io);
-		if (ret)
-			goto err_clk_bch;
-=======
 	ret = pm_runtime_get_sync(dev);
 	if (ret < 0) {
 		dev_err(dev, "Failed to enable clock\n");
 		return ret;
->>>>>>> 423d9423
 	}
 
 	ret = stmp_reset_block(mxs_dma->base);
 	if (ret)
-<<<<<<< HEAD
-		goto err_clk_io;
-=======
 		goto err_clk;
->>>>>>> 423d9423
 
 	/* enable apbh burst */
 	if (dma_is_apbh(mxs_dma)) {
@@ -802,18 +758,10 @@
 	writel(MXS_DMA_CHANNELS_MASK << MXS_DMA_CHANNELS,
 		mxs_dma->base + HW_APBHX_CTRL1 + STMP_OFFSET_REG_SET);
 
-<<<<<<< HEAD
-err_clk_io:
-	if (mxs_dma->dev_id == IMX7D_DMA)
-		clk_disable_unprepare(mxs_dma->clk_io);
-err_clk_bch:
-	clk_disable_unprepare(mxs_dma->clk);
-=======
 	pm_runtime_mark_last_busy(dev);
 	pm_runtime_put_autosuspend(dev);
 
 err_clk:
->>>>>>> 423d9423
 	return ret;
 }
 
@@ -901,19 +849,9 @@
 	if (IS_ERR(mxs_dma->base))
 		return PTR_ERR(mxs_dma->base);
 
-	if (mxs_dma->dev_id == IMX7D_DMA) {
-		mxs_dma->clk = devm_clk_get(&pdev->dev, "dma_apbh_bch");
-		if (IS_ERR(mxs_dma->clk))
-			return PTR_ERR(mxs_dma->clk);
-		mxs_dma->clk_io = devm_clk_get(&pdev->dev, "dma_apbh_io");
-		if (IS_ERR(mxs_dma->clk_io))
-			return PTR_ERR(mxs_dma->clk_io);
-
-	} else {
-		mxs_dma->clk = devm_clk_get(&pdev->dev, NULL);
-		if (IS_ERR(mxs_dma->clk))
-			return PTR_ERR(mxs_dma->clk);
-	}
+	mxs_dma->clk = devm_clk_get(&pdev->dev, NULL);
+	if (IS_ERR(mxs_dma->clk))
+		return PTR_ERR(mxs_dma->clk);
 
 	dma_cap_set(DMA_SLAVE, mxs_dma->dma_device.cap_mask);
 	dma_cap_set(DMA_CYCLIC, mxs_dma->dma_device.cap_mask);
@@ -985,19 +923,11 @@
 
 static int mxs_dma_pm_suspend(struct device *dev)
 {
-<<<<<<< HEAD
-	/*
-	 * We do not save any registers here, since the gpmi will release its
-	 * DMA channel.
-	 */
-	return 0;
-=======
 	int ret;
 
 	ret = pm_runtime_force_suspend(dev);
 
 	return ret;
->>>>>>> 423d9423
 }
 
 static int mxs_dma_pm_resume(struct device *dev)
@@ -1008,8 +938,6 @@
 	ret = mxs_dma_init(mxs_dma);
 	if (ret)
 		return ret;
-<<<<<<< HEAD
-=======
 
 	return 0;
 }
@@ -1034,15 +962,11 @@
 		return ret;
 	}
 
->>>>>>> 423d9423
 	return 0;
 }
 
 static const struct dev_pm_ops mxs_dma_pm_ops = {
-<<<<<<< HEAD
-=======
 	SET_RUNTIME_PM_OPS(mxs_dma_runtime_suspend, mxs_dma_runtime_resume, NULL)
->>>>>>> 423d9423
 	SET_SYSTEM_SLEEP_PM_OPS(mxs_dma_pm_suspend, mxs_dma_pm_resume)
 };
 
